/*
 * This Source Code Form is subject to the terms of the Mozilla Public
 * License, v. 2.0.  If a copy of the MPL was not distributed with this
 * file, You can obtain one at http://mozilla.org/MPL/2.0/.
 *
 * Copyright 1997 - July 2008 CWI, August 2008 - 2017 MonetDB B.V.
 */

#include "monetdb_config.h"
#include "rel_select.h"
#include "sql_semantic.h"	/* TODO this dependency should be removed, move
				   the dependent code into sql_mvc */
#include "sql_privileges.h"
#include "sql_env.h"
#include "rel_rel.h"
#include "rel_exp.h"
#include "rel_xml.h"
#include "rel_dump.h"
#include "rel_prop.h"
#include "rel_psm.h"
#include "rel_schema.h"
#include "rel_remote.h"
#include "rel_sequence.h"
#ifdef HAVE_HGE
#include "mal.h"		/* for have_hge */
#endif

#define VALUE_FUNC(f) (f->func->type == F_FUNC || f->func->type == F_FILT)
#define check_card(card,f) ((card == card_none && !f->res) || (CARD_VALUE(card) && f->res && VALUE_FUNC(f)) || card == card_loader || (card == card_relation && f->func->type == F_UNION))

static void
rel_setsubquery(sql_rel*r)
{
	if (rel_is_ref(r))
		return;
	set_subquery(r);
}

/* return all expressions, with table name == tname */
static list *
rel_table_projections( mvc *sql, sql_rel *rel, char *tname, int level )
{
	list *exps;

	if (!rel)
		return NULL;

	if (!tname) {
		if (is_project(rel->op) && rel->l)
			return rel_projections(sql, rel->l, NULL, 1, 0);
		else
			return NULL;
		/* return rel_projections(sql, rel, NULL, 1, 0); */
	}

	switch(rel->op) {
	case op_join:
	case op_left:
	case op_right:
	case op_full:
		exps = rel_table_projections( sql, rel->l, tname, level+1);
		if (exps)
			return exps;
		return rel_table_projections( sql, rel->r, tname, level+1);
	case op_apply:
	case op_semi:
	case op_anti:
	case op_select:
		return rel_table_projections( sql, rel->l, tname, level+1);

	case op_topn:
	case op_sample:
	case op_groupby:
	case op_union:
	case op_except:
	case op_inter:
	case op_project:
		if (!is_processed(rel) && level == 0)
			return rel_table_projections( sql, rel->l, tname, level+1);
		/* fall through */
	case op_table:
	case op_basetable:
		if (rel->exps) {
			node *en;

			exps = new_exp_list(sql->sa);
			for (en = rel->exps->h; en; en = en->next) {
				sql_exp *e = en->data;
				/* first check alias */
				if (!is_intern(e) && e->rname && strcmp(e->rname, tname) == 0)
					append(exps, exp_alias_or_copy(sql, tname, exp_name(e), rel, e));
				if (!is_intern(e) && !e->rname && e->l && strcmp(e->l, tname) == 0)
					append(exps, exp_alias_or_copy(sql, tname, exp_name(e), rel, e));
			}
			if (exps && list_length(exps))
				return exps;
		}
		/* fall through */
	default:
		return NULL;
	}
}

static sql_rel*
rel_project_exp(sql_allocator *sa, sql_exp *e)
{
	sql_rel *rel = rel_project(sa, NULL, append(new_exp_list(sa), e));

	set_processed(rel);
	return rel;
}

static sql_rel*
rel_parent( sql_rel *rel )
{
	if (is_project(rel->op) || rel->op == op_topn || rel->op == op_sample) {
		sql_rel *l = rel->l;
		if (is_project(l->op))
			return l;
	}
	if (is_apply(rel->op))
		return rel->r;
	return rel;
}

static sql_exp *
rel_lastexp(mvc *sql, sql_rel *rel )
{
	sql_exp *e;

	if (!is_processed(rel))
		rel = rel_parent(rel);
	assert(list_length(rel->exps));
	if (rel->op == op_project) {
		MT_lock_set(&rel->exps->ht_lock);
		rel->exps->ht = NULL;
		MT_lock_unset(&rel->exps->ht_lock);
		return exp_alias_or_copy(sql, NULL, NULL, rel, rel->exps->t->data);
	}
	assert(is_project(rel->op));
	e = rel->exps->t->data;
	return exp_column(sql->sa, e->rname, e->name, exp_subtype(e), e->card, has_nil(e), is_intern(e));
}

static sql_exp *
rel_find_lastexp(sql_rel *rel )
{
	if (!is_processed(rel))
		rel = rel_parent(rel);
	assert(list_length(rel->exps));
	return rel->exps->t->data;
}

static sql_rel*
rel_project2groupby(mvc *sql, sql_rel *g)
{
	if (g->op == op_project) {
		node *en;

		g->card = CARD_ATOM; /* no groupby expressions */
		g->op = op_groupby;
		g->r = new_exp_list(sql->sa); /* add empty groupby column list */
		
		for (en = g->exps->h; en; en = en->next) {
			sql_exp *e = en->data;

			if (e->card > g->card) {
				if (e->type == e_column && e->r) {
					return sql_error(sql, 02, SQLSTATE(42000) "Cannot use non GROUP BY column '%s' in query results without an aggregate function", (char *) e->r);
				} else {
					return sql_error(sql, 02, SQLSTATE(42000) "Cannot use non GROUP BY column in query results without an aggregate function");
				}
			}
		}
		return rel_project(sql->sa, g, rel_projections(sql, g, NULL, 1, 1));
	}
	return NULL;
}

static sql_rel *
rel_orderby(mvc *sql, sql_rel *l)
{
	sql_rel *rel = rel_create(sql->sa);
	if(!rel)
		return NULL;

	assert(l->op == op_project && !l->r);
	rel->l = l;
	rel->r = NULL;
	rel->op = op_project;	
	rel->exps = rel_projections(sql, l, NULL, 1, 0);
	rel->card = l->card;
	rel->nrcols = l->nrcols;
	return rel;
}

/* forward refs */
static sql_rel * rel_setquery(mvc *sql, sql_rel *rel, symbol *sq);
static sql_rel * rel_joinquery(mvc *sql, sql_rel *rel, symbol *sq);
static sql_rel * rel_crossquery(mvc *sql, sql_rel *rel, symbol *q);
static sql_rel * rel_unionjoinquery(mvc *sql, sql_rel *rel, symbol *sq);

static sql_rel *
rel_table_optname(mvc *sql, sql_rel *sq, symbol *optname)
{
	if (optname && optname->token == SQL_NAME) {
		dlist *columnrefs = NULL;
		char *tname = optname->data.lval->h->data.sval;
		list *l = sa_list(sql->sa);

		columnrefs = optname->data.lval->h->next->data.lval;
		if (columnrefs && sq->exps) {
			dnode *d = columnrefs->h;
			node *ne = sq->exps->h;

			MT_lock_set(&sq->exps->ht_lock);
			sq->exps->ht = NULL;
			MT_lock_unset(&sq->exps->ht_lock);
			for (; d && ne; d = d->next, ne = ne->next) {
				sql_exp *e = ne->data;

				if (exps_bind_column2(l, tname, d->data.sval))
					return sql_error(sql, ERR_AMBIGUOUS, SQLSTATE(42000) "SELECT: Duplicate column name '%s.%s'", tname, d->data.sval);
				exp_setname(sql->sa, e, tname, d->data.sval );
				append(l, e);
			}
		}
		if (!columnrefs && sq->exps) {
			node *ne;
			if (is_topn(sq->op)) {
				/* 
				 * if the current node is a LIMIT statement
				 * we perform the alias on the underlying projection
				 */
				assert(sq->l);
				assert(is_project(((sql_rel*)sq->l)->op));
				ne = ((sql_rel*)sq->l)->exps->h;
			} else {
				ne = sq->exps->h;
			}
			for (; ne; ne = ne->next) {
				sql_exp *e = ne->data;

				if (exp_name(e) && exps_bind_column2(l, tname, exp_name(e)))
					return sql_error(sql, ERR_AMBIGUOUS, SQLSTATE(42000) "SELECT: Duplicate column name '%s.%s'", tname, exp_name(e));
				noninternexp_setname(sql->sa, e, tname, NULL );
				append(l, e);
			}
		}
	}
	return sq;
}

static sql_rel *
rel_subquery_optname(mvc *sql, sql_rel *rel, symbol *query)
{
	SelectNode *sn = (SelectNode *) query;
	exp_kind ek = {type_value, card_relation, TRUE};
	sql_rel *sq = rel_subquery(sql, rel, query, ek, APPLY_JOIN);

	assert(query->token == SQL_SELECT);
	if (!sq)
		return NULL;

	return rel_table_optname(sql, sq, sn->name);
}

sql_rel *
rel_with_query(mvc *sql, symbol *q ) 
{
	dnode *d = q->data.lval->h;
	symbol *select = d->next->data.sym;
	sql_rel *rel;

	stack_push_frame(sql, "WITH");
	/* first handle all with's (ie inlined views) */
	for (d = d->data.lval->h; d; d = d->next) {
		symbol *sym = d->data.sym;
		dnode *dn = sym->data.lval->h;
		char *name = qname_table(dn->data.lval);
		sql_rel *nrel;

		if (frame_find_var(sql, name)) {
			return sql_error(sql, 01, SQLSTATE(42000) "Variable '%s' already declared", name);
		}
		nrel = rel_semantic(sql, sym);
		if (!nrel) {  
			stack_pop_frame(sql);
			return NULL;
		}
		stack_push_rel_view(sql, name, nrel);
		if (!is_project(nrel->op)) {
			if (is_topn(nrel->op) || is_sample(nrel->op)) {
				nrel = rel_project(sql->sa, nrel, rel_projections(sql, nrel, NULL, 1, 1));
			} else {
				stack_pop_frame(sql);
				return NULL;
			}
		}
		assert(is_project(nrel->op));
		if (is_project(nrel->op) && nrel->exps) {
			node *ne = nrel->exps->h;

			for (; ne; ne = ne->next) 
				noninternexp_setname(sql->sa, ne->data, name, NULL );
		}
	}
	rel = rel_semantic(sql, select);
	stack_pop_frame(sql);
	return rel;
}

static sql_rel *
query_exp_optname(mvc *sql, sql_rel *r, symbol *q)
{
	switch (q->token) {
	case SQL_WITH:
	{
		sql_rel *tq = rel_with_query(sql, q);

		if (!tq)
			return NULL;
		if (q->data.lval->t->type == type_symbol)
			return rel_table_optname(sql, tq, q->data.lval->t->data.sym);
		return tq;
	}
	case SQL_UNION:
	case SQL_EXCEPT:
	case SQL_INTERSECT:
	{
		sql_rel *tq = rel_setquery(sql, r, q);

		if (!tq)
			return NULL;
		return rel_table_optname(sql, tq, q->data.lval->t->data.sym);
	}
	case SQL_JOIN:
	{
		sql_rel *tq = rel_joinquery(sql, r, q);

		if (!tq)
			return NULL;
		return rel_table_optname(sql, tq, q->data.lval->t->data.sym);
	}
	case SQL_CROSS:
	{
		sql_rel *tq = rel_crossquery(sql, r, q);

		if (!tq)
			return NULL;
		return rel_table_optname(sql, tq, q->data.lval->t->data.sym);
	}
	case SQL_UNIONJOIN:
	{
		sql_rel *tq = rel_unionjoinquery(sql, r, q);

		if (!tq)
			return NULL;
		return rel_table_optname(sql, tq, q->data.lval->t->data.sym);
	}
	default:
		(void) sql_error(sql, 02, SQLSTATE(42000) "case %d %s\n", q->token, token2string(q->token));
	}
	return NULL;
}

static sql_subfunc *
bind_func_(mvc *sql, sql_schema *s, char *fname, list *ops, int type )
{
	sql_subfunc *sf = NULL;

	if (sql->forward && strcmp(fname, sql->forward->base.name) == 0 && 
	    list_cmp(sql->forward->ops, ops, (fcmp)&arg_subtype_cmp) == 0 &&
	    execute_priv(sql, sql->forward)) 
		return sql_dup_subfunc(sql->sa, sql->forward, NULL, NULL);
	sf = sql_bind_func_(sql->sa, s, fname, ops, type);
	if (sf && execute_priv(sql, sf->func))
		return sf;
	return NULL;
}

static sql_subfunc *
bind_func(mvc *sql, sql_schema *s, char *fname, sql_subtype *t1, sql_subtype *t2, int type )
{
	sql_subfunc *sf = NULL;

	assert(t1);
	if (sql->forward) {
		if (execute_priv(sql, sql->forward) &&
		    strcmp(fname, sql->forward->base.name) == 0 && 
		   ((!t1 && list_length(sql->forward->ops) == 0) || 
		    (!t2 && list_length(sql->forward->ops) == 1 && subtype_cmp(sql->forward->ops->h->data, t1) == 0) ||
		    (list_length(sql->forward->ops) == 2 && 
		     	subtype_cmp(sql->forward->ops->h->data, t1) == 0 &&
		     	subtype_cmp(sql->forward->ops->h->next->data, t2) == 0))) {
			return sql_dup_subfunc(sql->sa, sql->forward, NULL, NULL);
		}
	}
	sf = sql_bind_func(sql->sa, s, fname, t1, t2, type);
	if (sf && execute_priv(sql, sf->func))
		return sf;
	return NULL;
}

static sql_subfunc *
bind_member_func(mvc *sql, sql_schema *s, char *fname, sql_subtype *t, int nrargs, sql_subfunc *prev)
{
	sql_subfunc *sf = NULL;

	if (sql->forward && strcmp(fname, sql->forward->base.name) == 0 && 
		list_length(sql->forward->ops) == nrargs && is_subtype(t, &((sql_arg *) sql->forward->ops->h->data)->type) && execute_priv(sql, sql->forward)) 
		return sql_dup_subfunc(sql->sa, sql->forward, NULL, t);
	sf = sql_bind_member(sql->sa, s, fname, t, nrargs, prev);
	if (sf && execute_priv(sql, sf->func))
		return sf;
	return NULL;
}

static sql_subfunc *
find_func(mvc *sql, sql_schema *s, char *fname, int len, int type, sql_subfunc *prev )
{
	sql_subfunc *sf = NULL;

	if (sql->forward && strcmp(fname, sql->forward->base.name) == 0 && list_length(sql->forward->ops) == len && execute_priv(sql, sql->forward)) 
		return sql_dup_subfunc(sql->sa, sql->forward, NULL, NULL);
	sf = sql_find_func(sql->sa, s, fname, len, type, prev);
	if (sf && execute_priv(sql, sf->func))
		return sf;
	return NULL;
}

static sql_exp *
find_table_function_type(mvc *sql, sql_schema *s, char *fname, list *exps, list *tl, int type, sql_subfunc **sf)
{
	sql_exp *e = NULL;
	*sf = bind_func_(sql, s, fname, tl, type);

	if (*sf) {
		e = exp_op(sql->sa, exps, *sf);
	} else if (list_length(tl)) { 
		sql_subfunc * prev = NULL;

		while(!e && (*sf = bind_member_func(sql, s, fname, tl->h->data, list_length(tl), prev)) != NULL) {
			node *n, *m;
			list *nexps;

			prev = *sf;
			if ((*sf)->func->vararg) {
				e = exp_op(sql->sa, exps, *sf);
			} else {
	       			nexps = new_exp_list(sql->sa);
				for (n = exps->h, m = (*sf)->func->ops->h; n && m; n = n->next, m = m->next) {
					sql_arg *a = m->data;
					sql_exp *e = n->data;

					if (a->type.type->eclass == EC_ANY) {
						sql_subtype *st = &e->tpe;
						sql_init_subtype(&a->type, st->type, st->digits, st->scale);
					}
					e = rel_check_type(sql, &a->type, e, type_equal);
					if (!e) {
						nexps = NULL;
						break;
					}
					if (e->card > CARD_ATOM) {
						sql_subaggr *zero_or_one = sql_bind_aggr(sql->sa, sql->session->schema, "zero_or_one", exp_subtype(e));
	
						e = exp_aggr1(sql->sa, e, zero_or_one, 0, 0, CARD_ATOM, 0);
					}
					append(nexps, e);
				}
				e = NULL;
				if (nexps) 
					e = exp_op(sql->sa, nexps, *sf);
			}
		}
		prev = NULL;
		while(!e && (*sf = find_func(sql, s, fname, list_length(tl), type, prev)) != NULL) {
			node *n, *m;
			list *nexps;

			prev = *sf;
			if ((*sf)->func->vararg) {
				e = exp_op(sql->sa, exps, *sf);
			} else {
       				nexps = new_exp_list(sql->sa);
				for (n = exps->h, m = (*sf)->func->ops->h; n && m; n = n->next, m = m->next) {
					sql_arg *a = m->data;
					sql_exp *e = n->data;

					if (a->type.type->eclass == EC_ANY) {
						sql_subtype *st = &e->tpe;
						sql_init_subtype(&a->type, st->type, st->digits, st->scale);
					}
					e = rel_check_type(sql, &a->type, e, type_equal);
					if (!e) {
						nexps = NULL;
						break;
					}
					if (e->card > CARD_ATOM) {
						sql_subaggr *zero_or_one = sql_bind_aggr(sql->sa, sql->session->schema, "zero_or_one", exp_subtype(e));
		
						e = exp_aggr1(sql->sa, e, zero_or_one, 0, 0, CARD_ATOM, 0);
					}
					append(nexps, e);
				}
				e = NULL;
				if (nexps) 
					e = exp_op(sql->sa, nexps, *sf);
			}
		}
	}
	return e;
}
static sql_exp*
find_table_function(mvc *sql, sql_schema *s, char *fname, list *exps, list *tl)
{
	sql_subfunc* sf = NULL;
	return find_table_function_type(sql, s, fname, exps, tl, F_UNION, &sf);
}

static sql_rel *
rel_named_table_function(mvc *sql, sql_rel *rel, symbol *query, int lateral)
{
	list *exps = NULL, *tl;
	node *m;
	exp_kind ek = {type_value, card_relation, TRUE};
	sql_rel *sq = NULL, *outer = NULL;
	sql_exp *e = NULL;
	sql_subfunc *sf = NULL;
	symbol *sym = query->data.lval->h->data.sym;
	dnode *l = sym->data.lval->h;
	char *tname = NULL;
	char *fname = qname_fname(l->data.lval); 
	char *sname = qname_schema(l->data.lval);
	node *en;
	sql_schema *s = sql->session->schema;
	sql_subtype *oid = sql_bind_localtype("oid");
		
	tl = sa_list(sql->sa);
	exps = new_exp_list(sql->sa);
	if (l->next) { /* table call with subquery */
		if (l->next->type == type_symbol && l->next->data.sym->token == SQL_SELECT) {
			if (l->next->next != NULL)
				return sql_error(sql, 02, SQLSTATE(42000) "SELECT: '%s' requires a single sub query", fname);
	       		sq = rel_subquery(sql, NULL, l->next->data.sym, ek, 0 /*apply*/);
		} else if (l->next->type == type_symbol || l->next->type == type_list) {
			dnode *n;
			exp_kind iek = {type_value, card_column, TRUE};
			list *exps = sa_list (sql->sa);

			if (lateral && rel)
				outer = rel = rel_dup(rel);

			if (l->next->type == type_symbol)
				n = l->next;
			else 
				n = l->next->data.lval->h;
			for ( ; n; n = n->next) {
				sql_exp *e = rel_value_exp(sql, lateral?&rel:NULL, n->data.sym, sql_sel, iek);

				if (!e)
					return NULL;
				append(exps, e);
			}
			sq = rel_project(sql->sa, lateral?rel:NULL, exps);
		}

		/* reset error */
		sql->session->status = 0;
		sql->errstr[0] = '\0';
		if (!sq || (!lateral && rel))
			return sql_error(sql, 02, SQLSTATE(42000) "SELECT: no such operator '%s'", fname);
		for (en = sq->exps->h; en; en = en->next) {
			sql_exp *e = en->data;

			append(exps, e=exp_alias_or_copy(sql, tname, exp_name(e), NULL, e));
			append(tl, exp_subtype(e));
		}
		if (lateral && outer) {
			sql_exp *tid = rel_find_column(sql->sa, outer, rel_name(outer), TID);
			append(exps, tid);
			append(tl, exp_subtype(tid));
		}
	}
		
	if (sname)
		s = mvc_bind_schema(sql, sname);
	e = find_table_function(sql, s, fname, exps, tl);
	if (!e && lateral && outer) { /* no lateral version, create wrapper */
		sql_exp *tid = rel_find_column(sql->sa, outer, rel_name(outer), TID);
		list_remove_data(exps, exps->t->data);
		list_remove_data(tl, tl->t->data);

		e = find_table_function(sql, s, fname, exps, tl);
		append(tl, exp_subtype(tid));
		if (e) { /* create internal function which calls the union function per value,
			    returns result of union function with tid */
			int nr = 0;
			list *args = NULL, *nexps, *res; /* list of arguments, named A1 to AN? */
			sql_func *f = NULL;
			sql_exp *ie, *ae = NULL;
			sql_arg *a;
			node *n;
			char *nfname = sa_strdup(sql->sa, fname);
				
			nfname[0] = 'L';
			args = sa_list(sql->sa);
			nexps = sa_list(sql->sa);
			sf = e->f;
			res = list_dup(sf->func->res, NULL);
			a = SA_ZNEW(sql->sa, sql_arg);
			a->name = sa_strdup(sql->sa, TID);
			a->type = *exp_subtype(tid);
			append(res, a);
			if (!args || !nexps)
				return NULL;
			for(n = tl->h, m = exps->h, nr = 0; n; n = n->next, nr++, m = (m)?m->next:NULL) {
				sql_subtype *tpe = n->data;
				sql_exp *e = NULL;

				a = SA_ZNEW(sql->sa, sql_arg);
				if (m)
			       		e = m->data;
				a->name = sa_strdup(sql->sa, (e)?exp_name(e):TID);
				a->type = *tpe;
				append(args, a);

				ae = exp_param(sql->sa, a->name, &a->type, 0);
				if (n->next)
					append(nexps, ae);
			}
			f = mvc_create_func(sql, sql->sa, s, nfname, args, res, F_UNION, FUNC_LANG_SQL, "user", "intern", "intern", FALSE, sf->func->vararg);
			/* call normal table function */
			ie = exp_op(sql->sa, nexps, sf);
			nexps = sa_list(sql->sa);
			/* project the result column, add table.column name */
			res = new_exp_list(sql->sa);
			if (!ie || !ae || !nexps || !res) 
				return NULL;
			for (m = sf->func->res->h; m; m = m->next) {
				sql_exp *e;
				sql_arg *a = m->data;

				append(res, e = exp_column(sql->sa, tname, a->name, &a->type, CARD_MULTI, 1, 0));
				append(nexps, e);
			}
			append(sq->exps, tid);
			rel = rel_table_func(sql->sa, sq, ie, res, (sq != NULL));
			append(nexps, ae);
			f->rel = rel_project(sql->sa, rel, nexps);

			/* create sub function for lateral version of the table function */ 
			sf = sql_dup_subfunc(sql->sa, f, tl, NULL);
			if (!f->rel || !rel || !sf)
				return NULL;
		}
		if (!sf)
			return NULL;
		exps = list_dup(exps, NULL);
		append(exps, tid);
		e = exp_op(sql->sa, exps, sf);
	}
	if (!e)
		return sql_error(sql, 02, SQLSTATE(42000) "SELECT: no such operator '%s'", fname);
	rel = sq;

	if (query->data.lval->h->next->data.sym)
		tname = query->data.lval->h->next->data.sym->data.lval->h->data.sval;
	else
		tname = make_label(sql->sa, ++sql->label);

	/* column or table function */
	sf = e->f;
	if (e->type != e_func || sf->func->type != F_UNION) {
		(void) sql_error(sql, 02, SQLSTATE(42000) "SELECT: '%s' does not return a table", exp_func_name(e));
		return NULL;
	}

	/* for each column add table.column name */
	exps = new_exp_list(sql->sa);
	for (m = sf->func->res->h; m; m = m->next) {
		sql_arg *a = m->data;

		append(exps, exp_column(sql->sa, tname, a->name, &a->type, CARD_MULTI, 1, 0));
	}
	rel = rel_table_func(sql->sa, rel, e, exps, (sq != NULL));
	if (lateral && outer) {
		sql_exp *tid = rel_find_column(sql->sa, outer, rel_name(outer), TID);

		rel = rel_crossproduct(sql->sa, outer, rel, op_join);
		rel->exps = new_exp_list(sql->sa); 
		e = exp_compare(sql->sa, 
				exp_column(sql->sa, exp_relname(tid), exp_name(tid), oid, CARD_MULTI, 0, 1), 
				exp_column(sql->sa, tname, TID, oid, CARD_MULTI, 0, 1), cmp_equal);
		append(rel->exps, e);
	}
	return rel;
}

static sql_exp *
rel_op_(mvc *sql, sql_schema *s, char *fname, exp_kind ek)
{
	sql_subfunc *f = NULL;
	int type = (ek.card == card_loader)?F_LOADER:((ek.card == card_none)?F_PROC:
		   ((ek.card == card_relation)?F_UNION:F_FUNC));

	f = sql_bind_func(sql->sa, s, fname, NULL, NULL, type);
	if (f && check_card(ek.card, f)) {
		return exp_op(sql->sa, NULL, f);
	} else {
		return sql_error(sql, 02, SQLSTATE(42000) "SELECT: no such operator '%s'", fname);
	}
}

/* special class of table returning function, but with a table input as well */
static sql_rel *
rel_named_table_operator(mvc *sql, sql_rel *rel, symbol *query)
{
	exp_kind ek = {type_value, card_relation, TRUE};
	sql_rel *sq = rel_subquery(sql, rel, query->data.lval->h->data.sym, ek, APPLY_JOIN);
	list *exps;
	node *en;
	char *tname = NULL;

	if (!sq)
		return NULL;
	
	if (query->data.lval->h->next->data.sym) {
		dlist *column_spec = query->data.lval->h->next->data.sym->data.lval->h->next->data.lval;

		tname = query->data.lval->h->next->data.sym->data.lval->h->data.sval;
		if (column_spec) {
			dnode *n = column_spec->h;

			sq = rel_project(sql->sa, sq, rel_projections(sql, sq, NULL, 1, 1));
			set_processed(sq);
			for (en = sq->exps->h; n && en; n = n->next, en = en->next) 
				exp_setname(sql->sa, en->data, tname, n->data.sval );
		}
	}

	exps = new_exp_list(sql->sa);
	for (en = sq->exps->h; en; en = en->next) {
		sql_exp *e = en->data;
		append(exps, exp_column(sql->sa, tname, exp_name(e), exp_subtype(e), CARD_MULTI, has_nil(e), 0));
	}
	return rel_relational_func(sql->sa, sq, exps);
}

static sql_rel *
rel_values( mvc *sql, symbol *tableref)
{
	sql_rel *r = NULL;
	dlist *rowlist = tableref->data.lval;
	symbol *optname = rowlist->t->data.sym;
	dnode *o;
	node *m;
	list *exps = sa_list(sql->sa); 

	exp_kind ek = {type_value, card_value, TRUE};
	if (!rowlist->h)
		r = rel_project(sql->sa, NULL, NULL);

	/* last element in the list is the table_name */
	for (o = rowlist->h; o->next; o = o->next) {
		dlist *values = o->data.lval;

		if (r && list_length(r->exps) != dlist_length(values)) {
			return sql_error(sql, 02, SQLSTATE(42000) "VALUES: number of values doesn't match");
		} else {
			dnode *n;

			if (list_empty(exps)) {
				for (n = values->h; n; n = n->next) {
					sql_exp *vals = exp_values(sql->sa, sa_list(sql->sa));

					exp_label(sql->sa, vals, ++sql->label);
					list_append(exps, vals);
				}
			}
			for (n = values->h, m = exps->h; n && m; 
					n = n->next, m = m->next) {
				sql_exp *vals = m->data;
				list *vals_list = vals->f;
				sql_exp *e = rel_value_exp(sql, NULL, n->data.sym, sql_sel, ek);
				if (!e) 
					return NULL;
				list_append(vals_list, e);
			}
		}
	}
	/* loop to check types */
	for (m = exps->h; m; m = m->next) {
		node *n;
		sql_exp *vals = m->data;
		list *vals_list = vals->f;
		list *nexps = sa_list(sql->sa);
		sql_subtype *tpe = exp_subtype(vals_list->h->data);

		if (tpe)
			vals->tpe = *tpe;

		/* first get super type */
		for (n = vals_list->h; n; n = n->next) {
			sql_exp *e = n->data;
			sql_subtype super, *ttpe;

			ttpe = exp_subtype(e);
			if (tpe && ttpe) {
				supertype(&super, tpe, ttpe);
				vals->tpe = super;
				tpe = &vals->tpe;
			} else {
				tpe = ttpe;
			}
		}
		if (!tpe)
			continue;
		for (n = vals_list->h; n; n = n->next) {
			sql_exp *e = n->data;
			
			e = rel_check_type(sql, &vals->tpe, e, type_equal);
			if (!e)
				return NULL;
			append(nexps, e); 
		}
		vals->f = nexps;
	}
	r = rel_project(sql->sa, NULL, exps);
	set_processed(r);
	rel_table_optname(sql, r, optname);
	return r;
}

static int
check_is_lateral(symbol *tableref) 
{
	if (tableref->token == SQL_NAME ||
	    tableref->token == SQL_TABLE ||
	    tableref->token == SQL_TABLE_OPERATOR) {
		if (dlist_length(tableref->data.lval) == 3)
			return tableref->data.lval->h->next->next->data.i_val;
		return 0;
	} else if (tableref->token == SQL_VALUES) {
		return 0;
	} else if (tableref->token == SQL_SELECT) {
		SelectNode *sn = (SelectNode *) tableref;
		return sn->lateral;
	} else {
		return 0;
	}
}

sql_rel *
table_ref(mvc *sql, sql_rel *rel, symbol *tableref, int lateral)
{
	char *tname = NULL;
	sql_table *t = NULL;

	if (tableref->token == SQL_NAME) {
		dlist *name = tableref->data.lval->h->data.lval;
		sql_rel *temp_table = NULL;
		char *sname = qname_schema(name);
		sql_schema *s = NULL;

		tname = qname_table(name);

		if (dlist_length(name) > 2)
			return sql_error(sql, 02, SQLSTATE(3F000) "SELECT: only a schema and table name expected");

		if (sname && !(s=mvc_bind_schema(sql,sname)))
			return sql_error(sql, 02, SQLSTATE(3F000) "SELECT: no such schema '%s'", sname);
		if (!t && !sname) {
			t = stack_find_table(sql, tname);
			if (!t && sql->use_views) 
				temp_table = stack_find_rel_view(sql, tname);
		}
		if (!t && !temp_table) {
			if (!s)
				s = cur_schema(sql);
			t = mvc_bind_table(sql, s, tname);
			if (!t && !sname) {
				s = tmp_schema(sql);
				t = mvc_bind_table(sql, s, tname);
			}
		}
		if (!t && !temp_table) {
			return sql_error(sql, 02, SQLSTATE(42S02) "SELECT: no such table '%s'", tname);
		} else if (!temp_table && !table_privs(sql, t, PRIV_SELECT)) {
			return sql_error(sql, 02, SQLSTATE(42000) "SELECT: access denied for %s to table '%s.%s'", stack_get_string(sql, "current_user"), s->base.name, tname);
		}
		if (tableref->data.lval->h->next->data.sym) {	/* AS */
			tname = tableref->data.lval->h->next->data.sym->data.lval->h->data.sval;
		}
		if (temp_table && !t) {
			node *n;
			list *exps = rel_projections(sql, temp_table, NULL, 1, 1);

			temp_table = rel_project(sql->sa, temp_table, exps);
			set_processed(temp_table);
			for (n = exps->h; n; n = n->next)
				noninternexp_setname(sql->sa, n->data, tname, NULL);
			return temp_table;
		} else if (isView(t)) {
			/* instantiate base view */
			node *n,*m;
			sql_rel *rel;

			if (sql->emode == m_deps)
				rel = rel_basetable(sql, t, tname);
			else
				rel = rel_parse(sql, t->s, t->query, m_instantiate);

			if (!rel)
				return NULL;

			/* Rename columns of the rel_parse relation */
			if (sql->emode != m_deps) {
				rel = rel_project(sql->sa, rel, rel_projections(sql, rel, NULL, 1, 1));
				if (!rel)
					return NULL;
				set_processed(rel);
				for (n = t->columns.set->h, m = rel->exps->h; n && m; n = n->next, m = m->next) {
					sql_column *c = n->data;
					sql_exp *e = m->data;

					exp_setname(sql->sa, e, tname, c->base.name);
				}
			}
			return rel;
		}
		if ((isMergeTable(t) || isReplicaTable(t)) && list_empty(t->members.set))
			return sql_error(sql, 02, SQLSTATE(42000) "MERGE or REPLICA TABLE should have at least one table associated");

		return rel_basetable(sql, t, tname);
	} else if (tableref->token == SQL_VALUES) {
		return rel_values(sql, tableref);
	} else if (tableref->token == SQL_TABLE) {
		return rel_named_table_function(sql, rel, tableref, lateral);
	} else if (tableref->token == SQL_TABLE_OPERATOR) {
		return rel_named_table_operator(sql, rel, tableref);
	} else if (tableref->token == SQL_SELECT) {
		return rel_subquery_optname(sql, rel, tableref);
	} else {
		return query_exp_optname(sql, rel, tableref);
	}
}

static sql_exp *
rel_var_ref(mvc *sql, char *name, int at)
{
	if (stack_find_var(sql, name)) {
		sql_subtype *tpe = stack_find_type(sql, name);
		int frame = stack_find_frame(sql, name);

		return exp_param(sql->sa, name, tpe, frame);
	} else if (at) {
		return sql_error(sql, 02, SQLSTATE(42000) "SELECT: '@""%s' unknown", name);
	} else {
		return sql_error(sql, 02, SQLSTATE(42000) "SELECT: identifier '%s' unknown", name);
	}
}

static sql_exp *
exps_get_exp(list *exps, int nth)
{
	node *n = NULL;
	int i = 0;

	if (exps)
		for (n=exps->h, i=1; n && i<nth; n=n->next, i++)
			;
	if (n && i == nth)
		return n->data;
	return NULL;
}

static sql_exp *
rel_column_ref(mvc *sql, sql_rel **rel, symbol *column_r, int f)
{
	sql_exp *exp = NULL;
	dlist *l = NULL;

	assert(column_r->token == SQL_COLUMN && column_r->type == type_list);
	l = column_r->data.lval;

	if (dlist_length(l) == 1 && l->h->type == type_int) {
		int nr = l->h->data.i_val;
		atom *a;
		if ((a = sql_bind_arg(sql, nr)) != NULL) {
			if (EC_TEMP_FRAC(atom_type(a)->type->eclass)) {
				/* fix fraction */
				sql_subtype *st = atom_type(a), t;
				int digits = st->digits;
				sql_exp *e;

				sql_find_subtype(&t, st->type->sqlname, digits, 0);
	
				st->digits = 3;
				e = exp_atom_ref(sql->sa, nr, st);
	
				return exp_convert(sql->sa, e, st, &t); 
			} else {
				return exp_atom_ref(sql->sa, nr, atom_type(a));
			}
		}
		return NULL;
	} else if (dlist_length(l) == 1) {
		char *name = l->h->data.sval;
		sql_arg *a = sql_bind_param(sql, name);
		int var = stack_find_var(sql, name);
		
		if (rel && *rel)
			exp = rel_bind_column(sql, *rel, name, f);
		if (exp) {
			if (var || a)
				return sql_error(sql, ERR_AMBIGUOUS, SQLSTATE(42000) "SELECT: identifier '%s' ambiguous", name);
		} else if (a) {
			if (var)
				return sql_error(sql, ERR_AMBIGUOUS, SQLSTATE(42000) "SELECT: identifier '%s' ambiguous", name);
			exp = exp_param(sql->sa, a->name, &a->type, 0);
		}
		if (!exp && var) { 
			sql_rel *r = stack_find_rel_var(sql, name);
			if (r) {
				*rel = r;
				return exp_rel(sql, r);
			}
			return rel_var_ref(sql, name, 0);
		}
		if (!exp && !var) {
			if (rel && *rel && (*rel)->card == CARD_AGGR && f == sql_sel) {
				sql_rel *gb = *rel;

				while(gb->l && !is_groupby(gb->op))
					gb = gb->l;
				if (gb && gb->l && rel_bind_column(sql, gb->l, name, f)) 
					return sql_error(sql, 02, SQLSTATE(42000) "SELECT: cannot use non GROUP BY column '%s' in query results without an aggregate function", name);
			}
			return sql_error(sql, 02, SQLSTATE(42000) "SELECT: identifier '%s' unknown", name);
		}
		
	} else if (dlist_length(l) == 2) {
		char *tname = l->h->data.sval;
		char *cname = l->h->next->data.sval;

		if (rel && *rel)
			exp = rel_bind_column2(sql, *rel, tname, cname, f);

		/* some views are just in the stack,
		   like before and after updates views */
		if (!exp && sql->use_views) {
			sql_rel *v = stack_find_rel_view(sql, tname);

			if (v) {
				if (*rel)
					*rel = rel_crossproduct(sql->sa, *rel, v, op_join);
				else
					*rel = v;
				/*
				exp = rel_bind_column(sql, *rel, cname, f);
				if (!exp)
				*/
					exp = rel_bind_column2(sql, *rel, tname, cname, f);
			}
		}
		if (!exp) {
			if (rel && *rel && (*rel)->card == CARD_AGGR && f == sql_sel) {
				sql_rel *gb = *rel;

				while(gb->l && !is_groupby(gb->op) && is_project(gb->op))
					gb = gb->l;
				if (gb && is_groupby(gb->op) && gb->l && rel_bind_column2(sql, gb->l, tname, cname, f))
					return sql_error(sql, 02, SQLSTATE(42000) "SELECT: cannot use non GROUP BY column '%s.%s' in query results without an aggregate function", tname, cname);
			}
			return sql_error(sql, 02, SQLSTATE(42S22) "SELECT: no such column '%s.%s'", tname, cname);
		}
	} else if (dlist_length(l) >= 3) {
		return sql_error(sql, 02, SQLSTATE(42000) "TODO: column names of level >= 3");
	}
	return exp;
}

#ifdef HAVE_HGE
static hge
#else
static lng
#endif
scale2value(int scale)
{
#ifdef HAVE_HGE
	hge val = 1;
#else
	lng val = 1;
#endif

	if (scale < 0)
		scale = -scale;
	for (; scale; scale--) {
		val = val * 10;
	}
	return val;
}

static sql_exp *
exp_fix_scale(mvc *sql, sql_subtype *ct, sql_exp *e, int both, int always)
{
	sql_subtype *et = exp_subtype(e);

	if (ct->type->scale == SCALE_FIX && et->type->scale == SCALE_FIX) {
		int scale_diff = ((int) ct->scale - (int) et->scale);

		if (scale_diff) {
			sql_subtype *it = sql_bind_localtype(et->type->base.name);
			sql_subfunc *c = NULL;

			if (scale_diff < 0) {
				if (!both)
					return e;
				c = sql_bind_func(sql->sa, sql->session->schema, "scale_down", et, it, F_FUNC);
			} else {
				c = sql_bind_func(sql->sa, sql->session->schema, "scale_up", et, it, F_FUNC);
			}
			if (c) {
#ifdef HAVE_HGE
				hge val = scale2value(scale_diff);
#else
				lng val = scale2value(scale_diff);
#endif
				atom *a = atom_int(sql->sa, it, val);
				sql_subtype *res = c->res->h->data;

				res->scale = (et->scale + scale_diff);
				return exp_binop(sql->sa, e, exp_atom(sql->sa, a), c);
			}
		}
	} else if (always && et->scale) {	/* scale down */
		int scale_diff = -(int) et->scale;
		sql_subtype *it = sql_bind_localtype(et->type->base.name);
		sql_subfunc *c = sql_bind_func(sql->sa, sql->session->schema, "scale_down", et, it, F_FUNC);

		if (c) {
#ifdef HAVE_HGE
			hge val = scale2value(scale_diff);
#else
			lng val = scale2value(scale_diff);
#endif
			atom *a = atom_int(sql->sa, it, val);
			sql_subtype *res = c->res->h->data;

			res->scale = 0;
			return exp_binop(sql->sa, e, exp_atom(sql->sa, a), c);
		} else {
			printf("scale_down missing (%s)\n", et->type->base.name);
		}
	}
	return e;
}

static int
rel_set_type_param(mvc *sql, sql_subtype *type, sql_exp *param, int upcast)
{
	if (!type || !param || param->type != e_atom)
		return -1;

	/* use largest numeric types */
	if (upcast && type->type->eclass == EC_NUM) 
#ifdef HAVE_HGE
		type = sql_bind_localtype(have_hge ? "hge" : "lng");
#else
		type = sql_bind_localtype("lng");
#endif
	if (upcast && type->type->eclass == EC_FLT) 
		type = sql_bind_localtype("dbl");

	if (set_type_param(sql, type, param->flag) == 0) {
		param->tpe = *type;
		return 0;
	}
	return -1;
}

/* try to do an in-place conversion
 *
 * in-place conversion is only possible if the exp is a variable.
 * This is only done to be able to map more cached queries onto the same
 * interface.
 */

static void
convert_atom(atom *a, sql_subtype *rt)
{
	if (atom_null(a)) {
		if (a->data.vtype != rt->type->localtype) {
			const void *p;

			a->data.vtype = rt->type->localtype;
			p = ATOMnilptr(a->data.vtype);
			VALset(&a->data, a->data.vtype, (ptr) p);
		}
	}
	a->tpe = *rt;
}

static sql_exp *
exp_convert_inplace(mvc *sql, sql_subtype *t, sql_exp *exp)
{
	atom *a;

	/* exclude named variables and variable lists */
	if (exp->type != e_atom || exp->r /* named */ || exp->f /* list */) 
		return NULL;

	if (exp->l)
		a = exp->l;
	else
		a = sql_bind_arg(sql, exp->flag);

	if (t->scale && t->type->eclass != EC_FLT)
		return NULL;

	if (a && atom_cast(sql->sa, a, t)) {
		convert_atom(a, t);
		exp->tpe = *t;
		return exp;
	}
	return NULL;
}

static sql_exp *
rel_numeric_supertype(mvc *sql, sql_exp *e )
{
	sql_subtype *tp = exp_subtype(e);

	if (tp->type->eclass == EC_DEC) {
		sql_subtype *dtp = sql_bind_localtype("dbl");

		return rel_check_type(sql, dtp, e, type_cast);
	}
	if (tp->type->eclass == EC_NUM) {
#ifdef HAVE_HGE
		sql_subtype *ltp = sql_bind_localtype(have_hge ? "hge" : "lng");
#else
		sql_subtype *ltp = sql_bind_localtype("lng");
#endif

		return rel_check_type(sql, ltp, e, type_cast);
	}
	return e;
}

sql_exp *
rel_check_type(mvc *sql, sql_subtype *t, sql_exp *exp, int tpe)
{
	int err = 0;
	sql_exp* nexp = NULL;
	sql_subtype *fromtype = exp_subtype(exp);
	
	if ((!fromtype || !fromtype->type) && rel_set_type_param(sql, t, exp, 0) == 0)
		return exp;

	/* first try cheap internal (in-place) conversions ! */
	if ((nexp = exp_convert_inplace(sql, t, exp)) != NULL)
		return nexp;

	if (fromtype && subtype_cmp(t, fromtype) != 0) {
		int c = sql_type_convert(fromtype->type->eclass, t->type->eclass);
		if (!c ||
		   (c == 2 && tpe == type_set) || (c == 3 && tpe != type_cast)){
			err = 1;
		} else {
			exp = exp_convert(sql->sa, exp, fromtype, t);
		}
	}
	if (err) {
		sql_exp *res = sql_error( sql, 03, SQLSTATE(42000) "types %s(%d,%d) and %s(%d,%d) are not equal%s%s%s",
			fromtype->type->sqlname,
			fromtype->digits,
			fromtype->scale,
			t->type->sqlname,
			t->digits,
			t->scale,
			(exp->type == e_column ? " for column '" : ""),
			(exp->type == e_column ? exp->name : ""),
			(exp->type == e_column ? "'" : "")
		);
		return res;
	}
	return exp;
}

static sql_exp *
exp_sum_scales(mvc *sql, sql_subfunc *f, sql_exp *l, sql_exp *r)
{
	sql_arg *ares = f->func->res->h->data;

	if (strcmp(f->func->imp, "*") == 0 && ares->type.type->scale == SCALE_FIX) {
		sql_subtype t;
		sql_subtype *lt = exp_subtype(l);
		sql_subtype *rt = exp_subtype(r);
		sql_subtype *res = f->res->h->data;

		res->scale = lt->scale + rt->scale;
		res->digits = lt->digits + rt->digits;

		/* HACK alert: digits should be less than max */
#ifdef HAVE_HGE
		if (have_hge) {
			if (ares->type.type->radix == 10 && res->digits > 39)
				res->digits = 39;
			if (ares->type.type->radix == 2 && res->digits > 128)
				res->digits = 128;
		} else
#endif
		{

			if (ares->type.type->radix == 10 && res->digits > 19)
				res->digits = 19;
			if (ares->type.type->radix == 2 && res->digits > 64)
				res->digits = 64;
		}

		/* sum of digits may mean we need a bigger result type
		 * as the function don't support this we need to
		 * make bigger input types!
		 */

		/* numeric types are fixed length */
		if (ares->type.type->eclass == EC_NUM) {
			sql_find_numeric(&t, ares->type.type->localtype, res->digits);
		} else {
			sql_find_subtype(&t, ares->type.type->sqlname, res->digits, res->scale);
		}
		if (type_cmp(t.type, ares->type.type) != 0) {
			/* do we need to convert to the a larger localtype
			   int * int may not fit in an int, so we need to
			   convert to lng * int.
			 */
			sql_subtype nlt;

			sql_init_subtype(&nlt, t.type, res->digits, lt->scale);
			l = rel_check_type( sql, &nlt, l, type_equal );
		}
		*res = t;
	}
	return l;
}

static sql_exp *
exp_scale_algebra(mvc *sql, sql_subfunc *f, sql_exp *l, sql_exp *r)
{
	sql_subtype *lt = exp_subtype(l);
	sql_subtype *rt = exp_subtype(r);

	if (lt->type->scale == SCALE_FIX && rt->scale &&
		strcmp(f->func->imp, "/") == 0) {
		sql_subtype *res = f->res->h->data;
		int scale, digits, digL, scaleL;
		sql_subtype nlt;

		/* scale fixing may require a larger type ! */
		scaleL = (lt->scale < 3) ? 3 : lt->scale;
		scale = scaleL;
		scaleL += rt->scale;
		digL = lt->digits + (scaleL - lt->scale);
		digits = (digL > (int)rt->digits) ? digL : (int)rt->digits;

		/* HACK alert: digits should be less than max */
#ifdef HAVE_HGE
		if (have_hge) {
			if (res->type->radix == 10 && digits > 39)
				digits = 39;
			if (res->type->radix == 2 && digits > 128)
				digits = 128;
		} else
#endif
		{
			if (res->type->radix == 10 && digits > 19)
				digits = 19;
			if (res->type->radix == 2 && digits > 64)
				digits = 64;
		}

		sql_find_subtype(&nlt, lt->type->sqlname, digL, scaleL);
		l = rel_check_type( sql, &nlt, l, type_equal );

		sql_find_subtype(res, lt->type->sqlname, digits, scale);
	}
	return l;
}

int
rel_convert_types(mvc *sql, sql_exp **L, sql_exp **R, int scale_fixing, int tpe)
{
	sql_exp *ls = *L;
	sql_exp *rs = *R;
	sql_subtype *lt = exp_subtype(ls);
	sql_subtype *rt = exp_subtype(rs);

	if (!rt && !lt) {
		sql_error(sql, 01, SQLSTATE(42000) "Cannot have a parameter (?) on both sides of an expression");
		return -1;
	}
	if (rt && (!lt || !lt->type))
		 return rel_set_type_param(sql, rt, ls, 0);
	if (lt && (!rt || !rt->type))
		 return rel_set_type_param(sql, lt, rs, 0);

	if (rt && lt) {
		sql_subtype *i = lt;
		sql_subtype *r = rt;

		if (subtype_cmp(lt, rt) != 0 || lt->type->localtype==0 || rt->type->localtype==0) {
			sql_subtype super;

			supertype(&super, r, i);
			if (scale_fixing) {
				/* convert ls to super type */
				ls = rel_check_type(sql, &super, ls, tpe);
				/* convert rs to super type */
				rs = rel_check_type(sql, &super, rs, tpe);
			} else {
				/* convert ls to super type */
				super.scale = lt->scale;
				ls = rel_check_type(sql, &super, ls, tpe);
				/* convert rs to super type */
				super.scale = rt->scale;
				rs = rel_check_type(sql, &super, rs, tpe);
			}
		}
		*L = ls;
		*R = rs;
		if (!ls || !rs) {
			return -1;
		}
		return 0;
	}
	return -1;
}

static comp_type
compare_str2type( char *compare_op)
{
	comp_type type = cmp_filter;

	if (compare_op[0] == '=') {
		type = cmp_equal;
	} else if (compare_op[0] == '<') {
		type = cmp_lt;
		if (compare_op[1] != '\0') {
			if (compare_op[1] == '>')
				type = cmp_notequal;
			else if (compare_op[1] == '=')
				type = cmp_lte;
		}
	} else if (compare_op[0] == '>') {
		type = cmp_gt;
		if (compare_op[1] != '\0')
			if (compare_op[1] == '=')
				type = cmp_gte;
	}
	return type;
}

static sql_rel *
rel_filter(mvc *sql, sql_rel *rel, list *l, list *r, char *sname, char *filter_op, int anti )
{
	node *n;
	sql_exp *L = l->h->data, *R = r->h->data, *e = NULL;
	sql_subfunc *f = NULL;
	sql_schema *s = sql->session->schema;
	list *tl, *exps;

	exps = sa_list(sql->sa);
	tl = sa_list(sql->sa);
	for (n = l->h; n; n = n->next){
		sql_exp *e = n->data;

		list_append(exps, e);
		list_append(tl, exp_subtype(e));
	}
	for (n = r->h; n; n = n->next){
		sql_exp *e = n->data;

		list_append(exps, e);
		list_append(tl, exp_subtype(e));
	}
	if (sname)
		s = mvc_bind_schema(sql, sname);
	/* find filter function */
	f = sql_bind_func_(sql->sa, s, filter_op, tl, F_FILT);

	if (!f) 
		f = find_func(sql, s, filter_op, list_length(exps), F_FILT, NULL);
	if (f) {
		node *n,*m = f->func->ops->h;
		list *nexps = sa_list(sql->sa);

		for(n=l->h; m && n; m = m->next, n = n->next) {
			sql_arg *a = m->data;
			sql_exp *e = n->data;

			e = rel_check_type(sql, &a->type, e, type_equal);
			if (!e)
				return NULL;
			list_append(nexps, e);
		}
		l = nexps;
		nexps = sa_list(sql->sa);
		for(n=r->h; m && n; m = m->next, n = n->next) {
			sql_arg *a = m->data;
			sql_exp *e = n->data;

			e = rel_check_type(sql, &a->type, e, type_equal);
			if (!e)
				return NULL;
			list_append(nexps, e);
		}
		r = nexps;
	}
	if (!f) {
		return sql_error(sql, 02, SQLSTATE(42000) "SELECT: no such FILTER function '%s'", filter_op);
		return NULL;
	}
	e = exp_filter(sql->sa, l, r, f, anti);

	/* atom or row => select */
	if (exps_card(l) > rel->card) {
		sql_exp *ls = l->h->data;
		if (ls->name)
			return sql_error(sql, 02, SQLSTATE(42000) "SELECT: cannot use non GROUP BY column '%s' in query results without an aggregate function", ls->name);
		else
			return sql_error(sql, 02, SQLSTATE(42000) "SELECT: cannot use non GROUP BY column in query results without an aggregate function");
	}
	if (exps_card(r) > rel->card) {
		sql_exp *rs = l->h->data;
		if (rs->name)
			return sql_error(sql, 02, SQLSTATE(42000) "SELECT: cannot use non GROUP BY column '%s' in query results without an aggregate function", rs->name);
		else
			return sql_error(sql, 02, SQLSTATE(42000) "SELECT: cannot use non GROUP BY column in query results without an aggregate function");
	}
	if (exps_card(r) <= CARD_ATOM && exps_are_atoms(r)) {
		if (exps_card(l) == exps_card(r) || rel->processed)  /* bin compare op */
			return rel_select(sql->sa, rel, e);

		if (/*is_semi(rel->op) ||*/ is_outerjoin(rel->op)) {
			if ((is_left(rel->op) || is_full(rel->op)) && rel_find_exp(rel->l, l->h->data)) {
				rel_join_add_exp(sql->sa, rel, e);
				return rel;
			} else if ((is_right(rel->op) || is_full(rel->op)) && rel_find_exp(rel->r, l->h->data)) {
				rel_join_add_exp(sql->sa, rel, e);
				return rel;
			}
			if (is_left(rel->op) && rel_find_exp(rel->r, l->h->data)) {
				rel->r = rel_push_select(sql, rel->r, L, e);
				return rel;
			} else if (is_right(rel->op) && rel_find_exp(rel->l, l->h->data)) {
				rel->l = rel_push_select(sql, rel->l, L, e);
				return rel;
			}
		}
		/* push select into the given relation */
		return rel_push_select(sql, rel, L, e);
	} else { /* join */
		if (is_semi(rel->op) || (is_outerjoin(rel->op) && !is_processed(rel))) {
			rel_join_add_exp(sql->sa, rel, e);
			return rel;
		}
		/* push join into the given relation */
		return rel_push_join(sql, rel, L, R, NULL, e);
	}
}

static sql_rel *
rel_filter_exp_(mvc *sql, sql_rel *rel, sql_exp *ls, sql_exp *rs, sql_exp *rs2, char *filter_op, int anti )
{
	list *l = sa_list(sql->sa);
	list *r = sa_list(sql->sa);

	list_append(l, ls);
	list_append(r, rs);
	if (rs2)
		list_append(r, rs2);
	return rel_filter(sql, rel, l, r, "sys", filter_op, anti);
}


static sql_rel *
rel_compare_exp_(mvc *sql, sql_rel *rel, sql_exp *ls, sql_exp *rs, sql_exp *rs2, int type, int anti )
{
	sql_exp *L = ls, *R = rs, *e = NULL;

	if (!rs2) {

		if (ls->card < rs->card) {
			sql_exp *swap = ls;
	
			ls = rs;
			rs = swap;

			swap = L;
			L = R;
			R = swap;

			type = (int)swap_compare((comp_type)type);
		}
		if (!exp_subtype(ls) && !exp_subtype(rs)) 
			return sql_error(sql, 01, SQLSTATE(42000) "Cannot have a parameter (?) on both sides of an expression");
		if (rel_convert_types(sql, &ls, &rs, 1, type_equal) < 0) 
			return NULL;
		e = exp_compare(sql->sa, ls, rs, type);
	} else {
		if ((rs = rel_check_type(sql, exp_subtype(ls), rs, type_equal)) == NULL ||
	   	    (rs2 && (rs2 = rel_check_type(sql, exp_subtype(ls), rs2, type_equal)) == NULL)) 
			return NULL;
		e = exp_compare2(sql->sa, ls, rs, rs2, type);
	}
	if (anti)
		set_anti(e);

	/* atom or row => select */
	if (ls->card > rel->card) {
		if (ls->name)
			return sql_error(sql, 02, SQLSTATE(42000) "SELECT: cannot use non GROUP BY column '%s' in query results without an aggregate function", ls->name);
		else
			return sql_error(sql, 02, SQLSTATE(42000) "SELECT: cannot use non GROUP BY column in query results without an aggregate function");
	}
	if (rs->card > rel->card || (rs2 && rs2->card > rel->card)) {
		if (rs->name)
			return sql_error(sql, 02, SQLSTATE(42000) "SELECT: cannot use non GROUP BY column '%s' in query results without an aggregate function", rs->name);
		else
			return sql_error(sql, 02, SQLSTATE(42000) "SELECT: cannot use non GROUP BY column in query results without an aggregate function");
	}
	if (rs->card <= CARD_ATOM && exp_is_atom(rs) && 
	   (!rs2 || (rs2->card <= CARD_ATOM && exp_is_atom(rs2)))) {
		if ((ls->card == rs->card && !rs2) || rel->processed)  /* bin compare op */
			return rel_select(sql->sa, rel, e);

		if (/*is_semi(rel->op) ||*/ is_outerjoin(rel->op)) {
			if ((is_left(rel->op) || is_full(rel->op)) && rel_find_exp(rel->l, ls)) {
				rel_join_add_exp(sql->sa, rel, e);
				return rel;
			} else if ((is_right(rel->op) || is_full(rel->op)) && rel_find_exp(rel->r, ls)) {
				rel_join_add_exp(sql->sa, rel, e);
				return rel;
			}
			if (is_left(rel->op) && rel_find_exp(rel->r, ls)) {
				rel->r = rel_push_select(sql, rel->r, L, e);
				return rel;
			} else if (is_right(rel->op) && rel_find_exp(rel->l, ls)) {
				rel->l = rel_push_select(sql, rel->l, L, e);
				return rel;
			}
		}
		/* push select into the given relation */
		return rel_push_select(sql, rel, L, e);
	} else { /* join */
		if (is_semi(rel->op) || (is_outerjoin(rel->op) && !is_processed((rel)))) {
			rel_join_add_exp(sql->sa, rel, e);
			return rel;
		}
		/* push join into the given relation */
		return rel_push_join(sql, rel, L, R, rs2, e);
	}
}

static sql_rel *
rel_compare_exp(mvc *sql, sql_rel *rel, sql_exp *ls, sql_exp *rs,
		char *compare_op, sql_exp *esc, int reduce)
{
	comp_type type = cmp_equal;

	if (!ls || !rs)
		return NULL;

	if (!rel || !reduce) {
		/* TODO to handle filters here */
		sql_exp *e;

		if (rel_convert_types(sql, &ls, &rs, 1, type_equal) < 0) 
			return NULL;
		e = rel_binop_(sql, ls, rs, NULL, compare_op, card_value);

		if (!e)
			return NULL;
		if (!reduce) {
			if (rel->op == op_project) {
				append(rel->exps, e);
			} else {
				list *exps = new_exp_list(sql->sa);

				append(exps, e);
				return rel_project(sql->sa, rel, exps);
			}
		} else {
			return rel_select(sql->sa, rel, e);
		}
	}
	type = compare_str2type(compare_op);
	if (type == cmp_filter) 
		return rel_filter_exp_(sql, rel, ls, rs, esc, compare_op, 0);
	return rel_compare_exp_(sql, rel, ls, rs, esc, type, 0);
}

static const char *
compare_aggr_op( char *compare, int quantifier) 
{
	if (quantifier == 0)
		return "zero_or_one";
	switch(compare[0]) {
	case '<':
		if (compare[1] == '>')
			return "all";
		return "min";
	case '>':
		return "max";
	default:
		return "all";
	}
}

static sql_rel *
rel_compare(mvc *sql, sql_rel *rel, symbol *lo, symbol *ro, symbol *ro2,
		char *compare_op, int f, exp_kind k, int quantifier)
{
	sql_exp *rs = NULL, *rs2 = NULL, *ls;
	exp_kind ek = {type_value, card_column, FALSE};

	if (!ro2 && lo->token == SQL_SELECT) { /* swap subquery to the right hand side */
		symbol *tmp = lo;

		lo = ro;
		ro = tmp;

		if (compare_op[0] == '>')
			compare_op[0] = '<';
		else if (compare_op[0] == '<')
			compare_op[0] = '>';
	}

	ls = rel_value_exp(sql, &rel, lo, f, ek);
	if (!ls)
		return NULL;
	if (ro->token != SQL_SELECT) {
		rs = rel_value_exp(sql, &rel, ro, f, ek);
		if (ro2) {
			rs2 = rel_value_exp(sql, &rel, ro2, f, ek);
			if (!rs2)
				return NULL;
		}
	} else {
		/* first try without current relation, too see if there
		   are correlations with the outer relation */
		sql_rel *r = rel_subquery(sql, NULL, ro, ek, APPLY_JOIN);

		/* NOT handled filter case */
		if (ro2)
			return NULL;
		if (!r && sql->session->status != -ERR_AMBIGUOUS) {
			/* reset error */
			sql->session->status = 0;
			sql->errstr[0] = 0;
			r = rel_subquery(sql, rel, ro, ek, f == sql_sel?APPLY_LOJ:APPLY_JOIN);

			/* get inner queries result value, ie
			   get last expression of r */
			if (r) {
				rs = rel_lastexp(sql, r);

				if (f == sql_sel && r->card > CARD_ATOM && quantifier != 1) {
					sql_subaggr *zero_or_one = sql_bind_aggr(sql->sa, sql->session->schema, compare_aggr_op(compare_op, quantifier), exp_subtype(rs));
					rs = exp_aggr1(sql->sa, rs, zero_or_one, 0, 0, CARD_ATOM, 0);

					/* group by the right of the apply */
					r->r = rel_groupby(sql, r->r, NULL);
					rs = rel_groupby_add_aggr(sql, r->r, rs);
					rs = exp_column(sql->sa, exp_relname(rs), exp_name(rs), exp_subtype(rs), exp_card(rs), has_nil(rs), is_intern(rs));
				}
				rel = r;
			}
		} else if (r) {
			rs = rel_lastexp(sql, r);
			if (r->card > CARD_ATOM) {
				/* if single value (independed of relations), rewrite */
				if (is_project(r->op) && !r->l && r->exps && list_length(r->exps) == 1) {
					return rel_compare_exp(sql, rel, ls, r->exps->h->data, compare_op, NULL, k.reduce);
				} else if (quantifier != 1) { 
					sql_subaggr *zero_or_one = sql_bind_aggr(sql->sa, sql->session->schema, compare_aggr_op(compare_op, quantifier), exp_subtype(rs));

					rs = exp_aggr1(sql->sa, rs, zero_or_one, 0, 0, CARD_ATOM, 0);
				}
			}
			rel = rel_crossproduct(sql->sa, rel, r, op_semi);
		}
	}
	if (!rs) 
		return NULL;
	return rel_compare_exp(sql, rel, ls, rs, compare_op, rs2, k.reduce);
}

static sql_exp*
_rel_nop( mvc *sql, sql_schema *s, char *fname, list *tl, list *exps, sql_subtype *obj_type, int nr_args, exp_kind ek)
{
	sql_subfunc *f = NULL;
	int table_func = (ek.card == card_relation);
	int type = (ek.card == card_loader)?F_LOADER:((ek.card == card_none)?F_PROC:
		   ((ek.card == card_relation)?F_UNION:F_FUNC));
	int filt = (type == F_FUNC)?F_FILT:type;

	f = bind_func_(sql, s, fname, tl, type);
	if (f) {
		return exp_op(sql->sa, exps, f);
	} else if (obj_type && (f = bind_member_func(sql, s, fname, obj_type, nr_args, NULL)) != NULL) { 
		sql_subfunc *prev = NULL;
		node *n, *m;
		list *nexps;

		while((f = bind_member_func(sql, s, fname, obj_type, nr_args, prev)) != NULL) { 
			prev = f;
			if (f->func->type != type && f->func->type != filt)
				continue;
			if (f->func->vararg) 
				return exp_op(sql->sa, exps, f);
	       		nexps = new_exp_list(sql->sa);
			for (n = exps->h, m = f->func->ops->h; n && m;
				  	n = n->next, m = m->next) {
				sql_arg *a = m->data;
				sql_exp *e = n->data;

				if (a->type.type->eclass == EC_ANY) {
					sql_subtype *st = &e->tpe;
					sql_init_subtype(&a->type, st->type, st->digits, st->scale);
				}
				e = rel_check_type(sql, &a->type, e, type_equal);
				if (!e) {
					nexps = NULL;
					break;
				}
				if (table_func && e->card > CARD_ATOM) {
					sql_subaggr *zero_or_one = sql_bind_aggr(sql->sa, sql->session->schema, "zero_or_one", exp_subtype(e));

					e = exp_aggr1(sql->sa, e, zero_or_one, 0, 0, CARD_ATOM, 0);
				}
				append(nexps, e);
			}
			if (nexps) 
				return exp_op(sql->sa, nexps, f);
		}
	} else if ((f = find_func(sql, s, fname, nr_args, type, NULL)) != NULL) {
		sql_subfunc *prev = NULL;
		node *n, *m;
		list *nexps;

		while((f = find_func(sql, s, fname, nr_args, type, prev)) != NULL) { 
			prev = f;
			if (f->func->type != type && f->func->type != filt)
				continue;
			if (f->func->vararg) 
				return exp_op(sql->sa, exps, f);
	       		nexps = new_exp_list(sql->sa);
			for (n = exps->h, m = f->func->ops->h; n && m;
			  	n = n->next, m = m->next) {
				sql_arg *a = m->data;
				sql_exp *e = n->data;

				if (a->type.type->eclass == EC_ANY) {
					sql_subtype *st = &e->tpe;
					sql_init_subtype(&a->type, st->type, st->digits, st->scale);
				}
				e = rel_check_type(sql, &a->type, e, type_equal);
				if (!e) {
					nexps = NULL;
					break;
				}
				if (table_func && e->card > CARD_ATOM) {
					sql_subaggr *zero_or_one = sql_bind_aggr(sql->sa, sql->session->schema, "zero_or_one", exp_subtype(e));
	
					e = exp_aggr1(sql->sa, e, zero_or_one, 0, 0, CARD_ATOM, 0);
				}
				append(nexps, e);
			}
			if (nexps) 
				return exp_op(sql->sa, nexps, f);
		}
	}
	return sql_error(sql, 02, SQLSTATE(42000) "SELECT: no such operator '%s'", fname);
}

sql_exp *
rel_logical_value_exp(mvc *sql, sql_rel **rel, symbol *sc, int f)
{
	exp_kind ek = {type_value, card_column, FALSE};

	if (!sc)
		return NULL;

	if (THRhighwater())
		return sql_error(sql, 10, SQLSTATE(42000) "SELECT: too many nested operators");

	switch (sc->token) {
	case SQL_OR:
	case SQL_AND:
	{
		symbol *lo = sc->data.lval->h->data.sym;
		symbol *ro = sc->data.lval->h->next->data.sym;

		sql_exp *ls = rel_logical_value_exp(sql, rel, lo, f);
		sql_exp *rs = rel_logical_value_exp(sql, rel, ro, f);

		if (!ls || !rs)
			return NULL;
		if (sc->token == SQL_OR)
			return rel_binop_(sql, ls, rs, NULL, "or", card_value);
		else
			return rel_binop_(sql, ls, rs, NULL, "and", card_value);
	}
	case SQL_FILTER:
		/* [ x,..] filter [ y,..] */
		/* todo add anti, [ x,..] not filter [ y,...] */
		/* no correlation */
	{
		dnode *ln = sc->data.lval->h->data.lval->h;
		dnode *rn = sc->data.lval->h->next->next->data.lval->h;
		dlist *filter_op = sc->data.lval->h->next->data.lval;
		char *fname = qname_fname(filter_op);
		char *sname = qname_schema(filter_op);
		list *exps, *tl;
		sql_schema *s = sql->session->schema;
		sql_subtype *obj_type = NULL;

		if (sname)
			s = mvc_bind_schema(sql, sname);

		exps = sa_list(sql->sa);
		tl = sa_list(sql->sa);
		for (; ln; ln = ln->next) {
			symbol *sym = ln->data.sym;

			sql_exp *e = rel_value_exp(sql, rel, sym, f, ek);
			if (!e)
				return NULL;
			if (!obj_type)
				obj_type = exp_subtype(e);
			list_append(exps, e);
			append(tl, exp_subtype(e));
		}
		for (; rn; rn = rn->next) {
			symbol *sym = rn->data.sym;

			sql_exp *e = rel_value_exp(sql, rel, sym, f, ek);
			if (!e)
				return NULL;
			list_append(exps, e);
			append(tl, exp_subtype(e));
		}
		/* find the predicate filter function */
		return _rel_nop(sql, s, fname, tl, exps, obj_type, list_length(exps), ek);
	}
	case SQL_COMPARE:
	{
		symbol *lo = sc->data.lval->h->data.sym;
		symbol *ro = sc->data.lval->h->next->next->data.sym;
		char *compare_op = sc->data.lval->h->next->data.sval;

		/* currently we don't handle the (universal and existential)
		   quantifiers (all and any/some) */

		sql_exp *rs = NULL, *ls = rel_value_exp(sql, rel, lo, f, ek);

		if (!ls)
			return NULL;

		if (ro->token != SQL_SELECT) {
			rs = rel_value_exp(sql, rel, ro, f, ek);
			if (!rs)
				return NULL;
			if (rel_convert_types(sql, &ls, &rs, 1, type_equal) < 0)
				return NULL;
			return rel_binop_(sql, ls, rs, NULL, compare_op, card_value);
		} else {
			/* first try without current relation, too see if there
			are correlations with the outer relation */
			sql_rel *r = rel_subquery(sql, NULL, ro, ek, APPLY_JOIN);
	
			/* correlation, ie return new relation */
			if (!r && sql->session->status != -ERR_AMBIGUOUS) {
			

				sql_exp *e;

				/* reset error */
				sql->session->status = 0;
				sql->errstr[0] = 0;
				if (!r)
					r = rel_subquery(sql, *rel, ro, ek, f == sql_sel?APPLY_LOJ:APPLY_JOIN);

				/* get inner queries result value, ie
				   get last expression of r */
				if (r) {
					rs = rel_lastexp(sql, r);
					*rel = r;
					e = exp_compare(sql->sa, ls, rs, compare_str2type(compare_op));
					if (f != sql_sel)
						return e;
			
					/* For selection we need to convert back into Boolean */
					ls = rel_unop_(sql, ls, NULL, "isnull", card_value);
					rs = exp_atom_bool(sql->sa, 0);
					return rel_binop_(sql, ls, rs, NULL, "=", card_value);
				}
			} else if (r) {
				sql_rel *l = *rel;

				if (!l) {
					l = *rel = rel_project(sql->sa, NULL, new_exp_list(sql->sa));
					rel_project_add_exp(sql, l, ls);
				} else if (f == sql_sel) { /* allways add left side in case of selections phase */
					if (!l->processed) { /* add all expressions to the project */
						l->exps = list_merge(l->exps, rel_projections(sql, l->l, NULL, 1, 1), (fdup)NULL);
						l->exps = list_distinct(l->exps, (fcmp)exp_equal, (fdup)NULL);
						set_processed(l);
					}
					if (!rel_find_exp(l, ls))
						rel_project_add_exp(sql, l, ls);
				}
				rs = rel_lastexp(sql, r);
				if (r->card > CARD_ATOM) {
					sql_subaggr *zero_or_one = sql_bind_aggr(sql->sa, sql->session->schema, "zero_or_one", exp_subtype(rs));

					rs = exp_aggr1(sql->sa, rs, zero_or_one, 0, 0, CARD_ATOM, 0);
				}
				*rel = rel_crossproduct(sql->sa, l, r, op_join);
			}
			if (!rs) 
				return NULL;
			if (rel_convert_types(sql, &ls, &rs, 1, type_equal) < 0) 
				return NULL;
			return rel_binop_(sql, ls, rs, NULL, compare_op, card_value);
		}
	}
	/* Set Member ship */
	case SQL_IN:
	case SQL_NOT_IN:
	{
		dlist *dl = sc->data.lval;
		symbol *lo = dl->h->data.sym;
		dnode *n = dl->h->next;
		sql_rel *left = NULL, *right = NULL, *outer = *rel;
		sql_exp *l = NULL, *r = NULL;
		int needproj = 0, vals_only = 1;
		list *vals = NULL, *pexps = NULL;

		if (outer && f == sql_sel && is_project(outer->op) && !is_processed(outer) && outer->l && !list_empty(outer->exps)) {
			needproj = 1;
			pexps = outer->exps;
			*rel = outer->l;
		}

		l = rel_value_exp(sql, rel, lo, f, ek);
		if (!l)
			return NULL;
		ek.card = card_set;
		if (!left)
			left = *rel;

		if (!left || (!left->l && f == sql_sel)) {
			needproj = (left != NULL);
			left = rel_project_exp(sql->sa, l);
		}
		if (left && is_project(left->op) && list_empty(left->exps))
			left = left->l;

		if (n->type == type_list) {
			sql_subtype *st = exp_subtype(l);

			vals = new_exp_list(sql->sa);
			n = n->data.lval->h;
			for (; n; n = n->next) {
				symbol *sval = n->data.sym;
				/* without correlation first */
				sql_rel *z = NULL, *rl;

				r = rel_value_exp(sql, &z, sval, f, ek);
				if (l && r && IS_ANY(st->type->eclass)){
					l = rel_check_type(sql, exp_subtype(r), l, type_equal);
					if (l)
						st = exp_subtype(l);
				}
				if (!l || !r || !(r=rel_check_type(sql, st, r, type_equal))) {
					rel_destroy(right);
					return NULL;
				}
				if (z) {
					vals_only = 0;
					rl = z;
				} else {
					list_append(vals, r);
					rl = rel_project_exp(sql->sa, r);
				}
				if (right) {
					rl = rel_setop(sql->sa, right, rl, op_union);
					rl->exps = rel_projections(sql, rl, NULL, 0, 1);
					set_processed(rl);
				}
				right = rl;
			}
			if (right->processed)
				right = rel_label(sql, right, 0);
			right = rel_distinct(right);
		} else {
			return sql_error(sql, 02, SQLSTATE(42000) "IN: missing inner query");
		}
		if (right) {
			sql_exp *e = NULL;
		
			if (vals_only) {
				node *n;

				rel_destroy(right);
				for(n=vals->h; n; n = n->next) {
					sql_exp *r = n->data, *ne;

					if (sc->token == SQL_NOT_IN)
						ne = rel_binop_(sql, l, r, NULL, "<>", card_value);
					else
						ne = rel_binop_(sql, l, r, NULL, "=", card_value);
					if (!e) {
						e = ne;
					} else if (sc->token == SQL_NOT_IN) {
						e = rel_binop_(sql, e, ne, NULL, "and", card_value);
					} else {
						e = rel_binop_(sql, e, ne, NULL, "or", card_value);
					}
				}
				*rel = outer;
				return e;
			}
			r = rel_lastexp(sql, right);
			if (rel_convert_types(sql, &l, &r, 1, type_equal) < 0) 
				return NULL;
			left = rel_crossproduct(sql->sa, left, right, op_join);
			left->op = op_left;
			set_processed(left);
			e = exp_compare(sql->sa, l, r, cmp_equal );
			rel_join_add_exp(sql->sa, left, e);
			if (*rel && needproj)
				left = *rel = rel_project(sql->sa, left, pexps);
			else
				*rel = left;
			if (sc->token == SQL_NOT_IN)
				e = rel_binop_(sql, l, r, NULL, "<>", card_value);
			else
				e = rel_binop_(sql, l, r, NULL, "=", card_value);
			return e;
		}
		return NULL;
	}
	case SQL_EXISTS:
	case SQL_NOT_EXISTS:
	{
		symbol *lo = sc->data.sym;
		sql_exp *le = rel_value_exp(sql, rel, lo, f, ek);
		sql_subfunc *f = NULL;

		if (!le)
			return NULL;

		if (sc->token != SQL_EXISTS)
			f = sql_bind_func(sql->sa, sql->session->schema, "sql_not_exists", exp_subtype(le), NULL, F_FUNC);
		else
			f = sql_bind_func(sql->sa, sql->session->schema, "sql_exists", exp_subtype(le), NULL, F_FUNC);

		if (!f) 
			return sql_error(sql, 02, SQLSTATE(42000) "exist operator on type %s missing", exp_subtype(le)->type->sqlname);
		return exp_unop(sql->sa, le, f);
	}
	case SQL_LIKE:
	case SQL_NOT_LIKE:
	{
		symbol *lo = sc->data.lval->h->data.sym;
		symbol *ro = sc->data.lval->h->next->data.sym;
		int insensitive = sc->data.lval->h->next->next->data.i_val;
		int anti = (sc->token == SQL_NOT_LIKE) != (sc->data.lval->h->next->next->next->data.i_val != 0);
		sql_subtype *st = sql_bind_localtype("str");
		sql_exp *le = rel_value_exp(sql, rel, lo, f, ek);
		sql_exp *re, *ee = NULL;
		char *like = insensitive ? (anti ? "not_ilike" : "ilike") : (anti ? "not_like" : "like");
		sql_schema *sys = mvc_bind_schema(sql, "sys");

		if (!le)
			return NULL;

		if (!exp_subtype(le)) 
			return sql_error(sql, 02, SQLSTATE(42000) "SELECT: parameter not allowed on "
					"left hand side of LIKE operator");

		lo = ro->data.lval->h->data.sym;
		/* like uses a single string pattern */
		ek.card = card_value;
		re = rel_value_exp(sql, rel, lo, f, ek);
		if (!re)
			return NULL;
		if (!exp_subtype(re)) {
			if (rel_set_type_param(sql, st, re, 0) == -1) 
				return sql_error(sql, 02, SQLSTATE(42000) "LIKE: wrong type, should be string");
		} else if ((re = rel_check_type(sql, st, re, type_equal)) == NULL) {
			return sql_error(sql, 02, SQLSTATE(42000) "LIKE: wrong type, should be string");
		}
		/* Do we need to escape ? */
		if (dlist_length(ro->data.lval) == 2) {
			char *escape = ro->data.lval->h->next->data.sval;
			ee = exp_atom(sql->sa, atom_string(sql->sa, st, sa_strdup(sql->sa, escape)));
		}
		if (ee)
			return rel_nop_(sql, le, re, ee, NULL, sys, like, card_value);
		return rel_binop_(sql, le, re, sys, like, card_value);
	}
	case SQL_BETWEEN:
	case SQL_NOT_BETWEEN:
	{
		symbol *lo = sc->data.lval->h->data.sym;
		int symmetric = sc->data.lval->h->next->data.i_val;
		symbol *ro1 = sc->data.lval->h->next->next->data.sym;
		symbol *ro2 = sc->data.lval->h->next->next->next->data.sym;
		sql_exp *le = rel_value_exp(sql, rel, lo, f, ek);
		sql_exp *re1 = rel_value_exp(sql, rel, ro1, f, ek);
		sql_exp *re2 = rel_value_exp(sql, rel, ro2, f, ek);
		sql_exp *e1 = NULL, *e2 = NULL;

		assert(sc->data.lval->h->next->type == type_int);
		if (!le || !re1 || !re2) 
			return NULL;
		
		if (rel_convert_types(sql, &le, &re1, 1, type_equal) < 0 ||
				rel_convert_types(sql, &le, &re2, 1, type_equal) < 0)
			return NULL;

		if (!re1 || !re2) 
			return NULL;

		if (symmetric) {
			sql_exp *tmp = NULL;
			sql_subfunc *min = sql_bind_func(sql->sa, sql->session->schema, "sql_min", exp_subtype(re1), exp_subtype(re2), F_FUNC);
			sql_subfunc *max = sql_bind_func(sql->sa, sql->session->schema, "sql_max", exp_subtype(re1), exp_subtype(re2), F_FUNC);

			if (!min || !max) {
				return sql_error(sql, 02, SQLSTATE(42000) "min or max operator on types %s %s missing", exp_subtype(re1)->type->sqlname, exp_subtype(re2)->type->sqlname);
			}
			tmp = exp_binop(sql->sa, re1, re2, min);
			re2 = exp_binop(sql->sa, re1, re2, max);
			re1 = tmp;
		}

		if (sc->token == SQL_NOT_BETWEEN) {
			e1 = rel_binop_(sql, le, re1, NULL, "<", card_value);
			e2 = rel_binop_(sql, le, re2, NULL, ">", card_value);
		} else {
			e1 = rel_binop_(sql, le, re1, NULL, ">=", card_value);
			e2 = rel_binop_(sql, le, re2, NULL, "<=", card_value);
		}
		if (!e1 || !e2)
			return NULL;
		if (sc->token == SQL_NOT_BETWEEN) {
			return rel_binop_(sql, e1, e2, NULL, "or", card_value);
		} else {
			return rel_binop_(sql, e1, e2, NULL, "and", card_value);
		}
	}
	case SQL_IS_NULL:
	case SQL_IS_NOT_NULL:
	/* is (NOT) NULL */
	{
		sql_exp *le = rel_value_exp(sql, rel, sc->data.sym, f, ek);

		if (!le)
			return NULL;
		le = rel_unop_(sql, le, NULL, "isnull", card_value);
		if (sc->token != SQL_IS_NULL)
			le = rel_unop_(sql, le, NULL, "not", card_value);
		return le;
	}
	case SQL_NOT: {
		sql_exp *le = rel_logical_value_exp(sql, rel, sc->data.sym, f);

		if (!le)
			return le;
		return rel_unop_(sql, le, NULL, "not", card_value);
	}
	case SQL_ATOM: {
		/* TRUE or FALSE */
		AtomNode *an = (AtomNode *) sc;

		if (!an || !an->a) {
			assert(0);
			return exp_atom(sql->sa, atom_general(sql->sa, sql_bind_localtype("void"), NULL));
		} else {
			return exp_atom(sql->sa, atom_dup(sql->sa, an->a));
		}
	}
	case SQL_COLUMN:
		return rel_column_ref(sql, rel, sc, f);
	case SQL_UNION:
	case SQL_EXCEPT:
	case SQL_INTERSECT: {
		*rel = rel_setquery(sql, *rel, sc);
		if (*rel)
			return rel_lastexp(sql, *rel);
		return NULL;
	}
	default: {
		sql_exp *re, *le = rel_value_exp(sql, rel, sc, f, ek);
		sql_subtype bt;

		if (!le)
			return NULL;
		re = exp_atom_bool(sql->sa, 1);
		sql_find_subtype(&bt, "boolean", 0, 0);
		if ((le = rel_check_type(sql, &bt, le, type_equal)) == NULL) 
			return NULL;
		return rel_binop_(sql, le, re, NULL, "=", 0);
	}
	}
}

sql_rel *
rel_logical_exp(mvc *sql, sql_rel *rel, symbol *sc, int f)
{
	exp_kind ek = {type_value, card_column, TRUE};

	if (!sc)
		return NULL;

	if (THRhighwater())
		return sql_error(sql, 10, SQLSTATE(42000) "SELECT: too many nested operators");

	switch (sc->token) {
	case SQL_OR:
	{
		list *exps = NULL, *lexps = NULL, *rexps = NULL;

		symbol *lo = sc->data.lval->h->data.sym;
		symbol *ro = sc->data.lval->h->next->data.sym;

		sql_rel *lr, *rr;

		if (!rel)
			return NULL;

		lr = rel;
		rr = rel_dup(lr);

		if (is_outerjoin(rel->op) && !is_processed(rel)) {
			int pushdown = sql->pushdown;

			exps = rel->exps;
			sql->pushdown = 0;

			lr = rel_select_copy(sql->sa, lr, sa_list(sql->sa));
			lr = rel_logical_exp(sql, lr, lo, f);
			if (lr) {
				lexps = lr->exps;
				lr = lr->l;
			}
			rr = rel_select_copy(sql->sa, rr, sa_list(sql->sa));
			rr = rel_logical_exp(sql, rr, ro, f);
			if (rr) {
				rexps = rr->exps;
				rr = rr->l;
			}
			rel = NULL;
			sql->pushdown = pushdown;
		} else {
			lr = rel_logical_exp(sql, lr, lo, f);
			rr = rel_logical_exp(sql, rr, ro, f);
		}

		if (!lr || !rr)
			return NULL;
		return rel_or(sql, rel, lr, rr, exps, lexps, rexps);
	}
	case SQL_AND:
	{
		symbol *lo = sc->data.lval->h->data.sym;
		symbol *ro = sc->data.lval->h->next->data.sym;

		rel = rel_logical_exp(sql, rel, lo, f);
		if (!rel)
			return NULL;
		return rel_logical_exp(sql, rel, ro, f);
	}
	case SQL_FILTER:
		/* [ x,..] filter [ y,..] */
		/* todo add anti, [ x,..] NOT filter [ y,...] */
		/* no correlation */
	{
		dnode *ln = sc->data.lval->h->data.lval->h;
		dnode *rn = sc->data.lval->h->next->next->data.lval->h;
		dlist *filter_op = sc->data.lval->h->next->data.lval;
		char *fname = qname_fname(filter_op);
		char *sname = qname_schema(filter_op);
		list *l, *r;

		l = sa_list(sql->sa);
		r = sa_list(sql->sa);
		for (; ln; ln = ln->next) {
			symbol *sym = ln->data.sym;

			sql_exp *e = rel_value_exp(sql, &rel, sym, f, ek);
			if (!e)
				return NULL;
			list_append(l, e);
		}
		for (; rn; rn = rn->next) {
			symbol *sym = rn->data.sym;

			sql_exp *e = rel_value_exp(sql, &rel, sym, f, ek);
			if (!e)
				return NULL;
			list_append(r, e);
		}
		return rel_filter(sql, rel, l, r, sname, fname, 0);
	}
	case SQL_COMPARE:
	{
		dnode *n = sc->data.lval->h;
		symbol *lo = n->data.sym;
		symbol *ro = n->next->next->data.sym;
		char *compare_op = n->next->data.sval;
		int quantifier = 0;
		/* currently we don't handle the (universal and existential)
		   quantifiers (all and any/some) */
		if (n->next->next->next)
			quantifier = n->next->next->next->data.i_val + 1; 
		assert(quantifier == 0 || quantifier == 1 || quantifier == 2);
		return rel_compare(sql, rel, lo, ro, NULL, compare_op, f, ek, quantifier);
	}
	/* Set Member ship */
	case SQL_IN:
	case SQL_NOT_IN:
	{
		dlist *dl = sc->data.lval;
		symbol *lo = NULL;
		dnode *n = dl->h->next, *dn = NULL;
		sql_rel *left = NULL, *right = NULL, *select = NULL;
		sql_exp *l = NULL, *e, *r = NULL;
		list *vals = NULL, *ll = sa_list(sql->sa);
		int correlated = 0, l_is_value = 1;
		list *pexps = NULL;

		/* if left is a value (possibly NULL) we rewrite to a list of OR expressions */
		
		/* no input, assume single value */
		if (!rel) 
			rel = rel_project_exp(sql->sa, exp_atom_bool(sql->sa, 1));

		/* complex case */
		if (dl->h->type == type_list) { /* (a,b..) in (.. ) */
			dn = dl->h->data.lval->h;
			lo = dn->data.sym;
			dn = dn->next;
		} else {
			lo = dl->h->data.sym;
		}
		while(lo) {
			l = rel_value_exp(sql, &left, lo, f, ek);
			if (!l && sql->session->status != -ERR_AMBIGUOUS) {
				l_is_value = 0;
				/* reset error */
				left = rel;
				sql->session->status = 0;
				sql->errstr[0] = 0;
				l = rel_value_exp(sql, &left, lo, f, ek);
				rel = left;
			}
			if (!l)
				return NULL;

			ek.card = card_set;
			select = rel_select(sql->sa, rel_dup(rel), NULL); /* dup to make sure we get a new select op */
			rel_destroy(rel);
			pexps = rel_projections(sql, rel, NULL, 1, 1);

			/* first remove the NULLs */
			if (!l_is_value && sc->token == SQL_NOT_IN &&
		    	    l->card != CARD_ATOM && has_nil(l)) {
				sql_exp *ol;

				rel = rel_project(sql->sa, rel, rel_projections(sql, rel, NULL, 1, 1));
				select->l = rel;
				l = exp_label(sql->sa, l, ++sql->label);
				append(rel->exps, l);
				ol = l;
				l = exp_column(sql->sa, exp_relname(ol), exp_name(ol), exp_subtype(ol), ol->card, has_nil(ol), is_intern(ol));
				e = rel_unop_(sql, l, NULL, "isnull", card_value);
				e = exp_compare(sql->sa, e, exp_atom_bool(sql->sa, 0), cmp_equal);
				rel_select_add_exp(sql->sa, select, e);
				l = exp_column(sql->sa, exp_relname(ol), exp_name(ol), exp_subtype(ol), ol->card, has_nil(ol), is_intern(ol));
			}
			rel = left = select;

			append(ll, l);
			lo = NULL;
			if (dn) {
				lo = dn->data.sym;
				dn = dn->next;
			}
		}

		/* list of values or subqueries */
		if (n->type == type_list) {
			sql_rel *z = NULL;

			vals = new_exp_list(sql->sa);
			n = dl->h->next;
			n = n->data.lval->h;

			/* Simple value list first */
			for (; n; n = n->next) {
				r = rel_value_exp(sql, &z, n->data.sym, f, ek);
				if (z || !r)
					break;
				if (l_is_value) {
					sql_exp *e;

<<<<<<< HEAD
				if (list_length(ll) != 1)
					return sql_error(sql, 02, SQLSTATE(42000) "IN: incorrect left hand side");

				l = ll->h->data;
				st = exp_subtype(l);
				for (n=vals->h; n; n = n->next) {
					if ((r = rel_check_type(sql, st, n->data, type_equal)) == NULL) 
=======
					l = ll->h->data;
					if (rel_convert_types(sql, &l, &r, 1, type_equal) < 0) 
>>>>>>> cf7bbbfc
						return NULL;
					e = exp_compare(sql->sa, l, r, cmp_equal );
					if (!e)
						return NULL;
					list_append(vals, e);
				} else {
					list_append(vals, r);
				}
			}
			if (n) { /* complex case */
				vals = new_exp_list(sql->sa);
				n = dl->h->next;
				n = n->data.lval->h;
				for (; n; n = n->next) {
					symbol *sval = n->data.sym;
					/* without correlation first */
					sql_rel *z = NULL;
					sql_rel *rl;
					int r_is_rel = 0;

					r = rel_value_exp(sql, &z, sval, f, ek);
					if (z)
						r_is_rel = 1;
					if (!r && sql->session->status != -ERR_AMBIGUOUS) {
						/* reset error */
						sql->session->status = 0;
						sql->errstr[0] = 0;

						if (!l_is_value) 
							rel = left = rel_dup(left);
						r = rel_value_exp(sql, &rel, sval, f, ek);
						if (r && !l_is_value) {
							rel = rel_project(sql->sa, rel, NULL);
							rel_project_add_exp(sql, rel, r);
						}
						z = rel;
						correlated = 1;
					}
					if (!r) {
						rel_destroy(right);
						return NULL;
					}
					if (l_is_value && (!r_is_rel || correlated)) {
						sql_exp *e;

						l = ll->h->data;
						if (rel_convert_types(sql, &l, &r, 1, type_equal) < 0) 
							return NULL;
						e = exp_compare(sql->sa, l, r, cmp_equal );
						list_append(vals, e);
						continue;
					}
					if (z) {
						rl = z;
					} else {
						rl = rel_project_exp(sql->sa, exp_label(sql->sa, r, ++sql->label));
						r = exp_column(sql->sa, exp_relname(r), exp_name(r), exp_subtype(r), r->card, has_nil(r), is_intern(r));
						if (l_is_value && r_is_rel) {
							sql_exp *l = ll->h->data;
							sql_rel *in = select->l = rel_crossproduct(sql->sa, select->l, rl, op_join);

							if (rel_convert_types(sql, &l, &r, 1, type_equal) < 0) 
								return NULL;
							in->exps = sa_list(sql->sa);
							append(in->exps, exp_compare(sql->sa, l, r, cmp_equal ));
							continue;
						}
					}
					if (right) {
						rl = rel_setop(sql->sa, right, rl, op_union);
						rl->exps = rel_projections(sql, rl, NULL, 0, 1);
					}
					right = rl;
				}
			}
			if (list_length(vals)) { /* correct types */
				sql_subtype *st;
				list *nvals = new_exp_list(sql->sa);
				node *n;

				if (list_length(ll) != 1)
					return sql_error(sql, 02, "IN: incorrect left hand side");

				if (!l_is_value) {
					l = ll->h->data;
					/* convert types first (l type maybe unknown) */
					n = vals->h;
					r = n->data;
					if (rel_convert_types(sql, &l, &r, 1, type_equal) < 0) 
						return NULL;
					list_append(nvals, r);
					st = exp_subtype(l);
					for (; n; n = n->next) {
						if ((r = rel_check_type(sql, st, n->data, type_equal)) == NULL) 
							return NULL;
						list_append(nvals, r);
					}
					e = exp_in(sql->sa, l, nvals, sc->token==SQL_NOT_IN?cmp_notin:cmp_in);
				} else {
					sql_exp *cur = NULL;
					for (n = vals->h; n; n = n->next) {
						sql_exp *r = (sql_exp*)n->data;
						if (cur) {
							cur = exp_or(sql->sa,
								list_append(sa_list(sql->sa), cur),
								list_append(sa_list(sql->sa), r), 0);
						} else {
							cur = r;
						}
					}
					e = cur;
				}
				assert(!right);
				rel_select_add_exp(sql->sa, select, e);
				if (l_is_value && sc->token == SQL_NOT_IN) 
					set_anti(e);
				if (pexps && !right) 
					rel = rel_project(sql->sa, rel, pexps);
				if (!right)
					return rel;
			}
		} else {
			return sql_error(sql, 02, SQLSTATE(42000) "IN: missing inner query");
		}

		if (right) {
			node *n, *m;
			list *rexps, *jexps = sa_list(sql->sa);


			/* list through all left/right expressions */
			rexps = right->exps;
			if (!is_project(right->op) || list_length(ll) != list_length(rexps)) {
				if (list_length(ll) == 1)
					return sql_error(sql, 02, SQLSTATE(42000) "IN: inner query should return a single column");
				return NULL;
			}

			for (n=ll->h, m=rexps->h; n && m; n = n->next, m = m->next) {
				sql_exp *l = n->data;
				sql_exp *r = m->data;

				r = exp_alias_or_copy(sql, exp_relname(r), exp_name(r), right, r);
				if (rel_convert_types(sql, &l, &r, 1, type_equal) < 0) 
					return NULL;
				e = exp_compare(sql->sa, l, r, cmp_equal );
				append(jexps, e);
			}
			if (!correlated || !l_is_value) {
				rel = rel_crossproduct(sql->sa, left, right, op_join);
				rel->exps = jexps;
			}
			if (correlated || l_is_value) {
				rel->op = (sc->token == SQL_IN)?op_semi:op_anti;
			} else if (sc->token == SQL_NOT_IN) {
				rel->op = op_anti;
				set_processed(rel);
			}
			if (pexps)
				rel = rel_project(sql->sa, rel, pexps);
			set_processed(rel);
			return rel;
		}
		return right;
	}
	case SQL_EXISTS:
	case SQL_NOT_EXISTS:
	{
		symbol *lo = sc->data.sym;
		sql_rel *r;
		int apply = APPLY_EXISTS;

		if (sc->token != SQL_EXISTS)
			apply = APPLY_NOTEXISTS;
		ek.card = card_set;
		r = rel_subquery(sql, NULL, lo, ek, apply);
		if (!r && rel && sql->session->status != -ERR_AMBIGUOUS) { /* correlation */
			/* reset error */
			sql->session->status = 0;
			sql->errstr[0] = '\0';
			r = rel_subquery(sql, rel, lo, ek, apply);
			return r;
		}
		if (!r || !rel)
			return NULL;
		r = rel = rel_crossproduct(sql->sa, rel, r, op_join);
		if (sc->token == SQL_EXISTS) {
			r->op = op_semi;
		} else {	
			r->op = op_anti;
		}
		return rel;
	}
	case SQL_LIKE:
	case SQL_NOT_LIKE:
	{
		symbol *lo = sc->data.lval->h->data.sym;
		symbol *ro = sc->data.lval->h->next->data.sym;
		int insensitive = sc->data.lval->h->next->next->data.i_val;
		int anti = (sc->token == SQL_NOT_LIKE) != (sc->data.lval->h->next->next->next->data.i_val != 0);
		sql_subtype *st = sql_bind_localtype("str");
		sql_exp *le = rel_value_exp(sql, &rel, lo, f, ek);
		sql_exp *re, *ee = NULL;

		if (!le)
			return NULL;

		if (!exp_subtype(le)) 
			return sql_error(sql, 02, SQLSTATE(42000) "SELECT: parameter not allowed on "
					"left hand side of LIKE operator");

		/* Do we need to escape ? */
		if (dlist_length(ro->data.lval) == 2) {
			char *escape = ro->data.lval->h->next->data.sval;
			ee = exp_atom(sql->sa, atom_string(sql->sa, st, sa_strdup(sql->sa, escape)));
		} else {
			ee = exp_atom(sql->sa, atom_string(sql->sa, st, sa_strdup(sql->sa, "")));
		}
		ro = ro->data.lval->h->data.sym;
		re = rel_value_exp(sql, &rel, ro, f, ek);
		if (!re)
			return NULL;
		if (!exp_subtype(re)) {
			if (rel_set_type_param(sql, st, re, 0) == -1) 
				return sql_error(sql, 02, SQLSTATE(42000) "LIKE: wrong type, should be string");
		} else if ((re = rel_check_type(sql, st, re, type_equal)) == NULL) {
			return sql_error(sql, 02, SQLSTATE(42000) "LIKE: wrong type, should be string");
		}
		if ((le = rel_check_type(sql, st, le, type_equal)) == NULL) 
			return sql_error(sql, 02, SQLSTATE(42000) "LIKE: wrong type, should be string");
		return rel_filter_exp_(sql, rel, le, re, ee, (insensitive ? "ilike" : "like"), anti);
	}
	case SQL_BETWEEN:
	case SQL_NOT_BETWEEN:
	{
		symbol *lo = sc->data.lval->h->data.sym;
		int symmetric = sc->data.lval->h->next->data.i_val;
		symbol *ro1 = sc->data.lval->h->next->next->data.sym;
		symbol *ro2 = sc->data.lval->h->next->next->next->data.sym;
		sql_exp *le = rel_value_exp(sql, &rel, lo, f, ek);
		sql_exp *re1 = rel_value_exp(sql, &rel, ro1, f, ek);
		sql_exp *re2 = rel_value_exp(sql, &rel, ro2, f, ek);
		int flag = 0;

		assert(sc->data.lval->h->next->type == type_int);
		if (!le || !re1 || !re2) 
			return NULL;

		if (rel_convert_types(sql, &le, &re1, 1, type_equal) < 0 ||
		    rel_convert_types(sql, &le, &re2, 1, type_equal) < 0)
			return NULL;

		if (!re1 || !re2) 
			return NULL;

		/* for between 3 columns we use the between operator */
		if (symmetric && re1->card == CARD_ATOM && re2->card == CARD_ATOM) {
			sql_exp *tmp = NULL;
			sql_subfunc *min = sql_bind_func(sql->sa, sql->session->schema, "sql_min", exp_subtype(re1), exp_subtype(re2), F_FUNC);
			sql_subfunc *max = sql_bind_func(sql->sa, sql->session->schema, "sql_max", exp_subtype(re1), exp_subtype(re2), F_FUNC);

			if (!min || !max) {
				return sql_error(sql, 02, SQLSTATE(42000) "min or max operator on types %s %s missing", exp_subtype(re1)->type->sqlname, exp_subtype(re2)->type->sqlname);
			}
			tmp = exp_binop(sql->sa, re1, re2, min);
			re2 = exp_binop(sql->sa, re1, re2, max);
			re1 = tmp;
			symmetric = 0;
		}

		flag = (symmetric)?CMP_SYMMETRIC:0;

		if (le->card == CARD_ATOM) {
			sql_exp *e1, *e2;
			if (sc->token == SQL_NOT_BETWEEN) {
				e1 = rel_binop_(sql, le, re1, NULL, "<", card_value);
				e2 = rel_binop_(sql, le, re2, NULL, ">", card_value);
			} else {
				e1 = rel_binop_(sql, le, re1, NULL, ">=", card_value);
				e2 = rel_binop_(sql, le, re2, NULL, "<=", card_value);
			}
			if (!e1 || !e2)
				return NULL;
			if (sc->token == SQL_NOT_BETWEEN) {
				e1 = rel_binop_(sql, e1, e2, NULL, "or", card_value);
			} else {
				e1 = rel_binop_(sql, e1, e2, NULL, "and", card_value);
			}
			e2 = exp_atom_bool(sql->sa, 1);
			rel = rel_select(sql->sa, rel, exp_compare(sql->sa,  e1, e2, cmp_equal));
		} else if (sc->token == SQL_NOT_BETWEEN) {
			rel = rel_compare_exp_(sql, rel, le, re1, re2, 3|flag, 1);
		} else {
			rel = rel_compare_exp_(sql, rel, le, re1, re2, 3|flag, 0);
		}
		return rel;
	}
	case SQL_IS_NULL:
	case SQL_IS_NOT_NULL:
	/* is (NOT) NULL */
	{
		sql_exp *re, *le = rel_value_exp(sql, &rel, sc->data.sym, f, ek);

		if (!le)
			return NULL;
		le = rel_unop_(sql, le, NULL, "isnull", card_value);
		if (sc->token == SQL_IS_NULL)
			re = exp_atom_bool(sql->sa, 1);
		else
			re = exp_atom_bool(sql->sa, 0);
		le = exp_compare(sql->sa, le, re, cmp_equal);
		return rel_select(sql->sa, rel, le);
	}
	case SQL_NOT: {
		sql_exp *re, *le = rel_value_exp(sql, &rel, sc->data.sym, f, ek);

		if (!le)
			return NULL;
		le = rel_unop_(sql, le, NULL, "not", card_value);
		re = exp_atom_bool(sql->sa, 1);
		le = exp_compare(sql->sa, le, re, cmp_equal);
		return rel_select(sql->sa, rel, le);
	}
	case SQL_ATOM: {
		/* TRUE or FALSE */
		AtomNode *an = (AtomNode *) sc;
		sql_exp *e = exp_atom(sql->sa, atom_dup(sql->sa, an->a));
		return rel_select(sql->sa, rel, e);
	}
	case SQL_COLUMN: {
		sql_rel *or = rel;
		sql_exp *e = rel_column_ref(sql, &rel, sc, f);

		if (e) {
			sql_subtype bt;

			sql_find_subtype(&bt, "boolean", 0, 0);
			e = rel_check_type(sql, &bt, e, type_equal);
		}
		if (!e || or != rel)
			return NULL;
		return rel_select(sql->sa, rel, e);
	}
	case SQL_UNION:
	case SQL_EXCEPT:
	case SQL_INTERSECT:
		return rel_setquery(sql, rel, sc);
	default: {
		sql_exp *re, *le = rel_value_exp(sql, &rel, sc, f, ek);

		if (!le)
			return NULL;
		re = exp_atom_bool(sql->sa, 1);
		if (rel_convert_types(sql, &le, &re, 1, type_equal) < 0) 
			return NULL;
		le = exp_compare(sql->sa, le, re, cmp_equal);
		return rel_select(sql->sa, rel, le);
	}
	}
	/* never reached, as all switch cases have a `return` */
}

static sql_exp *
rel_op(mvc *sql, symbol *se, exp_kind ek )
{
	dnode *l = se->data.lval->h;
	char *fname = qname_fname(l->data.lval);
	char *sname = qname_schema(l->data.lval);
	sql_schema *s = sql->session->schema;

	if (sname)
		s = mvc_bind_schema(sql, sname);
	return rel_op_(sql, s, fname, ek);
}


sql_exp *
rel_unop_(mvc *sql, sql_exp *e, sql_schema *s, char *fname, int card)
{
	sql_subfunc *f = NULL;
	sql_subtype *t = NULL;
	int type = (card == card_loader)?F_LOADER:((card == card_none)?F_PROC:
		   ((card == card_relation)?F_UNION:F_FUNC));

	if (!s)
		s = sql->session->schema;
	t = exp_subtype(e);
	f = bind_func(sql, s, fname, t, NULL, type);
	/* try to find the function without a type, and convert
	 * the value to the type needed by this function!
	 */
	if (!f &&
	   (f = find_func(sql, s, fname, 1, type, NULL)) != NULL && check_card(card, f)) {

		if (!f->func->vararg) {
			sql_arg *a = f->func->ops->h->data;

			e = rel_check_type(sql, &a->type, e, type_equal);
		}
		if (!e) 
			f = NULL;
	}
	if (f && check_card(card, f)) {
		sql_arg *ares = f->func->res?f->func->res->h->data:NULL;
		if (ares && ares->type.scale == INOUT) {
			sql_subtype *res = f->res->h->data;
			res->digits = t->digits;
			res->scale = t->scale;
		}
		if (card == card_relation && e->card > CARD_ATOM) {
			sql_subaggr *zero_or_one = sql_bind_aggr(sql->sa, sql->session->schema, "zero_or_one", exp_subtype(e));

			e = exp_aggr1(sql->sa, e, zero_or_one, 0, 0, CARD_ATOM, 0);
		}
		return exp_unop(sql->sa, e, f);
	} else if (e) {
		char *type = exp_subtype(e)->type->sqlname;

		return sql_error(sql, 02, SQLSTATE(42000) "SELECT: no such unary operator '%s(%s)'", fname, type);
	}
	return NULL;
}

static sql_exp * _rel_aggr(mvc *sql, sql_rel **rel, int distinct, sql_schema *s, char *aname, dnode *arguments, int f);
static sql_exp *rel_aggr(mvc *sql, sql_rel **rel, symbol *se, int f);

static sql_exp *
rel_unop(mvc *sql, sql_rel **rel, symbol *se, int fs, exp_kind ek)
{
	dnode *l = se->data.lval->h;
	char *fname = qname_fname(l->data.lval);
	char *sname = qname_schema(l->data.lval);
	sql_schema *s = sql->session->schema;
	exp_kind iek = {type_value, card_column, FALSE};
	sql_exp *e = NULL;
	sql_subfunc *f = NULL;
	sql_subtype *t = NULL;
	int type = (ek.card == card_loader)?F_LOADER:((ek.card == card_none)?F_PROC:F_FUNC);

	if (sname)
		s = mvc_bind_schema(sql, sname);

	if (!s)
		return NULL;
	f = find_func(sql, s, fname, 1, F_AGGR, NULL);
	if (f) { 
		e = rel_aggr(sql, rel, se, fs);
		if (e)
			return e;
	}
	/* reset error */
	sql->session->status = 0;
	sql->errstr[0] = '\0';
       	e = rel_value_exp(sql, rel, l->next->data.sym, fs, iek);
	if (!e) {
		if (!f && *rel && (*rel)->card == CARD_AGGR) {
			/* reset error */
			sql->session->status = 0;
			sql->errstr[0] = '\0';
			return sql_error(sql, 02, "SELECT: no such aggregate '%s'", fname);
		}
		return NULL;
	}

	t = exp_subtype(e);
	if (!t) {
		f = find_func(sql, s, fname, 1, type, NULL);
		if (!f)
			f = find_func(sql, s, fname, 1, F_AGGR, NULL);
		if (f) {
			sql_arg *a = f->func->ops->h->data;

			t = &a->type;
			if (rel_set_type_param(sql, t, e, 1) < 0)
				return NULL;
		}
	} else {
		f = bind_func(sql, s, fname, t, NULL, type);
		if (!f)
			f = bind_func(sql, s, fname, t, NULL, F_AGGR);
	}
	if (f && IS_AGGR(f->func))
		return _rel_aggr(sql, rel, 0, s, fname, l->next, fs);

	if (f && type_has_tz(t) && f->func->fix_scale == SCALE_FIX) {
		/* set timezone (using msec (.3)) */
		sql_subtype *intsec = sql_bind_subtype(sql->sa, "sec_interval", 10 /*hour to second */, 3);
		atom *a = atom_int(sql->sa, intsec, sql->timezone);
		sql_exp *tz = exp_atom(sql->sa, a);

		e = rel_binop_(sql, e, tz, NULL, "sql_add", ek.card);
		if (!e)
			return NULL;
	}
	return rel_unop_(sql, e, s, fname, ek.card);
}


#define is_addition(fname) (strcmp(fname, "sql_add") == 0)
#define is_subtraction(fname) (strcmp(fname, "sql_sub") == 0)

sql_exp *
rel_binop_(mvc *sql, sql_exp *l, sql_exp *r, sql_schema *s,
		char *fname, int card)
{
	sql_exp *res = NULL;
	sql_subtype *t1, *t2;
	sql_subfunc *f = NULL;
	int type = (card == card_loader)?F_LOADER:((card == card_none)?F_PROC:
		   ((card == card_relation)?F_UNION:F_FUNC));
	if (card == card_loader) {
		card = card_none;
	}
	t1 = exp_subtype(l);
	t2 = exp_subtype(r);

	if (!s)
		s = sql->session->schema;

	/* handle param's early */
	if (!t1 || !t2) {
		if (t2 && !t1 && rel_set_type_param(sql, t2, l, 1) < 0)
			return NULL;
		if (t1 && !t2 && rel_set_type_param(sql, t1, r, 1) < 0)
			return NULL;
		t1 = exp_subtype(l);
		t2 = exp_subtype(r);
	}

	if (!t1 || !t2)
		return sql_error(sql, 01, SQLSTATE(42000) "Cannot have a parameter (?) on both sides of an expression");

	if ((is_addition(fname) || is_subtraction(fname)) && 
		((t1->type->eclass == EC_NUM && t2->type->eclass == EC_NUM) ||
		 (t1->type->eclass == EC_BIT && t2->type->eclass == EC_BIT))) {
		sql_subtype ntp;

		sql_find_numeric(&ntp, t1->type->localtype, t1->digits+1);
		l = rel_check_type(sql, &ntp, l, type_equal);
		sql_find_numeric(&ntp, t2->type->localtype, t2->digits+1);
		r = rel_check_type(sql, &ntp, r, type_equal);
		t1 = exp_subtype(l);
		t2 = exp_subtype(r);
	}

	f = bind_func(sql, s, fname, t1, t2, type);
	if (!f && is_commutative(fname)) {
		f = bind_func(sql, s, fname, t2, t1, type);
		if (f) {
			sql_subtype *tmp = t1;
			t1 = t2;	
			t2 = tmp;
			res = l;		
			l = r;
			r = res;
		}
	}
	if (f && check_card(card,f)) {
		if (f->func->fix_scale == SCALE_FIX) {
			l = exp_fix_scale(sql, t2, l, 0, 0);
			r = exp_fix_scale(sql, t1, r, 0, 0);
		} else if (f->func->fix_scale == SCALE_EQ) {
			sql_arg *a1 = f->func->ops->h->data;
			sql_arg *a2 = f->func->ops->h->next->data;
			t1 = &a1->type;
			t2 = &a2->type;
			l = exp_fix_scale(sql, t1, l, 0, 0);
			r = exp_fix_scale(sql, t2, r, 0, 0);
		} else if (f->func->fix_scale == SCALE_DIV) {
			l = exp_scale_algebra(sql, f, l, r);
		} else if (f->func->fix_scale == SCALE_MUL) {
			l = exp_sum_scales(sql, f, l, r);
		} else if (f->func->fix_scale == DIGITS_ADD) {
			sql_subtype *res = f->res->h->data;
			res->digits = (t1->digits && t2->digits)?t1->digits + t2->digits:0;
		}
		if (card == card_relation && l->card > CARD_ATOM) {
			sql_subaggr *zero_or_one = sql_bind_aggr(sql->sa, sql->session->schema, "zero_or_one", exp_subtype(l));

			l = exp_aggr1(sql->sa, l, zero_or_one, 0, 0, CARD_ATOM, 0);
		}
		if (card == card_relation && r->card > CARD_ATOM) {
			sql_subaggr *zero_or_one = sql_bind_aggr(sql->sa, sql->session->schema, "zero_or_one", exp_subtype(r));

			r = exp_aggr1(sql->sa, r, zero_or_one, 0, 0, CARD_ATOM, 0);
		}
		/* bind types of l and r */
		t1 = exp_subtype(l);
		t2 = exp_subtype(r);
		if (IS_ANY(t1->type->eclass) || IS_ANY(t2->type->eclass)) {
			sql_exp *ol = l;
			sql_exp *or = r;

			if (IS_ANY(t1->type->eclass) && IS_ANY(t2->type->eclass)) {
				sql_subtype *s = sql_bind_localtype("str");
				l = rel_check_type(sql, s, l, type_equal);
				r = rel_check_type(sql, s, r, type_equal);
			} else if (IS_ANY(t1->type->eclass)) {
				l = rel_check_type(sql, t2, l, type_equal);
			} else {
				r = rel_check_type(sql, t1, r, type_equal);
			}
			if (l && r) 
				return exp_binop(sql->sa, l, r, f);
			
			/* reset error */
			sql->session->status = 0;
			sql->errstr[0] = '\0';
			f = NULL;

			l = ol;
			r = or;
		}
		if (f)
			return exp_binop(sql->sa, l, r, f);
	} else {
		sql_exp *ol = l;
		sql_exp *or = r;

		if (!EC_NUMBER(t1->type->eclass)) {
		   sql_subfunc *prev = NULL;

		   while((f = bind_member_func(sql, s, fname, t1, 2, prev)) != NULL) { 
			/* try finding function based on first argument */
			node *m = f->func->ops->h;
			sql_arg *a = m->data;

			prev = f;
			if (!check_card(card,f))
				continue;

			l = rel_check_type(sql, &a->type, l, type_equal);
			a = m->next->data;
			r = rel_check_type(sql, &a->type, r, type_equal);
			if (l && r) 
				return exp_binop(sql->sa, l, r, f);
			
			/* reset error */
			sql->session->status = 0;
			sql->errstr[0] = '\0';

			l = ol;
			r = or;
		    }
		}
		/* try finding function based on both arguments */
		if (rel_convert_types(sql, &l, &r, 1/*fix scale*/, type_equal) >= 0){
			/* try operators */
			t1 = exp_subtype(l);
			t2 = exp_subtype(r);
			f = bind_func(sql, s, fname, t1, t2, type);
			if (f && check_card(card,f)) {
				if (f->func->fix_scale == SCALE_FIX) {
					l = exp_fix_scale(sql, t2, l, 0, 0);
					r = exp_fix_scale(sql, t1, r, 0, 0);
				} else if (f->func->fix_scale == SCALE_EQ) {
					sql_arg *a1 = f->func->ops->h->data;
					sql_arg *a2 = f->func->ops->h->next->data;
					t1 = &a1->type;
					t2 = &a2->type;
					l = exp_fix_scale(sql, t1, l, 0, 0);
					r = exp_fix_scale(sql, t2, r, 0, 0);
				} else if (f->func->fix_scale == SCALE_DIV) {
					l = exp_scale_algebra(sql, f, l, r);
				} else if (f->func->fix_scale == SCALE_MUL) {
					l = exp_sum_scales(sql, f, l, r);
				} else if (f->func->fix_scale == DIGITS_ADD) {
					sql_subtype *res = f->res->h->data;
					res->digits = (t1->digits && t2->digits)?t1->digits + t2->digits:0;
				}
				return exp_binop(sql->sa, l, r, f);
			}
		}
		/* reset error */
		sql->session->status = 0;
		sql->errstr[0] = '\0';

		l = ol;
		r = or;
		t1 = exp_subtype(l);
		(void) exp_subtype(r);

		if ((f = bind_member_func(sql, s, fname, t1, 2, NULL)) != NULL && check_card(card,f)) {
			/* try finding function based on first argument */
			node *m = f->func->ops->h;
			sql_arg *a = m->data;

			l = rel_check_type(sql, &a->type, l, type_equal);
			a = m->next->data;
			r = rel_check_type(sql, &a->type, r, type_equal);
			if (l && r) 
				return exp_binop(sql->sa, l, r, f);
		}
		/* reset error */
		sql->session->status = 0;
		sql->errstr[0] = '\0';

		l = ol;
		r = or;
		/* everything failed, fall back to bind on function name only */
		if ((f = find_func(sql, s, fname, 2, type, NULL)) != NULL && check_card(card,f)) {

			if (!f->func->vararg) {
				node *m = f->func->ops->h;
				sql_arg *a = m->data;

				l = rel_check_type(sql, &a->type, l, type_equal);
				a = m->next->data;
				r = rel_check_type(sql, &a->type, r, type_equal);
			}
			if (l && r)
				return exp_binop(sql->sa, l, r, f);
		}
		/* reset error */
		sql->session->status = 0;
		sql->errstr[0] = '\0';

		l = ol;
		r = or;
	}
	res = sql_error(sql, 02, SQLSTATE(42000) "SELECT: no such binary operator '%s(%s,%s)'", fname,
			exp_subtype(l)->type->sqlname,
			exp_subtype(r)->type->sqlname);
	return res;
}

static sql_exp *
rel_binop(mvc *sql, sql_rel **rel, symbol *se, int f, exp_kind ek)
{
	dnode *dl = se->data.lval->h;
	sql_exp *l, *r;
	char *fname = qname_fname(dl->data.lval);
	char *sname = qname_schema(dl->data.lval);
	sql_schema *s = sql->session->schema;
	exp_kind iek = {type_value, card_column, FALSE};
	int type = (ek.card == card_loader)?F_LOADER:((ek.card == card_none)?F_PROC:F_FUNC);

	sql_subfunc *sf = NULL;

	if (sname)
		s = mvc_bind_schema(sql, sname);
	if (!s)
		return NULL;

	l = rel_value_exp(sql, rel, dl->next->data.sym, f, iek);
	r = rel_value_exp(sql, rel, dl->next->next->data.sym, f, iek);
	if (!l || !r)
		sf = find_func(sql, s, fname, 2, F_AGGR, NULL);
	if (!sf && (!l || !r) && *rel && (*rel)->card == CARD_AGGR) {
		/* reset error */
		sql->session->status = 0;
		sql->errstr[0] = '\0';
		return sql_error(sql, 02, "SELECT: no such aggregate '%s'", fname);
	}
	if (!l && !r && sf) { /* possibly we cannot resolve the argument as the function maybe an aggregate */
		/* reset error */
		sql->session->status = 0;
		sql->errstr[0] = '\0';
		return rel_aggr(sql, rel, se, f);
	}

	if (type == F_FUNC) {
		sf = find_func(sql, s, fname, 2, F_AGGR, NULL);
		if (sf) {
			if (!l || !r) { /* reset error */
				sql->session->status = 0;
				sql->errstr[0] = '\0';
			}
			return _rel_aggr(sql, rel, 0, s, fname, dl->next, f);
		}
	}

	if (!l || !r) 
		return NULL;

	return rel_binop_(sql, l, r, s, fname, ek.card);
}

sql_exp *
rel_nop_(mvc *sql, sql_exp *a1, sql_exp *a2, sql_exp *a3, sql_exp *a4, sql_schema *s, char *fname, int card)
{
	list *tl = sa_list(sql->sa);
	sql_subfunc *f = NULL;
	int type = (card == card_none)?F_PROC:
		   ((card == card_relation)?F_UNION:F_FUNC);

	append(tl, exp_subtype(a1));
	append(tl, exp_subtype(a2));
	append(tl, exp_subtype(a3));
	if (a4)
		append(tl, exp_subtype(a4));

	if (!s)
		s = sql->session->schema;
	f = bind_func_(sql, s, fname, tl, type);
	if (!f)
		return sql_error(sql, 02, SQLSTATE(42000) "SELECT: no such operator '%s'", fname);
	if (!a4)
		return exp_op3(sql->sa, a1,a2,a3,f);
	return exp_op4(sql->sa, a1,a2,a3,a4,f);
}


static sql_exp *
rel_nop(mvc *sql, sql_rel **rel, symbol *se, int fs, exp_kind ek)
{
	int nr_args = 0;
	dnode *l = se->data.lval->h;
	dnode *ops = l->next->data.lval->h;
	list *exps = new_exp_list(sql->sa);
	list *tl = sa_list(sql->sa);
	sql_subfunc *f = NULL;
	sql_subtype *obj_type = NULL;
	char *fname = qname_fname(l->data.lval);
	char *sname = qname_schema(l->data.lval);
	sql_schema *s = sql->session->schema;
	exp_kind iek = {type_value, card_column, FALSE};
	int err = 0;

	for (; ops; ops = ops->next, nr_args++) {
		sql_exp *e = rel_value_exp(sql, rel, ops->data.sym, fs, iek);
		sql_subtype *tpe;

		if (!e) 
			err = 1;
		append(exps, e);
		if (e) {
			tpe = exp_subtype(e);
			if (!nr_args)
				obj_type = tpe;
			append(tl, tpe);
		}
	}
	if (sname)
		s = mvc_bind_schema(sql, sname);
	
	/* first try aggregate */
	f = find_func(sql, s, fname, nr_args, F_AGGR, NULL);
	if (!f && err && *rel && (*rel)->card == CARD_AGGR) {
		/* reset error */
		sql->session->status = 0;
		sql->errstr[0] = '\0';
		return sql_error(sql, 02, "SELECT: no such aggregate '%s'", fname);
	}
	if (f) {
		if (err) {
			/* reset error */
			sql->session->status = 0;
			sql->errstr[0] = '\0';
		}
		return _rel_aggr(sql, rel, 0, s, fname, l->next->data.lval->h, fs);
	}
	if (err)
		return NULL;
	return _rel_nop(sql, s, fname, tl, exps, obj_type, nr_args, ek);

}

static sql_exp *
_rel_aggr(mvc *sql, sql_rel **rel, int distinct, sql_schema *s, char *aname, dnode *args, int f)
{
	exp_kind ek = {type_value, card_column, FALSE};
	sql_subaggr *a = NULL;
	int no_nil = 0;
	sql_rel *groupby = *rel, *gr;
	list *exps = NULL;

	if (!groupby) {
		char *uaname = GDKmalloc(strlen(aname) + 1);
		sql_exp *e = sql_error(sql, 02, SQLSTATE(42000) "%s: missing group by",
				       uaname ? toUpperCopy(uaname, aname) : aname);
		if (uaname)
			GDKfree(uaname);
		return e;
	}

	if (f == sql_having && is_select(groupby->op))
		groupby = groupby->l;

	if (groupby->l && groupby->op == op_project) {
		sql_rel *r = groupby->l;	
		if (r->op == op_groupby) {
			groupby = r;
		} else if (r->op == op_select && r->l) {
			/* a having after a groupby */
			r = r->l;
			if (r->op == op_groupby)
				groupby = r;
		}
	}

	if (groupby->op != op_groupby)		/* implicit groupby */
		*rel = rel_project2groupby(sql, groupby);
	if (!*rel)
		return NULL;

	if (f == sql_where) {
		char *uaname = GDKmalloc(strlen(aname) + 1);
		sql_exp *e = sql_error(sql, 02, SQLSTATE(42000) "%s: not allowed in WHERE clause",
				       uaname ? toUpperCopy(uaname, aname) : aname);
		if (uaname)
			GDKfree(uaname);
		return e;
	}
	
	if (!args->data.sym) {	/* count(*) case */
		sql_exp *e;

		if (strcmp(aname, "count") != 0) {
			char *uaname = GDKmalloc(strlen(aname) + 1);
			sql_exp *e = sql_error(sql, 02, SQLSTATE(42000) "%s: unable to perform '%s(*)'",
					       uaname ? toUpperCopy(uaname, aname) : aname, aname);
			if (uaname)
				GDKfree(uaname);
			return e;
		}
		a = sql_bind_aggr(sql->sa, s, aname, NULL);
		e = exp_aggr(sql->sa, NULL, a, distinct, 0, groupby->card, 0);
		if (*rel == groupby && f == sql_sel) /* selection */
			return e;
		return rel_groupby_add_aggr(sql, groupby, e);
	} 

	exps = sa_list(sql->sa);

	/* use cnt as nils shouldn't be counted */
	gr = groupby->l;

	no_nil = 1;

	reset_processed(groupby);
	for (	; args; args = args->next ) {
		sql_exp *e = rel_value_exp(sql, &gr, args->data.sym, f, ek);

		if (gr && e && is_project(gr->op) && !is_set(gr->op) && e->type != e_column) {
			rel_project_add_exp(sql, gr, e);
			e = exp_alias_or_copy(sql, exp_relname(e), exp_name(e), gr->l, e);
		}
		if (!e || !exp_subtype(e)) { /* we also do not expect parameters here */
			set_processed(groupby);
			return NULL;
		}
		list_append(exps, e);
	}
	set_processed(groupby);
	groupby->l = gr;

	a = sql_bind_aggr_(sql->sa, s, aname, exp_types(sql->sa, exps));
	if (!a && list_length(exps) > 1) { 
		sql_subtype *t1 = exp_subtype(exps->h->data);
		a = sql_bind_member_aggr(sql->sa, s, aname, exp_subtype(exps->h->data), list_length(exps));

		if (list_length(exps) != 2 || (!EC_NUMBER(t1->type->eclass) || !a || subtype_cmp( 
						&((sql_arg*)a->aggr->ops->h->data)->type,
						&((sql_arg*)a->aggr->ops->h->next->data)->type) != 0) )  {
			if (a) {
				node *n, *op = a->aggr->ops->h;
				list *nexps = sa_list(sql->sa);

				for (n = exps->h ; a && op && n; op = op->next, n = n->next ) {
					sql_arg *arg = op->data;
					sql_exp *e = n->data;

					e = rel_check_type(sql, &arg->type, e, type_equal);
					if (!e)
						a = NULL;
					list_append(nexps, e);
				}
				if (a && list_length(nexps))  /* count(col) has |exps| != |nexps| */
					exps = nexps;
				}
		} else {
			sql_exp *l = exps->h->data, *ol = l;
			sql_exp *r = exps->h->next->data, *or = r;
			sql_subtype *t2 = exp_subtype(r);

			if (rel_convert_types(sql, &l, &r, 1/*fix scale*/, type_equal) >= 0){
				list *tps = sa_list(sql->sa);

				t1 = exp_subtype(l);
				list_append(tps, t1);
				t2 = exp_subtype(r);
				list_append(tps, t2);
				a = sql_bind_aggr_(sql->sa, s, aname, tps);
			}
			if (!a) {
				sql->session->status = 0;
				sql->errstr[0] = '\0';

				l = ol;
				r = or;
			} else {
				list *nexps = sa_list(sql->sa);

				append(nexps,l);
				append(nexps,r);
				exps = nexps;
			}
		}
	}
	if (!a) { /* find aggr + convert */
		/* try larger numeric type */
		node *n;
		list *nexps = sa_list(sql->sa);

		for (n = exps->h ;  n; n = n->next ) {
			sql_exp *e = n->data;

			/* cast up, for now just dec to double */
			e = rel_numeric_supertype(sql, e);
			if (!e)
				break;
			list_append(nexps, e);
		}
		a = sql_bind_aggr_(sql->sa, s, aname, exp_types(sql->sa, nexps));
		if (a && list_length(nexps))  /* count(col) has |exps| != |nexps| */
			exps = nexps;
		if (!a) {
			a = sql_find_aggr(sql->sa, s, aname);
			if (a) {
				node *n, *op = a->aggr->ops->h;
				list *nexps = sa_list(sql->sa);

				for (n = exps->h ; a && op && n; op = op->next, n = n->next ) {
					sql_arg *arg = op->data;
					sql_exp *e = n->data;

					e = rel_check_type(sql, &arg->type, e, type_equal);
					if (!e)
						a = NULL;
					list_append(nexps, e);
				}
				if (a && list_length(nexps))  /* count(col) has |exps| != |nexps| */
					exps = nexps;
			}
		}
	}
	if (a && execute_priv(sql,a->aggr)) {
		sql_exp *e = exp_aggr(sql->sa, exps, a, distinct, no_nil, groupby->card, have_nil(exps));

		if (*rel != groupby || f != sql_sel) /* selection */
			e = rel_groupby_add_aggr(sql, groupby, e);
		return e;
	} else {
		sql_exp *e;
		char *type = "unknown";
		char *uaname = GDKmalloc(strlen(aname) + 1);

		if (exps->h) {
			sql_exp *e = exps->h->data;
			type = exp_subtype(e)->type->sqlname;
		}

		e = sql_error(sql, 02, SQLSTATE(42000) "%s: no such operator '%s(%s)'",
			      uaname ? toUpperCopy(uaname, aname) : aname, aname, type);

		if (uaname)
			GDKfree(uaname);
		return e;
	}
}

static sql_exp *
rel_aggr(mvc *sql, sql_rel **rel, symbol *se, int f)
{
	dlist *l = se->data.lval;
	dnode *d = l->h->next;
	int distinct = 0;
	char *aname = qname_fname(l->h->data.lval);
	char *sname = qname_schema(l->h->data.lval);
	sql_schema *s = sql->session->schema;

	if (l->h->next->type == type_int) {
		distinct = l->h->next->data.i_val;
		d = l->h->next->next;
	}
	if (sname)
		s = mvc_bind_schema(sql, sname);
	return _rel_aggr( sql, rel, distinct, s, aname, d, f);
}

static sql_exp *
rel_case(mvc *sql, sql_rel **rel, int token, symbol *opt_cond, dlist *when_search_list, symbol *opt_else, int f)
{
	sql_subtype *tpe = NULL;
	list *conds = new_exp_list(sql->sa);
	list *results = new_exp_list(sql->sa);
	dnode *dn = when_search_list->h;
	sql_subtype *restype = NULL, rtype, bt;
	sql_exp *res = NULL, *else_exp = NULL;
	node *n, *m;
	exp_kind ek = {type_value, card_column, FALSE};

	sql_find_subtype(&bt, "boolean", 0, 0);
	if (dn) {
		sql_exp *cond = NULL, *result = NULL;

		/* NULLIF(e1,e2) == CASE WHEN e1=e2 THEN NULL ELSE e1 END */
		if (token == SQL_NULLIF) {
			sql_exp *e1, *e2;

			e1 = rel_value_exp(sql, rel, dn->data.sym, f, ek);
			e2 = rel_value_exp(sql, rel, dn->next->data.sym, f, ek);
			if (e1 && e2) {
				cond = rel_binop_(sql, e1, e2, NULL, "=", card_value);
				result = exp_atom(sql->sa, atom_general(sql->sa, exp_subtype(e1), NULL));
				else_exp = e1;	/* ELSE case */
			}
			/* COALESCE(e1,e2) == CASE WHEN e1
			   IS NOT NULL THEN e1 ELSE e2 END */
		} else if (token == SQL_COALESCE) {
			cond = rel_value_exp(sql, rel, dn->data.sym, f, ek);

			if (cond) {
				result = cond;
				cond = rel_unop_(sql, rel_unop_(sql, cond, NULL, "isnull", card_value), NULL, "not", card_value);
			}
		} else {
			dlist *when = dn->data.sym->data.lval;

			if (opt_cond) {
				sql_exp *l = rel_value_exp(sql, rel, opt_cond, f, ek);
				sql_exp *r = rel_value_exp(sql, rel, when->h->data.sym, f, ek);
				if (!l || !r || rel_convert_types(sql, &l, &r, 1, type_equal) < 0) 
					return NULL;
				cond = rel_binop_(sql, l, r, NULL, "=", card_value);
			} else {
				cond = rel_logical_value_exp(sql, rel, when->h->data.sym, sql_sel);
			}
			result = rel_value_exp(sql, rel, when->h->next->data.sym, f, ek);
		}
		if (!cond || !result) 
			return NULL;
		list_prepend(conds, cond);
		list_prepend(results, result);

		restype = exp_subtype(result);

		if (token == SQL_NULLIF)
			dn = NULL;
		else
			dn = dn->next;
	}
	if (!restype) 
		return sql_error(sql, 02, SQLSTATE(42000) "result type missing");
	/* for COALESCE we skip the last (else part) */
	for (; dn && (token != SQL_COALESCE || dn->next); dn = dn->next) {
		sql_exp *cond = NULL, *result = NULL;

		if (token == SQL_COALESCE) {
			cond = rel_value_exp(sql, rel, dn->data.sym, f, ek);

			if (cond) {
				result = cond;
				cond = rel_unop_(sql, rel_unop_(sql, cond, NULL, "isnull", card_value), NULL, "not", card_value);
			}
		} else {
			dlist *when = dn->data.sym->data.lval;

			if (opt_cond) {
				sql_exp *l = rel_value_exp(sql, rel, opt_cond, f, ek);
				sql_exp *r = rel_value_exp(sql, rel, when->h->data.sym, f, ek);
				if (!l || !r || rel_convert_types(sql, &l, &r, 1, type_equal) < 0) 
					return NULL;
				cond = rel_binop_(sql, l, r, NULL, "=", card_value);
			} else {
				cond = rel_logical_value_exp(sql, rel, when->h->data.sym, sql_sel);
			}
			result = rel_value_exp(sql, rel, when->h->next->data.sym, sql_sel, ek);
		}
		if (!cond || !result) 
			return NULL;
		list_prepend(conds, cond);
		list_prepend(results, result);

		tpe = exp_subtype(result);
		if (!tpe) 
			return sql_error(sql, 02, SQLSTATE(42000) "result type missing");
		supertype(&rtype, restype, tpe);
		restype = &rtype;
	}
	if (opt_else || else_exp) {
		sql_exp *result = else_exp;

		if (!result && !(result = rel_value_exp(sql, rel, opt_else, f, ek))) 
			return NULL;

		tpe = exp_subtype(result);
		if (tpe && restype) {
			supertype(&rtype, restype, tpe);
			tpe = &rtype;
		}
		restype = tpe;
		if (restype->type->localtype == TYPE_void) /* NULL */
			restype = sql_bind_localtype("str");

		if (!result || !(result = rel_check_type(sql, restype, result, type_equal))) 
			return NULL;
		res = result;

		if (!res) 
			return NULL;
	} else {
		if (restype->type->localtype == TYPE_void) /* NULL */
			restype = sql_bind_localtype("str");
		res = exp_atom(sql->sa, atom_general(sql->sa, restype, NULL));
	}

	for (n = conds->h, m = results->h; n && m; n = n->next, m = m->next) {
		sql_exp *cond = n->data;
		sql_exp *result = m->data;

		if (!(result = rel_check_type(sql, restype, result, type_equal))) 
			return NULL;

		if (!(cond = rel_check_type(sql, &bt, cond, type_equal))) 
			return NULL;

		/* remove any null's in the condition */
		if (has_nil(cond) && token != SQL_COALESCE) {
			sql_exp *condnil = rel_unop_(sql, cond, NULL, "isnull", card_value);
			cond = rel_nop_(sql, condnil, exp_atom_bool(sql->sa, 0), cond, NULL, NULL, "ifthenelse", card_value);
		}
		res = rel_nop_(sql, cond, result, res, NULL, NULL, "ifthenelse", card_value);
		if (!res) 
			return NULL;
		/* ugh overwrite res type */
	       	((sql_subfunc*)res->f)->res->h->data = sql_create_subtype(sql->sa, restype->type, restype->digits, restype->scale);
	}
	return res;
}

static sql_exp *
rel_case_exp(mvc *sql, sql_rel **rel, symbol *se, int f)
{
	dlist *l = se->data.lval;

	if (se->token == SQL_COALESCE) {
		symbol *opt_else = l->t->data.sym;

		return rel_case(sql, rel, se->token, NULL, l, opt_else, f);
	} else if (se->token == SQL_NULLIF) {
		return rel_case(sql, rel, se->token, NULL, l, NULL, f);
	} else if (l->h->type == type_list) {
		dlist *when_search_list = l->h->data.lval;
		symbol *opt_else = l->h->next->data.sym;

		return rel_case(sql, rel, SQL_CASE, NULL, when_search_list, opt_else, f);
	} else {
		symbol *scalar_exp = l->h->data.sym;
		dlist *when_value_list = l->h->next->data.lval;
		symbol *opt_else = l->h->next->next->data.sym;

		return rel_case(sql, rel, SQL_CASE, scalar_exp, when_value_list, opt_else, f);
	}
}

static sql_exp *
rel_cast(mvc *sql, sql_rel **rel, symbol *se, int f)
{

	dlist *dl = se->data.lval;
	symbol *s = dl->h->data.sym;
	sql_subtype *tpe = &dl->h->next->data.typeval;
	exp_kind ek = {type_value, card_column, FALSE};
	sql_exp *e = rel_value_exp(sql, rel, s, f, ek);

	if (!e)
		return NULL;
	/* strings may need too be truncated */
	if (tpe ->type ->localtype == TYPE_str) {
		if (tpe->digits > 0) {
			sql_subtype *et = exp_subtype(e);
			sql_subtype *it = sql_bind_localtype("int");
			sql_subfunc *c = sql_bind_func(sql->sa, sql->session->schema, "truncate", et, it, F_FUNC);
			if (c)
				e = exp_binop(sql->sa, e, exp_atom_int(sql->sa, tpe->digits), c);
		}
	}
	if (e) 
		e = rel_check_type(sql, tpe, e, type_cast);
	if (e)
		exp_label(sql->sa, e, ++sql->label);
	return e;
}

static sql_exp *
rel_next_value_for( mvc *sql, symbol *se )
{
	char *seq = qname_table(se->data.lval);
	char *sname = qname_schema(se->data.lval);
	sql_schema *s = NULL;
	sql_subtype t;
	sql_subfunc *f;

	if (sname && !(s = mvc_bind_schema(sql, sname)))
		return sql_error(sql, 02,
			SQLSTATE(3F000) "NEXT VALUE FOR: no such schema '%s'", sname);
	if (!s)
		s = sql->session->schema;

	if (!find_sql_sequence(s, seq) && !stack_find_rel_view(sql, seq))
		return sql_error(sql, 02, SQLSTATE(42000) "NEXT VALUE FOR: "
			"no such sequence '%s'.'%s'", s->base.name, seq);
	sql_find_subtype(&t, "varchar", 0, 0);
	f = sql_bind_func(sql->sa, s, "next_value_for", &t, &t, F_FUNC);
	assert(f);
	return exp_binop(sql->sa, exp_atom_str(sql->sa, s->base.name, &t),
			exp_atom_str(sql->sa, seq, &t), f);
}

/* some users like to use aliases already in the groupby */
static sql_exp *
rel_selection_ref(mvc *sql, sql_rel **rel, symbol *grp, dlist *selection )
{
	dnode *n;
	dlist *gl = grp->data.lval;
	char *name = NULL;
	exp_kind ek = {type_value, card_column, FALSE};

	if (dlist_length(gl) > 1)
		return NULL;
	if (!selection)
		return NULL;

	name = gl->h->data.sval;
	for (n = selection->h; n; n = n->next) {
		/* we only look for columns */
		if (n->data.sym->token == SQL_COLUMN) {
			dlist *l = n->data.sym->data.lval;
			/* AS name */
			if (l->h->next->data.sval &&
					strcmp(l->h->next->data.sval, name) == 0){
				sql_exp *ve = rel_value_exp(sql, rel, l->h->data.sym, sql_sel, ek);
				if (ve) {
					dlist *l = dlist_create(sql->sa);
					symbol *sym;
					exp_setname(sql->sa, ve, NULL, name);
					/* now we should rewrite the selection
					   such that it uses the new group
					   by column
					*/
					dlist_append_string(sql->sa, l,
						sa_strdup(sql->sa, name));
					sym = symbol_create_list(sql->sa, SQL_COLUMN, l);
					l = dlist_create(sql->sa);
					dlist_append_symbol(sql->sa, l, sym);
					/* no alias */
					dlist_append_symbol(sql->sa, l, NULL);
					n->data.sym = symbol_create_list(sql->sa, SQL_COLUMN, l);
				
				}
				return ve;
			}
		}
	}
	return NULL;
}

static list *
rel_group_by(mvc *sql, sql_rel **rel, symbol *groupby, dlist *selection, int f )
{
	dnode *o = groupby->data.lval->h;
	list *exps = new_exp_list(sql->sa);

	for (; o; o = o->next) {
		symbol *grp = o->data.sym;
		sql_exp *e = rel_column_ref(sql, rel, grp, f);

		if (!e) {
			char buf[ERRSIZE];
			/* reset error */
			sql->session->status = 0;
			strcpy(buf, sql->errstr);
			sql->errstr[0] = '\0';

			e = rel_selection_ref(sql, rel, grp, selection);
			if (!e) {
				if (sql->errstr[0] == 0)
					strcpy(sql->errstr, buf);
				return NULL;
			}
		}
		append(exps, e);
	}
	return exps;
}

/* find selection expressions matching the order by column expression */

/* first limit to simple columns only */
static sql_exp *
rel_order_by_simple_column_exp(mvc *sql, sql_rel *r, symbol *column_r)
{
	sql_exp *e = NULL;
	dlist *l = column_r->data.lval;

	if (!r || !is_project(r->op) || column_r->type == type_int)
		return NULL;
	assert(column_r->token == SQL_COLUMN && column_r->type == type_list);

	r = r->l;
	if (!r)
		return e;
	set_processed(r);
	if (dlist_length(l) == 1) {
		char *name = l->h->data.sval;
		e = rel_bind_column(sql, r, name, sql_sel);
	}
	if (dlist_length(l) == 2) {
		char *tname = l->h->data.sval;
		char *name = l->h->next->data.sval;

		e = rel_bind_column2(sql, r, tname, name, sql_sel);
	}
	if (!e) {
		/* now we need to rewrite r
			project( project( all exps + order_exps),
				order_exps, exps )
		*/
	}
	if (e)
		return e;
	return sql_error(sql, 02, SQLSTATE(42000) "ORDER BY: absolute column names not supported");
}

static list *
rel_projections_(mvc *sql, sql_rel *rel)
{
	list *rexps, *exps ;

	if (is_subquery(rel) && is_project(rel->op))
		return new_exp_list(sql->sa);

	switch(rel->op) {
	case op_join:
	case op_left:
	case op_right:
	case op_full:
		exps = rel_projections_(sql, rel->l);
		rexps = rel_projections_(sql, rel->r);
		exps = list_merge( exps, rexps, (fdup)NULL);
		return exps;
	case op_groupby:
	case op_project:
	case op_table:
	case op_basetable:
	case op_ddl:

	case op_union:
	case op_except:
	case op_inter:

		exps = new_exp_list(sql->sa);
		if (rel->exps) {
			node *en;

			for (en = rel->exps->h; en; en = en->next) {
				sql_exp *e = en->data;
				if (e) {
					if (e->type == e_column) {
						sql_exp *oe = e;
						e = exp_column(sql->sa, exp_relname(e), exp_name(e), exp_subtype(e), exp_card(e), has_nil(e), is_intern(e));
						exp_setname(sql->sa, e, oe->l, oe->r);
					}
					append(exps, e);
				}
			}
		}
		if (is_groupby(rel->op) && rel->r) {
			list *l = rel->r;
			node *en;

			for (en = l->h; en; en = en->next) {
				sql_exp *e = en->data;
				if (e) {
					if (e->type == e_column) {
						sql_exp *oe = e;
						e = exp_column(sql->sa, exp_relname(e), exp_name(e), exp_subtype(e), exp_card(e), has_nil(e), is_intern(e));
						exp_setname(sql->sa, e, oe->l, oe->r);
					}
					append(exps, e);
				}
			}
		}
		return exps;
	case op_apply:
	case op_semi:
	case op_anti:

	case op_select:
	case op_topn:
	case op_sample:
		return rel_projections_(sql, rel->l);
	default:
		return NULL;
	}
}

/* exp_rewrite */
static sql_exp * exp_rewrite(mvc *sql, sql_exp *e, sql_rel *t);

static list *
exps_rename(mvc *sql, list *l, sql_rel *r) 
{
	node *n;
	list *nl = new_exp_list(sql->sa);

	for(n=l->h; n; n=n->next) {
		sql_exp *arg = n->data;

		arg = exp_rewrite(sql, arg, r);
		if (!arg) 
			return NULL;
		append(nl, arg);
	}
	return nl;
}

static sql_exp *
exp_rewrite(mvc *sql, sql_exp *e, sql_rel *r) 
{
	sql_exp *l, *ne = NULL;

	switch(e->type) {
	case e_column:
		if (e->l) { 
			e = exps_bind_column2(r->exps, e->l, e->r);
		} else {
			e = exps_bind_column(r->exps, e->r, NULL);
		}
		if (!e)
			return NULL;
		return exp_column(sql->sa, e->l, e->r, exp_subtype(e), exp_card(e), has_nil(e), is_intern(e));
	case e_aggr:
	case e_cmp: 
		return NULL;
	case e_convert:
		l = exp_rewrite(sql, e->l, r);
		if (l)
			ne = exp_convert(sql->sa, l, exp_fromtype(e), exp_totype(e));
		break;
	case e_func: {
		list *l = e->l, *nl = NULL;

		if (!l) {
			return e;
		} else {
			nl = exps_rename(sql, l, r);
			if (!nl)
				return NULL;
		}
		if (e->type == e_func)
			ne = exp_op(sql->sa, nl, e->f);
		else 
			ne = exp_aggr(sql->sa, nl, e->f, need_distinct(e), need_no_nil(e), e->card, has_nil(e));
		break;
	}	
	case e_atom:
	case e_psm:
		return e;
	}
	return ne;
}

/* second complex columns only */
static sql_exp *
rel_order_by_column_exp(mvc *sql, sql_rel **R, symbol *column_r, int f)
{
	sql_rel *r = *R;
	sql_exp *e = NULL;
	exp_kind ek = {type_value, card_column, FALSE};

	if (f == sql_orderby) {
		assert(is_project(r->op));
		r = r->l;
	}
	if (!r)
		return e;

	if (!is_project(r->op) || is_set(r->op)) {
		r = rel_project(sql->sa, r, rel_projections(sql, r, NULL, 1, 1));
		(*R)->l = r;
		set_processed(r);
	}

	if (!e) {
		sql_rel *or = r;

		e = rel_value_exp(sql, &r, column_r, sql_sel, ek);
		if (r && or != r)
			(*R)->l = r;
		/* add to internal project */
		if (e && is_processed(r)) {
			rel_project_add_exp(sql, r, e);
			e = rel_lastexp(sql, r);
		}
		/* try with reverted aliases */
		if (!e && r && sql->session->status != -ERR_AMBIGUOUS) {
			sql_rel *nr = rel_project(sql->sa, r, rel_projections_(sql, r));

			/* reset error */
			sql->session->status = 0;
			sql->errstr[0] = '\0';

			set_processed(nr);
			e = rel_value_exp(sql, &nr, column_r, sql_sel, ek);
			if (e) {
				/* first rewrite e back into current column names */
				e = exp_rewrite(sql, e, nr);
				
				rel_project_add_exp(sql, r, e);
				e = rel_lastexp(sql, r);
			}
		}
	}
	if (e)
		return e;
	return sql_error(sql, 02, SQLSTATE(42000) "ORDER BY: absolute column names not supported");
}


static list *
rel_order_by(mvc *sql, sql_rel **R, symbol *orderby, int f )
{
	sql_rel *rel = *R;
	sql_rel *or = rel;
	list *exps = new_exp_list(sql->sa);
	dnode *o = orderby->data.lval->h;

	if (f == sql_orderby) {
		assert(is_project(rel->op));
		rel = rel->l;
		or = rel;
	}
	
	for (; o; o = o->next) {
		symbol *order = o->data.sym;

		if (order->token == SQL_COLUMN) {
			symbol *col = order->data.lval->h->data.sym;
			int direction = order->data.lval->h->next->data.i_val;
			sql_exp *e = NULL;

			if (col->token == SQL_COLUMN || col->token == SQL_ATOM) {
				int is_last = 0;
				exp_kind ek = {type_value, card_column, FALSE};

				e = rel_value_exp2(sql, &rel, col, f, ek, &is_last);

				if (e && e->card <= CARD_ATOM) {
					sql_subtype *tpe = &e->tpe;
					/* integer atom on the stack */
					if (e->type == e_atom &&
					    tpe->type->eclass == EC_NUM) {
						atom *a = e->l?e->l:sql->args[e->flag];
						int nr = (int)atom_get_int(a);

						e = exps_get_exp(rel->exps, nr);
						if (!e)
							return NULL;
						e = exp_column(sql->sa, e->rname, exp_name(e), exp_subtype(e), exp_card(e), has_nil(e), is_intern(e));
						/* do not cache this query */
						if (e)
							scanner_reset_key(&sql->scanner);
					} else if (e->type == e_atom) {
						return sql_error(sql, 02, SQLSTATE(42000) "order not of type SQL_COLUMN\n");
					}
				}
			}

			assert(order->data.lval->h->next->type == type_int);
			if (or != rel)
				return NULL;
			if (!e && sql->session->status != -ERR_AMBIGUOUS && col->token == SQL_COLUMN) {
				/* reset error */
				sql->session->status = 0;
				sql->errstr[0] = '\0';

				e = rel_order_by_simple_column_exp(sql, rel, col);
				if (e && e->card != rel->card) 
					e = NULL;
			}
			if (!e && sql->session->status != -ERR_AMBIGUOUS) {
				/* reset error */
				sql->session->status = 0;
				sql->errstr[0] = '\0';

				e = rel_order_by_column_exp(sql, &rel, col, f);
				if (e && e->card != rel->card) 
					e = NULL;
			}
			if (!e) 
				return NULL;
			set_direction(e, direction);
			append(exps, e);
		} else {
			return sql_error(sql, 02, SQLSTATE(42000) "order not of type SQL_COLUMN\n");
		}
	}
	*R = rel;
	return exps;
}

static list *
rel_frame(mvc *sql, symbol *frame, list *exps)
{
	/* units, extent, exclusion */
	dnode *d = frame->data.lval->h;

	/* RANGE vs UNITS */
	sql_exp *units = exp_atom_int(sql->sa, d->next->next->data.i_val);
	sql_exp *start = exp_atom_int(sql->sa, d->data.i_val);
	sql_exp *end   = exp_atom_int(sql->sa, d->next->data.i_val);
	sql_exp *excl  = exp_atom_int(sql->sa, d->next->next->next->data.i_val);
	append(exps, units);
	append(exps, start);
	append(exps, end);
	append(exps, excl);
	return exps;
}

/* window functions */

/*
 * select x, y, rank_op() over (partition by x order by y) as, ...
                aggr_op(z) over (partition by y order by x) as, ...
 * from table [x,y,z,w,v]
 *
 * project and order by over x,y / y,x
 * a = project( table ) [ x, y, z, w, v ], [ x, y]
 * b = project( table ) [ x, y, z, w, v ], [ y, x]
 *
 * project with order dependend operators, ie combined prev/current value 
 * aa = project (a) [ x, y, r = rank_op(diff(x) (marks a new partition), rediff(diff(x), y) (marks diff value with in partition)), z, w, v ]
 * project(aa) [ aa.x, aa.y, aa.r ] -- only keep current output list 
 * bb = project (b) [ x, y, a = aggr_op(z, diff(y), rediff(diff(y), x)), z, w, v ]
 * project(bb) [ bb.x, bb.y, bb.a ]  -- only keep current output list
 */
static sql_exp *
rel_rankop(mvc *sql, sql_rel **rel, symbol *se, int f)
{
	node *n;
	dlist *l = se->data.lval;
	symbol *window_function = l->h->data.sym;
	dlist *window_specification = l->h->next->data.lval;
	char *aname = NULL;
	char *sname = NULL;
	sql_subfunc *wf = NULL;
	sql_exp *e = NULL, *pe = NULL, *oe = NULL;
	sql_rel *r = *rel, *p;
	list *gbe = NULL, *obe = NULL, *fbe = NULL, *args, *types;
	sql_schema *s = sql->session->schema;
	int distinct = 0, project_added = 0;
	
	if (window_function->token == SQL_RANK) {
		aname = qname_fname(window_function->data.lval);
		sname = qname_schema(window_function->data.lval);
	} else { /* window aggr function */
		dnode *n = window_function->data.lval->h;
		aname = qname_fname(n->data.lval);
		sname = qname_schema(n->data.lval);
	}
	if (sname)
		s = mvc_bind_schema(sql, sname);

	if (f == sql_where) {
		char *uaname = GDKmalloc(strlen(aname) + 1);
		e = sql_error(sql, 02, SQLSTATE(42000) "%s: not allowed in WHERE clause",
			      uaname ? toUpperCopy(uaname, aname) : aname);
		if (uaname)
			GDKfree(uaname);
		return e;
	}

	/* window operations are only allowed in the projection */
	if (r && r->op != op_project) {
		*rel = r = rel_project(sql->sa, r, rel_projections(sql, r, NULL, 1, 1));
		project_added = 1;
	}
	if (f != sql_sel || !r || r->op != op_project || is_processed(r))
		return sql_error(sql, 02, SQLSTATE(42000) "OVER: only possible within the selection");

	p = r->l;
	p = rel_project(sql->sa, p, rel_projections(sql, p, NULL, 1, 1));

	/* Partition By */
	if (window_specification->h->data.sym) {
		gbe = rel_group_by(sql, &p, window_specification->h->data.sym, NULL /* cannot use (selection) column references, as this result is a selection column */, f );
		if (!gbe)
			return NULL;
		p->r = gbe;
	}
	/* Order By */
	if (window_specification->h->next->data.sym) {
		sql_rel *g;
		obe = rel_order_by(sql, &p, window_specification->h->next->data.sym, f);
		if (!obe)
			return NULL;
		/* conditionaly? */
		g = p->l;
		if (g->op == op_groupby) {
			list_merge(p->exps, obe, (fdup)NULL);
			p->exps = list_distinct(p->exps, (fcmp)exp_equal, (fdup)NULL);
		}
		if (p->r) {
			p->r = list_merge(sa_list(sql->sa), p->r, (fdup)NULL);
			list_merge(p->r, obe, (fdup)NULL);
		} else {
			p->r = obe;
		}
	}
	/* Frame */
	if (window_specification->h->next->next->data.sym) {
		fbe = new_exp_list(sql->sa);
		fbe = rel_frame(sql, window_specification->h->next->next->data.sym, fbe);
		if (!fbe)
			return NULL;
	}

	if (window_function->token == SQL_RANK) {
		e = p->exps->h->data; 
		e = exp_column(sql->sa, exp_relname(e), exp_name(e), exp_subtype(e), exp_card(e), has_nil(e), is_intern(e));
	} else {
		dnode *n = window_function->data.lval->h->next;

		if (n) {
			int is_last = 0;
			exp_kind ek = {type_value, card_column, FALSE};

			distinct = n->data.i_val;
			e = rel_value_exp2(sql, &p, n->next->data.sym, f, ek, &is_last);
		}
	}
	(void)distinct;

	/* diff for partitions */
	if (gbe) {
		sql_subtype *bt = sql_bind_localtype("bit");

		for( n = gbe->h; n; n = n->next)  {
			sql_subfunc *df;
			sql_exp *e = n->data;
		       
			args = sa_list(sql->sa);
			if (pe) { 
				df = bind_func(sql, s, "diff", bt, exp_subtype(e), F_ANALYTIC);
				append(args, pe);
			} else {
				df = bind_func(sql, s, "diff", exp_subtype(e), NULL, F_ANALYTIC);
			}
			if (!df)
				return sql_error(sql, 02, SQLSTATE(42000) "SELECT: function '%s' not found", "diff" );
			append(args, e);
			pe = exp_op(sql->sa, args, df);
		}
	} else {
		pe = exp_atom_bool(sql->sa, 0);
	}
	/* diff for orderby */
	if (obe) {
		sql_subtype *bt = sql_bind_localtype("bit");

		for( n = obe->h; n; n = n->next)  {
			sql_exp *e = n->data;
			sql_subfunc *df;
		       
			args = sa_list(sql->sa);
			if (oe) { 
				df = bind_func(sql, s, "diff", bt, exp_subtype(e), F_ANALYTIC);
				append(args, oe);
			} else {
				df = bind_func(sql, s, "diff", exp_subtype(e), NULL, F_ANALYTIC);
			}
			if (!df)
				return sql_error(sql, 02, SQLSTATE(42000) "SELECT: function '%s' not found", "diff" );
			append(args, e);
			oe = exp_op(sql->sa, args, df);
		}
	} else {
		oe = exp_atom_bool(sql->sa, 0);
	}

	types = sa_list(sql->sa);
	append(types, exp_subtype(e));
	append(types, exp_subtype(pe));
	append(types, exp_subtype(oe));
	wf = bind_func_(sql, s, aname, types, F_ANALYTIC);
	if (!wf)
		return sql_error(sql, 02, SQLSTATE(42000) "SELECT: function '%s' not found", aname );
	args = sa_list(sql->sa);
	append(args, e);
	append(args, pe);
	append(args, oe);
	e = exp_op(sql->sa, args, wf);

	r->l = p = rel_project(sql->sa, p, rel_projections(sql, p, NULL, 1, 1));
	set_processed(p);
	append(p->exps, e);
	e = rel_lastexp(sql, p);
	if (project_added) {
		append(r->exps, e);
		e = rel_lastexp(sql, r);
	}
	return e;
}

sql_exp *
rel_value_exp2(mvc *sql, sql_rel **rel, symbol *se, int f, exp_kind ek, int *is_last)
{
	if (!se)
		return NULL;

	if (THRhighwater())
		return sql_error(sql, 10, SQLSTATE(42000) "SELECT: too many nested operators");

	switch (se->token) {
	case SQL_OP:
		return rel_op(sql, se, ek);
	case SQL_UNOP:
		return rel_unop(sql, rel, se, f, ek);
	case SQL_BINOP:
		return rel_binop(sql, rel, se, f, ek);
	case SQL_NOP:
		return rel_nop(sql, rel, se, f, ek);
	case SQL_AGGR:
		return rel_aggr(sql, rel, se, f);
	case SQL_RANK:
		return rel_rankop(sql, rel, se, f);
	case SQL_COLUMN:
		return rel_column_ref(sql, rel, se, f );
	case SQL_NAME:
		return rel_var_ref(sql, se->data.sval, 1);
	case SQL_WITH: 
	case SQL_SELECT: {
		sql_rel *r;

		if (se->token == SQL_WITH)
			r = rel_with_query(sql, se);
		else
			r = rel_subquery(sql, NULL, se, ek, APPLY_JOIN);
		if (r) {
			sql_exp *e;

			if (ek.card <= card_column && is_project(r->op) && list_length(r->exps) > 1) 
				return sql_error(sql, 02, SQLSTATE(42000) "SELECT: subquery must return only one column");
			e = rel_lastexp(sql, r);

			/* group by needed ? */
			if (e->card > CARD_ATOM && e->card > ek.card) {
				int processed = is_processed(r);
				sql_subaggr *zero_or_one = sql_bind_aggr(sql->sa, sql->session->schema, "zero_or_one", exp_subtype(e));

				e = exp_aggr1(sql->sa, e, zero_or_one, 0, 0, CARD_ATOM, 0);
				r = rel_groupby(sql, r, NULL);
				e = rel_groupby_add_aggr(sql, r, e);
				if (processed)
					set_processed(r);
			}
			/* single row */
			if (!rel)
				return NULL;
			if (*rel) {
				sql_rel *p = *rel;

				/* in the selection phase we should have project/groupbys, unless 
				 * this is the value (column) for the aggregation then the 
				 * crossproduct is pushed under the project/groupby.  */ 
				if (f == sql_sel && r->op == op_project && list_length(r->exps) == 1 && exps_are_atoms(r->exps)) {
					sql_exp *ne = r->exps->h->data;

					exp_setname(sql->sa, ne, exp_relname(e), exp_name(e));
					e = ne;
				} else if (f == sql_sel && is_project(p->op) && !is_processed(p)) {
					if (p->l) {
						p->l = rel_crossproduct(sql->sa, p->l, r, op_join);
					} else {
						p->l = r;
					}
				} else {
					*rel = rel_crossproduct(sql->sa, p, r, op_join);
				}
				*is_last = 1;
				return e;
			} else {
				if (exp_card(e) <= CARD_ATOM) {

					*rel = r;
					while(r && e && !is_atom(e->type) && is_column(e->type)) {
						sql_exp *ne = NULL;

						if (e->l && e->r)
							ne = rel_bind_column2(sql, r, e->l, e->r, 0);
						else if (!e->l && e->r && /* DISABLES CODE */ (0)) {
							ne = rel_bind_column(sql, r, e->r, 0);
						}
						if (ne) {
							e = ne;
							r = r->l;
						} else 
							break;
					}
					if (e && is_atom(e->type))
						*rel = NULL;
				} else {
					*rel = r;
				}
			}
			*is_last=1;
			return e;
		}
		if (!r && sql->session->status != -ERR_AMBIGUOUS) {
			sql_exp *rs = NULL;

			if (!*rel)
				return NULL;

			/* reset error */
			sql->session->status = 0;
			sql->errstr[0] = '\0';

			/* add unique */
			*rel = r = rel_subquery(sql, *rel, se, ek, f == sql_sel?APPLY_LOJ:APPLY_JOIN);
			if (r) {
				rs = rel_lastexp(sql, r);
				if (f == sql_sel && exp_card(rs) > CARD_ATOM && r->card > CARD_ATOM && r->r) {
					sql_subaggr *zero_or_one = sql_bind_aggr(sql->sa, sql->session->schema, "zero_or_one", exp_subtype(rs));
					rs = exp_aggr1(sql->sa, rs, zero_or_one, 0, 0, CARD_ATOM, 0);

					/* group by the right of the apply */
					r->r = rel_groupby(sql, r->r, NULL);
					rs = rel_groupby_add_aggr(sql, r->r, rs);
					rs = exp_column(sql->sa, exp_relname(rs), exp_name(rs), exp_subtype(rs), exp_card(rs), has_nil(rs), is_intern(rs));
				} else if (f == sql_sel && !r->r) {
					*rel = rel_project(sql->sa, *rel, new_exp_list(sql->sa));
				}
			}
			return rs;
		}
		if (!r)
			return NULL;
		return rel_find_lastexp(*rel);
	}
	case SQL_TABLE: {
		/* turn a subquery into a tabular result */
		*rel = rel_selects(sql, se->data.sym /*, *rel, se->data.sym, ek*/);
		if (*rel)
			return rel_find_lastexp(*rel);
		return NULL;
	}
	case SQL_PARAMETER:{
		if (sql->emode != m_prepare)
			return sql_error(sql, 02, SQLSTATE(42000) "SELECT: parameters ('?') not allowed in normal queries, use PREPARE");
		assert(se->type == type_int);
		return exp_atom_ref(sql->sa, se->data.i_val, NULL);
	}
	case SQL_NULL:
		return exp_atom(sql->sa, atom_general(sql->sa, sql_bind_localtype("void"), NULL));
	case SQL_ATOM:{
		AtomNode *an = (AtomNode *) se;

		if (!an || !an->a) {
			return exp_atom(sql->sa, atom_general(sql->sa, sql_bind_localtype("void"), NULL));
		} else {
			return exp_atom(sql->sa, atom_dup(sql->sa, an->a));
		}
	}
	case SQL_NEXT:
		return rel_next_value_for(sql, se);
	case SQL_CAST:
		return rel_cast(sql, rel, se, f);
	case SQL_CASE:
	case SQL_COALESCE:
	case SQL_NULLIF:
		return rel_case_exp(sql, rel, se, f);
	case SQL_XMLELEMENT:
	case SQL_XMLFOREST:
	case SQL_XMLCOMMENT:
	case SQL_XMLATTRIBUTE:
	case SQL_XMLCONCAT:
	case SQL_XMLDOCUMENT:
	case SQL_XMLPI:
	case SQL_XMLTEXT:
		return rel_xml(sql, rel, se, f, ek);
	default:
		return rel_logical_value_exp(sql, rel, se, f);
	}
}

sql_exp *
rel_value_exp(mvc *sql, sql_rel **rel, symbol *se, int f, exp_kind ek)
{
	int is_last = 0;
	sql_exp *e;
	if (!se)
		return NULL;

	if (THRhighwater())
		return sql_error(sql, 10, SQLSTATE(42000) "SELECT: too many nested operators");

	e = rel_value_exp2(sql, rel, se, f, ek, &is_last);
	if (e && (se->token == SQL_SELECT || se->token == SQL_TABLE) && !is_last) {
		assert(*rel);
		return rel_lastexp(sql, *rel);
	}
	return e;
}

static sql_exp *
column_exp(mvc *sql, sql_rel **rel, symbol *column_e, int f)
{
	dlist *l = column_e->data.lval;
	exp_kind ek = {type_value, card_column, FALSE};
	sql_exp *ve = rel_value_exp(sql, rel, l->h->data.sym, f, ek);

	if (!ve)
		return NULL;
	/* AS name */
	if (ve && l->h->next->data.sval)
		exp_setname(sql->sa, ve, NULL, l->h->next->data.sval);
	return ve;
}

static list *
rel_table_exp(mvc *sql, sql_rel **rel, symbol *column_e )
{
	if (column_e->token == SQL_TABLE && column_e->data.lval->h->type == type_symbol) {
		sql_rel *r;


		if (!is_project((*rel)->op))
			return NULL;
		r = rel_named_table_function( sql, (*rel)->l, column_e, 0);
	
		if (!r)
			return NULL;
		*rel = r;
		return sa_list(sql->sa); 
	} else if (column_e->token == SQL_TABLE) {
		char *tname = column_e->data.lval->h->data.sval;
		list *exps;
	
		if ((exps = rel_table_projections(sql, *rel, tname, 0)) != NULL)
			return exps;
		if (!tname)
			return sql_error(sql, 02,
				SQLSTATE(42000) "Table expression without table name");
		return sql_error(sql, 02,
				SQLSTATE(42000) "Column expression Table '%s' unknown", tname);
	}
	return NULL;
}

sql_exp *
rel_column_exp(mvc *sql, sql_rel **rel, symbol *column_e, int f)
{
	if (column_e->token == SQL_COLUMN) {
		return column_exp(sql, rel, column_e, f);
	}
	return NULL;
}

static sql_rel *
rel_simple_select(mvc *sql, sql_rel *rel, symbol *where, dlist *selection, int distinct)
{
	dnode *n = 0;
	sql_rel *inner;

	if (!selection)
		return sql_error(sql, 02, SQLSTATE(42000) "SELECT: the selection or from part is missing");
	if (where) {
		sql_rel *r = rel_logical_exp(sql, rel, where, sql_where);
		if (!r)
			return NULL;
		rel = r;
	}
	if (!rel || rel->op != op_project || !list_empty(rel->exps))
		rel = rel_project(sql->sa, rel, new_exp_list(sql->sa));
	inner = rel;
	for (n = selection->h; n; n = n->next ) {
		/* Here we could get real column expressions (including single
		 * atoms) but also table results. Therefore we try both
		 * rel_column_exp and rel_table_exp.
		 */
		sql_rel *o_inner = inner;
	       	list *te = NULL, *pre_prj = rel_projections(sql, o_inner, NULL, 1, 1);
		sql_exp *ce = rel_column_exp(sql, &inner, n->data.sym, sql_sel);

		if (inner != o_inner) {  /* relation got rewritten */
			if (!inner)
				return NULL;
			rel = inner;
		}

		if (ce && exp_subtype(ce)) {
			/* new relational, we need to rewrite */
			if (!is_project(inner->op)) {
				if (inner != o_inner && pre_prj) 
					inner = rel_project(sql->sa, inner, pre_prj);
				else
					inner = rel_project(sql->sa, inner, new_exp_list(sql->sa));
			}
			rel_project_add_exp(sql, inner, ce);
			rel = inner;
			continue;
		} else if (!ce) {
			te = rel_table_exp(sql, &rel, n->data.sym );
		} else 
			ce = NULL;
		if (!ce && !te)
			return sql_error(sql, 02, SQLSTATE(42000) "SELECT: subquery result missing");
		/* here we should merge the column expressions we obtained
		 * so far with the table expression, ie t1.* or a subquery
		 */
		list_merge( rel->exps, te, (fdup)NULL);
	}
	if (rel)
		set_processed(rel);

	if (rel && distinct)
		rel = rel_distinct(rel);

	return rel;
}

static sql_rel *
join_on_column_name(mvc *sql, sql_rel *rel, sql_rel *t1, sql_rel *t2, int op, int l_nil, int r_nil)
{
	int nr = ++sql->label, found = 0, full = (op != op_join);
	char name[16], *nme;
	list *exps = rel_projections(sql, t1, NULL, 1, 0);
	list *r_exps = rel_projections(sql, t2, NULL, 1, 0);
	list *outexps = new_exp_list(sql->sa);
	node *n;

	nme = number2name(name, 16, nr);
	if (!exps)
		return NULL;
	for (n = exps->h; n; n = n->next) {
		sql_exp *le = n->data;
		const char *nm = le->name;
		sql_exp *re = exps_bind_column(r_exps, nm, NULL);

		if (re) {
			found = 1;
			rel = rel_compare_exp(sql, rel, le, re, "=", NULL, TRUE);
			if (full) {
				sql_exp *cond;
				cond = rel_unop_(sql, le, NULL, "isnull", card_value);
				le = rel_nop_(sql, cond, re, le, NULL, NULL, "ifthenelse", card_value);
			}
			exp_setname(sql->sa, le, nme, sa_strdup(sql->sa, nm));
			append(outexps, le);
			list_remove_data(r_exps, re);
		} else {
			if (l_nil)
				set_has_nil(le);
			append(outexps, le);
		}
	}
	if (!found) {
		sql_error(sql, 02, SQLSTATE(42000) "JOIN: no columns of tables '%s' and '%s' match", rel_name(t1)?rel_name(t1):"", rel_name(t2)?rel_name(t2):"");
		rel_destroy(rel);
		return NULL;
	}
	for (n = r_exps->h; n; n = n->next) {
		sql_exp *re = n->data;
		if (r_nil)
			set_has_nil(re);
		append(outexps, re);
	}
	rel = rel_project(sql->sa, rel, outexps);
	set_processed(rel);
	return rel;
}


static int
exp_is_not_intern(sql_exp *e)
{
	return is_intern(e)?-1:0;
}

static void
rel_remove_internal_exp(sql_rel *rel)
{
	if (rel->exps) {
		list *n_exps = list_select(rel->exps, rel, (fcmp)&exp_is_not_intern, (fdup)NULL);

		rel->exps = n_exps;
	}
}

static sql_rel *
rel_select_exp(mvc *sql, sql_rel *rel, SelectNode *sn, exp_kind ek)
{
	dnode *n;
	int aggr = 0;
	sql_rel *inner = NULL;

	assert(sn->s.token == SQL_SELECT);
	if (!sn->selection)
		return sql_error(sql, 02, SQLSTATE(42000) "SELECT: the selection or from part is missing");

	if (!sn->from)
		return rel_simple_select(sql, rel, sn->where, sn->selection, sn->distinct);

	if (sn->where) {
		sql_rel *r = rel_logical_exp(sql, rel, sn->where, sql_where);
		if (!r) {
			if (sql->errstr[0] == 0)
				return sql_error(sql, 02, SQLSTATE(42000) "Subquery result missing");
			return NULL;
		}
		rel = r;
	}

	if (rel) {
		if (rel && sn->groupby) {
			list *gbe = rel_group_by(sql, &rel, sn->groupby, sn->selection, sql_sel );

			if (!gbe)
				return NULL;
			rel = rel_groupby(sql, rel, gbe);
			aggr = 1;
		}
		if (!sn->having)
			set_processed(rel);
	}

	if (sn->having) {
		/* having implies group by, ie if not supplied do a group by */
		if (rel->op != op_groupby)
			rel = rel_groupby(sql,  rel, NULL);
		aggr = 1;
	}

	n = sn->selection->h;
	rel = rel_project(sql->sa, rel, new_exp_list(sql->sa));
	inner = rel;
	for (; n; n = n->next) {
		/* Here we could get real column expressions
		 * (including single atoms) but also table results.
		 * Therefor we try both rel_column_exp
		 * and rel_table_exp.

		 * TODO
			the rel_table_exp should simply return a new
			relation
		 */
		sql_rel *o_inner = inner;
	       	list *te = NULL, *pre_prj = rel_projections(sql, o_inner, NULL, 1, 1);
		sql_exp *ce = rel_column_exp(sql, &inner, n->data.sym, sql_sel);

		if (inner != o_inner) {  /* relation got rewritten */
			if (!inner)
				return NULL;
			if (is_groupby(inner->op))
				aggr = 1;
			rel = inner;
		}

		if (ce && exp_subtype(ce)) {
			if (rel->card < ce->card) {
				if (ce->name) {
					return sql_error(sql, 02, SQLSTATE(42000) "SELECT: cannot use non GROUP BY column '%s' in query results without an aggregate function", ce->name);
				} else {
					return sql_error(sql, 02, SQLSTATE(42000) "SELECT: cannot use non GROUP BY column in query results without an aggregate function");
				}
			}
			/*
			   because of the selection, the inner
			   relation may change.
			   We try hard to keep a projection
			   around this inner relation.
			*/
			if (!is_project(inner->op)) {
				if (inner != o_inner && pre_prj) 
					inner = rel_project(sql->sa, inner, pre_prj);
				else
					inner = rel_project(sql->sa, inner, new_exp_list(sql->sa));
			}
			rel_project_add_exp(sql, inner, ce);
			rel = inner;
			continue;
		} else if (!ce) {
			te = rel_table_exp(sql, &rel, n->data.sym);
		} else 
			ce = NULL;
		if (!ce && !te) {
			if (sql->errstr[0])
				return NULL;
			return sql_error(sql, 02, SQLSTATE(42000) "SELECT: subquery result missing");
		}
		/* here we should merge the column expressions we
		 * obtained so far with the table expression, ie
		 * t1.* or a subquery.
		 */
		list_merge( rel->exps, te, (fdup)NULL);
	}

	if (sn->having) {
		inner = rel->l;
		assert(is_project(rel->op) && inner);
	
		inner = rel_logical_exp(sql, inner, sn->having, sql_having);

		if (!inner)
			return NULL;
		if (inner -> exps && exps_card(inner->exps) > CARD_AGGR)
			return sql_error(sql, 02, SQLSTATE(42000) "SELECT: cannot compare sets with values, probably an aggregate function missing");
		rel -> l = inner;
	}
	if (rel)
		set_processed(rel);
	if (aggr && rel) {
		sql_rel *l = rel;
		while(l && !is_groupby(l->op))
			if (is_project(l->op) || is_select(l->op))
				l = l -> l;
			else
				l = NULL;
		if (l)
			set_processed(l);
	}

	if (rel && sn->distinct)
		rel = rel_distinct(rel);

	if (rel && sn->orderby) {
		list *obe = NULL;

		rel = rel_orderby(sql, rel);
		obe = rel_order_by(sql, &rel, sn->orderby, sql_orderby);
		if (!obe)
			return NULL;
		rel->r = obe;
	}
	if (!rel)
		return NULL;

	if (sn->limit || sn->offset) {
		sql_subtype *lng = sql_bind_localtype("lng");
		list *exps = new_exp_list(sql->sa);

		if (sn->limit) {
			sql_exp *l = rel_value_exp( sql, NULL, sn->limit, 0, ek);

			if (!l || !(l=rel_check_type(sql, lng, l, type_equal)))
				return NULL;
			if ((ek.card != card_relation && sn->limit) &&
				(ek.card == card_value && sn->limit)) {
				sql_subaggr *zero_or_one = sql_bind_aggr(sql->sa, sql->session->schema, "zero_or_one", exp_subtype(l));
	
				l = exp_aggr1(sql->sa, l, zero_or_one, 0, 0, CARD_ATOM, 0);
			}
			append(exps, l);
		} else
			append(exps, NULL);
		if (sn->offset) {
			sql_exp *o = rel_value_exp( sql, NULL, sn->offset, 0, ek);
			if (!o || !(o=rel_check_type(sql, lng, o, type_equal)))
				return NULL;
			append(exps, o);
		}
		rel = rel_topn(sql->sa, rel, exps);
	}

	if (sn->sample) {
		list *exps = new_exp_list(sql->sa);
		sql_exp *o = rel_value_exp( sql, NULL, sn->sample, 0, ek);
		if (!o)
			return NULL;
		append(exps, o);
		rel = rel_sample(sql->sa, rel, exps);
	}

	return rel;
}

static sql_rel*
rel_unique_names(mvc *sql, sql_rel *rel)
{
	node *n;
	list *l;

	if (!is_project(rel->op))
		return rel;
       	l = sa_list(sql->sa);
	for (n = rel->exps->h; n; n = n->next) {
		sql_exp *e = n->data;

		if (exp_name(e) && exps_bind_column2(l, exp_relname(e), exp_name(e))) 
			exp_label(sql->sa, e, ++sql->label);
		append(l,e);
	}
	rel->exps = l;
	return rel;
}

static sql_rel *
rel_query(mvc *sql, sql_rel *rel, symbol *sq, int toplevel, exp_kind ek, int apply)
{
	sql_rel *res = NULL, *outer = NULL;
	list *applyexps = NULL;
	SelectNode *sn = NULL;
	int used = 0;
	int old = sql->use_views;

	if (sq->token != SQL_SELECT)
		return table_ref(sql, rel, sq, 0);

	/* select ... into is currently not handled here ! */
 	sn = (SelectNode *) sq;
	if (sn->into)
		return NULL;

	if (ek.card != card_relation && sn->orderby)
		return sql_error(sql, 01, SQLSTATE(42000) "SELECT: ORDER BY only allowed on outermost SELECT");


	sql->use_views = 1;
	if (sn->from) {		/* keep variable list with tables and names */
		dlist *fl = sn->from->data.lval;
		dnode *n = NULL;
		sql_rel *fnd = NULL;

		for (n = fl->h; n ; n = n->next) {
			int lateral = check_is_lateral(n->data.sym), lateral_used = 0;

			/* just used current expression */
			fnd = table_ref(sql, NULL, n->data.sym, 0);
			if (!fnd && (rel || lateral) && sql->session->status != -ERR_AMBIGUOUS) {
				/* reset error */
				sql->session->status = 0;
				sql->errstr[0] = 0;
				/* here we have 2 cases; the query could be 
				 * using the outer relation (correlated query)
				 * or we could have a lateral query.
				 * Also we could have both.
				 */ 
				if (used && rel)
					rel = rel_dup(rel);
				if (!used && (!sn->lateral && !lateral) && rel) {
					sql_rel *o = rel;

					/* remove the outer (running) project */
					if (!is_processed(o) && is_project(o->op))
						o = rel->l;
					outer = rel;
					/* create dummy single row project */
					rel = rel_project(sql->sa, NULL, applyexps = rel_projections(sql, o, NULL, 1, 1)); 
				}
				if (lateral && rel) {
					res = rel_crossproduct(sql->sa, res, rel, op_join);
					rel = NULL;
				}
				if (lateral) {
					list *pre_exps = rel_projections(sql, res, NULL, 1, 1);
					fnd = table_ref(sql, res, n->data.sym, lateral);
					if (fnd && is_project(fnd->op)) 
						fnd->exps = list_merge(fnd->exps, pre_exps, (fdup)NULL);
					lateral_used = 1;
				} else {
					fnd = table_ref(sql, rel, n->data.sym, 0);
				}
				used = 1;
				if (!fnd && lateral)
					res = NULL;
			}

			if (!fnd)
				break;
			if (res && !lateral_used)
				res = rel_crossproduct(sql->sa, res, fnd, op_join);
			else
				res = fnd;
		}
		if (!fnd) {
			if (res)
				rel_destroy(res);
			return NULL;
		}
		if (rel && !used && !sn->lateral) {
			sql_rel *o = rel;

			/* remove the outer (running) project */
			if (!is_processed(o) && is_project(o->op))
				o = rel->l;
			if (res)
				rel_setsubquery(res);
			outer = rel;
			/* create dummy single row project */
			rel = rel_project(sql->sa, NULL, applyexps = rel_projections(sql, o, NULL, 1, 1)); 
			res = rel_crossproduct(sql->sa, rel, res, op_join);
		} else if (rel && !used && sn->lateral) {
			res = rel_crossproduct(sql->sa, rel, res, op_join);
		}
	} else if (toplevel || !res) {	/* only on top level query */
		sql->use_views = old;
		return rel_simple_select(sql, rel, sn->where, sn->selection, sn->distinct);
	}
	sql->use_views = old;
	if (res)
		rel = rel_select_exp(sql, res, sn, ek);
	if (rel && outer) {
		if (apply == APPLY_EXISTS || apply == APPLY_NOTEXISTS) {
			/* remove useless project */
			if (is_project(rel->op))
				rel = rel->l;
		}
		/* remove empty projects */
		if (is_project(outer->op) && (!outer->exps || list_length(outer->exps) == 0)) 
			outer = outer->l;
		/* add all columns to the outer (running) project */
		else if (!is_processed(outer) && is_project(outer->op)) {
			list *exps = rel_projections(sql, outer->l, NULL, 1, 1 );

			list_merge(outer->exps, exps, (fdup)NULL);
			outer->exps = list_distinct(outer->exps, (fcmp)exp_equal, (fdup)NULL);
		}
		rel = rel_crossproduct(sql->sa, outer, rel, op_apply);
		rel->exps = applyexps;
		rel->flag = apply;
	}
	return rel;
}

static sql_rel *
rel_setquery_(mvc *sql, sql_rel *l, sql_rel *r, dlist *cols, int op )
{
	sql_rel *rel;

	if (!cols) {
		list *ls, *rs;

		l = rel_unique_names(sql, l);
		r = rel_unique_names(sql, r);
		ls = rel_projections(sql, l, NULL, 0, 1);
		rs = rel_projections(sql, r, NULL, 0, 1);
		rel = rel_setop_check_types(sql, l, r, ls, rs, (operator_type)op);
	} else {
		rel = rel_setop(sql->sa, l, r, (operator_type)op);
	}
	if (rel) {
		rel->exps = rel_projections(sql, rel, NULL, 0, 1);
		set_processed(rel);
	}
	return rel;
}

static sql_rel *
rel_setquery(mvc *sql, sql_rel *rel, symbol *q)
{
	sql_rel *res = NULL;
	dnode *n = q->data.lval->h;
	symbol *tab_ref1 = n->data.sym;
	int dist = n->next->data.i_val, used = 0;
	dlist *corresponding = n->next->next->data.lval;
	symbol *tab_ref2 = n->next->next->next->data.sym;
	sql_rel *t1, *t2; 

	assert(n->next->type == type_int);
	t1 = table_ref(sql, NULL, tab_ref1, 0);
	if (rel && !t1 && sql->session->status != -ERR_AMBIGUOUS) {
		sql_rel *r = rel;

		r = rel_project( sql->sa, rel, rel_projections(sql, rel, NULL, 1, 1));
		set_processed(r);
		used = 1;

		/* reset error */
		sql->session->status = 0;
		sql->errstr[0] = 0;
		t1 = table_ref(sql, r, tab_ref1, 0);
	}
	if (!t1)
		return NULL;
	t2 = table_ref(sql, NULL, tab_ref2, 0);
	if (rel && !t2 && sql->session->status != -ERR_AMBIGUOUS) {
		sql_rel *r = rel;

		if (used)
			rel = rel_dup(rel);
		r = rel_project( sql->sa, rel, rel_projections(sql, rel, NULL, 1, 1));
		set_processed(r);

		/* reset error */
		sql->session->status = 0;
		sql->errstr[0] = 0;
		t2 = table_ref(sql, r, tab_ref2, 0);
	}
	if (!t2)
		return NULL;

	rel_remove_internal_exp(t1);
	rel_remove_internal_exp(t2);
	if (list_length(t1->exps) != list_length(t2->exps)) {
		int t1nrcols = list_length(t1->exps);
		int t2nrcols = list_length(t2->exps);
		char *op = "UNION";
		if (q->token == SQL_EXCEPT)
			op = "EXCEPT";
		else if (q->token == SQL_INTERSECT)
			op = "INTERSECT";
		rel_destroy(t1);
		rel_destroy(t2);
		return sql_error(sql, 02, SQLSTATE(42000) "%s: column counts (%d and %d) do not match", op, t1nrcols, t2nrcols);
	}
	if ( q->token == SQL_UNION) {
		/* For EXCEPT/INTERSECT the group by is always done within the implementation */
		if (t1 && dist)
			t1 = rel_distinct(t1);
		if (t2 && dist)
			t2 = rel_distinct(t2);
		res = rel_setquery_(sql, t1, t2, corresponding, op_union );
	}
	if ( q->token == SQL_EXCEPT)
		res = rel_setquery_(sql, t1, t2, corresponding, op_except );
	if ( q->token == SQL_INTERSECT)
		res = rel_setquery_(sql, t1, t2, corresponding, op_inter );
	if (res && dist)
		res = rel_distinct(res);
	return res;
}



static sql_rel *
rel_joinquery_(mvc *sql, sql_rel *rel, symbol *tab1, int natural, jt jointype, symbol *tab2, symbol *js)
{
	operator_type op = op_join;
	sql_rel *t1 = NULL, *t2 = NULL, *inner;
	int l_nil = 0, r_nil = 0, lateral = 0;

	switch(jointype) {
	case jt_inner: op = op_join;
		break;
	case jt_left: op = op_left;
		r_nil = 1;
		break;
	case jt_right: op = op_right;
		l_nil = 1;
		break;
	case jt_full: op = op_full;
		l_nil = 1;
		r_nil = 1;
		break;
	case jt_union:
		/* fool compiler */
		return NULL;
	}

	lateral = check_is_lateral(tab2);
	t1 = table_ref(sql, rel, tab1, 0);
	if (t1) {
		if (lateral) {
			list *pre_exps = rel_projections(sql, t1, NULL, 1, 1);
			t2 = table_ref(sql, t1, tab2, 0);
			if (t2) {
		 		if (!is_project(t2->op))
					assert(0);
				t2->exps = list_merge(t2->exps, pre_exps, (fdup)NULL);
			}
		} else {
			t2 = table_ref(sql, rel, tab2, 0);
		}
	}
	if (!t1 || !t2)
		return NULL;

	if (!lateral && rel_name(t1) && rel_name(t2) && strcmp(rel_name(t1), rel_name(t2)) == 0) {
		sql_error(sql, 02, SQLSTATE(42000) "SELECT: '%s' on both sides of the JOIN expression;", rel_name(t1));
		rel_destroy(t1);
		rel_destroy(t2);
		return NULL;
	}

	if (!lateral) {
		inner = rel = rel_crossproduct(sql->sa, t1, t2, op_join);
	} else {
		inner = rel = t2;
		/* find join */
		while (is_project(inner->op))
			inner = inner->l;
	}
	inner->op = op;

	if (js && natural) {
		return sql_error(sql, 02, SQLSTATE(42000) "SELECT: cannot have a NATURAL JOIN with a join specification (ON or USING);");
	}
	if (!js && !natural) {
		return sql_error(sql, 02, SQLSTATE(42000) "SELECT: must have NATURAL JOIN or a JOIN with a join specification (ON or USING);");
	}

	if (js && js->token != SQL_USING) {	/* On sql_logical_exp */
		rel = rel_logical_exp(sql, rel, js, sql_where);
	} else if (js) {	/* using */
		char rname[16], *rnme;
		dnode *n = js->data.lval->h;
		list *outexps = new_exp_list(sql->sa), *exps;
		node *m;

		rnme = number2name(rname, 16, ++sql->label);
		for (; n; n = n->next) {
			char *nm = n->data.sval;
			sql_exp *cond;
			sql_exp *ls = rel_bind_column(sql, t1, nm, sql_where);
			sql_exp *rs = rel_bind_column(sql, t2, nm, sql_where);

			if (!ls || !rs) {
				sql_error(sql, 02, SQLSTATE(42000) "JOIN: tables '%s' and '%s' do not have a matching column '%s'\n", rel_name(t1)?rel_name(t1):"", rel_name(t2)?rel_name(t2):"", nm);
				rel_destroy(rel);
				return NULL;
			}
			rel = rel_compare_exp(sql, rel, ls, rs, "=", NULL, TRUE);
			if (op != op_join) {
				cond = rel_unop_(sql, ls, NULL, "isnull", card_value);
				if (rel_convert_types(sql, &ls, &rs, 1, type_equal) < 0)
					return NULL;
				ls = rel_nop_(sql, cond, rs, ls, NULL, NULL, "ifthenelse", card_value);
			}
			exp_setname(sql->sa, ls, rnme, nm);
			append(outexps, ls);
			if (!rel) 
				return NULL;
		}
		exps = rel_projections(sql, t1, NULL, 1, 1);
		for (m = exps->h; m; m = m->next) {
			const char *nm = exp_name(m->data);
			int fnd = 0;

			for (n = js->data.lval->h; n; n = n->next) {
				if (strcmp(nm, n->data.sval) == 0) {
					fnd = 1;
					break;
				}
			}
			if (!fnd) {
				sql_exp *ls = m->data;
				if (l_nil)
					set_has_nil(ls);
				append(outexps, ls);
			}
		}
		exps = rel_projections(sql, t2, NULL, 1, 1);
		for (m = exps->h; m; m = m->next) {
			const char *nm = exp_name(m->data);
			int fnd = 0;

			for (n = js->data.lval->h; n; n = n->next) {
				if (strcmp(nm, n->data.sval) == 0) {
					fnd = 1;
					break;
				}
			}
			if (!fnd) {
				sql_exp *rs = m->data;
				if (r_nil)
					set_has_nil(rs);
				append(outexps, rs);
			}
		}
		rel = rel_project(sql->sa, rel, outexps);
	} else {		/* ! js -> natural join */
		rel = join_on_column_name(sql, rel, t1, t2, op, l_nil, r_nil);
	}
	if (!rel)
		return NULL;
	if (inner && is_outerjoin(inner->op))
		set_processed(inner);
	set_processed(rel);
	return rel;
}

static sql_rel *
rel_joinquery(mvc *sql, sql_rel *rel, symbol *q)
{

	dnode *n = q->data.lval->h;
	symbol *tab_ref1 = n->data.sym;
	int natural = n->next->data.i_val;
	jt jointype = (jt) n->next->next->data.i_val;
	symbol *tab_ref2 = n->next->next->next->data.sym;
	symbol *joinspec = n->next->next->next->next->data.sym;

	assert(n->next->type == type_int);
	assert(n->next->next->type == type_int);
	return rel_joinquery_(sql, rel, tab_ref1, natural, jointype, tab_ref2, joinspec);
}

static sql_rel *
rel_crossquery(mvc *sql, sql_rel *rel, symbol *q)
{
	dnode *n = q->data.lval->h;
	symbol *tab1 = n->data.sym;
	symbol *tab2 = n->next->data.sym;
	sql_rel *t1 = table_ref(sql, rel, tab1, 0);
	sql_rel *t2 = NULL;
       
	if (t1)
		t2 = table_ref(sql, rel, tab2, 0);
	if (!t1 || !t2)
		return NULL;

	rel = rel_crossproduct(sql->sa, t1, t2, op_join);
	return rel;
}
	
static sql_rel *
rel_unionjoinquery(mvc *sql, sql_rel *rel, symbol *q)
{
	dnode *n = q->data.lval->h;
	sql_rel *lv = table_ref(sql, rel, n->data.sym, 0);
	sql_rel *rv = NULL;
	int all = n->next->data.i_val;
	list *lexps, *rexps;
	node *m;
	int found = 0;

	if (lv)
       		rv = table_ref(sql, rel, n->next->next->data.sym, 0);
	assert(n->next->type == type_int);
	if (!lv || !rv)
		return NULL;

	lexps = rel_projections(sql, lv, NULL, 1, 1);
	/* find the matching columns (all should match?)
	 * union these
	 * if !all do a distinct operation at the end
	 */
	/* join all result columns ie join(lh,rh) on column_name */
	rexps = new_exp_list(sql->sa);
	for (m = lexps->h; m; m = m->next) {
		sql_exp *le = m->data;
		sql_exp *rc = rel_bind_column(sql, rv, le->name, sql_where);
			
		if (!rc && all)
			break;
		if (rc) {
			found = 1;
			append(rexps, rc);
		}
	}
	if (!found) {
		rel_destroy(rel);
		return NULL;
	}
	lv = rel_project(sql->sa, lv, lexps);
	rv = rel_project(sql->sa, rv, rexps);
	set_processed(lv);
	set_processed(rv);
	rel = rel_setop(sql->sa, lv, rv, op_union);
	rel->exps = rel_projections(sql, rel, NULL, 0, 1);
	set_processed(rel);
	if (!all)
		rel = rel_distinct(rel);
	return rel;
}

sql_rel *
rel_subquery(mvc *sql, sql_rel *rel, symbol *sq, exp_kind ek, int apply)
{
	int toplevel = 0;

	if (!rel || (rel->op == op_project &&
		(!rel->exps || list_length(rel->exps) == 0)))
		toplevel = 1;

	return rel_query(sql, rel, sq, toplevel, ek, apply);
}

sql_rel *
rel_selects(mvc *sql, symbol *s)
{
	sql_rel *ret = NULL;

	switch (s->token) {
	case SQL_WITH:
		ret = rel_with_query(sql, s);
		sql->type = Q_TABLE;
		break;
	case SQL_SELECT: {
		exp_kind ek = {type_value, card_relation, TRUE};
 		SelectNode *sn = (SelectNode *) s;

		if (sn->into) {
			sql->type = Q_SCHEMA;
			return rel_select_with_into(sql, s);
		}
		ret = rel_subquery(sql, NULL, s, ek, APPLY_JOIN);
		sql->type = Q_TABLE;
	}	break;
	case SQL_JOIN:
		ret = rel_joinquery(sql, NULL, s);
		sql->type = Q_TABLE;
		break;
	case SQL_CROSS:
		ret = rel_crossquery(sql, NULL, s);
		sql->type = Q_TABLE;
		break;
	case SQL_UNION:
	case SQL_EXCEPT:
	case SQL_INTERSECT:
		ret = rel_setquery(sql, NULL, s);
		sql->type = Q_TABLE;
		break;
	default:
		return NULL;
	}
	if (!ret && sql->errstr[0] == 0)
		(void) sql_error(sql, 02, SQLSTATE(42000) "relational query without result");
	return ret;
}

sql_rel *
schema_selects(mvc *sql, sql_schema *schema, symbol *s)
{
	sql_rel *res;
	sql_schema *os = sql->session->schema;

	sql->session->schema = schema;
	res = rel_selects(sql, s);
	sql->session->schema = os;
	return res;
}

sql_rel *
rel_loader_function(mvc* sql, symbol* fcall, list *fexps, sql_subfunc **loader_function) {
	list *exps = NULL, *tl;
	exp_kind ek = { type_value, card_relation, TRUE };
	sql_rel *sq = NULL;
	sql_exp *e = NULL;
	symbol *sym = fcall;
	dnode *l = sym->data.lval->h;
	char *sname = qname_schema(l->data.lval);
	char *fname = qname_fname(l->data.lval);
	char *tname = NULL;
	node *en;
	sql_schema *s = sql->session->schema;
	sql_subfunc* sf;

		
	tl = sa_list(sql->sa);
	exps = new_exp_list(sql->sa);
	if (l->next) { /* table call with subquery */
		if (l->next->type == type_symbol && l->next->data.sym->token == SQL_SELECT) {
			if (l->next->next != NULL)
				return sql_error(sql, 02, "SELECT: '%s' requires a single sub query", fname);
	       		sq = rel_subquery(sql, NULL, l->next->data.sym, ek, 0 /*apply*/);
		} else if (l->next->type == type_symbol || l->next->type == type_list) {
			dnode *n;
			exp_kind iek = {type_value, card_column, TRUE};
			list *exps = sa_list (sql->sa);

			if (l->next->type == type_symbol)
				n = l->next;
			else 
				n = l->next->data.lval->h;
			for ( ; n; n = n->next) {
				sql_exp *e = rel_value_exp(sql, NULL, n->data.sym, sql_sel, iek);

				if (!e)
					return NULL;
				append(exps, e);
			}
			sq = rel_project(sql->sa, NULL, exps);
		}

		/* reset error */
		sql->session->status = 0;
		sql->errstr[0] = '\0';
		if (!sq)
			return sql_error(sql, 02, "SELECT: no such operator '%s'", fname);
		for (en = sq->exps->h; en; en = en->next) {
			sql_exp *e = en->data;

			append(exps, e = exp_alias_or_copy(sql, tname, exp_name(e), NULL, e));
			append(tl, exp_subtype(e));
		}
	}
	if (sname)
		s = mvc_bind_schema(sql, sname);


	e = find_table_function_type(sql, s, fname, exps, tl, F_LOADER, &sf);
	if (!e || !sf) {
		return sql_error(sql, 02, "SELECT: no such operator '%s'", fname);
	}

	if (loader_function) {
		*loader_function = sf;
	}

	return rel_table_func(sql->sa, sq, e, fexps, (sq != NULL));
}
<|MERGE_RESOLUTION|>--- conflicted
+++ resolved
@@ -2523,18 +2523,8 @@
 				if (l_is_value) {
 					sql_exp *e;
 
-<<<<<<< HEAD
-				if (list_length(ll) != 1)
-					return sql_error(sql, 02, SQLSTATE(42000) "IN: incorrect left hand side");
-
-				l = ll->h->data;
-				st = exp_subtype(l);
-				for (n=vals->h; n; n = n->next) {
-					if ((r = rel_check_type(sql, st, n->data, type_equal)) == NULL) 
-=======
 					l = ll->h->data;
 					if (rel_convert_types(sql, &l, &r, 1, type_equal) < 0) 
->>>>>>> cf7bbbfc
 						return NULL;
 					e = exp_compare(sql->sa, l, r, cmp_equal );
 					if (!e)
@@ -2544,7 +2534,27 @@
 					list_append(vals, r);
 				}
 			}
-			if (n) { /* complex case */
+			if (!n) { /* correct types */
+				sql_subtype *st;
+				list *nvals = new_exp_list(sql->sa);
+				node *n;
+
+				if (list_length(ll) != 1)
+					return sql_error(sql, 02, SQLSTATE(42000) "IN: incorrect left hand side");
+
+				l = ll->h->data;
+				st = exp_subtype(l);
+				for (n=vals->h; n; n = n->next) {
+					if ((r = rel_check_type(sql, st, n->data, type_equal)) == NULL) 
+						return NULL;
+					list_append(nvals, r);
+				}
+				e = exp_in(sql->sa, l, nvals, sc->token==SQL_NOT_IN?cmp_notin:cmp_in);
+				rel = rel_select(sql->sa, rel, e);
+				if (pexps) 
+					rel = rel_project(sql->sa, rel, pexps);
+				return rel;
+			} else { /* complex case */
 				vals = new_exp_list(sql->sa);
 				n = dl->h->next;
 				n = n->data.lval->h;
@@ -2616,7 +2626,7 @@
 				node *n;
 
 				if (list_length(ll) != 1)
-					return sql_error(sql, 02, "IN: incorrect left hand side");
+					return sql_error(sql, 02, SQLSTATE(42000) "IN: incorrect left hand side");
 
 				if (!l_is_value) {
 					l = ll->h->data;
