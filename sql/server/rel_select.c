/*
 * This Source Code Form is subject to the terms of the Mozilla Public
 * License, v. 2.0.  If a copy of the MPL was not distributed with this
 * file, You can obtain one at http://mozilla.org/MPL/2.0/.
 *
 * Copyright 1997 - July 2008 CWI, August 2008 - 2019 MonetDB B.V.
 */

#include "monetdb_config.h"
#include "rel_select.h"
#include "sql_tokens.h"
#include "sql_semantic.h"	/* TODO this dependency should be removed, move
				   the dependent code into sql_mvc */
#include "sql_privileges.h"
#include "sql_env.h"
#include "rel_rel.h"
#include "rel_exp.h"
#include "rel_xml.h"
#include "rel_dump.h"
#include "rel_prop.h"
#include "rel_psm.h"
#include "rel_schema.h"
#include "rel_unnest.h"
#include "rel_remote.h"
#include "rel_sequence.h"
#ifdef HAVE_HGE
#include "mal.h"		/* for have_hge */
#endif

#define VALUE_FUNC(f) (f->func->type == F_FUNC || f->func->type == F_FILT)
#define check_card(card,f) ((card == card_none && !f->res) || (CARD_VALUE(card) && f->res && VALUE_FUNC(f)) || card == card_loader || (card == card_relation && f->func->type == F_UNION))

/* return all expressions, with table name == tname */
static list *
rel_table_projections( mvc *sql, sql_rel *rel, char *tname, int level )
{
	list *exps;

	if (THRhighwater())
		return sql_error(sql, 10, SQLSTATE(42000) "query too complex: running out of stack space");

	if (!rel)
		return NULL;

	if (!tname) {
		if (is_project(rel->op) && rel->l)
			return _rel_projections(sql, rel->l, NULL, 1, 0, 1);
		else
			return NULL;
		/* return rel_projections(sql, rel, NULL, 1, 0); */
	}

	switch(rel->op) {
	case op_join:
	case op_left:
	case op_right:
	case op_full:
		exps = rel_table_projections( sql, rel->l, tname, level+1);
		if (exps)
			return exps;
		return rel_table_projections( sql, rel->r, tname, level+1);
	case op_semi:
	case op_anti:
	case op_select:
		return rel_table_projections( sql, rel->l, tname, level+1);

	case op_topn:
	case op_sample:
	case op_groupby:
	case op_union:
	case op_except:
	case op_inter:
	case op_project:
		if (!is_processed(rel) && level == 0)
			return rel_table_projections( sql, rel->l, tname, level+1);
		/* fall through */
	case op_table:
	case op_basetable:
		if (rel->exps) {
			node *en;

			exps = new_exp_list(sql->sa);
			for (en = rel->exps->h; en; en = en->next) {
				sql_exp *e = en->data;
				/* first check alias */
				if (is_basecol(e) && exp_relname(e) && strcmp(exp_relname(e), tname) == 0)
					append(exps, exp_alias_or_copy(sql, tname, exp_name(e), rel, e));
				if (is_basecol(e) && !exp_relname(e) && e->l && strcmp(e->l, tname) == 0)
					append(exps, exp_alias_or_copy(sql, tname, exp_name(e), rel, e));
			}
			if (exps && list_length(exps))
				return exps;
		}
		/* fall through */
	default:
		return NULL;
	}
}

static sql_rel*
rel_parent( sql_rel *rel )
{
	if (is_project(rel->op) || rel->op == op_topn || rel->op == op_sample) {
		sql_rel *l = rel->l;
		if (is_project(l->op))
			return l;
	}
	return rel;
}

static sql_exp *
rel_bound_exp(mvc *sql, sql_rel *rel )
{
	while (rel->l) {
		rel = rel->l;
		if (is_base(rel->op) || is_project(rel->op))
			break;
	}

	if (rel) {
		node *n;
		for(n = rel->exps->h; n; n = n->next){
			sql_exp *e = n->data;

			if (!is_freevar(e))
				return exp_ref(sql->sa, e);
		}
	}
	return NULL;
}

static sql_exp *
lastexp(sql_rel *rel) 
{
	if (!is_processed(rel) || is_topn(rel->op) || is_sample(rel->op))
		rel = rel_parent(rel);
	assert(list_length(rel->exps));
	assert(is_project(rel->op));
	return rel->exps->t->data;
}

static sql_exp *
_rel_lastexp(mvc *sql, sql_rel *rel )
{
	sql_exp *e;

	if (!is_processed(rel) || is_topn(rel->op) || is_sample(rel->op))
		rel = rel_parent(rel);
	assert(list_length(rel->exps));
	assert(is_project(rel->op));
	e = rel->exps->t->data;
	return exp_ref(sql->sa, e);
}

static sql_exp *
rel_lastexp(mvc *sql, sql_rel *rel )
{
	sql_exp *e;

	if (!is_processed(rel) || is_topn(rel->op))
		rel = rel_parent(rel);
	assert(list_length(rel->exps));
	if (rel->op == op_project) {
		MT_lock_set(&rel->exps->ht_lock);
		rel->exps->ht = NULL;
		MT_lock_unset(&rel->exps->ht_lock);
		return exp_alias_or_copy(sql, NULL, NULL, rel, rel->exps->t->data);
	}
	assert(is_project(rel->op));
	e = rel->exps->t->data;
	return exp_ref(sql->sa, e);
}

static sql_exp *
rel_find_lastexp(sql_rel *rel )
{
	if (!is_processed(rel))
		rel = rel_parent(rel);
	assert(list_length(rel->exps));
	return rel->exps->t->data;
}

static sql_rel*
rel_project2groupby(mvc *sql, sql_rel *g)
{
	if (g->op == op_project) {
		node *en;
		
		reset_processed(g);
		if (!g->exps)
			g->exps = new_exp_list(sql->sa);
		for (en = g->exps->h; en; en = en->next) {
			sql_exp *e = en->data;

			if (e->card > CARD_ATOM) {
				if (e->type == e_column && e->r) {
					return sql_error(sql, 02, SQLSTATE(42000) "Cannot use non GROUP BY column '%s' in query results without an aggregate function", (char *) e->r);
				} else {
					return sql_error(sql, 02, SQLSTATE(42000) "Cannot use non GROUP BY column in query results without an aggregate function");
				}
			}
		}
		g->card = CARD_ATOM; /* no groupby expressions */
		g->op = op_groupby;
		g->r = new_exp_list(sql->sa); /* add empty groupby column list */
		g = rel_project(sql->sa, g, rel_projections(sql, g, NULL, 1, 1));
		reset_processed(g);
		return g;
	}
	return NULL;
}

static sql_rel *
rel_orderby(mvc *sql, sql_rel *l)
{
	sql_rel *rel = rel_create(sql->sa);
	if(!rel)
		return NULL;

	assert(l->op == op_project && !l->r);
	rel->l = l;
	rel->r = NULL;
	rel->op = op_project;	
	rel->exps = rel_projections(sql, l, NULL, 1, 0);
	rel->card = l->card;
	rel->nrcols = l->nrcols;
	return rel;
}

/* forward refs */
static sql_rel * rel_setquery(sql_query *query, sql_rel *rel, symbol *sq);
static sql_rel * rel_joinquery(sql_query *query, sql_rel *rel, symbol *sq);
static sql_rel * rel_crossquery(sql_query *query, sql_rel *rel, symbol *q);
static sql_rel * rel_unionjoinquery(sql_query *query, sql_rel *rel, symbol *sq);

static sql_rel *
rel_table_optname(mvc *sql, sql_rel *sq, symbol *optname)
{
	sql_rel *osq = sq;
	node *ne;

	if (optname && optname->token == SQL_NAME) {
		dlist *columnrefs = NULL;
		char *tname = optname->data.lval->h->data.sval;
		list *l = sa_list(sql->sa);

		columnrefs = optname->data.lval->h->next->data.lval;
		if (is_topn(sq->op) || (is_project(sq->op) && sq->r)) {
			sq = rel_project(sql->sa, sq, rel_projections(sql, sq, NULL, 1, 1));
			osq = sq;
		}
		if (columnrefs && dlist_length(columnrefs) > sq->nrcols)
			return sql_error(sql, 02, SQLSTATE(42000) "SELECT: The number of aliases is longer than the number of columns (%d>%d)", dlist_length(columnrefs), sq->nrcols);
		if (columnrefs && sq->exps) {
			dnode *d = columnrefs->h;

			ne = sq->exps->h;
			MT_lock_set(&sq->exps->ht_lock);
			sq->exps->ht = NULL;
			MT_lock_unset(&sq->exps->ht_lock);
			for (; d && ne; d = d->next, ne = ne->next) {
				sql_exp *e = ne->data;

				if (exps_bind_column2(l, tname, d->data.sval))
					return sql_error(sql, ERR_AMBIGUOUS, SQLSTATE(42000) "SELECT: Duplicate column name '%s.%s'", tname, d->data.sval);
				exp_setname(sql->sa, e, tname, d->data.sval );
				if (!is_intern(e))
					set_basecol(e);
				append(l, e);
			}
		}
		if (!columnrefs && sq->exps) {
			ne = sq->exps->h;
			for (; ne; ne = ne->next) {
				sql_exp *e = ne->data;

				if (exp_name(e) && exps_bind_column2(l, tname, exp_name(e)))
					return sql_error(sql, ERR_AMBIGUOUS, SQLSTATE(42000) "SELECT: Duplicate column name '%s.%s'", tname, exp_name(e));
				noninternexp_setname(sql->sa, e, tname, NULL );
				if (!is_intern(e))
					set_basecol(e);
				append(l, e);
			}
		}
	} else {
		if (!is_project(sq->op) || is_topn(sq->op) || (is_project(sq->op) && sq->r)) {
			sq = rel_project(sql->sa, sq, rel_projections(sql, sq, NULL, 1, 1));
			osq = sq;
		}
		for (ne = osq->exps->h; ne; ne = ne->next) {
			sql_exp *e = ne->data;

			if (!is_intern(e))
				set_basecol(e);
		}
	}
	return osq;
}

static sql_rel *
rel_subquery_optname(sql_query *query, sql_rel *rel, symbol *ast)
{
	mvc *sql = query->sql;
	SelectNode *sn = (SelectNode *) ast;
	exp_kind ek = {type_value, card_relation, TRUE};
	sql_rel *sq = rel_subquery(query, rel, ast, ek);

	assert(ast->token == SQL_SELECT);
	if (!sq)
		return NULL;

	return rel_table_optname(sql, sq, sn->name);
}

sql_rel *
rel_with_query(sql_query *query, symbol *q ) 
{
	mvc *sql = query->sql;
	dnode *d = q->data.lval->h;
	symbol *next = d->next->data.sym;
	sql_rel *rel;

	if(!stack_push_frame(sql, "WITH"))
		return sql_error(sql, 02, SQLSTATE(HY001) MAL_MALLOC_FAIL);
	/* first handle all with's (ie inlined views) */
	for (d = d->data.lval->h; d; d = d->next) {
		symbol *sym = d->data.sym;
		dnode *dn = sym->data.lval->h;
		char *name = qname_table(dn->data.lval);
		sql_rel *nrel;

		if (frame_find_var(sql, name)) {
			stack_pop_frame(sql);
			return sql_error(sql, 01, SQLSTATE(42000) "Variable '%s' already declared", name);
		}
		nrel = rel_semantic(query, sym);
		if (!nrel) {  
			stack_pop_frame(sql);
			return NULL;
		}
		if(!stack_push_rel_view(sql, name, nrel)) {
			stack_pop_frame(sql);
			return sql_error(sql, 02, SQLSTATE(HY001) MAL_MALLOC_FAIL);
		}
		if (!is_project(nrel->op)) {
			if (is_topn(nrel->op) || is_sample(nrel->op)) {
				nrel = rel_project(sql->sa, nrel, rel_projections(sql, nrel, NULL, 1, 1));
			} else {
				stack_pop_frame(sql);
				return NULL;
			}
		}
		assert(is_project(nrel->op));
		if (is_project(nrel->op) && nrel->exps) {
			node *ne = nrel->exps->h;

			for (; ne; ne = ne->next) {
				sql_exp *e = ne->data;

				noninternexp_setname(sql->sa, e, name, NULL );
				if (!is_intern(e))
					set_basecol(e);
			}
		}
	}
	rel = rel_semantic(query, next);
	stack_pop_frame(sql);
	return rel;
}

static sql_rel *
query_exp_optname(sql_query *query, sql_rel *r, symbol *q)
{
	mvc *sql = query->sql;
	switch (q->token) {
	case SQL_WITH:
	{
		sql_rel *tq = rel_with_query(query, q);

		if (!tq)
			return NULL;
		if (q->data.lval->t->type == type_symbol)
			return rel_table_optname(sql, tq, q->data.lval->t->data.sym);
		return tq;
	}
	case SQL_UNION:
	case SQL_EXCEPT:
	case SQL_INTERSECT:
	{
		sql_rel *tq = rel_setquery(query, r, q);

		if (!tq)
			return NULL;
		return rel_table_optname(sql, tq, q->data.lval->t->data.sym);
	}
	case SQL_JOIN:
	{
		sql_rel *tq = rel_joinquery(query, r, q);

		if (!tq)
			return NULL;
		return rel_table_optname(sql, tq, q->data.lval->t->data.sym);
	}
	case SQL_CROSS:
	{
		sql_rel *tq = rel_crossquery(query, r, q);

		if (!tq)
			return NULL;
		return rel_table_optname(sql, tq, q->data.lval->t->data.sym);
	}
	case SQL_UNIONJOIN:
	{
		sql_rel *tq = rel_unionjoinquery(query, r, q);

		if (!tq)
			return NULL;
		return rel_table_optname(sql, tq, q->data.lval->t->data.sym);
	}
	default:
		(void) sql_error(sql, 02, SQLSTATE(42000) "case %d %s\n", q->token, token2string(q->token));
	}
	return NULL;
}

static sql_subfunc *
bind_func_(mvc *sql, sql_schema *s, char *fname, list *ops, sql_ftype type )
{
	sql_subfunc *sf = NULL;

	if (sql->forward && strcmp(fname, sql->forward->base.name) == 0 && 
	    list_cmp(sql->forward->ops, ops, (fcmp)&arg_subtype_cmp) == 0 &&
	    execute_priv(sql, sql->forward)) 
		return sql_dup_subfunc(sql->sa, sql->forward, NULL, NULL);
	sf = sql_bind_func_(sql->sa, s, fname, ops, type);
	if (sf && execute_priv(sql, sf->func))
		return sf;
	return NULL;
}

static sql_subfunc *
bind_func(mvc *sql, sql_schema *s, char *fname, sql_subtype *t1, sql_subtype *t2, sql_ftype type )
{
	sql_subfunc *sf = NULL;

	if (t1 == NULL)
		return NULL;
	if (sql->forward) {
		if (execute_priv(sql, sql->forward) &&
		    strcmp(fname, sql->forward->base.name) == 0 && 
		   ((!t1 && list_length(sql->forward->ops) == 0) || 
		    (!t2 && list_length(sql->forward->ops) == 1 && subtype_cmp(sql->forward->ops->h->data, t1) == 0) ||
		    (list_length(sql->forward->ops) == 2 && 
		     	subtype_cmp(sql->forward->ops->h->data, t1) == 0 &&
		     	subtype_cmp(sql->forward->ops->h->next->data, t2) == 0))) {
			return sql_dup_subfunc(sql->sa, sql->forward, NULL, NULL);
		}
	}
	sf = sql_bind_func(sql->sa, s, fname, t1, t2, type);
	if (sf && execute_priv(sql, sf->func))
		return sf;
	return NULL;
}

static sql_subfunc *
bind_member_func(mvc *sql, sql_schema *s, char *fname, sql_subtype *t, int nrargs, sql_subfunc *prev)
{
	sql_subfunc *sf = NULL;

	if (sql->forward && strcmp(fname, sql->forward->base.name) == 0 && 
		list_length(sql->forward->ops) == nrargs && is_subtype(t, &((sql_arg *) sql->forward->ops->h->data)->type) && execute_priv(sql, sql->forward)) 
		return sql_dup_subfunc(sql->sa, sql->forward, NULL, t);
	sf = sql_bind_member(sql->sa, s, fname, t, nrargs, prev);
	if (sf && execute_priv(sql, sf->func))
		return sf;
	return NULL;
}

static sql_subfunc *
find_func(mvc *sql, sql_schema *s, char *fname, int len, sql_ftype type, sql_subfunc *prev )
{
	sql_subfunc *sf = NULL;

	if (sql->forward && strcmp(fname, sql->forward->base.name) == 0 && list_length(sql->forward->ops) == len && execute_priv(sql, sql->forward)) 
		return sql_dup_subfunc(sql->sa, sql->forward, NULL, NULL);
	sf = sql_find_func(sql->sa, s, fname, len, type, prev);
	if (sf && execute_priv(sql, sf->func))
		return sf;
	return NULL;
}

static int
score_func( sql_subfunc *sf, list *tl) 
{
	int score = 0;
	node *n, *m;

	/* todo varargs */
	for (n = sf->func->ops->h, m = tl->h; n && m; n = n->next, m = m->next){
		sql_arg *a = n->data;
		sql_subtype *t = m->data;

		if (a->type.type->eclass == EC_ANY)
			score += 100;
		else if (is_subtype(t, &a->type))
			score += t->type->localtype * 20;
		/* same class over converting to other class */
		else if (t->type->eclass == a->type.type->eclass &&
			t->type->localtype <= a->type.type->localtype)
			score += a->type.type->localtype * 4;
		/* make sure we rewrite decimals to float/doubles */
		else if (t->type->eclass == EC_DEC &&
		         a->type.type->eclass == EC_FLT)
			score += a->type.type->localtype * 2;
	}
	return score;
}

static sql_exp *
find_table_function_type(mvc *sql, sql_schema *s, char *fname, list *exps, list *tl, sql_ftype type, sql_subfunc **sf)
{
	sql_exp *e = NULL;
	*sf = bind_func_(sql, s, fname, tl, type);

	if (*sf) {
		e = exp_op(sql->sa, exps, *sf);
	} else if (list_length(tl)) { 
		int len, match = 0;
		list *funcs = sql_find_funcs(sql->sa, s, fname, list_length(tl), type); 
		if (!funcs)
			return sql_error(sql, 02, SQLSTATE(HY001) MAL_MALLOC_FAIL);
		len = list_length(funcs);
		if (len > 1) {
			int i, score = 0; 
			node *n;

			for (i = 0, n = funcs->h; i<len; i++, n = n->next) {
				int cscore = score_func(n->data, tl);
				if (cscore > score) {
					score = cscore;
					match = i;
				}
			}
		}
		if (list_empty(funcs))
			return NULL;

		*sf = list_fetch(funcs, match);
		if ((*sf)->func->vararg) {
			e = exp_op(sql->sa, exps, *sf);
		} else {
			node *n, *m;
			list *nexps = new_exp_list(sql->sa);
			sql_subtype *atp = NULL;
			sql_arg *aa = NULL;

			/* find largest any type argument */ 
			for (n = exps->h, m = (*sf)->func->ops->h; n && m; n = n->next, m = m->next) {
				sql_arg *a = m->data;
				sql_exp *e = n->data;

				if (!aa && a->type.type->eclass == EC_ANY) {
					atp = &e->tpe;
					aa = a;
				}
				if (aa && a->type.type->eclass == EC_ANY &&
				    e->tpe.type->localtype > atp->type->localtype){
					atp = &e->tpe;
					aa = a;
				}
			}
			for (n = exps->h, m = (*sf)->func->ops->h; n && m; n = n->next, m = m->next) {
				sql_arg *a = m->data;
				sql_exp *e = n->data;
				sql_subtype *ntp = &a->type;

				if (a->type.type->eclass == EC_ANY)
					ntp = sql_create_subtype(sql->sa, atp->type, atp->digits, atp->scale);
				e = rel_check_type(sql, ntp, NULL, e, type_equal);
				if (!e) {
					nexps = NULL;
					break;
				}
				if (e->card > CARD_ATOM) {
					sql_subaggr *zero_or_one = sql_bind_aggr(sql->sa, sql->session->schema, "zero_or_one", exp_subtype(e));

					e = exp_aggr1(sql->sa, e, zero_or_one, 0, 0, CARD_ATOM, 0);
				}
				append(nexps, e);
			}
			e = NULL;
			if (nexps) 
				e = exp_op(sql->sa, nexps, *sf);
		}
	}
	return e;
}

static sql_exp*
find_table_function(mvc *sql, sql_schema *s, char *fname, list *exps, list *tl)
{
	sql_subfunc* sf = NULL;
	return find_table_function_type(sql, s, fname, exps, tl, F_UNION, &sf);
}

static sql_rel *
rel_named_table_function(sql_query *query, sql_rel *rel, symbol *ast, int lateral)
{
	mvc *sql = query->sql;
	list *exps = NULL, *tl;
	node *m;
	exp_kind ek = {type_value, card_relation, TRUE};
	sql_rel *sq = NULL, *outer = NULL;
	sql_exp *e = NULL;
	sql_subfunc *sf = NULL;
	symbol *sym = ast->data.lval->h->data.sym;
	dnode *l = sym->data.lval->h;
	char *tname = NULL;
	char *fname = qname_fname(l->data.lval); 
	char *sname = qname_schema(l->data.lval);
	node *en;
	sql_schema *s = sql->session->schema;

	tl = sa_list(sql->sa);
	exps = new_exp_list(sql->sa);
	if (l->next) { /* table call with subquery */
		if (l->next->type == type_symbol && l->next->data.sym->token == SQL_SELECT) {
			if (l->next->next != NULL)
				return sql_error(sql, 02, SQLSTATE(42000) "SELECT: '%s' requires a single sub query", fname);
			sq = rel_subquery(query, NULL, l->next->data.sym, ek);
		} else if (l->next->type == type_symbol || l->next->type == type_list) {
			dnode *n;
			exp_kind iek = {type_value, card_column, TRUE};
			list *exps = sa_list (sql->sa);

			if (l->next->type == type_symbol)
				n = l->next;
			else 
				n = l->next->data.lval->h;
			for ( ; n; n = n->next) {
				sql_exp *e = rel_value_exp(query, &outer, n->data.sym, sql_sel, iek);

				if (!e)
					return NULL;
				append(exps, e);
			}
			sq = rel_project(sql->sa, NULL, exps);
			if (lateral && outer) {
				sq = rel_crossproduct(sql->sa, sq, outer, op_join);
				set_dependent(sq);
			}
		}
		/* reset error */
		sql->session->status = 0;
		sql->errstr[0] = '\0';
		if (!sq || (!lateral && outer))
			return sql_error(sql, 02, SQLSTATE(42000) "SELECT: no such operator '%s'", fname);
		for (en = sq->exps->h; en; en = en->next) {
			sql_exp *e = en->data;

			append(exps, e=exp_alias_or_copy(sql, tname, exp_name(e), NULL, e));
			append(tl, exp_subtype(e));
		}
	}

	if (sname)
		s = mvc_bind_schema(sql, sname);
	e = find_table_function(sql, s, fname, exps, tl);
	if (!e)
		return sql_error(sql, 02, SQLSTATE(42000) "SELECT: no such operator '%s'", fname);
	rel = sq;

	if (ast->data.lval->h->next->data.sym)
		tname = ast->data.lval->h->next->data.sym->data.lval->h->data.sval;
	else
		tname = make_label(sql->sa, ++sql->label);

	/* column or table function */
	sf = e->f;
	if (e->type != e_func || sf->func->type != F_UNION) {
		(void) sql_error(sql, 02, SQLSTATE(42000) "SELECT: '%s' does not return a table", exp_func_name(e));
		return NULL;
	}

	if (sql->emode == m_prepare && rel && rel->exps && sql->params) {
		int i = 0;
		/* for prepared statements set possible missing parameter SQL types from */
		for (m = sf->func->ops->h; m; m = m->next, i++) {
			sql_arg *func_arg = m->data;
			sql_exp *proj_parameter = (sql_exp*) list_fetch(rel->exps, i);
			if(proj_parameter) {
				sql_arg *prep_arg = (sql_arg*) list_fetch(sql->params, proj_parameter->flag);
				if(prep_arg && !prep_arg->type.type)
					prep_arg->type = func_arg->type;
			}
		}
	}

	/* for each column add table.column name */
	exps = new_exp_list(sql->sa);
	for (m = sf->func->res->h; m; m = m->next) {
		sql_arg *a = m->data;
		sql_exp *e = exp_column(sql->sa, tname, a->name, &a->type, CARD_MULTI, 1, 0);

		set_basecol(e);
		append(exps, e);
	}
	rel = rel_table_func(sql->sa, rel, e, exps, (sq != NULL));
	if (ast->data.lval->h->next->data.sym && ast->data.lval->h->next->data.sym->data.lval->h->next->data.lval)
		rel = rel_table_optname(sql, rel, ast->data.lval->h->next->data.sym);
	return rel;
}

static sql_exp *
rel_op_(mvc *sql, sql_schema *s, char *fname, exp_kind ek)
{
	sql_subfunc *f = NULL;
	sql_ftype type = (ek.card == card_loader)?F_LOADER:((ek.card == card_none)?F_PROC:
		   ((ek.card == card_relation)?F_UNION:F_FUNC));

	f = sql_bind_func(sql->sa, s, fname, NULL, NULL, type);
	if (f && check_card(ek.card, f)) {
		return exp_op(sql->sa, NULL, f);
	} else {
		return sql_error(sql, 02, SQLSTATE(42000) "SELECT: no such operator '%s'", fname);
	}
}

static sql_rel *
rel_values(sql_query *query, symbol *tableref)
{
	mvc *sql = query->sql;
	sql_rel *r = NULL;
	dlist *rowlist = tableref->data.lval;
	symbol *optname = rowlist->t->data.sym;
	dnode *o;
	node *m;
	list *exps = sa_list(sql->sa);
	exp_kind ek = {type_value, card_value, TRUE};

	for (o = rowlist->h; o; o = o->next) {
		dlist *values = o->data.lval;

		/* When performing sub-queries, the relation name appears under a SQL_NAME symbol at the end of the list */
		if (o->type == type_symbol && o->data.sym->token == SQL_NAME)
			break;

		if (!list_empty(exps) && list_length(exps) != dlist_length(values)) {
			return sql_error(sql, 02, SQLSTATE(42000) "VALUES: number of columns doesn't match between rows");
		} else {
			dnode *n;

			if (list_empty(exps)) {
				for (n = values->h; n; n = n->next) {
					sql_exp *vals = exp_values(sql->sa, sa_list(sql->sa));

					exp_label(sql->sa, vals, ++sql->label);
					list_append(exps, vals);
				}
			}
			for (n = values->h, m = exps->h; n && m; n = n->next, m = m->next) {
				sql_exp *vals = m->data;
				list *vals_list = vals->f;
				sql_exp *e = rel_value_exp(query, NULL, n->data.sym, sql_sel, ek);
				if (!e) 
					return NULL;
				list_append(vals_list, e);
			}
		}
	}
	/* loop to check types */
	for (m = exps->h; m; m = m->next) {
		node *n;
		sql_exp *vals = m->data;
		list *vals_list = vals->f;
		list *nexps = sa_list(sql->sa);
		sql_subtype *tpe = exp_subtype(vals_list->h->data);

		if (tpe)
			vals->tpe = *tpe;

		/* first get super type */
		for (n = vals_list->h; n; n = n->next) {
			sql_exp *e = n->data;
			sql_subtype super, *ttpe;

			/* if the expression is a parameter set its type */
			if (tpe && e->type == e_atom && !e->l && !e->r && !e->f && !e->tpe.type) {
				if (set_type_param(sql, tpe, e->flag) == 0)
					e->tpe = *tpe;
				else
					return NULL;
			}
			ttpe = exp_subtype(e);
			if (tpe && ttpe) {
				supertype(&super, tpe, ttpe);
				vals->tpe = super;
				tpe = &vals->tpe;
			} else {
				tpe = ttpe;
			}
		}
		if (!tpe)
			continue;
		/* if the expression is a parameter set its type */
		for (n = vals_list->h; n; n = n->next) {
			sql_exp *e = n->data;
			if (e->type == e_atom && !e->l && !e->r && !e->f && !e->tpe.type) {
				if (set_type_param(sql, tpe, e->flag) == 0)
					e->tpe = *tpe;
				else
					return NULL;
			}
		}
		vals->tpe = *tpe;
		for (n = vals_list->h; n; n = n->next) {
			sql_exp *e = n->data;
			e = rel_check_type(sql, &vals->tpe, NULL, e, type_equal);
			if (!e)
				return NULL;
			append(nexps, e); 
		}
		vals->f = nexps;
	}
	r = rel_project(sql->sa, NULL, exps);
	r->nrcols = list_length(exps);
	return rel_table_optname(sql, r, optname);
}

static int
check_is_lateral(symbol *tableref) 
{
	if (tableref->token == SQL_NAME || tableref->token == SQL_TABLE) {
		if (dlist_length(tableref->data.lval) == 3)
			return tableref->data.lval->h->next->next->data.i_val;
		return 0;
	} else if (tableref->token == SQL_VALUES) {
		return 0;
	} else if (tableref->token == SQL_SELECT) {
		SelectNode *sn = (SelectNode *) tableref;
		return sn->lateral;
	} else {
		return 0;
	}
}

sql_rel *
table_ref(sql_query *query, sql_rel *rel, symbol *tableref, int lateral)
{
	mvc *sql = query->sql;
	char *tname = NULL;
	sql_table *t = NULL;
	sql_rel *res = NULL;

	if (tableref->token == SQL_NAME) {
		dlist *name = tableref->data.lval->h->data.lval;
		sql_rel *temp_table = NULL;
		char *sname = qname_schema(name);
		sql_schema *s = NULL;

		tname = qname_table(name);

		if (dlist_length(name) > 2)
			return sql_error(sql, 02, SQLSTATE(3F000) "SELECT: only a schema and table name expected");

		if (sname && !(s=mvc_bind_schema(sql,sname)))
			return sql_error(sql, 02, SQLSTATE(3F000) "SELECT: no such schema '%s'", sname);
		if (!t && !sname) {
			t = stack_find_table(sql, tname);
			if (!t) 
				temp_table = stack_find_rel_view(sql, tname);
		}
		if (!t && !temp_table) {
			if (!s)
				s = cur_schema(sql);
			t = mvc_bind_table(sql, s, tname);
			if (!t && !sname) {
				s = tmp_schema(sql);
				t = mvc_bind_table(sql, s, tname);
			}
		}
		if (!t && !temp_table) {
			return sql_error(sql, 02, SQLSTATE(42S02) "SELECT: no such table '%s'", tname);
		} else if (!temp_table && !table_privs(sql, t, PRIV_SELECT)) {
			return sql_error(sql, 02, SQLSTATE(42000) "SELECT: access denied for %s to table '%s.%s'", stack_get_string(sql, "current_user"), s->base.name, tname);
		}
		if (tableref->data.lval->h->next->data.sym) {	/* AS */
			tname = tableref->data.lval->h->next->data.sym->data.lval->h->data.sval;
		}
		if (temp_table && !t) {
			node *n;
			list *exps = rel_projections(sql, temp_table, NULL, 1, 1);

			temp_table = rel_project(sql->sa, temp_table, exps);
			for (n = exps->h; n; n = n->next) {
				sql_exp *e = n->data;

				noninternexp_setname(sql->sa, e, tname, NULL);
				set_basecol(e);
			}
			return temp_table;
		} else if (isView(t)) {
			/* instantiate base view */
			node *n,*m;
			sql_rel *rel;

			if (sql->emode == m_deps)
				rel = rel_basetable(sql, t, tname);
			else
				rel = rel_parse(sql, t->s, t->query, m_instantiate);

			if (!rel)
				return NULL;

			/* Rename columns of the rel_parse relation */
			if (sql->emode != m_deps) {
				rel = rel_project(sql->sa, rel, rel_projections(sql, rel, NULL, 1, 1));
				if (!rel)
					return NULL;
				set_processed(rel);
				for (n = t->columns.set->h, m = rel->exps->h; n && m; n = n->next, m = m->next) {
					sql_column *c = n->data;
					sql_exp *e = m->data;

					exp_setname(sql->sa, e, tname, c->base.name);
					set_basecol(e);
				}
			}
			return rel;
		}
		if ((isMergeTable(t) || isReplicaTable(t)) && list_empty(t->members.set))
			return sql_error(sql, 02, SQLSTATE(42000) "MERGE or REPLICA TABLE should have at least one table associated");

		res = rel_basetable(sql, t, tname);
		if (tableref->data.lval->h->next->data.sym && tableref->data.lval->h->next->data.sym->data.lval->h->next->data.lval) /* AS with column aliases */
			res = rel_table_optname(sql, res, tableref->data.lval->h->next->data.sym);
		return res;
	} else if (tableref->token == SQL_VALUES) {
		return rel_values(query, tableref);
	} else if (tableref->token == SQL_TABLE) {
		return rel_named_table_function(query, rel, tableref, lateral);
	} else if (tableref->token == SQL_SELECT) {
		return rel_subquery_optname(query, rel, tableref);
	} else {
		return query_exp_optname(query, rel, tableref);
	}
}

static sql_exp *
rel_var_ref(mvc *sql, char *name, int at)
{
	if (stack_find_var(sql, name)) {
		sql_subtype *tpe = stack_find_type(sql, name);
		int frame = stack_find_frame(sql, name);

		return exp_param(sql->sa, name, tpe, frame);
	} else if (at) {
		return sql_error(sql, 02, SQLSTATE(42000) "SELECT: '@""%s' unknown", name);
	} else {
		return sql_error(sql, 02, SQLSTATE(42000) "SELECT: identifier '%s' unknown", name);
	}
}

static sql_exp *
exps_get_exp(list *exps, int nth)
{
	node *n = NULL;
	int i = 0;

	if (exps)
		for (n=exps->h, i=1; n && i<nth; n=n->next, i++)
			;
	if (n && i == nth)
		return n->data;
	return NULL;
}

static sql_exp *
rel_column_ref(sql_query *query, sql_rel **rel, symbol *column_r, int f)
{
	mvc *sql = query->sql;
	sql_exp *exp = NULL;
	dlist *l = NULL;

	assert((column_r->token == SQL_COLUMN || column_r->token == SQL_IDENT) && column_r->type == type_list);
	l = column_r->data.lval;

	if (dlist_length(l) == 1 && l->h->type == type_int) {
		int nr = l->h->data.i_val;
		atom *a;
		if ((a = sql_bind_arg(sql, nr)) != NULL) {
			if (EC_TEMP_FRAC(atom_type(a)->type->eclass)) {
				/* fix fraction */
				sql_subtype *st = atom_type(a), t;
				int digits = st->digits;
				sql_exp *e;

				sql_find_subtype(&t, st->type->sqlname, digits, 0);

				st->digits = 3;
				e = exp_atom_ref(sql->sa, nr, st);

				return exp_convert(sql->sa, e, st, &t); 
			} else {
				return exp_atom_ref(sql->sa, nr, atom_type(a));
			}
		}
		return NULL;
	} else if (dlist_length(l) == 1) {
		char *name = l->h->data.sval;
		sql_arg *a = sql_bind_param(sql, name);
		int var = stack_find_var(sql, name);
		
		if (!exp && rel && *rel)
			exp = rel_bind_column(sql, *rel, name, f);
		if (!exp && query && query_has_outer(query)) {
			int i;
			sql_rel *outer;

			for (i=0; !exp && (outer = query_fetch_outer(query,i)); i++)
				exp = rel_bind_column(sql, outer, name, f);
			if (exp && outer && outer->card <= CARD_AGGR && exp->card > CARD_AGGR && !is_sql_aggr(f))
				return sql_error(sql, 05, SQLSTATE(42000) "SELECT: cannot use non GROUP BY column '%s' in query results without an aggregate function", name);
			if (exp) { 
				set_freevar(exp);
				exp->card = CARD_ATOM;
			}
		}
		if (exp) {
			if (var || a)
				return sql_error(sql, ERR_AMBIGUOUS, SQLSTATE(42000) "SELECT: identifier '%s' ambiguous", name);
		} else if (a) {
			if (var)
				return sql_error(sql, ERR_AMBIGUOUS, SQLSTATE(42000) "SELECT: identifier '%s' ambiguous", name);
			exp = exp_param(sql->sa, a->name, &a->type, 0);
		}
		if (!exp && var) { 
			sql_rel *r = stack_find_rel_var(sql, name);
			if (r) {
				*rel = r;
				return exp_rel(sql, r);
			}
			return rel_var_ref(sql, name, 0);
		}
		if (!exp && !var) {
			if (rel && *rel && (*rel)->card <= CARD_AGGR && is_sql_sel(f) && !is_sql_aggr(f)) {
				sql_rel *gb = *rel;

				while(gb->l && !is_groupby(gb->op))
					gb = gb->l;
				if (gb && gb->l && rel_bind_column(sql, gb->l, name, f)) 
					return sql_error(sql, 05, SQLSTATE(42000) "SELECT: cannot use non GROUP BY column '%s' in query results without an aggregate function", name);
			}
			if (is_sql_having(f))
				return sql_error(sql, 05, SQLSTATE(42000) "SELECT: cannot use non GROUP BY column '%s' in query results without an aggregate function", name);
			return sql_error(sql, 02, SQLSTATE(42000) "SELECT: identifier '%s' unknown", name);
		}
		if (exp && rel && *rel && (*rel)->card <= CARD_AGGR && exp->card > CARD_AGGR && is_sql_sel(f) && !is_sql_aggr(f)) {
			return sql_error(sql, 05, SQLSTATE(42000) "SELECT: cannot use non GROUP BY column '%s' in query results without an aggregate function", name);
		}
		
	} else if (dlist_length(l) == 2) {
		char *tname = l->h->data.sval;
		char *cname = l->h->next->data.sval;

		if (!exp && rel && *rel)
			exp = rel_bind_column2(sql, *rel, tname, cname, f);
		if (!exp && query && query_has_outer(query)) {
			int i;
			sql_rel *outer;

			for (i=0; !exp && (outer = query_fetch_outer(query,i)); i++)
				exp = rel_bind_column2(sql, outer, tname, cname, f);
			if (exp && outer && outer->card <= CARD_AGGR && exp->card > CARD_AGGR && !is_sql_aggr(f))
				return sql_error(sql, 05, SQLSTATE(42000) "SELECT: cannot use non GROUP BY column '%s.%s' in query results without an aggregate function", tname, cname);
			if (exp) { 
				set_freevar(exp);
				exp->card = CARD_ATOM;
			}
		}

		/* some views are just in the stack,
		   like before and after updates views */
		if (rel && !exp && sql->use_views) {
			sql_rel *v = stack_find_rel_view(sql, tname);

			if (v) {
				if (*rel)
					*rel = rel_crossproduct(sql->sa, *rel, v, op_join);
				else
					*rel = v;
				exp = rel_bind_column2(sql, *rel, tname, cname, f);
			}
		}
		if (!exp) {
			if (rel && *rel && (*rel)->card == CARD_AGGR && is_sql_sel(f) && !is_sql_aggr(f)) {
				sql_rel *gb = *rel;

				while(gb->l && !is_groupby(gb->op) && is_project(gb->op))
					gb = gb->l;
				if (gb && is_groupby(gb->op) && gb->l && rel_bind_column2(sql, gb->l, tname, cname, f))
					return sql_error(sql, 05, SQLSTATE(42000) "SELECT: cannot use non GROUP BY column '%s.%s' in query results without an aggregate function", tname, cname);
			}
			if (is_sql_having(f))
				return sql_error(sql, 05, SQLSTATE(42S22) "SELECT: cannot use non GROUP BY column '%s.%s' in query results without an aggregate function", tname, cname);
			return sql_error(sql, 02, SQLSTATE(42S22) "SELECT: no such column '%s.%s'", tname, cname);
		}
		if (exp && rel && *rel && (*rel)->card == CARD_AGGR && exp->card > CARD_AGGR && is_sql_sel(f) && !is_sql_aggr(f)) {
			return sql_error(sql, 05, SQLSTATE(42000) "SELECT: cannot use non GROUP BY column '%s.%s' in query results without an aggregate function", tname, cname);
		}
	} else if (dlist_length(l) >= 3) {
		return sql_error(sql, 02, SQLSTATE(42000) "TODO: column names of level >= 3");
	}
	return exp;
}

#ifdef HAVE_HGE
static hge
#else
static lng
#endif
scale2value(int scale)
{
#ifdef HAVE_HGE
	hge val = 1;
#else
	lng val = 1;
#endif

	if (scale < 0)
		scale = -scale;
	for (; scale; scale--) {
		val = val * 10;
	}
	return val;
}

static sql_exp *
exp_fix_scale(mvc *sql, sql_subtype *ct, sql_exp *e, int both, int always)
{
	sql_subtype *et = exp_subtype(e);

	if (ct->type->scale == SCALE_FIX && et->type->scale == SCALE_FIX) {
		int scale_diff = ((int) ct->scale - (int) et->scale);

		if (scale_diff) {
			sql_subtype *it = sql_bind_localtype(et->type->base.name);
			sql_subfunc *c = NULL;

			if (scale_diff < 0) {
				if (!both)
					return e;
				c = sql_bind_func(sql->sa, sql->session->schema, "scale_down", et, it, F_FUNC);
			} else {
				c = sql_bind_func(sql->sa, sql->session->schema, "scale_up", et, it, F_FUNC);
			}
			if (c) {
#ifdef HAVE_HGE
				hge val = scale2value(scale_diff);
#else
				lng val = scale2value(scale_diff);
#endif
				atom *a = atom_int(sql->sa, it, val);
				sql_subtype *res = c->res->h->data;

				res->scale = (et->scale + scale_diff);
				return exp_binop(sql->sa, e, exp_atom(sql->sa, a), c);
			}
		}
	} else if (always && et->scale) {	/* scale down */
		int scale_diff = -(int) et->scale;
		sql_subtype *it = sql_bind_localtype(et->type->base.name);
		sql_subfunc *c = sql_bind_func(sql->sa, sql->session->schema, "scale_down", et, it, F_FUNC);

		if (c) {
#ifdef HAVE_HGE
			hge val = scale2value(scale_diff);
#else
			lng val = scale2value(scale_diff);
#endif
			atom *a = atom_int(sql->sa, it, val);
			sql_subtype *res = c->res->h->data;

			res->scale = 0;
			return exp_binop(sql->sa, e, exp_atom(sql->sa, a), c);
		} else {
			printf("scale_down missing (%s)\n", et->type->base.name);
		}
	}
	return e;
}

static int
rel_set_type_param(mvc *sql, sql_subtype *type, sql_rel *rel, sql_exp *rel_exp, int upcast)
{
	if (!type || !rel_exp || (rel_exp->type != e_atom && rel_exp->type != e_column))
		return -1;

	/* use largest numeric types */
	if (upcast && type->type->eclass == EC_NUM) 
#ifdef HAVE_HGE
		type = sql_bind_localtype(have_hge ? "hge" : "lng");
#else
		type = sql_bind_localtype("lng");
#endif
	if (upcast && type->type->eclass == EC_FLT) 
		type = sql_bind_localtype("dbl");

	if ((rel_exp->type == e_atom || rel_exp->type == e_column) && (rel_exp->l || rel_exp->r || rel_exp->f)) {
		/* it's not a parameter set possible parameters bellow */
		const char *relname = exp_relname(rel_exp), *expname = exp_name(rel_exp);
		return rel_set_type_recurse(sql, type, rel, &relname, &expname);
	} else if (set_type_param(sql, type, rel_exp->flag) == 0) {
		rel_exp->tpe = *type;
		return 0;
	}
	return -1;
}

/* try to do an in-place conversion
 *
 * in-place conversion is only possible if the exp is a variable.
 * This is only done to be able to map more cached queries onto the same
 * interface.
 */

static void
convert_atom(atom *a, sql_subtype *rt)
{
	if (atom_null(a)) {
		if (a->data.vtype != rt->type->localtype) {
			const void *p;

			a->data.vtype = rt->type->localtype;
			p = ATOMnilptr(a->data.vtype);
			VALset(&a->data, a->data.vtype, (ptr) p);
		}
	}
	a->tpe = *rt;
}

static sql_exp *
exp_convert_inplace(mvc *sql, sql_subtype *t, sql_exp *exp)
{
	atom *a;

	/* exclude named variables and variable lists */
	if (exp->type != e_atom || exp->r /* named */ || exp->f /* list */ || !exp->l /* not direct atom */) 
		return NULL;

	a = exp->l;
	if (t->scale && t->type->eclass != EC_FLT)
		return NULL;

	if (a && atom_cast(sql->sa, a, t)) {
		convert_atom(a, t);
		exp->tpe = *t;
		return exp;
	}
	return NULL;
}

static sql_exp *
rel_numeric_supertype(mvc *sql, sql_exp *e )
{
	sql_subtype *tp = exp_subtype(e);

	if (tp->type->eclass == EC_DEC) {
		sql_subtype *dtp = sql_bind_localtype("dbl");

		return rel_check_type(sql, dtp, NULL, e, type_cast);
	}
	if (tp->type->eclass == EC_NUM) {
#ifdef HAVE_HGE
		sql_subtype *ltp = sql_bind_localtype(have_hge ? "hge" : "lng");
#else
		sql_subtype *ltp = sql_bind_localtype("lng");
#endif

		return rel_check_type(sql, ltp, NULL, e, type_cast);
	}
	return e;
}

sql_exp *
rel_check_type(mvc *sql, sql_subtype *t, sql_rel *rel, sql_exp *exp, int tpe)
{
	int err = 0;
	sql_exp* nexp = NULL;
	sql_subtype *fromtype = exp_subtype(exp);

	if ((!fromtype || !fromtype->type) && rel_set_type_param(sql, t, rel, exp, 0) == 0)
		return exp;

	/* first try cheap internal (in-place) conversions ! */
	if ((nexp = exp_convert_inplace(sql, t, exp)) != NULL)
		return nexp;

	if (fromtype && subtype_cmp(t, fromtype) != 0) {
		int c = sql_type_convert(fromtype->type->eclass, t->type->eclass);
		if (!c ||
		   (c == 2 && tpe == type_set) || (c == 3 && tpe != type_cast)){
			err = 1;
		} else {
			exp = exp_convert(sql->sa, exp, fromtype, t);
		}
	}
	if (err) {
		sql_exp *res = sql_error( sql, 03, SQLSTATE(42000) "types %s(%u,%u) and %s(%u,%u) are not equal%s%s%s",
			fromtype->type->sqlname,
			fromtype->digits,
			fromtype->scale,
			t->type->sqlname,
			t->digits,
			t->scale,
			(exp->type == e_column ? " for column '" : ""),
			(exp->type == e_column ? exp_name(exp) : ""),
			(exp->type == e_column ? "'" : "")
		);
		return res;
	}
	return exp;
}

static sql_exp *
exp_scale_algebra(mvc *sql, sql_subfunc *f, sql_rel *rel, sql_exp *l, sql_exp *r)
{
	sql_subtype *lt = exp_subtype(l);
	sql_subtype *rt = exp_subtype(r);

	if (lt->type->scale == SCALE_FIX && rt->scale &&
		strcmp(f->func->imp, "/") == 0) {
		sql_subtype *res = f->res->h->data;
		int scale, digits, digL, scaleL;
		sql_subtype nlt;

		/* scale fixing may require a larger type ! */
		scaleL = (lt->scale < 3) ? 3 : lt->scale;
		scale = scaleL;
		scaleL += rt->scale;
		digL = lt->digits + (scaleL - lt->scale);
		digits = (digL > (int)rt->digits) ? digL : (int)rt->digits;

		/* HACK alert: digits should be less than max */
#ifdef HAVE_HGE
		if (have_hge) {
			if (res->type->radix == 10 && digits > 39)
				digits = 39;
			if (res->type->radix == 2 && digits > 128)
				digits = 128;
		} else
#endif
		{
			if (res->type->radix == 10 && digits > 19)
				digits = 19;
			if (res->type->radix == 2 && digits > 64)
				digits = 64;
		}

		sql_find_subtype(&nlt, lt->type->sqlname, digL, scaleL);
		l = rel_check_type( sql, &nlt, rel, l, type_equal);

		sql_find_subtype(res, lt->type->sqlname, digits, scale);
	}
	return l;
}

int
rel_convert_types(mvc *sql, sql_rel *ll, sql_rel *rr, sql_exp **L, sql_exp **R, int scale_fixing, int tpe)
{
	sql_exp *ls = *L;
	sql_exp *rs = *R;
	sql_subtype *lt = exp_subtype(ls);
	sql_subtype *rt = exp_subtype(rs);

	if (!rt && !lt) {
		sql_error(sql, 01, SQLSTATE(42000) "Cannot have a parameter (?) on both sides of an expression");
		return -1;
	}
	if (rt && (!lt || !lt->type))
		 return rel_set_type_param(sql, rt, ll, ls, 0);
	if (lt && (!rt || !rt->type))
		 return rel_set_type_param(sql, lt, rr, rs, 0);

	if (rt && lt) {
		sql_subtype *i = lt;
		sql_subtype *r = rt;

		if (subtype_cmp(lt, rt) != 0 || (tpe == type_equal_no_any && (lt->type->localtype==0 || rt->type->localtype==0))) {
			sql_subtype super;

			supertype(&super, r, i);
			if (scale_fixing) {
				/* convert ls to super type */
				ls = rel_check_type(sql, &super, ll, ls, tpe);
				/* convert rs to super type */
				rs = rel_check_type(sql, &super, rr, rs, tpe);
			} else {
				/* convert ls to super type */
				super.scale = lt->scale;
				ls = rel_check_type(sql, &super, ll, ls, tpe);
				/* convert rs to super type */
				super.scale = rt->scale;
				rs = rel_check_type(sql, &super, rr, rs, tpe);
			}
		}
		*L = ls;
		*R = rs;
		if (!ls || !rs) {
			return -1;
		}
		return 0;
	}
	return -1;
}

static comp_type
compare_str2type( char *compare_op)
{
	comp_type type = cmp_filter;

	if (compare_op[0] == '=') {
		type = cmp_equal;
	} else if (compare_op[0] == '<') {
		type = cmp_lt;
		if (compare_op[1] != '\0') {
			if (compare_op[1] == '>')
				type = cmp_notequal;
			else if (compare_op[1] == '=')
				type = cmp_lte;
		}
	} else if (compare_op[0] == '>') {
		type = cmp_gt;
		if (compare_op[1] != '\0')
			if (compare_op[1] == '=')
				type = cmp_gte;
	}
	return type;
}

static sql_rel *
rel_filter(mvc *sql, sql_rel *rel, list *l, list *r, char *sname, char *filter_op, int anti )
{
	node *n;
	sql_exp *L = l->h->data, *R = r->h->data, *e = NULL;
	sql_subfunc *f = NULL;
	sql_schema *s = sql->session->schema;
	list *tl, *exps;

	exps = sa_list(sql->sa);
	tl = sa_list(sql->sa);
	for (n = l->h; n; n = n->next){
		sql_exp *e = n->data;

		list_append(exps, e);
		list_append(tl, exp_subtype(e));
	}
	for (n = r->h; n; n = n->next){
		sql_exp *e = n->data;

		list_append(exps, e);
		list_append(tl, exp_subtype(e));
	}
	if (sname)
		s = mvc_bind_schema(sql, sname);
	/* find filter function */
	f = sql_bind_func_(sql->sa, s, filter_op, tl, F_FILT);

	if (!f) 
		f = find_func(sql, s, filter_op, list_length(exps), F_FILT, NULL);
	if (f) {
		node *n,*m = f->func->ops->h;
		list *nexps = sa_list(sql->sa);

		for(n=l->h; m && n; m = m->next, n = n->next) {
			sql_arg *a = m->data;
			sql_exp *e = n->data;

			e = rel_check_type(sql, &a->type, rel, e, type_equal);
			if (!e)
				return NULL;
			list_append(nexps, e);
		}
		l = nexps;
		nexps = sa_list(sql->sa);
		for(n=r->h; m && n; m = m->next, n = n->next) {
			sql_arg *a = m->data;
			sql_exp *e = n->data;

			e = rel_check_type(sql, &a->type, rel, e, type_equal);
			if (!e)
				return NULL;
			list_append(nexps, e);
		}
		r = nexps;
	}
	if (!f) {
		return sql_error(sql, 02, SQLSTATE(42000) "SELECT: no such FILTER function '%s'", filter_op);
		return NULL;
	}
	e = exp_filter(sql->sa, l, r, f, anti);

	/* atom or row => select */
	if (exps_card(l) > rel->card) {
		sql_exp *ls = l->h->data;
		if (exp_name(ls))
			return sql_error(sql, 05, SQLSTATE(42000) "SELECT: cannot use non GROUP BY column '%s' in query results without an aggregate function", exp_name(ls));
		else
			return sql_error(sql, 05, SQLSTATE(42000) "SELECT: cannot use non GROUP BY column in query results without an aggregate function");
	}
	if (exps_card(r) > rel->card) {
		sql_exp *rs = l->h->data;
		if (exp_name(rs))
			return sql_error(sql, 05, SQLSTATE(42000) "SELECT: cannot use non GROUP BY column '%s' in query results without an aggregate function", exp_name(rs));
		else
			return sql_error(sql, 05, SQLSTATE(42000) "SELECT: cannot use non GROUP BY column in query results without an aggregate function");
	}
	if (exps_card(r) <= CARD_ATOM && exps_are_atoms(r)) {
		if (exps_card(l) == exps_card(r) || rel->processed)  /* bin compare op */
			return rel_select(sql->sa, rel, e);

		if (/*is_semi(rel->op) ||*/ is_outerjoin(rel->op)) {
			if ((is_left(rel->op) || is_full(rel->op)) && rel_find_exp(rel->l, l->h->data)) {
				rel_join_add_exp(sql->sa, rel, e);
				return rel;
			} else if ((is_right(rel->op) || is_full(rel->op)) && rel_find_exp(rel->r, l->h->data)) {
				rel_join_add_exp(sql->sa, rel, e);
				return rel;
			}
			if (is_left(rel->op) && rel_find_exp(rel->r, l->h->data)) {
				rel->r = rel_push_select(sql, rel->r, L, e);
				return rel;
			} else if (is_right(rel->op) && rel_find_exp(rel->l, l->h->data)) {
				rel->l = rel_push_select(sql, rel->l, L, e);
				return rel;
			}
		}
		/* push select into the given relation */
		return rel_push_select(sql, rel, L, e);
	} else { /* join */
		sql_rel *r;
		if (/*is_semi(rel->op) ||*/ (is_outerjoin(rel->op) && !is_processed((rel)))) {
			rel_join_add_exp(sql->sa, rel, e);
			return rel;
		}
		/* push join into the given relation */
		if ((r = rel_push_join(sql, rel, L, R, NULL, e)) != NULL)
			return r;
		rel_join_add_exp(sql->sa, rel, e);
		return rel;
	}
}

static sql_rel *
rel_filter_exp_(mvc *sql, sql_rel *rel, sql_exp *ls, sql_exp *rs, sql_exp *rs2, char *filter_op, int anti )
{
	list *l = sa_list(sql->sa);
	list *r = sa_list(sql->sa);

	list_append(l, ls);
	list_append(r, rs);
	if (rs2)
		list_append(r, rs2);
	return rel_filter(sql, rel, l, r, "sys", filter_op, anti);
}

static sql_rel *
rel_compare_exp_(sql_query *query, sql_rel *rel, sql_exp *ls, sql_exp *rs, sql_exp *rs2, int type, int anti, int quantifier)
{
	mvc *sql = query->sql;
	sql_exp *L = ls, *R = rs, *e = NULL;

	if (quantifier) {
		sql_exp *nl = rel_unop_(query, rel, rs, NULL, "isnull", card_value);
		e = rel_nop_(query, rel, rs, nl, rs2, NULL, NULL, (quantifier==1)?"any":"all", card_value);
		e = exp_compare(sql->sa, e, exp_atom_bool(sql->sa, 1), type_equal);
		if (anti) {
			anti = 0;
			e = rel_unop_(query, rel, e, NULL, "not", card_value);
		}
	} else if (!rs2) {
		if (ls->card < rs->card) {
			sql_exp *swap = ls;
	
			ls = rs;
			rs = swap;

			swap = L;
			L = R;
			R = swap;

			type = (int)swap_compare((comp_type)type);
		}
		if (!exp_subtype(ls) && !exp_subtype(rs))
			return sql_error(sql, 01, SQLSTATE(42000) "Cannot have a parameter (?) on both sides of an expression");
		if (rel_convert_types(sql, rel, rel, &ls, &rs, 1, type_equal_no_any) < 0)
			return NULL;
		e = exp_compare(sql->sa, ls, rs, type);
	} else {
		if ((rs = rel_check_type(sql, exp_subtype(ls), rel, rs, type_equal)) == NULL ||
	   	    (rs2 && (rs2 = rel_check_type(sql, exp_subtype(ls), rel, rs2, type_equal)) == NULL))
			return NULL;
		e = exp_compare2(sql->sa, ls, rs, rs2, type);
	}
	if (anti)
		set_anti(e);

	if (!rel && query_has_outer(query)) {
		/* for now only top of stack */
		return rel_select(sql->sa, query_fetch_outer(query, 0), e);
	}

	/* atom or row => select */
	if (ls->card > rel->card) {
		if (exp_name(ls))
			return sql_error(sql, 05, SQLSTATE(42000) "SELECT: cannot use non GROUP BY column '%s' in query results without an aggregate function", exp_name(ls));
		else
			return sql_error(sql, 05, SQLSTATE(42000) "SELECT: cannot use non GROUP BY column in query results without an aggregate function");
	}
	if (rs->card > rel->card || (rs2 && rs2->card > rel->card)) {
		if (exp_name(rs))
			return sql_error(sql, 05, SQLSTATE(42000) "SELECT: cannot use non GROUP BY column '%s' in query results without an aggregate function", exp_name(rs));
		else
			return sql_error(sql, 05, SQLSTATE(42000) "SELECT: cannot use non GROUP BY column in query results without an aggregate function");
	}
	if (rs->card <= CARD_ATOM && (exp_is_atom(rs) || exp_has_freevar(sql, rs)) &&
	   (!rs2 || (rs2->card <= CARD_ATOM && (exp_is_atom(rs2) || exp_has_freevar(sql, rs2))))) {
		if ((ls->card == rs->card && !rs2) || rel->processed)  /* bin compare op */
			return rel_select(sql->sa, rel, e);

		if (/*is_semi(rel->op) ||*/ is_outerjoin(rel->op)) {
			if ((is_left(rel->op) || is_full(rel->op)) && rel_find_exp(rel->l, ls)) {
				rel_join_add_exp(sql->sa, rel, e);
				return rel;
			} else if ((is_right(rel->op) || is_full(rel->op)) && rel_find_exp(rel->r, ls)) {
				rel_join_add_exp(sql->sa, rel, e);
				return rel;
			}
			if (is_semi(rel->op)) {
				rel_join_add_exp(sql->sa, rel, e);
				return rel;
			}
			if (is_left(rel->op) && rel_find_exp(rel->r, ls)) {
				rel->r = rel_push_select(sql, rel->r, L, e);
				return rel;
			} else if (is_right(rel->op) && rel_find_exp(rel->l, ls)) {
				rel->l = rel_push_select(sql, rel->l, L, e);
				return rel;
			}
		}
		/* push select into the given relation */
		return rel_push_select(sql, rel, L, e);
	} else { /* join */
		sql_rel *r;
		if (/*is_semi(rel->op) ||*/ (is_outerjoin(rel->op) && !is_processed((rel)))) {
			rel_join_add_exp(sql->sa, rel, e);
			return rel;
		}
		/* push join into the given relation */
		if ((r = rel_push_join(sql, rel, L, R, rs2, e)) != NULL)
			return r;
		rel_join_add_exp(sql->sa, rel, e);
		return rel;
	}
}

static sql_rel *
rel_compare_exp(sql_query *query, sql_rel *rel, sql_exp *ls, sql_exp *rs, char *compare_op, sql_exp *esc, int reduce,
				int quantifier, int need_not)
{
	mvc *sql = query->sql;
	comp_type type = cmp_equal;

	if (!ls || !rs)
		return NULL;

	if (!quantifier && ((!rel && !query_has_outer(query)) || !reduce)) {
		/* TODO to handle filters here */
		sql_exp *e;

		if (rel_convert_types(sql, rel, rel, &ls, &rs, 1, type_equal) < 0)
			return NULL;
		e = rel_binop_(query, rel, ls, rs, NULL, compare_op, card_value);

		if (!e)
			return NULL;
		if (!reduce) {
			if (rel->op == op_project) {
				append(rel->exps, e);
			} else {
				list *exps = new_exp_list(sql->sa);

				append(exps, e);
				return rel_project(sql->sa, rel, exps);
			}
		} else {
			return rel_select(sql->sa, rel, e);
		}
	}
	if (quantifier) 
		rs = rel_binop_(query, rel, ls, rs, NULL, compare_op, card_value);
	type = compare_str2type(compare_op);
	if (type == cmp_filter) 
		return rel_filter_exp_(sql, rel, ls, rs, esc, compare_op, 0);
	return rel_compare_exp_(query, rel, ls, rs, esc, type, need_not, quantifier);
}

static const char *
compare_aggr_op( char *compare, int quantifier) 
{
	if (quantifier == 0)
		return "zero_or_one";
	switch(compare[0]) {
	case '<':
		if (compare[1] == '>')
			return "all";
		return "min";
	case '>':
		return "max";
	default:
		return "all";
	}
}

static sql_rel *
rel_compare(sql_query *query, sql_rel *rel, symbol *sc, symbol *lo, symbol *ro, symbol *ro2,
		char *compare_op, int f, exp_kind k, int quantifier)
{
	mvc *sql = query->sql;
	sql_exp *rs = NULL, *rs2 = NULL, *ls;
	comp_type cmp_type = compare_str2type(compare_op);
	exp_kind ek = {type_value, card_column, FALSE};
	int need_not = 0;

	if ((quantifier == 1 && cmp_type == cmp_equal) ||
	    (quantifier == 2 && cmp_type == cmp_notequal)) {
		dnode *n = sc->data.lval->h;
		dlist *dl = dlist_create(sql->sa);
		/* map into IN/NOT IN */
		sc->token = cmp_type==cmp_equal?SQL_IN:SQL_NOT_IN;
		n->next->type = type_list;
		n->next->data.lval = dl;
		n->next->next->next = NULL; /* remove quantifier */
		dl->h = n->next->next;
		n->next->next = NULL; /* (remove comparison) moved righthand side */ 
		return rel_logical_exp(query, rel, sc, f);
	}	
	/* <> ANY -> NOT (= ALL) */
	if (quantifier == 1 && cmp_type == cmp_notequal) {
		need_not = 1;
		quantifier = 2;
		cmp_type = cmp_equal;
		compare_op[0] = '=';
		compare_op[1] = 0;
	}

	if (!ro2 && lo->token == SQL_SELECT) { /* swap subquery to the right hand side */
		symbol *tmp = lo;

		lo = ro;
		ro = tmp;

		if (compare_op[0] == '>')
			compare_op[0] = '<';
		else if (compare_op[0] == '<')
			compare_op[0] = '>';
		cmp_type = swap_compare(cmp_type);
	}

	ls = rel_value_exp(query, &rel, lo, f, ek);
	if (!ls)
		return NULL;
	if (ro->token != SQL_SELECT) {
		rs = rel_value_exp(query, &rel, ro, f, ek);
		if (ro2) {
			rs2 = rel_value_exp(query, &rel, ro2, f, ek);
			if (!rs2)
				return NULL;
		}
	} else {
		/* first try without current relation, too see if there
		   are correlations with the outer relation */
		sql_rel *r = rel_subquery(query, NULL, ro, ek);

		/* NOT handled filter case */
		if (ro2)
			return NULL;
		if (!r && sql->session->status != -ERR_AMBIGUOUS) {
			/* reset error */
			sql->session->status = 0;
			sql->errstr[0] = 0;
			query_push_outer(query, rel);
			r = rel_subquery(query, NULL, ro, ek);
			query_pop_outer(query);

			/* get inner queries result value, ie
			   get last expression of r */
			/*
			if (r && list_length(r->exps) != 2) 
				return sql_error(sql, 02, SQLSTATE(42000) "SELECT: subquery must return only one column\n");
				*/
			if (r) {
				rs = rel_lastexp(sql, r);

				if (r->card <= CARD_ATOM) {
					quantifier = 0; /* single value, ie. any/all -> simple compare operator */

				} else if (r->card > CARD_ATOM) {
					/* if single value (independed of relations), rewrite */
					if (is_project(r->op) && !r->l && r->exps && list_length(r->exps) == 1) {
						return rel_compare_exp(query, rel, ls, r->exps->h->data, compare_op, NULL, k.reduce, 0, 0);
					} else if (quantifier && r->card > CARD_ATOM) {
						/* flatten the quantifier */
						sql_subaggr *a;
	
						r = rel_groupby(sql, r, NULL);
						a = sql_bind_aggr(sql->sa, sql->session->schema, "null", exp_subtype(rs));
						assert(a);
						rs2 = exp_aggr1(sql->sa, rs, a, 0, 1, CARD_ATOM, 0);
						rs2 = rel_groupby_add_aggr(sql, r, rs2);
						if (compare_op[0] == '<')
					       		a = sql_bind_aggr(sql->sa, sql->session->schema, (quantifier==1)?"max":"min", exp_subtype(rs));
						else if (compare_op[0] == '>')
					       		a = sql_bind_aggr(sql->sa, sql->session->schema, (quantifier==1)?"min":"max", exp_subtype(rs));
						else /* (compare_op[0] == '=')*/ /* only = ALL */
					       		a = sql_bind_aggr(sql->sa, sql->session->schema, "all", exp_subtype(rs));
	
						rs = exp_aggr1(sql->sa, rs, a, 0, 1, CARD_ATOM, 0);
						//if (quantifier == 2 && (compare_op[0] == '<' || compare_op[0] == '>'))
							/* do not skip nulls in case of >,>=,<=,< */
							//append(rs1->l, exp_atom_bool(sql->sa, 0));
						rs = rel_groupby_add_aggr(sql, r, rs);
					} else if (r->card > CARD_ATOM) { 
						sql_subaggr *zero_or_one = sql_bind_aggr(sql->sa, sql->session->schema, compare_aggr_op(compare_op, quantifier), exp_subtype(rs));
	
						r = rel_groupby(sql, r, NULL);
	
						rs = exp_aggr1(sql->sa, rs, zero_or_one, 0, 0, CARD_ATOM, 0);
						rs = rel_groupby_add_aggr(sql, r, rs);
						rs = exp_ref(sql->sa, rs);
					}
				}
				/*
				if (is_sql_sel(f) && r->card > CARD_ATOM && quantifier != 1) {
					sql_subaggr *zero_or_one = sql_bind_aggr(sql->sa, sql->session->schema, compare_aggr_op(compare_op, quantifier), exp_subtype(rs));
					rs = exp_aggr1(sql->sa, rs, zero_or_one, 0, 0, CARD_ATOM, 0);

					r->r = rel_groupby(sql, r->r, NULL);
					rs = rel_groupby_add_aggr(sql, r->r, rs);
					rs = exp_ref(sql->sa, rs);
				}
				*/
				if (rel) { 
					rel = rel_crossproduct(sql->sa, rel, r, (!quantifier)?op_semi:op_join);
					set_dependent(rel);
				}
			}
		} else if (r) {
			if (list_length(r->exps) != 1) 
				return sql_error(sql, 02, SQLSTATE(42000) "SELECT: subquery must return only one column\n");

			rs = rel_lastexp(sql, r);
			if (r->card <= CARD_ATOM) {
				quantifier = 0; /* single value, ie. any/all -> simple compare operator */
			} else if (r->card > CARD_ATOM) {
				/* if single value (independed of relations), rewrite */
				if (is_project(r->op) && !r->l && r->exps && list_length(r->exps) == 1) {
					return rel_compare_exp(query, rel, ls, r->exps->h->data, compare_op, NULL, k.reduce, 0, 0);
				} else if (quantifier && r->card > CARD_ATOM) {
					/* flatten the quantifier */
					sql_subaggr *a;

					r = rel_groupby(sql, r, NULL);
					a = sql_bind_aggr(sql->sa, sql->session->schema, "null", exp_subtype(rs));
					assert(a);
					rs2 = exp_aggr1(sql->sa, rs, a, 0, 1, CARD_ATOM, 0);
					rs2 = rel_groupby_add_aggr(sql, r, rs2);
					if (compare_op[0] == '<')
					       	a = sql_bind_aggr(sql->sa, sql->session->schema, (quantifier==1)?"max":"min", exp_subtype(rs));
					else if (compare_op[0] == '>')
					       	a = sql_bind_aggr(sql->sa, sql->session->schema, (quantifier==1)?"min":"max", exp_subtype(rs));
					else /* (compare_op[0] == '=')*/ /* only = ALL */
					       	a = sql_bind_aggr(sql->sa, sql->session->schema, "all", exp_subtype(rs));

					rs = exp_aggr1(sql->sa, rs, a, 0, 1, CARD_ATOM, 0);
					//if (quantifier == 2 && (compare_op[0] == '<' || compare_op[0] == '>'))
						/* do not skip nulls in case of >,>=,<=,< */
						//append(rs1->l, exp_atom_bool(sql->sa, 0));
					rs = rel_groupby_add_aggr(sql, r, rs);
				} else if (r->card > CARD_ATOM) { 
					sql_subaggr *zero_or_one = sql_bind_aggr(sql->sa, sql->session->schema, compare_aggr_op(compare_op, quantifier), exp_subtype(rs));

					r = rel_groupby(sql, r, NULL);

					rs = exp_aggr1(sql->sa, rs, zero_or_one, 0, 0, CARD_ATOM, 0);
					rs = rel_groupby_add_aggr(sql, r, rs);
					rs = exp_ref(sql->sa, rs);
				}
			}
			rel = rel_crossproduct(sql->sa, rel, r, (!quantifier)?op_semi:op_join);
		}
	}
	if (!rs) 
		return NULL;
	return rel_compare_exp(query, rel, ls, rs, compare_op, rs2, k.reduce, quantifier, need_not);
}

static sql_exp*
_rel_nop(mvc *sql, sql_schema *s, char *fname, list *tl, sql_rel *rel, list *exps, sql_subtype *obj_type, int nr_args,
		 exp_kind ek)
{
	sql_subfunc *f = NULL;
	int table_func = (ek.card == card_relation);
	sql_ftype type = (ek.card == card_loader)?F_LOADER:((ek.card == card_none)?F_PROC:
		   ((ek.card == card_relation)?F_UNION:F_FUNC));
	sql_ftype filt = (type == F_FUNC)?F_FILT:type;

	(void)filt;
	(void)nr_args;
	(void)obj_type;
	f = bind_func_(sql, s, fname, tl, type);
	if (f) {
		return exp_op(sql->sa, exps, f);
	} else if (list_length(tl)) { 
		int len, match = 0;
		list *funcs = sql_find_funcs(sql->sa, s, fname, list_length(tl), type); 
		if (!funcs)
			return sql_error(sql, 02, SQLSTATE(HY001) MAL_MALLOC_FAIL);
		len = list_length(funcs);
		if (len > 1) {
			int i, score = 0; 
			node *n;

			for (i = 0, n = funcs->h; i<len; i++, n = n->next) {
				int cscore = score_func(n->data, tl);
				if (cscore > score) {
					score = cscore;
					match = i;
				}
			}
		}
		if (list_empty(funcs))
			return sql_error(sql, 02, SQLSTATE(42000) "SELECT: no such operator '%s'", fname);

		f = list_fetch(funcs, match);
		if (f->func->vararg) {
			return exp_op(sql->sa, exps, f);
		} else {
			node *n, *m;
			list *nexps = new_exp_list(sql->sa);
			sql_subtype *atp = NULL;
			sql_arg *aa = NULL;

			/* find largest any type argument */ 
			for (n = exps->h, m = f->func->ops->h; n && m; n = n->next, m = m->next) {
				sql_arg *a = m->data;
				sql_exp *e = n->data;

				if (!aa && a->type.type->eclass == EC_ANY) {
					atp = &e->tpe;
					aa = a;
				}
				if (aa && a->type.type->eclass == EC_ANY &&
				    e->tpe.type->localtype > atp->type->localtype){
					atp = &e->tpe;
					aa = a;
				}
			}
			for (n = exps->h, m = f->func->ops->h; n && m; n = n->next, m = m->next) {
				sql_arg *a = m->data;
				sql_exp *e = n->data;
				sql_subtype *ntp = &a->type;

				if (a->type.type->eclass == EC_ANY)
					ntp = sql_create_subtype(sql->sa, atp->type, atp->digits, atp->scale);
				e = rel_check_type(sql, ntp, rel, e, type_equal);
				if (!e) {
					nexps = NULL;
					break;
				}
				if (table_func && e->card > CARD_ATOM) {
					sql_subaggr *zero_or_one = sql_bind_aggr(sql->sa, sql->session->schema, "zero_or_one", exp_subtype(e));

					e = exp_aggr1(sql->sa, e, zero_or_one, 0, 0, CARD_ATOM, 0);
				}
				append(nexps, e);
			}
			/* dirty hack */
			if (f->res && aa)
				f->res->h->data = sql_create_subtype(sql->sa, atp->type, atp->digits, atp->scale);
			if (nexps) 
				return exp_op(sql->sa, nexps, f);
		}
	}
	return sql_error(sql, 02, SQLSTATE(42000) "SELECT: no such operator '%s'", fname);
}

static sql_exp *
rel_in_value_exp(sql_query *query, sql_rel **rel, symbol *sc, int f)
{
	mvc *sql = query->sql;
	exp_kind ek = {type_value, card_column, FALSE};

	dlist *dl = sc->data.lval;
	symbol *lo = dl->h->data.sym;
	dnode *n = dl->h->next;
	sql_rel *left = *rel, *right = NULL;
	sql_exp *l = NULL, *r = NULL;
	int vals_only = 1, l_is_value = 1, l_init = 0, l_used = 0, l_tuple = 0, l_group = 0;
	list *vals = NULL, *pexps = NULL;

	(void)l_tuple;

	/* no input, assume single value */
	if (!left) {
		left = *rel = rel_project_exp(sql->sa, exp_atom_bool(sql->sa, 1));
		reset_processed(left);
	}
	if (left && is_sql_sel(f) && !is_processed(left) && is_simple_project(left->op)) {
		pexps = left->exps;
		if (left->l) {
			left = left->l;
		} else {
			pexps = sa_list(sql->sa);
			l_init = 1;
		}
		if (!is_processed(left) && left->op == op_groupby)
			l_group = 1;
	}

	l = rel_value_exp(query, &left, lo, f, ek);
	if (!l)
		return NULL;
	if (l && exp_has_freevar(sql, l)) {
		l_is_value=0;
	}
	ek.card = card_set;

	if (n->type == type_list) {
		vals = sa_list(sql->sa);
		n = n->data.lval->h;
		for (; n; n = n->next) {
			sql_rel *z = NULL;

			r = rel_value_exp(query, &z, n->data.sym, f /* ie no result project */, ek);
			if (l && !r) {
				/* reset error */
				sql->session->status = 0;
				sql->errstr[0] = 0;

				r = rel_value_exp(query, &left, n->data.sym, f /* ie no result project */, ek);
				if (r && !pexps) 
					*rel = left; 
			}
			if (z && r) {
				sql_subaggr *ea = NULL;
				sql_exp *a, *id, *tid;
				list *exps;

				if (l_init || l_group) {
					l = rel_project_add_exp(sql, left, l);
					l = exp_ref(sql->sa, l);
				}
				if (!exp_is_atom(r)) {
					z = rel_label(sql, z, 0);
					r = rel_lastexp(sql, z);
				}
				z = rel_add_identity(sql, z, &tid);
				tid = exp_ref(sql->sa, tid);
				exps = rel_projections(sql, left, NULL, 1/*keep names */, 1);
				left = rel_add_identity(sql, left, &id);
				id = exp_ref(sql->sa, id);
				left = rel_crossproduct(sql->sa, left, z, is_sql_sel(f)?op_left:op_join);
				if (!l_is_value || rel_has_freevar(sql, z))
					set_dependent(left);

				left = rel_groupby(sql, left, exp2list(sql->sa, id)); 
				left->exps = exps; 
				if (rel_convert_types(sql, left, z, &l, &r, 1, type_equal_no_any) < 0)
					return NULL;
				ea = sql_bind_aggr(sql->sa, sql->session->schema, sc->token==SQL_IN?"anyequal":"allnotequal", exp_subtype(r));
				a = exp_aggr1(sql->sa, l, ea, 0, 0, CARD_ATOM, 0);
				append(a->l, r);
				append(a->l, tid);
				if (!is_sql_sel(f))
					set_intern(a);
				r = rel_groupby_add_aggr(sql, left, a);
				r = exp_ref(sql->sa, r);

				if (is_sql_sel(f)) {
					if (pexps)
						left = rel_project(sql->sa, left, pexps);
					reset_processed(left);
#if 0
					/* value exp ie no select */
				} else {
					//rel_join_add_exp(sql->sa, left, r);
					left = rel_select(sql->sa, left, r);
#endif
				}
				*rel = left;
				return r;
			}
			if (l && !r && left) { /* possibly a (not) in function call */
				sql_rel *z = NULL;
				/* reset error */
				sql->session->status = 0;
				sql->errstr[0] = 0;

				query_push_outer(query, left);
				r = rel_value_exp(query, &z, n->data.sym, f /* ie no result project */, ek);
				query_pop_outer(query);
				if (z)
					r = rel_lastexp(sql, z);
				if (z && r) {
					sql_subaggr *ea = NULL;
					sql_exp *a, *id, *tid;
					list *exps;

					exps = rel_projections(sql, left, NULL, 1/*keep names */, 1);
					left = rel_add_identity(sql, left, &id);
					id = exp_ref(sql->sa, id);
					z = rel_add_identity(sql, z, &tid);
					tid = exp_ref(sql->sa, tid);
					left = rel_crossproduct(sql->sa, left, z, is_sql_sel(f)?op_left:op_join);
					if (rel_has_freevar(sql, z))
						set_dependent(left);

					left = rel_groupby(sql, left, exp2list(sql->sa, id)); 
					left->exps = exps; 
					if (rel_convert_types(sql, left, z, &l, &r, 1, type_equal_no_any) < 0)
						return NULL;
					ea = sql_bind_aggr(sql->sa, sql->session->schema, sc->token==SQL_IN?"anyequal":"allnotequal", exp_subtype(r));
					a = exp_aggr1(sql->sa, l, ea, 0, 0, CARD_ATOM, 0);
					append(a->l, r);
					append(a->l, tid);
					r = rel_groupby_add_aggr(sql, left, a);
					r = exp_ref(sql->sa, r);

					if (is_sql_sel(f)) {
						left = rel_project(sql->sa, left, pexps);
						reset_processed(left);
					} else {
						rel_join_add_exp(sql->sa, left, r);
					}
					*rel = left;
					return r;
				}
			}
			if (!l || !r) 
				return NULL;
			append(vals, r);
		}
		if (vals_only) {
			sql_exp *e = NULL, *je = NULL;
			node *n;

			for(n=vals->h; n; n = n->next) {
				sql_exp *r = n->data, *ne;

				if (rel_convert_types(sql, NULL, NULL, &l, &r, 1, type_equal) < 0)
					return NULL;
				if (l_used) {
					sql_exp *ne = exp_compare(sql->sa, l, r, cmp_equal );
					if (e) {
						je = exp_or(sql->sa,
							append(sa_list(sql->sa), je),
							append(sa_list(sql->sa), ne), 0);
					} else {
						je = ne;
					}
				} 
				if (sc->token == SQL_NOT_IN)
					ne = rel_binop_(query, NULL, l, r, NULL, "<>", card_value);
				else
					ne = rel_binop_(query, NULL, l, r, NULL, "=", card_value);
				if (!e) {
					e = ne;
				} else if (sc->token == SQL_NOT_IN) {
					e = rel_binop_(query, NULL, e, ne, NULL, "and", card_value);
				} else {
					e = rel_binop_(query, NULL, e, ne, NULL, "or", card_value);
				}
			}
			if (l_used) 
				rel_join_add_exp(sql->sa, left, je);
			else if (!is_sql_sel(f) && !is_sql_farg(f)) {
				if (!is_select(left->op) || rel_is_ref(left))
					left = rel_select(sql->sa, left, e);
				else
					rel_select_add_exp(sql->sa, left, e);
			}
			if (!l_used && l_is_value && sc->token == SQL_NOT_IN) 
				set_anti(e);
			if (pexps) {
				if (!l_init)
					(*rel)->l = left;
				else /*if (l_used)*/
					*rel = left;
			} else {
				*rel = left;
			}
			return e;
		}
		if (right->processed)
			right = rel_label(sql, right, 0);
		right = rel_distinct(right);
		set_processed(right);
	} else {
		return sql_error(sql, 02, SQLSTATE(42000) "IN: missing inner query");
	}
	return NULL;
}

sql_exp *
rel_logical_value_exp(sql_query *query, sql_rel **rel, symbol *sc, int f)
{
	mvc *sql = query->sql;
	exp_kind ek = {type_value, card_column, FALSE};

	if (!sc)
		return NULL;

	if (THRhighwater())
		return sql_error(sql, 10, SQLSTATE(42000) "SELECT: too many nested operators");

	switch (sc->token) {
	case SQL_OR:
	case SQL_AND:
	{
		symbol *lo = sc->data.lval->h->data.sym;
		symbol *ro = sc->data.lval->h->next->data.sym;

		sql_exp *ls = rel_logical_value_exp(query, rel, lo, f);
		sql_exp *rs = rel_logical_value_exp(query, rel, ro, f);

		if (!ls || !rs)
			return NULL;
		if (sc->token == SQL_OR)
			return rel_binop_(query, rel ? *rel : NULL, ls, rs, NULL, "or", card_value);
		else
			return rel_binop_(query, rel ? *rel : NULL, ls, rs, NULL, "and", card_value);
	}
	case SQL_FILTER:
		/* [ x,..] filter [ y,..] */
		/* todo add anti, [ x,..] not filter [ y,...] */
		/* no correlation */
	{
		dnode *ln = sc->data.lval->h->data.lval->h;
		dnode *rn = sc->data.lval->h->next->next->data.lval->h;
		dlist *filter_op = sc->data.lval->h->next->data.lval;
		char *fname = qname_fname(filter_op);
		char *sname = qname_schema(filter_op);
		list *exps, *tl;
		sql_schema *s = sql->session->schema;
		sql_subtype *obj_type = NULL;

		if (sname)
			s = mvc_bind_schema(sql, sname);

		exps = sa_list(sql->sa);
		tl = sa_list(sql->sa);
		for (; ln; ln = ln->next) {
			symbol *sym = ln->data.sym;

			sql_exp *e = rel_value_exp(query, rel, sym, f, ek);
			if (!e)
				return NULL;
			if (!obj_type)
				obj_type = exp_subtype(e);
			list_append(exps, e);
			append(tl, exp_subtype(e));
		}
		for (; rn; rn = rn->next) {
			symbol *sym = rn->data.sym;

			sql_exp *e = rel_value_exp(query, rel, sym, f, ek);
			if (!e)
				return NULL;
			list_append(exps, e);
			append(tl, exp_subtype(e));
		}
		/* find the predicate filter function */
		return _rel_nop(sql, s, fname, tl, rel ? *rel : NULL, exps, obj_type, list_length(exps), ek);
	}
	case SQL_COMPARE:
	{
		dnode *n = sc->data.lval->h;
		symbol *lo = n->data.sym;
		symbol *ro = n->next->next->data.sym;
		char *compare_op = n->next->data.sval;
		int quantifier = 0;

		sql_exp *rs = NULL, *ls;
		comp_type cmp_type = compare_str2type(compare_op);
		int need_not = 0;

		/* 
		 * = ANY -> IN, <> ALL -> NOT( = ANY) -> NOT IN
		 * = ALL -> all(groupby(all, nil)), <> ANY -> NOT ( = ALL )
		 */
		if (n->next->next->next)
			quantifier = n->next->next->next->data.i_val + 1; 
		assert(quantifier == 0 || quantifier == 1 || quantifier == 2);

		if ((quantifier == 1 && cmp_type == cmp_equal) ||
		    (quantifier == 2 && cmp_type == cmp_notequal)) {
			dlist *dl = dlist_create(sql->sa);
			/* map into IN/NOT IN */
			sc->token = cmp_type==cmp_equal?SQL_IN:SQL_NOT_IN;
			n->next->type = type_list;
			n->next->data.lval = dl;
			n->next->next->next = NULL; /* remove quantifier */
			dl->h = n->next->next;
			n->next->next = NULL; /* (remove comparison) moved righthand side */ 
			return rel_logical_value_exp(query, rel, sc, f);
		}	
		/* <> ANY -> NOT (= ALL) */
		if (quantifier == 1 && cmp_type == cmp_notequal) {
			need_not = 1;
			quantifier = 2;
			cmp_type = cmp_equal;
			compare_op[0] = '=';
			compare_op[1] = 0;
		}

		ls = rel_value_exp(query, rel, lo, f, ek);
		if (!ls)
			return NULL;

		if (ro->token != SQL_SELECT) {
			rs = rel_value_exp(query, rel, ro, f, ek);
			if (!rs)
				return NULL;
			if (rel_convert_types(sql, rel ? *rel : NULL, rel ? *rel : NULL, &ls, &rs, 1, type_equal) < 0)
				return NULL;
			rs = rel_binop_(query, rel ? *rel : NULL, ls, rs, NULL, compare_op, card_value);
			if (need_not)
				rs = rel_unop_(query, rel ? *rel : NULL, rs, NULL, "not", card_value);
			return rs;
		} else {
			/* first try without current relation, too see if there
			are correlations with the outer relation */
			sql_rel *r = rel_subquery(query, NULL, ro, ek);
			sql_exp *rs2 = NULL;

			/* correlation, ie return new relation */
			if (!r && sql->session->status != -ERR_AMBIGUOUS) {
				sql_rel *outerp = NULL;

				if (*rel && is_sql_sel(f) && is_project((*rel)->op) && !is_processed((*rel))) {
					outerp = *rel;
					*rel = (*rel)->l;
				}
				if (!*rel)
					return NULL;

				/* reset error */
				sql->session->status = 0;
				sql->errstr[0] = 0;

				query_push_outer(query, *rel);
				r = rel_subquery(query, NULL, ro, ek);
				query_pop_outer(query);

				/* get inner queries result value, ie
				   get last expression of r */
				if (r) {
					rs = rel_lastexp(sql, r);

					if (is_sql_sel(f) && ek.card <= card_column && r->card > CARD_ATOM) {
						sql_subaggr *zero_or_one = sql_bind_aggr(sql->sa, sql->session->schema, "zero_or_one", exp_subtype(rs));
						rs = exp_aggr1(sql->sa, rs, zero_or_one, 0, 0, CARD_ATOM, 0);

						r = rel_groupby(sql, r, NULL);
						rs = rel_groupby_add_aggr(sql, r, rs);
						rs = exp_ref(sql->sa, rs);
					}
					/* remove empty projects */
					if (!is_processed(*rel) && is_sql_sel(f) && (*rel)->op == op_project && list_length((*rel)->exps) == 0 && !(*rel)->r && (*rel)->l) 
						*rel = (*rel)->l;

					*rel = rel_crossproduct(sql->sa, *rel, r, is_sql_sel(f)?op_left:op_join); 
					set_dependent(*rel);
					if (outerp) {
						outerp->l = *rel;
						*rel = outerp;
					}
				}
			} else if (r) {
				sql_rel *outerp = NULL;
				sql_rel *l = *rel;
				sql_exp *rls = ls;

				assert(is_project(r->op));
				if (list_length(r->exps) != 1)
					return sql_error(sql, 02, SQLSTATE(42000) "SELECT: subquery must return only one column\n");

				if (!l) {
					l = *rel = rel_project(sql->sa, NULL, new_exp_list(sql->sa));
					ls = rel_project_add_exp(sql, l, ls);
				} else if (is_sql_sel(f)) { /* allways add left side in case of selections phase */
#if 0
					if (!l->processed && is_project(l->op)) { /* add all expressions to the project */
						l->exps = list_merge(l->exps, rel_projections(sql, l->l, NULL, 1, 1), (fdup)NULL);
						l->exps = list_distinct(l->exps, (fcmp)exp_equal, (fdup)NULL);
					}
#endif
					if (*rel && (*rel)->l && is_sql_sel(f) && is_project((*rel)->op) && !is_processed((*rel))) {
						outerp = *rel;
						l = *rel = (*rel)->l;
					}
					if (!*rel)
						return NULL;
					if (!(rls = rel_find_exp(l, ls)) || rls == ls /* constant atom */)
					{
						if (!list_empty(l->exps))
							l = rel_project(sql->sa, l, rel_projections(sql, l, NULL, 1, 1));
						ls = rel_project_add_exp(sql, l, ls);
					}
				}
				rs = rel_lastexp(sql, r);
				if (quantifier && r->card > CARD_ATOM) {
					/* flatten the quantifier */
					sql_subaggr *a;

					r = rel_groupby(sql, r, NULL);
					a = sql_bind_aggr(sql->sa, sql->session->schema, "null", exp_subtype(rs));
					assert(a);
					rs2 = exp_aggr1(sql->sa, rs, a, 0, 1, CARD_ATOM, 0);
					rs2 = rel_groupby_add_aggr(sql, r, rs2);
					if (compare_op[0] == '<') /* todo handle <> */
					       	a = sql_bind_aggr(sql->sa, sql->session->schema, (quantifier==1)?"max":"min", exp_subtype(rs));
					else if (compare_op[0] == '>')
					       	a = sql_bind_aggr(sql->sa, sql->session->schema, (quantifier==1)?"min":"max", exp_subtype(rs));
					else /* (compare_op[0] == '=')*/ /* only = ALL */
					       	a = sql_bind_aggr(sql->sa, sql->session->schema, "all", exp_subtype(rs));

					rs = exp_aggr1(sql->sa, rs, a, 0, 1, CARD_ATOM, 0);
					//if (quantifier == 2 && (compare_op[0] == '<' || compare_op[0] == '>'))
						/* do not skip nulls in case of >,>=,<=,< */
						//append(rs1->l, exp_atom_bool(sql->sa, 0));
					rs = rel_groupby_add_aggr(sql, r, rs);
				}
				if (r->card > CARD_ATOM) {
					sql_subaggr *zero_or_one = sql_bind_aggr(sql->sa, sql->session->schema, "zero_or_one", exp_subtype(rs));

					rs = exp_aggr1(sql->sa, rs, zero_or_one, 0, 0, CARD_ATOM, 0);
				}
				*rel = rel_crossproduct(sql->sa, l, r, op_join);
				if (outerp) {
					outerp->l = *rel;
					*rel = outerp;
				}
			}
			if (!rs) 
				return NULL;
			if (rel_convert_types(sql, rel ? *rel : NULL, r, &ls, &rs, 1, type_equal) < 0)
				return NULL;
			rs = rel_binop_(query, rel ? *rel : NULL, ls, rs, NULL, compare_op, card_value);
			if (rs2) { 
				sql_exp *nl = rel_unop_(query, rel ? *rel : NULL, rs, NULL, "isnull", card_value);
				rs = rel_nop_(query, rel ? *rel : NULL, rs, nl, rs2, NULL, NULL, (quantifier==1)?"any":"all", card_value);
			}
			if (need_not)
				rs = rel_unop_(query, rel ? *rel : NULL, rs, NULL, "not", card_value);
			return rs;
		}
	}
	/* Set Member ship */
	case SQL_IN:
	case SQL_NOT_IN:
		return rel_in_value_exp(query, rel, sc, f);
	case SQL_EXISTS:
	case SQL_NOT_EXISTS:
	{
		symbol *lo = sc->data.sym;
		sql_rel *orel = *rel, *sq = NULL;
		list *pexps = NULL;
		int needproj = 0, exists=(sc->token == SQL_EXISTS), is_value = is_sql_sel(f);
		sql_exp *le;

		if (ek.type == type_value)
			is_value = 1;

		/* no input, assume single value */
		if ((!orel || (is_project(orel->op) && !is_processed(orel) && !orel->l && list_empty(orel->exps))) && !query_has_outer(query))
			orel = *rel = rel_project_exp(sql->sa, exp_atom_bool(sql->sa, 1));
		ek.card = card_set;
		if (is_value && orel && is_project(orel->op) && !is_processed(orel)) {
			needproj = 1;
			pexps = orel->exps;
			*rel = orel->l;
		}

		le = rel_value_exp(query, &sq, lo, f, ek);
		if (!le && sql->session->status != -ERR_AMBIGUOUS) { /* correlated */
			sql_subaggr *ea = NULL;

			/* reset error */
			sql->session->status = 0;
			sql->errstr[0] = 0;

			query_push_outer(query, *rel);
			sq = rel_subquery(query, NULL, lo, ek);
			query_pop_outer(query);

			if (!sq)
				return NULL;

			if (*rel != orel) { /* remove proejct */
				orel->l = NULL;
				rel_destroy(orel);
			}

			//le = rel_lastexp(sql, sq);
			le = _rel_lastexp(sql, sq);
			if (is_value /*is_sql_sel(f)*/ && is_freevar(lastexp(sq))) {
				sql_exp *re, *jc, *null;

				re = rel_bound_exp(sql, sq);
				re = rel_project_add_exp(sql, sq, re);
				jc = rel_unop_(query, NULL, re, NULL, "isnull", card_value);
				null = exp_null(sql->sa, exp_subtype(le));
				le = rel_nop_(query, NULL, jc, null, le, NULL, NULL, "ifthenelse", card_value);
			}
			if (is_value) { /* aggr (not) exist */
				sq = rel_groupby(sql, sq, NULL);
				ea = sql_bind_aggr(sql->sa, sql->session->schema, exists?"exist":"not_exist", exp_subtype(le));
				le = exp_aggr1(sql->sa, le, ea, 0, 0, CARD_ATOM, 0);
				le = rel_groupby_add_aggr(sql, sq, le);
				le = exp_ref(sql->sa, le);
			} 
			*rel = rel_crossproduct(sql->sa, *rel, sq, is_value?op_left:exists?op_semi:op_anti); 
			set_dependent(*rel);
			if (*rel && needproj) {
				*rel = rel_project(sql->sa, *rel, pexps);
				reset_processed(*rel);
			} 
			return le;
		}
		if (!le)
			return NULL;

		le = rel_is_constant(&sq, le);

		if (!sq) {
			sql_subfunc *exists_func = NULL;
			
			if (exists)
				exists_func = sql_bind_func(sql->sa, sql->session->schema, "sql_exists", exp_subtype(le), NULL, F_FUNC);
			else
				exists_func = sql_bind_func(sql->sa, sql->session->schema, "sql_not_exists", exp_subtype(le), NULL, F_FUNC);

			if (!exists_func) 
				return sql_error(sql, 02, SQLSTATE(42000) "exist operator on type %s missing", exp_subtype(le)->type->sqlname);
			*rel = orel;
			return exp_unop(sql->sa, le, exists_func);
		} else {
			sql_subaggr *ea = NULL;

			if (*rel != orel) { /* remove proejct */
				orel->l = NULL;
				rel_destroy(orel);
			}

			if (!is_project(sq->op)) 
				sq = rel_project(sql->sa, sq, rel_projections(sql, sq, NULL, 1, 1));
			if (!exp_is_atom(le))
				le = _rel_lastexp(sql, sq);
			if (is_value) { /* aggr (not) exist */
				sq = rel_groupby(sql, sq, NULL);
				ea = sql_bind_aggr(sql->sa, sql->session->schema, exists?"exist":"not_exist", exp_subtype(le));
				le = exp_aggr1(sql->sa, le, ea, 0, 0, CARD_ATOM, 0);
				le = rel_groupby_add_aggr(sql, sq, le);
				le = exp_ref(sql->sa, le);
			}
			*rel = rel_crossproduct(sql->sa, *rel, sq, is_value?op_left:exists?op_semi:op_anti); 
			if (rel_has_freevar(sql, sq))
				set_dependent(*rel);
			if (*rel && needproj) {
				*rel = rel_project(sql->sa, *rel, pexps);
				reset_processed(*rel);
			} 
			return le;
		}
	}
	case SQL_LIKE:
	case SQL_NOT_LIKE:
	{
		symbol *lo = sc->data.lval->h->data.sym;
		symbol *ro = sc->data.lval->h->next->data.sym;
		int insensitive = sc->data.lval->h->next->next->data.i_val;
		int anti = (sc->token == SQL_NOT_LIKE) != (sc->data.lval->h->next->next->next->data.i_val != 0);
		sql_subtype *st = sql_bind_localtype("str");
		sql_exp *le = rel_value_exp(query, rel, lo, f, ek);
		sql_exp *re, *ee = NULL;
		char *like = insensitive ? (anti ? "not_ilike" : "ilike") : (anti ? "not_like" : "like");
		sql_schema *sys = mvc_bind_schema(sql, "sys");

		if (!le)
			return NULL;

		if (!exp_subtype(le)) 
			return sql_error(sql, 02, SQLSTATE(42000) "SELECT: parameter not allowed on "
					"left hand side of LIKE operator");

		lo = ro->data.lval->h->data.sym;
		/* like uses a single string pattern */
		ek.card = card_value;
		re = rel_value_exp(query, rel, lo, f, ek);
		if (!re)
			return NULL;
		if ((re = rel_check_type(sql, st, rel ? *rel : NULL, re, type_equal)) == NULL)
			return sql_error(sql, 02, SQLSTATE(42000) "LIKE: wrong type, should be string");
		/* Do we need to escape ? */
		if (dlist_length(ro->data.lval) == 2) {
			char *escape = ro->data.lval->h->next->data.sval;
			ee = exp_atom(sql->sa, atom_string(sql->sa, st, sa_strdup(sql->sa, escape)));
		}
		if (ee)
			return rel_nop_(query, rel ? *rel : NULL, le, re, ee, NULL, sys, like, card_value);
		return rel_binop_(query, rel ? *rel : NULL, le, re, sys, like, card_value);
	}
	case SQL_BETWEEN:
	case SQL_NOT_BETWEEN:
	{
		symbol *lo = sc->data.lval->h->data.sym;
		int symmetric = sc->data.lval->h->next->data.i_val;
		symbol *ro1 = sc->data.lval->h->next->next->data.sym;
		symbol *ro2 = sc->data.lval->h->next->next->next->data.sym;
		sql_exp *le = rel_value_exp(query, rel, lo, f, ek);
		sql_exp *re1 = rel_value_exp(query, rel, ro1, f, ek);
		sql_exp *re2 = rel_value_exp(query, rel, ro2, f, ek);
		sql_exp *e1 = NULL, *e2 = NULL;

		assert(sc->data.lval->h->next->type == type_int);
		if (!le || !re1 || !re2) 
			return NULL;

		if (rel_convert_types(sql, rel ? *rel : NULL, rel ? *rel : NULL, &le, &re1, 1, type_equal) < 0 ||
			rel_convert_types(sql, rel ? *rel : NULL, rel ? *rel : NULL, &le, &re2, 1, type_equal) < 0)
			return NULL;

		if (!re1 || !re2) 
			return NULL;

		if (symmetric) {
			sql_exp *tmp = NULL;
			sql_subfunc *min = sql_bind_func(sql->sa, sql->session->schema, "sql_min", exp_subtype(re1), exp_subtype(re2), F_FUNC);
			sql_subfunc *max = sql_bind_func(sql->sa, sql->session->schema, "sql_max", exp_subtype(re1), exp_subtype(re2), F_FUNC);

			if (!min || !max) {
				return sql_error(sql, 02, SQLSTATE(42000) "min or max operator on types %s %s missing", exp_subtype(re1)->type->sqlname, exp_subtype(re2)->type->sqlname);
			}
			tmp = exp_binop(sql->sa, re1, re2, min);
			re2 = exp_binop(sql->sa, re1, re2, max);
			re1 = tmp;
		}

		if (sc->token == SQL_NOT_BETWEEN) {
			e1 = rel_binop_(query, rel ? *rel : NULL, le, re1, NULL, "<", card_value);
			e2 = rel_binop_(query, rel ? *rel : NULL, le, re2, NULL, ">", card_value);
		} else {
			e1 = rel_binop_(query, rel ? *rel : NULL, le, re1, NULL, ">=", card_value);
			e2 = rel_binop_(query, rel ? *rel : NULL, le, re2, NULL, "<=", card_value);
		}
		if (!e1 || !e2)
			return NULL;
		if (sc->token == SQL_NOT_BETWEEN) {
			return rel_binop_(query, rel ? *rel : NULL, e1, e2, NULL, "or", card_value);
		} else {
			return rel_binop_(query, rel ? *rel : NULL, e1, e2, NULL, "and", card_value);
		}
	}
	case SQL_IS_NULL:
	case SQL_IS_NOT_NULL:
	/* is (NOT) NULL */
	{
		sql_exp *le = rel_value_exp(query, rel, sc->data.sym, f, ek);

		if (!le)
			return NULL;
		le = rel_unop_(query, rel ? *rel : NULL, le, NULL, "isnull", card_value);
		if (sc->token != SQL_IS_NULL)
			le = rel_unop_(query, rel ? *rel : NULL, le, NULL, "not", card_value);
		return le;
	}
	case SQL_NOT: {
		sql_exp *le = rel_logical_value_exp(query, rel, sc->data.sym, f);

		if (!le)
			return le;
		return rel_unop_(query, rel ? *rel : NULL, le, NULL, "not", card_value);
	}
	case SQL_ATOM: {
		/* TRUE or FALSE */
		AtomNode *an = (AtomNode *) sc;

		if (!an || !an->a) {
			assert(0);
			return exp_null(sql->sa, sql_bind_localtype("void"));
		} else {
			return exp_atom(sql->sa, atom_dup(sql->sa, an->a));
		}
	}
	case SQL_IDENT:
	case SQL_COLUMN:
		return rel_column_ref(query, rel, sc, f);
	case SQL_UNION:
	case SQL_EXCEPT:
	case SQL_INTERSECT: {
		*rel = rel_setquery(query, *rel, sc);
		if (*rel)
			return rel_lastexp(sql, *rel);
		return NULL;
	}
	case SQL_DEFAULT:
		return sql_error(sql, 02, SQLSTATE(42000) "DEFAULT keyword not allowed outside insert and update statements");
	default: {
		sql_exp *re, *le = rel_value_exp(query, rel, sc, f, ek);
		sql_subtype bt;

		if (!le)
			return NULL;
		re = exp_atom_bool(sql->sa, 1);
		sql_find_subtype(&bt, "boolean", 0, 0);
		if ((le = rel_check_type(sql, &bt, rel ? *rel : NULL, le, type_equal)) == NULL)
			return NULL;
		return rel_binop_(query, rel ? *rel : NULL, le, re, NULL, "=", 0);
	}
	}
}

static sql_rel *
rel_in_exp(sql_query *query, sql_rel *rel, symbol *sc, int f)
{
	mvc *sql = query->sql;
	exp_kind ek = {type_value, card_column, TRUE};
	dlist *dl = sc->data.lval;
	symbol *lo = NULL;
	dnode *n = dl->h->next, *dn = NULL;
	sql_rel *left = NULL;
	sql_exp *l = NULL, *e, *r = NULL;
	list *vals = NULL, *ll = sa_list(sql->sa);
	int l_is_value = 1, l_outer = 0, l_used = 0, l_tuple = 0;
	list *pexps = NULL;

	/* no input, assume single value */
	if (!rel && !query_has_outer(query)) 
		rel = rel_project_exp(sql->sa, exp_atom_bool(sql->sa, 1));
	left = rel;
	if (left && is_sql_sel(f) && !is_processed(left) && is_simple_project(left->op)) {
		pexps = left->exps;
		if (left->l) {
			left = left->l;
		} else {
			pexps = sa_list(sql->sa);
		}
	}

	/* complex case */
	if (dl->h->type == type_list) { /* (a,b..) in (.. ) */
		dn = dl->h->data.lval->h;
		lo = dn->data.sym;
		dn = dn->next;
	} else {
		lo = dl->h->data.sym;
	}
	while(lo) {
		l = rel_value_exp(query, &left, lo, f, ek);
		if (!l)
			return NULL;

		if (l && exp_has_freevar(sql, l)) {
			l_outer=1;
			l_is_value=0;
		}

		ek.card = card_set;
		append(ll, l);
		lo = NULL;
		if (dn) {
			lo = dn->data.sym;
			dn = dn->next;
			l_tuple = 1;
		}
	}
	if (list_length(ll) > 1)
		ek.card = card_relation;

	/* list of values or subqueries */
	if (n->type == type_list) {
		vals = sa_list(sql->sa);
		n = dl->h->next;
		n = n->data.lval->h;

		for (; n; n = n->next) {
			sql_rel *z = NULL;

			r = rel_value_exp(query, &z, n->data.sym, f /* ie no result project */, ek);
			if (!r) {
				sql_rel *oleft = left;
				/* reset error */
				sql->session->status = 0;
				sql->errstr[0] = 0;

				r = rel_value_exp(query, &left, n->data.sym, f /* ie no result project */, ek);
				if (r)
					l_used = is_join(left->op);
				if (oleft != left)
					l_outer = 1;
			}
			if (!r) {
				/* reset error */
				sql->session->status = 0;
				sql->errstr[0] = 0;

				query_push_outer(query, left);
				r = rel_value_exp(query, &z, n->data.sym, f /* ie no result project */, ek);
				query_pop_outer(query);
				if (!r)
					return NULL;
				if (z)
					l_used = is_join(z->op);
			}
			if (l_tuple && z) { /* later union them together (now just one) */
				node *n, *m;

				if (rel_has_freevar(sql, z)) {
					if (z->op == op_join) {
						if (!is_sql_sel(f))
							z->op = sc->token==SQL_IN?op_semi:op_anti;
						left = z;
						z = left->r;
					} else {
						left = rel_crossproduct(sql->sa, left, z, is_sql_sel(f)?op_left:op_join);
						if (!is_sql_sel(f))
							left->op = sc->token==SQL_IN?op_semi:op_anti;
					}
				} else {
					left = rel_crossproduct(sql->sa, left, z, is_sql_sel(f)?op_left:op_join);
					if (!is_sql_sel(f))
						left->op = sc->token==SQL_IN?op_semi:op_anti;
				}
				for (n = z->exps->h, m = ll->h; n && m; n = n->next, m = m->next) {
					sql_exp *l = m->data;
					sql_exp *r = n->data;

					if (rel_convert_types(sql, left, z, &l, &r, 1, type_equal_no_any) < 0)
						return NULL;
					exp_label(sql->sa, r, ++sql->label);
					r = exp_ref(sql->sa, r);
					e = exp_compare(sql->sa, l, r, sc->token==SQL_IN?mark_in:mark_notin); 
					rel_join_add_exp(sql->sa, left, e);
				}
				if (is_sql_sel(f)) {
					if (pexps)
						left = rel_project(sql->sa, left, pexps);
					reset_processed(left);
				}
				rel = left;
				return rel;
			} else if ((z || l_used) && r) { /* left is single value/column */
				if (!is_sql_sel(f)) {
					if (z) {
						if (exp_is_atom(r) && is_simple_project(z->op) && !z->l) 
							rel_project_add_exp(sql, z, r);
						r = rel_lastexp(sql, z);
					}
					if (rel_convert_types(sql, left, z, &l, &r, 1, type_equal_no_any) < 0)
						return NULL;
					r = exp_compare(sql->sa, l, r, (z||l_outer)?(sc->token==SQL_IN?mark_in:mark_notin):
									 (sc->token==SQL_IN?cmp_equal:cmp_notequal)); 
					if (z) {
						left = rel_crossproduct(sql->sa, left, z, sc->token==SQL_IN?op_semi:op_anti);
						if (rel_has_freevar(sql, z))
							set_dependent(left);
					} else if (l_outer) {
						left->op = sc->token==SQL_IN?op_semi:op_anti;
					}
					rel_join_add_exp(sql->sa, left, r);
					return left;
				} else {
					sql_subaggr *ea = NULL;
					sql_exp *a, *tid;

					if (!exp_is_atom(l) && !exp_name(l)) {
						left = rel_project(sql->sa, left, rel_projections(sql, left, NULL, 1, 1));
						rel_project_add_exp(sql, left, l);
						exp_label(sql->sa, l, ++sql->label);
						l = exp_ref(sql->sa, l);
					} else if (!exp_is_atom(l) && exp_name(l)) {
						l = exp_ref(sql->sa, l);
					}
					set_freevar(l);
					/* label to solve name conflicts with outer query */
					z = rel_add_identity(sql, z, &tid);
					tid = exp_ref(sql->sa, tid);
					if (!exp_is_atom(r) && exp_name(r)) {
						z = rel_label(sql, z, 0);
						r = _rel_lastexp(sql, z);
					}
					if (rel_convert_types(sql, left, z, &l, &r, 1, type_equal_no_any) < 0)
						return NULL;
					ea = sql_bind_aggr(sql->sa, sql->session->schema, sc->token==SQL_IN?"anyequal":"allnotequal", exp_subtype(r));
					a = exp_aggr1(sql->sa, l, ea, 0, 0, CARD_ATOM, 0);
					append(a->l, r);
					append(a->l, tid);
					z = rel_groupby(sql, z, NULL); 
					r = rel_groupby_add_aggr(sql, z, a);
					set_processed(z);
					left = rel_crossproduct(sql->sa, left, z, op_left);
					set_dependent(left);

					if (pexps)
						left = rel_project(sql->sa, left, pexps);
					rel_project_add_exp(sql, left, r);
					reset_processed(left);
					rel = left;
					return rel;
				}
			}
			if (l_is_value) {
				sql_exp *e;

				l = ll->h->data;
				if (rel_convert_types(sql, left, z, &l, &r, 1, type_equal_no_any) < 0)
					return NULL;
				e = exp_compare(sql->sa, l, r, cmp_equal );
				if (!e)
					return NULL;
				list_append(vals, e);
			} else {
				list_append(vals, r);
			}
		}
		if (!l_tuple && !l_outer && list_length(vals)) { /* correct types */
			sql_subtype *st;
			list *nvals = new_exp_list(sql->sa);
			node *n;

			if (list_length(ll) != 1)
				return sql_error(sql, 02, SQLSTATE(42000) "IN: incorrect left hand side");

			if (!l_is_value) {
				l = ll->h->data;
				/* convert types first (l type maybe unknown) */
				n = vals->h;
				r = n->data;
				if (rel_convert_types(sql, left, NULL, &l, &r, 1, type_equal) < 0)
					return NULL;
				list_append(nvals, r);
				st = exp_subtype(l);
				for (; n; n = n->next) {
					if ((r = rel_check_type(sql, st, NULL, n->data, type_equal)) == NULL)
						return NULL;
					list_append(nvals, r);
				}
				e = exp_in(sql->sa, l, nvals, sc->token==SQL_NOT_IN?cmp_notin:cmp_in);
			} else {
				sql_exp *cur = NULL;
				for (n = vals->h; n; n = n->next) {
					sql_exp *r = (sql_exp*)n->data;
					if (cur) {
						cur = exp_or(sql->sa,
							list_append(sa_list(sql->sa), cur),
							list_append(sa_list(sql->sa), r), 0);
					} else {
						cur = r;
					}
				}
				e = cur;
			}
			if (l_used) 
				rel_join_add_exp(sql->sa, left, e);
			else if (!is_select(left->op) || rel_is_ref(left))
				left = rel_select(sql->sa, left, e);
			else
				rel_select_add_exp(sql->sa, left, e);
			if (!l_used && l_is_value && sc->token == SQL_NOT_IN) 
				set_anti(e);
			if (pexps){
				left = rel_project(sql->sa, left, pexps);
				rel->l = left;
			} else {
				rel = left;
			}
			return rel;
		}
	} else {
		return sql_error(sql, 02, SQLSTATE(42000) "IN: missing inner query");
	}
	return NULL;
}

sql_rel *
rel_logical_exp(sql_query *query, sql_rel *rel, symbol *sc, int f)
{
	mvc *sql = query->sql;
	exp_kind ek = {type_value, card_column, TRUE};

	if (!sc)
		return NULL;

	if (THRhighwater())
		return sql_error(sql, 10, SQLSTATE(42000) "SELECT: too many nested operators");

	switch (sc->token) {
	case SQL_OR:
	{
		list *exps = NULL, *lexps = NULL, *rexps = NULL;

		symbol *lo = sc->data.lval->h->data.sym;
		symbol *ro = sc->data.lval->h->next->data.sym;

		sql_rel *lr, *rr;

		if (!rel)
			return NULL;

		lr = rel;
		rr = rel_dup(lr);

		if (is_outerjoin(rel->op) && !is_processed(rel)) {
			int pushdown = sql->pushdown;

			exps = rel->exps;
			sql->pushdown = 0;

			lr = rel_select_copy(sql->sa, lr, sa_list(sql->sa));
			lr = rel_logical_exp(query, lr, lo, f);
			rr = rel_select_copy(sql->sa, rr, sa_list(sql->sa));
			rr = rel_logical_exp(query, rr, ro, f);
			if (lr && rr && lr->l == rr->l) {
				lexps = lr->exps;
				lr = lr->l;
				rexps = rr->exps;
				rr = rr->l;
			}
			rel = NULL;
			sql->pushdown = pushdown;
		} else {
			lr = rel_logical_exp(query, lr, lo, f);
			rr = rel_logical_exp(query, rr, ro, f);
		}

		if (!lr || !rr)
			return NULL;
		return rel_or(sql, rel, lr, rr, exps, lexps, rexps);
	}
	case SQL_AND:
	{
		/* split into 2 lists, simle logical expressions and or's */
		list *nors = sa_list(sql->sa);
		list *ors = sa_list(sql->sa);

		symbol *lo = sc->data.lval->h->data.sym;
		symbol *ro = sc->data.lval->h->next->data.sym;
		node *n;

		while (lo->token == SQL_AND) {
			symbol *s;

			sc = lo;
			lo = sc->data.lval->h->data.sym;
			s = sc->data.lval->h->next->data.sym;

			if (s->token != SQL_OR)
				list_prepend(nors, s);
			else 
				list_prepend(ors, s);
		}
		if (lo->token != SQL_OR)
			list_prepend(nors, lo);
		else 
			list_prepend(ors, lo);
		if (ro->token != SQL_OR)
			append(nors, ro);
		else 
			append(ors, ro);

		for(n=nors->h; n; n = n->next) {
			symbol *lo = n->data;
			rel = rel_logical_exp(query, rel, lo, f);
			if (!rel)
				return NULL;
		}
		for(n=ors->h; n; n = n->next) {
			symbol *lo = n->data;
			rel = rel_logical_exp(query, rel, lo, f);
			if (!rel)
				return NULL;
		}
		return rel;
		/*
		rel = rel_logical_exp(query, rel, lo, f);
		if (!rel)
			return NULL;
		return rel_logical_exp(query, rel, ro, f);
		*/
	}
	case SQL_FILTER:
		/* [ x,..] filter [ y,..] */
		/* todo add anti, [ x,..] NOT filter [ y,...] */
		/* no correlation */
	{
		dnode *ln = sc->data.lval->h->data.lval->h;
		dnode *rn = sc->data.lval->h->next->next->data.lval->h;
		dlist *filter_op = sc->data.lval->h->next->data.lval;
		char *fname = qname_fname(filter_op);
		char *sname = qname_schema(filter_op);
		list *l, *r;

		l = sa_list(sql->sa);
		r = sa_list(sql->sa);
		for (; ln; ln = ln->next) {
			symbol *sym = ln->data.sym;

			sql_exp *e = rel_value_exp(query, &rel, sym, f, ek);
			if (!e)
				return NULL;
			list_append(l, e);
		}
		for (; rn; rn = rn->next) {
			symbol *sym = rn->data.sym;

			sql_exp *e = rel_value_exp(query, &rel, sym, f, ek);
			if (!e)
				return NULL;
			list_append(r, e);
		}
		return rel_filter(sql, rel, l, r, sname, fname, 0);
	}
	case SQL_COMPARE:
	{
		dnode *n = sc->data.lval->h;
		symbol *lo = n->data.sym;
		symbol *ro = n->next->next->data.sym;
		char *compare_op = n->next->data.sval;
		int quantifier = 0;

		/* 
		 * = ANY -> IN, <> ALL -> NOT( = ANY) -> NOT IN
		 * = ALL -> all(groupby(all, nil)), <> ANY -> NOT ( = ALL )
		 */
		if (n->next->next->next)
			quantifier = n->next->next->next->data.i_val + 1; 
		assert(quantifier == 0 || quantifier == 1 || quantifier == 2);
		return rel_compare(query, rel, sc, lo, ro, NULL, compare_op, f, ek, quantifier);
	}
	/* Set Member ship */
	case SQL_IN:
	case SQL_NOT_IN:
		return rel_in_exp(query, rel, sc, f);
	case SQL_EXISTS:
	case SQL_NOT_EXISTS:
	{
		symbol *lo = sc->data.sym;
		sql_rel *orel = rel, *sq = NULL;
		list *pexps = NULL;
		int needproj = 0, exists=(sc->token == SQL_EXISTS);

		ek.card = card_set;
		if (orel && is_project(orel->op) && !is_processed(orel)) {
			needproj = 1;
			pexps = orel->exps;
			rel = orel->l;
		}

		sq = rel_subquery(query, NULL, lo, ek);
		if (!sq && rel && sql->session->status != -ERR_AMBIGUOUS) { /* correlation */
			sql_subaggr *ea = NULL;
			sql_exp *le;

			/* reset error */
			sql->session->status = 0;
			sql->errstr[0] = '\0';

			query_push_outer(query, rel);
			sq = rel_subquery(query, NULL, lo, ek);
			query_pop_outer(query);

			if (!sq)
				return NULL;

			if (rel != orel) { /* remove project */
				orel->l = NULL;
				rel_destroy(orel);
			}

			//le = rel_lastexp(sql, sq);
			le = _rel_lastexp(sql, sq);
			if (is_sql_sel(f)) { /* aggr (not) exist */
				sq = rel_groupby(sql, sq, NULL);
				ea = sql_bind_aggr(sql->sa, sql->session->schema, exists?"exist":"not_exist", exp_subtype(le));
				le = exp_aggr1(sql->sa, le, ea, 0, 0, CARD_ATOM, 0);
				le = rel_groupby_add_aggr(sql, sq, le);
				le = exp_ref(sql->sa, le);
			}
			rel = rel_crossproduct(sql->sa, rel, sq, is_sql_sel(f)?op_left:exists?op_semi:op_anti); 
			set_dependent(rel);
			if (rel && needproj) {
				rel = rel_project(sql->sa, rel, pexps);
				reset_processed(rel);
			} 
			return rel;
		}
		if (!sq || !rel)
			return NULL;
		if (!rel)
			assert(0);
		rel = rel_crossproduct(sql->sa, rel, sq, op_join);
		if (sc->token == SQL_EXISTS) {
			rel->op = op_semi;
		} else {	
			rel->op = op_anti;
		}
		return rel;
	}
	case SQL_LIKE:
	case SQL_NOT_LIKE:
	{
		symbol *lo = sc->data.lval->h->data.sym;
		symbol *ro = sc->data.lval->h->next->data.sym;
		int insensitive = sc->data.lval->h->next->next->data.i_val;
		int anti = (sc->token == SQL_NOT_LIKE) != (sc->data.lval->h->next->next->next->data.i_val != 0);
		sql_subtype *st = sql_bind_localtype("str");
		sql_exp *le = rel_value_exp(query, &rel, lo, f, ek);
		sql_exp *re, *ee = NULL;

		if (!le)
			return NULL;

		if (!exp_subtype(le)) 
			return sql_error(sql, 02, SQLSTATE(42000) "SELECT: parameter not allowed on "
					"left hand side of LIKE operator");

		/* Do we need to escape ? */
		if (dlist_length(ro->data.lval) == 2) {
			char *escape = ro->data.lval->h->next->data.sval;
			ee = exp_atom(sql->sa, atom_string(sql->sa, st, sa_strdup(sql->sa, escape)));
		} else {
			ee = exp_atom(sql->sa, atom_string(sql->sa, st, sa_strdup(sql->sa, "")));
		}
		ro = ro->data.lval->h->data.sym;
		re = rel_value_exp(query, &rel, ro, f, ek);
		if (!re)
			return NULL;
		if ((re = rel_check_type(sql, st, rel, re, type_equal)) == NULL)
			return sql_error(sql, 02, SQLSTATE(42000) "LIKE: wrong type, should be string");
		if ((le = rel_check_type(sql, st, rel, le, type_equal)) == NULL)
			return sql_error(sql, 02, SQLSTATE(42000) "LIKE: wrong type, should be string");
		return rel_filter_exp_(sql, rel, le, re, ee, (insensitive ? "ilike" : "like"), anti);
	}
	case SQL_BETWEEN:
	case SQL_NOT_BETWEEN:
	{
		symbol *lo = sc->data.lval->h->data.sym;
		int symmetric = sc->data.lval->h->next->data.i_val;
		symbol *ro1 = sc->data.lval->h->next->next->data.sym;
		symbol *ro2 = sc->data.lval->h->next->next->next->data.sym;
		sql_exp *le = rel_value_exp(query, &rel, lo, f, ek);
		sql_exp *re1 = rel_value_exp(query, &rel, ro1, f, ek);
		sql_exp *re2 = rel_value_exp(query, &rel, ro2, f, ek);
		int flag = 0;

		assert(sc->data.lval->h->next->type == type_int);
		if (!le || !re1 || !re2) 
			return NULL;

		if (rel_convert_types(sql, rel, rel, &le, &re1, 1, type_equal) < 0 ||
		    rel_convert_types(sql, rel, rel, &le, &re2, 1, type_equal) < 0)
			return NULL;

		if (!re1 || !re2) 
			return NULL;

		/* for between 3 columns we use the between operator */
		if (symmetric && re1->card == CARD_ATOM && re2->card == CARD_ATOM) {
			sql_exp *tmp = NULL;
			sql_subfunc *min = sql_bind_func(sql->sa, sql->session->schema, "sql_min", exp_subtype(re1), exp_subtype(re2), F_FUNC);
			sql_subfunc *max = sql_bind_func(sql->sa, sql->session->schema, "sql_max", exp_subtype(re1), exp_subtype(re2), F_FUNC);

			if (!min || !max) {
				return sql_error(sql, 02, SQLSTATE(42000) "min or max operator on types %s %s missing", exp_subtype(re1)->type->sqlname, exp_subtype(re2)->type->sqlname);
			}
			tmp = exp_binop(sql->sa, re1, re2, min);
			re2 = exp_binop(sql->sa, re1, re2, max);
			re1 = tmp;
			symmetric = 0;
			if (!re1 || !re2) 
				return NULL;
		}

		flag = (symmetric)?CMP_SYMMETRIC:0;

		if (le->card == CARD_ATOM) {
			sql_exp *e1, *e2;
			if (sc->token == SQL_NOT_BETWEEN) {
				e1 = rel_binop_(query, rel, le, re1, NULL, "<", card_value);
				e2 = rel_binop_(query, rel, le, re2, NULL, ">", card_value);
			} else {
				e1 = rel_binop_(query, rel, le, re1, NULL, ">=", card_value);
				e2 = rel_binop_(query, rel, le, re2, NULL, "<=", card_value);
			}
			if (!e1 || !e2)
				return NULL;
			if (sc->token == SQL_NOT_BETWEEN) {
				e1 = rel_binop_(query, rel, e1, e2, NULL, "or", card_value);
			} else {
				e1 = rel_binop_(query, rel, e1, e2, NULL, "and", card_value);
			}
			e2 = exp_atom_bool(sql->sa, 1);
			rel = rel_select(sql->sa, rel, exp_compare(sql->sa,  e1, e2, cmp_equal));
		} else if (sc->token == SQL_NOT_BETWEEN) {
			rel = rel_compare_exp_(query, rel, le, re1, re2, 3|CMP_BETWEEN|flag, 1, 0);
		} else {
			rel = rel_compare_exp_(query, rel, le, re1, re2, 3|CMP_BETWEEN|flag, 0, 0);
		}
		return rel;
	}
	case SQL_IS_NULL:
	case SQL_IS_NOT_NULL:
	/* is (NOT) NULL */
	{
		sql_exp *re, *le = rel_value_exp(query, &rel, sc->data.sym, f, ek);

		if (!le)
			return NULL;
		le = rel_unop_(query, rel, le, NULL, "isnull", card_value);
		if (sc->token == SQL_IS_NULL)
			re = exp_atom_bool(sql->sa, 1);
		else
			re = exp_atom_bool(sql->sa, 0);
		le = exp_compare(sql->sa, le, re, cmp_equal);
		return rel_select(sql->sa, rel, le);
	}
	case SQL_NOT: {
		sql_exp *re, *le;
		switch (sc->data.sym->token) {
		case SQL_IN:
			sc->data.sym->token = SQL_NOT_IN;
			return rel_logical_exp(query, rel, sc->data.sym, f);
		case SQL_NOT_IN:
			sc->data.sym->token = SQL_IN;
			return rel_logical_exp(query, rel, sc->data.sym, f);
		/* todo also handle BETWEEN and EXISTS */
		default:
			break;
		} 
		le = rel_value_exp(query, &rel, sc->data.sym, f|sql_farg, ek);

		if (!le)
			return NULL;
		le = rel_unop_(query, rel, le, NULL, "not", card_value);
		if (le == NULL)
			return NULL;
		re = exp_atom_bool(sql->sa, 1);
		le = exp_compare(sql->sa, le, re, cmp_equal);
		return rel_select(sql->sa, rel, le);
	}
	case SQL_ATOM: {
		/* TRUE or FALSE */
		AtomNode *an = (AtomNode *) sc;
		sql_exp *e = exp_atom(sql->sa, atom_dup(sql->sa, an->a));
		return rel_select(sql->sa, rel, e);
	}
	case SQL_IDENT:
	case SQL_COLUMN: {
		sql_rel *or = rel;
		sql_exp *e = rel_column_ref(query, &rel, sc, f);

		if (e) {
			sql_subtype bt;

			sql_find_subtype(&bt, "boolean", 0, 0);
			e = rel_check_type(sql, &bt, rel, e, type_equal);
		}
		if (!e || or != rel)
			return NULL;
		return rel_select(sql->sa, rel, e);
	}
	case SQL_UNION:
	case SQL_EXCEPT:
	case SQL_INTERSECT:
		return rel_setquery(query, rel, sc);
	case SQL_DEFAULT:
		return sql_error(sql, 02, SQLSTATE(42000) "DEFAULT keyword not allowed outside insert and update statements");
	default: {
		sql_exp *re, *le = rel_value_exp(query, &rel, sc, f, ek);

		if (!le)
			return NULL;
		re = exp_atom_bool(sql->sa, 1);
		if (rel_convert_types(sql, rel, NULL, &le, &re, 1, type_equal) < 0)
			return NULL;
		le = exp_compare(sql->sa, le, re, cmp_equal);
		return rel_select(sql->sa, rel, le);
	}
	}
	/* never reached, as all switch cases have a `return` */
}

static sql_exp *
rel_op(mvc *sql, symbol *se, exp_kind ek )
{
	dnode *l = se->data.lval->h;
	char *fname = qname_fname(l->data.lval);
	char *sname = qname_schema(l->data.lval);
	sql_schema *s = sql->session->schema;

	if (sname)
		s = mvc_bind_schema(sql, sname);
	return rel_op_(sql, s, fname, ek);
}

sql_exp *
rel_unop_(sql_query *query, sql_rel *rel, sql_exp *e, sql_schema *s, char *fname, int card)
{
	mvc *sql = query->sql;
	sql_subfunc *f = NULL;
	sql_subtype *t = NULL;
	sql_ftype type = (card == card_loader)?F_LOADER:((card == card_none)?F_PROC:
		   ((card == card_relation)?F_UNION:F_FUNC));

	if (!s)
		s = sql->session->schema;
	t = exp_subtype(e);
	f = bind_func(sql, s, fname, t, NULL, type);
	/* try to find the function without a type, and convert
	 * the value to the type needed by this function!
	 */
	if (!f && (f = find_func(sql, s, fname, 1, type, NULL)) != NULL && check_card(card, f)) {

		if (!f->func->vararg) {
			sql_arg *a = f->func->ops->h->data;

			e = rel_check_type(sql, &a->type, rel, e, type_equal);
		}
		if (!e) 
			f = NULL;
	}
	if (f && check_card(card, f)) {
		if (f->func->fix_scale == INOUT) {
			sql_subtype *res = f->res->h->data;
			res->digits = t->digits;
			res->scale = t->scale;
		}
		if (card == card_relation && e->card > CARD_ATOM) {
			sql_subaggr *zero_or_one = sql_bind_aggr(sql->sa, sql->session->schema, "zero_or_one", exp_subtype(e));

			e = exp_aggr1(sql->sa, e, zero_or_one, 0, 0, CARD_ATOM, 0);
		}
		return exp_unop(sql->sa, e, f);
	} else if (e) {
		if (t) {
			char *type = t->type->sqlname;

			return sql_error(sql, 02, SQLSTATE(42000) "SELECT: no such unary operator '%s(%s)'", fname, type);
		} else {
			return sql_error(sql, 02, SQLSTATE(42000) "SELECT: no such unary operator '%s(?)'", fname);
		}
	}
	return NULL;
}

static sql_exp * _rel_aggr(sql_query *query, sql_rel **rel, int distinct, sql_schema *s, char *aname, dnode *arguments, int f);
static sql_exp *rel_aggr(sql_query *query, sql_rel **rel, symbol *se, int f);

static sql_exp *
rel_unop(sql_query *query, sql_rel **rel, symbol *se, int fs, exp_kind ek)
{
	mvc *sql = query->sql;
	dnode *l = se->data.lval->h;
	char *fname = qname_fname(l->data.lval);
	char *sname = qname_schema(l->data.lval);
	sql_schema *s = sql->session->schema;
	exp_kind iek = {type_value, card_column, FALSE};
	sql_exp *e = NULL;
	sql_subfunc *f = NULL;
	sql_subtype *t = NULL;
	sql_ftype type = (ek.card == card_loader)?F_LOADER:((ek.card == card_none)?F_PROC:F_FUNC);

	if (sname)
		s = mvc_bind_schema(sql, sname);

	if (!s)
		return NULL;
	f = find_func(sql, s, fname, 1, F_AGGR, NULL);
	if (f) { 
		e = rel_aggr(query, rel, se, fs);
		if (e)
			return e;
		/* reset error */
		sql->session->status = 0;
		sql->errstr[0] = '\0';
	}
	e = rel_value_exp(query, rel, l->next->data.sym, fs, iek);
	if (!e) {
		if (!f && *rel && (*rel)->card == CARD_AGGR) {
			if (is_sql_having(fs) || is_sql_orderby(fs))
				return NULL;
			/* reset error */
			sql->session->status = 0;
			sql->errstr[0] = '\0';
			return sql_error(sql, 02, SQLSTATE(42000) "SELECT: no such aggregate '%s'", fname);
		}
		return NULL;
	}

	t = exp_subtype(e);
	if (!t) {
		f = find_func(sql, s, fname, 1, type, NULL);
		if (!f)
			f = find_func(sql, s, fname, 1, F_AGGR, NULL);
		if (f) {
			sql_arg *a = f->func->ops->h->data;

			t = &a->type;
			if (rel_set_type_param(sql, t, rel ? *rel : NULL, e, 1) < 0)
				return NULL;
		}
	} else {
		f = bind_func(sql, s, fname, t, NULL, type);
		if (!f)
			f = bind_func(sql, s, fname, t, NULL, F_AGGR);
	}
	if (f && IS_AGGR(f->func))
		return _rel_aggr(query, rel, 0, s, fname, l->next, fs);

	if (f && type_has_tz(t) && f->func->fix_scale == SCALE_FIX) {
		/* set timezone (using msec (.3)) */
		sql_subtype *intsec = sql_bind_subtype(sql->sa, "sec_interval", 10 /*hour to second */, 3);
		atom *a = atom_int(sql->sa, intsec, sql->timezone);
		sql_exp *tz = exp_atom(sql->sa, a);

		e = rel_binop_(query, rel ? *rel : NULL, e, tz, NULL, "sql_add", ek.card);
		if (!e)
			return NULL;
	}
	return rel_unop_(query, rel ? *rel : NULL, e, s, fname, ek.card);
}

#define is_addition(fname) (strcmp(fname, "sql_add") == 0)
#define is_subtraction(fname) (strcmp(fname, "sql_sub") == 0)

sql_exp *
rel_binop_(sql_query *query, sql_rel *rel, sql_exp *l, sql_exp *r, sql_schema *s, char *fname, int card)
{
	mvc *sql = query->sql;
	sql_exp *res = NULL;
	sql_subtype *t1, *t2;
	sql_subfunc *f = NULL;
	sql_ftype type = (card == card_loader)?F_LOADER:((card == card_none)?F_PROC:((card == card_relation)?F_UNION:F_FUNC));
	if (card == card_loader)
		card = card_none;
	t1 = exp_subtype(l);
	t2 = exp_subtype(r);

	if (!s)
		s = sql->session->schema;

	/* handle param's early */
	if (!t1 || !t2) {
		if (t2 && !t1 && rel_set_type_param(sql, t2, rel, l, 1) < 0)
			return NULL;
		if (t1 && !t2 && rel_set_type_param(sql, t1, rel, r, 1) < 0)
			return NULL;
		t1 = exp_subtype(l);
		t2 = exp_subtype(r);
	}

	if (!t1 || !t2)
		return sql_error(sql, 01, SQLSTATE(42000) "Cannot have a parameter (?) on both sides of an expression");

	if ((is_addition(fname) || is_subtraction(fname)) && 
		((t1->type->eclass == EC_NUM && t2->type->eclass == EC_NUM) ||
		 (t1->type->eclass == EC_BIT && t2->type->eclass == EC_BIT))) {
		sql_subtype ntp;

		sql_find_numeric(&ntp, t1->type->localtype, t1->digits+1);
		l = rel_check_type(sql, &ntp, rel, l, type_equal);
		sql_find_numeric(&ntp, t2->type->localtype, t2->digits+1);
		r = rel_check_type(sql, &ntp, rel, r, type_equal);
		t1 = exp_subtype(l);
		t2 = exp_subtype(r);
	}

	f = bind_func(sql, s, fname, t1, t2, type);
	if (!f && is_commutative(fname)) {
		f = bind_func(sql, s, fname, t2, t1, type);
		if (f) {
			sql_subtype *tmp = t1;
			t1 = t2;
			t2 = tmp;
			res = l;
			l = r;
			r = res;
		}
	}
	if (f && check_card(card,f)) {
		if (f->func->fix_scale == SCALE_FIX) {
			l = exp_fix_scale(sql, t2, l, 0, 0);
			r = exp_fix_scale(sql, t1, r, 0, 0);
		} else if (f->func->fix_scale == SCALE_EQ) {
			sql_arg *a1 = f->func->ops->h->data;
			sql_arg *a2 = f->func->ops->h->next->data;
			t1 = &a1->type;
			t2 = &a2->type;
			l = exp_fix_scale(sql, t1, l, 0, 0);
			r = exp_fix_scale(sql, t2, r, 0, 0);
		} else if (f->func->fix_scale == SCALE_DIV) {
			l = exp_scale_algebra(sql, f, rel, l, r);
		} else if (f->func->fix_scale == SCALE_MUL) {
			exp_sum_scales(f, l, r);
		} else if (f->func->fix_scale == DIGITS_ADD) {
			sql_subtype *res = f->res->h->data;
			res->digits = (t1->digits && t2->digits)?t1->digits + t2->digits:0;
		}
		if (card == card_relation && l->card > CARD_ATOM) {
			sql_subaggr *zero_or_one = sql_bind_aggr(sql->sa, sql->session->schema, "zero_or_one", exp_subtype(l));

			l = exp_aggr1(sql->sa, l, zero_or_one, 0, 0, CARD_ATOM, 0);
		}
		if (card == card_relation && r->card > CARD_ATOM) {
			sql_subaggr *zero_or_one = sql_bind_aggr(sql->sa, sql->session->schema, "zero_or_one", exp_subtype(r));

			r = exp_aggr1(sql->sa, r, zero_or_one, 0, 0, CARD_ATOM, 0);
		}
		/* bind types of l and r */
		t1 = exp_subtype(l);
		t2 = exp_subtype(r);
		if (t1->type->eclass == EC_ANY || t2->type->eclass == EC_ANY) {
			sql_exp *ol = l;
			sql_exp *or = r;

			if (t1->type->eclass == EC_ANY && t2->type->eclass == EC_ANY) {
				sql_subtype *s = sql_bind_localtype("str");
				l = rel_check_type(sql, s, rel, l, type_equal);
				r = rel_check_type(sql, s, rel, r, type_equal);
			} else if (t1->type->eclass == EC_ANY) {
				l = rel_check_type(sql, t2, rel, l, type_equal);
			} else {
				r = rel_check_type(sql, t1, rel, r, type_equal);
			}
			if (l && r) 
				return exp_binop(sql->sa, l, r, f);
			
			/* reset error */
			sql->session->status = 0;
			sql->errstr[0] = '\0';
			f = NULL;

			l = ol;
			r = or;
		}
		if (f)
			return exp_binop(sql->sa, l, r, f);
	} else {
		sql_exp *ol = l;
		sql_exp *or = r;

		if (!EC_NUMBER(t1->type->eclass)) {
			sql_subfunc *prev = NULL;

			while((f = bind_member_func(sql, s, fname, t1, 2, prev)) != NULL) {
				/* try finding function based on first argument */
				node *m = f->func->ops->h;
				sql_arg *a = m->data;

				prev = f;
				if (!check_card(card,f))
					continue;

				l = rel_check_type(sql, &a->type, rel, l, type_equal);
				a = m->next->data;
				r = rel_check_type(sql, &a->type, rel, r, type_equal);
				if (l && r)
					return exp_binop(sql->sa, l, r, f);

				/* reset error */
				sql->session->status = 0;
				sql->errstr[0] = '\0';

				l = ol;
				r = or;
		    }
		}
		/* try finding function based on both arguments */
		if (rel_convert_types(sql, rel, rel, &l, &r, 1/*fix scale*/, type_equal) >= 0){
			/* try operators */
			t1 = exp_subtype(l);
			t2 = exp_subtype(r);
			f = bind_func(sql, s, fname, t1, t2, type);
			if (f && check_card(card,f)) {
				if (f->func->fix_scale == SCALE_FIX) {
					l = exp_fix_scale(sql, t2, l, 0, 0);
					r = exp_fix_scale(sql, t1, r, 0, 0);
				} else if (f->func->fix_scale == SCALE_EQ) {
					sql_arg *a1 = f->func->ops->h->data;
					sql_arg *a2 = f->func->ops->h->next->data;
					t1 = &a1->type;
					t2 = &a2->type;
					l = exp_fix_scale(sql, t1, l, 0, 0);
					r = exp_fix_scale(sql, t2, r, 0, 0);
				} else if (f->func->fix_scale == SCALE_DIV) {
					l = exp_scale_algebra(sql, f, rel, l, r);
				} else if (f->func->fix_scale == SCALE_MUL) {
					exp_sum_scales(f, l, r);
				} else if (f->func->fix_scale == DIGITS_ADD) {
					sql_subtype *res = f->res->h->data;
					res->digits = (t1->digits && t2->digits)?t1->digits + t2->digits:0;
				}
				return exp_binop(sql->sa, l, r, f);
			}
		}
		/* reset error */
		sql->session->status = 0;
		sql->errstr[0] = '\0';

		l = ol;
		r = or;
		t1 = exp_subtype(l);
		(void) exp_subtype(r);

		if ((f = bind_member_func(sql, s, fname, t1, 2, NULL)) != NULL && check_card(card,f)) {
			/* try finding function based on first argument */
			node *m = f->func->ops->h;
			sql_arg *a = m->data;

			l = rel_check_type(sql, &a->type, rel, l, type_equal);
			a = m->next->data;
			r = rel_check_type(sql, &a->type, rel, r, type_equal);
			if (l && r) 
				return exp_binop(sql->sa, l, r, f);
		}
		/* reset error */
		sql->session->status = 0;
		sql->errstr[0] = '\0';

		l = ol;
		r = or;
		/* everything failed, fall back to bind on function name only */
		if ((f = find_func(sql, s, fname, 2, type, NULL)) != NULL && check_card(card,f)) {

			if (!f->func->vararg) {
				node *m = f->func->ops->h;
				sql_arg *a = m->data;

				l = rel_check_type(sql, &a->type, rel, l, type_equal);
				a = m->next->data;
				r = rel_check_type(sql, &a->type, rel, r, type_equal);
			}
			if (l && r)
				return exp_binop(sql->sa, l, r, f);
		}
		/* reset error */
		sql->session->status = 0;
		sql->errstr[0] = '\0';

		l = ol;
		r = or;
	}
	res = sql_error(sql, 02, SQLSTATE(42000) "SELECT: no such binary operator '%s(%s,%s)'", fname,
			exp_subtype(l)->type->sqlname,
			exp_subtype(r)->type->sqlname);
	return res;
}

static int
rel_check_card(sql_rel *rel, sql_exp *l , sql_exp *r)
{
	if (rel && rel->card == CARD_AGGR && l->card != r->card && l->card > CARD_ATOM && r->card > CARD_ATOM) {
		if(l->card == CARD_AGGR || r->card == CARD_AGGR)
			return 1;
	}
	return 0;
}

static sql_exp *
rel_binop(sql_query *query, sql_rel **rel, symbol *se, int f, exp_kind ek)
{
	mvc *sql = query->sql;
	dnode *dl = se->data.lval->h;
	sql_exp *l, *r;
	sql_rel *orel = *rel;
	char *fname = qname_fname(dl->data.lval);
	char *sname = qname_schema(dl->data.lval);
	sql_schema *s = sql->session->schema;
	exp_kind iek = {type_value, card_column, FALSE};
	sql_ftype type = (ek.card == card_loader)?F_LOADER:((ek.card == card_none)?F_PROC:F_FUNC);

	sql_subfunc *sf = NULL;

	if (sname)
		s = mvc_bind_schema(sql, sname);
	if (!s)
		return NULL;

	l = rel_value_exp(query, rel, dl->next->data.sym, f, iek);
	r = rel_value_exp(query, rel, dl->next->next->data.sym, f, iek);
	if (!l || !r) {
		*rel = orel;
		sf = find_func(sql, s, fname, 2, F_AGGR, NULL);
	}
	if (!sf && (!l || !r) && *rel && (*rel)->card == CARD_AGGR) {
		if (is_sql_having(f) || is_sql_orderby(f))
			return NULL;
		/* reset error */
		sql->session->status = 0;
		sql->errstr[0] = '\0';
		return sql_error(sql, 02, SQLSTATE(42000) "SELECT: no such aggregate '%s'", fname);
	}
	if (!l && !r && sf) { /* possibly we cannot resolve the argument as the function maybe an aggregate */
		/* reset error */
		sql->session->status = 0;
		sql->errstr[0] = '\0';
		return rel_aggr(query, rel, se, f);
	}

	if (type == F_FUNC) {
		sf = find_func(sql, s, fname, 2, F_AGGR, NULL);
		if (sf) {
			if (!l || !r) { /* reset error */
				sql->session->status = 0;
				sql->errstr[0] = '\0';
			}
			return _rel_aggr(query, rel, 0, s, fname, dl->next, f);
		}
	}

	if (!l || !r)
		return NULL;

	if (rel_check_card(*rel, l, r)) 
		return NULL;
	return rel_binop_(query, rel ? *rel : NULL, l, r, s, fname, ek.card);
}

sql_exp *
rel_nop_(sql_query *query, sql_rel *rel, sql_exp *a1, sql_exp *a2, sql_exp *a3, sql_exp *a4, sql_schema *s, char *fname,
		 int card)
{
	mvc *sql = query->sql;
	list *tl = sa_list(sql->sa);
	sql_subfunc *f = NULL;
	sql_ftype type = (card == card_none)?F_PROC:((card == card_relation)?F_UNION:F_FUNC);

	(void) rel;
	append(tl, exp_subtype(a1));
	append(tl, exp_subtype(a2));
	append(tl, exp_subtype(a3));
	if (a4)
		append(tl, exp_subtype(a4));

	if (!s)
		s = sql->session->schema;
	f = bind_func_(sql, s, fname, tl, type);
	if (!f)
		return sql_error(sql, 02, SQLSTATE(42000) "SELECT: no such operator '%s'", fname);
	if (!a4)
		return exp_op3(sql->sa, a1,a2,a3,f);
	return exp_op4(sql->sa, a1,a2,a3,a4,f);
}

static sql_exp *
rel_nop(sql_query *query, sql_rel **rel, symbol *se, int fs, exp_kind ek)
{
	mvc *sql = query->sql;
	int nr_args = 0;
	dnode *l = se->data.lval->h;
	dnode *ops = l->next->data.lval->h;
	list *exps = new_exp_list(sql->sa);
	list *tl = sa_list(sql->sa);
	sql_subfunc *f = NULL;
	sql_subtype *obj_type = NULL;
	char *fname = qname_fname(l->data.lval);
	char *sname = qname_schema(l->data.lval);
	sql_schema *s = sql->session->schema;
	exp_kind iek = {type_value, card_column, FALSE};
	int err = 0;

	for (; ops; ops = ops->next, nr_args++) {
		sql_exp *e = rel_value_exp(query, rel, ops->data.sym, fs, iek);
		sql_subtype *tpe;

		if (!e) 
			err = 1;
		append(exps, e);
		if (e) {
			tpe = exp_subtype(e);
			if (!nr_args)
				obj_type = tpe;
			append(tl, tpe);
		}
	}
	if (sname)
		s = mvc_bind_schema(sql, sname);
	
	/* first try aggregate */
	f = find_func(sql, s, fname, nr_args, F_AGGR, NULL);
	if (!f && err && *rel && (*rel)->card == CARD_AGGR) {
		if (is_sql_having(fs) || is_sql_orderby(fs))
			return NULL;
		/* reset error */
		sql->session->status = 0;
		sql->errstr[0] = '\0';
		return sql_error(sql, 02, SQLSTATE(42000) "SELECT: no such aggregate '%s'", fname);
	}
	if (f) {
		if (err) {
			/* reset error */
			sql->session->status = 0;
			sql->errstr[0] = '\0';
		}
		return _rel_aggr(query, rel, 0, s, fname, l->next->data.lval->h, fs);
	}
	if (err)
		return NULL;
	return _rel_nop(sql, s, fname, tl, rel ? *rel : NULL, exps, obj_type, nr_args, ek);
}

static void
rel_intermediates_add_exp(mvc *sql, sql_rel *p, sql_rel *op, sql_exp *in)
{
	while(op && p != op) {
		sql_rel *pp = op;

		while(pp->l && pp->l != p) 
			pp = pp->l;
		if (pp && pp->l == p && pp->op == op_project) {
			in = exp_ref(sql->sa, in);
			in = rel_project_add_exp(sql, pp, in);
		}
		p = pp;
	}
}

static sql_exp *
_rel_aggr(sql_query *query, sql_rel **rel, int distinct, sql_schema *s, char *aname, dnode *args, int f)
{
	mvc *sql = query->sql;
	exp_kind ek = {type_value, card_column, FALSE};
	sql_subaggr *a = NULL;
	int no_nil = 0, group = 0, freevar = 1;
	sql_rel *groupby = *rel, *sel = NULL, *gr, *og = NULL;
	list *exps = NULL;
	bool is_grouping = !strcmp(aname, "grouping");

	/* find having select */
	if (groupby && !is_processed(groupby) && is_sql_having(f)) { 
		og = groupby;
		while(!is_processed(groupby) && !is_base(groupby->op)) {
			if (is_select(groupby->op) || !groupby->l)
				break;
			if (groupby->l)
				groupby = groupby->l;
		}
		if (groupby && is_select(groupby->op) && !is_processed(groupby)) {
			group = 1;
			sel = groupby;
			/* At the end we switch back to the old projection relation og. 
			 * During the partitioning and ordering we add the expressions to the intermediate relations. */
		}
		if (!sel)
			groupby = og;
		if (sel && sel->l)
			groupby = sel->l;
	}

	/* find groupby */
	if (groupby && !is_processed(groupby) && !is_base(groupby->op)) { 
		og = groupby;
		while(!is_processed(groupby) && !is_base(groupby->op)) {
			if (groupby->op == op_groupby || !groupby->l)
				break;
			if (groupby->l)
				groupby = groupby->l;
		}
		if (groupby && groupby->op == op_groupby) {
			group = 1;
			/* At the end we switch back to the old projection relation og. 
			 * During the partitioning and ordering we add the expressions to the intermediate relations. */
		}
		if (!group)
			groupby = og;
	}

	if (!groupby) {
		char *uaname = GDKmalloc(strlen(aname) + 1);
		(void) sql_error(sql, 02, SQLSTATE(42000) "%s: missing group by",
						 uaname ? toUpperCopy(uaname, aname) : aname);
		if (uaname)
			GDKfree(uaname);
<<<<<<< HEAD
		return NULL;
=======
		return e;
>>>>>>> 48fe4bd8
	} else if (is_sql_groupby(f) || (is_sql_partitionby(f) && groupby->op != op_groupby)) {
		const char *clause = is_sql_groupby(f) ? "GROUP BY":"PARTITION BY";
		char *uaname = GDKmalloc(strlen(aname) + 1);
		(void) sql_error(sql, 02, SQLSTATE(42000) "%s: aggregate function '%s' not allowed in %s clause",
						 uaname ? toUpperCopy(uaname, aname) : aname, aname, clause);
		if (uaname)
			GDKfree(uaname);
		return NULL;
	} else if (!query_has_outer(query) && is_sql_where(f)) {
		char *uaname = GDKmalloc(strlen(aname) + 1);
<<<<<<< HEAD
		(void) sql_error(sql, 02, SQLSTATE(42000) "%s: not allowed in WHERE clause",
						 uaname ? toUpperCopy(uaname, aname) : aname);
=======
		sql_exp *e = sql_error(sql, 02, SQLSTATE(42000) "%s: aggregate functions not allowed in WHERE clause",
				       uaname ? toUpperCopy(uaname, aname) : aname);
		if (uaname)
			GDKfree(uaname);
		return e;
	} else if (is_sql_aggr(f)) {
		char *uaname = GDKmalloc(strlen(aname) + 1);
		sql_exp *e = sql_error(sql, 02, SQLSTATE(42000) "%s: aggregate functions cannot be nested",
				       uaname ? toUpperCopy(uaname, aname) : aname);
>>>>>>> 48fe4bd8
		if (uaname)
			GDKfree(uaname);
		return NULL;
	} else if (is_grouping && !is_sql_group_totals(f))
		return sql_error(sql, 02, SQLSTATE(42000) "GROUPING aggregate function requires ROLLUP, CUBE or GROUPING SETS clauses in GROUP BY");

	if (groupby->op != op_groupby) { 		/* implicit groupby */
		sql_rel *np = rel_project2groupby(sql, groupby);

		if (*rel == groupby) {
			*rel = np;
		} else {
			sql_rel *l = *rel;
			while(l->l && l->l != groupby) {
				l = l->l;
			}
			if (l->l && l->l == groupby)
				l->l = np;
		}
	}
	if (!*rel)
		return NULL;

	if (!args->data.sym) {	/* count(*) case */
		sql_exp *e;

		if (strcmp(aname, "count") != 0) {
			char *uaname = GDKmalloc(strlen(aname) + 1);
			sql_exp *e = sql_error(sql, 02, SQLSTATE(42000) "%s: unable to perform '%s(*)'",
					       uaname ? toUpperCopy(uaname, aname) : aname, aname);
			if (uaname)
				GDKfree(uaname);
			return e;
		}
		a = sql_bind_aggr(sql->sa, s, aname, NULL);
		e = exp_aggr(sql->sa, NULL, a, distinct, 0, groupby->card, 0);

		if (is_sql_orderby(f)) {
			e = rel_groupby_add_aggr(sql, groupby, e);
			if (!group)
				return e;
		}
		if (*rel != groupby || !is_sql_sel(f)) { /* selection */
			sql_rel *l = NULL;

			if (!is_sql_orderby(f))
				e = rel_groupby_add_aggr(sql, groupby, e);
			if (!group)
				return e;
			if (og)
				l = og->l;
			if (l && is_sql_sel(f))
				rel_intermediates_add_exp(sql, groupby, l, e);
			else if (sel) {
				rel_intermediates_add_exp(sql, groupby, sel->l, e);
				if (sel != *rel)
					rel_intermediates_add_exp(sql, sel, *rel, e);
			} else
				rel_intermediates_add_exp(sql, groupby, *rel, e);
		}
		return e;
	} 

	exps = sa_list(sql->sa);

	/* use cnt as nils shouldn't be counted */
	gr = groupby;

	no_nil = 1;

	if (gr && gr->op == op_project && gr->l)
		gr = gr->l;
	for (	; args; args = args->next ) {
		sql_rel *gl = gr->l;
		sql_exp *e = rel_value_exp(query, &gl, args->data.sym, f | sql_aggr, ek);

		if (gl != gr->l) 
			gr->l = gl;
		if (!e || !exp_subtype(e)) /* we also do not expect parameters here */
			return NULL;
		if (is_grouping && !exps_find_exp((list*)groupby->r, e)) {
			const char *cname = exp_name(e);
			assert(cname && e->type == e_column);
			return sql_error(sql, 02, SQLSTATE(42000) "GROUPING: cannot use column %s without specifying it in the GROUP BY clause", cname);
		}

		freevar &= exp_has_freevar(sql, e);
		list_append(exps, e);
	}

	if (is_grouping) {
		sql_subtype *tpe;
		list *l = (list*) groupby->r;

		if (list_length(l) <= 7)
			tpe = sql_bind_localtype("bte");
		else if (list_length(l) <= 15)
			tpe = sql_bind_localtype("sht");
		else if (list_length(l) <= 31)
			tpe = sql_bind_localtype("int");
		else if (list_length(l) <= 63)
			tpe = sql_bind_localtype("lng");
#ifdef HAVE_HGE
		else if (list_length(l) <= 127)
			tpe = sql_bind_localtype("hge");
#endif
		else
			return sql_error(sql, 02, SQLSTATE(42000) "SELECT: GROUPING the number of grouping columns is larger"
								" than the maximum number of representable bits from this server (%d > %d)", list_length(l),
#ifdef HAVE_HGE
							 127
#else
							 63
#endif
							);
		a = sql_bind_aggr_(sql->sa, s, aname, list_append(sa_list(sql->sa), tpe), false);
	} else
		a = sql_bind_aggr_(sql->sa, s, aname, exp_types(sql->sa, exps), true);

	if (!a && list_length(exps) > 1) { 
		sql_subtype *t1 = exp_subtype(exps->h->data);
		a = sql_bind_member_aggr(sql->sa, s, aname, exp_subtype(exps->h->data), list_length(exps));
		bool is_group_concat = (!a && strcmp(s->base.name, "sys") == 0 && strcmp(aname, "group_concat") == 0);

		if (list_length(exps) != 2 || (!EC_NUMBER(t1->type->eclass) || !a || is_group_concat || subtype_cmp(
						&((sql_arg*)a->aggr->ops->h->data)->type,
						&((sql_arg*)a->aggr->ops->h->next->data)->type) != 0) )  {
			if(!a && is_group_concat) {
				sql_subtype *tstr = sql_bind_localtype("str");
				list *sargs = sa_list(sql->sa);
				if (list_length(exps) >= 1)
					append(sargs, tstr);
				if (list_length(exps) == 2)
					append(sargs, tstr);
				a = sql_bind_aggr_(sql->sa, s, aname, sargs, true);
			}
			if (a) {
				node *n, *op = a->aggr->ops->h;
				list *nexps = sa_list(sql->sa);

				for (n = exps->h ; a && op && n; op = op->next, n = n->next ) {
					sql_arg *arg = op->data;
					sql_exp *e = n->data;

					e = rel_check_type(sql, &arg->type, *rel, e, type_equal); /* rel is a valid pointer */
					if (!e)
						a = NULL;
					list_append(nexps, e);
				}
				if (a && list_length(nexps))  /* count(col) has |exps| != |nexps| */
					exps = nexps;
			}
		} else {
			sql_exp *l = exps->h->data, *ol = l;
			sql_exp *r = exps->h->next->data, *or = r;
			sql_subtype *t2 = exp_subtype(r);

			if (rel_convert_types(sql, *rel, *rel, &l, &r, 1/*fix scale*/, type_equal) >= 0){
				list *tps = sa_list(sql->sa);

				t1 = exp_subtype(l);
				list_append(tps, t1);
				t2 = exp_subtype(r);
				list_append(tps, t2);
				a = sql_bind_aggr_(sql->sa, s, aname, tps, true);
			}
			if (!a) {
				sql->session->status = 0;
				sql->errstr[0] = '\0';

				l = ol;
				r = or;
			} else {
				list *nexps = sa_list(sql->sa);

				append(nexps,l);
				append(nexps,r);
				exps = nexps;
			}
		}
	}
	if (!a) { /* find aggr + convert */
		/* try larger numeric type */
		node *n;
		list *nexps = sa_list(sql->sa);

		for (n = exps->h ;  n; n = n->next ) {
			sql_exp *e = n->data;

			/* cast up, for now just dec to double */
			e = rel_numeric_supertype(sql, e);
			if (!e)
				break;
			list_append(nexps, e);
		}
		a = sql_bind_aggr_(sql->sa, s, aname, exp_types(sql->sa, nexps), true);
		if (a && list_length(nexps))  /* count(col) has |exps| != |nexps| */
			exps = nexps;
		if (!a) {
			a = sql_find_aggr(sql->sa, s, aname);
			if (a) {
				node *n, *op = a->aggr->ops->h;
				list *nexps = sa_list(sql->sa);

				for (n = exps->h ; a && op && n; op = op->next, n = n->next ) {
					sql_arg *arg = op->data;
					sql_exp *e = n->data;

					e = rel_check_type(sql, &arg->type, *rel, e, type_equal); /* rel is a valid pointer */
					if (!e)
						a = NULL;
					list_append(nexps, e);
				}
				if (a && list_length(nexps))  /* count(col) has |exps| != |nexps| */
					exps = nexps;
			}
		}
	}
	if (a && execute_priv(sql,a->aggr)) {
		sql_exp *e = exp_aggr(sql->sa, exps, a, distinct, no_nil, groupby->card, have_nil(exps));

		if (is_sql_orderby(f)) {
			e = rel_groupby_add_aggr(sql, groupby, e);
			if (!group)
				return e;
		}
		if (*rel != groupby || !is_sql_sel(f)) { /* selection */
			sql_rel *l = NULL;

			if (!is_sql_orderby(f))
				e = rel_groupby_add_aggr(sql, groupby, e);
			if (!group)
				return e;
			if (og)
				l = og->l;
			if (l && is_sql_sel(f))
				rel_intermediates_add_exp(sql, groupby, l, e);
			else if (sel) {
				rel_intermediates_add_exp(sql, groupby, sel->l, e);
				if (sel != *rel)
					rel_intermediates_add_exp(sql, sel, *rel, e);
			} else
				rel_intermediates_add_exp(sql, groupby, *rel, e);
		}
		return e;
	} else {
		sql_exp *e;
		char *type = "unknown";
		char *uaname = GDKmalloc(strlen(aname) + 1);

		if (exps->h) {
			sql_exp *e = exps->h->data;
			type = exp_subtype(e)->type->sqlname;
		}

		e = sql_error(sql, 02, SQLSTATE(42000) "%s: no such operator '%s(%s)'",
			      uaname ? toUpperCopy(uaname, aname) : aname, aname, type);

		if (uaname)
			GDKfree(uaname);
		return e;
	}
}

static sql_exp *
rel_aggr(sql_query *query, sql_rel **rel, symbol *se, int f)
{
	dlist *l = se->data.lval;
	dnode *d = l->h->next;
	int distinct = 0;
	char *aname = qname_fname(l->h->data.lval);
	char *sname = qname_schema(l->h->data.lval);
	sql_schema *s = query->sql->session->schema;

	if (l->h->next->type == type_int) {
		distinct = l->h->next->data.i_val;
		d = l->h->next->next;
	}

	if (sname)
		s = mvc_bind_schema(query->sql, sname);
	return _rel_aggr( query, rel, distinct, s, aname, d, f);
}

static sql_exp *
rel_case(sql_query *query, sql_rel **rel, tokens token, symbol *opt_cond, dlist *when_search_list, symbol *opt_else, int f)
{
	mvc *sql = query->sql;
	sql_subtype *tpe = NULL;
	list *conds = new_exp_list(sql->sa);
	list *results = new_exp_list(sql->sa);
	dnode *dn = when_search_list->h;
	sql_subtype *restype = NULL, rtype, bt;
	sql_exp *res = NULL, *else_exp = NULL;
	node *n, *m;
	exp_kind ek = {type_value, card_column, FALSE};

	sql_find_subtype(&bt, "boolean", 0, 0);
	if (dn) {
		sql_exp *cond = NULL, *result = NULL;

		/* NULLIF(e1,e2) == CASE WHEN e1=e2 THEN NULL ELSE e1 END */
		if (token == SQL_NULLIF) {
			sql_exp *e1, *e2;

			e1 = rel_value_exp(query, rel, dn->data.sym, f, ek);
			e2 = rel_value_exp(query, rel, dn->next->data.sym, f, ek);
			if (e1 && e2) {
				cond = rel_binop_(query, rel ? *rel : NULL, e1, e2, NULL, "=", card_value);
				result = exp_null(sql->sa, exp_subtype(e1));
				else_exp = exp_copy(sql->sa, e1);	/* ELSE case */
			}
			/* COALESCE(e1,e2) == CASE WHEN e1
			   IS NOT NULL THEN e1 ELSE e2 END */
		} else if (token == SQL_COALESCE) {
			cond = rel_value_exp(query, rel, dn->data.sym, f, ek);

			if (cond) {
				result = exp_copy(sql->sa, cond);
				cond = rel_unop_(query, rel ? *rel : NULL, rel_unop_(query, rel ? *rel : NULL, cond, NULL, "isnull",
								 card_value), NULL, "not", card_value);
			}
		} else {
			dlist *when = dn->data.sym->data.lval;

			if (opt_cond) {
				sql_exp *l = rel_value_exp(query, rel, opt_cond, f, ek);
				sql_exp *r = rel_value_exp(query, rel, when->h->data.sym, f, ek);
				if (!l || !r || rel_convert_types(sql, rel ? *rel : NULL, rel ? *rel : NULL, &l, &r, 1, type_equal) < 0)
					return NULL;
				cond = rel_binop_(query, rel ? *rel : NULL, l, r, NULL, "=", card_value);
			} else {
				cond = rel_logical_value_exp(query, rel, when->h->data.sym, f);
			}
			result = rel_value_exp(query, rel, when->h->next->data.sym, f, ek);
		}
		if (!cond || !result) 
			return NULL;
		list_prepend(conds, cond);
		list_prepend(results, result);

		restype = exp_subtype(result);

		if (token == SQL_NULLIF)
			dn = NULL;
		else
			dn = dn->next;
	}
	if (!restype) 
		return sql_error(sql, 02, SQLSTATE(42000) "result type missing");
	/* for COALESCE we skip the last (else part) */
	for (; dn && (token != SQL_COALESCE || dn->next); dn = dn->next) {
		sql_exp *cond = NULL, *result = NULL;

		if (token == SQL_COALESCE) {
			cond = rel_value_exp(query, rel, dn->data.sym, f, ek);

			if (cond) {
				result = exp_copy(sql->sa, cond);
				cond = rel_unop_(query, rel ? *rel : NULL, rel_unop_(query, rel ? *rel : NULL, cond, NULL, "isnull",
								 card_value), NULL, "not", card_value);
			}
		} else {
			dlist *when = dn->data.sym->data.lval;

			if (opt_cond) {
				sql_exp *l = rel_value_exp(query, rel, opt_cond, f, ek);
				sql_exp *r = rel_value_exp(query, rel, when->h->data.sym, f, ek);
				if (!l || !r || rel_convert_types(sql, rel ? *rel : NULL, rel ? *rel : NULL, &l, &r, 1, type_equal) < 0)
					return NULL;
				cond = rel_binop_(query, rel ? *rel : NULL, l, r, NULL, "=", card_value);
			} else {
				cond = rel_logical_value_exp(query, rel, when->h->data.sym, f);
			}
			result = rel_value_exp(query, rel, when->h->next->data.sym, f, ek);
		}
		if (!cond || !result) 
			return NULL;
		list_prepend(conds, cond);
		list_prepend(results, result);

		tpe = exp_subtype(result);
		if (!tpe) 
			return sql_error(sql, 02, SQLSTATE(42000) "result type missing");
		supertype(&rtype, restype, tpe);
		restype = &rtype;
	}
	if (opt_else || else_exp) {
		sql_exp *result = else_exp;

		if (!result && !(result = rel_value_exp(query, rel, opt_else, f, ek))) 
			return NULL;

		tpe = exp_subtype(result);
		if (tpe && restype) {
			supertype(&rtype, restype, tpe);
			tpe = &rtype;
		}
		restype = tpe;
		if (restype->type->localtype == TYPE_void) /* NULL */
			restype = sql_bind_localtype("str");

		if (!result || !(result = rel_check_type(sql, restype, rel ? *rel : NULL, result, type_equal)))
			return NULL;
		res = result;

		if (!res) 
			return NULL;
	} else {
		if (restype->type->localtype == TYPE_void) /* NULL */
			restype = sql_bind_localtype("str");
		res = exp_null(sql->sa, restype);
	}

	for (n = conds->h, m = results->h; n && m; n = n->next, m = m->next) {
		sql_exp *cond = n->data;
		sql_exp *result = m->data;

		if (!(result = rel_check_type(sql, restype, rel ? *rel : NULL, result, type_equal)))
			return NULL;

		if (!(cond = rel_check_type(sql, &bt, rel ? *rel : NULL, cond, type_equal)))
			return NULL;

		/* remove any null's in the condition */
		if (has_nil(cond) && token != SQL_COALESCE) {
			sql_exp *condnil = rel_unop_(query, rel ? *rel : NULL, cond, NULL, "isnull", card_value);
			cond = exp_copy(sql->sa, cond);
			cond = rel_nop_(query, rel ? *rel : NULL, condnil, exp_atom_bool(sql->sa, 0), cond, NULL, NULL,
							"ifthenelse", card_value);
		}
		if (!cond || !result || !res)
			return NULL;
		res = rel_nop_(query, rel ? *rel : NULL, cond, result, res, NULL, NULL, "ifthenelse", card_value);
		if (!res) 
			return NULL;
		/* ugh overwrite res type */
		((sql_subfunc*)res->f)->res->h->data = sql_create_subtype(sql->sa, restype->type, restype->digits, restype->scale);
	}
	return res;
}

static sql_exp *
rel_case_exp(sql_query *query, sql_rel **rel, symbol *se, int f)
{
	dlist *l = se->data.lval;

	if (se->token == SQL_COALESCE) {
		symbol *opt_else = l->t->data.sym;

		return rel_case(query, rel, se->token, NULL, l, opt_else, f);
	} else if (se->token == SQL_NULLIF) {
		return rel_case(query, rel, se->token, NULL, l, NULL, f);
	} else if (l->h->type == type_list) {
		dlist *when_search_list = l->h->data.lval;
		symbol *opt_else = l->h->next->data.sym;

		return rel_case(query, rel, SQL_CASE, NULL, when_search_list, opt_else, f);
	} else {
		symbol *scalar_exp = l->h->data.sym;
		dlist *when_value_list = l->h->next->data.lval;
		symbol *opt_else = l->h->next->next->data.sym;

		return rel_case(query, rel, SQL_CASE, scalar_exp, when_value_list, opt_else, f);
	}
}

static sql_exp *
rel_cast(sql_query *query, sql_rel **rel, symbol *se, int f)
{
	mvc *sql = query->sql;
	dlist *dl = se->data.lval;
	symbol *s = dl->h->data.sym;
	sql_subtype *tpe = &dl->h->next->data.typeval;
	exp_kind ek = {type_value, card_column, FALSE};
	sql_exp *e = rel_value_exp(query, rel, s, f, ek);

	if (!e)
		return NULL;
	/* strings may need too be truncated */
	if (tpe ->type ->localtype == TYPE_str) {
		if (tpe->digits > 0) {
			sql_subtype *et = exp_subtype(e);
			sql_subtype *it = sql_bind_localtype("int");
			sql_subfunc *c = sql_bind_func(sql->sa, sql->session->schema, "truncate", et, it, F_FUNC);
			if (c)
				e = exp_binop(sql->sa, e, exp_atom_int(sql->sa, tpe->digits), c);
		}
	}
	if (e) 
		e = rel_check_type(sql, tpe, rel ? *rel : NULL, e, type_cast);
	if (e)
		exp_label(sql->sa, e, ++sql->label);
	return e;
}

static sql_exp *
rel_next_value_for( mvc *sql, symbol *se )
{
	char *seq = qname_table(se->data.lval);
	char *sname = qname_schema(se->data.lval);
	sql_schema *s = NULL;
	sql_subtype t;
	sql_subfunc *f;

	if (sname && !(s = mvc_bind_schema(sql, sname)))
		return sql_error(sql, 02,
			SQLSTATE(3F000) "NEXT VALUE FOR: no such schema '%s'", sname);
	if (!s)
		s = sql->session->schema;

	if (!find_sql_sequence(s, seq) && !stack_find_rel_view(sql, seq))
		return sql_error(sql, 02, SQLSTATE(42000) "NEXT VALUE FOR: "
			"no such sequence '%s'.'%s'", s->base.name, seq);
	sql_find_subtype(&t, "varchar", 0, 0);
	f = sql_bind_func(sql->sa, s, "next_value_for", &t, &t, F_FUNC);
	assert(f);
	return exp_binop(sql->sa, exp_atom_str(sql->sa, s->base.name, &t),
			exp_atom_str(sql->sa, seq, &t), f);
}

/* some users like to use aliases already in the groupby */
static sql_exp *
rel_selection_ref(sql_query *query, sql_rel **rel, symbol *grp, dlist *selection )
{
	sql_allocator *sa = query->sql->sa;
	dnode *n;
	dlist *gl = grp->data.lval;
	char *name = NULL;
	exp_kind ek = {type_value, card_column, FALSE};

	if (dlist_length(gl) > 1)
		return NULL;
	if (!selection)
		return NULL;

	name = gl->h->data.sval;
	for (n = selection->h; n; n = n->next) {
		/* we only look for columns */
		tokens to = n->data.sym->token;
		if (to == SQL_COLUMN || to == SQL_IDENT) {
			dlist *l = n->data.sym->data.lval;
			/* AS name */
			if (l->h->next->data.sval &&
					strcmp(l->h->next->data.sval, name) == 0){
				sql_exp *ve = rel_value_exp(query, rel, l->h->data.sym, sql_sel, ek);
				if (ve) {
					dlist *l = dlist_create(sa);
					symbol *sym;
					exp_setname(sa, ve, NULL, name);
					/* now we should rewrite the selection
					   such that it uses the new group
					   by column
					*/
					dlist_append_string(sa, l,
						sa_strdup(sa, name));
					sym = symbol_create_list(sa, to, l);
					l = dlist_create(sa);
					dlist_append_symbol(sa, l, sym);
					/* no alias */
					dlist_append_symbol(sa, l, NULL);
					n->data.sym = symbol_create_list(sa, to, l);
				
				}
				return ve;
			}
		}
	}
	return NULL;
}

static sql_exp*
rel_group_column(sql_query *query, sql_rel **rel, symbol *grp, dlist *selection, int f)
{
	mvc *sql = query->sql;
	int is_last = 1;
	exp_kind ek = {type_value, card_value, TRUE};
	sql_exp *e = rel_value_exp2(query, rel, grp, f, ek, &is_last);

	if (!e) {
		char buf[ERRSIZE];
		/* reset error */
		sql->session->status = 0;
		strcpy(buf, sql->errstr);
		sql->errstr[0] = '\0';

		e = rel_selection_ref(query, rel, grp, selection);
		if (!e) {
			if (sql->errstr[0] == 0)
				strcpy(sql->errstr, buf);
			return NULL;
		}
	}
	return e;
}

static list*
list_power_set(sql_allocator *sa, list* input) /* cube */
{
	list *res = sa_list(sa);
	/* N stores total number of subsets */
	int N = (int) pow(2, input->cnt);

	/* generate each subset one by one */
	for (int i = 0; i < N; i++) {
		list *ll = sa_list(sa);
		int j = 0; /* check every bit of i */
		for (node *n = input->h ; n ; n = n->next) {
			/* if j'th bit of i is set, then append */
			if (i & (1 << j))
				list_prepend(ll, n->data);
			j++;
		}
		list_prepend(res, ll);
	}
	return res;
}

static list*
list_rollup(sql_allocator *sa, list* input)
{
	list *res = sa_list(sa);

	for (int counter = input->cnt; counter > 0; counter--) {
		list *ll = sa_list(sa);
		int j = 0;
		for (node *n = input->h; n && j < counter; j++, n = n->next)
			list_append(ll, n->data);
		list_append(res, ll);
	}
	list_append(res, sa_list(sa)); /* global aggregate case */
	return res;
}

static int
list_equal(list* list1, list* list2)
{
	for (node *n = list1->h; n ; n = n->next) {
		sql_exp *e = (sql_exp*) n->data;
		if (!exps_find_exp(list2, e))
			return 1;
	}
	for (node *n = list2->h; n ; n = n->next) {
		sql_exp *e = (sql_exp*) n->data;
		if (!exps_find_exp(list1, e))
			return 1;
	}
	return 0;
}

static list*
lists_cartesian_product_and_distinct(sql_allocator *sa, list *l1, list *l2)
{
	list *res = sa_list(sa);

	/* for each list of l2, merge into each list of l1 while removing duplicates */
	for (node *n = l1->h ; n ; n = n->next) {
		list *sub_list = (list*) n->data;

		for (node *m = l2->h ; m ; m = m->next) {
			list *other = (list*) m->data;
			list_append(res, list_distinct(list_merge(list_dup(sub_list, (fdup) NULL), other, (fdup) NULL), (fcmp) list_equal, (fdup) NULL));
		}
	}
	return res;
}

static list*
rel_groupings(sql_query *query, sql_rel **rel, symbol *groupby, dlist *selection, int f, bool grouping_sets, list **sets)
{
	mvc *sql = query->sql;
	list *exps = new_exp_list(sql->sa);

	if (THRhighwater())
		return sql_error(sql, 10, SQLSTATE(42000) "SELECT: too many nested grouping clauses");

	for (dnode *o = groupby->data.lval->h; o; o = o->next) {
		symbol *grouping = o->data.sym;
		list *next_set = NULL;

		if (grouping->token == SQL_GROUPING_SETS) { /* call recursively, and merge the genererated sets */
			list *other = rel_groupings(query, rel, grouping, selection, f, true, &next_set);
			if (!other)
				return NULL;
			exps = list_distinct(list_merge(exps, other, (fdup) NULL), (fcmp) exp_equal, (fdup) NULL);
		} else {
			dlist *dl = grouping->data.lval;
			if (dl) {
				list *set_cols = new_exp_list(sql->sa); /* columns and combination of columns to be used for the next set */

				for (dnode *oo = dl->h; oo; oo = oo->next) {
					symbol *grp = oo->data.sym;
					list *next_tuple = new_exp_list(sql->sa); /* next tuple of columns */

					if (grp->token == SQL_COLUMN_GROUP) { /* set of columns */
						assert(is_sql_group_totals(f));
						for (dnode *ooo = grp->data.lval->h; ooo; ooo = ooo->next) {
							symbol *elm = ooo->data.sym;
							sql_exp *e = rel_group_column(query, rel, elm, selection, f);
							if (!e)
								return NULL;
							assert(e->type == e_column);
							list_append(next_tuple, e);
							list_append(exps, e);
						}
					} else { /* single column or expression */
						sql_exp *e = rel_group_column(query, rel, grp, selection, f);
						if (!e)
							return NULL;
						if (e->type != e_column) { /* store group by expressions in the stack */
							if (is_sql_group_totals(f)) {
								(void) sql_error(sql, 02, SQLSTATE(42000) "GROUP BY: grouping expressions not possible with ROLLUP, CUBE and GROUPING SETS");
								return NULL;
							}
							if (!stack_push_groupby_expression(sql, grp, e))
								return NULL;
						}
						list_append(next_tuple, e);
						list_append(exps, e);
					}
					list_append(set_cols, next_tuple);
				}
				if (is_sql_group_totals(f)) {
					if (grouping->token == SQL_ROLLUP)
						next_set = list_rollup(sql->sa, set_cols);
					else if (grouping->token == SQL_CUBE)
						next_set = list_power_set(sql->sa, set_cols);
					else /* the list of sets is not used in the "GROUP BY a, b, ..." case */
						next_set = list_append(new_exp_list(sql->sa), set_cols);
				}
			} else if (is_sql_group_totals(f) && grouping_sets) /* The GROUP BY () case is the global aggregate which is always added by ROLLUP and CUBE */
				next_set = list_append(new_exp_list(sql->sa), new_exp_list(sql->sa));
		}
		if (is_sql_group_totals(f)) { /* if there are no sets, set the found one, otherwise calculate cartesian product and merge the distinct ones */
			assert(next_set);
			if (!*sets)
				*sets = next_set;
			else
				*sets = grouping_sets ? list_merge(*sets, next_set, (fdup) NULL) : lists_cartesian_product_and_distinct(sql->sa, *sets, next_set);
		}
	}
	return exps;
}

static list*
rel_partition_groupings(sql_query *query, sql_rel **rel, symbol *partitionby, dlist *selection, int f)
{
	mvc *sql = query->sql;
	dnode *o = partitionby->data.lval->h;
	list *exps = new_exp_list(sql->sa);

	for (; o; o = o->next) {
		symbol *part = o->data.sym;
		sql_exp *e = rel_group_column(query, rel, part, selection, f);
		if (!e)
			return NULL;
		list_append(exps, e);
	}
	return exps;
}

/* find selection expressions matching the order by column expression */

/* first limit to simple columns only */
static sql_exp *
rel_order_by_simple_column_exp(mvc *sql, sql_rel *r, symbol *column_r)
{
	sql_exp *e = NULL;
	dlist *l = column_r->data.lval;

	if (!r || !is_project(r->op) || column_r->type == type_int)
		return NULL;
	assert(column_r->token == SQL_COLUMN && column_r->type == type_list);

	r = r->l;
	if (!r)
		return e;
	if (dlist_length(l) == 1) {
		char *name = l->h->data.sval;
		e = rel_bind_column(sql, r, name, sql_sel | sql_orderby);
	}
	if (dlist_length(l) == 2) {
		char *tname = l->h->data.sval;
		char *name = l->h->next->data.sval;

		e = rel_bind_column2(sql, r, tname, name, sql_sel | sql_orderby);
	}
	if (e) 
		return e;
	return sql_error(sql, 02, SQLSTATE(42000) "ORDER BY: absolute column names not supported");
}

static list *
rel_projections_(mvc *sql, sql_rel *rel)
{
	list *rexps, *exps ;

	if (THRhighwater())
		return sql_error(sql, 10, SQLSTATE(42000) "query too complex: running out of stack space");

	if (is_subquery(rel) && is_project(rel->op))
		return new_exp_list(sql->sa);

	switch(rel->op) {
	case op_join:
	case op_left:
	case op_right:
	case op_full:
		exps = rel_projections_(sql, rel->l);
		rexps = rel_projections_(sql, rel->r);
		exps = list_merge( exps, rexps, (fdup)NULL);
		return exps;
	case op_groupby:
	case op_project:
	case op_table:
	case op_basetable:
	case op_ddl:

	case op_union:
	case op_except:
	case op_inter:

		exps = new_exp_list(sql->sa);
		if (rel->exps) {
			node *en;

			for (en = rel->exps->h; en; en = en->next) {
				sql_exp *e = en->data;
				if (e) {
					if (e->type == e_column) {
						sql_exp *oe = e;
						e = exp_ref(sql->sa, e);
						exp_setname(sql->sa, e, oe->l, oe->r);
					}
					append(exps, e);
				}
			}
		}
		if (is_groupby(rel->op) && rel->r) {
			list *l = rel->r;
			node *en;

			for (en = l->h; en; en = en->next) {
				sql_exp *e = en->data;
				if (e) {
					if (e->type == e_column) {
						sql_exp *oe = e;
						e = exp_ref(sql->sa, e);
						exp_setname(sql->sa, e, oe->l, oe->r);
					}
					append(exps, e);
				}
			}
		}
		return exps;
	case op_semi:
	case op_anti:

	case op_select:
	case op_topn:
	case op_sample:
		return rel_projections_(sql, rel->l);
	default:
		return NULL;
	}
}

/* exp_rewrite */
static sql_exp * exp_rewrite(mvc *sql, sql_exp *e, sql_rel *t);

static list *
exps_rename(mvc *sql, list *l, sql_rel *r) 
{
	node *n;
	list *nl = new_exp_list(sql->sa);

	for(n=l->h; n; n=n->next) {
		sql_exp *arg = n->data;

		arg = exp_rewrite(sql, arg, r);
		if (!arg) 
			return NULL;
		append(nl, arg);
	}
	return nl;
}

static sql_exp *
exp_rewrite(mvc *sql, sql_exp *e, sql_rel *r) 
{
	sql_exp *l, *ne = NULL;

	switch(e->type) {
	case e_column:
		if (e->l) { 
			e = exps_bind_column2(r->exps, e->l, e->r);
		} else {
			e = exps_bind_column(r->exps, e->r, NULL);
		}
		if (!e)
			return NULL;
		return exp_propagate(sql->sa, exp_column(sql->sa, e->l, e->r, exp_subtype(e), exp_card(e), has_nil(e), is_intern(e)), e);
	case e_aggr:
	case e_cmp: 
		return NULL;
	case e_convert:
		l = exp_rewrite(sql, e->l, r);
		if (l)
			ne = exp_convert(sql->sa, l, exp_fromtype(e), exp_totype(e));
		break;
	case e_func: {
		list *l = e->l, *nl = NULL;

		if (!l) {
			return e;
		} else {
			nl = exps_rename(sql, l, r);
			if (!nl)
				return NULL;
		}
		if (e->type == e_func)
			ne = exp_op(sql->sa, nl, e->f);
		else 
			ne = exp_aggr(sql->sa, nl, e->f, need_distinct(e), need_no_nil(e), e->card, has_nil(e));
		break;
	}	
	case e_atom:
	case e_psm:
		return e;
	}
	return ne;
}

/* second complex columns only */
static sql_exp *
rel_order_by_column_exp(sql_query *query, sql_rel **R, symbol *column_r, int f)
{
	mvc *sql = query->sql;
	sql_rel *r = *R;
	sql_exp *e = NULL;
	exp_kind ek = {type_value, card_column, FALSE};
	int added_project = 0, ff = sql_sel | sql_orderby;

	if (is_sql_group_totals(f))
		ff |= sql_group_totals;
	if (is_sql_orderby(f)) {
		assert(is_project(r->op));
		r = r->l;
	}
	if (!r)
		return e;

	if (!is_project(r->op) || is_set(r->op)) {
		r = rel_project(sql->sa, r, rel_projections(sql, r, NULL, 1, 1));
		(*R)->l = r;
		added_project = 1;
	}

	if (!e) {
		e = rel_value_exp(query, &r, column_r, ff, ek);
		/* add to internal project */
		if (e && is_processed(r) && !is_groupby(r->op)) {
			e = rel_project_add_exp(sql, r, e);
			e = exp_ref(sql->sa, e);
			if (added_project || is_sql_orderby(f)) {
				e = rel_project_add_exp(sql, *R, e);
				e = exp_ref(sql->sa, e);
			}
		}
		/* try with reverted aliases */
		if (!e && r && sql->session->status != -ERR_AMBIGUOUS) {
			list *proj = rel_projections_(sql, r);
			sql_rel *nr;

			if (!proj)
				return NULL;
			nr = rel_project(sql->sa, r, proj);
			/* reset error */
			sql->session->status = 0;
			sql->errstr[0] = '\0';

			e = rel_value_exp(query, &nr, column_r, ff, ek);
			if (e) {
				/* first rewrite e back into current column names */
				e = exp_rewrite(sql, e, nr);
				
				if (!is_groupby(r->op)) {
					e = rel_project_add_exp(sql, r, e);
					e = exp_ref(sql->sa, e);
					if (added_project || is_sql_orderby(f)) {
						e = rel_project_add_exp(sql, *R, e);
						e = exp_ref(sql->sa, e);
					}
				}
			}
		}
	}
	if (e)
		return e;
	return NULL;
}

static dlist *
simple_selection(symbol *sq)
{
	if (sq->token == SQL_SELECT) {
		SelectNode *sn;

 		sn = (SelectNode *) sq;

		if (!sn->from && !sn->where && !sn->distinct && !sn->window && dlist_length(sn->selection) == 1)
			return sn->selection;
	}
	return NULL;
}

static list *
rel_order_by(sql_query *query, sql_rel **R, symbol *orderby, int f )
{
	mvc *sql = query->sql;
	sql_rel *rel = *R;
	sql_rel *or = rel;
	list *exps = new_exp_list(sql->sa);
	dnode *o = orderby->data.lval->h;
	dlist *selection = NULL;
	int ff = sql_sel;

	if (is_sql_group_totals(f))
		ff |= sql_group_totals;
	if (is_sql_orderby(f)) {
		assert(is_project(rel->op));
		rel = rel->l;
	}
	
	for (; o; o = o->next) {
		symbol *order = o->data.sym;

		if (order->token == SQL_COLUMN || order->token == SQL_IDENT) {
			symbol *col = order->data.lval->h->data.sym;
			int direction = order->data.lval->h->next->data.i_val;
			sql_exp *e = NULL;

			assert(order->data.lval->h->next->type == type_int);
			if ((selection = simple_selection(col)) != NULL) {
				dnode *o = selection->h;
				order = o->data.sym;
				col = order->data.lval->h->data.sym;
				/* remove optional name from selection */
				order->data.lval->h->next = NULL;
			}
			if (col->token == SQL_COLUMN || col->token == SQL_IDENT || col->token == SQL_ATOM) {
				int is_last = 0;
				exp_kind ek = {type_value, card_column, FALSE};

				e = rel_value_exp2(query, &rel, col, f, ek, &is_last);

				if (e && e->card <= CARD_ATOM) {
					sql_subtype *tpe = &e->tpe;
					/* integer atom on the stack */
					if (e->type == e_atom &&
					    tpe->type->eclass == EC_NUM) {
						atom *a = e->l?e->l:sql->args[e->flag];
						int nr = (int)atom_get_int(a);

						e = exps_get_exp(rel->exps, nr);
						if (!e)
							return NULL;
						e = exp_ref(sql->sa, e);
						/* do not cache this query */
						if (e)
							scanner_reset_key(&sql->scanner);
					} else if (e->type == e_atom) {
						return sql_error(sql, 02, SQLSTATE(42000) "order not of type SQL_COLUMN");
					}
				} else if (e && exp_card(e) != rel->card) {
					if (e && exp_name(e)) {
						return sql_error(sql, 05, SQLSTATE(42000) "SELECT: cannot use non GROUP BY column '%s' in query results without an aggregate function", exp_name(e));
					} else {
						return sql_error(sql, 05, SQLSTATE(42000) "SELECT: cannot use non GROUP BY column in query results without an aggregate function");
					}
				}
			}

			if (!e && sql->session->status != -ERR_AMBIGUOUS && (col->token == SQL_COLUMN || col->token == SQL_IDENT)) {
				/* reset error */
				sql->session->status = 0;
				sql->errstr[0] = '\0';

				e = rel_order_by_simple_column_exp(sql, rel, col);
				if (e && e->card != rel->card) 
					e = NULL;
				if (e)
					e = rel_project_add_exp(sql, rel, e);
			}
			if (!e && sql->session->status != -ERR_AMBIGUOUS) {
				/* reset error */
				sql->session->status = 0;
				sql->errstr[0] = '\0';

				/* check for project->select->groupby */
				if (is_project(rel->op) && is_sql_orderby(f)) {
					sql_rel *s = rel->l;
					sql_rel *p = rel;
					sql_rel *g = s;

					if (is_select(s->op) && !is_processed(s)) /* having ? */
						g = s->l;
					if (is_groupby(g->op)) { /* check for is processed */
						e = rel_order_by_column_exp(query, &g, col, ff);
						if (e && e->card != rel->card && e->card != CARD_ATOM)
							e = NULL;
						if (e && !is_select(p->op)) {
							e = rel_project_add_exp(sql, p, e);
							e = exp_ref(sql->sa, e);
						}
						if (!e && sql->session->status != -ERR_AMBIGUOUS) {
							/* reset error */
							sql->session->status = 0;
							sql->errstr[0] = '\0';
						}
					}
				}
				if (!e)
					e = rel_order_by_column_exp(query, &rel, col, f);
				if (!e)
					e = rel_order_by_column_exp(query, &rel, col, ff);
				if (e && e->card != rel->card && e->card != CARD_ATOM)
					e = NULL;
			}
			if (!e) 
				return NULL;
			set_direction(e, direction);
			append(exps, e);
		} else {
			return sql_error(sql, 02, SQLSTATE(42000) "order not of type SQL_COLUMN");
		}
	}
	if (or != rel)
		or->l = rel;
	return exps;
}

static int
generate_window_bound(tokens sql_token, bool first_half)
{
	switch(sql_token) {
		case SQL_PRECEDING:
			return first_half ? BOUND_FIRST_HALF_PRECEDING : BOUND_SECOND_HALF_PRECEDING;
		case SQL_FOLLOWING:
			return first_half ? BOUND_FIRST_HALF_FOLLOWING : BOUND_SECOND_HALF_FOLLOWING;
		case SQL_CURRENT_ROW:
			return first_half ? CURRENT_ROW_PRECEDING : CURRENT_ROW_FOLLOWING;
		default:
			assert(0);
	}
	return 0;
}

/* window functions */
static sql_exp*
generate_window_bound_call(mvc *sql, sql_exp **estart, sql_exp **eend, sql_schema *s, sql_exp *pe, sql_exp *e,
						   sql_exp *start, sql_exp *fend, int frame_type, int excl, tokens t1, tokens t2)
{
	list *rargs1 = sa_list(sql->sa), *rargs2 = sa_list(sql->sa), *targs1 = sa_list(sql->sa), *targs2 = sa_list(sql->sa);
	sql_subfunc *dc1, *dc2;
	sql_subtype *it = sql_bind_localtype("int");

	if(pe) {
		append(targs1, exp_subtype(pe));
		append(targs2, exp_subtype(pe));
		append(rargs1, exp_copy(sql->sa, pe));
		append(rargs2, exp_copy(sql->sa, pe));
	}
	append(rargs1, exp_copy(sql->sa, e));
	append(rargs2, exp_copy(sql->sa, e));
	append(targs1, exp_subtype(e));
	append(targs2, exp_subtype(e));
	append(targs1, it);
	append(targs2, it);
	append(targs1, it);
	append(targs2, it);
	append(targs1, it);
	append(targs2, it);
	append(targs1, exp_subtype(start));
	append(targs2, exp_subtype(fend));

	dc1 = sql_bind_func_(sql->sa, s, "window_bound", targs1, F_ANALYTIC);
	dc2 = sql_bind_func_(sql->sa, s, "window_bound", targs2, F_ANALYTIC);
	if (!dc1 || !dc2)
		return sql_error(sql, 02, SQLSTATE(42000) "SELECT: function 'window_bound' not found");
	append(rargs1, exp_atom_int(sql->sa, frame_type));
	append(rargs2, exp_atom_int(sql->sa, frame_type));
	append(rargs1, exp_atom_int(sql->sa, generate_window_bound(t1, true)));
	append(rargs2, exp_atom_int(sql->sa, generate_window_bound(t2, false)));
	append(rargs1, exp_atom_int(sql->sa, excl));
	append(rargs2, exp_atom_int(sql->sa, excl));
	append(rargs1, start);
	append(rargs2, fend);

	*estart = exp_op(sql->sa, rargs1, dc1);
	*eend = exp_op(sql->sa, rargs2, dc2);
	return e; //return something to say there were no errors
}

static sql_exp*
calculate_window_bound(sql_query *query, sql_rel *p, tokens token, symbol *bound, sql_exp *ie, int frame_type, int f)
{
	mvc *sql = query->sql;
	sql_subtype *bt, *it = sql_bind_localtype("int"), *lon = sql_bind_localtype("lng"), *iet;
	sql_class bclass = EC_ANY;
	sql_exp *res = NULL;

	if((bound->token == SQL_PRECEDING || bound->token == SQL_FOLLOWING || bound->token == SQL_CURRENT_ROW) && bound->type == type_int) {
		atom *a = NULL;
		bt = (frame_type == FRAME_ROWS || frame_type == FRAME_GROUPS) ? lon : exp_subtype(ie);
		bclass = bt->type->eclass;

		if((bound->data.i_val == UNBOUNDED_PRECEDING_BOUND || bound->data.i_val == UNBOUNDED_FOLLOWING_BOUND)) {
			if(EC_NUMBER(bclass))
				a = atom_general(sql->sa, bt, NULL);
			else
				a = atom_general(sql->sa, it, NULL);
		} else if(bound->data.i_val == CURRENT_ROW_BOUND) {
			if(EC_NUMBER(bclass))
				a = atom_zero_value(sql->sa, bt);
			else
				a = atom_zero_value(sql->sa, it);
		} else {
			assert(0);
		}
		res = exp_atom(sql->sa, a);
	} else { //arbitrary expression case
		int is_last = 0;
		exp_kind ek = {type_value, card_column, FALSE};
		const char* bound_desc = (token == SQL_PRECEDING) ? "PRECEDING" : "FOLLOWING";
		iet = exp_subtype(ie);

		assert(token == SQL_PRECEDING || token == SQL_FOLLOWING);
		if (bound->token == SQL_NULL ||
		    (bound->token == SQL_IDENT &&
		     bound->data.lval->h->type == type_int &&
		     sql->args[bound->data.lval->h->data.i_val]->isnull)) {
			return sql_error(sql, 02, SQLSTATE(42000) "%s offset must not be NULL", bound_desc);
		}
		res = rel_value_exp2(query, &p, bound, f, ek, &is_last);
		if(!res)
			return NULL;
		bt = exp_subtype(res);
		if(bt)
			bclass = bt->type->eclass;
		if(!bt || !(bclass == EC_NUM || EC_INTERVAL(bclass) || bclass == EC_DEC || bclass == EC_FLT))
			return sql_error(sql, 02, SQLSTATE(42000) "%s offset must be of a countable SQL type", bound_desc);
		if((frame_type == FRAME_ROWS || frame_type == FRAME_GROUPS) && bclass != EC_NUM) {
			char *err = subtype2string(bt);
			if(!err)
				return sql_error(sql, 02, SQLSTATE(HY001) MAL_MALLOC_FAIL);
			(void) sql_error(sql, 02, SQLSTATE(42000) "Values on %s boundary on %s frame can't be %s type", bound_desc,
							 (frame_type == FRAME_ROWS) ? "rows":"groups", err);
			_DELETE(err);
			return NULL;
		}
		if(frame_type == FRAME_RANGE) {
			if(bclass == EC_FLT && iet->type->eclass != EC_FLT)
				return sql_error(sql, 02, SQLSTATE(42000) "Values in input aren't floating-point while on %s boundary are", bound_desc);
			if(bclass != EC_FLT && iet->type->eclass == EC_FLT)
				return sql_error(sql, 02, SQLSTATE(42000) "Values on %s boundary aren't floating-point while on input are", bound_desc);
			if(bclass == EC_DEC && iet->type->eclass != EC_DEC)
				return sql_error(sql, 02, SQLSTATE(42000) "Values in input aren't decimals while on %s boundary are", bound_desc);
			if(bclass != EC_DEC && iet->type->eclass == EC_DEC)
				return sql_error(sql, 02, SQLSTATE(42000) "Values on %s boundary aren't decimals while on input are", bound_desc);
			if(bclass != EC_SEC && iet->type->eclass == EC_TIME) {
				char *err = subtype2string(iet);
				if(!err)
					return sql_error(sql, 02, SQLSTATE(HY001) MAL_MALLOC_FAIL);
				(void) sql_error(sql, 02, SQLSTATE(42000) "For %s input the %s boundary must be an interval type up to the day", err, bound_desc);
				_DELETE(err);
				return NULL;
			}
			if(EC_INTERVAL(bclass) && !EC_TEMP(iet->type->eclass)) {
				char *err = subtype2string(iet);
				if(!err)
					return sql_error(sql, 02, SQLSTATE(HY001) MAL_MALLOC_FAIL);
				(void) sql_error(sql, 02, SQLSTATE(42000) "For %s input the %s boundary must be an interval type", err, bound_desc);
				_DELETE(err);
				return NULL;
			}
		}
	}
	return res;
}

static dlist*
get_window_clauses(mvc *sql, char* ident, symbol **partition_by_clause, symbol **order_by_clause, symbol **frame_clause)
{
	dlist *window_specification = NULL;
	char *window_ident;
	int pos;

	if (THRhighwater())
		return sql_error(sql, 10, SQLSTATE(42000) "SELECT: too many nested window definitions");

	if((window_specification = stack_get_window_def(sql, ident, &pos)) == NULL)
		return sql_error(sql, 02, SQLSTATE(42000) "SELECT: window '%s' not found", ident);

	//avoid infinite lookups
	if(stack_check_var_visited(sql, pos))
		return sql_error(sql, 02, SQLSTATE(42000) "SELECT: cyclic references to window '%s' found", ident);
	stack_set_var_visited(sql, pos);

	if(window_specification->h->next->data.sym) {
		if(*partition_by_clause)
			return sql_error(sql, 02, SQLSTATE(42000) "SELECT: redefinition of PARTITION BY clause from window '%s'", ident);
		*partition_by_clause = window_specification->h->next->data.sym;
	}
	if(window_specification->h->next->next->data.sym) {
		if(*order_by_clause)
			return sql_error(sql, 02, SQLSTATE(42000) "SELECT: redefinition of ORDER BY clause from window '%s'", ident);
		*order_by_clause = window_specification->h->next->next->data.sym;
	}
	if(window_specification->h->next->next->next->data.sym) {
		if(*frame_clause)
			return sql_error(sql, 02, SQLSTATE(42000) "SELECT: redefinition of frame clause from window '%s'", ident);
		*frame_clause = window_specification->h->next->next->next->data.sym;
	}

	window_ident = window_specification->h->data.sval;
	if(window_ident && !get_window_clauses(sql, window_ident, partition_by_clause, order_by_clause, frame_clause))
		return NULL; //the error was already set

	return window_specification; //return something to say there were no errors
}

static sql_exp*
opt_groupby_add_exp(mvc *sql, sql_rel *p, sql_rel *pp, sql_exp *in)
{
	sql_exp *found;

	if (p->op == op_groupby) {
		if (!exp_name(in))
			exp_label(sql->sa, in, ++sql->label);
		found = exps_find_exp( p->exps, in);
		if (!found)
			append(p->exps, in);
		else
			in = found;
		in = exp_ref(sql->sa, in);
	} else if (pp && pp->op == op_groupby) {
		if (!exp_name(in))
			exp_label(sql->sa, in, ++sql->label);
		found = exps_find_exp( p->exps, in);
		if (!found) {
			sql_rel *l = p->l;

			while (l && l != pp && !is_base(l->op)) {
				if (!exps_find_exp(l->exps, in)) {
					if (is_project(l->op))
						append(l->exps, exp_copy(sql->sa, in));
				} else
					break;
				l = l->l;
			}
			append(p->exps, in);
		} else
			in = found;
		in = exp_ref(sql->sa, in);
	}
	return in;
}

/*
 * select x, y, rank_op() over (partition by x order by y) as, ...
                aggr_op(z) over (partition by y order by x) as, ...
 * from table [x,y,z,w,v]
 *
 * project and order by over x,y / y,x
 * a = project( table ) [ x, y, z, w, v ], [ x, y]
 * b = project( table ) [ x, y, z, w, v ], [ y, x]
 *
 * project with order dependent operators, ie combined prev/current value
 * aa = project (a) [ x, y, r = rank_op(diff(x) (marks a new partition), rediff(diff(x), y) (marks diff value with in partition)), z, w, v ]
 * project(aa) [ aa.x, aa.y, aa.r ] -- only keep current output list 
 * bb = project (b) [ x, y, a = aggr_op(z, diff(y), rediff(diff(y), x)), z, w, v ]
 * project(bb) [ bb.x, bb.y, bb.a ]  -- only keep current output list
 */
static sql_exp *
rel_rankop(sql_query *query, sql_rel **rel, symbol *se, int f)
{
	mvc *sql = query->sql;
	node *n;
	dlist *l = se->data.lval, *window_specification = NULL;
	symbol *window_function = l->h->data.sym, *partition_by_clause = NULL, *order_by_clause = NULL, *frame_clause = NULL;
	char *aname = NULL, *sname = NULL, *window_ident = NULL;
	sql_subfunc *wf = NULL;
	sql_exp *in = NULL, *pe = NULL, *oe = NULL, *call = NULL, *start = NULL, *eend = NULL, *fstart = NULL, *fend = NULL;
	sql_rel *r = *rel, *p, *pp, *g = NULL;
	list *gbe = NULL, *obe = NULL, *args = NULL, *types = NULL, *fargs = NULL;
	sql_schema *s = sql->session->schema;
	dnode *dn = window_function->data.lval->h;
	int distinct = 0, project_added = 0, is_last, frame_type, pos, group = 0, nf = f;
	bool is_nth_value, supports_frames;

	stack_clear_frame_visited_flag(sql); //clear visited flags before iterating

	if(l->h->next->type == type_list) {
		window_specification = l->h->next->data.lval;
	} else if (l->h->next->type == type_string) {
		const char* window_alias = l->h->next->data.sval;
		if((window_specification = stack_get_window_def(sql, window_alias, &pos)) == NULL)
			return sql_error(sql, 02, SQLSTATE(42000) "SELECT: window '%s' not found", window_alias);
		stack_set_var_visited(sql, pos);
	} else {
		assert(0);
	}

	window_ident = window_specification->h->data.sval;
	partition_by_clause = window_specification->h->next->data.sym;
	order_by_clause = window_specification->h->next->next->data.sym;
	frame_clause = window_specification->h->next->next->next->data.sym;

	if(window_ident && !get_window_clauses(sql, window_ident, &partition_by_clause, &order_by_clause, &frame_clause))
		return NULL;

	frame_type = order_by_clause ? FRAME_RANGE : FRAME_ROWS;
	aname = qname_fname(dn->data.lval);
	sname = qname_schema(dn->data.lval);

	if (sname)
		s = mvc_bind_schema(sql, sname);

	is_nth_value = (strcmp(s->base.name, "sys") == 0 && strcmp(aname, "nth_value") == 0);
	supports_frames = (window_function->token != SQL_RANK) || is_nth_value ||
					  (strcmp(s->base.name, "sys") == 0 && ((strcmp(aname, "first_value") == 0) || strcmp(aname, "last_value") == 0));

	if (is_sql_where(f) || is_sql_groupby(f) || is_sql_having(f) || is_sql_orderby(f) || is_sql_partitionby(f)) {
		char *uaname = GDKmalloc(strlen(aname) + 1);
		const char *clause = is_sql_where(f)?"WHERE":is_sql_groupby(f)?"GROUP BY":is_sql_having(f)?"HAVING":is_sql_orderby(f)?"ORDER BY":"PARTITION BY";
		(void) sql_error(sql, 02, SQLSTATE(42000) "%s: window function '%s' not allowed in %s clause",
						 uaname ? toUpperCopy(uaname, aname) : aname, aname, clause);
		if (uaname)
			GDKfree(uaname);
		return NULL;
	}

	/* 
	 * We need to keep track of the input relation, pp (projection)
	 * which may in the first step (which could be in the partitioning, ordering or window operator) change into a group by.
	 * then we project the partitioning/ordering + require result columns (p).
	 * followed by the projection with window operators. 
	 */
	/* window operations are only allowed in the projection */
	if (r && r->op != op_project) {
		*rel = r = rel_project(sql->sa, r, rel_projections(sql, r, NULL, 1, 1));
		reset_processed(r);
		project_added = 1;
	}
	if (!is_sql_sel(f) || !r || r->op != op_project || is_processed(r))
		return sql_error(sql, 02, SQLSTATE(42000) "OVER: only possible within the selection");

	/* outer project (*rel) r  r->l will be rewritten!
	 * 	in case of project_added (ie outer project added) we add the expression to r 
	 * rank project (new or existing non processed project) pp (needed for rank)
	 * inner project/groupby p (if groupby group is set)
	 * op used to reset p
	 */
	p = r->l;
	if(!p || (!is_joinop(p->op) && !p->exps->h)) { //no from clause, use a constant as the expression to project
		sql_exp *exp = exp_atom_lng(sql->sa, 0);
		exp_label(sql->sa, exp, ++sql->label);
		if (!p) {
			p = rel_project(sql->sa, NULL, sa_list(sql->sa));
			set_processed(p);
		}
		append(p->exps, exp);
	}

	if (p && p->op != op_project) {
		p = rel_project(sql->sa, p, rel_projections(sql, p, NULL, 1, 1));
		reset_processed(p);
	}
	pp = p;

	g = p;
	while(g && !group) {
		if (g && g->op == op_groupby) {
			group = 1;
		} else if (g->l && !is_processed(g) && !is_base(g->op)) {
			g = g->l;
		} else {
			g = NULL;
		}
	}
	/* Partition By */
	if (partition_by_clause) {
		gbe = rel_partition_groupings(query, &pp, partition_by_clause, NULL /* cannot use (selection) column references, as this result is a selection column */, nf);
		if (!gbe && !group) { /* try with implicit groupby */
			/* reset error */
			sql->session->status = 0;
			sql->errstr[0] = '\0';
			p = pp = rel_project(sql->sa, p, sa_list(sql->sa));
			reset_processed(p);
			gbe = rel_partition_groupings(query, &p, partition_by_clause, NULL /* cannot use (selection) column references, as this result is a selection column */, f);
		}
		if (!gbe)
			return NULL;

		if (p->op == op_groupby) {
			sql_rel *npp = pp;

			pp = g = p;
			p = rel_project(sql->sa, npp, rel_projections(sql, npp, NULL, 1, 0));
			reset_processed(p);
		}

		for(n = gbe->h ; n ; n = n->next) {
			sql_exp *en = n->data;

			n->data = en = opt_groupby_add_exp(sql, p, group?g:pp, en);
			set_direction(en, 1);
		}
		p->r = gbe;
	}
	/* Order By */
	if (order_by_clause) {
		obe = rel_order_by(query, &pp, order_by_clause, nf);
		if (!obe && !group && !gbe) { /* try with implicit groupby */
			/* reset error */
			sql->session->status = 0;
			sql->errstr[0] = '\0';
			p = pp = rel_project(sql->sa, p, sa_list(sql->sa));
			reset_processed(p);
			obe = rel_order_by(query, &p, order_by_clause, f);
		}
		if (!obe)
			return NULL;

		if (p->op == op_groupby) {
			sql_rel *npp = pp;

			pp = g = p;
			p = rel_project(sql->sa, npp, rel_projections(sql, npp, NULL, 1, 0));
			reset_processed(p);
		}

		for(n = obe->h ; n ; n = n->next) {
			sql_exp *oexp = n->data, *nexp;

			if (is_sql_sel(f) && pp->op == op_project && !is_processed(pp) && !rel_find_exp(pp, oexp))
				append(pp->exps, oexp);
			n->data = nexp = opt_groupby_add_exp(sql, p, group?g:pp, oexp);
			if (is_ascending(oexp))
				set_direction(nexp, 1);
			if (nulls_last(oexp))
				set_direction(nexp, 2);
		}
		if (p->r) {
			p->r = list_merge(sa_list(sql->sa), p->r, (fdup)NULL); /* make sure the p->r is a different list than the gbe list */
			for(n = obe->h ; n ; n = n->next) {
				sql_exp *e1 = n->data;
				bool found = false;

				for(node *nn = ((list*)p->r)->h ; nn && !found ; nn = nn->next) {
					sql_exp *e2 = nn->data;
					//the partition expression order should be the same as the one in the order by clause (if it's in there as well)
					if(!exp_equal(e1, e2)) {
						if(is_ascending(e1))
							e2->flag |= ASCENDING;
						else
							e2->flag &= ~ASCENDING;
						found = true;
					}
				}
				if(!found)
					append(p->r, e1);
			}
		} else {
			p->r = obe;
		}
	}

	fargs = sa_list(sql->sa);
	if (window_function->token == SQL_RANK) { //rank function call
		dlist* dnn = window_function->data.lval->h->next->data.lval;
		bool is_ntile = (strcmp(s->base.name, "sys") == 0 && strcmp(aname, "ntile") == 0),
			 is_lag = (strcmp(s->base.name, "sys") == 0 && strcmp(aname, "lag") == 0),
			 is_lead = (strcmp(s->base.name, "sys") == 0 && strcmp(aname, "lead") == 0);
		int nfargs = 0;

		if(!dnn || is_ntile) { //pass an input column for analytic functions that don't require it
			sql_rel *lr = p;

			if (!lr || !is_project(lr->op)) {
				p = pp = rel_project(sql->sa, p, rel_projections(sql, p, NULL, 1, 0));
				reset_processed(p);
				lr = p->l;
			}
			in = lr->exps->h->data;
			in = exp_ref(sql->sa, in);
			if(!in)
				return NULL;
			append(fargs, in);
			nfargs++;
		}
		if(dnn) {
			for(dnode *nn = dnn->h ; nn ; nn = nn->next) {
				is_last = 0;
				exp_kind ek = {type_value, card_column, FALSE};
				in = rel_value_exp2(query, &p, nn->data.sym, f, ek, &is_last);
				if(!in)
					return NULL;
				if(is_ntile && nfargs == 1) { //ntile first argument null handling case
					sql_subtype *empty = sql_bind_localtype("void");
					if(subtype_cmp(&(in->tpe), empty) == 0) {
						sql_subtype *to = sql_bind_localtype("bte");
						in = exp_convert(sql->sa, in, empty, to);
					}
				} else if(is_nth_value && nfargs == 1) { //nth_value second argument null handling case
					sql_subtype *empty = sql_bind_localtype("void");
					if(subtype_cmp(&(in->tpe), empty) == 0) {
						sql_rel *lr = p->l;
						sql_exp *ep = lr->exps->h->data;
						in = exp_convert(sql->sa, in, empty, &(ep->tpe));
					}
				} else if((is_lag || is_lead) && nfargs == 2) { //lag and lead 3rd arg must have same type as 1st arg
					sql_exp *first = (sql_exp*) fargs->h->data;
					if(!(in = rel_check_type(sql, &first->tpe, p, in, type_equal)))
						return NULL;
				}
				in = opt_groupby_add_exp(sql, p, pp, in);
				append(fargs, in);
				nfargs++;
			}
		}
	} else { //aggregation function call
		dnode *n = dn->next;

		if (n) {
			if (!n->next->data.sym) { /* count(*) */
				sql_rel *lr = p->l;

				if (!lr || !is_project(lr->op)) {
					p = pp = rel_project(sql->sa, p, rel_projections(sql, p, NULL, 1, 0));
					reset_processed(p);
					lr = p->l;
				}
				in = lr->exps->h->data;
				in = exp_ref(sql->sa, in);
				append(fargs, in);
				append(fargs, exp_atom_bool(sql->sa, 0)); //don't ignore nills
			} else {
				sql_rel *lop = p;
				is_last = 0;
				exp_kind ek = {type_value, card_column, FALSE};

				distinct = n->data.i_val;
				/*
				 * all aggregations implemented in a window have 1 and only 1 argument only, so for now no further
				 * symbol compilation is required
				 */
				in = rel_value_exp2(query, &p, n->next->data.sym, f, ek, &is_last);
				if (!in && !group && !obe && !gbe) { /* try with implicit groupby */
					/* reset error */
					sql->session->status = 0;
					sql->errstr[0] = '\0';
					p = rel_project(sql->sa, lop, sa_list(sql->sa));
					reset_processed(p);
					in = rel_value_exp2(query, &p, n->next->data.sym, f, ek, &is_last);
				}
				if(!in)
					return NULL;
				in = opt_groupby_add_exp(sql, p, pp, in);
				if (group) 
					//rel_intermediates_add_exp(sql, p, g, in);
					in = opt_groupby_add_exp(sql, p, g, in);
				append(fargs, in);
				if(strcmp(s->base.name, "sys") == 0 && strcmp(aname, "count") == 0) {
					sql_subtype *empty = sql_bind_localtype("void"), *bte = sql_bind_localtype("bte");
					sql_exp* eo = fargs->h->data;
					//corner case, if the argument is null convert it into something countable such as bte
					if(subtype_cmp(&(eo->tpe), empty) == 0)
						fargs->h->data = exp_convert(sql->sa, eo, empty, bte);
					append(fargs, exp_atom_bool(sql->sa, 1)); //ignore nills
				}
			}
		}
	}

	if (distinct)
		return sql_error(sql, 02, SQLSTATE(42000) "SELECT: DISTINCT clause is not implemented for window functions");

	if (p->exps && list_length(p->exps)) {
		p = rel_project(sql->sa, p, sa_list(sql->sa));
		reset_processed(p);
	}

	/* diff for partitions */
	if (gbe) {
		sql_subtype *bt = sql_bind_localtype("bit");

		for( n = gbe->h; n; n = n->next)  {
			sql_subfunc *df;
			sql_exp *e = n->data;

			args = sa_list(sql->sa);
			if (pe) { 
				df = bind_func(sql, s, "diff", bt, exp_subtype(e), F_ANALYTIC);
				append(args, pe);
			} else {
				df = bind_func(sql, s, "diff", exp_subtype(e), NULL, F_ANALYTIC);
			}
			if (!df)
				return sql_error(sql, 02, SQLSTATE(42000) "SELECT: function '%s' not found", "diff" );
			append(args, e);
			pe = exp_op(sql->sa, args, df);
		}
	} else {
		pe = exp_atom_bool(sql->sa, 0);
	}
	/* diff for orderby */
	if (obe) {
		sql_subtype *bt = sql_bind_localtype("bit");

		for( n = obe->h; n; n = n->next) {
			sql_exp *e = n->data;
			sql_subfunc *df;

			args = sa_list(sql->sa);
			if (oe) { 
				df = bind_func(sql, s, "diff", bt, exp_subtype(e), F_ANALYTIC);
				append(args, oe);
			} else {
				df = bind_func(sql, s, "diff", exp_subtype(e), NULL, F_ANALYTIC);
			}
			if (!df)
				return sql_error(sql, 02, SQLSTATE(42000) "SELECT: function '%s' not found", "diff" );
			append(args, e);
			oe = exp_op(sql->sa, args, df);
		}
	} else {
		oe = exp_atom_bool(sql->sa, 0);
	}

	/* Frame */
	if(frame_clause) {
		dnode *d = frame_clause->data.lval->h;
		symbol *wstart = d->data.sym, *wend = d->next->data.sym, *rstart = wstart->data.lval->h->data.sym,
			   *rend = wend->data.lval->h->data.sym;
		int excl = d->next->next->next->data.i_val;
		frame_type = d->next->next->data.i_val;
		sql_exp *ie = obe ? obe->t->data : in;

		if(!supports_frames)
			return sql_error(sql, 02, SQLSTATE(42000) "OVER: frame extend only possible with aggregation and first_value, last_value and nth_value functions");
		if(!obe && frame_type == FRAME_GROUPS)
			return sql_error(sql, 02, SQLSTATE(42000) "GROUPS frame requires an order by expression");
		if(wstart->token == SQL_FOLLOWING && wend->token == SQL_PRECEDING)
			return sql_error(sql, 02, SQLSTATE(42000) "FOLLOWING offset must come after PRECEDING offset");
		if(wstart->token == SQL_CURRENT_ROW && wend->token == SQL_PRECEDING)
			return sql_error(sql, 02, SQLSTATE(42000) "CURRENT ROW offset must come after PRECEDING offset");
		if(wstart->token == SQL_FOLLOWING && wend->token == SQL_CURRENT_ROW)
			return sql_error(sql, 02, SQLSTATE(42000) "FOLLOWING offset must come after CURRENT ROW offset");
		if(wstart->token != SQL_CURRENT_ROW && wend->token != SQL_CURRENT_ROW && wstart->token == wend->token &&
		   (frame_type != FRAME_ROWS && frame_type != FRAME_ALL))
			return sql_error(sql, 02, SQLSTATE(42000) "Non-centered windows are only supported in row frames");
		if(!obe && frame_type == FRAME_RANGE) {
			bool ok_preceding = false, ok_following = false;
			if((wstart->token == SQL_PRECEDING || wstart->token == SQL_CURRENT_ROW) &&
			   (rstart->token == SQL_PRECEDING || rstart->token == SQL_CURRENT_ROW) && rstart->type == type_int &&
			   (rstart->data.i_val == UNBOUNDED_PRECEDING_BOUND || rstart->data.i_val == CURRENT_ROW_BOUND))
				ok_preceding = true;
			if((wend->token == SQL_FOLLOWING || wend->token == SQL_CURRENT_ROW) &&
			   (rend->token == SQL_FOLLOWING || rend->token == SQL_CURRENT_ROW) && rend->type == type_int &&
			   (rend->data.i_val == UNBOUNDED_FOLLOWING_BOUND || rend->data.i_val == CURRENT_ROW_BOUND))
				ok_following = true;
			if(!ok_preceding || !ok_following)
				return sql_error(sql, 02, SQLSTATE(42000) "RANGE frame with PRECEDING/FOLLOWING offset requires an order by expression");
			frame_type = FRAME_ALL; //special case, iterate the entire partition
		}

		if((fstart = calculate_window_bound(query, p, wstart->token, rstart, ie, frame_type, f)) == NULL)
			return NULL;
		if((fend = calculate_window_bound(query, p, wend->token, rend, ie, frame_type, f)) == NULL)
			return NULL;
		if(generate_window_bound_call(sql, &start, &eend, s, gbe ? pe : NULL, ie, fstart, fend, frame_type, excl,
									  wstart->token, wend->token) == NULL)
			return NULL;
	} else if (supports_frames) { //for analytic functions with no frame clause, we use the standard default values
		sql_exp *ie = obe ? obe->t->data : in;
		sql_subtype *it = sql_bind_localtype("int"), *lon = sql_bind_localtype("lng"), *bt;
		unsigned char sclass;

		bt = (frame_type == FRAME_ROWS || frame_type == FRAME_GROUPS) ? lon : exp_subtype(ie);
		sclass = bt->type->eclass;
		if(sclass == EC_POS || sclass == EC_NUM || sclass == EC_DEC || EC_INTERVAL(sclass)) {
			fstart = exp_null(sql->sa, bt);
			if(order_by_clause)
				fend = exp_atom(sql->sa, atom_zero_value(sql->sa, bt));
			else
				fend = exp_null(sql->sa, bt);
		} else {
			fstart = exp_null(sql->sa, it);
			if(order_by_clause)
				fend = exp_atom(sql->sa, atom_zero_value(sql->sa, it));
			else
				fend = exp_null(sql->sa, it);
		}
		if(!obe)
			frame_type = FRAME_ALL;

		if(generate_window_bound_call(sql, &start, &eend, s, gbe ? pe : NULL, ie, fstart, fend, frame_type, EXCLUDE_NONE,
									  SQL_PRECEDING, SQL_FOLLOWING) == NULL)
			return NULL;
	}

	if (!pe || !oe)
		return NULL;

	if(!supports_frames) {
		append(fargs, pe);
		append(fargs, oe);
	}

	types = exp_types(sql->sa, fargs);
	wf = bind_func_(sql, s, aname, types, F_ANALYTIC);
	if (!wf) {
		wf = sql_find_func_by_name(sql->sa, NULL, aname, list_length(types), F_ANALYTIC);
		if (wf) {
			node *op = wf->func->ops->h;
			list *nexps = sa_list(sql->sa);

			for (n = fargs->h ; wf && op && n; op = op->next, n = n->next ) {
				sql_arg *arg = op->data;
				sql_exp *e = n->data;

				e = rel_check_type(sql, &arg->type, NULL, e, type_equal);
				if (!e) {
					wf = NULL;
					break;
				}
				list_append(nexps, e);
			}
			if (wf && list_length(nexps))
				fargs = nexps;
			else
				return sql_error(sql, 02, SQLSTATE(42000) "SELECT: function '%s' not found", aname );
		} else {
			return sql_error(sql, 02, SQLSTATE(42000) "SELECT: function '%s' not found", aname );
		}
	}
	args = sa_list(sql->sa);
	for(node *nn = fargs->h ; nn ; nn = nn->next)
		append(args, (sql_exp*) nn->data);
	if (supports_frames) {
		append(args, start);
		append(args, eend);
	}
	call = exp_op(sql->sa, args, wf);
	exp_label(sql->sa, call, ++sql->label);
	r->l = p;
	list_merge(p->exps, rel_projections(sql, p->l, NULL, 1, 1), NULL);
	append(p->exps, call);
	call = exp_ref(sql->sa, call);
	if (project_added) {
		append(r->exps, call);
		call = exp_ref(sql->sa, call);
	}
	return call;
}

sql_exp *
rel_value_exp2(sql_query *query, sql_rel **rel, symbol *se, int f, exp_kind ek, int *is_last)
{
	mvc *sql = query->sql;
	if (!se)
		return NULL;

	if (THRhighwater())
		return sql_error(sql, 10, SQLSTATE(42000) "SELECT: too many nested operators");

	if (rel && *rel && (*rel)->card == CARD_AGGR) { //group by expression case, handle it before
		sql_exp *exp = stack_get_groupby_expression(sql, se);
		if (sql->errstr[0] != '\0')
			return NULL;
		if (exp) {
			sql_exp *res = exp_ref(sql->sa, exp);
			if(se->token == SQL_AGGR) {
				dlist *l = se->data.lval;
				int distinct = l->h->next->data.i_val;
				if (distinct)
					set_distinct(res);
			}
			return res;
		}
	}

	switch (se->token) {
	case SQL_OP:
		return rel_op(sql, se, ek);
	case SQL_UNOP:
		return rel_unop(query, rel, se, f, ek);
	case SQL_BINOP:
		return rel_binop(query, rel, se, f, ek);
	case SQL_NOP:
		return rel_nop(query, rel, se, f, ek);
	case SQL_AGGR:
		return rel_aggr(query, rel, se, f);
	case SQL_RANK:
		return rel_rankop(query, rel, se, f);
	case SQL_IDENT:
	case SQL_COLUMN:
		return rel_column_ref(query, rel, se, f );
	case SQL_NAME:
		return rel_var_ref(sql, se->data.sval, 1);
	case SQL_WITH: 
	case SQL_SELECT: {
		sql_rel *r;

		if (se->token == SQL_WITH)
			r = rel_with_query(query, se);
		else {
			dlist *selection = NULL;

			if ((selection = simple_selection(se)) != NULL) {
				dnode *o = selection->h;
				symbol *sym = o->data.sym;
				symbol *col = sym->data.lval->h->data.sym;
				char *aname = NULL;
				sql_exp *e;

				/* optional name from selection */
				if (sym->data.lval->h->next) /* optional name */
					aname = sym->data.lval->h->next->data.sval;
				if (!(*rel))
					*rel = rel_project(sql->sa, NULL, append(sa_list(sql->sa), exp_atom_bool(sql->sa, 1)));
				e = rel_value_exp2(query, rel, col, f, ek, is_last);
				if (aname)
					exp_setname(sql->sa, e, NULL, aname);
				*is_last = 1;
				return e;
			}
			r = rel_subquery(query, NULL, se, ek);
		}

		if (r) {
			sql_exp *e;

			if (ek.card <= card_set && is_project(r->op) && list_length(r->exps) > 1) 
				return sql_error(sql, 02, SQLSTATE(42000) "SELECT: subquery must return only one column");
			e = _rel_lastexp(sql, r);

			/* group by needed ? */
			if (e->card >= CARD_ATOM && e->card > (unsigned) ek.card) {

				int processed = is_processed(r);

				sql_subaggr *zero_or_one = sql_bind_aggr(sql->sa, sql->session->schema, "zero_or_one", exp_subtype(e));

				if (ek.card > card_column) {
					list *args = new_exp_list(sql->sa);
					assert(0);
					list_append(args, e);
					list_append(args, exp_atom_bool(sql->sa, 0)); /* no error */
					e = exp_aggr(sql->sa, args, zero_or_one, 0, 0, CARD_ATOM, 0);
				} else
					e = exp_aggr1(sql->sa, e, zero_or_one, 0, 0, CARD_ATOM, 0);
				r = rel_groupby(sql, r, NULL);
				e = rel_groupby_add_aggr(sql, r, e);
				if (processed)
					set_processed(r);
			}
			/* single row */
			if (!rel)
				return NULL;
			if (*rel) {
				sql_rel *p = *rel;


				/* in the selection phase we should have project/groupbys, unless 
				 * this is the value (column) for the aggregation then the 
				 * crossproduct is pushed under the project/groupby.  */ 
				if (is_sql_sel(f) && r->op == op_project && list_length(r->exps) == 1 && exps_are_atoms(r->exps) && !r->l) {
					sql_exp *ne = r->exps->h->data;

					exp_setname(sql->sa, ne, exp_relname(e), exp_name(e));
					e = ne;
				} else { 
					if (is_sql_sel(f) && is_project(p->op) && !is_processed(p)) {
						if (p->l) {
							p->l = rel_crossproduct(sql->sa, p->l, r, op_join);
						} else {
							p->l = r;
						}
					} else {
						*rel = rel_crossproduct(sql->sa, p, r, is_sql_sel(f)?op_left:op_join);
					}
				}
				*is_last = 1;
				return e;
			} else {
				if (exp_card(e) <= CARD_ATOM) {

					*rel = r;
					while(r && e && !is_atom(e->type) && is_column(e->type)) {
						sql_exp *ne = NULL;

						if (e->l && e->r)
							ne = rel_bind_column2(sql, r, e->l, e->r, 0);
						else if (!e->l && e->r && /* DISABLES CODE */ (0)) {
							ne = rel_bind_column(sql, r, e->r, 0);
						}
						if (ne) {
							e = ne;
							r = r->l;
						} else 
							break;
					}
					if (e && is_atom(e->type))
						*rel = NULL;
				} else {
					*rel = r;
				}
			}
			*is_last=1;
			return e;
		}
		if (!r && sql->session->status != -ERR_AMBIGUOUS) {
			sql_exp *rs = NULL;
			sql_rel *outerp = NULL;

			if (*rel && is_sql_sel(f) && /*is_project((*rel)->op)*/ (*rel)->op == op_project && !is_processed((*rel))) {
				outerp = *rel;
				*rel = (*rel)->l;
			}
			if (!*rel)
				return NULL;

			/* reset error */
			sql->session->status = 0;
			sql->errstr[0] = '\0';

			query_push_outer(query, *rel);
			r = rel_subquery(query, NULL, se, ek);
			query_pop_outer(query);
			if (r) {
				rs = _rel_lastexp(sql, r);

				if (ek.card <= card_set && is_project(r->op) && list_length(r->exps) > 1) 
					return sql_error(sql, 02, SQLSTATE(42000) "SELECT: subquery must return only one column");
				if (is_sql_sel(f) && is_freevar(lastexp(r))) {
					sql_exp *re, *jc, *null;
				       
					re = rel_bound_exp(sql, r);
					re = rel_project_add_exp(sql, r, re);
					jc = rel_unop_(query, NULL, re, NULL, "isnull", card_value);
					null = exp_null(sql->sa, exp_subtype(rs));
					rs = rel_nop_(query, NULL, jc, null, rs, NULL, NULL, "ifthenelse", card_value);
				}
				if (is_sql_sel(f) && ek.card <= card_column && r->card > CARD_ATOM) {
					sql_subaggr *zero_or_one = sql_bind_aggr(sql->sa, sql->session->schema, "zero_or_one", exp_subtype(rs));
					rs = exp_aggr1(sql->sa, rs, zero_or_one, 0, 0, CARD_ATOM, 0);

					r = rel_groupby(sql, r, NULL);
					rs = rel_groupby_add_aggr(sql, r, rs);
					rs = exp_ref(sql->sa, rs);
				}
				/* remove empty projects */
				if (!is_processed(*rel) && is_sql_sel(f) && (*rel)->op == op_project && list_length((*rel)->exps) == 0 && !(*rel)->r && (*rel)->l) 
					*rel = (*rel)->l;

				*rel = rel_crossproduct(sql->sa, *rel, r, is_sql_sel(f)?op_left:op_join); 
				set_dependent(*rel);
				if (outerp) {
					outerp->l = *rel;
					*rel = outerp;
				} 
				*is_last = 1;
			}
			return rs;
		}
		if (!r)
			return NULL;
		return rel_find_lastexp(*rel);
	}
	case SQL_TABLE: {
		/* turn a subquery into a tabular result */
		*rel = rel_selects(query, se->data.sym /*, *rel, se->data.sym, ek*/);
		if (*rel)
			return rel_find_lastexp(*rel);
		return NULL;
	}
	case SQL_PARAMETER:{
		if (sql->emode != m_prepare)
			return sql_error(sql, 02, SQLSTATE(42000) "SELECT: parameters ('?') not allowed in normal queries, use PREPARE");
		assert(se->type == type_int);
		return exp_atom_ref(sql->sa, se->data.i_val, NULL);
	}
	case SQL_NULL:
		return exp_null(sql->sa, sql_bind_localtype("void"));
	case SQL_ATOM:{
		AtomNode *an = (AtomNode *) se;

		if (!an || !an->a) {
			return exp_null(sql->sa, sql_bind_localtype("void"));
		} else {
			return exp_atom(sql->sa, atom_dup(sql->sa, an->a));
		}
	}
	case SQL_NEXT:
		return rel_next_value_for(sql, se);
	case SQL_CAST:
		return rel_cast(query, rel, se, f);
	case SQL_CASE:
	case SQL_COALESCE:
	case SQL_NULLIF:
		return rel_case_exp(query, rel, se, f);
	case SQL_DEFAULT:
		return sql_error(sql, 02, SQLSTATE(42000) "DEFAULT keyword not allowed outside insert and update statements");
	case SQL_XMLELEMENT:
	case SQL_XMLFOREST:
	case SQL_XMLCOMMENT:
	case SQL_XMLATTRIBUTE:
	case SQL_XMLCONCAT:
	case SQL_XMLDOCUMENT:
	case SQL_XMLPI:
	case SQL_XMLTEXT:
		return rel_xml(query, rel, se, f, ek);
	default:
		return rel_logical_value_exp(query, rel, se, f);
	}
}

sql_exp *
rel_value_exp(sql_query *query, sql_rel **rel, symbol *se, int f, exp_kind ek)
{
	int is_last = 0;
	sql_exp *e;
	if (!se)
		return NULL;

	if (THRhighwater())
		return sql_error(query->sql, 10, SQLSTATE(42000) "SELECT: too many nested operators");

	e = rel_value_exp2(query, rel, se, f, ek, &is_last);
	if (e && (se->token == SQL_SELECT || se->token == SQL_TABLE) && !is_last) {
		assert(*rel);
		return rel_lastexp(query->sql, *rel);
	}
	return e;
}

static sql_exp *
column_exp(sql_query *query, sql_rel **rel, symbol *column_e, int f)
{
	dlist *l = column_e->data.lval;
	exp_kind ek = {type_value, card_column, FALSE};
	sql_exp *ve;

	if (f == sql_sel && rel && *rel && (*rel)->card < CARD_AGGR)
		ek.card = card_value;
       	ve = rel_value_exp(query, rel, l->h->data.sym, f, ek);
	if (!ve)
		return NULL;
	/* AS name */
	if (ve && l->h->next->data.sval)
		exp_setname(query->sql->sa, ve, NULL, l->h->next->data.sval);
	return ve;
}

static list *
rel_table_exp(sql_query *query, sql_rel **rel, symbol *column_e )
{
	mvc *sql = query->sql;
	if (column_e->token == SQL_TABLE && column_e->data.lval->h->type == type_symbol) {
		sql_rel *r;

		if (!is_project((*rel)->op))
			return NULL;
		r = rel_named_table_function( query, (*rel)->l, column_e, 0);
	
		if (!r)
			return NULL;
		*rel = r;
		return sa_list(sql->sa); 
	} else if (column_e->token == SQL_TABLE) {
		char *tname = column_e->data.lval->h->data.sval;
		list *exps;
	
		if ((exps = rel_table_projections(sql, *rel, tname, 0)) != NULL)
			return exps;
		if (!tname)
			return sql_error(sql, 02,
				SQLSTATE(42000) "Table expression without table name");
		return sql_error(sql, 02,
				SQLSTATE(42000) "Column expression Table '%s' unknown", tname);
	}
	return NULL;
}

sql_exp *
rel_column_exp(sql_query *query, sql_rel **rel, symbol *column_e, int f)
{
	if (column_e->token == SQL_COLUMN || column_e->token == SQL_IDENT) {
		return column_exp(query, rel, column_e, f);
	}
	return NULL;
}

static sql_rel *
rel_simple_select(sql_query *query, sql_rel *rel, symbol *where, dlist *selection, int distinct)
{
	mvc *sql = query->sql;
	dnode *n = 0;
	sql_rel *inner;

	if (!selection)
		return sql_error(sql, 02, SQLSTATE(42000) "SELECT: the selection or from part is missing");
	if (where) {
		sql_rel *r;

		if(!rel)
			rel = rel_project(sql->sa, NULL, list_append(new_exp_list(sql->sa), exp_atom_bool(sql->sa, 1)));
		r = rel_logical_exp(query, rel, where, sql_where);
		if (!r)
			return NULL;
		rel = r;
	}
	if (!rel || rel->op != op_project || !list_empty(rel->exps))
		rel = rel_project(sql->sa, rel, new_exp_list(sql->sa));
	inner = rel;
	for (n = selection->h; n; n = n->next ) {
		/* Here we could get real column expressions (including single
		 * atoms) but also table results. Therefore we try both
		 * rel_column_exp and rel_table_exp.
		 */
		sql_rel *o_inner = inner;
	       	list *te = NULL, *pre_prj = rel_projections(sql, o_inner, NULL, 1, 1);
		sql_exp *ce = rel_column_exp(query, &inner, n->data.sym, sql_sel);

		if (inner != o_inner) {  /* relation got rewritten */
			if (!inner)
				return NULL;
			rel = inner;
		}

		if (ce && exp_subtype(ce)) {
			/* we need a project */
			if (!is_simple_project(inner->op) /*&& is_processed(inner) */) {
				if (inner != o_inner && pre_prj) {
					inner = rel_project(sql->sa, inner, pre_prj);
					reset_processed(inner);
				} else
					inner = rel_project(sql->sa, inner, new_exp_list(sql->sa));
			}
			ce = rel_project_add_exp(sql, inner, ce);
			rel = inner;
			continue;
		} else if (!ce) {
			te = rel_table_exp(query, &rel, n->data.sym );
		} else 
			ce = NULL;
		if (!ce && !te)
			return sql_error(sql, 02, SQLSTATE(42000) "SELECT: subquery result missing");
		/* here we should merge the column expressions we obtained
		 * so far with the table expression, ie t1.* or a subquery
		 */
		list_merge( rel->exps, te, (fdup)NULL);
	}
	if (rel)
		set_processed(rel);

	if (rel && distinct)
		rel = rel_distinct(rel);

	return rel;
}

static sql_rel *
join_on_column_name(sql_query *query, sql_rel *rel, sql_rel *t1, sql_rel *t2, int op, int l_nil, int r_nil)
{
	mvc *sql = query->sql;
	int nr = ++sql->label, found = 0, full = (op != op_join);
	char name[16], *nme;
	list *exps = rel_projections(sql, t1, NULL, 1, 0);
	list *r_exps = rel_projections(sql, t2, NULL, 1, 0);
	list *outexps = new_exp_list(sql->sa);
	node *n;

	nme = number2name(name, 16, nr);
	if (!exps)
		return NULL;
	for (n = exps->h; n; n = n->next) {
		sql_exp *le = n->data;
		const char *nm = exp_name(le);
		sql_exp *re = exps_bind_column(r_exps, nm, NULL);

		if (re) {
			found = 1;
			rel = rel_compare_exp(query, rel, le, re, "=", NULL, TRUE, 0, 0);
			if (full) {
				sql_exp *cond = rel_unop_(query, rel, le, NULL, "isnull", card_value);
				le = rel_nop_(query, rel, cond, re, le, NULL, NULL, "ifthenelse", card_value);
			}
			exp_setname(sql->sa, le, nme, sa_strdup(sql->sa, nm));
			append(outexps, le);
			list_remove_data(r_exps, re);
		} else {
			if (l_nil)
				set_has_nil(le);
			append(outexps, le);
		}
	}
	if (!found) {
		sql_error(sql, 02, SQLSTATE(42000) "JOIN: no columns of tables '%s' and '%s' match", rel_name(t1)?rel_name(t1):"", rel_name(t2)?rel_name(t2):"");
		rel_destroy(rel);
		return NULL;
	}
	for (n = r_exps->h; n; n = n->next) {
		sql_exp *re = n->data;
		if (r_nil)
			set_has_nil(re);
		append(outexps, re);
	}
	rel = rel_project(sql->sa, rel, outexps);
	return rel;
}


static int
exp_is_not_intern(sql_exp *e)
{
	return is_intern(e)?-1:0;
}

static void
rel_remove_internal_exp(sql_rel *rel)
{
	if (rel->exps) {
		list *n_exps = list_select(rel->exps, rel, (fcmp)&exp_is_not_intern, (fdup)NULL);

		rel->exps = n_exps;
	}
}

static sql_rel *
rel_select_exp(sql_query *query, sql_rel *rel, SelectNode *sn, exp_kind ek)
{
	mvc *sql = query->sql;
	dnode *n;
	//int aggr = 0;
	sql_rel *inner = NULL;
	int group_totals = 0;

	assert(sn->s.token == SQL_SELECT);
	if (!sn->selection)
		return sql_error(sql, 02, SQLSTATE(42000) "SELECT: the selection or from part is missing");

	if (!sn->from)
		return rel_simple_select(query, rel, sn->where, sn->selection, sn->distinct);

	if (sn->where) {
		sql_rel *r = rel_logical_exp(query, rel, sn->where, sql_where);
		if (!r) {
			if (sql->errstr[0] == 0)
				return sql_error(sql, 02, SQLSTATE(42000) "Subquery result missing");
			return NULL;
		}
		rel = r;
		set_processed(rel);
	}

	if (rel) {
		if (rel && sn->groupby) {
			list *gbe, *sets = NULL;
			for (dnode *o = sn->groupby->data.lval->h; o ; o = o->next) {
				symbol *grouping = o->data.sym;
				if (grouping->token == SQL_ROLLUP || grouping->token == SQL_CUBE || grouping->token == SQL_GROUPING_SETS) {
					group_totals |= sql_group_totals;
					break;
				}
			}
			gbe = rel_groupings(query, &rel, sn->groupby, sn->selection, sql_sel | sql_groupby | group_totals, false, &sets);
			if (!gbe)
				return NULL;
			rel = rel_groupby(sql, rel, gbe);
			if (sets && list_length(sets) > 1) { /* if there is only one combination, there is no reason to generate unions */
				prop *p = prop_create(sql->sa, PROP_GROUPINGS, rel->p);
				p->value = sets;
				rel->p = p;
			}
		}
	}

	if (sn->having) {
		/* having implies group by, ie if not supplied do a group by */
		if (rel->op != op_groupby)
			rel = rel_groupby(sql, rel, NULL);
	}

	n = sn->selection->h;
	rel = rel_project(sql->sa, rel, new_exp_list(sql->sa));
	inner = rel;
	for (; n; n = n->next) {
		/* Here we could get real column expressions
		 * (including single atoms) but also table results.
		 * Therefor we try both rel_column_exp
		 * and rel_table_exp.

		 * TODO
			the rel_table_exp should simply return a new
			relation
		 */
		sql_rel *o_inner = inner;
	       	list *te = NULL, *pre_prj = o_inner->exps;//*pre_prj = rel_projections(sql, o_inner, NULL, 1, 1);
		sql_rel *pre_rel = o_inner;
		sql_exp *ce = rel_column_exp(query, &inner, n->data.sym, sql_sel | group_totals);

		if (inner != o_inner) {  /* relation got rewritten */
			if (!inner)
				return NULL;
			rel = inner;
		}

		if (ce && exp_subtype(ce)) {
			if (rel->card < ce->card) {
				if (exp_name(ce)) {
					return sql_error(sql, 05, SQLSTATE(42000) "SELECT: cannot use non GROUP BY column '%s' in query results without an aggregate function", exp_name(ce));
				} else {
					return sql_error(sql, 05, SQLSTATE(42000) "SELECT: cannot use non GROUP BY column in query results without an aggregate function");
				}
			}
			/*
			   because of the selection, the inner
			   relation may change.
			   We try hard to keep a projection
			   around this inner relation.
			*/
			if (!is_project(inner->op)) {
				if (inner != o_inner && pre_prj) {
	       				pre_prj = rel_projections(sql, pre_rel, NULL, 1, 1);
					inner = rel_project(sql->sa, inner, pre_prj);
					reset_processed(inner);
				} else
					inner = rel_project(sql->sa, inner, new_exp_list(sql->sa));
			}
			ce = rel_project_add_exp(sql, inner, ce);
			rel = inner;
			continue;
		} else if (!ce) {
			te = rel_table_exp(query, &rel, n->data.sym);
		} else 
			ce = NULL;
		if (!ce && !te) {
			if (sql->errstr[0])
				return NULL;
			return sql_error(sql, 02, SQLSTATE(42000) "SELECT: subquery result missing");
		}
		/* here we should merge the column expressions we
		 * obtained so far with the table expression, ie
		 * t1.* or a subquery.
		 */
		list_merge( rel->exps, te, (fdup)NULL);
	}

	if (sn->having) {
		inner = rel->l;
		assert(is_project(rel->op) && inner);
	
		if (inner && inner->op == op_groupby)
			set_processed(inner);
		inner = rel_logical_exp(query, inner, sn->having, sql_having | group_totals);

		if (!inner)
			return NULL;
		if (inner -> exps && exps_card(inner->exps) > CARD_AGGR)
			return sql_error(sql, 02, SQLSTATE(42000) "SELECT: cannot compare sets with values, probably an aggregate function missing");
		rel->l = inner;
	}

	if (rel && sn->orderby) {
		list *obe = NULL;

		set_processed(rel);
		rel = rel_orderby(sql, rel);
		obe = rel_order_by(query, &rel, sn->orderby, sql_orderby | group_totals);
		if (!obe)
			return NULL;
		rel->r = obe;
	}
	if (!rel)
		return NULL;

	if (rel && sn->distinct)
		rel = rel_distinct(rel);

	if (sn->limit || sn->offset) {
		sql_subtype *lng = sql_bind_localtype("lng");
		list *exps = new_exp_list(sql->sa);

		if (sn->limit) {
			sql_exp *l = rel_value_exp( query, NULL, sn->limit, 0, ek);

			if (!l || !(l=rel_check_type(sql, lng, NULL, l, type_equal)))
				return NULL;
			if ((ek.card != card_relation && sn->limit) &&
				(ek.card == card_value && sn->limit)) {
				sql_subaggr *zero_or_one = sql_bind_aggr(sql->sa, sql->session->schema, "zero_or_one", exp_subtype(l));
				l = exp_aggr1(sql->sa, l, zero_or_one, 0, 0, CARD_ATOM, 0);
			}
			append(exps, l);
		} else
			append(exps, NULL);
		if (sn->offset) {
			sql_exp *o = rel_value_exp( query, NULL, sn->offset, 0, ek);
			if (!o || !(o=rel_check_type(sql, lng, NULL, o, type_equal)))
				return NULL;
			append(exps, o);
		}
		rel = rel_topn(sql->sa, rel, exps);
	}

	if (sn->sample) {
		list *exps = new_exp_list(sql->sa);
		
		dlist* sample_parameters = sn->sample->data.lval;

		sql_exp *sample_size = rel_value_exp( query, NULL, sample_parameters->h->data.sym, 0, ek);
		if (!sample_size)
			return NULL;
		append(exps, sample_size);

		if (sample_parameters->cnt == 2) {
			sql_exp *seed_value = rel_value_exp( query, NULL, sample_parameters->h->next->data.sym, 0, ek);
			if (!seed_value)
				return NULL;
			append(exps, seed_value);
		}

		rel = rel_sample(sql->sa, rel, exps);
	}
	set_processed(rel);
	return rel;
}

static sql_rel*
rel_unique_names(mvc *sql, sql_rel *rel)
{
	node *n;
	list *l;

	if (!is_project(rel->op))
		return rel;
       	l = sa_list(sql->sa);
	for (n = rel->exps->h; n; n = n->next) {
		sql_exp *e = n->data;

		if (exp_name(e) && exps_bind_column2(l, exp_relname(e), exp_name(e))) 
			exp_label(sql->sa, e, ++sql->label);
		append(l,e);
	}
	rel->exps = l;
	return rel;
}

static sql_rel *
rel_query(sql_query *query, sql_rel *rel, symbol *sq, int toplevel, exp_kind ek)
{
	mvc *sql = query->sql;
	sql_rel *res = NULL;
	SelectNode *sn = NULL;

	//assert(!rel);
	if (sq->token != SQL_SELECT)
		return table_ref(query, rel, sq, 0);

	/* select ... into is currently not handled here ! */
 	sn = (SelectNode *) sq;
	if (sn->into)
		return NULL;

	if (ek.card != card_relation && sn->orderby)
		return sql_error(sql, 01, SQLSTATE(42000) "SELECT: ORDER BY only allowed on outermost SELECT");

	if (sn->window) {
		dlist *wl = sn->window->data.lval;
		for (dnode *n = wl->h; n ; n = n->next) {
			dlist *wd = n->data.sym->data.lval;
			const char *name = wd->h->data.sval;
			dlist *wdef = wd->h->next->data.lval;
			if(stack_get_window_def(sql, name, NULL)) {
				return sql_error(sql, 01, SQLSTATE(42000) "SELECT: Redefinition of window '%s'", name);
			} else if(!stack_push_window_def(sql, name, wdef)) {
				return sql_error(sql, 02, SQLSTATE(HY001) MAL_MALLOC_FAIL);
			}
		}
	}

	if (sn->from) {		/* keep variable list with tables and names */
		dlist *fl = sn->from->data.lval;
		dnode *n = NULL;
		sql_rel *fnd = NULL;

		for (n = fl->h; n ; n = n->next) {
			int lateral = check_is_lateral(n->data.sym);

			/* just used current expression */
			fnd = table_ref(query, NULL, n->data.sym, lateral);
			if (!fnd && res && lateral && sql->session->status != -ERR_AMBIGUOUS) {
				/* reset error */
				sql->session->status = 0;
				sql->errstr[0] = 0;

				query_push_outer(query, res);
				fnd = table_ref(query, NULL, n->data.sym, lateral);
				query_pop_outer(query);
			}
			if (!fnd)
				break;
			if (res) {
				res = rel_crossproduct(sql->sa, res, fnd, op_join);
				if (lateral)
					set_dependent(res);
			} else {
				res = fnd;
			}
		}
		if (!fnd) {
			if (res)
				rel_destroy(res);
			return NULL;
		}
	} else if (toplevel || !res) {	/* only on top level query */
		return rel_simple_select(query, rel, sn->where, sn->selection, sn->distinct);
	}
	if (res)
		rel = rel_select_exp(query, res, sn, ek);
	if (!rel && res) 
		rel_destroy(res);
	return rel;
}

static sql_rel *
rel_setquery_(sql_query *query, sql_rel *l, sql_rel *r, dlist *cols, int op )
{
	mvc *sql = query->sql;
	sql_rel *rel;

	if (!cols) {
		list *ls, *rs;

		l = rel_unique_names(sql, l);
		r = rel_unique_names(sql, r);
		ls = rel_projections(sql, l, NULL, 0, 1);
		rs = rel_projections(sql, r, NULL, 0, 1);
		rel = rel_setop_check_types(sql, l, r, ls, rs, (operator_type)op);
	} else {
		rel = rel_setop(sql->sa, l, r, (operator_type)op);
	}
	if (rel) {
		rel->exps = rel_projections(sql, rel, NULL, 0, 1);
		set_processed(rel);
	}
	return rel;
}

static sql_rel *
rel_setquery(sql_query *query, sql_rel *rel, symbol *q)
{
	mvc *sql = query->sql;
	sql_rel *res = NULL;
	dnode *n = q->data.lval->h;
	symbol *tab_ref1 = n->data.sym;
	int dist = n->next->data.i_val, used = 0;
	dlist *corresponding = n->next->next->data.lval;
	symbol *tab_ref2 = n->next->next->next->data.sym;
	sql_rel *t1, *t2; 

	assert(n->next->type == type_int);
	t1 = table_ref(query, NULL, tab_ref1, 0);
	if (rel && !t1 && sql->session->status != -ERR_AMBIGUOUS) {
		used = 1;

		/* reset error */
		sql->session->status = 0;
		sql->errstr[0] = 0;
		query_push_outer(query, rel);
		t1 = table_ref(query, NULL, tab_ref1, 0);
		query_pop_outer(query);
	}
	if (!t1)
		return NULL;
	t2 = table_ref(query, NULL, tab_ref2, 0);
	if (rel && !t2 && sql->session->status != -ERR_AMBIGUOUS) {
		used = 1;

		/* reset error */
		sql->session->status = 0;
		sql->errstr[0] = 0;
		query_push_outer(query, rel);
		t2 = table_ref(query, NULL, tab_ref2, 0);
		query_pop_outer(query);
	}
	if (!t2)
		return NULL;

	rel_remove_internal_exp(t1);
	rel_remove_internal_exp(t2);
	if (list_length(t1->exps) != list_length(t2->exps)) {
		int t1nrcols = list_length(t1->exps);
		int t2nrcols = list_length(t2->exps);
		char *op = "UNION";
		if (q->token == SQL_EXCEPT)
			op = "EXCEPT";
		else if (q->token == SQL_INTERSECT)
			op = "INTERSECT";
		rel_destroy(t1);
		rel_destroy(t2);
		return sql_error(sql, 02, SQLSTATE(42000) "%s: column counts (%d and %d) do not match", op, t1nrcols, t2nrcols);
	}
	if ( q->token == SQL_UNION) {
		/* For EXCEPT/INTERSECT the group by is always done within the implementation */
		if (t1 && dist)
			t1 = rel_distinct(t1);
		if (t2 && dist)
			t2 = rel_distinct(t2);
		res = rel_setquery_(query, t1, t2, corresponding, op_union );
	}
	if ( q->token == SQL_EXCEPT)
		res = rel_setquery_(query, t1, t2, corresponding, op_except );
	if ( q->token == SQL_INTERSECT)
		res = rel_setquery_(query, t1, t2, corresponding, op_inter );
	if (res && dist)
		res = rel_distinct(res);
	if (rel && used) {
		res = rel_crossproduct(sql->sa, rel, res, op_left);
		res->card = rel->card;
		set_dependent(res);
		res = rel_project(sql->sa, res, rel_projections(sql, res, NULL, 1, 1));
	}
	return res;
}

static sql_rel *
rel_joinquery_(sql_query *query, sql_rel *rel, symbol *tab1, int natural, jt jointype, symbol *tab2, symbol *js)
{
	mvc *sql = query->sql;
	operator_type op = op_join;
	sql_rel *t1 = NULL, *t2 = NULL, *inner;
	int l_nil = 0, r_nil = 0, lateral = 0;

	assert(!rel);
	switch(jointype) {
	case jt_inner: op = op_join;
		break;
	case jt_left: op = op_left;
		r_nil = 1;
		break;
	case jt_right: op = op_right;
		l_nil = 1;
		break;
	case jt_full: op = op_full;
		l_nil = 1;
		r_nil = 1;
		break;
	case jt_union:
		/* fool compiler */
		return NULL;
	}

	lateral = check_is_lateral(tab2);
	t1 = table_ref(query, NULL, tab1, 0);
	if (rel && !t1 && sql->session->status != -ERR_AMBIGUOUS) {
		/* reset error */
		sql->session->status = 0;
		sql->errstr[0] = 0;
		t1 = table_ref(query, NULL, tab1, 0);
	}
	if (t1) {
		t2 = table_ref(query, NULL, tab2, 0);
		if (lateral && !t2 && sql->session->status != -ERR_AMBIGUOUS) {
			/* reset error */
			sql->session->status = 0;
			sql->errstr[0] = 0;

			query_push_outer(query, t1);
			t2 = table_ref(query, NULL, tab2, 0);
			query_pop_outer(query);
		}
	}
	if (rel)
		rel_destroy(rel);
	if (!t1 || !t2)
		return NULL;

	if (!lateral && rel_name(t1) && rel_name(t2) && strcmp(rel_name(t1), rel_name(t2)) == 0) {
		sql_error(sql, 02, SQLSTATE(42000) "SELECT: '%s' on both sides of the JOIN expression;", rel_name(t1));
		rel_destroy(t1);
		rel_destroy(t2);
		return NULL;
	}

	inner = rel = rel_crossproduct(sql->sa, t1, t2, op_join);
	inner->op = op;
	if (lateral)
		set_dependent(inner);

	if (js && natural) {
		return sql_error(sql, 02, SQLSTATE(42000) "SELECT: cannot have a NATURAL JOIN with a join specification (ON or USING);");
	}
	if (!js && !natural) {
		return sql_error(sql, 02, SQLSTATE(42000) "SELECT: must have NATURAL JOIN or a JOIN with a join specification (ON or USING);");
	}

	if (js && js->token != SQL_USING) {	/* On sql_logical_exp */
		rel = rel_logical_exp(query, rel, js, sql_where);
	} else if (js) {	/* using */
		char rname[16], *rnme;
		dnode *n = js->data.lval->h;
		list *outexps = new_exp_list(sql->sa), *exps;
		node *m;

		rnme = number2name(rname, 16, ++sql->label);
		for (; n; n = n->next) {
			char *nm = n->data.sval;
			sql_exp *cond;
			sql_exp *ls = rel_bind_column(sql, t1, nm, sql_where);
			sql_exp *rs = rel_bind_column(sql, t2, nm, sql_where);

			if (!ls || !rs) {
				sql_error(sql, 02, SQLSTATE(42000) "JOIN: tables '%s' and '%s' do not have a matching column '%s'\n", rel_name(t1)?rel_name(t1):"", rel_name(t2)?rel_name(t2):"", nm);
				rel_destroy(rel);
				return NULL;
			}
			rel = rel_compare_exp(query, rel, ls, rs, "=", NULL, TRUE, 0, 0);
			if (op != op_join) {
				cond = rel_unop_(query, rel, ls, NULL, "isnull", card_value);
				if (rel_convert_types(sql, t1, t2, &ls, &rs, 1, type_equal) < 0)
					return NULL;
				ls = rel_nop_(query, rel, cond, rs, ls, NULL, NULL, "ifthenelse", card_value);
			}
			exp_setname(sql->sa, ls, rnme, nm);
			append(outexps, ls);
			if (!rel) 
				return NULL;
		}
		exps = rel_projections(sql, t1, NULL, 1, 1);
		for (m = exps->h; m; m = m->next) {
			const char *nm = exp_name(m->data);
			int fnd = 0;

			for (n = js->data.lval->h; n; n = n->next) {
				if (strcmp(nm, n->data.sval) == 0) {
					fnd = 1;
					break;
				}
			}
			if (!fnd) {
				sql_exp *ls = m->data;
				if (l_nil)
					set_has_nil(ls);
				append(outexps, ls);
			}
		}
		exps = rel_projections(sql, t2, NULL, 1, 1);
		for (m = exps->h; m; m = m->next) {
			const char *nm = exp_name(m->data);
			int fnd = 0;

			for (n = js->data.lval->h; n; n = n->next) {
				if (strcmp(nm, n->data.sval) == 0) {
					fnd = 1;
					break;
				}
			}
			if (!fnd) {
				sql_exp *rs = m->data;
				if (r_nil)
					set_has_nil(rs);
				append(outexps, rs);
			}
		}
		rel = rel_project(sql->sa, rel, outexps);
	} else {		/* ! js -> natural join */
		rel = join_on_column_name(query, rel, t1, t2, op, l_nil, r_nil);
	}
	if (!rel)
		return NULL;
	if (inner && is_outerjoin(inner->op))
		set_processed(inner);
	set_processed(rel);
	return rel;
}

static sql_rel *
rel_joinquery(sql_query *query, sql_rel *rel, symbol *q)
{

	dnode *n = q->data.lval->h;
	symbol *tab_ref1 = n->data.sym;
	int natural = n->next->data.i_val;
	jt jointype = (jt) n->next->next->data.i_val;
	symbol *tab_ref2 = n->next->next->next->data.sym;
	symbol *joinspec = n->next->next->next->next->data.sym;

	assert(n->next->type == type_int);
	assert(n->next->next->type == type_int);
	return rel_joinquery_(query, rel, tab_ref1, natural, jointype, tab_ref2, joinspec);
}

static sql_rel *
rel_crossquery(sql_query *query, sql_rel *rel, symbol *q)
{
	dnode *n = q->data.lval->h;
	symbol *tab1 = n->data.sym;
	symbol *tab2 = n->next->data.sym;
	sql_rel *t1 = table_ref(query, rel, tab1, 0);
	sql_rel *t2 = NULL;
       
	if (t1)
		t2 = table_ref(query, rel, tab2, 0);
	if (!t1 || !t2)
		return NULL;

	rel = rel_crossproduct(query->sql->sa, t1, t2, op_join);
	return rel;
}
	
static sql_rel *
rel_unionjoinquery(sql_query *query, sql_rel *rel, symbol *q)
{
	mvc *sql = query->sql;
	dnode *n = q->data.lval->h;
	sql_rel *lv = table_ref(query, rel, n->data.sym, 0);
	sql_rel *rv = NULL;
	int all = n->next->data.i_val;
	list *lexps, *rexps;
	node *m;
	int found = 0;

	if (lv)
       		rv = table_ref(query, rel, n->next->next->data.sym, 0);
	assert(n->next->type == type_int);
	if (!lv || !rv)
		return NULL;

	lexps = rel_projections(sql, lv, NULL, 1, 1);
	/* find the matching columns (all should match?)
	 * union these
	 * if !all do a distinct operation at the end
	 */
	/* join all result columns ie join(lh,rh) on column_name */
	rexps = new_exp_list(sql->sa);
	for (m = lexps->h; m; m = m->next) {
		sql_exp *le = m->data;
		sql_exp *rc = rel_bind_column(sql, rv, exp_name(le), sql_where);
			
		if (!rc && all)
			break;
		if (rc) {
			found = 1;
			append(rexps, rc);
		}
	}
	if (!found) {
		rel_destroy(rel);
		return NULL;
	}
	lv = rel_project(sql->sa, lv, lexps);
	rv = rel_project(sql->sa, rv, rexps);
	rel = rel_setop(sql->sa, lv, rv, op_union);
	rel->exps = rel_projections(sql, rel, NULL, 0, 1);
	set_processed(rel);
	if (!all)
		rel = rel_distinct(rel);
	return rel;
}

sql_rel *
rel_subquery(sql_query *query, sql_rel *rel, symbol *sq, exp_kind ek)
{
	int toplevel = 0;

	if (!rel || (rel->op == op_project &&
		(!rel->exps || list_length(rel->exps) == 0)))
		toplevel = 1;

	return rel_query(query, rel, sq, toplevel, ek);
}

sql_rel *
rel_selects(sql_query *query, symbol *s)
{
	mvc *sql = query->sql;
	sql_rel *ret = NULL;

	switch (s->token) {
	case SQL_WITH:
		ret = rel_with_query(query, s);
		sql->type = Q_TABLE;
		break;
	case SQL_VALUES:
		ret = rel_values(query, s);
		sql->type = Q_TABLE;
		break;
	case SQL_SELECT: {
		exp_kind ek = {type_value, card_relation, TRUE};
		SelectNode *sn = (SelectNode *) s;

		if(!stack_push_frame(sql, "SELECT"))
			return sql_error(sql, 02, SQLSTATE(HY001) MAL_MALLOC_FAIL);

		if (sn->into) {
			sql->type = Q_SCHEMA;
			ret = rel_select_with_into(query, s);
		} else {
			ret = rel_subquery(query, NULL, s, ek);
			sql->type = Q_TABLE;
		}
		stack_pop_frame(sql);
	}	break;
	case SQL_JOIN:
		ret = rel_joinquery(query, NULL, s);
		sql->type = Q_TABLE;
		break;
	case SQL_CROSS:
		ret = rel_crossquery(query, NULL, s);
		sql->type = Q_TABLE;
		break;
	case SQL_UNION:
	case SQL_EXCEPT:
	case SQL_INTERSECT:
		ret = rel_setquery(query, NULL, s);
		sql->type = Q_TABLE;
		break;
	default:
		return NULL;
	}
	if (!ret && sql->errstr[0] == 0)
		(void) sql_error(sql, 02, SQLSTATE(42000) "relational query without result");
	return ret;
}

sql_rel *
schema_selects(sql_query *query, sql_schema *schema, symbol *s)
{
	sql_rel *res;
	sql_schema *os = query->sql->session->schema;

	query->sql->session->schema = schema;
	res = rel_selects(query, s);
	query->sql->session->schema = os;
	return res;
}

sql_rel *
rel_loader_function(sql_query *query, symbol* fcall, list *fexps, sql_subfunc **loader_function)
{
	mvc *sql = query->sql;
	list *exps = NULL, *tl;
	exp_kind ek = { type_value, card_relation, TRUE };
	sql_rel *sq = NULL;
	sql_exp *e = NULL;
	symbol *sym = fcall;
	dnode *l = sym->data.lval->h;
	char *sname = qname_schema(l->data.lval);
	char *fname = qname_fname(l->data.lval);
	char *tname = NULL;
	node *en;
	sql_schema *s = sql->session->schema;
	sql_subfunc* sf;

	tl = sa_list(sql->sa);
	exps = new_exp_list(sql->sa);
	if (l->next) { /* table call with subquery */
		if (l->next->type == type_symbol && l->next->data.sym->token == SQL_SELECT) {
			if (l->next->next != NULL)
				return sql_error(sql, 02, SQLSTATE(42000) "SELECT: '%s' requires a single sub query", fname);
			sq = rel_subquery(query, NULL, l->next->data.sym, ek);
		} else if (l->next->type == type_symbol || l->next->type == type_list) {
			dnode *n;
			exp_kind iek = {type_value, card_column, TRUE};
			list *exps = sa_list (sql->sa);

			if (l->next->type == type_symbol)
				n = l->next;
			else 
				n = l->next->data.lval->h;
			for ( ; n; n = n->next) {
				sql_exp *e = rel_value_exp(query, NULL, n->data.sym, sql_sel, iek);

				if (!e)
					return NULL;
				append(exps, e);
			}
			sq = rel_project(sql->sa, NULL, exps);
		}

		/* reset error */
		sql->session->status = 0;
		sql->errstr[0] = '\0';
		if (!sq)
			return sql_error(sql, 02, SQLSTATE(42000) "SELECT: no such operator '%s'", fname);
		for (en = sq->exps->h; en; en = en->next) {
			sql_exp *e = en->data;

			append(exps, e = exp_alias_or_copy(sql, tname, exp_name(e), NULL, e));
			append(tl, exp_subtype(e));
		}
	}
	if (sname)
		s = mvc_bind_schema(sql, sname);

	e = find_table_function_type(sql, s, fname, exps, tl, F_LOADER, &sf);
	if (!e || !sf)
		return sql_error(sql, 02, SQLSTATE(42000) "SELECT: no such operator '%s'", fname);

	if (loader_function)
		*loader_function = sf;

	return rel_table_func(sql->sa, sq, e, fexps, (sq != NULL));
}<|MERGE_RESOLUTION|>--- conflicted
+++ resolved
@@ -3989,29 +3989,21 @@
 
 	if (!groupby) {
 		char *uaname = GDKmalloc(strlen(aname) + 1);
-		(void) sql_error(sql, 02, SQLSTATE(42000) "%s: missing group by",
+		sql_exp *e = sql_error(sql, 02, SQLSTATE(42000) "%s: missing group by",
 						 uaname ? toUpperCopy(uaname, aname) : aname);
 		if (uaname)
 			GDKfree(uaname);
-<<<<<<< HEAD
-		return NULL;
-=======
 		return e;
->>>>>>> 48fe4bd8
 	} else if (is_sql_groupby(f) || (is_sql_partitionby(f) && groupby->op != op_groupby)) {
 		const char *clause = is_sql_groupby(f) ? "GROUP BY":"PARTITION BY";
 		char *uaname = GDKmalloc(strlen(aname) + 1);
-		(void) sql_error(sql, 02, SQLSTATE(42000) "%s: aggregate function '%s' not allowed in %s clause",
+		sql_exp *e = sql_error(sql, 02, SQLSTATE(42000) "%s: aggregate function '%s' not allowed in %s clause",
 						 uaname ? toUpperCopy(uaname, aname) : aname, aname, clause);
 		if (uaname)
 			GDKfree(uaname);
-		return NULL;
+		return e;
 	} else if (!query_has_outer(query) && is_sql_where(f)) {
 		char *uaname = GDKmalloc(strlen(aname) + 1);
-<<<<<<< HEAD
-		(void) sql_error(sql, 02, SQLSTATE(42000) "%s: not allowed in WHERE clause",
-						 uaname ? toUpperCopy(uaname, aname) : aname);
-=======
 		sql_exp *e = sql_error(sql, 02, SQLSTATE(42000) "%s: aggregate functions not allowed in WHERE clause",
 				       uaname ? toUpperCopy(uaname, aname) : aname);
 		if (uaname)
@@ -4021,10 +4013,9 @@
 		char *uaname = GDKmalloc(strlen(aname) + 1);
 		sql_exp *e = sql_error(sql, 02, SQLSTATE(42000) "%s: aggregate functions cannot be nested",
 				       uaname ? toUpperCopy(uaname, aname) : aname);
->>>>>>> 48fe4bd8
 		if (uaname)
 			GDKfree(uaname);
-		return NULL;
+		return e;
 	} else if (is_grouping && !is_sql_group_totals(f))
 		return sql_error(sql, 02, SQLSTATE(42000) "GROUPING aggregate function requires ROLLUP, CUBE or GROUPING SETS clauses in GROUP BY");
 
