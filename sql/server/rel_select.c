/*
 * This Source Code Form is subject to the terms of the Mozilla Public
 * License, v. 2.0.  If a copy of the MPL was not distributed with this
 * file, You can obtain one at http://mozilla.org/MPL/2.0/.
 *
 * Copyright 1997 - July 2008 CWI, August 2008 - 2016 MonetDB B.V.
 */

#include "monetdb_config.h"
#include "rel_select.h"
#include "sql_semantic.h"	/* TODO this dependency should be removed, move
				   the dependent code into sql_mvc */
#include "sql_privileges.h"
#include "sql_env.h"
#include "rel_rel.h"
#include "rel_exp.h"
#include "rel_xml.h"
#include "rel_dump.h"
#include "rel_prop.h"
#include "rel_psm.h"
#include "rel_schema.h"
#include "rel_remote.h"
#include "rel_sequence.h"
#ifdef HAVE_HGE
#include "mal.h"		/* for have_hge */
#endif

<<<<<<< HEAD
=======
sql_rel *
rel_dup(sql_rel *r)
{
	sql_ref_inc(&r->ref);
	return r;
}

static void
rel_destroy_(sql_rel *rel)
{
	if (!rel)
		return;
	if (is_join(rel->op) ||
	    is_semi(rel->op) ||
	    is_select(rel->op) ||
	    is_set(rel->op) ||
	    rel->op == op_topn ||
		rel->op == op_sample) {
		if (rel->l)
			rel_destroy(rel->l);
		if (rel->r)
			rel_destroy(rel->r);
	} else if (is_project(rel->op)) {
		if (rel->l)
			rel_destroy(rel->l);
	} else if (is_modify(rel->op)) {
		if (rel->r)
			rel_destroy(rel->r);
	}
}

void
rel_destroy(sql_rel *rel)
{
	if (!rel)
		return;
	if (sql_ref_dec(&rel->ref) > 0)
		return;
	rel_destroy_(rel);
}

sql_rel*
rel_create( sql_allocator *sa )
{
	sql_rel *r = SA_NEW(sa, sql_rel);

	sql_ref_init(&r->ref);
	r->l = r->r = NULL;
	r->exps = NULL;
	r->nrcols = 0;
	r->flag = 0;
	r->card = CARD_ATOM;
	r->processed = 0;
	r->subquery = 0;
	r->p = NULL;
	return r;
}

>>>>>>> 3bd37d23
static void
rel_setsubquery(sql_rel*r)
{
	if (rel_is_ref(r))
		return;
	if (r->l && !is_base(r->op))
		rel_setsubquery(r->l);
	if (r->r && is_join(r->op))
		rel_setsubquery(r->r);
	set_subquery(r);
}

/* return all expressions, with table name == tname */
static list *
rel_table_projections( mvc *sql, sql_rel *rel, char *tname, int level )
{
	list *exps;

	if (!rel)
		return NULL;

	if (!tname) {
		if (is_project(rel->op) && rel->l)
			return rel_projections(sql, rel->l, NULL, 1, 0);
		else
			return NULL;
		/* return rel_projections(sql, rel, NULL, 1, 0); */
	}

	switch(rel->op) {
	case op_join:
	case op_left:
	case op_right:
	case op_full:
		exps = rel_table_projections( sql, rel->l, tname, level+1);
		if (exps)
			return exps;
		return rel_table_projections( sql, rel->r, tname, level+1);
	case op_apply:
	case op_semi:
	case op_anti:
	case op_select:
		return rel_table_projections( sql, rel->l, tname, level+1);

	case op_topn:
	case op_sample:
	case op_groupby:
	case op_union:
	case op_except:
	case op_inter:
	case op_project:
		if (!is_processed(rel) && level == 0)
			return rel_table_projections( sql, rel->l, tname, level+1);
		/* fall through */
	case op_table:
	case op_basetable:
		if (rel->exps) {
			node *en;

			exps = new_exp_list(sql->sa);
			for (en = rel->exps->h; en; en = en->next) {
				sql_exp *e = en->data;
				/* first check alias */
				if (!is_intern(e) && e->rname && strcmp(e->rname, tname) == 0)
					append(exps, exp_alias_or_copy(sql, tname, exp_name(e), rel, e));
				if (!is_intern(e) && !e->rname && e->l && strcmp(e->l, tname) == 0)
					append(exps, exp_alias_or_copy(sql, tname, exp_name(e), rel, e));
			}
			if (exps && list_length(exps))
				return exps;
		}
	default:
		return NULL;
	}
}

sql_rel *
rel_table_func(sql_allocator *sa, sql_rel *l, sql_exp *f, list *exps, int kind)
{
	sql_rel *rel = rel_create(sa);

	rel->flag = kind;
	rel->l = l; /* relation before call */
	rel->r = f; /* expression (table func call) */
	rel->op = op_table;
	rel->exps = exps;
	rel->card = CARD_MULTI;
	rel->nrcols = list_length(exps);
	return rel;
}

static sql_rel*
rel_project_exp(sql_allocator *sa, sql_exp *e)
{
	sql_rel *rel = rel_project(sa, NULL, append(new_exp_list(sa), e));

	set_processed(rel);
	return rel;
}

static sql_rel*
rel_parent( sql_rel *rel )
{
	if (is_project(rel->op) || rel->op == op_topn || rel->op == op_sample) {
		sql_rel *l = rel->l;
		if (is_project(l->op))
			return l;
	}
	if (is_apply(rel->op))
		return rel->r;
	return rel;
}

static sql_exp *
rel_lastexp(mvc *sql, sql_rel *rel )
{
	sql_exp *e;

	if (!is_processed(rel))
		rel = rel_parent(rel);
	assert(list_length(rel->exps));
	if (rel->op == op_project) {
		MT_lock_set(&rel->exps->ht_lock);
		rel->exps->ht = NULL;
		MT_lock_unset(&rel->exps->ht_lock);
		return exp_alias_or_copy(sql, NULL, NULL, rel, rel->exps->t->data);
	}
	assert(is_project(rel->op));
	e = rel->exps->t->data;
	return exp_column(sql->sa, e->rname, e->name, exp_subtype(e), e->card, has_nil(e), is_intern(e));
}

static sql_exp *
rel_find_lastexp(sql_rel *rel )
{
	if (!is_processed(rel))
		rel = rel_parent(rel);
	assert(list_length(rel->exps));
	return rel->exps->t->data;
}

static sql_rel*
rel_project2groupby(mvc *sql, sql_rel *g)
{
	if (g->op == op_project) {
		node *en;

		g->card = CARD_ATOM; /* no groupby expressions */
		g->op = op_groupby;
		g->r = new_exp_list(sql->sa); /* add empty groupby column list */
		
		for (en = g->exps->h; en; en = en->next) {
			sql_exp *e = en->data;

			if (e->card > g->card) {
				if (e->type == e_column && e->r) {
					return sql_error(sql, 02, "cannot use non GROUP BY column '%s' in query results without an aggregate function", (char *) e->r);
				} else {
					return sql_error(sql, 02, "cannot use non GROUP BY column in query results without an aggregate function");
				}
			}
		}
		return rel_project(sql->sa, g, rel_projections(sql, g, NULL, 1, 1));
	}
	return NULL;
}

static sql_rel *
rel_orderby(mvc *sql, sql_rel *l)
{
	sql_rel *rel = rel_create(sql->sa);

	assert(l->op == op_project && !l->r);
	rel->l = l;
	rel->r = NULL;
	rel->op = op_project;	
	rel->exps = rel_projections(sql, l, NULL, 1, 0);
	rel->card = l->card;
	rel->nrcols = l->nrcols;
	return rel;
}

static const char * 
rel_get_name( sql_rel *rel )
{
	switch(rel->op) {
	case op_table:
		if (rel->r) 
			return exp_name(rel->r);
		return NULL;
	case op_basetable: 
		return NULL;
	default:
		if (rel->l)
			return rel_get_name(rel->l);
	}
	return NULL;
}

/* forward refs */
static sql_rel * rel_setquery(mvc *sql, sql_rel *rel, symbol *sq);
static sql_rel * rel_joinquery(mvc *sql, sql_rel *rel, symbol *sq);
static sql_rel * rel_crossquery(mvc *sql, sql_rel *rel, symbol *q);
static sql_rel * rel_unionjoinquery(mvc *sql, sql_rel *rel, symbol *sq);

void
rel_add_intern(mvc *sql, sql_rel *rel)
{
	if (rel->op == op_project && rel->l && rel->exps && !need_distinct(rel)) {
		list *prjs = rel_projections(sql, rel->l, NULL, 1, 1);
		node *n;
	
		for(n=prjs->h; n; n = n->next) {
			sql_exp *e = n->data;

			if (is_intern(e)) {
				append(rel->exps, e);
				n->data = NULL;
			}
		}
	}
}

static sql_rel *
rel_table_optname(mvc *sql, sql_rel *sq, symbol *optname)
{
	if (optname && optname->token == SQL_NAME) {
		dlist *columnrefs = NULL;
		char *tname = optname->data.lval->h->data.sval;
		list *l = sa_list(sql->sa);

		columnrefs = optname->data.lval->h->next->data.lval;
		if (columnrefs && sq->exps) {
			dnode *d = columnrefs->h;
			node *ne = sq->exps->h;

			MT_lock_set(&sq->exps->ht_lock);
			sq->exps->ht = NULL;
			MT_lock_unset(&sq->exps->ht_lock);
			for (; d && ne; d = d->next, ne = ne->next) {
				sql_exp *e = ne->data;

				if (exps_bind_column2(l, tname, d->data.sval))
					return sql_error(sql, ERR_AMBIGUOUS, "SELECT: Duplicate column name '%s.%s'", tname, d->data.sval);
				exp_setname(sql->sa, e, tname, d->data.sval );
				append(l, e);
			}
		}
		if (!columnrefs && sq->exps) {
			node *ne = sq->exps->h;

			for (; ne; ne = ne->next) {
				sql_exp *e = ne->data;

				if (exp_name(e) && exps_bind_column2(l, tname, exp_name(e)))
					return sql_error(sql, ERR_AMBIGUOUS, "SELECT: Duplicate column name '%s.%s'", tname, exp_name(e));
				noninternexp_setname(sql->sa, e, tname, NULL );
				append(l, e);
			}
		}
	}
	rel_add_intern(sql, sq);
	return sq;
}

static sql_rel *
rel_subquery_optname(mvc *sql, sql_rel *rel, symbol *query)
{
	SelectNode *sn = (SelectNode *) query;
	exp_kind ek = {type_value, card_relation, TRUE};
	sql_rel *sq = rel_subquery(sql, rel, query, ek, APPLY_JOIN);

	assert(query->token == SQL_SELECT);
	if (!sq)
		return NULL;

	return rel_table_optname(sql, sq, sn->name);
}

sql_rel *
rel_with_query(mvc *sql, symbol *q ) 
{
	dnode *d = q->data.lval->h;
	symbol *select = d->next->data.sym;
	sql_rel *rel;

	stack_push_frame(sql, "WITH");
	/* first handle all with's (ie inlined views) */
	for (d = d->data.lval->h; d; d = d->next) {
		symbol *sym = d->data.sym;
		dnode *dn = sym->data.lval->h;
		char *name = qname_table(dn->data.lval);
		sql_rel *nrel;

		if (frame_find_var(sql, name)) {
			return sql_error(sql, 01, "Variable '%s' already declared", name);
		}
		nrel = rel_semantic(sql, sym);
		if (!nrel) {  
			stack_pop_frame(sql);
			return NULL;
		}
		stack_push_rel_view(sql, name, nrel);
		if (!is_project(nrel->op)) {
			if (is_topn(nrel->op) || is_sample(nrel->op)) {
				nrel = rel_project(sql->sa, nrel, rel_projections(sql, nrel, NULL, 1, 1));
			} else {
				stack_pop_frame(sql);
				return NULL;
			}
		}
		assert(is_project(nrel->op));
		if (is_project(nrel->op) && nrel->exps) {
			node *ne = nrel->exps->h;

			for (; ne; ne = ne->next) 
				noninternexp_setname(sql->sa, ne->data, name, NULL );
		}
	}
	rel = rel_semantic(sql, select);
	stack_pop_frame(sql);
	return rel;
}

static sql_rel *
query_exp_optname(mvc *sql, sql_rel *r, symbol *q)
{
	switch (q->token) {
	case SQL_WITH:
		return rel_with_query(sql, q);
	case SQL_UNION:
	case SQL_EXCEPT:
	case SQL_INTERSECT:
	{
		sql_rel *tq = rel_setquery(sql, r, q);

		if (!tq)
			return NULL;
		return rel_table_optname(sql, tq, q->data.lval->t->data.sym);
	}
	case SQL_JOIN:
	{
		sql_rel *tq = rel_joinquery(sql, r, q);

		if (!tq)
			return NULL;
		return rel_table_optname(sql, tq, q->data.lval->t->data.sym);
	}
	case SQL_CROSS:
	{
		sql_rel *tq = rel_crossquery(sql, r, q);

		if (!tq)
			return NULL;
		return rel_table_optname(sql, tq, q->data.lval->t->data.sym);
	}
	case SQL_UNIONJOIN:
	{
		sql_rel *tq = rel_unionjoinquery(sql, r, q);

		if (!tq)
			return NULL;
		return rel_table_optname(sql, tq, q->data.lval->t->data.sym);
	}
	default:
		(void) sql_error(sql, 02, "case %d %s\n", q->token, token2string(q->token));
	}
	return NULL;
}

static sql_subfunc *
bind_func_(mvc *sql, sql_schema *s, char *fname, list *ops, int type )
{
	sql_subfunc *sf = NULL;

	if (sql->forward && strcmp(fname, sql->forward->base.name) == 0 && 
	    list_cmp(sql->forward->ops, ops, (fcmp)&arg_subtype_cmp) == 0 &&
	    execute_priv(sql, sql->forward)) 
		return sql_dup_subfunc(sql->sa, sql->forward, NULL, NULL);
	sf = sql_bind_func_(sql->sa, s, fname, ops, type);
	if (sf && execute_priv(sql, sf->func))
		return sf;
	return NULL;
}

static sql_subfunc *
bind_func(mvc *sql, sql_schema *s, char *fname, sql_subtype *t1, sql_subtype *t2, int type )
{
	sql_subfunc *sf = NULL;

	assert(t1);
	if (sql->forward) {
		if (execute_priv(sql, sql->forward) &&
		    strcmp(fname, sql->forward->base.name) == 0 && 
		   ((!t1 && list_length(sql->forward->ops) == 0) || 
		    (!t2 && list_length(sql->forward->ops) == 1 && subtype_cmp(sql->forward->ops->h->data, t1) == 0) ||
		    (list_length(sql->forward->ops) == 2 && 
		     	subtype_cmp(sql->forward->ops->h->data, t1) == 0 &&
		     	subtype_cmp(sql->forward->ops->h->next->data, t2) == 0))) {
			return sql_dup_subfunc(sql->sa, sql->forward, NULL, NULL);
		}
	}
	sf = sql_bind_func(sql->sa, s, fname, t1, t2, type);
	if (sf && execute_priv(sql, sf->func))
		return sf;
	return NULL;
}

static sql_subfunc *
bind_member_func(mvc *sql, sql_schema *s, char *fname, sql_subtype *t, int nrargs, sql_subfunc *prev)
{
	sql_subfunc *sf = NULL;

	if (sql->forward && strcmp(fname, sql->forward->base.name) == 0 && 
		list_length(sql->forward->ops) == nrargs && is_subtype(t, &((sql_arg *) sql->forward->ops->h->data)->type) && execute_priv(sql, sql->forward)) 
		return sql_dup_subfunc(sql->sa, sql->forward, NULL, t);
	sf = sql_bind_member(sql->sa, s, fname, t, nrargs, prev);
	if (sf && execute_priv(sql, sf->func))
		return sf;
	return NULL;
}

static sql_subfunc *
find_func(mvc *sql, sql_schema *s, char *fname, int len, int type, sql_subfunc *prev )
{
	sql_subfunc *sf = NULL;

	if (sql->forward && strcmp(fname, sql->forward->base.name) == 0 && list_length(sql->forward->ops) == len && execute_priv(sql, sql->forward)) 
		return sql_dup_subfunc(sql->sa, sql->forward, NULL, NULL);
	sf = sql_find_func(sql->sa, s, fname, len, type, prev);
	if (sf && execute_priv(sql, sf->func))
		return sf;
	return NULL;
}

static sql_rel *
rel_named_table_function(mvc *sql, sql_rel *rel, symbol *query)
{
	list *exps = NULL;
	node *m;
	exp_kind ek = {type_value, card_relation, TRUE};
	sql_rel *sq = NULL, *orel = rel;
	sql_exp *e = NULL;// rel_value_exp(sql, &rel, query->data.lval->h->data.sym, sql_from, ek);
	sql_subfunc *sf = NULL;
	char *tname = NULL;

	if (rel != orel && !orel)
		sq = rel;
	if (!e) { /* UNION function */  
		list *exps, *tl;
		symbol *sym = query->data.lval->h->data.sym;
		dnode *l = sym->data.lval->h;
		char *fname = qname_fname(l->data.lval); 
		char *sname = qname_schema(l->data.lval);
		sql_schema *s = sql->session->schema;
		node *en;
		
		/* reset error */
		sql->session->status = 0;
		sql->errstr[0] = '\0';

		tl = sa_list(sql->sa);
		exps = new_exp_list(sql->sa);
		if (l->next) { /* table call with subquery */
			if (l->next->type == type_symbol && l->next->data.sym->token == SQL_SELECT) {
				if (l->next->next != NULL)
					return sql_error(sql, 02, "SELECT: '%s' requires a single sub query", fname);
	       			sq = rel_subquery(sql, NULL, l->next->data.sym, ek, 0 /*apply*/);
				/* TODO union/apply calls  iterate? ? */
			} else if (l->next->type == type_symbol || l->next->type == type_list) {
				dnode *n;
				exp_kind iek = {type_value, card_column, TRUE};
				list *exps = sa_list (sql->sa);

				if (l->next->type == type_symbol)
					n = l->next;
				else 
					n = l->next->data.lval->h;
				for ( ; n; n = n->next) {
					sql_exp *e = rel_value_exp(sql, NULL, n->data.sym, sql_sel, iek);

					if (!e)
						return NULL;
					append(exps, e);
				}
				sq = rel_project(sql->sa, NULL, exps);
			}

			/* reset error */
			sql->session->status = 0;
			sql->errstr[0] = '\0';
			if (!sq || rel)
				return sql_error(sql, 02, "SELECT: no such operator '%s'", fname);
			for (en = sq->exps->h; en; en = en->next) {
				sql_exp *e = en->data;
				//append(exps, exp_column(sql->sa, tname, exp_name(e), exp_subtype(e), CARD_MULTI, has_nil(e), 0));
				append(exps, e=exp_alias_or_copy(sql, tname, exp_name(e), NULL, e));
				append(tl, exp_subtype(e));
			}
		}
		
		if (sname)
			s = mvc_bind_schema(sql, sname);
		sf = bind_func_(sql, s, fname, tl, F_UNION);
		if (sf) {
			e = exp_op(sql->sa, exps, sf);
		} else if (list_length(tl)) { 
			sql_subfunc * prev = NULL;

			while(!e && (sf = bind_member_func(sql, s, fname, tl->h->data, list_length(tl), prev)) != NULL) {
				node *n, *m;
				list *nexps;

				prev = sf;
				if (sf->func->vararg) {
					e = exp_op(sql->sa, exps, sf);
				} else {
	       				nexps = new_exp_list(sql->sa);
					for (n = exps->h, m = sf->func->ops->h; n && m; n = n->next, m = m->next) {
						sql_arg *a = m->data;
						sql_exp *e = n->data;
	
						if (a->type.type->eclass == EC_ANY) {
							sql_subtype *st = &e->tpe;
							sql_init_subtype(&a->type, st->type, st->digits, st->scale);
						}
						e = rel_check_type(sql, &a->type, e, type_equal);
						if (!e) {
							nexps = NULL;
							break;
						}
						if (e->card > CARD_ATOM) {
							sql_subaggr *zero_or_one = sql_bind_aggr(sql->sa, sql->session->schema, "zero_or_one", exp_subtype(e));
		
							e = exp_aggr1(sql->sa, e, zero_or_one, 0, 0, CARD_ATOM, 0);
						}
						append(nexps, e);
					}
					e = NULL;
					if (nexps) 
						e = exp_op(sql->sa, nexps, sf);
				}
			}
			prev = NULL;
			while(!e && (sf = find_func(sql, s, fname, list_length(tl), F_UNION, prev)) != NULL) {
				node *n, *m;
				list *nexps;

				prev = sf;
				if (sf->func->vararg) {
					e = exp_op(sql->sa, exps, sf);
				} else {
	       				nexps = new_exp_list(sql->sa);
					for (n = exps->h, m = sf->func->ops->h; n && m; n = n->next, m = m->next) {
						sql_arg *a = m->data;
						sql_exp *e = n->data;
	
						if (a->type.type->eclass == EC_ANY) {
							sql_subtype *st = &e->tpe;
							sql_init_subtype(&a->type, st->type, st->digits, st->scale);
						}
						e = rel_check_type(sql, &a->type, e, type_equal);
						if (!e) {
							nexps = NULL;
							break;
						}
						if (e->card > CARD_ATOM) {
							sql_subaggr *zero_or_one = sql_bind_aggr(sql->sa, sql->session->schema, "zero_or_one", exp_subtype(e));
		
							e = exp_aggr1(sql->sa, e, zero_or_one, 0, 0, CARD_ATOM, 0);
						}
						append(nexps, e);
					}
					e = NULL;
					if (nexps) 
						e = exp_op(sql->sa, nexps, sf);
				}
			}
		}
		if (!e)
			return sql_error(sql, 02, "SELECT: no such operator '%s'", fname);
		rel = sq;
	}

	if (query->data.lval->h->next->data.sym)
		tname = query->data.lval->h->next->data.sym->data.lval->h->data.sval;

	/* column or table function */
	sf = e->f;
	if (e->type != e_func || sf->func->type != F_UNION) {
		(void) sql_error(sql, 02, "SELECT: '%s' does not return a table", exp_func_name(e));
		return NULL;
	}

	/* for each column add table.column name */
	exps = new_exp_list(sql->sa);
	for (m = sf->func->res->h; m; m = m->next) {
		sql_arg *a = m->data;

		append(exps, exp_column(sql->sa, tname, a->name, &a->type, CARD_MULTI, 1, 0));
	}
	return rel_table_func(sql->sa, rel, e, exps, (sq != NULL));
}

static sql_exp *
rel_op_(mvc *sql, sql_schema *s, char *fname, exp_kind ek)
{
	sql_subfunc *f = NULL;
	int type = (ek.card == card_none)?F_PROC:
		   ((ek.card == card_relation)?F_UNION:F_FUNC);

	f = sql_bind_func(sql->sa, s, fname, NULL, NULL, type);
	if (f && 
		((ek.card == card_none && !f->res) || 
		 (ek.card != card_none && f->res))) {
		return exp_op(sql->sa, NULL, f);
	} else {
		return sql_error(sql, 02,
			"SELECT: no such operator '%s'", fname);
	}
}

/* special class of table returning function, but with a table input as well */
static sql_rel *
rel_named_table_operator(mvc *sql, sql_rel *rel, symbol *query)
{
	exp_kind ek = {type_value, card_relation, TRUE};
	sql_rel *sq = rel_subquery(sql, rel, query->data.lval->h->data.sym, ek, APPLY_JOIN);
	list *exps;
	node *en;
	char *tname = NULL;

	if (!sq)
		return NULL;
	
	if (query->data.lval->h->next->data.sym) {
		dlist *column_spec = query->data.lval->h->next->data.sym->data.lval->h->next->data.lval;

		tname = query->data.lval->h->next->data.sym->data.lval->h->data.sval;
		if (column_spec) {
			dnode *n = column_spec->h;

			sq = rel_project(sql->sa, sq, rel_projections(sql, sq, NULL, 1, 1));
			set_processed(sq);
			for (en = sq->exps->h; n && en; n = n->next, en = en->next) 
				exp_setname(sql->sa, en->data, tname, n->data.sval );
		}
	}

	exps = new_exp_list(sql->sa);
	for (en = sq->exps->h; en; en = en->next) {
		sql_exp *e = en->data;
		append(exps, exp_column(sql->sa, tname, exp_name(e), exp_subtype(e), CARD_MULTI, has_nil(e), 0));
	}
	return rel_relational_func(sql->sa, sq, exps);
}

static sql_rel *
rel_values( mvc *sql, symbol *tableref)
{
	sql_rel *r = NULL;
	dlist *rowlist = tableref->data.lval;
	symbol *optname = rowlist->t->data.sym;
	dnode *o;
	node *m;
	list *exps = sa_list(sql->sa); 

	exp_kind ek = {type_value, card_value, TRUE};
	if (!rowlist->h)
		r = rel_project(sql->sa, NULL, NULL);

	/* last element in the list is the table_name */
	for (o = rowlist->h; o->next; o = o->next) {
		dlist *values = o->data.lval;

		if (r && list_length(r->exps) != dlist_length(values)) {
			return sql_error(sql, 02, "VALUES: number of values doesn't match");
		} else {
			dnode *n;

			if (list_empty(exps)) {
				for (n = values->h; n; n = n->next) {
					sql_exp *vals = exp_values(sql->sa, sa_list(sql->sa));

					exp_label(sql->sa, vals, ++sql->label);
					list_append(exps, vals);
				}
			}
			for (n = values->h, m = exps->h; n && m; 
					n = n->next, m = m->next) {
				sql_exp *vals = m->data;
				list *vals_list = vals->f;
				sql_exp *e = rel_value_exp(sql, NULL, n->data.sym, sql_sel, ek);
				if (!e) 
					return NULL;
				list_append(vals_list, e);
			}
		}
	}
	/* loop to check types */
	for (m = exps->h; m; m = m->next) {
		node *n;
		sql_exp *vals = m->data;
		list *vals_list = vals->f;
		list *nexps = sa_list(sql->sa);

		/* first get super type */
		vals->tpe = *exp_subtype(vals_list->h->data);

		for (n = vals_list->h; n; n = n->next) {
			sql_exp *e = n->data;
			sql_subtype super;

			supertype(&super, &vals->tpe, exp_subtype(e));
			vals->tpe = super;
		}
		for (n = vals_list->h; n; n = n->next) {
			sql_exp *e = n->data;
			
			e = rel_check_type(sql, &vals->tpe, e, type_equal);
			if (!e)
				return NULL;
			append(nexps, e); 
		}
		vals->f = nexps;
	}
	r = rel_project(sql->sa, NULL, exps);
	set_processed(r);
	rel_table_optname(sql, r, optname);
	return r;
}

static sql_rel *
table_ref(mvc *sql, sql_rel *rel, symbol *tableref)
{
	char *tname = NULL;
	sql_table *t = NULL;

	(void)rel;
	if (tableref->token == SQL_NAME) {
		dlist *name = tableref->data.lval->h->data.lval;
		sql_rel *temp_table = NULL;
		char *sname = qname_schema(name);
		sql_schema *s = NULL;
		tname = qname_table(name);

		if (dlist_length(name) > 2)
			return sql_error(sql, 02, "3F000!SELECT: only a schema and table name expected");

		if (sname && !(s=mvc_bind_schema(sql,sname)))
			return sql_error(sql, 02, "3F000!SELECT: no such schema '%s'", sname);
		if (!t && !sname) {
			t = stack_find_table(sql, tname);
			if (!t && sql->use_views) 
				temp_table = stack_find_rel_view(sql, tname);
		}
		if (!t && !temp_table) {
			if (!s)
				s = cur_schema(sql);
			t = mvc_bind_table(sql, s, tname);
			if (!t && !sname) {
				s = tmp_schema(sql);
				t = mvc_bind_table(sql, s, tname);
			}
		}
		if (!t && !temp_table) {
			return sql_error(sql, 02, "42S02!SELECT: no such table '%s'", tname);
		} else if (!temp_table && !table_privs(sql, t, PRIV_SELECT)) {
			return sql_error(sql, 02, "SELECT: access denied for %s to table '%s.%s'", stack_get_string(sql, "current_user"), s->base.name, tname);
		}
		if (tableref->data.lval->h->next->data.sym) {	/* AS */
			tname = tableref->data.lval->h->next->data.sym->data.lval->h->data.sval;
		}
		if (temp_table && !t) {
			node *n;
			list *exps = rel_projections(sql, temp_table, NULL, 1, 1);

			temp_table = rel_project(sql->sa, temp_table, exps);
			set_processed(temp_table);
			for (n = exps->h; n; n = n->next)
				noninternexp_setname(sql->sa, n->data, tname, NULL);
			return temp_table;
		} else if (isView(t)) {
			/* instantiate base view */
			node *n,*m;
			sql_rel *rel;

			if (sql->emode == m_deps)
				rel = rel_basetable(sql, t, tname);
			else
				rel = rel_parse(sql, t->s, t->query, m_instantiate);

			if (!rel)
				return rel;

			/* Rename columns of the rel_parse relation */
			if (sql->emode != m_deps) {
				rel = rel_project(sql->sa, rel, rel_projections(sql, rel, NULL, 1, 1));
				set_processed(rel);
				for (n = t->columns.set->h, m = rel->exps->h; n && m; n = n->next, m = m->next) {
					sql_column *c = n->data;
					sql_exp *e = m->data;

					exp_setname(sql->sa, e, tname, c->base.name);
				}
			}
			return rel;
		}
		if ((isMergeTable(t) || isReplicaTable(t)) && list_empty(t->tables.set))
			return sql_error(sql, 02, "MERGE or REPLICA TABLE should have at least one table associated");

		return rel_basetable(sql, t, tname);
	} else if (tableref->token == SQL_VALUES) {
		return rel_values(sql, tableref);
	} else if (tableref->token == SQL_TABLE) {
		return rel_named_table_function(sql, rel, tableref);
	} else if (tableref->token == SQL_TABLE_OPERATOR) {
		return rel_named_table_operator(sql, rel, tableref);
	} else if (tableref->token == SQL_SELECT) {
		return rel_subquery_optname(sql, rel, tableref);
	} else {
		return query_exp_optname(sql, rel, tableref);
	}
}

static sql_exp *
rel_var_ref(mvc *sql, char *name, int at)
{
	if (stack_find_var(sql, name)) {
		sql_subtype *tpe = stack_find_type(sql, name);
		int frame = stack_find_frame(sql, name);

		return exp_param(sql->sa, name, tpe, frame);
	} else if (at) {
		return sql_error(sql, 02, "SELECT: '@""%s' unknown", name);
	} else {
		return sql_error(sql, 02, "SELECT: identifier '%s' unknown", name);
	}
}

static sql_exp *
exps_get_exp(list *exps, int nth)
{
	node *n = NULL;
	int i = 0;

	if (exps)
		for (n=exps->h, i=1; n && i<nth; n=n->next, i++)
			;
	if (n && i == nth)
		return n->data;
	return NULL;
}

static sql_exp *
rel_column_ref(mvc *sql, sql_rel **rel, symbol *column_r, int f)
{
	sql_exp *exp = NULL;
	dlist *l = NULL;

	assert(column_r->token == SQL_COLUMN && column_r->type == type_list);
	l = column_r->data.lval;

	if (dlist_length(l) == 1 && l->h->type == type_int) {
		int nr = l->h->data.i_val;
		atom *a;
		if ((a = sql_bind_arg(sql, nr)) != NULL) {
			if (EC_TEMP_FRAC(atom_type(a)->type->eclass)) {
				/* fix fraction */
				sql_subtype *st = atom_type(a), t;
				int digits = st->digits;
				sql_exp *e;

				sql_find_subtype(&t, st->type->sqlname, digits, 0);
	
				st->digits = 3;
				e = exp_atom_ref(sql->sa, nr, st);
	
				return exp_convert(sql->sa, e, st, &t); 
			} else {
				return exp_atom_ref(sql->sa, nr, atom_type(a));
			}
		}
		return NULL;
	} else if (dlist_length(l) == 1) {
		char *name = l->h->data.sval;
		sql_arg *a = sql_bind_param(sql, name);
		int var = stack_find_var(sql, name);
		
		if (rel && *rel)
			exp = rel_bind_column(sql, *rel, name, f);
		if (exp) {
			if (var || a)
				return sql_error(sql, ERR_AMBIGUOUS, "SELECT: identifier '%s' ambiguous", name);
		} else if (a) {
			if (var)
				return sql_error(sql, ERR_AMBIGUOUS, "SELECT: identifier '%s' ambiguous", name);
			exp = exp_param(sql->sa, a->name, &a->type, 0);
		}
		if (!exp && var) { 
			sql_rel *r = stack_find_rel_var(sql, name);
			if (r) {
				*rel = r;
				return exp_rel(sql, r);
			}
			return rel_var_ref(sql, name, 0);
		}
		if (!exp && !var) {
			if (rel && *rel && (*rel)->card == CARD_AGGR && f == sql_sel)
				return sql_error(sql, 02, "SELECT: cannot use non GROUP BY column '%s' in query results without an aggregate function", name);
			else
				return sql_error(sql, 02, "SELECT: identifier '%s' unknown", name);
		}
		
	} else if (dlist_length(l) == 2) {
		char *tname = l->h->data.sval;
		char *cname = l->h->next->data.sval;

		if (rel && *rel)
			exp = rel_bind_column2(sql, *rel, tname, cname, f);

		/* some views are just in the stack,
		   like before and after updates views */
		if (!exp && sql->use_views) {
			sql_rel *v = stack_find_rel_view(sql, tname);

			if (v) {
				if (*rel)
					*rel = rel_crossproduct(sql->sa, *rel, v, op_join);
				else
					*rel = v;
				exp = rel_bind_column(sql, *rel, cname, f);
			}
		}
		if (!exp) {
			if (rel && *rel && (*rel)->card == CARD_AGGR && f == sql_sel)
				return sql_error(sql, 02, "SELECT: cannot use non GROUP BY column '%s.%s' in query results without an aggregate function", tname, cname);
			else
				return sql_error(sql, 02, "42S22!SELECT: no such column '%s.%s'", tname, cname);
		}
	} else if (dlist_length(l) >= 3) {
		return sql_error(sql, 02, "TODO: column names of level >= 3");
	}
	return exp;
}

#ifdef HAVE_HGE
static hge
#else
static lng
#endif
scale2value(int scale)
{
#ifdef HAVE_HGE
	hge val = 1;
#else
	lng val = 1;
#endif

	if (scale < 0)
		scale = -scale;
	for (; scale; scale--) {
		val = val * 10;
	}
	return val;
}

static sql_exp *
exp_fix_scale(mvc *sql, sql_subtype *ct, sql_exp *e, int both, int always)
{
	sql_subtype *et = exp_subtype(e);

	if (ct->type->scale == SCALE_FIX && et->type->scale == SCALE_FIX) {
		int scale_diff = ((int) ct->scale - (int) et->scale);

		if (scale_diff) {
			sql_subtype *it = sql_bind_localtype(et->type->base.name);
			sql_subfunc *c = NULL;

			if (scale_diff < 0) {
				if (!both)
					return e;
				c = sql_bind_func(sql->sa, sql->session->schema, "scale_down", et, it, F_FUNC);
			} else {
				c = sql_bind_func(sql->sa, sql->session->schema, "scale_up", et, it, F_FUNC);
			}
			if (c) {
#ifdef HAVE_HGE
				hge val = scale2value(scale_diff);
#else
				lng val = scale2value(scale_diff);
#endif
				atom *a = atom_int(sql->sa, it, val);
				sql_subtype *res = c->res->h->data;

				res->scale = (et->scale + scale_diff);
				return exp_binop(sql->sa, e, exp_atom(sql->sa, a), c);
			}
		}
	} else if (always && et->scale) {	/* scale down */
		int scale_diff = -(int) et->scale;
		sql_subtype *it = sql_bind_localtype(et->type->base.name);
		sql_subfunc *c = sql_bind_func(sql->sa, sql->session->schema, "scale_down", et, it, F_FUNC);

		if (c) {
#ifdef HAVE_HGE
			hge val = scale2value(scale_diff);
#else
			lng val = scale2value(scale_diff);
#endif
			atom *a = atom_int(sql->sa, it, val);
			sql_subtype *res = c->res->h->data;

			res->scale = 0;
			return exp_binop(sql->sa, e, exp_atom(sql->sa, a), c);
		} else {
			printf("scale_down missing (%s)\n", et->type->base.name);
		}
	}
	return e;
}

static int
rel_set_type_param(mvc *sql, sql_subtype *type, sql_exp *param, int upcast)
{
	if (!type || !param || param->type != e_atom)
		return -1;

	/* use largest numeric types */
	if (upcast && type->type->eclass == EC_NUM) 
#ifdef HAVE_HGE
		type = sql_bind_localtype(have_hge ? "hge" : "lng");
#else
		type = sql_bind_localtype("lng");
#endif
	if (upcast && type->type->eclass == EC_FLT) 
		type = sql_bind_localtype("dbl");

	if (set_type_param(sql, type, param->flag) == 0) {
		param->tpe = *type;
		return 0;
	}
	return -1;
}

/* try to do an in-place conversion
 *
 * in-place conversion is only possible if the exp is a variable.
 * This is only done to be able to map more cached queries onto the same
 * interface.
 */

static void
convert_atom(atom *a, sql_subtype *rt)
{
	if (atom_null(a)) {
		if (a->data.vtype != rt->type->localtype) {
			ptr p;

			a->data.vtype = rt->type->localtype;
			p = ATOMnilptr(a->data.vtype);
			VALset(&a->data, a->data.vtype, p);
		}
	}
	a->tpe = *rt;
}

static sql_exp *
exp_convert_inplace(mvc *sql, sql_subtype *t, sql_exp *exp)
{
	atom *a;

	/* exclude named variables and variable lists */
	if (exp->type != e_atom || exp->r /* named */ || exp->f /* list */) 
		return NULL;

	if (exp->l)
		a = exp->l;
	else
		a = sql_bind_arg(sql, exp->flag);

	if (t->scale && t->type->eclass != EC_FLT)
		return NULL;

	if (a && atom_cast(a, t)) {
		convert_atom(a, t);
		exp->tpe = *t;
		return exp;
	}
	return NULL;
}

static sql_exp *
rel_numeric_supertype(mvc *sql, sql_exp *e )
{
	sql_subtype *tp = exp_subtype(e);

	if (tp->type->eclass == EC_DEC) {
		sql_subtype *dtp = sql_bind_localtype("dbl");

		return rel_check_type(sql, dtp, e, type_cast);
	}
	if (tp->type->eclass == EC_NUM) {
#ifdef HAVE_HGE
		sql_subtype *ltp = sql_bind_localtype(have_hge ? "hge" : "lng");
#else
		sql_subtype *ltp = sql_bind_localtype("lng");
#endif

		return rel_check_type(sql, ltp, e, type_cast);
	}
	return e;
}

sql_exp *
rel_check_type(mvc *sql, sql_subtype *t, sql_exp *exp, int tpe)
{
	int err = 0;
	sql_exp* nexp = NULL;
	sql_subtype *fromtype = exp_subtype(exp);
	
	if ((!fromtype || !fromtype->type) && rel_set_type_param(sql, t, exp, 0) == 0)
		return exp;

	/* first try cheap internal (in-place) conversions ! */
	if ((nexp = exp_convert_inplace(sql, t, exp)) != NULL)
		return nexp;

	if (fromtype && subtype_cmp(t, fromtype) != 0) {
		int c = sql_type_convert(fromtype->type->eclass, t->type->eclass);
		if (!c ||
		   (c == 2 && tpe == type_set) || (c == 3 && tpe != type_cast)){
			err = 1;
		} else {
			exp = exp_convert(sql->sa, exp, fromtype, t);
		}
	}
	if (err) {
		sql_exp *res = sql_error(
			sql, 03,
			"types %s(%d,%d) and %s(%d,%d) are not equal%s%s%s",
			fromtype->type->sqlname,
			fromtype->digits,
			fromtype->scale,
			t->type->sqlname,
			t->digits,
			t->scale,
			(exp->type == e_column ? " for column '" : ""),
			(exp->type == e_column ? exp->name : ""),
			(exp->type == e_column ? "'" : "")
		);
		return res;
	}
	return exp;
}

static sql_exp *
exp_sum_scales(mvc *sql, sql_subfunc *f, sql_exp *l, sql_exp *r)
{
	sql_arg *ares = f->func->res->h->data;

	if (strcmp(f->func->imp, "*") == 0 && ares->type.type->scale == SCALE_FIX) {
		sql_subtype t;
		sql_subtype *lt = exp_subtype(l);
		sql_subtype *rt = exp_subtype(r);
		sql_subtype *res = f->res->h->data;

		res->scale = lt->scale + rt->scale;
		res->digits = lt->digits + rt->digits;

		/* HACK alert: digits should be less than max */
#ifdef HAVE_HGE
		if (have_hge) {
			if (ares->type.type->radix == 10 && res->digits > 39)
				res->digits = 39;
			if (ares->type.type->radix == 2 && res->digits > 128)
				res->digits = 128;
		} else
#endif
		{

			if (ares->type.type->radix == 10 && res->digits > 19)
				res->digits = 19;
			if (ares->type.type->radix == 2 && res->digits > 64)
				res->digits = 64;
		}

		/* sum of digits may mean we need a bigger result type
		 * as the function don't support this we need to
		 * make bigger input types!
		 */

		/* numeric types are fixed length */
		if (ares->type.type->eclass == EC_NUM) {
			sql_find_numeric(&t, ares->type.type->localtype, res->digits);
		} else {
			sql_find_subtype(&t, ares->type.type->sqlname, res->digits, res->scale);
		}
		if (type_cmp(t.type, ares->type.type) != 0) {
			/* do we need to convert to the a larger localtype
			   int * int may not fit in an int, so we need to
			   convert to lng * int.
			 */
			sql_subtype nlt;

			sql_init_subtype(&nlt, t.type, res->digits, lt->scale);
			l = rel_check_type( sql, &nlt, l, type_equal );
		}
		*res = t;
	}
	return l;
}

static sql_exp *
exp_scale_algebra(mvc *sql, sql_subfunc *f, sql_exp *l, sql_exp *r)
{
	sql_subtype *lt = exp_subtype(l);
	sql_subtype *rt = exp_subtype(r);

	if (lt->type->scale == SCALE_FIX && rt->scale &&
		strcmp(f->func->imp, "/") == 0) {
		sql_subtype *res = f->res->h->data;
		int scale, digits, digL, scaleL;
		sql_subtype nlt;

		/* scale fixing may require a larger type ! */
		scaleL = (lt->scale < 3) ? 3 : lt->scale;
		scale = scaleL;
		scaleL += rt->scale;
		digL = lt->digits + (scaleL - lt->scale);
		digits = (digL > (int)rt->digits) ? digL : (int)rt->digits;

		/* HACK alert: digits should be less than max */
#ifdef HAVE_HGE
		if (have_hge) {
			if (res->type->radix == 10 && digits > 39)
				digits = 39;
			if (res->type->radix == 2 && digits > 128)
				digits = 128;
		} else
#endif
		{
			if (res->type->radix == 10 && digits > 19)
				digits = 19;
			if (res->type->radix == 2 && digits > 64)
				digits = 64;
		}

		sql_find_subtype(&nlt, lt->type->sqlname, digL, scaleL);
		l = rel_check_type( sql, &nlt, l, type_equal );

		sql_find_subtype(res, lt->type->sqlname, digits, scale);
	}
	return l;
}

int
rel_convert_types(mvc *sql, sql_exp **L, sql_exp **R, int scale_fixing, int tpe)
{
	sql_exp *ls = *L;
	sql_exp *rs = *R;
	sql_subtype *lt = exp_subtype(ls);
	sql_subtype *rt = exp_subtype(rs);

	if (!rt && !lt) {
		sql_error(sql, 01, "Cannot have a parameter (?) on both sides of an expression");
		return -1;
	}
	if (rt && (!lt || !lt->type))
		 return rel_set_type_param(sql, rt, ls, 0);
	if (lt && (!rt || !rt->type))
		 return rel_set_type_param(sql, lt, rs, 0);

	if (rt && lt) {
		sql_subtype *i = lt;
		sql_subtype *r = rt;

		if (subtype_cmp(lt, rt) != 0) {
			sql_subtype super;

			supertype(&super, r, i);
			if (scale_fixing) {
				/* convert ls to super type */
				ls = rel_check_type(sql, &super, ls, tpe);
				/* convert rs to super type */
				rs = rel_check_type(sql, &super, rs, tpe);
			} else {
				/* convert ls to super type */
				super.scale = lt->scale;
				ls = rel_check_type(sql, &super, ls, tpe);
				/* convert rs to super type */
				super.scale = rt->scale;
				rs = rel_check_type(sql, &super, rs, tpe);
			}
		}
		*L = ls;
		*R = rs;
		if (!ls || !rs) {
			return -1;
		}
		return 0;
	}
	return -1;
}

static comp_type
compare_str2type( char *compare_op)
{
	comp_type type = cmp_filter;

	if (compare_op[0] == '=') {
		type = cmp_equal;
	} else if (compare_op[0] == '<') {
		type = cmp_lt;
		if (compare_op[1] != '\0') {
			if (compare_op[1] == '>')
				type = cmp_notequal;
			else if (compare_op[1] == '=')
				type = cmp_lte;
		}
	} else if (compare_op[0] == '>') {
		type = cmp_gt;
		if (compare_op[1] != '\0')
			if (compare_op[1] == '=')
				type = cmp_gte;
	}
	return type;
}

static sql_rel *
rel_filter(mvc *sql, sql_rel *rel, list *l, list *r, char *sname, char *filter_op, int anti )
{
	node *n;
	sql_exp *L = l->h->data, *R = r->h->data, *e = NULL;
	sql_subfunc *f = NULL;
	sql_schema *s = sql->session->schema;
	list *tl, *exps;

	exps = sa_list(sql->sa);
	tl = sa_list(sql->sa);
	for (n = l->h; n; n = n->next){
		sql_exp *e = n->data;

		list_append(exps, e);
		list_append(tl, exp_subtype(e));
	}
	for (n = r->h; n; n = n->next){
		sql_exp *e = n->data;

		list_append(exps, e);
		list_append(tl, exp_subtype(e));
	}
	if (sname)
		s = mvc_bind_schema(sql, sname);
	/* find filter function */
	f = sql_bind_func_(sql->sa, s, filter_op, tl, F_FILT);

	if (!f) {
		if ((f = sql_find_func(sql->sa, s, filter_op, list_length(exps), F_FILT, NULL)) != NULL) { 
			node *n,*m = f->func->ops->h;
			list *nexps = sa_list(sql->sa);
			for(n = exps->h, m = f->func->ops->h; m && n; m = m->next, n = n->next) {
				sql_arg *a = m->data;
				sql_exp *e = n->data;

				e = rel_check_type(sql, &a->type, e, type_equal);
				list_append(nexps, e);
			}
			exps = nexps;
		}
	}
	if (!f)
		return NULL;
	e = exp_filter(sql->sa, l, r, f, anti);

	/* atom or row => select */
	if (exps_card(l) > rel->card) {
		sql_exp *ls = l->h->data;
		if (ls->name)
			return sql_error(sql, 02, "SELECT: cannot use non GROUP BY column '%s' in query results without an aggregate function", ls->name);
		else
			return sql_error(sql, 02, "SELECT: cannot use non GROUP BY column in query results without an aggregate function");
	}
	if (exps_card(r) > rel->card) {
		sql_exp *rs = l->h->data;
		if (rs->name)
			return sql_error(sql, 02, "SELECT: cannot use non GROUP BY column '%s' in query results without an aggregate function", rs->name);
		else
			return sql_error(sql, 02, "SELECT: cannot use non GROUP BY column in query results without an aggregate function");
	}
	if (exps_card(r) <= CARD_ATOM /*&& exp_is_atom(rs) */) {
		if (exps_card(l) == exps_card(r))  /* bin compare op */
			return rel_select(sql->sa, rel, e);

		if (/*is_semi(rel->op) ||*/ is_outerjoin(rel->op)) {
			rel_join_add_exp(sql->sa, rel, e);
			return rel;
		}
		/* push select into the given relation */
		return rel_push_select(sql, rel, L, e);
	} else { /* join */
		if (is_semi(rel->op) || is_outerjoin(rel->op)) {
			rel_join_add_exp(sql->sa, rel, e);
			return rel;
		}
		/* push join into the given relation */
		return rel_push_join(sql, rel, L, R, NULL, e);
	}
}

static sql_rel *
rel_filter_exp_(mvc *sql, sql_rel *rel, sql_exp *ls, sql_exp *rs, sql_exp *rs2, char *filter_op, int anti )
{
	list *l = sa_list(sql->sa);
	list *r = sa_list(sql->sa);

	list_append(l, ls);
	list_append(r, rs);
	if (rs2)
		list_append(r, rs2);
	return rel_filter(sql, rel, l, r, "sys", filter_op, anti);
}


static sql_rel *
rel_compare_exp_(mvc *sql, sql_rel *rel, sql_exp *ls, sql_exp *rs, sql_exp *rs2, int type, int anti )
{
	sql_exp *L = ls, *R = rs, *e = NULL;

	if (!rs2) {

		if (ls->card < rs->card) {
			sql_exp *swap = ls;
	
			ls = rs;
			rs = swap;

			swap = L;
			L = R;
			R = swap;

			type = (int)swap_compare((comp_type)type);
		}
		if (!exp_subtype(ls) && !exp_subtype(rs)) 
			return sql_error(sql, 01, "Cannot have a parameter (?) on both sides of an expression");
		if (rel_convert_types(sql, &ls, &rs, 1, type_equal) < 0) 
			return NULL;
		e = exp_compare(sql->sa, ls, rs, type);
	} else {
		if ((rs = rel_check_type(sql, exp_subtype(ls), rs, type_equal)) == NULL ||
	   	    (rs2 && (rs2 = rel_check_type(sql, exp_subtype(ls), rs2, type_equal)) == NULL)) 
			return NULL;
		e = exp_compare2(sql->sa, ls, rs, rs2, type);
	}
	if (anti)
		set_anti(e);

	/* atom or row => select */
	if (ls->card > rel->card) {
		if (ls->name)
			return sql_error(sql, 02, "SELECT: cannot use non GROUP BY column '%s' in query results without an aggregate function", ls->name);
		else
			return sql_error(sql, 02, "SELECT: cannot use non GROUP BY column in query results without an aggregate function");
	}
	if (rs->card > rel->card || (rs2 && rs2->card > rel->card)) {
		if (rs->name)
			return sql_error(sql, 02, "SELECT: cannot use non GROUP BY column '%s' in query results without an aggregate function", rs->name);
		else
			return sql_error(sql, 02, "SELECT: cannot use non GROUP BY column in query results without an aggregate function");
	}
	if (rs->card <= CARD_ATOM && exp_is_atom(rs) && 
	   (!rs2 || (rs2->card <= CARD_ATOM && exp_is_atom(rs2)))) {
		if (ls->card == rs->card && !rs2)  /* bin compare op */
			return rel_select(sql->sa, rel, e);

		if (/*is_semi(rel->op) ||*/ is_outerjoin(rel->op)) {
			if ((is_left(rel->op) || is_full(rel->op)) && rel_find_exp(rel->l, ls)) {
				rel_join_add_exp(sql->sa, rel, e);
				return rel;
			} else if ((is_right(rel->op) || is_full(rel->op)) && rel_find_exp(rel->r, ls)) {
				rel_join_add_exp(sql->sa, rel, e);
				return rel;
			}
			if (is_left(rel->op) && rel_find_exp(rel->r, ls)) {
				rel->r = rel_push_select(sql, rel->r, L, e);
				return rel;
			} else if (is_right(rel->op) && rel_find_exp(rel->l, ls)) {
				rel->l = rel_push_select(sql, rel->l, L, e);
				return rel;
			}
		}
		/* push select into the given relation */
		return rel_push_select(sql, rel, L, e);
	} else { /* join */
		if (is_semi(rel->op) || is_outerjoin(rel->op)) {
			rel_join_add_exp(sql->sa, rel, e);
			return rel;
		}
		/* push join into the given relation */
		return rel_push_join(sql, rel, L, R, rs2, e);
	}
}

static sql_rel *
rel_compare_exp(mvc *sql, sql_rel *rel, sql_exp *ls, sql_exp *rs,
		char *compare_op, sql_exp *esc, int reduce)
{
	comp_type type = cmp_equal;

	if (!ls || !rs)
		return NULL;

	if (!rel || !reduce) {
		/* TODO to handle filters here */
		sql_exp *e;

		if (rel_convert_types(sql, &ls, &rs, 1, type_equal) < 0) 
			return NULL;
		e = rel_binop_(sql, ls, rs, NULL, compare_op, card_value);

		if (!e)
			return NULL;
		if (!reduce) {
			if (rel->op == op_project) {
				append(rel->exps, e);
			} else {
				list *exps = new_exp_list(sql->sa);

				append(exps, e);
				return rel_project(sql->sa, rel, exps);
			}
		} else {
			return rel_select(sql->sa, rel, e);
		}
	}
	type = compare_str2type(compare_op);
	if (type == cmp_filter) 
		return rel_filter_exp_(sql, rel, ls, rs, esc, compare_op, 0);
	return rel_compare_exp_(sql, rel, ls, rs, esc, type, 0);
}

static sql_rel *
rel_compare(mvc *sql, sql_rel *rel, symbol *lo, symbol *ro, symbol *ro2,
		char *compare_op, int f, exp_kind k)
{
	sql_exp *rs = NULL, *rs2 = NULL, *ls;
	exp_kind ek = {type_value, card_column, FALSE};

	if (!ro2 && lo->token == SQL_SELECT) { /* swap subquery to the right hand side */
		symbol *tmp = lo;

		lo = ro;
		ro = tmp;

		if (compare_op[0] == '>')
			compare_op[0] = '<';
		else if (compare_op[0] == '<')
			compare_op[0] = '>';
	}

	ls = rel_value_exp(sql, &rel, lo, f, ek);
	if (!ls)
		return NULL;
	if (ro->token != SQL_SELECT) {
		rs = rel_value_exp(sql, &rel, ro, f, ek);
		if (ro2) {
			rs2 = rel_value_exp(sql, &rel, ro2, f, ek);
			if (!rs2)
				return NULL;
		}
	} else {
		/* first try without current relation, too see if there
		   are correlations with the outer relation */
		sql_rel *r = rel_subquery(sql, NULL, ro, ek, APPLY_JOIN);

		/* NOT handled filter case */
		if (ro2)
			return NULL;
		if (!r && sql->session->status != -ERR_AMBIGUOUS) {
			/* reset error */
			sql->session->status = 0;
			sql->errstr[0] = 0;
			r = rel_subquery(sql, rel, ro, ek, f == sql_sel?APPLY_LOJ:APPLY_JOIN);

			/* get inner queries result value, ie
			   get last expression of r */
			if (r) {
				rs = rel_lastexp(sql, r);

				if (f == sql_sel && r->card > CARD_ATOM) {
					sql_subaggr *zero_or_one = sql_bind_aggr(sql->sa, sql->session->schema, "zero_or_one", exp_subtype(rs));
					rs = exp_aggr1(sql->sa, rs, zero_or_one, 0, 0, CARD_ATOM, 0);

					/* group by the right of the apply */
					r->r = rel_groupby(sql, r->r, NULL);
					rs = rel_groupby_add_aggr(sql, r->r, rs);
					rs = exp_column(sql->sa, exp_relname(rs), exp_name(rs), exp_subtype(rs), exp_card(rs), has_nil(rs), is_intern(rs));
				}
				rel = r;
			}
		} else if (r) {
			rel_setsubquery(r);
			rs = rel_lastexp(sql, r);
			if (r->card > CARD_ATOM) {
				/* if single value (independed of relations), rewrite */
				if (is_project(r->op) && !r->l && r->exps && list_length(r->exps) == 1) {
					return rel_compare_exp(sql, rel, ls, r->exps->h->data, compare_op, NULL, k.reduce);
				} else { 
					sql_subaggr *zero_or_one = sql_bind_aggr(sql->sa, sql->session->schema, "zero_or_one", exp_subtype(rs));

					rs = exp_aggr1(sql->sa, rs, zero_or_one, 0, 0, CARD_ATOM, 0);
				}
			}
			rel = rel_crossproduct(sql->sa, rel, r, op_semi);
		}
	}
	if (!rs) 
		return NULL;
	return rel_compare_exp(sql, rel, ls, rs, compare_op, rs2, k.reduce);
}

sql_exp *
rel_logical_value_exp(mvc *sql, sql_rel **rel, symbol *sc, int f)
{
	exp_kind ek = {type_value, card_column, FALSE};

	if (!sc)
		return NULL;

	if (THRhighwater())
		return sql_error(sql, 10, "SELECT: too many nested operators");

	switch (sc->token) {
	case SQL_OR:
	case SQL_AND:
	{
		symbol *lo = sc->data.lval->h->data.sym;
		symbol *ro = sc->data.lval->h->next->data.sym;

		sql_exp *ls = rel_logical_value_exp(sql, rel, lo, f);
		sql_exp *rs = rel_logical_value_exp(sql, rel, ro, f);

		if (!ls || !rs)
			return NULL;
		if (sc->token == SQL_OR)
			return rel_binop_(sql, ls, rs, NULL, "or", card_value);
		else
			return rel_binop_(sql, ls, rs, NULL, "and", card_value);
	}
	case SQL_COMPARE:
	{
		symbol *lo = sc->data.lval->h->data.sym;
		symbol *ro = sc->data.lval->h->next->next->data.sym;
		char *compare_op = sc->data.lval->h->next->data.sval;

		/* currently we don't handle the (universal and existential)
		   quantifiers (all and any/some) */

		sql_exp *rs = NULL, *ls = rel_value_exp(sql, rel, lo, f, ek);

		if (!ls)
			return NULL;

		if (ro->token != SQL_SELECT) {
			rs = rel_value_exp(sql, rel, ro, f, ek);
			if (!rs)
				return NULL;
			if (rel_convert_types(sql, &ls, &rs, 1, type_equal) < 0)
				return NULL;
			return rel_binop_(sql, ls, rs, NULL, compare_op, card_value);
		} else {
			/* first try without current relation, too see if there
			are correlations with the outer relation */
			sql_rel *r = rel_subquery(sql, NULL, ro, ek, APPLY_JOIN);
	
			/* correlation, ie return new relation */
			if (!r && sql->session->status != -ERR_AMBIGUOUS) {
			

				sql_exp *e;

				/* reset error */
				sql->session->status = 0;
				sql->errstr[0] = 0;
				if (!r)
					r = rel_subquery(sql, *rel, ro, ek, f == sql_sel?APPLY_LOJ:APPLY_JOIN);

				/* get inner queries result value, ie
				   get last expression of r */
				if (r) {
					rs = rel_lastexp(sql, r);
					*rel = r;
					e = exp_compare(sql->sa, ls, rs, compare_str2type(compare_op));
					if (f != sql_sel)
						return e;
			
					/* For selection we need to convert back into Boolean */
					ls = rel_unop_(sql, ls, NULL, "isnull", card_value);
					rs = exp_atom_bool(sql->sa, 0);
					return rel_binop_(sql, ls, rs, NULL, "=", card_value);
				}
			} else if (r) {
				sql_rel *l = *rel;

				if (!l) {
					l = *rel = rel_project(sql->sa, NULL, new_exp_list(sql->sa));
					rel_project_add_exp(sql, l, ls);
				} else if (f == sql_sel) { /* allways add left side in case of selections phase */
					if (!l->processed) { /* add all expressions to the project */
						l->exps = list_merge(l->exps, rel_projections(sql, l->l, NULL, 1, 1), (fdup)NULL);
						l->exps = list_distinct(l->exps, (fcmp)exp_equal, (fdup)NULL);
						set_processed(l);
					}
					if (!rel_find_exp(l, ls))
						rel_project_add_exp(sql, l, ls);
				}
				rel_setsubquery(r);
				rs = rel_lastexp(sql, r);
				if (r->card > CARD_ATOM) {
					sql_subaggr *zero_or_one = sql_bind_aggr(sql->sa, sql->session->schema, "zero_or_one", exp_subtype(rs));

					rs = exp_aggr1(sql->sa, rs, zero_or_one, 0, 0, CARD_ATOM, 0);
				}
				*rel = rel_crossproduct(sql->sa, l, r, op_join);
			}
			if (!rs) 
				return NULL;
			if (rel_convert_types(sql, &ls, &rs, 1, type_equal) < 0) 
				return NULL;
			return rel_binop_(sql, ls, rs, NULL, compare_op, card_value);
		}
	}
	/* Set Member ship */
	case SQL_IN:
	case SQL_NOT_IN:
	{
		dlist *dl = sc->data.lval;
		symbol *lo = dl->h->data.sym;
		dnode *n = dl->h->next;
		sql_exp *l = rel_value_exp(sql, rel, lo, f, ek), *r = NULL;
		sql_rel *left = NULL, *right = NULL;
		int needproj = 0, vals_only = 1;
		list *vals = NULL;

		if (!l)
			return NULL;

		ek.card = card_set;

		if (!left)
			left = *rel;

		if (!left || (!left->l && f == sql_sel)) {
			needproj = (left != NULL);
			left = rel_project_exp(sql->sa, l);
		}

		if (n->type == type_list) {
			sql_subtype *st = exp_subtype(l);

			vals = new_exp_list(sql->sa);
			n = n->data.lval->h;
			for (; n; n = n->next) {
				symbol *sval = n->data.sym;
				/* without correlation first */
				sql_rel *z = NULL, *rl;

				r = rel_value_exp(sql, &z, sval, f, ek);
				if (l && IS_ANY(st->type->eclass)){
					l = rel_check_type(sql, exp_subtype(r), l, type_equal);
					if (l)
						st = exp_subtype(l);
				}
				if (!l || !r || !(r=rel_check_type(sql, st, r, type_equal))) {
					rel_destroy(right);
					return NULL;
				}
				if (z) {
					vals_only = 0;
					rl = z;
				} else {
					list_append(vals, r);
					rl = rel_project_exp(sql->sa, r);
				}
				if (right) {
					rl = rel_setop(sql->sa, right, rl, op_union);
					rl->exps = rel_projections(sql, rl, NULL, 0, 1);
					set_processed(rl);
				}
				right = rl;
			}
			if (right->processed)
				right = rel_label(sql, right, 0);
			right = rel_distinct(right);
		} else {
			return sql_error(sql, 02, "IN: missing inner query");
		}
		if (right) {
			sql_exp *e = NULL;
		
			if (vals_only) {
				node *n;

				rel_destroy(right);
				for(n=vals->h; n; n = n->next) {
					sql_exp *r = n->data, *ne;

					if (sc->token == SQL_NOT_IN)
						ne = rel_binop_(sql, l, r, NULL, "<>", card_value);
					else
						ne = rel_binop_(sql, l, r, NULL, "=", card_value);
					if (!e) {
						e = ne;
					} else if (sc->token == SQL_NOT_IN) {
						e = rel_binop_(sql, e, ne, NULL, "and", card_value);
					} else {
						e = rel_binop_(sql, e, ne, NULL, "or", card_value);
					}
				}
				return e;
			}
			r = rel_lastexp(sql, right);
			if (rel_convert_types(sql, &l, &r, 1, type_equal) < 0) 
				return NULL;
			left = rel_crossproduct(sql->sa, left, right, op_join);
			left->op = op_left;
			set_processed(left);
			e = exp_compare(sql->sa, l, r, cmp_equal );
			rel_join_add_exp(sql->sa, left, e);
			if (*rel && needproj)
				left = *rel = rel_project(sql->sa, left, NULL);
			else
				*rel = left;
			if (sc->token == SQL_NOT_IN)
				e = rel_binop_(sql, l, r, NULL, "<>", card_value);
			else
				e = rel_binop_(sql, l, r, NULL, "=", card_value);
			return e;
		}
		return NULL;
	}
	case SQL_LIKE:
	case SQL_NOT_LIKE:
	{
		symbol *lo = sc->data.lval->h->data.sym;
		symbol *ro = sc->data.lval->h->next->data.sym;
		int insensitive = sc->data.lval->h->next->next->data.i_val;
		int anti = (sc->token == SQL_NOT_LIKE) != (sc->data.lval->h->next->next->next->data.i_val != 0);
		sql_subtype *st = sql_bind_localtype("str");
		sql_exp *le = rel_value_exp(sql, rel, lo, f, ek);
		sql_exp *re, *ee = NULL;
		char *like = insensitive ? (anti ? "not_ilike" : "ilike") : (anti ? "not_like" : "like");

		if (!le)
			return NULL;

		if (!exp_subtype(le)) 
			return sql_error(sql, 02, "SELECT: parameter not allowed on "
					"left hand side of LIKE operator");

		lo = ro->data.lval->h->data.sym;
		/* like uses a single string pattern */
		ek.card = card_value;
		re = rel_value_exp(sql, rel, lo, f, ek);
		if (!re)
			return NULL;
		if (!exp_subtype(re)) {
			if (rel_set_type_param(sql, st, re, 0) == -1) 
				return sql_error(sql, 02, "LIKE: wrong type, should be string");
		} else if ((re = rel_check_type(sql, st, re, type_equal)) == NULL) {
			return sql_error(sql, 02, "LIKE: wrong type, should be string");
		}
		/* Do we need to escape ? */
		if (dlist_length(ro->data.lval) == 2) {
			char *escape = ro->data.lval->h->next->data.sval;
			ee = exp_atom(sql->sa, atom_string(sql->sa, st, sa_strdup(sql->sa, escape)));
		}
		if (ee)
			return rel_nop_(sql, le, re, ee, NULL, NULL, like, card_value);
		return rel_binop_(sql, le, re, NULL, like, card_value);
	}
	case SQL_BETWEEN:
	case SQL_NOT_BETWEEN:
	{
		symbol *lo = sc->data.lval->h->data.sym;
		int symmetric = sc->data.lval->h->next->data.i_val;
		symbol *ro1 = sc->data.lval->h->next->next->data.sym;
		symbol *ro2 = sc->data.lval->h->next->next->next->data.sym;
		sql_exp *le = rel_value_exp(sql, rel, lo, f, ek);
		sql_exp *re1 = rel_value_exp(sql, rel, ro1, f, ek);
		sql_exp *re2 = rel_value_exp(sql, rel, ro2, f, ek);
		sql_exp *e1 = NULL, *e2 = NULL;

		assert(sc->data.lval->h->next->type == type_int);
		if (!le || !re1 || !re2) 
			return NULL;
		
		if (rel_convert_types(sql, &le, &re1, 1, type_equal) < 0 ||
				rel_convert_types(sql, &le, &re2, 1, type_equal) < 0)
			return NULL;

		if (!re1 || !re2) 
			return NULL;

		if (symmetric) {
			sql_exp *tmp = NULL;
			sql_subfunc *min = sql_bind_func(sql->sa, sql->session->schema, "sql_min", exp_subtype(re1), exp_subtype(re2), F_FUNC);
			sql_subfunc *max = sql_bind_func(sql->sa, sql->session->schema, "sql_max", exp_subtype(re1), exp_subtype(re2), F_FUNC);

			if (!min || !max) {
				return sql_error(sql, 02, "min or max operator on types %s %s missing", exp_subtype(re1)->type->sqlname, exp_subtype(re2)->type->sqlname);
			}
			tmp = exp_binop(sql->sa, re1, re2, min);
			re2 = exp_binop(sql->sa, re1, re2, max);
			re1 = tmp;
		}

		if (sc->token == SQL_NOT_BETWEEN) {
			e1 = rel_binop_(sql, le, re1, NULL, "<", card_value);
			e2 = rel_binop_(sql, le, re2, NULL, ">", card_value);
		} else {
			e1 = rel_binop_(sql, le, re1, NULL, ">=", card_value);
			e2 = rel_binop_(sql, le, re2, NULL, "<=", card_value);
		}
		if (!e1 || !e2)
			return NULL;
		if (sc->token == SQL_NOT_BETWEEN) {
			return rel_binop_(sql, e1, e2, NULL, "or", card_value);
		} else {
			return rel_binop_(sql, e1, e2, NULL, "and", card_value);
		}
	}
	case SQL_IS_NULL:
	case SQL_IS_NOT_NULL:
	/* is (NOT) NULL */
	{
		sql_exp *le = rel_value_exp(sql, rel, sc->data.sym, f, ek);

		if (!le)
			return NULL;
		le = rel_unop_(sql, le, NULL, "isnull", card_value);
		if (sc->token != SQL_IS_NULL)
			le = rel_unop_(sql, le, NULL, "not", card_value);
		return le;
	}
	case SQL_NOT: {
		sql_exp *le = rel_logical_value_exp(sql, rel, sc->data.sym, f);

		if (!le)
			return le;
		return rel_unop_(sql, le, NULL, "not", card_value);
	}
	case SQL_ATOM: {
		/* TRUE or FALSE */
		AtomNode *an = (AtomNode *) sc;

		if (!an || !an->a) {
			assert(0);
			return exp_atom(sql->sa, atom_general(sql->sa, sql_bind_localtype("void"), NULL));
		} else {
			return exp_atom(sql->sa, atom_dup(sql->sa, an->a));
		}
	}
	case SQL_COLUMN:
		return rel_column_ref(sql, rel, sc, f);
	case SQL_UNION:
	case SQL_EXCEPT:
	case SQL_INTERSECT: {
		*rel = rel_setquery(sql, *rel, sc);
		if (*rel)
			return rel_lastexp(sql, *rel);
		return NULL;
	}
	default: {
		sql_exp *re, *le = rel_value_exp(sql, rel, sc, f, ek);
		sql_subtype bt;

		if (!le)
			return NULL;
		re = exp_atom_bool(sql->sa, 1);
		sql_find_subtype(&bt, "boolean", 0, 0);
		if ((le = rel_check_type(sql, &bt, le, type_equal)) == NULL) 
			return NULL;
		return rel_binop_(sql, le, re, NULL, "=", 0);
	}
	}
}

sql_rel *
rel_logical_exp(mvc *sql, sql_rel *rel, symbol *sc, int f)
{
	exp_kind ek = {type_value, card_column, TRUE};

	if (!sc)
		return NULL;

	if (THRhighwater())
		return sql_error(sql, 10, "SELECT: too many nested operators");

	switch (sc->token) {
	case SQL_OR:
	{
		list *exps = NULL, *lexps = NULL, *rexps = NULL;

		symbol *lo = sc->data.lval->h->data.sym;
		symbol *ro = sc->data.lval->h->next->data.sym;

		sql_rel *lr, *rr;

		if (!rel)
			return NULL;

		lr = rel;
		rr = rel_dup(lr);

		if (is_outerjoin(rel->op)) {
			int pushdown = sql->pushdown;

			exps = rel->exps;
			sql->pushdown = 0;

			lr = rel_select_copy(sql->sa, lr, sa_list(sql->sa));
			lr = rel_logical_exp(sql, lr, lo, f);
			if (lr) {
				lexps = lr->exps;
				lr = lr->l;
			}
			rr = rel_select_copy(sql->sa, rr, sa_list(sql->sa));
			rr = rel_logical_exp(sql, rr, ro, f);
			if (rr) {
				rexps = rr->exps;
				rr = rr->l;
			}
			sql->pushdown = pushdown;
		} else {
			lr = rel_logical_exp(sql, lr, lo, f);
			rr = rel_logical_exp(sql, rr, ro, f);
		}

		if (!lr || !rr)
			return NULL;
		return rel_or(sql, lr, rr, exps, lexps, rexps);
	}
	case SQL_AND:
	{
		symbol *lo = sc->data.lval->h->data.sym;
		symbol *ro = sc->data.lval->h->next->data.sym;

		rel = rel_logical_exp(sql, rel, lo, f);
		if (!rel)
			return NULL;
		return rel_logical_exp(sql, rel, ro, f);
	}
	case SQL_FILTER:
		/* [ x,..] filter [ y,..] */
		/* todo add anti, [ x,..] NOT filter [ y,...] */
		/* no correlation */
	{
		dnode *ln = sc->data.lval->h->data.lval->h;
		dnode *rn = sc->data.lval->h->next->next->data.lval->h;
		dlist *filter_op = sc->data.lval->h->next->data.lval;
		char *fname = qname_fname(filter_op);
		char *sname = qname_schema(filter_op);
		list *l, *r;

		l = sa_list(sql->sa);
		r = sa_list(sql->sa);
		for (; ln; ln = ln->next) {
			symbol *sym = ln->data.sym;

			sql_exp *e = rel_value_exp(sql, &rel, sym, f, ek);
			if (!e)
				return NULL;
			list_append(l, e);
		}
		for (; rn; rn = rn->next) {
			symbol *sym = rn->data.sym;

			sql_exp *e = rel_value_exp(sql, &rel, sym, f, ek);
			if (!e)
				return NULL;
			list_append(r, e);
		}
		return rel_filter(sql, rel, l, r, sname, fname, 0);
	}
	case SQL_COMPARE:
	{
		symbol *lo = sc->data.lval->h->data.sym;
		symbol *ro = sc->data.lval->h->next->next->data.sym;
		char *compare_op = sc->data.lval->h->next->data.sval;
		/* currently we don't handle the (universal and existential)
		   quantifiers (all and any/some) */
		return rel_compare(sql, rel, lo, ro, NULL, compare_op, f, ek);
	}
	/* Set Member ship */
	case SQL_IN:
	case SQL_NOT_IN:
	{
		dlist *dl = sc->data.lval;
		symbol *lo = NULL;
		dnode *n = dl->h->next, *dn = NULL;
		sql_rel *left = NULL, *right = NULL, *outer = rel;
		sql_exp *l = NULL, *e, *r = NULL, *ident = NULL;
		list *vals = NULL, *ll = sa_list(sql->sa);
		int correlated = 0;
		int l_is_value = 1, r_is_rel = 0;

		/* complex case */
		if (dl->h->type == type_list) { /* (a,b..) in (.. ) */
			dn = dl->h->data.lval->h;
			lo = dn->data.sym;
			dn = dn->next;
		} else {
			lo = dl->h->data.sym;
		}
		while(lo) {
			l = rel_value_exp(sql, &left, lo, f, ek);
			if (!l && sql->session->status != -ERR_AMBIGUOUS) {
				l_is_value = 0;
				/* reset error */
				left = rel;
				sql->session->status = 0;
				sql->errstr[0] = 0;
				l = rel_value_exp(sql, &left, lo, f, ek);
			} else if (!left) {
				left = rel_project_exp(sql->sa, exp_label(sql->sa, l, ++sql->label));
			}
			if (!l)
				return NULL;

			ek.card = card_set;

			/* first remove the NULLs */
			if (sc->token == SQL_NOT_IN &&
		    	    l->card != CARD_ATOM && has_nil(l)) {
				e = rel_unop_(sql, l, NULL, "isnull", card_value);
				e = exp_compare(sql->sa, e, exp_atom_bool(sql->sa, 0), cmp_equal);
				if (!is_select(rel->op) || rel_is_ref(rel))
					left = rel = rel_select(sql->sa, rel, e);
				else
					rel_select_add_exp(sql->sa, rel, e);
			}

			append(ll, l);
			lo = NULL;
			if (dn) {
				lo = dn->data.sym;
				dn = dn->next;
			}
		}

		/* list of values or subqueries */
		if (n->type == type_list) {
			sql_rel *z = NULL;

			vals = new_exp_list(sql->sa);
			n = dl->h->next;
			n = n->data.lval->h;

			/* Simple value list first */
			for (; n; n = n->next) {
				r = rel_value_exp(sql, &z, n->data.sym, f, ek);
				if (z || !r)
					break;
				l = ll->h->data;
				if (rel_convert_types(sql, &l, &r, 1, type_equal) < 0) 
					return NULL;
				ll->h->data = l;
				list_append(vals, r);
			}
			if (!n) { /* correct types */
				sql_subtype *st;
				list *nvals = new_exp_list(sql->sa);
				node *n;

				if (list_length(ll) != 1)
					return sql_error(sql, 02, "IN: incorrect left hand side");

				l = ll->h->data;
				st = exp_subtype(l);
				for (n=vals->h; n; n = n->next) {
					if ((r = rel_check_type(sql, st, n->data, type_equal)) == NULL) 
						return NULL;
					list_append(nvals, r);
				}
				e = exp_in(sql->sa, l, nvals, sc->token==SQL_NOT_IN?cmp_notin:cmp_in);
				return rel_select(sql->sa, rel, e);
			} else { /* complex case */
				vals = new_exp_list(sql->sa);
				n = dl->h->next;
				n = n->data.lval->h;
				for (; n; n = n->next) {
					symbol *sval = n->data.sym;
					/* without correlation first */
					sql_rel *z = NULL;
					sql_rel *rl;

					r = rel_value_exp(sql, &z, sval, f, ek);
					if (z)
						r_is_rel = 1;
					if (!r && sql->session->status != -ERR_AMBIGUOUS) {
						/* reset error */
						sql->session->status = 0;
						sql->errstr[0] = 0;

						if (l_is_value) {
							outer = rel = rel_add_identity(sql, rel_dup(outer), &ident);
							ident = exp_column(sql->sa, exp_relname(ident), exp_name(ident), exp_subtype(ident), ident->card, has_nil(ident), is_intern(ident));
						} else
							rel = left = rel_dup(left);
						r = rel_value_exp(sql, &rel, sval, f, ek);
						if (r && !is_project(rel->op)) {
							rel = rel_project(sql->sa, rel, NULL);
							rel_project_add_exp(sql, rel, r);
							if (ident)
								rel_project_add_exp(sql, rel, ident);
						}
						z = rel;
						correlated = 1;
					}
					/*
					if (!r || !(r=rel_check_type(sql, st, r, type_equal))) {
						rel_destroy(right);
						return NULL;
					}
					*/
					if (!r) {
						rel_destroy(right);
						return NULL;
					}
					if (z) {
						rl = z;
					} else {
						list_append(vals, r);
						rl = rel_project_exp(sql->sa, exp_label(sql->sa, r, ++sql->label));
					}
					if (right) {
						rl = rel_setop(sql->sa, right, rl, op_union);
						rl->exps = rel_projections(sql, rl, NULL, 0, 1);
						set_processed(rl);
					}
					right = rl;
				}
			}
			if (!correlated) {
				if (right->processed)
					right = rel_label(sql, right, 0);
				/*
				right = rel_distinct(right);
				*/
			}
		} else {
			return sql_error(sql, 02, "IN: missing inner query");
		}

		if (right) {
			node *n, *m;
			list *rexps, *jexps = sa_list(sql->sa);


			/* list through all left/right expressions */
			rexps = right->exps;
			if (!is_project(right->op) || (list_length(ll)+((ident)?1:0)) != list_length(rexps)) {
				if (list_length(ll) == 1)
					return sql_error(sql, 02, "IN: inner query should return a single column");
				return NULL;
			}

			for (n=ll->h, m=rexps->h; n && m; n = n->next, m = m->next) {
				sql_exp *l = n->data;
				sql_exp *r = m->data;

				//r = rel_lastexp(sql, right);
				//r = exp_column(sql->sa, exp_relname(r), exp_name(r), exp_subtype(r), exp_card(r), has_nil(r), is_intern(r));
				r = exp_alias_or_copy(sql, exp_relname(r), exp_name(r), right, r);
				if (rel_convert_types(sql, &l, &r, 1, type_equal) < 0) 
					return NULL;
				e = exp_compare(sql->sa, l, r, cmp_equal );
				//rel_join_add_exp(sql->sa, rel, e);
				append(jexps, e);
			}
			if (correlated && l_is_value) {
				sql_exp *le;

				le = exps_bind_column2(right->exps, exp_relname(ident), exp_name(ident));
				exp_label(sql->sa, le, ++sql->label);
				le = exp_column(sql->sa, exp_relname(le), exp_name(le), exp_subtype(le), le->card, has_nil(le), is_intern(le));

				right = rel_select(sql->sa, right, NULL);
				right->exps = jexps;

				rel = rel_crossproduct(sql->sa, outer, right, op_join);
				rel->exps = sa_list(sql->sa);
				le = exp_compare(sql->sa, ident, le, cmp_equal);
				append(rel->exps, le);
			} else {
				rel = rel_crossproduct(sql->sa, left, right, op_join);
				rel->exps = jexps;
			}
			if (correlated || l_is_value || r_is_rel) {
				rel->op = (sc->token == SQL_IN)?op_semi:op_anti;
			} else if (sc->token == SQL_NOT_IN) {
				rel->op = op_left;
				set_processed(rel);
				e = rel_unop_(sql, r, NULL, "isnull", card_value);
				r = exp_atom_bool(sql->sa, 1);
				e = exp_compare(sql->sa,  e, r, cmp_equal);
				rel = rel_select(sql->sa, rel, e);
			}
			if (!correlated && l_is_value && outer)
				rel = rel_crossproduct(sql->sa, outer, rel, op_join);
			rel = rel_project(sql->sa, rel, rel_projections(sql, outer, NULL, 1, 1));
			set_processed(rel);
			return rel;
		}
		return right;
	}
	case SQL_EXISTS:
	case SQL_NOT_EXISTS:
	{
		symbol *lo = sc->data.sym;
		sql_rel *r;
		int apply = APPLY_EXISTS;

		if (sc->token != SQL_EXISTS)
			apply = APPLY_NOTEXISTS;
		ek.card = card_set;
		r = rel_subquery(sql, NULL, lo, ek, apply);
		if (!r && rel && sql->session->status != -ERR_AMBIGUOUS) { /* correlation */
			/* reset error */
			sql->session->status = 0;
			sql->errstr[0] = '\0';
			r = rel_subquery(sql, rel, lo, ek, apply);
			return r;
		}
		if (!r || !rel)
			return NULL;
		r = rel = rel_crossproduct(sql->sa, rel, r, op_join);
		if (sc->token == SQL_EXISTS) {
			r->op = op_semi;
		} else {	
			r->op = op_anti;
		}
		return rel;
	}
	case SQL_LIKE:
	case SQL_NOT_LIKE:
	{
		symbol *lo = sc->data.lval->h->data.sym;
		symbol *ro = sc->data.lval->h->next->data.sym;
		int insensitive = sc->data.lval->h->next->next->data.i_val;
		int anti = (sc->token == SQL_NOT_LIKE) != (sc->data.lval->h->next->next->next->data.i_val != 0);
		sql_subtype *st = sql_bind_localtype("str");
		sql_exp *le = rel_value_exp(sql, &rel, lo, f, ek);
		sql_exp *re, *ee = NULL;

		if (!le)
			return NULL;

		if (!exp_subtype(le)) 
			return sql_error(sql, 02, "SELECT: parameter not allowed on "
					"left hand side of LIKE operator");

		/* Do we need to escape ? */
		if (dlist_length(ro->data.lval) == 2) {
			char *escape = ro->data.lval->h->next->data.sval;
			ee = exp_atom(sql->sa, atom_string(sql->sa, st, sa_strdup(sql->sa, escape)));
		} else {
			ee = exp_atom(sql->sa, atom_string(sql->sa, st, sa_strdup(sql->sa, "")));
		}
		ro = ro->data.lval->h->data.sym;
		re = rel_value_exp(sql, &rel, ro, f, ek);
		if (!re)
			return NULL;
		if (!exp_subtype(re)) {
			if (rel_set_type_param(sql, st, re, 0) == -1) 
				return sql_error(sql, 02, "LIKE: wrong type, should be string");
		} else if ((re = rel_check_type(sql, st, re, type_equal)) == NULL) {
			return sql_error(sql, 02, "LIKE: wrong type, should be string");
		}
		if ((le = rel_check_type(sql, st, le, type_equal)) == NULL) 
			return sql_error(sql, 02, "LIKE: wrong type, should be string");
		return rel_filter_exp_(sql, rel, le, re, ee, (insensitive ? "ilike" : "like"), anti);
	}
	case SQL_BETWEEN:
	case SQL_NOT_BETWEEN:
	{
		symbol *lo = sc->data.lval->h->data.sym;
		int symmetric = sc->data.lval->h->next->data.i_val;
		symbol *ro1 = sc->data.lval->h->next->next->data.sym;
		symbol *ro2 = sc->data.lval->h->next->next->next->data.sym;
		sql_exp *le = rel_value_exp(sql, &rel, lo, f, ek);
		sql_exp *re1 = rel_value_exp(sql, &rel, ro1, f, ek);
		sql_exp *re2 = rel_value_exp(sql, &rel, ro2, f, ek);
		int flag = 0;

		assert(sc->data.lval->h->next->type == type_int);
		if (!le || !re1 || !re2) 
			return NULL;

		if (rel_convert_types(sql, &le, &re1, 1, type_equal) < 0 ||
		    rel_convert_types(sql, &le, &re2, 1, type_equal) < 0)
			return NULL;

		if (!re1 || !re2) 
			return NULL;

		/* for between 3 columns we use the between operator */
		if (symmetric && re1->card == CARD_ATOM && re2->card == CARD_ATOM) {
			sql_exp *tmp = NULL;
			sql_subfunc *min = sql_bind_func(sql->sa, sql->session->schema, "sql_min", exp_subtype(re1), exp_subtype(re2), F_FUNC);
			sql_subfunc *max = sql_bind_func(sql->sa, sql->session->schema, "sql_max", exp_subtype(re1), exp_subtype(re2), F_FUNC);

			if (!min || !max) {
				return sql_error(sql, 02, "min or max operator on types %s %s missing", exp_subtype(re1)->type->sqlname, exp_subtype(re2)->type->sqlname);
			}
			tmp = exp_binop(sql->sa, re1, re2, min);
			re2 = exp_binop(sql->sa, re1, re2, max);
			re1 = tmp;
			symmetric = 0;
		}

		flag = (symmetric)?CMP_SYMMETRIC:0;

		if (le->card == CARD_ATOM) {
			sql_exp *e1, *e2;
			if (sc->token == SQL_NOT_BETWEEN) {
				e1 = rel_binop_(sql, le, re1, NULL, "<", card_value);
				e2 = rel_binop_(sql, le, re2, NULL, ">", card_value);
			} else {
				e1 = rel_binop_(sql, le, re1, NULL, ">=", card_value);
				e2 = rel_binop_(sql, le, re2, NULL, "<=", card_value);
			}
			if (!e1 || !e2)
				return NULL;
			if (sc->token == SQL_NOT_BETWEEN) {
				e1 = rel_binop_(sql, e1, e2, NULL, "or", card_value);
			} else {
				e1 = rel_binop_(sql, e1, e2, NULL, "and", card_value);
			}
			e2 = exp_atom_bool(sql->sa, 1);
			rel = rel_select(sql->sa, rel, exp_compare(sql->sa,  e1, e2, cmp_equal));
		} else if (sc->token == SQL_NOT_BETWEEN) {
			rel = rel_compare_exp_(sql, rel, le, re1, re2, 3|flag, 1);
		} else {
			rel = rel_compare_exp_(sql, rel, le, re1, re2, 3|flag, 0);
		}
		return rel;
	}
	case SQL_IS_NULL:
	case SQL_IS_NOT_NULL:
	/* is (NOT) NULL */
	{
		sql_exp *re, *le = rel_value_exp(sql, &rel, sc->data.sym, f, ek);

		if (!le)
			return NULL;
		le = rel_unop_(sql, le, NULL, "isnull", card_value);
		if (sc->token == SQL_IS_NULL)
			re = exp_atom_bool(sql->sa, 1);
		else
			re = exp_atom_bool(sql->sa, 0);
		le = exp_compare(sql->sa, le, re, cmp_equal);
		return rel_select(sql->sa, rel, le);
	}
	case SQL_NOT: {
		sql_exp *re, *le = rel_value_exp(sql, &rel, sc->data.sym, f, ek);

		if (!le)
			return NULL;
		le = rel_unop_(sql, le, NULL, "not", card_value);
		re = exp_atom_bool(sql->sa, 1);
		le = exp_compare(sql->sa, le, re, cmp_equal);
		return rel_select(sql->sa, rel, le);
	}
	case SQL_ATOM: {
		/* TRUE or FALSE */
		AtomNode *an = (AtomNode *) sc;
		sql_exp *e = exp_atom(sql->sa, atom_dup(sql->sa, an->a));
		return rel_select(sql->sa, rel, e);
	}
	case SQL_COLUMN: {
		sql_rel *or = rel;
		sql_exp *e = rel_column_ref(sql, &rel, sc, f);

		if (e) {
			sql_subtype bt;

			sql_find_subtype(&bt, "boolean", 0, 0);
			e = rel_check_type(sql, &bt, e, type_equal);
		}
		if (!e || or != rel)
			return NULL;
		return rel_select(sql->sa, rel, e);
	}
	case SQL_UNION:
	case SQL_EXCEPT:
	case SQL_INTERSECT:
		return rel_setquery(sql, rel, sc);
	default: {
		sql_exp *re, *le = rel_value_exp(sql, &rel, sc, f, ek);

		if (!le)
			return NULL;
		re = exp_atom_bool(sql->sa, 1);
		if (rel_convert_types(sql, &le, &re, 1, type_equal) < 0) 
			return NULL;
		le = exp_compare(sql->sa, le, re, cmp_equal);
		return rel_select(sql->sa, rel, le);
	}
	}
	/* never reached, as all switch cases have a `return` */
}

static sql_exp *
rel_op(mvc *sql, symbol *se, exp_kind ek )
{
	dnode *l = se->data.lval->h;
	char *fname = qname_fname(l->data.lval);
	char *sname = qname_schema(l->data.lval);
	sql_schema *s = sql->session->schema;

	if (sname)
		s = mvc_bind_schema(sql, sname);
	return rel_op_(sql, s, fname, ek);
}

sql_exp *
rel_unop_(mvc *sql, sql_exp *e, sql_schema *s, char *fname, int card)
{
	sql_subfunc *f = NULL;
	sql_subtype *t = NULL;
	int type = (card == card_none)?F_PROC:
		   ((card == card_relation)?F_UNION:F_FUNC);

	if (!s)
		s = sql->session->schema;
	t = exp_subtype(e);
	f = bind_func(sql, s, fname, t, NULL, type);
	/* try to find the function without a type, and convert
	 * the value to the type needed by this function!
	 */
	if (!f &&
	   (f = find_func(sql, s, fname, 1, type, NULL)) != NULL &&
	   ((card == card_none && !f->res) || 
	    (card != card_none && f->res))) {

		if (!f->func->vararg) {
			sql_arg *a = f->func->ops->h->data;

			e = rel_check_type(sql, &a->type, e, type_equal);
		}
		if (!e) 
			f = NULL;
	}
	if (f &&
	   ((card == card_none && !f->res) || 
	    (card != card_none && f->res))) {
		sql_arg *ares = f->func->res?f->func->res->h->data:NULL;
		if (ares && ares->type.scale == INOUT) {
			sql_subtype *res = f->res->h->data;
			res->digits = t->digits;
			res->scale = t->scale;
		}
		if (card == card_relation && e->card > CARD_ATOM) {
			sql_subaggr *zero_or_one = sql_bind_aggr(sql->sa, sql->session->schema, "zero_or_one", exp_subtype(e));

			e = exp_aggr1(sql->sa, e, zero_or_one, 0, 0, CARD_ATOM, 0);
		}
		return exp_unop(sql->sa, e, f);
	} else if (e) {
		char *type = exp_subtype(e)->type->sqlname;

		return sql_error(sql, 02, "SELECT: no such unary operator '%s(%s)'", fname, type);
	}
	return NULL;
}

static sql_exp * _rel_aggr(mvc *sql, sql_rel **rel, int distinct, sql_schema *s, char *aname, dnode *arguments, int f);
static sql_exp *rel_aggr(mvc *sql, sql_rel **rel, symbol *se, int f);

static sql_exp *
rel_unop(mvc *sql, sql_rel **rel, symbol *se, int fs, exp_kind ek)
{
	dnode *l = se->data.lval->h;
	char *fname = qname_fname(l->data.lval);
	char *sname = qname_schema(l->data.lval);
	sql_schema *s = sql->session->schema;
	exp_kind iek = {type_value, card_column, FALSE};
	sql_exp *e = rel_value_exp(sql, rel, l->next->data.sym, fs, iek);
	sql_subfunc *f = NULL;
	sql_subtype *t = NULL;
	int type = (ek.card == card_none)?F_PROC:F_FUNC;

	if (sname)
		s = mvc_bind_schema(sql, sname);

	if (!s)
		return NULL;
	if (!e)
		f = find_func(sql, s, fname, 1, F_AGGR, NULL);
	if (!e && f) { /* possibly we cannot resolve the argument as the function maybe an aggregate */
		/* reset error */
		sql->session->status = 0;
		sql->errstr[0] = '\0';
		return rel_aggr(sql, rel, se, fs);
	}
	if (!e)
		return NULL;

	t = exp_subtype(e);
	if (!t) {
		f = find_func(sql, s, fname, 1, type, NULL);
		if (!f)
			f = find_func(sql, s, fname, 1, F_AGGR, NULL);
		if (f) {
			sql_arg *a = f->func->ops->h->data;

			t = &a->type;
			if (rel_set_type_param(sql, t, e, 1) < 0)
				return NULL;
		}
	} else {
		f = bind_func(sql, s, fname, t, NULL, type);
		if (!f)
			f = bind_func(sql, s, fname, t, NULL, F_AGGR);
	}
	if (f && IS_AGGR(f->func))
		return _rel_aggr(sql, rel, 0, s, fname, l->next, fs);

	if (f && type_has_tz(t) && f->func->fix_scale == SCALE_FIX) {
		/* set timezone (using msec (.3)) */
		sql_subtype *intsec = sql_bind_subtype(sql->sa, "sec_interval", 10 /*hour to second */, 3);
		atom *a = atom_int(sql->sa, intsec, sql->timezone);
		sql_exp *tz = exp_atom(sql->sa, a);

		e = rel_binop_(sql, e, tz, NULL, "sql_add", ek.card);
		if (!e)
			return NULL;
	}
	return rel_unop_(sql, e, s, fname, ek.card);
}


#define is_addition(fname) (strcmp(fname, "sql_add") == 0)
#define is_subtraction(fname) (strcmp(fname, "sql_sub") == 0)

sql_exp *
rel_binop_(mvc *sql, sql_exp *l, sql_exp *r, sql_schema *s,
		char *fname, int card)
{
	sql_exp *res = NULL;
	sql_subtype *t1, *t2;
	sql_subfunc *f = NULL;
	int type = (card == card_none)?F_PROC:
		   ((card == card_relation)?F_UNION:F_FUNC);

	t1 = exp_subtype(l);
	t2 = exp_subtype(r);

	if (!s)
		s = sql->session->schema;

	/* handle param's early */
	if (!t1 || !t2) {
		if (t2 && !t1 && rel_set_type_param(sql, t2, l, 1) < 0)
			return NULL;
		if (t1 && !t2 && rel_set_type_param(sql, t1, r, 1) < 0)
			return NULL;
		t1 = exp_subtype(l);
		t2 = exp_subtype(r);
	}

	if (!t1 || !t2)
		return sql_error(sql, 01, "Cannot have a parameter (?) on both sides of an expression");

	if ((is_addition(fname) || is_subtraction(fname)) && 
		((t1->type->eclass == EC_NUM && t2->type->eclass == EC_NUM) ||
		 (t1->type->eclass == EC_BIT && t2->type->eclass == EC_BIT))) {
		sql_subtype ntp;

		sql_find_numeric(&ntp, t1->type->localtype, t1->digits+1);
		l = rel_check_type(sql, &ntp, l, type_equal);
		sql_find_numeric(&ntp, t2->type->localtype, t2->digits+1);
		r = rel_check_type(sql, &ntp, r, type_equal);
		t1 = exp_subtype(l);
		t2 = exp_subtype(r);
	}

	f = bind_func(sql, s, fname, t1, t2, type);
	if (!f && is_commutative(fname)) {
		f = bind_func(sql, s, fname, t2, t1, type);
		if (f) {
			sql_subtype *tmp = t1;
			t1 = t2;	
			t2 = tmp;
			res = l;		
			l = r;
			r = res;
		}
	}
	if (f && 
	   ((card == card_none && !f->res) || 
	    (card != card_none && f->res))) {
		if (f->func->fix_scale == SCALE_FIX) {
			l = exp_fix_scale(sql, t2, l, 0, 0);
			r = exp_fix_scale(sql, t1, r, 0, 0);
		} else if (f->func->fix_scale == SCALE_EQ) {
			sql_arg *a1 = f->func->ops->h->data;
			sql_arg *a2 = f->func->ops->h->next->data;
			t1 = &a1->type;
			t2 = &a2->type;
			l = exp_fix_scale(sql, t1, l, 0, 0);
			r = exp_fix_scale(sql, t2, r, 0, 0);
		} else if (f->func->fix_scale == SCALE_DIV) {
			l = exp_scale_algebra(sql, f, l, r);
		} else if (f->func->fix_scale == SCALE_MUL) {
			l = exp_sum_scales(sql, f, l, r);
		} else if (f->func->fix_scale == DIGITS_ADD) {
			sql_subtype *res = f->res->h->data;
			res->digits = (t1->digits && t2->digits)?t1->digits + t2->digits:0;
		}
		if (card == card_relation && l->card > CARD_ATOM) {
			sql_subaggr *zero_or_one = sql_bind_aggr(sql->sa, sql->session->schema, "zero_or_one", exp_subtype(l));

			l = exp_aggr1(sql->sa, l, zero_or_one, 0, 0, CARD_ATOM, 0);
		}
		if (card == card_relation && r->card > CARD_ATOM) {
			sql_subaggr *zero_or_one = sql_bind_aggr(sql->sa, sql->session->schema, "zero_or_one", exp_subtype(r));

			r = exp_aggr1(sql->sa, r, zero_or_one, 0, 0, CARD_ATOM, 0);
		}
		/* bind types of l and r */
		t1 = exp_subtype(l);
		t2 = exp_subtype(r);
		if (IS_ANY(t1->type->eclass) || IS_ANY(t2->type->eclass)) {
			sql_exp *ol = l;
			sql_exp *or = r;

			if (IS_ANY(t1->type->eclass) && IS_ANY(t2->type->eclass)) {
				sql_subtype *s = sql_bind_localtype("str");
				l = rel_check_type(sql, s, l, type_equal);
				r = rel_check_type(sql, s, r, type_equal);
			} else if (IS_ANY(t1->type->eclass)) {
				l = rel_check_type(sql, t2, l, type_equal);
			} else {
				r = rel_check_type(sql, t1, r, type_equal);
			}
			if (l && r) 
				return exp_binop(sql->sa, l, r, f);
			
			/* reset error */
			sql->session->status = 0;
			sql->errstr[0] = '\0';
			f = NULL;

			l = ol;
			r = or;
		}
		if (f)
			return exp_binop(sql->sa, l, r, f);
	} else {
		sql_exp *ol = l;
		sql_exp *or = r;

		if (!EC_NUMBER(t1->type->eclass)) {
		   sql_subfunc *prev = NULL;

		   while((f = bind_member_func(sql, s, fname, t1, 2, prev)) != NULL) { 
			/* try finding function based on first argument */
			node *m = f->func->ops->h;
			sql_arg *a = m->data;

			if (!((card == card_none && !f->res) || 
	    	    	      (card != card_none && f->res)))
				continue;

			prev = f;
			l = rel_check_type(sql, &a->type, l, type_equal);
			a = m->next->data;
			r = rel_check_type(sql, &a->type, r, type_equal);
			if (l && r) 
				return exp_binop(sql->sa, l, r, f);
			
			/* reset error */
			sql->session->status = 0;
			sql->errstr[0] = '\0';

			l = ol;
			r = or;
		    }
		}
		/* try finding function based on both arguments */
		if (rel_convert_types(sql, &l, &r, 1/*fix scale*/, type_equal) >= 0){
			/* try operators */
			t1 = exp_subtype(l);
			t2 = exp_subtype(r);
			f = bind_func(sql, s, fname, t1, t2, type);
			if (f && 
	     	    	   ((card == card_none && !f->res) || 
	    	    	    (card != card_none && f->res))) {
				if (f->func->fix_scale == SCALE_FIX) {
					l = exp_fix_scale(sql, t2, l, 0, 0);
					r = exp_fix_scale(sql, t1, r, 0, 0);
				} else if (f->func->fix_scale == SCALE_EQ) {
					sql_arg *a1 = f->func->ops->h->data;
					sql_arg *a2 = f->func->ops->h->next->data;
					t1 = &a1->type;
					t2 = &a2->type;
					l = exp_fix_scale(sql, t1, l, 0, 0);
					r = exp_fix_scale(sql, t2, r, 0, 0);
				} else if (f->func->fix_scale == SCALE_DIV) {
					l = exp_scale_algebra(sql, f, l, r);
				} else if (f->func->fix_scale == SCALE_MUL) {
					l = exp_sum_scales(sql, f, l, r);
				} else if (f->func->fix_scale == DIGITS_ADD) {
					sql_subtype *res = f->res->h->data;
					res->digits = (t1->digits && t2->digits)?t1->digits + t2->digits:0;
				}
				return exp_binop(sql->sa, l, r, f);
			}
		}
		/* reset error */
		sql->session->status = 0;
		sql->errstr[0] = '\0';

		l = ol;
		r = or;
		t1 = exp_subtype(l);
		(void) exp_subtype(r);

		if ((f = bind_member_func(sql, s, fname, t1, 2, NULL)) != NULL &&
	     	   ((card == card_none && !f->res) || 
	    	    (card != card_none && f->res))) {
			/* try finding function based on first argument */
			node *m = f->func->ops->h;
			sql_arg *a = m->data;

			l = rel_check_type(sql, &a->type, l, type_equal);
			a = m->next->data;
			r = rel_check_type(sql, &a->type, r, type_equal);
			if (l && r) 
				return exp_binop(sql->sa, l, r, f);
		}
		/* reset error */
		sql->session->status = 0;
		sql->errstr[0] = '\0';

		l = ol;
		r = or;
		/* everything failed, fall back to bind on function name only */
		if ((f = find_func(sql, s, fname, 2, type, NULL)) != NULL &&
	     	   ((card == card_none && !f->res) || 
	    	    (card != card_none && f->res))) {

			if (!f->func->vararg) {
				node *m = f->func->ops->h;
				sql_arg *a = m->data;

				l = rel_check_type(sql, &a->type, l, type_equal);
				a = m->next->data;
				r = rel_check_type(sql, &a->type, r, type_equal);
			}
			if (l && r)
				return exp_binop(sql->sa, l, r, f);
		}
		/* reset error */
		sql->session->status = 0;
		sql->errstr[0] = '\0';

		l = ol;
		r = or;
	}
	res = sql_error(sql, 02, "SELECT: no such binary operator '%s(%s,%s)'", fname,
			exp_subtype(l)->type->sqlname,
			exp_subtype(r)->type->sqlname);
	return res;
}

static sql_exp *
rel_binop(mvc *sql, sql_rel **rel, symbol *se, int f, exp_kind ek)
{
	dnode *dl = se->data.lval->h;
	sql_exp *l, *r;
	char *fname = qname_fname(dl->data.lval);
	char *sname = qname_schema(dl->data.lval);
	sql_schema *s = sql->session->schema;
	exp_kind iek = {type_value, card_column, FALSE};
	int type = (ek.card == card_none)?F_PROC:F_FUNC;
	sql_subfunc *sf = NULL;

	if (sname)
		s = mvc_bind_schema(sql, sname);
	if (!s)
		return NULL;

	l = rel_value_exp(sql, rel, dl->next->data.sym, f, iek);
	r = rel_value_exp(sql, rel, dl->next->next->data.sym, f, iek);
	if (!l && !r)
		sf = find_func(sql, s, fname, 2, F_AGGR, NULL);
	if (!l && !r && sf) { /* possibly we cannot resolve the argument as the function maybe an aggregate */
		/* reset error */
		sql->session->status = 0;
		sql->errstr[0] = '\0';
		return rel_aggr(sql, rel, se, f);
	}

	if (type == F_FUNC) {
		sf = find_func(sql, s, fname, 2, F_AGGR, NULL);
		if (sf) {
			if (!l || !r) { /* reset error */
				sql->session->status = 0;
				sql->errstr[0] = '\0';
			}
			return _rel_aggr(sql, rel, 0, s, fname, dl->next, f);
		}
	}

	if (!l || !r) 
		return NULL;

	return rel_binop_(sql, l, r, s, fname, ek.card);
}

sql_exp *
rel_nop_(mvc *sql, sql_exp *a1, sql_exp *a2, sql_exp *a3, sql_exp *a4, sql_schema *s, char *fname, int card)
{
	list *tl = sa_list(sql->sa);
	sql_subfunc *f = NULL;
	int type = (card == card_none)?F_PROC:
		   ((card == card_relation)?F_UNION:F_FUNC);

	append(tl, exp_subtype(a1));
	append(tl, exp_subtype(a2));
	append(tl, exp_subtype(a3));
	if (a4)
		append(tl, exp_subtype(a4));

	if (!s)
		s = sql->session->schema;
	f = bind_func_(sql, s, fname, tl, type);
	if (!f)
		return sql_error(sql, 02, "SELECT: no such operator '%s'", fname);
	if (!a4)
		return exp_op3(sql->sa, a1,a2,a3,f);
	return exp_op4(sql->sa, a1,a2,a3,a4,f);
}

static sql_exp *
rel_nop(mvc *sql, sql_rel **rel, symbol *se, int fs, exp_kind ek)
{
	int nr_args = 0;
	dnode *l = se->data.lval->h;
	dnode *ops = l->next->data.lval->h;
	list *exps = new_exp_list(sql->sa);
	list *tl = sa_list(sql->sa);
	sql_subfunc *f = NULL;
	sql_subtype *obj_type = NULL;
	char *fname = qname_fname(l->data.lval);
	char *sname = qname_schema(l->data.lval);
	sql_schema *s = sql->session->schema;
	exp_kind iek = {type_value, card_column, FALSE};
	int table_func = (ek.card == card_relation);
	int type = (ek.card == card_none)?F_PROC:
		   ((ek.card == card_relation)?F_UNION:F_FUNC);

	for (; ops; ops = ops->next, nr_args++) {
		sql_exp *e = rel_value_exp(sql, rel, ops->data.sym, fs, iek);
		sql_subtype *tpe;

		if (!e) 
			return NULL;
		append(exps, e);
		tpe = exp_subtype(e);
		if (!nr_args)
			obj_type = tpe;
		append(tl, tpe);
	}
	if (sname)
		s = mvc_bind_schema(sql, sname);
	
	/* first try aggregate */
	f = find_func(sql, s, fname, nr_args, F_AGGR, NULL);
	if (f)
		return _rel_aggr(sql, rel, 0, s, fname, l->next->data.lval->h, fs);

	f = bind_func_(sql, s, fname, tl, type);
	if (f) {
		return exp_op(sql->sa, exps, f);
	} else if ((f = bind_member_func(sql, s, fname, obj_type, nr_args, NULL)) != NULL) { 
		sql_subfunc *prev = NULL;
		node *n, *m;
		list *nexps;

		while((f = bind_member_func(sql, s, fname, obj_type, nr_args, prev)) != NULL) { 
			prev = f;
			if (f->func->type != type)
				continue;
			if (f->func->vararg) 
				return exp_op(sql->sa, exps, f);
	       		nexps = new_exp_list(sql->sa);
			for (n = exps->h, m = f->func->ops->h; n && m;
				  	n = n->next, m = m->next) {
				sql_arg *a = m->data;
				sql_exp *e = n->data;

				if (a->type.type->eclass == EC_ANY) {
					sql_subtype *st = &e->tpe;
					sql_init_subtype(&a->type, st->type, st->digits, st->scale);
				}
				e = rel_check_type(sql, &a->type, e, type_equal);
				if (!e) {
					nexps = NULL;
					break;
				}
				if (table_func && e->card > CARD_ATOM) {
					sql_subaggr *zero_or_one = sql_bind_aggr(sql->sa, sql->session->schema, "zero_or_one", exp_subtype(e));

					e = exp_aggr1(sql->sa, e, zero_or_one, 0, 0, CARD_ATOM, 0);
				}
				append(nexps, e);
			}
			if (nexps) 
				return exp_op(sql->sa, nexps, f);
		}
	} else if ((f = find_func(sql, s, fname, nr_args, type, NULL)) != NULL) {
		sql_subfunc *prev = NULL;
		node *n, *m;
		list *nexps;

		while((f = find_func(sql, s, fname, nr_args, type, prev)) != NULL) { 
			prev = f;
			if (f->func->type != type)
				continue;
			if (f->func->vararg) 
				return exp_op(sql->sa, exps, f);
	       		nexps = new_exp_list(sql->sa);
			for (n = exps->h, m = f->func->ops->h; n && m;
			  	n = n->next, m = m->next) {
				sql_arg *a = m->data;
				sql_exp *e = n->data;

				if (a->type.type->eclass == EC_ANY) {
					sql_subtype *st = &e->tpe;
					sql_init_subtype(&a->type, st->type, st->digits, st->scale);
				}
				e = rel_check_type(sql, &a->type, e, type_equal);
				if (!e) {
					nexps = NULL;
					break;
				}
				if (table_func && e->card > CARD_ATOM) {
					sql_subaggr *zero_or_one = sql_bind_aggr(sql->sa, sql->session->schema, "zero_or_one", exp_subtype(e));
	
					e = exp_aggr1(sql->sa, e, zero_or_one, 0, 0, CARD_ATOM, 0);
				}
				append(nexps, e);
			}
			if (nexps) 
				return exp_op(sql->sa, nexps, f);
		}
	}
	return sql_error(sql, 02, "SELECT: no such operator '%s'", fname);
}

static sql_exp *
_rel_aggr(mvc *sql, sql_rel **rel, int distinct, sql_schema *s, char *aname, dnode *args, int f)
{
	exp_kind ek = {type_value, card_column, FALSE};
	sql_subaggr *a = NULL;
	int no_nil = 0;
	sql_rel *groupby = *rel, *gr;
	list *exps = NULL;

	if (!groupby) {
		char *uaname = malloc(strlen(aname) + 1);
		sql_exp *e = sql_error(sql, 02, "%s: missing group by",
				toUpperCopy(uaname, aname));
		free(uaname);
		return e;
	}

	if (f == sql_having && is_select(groupby->op))
		groupby = groupby->l;

	if (groupby->l && groupby->op == op_project) {
		sql_rel *r = groupby->l;	
		if (r->op == op_groupby) {
			groupby = r;
		} else if (r->op == op_select && r->l) {
			/* a having after a groupby */
			r = r->l;
			if (r->op == op_groupby)
				groupby = r;
		}
	}

	if (groupby->op != op_groupby)		/* implicit groupby */
		*rel = rel_project2groupby(sql, groupby);
	if (!*rel)
		return NULL;

	if (f == sql_where) {
		char *uaname = malloc(strlen(aname) + 1);
		sql_exp *e = sql_error(sql, 02, "%s: not allowed in WHERE clause",
				toUpperCopy(uaname, aname));
		free(uaname);
		return e;
	}
	
	if (!args->data.sym) {	/* count(*) case */
		sql_exp *e;

		if (strcmp(aname, "count") != 0) {
			char *uaname = malloc(strlen(aname) + 1);
			sql_exp *e = sql_error(sql, 02, "%s: unable to perform '%s(*)'",
					toUpperCopy(uaname, aname), aname);
			free(uaname);
			return e;
		}
		a = sql_bind_aggr(sql->sa, s, aname, NULL);
		e = exp_aggr(sql->sa, NULL, a, distinct, 0, groupby->card, 0);
		if (*rel == groupby && f == sql_sel) /* selection */
			return e;
		return rel_groupby_add_aggr(sql, groupby, e);
	} 

	exps = sa_list(sql->sa);

	/* use cnt as nils shouldn't be counted */
	gr = groupby->l;

	no_nil = 1;

	reset_processed(groupby);
	for (	; args; args = args->next ) {
		sql_exp *e = rel_value_exp(sql, &gr, args->data.sym, f, ek);

		if (gr && e && is_project(gr->op) && !is_set(gr->op) && e->type != e_column) {
			rel_project_add_exp(sql, gr, e);
			e = exp_alias_or_copy(sql, exp_relname(e), exp_name(e), gr->l, e);
		}
		if (!e || !exp_subtype(e)) { /* we also do not expect parameters here */
			set_processed(groupby);
			return NULL;
		}
		list_append(exps, e);
	}
	set_processed(groupby);
	groupby->l = gr;

	a = sql_bind_aggr_(sql->sa, s, aname, exp_types(sql->sa, exps));
	if (!a && list_length(exps) > 1) { 
		a = sql_bind_member_aggr(sql->sa, s, aname, exp_subtype(exps->h->data), list_length(exps));
		if (a) {
			node *n, *op = a->aggr->ops->h;
			list *nexps = sa_list(sql->sa);

			for (n = exps->h ; a && op && n; op = op->next, n = n->next ) {
				sql_arg *arg = op->data;
				sql_exp *e = n->data;

				e = rel_check_type(sql, &arg->type, e, type_equal);
				if (!e)
					a = NULL;
				list_append(nexps, e);
			}
			if (a && list_length(nexps))  /* count(col) has |exps| != |nexps| */
				exps = nexps;
		}
	}
	if (!a) { /* find aggr + convert */
		/* try larger numeric type */
		node *n;
		list *nexps = sa_list(sql->sa);

		for (n = exps->h ;  n; n = n->next ) {
			sql_exp *e = n->data;

			/* cast up, for now just dec to double */
			e = rel_numeric_supertype(sql, e);
			if (!e)
				break;
			list_append(nexps, e);
		}
		a = sql_bind_aggr_(sql->sa, s, aname, exp_types(sql->sa, nexps));
		if (a && list_length(nexps))  /* count(col) has |exps| != |nexps| */
			exps = nexps;
		if (!a) {
			a = sql_find_aggr(sql->sa, s, aname);
			if (a) {
				node *n, *op = a->aggr->ops->h;
				list *nexps = sa_list(sql->sa);

				for (n = exps->h ; a && op && n; op = op->next, n = n->next ) {
					sql_arg *arg = op->data;
					sql_exp *e = n->data;

					e = rel_check_type(sql, &arg->type, e, type_equal);
					if (!e)
						a = NULL;
					list_append(nexps, e);
				}
				if (a && list_length(nexps))  /* count(col) has |exps| != |nexps| */
					exps = nexps;
			}
		}
	}
	if (a && execute_priv(sql,a->aggr)) {
		sql_exp *e = exp_aggr(sql->sa, exps, a, distinct, no_nil, groupby->card, have_nil(exps));

		if (*rel != groupby || f != sql_sel) /* selection */
			e = rel_groupby_add_aggr(sql, groupby, e);
		return e;
	} else {
		sql_exp *e;
		char *type = "unknown";
		char *uaname = malloc(strlen(aname) + 1);

		if (exps->h) {
			sql_exp *e = exps->h->data;
			type = exp_subtype(e)->type->sqlname;
		}

		e = sql_error(sql, 02, "%s: no such operator '%s(%s)'",
				toUpperCopy(uaname, aname), aname, type);

		free(uaname);
		return e;
	}
}

static sql_exp *
rel_aggr(mvc *sql, sql_rel **rel, symbol *se, int f)
{
	dlist *l = se->data.lval;
	dnode *d = l->h->next;
	int distinct = 0;
	char *aname = qname_fname(l->h->data.lval);
	char *sname = qname_schema(l->h->data.lval);
	sql_schema *s = sql->session->schema;

	if (l->h->next->type == type_int) {
		distinct = l->h->next->data.i_val;
		d = l->h->next->next;
	}
	if (sname)
		s = mvc_bind_schema(sql, sname);
	return _rel_aggr( sql, rel, distinct, s, aname, d, f);
}

static sql_exp *
rel_case(mvc *sql, sql_rel **rel, int token, symbol *opt_cond, dlist *when_search_list, symbol *opt_else, int f)
{
	sql_subtype *tpe = NULL;
	list *conds = new_exp_list(sql->sa);
	list *results = new_exp_list(sql->sa);
	dnode *dn = when_search_list->h;
	sql_subtype *restype = NULL, rtype, bt;
	sql_exp *res = NULL, *else_exp = NULL;
	node *n, *m;
	exp_kind ek = {type_value, card_column, FALSE};

	sql_find_subtype(&bt, "boolean", 0, 0);
	if (dn) {
		sql_exp *cond = NULL, *result = NULL;

		/* NULLIF(e1,e2) == CASE WHEN e1=e2 THEN NULL ELSE e1 END */
		if (token == SQL_NULLIF) {
			sql_exp *e1, *e2;

			e1 = rel_value_exp(sql, rel, dn->data.sym, f, ek);
			e2 = rel_value_exp(sql, rel, dn->next->data.sym, f, ek);
			if (e1 && e2) {
				cond = rel_binop_(sql, e1, e2, NULL, "=", card_value);
				result = exp_atom(sql->sa, atom_general(sql->sa, exp_subtype(e1), NULL));
				else_exp = e1;	/* ELSE case */
			}
			/* COALESCE(e1,e2) == CASE WHEN e1
			   IS NOT NULL THEN e1 ELSE e2 END */
		} else if (token == SQL_COALESCE) {
			cond = rel_value_exp(sql, rel, dn->data.sym, f, ek);

			if (cond) {
				result = cond;
				cond = rel_unop_(sql, rel_unop_(sql, cond, NULL, "isnull", card_value), NULL, "not", card_value);
			}
		} else {
			dlist *when = dn->data.sym->data.lval;

			if (opt_cond) {
				sql_exp *l = rel_value_exp(sql, rel, opt_cond, f, ek);
				sql_exp *r = rel_value_exp(sql, rel, when->h->data.sym, f, ek);
				if (!l || !r || rel_convert_types(sql, &l, &r, 1, type_equal) < 0) 
					return NULL;
				cond = rel_binop_(sql, l, r, NULL, "=", card_value);
			} else {
				cond = rel_logical_value_exp(sql, rel, when->h->data.sym, sql_sel);
			}
			result = rel_value_exp(sql, rel, when->h->next->data.sym, f, ek);
		}
		if (!cond || !result) 
			return NULL;
		list_prepend(conds, cond);
		list_prepend(results, result);

		restype = exp_subtype(result);

		if (token == SQL_NULLIF)
			dn = NULL;
		else
			dn = dn->next;
	}
	if (!restype) 
		return sql_error(sql, 02, "result type missing");
	/* for COALESCE we skip the last (else part) */
	for (; dn && (token != SQL_COALESCE || dn->next); dn = dn->next) {
		sql_exp *cond = NULL, *result = NULL;

		if (token == SQL_COALESCE) {
			cond = rel_value_exp(sql, rel, dn->data.sym, f, ek);

			if (cond) {
				result = cond;
				cond = rel_unop_(sql, rel_unop_(sql, cond, NULL, "isnull", card_value), NULL, "not", card_value);
			}
		} else {
			dlist *when = dn->data.sym->data.lval;

			if (opt_cond) {
				sql_exp *l = rel_value_exp(sql, rel, opt_cond, f, ek);
				sql_exp *r = rel_value_exp(sql, rel, when->h->data.sym, f, ek);
				if (!l || !r || rel_convert_types(sql, &l, &r, 1, type_equal) < 0) 
					return NULL;
				cond = rel_binop_(sql, l, r, NULL, "=", card_value);
			} else {
				cond = rel_logical_value_exp(sql, rel, when->h->data.sym, sql_sel);
			}
			result = rel_value_exp(sql, rel, when->h->next->data.sym, sql_sel, ek);
		}
		if (!cond || !result) 
			return NULL;
		list_prepend(conds, cond);
		list_prepend(results, result);

		tpe = exp_subtype(result);
		if (!tpe) 
			return sql_error(sql, 02, "result type missing");
		supertype(&rtype, restype, tpe);
		restype = &rtype;
	}
	if (opt_else || else_exp) {
		sql_exp *result = else_exp;

		if (!result && !(result = rel_value_exp(sql, rel, opt_else, f, ek))) 
			return NULL;

		tpe = exp_subtype(result);
		if (tpe && restype) {
			supertype(&rtype, restype, tpe);
			tpe = &rtype;
		}
		restype = tpe;
		if (restype->type->localtype == TYPE_void) /* NULL */
			restype = sql_bind_localtype("str");

		if (!result || !(result = rel_check_type(sql, restype, result, type_equal))) 
			return NULL;
		res = result;

		if (!res) 
			return NULL;
	} else {
		if (restype->type->localtype == TYPE_void) /* NULL */
			restype = sql_bind_localtype("str");
		res = exp_atom(sql->sa, atom_general(sql->sa, restype, NULL));
	}

	for (n = conds->h, m = results->h; n && m; n = n->next, m = m->next) {
		sql_exp *cond = n->data;
		sql_exp *result = m->data;

		if (!(result = rel_check_type(sql, restype, result, type_equal))) 
			return NULL;

		if (!(cond = rel_check_type(sql, &bt, cond, type_equal))) 
			return NULL;

		/* remove any null's in the condition */
		if (has_nil(cond)) {
			sql_exp *condnil = rel_unop_(sql, cond, NULL, "isnull", card_value);
			cond = rel_nop_(sql, condnil, exp_atom_bool(sql->sa, 0), cond, NULL, NULL, "ifthenelse", card_value);
		}
		res = rel_nop_(sql, cond, result, res, NULL, NULL, "ifthenelse", card_value);
		if (!res) 
			return NULL;
		/* ugh overwrite res type */
	       	((sql_subfunc*)res->f)->res->h->data = sql_create_subtype(sql->sa, restype->type, restype->digits, restype->scale);
	}
	return res;
}

static sql_exp *
rel_case_exp(mvc *sql, sql_rel **rel, symbol *se, int f)
{
	dlist *l = se->data.lval;

	if (se->token == SQL_COALESCE) {
		symbol *opt_else = l->t->data.sym;

		return rel_case(sql, rel, se->token, NULL, l, opt_else, f);
	} else if (se->token == SQL_NULLIF) {
		return rel_case(sql, rel, se->token, NULL, l, NULL, f);
	} else if (l->h->type == type_list) {
		dlist *when_search_list = l->h->data.lval;
		symbol *opt_else = l->h->next->data.sym;

		return rel_case(sql, rel, SQL_CASE, NULL, when_search_list, opt_else, f);
	} else {
		symbol *scalar_exp = l->h->data.sym;
		dlist *when_value_list = l->h->next->data.lval;
		symbol *opt_else = l->h->next->next->data.sym;

		return rel_case(sql, rel, SQL_CASE, scalar_exp, when_value_list, opt_else, f);
	}
}

static sql_exp *
rel_cast(mvc *sql, sql_rel **rel, symbol *se, int f)
{

	dlist *dl = se->data.lval;
	symbol *s = dl->h->data.sym;
	sql_subtype *tpe = &dl->h->next->data.typeval;
	exp_kind ek = {type_value, card_column, FALSE};
	sql_exp *e = rel_value_exp(sql, rel, s, f, ek);

	if (!e)
		return NULL;
	/* strings may need too be truncated */
	if (tpe ->type ->localtype == TYPE_str) {
		if (tpe->digits > 0) {
			sql_subtype *et = exp_subtype(e);
			sql_subtype *it = sql_bind_localtype("int");
			sql_subfunc *c = sql_bind_func(sql->sa, sql->session->schema, "truncate", et, it, F_FUNC);
			if (c)
				e = exp_binop(sql->sa, e, exp_atom_int(sql->sa, tpe->digits), c);
		}
	}
	if (e) 
		e = rel_check_type(sql, tpe, e, type_cast);
	if (e)
		exp_label(sql->sa, e, ++sql->label);
	return e;
}

static sql_exp *
rel_next_value_for( mvc *sql, symbol *se )
{
	char *seq = qname_table(se->data.lval);
	char *sname = qname_schema(se->data.lval);
	sql_schema *s = NULL;
	sql_subtype t;
	sql_subfunc *f;

	if (sname && !(s = mvc_bind_schema(sql, sname)))
		return sql_error(sql, 02,
			"3F000!NEXT VALUE FOR: no such schema '%s'", sname);
	if (!s)
		s = sql->session->schema;

	if (!find_sql_sequence(s, seq) && !stack_find_rel_view(sql, seq))
		return sql_error(sql, 02, "NEXT VALUE FOR: "
			"no such sequence '%s'.'%s'", s->base.name, seq);
	sql_find_subtype(&t, "varchar", 0, 0);
	f = sql_bind_func(sql->sa, s, "next_value_for", &t, &t, F_FUNC);
	assert(f);
	return exp_binop(sql->sa, exp_atom_str(sql->sa, s->base.name, &t),
			exp_atom_str(sql->sa, seq, &t), f);
}

/* some users like to use aliases already in the groupby */
static sql_exp *
rel_selection_ref(mvc *sql, sql_rel *rel, symbol *grp, dlist *selection )
{
	dnode *n;
	dlist *gl = grp->data.lval;
	char *name = NULL;
	exp_kind ek = {type_value, card_column, FALSE};

	if (dlist_length(gl) > 1)
		return NULL;
	if (!selection)
		return NULL;

	name = gl->h->data.sval;
	for (n = selection->h; n; n = n->next) {
		/* we only look for columns */
		if (n->data.sym->token == SQL_COLUMN) {
			dlist *l = n->data.sym->data.lval;
			/* AS name */
			if (l->h->next->data.sval &&
					strcmp(l->h->next->data.sval, name) == 0){
				sql_exp *ve = rel_value_exp(sql, &rel, l->h->data.sym, sql_sel, ek);
				if (ve) {
					dlist *l = dlist_create(sql->sa);
					symbol *sym;
					exp_setname(sql->sa, ve, NULL, name);
					/* now we should rewrite the selection
					   such that it uses the new group
					   by column
					*/
					dlist_append_string(sql->sa, l,
						sa_strdup(sql->sa, name));
					sym = symbol_create_list(sql->sa, SQL_COLUMN, l);
					l = dlist_create(sql->sa);
					dlist_append_symbol(sql->sa, l, sym);
					/* no alias */
					dlist_append_symbol(sql->sa, l, NULL);
					n->data.sym = symbol_create_list(sql->sa, SQL_COLUMN, l);
				
				}
				return ve;
			}
		}
	}
	return NULL;
}

static list *
rel_group_by(mvc *sql, sql_rel *rel, symbol *groupby, dlist *selection, int f )
{
	sql_rel *or = rel;
	dnode *o = groupby->data.lval->h;
	list *exps = new_exp_list(sql->sa);

	for (; o; o = o->next) {
		symbol *grp = o->data.sym;
		sql_exp *e = rel_column_ref(sql, &rel, grp, f);

		if (or != rel)
			return NULL;
		if (!e) {
			char buf[ERRSIZE];
			/* reset error */
			sql->session->status = 0;
			strcpy(buf, sql->errstr);
			sql->errstr[0] = '\0';

			e = rel_selection_ref(sql, rel, grp, selection);
			if (!e) {
				if (sql->errstr[0] == 0)
					strcpy(sql->errstr, buf);
				return NULL;
			}
		}
		append(exps, e);
	}
	return exps;
}

/* find selection expressions matching the order by column expression */

/* first limit to simple columns only */
static sql_exp *
rel_order_by_simple_column_exp(mvc *sql, sql_rel *r, symbol *column_r)
{
	sql_exp *e = NULL;
	dlist *l = column_r->data.lval;

	if (!r || !is_project(r->op) || column_r->type == type_int)
		return NULL;
	assert(column_r->token == SQL_COLUMN && column_r->type == type_list);

	r = r->l;
	if (!r)
		return e;
	set_processed(r);
	if (dlist_length(l) == 1) {
		char *name = l->h->data.sval;
		e = rel_bind_column(sql, r, name, sql_sel);
	}
	if (dlist_length(l) == 2) {
		char *tname = l->h->data.sval;
		char *name = l->h->next->data.sval;

		e = rel_bind_column2(sql, r, tname, name, sql_sel);
	}
	if (!e) {
		/* now we need to rewrite r
			project( project( all exps + order_exps),
				order_exps, exps )
		*/
	}
	if (e)
		return e;
	return sql_error(sql, 02, "ORDER BY: absolute column names not supported");
}

static list *
rel_projections_(mvc *sql, sql_rel *rel)
{
	list *rexps, *exps ;

	if (is_subquery(rel) && is_project(rel->op))
		return new_exp_list(sql->sa);

	switch(rel->op) {
	case op_join:
	case op_left:
	case op_right:
	case op_full:
		exps = rel_projections_(sql, rel->l);
		rexps = rel_projections_(sql, rel->r);
		exps = list_merge( exps, rexps, (fdup)NULL);
		return exps;
	case op_groupby:
	case op_project:
	case op_table:
	case op_basetable:
	case op_ddl:

	case op_union:
	case op_except:
	case op_inter:

		exps = new_exp_list(sql->sa);
		if (rel->exps) {
			node *en;

			for (en = rel->exps->h; en; en = en->next) {
				sql_exp *e = en->data;
				if (e) {
					if (e->type == e_column) {
						sql_exp *oe = e;
						e = exp_column(sql->sa, exp_relname(e), exp_name(e), exp_subtype(e), exp_card(e), has_nil(e), is_intern(e));
						exp_setname(sql->sa, e, oe->l, oe->r);
					}
					append(exps, e);
				}
			}
		}
		if (is_groupby(rel->op) && rel->r) {
			list *l = rel->r;
			node *en;

			for (en = l->h; en; en = en->next) {
				sql_exp *e = en->data;
				if (e) {
					if (e->type == e_column) {
						sql_exp *oe = e;
						e = exp_column(sql->sa, exp_relname(e), exp_name(e), exp_subtype(e), exp_card(e), has_nil(e), is_intern(e));
						exp_setname(sql->sa, e, oe->l, oe->r);
					}
					append(exps, e);
				}
			}
		}
		return exps;
	case op_apply:
	case op_semi:
	case op_anti:

	case op_select:
	case op_topn:
	case op_sample:
		return rel_projections_(sql, rel->l);
	default:
		return NULL;
	}
}

/* exp_rewrite */
static sql_exp * exp_rewrite(mvc *sql, sql_exp *e, sql_rel *t);

static list *
exps_rename(mvc *sql, list *l, sql_rel *r) 
{
	node *n;
	list *nl = new_exp_list(sql->sa);

	for(n=l->h; n; n=n->next) {
		sql_exp *arg = n->data;

		arg = exp_rewrite(sql, arg, r);
		if (!arg) 
			return NULL;
		append(nl, arg);
	}
	return nl;
}

static sql_exp *
exp_rewrite(mvc *sql, sql_exp *e, sql_rel *r) 
{
	sql_exp *l, *ne = NULL;

	switch(e->type) {
	case e_column:
		if (e->l) { 
			e = exps_bind_column2(r->exps, e->l, e->r);
		} else {
			e = exps_bind_column(r->exps, e->r, NULL);
		}
		if (!e)
			return NULL;
		return exp_column(sql->sa, e->l, e->r, exp_subtype(e), exp_card(e), has_nil(e), is_intern(e));
	case e_aggr:
	case e_cmp: 
		return NULL;
	case e_convert:
		l = exp_rewrite(sql, e->l, r);
		if (l)
			ne = exp_convert(sql->sa, l, exp_fromtype(e), exp_totype(e));
		break;
	case e_func: {
		list *l = e->l, *nl = NULL;

		if (!l) {
			return e;
		} else {
			nl = exps_rename(sql, l, r);
			if (!nl)
				return NULL;
		}
		if (e->type == e_func)
			ne = exp_op(sql->sa, nl, e->f);
		else 
			ne = exp_aggr(sql->sa, nl, e->f, need_distinct(e), need_no_nil(e), e->card, has_nil(e));
		break;
	}	
	case e_atom:
	case e_psm:
		return e;
	}
	return ne;
}

/* second complex columns only */
static sql_exp *
rel_order_by_column_exp(mvc *sql, sql_rel **R, symbol *column_r, int f)
{
	sql_rel *r = *R;
	sql_exp *e = NULL;
	exp_kind ek = {type_value, card_column, FALSE};

	if (f == sql_orderby) {
		assert(is_project(r->op));
		r = r->l;
	}
	if (!r)
		return e;

	if (!is_project(r->op) || is_set(r->op)) {
		r = rel_project(sql->sa, r, rel_projections(sql, r, NULL, 1, 1));
		(*R)->l = r;
		set_processed(r);
	}

	if (!e) {
		sql_rel *or = r;

		e = rel_value_exp(sql, &r, column_r, sql_sel, ek);
		if (r && or != r)
			(*R)->l = r;
		/* add to internal project */
		if (e && is_processed(r)) {
			rel_project_add_exp(sql, r, e);
			e = rel_lastexp(sql, r);
		}
		/* try with reverted aliases */
		if (!e && r && sql->session->status != -ERR_AMBIGUOUS) {
			sql_rel *nr = rel_project(sql->sa, r, rel_projections_(sql, r));

			/* reset error */
			sql->session->status = 0;
			sql->errstr[0] = '\0';

			set_processed(nr);
			e = rel_value_exp(sql, &nr, column_r, sql_sel, ek);
			if (e) {
				/* first rewrite e back into current column names */
				e = exp_rewrite(sql, e, nr);
				
				rel_project_add_exp(sql, r, e);
				e = rel_lastexp(sql, r);
			}
		}
	}
	if (e)
		return e;
	return sql_error(sql, 02, "ORDER BY: absolute column names not supported");
}


static list *
rel_order_by(mvc *sql, sql_rel **R, symbol *orderby, int f )
{
	sql_rel *rel = *R;
	sql_rel *or = rel;
	list *exps = new_exp_list(sql->sa);
	dnode *o = orderby->data.lval->h;

	if (f == sql_orderby) {
		assert(is_project(rel->op));
		rel = rel->l;
		or = rel;
	}
	
	for (; o; o = o->next) {
		symbol *order = o->data.sym;

		if (order->token == SQL_COLUMN) {
			symbol *col = order->data.lval->h->data.sym;
			int direction = order->data.lval->h->next->data.i_val;
			sql_exp *e = NULL;

			if (col->token == SQL_COLUMN || col->token == SQL_ATOM) {
				int is_last = 0;
				exp_kind ek = {type_value, card_column, FALSE};

				e = rel_value_exp2(sql, &rel, col, f, ek, &is_last);

				if (e && e->card <= CARD_ATOM) {
					sql_subtype *tpe = &e->tpe;
					/* integer atom on the stack */
					if (e->type == e_atom &&
					    tpe->type->eclass == EC_NUM) {
						atom *a = e->l?e->l:sql->args[e->flag];
						int nr = (int)atom_get_int(a);

						e = exps_get_exp(rel->exps, nr);
						if (!e)
							return NULL;
						e = exp_column(sql->sa, e->rname, exp_name(e), exp_subtype(e), exp_card(e), has_nil(e), is_intern(e));
						/* do not cache this query */
						if (e)
							scanner_reset_key(&sql->scanner);
					} else if (e->type == e_atom) {
						return sql_error(sql, 02, "order not of type SQL_COLUMN\n");
					}
				}
			}

			assert(order->data.lval->h->next->type == type_int);
			if (or != rel)
				return NULL;
			if (!e && sql->session->status != -ERR_AMBIGUOUS && col->token == SQL_COLUMN) {
				/* reset error */
				sql->session->status = 0;
				sql->errstr[0] = '\0';

				e = rel_order_by_simple_column_exp(sql, rel, col);
				if (e && e->card != rel->card) 
					e = NULL;
			}
			if (!e && sql->session->status != -ERR_AMBIGUOUS) {
				/* reset error */
				sql->session->status = 0;
				sql->errstr[0] = '\0';

				e = rel_order_by_column_exp(sql, &rel, col, f);
				if (e && e->card != rel->card) 
					e = NULL;
			}
			if (!e) 
				return NULL;
			set_direction(e, direction);
			append(exps, e);
		} else {
			return sql_error(sql, 02, "order not of type SQL_COLUMN\n");
		}
	}
	*R = rel;
	return exps;
}

static list *
rel_frame(mvc *sql, symbol *frame, list *exps)
{
	/* units, extent, exclusion */
	dnode *d = frame->data.lval->h;

	/* RANGE vs UNITS */
	sql_exp *units = exp_atom_int(sql->sa, d->next->next->data.i_val);
	sql_exp *start = exp_atom_int(sql->sa, d->data.i_val);
	sql_exp *end   = exp_atom_int(sql->sa, d->next->data.i_val);
	sql_exp *excl  = exp_atom_int(sql->sa, d->next->next->next->data.i_val);
	append(exps, units);
	append(exps, start);
	append(exps, end);
	append(exps, excl);
	return exps;
}

/* window functions */

/*
 * select x, y, rank_op() over (partition by x order by y) as, ...
                aggr_op(z) over (partition by y order by x) as, ...
 * from table [x,y,z,w,v]
 *
 * project and order by over x,y / y,x
 * a = project( table ) [ x, y, z, w, v ], [ x, y]
 * b = project( table ) [ x, y, z, w, v ], [ y, x]
 *
 * project with order dependend operators, ie combined prev/current value 
 * aa = project (a) [ x, y, r = rank_op(diff(x) (marks a new partition), rediff(diff(x), y) (marks diff value with in partition)), z, w, v ]
 * project(aa) [ aa.x, aa.y, aa.r ] -- only keep current output list 
 * bb = project (b) [ x, y, a = aggr_op(z, diff(y), rediff(diff(y), x)), z, w, v ]
 * project(bb) [ bb.x, bb.y, bb.a ]  -- only keep current output list
 */
static sql_exp *
rel_rankop(mvc *sql, sql_rel **rel, symbol *se, int f)
{
	node *n;
	dlist *l = se->data.lval;
	symbol *window_function = l->h->data.sym;
	dlist *window_specification = l->h->next->data.lval;
	char *aname = NULL;
	char *sname = NULL;
	sql_subfunc *wf = NULL;
	sql_exp *e = NULL, *pe = NULL, *oe = NULL;
	sql_rel *r = *rel, *p;
	list *gbe = NULL, *obe = NULL, *fbe = NULL, *args, *types;
	sql_schema *s = sql->session->schema;
	int distinct = 0, project_added = 0;
	
	if (window_function->token == SQL_RANK) {
		aname = qname_fname(window_function->data.lval);
		sname = qname_schema(window_function->data.lval);
	} else { /* window aggr function */
		dnode *n = window_function->data.lval->h;
		aname = qname_fname(n->data.lval);
		sname = qname_schema(n->data.lval);
	}
	if (sname)
		s = mvc_bind_schema(sql, sname);

	if (f == sql_where) {
		char *uaname = malloc(strlen(aname) + 1);
		e = sql_error(sql, 02, "%s: not allowed in WHERE clause",
				toUpperCopy(uaname, aname));
		free(uaname);
		return e;
	}

	/* window operations are only allowed in the projection */
	if (r && r->op != op_project) {
		*rel = r = rel_project(sql->sa, r, rel_projections(sql, r, NULL, 1, 1));
		project_added = 1;
	}
	if (f != sql_sel || !r || r->op != op_project || is_processed(r))
		return sql_error(sql, 02, "OVER: only possible within the selection");

	p = r->l;
	p = rel_project(sql->sa, p, rel_projections(sql, p, NULL, 1, 1));

	/* Partition By */
	if (window_specification->h->data.sym) {
		gbe = rel_group_by(sql, p, window_specification->h->data.sym, NULL /* cannot use (selection) column references, as this result is a selection column */, f );
		if (!gbe)
			return NULL;
		p->r = gbe;
	}
	/* Order By */
	if (window_specification->h->next->data.sym) {
		sql_rel *g;
		obe = rel_order_by(sql, &p, window_specification->h->next->data.sym, f);
		if (!obe)
			return NULL;
		/* conditionaly? */
		g = p->l;
		if (g->op == op_groupby) {
			list_merge(p->exps, obe, (fdup)NULL);
			p->exps = list_distinct(p->exps, (fcmp)exp_equal, (fdup)NULL);
		}
		if (p->r) {
			p->r = list_merge(sa_list(sql->sa), p->r, (fdup)NULL);
			list_merge(p->r, obe, (fdup)NULL);
		} else {
			p->r = obe;
		}
	}
	/* Frame */
	if (window_specification->h->next->next->data.sym) {
		fbe = new_exp_list(sql->sa);
		fbe = rel_frame(sql, window_specification->h->next->next->data.sym, fbe);
		if (!fbe)
			return NULL;
	}

	if (window_function->token == SQL_RANK) {
		e = p->exps->h->data; 
		e = exp_column(sql->sa, exp_relname(e), exp_name(e), exp_subtype(e), exp_card(e), has_nil(e), is_intern(e));
	} else {
		dnode *n = window_function->data.lval->h->next;

		if (n) {
			int is_last = 0;
			exp_kind ek = {type_value, card_column, FALSE};

			distinct = n->data.i_val;
			e = rel_value_exp2(sql, &p, n->next->data.sym, f, ek, &is_last);
		}
	}
	(void)distinct;

	/* diff for partitions */
	if (gbe) {
		sql_subtype *bt = sql_bind_localtype("bit");

		for( n = gbe->h; n; n = n->next)  {
			sql_subfunc *df;
			sql_exp *e = n->data;
		       
			args = sa_list(sql->sa);
			if (pe) { 
				df = bind_func(sql, s, "diff", bt, exp_subtype(e), F_ANALYTIC);
				append(args, pe);
			} else {
				df = bind_func(sql, s, "diff", exp_subtype(e), NULL, F_ANALYTIC);
			}
			if (!df)
				return sql_error(sql, 02, "SELECT: function '%s' not found", "diff" );
			append(args, e);
			pe = exp_op(sql->sa, args, df);
		}
	} else {
		pe = exp_atom_bool(sql->sa, 0);
	}
	/* diff for orderby */
	if (obe) {
		sql_subtype *bt = sql_bind_localtype("bit");

		for( n = obe->h; n; n = n->next)  {
			sql_exp *e = n->data;
			sql_subfunc *df;
		       
			args = sa_list(sql->sa);
			if (oe) { 
				df = bind_func(sql, s, "diff", bt, exp_subtype(e), F_ANALYTIC);
				append(args, oe);
			} else {
				df = bind_func(sql, s, "diff", exp_subtype(e), NULL, F_ANALYTIC);
			}
			if (!df)
				return sql_error(sql, 02, "SELECT: function '%s' not found", "diff" );
			append(args, e);
			oe = exp_op(sql->sa, args, df);
		}
	} else {
		oe = exp_atom_bool(sql->sa, 0);
	}

	types = sa_list(sql->sa);
	append(types, exp_subtype(e));
	append(types, exp_subtype(pe));
	append(types, exp_subtype(oe));
	wf = bind_func_(sql, s, aname, types, F_ANALYTIC);
	if (!wf)
		return sql_error(sql, 02, "SELECT: function '%s' not found", aname );
	args = sa_list(sql->sa);
	append(args, e);
	append(args, pe);
	append(args, oe);
	e = exp_op(sql->sa, args, wf);

	r->l = p = rel_project(sql->sa, p, rel_projections(sql, p, NULL, 1, 1));
	set_processed(p);
	append(p->exps, e);
	e = rel_lastexp(sql, p);
	if (project_added) {
		append(r->exps, e);
		e = rel_lastexp(sql, r);
	}
	return e;
}

sql_exp *
rel_value_exp2(mvc *sql, sql_rel **rel, symbol *se, int f, exp_kind ek, int *is_last)
{
	if (!se)
		return NULL;

	if (THRhighwater())
		return sql_error(sql, 10, "SELECT: too many nested operators");

	switch (se->token) {
	case SQL_OP:
		return rel_op(sql, se, ek);
	case SQL_UNOP:
		return rel_unop(sql, rel, se, f, ek);
	case SQL_BINOP:
		return rel_binop(sql, rel, se, f, ek);
	case SQL_NOP:
		return rel_nop(sql, rel, se, f, ek);
	case SQL_AGGR:
		return rel_aggr(sql, rel, se, f);
	case SQL_RANK:
		return rel_rankop(sql, rel, se, f);
	case SQL_COLUMN:
		return rel_column_ref(sql, rel, se, f );
	case SQL_NAME:
		return rel_var_ref(sql, se->data.sval, 1);
	case SQL_SELECT: {
		sql_rel *r;

		r = rel_subquery(sql, NULL, se, ek, APPLY_JOIN);
		if (r) {
			sql_exp *e;

			if (ek.card <= card_column && is_project(r->op) && list_length(r->exps) > 1) 
				return sql_error(sql, 02, "SELECT: subquery must return only one column");
			e = rel_lastexp(sql, r);

			/* group by needed ? */
			if (e->card > CARD_ATOM && e->card > ek.card) {
				int processed = is_processed(r);
				sql_subaggr *zero_or_one = sql_bind_aggr(sql->sa, sql->session->schema, "zero_or_one", exp_subtype(e));

				e = exp_aggr1(sql->sa, e, zero_or_one, 0, 0, CARD_ATOM, 0);
				r = rel_groupby(sql, r, NULL);
				e = rel_groupby_add_aggr(sql, r, e);
				if (processed)
					set_processed(r);
			}
			/* single row */
			if (*rel) {
				sql_rel *p = *rel;

				rel_setsubquery(r);
				/* in the selection phase we should have project/groupbys, unless 
				 * this is the value (column) for the aggregation then the 
				 * crossproduct is pushed under the project/groupby.  */ 
				if (f == sql_sel && is_project(p->op) && !is_processed(p)) {
					sql_rel *pp = p;
					if (p->l) 
						pp = p->l;
					if (is_groupby(pp->op)) {
						pp->l = rel_crossproduct(sql->sa, pp->l, r, op_join);
						e = rel_groupby_add_aggr(sql, pp, e);
					} else if (p->l) {
						p->l = rel_crossproduct(sql->sa, p->l, r, op_join);
					} else if (!p->l) {
						p->l = r;
					} else {
						assert(0);
						*rel = rel_crossproduct(sql->sa, p, r, op_join);
					}
				} else {
					*rel = rel_crossproduct(sql->sa, p, r, op_join);
				}
				*is_last = 1;
				return e;
			} else {
				*rel = r;
			}
			*is_last=1;
			return e;
		}
		if (!r && sql->session->status != -ERR_AMBIGUOUS) {
			sql_exp *rs = NULL;

			if (!*rel)
				return NULL;

			/* reset error */
			sql->session->status = 0;
			sql->errstr[0] = '\0';

			/* add unique */
			*rel = r = rel_subquery(sql, *rel, se, ek, f == sql_sel?APPLY_LOJ:APPLY_JOIN);
			if (r) {
				rs = rel_lastexp(sql, r);
				if (f == sql_sel && exp_card(rs) > CARD_ATOM && r->card > CARD_ATOM && r->r) {
					sql_subaggr *zero_or_one = sql_bind_aggr(sql->sa, sql->session->schema, "zero_or_one", exp_subtype(rs));
					rs = exp_aggr1(sql->sa, rs, zero_or_one, 0, 0, CARD_ATOM, 0);

					/* group by the right of the apply */
					r->r = rel_groupby(sql, r->r, NULL);
					rs = rel_groupby_add_aggr(sql, r->r, rs);
					rs = exp_column(sql->sa, exp_relname(rs), exp_name(rs), exp_subtype(rs), exp_card(rs), has_nil(rs), is_intern(rs));
				} else if (f == sql_sel && !r->r) {
					*rel = rel_project(sql->sa, *rel, new_exp_list(sql->sa));
				}
			}
			return rs;
		}
		if (!r)
			return NULL;
		return rel_find_lastexp(*rel);
	}
	case SQL_TABLE: {
		/* turn a subquery into a tabular result */
		*rel = rel_selects(sql, se->data.sym /*, *rel, se->data.sym, ek*/);
		if (*rel)
			return rel_find_lastexp(*rel);
		return NULL;
	}
	case SQL_PARAMETER:{
		if (sql->emode != m_prepare)
			return sql_error(sql, 02, "SELECT: parameters ('?') not allowed in normal queries, use PREPARE");
		assert(se->type == type_int);
		return exp_atom_ref(sql->sa, se->data.i_val, NULL);
	}
	case SQL_NULL:
		return exp_atom(sql->sa, atom_general(sql->sa, sql_bind_localtype("void"), NULL));
	case SQL_ATOM:{
		AtomNode *an = (AtomNode *) se;

		if (!an || !an->a) {
			return exp_atom(sql->sa, atom_general(sql->sa, sql_bind_localtype("void"), NULL));
		} else {
			return exp_atom(sql->sa, atom_dup(sql->sa, an->a));
		}
	}
	case SQL_NEXT:
		return rel_next_value_for(sql, se);
	case SQL_CAST:
		return rel_cast(sql, rel, se, f);
	case SQL_CASE:
	case SQL_COALESCE:
	case SQL_NULLIF:
		return rel_case_exp(sql, rel, se, f);
	case SQL_XMLELEMENT:
	case SQL_XMLFOREST:
	case SQL_XMLCOMMENT:
	case SQL_XMLATTRIBUTE:
	case SQL_XMLCONCAT:
	case SQL_XMLDOCUMENT:
	case SQL_XMLPI:
	case SQL_XMLTEXT:
		return rel_xml(sql, rel, se, f, ek);
	default:
		return rel_logical_value_exp(sql, rel, se, f);
	}
}

sql_exp *
rel_value_exp(mvc *sql, sql_rel **rel, symbol *se, int f, exp_kind ek)
{
	int is_last = 0;
	sql_exp *e;
	if (!se)
		return NULL;

	if (THRhighwater())
		return sql_error(sql, 10, "SELECT: too many nested operators");

	e = rel_value_exp2(sql, rel, se, f, ek, &is_last);
	if (e && (se->token == SQL_SELECT || se->token == SQL_TABLE) && !is_last) {
		assert(*rel);
		return rel_lastexp(sql, *rel);
	}
	return e;
}

static sql_exp *
column_exp(mvc *sql, sql_rel **rel, symbol *column_e, int f)
{
	dlist *l = column_e->data.lval;
	exp_kind ek = {type_value, card_column, FALSE};
	sql_exp *ve = rel_value_exp(sql, rel, l->h->data.sym, f, ek);

	if (!ve)
		return NULL;
	/* AS name */
	if (ve && l->h->next->data.sval)
		exp_setname(sql->sa, ve, NULL, l->h->next->data.sval);
	return ve;
}

static list *
rel_table_exp(mvc *sql, sql_rel **rel, symbol *column_e )
{
	if (column_e->token == SQL_TABLE && column_e->data.lval->h->type == type_symbol) {
		sql_rel *r;


		if (!is_project((*rel)->op))
			return NULL;
		r = rel_named_table_function( sql, (*rel)->l, column_e);
	
		if (!r)
			return NULL;
		*rel = r;
		return sa_list(sql->sa); 
	} else if (column_e->token == SQL_TABLE) {
		char *tname = column_e->data.lval->h->data.sval;
		list *exps;
	
		if ((exps = rel_table_projections(sql, *rel, tname, 0)) != NULL)
			return exps;
		if (!tname)
			return sql_error(sql, 02,
				"Table expression without table name");
		return sql_error(sql, 02,
				"Column expression Table '%s' unknown", tname);
	}
	return NULL;
}

sql_exp *
rel_column_exp(mvc *sql, sql_rel **rel, symbol *column_e, int f)
{
	if (column_e->token == SQL_COLUMN) {
		return column_exp(sql, rel, column_e, f);
	}
	return NULL;
}

static sql_rel *
rel_simple_select(mvc *sql, sql_rel *rel, symbol *where, dlist *selection, int distinct)
{
	dnode *n = 0;
	sql_rel *inner;

	if (!selection)
		return sql_error(sql, 02, "SELECT: the selection or from part is missing");
	if (where) {
		sql_rel *r = rel_logical_exp(sql, rel, where, sql_where);
		if (!r)
			return NULL;
		rel = r;
	}
	if (!rel || rel->op != op_project)
		rel = rel_project(sql->sa, rel, new_exp_list(sql->sa));
	inner = rel;
	for (n = selection->h; n; n = n->next ) {
		/* Here we could get real column expressions (including single
		 * atoms) but also table results. Therefore we try both
		 * rel_column_exp and rel_table_exp.
		 */
		sql_rel *o_inner = inner;
	       	list *te = NULL, *pre_prj = rel_projections(sql, o_inner, NULL, 1, 1);
		sql_exp *ce = rel_column_exp(sql, &inner, n->data.sym, sql_sel);

		if (inner != o_inner) {  /* relation got rewritten */
			if (!inner)
				return NULL;
			rel = inner;
		}

		if (ce && exp_subtype(ce)) {
			/* new relational, we need to rewrite */
			if (!is_project(inner->op)) {
				if (inner != o_inner && pre_prj) 
					inner = rel_project(sql->sa, inner, pre_prj);
				else
					inner = rel_project(sql->sa, inner, new_exp_list(sql->sa));
			}
			rel_project_add_exp(sql, inner, ce);
			rel = inner;
			continue;
		} else if (!ce) {
			te = rel_table_exp(sql, &rel, n->data.sym );
		} else 
			ce = NULL;
		if (!ce && !te)
			return sql_error(sql, 02, "SELECT: subquery result missing");
		/* here we should merge the column expressions we obtained
		 * so far with the table expression, ie t1.* or a subquery
		 */
		list_merge( rel->exps, te, (fdup)NULL);
	}
	if (rel)
		set_processed(rel);

	if (rel && distinct)
		rel = rel_distinct(rel);

	return rel;
}

static sql_rel *
join_on_column_name(mvc *sql, sql_rel *rel, sql_rel *t1, sql_rel *t2, int op, int l_nil, int r_nil)
{
	int nr = ++sql->label, found = 0, full = (op != op_join);
	char name[16], *nme;
	list *exps = rel_projections(sql, t1, NULL, 1, 0);
	list *r_exps = rel_projections(sql, t2, NULL, 1, 0);
	list *outexps = new_exp_list(sql->sa);
	node *n;

	nme = number2name(name, 16, nr);
	if (!exps)
		return NULL;
	for (n = exps->h; n; n = n->next) {
		sql_exp *le = n->data;
		const char *nm = le->name;
		sql_exp *re = exps_bind_column(r_exps, nm, NULL);

		if (re) {
			found = 1;
			rel = rel_compare_exp(sql, rel, le, re, "=", NULL, TRUE);
			if (full) {
				sql_exp *cond;
				cond = rel_unop_(sql, le, NULL, "isnull", card_value);
				le = rel_nop_(sql, cond, re, le, NULL, NULL, "ifthenelse", card_value);
			}
			exp_setname(sql->sa, le, nme, sa_strdup(sql->sa, nm));
			append(outexps, le);
			list_remove_data(r_exps, re);
		} else {
			if (l_nil)
				set_has_nil(le);
			append(outexps, le);
		}
	}
	if (!found) {
		sql_error(sql, 02, "JOIN: no columns of tables '%s' and '%s' match", rel_name(t1)?rel_name(t1):"", rel_name(t2)?rel_name(t2):"");
		rel_destroy(rel);
		return NULL;
	}
	for (n = r_exps->h; n; n = n->next) {
		sql_exp *re = n->data;
		if (r_nil)
			set_has_nil(re);
		append(outexps, re);
	}
	rel = rel_project(sql->sa, rel, outexps);
	set_processed(rel);
	return rel;
}


static int
exp_is_not_intern(sql_exp *e)
{
	return is_intern(e)?-1:0;
}

static void
rel_remove_internal_exp(sql_rel *rel)
{
	if (rel->exps) {
		list *n_exps = list_select(rel->exps, rel, (fcmp)&exp_is_not_intern, (fdup)NULL);

		rel->exps = n_exps;
	}
}

static sql_rel *
rel_select_exp(mvc *sql, sql_rel *rel, SelectNode *sn, exp_kind ek)
{
	dnode *n;
	int aggr = 0;
	sql_rel *inner = NULL;

	assert(sn->s.token == SQL_SELECT);
	if (!sn->selection)
		return sql_error(sql, 02, "SELECT: the selection or from part is missing");

	if (!sn->from)
		return rel_simple_select(sql, rel, sn->where, sn->selection, sn->distinct);

	if (sn->where) {
		sql_rel *r = rel_logical_exp(sql, rel, sn->where, sql_where);
		if (!r) {
			if (sql->errstr[0] == 0)
				return sql_error(sql, 02, "Subquery result missing");
			return NULL;
		}
		rel = r;
	}

	if (rel) {
		if (rel && sn->groupby) {
			list *gbe = rel_group_by(sql, rel, sn->groupby, sn->selection, sql_sel );

			if (!gbe)
				return NULL;
			rel = rel_groupby(sql, rel, gbe);
			aggr = 1;
		}
	}

	if (sn->having) {
		/* having implies group by, ie if not supplied do a group by */
		if (rel->op != op_groupby)
			rel = rel_groupby(sql,  rel, NULL);
		aggr = 1;
	}

	n = sn->selection->h;
	rel = rel_project(sql->sa, rel, new_exp_list(sql->sa));
	inner = rel;
	for (; n; n = n->next) {
		/* Here we could get real column expressions
		 * (including single atoms) but also table results.
		 * Therefor we try both rel_column_exp
		 * and rel_table_exp.

		 * TODO
			the rel_table_exp should simply return a new
			relation
		 */
		sql_rel *o_inner = inner;
	       	list *te = NULL, *pre_prj = rel_projections(sql, o_inner, NULL, 1, 1);
		sql_exp *ce = rel_column_exp(sql, &inner, n->data.sym, sql_sel);

		if (inner != o_inner) {  /* relation got rewritten */
			if (!inner)
				return NULL;
			if (is_groupby(inner->op))
				aggr = 1;
			rel = inner;
		}

		if (ce && exp_subtype(ce)) {
			if (rel->card < ce->card) {
				if (ce->name) {
					return sql_error(sql, 02, "SELECT: cannot use non GROUP BY column '%s' in query results without an aggregate function", ce->name);
				} else {
					return sql_error(sql, 02, "SELECT: cannot use non GROUP BY column in query results without an aggregate function");
				}
			}
			/*
			   because of the selection, the inner
			   relation may change.
			   We try hard to keep a projection
			   around this inner relation.
			*/
			if (!is_project(inner->op)) {
				if (inner != o_inner && pre_prj) 
					inner = rel_project(sql->sa, inner, pre_prj);
				else
					inner = rel_project(sql->sa, inner, new_exp_list(sql->sa));
			}
			rel_project_add_exp(sql, inner, ce);
			rel = inner;
			continue;
		} else if (!ce) {
			te = rel_table_exp(sql, &rel, n->data.sym);
		} else 
			ce = NULL;
		if (!ce && !te) {
			if (sql->errstr[0])
				return NULL;
			return sql_error(sql, 02, "SELECT: subquery result missing");
		}
		/* here we should merge the column expressions we
		 * obtained so far with the table expression, ie
		 * t1.* or a subquery.
		 */
		list_merge( rel->exps, te, (fdup)NULL);
	}

	if (sn->having) {
		inner = rel->l;
		assert(is_project(rel->op) && inner);
	
		inner = rel_logical_exp(sql, inner, sn->having, sql_having);

		if (!inner)
			return NULL;
		if (inner -> exps && exps_card(inner->exps) > CARD_AGGR)
			return sql_error(sql, 02, "SELECT: cannot compare sets with values, probably an aggregate function missing");
		rel -> l = inner;
	}
	if (rel)
		set_processed(rel);
	if (aggr && rel) {
		sql_rel *l = rel;
		while(l && !is_groupby(l->op))
			if (is_project(l->op) || is_select(l->op))
				l = l -> l;
			else
				l = NULL;
		if (l)
			set_processed(l);
	}

	if (rel && sn->distinct)
		rel = rel_distinct(rel);

	if (rel && sn->orderby) {
		list *obe = NULL;

		rel = rel_orderby(sql, rel);
		obe = rel_order_by(sql, &rel, sn->orderby, sql_orderby);
		if (!obe)
			return NULL;
		rel->r = obe;
	}
	if (!rel)
		return NULL;

	if (sn->limit || sn->offset) {
		sql_subtype *wrd = sql_bind_localtype("wrd");
		list *exps = new_exp_list(sql->sa);

		if (sn->limit) {
			sql_exp *l = rel_value_exp( sql, NULL, sn->limit, 0, ek);

			if (!l || !(l=rel_check_type(sql, wrd, l, type_equal)))
				return NULL;
			if ((ek.card != card_relation && sn->limit) &&
				(ek.card == card_value && sn->limit)) {
				sql_subaggr *zero_or_one = sql_bind_aggr(sql->sa, sql->session->schema, "zero_or_one", exp_subtype(l));
	
				l = exp_aggr1(sql->sa, l, zero_or_one, 0, 0, CARD_ATOM, 0);
			}
			append(exps, l);
		} else
			append(exps, NULL);
		if (sn->offset) {
			sql_exp *o = rel_value_exp( sql, NULL, sn->offset, 0, ek);
			if (!o || !(o=rel_check_type(sql, wrd, o, type_equal)))
				return NULL;
			append(exps, o);
		}
		rel = rel_topn(sql->sa, rel, exps);
	}

	if (sn->sample) {
		list *exps = new_exp_list(sql->sa);
		sql_exp *o = rel_value_exp( sql, NULL, sn->sample, 0, ek);
		if (!o)
			return NULL;
		append(exps, o);
		rel = rel_sample(sql->sa, rel, exps);
	}

	return rel;
}


static sql_rel *
rel_query(mvc *sql, sql_rel *rel, symbol *sq, int toplevel, exp_kind ek, int apply)
{
	sql_rel *res = NULL, *outer = NULL;
	list *applyexps = NULL;
	SelectNode *sn = NULL;
	int used = 0;
	int old = sql->use_views;

	if (sq->token != SQL_SELECT)
		return table_ref(sql, rel, sq);

	/* select ... into is currently not handled here ! */
 	sn = (SelectNode *) sq;
	if (sn->into)
		return NULL;

	if (ek.card != card_relation && sn->orderby)
		return sql_error(sql, 01, "SELECT: ORDER BY only allowed on outermost SELECT");


	sql->use_views = 1;
	if (sn->from) {		/* keep variable list with tables and names */
		dlist *fl = sn->from->data.lval;
		dnode *n = NULL;
		sql_rel *fnd = NULL;

		for (n = fl->h; n ; n = n->next) {
			fnd = table_ref(sql, NULL, n->data.sym);
			if (!fnd && rel && sql->session->status != -ERR_AMBIGUOUS) {
				/* reset error */
				sql->session->status = 0;
				sql->errstr[0] = 0;
				if (used)
					rel = rel_dup(rel);
				if (!used) {
					sql_rel *o = rel;

					/* remove the outer (running) project */
					if (!is_processed(o) && is_project(o->op))
						o = rel->l;
					outer = rel;
					/* create dummy single row project */
					rel = rel_project(sql->sa, NULL, applyexps = rel_projections(sql, o, NULL, 1, 1)); 
				}
				fnd = table_ref(sql, rel, n->data.sym);
				used = 1;
			}

			if (!fnd)
				break;
			if (res)
				res = rel_crossproduct(sql->sa, res, fnd, op_join);
			else
				res = fnd;
		}
		if (!fnd) {
			if (res)
				rel_destroy(res);
			return NULL;
		}
		if (rel && !used /*&& !toplevel */) {
			sql_rel *o = rel;

			/* remove the outer (running) project */
			if (!is_processed(o) && is_project(o->op))
				o = rel->l;
			rel_setsubquery(res);
			outer = rel;
			/* create dummy single row project */
			rel = rel_project(sql->sa, NULL, applyexps = rel_projections(sql, o, NULL, 1, 1)); 
			res = rel_crossproduct(sql->sa, rel, res, op_join);
		}
	} else if (toplevel || !res) {	/* only on top level query */
		sql->use_views = old;
		return rel_simple_select(sql, rel, sn->where, sn->selection, sn->distinct);
	}
	sql->use_views = old;
	if (res)
		rel = rel_select_exp(sql, res, sn, ek);
	if (rel && outer) {
		if (apply == APPLY_EXISTS || apply == APPLY_NOTEXISTS) {
			/* remove useless project */
			if (is_project(rel->op))
				rel = rel->l;
		}
		/* remove empty projects */
		if (is_project(outer->op) && (!outer->exps || list_length(outer->exps) == 0)) 
			outer = outer->l;
		/* add all columns to the outer (running) project */
		else if (!is_processed(outer) && is_project(outer->op)) {
			list *exps = rel_projections(sql, outer->l, NULL, 1, 1 );

			list_merge(outer->exps, exps, (fdup)NULL);
			outer->exps = list_distinct(outer->exps, (fcmp)exp_equal, (fdup)NULL);
		}
		rel = rel_crossproduct(sql->sa, outer, rel, op_apply);
		rel->exps = applyexps;
		rel->flag = apply;
	}
	return rel;
}

static sql_rel *
rel_setquery_(mvc *sql, sql_rel *l, sql_rel *r, dlist *cols, int op )
{
	sql_rel *rel;

	if (!cols) {
		node *n, *m;
		int changes = 0;

		list *ls = rel_projections(sql, l, NULL, 0, 1);
		list *rs = rel_projections(sql, r, NULL, 0, 1);
		list *nls = new_exp_list(sql->sa);
		list *nrs = new_exp_list(sql->sa);

		for (n = ls->h, m = rs->h; n && m; n = n->next, m = m->next) {
			sql_exp *le = n->data, *lb = le;
			sql_exp *re = m->data, *rb = re;

			if ((rel_convert_types(sql, &le, &re, 1, type_set) < 0))
				return NULL;
			if (le != lb || re != rb)
				changes = 1;
			append(nls, le);
			append(nrs, re);
		}
		if (changes) {
			l = rel_project(sql->sa, l, nls);
			r = rel_project(sql->sa, r, nrs);
			set_processed(l);
			set_processed(r);
		}
	}
	rel = rel_setop(sql->sa, l, r, (operator_type)op);
	rel->exps = rel_projections(sql, rel, NULL, 0, 1);
	set_processed(rel);
	return rel;
}


static sql_rel *
rel_setquery(mvc *sql, sql_rel *rel, symbol *q)
{
	sql_rel *res = NULL;
	dnode *n = q->data.lval->h;
	symbol *tab_ref1 = n->data.sym;
	int dist = n->next->data.i_val, used = 0;
	dlist *corresponding = n->next->next->data.lval;
	symbol *tab_ref2 = n->next->next->next->data.sym;
	sql_rel *t1, *t2; 

	assert(n->next->type == type_int);
	t1 = table_ref(sql, NULL, tab_ref1);
	if (rel && !t1 && sql->session->status != -ERR_AMBIGUOUS) {
		sql_rel *r = rel;

		r = rel_project( sql->sa, rel, rel_projections(sql, rel, NULL, 1, 1));
		set_processed(r);
		used = 1;

		/* reset error */
		sql->session->status = 0;
		sql->errstr[0] = 0;
		t1 = table_ref(sql, r, tab_ref1);
	}
	if (!t1)
		return NULL;
	t2 = table_ref(sql, NULL, tab_ref2);
	if (rel && !t2 && sql->session->status != -ERR_AMBIGUOUS) {
		sql_rel *r = rel;

		if (used)
			rel = rel_dup(rel);
		r = rel_project( sql->sa, rel, rel_projections(sql, rel, NULL, 1, 1));
		set_processed(r);

		/* reset error */
		sql->session->status = 0;
		sql->errstr[0] = 0;
		t2 = table_ref(sql, r, tab_ref2);
	}
	if (!t2)
		return NULL;

	rel_remove_internal_exp(t1);
	rel_remove_internal_exp(t2);
	if (list_length(t1->exps) != list_length(t2->exps)) {
		int t1nrcols = list_length(t1->exps);
		int t2nrcols = list_length(t2->exps);
		char *op = "UNION";
		if (q->token == SQL_EXCEPT)
			op = "EXCEPT";
		else if (q->token == SQL_INTERSECT)
			op = "INTERSECT";
		rel_destroy(t1);
		rel_destroy(t2);
		return sql_error(sql, 02, "%s: column counts (%d and %d) do not match", op, t1nrcols, t2nrcols);
	}
	if ( q->token == SQL_UNION) {
		/* For EXCEPT/INTERSECT the group by is always done within the implementation */
		if (t1 && dist)
			t1 = rel_distinct(t1);
		if (t2 && dist)
			t2 = rel_distinct(t2);
		res = rel_setquery_(sql, t1, t2, corresponding, op_union );
	}
	if ( q->token == SQL_EXCEPT)
		res = rel_setquery_(sql, t1, t2, corresponding, op_except );
	if ( q->token == SQL_INTERSECT)
		res = rel_setquery_(sql, t1, t2, corresponding, op_inter );
	if (res && dist)
		res = rel_distinct(res);
	return res;
}



static sql_rel *
rel_joinquery_(mvc *sql, sql_rel *rel, symbol *tab1, int natural, jt jointype, symbol *tab2, symbol *js)
{
	operator_type op = op_join;
	sql_rel *t1 = NULL, *t2 = NULL, *inner;
	int l_nil = 0, r_nil = 0;

	t1 = table_ref(sql, rel, tab1);
	if (t1)
		t2 = table_ref(sql, rel, tab2);
	if (!t1 || !t2)
		return NULL;

	if (rel_name(t1) && rel_name(t2) && strcmp(rel_name(t1), rel_name(t2)) == 0) {
		sql_error(sql, 02, "SELECT: '%s' on both sides of the JOIN expression;", rel_name(t1));
		rel_destroy(t1);
		rel_destroy(t2);
		return NULL;
	}

	switch(jointype) {
	case jt_inner: op = op_join;
		break;
	case jt_left: op = op_left;
		r_nil = 1;
		break;
	case jt_right: op = op_right;
		l_nil = 1;
		break;
	case jt_full: op = op_full;
		l_nil = 1;
		r_nil = 1;
		break;
	case jt_union:
		/* fool compiler */
		return NULL;
	}
	inner = rel = rel_crossproduct(sql->sa, t1, t2, op_join);
	inner->op = op;

	if (js && natural) {
		return sql_error(sql, 02, "SELECT: cannot have a NATURAL JOIN with a join specification (ON or USING);");
	}
	if (!js && !natural) {
		return sql_error(sql, 02, "SELECT: must have NATURAL JOIN or a JOIN with a join specification (ON or USING);");
	}

	if (js && js->token != SQL_USING) {	/* On sql_logical_exp */
		rel = rel_logical_exp(sql, rel, js, sql_where);

		if (!rel)
			return rel;
		if (l_nil || r_nil) { /* add projection for correct NOT NULL */
			list *outexps = new_exp_list(sql->sa), *exps;
			node *m;

			exps = rel_projections(sql, t1, rel_get_name(t1), 1, 1);
			for (m = exps->h; m; m = m->next) {
				sql_exp *ls = m->data;
				if (l_nil)
					set_has_nil(ls);
				append(outexps, ls);
			}
			exps = rel_projections(sql, t2, rel_get_name(t2), 1, 1);
			for (m = exps->h; m; m = m->next) {
				sql_exp *rs = m->data;
				if (r_nil)
					set_has_nil(rs);
				append(outexps, rs);
			}
			rel = rel_project(sql->sa, rel, outexps);
		}
	} else if (js) {	/* using */
		char rname[16], *rnme;
		dnode *n = js->data.lval->h;
		list *outexps = new_exp_list(sql->sa), *exps;
		node *m;

		rnme = number2name(rname, 16, ++sql->label);
		for (; n; n = n->next) {
			char *nm = n->data.sval;
			sql_exp *cond;
			sql_exp *ls = rel_bind_column(sql, t1, nm, sql_where);
			sql_exp *rs = rel_bind_column(sql, t2, nm, sql_where);

			if (!ls || !rs) {
				sql_error(sql, 02, "JOIN: tables '%s' and '%s' do not have a matching column '%s'\n", rel_name(t1)?rel_name(t1):"", rel_name(t2)?rel_name(t2):"", nm);
				rel_destroy(rel);
				return NULL;
			}
			rel = rel_compare_exp(sql, rel, ls, rs, "=", NULL, TRUE);
			if (op != op_join) {
				cond = rel_unop_(sql, ls, NULL, "isnull", card_value);
				if (rel_convert_types(sql, &ls, &rs, 1, type_equal) < 0)
					return NULL;
				ls = rel_nop_(sql, cond, rs, ls, NULL, NULL, "ifthenelse", card_value);
			}
			exp_setname(sql->sa, ls, rnme, nm);
			append(outexps, ls);
			if (!rel) 
				return NULL;
		}
		exps = rel_projections(sql, t1, NULL, 1, 1);
		for (m = exps->h; m; m = m->next) {
			const char *nm = exp_name(m->data);
			int fnd = 0;

			for (n = js->data.lval->h; n; n = n->next) {
				if (strcmp(nm, n->data.sval) == 0) {
					fnd = 1;
					break;
				}
			}
			if (!fnd) {
				sql_exp *ls = m->data;
				if (l_nil)
					set_has_nil(ls);
				append(outexps, ls);
			}
		}
		exps = rel_projections(sql, t2, NULL, 1, 1);
		for (m = exps->h; m; m = m->next) {
			const char *nm = exp_name(m->data);
			int fnd = 0;

			for (n = js->data.lval->h; n; n = n->next) {
				if (strcmp(nm, n->data.sval) == 0) {
					fnd = 1;
					break;
				}
			}
			if (!fnd) {
				sql_exp *rs = m->data;
				if (r_nil)
					set_has_nil(rs);
				append(outexps, rs);
			}
		}
		rel = rel_project(sql->sa, rel, outexps);
	} else {		/* ! js -> natural join */
		rel = join_on_column_name(sql, rel, t1, t2, op, l_nil, r_nil);
	}
	if (!rel)
		return NULL;
	if (inner && is_outerjoin(inner->op))
		set_processed(inner);
	set_processed(rel);
	return rel;
}

static sql_rel *
rel_joinquery(mvc *sql, sql_rel *rel, symbol *q)
{

	dnode *n = q->data.lval->h;
	symbol *tab_ref1 = n->data.sym;
	int natural = n->next->data.i_val;
	jt jointype = (jt) n->next->next->data.i_val;
	symbol *tab_ref2 = n->next->next->next->data.sym;
	symbol *joinspec = n->next->next->next->next->data.sym;

	assert(n->next->type == type_int);
	assert(n->next->next->type == type_int);
	return rel_joinquery_(sql, rel, tab_ref1, natural, jointype, tab_ref2, joinspec);
}

static sql_rel *
rel_crossquery(mvc *sql, sql_rel *rel, symbol *q)
{
	dnode *n = q->data.lval->h;
	symbol *tab1 = n->data.sym;
	symbol *tab2 = n->next->data.sym;
	sql_rel *t1 = table_ref(sql, rel, tab1);
	sql_rel *t2 = NULL;
       
	if (t1)
		t2 = table_ref(sql, rel, tab2);
	if (!t1 || !t2)
		return NULL;

	rel = rel_crossproduct(sql->sa, t1, t2, op_join);
	return rel;
}
	
static sql_rel *
rel_unionjoinquery(mvc *sql, sql_rel *rel, symbol *q)
{
	dnode *n = q->data.lval->h;
	sql_rel *lv = table_ref(sql, rel, n->data.sym);
	sql_rel *rv = NULL;
	int all = n->next->data.i_val;
	list *lexps, *rexps;
	node *m;
	int found = 0;

	if (lv)
       		rv = table_ref(sql, rel, n->next->next->data.sym);
	assert(n->next->type == type_int);
	if (!lv || !rv)
		return NULL;

	lexps = rel_projections(sql, lv, NULL, 1, 1);
	/* find the matching columns (all should match?)
	 * union these
	 * if !all do a distinct operation at the end
	 */
	/* join all result columns ie join(lh,rh) on column_name */
	rexps = new_exp_list(sql->sa);
	for (m = lexps->h; m; m = m->next) {
		sql_exp *le = m->data;
		sql_exp *rc = rel_bind_column(sql, rv, le->name, sql_where);
			
		if (!rc && all)
			break;
		if (rc) {
			found = 1;
			append(rexps, rc);
		}
	}
	if (!found) {
		rel_destroy(rel);
		return NULL;
	}
	lv = rel_project(sql->sa, lv, lexps);
	rv = rel_project(sql->sa, rv, rexps);
	set_processed(lv);
	set_processed(rv);
	rel = rel_setop(sql->sa, lv, rv, op_union);
	rel->exps = rel_projections(sql, rel, NULL, 0, 1);
	if (!all)
		rel = rel_distinct(rel);
	return rel;
}

sql_rel *
rel_subquery(mvc *sql, sql_rel *rel, symbol *sq, exp_kind ek, int apply)
{
	int toplevel = 0;

	if (!rel || (rel->op == op_project &&
		(!rel->exps || list_length(rel->exps) == 0)))
		toplevel = 1;

	return rel_query(sql, rel, sq, toplevel, ek, apply);
}

sql_rel *
rel_selects(mvc *sql, symbol *s)
{
	sql_rel *ret = NULL;

	switch (s->token) {
	case SQL_WITH:
		ret = rel_with_query(sql, s);
		sql->type = Q_TABLE;
		break;
	case SQL_SELECT: {
		exp_kind ek = {type_value, card_relation, TRUE};
 		SelectNode *sn = (SelectNode *) s;

		if (sn->into) {
			sql->type = Q_SCHEMA;
			return rel_select_with_into(sql, s);
		}
		ret = rel_subquery(sql, NULL, s, ek, APPLY_JOIN);
		sql->type = Q_TABLE;
	}	break;
	case SQL_JOIN:
		ret = rel_joinquery(sql, NULL, s);
		sql->type = Q_TABLE;
		break;
	case SQL_CROSS:
		ret = rel_crossquery(sql, NULL, s);
		sql->type = Q_TABLE;
		break;
	case SQL_UNION:
	case SQL_EXCEPT:
	case SQL_INTERSECT:
		ret = rel_setquery(sql, NULL, s);
		sql->type = Q_TABLE;
		break;
	default:
		return NULL;
	}
	if (!ret && sql->errstr[0] == 0)
		(void) sql_error(sql, 02, "relational query without result");
	return ret;
}

sql_rel *
schema_selects(mvc *sql, sql_schema *schema, symbol *s)
{
	sql_rel *res;
	sql_schema *os = sql->session->schema;

	sql->session->schema = schema;
	res = rel_selects(sql, s);
	sql->session->schema = os;
	return res;
}
<|MERGE_RESOLUTION|>--- conflicted
+++ resolved
@@ -25,67 +25,6 @@
 #include "mal.h"		/* for have_hge */
 #endif
 
-<<<<<<< HEAD
-=======
-sql_rel *
-rel_dup(sql_rel *r)
-{
-	sql_ref_inc(&r->ref);
-	return r;
-}
-
-static void
-rel_destroy_(sql_rel *rel)
-{
-	if (!rel)
-		return;
-	if (is_join(rel->op) ||
-	    is_semi(rel->op) ||
-	    is_select(rel->op) ||
-	    is_set(rel->op) ||
-	    rel->op == op_topn ||
-		rel->op == op_sample) {
-		if (rel->l)
-			rel_destroy(rel->l);
-		if (rel->r)
-			rel_destroy(rel->r);
-	} else if (is_project(rel->op)) {
-		if (rel->l)
-			rel_destroy(rel->l);
-	} else if (is_modify(rel->op)) {
-		if (rel->r)
-			rel_destroy(rel->r);
-	}
-}
-
-void
-rel_destroy(sql_rel *rel)
-{
-	if (!rel)
-		return;
-	if (sql_ref_dec(&rel->ref) > 0)
-		return;
-	rel_destroy_(rel);
-}
-
-sql_rel*
-rel_create( sql_allocator *sa )
-{
-	sql_rel *r = SA_NEW(sa, sql_rel);
-
-	sql_ref_init(&r->ref);
-	r->l = r->r = NULL;
-	r->exps = NULL;
-	r->nrcols = 0;
-	r->flag = 0;
-	r->card = CARD_ATOM;
-	r->processed = 0;
-	r->subquery = 0;
-	r->p = NULL;
-	return r;
-}
-
->>>>>>> 3bd37d23
 static void
 rel_setsubquery(sql_rel*r)
 {
