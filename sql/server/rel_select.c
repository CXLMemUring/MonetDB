--- conflicted
+++ resolved
@@ -3360,15 +3360,6 @@
 		}
 		int sql_state = query_fetch_outer_state(query,all_freevar-1);
 		res = groupby = query_fetch_outer(query, all_freevar-1);
-<<<<<<< HEAD
-		if (exp && is_sql_aggr(sql_state) && !is_groupby_col(res, exp)) {
-			char *uaname = GDKmalloc(strlen(aname) + 1);
-			sql_exp *e = sql_error(sql, 05, SQLSTATE(42000) "%s: aggregate function calls cannot be nested",
-							   uaname ? toUpperCopy(uaname, aname) : aname);
-			if (uaname)
-				GDKfree(uaname);
-			return e;
-=======
 		if (exp && !is_groupby_col(res, exp)) {
 			if (is_sql_groupby(sql_state))
 				return sql_error(sql, 05, SQLSTATE(42000) "SELECT: aggregate function '%s' not allowed in GROUP BY clause", aname);
@@ -3382,7 +3373,6 @@
 				return sql_error(sql, 05, SQLSTATE(42000) "SELECT: aggregate functions not allowed in JOIN conditions");
 			if (is_sql_where(sql_state))
 				return sql_error(sql, 05, SQLSTATE(42000) "SELECT: aggregate functions not allowed in WHERE clause");
->>>>>>> 6b8565e5
 		}
 	}
 
