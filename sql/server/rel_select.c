--- conflicted
+++ resolved
@@ -3658,27 +3658,6 @@
 			a = NULL;
 	}
 
-<<<<<<< HEAD
-=======
-				if (!list_empty(exps) && !(nexps = check_arguments_and_find_largest_any_type(sql, rel ? *rel : NULL, exps, sf, 0))) {
-					/* reset error */
-					sql->session->status = 0;
-					sql->errstr[0] = '\0';
-				} else if (!execute_priv(sql, sf->func)) {
-					found = true; /* something was found */
-				} else {
-					a = sf;
-					if (!sf->func->vararg)
-						exps = nexps;
-				}
-			}
-		} else {
-			/* reset error */
-			sql->session->status = 0;
-			sql->errstr[0] = '\0';
-		}
-	}
->>>>>>> 4dadf430
 	if (a) {
 		bool hasnil = have_nil(exps) || (strcmp(aname, "count") != 0 && (!groupby || list_empty(groupby->r))); /* for global case, the aggregate may return NULL */
 		sql_exp *e = exp_aggr(sql->sa, exps, a, distinct, no_nil, groupby?groupby->card:CARD_ATOM, hasnil);
