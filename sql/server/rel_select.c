--- conflicted
+++ resolved
@@ -3912,7 +3912,7 @@
 		if (uaname)
 			GDKfree(uaname);
 		return e;
-	} else if (is_sql_where(f)) {
+	} else if (!query_has_outer(query) && is_sql_where(f)) {
 		char *uaname = GDKmalloc(strlen(aname) + 1);
 		sql_exp *e = sql_error(sql, 02, SQLSTATE(42000) "%s: not allowed in WHERE clause",
 				       uaname ? toUpperCopy(uaname, aname) : aname);
@@ -3938,18 +3938,6 @@
 	if (!*rel)
 		return NULL;
 
-<<<<<<< HEAD
-	if (!query_has_outer(query) && is_sql_where(f)) {
-		char *uaname = GDKmalloc(strlen(aname) + 1);
-		sql_exp *e = sql_error(sql, 02, SQLSTATE(42000) "%s: not allowed in WHERE clause",
-				       uaname ? toUpperCopy(uaname, aname) : aname);
-		if (uaname)
-			GDKfree(uaname);
-		return e;
-	}
-
-=======
->>>>>>> f3bb23cf
 	if (!args->data.sym) {	/* count(*) case */
 		sql_exp *e;
 
