/*
 * This Source Code Form is subject to the terms of the Mozilla Public
 * License, v. 2.0.  If a copy of the MPL was not distributed with this
 * file, You can obtain one at http://mozilla.org/MPL/2.0/.
 *
 * Copyright 1997 - July 2008 CWI, August 2008 - 2020 MonetDB B.V.
 */

#include "monetdb_config.h"
#include "rel_select.h"
#include "sql_tokens.h"
#include "sql_privileges.h"
#include "sql_env.h"
<<<<<<< HEAD
=======
#include "sql_decimal.h"
>>>>>>> 69529a75
#include "sql_qc.h"
#include "rel_rel.h"
#include "rel_exp.h"
#include "rel_xml.h"
#include "rel_dump.h"
#include "rel_prop.h"
#include "rel_psm.h"
#include "rel_schema.h"
#include "rel_unnest.h"
#include "rel_remote.h"
#include "rel_sequence.h"

#define VALUE_FUNC(f) (f->func->type == F_FUNC || f->func->type == F_FILT)
#define check_card(card,f) ((card == card_none && !f->res) || (CARD_VALUE(card) && f->res && VALUE_FUNC(f)) || card == card_loader || (card == card_relation && f->func->type == F_UNION))

/* return all expressions, with table name == tname */
static list *
rel_table_projections( mvc *sql, sql_rel *rel, char *tname, int level )
{
	list *exps;

	if (THRhighwater())
		return sql_error(sql, 10, SQLSTATE(42000) "Query too complex: running out of stack space");

	if (!rel)
		return NULL;

	if (!tname)
		return _rel_projections(sql, rel, NULL, 1, 0, 1);

	switch(rel->op) {
	case op_join:
	case op_left:
	case op_right:
	case op_full:
		exps = rel_table_projections( sql, rel->l, tname, level+1);
		if (exps)
			return exps;
		return rel_table_projections( sql, rel->r, tname, level+1);
	case op_semi:
	case op_anti:
	case op_select:
		return rel_table_projections( sql, rel->l, tname, level+1);

	case op_topn:
	case op_sample:
	case op_groupby:
	case op_union:
	case op_except:
	case op_inter:
	case op_project:
		if (!is_processed(rel) && level == 0)
			return rel_table_projections( sql, rel->l, tname, level+1);
		/* fall through */
	case op_table:
	case op_basetable:
		if (rel->exps) {
			int rename = 0;
			node *en;

			/* first check alias */
			if (!is_base(rel->op) && !level) {
				list *exps = sa_list(sql->sa);

				for (en = rel->exps->h; en && !rename; en = en->next) {
					sql_exp *e = en->data;;

					if ((is_basecol(e) && exp_relname(e) && strcmp(exp_relname(e), tname) == 0) ||
					    (is_basecol(e) && !exp_relname(e) && e->l && strcmp(e->l, tname) == 0)) {
						if (exp_name(e) && exps_bind_column2(exps, tname, exp_name(e), NULL))
							rename = 1;
						else
							append(exps, e);
					}
				}
			}

			exps = new_exp_list(sql->sa);
			for (en = rel->exps->h; en; en = en->next) {
				sql_exp *e = en->data;
				if (is_basecol(e) && exp_relname(e) && strcmp(exp_relname(e), tname) == 0) {
					if (rename)
						append(exps, exp_alias_ref(sql, e));
					else
						append(exps, exp_alias_or_copy(sql, tname, exp_name(e), rel, e));
				}
				if (is_basecol(e) && !exp_relname(e) && e->l && strcmp(e->l, tname) == 0) {
					if (rename)
						append(exps, exp_alias_ref(sql, e));
					else
						append(exps, exp_alias_or_copy(sql, tname, exp_name(e), rel, e));
				}

			}
			if (exps && list_length(exps))
				return exps;
		}
		/* fall through */
	default:
		return NULL;
	}
}

static sql_exp *
rel_lastexp(mvc *sql, sql_rel *rel )
{
	sql_exp *e;

	if (!is_processed(rel) || is_topn(rel->op) || is_sample(rel->op))
		rel = rel_parent(rel);
	assert(list_length(rel->exps));
	if (rel->op == op_project) {
		MT_lock_set(&rel->exps->ht_lock);
		rel->exps->ht = NULL;
		MT_lock_unset(&rel->exps->ht_lock);
		return exp_alias_or_copy(sql, NULL, NULL, rel, rel->exps->t->data);
	}
	assert(is_project(rel->op));
	e = rel->exps->t->data;
	return exp_ref(sql, e);
}

static sql_rel *
rel_orderby(mvc *sql, sql_rel *l)
{
	sql_rel *rel = rel_create(sql->sa);
	if (!rel)
		return NULL;

	assert(l->op == op_project && !l->r);
	rel->l = l;
	rel->r = NULL;
	rel->op = op_project;
	rel->exps = rel_projections(sql, l, NULL, 1, 0);
	rel->card = l->card;
	rel->nrcols = l->nrcols;
	return rel;
}

/* forward refs */
static sql_rel * rel_setquery(sql_query *query, symbol *sq);
static sql_rel * rel_joinquery(sql_query *query, sql_rel *rel, symbol *sq);
static sql_rel * rel_crossquery(sql_query *query, sql_rel *rel, symbol *q);

static sql_rel *
rel_table_optname(mvc *sql, sql_rel *sq, symbol *optname)
{
	sql_rel *osq = sq;
	node *ne;

	if (optname && optname->token == SQL_NAME) {
		dlist *columnrefs = NULL;
		char *tname = optname->data.lval->h->data.sval;
		list *l = sa_list(sql->sa);

		columnrefs = optname->data.lval->h->next->data.lval;
		if (is_topn(sq->op) || is_sample(sq->op) || ((is_simple_project(sq->op) || is_groupby(sq->op)) && sq->r) || is_base(sq->op)) {
			sq = rel_project(sql->sa, sq, rel_projections(sql, sq, NULL, 1, 0));
			osq = sq;
		}
		if (columnrefs && dlist_length(columnrefs) != list_length(sq->exps))
			return sql_error(sql, 02, SQLSTATE(42000) "SELECT: The number of aliases don't match the number of columns (%d != %d)", dlist_length(columnrefs), sq->nrcols);
		if (columnrefs && sq->exps) {
			dnode *d = columnrefs->h;

			ne = sq->exps->h;
			MT_lock_set(&sq->exps->ht_lock);
			sq->exps->ht = NULL;
			MT_lock_unset(&sq->exps->ht_lock);
			for (; d && ne; d = d->next, ne = ne->next) {
				sql_exp *e = ne->data;

				if (exps_bind_column2(l, tname, d->data.sval, NULL))
					return sql_error(sql, ERR_AMBIGUOUS, SQLSTATE(42000) "SELECT: Duplicate column name '%s.%s'", tname, d->data.sval);
				exp_setname(sql->sa, e, tname, d->data.sval );
				if (!is_intern(e))
					set_basecol(e);
				append(l, e);
			}
		}
		if (!columnrefs && sq->exps) {
			ne = sq->exps->h;
			for (; ne; ne = ne->next) {
				sql_exp *e = ne->data;
				char *name = NULL;

				if (!is_intern(e)) {
					if (!exp_name(e))
						name = make_label(sql->sa, ++sql->label);
					noninternexp_setname(sql->sa, e, tname, name);
					set_basecol(e);
				}
			}
		}
	} else {
		if (!is_project(sq->op) || is_topn(sq->op) || is_sample(sq->op) || ((is_simple_project(sq->op) || is_groupby(sq->op)) && sq->r)) {
			sq = rel_project(sql->sa, sq, rel_projections(sql, sq, NULL, 1, 1));
			osq = sq;
		}
		for (ne = osq->exps->h; ne; ne = ne->next) {
			sql_exp *e = ne->data;

			if (!is_intern(e))
				set_basecol(e);
		}
	}
	return osq;
}

static sql_rel *
rel_subquery_optname(sql_query *query, sql_rel *rel, symbol *ast)
{
	mvc *sql = query->sql;
	SelectNode *sn = (SelectNode *) ast;
	exp_kind ek = {type_value, card_relation, TRUE};
	sql_rel *sq = rel_subquery(query, rel, ast, ek);

	assert(ast->token == SQL_SELECT);
	if (!sq)
		return NULL;

	return rel_table_optname(sql, sq, sn->name);
}

sql_rel *
rel_with_query(sql_query *query, symbol *q )
{
	mvc *sql = query->sql;
	dnode *d = q->data.lval->h;
	symbol *next = d->next->data.sym;
	sql_rel *rel;

	if (!stack_push_frame(sql, NULL))
		return sql_error(sql, 02, SQLSTATE(HY013) MAL_MALLOC_FAIL);
	/* first handle all with's (ie inlined views) */
	for (d = d->data.lval->h; d; d = d->next) {
		symbol *sym = d->data.sym;
		dnode *dn = sym->data.lval->h;
		char *rname = qname_schema_object(dn->data.lval);
		sql_rel *nrel;

		if (frame_find_rel_view(sql, rname)) {
			stack_pop_frame(sql);
			return sql_error(sql, 01, SQLSTATE(42000) "View '%s' already declared", rname);
		}
		nrel = rel_semantic(query, sym);
		if (!nrel) {
			stack_pop_frame(sql);
			return NULL;
		}
		if (!stack_push_rel_view(sql, rname, nrel)) {
			stack_pop_frame(sql);
			return sql_error(sql, 02, SQLSTATE(HY013) MAL_MALLOC_FAIL);
		}
		if (!is_project(nrel->op)) {
			if (is_topn(nrel->op) || is_sample(nrel->op)) {
				nrel = rel_project(sql->sa, nrel, rel_projections(sql, nrel, NULL, 1, 1));
			} else {
				stack_pop_frame(sql);
				return NULL;
			}
		}
		assert(is_project(nrel->op));
		if (is_project(nrel->op) && nrel->exps) {
			node *ne = nrel->exps->h;

			for (; ne; ne = ne->next) {
				sql_exp *e = ne->data;
				char *name = NULL;

				if (!is_intern(e)) {
					if (!exp_name(e))
						name = make_label(sql->sa, ++sql->label);
					noninternexp_setname(sql->sa, e, rname, name);
					set_basecol(e);
				}
			}
		}
	}
	rel = rel_semantic(query, next);
	stack_pop_frame(sql);
	return rel;
}

static sql_rel *
query_exp_optname(sql_query *query, sql_rel *r, symbol *q)
{
	mvc *sql = query->sql;
	switch (q->token) {
	case SQL_WITH:
	{
		sql_rel *tq = rel_with_query(query, q);

		if (!tq)
			return NULL;
		if (q->data.lval->t->type == type_symbol)
			return rel_table_optname(sql, tq, q->data.lval->t->data.sym);
		return tq;
	}
	case SQL_UNION:
	case SQL_EXCEPT:
	case SQL_INTERSECT:
	{
		sql_rel *tq = rel_setquery(query, q);

		if (!tq)
			return NULL;
		return rel_table_optname(sql, tq, q->data.lval->t->data.sym);
	}
	case SQL_JOIN:
	{
		sql_rel *tq = rel_joinquery(query, r, q);

		if (!tq)
			return NULL;
		return rel_table_optname(sql, tq, q->data.lval->t->data.sym);
	}
	case SQL_CROSS:
	{
		sql_rel *tq = rel_crossquery(query, r, q);

		if (!tq)
			return NULL;
		return rel_table_optname(sql, tq, q->data.lval->t->data.sym);
	}
	default:
		(void) sql_error(sql, 02, SQLSTATE(42000) "case %d %s", (int) q->token, token2string(q->token));
	}
	return NULL;
}

static sql_subfunc *
bind_func_(mvc *sql, sql_schema *s, char *fname, list *ops, sql_ftype type)
{
	sql_subfunc *sf = NULL;

	if (sql->forward && strcmp(fname, sql->forward->base.name) == 0 &&
	    list_cmp(sql->forward->ops, ops, (fcmp)&arg_subtype_cmp) == 0 &&
	    execute_priv(sql, sql->forward) && type == sql->forward->type)
		return sql_dup_subfunc(sql->sa, sql->forward, NULL, NULL);
	sf = sql_bind_func_(sql->sa, s, fname, ops, type);
	if (sf && execute_priv(sql, sf->func))
		return sf;
	return NULL;
}

static sql_subfunc *
bind_func(mvc *sql, sql_schema *s, char *fname, sql_subtype *t1, sql_subtype *t2, sql_ftype type)
{
	sql_subfunc *sf = NULL;

	if (t1 == NULL)
		return NULL;
	if (sql->forward) {
		if (execute_priv(sql, sql->forward) &&
		    strcmp(fname, sql->forward->base.name) == 0 &&
		   ((!t1 && list_length(sql->forward->ops) == 0) ||
		    (!t2 && list_length(sql->forward->ops) == 1 && subtype_cmp(sql->forward->ops->h->data, t1) == 0) ||
		    (list_length(sql->forward->ops) == 2 &&
		     	subtype_cmp(sql->forward->ops->h->data, t1) == 0 &&
		     	subtype_cmp(sql->forward->ops->h->next->data, t2) == 0)) && type == sql->forward->type) {
			return sql_dup_subfunc(sql->sa, sql->forward, NULL, NULL);
		}
	}
	sf = sql_bind_func(sql->sa, s, fname, t1, t2, type);
	if (sf && execute_priv(sql, sf->func))
		return sf;
	return NULL;
}

static sql_subfunc *
bind_member_func(mvc *sql, sql_schema *s, char *fname, sql_subtype *t, int nrargs, sql_ftype type, sql_subfunc *prev)
{
	sql_subfunc *sf = NULL;

	if (sql->forward && strcmp(fname, sql->forward->base.name) == 0 && list_length(sql->forward->ops) == nrargs &&
		is_subtype(t, &((sql_arg *) sql->forward->ops->h->data)->type) && execute_priv(sql, sql->forward) && type == sql->forward->type)
		return sql_dup_subfunc(sql->sa, sql->forward, NULL, t);
	sf = sql_bind_member(sql->sa, s, fname, t, type, nrargs, prev);
	if (sf && execute_priv(sql, sf->func))
		return sf;
	return NULL;
}

static sql_subfunc *
find_func(mvc *sql, sql_schema *s, char *fname, int len, sql_ftype type, sql_subfunc *prev )
{
	sql_subfunc *sf = NULL;

	if (sql->forward && strcmp(fname, sql->forward->base.name) == 0 && list_length(sql->forward->ops) == len && execute_priv(sql, sql->forward) && type == sql->forward->type)
		return sql_dup_subfunc(sql->sa, sql->forward, NULL, NULL);
	sf = sql_find_func(sql->sa, s, fname, len, type, prev);
	if (sf && execute_priv(sql, sf->func))
		return sf;
	return NULL;
}

static int
score_func( sql_subfunc *sf, list *tl)
{
	int score = 0;
	node *n, *m;

	/* todo varargs */
	for (n = sf->func->ops->h, m = tl->h; n && m; n = n->next, m = m->next){
		sql_arg *a = n->data;
		sql_subtype *t = m->data;

		if (!t)
			continue;

		if (a->type.type->eclass == EC_ANY)
			score += 100;
		else if (is_subtype(t, &a->type))
			score += t->type->localtype * 20;
		/* same class over converting to other class */
		else if (t->type->eclass == a->type.type->eclass &&
			t->type->localtype <= a->type.type->localtype)
			score += a->type.type->localtype * 4;
		/* make sure we rewrite decimals to float/doubles */
		else if (t->type->eclass == EC_DEC &&
		         a->type.type->eclass == EC_FLT)
			score += a->type.type->localtype * 2;
	}
	return score;
}

static list *
check_arguments_and_find_largest_any_type(mvc *sql, sql_rel *rel, list* exps, sql_subfunc *sf, int maybe_zero_or_one)
{
	list *nexps = new_exp_list(sql->sa);
	sql_subtype *atp = NULL;
	sql_arg *aa = NULL;

	/* find largest any type argument */
	for (node *n = exps->h, *m = sf->func->ops->h; n && m; n = n->next, m = m->next) {
		sql_arg *a = m->data;
		sql_exp *e = n->data;
		sql_subtype *t = exp_subtype(e);

		if (!aa && a->type.type->eclass == EC_ANY) {
			atp = t;
			aa = a;
		}
		if (aa && a->type.type->eclass == EC_ANY && t && atp && t->type->localtype > atp->type->localtype) {
			atp = t;
			aa = a;
		}
	}
	for (node *n = exps->h, *m = sf->func->ops->h; n && m; n = n->next, m = m->next) {
		sql_arg *a = m->data;
		sql_exp *e = n->data;
		sql_subtype *ntp = &a->type;

		if (a->type.type->eclass == EC_ANY && atp)
			ntp = sql_create_subtype(sql->sa, atp->type, atp->digits, atp->scale);
		if (!(e = exp_check_type(sql, ntp, rel, e, type_equal)))
			return NULL;
		if (maybe_zero_or_one && e->card > CARD_ATOM) {
			sql_subfunc *zero_or_one = sql_bind_func(sql->sa, sql->session->schema, "zero_or_one", exp_subtype(e), NULL, F_AGGR);
			e = exp_aggr1(sql->sa, e, zero_or_one, 0, 0, CARD_ATOM, has_nil(e));
		}
		append(nexps, e);
	}
	/* dirty hack */
	if (sf->func->type != F_PROC && sf->func->type != F_UNION && sf->func->type != F_LOADER && sf->res && aa && atp)
		sf->res->h->data = sql_create_subtype(sql->sa, atp->type, atp->digits, atp->scale);
	return nexps;
}

static sql_exp *
find_table_function_type(mvc *sql, sql_schema *s, char *fname, list *exps, list *tl, sql_ftype type, sql_subfunc **sf)
{
	sql_exp *e = NULL;
	*sf = bind_func_(sql, s, fname, tl, type);

	if (*sf) {
		e = exp_op(sql->sa, exps, *sf);
	} else if (list_length(tl)) {
		int len, match = 0;
		list *funcs = sql_find_funcs(sql->sa, s, fname, list_length(tl), type);
		if (!funcs)
			return sql_error(sql, 02, SQLSTATE(HY013) MAL_MALLOC_FAIL);
		len = list_length(funcs);
		if (len > 1) {
			int i, score = 0;
			node *n;

			for (i = 0, n = funcs->h; i<len; i++, n = n->next) {
				int cscore = score_func(n->data, tl);
				if (cscore > score) {
					score = cscore;
					match = i;
				}
			}
		}
		if (list_empty(funcs))
			return NULL;

		*sf = list_fetch(funcs, match);
		if ((*sf)->func->vararg) {
			e = exp_op(sql->sa, exps, *sf);
		} else {
			list *nexps = check_arguments_and_find_largest_any_type(sql, NULL, exps, *sf, 1);
			e = NULL;
			if (nexps)
				e = exp_op(sql->sa, nexps, *sf);
		}
	}
	return e;
}

static sql_exp*
find_table_function(mvc *sql, sql_schema *s, char *fname, list *exps, list *tl)
{
	sql_subfunc* sf = NULL;
	return find_table_function_type(sql, s, fname, exps, tl, F_UNION, &sf);
}

static sql_rel *
rel_named_table_function(sql_query *query, sql_rel *rel, symbol *ast, int lateral)
{
	mvc *sql = query->sql;
	list *exps = NULL, *tl;
	node *m;
	exp_kind ek = {type_value, card_relation, TRUE};
	sql_rel *sq = NULL, *outer = NULL;
	sql_exp *e = NULL;
	sql_subfunc *sf = NULL;
	symbol *sym = ast->data.lval->h->data.sym, *subquery = NULL;
	dnode *l = sym->data.lval->h, *n;
	char *tname = NULL;
	char *fname = qname_schema_object(l->data.lval);
	char *sname = qname_schema(l->data.lval);
	node *en;
	sql_schema *s = cur_schema(sql);

	if (sname && !(s = mvc_bind_schema(sql, sname)))
		return sql_error(sql, 02, SQLSTATE(3F000) "SELECT: no such schema '%s'", sname);

	tl = sa_list(sql->sa);
	exps = sa_list(sql->sa);
	if (l->next)
		l = l->next; /* skip distinct */
	if (l->next) { /* table call with subquery */
		if (l->next->type == type_symbol || l->next->type == type_list) {
			exp_kind iek = {type_value, card_set, TRUE};
			list *exps = sa_list(sql->sa);
			int count = 0;

			if (l->next->type == type_symbol)
				n = l->next;
			else
				n = l->next->data.lval->h;

			for (dnode *m = n; m; m = m->next) {
				if (m->type == type_symbol && m->data.sym->token == SQL_SELECT)
					subquery = m->data.sym;
				count++;
			}
			if (subquery && count > 1)
				return sql_error(sql, 02, SQLSTATE(42000) "SELECT: The input for the table returning function '%s' must be either a single sub query, or a list of values", fname);

			if (subquery) {
				if (!(sq = rel_subquery(query, NULL, subquery, ek)))
					return NULL;
			} else {
				for ( ; n; n = n->next) {
					sql_exp *e = rel_value_exp(query, &outer, n->data.sym, sql_sel | sql_from, iek);

					if (!e)
						return NULL;
					append(exps, e);
				}
				sq = rel_project(sql->sa, NULL, exps);
				if (lateral && outer) {
					sq = rel_crossproduct(sql->sa, sq, outer, op_join);
					set_dependent(sq);
				}
			}
		}
		if (!sq || (!lateral && outer))
			return sql_error(sql, 02, SQLSTATE(42000) "SELECT: no such table returning function '%s'", fname);
		for (en = sq->exps->h; en; en = en->next) {
			sql_exp *e = en->data;

			append(exps, e=exp_alias_or_copy(sql, tname, exp_name(e), NULL, e));
			append(tl, exp_subtype(e));
		}
	}

	e = find_table_function(sql, s, fname, list_empty(exps) ? NULL : exps, tl);
	if (!e)
		return sql_error(sql, 02, SQLSTATE(42000) "SELECT: no such table returning function '%s'", fname);
	rel = sq;

	if (ast->data.lval->h->next->data.sym)
		tname = ast->data.lval->h->next->data.sym->data.lval->h->data.sval;
	else
		tname = make_label(sql->sa, ++sql->label);

	/* column or table function */
	sf = e->f;
	if (e->type != e_func || sf->func->type != F_UNION)
		return sql_error(sql, 02, SQLSTATE(42000) "SELECT: '%s' does not return a table", exp_func_name(e));

	if (sq) {
		for (node *n = sq->exps->h, *m = sf->func->ops->h ; n && m ; n = n->next, m = m->next) {
			sql_exp *e = (sql_exp*) n->data;
			sql_arg *a = (sql_arg*) m->data;
			if (!exp_subtype(e) && rel_set_type_param(sql, &(a->type), sq, e, 0) < 0)
				return NULL;
		}
	}

	/* for each column add table.column name */
	exps = new_exp_list(sql->sa);
	for (m = sf->func->res->h; m; m = m->next) {
		sql_arg *a = m->data;
		sql_exp *e = exp_column(sql->sa, tname, a->name, &a->type, CARD_MULTI, 1, 0);

		set_basecol(e);
		append(exps, e);
	}
	rel = rel_table_func(sql->sa, rel, e, exps, (sq)?TABLE_FROM_RELATION:TABLE_PROD_FUNC);
	if (ast->data.lval->h->next->data.sym && ast->data.lval->h->next->data.sym->data.lval->h->next->data.lval)
		rel = rel_table_optname(sql, rel, ast->data.lval->h->next->data.sym);
	return rel;
}

static sql_exp *
rel_op_(mvc *sql, sql_schema *s, char *fname, exp_kind ek)
{
	sql_subfunc *f = NULL;
	sql_ftype type = (ek.card == card_loader)?F_LOADER:((ek.card == card_none)?F_PROC:
		   ((ek.card == card_relation)?F_UNION:F_FUNC));

	f = sql_bind_func(sql->sa, s, fname, NULL, NULL, type);
	if (f && check_card(ek.card, f)) {
		return exp_op(sql->sa, NULL, f);
	} else {
		return sql_error(sql, 02, SQLSTATE(42000) "SELECT: no such operator '%s'", fname);
	}
}

static sql_exp*
exp_tuples_set_supertype(mvc *sql, list *tuple_values, sql_exp *tuples)
{
	assert(is_values(tuples));
	list *vals = exp_get_values(tuples);
	if (!vals || !vals->h)
		return NULL;

	int tuple_width = list_length(tuple_values), i;
	sql_subtype *types = SA_NEW_ARRAY(sql->sa, sql_subtype, tuple_width);
	bool *has_type = SA_NEW_ARRAY(sql->sa, bool, tuple_width);
	node *n;

	memset(has_type, 0, sizeof(bool)*tuple_width);
	for(n = tuple_values->h, i = 0; n; n = n->next, i++) {
		sql_exp *e = n->data;
		if (exp_subtype(e)) {
			types[i] = *exp_subtype(e);
			has_type[i] = 1;
		}
	}

	for (node *m = vals->h; m; m = m->next) {
		sql_exp *tuple = m->data;
		sql_rel *tuple_relation = exp_rel_get_rel(sql->sa, tuple);

		for(n = tuple_relation->exps->h, i = 0; n; n = n->next, i++) {
			sql_subtype *tpe;
			sql_exp *e = n->data;

			if (has_type[i] && e->type == e_atom && !e->l && !e->r && !e->f && !e->tpe.type) {
				if (set_type_param(sql, types+i, e->flag) == 0)
					e->tpe = types[i];
				else
					return NULL;
			}
			tpe = exp_subtype(e);
			if (!tpe)
				return NULL;
			if (has_type[i] && tpe) {
				supertype(types+i, types+i, tpe);
			} else {
				has_type[i] = 1;
				types[i] = *tpe;
			}
		}
	}

	for (node *m = vals->h; m; m = m->next) {
		sql_exp *tuple = m->data;
		sql_rel *tuple_relation = exp_rel_get_rel(sql->sa, tuple);

		list *nexps = sa_list(sql->sa);
		for(n = tuple_relation->exps->h, i = 0; n; n = n->next, i++) {
			sql_exp *e = n->data;

			e = exp_check_type(sql, types+i, NULL, e, type_equal);
			if (!e)
				return NULL;
			exp_label(sql->sa, e, ++sql->label);
			append(nexps, e);
		}
		tuple_relation->exps = nexps;
	}
	return tuples;
}

static int
rel_binop_check_types(mvc *sql, sql_rel *rel, sql_exp *ls, sql_exp *rs, int upcast)
{
	sql_subtype *t1 = exp_subtype(ls), *t2 = exp_subtype(rs);

	if (!t1 || !t2) {
		if (t2 && !t1 && rel_set_type_param(sql, t2, rel, ls, upcast) < 0)
			return -1;
		if (t1 && !t2 && rel_set_type_param(sql, t1, rel, rs, upcast) < 0)
			return -1;
	}
	if (!exp_subtype(ls) && !exp_subtype(rs)) {
		(void) sql_error(sql, 01, SQLSTATE(42000) "Cannot have a parameter (?) on both sides of an expression");
		return -1;
	}
	return 0;
}

static list *
tuples_check_types(mvc *sql, list *tuple_values, sql_exp *tuples)
{
	list *tuples_list = exp_get_values(tuples);
	sql_exp *first_tuple = tuples_list->h->data;
	sql_rel *tuple_relation = exp_rel_get_rel(sql->sa, first_tuple);

	assert(list_length(tuple_values) == list_length(tuple_relation->exps));
	list *nvalues = sa_list(sql->sa);
	for (node *n = tuple_values->h, *m = tuple_relation->exps->h; n && m; n = n->next, m = m->next) {
		sql_exp *le = n->data, *re = m->data;

		if (rel_binop_check_types(sql, NULL, le, re, 0) < 0)
			return NULL;
		if ((le = exp_check_type(sql, exp_subtype(re), NULL, le, type_equal)) == NULL)
			return NULL;
		append(nvalues, le);
	}
	return nvalues;
}

static sql_rel *
rel_values(sql_query *query, symbol *tableref)
{
	mvc *sql = query->sql;
	sql_rel *r = NULL;
	dlist *rowlist = tableref->data.lval;
	symbol *optname = rowlist->t->data.sym;
	node *m;
	list *exps = sa_list(sql->sa);
	exp_kind ek = {type_value, card_value, TRUE};
	unsigned int card = dlist_length(rowlist) == 1 ? CARD_ATOM : CARD_MULTI;

	for (dnode *o = rowlist->h; o; o = o->next) {
		dlist *values = o->data.lval;

		/* When performing sub-queries, the relation name appears under a SQL_NAME symbol at the end of the list */
		if (o->type == type_symbol && o->data.sym->token == SQL_NAME)
			break;

		if (!list_empty(exps) && list_length(exps) != dlist_length(values)) {
			return sql_error(sql, 02, SQLSTATE(42000) "VALUES: number of columns doesn't match between rows");
		} else {
			dnode *n;

			if (list_empty(exps)) {
				for (n = values->h; n; n = n->next) {
					sql_exp *vals = exp_values(sql->sa, sa_list(sql->sa));

					exp_label(sql->sa, vals, ++sql->label);
					list_append(exps, vals);
				}
			}
			for (n = values->h, m = exps->h; n && m; n = n->next, m = m->next) {
				sql_exp *vals = m->data;
				list *vals_list = vals->f;
				sql_exp *e = rel_value_exp(query, NULL, n->data.sym, sql_sel | sql_values, ek);
				if (!e)
					return NULL;
				list_append(vals_list, e);
			}
		}
	}
	/* loop to check types and cardinality */
	for (m = exps->h; m; m = m->next) {
		sql_exp *e = m->data;

		if (!(e = exp_values_set_supertype(sql, e, NULL)))
			return NULL;
		e->card = card;
		m->data = e;
	}

	r = rel_project(sql->sa, NULL, exps);
	r->nrcols = list_length(exps);
	r->card = card;
	return rel_table_optname(sql, r, optname);
}

static int
check_is_lateral(symbol *tableref)
{
	if (tableref->token == SQL_NAME || tableref->token == SQL_TABLE) {
		if (dlist_length(tableref->data.lval) == 3)
			return tableref->data.lval->h->next->next->data.i_val;
		return 0;
	} else if (tableref->token == SQL_VALUES) {
		return 0;
	} else if (tableref->token == SQL_SELECT) {
		SelectNode *sn = (SelectNode *) tableref;
		return sn->lateral;
	} else {
		return 0;
	}
}

sql_rel *
rel_reduce_on_column_privileges(mvc *sql, sql_rel *rel, sql_table *t)
{
	list *exps = sa_list(sql->sa);

	for (node *n = rel->exps->h, *m = t->columns.set->h; n && m; n = n->next, m = m->next) {
		sql_exp *e = n->data;
		sql_column *c = m->data;

		if (column_privs(sql, c, PRIV_SELECT))
			append(exps, e);
	}
	if (!list_empty(exps)) {
		rel->exps = exps;
		return rel;
	}
	return NULL;
}

sql_rel *
table_ref(sql_query *query, sql_rel *rel, symbol *tableref, int lateral)
{
	mvc *sql = query->sql;
	char *tname = NULL;
	sql_table *t = NULL;
	sql_rel *res = NULL;

	if (tableref->token == SQL_NAME) {
		dlist *name = tableref->data.lval->h->data.lval;
		sql_rel *temp_table = NULL;
		char *sname = qname_schema(name);
		sql_schema *s = cur_schema(sql);
		int allowed = 1;

		tname = qname_schema_object(name);

		if (dlist_length(name) > 2)
			return sql_error(sql, 02, SQLSTATE(3F000) "SELECT: only a schema and table name expected");

		if (sname && !(s = mvc_bind_schema(sql, sname)))
			return sql_error(sql, 02, SQLSTATE(3F000) "SELECT: no such schema '%s'", sname);
		if (!sname)
			temp_table = stack_find_rel_view(sql, tname);
		if (!temp_table)
			t = find_table_on_scope(sql, &s, sname, tname);
		if (!t && !temp_table) {
			return sql_error(sql, 02, SQLSTATE(42S02) "SELECT: no such table '%s'", tname);
		} else if (!temp_table && !table_privs(sql, t, PRIV_SELECT)) {
			allowed = 0;
		}
		if (tableref->data.lval->h->next->data.sym)	/* AS */
			tname = tableref->data.lval->h->next->data.sym->data.lval->h->data.sval;
		if (temp_table && !t) {
			node *n;
			int needed = !is_simple_project(temp_table->op);

			for (n = temp_table->exps->h; n && !needed; n = n->next) {
				sql_exp *e = n->data;

				if (!exp_relname(e) || strcmp(exp_relname(e), tname) != 0)
					needed = 1;
			}

			if (needed) {
				list *exps = rel_projections(sql, temp_table, NULL, 1, 1);

				temp_table = rel_project(sql->sa, temp_table, exps);
				for (n = exps->h; n; n = n->next) {
					sql_exp *e = n->data;

					noninternexp_setname(sql->sa, e, tname, NULL);
					set_basecol(e);
				}
			}
			if (allowed)
				return temp_table;
			return sql_error(sql, 02, SQLSTATE(42000) "SELECT: access denied for %s to table '%s.%s'", sqlvar_get_string(find_global_var(sql, mvc_bind_schema(sql, "sys"), "current_user")), s->base.name, tname);
		} else if (isView(t)) {
			/* instantiate base view */
			node *n,*m;
			sql_rel *rel;

			if (sql->emode == m_deps)
				rel = rel_basetable(sql, t, tname);
			else
				rel = rel_parse(sql, t->s, t->query, m_instantiate);

			if (!rel)
				return NULL;
			/* Rename columns of the rel_parse relation */
			if (sql->emode != m_deps) {
				assert(is_project(rel->op));
				set_processed(rel);
				if ((is_simple_project(rel->op) || is_groupby(rel->op)) && !list_empty(rel->r)) {
					/* it's unsafe to set the projection names because of possible dependent sorting/grouping columns */
					rel = rel_project(sql->sa, rel, rel_projections(sql, rel, NULL, 1, 0));
					set_processed(rel);
				}
				for (n = t->columns.set->h, m = rel->exps->h; n && m; n = n->next, m = m->next) {
					sql_column *c = n->data;
					sql_exp *e = m->data;

					exp_setname(sql->sa, e, tname, c->base.name);
					set_basecol(e);
				}
			}
			if (!allowed)
				rel = rel_reduce_on_column_privileges(sql, rel, t);
			if (allowed && rel)
				return rel;
			return sql_error(sql, 02, SQLSTATE(42000) "SELECT: access denied for %s to table '%s.%s'", sqlvar_get_string(find_global_var(sql, mvc_bind_schema(sql, "sys"), "current_user")), s->base.name, tname);
		}
		if ((isMergeTable(t) || isReplicaTable(t)) && list_empty(t->members.set))
			return sql_error(sql, 02, SQLSTATE(42000) "MERGE or REPLICA TABLE should have at least one table associated");
		res = rel_basetable(sql, t, tname);
		if (!allowed) {
			res = rel_reduce_on_column_privileges(sql, res, t);
			if (!res)
				return sql_error(sql, 02, SQLSTATE(42000) "SELECT: access denied for %s to table '%s.%s'", sqlvar_get_string(find_global_var(sql, mvc_bind_schema(sql, "sys"), "current_user")), s->base.name, tname);
		}
		if (tableref->data.lval->h->next->data.sym && tableref->data.lval->h->next->data.sym->data.lval->h->next->data.lval) /* AS with column aliases */
			res = rel_table_optname(sql, res, tableref->data.lval->h->next->data.sym);
		return res;
	} else if (tableref->token == SQL_VALUES) {
		return rel_values(query, tableref);
	} else if (tableref->token == SQL_TABLE) {
		return rel_named_table_function(query, rel, tableref, lateral);
	} else if (tableref->token == SQL_SELECT) {
		return rel_subquery_optname(query, rel, tableref);
	} else {
		return query_exp_optname(query, rel, tableref);
	}
}

static inline sql_exp *
rel_exp_variable_on_scope(mvc *sql, sql_schema *s, const char *sname, const char *vname)
{
	sql_var *var = NULL;
	sql_arg *a = NULL;
	int level = 1;

	if (!sname && (var = stack_find_var_frame(sql, vname, &level))) /* check if variable is known from the stack */
		return exp_param_or_declared(sql->sa, NULL, sa_strdup(sql->sa, var->name), &(var->var.tpe), level);
	if (!sname && (a = sql_bind_param(sql, vname))) /* then if it is a parameter */
		return exp_param_or_declared(sql->sa, NULL, sa_strdup(sql->sa, vname), &(a->type), 1);
	if ((var = find_global_var(sql, s, vname))) /* then if it is a global var */
		return exp_param_or_declared(sql->sa, sa_strdup(sql->sa, var->sname), sa_strdup(sql->sa, var->name), &(var->var.tpe), 0);
	return NULL;
}

static sql_exp *
rel_var_ref(mvc *sql, const char *sname, const char *vname)
{
	sql_schema *s = cur_schema(sql);
	sql_exp *res = NULL;

	if (sname && !(s = mvc_bind_schema(sql, sname)))
		return sql_error(sql, 02, SQLSTATE(3F000) "SELECT: no such schema '%s'", sname);
	if (!(res = rel_exp_variable_on_scope(sql, s, sname, vname)))
		return sql_error(sql, 02, SQLSTATE(42000) "SELECT: identifier '%s%s%s' unknown", sname ? sname : "", sname ? "." : "", vname);
	return res;
}

static sql_exp *
exps_get_exp(list *exps, int nth)
{
	node *n = NULL;
	int i = 0;

	if (exps)
		for (n=exps->h, i=1; n && i<nth; n=n->next, i++)
			;
	if (n && i == nth)
		return n->data;
	return NULL;
}

static sql_rel *
rel_find_groupby(sql_rel *groupby)
{
	if (groupby && !is_processed(groupby) && !is_base(groupby->op)) {
		while(!is_processed(groupby) && !is_base(groupby->op)) {
			if (is_groupby(groupby->op) || !groupby->l)
				break;
			if (groupby->l)
				groupby = groupby->l;
		}
		if (groupby && is_groupby(groupby->op))
			return groupby;
	}
	return NULL;
}

static int
is_groupby_col(sql_rel *gb, sql_exp *e)
{
	gb = rel_find_groupby(gb);

	if (gb) {
		if (exp_relname(e)) {
			if (exp_name(e) && exps_bind_column2(gb->r, exp_relname(e), exp_name(e), NULL))
				return 1;
		} else {
			if (exp_name(e) && exps_bind_column(gb->r, exp_name(e), NULL, NULL, 1))
				return 1;
		}
	}
	return 0;
}

static sql_exp *
rel_column_ref(sql_query *query, sql_rel **rel, symbol *column_r, int f)
{
	mvc *sql = query->sql;
	sql_exp *exp = NULL;
	dlist *l = NULL;
	sql_rel *inner = rel?*rel:NULL;

	assert((column_r->token == SQL_COLUMN || column_r->token == SQL_IDENT) && column_r->type == type_list);
	l = column_r->data.lval;

	if (dlist_length(l) == 1) {
		const char *name = l->h->data.sval;

		if (!exp && inner)
			if (!(exp = rel_bind_column(sql, inner, name, f, 0)) && sql->session->status == -ERR_AMBIGUOUS)
				return NULL;
		if (!exp && inner && is_sql_having(f) && is_select(inner->op))
			inner = inner->l;
		if (!exp && inner && (is_sql_having(f) || is_sql_aggr(f)) && is_groupby(inner->op))
			if (!(exp = rel_bind_column(sql, inner->l, name, f, 0)) && sql->session->status == -ERR_AMBIGUOUS)
				return NULL;
		if (!exp && query && query_has_outer(query)) {
			int i;
			sql_rel *outer;

			for (i=query_has_outer(query)-1; i>= 0 && !exp && (outer = query_fetch_outer(query,i)); i--) {
				if (!(exp = rel_bind_column(sql, outer, name, f, 0)) && sql->session->status == -ERR_AMBIGUOUS)
					return NULL;
				if (!exp && is_groupby(outer->op) && !(exp = rel_bind_column(sql, outer->l, name, f, 0)) && sql->session->status == -ERR_AMBIGUOUS)
					return NULL;
				if (exp && is_simple_project(outer->op) && !rel_find_exp(outer, exp))
					exp = rel_project_add_exp(sql, outer, exp);
				if (exp)
					break;
			}
			if (exp && outer && outer->card <= CARD_AGGR && exp->card > CARD_AGGR && !is_sql_aggr(f))
				return sql_error(sql, ERR_GROUPBY, SQLSTATE(42000) "SELECT: cannot use non GROUP BY column '%s' in query results without an aggregate function", name);
			if (exp && outer && !is_sql_aggr(f)) {
				if (query_outer_used_exp( query, i, exp, f)) {
					sql_exp *lu = query_outer_last_used(query, i);
					return sql_error(sql, ERR_GROUPBY, SQLSTATE(42000) "SELECT: subquery uses ungrouped column \"%s.%s\" from outer query", exp_relname(lu), exp_name(lu));
				}
			}
			if (exp) {
				int of = query_fetch_outer_state(query, i);
				if (is_groupby(outer->op) && !is_sql_aggr(f)) {
					exp = rel_groupby_add_aggr(sql, outer, exp);
					exp->card = CARD_ATOM;
				} else if (is_groupby(outer->op) && is_sql_aggr(f) && exps_any_match(outer->exps, exp))
					exp = exp_ref(sql, exp);
				else
					exp->card = CARD_ATOM;
				set_freevar(exp, i);
				if (!is_sql_where(of) && !is_sql_aggr(of) && !is_sql_aggr(f) && !outer->grouped)
					set_outer(outer);
			}
			if (exp && outer && is_join(outer->op))
				set_dependent(outer);
		}

		/* some views are just in the stack, like before and after updates views */
		if (rel && sql->use_views) {
			sql_rel *v = NULL;
			int dup = stack_find_rel_view_projection_columns(sql, name, &v); /* trigger views are basetables relations, so those may conflict */

			if (dup < 0 || (v && exp && *rel && is_base(v->op) && v != *rel)) /* comparing pointers, ugh */
				return sql_error(sql, ERR_AMBIGUOUS, SQLSTATE(42000) "SELECT: identifier '%s' ambiguous", name);
			if (v && !exp) {
				if (*rel)
					*rel = rel_crossproduct(sql->sa, *rel, v, op_join);
				else
					*rel = v;
				exp = rel_bind_column(sql, *rel, name, f, 0);
			}
		}
		if (!exp) /* If no column was found, try a variable or parameter */
			exp = rel_exp_variable_on_scope(sql, cur_schema(sql), NULL, name);

		if (!exp)
			return sql_error(sql, 02, SQLSTATE(42000) "SELECT: identifier '%s' unknown", name);
		if (exp && inner && inner->card <= CARD_AGGR && exp->card > CARD_AGGR && (is_sql_sel(f) || is_sql_having(f)) && !is_sql_aggr(f))
			return sql_error(sql, ERR_GROUPBY, SQLSTATE(42000) "SELECT: cannot use non GROUP BY column '%s' in query results without an aggregate function", name);
		if (exp && inner && is_groupby(inner->op) && !is_sql_aggr(f) && !is_freevar(exp))
			exp = rel_groupby_add_aggr(sql, inner, exp);
	} else if (dlist_length(l) == 2) {
		const char *tname = l->h->data.sval;
		const char *cname = l->h->next->data.sval;

		if (!exp && rel && inner)
			if (!(exp = rel_bind_column2(sql, inner, tname, cname, f)) && sql->session->status == -ERR_AMBIGUOUS)
				return NULL;
		if (!exp && inner && is_sql_having(f) && is_select(inner->op))
			inner = inner->l;
		if (!exp && inner && (is_sql_having(f) || is_sql_aggr(f)) && is_groupby(inner->op))
			if (!(exp = rel_bind_column2(sql, inner->l, tname, cname, f)) && sql->session->status == -ERR_AMBIGUOUS)
				return NULL;
		if (!exp && query && query_has_outer(query)) {
			int i;
			sql_rel *outer;

			for (i=query_has_outer(query)-1; i>= 0 && !exp && (outer = query_fetch_outer(query,i)); i--) {
				if (!(exp = rel_bind_column2(sql, outer, tname, cname, f | sql_outer)) && sql->session->status == -ERR_AMBIGUOUS)
					return NULL;
				if (!exp && is_groupby(outer->op))
					if (!(exp = rel_bind_column2(sql, outer->l, tname, cname, f)) && sql->session->status == -ERR_AMBIGUOUS)
						return NULL;
				if (exp && is_simple_project(outer->op) && !rel_find_exp(outer, exp))
					exp = rel_project_add_exp(sql, outer, exp);
				if (exp)
					break;
			}
			if (exp && outer && outer->card <= CARD_AGGR && exp->card > CARD_AGGR && !is_sql_aggr(f))
				return sql_error(sql, ERR_GROUPBY, SQLSTATE(42000) "SELECT: cannot use non GROUP BY column '%s.%s' in query results without an aggregate function", tname, cname);
			if (exp && outer && !is_sql_aggr(f)) {
				if (query_outer_used_exp( query, i, exp, f)) {
					sql_exp *lu = query_outer_last_used(query, i);
					return sql_error(sql, ERR_GROUPBY, SQLSTATE(42000) "SELECT: subquery uses ungrouped column \"%s.%s\" from outer query", exp_relname(lu), exp_name(lu));
				}
			}
			if (exp) {
				int of = query_fetch_outer_state(query, i);
				if (is_groupby(outer->op) && !is_sql_aggr(f)) {
					exp = rel_groupby_add_aggr(sql, outer, exp);
					exp->card = CARD_ATOM;
				} else if (is_groupby(outer->op) && is_sql_aggr(f) && exps_any_match(outer->exps, exp))
					exp = exp_ref(sql, exp);
				else
					exp->card = CARD_ATOM;
				set_freevar(exp, i);
				if (!is_sql_where(of) && !is_sql_aggr(of) && !is_sql_aggr(f) && !outer->grouped)
					set_outer(outer);
			}
			if (exp && outer && is_join(outer->op))
				set_dependent(outer);
		}

		/* some views are just in the stack, like before and after updates views */
		if (rel && sql->use_views) {
			sql_rel *v = stack_find_rel_view(sql, tname);

			if (v && exp && *rel && is_base(v->op) && v != *rel) /* trigger views are basetables relations, so those may conflict */
				return sql_error(sql, ERR_AMBIGUOUS, SQLSTATE(42000) "SELECT: identifier '%s.%s' ambiguous", tname, cname);
			if (v && !exp) {
				if (*rel)
					*rel = rel_crossproduct(sql->sa, *rel, v, op_join);
				else
					*rel = v;
				if (!(exp = rel_bind_column2(sql, *rel, tname, cname, f)) && sql->session->status == -ERR_AMBIGUOUS)
					return NULL;
			}
		}
		if (!exp) { /* If no column was found, try a global variable */
			sql_schema *s = mvc_bind_schema(sql, tname); /* search schema with table name, ugh */
			sql_var *var = NULL;

			if (s && (var = find_global_var(sql, s, cname)))
				exp = exp_param_or_declared(sql->sa, sa_strdup(sql->sa, var->sname), sa_strdup(sql->sa, var->name), &(var->var.tpe), 0);
		}

		if (!exp)
			return sql_error(sql, 02, SQLSTATE(42S22) "SELECT: no such column '%s.%s'", tname, cname);
		if (exp && inner && inner->card <= CARD_AGGR && exp->card > CARD_AGGR && (is_sql_sel(f) || is_sql_having(f)) && !is_sql_aggr(f))
			return sql_error(sql, ERR_GROUPBY, SQLSTATE(42000) "SELECT: cannot use non GROUP BY column '%s.%s' in query results without an aggregate function", tname, cname);
		if (exp && inner && is_groupby(inner->op) && !is_sql_aggr(f) && !is_freevar(exp))
			exp = rel_groupby_add_aggr(sql, inner, exp);
	} else if (dlist_length(l) >= 3) {
		return sql_error(sql, 02, SQLSTATE(42000) "TODO: column names of level >= 3");
	}
	return exp;
}

static sql_exp *
exp_fix_scale(mvc *sql, sql_subtype *ct, sql_exp *e, int both, int always)
{
	sql_subtype *et = exp_subtype(e);

	if (ct->type->scale == SCALE_FIX && et->type->scale == SCALE_FIX) {
		int scale_diff = ((int) ct->scale - (int) et->scale);

		if (scale_diff) {
			sql_subtype *it = sql_bind_localtype(et->type->base.name);
			sql_subfunc *c = NULL;
			bool swapped = false;

			if (scale_diff < 0) {
				if (!both)
					return e;
				c = sql_bind_func(sql->sa, sql->session->schema, "scale_down", et, it, F_FUNC);
			} else {
				if (!(c = sql_bind_func(sql->sa, sql->session->schema, "scale_up", et, it, F_FUNC))) {
					if ((c = sql_bind_func(sql->sa, sql->session->schema, "scale_up", it, et, F_FUNC)))
						swapped = true;
				}
			}
			if (c) {
#ifdef HAVE_HGE
				hge val = scale2value(scale_diff);
#else
				lng val = scale2value(scale_diff);
#endif
				sql_exp *atom_exp = exp_atom(sql->sa, atom_int(sql->sa, it, val));
				sql_subtype *res = c->res->h->data;

				res->scale = (et->scale + scale_diff);
				return exp_binop(sql->sa, swapped ? atom_exp : e, swapped ? e : atom_exp, c);
			}
		}
	} else if (always && et->scale) {	/* scale down */
		int scale_diff = -(int) et->scale;
		sql_subtype *it = sql_bind_localtype(et->type->base.name);
		sql_subfunc *c = sql_bind_func(sql->sa, sql->session->schema, "scale_down", et, it, F_FUNC);

		if (c) {
#ifdef HAVE_HGE
			hge val = scale2value(scale_diff);
#else
			lng val = scale2value(scale_diff);
#endif
			atom *a = atom_int(sql->sa, it, val);
			sql_subtype *res = c->res->h->data;

			res->scale = 0;
			return exp_binop(sql->sa, e, exp_atom(sql->sa, a), c);
		} else {
			TRC_CRITICAL(SQL_PARSER, "scale_down missing (%s)\n", et->type->base.name);
		}
	}
	return e;
}

static sql_subtype*
largest_numeric_type(sql_subtype *res, int ec)
{
	if (ec == EC_NUM) {
#ifdef HAVE_HGE
		*res = *sql_bind_localtype("hge");
#else
		*res = *sql_bind_localtype("lng");
#endif
		return res;
	}
	if (ec == EC_DEC && sql_find_subtype(res, "decimal", 38, 0)) {
		/* we don't know the precision nor scale ie we use a double */
		*res = *sql_bind_localtype("dbl");
		return res;
	}
	return NULL;
}

static sql_exp *
exp_scale_algebra(mvc *sql, sql_subfunc *f, sql_rel *rel, sql_exp *l, sql_exp *r)
{
	sql_subtype *lt = exp_subtype(l);
	sql_subtype *rt = exp_subtype(r);

	if (lt->type->scale == SCALE_FIX && rt->scale &&
		strcmp(f->func->imp, "/") == 0) {
		sql_subtype *res = f->res->h->data;
		unsigned int scale, digits, digL, scaleL;
		sql_subtype nlt;

		/* scale fixing may require a larger type ! */
		scaleL = (lt->scale < 3) ? 3 : lt->scale;
		scale = scaleL;
		scaleL += rt->scale;
		digL = lt->digits + (scaleL - lt->scale);
		digits = (digL > rt->digits) ? digL : rt->digits;

		/* HACK alert: digits should be less than max */
#ifdef HAVE_HGE
		if (res->type->radix == 10 && digits > 39)
			digits = 39;
		if (res->type->radix == 2 && digits > 128)
			digits = 128;
#else
		if (res->type->radix == 10 && digits > 19)
			digits = 19;
		if (res->type->radix == 2 && digits > 64)
			digits = 64;
#endif

		sql_find_subtype(&nlt, lt->type->sqlname, digL, scaleL);
		if (nlt.digits < scaleL) {
		    sql_error(sql, 01, SQLSTATE(42000) "Scale (%d) overflows type", scaleL);
			return NULL;
		}
		l = exp_check_type( sql, &nlt, rel, l, type_equal);

		sql_find_subtype(res, lt->type->sqlname, digits, scale);
	}
	return l;
}

int
rel_convert_types(mvc *sql, sql_rel *ll, sql_rel *rr, sql_exp **L, sql_exp **R, int scale_fixing, check_type tpe)
{
	sql_exp *ls = *L;
	sql_exp *rs = *R;
	sql_subtype *lt = exp_subtype(ls);
	sql_subtype *rt = exp_subtype(rs);

	if (!rt && !lt) {
		sql_error(sql, 01, SQLSTATE(42000) "Cannot have a parameter (?) on both sides of an expression");
		return -1;
	}
	if (rt && (!lt || !lt->type))
		 return rel_set_type_param(sql, rt, ll, ls, 0);
	if (lt && (!rt || !rt->type))
		 return rel_set_type_param(sql, lt, rr, rs, 0);

	if (rt && lt) {
		sql_subtype *i = lt;
		sql_subtype *r = rt;

		if (subtype_cmp(lt, rt) != 0 || (tpe == type_equal_no_any && (lt->type->localtype==0 || rt->type->localtype==0))) {
			sql_subtype super;

			supertype(&super, r, i);
			if (scale_fixing) {
				/* convert ls to super type */
				ls = exp_check_type(sql, &super, ll, ls, tpe);
				/* convert rs to super type */
				rs = exp_check_type(sql, &super, rr, rs, tpe);
			} else {
				/* convert ls to super type */
				super.scale = lt->scale;
				ls = exp_check_type(sql, &super, ll, ls, tpe);
				/* convert rs to super type */
				super.scale = rt->scale;
				rs = exp_check_type(sql, &super, rr, rs, tpe);
			}
		}
		*L = ls;
		*R = rs;
		if (!ls || !rs)
			return -1;
		return 0;
	}
	return -1;
}

static sql_rel *
push_select_exp(mvc *sql, sql_rel *rel, sql_exp *e, sql_exp *ls, sql_exp *L, int f) /* 'e' is an expression where the right is a constant(s)! */
{
	if (is_outerjoin(rel->op)) {
		if ((is_left(rel->op) || is_full(rel->op)) && rel_find_exp(rel->l, ls)) {
			rel_join_add_exp(sql->sa, rel, e);
			return rel;
		} else if ((is_right(rel->op) || is_full(rel->op)) && rel_find_exp(rel->r, ls)) {
			rel_join_add_exp(sql->sa, rel, e);
			return rel;
		}
		if (is_left(rel->op) && rel_find_exp(rel->r, ls)) {
			rel->r = rel_push_select(sql, rel->r, L, e, f);
			return rel;
		} else if (is_right(rel->op) && rel_find_exp(rel->l, ls)) {
			rel->l = rel_push_select(sql, rel->l, L, e, f);
			return rel;
		}
	}
	/* push select into the given relation */
	return rel_push_select(sql, rel, L, e, f);
}

static sql_rel *
push_join_exp(mvc *sql, sql_rel *rel, sql_exp *e, sql_exp *L, sql_exp *R, sql_exp *R2, int f)
{
	sql_rel *r;
	if (/*is_semi(rel->op) ||*/ (is_outerjoin(rel->op) && !is_processed((rel)))) {
		rel_join_add_exp(sql->sa, rel, e);
		return rel;
	}
	/* push join into the given relation */
	if ((r = rel_push_join(sql, rel, L, R, R2, e, f)) != NULL)
		return r;
	rel_join_add_exp(sql->sa, rel, e);
	return rel;
}

static sql_rel *
rel_filter(mvc *sql, sql_rel *rel, list *l, list *r, char *sname, char *filter_op, int anti, int ff)
{
	node *n;
	sql_exp *L = l->h->data, *R = r->h->data, *e = NULL;
	sql_subfunc *f = NULL;
	sql_schema *s = cur_schema(sql);
	list *tl = sa_list(sql->sa);

	for (n = l->h; n; n = n->next){
		sql_exp *e = n->data;

		list_append(tl, exp_subtype(e));
	}
	for (n = r->h; n; n = n->next){
		sql_exp *e = n->data;

		list_append(tl, exp_subtype(e));
	}
	if (sname && !(s = mvc_bind_schema(sql, sname)))
		return sql_error(sql, 02, SQLSTATE(3F000) "SELECT: no such schema '%s'", sname);
	/* find filter function */
	f = sql_bind_func_(sql->sa, s, filter_op, tl, F_FILT);

	if (!f)
		f = find_func(sql, s, filter_op, list_length(tl), F_FILT, NULL);
	if (f) {
		node *n,*m = f->func->ops->h;
		list *nexps = sa_list(sql->sa);

		for(n=l->h; m && n; m = m->next, n = n->next) {
			sql_arg *a = m->data;
			sql_exp *e = n->data;

			e = exp_check_type(sql, &a->type, rel, e, type_equal);
			if (!e)
				return NULL;
			list_append(nexps, e);
		}
		l = nexps;
		nexps = sa_list(sql->sa);
		for(n=r->h; m && n; m = m->next, n = n->next) {
			sql_arg *a = m->data;
			sql_exp *e = n->data;

			e = exp_check_type(sql, &a->type, rel, e, type_equal);
			if (!e)
				return NULL;
			list_append(nexps, e);
		}
		r = nexps;
	}
	if (!f)
		return sql_error(sql, 02, SQLSTATE(42000) "SELECT: no such FILTER function '%s'", filter_op);
	e = exp_filter(sql->sa, l, r, f, anti);

	/* atom or row => select */
	if (exps_card(l) > rel->card) {
		sql_exp *ls = l->h->data;
		if (exp_name(ls))
			return sql_error(sql, ERR_GROUPBY, SQLSTATE(42000) "SELECT: cannot use non GROUP BY column '%s' in query results without an aggregate function", exp_name(ls));
		else
			return sql_error(sql, ERR_GROUPBY, SQLSTATE(42000) "SELECT: cannot use non GROUP BY column in query results without an aggregate function");
	}
	if (exps_card(r) > rel->card) {
		sql_exp *rs = l->h->data;
		if (exp_name(rs))
			return sql_error(sql, ERR_GROUPBY, SQLSTATE(42000) "SELECT: cannot use non GROUP BY column '%s' in query results without an aggregate function", exp_name(rs));
		else
			return sql_error(sql, ERR_GROUPBY, SQLSTATE(42000) "SELECT: cannot use non GROUP BY column in query results without an aggregate function");
	}
	if (!is_join(rel->op) && !is_select(rel->op))
		return rel_select(sql->sa, rel, e);
	if (exps_card(r) <= CARD_ATOM && (exps_are_atoms(r) || exps_have_freevar(sql, r) || exps_have_freevar(sql, l))) {
		if (exps_card(l) == exps_card(r) || rel->processed)  /* bin compare op */
			return rel_select(sql->sa, rel, e);

		return push_select_exp(sql, rel, e, l->h->data, L, ff);
	} else { /* join */
		return push_join_exp(sql, rel, e, L, R, NULL, ff);
	}
	return rel;
}

static sql_rel *
rel_filter_exp_(mvc *sql, sql_rel *rel, sql_exp *ls, sql_exp *rs, sql_exp *rs2, char *filter_op, int anti, int f)
{
	list *l = sa_list(sql->sa);
	list *r = sa_list(sql->sa);

	list_append(l, ls);
	list_append(r, rs);
	if (rs2)
		list_append(r, rs2);
	return rel_filter(sql, rel, l, r, "sys", filter_op, anti, f);
}

static sql_rel *
rel_select_push_exp_down(mvc *sql, sql_rel *rel, sql_exp *e, sql_exp *ls, sql_exp *L, sql_exp *rs, sql_exp *R, sql_exp *rs2, int f)
{
	if (!is_join(rel->op) && !is_select(rel->op))
		return rel_select(sql->sa, rel, e);
	if (rs->card <= CARD_ATOM && (exp_is_atom(rs) || exp_has_freevar(sql, rs) || exp_has_freevar(sql, ls)) &&
	   (!rs2 || (rs2->card <= CARD_ATOM && (exp_is_atom(rs2) || exp_has_freevar(sql, rs2))))) {
		if ((ls->card == rs->card && (!rs2 || ls->card == rs2->card)) || rel->processed)  /* bin compare op */
			return rel_select(sql->sa, rel, e);

		return push_select_exp(sql, rel, e, ls, L, f);
	} else { /* join */
		return push_join_exp(sql, rel, e, L, R, rs2, f);
	}
	return rel;
}

static sql_rel *
rel_compare_exp_(sql_query *query, sql_rel *rel, sql_exp *ls, sql_exp *rs, sql_exp *rs2, int type, int anti, int quantifier, int f)
{
	mvc *sql = query->sql;
	sql_exp *L = ls, *R = rs, *e = NULL;

	if (quantifier || exp_is_rel(ls) || exp_is_rel(rs)) {
		if (rs2) {
			e = exp_compare2(sql->sa, ls, rs, rs2, type);
			if (anti)
				set_anti(e);
		} else {
			if (rel_binop_check_types(sql, rel, ls, rs, 0) < 0)
				return NULL;
			e = exp_compare_func(sql, ls, rs, compare_func((comp_type)type, quantifier?0:anti), quantifier);
			if (anti && quantifier)
				if (!(e = rel_unop_(sql, NULL, e, NULL, "not", card_value)))
					return NULL;
		}
		return rel_select(sql->sa, rel, e);
	} else if (!rs2) {
		if (ls->card < rs->card) {
			sql_exp *swap = ls;

			ls = rs;
			rs = swap;

			swap = L;
			L = R;
			R = swap;

			type = (int)swap_compare((comp_type)type);
		}
		if (rel_convert_types(sql, rel, rel, &ls, &rs, 1, type_equal_no_any) < 0)
			return NULL;
		e = exp_compare(sql->sa, ls, rs, type);
	} else {
		if ((rs = exp_check_type(sql, exp_subtype(ls), rel, rs, type_equal)) == NULL ||
	   	    (rs2 && (rs2 = exp_check_type(sql, exp_subtype(ls), rel, rs2, type_equal)) == NULL))
			return NULL;
		e = exp_compare2(sql->sa, ls, rs, rs2, type);
	}
	if (anti)
		set_anti(e);

	if (!rel)
		return rel_select(sql->sa, rel_project_exp(sql->sa, exp_atom_bool(sql->sa, 1)), e);

	/* atom or row => select */
	if (ls->card > rel->card) {
		if (exp_name(ls))
			return sql_error(sql, ERR_GROUPBY, SQLSTATE(42000) "SELECT: cannot use non GROUP BY column '%s' in query results without an aggregate function", exp_name(ls));
		else
			return sql_error(sql, ERR_GROUPBY, SQLSTATE(42000) "SELECT: cannot use non GROUP BY column in query results without an aggregate function");
	}
	if (rs->card > rel->card || (rs2 && rs2->card > rel->card)) {
		if (exp_name(rs))
			return sql_error(sql, ERR_GROUPBY, SQLSTATE(42000) "SELECT: cannot use non GROUP BY column '%s' in query results without an aggregate function", exp_name(rs));
		else
			return sql_error(sql, ERR_GROUPBY, SQLSTATE(42000) "SELECT: cannot use non GROUP BY column in query results without an aggregate function");
	}
	return rel_select_push_exp_down(sql, rel, e, ls, L, rs, R, rs2, f);
}

static sql_rel *
rel_compare_exp(sql_query *query, sql_rel *rel, sql_exp *ls, sql_exp *rs, char *compare_op, sql_exp *esc, int reduce,
				int quantifier, int need_not, int f)
{
	mvc *sql = query->sql;
	comp_type type = cmp_equal;

	if (!ls || !rs)
		return NULL;

	if (!quantifier && ((!rel && !query_has_outer(query)) || !reduce)) {
		/* TODO to handle filters here */
		sql_exp *e;

		if (rel_convert_types(sql, rel, rel, &ls, &rs, 1, type_equal) < 0)
			return NULL;
		e = rel_binop_(sql, rel, ls, rs, NULL, compare_op, card_value);

		if (!e)
			return NULL;
		if (!reduce) {
			if (rel->op == op_project) {
				append(rel->exps, e);
			} else {
				list *exps = new_exp_list(sql->sa);

				append(exps, e);
				return rel_project(sql->sa, rel, exps);
			}
		} else {
			return rel_select(sql->sa, rel, e);
		}
	}
	type = compare_str2type(compare_op);
	if (type == cmp_filter)
		return rel_filter_exp_(sql, rel, ls, rs, esc, compare_op, 0, f);
	return rel_compare_exp_(query, rel, ls, rs, esc, type, need_not, quantifier, f);
}

static sql_rel *
rel_compare(sql_query *query, sql_rel *rel, symbol *sc, symbol *lo, symbol *ro, symbol *ro2,
		char *compare_op, int f, exp_kind k, int quantifier)
{
	mvc *sql = query->sql;
	sql_exp *rs = NULL, *rs2 = NULL, *ls;
	comp_type cmp_type = compare_str2type(compare_op);
	exp_kind ek = {type_value, card_column, FALSE};
	int need_not = 0;

	if ((quantifier == 1 && cmp_type == cmp_equal) ||
	    (quantifier == 2 && cmp_type == cmp_notequal)) {
		dnode *n = sc->data.lval->h;
		dlist *dl = dlist_create(sql->sa);
		/* map into IN/NOT IN */
		sc->token = cmp_type==cmp_equal?SQL_IN:SQL_NOT_IN;
		n->next->type = type_list;
		n->next->data.lval = dl;
		n->next->next->next = NULL; /* remove quantifier */
		dl->h = n->next->next;
		n->next->next = NULL; /* (remove comparison) moved righthand side */
		return rel_logical_exp(query, rel, sc, f);
	}
	/* <> ANY -> NOT (= ALL) */
	if (quantifier == 1 && cmp_type == cmp_notequal) {
		need_not = 1;
		quantifier = 2;
		cmp_type = cmp_equal;
		compare_op = "=";
	}

	if (!ro2 && lo->token == SQL_SELECT && ro->token != SQL_SELECT) { /* swap subquery to the right hand side */
		symbol *tmp = lo;

		lo = ro;
		ro = tmp;

		if (compare_op[0] == '>')
			compare_op[0] = '<';
		else if (compare_op[0] == '<')
			compare_op[0] = '>';
		cmp_type = swap_compare(cmp_type);
	}

	ls = rel_value_exp(query, &rel, lo, f, ek);
	if (!ls)
		return NULL;
	if (ls && rel && exp_has_freevar(sql, ls) && is_sql_sel(f))
		ls = rel_project_add_exp(sql, rel, ls);
	if (quantifier)
		ek.card = card_set;

	rs = rel_value_exp(query, &rel, ro, f, ek);
	if (!rs)
		return NULL;
	if (ro2) {
		rs2 = rel_value_exp(query, &rel, ro2, f, ek);
		if (!rs2)
			return NULL;
	}
	if (ls->card > rs->card && rs->card == CARD_AGGR && is_sql_having(f))
		return sql_error(sql, ERR_GROUPBY, SQLSTATE(42000) "SELECT: cannot use non GROUP BY column '%s.%s' in query results without an aggregate function", exp_relname(ls), exp_name(ls));
	if (rs->card > ls->card && ls->card == CARD_AGGR && is_sql_having(f))
		return sql_error(sql, ERR_GROUPBY, SQLSTATE(42000) "SELECT: cannot use non GROUP BY column '%s.%s' in query results without an aggregate function", exp_relname(rs), exp_name(rs));
	return rel_compare_exp(query, rel, ls, rs, compare_op, rs2, k.reduce, quantifier, need_not, f);
}

static sql_exp*
_rel_nop(mvc *sql, sql_schema *s, char *fname, list *tl, sql_rel *rel, list *exps, exp_kind ek)
{
	sql_subfunc *f = NULL;
	int table_func = (ek.card == card_relation);
	sql_ftype type = (ek.card == card_loader)?F_LOADER:((ek.card == card_none)?F_PROC:
		   ((ek.card == card_relation)?F_UNION:F_FUNC));

	f = bind_func_(sql, s, fname, tl, type);
	if (f) {
		return exp_op(sql->sa, exps, f);
	} else if (list_length(tl)) {
		int len, match = 0;
		list *funcs = sql_find_funcs(sql->sa, s, fname, list_length(tl), type);
		if (!funcs)
			return sql_error(sql, 02, SQLSTATE(HY013) MAL_MALLOC_FAIL);
		len = list_length(funcs);
		if (len > 1) {
			int i, score = 0;
			node *n;

			for (i = 0, n = funcs->h; i<len; i++, n = n->next) {
				int cscore = score_func(n->data, tl);
				if (cscore > score) {
					score = cscore;
					match = i;
				}
			}
		}
		if (list_empty(funcs))
			return sql_error(sql, 02, SQLSTATE(42000) "SELECT: no such operator '%s'", fname);

		f = list_fetch(funcs, match);
		if (f->func->vararg) {
			return exp_op(sql->sa, exps, f);
		} else {
			list *nexps = check_arguments_and_find_largest_any_type(sql, rel, exps, f, table_func);
			if (nexps)
				return exp_op(sql->sa, nexps, f);
		}
	}
	return sql_error(sql, 02, SQLSTATE(42000) "SELECT: no such operator '%s'", fname);
}

static sql_exp *
exp_exist(sql_query *query, sql_rel *rel, sql_exp *le, int exists)
{
	mvc *sql = query->sql;
	sql_subfunc *exists_func = NULL;
	sql_subtype *t;
	sql_exp *res;

	if (!exp_name(le))
		exp_label(sql->sa, le, ++sql->label);
	if (!exp_subtype(le) && rel_set_type_param(sql, sql_bind_localtype("bit"), rel, le, 0) < 0) /* workaround */
		return NULL;
	t = exp_subtype(le);

	if (exists)
		exists_func = sql_bind_func(sql->sa, sql->session->schema, "sql_exists", t, NULL, F_FUNC);
	else
		exists_func = sql_bind_func(sql->sa, sql->session->schema, "sql_not_exists", t, NULL, F_FUNC);

	if (!exists_func)
		return sql_error(sql, 02, SQLSTATE(42000) "exist operator on type %s missing", t->type->sqlname);
	res = exp_unop(sql->sa, le, exists_func);
	set_has_no_nil(res);
	return res;
}

static sql_exp *
rel_exists_value_exp(sql_query *query, sql_rel **rel, symbol *sc, int f)
{
	exp_kind ek = {type_value, card_exists, FALSE};
	sql_exp *le, *e;

	le = rel_value_exp(query, rel, sc->data.sym, f, ek);
	if (!le)
		return NULL;
	if (!(e = exp_exist(query, rel ? *rel : NULL, le, sc->token == SQL_EXISTS)))
		return NULL;
	/* only freevar should have CARD_AGGR */
	e->card = CARD_ATOM;
	return e;
}

static sql_rel *
rel_exists_exp(sql_query *query, sql_rel *rel, symbol *sc, int f)
{
	exp_kind ek = {type_value, card_exists, TRUE};
	mvc *sql = query->sql;
	sql_rel *sq = NULL;

	if (rel)
		query_push_outer(query, rel, f);
	sq = rel_subquery(query, NULL, sc->data.sym, ek);
	if (rel)
		rel = query_pop_outer(query);
	assert(!is_sql_sel(f));
	if (sq) {
		sql_exp *e = exp_rel(sql, sq);
		if (!(e = exp_exist(query, rel, e, sc->token == SQL_EXISTS)))
			return NULL;
		/* only freevar should have CARD_AGGR */
		e->card = CARD_ATOM;
		rel = rel_select_add_exp(sql->sa, rel, e);
		return rel;
	}
	return NULL;
}

static sql_exp *
rel_in_value_exp(sql_query *query, sql_rel **rel, symbol *sc, int f)
{
	mvc *sql = query->sql;
	exp_kind ek = {type_value, card_column, TRUE};
	dlist *dl = sc->data.lval;
	symbol *lo = NULL;
	dnode *n = dl->h->next, *dn = NULL;
	sql_exp *le = NULL, *re, *e = NULL;
	list *ll = sa_list(sql->sa);
	int is_tuple = 0;

	/* complex case */
	if (dl->h->type == type_list) { /* (a,b..) in (.. ) */
		dn = dl->h->data.lval->h;
		lo = dn->data.sym;
		dn = dn->next;
	} else {
		lo = dl->h->data.sym;
	}
	for( ; lo; lo = dn?dn->data.sym:NULL, dn = dn?dn->next:NULL ) {
		le = rel_value_exp(query, rel, lo, f, ek);
		if (!le)
			return NULL;
		ek.card = card_set;
		append(ll, le);
	}
	if (list_length(ll) == 1) {
		le = ll->h->data;
	} else {
		le = exp_values(sql->sa, ll);
		exp_label(sql->sa, le, ++sql->label);
		ek.card = card_column;
		ek.type = list_length(ll);
		is_tuple = 1;
	}
	/* list of values or subqueries */
	if (n->type == type_list) {
		sql_exp *values;
		list *vals = sa_list(sql->sa), *nvalues;

		n = dl->h->next;
		n = n->data.lval->h;

		for (; n; n = n->next) {
			re = rel_value_exp(query, rel, n->data.sym, f, ek);
			if (!re)
				return NULL;
			if (is_tuple && !exp_is_rel(re))
				return sql_error(sql, 02, SQLSTATE(42000) "Cannot match a tuple to a single value");
			if (is_tuple) {
				sql_rel *r = exp_rel_get_rel(sql->sa, re);

				if (!r)
					return sql_error(sql, 02, SQLSTATE(42000) "Subquery missing");
				if (r->nrcols != ek.type)
					return sql_error(sql, 02, SQLSTATE(42000) "Subquery has too %s columns", (r->nrcols < ek.type) ? "few" : "many");
				re = exp_rel_label(sql, re);
			}
			append(vals, re);
		}

		values = exp_values(sql->sa, vals);
		exp_label(sql->sa, values, ++sql->label);
		if (is_tuple) {
			if (!(values = exp_tuples_set_supertype(sql, exp_get_values(le), values)))
				return NULL;
			if (!(nvalues = tuples_check_types(sql, exp_get_values(le), values)))
				return NULL;
			le->f = nvalues;
		} else { /* if it's not a tuple, enforce coersion on the type for every element on the list */
			sql_subtype super;

			if (!(values = exp_values_set_supertype(sql, values, exp_subtype(le))))
				return NULL;
			if (rel_binop_check_types(sql, rel ? *rel : NULL, le, values, 0) < 0)
				return NULL;
			supertype(&super, exp_subtype(values), exp_subtype(le));

			/* on selection/join cases we can generate cmp expressions instead of anyequal for trivial cases */
			if (is_sql_where(f) && !is_sql_farg(f) && !exp_has_rel(le) && exps_are_atoms(vals)) {
				if (list_length(vals) == 1) { /* use cmp_equal instead of cmp_in for 1 expression */
					sql_exp *first = vals->h->data;
					if (rel_convert_types(sql, rel ? *rel : NULL, rel ? *rel : NULL, &le, &first, 1, type_equal_no_any) < 0)
						return NULL;
					e = exp_compare(sql->sa, le, first, (sc->token == SQL_IN) ? cmp_equal : cmp_notequal);
				} else { /* use cmp_in instead of anyequal for n simple expressions */
					for (node *n = vals->h ; n ; n = n->next)
						if ((n->data = exp_check_type(sql, &super, rel ? *rel : NULL, n->data, type_equal)) == NULL)
							return NULL;
					if ((le = exp_check_type(sql, &super, rel ? *rel : NULL, le, type_equal)) == NULL)
						return NULL;
					e = exp_in(sql->sa, le, vals, (sc->token == SQL_IN) ? cmp_in : cmp_notin);
				}
			}
			if (!e && (le = exp_check_type(sql, &super, rel ? *rel : NULL, le, type_equal)) == NULL)
				return NULL;
		}
		if (!e)
			e = exp_in_func(sql, le, values, (sc->token == SQL_IN), is_tuple);
	}
	return e;
}

static sql_rel *
rel_in_exp(sql_query *query, sql_rel *rel, symbol *sc, int f)
{
	mvc *sql = query->sql;
	sql_exp *e = rel_in_value_exp(query, &rel, sc, f);

	assert(!is_sql_sel(f));
	if (!e || !rel)
		return NULL;

	if (e->type == e_cmp) { /* it's a exp_in or cmp_equal of simple expressions, push down early on if possible */
		sql_exp *ls = e->l;
		bool rlist = (e->flag == cmp_in || e->flag == cmp_notin);
		unsigned int rcard = rlist ? exps_card(e->r) : exp_card(e->r);
		int r_is_atoms = rlist ? exps_are_atoms(e->r) : exp_is_atom(e->r);
		int r_has_freevar = rlist ? exps_have_freevar(sql, e->r) : exp_has_freevar(sql, e->r);

		if (rcard <= CARD_ATOM && (r_is_atoms || r_has_freevar || exp_has_freevar(sql, ls))) {
			if ((exp_card(ls) == rcard) || rel->processed) /* bin compare op */
				return rel_select(sql->sa, rel, e);

			return push_select_exp(sql, rel, e, ls, ls, f);
		} else { /* join */
			sql_exp *rs = rlist ? ((list*)e->r)->h->data : e->r;
			return push_join_exp(sql, rel, e, ls, rs, NULL, f);
		}
	}
	return rel_select_add_exp(sql->sa, rel, e);
}

static bool
not_symbol_can_be_propagated(mvc *sql, symbol *sc)
{
	switch (sc->token) {
	case SQL_IN:
	case SQL_NOT_IN:
	case SQL_EXISTS:
	case SQL_NOT_EXISTS:
	case SQL_LIKE:
	case SQL_NOT_LIKE:
	case SQL_BETWEEN:
	case SQL_NOT_BETWEEN:
	case SQL_IS_NULL:
	case SQL_IS_NOT_NULL:
	case SQL_NOT:
	case SQL_COMPARE:
		return true;
	case SQL_AND:
	case SQL_OR: {
		symbol *lo = sc->data.lval->h->data.sym;
		symbol *ro = sc->data.lval->h->next->data.sym;
		return not_symbol_can_be_propagated(sql, lo) && not_symbol_can_be_propagated(sql, ro);
	}
	default:
		return false;
	}
}

/* Warning, this function assumes the entire bison tree can be negated, so call it after 'not_symbol_can_be_propagated' */
static symbol *
negate_symbol_tree(mvc *sql, symbol *sc)
{
	switch (sc->token) {
	case SQL_IN:
		sc->token = SQL_NOT_IN;
		break;
	case SQL_NOT_IN:
		sc->token = SQL_IN;
		break;
	case SQL_EXISTS:
		sc->token = SQL_NOT_EXISTS;
		break;
	case SQL_NOT_EXISTS:
		sc->token = SQL_EXISTS;
		break;
	case SQL_LIKE:
		sc->token = SQL_NOT_LIKE;
		break;
	case SQL_NOT_LIKE:
		sc->token = SQL_LIKE;
		break;
	case SQL_BETWEEN:
		sc->token = SQL_NOT_BETWEEN;
		break;
	case SQL_NOT_BETWEEN:
		sc->token = SQL_BETWEEN;
		break;
	case SQL_IS_NULL:
		sc->token = SQL_IS_NOT_NULL;
		break;
	case SQL_IS_NOT_NULL:
		sc->token = SQL_IS_NULL;
		break;
	case SQL_NOT: { /* nested NOTs eliminate each other */
		if (sc->data.sym->token == SQL_ATOM) {
			AtomNode *an = (AtomNode*) sc->data.sym;
			sc = newAtomNode(sql->sa, an->a);
		} else if (sc->data.sym->token == SQL_SELECT) {
			SelectNode *sn = (SelectNode*) sc->data.sym;
			sc = newSelectNode(sql->sa, sn->distinct, sn->selection, sn->into, sn->from, sn->where, sn->groupby, sn->having,
							   sn->orderby, sn->name, sn->limit, sn->offset, sn->sample, sn->seed, sn->window);
		} else {
			memmove(sc, sc->data.sym, sizeof(symbol));
		}
	} break;
	case SQL_COMPARE: {
		dnode *cmp_n = sc->data.lval->h;
		comp_type neg_cmp_type = negate_compare(compare_str2type(cmp_n->next->data.sval)); /* negate the comparator */
		cmp_n->next->data.sval = sa_strdup(sql->sa, compare_func(neg_cmp_type, 0));
		if (cmp_n->next->next->next) /* negating ANY/ALL */
			cmp_n->next->next->next->data.i_val = cmp_n->next->next->next->data.i_val == 0 ? 1 : 0;
	} break;
	case SQL_AND:
	case SQL_OR: {
		sc->data.lval->h->data.sym = negate_symbol_tree(sql, sc->data.lval->h->data.sym);
		sc->data.lval->h->next->data.sym= negate_symbol_tree(sql, sc->data.lval->h->next->data.sym);
		sc->token = sc->token == SQL_AND ? SQL_OR : SQL_AND;
	} break;
	default:
		break;
	}
	return sc;
}

static int
exp_between_check_types(sql_subtype *res, sql_subtype *t1, sql_subtype *t2, sql_subtype *t3)
{
	bool type_found = false;
	sql_subtype super;

	if (t1 && t2) {
		supertype(&super, t2, t1);
		type_found = true;
	} else if (t1) {
		super = *t1;
		type_found = true;
	} else if (t2) {
		super = *t2;
		type_found = true;
	}
	if (t3) {
		if (type_found)
			supertype(&super, t3, &super);
		else
			super = *t3;
		type_found = true;
	}
	if (!type_found)
		return -1;
	*res = super;
	return 0;
}

sql_exp *
rel_logical_value_exp(sql_query *query, sql_rel **rel, symbol *sc, int f, exp_kind ek)
{
	mvc *sql = query->sql;

	if (!sc)
		return NULL;

	if (THRhighwater())
		return sql_error(sql, 10, SQLSTATE(42000) "Query too complex: running out of stack space");

	switch (sc->token) {
	case SQL_OR:
	case SQL_AND:
	{
		symbol *lo = sc->data.lval->h->data.sym;
		symbol *ro = sc->data.lval->h->next->data.sym;
		sql_exp *ls, *rs;

		if (!(ls = rel_logical_value_exp(query, rel, lo, f, ek)))
			return NULL;
		if (!(rs = rel_logical_value_exp(query, rel, ro, f, ek)))
			return NULL;
		return rel_binop_(sql, rel ? *rel : NULL, ls, rs, NULL, sc->token == SQL_OR ? "or": "and", card_value);
	}
	case SQL_FILTER:
		/* [ x,..] filter [ y,..] */
		/* todo add anti, [ x,..] not filter [ y,...] */
		/* no correlation */
	{
		dnode *ln = sc->data.lval->h->data.lval->h;
		dnode *rn = sc->data.lval->h->next->next->data.lval->h;
		dlist *filter_op = sc->data.lval->h->next->data.lval;
		char *fname = qname_schema_object(filter_op);
		char *sname = qname_schema(filter_op);
		list *exps, *tl;
		sql_schema *s = cur_schema(sql);
		sql_subtype *obj_type = NULL;

		if (sname && !(s = mvc_bind_schema(sql, sname)))
			return sql_error(sql, 02, SQLSTATE(3F000) "SELECT: no such schema '%s'", sname);

		exps = sa_list(sql->sa);
		tl = sa_list(sql->sa);
		for (; ln; ln = ln->next) {
			symbol *sym = ln->data.sym;

			sql_exp *e = rel_value_exp(query, rel, sym, f, ek);
			if (!e)
				return NULL;
			if (!obj_type)
				obj_type = exp_subtype(e);
			list_append(exps, e);
			append(tl, exp_subtype(e));
		}
		for (; rn; rn = rn->next) {
			symbol *sym = rn->data.sym;

			sql_exp *e = rel_value_exp(query, rel, sym, f, ek);
			if (!e)
				return NULL;
			list_append(exps, e);
			append(tl, exp_subtype(e));
		}
		/* find the predicate filter function */
		return _rel_nop(sql, s, fname, tl, rel ? *rel : NULL, exps, ek);
	}
	case SQL_COMPARE:
	{
		dnode *n = sc->data.lval->h;
		symbol *lo = n->data.sym;
		symbol *ro = n->next->next->data.sym;
		char *compare_op = n->next->data.sval;
		int quantifier = 0;

		sql_exp *rs = NULL, *ls;
		comp_type cmp_type = compare_str2type(compare_op);
		int need_not = 0;

		/*
		 * = ANY -> IN, <> ALL -> NOT( = ANY) -> NOT IN
		 * = ALL -> all(groupby(all, nil)), <> ANY -> NOT ( = ALL )
		 */
		if (n->next->next->next)
			quantifier = n->next->next->next->data.i_val + 1;
		assert(quantifier == 0 || quantifier == 1 || quantifier == 2);

		if ((quantifier == 1 && cmp_type == cmp_equal) ||
		    (quantifier == 2 && cmp_type == cmp_notequal)) {
			dlist *dl = dlist_create(sql->sa);
			/* map into IN/NOT IN */
			sc->token = cmp_type==cmp_equal?SQL_IN:SQL_NOT_IN;
			n->next->type = type_list;
			n->next->data.lval = dl;
			n->next->next->next = NULL; /* remove quantifier */
			dl->h = n->next->next;
			n->next->next = NULL; /* (remove comparison) moved righthand side */
			return rel_logical_value_exp(query, rel, sc, f, ek);
		}
		/* <> ANY -> NOT (= ALL) */
		if (quantifier == 1 && cmp_type == cmp_notequal) {
			need_not = 1;
			quantifier = 2;
			cmp_type = cmp_equal;
			compare_op = "=";
		}

		ls = rel_value_exp(query, rel, lo, f, ek);
		if (!ls)
			return NULL;
		if (quantifier)
			ek.card = card_set;

		rs = rel_value_exp(query, rel, ro, f, ek);
		if (!rs)
			return NULL;

		if (rel_binop_check_types(sql, rel ? *rel : NULL, ls, rs, 0) < 0)
			return NULL;
		if (exp_is_null(ls) && exp_is_null(rs))
			return exp_atom(sql->sa, atom_general(sql->sa, sql_bind_localtype("bit"), NULL));

		ls = exp_compare_func(sql, ls, rs, compare_func(compare_str2type(compare_op), quantifier?0:need_not), quantifier);
		if (need_not && quantifier)
			ls = rel_unop_(sql, NULL, ls, NULL, "not", card_value);
		return ls;
	}
	/* Set Member ship */
	case SQL_IN:
	case SQL_NOT_IN:
		return rel_in_value_exp(query, rel, sc, f);
	case SQL_EXISTS:
	case SQL_NOT_EXISTS:
		return rel_exists_value_exp(query, rel, sc, f);
	case SQL_LIKE:
	case SQL_NOT_LIKE:
	{
		symbol *lo = sc->data.lval->h->data.sym;
		symbol *ro = sc->data.lval->h->next->data.sym;
		int insensitive = sc->data.lval->h->next->next->data.i_val;
		int anti = (sc->token == SQL_NOT_LIKE) != (sc->data.lval->h->next->next->next->data.i_val != 0);
		sql_subtype *st = sql_bind_localtype("str");
		sql_exp *le = rel_value_exp(query, rel, lo, f, ek), *re, *ee = NULL;
		char *like = insensitive ? (anti ? "not_ilike" : "ilike") : (anti ? "not_like" : "like");
		sql_schema *sys = mvc_bind_schema(sql, "sys");

		if (!le)
			return NULL;

		if (!exp_subtype(le))
			return sql_error(sql, 02, SQLSTATE(42000) "SELECT: parameter not allowed on "
					"left hand side of LIKE operator");

		lo = ro->data.lval->h->data.sym;
		/* like uses a single string pattern */
		ek.card = card_value;
		re = rel_value_exp(query, rel, lo, f, ek);
		if (!re)
			return NULL;
		if ((re = exp_check_type(sql, st, rel ? *rel : NULL, re, type_equal)) == NULL)
			return sql_error(sql, 02, SQLSTATE(42000) "LIKE: wrong type, should be string");
		/* Do we need to escape ? */
		if (dlist_length(ro->data.lval) == 2) {
			char *escape = ro->data.lval->h->next->data.sval;
			ee = exp_atom(sql->sa, atom_string(sql->sa, st, sa_strdup(sql->sa, escape)));
		}
		if (ee)
			return rel_nop_(sql, rel ? *rel : NULL, le, re, ee, NULL, sys, like, card_value);
		return rel_binop_(sql, rel ? *rel : NULL, le, re, sys, like, card_value);
	}
	case SQL_BETWEEN:
	case SQL_NOT_BETWEEN:
	{
		symbol *lo = sc->data.lval->h->data.sym;
		int symmetric = sc->data.lval->h->next->data.i_val;
		symbol *ro1 = sc->data.lval->h->next->next->data.sym;
		symbol *ro2 = sc->data.lval->h->next->next->next->data.sym;
		sql_exp *le, *re1, *re2;
		sql_subtype super;

		assert(sc->data.lval->h->next->type == type_int);

		if (!(le = rel_value_exp(query, rel, lo, f, ek)))
			return NULL;
		if (!(re1 = rel_value_exp(query, rel, ro1, f, ek)))
			return NULL;
		if (!(re2 = rel_value_exp(query, rel, ro2, f, ek)))
			return NULL;

<<<<<<< HEAD
		if (exp_between_check_types(&super, exp_subtype(le), exp_subtype(re1), exp_subtype(re2)) < 0) 
=======
		if (exp_between_check_types(&super, exp_subtype(le), exp_subtype(re1), exp_subtype(re2)) < 0)
>>>>>>> 69529a75
			return sql_error(sql, 01, SQLSTATE(42000) "Cannot have a parameter (?) on both sides of an expression");

		if ((le = exp_check_type(sql, &super, rel ? *rel:NULL, le, type_equal)) == NULL ||
		    (re1 = exp_check_type(sql, &super, rel ? *rel:NULL, re1, type_equal)) == NULL ||
		    (re2 = exp_check_type(sql, &super, rel ? *rel:NULL, re2, type_equal)) == NULL)
			return NULL;

		le = exp_compare2(sql->sa, le, re1, re2, 3|CMP_BETWEEN);
		if (sc->token == SQL_NOT_BETWEEN)
			set_anti(le);
		if (symmetric)
			le->flag |= CMP_SYMMETRIC;
		return le;
	}
	case SQL_IS_NULL:
	case SQL_IS_NOT_NULL:
	/* is (NOT) NULL */
	{
		sql_exp *le = rel_value_exp(query, rel, sc->data.sym, f, ek);

		if (!le)
			return NULL;
		le = rel_unop_(sql, rel ? *rel : NULL, le, NULL, sc->token == SQL_IS_NULL ? "isnull" : "isnotnull", card_value);
		if (!le)
			return NULL;
		set_has_no_nil(le);
		return le;
	}
	case SQL_NOT: {
		if (not_symbol_can_be_propagated(sql, sc->data.sym)) {
			sc->data.sym = negate_symbol_tree(sql, sc->data.sym);
			return rel_logical_value_exp(query, rel, sc->data.sym, f, ek);
		}
		sql_exp *le = rel_logical_value_exp(query, rel, sc->data.sym, f, ek);

		if (!le)
			return NULL;
		return rel_unop_(sql, rel ? *rel : NULL, le, NULL, "not", card_value);
	}
	case SQL_ATOM: {
		AtomNode *an = (AtomNode *) sc;
		assert(an && an->a);
		return exp_atom(sql->sa, atom_dup(sql->sa, an->a));
	}
	case SQL_IDENT:
	case SQL_COLUMN:
		return rel_column_ref(query, rel, sc, f);
	case SQL_UNION:
	case SQL_EXCEPT:
	case SQL_INTERSECT: {
		sql_rel *sq;

		if (is_psm_call(f))
			return sql_error(sql, 02, SQLSTATE(42000) "CALL: subqueries not allowed inside CALL statements");
		if (rel && *rel)
			query_push_outer(query, *rel, f);
		sq = rel_setquery(query, sc);
		if (rel && *rel)
			*rel = query_pop_outer(query);
		if (!sq)
			return NULL;
		if (ek.card <= card_set && is_project(sq->op) && list_length(sq->exps) > 1)
			return sql_error(sql, 02, SQLSTATE(42000) "SELECT: subquery must return only one column");
		if (ek.card < card_set && sq->card >= CARD_MULTI && (is_sql_sel(f) | is_sql_having(f) | ( is_sql_where(f) && rel && (!*rel || is_basetable((*rel)->op) || is_simple_project((*rel)->op) || is_joinop((*rel)->op)))))
			sq = rel_zero_or_one(sql, sq, ek);
		return exp_rel(sql, sq);
	}
	case SQL_DEFAULT:
		return sql_error(sql, 02, SQLSTATE(42000) "DEFAULT keyword not allowed outside insert and update statements");
	default: {
		sql_exp *le = rel_value_exp(query, rel, sc, f, ek);
		sql_subtype bt;

		if (!le)
			return NULL;
		sql_find_subtype(&bt, "boolean", 0, 0);
		if ((le = exp_check_type(sql, &bt, rel ? *rel : NULL, le, type_equal)) == NULL)
			return NULL;
		return rel_binop_(sql, rel ? *rel : NULL, le, exp_atom_bool(sql->sa, 1), NULL, "=", 0);
	}
	}
	/* never reached, as all switch cases have a `return` */
}

sql_rel *
rel_logical_exp(sql_query *query, sql_rel *rel, symbol *sc, int f)
{
	mvc *sql = query->sql;
	exp_kind ek = {type_value, card_column, TRUE};

	if (!sc)
		return NULL;

	if (THRhighwater())
		return sql_error(sql, 10, SQLSTATE(42000) "Query too complex: running out of stack space");

	switch (sc->token) {
	case SQL_OR:
	{
		list *exps = NULL, *lexps = NULL, *rexps = NULL;
		symbol *lo = sc->data.lval->h->data.sym;
		symbol *ro = sc->data.lval->h->next->data.sym;
		sql_rel *lr, *rr;

		if (!rel)
			return NULL;

		lr = rel;
		rr = rel_dup(lr);

		if (is_outerjoin(rel->op) && !is_processed(rel)) {
			exps = rel->exps;

			lr = rel_select_copy(sql->sa, lr, sa_list(sql->sa));
			lr = rel_logical_exp(query, lr, lo, f | sql_or);
			if (!lr)
				return NULL;
			rr = rel_select_copy(sql->sa, rr, sa_list(sql->sa));
			rr = rel_logical_exp(query, rr, ro, f | sql_or);
			if (!rr)
				return NULL;
			if (lr->l == rr->l) {
				lexps = lr->exps;
				lr = lr->l;
				rexps = rr->exps;
				rr = rr->l;
			}
			rel = NULL;
		} else {
			lr = rel_logical_exp(query, lr, lo, f | sql_or);
			if (!lr)
				return NULL;
			rr = rel_logical_exp(query, rr, ro, f | sql_or);
		}

		if (!lr || !rr)
			return NULL;
		return rel_or(sql, rel, lr, rr, exps, lexps, rexps);
	}
	case SQL_AND:
	{
		symbol *lo = sc->data.lval->h->data.sym;
		symbol *ro = sc->data.lval->h->next->data.sym;
		rel = rel_logical_exp(query, rel, lo, f);
		if (!rel)
			return NULL;
		return rel_logical_exp(query, rel, ro, f);
	}
	case SQL_FILTER:
		/* [ x,..] filter [ y,..] */
		/* todo add anti, [ x,..] NOT filter [ y,...] */
		/* no correlation */
	{
		dnode *ln = sc->data.lval->h->data.lval->h;
		dnode *rn = sc->data.lval->h->next->next->data.lval->h;
		dlist *filter_op = sc->data.lval->h->next->data.lval;
		char *fname = qname_schema_object(filter_op);
		char *sname = qname_schema(filter_op);
		list *l, *r;

		l = sa_list(sql->sa);
		r = sa_list(sql->sa);
		for (; ln; ln = ln->next) {
			symbol *sym = ln->data.sym;

			sql_exp *e = rel_value_exp(query, &rel, sym, f, ek);
			if (!e)
				return NULL;
			list_append(l, e);
		}
		for (; rn; rn = rn->next) {
			symbol *sym = rn->data.sym;

			sql_exp *e = rel_value_exp(query, &rel, sym, f, ek);
			if (!e)
				return NULL;
			list_append(r, e);
		}
		return rel_filter(sql, rel, l, r, sname, fname, 0, f);
	}
	case SQL_COMPARE:
	{
		dnode *n = sc->data.lval->h;
		symbol *lo = n->data.sym;
		symbol *ro = n->next->next->data.sym;
		char *compare_op = n->next->data.sval;
		int quantifier = 0;

		if (n->next->next->next)
			quantifier = n->next->next->next->data.i_val + 1;
		assert(quantifier == 0 || quantifier == 1 || quantifier == 2);
		return rel_compare(query, rel, sc, lo, ro, NULL, compare_op, f, ek, quantifier);
	}
	/* Set Member ship */
	case SQL_IN:
	case SQL_NOT_IN:
		return rel_in_exp(query, rel, sc, f);
	case SQL_EXISTS:
	case SQL_NOT_EXISTS:
		return rel_exists_exp(query, rel , sc, f);
	case SQL_LIKE:
	case SQL_NOT_LIKE:
	{
		symbol *lo = sc->data.lval->h->data.sym;
		symbol *ro = sc->data.lval->h->next->data.sym;
		int insensitive = sc->data.lval->h->next->next->data.i_val;
		int anti = (sc->token == SQL_NOT_LIKE) != (sc->data.lval->h->next->next->next->data.i_val != 0);
		sql_subtype *st = sql_bind_localtype("str");
		sql_exp *le = rel_value_exp(query, &rel, lo, f, ek), *re, *ee = NULL;

		if (!le)
			return NULL;

		if (!exp_subtype(le))
			return sql_error(sql, 02, SQLSTATE(42000) "SELECT: parameter not allowed on "
					"left hand side of LIKE operator");

		/* Do we need to escape ? */
		if (dlist_length(ro->data.lval) == 2) {
			char *escape = ro->data.lval->h->next->data.sval;
			ee = exp_atom(sql->sa, atom_string(sql->sa, st, sa_strdup(sql->sa, escape)));
		} else {
			ee = exp_atom(sql->sa, atom_string(sql->sa, st, sa_strdup(sql->sa, "")));
		}
		ro = ro->data.lval->h->data.sym;
		re = rel_value_exp(query, &rel, ro, f, ek);
		if (!re)
			return NULL;
		if ((re = exp_check_type(sql, st, rel, re, type_equal)) == NULL)
			return sql_error(sql, 02, SQLSTATE(42000) "LIKE: wrong type, should be string");
		if ((le = exp_check_type(sql, st, rel, le, type_equal)) == NULL)
			return sql_error(sql, 02, SQLSTATE(42000) "LIKE: wrong type, should be string");
		return rel_filter_exp_(sql, rel, le, re, ee, (insensitive ? "ilike" : "like"), anti, f);
	}
	case SQL_BETWEEN:
	case SQL_NOT_BETWEEN:
	{
		symbol *lo = sc->data.lval->h->data.sym;
		int symmetric = sc->data.lval->h->next->data.i_val;
		symbol *ro1 = sc->data.lval->h->next->next->data.sym;
		symbol *ro2 = sc->data.lval->h->next->next->next->data.sym;
		sql_exp *le, *re1, *re2;
		sql_subtype super;
		int flag = (symmetric)?CMP_SYMMETRIC:0;

		assert(sc->data.lval->h->next->type == type_int);

		if (!(le = rel_value_exp(query, &rel, lo, f, ek)))
			return NULL;
		if (!(re1 = rel_value_exp(query, &rel, ro1, f, ek)))
			return NULL;
		if (!(re2 = rel_value_exp(query, &rel, ro2, f, ek)))
			return NULL;

<<<<<<< HEAD
		if (exp_between_check_types(&super, exp_subtype(le), exp_subtype(re1), exp_subtype(re2)) < 0) 
=======
		if (exp_between_check_types(&super, exp_subtype(le), exp_subtype(re1), exp_subtype(re2)) < 0)
>>>>>>> 69529a75
			return sql_error(sql, 01, SQLSTATE(42000) "Cannot have a parameter (?) on both sides of an expression");

		if ((le = exp_check_type(sql, &super, rel, le, type_equal)) == NULL ||
		    (re1 = exp_check_type(sql, &super, rel, re1, type_equal)) == NULL ||
		    (re2 = exp_check_type(sql, &super, rel, re2, type_equal)) == NULL)
			return NULL;

		return rel_compare_exp_(query, rel, le, re1, re2, 3|CMP_BETWEEN|flag, sc->token == SQL_NOT_BETWEEN ? 1 : 0, 0, f);
	}
	case SQL_IS_NULL:
	case SQL_IS_NOT_NULL:
	/* is (NOT) NULL */
	{
		sql_exp *le = rel_value_exp(query, &rel, sc->data.sym, f, ek);

		if (!le)
			return NULL;
		le = exp_compare(sql->sa, le, exp_atom(sql->sa, atom_general(sql->sa, exp_subtype(le), NULL)), cmp_equal);
		if (sc->token == SQL_IS_NOT_NULL)
			set_anti(le);
		set_has_no_nil(le);
		set_semantics(le);
		return rel_select_push_exp_down(sql, rel, le, le->l, le->l, le->r, le->r, NULL, f);
	}
	case SQL_NOT: {
		if (not_symbol_can_be_propagated(sql, sc->data.sym)) {
			sc->data.sym = negate_symbol_tree(sql, sc->data.sym);
			return rel_logical_exp(query, rel, sc->data.sym, f);
		}
		sql_exp *le = rel_value_exp(query, &rel, sc->data.sym, f|sql_farg, ek);

		if (!le)
			return NULL;
		if (!(le = rel_unop_(sql, rel, le, NULL, "not", card_value)))
			return NULL;
		le = exp_compare(sql->sa, le, exp_atom_bool(sql->sa, 1), cmp_equal);
		return rel_select_push_exp_down(sql, rel, le, le->l, le->l, le->r, le->r, NULL, f);
	}
	case SQL_ATOM: {
		/* TRUE or FALSE */
		AtomNode *an = (AtomNode *) sc;
		sql_exp *e = exp_atom(sql->sa, atom_dup(sql->sa, an->a));
		return rel_select_push_exp_down(sql, rel, e, e, e, e, e, NULL, f);
	}
	case SQL_IDENT:
	case SQL_COLUMN: {
		sql_rel *or = rel;
		sql_exp *e = rel_column_ref(query, &rel, sc, f);

		if (e) {
			sql_subtype bt;

			sql_find_subtype(&bt, "boolean", 0, 0);
			e = exp_check_type(sql, &bt, rel, e, type_equal);
		}
		if (!e || or != rel)
			return NULL;
		return rel_select_push_exp_down(sql, rel, e, e, e, e, e, NULL, f);
	}
	case SQL_UNION:
	case SQL_EXCEPT:
	case SQL_INTERSECT: {
		sql_rel *sq;
		if (rel)
			query_push_outer(query, rel, f);
		sq = rel_setquery(query, sc);
		if (rel)
			rel = query_pop_outer(query);
		if (!sq)
			return NULL;
		if (ek.card <= card_set && is_project(sq->op) && list_length(sq->exps) > 1)
 			return sql_error(sql, 02, SQLSTATE(42000) "SELECT: subquery must return only one column");
		if (!rel)
			return sq;
		sq = rel_zero_or_one(sql, sq, ek);
		if (is_sql_where(f)) {
			sql_exp *le = exp_rel(sql, sq);
			sql_subtype bt;

			sql_find_subtype(&bt, "boolean", 0, 0);
			le = exp_check_type(sql, &bt, rel, le, type_equal);
			if (!le)
				return NULL;
			le = exp_compare(sql->sa, le, exp_atom_bool(sql->sa, 1), cmp_equal);
			return rel_select_push_exp_down(sql, rel, le, le->l, le->l, le->r, le->r, NULL, f);
		} else {
			sq = rel_crossproduct(sql->sa, rel, sq, (f==sql_sel || sq->single)?op_left:op_join);
		}
		return sq;
	}
	case SQL_DEFAULT:
		return sql_error(sql, 02, SQLSTATE(42000) "DEFAULT keyword not allowed outside insert and update statements");
	default: {
		sql_exp *le = rel_value_exp(query, &rel, sc, f, ek);
		sql_subtype bt;

		if (!le)
			return NULL;
		sql_find_subtype(&bt, "boolean", 0, 0);
		if (!(le = exp_check_type(sql, &bt, rel, le, type_equal)))
			return NULL;
		le = exp_compare(sql->sa, le, exp_atom_bool(sql->sa, 1), cmp_equal);
		return rel_select_push_exp_down(sql, rel, le, le->l, le->l, le->r, le->r, NULL, f);
	}
	}
	/* never reached, as all switch cases have a `return` */
}

static sql_exp * _rel_aggr(sql_query *query, sql_rel **rel, int distinct, sql_schema *s, char *aname, dnode *arguments, int f);
static sql_exp *rel_aggr(sql_query *query, sql_rel **rel, symbol *se, int f);

static sql_exp *
rel_op(sql_query *query, sql_rel **rel, symbol *se, int f, exp_kind ek )
{
	mvc *sql = query->sql;
	dnode *l = se->data.lval->h;
	char *fname = qname_schema_object(l->data.lval);
	char *sname = qname_schema(l->data.lval);
	sql_schema *s = cur_schema(sql);
	sql_subfunc *sf = NULL;

	if (sname && !(s = mvc_bind_schema(sql, sname)))
		return sql_error(sql, 02, SQLSTATE(3F000) "SELECT: no such schema '%s'", sname);

	sf = find_func(sql, s, fname, 0, F_AGGR, NULL);
	if (sf)
		return _rel_aggr(query, rel, 0, s, fname, NULL, f);
	return rel_op_(sql, s, fname, ek);
}

sql_exp *
rel_unop_(mvc *sql, sql_rel *rel, sql_exp *e, sql_schema *s, char *fname, int card)
{
	sql_subfunc *f = NULL;
	sql_subtype *t = exp_subtype(e);
	sql_ftype type = (card == card_loader)?F_LOADER:((card == card_none)?F_PROC:
		   ((card == card_relation)?F_UNION:F_FUNC));

	if (!s)
		s = sql->session->schema;

	/* handle param's early */
	if (!t) {
		f = find_func(sql, s, fname, 1, type, NULL);
		if (!f)
			f = find_func(sql, s, fname, 1, F_AGGR, NULL);
		if (f) {
			sql_arg *a = f->func->ops->h->data;

			t = &a->type;
			if (rel_set_type_param(sql, t, rel, e, 1) < 0)
				return NULL;
		}
	 } else {
		f = bind_func(sql, s, fname, t, NULL, type);
		if (!f)
			f = bind_func(sql, s, fname, t, NULL, F_AGGR);
	}

	if (f && type_has_tz(t) && f->func->fix_scale == SCALE_FIX) {
		/* set timezone (using msec (.3)) */
		sql_subtype *intsec = sql_bind_subtype(sql->sa, "sec_interval", 10 /*hour to second */, 3);
		atom *a = atom_int(sql->sa, intsec, sql->timezone);
		sql_exp *tz = exp_atom(sql->sa, a);

		e = rel_binop_(sql, rel, e, tz, NULL, "sql_add", card);
		if (!e)
			return NULL;
	}

	/* try to find the function without a type, and convert
	 * the value to the type needed by this function!
	 */
	if (!f) {
		while ((f = find_func(sql, s, fname, 1, type, f)) != NULL && check_card(card, f)) {
			sql_exp *oe = e;

			if (!f->func->vararg) {
				sql_arg *a = f->func->ops->h->data;

				e = exp_check_type(sql, &a->type, rel, e, type_equal);
			}
			if (e)
				break;
			e = oe;

			/* reset error */
			sql->session->status = 0;
			sql->errstr[0] = '\0';
				//f = NULL;
		}
	}
	if (f && check_card(card, f)) {
		if (f->func->fix_scale == INOUT) {
			sql_subtype *res = f->res->h->data;
			res->digits = t->digits;
			res->scale = t->scale;
		}
		if (card == card_relation && e->card > CARD_ATOM) {
			sql_subfunc *zero_or_one = sql_bind_func(sql->sa, sql->session->schema, "zero_or_one", exp_subtype(e), NULL, F_AGGR);

			e = exp_aggr1(sql->sa, e, zero_or_one, 0, 0, CARD_ATOM, has_nil(e));
		}
		return exp_unop(sql->sa, e, f);
	} else if (e) {
		if (t) {
			char *type = t->type->sqlname;

			return sql_error(sql, 02, SQLSTATE(42000) "SELECT: no such unary operator '%s(%s)'", fname, type);
		} else {
			return sql_error(sql, 02, SQLSTATE(42000) "SELECT: no such unary operator '%s(?)'", fname);
		}
	}
	return NULL;
}

static sql_exp *
rel_unop(sql_query *query, sql_rel **rel, symbol *se, int f, exp_kind ek)
{
	mvc *sql = query->sql;
	dnode *l = se->data.lval->h;
	char *fname = qname_schema_object(l->data.lval);
	char *sname = qname_schema(l->data.lval);
	sql_schema *s = cur_schema(sql);
	exp_kind iek = {type_value, card_column, FALSE};
	sql_exp *e = NULL;
	sql_subfunc *sf = NULL;

	if (sname && !(s = mvc_bind_schema(sql, sname)))
		return sql_error(sql, 02, SQLSTATE(3F000) "SELECT: no such schema '%s'", sname);

	sf = find_func(sql, s, fname, 1, F_AGGR, NULL);
	if (sf)
		return rel_aggr(query, rel, se, f);

	e = rel_value_exp(query, rel, l->next->next->data.sym, f|sql_farg, iek);
	if (!e)
		return NULL;
	return rel_unop_(sql, rel ? *rel : NULL, e, s, fname, ek.card);
}

#define is_addition(fname) (strcmp(fname, "sql_add") == 0)
#define is_subtraction(fname) (strcmp(fname, "sql_sub") == 0)
#define is_multiplication(fname) (strcmp(fname, "sql_mul") == 0)
#define is_division(fname) (strcmp(fname, "sql_div") == 0)

#define is_numeric_dyadic_func(fname) (is_addition(fname) || is_subtraction(fname) || is_multiplication(fname) || is_division(fname))

sql_exp *
rel_binop_(mvc *sql, sql_rel *rel, sql_exp *l, sql_exp *r, sql_schema *s, char *fname, int card)
{
	sql_exp *res = NULL;
	sql_subtype *t1 = exp_subtype(l), *t2 = exp_subtype(r);
	sql_subfunc *f = NULL;
	sql_ftype type = (card == card_loader)?F_LOADER:((card == card_none)?F_PROC:((card == card_relation)?F_UNION:F_FUNC));
	if (card == card_loader)
		card = card_none;

	if (!s)
		s = sql->session->schema;

	/* handle param's early */
	if (!t1 || !t2) {
		f = sql_resolve_function_with_undefined_parameters(sql->sa, s, fname, list_append(list_append(sa_list(sql->sa), t1), t2), type);
		if (f) { /* add types using f */
			if (!t1) {
				sql_subtype *t = arg_type(f->func->ops->h->data);
				if (t->type->eclass == EC_ANY && t2)
					t = t2;
				rel_set_type_param(sql, t, rel, l, 1);
			}
			if (!t2) {
				sql_subtype *t = arg_type(f->func->ops->h->next->data);
				if (t->type->eclass == EC_ANY && t1)
					t = t1;
				rel_set_type_param(sql, t, rel, r, 1);
			}
			f = NULL;

			if (!exp_subtype(l) || !exp_subtype(r))
				return sql_error(sql, 01, SQLSTATE(42000) "Cannot have a parameter (?) on both sides of an expression");
		} else if (rel_binop_check_types(sql, rel, l, r, 1) < 0)
			return NULL;

		t1 = exp_subtype(l);
		t2 = exp_subtype(r);
		assert(t1 && t2);
	}

	if (!f && (is_addition(fname) || is_subtraction(fname)) &&
		((t1->type->eclass == EC_NUM && t2->type->eclass == EC_NUM) ||
		 (t1->type->eclass == EC_BIT && t2->type->eclass == EC_BIT))) {
		sql_subtype ntp;

		sql_find_numeric(&ntp, t1->type->localtype, t1->digits+1);
		l = exp_check_type(sql, &ntp, rel, l, type_equal);
		sql_find_numeric(&ntp, t2->type->localtype, t2->digits+1);
		r = exp_check_type(sql, &ntp, rel, r, type_equal);
		t1 = exp_subtype(l);
		t2 = exp_subtype(r);
	}

	if (!f)
		f = bind_func(sql, s, fname, t1, t2, type);
	if (!f && is_commutative(fname)) {
		f = bind_func(sql, s, fname, t2, t1, type);
		if (f) {
			sql_subtype *tmp = t1;
			t1 = t2;
			t2 = tmp;
			res = l;
			l = r;
			r = res;
		}
	}
	if (!f) {
		if (is_numeric_dyadic_func(fname)) {
			if (EC_NUMBER(t1->type->eclass) && !EC_NUMBER(t2->type->eclass)) {
				sql_subtype tp;
				if (!largest_numeric_type(&tp, t1->type->eclass))
					tp = *t1; /* for float and interval fall back too the same as left */
				r = exp_check_type(sql, &tp, rel, r, type_equal);
				if (!r)
					return NULL;
				t2 = exp_subtype(r);
			} else if (!EC_NUMBER(t1->type->eclass) && !EC_TEMP(t1->type->eclass) && EC_NUMBER(t2->type->eclass)) {
				sql_subtype tp;
				if (!largest_numeric_type(&tp, t2->type->eclass))
					tp = *t2; /* for float and interval fall back too the same as right */
				l = exp_check_type(sql, &tp, rel, l, type_equal);
				if (!l)
					return NULL;
				t1 = exp_subtype(l);
			} else if (!EC_NUMBER(t1->type->eclass) && !EC_TEMP(t1->type->eclass) && !EC_NUMBER(t2->type->eclass)) {
				return sql_error(sql, 02, SQLSTATE(42000) "SELECT: no such binary operator '%s(%s,%s)'", fname,
					exp_subtype(l)->type->sqlname,
					exp_subtype(r)->type->sqlname);
			}
		}
	}
	if (f && check_card(card,f)) {
		if (f->func->fix_scale == SCALE_FIX) {
			l = exp_fix_scale(sql, t2, l, 0, 0);
			r = exp_fix_scale(sql, t1, r, 0, 0);
		} else if (f->func->fix_scale == SCALE_EQ) {
			sql_arg *a1 = f->func->ops->h->data;
			sql_arg *a2 = f->func->ops->h->next->data;
			t1 = &a1->type;
			t2 = &a2->type;
			l = exp_fix_scale(sql, t1, l, 0, 0);
			r = exp_fix_scale(sql, t2, r, 0, 0);
		} else if (f->func->fix_scale == SCALE_DIV) {
			l = exp_scale_algebra(sql, f, rel, l, r);
			if (!l)
				return NULL;
		} else if (f->func->fix_scale == SCALE_MUL) {
			exp_sum_scales(f, l, r);
		} else if (f->func->fix_scale == DIGITS_ADD) {
			sql_subtype *res = f->res->h->data;
			res->digits = (t1->digits && t2->digits)?t1->digits + t2->digits:0;
			if (res->digits >= (unsigned int) INT_MAX)
				return sql_error(sql, 02, SQLSTATE(42000) "SELECT: output number of digits for %s is too large", fname);
		}
		if (card == card_relation && l->card > CARD_ATOM) {
			sql_subfunc *zero_or_one = sql_bind_func(sql->sa, sql->session->schema, "zero_or_one", exp_subtype(l), NULL, F_AGGR);

			l = exp_aggr1(sql->sa, l, zero_or_one, 0, 0, CARD_ATOM, has_nil(l));
		}
		if (card == card_relation && r->card > CARD_ATOM) {
			sql_subfunc *zero_or_one = sql_bind_func(sql->sa, sql->session->schema, "zero_or_one", exp_subtype(r), NULL, F_AGGR);

			r = exp_aggr1(sql->sa, r, zero_or_one, 0, 0, CARD_ATOM, has_nil(r));
		}
		/* bind types of l and r */
		t1 = exp_subtype(l);
		t2 = exp_subtype(r);
		if (t1->type->eclass == EC_ANY || t2->type->eclass == EC_ANY) {
			sql_exp *ol = l;
			sql_exp *or = r;
			sql_subtype *s = sql_bind_localtype("str");

			if (t1->type->eclass == EC_ANY && t2->type->eclass == EC_ANY) {
				l = exp_check_type(sql, s, rel, l, type_equal);
				r = exp_check_type(sql, s, rel, r, type_equal);
			} else if (t1->type->eclass == EC_ANY) {
				s = t2;
				l = exp_check_type(sql, s, rel, l, type_equal);
			} else {
				s = t1;
				r = exp_check_type(sql, s, rel, r, type_equal);
			}
			if (l && r) {
				res = exp_binop(sql->sa, l, r, f);
				/* needs the hack */
				((sql_subfunc*)res->f)->res->h->data = sql_create_subtype(sql->sa, s->type, s->digits, s->scale);
				return res;
			}

			/* reset error */
			sql->session->status = 0;
			sql->errstr[0] = '\0';
			f = NULL;

			l = ol;
			r = or;
		}
		if (f)
			return exp_binop(sql->sa, l, r, f);
	} else {
		sql_exp *ol = l;
		sql_exp *or = r;

		if (!EC_NUMBER(t1->type->eclass)) {
			sql_subfunc *prev = NULL;

			while((f = bind_member_func(sql, s, fname, t1, 2, type, prev)) != NULL) {
				/* try finding function based on first argument */
				node *m = f->func->ops->h;
				sql_arg *a = m->data;

				prev = f;
				if (!check_card(card,f))
					continue;

				if (f->func->fix_scale != INOUT)
					l = exp_check_type(sql, &a->type, rel, l, type_equal);
				a = m->next->data;
				r = exp_check_type(sql, &a->type, rel, r, type_equal);
				if (l && r)
					return exp_binop(sql->sa, l, r, f);

				/* reset error */
				sql->session->status = 0;
				sql->errstr[0] = '\0';

				l = ol;
				r = or;
			}
		}
		/* try finding function based on both arguments */
		if (rel_convert_types(sql, rel, rel, &l, &r, 1/*fix scale*/, type_equal) >= 0){
			/* try operators */
			t1 = exp_subtype(l);
			t2 = exp_subtype(r);
			f = bind_func(sql, s, fname, t1, t2, type);
			if (f && check_card(card,f)) {
				if (f->func->fix_scale == SCALE_FIX) {
					l = exp_fix_scale(sql, t2, l, 0, 0);
					r = exp_fix_scale(sql, t1, r, 0, 0);
				} else if (f->func->fix_scale == SCALE_EQ) {
					sql_arg *a1 = f->func->ops->h->data;
					sql_arg *a2 = f->func->ops->h->next->data;
					t1 = &a1->type;
					t2 = &a2->type;
					l = exp_fix_scale(sql, t1, l, 0, 0);
					r = exp_fix_scale(sql, t2, r, 0, 0);
				} else if (f->func->fix_scale == SCALE_DIV) {
					l = exp_scale_algebra(sql, f, rel, l, r);
					if (!l)
						return NULL;
				} else if (f->func->fix_scale == SCALE_MUL) {
					exp_sum_scales(f, l, r);
				} else if (f->func->fix_scale == DIGITS_ADD) {
					sql_subtype *res = f->res->h->data;
					res->digits = (t1->digits && t2->digits)?t1->digits + t2->digits:0;
					if (res->digits >= (unsigned int) INT32_MAX)
						return sql_error(sql, 02, SQLSTATE(42000) "SELECT: output number of digits for %s is too large", fname);
				}
				return exp_binop(sql->sa, l, r, f);
			}
		}
		/* reset error */
		sql->session->status = 0;
		sql->errstr[0] = '\0';

		l = ol;
		r = or;
		t1 = exp_subtype(l);
		(void) exp_subtype(r);

		if ((f = bind_member_func(sql, s, fname, t1, 2, type, NULL)) != NULL && check_card(card,f)) {
			/* try finding function based on first argument */
			node *m = f->func->ops->h;
			sql_arg *a = m->data;

			if (f->func->fix_scale != INOUT)
				l = exp_check_type(sql, &a->type, rel, l, type_equal);
			a = m->next->data;
			r = exp_check_type(sql, &a->type, rel, r, type_equal);
			if (l && r)
				return exp_binop(sql->sa, l, r, f);
		}
		/* reset error */
		sql->session->status = 0;
		sql->errstr[0] = '\0';

		l = ol;
		r = or;
		/* everything failed, fall back to bind on function name only */
		if ((f = find_func(sql, s, fname, 2, type, NULL)) != NULL && check_card(card,f)) {

			if (!f->func->vararg) {
				node *m = f->func->ops->h;
				sql_arg *a = m->data;

				l = exp_check_type(sql, &a->type, rel, l, type_equal);
				a = m->next->data;
				r = exp_check_type(sql, &a->type, rel, r, type_equal);
			}
			if (l && r)
				return exp_binop(sql->sa, l, r, f);
		}
		/* reset error */
		sql->session->status = 0;
		sql->errstr[0] = '\0';

		l = ol;
		r = or;
	}
	res = sql_error(sql, 02, SQLSTATE(42000) "SELECT: no such binary operator '%s(%s,%s)'", fname,
			exp_subtype(l)->type->sqlname,
			exp_subtype(r)->type->sqlname);
	return res;
}

static sql_exp *
rel_binop(sql_query *query, sql_rel **rel, symbol *se, int f, exp_kind ek)
{
	mvc *sql = query->sql;
	dnode *dl = se->data.lval->h;
	sql_exp *l, *r;
	char *fname = qname_schema_object(dl->data.lval);
	char *sname = qname_schema(dl->data.lval);
	sql_schema *s = cur_schema(sql);
	exp_kind iek = {type_value, card_column, FALSE};
	sql_subfunc *sf = NULL;

	if (sname && !(s = mvc_bind_schema(sql, sname)))
		return sql_error(sql, 02, SQLSTATE(3F000) "SELECT: no such schema '%s'", sname);

	sf = find_func(sql, s, fname, 2, F_AGGR, NULL);
	if (sf)
		return rel_aggr(query, rel, se, f);

	if (!(l = rel_value_exp(query, rel, dl->next->next->data.sym, f|sql_farg, iek)))
		return NULL;
	if (!(r = rel_value_exp(query, rel, dl->next->next->next->data.sym, f|sql_farg, iek)))
		return NULL;
	return rel_binop_(sql, rel ? *rel : NULL, l, r, s, fname, ek.card);
}

sql_exp *
rel_nop_(mvc *sql, sql_rel *rel, sql_exp *a1, sql_exp *a2, sql_exp *a3, sql_exp *a4, sql_schema *s, char *fname,
		 int card)
{
	list *tl = sa_list(sql->sa);
	sql_subfunc *f = NULL;
	sql_ftype type = (card == card_none)?F_PROC:((card == card_relation)?F_UNION:F_FUNC);

	(void) rel;
	append(tl, exp_subtype(a1));
	append(tl, exp_subtype(a2));
	append(tl, exp_subtype(a3));
	if (a4)
		append(tl, exp_subtype(a4));

	if (!s)
		s = cur_schema(sql);
	f = bind_func_(sql, s, fname, tl, type);
	if (!f)
		return sql_error(sql, 02, SQLSTATE(42000) "SELECT: no such operator '%s'", fname);
	if (!a4)
		return exp_op3(sql->sa, a1,a2,a3,f);
	return exp_op4(sql->sa, a1,a2,a3,a4,f);
}

static sql_exp *
rel_nop(sql_query *query, sql_rel **rel, symbol *se, int fs, exp_kind ek)
{
	mvc *sql = query->sql;
	int nr_args = 0, err = 0;
	dnode *l = se->data.lval->h;
	dnode *ops = l->next->next->data.lval?l->next->next->data.lval->h:NULL;
	list *exps = sa_list(sql->sa), *tl = sa_list(sql->sa);
	sql_subfunc *sf = NULL;
	sql_schema *s = cur_schema(sql);
	exp_kind iek = {type_value, card_column, FALSE};

	for (; ops; ops = ops->next, nr_args++) {
		if (!err) { /* we need the nr_args count at the end, but if an error is found, stop calling rel_value_exp */
			sql_exp *e = rel_value_exp(query, rel, ops->data.sym, fs, iek);
			if (!e) {
				err = 1;
				continue;
			}
			append(exps, e);
			append(tl, exp_subtype(e));
		}
	}
	if (l->type == type_int) {
		/* exec nr (ops)*/
		int nr = l->data.i_val;
		cq *q;

		if (err)
			return NULL;
		if ((q = qc_find(sql->qc, nr))) {
			list *nexps = new_exp_list(sql->sa);
			sql_func *f = q->f;

			tl = sa_list(sql->sa);
			if (list_length(f->ops) != list_length(exps))
				return sql_error(sql, 02, SQLSTATE(42000) "EXEC called with wrong number of arguments: expected %d, got %d", list_length(f->ops), list_length(exps));
			if (exps->h && f->ops) {
				for (node *n = exps->h, *m = f->ops->h; n && m; n = n->next, m = m->next) {
					sql_arg *a = m->data;
					sql_exp *e = n->data;
					sql_subtype *ntp = &a->type;

					e = exp_check_type(sql, ntp, NULL, e, type_equal);
					if (!e) {
						err = 1;
						break;
					}
					append(nexps, e);
					append(tl, exp_subtype(e));
				}
			}
			if (err)
				return NULL;
			sql->type = q->type;
			return exp_op(sql->sa, list_empty(nexps) ? NULL : nexps, sql_dup_subfunc(sql->sa, f, tl, NULL));
		} else {
			return sql_error(sql, 02, SQLSTATE(42000) "EXEC: PREPARED Statement missing '%d'", nr);
		}
	}
	char *fname = qname_schema_object(l->data.lval);
	char *sname = qname_schema(l->data.lval);

	if (sname && !(s = mvc_bind_schema(sql, sname)))
		return sql_error(sql, 02, SQLSTATE(3F000) "SELECT: no such schema '%s'", sname);

	/* first try aggregate */
	sf = find_func(sql, s, fname, nr_args, F_AGGR, NULL);
	if (sf) { /* We have to pas the arguments properly, so skip call to rel_aggr */
		if (err) {
			/* reset error */
			sql->session->status = 0;
			sql->errstr[0] = '\0';
		}
		return _rel_aggr(query, rel, l->next->data.i_val, s, fname, l->next->next->data.lval->h, fs);
	}
	if (err)
		return NULL;
	return _rel_nop(sql, s, fname, tl, rel ? *rel : NULL, exps, ek);
}

static sql_exp *
_rel_aggr(sql_query *query, sql_rel **rel, int distinct, sql_schema *s, char *aname, dnode *args, int f)
{
	mvc *sql = query->sql;
	exp_kind ek = {type_value, card_column, FALSE};
	sql_subfunc *a = NULL;
	int no_nil = 0, group = 0;
	unsigned int all_freevar = 0;
	sql_rel *groupby = rel ? *rel : NULL, *sel = NULL, *gr, *og = NULL, *res = groupby;
	sql_rel *subquery = NULL;
	list *exps = NULL;
	bool is_grouping = !strcmp(aname, "grouping"), has_args = false;

	if (!query_has_outer(query)) {
		if (!groupby) {
			char *uaname = SA_NEW_ARRAY(sql->ta, char, strlen(aname) + 1);
			return sql_error(sql, 02, SQLSTATE(42000) "%s: missing group by", toUpperCopy(uaname, aname));
		} else if (is_sql_groupby(f)) {
			char *uaname = SA_NEW_ARRAY(sql->ta, char, strlen(aname) + 1);
			return sql_error(sql, 02, SQLSTATE(42000) "%s: aggregate function '%s' not allowed in GROUP BY clause", toUpperCopy(uaname, aname), aname);
		} else if (is_sql_values(f)) {
			char *uaname = SA_NEW_ARRAY(sql->ta, char, strlen(aname) + 1);
			return sql_error(sql, 02, SQLSTATE(42000) "%s: aggregate functions not allowed on an unique value", toUpperCopy(uaname, aname));
		} else if (is_sql_join(f)) { /* the is_sql_join test must come before is_sql_where, because the join conditions are handled with sql_where */
			char *uaname = SA_NEW_ARRAY(sql->ta, char, strlen(aname) + 1);
			return sql_error(sql, 02, SQLSTATE(42000) "%s: aggregate functions not allowed in JOIN conditions", toUpperCopy(uaname, aname));
		} else if (is_sql_where(f)) {
			char *uaname = SA_NEW_ARRAY(sql->ta, char, strlen(aname) + 1);
			return sql_error(sql, 02, SQLSTATE(42000) "%s: aggregate functions not allowed in WHERE clause", toUpperCopy(uaname, aname));
		} else if (is_sql_update_set(f) || is_sql_psm(f)) {
			char *uaname = SA_NEW_ARRAY(sql->ta, char, strlen(aname) + 1);
			return sql_error(sql, 02, SQLSTATE(42000) "%s: aggregate functions not allowed in SET, WHILE, IF, ELSE, CASE, WHEN, RETURN, ANALYZE clauses (use subquery)", toUpperCopy(uaname, aname));
		} else if (is_sql_aggr(f)) {
			char *uaname = SA_NEW_ARRAY(sql->ta, char, strlen(aname) + 1);
			return sql_error(sql, 02, SQLSTATE(42000) "%s: aggregate functions cannot be nested", toUpperCopy(uaname, aname));
		} else if (is_psm_call(f)) {
			char *uaname = SA_NEW_ARRAY(sql->ta, char, strlen(aname) + 1);
			return sql_error(sql, 02, SQLSTATE(42000) "%s: aggregate functions not allowed inside CALL", toUpperCopy(uaname, aname));
		} else if (is_sql_from(f)) {
			char *uaname = SA_NEW_ARRAY(sql->ta, char, strlen(aname) + 1);
			return sql_error(sql, 02, SQLSTATE(42000) "%s: aggregate functions not allowed in functions in FROM", toUpperCopy(uaname, aname));
		}
	}

	exps = sa_list(sql->sa);
	if (args && args->data.sym) {
		int i, all_aggr = query_has_outer(query);
		bool found_nested_aggr = false, arguments_correlated = true, all_const = true;
		list *ungrouped_cols = NULL;

		all_freevar = 1;
		for (i = 0; args && args->data.sym; args = args->next, i++) {
			int base = (!groupby || !is_project(groupby->op) || is_base(groupby->op) || is_processed(groupby));
			sql_rel *gl = base?groupby:groupby->l, *ogl = gl; /* handle case of subqueries without correlation */
			sql_exp *e = rel_value_exp(query, &gl, args->data.sym, (f | sql_aggr)& ~sql_farg, ek);
			bool found_one_freevar = false;

			if (!e)
				return NULL;
			has_args = true;
			if (gl && gl != ogl) {
				if (gl->grouped) {
					char *uaname = SA_NEW_ARRAY(sql->ta, char, strlen(aname) + 1);
					return sql_error(sql, 02, SQLSTATE(42000) "%s: aggregate functions cannot be nested", toUpperCopy(uaname, aname));
				}
				if (!base)
					groupby->l = subquery = gl;
				else
					groupby = subquery = gl;
			}
			if (!exp_subtype(e)) { /* we also do not expect parameters here */
				char *uaname = SA_NEW_ARRAY(sql->ta, char, strlen(aname) + 1);
				return sql_error(sql, 02, SQLSTATE(42000) "%s: parameters not allowed as arguments to aggregate functions", toUpperCopy(uaname, aname));
			}

			all_aggr &= (exp_card(e) <= CARD_AGGR && !exp_is_atom(e) && is_aggr(e->type) && !is_func(e->type) && (!groupby || !is_groupby(groupby->op) || !groupby->r || !exps_find_exp(groupby->r, e)));
			exp_only_freevar(query, e, &arguments_correlated, &found_one_freevar, &found_nested_aggr, &ungrouped_cols);
			all_freevar &= (arguments_correlated && found_one_freevar) || (is_atom(e->type)?all_freevar:0); /* no uncorrelated variables must be found, plus at least one correlated variable to push this aggregate to an outer query */
			all_const &= is_atom(e->type);
			list_append(exps, e);
		}
		if (all_aggr || ((arguments_correlated || all_freevar) && found_nested_aggr))
			return sql_error(sql, 05, SQLSTATE(42000) "SELECT: aggregate function calls cannot be nested");
		if (all_const)
			all_freevar = 0;
		if (!all_freevar) {
			if (is_sql_groupby(f)) {
				char *uaname = SA_NEW_ARRAY(sql->ta, char, strlen(aname) + 1);
				return sql_error(sql, 02, SQLSTATE(42000) "%s: aggregate function '%s' not allowed in GROUP BY clause", toUpperCopy(uaname, aname), aname);
			} else if (is_sql_values(f)) {
				char *uaname = SA_NEW_ARRAY(sql->ta, char, strlen(aname) + 1);
				return sql_error(sql, 02, SQLSTATE(42000) "%s: aggregate functions not allowed on an unique value", toUpperCopy(uaname, aname));
			} else if (is_sql_join(f)) { /* the is_sql_join test must come before is_sql_where, because the join conditions are handled with sql_where */
				char *uaname = SA_NEW_ARRAY(sql->ta, char, strlen(aname) + 1);
				return sql_error(sql, 02, SQLSTATE(42000) "%s: aggregate functions not allowed in JOIN conditions", toUpperCopy(uaname, aname));
			} else if (is_sql_where(f)) {
				char *uaname = SA_NEW_ARRAY(sql->ta, char, strlen(aname) + 1);
				return sql_error(sql, 02, SQLSTATE(42000) "%s: aggregate functions not allowed in WHERE clause", toUpperCopy(uaname, aname));
			} else if (is_sql_from(f)) {
				char *uaname = SA_NEW_ARRAY(sql->ta, char, strlen(aname) + 1);
				return sql_error(sql, 02, SQLSTATE(42000) "%s: aggregate functions not allowed in functions in FROM", toUpperCopy(uaname, aname));
			} else if (!all_aggr && ungrouped_cols && !list_empty(ungrouped_cols)) {
				for (node *n = ungrouped_cols->h ; n ; n = n->next) {
					sql_rel *outer;
					sql_exp *e = (sql_exp*) n->data;

					if ((outer = query_fetch_outer(query, is_freevar(e)-1))) {
						int of = query_fetch_outer_state(query, is_freevar(e)-1);
						if (outer->grouped) {
							bool err = false, was_processed = false;

							if (is_processed(outer)) {
								was_processed = true;
								reset_processed(outer);
							}
							if (!is_groupby_col(outer, e))
								err = true;
							if (was_processed)
								set_processed(outer);
							if (err)
								return sql_error(sql, ERR_GROUPBY, SQLSTATE(42000) "SELECT: subquery uses ungrouped column \"%s.%s\" from outer query", exp_relname(e), exp_name(e));
						} else if (!is_sql_aggr(of)) {
							set_outer(outer);
						}
					}
				}
			}
		}
	}

	if (all_freevar) { /* case 2, ie use outer */
		int card;
		sql_exp *exp = NULL;
		/* find proper relation, base on freevar (stack hight) */
		for (node *n = exps->h; n; n = n->next) {
			sql_exp *e = n->data;

			if (all_freevar<is_freevar(e))
				all_freevar = is_freevar(e);
			exp = e;
		}
		int sql_state = query_fetch_outer_state(query,all_freevar-1);
		res = groupby = query_fetch_outer(query, all_freevar-1);
		card = query_outer_used_card(query, all_freevar-1);
		if (exp && !is_groupby_col(res, exp)) {
			if (is_sql_groupby(sql_state))
				return sql_error(sql, 05, SQLSTATE(42000) "SELECT: aggregate function '%s' not allowed in GROUP BY clause", aname);
			if (is_sql_aggr(sql_state))
				return sql_error(sql, 05, SQLSTATE(42000) "SELECT: aggregate function calls cannot be nested");
			if (is_sql_values(sql_state))
				return sql_error(sql, 05, SQLSTATE(42000) "SELECT: aggregate functions not allowed on an unique value");
			if (is_sql_update_set(sql_state) || is_sql_psm(f))
				return sql_error(sql, 05, SQLSTATE(42000) "SELECT: aggregate functions not allowed in SET, WHILE, IF, ELSE, CASE, WHEN, RETURN, ANALYZE clauses");
			if (is_sql_join(sql_state))
				return sql_error(sql, 05, SQLSTATE(42000) "SELECT: aggregate functions not allowed in JOIN conditions");
			if (is_sql_where(sql_state))
				return sql_error(sql, 05, SQLSTATE(42000) "SELECT: aggregate functions not allowed in WHERE clause");
			if (is_psm_call(sql_state))
				return sql_error(sql, 05, SQLSTATE(42000) "CALL: aggregate functions not allowed inside CALL");
			if (is_sql_from(sql_state))
				return sql_error(sql, 05, SQLSTATE(42000) "SELECT: aggregate functions not allowed in functions in FROM");
			if (card > CARD_AGGR) { /* used an expression before on the non grouped relation */
				sql_exp *lu = query_outer_last_used(query, all_freevar-1);
				if (lu->type == e_column)
					return sql_error(sql, ERR_GROUPBY, SQLSTATE(42000) "SELECT: subquery uses ungrouped column \"%s.%s\" from outer query", (char*)lu->l, (char*)lu->r);
				else
					return sql_error(sql, ERR_GROUPBY, SQLSTATE(42000) "SELECT: subquery uses ungrouped column \"%s.%s\" from outer query", exp_relname(lu), exp_name(lu));
			}
			if (is_outer(groupby))
				return sql_error(sql, ERR_GROUPBY, SQLSTATE(42000) "SELECT: subquery uses ungrouped column from outer query");
		}
	} else if (!subquery && groupby && is_outer(groupby) && !is_groupby(groupby->op))
		return sql_error(sql, ERR_GROUPBY, SQLSTATE(42000) "SELECT: subquery uses ungrouped column from outer query");

	/* find having select */
	if (!subquery && groupby && !is_processed(groupby) && is_sql_having(f)) {
		og = groupby;
		while(!is_processed(groupby) && !is_base(groupby->op)) {
			if (is_select(groupby->op) || !groupby->l)
				break;
			if (groupby->l)
				groupby = groupby->l;
		}
		if (groupby && is_select(groupby->op) && !is_processed(groupby)) {
			group = 1;
			sel = groupby;
			/* At the end we switch back to the old projection relation og.
			 * During the partitioning and ordering we add the expressions to the intermediate relations. */
		}
		if (!sel)
			groupby = og;
		if (sel && sel->l)
			groupby = sel->l;
	}

	/* find groupby */
	if (!subquery && groupby && !is_processed(groupby) && !is_base(groupby->op)) {
		og = groupby;
		groupby = rel_find_groupby(groupby);
		if (groupby)
			group = 1;
		else
			groupby = og;
	}

	if (!groupby && exps_card(exps) > CARD_ATOM) {
		char *uaname = SA_NEW_ARRAY(sql->ta, char, strlen(aname) + 1);
		return sql_error(sql, 02, SQLSTATE(42000) "%s: missing group by", toUpperCopy(uaname, aname));
	}

	if (!subquery && groupby && groupby->op != op_groupby) { 		/* implicit groupby */
		res = groupby = rel_groupby(sql, groupby, NULL);
	}
	if (subquery) {
		assert(!all_freevar);
		res = groupby;
		if (is_sql_sel(f) && is_left(subquery->op) && !is_groupby(groupby->op)) {
			res = groupby = rel_groupby(sql, groupby, NULL);
			exps_set_freevar(sql, exps, groupby); /* mark free variables */
		} else if (!is_groupby(groupby->op)) {
			res = groupby = rel_groupby(sql, groupby, NULL);
		}
		assert(!is_base(groupby->op));
	}
	if ((!exps || exps_card(exps) > CARD_ATOM) && (!res || !groupby))
		return NULL;

	if (all_freevar) {
		query_update_outer(query, res, all_freevar-1);
	} else if (rel) {
		*rel = res;
	}

	if (!has_args) {	/* count(*) case */
		sql_exp *e;

		if (strcmp(aname, "count") != 0) {
			char *uaname = SA_NEW_ARRAY(sql->ta, char, strlen(aname) + 1);
			return sql_error(sql, 02, SQLSTATE(42000) "%s: unable to perform '%s(*)'", toUpperCopy(uaname, aname), aname);
		}
		a = sql_bind_func(sql->sa, s, aname, sql_bind_localtype("void"), NULL, F_AGGR);
		e = exp_aggr(sql->sa, NULL, a, distinct, 0, groupby?groupby->card:CARD_ATOM, 0);

		if (!groupby)
			return e;
		if (all_freevar)
			query_outer_used_exp(query, all_freevar-1, e, sql_aggr);
		e = rel_groupby_add_aggr(sql, groupby, e);
		if (!group && !all_freevar)
			return e;
		if (all_freevar) {
			assert(!is_simple_project(res->op));
			e->card = CARD_ATOM;
			set_freevar(e, all_freevar-1);
			return e;
		}
		return e;
	}

	/* use cnt as nils shouldn't be counted */
	no_nil = 1;

	gr = groupby;
	if (gr && gr->op == op_project && gr->l)
		gr = gr->l;

	if (is_grouping) {
		sql_subtype *tpe;
		list *l = (list*) groupby->r;

		if (list_length(l) <= 7)
			tpe = sql_bind_localtype("bte");
		else if (list_length(l) <= 15)
			tpe = sql_bind_localtype("sht");
		else if (list_length(l) <= 31)
			tpe = sql_bind_localtype("int");
		else if (list_length(l) <= 63)
			tpe = sql_bind_localtype("lng");
#ifdef HAVE_HGE
		else if (list_length(l) <= 127)
			tpe = sql_bind_localtype("hge");
#endif
		else
			return sql_error(sql, 02, SQLSTATE(42000) "SELECT: GROUPING the number of grouping columns is larger"
								" than the maximum number of representable bits from this server (%d > %d)", list_length(l),
#ifdef HAVE_HGE
							127
#else
							 63
#endif
							);
		a = sql_bind_func_result(sql->sa, s, aname, F_AGGR, tpe, 1, exp_subtype(exps->h->data));
	} else
		a = sql_bind_func_(sql->sa, s, aname, exp_types(sql->sa, exps), F_AGGR);

	if (!a && list_length(exps) > 1) {
		sql_subtype *t1 = exp_subtype(exps->h->data);
		a = sql_bind_member(sql->sa, s, aname, exp_subtype(exps->h->data), F_AGGR, list_length(exps), NULL);

		if (list_length(exps) != 2 || (!EC_NUMBER(t1->type->eclass) || !a || subtype_cmp(
						&((sql_arg*)a->func->ops->h->data)->type,
						&((sql_arg*)a->func->ops->h->next->data)->type) != 0) )  {
			if (a) {
				node *n, *op = a->func->ops->h;
				list *nexps = sa_list(sql->sa);

				for (n = exps->h ; a && op && n; op = op->next, n = n->next ) {
					sql_arg *arg = op->data;
					sql_exp *e = n->data;

					e = exp_check_type(sql, &arg->type, *rel, e, type_equal); /* rel is a valid pointer */
					if (!e)
						a = NULL;
					list_append(nexps, e);
				}
				if (a && list_length(nexps))  /* count(col) has |exps| != |nexps| */
					exps = nexps;
			}
		} else {
			sql_exp *l = exps->h->data, *ol = l;
			sql_exp *r = exps->h->next->data, *or = r;
			sql_subtype *t2 = exp_subtype(r);

			a = NULL; /* reset a */
			if (rel_convert_types(sql, *rel, *rel, &l, &r, 1/*fix scale*/, type_equal) >= 0){
				list *tps = sa_list(sql->sa);

				t1 = exp_subtype(l);
				list_append(tps, t1);
				t2 = exp_subtype(r);
				list_append(tps, t2);
				a = sql_bind_func_(sql->sa, s, aname, tps, F_AGGR);
			}
			if (!a) {
				sql->session->status = 0;
				sql->errstr[0] = '\0';

				l = ol;
				r = or;
			} else {
				list *nexps = sa_list(sql->sa);

				append(nexps,l);
				append(nexps,r);
				exps = nexps;
			}
		}
	}
	if (!a) { /* find aggr + convert */
		/* try larger numeric type */
		node *n;
		list *nexps = sa_list(sql->sa);

		for (n = exps->h ;  n; n = n->next ) {
			sql_exp *e = n->data;

			/* cast up, for now just dec to double */
			e = exp_numeric_supertype(sql, e);
			if (!e)
				break;
			list_append(nexps, e);
		}
		a = sql_bind_func_(sql->sa, s, aname, exp_types(sql->sa, nexps), F_AGGR);
		if (a && list_length(nexps))  /* count(col) has |exps| != |nexps| */
			exps = nexps;
		if (!a) {
			list *aggrs = sql_find_funcs(sql->sa, s, aname, list_length(exps), F_AGGR);
			for (node *m = aggrs->h ; m; m = m->next) {
				list *nexps = sa_list(sql->sa);
				node *n, *op;
				a = (sql_subfunc *) m->data;
				op = a->func->ops->h;

				for (n = exps->h ; a && op && n; op = op->next, n = n->next ) {
					sql_arg *arg = op->data;
					sql_exp *e = n->data;

					e = exp_check_type(sql, &arg->type, *rel, e, type_equal); /* rel is a valid pointer */
					if (!e)
						a = NULL;
					list_append(nexps, e);
				}
				if (a) {
					if (list_length(nexps)) /* count(col) has |exps| != |nexps| */
						exps = nexps;
					/* reset error */
					sql->session->status = 0;
					sql->errstr[0] = '\0';
					break;
				}
			}
		}
	}
	if (a && execute_priv(sql,a->func)) {
		sql_exp *e = exp_aggr(sql->sa, exps, a, distinct, no_nil, groupby?groupby->card:CARD_ATOM, have_nil(exps));

		if (!groupby)
			return e;
		if (all_freevar)
			query_outer_aggregated(query, all_freevar-1, e);
		e = rel_groupby_add_aggr(sql, groupby, e);
		if (!group && !all_freevar)
			return e;
		if (all_freevar) {
			exps_reset_freevar(exps);
			assert(!is_simple_project(res->op));
			e->card = CARD_ATOM;
			set_freevar(e, all_freevar-1);
			return e;
		}
		return e;
	} else {
		char *type = "unknown";
		char *uaname = SA_NEW_ARRAY(sql->ta, char, strlen(aname) + 1);

		if (exps->h) {
			sql_exp *e = exps->h->data;
			type = exp_subtype(e)->type->sqlname;
		}

		return sql_error(sql, 02, SQLSTATE(42000) "%s: no such aggregate '%s(%s)'", toUpperCopy(uaname, aname), aname, type);
	}
}

static sql_exp *
rel_aggr(sql_query *query, sql_rel **rel, symbol *se, int f)
{
	mvc *sql = query->sql;
	dlist *l = se->data.lval;
	dnode *d = l->h->next->next;
	int distinct = l->h->next->data.i_val;
	char *aname = qname_schema_object(l->h->data.lval);
	char *sname = qname_schema(l->h->data.lval);
	sql_schema *s = cur_schema(sql);

	if (sname && !(s = mvc_bind_schema(sql, sname)))
		return sql_error(sql, 02, SQLSTATE(3F000) "SELECT: no such schema '%s'", sname);
	return _rel_aggr( query, rel, distinct, s, aname, d, f);
}

static sql_exp *
rel_case(sql_query *query, sql_rel **rel, symbol *opt_cond, dlist *when_search_list, symbol *opt_else, int f)
{
	mvc *sql = query->sql;
	sql_subtype *tpe = NULL;
	list *conds = new_exp_list(sql->sa), *results = new_exp_list(sql->sa);
	sql_subtype *restype = NULL, *condtype = NULL, ctype, rtype, bt;
	sql_exp *res = NULL, *opt_cond_exp = NULL;
	exp_kind ek = {type_value, card_column, FALSE};

	if (opt_cond) {
		if (!(opt_cond_exp = rel_value_exp(query, rel, opt_cond, f, ek)))
			return NULL;
		condtype = exp_subtype(opt_cond_exp);
	}

	for (dnode *dn = when_search_list->h; dn; dn = dn->next) {
		sql_exp *cond = NULL, *result = NULL;
		dlist *when = dn->data.sym->data.lval;

		if (opt_cond)
			cond = rel_value_exp(query, rel, when->h->data.sym, f, ek);
		else
			cond = rel_logical_value_exp(query, rel, when->h->data.sym, f, ek);
		if (!cond)
			return NULL;
		append(conds, cond);
		tpe = exp_subtype(cond);
		if (tpe && condtype) {
			result_datatype(&ctype, condtype, tpe);
			condtype = &ctype;
		} else if (tpe) {
			condtype = tpe;
		}

		if (!(result = rel_value_exp(query, rel, when->h->next->data.sym, f, ek)))
			return NULL;
		append(results, result);
		tpe = exp_subtype(result);
		if (tpe && restype) {
			result_datatype(&rtype, restype, tpe);
			restype = &rtype;
		} else if (tpe) {
			restype = tpe;
		}
	}
	if (opt_else) {
		if (!(res = rel_value_exp(query, rel, opt_else, f, ek)))
			return NULL;

		tpe = exp_subtype(res);
		if (tpe && restype) {
			result_datatype(&rtype, restype, tpe);
			restype = &rtype;
		} else if (tpe) {
			restype = tpe;
		}

		if (!restype)
			return sql_error(sql, 02, SQLSTATE(42000) "Result type missing");
		if (restype->type->localtype == TYPE_void) /* NULL */
			restype = sql_bind_localtype("str");

		if (!(res = exp_check_type(sql, restype, rel ? *rel : NULL, res, type_equal)))
			return NULL;
	} else {
		if (!restype)
			return sql_error(sql, 02, SQLSTATE(42000) "Result type missing");
		if (restype->type->localtype == TYPE_void) /* NULL */
			restype = sql_bind_localtype("str");
		res = exp_null(sql->sa, restype);
	}

	if (!condtype)
		return sql_error(sql, 02, SQLSTATE(42000) "Condition type missing");
	if (condtype->type->localtype == TYPE_void) /* NULL */
		condtype = sql_bind_localtype("str");
	if (opt_cond_exp && !(opt_cond_exp = exp_check_type(sql, condtype, rel ? *rel : NULL, opt_cond_exp, type_equal)))
		return NULL;
	sql_find_subtype(&bt, "boolean", 0, 0);
	list *args = sa_list(sql->sa);
	for (node *n = conds->h, *m = results->h; n && m; n = n->next, m = m->next) {
		sql_exp *cond = n->data;
		sql_exp *result = m->data;

		if (!(result = exp_check_type(sql, restype, rel ? *rel : NULL, result, type_equal)))
			return NULL;

		if (!(cond = exp_check_type(sql, condtype, rel ? *rel : NULL, cond, type_equal)))
			return NULL;
		if (opt_cond_exp && !(cond = rel_binop_(sql, rel ? *rel : NULL, n == conds->h ? opt_cond_exp : exp_copy(sql, opt_cond_exp), cond, NULL, "=", card_value)))
			return NULL;
		if (!(cond = exp_check_type(sql, &bt, rel ? *rel : NULL, cond, type_equal)))
			return NULL;
		append(args, cond);
		append(args, result);
	}
	assert(res);
	if (res)
		list_append(args, res);
	list *types = append(append(append(sa_list(sql->sa), condtype), restype), restype);
	sql_subfunc *ifthenelse = find_func(sql, NULL, "ifthenelse", list_length(types), F_FUNC, NULL);
	res = exp_op(sql->sa, args, ifthenelse);
	((sql_subfunc*)res->f)->res->h->data = sql_create_subtype(sql->sa, restype->type, restype->digits, restype->scale);
	return res;
}

static sql_exp *
rel_complex_case(sql_query *query, sql_rel **rel, dlist *case_args, int f, str func)
{
	exp_kind ek = {type_value, card_column, FALSE};
	list *args = sa_list(query->sql->sa);
	sql_subtype *restype = NULL, rtype;
	sql_exp *res;

	/* generate nested func calls */
	for(dnode *dn = case_args->h; dn; dn = dn->next) {
		sql_exp *a = rel_value_exp(query, rel, dn->data.sym, f, ek);
		if (!a)
			return NULL;
		append(args, a);
		/* all arguments should have the same type */
		sql_subtype *tpe = exp_subtype(a);
		if (tpe && restype) {
			result_datatype(&rtype, restype, tpe);
			restype = &rtype;
		} else if (tpe) {
			restype = tpe;
		}
	}
	if (!restype)
		return sql_error(query->sql, 02, SQLSTATE(42000) "Result type missing");
	if (restype->type->localtype == TYPE_void) /* NULL */
		restype = sql_bind_localtype("str");
	list *nargs = sa_list(query->sql->sa);
	for (node *m = args->h; m; m = m->next) {
		sql_exp *result = m->data;

		if (!(result = exp_check_type(query->sql, restype, rel ? *rel : NULL, result, type_equal)))
			return NULL;
		append(nargs, result);
	}
	list *types = append(append(sa_list(query->sql->sa), restype), restype);
	sql_subfunc *fnc = find_func(query->sql, NULL, func, list_length(types), F_FUNC, NULL);
	res = exp_op(query->sql->sa, nargs, fnc);
	((sql_subfunc*)res->f)->res->h->data = sql_create_subtype(query->sql->sa, restype->type, restype->digits, restype->scale);
	return res;
}

static sql_exp *
rel_case_exp(sql_query *query, sql_rel **rel, symbol *se, int f)
{
	dlist *l = se->data.lval;

	if (se->token == SQL_COALESCE) {
		return rel_complex_case(query, rel, l, f, "coalesce");
	} else if (se->token == SQL_NULLIF) {
		return rel_complex_case(query, rel, l, f, "nullif");
	} else if (l->h->type == type_list) {
		dlist *when_search_list = l->h->data.lval;
		symbol *opt_else = l->h->next->data.sym;

		return rel_case(query, rel, NULL, when_search_list, opt_else, f);
	} else {
		symbol *scalar_exp = l->h->data.sym;
		dlist *when_value_list = l->h->next->data.lval;
		symbol *opt_else = l->h->next->next->data.sym;

		return rel_case(query, rel, scalar_exp, when_value_list, opt_else, f);
	}
}

static sql_exp *
rel_cast(sql_query *query, sql_rel **rel, symbol *se, int f)
{
	mvc *sql = query->sql;
	dlist *dl = se->data.lval;
	symbol *s = dl->h->data.sym;
	sql_subtype *tpe = &dl->h->next->data.typeval;
	exp_kind ek = {type_value, card_column, FALSE};
	sql_exp *e = rel_value_exp(query, rel, s, f, ek);

	if (!e)
		return NULL;
	/* strings may need to be truncated */
	if (EC_VARCHAR(tpe->type->eclass) && tpe->digits > 0) {
		sql_subtype *et = exp_subtype(e);
		/* truncate only if the number of digits are smaller or from clob */
		if (et && EC_VARCHAR(et->type->eclass) && (tpe->digits < et->digits || et->digits == 0)) {
			sql_subfunc *f;
			sql_exp *ne = exp_convert_inplace(sql, tpe, e); /* first try cheap internal (in-place) conversion */

			if (ne) {
				exp_label(sql->sa, ne, ++sql->label);
				return ne;
			}
			f = sql_bind_func(sql->sa, sql->session->schema, "truncate", et, sql_bind_localtype("int"), F_FUNC);
			assert(f);
			ne = exp_binop(sql->sa, e, exp_atom_int(sql->sa, tpe->digits), f);
			/* set output type as the one to be casted */
			f->res->h->data = sql_create_subtype(sql->sa, tpe->type, tpe->digits, tpe->scale);
			exp_label(sql->sa, ne, ++sql->label);
			return ne;
		}
	}
	if (e)
		e = exp_check_type(sql, tpe, rel ? *rel : NULL, e, type_cast);
	if (e && e->type == e_convert)
		exp_label(sql->sa, e, ++sql->label);
	return e;
}

static sql_exp *
rel_next_value_for( mvc *sql, symbol *se )
{
	char *seq = qname_schema_object(se->data.lval);
	char *sname = qname_schema(se->data.lval);
	sql_schema *s = cur_schema(sql);
	sql_subtype t;
	sql_subfunc *f;

	if (sname && !(s = mvc_bind_schema(sql, sname)))
		return sql_error(sql, 02, SQLSTATE(3F000) "NEXT VALUE FOR: no such schema '%s'", sname);
	if (!mvc_schema_privs(sql, s))
		return sql_error(sql, 02, SQLSTATE(42000) "NEXT VALUE FOR: access denied for %s to schema '%s'", sqlvar_get_string(find_global_var(sql, mvc_bind_schema(sql, "sys"), "current_user")), s->base.name);

	if (!find_sql_sequence(s, seq) && !stack_find_rel_view(sql, seq))
		return sql_error(sql, 02, SQLSTATE(42000) "NEXT VALUE FOR: no such sequence '%s'.'%s'", s->base.name, seq);
	sql_find_subtype(&t, "varchar", 0, 0);
	f = sql_bind_func(sql->sa, s, "next_value_for", &t, &t, F_FUNC);
	assert(f);
	return exp_binop(sql->sa, exp_atom_str(sql->sa, s->base.name, &t),
			exp_atom_str(sql->sa, seq, &t), f);
}

/* some users like to use aliases already in the groupby */
static sql_exp *
rel_selection_ref(sql_query *query, sql_rel **rel, symbol *grp, dlist *selection )
{
	sql_allocator *sa = query->sql->sa;
	dlist *gl;
	char *name = NULL;
	exp_kind ek = {type_value, card_column, FALSE};

	if (grp->token != SQL_COLUMN && grp->token != SQL_IDENT)
		return NULL;
	gl = grp->data.lval;
	if (dlist_length(gl) > 1)
		return NULL;
	if (!selection)
		return NULL;

	name = gl->h->data.sval;
	for (dnode *n = selection->h; n; n = n->next) {
		/* we only look for columns */
		tokens to = n->data.sym->token;
		if (to == SQL_COLUMN || to == SQL_IDENT) {
			dlist *l = n->data.sym->data.lval;
			/* AS name */
			if (l->h->next->data.sval &&
					strcmp(l->h->next->data.sval, name) == 0){
				sql_exp *ve = rel_value_exp(query, rel, l->h->data.sym, sql_sel|sql_groupby, ek);
				if (ve) {
					dlist *l = dlist_create(sa);
					symbol *sym;
					exp_setname(sa, ve, NULL, name);
					/* now we should rewrite the selection
					   such that it uses the new group
					   by column
					*/
					dlist_append_string(sa, l,
						sa_strdup(sa, name));
					sym = symbol_create_list(sa, to, l);
					l = dlist_create(sa);
					dlist_append_symbol(sa, l, sym);
					/* no alias */
					dlist_append_symbol(sa, l, NULL);
					n->data.sym = symbol_create_list(sa, to, l);

				}
				return ve;
			}
		}
	}
	return NULL;
}

static sql_exp*
rel_group_column(sql_query *query, sql_rel **rel, symbol *grp, dlist *selection, int f)
{
	sql_query *lquery = query_create(query->sql);
	mvc *sql = query->sql;
	exp_kind ek = {type_value, card_value, TRUE};
	sql_exp *e = rel_value_exp2(lquery, rel, grp, f, ek);

	if (!e) {
		char buf[ERRSIZE];
		int status = sql->session->status;
		strcpy(buf, sql->errstr);
		/* reset error */
		sql->session->status = 0;
		sql->errstr[0] = '\0';

		e = rel_selection_ref(query, rel, grp, selection);
		if (!e && query_has_outer(query)) {
			/* reset error */
			sql->session->status = 0;
			sql->errstr[0] = '\0';
			e = rel_value_exp2(query, rel, grp, f, ek);
		}
		if (!e) {
			if (sql->errstr[0] == 0) {
				sql->session->status = status;
				strcpy(sql->errstr, buf);
			}
			return NULL;
		}
	}
	return e;
}

static list*
list_power_set(sql_allocator *sa, list* input) /* cube */
{
	list *res = sa_list(sa);
	/* N stores total number of subsets */
	int N = (int) pow(2, input->cnt);

	/* generate each subset one by one */
	for (int i = 0; i < N; i++) {
		list *ll = sa_list(sa);
		int j = 0; /* check every bit of i */
		for (node *n = input->h ; n ; n = n->next) {
			/* if j'th bit of i is set, then append */
			if (i & (1 << j))
				list_prepend(ll, n->data);
			j++;
		}
		list_prepend(res, ll);
	}
	return res;
}

static list*
list_rollup(sql_allocator *sa, list* input)
{
	list *res = sa_list(sa);

	for (int counter = input->cnt; counter > 0; counter--) {
		list *ll = sa_list(sa);
		int j = 0;
		for (node *n = input->h; n && j < counter; j++, n = n->next)
			list_append(ll, n->data);
		list_append(res, ll);
	}
	list_append(res, sa_list(sa)); /* global aggregate case */
	return res;
}

static int
list_equal(list* list1, list* list2)
{
	for (node *n = list1->h; n ; n = n->next) {
		sql_exp *e = (sql_exp*) n->data;
		if (!exps_find_exp(list2, e))
			return 1;
	}
	for (node *n = list2->h; n ; n = n->next) {
		sql_exp *e = (sql_exp*) n->data;
		if (!exps_find_exp(list1, e))
			return 1;
	}
	return 0;
}

static list*
lists_cartesian_product_and_distinct(sql_allocator *sa, list *l1, list *l2)
{
	list *res = sa_list(sa);

	/* for each list of l2, merge into each list of l1 while removing duplicates */
	for (node *n = l1->h ; n ; n = n->next) {
		list *sub_list = (list*) n->data;

		for (node *m = l2->h ; m ; m = m->next) {
			list *other = (list*) m->data;
			list_append(res, list_distinct(list_merge(list_dup(sub_list, (fdup) NULL), other, (fdup) NULL), (fcmp) list_equal, (fdup) NULL));
		}
	}
	return res;
}

static list*
rel_groupings(sql_query *query, sql_rel **rel, symbol *groupby, dlist *selection, int f, bool grouping_sets, list **sets)
{
	mvc *sql = query->sql;
	list *exps = new_exp_list(sql->sa);

	if (THRhighwater())
		return sql_error(sql, 10, SQLSTATE(42000) "Query too complex: running out of stack space");

	for (dnode *o = groupby->data.lval->h; o; o = o->next) {
		symbol *grouping = o->data.sym;
		list *next_set = NULL;

		if (grouping->token == SQL_GROUPING_SETS) { /* call recursively, and merge the genererated sets */
			list *other = rel_groupings(query, rel, grouping, selection, f, true, &next_set);
			if (!other)
				return NULL;
			exps = list_distinct(list_merge(exps, other, (fdup) NULL), (fcmp) exp_equal, (fdup) NULL);
		} else {
			dlist *dl = grouping->data.lval;
			if (dl) {
				list *set_cols = new_exp_list(sql->sa); /* columns and combination of columns to be used for the next set */

				for (dnode *oo = dl->h; oo; oo = oo->next) {
					symbol *grp = oo->data.sym;
					list *next_tuple = new_exp_list(sql->sa); /* next tuple of columns */

					if (grp->token == SQL_COLUMN_GROUP) { /* set of columns */
						assert(is_sql_group_totals(f));
						for (dnode *ooo = grp->data.lval->h; ooo; ooo = ooo->next) {
							symbol *elm = ooo->data.sym;
							sql_exp *e = rel_group_column(query, rel, elm, selection, f);
							if (!e)
								return NULL;
							assert(e->type == e_column);
							list_append(next_tuple, e);
							list_append(exps, e);
						}
					} else { /* single column or expression */
						sql_exp *e = rel_group_column(query, rel, grp, selection, f);
						if (!e)
							return NULL;
						if (e->type != e_column) { /* store group by expressions in the stack */
							if (is_sql_group_totals(f))
								return sql_error(sql, 02, SQLSTATE(42000) "GROUP BY: grouping expressions not possible with ROLLUP, CUBE and GROUPING SETS");
							if (!frame_push_groupby_expression(sql, grp, e))
								return NULL;
						}
						list_append(next_tuple, e);
						list_append(exps, e);
					}
					list_append(set_cols, next_tuple);
				}
				if (is_sql_group_totals(f)) {
					if (grouping->token == SQL_ROLLUP)
						next_set = list_rollup(sql->sa, set_cols);
					else if (grouping->token == SQL_CUBE)
						next_set = list_power_set(sql->sa, set_cols);
					else /* the list of sets is not used in the "GROUP BY a, b, ..." case */
						next_set = list_append(new_exp_list(sql->sa), set_cols);
				}
			} else if (is_sql_group_totals(f) && grouping_sets) /* The GROUP BY () case is the global aggregate which is always added by ROLLUP and CUBE */
				next_set = list_append(new_exp_list(sql->sa), new_exp_list(sql->sa));
		}
		if (is_sql_group_totals(f)) { /* if there are no sets, set the found one, otherwise calculate cartesian product and merge the distinct ones */
			assert(next_set);
			if (!*sets)
				*sets = next_set;
			else
				*sets = grouping_sets ? list_merge(*sets, next_set, (fdup) NULL) : lists_cartesian_product_and_distinct(sql->sa, *sets, next_set);
		}
	}
	return exps;
}

static list*
rel_partition_groupings(sql_query *query, sql_rel **rel, symbol *partitionby, dlist *selection, int f)
{
	mvc *sql = query->sql;
	dnode *o = partitionby->data.lval->h;
	list *exps = new_exp_list(sql->sa);

	for (; o; o = o->next) {
		symbol *grp = o->data.sym;
		exp_kind ek = {type_value, card_value, TRUE};
		sql_exp *e = rel_value_exp2(query, rel, grp, f, ek);

		if (!e) {
			int status = sql->session->status;
			char buf[ERRSIZE];

			/* reset error */
			sql->session->status = 0;
			strcpy(buf, sql->errstr);
			sql->errstr[0] = '\0';

			e = rel_selection_ref(query, rel, grp, selection);
			if (!e) {
				if (sql->errstr[0] == 0) {
					sql->session->status = status;
					strcpy(sql->errstr, buf);
				}
				return NULL;
			}
		}
		if (exp_is_rel(e))
			return sql_error(sql, 02, SQLSTATE(42000) "PARTITION BY: subqueries not allowed in PARTITION BY clause");
		if (e->type != e_column) { /* store group by expressions in the stack */
			if (!frame_push_groupby_expression(sql, grp, e))
				return NULL;
		}
		if (e->card > CARD_AGGR)
			e->card = CARD_AGGR;
		append(exps, e);
	}
	return exps;
}

/* find selection expressions matching the order by column expression */
/* complex columns only */
static sql_exp *
rel_order_by_column_exp(sql_query *query, sql_rel **R, symbol *column_r, int f)
{
	mvc *sql = query->sql;
	sql_rel *r = *R, *p = NULL;
	sql_exp *e = NULL, *found = NULL;
	exp_kind ek = {type_value, card_column, FALSE};

	if (!r)
		return e;

	if (r && is_simple_project(r->op) && is_processed(r)) {
		p = r;
		r = r->l;
	}

	e = rel_value_exp(query, &r, column_r, f, ek);

	if (r && !p)
		*R = r;
	else if (r)
		p->l = r;
	if (e && p) {
		if (is_project(p->op) && (found = exps_any_match(p->exps, e))) { /* if one of the projections matches, return a reference to it */
			e = exp_ref(sql, found);
		} else {
			e = rel_project_add_exp(sql, p, e);
			for (node *n = p->exps->h ; n ; n = n->next) {
				sql_exp *ee = n->data;

				if (ee->card > r->card) {
					if (exp_name(ee))
						return sql_error(sql, ERR_GROUPBY, SQLSTATE(42000) "SELECT: cannot use non GROUP BY column '%s' in query results without an aggregate function", exp_name(ee));
					else
						return sql_error(sql, ERR_GROUPBY, SQLSTATE(42000) "SELECT: cannot use non GROUP BY column in query results without an aggregate function");
				}
			}
		}
		return e;
	}
	if (e && r && is_project(r->op)) {
		sql_exp *found = exps_find_exp(r->exps, e);

		if (!found) {
			append(r->exps, e);
		} else {
			e = found;
		}
		e = exp_ref(sql, e);
	}
	return e;
}

static dlist *
simple_selection(symbol *sq)
{
	if (sq->token == SQL_SELECT) {
		SelectNode *sn;

 		sn = (SelectNode *) sq;

		if (!sn->from && !sn->where && !sn->distinct && !sn->window && dlist_length(sn->selection) == 1)
			return sn->selection;
	}
	return NULL;
}

static list *
rel_order_by(sql_query *query, sql_rel **R, symbol *orderby, int f)
{
	mvc *sql = query->sql;
	sql_rel *rel = *R, *or = rel; /* the order by relation */
	list *exps = new_exp_list(sql->sa);
	dnode *o = orderby->data.lval->h;
	dlist *selection = NULL;

	if (is_sql_orderby(f)) {
		assert(is_project(rel->op));
		rel = rel->l;
	}

	for (; o; o = o->next) {
		symbol *order = o->data.sym;

		if (order->token == SQL_COLUMN || order->token == SQL_IDENT) {
			symbol *col = order->data.lval->h->data.sym;
			int direction = order->data.lval->h->next->data.i_val;
			sql_exp *e = NULL;

			assert(order->data.lval->h->next->type == type_int);
			if ((selection = simple_selection(col)) != NULL) {
				dnode *o = selection->h;
				order = o->data.sym;
				col = order->data.lval->h->data.sym;
				/* remove optional name from selection */
				order->data.lval->h->next = NULL;
			}
			if (col->token == SQL_COLUMN || col->token == SQL_IDENT || col->token == SQL_ATOM) {
				exp_kind ek = {type_value, card_column, FALSE};

				e = rel_value_exp2(query, &rel, col, f, ek);

				if (e && e->card <= CARD_ATOM) {
					sql_subtype *tpe = exp_subtype(e);
					/* integer atom on the stack */
					if (!is_sql_window(f) && e->type == e_atom &&
					    tpe->type->eclass == EC_NUM) {
						atom *a = e->l;
						int nr = (int)atom_get_int(a);

						e = exps_get_exp(rel->exps, nr);
						if (!e)
							return sql_error(sql, 02, SQLSTATE(42000) "SELECT: the order by column number (%d) is not in the number of projections range (%d)", nr, list_length(rel->exps));
						e = exp_ref(sql, e);
					}
				} else if (e && exp_card(e) > rel->card) {
					if (exp_name(e))
						return sql_error(sql, ERR_GROUPBY, SQLSTATE(42000) "SELECT: cannot use non GROUP BY column '%s' in query results without an aggregate function", exp_name(e));
					else
						return sql_error(sql, ERR_GROUPBY, SQLSTATE(42000) "SELECT: cannot use non GROUP BY column in query results without an aggregate function");
				}
				if (e && !exp_name(e))
					exp_label(sql->sa, e, ++sql->label);
				if (e && rel && is_project(rel->op)) {
					sql_exp *found = exps_find_exp(rel->exps, e);

					if (!found) {
						append(rel->exps, e);
					} else {
						e = found;
					}
					e = exp_ref(sql, e);
				}
			}

			if (rel && !e && sql->session->status != -ERR_AMBIGUOUS) {
				/* reset error */
				sql->session->status = 0;
				sql->errstr[0] = '\0';

				if (!e)
					e = rel_order_by_column_exp(query, &rel, col, sql_sel | sql_orderby | (f & sql_group_totals));
				if (e && e->card > rel->card && e->card != CARD_ATOM)
					e = NULL;
			}
			if (!e)
				return NULL;
			set_direction(e, direction);
			append(exps, e);
		} else {
			return sql_error(sql, 02, SQLSTATE(42000) "SELECT: order not of type SQL_COLUMN");
		}
	}
	if (is_sql_orderby(f) && or != rel)
		or->l = rel;
	if (is_sql_window(f))
		*R = rel;
	return exps;
}

static int
generate_window_bound(tokens sql_token, bool first_half)
{
	switch (sql_token) {
		case SQL_PRECEDING:
			return first_half ? BOUND_FIRST_HALF_PRECEDING : BOUND_SECOND_HALF_PRECEDING;
		case SQL_FOLLOWING:
			return first_half ? BOUND_FIRST_HALF_FOLLOWING : BOUND_SECOND_HALF_FOLLOWING;
		case SQL_CURRENT_ROW:
			return first_half ? CURRENT_ROW_PRECEDING : CURRENT_ROW_FOLLOWING;
		default:
			assert(0);
	}
	return 0;
}

/* window functions */
static sql_exp*
generate_window_bound_call(mvc *sql, sql_exp **estart, sql_exp **eend, sql_schema *s, sql_exp *pe, sql_exp *e,
						   sql_exp *start, sql_exp *fend, int frame_type, int excl, tokens t1, tokens t2)
{
	list *rargs1 = sa_list(sql->sa), *rargs2 = sa_list(sql->sa), *targs1 = sa_list(sql->sa), *targs2 = sa_list(sql->sa);
	sql_subfunc *dc1, *dc2;
	sql_subtype *it = sql_bind_localtype("int");

	if (pe) {
		append(targs1, exp_subtype(pe));
		append(targs2, exp_subtype(pe));
		append(rargs1, exp_copy(sql, pe));
		append(rargs2, exp_copy(sql, pe));
	}
	append(rargs1, exp_copy(sql, e));
	append(rargs2, exp_copy(sql, e));
	append(targs1, exp_subtype(e));
	append(targs2, exp_subtype(e));
	append(targs1, it);
	append(targs2, it);
	append(targs1, it);
	append(targs2, it);
	append(targs1, it);
	append(targs2, it);
	append(targs1, exp_subtype(start));
	append(targs2, exp_subtype(fend));

	dc1 = sql_bind_func_(sql->sa, s, "window_bound", targs1, F_ANALYTIC);
	dc2 = sql_bind_func_(sql->sa, s, "window_bound", targs2, F_ANALYTIC);
	if (!dc1 || !dc2)
		return sql_error(sql, 02, SQLSTATE(42000) "SELECT: function 'window_bound' not found");
	append(rargs1, exp_atom_int(sql->sa, frame_type));
	append(rargs2, exp_atom_int(sql->sa, frame_type));
	append(rargs1, exp_atom_int(sql->sa, generate_window_bound(t1, true)));
	append(rargs2, exp_atom_int(sql->sa, generate_window_bound(t2, false)));
	append(rargs1, exp_atom_int(sql->sa, excl));
	append(rargs2, exp_atom_int(sql->sa, excl));
	append(rargs1, start);
	append(rargs2, fend);

	*estart = exp_op(sql->sa, rargs1, dc1);
	*eend = exp_op(sql->sa, rargs2, dc2);
	return e; /* return something to say there were no errors */
}

static sql_exp*
calculate_window_bound(sql_query *query, sql_rel *p, tokens token, symbol *bound, sql_exp *ie, int frame_type, int f)
{
	mvc *sql = query->sql;
	sql_subtype *bt, *it = sql_bind_localtype("int"), *lon = sql_bind_localtype("lng"), *iet;
	sql_class bclass = EC_ANY;
	sql_exp *res = NULL;

	if ((bound->token == SQL_PRECEDING || bound->token == SQL_FOLLOWING || bound->token == SQL_CURRENT_ROW) && bound->type == type_int) {
		atom *a = NULL;
		bt = (frame_type == FRAME_ROWS || frame_type == FRAME_GROUPS) ? lon : exp_subtype(ie);
		bclass = bt->type->eclass;

		if ((bound->data.i_val == UNBOUNDED_PRECEDING_BOUND || bound->data.i_val == UNBOUNDED_FOLLOWING_BOUND)) {
			if (EC_NUMBER(bclass))
				a = atom_general(sql->sa, bt, NULL);
			else
				a = atom_general(sql->sa, it, NULL);
		} else if (bound->data.i_val == CURRENT_ROW_BOUND) {
			if (EC_NUMBER(bclass))
				a = atom_zero_value(sql->sa, bt);
			else
				a = atom_zero_value(sql->sa, it);
		} else {
			assert(0);
		}
		res = exp_atom(sql->sa, a);
	} else { /* arbitrary expression case */
		exp_kind ek = {type_value, card_column, FALSE};
		const char* bound_desc = (token == SQL_PRECEDING) ? "PRECEDING" : "FOLLOWING";
		iet = exp_subtype(ie);

		assert(token == SQL_PRECEDING || token == SQL_FOLLOWING);
		if (bound->token == SQL_NULL)
			return sql_error(sql, 02, SQLSTATE(42000) "%s offset must not be NULL", bound_desc);
		res = rel_value_exp2(query, &p, bound, f, ek);
		if (!res)
			return NULL;
		if (!(bt = exp_subtype(res))) {
			sql_subtype *t = (frame_type == FRAME_ROWS || frame_type == FRAME_GROUPS) ? lon : exp_subtype(ie);
			if (rel_set_type_param(sql, t, p, res, 0) < 0) /* workaround */
				return NULL;
			bt = exp_subtype(res);
		}
		bclass = bt->type->eclass;
		if (!(bclass == EC_NUM || EC_INTERVAL(bclass) || bclass == EC_DEC || bclass == EC_FLT))
			return sql_error(sql, 02, SQLSTATE(42000) "%s offset must be of a countable SQL type", bound_desc);
		if ((frame_type == FRAME_ROWS || frame_type == FRAME_GROUPS) && bclass != EC_NUM) {
			char *err = subtype2string2(sql->ta, bt);
			if (!err)
				return sql_error(sql, 02, SQLSTATE(HY013) MAL_MALLOC_FAIL);
			(void) sql_error(sql, 02, SQLSTATE(42000) "Values on %s boundary on %s frame can't be %s type", bound_desc,
							 (frame_type == FRAME_ROWS) ? "rows":"groups", err);
			sa_reset(sql->ta);
			return NULL;
		}
		if (frame_type == FRAME_RANGE) {
			if (bclass == EC_FLT && iet->type->eclass != EC_FLT)
				return sql_error(sql, 02, SQLSTATE(42000) "Values in input aren't floating-point while on %s boundary are", bound_desc);
			if (bclass != EC_FLT && iet->type->eclass == EC_FLT)
				return sql_error(sql, 02, SQLSTATE(42000) "Values on %s boundary aren't floating-point while on input are", bound_desc);
			if (bclass == EC_DEC && iet->type->eclass != EC_DEC)
				return sql_error(sql, 02, SQLSTATE(42000) "Values in input aren't decimals while on %s boundary are", bound_desc);
			if (bclass != EC_DEC && iet->type->eclass == EC_DEC)
				return sql_error(sql, 02, SQLSTATE(42000) "Values on %s boundary aren't decimals while on input are", bound_desc);
			if (bclass != EC_SEC && iet->type->eclass == EC_TIME) {
				char *err = subtype2string2(sql->ta, iet);
				if (!err)
					return sql_error(sql, 02, SQLSTATE(HY013) MAL_MALLOC_FAIL);
				(void) sql_error(sql, 02, SQLSTATE(42000) "For %s input the %s boundary must be an interval type up to the day", err, bound_desc);
				sa_reset(sql->ta);
				return NULL;
			}
			if (EC_INTERVAL(bclass) && !EC_TEMP(iet->type->eclass)) {
				char *err = subtype2string2(sql->ta, iet);
				if (!err)
					return sql_error(sql, 02, SQLSTATE(HY013) MAL_MALLOC_FAIL);
				(void) sql_error(sql, 02, SQLSTATE(42000) "For %s input the %s boundary must be an interval type", err, bound_desc);
				sa_reset(sql->ta);
				return NULL;
			}
		}
	}
	if (res && !exp_name(res))
		exp_label(sql->sa, res, ++sql->label);
	return res;
}

static dlist*
get_window_clauses(mvc *sql, char* ident, symbol **partition_by_clause, symbol **order_by_clause, symbol **frame_clause)
{
	dlist *window_specification = NULL;
	char *window_ident;
	int pos;

	if (THRhighwater())
		return sql_error(sql, 10, SQLSTATE(42000) "Query too complex: running out of stack space");

	if ((window_specification = frame_get_window_def(sql, ident, &pos)) == NULL)
		return sql_error(sql, 02, SQLSTATE(42000) "SELECT: window '%s' not found", ident);

	/* avoid infinite lookups */
	if (frame_check_var_visited(sql, pos))
		return sql_error(sql, 02, SQLSTATE(42000) "SELECT: cyclic references to window '%s' found", ident);
	frame_set_var_visited(sql, pos);

	if (window_specification->h->next->data.sym) {
		if (*partition_by_clause)
			return sql_error(sql, 02, SQLSTATE(42000) "SELECT: redefinition of PARTITION BY clause from window '%s'", ident);
		*partition_by_clause = window_specification->h->next->data.sym;
	}
	if (window_specification->h->next->next->data.sym) {
		if (*order_by_clause)
			return sql_error(sql, 02, SQLSTATE(42000) "SELECT: redefinition of ORDER BY clause from window '%s'", ident);
		*order_by_clause = window_specification->h->next->next->data.sym;
	}
	if (window_specification->h->next->next->next->data.sym) {
		if (*frame_clause)
			return sql_error(sql, 02, SQLSTATE(42000) "SELECT: redefinition of frame clause from window '%s'", ident);
		*frame_clause = window_specification->h->next->next->next->data.sym;
	}

	window_ident = window_specification->h->data.sval;
	if (window_ident && !get_window_clauses(sql, window_ident, partition_by_clause, order_by_clause, frame_clause))
		return NULL; /* the error was already set */

	return window_specification; /* return something to say there were no errors */
}

static char*
window_function_arg_types_2str(mvc *sql, list* types, int N)
{
	char *arg_list = NULL;
	int i = 0;

	for (node *n = types->h; n && i < N; n = n->next) {
		char *tpe = sql_subtype_string(sql->ta, (sql_subtype *) n->data);

		if (arg_list) {
			arg_list = sa_message(sql->ta, "%s, %s", arg_list, tpe);
		} else {
			arg_list = tpe;
		}
		i++;
	}
	return arg_list;
}

/*
 * select x, y, rank_op() over (partition by x order by y) as, ...
                aggr_op(z) over (partition by y order by x) as, ...
 * from table [x,y,z,w,v]
 *
 * project and order by over x,y / y,x
 * a = project( table ) [ x, y, z, w, v ], [ x, y]
 * b = project( table ) [ x, y, z, w, v ], [ y, x]
 *
 * project with order dependent operators, ie combined prev/current value
 * aa = project (a) [ x, y, r = rank_op(diff(x) (marks a new partition), rediff(diff(x), y) (marks diff value with in partition)), z, w, v ]
 * project(aa) [ aa.x, aa.y, aa.r ] -- only keep current output list
 * bb = project (b) [ x, y, a = aggr_op(z, diff(y), rediff(diff(y), x)), z, w, v ]
 * project(bb) [ bb.x, bb.y, bb.a ]  -- only keep current output list
 */
static sql_exp *
rel_rankop(sql_query *query, sql_rel **rel, symbol *se, int f)
{
	mvc *sql = query->sql;
	node *n;
	dlist *l = se->data.lval, *window_specification = NULL;
	symbol *window_function = l->h->data.sym, *partition_by_clause = NULL, *order_by_clause = NULL, *frame_clause = NULL;
	char *aname = NULL, *sname = NULL, *window_ident = NULL;
	sql_subfunc *wf = NULL;
	sql_exp *in = NULL, *pe = NULL, *oe = NULL, *call = NULL, *start = NULL, *eend = NULL, *fstart = NULL, *fend = NULL, *ie = NULL;
	sql_rel *p;
	list *gbe = NULL, *obe = NULL, *args = NULL, *types = NULL, *fargs = NULL;
	sql_schema *s = cur_schema(sql);
	dnode *dn = window_function->data.lval->h, *dargs = NULL;
	int distinct = 0, frame_type, pos, nf = f, nfargs = 0;
	bool is_nth_value, supports_frames;

	frame_clear_visited_flag(sql); /* clear visited flags before iterating */

	if (l->h->next->type == type_list) {
		window_specification = l->h->next->data.lval;
	} else if (l->h->next->type == type_string) {
		const char* window_alias = l->h->next->data.sval;
		if ((window_specification = frame_get_window_def(sql, window_alias, &pos)) == NULL)
			return sql_error(sql, 02, SQLSTATE(42000) "SELECT: window '%s' not found", window_alias);
		frame_set_var_visited(sql, pos);
	} else {
		assert(0);
	}

	window_ident = window_specification->h->data.sval;
	partition_by_clause = window_specification->h->next->data.sym;
	order_by_clause = window_specification->h->next->next->data.sym;
	frame_clause = window_specification->h->next->next->next->data.sym;

	if (window_ident && !get_window_clauses(sql, window_ident, &partition_by_clause, &order_by_clause, &frame_clause))
		return NULL;

	frame_type = order_by_clause ? FRAME_RANGE : FRAME_ROWS;
	aname = qname_schema_object(dn->data.lval);
	sname = qname_schema(dn->data.lval);

	if (sname && !(s = mvc_bind_schema(sql, sname)))
		return sql_error(sql, 02, SQLSTATE(3F000) "SELECT: no such schema '%s'", sname);

	is_nth_value = !strcmp(aname, "nth_value");
	supports_frames = window_function->token != SQL_RANK || is_nth_value || !strcmp(aname, "first_value") || !strcmp(aname, "last_value");

	if (is_sql_update_set(f) || is_sql_psm(f) || is_sql_values(f) || is_sql_join(f) || is_sql_where(f) || is_sql_groupby(f) || is_sql_having(f) || is_psm_call(f) || is_sql_from(f)) {
		char *uaname = SA_NEW_ARRAY(sql->ta, char, strlen(aname) + 1);
		const char *clause = is_sql_update_set(f)||is_sql_psm(f)?"in SET, WHILE, IF, ELSE, CASE, WHEN, RETURN, ANALYZE clauses (use subquery)":is_sql_values(f)?"on an unique value":
							 is_sql_join(f)?"in JOIN conditions":is_sql_where(f)?"in WHERE clause":is_sql_groupby(f)?"in GROUP BY clause":
							 is_psm_call(f)?"in CALL":is_sql_from(f)?"in functions in FROM":"in HAVING clause";
		return sql_error(sql, 02, SQLSTATE(42000) "%s: window function '%s' not allowed %s", toUpperCopy(uaname, aname), aname, clause);
	} else if (is_sql_aggr(f)) {
		char *uaname = SA_NEW_ARRAY(sql->ta, char, strlen(aname) + 1);
		return sql_error(sql, 02, SQLSTATE(42000) "%s: window functions not allowed inside aggregation functions", toUpperCopy(uaname, aname));
	} else if (is_sql_window(f)) {
		char *uaname = SA_NEW_ARRAY(sql->ta, char, strlen(aname) + 1);
		return sql_error(sql, 02, SQLSTATE(42000) "%s: window functions cannot be nested", toUpperCopy(uaname, aname));
	}

	/* window operations are only allowed in the projection */
	if (!is_sql_sel(f))
		return sql_error(sql, 02, SQLSTATE(42000) "OVER: only possible within the selection");

	p = *rel;
	/* Partition By */
	if (partition_by_clause) {
		gbe = rel_partition_groupings(query, &p, partition_by_clause, NULL /* cannot use (selection) column references, as this result is a selection column */, nf | sql_window);
		if (!gbe)
			return NULL;
		for (n = gbe->h ; n ; n = n->next) {
			sql_exp *en = n->data;

			set_ascending(en);
			set_nulls_first(en);
		}
	}

	/* Order By */
	if (order_by_clause) {
		obe = rel_order_by(query, &p, order_by_clause, nf | sql_window);
		if (!obe)
			return NULL;
	}

	fargs = sa_list(sql->sa);
	if (window_function->token == SQL_RANK) { /* rank function call */
		dlist *dl = dn->next->next->data.lval;
		bool is_lag = !strcmp(aname, "lag"), is_lead = !strcmp(aname, "lead"),
			 extra_input = !strcmp(aname, "ntile") || !strcmp(aname, "rank") || !strcmp(aname, "dense_rank") || !strcmp(aname, "row_number") || !strcmp(aname, "percent_rank") || !strcmp(aname, "cume_dist");

		distinct = dn->next->data.i_val;
		if (extra_input) { /* pass an input column for analytic functions that don't require it */
			sql_subfunc *star = sql_bind_func(sql->sa, s, "star", NULL, NULL, F_FUNC);
			in = exp_op(sql->sa, NULL, star);
			append(fargs, in);
		}
		if (dl)
			for (dargs = dl->h ; dargs ; dargs = dargs->next) {
				exp_kind ek = {type_value, card_column, FALSE};
				sql_subtype *empty = sql_bind_localtype("void"), *bte = sql_bind_localtype("bte");

				in = rel_value_exp2(query, &p, dargs->data.sym, f | sql_window, ek);
				if (!in)
					return NULL;
				if (!exp_subtype(in)) { /* we also do not expect parameters here */
					char *uaname = SA_NEW_ARRAY(sql->ta, char, strlen(aname) + 1);
					return sql_error(sql, 02, SQLSTATE(42000) "%s: parameters not allowed as arguments to window functions", toUpperCopy(uaname, aname));
				}
				if (!exp_name(in))
					exp_label(sql->sa, in, ++sql->label);

				/* corner case, if the argument is null convert it into something countable such as bte */
				if (subtype_cmp(exp_subtype(in), empty) == 0)
					in = exp_convert(sql->sa, in, empty, bte);
				if ((is_lag || is_lead) && nfargs == 2) { /* lag and lead 3rd arg must have same type as 1st arg */
					sql_exp *first = (sql_exp*) fargs->h->data;
					if (!(in = exp_check_type(sql, exp_subtype(first), p, in, type_equal)))
						return NULL;
				}
				if (!in)
					return NULL;

				append(fargs, in);
				in = exp_ref_save(sql, in);
				nfargs++;
			}
	} else { /* aggregation function call */
		distinct = dn->next->data.i_val;
		for (dargs = dn->next->next ; dargs && dargs->data.sym ; dargs = dargs->next) {
			exp_kind ek = {type_value, card_column, FALSE};
			sql_subtype *empty = sql_bind_localtype("void"), *bte = sql_bind_localtype("bte");

			in = rel_value_exp2(query, &p, dargs->data.sym, f | sql_window, ek);
			if (!in)
				return NULL;
			if (!exp_subtype(in)) { /* we also do not expect parameters here */
				char *uaname = SA_NEW_ARRAY(sql->ta, char, strlen(aname) + 1);
				return sql_error(sql, 02, SQLSTATE(42000) "%s: parameters not allowed as arguments to window functions", toUpperCopy(uaname, aname));
			}
			if (!exp_name(in))
				exp_label(sql->sa, in, ++sql->label);

			/* corner case, if the argument is null convert it into something countable such as bte */
			if (subtype_cmp(exp_subtype(in), empty) == 0)
				in = exp_convert(sql->sa, in, empty, bte);
			if (!in)
				return NULL;

			append(fargs, in);
			in = exp_ref_save(sql, in);
			nfargs++;

			if (!strcmp(aname, "count"))
				append(fargs, exp_atom_bool(sql->sa, 1)); /* ignore nills */
		}

		if (!nfargs) { /* count(*) */
			if (window_function->token == SQL_AGGR && strcmp(aname, "count") != 0) {
				char *uaname = SA_NEW_ARRAY(sql->ta, char, strlen(aname) + 1);
				return sql_error(sql, 02, SQLSTATE(42000) "%s: unable to perform '%s(*)'", toUpperCopy(uaname, aname), aname);
			}
			sql_subfunc *star = sql_bind_func(sql->sa, s, "star", NULL, NULL, F_FUNC);
			in = exp_op(sql->sa, NULL, star);
			append(fargs, in);
			append(fargs, exp_atom_bool(sql->sa, 0)); /* don't ignore nills */
		}
	}

	if (distinct)
		return sql_error(sql, 02, SQLSTATE(42000) "SELECT: DISTINCT clause is not implemented for window functions");

	/* diff for partitions */
	if (gbe) {
		sql_subtype *bt = sql_bind_localtype("bit");

		for( n = gbe->h; n; n = n->next)  {
			sql_subfunc *df;
			sql_exp *e = n->data;

			if (!exp_subtype(e))
				return sql_error(sql, 02, SQLSTATE(42000) "SELECT: parameters not allowed at PARTITION BY clause from window functions");
			if (!exp_name(e))
				exp_label(sql->sa, e, ++sql->label);

			e = exp_copy(sql, e);
			args = sa_list(sql->sa);
			if (pe) {
				df = bind_func(sql, s, "diff", bt, exp_subtype(e), F_ANALYTIC);
				append(args, pe);
			} else {
				df = bind_func(sql, s, "diff", exp_subtype(e), NULL, F_ANALYTIC);
			}
			if (!df)
				return sql_error(sql, 02, SQLSTATE(42000) "SELECT: function 'diff' not found");
			append(args, e);
			pe = exp_op(sql->sa, args, df);
		}
	} else {
		pe = exp_atom_bool(sql->sa, 0);
	}
	if (pe && !exp_name(pe))
		exp_label(sql->sa, pe, ++sql->label);
	/* diff for orderby */
	if (obe) {
		sql_subtype *bt = sql_bind_localtype("bit");

		for( n = obe->h; n; n = n->next) {
			sql_subfunc *df;
			sql_exp *e = n->data;

			if (!exp_subtype(e))
				return sql_error(sql, 02, SQLSTATE(42000) "SELECT: parameters not allowed at ORDER BY clause from window functions");
			if (!exp_name(e))
				exp_label(sql->sa, e, ++sql->label);

			e = exp_copy(sql, e);
			args = sa_list(sql->sa);
			if (oe) {
				df = bind_func(sql, s, "diff", bt, exp_subtype(e), F_ANALYTIC);
				append(args, oe);
			} else {
				df = bind_func(sql, s, "diff", exp_subtype(e), NULL, F_ANALYTIC);
			}
			if (!df)
				return sql_error(sql, 02, SQLSTATE(42000) "SELECT: function 'diff' not found");
			append(args, e);
			oe = exp_op(sql->sa, args, df);
		}
	} else {
		oe = exp_atom_bool(sql->sa, 0);
	}
	if (oe && !exp_name(oe))
		exp_label(sql->sa, oe, ++sql->label);

	if (frame_clause || supports_frames)
		ie = exp_copy(sql, obe ? (sql_exp*) obe->t->data : in);

	/* Frame */
	if (frame_clause) {
		dnode *d = frame_clause->data.lval->h;
		symbol *wstart = d->data.sym, *wend = d->next->data.sym, *rstart = wstart->data.lval->h->data.sym,
			   *rend = wend->data.lval->h->data.sym;
		int excl = d->next->next->next->data.i_val;
		frame_type = d->next->next->data.i_val;

		if (!supports_frames)
			return sql_error(sql, 02, SQLSTATE(42000) "OVER: frame extend only possible with aggregation and first_value, last_value and nth_value functions");
		if (!obe && frame_type == FRAME_GROUPS)
			return sql_error(sql, 02, SQLSTATE(42000) "GROUPS frame requires an order by expression");
		if (wstart->token == SQL_FOLLOWING && wend->token == SQL_PRECEDING)
			return sql_error(sql, 02, SQLSTATE(42000) "FOLLOWING offset must come after PRECEDING offset");
		if (wstart->token == SQL_CURRENT_ROW && wend->token == SQL_PRECEDING)
			return sql_error(sql, 02, SQLSTATE(42000) "CURRENT ROW offset must come after PRECEDING offset");
		if (wstart->token == SQL_FOLLOWING && wend->token == SQL_CURRENT_ROW)
			return sql_error(sql, 02, SQLSTATE(42000) "FOLLOWING offset must come after CURRENT ROW offset");
		if (wstart->token != SQL_CURRENT_ROW && wend->token != SQL_CURRENT_ROW && wstart->token == wend->token &&
		   (frame_type != FRAME_ROWS && frame_type != FRAME_ALL))
			return sql_error(sql, 02, SQLSTATE(42000) "Non-centered windows are only supported in row frames");
		if (!obe && frame_type == FRAME_RANGE) {
			bool ok_preceding = false, ok_following = false;
			if ((wstart->token == SQL_PRECEDING || wstart->token == SQL_CURRENT_ROW) &&
			   (rstart->token == SQL_PRECEDING || rstart->token == SQL_CURRENT_ROW) && rstart->type == type_int &&
			   (rstart->data.i_val == UNBOUNDED_PRECEDING_BOUND || rstart->data.i_val == CURRENT_ROW_BOUND))
				ok_preceding = true;
			if ((wend->token == SQL_FOLLOWING || wend->token == SQL_CURRENT_ROW) &&
			   (rend->token == SQL_FOLLOWING || rend->token == SQL_CURRENT_ROW) && rend->type == type_int &&
			   (rend->data.i_val == UNBOUNDED_FOLLOWING_BOUND || rend->data.i_val == CURRENT_ROW_BOUND))
				ok_following = true;
			if (!ok_preceding || !ok_following)
				return sql_error(sql, 02, SQLSTATE(42000) "RANGE frame with PRECEDING/FOLLOWING offset requires an order by expression");
			frame_type = FRAME_ALL; /* special case, iterate the entire partition */
		}

		if ((fstart = calculate_window_bound(query, p, wstart->token, rstart, ie, frame_type, f | sql_window)) == NULL)
			return NULL;
		if ((fend = calculate_window_bound(query, p, wend->token, rend, ie, frame_type, f | sql_window)) == NULL)
			return NULL;
		if (generate_window_bound_call(sql, &start, &eend, s, gbe ? pe : NULL, ie, fstart, fend, frame_type, excl,
									   wstart->token, wend->token) == NULL)
			return NULL;
	} else if (supports_frames) { /* for analytic functions with no frame clause, we use the standard default values */
		sql_subtype *it = sql_bind_localtype("int"), *lon = sql_bind_localtype("lng"), *bt;
		unsigned char sclass;

		bt = (frame_type == FRAME_ROWS || frame_type == FRAME_GROUPS) ? lon : exp_subtype(ie);
		sclass = bt->type->eclass;
		if (sclass == EC_POS || sclass == EC_NUM || sclass == EC_DEC || EC_INTERVAL(sclass)) {
			fstart = exp_null(sql->sa, bt);
			if (order_by_clause)
				fend = exp_atom(sql->sa, atom_zero_value(sql->sa, bt));
			else
				fend = exp_null(sql->sa, bt);
		} else {
			fstart = exp_null(sql->sa, it);
			if (order_by_clause)
				fend = exp_atom(sql->sa, atom_zero_value(sql->sa, it));
			else
				fend = exp_null(sql->sa, it);
		}
		if (!obe)
			frame_type = FRAME_ALL;

		if (fstart && !exp_name(fstart))
			exp_label(sql->sa, fstart, ++sql->label);
		if (fend && !exp_name(fend))
			exp_label(sql->sa, fend, ++sql->label);

		if (generate_window_bound_call(sql, &start, &eend, s, gbe ? pe : NULL, ie, fstart, fend, frame_type, EXCLUDE_NONE,
									   SQL_PRECEDING, SQL_FOLLOWING) == NULL)
			return NULL;
	}

	if (!pe || !oe)
		return NULL;
	if (start && !exp_name(start))
		exp_label(sql->sa, start, ++sql->label);
	if (eend && !exp_name(eend))
		exp_label(sql->sa, eend, ++sql->label);

	if (!supports_frames) {
		append(fargs, pe);
		append(fargs, oe);
	}

	types = exp_types(sql->sa, fargs);
	if (!(wf = bind_func_(sql, s, aname, types, F_ANALYTIC))) {
		wf = find_func(sql, s, aname, list_length(types), F_ANALYTIC, NULL);
		if (!wf || (!(fargs = check_arguments_and_find_largest_any_type(sql, NULL, fargs, wf, 0)))) {
			char *arg_list = nfargs ? window_function_arg_types_2str(sql, types, nfargs) : NULL;
			return sql_error(sql, 02, SQLSTATE(42000) "SELECT: window function '%s(%s)' not found", aname, arg_list ? arg_list : "");
		}
	}
	args = sa_list(sql->sa);
	for (node *n = fargs->h ; n ; n = n->next)
		append(args, n->data);
	if (supports_frames) {
		append(args, start);
		append(args, eend);
	}
	call = exp_rank_op(sql->sa, list_empty(args) ? NULL : args, gbe, obe, wf);
	if (call && !exp_name(call))
		exp_label(sql->sa, call, ++sql->label);
	*rel = p;
	return call;
}

sql_exp *
rel_value_exp2(sql_query *query, sql_rel **rel, symbol *se, int f, exp_kind ek)
{
	mvc *sql = query->sql;
	if (!se)
		return NULL;

	if (THRhighwater())
		return sql_error(sql, 10, SQLSTATE(42000) "Query too complex: running out of stack space");

	if (rel && *rel && (*rel)->card == CARD_AGGR) { /* group by expression case, handle it before */
		sql_exp *exp = NULL;
		if (!is_sql_aggr(f))
			exp = frame_get_groupby_expression(sql, se);
		if (sql->errstr[0] != '\0')
			return NULL;
		if (exp) {
			sql_exp *res = exp_ref(sql, exp);
			res->card = (*rel)->card;
			if (se->token == SQL_AGGR) {
				dlist *l = se->data.lval;
				int distinct = l->h->next->data.i_val;
				if (distinct)
					set_distinct(res);
			}
			if (!query_has_outer(query) && is_groupby((*rel)->op))
				res = rel_groupby_add_aggr(sql, *rel, res);
			return res;
		}
	}

	switch (se->token) {
	case SQL_OP:
		return rel_op(query, rel, se, f, ek);
	case SQL_UNOP:
		return rel_unop(query, rel, se, f, ek);
	case SQL_BINOP:
		return rel_binop(query, rel, se, f, ek);
	case SQL_NOP:
		return rel_nop(query, rel, se, f, ek);
	case SQL_AGGR:
		return rel_aggr(query, rel, se, f);
	case SQL_WINDOW:
		return rel_rankop(query, rel, se, f);
	case SQL_IDENT:
	case SQL_COLUMN:
		return rel_column_ref(query, rel, se, f );
	case SQL_NAME: {
		dlist *l = se->data.lval;
		const char *sname = qname_schema(l);
		const char *vname = qname_schema_object(l);
		return rel_var_ref(sql, sname, vname);
	}
	case SQL_VALUES:
	case SQL_WITH:
	case SQL_SELECT: {
		sql_rel *r = NULL;

		if (is_psm_call(f))
			return sql_error(sql, 02, SQLSTATE(42000) "CALL: subqueries not allowed inside CALL statements");
		if (rel && *rel)
			query_push_outer(query, *rel, f);
		if (se->token == SQL_WITH) {
			r = rel_with_query(query, se);
		} else if (se->token == SQL_VALUES) {
			r = rel_values(query, se);
		} else {
			assert(se->token == SQL_SELECT);
			r = rel_subquery(query, NULL, se, ek);
		}
		if (rel && *rel)
			*rel = query_pop_outer(query);
		if (!r)
			return NULL;
		if (ek.type == type_value && ek.card <= card_set && is_project(r->op) && list_length(r->exps) > 1)
			return sql_error(sql, 02, SQLSTATE(42000) "SELECT: subquery must return only one column");
		if (list_length(r->exps) == 1 && !is_sql_psm(f)) /* for now don't rename multi attribute results */
			r = rel_zero_or_one(sql, r, ek);
		return exp_rel(sql, r);
	}
	case SQL_TABLE: {
		/* turn a subquery into a tabular result */
		*rel = rel_selects(query, se->data.sym);
		if (*rel)
			return lastexp(*rel);
		return NULL;
	}
	case SQL_PARAMETER: {
		if (sql->emode != m_prepare)
			return sql_error(sql, 02, SQLSTATE(42000) "SELECT: parameters ('?') not allowed in normal queries, use PREPARE");
		assert(se->type == type_int);
		return exp_atom_ref(sql->sa, se->data.i_val, NULL);
	}
	case SQL_NULL:
		return exp_null(sql->sa, sql_bind_localtype("void"));
	case SQL_NEXT:
		return rel_next_value_for(sql, se);
	case SQL_CAST:
		return rel_cast(query, rel, se, f);
	case SQL_CASE:
	case SQL_COALESCE:
	case SQL_NULLIF:
		return rel_case_exp(query, rel, se, f);
	case SQL_RANK:
		return sql_error(sql, 02, SQLSTATE(42000) "SELECT: window function %s requires an OVER clause", qname_schema_object(se->data.lval->h->data.lval));
	case SQL_XMLELEMENT:
	case SQL_XMLFOREST:
	case SQL_XMLCOMMENT:
	case SQL_XMLATTRIBUTE:
	case SQL_XMLCONCAT:
	case SQL_XMLDOCUMENT:
	case SQL_XMLPI:
	case SQL_XMLTEXT:
		return rel_xml(query, rel, se, f, ek);
	default:
		return rel_logical_value_exp(query, rel, se, f, ek);
	}
}

static int exps_has_rank(list *exps);

static int
exp_has_rank(sql_exp *e)
{
	switch(e->type) {
	case e_convert:
		return exp_has_rank(e->l);
	case e_func:
		if (e->r)
			return 1;
		/* fall through */
	case e_aggr:
		return exps_has_rank(e->l);
	default:
		return 0;
	}
}

/* TODO create exps_has (list, fptr ) */
static int
exps_has_rank(list *exps)
{
	if (!exps || list_empty(exps))
		return 0;
	for(node *n = exps->h; n; n=n->next){
		sql_exp *e = n->data;

		if (exp_has_rank(e))
			return 1;
	}
	return 0;
}

sql_exp *
rel_value_exp(sql_query *query, sql_rel **rel, symbol *se, int f, exp_kind ek)
{
	SelectNode *sn = NULL;
	sql_exp *e;
	if (!se)
		return NULL;

	if (se->token == SQL_SELECT)
		sn = (SelectNode*)se;
	if (THRhighwater())
		return sql_error(query->sql, 10, SQLSTATE(42000) "Query too complex: running out of stack space");

	e = rel_value_exp2(query, rel, se, f, ek);
	if (e && (se->token == SQL_SELECT || se->token == SQL_TABLE) && !exp_is_rel(e)) {
		assert(*rel);
		return rel_lastexp(query->sql, *rel);
	}
	if (exp_has_rel(e) && sn && !sn->from && !sn->where && (ek.card < card_set || ek.card == card_exists) && ek.type != type_relation) {
		sql_rel *r = exp_rel_get_rel(query->sql->sa, e);
		sql_rel *l = r->l;

		if (r && is_simple_project(r->op) && l && is_simple_project(l->op) && !l->l && !exps_has_rank(r->exps) && list_length(r->exps) == 1) { /* should be a simple column or value */
			if (list_length(r->exps) > 1) { /* Todo make sure the in handling can handle a list ( value lists), instead of just a list of relations */
				e = exp_values(query->sql->sa, r->exps);
			} else {
				e = r->exps->h->data;
				if (*rel && !exp_has_rel(e)) {
					rel_bind_var(query->sql, *rel, e);
					if (exp_has_freevar(query->sql, e) && is_sql_aggr(f)) {
						sql_rel *outer = query_fetch_outer(query, exp_has_freevar(query->sql, e)-1);
						query_outer_pop_last_used(query, exp_has_freevar(query->sql, e)-1);
					        reset_outer(outer);
					}
				}
			}
		}
	}
	return e;
}

static sql_exp *
column_exp(sql_query *query, sql_rel **rel, symbol *column_e, int f)
{
	dlist *l = column_e->data.lval;
	exp_kind ek = {type_value, card_column, FALSE};
	sql_exp *ve;

	if (f == sql_sel && rel && *rel && (*rel)->card < CARD_AGGR)
		ek.card = card_value;
	ve = rel_value_exp(query, rel, l->h->data.sym, f, ek);
	if (!ve)
		return NULL;
	/* AS name */
	if (ve && l->h->next->data.sval)
		exp_setname(query->sql->sa, ve, NULL, l->h->next->data.sval);
	return ve;
}

static int
exp_is_not_intern(sql_exp *e)
{
	return is_intern(e)?-1:0;
}

static void
rel_remove_internal_exp(sql_rel *rel)
{
	if (rel->exps) {
		list *n_exps = list_select(rel->exps, rel, (fcmp)&exp_is_not_intern, (fdup)NULL);

		rel->exps = n_exps;
	}
}

static list *
rel_table_exp(sql_query *query, sql_rel **rel, symbol *column_e, bool single_exp )
{
	mvc *sql = query->sql;
	if (column_e->token == SQL_TABLE && column_e->data.lval->h->type == type_symbol) {
		sql_rel *r;

		if (!is_project((*rel)->op))
			return NULL;
		r = rel_named_table_function( query, (*rel)->l, column_e, 0);
		if (!r)
			return NULL;
		*rel = r;
		return sa_list(sql->sa);
	} else if (column_e->token == SQL_TABLE) {
		char *tname = column_e->data.lval->h->data.sval;
		list *exps = NULL;
		sql_rel *project = *rel, *groupby = NULL;

		/* if there's a group by relation in the tree, skip it for the '*' case and use the underlying projection */
		if (project) {
			while (is_groupby(project->op) || is_select(project->op)) {
				if (is_groupby(project->op))
					groupby = project;
				if (project->l)
					project = project->l;
			}
			assert(project);
		}

		if (project->op == op_project && project->l && project == *rel && !tname && !rel_is_ref(project) && !need_distinct(project) && single_exp) {
			rel_remove_internal_exp(*rel);
			exps = project->exps;
			*rel = project->l;
		}
		if ((exps || (exps = rel_table_projections(sql, project, tname, 0)) != NULL) && !list_empty(exps)) {
			if (groupby) {
				groupby->exps = list_distinct(list_merge(groupby->exps, exps, (fdup) NULL), (fcmp) exp_equal, (fdup) NULL);
				for (node *n = groupby->exps->h ; n ; n = n->next) {
					sql_exp *e = n->data;

					if (e->card > groupby->card) {
						if (exp_name(e))
							return sql_error(sql, ERR_GROUPBY, SQLSTATE(42000) "SELECT: cannot use non GROUP BY column '%s' in query results without an aggregate function", exp_name(e));
						else
							return sql_error(sql, ERR_GROUPBY, SQLSTATE(42000) "SELECT: cannot use non GROUP BY column in query results without an aggregate function");
					}
				}
			}

			return exps;
		}
		if (!tname)
			return sql_error(sql, 02, SQLSTATE(42000) "Table expression without table name");
		return sql_error(sql, 02, SQLSTATE(42000) "Column expression Table '%s' unknown", tname);
	}
	return NULL;
}

sql_exp *
rel_column_exp(sql_query *query, sql_rel **rel, symbol *column_e, int f)
{
	if (column_e->token == SQL_COLUMN || column_e->token == SQL_IDENT)
		return column_exp(query, rel, column_e, f);
	return NULL;
}

static sql_rel*
rel_where_groupby_nodes(sql_query *query, sql_rel *rel, SelectNode *sn, int *group_totals)
{
	mvc *sql = query->sql;

	if (sn->where) {
		rel = rel_logical_exp(query, rel, sn->where, sql_where);
		if (!rel) {
			if (sql->errstr[0] == 0)
				return sql_error(sql, 02, SQLSTATE(42000) "Subquery result missing");
			return NULL;
		}
	}

	if (rel && sn->groupby) {
		list *gbe, *sets = NULL;
		for (dnode *o = sn->groupby->data.lval->h; o ; o = o->next) {
			symbol *grouping = o->data.sym;
			if (grouping->token == SQL_ROLLUP || grouping->token == SQL_CUBE || grouping->token == SQL_GROUPING_SETS) {
				*group_totals |= sql_group_totals;
				break;
			}
		}
		gbe = rel_groupings(query, &rel, sn->groupby, sn->selection, sql_sel | sql_groupby | *group_totals, false, &sets);
		if (!gbe)
			return NULL;
		rel = rel_groupby(sql, rel, gbe);
		if (sets && list_length(sets) > 1) { /* if there is only one combination, there is no reason to generate unions */
			prop *p = prop_create(sql->sa, PROP_GROUPINGS, rel->p);
			p->value = sets;
			rel->p = p;
		}
	}

	if (rel && sn->having) {
		/* having implies group by, ie if not supplied do a group by */
		if (rel->op != op_groupby)
			rel = rel_groupby(sql, rel, NULL);
	}
	return rel;
}

static sql_rel*
rel_having_limits_nodes(sql_query *query, sql_rel *rel, SelectNode *sn, exp_kind ek, int group_totals)
{
	mvc *sql = query->sql;

	if (sn->having) {
		sql_rel *inner = NULL;
		int single_value = 1;

		if (is_project(rel->op) && rel->l) {
			inner = rel->l;
			single_value = 0;
		}

		if (inner && is_groupby(inner->op))
			set_processed(inner);
		inner = rel_logical_exp(query, inner, sn->having, sql_having | group_totals);

		if (!inner)
			return NULL;
		if (inner->exps && exps_card(inner->exps) > CARD_AGGR)
			return sql_error(sql, 02, SQLSTATE(42000) "SELECT: cannot compare sets with values, probably an aggregate function missing");
		if (!single_value)
			rel->l = inner;
	}

	if (rel && sn->distinct)
		rel = rel_distinct(rel);

	if (rel && sn->orderby) {
		list *obe = NULL;
		sql_rel *sel = NULL, *l = rel->l;

		/* project( select ) */
		if (sn->having && is_select(l->op)) {
			sel = l;
			rel->l = l->l;
		}
		rel = rel_orderby(sql, rel);
		set_processed(rel);
		obe = rel_order_by(query, &rel, sn->orderby, sql_orderby | group_totals);
		if (!obe)
			return NULL;
		rel->r = obe;
		if (sel) {
			sql_rel *o = rel, *p = o->l;
			p->l = sel;
		}
	}
	if (!rel)
		return NULL;

	if (sn->limit || sn->offset) {
		sql_subtype *lng = sql_bind_localtype("lng");
		list *exps = new_exp_list(sql->sa);

		if (sn->limit) {
			sql_exp *l = rel_value_exp(query, NULL, sn->limit, 0, ek);

			if (!l || !(l=exp_check_type(sql, lng, NULL, l, type_equal)))
				return NULL;
			if ((ek.card != card_relation && sn->limit) &&
				(ek.card == card_value && sn->limit)) {
				sql_subfunc *zero_or_one = sql_bind_func(sql->sa, sql->session->schema, "zero_or_one", exp_subtype(l), NULL, F_AGGR);
				l = exp_aggr1(sql->sa, l, zero_or_one, 0, 0, CARD_ATOM, has_nil(l));
			}
			list_append(exps, l);
		} else
			list_append(exps, exp_atom(sql->sa, atom_general(sql->sa, lng, NULL)));
		if (sn->offset) {
			sql_exp *o = rel_value_exp( query, NULL, sn->offset, 0, ek);
			if (!o || !(o=exp_check_type(sql, lng, NULL, o, type_equal)))
				return NULL;
			list_append(exps, o);
		}
		rel = rel_topn(sql->sa, rel, exps);
	}

	if (sn->sample || sn->seed) {
		list *exps = new_exp_list(sql->sa);

		if (sn->sample) {
			sql_exp *s = rel_value_exp(query, NULL, sn->sample, 0, ek);
			if (!s)
				return NULL;
			if (!exp_subtype(s) && rel_set_type_param(sql, sql_bind_localtype("lng"), NULL, s, 0) < 0)
				return NULL;
			list_append(exps, s);
		} else {
			assert(sn->seed);
			return sql_error(sql, 02, SQLSTATE(42000) "SEED: cannot have SEED without SAMPLE");
		}
		if (sn->seed) {
			sql_exp *e = rel_value_exp(query, NULL, sn->seed, 0, ek);
			if (!e || !(e=exp_check_type(sql, sql_bind_localtype("int"), NULL, e, type_equal)))
				return NULL;
			list_append(exps, e);
		}
		rel = rel_sample(sql->sa, rel, exps);
	}

	if (rel)
		set_processed(rel);
	return rel;
}

static sql_rel *
join_on_column_name(sql_query *query, sql_rel *rel, sql_rel *t1, sql_rel *t2, int op, int l_nil, int r_nil)
{
	mvc *sql = query->sql;
	int found = 0, full = (op != op_join);
	list *exps = rel_projections(sql, t1, NULL, 1, 0);
	list *r_exps = rel_projections(sql, t2, NULL, 1, 0);
	list *outexps = new_exp_list(sql->sa);

	if (!exps || !r_exps)
		return NULL;
	for (node *n = exps->h; n; n = n->next) {
		sql_exp *le = n->data;
		int multi = 0;
		const char *rname = exp_relname(le), *name = exp_name(le);
		sql_exp *re = exps_bind_column(r_exps, name, NULL, &multi, 0);

		if (re) {
			if (multi)
				return sql_error(sql, ERR_AMBIGUOUS, SQLSTATE(42000) "NATURAL JOIN: common column name '%s' appears more than once in right table", rname);
			multi = 0;
			le = exps_bind_column(exps, name, NULL, &multi, 0);
			if (multi)
				return sql_error(sql, ERR_AMBIGUOUS, SQLSTATE(42000) "NATURAL JOIN: common column name '%s' appears more than once in left table", rname);

			found = 1;
			if (!(rel = rel_compare_exp(query, rel, le, re, "=", NULL, TRUE, 0, 0, 0)))
				return NULL;
			if (full) {
				sql_exp *cond = rel_unop_(sql, rel, le, NULL, "isnull", card_value);
				if (!cond)
					return NULL;
				set_has_no_nil(cond);
				if (!(le = rel_nop_(sql, rel, cond, re, le, NULL, NULL, "ifthenelse", card_value)))
					return NULL;
			}
			exp_setname(sql->sa, le, rname, name);
			append(outexps, le);
			list_remove_data(r_exps, re);
		} else {
			if (l_nil)
				set_has_nil(le);
			append(outexps, le);
		}
	}
	if (!found)
		return sql_error(sql, 02, SQLSTATE(42000) "JOIN: no columns of tables '%s' and '%s' match", rel_name(t1)?rel_name(t1):"", rel_name(t2)?rel_name(t2):"");
	for (node *n = r_exps->h; n; n = n->next) {
		sql_exp *re = n->data;
		if (r_nil)
			set_has_nil(re);
		append(outexps, re);
	}
	rel = rel_project(sql->sa, rel, outexps);
	return rel;
}

static sql_rel *
rel_select_exp(sql_query *query, sql_rel *rel, SelectNode *sn, exp_kind ek)
{
	mvc *sql = query->sql;
	sql_rel *inner = NULL;
	int group_totals = 0;
	list *pexps = NULL;

	assert(sn->s.token == SQL_SELECT);
	if (!sn->selection)
		return sql_error(sql, 02, SQLSTATE(42000) "SELECT: the selection or from part is missing");

	if (!rel)
		rel = rel_project(sql->sa, NULL, append(new_exp_list(sql->sa), exp_atom_bool(sql->sa, 1)));
	rel = rel_where_groupby_nodes(query, rel, sn, &group_totals);
	if (sql->session->status) /* rel might be NULL as input, so we have to check for the session status for errors */
		return NULL;

	inner = rel;
	pexps = sa_list(sql->sa);
	for (dnode *n = sn->selection->h; n; n = n->next) {
		/* Here we could get real column expressions
		 * (including single atoms) but also table results.
		 * Therefor we try both rel_column_exp
		 * and rel_table_exp.
		 */
		list *te = NULL;
		sql_exp *ce = rel_column_exp(query, &inner, n->data.sym, sql_sel | group_totals);

		if (ce && (exp_subtype(ce) || (ce->type == e_atom && !ce->l && !ce->f))) { /* Allow parameters to be propagated */
			pexps = append(pexps, ce);
			rel = inner;
			continue;
		} else if (!ce) {
			te = rel_table_exp(query, &rel, n->data.sym, !list_length(pexps) && !n->next);
		} else
			ce = NULL;
		if (!ce && !te) {
			if (sql->errstr[0])
				return NULL;
			return sql_error(sql, 02, SQLSTATE(42000) "SELECT: subquery result missing");
		}
		/* here we should merge the column expressions we
		 * obtained so far with the table expression, ie
		 * t1.* or a subquery.
		 */
		pexps = list_merge(pexps, te, (fdup)NULL);
	}
	if (rel && is_groupby(rel->op) && !sn->groupby) {
		set_processed(rel);
		for (node *n=pexps->h; n; n = n->next) {
			sql_exp *ce = n->data;
			if (rel->card < ce->card) {
				if (exp_name(ce) && !has_label(ce)) {
					return sql_error(sql, ERR_GROUPBY, SQLSTATE(42000) "SELECT: cannot use non GROUP BY column '%s' in query results without an aggregate function", exp_name(ce));
				} else {
					return sql_error(sql, ERR_GROUPBY, SQLSTATE(42000) "SELECT: cannot use non GROUP BY column in query results without an aggregate function");
				}
			}
		}
	}
	rel = rel_project(sql->sa, rel, pexps);

	rel = rel_having_limits_nodes(query, rel, sn, ek, group_totals);
	return rel;
}

static sql_rel*
rel_unique_names(mvc *sql, sql_rel *rel)
{
	node *n;
	list *l;

	if (!is_project(rel->op))
		return rel;
	l = sa_list(sql->sa);
	for (n = rel->exps->h; n; n = n->next) {
		sql_exp *e = n->data;

		if (exp_relname(e)) {
			if (exp_name(e) && exps_bind_column2(l, exp_relname(e), exp_name(e), NULL))
				exp_label(sql->sa, e, ++sql->label);
		} else {
			if (exp_name(e) && exps_bind_column(l, exp_name(e), NULL, NULL, 0))
				exp_label(sql->sa, e, ++sql->label);
		}
		append(l,e);
	}
	rel->exps = l;
	return rel;
}

static int
exp_relname_cmp(sql_exp *e1, sql_exp *e2)
{
	const char *r1 = exp_relname(e1), *r2 = exp_relname(e2);
	if (!r1 || !r2)
		return -1;
	return strcmp(r1, r2);
}

static sql_rel *
rel_query(sql_query *query, sql_rel *rel, symbol *sq, int toplevel, exp_kind ek)
{
	mvc *sql = query->sql;
	sql_rel *res = NULL;
	SelectNode *sn = NULL;

	if (sq->token != SQL_SELECT)
		return table_ref(query, rel, sq, 0);

	/* select ... into is currently not handled here ! */
 	sn = (SelectNode *) sq;
	if (sn->into)
		return NULL;

	if (ek.card != card_relation && sn->orderby)
		return sql_error(sql, 01, SQLSTATE(42000) "SELECT: ORDER BY only allowed on outermost SELECT");

	if (sn->window) {
		dlist *wl = sn->window->data.lval;
		for (dnode *n = wl->h; n ; n = n->next) {
			dlist *wd = n->data.sym->data.lval;
			const char *name = wd->h->data.sval;
			dlist *wdef = wd->h->next->data.lval;
			if (frame_get_window_def(sql, name, NULL)) {
				return sql_error(sql, 01, SQLSTATE(42000) "SELECT: Redefinition of window '%s'", name);
			} else if (!frame_push_window_def(sql, name, wdef)) {
				return sql_error(sql, 02, SQLSTATE(HY013) MAL_MALLOC_FAIL);
			}
		}
	}

	if (sn->from) {		/* keep variable list with tables and names */
		dlist *fl = sn->from->data.lval;
		sql_rel *fnd = NULL;
		list *names = new_exp_list(sql->sa);

		for (dnode *n = fl->h; n ; n = n->next) {
			int lateral = check_is_lateral(n->data.sym);
			list *projs, *projs_distinct_names;

			/* just used current expression */
			fnd = table_ref(query, NULL, n->data.sym, lateral);
			if (!fnd && res && lateral && sql->session->status != -ERR_AMBIGUOUS) {
				/* reset error */
				sql->session->status = 0;
				sql->errstr[0] = 0;

				query_push_outer(query, res, sql_from);
				fnd = table_ref(query, NULL, n->data.sym, lateral);
				res = query_pop_outer(query);
			}
			if (!fnd)
				break;
			projs = rel_projections(sql, fnd, NULL, 1, 0);
			projs_distinct_names = list_distinct(projs, (fcmp) exp_relname_cmp, (fdup) NULL);

			for (node *m = projs_distinct_names->h ; m ; m = m->next) {
				char *nrame = (char *)exp_relname((sql_exp *)m->data);

				if (nrame) {
					if (list_find(names, nrame, (fcmp) &strcmp)) {
						if (res)
							rel_destroy(res);
						return sql_error(sql, 01, SQLSTATE(42000) "SELECT: relation name \"%s\" specified more than once", nrame);
					} else
						list_append(names, nrame);
				}
			}
			if (res) {
				res = rel_crossproduct(sql->sa, res, fnd, op_join);
				if (lateral)
					set_dependent(res);
			} else {
				res = fnd;
			}
		}
		if (!fnd) {
			if (res)
				rel_destroy(res);
			return NULL;
		}
	} else if (toplevel || !res) /* only on top level query */
		return rel_select_exp(query, rel, sn, ek);

	if (res)
		rel = rel_select_exp(query, res, sn, ek);
	if (!rel && res)
		rel_destroy(res);
	return rel;
}

static sql_rel *
rel_setquery_(sql_query *query, sql_rel *l, sql_rel *r, dlist *cols, int op )
{
	mvc *sql = query->sql;
	sql_rel *rel;

	if (!cols) {
		list *ls, *rs;

		l = rel_unique_names(sql, l);
		r = rel_unique_names(sql, r);
		ls = rel_projections(sql, l, NULL, 0, 1);
		rs = rel_projections(sql, r, NULL, 0, 1);
		rel = rel_setop_check_types(sql, l, r, ls, rs, (operator_type)op);
	} else {
		rel = rel_setop(sql->sa, l, r, (operator_type)op);
	}
	if (rel) {
		rel_setop_set_exps(sql, rel, rel_projections(sql, rel, NULL, 0, 1));
		set_processed(rel);
	}
	return rel;
}

static sql_rel *
rel_setquery(sql_query *query, symbol *q)
{
	mvc *sql = query->sql;
	sql_rel *res = NULL;
	dnode *n = q->data.lval->h;
	symbol *tab_ref1 = n->data.sym;
	int distinct = n->next->data.i_val;
	dlist *corresponding = n->next->next->data.lval;
	symbol *tab_ref2 = n->next->next->next->data.sym;
	sql_rel *t1, *t2;

	assert(n->next->type == type_int);
	t1 = table_ref(query, NULL, tab_ref1, 0);
	if (!t1)
		return NULL;
	t2 = table_ref(query, NULL, tab_ref2, 0);
	if (!t2)
		return NULL;

	rel_remove_internal_exp(t1);
	rel_remove_internal_exp(t2);
	if (list_length(t1->exps) != list_length(t2->exps)) {
		int t1nrcols = list_length(t1->exps);
		int t2nrcols = list_length(t2->exps);
		char *op = "UNION";
		if (q->token == SQL_EXCEPT)
			op = "EXCEPT";
		else if (q->token == SQL_INTERSECT)
			op = "INTERSECT";
		rel_destroy(t1);
		rel_destroy(t2);
		return sql_error(sql, 02, SQLSTATE(42000) "%s: column counts (%d and %d) do not match", op, t1nrcols, t2nrcols);
	}
	if ( q->token == SQL_UNION) {
		/* For EXCEPT/INTERSECT the group by is always done within the implementation */
		if (t1 && distinct)
			t1 = rel_distinct(t1);
		if (t2 && distinct)
			t2 = rel_distinct(t2);
		res = rel_setquery_(query, t1, t2, corresponding, op_union );
	} else if ( q->token == SQL_EXCEPT)
		res = rel_setquery_(query, t1, t2, corresponding, op_except );
	else if ( q->token == SQL_INTERSECT)
		res = rel_setquery_(query, t1, t2, corresponding, op_inter );
	if (res && distinct)
		res = rel_distinct(res);
	return res;
}

static sql_rel *
rel_joinquery_(sql_query *query, sql_rel *rel, symbol *tab1, int natural, jt jointype, symbol *tab2, symbol *js)
{
	mvc *sql = query->sql;
	operator_type op = op_join;
	sql_rel *t1 = NULL, *t2 = NULL, *inner;
	int l_nil = 0, r_nil = 0, lateral = 0;

	assert(!rel);
	switch(jointype) {
	case jt_inner: op = op_join;
		break;
	case jt_left: op = op_left;
		r_nil = 1;
		break;
	case jt_right: op = op_right;
		l_nil = 1;
		break;
	case jt_full: op = op_full;
		l_nil = 1;
		r_nil = 1;
		break;
	}

	lateral = check_is_lateral(tab2);
	t1 = table_ref(query, NULL, tab1, 0);
	if (rel && !t1 && sql->session->status != -ERR_AMBIGUOUS) {
		/* reset error */
		sql->session->status = 0;
		sql->errstr[0] = 0;
		t1 = table_ref(query, NULL, tab1, 0);
	}
	if (t1) {
		t2 = table_ref(query, NULL, tab2, 0);
		if (lateral && !t2 && sql->session->status != -ERR_AMBIGUOUS) {
			/* reset error */
			sql->session->status = 0;
			sql->errstr[0] = 0;

			query_push_outer(query, t1, sql_from);
			t2 = table_ref(query, NULL, tab2, 0);
			t1 = query_pop_outer(query);
		}
	}
	if (rel)
		rel_destroy(rel);
	if (!t1 || !t2)
		return NULL;

	if (!lateral && rel_name(t1) && rel_name(t2) && strcmp(rel_name(t1), rel_name(t2)) == 0)
		return sql_error(sql, 02, SQLSTATE(42000) "SELECT: '%s' on both sides of the JOIN expression", rel_name(t1));

	inner = rel = rel_crossproduct(sql->sa, t1, t2, op_join);
	inner->op = op;
	if (lateral)
		set_dependent(inner);

	if (js && natural)
		return sql_error(sql, 02, SQLSTATE(42000) "SELECT: cannot have a NATURAL JOIN with a join specification (ON or USING)");
	if (!js && !natural)
		return sql_error(sql, 02, SQLSTATE(42000) "SELECT: must have NATURAL JOIN or a JOIN with a join specification (ON or USING)");

	if (js && js->token != SQL_USING) {	/* On sql_logical_exp */
		rel = rel_logical_exp(query, rel, js, sql_where | sql_join);
	} else if (js) {	/* using */
		char rname[16], *rnme;
		dnode *n = js->data.lval->h;
		list *outexps = new_exp_list(sql->sa), *exps;
		node *m;

		rnme = number2name(rname, sizeof(rname), ++sql->label);
		for (; n; n = n->next) {
			char *nm = n->data.sval;
			sql_exp *cond, *ls, *rs;

			if (!(ls = rel_bind_column(sql, t1, nm, sql_where | sql_join, 0)) && sql->session->status == -ERR_AMBIGUOUS)
				return NULL;
			if (!(rs = rel_bind_column(sql, t2, nm, sql_where | sql_join, 0)) && sql->session->status == -ERR_AMBIGUOUS)
				return NULL;
			if (!ls || !rs)
				return sql_error(sql, 02, SQLSTATE(42000) "JOIN: tables '%s' and '%s' do not have a matching column '%s'", rel_name(t1)?rel_name(t1):"", rel_name(t2)?rel_name(t2):"", nm);
			if (!(rel = rel_compare_exp(query, rel, ls, rs, "=", NULL, TRUE, 0, 0, 0)))
				return NULL;
			if (op != op_join) {
				if (!(cond = rel_unop_(sql, rel, ls, NULL, "isnull", card_value)))
					return NULL;
				set_has_no_nil(cond);
				if (rel_convert_types(sql, t1, t2, &ls, &rs, 1, type_equal) < 0)
					return NULL;
				if (!(ls = rel_nop_(sql, rel, cond, rs, ls, NULL, NULL, "ifthenelse", card_value)))
					return NULL;
			}
			exp_setname(sql->sa, ls, rnme, nm);
			append(outexps, ls);
			if (!rel)
				return NULL;
		}
		exps = rel_projections(sql, t1, NULL, 1, 1);
		for (m = exps->h; m; m = m->next) {
			const char *nm = exp_name(m->data);
			int fnd = 0;

			for (n = js->data.lval->h; n; n = n->next) {
				if (strcmp(nm, n->data.sval) == 0) {
					fnd = 1;
					break;
				}
			}
			if (!fnd) {
				sql_exp *ls = m->data;
				if (l_nil)
					set_has_nil(ls);
				append(outexps, ls);
			}
		}
		exps = rel_projections(sql, t2, NULL, 1, 1);
		for (m = exps->h; m; m = m->next) {
			const char *nm = exp_name(m->data);
			int fnd = 0;

			for (n = js->data.lval->h; n; n = n->next) {
				if (strcmp(nm, n->data.sval) == 0) {
					fnd = 1;
					break;
				}
			}
			if (!fnd) {
				sql_exp *rs = m->data;
				if (r_nil)
					set_has_nil(rs);
				append(outexps, rs);
			}
		}
		rel = rel_project(sql->sa, rel, outexps);
	} else {		/* ! js -> natural join */
		rel = join_on_column_name(query, rel, t1, t2, op, l_nil, r_nil);
	}
	if (!rel)
		return NULL;
	if (inner && is_outerjoin(inner->op))
		set_processed(inner);
	set_processed(rel);
	return rel;
}

static sql_rel *
rel_joinquery(sql_query *query, sql_rel *rel, symbol *q)
{
	dnode *n = q->data.lval->h;
	symbol *tab_ref1 = n->data.sym;
	int natural = n->next->data.i_val;
	jt jointype = (jt) n->next->next->data.i_val;
	symbol *tab_ref2 = n->next->next->next->data.sym;
	symbol *joinspec = n->next->next->next->next->data.sym;

	assert(n->next->type == type_int);
	assert(n->next->next->type == type_int);
	return rel_joinquery_(query, rel, tab_ref1, natural, jointype, tab_ref2, joinspec);
}

static sql_rel *
rel_crossquery(sql_query *query, sql_rel *rel, symbol *q)
{
	mvc *sql = query->sql;
	dnode *n = q->data.lval->h;
	symbol *tab1 = n->data.sym;
	symbol *tab2 = n->next->data.sym;
	sql_rel *t1 = table_ref(query, rel, tab1, 0);
	sql_rel *t2 = NULL;

	if (t1)
		t2 = table_ref(query, rel, tab2, 0);
	if (!t1 || !t2)
		return NULL;

	if (rel_name(t1) && rel_name(t2) && strcmp(rel_name(t1), rel_name(t2)) == 0)
		return sql_error(sql, 02, SQLSTATE(42000) "SELECT: '%s' on both sides of the CROSS JOIN expression", rel_name(t1));

	return rel_crossproduct(sql->sa, t1, t2, op_join);
}

sql_rel *
rel_subquery(sql_query *query, sql_rel *rel, symbol *sq, exp_kind ek)
{
	mvc *sql = query->sql;
	int toplevel = 0;

	if (!stack_push_frame(sql, NULL))
		return sql_error(sql, 02, SQLSTATE(HY013) MAL_MALLOC_FAIL);

	if (!rel || (rel->op == op_project &&
		(!rel->exps || list_length(rel->exps) == 0)))
		toplevel = 1;

	rel = rel_query(query, rel, sq, toplevel, ek);
	stack_pop_frame(sql);

	if (rel && ek.type == type_relation && ek.card < card_set && rel->card >= CARD_MULTI)
		return rel_zero_or_one(sql, rel, ek);
	return rel;
}

sql_rel *
rel_selects(sql_query *query, symbol *s)
{
	mvc *sql = query->sql;
	sql_rel *ret = NULL;

	switch (s->token) {
	case SQL_WITH:
		ret = rel_with_query(query, s);
		sql->type = Q_TABLE;
		break;
	case SQL_VALUES:
		ret = rel_values(query, s);
		sql->type = Q_TABLE;
		break;
	case SQL_SELECT: {
		exp_kind ek = {type_value, card_relation, TRUE};
		SelectNode *sn = (SelectNode *) s;

		if (sn->into) {
			sql->type = Q_SCHEMA;
			ret = rel_select_with_into(query, s);
		} else {
			ret = rel_subquery(query, NULL, s, ek);
			sql->type = Q_TABLE;
		}
	}	break;
	case SQL_JOIN:
		ret = rel_joinquery(query, NULL, s);
		sql->type = Q_TABLE;
		break;
	case SQL_CROSS:
		ret = rel_crossquery(query, NULL, s);
		sql->type = Q_TABLE;
		break;
	case SQL_UNION:
	case SQL_EXCEPT:
	case SQL_INTERSECT:
		ret = rel_setquery(query, s);
		sql->type = Q_TABLE;
		break;
	default:
		return NULL;
	}
	if (!ret && sql->errstr[0] == 0)
		(void) sql_error(sql, 02, SQLSTATE(42000) "relational query without result");
	return ret;
}

sql_rel *
schema_selects(sql_query *query, sql_schema *schema, symbol *s)
{
	mvc *sql = query->sql;
	sql_rel *res;
	sql_schema *os = cur_schema(sql);

	sql->session->schema = schema;
	res = rel_selects(query, s);
	sql->session->schema = os;
	return res;
}

sql_rel *
rel_loader_function(sql_query *query, symbol* fcall, list *fexps, sql_subfunc **loader_function)
{
	mvc *sql = query->sql;
	list *exps = NULL, *tl;
	exp_kind ek = { type_value, card_relation, TRUE };
	sql_rel *sq = NULL;
	sql_exp *e = NULL;
	symbol *sym = fcall, *subquery = NULL;
	dnode *l = sym->data.lval->h, *n;
	char *sname = qname_schema(l->data.lval);
	char *fname = qname_schema_object(l->data.lval);
	char *tname = NULL;
	node *en;
	sql_schema *s = cur_schema(sql);
	sql_subfunc* sf;

	if (sname && !(s = mvc_bind_schema(sql, sname)))
		return sql_error(sql, 02, SQLSTATE(3F000) "SELECT: no such schema '%s'", sname);

	tl = sa_list(sql->sa);
	exps = sa_list(sql->sa);
	if (l->next)
		l = l->next; /* skip distinct */
	if (l->next) { /* table call with subquery */
		if (l->next->type == type_symbol || l->next->type == type_list) {
			exp_kind iek = {type_value, card_column, TRUE};
			list *exps = sa_list(sql->sa);
			int count = 0;

			if (l->next->type == type_symbol)
				n = l->next;
			else
				n = l->next->data.lval->h;

			for (dnode *m = n; m; m = m->next) {
				if (m->type == type_symbol && m->data.sym->token == SQL_SELECT)
					subquery = m->data.sym;
				count++;
			}
			if (subquery && count > 1)
				return sql_error(sql, 02, SQLSTATE(42000) "SELECT: The input for the loader function '%s' must be either a single sub query, or a list of values", fname);

			if (subquery) {
				if (!(sq = rel_subquery(query, NULL, subquery, ek)))
					return NULL;
			} else {
				for ( ; n; n = n->next) {
					sql_exp *e = rel_value_exp(query, NULL, n->data.sym, sql_sel | sql_from, iek);

					if (!e)
						return NULL;
					append(exps, e);
				}
				sq = rel_project(sql->sa, NULL, exps);
			}
		}
		if (!sq)
			return sql_error(sql, 02, SQLSTATE(42000) "SELECT: no such loader function '%s'", fname);
		for (en = sq->exps->h; en; en = en->next) {
			sql_exp *e = en->data;

			append(exps, e = exp_alias_or_copy(sql, tname, exp_name(e), NULL, e));
			append(tl, exp_subtype(e));
		}
	}

	e = find_table_function_type(sql, s, fname, exps, tl, F_LOADER, &sf);
	if (!e || !sf)
		return sql_error(sql, 02, SQLSTATE(42000) "SELECT: no such loader function '%s'", fname);

	if (sq) {
		for (node *n = sq->exps->h, *m = sf->func->ops->h ; n && m ; n = n->next, m = m->next) {
			sql_exp *e = (sql_exp*) n->data;
			sql_arg *a = (sql_arg*) m->data;
			if (!exp_subtype(e) && rel_set_type_param(sql, &(a->type), sq, e, 0) < 0)
				return NULL;
		}
	}

	if (loader_function)
		*loader_function = sf;

	return rel_table_func(sql->sa, sq, e, fexps, (sq)?TABLE_FROM_RELATION:TABLE_PROD_FUNC);
}<|MERGE_RESOLUTION|>--- conflicted
+++ resolved
@@ -11,10 +11,7 @@
 #include "sql_tokens.h"
 #include "sql_privileges.h"
 #include "sql_env.h"
-<<<<<<< HEAD
-=======
 #include "sql_decimal.h"
->>>>>>> 69529a75
 #include "sql_qc.h"
 #include "rel_rel.h"
 #include "rel_exp.h"
@@ -2272,11 +2269,7 @@
 		if (!(re2 = rel_value_exp(query, rel, ro2, f, ek)))
 			return NULL;
 
-<<<<<<< HEAD
-		if (exp_between_check_types(&super, exp_subtype(le), exp_subtype(re1), exp_subtype(re2)) < 0) 
-=======
 		if (exp_between_check_types(&super, exp_subtype(le), exp_subtype(re1), exp_subtype(re2)) < 0)
->>>>>>> 69529a75
 			return sql_error(sql, 01, SQLSTATE(42000) "Cannot have a parameter (?) on both sides of an expression");
 
 		if ((le = exp_check_type(sql, &super, rel ? *rel:NULL, le, type_equal)) == NULL ||
@@ -2531,11 +2524,7 @@
 		if (!(re2 = rel_value_exp(query, &rel, ro2, f, ek)))
 			return NULL;
 
-<<<<<<< HEAD
-		if (exp_between_check_types(&super, exp_subtype(le), exp_subtype(re1), exp_subtype(re2)) < 0) 
-=======
 		if (exp_between_check_types(&super, exp_subtype(le), exp_subtype(re1), exp_subtype(re2)) < 0)
->>>>>>> 69529a75
 			return sql_error(sql, 01, SQLSTATE(42000) "Cannot have a parameter (?) on both sides of an expression");
 
 		if ((le = exp_check_type(sql, &super, rel, le, type_equal)) == NULL ||
