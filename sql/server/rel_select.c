--- conflicted
+++ resolved
@@ -3845,7 +3845,6 @@
 
 		e = rel_selection_ref(query, rel, grp, selection);
 		if (!e) {
-<<<<<<< HEAD
 			if (sql->errstr[0] == 0)
 				strcpy(sql->errstr, buf);
 			return NULL;
@@ -3920,24 +3919,6 @@
 		for (node *m = l2->h ; m ; m = m->next) {
 			list *other = (list*) m->data;
 			list_append(res, list_distinct(list_merge(list_dup(sub_list, (fdup) NULL), other, (fdup) NULL), (fcmp) list_equal, (fdup) NULL));
-=======
-			int status = sql->session->status;
-			char buf[ERRSIZE];
-
-			/* reset error */
-			sql->session->status = 0;
-			strcpy(buf, sql->errstr);
-			sql->errstr[0] = '\0';
-
-			e = rel_selection_ref(query, rel, grp, selection);
-			if (!e) {
-				if (sql->errstr[0] == 0) {
-					sql->session->status = status;
-					strcpy(sql->errstr, buf);
-				}
-				return NULL;
-			}
->>>>>>> aa40444e
 		}
 	}
 	return res;
@@ -4009,7 +3990,6 @@
 			} else if (is_sql_group_totals(f) && grouping_sets) /* The GROUP BY () case is the global aggregate which is always added by ROLLUP and CUBE */
 				next_set = list_append(new_exp_list(sql->sa), new_exp_list(sql->sa));
 		}
-<<<<<<< HEAD
 		if (is_sql_group_totals(f)) { /* if there are no sets, set the found one, otherwise calculate cartesian product and merge the distinct ones */
 			assert(next_set);
 			if (!*sets)
@@ -4029,16 +4009,36 @@
 	list *exps = new_exp_list(sql->sa);
 
 	for (; o; o = o->next) {
-		symbol *part = o->data.sym;
-		sql_exp *e = rel_group_column(query, rel, part, selection, f);
-		if (!e)
-			return NULL;
-		list_append(exps, e);
-=======
+		symbol *grp = o->data.sym;
+		int is_last = 1;
+		exp_kind ek = {type_value, card_value, TRUE};
+		sql_exp *e = rel_value_exp2(query, rel, grp, f, ek, &is_last);
+
+		if (!e) {
+			int status = sql->session->status;
+			char buf[ERRSIZE];
+
+			/* reset error */
+			sql->session->status = 0;
+			strcpy(buf, sql->errstr);
+			sql->errstr[0] = '\0';
+
+			e = rel_selection_ref(query, rel, grp, selection);
+			if (!e) {
+				if (sql->errstr[0] == 0) {
+					sql->session->status = status;
+					strcpy(sql->errstr, buf);
+				}
+				return NULL;
+			}
+		}
+		if(e->type != e_column) { //store group by expressions in the stack
+			if(!stack_push_groupby_expression(sql, grp, e))
+				return NULL;
+		}
 		if (e->card > CARD_AGGR)
 			e->card = CARD_AGGR;
 		append(exps, e);
->>>>>>> aa40444e
 	}
 	return exps;
 }
@@ -4517,19 +4517,7 @@
 	p = *rel;
 	/* Partition By */
 	if (partition_by_clause) {
-<<<<<<< HEAD
-		gbe = rel_partition_groupings(query, &pp, partition_by_clause, NULL /* cannot use (selection) column references, as this result is a selection column */, nf | sql_window);
-		if (!gbe && !group) { /* try with implicit groupby */
-			/* reset error */
-			sql->session->status = 0;
-			sql->errstr[0] = '\0';
-			p = pp = rel_project(sql->sa, p, sa_list(sql->sa));
-			reset_processed(p);
-			gbe = rel_partition_groupings(query, &p, partition_by_clause, NULL /* cannot use (selection) column references, as this result is a selection column */, f | sql_window);
-		}
-=======
-		gbe = rel_group_by(query, &p, partition_by_clause, NULL /* cannot use (selection) column references, as this result is a selection column */, nf | sql_window);
->>>>>>> aa40444e
+		gbe = rel_partition_groupings(query, &p, partition_by_clause, NULL /* cannot use (selection) column references, as this result is a selection column */, nf | sql_window);
 		if (!gbe)
 			return NULL;
 		for (n = gbe->h ; n ; n = n->next) {
@@ -5165,72 +5153,6 @@
 }
 
 static sql_rel *
-<<<<<<< HEAD
-rel_simple_select(sql_query *query, sql_rel *rel, SelectNode *sn, exp_kind ek)
-{
-	mvc *sql = query->sql;
-	sql_rel *inner;
-	int group_totals = 0;
-
-	if (!sn->selection)
-		return sql_error(sql, 02, SQLSTATE(42000) "SELECT: the selection or from part is missing");
-
-	if ((sn->where || sn->groupby || sn->having) && !rel)
-		rel = rel_project(sql->sa, NULL, list_append(new_exp_list(sql->sa), exp_atom_bool(sql->sa, 1)));
-
-	rel = rel_where_groupby_nodes(query, rel, sn, &group_totals);
-	if (sql->session->status) /* rel might be NULL as input, so we have to check for the session status for errors */
-		return NULL;
-
-	if (!rel || rel->op != op_project || !list_empty(rel->exps))
-		rel = rel_project(sql->sa, rel, new_exp_list(sql->sa));
-	inner = rel;
-	for (dnode *n = sn->selection->h; n; n = n->next) {
-		/* Here we could get real column expressions (including single
-		 * atoms) but also table results. Therefore we try both
-		 * rel_column_exp and rel_table_exp.
-		 */
-		sql_rel *o_inner = inner;
-		list *te = NULL, *pre_prj = rel_projections(sql, o_inner, NULL, 1, 1);
-		sql_exp *ce = rel_column_exp(query, &inner, n->data.sym, sql_sel | group_totals);
-
-		if (inner != o_inner) {  /* relation got rewritten */
-			if (!inner)
-				return NULL;
-			rel = inner;
-		}
-
-		if (ce && exp_subtype(ce)) {
-			/* we need a project */
-			if (!is_simple_project(inner->op) /*&& is_processed(inner) */) {
-				if (inner != o_inner && pre_prj) {
-					inner = rel_project(sql->sa, inner, pre_prj);
-					reset_processed(inner);
-				} else
-					inner = rel_project(sql->sa, inner, new_exp_list(sql->sa));
-			}
-			ce = rel_project_add_exp(sql, inner, ce);
-			rel = inner;
-			continue;
-		} else if (!ce) {
-			te = rel_table_exp(query, &rel, n->data.sym);
-		} else 
-			ce = NULL;
-		if (!ce && !te)
-			return sql_error(sql, 02, SQLSTATE(42000) "SELECT: subquery result missing");
-		/* here we should merge the column expressions we obtained
-		 * so far with the table expression, ie t1.* or a subquery
-		 */
-		list_merge(rel->exps, te, (fdup)NULL);
-	}
-
-	rel = rel_having_limits_nodes(query, rel, sn, ek, group_totals);
-	return rel;
-}
-
-static sql_rel *
-=======
->>>>>>> aa40444e
 join_on_column_name(sql_query *query, sql_rel *rel, sql_rel *t1, sql_rel *t2, int op, int l_nil, int r_nil)
 {
 	mvc *sql = query->sql;
@@ -5302,27 +5224,16 @@
 {
 	mvc *sql = query->sql;
 	sql_rel *inner = NULL;
-<<<<<<< HEAD
 	int group_totals = 0;
-=======
 	list *pexps = NULL;
->>>>>>> aa40444e
 
 	assert(sn->s.token == SQL_SELECT);
 	if (!sn->selection)
 		return sql_error(sql, 02, SQLSTATE(42000) "SELECT: the selection or from part is missing");
 
-<<<<<<< HEAD
-	if (!sn->from)
-		return rel_simple_select(query, rel, sn, ek);
-
-	assert(rel);
-	rel = rel_where_groupby_nodes(query, rel, sn, &group_totals);
-=======
 	if (!rel)
 		rel = rel_project(sql->sa, NULL, append(new_exp_list(sql->sa), exp_atom_bool(sql->sa, 1)));
-	rel = rel_where_groupby_nodes(query, rel, sn);
->>>>>>> aa40444e
+	rel = rel_where_groupby_nodes(query, rel, sn, &group_totals);
 	if (sql->session->status) /* rel might be NULL as input, so we have to check for the session status for errors */
 		return NULL;
 
@@ -5334,16 +5245,8 @@
 		 * Therefor we try both rel_column_exp
 		 * and rel_table_exp.
 		 */
-<<<<<<< HEAD
-		sql_rel *o_inner = inner;
-		list *te = NULL;//, *pre_prj = o_inner->exps;//*pre_prj = rel_projections(sql, o_inner, NULL, 1, 1);
-		int pre_len = list_length(o_inner->exps);
-		sql_rel *pre_rel = o_inner;
+		list *te = NULL;
 		sql_exp *ce = rel_column_exp(query, &inner, n->data.sym, sql_sel | group_totals);
-=======
-		list *te = NULL;
-		sql_exp *ce = rel_column_exp(query, &inner, n->data.sym, sql_sel);
->>>>>>> aa40444e
 
 		if (ce && exp_subtype(ce)) {
 			pexps = append(pexps, ce);
