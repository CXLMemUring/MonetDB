--- conflicted
+++ resolved
@@ -5844,12 +5844,9 @@
 			t1 = rel_distinct(t1);
 		if (t2 && distinct)
 			t2 = rel_distinct(t2);
-<<<<<<< HEAD
-		/*res = rel_setquery_(query, t1, t2, corresponding, op_union );*/
+		// TODO: this has to be fixed
+		/*res = rel_setquery_(query, t1, t2, corresponding, op_union, outer);*/
 		res = rel_setquery_n_ary_(query, t1, t2, corresponding, op_munion);
-=======
-		res = rel_setquery_(query, t1, t2, corresponding, op_union, outer );
->>>>>>> e001eccf
 	} else if ( q->token == SQL_EXCEPT)
 		res = rel_setquery_(query, t1, t2, corresponding, op_except, 0);
 	else if ( q->token == SQL_INTERSECT)
