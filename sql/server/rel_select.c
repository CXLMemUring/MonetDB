/*
 * This Source Code Form is subject to the terms of the Mozilla Public
 * License, v. 2.0.  If a copy of the MPL was not distributed with this
 * file, You can obtain one at http://mozilla.org/MPL/2.0/.
 *
 * Copyright 1997 - July 2008 CWI, August 2008 - 2020 MonetDB B.V.
 */

#include "monetdb_config.h"
#include "rel_select.h"
#include "sql_tokens.h"
#include "sql_semantic.h"	/* TODO this dependency should be removed, move
				   the dependent code into sql_mvc */
#include "sql_privileges.h"
#include "sql_env.h"
#include "rel_rel.h"
#include "rel_exp.h"
#include "rel_xml.h"
#include "rel_dump.h"
#include "rel_prop.h"
#include "rel_psm.h"
#include "rel_schema.h"
#include "rel_unnest.h"
#include "rel_remote.h"
#include "rel_sequence.h"
#ifdef HAVE_HGE
#include "mal.h"		/* for have_hge */
#endif

#define VALUE_FUNC(f) (f->func->type == F_FUNC || f->func->type == F_FILT)
#define check_card(card,f) ((card == card_none && !f->res) || (CARD_VALUE(card) && f->res && VALUE_FUNC(f)) || card == card_loader || (card == card_relation && f->func->type == F_UNION))

/* return all expressions, with table name == tname */
static list *
rel_table_projections( mvc *sql, sql_rel *rel, char *tname, int level )
{
	list *exps;

	if (THRhighwater())
		return sql_error(sql, 10, SQLSTATE(42000) "Query too complex: running out of stack space");

	if (!rel)
		return NULL;

	if (!tname)
		return _rel_projections(sql, rel, NULL, 1, 0, 1);

	switch(rel->op) {
	case op_join:
	case op_left:
	case op_right:
	case op_full:
		exps = rel_table_projections( sql, rel->l, tname, level+1);
		if (exps)
			return exps;
		return rel_table_projections( sql, rel->r, tname, level+1);
	case op_semi:
	case op_anti:
	case op_select:
		return rel_table_projections( sql, rel->l, tname, level+1);

	case op_topn:
	case op_sample:
	case op_groupby:
	case op_union:
	case op_except:
	case op_inter:
	case op_project:
		if (!is_processed(rel) && level == 0)
			return rel_table_projections( sql, rel->l, tname, level+1);
		/* fall through */
	case op_table:
	case op_basetable:
		if (rel->exps) {
			int rename = 0;
			node *en;

			/* first check alias */
			if (!is_base(rel->op) && !level) {
				list *exps = sa_list(sql->sa);

				for (en = rel->exps->h; en && !rename; en = en->next) {
					sql_exp *e = en->data;;

					if ((is_basecol(e) && exp_relname(e) && strcmp(exp_relname(e), tname) == 0) ||
					    (is_basecol(e) && !exp_relname(e) && e->l && strcmp(e->l, tname) == 0)) {
						if (exp_name(e) && exps_bind_column2(exps, tname, exp_name(e)))
							rename = 1;
						else
							append(exps, e);
					}
				}
			}

			exps = new_exp_list(sql->sa);
			for (en = rel->exps->h; en; en = en->next) {
				sql_exp *e = en->data;
				if (is_basecol(e) && exp_relname(e) && strcmp(exp_relname(e), tname) == 0) {
					if (rename)
						append(exps, exp_alias_ref(sql, e));
					else
						append(exps, exp_alias_or_copy(sql, tname, exp_name(e), rel, e));
				}
				if (is_basecol(e) && !exp_relname(e) && e->l && strcmp(e->l, tname) == 0) {
					if (rename)
						append(exps, exp_alias_ref(sql, e));
					else
						append(exps, exp_alias_or_copy(sql, tname, exp_name(e), rel, e));
				}

			}
			if (exps && list_length(exps))
				return exps;
		}
		/* fall through */
	default:
		return NULL;
	}
}

static sql_exp *
rel_lastexp(mvc *sql, sql_rel *rel )
{
	sql_exp *e;

	if (!is_processed(rel) || is_topn(rel->op) || is_sample(rel->op))
		rel = rel_parent(rel);
	assert(list_length(rel->exps));
	if (rel->op == op_project) {
		MT_lock_set(&rel->exps->ht_lock);
		rel->exps->ht = NULL;
		MT_lock_unset(&rel->exps->ht_lock);
		return exp_alias_or_copy(sql, NULL, NULL, rel, rel->exps->t->data);
	}
	assert(is_project(rel->op));
	e = rel->exps->t->data;
	return exp_ref(sql, e);
}

static sql_rel *
rel_orderby(mvc *sql, sql_rel *l)
{
	sql_rel *rel = rel_create(sql->sa);
	if (!rel)
		return NULL;

	assert(l->op == op_project && !l->r);
	rel->l = l;
	rel->r = NULL;
	rel->op = op_project;
	rel->exps = rel_projections(sql, l, NULL, 1, 0);
	rel->card = l->card;
	rel->nrcols = l->nrcols;
	return rel;
}

/* forward refs */
static sql_rel * rel_setquery(sql_query *query, symbol *sq);
static sql_rel * rel_joinquery(sql_query *query, sql_rel *rel, symbol *sq);
static sql_rel * rel_crossquery(sql_query *query, sql_rel *rel, symbol *q);

static sql_rel *
rel_table_optname(mvc *sql, sql_rel *sq, symbol *optname)
{
	sql_rel *osq = sq;
	node *ne;

	if (optname && optname->token == SQL_NAME) {
		dlist *columnrefs = NULL;
		char *tname = optname->data.lval->h->data.sval;
		list *l = sa_list(sql->sa);

		columnrefs = optname->data.lval->h->next->data.lval;
		if (is_topn(sq->op) || is_sample(sq->op) || ((is_simple_project(sq->op) || is_groupby(sq->op)) && sq->r) || is_base(sq->op)) {
			sq = rel_project(sql->sa, sq, rel_projections(sql, sq, NULL, 1, 0));
			osq = sq;
		}
		if (columnrefs && dlist_length(columnrefs) != list_length(sq->exps))
			return sql_error(sql, 02, SQLSTATE(42000) "SELECT: The number of aliases don't match the number of columns (%d != %d)", dlist_length(columnrefs), sq->nrcols);
		if (columnrefs && sq->exps) {
			dnode *d = columnrefs->h;

			ne = sq->exps->h;
			MT_lock_set(&sq->exps->ht_lock);
			sq->exps->ht = NULL;
			MT_lock_unset(&sq->exps->ht_lock);
			for (; d && ne; d = d->next, ne = ne->next) {
				sql_exp *e = ne->data;

				if (exps_bind_column2(l, tname, d->data.sval))
					return sql_error(sql, ERR_AMBIGUOUS, SQLSTATE(42000) "SELECT: Duplicate column name '%s.%s'", tname, d->data.sval);
				exp_setname(sql->sa, e, tname, d->data.sval );
				if (!is_intern(e))
					set_basecol(e);
				append(l, e);
			}
		}
		if (!columnrefs && sq->exps) {
			ne = sq->exps->h;
			for (; ne; ne = ne->next) {
				sql_exp *e = ne->data;

				/*
				if (exp_name(e) && exps_bind_column2(l, tname, exp_name(e)))
					return sql_error(sql, ERR_AMBIGUOUS, SQLSTATE(42000) "SELECT: Duplicate column name '%s.%s'", tname, exp_name(e));
					*/
				noninternexp_setname(sql->sa, e, tname, NULL );
				if (!is_intern(e))
					set_basecol(e);
				append(l, e);
			}
		}
	} else {
		if (!is_project(sq->op) || is_topn(sq->op) || is_sample(sq->op) || ((is_simple_project(sq->op) || is_groupby(sq->op)) && sq->r)) {
			sq = rel_project(sql->sa, sq, rel_projections(sql, sq, NULL, 1, 1));
			osq = sq;
		}
		for (ne = osq->exps->h; ne; ne = ne->next) {
			sql_exp *e = ne->data;

			if (!is_intern(e))
				set_basecol(e);
		}
	}
	return osq;
}

static sql_rel *
rel_subquery_optname(sql_query *query, sql_rel *rel, symbol *ast)
{
	mvc *sql = query->sql;
	SelectNode *sn = (SelectNode *) ast;
	exp_kind ek = {type_value, card_relation, TRUE};
	sql_rel *sq = rel_subquery(query, rel, ast, ek);

	assert(ast->token == SQL_SELECT);
	if (!sq)
		return NULL;

	return rel_table_optname(sql, sq, sn->name);
}

sql_rel *
rel_with_query(sql_query *query, symbol *q )
{
	mvc *sql = query->sql;
	dnode *d = q->data.lval->h;
	symbol *next = d->next->data.sym;
	sql_rel *rel;

	if (!stack_push_frame(sql, NULL))
		return sql_error(sql, 02, SQLSTATE(HY013) MAL_MALLOC_FAIL);
	/* first handle all with's (ie inlined views) */
	for (d = d->data.lval->h; d; d = d->next) {
		symbol *sym = d->data.sym;
		dnode *dn = sym->data.lval->h;
		char *name = qname_schema_object(dn->data.lval);
		sql_rel *nrel;

		if (frame_find_rel_view(sql, name)) {
			stack_pop_frame(sql);
			return sql_error(sql, 01, SQLSTATE(42000) "View '%s' already declared", name);
		}
		nrel = rel_semantic(query, sym);
		if (!nrel) {
			stack_pop_frame(sql);
			return NULL;
		}
		if (!stack_push_rel_view(sql, name, nrel)) {
			stack_pop_frame(sql);
			return sql_error(sql, 02, SQLSTATE(HY013) MAL_MALLOC_FAIL);
		}
		if (!is_project(nrel->op)) {
			if (is_topn(nrel->op) || is_sample(nrel->op)) {
				nrel = rel_project(sql->sa, nrel, rel_projections(sql, nrel, NULL, 1, 1));
			} else {
				stack_pop_frame(sql);
				return NULL;
			}
		}
		assert(is_project(nrel->op));
		if (is_project(nrel->op) && nrel->exps) {
			node *ne = nrel->exps->h;

			for (; ne; ne = ne->next) {
				sql_exp *e = ne->data;

				noninternexp_setname(sql->sa, e, name, NULL );
				if (!is_intern(e))
					set_basecol(e);
			}
		}
	}
	rel = rel_semantic(query, next);
	stack_pop_frame(sql);
	return rel;
}

static sql_rel *
query_exp_optname(sql_query *query, sql_rel *r, symbol *q)
{
	mvc *sql = query->sql;
	switch (q->token) {
	case SQL_WITH:
	{
		sql_rel *tq = rel_with_query(query, q);

		if (!tq)
			return NULL;
		if (q->data.lval->t->type == type_symbol)
			return rel_table_optname(sql, tq, q->data.lval->t->data.sym);
		return tq;
	}
	case SQL_UNION:
	case SQL_EXCEPT:
	case SQL_INTERSECT:
	{
		sql_rel *tq = rel_setquery(query, q);

		if (!tq)
			return NULL;
		return rel_table_optname(sql, tq, q->data.lval->t->data.sym);
	}
	case SQL_JOIN:
	{
		sql_rel *tq = rel_joinquery(query, r, q);

		if (!tq)
			return NULL;
		return rel_table_optname(sql, tq, q->data.lval->t->data.sym);
	}
	case SQL_CROSS:
	{
		sql_rel *tq = rel_crossquery(query, r, q);

		if (!tq)
			return NULL;
		return rel_table_optname(sql, tq, q->data.lval->t->data.sym);
	}
	default:
		(void) sql_error(sql, 02, SQLSTATE(42000) "case %d %s", (int) q->token, token2string(q->token));
	}
	return NULL;
}

static sql_subfunc *
bind_func_(mvc *sql, sql_schema *s, char *fname, list *ops, sql_ftype type)
{
	sql_subfunc *sf = NULL;

	if (sql->forward && strcmp(fname, sql->forward->base.name) == 0 &&
	    list_cmp(sql->forward->ops, ops, (fcmp)&arg_subtype_cmp) == 0 &&
	    execute_priv(sql, sql->forward) && type == sql->forward->type)
		return sql_dup_subfunc(sql->sa, sql->forward, NULL, NULL);
	sf = sql_bind_func_(sql->sa, s, fname, ops, type);
	if (sf && execute_priv(sql, sf->func))
		return sf;
	return NULL;
}

static sql_subfunc *
bind_func(mvc *sql, sql_schema *s, char *fname, sql_subtype *t1, sql_subtype *t2, sql_ftype type)
{
	sql_subfunc *sf = NULL;

	if (t1 == NULL)
		return NULL;
	if (sql->forward) {
		if (execute_priv(sql, sql->forward) &&
		    strcmp(fname, sql->forward->base.name) == 0 &&
		   ((!t1 && list_length(sql->forward->ops) == 0) ||
		    (!t2 && list_length(sql->forward->ops) == 1 && subtype_cmp(sql->forward->ops->h->data, t1) == 0) ||
		    (list_length(sql->forward->ops) == 2 &&
		     	subtype_cmp(sql->forward->ops->h->data, t1) == 0 &&
		     	subtype_cmp(sql->forward->ops->h->next->data, t2) == 0)) && type == sql->forward->type) {
			return sql_dup_subfunc(sql->sa, sql->forward, NULL, NULL);
		}
	}
	sf = sql_bind_func(sql->sa, s, fname, t1, t2, type);
	if (sf && execute_priv(sql, sf->func))
		return sf;
	return NULL;
}

static sql_subfunc *
bind_member_func(mvc *sql, sql_schema *s, char *fname, sql_subtype *t, int nrargs, sql_ftype type, sql_subfunc *prev)
{
	sql_subfunc *sf = NULL;

	if (sql->forward && strcmp(fname, sql->forward->base.name) == 0 && list_length(sql->forward->ops) == nrargs &&
		is_subtype(t, &((sql_arg *) sql->forward->ops->h->data)->type) && execute_priv(sql, sql->forward) && type == sql->forward->type)
		return sql_dup_subfunc(sql->sa, sql->forward, NULL, t);
	sf = sql_bind_member(sql->sa, s, fname, t, type, nrargs, prev);
	if (sf && execute_priv(sql, sf->func))
		return sf;
	return NULL;
}

static sql_subfunc *
find_func(mvc *sql, sql_schema *s, char *fname, int len, sql_ftype type, sql_subfunc *prev )
{
	sql_subfunc *sf = NULL;

	if (sql->forward && strcmp(fname, sql->forward->base.name) == 0 && list_length(sql->forward->ops) == len && execute_priv(sql, sql->forward) && type == sql->forward->type)
		return sql_dup_subfunc(sql->sa, sql->forward, NULL, NULL);
	sf = sql_find_func(sql->sa, s, fname, len, type, prev);
	if (sf && execute_priv(sql, sf->func))
		return sf;
	return NULL;
}

static int
score_func( sql_subfunc *sf, list *tl)
{
	int score = 0;
	node *n, *m;

	/* todo varargs */
	for (n = sf->func->ops->h, m = tl->h; n && m; n = n->next, m = m->next){
		sql_arg *a = n->data;
		sql_subtype *t = m->data;

		if (!t)
			continue;

		if (a->type.type->eclass == EC_ANY)
			score += 100;
		else if (is_subtype(t, &a->type))
			score += t->type->localtype * 20;
		/* same class over converting to other class */
		else if (t->type->eclass == a->type.type->eclass &&
			t->type->localtype <= a->type.type->localtype)
			score += a->type.type->localtype * 4;
		/* make sure we rewrite decimals to float/doubles */
		else if (t->type->eclass == EC_DEC &&
		         a->type.type->eclass == EC_FLT)
			score += a->type.type->localtype * 2;
	}
	return score;
}

static int
rel_set_type_param(mvc *sql, sql_subtype *type, sql_rel *rel, sql_exp *rel_exp, int upcast)
{
	sql_rel *r = rel;
	int is_rel = exp_is_rel(rel_exp);

	if (!type || !rel_exp || (rel_exp->type != e_atom && rel_exp->type != e_column && !is_rel))
		return -1;

	/* use largest numeric types */
	if (upcast && type->type->eclass == EC_NUM)
#ifdef HAVE_HGE
		type = sql_bind_localtype(have_hge ? "hge" : "lng");
#else
		type = sql_bind_localtype("lng");
#endif
	if (upcast && type->type->eclass == EC_FLT)
		type = sql_bind_localtype("dbl");

	if (is_rel)
		r = (sql_rel*) rel_exp->l;

	if ((rel_exp->type == e_atom && (rel_exp->l || rel_exp->r || rel_exp->f)) || rel_exp->type == e_column || is_rel) {
		/* it's not a parameter set possible parameters below */
		const char *relname = exp_relname(rel_exp), *expname = exp_name(rel_exp);
		if (rel_set_type_recurse(sql, type, r, &relname, &expname) < 0)
			return -1;
	} else if (set_type_param(sql, type, rel_exp->flag) != 0)
		return -1;

	rel_exp->tpe = *type;
	return 0;
}

static sql_exp *
find_table_function_type(mvc *sql, sql_schema *s, char *fname, list *exps, list *tl, sql_ftype type, sql_subfunc **sf)
{
	sql_exp *e = NULL;
	*sf = bind_func_(sql, s, fname, tl, type);

	if (*sf) {
		e = exp_op(sql->sa, exps, *sf);
	} else if (list_length(tl)) {
		int len, match = 0;
		list *funcs = sql_find_funcs(sql->sa, s, fname, list_length(tl), type);
		if (!funcs)
			return sql_error(sql, 02, SQLSTATE(HY013) MAL_MALLOC_FAIL);
		len = list_length(funcs);
		if (len > 1) {
			int i, score = 0;
			node *n;

			for (i = 0, n = funcs->h; i<len; i++, n = n->next) {
				int cscore = score_func(n->data, tl);
				if (cscore > score) {
					score = cscore;
					match = i;
				}
			}
		}
		if (list_empty(funcs))
			return NULL;

		*sf = list_fetch(funcs, match);
		if ((*sf)->func->vararg) {
			e = exp_op(sql->sa, exps, *sf);
		} else {
			node *n, *m;
			list *nexps = new_exp_list(sql->sa);
			sql_subtype *atp = NULL;
			sql_arg *aa = NULL;

			/* find largest any type argument */
			for (n = exps->h, m = (*sf)->func->ops->h; n && m; n = n->next, m = m->next) {
				sql_arg *a = m->data;
				sql_exp *e = n->data;
				sql_subtype *t = exp_subtype(e);

				if (!aa && a->type.type->eclass == EC_ANY) {
					atp = t;
					aa = a;
				}
				if (aa && a->type.type->eclass == EC_ANY && t && atp &&
				    t->type->localtype > atp->type->localtype){
					atp = t;
					aa = a;
				}
			}
			for (n = exps->h, m = (*sf)->func->ops->h; n && m; n = n->next, m = m->next) {
				sql_arg *a = m->data;
				sql_exp *e = n->data;
				sql_subtype *ntp = &a->type;

				if (a->type.type->eclass == EC_ANY && atp)
					ntp = sql_create_subtype(sql->sa, atp->type, atp->digits, atp->scale);
				e = rel_check_type(sql, ntp, NULL, e, type_equal);
				if (!e) {
					nexps = NULL;
					break;
				}
				if (e->card > CARD_ATOM) {
					sql_subfunc *zero_or_one = sql_bind_func(sql->sa, sql->session->schema, "zero_or_one", exp_subtype(e), NULL, F_AGGR);
					e = exp_aggr1(sql->sa, e, zero_or_one, 0, 0, CARD_ATOM, has_nil(e));
				}
				append(nexps, e);
			}
			e = NULL;
			if (nexps)
				e = exp_op(sql->sa, nexps, *sf);
		}
	}
	return e;
}

static sql_exp*
find_table_function(mvc *sql, sql_schema *s, char *fname, list *exps, list *tl)
{
	sql_subfunc* sf = NULL;
	return find_table_function_type(sql, s, fname, exps, tl, F_UNION, &sf);
}

static sql_rel *
rel_named_table_function(sql_query *query, sql_rel *rel, symbol *ast, int lateral)
{
	mvc *sql = query->sql;
	list *exps = NULL, *tl;
	node *m;
	exp_kind ek = {type_value, card_relation, TRUE};
	sql_rel *sq = NULL, *outer = NULL;
	sql_exp *e = NULL;
	sql_subfunc *sf = NULL;
	symbol *sym = ast->data.lval->h->data.sym, *subquery = NULL;
	dnode *l = sym->data.lval->h, *n;
	char *tname = NULL;
<<<<<<< HEAD
	char *fname = qname_schema_object(l->data.lval); 
=======
	char *fname = qname_fname(l->data.lval);
>>>>>>> 79ba4235
	char *sname = qname_schema(l->data.lval);
	node *en;
	sql_schema *s = cur_schema(sql);

	if (sname && !(s = mvc_bind_schema(sql, sname)))
		return sql_error(sql, 02, SQLSTATE(3F000) "SELECT: no such schema '%s'", sname);

	tl = sa_list(sql->sa);
	exps = sa_list(sql->sa);
	if (l->next)
		l = l->next; /* skip distinct */
	if (l->next) { /* table call with subquery */
		if (l->next->type == type_symbol || l->next->type == type_list) {
			exp_kind iek = {type_value, card_set, TRUE};
			list *exps = sa_list(sql->sa);
			int count = 0;

			if (l->next->type == type_symbol)
				n = l->next;
			else
				n = l->next->data.lval->h;

			for (dnode *m = n; m; m = m->next) {
				if (m->type == type_symbol && m->data.sym->token == SQL_SELECT)
					subquery = m->data.sym;
				count++;
			}
			if (subquery && count > 1)
				return sql_error(sql, 02, SQLSTATE(42000) "SELECT: The input for the table returning function '%s' must be either a single sub query, or a list of values", fname);

			if (subquery) {
				if (!(sq = rel_subquery(query, NULL, subquery, ek)))
					return NULL;
			} else {
				for ( ; n; n = n->next) {
					sql_exp *e = rel_value_exp(query, &outer, n->data.sym, sql_sel | sql_from, iek);

					if (!e)
						return NULL;
					append(exps, e);
				}
				sq = rel_project(sql->sa, NULL, exps);
				if (lateral && outer) {
					sq = rel_crossproduct(sql->sa, sq, outer, op_join);
					set_dependent(sq);
				}
			}
		}
		if (!sq || (!lateral && outer))
			return sql_error(sql, 02, SQLSTATE(42000) "SELECT: no such table returning function '%s'", fname);
		for (en = sq->exps->h; en; en = en->next) {
			sql_exp *e = en->data;

			append(exps, e=exp_alias_or_copy(sql, tname, exp_name(e), NULL, e));
			append(tl, exp_subtype(e));
		}
	}

	e = find_table_function(sql, s, fname, exps, tl);
	if (!e)
		return sql_error(sql, 02, SQLSTATE(42000) "SELECT: no such table returning function '%s'", fname);
	rel = sq;

	if (ast->data.lval->h->next->data.sym)
		tname = ast->data.lval->h->next->data.sym->data.lval->h->data.sval;
	else
		tname = make_label(sql->sa, ++sql->label);

	/* column or table function */
	sf = e->f;
	if (e->type != e_func || sf->func->type != F_UNION)
		return sql_error(sql, 02, SQLSTATE(42000) "SELECT: '%s' does not return a table", exp_func_name(e));

	if (sq) {
		for (node *n = sq->exps->h, *m = sf->func->ops->h ; n && m ; n = n->next, m = m->next) {
			sql_exp *e = (sql_exp*) n->data;
			sql_arg *a = (sql_arg*) m->data;
			if (!exp_subtype(e) && rel_set_type_param(sql, &(a->type), sq, e, 0) < 0)
				return NULL;
		}
	}

	/* for each column add table.column name */
	exps = new_exp_list(sql->sa);
	for (m = sf->func->res->h; m; m = m->next) {
		sql_arg *a = m->data;
		sql_exp *e = exp_column(sql->sa, tname, a->name, &a->type, CARD_MULTI, 1, 0);

		set_basecol(e);
		append(exps, e);
	}
	rel = rel_table_func(sql->sa, rel, e, exps, (sq)?TABLE_FROM_RELATION:TABLE_PROD_FUNC);
	if (ast->data.lval->h->next->data.sym && ast->data.lval->h->next->data.sym->data.lval->h->next->data.lval)
		rel = rel_table_optname(sql, rel, ast->data.lval->h->next->data.sym);
	return rel;
}

static sql_exp *
rel_op_(mvc *sql, sql_schema *s, char *fname, exp_kind ek)
{
	sql_subfunc *f = NULL;
	sql_ftype type = (ek.card == card_loader)?F_LOADER:((ek.card == card_none)?F_PROC:
		   ((ek.card == card_relation)?F_UNION:F_FUNC));

	f = sql_bind_func(sql->sa, s, fname, NULL, NULL, type);
	if (f && check_card(ek.card, f)) {
		return exp_op(sql->sa, NULL, f);
	} else {
		return sql_error(sql, 02, SQLSTATE(42000) "SELECT: no such operator '%s'", fname);
	}
}

static sql_exp*
exp_values_set_supertype(mvc *sql, sql_exp *values, sql_exp *opt_le)
{
	assert(is_values(values));
	list *vals = exp_get_values(values), *nexps;
	sql_subtype *tpe = opt_le?exp_subtype(opt_le):exp_subtype(vals->h->data);

	if (!opt_le && tpe)
		values->tpe = *tpe;

	for (node *m = vals->h; m; m = m->next) {
		sql_exp *e = m->data;
		sql_subtype super, *ttpe;

		/* if the expression is a parameter set its type */
		if (tpe && e->type == e_atom && !e->l && !e->r && !e->f && !e->tpe.type) {
			if (set_type_param(sql, tpe, e->flag) == 0)
				e->tpe = *tpe;
			else
				return NULL;
		}
		ttpe = exp_subtype(e);
		if (tpe && ttpe) {
			supertype(&super, ttpe, tpe);
			values->tpe = super;
			tpe = &values->tpe;
		} else {
			tpe = ttpe;
		}
	}

	if (tpe) {
		/* if the expression is a parameter set its type */
		for (node *m = vals->h; m; m = m->next) {
			sql_exp *e = m->data;
			if (e->type == e_atom && !e->l && !e->r && !e->f && !e->tpe.type) {
				if (set_type_param(sql, tpe, e->flag) == 0)
					e->tpe = *tpe;
				else
					return NULL;
			}
		}
		values->tpe = *tpe;
		nexps = sa_list(sql->sa);
		for (node *m = vals->h; m; m = m->next) {
			sql_exp *e = m->data;
			e = rel_check_type(sql, &values->tpe, NULL, e, type_equal);
			if (!e)
				return NULL;
			exp_label(sql->sa, e, ++sql->label);
			append(nexps, e);
		}
		values->f = nexps;
	}
	return values;
}

static sql_exp*
exp_tuples_set_supertype(mvc *sql, list *tuple_values, sql_exp *tuples)
{
	assert(is_values(tuples));
	list *vals = exp_get_values(tuples);
	if (!vals || !vals->h)
		return NULL;

	int tuple_width = list_length(tuple_values), i;
	sql_subtype *types = SA_NEW_ARRAY(sql->sa, sql_subtype, tuple_width);
	bool *has_type = SA_NEW_ARRAY(sql->sa, bool, tuple_width);
	node *n;

	memset(has_type, 0, sizeof(bool)*tuple_width);
	for(n = tuple_values->h, i = 0; n; n = n->next, i++) {
		sql_exp *e = n->data;
		if (exp_subtype(e)) {
			types[i] = *exp_subtype(e);
			has_type[i] = 1;
		}
	}

	for (node *m = vals->h; m; m = m->next) {
		sql_exp *tuple = m->data;
		sql_rel *tuple_relation = exp_rel_get_rel(sql->sa, tuple);

		for(n = tuple_relation->exps->h, i = 0; n; n = n->next, i++) {
			sql_subtype *tpe;
			sql_exp *e = n->data;

			if (has_type[i] && e->type == e_atom && !e->l && !e->r && !e->f && !e->tpe.type) {
				if (set_type_param(sql, types+i, e->flag) == 0)
					e->tpe = types[i];
				else
					return NULL;
			}
			tpe = exp_subtype(e);
			if (!tpe)
				return NULL;
			if (has_type[i] && tpe) {
				supertype(types+i, types+i, tpe);
			} else {
				has_type[i] = 1;
				types[i] = *tpe;
			}
		}
	}

	for (node *m = vals->h; m; m = m->next) {
		sql_exp *tuple = m->data;
		sql_rel *tuple_relation = exp_rel_get_rel(sql->sa, tuple);

		list *nexps = sa_list(sql->sa);
		for(n = tuple_relation->exps->h, i = 0; n; n = n->next, i++) {
			sql_exp *e = n->data;

			e = rel_check_type(sql, types+i, NULL, e, type_equal);
			if (!e)
				return NULL;
			exp_label(sql->sa, e, ++sql->label);
			append(nexps, e);
		}
		tuple_relation->exps = nexps;
	}
	return tuples;
}

static int
rel_binop_check_types(mvc *sql, sql_rel *rel, sql_exp *ls, sql_exp *rs, int upcast)
{
	sql_subtype *t1 = exp_subtype(ls), *t2 = exp_subtype(rs);

	if (!t1 || !t2) {
		if (t2 && !t1 && rel_set_type_param(sql, t2, rel, ls, upcast) < 0)
			return -1;
		if (t1 && !t2 && rel_set_type_param(sql, t1, rel, rs, upcast) < 0)
			return -1;
	}
	if (!exp_subtype(ls) && !exp_subtype(rs)) {
		(void) sql_error(sql, 01, SQLSTATE(42000) "Cannot have a parameter (?) on both sides of an expression");
		return -1;
	}
	return 0;
}

static list *
tuples_check_types(mvc *sql, list *tuple_values, sql_exp *tuples)
{
	list *tuples_list = exp_get_values(tuples);
	sql_exp *first_tuple = tuples_list->h->data;
	sql_rel *tuple_relation = exp_rel_get_rel(sql->sa, first_tuple);

	assert(list_length(tuple_values) == list_length(tuple_relation->exps));
	list *nvalues = sa_list(sql->sa);
	for (node *n = tuple_values->h, *m = tuple_relation->exps->h; n && m; n = n->next, m = m->next) {
		sql_exp *le = n->data, *re = m->data;

		if (rel_binop_check_types(sql, NULL, le, re, 0) < 0)
			return NULL;
		if ((le = rel_check_type(sql, exp_subtype(re), NULL, le, type_equal)) == NULL)
			return NULL;
		append(nvalues, le);
	}
	return nvalues;
}

static sql_rel *
rel_values(sql_query *query, symbol *tableref)
{
	mvc *sql = query->sql;
	sql_rel *r = NULL;
	dlist *rowlist = tableref->data.lval;
	symbol *optname = rowlist->t->data.sym;
	dnode *o;
	node *m;
	list *exps = sa_list(sql->sa);
	exp_kind ek = {type_value, card_value, TRUE};

	for (o = rowlist->h; o; o = o->next) {
		dlist *values = o->data.lval;

		/* When performing sub-queries, the relation name appears under a SQL_NAME symbol at the end of the list */
		if (o->type == type_symbol && o->data.sym->token == SQL_NAME)
			break;

		if (!list_empty(exps) && list_length(exps) != dlist_length(values)) {
			return sql_error(sql, 02, SQLSTATE(42000) "VALUES: number of columns doesn't match between rows");
		} else {
			dnode *n;

			if (list_empty(exps)) {
				for (n = values->h; n; n = n->next) {
					sql_exp *vals = exp_values(sql->sa, sa_list(sql->sa));

					exp_label(sql->sa, vals, ++sql->label);
					list_append(exps, vals);
				}
			}
			for (n = values->h, m = exps->h; n && m; n = n->next, m = m->next) {
				sql_exp *vals = m->data;
				list *vals_list = vals->f;
				sql_exp *e = rel_value_exp(query, NULL, n->data.sym, sql_sel | sql_values, ek);
				if (!e)
					return NULL;
				list_append(vals_list, e);
			}
		}
	}
	/* loop to check types */
	for (m = exps->h; m; m = m->next)
		if (!(m->data = exp_values_set_supertype(sql, (sql_exp*) m->data, NULL)))
			return NULL;

	r = rel_project(sql->sa, NULL, exps);
	r->nrcols = list_length(exps);
	r->card = dlist_length(rowlist) == 1 ? CARD_ATOM : CARD_MULTI;
	return rel_table_optname(sql, r, optname);
}

static int
check_is_lateral(symbol *tableref)
{
	if (tableref->token == SQL_NAME || tableref->token == SQL_TABLE) {
		if (dlist_length(tableref->data.lval) == 3)
			return tableref->data.lval->h->next->next->data.i_val;
		return 0;
	} else if (tableref->token == SQL_VALUES) {
		return 0;
	} else if (tableref->token == SQL_SELECT) {
		SelectNode *sn = (SelectNode *) tableref;
		return sn->lateral;
	} else {
		return 0;
	}
}

sql_rel *
rel_reduce_on_column_privileges(mvc *sql, sql_rel *rel, sql_table *t)
{
	list *exps = sa_list(sql->sa);

	for (node *n = rel->exps->h, *m = t->columns.set->h; n && m; n = n->next, m = m->next) {
		sql_exp *e = n->data;
		sql_column *c = m->data;

		if (column_privs(sql, c, PRIV_SELECT))
			append(exps, e);
	}
	if (!list_empty(exps)) {
		rel->exps = exps;
		return rel;
	}
	return NULL;
}

sql_rel *
table_ref(sql_query *query, sql_rel *rel, symbol *tableref, int lateral)
{
	mvc *sql = query->sql;
	char *tname = NULL;
	sql_table *t = NULL;
	sql_rel *res = NULL;

	if (tableref->token == SQL_NAME) {
		dlist *name = tableref->data.lval->h->data.lval;
		sql_rel *temp_table = NULL;
		char *sname = qname_schema(name);
		sql_schema *s = cur_schema(sql);
		int allowed = 1;

		tname = qname_schema_object(name);

		if (dlist_length(name) > 2)
			return sql_error(sql, 02, SQLSTATE(3F000) "SELECT: only a schema and table name expected");

		if (sname && !(s = mvc_bind_schema(sql, sname)))
			return sql_error(sql, 02, SQLSTATE(3F000) "SELECT: no such schema '%s'", sname);
		if (!sname)
			temp_table = stack_find_rel_view(sql, tname);
		if (!temp_table)
			t = find_table_on_scope(sql, &s, sname, tname);
		if (!t && !temp_table) {
			return sql_error(sql, 02, SQLSTATE(42S02) "SELECT: no such table '%s'", tname);
		} else if (!temp_table && !table_privs(sql, t, PRIV_SELECT)) {
			allowed = 0;
		}
		if (tableref->data.lval->h->next->data.sym)	/* AS */
			tname = tableref->data.lval->h->next->data.sym->data.lval->h->data.sval;
		if (temp_table && !t) {
			node *n;
			int needed = !is_simple_project(temp_table->op);

			for (n = temp_table->exps->h; n && !needed; n = n->next) {
				sql_exp *e = n->data;

				if (!exp_relname(e) || strcmp(exp_relname(e), tname) != 0)
					needed = 1;
			}

			if (needed) {
				list *exps = rel_projections(sql, temp_table, NULL, 1, 1);

				temp_table = rel_project(sql->sa, temp_table, exps);
				for (n = exps->h; n; n = n->next) {
					sql_exp *e = n->data;

					noninternexp_setname(sql->sa, e, tname, NULL);
					set_basecol(e);
				}
			}
			if (allowed)
				return temp_table;
			return sql_error(sql, 02, SQLSTATE(42000) "SELECT: access denied for %s to table '%s.%s'", sqlvar_get_string(find_global_var(sql, mvc_bind_schema(sql, "sys"), "current_user")), s->base.name, tname);
		} else if (isView(t)) {
			/* instantiate base view */
			node *n,*m;
			sql_rel *rel;

			if (sql->emode == m_deps)
				rel = rel_basetable(sql, t, tname);
			else
				rel = rel_parse(sql, t->s, t->query, m_instantiate);

			if (!rel)
				return NULL;
			/* Rename columns of the rel_parse relation */
			if (sql->emode != m_deps) {
				assert(is_project(rel->op));
				if (!rel)
					return NULL;
				set_processed(rel);
				for (n = t->columns.set->h, m = rel->exps->h; n && m; n = n->next, m = m->next) {
					sql_column *c = n->data;
					sql_exp *e = m->data;

					exp_setname(sql->sa, e, tname, c->base.name);
					set_basecol(e);
				}
			}
			if (!allowed)
				rel = rel_reduce_on_column_privileges(sql, rel, t);
			if (allowed && rel)
				return rel;
			return sql_error(sql, 02, SQLSTATE(42000) "SELECT: access denied for %s to table '%s.%s'", sqlvar_get_string(find_global_var(sql, mvc_bind_schema(sql, "sys"), "current_user")), s->base.name, tname);
		}
		if ((isMergeTable(t) || isReplicaTable(t)) && list_empty(t->members.set))
			return sql_error(sql, 02, SQLSTATE(42000) "MERGE or REPLICA TABLE should have at least one table associated");
		res = rel_basetable(sql, t, tname);
		if (!allowed) {
			res = rel_reduce_on_column_privileges(sql, res, t);
			if (!res)
				return sql_error(sql, 02, SQLSTATE(42000) "SELECT: access denied for %s to table '%s.%s'", sqlvar_get_string(find_global_var(sql, mvc_bind_schema(sql, "sys"), "current_user")), s->base.name, tname);
		}
		if (tableref->data.lval->h->next->data.sym && tableref->data.lval->h->next->data.sym->data.lval->h->next->data.lval) /* AS with column aliases */
			res = rel_table_optname(sql, res, tableref->data.lval->h->next->data.sym);
		return res;
	} else if (tableref->token == SQL_VALUES) {
		return rel_values(query, tableref);
	} else if (tableref->token == SQL_TABLE) {
		return rel_named_table_function(query, rel, tableref, lateral);
	} else if (tableref->token == SQL_SELECT) {
		return rel_subquery_optname(query, rel, tableref);
	} else {
		return query_exp_optname(query, rel, tableref);
	}
}

static inline sql_exp *
rel_exp_variable_on_scope(mvc *sql, sql_schema *s, const char *sname, const char *vname)
{
	sql_var *var = NULL;
	sql_arg *a = NULL;
	int level = 1;

	if (!sname && (var = stack_find_var_frame(sql, vname, &level))) /* check if variable is known from the stack */
		return exp_param_or_declared(sql->sa, NULL, sa_strdup(sql->sa, var->name), &(var->var.tpe), level);
	if (!sname && (a = sql_bind_param(sql, vname))) /* then if it is a parameter */
		return exp_param_or_declared(sql->sa, NULL, sa_strdup(sql->sa, vname), &(a->type), 1);
	if ((var = find_global_var(sql, s, vname))) /* then if it is a global var */
		return exp_param_or_declared(sql->sa, sa_strdup(sql->sa, var->sname), sa_strdup(sql->sa, var->name), &(var->var.tpe), 0);
	return NULL;
}

static sql_exp *
rel_var_ref(mvc *sql, const char *sname, const char *vname)
{
	sql_schema *s = cur_schema(sql);
	sql_exp *res = NULL;

	if (sname && !(s = mvc_bind_schema(sql, sname)))
		return sql_error(sql, 02, SQLSTATE(3F000) "SELECT: no such schema '%s'", sname);
	if (!(res = rel_exp_variable_on_scope(sql, s, sname, vname)))
		return sql_error(sql, 02, SQLSTATE(42000) "SELECT: identifier '%s%s%s' unknown", sname ? sname : "", sname ? "." : "", vname);
	return res;
}

static sql_exp *
exps_get_exp(list *exps, int nth)
{
	node *n = NULL;
	int i = 0;

	if (exps)
		for (n=exps->h, i=1; n && i<nth; n=n->next, i++)
			;
	if (n && i == nth)
		return n->data;
	return NULL;
}

static sql_rel *
rel_find_groupby(sql_rel *groupby)
{
	if (groupby && !is_processed(groupby) && !is_base(groupby->op)) {
		while(!is_processed(groupby) && !is_base(groupby->op)) {
			if (is_groupby(groupby->op) || !groupby->l)
				break;
			if (groupby->l)
				groupby = groupby->l;
		}
		if (groupby && is_groupby(groupby->op))
			return groupby;
	}
	return NULL;
}

static int
is_groupby_col(sql_rel *gb, sql_exp *e)
{
	gb = rel_find_groupby(gb);

	if (gb) {
		if (exp_relname(e)) {
			if (exp_name(e) && exps_bind_column2(gb->r, exp_relname(e), exp_name(e)))
				return 1;
		} else {
			if (exp_name(e) && exps_bind_column(gb->r, exp_name(e), NULL, 1))
				return 1;
		}
	}
	return 0;
}

static sql_exp *
rel_column_ref(sql_query *query, sql_rel **rel, symbol *column_r, int f)
{
	mvc *sql = query->sql;
	sql_exp *exp = NULL;
	dlist *l = NULL;
	sql_rel *inner = rel?*rel:NULL;

	assert((column_r->token == SQL_COLUMN || column_r->token == SQL_IDENT) && column_r->type == type_list);
	l = column_r->data.lval;

	if (dlist_length(l) == 1 && l->h->type == type_int) {
		int nr = l->h->data.i_val;
		atom *a;
		if ((a = sql_bind_arg(sql, nr)) != NULL) {
			if (EC_TEMP_FRAC(atom_type(a)->type->eclass)) {
				/* fix fraction */
				sql_subtype *st = atom_type(a), t;
				int digits = st->digits;
				sql_exp *e;

				sql_find_subtype(&t, st->type->sqlname, digits, 0);

				st->digits = 3;
				e = exp_atom_ref(sql->sa, nr, st);

				return exp_convert(sql->sa, e, st, &t);
			} else {
				return exp_atom_ref(sql->sa, nr, atom_type(a));
			}
		}
		return NULL;
	} else if (dlist_length(l) == 1) {
		const char *name = l->h->data.sval;

		if (!exp && inner)
			if (!(exp = rel_bind_column(sql, inner, name, f, 0)) && sql->session->status == -ERR_AMBIGUOUS)
				return NULL;
		if (!exp && inner && is_sql_having(f) && is_select(inner->op))
			inner = inner->l;
		if (!exp && inner && (is_sql_having(f) || is_sql_aggr(f)) && is_groupby(inner->op))
			if (!(exp = rel_bind_column(sql, inner->l, name, f, 0)) && sql->session->status == -ERR_AMBIGUOUS)
				return NULL;
		if (!exp && query && query_has_outer(query)) {
			int i;
			sql_rel *outer;

			for (i=query_has_outer(query)-1; i>= 0 && !exp && (outer = query_fetch_outer(query,i)); i--) {
				if (!(exp = rel_bind_column(sql, outer, name, f, 0)) && sql->session->status == -ERR_AMBIGUOUS)
					return NULL;
				if (!exp && is_groupby(outer->op) && !(exp = rel_bind_column(sql, outer->l, name, f, 0)) && sql->session->status == -ERR_AMBIGUOUS)
					return NULL;
				if (exp && is_simple_project(outer->op) && !rel_find_exp(outer, exp))
					exp = rel_project_add_exp(sql, outer, exp);
				if (exp)
					break;
			}
			if (exp && outer && outer->card <= CARD_AGGR && exp->card > CARD_AGGR && !is_sql_aggr(f))
				return sql_error(sql, ERR_GROUPBY, SQLSTATE(42000) "SELECT: cannot use non GROUP BY column '%s' in query results without an aggregate function", name);
			if (exp && outer && !is_sql_aggr(f)) {
				if (query_outer_used_exp( query, i, exp, f)) {
					sql_exp *lu = query_outer_last_used(query, i);
					return sql_error(sql, ERR_GROUPBY, SQLSTATE(42000) "SELECT: subquery uses ungrouped column \"%s.%s\" from outer query", exp_relname(lu), exp_name(lu));
				}
			}
			if (exp) {
				int of = query_fetch_outer_state(query, i);
				if (is_groupby(outer->op) && !is_sql_aggr(f)) {
					exp = rel_groupby_add_aggr(sql, outer, exp);
					exp->card = CARD_ATOM;
				} else if (is_groupby(outer->op) && is_sql_aggr(f) && exps_find_match_exp(outer->exps, exp))
					exp = exp_ref(sql, exp);
				else
					exp->card = CARD_ATOM;
				set_freevar(exp, i);
				if (!is_sql_where(of) && !is_sql_aggr(of) && !is_sql_aggr(f) && !outer->grouped)
					set_outer(outer);
			}
			if (exp && outer && is_join(outer->op))
				set_dependent(outer);
		}

		/* some views are just in the stack, like before and after updates views */
		if (rel && sql->use_views) {
			sql_rel *v = NULL;
			int dup = stack_find_rel_view_projection_columns(sql, name, &v); /* trigger views are basetables relations, so those may conflict */

			if (dup < 0 || (v && exp && *rel && is_base(v->op) && v != *rel)) /* comparing pointers, ugh */
				return sql_error(sql, ERR_AMBIGUOUS, SQLSTATE(42000) "SELECT: identifier '%s' ambiguous", name);
			if (v && !exp) {
				if (*rel)
					*rel = rel_crossproduct(sql->sa, *rel, v, op_join);
				else
					*rel = v;
				exp = rel_bind_column(sql, *rel, name, f, 0);
			}
		}
		if (!exp) /* If no column was found, try a variable or parameter */
			exp = rel_exp_variable_on_scope(sql, cur_schema(sql), NULL, name);

		if (!exp)
			return sql_error(sql, 02, SQLSTATE(42000) "SELECT: identifier '%s' unknown", name);
		if (exp && inner && inner->card <= CARD_AGGR && exp->card > CARD_AGGR && (is_sql_sel(f) || is_sql_having(f)) && !is_sql_aggr(f))
			return sql_error(sql, ERR_GROUPBY, SQLSTATE(42000) "SELECT: cannot use non GROUP BY column '%s' in query results without an aggregate function", name);
		if (exp && inner && is_groupby(inner->op) && !is_sql_aggr(f) && !is_freevar(exp))
			exp = rel_groupby_add_aggr(sql, inner, exp);
	} else if (dlist_length(l) == 2) {
		const char *tname = l->h->data.sval;
		const char *cname = l->h->next->data.sval;

		if (!exp && rel && inner)
			exp = rel_bind_column2(sql, inner, tname, cname, f);
		if (!exp && inner && is_sql_having(f) && is_select(inner->op))
			inner = inner->l;
		if (!exp && inner && (is_sql_having(f) || is_sql_aggr(f)) && is_groupby(inner->op))
			exp = rel_bind_column2(sql, inner->l, tname, cname, f);
		if (!exp && query && query_has_outer(query)) {
			int i;
			sql_rel *outer;

			for (i=query_has_outer(query)-1; i>= 0 && !exp && (outer = query_fetch_outer(query,i)); i--) {
				exp = rel_bind_column2(sql, outer, tname, cname, f | sql_outer);
				if (!exp && is_groupby(outer->op))
					exp = rel_bind_column2(sql, outer->l, tname, cname, f);
				if (exp && is_simple_project(outer->op) && !rel_find_exp(outer, exp))
					exp = rel_project_add_exp(sql, outer, exp);
				if (exp)
					break;
			}
			if (exp && outer && outer->card <= CARD_AGGR && exp->card > CARD_AGGR && !is_sql_aggr(f))
				return sql_error(sql, ERR_GROUPBY, SQLSTATE(42000) "SELECT: cannot use non GROUP BY column '%s.%s' in query results without an aggregate function", tname, cname);
			if (exp && outer && !is_sql_aggr(f)) {
				if (query_outer_used_exp( query, i, exp, f)) {
					sql_exp *lu = query_outer_last_used(query, i);
					return sql_error(sql, ERR_GROUPBY, SQLSTATE(42000) "SELECT: subquery uses ungrouped column \"%s.%s\" from outer query", exp_relname(lu), exp_name(lu));
				}
			}
			if (exp) {
				int of = query_fetch_outer_state(query, i);
				if (is_groupby(outer->op) && !is_sql_aggr(f)) {
					exp = rel_groupby_add_aggr(sql, outer, exp);
					exp->card = CARD_ATOM;
				} else if (is_groupby(outer->op) && is_sql_aggr(f) && exps_find_match_exp(outer->exps, exp))
					exp = exp_ref(sql, exp);
				else
					exp->card = CARD_ATOM;
				set_freevar(exp, i);
				if (!is_sql_where(of) && !is_sql_aggr(of) && !is_sql_aggr(f) && !outer->grouped)
					set_outer(outer);
			}
			if (exp && outer && is_join(outer->op))
				set_dependent(outer);
		}

		/* some views are just in the stack, like before and after updates views */
		if (rel && sql->use_views) {
			sql_rel *v = stack_find_rel_view(sql, tname);

			if (v && exp && *rel && is_base(v->op) && v != *rel) /* trigger views are basetables relations, so those may conflict */
				return sql_error(sql, ERR_AMBIGUOUS, SQLSTATE(42000) "SELECT: identifier '%s.%s' ambiguous", tname, cname);
			if (v && !exp) {
				if (*rel)
					*rel = rel_crossproduct(sql->sa, *rel, v, op_join);
				else
					*rel = v;
				exp = rel_bind_column2(sql, *rel, tname, cname, f);
			}
		}
		if (!exp) { /* If no column was found, try a global variable */
			sql_schema *s = mvc_bind_schema(sql, tname); /* search schema with table name, ugh */
			sql_var *var = NULL;

			if (s && (var = find_global_var(sql, s, cname)))
				exp = exp_param_or_declared(sql->sa, sa_strdup(sql->sa, var->sname), sa_strdup(sql->sa, var->name), &(var->var.tpe), 0);
		}

		if (!exp)
			return sql_error(sql, 02, SQLSTATE(42S22) "SELECT: no such column '%s.%s'", tname, cname);
		if (exp && inner && inner->card <= CARD_AGGR && exp->card > CARD_AGGR && (is_sql_sel(f) || is_sql_having(f)) && !is_sql_aggr(f))
			return sql_error(sql, ERR_GROUPBY, SQLSTATE(42000) "SELECT: cannot use non GROUP BY column '%s.%s' in query results without an aggregate function", tname, cname);
		if (exp && inner && is_groupby(inner->op) && !is_sql_aggr(f) && !is_freevar(exp))
			exp = rel_groupby_add_aggr(sql, inner, exp);
	} else if (dlist_length(l) >= 3) {
		return sql_error(sql, 02, SQLSTATE(42000) "TODO: column names of level >= 3");
	}
	return exp;
}

#ifdef HAVE_HGE
static hge
#else
static lng
#endif
scale2value(int scale)
{
#ifdef HAVE_HGE
	hge val = 1;
#else
	lng val = 1;
#endif

	if (scale < 0)
		scale = -scale;
	for (; scale; scale--) {
		val = val * 10;
	}
	return val;
}

static sql_exp *
exp_fix_scale(mvc *sql, sql_subtype *ct, sql_exp *e, int both, int always)
{
	sql_subtype *et = exp_subtype(e);

	if (ct->type->scale == SCALE_FIX && et->type->scale == SCALE_FIX) {
		int scale_diff = ((int) ct->scale - (int) et->scale);

		if (scale_diff) {
			sql_subtype *it = sql_bind_localtype(et->type->base.name);
			sql_subfunc *c = NULL;

			if (scale_diff < 0) {
				if (!both)
					return e;
				c = sql_bind_func(sql->sa, sql->session->schema, "scale_down", et, it, F_FUNC);
			} else {
				c = sql_bind_func(sql->sa, sql->session->schema, "scale_up", et, it, F_FUNC);
			}
			if (c) {
#ifdef HAVE_HGE
				hge val = scale2value(scale_diff);
#else
				lng val = scale2value(scale_diff);
#endif
				atom *a = atom_int(sql->sa, it, val);
				sql_subtype *res = c->res->h->data;

				res->scale = (et->scale + scale_diff);
				return exp_binop(sql->sa, e, exp_atom(sql->sa, a), c);
			}
		}
	} else if (always && et->scale) {	/* scale down */
		int scale_diff = -(int) et->scale;
		sql_subtype *it = sql_bind_localtype(et->type->base.name);
		sql_subfunc *c = sql_bind_func(sql->sa, sql->session->schema, "scale_down", et, it, F_FUNC);

		if (c) {
#ifdef HAVE_HGE
			hge val = scale2value(scale_diff);
#else
			lng val = scale2value(scale_diff);
#endif
			atom *a = atom_int(sql->sa, it, val);
			sql_subtype *res = c->res->h->data;

			res->scale = 0;
			return exp_binop(sql->sa, e, exp_atom(sql->sa, a), c);
		} else {
			TRC_CRITICAL(SQL_PARSER, "scale_down missing (%s)\n", et->type->base.name);
		}
	}
	return e;
}

/* try to do an in-place conversion
 *
 * in-place conversion is only possible if the exp is a variable.
 * This is only done to be able to map more cached queries onto the same
 * interface.
 */

static void
convert_atom(atom *a, sql_subtype *rt)
{
	if (atom_null(a)) {
		if (a->data.vtype != rt->type->localtype) {
			const void *p;

			a->data.vtype = rt->type->localtype;
			p = ATOMnilptr(a->data.vtype);
			VALset(&a->data, a->data.vtype, (ptr) p);
		}
	}
	a->tpe = *rt;
}

static sql_exp *
exp_convert_inplace(mvc *sql, sql_subtype *t, sql_exp *exp)
{
	atom *a;

	/* exclude named variables and variable lists */
	if (exp->type != e_atom || exp->r /* named */ || exp->f /* list */ || !exp->l /* not direct atom */)
		return NULL;

	a = exp->l;
	if (t->scale && t->type->eclass != EC_FLT)
		return NULL;

	if (a && atom_cast(sql->sa, a, t)) {
		convert_atom(a, t);
		exp->tpe = *t;
		return exp;
	}
	return NULL;
}

static sql_exp *
rel_numeric_supertype(mvc *sql, sql_exp *e )
{
	sql_subtype *tp = exp_subtype(e);

	if (tp->type->eclass == EC_DEC) {
		sql_subtype *dtp = sql_bind_localtype("dbl");

		return rel_check_type(sql, dtp, NULL, e, type_cast);
	}
	if (tp->type->eclass == EC_NUM) {
#ifdef HAVE_HGE
		sql_subtype *ltp = sql_bind_localtype(have_hge ? "hge" : "lng");
#else
		sql_subtype *ltp = sql_bind_localtype("lng");
#endif

		return rel_check_type(sql, ltp, NULL, e, type_cast);
	}
	return e;
}

sql_exp *
rel_check_type(mvc *sql, sql_subtype *t, sql_rel *rel, sql_exp *exp, check_type tpe)
{
	int c, err = 0;
	sql_exp* nexp = NULL;
	sql_subtype *fromtype = exp_subtype(exp);

	if ((!fromtype || !fromtype->type) && rel_set_type_param(sql, t, rel, exp, 0) == 0)
		return exp;

	/* first try cheap internal (in-place) conversions ! */
	if ((nexp = exp_convert_inplace(sql, t, exp)) != NULL)
		return nexp;

	if (fromtype && subtype_cmp(t, fromtype) != 0) {
		if (EC_INTERVAL(fromtype->type->eclass) && (t->type->eclass == EC_NUM || t->type->eclass == EC_POS) && t->digits < fromtype->digits) {
			err = 1; /* conversion from interval to num depends on the number of digits */
		} else {
			c = sql_type_convert(fromtype->type->eclass, t->type->eclass);
			if (!c || (c == 2 && tpe == type_set) || (c == 3 && tpe != type_cast)) {
				err = 1;
			} else {
				exp = exp_convert(sql->sa, exp, fromtype, t);
			}
		}
	}
	if (err) {
		sql_exp *res = sql_error( sql, 03, SQLSTATE(42000) "types %s(%u,%u) and %s(%u,%u) are not equal%s%s%s",
			fromtype->type->sqlname,
			fromtype->digits,
			fromtype->scale,
			t->type->sqlname,
			t->digits,
			t->scale,
			(exp->type == e_column ? " for column '" : ""),
			(exp->type == e_column ? exp_name(exp) : ""),
			(exp->type == e_column ? "'" : "")
		);
		return res;
	}
	return exp;
}

static sql_exp *
exp_scale_algebra(mvc *sql, sql_subfunc *f, sql_rel *rel, sql_exp *l, sql_exp *r)
{
	sql_subtype *lt = exp_subtype(l);
	sql_subtype *rt = exp_subtype(r);

	if (lt->type->scale == SCALE_FIX && rt->scale &&
		strcmp(f->func->imp, "/") == 0) {
		sql_subtype *res = f->res->h->data;
		int scale, digits, digL, scaleL;
		sql_subtype nlt;

		/* scale fixing may require a larger type ! */
		scaleL = (lt->scale < 3) ? 3 : lt->scale;
		scale = scaleL;
		scaleL += rt->scale;
		digL = lt->digits + (scaleL - lt->scale);
		digits = (digL > (int)rt->digits) ? digL : (int)rt->digits;

		/* HACK alert: digits should be less than max */
#ifdef HAVE_HGE
		if (have_hge) {
			if (res->type->radix == 10 && digits > 39)
				digits = 39;
			if (res->type->radix == 2 && digits > 128)
				digits = 128;
		} else
#endif
		{
			if (res->type->radix == 10 && digits > 19)
				digits = 19;
			if (res->type->radix == 2 && digits > 64)
				digits = 64;
		}

		sql_find_subtype(&nlt, lt->type->sqlname, digL, scaleL);
		l = rel_check_type( sql, &nlt, rel, l, type_equal);

		sql_find_subtype(res, lt->type->sqlname, digits, scale);
	}
	return l;
}

int
rel_convert_types(mvc *sql, sql_rel *ll, sql_rel *rr, sql_exp **L, sql_exp **R, int scale_fixing, check_type tpe)
{
	sql_exp *ls = *L;
	sql_exp *rs = *R;
	sql_subtype *lt = exp_subtype(ls);
	sql_subtype *rt = exp_subtype(rs);

	if (!rt && !lt) {
		sql_error(sql, 01, SQLSTATE(42000) "Cannot have a parameter (?) on both sides of an expression");
		return -1;
	}
	if (rt && (!lt || !lt->type))
		 return rel_set_type_param(sql, rt, ll, ls, 0);
	if (lt && (!rt || !rt->type))
		 return rel_set_type_param(sql, lt, rr, rs, 0);

	if (rt && lt) {
		sql_subtype *i = lt;
		sql_subtype *r = rt;

		if (subtype_cmp(lt, rt) != 0 || (tpe == type_equal_no_any && (lt->type->localtype==0 || rt->type->localtype==0))) {
			sql_subtype super;

			supertype(&super, r, i);
			if (scale_fixing) {
				/* convert ls to super type */
				ls = rel_check_type(sql, &super, ll, ls, tpe);
				/* convert rs to super type */
				rs = rel_check_type(sql, &super, rr, rs, tpe);
			} else {
				/* convert ls to super type */
				super.scale = lt->scale;
				ls = rel_check_type(sql, &super, ll, ls, tpe);
				/* convert rs to super type */
				super.scale = rt->scale;
				rs = rel_check_type(sql, &super, rr, rs, tpe);
			}
		}
		*L = ls;
		*R = rs;
		if (!ls || !rs)
			return -1;
		return 0;
	}
	return -1;
}

static sql_rel *
push_select_exp(mvc *sql, sql_rel *rel, sql_exp *e, sql_exp *ls, sql_exp *L, int f) /* 'e' is an expression where the right is a constant(s)! */
{
	if (is_outerjoin(rel->op)) {
		if ((is_left(rel->op) || is_full(rel->op)) && rel_find_exp(rel->l, ls)) {
			rel_join_add_exp(sql->sa, rel, e);
			return rel;
		} else if ((is_right(rel->op) || is_full(rel->op)) && rel_find_exp(rel->r, ls)) {
			rel_join_add_exp(sql->sa, rel, e);
			return rel;
		}
		if (is_left(rel->op) && rel_find_exp(rel->r, ls)) {
			rel->r = rel_push_select(sql, rel->r, L, e, f);
			return rel;
		} else if (is_right(rel->op) && rel_find_exp(rel->l, ls)) {
			rel->l = rel_push_select(sql, rel->l, L, e, f);
			return rel;
		}
	}
	/* push select into the given relation */
	return rel_push_select(sql, rel, L, e, f);
}

static sql_rel *
push_join_exp(mvc *sql, sql_rel *rel, sql_exp *e, sql_exp *L, sql_exp *R, sql_exp *R2, int f)
{
	sql_rel *r;
	if (/*is_semi(rel->op) ||*/ (is_outerjoin(rel->op) && !is_processed((rel)))) {
		rel_join_add_exp(sql->sa, rel, e);
		return rel;
	}
	/* push join into the given relation */
	if ((r = rel_push_join(sql, rel, L, R, R2, e, f)) != NULL)
		return r;
	rel_join_add_exp(sql->sa, rel, e);
	return rel;
}

static sql_rel *
rel_filter(mvc *sql, sql_rel *rel, list *l, list *r, char *sname, char *filter_op, int anti, int ff)
{
	node *n;
	sql_exp *L = l->h->data, *R = r->h->data, *e = NULL;
	sql_subfunc *f = NULL;
	sql_schema *s = cur_schema(sql);
	list *tl, *exps;

	exps = sa_list(sql->sa);
	tl = sa_list(sql->sa);
	for (n = l->h; n; n = n->next){
		sql_exp *e = n->data;

		list_append(exps, e);
		list_append(tl, exp_subtype(e));
	}
	for (n = r->h; n; n = n->next){
		sql_exp *e = n->data;

		list_append(exps, e);
		list_append(tl, exp_subtype(e));
	}
	if (sname && !(s = mvc_bind_schema(sql, sname)))
		return sql_error(sql, 02, SQLSTATE(3F000) "SELECT: no such schema '%s'", sname);
	/* find filter function */
	f = sql_bind_func_(sql->sa, s, filter_op, tl, F_FILT);

	if (!f)
		f = find_func(sql, s, filter_op, list_length(exps), F_FILT, NULL);
	if (f) {
		node *n,*m = f->func->ops->h;
		list *nexps = sa_list(sql->sa);

		for(n=l->h; m && n; m = m->next, n = n->next) {
			sql_arg *a = m->data;
			sql_exp *e = n->data;

			e = rel_check_type(sql, &a->type, rel, e, type_equal);
			if (!e)
				return NULL;
			list_append(nexps, e);
		}
		l = nexps;
		nexps = sa_list(sql->sa);
		for(n=r->h; m && n; m = m->next, n = n->next) {
			sql_arg *a = m->data;
			sql_exp *e = n->data;

			e = rel_check_type(sql, &a->type, rel, e, type_equal);
			if (!e)
				return NULL;
			list_append(nexps, e);
		}
		r = nexps;
	}
	if (!f)
		return sql_error(sql, 02, SQLSTATE(42000) "SELECT: no such FILTER function '%s'", filter_op);
	e = exp_filter(sql->sa, l, r, f, anti);

	/* atom or row => select */
	if (exps_card(l) > rel->card) {
		sql_exp *ls = l->h->data;
		if (exp_name(ls))
			return sql_error(sql, ERR_GROUPBY, SQLSTATE(42000) "SELECT: cannot use non GROUP BY column '%s' in query results without an aggregate function", exp_name(ls));
		else
			return sql_error(sql, ERR_GROUPBY, SQLSTATE(42000) "SELECT: cannot use non GROUP BY column in query results without an aggregate function");
	}
	if (exps_card(r) > rel->card) {
		sql_exp *rs = l->h->data;
		if (exp_name(rs))
			return sql_error(sql, ERR_GROUPBY, SQLSTATE(42000) "SELECT: cannot use non GROUP BY column '%s' in query results without an aggregate function", exp_name(rs));
		else
			return sql_error(sql, ERR_GROUPBY, SQLSTATE(42000) "SELECT: cannot use non GROUP BY column in query results without an aggregate function");
	}
	if (!is_join(rel->op) && !is_select(rel->op))
		return rel_select(sql->sa, rel, e);
	if (exps_card(r) <= CARD_ATOM && (exps_are_atoms(r) || exps_have_freevar(sql, r) || exps_have_freevar(sql, l))) {
		if (exps_card(l) == exps_card(r) || rel->processed)  /* bin compare op */
			return rel_select(sql->sa, rel, e);

		return push_select_exp(sql, rel, e, l->h->data, L, ff);
	} else { /* join */
		return push_join_exp(sql, rel, e, L, R, NULL, ff);
	}
	return rel;
}

static sql_rel *
rel_filter_exp_(mvc *sql, sql_rel *rel, sql_exp *ls, sql_exp *rs, sql_exp *rs2, char *filter_op, int anti, int f)
{
	list *l = sa_list(sql->sa);
	list *r = sa_list(sql->sa);

	list_append(l, ls);
	list_append(r, rs);
	if (rs2)
		list_append(r, rs2);
	return rel_filter(sql, rel, l, r, "sys", filter_op, anti, f);
}

static sql_rel *
rel_select_push_exp_down(mvc *sql, sql_rel *rel, sql_exp *e, sql_exp *ls, sql_exp *L, sql_exp *rs, sql_exp *R, sql_exp *rs2, int f)
{
	if (!is_join(rel->op) && !is_select(rel->op))
		return rel_select(sql->sa, rel, e);
	if (rs->card <= CARD_ATOM && (exp_is_atom(rs) || exp_has_freevar(sql, rs) || exp_has_freevar(sql, ls)) &&
	   (!rs2 || (rs2->card <= CARD_ATOM && (exp_is_atom(rs2) || exp_has_freevar(sql, rs2))))) {
		if ((ls->card == rs->card && !rs2) || rel->processed)  /* bin compare op */
			return rel_select(sql->sa, rel, e);

		return push_select_exp(sql, rel, e, ls, L, f);
	} else { /* join */
		return push_join_exp(sql, rel, e, L, R, rs2, f);
	}
	return rel;
}

static sql_rel *
rel_compare_exp_(sql_query *query, sql_rel *rel, sql_exp *ls, sql_exp *rs, sql_exp *rs2, int type, int anti, int quantifier, int f)
{
	mvc *sql = query->sql;
	sql_exp *L = ls, *R = rs, *e = NULL;

	if (quantifier || exp_is_rel(ls) || exp_is_rel(rs)) {
		if (rs2) {
			e = exp_compare2(sql->sa, ls, rs, rs2, type);
			if (anti)
				set_anti(e);
		} else {
			if (rel_binop_check_types(sql, rel, ls, rs, 0) < 0)
				return NULL;
			e = exp_compare_func(sql, ls, rs, rs2, compare_func((comp_type)type, quantifier?0:anti), quantifier);
			if (anti && quantifier)
				if (!(e = rel_unop_(sql, NULL, e, NULL, "not", card_value)))
					return NULL;
		}
		return rel_select(sql->sa, rel, e);
	} else if (!rs2) {
		if (ls->card < rs->card) {
			sql_exp *swap = ls;

			ls = rs;
			rs = swap;

			swap = L;
			L = R;
			R = swap;

			type = (int)swap_compare((comp_type)type);
		}
		if (rel_convert_types(sql, rel, rel, &ls, &rs, 1, type_equal_no_any) < 0)
			return NULL;
		e = exp_compare(sql->sa, ls, rs, type);
	} else {
		if ((rs = rel_check_type(sql, exp_subtype(ls), rel, rs, type_equal)) == NULL ||
	   	    (rs2 && (rs2 = rel_check_type(sql, exp_subtype(ls), rel, rs2, type_equal)) == NULL))
			return NULL;
		e = exp_compare2(sql->sa, ls, rs, rs2, type);
	}
	if (anti)
		set_anti(e);

	if (!rel)
		return rel_select(sql->sa, rel_project_exp(sql->sa, exp_atom_bool(sql->sa, 1)), e);

	/* atom or row => select */
	if (ls->card > rel->card) {
		if (exp_name(ls))
			return sql_error(sql, ERR_GROUPBY, SQLSTATE(42000) "SELECT: cannot use non GROUP BY column '%s' in query results without an aggregate function", exp_name(ls));
		else
			return sql_error(sql, ERR_GROUPBY, SQLSTATE(42000) "SELECT: cannot use non GROUP BY column in query results without an aggregate function");
	}
	if (rs->card > rel->card || (rs2 && rs2->card > rel->card)) {
		if (exp_name(rs))
			return sql_error(sql, ERR_GROUPBY, SQLSTATE(42000) "SELECT: cannot use non GROUP BY column '%s' in query results without an aggregate function", exp_name(rs));
		else
			return sql_error(sql, ERR_GROUPBY, SQLSTATE(42000) "SELECT: cannot use non GROUP BY column in query results without an aggregate function");
	}
	return rel_select_push_exp_down(sql, rel, e, ls, L, rs, R, rs2, f);
}

static sql_rel *
rel_compare_exp(sql_query *query, sql_rel *rel, sql_exp *ls, sql_exp *rs, char *compare_op, sql_exp *esc, int reduce,
				int quantifier, int need_not, int f)
{
	mvc *sql = query->sql;
	comp_type type = cmp_equal;

	if (!ls || !rs)
		return NULL;

	if (!quantifier && ((!rel && !query_has_outer(query)) || !reduce)) {
		/* TODO to handle filters here */
		sql_exp *e;

		if (rel_convert_types(sql, rel, rel, &ls, &rs, 1, type_equal) < 0)
			return NULL;
		e = rel_binop_(sql, rel, ls, rs, NULL, compare_op, card_value);

		if (!e)
			return NULL;
		if (!reduce) {
			if (rel->op == op_project) {
				append(rel->exps, e);
			} else {
				list *exps = new_exp_list(sql->sa);

				append(exps, e);
				return rel_project(sql->sa, rel, exps);
			}
		} else {
			return rel_select(sql->sa, rel, e);
		}
	}
	type = compare_str2type(compare_op);
<<<<<<< HEAD
	if (type == cmp_filter) 
		return rel_filter_exp_(sql, rel, ls, rs, esc, compare_op, 0, f);
	return rel_compare_exp_(query, rel, ls, rs, esc, type, need_not, quantifier, f);
=======
	if (type == cmp_filter)
		return rel_filter_exp_(sql, rel, ls, rs, esc, compare_op, 0);
	return rel_compare_exp_(query, rel, ls, rs, esc, type, need_not, quantifier);
>>>>>>> 79ba4235
}

static sql_rel *
rel_compare(sql_query *query, sql_rel *rel, symbol *sc, symbol *lo, symbol *ro, symbol *ro2,
		char *compare_op, int f, exp_kind k, int quantifier)
{
	mvc *sql = query->sql;
	sql_exp *rs = NULL, *rs2 = NULL, *ls;
	comp_type cmp_type = compare_str2type(compare_op);
	exp_kind ek = {type_value, card_column, FALSE};
	int need_not = 0;

	if ((quantifier == 1 && cmp_type == cmp_equal) ||
	    (quantifier == 2 && cmp_type == cmp_notequal)) {
		dnode *n = sc->data.lval->h;
		dlist *dl = dlist_create(sql->sa);
		/* map into IN/NOT IN */
		sc->token = cmp_type==cmp_equal?SQL_IN:SQL_NOT_IN;
		n->next->type = type_list;
		n->next->data.lval = dl;
		n->next->next->next = NULL; /* remove quantifier */
		dl->h = n->next->next;
		n->next->next = NULL; /* (remove comparison) moved righthand side */
		return rel_logical_exp(query, rel, sc, f);
	}
	/* <> ANY -> NOT (= ALL) */
	if (quantifier == 1 && cmp_type == cmp_notequal) {
		need_not = 1;
		quantifier = 2;
		cmp_type = cmp_equal;
		compare_op = "=";
	}

	if (!ro2 && lo->token == SQL_SELECT) { /* swap subquery to the right hand side */
		symbol *tmp = lo;

		lo = ro;
		ro = tmp;

		if (compare_op[0] == '>')
			compare_op[0] = '<';
		else if (compare_op[0] == '<')
			compare_op[0] = '>';
		cmp_type = swap_compare(cmp_type);
	}

	ls = rel_value_exp(query, &rel, lo, f, ek);
	if (!ls)
		return NULL;
	if (ls && rel && exp_has_freevar(sql, ls) && is_sql_sel(f))
		ls = rel_project_add_exp(sql, rel, ls);
	if (quantifier)
		ek.card = card_set;

	rs = rel_value_exp(query, &rel, ro, f, ek);
	if (!rs)
		return NULL;
	if (ro2) {
		rs2 = rel_value_exp(query, &rel, ro2, f, ek);
		if (!rs2)
			return NULL;
	}
	if (ls->card > rs->card && rs->card == CARD_AGGR && is_sql_having(f))
		return sql_error(sql, ERR_GROUPBY, SQLSTATE(42000) "SELECT: cannot use non GROUP BY column '%s.%s' in query results without an aggregate function", exp_relname(ls), exp_name(ls));
	if (rs->card > ls->card && ls->card == CARD_AGGR && is_sql_having(f))
		return sql_error(sql, ERR_GROUPBY, SQLSTATE(42000) "SELECT: cannot use non GROUP BY column '%s.%s' in query results without an aggregate function", exp_relname(rs), exp_name(rs));
	return rel_compare_exp(query, rel, ls, rs, compare_op, rs2, k.reduce, quantifier, need_not, f);
}

static sql_exp*
_rel_nop(mvc *sql, sql_schema *s, char *fname, list *tl, sql_rel *rel, list *exps, sql_subtype *obj_type, int nr_args,
		 exp_kind ek)
{
	sql_subfunc *f = NULL;
	int table_func = (ek.card == card_relation);
	sql_ftype type = (ek.card == card_loader)?F_LOADER:((ek.card == card_none)?F_PROC:
		   ((ek.card == card_relation)?F_UNION:F_FUNC));

	(void)nr_args;
	(void)obj_type;
	f = bind_func_(sql, s, fname, tl, type);
	if (f) {
		return exp_op(sql->sa, exps, f);
	} else if (list_length(tl)) {
		int len, match = 0;
		list *funcs = sql_find_funcs(sql->sa, s, fname, list_length(tl), type);
		if (!funcs)
			return sql_error(sql, 02, SQLSTATE(HY013) MAL_MALLOC_FAIL);
		len = list_length(funcs);
		if (len > 1) {
			int i, score = 0;
			node *n;

			for (i = 0, n = funcs->h; i<len; i++, n = n->next) {
				int cscore = score_func(n->data, tl);
				if (cscore > score) {
					score = cscore;
					match = i;
				}
			}
		}
		if (list_empty(funcs))
			return sql_error(sql, 02, SQLSTATE(42000) "SELECT: no such operator '%s'", fname);

		f = list_fetch(funcs, match);
		if (f->func->vararg) {
			return exp_op(sql->sa, exps, f);
		} else {
			node *n, *m;
			list *nexps = new_exp_list(sql->sa);
			sql_subtype *atp = NULL;
			sql_arg *aa = NULL;

			/* find largest any type argument */
			for (n = exps->h, m = f->func->ops->h; n && m; n = n->next, m = m->next) {
				sql_arg *a = m->data;
				sql_exp *e = n->data;
				sql_subtype *t = exp_subtype(e);

				if (!aa && a->type.type->eclass == EC_ANY) {
					atp = t;
					aa = a;
				}
				if (aa && a->type.type->eclass == EC_ANY && t && atp &&
				    t->type->localtype > atp->type->localtype){
					atp = t;
					aa = a;
				}
			}
			for (n = exps->h, m = f->func->ops->h; n && m; n = n->next, m = m->next) {
				sql_arg *a = m->data;
				sql_exp *e = n->data;
				sql_subtype *ntp = &a->type;

				if (a->type.type->eclass == EC_ANY && atp)
					ntp = sql_create_subtype(sql->sa, atp->type, atp->digits, atp->scale);
				e = rel_check_type(sql, ntp, rel, e, type_equal);
				if (!e) {
					nexps = NULL;
					break;
				}
				if (table_func && e->card > CARD_ATOM) {
					sql_subfunc *zero_or_one = sql_bind_func(sql->sa, sql->session->schema, "zero_or_one", exp_subtype(e), NULL, F_AGGR);

					e = exp_aggr1(sql->sa, e, zero_or_one, 0, 0, CARD_ATOM, has_nil(e));
				}
				append(nexps, e);
			}
			/* dirty hack */
			if (f->res && aa && atp)
				f->res->h->data = sql_create_subtype(sql->sa, atp->type, atp->digits, atp->scale);
			if (nexps)
				return exp_op(sql->sa, nexps, f);
		}
	}
	return sql_error(sql, 02, SQLSTATE(42000) "SELECT: no such operator '%s'", fname);
}

static sql_exp *
exp_exist(sql_query *query, sql_rel *rel, sql_exp *le, int exists)
{
	mvc *sql = query->sql;
	sql_subfunc *exists_func = NULL;
	sql_subtype *t;
	sql_exp *res;

	if (!exp_name(le))
		exp_label(sql->sa, le, ++sql->label);
	if (!exp_subtype(le) && rel_set_type_param(sql, sql_bind_localtype("bit"), rel, le, 0) < 0) /* workaround */
		return NULL;
	t = exp_subtype(le);

	if (exists)
		exists_func = sql_bind_func(sql->sa, sql->session->schema, "sql_exists", t, NULL, F_FUNC);
	else
		exists_func = sql_bind_func(sql->sa, sql->session->schema, "sql_not_exists", t, NULL, F_FUNC);

	if (!exists_func)
		return sql_error(sql, 02, SQLSTATE(42000) "exist operator on type %s missing", t->type->sqlname);
	res = exp_unop(sql->sa, le, exists_func);
	set_has_no_nil(res);
	return res;
}

static sql_exp *
rel_exists_value_exp(sql_query *query, sql_rel **rel, symbol *sc, int f)
{
	exp_kind ek = {type_value, card_exists, FALSE};
	sql_exp *le, *e;

	le = rel_value_exp(query, rel, sc->data.sym, f, ek);
	if (!le)
		return NULL;
	if (!(e = exp_exist(query, rel ? *rel : NULL, le, sc->token == SQL_EXISTS)))
		return NULL;
	/* only freevar should have CARD_AGGR */
	e->card = CARD_ATOM;
	return e;
}

static sql_rel *
rel_exists_exp(sql_query *query, sql_rel *rel, symbol *sc, int f)
{
	exp_kind ek = {type_value, card_exists, TRUE};
	mvc *sql = query->sql;
	sql_rel *sq = NULL;

	if (rel)
		query_push_outer(query, rel, f);
	sq = rel_subquery(query, NULL, sc->data.sym, ek);
	if (rel)
		rel = query_pop_outer(query);
	assert(!is_sql_sel(f));
	if (sq) {
		sql_exp *e = exp_rel(sql, sq);
		if (!(e = exp_exist(query, rel, e, sc->token == SQL_EXISTS)))
			return NULL;
		/* only freevar should have CARD_AGGR */
		e->card = CARD_ATOM;
		rel = rel_select_add_exp(sql->sa, rel, e);
		return rel;
	}
	return NULL;
}

static sql_exp *
rel_in_value_exp(sql_query *query, sql_rel **rel, symbol *sc, int f)
{
	mvc *sql = query->sql;
	exp_kind ek = {type_value, card_column, TRUE};
	dlist *dl = sc->data.lval;
	symbol *lo = NULL;
	dnode *n = dl->h->next, *dn = NULL;
	sql_exp *le = NULL, *re, *e = NULL;
	list *ll = sa_list(sql->sa);
	int is_tuple = 0;

	/* complex case */
	if (dl->h->type == type_list) { /* (a,b..) in (.. ) */
		dn = dl->h->data.lval->h;
		lo = dn->data.sym;
		dn = dn->next;
	} else {
		lo = dl->h->data.sym;
	}
	for( ; lo; lo = dn?dn->data.sym:NULL, dn = dn?dn->next:NULL ) {
		le = rel_value_exp(query, rel, lo, f, ek);
		if (!le)
			return NULL;
		ek.card = card_set;
		append(ll, le);
	}
	if (list_length(ll) == 1) {
		le = ll->h->data;
	} else {
		le = exp_values(sql->sa, ll);
		exp_label(sql->sa, le, ++sql->label);
		ek.card = card_column;
		ek.type = list_length(ll);
		is_tuple = 1;
	}
	/* list of values or subqueries */
	if (n->type == type_list) {
		sql_exp *values;
		list *vals = sa_list(sql->sa), *nvalues;

		n = dl->h->next;
		n = n->data.lval->h;

		for (; n; n = n->next) {
			re = rel_value_exp(query, rel, n->data.sym, f, ek);
			if (!re)
				return NULL;
			if (is_tuple && !exp_is_rel(re))
				return sql_error(sql, 02, SQLSTATE(42000) "Cannot match a tuple to a single value");
			if (is_tuple) {
				sql_rel *r = exp_rel_get_rel(sql->sa, re);

				if (!r)
					return sql_error(sql, 02, SQLSTATE(42000) "Subquery missing");
				if (r->nrcols != ek.type)
					return sql_error(sql, 02, SQLSTATE(42000) "Subquery has too %s columns", (r->nrcols < ek.type) ? "few" : "many");
				re = exp_rel_label(sql, re);
			}
			append(vals, re);
		}

		if (rel && *rel)
			for (node *n = vals->h ; n ; n = n->next) {
				sql_exp *e = n->data;

				if (!exp_is_rel(e) && e->card > (*rel)->card) {
					if (exp_name(e))
						return sql_error(sql, ERR_GROUPBY, SQLSTATE(42000) "SELECT: cannot use non GROUP BY column '%s' in query results without an aggregate function", exp_name(e));
					else
						return sql_error(sql, ERR_GROUPBY, SQLSTATE(42000) "SELECT: cannot use non GROUP BY column in query results without an aggregate function");
				}
			}

		values = exp_values(sql->sa, vals);
		exp_label(sql->sa, values, ++sql->label);
		if (is_tuple) {
			if (!(values = exp_tuples_set_supertype(sql, exp_get_values(le), values)))
				return NULL;
			if (!(nvalues = tuples_check_types(sql, exp_get_values(le), values)))
				return NULL;
			le->f = nvalues;
		} else { /* if it's not a tuple, enforce coersion on the type for every element on the list */
			sql_subtype super;

			if (!(values = exp_values_set_supertype(sql, values, le)))
				return NULL;
			if (rel_binop_check_types(sql, rel ? *rel : NULL, le, values, 0) < 0)
				return NULL;
			supertype(&super, exp_subtype(values), exp_subtype(le));

			/* on selection/join cases we can generate cmp expressions instead of anyequal for trivial cases */
<<<<<<< HEAD
			if (is_sql_where(f) && !is_sql_farg(f) && !exp_has_rel(le) && exps_are_atoms(vals)) {
				if (list_length(vals) == 1) { /* use cmp_equal instead of cmp_in for 1 expression */
=======
			if (is_sql_where(f) && !is_sql_farg(f) && exps_are_atoms(vals)) {
				if (list_length(vals) == 1) { /* use cmp_equal instead of anyequal for 1 constant */
>>>>>>> 79ba4235
					sql_exp *first = vals->h->data;
					if (rel_convert_types(sql, rel ? *rel : NULL, rel ? *rel : NULL, &le, &first, 1, type_equal_no_any) < 0)
						return NULL;
					e = exp_compare(sql->sa, le, first, (sc->token == SQL_IN) ? cmp_equal : cmp_notequal);
				} else { /* use cmp_in instead of anyequal for n simple expressions */
					for (node *n = vals->h ; n ; n = n->next)
						if ((n->data = rel_check_type(sql, &super, rel ? *rel : NULL, n->data, type_equal)) == NULL)
							return NULL;
					if ((le = rel_check_type(sql, &super, rel ? *rel : NULL, le, type_equal)) == NULL)
						return NULL;
					e = exp_in(sql->sa, le, vals, (sc->token == SQL_IN) ? cmp_in : cmp_notin);
				}
			}
			if (!e && (le = rel_check_type(sql, &super, rel ? *rel : NULL, le, type_equal)) == NULL)
				return NULL;
		}
		if (!e)
			e = exp_in_func(sql, le, values, (sc->token == SQL_IN), is_tuple);
	}
	if (e && le)
		e->card = le->card;
	return e;
}

static sql_rel *
<<<<<<< HEAD
rel_in_exp(sql_query *query, sql_rel *rel, symbol *sc, int f) 
=======
push_select_exp(mvc *sql, sql_rel *rel, sql_exp *e, sql_exp *ls) /* 'e' is an expression where the right is a constant(s)! */
{
	if (is_outerjoin(rel->op)) {
		if ((is_left(rel->op) || is_full(rel->op)) && rel_find_exp(rel->l, ls)) {
			rel_join_add_exp(sql->sa, rel, e);
			return rel;
		} else if ((is_right(rel->op) || is_full(rel->op)) && rel_find_exp(rel->r, ls)) {
			rel_join_add_exp(sql->sa, rel, e);
			return rel;
		}
		if (is_left(rel->op) && rel_find_exp(rel->r, ls)) {
			rel->r = rel_push_select(sql, rel->r, ls, e);
			return rel;
		} else if (is_right(rel->op) && rel_find_exp(rel->l, ls)) {
			rel->l = rel_push_select(sql, rel->l, ls, e);
			return rel;
		}
	}
	/* push select into the given relation */
	return rel_push_select(sql, rel, ls, e);
}

static sql_rel *
rel_in_exp(sql_query *query, sql_rel *rel, symbol *sc, int f)
>>>>>>> 79ba4235
{
	mvc *sql = query->sql;
	sql_exp *e = rel_in_value_exp(query, &rel, sc, f);

	assert(!is_sql_sel(f));
	if (!e || !rel)
		return NULL;

	if (e->type == e_cmp) { /* it's a exp_in or cmp_equal of simple expressions, push down early on if possible */
		sql_exp *ls = e->l;
		bool rlist = (e->flag == cmp_in || e->flag == cmp_notin);
		unsigned int rcard = rlist ? exps_card(e->r) : exp_card(e->r);
		int r_is_atoms = rlist ? exps_are_atoms(e->r) : exp_is_atom(e->r);
		int r_has_freevar = rlist ? exps_have_freevar(sql, e->r) : exp_has_freevar(sql, e->r);

		if (rcard <= CARD_ATOM && (r_is_atoms || r_has_freevar || exp_has_freevar(sql, ls))) {
			if ((exp_card(ls) == rcard) || rel->processed) /* bin compare op */
				return rel_select(sql->sa, rel, e);

			return push_select_exp(sql, rel, e, ls, ls, f);
		} else { /* join */
			sql_exp *rs = rlist ? ((list*)e->r)->h->data : e->r;
			return push_join_exp(sql, rel, e, ls, rs, NULL, f);
		}
	}
	return rel_select_add_exp(sql->sa, rel, e);
}

static bool
not_symbol_can_be_propagated(mvc *sql, symbol *sc)
{
	switch (sc->token) {
	case SQL_IN:
	case SQL_NOT_IN:
	case SQL_EXISTS:
	case SQL_NOT_EXISTS:
	case SQL_LIKE:
	case SQL_NOT_LIKE:
	case SQL_BETWEEN:
	case SQL_NOT_BETWEEN:
	case SQL_IS_NULL:
	case SQL_IS_NOT_NULL:
	case SQL_NOT:
	case SQL_COMPARE:
		return true;
	case SQL_AND:
	case SQL_OR: {
		symbol *lo = sc->data.lval->h->data.sym;
		symbol *ro = sc->data.lval->h->next->data.sym;
		return not_symbol_can_be_propagated(sql, lo) && not_symbol_can_be_propagated(sql, ro);
	}
	default:
		return false;
	}
}

/* Warning, this function assumes the entire bison tree can be negated, so call it after 'not_symbol_can_be_propagated' */
static void
negate_symbol_tree(mvc *sql, symbol *sc)
{
	switch (sc->token) {
	case SQL_IN:
		sc->token = SQL_NOT_IN;
		break;
	case SQL_NOT_IN:
		sc->token = SQL_IN;
		break;
	case SQL_EXISTS:
		sc->token = SQL_NOT_EXISTS;
		break;
	case SQL_NOT_EXISTS:
		sc->token = SQL_EXISTS;
		break;
	case SQL_LIKE:
		sc->token = SQL_NOT_LIKE;
		break;
	case SQL_NOT_LIKE:
		sc->token = SQL_LIKE;
		break;
	case SQL_BETWEEN:
		sc->token = SQL_NOT_BETWEEN;
		break;
	case SQL_NOT_BETWEEN:
		sc->token = SQL_BETWEEN;
		break;
	case SQL_IS_NULL:
		sc->token = SQL_IS_NOT_NULL;
		break;
	case SQL_IS_NOT_NULL:
		sc->token = SQL_IS_NULL;
		break;
	case SQL_NOT: /* nested NOTs eliminate each other */
		memmove(sc, sc->data.sym, sizeof(symbol));
		break;
	case SQL_COMPARE: {
		dnode *cmp_n = sc->data.lval->h;
		comp_type neg_cmp_type = negate_compare(compare_str2type(cmp_n->next->data.sval)); /* negate the comparator */
		cmp_n->next->data.sval = sa_strdup(sql->sa, compare_func(neg_cmp_type, 0));
		if (cmp_n->next->next->next) /* negating ANY/ALL */
			cmp_n->next->next->next->data.i_val = cmp_n->next->next->next->data.i_val == 0 ? 1 : 0;
	} break;
	case SQL_AND:
	case SQL_OR: {
		negate_symbol_tree(sql, sc->data.lval->h->data.sym);
		negate_symbol_tree(sql, sc->data.lval->h->next->data.sym);
		sc->token = sc->token == SQL_AND ? SQL_OR : SQL_AND;
		break;
	}
	default:
		break;
	}
}

sql_exp *
rel_logical_value_exp(sql_query *query, sql_rel **rel, symbol *sc, int f, exp_kind ek)
{
	mvc *sql = query->sql;

	if (!sc)
		return NULL;

	if (THRhighwater())
		return sql_error(sql, 10, SQLSTATE(42000) "Query too complex: running out of stack space");

	switch (sc->token) {
	case SQL_OR:
	case SQL_AND:
	{
		symbol *lo = sc->data.lval->h->data.sym;
		symbol *ro = sc->data.lval->h->next->data.sym;
		sql_exp *ls, *rs;

		if (!(ls = rel_logical_value_exp(query, rel, lo, f, ek)))
			return NULL;
		if (!(rs = rel_logical_value_exp(query, rel, ro, f, ek)))
			return NULL;
		return rel_binop_(sql, rel ? *rel : NULL, ls, rs, NULL, sc->token == SQL_OR ? "or": "and", card_value);
	}
	case SQL_FILTER:
		/* [ x,..] filter [ y,..] */
		/* todo add anti, [ x,..] not filter [ y,...] */
		/* no correlation */
	{
		dnode *ln = sc->data.lval->h->data.lval->h;
		dnode *rn = sc->data.lval->h->next->next->data.lval->h;
		dlist *filter_op = sc->data.lval->h->next->data.lval;
		char *fname = qname_schema_object(filter_op);
		char *sname = qname_schema(filter_op);
		list *exps, *tl;
		sql_schema *s = cur_schema(sql);
		sql_subtype *obj_type = NULL;

		if (sname && !(s = mvc_bind_schema(sql, sname)))
			return sql_error(sql, 02, SQLSTATE(3F000) "SELECT: no such schema '%s'", sname);

		exps = sa_list(sql->sa);
		tl = sa_list(sql->sa);
		for (; ln; ln = ln->next) {
			symbol *sym = ln->data.sym;

			sql_exp *e = rel_value_exp(query, rel, sym, f, ek);
			if (!e)
				return NULL;
			if (!obj_type)
				obj_type = exp_subtype(e);
			list_append(exps, e);
			append(tl, exp_subtype(e));
		}
		for (; rn; rn = rn->next) {
			symbol *sym = rn->data.sym;

			sql_exp *e = rel_value_exp(query, rel, sym, f, ek);
			if (!e)
				return NULL;
			list_append(exps, e);
			append(tl, exp_subtype(e));
		}
		/* find the predicate filter function */
		return _rel_nop(sql, s, fname, tl, rel ? *rel : NULL, exps, obj_type, list_length(exps), ek);
	}
	case SQL_COMPARE:
	{
		dnode *n = sc->data.lval->h;
		symbol *lo = n->data.sym;
		symbol *ro = n->next->next->data.sym;
		char *compare_op = n->next->data.sval;
		int quantifier = 0;

		sql_exp *rs = NULL, *ls;
		comp_type cmp_type = compare_str2type(compare_op);
		int need_not = 0;

		/*
		 * = ANY -> IN, <> ALL -> NOT( = ANY) -> NOT IN
		 * = ALL -> all(groupby(all, nil)), <> ANY -> NOT ( = ALL )
		 */
		if (n->next->next->next)
			quantifier = n->next->next->next->data.i_val + 1;
		assert(quantifier == 0 || quantifier == 1 || quantifier == 2);

		if ((quantifier == 1 && cmp_type == cmp_equal) ||
		    (quantifier == 2 && cmp_type == cmp_notequal)) {
			dlist *dl = dlist_create(sql->sa);
			/* map into IN/NOT IN */
			sc->token = cmp_type==cmp_equal?SQL_IN:SQL_NOT_IN;
			n->next->type = type_list;
			n->next->data.lval = dl;
			n->next->next->next = NULL; /* remove quantifier */
			dl->h = n->next->next;
			n->next->next = NULL; /* (remove comparison) moved righthand side */
			return rel_logical_value_exp(query, rel, sc, f, ek);
		}
		/* <> ANY -> NOT (= ALL) */
		if (quantifier == 1 && cmp_type == cmp_notequal) {
			need_not = 1;
			quantifier = 2;
			cmp_type = cmp_equal;
			compare_op = "=";
		}

		ls = rel_value_exp(query, rel, lo, f, ek);
		if (!ls)
			return NULL;
		if (quantifier)
			ek.card = card_set;

		rs = rel_value_exp(query, rel, ro, f, ek);
		if (!rs)
			return NULL;

		if (rel_binop_check_types(sql, rel ? *rel : NULL, ls, rs, 0) < 0)
			return NULL;
		ls = exp_compare_func(sql, ls, rs, NULL, compare_func(compare_str2type(compare_op), quantifier?0:need_not), quantifier);
		if (need_not && quantifier)
			ls = rel_unop_(sql, NULL, ls, NULL, "not", card_value);
		return ls;
	}
	/* Set Member ship */
	case SQL_IN:
	case SQL_NOT_IN:
		return rel_in_value_exp(query, rel, sc, f);
	case SQL_EXISTS:
	case SQL_NOT_EXISTS:
		return rel_exists_value_exp(query, rel, sc, f);
	case SQL_LIKE:
	case SQL_NOT_LIKE:
	{
		symbol *lo = sc->data.lval->h->data.sym;
		symbol *ro = sc->data.lval->h->next->data.sym;
		int insensitive = sc->data.lval->h->next->next->data.i_val;
		int anti = (sc->token == SQL_NOT_LIKE) != (sc->data.lval->h->next->next->next->data.i_val != 0);
		sql_subtype *st = sql_bind_localtype("str");
		sql_exp *le = rel_value_exp(query, rel, lo, f, ek), *re, *ee = NULL;
		char *like = insensitive ? (anti ? "not_ilike" : "ilike") : (anti ? "not_like" : "like");
		sql_schema *sys = mvc_bind_schema(sql, "sys");

		if (!le)
			return NULL;

		if (!exp_subtype(le))
			return sql_error(sql, 02, SQLSTATE(42000) "SELECT: parameter not allowed on "
					"left hand side of LIKE operator");

		lo = ro->data.lval->h->data.sym;
		/* like uses a single string pattern */
		ek.card = card_value;
		re = rel_value_exp(query, rel, lo, f, ek);
		if (!re)
			return NULL;
		if ((re = rel_check_type(sql, st, rel ? *rel : NULL, re, type_equal)) == NULL)
			return sql_error(sql, 02, SQLSTATE(42000) "LIKE: wrong type, should be string");
		/* Do we need to escape ? */
		if (dlist_length(ro->data.lval) == 2) {
			char *escape = ro->data.lval->h->next->data.sval;
			ee = exp_atom(sql->sa, atom_string(sql->sa, st, sa_strdup(sql->sa, escape)));
		}
		if (ee)
			return rel_nop_(sql, rel ? *rel : NULL, le, re, ee, NULL, sys, like, card_value);
		return rel_binop_(sql, rel ? *rel : NULL, le, re, sys, like, card_value);
	}
	case SQL_BETWEEN:
	case SQL_NOT_BETWEEN:
	{
		symbol *lo = sc->data.lval->h->data.sym;
		int symmetric = sc->data.lval->h->next->data.i_val;
		symbol *ro1 = sc->data.lval->h->next->next->data.sym;
		symbol *ro2 = sc->data.lval->h->next->next->next->data.sym;
		sql_subtype *t1, *t2, *t3;
		sql_exp *le, *re1, *re2, *e1 = NULL, *e2 = NULL;
		assert(sc->data.lval->h->next->type == type_int);

		if (!(le = rel_value_exp(query, rel, lo, f, ek)))
			return NULL;
		if (!(re1 = rel_value_exp(query, rel, ro1, f, ek)))
			return NULL;
		if (!(re2 = rel_value_exp(query, rel, ro2, f, ek)))
			return NULL;

		t1 = exp_subtype(le);
		t2 = exp_subtype(re1);
		t3 = exp_subtype(re2);

		if (!t1 && (t2 || t3) && rel_binop_check_types(sql, rel ? *rel : NULL, le, t2 ? re1 : re2, 0) < 0)
			return NULL;
		if (!t2 && (t1 || t3) && rel_binop_check_types(sql, rel ? *rel : NULL, le, t1 ? le : re2, 0) < 0)
			return NULL;
		if (!t3 && (t1 || t2) && rel_binop_check_types(sql, rel ? *rel : NULL, le, t1 ? le : re1, 0) < 0)
			return NULL;

		if (rel_convert_types(sql, rel ? *rel : NULL, rel ? *rel : NULL, &le, &re1, 1, type_equal) < 0 ||
			rel_convert_types(sql, rel ? *rel : NULL, rel ? *rel : NULL, &le, &re2, 1, type_equal) < 0)
			return NULL;

		if (!re1 || !re2)
			return NULL;

		if (symmetric) {
			sql_exp *tmp = NULL;
			sql_subfunc *min, *max;

			if (rel_convert_types(sql, rel ? *rel : NULL, rel ? *rel : NULL, &re1, &re2, 1, type_equal) < 0)
				return NULL;
			min = sql_bind_func(sql->sa, sql->session->schema, "sql_min", exp_subtype(re1), exp_subtype(re2), F_FUNC);
			max = sql_bind_func(sql->sa, sql->session->schema, "sql_max", exp_subtype(re1), exp_subtype(re2), F_FUNC);
			if (!min || !max)
				return sql_error(sql, 02, SQLSTATE(42000) "min or max operator on types %s %s missing", exp_subtype(re1)->type->sqlname, exp_subtype(re2)->type->sqlname);
			tmp = exp_binop(sql->sa, re1, re2, min);
			re2 = exp_binop(sql->sa, re1, re2, max);
			re1 = tmp;
		}

		if (!(e1 = rel_binop_(sql, rel ? *rel : NULL, le, re1, NULL, sc->token == SQL_NOT_BETWEEN ? "<" : ">=", card_value)))
			return NULL;
		if (!(e2 = rel_binop_(sql, rel ? *rel : NULL, le, re2, NULL, sc->token == SQL_NOT_BETWEEN ? ">" : "<=", card_value)))
			return NULL;
		return rel_binop_(sql, rel ? *rel : NULL, e1, e2, NULL, sc->token == SQL_NOT_BETWEEN ? "or" : "and", card_value);
	}
	case SQL_IS_NULL:
	case SQL_IS_NOT_NULL:
	/* is (NOT) NULL */
	{
		sql_exp *le = rel_value_exp(query, rel, sc->data.sym, f, ek);

		if (!le)
			return NULL;
		le = rel_unop_(sql, rel ? *rel : NULL, le, NULL, "isnull", card_value);
		if (!le)
			return NULL;
		set_has_no_nil(le);
		if (sc->token != SQL_IS_NULL)
			le = rel_unop_(sql, rel ? *rel : NULL, le, NULL, "not", card_value);
		if (!le)
			return NULL;
		set_has_no_nil(le);
		return le;
	}
	case SQL_NOT: {
		if (not_symbol_can_be_propagated(sql, sc->data.sym)) {
			negate_symbol_tree(sql, sc->data.sym);
			return rel_logical_value_exp(query, rel, sc->data.sym, f, ek);
		}
		sql_exp *le = rel_logical_value_exp(query, rel, sc->data.sym, f, ek);

		if (!le)
			return NULL;
		return rel_unop_(sql, rel ? *rel : NULL, le, NULL, "not", card_value);
	}
	case SQL_ATOM: {
		AtomNode *an = (AtomNode *) sc;
		assert(an && an->a);
		return exp_atom(sql->sa, atom_dup(sql->sa, an->a));
	}
	case SQL_IDENT:
	case SQL_COLUMN:
		return rel_column_ref(query, rel, sc, f);
	case SQL_UNION:
	case SQL_EXCEPT:
	case SQL_INTERSECT: {
		sql_rel *sq;

		if (is_psm_call(f))
			return sql_error(sql, 02, SQLSTATE(42000) "CALL: subqueries not allowed inside CALL statements");
		if (rel && *rel)
			query_push_outer(query, *rel, f);
		sq = rel_setquery(query, sc);
		if (rel && *rel)
			*rel = query_pop_outer(query);
		if (!sq)
			return NULL;
		if (ek.card <= card_set && is_project(sq->op) && list_length(sq->exps) > 1)
			return sql_error(sql, 02, SQLSTATE(42000) "SELECT: subquery must return only one column");
		if (ek.card < card_set && sq->card >= CARD_MULTI && (is_sql_sel(f) | is_sql_having(f) | ( is_sql_where(f) && rel && (!*rel || is_basetable((*rel)->op) || is_simple_project((*rel)->op) || is_sql_merge(f)))))
			sq = rel_zero_or_one(sql, sq, ek);
		return exp_rel(sql, sq);
	}
	case SQL_DEFAULT:
		return sql_error(sql, 02, SQLSTATE(42000) "DEFAULT keyword not allowed outside insert and update statements");
	default: {
		sql_exp *le = rel_value_exp(query, rel, sc, f, ek);
		sql_subtype bt;

		if (!le)
			return NULL;
		sql_find_subtype(&bt, "boolean", 0, 0);
		if ((le = rel_check_type(sql, &bt, rel ? *rel : NULL, le, type_equal)) == NULL)
			return NULL;
		return rel_binop_(sql, rel ? *rel : NULL, le, exp_atom_bool(sql->sa, 1), NULL, "=", 0);
	}
	}
	/* never reached, as all switch cases have a `return` */
}

sql_rel *
rel_logical_exp(sql_query *query, sql_rel *rel, symbol *sc, int f)
{
	mvc *sql = query->sql;
	exp_kind ek = {type_value, card_column, TRUE};

	if (!sc)
		return NULL;

	if (THRhighwater())
		return sql_error(sql, 10, SQLSTATE(42000) "Query too complex: running out of stack space");

	switch (sc->token) {
	case SQL_OR:
	{
		list *exps = NULL, *lexps = NULL, *rexps = NULL;
		symbol *lo = sc->data.lval->h->data.sym;
		symbol *ro = sc->data.lval->h->next->data.sym;
		sql_rel *lr, *rr;

		if (!rel)
			return NULL;

		lr = rel;
		rr = rel_dup(lr);

		if (is_outerjoin(rel->op) && !is_processed(rel)) {
			exps = rel->exps;

			lr = rel_select_copy(sql->sa, lr, sa_list(sql->sa));
			lr = rel_logical_exp(query, lr, lo, f | sql_or);
			if (!lr)
				return NULL;
			rr = rel_select_copy(sql->sa, rr, sa_list(sql->sa));
			rr = rel_logical_exp(query, rr, ro, f | sql_or);
			if (!rr) 
				return NULL;
			if (lr->l == rr->l) {
				lexps = lr->exps;
				lr = lr->l;
				rexps = rr->exps;
				rr = rr->l;
			}
			rel = NULL;
		} else {
			lr = rel_logical_exp(query, lr, lo, f | sql_or);
			if (!lr)
				return NULL;
			rr = rel_logical_exp(query, rr, ro, f | sql_or);
		}

		if (!lr || !rr)
			return NULL;
		return rel_or(sql, rel, lr, rr, exps, lexps, rexps);
	}
	case SQL_AND:
	{
		symbol *lo = sc->data.lval->h->data.sym;
		symbol *ro = sc->data.lval->h->next->data.sym;
		rel = rel_logical_exp(query, rel, lo, f);
		if (!rel)
			return NULL;
		return rel_logical_exp(query, rel, ro, f);
	}
	case SQL_FILTER:
		/* [ x,..] filter [ y,..] */
		/* todo add anti, [ x,..] NOT filter [ y,...] */
		/* no correlation */
	{
		dnode *ln = sc->data.lval->h->data.lval->h;
		dnode *rn = sc->data.lval->h->next->next->data.lval->h;
		dlist *filter_op = sc->data.lval->h->next->data.lval;
		char *fname = qname_schema_object(filter_op);
		char *sname = qname_schema(filter_op);
		list *l, *r;

		l = sa_list(sql->sa);
		r = sa_list(sql->sa);
		for (; ln; ln = ln->next) {
			symbol *sym = ln->data.sym;

			sql_exp *e = rel_value_exp(query, &rel, sym, f, ek);
			if (!e)
				return NULL;
			list_append(l, e);
		}
		for (; rn; rn = rn->next) {
			symbol *sym = rn->data.sym;

			sql_exp *e = rel_value_exp(query, &rel, sym, f, ek);
			if (!e)
				return NULL;
			list_append(r, e);
		}
		return rel_filter(sql, rel, l, r, sname, fname, 0, f);
	}
	case SQL_COMPARE:
	{
		dnode *n = sc->data.lval->h;
		symbol *lo = n->data.sym;
		symbol *ro = n->next->next->data.sym;
		char *compare_op = n->next->data.sval;
		int quantifier = 0;

		if (n->next->next->next)
			quantifier = n->next->next->next->data.i_val + 1;
		assert(quantifier == 0 || quantifier == 1 || quantifier == 2);
		return rel_compare(query, rel, sc, lo, ro, NULL, compare_op, f, ek, quantifier);
	}
	/* Set Member ship */
	case SQL_IN:
	case SQL_NOT_IN:
		return rel_in_exp(query, rel, sc, f);
	case SQL_EXISTS:
	case SQL_NOT_EXISTS:
		return rel_exists_exp(query, rel , sc, f);
	case SQL_LIKE:
	case SQL_NOT_LIKE:
	{
		symbol *lo = sc->data.lval->h->data.sym;
		symbol *ro = sc->data.lval->h->next->data.sym;
		int insensitive = sc->data.lval->h->next->next->data.i_val;
		int anti = (sc->token == SQL_NOT_LIKE) != (sc->data.lval->h->next->next->next->data.i_val != 0);
		sql_subtype *st = sql_bind_localtype("str");
		sql_exp *le = rel_value_exp(query, &rel, lo, f, ek), *re, *ee = NULL;

		if (!le)
			return NULL;

		if (!exp_subtype(le))
			return sql_error(sql, 02, SQLSTATE(42000) "SELECT: parameter not allowed on "
					"left hand side of LIKE operator");

		/* Do we need to escape ? */
		if (dlist_length(ro->data.lval) == 2) {
			char *escape = ro->data.lval->h->next->data.sval;
			ee = exp_atom(sql->sa, atom_string(sql->sa, st, sa_strdup(sql->sa, escape)));
		} else {
			ee = exp_atom(sql->sa, atom_string(sql->sa, st, sa_strdup(sql->sa, "")));
		}
		ro = ro->data.lval->h->data.sym;
		re = rel_value_exp(query, &rel, ro, f, ek);
		if (!re)
			return NULL;
		if ((re = rel_check_type(sql, st, rel, re, type_equal)) == NULL)
			return sql_error(sql, 02, SQLSTATE(42000) "LIKE: wrong type, should be string");
		if ((le = rel_check_type(sql, st, rel, le, type_equal)) == NULL)
			return sql_error(sql, 02, SQLSTATE(42000) "LIKE: wrong type, should be string");
		return rel_filter_exp_(sql, rel, le, re, ee, (insensitive ? "ilike" : "like"), anti, f);
	}
	case SQL_BETWEEN:
	case SQL_NOT_BETWEEN:
	{
		symbol *lo = sc->data.lval->h->data.sym;
		int symmetric = sc->data.lval->h->next->data.i_val;
		symbol *ro1 = sc->data.lval->h->next->next->data.sym;
		symbol *ro2 = sc->data.lval->h->next->next->next->data.sym;
		sql_exp *le, *re1, *re2;
		sql_subtype *t1, *t2, *t3;
		int flag = 0;

		assert(sc->data.lval->h->next->type == type_int);

		if (!(le = rel_value_exp(query, &rel, lo, f, ek)))
			return NULL;
		if (!(re1 = rel_value_exp(query, &rel, ro1, f, ek)))
			return NULL;
		if (!(re2 = rel_value_exp(query, &rel, ro2, f, ek)))
			return NULL;

		t1 = exp_subtype(le);
		t2 = exp_subtype(re1);
		t3 = exp_subtype(re2);

		if (!t1 && (t2 || t3) && rel_binop_check_types(sql, rel, le, t2 ? re1 : re2, 0) < 0)
			return NULL;
		if (!t2 && (t1 || t3) && rel_binop_check_types(sql, rel, le, t1 ? le : re2, 0) < 0)
			return NULL;
		if (!t3 && (t1 || t2) && rel_binop_check_types(sql, rel, le, t1 ? le : re1, 0) < 0)
			return NULL;

		if (rel_convert_types(sql, rel, rel, &le, &re1, 1, type_equal) < 0 ||
		    rel_convert_types(sql, rel, rel, &le, &re2, 1, type_equal) < 0)
			return NULL;

		if (!re1 || !re2)
			return NULL;

		/* for between 3 columns we use the between operator */
		if (symmetric && (le->card == CARD_ATOM || (re1->card == CARD_ATOM && re2->card == CARD_ATOM))) {
			sql_exp *tmp = NULL;
			sql_subfunc *min, *max;

			if (rel_convert_types(sql, rel, rel, &re1, &re2, 1, type_equal) < 0)
				return NULL;
			min = sql_bind_func(sql->sa, sql->session->schema, "sql_min", exp_subtype(re1), exp_subtype(re2), F_FUNC);
			max = sql_bind_func(sql->sa, sql->session->schema, "sql_max", exp_subtype(re1), exp_subtype(re2), F_FUNC);
			if (!min || !max)
				return sql_error(sql, 02, SQLSTATE(42000) "min or max operator on types %s %s missing", exp_subtype(re1)->type->sqlname, exp_subtype(re2)->type->sqlname);
			tmp = exp_binop(sql->sa, re1, re2, min);
			re2 = exp_binop(sql->sa, re1, re2, max);
			re1 = tmp;
			symmetric = 0;
			if (!re1 || !re2)
				return NULL;
		}

		flag = (symmetric)?CMP_SYMMETRIC:0;

		if (le->card == CARD_ATOM) {
			sql_exp *e1, *e2;
			if (!(e1 = rel_binop_(sql, rel, le, re1, NULL, sc->token == SQL_NOT_BETWEEN ? "<" : ">=", card_value)))
				return NULL;
			if (!(e2 = rel_binop_(sql, rel, le, re2, NULL, sc->token == SQL_NOT_BETWEEN ? ">" : "<=", card_value)))
				return NULL;
			if (!(e1 = rel_binop_(sql, rel, e1, e2, NULL, sc->token == SQL_NOT_BETWEEN ? "or" : "and", card_value)))
				return NULL;
			e2 = exp_compare(sql->sa, e1, exp_atom_bool(sql->sa, 1), cmp_equal);
			return rel_select_push_exp_down(sql, rel, e2, le, le, re1, re1, re2, f);
		} else {
			rel = rel_compare_exp_(query, rel, le, re1, re2, 3|CMP_BETWEEN|flag, sc->token == SQL_NOT_BETWEEN ? 1 : 0, 0, f);
		}
		return rel;
	}
	case SQL_IS_NULL:
	case SQL_IS_NOT_NULL:
	/* is (NOT) NULL */
	{
		sql_exp *le = rel_value_exp(query, &rel, sc->data.sym, f, ek);

		if (!le)
			return NULL;
		if (!(le = rel_unop_(sql, rel, le, NULL, "isnull", card_value)))
			return NULL;
		set_has_no_nil(le);
		le = exp_compare(sql->sa, le, exp_atom_bool(sql->sa, (sc->token == SQL_IS_NULL) ? 1 : 0), cmp_equal);
		return rel_select_push_exp_down(sql, rel, le, le->l, le->l, le->r, le->r, NULL, f);
	}
	case SQL_NOT: {
		if (not_symbol_can_be_propagated(sql, sc->data.sym)) {
			negate_symbol_tree(sql, sc->data.sym);
			return rel_logical_exp(query, rel, sc->data.sym, f);
		}
		sql_exp *le = rel_value_exp(query, &rel, sc->data.sym, f|sql_farg, ek);

		if (!le)
			return NULL;
		if (!(le = rel_unop_(sql, rel, le, NULL, "not", card_value)))
			return NULL;
		le = exp_compare(sql->sa, le, exp_atom_bool(sql->sa, 1), cmp_equal);
		return rel_select_push_exp_down(sql, rel, le, le->l, le->l, le->r, le->r, NULL, f);
	}
	case SQL_ATOM: {
		/* TRUE or FALSE */
		AtomNode *an = (AtomNode *) sc;
		sql_exp *e = exp_atom(sql->sa, atom_dup(sql->sa, an->a));
		return rel_select_push_exp_down(sql, rel, e, e, e, e, e, NULL, f);
	}
	case SQL_IDENT:
	case SQL_COLUMN: {
		sql_rel *or = rel;
		sql_exp *e = rel_column_ref(query, &rel, sc, f);

		if (e) {
			sql_subtype bt;

			sql_find_subtype(&bt, "boolean", 0, 0);
			e = rel_check_type(sql, &bt, rel, e, type_equal);
		}
		if (!e || or != rel)
			return NULL;
		return rel_select_push_exp_down(sql, rel, e, e, e, e, e, NULL, f);
	}
	case SQL_UNION:
	case SQL_EXCEPT:
	case SQL_INTERSECT: {
		sql_rel *sq;
		if (rel)
			query_push_outer(query, rel, f);
		sq = rel_setquery(query, sc);
		if (rel)
			rel = query_pop_outer(query);
		if (!sq)
			return NULL;
		if (ek.card <= card_set && is_project(sq->op) && list_length(sq->exps) > 1)
 			return sql_error(sql, 02, SQLSTATE(42000) "SELECT: subquery must return only one column");
		if (!rel)
			return sq;
		sq = rel_zero_or_one(sql, sq, ek);
		if (is_sql_where(f)) {
			sql_exp *le = exp_rel(sql, sq);
			sql_subtype bt;

			sql_find_subtype(&bt, "boolean", 0, 0);
			le = rel_check_type(sql, &bt, rel, le, type_equal);
			if (!le)
				return NULL;
			le = exp_compare(sql->sa, le, exp_atom_bool(sql->sa, 1), cmp_equal);
			return rel_select_push_exp_down(sql, rel, le, le->l, le->l, le->r, le->r, NULL, f);
		} else {
			sq = rel_crossproduct(sql->sa, rel, sq, (f==sql_sel || sq->single)?op_left:op_join);
		}
		return sq;
	}
	case SQL_DEFAULT:
		return sql_error(sql, 02, SQLSTATE(42000) "DEFAULT keyword not allowed outside insert and update statements");
	default: {
		sql_exp *le = rel_value_exp(query, &rel, sc, f, ek);
		sql_subtype bt;

		if (!le)
			return NULL;
		sql_find_subtype(&bt, "boolean", 0, 0);
		if (!(le = rel_check_type(sql, &bt, rel, le, type_equal)))
			return NULL;
		le = exp_compare(sql->sa, le, exp_atom_bool(sql->sa, 1), cmp_equal);
		return rel_select_push_exp_down(sql, rel, le, le->l, le->l, le->r, le->r, NULL, f);
	}
	}
	/* never reached, as all switch cases have a `return` */
}

static sql_exp * _rel_aggr(sql_query *query, sql_rel **rel, int distinct, sql_schema *s, char *aname, dnode *arguments, int f);
static sql_exp *rel_aggr(sql_query *query, sql_rel **rel, symbol *se, int f);

static sql_exp *
rel_op(sql_query *query, sql_rel **rel, symbol *se, int f, exp_kind ek )
{
	mvc *sql = query->sql;
	dnode *l = se->data.lval->h;
	char *fname = qname_schema_object(l->data.lval);
	char *sname = qname_schema(l->data.lval);
	sql_schema *s = cur_schema(sql);
	sql_subfunc *sf = NULL;

	if (sname && !(s = mvc_bind_schema(sql, sname)))
		return sql_error(sql, 02, SQLSTATE(3F000) "SELECT: no such schema '%s'", sname);

	sf = find_func(sql, s, fname, 0, F_AGGR, NULL);
	if (!sf && *rel && (*rel)->card == CARD_AGGR) {
		if (is_sql_having(f) || is_sql_orderby(f))
			return NULL;
		/* reset error */
		sql->session->status = 0;
		sql->errstr[0] = '\0';
		return sql_error(sql, 02, SQLSTATE(42000) "SELECT: no such aggregate '%s'", fname);
	}
	if (sf)
		return _rel_aggr(query, rel, 0, s, fname, NULL, f);
	return rel_op_(sql, s, fname, ek);
}

sql_exp *
rel_unop_(mvc *sql, sql_rel *rel, sql_exp *e, sql_schema *s, char *fname, int card)
{
	sql_subfunc *f = NULL;
	sql_subtype *t = exp_subtype(e);
	sql_ftype type = (card == card_loader)?F_LOADER:((card == card_none)?F_PROC:
		   ((card == card_relation)?F_UNION:F_FUNC));

	if (!s)
		s = sql->session->schema;

	/* handle param's early */
	if (!t) {
		f = find_func(sql, s, fname, 1, type, NULL);
		if (!f)
			f = find_func(sql, s, fname, 1, F_AGGR, NULL);
		if (f) {
			sql_arg *a = f->func->ops->h->data;

			t = &a->type;
			if (rel_set_type_param(sql, t, rel, e, 1) < 0)
				return NULL;
		}
	 } else {
		f = bind_func(sql, s, fname, t, NULL, type);
		if (!f)
			f = bind_func(sql, s, fname, t, NULL, F_AGGR);
	}

	if (f && type_has_tz(t) && f->func->fix_scale == SCALE_FIX) {
		/* set timezone (using msec (.3)) */
		sql_subtype *intsec = sql_bind_subtype(sql->sa, "sec_interval", 10 /*hour to second */, 3);
		atom *a = atom_int(sql->sa, intsec, sql->timezone);
		sql_exp *tz = exp_atom(sql->sa, a);

		e = rel_binop_(sql, rel, e, tz, NULL, "sql_add", card);
		if (!e)
			return NULL;
	}

	/* try to find the function without a type, and convert
	 * the value to the type needed by this function!
	 */
	if (!f) {
		while ((f = find_func(sql, s, fname, 1, type, f)) != NULL && check_card(card, f)) {
			sql_exp *oe = e;

			if (!f->func->vararg) {
				sql_arg *a = f->func->ops->h->data;

				e = rel_check_type(sql, &a->type, rel, e, type_equal);
			}
			if (e)
				break;
			e = oe;

			/* reset error */
			sql->session->status = 0;
			sql->errstr[0] = '\0';
				//f = NULL;
		}
	}
	if (f && check_card(card, f)) {
		if (f->func->fix_scale == INOUT) {
			sql_subtype *res = f->res->h->data;
			res->digits = t->digits;
			res->scale = t->scale;
		}
		if (card == card_relation && e->card > CARD_ATOM) {
			sql_subfunc *zero_or_one = sql_bind_func(sql->sa, sql->session->schema, "zero_or_one", exp_subtype(e), NULL, F_AGGR);

			e = exp_aggr1(sql->sa, e, zero_or_one, 0, 0, CARD_ATOM, has_nil(e));
		}
		return exp_unop(sql->sa, e, f);
	} else if (e) {
		if (t) {
			char *type = t->type->sqlname;

			return sql_error(sql, 02, SQLSTATE(42000) "SELECT: no such unary operator '%s(%s)'", fname, type);
		} else {
			return sql_error(sql, 02, SQLSTATE(42000) "SELECT: no such unary operator '%s(?)'", fname);
		}
	}
	return NULL;
}

static sql_exp *
rel_unop(sql_query *query, sql_rel **rel, symbol *se, int f, exp_kind ek)
{
	mvc *sql = query->sql;
	dnode *l = se->data.lval->h;
	char *fname = qname_schema_object(l->data.lval);
	char *sname = qname_schema(l->data.lval);
	sql_schema *s = cur_schema(sql);
	exp_kind iek = {type_value, card_column, FALSE};
	sql_exp *e = NULL;
	sql_subfunc *sf = NULL;

	if (sname && !(s = mvc_bind_schema(sql, sname)))
		return sql_error(sql, 02, SQLSTATE(3F000) "SELECT: no such schema '%s'", sname);

	sf = find_func(sql, s, fname, 1, F_AGGR, NULL);
	if (sf)
		return rel_aggr(query, rel, se, f);

	e = rel_value_exp(query, rel, l->next->next->data.sym, f|sql_farg, iek);
	if (!e)
		return NULL;
	return rel_unop_(sql, rel ? *rel : NULL, e, s, fname, ek.card);
}

#define is_addition(fname) (strcmp(fname, "sql_add") == 0)
#define is_subtraction(fname) (strcmp(fname, "sql_sub") == 0)

sql_exp *
rel_binop_(mvc *sql, sql_rel *rel, sql_exp *l, sql_exp *r, sql_schema *s, char *fname, int card)
{
	sql_exp *res = NULL;
	sql_subtype *t1 = exp_subtype(l), *t2 = exp_subtype(r);
	sql_subfunc *f = NULL;
	sql_ftype type = (card == card_loader)?F_LOADER:((card == card_none)?F_PROC:((card == card_relation)?F_UNION:F_FUNC));
	if (card == card_loader)
		card = card_none;

	if (!s)
		s = sql->session->schema;

	/* handle param's early */
	if (!t1 || !t2) {
		f = sql_resolve_function_with_undefined_parameters(sql->sa, s, fname, list_append(list_append(sa_list(sql->sa), t1), t2), type);
		if (f) { /* add types using f */
			if (!t1)
				rel_set_type_param(sql, arg_type(f->func->ops->h->data), rel, l, 1);
			if (!t2)
				rel_set_type_param(sql, arg_type(f->func->ops->h->next->data), rel, r, 1);
			f = NULL;

			if (!exp_subtype(l) || !exp_subtype(r))
				return sql_error(sql, 01, SQLSTATE(42000) "Cannot have a parameter (?) on both sides of an expression");
		} else if (rel_binop_check_types(sql, rel, l, r, 1) < 0)
			return NULL;

		t1 = exp_subtype(l);
		t2 = exp_subtype(r);
		assert(t1 && t2);
	}

	if (!f && (is_addition(fname) || is_subtraction(fname)) &&
		((t1->type->eclass == EC_NUM && t2->type->eclass == EC_NUM) ||
		 (t1->type->eclass == EC_BIT && t2->type->eclass == EC_BIT))) {
		sql_subtype ntp;

		sql_find_numeric(&ntp, t1->type->localtype, t1->digits+1);
		l = rel_check_type(sql, &ntp, rel, l, type_equal);
		sql_find_numeric(&ntp, t2->type->localtype, t2->digits+1);
		r = rel_check_type(sql, &ntp, rel, r, type_equal);
		t1 = exp_subtype(l);
		t2 = exp_subtype(r);
	}

	if (!f)
		f = bind_func(sql, s, fname, t1, t2, type);
	if (!f && is_commutative(fname)) {
		f = bind_func(sql, s, fname, t2, t1, type);
		if (f) {
			sql_subtype *tmp = t1;
			t1 = t2;
			t2 = tmp;
			res = l;
			l = r;
			r = res;
		}
	}
	if (f && check_card(card,f)) {
		if (f->func->fix_scale == SCALE_FIX) {
			l = exp_fix_scale(sql, t2, l, 0, 0);
			r = exp_fix_scale(sql, t1, r, 0, 0);
		} else if (f->func->fix_scale == SCALE_EQ) {
			sql_arg *a1 = f->func->ops->h->data;
			sql_arg *a2 = f->func->ops->h->next->data;
			t1 = &a1->type;
			t2 = &a2->type;
			l = exp_fix_scale(sql, t1, l, 0, 0);
			r = exp_fix_scale(sql, t2, r, 0, 0);
		} else if (f->func->fix_scale == SCALE_DIV) {
			l = exp_scale_algebra(sql, f, rel, l, r);
		} else if (f->func->fix_scale == SCALE_MUL) {
			exp_sum_scales(f, l, r);
		} else if (f->func->fix_scale == DIGITS_ADD) {
			sql_subtype *res = f->res->h->data;
			res->digits = (t1->digits && t2->digits)?t1->digits + t2->digits:0;
		}
		if (card == card_relation && l->card > CARD_ATOM) {
			sql_subfunc *zero_or_one = sql_bind_func(sql->sa, sql->session->schema, "zero_or_one", exp_subtype(l), NULL, F_AGGR);

			l = exp_aggr1(sql->sa, l, zero_or_one, 0, 0, CARD_ATOM, has_nil(l));
		}
		if (card == card_relation && r->card > CARD_ATOM) {
			sql_subfunc *zero_or_one = sql_bind_func(sql->sa, sql->session->schema, "zero_or_one", exp_subtype(r), NULL, F_AGGR);

			r = exp_aggr1(sql->sa, r, zero_or_one, 0, 0, CARD_ATOM, has_nil(r));
		}
		/* bind types of l and r */
		t1 = exp_subtype(l);
		t2 = exp_subtype(r);
		if (t1->type->eclass == EC_ANY || t2->type->eclass == EC_ANY) {
			sql_exp *ol = l;
			sql_exp *or = r;

			if (t1->type->eclass == EC_ANY && t2->type->eclass == EC_ANY) {
				sql_subtype *s = sql_bind_localtype("str");
				l = rel_check_type(sql, s, rel, l, type_equal);
				r = rel_check_type(sql, s, rel, r, type_equal);
			} else if (t1->type->eclass == EC_ANY) {
				l = rel_check_type(sql, t2, rel, l, type_equal);
			} else {
				r = rel_check_type(sql, t1, rel, r, type_equal);
			}
			if (l && r)
				return exp_binop(sql->sa, l, r, f);

			/* reset error */
			sql->session->status = 0;
			sql->errstr[0] = '\0';
			f = NULL;

			l = ol;
			r = or;
		}
		if (f)
			return exp_binop(sql->sa, l, r, f);
	} else {
		sql_exp *ol = l;
		sql_exp *or = r;

		if (!EC_NUMBER(t1->type->eclass)) {
			sql_subfunc *prev = NULL;

			while((f = bind_member_func(sql, s, fname, t1, 2, type, prev)) != NULL) {
				/* try finding function based on first argument */
				node *m = f->func->ops->h;
				sql_arg *a = m->data;

				prev = f;
				if (!check_card(card,f))
					continue;

				l = rel_check_type(sql, &a->type, rel, l, type_equal);
				a = m->next->data;
				r = rel_check_type(sql, &a->type, rel, r, type_equal);
				if (l && r)
					return exp_binop(sql->sa, l, r, f);

				/* reset error */
				sql->session->status = 0;
				sql->errstr[0] = '\0';

				l = ol;
				r = or;
			}
		}
		/* try finding function based on both arguments */
		if (rel_convert_types(sql, rel, rel, &l, &r, 1/*fix scale*/, type_equal) >= 0){
			/* try operators */
			t1 = exp_subtype(l);
			t2 = exp_subtype(r);
			f = bind_func(sql, s, fname, t1, t2, type);
			if (f && check_card(card,f)) {
				if (f->func->fix_scale == SCALE_FIX) {
					l = exp_fix_scale(sql, t2, l, 0, 0);
					r = exp_fix_scale(sql, t1, r, 0, 0);
				} else if (f->func->fix_scale == SCALE_EQ) {
					sql_arg *a1 = f->func->ops->h->data;
					sql_arg *a2 = f->func->ops->h->next->data;
					t1 = &a1->type;
					t2 = &a2->type;
					l = exp_fix_scale(sql, t1, l, 0, 0);
					r = exp_fix_scale(sql, t2, r, 0, 0);
				} else if (f->func->fix_scale == SCALE_DIV) {
					l = exp_scale_algebra(sql, f, rel, l, r);
				} else if (f->func->fix_scale == SCALE_MUL) {
					exp_sum_scales(f, l, r);
				} else if (f->func->fix_scale == DIGITS_ADD) {
					sql_subtype *res = f->res->h->data;
					res->digits = (t1->digits && t2->digits)?t1->digits + t2->digits:0;
				}
				return exp_binop(sql->sa, l, r, f);
			}
		}
		/* reset error */
		sql->session->status = 0;
		sql->errstr[0] = '\0';

		l = ol;
		r = or;
		t1 = exp_subtype(l);
		(void) exp_subtype(r);

		if ((f = bind_member_func(sql, s, fname, t1, 2, type, NULL)) != NULL && check_card(card,f)) {
			/* try finding function based on first argument */
			node *m = f->func->ops->h;
			sql_arg *a = m->data;

			l = rel_check_type(sql, &a->type, rel, l, type_equal);
			a = m->next->data;
			r = rel_check_type(sql, &a->type, rel, r, type_equal);
			if (l && r)
				return exp_binop(sql->sa, l, r, f);
		}
		/* reset error */
		sql->session->status = 0;
		sql->errstr[0] = '\0';

		l = ol;
		r = or;
		/* everything failed, fall back to bind on function name only */
		if ((f = find_func(sql, s, fname, 2, type, NULL)) != NULL && check_card(card,f)) {

			if (!f->func->vararg) {
				node *m = f->func->ops->h;
				sql_arg *a = m->data;

				l = rel_check_type(sql, &a->type, rel, l, type_equal);
				a = m->next->data;
				r = rel_check_type(sql, &a->type, rel, r, type_equal);
			}
			if (l && r)
				return exp_binop(sql->sa, l, r, f);
		}
		/* reset error */
		sql->session->status = 0;
		sql->errstr[0] = '\0';

		l = ol;
		r = or;
	}
	res = sql_error(sql, 02, SQLSTATE(42000) "SELECT: no such binary operator '%s(%s,%s)'", fname,
			exp_subtype(l)->type->sqlname,
			exp_subtype(r)->type->sqlname);
	return res;
}

static sql_exp *
rel_binop(sql_query *query, sql_rel **rel, symbol *se, int f, exp_kind ek)
{
	mvc *sql = query->sql;
	dnode *dl = se->data.lval->h;
	sql_exp *l, *r;
	char *fname = qname_schema_object(dl->data.lval);
	char *sname = qname_schema(dl->data.lval);
	sql_schema *s = cur_schema(sql);
	exp_kind iek = {type_value, card_column, FALSE};
	sql_subfunc *sf = NULL;

	if (sname && !(s = mvc_bind_schema(sql, sname)))
		return sql_error(sql, 02, SQLSTATE(3F000) "SELECT: no such schema '%s'", sname);

	sf = find_func(sql, s, fname, 2, F_AGGR, NULL);
	if (sf)
		return rel_aggr(query, rel, se, f);

	if (!(l = rel_value_exp(query, rel, dl->next->next->data.sym, f|sql_farg, iek)))
		return NULL;
	if (!(r = rel_value_exp(query, rel, dl->next->next->next->data.sym, f|sql_farg, iek)))
		return NULL;
	return rel_binop_(sql, rel ? *rel : NULL, l, r, s, fname, ek.card);
}

sql_exp *
rel_nop_(mvc *sql, sql_rel *rel, sql_exp *a1, sql_exp *a2, sql_exp *a3, sql_exp *a4, sql_schema *s, char *fname,
		 int card)
{
	list *tl = sa_list(sql->sa);
	sql_subfunc *f = NULL;
	sql_ftype type = (card == card_none)?F_PROC:((card == card_relation)?F_UNION:F_FUNC);

	(void) rel;
	append(tl, exp_subtype(a1));
	append(tl, exp_subtype(a2));
	append(tl, exp_subtype(a3));
	if (a4)
		append(tl, exp_subtype(a4));

	if (!s)
		s = cur_schema(sql);
	f = bind_func_(sql, s, fname, tl, type);
	if (!f)
		return sql_error(sql, 02, SQLSTATE(42000) "SELECT: no such operator '%s'", fname);
	if (!a4)
		return exp_op3(sql->sa, a1,a2,a3,f);
	return exp_op4(sql->sa, a1,a2,a3,a4,f);
}

static sql_exp *
rel_nop(sql_query *query, sql_rel **rel, symbol *se, int f, exp_kind ek)
{
	mvc *sql = query->sql;
	dnode *l = se->data.lval->h;
	int nr_args = dlist_length(l->next->next->data.lval);
	dnode *ops = l->next->next->data.lval->h;
	list *exps = new_exp_list(sql->sa);
	list *tl = sa_list(sql->sa);
	sql_subfunc *sf = NULL;
	sql_subtype *obj_type = NULL;
	char *fname = qname_schema_object(l->data.lval);
	char *sname = qname_schema(l->data.lval);
	sql_schema *s = cur_schema(sql);
	exp_kind iek = {type_value, card_column, FALSE};

	if (sname && !(s = mvc_bind_schema(sql, sname)))
		return sql_error(sql, 02, SQLSTATE(3F000) "SELECT: no such schema '%s'", sname);

	sf = find_func(sql, s, fname, nr_args, F_AGGR, NULL);
	if (sf) /* We have to pas the arguments properly, so skip call to rel_aggr */
		return _rel_aggr(query, rel, l->next->data.i_val, s, fname, l->next->next->data.lval->h, f);

	for (nr_args = 0; ops; ops = ops->next, nr_args++) {
		sql_exp *e = rel_value_exp(query, rel, ops->data.sym, f|sql_farg, iek);
		sql_subtype *tpe;

		if (!e)
			return NULL;
		append(exps, e);
		if (e) {
			tpe = exp_subtype(e);
			if (!nr_args)
				obj_type = tpe;
			append(tl, tpe);
		}
	}
	return _rel_nop(sql, s, fname, tl, rel ? *rel : NULL, exps, obj_type, nr_args, ek);
}

static sql_exp *
_rel_aggr(sql_query *query, sql_rel **rel, int distinct, sql_schema *s, char *aname, dnode *args, int f)
{
	mvc *sql = query->sql;
	exp_kind ek = {type_value, card_column, FALSE};
	sql_subfunc *a = NULL;
	int no_nil = 0, group = 0;
	unsigned int all_freevar = 0;
	sql_rel *groupby = rel ? *rel : NULL, *sel = NULL, *gr, *og = NULL, *res = groupby;
	sql_rel *subquery = NULL;
	list *exps = NULL;
	bool is_grouping = !strcmp(aname, "grouping"), has_args = false;

	if (!query_has_outer(query)) {
		if (!groupby) {
			char *uaname = GDKmalloc(strlen(aname) + 1);
			sql_exp *e = sql_error(sql, 02, SQLSTATE(42000) "%s: missing group by",
							uaname ? toUpperCopy(uaname, aname) : aname);
			if (uaname)
				GDKfree(uaname);
			return e;
		} else if (is_sql_groupby(f)) {
			char *uaname = GDKmalloc(strlen(aname) + 1);
			sql_exp *e = sql_error(sql, 02, SQLSTATE(42000) "%s: aggregate function '%s' not allowed in GROUP BY clause",
								uaname ? toUpperCopy(uaname, aname) : aname, aname);
			if (uaname)
				GDKfree(uaname);
			return e;
		} else if (is_sql_values(f)) {
			char *uaname = GDKmalloc(strlen(aname) + 1);
			sql_exp *e = sql_error(sql, 02, SQLSTATE(42000) "%s: aggregate functions not allowed on an unique value",
						uaname ? toUpperCopy(uaname, aname) : aname);
			if (uaname)
				GDKfree(uaname);
			return e;
		} else if (is_sql_join(f)) { /* the is_sql_join test must come before is_sql_where, because the join conditions are handled with sql_where */
			char *uaname = GDKmalloc(strlen(aname) + 1);
			sql_exp *e = sql_error(sql, 02, SQLSTATE(42000) "%s: aggregate functions not allowed in JOIN conditions",
						uaname ? toUpperCopy(uaname, aname) : aname);
			if (uaname)
				GDKfree(uaname);
			return e;
		} else if (is_sql_where(f)) {
			char *uaname = GDKmalloc(strlen(aname) + 1);
			sql_exp *e = sql_error(sql, 02, SQLSTATE(42000) "%s: aggregate functions not allowed in WHERE clause",
						uaname ? toUpperCopy(uaname, aname) : aname);
			if (uaname)
				GDKfree(uaname);
			return e;
		} else if (is_sql_update_set(f) || is_sql_psm_set(f)) {
			char *uaname = GDKmalloc(strlen(aname) + 1);
			sql_exp *e = sql_error(sql, 02, SQLSTATE(42000) "%s: aggregate functions not allowed in SET clause (use subquery)",
						uaname ? toUpperCopy(uaname, aname) : aname);
			if (uaname)
				GDKfree(uaname);
			return e;
		} else if (is_sql_aggr(f)) {
			char *uaname = GDKmalloc(strlen(aname) + 1);
			sql_exp *e = sql_error(sql, 02, SQLSTATE(42000) "%s: aggregate functions cannot be nested",
						uaname ? toUpperCopy(uaname, aname) : aname);
			if (uaname)
				GDKfree(uaname);
			return e;
		} else if (is_psm_call(f)) {
			char *uaname = GDKmalloc(strlen(aname) + 1);
			sql_exp *e = sql_error(sql, 02, SQLSTATE(42000) "%s: aggregate functions not allowed inside CALL",
						uaname ? toUpperCopy(uaname, aname) : aname);
			if (uaname)
				GDKfree(uaname);
			return e;
		} else if (is_sql_from(f)) {
			char *uaname = GDKmalloc(strlen(aname) + 1);
			sql_exp *e = sql_error(sql, 02, SQLSTATE(42000) "%s: aggregate functions not allowed in functions in FROM",
						uaname ? toUpperCopy(uaname, aname) : aname);
			if (uaname)
				GDKfree(uaname);
			return e;
		}
	}

	exps = sa_list(sql->sa);
	if (args && args->data.sym) {
		int i, all_aggr = query_has_outer(query);
		bool found_nested_aggr = false, arguments_correlated = true, all_const = true;
		list *ungrouped_cols = NULL;

		all_freevar = 1;
		for (i = 0; args && args->data.sym; args = args->next, i++) {
			int base = (!groupby || !is_project(groupby->op) || is_base(groupby->op) || is_processed(groupby));
			sql_rel *gl = base?groupby:groupby->l, *ogl = gl; /* handle case of subqueries without correlation */
			sql_exp *e = rel_value_exp(query, &gl, args->data.sym, (f | sql_aggr)& ~sql_farg, ek);
			bool found_one_freevar = false;

			if (!e)
				return NULL;
			has_args = true;
			if (gl && gl != ogl) {
				if (gl->grouped) {
					char *uaname = GDKmalloc(strlen(aname) + 1);
					sql_exp *e = sql_error(sql, 02, SQLSTATE(42000) "%s: aggregate functions cannot be nested",
						uaname ? toUpperCopy(uaname, aname) : aname);
					if (uaname)
						GDKfree(uaname);
					return e;
				}
				if (!base)
					groupby->l = subquery = gl;
				else
					groupby = subquery = gl;
			}
			if (!exp_subtype(e)) { /* we also do not expect parameters here */
				char *uaname = GDKmalloc(strlen(aname) + 1);
				sql_exp *e = sql_error(sql, 02, SQLSTATE(42000) "%s: parameters not allowed as arguments to aggregate functions",
						uaname ? toUpperCopy(uaname, aname) : aname);
				if (uaname)
					GDKfree(uaname);
				return e;
			}

			all_aggr &= (exp_card(e) <= CARD_AGGR && !exp_is_atom(e) && is_aggr(e->type) && !is_func(e->type) && (!groupby || !is_groupby(groupby->op) || !groupby->r || !exps_find_exp(groupby->r, e)));
			exp_only_freevar(query, e, &arguments_correlated, &found_one_freevar, &found_nested_aggr, &ungrouped_cols);
			all_freevar &= (arguments_correlated && found_one_freevar) || (is_atom(e->type)?all_freevar:0); /* no uncorrelated variables must be found, plus at least one correlated variable to push this aggregate to an outer query */
			all_const &= is_atom(e->type);
			list_append(exps, e);
		}
		if (all_aggr || ((arguments_correlated || all_freevar) && found_nested_aggr))
			return sql_error(sql, 05, SQLSTATE(42000) "SELECT: aggregate function calls cannot be nested");
		if (all_const)
			all_freevar = 0;
		if (!all_freevar) {
			if (is_sql_groupby(f)) {
				char *uaname = GDKmalloc(strlen(aname) + 1);
				sql_exp *e = sql_error(sql, 02, SQLSTATE(42000) "%s: aggregate function '%s' not allowed in GROUP BY clause",
								uaname ? toUpperCopy(uaname, aname) : aname, aname);
				if (uaname)
					GDKfree(uaname);
				return e;
			} else if (is_sql_values(f)) {
				char *uaname = GDKmalloc(strlen(aname) + 1);
				sql_exp *e = sql_error(sql, 02, SQLSTATE(42000) "%s: aggregate functions not allowed on an unique value",
							uaname ? toUpperCopy(uaname, aname) : aname);
				if (uaname)
					GDKfree(uaname);
				return e;
			} else if (is_sql_join(f)) { /* the is_sql_join test must come before is_sql_where, because the join conditions are handled with sql_where */
				char *uaname = GDKmalloc(strlen(aname) + 1);
				sql_exp *e = sql_error(sql, 02, SQLSTATE(42000) "%s: aggregate functions not allowed in JOIN conditions",
							uaname ? toUpperCopy(uaname, aname) : aname);
				if (uaname)
					GDKfree(uaname);
				return e;
			} else if (is_sql_where(f)) {
				char *uaname = GDKmalloc(strlen(aname) + 1);
				sql_exp *e = sql_error(sql, 02, SQLSTATE(42000) "%s: aggregate functions not allowed in WHERE clause",
							uaname ? toUpperCopy(uaname, aname) : aname);
				if (uaname)
					GDKfree(uaname);
				return e;
			} else if (is_sql_from(f)) {
				char *uaname = GDKmalloc(strlen(aname) + 1);
				sql_exp *e = sql_error(sql, 02, SQLSTATE(42000) "%s: aggregate functions not allowed in functions in FROM",
							uaname ? toUpperCopy(uaname, aname) : aname);
				if (uaname)
					GDKfree(uaname);
				return e;
			} else if (!all_aggr && ungrouped_cols && !list_empty(ungrouped_cols)) {
				for (node *n = ungrouped_cols->h ; n ; n = n->next) {
					sql_rel *outer;
					sql_exp *e = (sql_exp*) n->data;

					if ((outer = query_fetch_outer(query, is_freevar(e)-1))) {
						int of = query_fetch_outer_state(query, is_freevar(e)-1);
						if (outer->grouped) {
							bool err = false, was_processed = false;

							if (is_processed(outer)) {
								was_processed = true;
								reset_processed(outer);
							}
							if (!is_groupby_col(outer, e))
								err = true;
							if (was_processed)
								set_processed(outer);
							if (err)
								return sql_error(sql, ERR_GROUPBY, SQLSTATE(42000) "SELECT: subquery uses ungrouped column \"%s.%s\" from outer query", exp_relname(e), exp_name(e));
						} else if (!is_sql_aggr(of)) {
							set_outer(outer);
						}
					}
				}
			}
		}
	}

	if (all_freevar) { /* case 2, ie use outer */
		int card;
		sql_exp *exp = NULL;
		/* find proper relation, base on freevar (stack hight) */
		for (node *n = exps->h; n; n = n->next) {
			sql_exp *e = n->data;

			if (all_freevar<is_freevar(e))
				all_freevar = is_freevar(e);
			exp = e;
		}
		int sql_state = query_fetch_outer_state(query,all_freevar-1);
		res = groupby = query_fetch_outer(query, all_freevar-1);
		card = query_outer_used_card(query, all_freevar-1);
		if (exp && !is_groupby_col(res, exp)) {
			if (is_sql_groupby(sql_state))
				return sql_error(sql, 05, SQLSTATE(42000) "SELECT: aggregate function '%s' not allowed in GROUP BY clause", aname);
			if (is_sql_aggr(sql_state))
				return sql_error(sql, 05, SQLSTATE(42000) "SELECT: aggregate function calls cannot be nested");
			if (is_sql_values(sql_state))
				return sql_error(sql, 05, SQLSTATE(42000) "SELECT: aggregate functions not allowed on an unique value");
			if (is_sql_update_set(sql_state) || is_sql_psm_set(f))
				return sql_error(sql, 05, SQLSTATE(42000) "SELECT: aggregate functions not allowed in SET clause");
			if (is_sql_join(sql_state))
				return sql_error(sql, 05, SQLSTATE(42000) "SELECT: aggregate functions not allowed in JOIN conditions");
			if (is_sql_where(sql_state))
				return sql_error(sql, 05, SQLSTATE(42000) "SELECT: aggregate functions not allowed in WHERE clause");
			if (is_psm_call(sql_state))
				return sql_error(sql, 05, SQLSTATE(42000) "CALL: aggregate functions not allowed inside CALL");
			if (is_sql_from(sql_state))
				return sql_error(sql, 05, SQLSTATE(42000) "SELECT: aggregate functions not allowed in functions in FROM");
			if (card > CARD_AGGR) { /* used an expression before on the non grouped relation */
				sql_exp *lu = query_outer_last_used(query, all_freevar-1);
				if (lu->type == e_column)
					return sql_error(sql, ERR_GROUPBY, SQLSTATE(42000) "SELECT: subquery uses ungrouped column \"%s.%s\" from outer query", (char*)lu->l, (char*)lu->r);
				else
					return sql_error(sql, ERR_GROUPBY, SQLSTATE(42000) "SELECT: subquery uses ungrouped column \"%s.%s\" from outer query", exp_relname(lu), exp_name(lu));
			}
			if (is_outer(groupby))
				return sql_error(sql, ERR_GROUPBY, SQLSTATE(42000) "SELECT: subquery uses ungrouped column from outer query");
		}
	} else if (!subquery && groupby && is_outer(groupby) && !is_groupby(groupby->op))
		return sql_error(sql, ERR_GROUPBY, SQLSTATE(42000) "SELECT: subquery uses ungrouped column from outer query");

	/* find having select */
	if (!subquery && groupby && !is_processed(groupby) && is_sql_having(f)) {
		og = groupby;
		while(!is_processed(groupby) && !is_base(groupby->op)) {
			if (is_select(groupby->op) || !groupby->l)
				break;
			if (groupby->l)
				groupby = groupby->l;
		}
		if (groupby && is_select(groupby->op) && !is_processed(groupby)) {
			group = 1;
			sel = groupby;
			/* At the end we switch back to the old projection relation og.
			 * During the partitioning and ordering we add the expressions to the intermediate relations. */
		}
		if (!sel)
			groupby = og;
		if (sel && sel->l)
			groupby = sel->l;
	}

	/* find groupby */
	if (!subquery && groupby && !is_processed(groupby) && !is_base(groupby->op)) {
		og = groupby;
		groupby = rel_find_groupby(groupby);
		if (groupby)
			group = 1;
		else
			groupby = og;
	}

	if (!groupby && exps_card(exps) > CARD_ATOM) {
		char *uaname = GDKmalloc(strlen(aname) + 1);
		sql_exp *e = sql_error(sql, 02, SQLSTATE(42000) "%s: missing group by",
				       uaname ? toUpperCopy(uaname, aname) : aname);
		if (uaname)
			GDKfree(uaname);
		return e;
	}

	if (!subquery && groupby && groupby->op != op_groupby) { 		/* implicit groupby */
		res = groupby = rel_groupby(sql, groupby, NULL);
	}
	if (subquery) {
		assert(!all_freevar);
		res = groupby;
		if (is_sql_sel(f) && is_left(subquery->op) && !is_groupby(groupby->op)) {
			res = groupby = rel_groupby(sql, groupby, NULL);
			exps_set_freevar(sql, exps, groupby); /* mark free variables */
		} else if (!is_groupby(groupby->op)) {
			res = groupby = rel_groupby(sql, groupby, NULL);
		}
		assert(!is_base(groupby->op));
	}
	if ((!exps || exps_card(exps) > CARD_ATOM) && (!res || !groupby))
		return NULL;

	if (all_freevar) {
		query_update_outer(query, res, all_freevar-1);
	} else if (rel) {
		*rel = res;
	}

	if (!has_args) {	/* count(*) case */
		sql_exp *e;

		if (strcmp(aname, "count") != 0) {
			char *uaname = GDKmalloc(strlen(aname) + 1);
			sql_exp *e = sql_error(sql, 02, SQLSTATE(42000) "%s: unable to perform '%s(*)'",
					       uaname ? toUpperCopy(uaname, aname) : aname, aname);
			if (uaname)
				GDKfree(uaname);
			return e;
		}
		a = sql_bind_func(sql->sa, s, aname, sql_bind_localtype("void"), NULL, F_AGGR);
		e = exp_aggr(sql->sa, NULL, a, distinct, 0, groupby?groupby->card:CARD_ATOM, 0);

		if (!groupby)
			return e;
		if (all_freevar)
			query_outer_used_exp(query, all_freevar-1, e, sql_aggr);
		e = rel_groupby_add_aggr(sql, groupby, e);
		if (!group && !all_freevar)
			return e;
		if (all_freevar) {
			assert(!is_simple_project(res->op));
			e->card = CARD_ATOM;
			set_freevar(e, all_freevar-1);
			return e;
		}
		return e;
	}

	/* use cnt as nils shouldn't be counted */
	no_nil = 1;

	gr = groupby;
	if (gr && gr->op == op_project && gr->l)
		gr = gr->l;

	if (is_grouping) {
		sql_subtype *tpe;
		list *l = (list*) groupby->r;

		if (list_length(l) <= 7)
			tpe = sql_bind_localtype("bte");
		else if (list_length(l) <= 15)
			tpe = sql_bind_localtype("sht");
		else if (list_length(l) <= 31)
			tpe = sql_bind_localtype("int");
		else if (list_length(l) <= 63)
			tpe = sql_bind_localtype("lng");
#ifdef HAVE_HGE
		else if (have_hge && list_length(l) <= 127)
			tpe = sql_bind_localtype("hge");
#endif
		else
			return sql_error(sql, 02, SQLSTATE(42000) "SELECT: GROUPING the number of grouping columns is larger"
								" than the maximum number of representable bits from this server (%d > %d)", list_length(l),
#ifdef HAVE_HGE
							have_hge ? 127 : 63
#else
							 63
#endif
							);
		a = sql_bind_func_result(sql->sa, s, aname, F_AGGR, tpe, 1, exp_subtype(exps->h->data));
	} else
		a = sql_bind_func_(sql->sa, s, aname, exp_types(sql->sa, exps), F_AGGR);

	if (!a && list_length(exps) > 1) {
		sql_subtype *t1 = exp_subtype(exps->h->data);
		a = sql_bind_member(sql->sa, s, aname, exp_subtype(exps->h->data), F_AGGR, list_length(exps), NULL);

		if (list_length(exps) != 2 || (!EC_NUMBER(t1->type->eclass) || !a || subtype_cmp(
						&((sql_arg*)a->func->ops->h->data)->type,
						&((sql_arg*)a->func->ops->h->next->data)->type) != 0) )  {
			if (a) {
				node *n, *op = a->func->ops->h;
				list *nexps = sa_list(sql->sa);

				for (n = exps->h ; a && op && n; op = op->next, n = n->next ) {
					sql_arg *arg = op->data;
					sql_exp *e = n->data;

					e = rel_check_type(sql, &arg->type, *rel, e, type_equal); /* rel is a valid pointer */
					if (!e)
						a = NULL;
					list_append(nexps, e);
				}
				if (a && list_length(nexps))  /* count(col) has |exps| != |nexps| */
					exps = nexps;
			}
		} else {
			sql_exp *l = exps->h->data, *ol = l;
			sql_exp *r = exps->h->next->data, *or = r;
			sql_subtype *t2 = exp_subtype(r);

			if (rel_convert_types(sql, *rel, *rel, &l, &r, 1/*fix scale*/, type_equal) >= 0){
				list *tps = sa_list(sql->sa);

				t1 = exp_subtype(l);
				list_append(tps, t1);
				t2 = exp_subtype(r);
				list_append(tps, t2);
				a = sql_bind_func_(sql->sa, s, aname, tps, F_AGGR);
			}
			if (!a) {
				sql->session->status = 0;
				sql->errstr[0] = '\0';

				l = ol;
				r = or;
			} else {
				list *nexps = sa_list(sql->sa);

				append(nexps,l);
				append(nexps,r);
				exps = nexps;
			}
		}
	}
	if (!a) { /* find aggr + convert */
		/* try larger numeric type */
		node *n;
		list *nexps = sa_list(sql->sa);

		for (n = exps->h ;  n; n = n->next ) {
			sql_exp *e = n->data;

			/* cast up, for now just dec to double */
			e = rel_numeric_supertype(sql, e);
			if (!e)
				break;
			list_append(nexps, e);
		}
		a = sql_bind_func_(sql->sa, s, aname, exp_types(sql->sa, nexps), F_AGGR);
		if (a && list_length(nexps))  /* count(col) has |exps| != |nexps| */
			exps = nexps;
		if (!a) {
			list *aggrs = sql_find_funcs(sql->sa, s, aname, list_length(exps), F_AGGR);
			for (node *m = aggrs->h ; m; m = m->next) {
				list *nexps = sa_list(sql->sa);
				node *n, *op;
				a = (sql_subfunc *) m->data;
				op = a->func->ops->h;

				for (n = exps->h ; a && op && n; op = op->next, n = n->next ) {
					sql_arg *arg = op->data;
					sql_exp *e = n->data;

					e = rel_check_type(sql, &arg->type, *rel, e, type_equal); /* rel is a valid pointer */
					if (!e)
						a = NULL;
					list_append(nexps, e);
				}
				if (a) {
					if (list_length(nexps)) /* count(col) has |exps| != |nexps| */
						exps = nexps;
					/* reset error */
					sql->session->status = 0;
					sql->errstr[0] = '\0';
					break;
				}
			}
		}
	}
	if (a && execute_priv(sql,a->func)) {
		sql_exp *e = exp_aggr(sql->sa, exps, a, distinct, no_nil, groupby?groupby->card:CARD_ATOM, have_nil(exps));

		if (!groupby)
			return e;
		if (all_freevar)
			query_outer_aggregated(query, all_freevar-1, e);
		e = rel_groupby_add_aggr(sql, groupby, e);
		if (!group && !all_freevar)
			return e;
		if (all_freevar) {
			exps_reset_freevar(exps);
			assert(!is_simple_project(res->op));
			e->card = CARD_ATOM;
			set_freevar(e, all_freevar-1);
			return e;
		}
		return e;
	} else {
		sql_exp *e;
		char *type = "unknown";
		char *uaname = GDKmalloc(strlen(aname) + 1);

		if (exps->h) {
			sql_exp *e = exps->h->data;
			type = exp_subtype(e)->type->sqlname;
		}

		e = sql_error(sql, 02, SQLSTATE(42000) "%s: no such aggregate '%s(%s)'",
			      uaname ? toUpperCopy(uaname, aname) : aname, aname, type);

		if (uaname)
			GDKfree(uaname);
		return e;
	}
}

static sql_exp *
rel_aggr(sql_query *query, sql_rel **rel, symbol *se, int f)
{
	mvc *sql = query->sql;
	dlist *l = se->data.lval;
	dnode *d = l->h->next->next;
	int distinct = l->h->next->data.i_val;
	char *aname = qname_schema_object(l->h->data.lval);
	char *sname = qname_schema(l->h->data.lval);
	sql_schema *s = cur_schema(sql);

	if (sname && !(s = mvc_bind_schema(sql, sname)))
		return sql_error(sql, 02, SQLSTATE(3F000) "SELECT: no such schema '%s'", sname);
	return _rel_aggr( query, rel, distinct, s, aname, d, f);
}

static sql_exp *
rel_case(sql_query *query, sql_rel **rel, tokens token, symbol *opt_cond, dlist *when_search_list, symbol *opt_else, int f)
{
	mvc *sql = query->sql;
	sql_subtype *tpe = NULL;
	list *conds = new_exp_list(sql->sa);
	list *results = new_exp_list(sql->sa);
	dnode *dn = when_search_list->h;
	sql_subtype *restype = NULL, rtype, bt;
	sql_exp *res = NULL, *else_exp = NULL;
	node *n, *m;
	exp_kind ek = {type_value, card_column, FALSE};

	sql_find_subtype(&bt, "boolean", 0, 0);
	if (dn) {
		sql_exp *cond = NULL, *result = NULL;

		/* NULLIF(e1,e2) == CASE WHEN e1=e2 THEN NULL ELSE e1 END */
		if (token == SQL_NULLIF) {
			sql_exp *e1, *e2;

			if (!(e1 = rel_value_exp(query, rel, dn->data.sym, f, ek)))
				return NULL;
			if (!(e2 = rel_value_exp(query, rel, dn->next->data.sym, f, ek)))
				return NULL;

			cond = rel_binop_(sql, rel ? *rel : NULL, e1, e2, NULL, "=", card_value);
			result = exp_null(sql->sa, exp_subtype(e1));
			else_exp = exp_ref_save(sql, e1);	/* ELSE case */
			/* COALESCE(e1,e2) == CASE WHEN e1
			   IS NOT NULL THEN e1 ELSE e2 END */
		} else if (token == SQL_COALESCE) {
			cond = rel_value_exp(query, rel, dn->data.sym, f, ek);

			if (cond) {
				sql_exp *le;

				result = exp_ref_save(sql, cond);
				if (!(le = rel_unop_(sql, rel ? *rel : NULL, cond, NULL, "isnull", card_value)))
					return NULL;
				set_has_no_nil(le);
				if (!(cond = rel_unop_(sql, rel ? *rel : NULL, le, NULL, "not", card_value)))
					return NULL;
				set_has_no_nil(cond);
			}
		} else {
			dlist *when = dn->data.sym->data.lval;

			if (opt_cond) {
				sql_exp *l, *r;

				if (!(l = rel_value_exp(query, rel, opt_cond, f, ek)))
					return NULL;
				if (!(r = rel_value_exp(query, rel, when->h->data.sym, f, ek)))
					return NULL;
				if (rel_convert_types(sql, rel ? *rel : NULL, rel ? *rel : NULL, &l, &r, 1, type_equal) < 0)
					return NULL;
				cond = rel_binop_(sql, rel ? *rel : NULL, l, r, NULL, "=", card_value);
			} else {
				cond = rel_logical_value_exp(query, rel, when->h->data.sym, f, ek);
			}
			if (!cond)
				return NULL;
			result = rel_value_exp(query, rel, when->h->next->data.sym, f, ek);
		}
		if (!cond || !result)
			return NULL;
		list_prepend(conds, cond);
		list_prepend(results, result);

		restype = exp_subtype(result);

		if (token == SQL_NULLIF)
			dn = NULL;
		else
			dn = dn->next;
	}
	/* for COALESCE we skip the last (else part) */
	for (; dn && (token != SQL_COALESCE || dn->next); dn = dn->next) {
		sql_exp *cond = NULL, *result = NULL;

		if (token == SQL_COALESCE) {
			cond = rel_value_exp(query, rel, dn->data.sym, f, ek);

			if (cond) {
				sql_exp *le;

				result = exp_ref_save(sql, cond);
				if (!(le = rel_unop_(sql, rel ? *rel : NULL, cond, NULL, "isnull", card_value)))
					return NULL;
				set_has_no_nil(le);
				if (!(cond = rel_unop_(sql, rel ? *rel : NULL, le, NULL, "not", card_value)))
					return NULL;
				set_has_no_nil(cond);
			}
		} else {
			dlist *when = dn->data.sym->data.lval;

			if (opt_cond) {
				sql_exp *l, *r;

				if (!(l = rel_value_exp(query, rel, opt_cond, f, ek)))
					return NULL;
				if (!(r = rel_value_exp(query, rel, when->h->data.sym, f, ek)))
					return NULL;
				if (rel_convert_types(sql, rel ? *rel : NULL, rel ? *rel : NULL, &l, &r, 1, type_equal) < 0)
					return NULL;
				cond = rel_binop_(sql, rel ? *rel : NULL, l, r, NULL, "=", card_value);
			} else {
				cond = rel_logical_value_exp(query, rel, when->h->data.sym, f, ek);
			}
			if (!cond)
				return NULL;
			result = rel_value_exp(query, rel, when->h->next->data.sym, f, ek);
		}
		if (!cond || !result)
			return NULL;
		list_prepend(conds, cond);
		list_prepend(results, result);

		tpe = exp_subtype(result);
		if (tpe && restype) {
			supertype(&rtype, restype, tpe);
			restype = &rtype;
		} else if (tpe) {
			restype = tpe;
		}
	}
	if (opt_else || else_exp) {
		sql_exp *result = else_exp;

		if (!result && !(result = rel_value_exp(query, rel, opt_else, f, ek)))
			return NULL;

		tpe = exp_subtype(result);
		if (tpe && restype) {
			supertype(&rtype, restype, tpe);
			restype = &rtype;
		} else if (tpe) {
			restype = tpe;
		}

		if (!restype)
			return sql_error(sql, 02, SQLSTATE(42000) "Result type missing");
		if (restype->type->localtype == TYPE_void) /* NULL */
			restype = sql_bind_localtype("str");

		if (!result || !(result = rel_check_type(sql, restype, rel ? *rel : NULL, result, type_equal)))
			return NULL;
		res = result;

		if (!res)
			return NULL;
	} else {
		if (!restype)
			return sql_error(sql, 02, SQLSTATE(42000) "Result type missing");
		if (restype->type->localtype == TYPE_void) /* NULL */
			restype = sql_bind_localtype("str");
		res = exp_null(sql->sa, restype);
	}

	for (n = conds->h, m = results->h; n && m; n = n->next, m = m->next) {
		sql_exp *cond = n->data;
		sql_exp *result = m->data;

		if (!(result = rel_check_type(sql, restype, rel ? *rel : NULL, result, type_equal)))
			return NULL;

		if (!(cond = rel_check_type(sql, &bt, rel ? *rel : NULL, cond, type_equal)))
			return NULL;

		if (!cond || !result || !res)
			return NULL;
		res = rel_nop_(sql, rel ? *rel : NULL, cond, result, res, NULL, NULL, "ifthenelse", card_value);
		if (!res)
			return NULL;
		/* ugh overwrite res type */
		((sql_subfunc*)res->f)->res->h->data = sql_create_subtype(sql->sa, restype->type, restype->digits, restype->scale);
	}
	return res;
}

static sql_exp *
rel_case_exp(sql_query *query, sql_rel **rel, symbol *se, int f)
{
	dlist *l = se->data.lval;

	if (se->token == SQL_COALESCE) {
		symbol *opt_else = l->t->data.sym;

		return rel_case(query, rel, se->token, NULL, l, opt_else, f);
	} else if (se->token == SQL_NULLIF) {
		return rel_case(query, rel, se->token, NULL, l, NULL, f);
	} else if (l->h->type == type_list) {
		dlist *when_search_list = l->h->data.lval;
		symbol *opt_else = l->h->next->data.sym;

		return rel_case(query, rel, SQL_CASE, NULL, when_search_list, opt_else, f);
	} else {
		symbol *scalar_exp = l->h->data.sym;
		dlist *when_value_list = l->h->next->data.lval;
		symbol *opt_else = l->h->next->next->data.sym;

		return rel_case(query, rel, SQL_CASE, scalar_exp, when_value_list, opt_else, f);
	}
}

static sql_exp *
rel_cast(sql_query *query, sql_rel **rel, symbol *se, int f)
{
	mvc *sql = query->sql;
	dlist *dl = se->data.lval;
	symbol *s = dl->h->data.sym;
	sql_subtype *tpe = &dl->h->next->data.typeval;
	exp_kind ek = {type_value, card_column, FALSE};
	sql_exp *e = rel_value_exp(query, rel, s, f, ek);

	if (!e)
		return NULL;
	/* strings may need too be truncated */
	if (tpe ->type ->localtype == TYPE_str) {
		if (tpe->digits > 0) {
			sql_subtype *et = exp_subtype(e);
			sql_subtype *it = sql_bind_localtype("int");
			sql_subfunc *c = sql_bind_func(sql->sa, sql->session->schema, "truncate", et, it, F_FUNC);
			if (c)
				e = exp_binop(sql->sa, e, exp_atom_int(sql->sa, tpe->digits), c);
		}
	}
	if (e)
		e = rel_check_type(sql, tpe, rel ? *rel : NULL, e, type_cast);
	if (e && e->type == e_convert)
		exp_label(sql->sa, e, ++sql->label);
	return e;
}

static sql_exp *
rel_next_value_for( mvc *sql, symbol *se )
{
	char *seq = qname_schema_object(se->data.lval);
	char *sname = qname_schema(se->data.lval);
	sql_schema *s = cur_schema(sql);
	sql_subtype t;
	sql_subfunc *f;

	if (sname && !(s = mvc_bind_schema(sql, sname)))
		return sql_error(sql, 02, SQLSTATE(3F000) "NEXT VALUE FOR: no such schema '%s'", sname);
	if (!mvc_schema_privs(sql, s))
		return sql_error(sql, 02, SQLSTATE(42000) "NEXT VALUE FOR: access denied for %s to schema '%s'", sqlvar_get_string(find_global_var(sql, mvc_bind_schema(sql, "sys"), "current_user")), s->base.name);

	if (!find_sql_sequence(s, seq) && !stack_find_rel_view(sql, seq))
		return sql_error(sql, 02, SQLSTATE(42000) "NEXT VALUE FOR: no such sequence '%s'.'%s'", s->base.name, seq);
	sql_find_subtype(&t, "varchar", 0, 0);
	f = sql_bind_func(sql->sa, s, "next_value_for", &t, &t, F_FUNC);
	assert(f);
	return exp_binop(sql->sa, exp_atom_str(sql->sa, s->base.name, &t),
			exp_atom_str(sql->sa, seq, &t), f);
}

/* some users like to use aliases already in the groupby */
static sql_exp *
rel_selection_ref(sql_query *query, sql_rel **rel, symbol *grp, dlist *selection )
{
	sql_allocator *sa = query->sql->sa;
	dlist *gl;
	char *name = NULL;
	exp_kind ek = {type_value, card_column, FALSE};

	if (grp->token != SQL_COLUMN && grp->token != SQL_IDENT)
		return NULL;
	gl = grp->data.lval;
	if (dlist_length(gl) > 1)
		return NULL;
	if (!selection)
		return NULL;

	name = gl->h->data.sval;
	for (dnode *n = selection->h; n; n = n->next) {
		/* we only look for columns */
		tokens to = n->data.sym->token;
		if (to == SQL_COLUMN || to == SQL_IDENT) {
			dlist *l = n->data.sym->data.lval;
			/* AS name */
			if (l->h->next->data.sval &&
					strcmp(l->h->next->data.sval, name) == 0){
				sql_exp *ve = rel_value_exp(query, rel, l->h->data.sym, sql_sel, ek);
				if (ve) {
					dlist *l = dlist_create(sa);
					symbol *sym;
					exp_setname(sa, ve, NULL, name);
					/* now we should rewrite the selection
					   such that it uses the new group
					   by column
					*/
					dlist_append_string(sa, l,
						sa_strdup(sa, name));
					sym = symbol_create_list(sa, to, l);
					l = dlist_create(sa);
					dlist_append_symbol(sa, l, sym);
					/* no alias */
					dlist_append_symbol(sa, l, NULL);
					n->data.sym = symbol_create_list(sa, to, l);

				}
				return ve;
			}
		}
	}
	return NULL;
}

static sql_exp*
rel_group_column(sql_query *query, sql_rel **rel, symbol *grp, dlist *selection, int f)
{
	mvc *sql = query->sql;
	exp_kind ek = {type_value, card_value, TRUE};
	sql_exp *e = rel_value_exp2(query, rel, grp, f, ek);

	if (!e) {
		char buf[ERRSIZE];
		/* reset error */
		sql->session->status = 0;
		strcpy(buf, sql->errstr);
		sql->errstr[0] = '\0';

		e = rel_selection_ref(query, rel, grp, selection);
		if (!e) {
			if (sql->errstr[0] == 0)
				strcpy(sql->errstr, buf);
			return NULL;
		}
	}
	return e;
}

static list*
list_power_set(sql_allocator *sa, list* input) /* cube */
{
	list *res = sa_list(sa);
	/* N stores total number of subsets */
	int N = (int) pow(2, input->cnt);

	/* generate each subset one by one */
	for (int i = 0; i < N; i++) {
		list *ll = sa_list(sa);
		int j = 0; /* check every bit of i */
		for (node *n = input->h ; n ; n = n->next) {
			/* if j'th bit of i is set, then append */
			if (i & (1 << j))
				list_prepend(ll, n->data);
			j++;
		}
		list_prepend(res, ll);
	}
	return res;
}

static list*
list_rollup(sql_allocator *sa, list* input)
{
	list *res = sa_list(sa);

	for (int counter = input->cnt; counter > 0; counter--) {
		list *ll = sa_list(sa);
		int j = 0;
		for (node *n = input->h; n && j < counter; j++, n = n->next)
			list_append(ll, n->data);
		list_append(res, ll);
	}
	list_append(res, sa_list(sa)); /* global aggregate case */
	return res;
}

static int
list_equal(list* list1, list* list2)
{
	for (node *n = list1->h; n ; n = n->next) {
		sql_exp *e = (sql_exp*) n->data;
		if (!exps_find_exp(list2, e))
			return 1;
	}
	for (node *n = list2->h; n ; n = n->next) {
		sql_exp *e = (sql_exp*) n->data;
		if (!exps_find_exp(list1, e))
			return 1;
	}
	return 0;
}

static list*
lists_cartesian_product_and_distinct(sql_allocator *sa, list *l1, list *l2)
{
	list *res = sa_list(sa);

	/* for each list of l2, merge into each list of l1 while removing duplicates */
	for (node *n = l1->h ; n ; n = n->next) {
		list *sub_list = (list*) n->data;

		for (node *m = l2->h ; m ; m = m->next) {
			list *other = (list*) m->data;
			list_append(res, list_distinct(list_merge(list_dup(sub_list, (fdup) NULL), other, (fdup) NULL), (fcmp) list_equal, (fdup) NULL));
		}
	}
	return res;
}

static list*
rel_groupings(sql_query *query, sql_rel **rel, symbol *groupby, dlist *selection, int f, bool grouping_sets, list **sets)
{
	mvc *sql = query->sql;
	list *exps = new_exp_list(sql->sa);

	if (THRhighwater())
		return sql_error(sql, 10, SQLSTATE(42000) "Query too complex: running out of stack space");

	for (dnode *o = groupby->data.lval->h; o; o = o->next) {
		symbol *grouping = o->data.sym;
		list *next_set = NULL;

		if (grouping->token == SQL_GROUPING_SETS) { /* call recursively, and merge the genererated sets */
			list *other = rel_groupings(query, rel, grouping, selection, f, true, &next_set);
			if (!other)
				return NULL;
			exps = list_distinct(list_merge(exps, other, (fdup) NULL), (fcmp) exp_equal, (fdup) NULL);
		} else {
			dlist *dl = grouping->data.lval;
			if (dl) {
				list *set_cols = new_exp_list(sql->sa); /* columns and combination of columns to be used for the next set */

				for (dnode *oo = dl->h; oo; oo = oo->next) {
					symbol *grp = oo->data.sym;
					list *next_tuple = new_exp_list(sql->sa); /* next tuple of columns */

					if (grp->token == SQL_COLUMN_GROUP) { /* set of columns */
						assert(is_sql_group_totals(f));
						for (dnode *ooo = grp->data.lval->h; ooo; ooo = ooo->next) {
							symbol *elm = ooo->data.sym;
							sql_exp *e = rel_group_column(query, rel, elm, selection, f);
							if (!e)
								return NULL;
							assert(e->type == e_column);
							list_append(next_tuple, e);
							list_append(exps, e);
						}
					} else { /* single column or expression */
						sql_exp *e = rel_group_column(query, rel, grp, selection, f);
						if (!e)
							return NULL;
						if (e->type != e_column) { /* store group by expressions in the stack */
							if (is_sql_group_totals(f))
								return sql_error(sql, 02, SQLSTATE(42000) "GROUP BY: grouping expressions not possible with ROLLUP, CUBE and GROUPING SETS");
							if (!frame_push_groupby_expression(sql, grp, e))
								return NULL;
						}
						list_append(next_tuple, e);
						list_append(exps, e);
					}
					list_append(set_cols, next_tuple);
				}
				if (is_sql_group_totals(f)) {
					if (grouping->token == SQL_ROLLUP)
						next_set = list_rollup(sql->sa, set_cols);
					else if (grouping->token == SQL_CUBE)
						next_set = list_power_set(sql->sa, set_cols);
					else /* the list of sets is not used in the "GROUP BY a, b, ..." case */
						next_set = list_append(new_exp_list(sql->sa), set_cols);
				}
			} else if (is_sql_group_totals(f) && grouping_sets) /* The GROUP BY () case is the global aggregate which is always added by ROLLUP and CUBE */
				next_set = list_append(new_exp_list(sql->sa), new_exp_list(sql->sa));
		}
		if (is_sql_group_totals(f)) { /* if there are no sets, set the found one, otherwise calculate cartesian product and merge the distinct ones */
			assert(next_set);
			if (!*sets)
				*sets = next_set;
			else
				*sets = grouping_sets ? list_merge(*sets, next_set, (fdup) NULL) : lists_cartesian_product_and_distinct(sql->sa, *sets, next_set);
		}
	}
	return exps;
}

static list*
rel_partition_groupings(sql_query *query, sql_rel **rel, symbol *partitionby, dlist *selection, int f)
{
	mvc *sql = query->sql;
	dnode *o = partitionby->data.lval->h;
	list *exps = new_exp_list(sql->sa);

	for (; o; o = o->next) {
		symbol *grp = o->data.sym;
		exp_kind ek = {type_value, card_value, TRUE};
		sql_exp *e = rel_value_exp2(query, rel, grp, f, ek);

		if (!e) {
			int status = sql->session->status;
			char buf[ERRSIZE];

			/* reset error */
			sql->session->status = 0;
			strcpy(buf, sql->errstr);
			sql->errstr[0] = '\0';

			e = rel_selection_ref(query, rel, grp, selection);
			if (!e) {
				if (sql->errstr[0] == 0) {
					sql->session->status = status;
					strcpy(sql->errstr, buf);
				}
				return NULL;
			}
		}
		if (exp_is_rel(e))
			return sql_error(sql, 02, SQLSTATE(42000) "PARTITION BY: subqueries not allowed in PARTITION BY clause");
		if (e->type != e_column) { /* store group by expressions in the stack */
			if (!frame_push_groupby_expression(sql, grp, e))
				return NULL;
		}
		if (e->card > CARD_AGGR)
			e->card = CARD_AGGR;
		append(exps, e);
	}
	return exps;
}

/* find selection expressions matching the order by column expression */
/* complex columns only */
static sql_exp *
rel_order_by_column_exp(sql_query *query, sql_rel **R, symbol *column_r, int f)
{
	mvc *sql = query->sql;
	sql_rel *r = *R, *p = NULL;
	sql_exp *e = NULL, *found = NULL;
	exp_kind ek = {type_value, card_column, FALSE};

	if (!r)
		return e;

	if (r && is_simple_project(r->op) && is_processed(r)) {
		p = r;
		r = r->l;
	}

	e = rel_value_exp(query, &r, column_r, f, ek);

	if (r && !p)
		*R = r;
	else if (r)
		p->l = r;
	if (e && p) {
		if (is_project(p->op) && (found = exps_any_match(p->exps, e))) { /* if one of the projections matches, return a reference to it */
			e = exp_ref(sql, found);
		} else {
			e = rel_project_add_exp(sql, p, e);
			for (node *n = p->exps->h ; n ; n = n->next) {
				sql_exp *ee = n->data;

				if (ee->card > r->card) {
					if (exp_name(ee))
						return sql_error(sql, ERR_GROUPBY, SQLSTATE(42000) "SELECT: cannot use non GROUP BY column '%s' in query results without an aggregate function", exp_name(ee));
					else
						return sql_error(sql, ERR_GROUPBY, SQLSTATE(42000) "SELECT: cannot use non GROUP BY column in query results without an aggregate function");
				}
			}
		}
		return e;
	}
	if (e && r && is_project(r->op)) {
		sql_exp *found = exps_find_exp(r->exps, e);

		if (!found) {
			append(r->exps, e);
		} else {
			e = found;
		}
		e = exp_ref(sql, e);
	}
	return e;
}

static dlist *
simple_selection(symbol *sq)
{
	if (sq->token == SQL_SELECT) {
		SelectNode *sn;

 		sn = (SelectNode *) sq;

		if (!sn->from && !sn->where && !sn->distinct && !sn->window && dlist_length(sn->selection) == 1)
			return sn->selection;
	}
	return NULL;
}

static list *
rel_order_by(sql_query *query, sql_rel **R, symbol *orderby, int f)
{
	mvc *sql = query->sql;
	sql_rel *rel = *R, *or = rel; /* the order by relation */
	list *exps = new_exp_list(sql->sa);
	dnode *o = orderby->data.lval->h;
	dlist *selection = NULL;

	if (is_sql_orderby(f)) {
		assert(is_project(rel->op));
		rel = rel->l;
	}

	for (; o; o = o->next) {
		symbol *order = o->data.sym;

		if (order->token == SQL_COLUMN || order->token == SQL_IDENT) {
			symbol *col = order->data.lval->h->data.sym;
			int direction = order->data.lval->h->next->data.i_val;
			sql_exp *e = NULL;

			assert(order->data.lval->h->next->type == type_int);
			if ((selection = simple_selection(col)) != NULL) {
				dnode *o = selection->h;
				order = o->data.sym;
				col = order->data.lval->h->data.sym;
				/* remove optional name from selection */
				order->data.lval->h->next = NULL;
			}
			if (col->token == SQL_COLUMN || col->token == SQL_IDENT || col->token == SQL_ATOM) {
				exp_kind ek = {type_value, card_column, FALSE};

				e = rel_value_exp2(query, &rel, col, f, ek);

				if (e && e->card <= CARD_ATOM) {
					sql_subtype *tpe = exp_subtype(e);
					/* integer atom on the stack */
					if (!is_sql_window(f) && e->type == e_atom &&
					    tpe->type->eclass == EC_NUM) {
						atom *a = e->l?e->l:sql->args[e->flag];
						int nr = (int)atom_get_int(a);

						e = exps_get_exp(rel->exps, nr);
						if (!e)
							return sql_error(sql, 02, SQLSTATE(42000) "SELECT: the order by column number (%d) is not in the number of projections range (%d)", nr, list_length(rel->exps));
						e = exp_ref(sql, e);
						/* do not cache this query */
						if (e)
							scanner_reset_key(&sql->scanner);
					}
				} else if (e && exp_card(e) > rel->card) {
					if (exp_name(e))
						return sql_error(sql, ERR_GROUPBY, SQLSTATE(42000) "SELECT: cannot use non GROUP BY column '%s' in query results without an aggregate function", exp_name(e));
					else
						return sql_error(sql, ERR_GROUPBY, SQLSTATE(42000) "SELECT: cannot use non GROUP BY column in query results without an aggregate function");
				}
				if (e && !exp_name(e))
					exp_label(sql->sa, e, ++sql->label);
				if (e && rel && is_project(rel->op)) {
					sql_exp *found = exps_find_exp(rel->exps, e);

					if (!found) {
						append(rel->exps, e);
					} else {
						e = found;
					}
					e = exp_ref(sql, e);
				}
			}

			if (rel && !e && sql->session->status != -ERR_AMBIGUOUS) {
				/* reset error */
				sql->session->status = 0;
				sql->errstr[0] = '\0';

				if (!e)
					e = rel_order_by_column_exp(query, &rel, col, sql_sel | sql_orderby | (f & sql_group_totals));
				if (e && e->card > rel->card && e->card != CARD_ATOM)
					e = NULL;
			}
			if (!e)
				return NULL;
			set_direction(e, direction);
			append(exps, e);
		} else {
			return sql_error(sql, 02, SQLSTATE(42000) "SELECT: order not of type SQL_COLUMN");
		}
	}
	if (is_sql_orderby(f) && or != rel)
		or->l = rel;
	if (is_sql_window(f))
		*R = rel;
	return exps;
}

static int
generate_window_bound(tokens sql_token, bool first_half)
{
	switch (sql_token) {
		case SQL_PRECEDING:
			return first_half ? BOUND_FIRST_HALF_PRECEDING : BOUND_SECOND_HALF_PRECEDING;
		case SQL_FOLLOWING:
			return first_half ? BOUND_FIRST_HALF_FOLLOWING : BOUND_SECOND_HALF_FOLLOWING;
		case SQL_CURRENT_ROW:
			return first_half ? CURRENT_ROW_PRECEDING : CURRENT_ROW_FOLLOWING;
		default:
			assert(0);
	}
	return 0;
}

/* window functions */
static sql_exp*
generate_window_bound_call(mvc *sql, sql_exp **estart, sql_exp **eend, sql_schema *s, sql_exp *pe, sql_exp *e,
						   sql_exp *start, sql_exp *fend, int frame_type, int excl, tokens t1, tokens t2)
{
	list *rargs1 = sa_list(sql->sa), *rargs2 = sa_list(sql->sa), *targs1 = sa_list(sql->sa), *targs2 = sa_list(sql->sa);
	sql_subfunc *dc1, *dc2;
	sql_subtype *it = sql_bind_localtype("int");

	if (pe) {
		append(targs1, exp_subtype(pe));
		append(targs2, exp_subtype(pe));
		append(rargs1, exp_copy(sql, pe));
		append(rargs2, exp_copy(sql, pe));
	}
	append(rargs1, exp_copy(sql, e));
	append(rargs2, exp_copy(sql, e));
	append(targs1, exp_subtype(e));
	append(targs2, exp_subtype(e));
	append(targs1, it);
	append(targs2, it);
	append(targs1, it);
	append(targs2, it);
	append(targs1, it);
	append(targs2, it);
	append(targs1, exp_subtype(start));
	append(targs2, exp_subtype(fend));

	dc1 = sql_bind_func_(sql->sa, s, "window_bound", targs1, F_ANALYTIC);
	dc2 = sql_bind_func_(sql->sa, s, "window_bound", targs2, F_ANALYTIC);
	if (!dc1 || !dc2)
		return sql_error(sql, 02, SQLSTATE(42000) "SELECT: function 'window_bound' not found");
	append(rargs1, exp_atom_int(sql->sa, frame_type));
	append(rargs2, exp_atom_int(sql->sa, frame_type));
	append(rargs1, exp_atom_int(sql->sa, generate_window_bound(t1, true)));
	append(rargs2, exp_atom_int(sql->sa, generate_window_bound(t2, false)));
	append(rargs1, exp_atom_int(sql->sa, excl));
	append(rargs2, exp_atom_int(sql->sa, excl));
	append(rargs1, start);
	append(rargs2, fend);

	*estart = exp_op(sql->sa, rargs1, dc1);
	*eend = exp_op(sql->sa, rargs2, dc2);
	return e; /* return something to say there were no errors */
}

static sql_exp*
calculate_window_bound(sql_query *query, sql_rel *p, tokens token, symbol *bound, sql_exp *ie, int frame_type, int f)
{
	mvc *sql = query->sql;
	sql_subtype *bt, *it = sql_bind_localtype("int"), *lon = sql_bind_localtype("lng"), *iet;
	sql_class bclass = EC_ANY;
	sql_exp *res = NULL;

	if ((bound->token == SQL_PRECEDING || bound->token == SQL_FOLLOWING || bound->token == SQL_CURRENT_ROW) && bound->type == type_int) {
		atom *a = NULL;
		bt = (frame_type == FRAME_ROWS || frame_type == FRAME_GROUPS) ? lon : exp_subtype(ie);
		bclass = bt->type->eclass;

		if ((bound->data.i_val == UNBOUNDED_PRECEDING_BOUND || bound->data.i_val == UNBOUNDED_FOLLOWING_BOUND)) {
			if (EC_NUMBER(bclass))
				a = atom_general(sql->sa, bt, NULL);
			else
				a = atom_general(sql->sa, it, NULL);
		} else if (bound->data.i_val == CURRENT_ROW_BOUND) {
			if (EC_NUMBER(bclass))
				a = atom_zero_value(sql->sa, bt);
			else
				a = atom_zero_value(sql->sa, it);
		} else {
			assert(0);
		}
		res = exp_atom(sql->sa, a);
	} else { /* arbitrary expression case */
		exp_kind ek = {type_value, card_column, FALSE};
		const char* bound_desc = (token == SQL_PRECEDING) ? "PRECEDING" : "FOLLOWING";
		iet = exp_subtype(ie);

		assert(token == SQL_PRECEDING || token == SQL_FOLLOWING);
		if (bound->token == SQL_NULL ||
		    (bound->token == SQL_IDENT &&
		     bound->data.lval->h->type == type_int &&
		     sql->args[bound->data.lval->h->data.i_val]->isnull)) {
			return sql_error(sql, 02, SQLSTATE(42000) "%s offset must not be NULL", bound_desc);
		}
		res = rel_value_exp2(query, &p, bound, f, ek);
		if (!res)
			return NULL;
		if (!(bt = exp_subtype(res))) {
			sql_subtype *t = (frame_type == FRAME_ROWS || frame_type == FRAME_GROUPS) ? lon : exp_subtype(ie);
			if (rel_set_type_param(sql, t, p, res, 0) < 0) /* workaround */
				return NULL;
			bt = exp_subtype(res);
		}
		bclass = bt->type->eclass;
		if (!(bclass == EC_NUM || EC_INTERVAL(bclass) || bclass == EC_DEC || bclass == EC_FLT))
			return sql_error(sql, 02, SQLSTATE(42000) "%s offset must be of a countable SQL type", bound_desc);
		if ((frame_type == FRAME_ROWS || frame_type == FRAME_GROUPS) && bclass != EC_NUM) {
			char *err = subtype2string2(bt);
			if (!err)
				return sql_error(sql, 02, SQLSTATE(HY013) MAL_MALLOC_FAIL);
			(void) sql_error(sql, 02, SQLSTATE(42000) "Values on %s boundary on %s frame can't be %s type", bound_desc,
							 (frame_type == FRAME_ROWS) ? "rows":"groups", err);
			_DELETE(err);
			return NULL;
		}
		if (frame_type == FRAME_RANGE) {
			if (bclass == EC_FLT && iet->type->eclass != EC_FLT)
				return sql_error(sql, 02, SQLSTATE(42000) "Values in input aren't floating-point while on %s boundary are", bound_desc);
			if (bclass != EC_FLT && iet->type->eclass == EC_FLT)
				return sql_error(sql, 02, SQLSTATE(42000) "Values on %s boundary aren't floating-point while on input are", bound_desc);
			if (bclass == EC_DEC && iet->type->eclass != EC_DEC)
				return sql_error(sql, 02, SQLSTATE(42000) "Values in input aren't decimals while on %s boundary are", bound_desc);
			if (bclass != EC_DEC && iet->type->eclass == EC_DEC)
				return sql_error(sql, 02, SQLSTATE(42000) "Values on %s boundary aren't decimals while on input are", bound_desc);
			if (bclass != EC_SEC && iet->type->eclass == EC_TIME) {
				char *err = subtype2string2(iet);
				if (!err)
					return sql_error(sql, 02, SQLSTATE(HY013) MAL_MALLOC_FAIL);
				(void) sql_error(sql, 02, SQLSTATE(42000) "For %s input the %s boundary must be an interval type up to the day", err, bound_desc);
				_DELETE(err);
				return NULL;
			}
			if (EC_INTERVAL(bclass) && !EC_TEMP(iet->type->eclass)) {
				char *err = subtype2string2(iet);
				if (!err)
					return sql_error(sql, 02, SQLSTATE(HY013) MAL_MALLOC_FAIL);
				(void) sql_error(sql, 02, SQLSTATE(42000) "For %s input the %s boundary must be an interval type", err, bound_desc);
				_DELETE(err);
				return NULL;
			}
		}
	}
	if (res && !exp_name(res))
		exp_label(sql->sa, res, ++sql->label);
	return res;
}

static dlist*
get_window_clauses(mvc *sql, char* ident, symbol **partition_by_clause, symbol **order_by_clause, symbol **frame_clause)
{
	dlist *window_specification = NULL;
	char *window_ident;
	int pos;

	if (THRhighwater())
		return sql_error(sql, 10, SQLSTATE(42000) "Query too complex: running out of stack space");

	if ((window_specification = frame_get_window_def(sql, ident, &pos)) == NULL)
		return sql_error(sql, 02, SQLSTATE(42000) "SELECT: window '%s' not found", ident);

	/* avoid infinite lookups */
	if (frame_check_var_visited(sql, pos))
		return sql_error(sql, 02, SQLSTATE(42000) "SELECT: cyclic references to window '%s' found", ident);
	frame_set_var_visited(sql, pos);

	if (window_specification->h->next->data.sym) {
		if (*partition_by_clause)
			return sql_error(sql, 02, SQLSTATE(42000) "SELECT: redefinition of PARTITION BY clause from window '%s'", ident);
		*partition_by_clause = window_specification->h->next->data.sym;
	}
	if (window_specification->h->next->next->data.sym) {
		if (*order_by_clause)
			return sql_error(sql, 02, SQLSTATE(42000) "SELECT: redefinition of ORDER BY clause from window '%s'", ident);
		*order_by_clause = window_specification->h->next->next->data.sym;
	}
	if (window_specification->h->next->next->next->data.sym) {
		if (*frame_clause)
			return sql_error(sql, 02, SQLSTATE(42000) "SELECT: redefinition of frame clause from window '%s'", ident);
		*frame_clause = window_specification->h->next->next->next->data.sym;
	}

	window_ident = window_specification->h->data.sval;
	if (window_ident && !get_window_clauses(sql, window_ident, partition_by_clause, order_by_clause, frame_clause))
		return NULL; /* the error was already set */

	return window_specification; /* return something to say there were no errors */
}

static char*
window_function_arg_types_2str(list* types, int N)
{
	char *arg_list = NULL;
	int i = 0;

	for (node *n = types->h; n && i < N; n = n->next) {
		char *tpe = subtype2string((sql_subtype *) n->data);

		if (arg_list) {
			char *t = arg_list;
			arg_list = sql_message("%s, %s", arg_list, tpe);
			_DELETE(t);
			_DELETE(tpe);
		} else {
			arg_list = tpe;
		}
		i++;
	}
	return arg_list;
}

/*
 * select x, y, rank_op() over (partition by x order by y) as, ...
                aggr_op(z) over (partition by y order by x) as, ...
 * from table [x,y,z,w,v]
 *
 * project and order by over x,y / y,x
 * a = project( table ) [ x, y, z, w, v ], [ x, y]
 * b = project( table ) [ x, y, z, w, v ], [ y, x]
 *
 * project with order dependent operators, ie combined prev/current value
 * aa = project (a) [ x, y, r = rank_op(diff(x) (marks a new partition), rediff(diff(x), y) (marks diff value with in partition)), z, w, v ]
 * project(aa) [ aa.x, aa.y, aa.r ] -- only keep current output list
 * bb = project (b) [ x, y, a = aggr_op(z, diff(y), rediff(diff(y), x)), z, w, v ]
 * project(bb) [ bb.x, bb.y, bb.a ]  -- only keep current output list
 */
static sql_exp *
rel_rankop(sql_query *query, sql_rel **rel, symbol *se, int f)
{
	mvc *sql = query->sql;
	node *n;
	dlist *l = se->data.lval, *window_specification = NULL;
	symbol *window_function = l->h->data.sym, *partition_by_clause = NULL, *order_by_clause = NULL, *frame_clause = NULL;
	char *aname = NULL, *sname = NULL, *window_ident = NULL;
	sql_subfunc *wf = NULL;
	sql_exp *in = NULL, *pe = NULL, *oe = NULL, *call = NULL, *start = NULL, *eend = NULL, *fstart = NULL, *fend = NULL, *ie = NULL;
	sql_rel *p;
	list *gbe = NULL, *obe = NULL, *args = NULL, *types = NULL, *fargs = NULL;
	sql_schema *s = cur_schema(sql);
	dnode *dn = window_function->data.lval->h, *dargs = NULL;
	int distinct = 0, frame_type, pos, nf = f, nfargs = 0;
	bool is_nth_value, supports_frames;

	frame_clear_visited_flag(sql); /* clear visited flags before iterating */

	if (l->h->next->type == type_list) {
		window_specification = l->h->next->data.lval;
	} else if (l->h->next->type == type_string) {
		const char* window_alias = l->h->next->data.sval;
		if ((window_specification = frame_get_window_def(sql, window_alias, &pos)) == NULL)
			return sql_error(sql, 02, SQLSTATE(42000) "SELECT: window '%s' not found", window_alias);
		frame_set_var_visited(sql, pos);
	} else {
		assert(0);
	}

	window_ident = window_specification->h->data.sval;
	partition_by_clause = window_specification->h->next->data.sym;
	order_by_clause = window_specification->h->next->next->data.sym;
	frame_clause = window_specification->h->next->next->next->data.sym;

	if (window_ident && !get_window_clauses(sql, window_ident, &partition_by_clause, &order_by_clause, &frame_clause))
		return NULL;

	frame_type = order_by_clause ? FRAME_RANGE : FRAME_ROWS;
	aname = qname_schema_object(dn->data.lval);
	sname = qname_schema(dn->data.lval);

	if (sname && !(s = mvc_bind_schema(sql, sname)))
		return sql_error(sql, 02, SQLSTATE(3F000) "SELECT: no such schema '%s'", sname);

	is_nth_value = !strcmp(aname, "nth_value");
	supports_frames = window_function->token != SQL_RANK || is_nth_value || !strcmp(aname, "first_value") || !strcmp(aname, "last_value");

	if (is_sql_update_set(f) || is_sql_psm_set(f) || is_sql_values(f) || is_sql_join(f) || is_sql_where(f) || is_sql_groupby(f) || is_sql_having(f) || is_psm_call(f) || is_sql_from(f)) {
		char *uaname = GDKmalloc(strlen(aname) + 1);
		const char *clause = is_sql_update_set(f)||is_sql_psm_set(f)?"in SET clause (use subquery)":is_sql_values(f)?"on an unique value":
							 is_sql_join(f)?"in JOIN conditions":is_sql_where(f)?"in WHERE clause":is_sql_groupby(f)?"in GROUP BY clause":
							 is_psm_call(f)?"in CALL":is_sql_from(f)?"in functions in FROM":"in HAVING clause";
		(void) sql_error(sql, 02, SQLSTATE(42000) "%s: window function '%s' not allowed %s",
						 uaname ? toUpperCopy(uaname, aname) : aname, aname, clause);
		if (uaname)
			GDKfree(uaname);
		return NULL;
	} else if (is_sql_aggr(f)) {
		char *uaname = GDKmalloc(strlen(aname) + 1);
		(void) sql_error(sql, 02, SQLSTATE(42000) "%s: window functions not allowed inside aggregation functions",
						 uaname ? toUpperCopy(uaname, aname) : aname);
		if (uaname)
			GDKfree(uaname);
		return NULL;
	} else if (is_sql_window(f)) {
		char *uaname = GDKmalloc(strlen(aname) + 1);
		(void) sql_error(sql, 02, SQLSTATE(42000) "%s: window functions cannot be nested",
						 uaname ? toUpperCopy(uaname, aname) : aname);
		if (uaname)
			GDKfree(uaname);
		return NULL;
	}

	/* window operations are only allowed in the projection */
	if (!is_sql_sel(f))
		return sql_error(sql, 02, SQLSTATE(42000) "OVER: only possible within the selection");

	p = *rel;
	/* Partition By */
	if (partition_by_clause) {
		gbe = rel_partition_groupings(query, &p, partition_by_clause, NULL /* cannot use (selection) column references, as this result is a selection column */, nf | sql_window);
		if (!gbe)
			return NULL;
		for (n = gbe->h ; n ; n = n->next) {
			sql_exp *en = n->data;

			set_ascending(en);
			set_nulls_first(en);
		}
	}

	/* Order By */
	if (order_by_clause) {
		obe = rel_order_by(query, &p, order_by_clause, nf | sql_window);
		if (!obe)
			return NULL;
	}

	fargs = sa_list(sql->sa);
	if (window_function->token == SQL_RANK) { /* rank function call */
		dlist *dl = dn->next->next->data.lval;
		bool is_lag = !strcmp(aname, "lag"), is_lead = !strcmp(aname, "lead"),
			 extra_input = !strcmp(aname, "ntile") || !strcmp(aname, "rank") || !strcmp(aname, "dense_rank") || !strcmp(aname, "row_number") || !strcmp(aname, "percent_rank") || !strcmp(aname, "cume_dist");

		distinct = dn->next->data.i_val;
		if (extra_input) { /* pass an input column for analytic functions that don't require it */
			in = rel_first_column(sql, p);
			if (!in)
				return NULL;
			in = exp_ref(sql, in);
			append(fargs, in);
			in = exp_ref_save(sql, in);
		}
		if (dl)
			for (dargs = dl->h ; dargs ; dargs = dargs->next) {
				exp_kind ek = {type_value, card_column, FALSE};
				sql_subtype *empty = sql_bind_localtype("void"), *bte = sql_bind_localtype("bte");

				in = rel_value_exp2(query, &p, dargs->data.sym, f | sql_window, ek);
				if (!in)
					return NULL;
				if (!exp_subtype(in)) { /* we also do not expect parameters here */
					char *uaname = GDKmalloc(strlen(aname) + 1);
					(void) sql_error(sql, 02, SQLSTATE(42000) "%s: parameters not allowed as arguments to window functions",
									uaname ? toUpperCopy(uaname, aname) : aname);
					if (uaname)
						GDKfree(uaname);
					return NULL;
				}
				if (!exp_name(in))
					exp_label(sql->sa, in, ++sql->label);

				/* corner case, if the argument is null convert it into something countable such as bte */
				if (subtype_cmp(exp_subtype(in), empty) == 0)
					in = exp_convert(sql->sa, in, empty, bte);
				if ((is_lag || is_lead) && nfargs == 2) { /* lag and lead 3rd arg must have same type as 1st arg */
					sql_exp *first = (sql_exp*) fargs->h->data;
					if (!(in = rel_check_type(sql, exp_subtype(first), p, in, type_equal)))
						return NULL;
				}
				if (!in)
					return NULL;

				append(fargs, in);
				in = exp_ref_save(sql, in);
				nfargs++;
			}
	} else { /* aggregation function call */
		distinct = dn->next->data.i_val;
		for (dargs = dn->next->next ; dargs && dargs->data.sym ; dargs = dargs->next) {
			exp_kind ek = {type_value, card_column, FALSE};
			sql_subtype *empty = sql_bind_localtype("void"), *bte = sql_bind_localtype("bte");

			in = rel_value_exp2(query, &p, dargs->data.sym, f | sql_window, ek);
			if (!in)
				return NULL;
			if (!exp_subtype(in)) { /* we also do not expect parameters here */
				char *uaname = GDKmalloc(strlen(aname) + 1);
				(void) sql_error(sql, 02, SQLSTATE(42000) "%s: parameters not allowed as arguments to window functions",
								uaname ? toUpperCopy(uaname, aname) : aname);
				if (uaname)
					GDKfree(uaname);
				return NULL;
			}
			if (!exp_name(in))
				exp_label(sql->sa, in, ++sql->label);

			/* corner case, if the argument is null convert it into something countable such as bte */
			if (subtype_cmp(exp_subtype(in), empty) == 0)
				in = exp_convert(sql->sa, in, empty, bte);
			if (!in)
				return NULL;

			append(fargs, in);
			in = exp_ref_save(sql, in);
			nfargs++;

			if (!strcmp(aname, "count"))
				append(fargs, exp_atom_bool(sql->sa, 1)); /* ignore nills */
		}

		if (!nfargs) { /* count(*) */
			if (window_function->token == SQL_AGGR && strcmp(aname, "count") != 0) {
				char *uaname = GDKmalloc(strlen(aname) + 1);
				(void) sql_error(sql, 02, SQLSTATE(42000) "%s: unable to perform '%s(*)'",
								uaname ? toUpperCopy(uaname, aname) : aname, aname);
				if (uaname)
					GDKfree(uaname);
				return NULL;
			}

			in = rel_first_column(sql, p);
			in = exp_ref(sql, in);
			append(fargs, in);
			append(fargs, exp_atom_bool(sql->sa, 0)); /* don't ignore nills */
			in = exp_ref_save(sql, in);
		}
	}

	if (distinct)
		return sql_error(sql, 02, SQLSTATE(42000) "SELECT: DISTINCT clause is not implemented for window functions");

	/* diff for partitions */
	if (gbe) {
		sql_subtype *bt = sql_bind_localtype("bit");

		for( n = gbe->h; n; n = n->next)  {
			sql_subfunc *df;
			sql_exp *e = n->data;

			if (!exp_subtype(e))
				return sql_error(sql, 02, SQLSTATE(42000) "SELECT: parameters not allowed at PARTITION BY clause from window functions");
			if (!exp_name(e))
				exp_label(sql->sa, e, ++sql->label);

			e = exp_copy(sql, e);
			args = sa_list(sql->sa);
			if (pe) {
				df = bind_func(sql, s, "diff", bt, exp_subtype(e), F_ANALYTIC);
				append(args, pe);
			} else {
				df = bind_func(sql, s, "diff", exp_subtype(e), NULL, F_ANALYTIC);
			}
			if (!df)
				return sql_error(sql, 02, SQLSTATE(42000) "SELECT: function 'diff' not found");
			append(args, e);
			pe = exp_op(sql->sa, args, df);
		}
	} else {
		pe = exp_atom_bool(sql->sa, 0);
	}
	if (pe && !exp_name(pe))
		exp_label(sql->sa, pe, ++sql->label);
	/* diff for orderby */
	if (obe) {
		sql_subtype *bt = sql_bind_localtype("bit");

		for( n = obe->h; n; n = n->next) {
			sql_subfunc *df;
			sql_exp *e = n->data;

			if (!exp_subtype(e))
				return sql_error(sql, 02, SQLSTATE(42000) "SELECT: parameters not allowed at ORDER BY clause from window functions");
			if (!exp_name(e))
				exp_label(sql->sa, e, ++sql->label);

			e = exp_copy(sql, e);
			args = sa_list(sql->sa);
			if (oe) {
				df = bind_func(sql, s, "diff", bt, exp_subtype(e), F_ANALYTIC);
				append(args, oe);
			} else {
				df = bind_func(sql, s, "diff", exp_subtype(e), NULL, F_ANALYTIC);
			}
			if (!df)
				return sql_error(sql, 02, SQLSTATE(42000) "SELECT: function 'diff' not found");
			append(args, e);
			oe = exp_op(sql->sa, args, df);
		}
	} else {
		oe = exp_atom_bool(sql->sa, 0);
	}
	if (oe && !exp_name(oe))
		exp_label(sql->sa, oe, ++sql->label);

	if (frame_clause || supports_frames)
		ie = exp_copy(sql, obe ? (sql_exp*) obe->t->data : in);

	/* Frame */
	if (frame_clause) {
		dnode *d = frame_clause->data.lval->h;
		symbol *wstart = d->data.sym, *wend = d->next->data.sym, *rstart = wstart->data.lval->h->data.sym,
			   *rend = wend->data.lval->h->data.sym;
		int excl = d->next->next->next->data.i_val;
		frame_type = d->next->next->data.i_val;

		if (!supports_frames)
			return sql_error(sql, 02, SQLSTATE(42000) "OVER: frame extend only possible with aggregation and first_value, last_value and nth_value functions");
		if (!obe && frame_type == FRAME_GROUPS)
			return sql_error(sql, 02, SQLSTATE(42000) "GROUPS frame requires an order by expression");
		if (wstart->token == SQL_FOLLOWING && wend->token == SQL_PRECEDING)
			return sql_error(sql, 02, SQLSTATE(42000) "FOLLOWING offset must come after PRECEDING offset");
		if (wstart->token == SQL_CURRENT_ROW && wend->token == SQL_PRECEDING)
			return sql_error(sql, 02, SQLSTATE(42000) "CURRENT ROW offset must come after PRECEDING offset");
		if (wstart->token == SQL_FOLLOWING && wend->token == SQL_CURRENT_ROW)
			return sql_error(sql, 02, SQLSTATE(42000) "FOLLOWING offset must come after CURRENT ROW offset");
		if (wstart->token != SQL_CURRENT_ROW && wend->token != SQL_CURRENT_ROW && wstart->token == wend->token &&
		   (frame_type != FRAME_ROWS && frame_type != FRAME_ALL))
			return sql_error(sql, 02, SQLSTATE(42000) "Non-centered windows are only supported in row frames");
		if (!obe && frame_type == FRAME_RANGE) {
			bool ok_preceding = false, ok_following = false;
			if ((wstart->token == SQL_PRECEDING || wstart->token == SQL_CURRENT_ROW) &&
			   (rstart->token == SQL_PRECEDING || rstart->token == SQL_CURRENT_ROW) && rstart->type == type_int &&
			   (rstart->data.i_val == UNBOUNDED_PRECEDING_BOUND || rstart->data.i_val == CURRENT_ROW_BOUND))
				ok_preceding = true;
			if ((wend->token == SQL_FOLLOWING || wend->token == SQL_CURRENT_ROW) &&
			   (rend->token == SQL_FOLLOWING || rend->token == SQL_CURRENT_ROW) && rend->type == type_int &&
			   (rend->data.i_val == UNBOUNDED_FOLLOWING_BOUND || rend->data.i_val == CURRENT_ROW_BOUND))
				ok_following = true;
			if (!ok_preceding || !ok_following)
				return sql_error(sql, 02, SQLSTATE(42000) "RANGE frame with PRECEDING/FOLLOWING offset requires an order by expression");
			frame_type = FRAME_ALL; /* special case, iterate the entire partition */
		}

		if ((fstart = calculate_window_bound(query, p, wstart->token, rstart, ie, frame_type, f | sql_window)) == NULL)
			return NULL;
		if ((fend = calculate_window_bound(query, p, wend->token, rend, ie, frame_type, f | sql_window)) == NULL)
			return NULL;
		if (generate_window_bound_call(sql, &start, &eend, s, gbe ? pe : NULL, ie, fstart, fend, frame_type, excl,
									   wstart->token, wend->token) == NULL)
			return NULL;
	} else if (supports_frames) { /* for analytic functions with no frame clause, we use the standard default values */
		sql_subtype *it = sql_bind_localtype("int"), *lon = sql_bind_localtype("lng"), *bt;
		unsigned char sclass;

		bt = (frame_type == FRAME_ROWS || frame_type == FRAME_GROUPS) ? lon : exp_subtype(ie);
		sclass = bt->type->eclass;
		if (sclass == EC_POS || sclass == EC_NUM || sclass == EC_DEC || EC_INTERVAL(sclass)) {
			fstart = exp_null(sql->sa, bt);
			if (order_by_clause)
				fend = exp_atom(sql->sa, atom_zero_value(sql->sa, bt));
			else
				fend = exp_null(sql->sa, bt);
		} else {
			fstart = exp_null(sql->sa, it);
			if (order_by_clause)
				fend = exp_atom(sql->sa, atom_zero_value(sql->sa, it));
			else
				fend = exp_null(sql->sa, it);
		}
		if (!obe)
			frame_type = FRAME_ALL;

		if (fstart && !exp_name(fstart))
			exp_label(sql->sa, fstart, ++sql->label);
		if (fend && !exp_name(fend))
			exp_label(sql->sa, fend, ++sql->label);

		if (generate_window_bound_call(sql, &start, &eend, s, gbe ? pe : NULL, ie, fstart, fend, frame_type, EXCLUDE_NONE,
									   SQL_PRECEDING, SQL_FOLLOWING) == NULL)
			return NULL;
	}

	if (!pe || !oe)
		return NULL;
	if (start && !exp_name(start))
		exp_label(sql->sa, start, ++sql->label);
	if (eend && !exp_name(eend))
		exp_label(sql->sa, eend, ++sql->label);

	if (!supports_frames) {
		append(fargs, pe);
		append(fargs, oe);
	}

	types = exp_types(sql->sa, fargs);
	wf = bind_func_(sql, s, aname, types, F_ANALYTIC);
	if (!wf) {
		wf = find_func(sql, s, aname, list_length(types), F_ANALYTIC, NULL);
		if (wf) {
			node *op = wf->func->ops->h;
			list *nexps = sa_list(sql->sa);

			for (n = fargs->h ; wf && op && n; op = op->next, n = n->next ) {
				sql_arg *arg = op->data;
				sql_exp *e = n->data;

				e = rel_check_type(sql, &arg->type, NULL, e, type_equal);
				if (!e) {
					wf = NULL;
					break;
				}
				list_append(nexps, e);
			}
			if (wf && list_length(nexps))
				fargs = nexps;
			else {
				char *arg_list = nfargs ? window_function_arg_types_2str(types, nfargs) : NULL;
				sql_error(sql, 02, SQLSTATE(42000) "SELECT: window function '%s(%s)' not found", aname, arg_list ? arg_list : "");
				_DELETE(arg_list);
				return NULL;
			}
		} else {
			char *arg_list = nfargs ? window_function_arg_types_2str(types, nfargs) : NULL;
			sql_error(sql, 02, SQLSTATE(42000) "SELECT: window function '%s(%s)' not found", aname, arg_list ? arg_list : "");
			_DELETE(arg_list);
			return NULL;
		}
	}
	args = sa_list(sql->sa);
	for(node *nn = fargs->h ; nn ; nn = nn->next)
		append(args, (sql_exp*) nn->data);
	if (supports_frames) {
		append(args, start);
		append(args, eend);
	}
	call = exp_rank_op(sql->sa, args, gbe, obe, wf);
	if (call && !exp_name(call))
		exp_label(sql->sa, call, ++sql->label);
	*rel = p;
	return call;
}

sql_exp *
rel_value_exp2(sql_query *query, sql_rel **rel, symbol *se, int f, exp_kind ek)
{
	mvc *sql = query->sql;
	if (!se)
		return NULL;

	if (THRhighwater())
		return sql_error(sql, 10, SQLSTATE(42000) "Query too complex: running out of stack space");

	if (rel && *rel && (*rel)->card == CARD_AGGR) { /* group by expression case, handle it before */
		sql_exp *exp = frame_get_groupby_expression(sql, se);
		if (sql->errstr[0] != '\0')
			return NULL;
		if (exp) {
			sql_exp *res = exp_ref(sql, exp);
			res->card = (*rel)->card;
			if (se->token == SQL_AGGR) {
				dlist *l = se->data.lval;
				int distinct = l->h->next->data.i_val;
				if (distinct)
					set_distinct(res);
			}
			if (!query_has_outer(query) && is_groupby((*rel)->op))
				res = rel_groupby_add_aggr(sql, *rel, res);
			return res;
		}
	}

	switch (se->token) {
	case SQL_OP:
		return rel_op(query, rel, se, f, ek);
	case SQL_UNOP:
		return rel_unop(query, rel, se, f, ek);
	case SQL_BINOP:
		return rel_binop(query, rel, se, f, ek);
	case SQL_NOP:
		return rel_nop(query, rel, se, f, ek);
	case SQL_AGGR:
		return rel_aggr(query, rel, se, f);
	case SQL_WINDOW:
		return rel_rankop(query, rel, se, f);
	case SQL_IDENT:
	case SQL_COLUMN:
		return rel_column_ref(query, rel, se, f );
	case SQL_NAME: {
		dlist *l = se->data.lval;
		const char *sname = qname_schema(l);
		const char *vname = qname_schema_object(l);
		return rel_var_ref(sql, sname, vname);
	}
	case SQL_VALUES:
	case SQL_WITH:
	case SQL_SELECT: {
		sql_rel *r = NULL;

		if (is_psm_call(f))
			return sql_error(sql, 02, SQLSTATE(42000) "CALL: subqueries not allowed inside CALL statements");
		if (rel && *rel)
			query_push_outer(query, *rel, f);
		if (se->token == SQL_WITH) {
			r = rel_with_query(query, se);
		} else if (se->token == SQL_VALUES) {
			r = rel_values(query, se);
		} else {
			assert(se->token == SQL_SELECT);
			r = rel_subquery(query, NULL, se, ek);
		}
		if (rel && *rel)
			*rel = query_pop_outer(query);
		if (!r)
			return NULL;
		if (ek.type == type_value && ek.card <= card_set && is_project(r->op) && list_length(r->exps) > 1)
			return sql_error(sql, 02, SQLSTATE(42000) "SELECT: subquery must return only one column");
		if (list_length(r->exps) == 1 && !is_sql_psm_set(f)) /* for now don't rename multi attribute results */
			r = rel_zero_or_one(sql, r, ek);
		return exp_rel(sql, r);
	}
	case SQL_TABLE: {
		/* turn a subquery into a tabular result */
		*rel = rel_selects(query, se->data.sym);
		if (*rel)
			return lastexp(*rel);
		return NULL;
	}
	case SQL_PARAMETER: {
		if (sql->emode != m_prepare)
			return sql_error(sql, 02, SQLSTATE(42000) "SELECT: parameters ('?') not allowed in normal queries, use PREPARE");
		assert(se->type == type_int);
		return exp_atom_ref(sql->sa, se->data.i_val, NULL);
	}
	case SQL_NULL:
		return exp_null(sql->sa, sql_bind_localtype("void"));
	case SQL_NEXT:
		return rel_next_value_for(sql, se);
	case SQL_CAST:
		return rel_cast(query, rel, se, f);
	case SQL_CASE:
	case SQL_COALESCE:
	case SQL_NULLIF:
		return rel_case_exp(query, rel, se, f);
	case SQL_RANK:
		return sql_error(sql, 02, SQLSTATE(42000) "SELECT: window function %s requires an OVER clause", qname_schema_object(se->data.lval->h->data.lval));
	case SQL_XMLELEMENT:
	case SQL_XMLFOREST:
	case SQL_XMLCOMMENT:
	case SQL_XMLATTRIBUTE:
	case SQL_XMLCONCAT:
	case SQL_XMLDOCUMENT:
	case SQL_XMLPI:
	case SQL_XMLTEXT:
		return rel_xml(query, rel, se, f, ek);
	default:
		return rel_logical_value_exp(query, rel, se, f, ek);
	}
}

static int exps_has_rank(list *exps);

static int
exp_has_rank(sql_exp *e)
{
	switch(e->type) {
	case e_convert:
		return exp_has_rank(e->l);
	case e_func:
		if (e->r)
			return 1;
		/* fall through */
	case e_aggr:
		return exps_has_rank(e->l);
	default:
		return 0;
	}
}

/* TODO create exps_has (list, fptr ) */
static int
exps_has_rank(list *exps)
{
	if (!exps || list_empty(exps))
		return 0;
	for(node *n = exps->h; n; n=n->next){
		sql_exp *e = n->data;

		if (exp_has_rank(e))
			return 1;
	}
	return 0;
}

sql_exp *
rel_value_exp(sql_query *query, sql_rel **rel, symbol *se, int f, exp_kind ek)
{
	SelectNode *sn = NULL;
	sql_exp *e;
	if (!se)
		return NULL;

	if (se->token == SQL_SELECT)
		sn = (SelectNode*)se;
	if (THRhighwater())
		return sql_error(query->sql, 10, SQLSTATE(42000) "Query too complex: running out of stack space");

	e = rel_value_exp2(query, rel, se, f, ek);
	if (e && (se->token == SQL_SELECT || se->token == SQL_TABLE) && !exp_is_rel(e)) {
		assert(*rel);
		return rel_lastexp(query->sql, *rel);
	}
	if (exp_has_rel(e) && sn && !sn->from && !sn->where && (ek.card < card_set || ek.card == card_exists) && ek.type != type_relation) {
		sql_rel *r = exp_rel_get_rel(query->sql->sa, e);
		sql_rel *l = r->l;

		if (r && is_simple_project(r->op) && l && is_simple_project(l->op) && !l->l && !exps_has_rank(r->exps) && list_length(r->exps) == 1) { /* should be a simple column or value */
			if (list_length(r->exps) > 1) { /* Todo make sure the in handling can handle a list ( value lists), instead of just a list of relations */
				e = exp_values(query->sql->sa, r->exps);
			} else {
				e = r->exps->h->data;
				if (*rel && !exp_has_rel(e)) {
					rel_bind_var(query->sql, *rel, e);
					if (exp_has_freevar(query->sql, e) && is_sql_aggr(f)) {
						sql_rel *outer = query_fetch_outer(query, exp_has_freevar(query->sql, e)-1);
						query_outer_pop_last_used(query, exp_has_freevar(query->sql, e)-1);
					        reset_outer(outer);
					}
				}
			}
		}
	}
	return e;
}

static sql_exp *
column_exp(sql_query *query, sql_rel **rel, symbol *column_e, int f)
{
	dlist *l = column_e->data.lval;
	exp_kind ek = {type_value, card_column, FALSE};
	sql_exp *ve;

	if (f == sql_sel && rel && *rel && (*rel)->card < CARD_AGGR)
		ek.card = card_value;
	ve = rel_value_exp(query, rel, l->h->data.sym, f, ek);
	if (!ve)
		return NULL;
	/* AS name */
	if (ve && l->h->next->data.sval)
		exp_setname(query->sql->sa, ve, NULL, l->h->next->data.sval);
	return ve;
}

static list *
rel_table_exp(sql_query *query, sql_rel **rel, symbol *column_e )
{
	mvc *sql = query->sql;
	if (column_e->token == SQL_TABLE && column_e->data.lval->h->type == type_symbol) {
		sql_rel *r;

		if (!is_project((*rel)->op))
			return NULL;
		r = rel_named_table_function( query, (*rel)->l, column_e, 0);
		if (!r)
			return NULL;
		*rel = r;
		return sa_list(sql->sa);
	} else if (column_e->token == SQL_TABLE) {
		char *tname = column_e->data.lval->h->data.sval;
		list *exps;
		sql_rel *project = *rel, *groupby = NULL;

		/* if there's a group by relation in the tree, skip it for the '*' case and use the underlying projection */
		if (project) {
			while (is_groupby(project->op) || is_select(project->op)) {
				if (is_groupby(project->op))
					groupby = project;
				if (project->l)
					project = project->l;
			}
			assert(project);
		}

		if ((exps = rel_table_projections(sql, project, tname, 0)) != NULL && !list_empty(exps)) {
			if (groupby) {
				groupby->exps = list_distinct(list_merge(groupby->exps, exps, (fdup) NULL), (fcmp) exp_equal, (fdup) NULL);
				for (node *n = groupby->exps->h ; n ; n = n->next) {
					sql_exp *e = n->data;

					if (e->card > groupby->card) {
						if (exp_name(e))
							return sql_error(sql, ERR_GROUPBY, SQLSTATE(42000) "SELECT: cannot use non GROUP BY column '%s' in query results without an aggregate function", exp_name(e));
						else
							return sql_error(sql, ERR_GROUPBY, SQLSTATE(42000) "SELECT: cannot use non GROUP BY column in query results without an aggregate function");
					}
				}
			}

			return exps;
		}
		if (!tname)
			return sql_error(sql, 02, SQLSTATE(42000) "Table expression without table name");
		return sql_error(sql, 02, SQLSTATE(42000) "Column expression Table '%s' unknown", tname);
	}
	return NULL;
}

sql_exp *
rel_column_exp(sql_query *query, sql_rel **rel, symbol *column_e, int f)
{
	if (column_e->token == SQL_COLUMN || column_e->token == SQL_IDENT)
		return column_exp(query, rel, column_e, f);
	return NULL;
}

static sql_rel*
rel_where_groupby_nodes(sql_query *query, sql_rel *rel, SelectNode *sn, int *group_totals)
{
	mvc *sql = query->sql;

	if (sn->where) {
		rel = rel_logical_exp(query, rel, sn->where, sql_where);
		if (!rel) {
			if (sql->errstr[0] == 0)
				return sql_error(sql, 02, SQLSTATE(42000) "Subquery result missing");
			return NULL;
		}
	}

	if (rel && sn->groupby) {
		list *gbe, *sets = NULL;
		for (dnode *o = sn->groupby->data.lval->h; o ; o = o->next) {
			symbol *grouping = o->data.sym;
			if (grouping->token == SQL_ROLLUP || grouping->token == SQL_CUBE || grouping->token == SQL_GROUPING_SETS) {
				*group_totals |= sql_group_totals;
				break;
			}
		}
		gbe = rel_groupings(query, &rel, sn->groupby, sn->selection, sql_sel | sql_groupby | *group_totals, false, &sets);
		if (!gbe)
			return NULL;
		rel = rel_groupby(sql, rel, gbe);
		if (sets && list_length(sets) > 1) { /* if there is only one combination, there is no reason to generate unions */
			prop *p = prop_create(sql->sa, PROP_GROUPINGS, rel->p);
			p->value = sets;
			rel->p = p;
		}
	}

	if (rel && sn->having) {
		/* having implies group by, ie if not supplied do a group by */
		if (rel->op != op_groupby)
			rel = rel_groupby(sql, rel, NULL);
	}
	return rel;
}

static sql_rel*
rel_having_limits_nodes(sql_query *query, sql_rel *rel, SelectNode *sn, exp_kind ek, int group_totals)
{
	mvc *sql = query->sql;

	if (sn->having) {
		sql_rel *inner = NULL;
		int single_value = 1;

		if (is_project(rel->op) && rel->l) {
			inner = rel->l;
			single_value = 0;
		}

		if (inner && is_groupby(inner->op))
			set_processed(inner);
		inner = rel_logical_exp(query, inner, sn->having, sql_having | group_totals);

		if (!inner)
			return NULL;
		if (inner->exps && exps_card(inner->exps) > CARD_AGGR)
			return sql_error(sql, 02, SQLSTATE(42000) "SELECT: cannot compare sets with values, probably an aggregate function missing");
		if (!single_value)
			rel->l = inner;
	}

	if (rel && sn->distinct)
		rel = rel_distinct(rel);

	if (rel && sn->orderby) {
		list *obe = NULL;
		sql_rel *sel = NULL, *l = rel->l;

		/* project( select ) */
		if (sn->having && is_select(l->op)) {
			sel = l;
			rel->l = l->l;
		}
		rel = rel_orderby(sql, rel);
		set_processed(rel);
		obe = rel_order_by(query, &rel, sn->orderby, sql_orderby | group_totals);
		if (!obe)
			return NULL;
		rel->r = obe;
		if (sel) {
			sql_rel *o = rel, *p = o->l;
			p->l = sel;
		}
	}
	if (!rel)
		return NULL;

	if (sn->limit || sn->offset) {
		sql_subtype *lng = sql_bind_localtype("lng");
		list *exps = new_exp_list(sql->sa);

		if (sn->limit) {
			sql_exp *l = rel_value_exp(query, NULL, sn->limit, 0, ek);

			if (!l || !(l=rel_check_type(sql, lng, NULL, l, type_equal)))
				return NULL;
			if ((ek.card != card_relation && sn->limit) &&
				(ek.card == card_value && sn->limit)) {
				sql_subfunc *zero_or_one = sql_bind_func(sql->sa, sql->session->schema, "zero_or_one", exp_subtype(l), NULL, F_AGGR);
				l = exp_aggr1(sql->sa, l, zero_or_one, 0, 0, CARD_ATOM, has_nil(l));
			}
			list_append(exps, l);
		} else
			list_append(exps, exp_atom(sql->sa, atom_null_value(sql->sa, lng)));
		if (sn->offset) {
			sql_exp *o = rel_value_exp( query, NULL, sn->offset, 0, ek);
			if (!o || !(o=rel_check_type(sql, lng, NULL, o, type_equal)))
				return NULL;
			list_append(exps, o);
		}
		rel = rel_topn(sql->sa, rel, exps);
	}

	if (sn->sample || sn->seed) {
		list *exps = new_exp_list(sql->sa);

		if (sn->sample) {
			sql_exp *s = rel_value_exp(query, NULL, sn->sample, 0, ek);
			if (!s)
				return NULL;
			if (!exp_subtype(s) && rel_set_type_param(sql, sql_bind_localtype("lng"), NULL, s, 0) < 0)
				return NULL;
			list_append(exps, s);
		} else {
			assert(sn->seed);
			return sql_error(sql, 02, SQLSTATE(42000) "SEED: cannot have SEED without SAMPLE");
		}
		if (sn->seed) {
			sql_exp *e = rel_value_exp(query, NULL, sn->seed, 0, ek);
			if (!e || !(e=rel_check_type(sql, sql_bind_localtype("int"), NULL, e, type_equal)))
				return NULL;
			list_append(exps, e);
		}
		rel = rel_sample(sql->sa, rel, exps);
	}

	if (rel)
		set_processed(rel);
	return rel;
}

static sql_rel *
join_on_column_name(sql_query *query, sql_rel *rel, sql_rel *t1, sql_rel *t2, int op, int l_nil, int r_nil)
{
	mvc *sql = query->sql;
	int nr = ++sql->label, found = 0, full = (op != op_join);
	char name[16], *nme;
	list *exps = rel_projections(sql, t1, NULL, 1, 0);
	list *r_exps = rel_projections(sql, t2, NULL, 1, 0);
	list *outexps = new_exp_list(sql->sa);
	node *n;

	nme = number2name(name, sizeof(name), nr);
	if (!exps || !r_exps)
		return NULL;
	for (n = exps->h; n; n = n->next) {
		sql_exp *le = n->data;
		const char *nm = exp_name(le);
		sql_exp *re = exps_bind_column(r_exps, nm, NULL, 0);

		if (re) {
			found = 1;
			if (!(rel = rel_compare_exp(query, rel, le, re, "=", NULL, TRUE, 0, 0, 0)))
				return NULL;
			if (full) {
				sql_exp *cond = rel_unop_(sql, rel, le, NULL, "isnull", card_value);
				if (!cond)
					return NULL;
				set_has_no_nil(cond);
				if (!(le = rel_nop_(sql, rel, cond, re, le, NULL, NULL, "ifthenelse", card_value)))
					return NULL;
			}
			exp_setname(sql->sa, le, nme, sa_strdup(sql->sa, nm));
			append(outexps, le);
			list_remove_data(r_exps, re);
		} else {
			if (l_nil)
				set_has_nil(le);
			append(outexps, le);
		}
	}
	if (!found)
		return sql_error(sql, 02, SQLSTATE(42000) "JOIN: no columns of tables '%s' and '%s' match", rel_name(t1)?rel_name(t1):"", rel_name(t2)?rel_name(t2):"");
	for (n = r_exps->h; n; n = n->next) {
		sql_exp *re = n->data;
		if (r_nil)
			set_has_nil(re);
		append(outexps, re);
	}
	rel = rel_project(sql->sa, rel, outexps);
	return rel;
}

static int
exp_is_not_intern(sql_exp *e)
{
	return is_intern(e)?-1:0;
}

static void
rel_remove_internal_exp(sql_rel *rel)
{
	if (rel->exps) {
		list *n_exps = list_select(rel->exps, rel, (fcmp)&exp_is_not_intern, (fdup)NULL);

		rel->exps = n_exps;
	}
}

static sql_rel *
rel_select_exp(sql_query *query, sql_rel *rel, SelectNode *sn, exp_kind ek)
{
	mvc *sql = query->sql;
	sql_rel *inner = NULL;
	int group_totals = 0;
	list *pexps = NULL;

	assert(sn->s.token == SQL_SELECT);
	if (!sn->selection)
		return sql_error(sql, 02, SQLSTATE(42000) "SELECT: the selection or from part is missing");

	if (!rel)
		rel = rel_project(sql->sa, NULL, append(new_exp_list(sql->sa), exp_atom_bool(sql->sa, 1)));
	rel = rel_where_groupby_nodes(query, rel, sn, &group_totals);
	if (sql->session->status) /* rel might be NULL as input, so we have to check for the session status for errors */
		return NULL;

	inner = rel;
	pexps = sa_list(sql->sa);
	for (dnode *n = sn->selection->h; n; n = n->next) {
		/* Here we could get real column expressions
		 * (including single atoms) but also table results.
		 * Therefor we try both rel_column_exp
		 * and rel_table_exp.
		 */
		list *te = NULL;
		sql_exp *ce = rel_column_exp(query, &inner, n->data.sym, sql_sel | group_totals);

		if (ce && (exp_subtype(ce) || (ce->type == e_atom && !ce->l && !ce->f))) { /* Allow parameters to be propagated */
			pexps = append(pexps, ce);
			rel = inner;
			continue;
		} else if (!ce) {
			te = rel_table_exp(query, &rel, n->data.sym);
		} else
			ce = NULL;
		if (!ce && !te) {
			if (sql->errstr[0])
				return NULL;
			return sql_error(sql, 02, SQLSTATE(42000) "SELECT: subquery result missing");
		}
		/* here we should merge the column expressions we
		 * obtained so far with the table expression, ie
		 * t1.* or a subquery.
		 */
		pexps = list_merge(pexps, te, (fdup)NULL);
	}
	if (rel && is_groupby(rel->op) && !sn->groupby) {
		for (node *n=pexps->h; n; n = n->next) {
			sql_exp *ce = n->data;
			if (rel->card < ce->card) {
				if (exp_name(ce)) {
					return sql_error(sql, ERR_GROUPBY, SQLSTATE(42000) "SELECT: cannot use non GROUP BY column '%s' in query results without an aggregate function", exp_name(ce));
				} else {
					return sql_error(sql, ERR_GROUPBY, SQLSTATE(42000) "SELECT: cannot use non GROUP BY column in query results without an aggregate function");
				}
			}
		}
	}
	rel = rel_project(sql->sa, rel, pexps);

	rel = rel_having_limits_nodes(query, rel, sn, ek, group_totals);
	return rel;
}

static sql_rel*
rel_unique_names(mvc *sql, sql_rel *rel)
{
	node *n;
	list *l;

	if (!is_project(rel->op))
		return rel;
	l = sa_list(sql->sa);
	for (n = rel->exps->h; n; n = n->next) {
		sql_exp *e = n->data;

		if (exp_relname(e)) {
			if (exp_name(e) && exps_bind_column2(l, exp_relname(e), exp_name(e)))
				exp_label(sql->sa, e, ++sql->label);
		} else {
			if (exp_name(e) && exps_bind_column(l, exp_name(e), NULL, 0))
				exp_label(sql->sa, e, ++sql->label);
		}
		append(l,e);
	}
	rel->exps = l;
	return rel;
}

static sql_rel *
rel_query(sql_query *query, sql_rel *rel, symbol *sq, int toplevel, exp_kind ek)
{
	mvc *sql = query->sql;
	sql_rel *res = NULL;
	SelectNode *sn = NULL;

	if (sq->token != SQL_SELECT)
		return table_ref(query, rel, sq, 0);

	/* select ... into is currently not handled here ! */
 	sn = (SelectNode *) sq;
	if (sn->into)
		return NULL;

	if (ek.card != card_relation && sn->orderby)
		return sql_error(sql, 01, SQLSTATE(42000) "SELECT: ORDER BY only allowed on outermost SELECT");

	if (sn->window) {
		dlist *wl = sn->window->data.lval;
		for (dnode *n = wl->h; n ; n = n->next) {
			dlist *wd = n->data.sym->data.lval;
			const char *name = wd->h->data.sval;
			dlist *wdef = wd->h->next->data.lval;
			if (frame_get_window_def(sql, name, NULL)) {
				return sql_error(sql, 01, SQLSTATE(42000) "SELECT: Redefinition of window '%s'", name);
			} else if (!frame_push_window_def(sql, name, wdef)) {
				return sql_error(sql, 02, SQLSTATE(HY013) MAL_MALLOC_FAIL);
			}
		}
	}

	if (sn->from) {		/* keep variable list with tables and names */
		dlist *fl = sn->from->data.lval;
		sql_rel *fnd = NULL;
		list *names = new_exp_list(sql->sa);

		for (dnode *n = fl->h; n ; n = n->next) {
			char *nrame = NULL;
			int lateral = check_is_lateral(n->data.sym);

			/* just used current expression */
			fnd = table_ref(query, NULL, n->data.sym, lateral);
			if (!fnd && res && lateral && sql->session->status != -ERR_AMBIGUOUS) {
				/* reset error */
				sql->session->status = 0;
				sql->errstr[0] = 0;

				query_push_outer(query, res, sql_from);
				fnd = table_ref(query, NULL, n->data.sym, lateral);
				res = query_pop_outer(query);
			}
			if (!fnd)
				break;
			if ((nrame = (char*) rel_name(fnd))) {
				if (list_find(names, nrame, (fcmp) &strcmp)) {
					if (res)
						rel_destroy(res);
					return sql_error(sql, 01, SQLSTATE(42000) "SELECT: relation name \"%s\" specified more than once", nrame);
				} else
					list_append(names, nrame);
			}
			if (res) {
				res = rel_crossproduct(sql->sa, res, fnd, op_join);
				if (lateral)
					set_dependent(res);
			} else {
				res = fnd;
			}
		}
		if (!fnd) {
			if (res)
				rel_destroy(res);
			return NULL;
		}
	} else if (toplevel || !res) /* only on top level query */
		return rel_select_exp(query, rel, sn, ek);

	if (res)
		rel = rel_select_exp(query, res, sn, ek);
	if (!rel && res)
		rel_destroy(res);
	return rel;
}

static sql_rel *
rel_setquery_(sql_query *query, sql_rel *l, sql_rel *r, dlist *cols, int op )
{
	mvc *sql = query->sql;
	sql_rel *rel;

	if (!cols) {
		list *ls, *rs;

		l = rel_unique_names(sql, l);
		r = rel_unique_names(sql, r);
		ls = rel_projections(sql, l, NULL, 0, 1);
		rs = rel_projections(sql, r, NULL, 0, 1);
		rel = rel_setop_check_types(sql, l, r, ls, rs, (operator_type)op);
	} else {
		rel = rel_setop(sql->sa, l, r, (operator_type)op);
	}
	if (rel) {
		rel->exps = rel_projections(sql, rel, NULL, 0, 1);
		rel->nrcols = list_length(rel->exps);
		set_processed(rel);
	}
	return rel;
}

static sql_rel *
rel_setquery(sql_query *query, symbol *q)
{
	mvc *sql = query->sql;
	sql_rel *res = NULL;
	dnode *n = q->data.lval->h;
	symbol *tab_ref1 = n->data.sym;
	int distinct = n->next->data.i_val;
	dlist *corresponding = n->next->next->data.lval;
	symbol *tab_ref2 = n->next->next->next->data.sym;
	sql_rel *t1, *t2;

	assert(n->next->type == type_int);
	t1 = table_ref(query, NULL, tab_ref1, 0);
	if (!t1)
		return NULL;
	t2 = table_ref(query, NULL, tab_ref2, 0);
	if (!t2)
		return NULL;

	rel_remove_internal_exp(t1);
	rel_remove_internal_exp(t2);
	if (list_length(t1->exps) != list_length(t2->exps)) {
		int t1nrcols = list_length(t1->exps);
		int t2nrcols = list_length(t2->exps);
		char *op = "UNION";
		if (q->token == SQL_EXCEPT)
			op = "EXCEPT";
		else if (q->token == SQL_INTERSECT)
			op = "INTERSECT";
		rel_destroy(t1);
		rel_destroy(t2);
		return sql_error(sql, 02, SQLSTATE(42000) "%s: column counts (%d and %d) do not match", op, t1nrcols, t2nrcols);
	}
	if ( q->token == SQL_UNION) {
		/* For EXCEPT/INTERSECT the group by is always done within the implementation */
		if (t1 && distinct)
			t1 = rel_distinct(t1);
		if (t2 && distinct)
			t2 = rel_distinct(t2);
		res = rel_setquery_(query, t1, t2, corresponding, op_union );
	} else if ( q->token == SQL_EXCEPT)
		res = rel_setquery_(query, t1, t2, corresponding, op_except );
	else if ( q->token == SQL_INTERSECT)
		res = rel_setquery_(query, t1, t2, corresponding, op_inter );
	if (res && distinct)
		res = rel_distinct(res);
	return res;
}

static sql_rel *
rel_joinquery_(sql_query *query, sql_rel *rel, symbol *tab1, int natural, jt jointype, symbol *tab2, symbol *js)
{
	mvc *sql = query->sql;
	operator_type op = op_join;
	sql_rel *t1 = NULL, *t2 = NULL, *inner;
	int l_nil = 0, r_nil = 0, lateral = 0;

	assert(!rel);
	switch(jointype) {
	case jt_inner: op = op_join;
		break;
	case jt_left: op = op_left;
		r_nil = 1;
		break;
	case jt_right: op = op_right;
		l_nil = 1;
		break;
	case jt_full: op = op_full;
		l_nil = 1;
		r_nil = 1;
		break;
	}

	lateral = check_is_lateral(tab2);
	t1 = table_ref(query, NULL, tab1, 0);
	if (rel && !t1 && sql->session->status != -ERR_AMBIGUOUS) {
		/* reset error */
		sql->session->status = 0;
		sql->errstr[0] = 0;
		t1 = table_ref(query, NULL, tab1, 0);
	}
	if (t1) {
		t2 = table_ref(query, NULL, tab2, 0);
		if (lateral && !t2 && sql->session->status != -ERR_AMBIGUOUS) {
			/* reset error */
			sql->session->status = 0;
			sql->errstr[0] = 0;

			query_push_outer(query, t1, sql_from);
			t2 = table_ref(query, NULL, tab2, 0);
			t1 = query_pop_outer(query);
		}
	}
	if (rel)
		rel_destroy(rel);
	if (!t1 || !t2)
		return NULL;

	if (!lateral && rel_name(t1) && rel_name(t2) && strcmp(rel_name(t1), rel_name(t2)) == 0)
		return sql_error(sql, 02, SQLSTATE(42000) "SELECT: '%s' on both sides of the JOIN expression", rel_name(t1));

	inner = rel = rel_crossproduct(sql->sa, t1, t2, op_join);
	inner->op = op;
	if (lateral)
		set_dependent(inner);

	if (js && natural)
		return sql_error(sql, 02, SQLSTATE(42000) "SELECT: cannot have a NATURAL JOIN with a join specification (ON or USING)");
	if (!js && !natural)
		return sql_error(sql, 02, SQLSTATE(42000) "SELECT: must have NATURAL JOIN or a JOIN with a join specification (ON or USING)");

	if (js && js->token != SQL_USING) {	/* On sql_logical_exp */
		rel = rel_logical_exp(query, rel, js, sql_where | sql_join);
	} else if (js) {	/* using */
		char rname[16], *rnme;
		dnode *n = js->data.lval->h;
		list *outexps = new_exp_list(sql->sa), *exps;
		node *m;

		rnme = number2name(rname, sizeof(rname), ++sql->label);
		for (; n; n = n->next) {
			char *nm = n->data.sval;
			sql_exp *cond;
			sql_exp *ls = rel_bind_column(sql, t1, nm, sql_where | sql_join, 0);
			sql_exp *rs = rel_bind_column(sql, t2, nm, sql_where | sql_join, 0);

			if (!ls || !rs)
				return sql_error(sql, 02, SQLSTATE(42000) "JOIN: tables '%s' and '%s' do not have a matching column '%s'", rel_name(t1)?rel_name(t1):"", rel_name(t2)?rel_name(t2):"", nm);
			if (!(rel = rel_compare_exp(query, rel, ls, rs, "=", NULL, TRUE, 0, 0, 0)))
				return NULL;
			if (op != op_join) {
				if (!(cond = rel_unop_(sql, rel, ls, NULL, "isnull", card_value)))
					return NULL;
				set_has_no_nil(cond);
				if (rel_convert_types(sql, t1, t2, &ls, &rs, 1, type_equal) < 0)
					return NULL;
				if (!(ls = rel_nop_(sql, rel, cond, rs, ls, NULL, NULL, "ifthenelse", card_value)))
					return NULL;
			}
			exp_setname(sql->sa, ls, rnme, nm);
			append(outexps, ls);
			if (!rel)
				return NULL;
		}
		exps = rel_projections(sql, t1, NULL, 1, 1);
		for (m = exps->h; m; m = m->next) {
			const char *nm = exp_name(m->data);
			int fnd = 0;

			for (n = js->data.lval->h; n; n = n->next) {
				if (strcmp(nm, n->data.sval) == 0) {
					fnd = 1;
					break;
				}
			}
			if (!fnd) {
				sql_exp *ls = m->data;
				if (l_nil)
					set_has_nil(ls);
				append(outexps, ls);
			}
		}
		exps = rel_projections(sql, t2, NULL, 1, 1);
		for (m = exps->h; m; m = m->next) {
			const char *nm = exp_name(m->data);
			int fnd = 0;

			for (n = js->data.lval->h; n; n = n->next) {
				if (strcmp(nm, n->data.sval) == 0) {
					fnd = 1;
					break;
				}
			}
			if (!fnd) {
				sql_exp *rs = m->data;
				if (r_nil)
					set_has_nil(rs);
				append(outexps, rs);
			}
		}
		rel = rel_project(sql->sa, rel, outexps);
	} else {		/* ! js -> natural join */
		rel = join_on_column_name(query, rel, t1, t2, op, l_nil, r_nil);
	}
	if (!rel)
		return NULL;
	if (inner && is_outerjoin(inner->op))
		set_processed(inner);
	set_processed(rel);
	return rel;
}

static sql_rel *
rel_joinquery(sql_query *query, sql_rel *rel, symbol *q)
{
	dnode *n = q->data.lval->h;
	symbol *tab_ref1 = n->data.sym;
	int natural = n->next->data.i_val;
	jt jointype = (jt) n->next->next->data.i_val;
	symbol *tab_ref2 = n->next->next->next->data.sym;
	symbol *joinspec = n->next->next->next->next->data.sym;

	assert(n->next->type == type_int);
	assert(n->next->next->type == type_int);
	return rel_joinquery_(query, rel, tab_ref1, natural, jointype, tab_ref2, joinspec);
}

static sql_rel *
rel_crossquery(sql_query *query, sql_rel *rel, symbol *q)
{
	mvc *sql = query->sql;
	dnode *n = q->data.lval->h;
	symbol *tab1 = n->data.sym;
	symbol *tab2 = n->next->data.sym;
	sql_rel *t1 = table_ref(query, rel, tab1, 0);
	sql_rel *t2 = NULL;

	if (t1)
		t2 = table_ref(query, rel, tab2, 0);
	if (!t1 || !t2)
		return NULL;

	if (rel_name(t1) && rel_name(t2) && strcmp(rel_name(t1), rel_name(t2)) == 0)
		return sql_error(sql, 02, SQLSTATE(42000) "SELECT: '%s' on both sides of the CROSS JOIN expression", rel_name(t1));

	return rel_crossproduct(sql->sa, t1, t2, op_join);
}

sql_rel *
rel_subquery(sql_query *query, sql_rel *rel, symbol *sq, exp_kind ek)
{
	mvc *sql = query->sql;
	int toplevel = 0;

	if (!stack_push_frame(sql, NULL))
		return sql_error(sql, 02, SQLSTATE(HY013) MAL_MALLOC_FAIL);

	if (!rel || (rel->op == op_project &&
		(!rel->exps || list_length(rel->exps) == 0)))
		toplevel = 1;

	rel = rel_query(query, rel, sq, toplevel, ek);
	stack_pop_frame(sql);

	if (rel && ek.type == type_relation && ek.card < card_set && rel->card >= CARD_MULTI)
		return rel_zero_or_one(sql, rel, ek);
	return rel;
}

sql_rel *
rel_selects(sql_query *query, symbol *s)
{
	mvc *sql = query->sql;
	sql_rel *ret = NULL;

	switch (s->token) {
	case SQL_WITH:
		ret = rel_with_query(query, s);
		sql->type = Q_TABLE;
		break;
	case SQL_VALUES:
		ret = rel_values(query, s);
		sql->type = Q_TABLE;
		break;
	case SQL_SELECT: {
		exp_kind ek = {type_value, card_relation, TRUE};
		SelectNode *sn = (SelectNode *) s;

		if (sn->into) {
			sql->type = Q_SCHEMA;
			ret = rel_select_with_into(query, s);
		} else {
			ret = rel_subquery(query, NULL, s, ek);
			sql->type = Q_TABLE;
		}
	}	break;
	case SQL_JOIN:
		ret = rel_joinquery(query, NULL, s);
		sql->type = Q_TABLE;
		break;
	case SQL_CROSS:
		ret = rel_crossquery(query, NULL, s);
		sql->type = Q_TABLE;
		break;
	case SQL_UNION:
	case SQL_EXCEPT:
	case SQL_INTERSECT:
		ret = rel_setquery(query, s);
		sql->type = Q_TABLE;
		break;
	default:
		return NULL;
	}
	if (!ret && sql->errstr[0] == 0)
		(void) sql_error(sql, 02, SQLSTATE(42000) "relational query without result");
	return ret;
}

sql_rel *
schema_selects(sql_query *query, sql_schema *schema, symbol *s)
{
	mvc *sql = query->sql;
	sql_rel *res;
	sql_schema *os = cur_schema(sql);

	sql->session->schema = schema;
	res = rel_selects(query, s);
	sql->session->schema = os;
	return res;
}

sql_rel *
rel_loader_function(sql_query *query, symbol* fcall, list *fexps, sql_subfunc **loader_function)
{
	mvc *sql = query->sql;
	list *exps = NULL, *tl;
	exp_kind ek = { type_value, card_relation, TRUE };
	sql_rel *sq = NULL;
	sql_exp *e = NULL;
	symbol *sym = fcall, *subquery = NULL;
	dnode *l = sym->data.lval->h, *n;
	char *sname = qname_schema(l->data.lval);
	char *fname = qname_schema_object(l->data.lval);
	char *tname = NULL;
	node *en;
	sql_schema *s = cur_schema(sql);
	sql_subfunc* sf;

	if (sname && !(s = mvc_bind_schema(sql, sname)))
		return sql_error(sql, 02, SQLSTATE(3F000) "SELECT: no such schema '%s'", sname);

	tl = sa_list(sql->sa);
	exps = sa_list(sql->sa);
	if (l->next)
		l = l->next; /* skip distinct */
	if (l->next) { /* table call with subquery */
		if (l->next->type == type_symbol || l->next->type == type_list) {
			exp_kind iek = {type_value, card_column, TRUE};
			list *exps = sa_list(sql->sa);
			int count = 0;

			if (l->next->type == type_symbol)
				n = l->next;
			else
				n = l->next->data.lval->h;

			for (dnode *m = n; m; m = m->next) {
				if (m->type == type_symbol && m->data.sym->token == SQL_SELECT)
					subquery = m->data.sym;
				count++;
			}
			if (subquery && count > 1)
				return sql_error(sql, 02, SQLSTATE(42000) "SELECT: The input for the loader function '%s' must be either a single sub query, or a list of values", fname);

			if (subquery) {
				if (!(sq = rel_subquery(query, NULL, subquery, ek)))
					return NULL;
			} else {
				for ( ; n; n = n->next) {
					sql_exp *e = rel_value_exp(query, NULL, n->data.sym, sql_sel | sql_from, iek);

					if (!e)
						return NULL;
					append(exps, e);
				}
				sq = rel_project(sql->sa, NULL, exps);
			}
		}
		if (!sq)
			return sql_error(sql, 02, SQLSTATE(42000) "SELECT: no such loader function '%s'", fname);
		for (en = sq->exps->h; en; en = en->next) {
			sql_exp *e = en->data;

			append(exps, e = exp_alias_or_copy(sql, tname, exp_name(e), NULL, e));
			append(tl, exp_subtype(e));
		}
	}

	e = find_table_function_type(sql, s, fname, exps, tl, F_LOADER, &sf);
	if (!e || !sf)
		return sql_error(sql, 02, SQLSTATE(42000) "SELECT: no such loader function '%s'", fname);

	if (sq) {
		for (node *n = sq->exps->h, *m = sf->func->ops->h ; n && m ; n = n->next, m = m->next) {
			sql_exp *e = (sql_exp*) n->data;
			sql_arg *a = (sql_arg*) m->data;
			if (!exp_subtype(e) && rel_set_type_param(sql, &(a->type), sq, e, 0) < 0)
				return NULL;
		}
	}

	if (loader_function)
		*loader_function = sf;

	return rel_table_func(sql->sa, sq, e, fexps, (sq)?TABLE_FROM_RELATION:TABLE_PROD_FUNC);
}<|MERGE_RESOLUTION|>--- conflicted
+++ resolved
@@ -573,11 +573,7 @@
 	symbol *sym = ast->data.lval->h->data.sym, *subquery = NULL;
 	dnode *l = sym->data.lval->h, *n;
 	char *tname = NULL;
-<<<<<<< HEAD
-	char *fname = qname_schema_object(l->data.lval); 
-=======
-	char *fname = qname_fname(l->data.lval);
->>>>>>> 79ba4235
+	char *fname = qname_schema_object(l->data.lval);
 	char *sname = qname_schema(l->data.lval);
 	node *en;
 	sql_schema *s = cur_schema(sql);
@@ -1847,15 +1843,9 @@
 		}
 	}
 	type = compare_str2type(compare_op);
-<<<<<<< HEAD
-	if (type == cmp_filter) 
+	if (type == cmp_filter)
 		return rel_filter_exp_(sql, rel, ls, rs, esc, compare_op, 0, f);
 	return rel_compare_exp_(query, rel, ls, rs, esc, type, need_not, quantifier, f);
-=======
-	if (type == cmp_filter)
-		return rel_filter_exp_(sql, rel, ls, rs, esc, compare_op, 0);
-	return rel_compare_exp_(query, rel, ls, rs, esc, type, need_not, quantifier);
->>>>>>> 79ba4235
 }
 
 static sql_rel *
@@ -2173,13 +2163,8 @@
 			supertype(&super, exp_subtype(values), exp_subtype(le));
 
 			/* on selection/join cases we can generate cmp expressions instead of anyequal for trivial cases */
-<<<<<<< HEAD
 			if (is_sql_where(f) && !is_sql_farg(f) && !exp_has_rel(le) && exps_are_atoms(vals)) {
 				if (list_length(vals) == 1) { /* use cmp_equal instead of cmp_in for 1 expression */
-=======
-			if (is_sql_where(f) && !is_sql_farg(f) && exps_are_atoms(vals)) {
-				if (list_length(vals) == 1) { /* use cmp_equal instead of anyequal for 1 constant */
->>>>>>> 79ba4235
 					sql_exp *first = vals->h->data;
 					if (rel_convert_types(sql, rel ? *rel : NULL, rel ? *rel : NULL, &le, &first, 1, type_equal_no_any) < 0)
 						return NULL;
@@ -2205,34 +2190,7 @@
 }
 
 static sql_rel *
-<<<<<<< HEAD
-rel_in_exp(sql_query *query, sql_rel *rel, symbol *sc, int f) 
-=======
-push_select_exp(mvc *sql, sql_rel *rel, sql_exp *e, sql_exp *ls) /* 'e' is an expression where the right is a constant(s)! */
-{
-	if (is_outerjoin(rel->op)) {
-		if ((is_left(rel->op) || is_full(rel->op)) && rel_find_exp(rel->l, ls)) {
-			rel_join_add_exp(sql->sa, rel, e);
-			return rel;
-		} else if ((is_right(rel->op) || is_full(rel->op)) && rel_find_exp(rel->r, ls)) {
-			rel_join_add_exp(sql->sa, rel, e);
-			return rel;
-		}
-		if (is_left(rel->op) && rel_find_exp(rel->r, ls)) {
-			rel->r = rel_push_select(sql, rel->r, ls, e);
-			return rel;
-		} else if (is_right(rel->op) && rel_find_exp(rel->l, ls)) {
-			rel->l = rel_push_select(sql, rel->l, ls, e);
-			return rel;
-		}
-	}
-	/* push select into the given relation */
-	return rel_push_select(sql, rel, ls, e);
-}
-
-static sql_rel *
 rel_in_exp(sql_query *query, sql_rel *rel, symbol *sc, int f)
->>>>>>> 79ba4235
 {
 	mvc *sql = query->sql;
 	sql_exp *e = rel_in_value_exp(query, &rel, sc, f);
@@ -2680,7 +2638,7 @@
 				return NULL;
 			rr = rel_select_copy(sql->sa, rr, sa_list(sql->sa));
 			rr = rel_logical_exp(query, rr, ro, f | sql_or);
-			if (!rr) 
+			if (!rr)
 				return NULL;
 			if (lr->l == rr->l) {
 				lexps = lr->exps;
