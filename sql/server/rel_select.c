--- conflicted
+++ resolved
@@ -776,6 +776,7 @@
 	}
 	r = rel_project(sql->sa, NULL, exps);
 	r->nrcols = list_length(exps);
+	r->card = dlist_length(rowlist) == 1 ? CARD_ATOM : CARD_MULTI;
 	return rel_table_optname(sql, r, optname);
 }
 
@@ -3809,18 +3810,20 @@
 rel_selection_ref(sql_query *query, sql_rel **rel, symbol *grp, dlist *selection )
 {
 	sql_allocator *sa = query->sql->sa;
-	dnode *n;
-	dlist *gl = grp->data.lval;
+	dlist *gl;
 	char *name = NULL;
 	exp_kind ek = {type_value, card_column, FALSE};
 
+	if (grp->token != SQL_COLUMN && grp->token != SQL_IDENT)
+		return NULL;
+	gl = grp->data.lval;
 	if (dlist_length(gl) > 1)
 		return NULL;
 	if (!selection)
 		return NULL;
 
 	name = gl->h->data.sval;
-	for (n = selection->h; n; n = n->next) {
+	for (dnode *n = selection->h; n; n = n->next) {
 		/* we only look for columns */
 		tokens to = n->data.sym->token;
 		if (to == SQL_COLUMN || to == SQL_IDENT) {
@@ -3953,7 +3956,6 @@
 static list*
 rel_groupings(sql_query *query, sql_rel **rel, symbol *groupby, dlist *selection, int f, bool grouping_sets, list **sets)
 {
-<<<<<<< HEAD
 	mvc *sql = query->sql;
 	list *exps = new_exp_list(sql->sa);
 
@@ -4005,48 +4007,6 @@
 						list_append(exps, e);
 					}
 					list_append(set_cols, next_tuple);
-=======
-	sql_allocator *sa = query->sql->sa;
-	dlist *gl;
-	char *name = NULL;
-	exp_kind ek = {type_value, card_column, FALSE};
-
-	if (grp->token != SQL_COLUMN && grp->token != SQL_IDENT)
-		return NULL;
-	gl = grp->data.lval;
-	if (dlist_length(gl) > 1)
-		return NULL;
-	if (!selection)
-		return NULL;
-
-	name = gl->h->data.sval;
-	for (dnode *n = selection->h; n; n = n->next) {
-		/* we only look for columns */
-		tokens to = n->data.sym->token;
-		if (to == SQL_COLUMN || to == SQL_IDENT) {
-			dlist *l = n->data.sym->data.lval;
-			/* AS name */
-			if (l->h->next->data.sval &&
-					strcmp(l->h->next->data.sval, name) == 0){
-				sql_exp *ve = rel_value_exp(query, rel, l->h->data.sym, sql_sel, ek);
-				if (ve) {
-					dlist *l = dlist_create(sa);
-					symbol *sym;
-					exp_setname(sa, ve, NULL, name);
-					/* now we should rewrite the selection
-					   such that it uses the new group
-					   by column
-					*/
-					dlist_append_string(sa, l,
-						sa_strdup(sa, name));
-					sym = symbol_create_list(sa, to, l);
-					l = dlist_create(sa);
-					dlist_append_symbol(sa, l, sym);
-					/* no alias */
-					dlist_append_symbol(sa, l, NULL);
-					n->data.sym = symbol_create_list(sa, to, l);
-				
->>>>>>> accb09f6
 				}
 				if (is_sql_group_totals(f)) {
 					if (grouping->token == SQL_ROLLUP)
@@ -4928,42 +4888,18 @@
 
 		if (se->token == SQL_WITH) {
 			r = rel_with_query(query, se);
-<<<<<<< HEAD
-		} else {
-			if (rel && *rel)
-				query_push_outer(query, *rel, f);
-=======
 		} else if (se->token == SQL_VALUES) {
 			r = rel_values(query, se);
 		} else {
-			dlist *selection = NULL;
-
 			assert(se->token == SQL_SELECT);
-			if ((selection = simple_selection(se)) != NULL) {
-				dnode *o = selection->h;
-				symbol *sym = o->data.sym;
-				symbol *col = sym->data.lval->h->data.sym;
-				char *aname = NULL;
-				sql_exp *e;
-
-				/* optional name from selection */
-				if (sym->data.lval->h->next) /* optional name */
-					aname = sym->data.lval->h->next->data.sval;
-				if (!(*rel))
-					*rel = rel_project(sql->sa, NULL, append(sa_list(sql->sa), exp_atom_bool(sql->sa, 1)));
-				e = rel_value_exp2(query, rel, col, f, ek, is_last);
-				if (aname)
-					exp_setname(sql->sa, e, NULL, aname);
-				*is_last = 1;
-				return e;
-			}
->>>>>>> accb09f6
+			if (rel && *rel)
+				query_push_outer(query, *rel, f);
 			r = rel_subquery(query, NULL, se, ek);
 			if (rel && *rel)
 				*rel = query_pop_outer(query);
-			if (!r)
-				return NULL;
-		}
+		}
+		if (!r)
+			return NULL;
 		if (ek.card <= card_set && is_project(r->op) && list_length(r->exps) > 1) 
 			return sql_error(sql, 02, SQLSTATE(42000) "SELECT: subquery must return only one column");
 		if (list_length(r->exps) == 1) { /* for now don't rename multi attribute results */
