--- conflicted
+++ resolved
@@ -4510,11 +4510,7 @@
 		return NULL;
 	} else if (is_sql_aggr(f)) {
 		char *uaname = GDKmalloc(strlen(aname) + 1);
-<<<<<<< HEAD
-		(void) sql_error(sql, 02, SQLSTATE(42000) "%s: window functions not allowed inside aggregates",
-=======
 		(void) sql_error(sql, 02, SQLSTATE(42000) "%s: window functions not allowed inside aggregation functions",
->>>>>>> 32f0e429
 						 uaname ? toUpperCopy(uaname, aname) : aname);
 		if (uaname)
 			GDKfree(uaname);
