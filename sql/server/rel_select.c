--- conflicted
+++ resolved
@@ -3912,23 +3912,18 @@
 						 uaname ? toUpperCopy(uaname, aname) : aname, aname, clause);
 		if (uaname)
 			GDKfree(uaname);
-<<<<<<< HEAD
+		return NULL;
+	} else if (!query_has_outer(query) && is_sql_where(f)) {
+		char *uaname = GDKmalloc(strlen(aname) + 1);
+		(void) sql_error(sql, 02, SQLSTATE(42000) "%s: not allowed in WHERE clause",
+						 uaname ? toUpperCopy(uaname, aname) : aname);
+		if (uaname)
+			GDKfree(uaname);
 		return NULL;
 	} else if (is_grouping && !is_sql_group_totals(f))
 		return sql_error(sql, 02, SQLSTATE(42000) "GROUPING aggregate function requires ROLLUP, CUBE or GROUPING SETS clauses in GROUP BY");
-=======
-		return e;
-	} else if (!query_has_outer(query) && is_sql_where(f)) {
-		char *uaname = GDKmalloc(strlen(aname) + 1);
-		sql_exp *e = sql_error(sql, 02, SQLSTATE(42000) "%s: not allowed in WHERE clause",
-				       uaname ? toUpperCopy(uaname, aname) : aname);
-		if (uaname)
-			GDKfree(uaname);
-		return e;
-	}
->>>>>>> bef09309
-
-	if (groupby->op != op_groupby) { /* implicit groupby */
+
+	if (groupby->op != op_groupby) { 		/* implicit groupby */
 		sql_rel *np = rel_project2groupby(sql, groupby);
 
 		if (*rel == groupby) {
