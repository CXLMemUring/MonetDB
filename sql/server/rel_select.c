/*
 * This Source Code Form is subject to the terms of the Mozilla Public
 * License, v. 2.0.  If a copy of the MPL was not distributed with this
 * file, You can obtain one at http://mozilla.org/MPL/2.0/.
 *
 * Copyright 1997 - July 2008 CWI, August 2008 - 2020 MonetDB B.V.
 */

#include "monetdb_config.h"
#include "rel_select.h"
#include "sql_tokens.h"
#include "sql_semantic.h"	/* TODO this dependency should be removed, move
				   the dependent code into sql_mvc */
#include "sql_privileges.h"
#include "sql_env.h"
#include "rel_rel.h"
#include "rel_exp.h"
#include "rel_xml.h"
#include "rel_dump.h"
#include "rel_prop.h"
#include "rel_psm.h"
#include "rel_schema.h"
#include "rel_unnest.h"
#include "rel_remote.h"
#include "rel_sequence.h"
#ifdef HAVE_HGE
#include "mal.h"		/* for have_hge */
#endif

#define VALUE_FUNC(f) (f->func->type == F_FUNC || f->func->type == F_FILT)
#define check_card(card,f) ((card == card_none && !f->res) || (CARD_VALUE(card) && f->res && VALUE_FUNC(f)) || card == card_loader || (card == card_relation && f->func->type == F_UNION))

/* return all expressions, with table name == tname */
static list *
rel_table_projections( mvc *sql, sql_rel *rel, char *tname, int level )
{
	list *exps;

	if (THRhighwater())
		return sql_error(sql, 10, SQLSTATE(42000) "Query too complex: running out of stack space");

	if (!rel)
		return NULL;

	if (!tname)
		return _rel_projections(sql, rel, NULL, 1, 0, 1);

	switch(rel->op) {
	case op_join:
	case op_left:
	case op_right:
	case op_full:
		exps = rel_table_projections( sql, rel->l, tname, level+1);
		if (exps)
			return exps;
		return rel_table_projections( sql, rel->r, tname, level+1);
	case op_semi:
	case op_anti:
	case op_select:
		return rel_table_projections( sql, rel->l, tname, level+1);

	case op_topn:
	case op_sample:
	case op_groupby:
	case op_union:
	case op_except:
	case op_inter:
	case op_project:
		if (!is_processed(rel) && level == 0)
			return rel_table_projections( sql, rel->l, tname, level+1);
		/* fall through */
	case op_table:
	case op_basetable:
		if (rel->exps) {
			int rename = 0;
			node *en;

			/* first check alias */
			if (!is_base(rel->op) && !level) {
				list *exps = sa_list(sql->sa);

				for (en = rel->exps->h; en && !rename; en = en->next) {
					sql_exp *e = en->data;;

					if ((is_basecol(e) && exp_relname(e) && strcmp(exp_relname(e), tname) == 0) ||
					    (is_basecol(e) && !exp_relname(e) && e->l && strcmp(e->l, tname) == 0)) {
						if (exp_name(e) && exps_bind_column2(exps, tname, exp_name(e)))
							rename = 1;
						else
							append(exps, e);
					}
				}
			}

			exps = new_exp_list(sql->sa);
			for (en = rel->exps->h; en; en = en->next) {
				sql_exp *e = en->data;
				if (is_basecol(e) && exp_relname(e) && strcmp(exp_relname(e), tname) == 0) {
					if (rename)
						append(exps, exp_alias_ref(sql, e));
					else 
						append(exps, exp_alias_or_copy(sql, tname, exp_name(e), rel, e));
				}
				if (is_basecol(e) && !exp_relname(e) && e->l && strcmp(e->l, tname) == 0) {
					if (rename)
						append(exps, exp_alias_ref(sql, e));
					else
						append(exps, exp_alias_or_copy(sql, tname, exp_name(e), rel, e));
				}

			}
			if (exps && list_length(exps))
				return exps;
		}
		/* fall through */
	default:
		return NULL;
	}
}

static sql_rel*
rel_parent( sql_rel *rel )
{
	if (rel->l && (is_project(rel->op) || rel->op == op_topn || rel->op == op_sample)) {
		sql_rel *l = rel->l;
		if (is_project(l->op))
			return l;
	}
	return rel;
}

static sql_exp *
lastexp(sql_rel *rel) 
{
	if (!is_processed(rel) || is_topn(rel->op) || is_sample(rel->op))
		rel = rel_parent(rel);
	assert(list_length(rel->exps));
	assert(is_project(rel->op));
	return rel->exps->t->data;
}

static sql_exp *
rel_lastexp(mvc *sql, sql_rel *rel )
{
	sql_exp *e;

	if (!is_processed(rel) || is_topn(rel->op))
		rel = rel_parent(rel);
	assert(list_length(rel->exps));
	if (rel->op == op_project) {
		MT_lock_set(&rel->exps->ht_lock);
		rel->exps->ht = NULL;
		MT_lock_unset(&rel->exps->ht_lock);
		return exp_alias_or_copy(sql, NULL, NULL, rel, rel->exps->t->data);
	}
	assert(is_project(rel->op));
	e = rel->exps->t->data;
	if (!exp_name(e)) 
		exp_label(sql->sa, e, ++sql->label);
	return exp_ref(sql->sa, e);
}

static sql_rel *
rel_orderby(mvc *sql, sql_rel *l)
{
	sql_rel *rel = rel_create(sql->sa);
	if (!rel)
		return NULL;

	assert(l->op == op_project && !l->r);
	rel->l = l;
	rel->r = NULL;
	rel->op = op_project;	
	rel->exps = rel_projections(sql, l, NULL, 1, 0);
	rel->card = l->card;
	rel->nrcols = l->nrcols;
	return rel;
}

/* forward refs */
static sql_rel * rel_setquery(sql_query *query, symbol *sq);
static sql_rel * rel_joinquery(sql_query *query, sql_rel *rel, symbol *sq);
static sql_rel * rel_crossquery(sql_query *query, sql_rel *rel, symbol *q);
static sql_rel * rel_unionjoinquery(sql_query *query, sql_rel *rel, symbol *sq);

static sql_rel *
rel_table_optname(mvc *sql, sql_rel *sq, symbol *optname)
{
	sql_rel *osq = sq;
	node *ne;

	if (optname && optname->token == SQL_NAME) {
		dlist *columnrefs = NULL;
		char *tname = optname->data.lval->h->data.sval;
		list *l = sa_list(sql->sa);

		columnrefs = optname->data.lval->h->next->data.lval;
		if (is_topn(sq->op) || (is_project(sq->op) && sq->r) || is_base(sq->op)) {
			sq = rel_project(sql->sa, sq, rel_projections(sql, sq, NULL, 1, 0));
			osq = sq;
		}
		if (columnrefs && dlist_length(columnrefs) > list_length(sq->exps))
			return sql_error(sql, 02, SQLSTATE(42000) "SELECT: The number of aliases is longer than the number of columns (%d>%d)", dlist_length(columnrefs), sq->nrcols);
		if (columnrefs && sq->exps) {
			dnode *d = columnrefs->h;

			ne = sq->exps->h;
			MT_lock_set(&sq->exps->ht_lock);
			sq->exps->ht = NULL;
			MT_lock_unset(&sq->exps->ht_lock);
			for (; d && ne; d = d->next, ne = ne->next) {
				sql_exp *e = ne->data;

				if (exps_bind_column2(l, tname, d->data.sval))
					return sql_error(sql, ERR_AMBIGUOUS, SQLSTATE(42000) "SELECT: Duplicate column name '%s.%s'", tname, d->data.sval);
				exp_setname(sql->sa, e, tname, d->data.sval );
				if (!is_intern(e))
					set_basecol(e);
				append(l, e);
			}
		}
		if (!columnrefs && sq->exps) {
			ne = sq->exps->h;
			for (; ne; ne = ne->next) {
				sql_exp *e = ne->data;

				/*
				if (exp_name(e) && exps_bind_column2(l, tname, exp_name(e)))
					return sql_error(sql, ERR_AMBIGUOUS, SQLSTATE(42000) "SELECT: Duplicate column name '%s.%s'", tname, exp_name(e));
					*/
				noninternexp_setname(sql->sa, e, tname, NULL );
				if (!is_intern(e))
					set_basecol(e);
				append(l, e);
			}
		}
	} else {
		if (!is_project(sq->op) || is_topn(sq->op) || (is_project(sq->op) && sq->r)) {
			sq = rel_project(sql->sa, sq, rel_projections(sql, sq, NULL, 1, 1));
			osq = sq;
		}
		for (ne = osq->exps->h; ne; ne = ne->next) {
			sql_exp *e = ne->data;

			if (!is_intern(e))
				set_basecol(e);
		}
	}
	return osq;
}

static sql_rel *
rel_subquery_optname(sql_query *query, sql_rel *rel, symbol *ast)
{
	mvc *sql = query->sql;
	SelectNode *sn = (SelectNode *) ast;
	exp_kind ek = {type_value, card_relation, TRUE};
	sql_rel *sq = rel_subquery(query, rel, ast, ek);

	assert(ast->token == SQL_SELECT);
	if (!sq)
		return NULL;

	return rel_table_optname(sql, sq, sn->name);
}

sql_rel *
rel_with_query(sql_query *query, symbol *q ) 
{
	mvc *sql = query->sql;
	dnode *d = q->data.lval->h;
	symbol *next = d->next->data.sym;
	sql_rel *rel;

	if (!stack_push_frame(sql, "WITH"))
		return sql_error(sql, 02, SQLSTATE(HY013) MAL_MALLOC_FAIL);
	/* first handle all with's (ie inlined views) */
	for (d = d->data.lval->h; d; d = d->next) {
		symbol *sym = d->data.sym;
		dnode *dn = sym->data.lval->h;
		char *name = qname_table(dn->data.lval);
		sql_rel *nrel;

		if (frame_find_var(sql, name)) {
			stack_pop_frame(sql);
			return sql_error(sql, 01, SQLSTATE(42000) "Variable '%s' already declared", name);
		}
		nrel = rel_semantic(query, sym);
		if (!nrel) {  
			stack_pop_frame(sql);
			return NULL;
		}
		if (!stack_push_rel_view(sql, name, nrel)) {
			stack_pop_frame(sql);
			return sql_error(sql, 02, SQLSTATE(HY013) MAL_MALLOC_FAIL);
		}
		if (!is_project(nrel->op)) {
			if (is_topn(nrel->op) || is_sample(nrel->op)) {
				nrel = rel_project(sql->sa, nrel, rel_projections(sql, nrel, NULL, 1, 1));
			} else {
				stack_pop_frame(sql);
				return NULL;
			}
		}
		assert(is_project(nrel->op));
		if (is_project(nrel->op) && nrel->exps) {
			node *ne = nrel->exps->h;

			for (; ne; ne = ne->next) {
				sql_exp *e = ne->data;

				noninternexp_setname(sql->sa, e, name, NULL );
				if (!is_intern(e))
					set_basecol(e);
			}
		}
	}
	rel = rel_semantic(query, next);
	stack_pop_frame(sql);
	return rel;
}

static sql_rel *
query_exp_optname(sql_query *query, sql_rel *r, symbol *q)
{
	mvc *sql = query->sql;
	switch (q->token) {
	case SQL_WITH:
	{
		sql_rel *tq = rel_with_query(query, q);

		if (!tq)
			return NULL;
		if (q->data.lval->t->type == type_symbol)
			return rel_table_optname(sql, tq, q->data.lval->t->data.sym);
		return tq;
	}
	case SQL_UNION:
	case SQL_EXCEPT:
	case SQL_INTERSECT:
	{
		sql_rel *tq = rel_setquery(query, q);

		if (!tq)
			return NULL;
		return rel_table_optname(sql, tq, q->data.lval->t->data.sym);
	}
	case SQL_JOIN:
	{
		sql_rel *tq = rel_joinquery(query, r, q);

		if (!tq)
			return NULL;
		return rel_table_optname(sql, tq, q->data.lval->t->data.sym);
	}
	case SQL_CROSS:
	{
		sql_rel *tq = rel_crossquery(query, r, q);

		if (!tq)
			return NULL;
		return rel_table_optname(sql, tq, q->data.lval->t->data.sym);
	}
	case SQL_UNIONJOIN:
	{
		sql_rel *tq = rel_unionjoinquery(query, r, q);

		if (!tq)
			return NULL;
		return rel_table_optname(sql, tq, q->data.lval->t->data.sym);
	}
	default:
		(void) sql_error(sql, 02, SQLSTATE(42000) "case %d %s\n", q->token, token2string(q->token));
	}
	return NULL;
}

static sql_subfunc *
bind_func_(mvc *sql, sql_schema *s, char *fname, list *ops, sql_ftype type )
{
	sql_subfunc *sf = NULL;

	if (sql->forward && strcmp(fname, sql->forward->base.name) == 0 && 
	    list_cmp(sql->forward->ops, ops, (fcmp)&arg_subtype_cmp) == 0 &&
	    execute_priv(sql, sql->forward)) 
		return sql_dup_subfunc(sql->sa, sql->forward, NULL, NULL);
	sf = sql_bind_func_(sql->sa, s, fname, ops, type);
	if (sf && execute_priv(sql, sf->func))
		return sf;
	return NULL;
}

static sql_subfunc *
bind_func(mvc *sql, sql_schema *s, char *fname, sql_subtype *t1, sql_subtype *t2, sql_ftype type )
{
	sql_subfunc *sf = NULL;

	if (t1 == NULL)
		return NULL;
	if (sql->forward) {
		if (execute_priv(sql, sql->forward) &&
		    strcmp(fname, sql->forward->base.name) == 0 && 
		   ((!t1 && list_length(sql->forward->ops) == 0) || 
		    (!t2 && list_length(sql->forward->ops) == 1 && subtype_cmp(sql->forward->ops->h->data, t1) == 0) ||
		    (list_length(sql->forward->ops) == 2 && 
		     	subtype_cmp(sql->forward->ops->h->data, t1) == 0 &&
		     	subtype_cmp(sql->forward->ops->h->next->data, t2) == 0))) {
			return sql_dup_subfunc(sql->sa, sql->forward, NULL, NULL);
		}
	}
	sf = sql_bind_func(sql->sa, s, fname, t1, t2, type);
	if (sf && execute_priv(sql, sf->func))
		return sf;
	return NULL;
}

static sql_subfunc *
bind_member_func(mvc *sql, sql_schema *s, char *fname, sql_subtype *t, int nrargs, sql_subfunc *prev)
{
	sql_subfunc *sf = NULL;

	if (sql->forward && strcmp(fname, sql->forward->base.name) == 0 && 
		list_length(sql->forward->ops) == nrargs && is_subtype(t, &((sql_arg *) sql->forward->ops->h->data)->type) && execute_priv(sql, sql->forward)) 
		return sql_dup_subfunc(sql->sa, sql->forward, NULL, t);
	sf = sql_bind_member(sql->sa, s, fname, t, nrargs, prev);
	if (sf && execute_priv(sql, sf->func))
		return sf;
	return NULL;
}

static sql_subfunc *
find_func(mvc *sql, sql_schema *s, char *fname, int len, sql_ftype type, sql_subfunc *prev )
{
	sql_subfunc *sf = NULL;

	if (sql->forward && strcmp(fname, sql->forward->base.name) == 0 && list_length(sql->forward->ops) == len && execute_priv(sql, sql->forward)) 
		return sql_dup_subfunc(sql->sa, sql->forward, NULL, NULL);
	sf = sql_find_func(sql->sa, s, fname, len, type, prev);
	if (sf && execute_priv(sql, sf->func))
		return sf;
	return NULL;
}

static int
score_func( sql_subfunc *sf, list *tl) 
{
	int score = 0;
	node *n, *m;

	/* todo varargs */
	for (n = sf->func->ops->h, m = tl->h; n && m; n = n->next, m = m->next){
		sql_arg *a = n->data;
		sql_subtype *t = m->data;

		if (!t)
			continue;

		if (a->type.type->eclass == EC_ANY)
			score += 100;
		else if (is_subtype(t, &a->type))
			score += t->type->localtype * 20;
		/* same class over converting to other class */
		else if (t->type->eclass == a->type.type->eclass &&
			t->type->localtype <= a->type.type->localtype)
			score += a->type.type->localtype * 4;
		/* make sure we rewrite decimals to float/doubles */
		else if (t->type->eclass == EC_DEC &&
		         a->type.type->eclass == EC_FLT)
			score += a->type.type->localtype * 2;
	}
	return score;
}

static int
rel_set_type_param(mvc *sql, sql_subtype *type, sql_rel *rel, sql_exp *rel_exp, int upcast)
{
	sql_rel *r = rel;
	int is_rel = exp_is_rel(rel_exp);

	if (!type || !rel_exp || (rel_exp->type != e_atom && rel_exp->type != e_column && !is_rel))
		return -1;

	/* use largest numeric types */
	if (upcast && type->type->eclass == EC_NUM) 
#ifdef HAVE_HGE
		type = sql_bind_localtype(have_hge ? "hge" : "lng");
#else
		type = sql_bind_localtype("lng");
#endif
	if (upcast && type->type->eclass == EC_FLT) 
		type = sql_bind_localtype("dbl");

	if (is_rel)
		r = (sql_rel*) rel_exp->l;

	if ((rel_exp->type == e_atom && (rel_exp->l || rel_exp->r || rel_exp->f)) || rel_exp->type == e_column || is_rel) {
		/* it's not a parameter set possible parameters below */
		const char *relname = exp_relname(rel_exp), *expname = exp_name(rel_exp);
		if (rel_set_type_recurse(sql, type, r, &relname, &expname) < 0)
			return -1;
	} else if (set_type_param(sql, type, rel_exp->flag) != 0)
		return -1;

	rel_exp->tpe = *type;
	return 0;
}

static sql_exp *
find_table_function_type(mvc *sql, sql_schema *s, char *fname, list *exps, list *tl, sql_ftype type, sql_subfunc **sf)
{
	sql_exp *e = NULL;
	*sf = bind_func_(sql, s, fname, tl, type);

	if (*sf) {
		e = exp_op(sql->sa, exps, *sf);
	} else if (list_length(tl)) { 
		int len, match = 0;
		list *funcs = sql_find_funcs(sql->sa, s, fname, list_length(tl), type); 
		if (!funcs)
			return sql_error(sql, 02, SQLSTATE(HY013) MAL_MALLOC_FAIL);
		len = list_length(funcs);
		if (len > 1) {
			int i, score = 0; 
			node *n;

			for (i = 0, n = funcs->h; i<len; i++, n = n->next) {
				int cscore = score_func(n->data, tl);
				if (cscore > score) {
					score = cscore;
					match = i;
				}
			}
		}
		if (list_empty(funcs))
			return NULL;

		*sf = list_fetch(funcs, match);
		if ((*sf)->func->vararg) {
			e = exp_op(sql->sa, exps, *sf);
		} else {
			node *n, *m;
			list *nexps = new_exp_list(sql->sa);
			sql_subtype *atp = NULL;
			sql_arg *aa = NULL;

			/* find largest any type argument */ 
			for (n = exps->h, m = (*sf)->func->ops->h; n && m; n = n->next, m = m->next) {
				sql_arg *a = m->data;
				sql_exp *e = n->data;
				sql_subtype *t = exp_subtype(e);

				if (!aa && a->type.type->eclass == EC_ANY) {
					atp = t;
					aa = a;
				}
				if (aa && a->type.type->eclass == EC_ANY && t && atp &&
				    t->type->localtype > atp->type->localtype){
					atp = t;
					aa = a;
				}
			}
			for (n = exps->h, m = (*sf)->func->ops->h; n && m; n = n->next, m = m->next) {
				sql_arg *a = m->data;
				sql_exp *e = n->data;
				sql_subtype *ntp = &a->type;

				if (a->type.type->eclass == EC_ANY && atp)
					ntp = sql_create_subtype(sql->sa, atp->type, atp->digits, atp->scale);
				e = rel_check_type(sql, ntp, NULL, e, type_equal);
				if (!e) {
					nexps = NULL;
					break;
				}
				if (e->card > CARD_ATOM) {
					sql_subaggr *zero_or_one = sql_bind_aggr(sql->sa, sql->session->schema, "zero_or_one", exp_subtype(e));

					e = exp_aggr1(sql->sa, e, zero_or_one, 0, 0, CARD_ATOM, has_nil(e));
				}
				append(nexps, e);
			}
			e = NULL;
			if (nexps) 
				e = exp_op(sql->sa, nexps, *sf);
		}
	}
	return e;
}

static sql_exp*
find_table_function(mvc *sql, sql_schema *s, char *fname, list *exps, list *tl)
{
	sql_subfunc* sf = NULL;
	return find_table_function_type(sql, s, fname, exps, tl, F_UNION, &sf);
}

static sql_rel *
rel_named_table_function(sql_query *query, sql_rel *rel, symbol *ast, int lateral)
{
	mvc *sql = query->sql;
	list *exps = NULL, *tl;
	node *m;
	exp_kind ek = {type_value, card_relation, TRUE};
	sql_rel *sq = NULL, *outer = NULL;
	sql_exp *e = NULL;
	sql_subfunc *sf = NULL;
	symbol *sym = ast->data.lval->h->data.sym, *subquery = NULL;
	dnode *l = sym->data.lval->h, *n;
	char *tname = NULL;
	char *fname = qname_fname(l->data.lval); 
	char *sname = qname_schema(l->data.lval);
	node *en;
	sql_schema *s = cur_schema(sql);

	if (sname && !(s = mvc_bind_schema(sql, sname)))
		return sql_error(sql, 02, SQLSTATE(3F000) "SELECT: no such schema '%s'", sname);

	tl = sa_list(sql->sa);
	exps = sa_list(sql->sa);
	if (l->next) { /* table call with subquery */
		if (l->next->type == type_symbol || l->next->type == type_list) {
			exp_kind iek = {type_value, card_column, TRUE};
			list *exps = sa_list(sql->sa);
			int count = 0;

			if (l->next->type == type_symbol)
				n = l->next;
			else
				n = l->next->data.lval->h;

			for (dnode *m = n; m; m = m->next) {
				if (m->type == type_symbol && m->data.sym->token == SQL_SELECT)
					subquery = m->data.sym;
				count++;
			}
			if (subquery && count > 1)
				return sql_error(sql, 02, SQLSTATE(42000) "SELECT: The input for the table returning function '%s' must be either a single sub query, or a list of values", fname);

			if (subquery) {
				if (!(sq = rel_subquery(query, NULL, subquery, ek)))
					return NULL;
			} else {
				for ( ; n; n = n->next) {
					sql_exp *e = rel_value_exp(query, &outer, n->data.sym, sql_sel | sql_from, iek);

					if (!e)
						return NULL;
					append(exps, e);
				}
				sq = rel_project(sql->sa, NULL, exps);
				if (lateral && outer) {
					sq = rel_crossproduct(sql->sa, sq, outer, op_join);
					set_dependent(sq);
				}
			}
		}
		if (!sq || (!lateral && outer))
			return sql_error(sql, 02, SQLSTATE(42000) "SELECT: no such table returning function '%s'", fname);
		for (en = sq->exps->h; en; en = en->next) {
			sql_exp *e = en->data;

			append(exps, e=exp_alias_or_copy(sql, tname, exp_name(e), NULL, e));
			append(tl, exp_subtype(e));
		}
	}

	e = find_table_function(sql, s, fname, exps, tl);
	if (!e)
		return sql_error(sql, 02, SQLSTATE(42000) "SELECT: no such table returning function '%s'", fname);
	rel = sq;

	if (ast->data.lval->h->next->data.sym)
		tname = ast->data.lval->h->next->data.sym->data.lval->h->data.sval;
	else
		tname = make_label(sql->sa, ++sql->label);

	/* column or table function */
	sf = e->f;
	if (e->type != e_func || sf->func->type != F_UNION)
		return sql_error(sql, 02, SQLSTATE(42000) "SELECT: '%s' does not return a table", exp_func_name(e));

	if (sq) {
		for (node *n = sq->exps->h, *m = sf->func->ops->h ; n && m ; n = n->next, m = m->next) {
			sql_exp *e = (sql_exp*) n->data;
			sql_arg *a = (sql_arg*) m->data;
			if (!exp_subtype(e) && rel_set_type_param(sql, &(a->type), sq, e, 0) < 0)
				return NULL;
		}
	}

	/* for each column add table.column name */
	exps = new_exp_list(sql->sa);
	for (m = sf->func->res->h; m; m = m->next) {
		sql_arg *a = m->data;
		sql_exp *e = exp_column(sql->sa, tname, a->name, &a->type, CARD_MULTI, 1, 0);

		set_basecol(e);
		append(exps, e);
	}
	rel = rel_table_func(sql->sa, rel, e, exps, (sq)?TABLE_FROM_RELATION:TABLE_PROD_FUNC);
	if (ast->data.lval->h->next->data.sym && ast->data.lval->h->next->data.sym->data.lval->h->next->data.lval)
		rel = rel_table_optname(sql, rel, ast->data.lval->h->next->data.sym);
	return rel;
}

static sql_exp *
rel_op_(mvc *sql, sql_schema *s, char *fname, exp_kind ek)
{
	sql_subfunc *f = NULL;
	sql_ftype type = (ek.card == card_loader)?F_LOADER:((ek.card == card_none)?F_PROC:
		   ((ek.card == card_relation)?F_UNION:F_FUNC));

	f = sql_bind_func(sql->sa, s, fname, NULL, NULL, type);
	if (f && check_card(ek.card, f)) {
		return exp_op(sql->sa, NULL, f);
	} else {
		return sql_error(sql, 02, SQLSTATE(42000) "SELECT: no such operator '%s'", fname);
	}
}

static sql_exp*
exp_values_set_supertype(mvc *sql, sql_exp *values)
{
	list *vals = values->f, *nexps;
	sql_subtype *tpe = exp_subtype(vals->h->data);

	if (tpe)
		values->tpe = *tpe;

	for (node *m = vals->h; m; m = m->next) {
		sql_exp *e = m->data;
		sql_subtype super, *ttpe;

		/* if the expression is a parameter set its type */
		if (tpe && e->type == e_atom && !e->l && !e->r && !e->f && !e->tpe.type) {
			if (set_type_param(sql, tpe, e->flag) == 0)
				e->tpe = *tpe;
			else
				return NULL;
		}
		ttpe = exp_subtype(e);
		if (tpe && ttpe) {
			supertype(&super, tpe, ttpe);
			values->tpe = super;
			tpe = &values->tpe;
		} else {
			tpe = ttpe;
		}
	}

	if (tpe) {
		/* if the expression is a parameter set its type */
		for (node *m = vals->h; m; m = m->next) {
			sql_exp *e = m->data;
			if (e->type == e_atom && !e->l && !e->r && !e->f && !e->tpe.type) {
				if (set_type_param(sql, tpe, e->flag) == 0)
					e->tpe = *tpe;
				else
					return NULL;
			}
		}
		values->tpe = *tpe;
		nexps = sa_list(sql->sa);
		for (node *m = vals->h; m; m = m->next) {
			sql_exp *e = m->data;
			e = rel_check_type(sql, &values->tpe, NULL, e, type_equal);
			if (!e)
				return NULL;
			append(nexps, e); 
		}
		values->f = nexps;
	}
	return values;
}

static sql_rel *
rel_values(sql_query *query, symbol *tableref)
{
	mvc *sql = query->sql;
	sql_rel *r = NULL;
	dlist *rowlist = tableref->data.lval;
	symbol *optname = rowlist->t->data.sym;
	dnode *o;
	node *m;
	list *exps = sa_list(sql->sa);
	exp_kind ek = {type_value, card_value, TRUE};

	for (o = rowlist->h; o; o = o->next) {
		dlist *values = o->data.lval;

		/* When performing sub-queries, the relation name appears under a SQL_NAME symbol at the end of the list */
		if (o->type == type_symbol && o->data.sym->token == SQL_NAME)
			break;

		if (!list_empty(exps) && list_length(exps) != dlist_length(values)) {
			return sql_error(sql, 02, SQLSTATE(42000) "VALUES: number of columns doesn't match between rows");
		} else {
			dnode *n;

			if (list_empty(exps)) {
				for (n = values->h; n; n = n->next) {
					sql_exp *vals = exp_values(sql->sa, sa_list(sql->sa));

					exp_label(sql->sa, vals, ++sql->label);
					list_append(exps, vals);
				}
			}
			for (n = values->h, m = exps->h; n && m; n = n->next, m = m->next) {
				sql_exp *vals = m->data;
				list *vals_list = vals->f;
				sql_exp *e = rel_value_exp(query, NULL, n->data.sym, sql_sel | sql_values, ek);
				if (!e) 
					return NULL;
				list_append(vals_list, e);
			}
		}
	}
	/* loop to check types */
	for (m = exps->h; m; m = m->next)
		m->data = exp_values_set_supertype(sql, (sql_exp*) m->data);

	r = rel_project(sql->sa, NULL, exps);
	r->nrcols = list_length(exps);
	r->card = dlist_length(rowlist) == 1 ? CARD_ATOM : CARD_MULTI;
	return rel_table_optname(sql, r, optname);
}

static int
check_is_lateral(symbol *tableref) 
{
	if (tableref->token == SQL_NAME || tableref->token == SQL_TABLE) {
		if (dlist_length(tableref->data.lval) == 3)
			return tableref->data.lval->h->next->next->data.i_val;
		return 0;
	} else if (tableref->token == SQL_VALUES) {
		return 0;
	} else if (tableref->token == SQL_SELECT) {
		SelectNode *sn = (SelectNode *) tableref;
		return sn->lateral;
	} else {
		return 0;
	}
}

static sql_rel *
rel_reduce_on_column_privileges(mvc *sql, sql_rel *rel, sql_table *t)
{
	list *exps = sa_list(sql->sa);

	for (node *n = rel->exps->h, *m = t->columns.set->h; n && m; n = n->next, m = m->next) {
		sql_exp *e = n->data;
		sql_column *c = m->data;

		if (column_privs(sql, c, PRIV_SELECT)) {
			append(exps, e);
		}
	}
	if (!list_empty(exps)) {
		rel->exps = exps;
		return rel;
	}
	return NULL;
}


sql_rel *
table_ref(sql_query *query, sql_rel *rel, symbol *tableref, int lateral)
{
	mvc *sql = query->sql;
	char *tname = NULL;
	sql_table *t = NULL;
	sql_rel *res = NULL;

	if (tableref->token == SQL_NAME) {
		dlist *name = tableref->data.lval->h->data.lval;
		sql_rel *temp_table = NULL;
		char *sname = qname_schema(name);
		sql_schema *s = cur_schema(sql);
		int allowed = 1;

		tname = qname_table(name);

		if (dlist_length(name) > 2)
			return sql_error(sql, 02, SQLSTATE(3F000) "SELECT: only a schema and table name expected");

		if (sname && !(s = mvc_bind_schema(sql, sname)))
			return sql_error(sql, 02, SQLSTATE(3F000) "SELECT: no such schema '%s'", sname);
		if (!t && !sname) {
			t = stack_find_table(sql, tname);
			if (!t) 
				temp_table = stack_find_rel_view(sql, tname);
		}
		if (!t && !temp_table) {
			t = mvc_bind_table(sql, s, tname);
			if (!t && !sname) {
				s = tmp_schema(sql);
				t = mvc_bind_table(sql, s, tname);
			}
		}
		if (!t && !temp_table) {
			return sql_error(sql, 02, SQLSTATE(42S02) "SELECT: no such table '%s'", tname);
		} else if (!temp_table && !table_privs(sql, t, PRIV_SELECT)) {
			allowed = 0;
		}
		if (tableref->data.lval->h->next->data.sym) {	/* AS */
			tname = tableref->data.lval->h->next->data.sym->data.lval->h->data.sval;
		}
		if (temp_table && !t) {
			node *n;
			int needed = !is_simple_project(temp_table->op);

			for (n = temp_table->exps->h; n && !needed; n = n->next) {
				sql_exp *e = n->data;

				if (!exp_relname(e) || strcmp(exp_relname(e), tname) != 0)
					needed = 1;
			}

			if (needed) {
				list *exps = rel_projections(sql, temp_table, NULL, 1, 1);

				temp_table = rel_project(sql->sa, temp_table, exps);
				for (n = exps->h; n; n = n->next) {
					sql_exp *e = n->data;

					noninternexp_setname(sql->sa, e, tname, NULL);
					set_basecol(e);
				}
			}
			if (allowed)
				return temp_table;
			return sql_error(sql, 02, SQLSTATE(42000) "SELECT: access denied for %s to table '%s.%s'", stack_get_string(sql, "current_user"), s->base.name, tname);
		} else if (isView(t)) {
			/* instantiate base view */
			node *n,*m;
			sql_rel *rel;

			if (sql->emode == m_deps)
				rel = rel_basetable(sql, t, tname);
			else
				rel = rel_parse(sql, t->s, t->query, m_instantiate);

			if (!rel)
				return NULL;
			/* Rename columns of the rel_parse relation */
			if (sql->emode != m_deps) {
				assert(is_project(rel->op));
				if (!rel)
					return NULL;
				set_processed(rel);
				for (n = t->columns.set->h, m = rel->exps->h; n && m; n = n->next, m = m->next) {
					sql_column *c = n->data;
					sql_exp *e = m->data;

					exp_setname(sql->sa, e, tname, c->base.name);
					set_basecol(e);
				}
			}
			if (!allowed) 
				rel = rel_reduce_on_column_privileges(sql, rel, t);
			if (allowed && rel)
				return rel;
			return sql_error(sql, 02, SQLSTATE(42000) "SELECT: access denied for %s to table '%s.%s'", stack_get_string(sql, "current_user"), s->base.name, tname);
		}
		if ((isMergeTable(t) || isReplicaTable(t)) && list_empty(t->members.set))
			return sql_error(sql, 02, SQLSTATE(42000) "MERGE or REPLICA TABLE should have at least one table associated");
		res = rel_basetable(sql, t, tname);
		if (!allowed) {
			res = rel_reduce_on_column_privileges(sql, res, t);
			if (!res)
				return sql_error(sql, 02, SQLSTATE(42000) "SELECT: access denied for %s to table '%s.%s'", stack_get_string(sql, "current_user"), s->base.name, tname);
		}
		if (tableref->data.lval->h->next->data.sym && tableref->data.lval->h->next->data.sym->data.lval->h->next->data.lval) /* AS with column aliases */
			res = rel_table_optname(sql, res, tableref->data.lval->h->next->data.sym);
		return res;
	} else if (tableref->token == SQL_VALUES) {
		return rel_values(query, tableref);
	} else if (tableref->token == SQL_TABLE) {
		return rel_named_table_function(query, rel, tableref, lateral);
	} else if (tableref->token == SQL_SELECT) {
		return rel_subquery_optname(query, rel, tableref);
	} else {
		return query_exp_optname(query, rel, tableref);
	}
}

static sql_exp *
rel_var_ref(mvc *sql, char *name, int at)
{
	if (stack_find_var(sql, name)) {
		sql_subtype *tpe = stack_find_type(sql, name);
		int frame = stack_find_frame(sql, name);

		return exp_param(sql->sa, name, tpe, frame);
	} else if (at) {
		return sql_error(sql, 02, SQLSTATE(42000) "SELECT: '@""%s' unknown", name);
	} else {
		return sql_error(sql, 02, SQLSTATE(42000) "SELECT: identifier '%s' unknown", name);
	}
}

static sql_exp *
exps_get_exp(list *exps, int nth)
{
	node *n = NULL;
	int i = 0;

	if (exps)
		for (n=exps->h, i=1; n && i<nth; n=n->next, i++)
			;
	if (n && i == nth)
		return n->data;
	return NULL;
}

static sql_rel *
rel_find_groupby(sql_rel *groupby)
{
	if (groupby && !is_processed(groupby) && !is_base(groupby->op)) { 
		while(!is_processed(groupby) && !is_base(groupby->op)) {
			if (groupby->op == op_groupby || !groupby->l)
				break;
			if (groupby->l)
				groupby = groupby->l;
		}
		if (groupby && groupby->op == op_groupby)
			return groupby;
	}
	return NULL;
}

static int
is_groupby_col(sql_rel *gb, sql_exp *e)
{
	gb = rel_find_groupby(gb);

	if (gb) {
		if (exp_relname(e)) { 
			if (exp_name(e) && exps_bind_column2(gb->r, exp_relname(e), exp_name(e))) 
				return 1;
		} else {
			if (exp_name(e) && exps_bind_column(gb->r, exp_name(e), NULL, 1)) 
				return 1;
		}
	}
	return 0;
}

static sql_exp *
rel_column_ref(sql_query *query, sql_rel **rel, symbol *column_r, int f)
{
	mvc *sql = query->sql;
	sql_exp *exp = NULL;
	dlist *l = NULL;
	sql_rel *inner = rel?*rel:NULL;

	assert((column_r->token == SQL_COLUMN || column_r->token == SQL_IDENT) && column_r->type == type_list);
	l = column_r->data.lval;

	if (dlist_length(l) == 1 && l->h->type == type_int) {
		int nr = l->h->data.i_val;
		atom *a;
		if ((a = sql_bind_arg(sql, nr)) != NULL) {
			if (EC_TEMP_FRAC(atom_type(a)->type->eclass)) {
				/* fix fraction */
				sql_subtype *st = atom_type(a), t;
				int digits = st->digits;
				sql_exp *e;

				sql_find_subtype(&t, st->type->sqlname, digits, 0);

				st->digits = 3;
				e = exp_atom_ref(sql->sa, nr, st);

				return exp_convert(sql->sa, e, st, &t); 
			} else {
				return exp_atom_ref(sql->sa, nr, atom_type(a));
			}
		}
		return NULL;
	} else if (dlist_length(l) == 1) {
		char *name = l->h->data.sval;
		sql_arg *a = sql_bind_param(sql, name);
		int var = stack_find_var(sql, name);

		if (!exp && inner)
			exp = rel_bind_column(sql, inner, name, f, 0);
		if (!exp && inner && is_sql_having(f) && inner->op == op_select)
			inner = inner->l;
		if (!exp && inner && (is_sql_having(f) || is_sql_aggr(f)) && is_groupby(inner->op)) {
			exp = rel_bind_column(sql, inner->l, name, f, 0);
		}
		if (!exp && query && query_has_outer(query)) {
			int i;
			sql_rel *outer;

			for (i=query_has_outer(query)-1; i>= 0 && !exp && (outer = query_fetch_outer(query,i)); i--) {
				exp = rel_bind_column(sql, outer, name, f, 0);
				if (!exp && (is_sql_having(f) || is_sql_aggr(f)) && is_groupby(outer->op)) {
					exp = rel_bind_column(sql, outer->l, name, f, 0);
				}
				if (exp && is_simple_project(outer->op) && !rel_find_exp(outer, exp)) {
					exp = rel_project_add_exp(sql, outer, exp);
				}
				if (exp)
					break;
			}
			if (exp && outer && outer->card <= CARD_AGGR && exp->card > CARD_AGGR && (!is_sql_aggr(f) || is_sql_farg(f)))
				return sql_error(sql, ERR_GROUPBY, SQLSTATE(42000) "SELECT: cannot use non GROUP BY column '%s' in query results without an aggregate function", name);
			if (exp) { 
				if (is_groupby(outer->op) && !is_sql_aggr(f)) {
					exp = rel_groupby_add_aggr(sql, outer, exp);
					exp->card = CARD_ATOM;
				} else if (is_groupby(outer->op) && is_sql_aggr(f) && exps_find_match_exp(outer->exps, exp))
					exp = exp_ref(sql->sa, exp);
				else
					exp->card = CARD_ATOM;
				set_freevar(exp, i);
			}
			if (exp && outer && is_join(outer->op))
				set_dependent(outer);
		}
		if (exp) {
			if (var || a)
				return sql_error(sql, ERR_AMBIGUOUS, SQLSTATE(42000) "SELECT: identifier '%s' ambiguous", name);
		} else if (a) {
			if (var)
				return sql_error(sql, ERR_AMBIGUOUS, SQLSTATE(42000) "SELECT: identifier '%s' ambiguous", name);
			exp = exp_param(sql->sa, a->name, &a->type, 0);
		}
		if (!exp && var) {
			sql_rel *r = stack_find_rel_var(sql, name);
			if (r) {
				*rel = r;
				return exp_rel(sql, r);
			}
			return rel_var_ref(sql, name, 0);
		}
		if (!exp && !var)
			return sql_error(sql, 02, SQLSTATE(42000) "SELECT: identifier '%s' unknown", name);
		if (exp && inner && inner->card <= CARD_AGGR && exp->card > CARD_AGGR && (is_sql_sel(f) || is_sql_having(f)) && !is_sql_aggr(f))
			return sql_error(sql, ERR_GROUPBY, SQLSTATE(42000) "SELECT: cannot use non GROUP BY column '%s' in query results without an aggregate function", name);
		if (exp && inner && is_groupby(inner->op) && !is_sql_aggr(f) && !is_freevar(exp))
			exp = rel_groupby_add_aggr(sql, inner, exp);
	} else if (dlist_length(l) == 2) {
		char *tname = l->h->data.sval;
		char *cname = l->h->next->data.sval;

		if (!exp && rel && inner)
			exp = rel_bind_column2(sql, inner, tname, cname, f);
		if (!exp && inner && is_sql_having(f) && inner->op == op_select)
			inner = inner->l;
		if (!exp && inner && (is_sql_having(f) || is_sql_aggr(f)) && is_groupby(inner->op)) {
			exp = rel_bind_column2(sql, inner->l, tname, cname, f);
		}
		if (!exp && query && query_has_outer(query)) {
			int i;
			sql_rel *outer;

			for (i=query_has_outer(query)-1; i>= 0 && !exp && (outer = query_fetch_outer(query,i)); i--) {
				exp = rel_bind_column2(sql, outer, tname, cname, f | sql_outer);
				if (!exp && (is_sql_having(f) || is_sql_aggr(f)) && is_groupby(outer->op)) {
					exp = rel_bind_column2(sql, outer->l, tname, cname, f);
				}
				if (exp && is_simple_project(outer->op) && !rel_find_exp(outer, exp)) {
					exp = rel_project_add_exp(sql, outer, exp);
				}
				if (exp)
					break;
			}
			if (exp && outer && outer->card <= CARD_AGGR && exp->card > CARD_AGGR && (!is_sql_aggr(f) || is_sql_farg(f)))
				return sql_error(sql, ERR_GROUPBY, SQLSTATE(42000) "SELECT: cannot use non GROUP BY column '%s.%s' in query results without an aggregate function", tname, cname);
			if (exp) {
				if (is_groupby(outer->op) && !is_sql_aggr(f)) {
					exp = rel_groupby_add_aggr(sql, outer, exp);
					exp->card = CARD_ATOM;
				} else if (is_groupby(outer->op) && is_sql_aggr(f) && exps_find_match_exp(outer->exps, exp))
					exp = exp_ref(sql->sa, exp);
				else
					exp->card = CARD_ATOM;
				set_freevar(exp, i);
			}
			if (exp && outer && is_join(outer->op))
				set_dependent(outer);
		}

		/* some views are just in the stack,
		   like before and after updates views */
		if (rel && !exp && sql->use_views) {
			sql_rel *v = stack_find_rel_view(sql, tname);

			if (v) {
				if (*rel)
					*rel = rel_crossproduct(sql->sa, *rel, v, op_join);
				else
					*rel = v;
				exp = rel_bind_column2(sql, *rel, tname, cname, f);
			}
		}
		if (!exp)
			return sql_error(sql, 02, SQLSTATE(42S22) "SELECT: no such column '%s.%s'", tname, cname);
		if (exp && inner && inner->card <= CARD_AGGR && exp->card > CARD_AGGR && (is_sql_sel(f) || is_sql_having(f)) && !is_sql_aggr(f))
			return sql_error(sql, ERR_GROUPBY, SQLSTATE(42000) "SELECT: cannot use non GROUP BY column '%s.%s' in query results without an aggregate function", tname, cname);
		if (exp && inner && is_groupby(inner->op) && !is_sql_aggr(f) && !is_freevar(exp))
			exp = rel_groupby_add_aggr(sql, inner, exp);
	} else if (dlist_length(l) >= 3) {
		return sql_error(sql, 02, SQLSTATE(42000) "TODO: column names of level >= 3");
	}
	return exp;
}

#ifdef HAVE_HGE
static hge
#else
static lng
#endif
scale2value(int scale)
{
#ifdef HAVE_HGE
	hge val = 1;
#else
	lng val = 1;
#endif

	if (scale < 0)
		scale = -scale;
	for (; scale; scale--) {
		val = val * 10;
	}
	return val;
}

static sql_exp *
exp_fix_scale(mvc *sql, sql_subtype *ct, sql_exp *e, int both, int always)
{
	sql_subtype *et = exp_subtype(e);

	if (ct->type->scale == SCALE_FIX && et->type->scale == SCALE_FIX) {
		int scale_diff = ((int) ct->scale - (int) et->scale);

		if (scale_diff) {
			sql_subtype *it = sql_bind_localtype(et->type->base.name);
			sql_subfunc *c = NULL;

			if (scale_diff < 0) {
				if (!both)
					return e;
				c = sql_bind_func(sql->sa, sql->session->schema, "scale_down", et, it, F_FUNC);
			} else {
				c = sql_bind_func(sql->sa, sql->session->schema, "scale_up", et, it, F_FUNC);
			}
			if (c) {
#ifdef HAVE_HGE
				hge val = scale2value(scale_diff);
#else
				lng val = scale2value(scale_diff);
#endif
				atom *a = atom_int(sql->sa, it, val);
				sql_subtype *res = c->res->h->data;

				res->scale = (et->scale + scale_diff);
				return exp_binop(sql->sa, e, exp_atom(sql->sa, a), c);
			}
		}
	} else if (always && et->scale) {	/* scale down */
		int scale_diff = -(int) et->scale;
		sql_subtype *it = sql_bind_localtype(et->type->base.name);
		sql_subfunc *c = sql_bind_func(sql->sa, sql->session->schema, "scale_down", et, it, F_FUNC);

		if (c) {
#ifdef HAVE_HGE
			hge val = scale2value(scale_diff);
#else
			lng val = scale2value(scale_diff);
#endif
			atom *a = atom_int(sql->sa, it, val);
			sql_subtype *res = c->res->h->data;

			res->scale = 0;
			return exp_binop(sql->sa, e, exp_atom(sql->sa, a), c);
		} else {
			printf("scale_down missing (%s)\n", et->type->base.name);
		}
	}
	return e;
}

static int
rel_binop_check_types(mvc *sql, sql_rel *rel, sql_exp *ls, sql_exp *rs, int upcast)
{
	sql_subtype *t1 = exp_subtype(ls), *t2 = exp_subtype(rs);
	
	if (!t1 || !t2) {
		if (t2 && !t1 && rel_set_type_param(sql, t2, rel, ls, upcast) < 0)
			return -1;
		if (t1 && !t2 && rel_set_type_param(sql, t1, rel, rs, upcast) < 0)
			return -1;
	}
	if (!exp_subtype(ls) && !exp_subtype(rs)) {
		(void) sql_error(sql, 01, SQLSTATE(42000) "Cannot have a parameter (?) on both sides of an expression");
		return -1;
	}
	return 0;
}

/* try to do an in-place conversion
 *
 * in-place conversion is only possible if the exp is a variable.
 * This is only done to be able to map more cached queries onto the same
 * interface.
 */

static void
convert_atom(atom *a, sql_subtype *rt)
{
	if (atom_null(a)) {
		if (a->data.vtype != rt->type->localtype) {
			const void *p;

			a->data.vtype = rt->type->localtype;
			p = ATOMnilptr(a->data.vtype);
			VALset(&a->data, a->data.vtype, (ptr) p);
		}
	}
	a->tpe = *rt;
}

static sql_exp *
exp_convert_inplace(mvc *sql, sql_subtype *t, sql_exp *exp)
{
	atom *a;

	/* exclude named variables and variable lists */
	if (exp->type != e_atom || exp->r /* named */ || exp->f /* list */ || !exp->l /* not direct atom */) 
		return NULL;

	a = exp->l;
	if (t->scale && t->type->eclass != EC_FLT)
		return NULL;

	if (a && atom_cast(sql->sa, a, t)) {
		convert_atom(a, t);
		exp->tpe = *t;
		return exp;
	}
	return NULL;
}

static sql_exp *
rel_numeric_supertype(mvc *sql, sql_exp *e )
{
	sql_subtype *tp = exp_subtype(e);

	if (tp->type->eclass == EC_DEC) {
		sql_subtype *dtp = sql_bind_localtype("dbl");

		return rel_check_type(sql, dtp, NULL, e, type_cast);
	}
	if (tp->type->eclass == EC_NUM) {
#ifdef HAVE_HGE
		sql_subtype *ltp = sql_bind_localtype(have_hge ? "hge" : "lng");
#else
		sql_subtype *ltp = sql_bind_localtype("lng");
#endif

		return rel_check_type(sql, ltp, NULL, e, type_cast);
	}
	return e;
}

sql_exp *
rel_check_type(mvc *sql, sql_subtype *t, sql_rel *rel, sql_exp *exp, check_type tpe)
{
	int c, err = 0;
	sql_exp* nexp = NULL;
	sql_subtype *fromtype = exp_subtype(exp);

	if ((!fromtype || !fromtype->type) && rel_set_type_param(sql, t, rel, exp, 0) == 0)
		return exp;

	/* first try cheap internal (in-place) conversions ! */
	if ((nexp = exp_convert_inplace(sql, t, exp)) != NULL)
		return nexp;

	if (fromtype && subtype_cmp(t, fromtype) != 0) {
		if (EC_INTERVAL(fromtype->type->eclass) && (t->type->eclass == EC_NUM || t->type->eclass == EC_POS) && t->digits < fromtype->digits) {
			err = 1; /* conversion from interval to num depends on the number of digits */
		} else {
			c = sql_type_convert(fromtype->type->eclass, t->type->eclass);
			if (!c || (c == 2 && tpe == type_set) || (c == 3 && tpe != type_cast)) {
				err = 1;
			} else {
				exp = exp_convert(sql->sa, exp, fromtype, t);
			}
		}
	}
	if (err) {
		sql_exp *res = sql_error( sql, 03, SQLSTATE(42000) "types %s(%u,%u) and %s(%u,%u) are not equal%s%s%s",
			fromtype->type->sqlname,
			fromtype->digits,
			fromtype->scale,
			t->type->sqlname,
			t->digits,
			t->scale,
			(exp->type == e_column ? " for column '" : ""),
			(exp->type == e_column ? exp_name(exp) : ""),
			(exp->type == e_column ? "'" : "")
		);
		return res;
	}
	return exp;
}

static sql_exp *
exp_scale_algebra(mvc *sql, sql_subfunc *f, sql_rel *rel, sql_exp *l, sql_exp *r)
{
	sql_subtype *lt = exp_subtype(l);
	sql_subtype *rt = exp_subtype(r);

	if (lt->type->scale == SCALE_FIX && rt->scale &&
		strcmp(f->func->imp, "/") == 0) {
		sql_subtype *res = f->res->h->data;
		int scale, digits, digL, scaleL;
		sql_subtype nlt;

		/* scale fixing may require a larger type ! */
		scaleL = (lt->scale < 3) ? 3 : lt->scale;
		scale = scaleL;
		scaleL += rt->scale;
		digL = lt->digits + (scaleL - lt->scale);
		digits = (digL > (int)rt->digits) ? digL : (int)rt->digits;

		/* HACK alert: digits should be less than max */
#ifdef HAVE_HGE
		if (have_hge) {
			if (res->type->radix == 10 && digits > 39)
				digits = 39;
			if (res->type->radix == 2 && digits > 128)
				digits = 128;
		} else
#endif
		{
			if (res->type->radix == 10 && digits > 19)
				digits = 19;
			if (res->type->radix == 2 && digits > 64)
				digits = 64;
		}

		sql_find_subtype(&nlt, lt->type->sqlname, digL, scaleL);
		l = rel_check_type( sql, &nlt, rel, l, type_equal);

		sql_find_subtype(res, lt->type->sqlname, digits, scale);
	}
	return l;
}

int
rel_convert_types(mvc *sql, sql_rel *ll, sql_rel *rr, sql_exp **L, sql_exp **R, int scale_fixing, check_type tpe)
{
	sql_exp *ls = *L;
	sql_exp *rs = *R;
	sql_subtype *lt = exp_subtype(ls);
	sql_subtype *rt = exp_subtype(rs);

	if (!rt && !lt) {
		sql_error(sql, 01, SQLSTATE(42000) "Cannot have a parameter (?) on both sides of an expression");
		return -1;
	}
	if (rt && (!lt || !lt->type))
		 return rel_set_type_param(sql, rt, ll, ls, 0);
	if (lt && (!rt || !rt->type))
		 return rel_set_type_param(sql, lt, rr, rs, 0);

	if (rt && lt) {
		sql_subtype *i = lt;
		sql_subtype *r = rt;

		if (subtype_cmp(lt, rt) != 0 || (tpe == type_equal_no_any && (lt->type->localtype==0 || rt->type->localtype==0))) {
			sql_subtype super;

			supertype(&super, r, i);
			if (scale_fixing) {
				/* convert ls to super type */
				ls = rel_check_type(sql, &super, ll, ls, tpe);
				/* convert rs to super type */
				rs = rel_check_type(sql, &super, rr, rs, tpe);
			} else {
				/* convert ls to super type */
				super.scale = lt->scale;
				ls = rel_check_type(sql, &super, ll, ls, tpe);
				/* convert rs to super type */
				super.scale = rt->scale;
				rs = rel_check_type(sql, &super, rr, rs, tpe);
			}
		}
		*L = ls;
		*R = rs;
		if (!ls || !rs) {
			return -1;
		}
		return 0;
	}
	return -1;
}

static sql_rel *
rel_filter(mvc *sql, sql_rel *rel, list *l, list *r, char *sname, char *filter_op, int anti )
{
	node *n;
	sql_exp *L = l->h->data, *R = r->h->data, *e = NULL;
	sql_subfunc *f = NULL;
	sql_schema *s = cur_schema(sql);
	list *tl, *exps;

	exps = sa_list(sql->sa);
	tl = sa_list(sql->sa);
	for (n = l->h; n; n = n->next){
		sql_exp *e = n->data;

		list_append(exps, e);
		list_append(tl, exp_subtype(e));
	}
	for (n = r->h; n; n = n->next){
		sql_exp *e = n->data;

		list_append(exps, e);
		list_append(tl, exp_subtype(e));
	}
	if (sname && !(s = mvc_bind_schema(sql, sname)))
		return sql_error(sql, 02, SQLSTATE(3F000) "SELECT: no such schema '%s'", sname);
	/* find filter function */
	f = sql_bind_func_(sql->sa, s, filter_op, tl, F_FILT);

	if (!f) 
		f = find_func(sql, s, filter_op, list_length(exps), F_FILT, NULL);
	if (f) {
		node *n,*m = f->func->ops->h;
		list *nexps = sa_list(sql->sa);

		for(n=l->h; m && n; m = m->next, n = n->next) {
			sql_arg *a = m->data;
			sql_exp *e = n->data;

			e = rel_check_type(sql, &a->type, rel, e, type_equal);
			if (!e)
				return NULL;
			list_append(nexps, e);
		}
		l = nexps;
		nexps = sa_list(sql->sa);
		for(n=r->h; m && n; m = m->next, n = n->next) {
			sql_arg *a = m->data;
			sql_exp *e = n->data;

			e = rel_check_type(sql, &a->type, rel, e, type_equal);
			if (!e)
				return NULL;
			list_append(nexps, e);
		}
		r = nexps;
	}
	if (!f) {
		return sql_error(sql, 02, SQLSTATE(42000) "SELECT: no such FILTER function '%s'", filter_op);
		return NULL;
	}
	e = exp_filter(sql->sa, l, r, f, anti);

	/* atom or row => select */
	if (exps_card(l) > rel->card) {
		sql_exp *ls = l->h->data;
		if (exp_name(ls))
			return sql_error(sql, ERR_GROUPBY, SQLSTATE(42000) "SELECT: cannot use non GROUP BY column '%s' in query results without an aggregate function", exp_name(ls));
		else
			return sql_error(sql, ERR_GROUPBY, SQLSTATE(42000) "SELECT: cannot use non GROUP BY column in query results without an aggregate function");
	}
	if (exps_card(r) > rel->card) {
		sql_exp *rs = l->h->data;
		if (exp_name(rs))
			return sql_error(sql, ERR_GROUPBY, SQLSTATE(42000) "SELECT: cannot use non GROUP BY column '%s' in query results without an aggregate function", exp_name(rs));
		else
			return sql_error(sql, ERR_GROUPBY, SQLSTATE(42000) "SELECT: cannot use non GROUP BY column in query results without an aggregate function");
	}
	if (exps_card(r) <= CARD_ATOM && exps_are_atoms(r)) {
		if (exps_card(l) == exps_card(r) || rel->processed)  /* bin compare op */
			return rel_select(sql->sa, rel, e);

		if (/*is_semi(rel->op) ||*/ is_outerjoin(rel->op)) {
			if ((is_left(rel->op) || is_full(rel->op)) && rel_find_exp(rel->l, l->h->data)) {
				rel_join_add_exp(sql->sa, rel, e);
				return rel;
			} else if ((is_right(rel->op) || is_full(rel->op)) && rel_find_exp(rel->r, l->h->data)) {
				rel_join_add_exp(sql->sa, rel, e);
				return rel;
			}
			if (is_left(rel->op) && rel_find_exp(rel->r, l->h->data)) {
				rel->r = rel_push_select(sql, rel->r, L, e);
				return rel;
			} else if (is_right(rel->op) && rel_find_exp(rel->l, l->h->data)) {
				rel->l = rel_push_select(sql, rel->l, L, e);
				return rel;
			}
		}
		/* push select into the given relation */
		return rel_push_select(sql, rel, L, e);
	} else { /* join */
		sql_rel *r;
		if (/*is_semi(rel->op) ||*/ (is_outerjoin(rel->op) && !is_processed((rel)))) {
			rel_join_add_exp(sql->sa, rel, e);
			return rel;
		}
		/* push join into the given relation */
		if ((r = rel_push_join(sql, rel, L, R, NULL, e)) != NULL)
			return r;
		rel_join_add_exp(sql->sa, rel, e);
		return rel;
	}
}

static sql_rel *
rel_filter_exp_(mvc *sql, sql_rel *rel, sql_exp *ls, sql_exp *rs, sql_exp *rs2, char *filter_op, int anti )
{
	list *l = sa_list(sql->sa);
	list *r = sa_list(sql->sa);

	list_append(l, ls);
	list_append(r, rs);
	if (rs2)
		list_append(r, rs2);
	return rel_filter(sql, rel, l, r, "sys", filter_op, anti);
}

static sql_rel *
rel_compare_exp_(sql_query *query, sql_rel *rel, sql_exp *ls, sql_exp *rs, sql_exp *rs2, int type, int anti, int quantifier)
{
	mvc *sql = query->sql;
	sql_exp *L = ls, *R = rs, *e = NULL;

	if (quantifier || exp_is_rel(ls) || exp_is_rel(rs)) {
		if (rs2) {
			e = exp_compare2(sql->sa, ls, rs, rs2, type);
			if (anti)
				set_anti(e);
		} else {
			if (rel_binop_check_types(sql, rel, ls, rs, 0) < 0)
				return NULL;
			e = exp_compare_func(sql, ls, rs, rs2, compare_func((comp_type)type, quantifier?0:anti), quantifier);
			if (anti && quantifier)
				e = rel_unop_(sql, NULL, e, NULL, "not", card_value);
		}
		return rel_select(sql->sa, rel, e);
	} else if (!rs2) {
		if (ls->card < rs->card) {
			sql_exp *swap = ls;
	
			ls = rs;
			rs = swap;

			swap = L;
			L = R;
			R = swap;

			type = (int)swap_compare((comp_type)type);
		}
		if (rel_convert_types(sql, rel, rel, &ls, &rs, 1, type_equal_no_any) < 0)
			return NULL;
		e = exp_compare(sql->sa, ls, rs, type);
	} else {
		if ((rs = rel_check_type(sql, exp_subtype(ls), rel, rs, type_equal)) == NULL ||
	   	    (rs2 && (rs2 = rel_check_type(sql, exp_subtype(ls), rel, rs2, type_equal)) == NULL))
			return NULL;
		e = exp_compare2(sql->sa, ls, rs, rs2, type);
	}
	if (anti)
		set_anti(e);

	if (!rel)
		return rel_select(sql->sa, rel_project_exp(sql->sa, exp_atom_bool(sql->sa, 1)), e);

	/* atom or row => select */
	if (ls->card > rel->card) {
		if (exp_name(ls))
			return sql_error(sql, ERR_GROUPBY, SQLSTATE(42000) "SELECT: cannot use non GROUP BY column '%s' in query results without an aggregate function", exp_name(ls));
		else
			return sql_error(sql, ERR_GROUPBY, SQLSTATE(42000) "SELECT: cannot use non GROUP BY column in query results without an aggregate function");
	}
	if (rs->card > rel->card || (rs2 && rs2->card > rel->card)) {
		if (exp_name(rs))
			return sql_error(sql, ERR_GROUPBY, SQLSTATE(42000) "SELECT: cannot use non GROUP BY column '%s' in query results without an aggregate function", exp_name(rs));
		else
			return sql_error(sql, ERR_GROUPBY, SQLSTATE(42000) "SELECT: cannot use non GROUP BY column in query results without an aggregate function");
	}
	if (rs->card <= CARD_ATOM && (exp_is_atom(rs) || exp_has_freevar(sql, rs)) &&
	   (!rs2 || (rs2->card <= CARD_ATOM && (exp_is_atom(rs2) || exp_has_freevar(sql, rs2))))) {
		if ((ls->card == rs->card && !rs2) || rel->processed)  /* bin compare op */
			return rel_select(sql->sa, rel, e);

		if (/*is_semi(rel->op) ||*/ is_outerjoin(rel->op)) {
			if ((is_left(rel->op) || is_full(rel->op)) && rel_find_exp(rel->l, ls)) {
				rel_join_add_exp(sql->sa, rel, e);
				return rel;
			} else if ((is_right(rel->op) || is_full(rel->op)) && rel_find_exp(rel->r, ls)) {
				rel_join_add_exp(sql->sa, rel, e);
				return rel;
			}
			if (is_semi(rel->op)) {
				rel_join_add_exp(sql->sa, rel, e);
				return rel;
			}
			if (is_left(rel->op) && rel_find_exp(rel->r, ls)) {
				rel->r = rel_push_select(sql, rel->r, L, e);
				return rel;
			} else if (is_right(rel->op) && rel_find_exp(rel->l, ls)) {
				rel->l = rel_push_select(sql, rel->l, L, e);
				return rel;
			}
		}
		/* push select into the given relation */
		return rel_push_select(sql, rel, L, e);
	} else { /* join */
		sql_rel *r;
		if (/*is_semi(rel->op) ||*/ (is_outerjoin(rel->op) && !is_processed((rel)))) {
			rel_join_add_exp(sql->sa, rel, e);
			return rel;
		}
		/* push join into the given relation */
		if ((r = rel_push_join(sql, rel, L, R, rs2, e)) != NULL)
			return r;
		rel_join_add_exp(sql->sa, rel, e);
		return rel;
	}
}

static sql_rel *
rel_compare_exp(sql_query *query, sql_rel *rel, sql_exp *ls, sql_exp *rs, char *compare_op, sql_exp *esc, int reduce,
				int quantifier, int need_not)
{
	mvc *sql = query->sql;
	comp_type type = cmp_equal;

	if (!ls || !rs)
		return NULL;

	if (!quantifier && ((!rel && !query_has_outer(query)) || !reduce)) {
		/* TODO to handle filters here */
		sql_exp *e;

		if (rel_convert_types(sql, rel, rel, &ls, &rs, 1, type_equal) < 0)
			return NULL;
		e = rel_binop_(sql, rel, ls, rs, NULL, compare_op, card_value);

		if (!e)
			return NULL;
		if (!reduce) {
			if (rel->op == op_project) {
				append(rel->exps, e);
			} else {
				list *exps = new_exp_list(sql->sa);

				append(exps, e);
				return rel_project(sql->sa, rel, exps);
			}
		} else {
			return rel_select(sql->sa, rel, e);
		}
	}
	type = compare_str2type(compare_op);
	if (type == cmp_filter) 
		return rel_filter_exp_(sql, rel, ls, rs, esc, compare_op, 0);
	return rel_compare_exp_(query, rel, ls, rs, esc, type, need_not, quantifier);
}

static sql_rel *
rel_compare(sql_query *query, sql_rel *rel, symbol *sc, symbol *lo, symbol *ro, symbol *ro2,
		char *compare_op, int f, exp_kind k, int quantifier)
{
	mvc *sql = query->sql;
	sql_exp *rs = NULL, *rs2 = NULL, *ls;
	comp_type cmp_type = compare_str2type(compare_op);
	exp_kind ek = {type_value, card_column, FALSE};
	int need_not = 0;

	if ((quantifier == 1 && cmp_type == cmp_equal) ||
	    (quantifier == 2 && cmp_type == cmp_notequal)) {
		dnode *n = sc->data.lval->h;
		dlist *dl = dlist_create(sql->sa);
		/* map into IN/NOT IN */
		sc->token = cmp_type==cmp_equal?SQL_IN:SQL_NOT_IN;
		n->next->type = type_list;
		n->next->data.lval = dl;
		n->next->next->next = NULL; /* remove quantifier */
		dl->h = n->next->next;
		n->next->next = NULL; /* (remove comparison) moved righthand side */ 
		return rel_logical_exp(query, rel, sc, f);
	}	
	/* <> ANY -> NOT (= ALL) */
	if (quantifier == 1 && cmp_type == cmp_notequal) {
		need_not = 1;
		quantifier = 2;
		cmp_type = cmp_equal;
		compare_op = "=";
	}

	if (!ro2 && lo->token == SQL_SELECT) { /* swap subquery to the right hand side */
		symbol *tmp = lo;

		lo = ro;
		ro = tmp;

		if (compare_op[0] == '>')
			compare_op[0] = '<';
		else if (compare_op[0] == '<')
			compare_op[0] = '>';
		cmp_type = swap_compare(cmp_type);
	}

	ls = rel_value_exp(query, &rel, lo, f, ek);
	if (!ls)
		return NULL;
	if (ls && rel && exp_has_freevar(sql, ls) && (is_sql_sel(f) || is_sql_having(f))) {
		ls = rel_project_add_exp(sql, rel, ls);
	}
	if (quantifier)
		ek.card = card_set;

	rs = rel_value_exp(query, &rel, ro, f, ek);
	if (!rs)
		return NULL;
	if (ro2) {
		rs2 = rel_value_exp(query, &rel, ro2, f, ek);
		if (!rs2)
			return NULL;
	}
	if (ls->card > rs->card && rs->card == CARD_AGGR && is_sql_having(f))
		return sql_error(sql, ERR_GROUPBY, SQLSTATE(42000) "SELECT: cannot use non GROUP BY column '%s.%s' in query results without an aggregate function", exp_relname(ls), exp_name(ls));
	if (rs->card > ls->card && ls->card == CARD_AGGR && is_sql_having(f))
		return sql_error(sql, ERR_GROUPBY, SQLSTATE(42000) "SELECT: cannot use non GROUP BY column '%s.%s' in query results without an aggregate function", exp_relname(rs), exp_name(rs));
	return rel_compare_exp(query, rel, ls, rs, compare_op, rs2, k.reduce, quantifier, need_not);
}

static sql_exp*
_rel_nop(mvc *sql, sql_schema *s, char *fname, list *tl, sql_rel *rel, list *exps, sql_subtype *obj_type, int nr_args,
		 exp_kind ek)
{
	sql_subfunc *f = NULL;
	int table_func = (ek.card == card_relation);
	sql_ftype type = (ek.card == card_loader)?F_LOADER:((ek.card == card_none)?F_PROC:
		   ((ek.card == card_relation)?F_UNION:F_FUNC));
	sql_ftype filt = (type == F_FUNC)?F_FILT:type;

	(void)filt;
	(void)nr_args;
	(void)obj_type;
	f = bind_func_(sql, s, fname, tl, type);
	if (f) {
		return exp_op(sql->sa, exps, f);
	} else if (list_length(tl)) { 
		int len, match = 0;
		list *funcs = sql_find_funcs(sql->sa, s, fname, list_length(tl), type); 
		if (!funcs)
			return sql_error(sql, 02, SQLSTATE(HY013) MAL_MALLOC_FAIL);
		len = list_length(funcs);
		if (len > 1) {
			int i, score = 0; 
			node *n;

			for (i = 0, n = funcs->h; i<len; i++, n = n->next) {
				int cscore = score_func(n->data, tl);
				if (cscore > score) {
					score = cscore;
					match = i;
				}
			}
		}
		if (list_empty(funcs))
			return sql_error(sql, 02, SQLSTATE(42000) "SELECT: no such operator '%s'", fname);

		f = list_fetch(funcs, match);
		if (f->func->vararg) {
			return exp_op(sql->sa, exps, f);
		} else {
			node *n, *m;
			list *nexps = new_exp_list(sql->sa);
			sql_subtype *atp = NULL;
			sql_arg *aa = NULL;

			/* find largest any type argument */ 
			for (n = exps->h, m = f->func->ops->h; n && m; n = n->next, m = m->next) {
				sql_arg *a = m->data;
				sql_exp *e = n->data;
				sql_subtype *t = exp_subtype(e);

				if (!aa && a->type.type->eclass == EC_ANY) {
					atp = t;
					aa = a;
				}
				if (aa && a->type.type->eclass == EC_ANY && t && atp &&
				    t->type->localtype > atp->type->localtype){
					atp = t;
					aa = a;
				}
			}
			for (n = exps->h, m = f->func->ops->h; n && m; n = n->next, m = m->next) {
				sql_arg *a = m->data;
				sql_exp *e = n->data;
				sql_subtype *ntp = &a->type;

				if (a->type.type->eclass == EC_ANY && atp)
					ntp = sql_create_subtype(sql->sa, atp->type, atp->digits, atp->scale);
				e = rel_check_type(sql, ntp, rel, e, type_equal);
				if (!e) {
					nexps = NULL;
					break;
				}
				if (table_func && e->card > CARD_ATOM) {
					sql_subaggr *zero_or_one = sql_bind_aggr(sql->sa, sql->session->schema, "zero_or_one", exp_subtype(e));

					e = exp_aggr1(sql->sa, e, zero_or_one, 0, 0, CARD_ATOM, has_nil(e));
				}
				append(nexps, e);
			}
			/* dirty hack */
			if (f->res && aa && atp)
				f->res->h->data = sql_create_subtype(sql->sa, atp->type, atp->digits, atp->scale);
			if (nexps) 
				return exp_op(sql->sa, nexps, f);
		}
	}
	return sql_error(sql, 02, SQLSTATE(42000) "SELECT: no such operator '%s'", fname);
}

static sql_exp *
exp_exist(sql_query *query, sql_rel *rel, sql_exp *le, int exists)
{
	mvc *sql = query->sql;
	sql_subfunc *exists_func = NULL;
	sql_subtype *t;

	if (!exp_name(le))
		exp_label(sql->sa, le, ++sql->label);
	if (!exp_subtype(le) && rel_set_type_param(sql, sql_bind_localtype("bit"), rel, le, 0) < 0) /* workaround */
		return NULL;
	t = exp_subtype(le);

	if (exists)
		exists_func = sql_bind_func(sql->sa, sql->session->schema, "sql_exists", t, NULL, F_FUNC);
	else
		exists_func = sql_bind_func(sql->sa, sql->session->schema, "sql_not_exists", t, NULL, F_FUNC);

	if (!exists_func) 
		return sql_error(sql, 02, SQLSTATE(42000) "exist operator on type %s missing", t->type->sqlname);
	return exp_unop(sql->sa, le, exists_func);
}

static sql_exp *
rel_exists_value_exp(sql_query *query, sql_rel **rel, symbol *sc, int f)
{
	exp_kind ek = {type_value, card_exists, FALSE};
	sql_exp *le, *e;

	le = rel_value_exp(query, rel, sc->data.sym, f, ek);
	if (!le) 
		return NULL;
	e = exp_exist(query, rel ? *rel : NULL, le, sc->token == SQL_EXISTS);
	if (e) {
		/* only freevar should have CARD_AGGR */
		e->card = CARD_ATOM;
	}
	return e;
}

static sql_rel *
rel_exists_exp(sql_query *query, sql_rel *rel, symbol *sc, int f) 
{
	exp_kind ek = {type_value, card_exists, TRUE};
	mvc *sql = query->sql;
	sql_rel *sq = NULL;

	if (rel)
		query_push_outer(query, rel, f);
	sq = rel_subquery(query, NULL, sc->data.sym, ek);
	if (rel)
		rel = query_pop_outer(query);
	assert(!is_sql_sel(f));
	if (sq) {
		sql_exp *e = exp_rel(sql, sq);
		e = exp_exist(query, rel, e, sc->token == SQL_EXISTS);
		if (e) {
			/* only freevar should have CARD_AGGR */
			e->card = CARD_ATOM;
		}
		rel = rel_select_add_exp(sql->sa, rel, e);
		return rel;
	}
	return NULL;
}

static sql_exp *
rel_in_value_exp(sql_query *query, sql_rel **rel, symbol *sc, int f)
{
	mvc *sql = query->sql;
	exp_kind ek = {type_value, card_column, TRUE};
	dlist *dl = sc->data.lval;
	symbol *lo = NULL;
	dnode *n = dl->h->next, *dn = NULL;
	sql_exp *le = NULL, *re, *e = NULL;
	list *ll = sa_list(sql->sa);
	int is_tuple = 0;

	/* complex case */
	if (dl->h->type == type_list) { /* (a,b..) in (.. ) */
		dn = dl->h->data.lval->h;
		lo = dn->data.sym;
		dn = dn->next;
	} else {
		lo = dl->h->data.sym;
	}
	for( ; lo; lo = dn?dn->data.sym:NULL, dn = dn?dn->next:NULL ) {
		le = rel_value_exp(query, rel, lo, f, ek);
		if (!le)
			return NULL;
		ek.card = card_set;
		append(ll, le);
	}
	if (list_length(ll) == 1) {
		le = ll->h->data;
	} else {
		le = exp_values(sql->sa, ll);
		exp_label(sql->sa, le, ++sql->label);
		ek.card = card_relation;
		is_tuple = 1;
	}
	/* list of values or subqueries */
	if (n->type == type_list) {
		sql_exp *values;
		list *vals = sa_list(sql->sa);

		n = dl->h->next;
		n = n->data.lval->h;

		for (; n; n = n->next) {
			re = rel_value_exp(query, rel, n->data.sym, f, ek);
			if (!re)
				return NULL;
			if (is_tuple && !exp_is_rel(re)) 
				return sql_error(sql, 02, SQLSTATE(42000) "Cannot match a tuple to a single value");
			if (is_tuple)
				re = exp_rel_label(sql, re);
			append(vals, re);
		}

		values = exp_values(sql->sa, vals);
		exp_label(sql->sa, values, ++sql->label);
		if (is_tuple) { 
			sql_exp *e_rel = (sql_exp *) vals->h->data;
			list *le_vals = le->f, *rel_vals = ((sql_rel*)e_rel->l)->exps;

			for (node *m = le_vals->h, *o = rel_vals->h ; m && o ; m = m->next, o = o->next) {
				sql_exp *e = m->data, *f = o->data;

				if (rel_binop_check_types(sql, rel ? *rel : NULL, e, f, 0) < 0)
					return NULL;
			}
		} else { /* if it's not a tuple, enforce coersion on the type for every element on the list */
			values = exp_values_set_supertype(sql, values);

			if (rel_binop_check_types(sql, rel ? *rel : NULL, le, values, 0) < 0)
				return NULL;
		}
		e = exp_in_func(sql, le, values, (sc->token == SQL_IN), is_tuple);
	}
	if (e && le)
		e->card = le->card;
	return e;
}

static sql_rel *
rel_in_exp(sql_query *query, sql_rel *rel, symbol *sc, int f) 
{
	mvc *sql = query->sql;
	sql_exp *e = rel_in_value_exp(query, &rel, sc, f);

	assert(!is_sql_sel(f));
	if (!e || !rel)
		return NULL;
	rel = rel_select_add_exp(sql->sa, rel, e);
	return rel;
}

sql_exp *
rel_logical_value_exp(sql_query *query, sql_rel **rel, symbol *sc, int f)
{
	mvc *sql = query->sql;
	exp_kind ek = {type_value, card_column, FALSE};

	if (!sc)
		return NULL;

	if (THRhighwater())
		return sql_error(sql, 10, SQLSTATE(42000) "Query too complex: running out of stack space");

	switch (sc->token) {
	case SQL_OR:
	case SQL_AND:
	{
		symbol *lo = sc->data.lval->h->data.sym;
		symbol *ro = sc->data.lval->h->next->data.sym;

		sql_exp *ls = rel_logical_value_exp(query, rel, lo, f);
		sql_exp *rs = rel_logical_value_exp(query, rel, ro, f);

		if (!ls || !rs)
			return NULL;
		if (sc->token == SQL_OR)
			return rel_binop_(sql, rel ? *rel : NULL, ls, rs, NULL, "or", card_value);
		else
			return rel_binop_(sql, rel ? *rel : NULL, ls, rs, NULL, "and", card_value);
	}
	case SQL_FILTER:
		/* [ x,..] filter [ y,..] */
		/* todo add anti, [ x,..] not filter [ y,...] */
		/* no correlation */
	{
		dnode *ln = sc->data.lval->h->data.lval->h;
		dnode *rn = sc->data.lval->h->next->next->data.lval->h;
		dlist *filter_op = sc->data.lval->h->next->data.lval;
		char *fname = qname_fname(filter_op);
		char *sname = qname_schema(filter_op);
		list *exps, *tl;
		sql_schema *s = cur_schema(sql);
		sql_subtype *obj_type = NULL;

		if (sname && !(s = mvc_bind_schema(sql, sname)))
			return sql_error(sql, 02, SQLSTATE(3F000) "SELECT: no such schema '%s'", sname);

		exps = sa_list(sql->sa);
		tl = sa_list(sql->sa);
		for (; ln; ln = ln->next) {
			symbol *sym = ln->data.sym;

			sql_exp *e = rel_value_exp(query, rel, sym, f, ek);
			if (!e)
				return NULL;
			if (!obj_type)
				obj_type = exp_subtype(e);
			list_append(exps, e);
			append(tl, exp_subtype(e));
		}
		for (; rn; rn = rn->next) {
			symbol *sym = rn->data.sym;

			sql_exp *e = rel_value_exp(query, rel, sym, f, ek);
			if (!e)
				return NULL;
			list_append(exps, e);
			append(tl, exp_subtype(e));
		}
		/* find the predicate filter function */
		return _rel_nop(sql, s, fname, tl, rel ? *rel : NULL, exps, obj_type, list_length(exps), ek);
	}
	case SQL_COMPARE:
	{
		dnode *n = sc->data.lval->h;
		symbol *lo = n->data.sym;
		symbol *ro = n->next->next->data.sym;
		char *compare_op = n->next->data.sval;
		int quantifier = 0;

		sql_exp *rs = NULL, *ls;
		comp_type cmp_type = compare_str2type(compare_op);
		int need_not = 0;

		/* 
		 * = ANY -> IN, <> ALL -> NOT( = ANY) -> NOT IN
		 * = ALL -> all(groupby(all, nil)), <> ANY -> NOT ( = ALL )
		 */
		if (n->next->next->next)
			quantifier = n->next->next->next->data.i_val + 1; 
		assert(quantifier == 0 || quantifier == 1 || quantifier == 2);

		if ((quantifier == 1 && cmp_type == cmp_equal) ||
		    (quantifier == 2 && cmp_type == cmp_notequal)) {
			dlist *dl = dlist_create(sql->sa);
			/* map into IN/NOT IN */
			sc->token = cmp_type==cmp_equal?SQL_IN:SQL_NOT_IN;
			n->next->type = type_list;
			n->next->data.lval = dl;
			n->next->next->next = NULL; /* remove quantifier */
			dl->h = n->next->next;
			n->next->next = NULL; /* (remove comparison) moved righthand side */ 
			return rel_logical_value_exp(query, rel, sc, f);
		}	
		/* <> ANY -> NOT (= ALL) */
		if (quantifier == 1 && cmp_type == cmp_notequal) {
			need_not = 1;
			quantifier = 2;
			cmp_type = cmp_equal;
			compare_op = "=";
		}

		ls = rel_value_exp(query, rel, lo, f, ek);
		if (!ls)
			return NULL;
		if (quantifier)
			ek.card = card_set;

		rs = rel_value_exp(query, rel, ro, f, ek);
		if (!rs)
			return NULL;

		if (rel_binop_check_types(sql, rel ? *rel : NULL, ls, rs, 0) < 0)
			return NULL;
		ls = exp_compare_func(sql, ls, rs, NULL, compare_func(compare_str2type(compare_op), quantifier?0:need_not), quantifier);
		if (need_not && quantifier)
			ls = rel_unop_(sql, NULL, ls, NULL, "not", card_value);
		return ls;
	}
	/* Set Member ship */
	case SQL_IN:
	case SQL_NOT_IN:
		return rel_in_value_exp(query, rel, sc, f);
	case SQL_EXISTS:
	case SQL_NOT_EXISTS:
		return rel_exists_value_exp(query, rel, sc, f);
	case SQL_LIKE:
	case SQL_NOT_LIKE:
	{
		symbol *lo = sc->data.lval->h->data.sym;
		symbol *ro = sc->data.lval->h->next->data.sym;
		int insensitive = sc->data.lval->h->next->next->data.i_val;
		int anti = (sc->token == SQL_NOT_LIKE) != (sc->data.lval->h->next->next->next->data.i_val != 0);
		sql_subtype *st = sql_bind_localtype("str");
		sql_exp *le = rel_value_exp(query, rel, lo, f, ek);
		sql_exp *re, *ee = NULL;
		char *like = insensitive ? (anti ? "not_ilike" : "ilike") : (anti ? "not_like" : "like");
		sql_schema *sys = mvc_bind_schema(sql, "sys");

		if (!le)
			return NULL;

		if (!exp_subtype(le)) 
			return sql_error(sql, 02, SQLSTATE(42000) "SELECT: parameter not allowed on "
					"left hand side of LIKE operator");

		lo = ro->data.lval->h->data.sym;
		/* like uses a single string pattern */
		ek.card = card_value;
		re = rel_value_exp(query, rel, lo, f, ek);
		if (!re)
			return NULL;
		if ((re = rel_check_type(sql, st, rel ? *rel : NULL, re, type_equal)) == NULL)
			return sql_error(sql, 02, SQLSTATE(42000) "LIKE: wrong type, should be string");
		/* Do we need to escape ? */
		if (dlist_length(ro->data.lval) == 2) {
			char *escape = ro->data.lval->h->next->data.sval;
			ee = exp_atom(sql->sa, atom_string(sql->sa, st, sa_strdup(sql->sa, escape)));
		}
		if (ee)
			return rel_nop_(sql, rel ? *rel : NULL, le, re, ee, NULL, sys, like, card_value);
		return rel_binop_(sql, rel ? *rel : NULL, le, re, sys, like, card_value);
	}
	case SQL_BETWEEN:
	case SQL_NOT_BETWEEN:
	{
		symbol *lo = sc->data.lval->h->data.sym;
		int symmetric = sc->data.lval->h->next->data.i_val;
		symbol *ro1 = sc->data.lval->h->next->next->data.sym;
		symbol *ro2 = sc->data.lval->h->next->next->next->data.sym;
		sql_exp *le = rel_value_exp(query, rel, lo, f, ek);
		sql_exp *re1 = rel_value_exp(query, rel, ro1, f, ek);
		sql_exp *re2 = rel_value_exp(query, rel, ro2, f, ek);
		sql_subtype *t1, *t2, *t3;
		sql_exp *e1 = NULL, *e2 = NULL;

		assert(sc->data.lval->h->next->type == type_int);
		if (!le || !re1 || !re2) 
			return NULL;

		t1 = exp_subtype(le);
		t2 = exp_subtype(re1);
		t3 = exp_subtype(re2);

		if (!t1 && (t2 || t3) && rel_binop_check_types(sql, rel ? *rel : NULL, le, t2 ? re1 : re2, 0) < 0)
			return NULL;
		if (!t2 && (t1 || t3) && rel_binop_check_types(sql, rel ? *rel : NULL, le, t1 ? le : re2, 0) < 0)
			return NULL;
		if (!t3 && (t1 || t2) && rel_binop_check_types(sql, rel ? *rel : NULL, le, t1 ? le : re1, 0) < 0)
			return NULL;

		if (rel_convert_types(sql, rel ? *rel : NULL, rel ? *rel : NULL, &le, &re1, 1, type_equal) < 0 ||
			rel_convert_types(sql, rel ? *rel : NULL, rel ? *rel : NULL, &le, &re2, 1, type_equal) < 0)
			return NULL;

		if (!re1 || !re2) 
			return NULL;

		if (symmetric) {
			sql_exp *tmp = NULL;
			sql_subfunc *min = sql_bind_func(sql->sa, sql->session->schema, "sql_min", exp_subtype(re1), exp_subtype(re2), F_FUNC);
			sql_subfunc *max = sql_bind_func(sql->sa, sql->session->schema, "sql_max", exp_subtype(re1), exp_subtype(re2), F_FUNC);

			if (!min || !max)
				return sql_error(sql, 02, SQLSTATE(42000) "min or max operator on types %s %s missing", exp_subtype(re1)->type->sqlname, exp_subtype(re2)->type->sqlname);
			tmp = exp_binop(sql->sa, re1, re2, min);
			re2 = exp_binop(sql->sa, re1, re2, max);
			re1 = tmp;
		}

		if (sc->token == SQL_NOT_BETWEEN) {
			e1 = rel_binop_(sql, rel ? *rel : NULL, le, re1, NULL, "<", card_value);
			e2 = rel_binop_(sql, rel ? *rel : NULL, le, re2, NULL, ">", card_value);
		} else {
			e1 = rel_binop_(sql, rel ? *rel : NULL, le, re1, NULL, ">=", card_value);
			e2 = rel_binop_(sql, rel ? *rel : NULL, le, re2, NULL, "<=", card_value);
		}
		if (!e1 || !e2)
			return NULL;
		if (sc->token == SQL_NOT_BETWEEN) {
			return rel_binop_(sql, rel ? *rel : NULL, e1, e2, NULL, "or", card_value);
		} else {
			return rel_binop_(sql, rel ? *rel : NULL, e1, e2, NULL, "and", card_value);
		}
	}
	case SQL_IS_NULL:
	case SQL_IS_NOT_NULL:
	/* is (NOT) NULL */
	{
		sql_exp *le = rel_value_exp(query, rel, sc->data.sym, f, ek);

		if (!le)
			return NULL;
		le = rel_unop_(sql, rel ? *rel : NULL, le, NULL, "isnull", card_value);
		set_has_no_nil(le);
		if (sc->token != SQL_IS_NULL)
			le = rel_unop_(sql, rel ? *rel : NULL, le, NULL, "not", card_value);
		set_has_no_nil(le);
		return le;
	}
	case SQL_NOT: {
		sql_exp *le = rel_logical_value_exp(query, rel, sc->data.sym, f);

		if (!le)
			return le;
		return rel_unop_(sql, rel ? *rel : NULL, le, NULL, "not", card_value);
	}
	case SQL_ATOM: {
		/* TRUE or FALSE */
		AtomNode *an = (AtomNode *) sc;

		if (!an || !an->a) {
			assert(0);
			return exp_null(sql->sa, sql_bind_localtype("void"));
		} else {
			return exp_atom(sql->sa, atom_dup(sql->sa, an->a));
		}
	}
	case SQL_IDENT:
	case SQL_COLUMN:
		return rel_column_ref(query, rel, sc, f);
	case SQL_UNION:
	case SQL_EXCEPT:
	case SQL_INTERSECT: {
		sql_rel *sq;

		if (is_psm_call(f))
			return sql_error(sql, 02, SQLSTATE(42000) "CALL: subqueries not allowed inside CALL statements");
		if (rel && *rel)
			query_push_outer(query, *rel, f);
		sq = rel_setquery(query, sc);
		if (rel && *rel)
			*rel = query_pop_outer(query);
		if (!sq)
			return NULL;
		if (ek.card <= card_set && is_project(sq->op) && list_length(sq->exps) > 1)
			return sql_error(sql, 02, SQLSTATE(42000) "SELECT: subquery must return only one column");
		return exp_rel(sql, sq);
	}
	case SQL_DEFAULT:
		return sql_error(sql, 02, SQLSTATE(42000) "DEFAULT keyword not allowed outside insert and update statements");
	default: {
		sql_exp *re, *le = rel_value_exp(query, rel, sc, f, ek);
		sql_subtype bt;

		if (!le)
			return NULL;
		re = exp_atom_bool(sql->sa, 1);
		sql_find_subtype(&bt, "boolean", 0, 0);
		if ((le = rel_check_type(sql, &bt, rel ? *rel : NULL, le, type_equal)) == NULL)
			return NULL;
		return rel_binop_(sql, rel ? *rel : NULL, le, re, NULL, "=", 0);
	}
	}
}

sql_rel *
rel_logical_exp(sql_query *query, sql_rel *rel, symbol *sc, int f)
{
	mvc *sql = query->sql;
	exp_kind ek = {type_value, card_column, TRUE};

	if (!sc)
		return NULL;

	if (THRhighwater())
		return sql_error(sql, 10, SQLSTATE(42000) "Query too complex: running out of stack space");

	switch (sc->token) {
	case SQL_OR:
	{
		list *exps = NULL, *lexps = NULL, *rexps = NULL;

		symbol *lo = sc->data.lval->h->data.sym;
		symbol *ro = sc->data.lval->h->next->data.sym;

		sql_rel *lr, *rr;

		if (!rel)
			return NULL;

		lr = rel;
		rr = rel_dup(lr);

		if (is_outerjoin(rel->op) && !is_processed(rel)) {
			int pushdown = sql->pushdown;

			exps = rel->exps;
			sql->pushdown = 0;

			lr = rel_select_copy(sql->sa, lr, sa_list(sql->sa));
			lr = rel_logical_exp(query, lr, lo, f);
			if (!lr)
				return NULL;
			rr = rel_select_copy(sql->sa, rr, sa_list(sql->sa));
			rr = rel_logical_exp(query, rr, ro, f);
			if (lr && rr && lr->l == rr->l) {
				lexps = lr->exps;
				lr = lr->l;
				rexps = rr->exps;
				rr = rr->l;
			}
			rel = NULL;
			sql->pushdown = pushdown;
		} else {
			lr = rel_logical_exp(query, lr, lo, f);
			if (!lr)
				return NULL;
			rr = rel_logical_exp(query, rr, ro, f);
		}

		if (!lr || !rr)
			return NULL;
		return rel_or(sql, rel, lr, rr, exps, lexps, rexps);
	}
	case SQL_AND:
	{
		symbol *lo = sc->data.lval->h->data.sym;
		symbol *ro = sc->data.lval->h->next->data.sym;
		rel = rel_logical_exp(query, rel, lo, f);
		if (!rel)
			return NULL;
		return rel_logical_exp(query, rel, ro, f);
	}
	case SQL_FILTER:
		/* [ x,..] filter [ y,..] */
		/* todo add anti, [ x,..] NOT filter [ y,...] */
		/* no correlation */
	{
		dnode *ln = sc->data.lval->h->data.lval->h;
		dnode *rn = sc->data.lval->h->next->next->data.lval->h;
		dlist *filter_op = sc->data.lval->h->next->data.lval;
		char *fname = qname_fname(filter_op);
		char *sname = qname_schema(filter_op);
		list *l, *r;

		l = sa_list(sql->sa);
		r = sa_list(sql->sa);
		for (; ln; ln = ln->next) {
			symbol *sym = ln->data.sym;

			sql_exp *e = rel_value_exp(query, &rel, sym, f, ek);
			if (!e)
				return NULL;
			list_append(l, e);
		}
		for (; rn; rn = rn->next) {
			symbol *sym = rn->data.sym;

			sql_exp *e = rel_value_exp(query, &rel, sym, f, ek);
			if (!e)
				return NULL;
			list_append(r, e);
		}
		return rel_filter(sql, rel, l, r, sname, fname, 0);
	}
	case SQL_COMPARE:
	{
		dnode *n = sc->data.lval->h;
		symbol *lo = n->data.sym;
		symbol *ro = n->next->next->data.sym;
		char *compare_op = n->next->data.sval;
		int quantifier = 0;

		if (n->next->next->next)
			quantifier = n->next->next->next->data.i_val + 1; 
		assert(quantifier == 0 || quantifier == 1 || quantifier == 2);
		return rel_compare(query, rel, sc, lo, ro, NULL, compare_op, f, ek, quantifier);
	}
	/* Set Member ship */
	case SQL_IN:
	case SQL_NOT_IN:
		return rel_in_exp(query, rel, sc, f);
	case SQL_EXISTS:
	case SQL_NOT_EXISTS:
		return rel_exists_exp(query, rel , sc, f);
	case SQL_LIKE:
	case SQL_NOT_LIKE:
	{
		symbol *lo = sc->data.lval->h->data.sym;
		symbol *ro = sc->data.lval->h->next->data.sym;
		int insensitive = sc->data.lval->h->next->next->data.i_val;
		int anti = (sc->token == SQL_NOT_LIKE) != (sc->data.lval->h->next->next->next->data.i_val != 0);
		sql_subtype *st = sql_bind_localtype("str");
		sql_exp *le = rel_value_exp(query, &rel, lo, f, ek);
		sql_exp *re, *ee = NULL;

		if (!le)
			return NULL;

		if (!exp_subtype(le)) 
			return sql_error(sql, 02, SQLSTATE(42000) "SELECT: parameter not allowed on "
					"left hand side of LIKE operator");

		/* Do we need to escape ? */
		if (dlist_length(ro->data.lval) == 2) {
			char *escape = ro->data.lval->h->next->data.sval;
			ee = exp_atom(sql->sa, atom_string(sql->sa, st, sa_strdup(sql->sa, escape)));
		} else {
			ee = exp_atom(sql->sa, atom_string(sql->sa, st, sa_strdup(sql->sa, "")));
		}
		ro = ro->data.lval->h->data.sym;
		re = rel_value_exp(query, &rel, ro, f, ek);
		if (!re)
			return NULL;
		if ((re = rel_check_type(sql, st, rel, re, type_equal)) == NULL)
			return sql_error(sql, 02, SQLSTATE(42000) "LIKE: wrong type, should be string");
		if ((le = rel_check_type(sql, st, rel, le, type_equal)) == NULL)
			return sql_error(sql, 02, SQLSTATE(42000) "LIKE: wrong type, should be string");
		return rel_filter_exp_(sql, rel, le, re, ee, (insensitive ? "ilike" : "like"), anti);
	}
	case SQL_BETWEEN:
	case SQL_NOT_BETWEEN:
	{
		symbol *lo = sc->data.lval->h->data.sym;
		int symmetric = sc->data.lval->h->next->data.i_val;
		symbol *ro1 = sc->data.lval->h->next->next->data.sym;
		symbol *ro2 = sc->data.lval->h->next->next->next->data.sym;
		sql_exp *le = rel_value_exp(query, &rel, lo, f, ek);
		sql_exp *re1 = rel_value_exp(query, &rel, ro1, f, ek);
		sql_exp *re2 = rel_value_exp(query, &rel, ro2, f, ek);
		sql_subtype *t1, *t2, *t3;
		int flag = 0;

		assert(sc->data.lval->h->next->type == type_int);
		if (!le || !re1 || !re2) 
			return NULL;

		t1 = exp_subtype(le);
		t2 = exp_subtype(re1);
		t3 = exp_subtype(re2);

		if (!t1 && (t2 || t3) && rel_binop_check_types(sql, rel, le, t2 ? re1 : re2, 0) < 0)
			return NULL;
		if (!t2 && (t1 || t3) && rel_binop_check_types(sql, rel, le, t1 ? le : re2, 0) < 0)
			return NULL;
		if (!t3 && (t1 || t2) && rel_binop_check_types(sql, rel, le, t1 ? le : re1, 0) < 0)
			return NULL;

		if (rel_convert_types(sql, rel, rel, &le, &re1, 1, type_equal) < 0 ||
		    rel_convert_types(sql, rel, rel, &le, &re2, 1, type_equal) < 0)
			return NULL;

		if (!re1 || !re2) 
			return NULL;

		/* for between 3 columns we use the between operator */
		if (symmetric && re1->card == CARD_ATOM && re2->card == CARD_ATOM) {
			sql_exp *tmp = NULL;
			sql_subfunc *min = sql_bind_func(sql->sa, sql->session->schema, "sql_min", exp_subtype(re1), exp_subtype(re2), F_FUNC);
			sql_subfunc *max = sql_bind_func(sql->sa, sql->session->schema, "sql_max", exp_subtype(re1), exp_subtype(re2), F_FUNC);

			if (!min || !max)
				return sql_error(sql, 02, SQLSTATE(42000) "min or max operator on types %s %s missing", exp_subtype(re1)->type->sqlname, exp_subtype(re2)->type->sqlname);
			tmp = exp_binop(sql->sa, re1, re2, min);
			re2 = exp_binop(sql->sa, re1, re2, max);
			re1 = tmp;
			symmetric = 0;
			if (!re1 || !re2) 
				return NULL;
		}

		flag = (symmetric)?CMP_SYMMETRIC:0;

		if (le->card == CARD_ATOM) {
			sql_exp *e1, *e2;
			if (sc->token == SQL_NOT_BETWEEN) {
				e1 = rel_binop_(sql, rel, le, re1, NULL, "<", card_value);
				e2 = rel_binop_(sql, rel, le, re2, NULL, ">", card_value);
			} else {
				e1 = rel_binop_(sql, rel, le, re1, NULL, ">=", card_value);
				e2 = rel_binop_(sql, rel, le, re2, NULL, "<=", card_value);
			}
			if (!e1 || !e2)
				return NULL;
			if (sc->token == SQL_NOT_BETWEEN) {
				e1 = rel_binop_(sql, rel, e1, e2, NULL, "or", card_value);
			} else {
				e1 = rel_binop_(sql, rel, e1, e2, NULL, "and", card_value);
			}
			e2 = exp_atom_bool(sql->sa, 1);
			rel = rel_select(sql->sa, rel, exp_compare(sql->sa,  e1, e2, cmp_equal));
		} else if (sc->token == SQL_NOT_BETWEEN) {
			rel = rel_compare_exp_(query, rel, le, re1, re2, 3|CMP_BETWEEN|flag, 1, 0);
		} else {
			rel = rel_compare_exp_(query, rel, le, re1, re2, 3|CMP_BETWEEN|flag, 0, 0);
		}
		return rel;
	}
	case SQL_IS_NULL:
	case SQL_IS_NOT_NULL:
	/* is (NOT) NULL */
	{
		sql_exp *re, *le = rel_value_exp(query, &rel, sc->data.sym, f, ek);

		if (!le)
			return NULL;
		le = rel_unop_(sql, rel, le, NULL, "isnull", card_value);
		set_has_no_nil(le);
		if (sc->token == SQL_IS_NULL)
			re = exp_atom_bool(sql->sa, 1);
		else
			re = exp_atom_bool(sql->sa, 0);
		le = exp_compare(sql->sa, le, re, cmp_equal);
		return rel_select(sql->sa, rel, le);
	}
	case SQL_NOT: {
		sql_exp *re, *le;
		switch (sc->data.sym->token) {
		case SQL_IN:
			sc->data.sym->token = SQL_NOT_IN;
			return rel_logical_exp(query, rel, sc->data.sym, f);
		case SQL_NOT_IN:
			sc->data.sym->token = SQL_IN;
			return rel_logical_exp(query, rel, sc->data.sym, f);
		default:
			break;
		} 
		le = rel_value_exp(query, &rel, sc->data.sym, f|sql_farg, ek);

		if (!le)
			return NULL;
		le = rel_unop_(sql, rel, le, NULL, "not", card_value);
		if (le == NULL)
			return NULL;
		re = exp_atom_bool(sql->sa, 1);
		le = exp_compare(sql->sa, le, re, cmp_equal);
		return rel_select(sql->sa, rel, le);
	}
	case SQL_ATOM: {
		/* TRUE or FALSE */
		AtomNode *an = (AtomNode *) sc;
		sql_exp *e = exp_atom(sql->sa, atom_dup(sql->sa, an->a));
		return rel_select(sql->sa, rel, e);
	}
	case SQL_IDENT:
	case SQL_COLUMN: {
		sql_rel *or = rel;
		sql_exp *e = rel_column_ref(query, &rel, sc, f);

		if (e) {
			sql_subtype bt;

			sql_find_subtype(&bt, "boolean", 0, 0);
			e = rel_check_type(sql, &bt, rel, e, type_equal);
		}
		if (!e || or != rel)
			return NULL;
		return rel_select(sql->sa, rel, e);
	}
	case SQL_UNION:
	case SQL_EXCEPT:
	case SQL_INTERSECT:
		assert(!rel);
		return rel_setquery(query, sc);
	case SQL_DEFAULT:
		return sql_error(sql, 02, SQLSTATE(42000) "DEFAULT keyword not allowed outside insert and update statements");
	default: {
		sql_exp *re, *le = rel_value_exp(query, &rel, sc, f, ek);

		if (!le)
			return NULL;
		re = exp_atom_bool(sql->sa, 1);
		if (rel_convert_types(sql, rel, NULL, &le, &re, 1, type_equal) < 0)
			return NULL;
		le = exp_compare(sql->sa, le, re, cmp_equal);
		return rel_select(sql->sa, rel, le);
	}
	}
	/* never reached, as all switch cases have a `return` */
}

static sql_exp *
rel_op(mvc *sql, symbol *se, exp_kind ek )
{
	dnode *l = se->data.lval->h;
	char *fname = qname_fname(l->data.lval);
	char *sname = qname_schema(l->data.lval);
	sql_schema *s = cur_schema(sql);

	if (sname && !(s = mvc_bind_schema(sql, sname)))
		return sql_error(sql, 02, SQLSTATE(3F000) "SELECT: no such schema '%s'", sname);
	return rel_op_(sql, s, fname, ek);
}

sql_exp *
rel_unop_(mvc *sql, sql_rel *rel, sql_exp *e, sql_schema *s, char *fname, int card)
{
	sql_subfunc *f = NULL;
	sql_subtype *t = NULL;
	sql_ftype type = (card == card_loader)?F_LOADER:((card == card_none)?F_PROC:
		   ((card == card_relation)?F_UNION:F_FUNC));

	if (!s)
		s = sql->session->schema;
	t = exp_subtype(e);
	f = bind_func(sql, s, fname, t, NULL, type);
	/* try to find the function without a type, and convert
	 * the value to the type needed by this function!
	 */
	if (!f && (f = find_func(sql, s, fname, 1, type, NULL)) != NULL && check_card(card, f)) {

		if (!f->func->vararg) {
			sql_arg *a = f->func->ops->h->data;

			e = rel_check_type(sql, &a->type, rel, e, type_equal);
		}
		if (!e) 
			f = NULL;
	}
	if (f && check_card(card, f)) {
		if (f->func->fix_scale == INOUT) {
			sql_subtype *res = f->res->h->data;
			res->digits = t->digits;
			res->scale = t->scale;
		}
		if (card == card_relation && e->card > CARD_ATOM) {
			sql_subaggr *zero_or_one = sql_bind_aggr(sql->sa, sql->session->schema, "zero_or_one", exp_subtype(e));

			e = exp_aggr1(sql->sa, e, zero_or_one, 0, 0, CARD_ATOM, has_nil(e));
		}
		return exp_unop(sql->sa, e, f);
	} else if (e) {
		if (t) {
			char *type = t->type->sqlname;

			return sql_error(sql, 02, SQLSTATE(42000) "SELECT: no such unary operator '%s(%s)'", fname, type);
		} else {
			return sql_error(sql, 02, SQLSTATE(42000) "SELECT: no such unary operator '%s(?)'", fname);
		}
	}
	return NULL;
}

static sql_exp * _rel_aggr(sql_query *query, sql_rel **rel, int distinct, sql_schema *s, char *aname, dnode *arguments, int f);
static sql_exp *rel_aggr(sql_query *query, sql_rel **rel, symbol *se, int f);

static sql_exp *
rel_unop(sql_query *query, sql_rel **rel, symbol *se, int fs, exp_kind ek)
{
	mvc *sql = query->sql;
	dnode *l = se->data.lval->h;
	char *fname = qname_fname(l->data.lval);
	char *sname = qname_schema(l->data.lval);
	sql_schema *s = cur_schema(sql);
	exp_kind iek = {type_value, card_column, FALSE};
	sql_exp *e = NULL;
	sql_subfunc *f = NULL;
	sql_subtype *t = NULL;
	sql_ftype type = (ek.card == card_loader)?F_LOADER:((ek.card == card_none)?F_PROC:F_FUNC);

	if (sname && !(s = mvc_bind_schema(sql, sname)))
		return sql_error(sql, 02, SQLSTATE(3F000) "SELECT: no such schema '%s'", sname);
	f = find_func(sql, s, fname, 1, F_AGGR, NULL);
	if (f) { 
		e = rel_aggr(query, rel, se, fs);
		if (e)
			return e;
		/* reset error */
		sql->session->status = 0;
		sql->errstr[0] = '\0';
	}
	e = rel_value_exp(query, rel, l->next->data.sym, fs|sql_farg, iek);
	if (!e) {
		if (!f && *rel && (*rel)->card == CARD_AGGR) {
			if (is_sql_having(fs) || is_sql_orderby(fs))
				return NULL;
			/* reset error */
			sql->session->status = 0;
			sql->errstr[0] = '\0';
			return sql_error(sql, 02, SQLSTATE(42000) "SELECT: no such aggregate '%s'", fname);
		}
		return NULL;
	}

	t = exp_subtype(e);
	if (!t) {
		f = find_func(sql, s, fname, 1, type, NULL);
		if (!f)
			f = find_func(sql, s, fname, 1, F_AGGR, NULL);
		if (f) {
			sql_arg *a = f->func->ops->h->data;

			t = &a->type;
			if (rel_set_type_param(sql, t, rel ? *rel : NULL, e, 1) < 0)
				return NULL;
		}
	} else {
		f = bind_func(sql, s, fname, t, NULL, type);
		if (!f)
			f = bind_func(sql, s, fname, t, NULL, F_AGGR);
	}
	if (f && IS_AGGR(f->func))
		return _rel_aggr(query, rel, 0, s, fname, l->next, fs);

	if (f && type_has_tz(t) && f->func->fix_scale == SCALE_FIX) {
		/* set timezone (using msec (.3)) */
		sql_subtype *intsec = sql_bind_subtype(sql->sa, "sec_interval", 10 /*hour to second */, 3);
		atom *a = atom_int(sql->sa, intsec, sql->timezone);
		sql_exp *tz = exp_atom(sql->sa, a);

		e = rel_binop_(sql, rel ? *rel : NULL, e, tz, NULL, "sql_add", ek.card);
		if (!e)
			return NULL;
	}
	return rel_unop_(sql, rel ? *rel : NULL, e, s, fname, ek.card);
}

#define is_addition(fname) (strcmp(fname, "sql_add") == 0)
#define is_subtraction(fname) (strcmp(fname, "sql_sub") == 0)

sql_exp *
rel_binop_(mvc *sql, sql_rel *rel, sql_exp *l, sql_exp *r, sql_schema *s, char *fname, int card)
{
	sql_exp *res = NULL;
	sql_subtype *t1, *t2;
	sql_subfunc *f = NULL;
	sql_ftype type = (card == card_loader)?F_LOADER:((card == card_none)?F_PROC:((card == card_relation)?F_UNION:F_FUNC));
	if (card == card_loader)
		card = card_none;
	t1 = exp_subtype(l);
	t2 = exp_subtype(r);

	if (!s)
		s = sql->session->schema;

	/* handle param's early */
	if (!t1 || !t2) {
		f = resolve_function2(sql->sa, s, fname, t1, t2, type);
		if (f) { /* add types using f */
			if (!t1) 
				rel_set_type_param(sql, arg_type(f->func->ops->h->data), rel, l, 1);
			if (!t2)
				rel_set_type_param(sql, arg_type(f->func->ops->h->next->data), rel, r, 1);
			f = NULL;

			if (!exp_subtype(l) || !exp_subtype(r))
				return sql_error(sql, 01, SQLSTATE(42000) "Cannot have a parameter (?) on both sides of an expression");
		} else if (rel_binop_check_types(sql, rel, l, r, 1) < 0)
			return NULL;

		t1 = exp_subtype(l);
		t2 = exp_subtype(r);
		assert(t1 && t2);
	}

	if (!f && (is_addition(fname) || is_subtraction(fname)) && 
		((t1->type->eclass == EC_NUM && t2->type->eclass == EC_NUM) ||
		 (t1->type->eclass == EC_BIT && t2->type->eclass == EC_BIT))) {
		sql_subtype ntp;

		sql_find_numeric(&ntp, t1->type->localtype, t1->digits+1);
		l = rel_check_type(sql, &ntp, rel, l, type_equal);
		sql_find_numeric(&ntp, t2->type->localtype, t2->digits+1);
		r = rel_check_type(sql, &ntp, rel, r, type_equal);
		t1 = exp_subtype(l);
		t2 = exp_subtype(r);
	}

	if (!f)
		f = bind_func(sql, s, fname, t1, t2, type);
	if (!f && is_commutative(fname)) {
		f = bind_func(sql, s, fname, t2, t1, type);
		if (f) {
			sql_subtype *tmp = t1;
			t1 = t2;
			t2 = tmp;
			res = l;
			l = r;
			r = res;
		}
	}
	if (f && check_card(card,f)) {
		if (f->func->fix_scale == SCALE_FIX) {
			l = exp_fix_scale(sql, t2, l, 0, 0);
			r = exp_fix_scale(sql, t1, r, 0, 0);
		} else if (f->func->fix_scale == SCALE_EQ) {
			sql_arg *a1 = f->func->ops->h->data;
			sql_arg *a2 = f->func->ops->h->next->data;
			t1 = &a1->type;
			t2 = &a2->type;
			l = exp_fix_scale(sql, t1, l, 0, 0);
			r = exp_fix_scale(sql, t2, r, 0, 0);
		} else if (f->func->fix_scale == SCALE_DIV) {
			l = exp_scale_algebra(sql, f, rel, l, r);
		} else if (f->func->fix_scale == SCALE_MUL) {
			exp_sum_scales(f, l, r);
		} else if (f->func->fix_scale == DIGITS_ADD) {
			sql_subtype *res = f->res->h->data;
			res->digits = (t1->digits && t2->digits)?t1->digits + t2->digits:0;
		}
		if (card == card_relation && l->card > CARD_ATOM) {
			sql_subaggr *zero_or_one = sql_bind_aggr(sql->sa, sql->session->schema, "zero_or_one", exp_subtype(l));

			l = exp_aggr1(sql->sa, l, zero_or_one, 0, 0, CARD_ATOM, has_nil(l));
		}
		if (card == card_relation && r->card > CARD_ATOM) {
			sql_subaggr *zero_or_one = sql_bind_aggr(sql->sa, sql->session->schema, "zero_or_one", exp_subtype(r));

			r = exp_aggr1(sql->sa, r, zero_or_one, 0, 0, CARD_ATOM, has_nil(r));
		}
		/* bind types of l and r */
		t1 = exp_subtype(l);
		t2 = exp_subtype(r);
		if (t1->type->eclass == EC_ANY || t2->type->eclass == EC_ANY) {
			sql_exp *ol = l;
			sql_exp *or = r;

			if (t1->type->eclass == EC_ANY && t2->type->eclass == EC_ANY) {
				sql_subtype *s = sql_bind_localtype("str");
				l = rel_check_type(sql, s, rel, l, type_equal);
				r = rel_check_type(sql, s, rel, r, type_equal);
			} else if (t1->type->eclass == EC_ANY) {
				l = rel_check_type(sql, t2, rel, l, type_equal);
			} else {
				r = rel_check_type(sql, t1, rel, r, type_equal);
			}
			if (l && r) 
				return exp_binop(sql->sa, l, r, f);

			/* reset error */
			sql->session->status = 0;
			sql->errstr[0] = '\0';
			f = NULL;

			l = ol;
			r = or;
		}
		if (f)
			return exp_binop(sql->sa, l, r, f);
	} else {
		sql_exp *ol = l;
		sql_exp *or = r;

		if (!EC_NUMBER(t1->type->eclass)) {
			sql_subfunc *prev = NULL;

			while((f = bind_member_func(sql, s, fname, t1, 2, prev)) != NULL) {
				/* try finding function based on first argument */
				node *m = f->func->ops->h;
				sql_arg *a = m->data;

				prev = f;
				if (!check_card(card,f))
					continue;

				l = rel_check_type(sql, &a->type, rel, l, type_equal);
				a = m->next->data;
				r = rel_check_type(sql, &a->type, rel, r, type_equal);
				if (l && r)
					return exp_binop(sql->sa, l, r, f);

				/* reset error */
				sql->session->status = 0;
				sql->errstr[0] = '\0';

				l = ol;
				r = or;
			}
		}
		/* try finding function based on both arguments */
		if (rel_convert_types(sql, rel, rel, &l, &r, 1/*fix scale*/, type_equal) >= 0){
			/* try operators */
			t1 = exp_subtype(l);
			t2 = exp_subtype(r);
			f = bind_func(sql, s, fname, t1, t2, type);
			if (f && check_card(card,f)) {
				if (f->func->fix_scale == SCALE_FIX) {
					l = exp_fix_scale(sql, t2, l, 0, 0);
					r = exp_fix_scale(sql, t1, r, 0, 0);
				} else if (f->func->fix_scale == SCALE_EQ) {
					sql_arg *a1 = f->func->ops->h->data;
					sql_arg *a2 = f->func->ops->h->next->data;
					t1 = &a1->type;
					t2 = &a2->type;
					l = exp_fix_scale(sql, t1, l, 0, 0);
					r = exp_fix_scale(sql, t2, r, 0, 0);
				} else if (f->func->fix_scale == SCALE_DIV) {
					l = exp_scale_algebra(sql, f, rel, l, r);
				} else if (f->func->fix_scale == SCALE_MUL) {
					exp_sum_scales(f, l, r);
				} else if (f->func->fix_scale == DIGITS_ADD) {
					sql_subtype *res = f->res->h->data;
					res->digits = (t1->digits && t2->digits)?t1->digits + t2->digits:0;
				}
				return exp_binop(sql->sa, l, r, f);
			}
		}
		/* reset error */
		sql->session->status = 0;
		sql->errstr[0] = '\0';

		l = ol;
		r = or;
		t1 = exp_subtype(l);
		(void) exp_subtype(r);

		if ((f = bind_member_func(sql, s, fname, t1, 2, NULL)) != NULL && check_card(card,f)) {
			/* try finding function based on first argument */
			node *m = f->func->ops->h;
			sql_arg *a = m->data;

			l = rel_check_type(sql, &a->type, rel, l, type_equal);
			a = m->next->data;
			r = rel_check_type(sql, &a->type, rel, r, type_equal);
			if (l && r) 
				return exp_binop(sql->sa, l, r, f);
		}
		/* reset error */
		sql->session->status = 0;
		sql->errstr[0] = '\0';

		l = ol;
		r = or;
		/* everything failed, fall back to bind on function name only */
		if ((f = find_func(sql, s, fname, 2, type, NULL)) != NULL && check_card(card,f)) {

			if (!f->func->vararg) {
				node *m = f->func->ops->h;
				sql_arg *a = m->data;

				l = rel_check_type(sql, &a->type, rel, l, type_equal);
				a = m->next->data;
				r = rel_check_type(sql, &a->type, rel, r, type_equal);
			}
			if (l && r)
				return exp_binop(sql->sa, l, r, f);
		}
		/* reset error */
		sql->session->status = 0;
		sql->errstr[0] = '\0';

		l = ol;
		r = or;
	}
	res = sql_error(sql, 02, SQLSTATE(42000) "SELECT: no such binary operator '%s(%s,%s)'", fname,
			exp_subtype(l)->type->sqlname,
			exp_subtype(r)->type->sqlname);
	return res;
}

static sql_exp *
rel_binop(sql_query *query, sql_rel **rel, symbol *se, int f, exp_kind ek)
{
	mvc *sql = query->sql;
	dnode *dl = se->data.lval->h;
	sql_exp *l, *r;
	char *fname = qname_fname(dl->data.lval);
	char *sname = qname_schema(dl->data.lval);
	sql_schema *s = cur_schema(sql);
	exp_kind iek = {type_value, card_column, FALSE};
	sql_ftype type = (ek.card == card_loader)?F_LOADER:((ek.card == card_none)?F_PROC:F_FUNC);
	sql_subfunc *sf = NULL;

	if (sname && !(s = mvc_bind_schema(sql, sname)))
		return sql_error(sql, 02, SQLSTATE(3F000) "SELECT: no such schema '%s'", sname);

	l = rel_value_exp(query, rel, dl->next->data.sym, f|sql_farg, iek);
	r = rel_value_exp(query, rel, dl->next->next->data.sym, f|sql_farg, iek);

	if (!l || !r) {
		sf = find_func(sql, s, fname, 2, F_AGGR, NULL);
	}
	if (!sf && (!l || !r) && *rel && (*rel)->card == CARD_AGGR) {
		if (mvc_status(sql) || is_sql_having(f) || is_sql_orderby(f))
			return NULL;
		/* reset error */
		sql->session->status = 0;
		sql->errstr[0] = '\0';
		return sql_error(sql, 02, SQLSTATE(42000) "SELECT: no such aggregate '%s'", fname);
	}
	if (!l && !r && sf) { /* possibly we cannot resolve the argument as the function maybe an aggregate */
		/* reset error */
		sql->session->status = 0;
		sql->errstr[0] = '\0';
		return rel_aggr(query, rel, se, f);
	}
	if (type == F_FUNC) {
		sf = find_func(sql, s, fname, 2, F_AGGR, NULL);
		if (sf) {
			if (!l || !r) { /* reset error */
				sql->session->status = 0;
				sql->errstr[0] = '\0';
			}
			return _rel_aggr(query, rel, 0, s, fname, dl->next, f);
		}
	}

	if (!l || !r)
		return NULL;
	return rel_binop_(sql, rel ? *rel : NULL, l, r, s, fname, ek.card);
}

sql_exp *
rel_nop_(mvc *sql, sql_rel *rel, sql_exp *a1, sql_exp *a2, sql_exp *a3, sql_exp *a4, sql_schema *s, char *fname,
		 int card)
{
	list *tl = sa_list(sql->sa);
	sql_subfunc *f = NULL;
	sql_ftype type = (card == card_none)?F_PROC:((card == card_relation)?F_UNION:F_FUNC);

	(void) rel;
	append(tl, exp_subtype(a1));
	append(tl, exp_subtype(a2));
	append(tl, exp_subtype(a3));
	if (a4)
		append(tl, exp_subtype(a4));

	if (!s)
		s = cur_schema(sql);
	f = bind_func_(sql, s, fname, tl, type);
	if (!f)
		return sql_error(sql, 02, SQLSTATE(42000) "SELECT: no such operator '%s'", fname);
	if (!a4)
		return exp_op3(sql->sa, a1,a2,a3,f);
	return exp_op4(sql->sa, a1,a2,a3,a4,f);
}

static sql_exp *
rel_nop(sql_query *query, sql_rel **rel, symbol *se, int fs, exp_kind ek)
{
	mvc *sql = query->sql;
	int nr_args = 0;
	dnode *l = se->data.lval->h;
	dnode *ops = l->next->data.lval->h;
	list *exps = new_exp_list(sql->sa);
	list *tl = sa_list(sql->sa);
	sql_subfunc *f = NULL;
	sql_subtype *obj_type = NULL;
	char *fname = qname_fname(l->data.lval);
	char *sname = qname_schema(l->data.lval);
	sql_schema *s = cur_schema(sql);
	exp_kind iek = {type_value, card_column, FALSE};
	int err = 0;

	if (sname && !(s = mvc_bind_schema(sql, sname)))
		return sql_error(sql, 02, SQLSTATE(3F000) "SELECT: no such schema '%s'", sname);

	for (; ops; ops = ops->next, nr_args++) {
		sql_exp *e = rel_value_exp(query, rel, ops->data.sym, fs|sql_farg, iek);
		sql_subtype *tpe;

		if (!e) 
			err = 1;
		append(exps, e);
		if (e) {
			tpe = exp_subtype(e);
			if (!nr_args)
				obj_type = tpe;
			append(tl, tpe);
		}
	}

	/* first try aggregate */
	f = find_func(sql, s, fname, nr_args, F_AGGR, NULL);
	if (!f && err && *rel && (*rel)->card == CARD_AGGR) {
		if (is_sql_having(fs) || is_sql_orderby(fs))
			return NULL;
		/* reset error */
		sql->session->status = 0;
		sql->errstr[0] = '\0';
		return sql_error(sql, 02, SQLSTATE(42000) "SELECT: no such aggregate '%s'", fname);
	}
	if (f) {
		if (err) {
			/* reset error */
			sql->session->status = 0;
			sql->errstr[0] = '\0';
		}
		return _rel_aggr(query, rel, 0, s, fname, l->next->data.lval->h, fs);
	}
	if (err)
		return NULL;
	return _rel_nop(sql, s, fname, tl, rel ? *rel : NULL, exps, obj_type, nr_args, ek);
}

static sql_exp *
_rel_aggr(sql_query *query, sql_rel **rel, int distinct, sql_schema *s, char *aname, dnode *args, int f)
{
	mvc *sql = query->sql;
	exp_kind ek = {type_value, card_column, FALSE};
	sql_subaggr *a = NULL;
	int no_nil = 0, group = 0, has_freevar = 0;
	unsigned int all_freevar = 0;
	sql_rel *groupby = rel ? *rel : NULL, *sel = NULL, *gr, *og = NULL, *res = groupby;
	sql_rel *subquery = NULL;
	list *exps = NULL;
	bool is_grouping = !strcmp(aname, "grouping");

	if (!query_has_outer(query)) {
		if (!groupby) {
			char *uaname = GDKmalloc(strlen(aname) + 1);
			sql_exp *e = sql_error(sql, 02, SQLSTATE(42000) "%s: missing group by",
							uaname ? toUpperCopy(uaname, aname) : aname);
			if (uaname)
				GDKfree(uaname);
			return e;
		} else if (is_sql_groupby(f)) {
			char *uaname = GDKmalloc(strlen(aname) + 1);
			sql_exp *e = sql_error(sql, 02, SQLSTATE(42000) "%s: aggregate function '%s' not allowed in GROUP BY clause",
								uaname ? toUpperCopy(uaname, aname) : aname, aname);
			if (uaname)
				GDKfree(uaname);
			return e;
		} else if (is_sql_values(f)) {
			char *uaname = GDKmalloc(strlen(aname) + 1);
			sql_exp *e = sql_error(sql, 02, SQLSTATE(42000) "%s: aggregate functions not allowed inside a list of VALUES",
						uaname ? toUpperCopy(uaname, aname) : aname);
			if (uaname)
				GDKfree(uaname);
			return e;
		} else if (is_sql_join(f)) { /* the is_sql_join test must come before is_sql_where, because the join conditions are handled with sql_where */
			char *uaname = GDKmalloc(strlen(aname) + 1);
			sql_exp *e = sql_error(sql, 02, SQLSTATE(42000) "%s: aggregate functions not allowed in JOIN conditions",
						uaname ? toUpperCopy(uaname, aname) : aname);
			if (uaname)
				GDKfree(uaname);
			return e;
		} else if (is_sql_where(f)) {
			char *uaname = GDKmalloc(strlen(aname) + 1);
			sql_exp *e = sql_error(sql, 02, SQLSTATE(42000) "%s: aggregate functions not allowed in WHERE clause",
						uaname ? toUpperCopy(uaname, aname) : aname);
			if (uaname)
				GDKfree(uaname);
			return e;
		} else if (is_sql_update_set(f)) {
			char *uaname = GDKmalloc(strlen(aname) + 1);
			sql_exp *e = sql_error(sql, 02, SQLSTATE(42000) "%s: aggregate functions not allowed in SET clause (use subquery)",
						uaname ? toUpperCopy(uaname, aname) : aname);
			if (uaname)
				GDKfree(uaname);
			return e;
		} else if (is_sql_aggr(f)) {
			char *uaname = GDKmalloc(strlen(aname) + 1);
			sql_exp *e = sql_error(sql, 02, SQLSTATE(42000) "%s: aggregate functions cannot be nested",
						uaname ? toUpperCopy(uaname, aname) : aname);
			if (uaname)
				GDKfree(uaname);
			return e;
		} else if (is_psm_call(f)) {
			char *uaname = GDKmalloc(strlen(aname) + 1);
			sql_exp *e = sql_error(sql, 02, SQLSTATE(42000) "%s: aggregate functions not allowed inside CALL",
						uaname ? toUpperCopy(uaname, aname) : aname);
			if (uaname)
				GDKfree(uaname);
			return e;
		} else if (is_sql_from(f)) {
			char *uaname = GDKmalloc(strlen(aname) + 1);
			sql_exp *e = sql_error(sql, 02, SQLSTATE(42000) "%s: aggregate functions not allowed in functions in FROM",
						uaname ? toUpperCopy(uaname, aname) : aname);
			if (uaname)
				GDKfree(uaname);
			return e;
		}
	}

	exps = sa_list(sql->sa);
	if (args && args->data.sym) {
		int all_aggr = query_has_outer(query);
		all_freevar = 1;
		for (	; args; args = args->next ) {
			int base = (!groupby || !is_project(groupby->op) || is_base(groupby->op) || is_processed(groupby));
			sql_rel *gl = base?groupby:groupby->l, *ogl = gl; /* handle case of subqueries without correlation */
			sql_exp *e = rel_value_exp(query, &gl, args->data.sym, (f | sql_aggr)& ~sql_farg, ek);

			if (gl && gl != ogl) {
				if (!base)
					groupby->l = subquery = gl;
				else
					groupby = subquery = gl;
			}
			if (!e)
				return NULL;
			if (!exp_subtype(e)) { /* we also do not expect parameters here */
				char *uaname = GDKmalloc(strlen(aname) + 1);
				sql_exp *e = sql_error(sql, 02, SQLSTATE(42000) "%s: parameters not allowed as arguments to aggregate functions",
						uaname ? toUpperCopy(uaname, aname) : aname);
				if (uaname)
					GDKfree(uaname);
				return e;
			}
			all_aggr &= (exp_card(e) <= CARD_AGGR && !exp_is_atom(e) && !is_func(e->type) && (!groupby || !is_groupby(groupby->op) || !groupby->r || !exps_find_exp(groupby->r, e)));
			has_freevar |= exp_has_freevar(sql, e);
			all_freevar &= (is_freevar(e)>0);
			list_append(exps, e);
		}
		if (!all_freevar) {
			if (all_aggr) {
				char *uaname = GDKmalloc(strlen(aname) + 1);
				sql_exp *e = sql_error(sql, 02, SQLSTATE(42000) "%s: aggregate functions cannot be nested",
						uaname ? toUpperCopy(uaname, aname) : aname);
				if (uaname)
					GDKfree(uaname);
				return e;
			} else if (is_sql_groupby(f)) {
				char *uaname = GDKmalloc(strlen(aname) + 1);
				sql_exp *e = sql_error(sql, 02, SQLSTATE(42000) "%s: aggregate function '%s' not allowed in GROUP BY clause",
								uaname ? toUpperCopy(uaname, aname) : aname, aname);
				if (uaname)
					GDKfree(uaname);
				return e;
			} else if (is_sql_values(f)) {
				char *uaname = GDKmalloc(strlen(aname) + 1);
				sql_exp *e = sql_error(sql, 02, SQLSTATE(42000) "%s: aggregate functions not allowed inside a list of VALUES",
							uaname ? toUpperCopy(uaname, aname) : aname);
				if (uaname)
					GDKfree(uaname);
				return e;
			} else if (is_sql_join(f)) { /* the is_sql_join test must come before is_sql_where, because the join conditions are handled with sql_where */
				char *uaname = GDKmalloc(strlen(aname) + 1);
				sql_exp *e = sql_error(sql, 02, SQLSTATE(42000) "%s: aggregate functions not allowed in JOIN conditions",
							uaname ? toUpperCopy(uaname, aname) : aname);
				if (uaname)
					GDKfree(uaname);
				return e;
			} else if (is_sql_where(f)) {
				char *uaname = GDKmalloc(strlen(aname) + 1);
				sql_exp *e = sql_error(sql, 02, SQLSTATE(42000) "%s: aggregate functions not allowed in WHERE clause",
							uaname ? toUpperCopy(uaname, aname) : aname);
				if (uaname)
					GDKfree(uaname);
				return e;
			} else if (is_sql_from(f)) {
				char *uaname = GDKmalloc(strlen(aname) + 1);
				sql_exp *e = sql_error(sql, 02, SQLSTATE(42000) "%s: aggregate functions not allowed in functions in FROM",
							uaname ? toUpperCopy(uaname, aname) : aname);
				if (uaname)
					GDKfree(uaname);
				return e;
			}
		}
	}

	if (all_freevar) { /* case 2, ie use outer */
		sql_exp *exp = NULL;
		/* find proper relation, base on freevar (stack hight) */
		for (node *n = exps->h; n; n = n->next) {
			sql_exp *e = n->data;

			if (all_freevar<is_freevar(e))
				all_freevar = is_freevar(e);
			exp = e;
		}
		int sql_state = query_fetch_outer_state(query,all_freevar-1);
		res = groupby = query_fetch_outer(query, all_freevar-1);
		if (exp && !is_groupby_col(res, exp)) {
			if (is_sql_groupby(sql_state))
				return sql_error(sql, 05, SQLSTATE(42000) "SELECT: aggregate function '%s' not allowed in GROUP BY clause", aname);
			if (is_sql_aggr(sql_state))
				return sql_error(sql, 05, SQLSTATE(42000) "SELECT: aggregate function calls cannot be nested");
			if (is_sql_values(sql_state))
				return sql_error(sql, 05, SQLSTATE(42000) "SELECT: aggregate functions not allowed inside a list of VALUES");
			if (is_sql_update_set(sql_state))
				return sql_error(sql, 05, SQLSTATE(42000) "SELECT: aggregate functions not allowed in SET clause");
			if (is_sql_join(sql_state))
				return sql_error(sql, 05, SQLSTATE(42000) "SELECT: aggregate functions not allowed in JOIN conditions");
			if (is_sql_where(sql_state))
				return sql_error(sql, 05, SQLSTATE(42000) "SELECT: aggregate functions not allowed in WHERE clause");
			if (is_psm_call(sql_state))
				return sql_error(sql, 05, SQLSTATE(42000) "CALL: aggregate functions not allowed inside CALL");
			if (is_sql_from(sql_state))
				return sql_error(sql, 05, SQLSTATE(42000) "SELECT: aggregate functions not allowed in functions in FROM");
		}
	}

	/* find having select */
	if (!subquery && groupby && !is_processed(groupby) && is_sql_having(f)) { 
		og = groupby;
		while(!is_processed(groupby) && !is_base(groupby->op)) {
			if (is_select(groupby->op) || !groupby->l)
				break;
			if (groupby->l)
				groupby = groupby->l;
		}
		if (groupby && is_select(groupby->op) && !is_processed(groupby)) {
			group = 1;
			sel = groupby;
			/* At the end we switch back to the old projection relation og. 
			 * During the partitioning and ordering we add the expressions to the intermediate relations. */
		}
		if (!sel)
			groupby = og;
		if (sel && sel->l)
			groupby = sel->l;
	}

	/* find groupby */
	if (!subquery && groupby && !is_processed(groupby) && !is_base(groupby->op)) { 
		og = groupby;
		groupby = rel_find_groupby(groupby);
		if (groupby)
			group = 1;
		else
			groupby = og;
	}

	if (!groupby && exps_card(exps) > CARD_ATOM) {
		char *uaname = GDKmalloc(strlen(aname) + 1);
		sql_exp *e = sql_error(sql, 02, SQLSTATE(42000) "%s: missing group by",
				       uaname ? toUpperCopy(uaname, aname) : aname);
		if (uaname)
			GDKfree(uaname);
		return e;
	}

	if (!subquery && groupby && groupby->op != op_groupby) { 		/* implicit groupby */
		res = groupby = rel_groupby(sql, groupby, NULL);
	}
	if (subquery) {
		assert(!all_freevar);
		res = groupby;
		if (is_sql_sel(f) && is_left(subquery->op) && !is_groupby(groupby->op)) {
			res = groupby = rel_groupby(sql, groupby, NULL);
			exps_set_freevar(sql, exps, groupby); /* mark free variables */
		} else if (!is_groupby(groupby->op)) {
			res = groupby = rel_groupby(sql, groupby, NULL);
		}
		assert(!is_base(groupby->op));
	}
	if ((!exps || exps_card(exps) > CARD_ATOM) && (!res || !groupby))
		return NULL;

	if (all_freevar) {
		query_update_outer(query, res, all_freevar-1);
	} else if (rel) {
		*rel = res;
	}

	if (args && !args->data.sym) {	/* count(*) case */
		sql_exp *e;

		if (strcmp(aname, "count") != 0) {
			char *uaname = GDKmalloc(strlen(aname) + 1);
			sql_exp *e = sql_error(sql, 02, SQLSTATE(42000) "%s: unable to perform '%s(*)'",
					       uaname ? toUpperCopy(uaname, aname) : aname, aname);
			if (uaname)
				GDKfree(uaname);
			return e;
		}
		a = sql_bind_aggr(sql->sa, s, aname, NULL);
		e = exp_aggr(sql->sa, NULL, a, distinct, 0, groupby?groupby->card:CARD_ATOM, 0);

		if (!groupby)
			return e;
		e = rel_groupby_add_aggr(sql, groupby, e);
		if (!group && !all_freevar)
			return e;
		if (all_freevar) {
			if (is_simple_project(res->op)) {
				assert(0);
				e = rel_project_add_exp(sql, res, e);
				e = exp_ref(sql->sa, e);
			}
			e->card = CARD_ATOM;
			set_freevar(e, all_freevar-1);
			return e;
		}
		return e;
	} 

	/* use cnt as nils shouldn't be counted */
	no_nil = 1;

	gr = groupby;
	if (gr && gr->op == op_project && gr->l)
		gr = gr->l;

	if (is_grouping) {
		sql_subtype *tpe;
		list *l = (list*) groupby->r;

		if (list_length(l) <= 7)
			tpe = sql_bind_localtype("bte");
		else if (list_length(l) <= 15)
			tpe = sql_bind_localtype("sht");
		else if (list_length(l) <= 31)
			tpe = sql_bind_localtype("int");
		else if (list_length(l) <= 63)
			tpe = sql_bind_localtype("lng");
#ifdef HAVE_HGE
		else if (list_length(l) <= 127)
			tpe = sql_bind_localtype("hge");
#endif
		else
			return sql_error(sql, 02, SQLSTATE(42000) "SELECT: GROUPING the number of grouping columns is larger"
								" than the maximum number of representable bits from this server (%d > %d)", list_length(l),
#ifdef HAVE_HGE
							 127
#else
							 63
#endif
							);
		a = sql_bind_aggr_(sql->sa, s, aname, list_append(sa_list(sql->sa), tpe), false);
	} else
		a = sql_bind_aggr_(sql->sa, s, aname, exp_types(sql->sa, exps), true);

	if (!a && list_length(exps) > 1) { 
		sql_subtype *t1 = exp_subtype(exps->h->data);
		a = sql_bind_member_aggr(sql->sa, s, aname, exp_subtype(exps->h->data), list_length(exps));
		bool is_group_concat = (!a && strcmp(s->base.name, "sys") == 0 && strcmp(aname, "group_concat") == 0);

		if (list_length(exps) != 2 || (!EC_NUMBER(t1->type->eclass) || !a || is_group_concat || subtype_cmp(
						&((sql_arg*)a->aggr->ops->h->data)->type,
						&((sql_arg*)a->aggr->ops->h->next->data)->type) != 0) )  {
			if (!a && is_group_concat) {
				sql_subtype *tstr = sql_bind_localtype("str");
				list *sargs = sa_list(sql->sa);
				if (list_length(exps) >= 1)
					append(sargs, tstr);
				if (list_length(exps) == 2)
					append(sargs, tstr);
				a = sql_bind_aggr_(sql->sa, s, aname, sargs, true);
			}
			if (a) {
				node *n, *op = a->aggr->ops->h;
				list *nexps = sa_list(sql->sa);

				for (n = exps->h ; a && op && n; op = op->next, n = n->next ) {
					sql_arg *arg = op->data;
					sql_exp *e = n->data;

					e = rel_check_type(sql, &arg->type, *rel, e, type_equal); /* rel is a valid pointer */
					if (!e)
						a = NULL;
					list_append(nexps, e);
				}
				if (a && list_length(nexps))  /* count(col) has |exps| != |nexps| */
					exps = nexps;
			}
		} else {
			sql_exp *l = exps->h->data, *ol = l;
			sql_exp *r = exps->h->next->data, *or = r;
			sql_subtype *t2 = exp_subtype(r);

			if (rel_convert_types(sql, *rel, *rel, &l, &r, 1/*fix scale*/, type_equal) >= 0){
				list *tps = sa_list(sql->sa);

				t1 = exp_subtype(l);
				list_append(tps, t1);
				t2 = exp_subtype(r);
				list_append(tps, t2);
				a = sql_bind_aggr_(sql->sa, s, aname, tps, true);
			}
			if (!a) {
				sql->session->status = 0;
				sql->errstr[0] = '\0';

				l = ol;
				r = or;
			} else {
				list *nexps = sa_list(sql->sa);

				append(nexps,l);
				append(nexps,r);
				exps = nexps;
			}
		}
	}
	if (!a) { /* find aggr + convert */
		/* try larger numeric type */
		node *n;
		list *nexps = sa_list(sql->sa);

		for (n = exps->h ;  n; n = n->next ) {
			sql_exp *e = n->data;

			/* cast up, for now just dec to double */
			e = rel_numeric_supertype(sql, e);
			if (!e)
				break;
			list_append(nexps, e);
		}
		a = sql_bind_aggr_(sql->sa, s, aname, exp_types(sql->sa, nexps), true);
		if (a && list_length(nexps))  /* count(col) has |exps| != |nexps| */
			exps = nexps;
		if (!a) {
			a = sql_find_aggr(sql->sa, s, aname);
			if (a) {
				node *n, *op = a->aggr->ops->h;
				list *nexps = sa_list(sql->sa);

				for (n = exps->h ; a && op && n; op = op->next, n = n->next ) {
					sql_arg *arg = op->data;
					sql_exp *e = n->data;

					e = rel_check_type(sql, &arg->type, *rel, e, type_equal); /* rel is a valid pointer */
					if (!e)
						a = NULL;
					list_append(nexps, e);
				}
				if (a && list_length(nexps))  /* count(col) has |exps| != |nexps| */
					exps = nexps;
			}
		}
	}
	if (a && execute_priv(sql,a->aggr)) {
		sql_exp *e = exp_aggr(sql->sa, exps, a, distinct, no_nil, groupby?groupby->card:CARD_ATOM, have_nil(exps));

		if (!groupby)
			return e;
		e = rel_groupby_add_aggr(sql, groupby, e);
		if (!group && !all_freevar)
			return e;
		if (all_freevar) {
			exps_reset_freevar(exps);
			if (is_simple_project(res->op)) {
				assert(0);
				e = rel_project_add_exp(sql, res, e);
				e = exp_ref(sql->sa, e);
			}
			e->card = CARD_ATOM;
			set_freevar(e, all_freevar-1);
			return e;
		}
		return e;
	} else {
		sql_exp *e;
		char *type = "unknown";
		char *uaname = GDKmalloc(strlen(aname) + 1);

		if (exps->h) {
			sql_exp *e = exps->h->data;
			type = exp_subtype(e)->type->sqlname;
		}

		e = sql_error(sql, 02, SQLSTATE(42000) "%s: no such operator '%s(%s)'",
			      uaname ? toUpperCopy(uaname, aname) : aname, aname, type);

		if (uaname)
			GDKfree(uaname);
		return e;
	}
}

static sql_exp *
rel_aggr(sql_query *query, sql_rel **rel, symbol *se, int f)
{
	mvc *sql = query->sql;
	dlist *l = se->data.lval;
	dnode *d = l->h->next;
	int distinct = 0;
	char *aname = qname_fname(l->h->data.lval);
	char *sname = qname_schema(l->h->data.lval);
	sql_schema *s = cur_schema(sql);

	if (l->h->next->type == type_int) {
		distinct = l->h->next->data.i_val;
		d = l->h->next->next;
	}

	if (sname && !(s = mvc_bind_schema(sql, sname)))
		return sql_error(sql, 02, SQLSTATE(3F000) "SELECT: no such schema '%s'", sname);
	return _rel_aggr( query, rel, distinct, s, aname, d, f);
}

static sql_exp *
rel_case(sql_query *query, sql_rel **rel, tokens token, symbol *opt_cond, dlist *when_search_list, symbol *opt_else, int f)
{
	mvc *sql = query->sql;
	sql_subtype *tpe = NULL;
	list *conds = new_exp_list(sql->sa);
	list *results = new_exp_list(sql->sa);
	dnode *dn = when_search_list->h;
	sql_subtype *restype = NULL, rtype, bt;
	sql_exp *res = NULL, *else_exp = NULL;
	node *n, *m;
	exp_kind ek = {type_value, card_column, FALSE};

	sql_find_subtype(&bt, "boolean", 0, 0);
	if (dn) {
		sql_exp *cond = NULL, *result = NULL;

		/* NULLIF(e1,e2) == CASE WHEN e1=e2 THEN NULL ELSE e1 END */
		if (token == SQL_NULLIF) {
			sql_exp *e1, *e2;

			e1 = rel_value_exp(query, rel, dn->data.sym, f, ek);
			e2 = rel_value_exp(query, rel, dn->next->data.sym, f, ek);
			if (e1 && e2) {
				cond = rel_binop_(sql, rel ? *rel : NULL, e1, e2, NULL, "=", card_value);
				result = exp_null(sql->sa, exp_subtype(e1));
				else_exp = exp_ref_save(sql, e1);	/* ELSE case */
			}
			/* COALESCE(e1,e2) == CASE WHEN e1
			   IS NOT NULL THEN e1 ELSE e2 END */
		} else if (token == SQL_COALESCE) {
			cond = rel_value_exp(query, rel, dn->data.sym, f, ek);

			if (cond) {
				sql_exp *le;

				result = exp_ref_save(sql, cond);
				le = rel_unop_(sql, rel ? *rel : NULL, cond, NULL, "isnull", card_value);
				set_has_no_nil(le);
				cond = rel_unop_(sql, rel ? *rel : NULL, le, NULL, "not", card_value);
				set_has_no_nil(cond);
			}
		} else {
			dlist *when = dn->data.sym->data.lval;

			if (opt_cond) {
				sql_exp *l = rel_value_exp(query, rel, opt_cond, f, ek);
				sql_exp *r = rel_value_exp(query, rel, when->h->data.sym, f, ek);
				if (!l || !r || rel_convert_types(sql, rel ? *rel : NULL, rel ? *rel : NULL, &l, &r, 1, type_equal) < 0)
					return NULL;
				cond = rel_binop_(sql, rel ? *rel : NULL, l, r, NULL, "=", card_value);
			} else {
				cond = rel_logical_value_exp(query, rel, when->h->data.sym, f);
			}
			result = rel_value_exp(query, rel, when->h->next->data.sym, f, ek);
		}
		if (!cond || !result) 
			return NULL;
		list_prepend(conds, cond);
		list_prepend(results, result);

		restype = exp_subtype(result);

		if (token == SQL_NULLIF)
			dn = NULL;
		else
			dn = dn->next;
	}
	/* for COALESCE we skip the last (else part) */
	for (; dn && (token != SQL_COALESCE || dn->next); dn = dn->next) {
		sql_exp *cond = NULL, *result = NULL;

		if (token == SQL_COALESCE) {
			cond = rel_value_exp(query, rel, dn->data.sym, f, ek);

			if (cond) {
				sql_exp *le;

				result = exp_ref_save(sql, cond);
				le = rel_unop_(sql, rel ? *rel : NULL, cond, NULL, "isnull", card_value);
				set_has_no_nil(le);
				cond = rel_unop_(sql, rel ? *rel : NULL, le, NULL, "not", card_value);
				set_has_no_nil(cond);
			}
		} else {
			dlist *when = dn->data.sym->data.lval;

			if (opt_cond) {
				sql_exp *l = rel_value_exp(query, rel, opt_cond, f, ek);
				sql_exp *r = rel_value_exp(query, rel, when->h->data.sym, f, ek);
				if (!l || !r || rel_convert_types(sql, rel ? *rel : NULL, rel ? *rel : NULL, &l, &r, 1, type_equal) < 0)
					return NULL;
				cond = rel_binop_(sql, rel ? *rel : NULL, l, r, NULL, "=", card_value);
			} else {
				cond = rel_logical_value_exp(query, rel, when->h->data.sym, f);
			}
			result = rel_value_exp(query, rel, when->h->next->data.sym, f, ek);
		}
		if (!cond || !result) 
			return NULL;
		list_prepend(conds, cond);
		list_prepend(results, result);

		tpe = exp_subtype(result);
		if (tpe && restype) {
			supertype(&rtype, restype, tpe);
			restype = &rtype;
		} else if (tpe) {
			restype = tpe;
		}
	}
	if (opt_else || else_exp) {
		sql_exp *result = else_exp;

		if (!result && !(result = rel_value_exp(query, rel, opt_else, f, ek))) 
			return NULL;

		tpe = exp_subtype(result);
		if (tpe && restype) {
			supertype(&rtype, restype, tpe);
			restype = &rtype;
		} else if (tpe) {
			restype = tpe;
		}

		if (!restype)
			return sql_error(sql, 02, SQLSTATE(42000) "Result type missing");
		if (restype->type->localtype == TYPE_void) /* NULL */
			restype = sql_bind_localtype("str");

		if (!result || !(result = rel_check_type(sql, restype, rel ? *rel : NULL, result, type_equal)))
			return NULL;
		res = result;

		if (!res) 
			return NULL;
	} else {
		if (!restype)
			return sql_error(sql, 02, SQLSTATE(42000) "Result type missing");
		if (restype->type->localtype == TYPE_void) /* NULL */
			restype = sql_bind_localtype("str");
		res = exp_null(sql->sa, restype);
	}

	for (n = conds->h, m = results->h; n && m; n = n->next, m = m->next) {
		sql_exp *cond = n->data;
		sql_exp *result = m->data;

		if (!(result = rel_check_type(sql, restype, rel ? *rel : NULL, result, type_equal)))
			return NULL;

		if (!(cond = rel_check_type(sql, &bt, rel ? *rel : NULL, cond, type_equal)))
			return NULL;

		if (!cond || !result || !res)
			return NULL;
		res = rel_nop_(sql, rel ? *rel : NULL, cond, result, res, NULL, NULL, "ifthenelse", card_value);
		if (!res) 
			return NULL;
		/* ugh overwrite res type */
		((sql_subfunc*)res->f)->res->h->data = sql_create_subtype(sql->sa, restype->type, restype->digits, restype->scale);
	}
	return res;
}

static sql_exp *
rel_case_exp(sql_query *query, sql_rel **rel, symbol *se, int f)
{
	dlist *l = se->data.lval;

	if (se->token == SQL_COALESCE) {
		symbol *opt_else = l->t->data.sym;

		return rel_case(query, rel, se->token, NULL, l, opt_else, f);
	} else if (se->token == SQL_NULLIF) {
		return rel_case(query, rel, se->token, NULL, l, NULL, f);
	} else if (l->h->type == type_list) {
		dlist *when_search_list = l->h->data.lval;
		symbol *opt_else = l->h->next->data.sym;

		return rel_case(query, rel, SQL_CASE, NULL, when_search_list, opt_else, f);
	} else {
		symbol *scalar_exp = l->h->data.sym;
		dlist *when_value_list = l->h->next->data.lval;
		symbol *opt_else = l->h->next->next->data.sym;

		return rel_case(query, rel, SQL_CASE, scalar_exp, when_value_list, opt_else, f);
	}
}

static sql_exp *
rel_cast(sql_query *query, sql_rel **rel, symbol *se, int f)
{
	mvc *sql = query->sql;
	dlist *dl = se->data.lval;
	symbol *s = dl->h->data.sym;
	sql_subtype *tpe = &dl->h->next->data.typeval;
	exp_kind ek = {type_value, card_column, FALSE};
	sql_exp *e = rel_value_exp(query, rel, s, f, ek);

	if (!e)
		return NULL;
	/* strings may need too be truncated */
	if (tpe ->type ->localtype == TYPE_str) {
		if (tpe->digits > 0) {
			sql_subtype *et = exp_subtype(e);
			sql_subtype *it = sql_bind_localtype("int");
			sql_subfunc *c = sql_bind_func(sql->sa, sql->session->schema, "truncate", et, it, F_FUNC);
			if (c)
				e = exp_binop(sql->sa, e, exp_atom_int(sql->sa, tpe->digits), c);
		}
	}
	if (e) 
		e = rel_check_type(sql, tpe, rel ? *rel : NULL, e, type_cast);
	return e;
}

static sql_exp *
rel_next_value_for( mvc *sql, symbol *se )
{
	char *seq = qname_table(se->data.lval);
	char *sname = qname_schema(se->data.lval);
	sql_schema *s = cur_schema(sql);
	sql_subtype t;
	sql_subfunc *f;

	if (sname && !(s = mvc_bind_schema(sql, sname)))
		return sql_error(sql, 02, SQLSTATE(3F000) "NEXT VALUE FOR: no such schema '%s'", sname);

	if (!find_sql_sequence(s, seq) && !stack_find_rel_view(sql, seq))
		return sql_error(sql, 02, SQLSTATE(42000) "NEXT VALUE FOR: no such sequence '%s'.'%s'", s->base.name, seq);
	sql_find_subtype(&t, "varchar", 0, 0);
	f = sql_bind_func(sql->sa, s, "next_value_for", &t, &t, F_FUNC);
	assert(f);
	return exp_binop(sql->sa, exp_atom_str(sql->sa, s->base.name, &t),
			exp_atom_str(sql->sa, seq, &t), f);
}

/* some users like to use aliases already in the groupby */
static sql_exp *
rel_selection_ref(sql_query *query, sql_rel **rel, symbol *grp, dlist *selection )
{
	sql_allocator *sa = query->sql->sa;
	dlist *gl;
	char *name = NULL;
	exp_kind ek = {type_value, card_column, FALSE};

	if (grp->token != SQL_COLUMN && grp->token != SQL_IDENT)
		return NULL;
	gl = grp->data.lval;
	if (dlist_length(gl) > 1)
		return NULL;
	if (!selection)
		return NULL;

	name = gl->h->data.sval;
	for (dnode *n = selection->h; n; n = n->next) {
		/* we only look for columns */
		tokens to = n->data.sym->token;
		if (to == SQL_COLUMN || to == SQL_IDENT) {
			dlist *l = n->data.sym->data.lval;
			/* AS name */
			if (l->h->next->data.sval &&
					strcmp(l->h->next->data.sval, name) == 0){
				sql_exp *ve = rel_value_exp(query, rel, l->h->data.sym, sql_sel, ek);
				if (ve) {
					dlist *l = dlist_create(sa);
					symbol *sym;
					exp_setname(sa, ve, NULL, name);
					/* now we should rewrite the selection
					   such that it uses the new group
					   by column
					*/
					dlist_append_string(sa, l,
						sa_strdup(sa, name));
					sym = symbol_create_list(sa, to, l);
					l = dlist_create(sa);
					dlist_append_symbol(sa, l, sym);
					/* no alias */
					dlist_append_symbol(sa, l, NULL);
					n->data.sym = symbol_create_list(sa, to, l);
				
				}
				return ve;
			}
		}
	}
	return NULL;
}

static sql_exp*
rel_group_column(sql_query *query, sql_rel **rel, symbol *grp, dlist *selection, int f)
{
	mvc *sql = query->sql;
	int is_last = 1;
	exp_kind ek = {type_value, card_value, TRUE};
	sql_exp *e = rel_value_exp2(query, rel, grp, f, ek, &is_last);

	if (!e) {
		char buf[ERRSIZE];
		/* reset error */
		sql->session->status = 0;
		strcpy(buf, sql->errstr);
		sql->errstr[0] = '\0';

		e = rel_selection_ref(query, rel, grp, selection);
		if (!e) {
			if (sql->errstr[0] == 0)
				strcpy(sql->errstr, buf);
			return NULL;
		}
	}
	return e;
}

static list*
list_power_set(sql_allocator *sa, list* input) /* cube */
{
	list *res = sa_list(sa);
	/* N stores total number of subsets */
	int N = (int) pow(2, input->cnt);

	/* generate each subset one by one */
	for (int i = 0; i < N; i++) {
		list *ll = sa_list(sa);
		int j = 0; /* check every bit of i */
		for (node *n = input->h ; n ; n = n->next) {
			/* if j'th bit of i is set, then append */
			if (i & (1 << j))
				list_prepend(ll, n->data);
			j++;
		}
		list_prepend(res, ll);
	}
	return res;
}

static list*
list_rollup(sql_allocator *sa, list* input)
{
	list *res = sa_list(sa);

	for (int counter = input->cnt; counter > 0; counter--) {
		list *ll = sa_list(sa);
		int j = 0;
		for (node *n = input->h; n && j < counter; j++, n = n->next)
			list_append(ll, n->data);
		list_append(res, ll);
	}
	list_append(res, sa_list(sa)); /* global aggregate case */
	return res;
}

static int
list_equal(list* list1, list* list2)
{
	for (node *n = list1->h; n ; n = n->next) {
		sql_exp *e = (sql_exp*) n->data;
		if (!exps_find_exp(list2, e))
			return 1;
	}
	for (node *n = list2->h; n ; n = n->next) {
		sql_exp *e = (sql_exp*) n->data;
		if (!exps_find_exp(list1, e))
			return 1;
	}
	return 0;
}

static list*
lists_cartesian_product_and_distinct(sql_allocator *sa, list *l1, list *l2)
{
	list *res = sa_list(sa);

	/* for each list of l2, merge into each list of l1 while removing duplicates */
	for (node *n = l1->h ; n ; n = n->next) {
		list *sub_list = (list*) n->data;

		for (node *m = l2->h ; m ; m = m->next) {
			list *other = (list*) m->data;
			list_append(res, list_distinct(list_merge(list_dup(sub_list, (fdup) NULL), other, (fdup) NULL), (fcmp) list_equal, (fdup) NULL));
		}
	}
	return res;
}

static list*
rel_groupings(sql_query *query, sql_rel **rel, symbol *groupby, dlist *selection, int f, bool grouping_sets, list **sets)
{
	mvc *sql = query->sql;
	list *exps = new_exp_list(sql->sa);

	if (THRhighwater())
		return sql_error(sql, 10, SQLSTATE(42000) "Query too complex: running out of stack space");

	for (dnode *o = groupby->data.lval->h; o; o = o->next) {
		symbol *grouping = o->data.sym;
		list *next_set = NULL;

		if (grouping->token == SQL_GROUPING_SETS) { /* call recursively, and merge the genererated sets */
			list *other = rel_groupings(query, rel, grouping, selection, f, true, &next_set);
			if (!other)
				return NULL;
			exps = list_distinct(list_merge(exps, other, (fdup) NULL), (fcmp) exp_equal, (fdup) NULL);
		} else {
			dlist *dl = grouping->data.lval;
			if (dl) {
				list *set_cols = new_exp_list(sql->sa); /* columns and combination of columns to be used for the next set */

				for (dnode *oo = dl->h; oo; oo = oo->next) {
					symbol *grp = oo->data.sym;
					list *next_tuple = new_exp_list(sql->sa); /* next tuple of columns */

					if (grp->token == SQL_COLUMN_GROUP) { /* set of columns */
						assert(is_sql_group_totals(f));
						for (dnode *ooo = grp->data.lval->h; ooo; ooo = ooo->next) {
							symbol *elm = ooo->data.sym;
							sql_exp *e = rel_group_column(query, rel, elm, selection, f);
							if (!e)
								return NULL;
							assert(e->type == e_column);
							list_append(next_tuple, e);
							list_append(exps, e);
						}
					} else { /* single column or expression */
						sql_exp *e = rel_group_column(query, rel, grp, selection, f);
						if (!e)
							return NULL;
						if (e->type != e_column) { /* store group by expressions in the stack */
							if (is_sql_group_totals(f)) {
								(void) sql_error(sql, 02, SQLSTATE(42000) "GROUP BY: grouping expressions not possible with ROLLUP, CUBE and GROUPING SETS");
								return NULL;
							}
							if (!stack_push_groupby_expression(sql, grp, e))
								return NULL;
						}
						list_append(next_tuple, e);
						list_append(exps, e);
					}
					list_append(set_cols, next_tuple);
				}
				if (is_sql_group_totals(f)) {
					if (grouping->token == SQL_ROLLUP)
						next_set = list_rollup(sql->sa, set_cols);
					else if (grouping->token == SQL_CUBE)
						next_set = list_power_set(sql->sa, set_cols);
					else /* the list of sets is not used in the "GROUP BY a, b, ..." case */
						next_set = list_append(new_exp_list(sql->sa), set_cols);
				}
			} else if (is_sql_group_totals(f) && grouping_sets) /* The GROUP BY () case is the global aggregate which is always added by ROLLUP and CUBE */
				next_set = list_append(new_exp_list(sql->sa), new_exp_list(sql->sa));
		}
		if (is_sql_group_totals(f)) { /* if there are no sets, set the found one, otherwise calculate cartesian product and merge the distinct ones */
			assert(next_set);
			if (!*sets)
				*sets = next_set;
			else
				*sets = grouping_sets ? list_merge(*sets, next_set, (fdup) NULL) : lists_cartesian_product_and_distinct(sql->sa, *sets, next_set);
		}
	}
	return exps;
}

static list*
rel_partition_groupings(sql_query *query, sql_rel **rel, symbol *partitionby, dlist *selection, int f)
{
	mvc *sql = query->sql;
	dnode *o = partitionby->data.lval->h;
	list *exps = new_exp_list(sql->sa);

	for (; o; o = o->next) {
		symbol *grp = o->data.sym;
		int is_last = 1;
		exp_kind ek = {type_value, card_value, TRUE};
		sql_exp *e = rel_value_exp2(query, rel, grp, f, ek, &is_last);

		if (!e) {
			int status = sql->session->status;
			char buf[ERRSIZE];

			/* reset error */
			sql->session->status = 0;
			strcpy(buf, sql->errstr);
			sql->errstr[0] = '\0';

			e = rel_selection_ref(query, rel, grp, selection);
			if (!e) {
				if (sql->errstr[0] == 0) {
					sql->session->status = status;
					strcpy(sql->errstr, buf);
				}
				return NULL;
			}
		}
		if (exp_is_rel(e))
			return sql_error(sql, 02, SQLSTATE(42000) "PARTITION BY: subqueries not allowed in PARTITION BY clause");
		if (e->type != e_column) { /* store group by expressions in the stack */
			if (!stack_push_groupby_expression(sql, grp, e))
				return NULL;
		}
		if (e->card > CARD_AGGR)
			e->card = CARD_AGGR;
		append(exps, e);
	}
	return exps;
}

/* find selection expressions matching the order by column expression */

/* first limit to simple columns only */
static sql_exp *
rel_order_by_simple_column_exp(mvc *sql, sql_rel *r, symbol *column_r, int f)
{
	sql_exp *e = NULL;
	dlist *l = column_r->data.lval;

	if (!r || !is_project(r->op) || column_r->type == type_int)
		return NULL;
	assert(column_r->token == SQL_COLUMN && column_r->type == type_list);

	r = r->l;
	if (!r)
		return e;
	if (dlist_length(l) == 1) {
		char *name = l->h->data.sval;
		e = rel_bind_column(sql, r, name, f, 0);
	}
	if (dlist_length(l) == 2) {
		char *tname = l->h->data.sval;
		char *name = l->h->next->data.sval;

		e = rel_bind_column2(sql, r, tname, name, f);
	}
	if (e) 
		return e;
	return sql_error(sql, 02, SQLSTATE(42000) "ORDER BY: absolute column names not supported");
}

/* second complex columns only */
static sql_exp *
rel_order_by_column_exp(sql_query *query, sql_rel **R, symbol *column_r, int f)
{
	mvc *sql = query->sql;
	sql_rel *r = *R, *p = NULL;
	sql_exp *e = NULL;
	exp_kind ek = {type_value, card_column, FALSE};

	if (!r)
		return e;

	if (r && is_simple_project(r->op) && is_processed(r)) {
		p = r;
		r = r->l;
	}

	e = rel_value_exp(query, &r, column_r, f, ek);

	if (r && !p)
		*R = r;
	else if (r)
		p->l = r;
	if (e && p) {
		e = rel_project_add_exp(sql, p, e);
		for (node *n = p->exps->h ; n ; n = n->next) {
			sql_exp *ee = n->data;

			if (ee->card > r->card) {
				if (exp_name(ee))
					return sql_error(sql, ERR_GROUPBY, SQLSTATE(42000) "SELECT: cannot use non GROUP BY column '%s' in query results without an aggregate function", exp_name(ee));
				else
					return sql_error(sql, ERR_GROUPBY, SQLSTATE(42000) "SELECT: cannot use non GROUP BY column in query results without an aggregate function");
			}
		}
		return e;
	}
	if (e && r && is_project(r->op)) {
		sql_exp *found = exps_find_exp(r->exps, e);

		if (!found) {
			append(r->exps, e);
		} else {
			e = found;
		}
		if (!exp_name(e))
			exp_label(sql->sa, e, ++sql->label);
		e = exp_ref(sql->sa, e);
	}
	return e;
}

static dlist *
simple_selection(symbol *sq)
{
	if (sq->token == SQL_SELECT) {
		SelectNode *sn;

 		sn = (SelectNode *) sq;

		if (!sn->from && !sn->where && !sn->distinct && !sn->window && dlist_length(sn->selection) == 1)
			return sn->selection;
	}
	return NULL;
}

static list *
rel_order_by(sql_query *query, sql_rel **R, symbol *orderby, int f)
{
	mvc *sql = query->sql;
	sql_rel *rel = *R, *or = rel; /* the order by relation */
	list *exps = new_exp_list(sql->sa);
	dnode *o = orderby->data.lval->h;
	dlist *selection = NULL;

	if (is_sql_orderby(f)) {
		assert(is_project(rel->op));
		rel = rel->l;
	}
	
	for (; o; o = o->next) {
		symbol *order = o->data.sym;

		if (order->token == SQL_COLUMN || order->token == SQL_IDENT) {
			symbol *col = order->data.lval->h->data.sym;
			int direction = order->data.lval->h->next->data.i_val;
			sql_exp *e = NULL;

			assert(order->data.lval->h->next->type == type_int);
			if ((selection = simple_selection(col)) != NULL) {
				dnode *o = selection->h;
				order = o->data.sym;
				col = order->data.lval->h->data.sym;
				/* remove optional name from selection */
				order->data.lval->h->next = NULL;
			}
			if (col->token == SQL_COLUMN || col->token == SQL_IDENT || col->token == SQL_ATOM) {
				int is_last = 0;
				exp_kind ek = {type_value, card_column, FALSE};

				e = rel_value_exp2(query, &rel, col, f, ek, &is_last);

				if (e && e->card <= CARD_ATOM) {
					sql_subtype *tpe = exp_subtype(e);
					/* integer atom on the stack */
					if (!is_sql_window(f) && e->type == e_atom &&
					    tpe->type->eclass == EC_NUM) {
						atom *a = e->l?e->l:sql->args[e->flag];
						int nr = (int)atom_get_int(a);

						e = exps_get_exp(rel->exps, nr);
						if (!e)
							return sql_error(sql, 02, SQLSTATE(42000) "SELECT: the order by column number (%d) is not in the number of projections range (%d)", nr, list_length(rel->exps));
						if (!exp_name(e))
							exp_label(sql->sa, e, ++sql->label);
						e = exp_ref(sql->sa, e);
						/* do not cache this query */
						if (e)
							scanner_reset_key(&sql->scanner);
					} else if (e->type == e_atom) {
						return sql_error(sql, 02, SQLSTATE(42000) "order not of type SQL_COLUMN");
					}
				} else if (e && exp_card(e) > rel->card) {
					if (exp_name(e)) {
						return sql_error(sql, ERR_GROUPBY, SQLSTATE(42000) "SELECT: cannot use non GROUP BY column '%s' in query results without an aggregate function", exp_name(e));
					} else {
						return sql_error(sql, ERR_GROUPBY, SQLSTATE(42000) "SELECT: cannot use non GROUP BY column in query results without an aggregate function");
					}
				}
				if (e && rel && is_project(rel->op)) {
					sql_exp *found = exps_find_exp(rel->exps, e);

					if (!found) {
						append(rel->exps, e);
					} else {
						e = found;
					}
					e = exp_ref(sql->sa, e);
				}
			}

			if (!e && sql->session->status != -ERR_AMBIGUOUS && (col->token == SQL_COLUMN || col->token == SQL_IDENT)) {
				/* reset error */
				sql->session->status = 0;
				sql->errstr[0] = '\0';

				e = rel_order_by_simple_column_exp(sql, rel, col, sql_sel | sql_orderby | (f & sql_group_totals));
				if (e && e->card > rel->card) 
					e = NULL;
				if (e)
					e = rel_project_add_exp(sql, rel, e);
			}
			if (rel && !e && sql->session->status != -ERR_AMBIGUOUS) {
				/* reset error */
				sql->session->status = 0;
				sql->errstr[0] = '\0';

				if (!e)
					e = rel_order_by_column_exp(query, &rel, col, sql_sel | sql_orderby | (f & sql_group_totals));
				if (e && e->card > rel->card && e->card != CARD_ATOM)
					e = NULL;
			}
			if (!e) 
				return NULL;
			set_direction(e, direction);
			append(exps, e);
		} else {
			return sql_error(sql, 02, SQLSTATE(42000) "order not of type SQL_COLUMN");
		}
	}
	if (is_sql_orderby(f) && or != rel)
		or->l = rel;
	if (is_sql_window(f))
		*R = rel;
	return exps;
}

static int
generate_window_bound(tokens sql_token, bool first_half)
{
	switch (sql_token) {
		case SQL_PRECEDING:
			return first_half ? BOUND_FIRST_HALF_PRECEDING : BOUND_SECOND_HALF_PRECEDING;
		case SQL_FOLLOWING:
			return first_half ? BOUND_FIRST_HALF_FOLLOWING : BOUND_SECOND_HALF_FOLLOWING;
		case SQL_CURRENT_ROW:
			return first_half ? CURRENT_ROW_PRECEDING : CURRENT_ROW_FOLLOWING;
		default:
			assert(0);
	}
	return 0;
}

/* window functions */
static sql_exp*
generate_window_bound_call(mvc *sql, sql_exp **estart, sql_exp **eend, sql_schema *s, sql_exp *pe, sql_exp *e,
						   sql_exp *start, sql_exp *fend, int frame_type, int excl, tokens t1, tokens t2)
{
	list *rargs1 = sa_list(sql->sa), *rargs2 = sa_list(sql->sa), *targs1 = sa_list(sql->sa), *targs2 = sa_list(sql->sa);
	sql_subfunc *dc1, *dc2;
	sql_subtype *it = sql_bind_localtype("int");

	if (pe) {
		append(targs1, exp_subtype(pe));
		append(targs2, exp_subtype(pe));
		append(rargs1, exp_copy(sql, pe));
		append(rargs2, exp_copy(sql, pe));
	}
	append(rargs1, exp_copy(sql, e));
	append(rargs2, exp_copy(sql, e));
	append(targs1, exp_subtype(e));
	append(targs2, exp_subtype(e));
	append(targs1, it);
	append(targs2, it);
	append(targs1, it);
	append(targs2, it);
	append(targs1, it);
	append(targs2, it);
	append(targs1, exp_subtype(start));
	append(targs2, exp_subtype(fend));

	dc1 = sql_bind_func_(sql->sa, s, "window_bound", targs1, F_ANALYTIC);
	dc2 = sql_bind_func_(sql->sa, s, "window_bound", targs2, F_ANALYTIC);
	if (!dc1 || !dc2)
		return sql_error(sql, 02, SQLSTATE(42000) "SELECT: function 'window_bound' not found");
	append(rargs1, exp_atom_int(sql->sa, frame_type));
	append(rargs2, exp_atom_int(sql->sa, frame_type));
	append(rargs1, exp_atom_int(sql->sa, generate_window_bound(t1, true)));
	append(rargs2, exp_atom_int(sql->sa, generate_window_bound(t2, false)));
	append(rargs1, exp_atom_int(sql->sa, excl));
	append(rargs2, exp_atom_int(sql->sa, excl));
	append(rargs1, start);
	append(rargs2, fend);

	*estart = exp_op(sql->sa, rargs1, dc1);
	*eend = exp_op(sql->sa, rargs2, dc2);
	return e; /* return something to say there were no errors */
}

static sql_exp*
calculate_window_bound(sql_query *query, sql_rel *p, tokens token, symbol *bound, sql_exp *ie, int frame_type, int f)
{
	mvc *sql = query->sql;
	sql_subtype *bt, *it = sql_bind_localtype("int"), *lon = sql_bind_localtype("lng"), *iet;
	sql_class bclass = EC_ANY;
	sql_exp *res = NULL;

	if ((bound->token == SQL_PRECEDING || bound->token == SQL_FOLLOWING || bound->token == SQL_CURRENT_ROW) && bound->type == type_int) {
		atom *a = NULL;
		bt = (frame_type == FRAME_ROWS || frame_type == FRAME_GROUPS) ? lon : exp_subtype(ie);
		bclass = bt->type->eclass;

		if ((bound->data.i_val == UNBOUNDED_PRECEDING_BOUND || bound->data.i_val == UNBOUNDED_FOLLOWING_BOUND)) {
			if (EC_NUMBER(bclass))
				a = atom_general(sql->sa, bt, NULL);
			else
				a = atom_general(sql->sa, it, NULL);
		} else if (bound->data.i_val == CURRENT_ROW_BOUND) {
			if (EC_NUMBER(bclass))
				a = atom_zero_value(sql->sa, bt);
			else
				a = atom_zero_value(sql->sa, it);
		} else {
			assert(0);
		}
		res = exp_atom(sql->sa, a);
	} else { /* arbitrary expression case */
		int is_last = 0;
		exp_kind ek = {type_value, card_column, FALSE};
		const char* bound_desc = (token == SQL_PRECEDING) ? "PRECEDING" : "FOLLOWING";
		iet = exp_subtype(ie);

		assert(token == SQL_PRECEDING || token == SQL_FOLLOWING);
		if (bound->token == SQL_NULL ||
		    (bound->token == SQL_IDENT &&
		     bound->data.lval->h->type == type_int &&
		     sql->args[bound->data.lval->h->data.i_val]->isnull)) {
			return sql_error(sql, 02, SQLSTATE(42000) "%s offset must not be NULL", bound_desc);
		}
		res = rel_value_exp2(query, &p, bound, f, ek, &is_last);
		if (!res)
			return NULL;
		if (!(bt = exp_subtype(res))) {
			sql_subtype *t = (frame_type == FRAME_ROWS || frame_type == FRAME_GROUPS) ? lon : exp_subtype(ie);
			if (rel_set_type_param(sql, t, p, res, 0) < 0) /* workaround */
				return NULL;
			bt = exp_subtype(res);
		}
		bclass = bt->type->eclass;
		if (!(bclass == EC_NUM || EC_INTERVAL(bclass) || bclass == EC_DEC || bclass == EC_FLT))
			return sql_error(sql, 02, SQLSTATE(42000) "%s offset must be of a countable SQL type", bound_desc);
		if ((frame_type == FRAME_ROWS || frame_type == FRAME_GROUPS) && bclass != EC_NUM) {
			char *err = subtype2string(bt);
			if (!err)
				return sql_error(sql, 02, SQLSTATE(HY013) MAL_MALLOC_FAIL);
			(void) sql_error(sql, 02, SQLSTATE(42000) "Values on %s boundary on %s frame can't be %s type", bound_desc,
							 (frame_type == FRAME_ROWS) ? "rows":"groups", err);
			_DELETE(err);
			return NULL;
		}
		if (frame_type == FRAME_RANGE) {
			if (bclass == EC_FLT && iet->type->eclass != EC_FLT)
				return sql_error(sql, 02, SQLSTATE(42000) "Values in input aren't floating-point while on %s boundary are", bound_desc);
			if (bclass != EC_FLT && iet->type->eclass == EC_FLT)
				return sql_error(sql, 02, SQLSTATE(42000) "Values on %s boundary aren't floating-point while on input are", bound_desc);
			if (bclass == EC_DEC && iet->type->eclass != EC_DEC)
				return sql_error(sql, 02, SQLSTATE(42000) "Values in input aren't decimals while on %s boundary are", bound_desc);
			if (bclass != EC_DEC && iet->type->eclass == EC_DEC)
				return sql_error(sql, 02, SQLSTATE(42000) "Values on %s boundary aren't decimals while on input are", bound_desc);
			if (bclass != EC_SEC && iet->type->eclass == EC_TIME) {
				char *err = subtype2string(iet);
				if (!err)
					return sql_error(sql, 02, SQLSTATE(HY013) MAL_MALLOC_FAIL);
				(void) sql_error(sql, 02, SQLSTATE(42000) "For %s input the %s boundary must be an interval type up to the day", err, bound_desc);
				_DELETE(err);
				return NULL;
			}
			if (EC_INTERVAL(bclass) && !EC_TEMP(iet->type->eclass)) {
				char *err = subtype2string(iet);
				if (!err)
					return sql_error(sql, 02, SQLSTATE(HY013) MAL_MALLOC_FAIL);
				(void) sql_error(sql, 02, SQLSTATE(42000) "For %s input the %s boundary must be an interval type", err, bound_desc);
				_DELETE(err);
				return NULL;
			}
		}
	}
	if (res && !exp_name(res))
		exp_label(sql->sa, res, ++sql->label);
	return res;
}

static dlist*
get_window_clauses(mvc *sql, char* ident, symbol **partition_by_clause, symbol **order_by_clause, symbol **frame_clause)
{
	dlist *window_specification = NULL;
	char *window_ident;
	int pos;

	if (THRhighwater())
		return sql_error(sql, 10, SQLSTATE(42000) "Query too complex: running out of stack space");

	if ((window_specification = stack_get_window_def(sql, ident, &pos)) == NULL)
		return sql_error(sql, 02, SQLSTATE(42000) "SELECT: window '%s' not found", ident);

	/* avoid infinite lookups */
	if (stack_check_var_visited(sql, pos))
		return sql_error(sql, 02, SQLSTATE(42000) "SELECT: cyclic references to window '%s' found", ident);
	stack_set_var_visited(sql, pos);

	if (window_specification->h->next->data.sym) {
		if (*partition_by_clause)
			return sql_error(sql, 02, SQLSTATE(42000) "SELECT: redefinition of PARTITION BY clause from window '%s'", ident);
		*partition_by_clause = window_specification->h->next->data.sym;
	}
	if (window_specification->h->next->next->data.sym) {
		if (*order_by_clause)
			return sql_error(sql, 02, SQLSTATE(42000) "SELECT: redefinition of ORDER BY clause from window '%s'", ident);
		*order_by_clause = window_specification->h->next->next->data.sym;
	}
	if (window_specification->h->next->next->next->data.sym) {
		if (*frame_clause)
			return sql_error(sql, 02, SQLSTATE(42000) "SELECT: redefinition of frame clause from window '%s'", ident);
		*frame_clause = window_specification->h->next->next->next->data.sym;
	}

	window_ident = window_specification->h->data.sval;
	if (window_ident && !get_window_clauses(sql, window_ident, partition_by_clause, order_by_clause, frame_clause))
		return NULL; /* the error was already set */

	return window_specification; /* return something to say there were no errors */
}

/*
 * select x, y, rank_op() over (partition by x order by y) as, ...
                aggr_op(z) over (partition by y order by x) as, ...
 * from table [x,y,z,w,v]
 *
 * project and order by over x,y / y,x
 * a = project( table ) [ x, y, z, w, v ], [ x, y]
 * b = project( table ) [ x, y, z, w, v ], [ y, x]
 *
 * project with order dependent operators, ie combined prev/current value
 * aa = project (a) [ x, y, r = rank_op(diff(x) (marks a new partition), rediff(diff(x), y) (marks diff value with in partition)), z, w, v ]
 * project(aa) [ aa.x, aa.y, aa.r ] -- only keep current output list 
 * bb = project (b) [ x, y, a = aggr_op(z, diff(y), rediff(diff(y), x)), z, w, v ]
 * project(bb) [ bb.x, bb.y, bb.a ]  -- only keep current output list
 */
static sql_exp *
rel_rankop(sql_query *query, sql_rel **rel, symbol *se, int f)
{
	mvc *sql = query->sql;
	node *n;
	dlist *l = se->data.lval, *window_specification = NULL;
	symbol *window_function = l->h->data.sym, *partition_by_clause = NULL, *order_by_clause = NULL, *frame_clause = NULL;
	char *aname = NULL, *sname = NULL, *window_ident = NULL;
	sql_subfunc *wf = NULL;
	sql_exp *in = NULL, *pe = NULL, *oe = NULL, *call = NULL, *start = NULL, *eend = NULL, *fstart = NULL, *fend = NULL, *ie = NULL;
	sql_rel *p;
	list *gbe = NULL, *obe = NULL, *args = NULL, *types = NULL, *fargs = NULL;
	sql_schema *s = cur_schema(sql);
	dnode *dn = window_function->data.lval->h;
	int distinct = 0, is_last, frame_type, pos, nf = f;
	bool is_nth_value, supports_frames;

	stack_clear_frame_visited_flag(sql); /* clear visited flags before iterating */

	if (l->h->next->type == type_list) {
		window_specification = l->h->next->data.lval;
	} else if (l->h->next->type == type_string) {
		const char* window_alias = l->h->next->data.sval;
		if ((window_specification = stack_get_window_def(sql, window_alias, &pos)) == NULL)
			return sql_error(sql, 02, SQLSTATE(42000) "SELECT: window '%s' not found", window_alias);
		stack_set_var_visited(sql, pos);
	} else {
		assert(0);
	}

	window_ident = window_specification->h->data.sval;
	partition_by_clause = window_specification->h->next->data.sym;
	order_by_clause = window_specification->h->next->next->data.sym;
	frame_clause = window_specification->h->next->next->next->data.sym;

	if (window_ident && !get_window_clauses(sql, window_ident, &partition_by_clause, &order_by_clause, &frame_clause))
		return NULL;

	frame_type = order_by_clause ? FRAME_RANGE : FRAME_ROWS;
	aname = qname_fname(dn->data.lval);
	sname = qname_schema(dn->data.lval);

	if (sname && !(s = mvc_bind_schema(sql, sname)))
		return sql_error(sql, 02, SQLSTATE(3F000) "SELECT: no such schema '%s'", sname);

	is_nth_value = (strcmp(s->base.name, "sys") == 0 && strcmp(aname, "nth_value") == 0);
	supports_frames = (window_function->token != SQL_RANK) || is_nth_value ||
					  (strcmp(s->base.name, "sys") == 0 && ((strcmp(aname, "first_value") == 0) || strcmp(aname, "last_value") == 0));

	if (is_sql_update_set(f) || is_sql_values(f) || is_sql_join(f) || is_sql_where(f) || is_sql_groupby(f) || is_sql_having(f) || is_psm_call(f) || is_sql_from(f)) {
		char *uaname = GDKmalloc(strlen(aname) + 1);
		const char *clause = is_sql_update_set(f)?"in SET clause (use subquery)":is_sql_values(f)?"inside a list of VALUES":
							 is_sql_join(f)?"in JOIN conditions":is_sql_where(f)?"in WHERE clause":is_sql_groupby(f)?"in GROUP BY clause":
							 is_psm_call(f)?"in CALL":is_sql_from(f)?"in functions in FROM":"in HAVING clause";
		(void) sql_error(sql, 02, SQLSTATE(42000) "%s: window function '%s' not allowed %s",
						 uaname ? toUpperCopy(uaname, aname) : aname, aname, clause);
		if (uaname)
			GDKfree(uaname);
		return NULL;
	} else if (is_sql_aggr(f)) {
		char *uaname = GDKmalloc(strlen(aname) + 1);
		(void) sql_error(sql, 02, SQLSTATE(42000) "%s: window functions not allowed inside aggregation functions",
						 uaname ? toUpperCopy(uaname, aname) : aname);
		if (uaname)
			GDKfree(uaname);
		return NULL;
	} else if (is_sql_window(f)) {
		char *uaname = GDKmalloc(strlen(aname) + 1);
		(void) sql_error(sql, 02, SQLSTATE(42000) "%s: window functions cannot be nested",
						 uaname ? toUpperCopy(uaname, aname) : aname);
		if (uaname)
			GDKfree(uaname);
		return NULL;
	}

	/* window operations are only allowed in the projection */
	if (!is_sql_sel(f))
		return sql_error(sql, 02, SQLSTATE(42000) "OVER: only possible within the selection");

	p = *rel;
	/* Partition By */
	if (partition_by_clause) {
		gbe = rel_partition_groupings(query, &p, partition_by_clause, NULL /* cannot use (selection) column references, as this result is a selection column */, nf | sql_window);
		if (!gbe)
			return NULL;
		for (n = gbe->h ; n ; n = n->next) {
			sql_exp *en = n->data;

			set_ascending(en);
			set_nulls_first(en);
		}
	}

	/* Order By */
	if (order_by_clause) {
		obe = rel_order_by(query, &p, order_by_clause, nf | sql_window);
		if (!obe)
			return NULL;
	}

	fargs = sa_list(sql->sa);
	if (window_function->token == SQL_RANK) { /* rank function call */
		dlist* dnn = window_function->data.lval->h->next->data.lval;
		bool is_ntile = (strcmp(s->base.name, "sys") == 0 && strcmp(aname, "ntile") == 0),
			 is_lag = (strcmp(s->base.name, "sys") == 0 && strcmp(aname, "lag") == 0),
			 is_lead = (strcmp(s->base.name, "sys") == 0 && strcmp(aname, "lead") == 0);
		int nfargs = 0;

<<<<<<< HEAD
		if (!dnn || is_ntile) { /* pass an input column for analytic functions that don't require it */
			in = rel_first_column(sql, p);
			if (!in)
=======
		if (!dnn || is_ntile) { //pass an input column for analytic functions that don't require it
			sql_rel *lr = p;

			if (!lr || !is_project(lr->op)) {
				p = pp = rel_project(sql->sa, p, rel_projections(sql, p, NULL, 1, 0));
				reset_processed(p);
				lr = p->l;
			}
			in = lr->exps->h->data;
			if (!exp_name(in))
				exp_label(sql->sa, in, ++sql->label);
			in = exp_ref(sql->sa, in);
			if(!in)
>>>>>>> abedbfbf
				return NULL;
			if (!exp_name(in))
				exp_label(sql->sa, in, ++sql->label);
			in = exp_ref(sql->sa, in);
			append(fargs, in);
			in = exp_ref_save(sql, in);
			nfargs++;
		}
		if (dnn) {
			for(dnode *nn = dnn->h ; nn ; nn = nn->next) {
				is_last = 0;
				exp_kind ek = {type_value, card_column, FALSE};
				in = rel_value_exp2(query, &p, nn->data.sym, f | sql_window, ek, &is_last);
				if (!in)
					return NULL;
				if (!exp_subtype(in)) { /* we also do not expect parameters here */
					char *uaname = GDKmalloc(strlen(aname) + 1);
					(void) sql_error(sql, 02, SQLSTATE(42000) "%s: parameters not allowed as arguments to window functions",
									uaname ? toUpperCopy(uaname, aname) : aname);
					if (uaname)
						GDKfree(uaname);
					return NULL;
				}
				if (!exp_name(in))
					exp_label(sql->sa, in, ++sql->label);
				if (is_ntile && nfargs == 1) { /* ntile first argument null handling case */
					sql_subtype *empty = sql_bind_localtype("void");
					if (subtype_cmp(exp_subtype(in), empty) == 0) {
						sql_subtype *to = sql_bind_localtype("bte");
						in = exp_convert(sql->sa, in, empty, to);
					}
				} else if (is_nth_value && nfargs == 1) { /* nth_value second argument null handling case */
					sql_subtype *empty = sql_bind_localtype("void");
					if (subtype_cmp(exp_subtype(in), empty) == 0) {
						sql_exp *ep = rel_first_column(sql, p);
						in = exp_convert(sql->sa, in, empty, exp_subtype(ep));
					}
				} else if ((is_lag || is_lead) && nfargs == 2) { /* lag and lead 3rd arg must have same type as 1st arg */
					sql_exp *first = (sql_exp*) fargs->h->data;
					if (!(in = rel_check_type(sql, exp_subtype(first), p, in, type_equal)))
						return NULL;
				}
				if (!in)
					return NULL;
				append(fargs, in);
				nfargs++;
			}
		}
	} else { /* aggregation function call */
		dnode *n = dn->next;

		if (n) {
			if (!n->next->data.sym) { /* count(*) */
<<<<<<< HEAD
				in = rel_first_column(sql, p);
=======
				sql_rel *lr = p->l;

				if (!lr || !is_project(lr->op)) {
					p = pp = rel_project(sql->sa, p, rel_projections(sql, p, NULL, 1, 0));
					reset_processed(p);
					lr = p->l;
				}
				in = lr->exps->h->data;
>>>>>>> abedbfbf
				if (!exp_name(in))
					exp_label(sql->sa, in, ++sql->label);
				in = exp_ref(sql->sa, in);
				append(fargs, in);
				append(fargs, exp_atom_bool(sql->sa, 0)); /* don't ignore nills */
				in = exp_ref_save(sql, in);
			} else {
				is_last = 0;
				exp_kind ek = {type_value, card_column, FALSE};

				distinct = n->data.i_val;
				/*
				 * all aggregations implemented in a window have 1 and only 1 argument only, so for now no further
				 * symbol compilation is required
				 */
				in = rel_value_exp2(query, &p, n->next->data.sym, f | sql_window, ek, &is_last);
				if (!in)
					return NULL;
				if (!exp_subtype(in)) { /* we also do not expect parameters here */
					char *uaname = GDKmalloc(strlen(aname) + 1);
					(void) sql_error(sql, 02, SQLSTATE(42000) "%s: parameters not allowed as arguments to window functions",
									uaname ? toUpperCopy(uaname, aname) : aname);
					if (uaname)
						GDKfree(uaname);
					return NULL;
				}
				if (!exp_name(in))
					exp_label(sql->sa, in, ++sql->label);

				append(fargs, in);
				if (strcmp(s->base.name, "sys") == 0 && strcmp(aname, "count") == 0) {
					sql_subtype *empty = sql_bind_localtype("void"), *bte = sql_bind_localtype("bte");
					sql_exp* eo = fargs->h->data;
					/* corner case, if the argument is null convert it into something countable such as bte */
					if (subtype_cmp(exp_subtype(eo), empty) == 0)
						fargs->h->data = exp_convert(sql->sa, eo, empty, bte);
					append(fargs, exp_atom_bool(sql->sa, 1)); /* ignore nills */
				}
				in = exp_ref_save(sql, in);
			}
		}
	}

	if (distinct)
		return sql_error(sql, 02, SQLSTATE(42000) "SELECT: DISTINCT clause is not implemented for window functions");

	/* diff for partitions */
	if (gbe) {
		sql_subtype *bt = sql_bind_localtype("bit");

		for( n = gbe->h; n; n = n->next)  {
			sql_subfunc *df;
			sql_exp *e = n->data;

			if (!exp_subtype(e))
				return sql_error(sql, 02, SQLSTATE(42000) "SELECT: parameters not allowed at PARTITION BY clause from window functions");
			if (!exp_name(e))
				exp_label(sql->sa, e, ++sql->label);

			e = exp_copy(sql, e);
			args = sa_list(sql->sa);
			if (pe) { 
				df = bind_func(sql, s, "diff", bt, exp_subtype(e), F_ANALYTIC);
				append(args, pe);
			} else {
				df = bind_func(sql, s, "diff", exp_subtype(e), NULL, F_ANALYTIC);
			}
			if (!df)
				return sql_error(sql, 02, SQLSTATE(42000) "SELECT: function 'diff' not found");
			append(args, e);
			pe = exp_op(sql->sa, args, df);
		}
	} else {
		pe = exp_atom_bool(sql->sa, 0);
	}
	if (pe && !exp_name(pe))
		exp_label(sql->sa, pe, ++sql->label);
	/* diff for orderby */
	if (obe) {
		sql_subtype *bt = sql_bind_localtype("bit");

		for( n = obe->h; n; n = n->next) {
			sql_subfunc *df;
			sql_exp *e = n->data;

			if (!exp_subtype(e))
				return sql_error(sql, 02, SQLSTATE(42000) "SELECT: parameters not allowed at ORDER BY clause from window functions");
			if (!exp_name(e))
				exp_label(sql->sa, e, ++sql->label);

			e = exp_copy(sql, e);
			args = sa_list(sql->sa);
			if (oe) { 
				df = bind_func(sql, s, "diff", bt, exp_subtype(e), F_ANALYTIC);
				append(args, oe);
			} else {
				df = bind_func(sql, s, "diff", exp_subtype(e), NULL, F_ANALYTIC);
			}
			if (!df)
				return sql_error(sql, 02, SQLSTATE(42000) "SELECT: function 'diff' not found");
			append(args, e);
			oe = exp_op(sql->sa, args, df);
		}
	} else {
		oe = exp_atom_bool(sql->sa, 0);
	}
	if (oe && !exp_name(oe))
		exp_label(sql->sa, oe, ++sql->label);

	if (frame_clause || supports_frames)
		ie = exp_copy(sql, obe ? (sql_exp*) obe->t->data : in);

	/* Frame */
	if (frame_clause) {
		dnode *d = frame_clause->data.lval->h;
		symbol *wstart = d->data.sym, *wend = d->next->data.sym, *rstart = wstart->data.lval->h->data.sym,
			   *rend = wend->data.lval->h->data.sym;
		int excl = d->next->next->next->data.i_val;
		frame_type = d->next->next->data.i_val;

		if (!supports_frames)
			return sql_error(sql, 02, SQLSTATE(42000) "OVER: frame extend only possible with aggregation and first_value, last_value and nth_value functions");
		if (!obe && frame_type == FRAME_GROUPS)
			return sql_error(sql, 02, SQLSTATE(42000) "GROUPS frame requires an order by expression");
		if (wstart->token == SQL_FOLLOWING && wend->token == SQL_PRECEDING)
			return sql_error(sql, 02, SQLSTATE(42000) "FOLLOWING offset must come after PRECEDING offset");
		if (wstart->token == SQL_CURRENT_ROW && wend->token == SQL_PRECEDING)
			return sql_error(sql, 02, SQLSTATE(42000) "CURRENT ROW offset must come after PRECEDING offset");
		if (wstart->token == SQL_FOLLOWING && wend->token == SQL_CURRENT_ROW)
			return sql_error(sql, 02, SQLSTATE(42000) "FOLLOWING offset must come after CURRENT ROW offset");
		if (wstart->token != SQL_CURRENT_ROW && wend->token != SQL_CURRENT_ROW && wstart->token == wend->token &&
		   (frame_type != FRAME_ROWS && frame_type != FRAME_ALL))
			return sql_error(sql, 02, SQLSTATE(42000) "Non-centered windows are only supported in row frames");
		if (!obe && frame_type == FRAME_RANGE) {
			bool ok_preceding = false, ok_following = false;
			if ((wstart->token == SQL_PRECEDING || wstart->token == SQL_CURRENT_ROW) &&
			   (rstart->token == SQL_PRECEDING || rstart->token == SQL_CURRENT_ROW) && rstart->type == type_int &&
			   (rstart->data.i_val == UNBOUNDED_PRECEDING_BOUND || rstart->data.i_val == CURRENT_ROW_BOUND))
				ok_preceding = true;
			if ((wend->token == SQL_FOLLOWING || wend->token == SQL_CURRENT_ROW) &&
			   (rend->token == SQL_FOLLOWING || rend->token == SQL_CURRENT_ROW) && rend->type == type_int &&
			   (rend->data.i_val == UNBOUNDED_FOLLOWING_BOUND || rend->data.i_val == CURRENT_ROW_BOUND))
				ok_following = true;
			if (!ok_preceding || !ok_following)
				return sql_error(sql, 02, SQLSTATE(42000) "RANGE frame with PRECEDING/FOLLOWING offset requires an order by expression");
			frame_type = FRAME_ALL; /* special case, iterate the entire partition */
		}

		if ((fstart = calculate_window_bound(query, p, wstart->token, rstart, ie, frame_type, f | sql_window)) == NULL)
			return NULL;
		if ((fend = calculate_window_bound(query, p, wend->token, rend, ie, frame_type, f | sql_window)) == NULL)
			return NULL;
		if (generate_window_bound_call(sql, &start, &eend, s, gbe ? pe : NULL, ie, fstart, fend, frame_type, excl,
									   wstart->token, wend->token) == NULL)
			return NULL;
	} else if (supports_frames) { /* for analytic functions with no frame clause, we use the standard default values */
		sql_subtype *it = sql_bind_localtype("int"), *lon = sql_bind_localtype("lng"), *bt;
		unsigned char sclass;

		bt = (frame_type == FRAME_ROWS || frame_type == FRAME_GROUPS) ? lon : exp_subtype(ie);
		sclass = bt->type->eclass;
		if (sclass == EC_POS || sclass == EC_NUM || sclass == EC_DEC || EC_INTERVAL(sclass)) {
			fstart = exp_null(sql->sa, bt);
			if (order_by_clause)
				fend = exp_atom(sql->sa, atom_zero_value(sql->sa, bt));
			else
				fend = exp_null(sql->sa, bt);
		} else {
			fstart = exp_null(sql->sa, it);
			if (order_by_clause)
				fend = exp_atom(sql->sa, atom_zero_value(sql->sa, it));
			else
				fend = exp_null(sql->sa, it);
		}
		if (!obe)
			frame_type = FRAME_ALL;

		if (fstart && !exp_name(fstart))
			exp_label(sql->sa, fstart, ++sql->label);
		if (fend && !exp_name(fend))
			exp_label(sql->sa, fend, ++sql->label);

		if (generate_window_bound_call(sql, &start, &eend, s, gbe ? pe : NULL, ie, fstart, fend, frame_type, EXCLUDE_NONE,
									   SQL_PRECEDING, SQL_FOLLOWING) == NULL)
			return NULL;
	}

	if (!pe || !oe)
		return NULL;
	if (start && !exp_name(start))
		exp_label(sql->sa, start, ++sql->label);
	if (eend && !exp_name(eend))
		exp_label(sql->sa, eend, ++sql->label);

	if (!supports_frames) {
		append(fargs, pe);
		append(fargs, oe);
	}

	types = exp_types(sql->sa, fargs);
	wf = bind_func_(sql, s, aname, types, F_ANALYTIC);
	if (!wf) {
		wf = sql_find_func_by_name(sql->sa, NULL, aname, list_length(types), F_ANALYTIC);
		if (wf) {
			node *op = wf->func->ops->h;
			list *nexps = sa_list(sql->sa);

			for (n = fargs->h ; wf && op && n; op = op->next, n = n->next ) {
				sql_arg *arg = op->data;
				sql_exp *e = n->data;

				e = rel_check_type(sql, &arg->type, NULL, e, type_equal);
				if (!e) {
					wf = NULL;
					break;
				}
				list_append(nexps, e);
			}
			if (wf && list_length(nexps))
				fargs = nexps;
			else
				return sql_error(sql, 02, SQLSTATE(42000) "SELECT: function '%s' not found", aname );
		} else {
			return sql_error(sql, 02, SQLSTATE(42000) "SELECT: function '%s' not found", aname );
		}
	}
	args = sa_list(sql->sa);
	for(node *nn = fargs->h ; nn ; nn = nn->next)
		append(args, (sql_exp*) nn->data);
	if (supports_frames) {
		append(args, start);
		append(args, eend);
	}
	call = exp_rank_op(sql->sa, args, gbe, obe, wf);
	if (call && !exp_name(call))
		exp_label(sql->sa, call, ++sql->label);
	*rel = p;
	return call;
}

sql_exp *
rel_value_exp2(sql_query *query, sql_rel **rel, symbol *se, int f, exp_kind ek, int *is_last)
{
	mvc *sql = query->sql;
	(void)is_last;
	if (!se)
		return NULL;

	if (THRhighwater())
		return sql_error(sql, 10, SQLSTATE(42000) "Query too complex: running out of stack space");

	if (rel && *rel && (*rel)->card <= CARD_AGGR) { /* group by expression case, handle it before */
		sql_exp *exp = stack_get_groupby_expression(sql, se);
		if (sql->errstr[0] != '\0')
			return NULL;
		if (exp) {
<<<<<<< HEAD
			sql_exp *res;

			if (!exp_name(exp))
				exp_label(sql->sa, exp, ++sql->label);
			res  = exp_ref(sql->sa, exp);
			res->card = (*rel)->card;
			if (se->token == SQL_AGGR) {
=======
			if (!exp_name(exp))
				exp_label(sql->sa, exp, ++sql->label);
			sql_exp *res = exp_ref(sql->sa, exp);
			if(se->token == SQL_AGGR) {
>>>>>>> abedbfbf
				dlist *l = se->data.lval;
				int distinct = l->h->next->data.i_val;
				if (distinct)
					set_distinct(res);
			}
			if (!query_has_outer(query) && is_groupby((*rel)->op)) 
				res = rel_groupby_add_aggr(sql, *rel, res);
			return res;
		}
	}

	switch (se->token) {
	case SQL_OP:
		return rel_op(sql, se, ek);
	case SQL_UNOP:
		return rel_unop(query, rel, se, f, ek);
	case SQL_BINOP:
		return rel_binop(query, rel, se, f, ek);
	case SQL_NOP:
		return rel_nop(query, rel, se, f, ek);
	case SQL_AGGR:
		return rel_aggr(query, rel, se, f);
	case SQL_RANK:
		return rel_rankop(query, rel, se, f);
	case SQL_IDENT:
	case SQL_COLUMN:
		return rel_column_ref(query, rel, se, f );
	case SQL_NAME:
		return rel_var_ref(sql, se->data.sval, 1);
	case SQL_VALUES:
	case SQL_WITH: 
	case SQL_SELECT: {
		sql_rel *r = NULL;

		if (is_psm_call(f))
			return sql_error(sql, 02, SQLSTATE(42000) "CALL: subqueries not allowed inside CALL statements");
		if (se->token == SQL_WITH) {
			r = rel_with_query(query, se);
		} else if (se->token == SQL_VALUES) {
			r = rel_values(query, se);
		} else {
			assert(se->token == SQL_SELECT);
			if (rel && *rel)
				query_push_outer(query, *rel, f);
			r = rel_subquery(query, NULL, se, ek);
			if (rel && *rel)
				*rel = query_pop_outer(query);
		}
		if (!r)
			return NULL;
		if (ek.card <= card_set && is_project(r->op) && list_length(r->exps) > 1) 
			return sql_error(sql, 02, SQLSTATE(42000) "SELECT: subquery must return only one column");
		if (list_length(r->exps) == 1) { /* for now don't rename multi attribute results */
			sql_exp *e = lastexp(r);
			if (!has_label(e))
				exp_label(sql->sa, e, ++sql->label);
			if (ek.card < card_set && r->card > CARD_ATOM) {
				sql_subaggr *zero_or_one = sql_bind_aggr(sql->sa, sql->session->schema, "zero_or_one", exp_subtype(e));

				e = exp_ref(sql->sa, e);
				e = exp_aggr1(sql->sa, e, zero_or_one, 0, 0, CARD_ATOM, has_nil(e));
				r = rel_groupby(sql, r, NULL);
				(void)rel_groupby_add_aggr(sql, r, e);
			}
		}
		return exp_rel(sql, r);
	}
	case SQL_TABLE: {
		/* turn a subquery into a tabular result */
		*rel = rel_selects(query, se->data.sym);
		if (*rel)
			return lastexp(*rel);
		return NULL;
	}
	case SQL_PARAMETER:{
		if (sql->emode != m_prepare)
			return sql_error(sql, 02, SQLSTATE(42000) "SELECT: parameters ('?') not allowed in normal queries, use PREPARE");
		assert(se->type == type_int);
		return exp_atom_ref(sql->sa, se->data.i_val, NULL);
	}
	case SQL_NULL:
		return exp_null(sql->sa, sql_bind_localtype("void"));
	case SQL_ATOM:{
		AtomNode *an = (AtomNode *) se;

		if (!an || !an->a) {
			return exp_null(sql->sa, sql_bind_localtype("void"));
		} else {
			return exp_atom(sql->sa, atom_dup(sql->sa, an->a));
		}
	}
	case SQL_NEXT:
		return rel_next_value_for(sql, se);
	case SQL_CAST:
		return rel_cast(query, rel, se, f);
	case SQL_CASE:
	case SQL_COALESCE:
	case SQL_NULLIF:
		return rel_case_exp(query, rel, se, f);
	case SQL_DEFAULT:
		return sql_error(sql, 02, SQLSTATE(42000) "DEFAULT keyword not allowed outside insert and update statements");
	case SQL_XMLELEMENT:
	case SQL_XMLFOREST:
	case SQL_XMLCOMMENT:
	case SQL_XMLATTRIBUTE:
	case SQL_XMLCONCAT:
	case SQL_XMLDOCUMENT:
	case SQL_XMLPI:
	case SQL_XMLTEXT:
		return rel_xml(query, rel, se, f, ek);
	default:
		return rel_logical_value_exp(query, rel, se, f);
	}
}

sql_exp *
rel_value_exp(sql_query *query, sql_rel **rel, symbol *se, int f, exp_kind ek)
{
	int is_last = 0;
	sql_exp *e;
	if (!se)
		return NULL;

	if (THRhighwater())
		return sql_error(query->sql, 10, SQLSTATE(42000) "Query too complex: running out of stack space");

	e = rel_value_exp2(query, rel, se, f, ek, &is_last);
	if (e && (se->token == SQL_SELECT || se->token == SQL_TABLE) && !is_last && !exp_is_rel(e)) {
		assert(*rel);
		return rel_lastexp(query->sql, *rel);
	}
	return e;
}

static sql_exp *
column_exp(sql_query *query, sql_rel **rel, symbol *column_e, int f)
{
	dlist *l = column_e->data.lval;
	exp_kind ek = {type_value, card_column, FALSE};
	sql_exp *ve;

	if (f == sql_sel && rel && *rel && (*rel)->card < CARD_AGGR)
		ek.card = card_value;
	ve = rel_value_exp(query, rel, l->h->data.sym, f, ek);
	if (!ve)
		return NULL;
	/* AS name */
	if (ve && l->h->next->data.sval)
		exp_setname(query->sql->sa, ve, NULL, l->h->next->data.sval);
	return ve;
}

static list *
rel_table_exp(sql_query *query, sql_rel **rel, symbol *column_e )
{
	mvc *sql = query->sql;
	if (column_e->token == SQL_TABLE && column_e->data.lval->h->type == type_symbol) {
		sql_rel *r;

		if (!is_project((*rel)->op))
			return NULL;
		r = rel_named_table_function( query, (*rel)->l, column_e, 0);
	
		if (!r)
			return NULL;
		*rel = r;
		return sa_list(sql->sa); 
	} else if (column_e->token == SQL_TABLE) {
		char *tname = column_e->data.lval->h->data.sval;
		list *exps;
		sql_rel *project = *rel, *groupby = NULL;

		/* if there's a group by relation in the tree, skip it for the '*' case and use the underlying projection */
		if (project) {
			while (is_groupby(project->op) || is_select(project->op)) {
				if (is_groupby(project->op))
					groupby = project;
				if (project->l)
					project = project->l;
			}
			assert(project);
		}

		if ((exps = rel_table_projections(sql, project, tname, 0)) != NULL && !list_empty(exps)) {
			if (groupby) {
				groupby->exps = list_distinct(list_merge(groupby->exps, exps, (fdup) NULL), (fcmp) exp_equal, (fdup) NULL);
				for (node *n = groupby->exps->h ; n ; n = n->next) {
					sql_exp *e = n->data;

					if (e->card > groupby->card) {
						if (exp_name(e))
							return sql_error(sql, ERR_GROUPBY, SQLSTATE(42000) "SELECT: cannot use non GROUP BY column '%s' in query results without an aggregate function", exp_name(e));
						else
							return sql_error(sql, ERR_GROUPBY, SQLSTATE(42000) "SELECT: cannot use non GROUP BY column in query results without an aggregate function");
					}
				}
			}

			return exps;
		}
		if (!tname)
			return sql_error(sql, 02, SQLSTATE(42000) "Table expression without table name");
		return sql_error(sql, 02, SQLSTATE(42000) "Column expression Table '%s' unknown", tname);
	}
	return NULL;
}

sql_exp *
rel_column_exp(sql_query *query, sql_rel **rel, symbol *column_e, int f)
{
	if (column_e->token == SQL_COLUMN || column_e->token == SQL_IDENT) {
		return column_exp(query, rel, column_e, f);
	}
	return NULL;
}

static sql_rel*
rel_where_groupby_nodes(sql_query *query, sql_rel *rel, SelectNode *sn, int *group_totals)
{
	mvc *sql = query->sql;

	if (sn->where) {
		rel = rel_logical_exp(query, rel, sn->where, sql_where);
		if (!rel) {
			if (sql->errstr[0] == 0)
				return sql_error(sql, 02, SQLSTATE(42000) "Subquery result missing");
			return NULL;
		}
	}

	if (rel && sn->groupby) {
		list *gbe, *sets = NULL;
		for (dnode *o = sn->groupby->data.lval->h; o ; o = o->next) {
			symbol *grouping = o->data.sym;
			if (grouping->token == SQL_ROLLUP || grouping->token == SQL_CUBE || grouping->token == SQL_GROUPING_SETS) {
				*group_totals |= sql_group_totals;
				break;
			}
		}
		gbe = rel_groupings(query, &rel, sn->groupby, sn->selection, sql_sel | sql_groupby | *group_totals, false, &sets);
		if (!gbe)
			return NULL;
		rel = rel_groupby(sql, rel, gbe);
		if (sets && list_length(sets) > 1) { /* if there is only one combination, there is no reason to generate unions */
			prop *p = prop_create(sql->sa, PROP_GROUPINGS, rel->p);
			p->value = sets;
			rel->p = p;
		}
	}

	if (rel && sn->having) {
		/* having implies group by, ie if not supplied do a group by */
		if (rel->op != op_groupby)
			rel = rel_groupby(sql, rel, NULL);
	}

	return rel;
}

static sql_rel*
rel_having_limits_nodes(sql_query *query, sql_rel *rel, SelectNode *sn, exp_kind ek, int group_totals)
{
	mvc *sql = query->sql;

	if (sn->having) {
		sql_rel *inner = NULL;
		int single_value = 1;

		if (is_project(rel->op) && rel->l) {
			inner = rel->l;
			single_value = 0;
		}
	
		if (inner && inner->op == op_groupby)
			set_processed(inner);
		inner = rel_logical_exp(query, inner, sn->having, sql_having | group_totals);

		if (!inner)
			return NULL;
		if (inner->exps && exps_card(inner->exps) > CARD_AGGR)
			return sql_error(sql, 02, SQLSTATE(42000) "SELECT: cannot compare sets with values, probably an aggregate function missing");
		if (!single_value)
			rel->l = inner;
	}

	if (rel && sn->distinct)
		rel = rel_distinct(rel);

	if (rel && sn->orderby) {
		list *obe = NULL;
		sql_rel *sel = NULL, *l = rel->l;

		/* project( select ) */
		if (sn->having && is_select(l->op)) {
			sel = l;
			rel->l = l->l;
		}
		rel = rel_orderby(sql, rel);
		set_processed(rel);
		obe = rel_order_by(query, &rel, sn->orderby, sql_orderby | group_totals);
		if (!obe)
			return NULL;
		rel->r = obe;
		if (sel) {
			sql_rel *o = rel, *p = o->l;
			p->l = sel;
		}
	}
	if (!rel)
		return NULL;

	if (sn->limit || sn->offset) {
		sql_subtype *lng = sql_bind_localtype("lng");
		list *exps = new_exp_list(sql->sa);

		if (sn->limit) {
			sql_exp *l = rel_value_exp(query, NULL, sn->limit, 0, ek);

			if (!l || !(l=rel_check_type(sql, lng, NULL, l, type_equal)))
				return NULL;
			if ((ek.card != card_relation && sn->limit) &&
				(ek.card == card_value && sn->limit)) {
				sql_subaggr *zero_or_one = sql_bind_aggr(sql->sa, sql->session->schema, "zero_or_one", exp_subtype(l));
				l = exp_aggr1(sql->sa, l, zero_or_one, 0, 0, CARD_ATOM, has_nil(l));
			}
			list_append(exps, l);
		} else
			list_append(exps, exp_atom(sql->sa, atom_null_value(sql->sa, lng)));
		if (sn->offset) {
			sql_exp *o = rel_value_exp( query, NULL, sn->offset, 0, ek);
			if (!o || !(o=rel_check_type(sql, lng, NULL, o, type_equal)))
				return NULL;
			list_append(exps, o);
		}
		rel = rel_topn(sql->sa, rel, exps);
	}

	if (sn->sample || sn->seed) {
		list *exps = new_exp_list(sql->sa);

		if (sn->sample) {
			sql_exp *s = rel_value_exp(query, NULL, sn->sample, 0, ek);
			if (!s)
				return NULL;
			if (!exp_subtype(s) && rel_set_type_param(sql, sql_bind_localtype("lng"), NULL, s, 0) < 0)
				return NULL;
			list_append(exps, s);
		} else {
			assert(sn->seed);
			return sql_error(sql, 02, SQLSTATE(42000) "SEED: cannot have SEED without SAMPLE");
		}
		if (sn->seed) {
			sql_exp *e = rel_value_exp(query, NULL, sn->seed, 0, ek);
			if (!e || !(e=rel_check_type(sql, sql_bind_localtype("int"), NULL, e, type_equal)))
				return NULL;
			list_append(exps, e);
		}
		rel = rel_sample(sql->sa, rel, exps);
	}

	if (rel)
		set_processed(rel);
	return rel;
}

static sql_rel *
join_on_column_name(sql_query *query, sql_rel *rel, sql_rel *t1, sql_rel *t2, int op, int l_nil, int r_nil)
{
	mvc *sql = query->sql;
	int nr = ++sql->label, found = 0, full = (op != op_join);
	char name[16], *nme;
	list *exps = rel_projections(sql, t1, NULL, 1, 0);
	list *r_exps = rel_projections(sql, t2, NULL, 1, 0);
	list *outexps = new_exp_list(sql->sa);
	node *n;

	nme = number2name(name, sizeof(name), nr);
	if (!exps)
		return NULL;
	for (n = exps->h; n; n = n->next) {
		sql_exp *le = n->data;
		const char *nm = exp_name(le);
		sql_exp *re = exps_bind_column(r_exps, nm, NULL, 0);

		if (re) {
			found = 1;
			rel = rel_compare_exp(query, rel, le, re, "=", NULL, TRUE, 0, 0);
			if (full) {
				sql_exp *cond = rel_unop_(sql, rel, le, NULL, "isnull", card_value);
				set_has_no_nil(cond);
				le = rel_nop_(sql, rel, cond, re, le, NULL, NULL, "ifthenelse", card_value);
			}
			exp_setname(sql->sa, le, nme, sa_strdup(sql->sa, nm));
			append(outexps, le);
			list_remove_data(r_exps, re);
		} else {
			if (l_nil)
				set_has_nil(le);
			append(outexps, le);
		}
	}
	if (!found) {
		sql_error(sql, 02, SQLSTATE(42000) "JOIN: no columns of tables '%s' and '%s' match", rel_name(t1)?rel_name(t1):"", rel_name(t2)?rel_name(t2):"");
		rel_destroy(rel);
		return NULL;
	}
	for (n = r_exps->h; n; n = n->next) {
		sql_exp *re = n->data;
		if (r_nil)
			set_has_nil(re);
		append(outexps, re);
	}
	rel = rel_project(sql->sa, rel, outexps);
	return rel;
}

static int
exp_is_not_intern(sql_exp *e)
{
	return is_intern(e)?-1:0;
}

static void
rel_remove_internal_exp(sql_rel *rel)
{
	if (rel->exps) {
		list *n_exps = list_select(rel->exps, rel, (fcmp)&exp_is_not_intern, (fdup)NULL);

		rel->exps = n_exps;
	}
}

static sql_rel *
rel_select_exp(sql_query *query, sql_rel *rel, SelectNode *sn, exp_kind ek)
{
	mvc *sql = query->sql;
	sql_rel *inner = NULL;
	int group_totals = 0;
	list *pexps = NULL;

	assert(sn->s.token == SQL_SELECT);
	if (!sn->selection)
		return sql_error(sql, 02, SQLSTATE(42000) "SELECT: the selection or from part is missing");

	if (!rel)
		rel = rel_project(sql->sa, NULL, append(new_exp_list(sql->sa), exp_atom_bool(sql->sa, 1)));
	rel = rel_where_groupby_nodes(query, rel, sn, &group_totals);
	if (sql->session->status) /* rel might be NULL as input, so we have to check for the session status for errors */
		return NULL;

	inner = rel;
	pexps = sa_list(sql->sa);
	for (dnode *n = sn->selection->h; n; n = n->next) {
		/* Here we could get real column expressions
		 * (including single atoms) but also table results.
		 * Therefor we try both rel_column_exp
		 * and rel_table_exp.
		 */
		list *te = NULL;
		sql_exp *ce = rel_column_exp(query, &inner, n->data.sym, sql_sel | group_totals);

		if (ce && (exp_subtype(ce) || (ce->type == e_atom && !ce->l && !ce->f))) { /* Allow parameters to be propagated */
			pexps = append(pexps, ce);
			rel = inner;
			continue;
		} else if (!ce) {
			te = rel_table_exp(query, &rel, n->data.sym);
		} else 
			ce = NULL;
		if (!ce && !te) {
			if (sql->errstr[0])
				return NULL;
			return sql_error(sql, 02, SQLSTATE(42000) "SELECT: subquery result missing");
		}
		/* here we should merge the column expressions we
		 * obtained so far with the table expression, ie
		 * t1.* or a subquery.
		 */
		pexps = list_merge(pexps, te, (fdup)NULL);
	}
	if (rel && is_groupby(rel->op) && !sn->groupby) {
		for (node *n=pexps->h; n; n = n->next) {
			sql_exp *ce = n->data;
			if (rel->card < ce->card) {
				if (exp_name(ce)) {
					return sql_error(sql, ERR_GROUPBY, SQLSTATE(42000) "SELECT: cannot use non GROUP BY column '%s' in query results without an aggregate function", exp_name(ce));
				} else {
					return sql_error(sql, ERR_GROUPBY, SQLSTATE(42000) "SELECT: cannot use non GROUP BY column in query results without an aggregate function");
				}
			}
		}
	}
	rel = rel_project(sql->sa, rel, pexps);

	rel = rel_having_limits_nodes(query, rel, sn, ek, group_totals);
	return rel;
}

static sql_rel*
rel_unique_names(mvc *sql, sql_rel *rel)
{
	node *n;
	list *l;

	if (!is_project(rel->op))
		return rel;
	l = sa_list(sql->sa);
	for (n = rel->exps->h; n; n = n->next) {
		sql_exp *e = n->data;

		if (exp_relname(e)) { 
			if (exp_name(e) && exps_bind_column2(l, exp_relname(e), exp_name(e))) 
				exp_label(sql->sa, e, ++sql->label);
		} else {
			if (exp_name(e) && exps_bind_column(l, exp_name(e), NULL, 0)) 
				exp_label(sql->sa, e, ++sql->label);
		}
		append(l,e);
	}
	rel->exps = l;
	return rel;
}

static sql_rel *
rel_query(sql_query *query, sql_rel *rel, symbol *sq, int toplevel, exp_kind ek)
{
	mvc *sql = query->sql;
	sql_rel *res = NULL;
	SelectNode *sn = NULL;

	if (sq->token != SQL_SELECT)
		return table_ref(query, rel, sq, 0);

	/* select ... into is currently not handled here ! */
 	sn = (SelectNode *) sq;
	if (sn->into)
		return NULL;

	if (ek.card != card_relation && sn->orderby)
		return sql_error(sql, 01, SQLSTATE(42000) "SELECT: ORDER BY only allowed on outermost SELECT");

	if (sn->window) {
		dlist *wl = sn->window->data.lval;
		for (dnode *n = wl->h; n ; n = n->next) {
			dlist *wd = n->data.sym->data.lval;
			const char *name = wd->h->data.sval;
			dlist *wdef = wd->h->next->data.lval;
			if (stack_get_window_def(sql, name, NULL)) {
				return sql_error(sql, 01, SQLSTATE(42000) "SELECT: Redefinition of window '%s'", name);
			} else if (!stack_push_window_def(sql, name, wdef)) {
				return sql_error(sql, 02, SQLSTATE(HY013) MAL_MALLOC_FAIL);
			}
		}
	}

	if (sn->from) {		/* keep variable list with tables and names */
		dlist *fl = sn->from->data.lval;
		dnode *n = NULL;
		sql_rel *fnd = NULL;

		for (n = fl->h; n ; n = n->next) {
			int lateral = check_is_lateral(n->data.sym);

			/* just used current expression */
			fnd = table_ref(query, NULL, n->data.sym, lateral);
			if (!fnd && res && lateral && sql->session->status != -ERR_AMBIGUOUS) {
				/* reset error */
				sql->session->status = 0;
				sql->errstr[0] = 0;

				query_push_outer(query, res, sql_from);
				fnd = table_ref(query, NULL, n->data.sym, lateral);
				res = query_pop_outer(query);
			}
			if (!fnd)
				break;
			if (res) {
				res = rel_crossproduct(sql->sa, res, fnd, op_join);
				if (lateral)
					set_dependent(res);
			} else {
				res = fnd;
			}
		}
		if (!fnd) {
			if (res)
				rel_destroy(res);
			return NULL;
		}
	} else if (toplevel || !res) /* only on top level query */
		return rel_select_exp(query, rel, sn, ek);

	if (res)
		rel = rel_select_exp(query, res, sn, ek);
	if (!rel && res) 
		rel_destroy(res);
	return rel;
}

static sql_rel *
rel_setquery_(sql_query *query, sql_rel *l, sql_rel *r, dlist *cols, int op )
{
	mvc *sql = query->sql;
	sql_rel *rel;

	if (!cols) {
		list *ls, *rs;

		l = rel_unique_names(sql, l);
		r = rel_unique_names(sql, r);
		ls = rel_projections(sql, l, NULL, 0, 1);
		rs = rel_projections(sql, r, NULL, 0, 1);
		rel = rel_setop_check_types(sql, l, r, ls, rs, (operator_type)op);
	} else {
		rel = rel_setop(sql->sa, l, r, (operator_type)op);
	}
	if (rel) {
		rel->exps = rel_projections(sql, rel, NULL, 0, 1);
		set_processed(rel);
	}
	return rel;
}

static sql_rel *
rel_setquery(sql_query *query, symbol *q)
{
	mvc *sql = query->sql;
	sql_rel *res = NULL;
	dnode *n = q->data.lval->h;
	symbol *tab_ref1 = n->data.sym;
	int distinct = n->next->data.i_val;
	dlist *corresponding = n->next->next->data.lval;
	symbol *tab_ref2 = n->next->next->next->data.sym;
	sql_rel *t1, *t2; 

	assert(n->next->type == type_int);
	t1 = table_ref(query, NULL, tab_ref1, 0);
	if (!t1)
		return NULL;
	t2 = table_ref(query, NULL, tab_ref2, 0);
	if (!t2)
		return NULL;

	rel_remove_internal_exp(t1);
	rel_remove_internal_exp(t2);
	if (list_length(t1->exps) != list_length(t2->exps)) {
		int t1nrcols = list_length(t1->exps);
		int t2nrcols = list_length(t2->exps);
		char *op = "UNION";
		if (q->token == SQL_EXCEPT)
			op = "EXCEPT";
		else if (q->token == SQL_INTERSECT)
			op = "INTERSECT";
		rel_destroy(t1);
		rel_destroy(t2);
		return sql_error(sql, 02, SQLSTATE(42000) "%s: column counts (%d and %d) do not match", op, t1nrcols, t2nrcols);
	}
	if ( q->token == SQL_UNION) {
		/* For EXCEPT/INTERSECT the group by is always done within the implementation */
		if (t1 && distinct)
			t1 = rel_distinct(t1);
		if (t2 && distinct)
			t2 = rel_distinct(t2);
		res = rel_setquery_(query, t1, t2, corresponding, op_union );
	}
	if ( q->token == SQL_EXCEPT)
		res = rel_setquery_(query, t1, t2, corresponding, op_except );
	if ( q->token == SQL_INTERSECT)
		res = rel_setquery_(query, t1, t2, corresponding, op_inter );
	if (res && distinct)
		res = rel_distinct(res);
	return res;
}

static sql_rel *
rel_joinquery_(sql_query *query, sql_rel *rel, symbol *tab1, int natural, jt jointype, symbol *tab2, symbol *js)
{
	mvc *sql = query->sql;
	operator_type op = op_join;
	sql_rel *t1 = NULL, *t2 = NULL, *inner;
	int l_nil = 0, r_nil = 0, lateral = 0;

	assert(!rel);
	switch(jointype) {
	case jt_inner: op = op_join;
		break;
	case jt_left: op = op_left;
		r_nil = 1;
		break;
	case jt_right: op = op_right;
		l_nil = 1;
		break;
	case jt_full: op = op_full;
		l_nil = 1;
		r_nil = 1;
		break;
	case jt_union:
		/* fool compiler */
		return NULL;
	}

	lateral = check_is_lateral(tab2);
	t1 = table_ref(query, NULL, tab1, 0);
	if (rel && !t1 && sql->session->status != -ERR_AMBIGUOUS) {
		/* reset error */
		sql->session->status = 0;
		sql->errstr[0] = 0;
		t1 = table_ref(query, NULL, tab1, 0);
	}
	if (t1) {
		t2 = table_ref(query, NULL, tab2, 0);
		if (lateral && !t2 && sql->session->status != -ERR_AMBIGUOUS) {
			/* reset error */
			sql->session->status = 0;
			sql->errstr[0] = 0;

			query_push_outer(query, t1, sql_from);
			t2 = table_ref(query, NULL, tab2, 0);
			t1 = query_pop_outer(query);
		}
	}
	if (rel)
		rel_destroy(rel);
	if (!t1 || !t2)
		return NULL;

	if (!lateral && rel_name(t1) && rel_name(t2) && strcmp(rel_name(t1), rel_name(t2)) == 0) {
		sql_error(sql, 02, SQLSTATE(42000) "SELECT: '%s' on both sides of the JOIN expression;", rel_name(t1));
		rel_destroy(t1);
		rel_destroy(t2);
		return NULL;
	}

	inner = rel = rel_crossproduct(sql->sa, t1, t2, op_join);
	inner->op = op;
	if (lateral)
		set_dependent(inner);

	if (js && natural) {
		return sql_error(sql, 02, SQLSTATE(42000) "SELECT: cannot have a NATURAL JOIN with a join specification (ON or USING);");
	}
	if (!js && !natural) {
		return sql_error(sql, 02, SQLSTATE(42000) "SELECT: must have NATURAL JOIN or a JOIN with a join specification (ON or USING);");
	}

	if (js && js->token != SQL_USING) {	/* On sql_logical_exp */
		rel = rel_logical_exp(query, rel, js, sql_where | sql_join);
	} else if (js) {	/* using */
		char rname[16], *rnme;
		dnode *n = js->data.lval->h;
		list *outexps = new_exp_list(sql->sa), *exps;
		node *m;

		rnme = number2name(rname, sizeof(rname), ++sql->label);
		for (; n; n = n->next) {
			char *nm = n->data.sval;
			sql_exp *cond;
			sql_exp *ls = rel_bind_column(sql, t1, nm, sql_where, 0);
			sql_exp *rs = rel_bind_column(sql, t2, nm, sql_where, 0);

			if (!ls || !rs) {
				sql_error(sql, 02, SQLSTATE(42000) "JOIN: tables '%s' and '%s' do not have a matching column '%s'\n", rel_name(t1)?rel_name(t1):"", rel_name(t2)?rel_name(t2):"", nm);
				rel_destroy(rel);
				return NULL;
			}
			rel = rel_compare_exp(query, rel, ls, rs, "=", NULL, TRUE, 0, 0);
			if (op != op_join) {
				cond = rel_unop_(sql, rel, ls, NULL, "isnull", card_value);
				set_has_no_nil(cond);
				if (rel_convert_types(sql, t1, t2, &ls, &rs, 1, type_equal) < 0)
					return NULL;
				ls = rel_nop_(sql, rel, cond, rs, ls, NULL, NULL, "ifthenelse", card_value);
			}
			exp_setname(sql->sa, ls, rnme, nm);
			append(outexps, ls);
			if (!rel) 
				return NULL;
		}
		exps = rel_projections(sql, t1, NULL, 1, 1);
		for (m = exps->h; m; m = m->next) {
			const char *nm = exp_name(m->data);
			int fnd = 0;

			for (n = js->data.lval->h; n; n = n->next) {
				if (strcmp(nm, n->data.sval) == 0) {
					fnd = 1;
					break;
				}
			}
			if (!fnd) {
				sql_exp *ls = m->data;
				if (l_nil)
					set_has_nil(ls);
				append(outexps, ls);
			}
		}
		exps = rel_projections(sql, t2, NULL, 1, 1);
		for (m = exps->h; m; m = m->next) {
			const char *nm = exp_name(m->data);
			int fnd = 0;

			for (n = js->data.lval->h; n; n = n->next) {
				if (strcmp(nm, n->data.sval) == 0) {
					fnd = 1;
					break;
				}
			}
			if (!fnd) {
				sql_exp *rs = m->data;
				if (r_nil)
					set_has_nil(rs);
				append(outexps, rs);
			}
		}
		rel = rel_project(sql->sa, rel, outexps);
	} else {		/* ! js -> natural join */
		rel = join_on_column_name(query, rel, t1, t2, op, l_nil, r_nil);
	}
	if (!rel)
		return NULL;
	if (inner && is_outerjoin(inner->op))
		set_processed(inner);
	set_processed(rel);
	return rel;
}

static sql_rel *
rel_joinquery(sql_query *query, sql_rel *rel, symbol *q)
{
	dnode *n = q->data.lval->h;
	symbol *tab_ref1 = n->data.sym;
	int natural = n->next->data.i_val;
	jt jointype = (jt) n->next->next->data.i_val;
	symbol *tab_ref2 = n->next->next->next->data.sym;
	symbol *joinspec = n->next->next->next->next->data.sym;

	assert(n->next->type == type_int);
	assert(n->next->next->type == type_int);
	return rel_joinquery_(query, rel, tab_ref1, natural, jointype, tab_ref2, joinspec);
}

static sql_rel *
rel_crossquery(sql_query *query, sql_rel *rel, symbol *q)
{
	dnode *n = q->data.lval->h;
	symbol *tab1 = n->data.sym;
	symbol *tab2 = n->next->data.sym;
	sql_rel *t1 = table_ref(query, rel, tab1, 0);
	sql_rel *t2 = NULL;

	if (t1)
		t2 = table_ref(query, rel, tab2, 0);
	if (!t1 || !t2)
		return NULL;

	rel = rel_crossproduct(query->sql->sa, t1, t2, op_join);
	return rel;
}
	
static sql_rel *
rel_unionjoinquery(sql_query *query, sql_rel *rel, symbol *q)
{
	mvc *sql = query->sql;
	dnode *n = q->data.lval->h;
	sql_rel *lv = table_ref(query, rel, n->data.sym, 0);
	sql_rel *rv = NULL;
	int all = n->next->data.i_val;
	list *lexps, *rexps;
	node *m;
	int found = 0;

	if (lv)
		rv = table_ref(query, rel, n->next->next->data.sym, 0);
	assert(n->next->type == type_int);
	if (!lv || !rv)
		return NULL;

	lexps = rel_projections(sql, lv, NULL, 1, 1);
	/* find the matching columns (all should match?)
	 * union these
	 * if !all do a distinct operation at the end
	 */
	/* join all result columns ie join(lh,rh) on column_name */
	rexps = new_exp_list(sql->sa);
	for (m = lexps->h; m; m = m->next) {
		sql_exp *le = m->data;
		sql_exp *rc = rel_bind_column(sql, rv, exp_name(le), sql_where, 0);
			
		if (!rc && all)
			break;
		if (rc) {
			found = 1;
			append(rexps, rc);
		}
	}
	if (!found) {
		rel_destroy(rel);
		return NULL;
	}
	lv = rel_project(sql->sa, lv, lexps);
	rv = rel_project(sql->sa, rv, rexps);
	rel = rel_setop(sql->sa, lv, rv, op_union);
	rel->exps = rel_projections(sql, rel, NULL, 0, 1);
	set_processed(rel);
	if (!all)
		rel = rel_distinct(rel);
	return rel;
}

sql_rel *
rel_subquery(sql_query *query, sql_rel *rel, symbol *sq, exp_kind ek)
{
	mvc *sql = query->sql;
	int toplevel = 0;

	if (!stack_push_frame(sql, "SELECT"))
		return sql_error(sql, 02, SQLSTATE(HY013) MAL_MALLOC_FAIL);

	if (!rel || (rel->op == op_project &&
		(!rel->exps || list_length(rel->exps) == 0)))
		toplevel = 1;

	rel = rel_query(query, rel, sq, toplevel, ek);
	stack_pop_frame(sql);
	return rel;
}

sql_rel *
rel_selects(sql_query *query, symbol *s)
{
	mvc *sql = query->sql;
	sql_rel *ret = NULL;

	switch (s->token) {
	case SQL_WITH:
		ret = rel_with_query(query, s);
		sql->type = Q_TABLE;
		break;
	case SQL_VALUES:
		ret = rel_values(query, s);
		sql->type = Q_TABLE;
		break;
	case SQL_SELECT: {
		exp_kind ek = {type_value, card_relation, TRUE};
		SelectNode *sn = (SelectNode *) s;

		if (sn->into) {
			sql->type = Q_SCHEMA;
			ret = rel_select_with_into(query, s);
		} else {
			ret = rel_subquery(query, NULL, s, ek);
			sql->type = Q_TABLE;
		}
	}	break;
	case SQL_JOIN:
		ret = rel_joinquery(query, NULL, s);
		sql->type = Q_TABLE;
		break;
	case SQL_CROSS:
		ret = rel_crossquery(query, NULL, s);
		sql->type = Q_TABLE;
		break;
	case SQL_UNION:
	case SQL_EXCEPT:
	case SQL_INTERSECT:
		ret = rel_setquery(query, s);
		sql->type = Q_TABLE;
		break;
	default:
		return NULL;
	}
	if (!ret && sql->errstr[0] == 0)
		(void) sql_error(sql, 02, SQLSTATE(42000) "relational query without result");
	return ret;
}

sql_rel *
schema_selects(sql_query *query, sql_schema *schema, symbol *s)
{
	sql_rel *res;
	sql_schema *os = query->sql->session->schema;

	query->sql->session->schema = schema;
	res = rel_selects(query, s);
	query->sql->session->schema = os;
	return res;
}

sql_rel *
rel_loader_function(sql_query *query, symbol* fcall, list *fexps, sql_subfunc **loader_function)
{
	mvc *sql = query->sql;
	list *exps = NULL, *tl;
	exp_kind ek = { type_value, card_relation, TRUE };
	sql_rel *sq = NULL;
	sql_exp *e = NULL;
	symbol *sym = fcall, *subquery = NULL;
	dnode *l = sym->data.lval->h, *n;
	char *sname = qname_schema(l->data.lval);
	char *fname = qname_fname(l->data.lval);
	char *tname = NULL;
	node *en;
	sql_schema *s = cur_schema(sql);
	sql_subfunc* sf;

	if (sname && !(s = mvc_bind_schema(sql, sname)))
		return sql_error(sql, 02, SQLSTATE(3F000) "SELECT: no such schema '%s'", sname);

	tl = sa_list(sql->sa);
	exps = sa_list(sql->sa);
	if (l->next) { /* table call with subquery */
		if (l->next->type == type_symbol || l->next->type == type_list) {
			exp_kind iek = {type_value, card_column, TRUE};
			list *exps = sa_list(sql->sa);
			int count = 0;

			if (l->next->type == type_symbol)
				n = l->next;
			else
				n = l->next->data.lval->h;

			for (dnode *m = n; m; m = m->next) {
				if (m->type == type_symbol && m->data.sym->token == SQL_SELECT)
					subquery = m->data.sym;
				count++;
			}
			if (subquery && count > 1)
				return sql_error(sql, 02, SQLSTATE(42000) "SELECT: The input for the loader function '%s' must be either a single sub query, or a list of values", fname);

			if (subquery) {
				if (!(sq = rel_subquery(query, NULL, subquery, ek)))
					return NULL;
			} else {
				for ( ; n; n = n->next) {
					sql_exp *e = rel_value_exp(query, NULL, n->data.sym, sql_sel | sql_from, iek);

					if (!e)
						return NULL;
					append(exps, e);
				}
				sq = rel_project(sql->sa, NULL, exps);
			}
		}
		if (!sq)
			return sql_error(sql, 02, SQLSTATE(42000) "SELECT: no such loader function '%s'", fname);
		for (en = sq->exps->h; en; en = en->next) {
			sql_exp *e = en->data;

			append(exps, e = exp_alias_or_copy(sql, tname, exp_name(e), NULL, e));
			append(tl, exp_subtype(e));
		}
	}

	e = find_table_function_type(sql, s, fname, exps, tl, F_LOADER, &sf);
	if (!e || !sf)
		return sql_error(sql, 02, SQLSTATE(42000) "SELECT: no such loader function '%s'", fname);

	if (sq) {
		for (node *n = sq->exps->h, *m = sf->func->ops->h ; n && m ; n = n->next, m = m->next) {
			sql_exp *e = (sql_exp*) n->data;
			sql_arg *a = (sql_arg*) m->data;
			if (!exp_subtype(e) && rel_set_type_param(sql, &(a->type), sq, e, 0) < 0)
				return NULL;
		}
	}

	if (loader_function)
		*loader_function = sf;

	return rel_table_func(sql->sa, sq, e, fexps, (sq)?TABLE_FROM_RELATION:TABLE_PROD_FUNC);
}<|MERGE_RESOLUTION|>--- conflicted
+++ resolved
@@ -4723,25 +4723,9 @@
 			 is_lead = (strcmp(s->base.name, "sys") == 0 && strcmp(aname, "lead") == 0);
 		int nfargs = 0;
 
-<<<<<<< HEAD
 		if (!dnn || is_ntile) { /* pass an input column for analytic functions that don't require it */
 			in = rel_first_column(sql, p);
 			if (!in)
-=======
-		if (!dnn || is_ntile) { //pass an input column for analytic functions that don't require it
-			sql_rel *lr = p;
-
-			if (!lr || !is_project(lr->op)) {
-				p = pp = rel_project(sql->sa, p, rel_projections(sql, p, NULL, 1, 0));
-				reset_processed(p);
-				lr = p->l;
-			}
-			in = lr->exps->h->data;
-			if (!exp_name(in))
-				exp_label(sql->sa, in, ++sql->label);
-			in = exp_ref(sql->sa, in);
-			if(!in)
->>>>>>> abedbfbf
 				return NULL;
 			if (!exp_name(in))
 				exp_label(sql->sa, in, ++sql->label);
@@ -4795,18 +4779,7 @@
 
 		if (n) {
 			if (!n->next->data.sym) { /* count(*) */
-<<<<<<< HEAD
 				in = rel_first_column(sql, p);
-=======
-				sql_rel *lr = p->l;
-
-				if (!lr || !is_project(lr->op)) {
-					p = pp = rel_project(sql->sa, p, rel_projections(sql, p, NULL, 1, 0));
-					reset_processed(p);
-					lr = p->l;
-				}
-				in = lr->exps->h->data;
->>>>>>> abedbfbf
 				if (!exp_name(in))
 					exp_label(sql->sa, in, ++sql->label);
 				in = exp_ref(sql->sa, in);
@@ -5063,20 +5036,13 @@
 		if (sql->errstr[0] != '\0')
 			return NULL;
 		if (exp) {
-<<<<<<< HEAD
 			sql_exp *res;
 
 			if (!exp_name(exp))
 				exp_label(sql->sa, exp, ++sql->label);
-			res  = exp_ref(sql->sa, exp);
+			res = exp_ref(sql->sa, exp);
 			res->card = (*rel)->card;
 			if (se->token == SQL_AGGR) {
-=======
-			if (!exp_name(exp))
-				exp_label(sql->sa, exp, ++sql->label);
-			sql_exp *res = exp_ref(sql->sa, exp);
-			if(se->token == SQL_AGGR) {
->>>>>>> abedbfbf
 				dlist *l = se->data.lval;
 				int distinct = l->h->next->data.i_val;
 				if (distinct)
