--- conflicted
+++ resolved
@@ -1275,14 +1275,8 @@
 							 sql_rel *upd_del, sql_rel *join_rel, const char *bt_name)
 {
 	char buf[BUFSIZ];
-<<<<<<< HEAD
-	sql_exp *aggr, *bigger, *ex;
-	sql_subfunc *cf = sql_bind_func(sql, "sys", "count", sql_bind_localtype("void"), NULL, F_AGGR);
-	sql_subfunc *bf;
-=======
 	sql_exp *aggr1, *aggr2, *bigger, *ex;
-	sql_subfunc *bf, *cf = sql_bind_func(sql->sa, sql->session->schema, "count", sql_bind_localtype("void"), NULL, F_AGGR);
->>>>>>> ab545787
+	sql_subfunc *bf, *cf = sql_bind_func(sql, "sys", "count", sql_bind_localtype("void"), NULL, F_AGGR);
 	list *exps = new_exp_list(sql->sa);
 	sql_rel *groupby1, *groupby2, *res, *cross;
 	const char *join_rel_name = rel_name(joined_table);
@@ -1302,12 +1296,8 @@
 
 	cross = rel_crossproduct(sql->sa, groupby1, groupby2, op_join); /* both should have 1 row */
 
-<<<<<<< HEAD
-	if (!(bf = sql_bind_func(sql, "sys", ">", exp_subtype(aggr), exp_subtype(aggr), F_FUNC)))
-=======
-	bf = sql_bind_func(sql->sa, sql->session->schema, ">", exp_subtype(aggr1), exp_subtype(aggr2), F_FUNC);
+	bf = sql_bind_func(sql, "sys", ">", exp_subtype(aggr1), exp_subtype(aggr2), F_FUNC);
 	if (!bf)
->>>>>>> ab545787
 		return sql_error(sql, 02, SQLSTATE(42000) "MERGE: function '>' not found");
 	list_append(exps, exp_ref(sql, aggr1));
 	list_append(exps, exp_ref(sql, aggr2));
@@ -1387,11 +1377,7 @@
 				if ((processed & MERGE_INSERT) == MERGE_INSERT) {
 					join_rel = rel_dup(join_rel);
 				} else {
-<<<<<<< HEAD
-					join_rel = rel_crossproduct(sql->sa, bt, joined, op_join);
-=======
 					join_rel = rel_crossproduct(sql->sa, bt, joined, op_left);
->>>>>>> ab545787
 					if (!(join_rel = rel_logical_exp(query, join_rel, search_cond, sql_where | sql_join)))
 						return NULL;
 					set_processed(join_rel);
@@ -1412,11 +1398,7 @@
 				if ((processed & MERGE_INSERT) == MERGE_INSERT) {
 					join_rel = rel_dup(join_rel);
 				} else {
-<<<<<<< HEAD
-					join_rel = rel_crossproduct(sql->sa, bt, joined, op_join);
-=======
 					join_rel = rel_crossproduct(sql->sa, bt, joined, op_left);
->>>>>>> ab545787
 					if (!(join_rel = rel_logical_exp(query, join_rel, search_cond, sql_where | sql_join)))
 						return NULL;
 					set_processed(join_rel);
@@ -1447,11 +1429,7 @@
 			if ((processed & MERGE_UPDATE_DELETE) == MERGE_UPDATE_DELETE) {
 				join_rel = rel_dup(join_rel);
 			} else {
-<<<<<<< HEAD
-				join_rel = rel_crossproduct(sql->sa, bt, joined, op_join);
-=======
 				join_rel = rel_crossproduct(sql->sa, bt, joined, op_left);
->>>>>>> ab545787
 				if (!(join_rel = rel_logical_exp(query, join_rel, search_cond, sql_where | sql_join)))
 					return NULL;
 				set_processed(join_rel);
