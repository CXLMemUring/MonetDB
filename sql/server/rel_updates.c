/*
 * This Source Code Form is subject to the terms of the Mozilla Public
 * License, v. 2.0.  If a copy of the MPL was not distributed with this
 * file, You can obtain one at http://mozilla.org/MPL/2.0/.
 *
 * Copyright 1997 - July 2008 CWI, August 2008 - 2018 MonetDB B.V.
 */

#include "monetdb_config.h"
#include "rel_updates.h"
#include "rel_semantic.h"
#include "rel_select.h"
#include "rel_rel.h"
#include "rel_exp.h"
#include "sql_privileges.h"
#include "rel_optimizer.h"
#include "rel_dump.h"
#include "rel_psm.h"
#include "sql_symbol.h"

static sql_exp *
insert_value(mvc *sql, sql_column *c, sql_rel **r, symbol *s)
{
	if (s->token == SQL_NULL) {
		return exp_atom(sql->sa, atom_general(sql->sa, &c->type, NULL));
	} else if (s->token == SQL_DEFAULT) {
		if (c->def) {
<<<<<<< HEAD
			sql_exp *e = rel_parse_val(sql, sa_message(sql->sa, "select CAST(%s AS %s);", c->def, c->type.type->sqlname), sql->emode, NULL);
=======
			sql_exp *e;
			char *typestr = subtype2string2(&c->type);
			if(!typestr)
				return sql_error(sql, 02, SQLSTATE(HY001) MAL_MALLOC_FAIL);
			e = rel_parse_val(sql, sa_message(sql->sa, "select cast(%s as %s);", c->def, typestr), sql->emode);
			_DELETE(typestr);
>>>>>>> b24db3f3
			if (!e || (e = rel_check_type(sql, &c->type, e, type_equal)) == NULL)
				return NULL;
			return e;
		} else {
			return sql_error(sql, 02, SQLSTATE(42000) "INSERT INTO: column '%s' has no valid default value", c->base.name);
		}
	} else {
		int is_last = 0;
		exp_kind ek = {type_value, card_value, FALSE};
		sql_exp *e = rel_value_exp2(sql, r, s, sql_sel, ek, &is_last);

		if (!e)
			return(NULL);
		return rel_check_type(sql, &c->type, e, type_equal); 
	}
}

static sql_exp ** 
insert_exp_array(mvc *sql, sql_table *t, int *Len)
{
	sql_exp **inserts;
	int i, len = list_length(t->columns.set);
	node *m;

	*Len = len;
	inserts = SA_NEW_ARRAY(sql->sa, sql_exp *, len);
	for (m = t->columns.set->h, i = 0; m; m = m->next, i++) {
		sql_column *c = m->data;

		c->colnr = i;
		inserts[i] = NULL;
	}
	return inserts;
}

#define get_basetable(rel) rel->l

static sql_table *
get_table( sql_rel *t)
{
	sql_table *tab = NULL;

	assert(is_updateble(t)); 
	if (t->op == op_basetable) { /* existing base table */
		tab = get_basetable(t);
	} else if (t->op == op_ddl && (
			t->flag == DDL_ALTER_TABLE ||
			t->flag == DDL_CREATE_TABLE ||
			t->flag == DDL_CREATE_VIEW)) {
		return rel_ddl_table_get(t);
	}
	return tab;
}

static list *
get_inserts( sql_rel *ins )
{
	sql_rel *r = ins->r;

	assert(is_project(r->op) || r->op == op_table);
	return r->exps;
}

static sql_rel *
rel_insert_hash_idx(mvc *sql, sql_idx *i, sql_rel *inserts)
{
	char *iname = sa_strconcat( sql->sa, "%", i->base.name);
	node *m;
	sql_subtype *it, *lng;
	int bits = 1 + ((sizeof(lng)*8)-1)/(list_length(i->columns)+1);
	sql_exp *h = NULL;

	if (list_length(i->columns) <= 1 || i->type == no_idx) {
		/* dummy append */
		append(get_inserts(inserts), exp_label(sql->sa, exp_atom_lng(sql->sa, 0), ++sql->label));
		return inserts;
	}

	it = sql_bind_localtype("int");
	lng = sql_bind_localtype("lng");
	for (m = i->columns->h; m; m = m->next) {
		sql_kc *c = m->data;
		sql_exp *e = list_fetch(get_inserts(inserts), c->c->colnr);

		if (h && i->type == hash_idx)  { 
			list *exps = new_exp_list(sql->sa);
			sql_subfunc *xor = sql_bind_func_result3(sql->sa, sql->session->schema, "rotate_xor_hash", lng, it, &c->c->type, lng);

			append(exps, h);
			append(exps, exp_atom_int(sql->sa, bits));
			append(exps, e);
			h = exp_op(sql->sa, exps, xor);
		} else if (h)  { /* order preserving hash */
			sql_exp *h2;
			sql_subfunc *lsh = sql_bind_func_result(sql->sa, sql->session->schema, "left_shift", lng, it, lng);
			sql_subfunc *lor = sql_bind_func_result(sql->sa, sql->session->schema, "bit_or", lng, lng, lng);
			sql_subfunc *hf = sql_bind_func_result(sql->sa, sql->session->schema, "hash", &c->c->type, NULL, lng);

			h = exp_binop(sql->sa, h, exp_atom_int(sql->sa, bits), lsh); 
			h2 = exp_unop(sql->sa, e, hf);
			h = exp_binop(sql->sa, h, h2, lor);
		} else {
			sql_subfunc *hf = sql_bind_func_result(sql->sa, sql->session->schema, "hash", &c->c->type, NULL, lng);
			h = exp_unop(sql->sa, e, hf);
			if (i->type == oph_idx) 
				break;
		}
	}
	/* append inserts to hash */
	append(get_inserts(inserts), h);
	exp_setname(sql->sa, h, i->t->base.name, iname);
	return inserts;
}

static sql_rel *
rel_insert_join_idx(mvc *sql, sql_idx *i, sql_rel *inserts)
{
	char *iname = sa_strconcat( sql->sa, "%", i->base.name);
	int need_nulls = 0;
	node *m, *o;
	sql_key *rk = &((sql_fkey *) i->key)->rkey->k;
	sql_rel *rt = rel_basetable(sql, rk->t, rk->t->base.name);

	sql_subtype *bt = sql_bind_localtype("bit");
	sql_subfunc *or = sql_bind_func_result(sql->sa, sql->session->schema, "or", bt, bt, bt);

	sql_rel *_nlls = NULL, *nnlls, *ins = inserts->r;
	sql_exp *lnll_exps = NULL, *rnll_exps = NULL, *e;
	list *join_exps = new_exp_list(sql->sa), *pexps;

	for (m = i->columns->h; m; m = m->next) {
		sql_kc *c = m->data;

		if (c->c->null) 
			need_nulls = 1;
	}
	/* NULL and NOT NULL, for 'SIMPLE MATCH' semantics */
	/* AND joins expressions */
	for (m = i->columns->h, o = rk->columns->h; m && o; m = m->next, o = o->next) {
		sql_kc *c = m->data;
		sql_kc *rc = o->data;
		sql_subfunc *isnil = sql_bind_func(sql->sa, sql->session->schema, "isnull", &c->c->type, NULL, F_FUNC);
		sql_exp *_is = list_fetch(ins->exps, c->c->colnr), *lnl, *rnl, *je; 
		sql_exp *rtc = exp_column(sql->sa, rel_name(rt), rc->c->base.name, &rc->c->type, CARD_MULTI, rc->c->null, 0);
		const char *ename = exp_name(_is);

		if (!ename)
			exp_label(sql->sa, _is, ++sql->label);
		ename = exp_name(_is);
		_is = exp_column(sql->sa, exp_relname(_is), ename, exp_subtype(_is), _is->card, has_nil(_is), is_intern(_is));
		lnl = exp_unop(sql->sa, _is, isnil);
		rnl = exp_unop(sql->sa, _is, isnil);
		if (need_nulls) {
		    if (lnll_exps) {
			lnll_exps = exp_binop(sql->sa, lnll_exps, lnl, or);
			rnll_exps = exp_binop(sql->sa, rnll_exps, rnl, or);
		    } else {
			lnll_exps = lnl;
			rnll_exps = rnl;
		    }
		}

		if (rel_convert_types(sql, &rtc, &_is, 1, type_equal) < 0) 
			return NULL;
		je = exp_compare(sql->sa, rtc, _is, cmp_equal);
		append(join_exps, je);
	}
	if (need_nulls) {
       		_nlls = rel_select( sql->sa, rel_dup(ins), 
				exp_compare(sql->sa, lnll_exps, exp_atom_bool(sql->sa, 1), cmp_equal ));
        	nnlls = rel_select( sql->sa, rel_dup(ins), 
				exp_compare(sql->sa, rnll_exps, exp_atom_bool(sql->sa, 0), cmp_equal ));
		_nlls = rel_project(sql->sa, _nlls, rel_projections(sql, _nlls, NULL, 1, 1));
		/* add constant value for NULLS */
		e = exp_atom(sql->sa, atom_general(sql->sa, sql_bind_localtype("oid"), NULL));
		exp_setname(sql->sa, e, i->t->base.name, iname);
		append(_nlls->exps, e);
	} else {
		nnlls = ins;
	}

	pexps = rel_projections(sql, nnlls, NULL, 1, 1);
	nnlls = rel_crossproduct(sql->sa, nnlls, rt, op_join);
	nnlls->exps = join_exps;
	nnlls = rel_project(sql->sa, nnlls, pexps);
	/* add row numbers */
	e = exp_column(sql->sa, rel_name(rt), TID, sql_bind_localtype("oid"), CARD_MULTI, 0, 1);
	exp_setname(sql->sa, e, i->t->base.name, iname);
	append(nnlls->exps, e);

	if (need_nulls) {
		rel_destroy(ins);
		rt = inserts->r = rel_setop(sql->sa, _nlls, nnlls, op_union );
		rt->exps = rel_projections(sql, nnlls, NULL, 1, 1);
		set_processed(rt);
	} else {
		inserts->r = nnlls;
	}
	return inserts;
}

static sql_rel *
rel_insert_idxs(mvc *sql, sql_table *t, sql_rel *inserts)
{
	sql_rel *p = inserts->r;
	node *n;

	if (!t->idxs.set)
		return inserts;

	inserts->r = rel_label(sql, inserts->r, 1); 
	for (n = t->idxs.set->h; n; n = n->next) {
		sql_idx *i = n->data;
		sql_rel *ins = inserts->r;

		if (ins->op == op_union) 
			inserts->r = rel_project(sql->sa, ins, rel_projections(sql, ins, NULL, 0, 1));
		if (hash_index(i->type) || i->type == no_idx) {
			rel_insert_hash_idx(sql, i, inserts);
		} else if (i->type == join_idx) {
			rel_insert_join_idx(sql, i, inserts);
		}
	}
	if (inserts->r != p) {
		sql_rel *r = rel_create(sql->sa);
		if(!r)
			return NULL;

		r->op = op_insert;
		r->l = rel_dup(p);
		r->r = inserts;
		r->flag |= UPD_COMP; /* mark as special update */
		return r;
	}
	return inserts;
}

sql_rel *
rel_insert(mvc *sql, sql_rel *t, sql_rel *inserts)
{
	sql_rel * r = rel_create(sql->sa);
	sql_table *tab = get_table(t);
	if(!r)
		return NULL;

	r->op = op_insert;
	r->l = t;
	r->r = inserts;
	/* insert indices */
	if (tab) 
		return rel_insert_idxs(sql, tab, r);
	return r;
}

static sql_rel *
rel_insert_table(mvc *sql, sql_table *t, char *name, sql_rel *inserts)
{
	return rel_insert(sql, rel_basetable(sql, t, name), inserts);
}


static list *
check_table_columns(mvc *sql, sql_table *t, dlist *columns, char *op, char *tname)
{
	list *collist;

	if (columns) {
		dnode *n;

		collist = sa_list(sql->sa);
		for (n = columns->h; n; n = n->next) {
			sql_column *c = mvc_bind_column(sql, t, n->data.sval);

			if (c) {
				list_append(collist, c);
			} else {
				return sql_error(sql, 02, SQLSTATE(42S22) "%s INTO: no such column '%s.%s'", op, tname, n->data.sval);
			}
		}
	} else {
		collist = t->columns.set;
	}
	return collist;
}

static list *
rel_inserts(mvc *sql, sql_table *t, sql_rel *r, list *collist, size_t rowcount, int copy)
{
	int len, i;
	sql_exp **inserts = insert_exp_array(sql, t, &len);
	list *exps = NULL;
	node *n, *m;

	if (r->exps) {
		if (!copy) {
			for (n = r->exps->h, m = collist->h; n && m; n = n->next, m = m->next) {
				sql_column *c = m->data;
				sql_exp *e = n->data;
		
				inserts[c->colnr] = rel_check_type(sql, &c->type, e, type_equal);
			}
		} else {
			for (m = collist->h; m; m = m->next) {
				sql_column *c = m->data;
				sql_exp *e;

				e = exps_bind_column2( r->exps, c->t->base.name, c->base.name);
				if (e)
					inserts[c->colnr] = exp_column(sql->sa, exp_relname(e), exp_name(e), exp_subtype(e), e->card, has_nil(e), is_intern(e));
			}
		}
	}
	for (i = 0; i < len; i++) {
		if (!inserts[i]) {
			for (m = t->columns.set->h; m; m = m->next) {
				sql_column *c = m->data;

				if (c->colnr == i) {
					size_t j = 0;
					sql_exp *exps = NULL;

					for(j = 0; j < rowcount; j++) {
						sql_exp *e = NULL;

						if (c->def) {
<<<<<<< HEAD
							char *q = sa_message(sql->sa, "select %s;", c->def);
							e = rel_parse_val(sql, q, sql->emode, NULL);
=======
							char *q, *typestr = subtype2string2(&c->type);
							if(!typestr)
								return sql_error(sql, 02, SQLSTATE(HY001) MAL_MALLOC_FAIL);
							q = sa_message(sql->sa, "select cast(%s as %s);", c->def, typestr);
							_DELETE(typestr);
							e = rel_parse_val(sql, q, sql->emode);
>>>>>>> b24db3f3
							if (!e || (e = rel_check_type(sql, &c->type, e, type_equal)) == NULL)
								return NULL;
						} else {
							atom *a = atom_general(sql->sa, &c->type, NULL);
							e = exp_atom(sql->sa, a);
						}
						if (!e) 
							return sql_error(sql, 02, SQLSTATE(42000) "INSERT INTO: column '%s' has no valid default value", c->base.name);
						if (exps) {
							list *vals_list = exps->f;
			
							list_append(vals_list, e);
						}
						if (!exps && j+1 < rowcount) {
							exps = exp_values(sql->sa, sa_list(sql->sa));
							exps->tpe = c->type;
							exp_label(sql->sa, exps, ++sql->label);
						}
						if (!exps)
							exps = e;
					}
					inserts[i] = exps;
				}
			}
			assert(inserts[i]);
		}
	}
	/* now rewrite project exps in proper table order */
	exps = new_exp_list(sql->sa);
	for (i = 0; i<len; i++) 
		list_append(exps, inserts[i]);
	return exps;
}


sql_table *
insert_allowed(mvc *sql, sql_table *t, char *tname, char *op, char *opname)
{
	if (!t) {
		return sql_error(sql, 02, SQLSTATE(42S02) "%s: no such table '%s'", op, tname);
	} else if (isView(t)) {
		return sql_error(sql, 02, SQLSTATE(42000) "%s: cannot %s view '%s'", op, opname, tname);
	} else if (isNonPartitionedTable(t)) {
		return sql_error(sql, 02, SQLSTATE(42000) "%s: cannot %s merge table '%s'", op, opname, tname);
	} else if ((isRangePartitionTable(t) || isListPartitionTable(t)) && cs_size(&t->members) == 0) {
		return sql_error(sql, 02, SQLSTATE(42000) "%s: %s partitioned table '%s' has no partitions set", op, isListPartitionTable(t)?"list":"range", tname);
	} else if (isRemote(t)) {
		return sql_error(sql, 02, SQLSTATE(42000) "%s: cannot %s remote table '%s' from this server at the moment", op, opname, tname);
	} else if (isStream(t)) {
		return sql_error(sql, 02, SQLSTATE(42000) "%s: cannot %s stream '%s'", op, opname, tname);
	} else if (t->access == TABLE_READONLY) {
		return sql_error(sql, 02, SQLSTATE(42000) "%s: cannot %s read only table '%s'", op, opname, tname);
	}
	if (t && !isTempTable(t) && STORE_READONLY)
		return sql_error(sql, 02, SQLSTATE(42000) "%s: %s table '%s' not allowed in readonly mode", op, opname, tname);

	if (!table_privs(sql, t, PRIV_INSERT)) {
		return sql_error(sql, 02, SQLSTATE(42000) "%s: insufficient privileges for user '%s' to %s table '%s'", op, stack_get_string(sql, "current_user"), opname, tname);
	}
	return t;
}

static int 
copy_allowed(mvc *sql, int from)
{
	if (!global_privs(sql, (from)?PRIV_COPYFROMFILE:PRIV_COPYINTOFILE)) 
		return 0;
	return 1;
}

sql_table *
update_allowed(mvc *sql, sql_table *t, char *tname, char *op, char *opname, int is_delete)
{
	if (!t) {
		return sql_error(sql, 02, SQLSTATE(42S02) "%s: no such table '%s'", op, tname);
	} else if (isView(t)) {
		return sql_error(sql, 02, SQLSTATE(42000) "%s: cannot %s view '%s'", op, opname, tname);
	} else if (isNonPartitionedTable(t)) {
		return sql_error(sql, 02, SQLSTATE(42000) "%s: cannot %s merge table '%s'", op, opname, tname);
	} else if ((isRangePartitionTable(t) || isListPartitionTable(t)) && cs_size(&t->members) == 0) {
		return sql_error(sql, 02, SQLSTATE(42000) "%s: %s partitioned table '%s' has no partitions set", op, isListPartitionTable(t)?"list":"range", tname);
	} else if (isRemote(t)) {
		return sql_error(sql, 02, SQLSTATE(42000) "%s: cannot %s remote table '%s' from this server at the moment", op, opname, tname);
	} else if (isStream(t)) {
		return sql_error(sql, 02, SQLSTATE(42000) "%s: cannot %s stream '%s'", op, opname, tname);
	} else if (t->access == TABLE_READONLY || t->access == TABLE_APPENDONLY) {
		return sql_error(sql, 02, SQLSTATE(42000) "%s: cannot %s read or append only table '%s'", op, opname, tname);
	}
	if (t && !isTempTable(t) && STORE_READONLY)
		return sql_error(sql, 02, SQLSTATE(42000) "%s: %s table '%s' not allowed in readonly mode", op, opname, tname);
	if ((is_delete == 1 && !table_privs(sql, t, PRIV_DELETE)) || (is_delete == 2 && !table_privs(sql, t, PRIV_TRUNCATE)))
		return sql_error(sql, 02, SQLSTATE(42000) "%s: insufficient privileges for user '%s' to %s table '%s'", op, stack_get_string(sql, "current_user"), opname, tname);
	return t;
}

static sql_rel *
insert_into(mvc *sql, dlist *qname, dlist *columns, symbol *val_or_q)
{
	size_t rowcount = 1;
	char *sname = qname_schema(qname);
	char *tname = qname_table(qname);
	sql_schema *s = NULL;
	sql_table *t = NULL;
	list *collist = NULL;
	sql_rel *r = NULL;

	if (sname && !(s=mvc_bind_schema(sql, sname))) {
		(void) sql_error(sql, 02, SQLSTATE(3F000) "INSERT INTO: no such schema '%s'", sname);
		return NULL;
	}
	if (!s)
		s = cur_schema(sql);
	t = mvc_bind_table(sql, s, tname);
	if (!t && !sname) {
		s = tmp_schema(sql);
		t = mvc_bind_table(sql, s, tname);
		if (!t) 
			t = mvc_bind_table(sql, NULL, tname);
	}
	if (insert_allowed(sql, t, tname, "INSERT INTO", "insert into") == NULL) 
		return NULL;
	collist = check_table_columns(sql, t, columns, "INSERT", tname);
	if (!collist)
		return NULL;
	if (val_or_q->token == SQL_VALUES) {
		dlist *rowlist = val_or_q->data.lval;
		dlist *values;
		dnode *o;
		list *exps = new_exp_list(sql->sa);
		sql_rel *inner = NULL;

		if (!rowlist->h) {
			r = rel_project(sql->sa, NULL, NULL);
			if (!columns)
				collist = NULL;
		}

		for (o = rowlist->h; o; o = o->next, rowcount++) {
			values = o->data.lval;

			if (dlist_length(values) != list_length(collist)) {
				return sql_error(sql, 02, SQLSTATE(21S01) "INSERT INTO: number of values doesn't match number of columns of table '%s'", tname);
			} else {
				dnode *n;
				node *v, *m;

				if (o->next && list_empty(exps)) {
					for (n = values->h, m = collist->h; n && m; n = n->next, m = m->next) {
						sql_exp *vals = exp_values(sql->sa, sa_list(sql->sa));
						sql_column *c = m->data;
	
					        vals->tpe = c->type;
						exp_label(sql->sa, vals, ++sql->label);
						list_append(exps, vals);
					}
				}
				if (!list_empty(exps)) {
					for (n = values->h, m = collist->h, v = exps->h; n && m && v; n = n->next, m = m->next, v = v->next) {
						sql_exp *vals = v->data;
						list *vals_list = vals->f;
						sql_column *c = m->data;
						sql_rel *r = NULL;
						sql_exp *ins = insert_value(sql, c, &r, n->data.sym);
						if (!ins) 
							return NULL;
						if (r && inner)
							inner = rel_crossproduct(sql->sa, inner, r, op_join);
						else if (r) 
							inner = r;
						if (inner && !ins->name && !exp_is_atom(ins)) {
							exp_label(sql->sa, ins, ++sql->label);
							ins = exp_column(sql->sa, exp_relname(ins), exp_name(ins), exp_subtype(ins), ins->card, has_nil(ins), is_intern(ins));
						}
						list_append(vals_list, ins);
					}
				} else {
					/* only allow correlation in a single row of values */
					for (n = values->h, m = collist->h; n && m; n = n->next, m = m->next) {
						sql_column *c = m->data;
						sql_rel *r = NULL;
						sql_exp *ins = insert_value(sql, c, &r, n->data.sym);
						if (!ins)
							return NULL;
						if (r && inner)
							inner = rel_crossproduct(sql->sa, inner, r, op_join);
						else if (r) 
							inner = r;
						if (!ins->name)
							exp_label(sql->sa, ins, ++sql->label);
						list_append(exps, ins);
					}
				}
			}
		}
		if (collist)
			r = rel_project(sql->sa, inner, exps);
	} else {
		exp_kind ek = {type_value, card_relation, TRUE};

		r = rel_subquery(sql, NULL, val_or_q, ek, APPLY_JOIN);
	}
	if (!r) 
		return NULL;

	/* In case of missing project, order by or distinct, we need to add	
	   and projection */
	if (r->op != op_project || r->r || need_distinct(r))
		r = rel_project(sql->sa, r, rel_projections(sql, r, NULL, 1, 0));
	if ((r->exps && list_length(r->exps) != list_length(collist)) ||
	   (!r->exps && collist)) 
		return sql_error(sql, 02, SQLSTATE(21S01) "INSERT INTO: query result doesn't match number of columns in table '%s'", tname);

	r->exps = rel_inserts(sql, t, r, collist, rowcount, 0);
	return rel_insert_table(sql, t, tname, r);
}

static int
is_idx_updated(sql_idx * i, list *exps)
{
	int update = 0;
	node *m, *n;

	for (m = i->columns->h; m; m = m->next) {
		sql_kc *ic = m->data;

		for (n = exps->h; n; n = n->next) {
			sql_exp *ce = n->data;
			sql_column *c = find_sql_column(i->t, ce->name);

			if (c && ic->c->colnr == c->colnr) {
				update = 1;
				break;
			}
		}
	}
	return update;
}

static sql_rel *
rel_update_hash_idx(mvc *sql, sql_idx *i, sql_rel *updates)
{
	char *iname = sa_strconcat( sql->sa, "%", i->base.name);
	node *m;
	sql_subtype *it, *lng = 0; /* is not set in first if below */
	int bits = 1 + ((sizeof(lng)*8)-1)/(list_length(i->columns)+1);
	sql_exp *h = NULL;

	if (list_length(i->columns) <= 1 || i->type == no_idx) {
		h = exp_label(sql->sa, exp_atom_lng(sql->sa, 0), ++sql->label);
	} else {
		it = sql_bind_localtype("int");
		lng = sql_bind_localtype("lng");
		for (m = i->columns->h; m; m = m->next) {
			sql_kc *c = m->data;
			sql_exp *e;

	       		e = list_fetch(get_inserts(updates), c->c->colnr+1);
			
			if (h && i->type == hash_idx)  { 
				list *exps = new_exp_list(sql->sa);
				sql_subfunc *xor = sql_bind_func_result3(sql->sa, sql->session->schema, "rotate_xor_hash", lng, it, &c->c->type, lng);
	
				append(exps, h);
				append(exps, exp_atom_int(sql->sa, bits));
				append(exps, e);
				h = exp_op(sql->sa, exps, xor);
			} else if (h)  { /* order preserving hash */
				sql_exp *h2;
				sql_subfunc *lsh = sql_bind_func_result(sql->sa, sql->session->schema, "left_shift", lng, it, lng);
				sql_subfunc *lor = sql_bind_func_result(sql->sa, sql->session->schema, "bit_or", lng, lng, lng);
				sql_subfunc *hf = sql_bind_func_result(sql->sa, sql->session->schema, "hash", &c->c->type, NULL, lng);
	
				h = exp_binop(sql->sa, h, exp_atom_int(sql->sa, bits), lsh); 
				h2 = exp_unop(sql->sa, e, hf);
				h = exp_binop(sql->sa, h, h2, lor);
			} else {
				sql_subfunc *hf = sql_bind_func_result(sql->sa, sql->session->schema, "hash", &c->c->type, NULL, lng);
				h = exp_unop(sql->sa, e, hf);
				if (i->type == oph_idx) 
					break;
			}
		}
	}
	/* append hash to updates */
	append(get_inserts(updates), h);
	exp_setname(sql->sa, h, i->t->base.name, iname);

	if (!updates->exps)
		updates->exps = new_exp_list(sql->sa);
	append(updates->exps, exp_column(sql->sa, i->t->base.name, iname, lng, CARD_MULTI, 0, 0));
	return updates;
}

/*
         A referential constraint is satisfied if one of the following con-
         ditions is true, depending on the <match option> specified in the
         <referential constraint definition>:

         -  If no <match type> was specified then, for each row R1 of the
            referencing table, either at least one of the values of the
            referencing columns in R1 shall be a null value, or the value of
            each referencing column in R1 shall be equal to the value of the
            corresponding referenced column in some row of the referenced
            table.

         -  If MATCH FULL was specified then, for each row R1 of the refer-
            encing table, either the value of every referencing column in R1
            shall be a null value, or the value of every referencing column
            in R1 shall not be null and there shall be some row R2 of the
            referenced table such that the value of each referencing col-
            umn in R1 is equal to the value of the corresponding referenced
            column in R2.

         -  If MATCH PARTIAL was specified then, for each row R1 of the
            referencing table, there shall be some row R2 of the refer-
            enced table such that the value of each referencing column in
            R1 is either null or is equal to the value of the corresponding
            referenced column in R2.
*/
static sql_rel *
rel_update_join_idx(mvc *sql, sql_idx *i, sql_rel *updates)
{
	int nr = ++sql->label;
	char name[16], *nme = number2name(name, 16, nr);
	char *iname = sa_strconcat( sql->sa, "%", i->base.name);

	int need_nulls = 0;
	node *m, *o;
	sql_key *rk = &((sql_fkey *) i->key)->rkey->k;
	sql_rel *rt = rel_basetable(sql, rk->t, sa_strdup(sql->sa, nme));

	sql_subtype *bt = sql_bind_localtype("bit");
	sql_subfunc *or = sql_bind_func_result(sql->sa, sql->session->schema, "or", bt, bt, bt);

	sql_rel *_nlls = NULL, *nnlls, *ups = updates->r;
	sql_exp *lnll_exps = NULL, *rnll_exps = NULL, *e;
	list *join_exps = new_exp_list(sql->sa), *pexps;

	for (m = i->columns->h; m; m = m->next) {
		sql_kc *c = m->data;

		if (c->c->null) 
			need_nulls = 1;
	}
	for (m = i->columns->h, o = rk->columns->h; m && o; m = m->next, o = o->next) {
		sql_kc *c = m->data;
		sql_kc *rc = o->data;
		sql_subfunc *isnil = sql_bind_func(sql->sa, sql->session->schema, "isnull", &c->c->type, NULL, F_FUNC);
		sql_exp *upd = list_fetch(get_inserts(updates), c->c->colnr + 1), *lnl, *rnl, *je;
		sql_exp *rtc = exp_column(sql->sa, rel_name(rt), rc->c->base.name, &rc->c->type, CARD_MULTI, rc->c->null, 0);


		/* FOR MATCH FULL/SIMPLE/PARTIAL see above */
		/* Currently only the default MATCH SIMPLE is supported */
		upd = exp_column(sql->sa, exp_relname(upd), exp_name(upd), exp_subtype(upd), upd->card, has_nil(upd), is_intern(upd));
		lnl = exp_unop(sql->sa, upd, isnil);
		rnl = exp_unop(sql->sa, upd, isnil);
		if (need_nulls) {
		    if (lnll_exps) {
			lnll_exps = exp_binop(sql->sa, lnll_exps, lnl, or);
			rnll_exps = exp_binop(sql->sa, rnll_exps, rnl, or);
		    } else {
			lnll_exps = lnl;
			rnll_exps = rnl;
		    }
		}
		if (rel_convert_types(sql, &rtc, &upd, 1, type_equal) < 0) {
			list_destroy(join_exps);
			return NULL;
		}
		je = exp_compare(sql->sa, rtc, upd, cmp_equal);
		append(join_exps, je);
	}
	if (need_nulls) {
       		_nlls = rel_select( sql->sa, rel_dup(ups), 
				exp_compare(sql->sa, lnll_exps, exp_atom_bool(sql->sa, 1), cmp_equal ));
        	nnlls = rel_select( sql->sa, rel_dup(ups), 
				exp_compare(sql->sa, rnll_exps, exp_atom_bool(sql->sa, 0), cmp_equal ));
		_nlls = rel_project(sql->sa, _nlls, rel_projections(sql, _nlls, NULL, 1, 1));
		/* add constant value for NULLS */
		e = exp_atom(sql->sa, atom_general(sql->sa, sql_bind_localtype("oid"), NULL));
		exp_setname(sql->sa, e, i->t->base.name, iname);
		append(_nlls->exps, e);
	} else {
		nnlls = ups;
	}

	pexps = rel_projections(sql, nnlls, NULL, 1, 1);
	nnlls = rel_crossproduct(sql->sa, nnlls, rt, op_join);
	nnlls->exps = join_exps;
	nnlls->flag = LEFT_JOIN;
	nnlls = rel_project(sql->sa, nnlls, pexps);
	/* add row numbers */
	e = exp_column(sql->sa, rel_name(rt), TID, sql_bind_localtype("oid"), CARD_MULTI, 0, 1);
	exp_setname(sql->sa, e, i->t->base.name, iname);
	append(nnlls->exps, e);

	if (need_nulls) {
		rel_destroy(ups);
		rt = updates->r = rel_setop(sql->sa, _nlls, nnlls, op_union );
		rt->exps = rel_projections(sql, nnlls, NULL, 1, 1);
		set_processed(rt);
	} else {
		updates->r = nnlls;
	}
	if (!updates->exps)
		updates->exps = new_exp_list(sql->sa);
	append(updates->exps, exp_column(sql->sa, i->t->base.name, iname, sql_bind_localtype("oid"), CARD_MULTI, 0, 0));
	return updates;
}

/* for cascade of updates we change the 'relup' relations into
 * a DDL_LIST of update relations.
 */
static sql_rel *
rel_update_idxs(mvc *sql, sql_table *t, sql_rel *relup)
{
	sql_rel *p = relup->r;
	node *n;

	if (!t->idxs.set)
		return relup;

	for (n = t->idxs.set->h; n; n = n->next) {
		sql_idx *i = n->data;

		/* check if update is needed, 
		 * ie atleast on of the idx columns is updated 
		 */
		if (relup->exps && is_idx_updated(i, relup->exps) == 0) 
			continue;
		 
		/* 
		 * relup->exps isn't set in case of alter statements!
		 * Ie todo check for new indices.
		 */

		if (hash_index(i->type) || i->type == no_idx) {
			rel_update_hash_idx(sql, i, relup);
		} else if (i->type == join_idx) {
			rel_update_join_idx(sql, i, relup);
		}
	}
	if (relup->r != p) {
		sql_rel *r = rel_create(sql->sa);
		if(!r)
			return NULL;
		r->op = op_update;
		r->l = rel_dup(p);
		r->r = relup;
		r->flag |= UPD_COMP; /* mark as special update */
		return r;
	}
	return relup;
}

sql_exp ** 
table_update_array(mvc *sql, sql_table *t)
{
	sql_exp **updates;
	int i, len = list_length(t->columns.set);
	node *m;

	updates = SA_NEW_ARRAY(sql->sa, sql_exp *, len);
	for (m = t->columns.set->h, i = 0; m; m = m->next, i++) {
		sql_column *c = m->data;

		/* update the column number, for correct array access */
		c->colnr = i;
		updates[i] = NULL;
	}
	return updates;
}

sql_rel *
rel_update(mvc *sql, sql_rel *t, sql_rel *uprel, sql_exp **updates, list *exps)
{
	sql_rel *r = rel_create(sql->sa);
	sql_table *tab = get_table(t);
	node *m;
	if(!r)
		return NULL;

	if (tab && updates)
	for (m = tab->columns.set->h; m; m = m->next) {
		sql_column *c = m->data;
		sql_exp *v = updates[c->colnr];

		if (tab->idxs.set && !v) 
			v = exp_column(sql->sa, tab->base.name, c->base.name, &c->type, CARD_MULTI, c->null, 0);
		if (v)
			v = rel_project_add_exp(sql, uprel, v);
	}

	r->op = op_update;
	r->l = t;
	r->r = uprel;
	r->exps = exps;
	/* update indices */
	if (tab)
		return rel_update_idxs(sql, tab, r);
	return r;
}


static sql_exp *
update_check_column(mvc *sql, sql_table *t, sql_column *c, sql_exp *v, sql_rel *r, char *cname)
{
	if (!c) {
		rel_destroy(r);
		return sql_error(sql, 02, SQLSTATE(42S22) "UPDATE: no such column '%s.%s'", t->base.name, cname);
	}
	if (!table_privs(sql, t, PRIV_UPDATE) && !sql_privilege(sql, sql->user_id, c->base.id, PRIV_UPDATE, 0)) 
		return sql_error(sql, 02, SQLSTATE(42000) "UPDATE: insufficient privileges for user '%s' to update table '%s' on column '%s'", stack_get_string(sql, "current_user"), t->base.name, cname);
	if (!v || (v = rel_check_type(sql, &c->type, v, type_equal)) == NULL) {
		rel_destroy(r);
		return NULL;
	}
	return v;
}

static sql_rel *
update_table(mvc *sql, dlist *qname, dlist *assignmentlist, symbol *opt_from, symbol *opt_where)
{
	char *sname = qname_schema(qname);
	char *tname = qname_table(qname);
	sql_schema *s = NULL;
	sql_table *t = NULL;

	if (sname && !(s=mvc_bind_schema(sql,sname))) {
		(void) sql_error(sql, 02, SQLSTATE(3F000) "UPDATE: no such schema '%s'", sname);
		return NULL;
	}
	if (!s)
		s = cur_schema(sql);
	t = mvc_bind_table(sql, s, tname);
	if (!t && !sname) {
		s = tmp_schema(sql);
		t = mvc_bind_table(sql, s, tname);
		if (!t) 
			t = mvc_bind_table(sql, NULL, tname);
		if (!t) 
			t = stack_find_table(sql, tname);
	}
	if (update_allowed(sql, t, tname, "UPDATE", "update", 0) != NULL) {
		sql_table *mt = NULL;
		sql_exp *e = NULL, **updates;
		sql_rel *r = NULL;
		list *exps, *pcols = NULL;
		dnode *n;
		const char *rname = NULL;
		sql_rel *res = NULL, *bt = rel_basetable(sql, t, t->base.name);

		if(isPartitionedByColumnTable(t) || isPartitionedByExpressionTable(t)) {
			mt = t;
		} else if(t->p && (isPartitionedByColumnTable(t->p) || isPartitionedByExpressionTable(t->p))) {
			mt = t->p;
		}
		if(mt && isPartitionedByColumnTable(mt)) {
			pcols = sa_list(sql->sa);
			int *nid = sa_alloc(sql->sa, sizeof(int));
			*nid = mt->part.pcol->colnr;
			list_append(pcols, nid);
		} else if(mt && isPartitionedByExpressionTable(mt)) {
			pcols = mt->part.pexp->cols;
		}
		res = bt;
#if 0
			dlist *selection = dlist_create(sql->sa);
			dlist *from_list = dlist_create(sql->sa);
			symbol *sym;
			sql_rel *sq;

			dlist_append_list(sql->sa, from_list, qname);
			dlist_append_symbol(sql->sa, from_list, NULL);
			sym = symbol_create_list(sql->sa, SQL_NAME, from_list);
			from_list = dlist_create(sql->sa);
			dlist_append_symbol(sql->sa, from_list, sym);

			{
				dlist *l = dlist_create(sql->sa);


				dlist_append_string(sql->sa, l, tname);
				dlist_append_string(sql->sa, l, TID);
				sym = symbol_create_list(sql->sa, SQL_COLUMN, l);

				l = dlist_create(sql->sa);
				dlist_append_symbol(sql->sa, l, sym);
				dlist_append_string(sql->sa, l, TID);
				dlist_append_symbol(sql->sa, selection, 
				  symbol_create_list(sql->sa, SQL_COLUMN, l));
			}
			for (n = assignmentlist->h; n; n = n->next) {
				dlist *assignment = n->data.sym->data.lval, *l;
				int single = (assignment->h->next->type == type_string);
				symbol *a = assignment->h->data.sym;

				l = dlist_create(sql->sa);
				dlist_append_symbol(sql->sa, l, a);
				dlist_append_string(sql->sa, l, (single)?assignment->h->next->data.sval:NULL);
				a = symbol_create_list(sql->sa, SQL_COLUMN, l);
				dlist_append_symbol(sql->sa, selection, a);
			}
		       
			sym = newSelectNode(sql->sa, 0, selection, NULL, symbol_create_list(sql->sa, SQL_FROM, from_list), opt_where, NULL, NULL, NULL, NULL, NULL, NULL, NULL);
			sq = rel_selects(sql, sym);
			if (sq)
				sq = rel_optimizer(sql, sq, 0);
		}
#endif

		if (opt_from) {
			dlist *fl = opt_from->data.lval;
			dnode *n = NULL;
			sql_rel *fnd = NULL;

			for (n = fl->h; n && res; n = n->next) {
				fnd = table_ref(sql, NULL, n->data.sym, 0);
				if (fnd)
					res = rel_crossproduct(sql->sa, res, fnd, op_join);
				else
					res = fnd;
			}
			if (!res) 
				return NULL;
		}
		if (opt_where) {
			int status = sql->session->status;
	
			if (!table_privs(sql, t, PRIV_SELECT)) 
				return sql_error(sql, 02, SQLSTATE(42000) "UPDATE: insufficient privileges for user '%s' to update table '%s'", stack_get_string(sql, "current_user"), tname);
			r = rel_logical_exp(sql, NULL, opt_where, sql_where);
			if (r) { /* simple predicate which is not using the to 
				    be updated table. We add a select all */
				r = rel_crossproduct(sql->sa, res, r, op_semi);
			} else {
				sql->errstr[0] = 0;
				sql->session->status = status;
				r = rel_logical_exp(sql, res, opt_where, sql_where);
				if (!opt_from && r && is_join(r->op))
					r->op = op_semi;
				else if (r && res && r->nrcols != res->nrcols) {
					list *exps = rel_projections(sql, res, NULL, 1, 1);
					r = rel_project(sql->sa, r, exps);
				}
			}
			if (!r) 
				return NULL;
		} else {	/* update all */
			r = res;
		}
	
		/* first create the project */
		e = exp_column(sql->sa, rname = rel_name(r), TID, sql_bind_localtype("oid"), CARD_MULTI, 0, 1);
		exps = new_exp_list(sql->sa);
		append(exps, e);
		updates = table_update_array(sql, t);
		for (n = assignmentlist->h; n; n = n->next) {
			symbol *a = NULL;
			sql_exp *v = NULL;
			sql_rel *rel_val = NULL;
			dlist *assignment = n->data.sym->data.lval;
			int single = (assignment->h->next->type == type_string);
			/* Single assignments have a name, multicolumn a list */

			a = assignment->h->data.sym;
			if (a) {
				int status = sql->session->status;
				exp_kind ek = {type_value, (single)?card_column:card_relation, FALSE};

				if(single && a->token == SQL_DEFAULT) {
					char *colname = assignment->h->next->data.sval;
					sql_column *col = mvc_bind_column(sql, t, colname);
					if (col->def) {
<<<<<<< HEAD
						v = rel_parse_val(sql, sa_message(sql->sa, "select CAST(%s AS %s);", col->def, col->type.type->sqlname), sql->emode, NULL);
=======
						char *typestr = subtype2string2(&col->type);
						if(!typestr)
							return sql_error(sql, 02, SQLSTATE(HY001) MAL_MALLOC_FAIL);
						v = rel_parse_val(sql, sa_message(sql->sa, "select cast(%s as %s);", col->def, typestr), sql->emode);
						_DELETE(typestr);
>>>>>>> b24db3f3
					} else {
						return sql_error(sql, 02, SQLSTATE(42000) "UPDATE: column '%s' has no valid default value", col->base.name);
					}
				} else if (single) {
					v = rel_value_exp(sql, &rel_val, a, sql_sel, ek);
				} else {
					rel_val = rel_subquery(sql, NULL, a, ek, APPLY_JOIN);
				}
				if (!v) {
					sql->errstr[0] = 0;
					sql->session->status = status;
					if (single) {
						rel_val = NULL;
						v = rel_value_exp(sql, &r, a, sql_sel, ek);
					} else if (!rel_val && r) {
						r = rel_subquery(sql, r, a, ek, APPLY_LOJ);
						if (r) {
							list *val_exps = rel_projections(sql, r->r, NULL, 0, 1);

							r = rel_project(sql->sa, r, rel_projections(sql, r, NULL, 1, 1));
							if (r)
								list_merge(r->exps, val_exps, (fdup)NULL);
							reset_processed(r);
						}
					}
				}
				if ((single && !v) || (!single && !r)) {
					rel_destroy(r);
					return NULL;
				}
				if (rel_val) {
					if (single) {
						if (!exp_name(v))
							exp_label(sql->sa, v, ++sql->label);
						rel_val = rel_project(sql->sa, rel_val, rel_projections(sql, rel_val, NULL, 0, 1));
						v = rel_project_add_exp(sql, rel_val, v);
						reset_processed(rel_val);
					}
					r = rel_crossproduct(sql->sa, r, rel_val, op_left);
					if (single) 
						v = exp_column(sql->sa, NULL, exp_name(v), exp_subtype(v), v->card, has_nil(v), is_intern(v));
				}
			}
			if (!single) {
				dlist *cols = assignment->h->next->data.lval;
				dnode *m;
				node *n;
				int nr;

				if (!rel_val)
					rel_val = r;
				if (!rel_val || !is_project(rel_val->op) ||
				    dlist_length(cols) > list_length(rel_val->exps)) {
					rel_destroy(r);
					return sql_error(sql, 02, SQLSTATE(42000) "UPDATE: too many columns specified");
				}
				nr = (list_length(rel_val->exps)-dlist_length(cols));
				for(n=rel_val->exps->h; nr; nr--, n = n->next)
					; 
				for(m = cols->h; n && m; n = n->next, m = m->next) {
					char *cname = m->data.sval;
					sql_column *c = mvc_bind_column(sql, t, cname);
					sql_exp *v = n->data;

					if(mt && pcols) {
						for(node *nn = pcols->h; nn; nn = n->next) {
							int next = *(int*) nn->data;
							if(next == c->colnr) {
								if(isPartitionedByColumnTable(mt)) {
									return sql_error(sql, 02, SQLSTATE(42000) "UPDATE: Update on the partitioned column is not possible at the moment");
								} else if(isPartitionedByExpressionTable(mt)) {
									return sql_error(sql, 02, SQLSTATE(42000) "UPDATE: Update a column used by the partition's expression is not possible at the moment");
								}
							}
						}
					}
					if (!exp_name(v))
						exp_label(sql->sa, v, ++sql->label);
					v = exp_column(sql->sa, exp_relname(v), exp_name(v), exp_subtype(v), v->card, has_nil(v), is_intern(v));
					if (!v) { /* check for NULL */
						v = exp_atom(sql->sa, atom_general(sql->sa, &c->type, NULL));
					} else if ((v = update_check_column(sql, t, c, v, r, cname)) == NULL) {
						return NULL;
					}
					list_append(exps, exp_column(sql->sa, t->base.name, cname, &c->type, CARD_MULTI, 0, 0));
					assert(!updates[c->colnr]);
					exp_setname(sql->sa, v, c->t->base.name, c->base.name);
					updates[c->colnr] = v;
				}
			} else {
				char *cname = assignment->h->next->data.sval;
				sql_column *c = mvc_bind_column(sql, t, cname);

				if(mt && pcols) {
					for(node *nn = pcols->h; nn; nn = nn->next) {
						int next = *(int*) nn->data;
						if(next == c->colnr) {
							if(isPartitionedByColumnTable(mt)) {
								return sql_error(sql, 02, SQLSTATE(42000) "UPDATE: Update on the partitioned column is not possible at the moment");
							} else if(isPartitionedByExpressionTable(mt)) {
								return sql_error(sql, 02, SQLSTATE(42000) "UPDATE: Update a column used by the partition's expression is not possible at the moment");
							}
						}
					}
				}
				if (!v) {
					v = exp_atom(sql->sa, atom_general(sql->sa, &c->type, NULL));
				} else if ((v = update_check_column(sql, t, c, v, r, cname)) == NULL) {
					return NULL;
				}
				list_append(exps, exp_column(sql->sa, t->base.name, cname, &c->type, CARD_MULTI, 0, 0));
				exp_setname(sql->sa, v, c->t->base.name, c->base.name);
				updates[c->colnr] = v;
			}
		}
		e = exp_column(sql->sa, rname, TID, sql_bind_localtype("oid"), CARD_MULTI, 0, 1);
		r = rel_project(sql->sa, r, append(new_exp_list(sql->sa),e));
		r = rel_update(sql, bt, r, updates, exps);
		return r;
	}
	return NULL;
}

sql_rel *
rel_delete(sql_allocator *sa, sql_rel *t, sql_rel *deletes)
{
	sql_rel *r = rel_create(sa);
	if(!r)
		return NULL;

	r->op = op_delete;
	r->l = t;
	r->r = deletes;
	return r;
}

sql_rel *
rel_truncate(sql_allocator *sa, sql_rel *t, int restart_sequences, int drop_action)
{
	sql_rel *r = rel_create(sa);
	list *exps = new_exp_list(sa);

	append(exps, exp_atom_int(sa, restart_sequences));
	append(exps, exp_atom_int(sa, drop_action));
	r->exps = exps;
	r->op = op_truncate;
	r->l = t;
	r->r = NULL;
	return r;
}

static sql_rel *
delete_table(mvc *sql, dlist *qname, symbol *opt_where)
{
	char *sname = qname_schema(qname);
	char *tname = qname_table(qname);
	sql_schema *schema = NULL;
	sql_table *t = NULL;

	if (sname && !(schema=mvc_bind_schema(sql, sname))) {
		(void) sql_error(sql, 02, SQLSTATE(3F000) "DELETE FROM: no such schema '%s'", sname);
		return NULL;
	}
	if (!schema)
		schema = cur_schema(sql);
	t = mvc_bind_table(sql, schema, tname);
	if (!t && !sname) {
		schema = tmp_schema(sql);
		t = mvc_bind_table(sql, schema, tname);
		if (!t) 
			t = mvc_bind_table(sql, NULL, tname);
		if (!t) 
			t = stack_find_table(sql, tname);
	}
	if (update_allowed(sql, t, tname, "DELETE FROM", "delete from", 1) != NULL) {
		sql_rel *r = NULL;

		if (opt_where) {
			int status = sql->session->status;

			if (!table_privs(sql, t, PRIV_SELECT)) 
				return sql_error(sql, 02, SQLSTATE(42000) "DELETE FROM: insufficient privileges for user '%s' to delete from table '%s'", stack_get_string(sql, "current_user"), tname);

			r = rel_logical_exp(sql, NULL, opt_where, sql_where);
			if (r) { /* simple predicate which is not using the to 
		    		    be updated table. We add a select all */
				sql_rel *l = rel_basetable(sql, t, t->base.name );
				r = rel_crossproduct(sql->sa, l, r, op_join);
			} else {
				sql->errstr[0] = 0;
				sql->session->status = status;
				r = rel_basetable(sql, t, t->base.name );
				r = rel_logical_exp(sql, r, opt_where, sql_where);
			}
			if (!r) {
				return NULL;
			} else {
				sql_exp *e = exp_column(sql->sa, rel_name(r), TID, sql_bind_localtype("oid"), CARD_MULTI, 0, 1);

				r = rel_project(sql->sa, r, append(new_exp_list(sql->sa), e));

			}
			r = rel_delete(sql->sa, rel_basetable(sql, t, tname), r);
		} else {	/* delete all */
			r = rel_delete(sql->sa, rel_basetable(sql, t, tname), NULL);
		}
		return r;
	}
	return NULL;
}

static sql_rel *
truncate_table(mvc *sql, dlist *qname, int restart_sequences, int drop_action)
{
	char *sname = qname_schema(qname);
	char *tname = qname_table(qname);
	sql_schema *schema = NULL;
	sql_table *t = NULL;

	if (sname && !(schema=mvc_bind_schema(sql, sname))) {
		(void) sql_error(sql, 02, SQLSTATE(3F000) "TRUNCATE: no such schema '%s'", sname);
		return NULL;
	}
	if (!schema)
		schema = cur_schema(sql);
	t = mvc_bind_table(sql, schema, tname);
	if (!t && !sname) {
		schema = tmp_schema(sql);
		t = mvc_bind_table(sql, schema, tname);
		if (!t)
			t = mvc_bind_table(sql, NULL, tname);
		if (!t)
			t = stack_find_table(sql, tname);
	}
	if (update_allowed(sql, t, tname, "TRUNCATE", "truncate", 2) != NULL)
		return rel_truncate(sql->sa, rel_basetable(sql, t, tname), restart_sequences, drop_action);
	return NULL;
}

static list *
table_column_types(sql_allocator *sa, sql_table *t)
{
	node *n;
	list *types = sa_list(sa);

	if (t->columns.set) for (n = t->columns.set->h; n; n = n->next) {
		sql_column *c = n->data;
		if (c->base.name[0] != '%')
			append(types, &c->type);
	}
	return types;
}

static list *
table_column_names_and_defaults(sql_allocator *sa, sql_table *t)
{
	node *n;
	list *types = sa_list(sa);

	if (t->columns.set) for (n = t->columns.set->h; n; n = n->next) {
		sql_column *c = n->data;
		append(types, &c->base.name);
		append(types, c->def);
	}
	return types;
}

static sql_rel *
rel_import(mvc *sql, sql_table *t, char *tsep, char *rsep, char *ssep, char *ns, char *filename, lng nr, lng offset, int locked, int best_effort, dlist *fwf_widths)
{
	sql_rel *res;
	list *exps, *args;
	node *n;
	sql_subtype tpe;
	sql_exp *import;
	sql_schema *sys = mvc_bind_schema(sql, "sys");
	sql_subfunc *f = sql_find_func(sql->sa, sys, "copyfrom", 11, F_UNION, NULL);
	char *fwf_string = NULL;
	
	if (!f) /* we do expect copyfrom to be there */
		return NULL;
	f->res = table_column_types(sql->sa, t);
 	sql_find_subtype(&tpe, "varchar", 0, 0);
	args = append( append( append( append( append( new_exp_list(sql->sa), 
		exp_atom_ptr(sql->sa, t)), 
		exp_atom_str(sql->sa, tsep, &tpe)), 
		exp_atom_str(sql->sa, rsep, &tpe)), 
		exp_atom_str(sql->sa, ssep, &tpe)), 
		exp_atom_str(sql->sa, ns, &tpe));

	if (fwf_widths && dlist_length(fwf_widths) > 0) {
		dnode *dn;
		int ncol = 0;
		char *fwf_string_cur = fwf_string = sa_alloc(sql->sa, 20 * dlist_length(fwf_widths) + 1); // a 64 bit int needs 19 characters in decimal representation plus the separator

		if (!fwf_string) 
			return NULL;
		for (dn = fwf_widths->h; dn; dn = dn->next) {
			fwf_string_cur += sprintf(fwf_string_cur, LLFMT"%c", dn->data.l_val, STREAM_FWF_FIELD_SEP);
			ncol++;
		}
		if(list_length(f->res) != ncol) {
			(void) sql_error(sql, 02, SQLSTATE(3F000) "COPY INTO: fixed width import for %d columns but %d widths given.", list_length(f->res), ncol);
			return NULL;
		}
		*fwf_string_cur = '\0';
	}

	append( args, exp_atom_str(sql->sa, filename, &tpe)); 
	import = exp_op(sql->sa,  
	append(
		append(
			append( 
				append(
					append( args,
						exp_atom_lng(sql->sa, nr)),
						exp_atom_lng(sql->sa, offset)),
						exp_atom_int(sql->sa, locked)),
						exp_atom_int(sql->sa, best_effort)),
						exp_atom_str(sql->sa, fwf_string, &tpe)), f);
	
	exps = new_exp_list(sql->sa);
	for (n = t->columns.set->h; n; n = n->next) {
		sql_column *c = n->data;
		if (c->base.name[0] != '%')
			append(exps, exp_column(sql->sa, t->base.name, c->base.name, &c->type, CARD_MULTI, c->null, 0));
	}
	res = rel_table_func(sql->sa, NULL, import, exps, 1);
	return res;
}

static sql_rel *
copyfrom(mvc *sql, dlist *qname, dlist *columns, dlist *files, dlist *headers, dlist *seps, dlist *nr_offset, str null_string, int locked, int best_effort, int constraint, dlist *fwf_widths)
{
	sql_rel *rel = NULL;
	char *sname = qname_schema(qname);
	char *tname = qname_table(qname);
	sql_schema *s = NULL;
	sql_table *t = NULL, *nt = NULL;
	char *tsep = seps->h->data.sval;
	char *rsep = seps->h->next->data.sval;
	char *ssep = (seps->h->next->next)?seps->h->next->next->data.sval:NULL;
	char *ns = (null_string)?null_string:"null";
	lng nr = (nr_offset)?nr_offset->h->data.l_val:-1;
	lng offset = (nr_offset)?nr_offset->h->next->data.l_val:0;
	list *collist;
	int reorder = 0;
	assert(!nr_offset || nr_offset->h->type == type_lng);
	assert(!nr_offset || nr_offset->h->next->type == type_lng);
	if (sname && !(s=mvc_bind_schema(sql, sname))) {
		(void) sql_error(sql, 02, SQLSTATE(3F000) "COPY INTO: no such schema '%s'", sname);
		return NULL;
	}
	if (!s)
		s = cur_schema(sql);
	t = mvc_bind_table(sql, s, tname);
	if (!t && !sname) {
		s = tmp_schema(sql);
		t = mvc_bind_table(sql, s, tname);
		if (!t) 
			t = stack_find_table(sql, tname);
	}
	if (insert_allowed(sql, t, tname, "COPY INTO", "copy into") == NULL) 
		return NULL;
	/* Only the MONETDB user is allowed copy into with 
	   a lock and only on tables without idx */
	if (locked && !copy_allowed(sql, 1)) {
		return sql_error(sql, 02, SQLSTATE(42000) "COPY INTO: insufficient privileges: "
		    "COPY INTO from .. LOCKED requires database administrator rights");
	}
	if (locked && (!list_empty(t->idxs.set) || !list_empty(t->keys.set))) {
		return sql_error(sql, 02, SQLSTATE(42000) "COPY INTO: insufficient privileges: "
		    "COPY INTO from .. LOCKED requires tables without indices");
	}
	if (locked && has_snapshots(sql->session->tr)) {
		return sql_error(sql, 02, SQLSTATE(42000) "COPY INTO .. LOCKED: not allowed on snapshots");
	}
	if (locked && !sql->session->auto_commit) {
		return sql_error(sql, 02, SQLSTATE(42000) "COPY INTO .. LOCKED: only allowed in auto commit mode");
	}
	/* lock the store, for single user/transaction */
	if (locked) { 
		if (headers)
			return sql_error(sql, 02, SQLSTATE(42000) "COPY INTO .. LOCKED: not allowed with column lists");
		store_lock();
		while (store_nr_active > 1) {
			store_unlock();
			MT_sleep_ms(100);
			store_lock();
		}
		sql->emod |= mod_locked;
		sql->caching = 0; 	/* do not cache this query */
	}
		 
	collist = check_table_columns(sql, t, columns, "COPY", tname);
	if (!collist)
		return NULL;
	/* If we have a header specification use intermediate table, for
	 * column specification other then the default list we need to reorder
	 */
	nt = t;
	if (headers || collist != t->columns.set) 
		reorder = 1;
	if (headers) {
		int has_formats = 0;
		dnode *n;

		nt = mvc_create_table(sql, s, tname, tt_table, 0, SQL_DECLARED_TABLE, CA_COMMIT, -1);
		for (n = headers->h; n; n = n->next) {
			dnode *dn = n->data.lval->h;
			char *cname = dn->data.sval;
			char *format = NULL;
			sql_column *cs = NULL;

			if (dn->next)
				format = dn->next->data.sval;
			if (!list_find_name(collist, cname)) {
				char *name;
				size_t len = strlen(cname) + 2;
				sql_subtype *ctype = sql_bind_localtype("oid");

				name = sa_alloc(sql->sa, len);
				snprintf(name, len, "%%cname");
				cs = mvc_create_column(sql, nt, name, ctype);
			} else if (!format) {
				cs = find_sql_column(t, cname);
				cs = mvc_create_column(sql, nt, cname, &cs->type);
			} else { /* load as string, parse later */
				sql_subtype *ctype = sql_bind_localtype("str");
				cs = mvc_create_column(sql, nt, cname, ctype);
				has_formats = 1;
			}
			(void)cs;
		}
		if (!has_formats)
			headers = NULL;
		reorder = 1;
	}
	if (files) {
		dnode *n = files->h;

		if (!copy_allowed(sql, 1))
			return sql_error(sql, 02, SQLSTATE(42000) "COPY INTO: insufficient privileges: "
					"COPY INTO from file(s) requires database administrator rights, "
					"use 'COPY INTO \"%s\" FROM STDIN' instead", tname);

		for (; n; n = n->next) {
			char *fname = n->data.sval;
			sql_rel *nrel;

			if (fname && !MT_path_absolute(fname))
				return sql_error(sql, 02, SQLSTATE(42000) "COPY INTO: filename must "
						"have absolute path: %s", fname);

			nrel = rel_import(sql, nt, tsep, rsep, ssep, ns, fname, nr, offset, locked, best_effort, fwf_widths);

			if (!rel)
				rel = nrel;
			else {
				rel = rel_setop(sql->sa, rel, nrel, op_union);
				set_processed(rel);
			}
			if (!rel)
				return rel;
		}
	} else {
		rel = rel_import(sql, nt, tsep, rsep, ssep, ns, NULL, nr, offset, locked, best_effort, NULL);
	}
	if (headers) {
		dnode *n;
		node *m = rel->exps->h;
		list *nexps = sa_list(sql->sa);

		assert(is_project(rel->op) || is_base(rel->op));
		for (n = headers->h; n; n = n->next) {
			dnode *dn = n->data.lval->h;
			char *cname = dn->data.sval;
			sql_exp *e, *ne;

			if (!list_find_name(collist, cname)) 
				continue;
		       	e = m->data;
			if (dn->next) {
				char *format = dn->next->data.sval;
				sql_column *cs = find_sql_column(t, cname);
				sql_schema *sys = mvc_bind_schema(sql, "sys");
				sql_subtype st;
				sql_subfunc *f;
				list *args = sa_list(sql->sa);
				size_t l = strlen(cs->type.type->sqlname);
				char *fname = sa_alloc(sql->sa, l+8);

				snprintf(fname, l+8, "str_to_%s", cs->type.type->sqlname);
				sql_find_subtype(&st, "clob", 0, 0);
				f = sql_bind_func_result(sql->sa, sys, fname, &st, &st, &cs->type); 
				if (!f)
					return sql_error(sql, 02, SQLSTATE(42000) "COPY INTO: '%s' missing for type %s", fname, cs->type.type->sqlname);
				append(args, e);
				append(args, exp_atom_clob(sql->sa, format));
				ne = exp_op(sql->sa, args, f);
				exp_setname(sql->sa, ne, exp_relname(e), exp_name(e));
				append(nexps, ne);
			} else {
				append(nexps, e);
			}
			m = m->next;
		}
		rel = rel_project(sql->sa, rel, nexps);
		reorder = 0;
	}
	
	if (!rel)
		return rel;
	if (reorder) 
		rel = rel_project(sql->sa, rel, rel_inserts(sql, t, rel, collist, 1, 1));
	else
		rel->exps = rel_inserts(sql, t, rel, collist, 1, 0);
	rel = rel_insert_table(sql, t, tname, rel);
	if (rel && locked)
		rel->flag |= UPD_LOCKED;
	if (rel && !constraint)
		rel->flag |= UPD_NO_CONSTRAINT;
	return rel;
}

static sql_rel *
bincopyfrom(mvc *sql, dlist *qname, dlist *columns, dlist *files, int constraint)
{
	char *sname = qname_schema(qname);
	char *tname = qname_table(qname);
	sql_schema *s = NULL;
	sql_table *t = NULL;

	dnode *dn;
	node *n;
	sql_rel *res;
	list *exps, *args;
	sql_subtype strtpe;
	sql_exp *import;
	sql_schema *sys = mvc_bind_schema(sql, "sys");
	sql_subfunc *f = sql_find_func(sql->sa, sys, "copyfrom", 2, F_UNION, NULL); 
	list *collist;
	int i;

	assert(f);
	if (!copy_allowed(sql, 1)) {
		(void) sql_error(sql, 02, SQLSTATE(42000) "COPY INTO: insufficient privileges: "
				"binary COPY INTO requires database administrator rights");
		return NULL;
	}

	if (sname && !(s=mvc_bind_schema(sql, sname))) {
		(void) sql_error(sql, 02, SQLSTATE(3F000) "COPY INTO: no such schema '%s'", sname);
		return NULL;
	}
	if (!s)
		s = cur_schema(sql);
	t = mvc_bind_table(sql, s, tname);
	if (!t && !sname) {
		s = tmp_schema(sql);
		t = mvc_bind_table(sql, s, tname);
		if (!t) 
			t = stack_find_table(sql, tname);
	}
	if (insert_allowed(sql, t, tname, "COPY INTO", "copy into") == NULL) 
		return NULL;
	if (files == NULL)
		return sql_error(sql, 02, SQLSTATE(42000) "COPY INTO: must specify files");

	collist = check_table_columns(sql, t, columns, "COPY BINARY", tname);
	if (!collist)
		return NULL;

	f->res = table_column_types(sql->sa, t);
 	sql_find_subtype(&strtpe, "varchar", 0, 0);
	args = append( append( new_exp_list(sql->sa),
		exp_atom_str(sql->sa, t->s?t->s->base.name:NULL, &strtpe)), 
		exp_atom_str(sql->sa, t->base.name, &strtpe));

	// create the list of files that is passed to the function as parameter
	for(i = 0; i < list_length(t->columns.set); i++) {
		// we have one file per column, however, because we have column selection that file might be NULL
		// first, check if this column number is present in the passed in the parameters
		int found = 0;
		dn = files->h;
		for (n = collist->h; n && dn; n = n->next, dn = dn->next) {
			sql_column *c = n->data;
			if (i == c->colnr) {
				// this column number was present in the input arguments; pass in the file name
				append(args, exp_atom_str(sql->sa, dn->data.sval, &strtpe)); 
				found = 1;
				break;
			}
		}
		if (!found) {
			// this column was not present in the input arguments; pass in NULL
			append(args, exp_atom_str(sql->sa, NULL, &strtpe)); 
		}
	}

	import = exp_op(sql->sa,  args, f); 

	exps = new_exp_list(sql->sa);
	for (n = t->columns.set->h; n; n = n->next) {
		sql_column *c = n->data;
		append(exps, exp_column(sql->sa, t->base.name, c->base.name, &c->type, CARD_MULTI, c->null, 0));
	}
	res = rel_table_func(sql->sa, NULL, import, exps, 1);
	res = rel_insert_table(sql, t, t->base.name, res);
	if (res && !constraint)
		res->flag |= UPD_NO_CONSTRAINT;
	return res;
}

static sql_rel *
copyfromloader(mvc *sql, dlist *qname, symbol *fcall)
{
	sql_schema *s = NULL;
	char *sname = qname_schema(qname);
	char *tname = qname_table(qname);
	sql_subfunc *loader = NULL;
	sql_rel* rel = NULL;
	sql_table* t;

	if (!copy_allowed(sql, 1)) {
		(void) sql_error(sql, 02, SQLSTATE(42000) "COPY INTO: insufficient privileges: "
				"binary COPY INTO requires database administrator rights");
		return NULL;
	}
	if (sname && !(s = mvc_bind_schema(sql, sname))) {
		(void) sql_error(sql, 02, SQLSTATE(3F000) "COPY INTO: no such schema '%s'", sname);
		return NULL;
	}
	if (!s)
		s = cur_schema(sql);
	t = mvc_bind_table(sql, s, tname);
	if (!t && !sname) {
		s = tmp_schema(sql);
		t = mvc_bind_table(sql, s, tname);
		if (!t)
			t = stack_find_table(sql, tname);
	}
	//TODO the COPY LOADER INTO should return an insert relation (instead of ddl) to handle partitioned tables properly
	if (insert_allowed(sql, t, tname, "COPY INTO", "copy into") == NULL) {
		return NULL;
	} else if(isPartitionedByColumnTable(t) || isPartitionedByExpressionTable(t)) {
		(void) sql_error(sql, 02, SQLSTATE(3F000) "COPY LOADER INTO: not possible for partitioned tables at the moment");
		return NULL;
	} else if (t->p && (isPartitionedByColumnTable(t->p) || isPartitionedByExpressionTable(t->p))) {
		(void) sql_error(sql, 02, SQLSTATE(3F000) "COPY LOADER INTO: not possible for tables child of partitioned tables at the moment");
		return NULL;
	}

	rel = rel_loader_function(sql, fcall, new_exp_list(sql->sa), &loader);
	if (!rel || !loader) {
		return NULL;
	}

	loader->sname = sname ? sa_zalloc(sql->sa, strlen(sname) + 1) : NULL;
	loader->tname = tname ? sa_zalloc(sql->sa, strlen(tname) + 1) : NULL;
	loader->coltypes = table_column_types(sql->sa, t);
	loader->colnames = table_column_names_and_defaults(sql->sa, t);

	if (sname) strcpy(loader->sname, sname);
	if (tname) strcpy(loader->tname, tname);

	return rel;
}


static sql_rel *
rel_output(mvc *sql, sql_rel *l, sql_exp *sep, sql_exp *rsep, sql_exp *ssep, sql_exp *null_string, sql_exp *file) 
{
	sql_rel *rel = rel_create(sql->sa);
	list *exps = new_exp_list(sql->sa);
	if(!rel || !exps)
		return NULL;

	append(exps, sep);
	append(exps, rsep);
	append(exps, ssep);
	append(exps, null_string);
	if (file)
		append(exps, file);
	rel->l = l;
	rel->r = NULL;
	rel->op = op_ddl;
	rel->flag = DDL_OUTPUT;
	rel->exps = exps;
	rel->card = 0;
	rel->nrcols = 0;
	return rel;
}

static sql_rel *
copyto(mvc *sql, symbol *sq, str filename, dlist *seps, str null_string)
{
	char *tsep = seps->h->data.sval;
	char *rsep = seps->h->next->data.sval;
	char *ssep = (seps->h->next->next)?seps->h->next->next->data.sval:"\"";
	char *ns = (null_string)?null_string:"null";
	sql_exp *tsep_e, *rsep_e, *ssep_e, *ns_e, *fname_e;
	exp_kind ek = {type_value, card_relation, TRUE};
	sql_rel *r = rel_subquery(sql, NULL, sq, ek, APPLY_JOIN);

	if (!r) 
		return NULL;

	tsep_e = exp_atom_clob(sql->sa, tsep);
	rsep_e = exp_atom_clob(sql->sa, rsep);
	ssep_e = exp_atom_clob(sql->sa, ssep);
	ns_e = exp_atom_clob(sql->sa, ns);
	fname_e = filename?exp_atom_clob(sql->sa, filename):NULL;

	if (filename) {
		struct stat fs;
		if (!copy_allowed(sql, 0)) 
			return sql_error(sql, 02, SQLSTATE(42000) "COPY INTO: insufficient privileges: "
					"COPY INTO file requires database administrator rights, "
					"use 'COPY ... INTO STDOUT' instead");
		if (filename && !MT_path_absolute(filename))
			return sql_error(sql, 02, SQLSTATE(42000) "COPY INTO: filename must "
					"have absolute path: %s", filename);
		if (lstat(filename, &fs) == 0)
			return sql_error(sql, 02, SQLSTATE(42000) "COPY INTO: file already "
					"exists: %s", filename);
	}

	return rel_output(sql, r, tsep_e, rsep_e, ssep_e, ns_e, fname_e);
}

sql_exp *
rel_parse_val(mvc *m, char *query, char emode, sql_rel *from)
{
	mvc o = *m;
	sql_exp *e = NULL;
	buffer *b;
	char *n;
	int len = _strlen(query);
	exp_kind ek = {type_value, card_value, FALSE};
	stream *s;
	bstream *bs;

	m->qc = NULL;

	m->caching = 0;
	m->emode = emode;
	b = (buffer*)GDKmalloc(sizeof(buffer));
	n = GDKmalloc(len + 1 + 1);
	if(!b || !n) {
		GDKfree(b);
		GDKfree(n);
		return NULL;
	}
	strncpy(n, query, len);
	query = n;
	query[len] = '\n';
	query[len+1] = 0;
	len++;
	buffer_init(b, query, len);
	s = buffer_rastream(b, "sqlstatement");
	if(!s) {
		buffer_destroy(b);
		return NULL;
	}
	bs = bstream_create(s, b->len);
	if(bs == NULL) {
		buffer_destroy(b);
		return NULL;
	}
	scanner_init(&m->scanner, bs, NULL);
	m->scanner.mode = LINE_1; 
	bstream_next(m->scanner.rs);

	m->params = NULL;
	/*m->args = NULL;*/
	m->argc = 0;
	m->sym = NULL;
	m->errstr[0] = '\0';
	/* via views we give access to protected objects */
	m->user_id = USER_MONETDB;

	(void) sqlparse(m);	
	
	/* get out the single value as we don't want an enclosing projection! */
	if (m->sym && m->sym->token == SQL_SELECT) {
		SelectNode *sn = (SelectNode *)m->sym;
		if (sn->selection->h->data.sym->token == SQL_COLUMN) {
			int is_last = 0;
			sql_rel *r = from;
			symbol* sq = sn->selection->h->data.sym->data.lval->h->data.sym;
			e = rel_value_exp2(m, &r, sq, sql_sel, ek, &is_last);
		}
	}
	GDKfree(query);
	GDKfree(b);
	bstream_destroy(m->scanner.rs);

	m->sym = NULL;
	if (m->session->status || m->errstr[0]) {
		int status = m->session->status;
		char errstr[ERRSIZE];

		strcpy(errstr, m->errstr);
		*m = o;
		m->session->status = status;
		strcpy(m->errstr, errstr);
	} else {
		int label = m->label;
		*m = o;

		m->label = label;
	}
	return e;
}

sql_rel *
rel_updates(mvc *sql, symbol *s)
{
	sql_rel *ret = NULL;
	int old = sql->use_views;

	sql->use_views = 1;
	switch (s->token) {
	case SQL_COPYFROM:
	{
		dlist *l = s->data.lval;

		ret = copyfrom(sql, 
				l->h->data.lval, 
				l->h->next->data.lval, 
				l->h->next->next->data.lval, 
				l->h->next->next->next->data.lval, 
				l->h->next->next->next->next->data.lval, 
				l->h->next->next->next->next->next->data.lval, 
				l->h->next->next->next->next->next->next->data.sval, 
				l->h->next->next->next->next->next->next->next->data.i_val, 
				l->h->next->next->next->next->next->next->next->next->data.i_val, 
				l->h->next->next->next->next->next->next->next->next->next->data.i_val,
				l->h->next->next->next->next->next->next->next->next->next->next->data.lval);
		sql->type = Q_UPDATE;
	}
		break;
	case SQL_BINCOPYFROM:
	{
		dlist *l = s->data.lval;

		ret = bincopyfrom(sql, l->h->data.lval, l->h->next->data.lval, l->h->next->next->data.lval, l->h->next->next->next->data.i_val);
		sql->type = Q_UPDATE;
	}
		break;
	case SQL_COPYLOADER:
	{
	    dlist *l = s->data.lval;
	    dlist *qname = l->h->data.lval;
	    symbol *sym = l->h->next->data.sym;

	    ret = rel_psm_stmt(sql->sa, exp_rel(sql, copyfromloader(sql, qname, sym)));
	    sql->type = Q_SCHEMA;
	}
		break;
	case SQL_COPYTO:
	{
		dlist *l = s->data.lval;

		ret = copyto(sql, l->h->data.sym, l->h->next->data.sval, l->h->next->next->data.lval, l->h->next->next->next->data.sval);
		sql->type = Q_UPDATE;
	}
		break;
	case SQL_INSERT:
	{
		dlist *l = s->data.lval;

		ret = insert_into(sql, l->h->data.lval, l->h->next->data.lval, l->h->next->next->data.sym);
		sql->type = Q_UPDATE;
	}
		break;
	case SQL_UPDATE:
	{
		dlist *l = s->data.lval;

		ret = update_table(sql, l->h->data.lval, l->h->next->data.lval, l->h->next->next->data.sym, l->h->next->next->next->data.sym);
		sql->type = Q_UPDATE;
	}
		break;
	case SQL_DELETE:
	{
		dlist *l = s->data.lval;

		ret = delete_table(sql, l->h->data.lval, l->h->next->data.sym);
		sql->type = Q_UPDATE;
	}
		break;
	case SQL_TRUNCATE:
	{
		dlist *l = s->data.lval;

		int restart_sequences = l->h->next->data.i_val;
		int drop_action = l->h->next->next->data.i_val;
		ret = truncate_table(sql, l->h->data.lval, restart_sequences, drop_action);
		sql->type = Q_UPDATE;
	}
		break;
	default:
		sql->use_views = old;
		return sql_error(sql, 01, SQLSTATE(42000) "Updates statement unknown Symbol(%p)->token = %s", s, token2string(s->token));
	}
	sql->use_views = old;
	return ret;
}<|MERGE_RESOLUTION|>--- conflicted
+++ resolved
@@ -25,16 +25,12 @@
 		return exp_atom(sql->sa, atom_general(sql->sa, &c->type, NULL));
 	} else if (s->token == SQL_DEFAULT) {
 		if (c->def) {
-<<<<<<< HEAD
-			sql_exp *e = rel_parse_val(sql, sa_message(sql->sa, "select CAST(%s AS %s);", c->def, c->type.type->sqlname), sql->emode, NULL);
-=======
 			sql_exp *e;
 			char *typestr = subtype2string2(&c->type);
 			if(!typestr)
 				return sql_error(sql, 02, SQLSTATE(HY001) MAL_MALLOC_FAIL);
-			e = rel_parse_val(sql, sa_message(sql->sa, "select cast(%s as %s);", c->def, typestr), sql->emode);
+			e = rel_parse_val(sql, sa_message(sql->sa, "select cast(%s as %s);", c->def, typestr), sql->emode, NULL);
 			_DELETE(typestr);
->>>>>>> b24db3f3
 			if (!e || (e = rel_check_type(sql, &c->type, e, type_equal)) == NULL)
 				return NULL;
 			return e;
@@ -360,17 +356,12 @@
 						sql_exp *e = NULL;
 
 						if (c->def) {
-<<<<<<< HEAD
-							char *q = sa_message(sql->sa, "select %s;", c->def);
-							e = rel_parse_val(sql, q, sql->emode, NULL);
-=======
 							char *q, *typestr = subtype2string2(&c->type);
 							if(!typestr)
 								return sql_error(sql, 02, SQLSTATE(HY001) MAL_MALLOC_FAIL);
 							q = sa_message(sql->sa, "select cast(%s as %s);", c->def, typestr);
 							_DELETE(typestr);
-							e = rel_parse_val(sql, q, sql->emode);
->>>>>>> b24db3f3
+							e = rel_parse_val(sql, q, sql->emode, NULL);
 							if (!e || (e = rel_check_type(sql, &c->type, e, type_equal)) == NULL)
 								return NULL;
 						} else {
@@ -1046,15 +1037,11 @@
 					char *colname = assignment->h->next->data.sval;
 					sql_column *col = mvc_bind_column(sql, t, colname);
 					if (col->def) {
-<<<<<<< HEAD
-						v = rel_parse_val(sql, sa_message(sql->sa, "select CAST(%s AS %s);", col->def, col->type.type->sqlname), sql->emode, NULL);
-=======
 						char *typestr = subtype2string2(&col->type);
 						if(!typestr)
 							return sql_error(sql, 02, SQLSTATE(HY001) MAL_MALLOC_FAIL);
-						v = rel_parse_val(sql, sa_message(sql->sa, "select cast(%s as %s);", col->def, typestr), sql->emode);
+						v = rel_parse_val(sql, sa_message(sql->sa, "select cast(%s as %s);", col->def, typestr), sql->emode, NULL);
 						_DELETE(typestr);
->>>>>>> b24db3f3
 					} else {
 						return sql_error(sql, 02, SQLSTATE(42000) "UPDATE: column '%s' has no valid default value", col->base.name);
 					}
