/*
 * This Source Code Form is subject to the terms of the Mozilla Public
 * License, v. 2.0.  If a copy of the MPL was not distributed with this
 * file, You can obtain one at http://mozilla.org/MPL/2.0/.
 *
 * Copyright 1997 - July 2008 CWI, August 2008 - 2020 MonetDB B.V.
 */

#include "monetdb_config.h"
#include "rel_updates.h"
#include "rel_semantic.h"
#include "rel_select.h"
#include "rel_rel.h"
#include "rel_exp.h"
#include "rel_schema.h"
#include "sql_privileges.h"
#include "rel_unnest.h"
#include "rel_optimizer.h"
#include "rel_dump.h"
#include "rel_psm.h"
#include "sql_symbol.h"
#include "rel_prop.h"

static sql_exp *
insert_value(sql_query *query, sql_column *c, sql_rel **r, symbol *s, const char* action)
{
	mvc *sql = query->sql;
	if (s->token == SQL_NULL) {
		return exp_atom(sql->sa, atom_general(sql->sa, &c->type, NULL));
	} else if (s->token == SQL_DEFAULT) {
		if (c->def) {
			sql_exp *e = rel_parse_val(sql, c->def, &c->type, sql->emode, NULL);
			if (!e || (e = exp_check_type(sql, &c->type, r ? *r : NULL, e, type_equal)) == NULL)
				return sql_error(sql, 02, SQLSTATE(HY005) "%s: default expression could not be evaluated", action);
			return e;
		} else {
			return sql_error(sql, 02, SQLSTATE(42000) "%s: column '%s' has no valid default value", action, c->base.name);
		}
	} else {
		exp_kind ek = {type_value, card_value, FALSE};
		sql_exp *e = rel_value_exp2(query, r, s, sql_sel | sql_values, ek);

		if (!e)
			return(NULL);
		return exp_check_type(sql, &c->type, r ? *r : NULL, e, type_equal);
	}
}

static sql_exp **
insert_exp_array(mvc *sql, sql_table *t, int *Len)
{
	*Len = list_length(t->columns.set);
	return SA_ZNEW_ARRAY(sql->sa, sql_exp*, *Len);
}

sql_table *
get_table(sql_rel *t)
{
	sql_table *tab = NULL;

	assert(is_updateble(t));
	if (t->op == op_basetable) { /* existing base table */
		tab = t->l;
	} else if (t->op == op_ddl &&
			   (t->flag == ddl_alter_table || t->flag == ddl_create_table || t->flag == ddl_create_view)) {
		return rel_ddl_table_get(t);
	}
	return tab;
}

static list *
get_inserts( sql_rel *ins )
{
	sql_rel *r = ins->r;

	assert(is_project(r->op) || r->op == op_table);
	return r->exps;
}

static sql_rel *
rel_insert_hash_idx(mvc *sql, const char* alias, sql_idx *i, sql_rel *inserts)
{
	char *iname = sa_strconcat( sql->sa, "%", i->base.name);
	node *m;
	sql_subtype *it, *lng;
	int bits = 1 + ((sizeof(lng)*8)-1)/(list_length(i->columns)+1);
	sql_exp *h = NULL;

	if (list_length(i->columns) <= 1 || i->type == no_idx) {
		/* dummy append */
		append(get_inserts(inserts), exp_label(sql->sa, exp_atom_lng(sql->sa, 0), ++sql->label));
		return inserts;
	}

	it = sql_bind_localtype("int");
	lng = sql_bind_localtype("lng");
	for (m = i->columns->h; m; m = m->next) {
		sql_kc *c = m->data;
		sql_exp *e = list_fetch(get_inserts(inserts), c->c->colnr);
		e = exp_ref(sql, e);

		if (h && i->type == hash_idx)  {
			list *exps = new_exp_list(sql->sa);
			sql_subfunc *xor = sql_bind_func_result(sql, "sys", "rotate_xor_hash", F_FUNC, lng, 3, lng, it, &c->c->type);

			append(exps, h);
			append(exps, exp_atom_int(sql->sa, bits));
			append(exps, e);
			h = exp_op(sql->sa, exps, xor);
		} else if (h)  { /* order preserving hash */
			sql_exp *h2;
			sql_subfunc *lsh = sql_bind_func_result(sql, "sys", "left_shift", F_FUNC, lng, 2, lng, it);
			sql_subfunc *lor = sql_bind_func_result(sql, "sys", "bit_or", F_FUNC, lng, 2, lng, lng);
			sql_subfunc *hf = sql_bind_func_result(sql, "sys", "hash", F_FUNC, lng, 1, &c->c->type);

			h = exp_binop(sql->sa, h, exp_atom_int(sql->sa, bits), lsh);
			h2 = exp_unop(sql->sa, e, hf);
			h = exp_binop(sql->sa, h, h2, lor);
		} else {
			sql_subfunc *hf = sql_bind_func_result(sql, "sys", "hash", F_FUNC, lng, 1, &c->c->type);
			h = exp_unop(sql->sa, e, hf);
			if (i->type == oph_idx)
				break;
		}
	}
	/* append inserts to hash */
	append(get_inserts(inserts), h);
	exp_setname(sql->sa, h, alias, iname);
	return inserts;
}

static sql_rel *
rel_insert_join_idx(mvc *sql, const char* alias, sql_idx *i, sql_rel *inserts)
{
	char *iname = sa_strconcat( sql->sa, "%", i->base.name);
	int need_nulls = 0;
	node *m, *o;
	sql_key *rk = &((sql_fkey *) i->key)->rkey->k;
	sql_rel *rt = rel_basetable(sql, rk->t, rk->t->base.name);

	sql_subtype *bt = sql_bind_localtype("bit");
	sql_subfunc *or = sql_bind_func_result(sql, "sys", "or", F_FUNC, bt, 2, bt, bt);

	sql_rel *_nlls = NULL, *nnlls, *ins = inserts->r;
	sql_exp *lnll_exps = NULL, *rnll_exps = NULL, *e;
	list *join_exps = new_exp_list(sql->sa), *pexps;

	for (m = i->columns->h; m; m = m->next) {
		sql_kc *c = m->data;

		if (c->c->null)
			need_nulls = 1;
	}
	/* NULL and NOT NULL, for 'SIMPLE MATCH' semantics */
	/* AND joins expressions */
	for (m = i->columns->h, o = rk->columns->h; m && o; m = m->next, o = o->next) {
		sql_kc *c = m->data;
		sql_kc *rc = o->data;
		sql_subfunc *isnil = sql_bind_func(sql, "sys", "isnull", &c->c->type, NULL, F_FUNC);
		sql_exp *_is = list_fetch(ins->exps, c->c->colnr), *lnl, *rnl, *je;
		sql_exp *rtc = exp_column(sql->sa, rel_name(rt), rc->c->base.name, &rc->c->type, CARD_MULTI, rc->c->null, 0);

		_is = exp_ref(sql, _is);
		lnl = exp_unop(sql->sa, _is, isnil);
		set_has_no_nil(lnl);
		rnl = exp_unop(sql->sa, _is, isnil);
		set_has_no_nil(rnl);
		if (need_nulls) {
			if (lnll_exps) {
				lnll_exps = exp_binop(sql->sa, lnll_exps, lnl, or);
				rnll_exps = exp_binop(sql->sa, rnll_exps, rnl, or);
			} else {
				lnll_exps = lnl;
				rnll_exps = rnl;
			}
		}

		if (rel_convert_types(sql, rt, ins, &rtc, &_is, 1, type_equal) < 0)
			return NULL;
		je = exp_compare(sql->sa, rtc, _is, cmp_equal);
		append(join_exps, je);
	}
	if (need_nulls) {
		_nlls = rel_select( sql->sa, rel_dup(ins),
				exp_compare(sql->sa, lnll_exps, exp_atom_bool(sql->sa, 1), cmp_equal ));
		nnlls = rel_select( sql->sa, rel_dup(ins),
				exp_compare(sql->sa, rnll_exps, exp_atom_bool(sql->sa, 0), cmp_equal ));
		_nlls = rel_project(sql->sa, _nlls, rel_projections(sql, _nlls, NULL, 1, 1));
		/* add constant value for NULLS */
		e = exp_atom(sql->sa, atom_general(sql->sa, sql_bind_localtype("oid"), NULL));
		exp_setname(sql->sa, e, alias, iname);
		append(_nlls->exps, e);
	} else {
		nnlls = ins;
	}

	pexps = rel_projections(sql, nnlls, NULL, 1, 1);
	nnlls = rel_crossproduct(sql->sa, nnlls, rt, op_join);
	nnlls->exps = join_exps;
	nnlls = rel_project(sql->sa, nnlls, pexps);
	/* add row numbers */
	e = exp_column(sql->sa, rel_name(rt), TID, sql_bind_localtype("oid"), CARD_MULTI, 0, 1);
	exp_setname(sql->sa, e, alias, iname);
	append(nnlls->exps, e);

	if (need_nulls) {
		rel_destroy(ins);
		rt = inserts->r = rel_setop(sql->sa, _nlls, nnlls, op_union );
		rel_setop_set_exps(sql, rt, rel_projections(sql, nnlls, NULL, 1, 1));
		set_processed(rt);
	} else {
		inserts->r = nnlls;
	}
	return inserts;
}

static sql_rel *
rel_insert_idxs(mvc *sql, sql_table *t, const char* alias, sql_rel *inserts)
{
	sql_rel *p = inserts->r;
	bool need_proj = true, special_insert = false;

	if (!t->idxs.set)
		return inserts;

	inserts->r = rel_label(sql, inserts->r, 1);
	for (node *n = t->idxs.set->h; n; n = n->next) {
		sql_idx *i = n->data;
		sql_rel *ins = inserts->r;

		if (is_union(ins->op))
			inserts->r = rel_project(sql->sa, ins, rel_projections(sql, ins, NULL, 0, 1));
		if (hash_index(i->type) || i->type == no_idx) {
			/* needs projection for hash functions */
			if (list_length(i->columns) > 1 && hash_index(i->type) && need_proj) {
				inserts->r = rel_project(sql->sa, inserts->r, rel_projections(sql, inserts->r, NULL, 1, 1));
				need_proj = false;
			}
			rel_insert_hash_idx(sql, alias, i, inserts);
		} else if (i->type == join_idx) {
			special_insert = true;
			rel_insert_join_idx(sql, alias, i, inserts);
		}
	}
	if (special_insert) {
		sql_rel *r = rel_create(sql->sa);
		if(!r)
			return NULL;

		r->op = op_insert;
		r->l = rel_dup(p);
		r->r = inserts;
		r->flag |= UPD_COMP; /* mark as special update */
		return r;
	}
	return inserts;
}

sql_rel *
rel_insert(mvc *sql, sql_rel *t, sql_rel *inserts)
{
	sql_rel * r = rel_create(sql->sa);
	sql_table *tab = get_table(t);
	if(!r)
		return NULL;

	r->op = op_insert;
	r->l = t;
	r->r = inserts;
	/* insert indices */
	if (tab)
		return rel_insert_idxs(sql, tab, rel_name(t), r);
	return r;
}

static sql_rel *
rel_insert_table(sql_query *query, sql_table *t, char *name, sql_rel *inserts)
{
	return rel_insert(query->sql, rel_basetable(query->sql, t, name), inserts);
}

static list *
check_table_columns(mvc *sql, sql_table *t, dlist *columns, const char *op, char *tname)
{
	list *collist;

	if (columns) {
		dnode *n;

		collist = sa_list(sql->sa);
		for (n = columns->h; n; n = n->next) {
			sql_column *c = mvc_bind_column(sql, t, n->data.sval);

			if (c) {
				list_append(collist, c);
			} else {
				return sql_error(sql, ERR_NOTFOUND, SQLSTATE(42S22) "%s: no such column '%s.%s'", op, tname, n->data.sval);
			}
		}
	} else {
		collist = t->columns.set;
	}
	return collist;
}

static list *
rel_inserts(mvc *sql, sql_table *t, sql_rel *r, list *collist, size_t rowcount, int copy, const char* action)
{
	int len, i;
	sql_exp **inserts = insert_exp_array(sql, t, &len);
	list *exps = NULL;
	node *n, *m;

	if (r->exps) {
		if (!copy) {
			for (n = r->exps->h, m = collist->h; n && m; n = n->next, m = m->next) {
				sql_column *c = m->data;
				sql_exp *e = n->data;

				if (inserts[c->colnr])
					return sql_error(sql, 02, SQLSTATE(42000) "%s: column '%s' specified more than once", action, c->base.name);
				if (!(inserts[c->colnr] = exp_check_type(sql, &c->type, r, e, type_equal)))
					return NULL;
			}
		} else {
			for (m = collist->h; m; m = m->next) {
				sql_column *c = m->data;
				sql_exp *e;

				e = exps_bind_column2(r->exps, c->t->base.name, c->base.name, NULL);
				if (e) {
					if (inserts[c->colnr])
						return sql_error(sql, 02, SQLSTATE(42000) "%s: column '%s' specified more than once", action, c->base.name);
					inserts[c->colnr] = exp_ref(sql, e);
				}
			}
		}
	}
	for (i = 0; i < len; i++) {
		if (!inserts[i]) {
			for (m = t->columns.set->h; m; m = m->next) {
				sql_column *c = m->data;

				if (c->colnr == i) {
					size_t j = 0;
					sql_exp *exps = NULL;

					for (j = 0; j < rowcount; j++) {
						sql_exp *e = NULL;

						if (c->def) {
							e = rel_parse_val(sql, c->def, &c->type, sql->emode, NULL);
							if (!e || (e = exp_check_type(sql, &c->type, r, e, type_equal)) == NULL)
								return sql_error(sql, 02, SQLSTATE(HY005) "%s: default expression could not be evaluated", action);
						} else {
							atom *a = atom_general(sql->sa, &c->type, NULL);
							e = exp_atom(sql->sa, a);
						}
						if (!e)
							return sql_error(sql, 02, SQLSTATE(42000) "%s: column '%s' has no valid default value", action, c->base.name);
						if (exps) {
							list *vals_list = exps->f;

							list_append(vals_list, e);
						}
						if (!exps && j+1 < rowcount) {
							exps = exp_values(sql->sa, sa_list(sql->sa));
							exps->tpe = c->type;
							exp_label(sql->sa, exps, ++sql->label);
						}
						if (!exps)
							exps = e;
					}
					inserts[i] = exps;
				}
			}
			assert(inserts[i]);
		}
	}
	/* now rewrite project exps in proper table order */
	exps = new_exp_list(sql->sa);
	for (i = 0; i<len; i++)
		list_append(exps, inserts[i]);
	return exps;
}

sql_table *
insert_allowed(mvc *sql, sql_table *t, char *tname, char *op, char *opname)
{
	if (!t) {
		if (sql->session->status) /* if find_table_or_view_on_scope was already called, don't overwrite error message */
			return NULL;
		return sql_error(sql, ERR_NOTFOUND, SQLSTATE(42S02) "%s: no such table '%s'", op, tname);
	} else if (isView(t)) {
		return sql_error(sql, 02, SQLSTATE(42000) "%s: cannot %s view '%s'", op, opname, tname);
	} else if (isNonPartitionedTable(t)) {
		return sql_error(sql, 02, SQLSTATE(42000) "%s: cannot %s merge table '%s'", op, opname, tname);
	} else if ((isRangePartitionTable(t) || isListPartitionTable(t)) && list_empty(t->members)) {
		return sql_error(sql, 02, SQLSTATE(42000) "%s: %s partitioned table '%s' has no partitions set", op, isListPartitionTable(t)?"list":"range", tname);
	} else if (isRemote(t)) {
		return sql_error(sql, 02, SQLSTATE(42000) "%s: cannot %s remote table '%s' from this server at the moment", op, opname, tname);
	} else if (isReplicaTable(t)) {
		return sql_error(sql, 02, SQLSTATE(42000) "%s: cannot %s replica table '%s'", op, opname, tname);
	} else if (t->access == TABLE_READONLY) {
		return sql_error(sql, 02, SQLSTATE(42000) "%s: cannot %s read only table '%s'", op, opname, tname);
	}
	if (t && !isTempTable(t) && STORE_READONLY)
		return sql_error(sql, 02, SQLSTATE(42000) "%s: %s table '%s' not allowed in readonly mode", op, opname, tname);

	if (!table_privs(sql, t, PRIV_INSERT)) {
		return sql_error(sql, 02, SQLSTATE(42000) "%s: insufficient privileges for user '%s' to %s table '%s'", op, get_string_global_var(sql, "current_user"), opname, tname);
	}
	return t;
}

static int
copy_allowed(mvc *sql, int from)
{
	if (!global_privs(sql, (from)?PRIV_COPYFROMFILE:PRIV_COPYINTOFILE))
		return 0;
	return 1;
}

sql_table *
update_allowed(mvc *sql, sql_table *t, char *tname, char *op, char *opname, int is_delete)
{
	if (!t) {
		return sql_error(sql, ERR_NOTFOUND, SQLSTATE(42S02) "%s: no such table '%s'", op, tname);
	} else if (isView(t)) {
		return sql_error(sql, 02, SQLSTATE(42000) "%s: cannot %s view '%s'", op, opname, tname);
	} else if (isNonPartitionedTable(t) && is_delete == 0) {
		return sql_error(sql, 02, SQLSTATE(42000) "%s: cannot %s merge table '%s'", op, opname, tname);
	} else if (isNonPartitionedTable(t) && is_delete != 0 && list_empty(t->members)) {
		return sql_error(sql, 02, SQLSTATE(42000) "%s: cannot %s merge table '%s' has no partitions set", op, opname, tname);
	} else if ((isRangePartitionTable(t) || isListPartitionTable(t)) && list_empty(t->members)) {
		return sql_error(sql, 02, SQLSTATE(42000) "%s: %s partitioned table '%s' has no partitions set", op, isListPartitionTable(t)?"list":"range", tname);
	} else if (isRemote(t)) {
		return sql_error(sql, 02, SQLSTATE(42000) "%s: cannot %s remote table '%s' from this server at the moment", op, opname, tname);
	} else if (isReplicaTable(t)) {
		return sql_error(sql, 02, SQLSTATE(42000) "%s: cannot %s replica table '%s'", op, opname, tname);
	} else if (t->access == TABLE_READONLY || t->access == TABLE_APPENDONLY) {
		return sql_error(sql, 02, SQLSTATE(42000) "%s: cannot %s read or append only table '%s'", op, opname, tname);
	}
	if (t && !isTempTable(t) && STORE_READONLY)
		return sql_error(sql, 02, SQLSTATE(42000) "%s: %s table '%s' not allowed in readonly mode", op, opname, tname);
	if ((is_delete == 1 && !table_privs(sql, t, PRIV_DELETE)) || (is_delete == 2 && !table_privs(sql, t, PRIV_TRUNCATE)))
		return sql_error(sql, 02, SQLSTATE(42000) "%s: insufficient privileges for user '%s' to %s table '%s'", op, get_string_global_var(sql, "current_user"), opname, tname);
	return t;
}

static sql_rel *
insert_generate_inserts(sql_query *query, sql_table *t, dlist *columns, symbol *val_or_q, const char* action)
{
	mvc *sql = query->sql;
	sql_rel *r = NULL;
	size_t rowcount = 1;
	list *collist = check_table_columns(sql, t, columns, action, t->base.name);
	if (!collist)
		return NULL;

	if (val_or_q->token == SQL_VALUES) {
		dlist *rowlist = val_or_q->data.lval;
		list *exps = new_exp_list(sql->sa);

		if (!rowlist->h) {
			r = rel_project(sql->sa, NULL, NULL);
			if (!columns)
				collist = NULL;
		}

		for (dnode *o = rowlist->h; o; o = o->next, rowcount++) {
			dlist *values = o->data.lval;

			if (dlist_length(values) != list_length(collist)) {
				return sql_error(sql, 02, SQLSTATE(21S01) "%s: number of values doesn't match number of columns of table '%s'", action, t->base.name);
			} else {
				dnode *n;
				node *v, *m;

				if (o->next && list_empty(exps)) {
					for (n = values->h, m = collist->h; n && m; n = n->next, m = m->next) {
						sql_exp *vals = exp_values(sql->sa, sa_list(sql->sa));
						sql_column *c = m->data;

						vals->tpe = c->type;
						exp_label(sql->sa, vals, ++sql->label);
						list_append(exps, vals);
					}
				}
				if (!list_empty(exps)) {
					for (n = values->h, m = collist->h, v = exps->h; n && m && v; n = n->next, m = m->next, v = v->next) {
						sql_exp *vals = v->data;
						list *vals_list = vals->f;
						sql_column *c = m->data;
						sql_exp *ins = insert_value(query, c, &r, n->data.sym, action);

						if (!ins)
							return NULL;
						if (!exp_name(ins))
							exp_label(sql->sa, ins, ++sql->label);
						list_append(vals_list, ins);
					}
				} else {
					/* only allow correlation in a single row of values */
					for (n = values->h, m = collist->h; n && m; n = n->next, m = m->next) {
						sql_column *c = m->data;
						sql_exp *ins = insert_value(query, c, &r, n->data.sym, action);

						if (!ins)
							return NULL;
						if (!exp_name(ins))
							exp_label(sql->sa, ins, ++sql->label);
						list_append(exps, ins);
					}
				}
			}
		}
		if (collist)
			r = rel_project(sql->sa, r, exps);
	} else {
		exp_kind ek = {type_value, card_relation, TRUE};

		r = rel_subquery(query, NULL, val_or_q, ek);
	}
	if (!r)
		return NULL;

	/* In case of missing project, order by or distinct, we need to add
	   and projection */
	if (r->op != op_project || r->r || need_distinct(r))
		r = rel_project(sql->sa, r, rel_projections(sql, r, NULL, 1, 0));
	if ((r->exps && list_length(r->exps) != list_length(collist)) ||
		(!r->exps && collist))
		return sql_error(sql, 02, SQLSTATE(21S01) "%s: query result doesn't match number of columns in table '%s'", action, t->base.name);

	r->exps = rel_inserts(sql, t, r, collist, rowcount, 0, action);
	if(!r->exps)
		return NULL;
	return r;
}

static sql_rel *
merge_generate_inserts(sql_query *query, sql_table *t, sql_rel *r, dlist *columns, symbol *val_or_q)
{
	mvc *sql = query->sql;
	sql_rel *res = NULL;
	list *collist = check_table_columns(sql, t, columns, "MERGE", t->base.name);

	if (!collist)
		return NULL;

	if (val_or_q->token == SQL_VALUES) {
		list *exps = new_exp_list(sql->sa);
		dlist *rowlist = val_or_q->data.lval;

		if (!rowlist->h) {
			res = rel_project(sql->sa, NULL, NULL);
			if (!columns)
				collist = NULL;
		} else {
			node *m;
			dnode *n;
			dlist *inserts = rowlist->h->data.lval;

			if (dlist_length(rowlist) != 1)
				return sql_error(sql, 02, SQLSTATE(42000) "MERGE: number of insert rows must be exactly one in a merge statement");
			if (dlist_length(inserts) != list_length(collist))
				return sql_error(sql, 02, SQLSTATE(21S01) "MERGE: number of values doesn't match number of columns of table '%s'", t->base.name);

			for (n = inserts->h, m = collist->h; n && m; n = n->next, m = m->next) {
				sql_column *c = m->data;
				sql_exp *ins = insert_value(query, c, &r, n->data.sym, "MERGE");
				if (!ins)
					return NULL;
				if (!exp_name(ins))
					exp_label(sql->sa, ins, ++sql->label);
				list_append(exps, ins);
			}
		}
		if (collist)
			res = rel_project(sql->sa, r, exps);
	} else {
		return sql_error(sql, 02, SQLSTATE(42000) "MERGE: sub-queries not yet supported in INSERT clauses inside MERGE statements");
	}
	if (!res)
		return NULL;
	if ((res->exps && list_length(res->exps) != list_length(collist)) || (!res->exps && collist))
		return sql_error(sql, 02, SQLSTATE(21S01) "MERGE: query result doesn't match number of columns in table '%s'", t->base.name);

	res->l = r;
	res->exps = rel_inserts(sql, t, res, collist, 2, 0, "MERGE");
	if(!res->exps)
		return NULL;
	return res;
}

static sql_rel *
insert_into(sql_query *query, dlist *qname, dlist *columns, symbol *val_or_q)
{
	mvc *sql = query->sql;
	char *sname = qname_schema(qname);
	char *tname = qname_schema_object(qname);
	sql_table *t = NULL;
	sql_rel *r = NULL;

	t = find_table_or_view_on_scope(sql, NULL, sname, tname, "INSERT INTO", false);
	if (insert_allowed(sql, t, tname, "INSERT INTO", "insert into") == NULL)
		return NULL;
	r = insert_generate_inserts(query, t, columns, val_or_q, "INSERT INTO");
	if(!r)
		return NULL;
	return rel_insert_table(query, t, t->base.name, r);
}

static int
is_idx_updated(sql_idx * i, list *exps)
{
	int update = 0;
	node *m, *n;

	for (m = i->columns->h; m; m = m->next) {
		sql_kc *ic = m->data;

		for (n = exps->h; n; n = n->next) {
			sql_exp *ce = n->data;
			sql_column *c = find_sql_column(i->t, exp_name(ce));

			if (c && ic->c->colnr == c->colnr) {
				update = 1;
				break;
			}
		}
	}
	return update;
}

static sql_rel *
rel_update_hash_idx(mvc *sql, const char* alias, sql_idx *i, sql_rel *updates)
{
	char *iname = sa_strconcat( sql->sa, "%", i->base.name);
	node *m;
	sql_subtype *it, *lng = 0; /* is not set in first if below */
	int bits = 1 + ((sizeof(lng)*8)-1)/(list_length(i->columns)+1);
	sql_exp *h = NULL;

	if (list_length(i->columns) <= 1 || i->type == no_idx) {
		h = exp_label(sql->sa, exp_atom_lng(sql->sa, 0), ++sql->label);
	} else {
		it = sql_bind_localtype("int");
		lng = sql_bind_localtype("lng");
		for (m = i->columns->h; m; m = m->next) {
			sql_kc *c = m->data;
			sql_exp *e = list_fetch(get_inserts(updates), c->c->colnr+1);
			e = exp_ref(sql, e);

			if (h && i->type == hash_idx)  {
				list *exps = new_exp_list(sql->sa);
				sql_subfunc *xor = sql_bind_func_result(sql, "sys", "rotate_xor_hash", F_FUNC, lng, 3, lng, it, &c->c->type);

				append(exps, h);
				append(exps, exp_atom_int(sql->sa, bits));
				append(exps, e);
				h = exp_op(sql->sa, exps, xor);
			} else if (h)  { /* order preserving hash */
				sql_exp *h2;
				sql_subfunc *lsh = sql_bind_func_result(sql, "sys", "left_shift", F_FUNC, lng, 2, lng, it);
				sql_subfunc *lor = sql_bind_func_result(sql, "sys", "bit_or", F_FUNC, lng, 2, lng, lng);
				sql_subfunc *hf = sql_bind_func_result(sql, "sys", "hash", F_FUNC, lng, 1, &c->c->type);

				h = exp_binop(sql->sa, h, exp_atom_int(sql->sa, bits), lsh);
				h2 = exp_unop(sql->sa, e, hf);
				h = exp_binop(sql->sa, h, h2, lor);
			} else {
				sql_subfunc *hf = sql_bind_func_result(sql, "sys", "hash", F_FUNC, lng, 1, &c->c->type);
				h = exp_unop(sql->sa, e, hf);
				if (i->type == oph_idx)
					break;
			}
		}
	}
	/* append hash to updates */
	append(get_inserts(updates), h);
	exp_setname(sql->sa, h, alias, iname);

	if (!updates->exps)
		updates->exps = new_exp_list(sql->sa);
	append(updates->exps, exp_column(sql->sa, alias, iname, lng, CARD_MULTI, 0, 0));
	return updates;
}

/*
         A referential constraint is satisfied if one of the following con-
         ditions is true, depending on the <match option> specified in the
         <referential constraint definition>:

         -  If no <match type> was specified then, for each row R1 of the
            referencing table, either at least one of the values of the
            referencing columns in R1 shall be a null value, or the value of
            each referencing column in R1 shall be equal to the value of the
            corresponding referenced column in some row of the referenced
            table.

         -  If MATCH FULL was specified then, for each row R1 of the refer-
            encing table, either the value of every referencing column in R1
            shall be a null value, or the value of every referencing column
            in R1 shall not be null and there shall be some row R2 of the
            referenced table such that the value of each referencing col-
            umn in R1 is equal to the value of the corresponding referenced
            column in R2.

         -  If MATCH PARTIAL was specified then, for each row R1 of the
            referencing table, there shall be some row R2 of the refer-
            enced table such that the value of each referencing column in
            R1 is either null or is equal to the value of the corresponding
            referenced column in R2.
*/
static sql_rel *
rel_update_join_idx(mvc *sql, const char* alias, sql_idx *i, sql_rel *updates)
{
	int nr = ++sql->label;
	char name[16], *nme = number2name(name, sizeof(name), nr);
	char *iname = sa_strconcat( sql->sa, "%", i->base.name);

	int need_nulls = 0;
	node *m, *o;
	sql_key *rk = &((sql_fkey *) i->key)->rkey->k;
	sql_rel *rt = rel_basetable(sql, rk->t, sa_strdup(sql->sa, nme));

	sql_subtype *bt = sql_bind_localtype("bit");
	sql_subfunc *or = sql_bind_func_result(sql, "sys", "or", F_FUNC, bt, 2, bt, bt);

	sql_rel *_nlls = NULL, *nnlls, *ups = updates->r;
	sql_exp *lnll_exps = NULL, *rnll_exps = NULL, *e;
	list *join_exps = new_exp_list(sql->sa), *pexps;

	for (m = i->columns->h; m; m = m->next) {
		sql_kc *c = m->data;

		if (c->c->null)
			need_nulls = 1;
	}
	for (m = i->columns->h, o = rk->columns->h; m && o; m = m->next, o = o->next) {
		sql_kc *c = m->data;
		sql_kc *rc = o->data;
		sql_subfunc *isnil = sql_bind_func(sql, "sys", "isnull", &c->c->type, NULL, F_FUNC);
		sql_exp *upd = list_fetch(get_inserts(updates), c->c->colnr + 1), *lnl, *rnl, *je;
		sql_exp *rtc = exp_column(sql->sa, rel_name(rt), rc->c->base.name, &rc->c->type, CARD_MULTI, rc->c->null, 0);

		/* FOR MATCH FULL/SIMPLE/PARTIAL see above */
		/* Currently only the default MATCH SIMPLE is supported */
		upd = exp_ref(sql, upd);
		lnl = exp_unop(sql->sa, upd, isnil);
		set_has_no_nil(lnl);
		rnl = exp_unop(sql->sa, upd, isnil);
		set_has_no_nil(rnl);
		if (need_nulls) {
			if (lnll_exps) {
				lnll_exps = exp_binop(sql->sa, lnll_exps, lnl, or);
				rnll_exps = exp_binop(sql->sa, rnll_exps, rnl, or);
			} else {
				lnll_exps = lnl;
				rnll_exps = rnl;
			}
		}
		if (rel_convert_types(sql, rt, updates, &rtc, &upd, 1, type_equal) < 0) {
			list_destroy(join_exps);
			return NULL;
		}
		je = exp_compare(sql->sa, rtc, upd, cmp_equal);
		append(join_exps, je);
	}
	if (need_nulls) {
		_nlls = rel_select( sql->sa, rel_dup(ups),
				exp_compare(sql->sa, lnll_exps, exp_atom_bool(sql->sa, 1), cmp_equal ));
		nnlls = rel_select( sql->sa, rel_dup(ups),
				exp_compare(sql->sa, rnll_exps, exp_atom_bool(sql->sa, 0), cmp_equal ));
		_nlls = rel_project(sql->sa, _nlls, rel_projections(sql, _nlls, NULL, 1, 1));
		/* add constant value for NULLS */
		e = exp_atom(sql->sa, atom_general(sql->sa, sql_bind_localtype("oid"), NULL));
		exp_setname(sql->sa, e, alias, iname);
		append(_nlls->exps, e);
	} else {
		nnlls = ups;
	}

	pexps = rel_projections(sql, nnlls, NULL, 1, 1);
	nnlls = rel_crossproduct(sql->sa, nnlls, rt, op_join);
	nnlls->exps = join_exps;
	nnlls->flag = LEFT_JOIN;
	nnlls = rel_project(sql->sa, nnlls, pexps);
	/* add row numbers */
	e = exp_column(sql->sa, rel_name(rt), TID, sql_bind_localtype("oid"), CARD_MULTI, 0, 1);
	exp_setname(sql->sa, e, alias, iname);
	append(nnlls->exps, e);

	if (need_nulls) {
		rel_destroy(ups);
		rt = updates->r = rel_setop(sql->sa, _nlls, nnlls, op_union );
		rel_setop_set_exps(sql, rt, rel_projections(sql, nnlls, NULL, 1, 1));
		set_processed(rt);
	} else {
		updates->r = nnlls;
	}
	if (!updates->exps)
		updates->exps = new_exp_list(sql->sa);
	append(updates->exps, exp_column(sql->sa, alias, iname, sql_bind_localtype("oid"), CARD_MULTI, 0, 0));
	return updates;
}

/* for cascade of updates we change the 'relup' relations into
 * a ddl_list of update relations.
 */
static sql_rel *
rel_update_idxs(mvc *sql, const char *alias, sql_table *t, sql_rel *relup)
{
	sql_rel *p = relup->r;
	bool need_proj = true, special_update = false;

	if (!t->idxs.set)
		return relup;

	for (node *n = t->idxs.set->h; n; n = n->next) {
		sql_idx *i = n->data;

		/* check if update is needed,
		 * ie atleast on of the idx columns is updated
		 */
		if (relup->exps && is_idx_updated(i, relup->exps) == 0)
			continue;

		/*
		 * relup->exps isn't set in case of alter statements!
		 * Ie todo check for new indices.
		 */

		if (hash_index(i->type) || i->type == no_idx) {
			/* needs projection for hash functions */
			if (list_length(i->columns) > 1 && hash_index(i->type) && need_proj) {
				relup->r = rel_project(sql->sa, relup->r, rel_projections(sql, relup->r, NULL, 1, 1));
				need_proj = false;
			}
			rel_update_hash_idx(sql, alias, i, relup);
		} else if (i->type == join_idx) {
			special_update = true;
			rel_update_join_idx(sql, alias, i, relup);
		}
	}
	if (special_update) {
		sql_rel *r = rel_create(sql->sa);
		if(!r)
			return NULL;
		r->op = op_update;
		r->l = rel_dup(p);
		r->r = relup;
		r->flag |= UPD_COMP; /* mark as special update */
		return r;
	}
	return relup;
}

sql_rel *
rel_update(mvc *sql, sql_rel *t, sql_rel *uprel, sql_exp **updates, list *exps)
{
	sql_rel *r = rel_create(sql->sa);
	sql_table *tab = get_table(t);
	const char *alias = rel_name(t);
	node *m;

	if (!r)
		return NULL;

	if (tab && updates)
		for (m = tab->columns.set->h; m; m = m->next) {
			sql_column *c = m->data;
			sql_exp *v = updates[c->colnr];

			if (tab->idxs.set && !v)
				v = exp_column(sql->sa, alias, c->base.name, &c->type, CARD_MULTI, c->null, 0);
			if (v)
				v = rel_project_add_exp(sql, uprel, v);
		}

	r->op = op_update;
	r->l = t;
	r->r = uprel;
	r->exps = exps;
	/* update indices */
	if (tab)
		return rel_update_idxs(sql, alias, tab, r);
	return r;
}

sql_exp *
update_check_column(mvc *sql, sql_table *t, sql_column *c, sql_exp *v, sql_rel *r, char *cname, const char *action)
{
	if (!table_privs(sql, t, PRIV_UPDATE) && sql_privilege(sql, sql->user_id, c->base.id, PRIV_UPDATE) < 0)
		return sql_error(sql, 02, SQLSTATE(42000) "%s: insufficient privileges for user '%s' to update table '%s' on column '%s'", action, get_string_global_var(sql, "current_user"), t->base.name, cname);
	if (!v || (v = exp_check_type(sql, &c->type, r, v, type_equal)) == NULL)
		return NULL;
	return v;
}

static sql_rel *
update_generate_assignments(sql_query *query, sql_table *t, sql_rel *r, sql_rel *bt, dlist *assignmentlist, const char *action)
{
	mvc *sql = query->sql;
	sql_table *mt = NULL;
	sql_exp **updates = SA_ZNEW_ARRAY(sql->sa, sql_exp*, list_length(t->columns.set));
	list *exps, *pcols = NULL;
	dnode *n;
	const char *rname = NULL;

	if (isPartitionedByColumnTable(t) || isPartitionedByExpressionTable(t))
		mt = t;
	else if (isPartition(t))
		mt = partition_find_part(sql->session->tr, t, NULL)->t;

	if (mt && isPartitionedByColumnTable(mt)) {
		pcols = sa_list(sql->sa);
		int *nid = sa_alloc(sql->sa, sizeof(int));
		*nid = mt->part.pcol->colnr;
		list_append(pcols, nid);
	} else if (mt && isPartitionedByExpressionTable(mt)) {
		pcols = mt->part.pexp->cols;
	}
	/* first create the project */
	exps = list_append(new_exp_list(sql->sa), exp_column(sql->sa, rname = rel_name(r), TID, sql_bind_localtype("oid"), CARD_MULTI, 0, 1));

	for (n = assignmentlist->h; n; n = n->next) {
		symbol *a = NULL;
		sql_exp *v = NULL;
		sql_rel *rel_val = NULL;
		dlist *assignment = n->data.sym->data.lval;
		int single = (assignment->h->next->type == type_string), outer = 0;
		/* Single assignments have a name, multicolumn a list */

		a = assignment->h->data.sym;
		if (a) {
			exp_kind ek = { (single)?type_value:type_relation, card_column, FALSE};

			if (single && a->token == SQL_DEFAULT) {
				char *colname = assignment->h->next->data.sval;
				sql_column *c = mvc_bind_column(sql, t, colname);

				if (!c)
					return sql_error(sql, ERR_NOTFOUND, SQLSTATE(42S22) "%s: no such column '%s.%s'", action, t->base.name, colname);
				if (c->def) {
					v = rel_parse_val(sql, c->def, &c->type, sql->emode, NULL);
				} else {
					return sql_error(sql, 02, SQLSTATE(42000) "%s: column '%s' has no valid default value", action, c->base.name);
				}
			} else if (single) {
				v = rel_value_exp(query, &r, a, sql_sel | sql_update_set, ek);
				outer = 1;
			} else {
				if (r)
					query_push_outer(query, r, sql_sel | sql_update_set);
				rel_val = rel_subquery(query, NULL, a, ek);
				if (r)
					r = query_pop_outer(query);
				outer = 1;
			}
			if ((single && !v) || (!single && !rel_val))
				return NULL;
			if (rel_val && outer) {
				if (single) {
					if (!exp_name(v))
						exp_label(sql->sa, v, ++sql->label);
					if (rel_val->op != op_project || is_processed(rel_val))
						rel_val = rel_project(sql->sa, rel_val, NULL);
					v = rel_project_add_exp(sql, rel_val, v);
					reset_processed(rel_val);
				}
				r = rel_crossproduct(sql->sa, r, rel_val, op_left);
				set_dependent(r);
				if (single) {
					v = exp_column(sql->sa, NULL, exp_name(v), exp_subtype(v), v->card, has_nil(v), is_intern(v));
					rel_val = NULL;
				}
			}
		}
		if (!single) {
			dlist *cols = assignment->h->next->data.lval;
			dnode *m;
			node *n;

			if (!rel_val)
				rel_val = r;
			if (!rel_val || !is_project(rel_val->op))
				return sql_error(sql, 02, SQLSTATE(42000) "%s: Invalid right side of the SET clause", action);
			if (dlist_length(cols) != list_length(rel_val->exps))
				return sql_error(sql, 02, SQLSTATE(42000) "%s: The number of specified columns between the SET clause and the right side don't match (%d != %d)", action, dlist_length(cols), list_length(rel_val->exps));
			for (n = rel_val->exps->h, m = cols->h; n && m; n = n->next, m = m->next) {
				char *cname = m->data.sval;
				sql_column *c = mvc_bind_column(sql, t, cname);
				sql_exp *v = n->data;

				if (!c)
					return sql_error(sql, ERR_NOTFOUND, SQLSTATE(42S22) "%s: no such column '%s.%s'", action, t->base.name, cname);
				if (updates[c->colnr])
					return sql_error(sql, 02, SQLSTATE(42000) "%s: Multiple assignments to same column '%s'", action, c->base.name);
				if (mt && pcols) {
					for (node *nn = pcols->h; nn; nn = n->next) {
						int next = *(int*) nn->data;
						if (next == c->colnr) {
							if (isPartitionedByColumnTable(mt)) {
								return sql_error(sql, 02, SQLSTATE(42000) "%s: Update on the partitioned column is not possible at the moment", action);
							} else if (isPartitionedByExpressionTable(mt)) {
								return sql_error(sql, 02, SQLSTATE(42000) "%s: Update a column used by the partition's expression is not possible at the moment", action);
							}
						}
					}
				}
				if (!exp_name(v))
					exp_label(sql->sa, v, ++sql->label);
				if (!exp_is_atom(v) || outer)
					v = exp_ref(sql, v);
				if (!v) /* check for NULL */
					v = exp_atom(sql->sa, atom_general(sql->sa, &c->type, NULL));
				if (!(v = update_check_column(sql, t, c, v, r, cname, action)))
					return NULL;
				list_append(exps, exp_column(sql->sa, t->base.name, cname, &c->type, CARD_MULTI, 0, 0));
				exp_setname(sql->sa, v, c->t->base.name, c->base.name);
				updates[c->colnr] = v;
			}
		} else {
			char *cname = assignment->h->next->data.sval;
			sql_column *c = mvc_bind_column(sql, t, cname);

			if (!c)
				return sql_error(sql, ERR_NOTFOUND, SQLSTATE(42S22) "%s: no such column '%s.%s'", action, t->base.name, cname);
			if (updates[c->colnr])
				return sql_error(sql, 02, SQLSTATE(42000) "%s: Multiple assignments to same column '%s'", action, c->base.name);
			if (mt && pcols) {
				for (node *nn = pcols->h; nn; nn = nn->next) {
					int next = *(int*) nn->data;
					if (next == c->colnr) {
						if (isPartitionedByColumnTable(mt)) {
							return sql_error(sql, 02, SQLSTATE(42000) "%s: Update on the partitioned column is not possible at the moment", action);
						} else if (isPartitionedByExpressionTable(mt)) {
							return sql_error(sql, 02, SQLSTATE(42000) "%s: Update a column used by the partition's expression is not possible at the moment", action);
						}
					}
				}
			}
			if (!v)
				v = exp_atom(sql->sa, atom_general(sql->sa, &c->type, NULL));
			if (!(v = update_check_column(sql, t, c, v, r, cname, action)))
				return NULL;
			list_append(exps, exp_column(sql->sa, t->base.name, cname, &c->type, CARD_MULTI, 0, 0));
			exp_setname(sql->sa, v, c->t->base.name, c->base.name);
			updates[c->colnr] = v;
		}
	}
	r = rel_project(sql->sa, r, list_append(new_exp_list(sql->sa), exp_column(sql->sa, rname, TID, sql_bind_localtype("oid"), CARD_MULTI, 0, 1)));
	r = rel_update(sql, bt, r, updates, exps);
	return r;
}

static sql_rel *
update_table(sql_query *query, dlist *qname, str alias, dlist *assignmentlist, symbol *opt_from, symbol *opt_where)
{
	mvc *sql = query->sql;
	char *sname = qname_schema(qname);
	char *tname = qname_schema_object(qname);
	sql_table *t = NULL;

	t = find_table_or_view_on_scope(sql, NULL, sname, tname, "UPDATE", false);
	if (update_allowed(sql, t, tname, "UPDATE", "update", 0) != NULL) {
		sql_rel *r = NULL, *res = rel_basetable(sql, t, alias ? alias : tname);

		/* We have always to reduce the column visibility because of the SET clause */
		if (!table_privs(sql, t, PRIV_SELECT)) {
			sql_rel *nres = NULL;
			if (!(nres = rel_reduce_on_column_privileges(sql, res, t)) && opt_where) /* on global updates the user may be able to update */
				return sql_error(sql, 02, SQLSTATE(42000) "UPDATE: insufficient privileges for user '%s' to update table '%s'",
								 get_string_global_var(sql, "current_user"), tname);
			if (!nres) {
				res->exps = sa_list(sql->sa); /* hasn't select privilege on any column, add just TID column to the list */
			} else {
				res = nres; /* add TID column to the columns it has permission to */
			}
			list_append(res->exps, exp_column(sql->sa, alias ? alias : tname, TID, sql_bind_localtype("oid"), CARD_MULTI, 0, 1));
		}
		if (opt_from) {
			dlist *fl = opt_from->data.lval;
			list *refs = list_append(new_exp_list(sql->sa), (char*) rel_name(res));

			for (dnode *n = fl->h; n && res; n = n->next) {
				sql_rel *fnd = table_ref(query, NULL, n->data.sym, 0, refs);

				if (fnd)
					res = rel_crossproduct(sql->sa, res, fnd, op_join);
				else
					res = fnd;
			}
			if (!res)
				return NULL;
		}
		if (opt_where) {
			if (!(r = rel_logical_exp(query, res, opt_where, sql_where)))
				return NULL;
			/* handle join */
			if (!opt_from && r && is_join(r->op))
				r->op = op_semi;
			else if (r && res && r->nrcols != res->nrcols)
				r = rel_project(sql->sa, r, rel_projections(sql, res, NULL, 1, 1));
			if (!r)
				return NULL;
		} else {	/* update all */
			r = res;
		}
		return update_generate_assignments(query, t, r, rel_basetable(sql, t, alias ? alias : tname), assignmentlist, "UPDATE");
	}
	return NULL;
}

sql_rel *
rel_delete(sql_allocator *sa, sql_rel *t, sql_rel *deletes)
{
	sql_rel *r = rel_create(sa);
	if(!r)
		return NULL;

	r->op = op_delete;
	r->l = t;
	r->r = deletes;
	return r;
}

sql_rel *
rel_truncate(sql_allocator *sa, sql_rel *t, int restart_sequences, int drop_action)
{
	sql_rel *r = rel_create(sa);
	list *exps = new_exp_list(sa);

	append(exps, exp_atom_int(sa, restart_sequences));
	append(exps, exp_atom_int(sa, drop_action));
	r->exps = exps;
	r->op = op_truncate;
	r->l = t;
	r->r = NULL;
	return r;
}

static sql_rel *
delete_table(sql_query *query, dlist *qname, str alias, symbol *opt_where)
{
	mvc *sql = query->sql;
	char *sname = qname_schema(qname);
	char *tname = qname_schema_object(qname);
	sql_table *t = NULL;

	t = find_table_or_view_on_scope(sql, NULL, sname, tname, "DELETE FROM", false);
	if (update_allowed(sql, t, tname, "DELETE FROM", "delete from", 1) != NULL) {
		sql_rel *r = rel_basetable(sql, t, alias ? alias : tname);

		if (opt_where) {
			sql_exp *e;

			if (!table_privs(sql, t, PRIV_SELECT)) {
				if (!(r = rel_reduce_on_column_privileges(sql, r, t)))
					return sql_error(sql, 02, SQLSTATE(42000) "DELETE FROM: insufficient privileges for user '%s' to delete from table '%s'",
									 get_string_global_var(sql, "current_user"), tname);
				list_append(r->exps, exp_column(sql->sa, alias ? alias : tname, TID, sql_bind_localtype("oid"), CARD_MULTI, 0, 1));
			}
			if (!(r = rel_logical_exp(query, r, opt_where, sql_where)))
				return NULL;
			e = exp_column(sql->sa, rel_name(r), TID, sql_bind_localtype("oid"), CARD_MULTI, 0, 1);
			r = rel_project(sql->sa, r, list_append(new_exp_list(sql->sa), e));
			r = rel_delete(sql->sa, rel_basetable(sql, t, alias ? alias : tname), r);
		} else {	/* delete all */
			r = rel_delete(sql->sa, r, NULL);
		}
		return r;
	}
	return NULL;
}

static sql_rel *
truncate_table(mvc *sql, dlist *qname, int restart_sequences, int drop_action)
{
	char *sname = qname_schema(qname);
	char *tname = qname_schema_object(qname);
	sql_table *t = NULL;

	t = find_table_or_view_on_scope(sql, NULL, sname, tname, "TRUNCATE", false);
	if (update_allowed(sql, t, tname, "TRUNCATE", "truncate", 2) != NULL)
		return rel_truncate(sql->sa, rel_basetable(sql, t, tname), restart_sequences, drop_action);
	return NULL;
}

#define MERGE_UPDATE_DELETE 1
#define MERGE_INSERT        2

static sql_rel *
validate_merge_update_delete(mvc *sql, sql_table *t, str alias, sql_rel *joined_table, tokens upd_token,
							 sql_rel *upd_del, sql_rel *bt, sql_rel *extra_projection)
{
	char buf[BUFSIZ];
	sql_exp *aggr, *bigger, *ex;
	sql_subfunc *cf = sql_bind_func(sql, "sys", "count", sql_bind_localtype("void"), NULL, F_AGGR);
	sql_subfunc *bf;
	list *exps = new_exp_list(sql->sa);
	sql_rel *groupby, *res;
	const char *join_rel_name = rel_name(joined_table);

	assert(upd_token == SQL_UPDATE || upd_token == SQL_DELETE);

	groupby = rel_groupby(sql, rel_dup(extra_projection), NULL); //aggregate by all column and count (distinct values)
	groupby->r = rel_projections(sql, bt, NULL, 1, 0);
	aggr = exp_aggr(sql->sa, NULL, cf, 0, 0, groupby->card, 0);
	(void) rel_groupby_add_aggr(sql, groupby, aggr);
	exp_label(sql->sa, aggr, ++sql->label);

	if (!(bf = sql_bind_func(sql, "sys", ">", exp_subtype(aggr), exp_subtype(aggr), F_FUNC)))
		return sql_error(sql, 02, SQLSTATE(42000) "MERGE: function '>' not found");
	list_append(exps, exp_ref(sql, aggr));
	list_append(exps, exp_atom_lng(sql->sa, 1));
	bigger = exp_op(sql->sa, exps, bf);
	exp_label(sql->sa, bigger, ++sql->label);
	groupby = rel_select(sql->sa, groupby, bigger); //select only columns with more than 1 value

	groupby = rel_groupby(sql, groupby, NULL);
	aggr = exp_aggr(sql->sa, NULL, cf, 0, 0, groupby->card, 0);
	(void) rel_groupby_add_aggr(sql, groupby, aggr);
	exp_label(sql->sa, aggr, ++sql->label); //count all of them, if there is at least one, throw the exception

	ex = exp_ref(sql, aggr);
	snprintf(buf, BUFSIZ, "MERGE %s: Multiple rows in the input relation%s%s%s match the same row in the target %s '%s%s%s'",
			 (upd_token == SQL_DELETE) ? "DELETE" : "UPDATE",
			 join_rel_name ? " '" : "", join_rel_name ? join_rel_name : "", join_rel_name ? "'" : "",
			 alias ? "relation" : "table",
			 alias ? alias : t->s ? t->s->base.name : "", alias ? "" : ".", alias ? "" : t->base.name);
	ex = exp_exception(sql->sa, ex, buf);

	res = rel_exception(sql->sa, groupby, NULL, list_append(new_exp_list(sql->sa), ex));
	return rel_list(sql->sa, res, upd_del);
}

static sql_rel *
merge_into_table(sql_query *query, dlist *qname, str alias, symbol *tref, symbol *search_cond, dlist *merge_list)
{
	mvc *sql = query->sql;
	char *sname = qname_schema(qname), *tname = qname_schema_object(qname);
	sql_table *t = NULL;
	sql_rel *bt, *joined, *join_rel = NULL, *extra_project, *insert = NULL, *upd_del = NULL, *res = NULL;
	int processed = 0;
	const char *bt_name;

	assert(tref && search_cond && merge_list);

	if (!(t = find_table_or_view_on_scope(sql, NULL, sname, tname, "MERGE", false)))
		return NULL;
	if (isMergeTable(t))
		return sql_error(sql, 02, SQLSTATE(42000) "MERGE: merge statements not available for merge tables yet");

	bt = rel_basetable(sql, t, alias ? alias : tname);
	if (!table_privs(sql, t, PRIV_SELECT)) {
		if (!(bt = rel_reduce_on_column_privileges(sql, bt, t)))
			return sql_error(sql, 02, SQLSTATE(42000) "MERGE: access denied for %s to table %s%s%s'%s'",
							 get_string_global_var(sql, "current_user"), t->s ? "'":"", t->s ? t->s->base.name : "", t->s ? "'.":"", tname);
		list_append(bt->exps, exp_column(sql->sa, alias ? alias : tname, TID, sql_bind_localtype("oid"), CARD_MULTI, 0, 1));
	}
	joined = table_ref(query, NULL, tref, 0, NULL);
	if (!bt || !joined)
		return NULL;

	bt_name = rel_name(bt);
	if (rel_name(joined) && strcmp(bt_name, rel_name(joined)) == 0)
		return sql_error(sql, 02, SQLSTATE(42000) "MERGE: '%s' on both sides of the joining condition", bt_name);

	for (dnode *m = merge_list->h; m; m = m->next) {
		symbol *sym = m->data.sym, *opt_search, *action;
		tokens token = sym->token;
		dlist* dl = sym->data.lval, *sts;
		opt_search = dl->h->data.sym;
		action = dl->h->next->data.sym;
		sts = action->data.lval;

		if (opt_search)
			return sql_error(sql, 02, SQLSTATE(42000) "MERGE: search condition not yet supported");

		if (token == SQL_MERGE_MATCH) {
			tokens uptdel = action->token;

			if ((processed & MERGE_UPDATE_DELETE) == MERGE_UPDATE_DELETE)
				return sql_error(sql, 02, SQLSTATE(42000) "MERGE: only one WHEN MATCHED clause is allowed");
			processed |= MERGE_UPDATE_DELETE;

			if (uptdel == SQL_UPDATE) {
				if (!update_allowed(sql, t, tname, "MERGE", "update", 0))
					return NULL;
				if ((processed & MERGE_INSERT) == MERGE_INSERT) {
					join_rel = rel_dup(join_rel);
				} else {
					join_rel = rel_crossproduct(sql->sa, joined, bt, op_join);
					if (!(join_rel = rel_logical_exp(query, join_rel, search_cond, sql_where | sql_join)))
						return NULL;
					set_processed(join_rel);
				}

				//project columns of both bt and joined + oid to be used on update
				extra_project = rel_project(sql->sa, join_rel, rel_projections(sql, bt, NULL, 1, 0));
				extra_project->exps = list_merge(extra_project->exps, rel_projections(sql, joined, NULL, 1, 0), (fdup)NULL);
				list_prepend(extra_project->exps, exp_column(sql->sa, bt_name, TID, sql_bind_localtype("oid"), CARD_MULTI, 0, 1));

				upd_del = update_generate_assignments(query, t, extra_project, rel_basetable(sql, t, bt_name), sts->h->data.lval, "MERGE");
			} else if (uptdel == SQL_DELETE) {
				if (!update_allowed(sql, t, tname, "MERGE", "delete", 1))
					return NULL;
				if ((processed & MERGE_INSERT) == MERGE_INSERT) {
					join_rel = rel_dup(join_rel);
				} else {
					join_rel = rel_crossproduct(sql->sa, joined, bt, op_join);
					if (!(join_rel = rel_logical_exp(query, join_rel, search_cond, sql_where | sql_join)))
						return NULL;
					set_processed(join_rel);
				}

				//project columns of bt + oid to be used on delete
				extra_project = rel_project(sql->sa, join_rel, rel_projections(sql, bt, NULL, 1, 0));
				list_prepend(extra_project->exps, exp_column(sql->sa, bt_name, TID, sql_bind_localtype("oid"), CARD_MULTI, 0, 1));

				upd_del = rel_delete(sql->sa, rel_basetable(sql, t, bt_name), extra_project);
			} else {
				assert(0);
			}
			if (!upd_del || !(upd_del = validate_merge_update_delete(sql, t, alias, joined, uptdel, upd_del, bt, extra_project)))
				return NULL;
		} else if (token == SQL_MERGE_NO_MATCH) {
			if ((processed & MERGE_INSERT) == MERGE_INSERT)
				return sql_error(sql, 02, SQLSTATE(42000) "MERGE: only one WHEN NOT MATCHED clause is allowed");
			processed |= MERGE_INSERT;

			assert(action->token == SQL_INSERT);
			if (!insert_allowed(sql, t, tname, "MERGE", "insert"))
				return NULL;
			if ((processed & MERGE_UPDATE_DELETE) == MERGE_UPDATE_DELETE) {
				join_rel = rel_dup(join_rel);
			} else {
				join_rel = rel_crossproduct(sql->sa, joined, bt, op_join);
				if (!(join_rel = rel_logical_exp(query, join_rel, search_cond, sql_where | sql_join)))
					return NULL;
				set_processed(join_rel);
			}

			//project joined values which didn't match on the join and insert them
			extra_project = rel_project(sql->sa, join_rel, rel_projections(sql, joined, NULL, 1, 0));
			extra_project = rel_setop(sql->sa, rel_dup(joined), extra_project, op_except);

			if (!(insert = merge_generate_inserts(query, t, extra_project, sts->h->data.lval, sts->h->next->data.sym)))
				return NULL;
			if (!(insert = rel_insert(query->sql, rel_basetable(sql, t, bt_name), insert)))
				return NULL;
		} else {
			assert(0);
		}
	}

	if (processed == (MERGE_UPDATE_DELETE | MERGE_INSERT)) {
		res = rel_list(sql->sa, insert, upd_del);
		res->p = prop_create(sql->sa, PROP_DISTRIBUTE, res->p);
	} else if ((processed & MERGE_UPDATE_DELETE) == MERGE_UPDATE_DELETE) {
		res = upd_del;
		res->p = prop_create(sql->sa, PROP_DISTRIBUTE, res->p);
	} else if ((processed & MERGE_INSERT) == MERGE_INSERT) {
		res = insert;
	} else {
		assert(0);
	}
	return res;
}

static list *
table_column_types(sql_allocator *sa, sql_table *t)
{
	node *n;
	list *types = sa_list(sa);

	if (t->columns.set) for (n = t->columns.set->h; n; n = n->next) {
		sql_column *c = n->data;
		if (c->base.name[0] != '%')
			append(types, &c->type);
	}
	return types;
}

static list *
table_column_names_and_defaults(sql_allocator *sa, sql_table *t)
{
	node *n;
	list *types = sa_list(sa);

	if (t->columns.set) for (n = t->columns.set->h; n; n = n->next) {
		sql_column *c = n->data;
		append(types, &c->base.name);
		append(types, c->def);
	}
	return types;
}

static sql_rel *
rel_import(mvc *sql, sql_table *t, const char *tsep, const char *rsep, const char *ssep, const char *ns, const char *filename, lng nr, lng offset, int best_effort, dlist *fwf_widths, int onclient, int escape)
{
	sql_rel *res;
	list *exps, *args;
	node *n;
	sql_subtype tpe;
	sql_exp *import;
<<<<<<< HEAD
	sql_schema *sys = mvc_bind_schema(sql, "sys");
	sql_subfunc *f = sql_find_func(sql->sa, sys, "copyfrom", 12, F_UNION, NULL);
=======
	sql_subfunc *f = sql_find_func(sql, "sys", "copyfrom", 13, F_UNION, NULL);
>>>>>>> 57c37e0f
	char *fwf_string = NULL;

	assert(f); /* we do expect copyfrom to be there */
	f->res = table_column_types(sql->sa, t);
 	sql_find_subtype(&tpe, "varchar", 0, 0);
	args = append( append( append( append( append( new_exp_list(sql->sa),
		exp_atom_ptr(sql->sa, t)),
		exp_atom_str(sql->sa, tsep, &tpe)),
		exp_atom_str(sql->sa, rsep, &tpe)),
		exp_atom_str(sql->sa, ssep, &tpe)),
		exp_atom_str(sql->sa, ns, &tpe));

	if (fwf_widths && dlist_length(fwf_widths) > 0) {
		dnode *dn;
		int ncol = 0;
		char *fwf_string_cur = fwf_string = sa_alloc(sql->sa, 20 * dlist_length(fwf_widths) + 1); // a 64 bit int needs 19 characters in decimal representation plus the separator

		if (!fwf_string)
			return NULL;
		for (dn = fwf_widths->h; dn; dn = dn->next) {
			fwf_string_cur += sprintf(fwf_string_cur, LLFMT"%c", dn->data.l_val, STREAM_FWF_FIELD_SEP);
			ncol++;
		}
		if (list_length(f->res) != ncol)
			return sql_error(sql, 02, SQLSTATE(3F000) "COPY INTO: fixed width import for %d columns but %d widths given.", list_length(f->res), ncol);
		*fwf_string_cur = '\0';
	}

	append( args, exp_atom_str(sql->sa, filename, &tpe));
	import = exp_op(sql->sa,
					append(
						append(
							append(
								append(
									append(
										append(args,
											   exp_atom_lng(sql->sa, nr)),
										exp_atom_lng(sql->sa, offset)),
									exp_atom_int(sql->sa, best_effort)),
								exp_atom_str(sql->sa, fwf_string, &tpe)),
							exp_atom_int(sql->sa, onclient)),
						exp_atom_int(sql->sa, escape)), f);

	exps = new_exp_list(sql->sa);
	for (n = t->columns.set->h; n; n = n->next) {
		sql_column *c = n->data;
		if (c->base.name[0] != '%')
			append(exps, exp_column(sql->sa, t->base.name, c->base.name, &c->type, CARD_MULTI, c->null, 0));
	}
	res = rel_table_func(sql->sa, NULL, import, exps, TABLE_PROD_FUNC);
	return res;
}

static sql_rel *
copyfrom(sql_query *query, dlist *qname, dlist *columns, dlist *files, dlist *headers, dlist *seps, dlist *nr_offset, str null_string, int best_effort, int constraint, dlist *fwf_widths, int onclient, int escape)
{
	mvc *sql = query->sql;
	sql_rel *rel = NULL;
	char *sname = qname_schema(qname);
	char *tname = qname_schema_object(qname);
	sql_table *t = NULL, *nt = NULL;
	const char *tsep = seps->h->data.sval;
	const char *rsep = seps->h->next->data.sval;
	const char *ssep = (seps->h->next->next)?seps->h->next->next->data.sval:NULL;
	const char *ns = (null_string)?null_string:"null";
	lng nr = (nr_offset)?nr_offset->h->data.l_val:-1;
	lng offset = (nr_offset)?nr_offset->h->next->data.l_val:0;
	list *collist;
	int reorder = 0;
	assert(!nr_offset || nr_offset->h->type == type_lng);
	assert(!nr_offset || nr_offset->h->next->type == type_lng);

	if (strstr(rsep, "\r\n") != NULL)
		return sql_error(sql, 02, SQLSTATE(42000)
				"COPY INTO: record separator contains '\\r\\n' but "
				"in the input stream, '\\r\\n' is being normalized into '\\n'");

	t = find_table_or_view_on_scope(sql, NULL, sname, tname, "COPY INTO", false);
	if (insert_allowed(sql, t, tname, "COPY INTO", "copy into") == NULL)
		return NULL;

	collist = check_table_columns(sql, t, columns, "COPY INTO", tname);
	if (!collist)
		return NULL;
	/* If we have a header specification use intermediate table, for
	 * column specification other then the default list we need to reorder
	 */
	nt = t;
	if (headers || collist != t->columns.set)
		reorder = 1;
	if (headers) {
		int has_formats = 0;
		dnode *n;

		nt = mvc_create_table(sql, t->s, tname, tt_table, 0, SQL_DECLARED_TABLE, CA_COMMIT, -1, 0);
		for (n = headers->h; n; n = n->next) {
			dnode *dn = n->data.lval->h;
			char *cname = dn->data.sval;
			char *format = NULL;
			sql_column *cs = NULL;

			if (dn->next)
				format = dn->next->data.sval;
			if (!list_find_name(collist, cname)) {
				char *name;
				size_t len = strlen(cname) + 2;
				sql_subtype *ctype = sql_bind_localtype("oid");

				name = sa_alloc(sql->sa, len);
				snprintf(name, len, "%%cname");
				cs = mvc_create_column(sql, nt, name, ctype);
			} else if (!format) {
				cs = find_sql_column(t, cname);
				cs = mvc_create_column(sql, nt, cname, &cs->type);
			} else { /* load as string, parse later */
				sql_subtype *ctype = sql_bind_localtype("str");
				cs = mvc_create_column(sql, nt, cname, ctype);
				has_formats = 1;
			}
			(void)cs;
		}
		if (!has_formats)
			headers = NULL;
		reorder = 1;
	}
	if (files) {
		dnode *n = files->h;

		if (!onclient && !copy_allowed(sql, 1)) {
			return sql_error(sql, 02, SQLSTATE(42000)
					 "COPY INTO: insufficient privileges: "
					 "COPY INTO from file(s) requires database administrator rights, "
					 "use 'COPY INTO \"%s\" FROM file ON CLIENT' instead", tname);
		}

		for (; n; n = n->next) {
			const char *fname = n->data.sval;
			sql_rel *nrel;

			if (!onclient && fname && !MT_path_absolute(fname)) {
				char *fn = ATOMformat(TYPE_str, fname);
				sql_error(sql, 02, SQLSTATE(42000) "COPY INTO: filename must "
					  "have absolute path: %s", fn);
				GDKfree(fn);
				return NULL;
			}

			nrel = rel_import(sql, nt, tsep, rsep, ssep, ns, fname, nr, offset, best_effort, fwf_widths, onclient, escape);

			if (!rel)
				rel = nrel;
			else {
				rel = rel_setop(sql->sa, rel, nrel, op_union);
				set_processed(rel);
			}
			if (!rel)
				return rel;
		}
	} else {
		assert(onclient == 0);
		rel = rel_import(sql, nt, tsep, rsep, ssep, ns, NULL, nr, offset, best_effort, NULL, onclient, escape);
	}
	if (headers) {
		dnode *n;
		node *m = rel->exps->h;
		list *nexps = sa_list(sql->sa);

		assert(is_project(rel->op) || is_base(rel->op));
		for (n = headers->h; n; n = n->next) {
			dnode *dn = n->data.lval->h;
			char *cname = dn->data.sval;
			sql_exp *e, *ne;

			if (!list_find_name(collist, cname))
				continue;
		       	e = m->data;
			if (dn->next) {
				char *format = dn->next->data.sval;
				sql_column *cs = find_sql_column(t, cname);
				sql_subtype st;
				sql_subfunc *f;
				list *args = sa_list(sql->sa);
				size_t l = strlen(cs->type.type->sqlname);
				char *fname = sa_alloc(sql->sa, l+8);

				snprintf(fname, l+8, "str_to_%s", strcmp(cs->type.type->sqlname, "timestamptz") == 0 ? "timestamp" : cs->type.type->sqlname);
				sql_find_subtype(&st, "clob", 0, 0);
				if (!(f = sql_bind_func_result(sql, "sys", fname, F_FUNC, &cs->type, 2, &st, &st)))
					return sql_error(sql, 02, SQLSTATE(42000) "COPY INTO: '%s' missing for type %s", fname, cs->type.type->sqlname);
				append(args, e);
				append(args, exp_atom_clob(sql->sa, format));
				ne = exp_op(sql->sa, args, f);
				if (exp_name(e))
					exp_prop_alias(sql->sa, ne, e);
			} else {
				ne = exp_ref(sql, e);
			}
			append(nexps, ne);
			m = m->next;
		}
		rel = rel_project(sql->sa, rel, nexps);
		reorder = 0;
	}

	if (!rel)
		return rel;
	if (reorder) {
		list *exps = rel_inserts(sql, t, rel, collist, 1, 1, "COPY INTO");
		if(!exps)
			return NULL;
		rel = rel_project(sql->sa, rel, exps);
	} else {
		rel->exps = rel_inserts(sql, t, rel, collist, 1, 0, "COPY INTO");
		if(!rel->exps)
			return NULL;
	}
	rel = rel_insert_table(query, t, tname, rel);
	if (rel && !constraint)
		rel->flag |= UPD_NO_CONSTRAINT;
	return rel;
}

static sql_rel *
bincopyfrom(sql_query *query, dlist *qname, dlist *columns, dlist *files, int constraint, int onclient)
{
	mvc *sql = query->sql;
	char *sname = qname_schema(qname);
	char *tname = qname_schema_object(qname);
	sql_table *t = NULL;
	dnode *dn;
	node *n;
	sql_rel *res;
	list *exps, *args;
	sql_subtype strtpe;
	sql_exp *import;
	sql_subfunc *f = sql_find_func(sql, "sys", "copyfrom", 3, F_UNION, NULL);
	list *collist;
	int i;

	assert(f);
	if (!copy_allowed(sql, 1))
		return sql_error(sql, 02, SQLSTATE(42000) "COPY INTO: insufficient privileges: "
				"binary COPY INTO requires database administrator rights");

	t = find_table_or_view_on_scope(sql, NULL, sname, tname, "COPY INTO", false);
	if (insert_allowed(sql, t, tname, "COPY INTO", "copy into") == NULL)
		return NULL;
	if (files == NULL)
		return sql_error(sql, 02, SQLSTATE(42000) "COPY INTO: must specify files");

	collist = check_table_columns(sql, t, columns, "COPY BINARY INTO", tname);
	if (!collist)
		return NULL;

	f->res = table_column_types(sql->sa, t);
 	sql_find_subtype(&strtpe, "varchar", 0, 0);
	args = append( append( append( new_exp_list(sql->sa),
		exp_atom_str(sql->sa, t->s?t->s->base.name:NULL, &strtpe)),
		exp_atom_str(sql->sa, t->base.name, &strtpe)),
		exp_atom_int(sql->sa, onclient));

	// create the list of files that is passed to the function as parameter
	for (i = 0; i < list_length(t->columns.set); i++) {
		// we have one file per column, however, because we have column selection that file might be NULL
		// first, check if this column number is present in the passed in the parameters
		int found = 0;
		dn = files->h;
		for (n = collist->h; n && dn; n = n->next, dn = dn->next) {
			sql_column *c = n->data;
			if (i == c->colnr) {
				// this column number was present in the input arguments; pass in the file name
				append(args, exp_atom_str(sql->sa, dn->data.sval, &strtpe));
				found = 1;
				break;
			}
		}
		if (!found) {
			// this column was not present in the input arguments; pass in NULL
			append(args, exp_atom_str(sql->sa, NULL, &strtpe));
		}
	}

	import = exp_op(sql->sa,  args, f);

	exps = new_exp_list(sql->sa);
	for (n = t->columns.set->h; n; n = n->next) {
		sql_column *c = n->data;
		append(exps, exp_column(sql->sa, t->base.name, c->base.name, &c->type, CARD_MULTI, c->null, 0));
	}
	res = rel_table_func(sql->sa, NULL, import, exps, TABLE_PROD_FUNC);
	res = rel_insert_table(query, t, t->base.name, res);
	if (res && !constraint)
		res->flag |= UPD_NO_CONSTRAINT;
	return res;
}

static sql_rel *
copyfromloader(sql_query *query, dlist *qname, symbol *fcall)
{
	mvc *sql = query->sql;
	char *sname = qname_schema(qname);
	char *tname = qname_schema_object(qname);
	sql_subfunc *loader = NULL;
	sql_rel *rel = NULL;
	sql_table* t;

	if (!copy_allowed(sql, 1))
		return sql_error(sql, 02, SQLSTATE(42000) "COPY INTO: insufficient privileges: "
				"binary COPY INTO requires database administrator rights");
	t = find_table_or_view_on_scope(sql, NULL, sname, tname, "COPY INTO", false);
	//TODO the COPY LOADER INTO should return an insert relation (instead of ddl) to handle partitioned tables properly
	if (insert_allowed(sql, t, tname, "COPY INTO", "copy into") == NULL)
		return NULL;
	else if (isPartitionedByColumnTable(t) || isPartitionedByExpressionTable(t))
		return sql_error(sql, 02, SQLSTATE(42000) "COPY LOADER INTO: not possible for partitioned tables at the moment");
	else if (isPartition(t)) {
		sql_part *mt = partition_find_part(sql->session->tr, t, NULL);
		if (mt && (isPartitionedByColumnTable(mt->t) || isPartitionedByExpressionTable(mt->t)))
			return sql_error(sql, 02, SQLSTATE(42000) "COPY LOADER INTO: not possible for tables child of partitioned tables at the moment");
	}

	rel = rel_loader_function(query, fcall, new_exp_list(sql->sa), &loader);
	if (!rel || !loader)
		return NULL;

	loader->sname = t->s ? sa_strdup(sql->sa, t->s->base.name) : NULL;
	loader->tname = tname ? sa_strdup(sql->sa, tname) : NULL;
	loader->coltypes = table_column_types(sql->sa, t);
	loader->colnames = table_column_names_and_defaults(sql->sa, t);

	return rel;
}

static sql_rel *
rel_output(mvc *sql, sql_rel *l, sql_exp *sep, sql_exp *rsep, sql_exp *ssep, sql_exp *null_string, sql_exp *file, sql_exp *onclient)
{
	sql_rel *rel = rel_create(sql->sa);
	list *exps = new_exp_list(sql->sa);
	if(!rel || !exps)
		return NULL;

	append(exps, sep);
	append(exps, rsep);
	append(exps, ssep);
	append(exps, null_string);
	if (file) {
		append(exps, file);
		append(exps, onclient);
	}
	rel->l = l;
	rel->r = NULL;
	rel->op = op_ddl;
	rel->flag = ddl_output;
	rel->exps = exps;
	rel->card = 0;
	rel->nrcols = 0;
	return rel;
}

static sql_rel *
copyto(sql_query *query, symbol *sq, const char *filename, dlist *seps, const char *null_string, int onclient)
{
	mvc *sql = query->sql;
	const char *tsep = seps->h->data.sval;
	const char *rsep = seps->h->next->data.sval;
	const char *ssep = (seps->h->next->next)?seps->h->next->next->data.sval:"\"";
	const char *ns = (null_string)?null_string:"null";
	sql_exp *tsep_e, *rsep_e, *ssep_e, *ns_e, *fname_e, *oncl_e;
	exp_kind ek = {type_value, card_relation, TRUE};
	sql_rel *r = rel_subquery(query, NULL, sq, ek);

	if (!r)
		return NULL;

	tsep_e = exp_atom_clob(sql->sa, tsep);
	rsep_e = exp_atom_clob(sql->sa, rsep);
	ssep_e = exp_atom_clob(sql->sa, ssep);
	ns_e = exp_atom_clob(sql->sa, ns);
	oncl_e = exp_atom_int(sql->sa, onclient);
	fname_e = filename?exp_atom_clob(sql->sa, filename):NULL;

	if (!onclient && filename) {
		struct stat fs;
		if (!copy_allowed(sql, 0))
			return sql_error(sql, 02, SQLSTATE(42000) "COPY INTO: insufficient privileges: "
					 "COPY INTO file requires database administrator rights, "
					 "use 'COPY ... INTO file ON CLIENT' instead");
		if (filename && !MT_path_absolute(filename))
			return sql_error(sql, 02, SQLSTATE(42000) "COPY INTO ON SERVER: filename must "
					 "have absolute path: %s", filename);
		if (lstat(filename, &fs) == 0)
			return sql_error(sql, 02, SQLSTATE(42000) "COPY INTO ON SERVER: file already "
					 "exists: %s", filename);
	}

	return rel_output(sql, r, tsep_e, rsep_e, ssep_e, ns_e, fname_e, oncl_e);
}

sql_exp *
rel_parse_val(mvc *m, char *query, sql_subtype *tpe, char emode, sql_rel *from)
{
	mvc o = *m;
	sql_exp *e = NULL;
	buffer *b;
	char *n;
	size_t len = _strlen(query);
	exp_kind ek = {type_value, card_value, FALSE};
	stream *s;
	bstream *bs;

	m->qc = NULL;

	m->emode = emode;
	b = (buffer*)GDKmalloc(sizeof(buffer));
	len += 8; /* add 'select ;' */
	n = GDKmalloc(len + 1 + 1);
	if(!b || !n) {
		GDKfree(b);
		GDKfree(n);
		return NULL;
	}
	snprintf(n, len + 2, "select %s;\n", query);
	query = n;
	len++;
	buffer_init(b, query, len);
	s = buffer_rastream(b, "sqlstatement");
	if(!s) {
		buffer_destroy(b);
		return NULL;
	}
	bs = bstream_create(s, b->len);
	if(bs == NULL) {
		buffer_destroy(b);
		return NULL;
	}
	scanner_init(&m->scanner, bs, NULL);
	m->scanner.mode = LINE_1;
	bstream_next(m->scanner.rs);

	m->params = NULL;
	m->sym = NULL;
	m->errstr[0] = '\0';
	/* via views we give access to protected objects */
	m->user_id = USER_MONETDB;

	(void) sqlparse(m);

	/* get out the single value as we don't want an enclosing projection! */
	if (m->sym && m->sym->token == SQL_SELECT) {
		SelectNode *sn = (SelectNode *)m->sym;
		if (sn->selection->h->data.sym->token == SQL_COLUMN || sn->selection->h->data.sym->token == SQL_IDENT) {
			sql_rel *r = from;
			symbol* sq = sn->selection->h->data.sym->data.lval->h->data.sym;
			sql_query *query = query_create(m);
			e = rel_value_exp2(query, &r, sq, sql_sel | sql_values, ek);
			if (e && tpe)
				e = exp_check_type(m, tpe, from, e, type_cast);
		}
	}
	GDKfree(query);
	GDKfree(b);
	bstream_destroy(m->scanner.rs);

	m->sym = NULL;
	o.frames = m->frames;	/* may have been realloc'ed */
	o.sizeframes = m->sizeframes;
	if (m->session->status || m->errstr[0]) {
		int status = m->session->status;

		strcpy(o.errstr, m->errstr);
		*m = o;
		m->session->status = status;
	} else {
		unsigned int label = m->label;

		while (m->topframes > o.topframes)
			clear_frame(m, m->frames[--m->topframes]);
		*m = o;
		m->label = label;
	}
	return e;
}

sql_rel *
rel_updates(sql_query *query, symbol *s)
{
	mvc *sql = query->sql;
	sql_rel *ret = NULL;
	uint8_t old = sql->use_views;

	sql->use_views = 1;
	switch (s->token) {
	case SQL_COPYFROM:
	{
		dlist *l = s->data.lval;

		ret = copyfrom(query,
				l->h->data.lval,
				l->h->next->data.lval,
				l->h->next->next->data.lval,
				l->h->next->next->next->data.lval,
				l->h->next->next->next->next->data.lval,
				l->h->next->next->next->next->next->data.lval,
				l->h->next->next->next->next->next->next->data.sval,
				l->h->next->next->next->next->next->next->next->data.i_val,
				l->h->next->next->next->next->next->next->next->next->data.i_val,
				l->h->next->next->next->next->next->next->next->next->next->data.lval,
				l->h->next->next->next->next->next->next->next->next->next->next->data.i_val,
				l->h->next->next->next->next->next->next->next->next->next->next->next->data.i_val);
		sql->type = Q_UPDATE;
	}
		break;
	case SQL_BINCOPYFROM:
	{
		dlist *l = s->data.lval;

		ret = bincopyfrom(query, l->h->data.lval, l->h->next->data.lval, l->h->next->next->data.lval, l->h->next->next->next->data.i_val, l->h->next->next->next->next->data.i_val);
		sql->type = Q_UPDATE;
	}
		break;
	case SQL_COPYLOADER:
	{
		dlist *l = s->data.lval;
		dlist *qname = l->h->data.lval;
		symbol *sym = l->h->next->data.sym;
		sql_rel *rel = copyfromloader(query, qname, sym);

		if (rel)
			ret = rel_psm_stmt(sql->sa, exp_rel(sql, rel));
		sql->type = Q_SCHEMA;
	}
		break;
	case SQL_COPYTO:
	{
		dlist *l = s->data.lval;

		ret = copyto(query, l->h->data.sym, l->h->next->data.sval, l->h->next->next->data.lval, l->h->next->next->next->data.sval, l->h->next->next->next->next->data.i_val);
		sql->type = Q_UPDATE;
	}
		break;
	case SQL_INSERT:
	{
		dlist *l = s->data.lval;

		ret = insert_into(query, l->h->data.lval, l->h->next->data.lval, l->h->next->next->data.sym);
		sql->type = Q_UPDATE;
	}
		break;
	case SQL_UPDATE:
	{
		dlist *l = s->data.lval;

		ret = update_table(query, l->h->data.lval, l->h->next->data.sval, l->h->next->next->data.lval,
						   l->h->next->next->next->data.sym, l->h->next->next->next->next->data.sym);
		sql->type = Q_UPDATE;
	}
		break;
	case SQL_DELETE:
	{
		dlist *l = s->data.lval;

		ret = delete_table(query, l->h->data.lval, l->h->next->data.sval, l->h->next->next->data.sym);
		sql->type = Q_UPDATE;
	}
		break;
	case SQL_TRUNCATE:
	{
		dlist *l = s->data.lval;

		int restart_sequences = l->h->next->data.i_val;
		int drop_action = l->h->next->next->data.i_val;
		ret = truncate_table(sql, l->h->data.lval, restart_sequences, drop_action);
		sql->type = Q_UPDATE;
	}
		break;
	case SQL_MERGE:
	{
		dlist *l = s->data.lval;

		ret = merge_into_table(query, l->h->data.lval, l->h->next->data.sval, l->h->next->next->data.sym,
							   l->h->next->next->next->data.sym, l->h->next->next->next->next->data.lval);
		sql->type = Q_UPDATE;
	} break;
	default:
		sql->use_views = old;
		return sql_error(sql, 01, SQLSTATE(42000) "Updates statement unknown Symbol(%p)->token = %s", s, token2string(s->token));
	}
	sql->use_views = old;
	return ret;
}<|MERGE_RESOLUTION|>--- conflicted
+++ resolved
@@ -1408,12 +1408,7 @@
 	node *n;
 	sql_subtype tpe;
 	sql_exp *import;
-<<<<<<< HEAD
-	sql_schema *sys = mvc_bind_schema(sql, "sys");
-	sql_subfunc *f = sql_find_func(sql->sa, sys, "copyfrom", 12, F_UNION, NULL);
-=======
-	sql_subfunc *f = sql_find_func(sql, "sys", "copyfrom", 13, F_UNION, NULL);
->>>>>>> 57c37e0f
+	sql_subfunc *f = sql_find_func(sql, "sys", "copyfrom", 12, F_UNION, NULL);
 	char *fwf_string = NULL;
 
 	assert(f); /* we do expect copyfrom to be there */
