/*
 * This Source Code Form is subject to the terms of the Mozilla Public
 * License, v. 2.0.  If a copy of the MPL was not distributed with this
 * file, You can obtain one at http://mozilla.org/MPL/2.0/.
 *
 * Copyright 1997 - July 2008 CWI, August 2008 - 2017 MonetDB B.V.
 */

#include "monetdb_config.h"
#include "rel_updates.h"
#include "rel_semantic.h"
#include "rel_select.h"
#include "rel_rel.h"
#include "rel_exp.h"
#include "sql_privileges.h"
#include "rel_optimizer.h"
#include "rel_dump.h"
#include "rel_psm.h"
#include "sql_symbol.h"

static sql_exp *
insert_value(mvc *sql, sql_column *c, sql_rel **r, symbol *s)
{
	if (s->token == SQL_NULL) {
		return exp_atom(sql->sa, atom_general(sql->sa, &c->type, NULL));
	} else if (s->token == SQL_DEFAULT) {
		if (c->def) {
			return rel_parse_val(sql, sa_message(sql->sa, "select CAST(%s AS %s);", c->def, c->type.type->sqlname), sql->emode);
		} else {
			return sql_error(sql, 02, "INSERT INTO: column '%s' has no valid default value", c->base.name);
		}
	} else {
		int is_last = 0;
		exp_kind ek = {type_value, card_value, FALSE};
		sql_exp *e = rel_value_exp2(sql, r, s, sql_sel, ek, &is_last);

		if (!e)
			return(NULL);
		return rel_check_type(sql, &c->type, e, type_equal); 
	}
}

static sql_exp ** 
insert_exp_array(mvc *sql, sql_table *t, int *Len)
{
	sql_exp **inserts;
	int i, len = list_length(t->columns.set);
	node *m;

	*Len = len;
	inserts = SA_NEW_ARRAY(sql->sa, sql_exp *, len);
	for (m = t->columns.set->h, i = 0; m; m = m->next, i++) {
		sql_column *c = m->data;

		c->colnr = i;
		inserts[i] = NULL;
	}
	return inserts;
}

#define get_basetable(rel) rel->l

static sql_table *
get_table( sql_rel *t)
{
	sql_table *tab = NULL;

	assert(is_updateble(t)); 
	if (t->op == op_basetable) { /* existing base table */
		tab = get_basetable(t);
	} else if (t->op == op_ddl && (
			t->flag == DDL_ALTER_TABLE ||
			t->flag == DDL_CREATE_TABLE ||
			t->flag == DDL_CREATE_VIEW)) {
		return rel_ddl_table_get(t);
	}
	return tab;
}

static list *
get_inserts( sql_rel *ins )
{
	sql_rel *r = ins->r;

	assert(is_project(r->op) || r->op == op_table);
	return r->exps;
}

static sql_rel *
rel_insert_hash_idx(mvc *sql, sql_idx *i, sql_rel *inserts)
{
	char *iname = sa_strconcat( sql->sa, "%", i->base.name);
	node *m;
	sql_subtype *it, *lng;
	int bits = 1 + ((sizeof(lng)*8)-1)/(list_length(i->columns)+1);
	sql_exp *h = NULL;

	if (list_length(i->columns) <= 1 || i->type == no_idx) {
		/* dummy append */
		append(get_inserts(inserts), exp_label(sql->sa, exp_atom_lng(sql->sa, 0), ++sql->label));
		return inserts;
	}

	it = sql_bind_localtype("int");
	lng = sql_bind_localtype("lng");
	for (m = i->columns->h; m; m = m->next) {
		sql_kc *c = m->data;
		sql_exp *e = list_fetch(get_inserts(inserts), c->c->colnr);

		if (h && i->type == hash_idx)  { 
			list *exps = new_exp_list(sql->sa);
			sql_subfunc *xor = sql_bind_func_result3(sql->sa, sql->session->schema, "rotate_xor_hash", lng, it, &c->c->type, lng);

			append(exps, h);
			append(exps, exp_atom_int(sql->sa, bits));
			append(exps, e);
			h = exp_op(sql->sa, exps, xor);
		} else if (h)  { /* order preserving hash */
			sql_exp *h2;
			sql_subfunc *lsh = sql_bind_func_result(sql->sa, sql->session->schema, "left_shift", lng, it, lng);
			sql_subfunc *lor = sql_bind_func_result(sql->sa, sql->session->schema, "bit_or", lng, lng, lng);
			sql_subfunc *hf = sql_bind_func_result(sql->sa, sql->session->schema, "hash", &c->c->type, NULL, lng);

			h = exp_binop(sql->sa, h, exp_atom_int(sql->sa, bits), lsh); 
			h2 = exp_unop(sql->sa, e, hf);
			h = exp_binop(sql->sa, h, h2, lor);
		} else {
			sql_subfunc *hf = sql_bind_func_result(sql->sa, sql->session->schema, "hash", &c->c->type, NULL, lng);
			h = exp_unop(sql->sa, e, hf);
			if (i->type == oph_idx) 
				break;
		}
	}
	/* append inserts to hash */
	append(get_inserts(inserts), h);
	exp_setname(sql->sa, h, i->t->base.name, iname);
	return inserts;
}

static sql_rel *
rel_insert_join_idx(mvc *sql, sql_idx *i, sql_rel *inserts)
{
	char *iname = sa_strconcat( sql->sa, "%", i->base.name);
	int need_nulls = 0;
	node *m, *o;
	sql_key *rk = &((sql_fkey *) i->key)->rkey->k;
	sql_rel *rt = rel_basetable(sql, rk->t, rk->t->base.name);

	sql_subtype *bt = sql_bind_localtype("bit");
	sql_subfunc *or = sql_bind_func_result(sql->sa, sql->session->schema, "or", bt, bt, bt);

	sql_rel *_nlls = NULL, *nnlls, *ins = inserts->r;
	sql_exp *lnll_exps = NULL, *rnll_exps = NULL, *e;
	list *join_exps = new_exp_list(sql->sa), *pexps;

	for (m = i->columns->h; m; m = m->next) {
		sql_kc *c = m->data;

		if (c->c->null) 
			need_nulls = 1;
	}
	/* NULL and NOT NULL, for 'SIMPLE MATCH' semantics */
	/* AND joins expressions */
	for (m = i->columns->h, o = rk->columns->h; m && o; m = m->next, o = o->next) {
		sql_kc *c = m->data;
		sql_kc *rc = o->data;
		sql_subfunc *isnil = sql_bind_func(sql->sa, sql->session->schema, "isnull", &c->c->type, NULL, F_FUNC);
		sql_exp *_is = list_fetch(ins->exps, c->c->colnr), *lnl, *rnl, *je; 
		sql_exp *rtc = exp_column(sql->sa, rel_name(rt), rc->c->base.name, &rc->c->type, CARD_MULTI, rc->c->null, 0);
		const char *ename = exp_name(_is);

		if (!ename)
			exp_label(sql->sa, _is, ++sql->label);
		ename = exp_name(_is);
		_is = exp_column(sql->sa, exp_relname(_is), ename, exp_subtype(_is), _is->card, has_nil(_is), is_intern(_is));
		lnl = exp_unop(sql->sa, _is, isnil);
		rnl = exp_unop(sql->sa, _is, isnil);
		if (need_nulls) {
		    if (lnll_exps) {
			lnll_exps = exp_binop(sql->sa, lnll_exps, lnl, or);
			rnll_exps = exp_binop(sql->sa, rnll_exps, rnl, or);
		    } else {
			lnll_exps = lnl;
			rnll_exps = rnl;
		    }
		}

		if (rel_convert_types(sql, &rtc, &_is, 1, type_equal) < 0) 
			return NULL;
		je = exp_compare(sql->sa, rtc, _is, cmp_equal);
		append(join_exps, je);
	}
	if (need_nulls) {
       		_nlls = rel_select( sql->sa, rel_dup(ins), 
				exp_compare(sql->sa, lnll_exps, exp_atom_bool(sql->sa, 1), cmp_equal ));
        	nnlls = rel_select( sql->sa, rel_dup(ins), 
				exp_compare(sql->sa, rnll_exps, exp_atom_bool(sql->sa, 0), cmp_equal ));
		_nlls = rel_project(sql->sa, _nlls, rel_projections(sql, _nlls, NULL, 1, 1));
		/* add constant value for NULLS */
		e = exp_atom(sql->sa, atom_general(sql->sa, sql_bind_localtype("oid"), NULL));
		exp_setname(sql->sa, e, i->t->base.name, iname);
		append(_nlls->exps, e);
	} else {
		nnlls = ins;
	}

	pexps = rel_projections(sql, nnlls, NULL, 1, 1);
	nnlls = rel_crossproduct(sql->sa, nnlls, rt, op_join);
	nnlls->exps = join_exps;
	nnlls = rel_project(sql->sa, nnlls, pexps);
	/* add row numbers */
	e = exp_column(sql->sa, rel_name(rt), TID, sql_bind_localtype("oid"), CARD_MULTI, 0, 1);
	exp_setname(sql->sa, e, i->t->base.name, iname);
	append(nnlls->exps, e);

	if (need_nulls) {
		rel_destroy(ins);
		rt = inserts->r = rel_setop(sql->sa, _nlls, nnlls, op_union );
		rt->exps = rel_projections(sql, nnlls, NULL, 1, 1);
		set_processed(rt);
	} else {
		inserts->r = nnlls;
	}
	return inserts;
}

static sql_rel *
rel_insert_idxs(mvc *sql, sql_table *t, sql_rel *inserts)
{
	sql_rel *p = inserts->r;
	node *n;

	if (!t->idxs.set)
		return inserts;

	inserts->r = rel_label(sql, inserts->r, 1); 
	for (n = t->idxs.set->h; n; n = n->next) {
		sql_idx *i = n->data;
		sql_rel *ins = inserts->r;

		if (ins->op == op_union) 
			inserts->r = rel_project(sql->sa, ins, rel_projections(sql, ins, NULL, 0, 1));
		if (hash_index(i->type) || i->type == no_idx) {
			rel_insert_hash_idx(sql, i, inserts);
		} else if (i->type == join_idx) {
			rel_insert_join_idx(sql, i, inserts);
		}
	}
	if (inserts->r != p) {
		sql_rel *r = rel_create(sql->sa);

		r->op = op_insert;
		r->l = rel_dup(p);
		r->r = inserts;
		r->flag |= UPD_COMP; /* mark as special update */
		return r;
	}
	return inserts;
}

sql_rel *
rel_insert(mvc *sql, sql_rel *t, sql_rel *inserts)
{
	sql_rel * r = rel_create(sql->sa);
	sql_table *tab = get_table(t);

	r->op = op_insert;
	r->l = t;
	r->r = inserts;
	/* insert indices */
	if (tab) 
		return rel_insert_idxs(sql, tab, r);
	return r;
}

static sql_rel *
rel_insert_table(mvc *sql, sql_table *t, char *name, sql_rel *inserts)
{
	return rel_insert(sql, rel_basetable(sql, t, name), inserts);
}


static list *
check_table_columns(mvc *sql, sql_table *t, dlist *columns, char *op, char *tname)
{
	list *collist;

	if (columns) {
		dnode *n;

		collist = sa_list(sql->sa);
		for (n = columns->h; n; n = n->next) {
			sql_column *c = mvc_bind_column(sql, t, n->data.sval);

			if (c) {
				list_append(collist, c);
			} else {
				return sql_error(sql, 02, SQLSTATE(42S22) "%s INTO: no such column '%s.%s'", op, tname, n->data.sval);
			}
		}
	} else {
		collist = t->columns.set;
	}
	return collist;
}

static list *
rel_inserts(mvc *sql, sql_table *t, sql_rel *r, list *collist, size_t rowcount, int copy)
{
	int len, i;
	sql_exp **inserts = insert_exp_array(sql, t, &len);
	list *exps = NULL;
	node *n, *m;

	if (r->exps) {
		if (!copy) {
			for (n = r->exps->h, m = collist->h; n && m; n = n->next, m = m->next) {
				sql_column *c = m->data;
				sql_exp *e = n->data;
		
				inserts[c->colnr] = rel_check_type(sql, &c->type, e, type_equal);
			}
		} else {
			for (m = collist->h; m; m = m->next) {
				sql_column *c = m->data;

				inserts[c->colnr] = exps_bind_column2( r->exps, c->t->base.name, c->base.name);
			}
		}
	}
	for (i = 0; i < len; i++) {
		if (!inserts[i]) {
			for (m = t->columns.set->h; m; m = m->next) {
				sql_column *c = m->data;

				if (c->colnr == i) {
					size_t j = 0;
					sql_exp *exps = NULL;

					for(j = 0; j < rowcount; j++) {
						sql_exp *e = NULL;

						if (c->def) {
							char *q = sa_message(sql->sa, "select %s;", c->def);
							e = rel_parse_val(sql, q, sql->emode);
							if (!e || (e = rel_check_type(sql, &c->type, e, type_equal)) == NULL)
								return NULL;
						} else {
							atom *a = atom_general(sql->sa, &c->type, NULL);
							e = exp_atom(sql->sa, a);
						}
						if (!e) 
							return sql_error(sql, 02, SQLSTATE(42000) "INSERT INTO: column '%s' has no valid default value", c->base.name);
						if (exps) {
							list *vals_list = exps->f;
			
							list_append(vals_list, e);
						}
						if (!exps && j+1 < rowcount) {
							exps = exp_values(sql->sa, sa_list(sql->sa));
							exps->tpe = c->type;
							exp_label(sql->sa, exps, ++sql->label);
						}
						if (!exps)
							exps = e;
					}
					inserts[i] = exps;
				}
			}
			assert(inserts[i]);
		}
	}
	/* now rewrite project exps in proper table order */
	exps = new_exp_list(sql->sa);
	for (i = 0; i<len; i++) 
		list_append(exps, inserts[i]);
	return exps;
}


static sql_table *
insert_allowed(mvc *sql, sql_table *t, char *tname, char *op, char *opname)
{
	if (!t) {
		return sql_error(sql, 02, SQLSTATE(42S02) "%s: no such table '%s'", op, tname);
	} else if (isView(t)) {
		return sql_error(sql, 02, SQLSTATE(42000) "%s: cannot %s view '%s'", op, opname, tname);
	} else if (isMergeTable(t)) {
		return sql_error(sql, 02, SQLSTATE(42000) "%s: cannot %s merge table '%s'", op, opname, tname);
	} else if (isStream(t)) {
		return sql_error(sql, 02, SQLSTATE(42000) "%s: cannot %s stream '%s'", op, opname, tname);
	} else if (t->access == TABLE_READONLY) {
		return sql_error(sql, 02, SQLSTATE(42000) "%s: cannot %s read only table '%s'", op, opname, tname);
	}
	if (t && !isTempTable(t) && STORE_READONLY)
		return sql_error(sql, 02, SQLSTATE(42000) "%s: %s table '%s' not allowed in readonly mode", op, opname, tname);

	if (!table_privs(sql, t, PRIV_INSERT)) {
		return sql_error(sql, 02, SQLSTATE(42000) "%s: insufficient privileges for user '%s' to %s table '%s'", op, stack_get_string(sql, "current_user"), opname, tname);
	}
	return t;
}

static int 
copy_allowed(mvc *sql, int from)
{
	if (!global_privs(sql, (from)?PRIV_COPYFROMFILE:PRIV_COPYINTOFILE)) 
		return 0;
	return 1;
}

static sql_table *
update_allowed(mvc *sql, sql_table *t, char *tname, char *op, char *opname, int is_delete)
{
	if (!t) {
		return sql_error(sql, 02, SQLSTATE(42S02) "%s: no such table '%s'", op, tname);
	} else if (isView(t)) {
		return sql_error(sql, 02, SQLSTATE(42000) "%s: cannot %s view '%s'", op, opname, tname);
	} else if (isMergeTable(t)) {
		return sql_error(sql, 02, SQLSTATE(42000) "%s: cannot %s merge table '%s'", op, opname, tname);
	} else if (isStream(t)) {
		return sql_error(sql, 02, SQLSTATE(42000) "%s: cannot %s stream '%s'", op, opname, tname);
	} else if (t->access == TABLE_READONLY || t->access == TABLE_APPENDONLY) {
		return sql_error(sql, 02, SQLSTATE(42000) "%s: cannot %s read or append only table '%s'", op, opname, tname);
	}
	if (t && !isTempTable(t) && STORE_READONLY)
<<<<<<< HEAD
		return sql_error(sql, 02, "%s: %s table '%s' not allowed in readonly mode", op, opname, tname);
	if ((is_delete == 1 && !table_privs(sql, t, PRIV_DELETE)) || (is_delete == 2 && !table_privs(sql, t, PRIV_TRUNCATE)))
		return sql_error(sql, 02, "%s: insufficient privileges for user '%s' to %s table '%s'", op, stack_get_string(sql, "current_user"), opname, tname);
=======
		return sql_error(sql, 02, SQLSTATE(42000) "%s: %s table '%s' not allowed in readonly mode", op, opname, tname);
	if (is_delete && !table_privs(sql, t, PRIV_DELETE)) 
		return sql_error(sql, 02, SQLSTATE(42000) "%s: insufficient privileges for user '%s' to %s table '%s'", op, stack_get_string(sql, "current_user"), opname, tname);
>>>>>>> ad98ef88
	return t;
}

static sql_rel *
insert_into(mvc *sql, dlist *qname, dlist *columns, symbol *val_or_q)
{
	size_t rowcount = 1;
	char *sname = qname_schema(qname);
	char *tname = qname_table(qname);
	sql_schema *s = NULL;
	sql_table *t = NULL;
	list *collist = NULL;
	sql_rel *r = NULL;

	if (sname && !(s=mvc_bind_schema(sql, sname))) {
		(void) sql_error(sql, 02, SQLSTATE(3F000) "INSERT INTO: no such schema '%s'", sname);
		return NULL;
	}
	if (!s)
		s = cur_schema(sql);
	t = mvc_bind_table(sql, s, tname);
	if (!t && !sname) {
		s = tmp_schema(sql);
		t = mvc_bind_table(sql, s, tname);
		if (!t) 
			t = mvc_bind_table(sql, NULL, tname);
	}
	if (insert_allowed(sql, t, tname, "INSERT INTO", "insert into") == NULL) 
		return NULL;
	collist = check_table_columns(sql, t, columns, "INSERT", tname);
	if (!collist)
		return NULL;
	if (val_or_q->token == SQL_VALUES) {
		dlist *rowlist = val_or_q->data.lval;
		dlist *values;
		dnode *o;
		list *exps = new_exp_list(sql->sa);
		sql_rel *inner = NULL;

		if (!rowlist->h) {
			r = rel_project(sql->sa, NULL, NULL);
			if (!columns)
				collist = NULL;
		}

		for (o = rowlist->h; o; o = o->next, rowcount++) {
			values = o->data.lval;

			if (dlist_length(values) != list_length(collist)) {
				return sql_error(sql, 02, SQLSTATE(21S01) "INSERT INTO: number of values doesn't match number of columns of table '%s'", tname);
			} else {
				dnode *n;
				node *v, *m;

				if (o->next && list_empty(exps)) {
					for (n = values->h, m = collist->h; n && m; n = n->next, m = m->next) {
						sql_exp *vals = exp_values(sql->sa, sa_list(sql->sa));
						sql_column *c = m->data;
	
					        vals->tpe = c->type;
						exp_label(sql->sa, vals, ++sql->label);
						list_append(exps, vals);
					}
				}
				if (!list_empty(exps)) {
					for (n = values->h, m = collist->h, v = exps->h; n && m && v; n = n->next, m = m->next, v = v->next) {
						sql_exp *vals = v->data;
						list *vals_list = vals->f;
						sql_column *c = m->data;
						sql_rel *r = NULL;
						sql_exp *ins = insert_value(sql, c, &r, n->data.sym);
						if (!ins) 
							return NULL;
						if (r && inner)
							inner = rel_crossproduct(sql->sa, inner, r, op_join);
						else if (r) 
							inner = r;
						if (inner && !ins->name && !is_atom(ins->type)) {
							exp_label(sql->sa, ins, ++sql->label);
							ins = exp_column(sql->sa, exp_relname(ins), exp_name(ins), exp_subtype(ins), ins->card, has_nil(ins), is_intern(ins));
						}
						list_append(vals_list, ins);
					}
				} else {
					/* only allow correlation in a single row of values */
					for (n = values->h, m = collist->h; n && m; n = n->next, m = m->next) {
						sql_column *c = m->data;
						sql_rel *r = NULL;
						sql_exp *ins = insert_value(sql, c, &r, n->data.sym);
						if (!ins)
							return NULL;
						if (r && inner)
							inner = rel_crossproduct(sql->sa, inner, r, op_join);
						else if (r) 
							inner = r;
						if (!ins->name)
							exp_label(sql->sa, ins, ++sql->label);
						list_append(exps, ins);
					}
				}
			}
		}
		if (collist)
			r = rel_project(sql->sa, inner, exps);
	} else {
		exp_kind ek = {type_value, card_relation, TRUE};

		r = rel_subquery(sql, NULL, val_or_q, ek, APPLY_JOIN);
	}
	if (!r) 
		return NULL;

	/* In case of missing project, order by or distinct, we need to add	
	   and projection */
	if (r->op != op_project || r->r || need_distinct(r))
		r = rel_project(sql->sa, r, rel_projections(sql, r, NULL, 1, 0));
	if ((r->exps && list_length(r->exps) != list_length(collist)) ||
	   (!r->exps && collist)) 
		return sql_error(sql, 02, SQLSTATE(21S01) "INSERT INTO: query result doesn't match number of columns in table '%s'", tname);

	r->exps = rel_inserts(sql, t, r, collist, rowcount, 0);
	return rel_insert_table(sql, t, tname, r);
}

static int
is_idx_updated(sql_idx * i, list *exps)
{
	int update = 0;
	node *m, *n;

	for (m = i->columns->h; m; m = m->next) {
		sql_kc *ic = m->data;

		for (n = exps->h; n; n = n->next) {
			sql_exp *ce = n->data;
			sql_column *c = find_sql_column(i->t, ce->name);

			if (c && ic->c->colnr == c->colnr) {
				update = 1;
				break;
			}
		}
	}
	return update;
}

static sql_rel *
rel_update_hash_idx(mvc *sql, sql_idx *i, sql_rel *updates)
{
	char *iname = sa_strconcat( sql->sa, "%", i->base.name);
	node *m;
	sql_subtype *it, *lng = 0; /* is not set in first if below */
	int bits = 1 + ((sizeof(lng)*8)-1)/(list_length(i->columns)+1);
	sql_exp *h = NULL;

	if (list_length(i->columns) <= 1 || i->type == no_idx) {
		h = exp_label(sql->sa, exp_atom_lng(sql->sa, 0), ++sql->label);
	} else {
		it = sql_bind_localtype("int");
		lng = sql_bind_localtype("lng");
		for (m = i->columns->h; m; m = m->next) {
			sql_kc *c = m->data;
			sql_exp *e;

	       		e = list_fetch(get_inserts(updates), c->c->colnr+1);
			
			if (h && i->type == hash_idx)  { 
				list *exps = new_exp_list(sql->sa);
				sql_subfunc *xor = sql_bind_func_result3(sql->sa, sql->session->schema, "rotate_xor_hash", lng, it, &c->c->type, lng);
	
				append(exps, h);
				append(exps, exp_atom_int(sql->sa, bits));
				append(exps, e);
				h = exp_op(sql->sa, exps, xor);
			} else if (h)  { /* order preserving hash */
				sql_exp *h2;
				sql_subfunc *lsh = sql_bind_func_result(sql->sa, sql->session->schema, "left_shift", lng, it, lng);
				sql_subfunc *lor = sql_bind_func_result(sql->sa, sql->session->schema, "bit_or", lng, lng, lng);
				sql_subfunc *hf = sql_bind_func_result(sql->sa, sql->session->schema, "hash", &c->c->type, NULL, lng);
	
				h = exp_binop(sql->sa, h, exp_atom_int(sql->sa, bits), lsh); 
				h2 = exp_unop(sql->sa, e, hf);
				h = exp_binop(sql->sa, h, h2, lor);
			} else {
				sql_subfunc *hf = sql_bind_func_result(sql->sa, sql->session->schema, "hash", &c->c->type, NULL, lng);
				h = exp_unop(sql->sa, e, hf);
				if (i->type == oph_idx) 
					break;
			}
		}
	}
	/* append hash to updates */
	append(get_inserts(updates), h);
	exp_setname(sql->sa, h, i->t->base.name, iname);

	if (!updates->exps)
		updates->exps = new_exp_list(sql->sa);
	append(updates->exps, exp_column(sql->sa, i->t->base.name, iname, lng, CARD_MULTI, 0, 0));
	return updates;
}

/*
         A referential constraint is satisfied if one of the following con-
         ditions is true, depending on the <match option> specified in the
         <referential constraint definition>:

         -  If no <match type> was specified then, for each row R1 of the
            referencing table, either at least one of the values of the
            referencing columns in R1 shall be a null value, or the value of
            each referencing column in R1 shall be equal to the value of the
            corresponding referenced column in some row of the referenced
            table.

         -  If MATCH FULL was specified then, for each row R1 of the refer-
            encing table, either the value of every referencing column in R1
            shall be a null value, or the value of every referencing column
            in R1 shall not be null and there shall be some row R2 of the
            referenced table such that the value of each referencing col-
            umn in R1 is equal to the value of the corresponding referenced
            column in R2.

         -  If MATCH PARTIAL was specified then, for each row R1 of the
            referencing table, there shall be some row R2 of the refer-
            enced table such that the value of each referencing column in
            R1 is either null or is equal to the value of the corresponding
            referenced column in R2.
*/
static sql_rel *
rel_update_join_idx(mvc *sql, sql_idx *i, sql_rel *updates)
{
	int nr = ++sql->label;
	char name[16], *nme = number2name(name, 16, nr);
	char *iname = sa_strconcat( sql->sa, "%", i->base.name);

	int need_nulls = 0;
	node *m, *o;
	sql_key *rk = &((sql_fkey *) i->key)->rkey->k;
	sql_rel *rt = rel_basetable(sql, rk->t, sa_strdup(sql->sa, nme));

	sql_subtype *bt = sql_bind_localtype("bit");
	sql_subfunc *or = sql_bind_func_result(sql->sa, sql->session->schema, "or", bt, bt, bt);

	sql_rel *_nlls = NULL, *nnlls, *ups = updates->r;
	sql_exp *lnll_exps = NULL, *rnll_exps = NULL, *e;
	list *join_exps = new_exp_list(sql->sa), *pexps;

	for (m = i->columns->h; m; m = m->next) {
		sql_kc *c = m->data;

		if (c->c->null) 
			need_nulls = 1;
	}
	for (m = i->columns->h, o = rk->columns->h; m && o; m = m->next, o = o->next) {
		sql_kc *c = m->data;
		sql_kc *rc = o->data;
		sql_subfunc *isnil = sql_bind_func(sql->sa, sql->session->schema, "isnull", &c->c->type, NULL, F_FUNC);
		sql_exp *upd = list_fetch(get_inserts(updates), c->c->colnr + 1), *lnl, *rnl, *je;
		sql_exp *rtc = exp_column(sql->sa, rel_name(rt), rc->c->base.name, &rc->c->type, CARD_MULTI, rc->c->null, 0);


		/* FOR MATCH FULL/SIMPLE/PARTIAL see above */
		/* Currently only the default MATCH SIMPLE is supported */
		upd = exp_column(sql->sa, exp_relname(upd), exp_name(upd), exp_subtype(upd), upd->card, has_nil(upd), is_intern(upd));
		lnl = exp_unop(sql->sa, upd, isnil);
		rnl = exp_unop(sql->sa, upd, isnil);
		if (need_nulls) {
		    if (lnll_exps) {
			lnll_exps = exp_binop(sql->sa, lnll_exps, lnl, or);
			rnll_exps = exp_binop(sql->sa, rnll_exps, rnl, or);
		    } else {
			lnll_exps = lnl;
			rnll_exps = rnl;
		    }
		}
		if (rel_convert_types(sql, &rtc, &upd, 1, type_equal) < 0) {
			list_destroy(join_exps);
			return NULL;
		}
		je = exp_compare(sql->sa, rtc, upd, cmp_equal);
		append(join_exps, je);
	}
	if (need_nulls) {
       		_nlls = rel_select( sql->sa, rel_dup(ups), 
				exp_compare(sql->sa, lnll_exps, exp_atom_bool(sql->sa, 1), cmp_equal ));
        	nnlls = rel_select( sql->sa, rel_dup(ups), 
				exp_compare(sql->sa, rnll_exps, exp_atom_bool(sql->sa, 0), cmp_equal ));
		_nlls = rel_project(sql->sa, _nlls, rel_projections(sql, _nlls, NULL, 1, 1));
		/* add constant value for NULLS */
		e = exp_atom(sql->sa, atom_general(sql->sa, sql_bind_localtype("oid"), NULL));
		exp_setname(sql->sa, e, i->t->base.name, iname);
		append(_nlls->exps, e);
	} else {
		nnlls = ups;
	}

	pexps = rel_projections(sql, nnlls, NULL, 1, 1);
	nnlls = rel_crossproduct(sql->sa, nnlls, rt, op_join);
	nnlls->exps = join_exps;
	nnlls->flag = LEFT_JOIN;
	nnlls = rel_project(sql->sa, nnlls, pexps);
	/* add row numbers */
	e = exp_column(sql->sa, rel_name(rt), TID, sql_bind_localtype("oid"), CARD_MULTI, 0, 1);
	exp_setname(sql->sa, e, i->t->base.name, iname);
	append(nnlls->exps, e);

	if (need_nulls) {
		rel_destroy(ups);
		rt = updates->r = rel_setop(sql->sa, _nlls, nnlls, op_union );
		rt->exps = rel_projections(sql, nnlls, NULL, 1, 1);
		set_processed(rt);
	} else {
		updates->r = nnlls;
	}
	if (!updates->exps)
		updates->exps = new_exp_list(sql->sa);
	append(updates->exps, exp_column(sql->sa, i->t->base.name, iname, sql_bind_localtype("oid"), CARD_MULTI, 0, 0));
	return updates;
}

/* for cascade of updates we change the 'relup' relations into
 * a DDL_LIST of update relations.
 */
static sql_rel *
rel_update_idxs(mvc *sql, sql_table *t, sql_rel *relup)
{
	sql_rel *p = relup->r;
	node *n;

	if (!t->idxs.set)
		return relup;

	for (n = t->idxs.set->h; n; n = n->next) {
		sql_idx *i = n->data;

		/* check if update is needed, 
		 * ie atleast on of the idx columns is updated 
		 */
		if (relup->exps && is_idx_updated(i, relup->exps) == 0) 
			continue;
		 
		/* 
		 * relup->exps isn't set in case of alter statements!
		 * Ie todo check for new indices.
		 */

		if (hash_index(i->type) || i->type == no_idx) {
			rel_update_hash_idx(sql, i, relup);
		} else if (i->type == join_idx) {
			rel_update_join_idx(sql, i, relup);
		}
	}
	if (relup->r != p) {
		sql_rel *r = rel_create(sql->sa);

		r->op = op_update;
		r->l = rel_dup(p);
		r->r = relup;
		r->flag |= UPD_COMP; /* mark as special update */
		return r;
	}
	return relup;
}

sql_exp ** 
table_update_array(mvc *sql, sql_table *t)
{
	sql_exp **updates;
	int i, len = list_length(t->columns.set);
	node *m;

	updates = SA_NEW_ARRAY(sql->sa, sql_exp *, len);
	for (m = t->columns.set->h, i = 0; m; m = m->next, i++) {
		sql_column *c = m->data;

		/* update the column number, for correct array access */
		c->colnr = i;
		updates[i] = NULL;
	}
	return updates;
}

sql_rel *
rel_update(mvc *sql, sql_rel *t, sql_rel *uprel, sql_exp **updates, list *exps)
{
	sql_rel *r = rel_create(sql->sa);
	sql_table *tab = get_table(t);
	node *m;

	if (tab)
	for (m = tab->columns.set->h; m; m = m->next) {
		sql_column *c = m->data;
		sql_exp *v = updates[c->colnr];

		if (tab->idxs.set && !v) 
			v = exp_column(sql->sa, tab->base.name, c->base.name, &c->type, CARD_MULTI, c->null, 0);
		if (v)
			rel_project_add_exp(sql, uprel, v);
	}

	r->op = op_update;
	r->l = t;
	r->r = uprel;
	r->exps = exps;
	/* update indices */
	if (tab)
		return rel_update_idxs(sql, tab, r);
	return r;
}


static sql_exp *
update_check_column(mvc *sql, sql_table *t, sql_column *c, sql_exp *v, sql_rel *r, char *cname)
{
	if (!c) {
		rel_destroy(r);
		return sql_error(sql, 02, SQLSTATE(42S22) "UPDATE: no such column '%s.%s'", t->base.name, cname);
	}
	if (!table_privs(sql, t, PRIV_UPDATE) && !sql_privilege(sql, sql->user_id, c->base.id, PRIV_UPDATE, 0)) 
		return sql_error(sql, 02, SQLSTATE(42000) "UPDATE: insufficient privileges for user '%s' to update table '%s' on column '%s'", stack_get_string(sql, "current_user"), t->base.name, cname);
	if (!v || (v = rel_check_type(sql, &c->type, v, type_equal)) == NULL) {
		rel_destroy(r);
		return NULL;
	}
	return v;
}

static sql_rel *
update_table(mvc *sql, dlist *qname, dlist *assignmentlist, symbol *opt_from, symbol *opt_where)
{
	char *sname = qname_schema(qname);
	char *tname = qname_table(qname);
	sql_schema *s = NULL;
	sql_table *t = NULL;

	if (sname && !(s=mvc_bind_schema(sql,sname))) {
		(void) sql_error(sql, 02, SQLSTATE(3F000) "UPDATE: no such schema '%s'", sname);
		return NULL;
	}
	if (!s)
		s = cur_schema(sql);
	t = mvc_bind_table(sql, s, tname);
	if (!t && !sname) {
		s = tmp_schema(sql);
		t = mvc_bind_table(sql, s, tname);
		if (!t) 
			t = mvc_bind_table(sql, NULL, tname);
		if (!t) 
			t = stack_find_table(sql, tname);
	}
	if (update_allowed(sql, t, tname, "UPDATE", "update", 0) != NULL) {
		sql_exp *e = NULL, **updates;
		sql_rel *r = NULL;
		list *exps;
		dnode *n;
		const char *rname = NULL;
		sql_rel *res = NULL, *bt = rel_basetable(sql, t, t->base.name);

		res = bt;
#if 0
			dlist *selection = dlist_create(sql->sa);
			dlist *from_list = dlist_create(sql->sa);
			symbol *sym;
			sql_rel *sq;

			dlist_append_list(sql->sa, from_list, qname);
			dlist_append_symbol(sql->sa, from_list, NULL);
			sym = symbol_create_list(sql->sa, SQL_NAME, from_list);
			from_list = dlist_create(sql->sa);
			dlist_append_symbol(sql->sa, from_list, sym);

			{
				dlist *l = dlist_create(sql->sa);


				dlist_append_string(sql->sa, l, tname);
				dlist_append_string(sql->sa, l, TID);
				sym = symbol_create_list(sql->sa, SQL_COLUMN, l);

				l = dlist_create(sql->sa);
				dlist_append_symbol(sql->sa, l, sym);
				dlist_append_string(sql->sa, l, TID);
				dlist_append_symbol(sql->sa, selection, 
				  symbol_create_list(sql->sa, SQL_COLUMN, l));
			}
			for (n = assignmentlist->h; n; n = n->next) {
				dlist *assignment = n->data.sym->data.lval, *l;
				int single = (assignment->h->next->type == type_string);
				symbol *a = assignment->h->data.sym;

				l = dlist_create(sql->sa);
				dlist_append_symbol(sql->sa, l, a);
				dlist_append_string(sql->sa, l, (single)?assignment->h->next->data.sval:NULL);
				a = symbol_create_list(sql->sa, SQL_COLUMN, l);
				dlist_append_symbol(sql->sa, selection, a);
			}
		       
			sym = newSelectNode(sql->sa, 0, selection, NULL, symbol_create_list(sql->sa, SQL_FROM, from_list), opt_where, NULL, NULL, NULL, NULL, NULL, NULL, NULL);
			sq = rel_selects(sql, sym);
			if (sq)
				sq = rel_optimizer(sql, sq);
		}
#endif

		if (opt_from) {
			dlist *fl = opt_from->data.lval;
			dnode *n = NULL;
			sql_rel *fnd = NULL;

			for (n = fl->h; n && res; n = n->next) {
				fnd = table_ref(sql, NULL, n->data.sym, 0);
				if (fnd)
					res = rel_crossproduct(sql->sa, res, fnd, op_join);
				else
					res = fnd;
			}
			if (!res) 
				return NULL;
		}
		if (opt_where) {
			int status = sql->session->status;
	
			if (!table_privs(sql, t, PRIV_SELECT)) 
				return sql_error(sql, 02, SQLSTATE(42000) "UPDATE: insufficient privileges for user '%s' to update table '%s'", stack_get_string(sql, "current_user"), tname);
			r = rel_logical_exp(sql, NULL, opt_where, sql_where);
			if (r) { /* simple predicate which is not using the to 
				    be updated table. We add a select all */
				r = rel_crossproduct(sql->sa, res, r, op_semi);
			} else {
				sql->errstr[0] = 0;
				sql->session->status = status;
				r = rel_logical_exp(sql, res, opt_where, sql_where);
				if (!opt_from && r && is_join(r->op))
					r->op = op_semi;
			}
			if (!r) 
				return NULL;
		} else {	/* update all */
			r = res;
		}
	
		/* first create the project */
		e = exp_column(sql->sa, rname = rel_name(r), TID, sql_bind_localtype("oid"), CARD_MULTI, 0, 1);
		exps = new_exp_list(sql->sa);
		append(exps, e);
		updates = table_update_array(sql, t);
		for (n = assignmentlist->h; n; n = n->next) {
			symbol *a = NULL;
			sql_exp *v = NULL;
			sql_rel *rel_val = NULL;
			dlist *assignment = n->data.sym->data.lval;
			int single = (assignment->h->next->type == type_string);
			/* Single assignments have a name, multicolumn a list */

			a = assignment->h->data.sym;
			if (a) {
				int status = sql->session->status;
				exp_kind ek = {type_value, (single)?card_column:card_relation, FALSE};

				if(single && a->token == SQL_DEFAULT) {
					char *colname = assignment->h->next->data.sval;
					sql_column *col = mvc_bind_column(sql, t, colname);
					if (col->def) {
						v = rel_parse_val(sql, sa_message(sql->sa, "select CAST(%s AS %s);", col->def, col->type.type->sqlname), sql->emode);
					} else {
						return sql_error(sql, 02, "UPDATE: column '%s' has no valid default value", col->base.name);
					}
				} else if (single) {
					v = rel_value_exp(sql, &rel_val, a, sql_sel, ek);
				} else {
					rel_val = rel_subquery(sql, NULL, a, ek, APPLY_JOIN);
				}
				if (!v) {
					sql->errstr[0] = 0;
					sql->session->status = status;
					if (single) {
						rel_val = NULL;
						v = rel_value_exp(sql, &r, a, sql_sel, ek);
					} else if (!rel_val && r) {
						r = rel_subquery(sql, r, a, ek, APPLY_LOJ);
						if (r) {
							list *val_exps = rel_projections(sql, r->r, NULL, 0, 1);

							r = rel_project(sql->sa, r, rel_projections(sql, r, NULL, 1, 1));
							if (r)
								list_merge(r->exps, val_exps, (fdup)NULL);
						}
					}
				}
				if ((single && !v) || (!single && !r)) {
					rel_destroy(r);
					return NULL;
				}
				if (rel_val) {
					if (single) {
						if (!exp_name(v))
							exp_label(sql->sa, v, ++sql->label);
						rel_val = rel_project(sql->sa, rel_val, rel_projections(sql, rel_val, NULL, 0, 1));
						rel_project_add_exp(sql, rel_val, v);
					}
					r = rel_crossproduct(sql->sa, r, rel_val, op_left);
					if (single) 
						v = exp_column(sql->sa, NULL, exp_name(v), exp_subtype(v), v->card, has_nil(v), is_intern(v));
				}
			}
			if (!single) {
				dlist *cols = assignment->h->next->data.lval;
				dnode *m;
				node *n;
				int nr;

				if (!rel_val)
					rel_val = r;
				if (!rel_val || !is_project(rel_val->op) ||
				    dlist_length(cols) > list_length(rel_val->exps)) {
					rel_destroy(r);
					return sql_error(sql, 02, SQLSTATE(42000) "UPDATE: too many columns specified");
				}
				nr = (list_length(rel_val->exps)-dlist_length(cols));
				for(n=rel_val->exps->h; nr; nr--, n = n->next)
					; 
				for(m = cols->h; n && m; n = n->next, m = m->next) {
					char *cname = m->data.sval;
					sql_column *c = mvc_bind_column(sql, t, cname);
					sql_exp *v = n->data;

					if (!exp_name(v))
						exp_label(sql->sa, v, ++sql->label);
					v = exp_column(sql->sa, exp_relname(v), exp_name(v), exp_subtype(v), v->card, has_nil(v), is_intern(v));
					if (!v) { /* check for NULL */
						v = exp_atom(sql->sa, atom_general(sql->sa, &c->type, NULL));
					} else if ((v = update_check_column(sql, t, c, v, r, cname)) == NULL) {
						return NULL;
					}
					list_append(exps, exp_column(sql->sa, t->base.name, cname, &c->type, CARD_MULTI, 0, 0));
					assert(!updates[c->colnr]);
					exp_setname(sql->sa, v, c->t->base.name, c->base.name);
					updates[c->colnr] = v;
				}
			} else {
				char *cname = assignment->h->next->data.sval;
				sql_column *c = mvc_bind_column(sql, t, cname);

				if (!v) {
					v = exp_atom(sql->sa, atom_general(sql->sa, &c->type, NULL));
				} else if ((v = update_check_column(sql, t, c, v, r, cname)) == NULL) {
					return NULL;
				}
				list_append(exps, exp_column(sql->sa, t->base.name, cname, &c->type, CARD_MULTI, 0, 0));
				exp_setname(sql->sa, v, c->t->base.name, c->base.name);
				updates[c->colnr] = v;
			}
		}
		e = exp_column(sql->sa, rname, TID, sql_bind_localtype("oid"), CARD_MULTI, 0, 1);
		r = rel_project(sql->sa, r, append(new_exp_list(sql->sa),e));
		r = rel_update(sql, bt, r, updates, exps);
		return r;
	}
	return NULL;
}

sql_rel *
rel_delete(sql_allocator *sa, sql_rel *t, sql_rel *deletes)
{
	sql_rel *r = rel_create(sa);

	r->op = op_delete;
	r->l = t;
	r->r = deletes;
	return r;
}

sql_rel *
rel_truncate(sql_allocator *sa, sql_rel *t, int restart_sequences, int drop_action)
{
	sql_rel *r = rel_create(sa);
	list *exps = new_exp_list(sa);

	append(exps, exp_atom_int(sa, restart_sequences));
	append(exps, exp_atom_int(sa, drop_action));
	r->exps = exps;
	r->op = op_truncate;
	r->l = t;
	r->r = NULL;
	return r;
}

static sql_rel *
delete_table(mvc *sql, dlist *qname, symbol *opt_where)
{
	char *sname = qname_schema(qname);
	char *tname = qname_table(qname);
	sql_schema *schema = NULL;
	sql_table *t = NULL;

	if (sname && !(schema=mvc_bind_schema(sql, sname))) {
		(void) sql_error(sql, 02, SQLSTATE(3F000) "DELETE FROM: no such schema '%s'", sname);
		return NULL;
	}
	if (!schema)
		schema = cur_schema(sql);
	t = mvc_bind_table(sql, schema, tname);
	if (!t && !sname) {
		schema = tmp_schema(sql);
		t = mvc_bind_table(sql, schema, tname);
		if (!t) 
			t = mvc_bind_table(sql, NULL, tname);
		if (!t) 
			t = stack_find_table(sql, tname);
	}
	if (update_allowed(sql, t, tname, "DELETE FROM", "delete from", 1) != NULL) {
		sql_rel *r = NULL;

		if (opt_where) {
			int status = sql->session->status;

			if (!table_privs(sql, t, PRIV_SELECT)) 
				return sql_error(sql, 02, SQLSTATE(42000) "DELETE FROM: insufficient privileges for user '%s' to delete from table '%s'", stack_get_string(sql, "current_user"), tname);

			r = rel_logical_exp(sql, NULL, opt_where, sql_where);
			if (r) { /* simple predicate which is not using the to 
		    		    be updated table. We add a select all */
				sql_rel *l = rel_basetable(sql, t, t->base.name );
				r = rel_crossproduct(sql->sa, l, r, op_join);
			} else {
				sql->errstr[0] = 0;
				sql->session->status = status;
				r = rel_basetable(sql, t, t->base.name );
				r = rel_logical_exp(sql, r, opt_where, sql_where);
			}
			if (!r) {
				return NULL;
			} else {
				sql_exp *e = exp_column(sql->sa, rel_name(r), TID, sql_bind_localtype("oid"), CARD_MULTI, 0, 1);

				r = rel_project(sql->sa, r, append(new_exp_list(sql->sa), e));

			}
			r = rel_delete(sql->sa, rel_basetable(sql, t, tname), r);
		} else {	/* delete all */
			r = rel_delete(sql->sa, rel_basetable(sql, t, tname), NULL);
		}
		return r;
	}
	return NULL;
}

static sql_rel *
truncate_table(mvc *sql, dlist *qname, int restart_sequences, int drop_action)
{
	char *sname = qname_schema(qname);
	char *tname = qname_table(qname);
	sql_schema *schema = NULL;
	sql_table *t = NULL;

	if (sname && !(schema=mvc_bind_schema(sql, sname))) {
		(void) sql_error(sql, 02, "3F000!TRUNCATE: no such schema '%s'", sname);
		return NULL;
	}
	if (!schema)
		schema = cur_schema(sql);
	t = mvc_bind_table(sql, schema, tname);
	if (!t && !sname) {
		schema = tmp_schema(sql);
		t = mvc_bind_table(sql, schema, tname);
		if (!t)
			t = mvc_bind_table(sql, NULL, tname);
		if (!t)
			t = stack_find_table(sql, tname);
	}
	if (update_allowed(sql, t, tname, "TRUNCATE", "truncate", 2) != NULL) {
		return rel_truncate(sql->sa, rel_basetable(sql, t, tname), restart_sequences, drop_action);
	}
	return NULL;
}

static list *
table_column_types(sql_allocator *sa, sql_table *t)
{
	node *n;
	list *types = sa_list(sa);

	if (t->columns.set) for (n = t->columns.set->h; n; n = n->next) {
		sql_column *c = n->data;
		if (c->base.name[0] != '%')
			append(types, &c->type);
	}
	return types;
}

static list *
table_column_names(sql_allocator *sa, sql_table *t)
{
	node *n;
	list *types = sa_list(sa);

	if (t->columns.set) for (n = t->columns.set->h; n; n = n->next) {
		sql_column *c = n->data;
		append(types, &c->base.name);
	}
	return types;
}

static sql_rel *
rel_import(mvc *sql, sql_table *t, char *tsep, char *rsep, char *ssep, char *ns, char *filename, lng nr, lng offset, int locked, int best_effort, dlist *fwf_widths)
{
	sql_rel *res;
	list *exps, *args;
	node *n;
	sql_subtype tpe;
	sql_exp *import;
	sql_schema *sys = mvc_bind_schema(sql, "sys");
	sql_subfunc *f = sql_find_func(sql->sa, sys, "copyfrom", 11, F_UNION, NULL);
	char *fwf_string = NULL;
	
	if (!f) /* we do expect copyfrom to be there */
		return NULL;
	f->res = table_column_types(sql->sa, t);
 	sql_find_subtype(&tpe, "varchar", 0, 0);
	args = append( append( append( append( append( new_exp_list(sql->sa), 
		exp_atom_ptr(sql->sa, t)), 
		exp_atom_str(sql->sa, tsep, &tpe)), 
		exp_atom_str(sql->sa, rsep, &tpe)), 
		exp_atom_str(sql->sa, ssep, &tpe)), 
		exp_atom_str(sql->sa, ns, &tpe));

	if (fwf_widths && dlist_length(fwf_widths) > 0) {
		dnode *dn;
		int ncol = 0;
		char *fwf_string_cur = fwf_string = sa_alloc(sql->sa, 20 * dlist_length(fwf_widths) + 1); // a 64 bit int needs 19 characters in decimal representation plus the separator

		if (!fwf_string) 
			return NULL;
		for (dn = fwf_widths->h; dn; dn = dn->next) {
			fwf_string_cur += sprintf(fwf_string_cur, LLFMT"%c", dn->data.l_val, STREAM_FWF_FIELD_SEP);
			ncol++;
		}
		if(list_length(f->res) != ncol) {
			(void) sql_error(sql, 02, SQLSTATE(3F000) "COPY INTO: fixed width import for %d columns but %d widths given.", list_length(f->res), ncol);
			return NULL;
		}
		*fwf_string_cur = '\0';
	}

	append( args, exp_atom_str(sql->sa, filename, &tpe)); 
	import = exp_op(sql->sa,  
	append(
		append(
			append( 
				append(
					append( args,
						exp_atom_lng(sql->sa, nr)),
						exp_atom_lng(sql->sa, offset)),
						exp_atom_int(sql->sa, locked)),
						exp_atom_int(sql->sa, best_effort)),
						exp_atom_str(sql->sa, fwf_string, &tpe)), f);
	
	exps = new_exp_list(sql->sa);
	for (n = t->columns.set->h; n; n = n->next) {
		sql_column *c = n->data;
		if (c->base.name[0] != '%')
			append(exps, exp_column(sql->sa, t->base.name, c->base.name, &c->type, CARD_MULTI, c->null, 0));
	}
	res = rel_table_func(sql->sa, NULL, import, exps, 1);
	return res;
}

static sql_rel *
copyfrom(mvc *sql, dlist *qname, dlist *columns, dlist *files, dlist *headers, dlist *seps, dlist *nr_offset, str null_string, int locked, int best_effort, int constraint, dlist *fwf_widths)
{
	sql_rel *rel = NULL;
	char *sname = qname_schema(qname);
	char *tname = qname_table(qname);
	sql_schema *s = NULL;
	sql_table *t = NULL, *nt = NULL;
	char *tsep = seps->h->data.sval;
	char *rsep = seps->h->next->data.sval;
	char *ssep = (seps->h->next->next)?seps->h->next->next->data.sval:NULL;
	char *ns = (null_string)?null_string:"null";
	lng nr = (nr_offset)?nr_offset->h->data.l_val:-1;
	lng offset = (nr_offset)?nr_offset->h->next->data.l_val:0;
	list *collist;
	int reorder = 0;
	assert(!nr_offset || nr_offset->h->type == type_lng);
	assert(!nr_offset || nr_offset->h->next->type == type_lng);
	if (sname && !(s=mvc_bind_schema(sql, sname))) {
		(void) sql_error(sql, 02, SQLSTATE(3F000) "COPY INTO: no such schema '%s'", sname);
		return NULL;
	}
	if (!s)
		s = cur_schema(sql);
	t = mvc_bind_table(sql, s, tname);
	if (!t && !sname) {
		s = tmp_schema(sql);
		t = mvc_bind_table(sql, s, tname);
		if (!t) 
			t = stack_find_table(sql, tname);
	}
	if (insert_allowed(sql, t, tname, "COPY INTO", "copy into") == NULL) 
		return NULL;
	/* Only the MONETDB user is allowed copy into with 
	   a lock and only on tables without idx */
	if (locked && !copy_allowed(sql, 1)) {
		return sql_error(sql, 02, SQLSTATE(42000) "COPY INTO: insufficient privileges: "
		    "COPY INTO from .. LOCKED requires database administrator rights");
	}
	if (locked && (!list_empty(t->idxs.set) || !list_empty(t->keys.set))) {
		return sql_error(sql, 02, SQLSTATE(42000) "COPY INTO: insufficient privileges: "
		    "COPY INTO from .. LOCKED requires tables without indices");
	}
	if (locked && has_snapshots(sql->session->tr)) {
		return sql_error(sql, 02, SQLSTATE(42000) "COPY INTO .. LOCKED: not allowed on snapshots");
	}
	if (locked && !sql->session->auto_commit) {
		return sql_error(sql, 02, SQLSTATE(42000) "COPY INTO .. LOCKED: only allowed in auto commit mode");
	}
	/* lock the store, for single user/transaction */
	if (locked) { 
		if (headers)
			return sql_error(sql, 02, SQLSTATE(42000) "COPY INTO .. LOCKED: not allowed with column lists");
		store_lock();
		while (store_nr_active > 1) {
			store_unlock();
			MT_sleep_ms(100);
			store_lock();
		}
		sql->emod |= mod_locked;
		sql->caching = 0; 	/* do not cache this query */
	}
		 
	collist = check_table_columns(sql, t, columns, "COPY", tname);
	if (!collist)
		return NULL;
	/* If we have a header specification use intermediate table, for
	 * column specification other then the default list we need to reorder
	 */
	nt = t;
	if (headers || collist != t->columns.set) 
		reorder = 1;
	if (headers) {
		int has_formats = 0;
		dnode *n;

		nt = mvc_create_table(sql, s, tname, tt_table, 0, SQL_DECLARED_TABLE, CA_COMMIT, -1);
		for (n = headers->h; n; n = n->next) {
			dnode *dn = n->data.lval->h;
			char *cname = dn->data.sval;
			char *format = NULL;
			sql_column *cs = NULL;

			if (dn->next)
				format = dn->next->data.sval;
			if (!list_find_name(collist, cname)) {
				char *name;
				size_t len = strlen(cname) + 2;
				sql_subtype *ctype = sql_bind_localtype("oid");

				name = sa_alloc(sql->sa, len);
				snprintf(name, len, "%%cname");
				cs = mvc_create_column(sql, nt, name, ctype);
			} else if (!format) {
				cs = find_sql_column(t, cname);
				cs = mvc_create_column(sql, nt, cname, &cs->type);
			} else { /* load as string, parse later */
				sql_subtype *ctype = sql_bind_localtype("str");
				cs = mvc_create_column(sql, nt, cname, ctype);
				has_formats = 1;
			}
			(void)cs;
		}
		if (!has_formats)
			headers = NULL;
		reorder = 1;
	}
	if (files) {
		dnode *n = files->h;

		if (!copy_allowed(sql, 1))
			return sql_error(sql, 02, SQLSTATE(42000) "COPY INTO: insufficient privileges: "
					"COPY INTO from file(s) requires database administrator rights, "
					"use 'COPY INTO \"%s\" FROM STDIN' instead", tname);

		for (; n; n = n->next) {
			char *fname = n->data.sval;
			sql_rel *nrel;

			if (fname && !MT_path_absolute(fname))
				return sql_error(sql, 02, SQLSTATE(42000) "COPY INTO: filename must "
						"have absolute path: %s", fname);

			nrel = rel_import(sql, nt, tsep, rsep, ssep, ns, fname, nr, offset, locked, best_effort, fwf_widths);

			if (!rel)
				rel = nrel;
			else {
				rel = rel_setop(sql->sa, rel, nrel, op_union);
				set_processed(rel);
			}
			if (!rel)
				return rel;
		}
	} else {
		rel = rel_import(sql, nt, tsep, rsep, ssep, ns, NULL, nr, offset, locked, best_effort, NULL);
	}
	if (headers) {
		dnode *n;
		node *m = rel->exps->h;
		list *nexps = sa_list(sql->sa);

		assert(is_project(rel->op) || is_base(rel->op));
		for (n = headers->h; n; n = n->next) {
			dnode *dn = n->data.lval->h;
			char *cname = dn->data.sval;
			sql_exp *e, *ne;

			if (!list_find_name(collist, cname)) 
				continue;
		       	e = m->data;
			if (dn->next) {
				char *format = dn->next->data.sval;
				sql_column *cs = find_sql_column(t, cname);
				sql_schema *sys = mvc_bind_schema(sql, "sys");
				sql_subtype st;
				sql_subfunc *f;
				list *args = sa_list(sql->sa);
				size_t l = strlen(cs->type.type->sqlname);
				char *fname = sa_alloc(sql->sa, l+8);

				snprintf(fname, l+8, "str_to_%s", cs->type.type->sqlname);
				sql_find_subtype(&st, "clob", 0, 0);
				f = sql_bind_func_result(sql->sa, sys, fname, &st, &st, &cs->type); 
				if (!f)
					return sql_error(sql, 02, SQLSTATE(42000) "COPY INTO: '%s' missing for type %s", fname, cs->type.type->sqlname);
				append(args, e);
				append(args, exp_atom_clob(sql->sa, format));
				ne = exp_op(sql->sa, args, f);
				exp_setname(sql->sa, ne, exp_relname(e), exp_name(e));
				append(nexps, ne);
			} else {
				append(nexps, e);
			}
			m = m->next;
		}
		rel = rel_project(sql->sa, rel, nexps);
		reorder = 0;
	}
	
	if (!rel)
		return rel;
	if (reorder) 
		rel = rel_project(sql->sa, rel, rel_inserts(sql, t, rel, collist, 1, 1));
	else
		rel->exps = rel_inserts(sql, t, rel, collist, 1, 0);
	rel = rel_insert_table(sql, t, tname, rel);
	if (rel && locked)
		rel->flag |= UPD_LOCKED;
	if (rel && !constraint)
		rel->flag |= UPD_NO_CONSTRAINT;
	return rel;
}

static sql_rel *
bincopyfrom(mvc *sql, dlist *qname, dlist *columns, dlist *files, int constraint)
{
	char *sname = qname_schema(qname);
	char *tname = qname_table(qname);
	sql_schema *s = NULL;
	sql_table *t = NULL;

	dnode *dn;
	node *n;
	sql_rel *res;
	list *exps, *args;
	sql_subtype strtpe;
	sql_exp *import;
	sql_schema *sys = mvc_bind_schema(sql, "sys");
	sql_subfunc *f = sql_find_func(sql->sa, sys, "copyfrom", 2, F_UNION, NULL); 
	list *collist;
	int i;

	assert(f);
	if (!copy_allowed(sql, 1)) {
		(void) sql_error(sql, 02, SQLSTATE(42000) "COPY INTO: insufficient privileges: "
				"binary COPY INTO requires database administrator rights");
		return NULL;
	}

	if (sname && !(s=mvc_bind_schema(sql, sname))) {
		(void) sql_error(sql, 02, SQLSTATE(3F000) "COPY INTO: no such schema '%s'", sname);
		return NULL;
	}
	if (!s)
		s = cur_schema(sql);
	t = mvc_bind_table(sql, s, tname);
	if (!t && !sname) {
		s = tmp_schema(sql);
		t = mvc_bind_table(sql, s, tname);
		if (!t) 
			t = stack_find_table(sql, tname);
	}
	if (insert_allowed(sql, t, tname, "COPY INTO", "copy into") == NULL) 
		return NULL;
	if (files == NULL)
		return sql_error(sql, 02, SQLSTATE(42000) "COPY INTO: must specify files");

	collist = check_table_columns(sql, t, columns, "COPY BINARY", tname);
	if (!collist)
		return NULL;

	f->res = table_column_types(sql->sa, t);
 	sql_find_subtype(&strtpe, "varchar", 0, 0);
	args = append( append( new_exp_list(sql->sa),
		exp_atom_str(sql->sa, t->s?t->s->base.name:NULL, &strtpe)), 
		exp_atom_str(sql->sa, t->base.name, &strtpe));

	// create the list of files that is passed to the function as parameter
	for(i = 0; i < list_length(t->columns.set); i++) {
		// we have one file per column, however, because we have column selection that file might be NULL
		// first, check if this column number is present in the passed in the parameters
		int found = 0;
		dn = files->h;
		for (n = collist->h; n && dn; n = n->next, dn = dn->next) {
			sql_column *c = n->data;
			if (i == c->colnr) {
				// this column number was present in the input arguments; pass in the file name
				append(args, exp_atom_str(sql->sa, dn->data.sval, &strtpe)); 
				found = 1;
				break;
			}
		}
		if (!found) {
			// this column was not present in the input arguments; pass in NULL
			append(args, exp_atom_str(sql->sa, NULL, &strtpe)); 
		}
	}

	import = exp_op(sql->sa,  args, f); 

	exps = new_exp_list(sql->sa);
	for (n = t->columns.set->h; n; n = n->next) {
		sql_column *c = n->data;
		append(exps, exp_column(sql->sa, t->base.name, c->base.name, &c->type, CARD_MULTI, c->null, 0));
	}
	res = rel_table_func(sql->sa, NULL, import, exps, 1);
	res = rel_insert_table(sql, t, t->base.name, res);
	if (res && !constraint)
		res->flag |= UPD_NO_CONSTRAINT;
	return res;
}

static sql_rel *
copyfromloader(mvc *sql, dlist *qname, symbol *fcall)
{
	sql_schema *s = NULL;
	char *sname = qname_schema(qname);
	char *tname = qname_table(qname);
	sql_subfunc *loader = NULL;
	sql_rel* rel = NULL;
	sql_table* t;

	if (!copy_allowed(sql, 1)) {
		(void) sql_error(sql, 02, SQLSTATE(42000) "COPY INTO: insufficient privileges: "
				"binary COPY INTO requires database administrator rights");
		return NULL;
	}
	if (sname && !(s = mvc_bind_schema(sql, sname))) {
		(void) sql_error(sql, 02, SQLSTATE(3F000) "COPY INTO: no such schema '%s'", sname);
		return NULL;
	}
	if (!s)
		s = cur_schema(sql);
	t = mvc_bind_table(sql, s, tname);
	if (!t && !sname) {
		s = tmp_schema(sql);
		t = mvc_bind_table(sql, s, tname);
		if (!t)
			t = stack_find_table(sql, tname);
	}
	if (insert_allowed(sql, t, tname, "COPY INTO", "copy into") == NULL) {
		return NULL;
	}

	rel = rel_loader_function(sql, fcall, new_exp_list(sql->sa), &loader);
	if (!rel || !loader) {
		return NULL;
	}

	loader->sname = sname ? sa_zalloc(sql->sa, strlen(sname) + 1) : NULL;
	loader->tname = tname ? sa_zalloc(sql->sa, strlen(tname) + 1) : NULL;
	loader->coltypes = table_column_types(sql->sa, t);
	loader->colnames = table_column_names(sql->sa, t);

	if (sname) strcpy(loader->sname, sname);
	if (tname) strcpy(loader->tname, tname);

	return rel;
}


static sql_rel *
rel_output(mvc *sql, sql_rel *l, sql_exp *sep, sql_exp *rsep, sql_exp *ssep, sql_exp *null_string, sql_exp *file) 
{
	sql_rel *rel = rel_create(sql->sa);
	list *exps = new_exp_list(sql->sa);

	append(exps, sep);
	append(exps, rsep);
	append(exps, ssep);
	append(exps, null_string);
	if (file)
		append(exps, file);
	rel->l = l;
	rel->r = NULL;
	rel->op = op_ddl;
	rel->flag = DDL_OUTPUT;
	rel->exps = exps;
	rel->card = 0;
	rel->nrcols = 0;
	return rel;
}

static sql_rel *
copyto(mvc *sql, symbol *sq, str filename, dlist *seps, str null_string)
{
	char *tsep = seps->h->data.sval;
	char *rsep = seps->h->next->data.sval;
	char *ssep = (seps->h->next->next)?seps->h->next->next->data.sval:"\"";
	char *ns = (null_string)?null_string:"null";
	sql_exp *tsep_e, *rsep_e, *ssep_e, *ns_e, *fname_e;
	exp_kind ek = {type_value, card_relation, TRUE};
	sql_rel *r = rel_subquery(sql, NULL, sq, ek, APPLY_JOIN);

	if (!r) 
		return NULL;

	tsep_e = exp_atom_clob(sql->sa, tsep);
	rsep_e = exp_atom_clob(sql->sa, rsep);
	ssep_e = exp_atom_clob(sql->sa, ssep);
	ns_e = exp_atom_clob(sql->sa, ns);
	fname_e = filename?exp_atom_clob(sql->sa, filename):NULL;

	if (filename) {
		struct stat fs;
		if (!copy_allowed(sql, 0)) 
			return sql_error(sql, 02, SQLSTATE(42000) "COPY INTO: insufficient privileges: "
					"COPY INTO file requires database administrator rights, "
					"use 'COPY ... INTO STDOUT' instead");
		if (filename && !MT_path_absolute(filename))
			return sql_error(sql, 02, SQLSTATE(42000) "COPY INTO: filename must "
					"have absolute path: %s", filename);
		if (lstat(filename, &fs) == 0)
			return sql_error(sql, 02, SQLSTATE(42000) "COPY INTO: file already "
					"exists: %s", filename);
	}

	return rel_output(sql, r, tsep_e, rsep_e, ssep_e, ns_e, fname_e);
}

sql_exp *
rel_parse_val(mvc *m, char *query, char emode)
{
	mvc o = *m;
	sql_exp *e = NULL;
	buffer *b;
	char *n;
	int len = _strlen(query);
	exp_kind ek = {type_value, card_value, FALSE};
	stream *s;

	m->qc = NULL;

	m->caching = 0;
	m->emode = emode;
	// FIXME unchecked_malloc GDKmalloc can return NULL
	b = (buffer*)GDKmalloc(sizeof(buffer));
	n = GDKmalloc(len + 1 + 1);
	strncpy(n, query, len);
	query = n;
	query[len] = '\n';
	query[len+1] = 0;
	len++;
	buffer_init(b, query, len);
	s = buffer_rastream(b, "sqlstatement");
	scanner_init(&m->scanner, bstream_create(s, b->len), NULL);
	m->scanner.mode = LINE_1; 
	bstream_next(m->scanner.rs);

	m->params = NULL;
	/*m->args = NULL;*/
	m->argc = 0;
	m->sym = NULL;
	m->errstr[0] = '\0';
	/* via views we give access to protected objects */
	m->user_id = USER_MONETDB;

	(void) sqlparse(m);	
	
	/* get out the single value as we don't want an enclosing projection! */
	if (m->sym && m->sym->token == SQL_SELECT) {
		SelectNode *sn = (SelectNode *)m->sym;
		if (sn->selection->h->data.sym->token == SQL_COLUMN) {
			int is_last = 0;
			sql_rel *r = NULL;
			symbol* sq = sn->selection->h->data.sym->data.lval->h->data.sym;
			e = rel_value_exp2(m, &r, sq, sql_sel, ek, &is_last);
		}
	}
	GDKfree(query);
	GDKfree(b);
	bstream_destroy(m->scanner.rs);

	m->sym = NULL;
	if (m->session->status || m->errstr[0]) {
		int status = m->session->status;
		char errstr[ERRSIZE];

		strcpy(errstr, m->errstr);
		*m = o;
		m->session->status = status;
		strcpy(m->errstr, errstr);
	} else {
		*m = o;
	}
	return e;
}

sql_rel *
rel_updates(mvc *sql, symbol *s)
{
	sql_rel *ret = NULL;
	int old = sql->use_views;

	sql->use_views = 1;
	switch (s->token) {
	case SQL_COPYFROM:
	{
		dlist *l = s->data.lval;

		ret = copyfrom(sql, 
				l->h->data.lval, 
				l->h->next->data.lval, 
				l->h->next->next->data.lval, 
				l->h->next->next->next->data.lval, 
				l->h->next->next->next->next->data.lval, 
				l->h->next->next->next->next->next->data.lval, 
				l->h->next->next->next->next->next->next->data.sval, 
				l->h->next->next->next->next->next->next->next->data.i_val, 
				l->h->next->next->next->next->next->next->next->next->data.i_val, 
				l->h->next->next->next->next->next->next->next->next->next->data.i_val,
				l->h->next->next->next->next->next->next->next->next->next->next->data.lval);
		sql->type = Q_UPDATE;
	}
		break;
	case SQL_BINCOPYFROM:
	{
		dlist *l = s->data.lval;

		ret = bincopyfrom(sql, l->h->data.lval, l->h->next->data.lval, l->h->next->next->data.lval, l->h->next->next->next->data.i_val);
		sql->type = Q_UPDATE;
	}
		break;
	case SQL_COPYLOADER:
	{
	    dlist *l = s->data.lval;
	    dlist *qname = l->h->data.lval;
	    symbol *sym = l->h->next->data.sym;

	    ret = rel_psm_stmt(sql->sa, exp_rel(sql, copyfromloader(sql, qname, sym)));
	    sql->type = Q_SCHEMA;
	}
		break;
	case SQL_COPYTO:
	{
		dlist *l = s->data.lval;

		ret = copyto(sql, l->h->data.sym, l->h->next->data.sval, l->h->next->next->data.lval, l->h->next->next->next->data.sval);
		sql->type = Q_UPDATE;
	}
		break;
	case SQL_INSERT:
	{
		dlist *l = s->data.lval;

		ret = insert_into(sql, l->h->data.lval, l->h->next->data.lval, l->h->next->next->data.sym);
		sql->type = Q_UPDATE;
	}
		break;
	case SQL_UPDATE:
	{
		dlist *l = s->data.lval;

		ret = update_table(sql, l->h->data.lval, l->h->next->data.lval, l->h->next->next->data.sym, l->h->next->next->next->data.sym);
		sql->type = Q_UPDATE;
	}
		break;
	case SQL_DELETE:
	{
		dlist *l = s->data.lval;

		ret = delete_table(sql, l->h->data.lval, l->h->next->data.sym);
		sql->type = Q_UPDATE;
	}
		break;
	case SQL_TRUNCATE:
	{
		dlist *l = s->data.lval;

		int restart_sequences = l->h->next->data.i_val;
		int drop_action = l->h->next->next->data.i_val;
		ret = truncate_table(sql, l->h->data.lval, restart_sequences, drop_action);
		sql->type = Q_UPDATE;
	}
		break;
	default:
		sql->use_views = old;
		return sql_error(sql, 01, SQLSTATE(42000) "Updates statement unknown Symbol(" PTRFMT ")->token = %s", PTRFMTCAST s, token2string(s->token));
	}
	sql->use_views = old;
	return ret;
}<|MERGE_RESOLUTION|>--- conflicted
+++ resolved
@@ -27,7 +27,7 @@
 		if (c->def) {
 			return rel_parse_val(sql, sa_message(sql->sa, "select CAST(%s AS %s);", c->def, c->type.type->sqlname), sql->emode);
 		} else {
-			return sql_error(sql, 02, "INSERT INTO: column '%s' has no valid default value", c->base.name);
+			return sql_error(sql, 02, SQLSTATE(42000) "INSERT INTO: column '%s' has no valid default value", c->base.name);
 		}
 	} else {
 		int is_last = 0;
@@ -424,15 +424,9 @@
 		return sql_error(sql, 02, SQLSTATE(42000) "%s: cannot %s read or append only table '%s'", op, opname, tname);
 	}
 	if (t && !isTempTable(t) && STORE_READONLY)
-<<<<<<< HEAD
-		return sql_error(sql, 02, "%s: %s table '%s' not allowed in readonly mode", op, opname, tname);
+		return sql_error(sql, 02, SQLSTATE(42000) "%s: %s table '%s' not allowed in readonly mode", op, opname, tname);
 	if ((is_delete == 1 && !table_privs(sql, t, PRIV_DELETE)) || (is_delete == 2 && !table_privs(sql, t, PRIV_TRUNCATE)))
-		return sql_error(sql, 02, "%s: insufficient privileges for user '%s' to %s table '%s'", op, stack_get_string(sql, "current_user"), opname, tname);
-=======
-		return sql_error(sql, 02, SQLSTATE(42000) "%s: %s table '%s' not allowed in readonly mode", op, opname, tname);
-	if (is_delete && !table_privs(sql, t, PRIV_DELETE)) 
 		return sql_error(sql, 02, SQLSTATE(42000) "%s: insufficient privileges for user '%s' to %s table '%s'", op, stack_get_string(sql, "current_user"), opname, tname);
->>>>>>> ad98ef88
 	return t;
 }
 
@@ -997,7 +991,7 @@
 					if (col->def) {
 						v = rel_parse_val(sql, sa_message(sql->sa, "select CAST(%s AS %s);", col->def, col->type.type->sqlname), sql->emode);
 					} else {
-						return sql_error(sql, 02, "UPDATE: column '%s' has no valid default value", col->base.name);
+						return sql_error(sql, 02, SQLSTATE(42000) "UPDATE: column '%s' has no valid default value", col->base.name);
 					}
 				} else if (single) {
 					v = rel_value_exp(sql, &rel_val, a, sql_sel, ek);
@@ -1188,7 +1182,7 @@
 	sql_table *t = NULL;
 
 	if (sname && !(schema=mvc_bind_schema(sql, sname))) {
-		(void) sql_error(sql, 02, "3F000!TRUNCATE: no such schema '%s'", sname);
+		(void) sql_error(sql, 02, SQLSTATE(3F000) "TRUNCATE: no such schema '%s'", sname);
 		return NULL;
 	}
 	if (!schema)
