/*
 * This Source Code Form is subject to the terms of the Mozilla Public
 * License, v. 2.0.  If a copy of the MPL was not distributed with this
 * file, You can obtain one at http://mozilla.org/MPL/2.0/.
 *
 * Copyright 1997 - July 2008 CWI, August 2008 - 2021 MonetDB B.V.
 */

#include "monetdb_config.h"
#include "rel_updates.h"
#include "rel_semantic.h"
#include "rel_select.h"
#include "rel_rel.h"
#include "rel_basetable.h"
#include "rel_exp.h"
#include "rel_schema.h"
#include "sql_privileges.h"
#include "rel_unnest.h"
#include "rel_optimizer.h"
#include "rel_dump.h"
#include "rel_psm.h"
#include "sql_symbol.h"
#include "rel_prop.h"

static sql_exp *
insert_value(sql_query *query, sql_column *c, sql_rel **r, symbol *s, const char* action)
{
	mvc *sql = query->sql;
	if (s->token == SQL_NULL) {
		return exp_atom(sql->sa, atom_general(sql->sa, &c->type, NULL));
	} else if (s->token == SQL_DEFAULT) {
		if (c->def) {
			sql_exp *e = rel_parse_val(sql, c->def, &c->type, sql->emode, NULL);
			if (!e || (e = exp_check_type(sql, &c->type, r ? *r : NULL, e, type_equal)) == NULL)
				return sql_error(sql, 02, SQLSTATE(HY005) "%s: default expression could not be evaluated", action);
			return e;
		} else {
			return sql_error(sql, 02, SQLSTATE(42000) "%s: column '%s' has no valid default value", action, c->base.name);
		}
	} else {
		exp_kind ek = {type_value, card_value, FALSE};
		sql_exp *e = rel_value_exp2(query, r, s, sql_sel | sql_values, ek);

		if (!e)
			return(NULL);
		return exp_check_type(sql, &c->type, r ? *r : NULL, e, type_equal);
	}
}

static sql_exp **
insert_exp_array(mvc *sql, sql_table *t, int *Len)
{
	*Len = ol_length(t->columns);
	return SA_ZNEW_ARRAY(sql->sa, sql_exp*, *Len);
}

sql_table *
get_table(sql_rel *t)
{
	sql_table *tab = NULL;

	assert(is_updateble(t));
	if (t->op == op_basetable) { /* existing base table */
		tab = t->l;
	} else if (t->op == op_ddl &&
			   (t->flag == ddl_alter_table || t->flag == ddl_create_table || t->flag == ddl_create_view)) {
		return rel_ddl_table_get(t);
	}
	return tab;
}

static sql_rel *
get_basetable(sql_rel *t)
{
	if (is_simple_project(t->op) || is_select(t->op) || is_join(t->op) || is_semi(t->op)) {
		return get_basetable(t->l);
	} else if (t->op == op_basetable) { /* existing base table */
		return t;
	} else if (t->op == op_ddl &&
			   (t->flag == ddl_alter_table || t->flag == ddl_create_table || t->flag == ddl_create_view)) {
		return rel_ddl_basetable_get(t);
	}
	return t;
}

static sql_rel *
rel_insert_hash_idx(mvc *sql, const char* alias, sql_idx *i, sql_rel *inserts)
{
	char *iname = sa_strconcat( sql->sa, "%", i->base.name);
	node *m;
	sql_subtype *it, *lng;
	int bits = 1 + ((sizeof(lng)*8)-1)/(list_length(i->columns)+1);
	sql_exp *h = NULL;
	sql_rel *ins = inserts->r;

	assert(is_project(ins->op) || ins->op == op_table);
	if (list_length(i->columns) <= 1 || i->type == no_idx) {
		/* dummy append */
		inserts->r = ins = rel_project(sql->sa, ins, rel_projections(sql, ins, NULL, 1, 1));
		list_append(ins->exps, exp_label(sql->sa, exp_atom_lng(sql->sa, 0), ++sql->label));
		return inserts;
	}

	it = sql_bind_localtype("int");
	lng = sql_bind_localtype("lng");
	for (m = i->columns->h; m; m = m->next) {
		sql_kc *c = m->data;
		sql_exp *e = list_fetch(ins->exps, c->c->colnr);
		e = exp_ref(sql, e);

		if (h && i->type == hash_idx)  {
			list *exps = new_exp_list(sql->sa);
			sql_subfunc *xor = sql_bind_func_result(sql, "sys", "rotate_xor_hash", F_FUNC, lng, 3, lng, it, &c->c->type);

			append(exps, h);
			append(exps, exp_atom_int(sql->sa, bits));
			append(exps, e);
			h = exp_op(sql->sa, exps, xor);
		} else if (h)  { /* order preserving hash */
			sql_exp *h2;
			sql_subfunc *lsh = sql_bind_func_result(sql, "sys", "left_shift", F_FUNC, lng, 2, lng, it);
			sql_subfunc *lor = sql_bind_func_result(sql, "sys", "bit_or", F_FUNC, lng, 2, lng, lng);
			sql_subfunc *hf = sql_bind_func_result(sql, "sys", "hash", F_FUNC, lng, 1, &c->c->type);

			h = exp_binop(sql->sa, h, exp_atom_int(sql->sa, bits), lsh);
			h2 = exp_unop(sql->sa, e, hf);
			h = exp_binop(sql->sa, h, h2, lor);
		} else {
			sql_subfunc *hf = sql_bind_func_result(sql, "sys", "hash", F_FUNC, lng, 1, &c->c->type);
			h = exp_unop(sql->sa, e, hf);
			if (i->type == oph_idx)
				break;
		}
	}
	/* append inserts to hash */
	inserts->r = ins = rel_project(sql->sa, ins, rel_projections(sql, ins, NULL, 1, 1));
	list_append(ins->exps, h);
	exp_setname(sql->sa, h, alias, iname);
	return inserts;
}

static sql_rel *
rel_insert_join_idx(mvc *sql, const char* alias, sql_idx *i, sql_rel *inserts)
{
	char *iname = sa_strconcat( sql->sa, "%", i->base.name);
	int need_nulls = 0;
	node *m, *o;
	sql_trans *tr = sql->session->tr;
	sql_key *rk = (sql_key*)os_find_id(tr->cat->objects, tr, ((sql_fkey*)i->key)->rkey);
	sql_rel *rt = rel_basetable(sql, rk->t, rk->t->base.name);

	sql_subtype *bt = sql_bind_localtype("bit");
	sql_subfunc *or = sql_bind_func_result(sql, "sys", "or", F_FUNC, bt, 2, bt, bt);

	sql_rel *_nlls = NULL, *nnlls, *ins = inserts->r;
	sql_exp *lnll_exps = NULL, *rnll_exps = NULL, *e;
	list *join_exps = new_exp_list(sql->sa), *pexps;

	assert(is_project(ins->op) || ins->op == op_table);
	for (m = i->columns->h; m; m = m->next) {
		sql_kc *c = m->data;

		if (c->c->null)
			need_nulls = 1;
	}
	/* NULL and NOT NULL, for 'SIMPLE MATCH' semantics */
	/* AND joins expressions */
	for (m = i->columns->h, o = rk->columns->h; m && o; m = m->next, o = o->next) {
		sql_kc *c = m->data;
		sql_kc *rc = o->data;
		sql_subfunc *isnil = sql_bind_func(sql, "sys", "isnull", &c->c->type, NULL, F_FUNC);
<<<<<<< HEAD
		sql_exp *_is = list_fetch(ins->exps, c->c->colnr), *lnl, *rnl, *je, *rtc;
		bool has_nils = rc->c->null;
=======
		sql_exp *_is = list_fetch(ins->exps, c->c->colnr), *lnl, *rnl, *je;
		if (rel_base_use(sql, rt, rc->c->colnr)) {
			/* TODO add access error */
			return NULL;
		}
		sql_exp *rtc = exp_column(sql->sa, rel_name(rt), rc->c->base.name, &rc->c->type, CARD_MULTI, rc->c->null, 0);
>>>>>>> 240a1633

		rtc = exp_column(sql->sa, rel_name(rt), rc->c->base.name, &rc->c->type, CARD_MULTI, has_nils, 0);
		_is = exp_ref(sql, _is);
		lnl = exp_unop(sql->sa, _is, isnil);
		set_has_no_nil(lnl);
		rnl = exp_unop(sql->sa, _is, isnil);
		set_has_no_nil(rnl);
		if (need_nulls) {
			if (lnll_exps) {
				lnll_exps = exp_binop(sql->sa, lnll_exps, lnl, or);
				rnll_exps = exp_binop(sql->sa, rnll_exps, rnl, or);
			} else {
				lnll_exps = lnl;
				rnll_exps = rnl;
			}
		}

		if (rel_convert_types(sql, rt, ins, &rtc, &_is, 1, type_equal) < 0)
			return NULL;
		je = exp_compare(sql->sa, rtc, _is, cmp_equal);
		append(join_exps, je);
	}
	if (need_nulls) {
		_nlls = rel_select( sql->sa, rel_dup(ins),
				exp_compare(sql->sa, lnll_exps, exp_atom_bool(sql->sa, 1), cmp_equal ));
		nnlls = rel_select( sql->sa, rel_dup(ins),
				exp_compare(sql->sa, rnll_exps, exp_atom_bool(sql->sa, 0), cmp_equal ));
		_nlls = rel_project(sql->sa, _nlls, rel_projections(sql, _nlls, NULL, 1, 1));
		/* add constant value for NULLS */
		e = exp_atom(sql->sa, atom_general(sql->sa, sql_bind_localtype("oid"), NULL));
		exp_setname(sql->sa, e, alias, iname);
		append(_nlls->exps, e);
	} else {
		nnlls = ins;
	}

	pexps = rel_projections(sql, nnlls, NULL, 1, 1);
	nnlls = rel_crossproduct(sql->sa, nnlls, rt, op_join);
	nnlls->exps = join_exps;
	nnlls = rel_project(sql->sa, nnlls, pexps);
	/* add row numbers */
	e = exp_column(sql->sa, rel_name(rt), TID, sql_bind_localtype("oid"), CARD_MULTI, 0, 1);
	rel_base_use_tid(sql, rt);
	exp_setname(sql->sa, e, alias, iname);
	append(nnlls->exps, e);

	if (need_nulls) {
		rel_destroy(ins);
		rt = inserts->r = rel_setop(sql->sa, _nlls, nnlls, op_union );
		rel_setop_set_exps(sql, rt, rel_projections(sql, nnlls, NULL, 1, 1));
		set_processed(rt);
	} else {
		inserts->r = nnlls;
	}
	return inserts;
}

static sql_rel *
rel_insert_idxs(mvc *sql, sql_table *t, const char* alias, sql_rel *inserts)
{
	sql_rel *p = inserts->r;

	if (!ol_length(t->idxs))
		return inserts;

	inserts->r = rel_label(sql, inserts->r, 1);
	for (node *n = ol_first_node(t->idxs); n; n = n->next) {
		sql_idx *i = n->data;

		if (hash_index(i->type) || i->type == no_idx) {
			rel_insert_hash_idx(sql, alias, i, inserts);
		} else if (i->type == join_idx) {
			rel_insert_join_idx(sql, alias, i, inserts);
		}
	}
	if (inserts->r != p) {
		sql_rel *r = rel_create(sql->sa);
		if(!r)
			return NULL;

		r->op = op_insert;
		r->l = rel_dup(p);
		r->r = inserts;
		r->card = inserts->card;
		r->flag |= UPD_COMP; /* mark as special update */
		return r;
	}
	return inserts;
}

sql_rel *
rel_insert(mvc *sql, sql_rel *t, sql_rel *inserts)
{
	sql_rel * r = rel_create(sql->sa);
	sql_table *tab = get_table(t);
	if(!r)
		return NULL;

	r->op = op_insert;
	r->l = t;
	r->r = inserts;
	r->card = inserts->card;
	/* insert indices */
	if (tab)
		return rel_insert_idxs(sql, tab, rel_name(t), r);
	return r;
}

static sql_rel *
rel_insert_table(sql_query *query, sql_table *t, char *name, sql_rel *inserts)
{
	sql_rel *rel = rel_basetable(query->sql, t, name);
	rel_base_use_all(query->sql, rel);
	rel = rewrite_basetable(query->sql, rel);
	return rel_insert(query->sql, rel, inserts);
}

static list *
check_table_columns(mvc *sql, sql_table *t, dlist *columns, const char *op, char *tname)
{
	list *collist;

	if (columns) {
		dnode *n;

		collist = sa_list(sql->sa);
		for (n = columns->h; n; n = n->next) {
			sql_column *c = mvc_bind_column(sql, t, n->data.sval);

			if (c) {
				list_append(collist, c);
			} else {
				return sql_error(sql, ERR_NOTFOUND, SQLSTATE(42S22) "%s: no such column '%s.%s'", op, tname, n->data.sval);
			}
		}
	} else {
		collist = t->columns->l;
	}
	return collist;
}

static list *
rel_inserts(mvc *sql, sql_table *t, sql_rel *r, list *collist, size_t rowcount, int copy, const char* action)
{
	int len, i;
	sql_exp **inserts = insert_exp_array(sql, t, &len);
	list *exps = NULL;
	node *n, *m;

	if (r->exps) {
		if (!copy) {
			for (n = r->exps->h, m = collist->h; n && m; n = n->next, m = m->next) {
				sql_column *c = m->data;
				sql_exp *e = n->data;

				if (inserts[c->colnr])
					return sql_error(sql, 02, SQLSTATE(42000) "%s: column '%s' specified more than once", action, c->base.name);
				if (!(inserts[c->colnr] = exp_check_type(sql, &c->type, r, e, type_equal)))
					return NULL;
			}
		} else {
			for (m = collist->h; m; m = m->next) {
				sql_column *c = m->data;
				sql_exp *e;

				e = exps_bind_column2(r->exps, c->t->base.name, c->base.name, NULL);
				if (e) {
					if (inserts[c->colnr])
						return sql_error(sql, 02, SQLSTATE(42000) "%s: column '%s' specified more than once", action, c->base.name);
					inserts[c->colnr] = exp_ref(sql, e);
				}
			}
		}
	}
	for (m = ol_first_node(t->columns); m; m = m->next) {
		sql_column *c = m->data;
		sql_exp *exps = NULL;

		if (!inserts[c->colnr]) {
			for (size_t j = 0; j < rowcount; j++) {
				sql_exp *e = NULL;

				if (c->def) {
					e = rel_parse_val(sql, c->def, &c->type, sql->emode, NULL);
					if (!e || (e = exp_check_type(sql, &c->type, r, e, type_equal)) == NULL)
						return sql_error(sql, 02, SQLSTATE(HY005) "%s: default expression could not be evaluated", action);
				} else {
					atom *a = atom_general(sql->sa, &c->type, NULL);
					e = exp_atom(sql->sa, a);
				}
				if (!e)
					return sql_error(sql, 02, SQLSTATE(42000) "%s: column '%s' has no valid default value", action, c->base.name);
				if (!exps && j+1 < rowcount) {
					exps = exp_values(sql->sa, sa_list(sql->sa));
					exps->tpe = c->type;
					exp_label(sql->sa, exps, ++sql->label);
				}
				if (exps) {
					list *vals_list = exps->f;

					assert(rowcount > 1);
					list_append(vals_list, e);
				}
				if (!exps)
					exps = e;
			}
			inserts[c->colnr] = exps;
			assert(inserts[c->colnr]);
		}
	}
	/* now rewrite project exps in proper table order */
	exps = new_exp_list(sql->sa);
	for (i = 0; i<len; i++)
		list_append(exps, inserts[i]);
	return exps;
}

sql_table *
insert_allowed(mvc *sql, sql_table *t, char *tname, char *op, char *opname)
{
	if (!t) {
		if (sql->session->status) /* if find_table_or_view_on_scope was already called, don't overwrite error message */
			return NULL;
		return sql_error(sql, ERR_NOTFOUND, SQLSTATE(42S02) "%s: no such table '%s'", op, tname);
	} else if (isView(t)) {
		return sql_error(sql, 02, SQLSTATE(42000) "%s: cannot %s view '%s'", op, opname, tname);
	} else if (isNonPartitionedTable(t)) {
		return sql_error(sql, 02, SQLSTATE(42000) "%s: cannot %s merge table '%s'", op, opname, tname);
	} else if ((isRangePartitionTable(t) || isListPartitionTable(t)) && list_length(t->members)==0) {
		return sql_error(sql, 02, SQLSTATE(42000) "%s: %s partitioned table '%s' has no partitions set", op, isListPartitionTable(t)?"list":"range", tname);
	} else if (isRemote(t)) {
		return sql_error(sql, 02, SQLSTATE(42000) "%s: cannot %s remote table '%s' from this server at the moment", op, opname, tname);
	} else if (isReplicaTable(t)) {
		return sql_error(sql, 02, SQLSTATE(42000) "%s: cannot %s replica table '%s'", op, opname, tname);
	} else if (t->access == TABLE_READONLY) {
		return sql_error(sql, 02, SQLSTATE(42000) "%s: cannot %s read only table '%s'", op, opname, tname);
	}
	if (t && !isTempTable(t) && store_readonly(sql->session->tr->store))
		return sql_error(sql, 02, SQLSTATE(42000) "%s: %s table '%s' not allowed in readonly mode", op, opname, tname);

	if (!table_privs(sql, t, PRIV_INSERT)) {
		return sql_error(sql, 02, SQLSTATE(42000) "%s: insufficient privileges for user '%s' to %s table '%s'", op, get_string_global_var(sql, "current_user"), opname, tname);
	}
	return t;
}

static int
copy_allowed(mvc *sql, int from)
{
	if (!global_privs(sql, (from)?PRIV_COPYFROMFILE:PRIV_COPYINTOFILE))
		return 0;
	return 1;
}

sql_table *
update_allowed(mvc *sql, sql_table *t, char *tname, char *op, char *opname, int is_delete)
{
	if (!t) {
		return sql_error(sql, ERR_NOTFOUND, SQLSTATE(42S02) "%s: no such table '%s'", op, tname);
	} else if (isView(t)) {
		return sql_error(sql, 02, SQLSTATE(42000) "%s: cannot %s view '%s'", op, opname, tname);
	} else if (isNonPartitionedTable(t) && is_delete == 0) {
		return sql_error(sql, 02, SQLSTATE(42000) "%s: cannot %s merge table '%s'", op, opname, tname);
	} else if (isNonPartitionedTable(t) && is_delete != 0 && list_length(t->members)==0) {
		return sql_error(sql, 02, SQLSTATE(42000) "%s: cannot %s merge table '%s' has no partitions set", op, opname, tname);
	} else if ((isRangePartitionTable(t) || isListPartitionTable(t)) && list_length(t->members)==0) {
		return sql_error(sql, 02, SQLSTATE(42000) "%s: %s partitioned table '%s' has no partitions set", op, isListPartitionTable(t)?"list":"range", tname);
	} else if (isRemote(t)) {
		return sql_error(sql, 02, SQLSTATE(42000) "%s: cannot %s remote table '%s' from this server at the moment", op, opname, tname);
	} else if (isReplicaTable(t)) {
		return sql_error(sql, 02, SQLSTATE(42000) "%s: cannot %s replica table '%s'", op, opname, tname);
	} else if (t->access == TABLE_READONLY || t->access == TABLE_APPENDONLY) {
		return sql_error(sql, 02, SQLSTATE(42000) "%s: cannot %s read or append only table '%s'", op, opname, tname);
	}
	if (t && !isTempTable(t) && store_readonly(sql->session->tr->store))
		return sql_error(sql, 02, SQLSTATE(42000) "%s: %s table '%s' not allowed in readonly mode", op, opname, tname);
	if ((is_delete == 1 && !table_privs(sql, t, PRIV_DELETE)) || (is_delete == 2 && !table_privs(sql, t, PRIV_TRUNCATE)))
		return sql_error(sql, 02, SQLSTATE(42000) "%s: insufficient privileges for user '%s' to %s table '%s'", op, get_string_global_var(sql, "current_user"), opname, tname);
	return t;
}

static sql_rel *
insert_generate_inserts(sql_query *query, sql_table *t, dlist *columns, symbol *val_or_q, const char* action)
{
	mvc *sql = query->sql;
	sql_rel *r = NULL;
	size_t rowcount = 0;
	list *collist = check_table_columns(sql, t, columns, action, t->base.name);
	if (!collist)
		return NULL;

	if (val_or_q->token == SQL_VALUES) {
		dlist *rowlist = val_or_q->data.lval;
		list *exps = new_exp_list(sql->sa);

		if (!rowlist->h) {
			r = rel_project(sql->sa, NULL, NULL);
			if (!columns)
				collist = NULL;
		}

		if (!rowlist->h) /* no values insert 1 row */
			rowcount++;
		for (dnode *o = rowlist->h; o; o = o->next, rowcount++) {
			dlist *values = o->data.lval;

			if (dlist_length(values) != list_length(collist)) {
				return sql_error(sql, 02, SQLSTATE(21S01) "%s: number of values doesn't match number of columns of table '%s'", action, t->base.name);
			} else {
				dnode *n;
				node *v, *m;

				if (o->next && list_empty(exps)) {
					for (n = values->h, m = collist->h; n && m; n = n->next, m = m->next) {
						sql_exp *vals = exp_values(sql->sa, sa_list(sql->sa));
						sql_column *c = m->data;

						vals->tpe = c->type;
						exp_label(sql->sa, vals, ++sql->label);
						list_append(exps, vals);
					}
				}
				if (!list_empty(exps)) {
					for (n = values->h, m = collist->h, v = exps->h; n && m && v; n = n->next, m = m->next, v = v->next) {
						sql_exp *vals = v->data;
						list *vals_list = vals->f;
						sql_column *c = m->data;
						sql_exp *ins = insert_value(query, c, &r, n->data.sym, action);

						if (!ins)
							return NULL;
						if (!exp_name(ins))
							exp_label(sql->sa, ins, ++sql->label);
						list_append(vals_list, ins);
					}
				} else {
					/* only allow correlation in a single row of values */
					for (n = values->h, m = collist->h; n && m; n = n->next, m = m->next) {
						sql_column *c = m->data;
						sql_exp *ins = insert_value(query, c, &r, n->data.sym, action);

						if (!ins)
							return NULL;
						if (!exp_name(ins))
							exp_label(sql->sa, ins, ++sql->label);
						list_append(exps, ins);
					}
				}
			}
		}
		if (collist)
			r = rel_project(sql->sa, r, exps);
	} else {
		exp_kind ek = {type_value, card_relation, TRUE};

		r = rel_subquery(query, NULL, val_or_q, ek);
		rowcount++;
	}
	if (!r)
		return NULL;

	/* In case of missing project, order by or distinct, we need to add
	   and projection */
	if (r->op != op_project || r->r || need_distinct(r))
		r = rel_project(sql->sa, r, rel_projections(sql, r, NULL, 1, 0));
	if ((r->exps && list_length(r->exps) != list_length(collist)) ||
		(!r->exps && collist))
		return sql_error(sql, 02, SQLSTATE(21S01) "%s: query result doesn't match number of columns in table '%s'", action, t->base.name);

	r->exps = rel_inserts(sql, t, r, collist, rowcount, 0, action);
	if(!r->exps)
		return NULL;
	return r;
}

static sql_rel *
merge_generate_inserts(sql_query *query, sql_table *t, sql_rel *r, dlist *columns, symbol *val_or_q)
{
	mvc *sql = query->sql;
	sql_rel *res = NULL;
	list *collist = check_table_columns(sql, t, columns, "MERGE", t->base.name);

	if (!collist)
		return NULL;

	if (val_or_q->token == SQL_VALUES) {
		list *exps = new_exp_list(sql->sa);
		dlist *rowlist = val_or_q->data.lval;

		if (!rowlist->h) {
			res = rel_project(sql->sa, NULL, NULL);
			if (!columns)
				collist = NULL;
		} else {
			node *m;
			dnode *n;
			dlist *inserts = rowlist->h->data.lval;

			if (dlist_length(rowlist) != 1)
				return sql_error(sql, 02, SQLSTATE(42000) "MERGE: number of insert rows must be exactly one in a merge statement");
			if (dlist_length(inserts) != list_length(collist))
				return sql_error(sql, 02, SQLSTATE(21S01) "MERGE: number of values doesn't match number of columns of table '%s'", t->base.name);

			for (n = inserts->h, m = collist->h; n && m; n = n->next, m = m->next) {
				sql_column *c = m->data;
				sql_exp *ins = insert_value(query, c, &r, n->data.sym, "MERGE");
				if (!ins)
					return NULL;
				if (!exp_name(ins))
					exp_label(sql->sa, ins, ++sql->label);
				list_append(exps, ins);
			}
		}
		if (collist)
			res = rel_project(sql->sa, r, exps);
	} else {
		return sql_error(sql, 02, SQLSTATE(42000) "MERGE: sub-queries not yet supported in INSERT clauses inside MERGE statements");
	}
	if (!res)
		return NULL;
	if ((res->exps && list_length(res->exps) != list_length(collist)) || (!res->exps && collist))
		return sql_error(sql, 02, SQLSTATE(21S01) "MERGE: query result doesn't match number of columns in table '%s'", t->base.name);

	res->l = r;
	res->exps = rel_inserts(sql, t, res, collist, 1, 0, "MERGE");
	if(!res->exps)
		return NULL;
	return res;
}

static sql_rel *
insert_into(sql_query *query, dlist *qname, dlist *columns, symbol *val_or_q)
{
	mvc *sql = query->sql;
	char *sname = qname_schema(qname);
	char *tname = qname_schema_object(qname);
	sql_table *t = NULL;
	sql_rel *r = NULL;

	t = find_table_or_view_on_scope(sql, NULL, sname, tname, "INSERT INTO", false);
	if (insert_allowed(sql, t, tname, "INSERT INTO", "insert into") == NULL)
		return NULL;
	r = insert_generate_inserts(query, t, columns, val_or_q, "INSERT INTO");
	if(!r)
		return NULL;
	return rel_insert_table(query, t, t->base.name, r);
}

static int
is_idx_updated(sql_idx * i, list *exps)
{
	int update = 0;
	node *m, *n;

	for (m = i->columns->h; m; m = m->next) {
		sql_kc *ic = m->data;

		for (n = exps->h; n; n = n->next) {
			sql_exp *ce = n->data;
			sql_column *c = find_sql_column(i->t, exp_name(ce));

			if (c && ic->c->colnr == c->colnr) {
				update = 1;
				break;
			}
		}
	}
	return update;
}

static sql_rel *
rel_update_hash_idx(mvc *sql, const char* alias, sql_idx *i, sql_rel *updates)
{
	char *iname = sa_strconcat( sql->sa, "%", i->base.name);
	node *m;
	sql_subtype *it, *lng = 0; /* is not set in first if below */
	int bits = 1 + ((sizeof(lng)*8)-1)/(list_length(i->columns)+1);
	sql_exp *h = NULL;
	sql_rel *ups = updates->r;

	assert(is_project(ups->op) || ups->op == op_table);
	if (list_length(i->columns) <= 1 || i->type == no_idx) {
		h = exp_label(sql->sa, exp_atom_lng(sql->sa, 0), ++sql->label);
	} else {
		it = sql_bind_localtype("int");
		lng = sql_bind_localtype("lng");
		for (m = i->columns->h; m; m = m->next) {
			sql_kc *c = m->data;
			sql_exp *e = list_fetch(ups->exps, c->c->colnr+1);
			e = exp_ref(sql, e);

			if (h && i->type == hash_idx)  {
				list *exps = new_exp_list(sql->sa);
				sql_subfunc *xor = sql_bind_func_result(sql, "sys", "rotate_xor_hash", F_FUNC, lng, 3, lng, it, &c->c->type);

				append(exps, h);
				append(exps, exp_atom_int(sql->sa, bits));
				append(exps, e);
				h = exp_op(sql->sa, exps, xor);
			} else if (h)  { /* order preserving hash */
				sql_exp *h2;
				sql_subfunc *lsh = sql_bind_func_result(sql, "sys", "left_shift", F_FUNC, lng, 2, lng, it);
				sql_subfunc *lor = sql_bind_func_result(sql, "sys", "bit_or", F_FUNC, lng, 2, lng, lng);
				sql_subfunc *hf = sql_bind_func_result(sql, "sys", "hash", F_FUNC, lng, 1, &c->c->type);

				h = exp_binop(sql->sa, h, exp_atom_int(sql->sa, bits), lsh);
				h2 = exp_unop(sql->sa, e, hf);
				h = exp_binop(sql->sa, h, h2, lor);
			} else {
				sql_subfunc *hf = sql_bind_func_result(sql, "sys", "hash", F_FUNC, lng, 1, &c->c->type);
				h = exp_unop(sql->sa, e, hf);
				if (i->type == oph_idx)
					break;
			}
		}
	}
	/* append hash to updates */
	updates->r = ups = rel_project(sql->sa, ups, rel_projections(sql, ups, NULL, 1, 1));
	list_append(ups->exps, h);
	exp_setname(sql->sa, h, alias, iname);

	if (!updates->exps)
		updates->exps = new_exp_list(sql->sa);
	append(updates->exps, exp_column(sql->sa, alias, iname, lng, CARD_MULTI, 0, 0));
	return updates;
}

/*
         A referential constraint is satisfied if one of the following con-
         ditions is true, depending on the <match option> specified in the
         <referential constraint definition>:

         -  If no <match type> was specified then, for each row R1 of the
            referencing table, either at least one of the values of the
            referencing columns in R1 shall be a null value, or the value of
            each referencing column in R1 shall be equal to the value of the
            corresponding referenced column in some row of the referenced
            table.

         -  If MATCH FULL was specified then, for each row R1 of the refer-
            encing table, either the value of every referencing column in R1
            shall be a null value, or the value of every referencing column
            in R1 shall not be null and there shall be some row R2 of the
            referenced table such that the value of each referencing col-
            umn in R1 is equal to the value of the corresponding referenced
            column in R2.

         -  If MATCH PARTIAL was specified then, for each row R1 of the
            referencing table, there shall be some row R2 of the refer-
            enced table such that the value of each referencing column in
            R1 is either null or is equal to the value of the corresponding
            referenced column in R2.
*/
static sql_rel *
rel_update_join_idx(mvc *sql, const char* alias, sql_idx *i, sql_rel *updates)
{
	int nr = ++sql->label;
	char name[16], *nme = number2name(name, sizeof(name), nr);
	char *iname = sa_strconcat( sql->sa, "%", i->base.name);

	int need_nulls = 0;
	node *m, *o;
	sql_trans *tr = sql->session->tr;
	sql_key *rk = (sql_key*)os_find_id(tr->cat->objects, tr, ((sql_fkey*)i->key)->rkey);
	sql_rel *rt = rel_basetable(sql, rk->t, sa_strdup(sql->sa, nme));

	sql_subtype *bt = sql_bind_localtype("bit");
	sql_subfunc *or = sql_bind_func_result(sql, "sys", "or", F_FUNC, bt, 2, bt, bt);

	sql_rel *_nlls = NULL, *nnlls, *ups = updates->r;
	sql_exp *lnll_exps = NULL, *rnll_exps = NULL, *e;
	list *join_exps = new_exp_list(sql->sa), *pexps;

	assert(is_project(ups->op) || ups->op == op_table);
	for (m = i->columns->h; m; m = m->next) {
		sql_kc *c = m->data;

		if (c->c->null)
			need_nulls = 1;
	}
	for (m = i->columns->h, o = rk->columns->h; m && o; m = m->next, o = o->next) {
		sql_kc *c = m->data;
		sql_kc *rc = o->data;
		sql_subfunc *isnil = sql_bind_func(sql, "sys", "isnull", &c->c->type, NULL, F_FUNC);
		sql_exp *upd = list_fetch(ups->exps, c->c->colnr + 1), *lnl, *rnl, *je;
		if (rel_base_use(sql, rt, rc->c->colnr)) {
			/* TODO add access error */
			return NULL;
		}
		sql_exp *rtc = exp_column(sql->sa, rel_name(rt), rc->c->base.name, &rc->c->type, CARD_MULTI, rc->c->null, 0);
		/* FOR MATCH FULL/SIMPLE/PARTIAL see above */
		/* Currently only the default MATCH SIMPLE is supported */
		upd = exp_ref(sql, upd);
		lnl = exp_unop(sql->sa, upd, isnil);
		set_has_no_nil(lnl);
		rnl = exp_unop(sql->sa, upd, isnil);
		set_has_no_nil(rnl);
		if (need_nulls) {
			if (lnll_exps) {
				lnll_exps = exp_binop(sql->sa, lnll_exps, lnl, or);
				rnll_exps = exp_binop(sql->sa, rnll_exps, rnl, or);
			} else {
				lnll_exps = lnl;
				rnll_exps = rnl;
			}
		}
		if (rel_convert_types(sql, rt, updates, &rtc, &upd, 1, type_equal) < 0) {
			list_destroy(join_exps);
			return NULL;
		}
		je = exp_compare(sql->sa, rtc, upd, cmp_equal);
		append(join_exps, je);
	}
	if (need_nulls) {
		_nlls = rel_select( sql->sa, rel_dup(ups),
				exp_compare(sql->sa, lnll_exps, exp_atom_bool(sql->sa, 1), cmp_equal ));
		nnlls = rel_select( sql->sa, rel_dup(ups),
				exp_compare(sql->sa, rnll_exps, exp_atom_bool(sql->sa, 0), cmp_equal ));
		_nlls = rel_project(sql->sa, _nlls, rel_projections(sql, _nlls, NULL, 1, 1));
		/* add constant value for NULLS */
		e = exp_atom(sql->sa, atom_general(sql->sa, sql_bind_localtype("oid"), NULL));
		exp_setname(sql->sa, e, alias, iname);
		append(_nlls->exps, e);
	} else {
		nnlls = ups;
	}

	pexps = rel_projections(sql, nnlls, NULL, 1, 1);
	nnlls = rel_crossproduct(sql->sa, nnlls, rt, op_join);
	nnlls->exps = join_exps;
	nnlls->flag = LEFT_JOIN;
	nnlls = rel_project(sql->sa, nnlls, pexps);
	/* add row numbers */
	e = exp_column(sql->sa, rel_name(rt), TID, sql_bind_localtype("oid"), CARD_MULTI, 0, 1);
	rel_base_use_tid(sql, rt);
	exp_setname(sql->sa, e, alias, iname);
	append(nnlls->exps, e);

	if (need_nulls) {
		rel_destroy(ups);
		rt = updates->r = rel_setop(sql->sa, _nlls, nnlls, op_union );
		rel_setop_set_exps(sql, rt, rel_projections(sql, nnlls, NULL, 1, 1));
		set_processed(rt);
	} else {
		updates->r = nnlls;
	}
	if (!updates->exps)
		updates->exps = new_exp_list(sql->sa);
	append(updates->exps, exp_column(sql->sa, alias, iname, sql_bind_localtype("oid"), CARD_MULTI, 0, 0));
	return updates;
}

/* for cascade of updates we change the 'relup' relations into
 * a ddl_list of update relations.
 */
static sql_rel *
rel_update_idxs(mvc *sql, const char *alias, sql_table *t, sql_rel *relup)
{
	sql_rel *p = relup->r;

	if (!ol_length(t->idxs))
		return relup;

	for (node *n = ol_first_node(t->idxs); n; n = n->next) {
		sql_idx *i = n->data;

		/* check if update is needed,
		 * ie atleast on of the idx columns is updated
		 */
		if (relup->exps && is_idx_updated(i, relup->exps) == 0)
			continue;

		/*
		 * relup->exps isn't set in case of alter statements!
		 * Ie todo check for new indices.
		 */

		if (hash_index(i->type) || i->type == no_idx) {
			rel_update_hash_idx(sql, alias, i, relup);
		} else if (i->type == join_idx) {
			rel_update_join_idx(sql, alias, i, relup);
		}
	}
	if (relup->r != p) {
		sql_rel *r = rel_create(sql->sa);
		if(!r)
			return NULL;
		r->op = op_update;
		r->l = rel_dup(p);
		r->r = relup;
		r->card = relup->card;
		r->flag |= UPD_COMP; /* mark as special update */
		return r;
	}
	return relup;
}

sql_rel *
rel_update(mvc *sql, sql_rel *t, sql_rel *uprel, sql_exp **updates, list *exps)
{
	sql_rel *r = rel_create(sql->sa);
	sql_table *tab = get_table(t);
	sql_rel *bt = get_basetable(uprel);
	const char *alias = rel_name(t);
	node *m;

	if (!r)
		return NULL;

	/* todo only add column used by indices */
	if (tab && updates)
		for (m = ol_first_node(tab->columns); m; m = m->next) {
			sql_column *c = m->data;
			sql_exp *v = updates[c->colnr];

<<<<<<< HEAD
			if (tab->idxs.set && !v) {
				bool has_nils = c->null;
				v = exp_column(sql->sa, alias, c->base.name, &c->type, CARD_MULTI, has_nils, 0);
			}
=======
			if (!v && rel_base_use(sql, bt, c->colnr) < 0) /* not allowed */
				continue;
			if (ol_length(tab->idxs) && !v)
				v = exp_column(sql->sa, alias, c->base.name, &c->type, CARD_MULTI, c->null, 0);
>>>>>>> 240a1633
			if (v)
				v = rel_project_add_exp(sql, uprel, v);
		}

	r->op = op_update;
	r->l = t;
	r->r = uprel;
	r->card = uprel->card;
	r->exps = exps;
	/* update indices */
	if (tab)
		return rel_update_idxs(sql, alias, tab, r);
	return r;
}

sql_exp *
update_check_column(mvc *sql, sql_table *t, sql_column *c, sql_exp *v, sql_rel *r, char *cname, const char *action)
{
	if (!table_privs(sql, t, PRIV_UPDATE) && sql_privilege(sql, sql->user_id, c->base.id, PRIV_UPDATE) < 0)
		return sql_error(sql, 02, SQLSTATE(42000) "%s: insufficient privileges for user '%s' to update table '%s' on column '%s'", action, get_string_global_var(sql, "current_user"), t->base.name, cname);
	if (!v || (v = exp_check_type(sql, &c->type, r, v, type_equal)) == NULL)
		return NULL;
	return v;
}

static sql_rel *
update_generate_assignments(sql_query *query, sql_table *t, sql_rel *r, sql_rel *bt, dlist *assignmentlist, const char *action)
{
	mvc *sql = query->sql;
	sql_table *mt = NULL;
	sql_exp **updates = SA_ZNEW_ARRAY(sql->sa, sql_exp*, ol_length(t->columns));
	list *exps, *pcols = NULL;
	dnode *n;
	const char *rname = NULL;

	if (isPartitionedByColumnTable(t) || isPartitionedByExpressionTable(t))
		mt = t;
	else if (partition_find_part(sql->session->tr, t, NULL))
		mt = partition_find_part(sql->session->tr, t, NULL)->t;

	if (mt && isPartitionedByColumnTable(mt)) {
		pcols = sa_list(sql->sa);
		int *nid = sa_alloc(sql->sa, sizeof(int));
		*nid = mt->part.pcol->colnr;
		list_append(pcols, nid);
	} else if (mt && isPartitionedByExpressionTable(mt)) {
		pcols = mt->part.pexp->cols;
	}
	/* first create the project */
	exps = list_append(new_exp_list(sql->sa), exp_column(sql->sa, rname = rel_name(r), TID, sql_bind_localtype("oid"), CARD_MULTI, 0, 1));

	for (n = assignmentlist->h; n; n = n->next) {
		symbol *a = NULL;
		sql_exp *v = NULL;
		sql_rel *rel_val = NULL;
		dlist *assignment = n->data.sym->data.lval;
		int single = (assignment->h->next->type == type_string), outer = 0;
		/* Single assignments have a name, multicolumn a list */

		a = assignment->h->data.sym;
		if (a) {
			exp_kind ek = { (single)?type_value:type_relation, card_column, FALSE};

			if (single && a->token == SQL_DEFAULT) {
				char *colname = assignment->h->next->data.sval;
				sql_column *c = mvc_bind_column(sql, t, colname);

				if (!c)
					return sql_error(sql, ERR_NOTFOUND, SQLSTATE(42S22) "%s: no such column '%s.%s'", action, t->base.name, colname);
				if (c->def) {
					v = rel_parse_val(sql, c->def, &c->type, sql->emode, NULL);
				} else {
					return sql_error(sql, 02, SQLSTATE(42000) "%s: column '%s' has no valid default value", action, c->base.name);
				}
			} else if (single) {
				v = rel_value_exp(query, &r, a, sql_sel | sql_update_set, ek);
				outer = 1;
			} else {
				if (r)
					query_push_outer(query, r, sql_sel | sql_update_set);
				rel_val = rel_subquery(query, NULL, a, ek);
				if (r)
					r = query_pop_outer(query);
				outer = 1;
			}
			if ((single && !v) || (!single && !rel_val))
				return NULL;
			if (rel_val && outer) {
				if (single) {
					if (!exp_name(v))
						exp_label(sql->sa, v, ++sql->label);
					if (rel_val->op != op_project || is_processed(rel_val))
						rel_val = rel_project(sql->sa, rel_val, NULL);
					v = rel_project_add_exp(sql, rel_val, v);
					reset_processed(rel_val);
				}
				r = rel_crossproduct(sql->sa, r, rel_val, op_left);
				set_dependent(r);
				if (single) {
					v = exp_column(sql->sa, NULL, exp_name(v), exp_subtype(v), v->card, has_nil(v), is_intern(v));
					rel_val = NULL;
				}
			}
		}
		if (!single) {
			dlist *cols = assignment->h->next->data.lval;
			dnode *m;
			node *n;

			if (!rel_val)
				rel_val = r;
			if (!rel_val || !is_project(rel_val->op))
				return sql_error(sql, 02, SQLSTATE(42000) "%s: Invalid right side of the SET clause", action);
			if (dlist_length(cols) != list_length(rel_val->exps))
				return sql_error(sql, 02, SQLSTATE(42000) "%s: The number of specified columns between the SET clause and the right side don't match (%d != %d)", action, dlist_length(cols), list_length(rel_val->exps));
			for (n = rel_val->exps->h, m = cols->h; n && m; n = n->next, m = m->next) {
				char *cname = m->data.sval;
				sql_column *c = mvc_bind_column(sql, t, cname);
				sql_exp *v = n->data;

				if (!c)
					return sql_error(sql, ERR_NOTFOUND, SQLSTATE(42S22) "%s: no such column '%s.%s'", action, t->base.name, cname);
				if (updates[c->colnr])
					return sql_error(sql, 02, SQLSTATE(42000) "%s: Multiple assignments to same column '%s'", action, c->base.name);
				if (mt && pcols) {
					for (node *nn = pcols->h; nn; nn = n->next) {
						int next = *(int*) nn->data;
						if (next == c->colnr) {
							if (isPartitionedByColumnTable(mt)) {
								return sql_error(sql, 02, SQLSTATE(42000) "%s: Update on the partitioned column is not possible at the moment", action);
							} else if (isPartitionedByExpressionTable(mt)) {
								return sql_error(sql, 02, SQLSTATE(42000) "%s: Update a column used by the partition's expression is not possible at the moment", action);
							}
						}
					}
				}
				if (!exp_name(v))
					exp_label(sql->sa, v, ++sql->label);
				if (!exp_is_atom(v) || outer)
					v = exp_ref(sql, v);
				if (!v) /* check for NULL */
					v = exp_atom(sql->sa, atom_general(sql->sa, &c->type, NULL));
				if (!(v = update_check_column(sql, t, c, v, r, cname, action)))
					return NULL;
				list_append(exps, exp_column(sql->sa, t->base.name, cname, &c->type, CARD_MULTI, 0, 0));
				exp_setname(sql->sa, v, c->t->base.name, c->base.name);
				updates[c->colnr] = v;
			}
		} else {
			char *cname = assignment->h->next->data.sval;
			sql_column *c = mvc_bind_column(sql, t, cname);

			if (!c)
				return sql_error(sql, ERR_NOTFOUND, SQLSTATE(42S22) "%s: no such column '%s.%s'", action, t->base.name, cname);
			if (updates[c->colnr])
				return sql_error(sql, 02, SQLSTATE(42000) "%s: Multiple assignments to same column '%s'", action, c->base.name);
			if (mt && pcols) {
				for (node *nn = pcols->h; nn; nn = nn->next) {
					int next = *(int*) nn->data;
					if (next == c->colnr) {
						if (isPartitionedByColumnTable(mt)) {
							return sql_error(sql, 02, SQLSTATE(42000) "%s: Update on the partitioned column is not possible at the moment", action);
						} else if (isPartitionedByExpressionTable(mt)) {
							return sql_error(sql, 02, SQLSTATE(42000) "%s: Update a column used by the partition's expression is not possible at the moment", action);
						}
					}
				}
			}
			if (!v)
				v = exp_atom(sql->sa, atom_general(sql->sa, &c->type, NULL));
			if (!(v = update_check_column(sql, t, c, v, r, cname, action)))
				return NULL;
			list_append(exps, exp_column(sql->sa, t->base.name, cname, &c->type, CARD_MULTI, 0, 0));
			exp_setname(sql->sa, v, c->t->base.name, c->base.name);
			updates[c->colnr] = v;
		}
	}
	r = rel_project(sql->sa, r, list_append(new_exp_list(sql->sa), exp_column(sql->sa, rname, TID, sql_bind_localtype("oid"), CARD_MULTI, 0, 1)));
	r = rel_update(sql, bt, r, updates, exps);
	return r;
}

static sql_rel *
update_table(sql_query *query, dlist *qname, str alias, dlist *assignmentlist, symbol *opt_from, symbol *opt_where)
{
	mvc *sql = query->sql;
	char *sname = qname_schema(qname);
	char *tname = qname_schema_object(qname);
	sql_table *t = NULL;

	t = find_table_or_view_on_scope(sql, NULL, sname, tname, "UPDATE", false);
	if (update_allowed(sql, t, tname, "UPDATE", "update", 0) != NULL) {
		sql_rel *r = NULL, *res = rel_basetable(sql, t, alias ? alias : tname);

		/* We have always to reduce the column visibility because of the SET clause */
		if (!table_privs(sql, t, PRIV_SELECT)) {
			rel_base_disallow(res);
			if (rel_base_has_column_privileges(sql, res) == 0 && opt_where)
				return sql_error(sql, 02, SQLSTATE(42000) "UPDATE: insufficient privileges for user '%s' to update table '%s'",
								 get_string_global_var(sql, "current_user"), tname);
		}
		rel_base_use_tid(sql, res);
		if (opt_from) {
			dlist *fl = opt_from->data.lval;
			list *refs = list_append(new_exp_list(sql->sa), (char*) rel_name(res));
			sql_rel *tables = NULL;

			for (dnode *n = fl->h; n && res; n = n->next) {
				sql_rel *fnd = table_ref(query, NULL, n->data.sym, 0, refs);

				if (!fnd)
					return NULL;
				if (fnd && tables)
					tables = rel_crossproduct(sql->sa, tables, fnd, op_join);
				else
					tables = fnd;
			}
			if (!tables)
				return NULL;
			res = rel_crossproduct(sql->sa, res, tables, op_join);
			set_single(res);
		}
		if (opt_where) {
			if (!(r = rel_logical_exp(query, res, opt_where, sql_where)))
				return NULL;
			/* handle join */
			if (!opt_from && is_join(r->op))
				r->op = op_semi;
			else if (r->nrcols != res->nrcols)
				r = rel_project(sql->sa, r, rel_projections(sql, res, NULL, 1, 1));
		} else {	/* update all */
			r = res;
		}
		return update_generate_assignments(query, t, r, rel_basetable(sql, t, alias ? alias : tname), assignmentlist, "UPDATE");
	}
	return NULL;
}

sql_rel *
rel_delete(sql_allocator *sa, sql_rel *t, sql_rel *deletes)
{
	sql_rel *r = rel_create(sa);
	if(!r)
		return NULL;

	r->op = op_delete;
	r->l = t;
	r->r = deletes;
	r->card = deletes ? deletes->card : CARD_ATOM;
	return r;
}

sql_rel *
rel_truncate(sql_allocator *sa, sql_rel *t, int restart_sequences, int drop_action)
{
	sql_rel *r = rel_create(sa);
	list *exps = new_exp_list(sa);

	append(exps, exp_atom_int(sa, restart_sequences));
	append(exps, exp_atom_int(sa, drop_action));
	r->exps = exps;
	r->op = op_truncate;
	r->l = t;
	r->r = NULL;
	r->card = CARD_ATOM;
	return r;
}

static sql_rel *
delete_table(sql_query *query, dlist *qname, str alias, symbol *opt_where)
{
	mvc *sql = query->sql;
	char *sname = qname_schema(qname);
	char *tname = qname_schema_object(qname);
	sql_table *t = NULL;

	t = find_table_or_view_on_scope(sql, NULL, sname, tname, "DELETE FROM", false);
	if (update_allowed(sql, t, tname, "DELETE FROM", "delete from", 1) != NULL) {
		sql_rel *r = rel_basetable(sql, t, alias ? alias : tname);

		if (opt_where) {
			sql_exp *e;

			if (!table_privs(sql, t, PRIV_SELECT)) {
				rel_base_disallow(r);
				if (rel_base_has_column_privileges(sql, r) == 0)
					return sql_error(sql, 02, SQLSTATE(42000) "DELETE FROM: insufficient privileges for user '%s' to delete from table '%s'",
									 get_string_global_var(sql, "current_user"), tname);
				rel_base_use_tid(sql, r);
			}
			if (!(r = rel_logical_exp(query, r, opt_where, sql_where)))
				return NULL;
			e = exp_column(sql->sa, rel_name(r), TID, sql_bind_localtype("oid"), CARD_MULTI, 0, 1);
			r = rel_project(sql->sa, r, list_append(new_exp_list(sql->sa), e));
			r = rel_delete(sql->sa, rel_basetable(sql, t, alias ? alias : tname), r);
		} else {	/* delete all */
			r = rel_delete(sql->sa, r, NULL);
		}
		return r;
	}
	return NULL;
}

static sql_rel *
truncate_table(mvc *sql, dlist *qname, int restart_sequences, int drop_action)
{
	char *sname = qname_schema(qname);
	char *tname = qname_schema_object(qname);
	sql_table *t = NULL;

	t = find_table_or_view_on_scope(sql, NULL, sname, tname, "TRUNCATE", false);
	if (update_allowed(sql, t, tname, "TRUNCATE", "truncate", 2) != NULL)
		return rel_truncate(sql->sa, rel_basetable(sql, t, tname), restart_sequences, drop_action);
	return NULL;
}

#define MERGE_UPDATE_DELETE 1
#define MERGE_INSERT        2

static sql_rel *
validate_merge_update_delete(mvc *sql, sql_table *t, str alias, sql_rel *joined_table, tokens upd_token,
							 sql_rel *upd_del, sql_rel *bt, sql_rel *extra_projection)
{
	char buf[BUFSIZ];
	sql_exp *aggr, *bigger, *ex;
	sql_subfunc *cf = sql_bind_func(sql, "sys", "count", sql_bind_localtype("void"), NULL, F_AGGR);
	sql_subfunc *bf;
	list *exps = new_exp_list(sql->sa);
	sql_rel *groupby, *res;
	const char *join_rel_name = rel_name(joined_table);

	assert(upd_token == SQL_UPDATE || upd_token == SQL_DELETE);

	groupby = rel_groupby(sql, rel_dup(extra_projection), NULL); //aggregate by all column and count (distinct values)
	groupby->r = rel_projections(sql, bt, NULL, 1, 0);
	aggr = exp_aggr(sql->sa, NULL, cf, 0, 0, groupby->card, 0);
	(void) rel_groupby_add_aggr(sql, groupby, aggr);
	exp_label(sql->sa, aggr, ++sql->label);

	if (!(bf = sql_bind_func(sql, "sys", ">", exp_subtype(aggr), exp_subtype(aggr), F_FUNC)))
		return sql_error(sql, 02, SQLSTATE(42000) "MERGE: function '>' not found");
	list_append(exps, exp_ref(sql, aggr));
	list_append(exps, exp_atom_lng(sql->sa, 1));
	bigger = exp_op(sql->sa, exps, bf);
	exp_label(sql->sa, bigger, ++sql->label);
	groupby = rel_select(sql->sa, groupby, bigger); //select only columns with more than 1 value

	groupby = rel_groupby(sql, groupby, NULL);
	aggr = exp_aggr(sql->sa, NULL, cf, 0, 0, groupby->card, 0);
	(void) rel_groupby_add_aggr(sql, groupby, aggr);
	exp_label(sql->sa, aggr, ++sql->label); //count all of them, if there is at least one, throw the exception

	ex = exp_ref(sql, aggr);
	snprintf(buf, BUFSIZ, "MERGE %s: Multiple rows in the input relation%s%s%s match the same row in the target %s '%s%s%s'",
			 (upd_token == SQL_DELETE) ? "DELETE" : "UPDATE",
			 join_rel_name ? " '" : "", join_rel_name ? join_rel_name : "", join_rel_name ? "'" : "",
			 alias ? "relation" : "table",
			 alias ? alias : t->s ? t->s->base.name : "", alias ? "" : ".", alias ? "" : t->base.name);
	ex = exp_exception(sql->sa, ex, buf);

	res = rel_exception(sql->sa, groupby, NULL, list_append(new_exp_list(sql->sa), ex));
	return rel_list(sql->sa, res, upd_del);
}

static sql_rel *
merge_into_table(sql_query *query, dlist *qname, str alias, symbol *tref, symbol *search_cond, dlist *merge_list)
{
	mvc *sql = query->sql;
	char *sname = qname_schema(qname), *tname = qname_schema_object(qname);
	sql_table *t = NULL;
	sql_rel *bt, *joined, *join_rel = NULL, *extra_project, *insert = NULL, *upd_del = NULL, *res = NULL, *no_tid = NULL;
	int processed = 0;
	const char *bt_name;

	assert(tref && search_cond && merge_list);

	if (!(t = find_table_or_view_on_scope(sql, NULL, sname, tname, "MERGE", false)))
		return NULL;
	if (isMergeTable(t))
		return sql_error(sql, 02, SQLSTATE(42000) "MERGE: merge statements not available for merge tables yet");

	bt = rel_basetable(sql, t, alias ? alias : tname);
	if (!table_privs(sql, t, PRIV_SELECT)) {
		rel_base_disallow(bt);
		if (rel_base_has_column_privileges(sql, bt) == 0)
			return sql_error(sql, 02, SQLSTATE(42000) "MERGE: access denied for %s to table %s%s%s'%s'",
							 get_string_global_var(sql, "current_user"), t->s ? "'":"", t->s ? t->s->base.name : "", t->s ? "'.":"", tname);
		rel_base_use_tid(sql, bt);
		list_append(bt->exps, exp_column(sql->sa, alias ? alias : tname, TID, sql_bind_localtype("oid"), CARD_MULTI, 0, 1));
	}
	joined = table_ref(query, NULL, tref, 0, NULL);
	if (!bt || !joined)
		return NULL;

	bt_name = rel_name(bt);
	if (rel_name(joined) && strcmp(bt_name, rel_name(joined)) == 0)
		return sql_error(sql, 02, SQLSTATE(42000) "MERGE: '%s' on both sides of the joining condition", bt_name);

	for (dnode *m = merge_list->h; m; m = m->next) {
		symbol *sym = m->data.sym, *opt_search, *action;
		tokens token = sym->token;
		dlist* dl = sym->data.lval, *sts;
		opt_search = dl->h->data.sym;
		action = dl->h->next->data.sym;
		sts = action->data.lval;

		if (opt_search)
			return sql_error(sql, 02, SQLSTATE(42000) "MERGE: search condition not yet supported");

		if (token == SQL_MERGE_MATCH) {
			tokens uptdel = action->token;

			if ((processed & MERGE_UPDATE_DELETE) == MERGE_UPDATE_DELETE)
				return sql_error(sql, 02, SQLSTATE(42000) "MERGE: only one WHEN MATCHED clause is allowed");
			processed |= MERGE_UPDATE_DELETE;

			if (uptdel == SQL_UPDATE) {
				if (!update_allowed(sql, t, tname, "MERGE", "update", 0))
					return NULL;
				if ((processed & MERGE_INSERT) == MERGE_INSERT) {
					join_rel = rel_dup(join_rel);
				} else {
					join_rel = rel_crossproduct(sql->sa, bt, joined, op_join);
					if (!(join_rel = rel_logical_exp(query, join_rel, search_cond, sql_where | sql_join)))
						return NULL;
					set_processed(join_rel);
				}

				//project columns of both bt and joined + oid to be used on update
				extra_project = rel_project(sql->sa, join_rel, rel_projections(sql, bt, NULL, 1, 0));
				extra_project->exps = list_merge(extra_project->exps, rel_projections(sql, joined, NULL, 1, 0), (fdup)NULL);
				list_prepend(extra_project->exps, exp_column(sql->sa, bt_name, TID, sql_bind_localtype("oid"), CARD_MULTI, 0, 1));

				upd_del = update_generate_assignments(query, t, extra_project, rel_basetable(sql, t, bt_name), sts->h->data.lval, "MERGE");
			} else if (uptdel == SQL_DELETE) {
				if (!update_allowed(sql, t, tname, "MERGE", "delete", 1))
					return NULL;
				if ((processed & MERGE_INSERT) == MERGE_INSERT) {
					join_rel = rel_dup(join_rel);
				} else {
					join_rel = rel_crossproduct(sql->sa, bt, joined, op_join);
					if (!(join_rel = rel_logical_exp(query, join_rel, search_cond, sql_where | sql_join)))
						return NULL;
					set_processed(join_rel);
				}

				//project columns of bt + oid to be used on delete
				extra_project = rel_project(sql->sa, join_rel, rel_projections(sql, bt, NULL, 1, 0));
				list_prepend(extra_project->exps, exp_column(sql->sa, bt_name, TID, sql_bind_localtype("oid"), CARD_MULTI, 0, 1));

				upd_del = rel_delete(sql->sa, rel_basetable(sql, t, bt_name), extra_project);
			} else {
				assert(0);
			}
			if (!upd_del || !(upd_del = validate_merge_update_delete(sql, t, alias, joined, uptdel, upd_del, bt, extra_project)))
				return NULL;
		} else if (token == SQL_MERGE_NO_MATCH) {
			if ((processed & MERGE_INSERT) == MERGE_INSERT)
				return sql_error(sql, 02, SQLSTATE(42000) "MERGE: only one WHEN NOT MATCHED clause is allowed");
			processed |= MERGE_INSERT;

			assert(action->token == SQL_INSERT);
			if (!insert_allowed(sql, t, tname, "MERGE", "insert"))
				return NULL;
			if ((processed & MERGE_UPDATE_DELETE) == MERGE_UPDATE_DELETE) {
				join_rel = rel_dup(join_rel);
			} else {
				join_rel = rel_crossproduct(sql->sa, bt, joined, op_join);
				if (!(join_rel = rel_logical_exp(query, join_rel, search_cond, sql_where | sql_join)))
					return NULL;
				set_processed(join_rel);
			}

			//project joined values which didn't match on the join and insert them
			extra_project = rel_project(sql->sa, join_rel, rel_projections(sql, joined, NULL, 1, 0));
			no_tid = rel_project(sql->sa, rel_dup(joined), rel_projections(sql, joined, NULL, 1, 0));
			extra_project = rel_setop(sql->sa, no_tid, extra_project, op_except);
			rel_setop_set_exps(sql, extra_project, rel_projections(sql, extra_project, NULL, 1, 0));
			set_processed(extra_project);

			if (!(insert = merge_generate_inserts(query, t, extra_project, sts->h->data.lval, sts->h->next->data.sym)))
				return NULL;
			if (!(insert = rel_insert(query->sql, rel_basetable(sql, t, bt_name), insert)))
				return NULL;
		} else {
			assert(0);
		}
	}

	if (processed == (MERGE_UPDATE_DELETE | MERGE_INSERT)) {
		res = rel_list(sql->sa, insert, upd_del);
		res->p = prop_create(sql->sa, PROP_DISTRIBUTE, res->p);
	} else if ((processed & MERGE_UPDATE_DELETE) == MERGE_UPDATE_DELETE) {
		res = upd_del;
		res->p = prop_create(sql->sa, PROP_DISTRIBUTE, res->p);
	} else if ((processed & MERGE_INSERT) == MERGE_INSERT) {
		res = insert;
	} else {
		assert(0);
	}
	return res;
}

static list *
table_column_types(sql_allocator *sa, sql_table *t)
{
	node *n;
	list *types = sa_list(sa);

	if (ol_first_node(t->columns)) for (n = ol_first_node(t->columns); n; n = n->next) {
		sql_column *c = n->data;
		if (c->base.name[0] != '%')
			append(types, &c->type);
	}
	return types;
}

static list *
table_column_names_and_defaults(sql_allocator *sa, sql_table *t)
{
	node *n;
	list *types = sa_list(sa);

	if (ol_first_node(t->columns)) for (n = ol_first_node(t->columns); n; n = n->next) {
		sql_column *c = n->data;
		append(types, &c->base.name);
		append(types, c->def);
	}
	return types;
}

static sql_rel *
rel_import(mvc *sql, sql_table *t, const char *tsep, const char *rsep, const char *ssep, const char *ns, const char *filename, lng nr, lng offset, int best_effort, dlist *fwf_widths, int onclient, int escape)
{
	sql_rel *res;
	list *exps, *args;
	node *n;
	sql_subtype tpe;
	sql_exp *import;
	sql_subfunc *f = sql_find_func(sql, "sys", "copyfrom", 12, F_UNION, NULL);
	char *fwf_string = NULL;

	assert(f); /* we do expect copyfrom to be there */
	f->res = table_column_types(sql->sa, t);
 	sql_find_subtype(&tpe, "varchar", 0, 0);
	args = append( append( append( append( append( new_exp_list(sql->sa),
		exp_atom_ptr(sql->sa, t)),
		exp_atom_str(sql->sa, tsep, &tpe)),
		exp_atom_str(sql->sa, rsep, &tpe)),
		exp_atom_str(sql->sa, ssep, &tpe)),
		exp_atom_str(sql->sa, ns, &tpe));

	if (fwf_widths && dlist_length(fwf_widths) > 0) {
		dnode *dn;
		int ncol = 0;
		char *fwf_string_cur = fwf_string = sa_alloc(sql->sa, 20 * dlist_length(fwf_widths) + 1); // a 64 bit int needs 19 characters in decimal representation plus the separator

		if (!fwf_string)
			return NULL;
		for (dn = fwf_widths->h; dn; dn = dn->next) {
			fwf_string_cur += sprintf(fwf_string_cur, LLFMT"%c", dn->data.l_val, STREAM_FWF_FIELD_SEP);
			ncol++;
		}
		if (list_length(f->res) != ncol)
			return sql_error(sql, 02, SQLSTATE(3F000) "COPY INTO: fixed width import for %d columns but %d widths given.", list_length(f->res), ncol);
		*fwf_string_cur = '\0';
	}

	append( args, exp_atom_str(sql->sa, filename, &tpe));
	import = exp_op(sql->sa,
					append(
						append(
							append(
								append(
									append(
										append(args,
											   exp_atom_lng(sql->sa, nr)),
										exp_atom_lng(sql->sa, offset)),
									exp_atom_int(sql->sa, best_effort)),
								exp_atom_str(sql->sa, fwf_string, &tpe)),
							exp_atom_int(sql->sa, onclient)),
						exp_atom_int(sql->sa, escape)), f);

	exps = new_exp_list(sql->sa);
	for (n = ol_first_node(t->columns); n; n = n->next) {
		sql_column *c = n->data;
		if (c->base.name[0] != '%') {
			bool has_nils = c->null;
	
			list_append(exps, exp_column(sql->sa, t->base.name, c->base.name, &c->type, CARD_MULTI, has_nils, 0));
		}
	}
	res = rel_table_func(sql->sa, NULL, import, exps, TABLE_PROD_FUNC);
	return res;
}

static sql_rel *
copyfrom(sql_query *query, dlist *qname, dlist *columns, dlist *files, dlist *headers, dlist *seps, dlist *nr_offset, str null_string, int best_effort, int constraint, dlist *fwf_widths, int onclient, int escape)
{
	mvc *sql = query->sql;
	sql_rel *rel = NULL;
	char *sname = qname_schema(qname);
	char *tname = qname_schema_object(qname);
	sql_table *t = NULL, *nt = NULL;
	const char *tsep = seps->h->data.sval;
	const char *rsep = seps->h->next->data.sval;
	const char *ssep = (seps->h->next->next)?seps->h->next->next->data.sval:NULL;
	const char *ns = (null_string)?null_string:"null";
	lng nr = (nr_offset)?nr_offset->h->data.l_val:-1;
	lng offset = (nr_offset)?nr_offset->h->next->data.l_val:0;
	list *collist;
	int reorder = 0;
	assert(!nr_offset || nr_offset->h->type == type_lng);
	assert(!nr_offset || nr_offset->h->next->type == type_lng);

	if (strstr(rsep, "\r\n") != NULL)
		return sql_error(sql, 02, SQLSTATE(42000)
				"COPY INTO: record separator contains '\\r\\n' but "
				"in the input stream, '\\r\\n' is being normalized into '\\n'");

	t = find_table_or_view_on_scope(sql, NULL, sname, tname, "COPY INTO", false);
	if (insert_allowed(sql, t, tname, "COPY INTO", "copy into") == NULL)
		return NULL;

	collist = check_table_columns(sql, t, columns, "COPY INTO", tname);
	if (!collist)
		return NULL;
	/* If we have a header specification use intermediate table, for
	 * column specification other then the default list we need to reorder
	 */
	nt = t;
	if (headers || collist != t->columns->l)
		reorder = 1;
	if (headers) {
		int has_formats = 0;
		dnode *n;

		nt = mvc_create_table(sql, t->s, tname, tt_table, 0, SQL_DECLARED_TABLE, CA_COMMIT, -1, 0);
		for (n = headers->h; n; n = n->next) {
			dnode *dn = n->data.lval->h;
			char *cname = dn->data.sval;
			char *format = NULL;
			sql_column *cs = NULL;

			if (dn->next)
				format = dn->next->data.sval;
			if (!list_find_name(collist, cname)) {
				char *name;
				size_t len = strlen(cname) + 2;
				sql_subtype *ctype = sql_bind_localtype("oid");

				name = sa_alloc(sql->sa, len);
				snprintf(name, len, "%%cname");
				cs = mvc_create_column(sql, nt, name, ctype);
			} else if (!format) {
				cs = find_sql_column(t, cname);
				cs = mvc_create_column(sql, nt, cname, &cs->type);
			} else { /* load as string, parse later */
				sql_subtype *ctype = sql_bind_localtype("str");
				cs = mvc_create_column(sql, nt, cname, ctype);
				has_formats = 1;
			}
			(void)cs;
		}
		if (!has_formats)
			headers = NULL;
		reorder = 1;
	}
	if (files) {
		dnode *n = files->h;

		if (!onclient && !copy_allowed(sql, 1)) {
			return sql_error(sql, 02, SQLSTATE(42000)
					 "COPY INTO: insufficient privileges: "
					 "COPY INTO from file(s) requires database administrator rights, "
					 "use 'COPY INTO \"%s\" FROM file ON CLIENT' instead", tname);
		}

		for (; n; n = n->next) {
			const char *fname = n->data.sval;
			sql_rel *nrel;

			if (!onclient && fname && !MT_path_absolute(fname)) {
				char *fn = ATOMformat(TYPE_str, fname);
				sql_error(sql, 02, SQLSTATE(42000) "COPY INTO: filename must "
					  "have absolute path: %s", fn);
				GDKfree(fn);
				return NULL;
			}

			nrel = rel_import(sql, nt, tsep, rsep, ssep, ns, fname, nr, offset, best_effort, fwf_widths, onclient, escape);

			if (!rel)
				rel = nrel;
			else {
				rel = rel_setop(sql->sa, rel, nrel, op_union);
				set_processed(rel);
			}
			if (!rel)
				return rel;
		}
	} else {
		assert(onclient == 0);
		rel = rel_import(sql, nt, tsep, rsep, ssep, ns, NULL, nr, offset, best_effort, NULL, onclient, escape);
	}
	if (headers) {
		dnode *n;
		node *m = rel->exps->h;
		list *nexps = sa_list(sql->sa);

		assert(is_project(rel->op) || is_base(rel->op));
		for (n = headers->h; n; n = n->next) {
			dnode *dn = n->data.lval->h;
			char *cname = dn->data.sval;
			sql_exp *e, *ne;

			if (!list_find_name(collist, cname))
				continue;
		       	e = m->data;
			if (dn->next) {
				char *format = dn->next->data.sval;
				sql_column *cs = find_sql_column(t, cname);
				sql_subtype st;
				sql_subfunc *f;
				list *args = sa_list(sql->sa);
				size_t l = strlen(cs->type.type->sqlname);
				char *fname = sa_alloc(sql->sa, l+8);

				snprintf(fname, l+8, "str_to_%s", strcmp(cs->type.type->sqlname, "timestamptz") == 0 ? "timestamp" : cs->type.type->sqlname);
				sql_find_subtype(&st, "clob", 0, 0);
				if (!(f = sql_bind_func_result(sql, "sys", fname, F_FUNC, &cs->type, 2, &st, &st)))
					return sql_error(sql, 02, SQLSTATE(42000) "COPY INTO: '%s' missing for type %s", fname, cs->type.type->sqlname);
				append(args, e);
				append(args, exp_atom_clob(sql->sa, format));
				ne = exp_op(sql->sa, args, f);
				if (exp_name(e))
					exp_prop_alias(sql->sa, ne, e);
			} else {
				ne = exp_ref(sql, e);
			}
			append(nexps, ne);
			m = m->next;
		}
		rel = rel_project(sql->sa, rel, nexps);
		reorder = 0;
	}

	if (!rel)
		return rel;
	if (reorder) {
		list *exps = rel_inserts(sql, t, rel, collist, 1, 1, "COPY INTO");
		if(!exps)
			return NULL;
		rel = rel_project(sql->sa, rel, exps);
	} else {
		rel->exps = rel_inserts(sql, t, rel, collist, 1, 0, "COPY INTO");
		if(!rel->exps)
			return NULL;
	}
	rel = rel_insert_table(query, t, tname, rel);
	if (rel && !constraint)
		rel->flag |= UPD_NO_CONSTRAINT;
	return rel;
}

static sql_rel *
bincopyfrom(sql_query *query, dlist *qname, dlist *columns, dlist *files, int constraint, int onclient, endianness endian)
{
	mvc *sql = query->sql;
	char *sname = qname_schema(qname);
	char *tname = qname_schema_object(qname);
	sql_table *t = NULL;
	dnode *dn;
	node *n;
	sql_rel *res;
	list *exps, *args;
	sql_subtype strtpe;
	sql_exp *import;
	sql_subfunc *f = sql_find_func(sql, "sys", "copyfrom", 3, F_UNION, NULL);
	list *collist;
	int i;

	assert(f);
	if (!copy_allowed(sql, 1))
		return sql_error(sql, 02, SQLSTATE(42000) "COPY INTO: insufficient privileges: "
				"binary COPY INTO requires database administrator rights");

	t = find_table_or_view_on_scope(sql, NULL, sname, tname, "COPY INTO", false);
	if (insert_allowed(sql, t, tname, "COPY INTO", "copy into") == NULL)
		return NULL;
	if (files == NULL)
		return sql_error(sql, 02, SQLSTATE(42000) "COPY INTO: must specify files");

	collist = check_table_columns(sql, t, columns, "COPY BINARY INTO", tname);
	if (!collist)
		return NULL;

	bool do_byteswap =
		#ifdef WORDS_BIGENDIAN
			endian == endian_little;
		#else
			endian == endian_big;
		#endif

	f->res = table_column_types(sql->sa, t);
 	sql_find_subtype(&strtpe, "varchar", 0, 0);
	args = append( append( append( append( new_exp_list(sql->sa),
		exp_atom_str(sql->sa, t->s?t->s->base.name:NULL, &strtpe)),
		exp_atom_str(sql->sa, t->base.name, &strtpe)),
		exp_atom_int(sql->sa, onclient)),
		exp_atom_bool(sql->sa, do_byteswap));

	// create the list of files that is passed to the function as parameter
	for (i = 0; i < ol_length(t->columns); i++) {
		// we have one file per column, however, because we have column selection that file might be NULL
		// first, check if this column number is present in the passed in the parameters
		int found = 0;
		dn = files->h;
		for (n = collist->h; n && dn; n = n->next, dn = dn->next) {
			sql_column *c = n->data;
			if (i == c->colnr) {
				// this column number was present in the input arguments; pass in the file name
				append(args, exp_atom_str(sql->sa, dn->data.sval, &strtpe));
				found = 1;
				break;
			}
		}
		if (!found) {
			// this column was not present in the input arguments; pass in NULL
			append(args, exp_atom_str(sql->sa, NULL, &strtpe));
		}
	}

	import = exp_op(sql->sa,  args, f);

	exps = new_exp_list(sql->sa);
	for (n = ol_first_node(t->columns); n; n = n->next) {
		sql_column *c = n->data;
		bool has_nils = c->null;

		list_append(exps, exp_column(sql->sa, t->base.name, c->base.name, &c->type, CARD_MULTI, has_nils, 0));
	}
	res = rel_table_func(sql->sa, NULL, import, exps, TABLE_PROD_FUNC);
	res = rel_insert_table(query, t, t->base.name, res);
	if (res && !constraint)
		res->flag |= UPD_NO_CONSTRAINT;
	return res;
}

static sql_rel *
copyfromloader(sql_query *query, dlist *qname, symbol *fcall)
{
	mvc *sql = query->sql;
	char *sname = qname_schema(qname);
	char *tname = qname_schema_object(qname);
	sql_subfunc *loader = NULL;
	sql_rel *rel = NULL;
	sql_table* t;

	if (!copy_allowed(sql, 1))
		return sql_error(sql, 02, SQLSTATE(42000) "COPY INTO: insufficient privileges: "
				"binary COPY INTO requires database administrator rights");
	t = find_table_or_view_on_scope(sql, NULL, sname, tname, "COPY INTO", false);
	//TODO the COPY LOADER INTO should return an insert relation (instead of ddl) to handle partitioned tables properly
	if (insert_allowed(sql, t, tname, "COPY INTO", "copy into") == NULL)
		return NULL;
	else if (isPartitionedByColumnTable(t) || isPartitionedByExpressionTable(t))
		return sql_error(sql, 02, SQLSTATE(42000) "COPY LOADER INTO: not possible for partitioned tables at the moment");
	else if (partition_find_part(sql->session->tr, t, NULL)) {
		sql_part *mt = partition_find_part(sql->session->tr, t, NULL);
		if (mt && (isPartitionedByColumnTable(mt->t) || isPartitionedByExpressionTable(mt->t)))
			return sql_error(sql, 02, SQLSTATE(42000) "COPY LOADER INTO: not possible for tables child of partitioned tables at the moment");
	}

	rel = rel_loader_function(query, fcall, new_exp_list(sql->sa), &loader);
	if (!rel || !loader)
		return NULL;

	loader->sname = t->s ? sa_strdup(sql->sa, t->s->base.name) : NULL;
	loader->tname = tname ? sa_strdup(sql->sa, tname) : NULL;
	loader->coltypes = table_column_types(sql->sa, t);
	loader->colnames = table_column_names_and_defaults(sql->sa, t);

	return rel;
}

static sql_rel *
rel_output(mvc *sql, sql_rel *l, sql_exp *sep, sql_exp *rsep, sql_exp *ssep, sql_exp *null_string, sql_exp *file, sql_exp *onclient)
{
	sql_rel *rel = rel_create(sql->sa);
	list *exps = new_exp_list(sql->sa);
	if(!rel || !exps)
		return NULL;

	append(exps, sep);
	append(exps, rsep);
	append(exps, ssep);
	append(exps, null_string);
	if (file) {
		append(exps, file);
		append(exps, onclient);
	}
	rel->l = l;
	rel->r = NULL;
	rel->op = op_ddl;
	rel->flag = ddl_output;
	rel->exps = exps;
	rel->card = 0;
	rel->nrcols = 0;
	return rel;
}

static sql_rel *
copyto(sql_query *query, symbol *sq, const char *filename, dlist *seps, const char *null_string, int onclient)
{
	mvc *sql = query->sql;
	const char *tsep = seps->h->data.sval;
	const char *rsep = seps->h->next->data.sval;
	const char *ssep = (seps->h->next->next)?seps->h->next->next->data.sval:"\"";
	const char *ns = (null_string)?null_string:"null";
	sql_exp *tsep_e, *rsep_e, *ssep_e, *ns_e, *fname_e, *oncl_e;
	exp_kind ek = {type_value, card_relation, TRUE};
	sql_rel *r = rel_subquery(query, NULL, sq, ek);

	if (!r)
		return NULL;

	tsep_e = exp_atom_clob(sql->sa, tsep);
	rsep_e = exp_atom_clob(sql->sa, rsep);
	ssep_e = exp_atom_clob(sql->sa, ssep);
	ns_e = exp_atom_clob(sql->sa, ns);
	oncl_e = exp_atom_int(sql->sa, onclient);
	fname_e = filename?exp_atom_clob(sql->sa, filename):NULL;

	if (!onclient && filename) {
		struct stat fs;
		if (!copy_allowed(sql, 0))
			return sql_error(sql, 02, SQLSTATE(42000) "COPY INTO: insufficient privileges: "
					 "COPY INTO file requires database administrator rights, "
					 "use 'COPY ... INTO file ON CLIENT' instead");
		if (filename && !MT_path_absolute(filename))
			return sql_error(sql, 02, SQLSTATE(42000) "COPY INTO ON SERVER: filename must "
					 "have absolute path: %s", filename);
		if (lstat(filename, &fs) == 0)
			return sql_error(sql, 02, SQLSTATE(42000) "COPY INTO ON SERVER: file already "
					 "exists: %s", filename);
	}

	return rel_output(sql, r, tsep_e, rsep_e, ssep_e, ns_e, fname_e, oncl_e);
}

sql_exp *
rel_parse_val(mvc *m, char *query, sql_subtype *tpe, char emode, sql_rel *from)
{
	mvc o = *m;
	sql_exp *e = NULL;
	buffer *b;
	char *n;
	size_t len = _strlen(query);
	exp_kind ek = {type_value, card_value, FALSE};
	stream *s;
	bstream *bs;

	m->qc = NULL;

	m->emode = emode;
	b = malloc(sizeof(buffer));
	len += 8; /* add 'select ;' */
	n = malloc(len + 1 + 1);
	if(!b || !n) {
		free(b);
		free(n);
		return NULL;
	}
	snprintf(n, len + 2, "select %s;\n", query);
	len++;
	buffer_init(b, n, len);
	s = buffer_rastream(b, "sqlstatement");
	if(!s) {
		buffer_destroy(b);
		return NULL;
	}
	bs = bstream_create(s, b->len);
	if(bs == NULL) {
		buffer_destroy(b);
		return NULL;
	}
	scanner_init(&m->scanner, bs, NULL);
	m->scanner.mode = LINE_1;
	bstream_next(m->scanner.rs);

	m->params = NULL;
	m->sym = NULL;
	m->errstr[0] = '\0';
	/* via views we give access to protected objects */
	m->user_id = USER_MONETDB;

	(void) sqlparse(m);

	/* get out the single value as we don't want an enclosing projection! */
	if (m->sym && m->sym->token == SQL_SELECT) {
		SelectNode *sn = (SelectNode *)m->sym;
		if (sn->selection->h->data.sym->token == SQL_COLUMN || sn->selection->h->data.sym->token == SQL_IDENT) {
			sql_rel *r = from;
			symbol* sq = sn->selection->h->data.sym->data.lval->h->data.sym;
			sql_query *query = query_create(m);
			e = rel_value_exp2(query, &r, sq, sql_sel | sql_values, ek);
			if (e && tpe)
				e = exp_check_type(m, tpe, from, e, type_cast);
		}
	}
	buffer_destroy(b);
	bstream_destroy(m->scanner.rs);

	m->sym = NULL;
	o.frames = m->frames;	/* may have been realloc'ed */
	o.sizeframes = m->sizeframes;
	if (m->session->status || m->errstr[0]) {
		int status = m->session->status;

		strcpy(o.errstr, m->errstr);
		*m = o;
		m->session->status = status;
	} else {
		unsigned int label = m->label;

		while (m->topframes > o.topframes)
			clear_frame(m, m->frames[--m->topframes]);
		*m = o;
		m->label = label;
	}
	return e;
}

sql_rel *
rel_updates(sql_query *query, symbol *s)
{
	mvc *sql = query->sql;
	sql_rel *ret = NULL;

	switch (s->token) {
	case SQL_COPYFROM:
	{
		dlist *l = s->data.lval;

		ret = copyfrom(query,
				l->h->data.lval,
				l->h->next->data.lval,
				l->h->next->next->data.lval,
				l->h->next->next->next->data.lval,
				l->h->next->next->next->next->data.lval,
				l->h->next->next->next->next->next->data.lval,
				l->h->next->next->next->next->next->next->data.sval,
				l->h->next->next->next->next->next->next->next->data.i_val,
				l->h->next->next->next->next->next->next->next->next->data.i_val,
				l->h->next->next->next->next->next->next->next->next->next->data.lval,
				l->h->next->next->next->next->next->next->next->next->next->next->data.i_val,
				l->h->next->next->next->next->next->next->next->next->next->next->next->data.i_val);
		sql->type = Q_UPDATE;
	}
		break;
	case SQL_BINCOPYFROM:
	{
		dlist *l = s->data.lval;

		ret = bincopyfrom(query, l->h->data.lval, l->h->next->data.lval, l->h->next->next->data.lval, l->h->next->next->next->data.i_val, l->h->next->next->next->next->data.i_val, (endianness) l->h->next->next->next->next->next->data.i_val);
		sql->type = Q_UPDATE;
	}
		break;
	case SQL_COPYLOADER:
	{
		dlist *l = s->data.lval;
		dlist *qname = l->h->data.lval;
		symbol *sym = l->h->next->data.sym;
		sql_rel *rel = copyfromloader(query, qname, sym);

		if (rel)
			ret = rel_psm_stmt(sql->sa, exp_rel(sql, rel));
		sql->type = Q_SCHEMA;
	}
		break;
	case SQL_COPYTO:
	{
		dlist *l = s->data.lval;

		ret = copyto(query, l->h->data.sym, l->h->next->data.sval, l->h->next->next->data.lval, l->h->next->next->next->data.sval, l->h->next->next->next->next->data.i_val);
		sql->type = Q_UPDATE;
	}
		break;
	case SQL_INSERT:
	{
		dlist *l = s->data.lval;

		ret = insert_into(query, l->h->data.lval, l->h->next->data.lval, l->h->next->next->data.sym);
		sql->type = Q_UPDATE;
	}
		break;
	case SQL_UPDATE:
	{
		dlist *l = s->data.lval;

		ret = update_table(query, l->h->data.lval, l->h->next->data.sval, l->h->next->next->data.lval,
						   l->h->next->next->next->data.sym, l->h->next->next->next->next->data.sym);
		sql->type = Q_UPDATE;
	}
		break;
	case SQL_DELETE:
	{
		dlist *l = s->data.lval;

		ret = delete_table(query, l->h->data.lval, l->h->next->data.sval, l->h->next->next->data.sym);
		sql->type = Q_UPDATE;
	}
		break;
	case SQL_TRUNCATE:
	{
		dlist *l = s->data.lval;

		int restart_sequences = l->h->next->data.i_val;
		int drop_action = l->h->next->next->data.i_val;
		ret = truncate_table(sql, l->h->data.lval, restart_sequences, drop_action);
		sql->type = Q_UPDATE;
	}
		break;
	case SQL_MERGE:
	{
		dlist *l = s->data.lval;

		ret = merge_into_table(query, l->h->data.lval, l->h->next->data.sval, l->h->next->next->data.sym,
							   l->h->next->next->next->data.sym, l->h->next->next->next->next->data.lval);
		sql->type = Q_UPDATE;
	} break;
	default:
		return sql_error(sql, 01, SQLSTATE(42000) "Updates statement unknown Symbol(%p)->token = %s", s, token2string(s->token));
	}
	return ret;
}<|MERGE_RESOLUTION|>--- conflicted
+++ resolved
@@ -169,19 +169,13 @@
 		sql_kc *c = m->data;
 		sql_kc *rc = o->data;
 		sql_subfunc *isnil = sql_bind_func(sql, "sys", "isnull", &c->c->type, NULL, F_FUNC);
-<<<<<<< HEAD
 		sql_exp *_is = list_fetch(ins->exps, c->c->colnr), *lnl, *rnl, *je, *rtc;
-		bool has_nils = rc->c->null;
-=======
-		sql_exp *_is = list_fetch(ins->exps, c->c->colnr), *lnl, *rnl, *je;
+
 		if (rel_base_use(sql, rt, rc->c->colnr)) {
 			/* TODO add access error */
 			return NULL;
 		}
-		sql_exp *rtc = exp_column(sql->sa, rel_name(rt), rc->c->base.name, &rc->c->type, CARD_MULTI, rc->c->null, 0);
->>>>>>> 240a1633
-
-		rtc = exp_column(sql->sa, rel_name(rt), rc->c->base.name, &rc->c->type, CARD_MULTI, has_nils, 0);
+		rtc = exp_column(sql->sa, rel_name(rt), rc->c->base.name, &rc->c->type, CARD_MULTI, rc->c->null, 0);
 		_is = exp_ref(sql, _is);
 		lnl = exp_unop(sql->sa, _is, isnil);
 		set_has_no_nil(lnl);
@@ -764,12 +758,12 @@
 		sql_kc *c = m->data;
 		sql_kc *rc = o->data;
 		sql_subfunc *isnil = sql_bind_func(sql, "sys", "isnull", &c->c->type, NULL, F_FUNC);
-		sql_exp *upd = list_fetch(ups->exps, c->c->colnr + 1), *lnl, *rnl, *je;
+		sql_exp *upd = list_fetch(ups->exps, c->c->colnr + 1), *lnl, *rnl, *je, *rtc;
 		if (rel_base_use(sql, rt, rc->c->colnr)) {
 			/* TODO add access error */
 			return NULL;
 		}
-		sql_exp *rtc = exp_column(sql->sa, rel_name(rt), rc->c->base.name, &rc->c->type, CARD_MULTI, rc->c->null, 0);
+		rtc = exp_column(sql->sa, rel_name(rt), rc->c->base.name, &rc->c->type, CARD_MULTI, rc->c->null, 0);
 		/* FOR MATCH FULL/SIMPLE/PARTIAL see above */
 		/* Currently only the default MATCH SIMPLE is supported */
 		upd = exp_ref(sql, upd);
@@ -895,17 +889,10 @@
 			sql_column *c = m->data;
 			sql_exp *v = updates[c->colnr];
 
-<<<<<<< HEAD
-			if (tab->idxs.set && !v) {
-				bool has_nils = c->null;
-				v = exp_column(sql->sa, alias, c->base.name, &c->type, CARD_MULTI, has_nils, 0);
-			}
-=======
 			if (!v && rel_base_use(sql, bt, c->colnr) < 0) /* not allowed */
 				continue;
 			if (ol_length(tab->idxs) && !v)
 				v = exp_column(sql->sa, alias, c->base.name, &c->type, CARD_MULTI, c->null, 0);
->>>>>>> 240a1633
 			if (v)
 				v = rel_project_add_exp(sql, uprel, v);
 		}
