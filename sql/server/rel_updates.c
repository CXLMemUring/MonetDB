/*
 * This Source Code Form is subject to the terms of the Mozilla Public
 * License, v. 2.0.  If a copy of the MPL was not distributed with this
 * file, You can obtain one at http://mozilla.org/MPL/2.0/.
 *
 * Copyright 1997 - July 2008 CWI, August 2008 - 2020 MonetDB B.V.
 */

#include "monetdb_config.h"
#include "rel_updates.h"
#include "rel_semantic.h"
#include "rel_select.h"
#include "rel_rel.h"
#include "rel_exp.h"
#include "rel_schema.h"
#include "sql_privileges.h"
#include "rel_unnest.h"
#include "rel_optimizer.h"
#include "rel_dump.h"
#include "rel_psm.h"
#include "sql_symbol.h"
#include "rel_prop.h"

static sql_exp *
insert_value(sql_query *query, sql_column *c, sql_rel **r, symbol *s, const char* action)
{
	mvc *sql = query->sql;
	if (s->token == SQL_NULL) {
		return exp_atom(sql->sa, atom_general(sql->sa, &c->type, NULL));
	} else if (s->token == SQL_DEFAULT) {
		if (c->def) {
			sql_exp *e = rel_parse_val(sql, c->def, &c->type, sql->emode, NULL);
			if (!e || (e = exp_check_type(sql, &c->type, r ? *r : NULL, e, type_equal)) == NULL)
				return sql_error(sql, 02, SQLSTATE(HY005) "%s: default expression could not be evaluated", action);
			return e;
		} else {
			return sql_error(sql, 02, SQLSTATE(42000) "%s: column '%s' has no valid default value", action, c->base.name);
		}
	} else {
		exp_kind ek = {type_value, card_value, FALSE};
		sql_exp *e = rel_value_exp2(query, r, s, sql_sel | sql_values, ek);

		if (!e)
			return(NULL);
		return exp_check_type(sql, &c->type, r ? *r : NULL, e, type_equal);
	}
}

static sql_exp **
insert_exp_array(mvc *sql, sql_table *t, int *Len)
{
	*Len = list_length(t->columns.set);
	return SA_ZNEW_ARRAY(sql->sa, sql_exp*, *Len);
}

sql_table *
get_table(sql_rel *t)
{
	sql_table *tab = NULL;

	assert(is_updateble(t));
	if (t->op == op_basetable) { /* existing base table */
		tab = t->l;
	} else if (t->op == op_ddl &&
			   (t->flag == ddl_alter_table || t->flag == ddl_create_table || t->flag == ddl_create_view)) {
		return rel_ddl_table_get(t);
	}
	return tab;
}

static list *
get_inserts( sql_rel *ins )
{
	sql_rel *r = ins->r;

	assert(is_project(r->op) || r->op == op_table);
	return r->exps;
}

static sql_rel *
rel_insert_hash_idx(mvc *sql, const char* alias, sql_idx *i, sql_rel *inserts)
{
	char *iname = sa_strconcat( sql->sa, "%", i->base.name);
	node *m;
	sql_subtype *it, *lng;
	int bits = 1 + ((sizeof(lng)*8)-1)/(list_length(i->columns)+1);
	sql_exp *h = NULL;

	if (list_length(i->columns) <= 1 || i->type == no_idx) {
		/* dummy append */
		append(get_inserts(inserts), exp_label(sql->sa, exp_atom_lng(sql->sa, 0), ++sql->label));
		return inserts;
	}

	it = sql_bind_localtype("int");
	lng = sql_bind_localtype("lng");
	for (m = i->columns->h; m; m = m->next) {
		sql_kc *c = m->data;
		sql_exp *e = list_fetch(get_inserts(inserts), c->c->colnr);
		e = exp_ref(sql, e);

		if (h && i->type == hash_idx)  {
			list *exps = new_exp_list(sql->sa);
			sql_subfunc *xor = sql_bind_func_result(sql, "sys", "rotate_xor_hash", F_FUNC, lng, 3, lng, it, &c->c->type);

			append(exps, h);
			append(exps, exp_atom_int(sql->sa, bits));
			append(exps, e);
			h = exp_op(sql->sa, exps, xor);
		} else if (h)  { /* order preserving hash */
			sql_exp *h2;
			sql_subfunc *lsh = sql_bind_func_result(sql, "sys", "left_shift", F_FUNC, lng, 2, lng, it);
			sql_subfunc *lor = sql_bind_func_result(sql, "sys", "bit_or", F_FUNC, lng, 2, lng, lng);
			sql_subfunc *hf = sql_bind_func_result(sql, "sys", "hash", F_FUNC, lng, 1, &c->c->type);

			h = exp_binop(sql->sa, h, exp_atom_int(sql->sa, bits), lsh);
			h2 = exp_unop(sql->sa, e, hf);
			h = exp_binop(sql->sa, h, h2, lor);
		} else {
			sql_subfunc *hf = sql_bind_func_result(sql, "sys", "hash", F_FUNC, lng, 1, &c->c->type);
			h = exp_unop(sql->sa, e, hf);
			if (i->type == oph_idx)
				break;
		}
	}
	/* append inserts to hash */
	append(get_inserts(inserts), h);
	exp_setname(sql->sa, h, alias, iname);
	return inserts;
}

static sql_rel *
rel_insert_join_idx(mvc *sql, const char* alias, sql_idx *i, sql_rel *inserts)
{
	char *iname = sa_strconcat( sql->sa, "%", i->base.name);
	int need_nulls = 0;
	node *m, *o;
	sql_key *rk = &((sql_fkey *) i->key)->rkey->k;
	sql_rel *rt = rel_basetable(sql, rk->t, rk->t->base.name);

	sql_subtype *bt = sql_bind_localtype("bit");
	sql_subfunc *or = sql_bind_func_result(sql, "sys", "or", F_FUNC, bt, 2, bt, bt);

	sql_rel *_nlls = NULL, *nnlls, *ins = inserts->r;
	sql_exp *lnll_exps = NULL, *rnll_exps = NULL, *e;
	list *join_exps = new_exp_list(sql->sa), *pexps;

	for (m = i->columns->h; m; m = m->next) {
		sql_kc *c = m->data;

		if (c->c->null)
			need_nulls = 1;
	}
	/* NULL and NOT NULL, for 'SIMPLE MATCH' semantics */
	/* AND joins expressions */
	for (m = i->columns->h, o = rk->columns->h; m && o; m = m->next, o = o->next) {
		sql_kc *c = m->data;
		sql_kc *rc = o->data;
		sql_subfunc *isnil = sql_bind_func(sql, "sys", "isnull", &c->c->type, NULL, F_FUNC);
		sql_exp *_is = list_fetch(ins->exps, c->c->colnr), *lnl, *rnl, *je;
		sql_exp *rtc = exp_column(sql->sa, rel_name(rt), rc->c->base.name, &rc->c->type, CARD_MULTI, rc->c->null, 0);

		_is = exp_ref(sql, _is);
		lnl = exp_unop(sql->sa, _is, isnil);
		set_has_no_nil(lnl);
		rnl = exp_unop(sql->sa, _is, isnil);
		set_has_no_nil(rnl);
		if (need_nulls) {
			if (lnll_exps) {
				lnll_exps = exp_binop(sql->sa, lnll_exps, lnl, or);
				rnll_exps = exp_binop(sql->sa, rnll_exps, rnl, or);
			} else {
				lnll_exps = lnl;
				rnll_exps = rnl;
			}
		}

		if (rel_convert_types(sql, rt, ins, &rtc, &_is, 1, type_equal) < 0)
			return NULL;
		je = exp_compare(sql->sa, rtc, _is, cmp_equal);
		append(join_exps, je);
	}
	if (need_nulls) {
		_nlls = rel_select( sql->sa, rel_dup(ins),
				exp_compare(sql->sa, lnll_exps, exp_atom_bool(sql->sa, 1), cmp_equal ));
		nnlls = rel_select( sql->sa, rel_dup(ins),
				exp_compare(sql->sa, rnll_exps, exp_atom_bool(sql->sa, 0), cmp_equal ));
		_nlls = rel_project(sql->sa, _nlls, rel_projections(sql, _nlls, NULL, 1, 1));
		/* add constant value for NULLS */
		e = exp_atom(sql->sa, atom_general(sql->sa, sql_bind_localtype("oid"), NULL));
		exp_setname(sql->sa, e, alias, iname);
		append(_nlls->exps, e);
	} else {
		nnlls = ins;
	}

	pexps = rel_projections(sql, nnlls, NULL, 1, 1);
	nnlls = rel_crossproduct(sql->sa, nnlls, rt, op_join);
	nnlls->exps = join_exps;
	nnlls = rel_project(sql->sa, nnlls, pexps);
	/* add row numbers */
	e = exp_column(sql->sa, rel_name(rt), TID, sql_bind_localtype("oid"), CARD_MULTI, 0, 1);
	exp_setname(sql->sa, e, alias, iname);
	append(nnlls->exps, e);

	if (need_nulls) {
		rel_destroy(ins);
		rt = inserts->r = rel_setop(sql->sa, _nlls, nnlls, op_union );
		rel_setop_set_exps(sql, rt, rel_projections(sql, nnlls, NULL, 1, 1));
		set_processed(rt);
	} else {
		inserts->r = nnlls;
	}
	return inserts;
}

static sql_rel *
rel_insert_idxs(mvc *sql, sql_table *t, const char* alias, sql_rel *inserts)
{
	sql_rel *p = inserts->r;
	bool need_proj = true, special_insert = false;

	if (!t->idxs.set)
		return inserts;

	inserts->r = rel_label(sql, inserts->r, 1);
	for (node *n = t->idxs.set->h; n; n = n->next) {
		sql_idx *i = n->data;
		sql_rel *ins = inserts->r;

		if (is_union(ins->op))
			inserts->r = rel_project(sql->sa, ins, rel_projections(sql, ins, NULL, 0, 1));
		if (hash_index(i->type) || i->type == no_idx) {
			/* needs projection for hash functions */
			if (list_length(i->columns) > 1 && hash_index(i->type) && need_proj) {
				inserts->r = rel_project(sql->sa, inserts->r, rel_projections(sql, inserts->r, NULL, 1, 1));
				need_proj = false;
			}
			rel_insert_hash_idx(sql, alias, i, inserts);
		} else if (i->type == join_idx) {
			special_insert = true;
			rel_insert_join_idx(sql, alias, i, inserts);
		}
	}
	if (special_insert) {
		sql_rel *r = rel_create(sql->sa);
		if(!r)
			return NULL;

		r->op = op_insert;
		r->l = rel_dup(p);
		r->r = inserts;
		r->flag |= UPD_COMP; /* mark as special update */
		return r;
	}
	return inserts;
}

sql_rel *
rel_insert(mvc *sql, sql_rel *t, sql_rel *inserts)
{
	sql_rel * r = rel_create(sql->sa);
	sql_table *tab = get_table(t);
	if(!r)
		return NULL;

	r->op = op_insert;
	r->l = t;
	r->r = inserts;
	/* insert indices */
	if (tab)
		return rel_insert_idxs(sql, tab, rel_name(t), r);
	return r;
}

static sql_rel *
rel_insert_table(sql_query *query, sql_table *t, char *name, sql_rel *inserts)
{
	return rel_insert(query->sql, rel_basetable(query->sql, t, name), inserts);
}

static list *
check_table_columns(mvc *sql, sql_table *t, dlist *columns, const char *op, char *tname)
{
	list *collist;

	if (columns) {
		dnode *n;

		collist = sa_list(sql->sa);
		for (n = columns->h; n; n = n->next) {
			sql_column *c = mvc_bind_column(sql, t, n->data.sval);

			if (c) {
				list_append(collist, c);
			} else {
				return sql_error(sql, ERR_NOTFOUND, SQLSTATE(42S22) "%s: no such column '%s.%s'", op, tname, n->data.sval);
			}
		}
	} else {
		collist = t->columns.set;
	}
	return collist;
}

static list *
rel_inserts(mvc *sql, sql_table *t, sql_rel *r, list *collist, size_t rowcount, int copy, const char* action)
{
	int len, i;
	sql_exp **inserts = insert_exp_array(sql, t, &len);
	list *exps = NULL;
	node *n, *m;

	if (r->exps) {
		if (!copy) {
			for (n = r->exps->h, m = collist->h; n && m; n = n->next, m = m->next) {
				sql_column *c = m->data;
				sql_exp *e = n->data;

				if (inserts[c->colnr])
					return sql_error(sql, 02, SQLSTATE(42000) "%s: column '%s' specified more than once", action, c->base.name);
				if (!(inserts[c->colnr] = exp_check_type(sql, &c->type, r, e, type_equal)))
					return NULL;
			}
		} else {
			for (m = collist->h; m; m = m->next) {
				sql_column *c = m->data;
				sql_exp *e;

				e = exps_bind_column2(r->exps, c->t->base.name, c->base.name, NULL);
				if (e) {
					if (inserts[c->colnr])
						return sql_error(sql, 02, SQLSTATE(42000) "%s: column '%s' specified more than once", action, c->base.name);
					inserts[c->colnr] = exp_ref(sql, e);
				}
			}
		}
	}
	for (i = 0; i < len; i++) {
		if (!inserts[i]) {
			for (m = t->columns.set->h; m; m = m->next) {
				sql_column *c = m->data;

				if (c->colnr == i) {
					size_t j = 0;
					sql_exp *exps = NULL;

					for (j = 0; j < rowcount; j++) {
						sql_exp *e = NULL;

						if (c->def) {
							e = rel_parse_val(sql, c->def, &c->type, sql->emode, NULL);
							if (!e || (e = exp_check_type(sql, &c->type, r, e, type_equal)) == NULL)
								return sql_error(sql, 02, SQLSTATE(HY005) "%s: default expression could not be evaluated", action);
						} else {
							atom *a = atom_general(sql->sa, &c->type, NULL);
							e = exp_atom(sql->sa, a);
						}
						if (!e)
							return sql_error(sql, 02, SQLSTATE(42000) "%s: column '%s' has no valid default value", action, c->base.name);
						if (exps) {
							list *vals_list = exps->f;

							list_append(vals_list, e);
						}
						if (!exps && j+1 < rowcount) {
							exps = exp_values(sql->sa, sa_list(sql->sa));
							exps->tpe = c->type;
							exp_label(sql->sa, exps, ++sql->label);
						}
						if (!exps)
							exps = e;
					}
					inserts[i] = exps;
				}
			}
			assert(inserts[i]);
		}
	}
	/* now rewrite project exps in proper table order */
	exps = new_exp_list(sql->sa);
	for (i = 0; i<len; i++)
		list_append(exps, inserts[i]);
	return exps;
}

sql_table *
insert_allowed(mvc *sql, sql_table *t, char *tname, char *op, char *opname)
{
	if (!t) {
		if (sql->session->status) /* if find_table_or_view_on_scope was already called, don't overwrite error message */
			return NULL;
		return sql_error(sql, ERR_NOTFOUND, SQLSTATE(42S02) "%s: no such table '%s'", op, tname);
	} else if (isView(t)) {
		return sql_error(sql, 02, SQLSTATE(42000) "%s: cannot %s view '%s'", op, opname, tname);
	} else if (isNonPartitionedTable(t)) {
		return sql_error(sql, 02, SQLSTATE(42000) "%s: cannot %s merge table '%s'", op, opname, tname);
	} else if ((isRangePartitionTable(t) || isListPartitionTable(t)) && list_empty(t->members)) {
		return sql_error(sql, 02, SQLSTATE(42000) "%s: %s partitioned table '%s' has no partitions set", op, isListPartitionTable(t)?"list":"range", tname);
	} else if (isRemote(t)) {
		return sql_error(sql, 02, SQLSTATE(42000) "%s: cannot %s remote table '%s' from this server at the moment", op, opname, tname);
	} else if (isReplicaTable(t)) {
		return sql_error(sql, 02, SQLSTATE(42000) "%s: cannot %s replica table '%s'", op, opname, tname);
	} else if (t->access == TABLE_READONLY) {
		return sql_error(sql, 02, SQLSTATE(42000) "%s: cannot %s read only table '%s'", op, opname, tname);
	}
	if (t && !isTempTable(t) && STORE_READONLY)
		return sql_error(sql, 02, SQLSTATE(42000) "%s: %s table '%s' not allowed in readonly mode", op, opname, tname);

	if (!table_privs(sql, t, PRIV_INSERT)) {
		return sql_error(sql, 02, SQLSTATE(42000) "%s: insufficient privileges for user '%s' to %s table '%s'", op, get_string_global_var(sql, "current_user"), opname, tname);
	}
	return t;
}

static int
copy_allowed(mvc *sql, int from)
{
	if (!global_privs(sql, (from)?PRIV_COPYFROMFILE:PRIV_COPYINTOFILE))
		return 0;
	return 1;
}

sql_table *
update_allowed(mvc *sql, sql_table *t, char *tname, char *op, char *opname, int is_delete)
{
	if (!t) {
		return sql_error(sql, ERR_NOTFOUND, SQLSTATE(42S02) "%s: no such table '%s'", op, tname);
	} else if (isView(t)) {
		return sql_error(sql, 02, SQLSTATE(42000) "%s: cannot %s view '%s'", op, opname, tname);
	} else if (isNonPartitionedTable(t) && is_delete == 0) {
		return sql_error(sql, 02, SQLSTATE(42000) "%s: cannot %s merge table '%s'", op, opname, tname);
	} else if (isNonPartitionedTable(t) && is_delete != 0 && list_empty(t->members)) {
		return sql_error(sql, 02, SQLSTATE(42000) "%s: cannot %s merge table '%s' has no partitions set", op, opname, tname);
	} else if ((isRangePartitionTable(t) || isListPartitionTable(t)) && list_empty(t->members)) {
		return sql_error(sql, 02, SQLSTATE(42000) "%s: %s partitioned table '%s' has no partitions set", op, isListPartitionTable(t)?"list":"range", tname);
	} else if (isRemote(t)) {
		return sql_error(sql, 02, SQLSTATE(42000) "%s: cannot %s remote table '%s' from this server at the moment", op, opname, tname);
	} else if (isReplicaTable(t)) {
		return sql_error(sql, 02, SQLSTATE(42000) "%s: cannot %s replica table '%s'", op, opname, tname);
	} else if (t->access == TABLE_READONLY || t->access == TABLE_APPENDONLY) {
		return sql_error(sql, 02, SQLSTATE(42000) "%s: cannot %s read or append only table '%s'", op, opname, tname);
	}
	if (t && !isTempTable(t) && STORE_READONLY)
		return sql_error(sql, 02, SQLSTATE(42000) "%s: %s table '%s' not allowed in readonly mode", op, opname, tname);
	if ((is_delete == 1 && !table_privs(sql, t, PRIV_DELETE)) || (is_delete == 2 && !table_privs(sql, t, PRIV_TRUNCATE)))
		return sql_error(sql, 02, SQLSTATE(42000) "%s: insufficient privileges for user '%s' to %s table '%s'", op, get_string_global_var(sql, "current_user"), opname, tname);
	return t;
}

static sql_rel *
insert_generate_inserts(sql_query *query, sql_table *t, dlist *columns, symbol *val_or_q, const char* action)
{
	mvc *sql = query->sql;
	sql_rel *r = NULL;
	size_t rowcount = 1;
	list *collist = check_table_columns(sql, t, columns, action, t->base.name);
	if (!collist)
		return NULL;

	if (val_or_q->token == SQL_VALUES) {
		dlist *rowlist = val_or_q->data.lval;
		list *exps = new_exp_list(sql->sa);

		if (!rowlist->h) {
			r = rel_project(sql->sa, NULL, NULL);
			if (!columns)
				collist = NULL;
		}

		for (dnode *o = rowlist->h; o; o = o->next, rowcount++) {
			dlist *values = o->data.lval;

			if (dlist_length(values) != list_length(collist)) {
				return sql_error(sql, 02, SQLSTATE(21S01) "%s: number of values doesn't match number of columns of table '%s'", action, t->base.name);
			} else {
				dnode *n;
				node *v, *m;

				if (o->next && list_empty(exps)) {
					for (n = values->h, m = collist->h; n && m; n = n->next, m = m->next) {
						sql_exp *vals = exp_values(sql->sa, sa_list(sql->sa));
						sql_column *c = m->data;

						vals->tpe = c->type;
						exp_label(sql->sa, vals, ++sql->label);
						list_append(exps, vals);
					}
				}
				if (!list_empty(exps)) {
					for (n = values->h, m = collist->h, v = exps->h; n && m && v; n = n->next, m = m->next, v = v->next) {
						sql_exp *vals = v->data;
						list *vals_list = vals->f;
						sql_column *c = m->data;
						sql_exp *ins = insert_value(query, c, &r, n->data.sym, action);

						if (!ins)
							return NULL;
						if (!exp_name(ins))
							exp_label(sql->sa, ins, ++sql->label);
						list_append(vals_list, ins);
					}
				} else {
					/* only allow correlation in a single row of values */
					for (n = values->h, m = collist->h; n && m; n = n->next, m = m->next) {
						sql_column *c = m->data;
						sql_exp *ins = insert_value(query, c, &r, n->data.sym, action);

						if (!ins)
							return NULL;
						if (!exp_name(ins))
							exp_label(sql->sa, ins, ++sql->label);
						list_append(exps, ins);
					}
				}
			}
		}
		if (collist)
			r = rel_project(sql->sa, r, exps);
	} else {
		exp_kind ek = {type_value, card_relation, TRUE};

		r = rel_subquery(query, NULL, val_or_q, ek);
	}
	if (!r)
		return NULL;

	/* In case of missing project, order by or distinct, we need to add
	   and projection */
	if (r->op != op_project || r->r || need_distinct(r))
		r = rel_project(sql->sa, r, rel_projections(sql, r, NULL, 1, 0));
	if ((r->exps && list_length(r->exps) != list_length(collist)) ||
		(!r->exps && collist))
		return sql_error(sql, 02, SQLSTATE(21S01) "%s: query result doesn't match number of columns in table '%s'", action, t->base.name);

	r->exps = rel_inserts(sql, t, r, collist, rowcount, 0, action);
	if(!r->exps)
		return NULL;
	return r;
}

static sql_rel *
merge_generate_inserts(sql_query *query, sql_table *t, sql_rel *r, dlist *columns, symbol *val_or_q)
{
	mvc *sql = query->sql;
	sql_rel *res = NULL;
	list *collist = check_table_columns(sql, t, columns, "MERGE", t->base.name);

	if (!collist)
		return NULL;

	if (val_or_q->token == SQL_VALUES) {
		list *exps = new_exp_list(sql->sa);
		dlist *rowlist = val_or_q->data.lval;

		if (!rowlist->h) {
			res = rel_project(sql->sa, NULL, NULL);
			if (!columns)
				collist = NULL;
		} else {
			node *m;
			dnode *n;
			dlist *inserts = rowlist->h->data.lval;

			if (dlist_length(rowlist) != 1)
				return sql_error(sql, 02, SQLSTATE(42000) "MERGE: number of insert rows must be exactly one in a merge statement");
			if (dlist_length(inserts) != list_length(collist))
				return sql_error(sql, 02, SQLSTATE(21S01) "MERGE: number of values doesn't match number of columns of table '%s'", t->base.name);

			for (n = inserts->h, m = collist->h; n && m; n = n->next, m = m->next) {
				sql_column *c = m->data;
				sql_exp *ins = insert_value(query, c, &r, n->data.sym, "MERGE");
				if (!ins)
					return NULL;
				if (!exp_name(ins))
					exp_label(sql->sa, ins, ++sql->label);
				list_append(exps, ins);
			}
		}
		if (collist)
			res = rel_project(sql->sa, r, exps);
	} else {
		return sql_error(sql, 02, SQLSTATE(42000) "MERGE: sub-queries not yet supported in INSERT clauses inside MERGE statements");
	}
	if (!res)
		return NULL;
	if ((res->exps && list_length(res->exps) != list_length(collist)) || (!res->exps && collist))
		return sql_error(sql, 02, SQLSTATE(21S01) "MERGE: query result doesn't match number of columns in table '%s'", t->base.name);

	res->l = r;
	res->exps = rel_inserts(sql, t, res, collist, 2, 0, "MERGE");
	if(!res->exps)
		return NULL;
	return res;
}

static sql_rel *
insert_into(sql_query *query, dlist *qname, dlist *columns, symbol *val_or_q)
{
	mvc *sql = query->sql;
	char *sname = qname_schema(qname);
	char *tname = qname_schema_object(qname);
	sql_table *t = NULL;
	sql_rel *r = NULL;

	t = find_table_or_view_on_scope(sql, NULL, sname, tname, "INSERT INTO", false);
	if (insert_allowed(sql, t, tname, "INSERT INTO", "insert into") == NULL)
		return NULL;
	r = insert_generate_inserts(query, t, columns, val_or_q, "INSERT INTO");
	if(!r)
		return NULL;
	return rel_insert_table(query, t, t->base.name, r);
}

static int
is_idx_updated(sql_idx * i, list *exps)
{
	int update = 0;
	node *m, *n;

	for (m = i->columns->h; m; m = m->next) {
		sql_kc *ic = m->data;

		for (n = exps->h; n; n = n->next) {
			sql_exp *ce = n->data;
			sql_column *c = find_sql_column(i->t, exp_name(ce));

			if (c && ic->c->colnr == c->colnr) {
				update = 1;
				break;
			}
		}
	}
	return update;
}

static sql_rel *
rel_update_hash_idx(mvc *sql, const char* alias, sql_idx *i, sql_rel *updates)
{
	char *iname = sa_strconcat( sql->sa, "%", i->base.name);
	node *m;
	sql_subtype *it, *lng = 0; /* is not set in first if below */
	int bits = 1 + ((sizeof(lng)*8)-1)/(list_length(i->columns)+1);
	sql_exp *h = NULL;

	if (list_length(i->columns) <= 1 || i->type == no_idx) {
		h = exp_label(sql->sa, exp_atom_lng(sql->sa, 0), ++sql->label);
	} else {
		it = sql_bind_localtype("int");
		lng = sql_bind_localtype("lng");
		for (m = i->columns->h; m; m = m->next) {
			sql_kc *c = m->data;
			sql_exp *e = list_fetch(get_inserts(updates), c->c->colnr+1);
			e = exp_ref(sql, e);

			if (h && i->type == hash_idx)  {
				list *exps = new_exp_list(sql->sa);
				sql_subfunc *xor = sql_bind_func_result(sql, "sys", "rotate_xor_hash", F_FUNC, lng, 3, lng, it, &c->c->type);

				append(exps, h);
				append(exps, exp_atom_int(sql->sa, bits));
				append(exps, e);
				h = exp_op(sql->sa, exps, xor);
			} else if (h)  { /* order preserving hash */
				sql_exp *h2;
				sql_subfunc *lsh = sql_bind_func_result(sql, "sys", "left_shift", F_FUNC, lng, 2, lng, it);
				sql_subfunc *lor = sql_bind_func_result(sql, "sys", "bit_or", F_FUNC, lng, 2, lng, lng);
				sql_subfunc *hf = sql_bind_func_result(sql, "sys", "hash", F_FUNC, lng, 1, &c->c->type);

				h = exp_binop(sql->sa, h, exp_atom_int(sql->sa, bits), lsh);
				h2 = exp_unop(sql->sa, e, hf);
				h = exp_binop(sql->sa, h, h2, lor);
			} else {
				sql_subfunc *hf = sql_bind_func_result(sql, "sys", "hash", F_FUNC, lng, 1, &c->c->type);
				h = exp_unop(sql->sa, e, hf);
				if (i->type == oph_idx)
					break;
			}
		}
	}
	/* append hash to updates */
	append(get_inserts(updates), h);
	exp_setname(sql->sa, h, alias, iname);

	if (!updates->exps)
		updates->exps = new_exp_list(sql->sa);
	append(updates->exps, exp_column(sql->sa, alias, iname, lng, CARD_MULTI, 0, 0));
	return updates;
}

/*
         A referential constraint is satisfied if one of the following con-
         ditions is true, depending on the <match option> specified in the
         <referential constraint definition>:

         -  If no <match type> was specified then, for each row R1 of the
            referencing table, either at least one of the values of the
            referencing columns in R1 shall be a null value, or the value of
            each referencing column in R1 shall be equal to the value of the
            corresponding referenced column in some row of the referenced
            table.

         -  If MATCH FULL was specified then, for each row R1 of the refer-
            encing table, either the value of every referencing column in R1
            shall be a null value, or the value of every referencing column
            in R1 shall not be null and there shall be some row R2 of the
            referenced table such that the value of each referencing col-
            umn in R1 is equal to the value of the corresponding referenced
            column in R2.

         -  If MATCH PARTIAL was specified then, for each row R1 of the
            referencing table, there shall be some row R2 of the refer-
            enced table such that the value of each referencing column in
            R1 is either null or is equal to the value of the corresponding
            referenced column in R2.
*/
static sql_rel *
rel_update_join_idx(mvc *sql, const char* alias, sql_idx *i, sql_rel *updates)
{
	int nr = ++sql->label;
	char name[16], *nme = number2name(name, sizeof(name), nr);
	char *iname = sa_strconcat( sql->sa, "%", i->base.name);

	int need_nulls = 0;
	node *m, *o;
	sql_key *rk = &((sql_fkey *) i->key)->rkey->k;
	sql_rel *rt = rel_basetable(sql, rk->t, sa_strdup(sql->sa, nme));

	sql_subtype *bt = sql_bind_localtype("bit");
	sql_subfunc *or = sql_bind_func_result(sql, "sys", "or", F_FUNC, bt, 2, bt, bt);

	sql_rel *_nlls = NULL, *nnlls, *ups = updates->r;
	sql_exp *lnll_exps = NULL, *rnll_exps = NULL, *e;
	list *join_exps = new_exp_list(sql->sa), *pexps;

	for (m = i->columns->h; m; m = m->next) {
		sql_kc *c = m->data;

		if (c->c->null)
			need_nulls = 1;
	}
	for (m = i->columns->h, o = rk->columns->h; m && o; m = m->next, o = o->next) {
		sql_kc *c = m->data;
		sql_kc *rc = o->data;
		sql_subfunc *isnil = sql_bind_func(sql, "sys", "isnull", &c->c->type, NULL, F_FUNC);
		sql_exp *upd = list_fetch(get_inserts(updates), c->c->colnr + 1), *lnl, *rnl, *je;
		sql_exp *rtc = exp_column(sql->sa, rel_name(rt), rc->c->base.name, &rc->c->type, CARD_MULTI, rc->c->null, 0);

		/* FOR MATCH FULL/SIMPLE/PARTIAL see above */
		/* Currently only the default MATCH SIMPLE is supported */
		upd = exp_ref(sql, upd);
		lnl = exp_unop(sql->sa, upd, isnil);
		set_has_no_nil(lnl);
		rnl = exp_unop(sql->sa, upd, isnil);
		set_has_no_nil(rnl);
		if (need_nulls) {
			if (lnll_exps) {
				lnll_exps = exp_binop(sql->sa, lnll_exps, lnl, or);
				rnll_exps = exp_binop(sql->sa, rnll_exps, rnl, or);
			} else {
				lnll_exps = lnl;
				rnll_exps = rnl;
			}
		}
		if (rel_convert_types(sql, rt, updates, &rtc, &upd, 1, type_equal) < 0) {
			list_destroy(join_exps);
			return NULL;
		}
		je = exp_compare(sql->sa, rtc, upd, cmp_equal);
		append(join_exps, je);
	}
	if (need_nulls) {
		_nlls = rel_select( sql->sa, rel_dup(ups),
				exp_compare(sql->sa, lnll_exps, exp_atom_bool(sql->sa, 1), cmp_equal ));
		nnlls = rel_select( sql->sa, rel_dup(ups),
				exp_compare(sql->sa, rnll_exps, exp_atom_bool(sql->sa, 0), cmp_equal ));
		_nlls = rel_project(sql->sa, _nlls, rel_projections(sql, _nlls, NULL, 1, 1));
		/* add constant value for NULLS */
		e = exp_atom(sql->sa, atom_general(sql->sa, sql_bind_localtype("oid"), NULL));
		exp_setname(sql->sa, e, alias, iname);
		append(_nlls->exps, e);
	} else {
		nnlls = ups;
	}

	pexps = rel_projections(sql, nnlls, NULL, 1, 1);
	nnlls = rel_crossproduct(sql->sa, nnlls, rt, op_join);
	nnlls->exps = join_exps;
	nnlls->flag = LEFT_JOIN;
	nnlls = rel_project(sql->sa, nnlls, pexps);
	/* add row numbers */
	e = exp_column(sql->sa, rel_name(rt), TID, sql_bind_localtype("oid"), CARD_MULTI, 0, 1);
	exp_setname(sql->sa, e, alias, iname);
	append(nnlls->exps, e);

	if (need_nulls) {
		rel_destroy(ups);
		rt = updates->r = rel_setop(sql->sa, _nlls, nnlls, op_union );
		rel_setop_set_exps(sql, rt, rel_projections(sql, nnlls, NULL, 1, 1));
		set_processed(rt);
	} else {
		updates->r = nnlls;
	}
	if (!updates->exps)
		updates->exps = new_exp_list(sql->sa);
	append(updates->exps, exp_column(sql->sa, alias, iname, sql_bind_localtype("oid"), CARD_MULTI, 0, 0));
	return updates;
}

/* for cascade of updates we change the 'relup' relations into
 * a ddl_list of update relations.
 */
static sql_rel *
rel_update_idxs(mvc *sql, const char *alias, sql_table *t, sql_rel *relup)
{
	sql_rel *p = relup->r;
	bool need_proj = true, special_update = false;

	if (!t->idxs.set)
		return relup;

	for (node *n = t->idxs.set->h; n; n = n->next) {
		sql_idx *i = n->data;

		/* check if update is needed,
		 * ie atleast on of the idx columns is updated
		 */
		if (relup->exps && is_idx_updated(i, relup->exps) == 0)
			continue;

		/*
		 * relup->exps isn't set in case of alter statements!
		 * Ie todo check for new indices.
		 */

		if (hash_index(i->type) || i->type == no_idx) {
			/* needs projection for hash functions */
			if (list_length(i->columns) > 1 && hash_index(i->type) && need_proj) {
				relup->r = rel_project(sql->sa, relup->r, rel_projections(sql, relup->r, NULL, 1, 1));
				need_proj = false;
			}
			rel_update_hash_idx(sql, alias, i, relup);
		} else if (i->type == join_idx) {
			special_update = true;
			rel_update_join_idx(sql, alias, i, relup);
		}
	}
	if (special_update) {
		sql_rel *r = rel_create(sql->sa);
		if(!r)
			return NULL;
		r->op = op_update;
		r->l = rel_dup(p);
		r->r = relup;
		r->flag |= UPD_COMP; /* mark as special update */
		return r;
	}
	return relup;
}

sql_rel *
rel_update(mvc *sql, sql_rel *t, sql_rel *uprel, sql_exp **updates, list *exps)
{
	sql_rel *r = rel_create(sql->sa);
	sql_table *tab = get_table(t);
	const char *alias = rel_name(t);
	node *m;

	if (!r)
		return NULL;

	if (tab && updates)
		for (m = tab->columns.set->h; m; m = m->next) {
			sql_column *c = m->data;
			sql_exp *v = updates[c->colnr];

			if (tab->idxs.set && !v)
				v = exp_column(sql->sa, alias, c->base.name, &c->type, CARD_MULTI, c->null, 0);
			if (v)
				v = rel_project_add_exp(sql, uprel, v);
		}

	r->op = op_update;
	r->l = t;
	r->r = uprel;
	r->exps = exps;
	/* update indices */
	if (tab)
		return rel_update_idxs(sql, alias, tab, r);
	return r;
}

sql_exp *
update_check_column(mvc *sql, sql_table *t, sql_column *c, sql_exp *v, sql_rel *r, char *cname, const char *action)
{
	if (!table_privs(sql, t, PRIV_UPDATE) && sql_privilege(sql, sql->user_id, c->base.id, PRIV_UPDATE) < 0)
		return sql_error(sql, 02, SQLSTATE(42000) "%s: insufficient privileges for user '%s' to update table '%s' on column '%s'", action, get_string_global_var(sql, "current_user"), t->base.name, cname);
	if (!v || (v = exp_check_type(sql, &c->type, r, v, type_equal)) == NULL)
		return NULL;
	return v;
}

static sql_rel *
update_generate_assignments(sql_query *query, sql_table *t, sql_rel *r, sql_rel *bt, dlist *assignmentlist, const char *action)
{
	mvc *sql = query->sql;
	sql_table *mt = NULL;
	sql_exp **updates = SA_ZNEW_ARRAY(sql->sa, sql_exp*, list_length(t->columns.set));
	list *exps, *pcols = NULL;
	dnode *n;
	const char *rname = NULL;

	if (isPartitionedByColumnTable(t) || isPartitionedByExpressionTable(t))
		mt = t;
	else if (isPartition(t))
		mt = partition_find_part(sql->session->tr, t, NULL)->t;

	if (mt && isPartitionedByColumnTable(mt)) {
		pcols = sa_list(sql->sa);
		int *nid = sa_alloc(sql->sa, sizeof(int));
		*nid = mt->part.pcol->colnr;
		list_append(pcols, nid);
	} else if (mt && isPartitionedByExpressionTable(mt)) {
		pcols = mt->part.pexp->cols;
	}
	/* first create the project */
	exps = list_append(new_exp_list(sql->sa), exp_column(sql->sa, rname = rel_name(r), TID, sql_bind_localtype("oid"), CARD_MULTI, 0, 1));

	for (n = assignmentlist->h; n; n = n->next) {
		symbol *a = NULL;
		sql_exp *v = NULL;
		sql_rel *rel_val = NULL;
		dlist *assignment = n->data.sym->data.lval;
		int single = (assignment->h->next->type == type_string), outer = 0;
		/* Single assignments have a name, multicolumn a list */

		a = assignment->h->data.sym;
		if (a) {
			exp_kind ek = { (single)?type_value:type_relation, card_column, FALSE};

			if (single && a->token == SQL_DEFAULT) {
				char *colname = assignment->h->next->data.sval;
				sql_column *c = mvc_bind_column(sql, t, colname);

				if (!c)
					return sql_error(sql, ERR_NOTFOUND, SQLSTATE(42S22) "%s: no such column '%s.%s'", action, t->base.name, colname);
				if (c->def) {
					v = rel_parse_val(sql, c->def, &c->type, sql->emode, NULL);
				} else {
					return sql_error(sql, 02, SQLSTATE(42000) "%s: column '%s' has no valid default value", action, c->base.name);
				}
			} else if (single) {
				v = rel_value_exp(query, &r, a, sql_sel | sql_update_set, ek);
				outer = 1;
			} else {
				if (r)
					query_push_outer(query, r, sql_sel | sql_update_set);
				rel_val = rel_subquery(query, NULL, a, ek);
				if (r)
					r = query_pop_outer(query);
				outer = 1;
			}
			if ((single && !v) || (!single && !rel_val))
				return NULL;
			if (rel_val && outer) {
				if (single) {
					if (!exp_name(v))
						exp_label(sql->sa, v, ++sql->label);
					if (rel_val->op != op_project || is_processed(rel_val))
						rel_val = rel_project(sql->sa, rel_val, NULL);
					v = rel_project_add_exp(sql, rel_val, v);
					reset_processed(rel_val);
				}
				r = rel_crossproduct(sql->sa, r, rel_val, op_left);
				set_dependent(r);
				if (single) {
					v = exp_column(sql->sa, NULL, exp_name(v), exp_subtype(v), v->card, has_nil(v), is_intern(v));
					rel_val = NULL;
				}
			}
		}
		if (!single) {
			dlist *cols = assignment->h->next->data.lval;
			dnode *m;
			node *n;

			if (!rel_val)
				rel_val = r;
			if (!rel_val || !is_project(rel_val->op))
				return sql_error(sql, 02, SQLSTATE(42000) "%s: Invalid right side of the SET clause", action);
			if (dlist_length(cols) != list_length(rel_val->exps))
				return sql_error(sql, 02, SQLSTATE(42000) "%s: The number of specified columns between the SET clause and the right side don't match (%d != %d)", action, dlist_length(cols), list_length(rel_val->exps));
			for (n = rel_val->exps->h, m = cols->h; n && m; n = n->next, m = m->next) {
				char *cname = m->data.sval;
				sql_column *c = mvc_bind_column(sql, t, cname);
				sql_exp *v = n->data;

				if (!c)
					return sql_error(sql, ERR_NOTFOUND, SQLSTATE(42S22) "%s: no such column '%s.%s'", action, t->base.name, cname);
				if (updates[c->colnr])
					return sql_error(sql, 02, SQLSTATE(42000) "%s: Multiple assignments to same column '%s'", action, c->base.name);
				if (mt && pcols) {
					for (node *nn = pcols->h; nn; nn = n->next) {
						int next = *(int*) nn->data;
						if (next == c->colnr) {
							if (isPartitionedByColumnTable(mt)) {
								return sql_error(sql, 02, SQLSTATE(42000) "%s: Update on the partitioned column is not possible at the moment", action);
							} else if (isPartitionedByExpressionTable(mt)) {
								return sql_error(sql, 02, SQLSTATE(42000) "%s: Update a column used by the partition's expression is not possible at the moment", action);
							}
						}
					}
				}
				if (!exp_name(v))
					exp_label(sql->sa, v, ++sql->label);
				if (!exp_is_atom(v) || outer)
					v = exp_ref(sql, v);
				if (!v) /* check for NULL */
					v = exp_atom(sql->sa, atom_general(sql->sa, &c->type, NULL));
				if (!(v = update_check_column(sql, t, c, v, r, cname, action)))
					return NULL;
				list_append(exps, exp_column(sql->sa, t->base.name, cname, &c->type, CARD_MULTI, 0, 0));
				exp_setname(sql->sa, v, c->t->base.name, c->base.name);
				updates[c->colnr] = v;
			}
		} else {
			char *cname = assignment->h->next->data.sval;
			sql_column *c = mvc_bind_column(sql, t, cname);

			if (!c)
				return sql_error(sql, ERR_NOTFOUND, SQLSTATE(42S22) "%s: no such column '%s.%s'", action, t->base.name, cname);
			if (updates[c->colnr])
				return sql_error(sql, 02, SQLSTATE(42000) "%s: Multiple assignments to same column '%s'", action, c->base.name);
			if (mt && pcols) {
				for (node *nn = pcols->h; nn; nn = nn->next) {
					int next = *(int*) nn->data;
					if (next == c->colnr) {
						if (isPartitionedByColumnTable(mt)) {
							return sql_error(sql, 02, SQLSTATE(42000) "%s: Update on the partitioned column is not possible at the moment", action);
						} else if (isPartitionedByExpressionTable(mt)) {
							return sql_error(sql, 02, SQLSTATE(42000) "%s: Update a column used by the partition's expression is not possible at the moment", action);
						}
					}
				}
			}
			if (!v)
				v = exp_atom(sql->sa, atom_general(sql->sa, &c->type, NULL));
			if (!(v = update_check_column(sql, t, c, v, r, cname, action)))
				return NULL;
			list_append(exps, exp_column(sql->sa, t->base.name, cname, &c->type, CARD_MULTI, 0, 0));
			exp_setname(sql->sa, v, c->t->base.name, c->base.name);
			updates[c->colnr] = v;
		}
	}
	r = rel_project(sql->sa, r, list_append(new_exp_list(sql->sa), exp_column(sql->sa, rname, TID, sql_bind_localtype("oid"), CARD_MULTI, 0, 1)));
	r = rel_update(sql, bt, r, updates, exps);
	return r;
}

static sql_rel *
update_table(sql_query *query, dlist *qname, str alias, dlist *assignmentlist, symbol *opt_from, symbol *opt_where)
{
	mvc *sql = query->sql;
	char *sname = qname_schema(qname);
	char *tname = qname_schema_object(qname);
	sql_table *t = NULL;

	t = find_table_or_view_on_scope(sql, NULL, sname, tname, "UPDATE", false);
	if (update_allowed(sql, t, tname, "UPDATE", "update", 0) != NULL) {
		sql_rel *r = NULL, *res = rel_basetable(sql, t, alias ? alias : tname);

		/* We have always to reduce the column visibility because of the SET clause */
		if (!table_privs(sql, t, PRIV_SELECT)) {
			sql_rel *nres = NULL;
			if (!(nres = rel_reduce_on_column_privileges(sql, res, t)) && opt_where) /* on global updates the user may be able to update */
				return sql_error(sql, 02, SQLSTATE(42000) "UPDATE: insufficient privileges for user '%s' to update table '%s'",
								 get_string_global_var(sql, "current_user"), tname);
			if (!nres) {
				res->exps = sa_list(sql->sa); /* hasn't select privilege on any column, add just TID column to the list */
			} else {
				res = nres; /* add TID column to the columns it has permission to */
			}
			list_append(res->exps, exp_column(sql->sa, alias ? alias : tname, TID, sql_bind_localtype("oid"), CARD_MULTI, 0, 1));
		}
		if (opt_from) {
			dlist *fl = opt_from->data.lval;
			list *refs = list_append(new_exp_list(sql->sa), (char*) rel_name(res));

			for (dnode *n = fl->h; n && res; n = n->next) {
				sql_rel *fnd = table_ref(query, NULL, n->data.sym, 0, refs);

				if (fnd)
					res = rel_crossproduct(sql->sa, res, fnd, op_join);
				else
					res = fnd;
			}
			if (!res)
				return NULL;
		}
		if (opt_where) {
			if (!(r = rel_logical_exp(query, res, opt_where, sql_where)))
				return NULL;
			/* handle join */
			if (!opt_from && r && is_join(r->op))
				r->op = op_semi;
			else if (r && res && r->nrcols != res->nrcols)
				r = rel_project(sql->sa, r, rel_projections(sql, res, NULL, 1, 1));
			if (!r)
				return NULL;
		} else {	/* update all */
			r = res;
		}
		return update_generate_assignments(query, t, r, rel_basetable(sql, t, alias ? alias : tname), assignmentlist, "UPDATE");
	}
	return NULL;
}

sql_rel *
rel_delete(sql_allocator *sa, sql_rel *t, sql_rel *deletes)
{
	sql_rel *r = rel_create(sa);
	if(!r)
		return NULL;

	r->op = op_delete;
	r->l = t;
	r->r = deletes;
	return r;
}

sql_rel *
rel_truncate(sql_allocator *sa, sql_rel *t, int restart_sequences, int drop_action)
{
	sql_rel *r = rel_create(sa);
	list *exps = new_exp_list(sa);

	append(exps, exp_atom_int(sa, restart_sequences));
	append(exps, exp_atom_int(sa, drop_action));
	r->exps = exps;
	r->op = op_truncate;
	r->l = t;
	r->r = NULL;
	return r;
}

static sql_rel *
delete_table(sql_query *query, dlist *qname, str alias, symbol *opt_where)
{
	mvc *sql = query->sql;
	char *sname = qname_schema(qname);
	char *tname = qname_schema_object(qname);
	sql_table *t = NULL;

	t = find_table_or_view_on_scope(sql, NULL, sname, tname, "DELETE FROM", false);
	if (update_allowed(sql, t, tname, "DELETE FROM", "delete from", 1) != NULL) {
		sql_rel *r = rel_basetable(sql, t, alias ? alias : tname);

		if (opt_where) {
			sql_exp *e;

			if (!table_privs(sql, t, PRIV_SELECT)) {
				if (!(r = rel_reduce_on_column_privileges(sql, r, t)))
					return sql_error(sql, 02, SQLSTATE(42000) "DELETE FROM: insufficient privileges for user '%s' to delete from table '%s'",
									 get_string_global_var(sql, "current_user"), tname);
				list_append(r->exps, exp_column(sql->sa, alias ? alias : tname, TID, sql_bind_localtype("oid"), CARD_MULTI, 0, 1));
			}
			if (!(r = rel_logical_exp(query, r, opt_where, sql_where)))
				return NULL;
			e = exp_column(sql->sa, rel_name(r), TID, sql_bind_localtype("oid"), CARD_MULTI, 0, 1);
			r = rel_project(sql->sa, r, list_append(new_exp_list(sql->sa), e));
			r = rel_delete(sql->sa, rel_basetable(sql, t, alias ? alias : tname), r);
		} else {	/* delete all */
			r = rel_delete(sql->sa, r, NULL);
		}
		return r;
	}
	return NULL;
}

static sql_rel *
truncate_table(mvc *sql, dlist *qname, int restart_sequences, int drop_action)
{
	char *sname = qname_schema(qname);
	char *tname = qname_schema_object(qname);
	sql_table *t = NULL;

	t = find_table_or_view_on_scope(sql, NULL, sname, tname, "TRUNCATE", false);
	if (update_allowed(sql, t, tname, "TRUNCATE", "truncate", 2) != NULL)
		return rel_truncate(sql->sa, rel_basetable(sql, t, tname), restart_sequences, drop_action);
	return NULL;
}

#define MERGE_UPDATE_DELETE 1
#define MERGE_INSERT        2

static sql_rel *
validate_merge_update_delete(mvc *sql, sql_table *t, str alias, sql_rel *joined_table, tokens upd_token,
							 sql_rel *upd_del, sql_rel *bt, sql_rel *extra_projection)
{
	char buf[BUFSIZ];
	sql_exp *aggr, *bigger, *ex;
	sql_subfunc *cf = sql_bind_func(sql, "sys", "count", sql_bind_localtype("void"), NULL, F_AGGR);
	sql_subfunc *bf;
	list *exps = new_exp_list(sql->sa);
	sql_rel *groupby, *res;
	const char *join_rel_name = rel_name(joined_table);

	assert(upd_token == SQL_UPDATE || upd_token == SQL_DELETE);

	groupby = rel_groupby(sql, rel_dup(extra_projection), NULL); //aggregate by all column and count (distinct values)
	groupby->r = rel_projections(sql, bt, NULL, 1, 0);
	aggr = exp_aggr(sql->sa, NULL, cf, 0, 0, groupby->card, 0);
	(void) rel_groupby_add_aggr(sql, groupby, aggr);
	exp_label(sql->sa, aggr, ++sql->label);

	if (!(bf = sql_bind_func(sql, "sys", ">", exp_subtype(aggr), exp_subtype(aggr), F_FUNC)))
		return sql_error(sql, 02, SQLSTATE(42000) "MERGE: function '>' not found");
	list_append(exps, exp_ref(sql, aggr));
	list_append(exps, exp_atom_lng(sql->sa, 1));
	bigger = exp_op(sql->sa, exps, bf);
	exp_label(sql->sa, bigger, ++sql->label);
	groupby = rel_select(sql->sa, groupby, bigger); //select only columns with more than 1 value

	groupby = rel_groupby(sql, groupby, NULL);
	aggr = exp_aggr(sql->sa, NULL, cf, 0, 0, groupby->card, 0);
	(void) rel_groupby_add_aggr(sql, groupby, aggr);
	exp_label(sql->sa, aggr, ++sql->label); //count all of them, if there is at least one, throw the exception

	ex = exp_ref(sql, aggr);
	snprintf(buf, BUFSIZ, "MERGE %s: Multiple rows in the input relation%s%s%s match the same row in the target %s '%s%s%s'",
			 (upd_token == SQL_DELETE) ? "DELETE" : "UPDATE",
			 join_rel_name ? " '" : "", join_rel_name ? join_rel_name : "", join_rel_name ? "'" : "",
			 alias ? "relation" : "table",
			 alias ? alias : t->s ? t->s->base.name : "", alias ? "" : ".", alias ? "" : t->base.name);
	ex = exp_exception(sql->sa, ex, buf);

	res = rel_exception(sql->sa, groupby, NULL, list_append(new_exp_list(sql->sa), ex));
	return rel_list(sql->sa, res, upd_del);
}

static sql_rel *
merge_into_table(sql_query *query, dlist *qname, str alias, symbol *tref, symbol *search_cond, dlist *merge_list)
{
	mvc *sql = query->sql;
	char *sname = qname_schema(qname), *tname = qname_schema_object(qname);
	sql_table *t = NULL;
	sql_rel *bt, *joined, *join_rel = NULL, *extra_project, *insert = NULL, *upd_del = NULL, *res = NULL;
	int processed = 0;
	const char *bt_name;

	assert(tref && search_cond && merge_list);

<<<<<<< HEAD
	if (!(t = find_table_or_view_on_scope(sql, NULL, sname, tname, "MERGE", false)))
		return NULL;
	if (!table_privs(sql, t, PRIV_SELECT))
		return sql_error(sql, 02, SQLSTATE(42000) "MERGE: access denied for %s to table %s%s%s'%s'",
						 get_string_global_var(sql, "current_user"), t->s ? "'":"", t->s ? t->s->base.name : "", t->s ? "'.":"", tname);
=======
	if (sname && !(s = mvc_bind_schema(sql, sname)))
		return sql_error(sql, 02, SQLSTATE(3F000) "MERGE: no such schema '%s'", sname);
	if (!(t = find_table_on_scope(sql, &s, sname, tname)))
		return sql_error(sql, 02, SQLSTATE(42S02) "MERGE: no such table '%s'", tname);
>>>>>>> e4b5eeb8
	if (isMergeTable(t))
		return sql_error(sql, 02, SQLSTATE(42000) "MERGE: merge statements not available for merge tables yet");

	bt = rel_basetable(sql, t, alias ? alias : tname);
	if (!table_privs(sql, t, PRIV_SELECT)) {
		if (!(bt = rel_reduce_on_column_privileges(sql, bt, t)))
			return sql_error(sql, 02, SQLSTATE(42000) "MERGE: access denied for %s to table %s%s%s'%s'",
							 get_string_global_var(sql, "current_user"), t->s ? "'":"", t->s ? t->s->base.name : "", t->s ? "'.":"", tname);
		list_append(bt->exps, exp_column(sql->sa, alias ? alias : tname, TID, sql_bind_localtype("oid"), CARD_MULTI, 0, 1));
	}
	joined = table_ref(query, NULL, tref, 0, NULL);
	if (!bt || !joined)
		return NULL;

	bt_name = rel_name(bt);
	if (rel_name(joined) && strcmp(bt_name, rel_name(joined)) == 0)
		return sql_error(sql, 02, SQLSTATE(42000) "MERGE: '%s' on both sides of the joining condition", bt_name);

	for (dnode *m = merge_list->h; m; m = m->next) {
		symbol *sym = m->data.sym, *opt_search, *action;
		tokens token = sym->token;
		dlist* dl = sym->data.lval, *sts;
		opt_search = dl->h->data.sym;
		action = dl->h->next->data.sym;
		sts = action->data.lval;

		if (opt_search)
			return sql_error(sql, 02, SQLSTATE(42000) "MERGE: search condition not yet supported");

		if (token == SQL_MERGE_MATCH) {
			tokens uptdel = action->token;

			if ((processed & MERGE_UPDATE_DELETE) == MERGE_UPDATE_DELETE)
				return sql_error(sql, 02, SQLSTATE(42000) "MERGE: only one WHEN MATCHED clause is allowed");
			processed |= MERGE_UPDATE_DELETE;

			if (uptdel == SQL_UPDATE) {
				if (!update_allowed(sql, t, tname, "MERGE", "update", 0))
					return NULL;
				if ((processed & MERGE_INSERT) == MERGE_INSERT) {
					join_rel = rel_dup(join_rel);
				} else {
					join_rel = rel_crossproduct(sql->sa, joined, bt, op_join);
					if (!(join_rel = rel_logical_exp(query, join_rel, search_cond, sql_where | sql_join)))
						return NULL;
					set_processed(join_rel);
				}

				//project columns of both bt and joined + oid to be used on update
				extra_project = rel_project(sql->sa, join_rel, rel_projections(sql, bt, NULL, 1, 0));
				extra_project->exps = list_merge(extra_project->exps, rel_projections(sql, joined, NULL, 1, 0), (fdup)NULL);
				list_prepend(extra_project->exps, exp_column(sql->sa, bt_name, TID, sql_bind_localtype("oid"), CARD_MULTI, 0, 1));

				upd_del = update_generate_assignments(query, t, extra_project, rel_basetable(sql, t, bt_name), sts->h->data.lval, "MERGE");
			} else if (uptdel == SQL_DELETE) {
				if (!update_allowed(sql, t, tname, "MERGE", "delete", 1))
					return NULL;
				if ((processed & MERGE_INSERT) == MERGE_INSERT) {
					join_rel = rel_dup(join_rel);
				} else {
					join_rel = rel_crossproduct(sql->sa, joined, bt, op_join);
					if (!(join_rel = rel_logical_exp(query, join_rel, search_cond, sql_where | sql_join)))
						return NULL;
					set_processed(join_rel);
				}

				//project columns of bt + oid to be used on delete
				extra_project = rel_project(sql->sa, join_rel, rel_projections(sql, bt, NULL, 1, 0));
				list_prepend(extra_project->exps, exp_column(sql->sa, bt_name, TID, sql_bind_localtype("oid"), CARD_MULTI, 0, 1));

				upd_del = rel_delete(sql->sa, rel_basetable(sql, t, bt_name), extra_project);
			} else {
				assert(0);
			}
			if (!upd_del || !(upd_del = validate_merge_update_delete(sql, t, alias, joined, uptdel, upd_del, bt, extra_project)))
				return NULL;
		} else if (token == SQL_MERGE_NO_MATCH) {
			if ((processed & MERGE_INSERT) == MERGE_INSERT)
				return sql_error(sql, 02, SQLSTATE(42000) "MERGE: only one WHEN NOT MATCHED clause is allowed");
			processed |= MERGE_INSERT;

			assert(action->token == SQL_INSERT);
			if (!insert_allowed(sql, t, tname, "MERGE", "insert"))
				return NULL;
			if ((processed & MERGE_UPDATE_DELETE) == MERGE_UPDATE_DELETE) {
				join_rel = rel_dup(join_rel);
			} else {
				join_rel = rel_crossproduct(sql->sa, joined, bt, op_join);
				if (!(join_rel = rel_logical_exp(query, join_rel, search_cond, sql_where | sql_join)))
					return NULL;
				set_processed(join_rel);
			}

			//project joined values which didn't match on the join and insert them
			extra_project = rel_project(sql->sa, join_rel, rel_projections(sql, joined, NULL, 1, 0));
			extra_project = rel_setop(sql->sa, rel_dup(joined), extra_project, op_except);

			if (!(insert = merge_generate_inserts(query, t, extra_project, sts->h->data.lval, sts->h->next->data.sym)))
				return NULL;
			if (!(insert = rel_insert(query->sql, rel_basetable(sql, t, bt_name), insert)))
				return NULL;
		} else {
			assert(0);
		}
	}

	if (processed == (MERGE_UPDATE_DELETE | MERGE_INSERT)) {
		res = rel_list(sql->sa, insert, upd_del);
		res->p = prop_create(sql->sa, PROP_DISTRIBUTE, res->p);
	} else if ((processed & MERGE_UPDATE_DELETE) == MERGE_UPDATE_DELETE) {
		res = upd_del;
		res->p = prop_create(sql->sa, PROP_DISTRIBUTE, res->p);
	} else if ((processed & MERGE_INSERT) == MERGE_INSERT) {
		res = insert;
	} else {
		assert(0);
	}
	return res;
}

static list *
table_column_types(sql_allocator *sa, sql_table *t)
{
	node *n;
	list *types = sa_list(sa);

	if (t->columns.set) for (n = t->columns.set->h; n; n = n->next) {
		sql_column *c = n->data;
		if (c->base.name[0] != '%')
			append(types, &c->type);
	}
	return types;
}

static list *
table_column_names_and_defaults(sql_allocator *sa, sql_table *t)
{
	node *n;
	list *types = sa_list(sa);

	if (t->columns.set) for (n = t->columns.set->h; n; n = n->next) {
		sql_column *c = n->data;
		append(types, &c->base.name);
		append(types, c->def);
	}
	return types;
}

static sql_rel *
rel_import(mvc *sql, sql_table *t, const char *tsep, const char *rsep, const char *ssep, const char *ns, const char *filename, lng nr, lng offset, int locked, int best_effort, dlist *fwf_widths, int onclient, int escape)
{
	sql_rel *res;
	list *exps, *args;
	node *n;
	sql_subtype tpe;
	sql_exp *import;
	sql_subfunc *f = sql_find_func(sql, "sys", "copyfrom", 13, F_UNION, NULL);
	char *fwf_string = NULL;

	assert(f); /* we do expect copyfrom to be there */
	f->res = table_column_types(sql->sa, t);
 	sql_find_subtype(&tpe, "varchar", 0, 0);
	args = append( append( append( append( append( new_exp_list(sql->sa),
		exp_atom_ptr(sql->sa, t)),
		exp_atom_str(sql->sa, tsep, &tpe)),
		exp_atom_str(sql->sa, rsep, &tpe)),
		exp_atom_str(sql->sa, ssep, &tpe)),
		exp_atom_str(sql->sa, ns, &tpe));

	if (fwf_widths && dlist_length(fwf_widths) > 0) {
		dnode *dn;
		int ncol = 0;
		char *fwf_string_cur = fwf_string = sa_alloc(sql->sa, 20 * dlist_length(fwf_widths) + 1); // a 64 bit int needs 19 characters in decimal representation plus the separator

		if (!fwf_string)
			return NULL;
		for (dn = fwf_widths->h; dn; dn = dn->next) {
			fwf_string_cur += sprintf(fwf_string_cur, LLFMT"%c", dn->data.l_val, STREAM_FWF_FIELD_SEP);
			ncol++;
		}
		if (list_length(f->res) != ncol)
			return sql_error(sql, 02, SQLSTATE(3F000) "COPY INTO: fixed width import for %d columns but %d widths given.", list_length(f->res), ncol);
		*fwf_string_cur = '\0';
	}

	append( args, exp_atom_str(sql->sa, filename, &tpe));
	import = exp_op(sql->sa,
					append(
						append(
							append(
								append(
									append(
										append(
											append(args,
												   exp_atom_lng(sql->sa, nr)),
											exp_atom_lng(sql->sa, offset)),
										exp_atom_int(sql->sa, locked)),
									exp_atom_int(sql->sa, best_effort)),
								exp_atom_str(sql->sa, fwf_string, &tpe)),
							exp_atom_int(sql->sa, onclient)),
						exp_atom_int(sql->sa, escape)), f);

	exps = new_exp_list(sql->sa);
	for (n = t->columns.set->h; n; n = n->next) {
		sql_column *c = n->data;
		if (c->base.name[0] != '%')
			append(exps, exp_column(sql->sa, t->base.name, c->base.name, &c->type, CARD_MULTI, c->null, 0));
	}
	res = rel_table_func(sql->sa, NULL, import, exps, TABLE_PROD_FUNC);
	return res;
}

static sql_rel *
copyfrom(sql_query *query, dlist *qname, dlist *columns, dlist *files, dlist *headers, dlist *seps, dlist *nr_offset, str null_string, int locked, int best_effort, int constraint, dlist *fwf_widths, int onclient, int escape)
{
	mvc *sql = query->sql;
	sql_rel *rel = NULL;
	char *sname = qname_schema(qname);
	char *tname = qname_schema_object(qname);
	sql_table *t = NULL, *nt = NULL;
	const char *tsep = seps->h->data.sval;
	const char *rsep = seps->h->next->data.sval;
	const char *ssep = (seps->h->next->next)?seps->h->next->next->data.sval:NULL;
	const char *ns = (null_string)?null_string:"null";
	lng nr = (nr_offset)?nr_offset->h->data.l_val:-1;
	lng offset = (nr_offset)?nr_offset->h->next->data.l_val:0;
	list *collist;
	int reorder = 0;
	assert(!nr_offset || nr_offset->h->type == type_lng);
	assert(!nr_offset || nr_offset->h->next->type == type_lng);

	if (strstr(rsep, "\r\n") != NULL)
		return sql_error(sql, 02, SQLSTATE(42000)
				"COPY INTO: record separator contains '\\r\\n' but "
				"in the input stream, '\\r\\n' is being normalized into '\\n'");

	t = find_table_or_view_on_scope(sql, NULL, sname, tname, "COPY INTO", false);
	if (insert_allowed(sql, t, tname, "COPY INTO", "copy into") == NULL)
		return NULL;
	/* Only the MONETDB user is allowed copy into with
	   a lock and only on tables without idx */
	if (locked && !copy_allowed(sql, 1)) {
		return sql_error(sql, 02, SQLSTATE(42000) "COPY INTO: insufficient privileges: "
		    "COPY INTO from .. LOCKED requires database administrator rights");
	}
	if (locked && (!list_empty(t->idxs.set) || !list_empty(t->keys.set))) {
		return sql_error(sql, 02, SQLSTATE(42000) "COPY INTO: insufficient privileges: "
		    "COPY INTO from .. LOCKED requires tables without indices");
	}
	if (locked && has_snapshots(sql->session->tr)) {
		return sql_error(sql, 02, SQLSTATE(42000) "COPY INTO .. LOCKED: not allowed on snapshots");
	}
	if (locked && !sql->session->auto_commit) {
		return sql_error(sql, 02, SQLSTATE(42000) "COPY INTO .. LOCKED: only allowed in auto commit mode");
	}
	/* lock the store, for single user/transaction */
	if (locked) {
		if (headers)
			return sql_error(sql, 02, SQLSTATE(42000) "COPY INTO .. LOCKED: not allowed with column lists");
		store_lock();
		while (ATOMIC_GET(&store_nr_active) > 1) {
			store_unlock();
			MT_sleep_ms(100);
			store_lock();
		}
		sql->emod |= mod_locked;
	}

	collist = check_table_columns(sql, t, columns, "COPY INTO", tname);
	if (!collist)
		return NULL;
	/* If we have a header specification use intermediate table, for
	 * column specification other then the default list we need to reorder
	 */
	nt = t;
	if (headers || collist != t->columns.set)
		reorder = 1;
	if (headers) {
		int has_formats = 0;
		dnode *n;

		nt = mvc_create_table(sql, t->s, tname, tt_table, 0, SQL_DECLARED_TABLE, CA_COMMIT, -1, 0);
		for (n = headers->h; n; n = n->next) {
			dnode *dn = n->data.lval->h;
			char *cname = dn->data.sval;
			char *format = NULL;
			sql_column *cs = NULL;

			if (dn->next)
				format = dn->next->data.sval;
			if (!list_find_name(collist, cname)) {
				char *name;
				size_t len = strlen(cname) + 2;
				sql_subtype *ctype = sql_bind_localtype("oid");

				name = sa_alloc(sql->sa, len);
				snprintf(name, len, "%%cname");
				cs = mvc_create_column(sql, nt, name, ctype);
			} else if (!format) {
				cs = find_sql_column(t, cname);
				cs = mvc_create_column(sql, nt, cname, &cs->type);
			} else { /* load as string, parse later */
				sql_subtype *ctype = sql_bind_localtype("str");
				cs = mvc_create_column(sql, nt, cname, ctype);
				has_formats = 1;
			}
			(void)cs;
		}
		if (!has_formats)
			headers = NULL;
		reorder = 1;
	}
	if (files) {
		dnode *n = files->h;

		if (!onclient && !copy_allowed(sql, 1)) {
			return sql_error(sql, 02, SQLSTATE(42000)
					 "COPY INTO: insufficient privileges: "
					 "COPY INTO from file(s) requires database administrator rights, "
					 "use 'COPY INTO \"%s\" FROM file ON CLIENT' instead", tname);
		}

		for (; n; n = n->next) {
			const char *fname = n->data.sval;
			sql_rel *nrel;

			if (!onclient && fname && !MT_path_absolute(fname)) {
				char *fn = ATOMformat(TYPE_str, fname);
				sql_error(sql, 02, SQLSTATE(42000) "COPY INTO: filename must "
					  "have absolute path: %s", fn);
				GDKfree(fn);
				return NULL;
			}

			nrel = rel_import(sql, nt, tsep, rsep, ssep, ns, fname, nr, offset, locked, best_effort, fwf_widths, onclient, escape);

			if (!rel)
				rel = nrel;
			else {
				rel = rel_setop(sql->sa, rel, nrel, op_union);
				set_processed(rel);
			}
			if (!rel)
				return rel;
		}
	} else {
		assert(onclient == 0);
		rel = rel_import(sql, nt, tsep, rsep, ssep, ns, NULL, nr, offset, locked, best_effort, NULL, onclient, escape);
	}
	if (headers) {
		dnode *n;
		node *m = rel->exps->h;
		list *nexps = sa_list(sql->sa);

		assert(is_project(rel->op) || is_base(rel->op));
		for (n = headers->h; n; n = n->next) {
			dnode *dn = n->data.lval->h;
			char *cname = dn->data.sval;
			sql_exp *e, *ne;

			if (!list_find_name(collist, cname))
				continue;
		       	e = m->data;
			if (dn->next) {
				char *format = dn->next->data.sval;
				sql_column *cs = find_sql_column(t, cname);
				sql_subtype st;
				sql_subfunc *f;
				list *args = sa_list(sql->sa);
				size_t l = strlen(cs->type.type->sqlname);
				char *fname = sa_alloc(sql->sa, l+8);

				snprintf(fname, l+8, "str_to_%s", strcmp(cs->type.type->sqlname, "timestamptz") == 0 ? "timestamp" : cs->type.type->sqlname);
				sql_find_subtype(&st, "clob", 0, 0);
				if (!(f = sql_bind_func_result(sql, "sys", fname, F_FUNC, &cs->type, 2, &st, &st)))
					return sql_error(sql, 02, SQLSTATE(42000) "COPY INTO: '%s' missing for type %s", fname, cs->type.type->sqlname);
				append(args, e);
				append(args, exp_atom_clob(sql->sa, format));
				ne = exp_op(sql->sa, args, f);
				if (exp_name(e))
					exp_prop_alias(sql->sa, ne, e);
			} else {
				ne = exp_ref(sql, e);
			}
			append(nexps, ne);
			m = m->next;
		}
		rel = rel_project(sql->sa, rel, nexps);
		reorder = 0;
	}

	if (!rel)
		return rel;
	if (reorder) {
		list *exps = rel_inserts(sql, t, rel, collist, 1, 1, "COPY INTO");
		if(!exps)
			return NULL;
		rel = rel_project(sql->sa, rel, exps);
	} else {
		rel->exps = rel_inserts(sql, t, rel, collist, 1, 0, "COPY INTO");
		if(!rel->exps)
			return NULL;
	}
	rel = rel_insert_table(query, t, tname, rel);
	if (rel && locked) {
		rel->flag |= UPD_LOCKED;
		if (rel->flag & UPD_COMP)
			((sql_rel *) rel->r)->flag |= UPD_LOCKED;
	}
	if (rel && !constraint)
		rel->flag |= UPD_NO_CONSTRAINT;
	return rel;
}

static sql_rel *
bincopyfrom(sql_query *query, dlist *qname, dlist *columns, dlist *files, int constraint, int onclient)
{
	mvc *sql = query->sql;
	char *sname = qname_schema(qname);
	char *tname = qname_schema_object(qname);
	sql_table *t = NULL;
	dnode *dn;
	node *n;
	sql_rel *res;
	list *exps, *args;
	sql_subtype strtpe;
	sql_exp *import;
	sql_subfunc *f = sql_find_func(sql, "sys", "copyfrom", 3, F_UNION, NULL);
	list *collist;
	int i;

	assert(f);
	if (!copy_allowed(sql, 1))
		return sql_error(sql, 02, SQLSTATE(42000) "COPY INTO: insufficient privileges: "
				"binary COPY INTO requires database administrator rights");

	t = find_table_or_view_on_scope(sql, NULL, sname, tname, "COPY INTO", false);
	if (insert_allowed(sql, t, tname, "COPY INTO", "copy into") == NULL)
		return NULL;
	if (files == NULL)
		return sql_error(sql, 02, SQLSTATE(42000) "COPY INTO: must specify files");

	collist = check_table_columns(sql, t, columns, "COPY BINARY INTO", tname);
	if (!collist)
		return NULL;

	f->res = table_column_types(sql->sa, t);
 	sql_find_subtype(&strtpe, "varchar", 0, 0);
	args = append( append( append( new_exp_list(sql->sa),
		exp_atom_str(sql->sa, t->s?t->s->base.name:NULL, &strtpe)),
		exp_atom_str(sql->sa, t->base.name, &strtpe)),
		exp_atom_int(sql->sa, onclient));

	// create the list of files that is passed to the function as parameter
	for (i = 0; i < list_length(t->columns.set); i++) {
		// we have one file per column, however, because we have column selection that file might be NULL
		// first, check if this column number is present in the passed in the parameters
		int found = 0;
		dn = files->h;
		for (n = collist->h; n && dn; n = n->next, dn = dn->next) {
			sql_column *c = n->data;
			if (i == c->colnr) {
				// this column number was present in the input arguments; pass in the file name
				append(args, exp_atom_str(sql->sa, dn->data.sval, &strtpe));
				found = 1;
				break;
			}
		}
		if (!found) {
			// this column was not present in the input arguments; pass in NULL
			append(args, exp_atom_str(sql->sa, NULL, &strtpe));
		}
	}

	import = exp_op(sql->sa,  args, f);

	exps = new_exp_list(sql->sa);
	for (n = t->columns.set->h; n; n = n->next) {
		sql_column *c = n->data;
		append(exps, exp_column(sql->sa, t->base.name, c->base.name, &c->type, CARD_MULTI, c->null, 0));
	}
	res = rel_table_func(sql->sa, NULL, import, exps, TABLE_PROD_FUNC);
	res = rel_insert_table(query, t, t->base.name, res);
	if (res && !constraint)
		res->flag |= UPD_NO_CONSTRAINT;
	return res;
}

static sql_rel *
copyfromloader(sql_query *query, dlist *qname, symbol *fcall)
{
	mvc *sql = query->sql;
	char *sname = qname_schema(qname);
	char *tname = qname_schema_object(qname);
	sql_subfunc *loader = NULL;
	sql_rel *rel = NULL;
	sql_table* t;

	if (!copy_allowed(sql, 1))
		return sql_error(sql, 02, SQLSTATE(42000) "COPY INTO: insufficient privileges: "
				"binary COPY INTO requires database administrator rights");
	t = find_table_or_view_on_scope(sql, NULL, sname, tname, "COPY INTO", false);
	//TODO the COPY LOADER INTO should return an insert relation (instead of ddl) to handle partitioned tables properly
	if (insert_allowed(sql, t, tname, "COPY INTO", "copy into") == NULL)
		return NULL;
	else if (isPartitionedByColumnTable(t) || isPartitionedByExpressionTable(t))
		return sql_error(sql, 02, SQLSTATE(42000) "COPY LOADER INTO: not possible for partitioned tables at the moment");
	else if (isPartition(t)) {
		sql_part *mt = partition_find_part(sql->session->tr, t, NULL);
		if (mt && (isPartitionedByColumnTable(mt->t) || isPartitionedByExpressionTable(mt->t)))
			return sql_error(sql, 02, SQLSTATE(42000) "COPY LOADER INTO: not possible for tables child of partitioned tables at the moment");
	}

	rel = rel_loader_function(query, fcall, new_exp_list(sql->sa), &loader);
	if (!rel || !loader)
		return NULL;

	loader->sname = t->s ? sa_strdup(sql->sa, t->s->base.name) : NULL;
	loader->tname = tname ? sa_strdup(sql->sa, tname) : NULL;
	loader->coltypes = table_column_types(sql->sa, t);
	loader->colnames = table_column_names_and_defaults(sql->sa, t);

	return rel;
}

static sql_rel *
rel_output(mvc *sql, sql_rel *l, sql_exp *sep, sql_exp *rsep, sql_exp *ssep, sql_exp *null_string, sql_exp *file, sql_exp *onclient)
{
	sql_rel *rel = rel_create(sql->sa);
	list *exps = new_exp_list(sql->sa);
	if(!rel || !exps)
		return NULL;

	append(exps, sep);
	append(exps, rsep);
	append(exps, ssep);
	append(exps, null_string);
	if (file) {
		append(exps, file);
		append(exps, onclient);
	}
	rel->l = l;
	rel->r = NULL;
	rel->op = op_ddl;
	rel->flag = ddl_output;
	rel->exps = exps;
	rel->card = 0;
	rel->nrcols = 0;
	return rel;
}

static sql_rel *
copyto(sql_query *query, symbol *sq, const char *filename, dlist *seps, const char *null_string, int onclient)
{
	mvc *sql = query->sql;
	const char *tsep = seps->h->data.sval;
	const char *rsep = seps->h->next->data.sval;
	const char *ssep = (seps->h->next->next)?seps->h->next->next->data.sval:"\"";
	const char *ns = (null_string)?null_string:"null";
	sql_exp *tsep_e, *rsep_e, *ssep_e, *ns_e, *fname_e, *oncl_e;
	exp_kind ek = {type_value, card_relation, TRUE};
	sql_rel *r = rel_subquery(query, NULL, sq, ek);

	if (!r)
		return NULL;

	tsep_e = exp_atom_clob(sql->sa, tsep);
	rsep_e = exp_atom_clob(sql->sa, rsep);
	ssep_e = exp_atom_clob(sql->sa, ssep);
	ns_e = exp_atom_clob(sql->sa, ns);
	oncl_e = exp_atom_int(sql->sa, onclient);
	fname_e = filename?exp_atom_clob(sql->sa, filename):NULL;

	if (!onclient && filename) {
		struct stat fs;
		if (!copy_allowed(sql, 0))
			return sql_error(sql, 02, SQLSTATE(42000) "COPY INTO: insufficient privileges: "
					 "COPY INTO file requires database administrator rights, "
					 "use 'COPY ... INTO file ON CLIENT' instead");
		if (filename && !MT_path_absolute(filename))
			return sql_error(sql, 02, SQLSTATE(42000) "COPY INTO ON SERVER: filename must "
					 "have absolute path: %s", filename);
		if (lstat(filename, &fs) == 0)
			return sql_error(sql, 02, SQLSTATE(42000) "COPY INTO ON SERVER: file already "
					 "exists: %s", filename);
	}

	return rel_output(sql, r, tsep_e, rsep_e, ssep_e, ns_e, fname_e, oncl_e);
}

sql_exp *
rel_parse_val(mvc *m, char *query, sql_subtype *tpe, char emode, sql_rel *from)
{
	mvc o = *m;
	sql_exp *e = NULL;
	buffer *b;
	char *n;
	size_t len = _strlen(query);
	exp_kind ek = {type_value, card_value, FALSE};
	stream *s;
	bstream *bs;

	m->qc = NULL;

	m->emode = emode;
	b = (buffer*)GDKmalloc(sizeof(buffer));
	len += 8; /* add 'select ;' */
	n = GDKmalloc(len + 1 + 1);
	if(!b || !n) {
		GDKfree(b);
		GDKfree(n);
		return NULL;
	}
	snprintf(n, len + 2, "select %s;\n", query);
	query = n;
	len++;
	buffer_init(b, query, len);
	s = buffer_rastream(b, "sqlstatement");
	if(!s) {
		buffer_destroy(b);
		return NULL;
	}
	bs = bstream_create(s, b->len);
	if(bs == NULL) {
		buffer_destroy(b);
		return NULL;
	}
	scanner_init(&m->scanner, bs, NULL);
	m->scanner.mode = LINE_1;
	bstream_next(m->scanner.rs);

	m->params = NULL;
	m->sym = NULL;
	m->errstr[0] = '\0';
	/* via views we give access to protected objects */
	m->user_id = USER_MONETDB;

	(void) sqlparse(m);

	/* get out the single value as we don't want an enclosing projection! */
	if (m->sym && m->sym->token == SQL_SELECT) {
		SelectNode *sn = (SelectNode *)m->sym;
		if (sn->selection->h->data.sym->token == SQL_COLUMN || sn->selection->h->data.sym->token == SQL_IDENT) {
			sql_rel *r = from;
			symbol* sq = sn->selection->h->data.sym->data.lval->h->data.sym;
			sql_query *query = query_create(m);
			e = rel_value_exp2(query, &r, sq, sql_sel | sql_values, ek);
			if (e && tpe)
				e = exp_check_type(m, tpe, from, e, type_cast);
		}
	}
	GDKfree(query);
	GDKfree(b);
	bstream_destroy(m->scanner.rs);

	m->sym = NULL;
	o.frames = m->frames;	/* may have been realloc'ed */
	o.sizeframes = m->sizeframes;
	if (m->session->status || m->errstr[0]) {
		int status = m->session->status;

		strcpy(o.errstr, m->errstr);
		*m = o;
		m->session->status = status;
	} else {
		unsigned int label = m->label;

		while (m->topframes > o.topframes)
			clear_frame(m, m->frames[--m->topframes]);
		*m = o;
		m->label = label;
	}
	return e;
}

sql_rel *
rel_updates(sql_query *query, symbol *s)
{
	mvc *sql = query->sql;
	sql_rel *ret = NULL;
	uint8_t old = sql->use_views;

	sql->use_views = 1;
	switch (s->token) {
	case SQL_COPYFROM:
	{
		dlist *l = s->data.lval;

		ret = copyfrom(query,
				l->h->data.lval,
				l->h->next->data.lval,
				l->h->next->next->data.lval,
				l->h->next->next->next->data.lval,
				l->h->next->next->next->next->data.lval,
				l->h->next->next->next->next->next->data.lval,
				l->h->next->next->next->next->next->next->data.sval,
				l->h->next->next->next->next->next->next->next->data.i_val,
				l->h->next->next->next->next->next->next->next->next->data.i_val,
				l->h->next->next->next->next->next->next->next->next->next->data.i_val,
				l->h->next->next->next->next->next->next->next->next->next->next->data.lval,
				l->h->next->next->next->next->next->next->next->next->next->next->next->data.i_val,
				l->h->next->next->next->next->next->next->next->next->next->next->next->next->data.i_val);
		sql->type = Q_UPDATE;
	}
		break;
	case SQL_BINCOPYFROM:
	{
		dlist *l = s->data.lval;

		ret = bincopyfrom(query, l->h->data.lval, l->h->next->data.lval, l->h->next->next->data.lval, l->h->next->next->next->data.i_val, l->h->next->next->next->next->data.i_val);
		sql->type = Q_UPDATE;
	}
		break;
	case SQL_COPYLOADER:
	{
		dlist *l = s->data.lval;
		dlist *qname = l->h->data.lval;
		symbol *sym = l->h->next->data.sym;
		sql_rel *rel = copyfromloader(query, qname, sym);

		if (rel)
			ret = rel_psm_stmt(sql->sa, exp_rel(sql, rel));
		sql->type = Q_SCHEMA;
	}
		break;
	case SQL_COPYTO:
	{
		dlist *l = s->data.lval;

		ret = copyto(query, l->h->data.sym, l->h->next->data.sval, l->h->next->next->data.lval, l->h->next->next->next->data.sval, l->h->next->next->next->next->data.i_val);
		sql->type = Q_UPDATE;
	}
		break;
	case SQL_INSERT:
	{
		dlist *l = s->data.lval;

		ret = insert_into(query, l->h->data.lval, l->h->next->data.lval, l->h->next->next->data.sym);
		sql->type = Q_UPDATE;
	}
		break;
	case SQL_UPDATE:
	{
		dlist *l = s->data.lval;

		ret = update_table(query, l->h->data.lval, l->h->next->data.sval, l->h->next->next->data.lval,
						   l->h->next->next->next->data.sym, l->h->next->next->next->next->data.sym);
		sql->type = Q_UPDATE;
	}
		break;
	case SQL_DELETE:
	{
		dlist *l = s->data.lval;

		ret = delete_table(query, l->h->data.lval, l->h->next->data.sval, l->h->next->next->data.sym);
		sql->type = Q_UPDATE;
	}
		break;
	case SQL_TRUNCATE:
	{
		dlist *l = s->data.lval;

		int restart_sequences = l->h->next->data.i_val;
		int drop_action = l->h->next->next->data.i_val;
		ret = truncate_table(sql, l->h->data.lval, restart_sequences, drop_action);
		sql->type = Q_UPDATE;
	}
		break;
	case SQL_MERGE:
	{
		dlist *l = s->data.lval;

		ret = merge_into_table(query, l->h->data.lval, l->h->next->data.sval, l->h->next->next->data.sym,
							   l->h->next->next->next->data.sym, l->h->next->next->next->next->data.lval);
		sql->type = Q_UPDATE;
	} break;
	default:
		sql->use_views = old;
		return sql_error(sql, 01, SQLSTATE(42000) "Updates statement unknown Symbol(%p)->token = %s", s, token2string(s->token));
	}
	sql->use_views = old;
	return ret;
}<|MERGE_RESOLUTION|>--- conflicted
+++ resolved
@@ -1250,18 +1250,8 @@
 
 	assert(tref && search_cond && merge_list);
 
-<<<<<<< HEAD
 	if (!(t = find_table_or_view_on_scope(sql, NULL, sname, tname, "MERGE", false)))
 		return NULL;
-	if (!table_privs(sql, t, PRIV_SELECT))
-		return sql_error(sql, 02, SQLSTATE(42000) "MERGE: access denied for %s to table %s%s%s'%s'",
-						 get_string_global_var(sql, "current_user"), t->s ? "'":"", t->s ? t->s->base.name : "", t->s ? "'.":"", tname);
-=======
-	if (sname && !(s = mvc_bind_schema(sql, sname)))
-		return sql_error(sql, 02, SQLSTATE(3F000) "MERGE: no such schema '%s'", sname);
-	if (!(t = find_table_on_scope(sql, &s, sname, tname)))
-		return sql_error(sql, 02, SQLSTATE(42S02) "MERGE: no such table '%s'", tname);
->>>>>>> e4b5eeb8
 	if (isMergeTable(t))
 		return sql_error(sql, 02, SQLSTATE(42000) "MERGE: merge statements not available for merge tables yet");
 
