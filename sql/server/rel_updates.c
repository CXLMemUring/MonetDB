/*
 * This Source Code Form is subject to the terms of the Mozilla Public
 * License, v. 2.0.  If a copy of the MPL was not distributed with this
 * file, You can obtain one at http://mozilla.org/MPL/2.0/.
 *
 * Copyright 1997 - July 2008 CWI, August 2008 - 2020 MonetDB B.V.
 */

#include "monetdb_config.h"
#include "rel_updates.h"
#include "rel_semantic.h"
#include "rel_select.h"
#include "rel_rel.h"
#include "rel_exp.h"
#include "rel_schema.h"
#include "sql_privileges.h"
#include "rel_unnest.h"
#include "rel_optimizer.h"
#include "rel_dump.h"
#include "rel_psm.h"
#include "sql_symbol.h"
#include "rel_prop.h"

static sql_exp *
insert_value(sql_query *query, sql_column *c, sql_rel **r, symbol *s, const char* action)
{
	mvc *sql = query->sql;
	if (s->token == SQL_NULL) {
		return exp_atom(sql->sa, atom_general(sql->sa, &c->type, NULL));
	} else if (s->token == SQL_DEFAULT) {
		if (c->def) {
			sql_exp *e;
			char *typestr = subtype2string2(&c->type);
			if(!typestr)
				return sql_error(sql, 02, SQLSTATE(HY013) MAL_MALLOC_FAIL);
			e = rel_parse_val(sql, sa_message(sql->sa, "select cast(%s as %s);", c->def, typestr), sql->emode, NULL);
			_DELETE(typestr);
			if (!e || (e = rel_check_type(sql, &c->type, r ? *r : NULL, e, type_equal)) == NULL)
				return sql_error(sql, 02, SQLSTATE(HY005) "%s: default expression could not be evaluated", action);
			return e;
		} else {
			return sql_error(sql, 02, SQLSTATE(42000) "%s: column '%s' has no valid default value", action, c->base.name);
		}
	} else {
		exp_kind ek = {type_value, card_value, FALSE};
		sql_exp *e = rel_value_exp2(query, r, s, sql_sel | sql_values, ek);

		if (!e)
			return(NULL);
		return rel_check_type(sql, &c->type, r ? *r : NULL, e, type_equal);
	}
}

static sql_exp **
insert_exp_array(mvc *sql, sql_table *t, int *Len)
{
	*Len = list_length(t->columns.set);
	return SA_ZNEW_ARRAY(sql->sa, sql_exp*, *Len);
}

sql_table *
get_table(sql_rel *t)
{
	sql_table *tab = NULL;

	assert(is_updateble(t)); 
	if (t->op == op_basetable) { /* existing base table */
		tab = t->l;
	} else if (t->op == op_ddl &&
			   (t->flag == ddl_alter_table || t->flag == ddl_create_table || t->flag == ddl_create_view)) {
		return rel_ddl_table_get(t);
	}
	return tab;
}

static list *
get_inserts( sql_rel *ins )
{
	sql_rel *r = ins->r;

	assert(is_project(r->op) || r->op == op_table);
	return r->exps;
}

static sql_rel *
rel_insert_hash_idx(mvc *sql, const char* alias, sql_idx *i, sql_rel *inserts)
{
	char *iname = sa_strconcat( sql->sa, "%", i->base.name);
	node *m;
	sql_subtype *it, *lng;
	int bits = 1 + ((sizeof(lng)*8)-1)/(list_length(i->columns)+1);
	sql_exp *h = NULL;

	if (list_length(i->columns) <= 1 || i->type == no_idx) {
		/* dummy append */
		append(get_inserts(inserts), exp_label(sql->sa, exp_atom_lng(sql->sa, 0), ++sql->label));
		return inserts;
	}

	it = sql_bind_localtype("int");
	lng = sql_bind_localtype("lng");
	for (m = i->columns->h; m; m = m->next) {
		sql_kc *c = m->data;
		sql_exp *e = list_fetch(get_inserts(inserts), c->c->colnr);

		if (h && i->type == hash_idx)  { 
			list *exps = new_exp_list(sql->sa);
			sql_subfunc *xor = sql_bind_func_result(sql->sa, sql->session->schema, "rotate_xor_hash", F_FUNC, lng, 3, lng, it, &c->c->type);

			append(exps, h);
			append(exps, exp_atom_int(sql->sa, bits));
			append(exps, e);
			h = exp_op(sql->sa, exps, xor);
		} else if (h)  { /* order preserving hash */
			sql_exp *h2;
			sql_subfunc *lsh = sql_bind_func_result(sql->sa, sql->session->schema, "left_shift", F_FUNC, lng, 2, lng, it);
			sql_subfunc *lor = sql_bind_func_result(sql->sa, sql->session->schema, "bit_or", F_FUNC, lng, 2, lng, lng);
			sql_subfunc *hf = sql_bind_func_result(sql->sa, sql->session->schema, "hash", F_FUNC, lng, 1, &c->c->type);

			h = exp_binop(sql->sa, h, exp_atom_int(sql->sa, bits), lsh); 
			h2 = exp_unop(sql->sa, e, hf);
			h = exp_binop(sql->sa, h, h2, lor);
		} else {
			sql_subfunc *hf = sql_bind_func_result(sql->sa, sql->session->schema, "hash", F_FUNC, lng, 1, &c->c->type);
			h = exp_unop(sql->sa, e, hf);
			if (i->type == oph_idx) 
				break;
		}
	}
	/* append inserts to hash */
	append(get_inserts(inserts), h);
	exp_setname(sql->sa, h, alias, iname);
	return inserts;
}

static sql_rel *
rel_insert_join_idx(mvc *sql, const char* alias, sql_idx *i, sql_rel *inserts)
{
	char *iname = sa_strconcat( sql->sa, "%", i->base.name);
	int need_nulls = 0;
	node *m, *o;
	sql_key *rk = &((sql_fkey *) i->key)->rkey->k;
	sql_rel *rt = rel_basetable(sql, rk->t, rk->t->base.name);

	sql_subtype *bt = sql_bind_localtype("bit");
	sql_subfunc *or = sql_bind_func_result(sql->sa, sql->session->schema, "or", F_FUNC, bt, 2, bt, bt);

	sql_rel *_nlls = NULL, *nnlls, *ins = inserts->r;
	sql_exp *lnll_exps = NULL, *rnll_exps = NULL, *e;
	list *join_exps = new_exp_list(sql->sa), *pexps;

	for (m = i->columns->h; m; m = m->next) {
		sql_kc *c = m->data;

		if (c->c->null) 
			need_nulls = 1;
	}
	/* NULL and NOT NULL, for 'SIMPLE MATCH' semantics */
	/* AND joins expressions */
	for (m = i->columns->h, o = rk->columns->h; m && o; m = m->next, o = o->next) {
		sql_kc *c = m->data;
		sql_kc *rc = o->data;
		sql_subfunc *isnil = sql_bind_func(sql->sa, sql->session->schema, "isnull", &c->c->type, NULL, F_FUNC);
		sql_exp *_is = list_fetch(ins->exps, c->c->colnr), *lnl, *rnl, *je; 
		sql_exp *rtc = exp_column(sql->sa, rel_name(rt), rc->c->base.name, &rc->c->type, CARD_MULTI, rc->c->null, 0);

		_is = exp_ref(sql, _is);
		lnl = exp_unop(sql->sa, _is, isnil);
		set_has_no_nil(lnl);
		rnl = exp_unop(sql->sa, _is, isnil);
		set_has_no_nil(rnl);
		if (need_nulls) {
			if (lnll_exps) {
				lnll_exps = exp_binop(sql->sa, lnll_exps, lnl, or);
				rnll_exps = exp_binop(sql->sa, rnll_exps, rnl, or);
			} else {
				lnll_exps = lnl;
				rnll_exps = rnl;
			}
		}

		if (rel_convert_types(sql, rt, ins, &rtc, &_is, 1, type_equal) < 0)
			return NULL;
		je = exp_compare(sql->sa, rtc, _is, cmp_equal);
		append(join_exps, je);
	}
	if (need_nulls) {
		_nlls = rel_select( sql->sa, rel_dup(ins),
				exp_compare(sql->sa, lnll_exps, exp_atom_bool(sql->sa, 1), cmp_equal ));
		nnlls = rel_select( sql->sa, rel_dup(ins),
				exp_compare(sql->sa, rnll_exps, exp_atom_bool(sql->sa, 0), cmp_equal ));
		_nlls = rel_project(sql->sa, _nlls, rel_projections(sql, _nlls, NULL, 1, 1));
		/* add constant value for NULLS */
		e = exp_atom(sql->sa, atom_general(sql->sa, sql_bind_localtype("oid"), NULL));
		exp_setname(sql->sa, e, alias, iname);
		append(_nlls->exps, e);
	} else {
		nnlls = ins;
	}

	pexps = rel_projections(sql, nnlls, NULL, 1, 1);
	nnlls = rel_crossproduct(sql->sa, nnlls, rt, op_join);
	nnlls->exps = join_exps;
	nnlls = rel_project(sql->sa, nnlls, pexps);
	/* add row numbers */
	e = exp_column(sql->sa, rel_name(rt), TID, sql_bind_localtype("oid"), CARD_MULTI, 0, 1);
	exp_setname(sql->sa, e, alias, iname);
	append(nnlls->exps, e);

	if (need_nulls) {
		rel_destroy(ins);
		rt = inserts->r = rel_setop(sql->sa, _nlls, nnlls, op_union );
		rt->exps = rel_projections(sql, nnlls, NULL, 1, 1);
		set_processed(rt);
	} else {
		inserts->r = nnlls;
	}
	return inserts;
}

static sql_rel *
rel_insert_idxs(mvc *sql, sql_table *t, const char* alias, sql_rel *inserts)
{
	sql_rel *p = inserts->r;
	node *n;

	if (!t->idxs.set)
		return inserts;

	inserts->r = rel_label(sql, inserts->r, 1); 
	for (n = t->idxs.set->h; n; n = n->next) {
		sql_idx *i = n->data;
		sql_rel *ins = inserts->r;

		if (is_union(ins->op)) 
			inserts->r = rel_project(sql->sa, ins, rel_projections(sql, ins, NULL, 0, 1));
		if (hash_index(i->type) || i->type == no_idx) {
			rel_insert_hash_idx(sql, alias, i, inserts);
		} else if (i->type == join_idx) {
			rel_insert_join_idx(sql, alias, i, inserts);
		}
	}
	if (inserts->r != p) {
		sql_rel *r = rel_create(sql->sa);
		if(!r)
			return NULL;

		r->op = op_insert;
		r->l = rel_dup(p);
		r->r = inserts;
		r->flag |= UPD_COMP; /* mark as special update */
		return r;
	}
	return inserts;
}

sql_rel *
rel_insert(mvc *sql, sql_rel *t, sql_rel *inserts)
{
	sql_rel * r = rel_create(sql->sa);
	sql_table *tab = get_table(t);
	if(!r)
		return NULL;

	r->op = op_insert;
	r->l = t;
	r->r = inserts;
	/* insert indices */
	if (tab)
		return rel_insert_idxs(sql, tab, rel_name(t), r);
	return r;
}

static sql_rel *
rel_insert_table(sql_query *query, sql_table *t, char *name, sql_rel *inserts)
{
	return rel_insert(query->sql, rel_basetable(query->sql, t, name), inserts);
}

static list *
check_table_columns(mvc *sql, sql_table *t, dlist *columns, const char *op, char *tname)
{
	list *collist;

	if (columns) {
		dnode *n;

		collist = sa_list(sql->sa);
		for (n = columns->h; n; n = n->next) {
			sql_column *c = mvc_bind_column(sql, t, n->data.sval);

			if (c) {
				list_append(collist, c);
			} else {
				return sql_error(sql, 02, SQLSTATE(42S22) "%s: no such column '%s.%s'", op, tname, n->data.sval);
			}
		}
	} else {
		collist = t->columns.set;
	}
	return collist;
}

static list *
rel_inserts(mvc *sql, sql_table *t, sql_rel *r, list *collist, size_t rowcount, int copy, const char* action)
{
	int len, i;
	sql_exp **inserts = insert_exp_array(sql, t, &len);
	list *exps = NULL;
	node *n, *m;

	if (r->exps) {
		if (!copy) {
			for (n = r->exps->h, m = collist->h; n && m; n = n->next, m = m->next) {
				sql_column *c = m->data;
				sql_exp *e = n->data;

				if (inserts[c->colnr])
					return sql_error(sql, 02, SQLSTATE(42000) "%s: column '%s' specified more than once", action, c->base.name);
				inserts[c->colnr] = rel_check_type(sql, &c->type, r, e, type_equal);
			}
		} else {
			for (m = collist->h; m; m = m->next) {
				sql_column *c = m->data;
				sql_exp *e;

				e = exps_bind_column2( r->exps, c->t->base.name, c->base.name);
				if (e) {
					if (inserts[c->colnr])
						return sql_error(sql, 02, SQLSTATE(42000) "%s: column '%s' specified more than once", action, c->base.name);
					inserts[c->colnr] = exp_ref(sql, e);
				}
			}
		}
	}
	for (i = 0; i < len; i++) {
		if (!inserts[i]) {
			for (m = t->columns.set->h; m; m = m->next) {
				sql_column *c = m->data;

				if (c->colnr == i) {
					size_t j = 0;
					sql_exp *exps = NULL;

					for (j = 0; j < rowcount; j++) {
						sql_exp *e = NULL;

						if (c->def) {
							char *q, *typestr = subtype2string2(&c->type);
							if(!typestr)
								return sql_error(sql, 02, SQLSTATE(HY013) MAL_MALLOC_FAIL);
							q = sa_message(sql->sa, "select cast(%s as %s);", c->def, typestr);
							_DELETE(typestr);
							e = rel_parse_val(sql, q, sql->emode, NULL);
							if (!e || (e = rel_check_type(sql, &c->type, r, e, type_equal)) == NULL)
								return sql_error(sql, 02, SQLSTATE(HY005) "%s: default expression could not be evaluated", action);
						} else {
							atom *a = atom_general(sql->sa, &c->type, NULL);
							e = exp_atom(sql->sa, a);
						}
						if (!e) 
							return sql_error(sql, 02, SQLSTATE(42000) "%s: column '%s' has no valid default value", action, c->base.name);
						if (exps) {
							list *vals_list = exps->f;
			
							list_append(vals_list, e);
						}
						if (!exps && j+1 < rowcount) {
							exps = exp_values(sql->sa, sa_list(sql->sa));
							exps->tpe = c->type;
							exp_label(sql->sa, exps, ++sql->label);
						}
						if (!exps)
							exps = e;
					}
					inserts[i] = exps;
				}
			}
			assert(inserts[i]);
		}
	}
	/* now rewrite project exps in proper table order */
	exps = new_exp_list(sql->sa);
	for (i = 0; i<len; i++) 
		list_append(exps, inserts[i]);
	return exps;
}

sql_table *
insert_allowed(mvc *sql, sql_table *t, char *tname, char *op, char *opname)
{
	if (!t) {
		return sql_error(sql, 02, SQLSTATE(42S02) "%s: no such table '%s'", op, tname);
	} else if (isView(t)) {
		return sql_error(sql, 02, SQLSTATE(42000) "%s: cannot %s view '%s'", op, opname, tname);
	} else if (isNonPartitionedTable(t)) {
		return sql_error(sql, 02, SQLSTATE(42000) "%s: cannot %s merge table '%s'", op, opname, tname);
	} else if ((isRangePartitionTable(t) || isListPartitionTable(t)) && cs_size(&t->members) == 0) {
		return sql_error(sql, 02, SQLSTATE(42000) "%s: %s partitioned table '%s' has no partitions set", op, isListPartitionTable(t)?"list":"range", tname);
	} else if (isRemote(t)) {
		return sql_error(sql, 02, SQLSTATE(42000) "%s: cannot %s remote table '%s' from this server at the moment", op, opname, tname);
	} else if (isReplicaTable(t)) {
		return sql_error(sql, 02, SQLSTATE(42000) "%s: cannot %s replica table '%s'", op, opname, tname);
	} else if (isStream(t)) {
		return sql_error(sql, 02, SQLSTATE(42000) "%s: cannot %s stream '%s'", op, opname, tname);
	} else if (t->access == TABLE_READONLY) {
		return sql_error(sql, 02, SQLSTATE(42000) "%s: cannot %s read only table '%s'", op, opname, tname);
	}
	if (t && !isTempTable(t) && STORE_READONLY)
		return sql_error(sql, 02, SQLSTATE(42000) "%s: %s table '%s' not allowed in readonly mode", op, opname, tname);

	if (!table_privs(sql, t, PRIV_INSERT)) {
		return sql_error(sql, 02, SQLSTATE(42000) "%s: insufficient privileges for user '%s' to %s table '%s'", op, sqlvar_get_string(find_global_var(sql, mvc_bind_schema(sql, "sys"), "current_user")), opname, tname);
	}
	return t;
}

static int 
copy_allowed(mvc *sql, int from)
{
	if (!global_privs(sql, (from)?PRIV_COPYFROMFILE:PRIV_COPYINTOFILE)) 
		return 0;
	return 1;
}

sql_table *
update_allowed(mvc *sql, sql_table *t, char *tname, char *op, char *opname, int is_delete)
{
	if (!t) {
		return sql_error(sql, 02, SQLSTATE(42S02) "%s: no such table '%s'", op, tname);
	} else if (isView(t)) {
		return sql_error(sql, 02, SQLSTATE(42000) "%s: cannot %s view '%s'", op, opname, tname);
	} else if (isNonPartitionedTable(t) && is_delete == 0) {
		return sql_error(sql, 02, SQLSTATE(42000) "%s: cannot %s merge table '%s'", op, opname, tname);
	} else if (isNonPartitionedTable(t) && is_delete != 0 && cs_size(&t->members) == 0) {
		return sql_error(sql, 02, SQLSTATE(42000) "%s: cannot %s merge table '%s' has no partitions set", op, opname, tname);
	} else if ((isRangePartitionTable(t) || isListPartitionTable(t)) && cs_size(&t->members) == 0) {
		return sql_error(sql, 02, SQLSTATE(42000) "%s: %s partitioned table '%s' has no partitions set", op, isListPartitionTable(t)?"list":"range", tname);
	} else if (isRemote(t)) {
		return sql_error(sql, 02, SQLSTATE(42000) "%s: cannot %s remote table '%s' from this server at the moment", op, opname, tname);
	} else if (isReplicaTable(t)) {
		return sql_error(sql, 02, SQLSTATE(42000) "%s: cannot %s replica table '%s'", op, opname, tname);
	} else if (isStream(t)) {
		return sql_error(sql, 02, SQLSTATE(42000) "%s: cannot %s stream '%s'", op, opname, tname);
	} else if (t->access == TABLE_READONLY || t->access == TABLE_APPENDONLY) {
		return sql_error(sql, 02, SQLSTATE(42000) "%s: cannot %s read or append only table '%s'", op, opname, tname);
	}
	if (t && !isTempTable(t) && STORE_READONLY)
		return sql_error(sql, 02, SQLSTATE(42000) "%s: %s table '%s' not allowed in readonly mode", op, opname, tname);
	if ((is_delete == 1 && !table_privs(sql, t, PRIV_DELETE)) || (is_delete == 2 && !table_privs(sql, t, PRIV_TRUNCATE)))
		return sql_error(sql, 02, SQLSTATE(42000) "%s: insufficient privileges for user '%s' to %s table '%s'", op, sqlvar_get_string(find_global_var(sql, mvc_bind_schema(sql, "sys"), "current_user")), opname, tname);
	return t;
}

static sql_rel *
insert_generate_inserts(sql_query *query, sql_table *t, dlist *columns, symbol *val_or_q, const char* action)
{
	mvc *sql = query->sql;
	sql_rel *r = NULL;
	size_t rowcount = 1;
	list *collist = check_table_columns(sql, t, columns, action, t->base.name);
	if (!collist)
		return NULL;

	if (val_or_q->token == SQL_VALUES) {
		dlist *rowlist = val_or_q->data.lval;
		list *exps = new_exp_list(sql->sa);

		if (!rowlist->h) {
			r = rel_project(sql->sa, NULL, NULL);
			if (!columns)
				collist = NULL;
		}

		for (dnode *o = rowlist->h; o; o = o->next, rowcount++) {
			dlist *values = o->data.lval;

			if (dlist_length(values) != list_length(collist)) {
				return sql_error(sql, 02, SQLSTATE(21S01) "%s: number of values doesn't match number of columns of table '%s'", action, t->base.name);
			} else {
				dnode *n;
				node *v, *m;

				if (o->next && list_empty(exps)) {
					for (n = values->h, m = collist->h; n && m; n = n->next, m = m->next) {
						sql_exp *vals = exp_values(sql->sa, sa_list(sql->sa));
						sql_column *c = m->data;

						vals->tpe = c->type;
						exp_label(sql->sa, vals, ++sql->label);
						list_append(exps, vals);
					}
				}
				if (!list_empty(exps)) {
					for (n = values->h, m = collist->h, v = exps->h; n && m && v; n = n->next, m = m->next, v = v->next) {
						sql_exp *vals = v->data;
						list *vals_list = vals->f;
						sql_column *c = m->data;
						sql_exp *ins = insert_value(query, c, &r, n->data.sym, action);

						if (!ins)
							return NULL;
						if (!exp_name(ins))
							exp_label(sql->sa, ins, ++sql->label);
						list_append(vals_list, ins);
					}
				} else {
					/* only allow correlation in a single row of values */
					for (n = values->h, m = collist->h; n && m; n = n->next, m = m->next) {
						sql_column *c = m->data;
						sql_exp *ins = insert_value(query, c, &r, n->data.sym, action);

						if (!ins)
							return NULL;
						if (!exp_name(ins))
							exp_label(sql->sa, ins, ++sql->label);
						list_append(exps, ins);
					}
				}
			}
		}
		if (collist)
			r = rel_project(sql->sa, r, exps);
	} else {
		exp_kind ek = {type_value, card_relation, TRUE};

		r = rel_subquery(query, NULL, val_or_q, ek);
	}
	if (!r)
		return NULL;

	/* In case of missing project, order by or distinct, we need to add
	   and projection */
	if (r->op != op_project || r->r || need_distinct(r))
		r = rel_project(sql->sa, r, rel_projections(sql, r, NULL, 1, 0));
	if ((r->exps && list_length(r->exps) != list_length(collist)) ||
		(!r->exps && collist))
		return sql_error(sql, 02, SQLSTATE(21S01) "%s: query result doesn't match number of columns in table '%s'", action, t->base.name);

	r->exps = rel_inserts(sql, t, r, collist, rowcount, 0, action);
	if(!r->exps)
		return NULL;
	return r;
}

static sql_rel *
merge_generate_inserts(sql_query *query, sql_table *t, sql_rel *r, dlist *columns, symbol *val_or_q)
{
	mvc *sql = query->sql;
	sql_rel *res = NULL;
	list *collist = check_table_columns(sql, t, columns, "MERGE", t->base.name);

	if (!collist)
		return NULL;

	if (val_or_q->token == SQL_VALUES) {
		list *exps = new_exp_list(sql->sa);
		dlist *rowlist = val_or_q->data.lval;

		if (!rowlist->h) {
			res = rel_project(sql->sa, NULL, NULL);
			if (!columns)
				collist = NULL;
		} else {
			node *m;
			dnode *n;
			dlist *inserts = rowlist->h->data.lval;

			if (dlist_length(rowlist) != 1)
				return sql_error(sql, 02, SQLSTATE(42000) "MERGE: number of insert rows must be exactly one in a merge statement");
			if (dlist_length(inserts) != list_length(collist))
				return sql_error(sql, 02, SQLSTATE(21S01) "MERGE: number of values doesn't match number of columns of table '%s'", t->base.name);

			for (n = inserts->h, m = collist->h; n && m; n = n->next, m = m->next) {
				sql_column *c = m->data;
				sql_exp *ins = insert_value(query, c, &r, n->data.sym, "MERGE");
				if (!ins)
					return NULL;
				if (!exp_name(ins))
					exp_label(sql->sa, ins, ++sql->label);
				list_append(exps, ins);
			}
		}
		if (collist)
			res = rel_project(sql->sa, r, exps);
	} else {
		return sql_error(sql, 02, SQLSTATE(42000) "MERGE: sub-queries not yet supported in INSERT clauses inside MERGE statements");
	}
	if (!res)
		return NULL;
	if ((res->exps && list_length(res->exps) != list_length(collist)) || (!res->exps && collist))
		return sql_error(sql, 02, SQLSTATE(21S01) "MERGE: query result doesn't match number of columns in table '%s'", t->base.name);

	res->l = r;
	res->exps = rel_inserts(sql, t, res, collist, 2, 0, "MERGE");
	if(!res->exps)
		return NULL;
	return res;
}

static sql_rel *
insert_into(sql_query *query, dlist *qname, dlist *columns, symbol *val_or_q)
{
	mvc *sql = query->sql;
	char *sname = qname_schema(qname);
	char *tname = qname_schema_object(qname);
	sql_schema *s = cur_schema(sql);
	sql_table *t = NULL;
	sql_rel *r = NULL;

	if (sname && !(s = mvc_bind_schema(sql, sname)))
		return sql_error(sql, 02, SQLSTATE(3F000) "INSERT INTO: no such schema '%s'", sname);
	t = find_table_on_scope(sql, &s, sname, tname);
	if (insert_allowed(sql, t, tname, "INSERT INTO", "insert into") == NULL) 
		return NULL;
	r = insert_generate_inserts(query, t, columns, val_or_q, "INSERT INTO");
	if(!r)
		return NULL;
	return rel_insert_table(query, t, t->base.name, r);
}

static int
is_idx_updated(sql_idx * i, list *exps)
{
	int update = 0;
	node *m, *n;

	for (m = i->columns->h; m; m = m->next) {
		sql_kc *ic = m->data;

		for (n = exps->h; n; n = n->next) {
			sql_exp *ce = n->data;
			sql_column *c = find_sql_column(i->t, exp_name(ce));

			if (c && ic->c->colnr == c->colnr) {
				update = 1;
				break;
			}
		}
	}
	return update;
}

static sql_rel *
rel_update_hash_idx(mvc *sql, const char* alias, sql_idx *i, sql_rel *updates)
{
	char *iname = sa_strconcat( sql->sa, "%", i->base.name);
	node *m;
	sql_subtype *it, *lng = 0; /* is not set in first if below */
	int bits = 1 + ((sizeof(lng)*8)-1)/(list_length(i->columns)+1);
	sql_exp *h = NULL;

	if (list_length(i->columns) <= 1 || i->type == no_idx) {
		h = exp_label(sql->sa, exp_atom_lng(sql->sa, 0), ++sql->label);
	} else {
		it = sql_bind_localtype("int");
		lng = sql_bind_localtype("lng");
		for (m = i->columns->h; m; m = m->next) {
			sql_kc *c = m->data;
			sql_exp *e;

			e = list_fetch(get_inserts(updates), c->c->colnr+1);

			if (h && i->type == hash_idx)  { 
				list *exps = new_exp_list(sql->sa);
				sql_subfunc *xor = sql_bind_func_result(sql->sa, sql->session->schema, "rotate_xor_hash", F_FUNC, lng, 3, lng, it, &c->c->type);

				append(exps, h);
				append(exps, exp_atom_int(sql->sa, bits));
				append(exps, e);
				h = exp_op(sql->sa, exps, xor);
			} else if (h)  { /* order preserving hash */
				sql_exp *h2;
				sql_subfunc *lsh = sql_bind_func_result(sql->sa, sql->session->schema, "left_shift", F_FUNC, lng, 2, lng, it);
				sql_subfunc *lor = sql_bind_func_result(sql->sa, sql->session->schema, "bit_or", F_FUNC, lng, 2, lng, lng);
				sql_subfunc *hf = sql_bind_func_result(sql->sa, sql->session->schema, "hash", F_FUNC, lng, 1, &c->c->type);

				h = exp_binop(sql->sa, h, exp_atom_int(sql->sa, bits), lsh); 
				h2 = exp_unop(sql->sa, e, hf);
				h = exp_binop(sql->sa, h, h2, lor);
			} else {
				sql_subfunc *hf = sql_bind_func_result(sql->sa, sql->session->schema, "hash", F_FUNC, lng, 1, &c->c->type);
				h = exp_unop(sql->sa, e, hf);
				if (i->type == oph_idx) 
					break;
			}
		}
	}
	/* append hash to updates */
	append(get_inserts(updates), h);
	exp_setname(sql->sa, h, alias, iname);

	if (!updates->exps)
		updates->exps = new_exp_list(sql->sa);
	append(updates->exps, exp_column(sql->sa, alias, iname, lng, CARD_MULTI, 0, 0));
	return updates;
}

/*
         A referential constraint is satisfied if one of the following con-
         ditions is true, depending on the <match option> specified in the
         <referential constraint definition>:

         -  If no <match type> was specified then, for each row R1 of the
            referencing table, either at least one of the values of the
            referencing columns in R1 shall be a null value, or the value of
            each referencing column in R1 shall be equal to the value of the
            corresponding referenced column in some row of the referenced
            table.

         -  If MATCH FULL was specified then, for each row R1 of the refer-
            encing table, either the value of every referencing column in R1
            shall be a null value, or the value of every referencing column
            in R1 shall not be null and there shall be some row R2 of the
            referenced table such that the value of each referencing col-
            umn in R1 is equal to the value of the corresponding referenced
            column in R2.

         -  If MATCH PARTIAL was specified then, for each row R1 of the
            referencing table, there shall be some row R2 of the refer-
            enced table such that the value of each referencing column in
            R1 is either null or is equal to the value of the corresponding
            referenced column in R2.
*/
static sql_rel *
rel_update_join_idx(mvc *sql, const char* alias, sql_idx *i, sql_rel *updates)
{
	int nr = ++sql->label;
	char name[16], *nme = number2name(name, sizeof(name), nr);
	char *iname = sa_strconcat( sql->sa, "%", i->base.name);

	int need_nulls = 0;
	node *m, *o;
	sql_key *rk = &((sql_fkey *) i->key)->rkey->k;
	sql_rel *rt = rel_basetable(sql, rk->t, sa_strdup(sql->sa, nme));

	sql_subtype *bt = sql_bind_localtype("bit");
	sql_subfunc *or = sql_bind_func_result(sql->sa, sql->session->schema, "or", F_FUNC, bt, 2, bt, bt);

	sql_rel *_nlls = NULL, *nnlls, *ups = updates->r;
	sql_exp *lnll_exps = NULL, *rnll_exps = NULL, *e;
	list *join_exps = new_exp_list(sql->sa), *pexps;

	for (m = i->columns->h; m; m = m->next) {
		sql_kc *c = m->data;

		if (c->c->null) 
			need_nulls = 1;
	}
	for (m = i->columns->h, o = rk->columns->h; m && o; m = m->next, o = o->next) {
		sql_kc *c = m->data;
		sql_kc *rc = o->data;
		sql_subfunc *isnil = sql_bind_func(sql->sa, sql->session->schema, "isnull", &c->c->type, NULL, F_FUNC);
		sql_exp *upd = list_fetch(get_inserts(updates), c->c->colnr + 1), *lnl, *rnl, *je;
		sql_exp *rtc = exp_column(sql->sa, rel_name(rt), rc->c->base.name, &rc->c->type, CARD_MULTI, rc->c->null, 0);

		/* FOR MATCH FULL/SIMPLE/PARTIAL see above */
		/* Currently only the default MATCH SIMPLE is supported */
		upd = exp_ref(sql, upd);
		lnl = exp_unop(sql->sa, upd, isnil);
		set_has_no_nil(lnl);
		rnl = exp_unop(sql->sa, upd, isnil);
		set_has_no_nil(rnl);
		if (need_nulls) {
			if (lnll_exps) {
				lnll_exps = exp_binop(sql->sa, lnll_exps, lnl, or);
				rnll_exps = exp_binop(sql->sa, rnll_exps, rnl, or);
			} else {
				lnll_exps = lnl;
				rnll_exps = rnl;
			}
		}
		if (rel_convert_types(sql, rt, updates, &rtc, &upd, 1, type_equal) < 0) {
			list_destroy(join_exps);
			return NULL;
		}
		je = exp_compare(sql->sa, rtc, upd, cmp_equal);
		append(join_exps, je);
	}
	if (need_nulls) {
		_nlls = rel_select( sql->sa, rel_dup(ups),
				exp_compare(sql->sa, lnll_exps, exp_atom_bool(sql->sa, 1), cmp_equal ));
		nnlls = rel_select( sql->sa, rel_dup(ups),
				exp_compare(sql->sa, rnll_exps, exp_atom_bool(sql->sa, 0), cmp_equal ));
		_nlls = rel_project(sql->sa, _nlls, rel_projections(sql, _nlls, NULL, 1, 1));
		/* add constant value for NULLS */
		e = exp_atom(sql->sa, atom_general(sql->sa, sql_bind_localtype("oid"), NULL));
		exp_setname(sql->sa, e, alias, iname);
		append(_nlls->exps, e);
	} else {
		nnlls = ups;
	}

	pexps = rel_projections(sql, nnlls, NULL, 1, 1);
	nnlls = rel_crossproduct(sql->sa, nnlls, rt, op_join);
	nnlls->exps = join_exps;
	nnlls->flag = LEFT_JOIN;
	nnlls = rel_project(sql->sa, nnlls, pexps);
	/* add row numbers */
	e = exp_column(sql->sa, rel_name(rt), TID, sql_bind_localtype("oid"), CARD_MULTI, 0, 1);
	exp_setname(sql->sa, e, alias, iname);
	append(nnlls->exps, e);

	if (need_nulls) {
		rel_destroy(ups);
		rt = updates->r = rel_setop(sql->sa, _nlls, nnlls, op_union );
		rt->exps = rel_projections(sql, nnlls, NULL, 1, 1);
		set_processed(rt);
	} else {
		updates->r = nnlls;
	}
	if (!updates->exps)
		updates->exps = new_exp_list(sql->sa);
	append(updates->exps, exp_column(sql->sa, alias, iname, sql_bind_localtype("oid"), CARD_MULTI, 0, 0));
	return updates;
}

/* for cascade of updates we change the 'relup' relations into
 * a ddl_list of update relations.
 */
static sql_rel *
rel_update_idxs(mvc *sql, const char *alias, sql_table *t, sql_rel *relup)
{
	sql_rel *p = relup->r;
	node *n;

	if (!t->idxs.set)
		return relup;

	for (n = t->idxs.set->h; n; n = n->next) {
		sql_idx *i = n->data;

		/* check if update is needed, 
		 * ie atleast on of the idx columns is updated 
		 */
		if (relup->exps && is_idx_updated(i, relup->exps) == 0) 
			continue;

		/* 
		 * relup->exps isn't set in case of alter statements!
		 * Ie todo check for new indices.
		 */

		if (hash_index(i->type) || i->type == no_idx) {
			rel_update_hash_idx(sql, alias, i, relup);
		} else if (i->type == join_idx) {
			rel_update_join_idx(sql, alias, i, relup);
		}
	}
	if (relup->r != p) {
		sql_rel *r = rel_create(sql->sa);
		if(!r)
			return NULL;
		r->op = op_update;
		r->l = rel_dup(p);
		r->r = relup;
		r->flag |= UPD_COMP; /* mark as special update */
		return r;
	}
	return relup;
}

sql_rel *
rel_update(mvc *sql, sql_rel *t, sql_rel *uprel, sql_exp **updates, list *exps)
{
	sql_rel *r = rel_create(sql->sa);
	sql_table *tab = get_table(t);
	const char *alias = rel_name(t);
	node *m;

	if (!r)
		return NULL;

	if (tab && updates)
		for (m = tab->columns.set->h; m; m = m->next) {
			sql_column *c = m->data;
			sql_exp *v = updates[c->colnr];

			if (tab->idxs.set && !v)
				v = exp_column(sql->sa, alias, c->base.name, &c->type, CARD_MULTI, c->null, 0);
			if (v)
				v = rel_project_add_exp(sql, uprel, v);
		}

	r->op = op_update;
	r->l = t;
	r->r = uprel;
	r->exps = exps;
	/* update indices */
	if (tab)
		return rel_update_idxs(sql, alias, tab, r);
	return r;
}

sql_exp *
update_check_column(mvc *sql, sql_table *t, sql_column *c, sql_exp *v, sql_rel *r, char *cname, const char *action)
{
	if (!table_privs(sql, t, PRIV_UPDATE) && !sql_privilege(sql, sql->user_id, c->base.id, PRIV_UPDATE)) 
		return sql_error(sql, 02, SQLSTATE(42000) "%s: insufficient privileges for user '%s' to update table '%s' on column '%s'", action, sqlvar_get_string(find_global_var(sql, mvc_bind_schema(sql, "sys"), "current_user")), t->base.name, cname);
	if (!v || (v = rel_check_type(sql, &c->type, r, v, type_equal)) == NULL)
		return NULL;
	return v;
}

static sql_rel *
update_generate_assignments(sql_query *query, sql_table *t, sql_rel *r, sql_rel *bt, dlist *assignmentlist, const char *action)
{
	mvc *sql = query->sql;
	sql_table *mt = NULL;
	sql_exp **updates = SA_ZNEW_ARRAY(sql->sa, sql_exp*, list_length(t->columns.set));
	list *exps, *pcols = NULL;
	dnode *n;
	const char *rname = NULL;

	if (isPartitionedByColumnTable(t) || isPartitionedByExpressionTable(t))
		mt = t;
	else if (t->p && (isPartitionedByColumnTable(t->p) || isPartitionedByExpressionTable(t->p)))
		mt = t->p;

	if (mt && isPartitionedByColumnTable(mt)) {
		pcols = sa_list(sql->sa);
		int *nid = sa_alloc(sql->sa, sizeof(int));
		*nid = mt->part.pcol->colnr;
		list_append(pcols, nid);
	} else if (mt && isPartitionedByExpressionTable(mt)) {
		pcols = mt->part.pexp->cols;
	}
	/* first create the project */
	exps = list_append(new_exp_list(sql->sa), exp_column(sql->sa, rname = rel_name(r), TID, sql_bind_localtype("oid"), CARD_MULTI, 0, 1));

	for (n = assignmentlist->h; n; n = n->next) {
		symbol *a = NULL;
		sql_exp *v = NULL;
		sql_rel *rel_val = NULL;
		dlist *assignment = n->data.sym->data.lval;
		int single = (assignment->h->next->type == type_string), outer = 0;
		/* Single assignments have a name, multicolumn a list */

		a = assignment->h->data.sym;
		if (a) {
			exp_kind ek = { (single)?type_value:type_relation, card_column, FALSE};

			if (single && a->token == SQL_DEFAULT) {
				char *colname = assignment->h->next->data.sval;
				sql_column *col = mvc_bind_column(sql, t, colname);

				if (!col)
					return sql_error(sql, 02, SQLSTATE(42S22) "%s: no such column '%s.%s'", action, t->base.name, colname);
				if (col->def) {
					char *typestr = subtype2string2(&col->type);
					if (!typestr)
						return sql_error(sql, 02, SQLSTATE(HY013) MAL_MALLOC_FAIL);
					v = rel_parse_val(sql, sa_message(sql->sa, "select cast(%s as %s);", col->def, typestr), sql->emode, NULL);
					_DELETE(typestr);
				} else {
					return sql_error(sql, 02, SQLSTATE(42000) "%s: column '%s' has no valid default value", action, col->base.name);
				}
			} else if (single) {
				v = rel_value_exp(query, &r, a, sql_sel | sql_update_set, ek);
				outer = 1;
			} else {
				if (r)
					query_push_outer(query, r, sql_sel | sql_update_set);
				rel_val = rel_subquery(query, NULL, a, ek);
				if (r)
					r = query_pop_outer(query);
				outer = 1;
			}
			if ((single && !v) || (!single && !rel_val))
				return NULL;
			if (rel_val && outer) {
				if (single) {
					if (!exp_name(v))
						exp_label(sql->sa, v, ++sql->label);
					if (rel_val->op != op_project || is_processed(rel_val))
						rel_val = rel_project(sql->sa, rel_val, NULL);
					v = rel_project_add_exp(sql, rel_val, v);
					reset_processed(rel_val);
				}
				r = rel_crossproduct(sql->sa, r, rel_val, op_left);
				set_dependent(r);
				if (single) {
					v = exp_column(sql->sa, NULL, exp_name(v), exp_subtype(v), v->card, has_nil(v), is_intern(v));
					rel_val = NULL;
				}
			}
		}
		if (!single) {
			dlist *cols = assignment->h->next->data.lval;
			dnode *m;
			node *n;

			if (!rel_val)
				rel_val = r;
			if (!rel_val || !is_project(rel_val->op))
				return sql_error(sql, 02, SQLSTATE(42000) "%s: Invalid right side of the SET clause", action);
			if (dlist_length(cols) != list_length(rel_val->exps))
				return sql_error(sql, 02, SQLSTATE(42000) "%s: The number of specified columns between the SET clause and the right side don't match (%d != %d)", action, dlist_length(cols), list_length(rel_val->exps));
			for (n = rel_val->exps->h, m = cols->h; n && m; n = n->next, m = m->next) {
				char *cname = m->data.sval;
				sql_column *c = mvc_bind_column(sql, t, cname);
				sql_exp *v = n->data;

				if (!c)
					return sql_error(sql, 02, SQLSTATE(42S22) "%s: no such column '%s.%s'", action, t->base.name, cname);
				if (updates[c->colnr])
					return sql_error(sql, 02, SQLSTATE(42000) "%s: Multiple assignments to same column '%s'", action, c->base.name);
				if (mt && pcols) {
					for (node *nn = pcols->h; nn; nn = n->next) {
						int next = *(int*) nn->data;
						if (next == c->colnr) {
							if (isPartitionedByColumnTable(mt)) {
								return sql_error(sql, 02, SQLSTATE(42000) "%s: Update on the partitioned column is not possible at the moment", action);
							} else if (isPartitionedByExpressionTable(mt)) {
								return sql_error(sql, 02, SQLSTATE(42000) "%s: Update a column used by the partition's expression is not possible at the moment", action);
							}
						}
					}
				}
				if (!exp_name(v))
					exp_label(sql->sa, v, ++sql->label);
				if (!exp_is_atom(v) || outer)
					v = exp_ref(sql, v);
				if (!v) /* check for NULL */
					v = exp_atom(sql->sa, atom_general(sql->sa, &c->type, NULL));
				if (!(v = update_check_column(sql, t, c, v, r, cname, action)))
					return NULL;
				list_append(exps, exp_column(sql->sa, t->base.name, cname, &c->type, CARD_MULTI, 0, 0));
				exp_setname(sql->sa, v, c->t->base.name, c->base.name);
				updates[c->colnr] = v;
			}
		} else {
			char *cname = assignment->h->next->data.sval;
			sql_column *c = mvc_bind_column(sql, t, cname);

			if (!c)
				return sql_error(sql, 02, SQLSTATE(42S22) "%s: no such column '%s.%s'", action, t->base.name, cname);
			if (updates[c->colnr])
				return sql_error(sql, 02, SQLSTATE(42000) "%s: Multiple assignments to same column '%s'", action, c->base.name);
			if (mt && pcols) {
				for (node *nn = pcols->h; nn; nn = nn->next) {
					int next = *(int*) nn->data;
					if (next == c->colnr) {
						if (isPartitionedByColumnTable(mt)) {
							return sql_error(sql, 02, SQLSTATE(42000) "%s: Update on the partitioned column is not possible at the moment", action);
						} else if (isPartitionedByExpressionTable(mt)) {
							return sql_error(sql, 02, SQLSTATE(42000) "%s: Update a column used by the partition's expression is not possible at the moment", action);
						}
					}
				}
			}
			if (!v)
				v = exp_atom(sql->sa, atom_general(sql->sa, &c->type, NULL));
			if (!(v = update_check_column(sql, t, c, v, r, cname, action)))
				return NULL;
			list_append(exps, exp_column(sql->sa, t->base.name, cname, &c->type, CARD_MULTI, 0, 0));
			exp_setname(sql->sa, v, c->t->base.name, c->base.name);
			updates[c->colnr] = v;
		}
	}
	r = rel_project(sql->sa, r, list_append(new_exp_list(sql->sa), exp_column(sql->sa, rname, TID, sql_bind_localtype("oid"), CARD_MULTI, 0, 1)));
	r = rel_update(sql, bt, r, updates, exps);
	return r;
}

static sql_rel *
update_table(sql_query *query, dlist *qname, str alias, dlist *assignmentlist, symbol *opt_from, symbol *opt_where)
{
	mvc *sql = query->sql;
	char *sname = qname_schema(qname);
	char *tname = qname_schema_object(qname);
	sql_schema *s = cur_schema(sql);
	sql_table *t = NULL;

	if (sname && !(s = mvc_bind_schema(sql,sname)))
		return sql_error(sql, 02, SQLSTATE(3F000) "UPDATE: no such schema '%s'", sname);
	t = find_table_on_scope(sql, &s, sname, tname);
	if (update_allowed(sql, t, tname, "UPDATE", "update", 0) != NULL) {
		sql_rel *r = NULL, *bt = rel_basetable(sql, t, alias ? alias : tname), *res = bt;

		if (opt_from) {
			dlist *fl = opt_from->data.lval;
			list *names = list_append(new_exp_list(sql->sa), (char*) rel_name(bt));

			for (dnode *n = fl->h; n && res; n = n->next) {
				char *nrame = NULL;
				sql_rel *fnd = table_ref(query, NULL, n->data.sym, 0);

				if (fnd) {
					if ((nrame = (char*) rel_name(fnd))) {
						if (list_find(names, nrame, (fcmp) &strcmp))
							return sql_error(sql, 02, SQLSTATE(42000) "UPDATE: multiple references into table '%s'", nrame);
						else
							list_append(names, nrame);
					}
					res = rel_crossproduct(sql->sa, res, fnd, op_join);
				} else
					res = fnd;
			}
			if (!res) 
				return NULL;
		}
		if (opt_where) {
			if (!table_privs(sql, t, PRIV_SELECT)) 
<<<<<<< HEAD
				return sql_error(sql, 02, SQLSTATE(42000) "UPDATE: insufficient privileges for user '%s' to update table '%s'", sqlvar_get_string(find_global_var(sql, mvc_bind_schema(sql, "sys"), "current_user")), tname);
=======
				return sql_error(sql, 02, SQLSTATE(42000) "UPDATE: insufficient privileges for user '%s' to update table '%s'", stack_get_string(sql, "current_user"), tname);
>>>>>>> afca2b07
			if (!(r = rel_logical_exp(query, res, opt_where, sql_where)))
				return NULL;
			/* handle join */
			if (!opt_from && r && is_join(r->op))
				r->op = op_semi;
			else if (r && res && r->nrcols != res->nrcols)
				r = rel_project(sql->sa, r, rel_projections(sql, res, NULL, 1, 1));
			if (!r) 
				return NULL;
		} else {	/* update all */
			r = res;
		}
		return update_generate_assignments(query, t, r, bt, assignmentlist, "UPDATE");
	}
	return NULL;
}

sql_rel *
rel_delete(sql_allocator *sa, sql_rel *t, sql_rel *deletes)
{
	sql_rel *r = rel_create(sa);
	if(!r)
		return NULL;

	r->op = op_delete;
	r->l = t;
	r->r = deletes;
	return r;
}

sql_rel *
rel_truncate(sql_allocator *sa, sql_rel *t, int restart_sequences, int drop_action)
{
	sql_rel *r = rel_create(sa);
	list *exps = new_exp_list(sa);

	append(exps, exp_atom_int(sa, restart_sequences));
	append(exps, exp_atom_int(sa, drop_action));
	r->exps = exps;
	r->op = op_truncate;
	r->l = t;
	r->r = NULL;
	return r;
}

static sql_rel *
delete_table(sql_query *query, dlist *qname, str alias, symbol *opt_where)
{
	mvc *sql = query->sql;
	char *sname = qname_schema(qname);
	char *tname = qname_schema_object(qname);
	sql_schema *s = cur_schema(sql);
	sql_table *t = NULL;

	if (sname && !(s = mvc_bind_schema(sql, sname)))
		return sql_error(sql, 02, SQLSTATE(3F000) "DELETE FROM: no such schema '%s'", sname);
	t = find_table_on_scope(sql, &s, sname, tname);
	if (update_allowed(sql, t, tname, "DELETE FROM", "delete from", 1) != NULL) {
<<<<<<< HEAD
		sql_rel *r = rel_basetable(sql, t, alias ? alias : t->base.name);
=======
		sql_rel *r = rel_basetable(sql, t, alias ? alias : tname);
>>>>>>> afca2b07

		if (opt_where) {
			sql_exp *e;

			if (!table_privs(sql, t, PRIV_SELECT)) 
<<<<<<< HEAD
				return sql_error(sql, 02, SQLSTATE(42000) "DELETE FROM: insufficient privileges for user '%s' to delete from table '%s'", sqlvar_get_string(find_global_var(sql, mvc_bind_schema(sql, "sys"), "current_user")), tname);
=======
				return sql_error(sql, 02, SQLSTATE(42000) "DELETE FROM: insufficient privileges for user '%s' to delete from table '%s'", stack_get_string(sql, "current_user"), tname);
>>>>>>> afca2b07
			if (!(r = rel_logical_exp(query, r, opt_where, sql_where)))
				return NULL;
			e = exp_column(sql->sa, rel_name(r), TID, sql_bind_localtype("oid"), CARD_MULTI, 0, 1);
			r = rel_project(sql->sa, r, list_append(new_exp_list(sql->sa), e));
<<<<<<< HEAD
			r = rel_delete(sql->sa, rel_basetable(sql, t, tname), r);
=======
			r = rel_delete(sql->sa, rel_basetable(sql, t, alias ? alias : tname), r);
>>>>>>> afca2b07
		} else {	/* delete all */
			r = rel_delete(sql->sa, r, NULL);
		}
		return r;
	}
	return NULL;
}

static sql_rel *
truncate_table(mvc *sql, dlist *qname, int restart_sequences, int drop_action)
{
	char *sname = qname_schema(qname);
	char *tname = qname_schema_object(qname);
	sql_schema *s = cur_schema(sql);
	sql_table *t = NULL;

	if (sname && !(s = mvc_bind_schema(sql, sname)))
		return sql_error(sql, 02, SQLSTATE(3F000) "TRUNCATE: no such schema '%s'", sname);
	t = find_table_on_scope(sql, &s, sname, tname);
	if (update_allowed(sql, t, tname, "TRUNCATE", "truncate", 2) != NULL)
		return rel_truncate(sql->sa, rel_basetable(sql, t, tname), restart_sequences, drop_action);
	return NULL;
}

#define MERGE_UPDATE_DELETE 1
#define MERGE_INSERT        2

static sql_rel *
validate_merge_update_delete(mvc *sql, sql_table *t, str alias, sql_rel *joined_table, tokens upd_token,
							 sql_rel *upd_del, sql_rel *bt, sql_rel *extra_selection)
{
	char buf[BUFSIZ];
	sql_exp *aggr, *bigger, *ex;
	sql_subfunc *cf = sql_bind_func(sql->sa, sql->session->schema, "count", sql_bind_localtype("void"), NULL, F_AGGR);
	sql_subfunc *bf;
	list *exps = new_exp_list(sql->sa);
	sql_rel *groupby, *res;
	const char *join_rel_name = rel_name(joined_table);

	assert(upd_token == SQL_UPDATE || upd_token == SQL_DELETE);

	groupby = rel_groupby(sql, rel_dup(extra_selection), NULL); //aggregate by all column and count (distinct values)
	groupby->r = rel_projections(sql, bt, NULL, 1, 0);
	aggr = exp_aggr(sql->sa, NULL, cf, 0, 0, groupby->card, 0);
	(void) rel_groupby_add_aggr(sql, groupby, aggr);
	exp_label(sql->sa, aggr, ++sql->label);

	bf = sql_bind_func(sql->sa, sql->session->schema, ">", exp_subtype(aggr), exp_subtype(aggr), F_FUNC);
	if (!bf)
		return sql_error(sql, 02, SQLSTATE(42000) "MERGE: function '>' not found");
	list_append(exps, exp_ref(sql, aggr));
	list_append(exps, exp_atom_lng(sql->sa, 1));
	bigger = exp_op(sql->sa, exps, bf);
	exp_label(sql->sa, bigger, ++sql->label);
	groupby = rel_select(sql->sa, groupby, bigger); //select only columns with more than 1 value

	groupby = rel_groupby(sql, groupby, NULL);
	aggr = exp_aggr(sql->sa, NULL, cf, 0, 0, groupby->card, 0);
	(void) rel_groupby_add_aggr(sql, groupby, aggr);
	exp_label(sql->sa, aggr, ++sql->label); //count all of them, if there is at least one, throw the exception

	ex = exp_ref(sql, aggr);
	snprintf(buf, BUFSIZ, "MERGE %s: Multiple rows in the input relation%s%s%s match the same row in the target %s '%s%s%s'",
			 (upd_token == SQL_DELETE) ? "DELETE" : "UPDATE",
			 join_rel_name ? " '" : "", join_rel_name ? join_rel_name : "", join_rel_name ? "'" : "",
			 alias ? "relation" : "table",
			 alias ? alias : t->s->base.name, alias ? "" : ".", alias ? "" : t->base.name);
	ex = exp_exception(sql->sa, ex, buf);

	res = rel_exception(sql->sa, groupby, NULL, list_append(new_exp_list(sql->sa), ex));
	return rel_list(sql->sa, res, upd_del);
}

static sql_rel *
merge_into_table(sql_query *query, dlist *qname, str alias, symbol *tref, symbol *search_cond, dlist *merge_list)
{
	mvc *sql = query->sql;
	char *sname = qname_schema(qname), *tname = qname_schema_object(qname);
	sql_schema *s = cur_schema(sql);
	sql_table *t = NULL;
	sql_rel *bt, *joined, *join_rel = NULL, *extra_project, *insert = NULL, *upd_del = NULL, *res = NULL, *extra_select;
	sql_exp *nils, *project_first;
	int processed = 0;
	const char *bt_name;

	assert(tref && search_cond && merge_list);

	if (sname && !(s = mvc_bind_schema(sql, sname)))
		return sql_error(sql, 02, SQLSTATE(3F000) "MERGE: no such schema '%s'", sname);
	if (!(t = find_table_on_scope(sql, &s, sname, tname)))
		return sql_error(sql, 02, SQLSTATE(42S02) "MERGE: no such table '%s'", tname);
	if (!table_privs(sql, t, PRIV_SELECT))
		return sql_error(sql, 02, SQLSTATE(42000) "MERGE: access denied for %s to table '%s.%s'", sqlvar_get_string(find_global_var(sql, mvc_bind_schema(sql, "sys"), "current_user")), s->base.name, tname);
	if (isMergeTable(t))
		return sql_error(sql, 02, SQLSTATE(42000) "MERGE: merge statements not available for merge tables yet");

	bt = rel_basetable(sql, t, alias ? alias : tname);
	joined = table_ref(query, NULL, tref, 0);
	if (!bt || !joined)
		return NULL;

	bt_name = rel_name(bt);
	if (rel_name(joined) && strcmp(bt_name, rel_name(joined)) == 0)
		return sql_error(sql, 02, SQLSTATE(42000) "MERGE: '%s' on both sides of the joining condition", bt_name);

	for (dnode *m = merge_list->h; m; m = m->next) {
		symbol *sym = m->data.sym, *opt_search, *action;
		tokens token = sym->token;
		dlist* dl = sym->data.lval, *sts;
		list *nexps;
		opt_search = dl->h->data.sym;
		action = dl->h->next->data.sym;
		sts = action->data.lval;

		if (opt_search)
			return sql_error(sql, 02, SQLSTATE(42000) "MERGE: search condition not yet supported");

		if (token == SQL_MERGE_MATCH) {
			tokens uptdel = action->token;

			if ((processed & MERGE_UPDATE_DELETE) == MERGE_UPDATE_DELETE)
				return sql_error(sql, 02, SQLSTATE(42000) "MERGE: only one WHEN MATCHED clause is allowed");
			processed |= MERGE_UPDATE_DELETE;

			if (uptdel == SQL_UPDATE) {
				if (!update_allowed(sql, t, tname, "MERGE", "update", 0))
					return NULL;
				if ((processed & MERGE_INSERT) == MERGE_INSERT) {
					join_rel = rel_dup(join_rel);
				} else {
					join_rel = rel_crossproduct(sql->sa, joined, bt, op_left);
					if (!(join_rel = rel_logical_exp(query, join_rel, search_cond, sql_where | sql_join | sql_merge)))
						return NULL;
					set_processed(join_rel);
				}

				//project columns of both bt and joined + oid
				nexps = rel_projections(sql, bt, NULL, 1, 0);
				for (node *n = nexps->h ; n ; n = n->next) /* after going through the left outer join, a NOT NULL column may have NULL values */
					set_has_nil((sql_exp*)n->data);
				extra_project = rel_project(sql->sa, join_rel, nexps);
				extra_project->exps = list_merge(extra_project->exps, rel_projections(sql, joined, NULL, 1, 0), (fdup)NULL);
				list_append(extra_project->exps, exp_column(sql->sa, bt_name, TID, sql_bind_localtype("oid"), CARD_MULTI, 0, 1));

				//select bt values which are not null (they had a match in the join)
				project_first = extra_project->exps->h->next->data; // this expression must come from bt!!
				project_first = exp_ref(sql, project_first);
				if (!(nils = rel_unop_(sql, extra_project, project_first, NULL, "isnull", card_value)))
					return NULL;
				set_has_no_nil(nils);
				extra_select = rel_select(sql->sa, extra_project, exp_compare(sql->sa, nils, exp_atom_bool(sql->sa, 0), cmp_equal));

				//the update statement requires a projection on the right side
				nexps = rel_projections(sql, bt, NULL, 1, 0);
				for (node *n = nexps->h ; n ; n = n->next) /* after going through the left outer join, a NOT NULL column may have NULL values */
					set_has_nil((sql_exp*)n->data);
				extra_project = rel_project(sql->sa, extra_select, nexps);
				extra_project->exps = list_merge(extra_project->exps, rel_projections(sql, joined, NULL, 1, 0), (fdup)NULL);
				list_append(extra_project->exps,
					exp_column(sql->sa, bt_name, TID, sql_bind_localtype("oid"), CARD_MULTI, 0, 1));
				upd_del = update_generate_assignments(query, t, extra_project, rel_dup(bt), sts->h->data.lval, "MERGE");
			} else if (uptdel == SQL_DELETE) {
				if (!update_allowed(sql, t, tname, "MERGE", "delete", 1))
					return NULL;
				if ((processed & MERGE_INSERT) == MERGE_INSERT) {
					join_rel = rel_dup(join_rel);
				} else {
					join_rel = rel_crossproduct(sql->sa, joined, bt, op_left);
					if (!(join_rel = rel_logical_exp(query, join_rel, search_cond, sql_where | sql_join | sql_merge)))
						return NULL;
					set_processed(join_rel);
				}

				//project columns of bt + oid
				nexps = rel_projections(sql, bt, NULL, 1, 0);
				for (node *n = nexps->h ; n ; n = n->next) /* after going through the left outer join, a NOT NULL column may have NULL values */
					set_has_nil((sql_exp*)n->data);
				extra_project = rel_project(sql->sa, join_rel, nexps);
				list_append(extra_project->exps, exp_column(sql->sa, bt_name, TID, sql_bind_localtype("oid"), CARD_MULTI, 0, 1));

				//select bt values which are not null (they had a match in the join)
				project_first = extra_project->exps->h->next->data; // this expression must come from bt!!
				project_first = exp_ref(sql, project_first);
				if (!(nils = rel_unop_(sql, extra_project, project_first, NULL, "isnull", card_value)))
					return NULL;
				set_has_no_nil(nils);
				extra_select = rel_select(sql->sa, extra_project, exp_compare(sql->sa, nils, exp_atom_bool(sql->sa, 0), cmp_equal));

				//the delete statement requires a projection on the right side, which will be the oid values
				extra_project = rel_project(sql->sa, extra_select, list_append(new_exp_list(sql->sa),
					exp_column(sql->sa, bt_name, TID, sql_bind_localtype("oid"), CARD_MULTI, 0, 1)));
				upd_del = rel_delete(sql->sa, rel_dup(bt), extra_project);
			} else {
				assert(0);
			}
			if (!upd_del || !(upd_del = validate_merge_update_delete(sql, t, alias, joined, uptdel, upd_del, bt, extra_select)))
				return NULL;
		} else if (token == SQL_MERGE_NO_MATCH) {
			if ((processed & MERGE_INSERT) == MERGE_INSERT)
				return sql_error(sql, 02, SQLSTATE(42000) "MERGE: only one WHEN NOT MATCHED clause is allowed");
			processed |= MERGE_INSERT;

			assert(action->token == SQL_INSERT);
			if (!insert_allowed(sql, t, tname, "MERGE", "insert"))
				return NULL;
			if ((processed & MERGE_UPDATE_DELETE) == MERGE_UPDATE_DELETE) {
				join_rel = rel_dup(join_rel);
			} else {
				join_rel = rel_crossproduct(sql->sa, joined, bt, op_left);
				if (!(join_rel = rel_logical_exp(query, join_rel, search_cond, sql_where | sql_join | sql_merge)))
					return NULL;
				set_processed(join_rel);
			}

			//project columns of both
			nexps = rel_projections(sql, bt, NULL, 1, 0);
			for (node *n = nexps->h ; n ; n = n->next) /* after going through the left outer join, a NOT NULL column may have NULL values */
				set_has_nil((sql_exp*)n->data);
			extra_project = rel_project(sql->sa, join_rel, nexps);
			extra_project->exps = list_merge(extra_project->exps, rel_projections(sql, joined, NULL, 1, 0), (fdup)NULL);

			//select bt values which are null (they didn't have match in the join)
			project_first = extra_project->exps->h->next->data; // this expression must come from bt!!
			project_first = exp_ref(sql, project_first);
			if (!(nils = rel_unop_(sql, extra_project, project_first, NULL, "isnull", card_value)))
				return NULL;
			set_has_no_nil(nils);
			extra_select = rel_select(sql->sa, extra_project, exp_compare(sql->sa, nils, exp_atom_bool(sql->sa, 1), cmp_equal));

			//project only values from the joined relation
			extra_project = rel_project(sql->sa, extra_select, rel_projections(sql, joined, NULL, 1, 0));
			if (!(insert = merge_generate_inserts(query, t, extra_project, sts->h->data.lval, sts->h->next->data.sym)))
				return NULL;
			if (!(insert = rel_insert(query->sql, rel_dup(bt), insert)))
				return NULL;
		} else {
			assert(0);
		}
	}

	if (processed == (MERGE_UPDATE_DELETE | MERGE_INSERT)) {
		res = rel_list(sql->sa, insert, upd_del);
		res->p = prop_create(sql->sa, PROP_DISTRIBUTE, res->p);
	} else if ((processed & MERGE_UPDATE_DELETE) == MERGE_UPDATE_DELETE) {
		res = upd_del;
		res->p = prop_create(sql->sa, PROP_DISTRIBUTE, res->p);
	} else if ((processed & MERGE_INSERT) == MERGE_INSERT) {
		res = insert;
	} else {
		assert(0);
	}
	return res;
}

static list *
table_column_types(sql_allocator *sa, sql_table *t)
{
	node *n;
	list *types = sa_list(sa);

	if (t->columns.set) for (n = t->columns.set->h; n; n = n->next) {
		sql_column *c = n->data;
		if (c->base.name[0] != '%')
			append(types, &c->type);
	}
	return types;
}

static list *
table_column_names_and_defaults(sql_allocator *sa, sql_table *t)
{
	node *n;
	list *types = sa_list(sa);

	if (t->columns.set) for (n = t->columns.set->h; n; n = n->next) {
		sql_column *c = n->data;
		append(types, &c->base.name);
		append(types, c->def);
	}
	return types;
}

static sql_rel *
rel_import(mvc *sql, sql_table *t, const char *tsep, const char *rsep, const char *ssep, const char *ns, const char *filename, lng nr, lng offset, int locked, int best_effort, dlist *fwf_widths, int onclient)
{
	sql_rel *res;
	list *exps, *args;
	node *n;
	sql_subtype tpe;
	sql_exp *import;
	sql_schema *sys = mvc_bind_schema(sql, "sys");
	sql_subfunc *f = sql_find_func(sql->sa, sys, "copyfrom", 12, F_UNION, NULL);
	char *fwf_string = NULL;
	
	if (!f) /* we do expect copyfrom to be there */
		return NULL;
	f->res = table_column_types(sql->sa, t);
 	sql_find_subtype(&tpe, "varchar", 0, 0);
	args = append( append( append( append( append( new_exp_list(sql->sa), 
		exp_atom_ptr(sql->sa, t)), 
		exp_atom_str(sql->sa, tsep, &tpe)), 
		exp_atom_str(sql->sa, rsep, &tpe)), 
		exp_atom_str(sql->sa, ssep, &tpe)), 
		exp_atom_str(sql->sa, ns, &tpe));

	if (fwf_widths && dlist_length(fwf_widths) > 0) {
		dnode *dn;
		int ncol = 0;
		char *fwf_string_cur = fwf_string = sa_alloc(sql->sa, 20 * dlist_length(fwf_widths) + 1); // a 64 bit int needs 19 characters in decimal representation plus the separator

		if (!fwf_string) 
			return NULL;
		for (dn = fwf_widths->h; dn; dn = dn->next) {
			fwf_string_cur += sprintf(fwf_string_cur, LLFMT"%c", dn->data.l_val, STREAM_FWF_FIELD_SEP);
			ncol++;
		}
		if (list_length(f->res) != ncol)
			return sql_error(sql, 02, SQLSTATE(3F000) "COPY INTO: fixed width import for %d columns but %d widths given.", list_length(f->res), ncol);
		*fwf_string_cur = '\0';
	}

	append( args, exp_atom_str(sql->sa, filename, &tpe)); 
	import = exp_op(sql->sa,
	append(
		append(
			append(
				append(
					append(
						append( args,
							exp_atom_lng(sql->sa, nr)),
							exp_atom_lng(sql->sa, offset)),
							exp_atom_int(sql->sa, locked)),
							exp_atom_int(sql->sa, best_effort)),
							exp_atom_str(sql->sa, fwf_string, &tpe)),
							exp_atom_int(sql->sa, onclient)), f);

	exps = new_exp_list(sql->sa);
	for (n = t->columns.set->h; n; n = n->next) {
		sql_column *c = n->data;
		if (c->base.name[0] != '%')
			append(exps, exp_column(sql->sa, t->base.name, c->base.name, &c->type, CARD_MULTI, c->null, 0));
	}
	res = rel_table_func(sql->sa, NULL, import, exps, TABLE_PROD_FUNC);
	return res;
}

static sql_rel *
copyfrom(sql_query *query, dlist *qname, dlist *columns, dlist *files, dlist *headers, dlist *seps, dlist *nr_offset, str null_string, int locked, int best_effort, int constraint, dlist *fwf_widths, int onclient)
{
	mvc *sql = query->sql;
	sql_rel *rel = NULL;
	char *sname = qname_schema(qname);
	char *tname = qname_schema_object(qname);
	sql_schema *s = cur_schema(sql);
	sql_table *t = NULL, *nt = NULL;
	const char *tsep = seps->h->data.sval;
	const char *rsep = seps->h->next->data.sval;
	const char *ssep = (seps->h->next->next)?seps->h->next->next->data.sval:NULL;
	const char *ns = (null_string)?null_string:"null";
	lng nr = (nr_offset)?nr_offset->h->data.l_val:-1;
	lng offset = (nr_offset)?nr_offset->h->next->data.l_val:0;
	list *collist;
	int reorder = 0;
	assert(!nr_offset || nr_offset->h->type == type_lng);
	assert(!nr_offset || nr_offset->h->next->type == type_lng);

	if (sname && !(s = mvc_bind_schema(sql, sname)))
		return sql_error(sql, 02, SQLSTATE(3F000) "COPY INTO: no such schema '%s'", sname);
	t = find_table_on_scope(sql, &s, sname, tname);
	if (insert_allowed(sql, t, tname, "COPY INTO", "copy into") == NULL)
		return NULL;
	/* Only the MONETDB user is allowed copy into with
	   a lock and only on tables without idx */
	if (locked && !copy_allowed(sql, 1)) {
		return sql_error(sql, 02, SQLSTATE(42000) "COPY INTO: insufficient privileges: "
		    "COPY INTO from .. LOCKED requires database administrator rights");
	}
	if (locked && (!list_empty(t->idxs.set) || !list_empty(t->keys.set))) {
		return sql_error(sql, 02, SQLSTATE(42000) "COPY INTO: insufficient privileges: "
		    "COPY INTO from .. LOCKED requires tables without indices");
	}
	if (locked && has_snapshots(sql->session->tr)) {
		return sql_error(sql, 02, SQLSTATE(42000) "COPY INTO .. LOCKED: not allowed on snapshots");
	}
	if (locked && !sql->session->auto_commit) {
		return sql_error(sql, 02, SQLSTATE(42000) "COPY INTO .. LOCKED: only allowed in auto commit mode");
	}
	/* lock the store, for single user/transaction */
	if (locked) {
		if (headers)
			return sql_error(sql, 02, SQLSTATE(42000) "COPY INTO .. LOCKED: not allowed with column lists");
		store_lock();
		while (ATOMIC_GET(&store_nr_active) > 1) {
			store_unlock();
			MT_sleep_ms(100);
			store_lock();
		}
		sql->emod |= mod_locked;
		sql->caching = 0; 	/* do not cache this query */
	}

	collist = check_table_columns(sql, t, columns, "COPY INTO", tname);
	if (!collist)
		return NULL;
	/* If we have a header specification use intermediate table, for
	 * column specification other then the default list we need to reorder
	 */
	nt = t;
	if (headers || collist != t->columns.set)
		reorder = 1;
	if (headers) {
		int has_formats = 0;
		dnode *n;

		nt = mvc_create_table(sql, s, tname, tt_table, 0, SQL_DECLARED_TABLE, CA_COMMIT, -1, 0);
		for (n = headers->h; n; n = n->next) {
			dnode *dn = n->data.lval->h;
			char *cname = dn->data.sval;
			char *format = NULL;
			sql_column *cs = NULL;

			if (dn->next)
				format = dn->next->data.sval;
			if (!list_find_name(collist, cname)) {
				char *name;
				size_t len = strlen(cname) + 2;
				sql_subtype *ctype = sql_bind_localtype("oid");

				name = sa_alloc(sql->sa, len);
				snprintf(name, len, "%%cname");
				cs = mvc_create_column(sql, nt, name, ctype);
			} else if (!format) {
				cs = find_sql_column(t, cname);
				cs = mvc_create_column(sql, nt, cname, &cs->type);
			} else { /* load as string, parse later */
				sql_subtype *ctype = sql_bind_localtype("str");
				cs = mvc_create_column(sql, nt, cname, ctype);
				has_formats = 1;
			}
			(void)cs;
		}
		if (!has_formats)
			headers = NULL;
		reorder = 1;
	}
	if (files) {
		dnode *n = files->h;

		if (!onclient && !copy_allowed(sql, 1)) {
			return sql_error(sql, 02, SQLSTATE(42000)
					 "COPY INTO: insufficient privileges: "
					 "COPY INTO from file(s) requires database administrator rights, "
					 "use 'COPY INTO \"%s\" FROM file ON CLIENT' instead", tname);
		}

		for (; n; n = n->next) {
			const char *fname = n->data.sval;
			sql_rel *nrel;

			if (!onclient && fname && !MT_path_absolute(fname)) {
				char *fn = ATOMformat(TYPE_str, fname);
				sql_error(sql, 02, SQLSTATE(42000) "COPY INTO: filename must "
					  "have absolute path: %s", fn);
				GDKfree(fn);
				return NULL;
			}

			nrel = rel_import(sql, nt, tsep, rsep, ssep, ns, fname, nr, offset, locked, best_effort, fwf_widths, onclient);

			if (!rel)
				rel = nrel;
			else {
				rel = rel_setop(sql->sa, rel, nrel, op_union);
				set_processed(rel);
			}
			if (!rel)
				return rel;
		}
	} else {
		assert(onclient == 0);
		rel = rel_import(sql, nt, tsep, rsep, ssep, ns, NULL, nr, offset, locked, best_effort, NULL, onclient);
	}
	if (headers) {
		dnode *n;
		node *m = rel->exps->h;
		list *nexps = sa_list(sql->sa);

		assert(is_project(rel->op) || is_base(rel->op));
		for (n = headers->h; n; n = n->next) {
			dnode *dn = n->data.lval->h;
			char *cname = dn->data.sval;
			sql_exp *e, *ne;

			if (!list_find_name(collist, cname))
				continue;
		       	e = m->data;
			if (dn->next) {
				char *format = dn->next->data.sval;
				sql_column *cs = find_sql_column(t, cname);
				sql_schema *sys = mvc_bind_schema(sql, "sys");
				sql_subtype st;
				sql_subfunc *f;
				list *args = sa_list(sql->sa);
				size_t l = strlen(cs->type.type->sqlname);
				char *fname = sa_alloc(sql->sa, l+8);

				snprintf(fname, l+8, "str_to_%s", cs->type.type->sqlname);
				sql_find_subtype(&st, "clob", 0, 0);
				f = sql_bind_func_result(sql->sa, sys, fname, F_FUNC, &cs->type, 2, &st, &st);
				if (!f)
					return sql_error(sql, 02, SQLSTATE(42000) "COPY INTO: '%s' missing for type %s", fname, cs->type.type->sqlname);
				append(args, e);
				append(args, exp_atom_clob(sql->sa, format));
				ne = exp_op(sql->sa, args, f);
				exp_setname(sql->sa, ne, exp_relname(e), exp_name(e));
			} else {
				ne = exp_ref(sql, e); 
			}
			append(nexps, ne);
			m = m->next;
		}
		rel = rel_project(sql->sa, rel, nexps);
		reorder = 0;
	}

	if (!rel)
		return rel;
	if (reorder) {
		list *exps = rel_inserts(sql, t, rel, collist, 1, 1, "COPY INTO");
		if(!exps)
			return NULL;
		rel = rel_project(sql->sa, rel, exps);
	} else {
		rel->exps = rel_inserts(sql, t, rel, collist, 1, 0, "COPY INTO");
		if(!rel->exps)
			return NULL;
	}
	rel = rel_insert_table(query, t, tname, rel);
	if (rel && locked) {
		rel->flag |= UPD_LOCKED;
		if (rel->flag & UPD_COMP)
			((sql_rel *) rel->r)->flag |= UPD_LOCKED;
	}
	if (rel && !constraint)
		rel->flag |= UPD_NO_CONSTRAINT;
	return rel;
}

static sql_rel *
bincopyfrom(sql_query *query, dlist *qname, dlist *columns, dlist *files, int constraint, int onclient)
{
	mvc *sql = query->sql;
	char *sname = qname_schema(qname);
	char *tname = qname_schema_object(qname);
	sql_schema *s = cur_schema(sql);
	sql_table *t = NULL;
	dnode *dn;
	node *n;
	sql_rel *res;
	list *exps, *args;
	sql_subtype strtpe;
	sql_exp *import;
	sql_schema *sys = mvc_bind_schema(sql, "sys");
	sql_subfunc *f = sql_find_func(sql->sa, sys, "copyfrom", 3, F_UNION, NULL); 
	list *collist;
	int i;

	assert(f);
	if (!copy_allowed(sql, 1))
		return sql_error(sql, 02, SQLSTATE(42000) "COPY INTO: insufficient privileges: "
				"binary COPY INTO requires database administrator rights");

	if (sname && !(s = mvc_bind_schema(sql, sname)))
		return sql_error(sql, 02, SQLSTATE(3F000) "COPY INTO: no such schema '%s'", sname);
	t = find_table_on_scope(sql, &s, sname, tname);
	if (insert_allowed(sql, t, tname, "COPY INTO", "copy into") == NULL) 
		return NULL;
	if (files == NULL)
		return sql_error(sql, 02, SQLSTATE(42000) "COPY INTO: must specify files");

	collist = check_table_columns(sql, t, columns, "COPY BINARY INTO", tname);
	if (!collist)
		return NULL;

	f->res = table_column_types(sql->sa, t);
 	sql_find_subtype(&strtpe, "varchar", 0, 0);
	args = append( append( append( new_exp_list(sql->sa),
		exp_atom_str(sql->sa, t->s?t->s->base.name:NULL, &strtpe)), 
		exp_atom_str(sql->sa, t->base.name, &strtpe)),
		exp_atom_int(sql->sa, onclient));

	// create the list of files that is passed to the function as parameter
	for (i = 0; i < list_length(t->columns.set); i++) {
		// we have one file per column, however, because we have column selection that file might be NULL
		// first, check if this column number is present in the passed in the parameters
		int found = 0;
		dn = files->h;
		for (n = collist->h; n && dn; n = n->next, dn = dn->next) {
			sql_column *c = n->data;
			if (i == c->colnr) {
				// this column number was present in the input arguments; pass in the file name
				append(args, exp_atom_str(sql->sa, dn->data.sval, &strtpe)); 
				found = 1;
				break;
			}
		}
		if (!found) {
			// this column was not present in the input arguments; pass in NULL
			append(args, exp_atom_str(sql->sa, NULL, &strtpe)); 
		}
	}

	import = exp_op(sql->sa,  args, f); 

	exps = new_exp_list(sql->sa);
	for (n = t->columns.set->h; n; n = n->next) {
		sql_column *c = n->data;
		append(exps, exp_column(sql->sa, t->base.name, c->base.name, &c->type, CARD_MULTI, c->null, 0));
	}
	res = rel_table_func(sql->sa, NULL, import, exps, TABLE_PROD_FUNC);
	res = rel_insert_table(query, t, t->base.name, res);
	if (res && !constraint)
		res->flag |= UPD_NO_CONSTRAINT;
	return res;
}

static sql_rel *
copyfromloader(sql_query *query, dlist *qname, symbol *fcall)
{
	mvc *sql = query->sql;
	sql_schema *s = cur_schema(sql);
	char *sname = qname_schema(qname);
	char *tname = qname_schema_object(qname);
	sql_subfunc *loader = NULL;
	sql_rel* rel = NULL;
	sql_table* t;

	if (!copy_allowed(sql, 1))
		return sql_error(sql, 02, SQLSTATE(42000) "COPY INTO: insufficient privileges: "
				"binary COPY INTO requires database administrator rights");
	if (sname && !(s = mvc_bind_schema(sql, sname)))
		return sql_error(sql, 02, SQLSTATE(3F000) "COPY INTO: no such schema '%s'", sname);
	t = find_table_on_scope(sql, &s, sname, tname);
	//TODO the COPY LOADER INTO should return an insert relation (instead of ddl) to handle partitioned tables properly
	if (insert_allowed(sql, t, tname, "COPY INTO", "copy into") == NULL)
		return NULL;
	else if (isPartitionedByColumnTable(t) || isPartitionedByExpressionTable(t))
		return sql_error(sql, 02, SQLSTATE(42000) "COPY LOADER INTO: not possible for partitioned tables at the moment");
	else if (t->p && (isPartitionedByColumnTable(t->p) || isPartitionedByExpressionTable(t->p)))
		return sql_error(sql, 02, SQLSTATE(42000) "COPY LOADER INTO: not possible for tables child of partitioned tables at the moment");

	rel = rel_loader_function(query, fcall, new_exp_list(sql->sa), &loader);
	if (!rel || !loader)
		return NULL;

	loader->sname = sname ? sa_strdup(sql->sa, sname) : NULL;
	loader->tname = tname ? sa_strdup(sql->sa, tname) : NULL;
	loader->coltypes = table_column_types(sql->sa, t);
	loader->colnames = table_column_names_and_defaults(sql->sa, t);

	return rel;
}

static sql_rel *
rel_output(mvc *sql, sql_rel *l, sql_exp *sep, sql_exp *rsep, sql_exp *ssep, sql_exp *null_string, sql_exp *file, sql_exp *onclient) 
{
	sql_rel *rel = rel_create(sql->sa);
	list *exps = new_exp_list(sql->sa);
	if(!rel || !exps)
		return NULL;

	append(exps, sep);
	append(exps, rsep);
	append(exps, ssep);
	append(exps, null_string);
	if (file) {
		append(exps, file);
		append(exps, onclient);
	}
	rel->l = l;
	rel->r = NULL;
	rel->op = op_ddl;
	rel->flag = ddl_output;
	rel->exps = exps;
	rel->card = 0;
	rel->nrcols = 0;
	return rel;
}

static sql_rel *
copyto(sql_query *query, symbol *sq, const char *filename, dlist *seps, const char *null_string, int onclient)
{
	mvc *sql = query->sql;
	const char *tsep = seps->h->data.sval;
	const char *rsep = seps->h->next->data.sval;
	const char *ssep = (seps->h->next->next)?seps->h->next->next->data.sval:"\"";
	const char *ns = (null_string)?null_string:"null";
	sql_exp *tsep_e, *rsep_e, *ssep_e, *ns_e, *fname_e, *oncl_e;
	exp_kind ek = {type_value, card_relation, TRUE};
	sql_rel *r = rel_subquery(query, NULL, sq, ek);

	if (!r)
		return NULL;

	tsep_e = exp_atom_clob(sql->sa, tsep);
	rsep_e = exp_atom_clob(sql->sa, rsep);
	ssep_e = exp_atom_clob(sql->sa, ssep);
	ns_e = exp_atom_clob(sql->sa, ns);
	oncl_e = exp_atom_int(sql->sa, onclient);
	fname_e = filename?exp_atom_clob(sql->sa, filename):NULL;

	if (!onclient && filename) {
		struct stat fs;
		if (!copy_allowed(sql, 0))
			return sql_error(sql, 02, SQLSTATE(42000) "COPY INTO: insufficient privileges: "
					 "COPY INTO file requires database administrator rights, "
					 "use 'COPY ... INTO file ON CLIENT' instead");
		if (filename && !MT_path_absolute(filename))
			return sql_error(sql, 02, SQLSTATE(42000) "COPY INTO ON SERVER: filename must "
					 "have absolute path: %s", filename);
		if (lstat(filename, &fs) == 0)
			return sql_error(sql, 02, SQLSTATE(42000) "COPY INTO ON SERVER: file already "
					 "exists: %s", filename);
	}

	return rel_output(sql, r, tsep_e, rsep_e, ssep_e, ns_e, fname_e, oncl_e);
}

sql_exp *
rel_parse_val(mvc *m, char *query, char emode, sql_rel *from)
{
	mvc o = *m;
	sql_exp *e = NULL;
	buffer *b;
	char *n;
	size_t len = _strlen(query);
	exp_kind ek = {type_value, card_value, FALSE};
	stream *s;
	bstream *bs;

	m->qc = NULL;

	m->caching = 0;
	m->emode = emode;
	b = (buffer*)GDKmalloc(sizeof(buffer));
	n = GDKmalloc(len + 1 + 1);
	if(!b || !n) {
		GDKfree(b);
		GDKfree(n);
		return NULL;
	}
	snprintf(n, len + 2, "%s\n", query);
	query = n;
	len++;
	buffer_init(b, query, len);
	s = buffer_rastream(b, "sqlstatement");
	if(!s) {
		buffer_destroy(b);
		return NULL;
	}
	bs = bstream_create(s, b->len);
	if(bs == NULL) {
		buffer_destroy(b);
		return NULL;
	}
	scanner_init(&m->scanner, bs, NULL);
	m->scanner.mode = LINE_1; 
	bstream_next(m->scanner.rs);

	m->params = NULL;
	/*m->args = NULL;*/
	m->argc = 0;
	m->sym = NULL;
	m->errstr[0] = '\0';
	/* via views we give access to protected objects */
	m->user_id = USER_MONETDB;

	(void) sqlparse(m);	

	/* get out the single value as we don't want an enclosing projection! */
	if (m->sym && m->sym->token == SQL_SELECT) {
		SelectNode *sn = (SelectNode *)m->sym;
		if (sn->selection->h->data.sym->token == SQL_COLUMN || sn->selection->h->data.sym->token == SQL_IDENT) {
			sql_rel *r = from;
			symbol* sq = sn->selection->h->data.sym->data.lval->h->data.sym;
			sql_query *query = query_create(m);
			e = rel_value_exp2(query, &r, sq, sql_sel | sql_values, ek);
		}
	}
	GDKfree(query);
	GDKfree(b);
	bstream_destroy(m->scanner.rs);

	m->sym = NULL;
	o.frames = m->frames;	/* may have been realloc'ed */
	o.sizeframes = m->sizeframes;
	o.query = m->query;
	if (m->session->status || m->errstr[0]) {
		int status = m->session->status;

		strcpy(o.errstr, m->errstr);
		*m = o;
		m->session->status = status;
	} else {
		unsigned int label = m->label;

		while (m->topframes > o.topframes)
			clear_frame(m, m->frames[--m->topframes]);
		*m = o;
		m->label = label;
	}
	return e;
}

sql_rel *
rel_updates(sql_query *query, symbol *s)
{
	mvc *sql = query->sql;
	sql_rel *ret = NULL;
	bool old = sql->use_views;

	sql->use_views = true;
	switch (s->token) {
	case SQL_COPYFROM:
	{
		dlist *l = s->data.lval;

		ret = copyfrom(query,
				l->h->data.lval, 
				l->h->next->data.lval, 
				l->h->next->next->data.lval, 
				l->h->next->next->next->data.lval, 
				l->h->next->next->next->next->data.lval, 
				l->h->next->next->next->next->next->data.lval, 
				l->h->next->next->next->next->next->next->data.sval, 
				l->h->next->next->next->next->next->next->next->data.i_val, 
				l->h->next->next->next->next->next->next->next->next->data.i_val, 
				l->h->next->next->next->next->next->next->next->next->next->data.i_val,
				l->h->next->next->next->next->next->next->next->next->next->next->data.lval, 
				l->h->next->next->next->next->next->next->next->next->next->next->next->data.i_val);
		sql->type = Q_UPDATE;
	}
		break;
	case SQL_BINCOPYFROM:
	{
		dlist *l = s->data.lval;

		ret = bincopyfrom(query, l->h->data.lval, l->h->next->data.lval, l->h->next->next->data.lval, l->h->next->next->next->data.i_val, l->h->next->next->next->next->data.i_val);
		sql->type = Q_UPDATE;
	}
		break;
	case SQL_COPYLOADER:
	{
		dlist *l = s->data.lval;
		dlist *qname = l->h->data.lval;
		symbol *sym = l->h->next->data.sym;
		sql_rel *rel = copyfromloader(query, qname, sym);

		if (rel)
			ret = rel_psm_stmt(sql->sa, exp_rel(sql, rel));
		sql->type = Q_SCHEMA;
	}
		break;
	case SQL_COPYTO:
	{
		dlist *l = s->data.lval;

		ret = copyto(query, l->h->data.sym, l->h->next->data.sval, l->h->next->next->data.lval, l->h->next->next->next->data.sval, l->h->next->next->next->next->data.i_val);
		sql->type = Q_UPDATE;
	}
		break;
	case SQL_INSERT:
	{
		dlist *l = s->data.lval;

		ret = insert_into(query, l->h->data.lval, l->h->next->data.lval, l->h->next->next->data.sym);
		sql->type = Q_UPDATE;
	}
		break;
	case SQL_UPDATE:
	{
		dlist *l = s->data.lval;

		ret = update_table(query, l->h->data.lval, l->h->next->data.sval, l->h->next->next->data.lval,
						   l->h->next->next->next->data.sym, l->h->next->next->next->next->data.sym);
		sql->type = Q_UPDATE;
	}
		break;
	case SQL_DELETE:
	{
		dlist *l = s->data.lval;

		ret = delete_table(query, l->h->data.lval, l->h->next->data.sval, l->h->next->next->data.sym);
		sql->type = Q_UPDATE;
	}
		break;
	case SQL_TRUNCATE:
	{
		dlist *l = s->data.lval;

		int restart_sequences = l->h->next->data.i_val;
		int drop_action = l->h->next->next->data.i_val;
		ret = truncate_table(sql, l->h->data.lval, restart_sequences, drop_action);
		sql->type = Q_UPDATE;
	}
		break;
	case SQL_MERGE:
	{
		dlist *l = s->data.lval;

		ret = merge_into_table(query, l->h->data.lval, l->h->next->data.sval, l->h->next->next->data.sym,
							   l->h->next->next->next->data.sym, l->h->next->next->next->next->data.lval);
		sql->type = Q_UPDATE;
	} break;
	default:
		sql->use_views = old;
		return sql_error(sql, 01, SQLSTATE(42000) "Updates statement unknown Symbol(%p)->token = %s", s, token2string(s->token));
	}
	sql->use_views = old;
	return ret;
}<|MERGE_RESOLUTION|>--- conflicted
+++ resolved
@@ -1102,11 +1102,7 @@
 		}
 		if (opt_where) {
 			if (!table_privs(sql, t, PRIV_SELECT)) 
-<<<<<<< HEAD
 				return sql_error(sql, 02, SQLSTATE(42000) "UPDATE: insufficient privileges for user '%s' to update table '%s'", sqlvar_get_string(find_global_var(sql, mvc_bind_schema(sql, "sys"), "current_user")), tname);
-=======
-				return sql_error(sql, 02, SQLSTATE(42000) "UPDATE: insufficient privileges for user '%s' to update table '%s'", stack_get_string(sql, "current_user"), tname);
->>>>>>> afca2b07
 			if (!(r = rel_logical_exp(query, res, opt_where, sql_where)))
 				return NULL;
 			/* handle join */
@@ -1165,30 +1161,18 @@
 		return sql_error(sql, 02, SQLSTATE(3F000) "DELETE FROM: no such schema '%s'", sname);
 	t = find_table_on_scope(sql, &s, sname, tname);
 	if (update_allowed(sql, t, tname, "DELETE FROM", "delete from", 1) != NULL) {
-<<<<<<< HEAD
-		sql_rel *r = rel_basetable(sql, t, alias ? alias : t->base.name);
-=======
 		sql_rel *r = rel_basetable(sql, t, alias ? alias : tname);
->>>>>>> afca2b07
 
 		if (opt_where) {
 			sql_exp *e;
 
 			if (!table_privs(sql, t, PRIV_SELECT)) 
-<<<<<<< HEAD
 				return sql_error(sql, 02, SQLSTATE(42000) "DELETE FROM: insufficient privileges for user '%s' to delete from table '%s'", sqlvar_get_string(find_global_var(sql, mvc_bind_schema(sql, "sys"), "current_user")), tname);
-=======
-				return sql_error(sql, 02, SQLSTATE(42000) "DELETE FROM: insufficient privileges for user '%s' to delete from table '%s'", stack_get_string(sql, "current_user"), tname);
->>>>>>> afca2b07
 			if (!(r = rel_logical_exp(query, r, opt_where, sql_where)))
 				return NULL;
 			e = exp_column(sql->sa, rel_name(r), TID, sql_bind_localtype("oid"), CARD_MULTI, 0, 1);
 			r = rel_project(sql->sa, r, list_append(new_exp_list(sql->sa), e));
-<<<<<<< HEAD
-			r = rel_delete(sql->sa, rel_basetable(sql, t, tname), r);
-=======
 			r = rel_delete(sql->sa, rel_basetable(sql, t, alias ? alias : tname), r);
->>>>>>> afca2b07
 		} else {	/* delete all */
 			r = rel_delete(sql->sa, r, NULL);
 		}
