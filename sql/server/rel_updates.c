--- conflicted
+++ resolved
@@ -42,11 +42,7 @@
 		}
 	} else {
 		exp_kind ek = {type_value, card_value, FALSE};
-<<<<<<< HEAD
-		sql_exp *e = rel_value_exp2(query, r, s, sql_sel, ek);
-=======
-		sql_exp *e = rel_value_exp2(query, r, s, sql_sel | sql_values, ek, &is_last);
->>>>>>> 28be8187
+		sql_exp *e = rel_value_exp2(query, r, s, sql_sel | sql_values, ek);
 
 		if (!e)
 			return(NULL);
@@ -2077,11 +2073,7 @@
 			sql_rel *r = from;
 			symbol* sq = sn->selection->h->data.sym->data.lval->h->data.sym;
 			sql_query *query = query_create(m);
-<<<<<<< HEAD
-			e = rel_value_exp2(query, &r, sq, sql_sel, ek);
-=======
-			e = rel_value_exp2(query, &r, sq, sql_sel | sql_values, ek, &is_last);
->>>>>>> 28be8187
+			e = rel_value_exp2(query, &r, sq, sql_sel | sql_values, ek);
 		}
 	}
 	GDKfree(query);
