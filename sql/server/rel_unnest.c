--- conflicted
+++ resolved
@@ -844,7 +844,6 @@
 			list *cexps = NULL;
 			sql_rel *l = r->l;
 
-<<<<<<< HEAD
 			while (l && is_simple_project(l->op) && l->l) {
 				/* if current project is  just one constant, remove lower project */
 				if (list_length(r->exps) == 1) {
@@ -860,10 +859,7 @@
 				break;
 			}
 
-			if (l && (is_select(l->op) || l->op == op_join) && !rel_is_ref(l)) {
-=======
 			if (l && (is_select(l->op) || l->op == op_join || is_semi(l->op)) && !rel_is_ref(l)) {
->>>>>>> ce1b182a
 				for(n=r->exps->h; n; n=n->next) {
 					sql_exp *e = n->data;
 
