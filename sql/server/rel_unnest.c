/*
 * This Source Code Form is subject to the terms of the Mozilla Public
 * License, v. 2.0.  If a copy of the MPL was not distributed with this
 * file, You can obtain one at http://mozilla.org/MPL/2.0/.
 *
 * Copyright 1997 - July 2008 CWI, August 2008 - 2022 MonetDB B.V.
 */

/*#define DEBUG*/

#include "monetdb_config.h"
#include "sql_decimal.h"
#include "rel_unnest.h"
#include "rel_optimizer.h"
#include "rel_prop.h"
#include "rel_rel.h"
#include "rel_basetable.h"
#include "rel_exp.h"
#include "rel_select.h"
#include "rel_rewriter.h"
#include "sql_query.h"
#include "mal_errors.h" /* for SQLSTATE() */

/* some unnesting steps use the 'used' flag to avoid further rewrites. List them here, so only one reset flag iteration will be used */
#define rewrite_fix_count_used (1 << 0)
#define rewrite_values_used    (1 << 1)
#define rewrite_outer_used     (1 << 2)

#define is_rewrite_fix_count_used(X) ((X & rewrite_fix_count_used) == rewrite_fix_count_used)
#define is_rewrite_values_used(X)    ((X & rewrite_values_used) == rewrite_values_used)
#define is_rewrite_outer_used(X)     ((X & rewrite_outer_used) == rewrite_outer_used)

static void
exp_set_freevar(mvc *sql, sql_exp *e, sql_rel *r)
{
	switch(e->type) {
	case e_cmp:
		if (e->flag == cmp_or || e->flag == cmp_filter) {
			exps_set_freevar(sql, e->l, r);
			exps_set_freevar(sql, e->r, r);
		} else if (e->flag == cmp_in || e->flag == cmp_notin) {
			exp_set_freevar(sql, e->l, r);
			exps_set_freevar(sql, e->r, r);
		} else {
			exp_set_freevar(sql, e->l, r);
			exp_set_freevar(sql, e->r, r);
			if (e->f)
				exp_set_freevar(sql, e->f, r);
		}
		break;
	case e_convert:
		exp_set_freevar(sql, e->l, r);
		break;
	case e_func:
	case e_aggr:
		if (e->l)
			exps_set_freevar(sql, e->l, r);
		break;
	case e_column:
		if ((e->l && rel_bind_column2(sql, r, e->l, e->r, 0)) ||
		    (!e->l && rel_bind_column(sql, r, e->r, 0, 1)))
			return;
		set_freevar(e, 0);
		break;
	case e_atom:
		if (e->f)
			exps_set_freevar(sql, e->f, r);
		break;
	case e_psm:
		break;
	}
}

void
exps_set_freevar(mvc *sql, list *exps, sql_rel *r)
{
	node *n;

	if (list_empty(exps))
		return;
	for(n = exps->h; n; n = n->next)
		exp_set_freevar(sql, n->data, r);
}

/* check if the set is distinct for the set of free variables */
static int
is_distinct_set(mvc *sql, sql_rel *rel, list *ad)
{
	int distinct = 0;
	if (ad && exps_unique(sql, rel, ad) && !have_nil(ad))
		return 1;
	if (ad && is_groupby(rel->op) && exp_match_list(rel->r, ad))
		return 1;
	distinct = need_distinct(rel);
	if (is_project(rel->op) && rel->l && !distinct)
		distinct = is_distinct_set(sql, rel->l, ad);
	return distinct;
}

int
exp_has_freevar(mvc *sql, sql_exp *e)
{
	if (mvc_highwater(sql)) {
		(void) sql_error(sql, 10, SQLSTATE(42000) "Query too complex: running out of stack space");
		return 0;
	}

	if (is_freevar(e))
		return is_freevar(e);
	switch(e->type) {
	case e_cmp:
		if (e->flag == cmp_or || e->flag == cmp_filter) {
			return (exps_have_freevar(sql, e->l) || exps_have_freevar(sql, e->r));
		} else if (e->flag == cmp_in || e->flag == cmp_notin) {
			return (exp_has_freevar(sql, e->l) || exps_have_freevar(sql, e->r));
		} else {
			return (exp_has_freevar(sql, e->l) || exp_has_freevar(sql, e->r) ||
			    (e->f && exp_has_freevar(sql, e->f)));
		}
		break;
	case e_convert:
		return exp_has_freevar(sql, e->l);
	case e_func:
	case e_aggr:
		if (e->l)
			return exps_have_freevar(sql, e->l);
		/* fall through */
	case e_psm:
		if (exp_is_rel(e))
			return rel_has_freevar(sql, e->l);
		break;
	case e_atom:
		if (e->f)
			return exps_have_freevar(sql, e->f);
		break;
	case e_column:
	default:
		return 0;
	}
	return 0;
}

int
exps_have_freevar(mvc *sql, list *exps)
{
	if (mvc_highwater(sql)) {
		(void) sql_error(sql, 10, SQLSTATE(42000) "Query too complex: running out of stack space");
		return 0;
	}
	if (!exps)
		return 0;
	for (node *n = exps->h; n; n = n->next) {
		int vf = 0;
		sql_exp *e = n->data;
		if ((vf =exp_has_freevar(sql, e)) != 0)
			return vf;
	}
	return 0;
}

int
rel_has_freevar(mvc *sql, sql_rel *rel)
{
	if (mvc_highwater(sql)) {
		(void) sql_error(sql, 10, SQLSTATE(42000) "Query too complex: running out of stack space");
		return 0;
	}

	if (is_basetable(rel->op)) {
		return 0;
	} else if (is_base(rel->op)) {
		return exps_have_freevar(sql, rel->exps) ||
			(rel->l && rel_has_freevar(sql, rel->l));
	} else if (is_simple_project(rel->op) || is_groupby(rel->op) || is_select(rel->op) || is_topn(rel->op) || is_sample(rel->op)) {
		if ((is_simple_project(rel->op) || is_groupby(rel->op)) && rel->r && exps_have_freevar(sql, rel->r))
			return 1;
		return exps_have_freevar(sql, rel->exps) ||
			(rel->l && rel_has_freevar(sql, rel->l));
	} else if (is_join(rel->op) || is_set(rel->op) || is_semi(rel->op) || is_modify(rel->op)) {
		return exps_have_freevar(sql, rel->exps) ||
			rel_has_freevar(sql, rel->l) || rel_has_freevar(sql, rel->r);
	}
	return 0;
}

static void exps_only_freevar(sql_query *query, list *exps, bool *arguments_correlated, bool *found_one_freevar, list **ungrouped_cols);
static void rel_only_freevar(sql_query *query, sql_rel *rel, bool *arguments_correlated, bool *found_one_freevar, list **ungrouped_cols);

void /* look for expressions with either only freevars or atoms */
exp_only_freevar(sql_query *query, sql_exp *e, bool *arguments_correlated, bool *found_one_freevar, list **ungrouped_cols)
{
	if (mvc_highwater(query->sql)) {
		(void) sql_error(query->sql, 10, SQLSTATE(42000) "Query too complex: running out of stack space");
		return ;
	}

	if (is_freevar(e)) {
		sql_rel *outer;

		*found_one_freevar = true;
		if (e->type == e_column) {
			if ((outer = query_fetch_outer(query, is_freevar(e)-1))) {
				sql_exp *a = rel_find_exp(outer, e);
				if (!a || !is_aggr(a->type)) {
					if (!*ungrouped_cols)
						*ungrouped_cols = new_exp_list(query->sql->sa);
					list_append(*ungrouped_cols, e);
				}
			}
		}
		return ;
	}
	switch(e->type) {
	case e_cmp:
		if (e->flag == cmp_or || e->flag == cmp_filter) {
			exps_only_freevar(query, e->l, arguments_correlated, found_one_freevar, ungrouped_cols);
			exps_only_freevar(query, e->r, arguments_correlated, found_one_freevar, ungrouped_cols);
		} else if (e->flag == cmp_in || e->flag == cmp_notin) {
			exp_only_freevar(query, e->l, arguments_correlated, found_one_freevar, ungrouped_cols);
			exps_only_freevar(query, e->r, arguments_correlated, found_one_freevar, ungrouped_cols);
		} else {
			exp_only_freevar(query, e->l, arguments_correlated, found_one_freevar, ungrouped_cols);
			exp_only_freevar(query, e->r, arguments_correlated, found_one_freevar, ungrouped_cols);
			if (e->f)
				exp_only_freevar(query, e->f, arguments_correlated, found_one_freevar, ungrouped_cols);
		}
		break;
	case e_convert:
		exp_only_freevar(query, e->l, arguments_correlated, found_one_freevar, ungrouped_cols);
		break;
	case e_func:
	case e_aggr:
		if (e->l)
			exps_only_freevar(query, e->l, arguments_correlated, found_one_freevar, ungrouped_cols);
		break;
	case e_psm:
		if (exp_is_rel(e))
			rel_only_freevar(query, e->l, arguments_correlated, found_one_freevar, ungrouped_cols);
		break;
	case e_atom:
		if (e->f)
			exps_only_freevar(query, e->f, arguments_correlated, found_one_freevar, ungrouped_cols);
		break;
	case e_column:
		*arguments_correlated = 0;
		break;
	}
}

void
exps_only_freevar(sql_query *query, list *exps, bool *arguments_correlated, bool *found_one_freevar, list **ungrouped_cols)
{
	if (mvc_highwater(query->sql)) {
		(void) sql_error(query->sql, 10, SQLSTATE(42000) "Query too complex: running out of stack space");
		return ;
	}
	if (!exps)
		return ;
	for (node *n = exps->h; n ; n = n->next)
		exp_only_freevar(query, n->data, arguments_correlated, found_one_freevar, ungrouped_cols);
}

void
rel_only_freevar(sql_query *query, sql_rel *rel, bool *arguments_correlated, bool *found_one_freevar, list **ungrouped_cols)
{
	if (mvc_highwater(query->sql)) {
		(void) sql_error(query->sql, 10, SQLSTATE(42000) "Query too complex: running out of stack space");
		return ;
	}

	if (is_basetable(rel->op)) {
		return ;
	} else if (is_base(rel->op)) {
		exps_only_freevar(query, rel->exps, arguments_correlated, found_one_freevar, ungrouped_cols);
		if (rel->r)
			rel_only_freevar(query, rel->r, arguments_correlated, found_one_freevar, ungrouped_cols);
	} else if (is_simple_project(rel->op) || is_groupby(rel->op) || is_select(rel->op) || is_topn(rel->op) || is_sample(rel->op)) {
		if ((is_simple_project(rel->op) || is_groupby(rel->op)) && rel->r)
			exps_only_freevar(query, rel->r, arguments_correlated, found_one_freevar, ungrouped_cols);
		exps_only_freevar(query, rel->exps, arguments_correlated, found_one_freevar, ungrouped_cols);
		if (rel->l)
			rel_only_freevar(query, rel->l, arguments_correlated, found_one_freevar, ungrouped_cols);
	} else if (is_join(rel->op) || is_set(rel->op) || is_semi(rel->op) || is_modify(rel->op)) {
		exps_only_freevar(query, rel->exps, arguments_correlated, found_one_freevar, ungrouped_cols);
		rel_only_freevar(query, rel->l, arguments_correlated, found_one_freevar, ungrouped_cols);
		rel_only_freevar(query, rel->r, arguments_correlated, found_one_freevar, ungrouped_cols);
	}
	return ;
}

static int
freevar_equal( sql_exp *e1, sql_exp *e2)
{
	assert(e1 && e2 && is_freevar(e1) && is_freevar(e2));
	if (e1 == e2)
		return 0;
	if (e1->type != e_column || e2->type != e_column)
		return -1;
	if (e1->l && e2->l && strcmp(e1->l, e2->l) == 0)
		return strcmp(e1->r, e2->r);
	if (!e1->l && !e2->l)
		return strcmp(e1->r, e2->r);
	return -1;
}

static list *
merge_freevar(list *l, list *r)
{
	if (!l)
		return r;
	if (!r)
		return l;
	return list_distinct(list_merge(l, r, (fdup)NULL), (fcmp)freevar_equal, (fdup)NULL);
}

static list * exps_freevar(mvc *sql, list *exps);
static list * rel_freevar(mvc *sql, sql_rel *rel);

static list *
exp_freevar(mvc *sql, sql_exp *e)
{
	if (mvc_highwater(sql))
		return sql_error(sql, 10, SQLSTATE(42000) "Query too complex: running out of stack space");

	switch(e->type) {
	case e_column:
		if (is_freevar(e))
			return append(sa_list(sql->sa), e);
		break;
	case e_convert:
		return exp_freevar(sql, e->l);
	case e_aggr:
	case e_func:
		if (e->l)
			return exps_freevar(sql, e->l);
		break;
	case e_cmp:
		if (e->flag == cmp_or || e->flag == cmp_filter) {
			list *l = exps_freevar(sql, e->l);
			list *r = exps_freevar(sql, e->r);
			return merge_freevar(l, r);
		} else if (e->flag == cmp_in || e->flag == cmp_notin) {
			list *l = exp_freevar(sql, e->l);
			list *r = exps_freevar(sql, e->r);
			return merge_freevar(l, r);
		} else {
			list *l = exp_freevar(sql, e->l);
			list *r = exp_freevar(sql, e->r);
			l = merge_freevar(l, r);
			if (e->f) {
				r = exp_freevar(sql, e->f);
				return merge_freevar(l, r);
			}
			return l;
		}
		break;
	case e_psm:
		if (exp_is_rel(e))
			if (rel_has_freevar(sql, e->l))
				return rel_freevar(sql, e->l);
		return NULL;
	case e_atom:
		if (e->f)
			return exps_freevar(sql, e->f);
		return NULL;
	default:
		return NULL;
	}
	return NULL;
}

static list *
exps_freevar(mvc *sql, list *exps)
{
	node *n;
	list *c = NULL;

	if (mvc_highwater(sql))
		return sql_error(sql, 10, SQLSTATE(42000) "Query too complex: running out of stack space");
	if (!exps)
		return NULL;
	for (n = exps->h; n; n = n->next) {
		sql_exp *e = n->data;
		list *var = exp_freevar(sql, e);

		c = merge_freevar(c,var);
	}
	return c;
}

static list *
rel_freevar(mvc *sql, sql_rel *rel)
{
	list *lexps = NULL, *rexps = NULL, *exps = NULL;

	if (mvc_highwater(sql))
		return sql_error(sql, 10, SQLSTATE(42000) "Query too complex: running out of stack space");
	if (!rel)
		return NULL;
	switch(rel->op) {
	case op_join:
	case op_left:
	case op_right:
	case op_full:
		exps = exps_freevar(sql, rel->exps);
		lexps = rel_freevar(sql, rel->l);
		rexps = rel_freevar(sql, rel->r);
		lexps = merge_freevar(lexps, rexps);
		exps = merge_freevar(exps, lexps);
		return exps;

	case op_basetable:
		return NULL;
	case op_table: {
		sql_exp *call = rel->r;
		if (rel->flag != TRIGGER_WRAPPER && rel->l)
			lexps = rel_freevar(sql, rel->l);
		exps = (rel->flag != TRIGGER_WRAPPER && call)?exps_freevar(sql, call->l):NULL;
		return merge_freevar(exps, lexps);
	}
	case op_union:
	case op_except:
	case op_inter:
		exps = exps_freevar(sql, rel->exps);
		lexps = rel_freevar(sql, rel->l);
		rexps = rel_freevar(sql, rel->r);
		lexps = merge_freevar(lexps, rexps);
		exps = merge_freevar(exps, lexps);
		return exps;
	case op_ddl:
	case op_semi:
	case op_anti:

	case op_select:
	case op_topn:
	case op_sample:

	case op_groupby:
	case op_project:
		exps = exps_freevar(sql, rel->exps);
		lexps = rel_freevar(sql, rel->l);
		if (rel->r) {
			if (is_groupby(rel->op) || is_simple_project(rel->op))
				rexps = exps_freevar(sql, rel->r);
			else
				rexps = rel_freevar(sql, rel->r);
			lexps = merge_freevar(lexps, rexps);
		}
		exps = merge_freevar(exps, lexps);
		return exps;
	default:
		return NULL;
	}

}

static list *
rel_dependent_var(mvc *sql, sql_rel *l, sql_rel *r)
{
	list *res = NULL;

	if (rel_has_freevar(sql, r)){
		list *freevar = rel_freevar(sql, r);
		if (freevar) {
			node *n;
			list *boundvar = rel_projections(sql, l, NULL, 1, 0);

			for(n = freevar->h; n; n = n->next) {
				sql_exp *e = n->data, *ne = NULL;
				/* each freevar should be an e_column */
				if (e->l) {
					ne = exps_bind_column2(boundvar, e->l, e->r, NULL);
				} else {
					ne = exps_bind_column(boundvar, e->r, NULL, NULL, 1);
				}
				if (ne) {
					if (!res)
						res = sa_list(sql->sa);
					append(res, ne);
				}
			}
		}
	}
	return res;
}

/*
 * try to bind any freevar in the expression e
 */
void
rel_bind_var(mvc *sql, sql_rel *rel, sql_exp *e)
{
	list *fvs = exp_freevar(sql, e);

	if (fvs) {
		node *n;

		for(n = fvs->h; n; n=n->next) {
			sql_exp *e = n->data;

			if (is_freevar(e) && (exp_is_atom(e) || rel_find_exp(rel,e)))
				reset_freevar(e);
		}
	}
}

static sql_exp * push_up_project_exp(mvc *sql, sql_rel *rel, sql_exp *e);

static list *
push_up_project_exps(mvc *sql, sql_rel *rel, list *exps)
{
	node *n;

	if (!exps)
		return exps;

	for(n=exps->h; n; n=n->next) {
		sql_exp *e = n->data;

		n->data = push_up_project_exp(sql, rel, e);
	}
	list_hash_clear(exps);
	return exps;
}

static sql_exp *
push_up_project_exp(mvc *sql, sql_rel *rel, sql_exp *e)
{
	if (mvc_highwater(sql))
		return sql_error(sql, 10, SQLSTATE(42000) "Query too complex: running out of stack space");

	switch(e->type) {
	case e_cmp:
		if (e->flag == cmp_or || e->flag == cmp_filter) {
			e->l = push_up_project_exps(sql, rel, e->l);
			e->r = push_up_project_exps(sql, rel, e->r);
			return e;
		} else if (e->flag == cmp_in || e->flag == cmp_notin) {
			e->l = push_up_project_exp(sql, rel, e->l);
			e->r = push_up_project_exps(sql, rel, e->r);
			return e;
		} else {
			e->l = push_up_project_exp(sql, rel, e->l);
			e->r = push_up_project_exp(sql, rel, e->r);
			if (e->f)
				e->f = push_up_project_exp(sql, rel, e->f);
		}
		break;
	case e_convert:
		e->l = push_up_project_exp(sql, rel, e->l);
		break;
	case e_func:
	case e_aggr:
		if (e->l)
			e->l = push_up_project_exps(sql, rel, e->l);
		break;
	case e_column:
		{
			sql_exp *ne;

			/* include project or just lookup */
			if (e->l) {
				ne = exps_bind_column2(rel->exps, e->l, e->r, NULL);
			} else {
				ne = exps_bind_column(rel->exps, e->r, NULL, NULL, 1);
			}
			if (ne) {
				if (ne->type == e_column) {
					/* deref alias */
					e->l = ne->l;
					e->r = ne->r;
				} else {
					ne = exp_copy(sql, ne);
					return push_up_project_exp(sql, rel, ne);
				}
			}
		} break;
	case e_atom:
		if (e->f)
			e->f = push_up_project_exps(sql, rel, e->f);
		break;
	case e_psm:
		break;
	}
	return e;
}

static sql_exp *exp_rewrite(mvc *sql, sql_rel *rel, sql_exp *e, list *ad);

static list *
exps_rewrite(mvc *sql, sql_rel *rel, list *exps, list *ad)
{
	list *nexps;
	node *n;

	if (list_empty(exps))
		return exps;
	nexps = sa_list(sql->sa);
	for(n=exps->h; n; n = n->next)
		append(nexps, exp_rewrite(sql, rel, n->data, ad));
	return nexps;
}

/* recursively rewrite some functions */
static sql_exp *
exp_rewrite(mvc *sql, sql_rel *rel, sql_exp *e, list *ad)
{
	sql_subfunc *sf;

	if (e->type == e_convert) {
		e->l = exp_rewrite(sql, rel, e->l, ad);
		return e;
	}
	if (e->type != e_func)
		return e;
	e->l = exps_rewrite(sql, rel, e->l, ad);
	sf = e->f;
	/* window functions need to be run per freevars */
	if (sf->func->type == F_ANALYTIC && strcmp(sf->func->sql_name, "window_bound") != 0 && strcmp(sf->func->sql_name, "diff") != 0 && ad) {
		sql_subtype *bt = sql_bind_localtype("bit");
		list *rankopargs = e->l, *gbe = ((list*)e->r)->h->data;
		sql_exp *pe = list_empty(gbe) ? NULL : (sql_exp*)gbe->t->data, *last;
		bool has_pe = pe != NULL;
		int i = 0;

		if (!pe || pe->type != e_func || strcmp(((sql_subfunc *)pe->f)->func->sql_name, "diff") != 0)
			pe = NULL;

		for(node *d = ad->h; d; d=d->next) {
			sql_subfunc *df;
			sql_exp *de = d->data;
			list *args = sa_list(sql->sa);
			if (pe) {
				df = sql_bind_func(sql, NULL, "diff", bt, exp_subtype(de), F_ANALYTIC);
				append(args, pe);
			} else {
				df = sql_bind_func(sql, NULL, "diff", exp_subtype(de), NULL, F_ANALYTIC);
			}
			assert(df);
			append(args, de);
			pe = exp_op(sql->sa, args, df);
		}

		for (node *n = rankopargs->h; n ; n = n->next, i++) { /* at rel_select pe is added right after the function's arguments */
			if (i == list_length(sf->func->ops)) {
				n->data = pe;
				break;
			}
		}
		last = rankopargs->t->data; /* if the window function has bounds calls, update them */
		if (last && last->type == e_func && !strcmp(((sql_subfunc *)last->f)->func->sql_name, "window_bound")) {
			sql_exp *window1 = list_fetch(rankopargs, list_length(rankopargs) - 2), *window2 = list_fetch(rankopargs, list_length(rankopargs) - 1);
			list *lw1 = window1->l, *lw2 = window2->l; /* the value functions require bound functions always */

			if (has_pe) {
				assert(list_length(window1->l) == 6);
				lw1->h->data = exp_copy(sql, pe);
				lw2->h->data = exp_copy(sql, pe);
			} else {
				window1->l = list_prepend(lw1, exp_copy(sql, pe));
				window2->l = list_prepend(lw2, exp_copy(sql, pe));
			}
		}
	}
	return e;
}

static sql_exp *
rel_reduce2one_exp(mvc *sql, sql_rel *sq)
{
	sql_exp *e = NULL;

	if (list_empty(sq->exps))
		return NULL;
	if (list_length(sq->exps) == 1)
		return sq->exps->t->data;
	for(node *n = sq->exps->h; n && !e; n = n->next) {
		sql_exp *t = n->data;

		if (!is_freevar(t))
			e = t;
	}
	if (!e)
		e = sq->exps->t->data;
	sq->exps = append(sa_list(sql->sa), e);
	return e;
}

static sql_exp *
rel_bound_exp(mvc *sql, sql_rel *rel )
{
	while (rel->l) {
		rel = rel->l;
		if (is_base(rel->op) || is_project(rel->op))
			break;
	}

	if (rel) {
		node *n;
		for(n = rel->exps->h; n; n = n->next){
			sql_exp *e = n->data;

			if (exp_is_atom(e))
				return e;
			if (!is_freevar(e))
				return exp_ref(sql, e);
		}
	}
	if (rel && is_project(rel->op)) /* add dummy expression */
		return rel_project_add_exp(sql, rel, exp_atom_bool(sql->sa, 1));
	return NULL;
}

/*
 * join j was just rewriten, but some join expressions may now
 * be too low in de relation rel. These need to move up.
 * */
static void
move_join_exps(mvc *sql, sql_rel *j, sql_rel *rel)
{
	node *n;
	list *exps = rel->exps;

	if (!exps)
		return;
	rel->exps = sa_list(sql->sa);
	if (!j->exps)
		j->exps = sa_list(sql->sa);
	for(n = exps->h; n; n = n->next){
		sql_exp *e = n->data;

		if (rel_find_exp(rel, e)) {
			if (exp_has_freevar(sql, e))
				rel_bind_var(sql, rel->l, e);
			append(rel->exps, e);
		} else {
			if (exp_has_freevar(sql, e))
				rel_bind_var(sql, j->l, e);
			append(j->exps, e);
		}
	}
}

static sql_rel *
rel_general_unnest(mvc *sql, sql_rel *rel, list *ad)
{
	if (rel && (is_join(rel->op) || is_semi(rel->op)) && is_dependent(rel) && ad) {
		list *fd;
		node *n, *m;
		int nr;

		sql_rel *l = rel->l, *r = rel->r, *inner_r;

		/* cleanup empty selects (should be done before any rel_dup(l) */
		if (l && is_select(l->op) && list_empty(l->exps) && !rel_is_ref(l)) {
			rel->l = l->l;
			l->l = NULL;
			rel_destroy(l);
			l = rel->l;
		}
		/* rewrite T1 dependent join T2 -> T1 join D dependent join T2, where the T1/D join adds (equality) predicates (for the Domain (ad)) and D is are the distinct(projected(ad) from T1)  */
		sql_rel *D = rel_project(sql->sa, rel_dup(l), exps_copy(sql, ad));
		set_distinct(D);

		int single = is_single(r);
		reset_single(r);
		sql_rel *or = r;
		r = rel_crossproduct(sql->sa, D, r, rel->op);
		if (single)
			set_single(or);
		r->op = op_join;
		move_join_exps(sql, rel, r);
		set_dependent(r);
		set_processed(r);
		inner_r = r;

		r = rel_project(sql->sa, r, (is_semi(inner_r->op))?sa_list(sql->sa):rel_projections(sql, r->r, NULL, 1, 1));

		if (!is_semi(inner_r->op))  { /* skip the free vars */
			list *exps = sa_list(sql->sa);

			for(node *n=r->exps->h; n; n = n->next) {
				sql_exp *e = n->data, *ne = NULL;

				if (e->l) {
					ne = exps_bind_column2(ad, e->l, e->r, NULL);
				} else {
					ne = exps_bind_column(ad, e->r, NULL, NULL, 1);
				}
				if (!ne)
					append(exps,e);
			}
			r->exps = exps;
		}

		/* append ad + rename */
		nr = sql->label+1;
		sql->label += list_length(ad);
		fd = exps_label(sql->sa, exps_copy(sql, ad), nr);
		for (n = ad->h, m = fd->h; n && m; n = n->next, m = m->next) {
			sql_exp *l = n->data, *r = m->data, *e;

			l = exp_ref(sql, l);
			r = exp_ref(sql, r);
			e = exp_compare(sql->sa, l, r, cmp_equal);
			set_semantics(e);
			if (!rel->exps)
				rel->exps = sa_list(sql->sa);
			append(rel->exps, e);
		}
		list_merge(r->exps, fd, (fdup)NULL);
		rel->r = r;
		reset_dependent(rel);
		return rel;
	}
	return rel;
}

static sql_rel *
push_up_project(mvc *sql, sql_rel *rel, list *ad)
{
	sql_rel *r = rel->r;

	assert(is_simple_project(r->op));
	if (rel_is_ref(r)) {
		sql_rel *nr = rel_project(sql->sa, r->l ? rel_dup(r->l) : NULL, exps_copy(sql, r->exps));

		if (is_single(r))
			set_single(nr);
		if (need_distinct(r))
			set_distinct(nr);
		nr->p = prop_copy(sql->sa, r->p);
		nr->r = exps_copy(sql, r->r);
		rel_destroy(r);
		rel->r = r = nr;
	}

	/* input rel is dependent outerjoin with on the right a project, we first try to push inner side expressions down (because these cannot be pushed up) */
	if (rel && is_join(rel->op) && is_dependent(rel)) {
		sql_rel *r = rel->r;

		/* find constant expressions and move these down */
		if (r && r->op == op_project) {
			node *n;
			list *nexps = NULL;
			list *cexps = NULL;
			sql_rel *l = r->l;

			while (l && is_simple_project(l->op) && l->l) {
				/* if current project is  just one constant, remove lower project */
				if (list_length(r->exps) == 1) {
					sql_exp *e = r->exps->h->data;

					if (exp_is_atom(e)) {
						r->l = rel_dup(l->l);
						rel_destroy(l);
						l = r->l;
						continue;
					}
				}
				break;
			}

			if (l && (is_select(l->op) || l->op == op_join || is_semi(l->op)) && !rel_is_ref(l)) {
				for(n=r->exps->h; n; n=n->next) {
					sql_exp *e = n->data;

					if (exp_is_atom(e) || rel_find_exp(l->l,e)) { /* move down */
						if (!cexps)
							cexps = sa_list(sql->sa);
						append(cexps, e);
					} else {
						if (!nexps)
							nexps = sa_list(sql->sa);
						append(nexps, e);
					}
				}
				if (cexps) {
					sql_rel *p = l->l = rel_project( sql->sa, l->l,
						rel_projections(sql, l->l, NULL, 1, 1));
					p->exps = list_distinct(list_merge(p->exps, cexps, (fdup)NULL), (fcmp)exp_equal, (fdup)NULL);
					if (list_empty(nexps)) {
						rel->r = l; /* remove empty project */
					} else {
						for (n = cexps->h; n; n = n->next) { /* add pushed down renamed expressions */
							sql_exp *e = n->data;
							append(nexps, exp_ref(sql, e));
						}
						r->exps = nexps;
					}
				}
			}
		}
	}
	/* input rel is dependent join with on the right a project */
	if (rel && is_join(rel->op) && is_dependent(rel)) {
		sql_rel *r = rel->r;

		/* merge project expressions into the join expressions  */
		rel->exps = push_up_project_exps(sql, r, rel->exps);

		if (r && r->op == op_project) {
			sql_exp *id = NULL;
			node *m;

			if (!r->l) {
				sql_rel *l = rel->l;
				l = rel_dup(l);
				if (!is_project(l->op) || rel_is_ref(l))
					l = rel_project( sql->sa, l, rel_projections(sql, l, NULL, 1, 1));
				l->exps = list_merge(l->exps, r->exps, (fdup)NULL);
				rel_destroy(rel);
				return l;
			}
			/* move project up, ie all attributes of left + the old expression list */
			sql_rel *n = rel_project( sql->sa, (r->l)?rel:rel->l,
					rel_projections(sql, rel->l, NULL, 1, 1));

			/* only pass bound variables */
			if (is_left(rel->op) && exps_have_freevar(sql, r->exps)) {
				id = rel_bound_exp(sql, r);
				id = rel_project_add_exp(sql, n, id);
			}
			if (is_left(rel->op) && rel->attr) {
				rel_project_add_exp(sql, n, exp_ref(sql, rel->attr->h->data));
			}
			if (!rel->attr)
			for (m=r->exps->h; m; m = m->next) {
				sql_exp *e = m->data;

				if (!is_freevar(e) || exp_name(e)) { /* only skip full freevars */
					if (exp_has_freevar(sql, e)) {
						rel_bind_var(sql, rel->l, e);
						if (is_left(rel->op)) { /* add ifthenelse */
							/* need bound var from r */
							/* if id is NULL then NULL else e */
							sql_exp *ne = rel_unop_(sql, NULL, exp_copy(sql, id), "sys", "isnull", card_value);
							set_has_no_nil(ne);
							ne = rel_nop_(sql, NULL, ne, exp_null(sql->sa, exp_subtype(e)), e, NULL, "sys", "ifthenelse", card_value);
							exp_prop_alias(sql->sa, ne, e);
							e = ne;
						}
					}
				}
				if (r->l)
					e = exp_rewrite(sql, r->l, e, ad);
				append(n->exps, e);
			}
			if (r->r) {
				list *exps = r->r, *oexps = n->r = sa_list(sql->sa);

				for (m=exps->h; m; m = m->next) {
					sql_exp *e = m->data;

					if (!is_freevar(e) || exp_name(e)) { /* only skip full freevars */
						if (exp_has_freevar(sql, e))
							rel_bind_var(sql, rel->l, e);
					}
					append(oexps, e);
				}
			}
			/* remove old project */
			if (r->l) {
				rel->r = r->l;
				r->l = NULL;
			}
			rel_destroy(r);
			return n;
		}
	}
	/* a dependent semi/anti join with a project on the right side, could be removed */
	if (rel && is_semi(rel->op) && is_dependent(rel)) {
		sql_rel *r = rel->r;

		/* merge project expressions into the join expressions  */
		rel->exps = push_up_project_exps(sql, r, rel->exps);

		if (r && r->op == op_project && r->l) {
			/* remove old project */
			rel->r = rel_dup(r->l);
			rel_destroy(r);
			return rel;
		} else if (r && r->op == op_project) {
			/* remove freevars from projection */
			list *exps = r->exps, *nexps = sa_list(sql->sa);
			node *m;

			for (m=exps->h; m; m = m->next) {
				sql_exp *e = m->data;

				if (!exp_has_freevar(sql, e))
					append(nexps, e);
			}
			if (list_empty(nexps)) {
				assert(!r->l);
				/* remove old project and change outer into select */
				rel->r = NULL;
				rel_destroy(r);
				rel->op = op_select;
				return rel;
			}
			r->exps = nexps;
		}
	}
	return rel;
}

static sql_rel *
push_up_topn_and_sample(mvc *sql, sql_rel *rel)
{
	/* a dependent semi/anti join with a project on the right side, could be removed */
	if (rel && (is_semi(rel->op) || is_join(rel->op)) && is_dependent(rel)) {
		sql_rel *r = rel->r;

		if (r && (is_topn(r->op) || is_sample(r->op))) {
			/* remove old topn/sample */
			sql_rel *(*func) (sql_allocator *, sql_rel *, list *) = is_topn(r->op) ? rel_topn : rel_sample;
			rel->r = rel_dup(r->l);
			rel = func(sql->sa, rel, r->exps);
			rel_destroy(r);
			return rel;
		}
	}
	return rel;
}

static sql_rel *
push_up_select(mvc *sql, sql_rel *rel, list *ad)
{
	sql_rel *d = rel->l;
	sql_rel *r = rel->r;
	int inner = 0;

	if (rel && is_dependent(rel) && r && is_select(r->op)) {
		sql_rel *rl = r->l;

		if (rl && rel_has_freevar(sql, rl)) {
			list *inner_ad = rel_dependent_var(sql, d, rl);

			inner = !list_empty(inner_ad);
		}
	}
	if (inner && is_left(rel->op) && !need_distinct(d))
		return rel_general_unnest(sql, rel, ad);
	/* input rel is dependent join with on the right a select */
	if ((!inner || is_semi(rel->op)) && rel && is_dependent(rel)) {
		sql_rel *r = rel->r;

		if (r && is_select(r->op)) { /* move into join */
			node *n;

			for (n=r->exps->h; n; n = n->next) {
				sql_exp *e = n->data;

				e = exp_copy(sql, e);
				if (exp_has_freevar(sql, e))
					rel_bind_var(sql, rel->l, e);
				rel_join_add_exp(sql->sa, rel, e);
			}
			/* remove select */
			rel->r = rel_dup(r->l);
			rel_destroy(r);
			r = rel->r;
			if (is_single(r)) {
				set_single(rel);
				rel->op = op_left;
			}
			if (!inner)
				reset_dependent(rel);
		}
	} else if (rel && is_join(rel->op) && is_dependent(rel)) {
		int cp = rel_is_ref(r);
		sql_rel *r = rel->r;
		list *exps = r->exps;

		/* remove select */
		rel->r = rel_dup(r->l);
		rel = rel_select(sql->sa, rel, NULL);
		rel->exps = !cp?exps:exps_copy(sql, exps);
		rel_destroy(r);
	}
	return rel;
}

static int
exps_is_constant( list *exps )
{
	sql_exp *e;

	if (!exps || list_empty(exps))
		return 1;
	if (list_length(exps) > 1)
		return 0;
	e = exps->h->data;
	return exp_is_atom(e);
}

static int
exp_is_count(sql_exp *e, sql_rel *rel)
{
	if (!e || !rel)
		return 0;
	if (is_alias(e->type) && is_project(rel->op)) {
		sql_exp *ne = rel_find_exp(rel->l, e);
		return exp_is_count(ne, rel->l);
	}
	if (is_convert(e->type))
		return exp_is_count(e->l, rel);
	if (is_aggr(e->type) && exp_aggr_is_count(e))
		return 1;
	return 0;
}

static sql_rel *
push_up_groupby(mvc *sql, sql_rel *rel, list *ad)
{
	/* input rel is dependent join with on the right a groupby */
	if (rel && (is_join(rel->op) || is_semi(rel->op)) && is_dependent(rel)) {
		sql_rel *l = rel->l, *r = rel->r;

		/* left of rel should be a set */
		if (l && is_distinct_set(sql, l, ad) && r && is_groupby(r->op)) {
			list *sexps, *jexps, *a = rel_projections(sql, rel->l, NULL, 1, 1);
			node *n;
			sql_exp *id = NULL;

			/* move groupby up, ie add attributes of left + the old expression list */

			if (l && list_length(a) > 1 && !need_distinct(l)) { /* add identity call only if there's more than one column in the groupby */
				if (!(rel->l = rel_add_identity(sql, l, &id))) /* add identity call for group by */
					return NULL;
				assert(id);
			}

			assert(rel->op != op_anti);
			if (rel->op == op_semi && !need_distinct(l))
				rel->op = op_join;

			for (n = r->exps->h; n; n = n->next ) {
				sql_exp *e = n->data;

				/* count_nil(* or constant) -> count(t.TID) */
				if (exp_is_count(e, r) && (!e->l || exps_is_constant(e->l))) {
					sql_exp *col;
					sql_rel *p = r->l; /* ugh */

					if (!is_project(p->op))
						r->l = p = rel_project(sql->sa, p, rel_projections(sql, p, NULL, 1, 1));
					col = p->exps->t->data;
					if (strcmp(exp_name(col), TID) != 0) {
						col = exp_ref(sql, col);
						col = exp_unop(sql->sa, col, sql_bind_func(sql, "sys", "identity", exp_subtype(col), NULL, F_FUNC));
						set_has_no_nil(col);
						set_unique(col);
						col = exp_label(sql->sa, col, ++sql->label);
						append(p->exps, col);
					}
					col = exp_ref(sql, col);
					append(e->l=sa_list(sql->sa), col);
					set_no_nil(e);
				}
				if (exp_has_freevar(sql, e))
					rel_bind_var(sql, rel->l, e);
			}
			r->exps = list_merge(r->exps, a, (fdup)NULL);
			if (!r->r) {
				if (id)
					r->r = list_append(sa_list(sql->sa), exp_ref(sql, id));
				else
					r->r = exps_copy(sql, a);
				r->card = CARD_AGGR;
				/* After the unnesting, the cardinality of the aggregate function becomes larger */
				for(node *n = r->exps->h; n; n = n->next) {
					sql_exp *e = n->data;

					e->card = CARD_AGGR;
				}
			} else {
				for (n = ((list*)r->r)->h; n; n = n->next ) {
					sql_exp *e = n->data;

					if (exp_has_freevar(sql, e))
						rel_bind_var(sql, rel->l, e);
				}
				if (id)
					list_append(r->r, exp_ref(sql, id));
				else
					r->r = list_distinct(list_merge(r->r, exps_copy(sql, a), (fdup)NULL), (fcmp)exp_equal, (fdup)NULL);
			}

			if (!r->l) {
				r->l = rel->l;
				rel->l = NULL;
				rel->r = NULL;
				rel_destroy(rel);
				/* merge (distinct) projects / group by (over the same group by cols) */
				while (r->l && exps_have_freevar(sql, r->exps)) {
					sql_rel *l = r->l;

					if (!is_project(l->op))
						break;
					if (l->op == op_project && need_distinct(l)) { /* TODO: check if group by exps and distinct list are equal */
						r->l = rel_dup(l->l);
						rel_destroy(l);
					}
					if (is_groupby(l->op)) { /* TODO: check if group by exps and distinct list are equal */
						/* add aggr exps of r to l, replace r by l */
						node *n;
						for(n = r->exps->h; n; n = n->next) {
							sql_exp *e = n->data;

							if (e->type == e_aggr)
								append(l->exps, e);
							if (exp_has_freevar(sql, e))
								rel_bind_var(sql, l, e);
						}
						r->l = NULL;
						rel_destroy(r);
						r = l;
					}
				}
				return r;
			} else {
				rel->r = r->l;
				r->l = rel;
			}
			/* check if a join expression needs to be moved above the group by (into a select) */
			sexps = sa_list(sql->sa);
			jexps = sa_list(sql->sa);
			if (rel->exps) {
				for (n = rel->exps->h; n; n = n->next ) {
					sql_exp *e = n->data;

					if (rel_find_exp(rel, e)) {
						append(jexps, e);
					} else {
						append(sexps, e);
					}
				}
			}
			rel->exps = jexps;
			if (list_length(sexps)) {
				r = rel_select(sql->sa, r, NULL);
				r->exps = sexps;
			}
			return r;
		}
	}
	return rel;
}

static sql_rel *
push_up_select_l(mvc *sql, sql_rel *rel)
{
	(void)sql;
	/* input rel is dependent join with on the right a project */
	if (rel && (is_join(rel->op) || is_semi(rel->op))) {
		sql_rel *l = rel->l;

		if (is_select(l->op) && rel_has_freevar(sql, l) && !rel_is_ref(l) ) {
			/* push up select (above join) */
			rel->l = l->l;
			l->l = rel;
			return l;
		}
	}
	return rel;
}

static void
bind_join_vars(mvc *sql, sql_rel *rel)
{
	if (list_empty(rel->exps))
		return;
	for(node *n = rel->exps->h; n; n = n->next){
		sql_exp *e = n->data;

		if (exp_has_freevar(sql, e))
			rel_bind_var(sql, rel->l, e);
	}
}

static sql_rel *
push_up_join(mvc *sql, sql_rel *rel, list *ad)
{
	if (rel && (is_join(rel->op) || is_semi(rel->op)) && is_dependent(rel)) {
		sql_rel *j = rel->r;

		if (j->op == op_join && !rel_is_ref(rel) && !rel_is_ref(j) && j->exps) {
			rel->exps =	rel->exps?list_merge(rel->exps, j->exps, (fdup)NULL):j->exps;
			j->exps = NULL;
			bind_join_vars(sql, rel);
			return rel;
		}
	}

	/* input rel is dependent join with on the right a project */
	if (rel && (is_join(rel->op) || is_semi(rel->op)) && is_dependent(rel)) {
		sql_rel *d = rel->l, *j = rel->r;

		/* left of rel should be a set */
		if (d && is_distinct_set(sql, d, ad) && j && (is_join(j->op) || is_semi(j->op))) {
			sql_rel *jl = j->l, *jr = j->r;
			/* op_join if F(jl) intersect A(D) = empty -> jl join (D djoin jr)
			 * 	      F(jr) intersect A(D) = empty -> (D djoin jl) join jr
			 * 	 else (D djoin jl) natural join (D djoin jr)
			 *
			 * */
			list *rd = NULL, *ld = NULL;

			if (is_semi(j->op) && is_select(jl->op) && rel_has_freevar(sql, jl) && !rel_is_ref(jl)) {
				rel->r = j = push_up_select_l(sql, j);
				return rel; /* ie try again */
			}
			rd = (j->op != op_full && j->op != op_right)?rel_dependent_var(sql, d, jr):(list*)1;
			ld = ((j->op == op_join || j->op == op_right))?rel_dependent_var(sql, d, jl):(list*)1;

			if (ld && rd) {
				node *m;
				sql_rel *n, *nr, *nj;
				list *inner_exps = exps_copy(sql, j->exps);
				list *outer_exps = exps_copy(sql, rel->exps);
				list *attr = j->attr;

				rel->r = rel_dup(jl);
				rel->exps = sa_list(sql->sa);
				nj = rel_crossproduct(sql->sa, rel_dup(d), rel_dup(jr), j->op);
				if (is_single(j))
					set_single(nj);
				set_processed(nj);
				rel_destroy(j);
				j = nj;
				set_dependent(j);
				n = rel_crossproduct(sql->sa, rel, j, j->op);
				n->exps = outer_exps;
				if (!n->exps)
					n->exps = inner_exps;
				else
					n->exps = list_merge(n->exps, inner_exps, (fdup)NULL);
				j->op = rel->op;
				if (is_semi(rel->op)) {
					j->op = op_left;
					rel->op = op_left;
				}
				n->l = rel_project(sql->sa, n->l, rel_projections(sql, n->l, NULL, 1, 1));
				nr = n->r;
				nr = n->r = rel_project(sql->sa, n->r, is_semi(nr->op)?sa_list(sql->sa):rel_projections(sql, nr->r, NULL, 1, 1));
				/* add nr->l exps with labels */
				/* create jexps */
				if (!n->exps)
					n->exps = sa_list(sql->sa);
				for (m = d->exps->h; m; m = m->next) {
					sql_exp *e = m->data, *pe, *je;

					pe = exp_ref(sql, e);
					pe = exp_label(sql->sa, pe, ++sql->label);
					append(nr->exps, pe);
					pe = exp_ref(sql, pe);
					e = exp_ref(sql, e);
					je = exp_compare(sql->sa, e, pe, cmp_equal);
					set_semantics(je);
					append(n->exps, je);
				}
				n->attr = attr;
				set_processed(n);
				return n;
			}

			if (!rd) {
				rel->r = rel_dup(jl);
				sql_rel *nj = rel_crossproduct(sql->sa, rel, rel_dup(jr), j->op);
				if (is_single(j))
					set_single(nj);
				nj->exps = exps_copy(sql, j->exps);
				nj->attr = j->attr;
				set_processed(nj);
				rel_destroy(j);
				j = nj;
				if (is_semi(rel->op)) {
				//assert(!is_semi(rel->op));
					rel->op = op_left;
				}
				move_join_exps(sql, j, rel);
				return j;
			}
			if (!ld) {
				rel->r = rel_dup(jr);
				sql_rel *nj = rel_crossproduct(sql->sa, rel_dup(jl), rel, j->op);
				if (is_single(j))
					set_single(nj);
				nj->exps = exps_copy(sql, j->exps);
				nj->attr = j->attr;
				set_processed(nj);
				rel_destroy(j);
				j = nj;
				if (is_semi(rel->op)) {
				//assert(!is_semi(rel->op));
					rel->op = op_left;
				}
				move_join_exps(sql, j, rel);
				return j;
			}
			assert(0);
			return rel;
		}
	}
	return rel;
}

static sql_rel *
push_up_set(mvc *sql, sql_rel *rel, list *ad)
{
	if (rel && (is_join(rel->op) || is_semi(rel->op)) && is_dependent(rel)) {
		sql_rel *d = rel->l, *s = rel->r;

		/* left of rel should be a set */
		if (d && is_distinct_set(sql, d, ad) && s && is_set(s->op)) {
			sql_rel *sl = s->l, *sr = s->r, *n;

			sl = rel_project(sql->sa, sl, rel_projections(sql, sl, NULL, 1, 1));
			for (node *n = sl->exps->h, *m = s->exps->h; n && m; n = n->next, m = m->next)
				exp_prop_alias(sql->sa, n->data, m->data);
			sr = rel_project(sql->sa, sr, rel_projections(sql, sr, NULL, 1, 1));
			for (node *n = sr->exps->h, *m = s->exps->h; n && m; n = n->next, m = m->next)
				exp_prop_alias(sql->sa, n->data, m->data);
			/* D djoin (sl setop sr) -> (D djoin sl) setop (D djoin sr) */
			rel->r = sl;
			n = rel_crossproduct(sql->sa, rel_dup(d), sr, rel->op);
			n->exps = exps_copy(sql, rel->exps);
			set_dependent(n);
			set_processed(n);
			s->l = rel;
			s->r = n;

			if (is_join(rel->op)) {
				list *sexps = sa_list(sql->sa), *dexps = rel_projections(sql, d, NULL, 1, 1);
				for (node *m = dexps->h; m; m = m->next) {
					sql_exp *e = m->data;

					list_append(sexps, exp_ref(sql, e));
				}
				s->exps = list_merge(sexps, s->exps, (fdup)NULL);
			}
			/* add/remove projections to inner parts of the union (as we push a join or semijoin down) */
			s->l = rel_project(sql->sa, s->l, rel_projections(sql, s->l, NULL, 1, 1));
			s->r = rel_project(sql->sa, s->r, rel_projections(sql, s->r, NULL, 1, 1));
			if (is_semi(rel->op))
				s->exps = rel_projections(sql, s->r, NULL, 1, 1);
			return s;
		}
	}
	return rel;
}

static sql_rel * rel_unnest_dependent(mvc *sql, sql_rel *rel);

static sql_rel *
push_up_table(mvc *sql, sql_rel *rel, list *ad)
{
	(void)sql;
	if (rel && (is_join(rel->op) || is_semi(rel->op)) && is_dependent(rel)) {
		sql_rel *d = rel->l, *tf = rel->r;
		sql_exp *id = NULL;

		/* push d into function */
		if (d && is_distinct_set(sql, d, ad) && tf && is_base(tf->op)) {
			if (tf->l) {
				sql_rel *l = tf->l;

				assert(tf->flag == TABLE_FROM_RELATION || !l->l);
				if (l->l) {
					sql_exp *tfe = tf->r;
					list *ops = tfe->l;
					if (!(rel->l = d = rel_add_identity(sql, d, &id)))
						return NULL;
					id = exp_ref(sql, id);
					l = tf->l = rel_crossproduct(sql->sa, rel_dup(d), l, op_join);
					set_dependent(l);
					set_processed(l);
					tf->l = rel_unnest_dependent(sql, l);
					list_append(ops, id);
					id = exp_ref(sql, id);
				} else {
					l->l = rel_dup(d);
				}
			} else {
				tf->l = rel_dup(d);
			}
			/* we should add the identity in the resulting projection list */
			if (id) {
				sql_exp *ne = exp_copy(sql, id);

				ne = exp_label(sql->sa, ne, ++sql->label);
				ne = exp_ref(sql, ne);
				list_prepend(tf->exps, ne);
				ne = exp_ref(sql, ne);

				ne = exp_compare(sql->sa, id, ne, cmp_equal);
				//set_semantics(e);
				if (!rel->exps)
					rel->exps = sa_list(sql->sa);
				list_append(rel->exps, ne);
			}
			reset_dependent(rel);
			return rel;
		}
	}
	return rel;
}

static sql_rel *
rel_unnest_dependent(mvc *sql, sql_rel *rel)
{
	sql_rel *nrel = rel;

	if (mvc_highwater(sql))
		return sql_error(sql, 10, SQLSTATE(42000) "Query too complex: running out of stack space");

	/* current unnest only possible for equality joins, <, <> etc needs more work */
	if (rel && (is_join(rel->op) || is_semi(rel->op)) && is_dependent(rel)) {
		/* howto find out the left is a set */
		sql_rel *l, *r;

		l = rel->l;
		r = rel->r;

		if (rel_has_freevar(sql, l)) {
			rel->l = rel_unnest_dependent(sql, rel->l);
			if (rel_has_freevar(sql, rel->l)) {
				if (rel->op == op_right) {
					sql_rel *l = rel->l;

					rel->l = rel->r;
					rel->r = l;
					rel->op = op_left;
					return rel_unnest_dependent(sql, rel);
				}
			}
		}

		if (!rel_has_freevar(sql, r)) {
			if (rel_has_freevar(sql, l) && is_join(rel->op) && !rel->exps) {
				rel->l = r;
				rel->r = l;
				l = rel->l;
				r = rel->r;
			} else {
				reset_dependent(rel);
				return rel;
			}
		}

		/* try to push dependent join down */
		if (rel_has_freevar(sql, r)) {
			list *ad = rel_dependent_var(sql, rel->l, rel->r);

			if (r && is_select(r->op)) {
				sql_rel *l = r->l;

				if (!rel_is_ref(r) && l && !rel_is_ref(l) && l->op == op_join && list_empty(l->exps)) {
					l->exps = r->exps;
					r->l = NULL;
					rel_destroy(r);
					rel->r = l;
					return rel_unnest_dependent(sql, rel);
				}
			}

			if (r && is_simple_project(r->op) && ((!exps_have_freevar(sql, r->exps) && !exps_have_unsafe(r->exps, 1)) || is_distinct_set(sql, l, ad))) {
				rel = push_up_project(sql, rel, ad);
				return rel_unnest_dependent(sql, rel);
			}

			if (r && (is_topn(r->op) || is_sample(r->op))) {
				rel = push_up_topn_and_sample(sql, rel);
				return rel_unnest_dependent(sql, rel);
			}

			if (r && is_select(r->op) && ad) {
				rel = push_up_select(sql, rel, ad);
				return rel_unnest_dependent(sql, rel);
			}

			if (r && is_groupby(r->op) && !is_left(rel->op) && is_distinct_set(sql, l, ad)) {
				rel = push_up_groupby(sql, rel, ad);
				return rel_unnest_dependent(sql, rel);
			}

			if (r && (is_join(r->op) || is_semi(r->op)) && is_distinct_set(sql, l, ad)) {
				rel = push_up_join(sql, rel, ad);
				return rel_unnest_dependent(sql, rel);
			}

			if (r && is_set(r->op) && !is_left(rel->op) && is_distinct_set(sql, l, ad)) {
				rel = push_up_set(sql, rel, ad);
				return rel_unnest_dependent(sql, rel);
			}

			if (r && is_base(r->op) && is_distinct_set(sql, l, ad)) {
				rel = push_up_table(sql, rel, ad);
				return rel;
			}

			/* fallback */
			if (ad != NULL)
				rel = rel_general_unnest(sql, rel, ad);

			/* no dependent variables */
			reset_dependent(rel);
			rel->r = rel_unnest_dependent(sql, rel->r);
		} else {
			rel->l = rel_unnest_dependent(sql, rel->l);
			rel->r = rel_unnest_dependent(sql, rel->r);
		}
	} else {
		if (rel && (is_simple_project(rel->op) || is_groupby(rel->op) || is_select(rel->op) || is_topn(rel->op) || is_sample(rel->op)))
			rel->l = rel_unnest_dependent(sql, rel->l);
		else if (rel && (is_join(rel->op) || is_semi(rel->op) ||  is_set(rel->op) || is_modify(rel->op) || is_ddl(rel->op))) {
			rel->l = rel_unnest_dependent(sql, rel->l);
			rel->r = rel_unnest_dependent(sql, rel->r);
		}
	}
	return nrel;
}

static sql_rel *
_rel_unnest(visitor *v, sql_rel *rel)
{
	if (is_dependent(rel)) {
		rel = rel_unnest_dependent(v->sql, rel);
		v->changes++;
	}
	return rel;
}

static void exp_reset_props(sql_rel *rel, sql_exp *e, bool setnil);

static void
exps_reset_props(sql_rel *rel, list *exps, bool setnil)
{
	if (!list_empty(exps))
		for(node *n=exps->h; n; n=n->next)
			exp_reset_props(rel, n->data, setnil);
}

static void
exp_reset_props(sql_rel *rel, sql_exp *e, bool setnil)
{
	switch (e->type) {
	case e_column: {
		if (setnil && (((is_right(rel->op) || is_full(rel->op)) && rel_find_exp(rel->l, e) != NULL) ||
			((is_left(rel->op) || is_full(rel->op)) && rel_find_exp(rel->r, e) != NULL)))
			set_has_nil(e);
	} break;
	case e_convert: {
		exp_reset_props(rel, e->l, setnil);
		if (setnil && has_nil((sql_exp*)e->l))
			set_has_nil(e);
	} break;
	case e_func: {
		sql_subfunc *f = e->f;

		exps_reset_props(rel, e->l, setnil);
		if (setnil && !f->func->semantics && e->l && have_nil(e->l))
			set_has_nil(e);
	} break;
	case e_aggr: {
		sql_subfunc *a = e->f;

		exps_reset_props(rel, e->l, setnil);
		if (setnil && (a->func->s || strcmp(a->func->sql_name, "count") != 0) && !a->func->semantics && !has_nil(e) && e->l && have_nil(e->l))
			set_has_nil(e);
	} break;
	case e_cmp: {
		if (e->flag == cmp_or || e->flag == cmp_filter) {
			exps_reset_props(rel, e->l, setnil);
			exps_reset_props(rel, e->r, setnil);
			if (setnil && (have_nil(e->l) || have_nil(e->r)))
				set_has_nil(e);
		} else if (e->flag == cmp_in || e->flag == cmp_notin) {
			exp_reset_props(rel, e->l, setnil);
			exps_reset_props(rel, e->r, setnil);
			if (setnil && (has_nil((sql_exp*)e->l) || have_nil(e->r)))
				set_has_nil(e);
		} else {
			exp_reset_props(rel, e->l, setnil);
			exp_reset_props(rel, e->r, setnil);
			if (e->f)
				exp_reset_props(rel, e->f, setnil);
			if (setnil && !is_semantics(e) && (((sql_exp*)e->l) || has_nil((sql_exp*)e->r) || (e->f && has_nil((sql_exp*)e->f))))
				set_has_nil(e);
		}
	} break;
	default:
		break;
	}
	set_not_unique(e);
}

static sql_exp *
rewrite_inner(mvc *sql, sql_rel *rel, sql_rel *inner, operator_type op, sql_rel **rewrite)
{
	int single = is_single(inner);
	sql_rel *d = NULL;

	reset_single(inner);
	if (single && is_project(rel->op))
		op = op_left;

	if (is_join(rel->op)){
		if (is_right(rel->op))
			d = rel->l = rel_crossproduct(sql->sa, rel->l, inner, op);
		else
			d = rel->r = rel_crossproduct(sql->sa, rel->r, inner, op);
		if (single)
			set_single(d);
		set_processed(d);
	} else if (is_project(rel->op)){ /* projection -> op_left */
		if (rel->l || single || op == op_left) {
			if ((single || op == op_left) && !rel->l) {
				sql_exp *e = exp_atom_bool(sql->sa, 1);
				exp_label(sql->sa, e, ++sql->label);
				rel->l = rel_project(sql->sa, rel->l, list_append(sa_list(sql->sa), e));
			}
			d = rel->l = rel_crossproduct(sql->sa, rel->l, inner, op_left);
			if (single)
				set_single(d);
			set_processed(d);
		} else {
			d = rel->l = inner;
		}
	} else {
		d = rel->l = rel_crossproduct(sql->sa, rel->l, inner, op);
		if (single)
			set_single(d);
		set_processed(d);
	}
	assert(d);
	if (rel_has_freevar(sql, inner)) {
		list *dv = rel_dependent_var(sql, d, inner);
		list *fv = rel_freevar(sql, inner);
		/* check if the inner depends on the new join (d) or one leve up */
		if (list_length(dv))
			set_dependent(d);
		if (list_length(fv) != list_length(dv))
			set_dependent(rel);
	}
	if (rewrite)
		*rewrite = d;
	if (is_project(inner->op))
		return inner->exps->t->data;
	return NULL;
}

static sql_exp *
rewrite_exp_rel(visitor *v, sql_rel *rel, sql_exp *e, int depth)
{
	if (exp_is_rel(e) && is_ddl(rel->op) && rel->flag == ddl_psm) {
		sql_rel *inner = exp_rel_get_rel(v->sql->sa, e);
		if (is_single(inner)) {
			/* use a dummy projection for the single join */
			sql_rel *nrel = rel_project_exp(v->sql, exp_atom_bool(v->sql->sa, 1));

			if (!rewrite_inner(v->sql, nrel, inner, depth?op_left:op_join, NULL))
				return NULL;
			/* has to apply recursively */
			if (!(e->l = rel_exp_visitor_bottomup(v, nrel, &rewrite_exp_rel, true)))
				return NULL;
			v->changes++;
		}
	} else if (exp_has_rel(e) && !is_ddl(rel->op)) {
		sql_rel *rewrite = NULL;
		sql_exp *ne = rewrite_inner(v->sql, rel, exp_rel_get_rel(v->sql->sa, e), depth?op_left:op_join, &rewrite);

		if (!ne)
			return ne;
		if (exp_is_rel(e)) {
			ne = exp_ref(v->sql, ne);
			if (exp_name(e))
				exp_prop_alias(v->sql->sa, ne, e);
			if (!exp_name(ne))
				ne = exp_label(v->sql->sa, ne, ++v->sql->label);
			e = ne;
		} else {
			e = exp_rel_update_exp(v->sql, e);
		}
		exp_reset_props(rewrite, e, is_left(rewrite->op));
		v->changes++;
	}
	return e;
}

/* add an dummy true projection column */
static inline sql_rel *
rewrite_empty_project(visitor *v, sql_rel *rel)
{
	if ((is_simple_project(rel->op) || is_groupby(rel->op)) && list_empty(rel->exps)) {
		sql_exp *e = exp_atom_bool(v->sql->sa, 1);

		exp_label(v->sql->sa, e, ++v->sql->label);
		list_append(rel->exps, e);
		v->changes++;
	}
	return rel;
}

#define is_anyequal_func(sf) (strcmp((sf)->func->sql_name, "sql_anyequal") == 0 || strcmp((sf)->func->sql_name, "sql_not_anyequal") == 0)
#define is_anyequal(sf) (strcmp((sf)->func->sql_name, "sql_anyequal") == 0)
#define is_not_anyequal(sf) (strcmp((sf)->func->sql_name, "sql_not_anyequal") == 0)

static int exps_have_not_anyequal(list *exps);

static int
exp_has_not_anyequal(sql_exp *e)
{
	if (!e)
		return 0;
	switch(e->type){
	case e_func:
	case e_aggr: {
		list *args = e->l;
		sql_subfunc *f = e->f;

		if (f && f->func && is_not_anyequal(f) && exps_have_rel_exp(args))
			return 1;
		return exps_have_not_anyequal(e->l);
	}
	case e_cmp:
		if (e->flag == cmp_or || e->flag == cmp_filter)
			return (exps_have_not_anyequal(e->l) || exps_have_not_anyequal(e->r));
		if (e->flag == cmp_in || e->flag == cmp_notin)
			return (exp_has_not_anyequal(e->l) || exps_have_not_anyequal(e->r));
		return (exp_has_not_anyequal(e->l) || exp_has_not_anyequal(e->r) || (e->f && exp_has_not_anyequal(e->f)));
	case e_convert:
		return exp_has_not_anyequal(e->l);
	case e_atom:
		return (e->f && exp_has_not_anyequal(e->f));
	case e_psm:
	case e_column:
		return 0;
	}
	return 0;
}

static int
exps_have_not_anyequal(list *exps)
{
	if (list_empty(exps))
		return 0;
	for(node *n=exps->h; n; n=n->next) {
		sql_exp *e = n->data;

		if (exp_has_not_anyequal(e))
			return 1;
	}
	return 0;
}

/* introduce extra selects for (not) anyequal + subquery */
static sql_rel *
not_anyequal_helper(visitor *v, sql_rel *rel)
{
	if (is_innerjoin(rel->op) && exps_have_not_anyequal(rel->exps)) {
		sql_rel *nrel = rel_select(v->sql->sa, rel, NULL);
		nrel->exps = rel->exps;
		rel->exps = NULL;
		rel = nrel;
		v->changes++;
	}
	return rel;
}

/*
 * For decimals and intervals we need to adjust the scale for some operations.
 *
 * TODO move the decimal scale handling to this function.
 */
#define is_division(sf) (strcmp(sf->func->sql_name, "sql_div") == 0)
#define is_multiplication(sf) (strcmp(sf->func->sql_name, "sql_mul") == 0)

static inline sql_exp *
exp_physical_types(visitor *v, sql_rel *rel, sql_exp *e, int depth)
{
	(void)rel;
	(void)depth;
	sql_exp *ne = e;

	if (!e || (e->type != e_func && e->type != e_convert) || !e->l)
		return e;

	if (e->type == e_convert) {
		sql_subtype *ft = exp_fromtype(e);
		sql_subtype *tt = exp_totype(e);

		/* complex conversion matrix */
		if (ft->type->eclass == EC_SEC && tt->type->eclass == EC_SEC && ft->type->digits > tt->type->digits) {
			/* no conversion needed, just time adjustment */
			ne = e->l;
			ne->tpe = *tt; // ugh
		}
	} else {
		list *args = e->l;
		sql_subfunc *f = e->f;

		/* multiplication and division on decimals */
		if (is_multiplication(f) && list_length(args) == 2) {
			sql_exp *le = args->h->data;
			sql_subtype *lt = exp_subtype(le);

			if (lt->type->eclass == EC_SEC || lt->type->eclass == EC_MONTH) {
				sql_exp *re = args->h->next->data;
				sql_subtype *rt = exp_subtype(re);

				if (rt->type->eclass == EC_DEC && rt->scale) {
					int scale = (int) rt->scale; /* shift with scale */
					sql_subtype *it = sql_bind_localtype(lt->type->impl);
					sql_subfunc *c = sql_bind_func(v->sql, "sys", "scale_down", lt, it, F_FUNC);

					if (!c) {
						TRC_CRITICAL(SQL_PARSER, "scale_down missing (%s)\n", lt->type->impl);
						return NULL;
					}
#ifdef HAVE_HGE
					hge val = scale2value(scale);
#else
					lng val = scale2value(scale);
#endif
					atom *a = atom_int(v->sql->sa, it, val);
					ne = exp_binop(v->sql->sa, e, exp_atom(v->sql->sa, a), c);
				}
			}
		} else if (is_division(f) && list_length(args) == 2) {
			sql_exp *le = args->h->data;
			sql_subtype *lt = exp_subtype(le);

			if (lt->type->eclass == EC_SEC || lt->type->eclass == EC_MONTH) {
				sql_exp *re = args->h->next->data;
				sql_subtype *rt = exp_subtype(re);

				if (rt->type->eclass == EC_DEC && rt->scale) {
					int scale = (int) rt->scale; /* shift with scale */
#ifdef HAVE_HGE
					hge val = scale2value(scale);
#else
					lng val = scale2value(scale);
#endif

					if (lt->type->eclass == EC_SEC) {
						sql_subtype *it = sql_bind_localtype(lt->type->impl);
						sql_subfunc *c = sql_bind_func(v->sql, "sys", "scale_up", lt, it, F_FUNC);

						if (!c) {
							TRC_CRITICAL(SQL_PARSER, "scale_up missing (%s)\n", lt->type->impl);
							return NULL;
						}
						atom *a = atom_int(v->sql->sa, it, val);
						ne = exp_binop(v->sql->sa, e, exp_atom(v->sql->sa, a), c);
					} else { /* EC_MONTH */
						sql_subtype *it = sql_bind_localtype(rt->type->impl);
						sql_subfunc *c = sql_bind_func(v->sql, "sys", "scale_down", rt, it, F_FUNC);

						if (!c) {
							TRC_CRITICAL(SQL_PARSER, "scale_down missing (%s)\n", lt->type->impl);
							return NULL;
						}
						atom *a = atom_int(v->sql->sa, it, val);
						args->h->next->data = exp_binop(v->sql->sa, args->h->next->data, exp_atom(v->sql->sa, a), c);
					}
				}
			}
		}
	}
	if (ne != e) {
		if (exp_name(e))
			exp_prop_alias(v->sql->sa, ne, e);
		v->changes++;
	}
	return ne;
}

static sql_exp *
exp_reset_card_and_freevar_set_physical_type(visitor *v, sql_rel *rel, sql_exp *e, int depth)
{
	if (e->type == e_func && e->r) /* mark as normal (analytic) function now */
		e->r = NULL;
	reset_freevar(e); /* unnesting is done, we can remove the freevar flag */

	if (!(e = exp_physical_types(v, rel, e, depth))) /* for decimals and intervals we need to adjust the scale for some operations */
		return NULL;
	if (!rel->l)
		return e;

	switch(rel->op){
	case op_select:
	case op_join:
	case op_left:
	case op_right:
	case op_full:
	case op_semi:
	case op_anti:
	case op_project: {
		switch(e->type) {
		case e_aggr:
		case e_func: {
			e->card = exps_card(e->l);
		} break;
		case e_column: {
			sql_exp *le = NULL, *re = NULL;
			bool underjoinl = false, underjoinr = false;

			le = rel_find_exp_and_corresponding_rel(rel->l, e, false, NULL, &underjoinl);
			if (!is_simple_project(rel->op) && !is_inter(rel->op) && !is_except(rel->op) && !is_semi(rel->op) && rel->r) {
				re = rel_find_exp_and_corresponding_rel(rel->r, e, false, NULL, &underjoinr);
				/* if the expression is found under a join, the cardinality expands to multi */
				e->card = MAX(le?underjoinl?CARD_MULTI:le->card:CARD_ATOM, re?underjoinr?CARD_MULTI:re->card:CARD_ATOM);
			} else if (e->card == CARD_ATOM) { /* unnested columns vs atoms */
				e->card = le?underjoinl?CARD_MULTI:le->card:CARD_ATOM;
			} else { /* general case */
				e->card = (le && !underjoinl)?le->card:CARD_MULTI;
			}
			} break;
		case e_convert: {
			e->card = exp_card(e->l);
		} break;
		case e_cmp: {
			if (e->flag == cmp_or || e->flag == cmp_filter) {
				e->card = MAX(exps_card(e->l), exps_card(e->r));
			} else if (e->flag == cmp_in || e->flag == cmp_notin) {
				e->card = MAX(exp_card(e->l), exps_card(e->r));
			} else {
				e->card = MAX(exp_card(e->l), exp_card(e->r));
				if (e->f)
					e->card = MAX(e->card, exp_card(e->f));
			}
		} break;
		case e_atom:
		case e_psm:
			break;
		}
	} break;
	case op_inter:
	case op_except:
	case op_union: {
		e->card = CARD_MULTI;
	} break;
	case op_groupby: {
		switch(e->type) {
		case e_aggr:
			e->card = rel->card;
			break;
		case e_column: {
			if (e->card == CARD_ATOM) { /* unnested columns vs atoms */
				sql_exp *le = rel_find_exp(rel->l, e);
				/* if it's from the left relation, it's either a constant or column, so set to min between le->card and aggr */
				e->card = le?MIN(le->card, CARD_AGGR):CARD_ATOM;
			} else {
				e->card = rel->card;
			}
		} break;
		default:
			break;
		}
	} break;
	default:
		break;
	}
	if (is_simple_project(rel->op) && need_distinct(rel)) /* Need distinct, all expressions should have CARD_AGGR at max */
		e->card = MIN(e->card, CARD_AGGR);
	if (!is_set(rel->op) && (!is_groupby(rel->op) || !list_empty(rel->r))) /* global groupings have atomic cardinality */
		rel->card = MAX(e->card, rel->card); /* the relation cardinality may get updated too */
	return e;
}

static list*
aggrs_split_args(mvc *sql, list *aggrs, list *exps, int is_groupby_list)
{
	bool clear_hash = false;

	if (list_empty(aggrs))
		return aggrs;
	for (node *n=aggrs->h; n; n = n->next) {
		sql_exp *a = n->data;

		if (is_func(a->type) && !is_groupby_list)
			continue;
		if (!is_aggr(a->type)) {
			sql_exp *e1 = a, *found = NULL;

			for (node *nn = exps->h; nn && !found; nn = nn->next) {
				sql_exp *e2 = nn->data;

				if (!exp_equal(e1, e2))
					found = e2;
			}
			if (!found) {
				if (!exp_name(e1))
					e1 = exp_label(sql->sa, e1, ++sql->label);
				append(exps, e1);
			} else {
				e1 = found;
			}
			e1 = exp_ref(sql, e1);
			n->data = e1; /* replace by reference */
			clear_hash = true;
			continue;
		}
		list *args = a->l;

		if (!list_empty(args)) {
			for (node *an = args->h; an; an = an->next) {
				sql_exp *e1 = an->data, *found = NULL, *eo = e1;
				/* we keep converts as they reuse names of inner columns */
				int convert = is_convert(e1->type);

				if (convert)
					e1 = e1->l;
				for (node *nn = exps->h; nn && !found; nn = nn->next) {
					sql_exp *e2 = nn->data;

					if (!exp_equal(e1, e2))
						found = e2;
				}
				if (!found) {
					if (!exp_name(e1))
						e1 = exp_label(sql->sa, e1, ++sql->label);
					append(exps, e1);
				} else {
					e1 = found;
				}
				e1 = exp_ref(sql, e1);
				/* replace by reference */
				if (convert) {
					eo->l = e1;
				} else {
					an->data = e1;
					clear_hash = true;
				}
			}
		}
	}
	if (clear_hash)
		list_hash_clear(aggrs);
	return aggrs;
}

/* make sure e_func expressions don't appear on groupby expression lists */
static sql_rel *
aggrs_split_funcs(mvc *sql, sql_rel *rel)
{
	if (!list_empty(rel->exps)) {
		list *projs = NULL;
		for (node *n = rel->exps->h; n;) {
			node *next = n->next;
			sql_exp *e = n->data;

			if (e->type == e_func || exps_find_exp(projs, e)) {
				if (!projs)
					projs = sa_list(sql->sa);
				list_append(projs, e);
				list_remove_node(rel->exps, NULL, n);
			}
			n = next;
		}
		if (!list_empty(projs))
			rel = rel_project(sql->sa, rel, list_merge(rel_projections(sql, rel, NULL, 1, 1), projs, NULL));
	}
	return rel;
}

static int
exps_complex(list *exps)
{
	if (list_empty(exps))
		return 0;
	for(node *n = exps->h; n; n = n->next) {
		sql_exp *e = n->data;

		if (e->type != e_column && e->type != e_atom)
			return 1;
	}
	return 0;
}

static int
aggrs_complex(list *exps)
{
	if (list_empty(exps))
		return 0;
	for(node *n = exps->h; n; n = n->next) {
		sql_exp *e = n->data;

		if (e->type == e_func || (e->type == e_aggr && exps_complex(e->l)))
			return 1;
	}
	return 0;
}

/* simplify aggregates, ie push functions under the groupby relation */
/* rel visitor */
static inline sql_rel *
rewrite_aggregates(visitor *v, sql_rel *rel)
{
	if (is_groupby(rel->op) && (exps_complex(rel->r) || aggrs_complex(rel->exps))) {
		list *exps = sa_list(v->sql->sa);

		rel->r = aggrs_split_args(v->sql, rel->r, exps, 1);
		rel->exps = aggrs_split_args(v->sql, rel->exps, exps, 0);
		rel->l = rel_project(v->sql->sa, rel->l, exps);
		rel = aggrs_split_funcs(v->sql, rel);
		v->changes++;
		return rel;
	}
	return rel;
}

/* remove or expressions with subqueries */
static sql_rel *
rewrite_or_exp(visitor *v, sql_rel *rel)
{
	if (mvc_highwater(v->sql))
		return sql_error(v->sql, 10, SQLSTATE(42000) "Query too complex: running out of stack space");

	if ((is_select(rel->op) || is_join(rel->op) || is_semi(rel->op)) && !list_empty(rel->exps)) {
		for(node *n=rel->exps->h; n; n=n->next) {
			sql_exp *e = n->data, *id;

			if (is_compare(e->type) && e->flag == cmp_or) {
				/* check for exp_is_rel */
				if (exps_have_rel_exp(e->l) || exps_have_rel_exp(e->r)) {
					/* rewrite into setop */
					list_remove_node(rel->exps, NULL, n); /* remove or expression */
					if (is_select(rel->op) && list_empty(rel->exps) && !(rel_is_ref(rel))) { /* remove empty select if that's the case */
						sql_rel *l = rel->l;
						rel->l = NULL;
						rel_destroy(rel);
						rel = l;
					}
					if (!(rel = rel_add_identity(v->sql, rel, &id))) /* identity function needed */
						return NULL;
					const char *idrname = exp_relname(id), *idname = exp_name(id);
					list *tids = NULL, *exps = rel_projections(v->sql, rel, NULL, 1, 1);

					for( node *n = exps->h ; n ; ) {
						node *next = n->next;
						sql_exp *e = n->data;

						if (strcmp(exp_name(e), TID) == 0) { /* remove TID references and later restore them with identity function references */
							if (!tids)
								tids = sa_list(v->sql->sa);
							list_append(tids, exp_alias(v->sql->sa, exp_relname(e), TID, idrname, idname, sql_bind_localtype("oid"), CARD_MULTI, 0, 1, 1));
							list_remove_node(exps, NULL, n);
						}
						n = next;
					}

					sql_rel *l = rel, *r = rel_dup(rel);
					set_processed(rel);
					l = rel_select(v->sql->sa, l, NULL);
					l->exps = e->l;
					if (!(l = rewrite_or_exp(v, l)))
						return NULL;
					r = rel_select(v->sql->sa, r, NULL);
					r->exps = e->r;
					if (!(r = rewrite_or_exp(v, r)))
						return NULL;
					if (!(rel = rel_setop_check_types(v->sql, l, r, exps_copy(v->sql, exps), exps_copy(v->sql, exps), op_union)))
						return NULL;
					rel_setop_set_exps(v->sql, rel, exps, false);
					set_processed(rel);
					rel = rel_distinct(rel);
					if (tids) /* restore TIDs with identity function references */
						rel = rel_project(v->sql->sa, rel, list_merge(rel_projections(v->sql, rel, NULL, 1, 1), tids, NULL));
					v->changes++;
					return rel;
				}
			}
		}
		if (is_join(rel->op) && list_empty(rel->exps))
			rel->exps = NULL; /* crossproduct */
		return try_remove_empty_select(v, rel);
	}
	return rel;
}

static inline sql_rel *
rewrite_split_select_exps(visitor *v, sql_rel *rel)
{
	if (is_select(rel->op) && !list_empty(rel->exps)) {
		int i = 0;
		bool has_complex_exps = false, has_simple_exps = false, *complex_exps = SA_NEW_ARRAY(v->sql->ta, bool, list_length(rel->exps));

		for (node *n = rel->exps->h ; n ; n = n->next) {
			sql_exp *e = n->data;

			if (exp_has_rel(e) || exp_has_freevar(v->sql, e)) {
				complex_exps[i] = true;
				has_complex_exps = true;
			} else {
				complex_exps[i] = false;
				has_simple_exps = true;
			}
			i++;
		}

		if (has_complex_exps && has_simple_exps) {
			sql_rel *nsel = rel_select_copy(v->sql->sa, rel->l, NULL);
			rel->l = nsel;

			i = 0;
			for (node *n = rel->exps->h ; n ; ) {
				node *nxt = n->next;

				if (!complex_exps[i]) {
					rel_select_add_exp(v->sql->sa, nsel, n->data);
					list_remove_node(rel->exps, NULL, n);
				}
				n = nxt;
				i++;
			}
			v->changes++;
		}
	}
	return rel;
}

static void /* replace diff arguments to avoid duplicate work. The arguments must be iterated in this order! */
diff_replace_arguments(mvc *sql, sql_exp *e, list *ordering, int *pos, int *i)
{
	if (e->type == e_func && !strcmp(((sql_subfunc*)e->f)->func->sql_name, "diff")) {
		list *args = (list*)e->l;
		sql_exp *first = args->h->data, *second = list_length(args) == 2 ? args->h->next->data : NULL;

		if (first->type == e_func && !strcmp(((sql_subfunc*)first->f)->func->sql_name, "diff")) {
			diff_replace_arguments(sql, first, ordering, pos, i);
		} else {
			sql_exp *ne = args->h->data = exp_ref(sql, list_fetch(ordering, pos[*i]));
			set_descending(ne);
			set_nulls_first(ne);
			*i = *i + 1;
		}
		if (second && second->type == e_func && !strcmp(((sql_subfunc*)second->f)->func->sql_name, "diff")) {
			diff_replace_arguments(sql, second, ordering, pos, i);
		} else if (second) {
			sql_exp *ne = args->h->next->data = exp_ref(sql, list_fetch(ordering, pos[*i]));
			set_descending(ne);
			set_nulls_first(ne);
			*i = *i + 1;
		}
	}
}

/* exp visitor */
static inline sql_exp *
rewrite_rank(visitor *v, sql_rel *rel, sql_exp *e, int depth)
{
	sql_rel *rell = NULL;
	int needed = 0;

	if (!is_simple_project(rel->op) || e->type != e_func || list_length(e->r) < 2 /* e->r means window function */)
		return e;

	(void)depth;
	/* ranks/window functions only exist in the projection */
	list *l = e->l, *r = e->r, *gbe = r->h->data, *obe = r->h->next->data;
	e->card = (rel->card == CARD_AGGR) ? CARD_AGGR : CARD_MULTI; /* After the unnesting, the cardinality of the window function becomes larger */

	needed = (gbe || obe);
	if (l)
		for (node *n = l->h; n && !needed; n = n->next) {
			sql_exp *e = n->data;
			needed = e->ref;
		}

	if (needed) {
		rell = rel->l = rel_project(v->sql->sa, rel->l, rel_projections(v->sql, rel->l, NULL, 1, 1));
		for (node *n = l->h; n; n = n->next) {
			sql_exp *e = n->data;

			if (e->ref) {
				e->ref = 0;
				append(rell->exps, e);
				n->data = exp_ref(v->sql, e);
			}
		}
	}

	/* The following array remembers the original positions of gbe and obe expressions to replace them in order later at diff_replace_arguments */
	int gbeoffset = list_length(gbe), i = 0, added = 0;
	int *pos = SA_NEW_ARRAY(v->sql->ta, int, gbeoffset + list_length(obe));

	if (gbe || obe) {
		if (gbe)
			for (i = 0 ; i < gbeoffset ; i++)
				pos[i] = i;

		if (gbe && obe) {
			gbe = list_merge(sa_list(v->sql->sa), gbe, (fdup)NULL); /* make sure the p->r is a different list than the gbe list */
			i = 0;
			for(node *n = obe->h ; n ; n = n->next, i++) {
				sql_exp *e1 = n->data;
				bool found = false;
				int j = 0;

				for(node *nn = gbe->h ; nn ; nn = nn->next, j++) {
					sql_exp *e2 = nn->data;
					/* the partition expression order should be the same as the one in the order by clause (if it's in there as well) */
					if (exp_match(e1, e2)) {
						if (is_ascending(e1))
							set_ascending(e2);
						else
							set_descending(e2);
						if (nulls_last(e1))
							set_nulls_last(e2);
						else
							set_nulls_first(e2);
						found = true;
						break;
					}
				}
				if (!found) {
					pos[gbeoffset + i] = gbeoffset + added;
					added++;
					append(gbe, e1);
				} else {
					pos[gbeoffset + i] = j;
				}
			}
		} else if (obe) {
			assert(!gbe);
			i = 0;
			for(node *n = obe->h ; n ; n = n->next, i++) {
				sql_exp *oe = n->data;
				if (!exps_find_exp(rell->exps, oe)) {
					sql_exp *ne = exp_ref(v->sql, oe);

					if (is_ascending(oe))
						set_ascending(ne);
					if (nulls_last(oe))
						set_nulls_last(ne);
					/* disable sorting info (ie back to defaults) */
					set_descending(oe);
					set_nulls_first(oe);
					n->data = ne;
					append(rell->exps, oe);
				}
				pos[i] = i;
			}
			gbe = obe;
		}

		list *ordering = sa_list(v->sql->sa); /* add exps from gbe and obe as ordering expressions */
		for(node *n = gbe->h ; n ; n = n->next) {
			sql_exp *next = n->data;
			sql_exp *found = exps_find_exp(rell->exps, next);
			sql_exp *ref = exp_ref(v->sql, found ? found : next);

			if (is_ascending(next))
				set_ascending(ref);
			if (nulls_last(next))
				set_nulls_last(ref);
			set_descending(next);
			set_nulls_first(next);
			if (!found)
				list_append(rell->exps, next);
			list_append(ordering, ref);
		}
		rell = rel_project(v->sql->sa, rell, rel_projections(v->sql, rell, NULL, 1, 1));
		rell->r = ordering;
		rel->l = rell;

		/* remove obe argument, so this function won't be called again on this expression */
		list_remove_node(r, NULL, r->t);

		/* add project with rank */
		rell = rel->l = rel_project(v->sql->sa, rel->l, rel_projections(v->sql, rell->l, NULL, 1, 1));
		i = 0;

		for (node *n = l->h; n ; n = n->next) { /* replace the updated arguments */
			sql_exp *e = n->data;

			if (e->type == e_func && !strcmp(((sql_subfunc*)e->f)->func->sql_name, "window_bound"))
				continue;
			diff_replace_arguments(v->sql, e, ordering, pos, &i);
		}

		sql_exp *b1 = (sql_exp*) list_fetch(l, list_length(l) - 2); /* the 'window_bound' calls are added after the function arguments and frame type */
		sql_exp *b2 = (sql_exp*) list_fetch(l, list_length(l) - 1);

		if (b1 && b1->type == e_func && !strcmp(((sql_subfunc*)b1->f)->func->sql_name, "window_bound")) {
			list *ll = b1->l;
			rell = rel->l = rel_project(v->sql->sa, rell, rel_projections(v->sql, rell, NULL, 1, 1));

			int pe_pos = list_length(l) - 5; /* append the new partition expression to the list of expressions */
			sql_exp *pe = (sql_exp*) list_fetch(l, pe_pos);
			list_append(rell->exps, pe);

			if (list_length(ll) == 6) { /* update partition definition for window function input if that's the case */
				((list*)b1->l)->h->data = exp_ref(v->sql, pe);
				((list*)b2->l)->h->data = exp_ref(v->sql, pe);
			}
			i = 0; /* the partition may get a new reference, update it on the window function list of arguments as well */
			for (node *n = l->h; n ; n = n->next, i++) {
				if (i == pe_pos) {
					n->data = exp_ref(v->sql, pe);
					break;
				}
			}

			sql_exp *frame_type = (sql_exp*) list_fetch(l, list_length(l) - 3);
			atom *a = frame_type->l;
			int nr = (int)atom_get_int(a);

			if (nr == FRAME_RANGE && obe) { /* for range we pass the last order by column (otherwise it's either invalid or is a special case)*/
				int oe_pos = list_length(ll) - 5;
				sql_exp *oe = (sql_exp*) list_fetch(ll, oe_pos);
				if (oe->type != e_column && oe->type != e_atom) {
					sql_exp *common	 = list_fetch(ordering, pos[gbeoffset + list_length(obe) - 1]);

					if (list_length(ll) == 5) {
						((list*)b1->l)->h->data = exp_ref(v->sql, common);
						((list*)b2->l)->h->data = exp_ref(v->sql, common);
					} else {
						((list*)b1->l)->h->next->data = exp_ref(v->sql, common);
						((list*)b2->l)->h->next->data = exp_ref(v->sql, common);
					}
				}
			} else if (nr == FRAME_ROWS || nr == FRAME_GROUPS) {
				int oe_pos = list_length(l) - 4; /* for groups and rows, we push the ordering diff call, reference it back */
				/* now this is the tricky, part, the ordering expression, may be a column, or any projection, only the later requires the push down */
				sql_exp *oe = (sql_exp*) list_fetch(l, oe_pos);
				if (oe->type != e_column && oe->type != e_atom) {
					list_append(rell->exps, oe);

					if (list_length(ll) == 5) {
						((list*)b1->l)->h->data = exp_ref(v->sql, oe);
						((list*)b2->l)->h->data = exp_ref(v->sql, oe);
					} else {
						((list*)b1->l)->h->next->data = exp_ref(v->sql, oe);
						((list*)b2->l)->h->next->data = exp_ref(v->sql, oe);
					}
				}
			}
		}

		/* move rank down add ref */
		if (!exp_name(e))
			e = exp_label(v->sql->sa, e, ++v->sql->label);
		append(rell->exps, e);
		e = exp_ref(v->sql, e);
		v->changes++;
	} else {
		/* remove obe argument, so this function won't be called again on this expression */
		list_remove_node(r, NULL, r->t);
		v->changes++;
	}
	return e;
}

static sql_rel *
rel_union_exps(mvc *sql, sql_exp **l, list *vals, int is_tuple)
{
	sql_rel *u = NULL;
	list *exps = NULL;
	int freevar = 0;

	if (mvc_highwater(sql))
		return sql_error(sql, 10, SQLSTATE(42000) "Query too complex: running out of stack space");

	for (node *n=vals->h; n; n = n->next) {
		sql_exp *ve = n->data, *r, *s;
		sql_rel *sq = NULL;

		exp_label(sql->sa, ve, ++sql->label); /* an alias is needed */
		if (exp_has_rel(ve)) {
			sq = exp_rel_get_rel(sql->sa, ve); /* get subquery */
			if (sq)
				freevar = rel_has_freevar(sql,sq);
		} else {
			sq = rel_project(sql->sa, NULL, append(sa_list(sql->sa), ve));
			if (!exp_is_atom(ve))
				freevar = 1;
			set_processed(sq);
		}
		if (is_tuple) { /* cast each one */
			for (node *m=sq->exps->h, *o = ((list *)(*l)->f)->h; m && o; m = m->next, o = o->next) {
				r = m->data;
				s = o->data;
				if (rel_convert_types(sql, NULL, NULL, &s, &r, 1, type_equal) < 0)
					return NULL;
				m->data = r;
			}
		} else {
			sq->nrcols = list_length(sq->exps);
			/* union a project[(values(a),..,(b),(c)]  with freevars */
			if (sq->card > CARD_ATOM && rel_has_freevar(sql, sq) && is_project(sq->op) && !sq->l && sq->nrcols==1) {
				/* needs check on projection */
				sql_exp *vals = sq->exps->h->data;
				if (!(sq = rel_union_exps(sql, l, exp_get_values(vals), is_tuple)))
					return NULL;
			} else {
				if (rel_convert_types(sql, NULL, NULL, l, &ve, 1, type_equal) < 0)
					return NULL;
				/* flatten expressions */
				if (exp_has_rel(ve)) {
					ve = exp_rel_update_exp(sql, ve);
					sq = rel_project(sql->sa, sq, append(sa_list(sql->sa), ve));
					set_processed(sq);
				}
				if (freevar)
					exp_set_freevar(sql, ve, sq);
			}
		}
		if (!u) {
			u = sq;
		} else {
			u = rel_setop(sql->sa, u, sq, op_union);
			rel_setop_set_exps(sql, u, exps, false);
			set_distinct(u);
			set_processed(u);
		}
		exps = rel_projections(sql, sq, NULL, 1/*keep names */, 1);
	}
	return u;
}

static sql_exp *
exp_in_project(mvc *sql, sql_exp **l, list *vals, int anyequal)
{
	sql_exp *e = NULL;

	for(node *n=vals->h; n; n = n->next) {
		sql_exp *r = n->data, *ne;

		if (rel_convert_types(sql, NULL, NULL, l, &r, 1, type_equal_no_any) < 0)
			return NULL;
		if (anyequal)
			ne = rel_binop_(sql, NULL, *l, r, "sys", "=", card_value);
		else
			ne = rel_binop_(sql, NULL, *l, r, "sys", "<>", card_value);
		if (!e) {
			e = ne;
		} else if (anyequal) {
			e = rel_binop_(sql, NULL, e, ne, "sys", "or", card_value);
		} else {
			e = rel_binop_(sql, NULL, e, ne, "sys", "and", card_value);
		}
	}
	return e;
}

static sql_exp *
exp_in_compare(mvc *sql, sql_exp **l, list *vals, int anyequal)
{
	int vals_only = 1;

	for(node *n=vals->h; n; n = n->next) {
		sql_exp *r = n->data;

		if (rel_convert_types(sql, NULL, NULL, l, &r, 1, type_equal_no_any) < 0)
			return NULL;
		n->data = r;
		if (!exp_is_atom(r))
			vals_only = 0;
	}
	if (vals_only)
		return exp_in(sql->sa, *l, vals, anyequal?cmp_in:cmp_notin);

	if (!(*l = exp_in_project(sql, l, vals, anyequal)))
		return NULL;
	return exp_compare(sql->sa, *l, exp_atom_bool(sql->sa, 1), cmp_equal);
}

/* exp visitor */
static inline sql_exp *
rewrite_anyequal(visitor *v, sql_rel *rel, sql_exp *e, int depth)
{
	sql_subfunc *sf;
	if (e->type != e_func)
		return e;

	sf = e->f;
	if (is_ddl(rel->op))
		return e;
	if (is_anyequal_func(sf) && !list_empty(e->l)) {
		list *l = e->l;
		mvc *sql = v->sql;

		if (list_length(l) == 2) { /* input is a set */

			sql_exp *ile = l->h->data, *le, *re = l->h->next->data;
			sql_rel *lsq = NULL, *rsq = NULL;
			int is_tuple = 0;

			if (exp_has_rel(ile))
				lsq = exp_rel_get_rel(sql->sa, ile); /* get subquery */

			if (lsq)
				le = exp_rel_update_exp(sql, ile);
			else
				le = ile;

			if (is_values(le)) /* exp_values */
				is_tuple = 1;

			/* re should be a values list */
			if (!lsq && !is_tuple && is_values(re) && !exps_have_rel_exp(re->f)) { /* exp_values */
				list *vals = re->f;

				if (depth == 0 && is_select(rel->op)) {
					v->changes++;
					return exp_in_compare(sql, &le, vals, is_anyequal(sf));
				} else {
					le = exp_in_project(sql, &le, vals, is_anyequal(sf));
					if (le && exp_name(e))
						exp_prop_alias(sql->sa, le, e);
					v->changes++;
					return le;
				}
			} else if (!lsq && is_tuple && is_values(re) && !exps_have_rel_exp(re->f)) {
				return e; /* leave as is, handled later */
			}

			if (is_atom(re->type) && re->f) { /* exp_values */
				/* flatten using unions */
				rsq = rel_union_exps(sql, &le, re->f, is_tuple);
				if (!rsq)
					return NULL;
				if (!is_tuple) {
					re = rsq->exps->t->data;

					if (!is_tuple && is_func(re->type))
						depth++;

					if (rsq && lsq)
						exp_set_freevar(sql, re, rsq);
					if (!is_tuple && !is_freevar(re)) {
						re = exp_label(sql->sa, re, ++sql->label); /* unique name */
						list_hash_clear(rsq->exps);
						re = exp_ref(sql, re);
					} else if (has_label(re)) {
						re = exp_ref(sql, re);
					}
				}
				set_processed(rsq);
			}

			if (is_project(rel->op) || (is_select(rel->op) && depth > 0)) {
				/* we introduced extra selects */
				assert(is_project(rel->op) || is_select(rel->op));
<<<<<<< HEAD
=======
				if (!(rsq = rel_add_identity2(sql, rsq, &rid)))
					return NULL;
				rid = exp_ref(sql, rid);

				if (!lsq)
					lsq = rel->l;
				if (!lsq) { /* single row */
					lid = exp_atom_lng(sql->sa, 1);
				} else {
					exps = rel_projections(sql, lsq, NULL, 1/*keep names */, 1);
					if (!(lsq = rel_add_identity(sql, lsq, &lid)))
						return NULL;
					if (!sq)
						rel->l = lsq;
					lid = exp_ref(sql, lid);
				}
>>>>>>> 539dfe7d

				sql_rel *join = NULL;
				if (lsq) {
					sql_rel *rewrite = NULL;
					(void)rewrite_inner(sql, rel, lsq, op_left, &rewrite);
					exp_reset_props(rewrite, le, is_left(rewrite->op));
					join = rel->l;
				}
				if (rsq) {
					sql_rel *rewrite = NULL;
					(void)rewrite_inner(sql, rel, rsq, op_left, &rewrite);
					exp_reset_props(rewrite, re, is_left(rewrite->op));
					join = rel->l;
				}
				assert(join && is_join(join->op));
				if (join && !join->exps)
					join->exps = sa_list(sql->sa);
				if (is_tuple) {
					list *t = le->f;
					int s1 = list_length(t), s2 = rsq?list_length(rsq->exps):0;

					/* find out list of right expression */
					if (s1 != s2)
						return sql_error(sql, 02, SQLSTATE(42000) "Subquery has too %s columns", (s2 < s1) ? "few" : "many");
					for (node *n = t->h, *m = rsq->exps->h; n && m; n = n->next, m = m->next ) {
						sql_exp *le = n->data;
						sql_exp *re = m->data;

						re = exp_ref(sql, re);

						sql_exp *inexp = exp_compare(v->sql->sa, le, re, is_anyequal(sf)?mark_in:mark_notin);
						append(join->exps, inexp);
					}
					return sql_error(sql, 02, SQLSTATE(42000) "Tuple matching at projections not implemented in the backend yet");
				} else {
					sql_exp *inexp = exp_compare(v->sql->sa, le, re, is_anyequal(sf)?mark_in:mark_notin);
					append(join->exps, inexp);
				}
				v->changes++;
				if (join) {
					if (!join->attr)
						join->attr = sa_list(sql->sa);
					sql_exp *a = exp_atom_bool(v->sql->sa, 1);
					exp_setname(sql->sa, a, exp_relname(e), exp_name(e));
					re = exp_ref(sql, a);
					set_has_nil(re); /* outerjoins could have introduced nils */
					re->card = 3; /* mark as multi value, the real attribute is introduced later */
					append(join->attr, a);
					assert(is_project(rel->op) || depth);
					if ((is_project(rel->op) || depth))
						return re;
				}
				set_has_nil(le); /* outer joins could have introduced nils */
				set_has_nil(re); /* outer joins could have introduced nils */
				return exp_compare(v->sql->sa, le, re, is_anyequal(sf)?cmp_equal:cmp_notequal);
			} else {
				if (lsq) {
					sql_rel *rewrite = NULL;
					(void)rewrite_inner(sql, rel, lsq, rel->card<=CARD_ATOM?op_left:op_join, &rewrite);
					exp_reset_props(rewrite, le, is_left(rewrite->op));
				}
				if (rsq) {
					sql_rel *rewrite = NULL;
					operator_type op = !is_tuple?op_join:is_anyequal(sf)?op_semi:op_anti;
					(void)rewrite_inner(sql, rel, rsq, op, &rewrite);
					exp_reset_props(rewrite, re, is_left(rewrite->op));
				}
				if (is_tuple) {
					list *t = le->f;
					list *l = sa_list(sql->sa);
					list *r = sa_list(sql->sa);
					int s1 = list_length(t), s2 = list_length(rsq->exps);

					/* find out list of right expression */
					if (s1 != s2)
						return sql_error(sql, 02, SQLSTATE(42000) "Subquery has too %s columns", (s2 < s1) ? "few" : "many");
					for (node *n = t->h, *m = rsq->exps->h; n && m; n = n->next, m = m->next ) {
						sql_exp *le = n->data;
						sql_exp *re = m->data;

						append(l, le);
						re = exp_ref(sql, re);
						append(r, re);
					}
					v->changes++;
					return exp_in_func(sql, exp_values(sql->sa, l), exp_values(sql->sa, r), is_anyequal(sf), 1);
				} else {
					if (exp_has_freevar(sql, le))
						rel_bind_var(sql, rel, le);
					v->changes++;
					return exp_in_func(sql, le, re, is_anyequal(sf), 0);
				}
			}
		}
	}
	return e;
}

/* exp visitor */
/* rewrite compare expressions including quantifiers any and all */
static inline sql_exp *
rewrite_compare(visitor *v, sql_rel *rel, sql_exp *e, int depth)
{
	sql_subfunc *sf;
	if (e->type != e_func || is_ddl(rel->op))
		return e;

	sf = e->f;
	if (is_compare_func(sf) && !list_empty(e->l)) {
		list *l = e->l;

		/* TODO handle range expressions */
		if (list_length(l) == 2) { /* input is a set */
			char *op = sf->func->sql_name;

			sql_exp *ile = l->h->data, *le, *re = l->h->next->data, *rnull = NULL;
			sql_rel *lsq = NULL, *rsq = NULL;
			int is_tuple = 0; /* TODO add this feature, ie select (1,2) = (1,2) etc */
					 /* cleanup tuple handling by introducing an expression for tuples */
			int quantifier = e->flag;

			/* possibly this is already done ? */
			if (exp_has_rel(ile)) {
				depth += exp_rel_depth(ile);
				lsq = exp_rel_get_rel(v->sql->sa, ile); /* get subquery */
			}

			if (lsq)
				le = exp_rel_update_exp(v->sql, ile);
			else
				le = ile;

			if (exp_has_rel(re))
				rsq = exp_rel_get_rel(v->sql->sa, re); /* get subquery */
			if (rsq)
				re = exp_rel_update_exp(v->sql, re);

			if (is_values(le)) /* exp_values */
				is_tuple = 1;

			if (!is_tuple && !lsq && !rsq) { /* trivial case, just re-write into a comparison */
				e->flag = 0; /* remove quantifier */

				if (rel_convert_types(v->sql, NULL, NULL, &le, &re, 1, type_equal) < 0)
					return NULL;
				if (depth == 0 && is_select(rel->op)) {
					v->changes++;
					return exp_compare(v->sql->sa, le, re, compare_str2type(op));
				} else {
					le = exp_compare_func(v->sql, le, re, op, 0);
					if (exp_name(e))
						exp_prop_alias(v->sql->sa, le, e);
					v->changes++;
					return le;
				}
			}
			if (!is_tuple && is_values(re) && !exps_have_rel_exp(re->f)) { /* exp_values */
				list *vals = re->f;

				assert(0);
				if (depth == 0 && is_select(rel->op)) {
					v->changes++;
					return exp_in_compare(v->sql, &le, vals, is_anyequal(sf));
				} else {
					le = exp_in_project(v->sql, &le, vals, is_anyequal(sf));
					if (le && exp_name(e))
						exp_prop_alias(v->sql->sa, le, e);
					v->changes++;
					return le;
				}
			}

			if (is_values(re)) { /* exp_values */
				/* flatten using unions */
				rsq = rel_union_exps(v->sql, &le, re->f, is_tuple);
				if (!rsq)
					return NULL;
				re = rsq->exps->t->data;

				if (!is_tuple) {
					re = exp_label(v->sql->sa, re, ++v->sql->label); /* unique name */
					list_hash_clear(rsq->exps);
					re = exp_ref(v->sql, re);
				}
				set_processed(rsq);
			}

			int is_cnt = 0;
			if (rsq)
				is_cnt = exp_is_count(re, rsq);
			if (is_project(rel->op) || depth > 0 || quantifier || is_cnt) {
				sql_rel *sq = lsq;

				assert(!is_tuple);

				if (!lsq)
					lsq = rel->l;
				if (sq) {
					sql_rel *rewrite = NULL;
					operator_type op = (depth||quantifier)?op_left:op_join;
					(void)rewrite_inner(v->sql, rel, sq, op, &rewrite);
					exp_reset_props(rewrite, le, is_left(rewrite->op));
				}
				if (quantifier) {
					sql_subfunc *a;

					rsq = rel_groupby(v->sql, rsq, NULL);
					a = sql_bind_func(v->sql, "sys", "null", exp_subtype(re), NULL, F_AGGR);
					rnull = exp_aggr1(v->sql->sa, re, a, 0, 1, CARD_AGGR, has_nil(re));
					rnull = rel_groupby_add_aggr(v->sql, rsq, rnull);

					if (is_notequal_func(sf))
						op = "=";
					if (op[0] == '<') {
						a = sql_bind_func(v->sql, "sys", (quantifier==1)?"max":"min", exp_subtype(re), NULL, F_AGGR);
					} else if (op[0] == '>') {
						a = sql_bind_func(v->sql, "sys", (quantifier==1)?"min":"max", exp_subtype(re), NULL, F_AGGR);
					} else /* (op[0] == '=')*/ /* only = ALL */ {
						a = sql_bind_func(v->sql, "sys", "all", exp_subtype(re), NULL, F_AGGR);
						is_cnt = 1;
					}
					re = exp_aggr1(v->sql->sa, re, a, 0, 1, CARD_AGGR, has_nil(re));
					re = rel_groupby_add_aggr(v->sql, rsq, re);
					set_processed(rsq);
				}
				if (rsq) {
					sql_rel *rewrite = NULL;
					operator_type op = ((!quantifier && depth > 0)||is_cnt)?op_left:op_join;
					(void)rewrite_inner(v->sql, rel, rsq, op, &rewrite);
					exp_reset_props(rewrite, re, is_left(rewrite->op));
				}

				if (rel_convert_types(v->sql, NULL, NULL, &le, &re, 1, type_equal) < 0)
					return NULL;
				if (rnull) { /* complex compare operator */
					sql_exp *lnull = rel_unop_(v->sql, rel, le, "sys", "isnull", card_value);
					set_has_no_nil(lnull);
					le = exp_compare_func(v->sql, le, re, op, 0);
					le = rel_nop_(v->sql, rel, le, lnull, rnull, NULL, "sys", (quantifier==1)?"any":"all", card_value);
					if (is_select(rel->op) && depth == 0) {
						le = exp_compare(v->sql->sa, le, exp_atom_bool(v->sql->sa, is_notequal_func(sf) ? 0 : 1), cmp_equal);
					} else if (is_notequal_func(sf)) {
						le = rel_unop_(v->sql, rel, le, "sys", "not", card_value);
					}
				} else if (is_project(rel->op) || depth) {
					le = exp_compare_func(v->sql, le, re, op, 0);
				} else {
					v->changes++;
					return exp_compare(v->sql->sa, le, re, compare_str2type(op));
				}
				if (exp_name(e))
					exp_prop_alias(v->sql->sa, le, e);
				v->changes++;
				return le;
			} else {
				if (lsq) {
					sql_rel *rewrite = NULL;
					(void)rewrite_inner(v->sql, rel, lsq, op_join, &rewrite);
					exp_reset_props(rewrite, le, is_left(rewrite->op));
				}
				if (rsq) {
					sql_rel *rewrite = NULL;
					operator_type op = !is_tuple?op_join:is_anyequal(sf)?op_semi:op_anti;
					(void)rewrite_inner(v->sql, rel, rsq, op, &rewrite);
					exp_reset_props(rewrite, re, is_left(rewrite->op));
				}
				if (is_tuple) {
					list *t = le->f;
					list *l = sa_list(v->sql->sa);
					list *r = sa_list(v->sql->sa);
					int s1 = list_length(t), s2 = list_length(rsq->exps); /* subtract identity column */

					/* find out list of right expression */
					if (s1 != s2)
						return sql_error(v->sql, 02, SQLSTATE(42000) "Subquery has too %s columns", (s2 < s1) ? "few" : "many");
					for (node *n = t->h, *m = rsq->exps->h; n && m; n = n->next, m = m->next ) {
						sql_exp *le = n->data;
						sql_exp *re = m->data;

						append(l, le);
						append(r, re);
					}
					v->changes++;
					return exp_compare(v->sql->sa, exp_values(v->sql->sa, l), exp_values(v->sql->sa, r), compare_str2type(op));
				} else {
					if (exp_has_freevar(v->sql, le))
						rel_bind_var(v->sql, rel, le);
					if (rel_convert_types(v->sql, NULL, NULL, &le, &re, 1, type_equal) < 0)
						return NULL;
					v->changes++;
					return exp_compare(v->sql->sa, le, re, compare_str2type(op));
				}
			}
		}
	}
	return e;
}

static sql_rel *
rewrite_join2semi(visitor *v, sql_rel *rel)
{
	if (mvc_highwater(v->sql))
		return sql_error(v->sql, 10, SQLSTATE(42000) "Query too complex: running out of stack space");

	if (is_select(rel->op) && !list_empty(rel->exps)) {
		sql_rel *j = rel->l;
		int needed = 0, changed = 0;

		if (!j || (!is_join(j->op) && !is_semi(j->op)) || !list_empty(j->exps))
			return rel;
		/* if needed first push select exps down under the join */
		for (node *n = rel->exps->h; n;) {
			node *next = n->next;
			sql_exp *e = n->data;
			sql_subfunc *sf = e->f;

			if (is_func(e->type) && is_anyequal_func(sf)) {
				if (exp_card(e) > CARD_ATOM && rel_has_all_exps(j->l, e->l)) {
					sql_rel *l = j->l;
					if (!is_select(l->op) || rel_is_ref(l)) {
						set_processed(l);
						j->l = l = rel_select(v->sql->sa, j->l, NULL);
					}
					rel_select_add_exp(v->sql->sa, l, e);
					list_remove_node(rel->exps, NULL, n);
					changed = 1;
					v->changes++;
				} else {
					needed = 1;
				}
			}
			n = next;
		}
		if (changed && !(j->l = rewrite_join2semi(v, j->l)))
			return NULL;
		if (!needed)
			return try_remove_empty_select(v, rel);
		if (!j->exps)
			j->exps = sa_list(v->sql->sa);
		for (node *n = rel->exps->h; n; ) {
			node *next = n->next;
			sql_exp *e = n->data;
			sql_subfunc *sf = e->f;

			/* If the left relation cannot hold the comparison it cannot be pushed to the semi(anti)-join
			   For now I guess only comparisons or anyequal func can appear here */
			assert((is_func(e->type) && is_anyequal_func(sf)) || e->type == e_cmp);
			if ((is_func(e->type) && is_anyequal_func(sf)) || !rel_rebind_exp(v->sql, j->l, e)) {
				if (e->type == e_cmp) {
					append(j->exps, e);
				} else {
					list *args = e->l;
					sql_exp *l, *r;

					assert(list_length(args)==2);
					l = args->h->data;
					r = args->h->next->data;
					j->op = (is_anyequal(sf))?op_semi:op_anti;

					if (is_values(l)) {
						assert(is_values(r));
						list *ll = l->f, *rl = r->f;
						for(node *n=ll->h, *m=rl->h; n && m; n=n->next, m=m->next) {
							e = exp_compare(v->sql->sa, n->data, m->data, j->op == op_semi?mark_in:mark_notin);
							append(j->exps, e);
						}
					} else {
						e = exp_compare(v->sql->sa, l, r, j->op == op_semi?mark_in:mark_notin);
						append(j->exps, e);
					}
				}
				list_remove_node(rel->exps, NULL, n);
			}
			n = next;
		}
		v->changes++;
		rel = try_remove_empty_select(v, rel);
	}
	return rel;
}

#define is_exists_func(sf) (strcmp(sf->func->sql_name, "sql_exists") == 0 || strcmp(sf->func->sql_name, "sql_not_exists") == 0)
#define is_exists(sf) (strcmp(sf->func->sql_name, "sql_exists") == 0)

static sql_exp *
exp_exist(mvc *sql, sql_exp *le, sql_exp *ne, int exists)
{
	sql_subfunc *exists_func = NULL;

	if (exists)
		exists_func = sql_bind_func(sql, "sys", "sql_exists", exp_subtype(le), NULL, F_FUNC);
	else
		exists_func = sql_bind_func(sql, "sys", "sql_not_exists", exp_subtype(le), NULL, F_FUNC);

	if (!exists_func)
		return sql_error(sql, 02, SQLSTATE(42000) "exist operator on type %s missing", exp_subtype(le)->type->base.name);
	if (ne) { /* correlated case */
		if (exists)
			le = rel_nop_(sql, NULL, ne, exp_atom_bool(sql->sa, exists), exp_atom_bool(sql->sa, !exists), NULL, "sys", "ifthenelse", card_value);
		else {
			ne = rel_unop_(sql, NULL, ne, "sys", "not", card_value);
			le = rel_nop_(sql, NULL, ne, exp_atom_bool(sql->sa, exists), exp_atom_bool(sql->sa, !exists), NULL, "sys", "ifthenelse", card_value);
		}
		return le;
	} else {
		sql_exp *res = exp_unop(sql->sa, le, exists_func);
		set_has_no_nil(res);
		return res;
	}
}

/* exp visitor */
static sql_exp *
rewrite_exists(visitor *v, sql_rel *rel, sql_exp *e, int depth)
{
	sql_subfunc *sf;
	if (e->type != e_func)
		return e;

	sf = e->f;
	if (is_exists_func(sf) && !list_empty(e->l)) {
		list *l = e->l;

		if (list_length(l) == 1) { /* exp_values */
			sql_exp *ne = NULL, *ie = l->h->data, *le;
			sql_rel *sq = NULL;

			if (!exp_is_rel(ie)) { /* exists over a constant or a single value */
				le = exp_atom_bool(v->sql->sa, is_exists(sf)?1:0);
				if (depth == 0 && is_select(rel->op))
					le = exp_compare(v->sql->sa, le, exp_atom_bool(v->sql->sa, 1), cmp_equal);
				else if (exp_name(e))
					exp_prop_alias(v->sql->sa, le, e);
				v->changes++;
				return le;
			}

			sq = exp_rel_get_rel(v->sql->sa, ie); /* get subquery */
			/* number of expressions in set relations must match the children */
			if (!is_project(sq->op) || (is_set(sq->op) && list_length(sq->exps) > 1) || (is_simple_project(sq->op) && !list_empty(sq->r)))
				sq = rel_project(v->sql->sa, sq, rel_projections(v->sql, sq, NULL, 1, 1));
			le = rel_reduce2one_exp(v->sql, sq);
			le = exp_ref(v->sql, le);
			if (is_project(rel->op) && is_freevar(le)) {
				sql_exp *re, *jc, *null;

				re = rel_bound_exp(v->sql, sq);
				re = rel_project_add_exp(v->sql, sq, re);
				jc = rel_unop_(v->sql, NULL, re, "sys", "isnull", card_value);
				set_has_no_nil(jc);
				null = exp_null(v->sql->sa, exp_subtype(le));
				le = rel_nop_(v->sql, NULL, jc, null, le, NULL, "sys", "ifthenelse", card_value);
			}

			if (is_project(rel->op) || depth > 0 || is_outerjoin(rel->op)) {
				sql_subfunc *ea = NULL;
				sq = rel_groupby(v->sql, sq, NULL);

				if (exp_is_rel(ie))
					ie->l = sq;
				ea = sql_bind_func(v->sql, "sys", is_exists(sf)?"exist":"not_exist", exp_subtype(le), NULL, F_AGGR);
				le = exp_aggr1(v->sql->sa, le, ea, 0, 0, CARD_AGGR, 0);
				le = rel_groupby_add_aggr(v->sql, sq, le);
				if (rel_has_freevar(v->sql, sq))
					ne = le;

				if (exp_has_rel(ie)) {
					visitor iv = { .sql = v->sql };
					if (!rewrite_exp_rel(&iv, rel, ie, depth))
						return NULL;
				}

				if (is_project(rel->op) && rel_has_freevar(v->sql, sq))
					if (!(le = exp_exist(v->sql, le, ne, is_exists(sf))))
						return NULL;
				if (exp_name(e))
					exp_prop_alias(v->sql->sa, le, e);
				set_processed(sq);
				if (depth == 1 && is_ddl(rel->op)) { /* exists is at a ddl statment, it must be inside a relation */
					v->changes++;
					return exp_rel(v->sql, sq);
				}
			} else { /* rewrite into semi/anti join */
				(void)rewrite_inner(v->sql, rel, sq, is_exists(sf)?op_semi:op_anti, NULL);
				v->changes++;
				return exp_compare(v->sql->sa, exp_atom_bool(v->sql->sa, 1), exp_atom_bool(v->sql->sa, 1), cmp_equal);
			}
			v->changes++;
			return le;
		}
	}
	return e;
}

/* exp visitor */
static sql_exp *
rewrite_ifthenelse(visitor *v, sql_rel *rel, sql_exp *e, int depth)
{
	(void)depth;
	/* for ifthenelse and rank flatten referenced inner expressions */
	if (e->ref) {
		sql_rel *r = rel->l = rel_project(v->sql->sa, rel->l, rel_projections(v->sql, rel->l, NULL, 1, 1));

		e->ref = 0;
		set_processed(r);
		append(r->exps, e);
		v->changes++;
		return exp_ref(v->sql, e);
	}

	sql_subfunc *sf;
	if (e->type != e_func)
		return e;

	sf = e->f;
	/* TODO also handle ifthenelse with more than 3 arguments */
	if (is_case_func(sf) && !list_empty(e->l) && list_length(e->l) == 3 && rel_has_freevar(v->sql, rel)) {
		list *l = e->l;

		/* remove unecessary = true expressions under ifthenelse */
		for (node *n = l->h ; n ; n = n->next) {
			sql_exp *e = n->data;

			if (e->type == e_cmp && e->flag == cmp_equal && exp_is_true(e) && exp_is_true(e->r))
				n->data = e->l;
		}

		sql_exp *cond = l->h->data;
		sql_exp *then_exp = l->h->next->data;
		sql_exp *else_exp = l->h->next->next->data;
		sql_exp *not_cond;//, *cond_is_null;

		if (!exp_has_rel(cond) && (exp_has_rel(then_exp) || exp_has_rel(else_exp))) {
			bool single = false;
			//return sql_error(v->sql, 10, SQLSTATE(42000) "time to rewrite into union\n");
			// union(
			// 	select(
			// 		project [then]
			//	)[cond]
			// 	select(
			// 		project [else]
			//	)[not(cond) or cond is null]
			//) [ cols ]
			sql_rel *lsq = NULL, *rsq = NULL, *usq = NULL;

			if (exp_has_rel(then_exp)) {
				lsq = exp_rel_get_rel(v->sql->sa, then_exp);
				then_exp = exp_rel_update_exp(v->sql, then_exp);
				if (is_single(lsq))
					single = true;
				reset_single(lsq);
			}
			exp_set_freevar(v->sql, then_exp, lsq);
			lsq = rel_project(v->sql->sa, lsq, append(sa_list(v->sql->sa), then_exp));
			exp_set_freevar(v->sql, cond, lsq);
			set_processed(lsq);
			lsq = rel_select(v->sql->sa, lsq, exp_compare(v->sql->sa, cond, exp_atom_bool(v->sql->sa, 1), cmp_equal));
			if (exp_has_rel(else_exp)) {
				rsq = exp_rel_get_rel(v->sql->sa, else_exp);
				else_exp = exp_rel_update_exp(v->sql, else_exp);
				if (is_single(rsq))
					single = true;
				reset_single(rsq);
			}
			exp_set_freevar(v->sql, else_exp, rsq);
			rsq = rel_project(v->sql->sa, rsq, append(sa_list(v->sql->sa), else_exp));
			cond = exp_copy(v->sql, cond);
			exp_set_freevar(v->sql, cond, rsq);
			//not_cond = exp_compare(v->sql->sa, cond, exp_atom_bool(v->sql->sa, 0), cmp_equal);
			not_cond = exp_compare(v->sql->sa, cond, exp_atom_bool(v->sql->sa, 1), cmp_notequal);
			set_semantics(not_cond); /* also compare nulls */

			/*
			cond = exp_copy(v->sql, cond);
			cond_is_null = exp_compare(v->sql->sa, cond, exp_atom(v->sql->sa, atom_general(v->sql->sa, exp_subtype(cond), NULL)), cmp_equal);
			set_has_no_nil(cond_is_null);
			set_semantics(cond_is_null);
			*/
			set_processed(rsq);
			//rsq = rel_select(v->sql->sa, rsq, exp_or(v->sql->sa, list_append(new_exp_list(v->sql->sa), not_cond), list_append(new_exp_list(v->sql->sa), cond_is_null), 0));
			rsq = rel_select(v->sql->sa, rsq, not_cond);
			usq = rel_setop(v->sql->sa, lsq, rsq, op_union);
			rel_setop_set_exps(v->sql, usq, append(sa_list(v->sql->sa), exp_ref(v->sql, e)), false);
			if (single)
				set_single(usq);
			set_processed(usq);
			e = exp_rel(v->sql, usq);
			v->changes++;
		}
	}
	return e;
}

static list *
rewrite_compare_exps(visitor *v, sql_rel *rel, list *exps)
{
	if (mvc_highwater(v->sql))
		return sql_error(v->sql, 10, SQLSTATE(42000) "Query too complex: running out of stack space");
	if (list_empty(exps))
		return exps;

	for(node *n = exps->h; n; n = n->next) {
		sql_exp *e = n->data;

		if (!is_compare(e->type)) {
			sql_subtype bt;
			sql_find_subtype(&bt, "boolean", 0, 0);
			if (!(e = exp_check_type(v->sql, &bt, rel, e, type_equal)))
				return NULL;
			n->data = e = exp_compare(v->sql->sa, e, exp_atom_bool(v->sql->sa, 1), cmp_equal);
			v->changes++;
		}
		if (is_compare(e->type) && e->flag == cmp_or) {
			if (!(e->l = rewrite_compare_exps(v, rel, e->l)))
				return NULL;
			if (!(e->r = rewrite_compare_exps(v, rel, e->r)))
				return NULL;
		}
	}
	return exps;
}

/* add an dummy true projection column */
static inline sql_rel *
rewrite_compare_exp(visitor *v, sql_rel *rel)
{
	if ((is_select(rel->op) || is_join(rel->op) || is_semi(rel->op)) && !list_empty(rel->exps))
		if (!(rel->exps = rewrite_compare_exps(v, rel, rel->exps)))
			return NULL;
	return rel;
}

static inline sql_rel *
rewrite_remove_xp_project(visitor *v, sql_rel *rel)
{
	if (rel->op == op_join && list_empty(rel->exps) && !rel_is_ref(rel)) {
		sql_rel *r = rel->r;

		if (is_simple_project(r->op) && r->l && !project_unsafe(r, 1)) {
			sql_rel *rl = r->l;

			if (is_simple_project(rl->op) && !rl->l && list_length(rl->exps) == 1) {
				sql_exp *t = rl->exps->h->data;

				if (is_atom(t->type) && !exp_name(t)) { /* atom with out alias cannot be used later */
					sql_rel *nrel = rel->l;
					rel->l = NULL;
					rel_destroy(rel);
					rel = rel_project(v->sql->sa, nrel, rel_projections(v->sql, nrel, NULL, 1, 1));
					list_merge(rel->exps, r->exps, (fdup)NULL);
					set_processed(rel);
					v->changes++;
				}
			}
		}
	}
	return rel;
}

static inline sql_rel *
rewrite_remove_xp(visitor *v, sql_rel *rel)
{
	if (rel->op == op_join && list_empty(rel->exps) && !rel_is_ref(rel)) {
		sql_rel *r = rel->r;

		if (is_simple_project(r->op) && !r->l && list_length(r->exps) == 1) {
			sql_exp *t = r->exps->h->data;

			if (is_atom(t->type) && !exp_name(t)) { /* atom with out alias cannot be used later */
				sql_rel *nrel = rel->l;
				rel->l = NULL;
				rel_destroy(rel);
				rel = nrel;
				v->changes++;
			}
		}
	}
	return rel;
}

/* rel visitor */
static sql_rel *
rewrite_fix_count(visitor *v, sql_rel *rel)
{
	if (rel->op == op_left && !is_single(rel)) {
		int rel_changes = 0;
		sql_rel *r = rel->r;

		if (!is_rewrite_fix_count_used(r->used)) {
			/* TODO create an exp iterator */
			list *rexps = rel_projections(v->sql, r, NULL, 1, 1), *exps;

			for(node *n = rexps->h; n; n=n->next) {
				sql_exp *e = n->data, *ne;

				if (exp_is_count(e, r)) {
					/* rewrite count in subquery */
					list *args, *targs;
					sql_subfunc *isnil = sql_bind_func(v->sql, "sys", "isnull", exp_subtype(e), NULL, F_FUNC), *ifthen;

					rel_changes = 1;
					ne = exp_unop(v->sql->sa, e, isnil);
					set_has_no_nil(ne);
					targs = sa_list(v->sql->sa);
					append(targs, sql_bind_localtype("bit"));
					append(targs, exp_subtype(e));
					append(targs, exp_subtype(e));
					ifthen = sql_bind_func_(v->sql, "sys", "ifthenelse", targs, F_FUNC);
					args = sa_list(v->sql->sa);
					append(args, ne);
					append(args, exp_atom(v->sql->sa, atom_zero_value(v->sql->sa, exp_subtype(e))));
					append(args, e);
					ne = exp_op(v->sql->sa, args, ifthen);
					if (exp_name(e))
						exp_prop_alias(v->sql->sa, ne, e);
					n->data = ne;
				}
			}
			if (rel_changes) { /* add project */
				exps = list_merge(rel_projections(v->sql, rel->l, NULL, 1, 1), rexps, (fdup)NULL);
				rel = rel_project(v->sql->sa, rel, exps);
				set_processed(rel);
				r->used |= rewrite_fix_count_used;
				v->changes++;
			}
		}
	}
	return rel;
}

static inline sql_rel *
rewrite_groupings(visitor *v, sql_rel *rel)
{
	prop *found;

	if (is_groupby(rel->op)) {
		/* ROLLUP, CUBE, GROUPING SETS cases */
		if ((found = find_prop(rel->p, PROP_GROUPINGS))) {
			list *sets = (list*) found->value;
			sql_rel *unions = NULL;

			for (node *n = sets->h ; n ; n = n->next) {
				sql_rel *nrel;
				list *l = (list*) n->data, *exps = sa_list(v->sql->sa), *pexps = sa_list(v->sql->sa);

				l = list_flaten(l);
				nrel = rel_groupby(v->sql, unions ? rel_dup(rel->l) : rel->l, l);

				for (node *m = rel->exps->h ; m ; m = m->next) {
					sql_exp *e = (sql_exp*) m->data, *ne = NULL;
					sql_subfunc *agr = (sql_subfunc*) e->f;

					if (e->type == e_aggr && !agr->func->s && !strcmp(agr->func->sql_name, "grouping")) {
						/* replace grouping aggregate calls with constants */
						sql_subtype tpe = ((sql_arg*) agr->func->res->h->data)->type;
						list *groups = (list*) e->l;
						atom *a = atom_int(v->sql->sa, &tpe, 0);
#ifdef HAVE_HGE
						hge counter = (hge) list_length(groups) - 1;
#else
						lng counter = (lng) list_length(groups) - 1;
#endif
						assert(groups && list_length(groups) > 0);

						for (node *nn = groups->h ; nn ; nn = nn->next) {
							sql_exp *exp = (sql_exp*) nn->data;
							if (!exps_find_exp(l, exp)) {
								switch (ATOMstorage(a->data.vtype)) {
									case TYPE_bte:
										a->data.val.btval += (bte) (1 << counter);
										break;
									case TYPE_sht:
										a->data.val.shval += (sht) (1 << counter);
										break;
									case TYPE_int:
										a->data.val.ival += (int) (1 << counter);
										break;
									case TYPE_lng:
										a->data.val.lval += (lng) (1 << counter);
										break;
#ifdef HAVE_HGE
									case TYPE_hge:
										a->data.val.hval += (hge) (1 << counter);
										break;
#endif
									default:
										assert(0);
								}
							}
							counter--;
						}

						ne = exp_atom(v->sql->sa, a);
						if (exp_name(e))
							exp_prop_alias(v->sql->sa, ne, e);
					} else if (e->type == e_column && !exps_find_exp(l, e) && !has_label(e)) {
						/* do not include in the output of the group by, but add to the project as null */
						ne = exp_atom(v->sql->sa, atom_general(v->sql->sa, exp_subtype(e), NULL));
						if (exp_name(e))
							exp_prop_alias(v->sql->sa, ne, e);
					} else {
						sql_exp *ec = exp_copy(v->sql, e);
						ne = exp_ref(v->sql, ec);
						append(exps, ec);
					}
					append(pexps, ne);
				}
				if (list_empty(exps)) {
					sql_exp *e = exp_atom_bool(v->sql->sa, 1);
					exp_label(v->sql->sa, e, ++v->sql->label); /* protection against empty projections */
					list_append(exps, e);
				}
				nrel->exps = exps;
				if (!list_empty(rel->r) && !list_empty(nrel->r)) { /* aliases on grouping columns, ugh */
					for (node *n = ((list*)nrel->r)->h ; n ; n = n->next) {
						sql_exp *e = n->data;
						const char *rname = exp_relname(e), *cname = exp_name(e);
						if (rname && cname) {
							n->data = exp_copy(v->sql, exps_bind_column2(rel->r, rname, cname, NULL));
						} else if (cname) {
							n->data = exp_copy(v->sql, exps_bind_column(rel->r, cname, NULL, NULL, 1));
						}
					}
					list_hash_clear(nrel->r);
				}
				set_processed(nrel);
				if (list_empty(pexps)) {
					sql_exp *e = exp_atom_bool(v->sql->sa, 1);
					exp_label(v->sql->sa, e, ++v->sql->label); /* protection against empty projections */
					list_append(pexps, e);
				}
				nrel = rel_project(v->sql->sa, nrel, pexps);
				set_processed(nrel);

				if (!unions)
					unions = nrel;
				else {
					unions = rel_setop(v->sql->sa, unions, nrel, op_union);
					rel_setop_set_exps(v->sql, unions, rel_projections(v->sql, rel, NULL, 1, 1), false);
					set_processed(unions);
				}
				if (!unions)
					return unions;
			}
			v->changes++;
			return unions;
		} else {
			bool found_grouping = false;
			for (node *n = rel->exps->h ; n ; n = n->next) {
				sql_exp *e = (sql_exp*) n->data;
				sql_subfunc *agr = (sql_subfunc*) e->f;

				if (e->type == e_aggr && !agr->func->s && !strcmp(agr->func->sql_name, "grouping")) {
					found_grouping = true;
					break;
				}
			}
			if (found_grouping) {
				/* replace grouping calls with constants of value 0 */
				sql_rel *nrel = rel_groupby(v->sql, rel->l, rel->r);
				list *exps = sa_list(v->sql->sa), *pexps = sa_list(v->sql->sa);
				sql_subtype *bt = sql_bind_localtype("bte");

				for (node *n = rel->exps->h ; n ; n = n->next) {
					sql_exp *e = (sql_exp*) n->data, *ne;
					sql_subfunc *agr = (sql_subfunc*) e->f;

					if (e->type == e_aggr && !agr->func->s && !strcmp(agr->func->sql_name, "grouping")) {
						ne = exp_atom(v->sql->sa, atom_int(v->sql->sa, bt, 0));
						if (exp_name(e))
							exp_prop_alias(v->sql->sa, ne, e);
					} else {
						ne = exp_ref(v->sql, e);
						append(exps, e);
					}
					append(pexps, ne);
				}
				if (list_empty(exps)) {
					sql_exp *e = exp_atom_bool(v->sql->sa, 1);
					exp_label(v->sql->sa, e, ++v->sql->label); /* protection against empty projections */
					list_append(exps, e);
				}
				nrel->exps = exps;
				set_processed(nrel);
				v->changes++;
				if (list_empty(pexps)) {
					sql_exp *e = exp_atom_bool(v->sql->sa, 1);
					exp_label(v->sql->sa, e, ++v->sql->label); /* protection against empty projections */
					list_append(pexps, e);
				}
				nrel = rel_project(v->sql->sa, nrel, pexps);
				set_processed(nrel);
				return nrel;
			}
		}
	}
	return rel;
}

static int
include_tid(sql_rel *r)
{
	if (is_basetable(r->op))
		r->nrcols = list_length(r->exps);
	return r->nrcols;
}

static inline sql_rel *
rewrite_outer2inner_union(visitor *v, sql_rel *rel)
{
	if (is_outerjoin(rel->op) && !is_rewrite_outer_used(rel->used) && !list_empty(rel->exps) && (((is_left(rel->op) || is_full(rel->op)) && rel_has_freevar(v->sql,rel->l)) ||
		((is_right(rel->op) || is_full(rel->op)) && rel_has_freevar(v->sql,rel->r)) || exps_have_freevar(v->sql, rel->exps) || exps_have_rel_exp(rel->exps))) {
		sql_exp *f = exp_atom_bool(v->sql->sa, 0);
		int nrcols = rel->nrcols;

		nrcols = include_tid(rel->l);
		nrcols += include_tid(rel->r);
		rel->nrcols = nrcols;
		if (is_left(rel->op)) {
			sql_rel *prel = rel_project(v->sql->sa, rel, rel_projections(v->sql, rel, NULL, 1, 1));
			sql_rel *except = rel_setop(v->sql->sa,
					rel_project(v->sql->sa, rel_dup(rel->l), rel_projections(v->sql, rel->l, NULL, 1, 1)),
					rel_project(v->sql->sa, rel_dup(prel), rel_projections(v->sql, rel->l, NULL, 1, 1)), op_except);
			rel_setop_set_exps(v->sql, except, rel_projections(v->sql, rel->l, NULL, 1, 1), false);
			set_processed(except);
			sql_rel *nrel = rel_crossproduct(v->sql->sa, except, rel_dup(rel->r),  op_left);
			set_processed(nrel);
			nrel->used |= rewrite_outer_used;
			rel_join_add_exp(v->sql->sa, nrel, f);
			rel->op = op_join;
			nrel = rel_setop(v->sql->sa,
					prel,
					rel_project(v->sql->sa, nrel, rel_projections(v->sql, nrel, NULL, 1, 1)),
					op_union);
			rel_setop_set_exps(v->sql, nrel, rel_projections(v->sql, rel, NULL, 1, 1), false);
			set_processed(nrel);
			v->changes++;
			return nrel;
		} else if (is_right(rel->op)) {
			sql_rel *prel = rel_project(v->sql->sa, rel, rel_projections(v->sql, rel, NULL, 1, 1));
			sql_rel *except = rel_setop(v->sql->sa,
					rel_project(v->sql->sa, rel_dup(rel->r), rel_projections(v->sql, rel->r, NULL, 1, 1)),
					rel_project(v->sql->sa, rel_dup(prel), rel_projections(v->sql, rel->r, NULL, 1, 1)), op_except);
			rel_setop_set_exps(v->sql, except, rel_projections(v->sql, rel->r, NULL, 1, 1), false);
			set_processed(except);
			sql_rel *nrel = rel_crossproduct(v->sql->sa, rel_dup(rel->l), except, op_right);
			set_processed(nrel);
			nrel->used |= rewrite_outer_used;
			rel_join_add_exp(v->sql->sa, nrel, f);
			rel->op = op_join;
			nrel = rel_setop(v->sql->sa,
					prel,
					rel_project(v->sql->sa, nrel, rel_projections(v->sql, nrel, NULL, 1, 1)),
					op_union);
			rel_setop_set_exps(v->sql, nrel, rel_projections(v->sql, rel, NULL, 1, 1), false);
			set_processed(nrel);
			v->changes++;
			return nrel;
		} else if (is_full(rel->op)) {
			sql_rel *prel = rel_project(v->sql->sa, rel, rel_projections(v->sql, rel, NULL, 1, 1));
			sql_rel *except = rel_setop(v->sql->sa,
					rel_project(v->sql->sa, rel_dup(rel->l), rel_projections(v->sql, rel->l, NULL, 1, 1)),
					rel_project(v->sql->sa, rel_dup(prel), rel_projections(v->sql, rel->l, NULL, 1, 1)), op_except);
			rel_setop_set_exps(v->sql, except, rel_projections(v->sql, rel->l, NULL, 1, 1), false);
			set_processed(except);
			sql_rel *lrel = rel_crossproduct(v->sql->sa, except, rel_dup(rel->r),  op_left);
			set_processed(lrel);
			lrel->used |= rewrite_outer_used;
			rel_join_add_exp(v->sql->sa, lrel, f);

			except = rel_setop(v->sql->sa,
					rel_project(v->sql->sa, rel_dup(rel->r), rel_projections(v->sql, rel->r, NULL, 1, 1)),
					rel_project(v->sql->sa, rel_dup(prel), rel_projections(v->sql, rel->r, NULL, 1, 1)), op_except);
			rel_setop_set_exps(v->sql, except, rel_projections(v->sql, rel->r, NULL, 1, 1), false);
			set_processed(except);
			sql_rel *rrel = rel_crossproduct(v->sql->sa, rel_dup(rel->l), except, op_right);
			set_processed(rrel);
			rrel->used |= rewrite_outer_used;
			rel_join_add_exp(v->sql->sa, rrel, f);
			lrel = rel_setop(v->sql->sa,
					rel_project(v->sql->sa, lrel,  rel_projections(v->sql, lrel, NULL, 1, 1)),
					rel_project(v->sql->sa, rrel, rel_projections(v->sql, rrel, NULL, 1, 1)),
					op_union);
			rel_setop_set_exps(v->sql, lrel, rel_projections(v->sql, rel, NULL, 1, 1), false);
			set_processed(lrel);
			rel->op = op_join;
			lrel = rel_setop(v->sql->sa,
					rel_project(v->sql->sa, prel,  rel_projections(v->sql, rel, NULL, 1, 1)),
					rel_project(v->sql->sa, lrel, rel_projections(v->sql, lrel, NULL, 1, 1)),
					op_union);
			rel_setop_set_exps(v->sql, lrel, rel_projections(v->sql, rel, NULL, 1, 1), false);
			set_processed(lrel);
			v->changes++;
			return lrel;
		}
	}
	return rel;
}

static sql_exp *
rewrite_complex(visitor *v, sql_rel *rel, sql_exp *e, int depth)
{
	sql_exp *res = NULL;

	if (e->type != e_func)
		return e;

	res = rewrite_anyequal(v, rel, e, depth);
	if (!res || res != e)
		return res;
	res = rewrite_exists(v, rel, e, depth);
	if (!res || res != e)
		return res;
	res = rewrite_compare(v, rel, e, depth);
	if (!res || res != e)
		return res;
	return e;
}

/* rewrite project [ [multi values], [multi values2] , .. [] ] -> union ) */
static inline sql_rel *
rewrite_values(visitor *v, sql_rel *rel)
{
	int single = is_single(rel);
	if (!is_simple_project(rel->op) || list_empty(rel->exps))
		return rel;

	if (rel_is_ref(rel) && !is_rewrite_values_used(rel->used)) { /* need extra project */
		rel->l = rel_project(v->sql->sa, rel->l, rel->exps);
		rel->exps = rel_projections(v->sql, rel->l, NULL, 1, 1);
		((sql_rel*)rel->l)->r = rel->r; /* propagate order by exps */
		rel->r = NULL;
		rel->used |= rewrite_values_used;
		v->changes++;
		return rel;
	}
	sql_exp *e = rel->exps->h->data;

	if (!is_values(e) || list_length(exp_get_values(e))<=1 || (!exp_has_freevar(v->sql, e) && !exp_has_rel(e)))
		return rel;

	list *exps = sa_list(v->sql->sa);
	sql_rel *cur = NULL;
	list *vals = exp_get_values(e);
	if (vals) {
		for(int i = 0; i<list_length(vals); i++) {
			sql_rel *nrel = rel_project(v->sql->sa, NULL, sa_list(v->sql->sa));
			set_processed(nrel);
			for(node *n = rel->exps->h; n; n = n->next) {
				sql_exp *e = n->data;
				list *vals = exp_get_values(e);

				if (vals) {
					if (i == 0)
						append(exps, exp_ref(v->sql, e));
					sql_exp *v = list_fetch(vals, i);
					append(nrel->exps, v);
					rel_set_exps(nrel, nrel->exps);
				}
			}
			if (cur) {
				nrel = rel_setop(v->sql->sa, cur, nrel, op_union);
				rel_setop_set_exps(v->sql, nrel, exps, false);
				set_processed(nrel);
			}
			cur = nrel;
		}
		rel_destroy(rel);
		rel = cur;
		if (single)
			set_single(rel);
	}
	v->changes++;
	return rel;
}

/* add an dummy true projection column */
static sql_rel *
rel_unnest_simplify(visitor *v, sql_rel *rel)
{
	/* at rel_select.c explicit cross-products generate empty selects, if these are not used, they can be removed at rewrite_simplify */
	if (rel)
		rel = rewrite_basetable(v->sql, rel);	/* add proper exps lists */
	if (rel)
		rel = rewrite_empty_project(v, rel); /* remove empty project/groupby */
	if (rel)
		rel = rewrite_simplify(v, rel);
	if (rel)
		rel = rewrite_split_select_exps(v, rel); /* has to run before rewrite_complex */
	if (rel)
		rel = rewrite_outer2inner_union(v, rel); /* has to run before rewrite_or_exp */
	if (rel)
		rel = rewrite_or_exp(v, rel);
	if (rel)
		rel = rewrite_aggregates(v, rel);
	if (rel)
		rel = rewrite_values(v, rel);
	return rel;
}

static sql_rel *
rel_unnest_projects(visitor *v, sql_rel *rel)
{
	/* The rewriters 'rewrite_values', 'rewrite_fix_count' and 'rewrite_outer2inner_union' use
	   'used' property from sql_rel, reset it, so make sure rewrite_reset_used is called first */
	if (rel)
		rel = rewrite_reset_used(v, rel);
	if (rel)
		rel = rewrite_remove_xp(v, rel);	/* remove crossproducts with project [ atom ] */
	if (rel)
		rel = rewrite_groupings(v, rel);	/* transform group combinations into union of group relations */
	return rel;
}

static sql_rel *
rel_unnest_comparison_rewriters(visitor *v, sql_rel *rel)
{
	if (rel)
		rel = rewrite_join2semi(v, rel);	/* where possible convert anyequal functions into marks */
	if (rel)
		rel = rewrite_compare_exp(v, rel);	/* only allow for e_cmp in selects and  handling */
	if (rel)
		rel = rewrite_remove_xp_project(v, rel);	/* remove crossproducts with project ( project [ atom ] ) [ etc ] */
	if (rel)
		rel = rewrite_simplify(v, rel);		/* as expressions got merged before, lets try to simplify again */
	return rel;
}

static sql_exp *
rel_simplify_exp_and_rank(visitor *v, sql_rel *rel, sql_exp *e, int depth)
{
	if (e)
		e = rewrite_simplify_exp(v, rel, e, depth);
	if (e)
		e = rewrite_rank(v, rel, e, depth);
	return e;
}

sql_rel *
rel_unnest(mvc *sql, sql_rel *rel)
{
	int level = 0;
	visitor v = { .sql = sql, .data = &level }; /* make it compatible with rel_optimizer, so set the level to 0 */

	rel = rel_exp_visitor_bottomup(&v, rel, &rel_simplify_exp_and_rank, false);
	rel = rel_visitor_bottomup(&v, rel, &rel_unnest_simplify);
	rel = rel_visitor_bottomup(&v, rel, &not_anyequal_helper);

	rel = rel_exp_visitor_bottomup(&v, rel, &rewrite_complex, true);
	rel = rel_exp_visitor_bottomup(&v, rel, &rewrite_ifthenelse, false);	/* add isnull handling */
	rel = rel_exp_visitor_bottomup(&v, rel, &rewrite_exp_rel, true);

	rel = rel_visitor_bottomup(&v, rel, &rel_unnest_comparison_rewriters);
	rel = rel_visitor_bottomup(&v, rel, &_rel_unnest);
	rel = rel_visitor_bottomup(&v, rel, &rewrite_fix_count);	/* fix count inside a left join (adds a project (if (cnt IS null) then (0) else (cnt)) */
	rel = rel_visitor_bottomup(&v, rel, &rel_unnest_projects);
	rel = rel_exp_visitor_bottomup(&v, rel, &exp_reset_card_and_freevar_set_physical_type, false);
	return rel;
}<|MERGE_RESOLUTION|>--- conflicted
+++ resolved
@@ -2747,25 +2747,6 @@
 			if (is_project(rel->op) || (is_select(rel->op) && depth > 0)) {
 				/* we introduced extra selects */
 				assert(is_project(rel->op) || is_select(rel->op));
-<<<<<<< HEAD
-=======
-				if (!(rsq = rel_add_identity2(sql, rsq, &rid)))
-					return NULL;
-				rid = exp_ref(sql, rid);
-
-				if (!lsq)
-					lsq = rel->l;
-				if (!lsq) { /* single row */
-					lid = exp_atom_lng(sql->sa, 1);
-				} else {
-					exps = rel_projections(sql, lsq, NULL, 1/*keep names */, 1);
-					if (!(lsq = rel_add_identity(sql, lsq, &lid)))
-						return NULL;
-					if (!sq)
-						rel->l = lsq;
-					lid = exp_ref(sql, lid);
-				}
->>>>>>> 539dfe7d
 
 				sql_rel *join = NULL;
 				if (lsq) {
