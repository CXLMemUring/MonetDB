/*
 * This Source Code Form is subject to the terms of the Mozilla Public
 * License, v. 2.0.  If a copy of the MPL was not distributed with this
 * file, You can obtain one at http://mozilla.org/MPL/2.0/.
 *
 * Copyright 1997 - July 2008 CWI, August 2008 - 2020 MonetDB B.V.
 */

/*#define DEBUG*/

#include "monetdb_config.h"
#include "rel_unnest.h"
#include "rel_optimizer.h"
#include "rel_prop.h"
#include "rel_rel.h"
#include "rel_exp.h"
#include "rel_select.h"
#include "rel_rewriter.h"
#include "sql_query.h"
#include "mal_errors.h" /* for SQLSTATE() */

static void
exp_set_freevar(mvc *sql, sql_exp *e, sql_rel *r)
{
	switch(e->type) {
	case e_cmp:
		if (e->flag == cmp_or || e->flag == cmp_filter) {
			exps_set_freevar(sql, e->l, r);
			exps_set_freevar(sql, e->r, r);
		} else if (e->flag == cmp_in || e->flag == cmp_notin) {
			exp_set_freevar(sql, e->l, r);
			exps_set_freevar(sql, e->r, r);
		} else {
			exp_set_freevar(sql, e->l, r);
			exp_set_freevar(sql, e->r, r);
			if (e->f)
				exp_set_freevar(sql, e->f, r);
		}
		break;
	case e_convert:
		exp_set_freevar(sql, e->l, r);
		break;
	case e_func:
	case e_aggr:
		if (e->l)
			exps_set_freevar(sql, e->l, r);
		break;
	case e_column:
		if ((e->l && rel_bind_column2(sql, r, e->l, e->r, 0)) ||
		    (!e->l && rel_bind_column(sql, r, e->r, 0, 1)))
			return;
		set_freevar(e, 0);
		break;
	case e_atom:
		if (e->f)
			exps_set_freevar(sql, e->f, r);
		break;
	case e_psm:
		break;
	}
}

void
exps_set_freevar(mvc *sql, list *exps, sql_rel *r)
{
	node *n;

	if (list_empty(exps))
		return;
	for(n = exps->h; n; n = n->next)
		exp_set_freevar(sql, n->data, r);
}

/* check if the set is distinct for the set of free variables */
static int
is_distinct_set(mvc *sql, sql_rel *rel, list *ad)
{
	int distinct = 0;
	if (ad && exps_unique(sql, rel, ad ))
		return 1;
	if (ad && is_groupby(rel->op) && exp_match_list(rel->r, ad))
		return 1;
	distinct = need_distinct(rel);
	if (is_project(rel->op) && rel->l && !distinct)
		distinct = is_distinct_set(sql, rel->l, ad);
	return distinct;
}

int
exp_has_freevar(mvc *sql, sql_exp *e)
{
	if (THRhighwater()) {
		(void) sql_error(sql, 10, SQLSTATE(42000) "Query too complex: running out of stack space");
		return 0;
	}

	if (is_freevar(e))
		return is_freevar(e);
	switch(e->type) {
	case e_cmp:
		if (e->flag == cmp_or || e->flag == cmp_filter) {
			return (exps_have_freevar(sql, e->l) || exps_have_freevar(sql, e->r));
		} else if (e->flag == cmp_in || e->flag == cmp_notin) {
			return (exp_has_freevar(sql, e->l) || exps_have_freevar(sql, e->r));
		} else {
			return (exp_has_freevar(sql, e->l) || exp_has_freevar(sql, e->r) ||
			    (e->f && exp_has_freevar(sql, e->f)));
		}
		break;
	case e_convert:
		return exp_has_freevar(sql, e->l);
	case e_func:
	case e_aggr:
		if (e->l)
			return exps_have_freevar(sql, e->l);
		/* fall through */
	case e_psm:
		if (exp_is_rel(e))
			return rel_has_freevar(sql, e->l);
		break;
	case e_atom:
		if (e->f)
			return exps_have_freevar(sql, e->f);
		break;
	case e_column:
	default:
		return 0;
	}
	return 0;
}

int
exps_have_freevar(mvc *sql, list *exps)
{
	if (THRhighwater()) {
		(void) sql_error(sql, 10, SQLSTATE(42000) "Query too complex: running out of stack space");
		return 0;
	}
	if (!exps)
		return 0;
	for (node *n = exps->h; n; n = n->next) {
		int vf = 0;
		sql_exp *e = n->data;
		if ((vf =exp_has_freevar(sql, e)) != 0)
			return vf;
	}
	return 0;
}

int
rel_has_freevar(mvc *sql, sql_rel *rel)
{
	if (THRhighwater()) {
		(void) sql_error(sql, 10, SQLSTATE(42000) "Query too complex: running out of stack space");
		return 0;
	}

	if (is_basetable(rel->op)) {
		return 0;
	} else if (is_base(rel->op)) {
		return exps_have_freevar(sql, rel->exps) ||
			(rel->l && rel_has_freevar(sql, rel->l));
	} else if (is_simple_project(rel->op) || is_groupby(rel->op) || is_select(rel->op) || is_topn(rel->op) || is_sample(rel->op)) {
		if ((is_simple_project(rel->op) || is_groupby(rel->op)) && rel->r && exps_have_freevar(sql, rel->r))
			return 1;
		return exps_have_freevar(sql, rel->exps) ||
			(rel->l && rel_has_freevar(sql, rel->l));
	} else if (is_join(rel->op) || is_set(rel->op) || is_semi(rel->op) || is_modify(rel->op)) {
		return exps_have_freevar(sql, rel->exps) ||
			rel_has_freevar(sql, rel->l) || rel_has_freevar(sql, rel->r);
	}
	return 0;
}

static void exps_only_freevar(sql_query *query, list *exps, bool *arguments_correlated, bool *found_one_freevar, bool *found_aggr, list **ungrouped_cols);
static void rel_only_freevar(sql_query *query, sql_rel *rel, bool *arguments_correlated, bool *found_one_freevar, bool *found_aggr, list **ungrouped_cols);

void /* look for expressions with either only freevars or atoms */
exp_only_freevar(sql_query *query, sql_exp *e, bool *arguments_correlated, bool *found_one_freevar, bool *found_aggr, list **ungrouped_cols)
{
	if (THRhighwater()) {
		(void) sql_error(query->sql, 10, SQLSTATE(42000) "Query too complex: running out of stack space");
		return ;
	}

	if (is_freevar(e)) {
		sql_rel *outer;

		*found_one_freevar = true;
		if (e->type == e_column) {
			if ((outer = query_fetch_outer(query, is_freevar(e)-1))) {
				sql_exp *a = rel_find_exp(outer, e);
				if (a && is_aggr(a->type))
					*found_aggr = true;
				else {
					if (!*ungrouped_cols)
						*ungrouped_cols = new_exp_list(query->sql->sa);
					list_append(*ungrouped_cols, e);
				}
			}
		}
		return ;
	}
	switch(e->type) {
	case e_cmp:
		if (e->flag == cmp_or || e->flag == cmp_filter) {
			exps_only_freevar(query, e->l, arguments_correlated, found_one_freevar, found_aggr, ungrouped_cols);
			exps_only_freevar(query, e->r, arguments_correlated, found_one_freevar, found_aggr, ungrouped_cols);
		} else if (e->flag == cmp_in || e->flag == cmp_notin) {
			exp_only_freevar(query, e->l, arguments_correlated, found_one_freevar, found_aggr, ungrouped_cols);
			exps_only_freevar(query, e->r, arguments_correlated, found_one_freevar, found_aggr, ungrouped_cols);
		} else {
			exp_only_freevar(query, e->l, arguments_correlated, found_one_freevar, found_aggr, ungrouped_cols);
			exp_only_freevar(query, e->r, arguments_correlated, found_one_freevar, found_aggr, ungrouped_cols);
			if (e->f)
				exp_only_freevar(query, e->f, arguments_correlated, found_one_freevar, found_aggr, ungrouped_cols);
		}
		break;
	case e_convert:
		exp_only_freevar(query, e->l, arguments_correlated, found_one_freevar, found_aggr, ungrouped_cols);
		break;
	case e_func:
	case e_aggr:
		if (e->l)
			exps_only_freevar(query, e->l, arguments_correlated, found_one_freevar, found_aggr, ungrouped_cols);
		break;
	case e_psm:
		if (exp_is_rel(e))
			rel_only_freevar(query, e->l, arguments_correlated, found_one_freevar, found_aggr, ungrouped_cols);
		break;
	case e_atom:
		break;
	case e_column:
		*arguments_correlated = 0;
		break;
	}
}

void
exps_only_freevar(sql_query *query, list *exps, bool *arguments_correlated, bool *found_one_freevar, bool *found_aggr, list **ungrouped_cols)
{
	if (THRhighwater()) {
		(void) sql_error(query->sql, 10, SQLSTATE(42000) "Query too complex: running out of stack space");
		return ;
	}
	if (!exps)
		return ;
	for (node *n = exps->h; n ; n = n->next)
		exp_only_freevar(query, n->data, arguments_correlated, found_one_freevar, found_aggr, ungrouped_cols);
}

void
rel_only_freevar(sql_query *query, sql_rel *rel, bool *arguments_correlated, bool *found_one_freevar, bool *found_aggr, list **ungrouped_cols)
{
	if (THRhighwater()) {
		(void) sql_error(query->sql, 10, SQLSTATE(42000) "Query too complex: running out of stack space");
		return ;
	}

	if (is_basetable(rel->op)) {
		return ;
	} else if (is_base(rel->op)) {
		exps_only_freevar(query, rel->exps, arguments_correlated, found_one_freevar, found_aggr, ungrouped_cols);
		if (rel->r)
			rel_only_freevar(query, rel->r, arguments_correlated, found_one_freevar, found_aggr, ungrouped_cols);
	} else if (is_simple_project(rel->op) || is_groupby(rel->op) || is_select(rel->op) || is_topn(rel->op) || is_sample(rel->op)) {
		if ((is_simple_project(rel->op) || is_groupby(rel->op)) && rel->r)
			exps_only_freevar(query, rel->r, arguments_correlated, found_one_freevar, found_aggr, ungrouped_cols);
		exps_only_freevar(query, rel->exps, arguments_correlated, found_one_freevar, found_aggr, ungrouped_cols);
		if (rel->l)
			rel_only_freevar(query, rel->l, arguments_correlated, found_one_freevar, found_aggr, ungrouped_cols);
	} else if (is_join(rel->op) || is_set(rel->op) || is_semi(rel->op) || is_modify(rel->op)) {
		exps_only_freevar(query, rel->exps, arguments_correlated, found_one_freevar, found_aggr, ungrouped_cols);
		rel_only_freevar(query, rel->l, arguments_correlated, found_one_freevar, found_aggr, ungrouped_cols);
		rel_only_freevar(query, rel->r, arguments_correlated, found_one_freevar, found_aggr, ungrouped_cols);
	}
	return ;
}

static int
freevar_equal( sql_exp *e1, sql_exp *e2)
{
	assert(e1 && e2 && e1->freevar && e2->freevar);
	if (e1 == e2)
		return 0;
	if (e1->type != e_column || e2->type != e_column)
		return -1;
	if (e1->l && e2->l && strcmp(e1->l, e2->l) == 0)
		return strcmp(e1->r, e2->r);
	if (!e1->l && !e2->l)
		return strcmp(e1->r, e2->r);
	return -1;
}

static list *
merge_freevar(list *l, list *r)
{
	if (!l)
		return r;
	if (!r)
		return l;
	return list_distinct(list_merge(l, r, (fdup)NULL), (fcmp)freevar_equal, (fdup)NULL);
}

static list * exps_freevar(mvc *sql, list *exps);
static list * rel_freevar(mvc *sql, sql_rel *rel);

static list *
exp_freevar(mvc *sql, sql_exp *e)
{
	if (THRhighwater())
		return sql_error(sql, 10, SQLSTATE(42000) "Query too complex: running out of stack space");

	switch(e->type) {
	case e_column:
		if (e->freevar)
			return append(sa_list(sql->sa), e);
		break;
	case e_convert:
		return exp_freevar(sql, e->l);
	case e_aggr:
	case e_func:
		if (e->l)
			return exps_freevar(sql, e->l);
		break;
	case e_cmp:
		if (e->flag == cmp_or || e->flag == cmp_filter) {
			list *l = exps_freevar(sql, e->l);
			list *r = exps_freevar(sql, e->r);
			return merge_freevar(l, r);
		} else if (e->flag == cmp_in || e->flag == cmp_notin) {
			list *l = exp_freevar(sql, e->l);
			list *r = exps_freevar(sql, e->r);
			return merge_freevar(l, r);
		} else {
			list *l = exp_freevar(sql, e->l);
			list *r = exp_freevar(sql, e->r);
			l = merge_freevar(l, r);
			if (e->f) {
				r = exp_freevar(sql, e->f);
				return merge_freevar(l, r);
			}
			return l;
		}
		break;
	case e_psm:
		if (exp_is_rel(e))
			if (rel_has_freevar(sql, e->l))
				return rel_freevar(sql, e->l);
		return NULL;
	case e_atom:
		if (e->f)
			return exps_freevar(sql, e->f);
		return NULL;
	default:
		return NULL;
	}
	return NULL;
}

static list *
exps_freevar(mvc *sql, list *exps)
{
	node *n;
	list *c = NULL;

	if (THRhighwater())
		return sql_error(sql, 10, SQLSTATE(42000) "Query too complex: running out of stack space");
	if (!exps)
		return NULL;
	for (n = exps->h; n; n = n->next) {
		sql_exp *e = n->data;
		list *var = exp_freevar(sql, e);

		c = merge_freevar(c,var);
	}
	return c;
}

static list *
rel_freevar(mvc *sql, sql_rel *rel)
{
	list *lexps = NULL, *rexps = NULL, *exps = NULL;

	if (THRhighwater())
		return sql_error(sql, 10, SQLSTATE(42000) "Query too complex: running out of stack space");
	if (!rel)
		return NULL;
	switch(rel->op) {
	case op_join:
	case op_left:
	case op_right:
	case op_full:
		exps = exps_freevar(sql, rel->exps);
		lexps = rel_freevar(sql, rel->l);
		rexps = rel_freevar(sql, rel->r);
		lexps = merge_freevar(lexps, rexps);
		exps = merge_freevar(exps, lexps);
		return exps;

	case op_basetable:
		return NULL;
	case op_table: {
		sql_exp *call = rel->r;
		if (rel->flag != TRIGGER_WRAPPER && rel->l)
			lexps = rel_freevar(sql, rel->l);
		exps = (rel->flag != TRIGGER_WRAPPER && call)?exps_freevar(sql, call->l):NULL;
		return merge_freevar(exps, lexps);
	}
	case op_union:
	case op_except:
	case op_inter:
		exps = exps_freevar(sql, rel->exps);
		lexps = rel_freevar(sql, rel->l);
		rexps = rel_freevar(sql, rel->r);
		lexps = merge_freevar(lexps, rexps);
		exps = merge_freevar(exps, lexps);
		return exps;
	case op_ddl:
	case op_semi:
	case op_anti:

	case op_select:
	case op_topn:
	case op_sample:

	case op_groupby:
	case op_project:
		exps = exps_freevar(sql, rel->exps);
		lexps = rel_freevar(sql, rel->l);
		if (rel->r) {
			if (is_groupby(rel->op) || is_simple_project(rel->op))
				rexps = exps_freevar(sql, rel->r);
			else
				rexps = rel_freevar(sql, rel->r);
			lexps = merge_freevar(lexps, rexps);
		}
		exps = merge_freevar(exps, lexps);
		return exps;
	default:
		return NULL;
	}

}

static list *
rel_dependent_var(mvc *sql, sql_rel *l, sql_rel *r)
{
	list *res = NULL;

	if (rel_has_freevar(sql, r)){
		list *freevar = rel_freevar(sql, r);
		if (freevar) {
			node *n;
			list *boundvar = rel_projections(sql, l, NULL, 1, 0);

			for(n = freevar->h; n; n = n->next) {
				sql_exp *e = n->data, *ne = NULL;
				/* each freevar should be an e_column */
				if (e->l) {
					ne = exps_bind_column2(boundvar, e->l, e->r );
				} else {
					ne = exps_bind_column(boundvar, e->r, NULL, 1);
				}
				if (ne) {
					if (!res)
						res = sa_list(sql->sa);
					append(res, ne);
				}
			}
		}
	}
	return res;
}

/*
 * try to bind any freevar in the expression e
 */
void
rel_bind_var(mvc *sql, sql_rel *rel, sql_exp *e)
{
	list *fvs = exp_freevar(sql, e);

	if (fvs) {
		node *n;

		for(n = fvs->h; n; n=n->next) {
			sql_exp *e = n->data;

			if (e->freevar && (exp_is_atom(e) || rel_find_exp(rel,e)))
				reset_freevar(e);
		}
	}
}

static sql_exp * push_up_project_exp(mvc *sql, sql_rel *rel, sql_exp *e);

static list *
push_up_project_exps(mvc *sql, sql_rel *rel, list *exps)
{
	node *n;

	if (!exps)
		return exps;

	for(n=exps->h; n; n=n->next) {
		sql_exp *e = n->data;

		n->data = push_up_project_exp(sql, rel, e);
	}
	list_hash_clear(exps);
	return exps;
}

static sql_exp *
push_up_project_exp(mvc *sql, sql_rel *rel, sql_exp *e)
{
	if (THRhighwater())
		return sql_error(sql, 10, SQLSTATE(42000) "Query too complex: running out of stack space");

	switch(e->type) {
	case e_cmp:
		if (e->flag == cmp_or || e->flag == cmp_filter) {
			e->l = push_up_project_exps(sql, rel, e->l);
			e->r = push_up_project_exps(sql, rel, e->r);
			return e;
		} else if (e->flag == cmp_in || e->flag == cmp_notin) {
			e->l = push_up_project_exp(sql, rel, e->l);
			e->r = push_up_project_exps(sql, rel, e->r);
			return e;
		} else {
			e->l = push_up_project_exp(sql, rel, e->l);
			e->r = push_up_project_exp(sql, rel, e->r);
			if (e->f)
				e->f = push_up_project_exp(sql, rel, e->f);
		}
		break;
	case e_convert:
		e->l = push_up_project_exp(sql, rel, e->l);
		break;
	case e_func:
	case e_aggr:
		if (e->l)
			e->l = push_up_project_exps(sql, rel, e->l);
		break;
	case e_column:
		{
			sql_exp *ne;

			/* include project or just lookup */
			if (e->l) {
				ne = exps_bind_column2(rel->exps, e->l, e->r );
			} else {
				ne = exps_bind_column(rel->exps, e->r, NULL, 1);
			}
			if (ne) {
				if (ne->type == e_column) {
					/* deref alias */
					e->l = ne->l;
					e->r = ne->r;
				} else {
					return push_up_project_exp(sql, rel, ne);
				}
			}
		} break;
	case e_atom:
		if (e->f)
			e->f = push_up_project_exps(sql, rel, e->f);
		break;
	case e_psm:
		break;
	}
	return e;
}

static sql_exp *exp_rewrite(mvc *sql, sql_rel *rel, sql_exp *e, list *ad);

static list *
exps_rewrite(mvc *sql, sql_rel *rel, list *exps, list *ad)
{
	list *nexps;
	node *n;

	if (list_empty(exps))
		return exps;
	nexps = sa_list(sql->sa);
	for(n=exps->h; n; n = n->next)
		append(nexps, exp_rewrite(sql, rel, n->data, ad));
	return nexps;
}

/* recursively rewrite some functions */
static sql_exp *
exp_rewrite(mvc *sql, sql_rel *rel, sql_exp *e, list *ad)
{
	sql_subfunc *sf;

	if (e->type == e_convert) {
		e->l = exp_rewrite(sql, rel, e->l, ad);
		return e;
	}
	if (e->type != e_func)
		return e;
	e->l = exps_rewrite(sql, rel, e->l, ad);
	sf = e->f;
	/* window functions need to be run per freevars */
	if (sf->func->type == F_ANALYTIC && list_length(sf->func->ops) > 2) {
		sql_subtype *bt = sql_bind_localtype("bit");
		node *d;
		list *rankopargs = e->l;
		/* window_bound has partition/orderby as first argument (before normal expressions), others as second (and have a boolean placeholder) */
		int is_wb = (strcmp(sf->func->base.name, "window_bound") == 0);
		int is_ntile = (strcmp(sf->func->base.name, "ntile") == 0);
		node *n = (is_wb)?rankopargs->h:(is_ntile)?rankopargs->h->next->next:rankopargs->h->next;
		sql_exp *pe = n->data;

		/* if pe is window_bound function skip */
		if (pe->type == e_func) {
			sf = pe->f;
			if (strcmp(sf->func->base.name, "window_bound") == 0)
				return e;
		}
		/* find partition expression in rankfunc */
		/* diff function */
		if (exp_is_atom(pe) || (is_wb && (pe->type != e_func || strcmp(sf->func->base.name, "diff") != 0)))
			pe = NULL;
		else
			is_wb = 0;
		for(d=ad->h; d; d=d->next) {
			sql_subfunc *df;
			sql_exp *e = d->data;
			list *args = sa_list(sql->sa);
			if (pe) {
				df = sql_bind_func(sql->sa, NULL, "diff", bt, exp_subtype(e), F_ANALYTIC);
				append(args, pe);
			} else {
				df = sql_bind_func(sql->sa, NULL, "diff", exp_subtype(e), NULL, F_ANALYTIC);
			}
			assert(df);
			append(args, e);
			pe = exp_op(sql->sa, args, df);
		}
		if (is_wb)
			e->l = list_prepend(rankopargs, pe);
		else
			n->data = pe;
	}
	return e;
}

static sql_exp *
rel_reduce2one_exp(mvc *sql, sql_rel *sq)
{
	sql_exp *e = NULL;

	if (list_empty(sq->exps))
		return NULL;
	if (list_length(sq->exps) == 1)
		return sq->exps->t->data;
	for(node *n = sq->exps->h; n && !e; n = n->next) {
		sql_exp *t = n->data;

		if (!is_freevar(t))
			e = t;
	}
	if (!e)
		e = sq->exps->t->data;
	sq->exps = append(sa_list(sql->sa), e);
	return e;
}

static sql_exp *
rel_bound_exp(mvc *sql, sql_rel *rel )
{
	while (rel->l) {
		rel = rel->l;
		if (is_base(rel->op) || is_project(rel->op))
			break;
	}

	if (rel) {
		node *n;
		for(n = rel->exps->h; n; n = n->next){
			sql_exp *e = n->data;

			if (exp_is_atom(e))
				return e;
			if (!is_freevar(e))
				return exp_ref(sql, e);
		}
	}
	if (rel && is_project(rel->op)) /* add dummy expression */
		return rel_project_add_exp(sql, rel, exp_atom_bool(sql->sa, 1));
	return NULL;
}

/*
 * join j was just rewriten, but some join expressions may now
 * be too low in de relation rel. These need to move up.
 * */
static void
move_join_exps(mvc *sql, sql_rel *j, sql_rel *rel)
{
	node *n;
	list *exps = rel->exps;

	if (!exps)
		return;
	rel->exps = sa_list(sql->sa);
	if (!j->exps)
		j->exps = sa_list(sql->sa);
	for(n = exps->h; n; n = n->next){
		sql_exp *e = n->data;

		if (rel_find_exp(rel, e)) {
			if (exp_has_freevar(sql, e))
				rel_bind_var(sql, rel->l, e);
			append(rel->exps, e);
		} else {
			if (exp_has_freevar(sql, e))
				rel_bind_var(sql, j->l, e);
			append(j->exps, e);
		}
	}
}

static sql_rel *
rel_general_unnest(mvc *sql, sql_rel *rel, list *ad)
{
	if (rel && (is_join(rel->op) || is_semi(rel->op)) && is_dependent(rel) && ad) {
		list *fd;
		node *n, *m;
		int nr;

		sql_rel *l = rel->l, *r = rel->r, *inner_r;

		/* cleanup empty selects (should be done before any rel_dup(l) */
		if (l && is_select(l->op) && list_empty(l->exps) && !rel_is_ref(l)) {
			rel->l = l->l;
			l->l = NULL;
			rel_destroy(l);
			l = rel->l;
		}
		/* rewrite T1 dependent join T2 -> T1 join D dependent join T2, where the T1/D join adds (equality) predicates (for the Domain (ad)) and D is are the distinct(projected(ad) from T1)  */
		sql_rel *D = rel_project(sql->sa, rel_dup(l), exps_copy(sql, ad));
		set_distinct(D);

		r = rel_crossproduct(sql->sa, D, r, rel->op);
		r->op = op_join;
		move_join_exps(sql, rel, r);
		set_dependent(r);
		inner_r = r;
		r = rel_project(sql->sa, r, (is_semi(inner_r->op))?sa_list(sql->sa):rel_projections(sql, r->r, NULL, 1, 1));

		if (!is_semi(inner_r->op))  { /* skip the free vars */
			list *exps = sa_list(sql->sa);

			for(node *n=r->exps->h; n; n = n->next) {
				sql_exp *e = n->data, *ne = NULL;

				if (e->l) {
					ne = exps_bind_column2(ad, e->l, e->r );
				} else {
					ne = exps_bind_column(ad, e->r, NULL, 1);
				}
				if (!ne)
					append(exps,e);
			}
			r->exps = exps;
		}

		/* append ad + rename */
		nr = sql->label+1;
		sql->label += list_length(ad);
		fd = exps_label(sql->sa, exps_copy(sql, ad), nr);
		for (n = ad->h, m = fd->h; n && m; n = n->next, m = m->next) {
			sql_exp *l = n->data, *r = m->data, *e;

			l = exp_ref(sql, l);
			r = exp_ref(sql, r);
			e = exp_compare(sql->sa, l, r, cmp_equal);
			set_semantics(e);
			if (!rel->exps)
				rel->exps = sa_list(sql->sa);
			append(rel->exps, e);
		}
		list_merge(r->exps, fd, (fdup)NULL);
		rel->r = r;
		reset_dependent(rel);
		return rel;
	}
	return rel;
}

static sql_rel *
push_up_project(mvc *sql, sql_rel *rel, list *ad)
{
	sql_rel *r = rel->r;

	if (rel_is_ref(r)) {
		sql_rel *nr = rel_project(sql->sa, rel_dup(r->l), exps_copy(sql, r->exps));
		rel_destroy(r);
		rel->r = r = nr;
	}

	/* input rel is dependent outerjoin with on the right a project, we first try to push inner side expressions down (because these cannot be pushed up) */
	if (rel && is_outerjoin(rel->op) && is_dependent(rel)) {
		sql_rel *r = rel->r;

		/* find constant expressions and move these down */
		if (r && r->op == op_project) {
			node *n;
			list *nexps = NULL;
			list *cexps = NULL;
			sql_rel *l = r->l;

			if (l && is_select(l->op) && !rel_is_ref(l)) {
				for(n=r->exps->h; n; n=n->next) {
					sql_exp *e = n->data;

					if (exp_is_atom(e) || rel_find_exp(l,e)) { /* move down */
						if (!cexps)
							cexps = sa_list(sql->sa);
						append(cexps, e);
					} else {
						if (!nexps)
							nexps = sa_list(sql->sa);
						append(nexps, e);
					}
				}
				if (cexps) {
					sql_rel *p = l->l = rel_project( sql->sa, l->l,
						rel_projections(sql, l->l, NULL, 1, 1));
					p->exps = list_merge(p->exps, cexps, (fdup)NULL);
					if (list_empty(nexps)) {
						rel->r = l; /* remove empty project */
					} else {
						for (n = cexps->h; n; n = n->next) { /* add pushed down renamed expressions */
							sql_exp *e = n->data;
							append(nexps, exp_ref(sql, e));
						}
						r->exps = nexps;
					}
				}
			}
		}
	}
	/* input rel is dependent join with on the right a project */
	if (rel && is_join(rel->op) && is_dependent(rel)) {
		sql_rel *r = rel->r;

		if (r && r->op == op_project) {
			sql_exp *id = NULL;
			node *m;
			/* move project up, ie all attributes of left + the old expression list */
			sql_rel *n = rel_project( sql->sa, (r->l)?rel:rel->l,
					rel_projections(sql, rel->l, NULL, 1, 1));

			/* only pass bound variables */
			if (is_left(rel->op) && exps_have_freevar(sql, r->exps)) {
				id = rel_bound_exp(sql, r);
				id = rel_project_add_exp(sql, n, id);
			}
			for (m=r->exps->h; m; m = m->next) {
				sql_exp *e = m->data;

				if (!e->freevar || exp_name(e)) { /* only skip full freevars */
					if (exp_has_freevar(sql, e)) {
						rel_bind_var(sql, rel->l, e);
						if (is_left(rel->op)) { /* add ifthenelse */
							/* need bound var from r */
							/* if id is NULL then NULL else e */
							sql_exp *ne = rel_unop_(sql, NULL, exp_copy(sql, id), NULL, "isnull", card_value);
							set_has_no_nil(ne);
							ne = rel_nop_(sql, NULL, ne, exp_null(sql->sa, exp_subtype(e)), e, NULL, NULL, "ifthenelse", card_value);
							exp_prop_alias(sql->sa, ne, e);
							e = ne;
						}
					}
				}
				if (r->l)
					e = exp_rewrite(sql, r->l, e, ad);
				append(n->exps, e);
			}
			if (r->r) {
				list *exps = r->r, *oexps = n->r = sa_list(sql->sa);

				for (m=exps->h; m; m = m->next) {
					sql_exp *e = m->data;

					if (!e->freevar || exp_name(e)) { /* only skip full freevars */
						if (exp_has_freevar(sql, e))
							rel_bind_var(sql, rel->l, e);
					}
					append(oexps, e);
				}
			}
			/* remove old project */
			rel->r = r->l;
			r->l = NULL;
			rel_destroy(r);
			return n;
		}
	}
	/* a dependent semi/anti join with a project on the right side, could be removed */
	if (rel && is_semi(rel->op) && is_dependent(rel)) {
		sql_rel *r = rel->r;

		/* merge project expressions into the join expressions  */
		rel->exps = push_up_project_exps(sql, r, rel->exps);

		if (r && r->op == op_project && r->l) {
			/* remove old project */
			rel->r = rel_dup(r->l);
			rel_destroy(r);
			return rel;
		} else if (r && r->op == op_project) {
			/* remove freevars from projection */
			list *exps = r->exps, *nexps = sa_list(sql->sa);
			node *m;

			for (m=exps->h; m; m = m->next) {
				sql_exp *e = m->data;

				if (!exp_has_freevar(sql, e))
					append(nexps, e);
			}
			if (list_empty(nexps)) {
				assert(!r->l);
				/* remove old project and change outer into select */
				rel->r = NULL;
				rel_destroy(r);
				rel->op = op_select;
				return rel;
			}
			r->exps = nexps;
		}
	}
	return rel;
}

static sql_rel *
push_up_topn_and_sample(mvc *sql, sql_rel *rel)
{
	/* a dependent semi/anti join with a project on the right side, could be removed */
	if (rel && (is_semi(rel->op) || is_join(rel->op)) && is_dependent(rel)) {
		sql_rel *r = rel->r;

		if (r && (is_topn(r->op) || is_sample(r->op))) {
			/* remove old topn/sample */
			sql_rel *(*func) (sql_allocator *, sql_rel *, list *) = is_topn(r->op) ? rel_topn : rel_sample;
			rel->r = rel_dup(r->l);
			rel = func(sql->sa, rel, r->exps);
			rel_destroy(r);
			return rel;
		}
	}
	return rel;
}

static sql_rel *
push_up_select(mvc *sql, sql_rel *rel, list *ad)
{
	sql_rel *d = rel->l;
	sql_rel *r = rel->r;
	int inner = 0;

	if (rel && is_dependent(rel) && r && is_select(r->op)) {
		sql_rel *rl = r->l;

		if (rl && rel_has_freevar(sql, rl)) {
			list *inner_ad = rel_dependent_var(sql, d, rl);

			inner = !list_empty(inner_ad);
		}
	}
	if (inner && is_left(rel->op) && !need_distinct(d))
		return rel_general_unnest(sql, rel, ad);
	/* input rel is dependent join with on the right a select */
	if ((!inner || is_semi(rel->op)) && rel && is_dependent(rel)) {
		sql_rel *r = rel->r;

		if (r && is_select(r->op)) { /* move into join */
			node *n;

			for (n=r->exps->h; n; n = n->next) {
				sql_exp *e = n->data;

				e = exp_copy(sql, e);
				if (exp_has_freevar(sql, e))
					rel_bind_var(sql, rel->l, e);
				rel_join_add_exp(sql->sa, rel, e);
			}
			/* remove select */
			rel->r = rel_dup(r->l);
			rel_destroy(r);
			r = rel->r;
			if (is_single(r)) {
				set_single(rel);
				rel->op = op_left;
			}
			if (!inner)
				reset_dependent(rel);
		}
	} else if (rel && is_join(rel->op) && is_dependent(rel)) {
		int cp = rel_is_ref(r);
		sql_rel *r = rel->r;
		list *exps = r->exps;

		/* remove select */
		rel->r = rel_dup(r->l);
		rel = rel_select(sql->sa, rel, NULL);
		rel->exps = !cp?exps:exps_copy(sql, exps);
		rel_destroy(r);
	}
	return rel;
}

static int
exps_is_constant( list *exps )
{
	sql_exp *e;

	if (!exps || list_empty(exps))
		return 1;
	if (list_length(exps) > 1)
		return 0;
	e = exps->h->data;
	return exp_is_atom(e);
}

static int
exp_is_count(sql_exp *e, sql_rel *rel)
{
	if (!e || !rel)
		return 0;
	if (is_alias(e->type) && is_project(rel->op)) {
		sql_exp *ne = rel_find_exp(rel->l, e);
		return exp_is_count(ne, rel->l);
	}
	if (is_convert(e->type))
		return exp_is_count(e->l, rel);
	if (is_aggr(e->type) && exp_aggr_is_count(e))
		return 1;
	return 0;
}

static sql_rel *
push_up_groupby(mvc *sql, sql_rel *rel, list *ad)
{
	/* input rel is dependent join with on the right a groupby */
	if (rel && (is_join(rel->op) || is_semi(rel->op)) && is_dependent(rel)) {
		sql_rel *l = rel->l, *r = rel->r;

		/* left of rel should be a set */
		if (l && is_distinct_set(sql, l, ad) && r && is_groupby(r->op)) {
			list *sexps, *jexps, *a = rel_projections(sql, rel->l, NULL, 1, 1);
			node *n;
			sql_exp *id = NULL;

			/* move groupby up, ie add attributes of left + the old expression list */

			if (l && list_length(a) > 1 && !need_distinct(l)) { /* add identity call only if there's more than one column in the groupby */
				rel->l = rel_add_identity(sql, l, &id); /* add identity call for group by */
				assert(id);
			}

			assert(rel->op != op_anti);
			if (rel->op == op_semi && !need_distinct(l))
				rel->op = op_join;

			for (n = r->exps->h; n; n = n->next ) {
				sql_exp *e = n->data;

				/* count_nil(* or constant) -> count(t.TID) */
				if (exp_is_count(e, r) && (!e->l || exps_is_constant(e->l))) {
					sql_exp *col;
					sql_rel *p = r->l; /* ugh */

					if (!is_project(p->op))
						r->l = p = rel_project(sql->sa, p, rel_projections(sql, p, NULL, 1, 1));
					col = p->exps->t->data;
					if (strcmp(exp_name(col), TID) != 0) {
						col = exp_ref(sql, col);
						col = exp_unop(sql->sa, col, sql_bind_func(sql->sa, NULL, "identity", exp_subtype(col), NULL, F_FUNC));
						col = exp_label(sql->sa, col, ++sql->label);
						append(p->exps, col);
					}
					col = exp_ref(sql, col);
					append(e->l=sa_list(sql->sa), col);
					set_no_nil(e);
				}
				if (exp_has_freevar(sql, e))
					rel_bind_var(sql, rel->l, e);
			}
			r->exps = list_merge(r->exps, a, (fdup)NULL);
			if (!r->r) {
				if (id)
					r->r = list_append(sa_list(sql->sa), exp_ref(sql, id));
				else
					r->r = exps_copy(sql, a);
				r->card = CARD_AGGR;
				/* After the unnesting, the cardinality of the aggregate function becomes larger */
				for(node *n = r->exps->h; n; n = n->next) {
					sql_exp *e = n->data;

					e->card = CARD_AGGR;
				}
			} else {
				for (n = ((list*)r->r)->h; n; n = n->next ) {
					sql_exp *e = n->data;

					if (exp_has_freevar(sql, e))
						rel_bind_var(sql, rel->l, e);
				}
				if (id)
					list_append(r->r, exp_ref(sql, id));
				else
					r->r = list_distinct(list_merge(r->r, exps_copy(sql, a), (fdup)NULL), (fcmp)exp_equal, (fdup)NULL);
			}

			if (!r->l) {
				r->l = rel->l;
				rel->l = NULL;
				rel->r = NULL;
				rel_destroy(rel);
				/* merge (distinct) projects / group by (over the same group by cols) */
				while (r->l && exps_have_freevar(sql, r->exps)) {
					sql_rel *l = r->l;

					if (!is_project(l->op))
						break;
					if (l->op == op_project && need_distinct(l)) { /* TODO: check if group by exps and distinct list are equal */
						r->l = rel_dup(l->l);
						rel_destroy(l);
					}
					if (is_groupby(l->op)) { /* TODO: check if group by exps and distinct list are equal */
						/* add aggr exps of r too l, replace r by l */
						node *n;
						for(n = r->exps->h; n; n = n->next) {
							sql_exp *e = n->data;

							if (e->type == e_aggr)
								append(l->exps, e);
							if (exp_has_freevar(sql, e))
								rel_bind_var(sql, l, e);
						}
						r->l = NULL;
						rel_destroy(r);
						r = l;
					}
				}
				return r;
			} else {
				rel->r = r->l;
				r->l = rel;
			}
			/* check if a join expression needs to be moved above the group by (into a select) */
			sexps = sa_list(sql->sa);
			jexps = sa_list(sql->sa);
			if (rel->exps) {
				for (n = rel->exps->h; n; n = n->next ) {
					sql_exp *e = n->data;

					if (rel_find_exp(rel, e)) {
						append(jexps, e);
					} else {
						append(sexps, e);
					}
				}
			}
			rel->exps = jexps;
			if (list_length(sexps)) {
				r = rel_select(sql->sa, r, NULL);
				r->exps = sexps;
			}
			return r;
		}
	}
	return rel;
}

static sql_rel *
push_up_select_l(mvc *sql, sql_rel *rel)
{
	(void)sql;
	/* input rel is dependent join with on the right a project */
	if (rel && (is_join(rel->op) || is_semi(rel->op))) {
		sql_rel *l = rel->l;

		if (is_select(l->op) && rel_has_freevar(sql, l) && !rel_is_ref(l) ) {
			/* push up select (above join) */
			rel->l = l->l;
			l->l = rel;
			return l;
		}
	}
	return rel;
}

static sql_rel *
push_up_join(mvc *sql, sql_rel *rel, list *ad)
{
	if (rel && (is_join(rel->op) || is_semi(rel->op)) && is_dependent(rel)) {
		sql_rel *j = rel->r;

		if (j->op == op_join && !rel_is_ref(rel) && !rel_is_ref(j) && j->exps) {
			rel->exps =	rel->exps?list_merge(rel->exps, j->exps, (fdup)NULL):j->exps;
			j->exps = NULL;
			return rel;
		}
	}

	/* input rel is dependent join with on the right a project */
	if (rel && (is_join(rel->op) || is_semi(rel->op)) && is_dependent(rel)) {
		sql_rel *d = rel->l, *j = rel->r;

		/* left of rel should be a set */
		if (d && is_distinct_set(sql, d, ad) && j && (is_join(j->op) || is_semi(j->op))) {
			sql_rel *jl = j->l, *jr = j->r;
			/* op_join if F(jl) intersect A(D) = empty -> jl join (D djoin jr)
			 * 	      F(jr) intersect A(D) = empty -> (D djoin jl) join jr
			 * 	 else (D djoin jl) natural join (D djoin jr)
			 *
			 * */
			list *rd = NULL, *ld = NULL;

			if (is_semi(j->op) && is_select(jl->op) && rel_has_freevar(sql, jl) && !rel_is_ref(jl)) {
				rel->r = j = push_up_select_l(sql, j);
				return rel; /* ie try again */
			}
			rd = (j->op != op_full && j->op != op_right)?rel_dependent_var(sql, d, jr):(list*)1;
			ld = ((j->op == op_join || j->op == op_right))?rel_dependent_var(sql, d, jl):(list*)1;

			if (ld && rd) {
				node *m;
				sql_rel *n, *nr, *nj;
				list *inner_exps = exps_copy(sql, j->exps);
				list *outer_exps = exps_copy(sql, rel->exps);

				rel->r = rel_dup(jl);
				rel->exps = sa_list(sql->sa);
				nj = rel_crossproduct(sql->sa, rel_dup(d), rel_dup(jr), j->op);
				if (j->single)
					set_single(nj);
				rel_destroy(j);
				j = nj;
				set_dependent(j);
				n = rel_crossproduct(sql->sa, rel, j, j->op);
				n->exps = outer_exps;
				if (!n->exps)
					n->exps = inner_exps;
				else
					n->exps = list_merge(n->exps, inner_exps, (fdup)NULL);
				j->op = rel->op;
				if (is_semi(rel->op)) {
					j->op = op_left;
					rel->op = op_left;
				}
				n->l = rel_project(sql->sa, n->l, rel_projections(sql, n->l, NULL, 1, 1));
				nr = n->r;
				nr = n->r = rel_project(sql->sa, n->r, is_semi(nr->op)?sa_list(sql->sa):rel_projections(sql, nr->r, NULL, 1, 1));
				/* add nr->l exps with labels */
				/* create jexps */
				if (!n->exps)
					n->exps = sa_list(sql->sa);
				for (m = d->exps->h; m; m = m->next) {
					sql_exp *e = m->data, *pe, *je;

					pe = exp_ref(sql, e);
					pe = exp_label(sql->sa, pe, ++sql->label);
					append(nr->exps, pe);
					pe = exp_ref(sql, pe);
					e = exp_ref(sql, e);
					je = exp_compare(sql->sa, e, pe, cmp_equal);
					set_semantics(je);
					append(n->exps, je);
				}
				return n;
			}

			if (!rd) {
				rel->r = rel_dup(jl);
				sql_rel *nj = rel_crossproduct(sql->sa, rel, rel_dup(jr), j->op);
				if (j->single)
					set_single(nj);
				nj->exps = exps_copy(sql, j->exps);
				rel_destroy(j);
				j = nj;
				if (is_semi(rel->op)) {
				//assert(!is_semi(rel->op));
					rel->op = op_left;
				}
				move_join_exps(sql, j, rel);
				return j;
			}
			if (!ld) {
				rel->r = rel_dup(jr);
				sql_rel *nj = rel_crossproduct(sql->sa, rel_dup(jl), rel, j->op);
				if (j->single)
					set_single(nj);
				nj->exps = exps_copy(sql, j->exps);
				rel_destroy(j);
				j = nj;
				if (is_semi(rel->op)) {
				//assert(!is_semi(rel->op));
					rel->op = op_left;
				}
				move_join_exps(sql, j, rel);
				return j;
			}
			assert(0);
			return rel;
		}
	}
	return rel;
}

static sql_rel *
push_up_set(mvc *sql, sql_rel *rel, list *ad)
{
	if (rel && (is_join(rel->op) || is_semi(rel->op)) && is_dependent(rel)) {
		sql_rel *d = rel->l, *s = rel->r;

		/* left of rel should be a set */
		if (d && is_distinct_set(sql, d, ad) && s && is_set(s->op)) {
			list *sexps;
			node *m;
			sql_rel *sl = s->l, *sr = s->r, *n;

			/* D djoin (sl setop sr) -> (D djoin sl) setop (D djoin sr) */
			rel->r = sl;
			n = rel_crossproduct(sql->sa, rel_dup(d), sr, rel->op);
			set_dependent(n);
			s->l = rel;
			s->r = n;
			if (is_join(rel->op)) {
				sexps = sa_list(sql->sa);
				for (m = d->exps->h; m; m = m->next) {
					sql_exp *e = m->data, *pe;

					pe = exp_ref(sql, e);
					append(sexps, pe);
				}
				s->exps = list_merge(sexps, s->exps, (fdup)NULL);
			}
			/* add/remove projections to inner parts of the union (as we push a join or semijoin down) */
			s->l = rel_project(sql->sa, s->l, rel_projections(sql, s->l, NULL, 1, 1));
			s->r = rel_project(sql->sa, s->r, rel_projections(sql, s->r, NULL, 1, 1));
			if (is_semi(rel->op))
				s->exps = rel_projections(sql, s->r, NULL, 1, 1);
			return s;
		}
	}
	return rel;
}

static sql_rel * rel_unnest_dependent(mvc *sql, sql_rel *rel);

static sql_rel *
push_up_table(mvc *sql, sql_rel *rel, list *ad)
{
	(void)sql;
	if (rel && (is_join(rel->op) || is_semi(rel->op)) && is_dependent(rel)) {
		sql_rel *d = rel->l, *tf = rel->r;
		sql_exp *id = NULL;

		/* push d into function */
		if (d && is_distinct_set(sql, d, ad) && tf && is_base(tf->op)) {
			if (tf->l) {
				sql_rel *l = tf->l;

				assert(tf->flag == TABLE_FROM_RELATION || !l->l);
				if (l->l) {
					sql_exp *tfe = tf->r;
					list *ops = tfe->l;
					rel->l = d = rel_add_identity(sql, d, &id);
					id = exp_ref(sql, id);
					l = tf->l = rel_crossproduct(sql->sa, rel_dup(d), l, op_join);
					set_dependent(l);
					tf->l = rel_unnest_dependent(sql, l);
					list_append(ops, id);
					id = exp_ref(sql, id);
				} else {
					l->l = rel_dup(d);
				}
			} else {
				tf->l = rel_dup(d);
			}
			/* we should add the identity in the resulting projection list */
			if (id) {
				sql_exp *ne = exp_copy(sql, id);

				ne = exp_label(sql->sa, ne, ++sql->label);
				ne = exp_ref(sql, ne);
				list_prepend(tf->exps, ne);
				ne = exp_ref(sql, ne);

				ne = exp_compare(sql->sa, id, ne, cmp_equal);
				//set_semantics(e);
				if (!rel->exps)
					rel->exps = sa_list(sql->sa);
				list_append(rel->exps, ne);
			}
			reset_dependent(rel);
			return rel;
		}
	}
	return rel;
}

static sql_rel *
rel_unnest_dependent(mvc *sql, sql_rel *rel)
{
	sql_rel *nrel = rel;

	if (THRhighwater())
		return sql_error(sql, 10, SQLSTATE(42000) "Query too complex: running out of stack space");

	/* current unnest only possible for equality joins, <, <> etc needs more work */
	if (rel && (is_join(rel->op) || is_semi(rel->op)) && is_dependent(rel)) {
		/* howto find out the left is a set */
		sql_rel *l, *r;

		l = rel->l;
		r = rel->r;

		if (rel_has_freevar(sql, l))
			rel->l = rel_unnest_dependent(sql, rel->l);

		if (!rel_has_freevar(sql, r)) {
			reset_dependent(rel);
			return rel;
		}

		/* try to push dependent join down */
		if (rel_has_freevar(sql, r)) {
			list *ad = rel_dependent_var(sql, rel->l, rel->r);

			if (r && is_select(r->op)) {
				sql_rel *l = r->l;

				if (!rel_is_ref(r) && l && !rel_is_ref(l) && l->op == op_join && list_empty(l->exps)) {
					l->exps = r->exps;
					r->l = NULL;
					rel_destroy(r);
					rel->r = l;
					return rel_unnest_dependent(sql, rel);
				}
			}

			if (r && is_simple_project(r->op) && ((!exps_have_freevar(sql, r->exps) && !exps_have_analytics(sql, r->exps)) || is_distinct_set(sql, l, ad))) {
				rel = push_up_project(sql, rel, ad);
				return rel_unnest_dependent(sql, rel);
			}

			if (r && (is_topn(r->op) || is_sample(r->op))) {
				rel = push_up_topn_and_sample(sql, rel);
				return rel_unnest_dependent(sql, rel);
			}

			if (r && is_select(r->op) && ad) {
				rel = push_up_select(sql, rel, ad);
				return rel_unnest_dependent(sql, rel);
			}

			if (r && is_groupby(r->op) && !is_left(rel->op) && is_distinct_set(sql, l, ad)) {
				rel = push_up_groupby(sql, rel, ad);
				return rel_unnest_dependent(sql, rel);
			}

			if (r && (is_join(r->op) || is_semi(r->op)) && is_distinct_set(sql, l, ad)) {
				rel = push_up_join(sql, rel, ad);
				return rel_unnest_dependent(sql, rel);
			}

			if (r && is_set(r->op) && !is_left(rel->op) && is_distinct_set(sql, l, ad)) {
				rel = push_up_set(sql, rel, ad);
				return rel_unnest_dependent(sql, rel);
			}

			if (r && is_base(r->op) && is_distinct_set(sql, l, ad)) {
				rel = push_up_table(sql, rel, ad);
				return rel;
			}

			/* fallback */
			if (ad != NULL)
				rel = rel_general_unnest(sql, rel, ad);

			/* no dependent variables */
			reset_dependent(rel);
			rel->r = rel_unnest_dependent(sql, rel->r);
		} else {
			rel->l = rel_unnest_dependent(sql, rel->l);
			rel->r = rel_unnest_dependent(sql, rel->r);
		}
	} else {
		if (rel && (is_simple_project(rel->op) || is_groupby(rel->op) || is_select(rel->op) || is_topn(rel->op) || is_sample(rel->op)))
			rel->l = rel_unnest_dependent(sql, rel->l);
		else if (rel && (is_join(rel->op) || is_semi(rel->op) ||  is_set(rel->op) || is_modify(rel->op) || is_ddl(rel->op))) {
			rel->l = rel_unnest_dependent(sql, rel->l);
			rel->r = rel_unnest_dependent(sql, rel->r);
		}
	}
	return nrel;
}

static sql_rel *
_rel_unnest(visitor *v, sql_rel *rel)
{
	if (is_dependent(rel))
		rel = rel_unnest_dependent(v->sql, rel);
	return rel;
}

static sql_rel *
rel_reset_subquery(visitor *v, sql_rel *rel)
{
	(void)v;
	rel->subquery = 0;
	return rel;
}

static sql_exp *
rewrite_inner(mvc *sql, sql_rel *rel, sql_rel *inner, operator_type op)
{
	int single = is_single(inner);
	sql_rel *d = NULL;

	reset_single(inner);
	if (single && is_project(rel->op))
		op = op_left;

	if (!is_project(inner->op))
		inner = rel_project(sql->sa, inner, rel_projections(sql, inner, NULL, 1, 1));

	if (is_join(rel->op)){ /* TODO handle set operators etc */
		d = rel->r = rel_crossproduct(sql->sa, rel->r, inner, op);
		if (single)
			set_single(d);
	} else if (is_project(rel->op)){ /* projection -> op_left */
		if (rel->l || single) {
			if (single && !rel->l)
				rel->l = rel_project(sql->sa, rel->l, append(sa_list(sql->sa), exp_atom_bool(sql->sa, 1)));
			d = rel->l = rel_crossproduct(sql->sa, rel->l, inner, op_left);
			if (single)
				set_single(d);
		} else {
			d = rel->l = inner;
		}
	} else {
		d = rel->l = rel_crossproduct(sql->sa, rel->l, inner, op);
		if (single)
			set_single(d);
	}
	if (d && rel_has_freevar(sql, inner)) {
		list *dv = rel_dependent_var(sql, d, inner);
		list *fv = rel_freevar(sql, inner);
		/* check if the inner depends on the new join (d) or one leve up */
		if (list_length(dv))
			set_dependent(d);
		if (list_length(fv) != list_length(dv))
			set_dependent(rel);
	}
	return inner->exps->t->data;
}

static sql_exp *
rewrite_exp_rel(visitor *v, sql_rel *rel, sql_exp *e, int depth)
{
	if (exp_is_rel(e) && is_ddl(rel->op) && rel->flag == ddl_psm) {
		sql_rel *inner = exp_rel_get_rel(v->sql->sa, e);
		if (is_single(inner)) {
			/* use a dummy projection for the single join */
			sql_rel *nrel = rel_project(v->sql->sa, NULL, append(sa_list(v->sql->sa), exp_atom_bool(v->sql->sa, 1)));

			if (!rewrite_inner(v->sql, nrel, inner, depth?op_left:op_join))
				return NULL;
			/* has to apply recursively */
			if (!(e->l = rel_exp_visitor_bottomup(v, nrel, &rewrite_exp_rel)))
				return NULL;
		}
	} else if (exp_has_rel(e) && !is_ddl(rel->op)) {
		sql_exp *ne = rewrite_inner(v->sql, rel, exp_rel_get_rel(v->sql->sa, e), depth?op_left:op_join);

		if (!ne)
			return ne;
		if (exp_is_rel(e)) {
			ne = exp_ref(v->sql, ne);
			if (exp_name(e))
				exp_prop_alias(v->sql->sa, ne, e);
			if (!exp_name(ne))
				ne = exp_label(v->sql->sa, ne, ++v->sql->label);
			e = ne;
		} else {
			e = exp_rel_update_exp(v->sql, e);
		}
	}
	return e;
}

/* add an dummy true projection column */
static sql_rel *
rewrite_empty_project(visitor *v, sql_rel *rel)
{
	if (is_simple_project(rel->op) && list_empty(rel->exps)) {
		v->changes++;
		append(rel->exps, exp_atom_bool(v->sql->sa, 1));
	} else if (is_groupby(rel->op) && list_empty(rel->exps)) {
		v->changes++;
		append(rel->exps, exp_atom_bool(v->sql->sa, 1));
	}
	return rel;
}

static sql_exp *
exp_reset_card_and_freevar(visitor *v, sql_rel *rel, sql_exp *e, int depth)
{
	(void)v;
	(void)depth;

	reset_freevar(e); /* unnesting is done, we can remove the freevar flag */
	if (!rel->l)
		return e;

	switch(rel->op){
	case op_basetable:
	case op_truncate:
	case op_topn:
	case op_sample:
	case op_insert:
	case op_update:
	case op_delete:
	case op_ddl:
	case op_table:
		break;
	case op_select:
	case op_join:
	case op_left:
	case op_right:
	case op_full:
	case op_semi:
	case op_anti:
	case op_project:
	case op_union:
	case op_inter:
	case op_except: {
		switch(e->type) {
		case e_aggr:
		case e_func: {
			e->card = exps_card(e->l);
		} break;
		case e_column: {
			sql_rel *l = rel->l, *r = rel->r, *ll = NULL, *rr = NULL;
			sql_exp *le = NULL, *re = NULL;

			if (is_set(rel->op)) {
				le = rel_find_exp_and_corresponding_rel(l, e, &ll);
				re = rel_find_exp_and_corresponding_rel(r, e, &rr);
				if (ll && rr) /* TODO fix this? */
					e->card = MAX(ll->card, rr->card);
			} else {
				if (l && (le = rel_find_exp_and_corresponding_rel(l, e, &ll)) && ll) {
					e->card = ll->card;
				} else if (!is_simple_project(rel->op) && r && (re = rel_find_exp_and_corresponding_rel(r, e, &rr)) && rr) {
					e->card = rr->card;
				}
			}
		} break;
		case e_convert: {
			e->card = exp_card(e->l);
		} break;
		case e_cmp: {
			if (e->flag == cmp_or || e->flag == cmp_filter) {
				e->card = MAX(exps_card(e->l), exps_card(e->r));
			} else if (e->flag == cmp_in || e->flag == cmp_notin) {
				e->card = MAX(exp_card(e->l), exps_card(e->r));
			} else {
				e->card = MAX(exp_card(e->l), exp_card(e->r));
				if (e->f)
					e->card = MAX(e->card, exp_card(e->f));
			}
		} break;
		case e_atom:
		case e_psm:
			break;
		}
	} break;
	case op_groupby: {
		switch(e->type) {
		case e_aggr:
		case e_column:
			e->card = rel->card;
			break;
		default:
			break;
		}
	} break;
	}
	if (is_simple_project(rel->op) && need_distinct(rel)) /* Need distinct, all expressions should have CARD_AGGR at max */
		e->card = MIN(e->card, CARD_AGGR);
	return e;
}

static list*
aggrs_split_args(mvc *sql, list *aggrs, list *exps, int is_groupby_list)
{
	if (list_empty(aggrs))
		return aggrs;
	for (node *n=aggrs->h; n; n = n->next) {
		sql_exp *a = n->data;

		if (is_func(a->type) && !is_groupby_list)
			continue;
		if (!is_aggr(a->type)) {
			sql_exp *e1 = a, *found = NULL;

			for (node *nn = exps->h; nn && !found; nn = nn->next) {
				sql_exp *e2 = nn->data;

				if (!exp_equal(e1, e2))
					found = e2;
			}
			if (!found) {
				if (!exp_name(e1))
					e1 = exp_label(sql->sa, e1, ++sql->label);
				append(exps, e1);
			} else {
				e1 = found;
			}
			e1 = exp_ref(sql, e1);
			n->data = e1; /* replace by reference */
			continue;
		}
		list *args = a->l;

		if (!list_empty(args)) {
			for (node *an = args->h; an; an = an->next) {
				sql_exp *e1 = an->data, *found = NULL, *eo = e1;
				/* we keep converts as they reuse names of inner columns */
				int convert = is_convert(e1->type);

				if (convert)
					e1 = e1->l;
				for (node *nn = exps->h; nn && !found; nn = nn->next) {
					sql_exp *e2 = nn->data;

					if (!exp_equal(e1, e2))
						found = e2;
				}
				if (!found) {
					if (!exp_name(e1))
						e1 = exp_label(sql->sa, e1, ++sql->label);
					append(exps, e1);
				} else {
					e1 = found;
				}
				e1 = exp_ref(sql, e1);
				/* replace by reference */
				if (convert)
					eo->l = e1;
				else
					an->data = e1;
			}
		}
	}
	return aggrs;
}

static int
exps_complex(list *exps)
{
	if (list_empty(exps))
		return 0;
	for(node *n = exps->h; n; n = n->next) {
		sql_exp *e = n->data;

		if (e->type != e_column && e->type != e_atom)
			return 1;
	}
	return 0;
}

static int
aggrs_complex(list *exps)
{
	if (list_empty(exps))
		return 0;
	for(node *n = exps->h; n; n = n->next) {
		sql_exp *e = n->data;

		if (e->type != e_column) {
			if (e->type == e_aggr) {
				if (exps_complex(e->l))
					return 1;
			}
		}
	}
	return 0;
}

/* simplify aggregates, ie push functions under the groupby relation */
/* rel visitor */
static sql_rel *
rewrite_aggregates(visitor *v, sql_rel *rel)
{
	if (is_groupby(rel->op) && (exps_complex(rel->r) || aggrs_complex(rel->exps))) {
		list *exps = sa_list(v->sql->sa);

		rel->r = aggrs_split_args(v->sql, rel->r, exps, 1);
		rel->exps = aggrs_split_args(v->sql, rel->exps, exps, 0);
		rel->l = rel_project(v->sql->sa, rel->l, exps);
		v->changes++;
		return rel;
	}
	return rel;
}

/* remove or expressions with subqueries */
static sql_rel *
rewrite_or_exp(visitor *v, sql_rel *rel)
{
	if ((is_select(rel->op) || is_join(rel->op) || is_semi(rel->op)) && !list_empty(rel->exps)) {
		for(node *n=rel->exps->h; n; n=n->next) {
			sql_exp *e = n->data;

			if (is_compare(e->type) && e->flag == cmp_or) {
				/* check for exp_is_rel */
				if (exps_have_rel_exp(e->l) || exps_have_rel_exp(e->r)) {
					/* rewrite into setop */
					sql_rel *l = rel;
					sql_rel *r = rel_dup(rel);
					list *exps = rel_projections(v->sql, rel, NULL, 1, 1);

					list_remove_node(rel->exps, n); /* remove or expression */

					l = rel_select(v->sql->sa, l, NULL);
					l->exps = e->l;
					if (!(l = rewrite_or_exp(v, l)))
						return NULL;
					r = rel_select(v->sql->sa, r, NULL);
					r->exps = e->r;
					if (!(r = rewrite_or_exp(v, r)))
						return NULL;

					list *ls = rel_projections(v->sql, rel, NULL, 1, 1);
					list *rs = rel_projections(v->sql, rel, NULL, 1, 1);
					if (!(rel = rel_setop_check_types(v->sql, l, r, ls, rs, op_union)))
						return NULL;
					rel = rel_distinct(rel);
					rel_set_exps(rel, exps);
					v->changes++;
					return rel;
				}
			}
		}
	}
	return rel;
}

static sql_rel *
rewrite_split_select_exps(visitor *v, sql_rel *rel)
{
	if (is_select(rel->op) && !list_empty(rel->exps)) {
		int i = 0;
		bool has_complex_exps = false, has_simple_exps = false, *complex_exps = (bool*) GDKmalloc(list_length(rel->exps) * sizeof(bool));

		if (!complex_exps)
			return sql_error(v->sql, 02, SQLSTATE(HY013) MAL_MALLOC_FAIL);

		for (node *n = rel->exps->h ; n ; n = n->next) {
			sql_exp *e = n->data;

			if (exp_has_rel(e) || exp_has_freevar(v->sql, e)) {
				complex_exps[i] = true;
				has_complex_exps = true;
			} else {
				complex_exps[i] = false;
				has_simple_exps = true;
			}
			i++;
		}

		if (has_complex_exps && has_simple_exps) {
			sql_rel *nsel = rel_select_copy(v->sql->sa, rel->l, NULL);
			rel->l = nsel;

			i = 0;
			for (node *n = rel->exps->h ; n ; ) {
				node *nxt = n->next;

				if (!complex_exps[i]) {
					rel_select_add_exp(v->sql->sa, nsel, n->data);
					list_remove_node(rel->exps, n);
				}
				n = nxt;
				i++;
			}
			v->changes++;
		}
		GDKfree(complex_exps);
	}
	return rel;
}

/* exp visitor */
static sql_exp *
rewrite_rank(visitor *v, sql_rel *rel, sql_exp *e, int depth)
{
	sql_rel *rell = NULL;
	int needed = 0;

	if (!is_simple_project(rel->op) || e->type != e_func || !e->r /* e->r means window function */)
		return e;

	(void)depth;
	/* ranks/window functions only exist in the projection */
	list *l = e->l, *r = e->r, *gbe = r->h->data, *obe = r->h->next->data;
	e->card = (rel->card == CARD_AGGR) ? CARD_AGGR : CARD_MULTI; /* After the unnesting, the cardinality of the window function becomes larger */

	needed = (gbe || obe);
	for (node *n = l->h; n && !needed; n = n->next) {
		sql_exp *e = n->data;
		needed = e->ref;
	}

	if (needed) {
		rell = rel->l = rel_project(v->sql->sa, rel->l, rel_projections(v->sql, rel->l, NULL, 1, 1));
		for (node *n = l->h; n; n = n->next) {
			sql_exp *e = n->data;

			if (e->ref) {
				e->ref = 0;
				append(rell->exps, e);
				n->data = exp_ref(v->sql, e);
			}
		}
	}
	if (gbe || obe) {
		if (gbe && obe) {
			gbe = list_merge(sa_list(v->sql->sa), gbe, (fdup)NULL); /* make sure the p->r is a different list than the gbe list */
			for(node *n = obe->h ; n ; n = n->next) {
				sql_exp *e1 = n->data;
				bool found = false;

				for(node *nn = gbe->h ; nn && !found ; nn = nn->next) {
					sql_exp *e2 = nn->data;
					/* the partition expression order should be the same as the one in the order by clause (if it's in there as well) */
					if (exp_match(e1, e2)) {
						if (is_ascending(e1))
							set_ascending(e2);
						else
							set_descending(e2);
						if (nulls_last(e1))
							set_nulls_last(e2);
						else
							set_nulls_first(e2);
						found = true;
					}
				}
				if(!found)
					append(gbe, e1);
			}
		} else if (obe) {
			for(node *n = obe->h ; n ; n = n->next) {
				sql_exp *oe = n->data;
				if (!exps_find_exp(rell->exps, oe)) {
					sql_exp *ne = exp_ref(v->sql, oe);

					if (is_ascending(oe))
						set_ascending(ne);
					if (nulls_last(oe))
						set_nulls_last(ne);
					/* disable sorting info (ie back too defaults) */
					set_descending(oe);
					set_nulls_first(oe);
					n->data = ne;
					append(rell->exps, oe);
				}
			}
			gbe = obe;
		}
		rell->r = gbe;
		rel->l = rell;

		/* mark as normal (analytic) function now */
		e->r = NULL;

		/* add project with rank */
		rell = rel->l = rel_project(v->sql->sa, rel->l, rel_projections(v->sql, rell->l, NULL, 1, 1));
		/* move rank down add ref */
		if (!exp_name(e))
			e = exp_label(v->sql->sa, e, ++v->sql->label);
		append(rell->exps, e);
		e = exp_ref(v->sql, e);
	} else {
		/* mark as normal (analytic) function now */
		e->r = NULL;
	}
	return e;
}

#define is_anyequal_func(sf) (strcmp((sf)->func->base.name, "sql_anyequal") == 0 || strcmp((sf)->func->base.name, "sql_not_anyequal") == 0)
#define is_anyequal(sf) (strcmp((sf)->func->base.name, "sql_anyequal") == 0)

static sql_rel *
rel_union_exps(mvc *sql, sql_exp **l, list *vals, int is_tuple)
{
	sql_rel *u = NULL;
	list *exps = NULL;

	for (node *n=vals->h; n; n = n->next) {
		sql_exp *ve = n->data, *r, *s;
		sql_rel *sq = NULL;

		if (exp_has_rel(ve))
			sq = exp_rel_get_rel(sql->sa, ve); /* get subquery */
		else {
			sq = rel_project(sql->sa, NULL, append(sa_list(sql->sa), ve));
			set_processed(sq);
		}
		if (is_tuple) { /* cast each one */
			for (node *m=sq->exps->h, *o = ((list *)(*l)->f)->h; m && o; m = m->next, o = o->next) {
				r = m->data;
				s = o->data;
				if (rel_convert_types(sql, NULL, NULL, &s, &r, 1, type_equal) < 0)
					return NULL;
				m->data = r;
			}
		} else {
			sq->nrcols = list_length(sq->exps);
			/* union a project[(values(a),..,(b),(c)]  with freevars */
			if (sq->card > CARD_ATOM && rel_has_freevar(sql, sq) && is_project(sq->op) && !sq->l && sq->nrcols==1) {
				/* needs check on projection */
				sql_exp *vals = sq->exps->h->data;
				if (!(sq = rel_union_exps(sql, l, exp_get_values(vals), is_tuple)))
					return NULL;
			} else {
				if (rel_convert_types(sql, NULL, NULL, l, &ve, 1, type_equal) < 0)
					return NULL;
				/* flatten expressions */
				if (exp_has_rel(ve)) {
					ve = exp_rel_update_exp(sql, ve);
					sq = rel_project(sql->sa, sq, append(sa_list(sql->sa), ve));
					set_processed(sq);
				}
				exp_set_freevar(sql, ve, sq);
			}
		}
		if (!u) {
			u = sq;
		} else {
			u = rel_setop(sql->sa, u, sq, op_union);
			rel_set_exps(u, exps);
			set_processed(u);
		}
		exps = rel_projections(sql, sq, NULL, 1/*keep names */, 1);
	}
	return u;
}

static sql_exp *
exp_in_project(mvc *sql, sql_exp **l, list *vals, int anyequal)
{
	sql_exp *e = NULL;

	for(node *n=vals->h; n; n = n->next) {
		sql_exp *r = n->data, *ne;

		if (rel_convert_types(sql, NULL, NULL, l, &r, 1, type_equal_no_any) < 0)
			return NULL;
		if (anyequal)
			ne = rel_binop_(sql, NULL, *l, r, NULL, "=", card_value);
		else
			ne = rel_binop_(sql, NULL, *l, r, NULL, "<>", card_value);
		if (!e) {
			e = ne;
		} else if (anyequal) {
			e = rel_binop_(sql, NULL, e, ne, NULL, "or", card_value);
		} else {
			e = rel_binop_(sql, NULL, e, ne, NULL, "and", card_value);
		}
	}
	return e;
}

static sql_exp *
exp_in_compare(mvc *sql, sql_exp **l, list *vals, int anyequal)
{
	int vals_only = 1;

	for(node *n=vals->h; n; n = n->next) {
		sql_exp *r = n->data;

		if (rel_convert_types(sql, NULL, NULL, l, &r, 1, type_equal_no_any) < 0)
			return NULL;
		n->data = r;
		if (!exp_is_atom(r))
			vals_only = 0;
	}
	if (vals_only)
		return exp_in(sql->sa, *l, vals, anyequal?cmp_in:cmp_notin);

	if (!(*l = exp_in_project(sql, l, vals, anyequal)))
		return NULL;
	return exp_compare(sql->sa, *l, exp_atom_bool(sql->sa, 1), cmp_equal);
}

/* exp visitor */
static sql_exp *
rewrite_anyequal(mvc *sql, sql_rel *rel, sql_exp *e, int depth)
{
	sql_subfunc *sf;
	if (e->type != e_func)
		return e;

	sf = e->f;
	if (is_anyequal_func(sf) && !list_empty(e->l)) {
		list *l = e->l;

		if (list_length(l) == 2) { /* input is a set */

			sql_exp *ile = l->h->data, *le, *re = l->h->next->data;
			sql_rel *lsq = NULL, *rsq = NULL;
			int is_tuple = 0;

			/* possibly this is already done ? */
			if (exp_has_rel(ile))
				lsq = exp_rel_get_rel(sql->sa, ile); /* get subquery */

			if (lsq)
				le = exp_rel_update_exp(sql, ile);
			else
				le = ile;

			if (is_values(le)) /* exp_values */
				is_tuple = 1;

			/* re should be a values list */
			if (!lsq && !is_tuple && is_values(re) && !exps_have_rel_exp(re->f)) { /* exp_values */
				list *vals = re->f;

				if (is_select(rel->op)) {
					return exp_in_compare(sql, &le, vals, is_anyequal(sf));
				} else {
					le = exp_in_project(sql, &le, vals, is_anyequal(sf));
					if (exp_name(e))
						exp_prop_alias(sql->sa, le, e);
					return le;
				}
			} else if (!lsq && is_tuple && is_values(re) && !exps_have_rel_exp(re->f)) {
				return e; /* leave as is, handled later */
			}

			if (is_atom(re->type) && re->f) { /* exp_values */
				/* flatten using unions */
				rsq = rel_union_exps(sql, &le, re->f, is_tuple);
				if (!rsq)
					return NULL;
				re = rsq->exps->t->data;

				if (rsq && lsq)
					exp_set_freevar(sql, re, rsq);
				if (!is_tuple && !is_freevar(re)) {
					re = exp_label(sql->sa, re, ++sql->label); /* unique name */
					list_hash_clear(rsq->exps);
					re = exp_ref(sql, re);
				} else if (has_label(re)) {
					re = exp_ref(sql, re);
				}
				set_processed(rsq);
			}

			if (is_project(rel->op) || (is_select(rel->op) && (depth > 0 || (!is_tuple && rsq && rel_has_freevar(sql, rsq) && !is_anyequal(sf))))) {
				list *exps = NULL;
				sql_exp *rid, *lid, *a = NULL;
				sql_rel *sq = lsq;
				sql_subfunc *ea = sql_bind_func(sql->sa, sql->session->schema, is_anyequal(sf)?"anyequal":"allnotequal", exp_subtype(re), NULL, F_AGGR);
				int on_right = (lsq != NULL);

				/* we introduced extra selects */
				assert(is_project(rel->op) || is_select(rel->op));
				rsq = rel_add_identity2(sql, rsq, &rid);
				rid = exp_ref(sql, rid);

				if (!lsq)
					lsq = rel->l;
				if (!lsq) { /* single row */
					lid = exp_atom_lng(sql->sa, 1);
				} else {
					exps = rel_projections(sql, lsq, NULL, 1/*keep names */, 1);
					lsq = rel_add_identity(sql, lsq, &lid);
					if (!sq)
						rel->l = lsq;
					lid = exp_ref(sql, lid);
				}

				if (sq)
					(void)rewrite_inner(sql, rel, lsq, op_join);
				if (rsq) {
					if (on_right) {
						sql_rel *join = rel->l; /* the introduced join */
						join->r = rel_crossproduct(sql->sa, join->r, rsq, op_join);
						set_dependent(join);
					} else
						(void)rewrite_inner(sql, rel, rsq, !is_tuple?op_join:is_anyequal(sf)?op_semi:op_anti);
				}

				if (on_right) {
					sql_rel *join = rel->l; /* the introduced join */
					lsq = join->r = rel_groupby(sql, join->r, exp2list(sql->sa, lid));
				} else
					lsq = rel->l = rel_groupby(sql, rel->l, exp2list(sql->sa, lid));
				if (exps)
					lsq->exps = exps;

				if (is_tuple) {
					list *t = le->f;
					/*list *l = sa_list(sql->sa);
					list *r = sa_list(sql->sa);*/
					int s1 = list_length(t), s2 = list_length(rsq->exps) - 1; /* subtract identity column */

					/* find out list of right expression */
					if (s1 != s2)
						return sql_error(sql, 02, SQLSTATE(42000) "Subquery has too %s columns", (s2 < s1) ? "few" : "many");
					/*for (node *n = t->h, *m = rsq->exps->h; n && m; n = n->next, m = m->next ) {
						sql_exp *le = n->data;
						sql_exp *re = m->data;

						append(l, le);
						re = exp_ref(sql, re);
						append(r, re);
					}
					a = exp_aggr1(sql->sa, exp_values(sql->sa, l), ea, 0, 0, CARD_AGGR, has_nil(le));
					append(a->l, exp_values(sql->sa, r));*/
					return sql_error(sql, 02, SQLSTATE(42000) "Tuple matching at projections not implemented in the backend yet");
				} else {
					a = exp_aggr1(sql->sa, le, ea, 0, 0, CARD_AGGR, has_nil(le));
					append(a->l, re);
				}
				append(a->l, rid);
				le = rel_groupby_add_aggr(sql, lsq, a);
				if (exp_name(e))
					exp_prop_alias(sql->sa, le, e);
				set_processed(lsq);
				if (depth == 1 && is_ddl(rel->op)) /* anyequal is at a ddl statment, it must be inside a relation */
					return exp_rel(sql, lsq);
				return le;
			} else {
				if (lsq)
					(void)rewrite_inner(sql, rel, lsq, op_join);
				if (rsq)
					(void)rewrite_inner(sql, rel, rsq, !is_tuple?op_join:is_anyequal(sf)?op_semi:op_anti);
				if (is_tuple) {
					list *t = le->f;
					list *l = sa_list(sql->sa);
					list *r = sa_list(sql->sa);
					int s1 = list_length(t), s2 = list_length(rsq->exps);

					/* find out list of right expression */
					if (s1 != s2)
						return sql_error(sql, 02, SQLSTATE(42000) "Subquery has too %s columns", (s2 < s1) ? "few" : "many");
					for (node *n = t->h, *m = rsq->exps->h; n && m; n = n->next, m = m->next ) {
						sql_exp *le = n->data;
						sql_exp *re = m->data;

						append(l, le);
						re = exp_ref(sql, re);
						append(r, re);
					}
					return exp_in_func(sql, exp_values(sql->sa, l), exp_values(sql->sa, r), is_anyequal(sf), 1);
				} else {
					if (exp_has_freevar(sql, le))
						rel_bind_var(sql, rel, le);
					return exp_in_func(sql, le, re, is_anyequal(sf), 0);
				}
			}
		}
	}
	return e;
}

static const char *
compare_aggr_op( char *compare, int quantifier)
{
	if (quantifier == 0)
		return "zero_or_one";
	switch(compare[0]) {
	case '<':
		if (compare[1] == '>')
			return "all";
		return "min";
	case '>':
		return "max";
	default:
		return "all";
	}
}
/* exp visitor */
/* rewrite compare expressions including quantifiers any and all */
static sql_exp *
rewrite_compare(visitor *v, sql_rel *rel, sql_exp *e, int depth)
{
	sql_subfunc *sf;
	if (e->type != e_func || is_ddl(rel->op))
		return e;

	sf = e->f;
	if (is_compare_func(sf) && !list_empty(e->l)) {
		list *l = e->l;

		/* TODO handle range expressions */
		if (list_length(l) == 2) { /* input is a set */
			char *op = sf->func->base.name;

			sql_exp *ile = l->h->data, *le, *re = l->h->next->data, *rnull = NULL;
			sql_rel *lsq = NULL, *rsq = NULL;
			int is_tuple = 0; /* TODO add this feature, ie select (1,2) = (1,2) etc */
					 /* cleanup tuple handling by introducing an expression for tuples */
			int quantifier = e->flag;

			/* possibly this is already done ? */
			if (exp_has_rel(ile))
				lsq = exp_rel_get_rel(v->sql->sa, ile); /* get subquery */

			if (lsq)
				le = exp_rel_update_exp(v->sql, ile);
			else
				le = ile;

			if (exp_has_rel(re))
				rsq = exp_rel_get_rel(v->sql->sa, re); /* get subquery */
			if (rsq) {
				re = rsq->exps->t->data;
				re = exp_ref(v->sql, re);
			}

			if (is_values(le)) /* exp_values */
				is_tuple = 1;

			if (!is_tuple && !lsq && !rsq) { /* trivial case, just re-write into a comparison */
				e->flag = 0; /* remove quantifier */

				if (rel_convert_types(v->sql, NULL, NULL, &le, &re, 1, type_equal) < 0)
					return NULL;
				if (depth == 0 && is_select(rel->op)) {
					return exp_compare(v->sql->sa, le, re, compare_str2type(op));
				} else {
					le = exp_compare_func(v->sql, le, re, op, 0);
					if (exp_name(e))
						exp_prop_alias(v->sql->sa, le, e);
					return le;
				}
			}
			if (!is_tuple && is_values(re) && !exps_have_rel_exp(re->f)) { /* exp_values */
				list *vals = re->f;

				assert(0);
				if (depth == 0 && is_select(rel->op)) {
					return exp_in_compare(v->sql, &le, vals, is_anyequal(sf));
				} else {
					le = exp_in_project(v->sql, &le, vals, is_anyequal(sf));
					if (exp_name(e))
						exp_prop_alias(v->sql->sa, le, e);
					return le;
				}
			}

			if (is_values(re)) { /* exp_values */
				/* flatten using unions */
				rsq = rel_union_exps(v->sql, &le, re->f, is_tuple);
				if (!rsq)
					return NULL;
				re = rsq->exps->t->data;

				if (!is_tuple) {
					re = exp_label(v->sql->sa, re, ++v->sql->label); /* unique name */
					list_hash_clear(rsq->exps);
					re = exp_ref(v->sql, re);
				}
				set_processed(rsq);
			}

			int is_cnt = 0;
			if (rsq)
				is_cnt = exp_is_count(re, rsq);
			if (is_project(rel->op) || depth > 0 || quantifier || is_cnt) {
				sql_rel *sq = lsq;

				assert(!is_tuple);

				if (!lsq)
					lsq = rel->l;
				if (sq)
					(void)rewrite_inner(v->sql, rel, sq, op_join);

				if (quantifier) {
					sql_subfunc *a;

					rsq = rel_groupby(v->sql, rsq, NULL);
					a = sql_bind_func(v->sql->sa, NULL, "null", exp_subtype(re), NULL, F_AGGR);
					rnull = exp_aggr1(v->sql->sa, re, a, 0, 1, CARD_AGGR, has_nil(re));
					rnull = rel_groupby_add_aggr(v->sql, rsq, rnull);

					if (is_notequal_func(sf))
						op = "=";
					if (op[0] == '<') {
						a = sql_bind_func(v->sql->sa, v->sql->session->schema, (quantifier==1)?"max":"min", exp_subtype(re), NULL, F_AGGR);
					} else if (op[0] == '>') {
						a = sql_bind_func(v->sql->sa, v->sql->session->schema, (quantifier==1)?"min":"max", exp_subtype(re), NULL, F_AGGR);
					} else /* (op[0] == '=')*/ /* only = ALL */ {
						a = sql_bind_func(v->sql->sa, v->sql->session->schema, "all", exp_subtype(re), NULL, F_AGGR);
						is_cnt = 1;
					}
					re = exp_aggr1(v->sql->sa, re, a, 0, 1, CARD_AGGR, has_nil(re));
					re = rel_groupby_add_aggr(v->sql, rsq, re);
					set_processed(rsq);
				} else if (rsq && exp_card(re) > CARD_ATOM) {
					sql_subfunc *zero_or_one = sql_bind_func(v->sql->sa, NULL, compare_aggr_op(op, quantifier), exp_subtype(re), NULL, F_AGGR);

					rsq = rel_groupby(v->sql, rsq, NULL);

					re = exp_aggr1(v->sql->sa, re, zero_or_one, 0, 0, CARD_AGGR, has_nil(re));
					re = rel_groupby_add_aggr(v->sql, rsq, re);
					set_processed(rsq);
				}
				if (rsq)
					(void)rewrite_inner(v->sql, rel, rsq, is_cnt?op_left:op_join);

				if (rel_convert_types(v->sql, NULL, NULL, &le, &re, 1, type_equal) < 0)
					return NULL;
				if (rnull) { /* complex compare operator */
					sql_exp *lnull = rel_unop_(v->sql, rel, le, NULL, "isnull", card_value);
					set_has_no_nil(lnull);
					le = exp_compare_func(v->sql, le, re, op, 0);
					le = rel_nop_(v->sql, rel, le, lnull, rnull, NULL, NULL, (quantifier==1)?"any":"all", card_value);
					if (is_notequal_func(sf))
						le = rel_unop_(v->sql, rel, le, NULL, "not", card_value);
				} else if (is_project(rel->op) || depth) {
					le = exp_compare_func(v->sql, le, re, op, 0);
				} else {
					return exp_compare(v->sql->sa, le, re, compare_str2type(op));
				}
				if (exp_name(e))
					exp_prop_alias(v->sql->sa, le, e);
				return le;
			} else {
				if (lsq)
					(void)rewrite_inner(v->sql, rel, lsq, op_join);
				if (rsq)
					(void)rewrite_inner(v->sql, rel, rsq, !is_tuple?op_join:is_anyequal(sf)?op_semi:op_anti);
				if (is_tuple) {
					list *t = le->f;
					list *l = sa_list(v->sql->sa);
					list *r = sa_list(v->sql->sa);
					int s1 = list_length(t), s2 = list_length(rsq->exps); /* subtract identity column */

					/* find out list of right expression */
					if (s1 != s2)
						return sql_error(v->sql, 02, SQLSTATE(42000) "Subquery has too %s columns", (s2 < s1) ? "few" : "many");
					for (node *n = t->h, *m = rsq->exps->h; n && m; n = n->next, m = m->next ) {
						sql_exp *le = n->data;
						sql_exp *re = m->data;

						append(l, le);
						append(r, re);
					}
					return exp_compare(v->sql->sa, exp_values(v->sql->sa, l), exp_values(v->sql->sa, r), compare_str2type(op));
				} else {
					if (exp_has_freevar(v->sql, le))
						rel_bind_var(v->sql, rel, le);
					if (rel_convert_types(v->sql, NULL, NULL, &le, &re, 1, type_equal) < 0)
						return NULL;
					return exp_compare(v->sql->sa, le, re, compare_str2type(op));
				}
			}
		}
	}
	return e;
}

static sql_rel *
rewrite_join2semi(visitor *v, sql_rel *rel)
{
	if (is_select(rel->op) && !list_empty(rel->exps)) {
		sql_rel *j = rel->l;
		int needed=0;

		if (!j || (!is_join(j->op) && !is_semi(j->op)) || !list_empty(j->exps))
			return rel;
		/* if needed first push select exps down under the join */
		for(node *n = rel->exps->h; n && !needed; n = n->next) {
			sql_exp *e = n->data;
			sql_subfunc *sf = e->f;

			if (is_func(e->type) && exp_card(e) > CARD_ATOM && is_anyequal_func(sf) && rel_has_all_exps(j->l, e->l))
				needed = 1;
		}
		if (needed) {
			list *exps = sa_list(v->sql->sa), *jexps = sa_list(v->sql->sa);
			sql_rel *l = j->l = rel_select(v->sql->sa, j->l, NULL);

			for(node *n = rel->exps->h; n; n = n->next) {
				sql_exp *e = n->data;
				sql_subfunc *sf = e->f;

				if (is_func(e->type) && exp_card(e) > CARD_ATOM && is_anyequal_func(sf) && rel_has_all_exps(j->l, e->l))
					append(exps, e);
				else
					append(jexps, e);
			}
			rel->exps = jexps;
			l->exps = exps;
			j->l = rewrite_join2semi(v, j->l);
		}

		needed = 0;
		for(node *n = rel->exps->h; n && !needed; n = n->next) {
			sql_exp *e = n->data;
			sql_subfunc *sf = e->f;

			if (is_func(e->type) && is_anyequal_func(sf))
				needed = 1;
		}
		if (!needed)
			return rel;
		list *exps = sa_list(v->sql->sa);
		if (!j->exps)
			j->exps = sa_list(v->sql->sa);
		for(node *n = rel->exps->h; n; n = n->next) {
			sql_exp *e = n->data;
			sql_subfunc *sf = e->f;

			if (is_func(e->type) && is_anyequal_func(sf)) {
				list *args = e->l;
				sql_exp *l, *r;

				assert(list_length(args)==2);
				l = args->h->data;
				r = args->h->next->data;
				j->op = (is_anyequal(sf))?op_semi:op_anti;

				if (is_values(l)) {
					assert(is_values(r));
					list *ll = l->f, *rl = r->f;
					for(node *n=ll->h, *m=rl->h; n && m; n=n->next, m=m->next) {
						e = exp_compare(v->sql->sa, n->data, m->data, j->op == op_semi?mark_in:mark_notin);
						append(j->exps, e);
					}
				} else {
					e = exp_compare(v->sql->sa, l, r, j->op == op_semi?mark_in:mark_notin);
					append(j->exps, e);
				}
			} else {
				append(exps, e);
			}
		}
		rel->exps = exps;
		v->changes++;
	}
	return rel;
}

#define is_exists_func(sf) (strcmp(sf->func->base.name, "sql_exists") == 0 || strcmp(sf->func->base.name, "sql_not_exists") == 0)
#define is_exists(sf) (strcmp(sf->func->base.name, "sql_exists") == 0)

static sql_exp *
exp_exist(mvc *sql, sql_exp *le, sql_exp *ne, int exists)
{
	sql_subfunc *exists_func = NULL;

	if (exists)
		exists_func = sql_bind_func(sql->sa, sql->session->schema, "sql_exists", exp_subtype(le), NULL, F_FUNC);
	else
		exists_func = sql_bind_func(sql->sa, sql->session->schema, "sql_not_exists", exp_subtype(le), NULL, F_FUNC);

	if (!exists_func)
		return sql_error(sql, 02, SQLSTATE(42000) "exist operator on type %s missing", exp_subtype(le)->type->sqlname);
	if (ne) { /* correlated case */
		ne = rel_unop_(sql, NULL, ne, NULL, "isnull", card_value);
		set_has_no_nil(ne);
		le = rel_nop_(sql, NULL, ne, exp_atom_bool(sql->sa, !exists), exp_atom_bool(sql->sa, exists), NULL, NULL, "ifthenelse", card_value);
		return le;
	} else {
		sql_exp *res = exp_unop(sql->sa, le, exists_func);
		set_has_no_nil(res);
		return res;
	}
}

/* exp visitor */
static sql_exp *
rewrite_exists(visitor *v, sql_rel *rel, sql_exp *e, int depth)
{
	sql_subfunc *sf;
	if (e->type != e_func)
		return e;

	sf = e->f;
	if (is_exists_func(sf) && !list_empty(e->l)) {
		list *l = e->l;

		if (list_length(l) == 1) { /* exp_values */
			sql_exp *ne = NULL, *ie = l->h->data, *le;
			sql_rel *sq = NULL;

			if (!exp_is_rel(ie)) { /* exists over a constant or a single value */
				const char *rname = exp_relname(e), *name = exp_name(e);
				e = exp_atom_bool(v->sql->sa, is_exists(sf)?1:0);
				exp_setname(v->sql->sa, e, rname, name);
				return e;
			}

			sq = exp_rel_get_rel(v->sql->sa, ie); /* get subquery */

			le = rel_reduce2one_exp(v->sql, sq);
			le = exp_ref(v->sql, le);
			if (is_project(rel->op) && is_freevar(le)) {
				sql_exp *re, *jc, *null;

				re = rel_bound_exp(v->sql, sq);
				re = rel_project_add_exp(v->sql, sq, re);
				jc = rel_unop_(v->sql, NULL, re, NULL, "isnull", card_value);
				set_has_no_nil(jc);
				null = exp_null(v->sql->sa, exp_subtype(le));
				le = rel_nop_(v->sql, NULL, jc, null, le, NULL, NULL, "ifthenelse", card_value);
			}

			if (is_project(rel->op) || depth > 0 || is_outerjoin(rel->op)) {
				sql_subfunc *ea = NULL;
				sq = rel_groupby(v->sql, sq, NULL);

				if (exp_is_rel(ie))
					ie->l = sq;
				ea = sql_bind_func(v->sql->sa, v->sql->session->schema, is_exists(sf)?"exist":"not_exist", exp_subtype(le), NULL, F_AGGR);
				le = exp_aggr1(v->sql->sa, le, ea, 0, 0, CARD_AGGR, 0);
				le = rel_groupby_add_aggr(v->sql, sq, le);
				if (rel_has_freevar(v->sql, sq))
					ne = le;

				if (exp_has_rel(ie)) {
					visitor iv = { .sql = v->sql };
					if (!rewrite_exp_rel(&iv, rel, ie, depth))
						return NULL;
				}

				if (is_project(rel->op) && rel_has_freevar(v->sql, sq))
					if (!(le = exp_exist(v->sql, le, ne, is_exists(sf))))
						return NULL;
				if (exp_name(e))
					exp_prop_alias(v->sql->sa, le, e);
				set_processed(sq);
				if (depth == 1 && is_ddl(rel->op)) /* exists is at a ddl statment, it must be inside a relation */
					return exp_rel(v->sql, sq);
			} else { /* rewrite into semi/anti join */
				(void)rewrite_inner(v->sql, rel, sq, is_exists(sf)?op_semi:op_anti);
				return exp_atom_bool(v->sql->sa, 1);
			}
			return le;
		}
	}
	return e;
}

/* exp visitor */
static sql_exp *
rewrite_ifthenelse(visitor *v, sql_rel *rel, sql_exp *e, int depth)
{
	(void)depth;
	/* for ifthenelse and rank flatten referenced inner expressions */
	if (e->ref) {
		sql_rel *r = rel->l = rel_project(v->sql->sa, rel->l, rel_projections(v->sql, rel->l, NULL, 1, 1));

		e->ref = 0;
		set_processed(r);
		append(r->exps, e);
		return exp_ref(v->sql, e);
	}

	sql_subfunc *sf;
	if (e->type != e_func)
		return e;

	sf = e->f;
	if (is_ifthenelse_func(sf) && !list_empty(e->l)) {
		list *l = e->l;

		/* remove unecessary = true expressions under ifthenelse */
		for (node *n = l->h ; n ; n = n->next) {
			sql_exp *e = n->data;

			if (e->type == e_cmp && e->flag == cmp_equal && exp_is_true(v->sql, e->r))
				n->data = e->l;
		}

		sql_exp *cond = l->h->data;
		sql_exp *then_exp = l->h->next->data;
		sql_exp *else_exp = l->h->next->next->data;

		if (exp_has_rel(then_exp) || exp_has_rel(else_exp)) {
			bool single = false;
			//return sql_error(v->sql, 10, SQLSTATE(42000) "time to rewrite into union\n");
			// union(
			// 	select(
			// 		project [then]
			//	)[cond]
			// 	select(
			// 		project [else]
			//	)[not(cond)]
			//) [ cols ]
			sql_rel *lsq = NULL, *rsq = NULL, *usq = NULL;

			if (exp_has_rel(then_exp)) {
				exp_set_freevar(v->sql, then_exp, lsq);
				lsq = exp_rel_get_rel(v->sql->sa, then_exp);
				then_exp = exp_rel_update_exp(v->sql, then_exp);
				if (is_single(lsq))
					single = true;
				reset_single(lsq);
			}
			lsq = rel_project(v->sql->sa, lsq, append(sa_list(v->sql->sa), then_exp));
			exp_set_freevar(v->sql, cond, lsq);
			set_processed(lsq);
			lsq = rel_select(v->sql->sa, lsq, cond);
			if (exp_has_rel(else_exp)) {
				exp_set_freevar(v->sql, else_exp, rsq);
				rsq = exp_rel_get_rel(v->sql->sa, else_exp);
				else_exp = exp_rel_update_exp(v->sql, else_exp);
				if (is_single(rsq))
					single = true;
				reset_single(rsq);
			}
			rsq = rel_project(v->sql->sa, rsq, append(sa_list(v->sql->sa), else_exp));
			cond = exp_copy(v->sql, cond);
			exp_set_freevar(v->sql, cond, rsq);
			cond = rel_unop_(v->sql, rsq, cond, NULL, "not", card_value);
			set_processed(rsq);
			rsq = rel_select(v->sql->sa, rsq, cond);
			usq = rel_setop(v->sql->sa, lsq, rsq, op_union);
			rel_set_exps(usq, append(sa_list(v->sql->sa), exp_ref(v->sql, e)));
			if (single)
				set_single(usq);
			set_processed(usq);
			e = exp_rel(v->sql, usq);
		}
	}
	return e;
}

static list *
rewrite_compare_exps(visitor *v, list *exps)
{
	if (list_empty(exps))
		return exps;
	for(node *n = exps->h; n; n = n->next) {
		sql_exp *e = n->data;

		if (!is_compare(e->type)) {
			n->data = e = exp_compare(v->sql->sa, e, exp_atom_bool(v->sql->sa, 1), cmp_equal);
			v->changes++;
		}
		if (is_compare(e->type) && e->flag == cmp_or) {
			e->l = rewrite_compare_exps(v, e->l);
			e->r = rewrite_compare_exps(v, e->r);
		}
	}
	list_hash_clear(exps);
	return exps;
}

/* add an dummy true projection column */
static sql_rel *
rewrite_compare_exp(visitor *v, sql_rel *rel)
{
	if ((is_select(rel->op) || is_join(rel->op) || is_semi(rel->op)) && !list_empty(rel->exps))
		rel->exps = rewrite_compare_exps(v, rel->exps);
	return rel;
}

static sql_rel *
rewrite_remove_xp_project(visitor *v, sql_rel *rel)
{
	if (rel->op == op_join && list_empty(rel->exps)) {
		sql_rel *r = rel->r;

		if (is_simple_project(r->op) && r->l && !project_unsafe(r, 1)) {
			sql_rel *rl = r->l;

			if (is_simple_project(rl->op) && !rl->l && list_length(rl->exps) == 1) {
				sql_exp *t = rl->exps->h->data;

				if (is_atom(t->type) && !exp_name(t)) { /* atom with out alias cannot be used later */
					rel = rel_project(v->sql->sa, rel->l, rel_projections(v->sql, rel->l, NULL, 1, 1));
					list_merge(rel->exps, r->exps, (fdup)NULL);
					set_processed(rel);
					v->changes++;
				}
			}
		}
	}
	return rel;
}

static sql_rel *
rewrite_remove_xp(visitor *v, sql_rel *rel)
{
	if (rel->op == op_join && list_empty(rel->exps)) {
		sql_rel *r = rel->r;

		if (is_simple_project(r->op) && !r->l && list_length(r->exps) == 1) {
			sql_exp *t = r->exps->h->data;

			if (is_atom(t->type) && !exp_name(t)) { /* atom with out alias cannot be used later */
				v->changes++;
				return rel->l;
			}
		}
	}
	return rel;
}

/* rel visitor */
static sql_rel *
rewrite_fix_count(visitor *v, sql_rel *rel)
{
	if (rel->op == op_left && !is_single(rel)) {
		int rel_changes = 0;
		sql_rel *r = rel->r;

		if (!r->used) {
			/* TODO create an exp iterator */
			list *rexps = rel_projections(v->sql, r, NULL, 1, 1), *exps;

			for(node *n = rexps->h; n; n=n->next) {
				sql_exp *e = n->data, *ne;

				if (exp_is_count(e, r)) {
					const char *rname = exp_relname(e), *name = exp_name(e);
					/* rewrite count in subquery */
					list *args, *targs;
					sql_subfunc *isnil = sql_bind_func(v->sql->sa, NULL, "isnull", exp_subtype(e), NULL, F_FUNC), *ifthen;

					rel_changes = 1;
					ne = exp_unop(v->sql->sa, e, isnil);
					set_has_no_nil(ne);
					targs = sa_list(v->sql->sa);
					append(targs, sql_bind_localtype("bit"));
					append(targs, exp_subtype(e));
					append(targs, exp_subtype(e));
					ifthen = sql_bind_func_(v->sql->sa, NULL, "ifthenelse", targs, F_FUNC);
					args = sa_list(v->sql->sa);
					append(args, ne);
					append(args, exp_atom(v->sql->sa, atom_zero_value(v->sql->sa, exp_subtype(e))));
					append(args, e);
					e = exp_op(v->sql->sa, args, ifthen);
					exp_setname(v->sql->sa, e, rname, name);
					n->data = e;
				}
			}
			if (rel_changes) { /* add project */
				exps = list_merge(rel_projections(v->sql, rel->l, NULL, 1, 1), rexps, (fdup)NULL);
				rel = rel_project(v->sql->sa, rel, exps);
				set_processed(rel);
				r->used = 1;
				v->changes++;
			}
		}
	}
	return rel;
}

static sql_rel *
rewrite_groupings(visitor *v, sql_rel *rel)
{
	prop *found;

	if (is_groupby(rel->op)) {
		/* ROLLUP, CUBE, GROUPING SETS cases */
		if ((found = find_prop(rel->p, PROP_GROUPINGS))) {
			list *sets = (list*) found->value;
			sql_rel *unions = NULL;

			for (node *n = sets->h ; n ; n = n->next) {
				sql_rel *nrel;
				list *l = (list*) n->data, *exps = sa_list(v->sql->sa), *pexps = sa_list(v->sql->sa);

				l = list_flaten(l);
				nrel = rel_groupby(v->sql, unions ? rel_dup(rel->l) : rel->l, l);

				for (node *m = rel->exps->h ; m ; m = m->next) {
					sql_exp *e = (sql_exp*) m->data, *ne = NULL;
					sql_subfunc *agr = (sql_subfunc*) e->f;

					if (e->type == e_aggr && !agr->func->s && !strcmp(agr->func->base.name, "grouping")) {
						/* replace grouping aggregate calls with constants */
						sql_subtype tpe = ((sql_arg*) agr->func->res->h->data)->type;
						list *groups = (list*) e->l;
						atom *a = atom_int(v->sql->sa, &tpe, 0);
#ifdef HAVE_HGE
						hge counter = (hge) list_length(groups) - 1;
#else
						lng counter = (lng) list_length(groups) - 1;
#endif
						assert(groups && list_length(groups) > 0);

						for (node *nn = groups->h ; nn ; nn = nn->next) {
							sql_exp *exp = (sql_exp*) nn->data;
							if (!exps_find_exp(l, exp)) {
								switch (ATOMstorage(a->data.vtype)) {
									case TYPE_bte:
										a->data.val.btval += (bte) (1 << counter);
										break;
									case TYPE_sht:
										a->data.val.shval += (sht) (1 << counter);
										break;
									case TYPE_int:
										a->data.val.ival += (int) (1 << counter);
										break;
									case TYPE_lng:
										a->data.val.lval += (lng) (1 << counter);
										break;
#ifdef HAVE_HGE
									case TYPE_hge:
										a->data.val.hval += (hge) (1 << counter);
										break;
#endif
									default:
										assert(0);
								}
							}
							counter--;
						}

						ne = exp_atom(v->sql->sa, a);
						exp_setname(v->sql->sa, ne, e->alias.rname, e->alias.name);
					} else if (e->type == e_column && !exps_find_exp(l, e) && !has_label(e)) {
						/* do not include in the output of the group by, but add to the project as null */
						ne = exp_atom(v->sql->sa, atom_general(v->sql->sa, exp_subtype(e), NULL));
						exp_setname(v->sql->sa, ne, e->alias.rname, e->alias.name);
					} else {
						ne = exp_ref(v->sql, e);
						append(exps, e);
					}
					append(pexps, ne);
				}
				nrel->exps = exps;
				set_processed(nrel);
				nrel = rel_project(v->sql->sa, nrel, pexps);
				set_processed(nrel);

				if (!unions)
					unions = nrel;
				else {
					unions = rel_setop(v->sql->sa, unions, nrel, op_union);
					rel_set_exps(unions, rel_projections(v->sql, rel, NULL, 1, 1));
					set_processed(unions);
				}
				if (!unions)
					return unions;
			}
			v->changes++;
			return unions;
		} else {
			bool found_grouping = false;
			for (node *n = rel->exps->h ; n ; n = n->next) {
				sql_exp *e = (sql_exp*) n->data;
				sql_subfunc *agr = (sql_subfunc*) e->f;

				if (e->type == e_aggr && !agr->func->s && !strcmp(agr->func->base.name, "grouping")) {
					found_grouping = true;
					break;
				}
			}
			if (found_grouping) {
				/* replace grouping calls with constants of value 0 */
				sql_rel *nrel = rel_groupby(v->sql, rel->l, rel->r);
				list *exps = sa_list(v->sql->sa), *pexps = sa_list(v->sql->sa);
				sql_subtype *bt = sql_bind_localtype("bte");

				for (node *n = rel->exps->h ; n ; n = n->next) {
					sql_exp *e = (sql_exp*) n->data, *ne;
					sql_subfunc *agr = (sql_subfunc*) e->f;

					if (e->type == e_aggr && !agr->func->s && !strcmp(agr->func->base.name, "grouping")) {
						ne = exp_atom(v->sql->sa, atom_int(v->sql->sa, bt, 0));
						exp_setname(v->sql->sa, ne, e->alias.rname, e->alias.name);
					} else {
						ne = exp_ref(v->sql, e);
						append(exps, e);
					}
					append(pexps, ne);
				}
				nrel->exps = exps;
				set_processed(nrel);
				v->changes++;
				nrel = rel_project(v->sql->sa, nrel, pexps);
				set_processed(nrel);
				return nrel;
			}
		}
	}
	return rel;
}

static int
include_tid(sql_rel *r)
{
	if (is_basetable(r->op))
		r->nrcols = list_length(r->exps);
	return r->nrcols;
}

static sql_rel *
rewrite_outer2inner_union(visitor *v, sql_rel *rel)
{
	if (is_outerjoin(rel->op) && !list_empty(rel->exps) && (rel_has_freevar(v->sql,rel->l) || rel_has_freevar(v->sql,rel->r) || exps_have_rel_exp(rel->exps))) {
		sql_exp *f = exp_atom_bool(v->sql->sa, 0);
		int nrcols = rel->nrcols;

		nrcols = include_tid(rel->l);
		nrcols += include_tid(rel->r);
		rel->nrcols = nrcols;
		if (is_left(rel->op)) {
			sql_rel *except = rel_setop(v->sql->sa,
					rel_project(v->sql->sa, rel_dup(rel->l), rel_projections(v->sql, rel->l, NULL, 1, 1)),
					rel_project(v->sql->sa, rel_dup(rel), rel_projections(v->sql, rel->l, NULL, 1, 1)), op_except);
			except->exps = rel_projections(v->sql, rel->l, NULL, 1, 1);
			sql_rel *nrel = rel_crossproduct(v->sql->sa, except, rel_dup(rel->r),  op_left);
			rel_join_add_exp(v->sql->sa, nrel, f);
			rel->op = op_join;
			nrel = rel_setop(v->sql->sa,
					rel_project(v->sql->sa, rel,  rel_projections(v->sql, rel, NULL, 1, 1)),
					rel_project(v->sql->sa, nrel, rel_projections(v->sql, nrel, NULL, 1, 1)),
					op_union);
			rel_set_exps(nrel, rel_projections(v->sql, rel, NULL, 1, 1));
			return nrel;
		} else if (is_right(rel->op)) {
			sql_rel *except = rel_setop(v->sql->sa,
					rel_project(v->sql->sa, rel_dup(rel->r), rel_projections(v->sql, rel->r, NULL, 1, 1)),
					rel_project(v->sql->sa, rel_dup(rel), rel_projections(v->sql, rel->r, NULL, 1, 1)), op_except);
			except->exps = rel_projections(v->sql, rel->r, NULL, 1, 1);
			sql_rel *nrel = rel_crossproduct(v->sql->sa, rel_dup(rel->l), except, op_right);
			rel_join_add_exp(v->sql->sa, nrel, f);
			rel->op = op_join;
			nrel = rel_setop(v->sql->sa,
					rel_project(v->sql->sa, rel,  rel_projections(v->sql, rel, NULL, 1, 1)),
					rel_project(v->sql->sa, nrel, rel_projections(v->sql, nrel, NULL, 1, 1)),
					op_union);
			rel_set_exps(nrel, rel_projections(v->sql, rel, NULL, 1, 1));
			return nrel;
		} else if (is_full(rel->op)) {
			sql_rel *except = rel_setop(v->sql->sa,
					rel_project(v->sql->sa, rel_dup(rel->l), rel_projections(v->sql, rel->l, NULL, 1, 1)),
					rel_project(v->sql->sa, rel_dup(rel), rel_projections(v->sql, rel->l, NULL, 1, 1)), op_except);
			except->exps = rel_projections(v->sql, rel->l, NULL, 1, 1);
			sql_rel *lrel = rel_crossproduct(v->sql->sa, except, rel_dup(rel->r),  op_left);
			rel_join_add_exp(v->sql->sa, lrel, f);

			except = rel_setop(v->sql->sa,
					rel_project(v->sql->sa, rel_dup(rel->r), rel_projections(v->sql, rel->r, NULL, 1, 1)),
					rel_project(v->sql->sa, rel_dup(rel), rel_projections(v->sql, rel->r, NULL, 1, 1)), op_except);
			except->exps = rel_projections(v->sql, rel->r, NULL, 1, 1);
			sql_rel *rrel = rel_crossproduct(v->sql->sa, rel_dup(rel->l), except, op_right);
			rel_join_add_exp(v->sql->sa, rrel, f);
			lrel = rel_setop(v->sql->sa,
					rel_project(v->sql->sa, lrel,  rel_projections(v->sql, lrel, NULL, 1, 1)),
					rel_project(v->sql->sa, rrel, rel_projections(v->sql, rrel, NULL, 1, 1)),
					op_union);
			rel_set_exps(lrel, rel_projections(v->sql, rel, NULL, 1, 1));
			rel->op = op_join;
			lrel = rel_setop(v->sql->sa,
					rel_project(v->sql->sa, rel,  rel_projections(v->sql, rel, NULL, 1, 1)),
					rel_project(v->sql->sa, lrel, rel_projections(v->sql, lrel, NULL, 1, 1)),
					op_union);
			rel_set_exps(lrel, rel_projections(v->sql, rel, NULL, 1, 1));
			return lrel;
		}
	}
	return rel;
}

static sql_exp *
rewrite_complex(visitor *v, sql_rel *rel, sql_exp *e, int depth)
{
	sql_exp *res = NULL;

	if (e->type != e_func)
		return e;

	res = rewrite_anyequal(v->sql, rel, e, depth);
	if (res && res != e)
		return res;
	res = rewrite_exists(v, rel, e, depth);
	if (res && res != e)
		return res;
	res = rewrite_compare(v, rel, e, depth);
	if (res && res != e)
		return res;
	return e;
}

/* rewrite project [ [multi values], [multi values2] , .. [] ] -> union ) */
static sql_rel *
rewrite_values(visitor *v, sql_rel *rel)
{
	if (!is_simple_project(rel->op) || list_empty(rel->exps))
		return rel;
	sql_exp *e = rel->exps->h->data;

	if (!is_values(e) || list_length(exp_get_values(e))<=1 || !rel_has_freevar(v->sql, rel))
		return rel;

	list *exps = sa_list(v->sql->sa);
	sql_rel *cur = NULL;
	list *vals = exp_get_values(e);
	for(int i = 0; i<list_length(vals); i++) {
		sql_rel *nrel = rel_project(v->sql->sa, NULL, sa_list(v->sql->sa));
		set_processed(nrel);
		for(node *n = rel->exps->h; n; n = n->next) {
			sql_exp *e = n->data;
			if (i == 0)
				append(exps, exp_ref(v->sql, e));
			list *vals = exp_get_values(e);
			sql_exp *v = list_fetch(vals, i);
			append(nrel->exps, v);
			rel_set_exps(nrel, nrel->exps);
		}
		if (cur) {
			nrel = rel_setop(v->sql->sa, cur, nrel, op_union);
			rel_set_exps(nrel, exps);
			set_processed(nrel);
		}
		cur = nrel;
	}
	rel = cur;
	set_single(rel);
	return rel;
}

static sql_exp *
reset_exp_used(visitor *v, sql_rel *rel, sql_exp *e, int depth)
{
	(void) v;
	(void) rel;
	(void) depth;

	e->used = 0;
	return e;
}

sql_rel *
rel_unnest(mvc *sql, sql_rel *rel)
{
	visitor v = { .sql = sql };

	rel = rel_visitor_topdown(&v, rel, &rel_reset_subquery);
	v.changes = 0;
	rel = rel_exp_visitor_bottomup(&v, rel, &rewrite_simplify_exp);
	rel = rel_visitor_bottomup(&v, rel, &rewrite_simplify);
	rel = rel_visitor_bottomup(&v, rel, &rewrite_or_exp);
	/* at rel_select.c explicit cross-products generate empty selects, if these are not used, they can be removed now */
	rel = rel_visitor_bottomup(&v, rel, &rel_remove_empty_select);
	rel = rel_visitor_bottomup(&v, rel, &rewrite_split_select_exps); /* has to run before rewrite_complex */

	rel = rel_visitor_bottomup(&v, rel, &rewrite_aggregates);
	rel = rel_exp_visitor_bottomup(&v, rel, &rewrite_rank);
	rel = rel_visitor_bottomup(&v, rel, &rewrite_outer2inner_union);

	// remove empty project/groupby !
<<<<<<< HEAD
	rel = rel_visitor_bottomup(&v, rel, &rewrite_empty_project);
	rel = rel_exp_visitor_bottomup(&v, rel, &rewrite_complex);

	rel = rel_exp_visitor_bottomup(&v, rel, &rewrite_ifthenelse);	/* add isnull handling */
	rel = rel_exp_visitor_bottomup(&v, rel, &reset_exp_used);	/* reset used flag from ifthenelse re-writer, so it can be used again by the rel_dce optimizer */

	rel = rel_visitor_bottomup(&v, rel, &rewrite_values);
	rel = rel_exp_visitor_bottomup(&v, rel, &rewrite_exp_rel);
	rel = rel_visitor_bottomup(&v, rel, &rewrite_join2semi);	/* where possible convert anyequal functions into marks */
	if (v.changes > 0)
		rel = rel_visitor_bottomup(&v, rel, &rel_remove_empty_select);
	rel = rel_visitor_bottomup(&v, rel, &rewrite_compare_exp);	/* only allow for e_cmp in selects and  handling */
	rel = rel_visitor_bottomup(&v, rel, &rewrite_remove_xp_project);	/* remove crossproducts with project ( project [ atom ] ) [ etc ] */
	v.changes = 0;
	rel = rel_visitor_bottomup(&v, rel, &rewrite_simplify);		/* as expressions got merged before, lets try to simplify again */
	if (v.changes > 0)
		rel = rel_visitor_bottomup(&v, rel, &rel_remove_empty_select);
	rel = rel_visitor_bottomup(&v, rel, &_rel_unnest);
	rel = rel_visitor_bottomup(&v, rel, &rewrite_fix_count);	/* fix count inside a left join (adds a project (if (cnt IS null) then (0) else (cnt)) */
	rel = rel_visitor_bottomup(&v, rel, &rewrite_remove_xp);	/* remove crossproducts with project [ atom ] */
	rel = rel_visitor_bottomup(&v, rel, &rewrite_groupings);	/* transform group combinations into union of group relations */
	rel = rel_visitor_bottomup(&v, rel, &rewrite_empty_project);
=======
	rel = rel_visitor_bottomup(sql, rel, &rewrite_empty_project, &changes);
	rel = rel_exp_visitor_bottomup(sql, rel, &rewrite_complex, &changes);

	rel = rel_exp_visitor_bottomup(sql, rel, &rewrite_ifthenelse, &changes);	/* add isnull handling */
	rel = rel_exp_visitor_bottomup(sql, rel, &reset_exp_used, &changes);	/* reset used flag from ifthenelse re-writer, so it can be used again by the rel_dce optimizer */

	rel = rel_visitor_bottomup(sql, rel, &rewrite_values, &changes);
	rel = rel_exp_visitor_bottomup(sql, rel, &rewrite_exp_rel, &changes);
	rel = rel_visitor_bottomup(sql, rel, &rewrite_join2semi, &changes);	/* where possible convert anyequal functions into marks */
	if (changes > 0)
		rel = rel_visitor_bottomup(sql, rel, &rel_remove_empty_select, &changes);
	rel = rel_visitor_bottomup(sql, rel, &rewrite_compare_exp, &changes);	/* only allow for e_cmp in selects and  handling */
	rel = rel_visitor_bottomup(sql, rel, &rewrite_remove_xp_project, &changes);	/* remove crossproducts with project ( project [ atom ] ) [ etc ] */
	changes = 0;
	rel = rel_visitor_bottomup(sql, rel, &rewrite_simplify, &changes);		/* as expressions got merged before, lets try to simplify again */
	if (changes > 0)
		rel = rel_visitor_bottomup(sql, rel, &rel_remove_empty_select, &changes);
	rel = rel_visitor_bottomup(sql, rel, &_rel_unnest, &changes);
	rel = rel_visitor_bottomup(sql, rel, &rewrite_fix_count, &changes);	/* fix count inside a left join (adds a project (if (cnt IS null) then (0) else (cnt)) */
	rel = rel_visitor_bottomup(sql, rel, &rewrite_reset_used, &changes); /* rewrite_fix_count uses 'used' property from sql_rel, reset it after it's done */
	rel = rel_visitor_bottomup(sql, rel, &rewrite_remove_xp, &changes);	/* remove crossproducts with project [ atom ] */
	rel = rel_visitor_bottomup(sql, rel, &rewrite_groupings, &changes);	/* transform group combinations into union of group relations */
	rel = rel_visitor_bottomup(sql, rel, &rewrite_empty_project, &changes);
>>>>>>> 18567218
	// needed again!
	rel = rel_exp_visitor_bottomup(&v, rel, &exp_reset_card_and_freevar);
	return rel;
}<|MERGE_RESOLUTION|>--- conflicted
+++ resolved
@@ -3168,7 +3168,6 @@
 	rel = rel_visitor_bottomup(&v, rel, &rewrite_outer2inner_union);
 
 	// remove empty project/groupby !
-<<<<<<< HEAD
 	rel = rel_visitor_bottomup(&v, rel, &rewrite_empty_project);
 	rel = rel_exp_visitor_bottomup(&v, rel, &rewrite_complex);
 
@@ -3188,34 +3187,10 @@
 		rel = rel_visitor_bottomup(&v, rel, &rel_remove_empty_select);
 	rel = rel_visitor_bottomup(&v, rel, &_rel_unnest);
 	rel = rel_visitor_bottomup(&v, rel, &rewrite_fix_count);	/* fix count inside a left join (adds a project (if (cnt IS null) then (0) else (cnt)) */
+	rel = rel_visitor_bottomup(&v, rel, &rewrite_reset_used);	/* rewrite_fix_count uses 'used' property from sql_rel, reset it after it's done */
 	rel = rel_visitor_bottomup(&v, rel, &rewrite_remove_xp);	/* remove crossproducts with project [ atom ] */
 	rel = rel_visitor_bottomup(&v, rel, &rewrite_groupings);	/* transform group combinations into union of group relations */
 	rel = rel_visitor_bottomup(&v, rel, &rewrite_empty_project);
-=======
-	rel = rel_visitor_bottomup(sql, rel, &rewrite_empty_project, &changes);
-	rel = rel_exp_visitor_bottomup(sql, rel, &rewrite_complex, &changes);
-
-	rel = rel_exp_visitor_bottomup(sql, rel, &rewrite_ifthenelse, &changes);	/* add isnull handling */
-	rel = rel_exp_visitor_bottomup(sql, rel, &reset_exp_used, &changes);	/* reset used flag from ifthenelse re-writer, so it can be used again by the rel_dce optimizer */
-
-	rel = rel_visitor_bottomup(sql, rel, &rewrite_values, &changes);
-	rel = rel_exp_visitor_bottomup(sql, rel, &rewrite_exp_rel, &changes);
-	rel = rel_visitor_bottomup(sql, rel, &rewrite_join2semi, &changes);	/* where possible convert anyequal functions into marks */
-	if (changes > 0)
-		rel = rel_visitor_bottomup(sql, rel, &rel_remove_empty_select, &changes);
-	rel = rel_visitor_bottomup(sql, rel, &rewrite_compare_exp, &changes);	/* only allow for e_cmp in selects and  handling */
-	rel = rel_visitor_bottomup(sql, rel, &rewrite_remove_xp_project, &changes);	/* remove crossproducts with project ( project [ atom ] ) [ etc ] */
-	changes = 0;
-	rel = rel_visitor_bottomup(sql, rel, &rewrite_simplify, &changes);		/* as expressions got merged before, lets try to simplify again */
-	if (changes > 0)
-		rel = rel_visitor_bottomup(sql, rel, &rel_remove_empty_select, &changes);
-	rel = rel_visitor_bottomup(sql, rel, &_rel_unnest, &changes);
-	rel = rel_visitor_bottomup(sql, rel, &rewrite_fix_count, &changes);	/* fix count inside a left join (adds a project (if (cnt IS null) then (0) else (cnt)) */
-	rel = rel_visitor_bottomup(sql, rel, &rewrite_reset_used, &changes); /* rewrite_fix_count uses 'used' property from sql_rel, reset it after it's done */
-	rel = rel_visitor_bottomup(sql, rel, &rewrite_remove_xp, &changes);	/* remove crossproducts with project [ atom ] */
-	rel = rel_visitor_bottomup(sql, rel, &rewrite_groupings, &changes);	/* transform group combinations into union of group relations */
-	rel = rel_visitor_bottomup(sql, rel, &rewrite_empty_project, &changes);
->>>>>>> 18567218
 	// needed again!
 	rel = rel_exp_visitor_bottomup(&v, rel, &exp_reset_card_and_freevar);
 	return rel;
