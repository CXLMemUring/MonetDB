--- conflicted
+++ resolved
@@ -3188,12 +3188,8 @@
 	rel = rel_visitor_bottomup(sql, rel, &rewrite_remove_xp, &changes);	/* remove crossproducts with project [ atom ] */
 	rel = rel_visitor_bottomup(sql, rel, &rewrite_groupings, &changes);	/* transform group combinations into union of group relations */
 	rel = rel_visitor_bottomup(sql, rel, &rewrite_empty_project, &changes);
-<<<<<<< HEAD
-	rel = rel_exp_visitor_bottomup(sql, rel, &exp_reset_card, &changes);
-	rel = rel_exp_visitor_bottomup(sql, rel, &exp_physical_types, &changes);
-=======
 	// needed again! 
 	rel = rel_exp_visitor_bottomup(sql, rel, &exp_reset_card_and_freevar, &changes);
->>>>>>> 990fe43f
+	rel = rel_exp_visitor_bottomup(sql, rel, &exp_physical_types, &changes);
 	return rel;
 }