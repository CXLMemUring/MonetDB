/*
 * This Source Code Form is subject to the terms of the Mozilla Public
 * License, v. 2.0.  If a copy of the MPL was not distributed with this
 * file, You can obtain one at http://mozilla.org/MPL/2.0/.
 *
 * Copyright 1997 - July 2008 CWI, August 2008 - 2018 MonetDB B.V.
 */

/* multi version catalog */

#include "monetdb_config.h"
#include "gdk.h"

#include "sql_mvc.h"
#include "sql_qc.h"
#include "sql_types.h"
#include "sql_env.h"
#include "sql_semantic.h"
#include "sql_privileges.h"
#include "rel_rel.h"
#include "rel_exp.h"
#include "gdk_logger.h"
#include "wlc.h"

#include "mal_authorize.h"

extern str bootstrap_partition_expression(mvc* sql, sql_allocator *rsa, sql_table *mt, int instantiate);
extern str initialize_sql_parts(mvc* sql, sql_table *mt);

static int mvc_debug = 0;

static void
sql_create_comments(mvc *m, sql_schema *s)
{
	sql_table *t;
	sql_column *c;
	sql_key *k;

	t = mvc_create_table(m, s, "comments", tt_table, 1, SQL_PERSIST, 0, -1);
	c = mvc_create_column_(m, t, "id", "int", 32);
	k = sql_trans_create_ukey(m->session->tr, t, "comments_id_pkey", pkey);
	k = sql_trans_create_kc(m->session->tr, k, c);
	k = sql_trans_key_done(m->session->tr, k);
	sql_trans_create_dependency(m->session->tr, c->base.id, k->idx->base.id, INDEX_DEPENDENCY);
	c = mvc_create_column_(m, t, "remark", "varchar", 65000);
	sql_trans_alter_null(m->session->tr, c, 0);
}

int
mvc_init(int debug, store_type store, int ro, int su, backend_stack stk)
{
	int first = 0;
	sql_schema *s;
	sql_table *t;
	sqlid tid = 0, ntid, cid = 0, ncid, pid, rrid, lid, dpid, drid, dlid;
	mvc *m;

	logger_settings log_settings;
	/* Set the default WAL directory. "sql_logs" by default */
	log_settings.logdir = "sql_logs";
	/* Get and pass on the WAL directory location, if set */
	if (GDKgetenv("gdk_logdir") != NULL) {
		log_settings.logdir = GDKgetenv("gdk_logdir");
	}
	/* Get and pass on the shared WAL directory location, if set */
	log_settings.shared_logdir = GDKgetenv("gdk_shared_logdir");
	/* Get and pass on the shared WAL drift threshold, if set.
	 * -1 by default, meaning it should be ignored, since it is not set */
	log_settings.shared_drift_threshold = GDKgetenv_int("gdk_shared_drift_threshold", -1);

	/* Get and pass on the flag how many WAL files should be preserved.
	 * 0 by default - keeps only the current WAL file. */
	log_settings.keep_persisted_log_files = GDKgetenv_int("gdk_keep_persisted_log_files", 0);

	mvc_debug = debug&4;
	if (mvc_debug) {
		fprintf(stderr, "#mvc_init logdir %s\n", log_settings.logdir);
		fprintf(stderr, "#mvc_init keep_persisted_log_files %d\n", log_settings.keep_persisted_log_files);
		if (log_settings.shared_logdir != NULL) {
			fprintf(stderr, "#mvc_init shared_logdir %s\n", log_settings.shared_logdir);
		}
		fprintf(stderr, "#mvc_init shared_drift_threshold %d\n", log_settings.shared_drift_threshold);
	}
	keyword_init();
	if(scanner_init_keywords() != 0) {
		fprintf(stderr, "!mvc_init: malloc failure\n");
		return -1;
	}

	if ((first = store_init(debug, store, ro, su, &log_settings, stk)) < 0) {
		fprintf(stderr, "!mvc_init: unable to create system tables\n");
		return -1;
	}

	m = mvc_create(0, stk, 0, NULL, NULL);
	if (!m) {
		fprintf(stderr, "!mvc_init: malloc failure\n");
		return -1;
	}

	m->sa = sa_create();
	if (!m->sa) {
		mvc_destroy(m);
		fprintf(stderr, "!mvc_init: malloc failure\n");
		return -1;
	}

	/* disable caching */
	m->caching = 0;
	/* disable history */
	m->history = 0;
	/* disable size header */
	m->sizeheader = 0;

	if (first || catalog_version) {
		if(mvc_trans(m) < 0) {
			mvc_destroy(m);
			fprintf(stderr, "!mvc_init: failed to start transaction\n");
			return -1;
		}

		s = m->session->schema = mvc_bind_schema(m, "sys");
		assert(m->session->schema != NULL);

		if (!first) {
			str output;
			t = mvc_bind_table(m, s, "tables");
			tid = t->base.id;
<<<<<<< HEAD
			mvc_drop_table(m, s, t, 0);
			t = mvc_bind_table(m, s, "table_partitions");
			pid = t->base.id;
			mvc_drop_table(m, s, t, 0);
			t = mvc_bind_table(m, s, "range_partitions");
			rrid = t->base.id;
			mvc_drop_table(m, s, t, 0);
			t = mvc_bind_table(m, s, "value_partitions");
			lid = t->base.id;
			mvc_drop_table(m, s, t, 0);
=======
			if((output = mvc_drop_table(m, s, t, 0)) != MAL_SUCCEED) {
				mvc_destroy(m);
				fprintf(stderr, "!mvc_init: %s\n", output);
				GDKfree(output);
				return -1;
			}
>>>>>>> a4d9aa23
			t = mvc_bind_table(m, s, "columns");
			cid = t->base.id;
			if((output = mvc_drop_table(m, s, t, 0)) != MAL_SUCCEED) {
				mvc_destroy(m);
				fprintf(stderr, "!mvc_init: %s\n", output);
				GDKfree(output);
				return -1;
			}
		}

		t = mvc_create_view(m, s, "tables", SQL_PERSIST, "SELECT \"id\", \"name\", \"schema_id\", \"query\", CAST(CASE WHEN \"system\" THEN \"type\" + 10 /* system table/view */ ELSE (CASE WHEN \"commit_action\" = 0 THEN \"type\" /* table/view */ ELSE \"type\" + 20 /* global temp table */ END) END AS SMALLINT) AS \"type\", \"system\", \"commit_action\", \"access\", CASE WHEN (NOT \"system\" AND \"commit_action\" > 0) THEN 1 ELSE 0 END AS \"temporary\" FROM \"sys\".\"_tables\" WHERE \"type\" <> 2 UNION ALL SELECT \"id\", \"name\", \"schema_id\", \"query\", CAST(\"type\" + 30 /* local temp table */ AS SMALLINT) AS \"type\", \"system\", \"commit_action\", \"access\", 1 AS \"temporary\" FROM \"tmp\".\"_tables\";", 1);
		ntid = t->base.id;
		mvc_create_column_(m, t, "id", "int", 32);
		mvc_create_column_(m, t, "name", "varchar", 1024);
		mvc_create_column_(m, t, "schema_id", "int", 32);
		mvc_create_column_(m, t, "query", "varchar", 2048);
		mvc_create_column_(m, t, "type", "smallint", 16);
		mvc_create_column_(m, t, "system", "boolean", 1);
		mvc_create_column_(m, t, "commit_action", "smallint", 16);
		mvc_create_column_(m, t, "access", "smallint", 16);
		mvc_create_column_(m, t, "temporary", "smallint", 16);

		if (!first) {
			int pub = ROLE_PUBLIC;
			int p = PRIV_SELECT;
			int zero = 0;
			sql_table *privs = find_sql_table(s, "privileges");
			sql_table *deps = find_sql_table(s, "dependencies");
			sql_column *depids = find_sql_column(deps, "id");
			oid rid;
			rids *rs;

			table_funcs.table_insert(m->session->tr, privs, &t->base.id, &pub, &p, &zero, &zero);
			rs = table_funcs.rids_select(m->session->tr, depids, &tid, &tid, NULL);
			while ((rid = table_funcs.rids_next(rs)), !is_oid_nil(rid)) {
				table_funcs.column_update_value(m->session->tr, depids, rid, &ntid);
			}
			table_funcs.rids_destroy(rs);
		}

		t = mvc_create_view(m, s, "table_partitions", SQL_PERSIST, "SELECT \"id\", \"table_id\", \"column_id\", \"expression\" FROM \"sys\".\"_table_partitions\" UNION ALL SELECT \"id\", \"table_id\", \"column_id\", \"expression\" FROM \"tmp\".\"_table_partitions\";", 1);
		dpid = t->base.id;
		mvc_create_column_(m, t, "id", "int", 32);
		mvc_create_column_(m, t, "table_id", "int", 32);
		mvc_create_column_(m, t, "column_id", "int", 32);
		mvc_create_column_(m, t, "expression", "varchar", 2048);

		if (!first) {
			int pub = ROLE_PUBLIC;
			int p = PRIV_SELECT;
			int zero = 0;
			sql_table *privs = find_sql_table(s, "privileges");
			sql_table *deps = find_sql_table(s, "dependencies");
			sql_column *depids = find_sql_column(deps, "id");
			oid rid;

			table_funcs.table_insert(m->session->tr, privs, &t->base.id, &pub, &p, &zero, &zero);
			while ((rid = table_funcs.column_find_row(m->session->tr, depids, &pid, NULL)) != oid_nil) {
				table_funcs.column_update_value(m->session->tr, depids, rid, &dpid);
			}
		}

		t = mvc_create_view(m, s, "range_partitions", SQL_PERSIST, "SELECT \"id\", \"partition_id\", \"minimum\", \"maximum\", \"with_nulls\" FROM \"sys\".\"_range_partitions\" UNION ALL SELECT \"id\", \"partition_id\", \"minimum\", \"maximum\", \"with_nulls\" FROM \"tmp\".\"_range_partitions\";", 1);
		drid = t->base.id;
		mvc_create_column_(m, t, "id", "int", 32);
		mvc_create_column_(m, t, "partition_id", "int", 32);
		mvc_create_column_(m, t, "minimum", "varchar", STORAGE_MAX_VALUE_LENGTH);
		mvc_create_column_(m, t, "maximum", "varchar", STORAGE_MAX_VALUE_LENGTH);
		mvc_create_column_(m, t, "with_nulls", "boolean", 1);

		if (!first) {
			int pub = ROLE_PUBLIC;
			int p = PRIV_SELECT;
			int zero = 0;
			sql_table *privs = find_sql_table(s, "privileges");
			sql_table *deps = find_sql_table(s, "dependencies");
			sql_column *depids = find_sql_column(deps, "id");
			oid rid;

			table_funcs.table_insert(m->session->tr, privs, &t->base.id, &pub, &p, &zero, &zero);
			while ((rid = table_funcs.column_find_row(m->session->tr, depids, &rrid, NULL)) != oid_nil) {
				table_funcs.column_update_value(m->session->tr, depids, rid, &drid);
			}
		}

		t = mvc_create_view(m, s, "value_partitions", SQL_PERSIST, "SELECT \"id\", \"partition_id\", \"value\" FROM \"sys\".\"_value_partitions\" UNION ALL SELECT \"id\", \"partition_id\", \"value\" FROM \"tmp\".\"_value_partitions\";", 1);
		dlid = t->base.id;
		mvc_create_column_(m, t, "id", "int", 32);
		mvc_create_column_(m, t, "partition_id", "int", 32);
		mvc_create_column_(m, t, "value", "varchar", STORAGE_MAX_VALUE_LENGTH);

		if (!first) {
			int pub = ROLE_PUBLIC;
			int p = PRIV_SELECT;
			int zero = 0;
			sql_table *privs = find_sql_table(s, "privileges");
			sql_table *deps = find_sql_table(s, "dependencies");
			sql_column *depids = find_sql_column(deps, "id");
			oid rid;

			table_funcs.table_insert(m->session->tr, privs, &t->base.id, &pub, &p, &zero, &zero);
			while ((rid = table_funcs.column_find_row(m->session->tr, depids, &lid, NULL)) != oid_nil) {
				table_funcs.column_update_value(m->session->tr, depids, rid, &dlid);
			}
		}

		t = mvc_create_view(m, s, "columns", SQL_PERSIST, "SELECT * FROM (SELECT p.* FROM \"sys\".\"_columns\" AS p UNION ALL SELECT t.* FROM \"tmp\".\"_columns\" AS t) AS columns;", 1);
		ncid = t->base.id;
		mvc_create_column_(m, t, "id", "int", 32);
		mvc_create_column_(m, t, "name", "varchar", 1024);
		mvc_create_column_(m, t, "type", "varchar", 1024);
		mvc_create_column_(m, t, "type_digits", "int", 32);
		mvc_create_column_(m, t, "type_scale", "int", 32);
		mvc_create_column_(m, t, "table_id", "int", 32);
		mvc_create_column_(m, t, "default", "varchar", STORAGE_MAX_VALUE_LENGTH);
		mvc_create_column_(m, t, "null", "boolean", 1);
		mvc_create_column_(m, t, "number", "int", 32);
		mvc_create_column_(m, t, "storage", "varchar", 2048);

		if (!first) {
			int pub = ROLE_PUBLIC;
			int p = PRIV_SELECT;
			int zero = 0;
			sql_table *privs = find_sql_table(s, "privileges");
			sql_table *deps = find_sql_table(s, "dependencies");
			sql_column *depids = find_sql_column(deps, "id");
			oid rid;
			rids *rs;

			table_funcs.table_insert(m->session->tr, privs, &t->base.id, &pub, &p, &zero, &zero);
			rs = table_funcs.rids_select(m->session->tr, depids, &cid, &cid, NULL);
			while ((rid = table_funcs.rids_next(rs)), !is_oid_nil(rid)) {
				table_funcs.column_update_value(m->session->tr, depids, rid, &ncid);
			}
			table_funcs.rids_destroy(rs);
		} else {
			sql_create_env(m, s);
			sql_create_comments(m, s);
			sql_create_privileges(m, s);
		}

		s = m->session->schema = mvc_bind_schema(m, "tmp");
		assert(m->session->schema != NULL);

		if (mvc_commit(m, 0, NULL) < 0) {
			fprintf(stderr, "!mvc_init: unable to commit system tables\n");
			return -1;
		}
	}

	if(mvc_trans(m) < 0) {
		mvc_destroy(m);
		fprintf(stderr, "!mvc_init: failed to start transaction\n");
		return -1;
	}

	//as the sql_parser is not yet initialized in the storage, we determine the sql type of the sql_parts here
	for (node *n = m->session->tr->schemas.set->h; n; n = n->next) {
		sql_schema *ss = (sql_schema*) n->data;
		if(ss->tables.set) {
			for (node *nn = ss->tables.set->h; nn; nn = nn->next) {
				sql_table *tt = (sql_table*) nn->data;
				if(isPartitionedByColumnTable(tt) || isPartitionedByExpressionTable(tt)) {
					char *err;
					if((err = initialize_sql_parts(m, tt)) != NULL) {
						fprintf(stderr, "!mvc_init: unable to start partitioned table: %s.%s: %s\n",
								ss->base.name, tt->base.name, err);
						return -1;
					}
				}
			}
		}
	}

	if (mvc_commit(m, 0, NULL) < 0) {
		fprintf(stderr, "!mvc_init: unable to commit system tables\n");
		return -1;
	}

	mvc_destroy(m);
	return first;
}

void
mvc_exit(void)
{
	if (mvc_debug)
		fprintf(stderr, "#mvc_exit\n");

	store_exit();
	keyword_exit();
}

void
mvc_logmanager(void)
{
	Thread thr = THRnew("logmanager");

	store_manager();
	THRdel(thr);
}

void
mvc_idlemanager(void)
{
	Thread thr = THRnew("idlemanager");

	idle_manager();
	THRdel(thr);
}

int
mvc_status(mvc *m)
{
	int res = m->session->status;

	return res;
}

int
mvc_type(mvc *m)
{
	int res = m->type;

	m->type = Q_PARSE;
	return res;
}

int
mvc_debug_on(mvc *m, int flg)
{

	if (m->debug & flg)
		return 1;

	return 0;
}

void
mvc_cancel_session(mvc *m)
{
	store_lock();
	sql_trans_end(m->session);
	store_unlock();
}

int
mvc_trans(mvc *m)
{
	int schema_changed = 0, err = m->session->status;
	assert(!m->session->active);	/* can only start a new transaction */

	store_lock();
	schema_changed = sql_trans_begin(m->session);
	if (m->qc && (schema_changed || m->qc->nr > m->cache || err)){
		if (schema_changed || err) {
			int seqnr = m->qc->id;
			if (m->qc)
				qc_destroy(m->qc);
			m->qc = qc_create(m->clientid, seqnr);
			if (!m->qc) {
				sql_trans_end(m->session);
				store_unlock();
				return -1;
			}
		} else { /* clean all but the prepared statements */
			qc_clean(m->qc);
		}
	}
	store_unlock();
	return 0;
}

static sql_trans *
sql_trans_deref( sql_trans *tr ) 
{
	node *n, *m, *o;

	for ( n = tr->schemas.set->h; n; n = n->next) {
		sql_schema *s = n->data;

		if (s->tables.set)
		for ( m = s->tables.set->h; m; m = m->next) {
			sql_table *t = m->data;

			if (t->po) { 
				sql_table *p = t->po;

				t->po = t->po->po;
				table_destroy(p);
			}

			if (t->columns.set) {
				for ( o = t->columns.set->h; o; o = o->next) {
					sql_column *c = o->data;

					if (c->po) {
						sql_column *p = c->po;

						c->po = c->po->po;
						column_destroy(p);
					}
				}
				if(isPartitionedByColumnTable(t)) {
					t->part.pcol = t->po->part.pcol;
				} else if(isPartitionedByExpressionTable(t)) {
					t->part.pexp = t->po->part.pexp;
				}
			}
			if (t->idxs.set)
			for ( o = t->idxs.set->h; o; o = o->next) {
				sql_idx *i = o->data;

				if (i->po) {
					sql_idx *p = i->po;

					i->po = i->po->po;
					idx_destroy(p);
				}
			}
		}
	}
	return tr->parent;
}

int
mvc_commit(mvc *m, int chain, const char *name)
{
	sql_trans *cur, *tr = m->session->tr, *ctr;
	int ok = SQL_OK;//, wait = 0;
	str msg;

	assert(tr);
	assert(m->session->active);	/* only commit an active transaction */

	if (mvc_debug)
		fprintf(stderr, "#mvc_commit %s\n", (name) ? name : "");

	if (m->session->status < 0) {
		(void)sql_error(m, 010, SQLSTATE(40000) "COMMIT: transaction is aborted, will ROLLBACK instead");
		mvc_rollback(m, chain, name);
		return -1;
	}

	/* savepoint then simply make a copy of the current transaction */
	if (name && name[0] != '\0') {
		sql_trans *tr = m->session->tr;
		if (mvc_debug)
			fprintf(stderr, "#mvc_savepoint\n");
		store_lock();
		m->session->tr = sql_trans_create(m->session->stk, tr, name);
		if(!m->session->tr) {
			store_unlock();
			(void) sql_error(m, 02, SQLSTATE(HY001) "Allocation failure while committing the transaction, will ROLLBACK instead");
			mvc_rollback(m, chain, name);
			return -1;
		}
		msg = WLCcommit(m->clientid);
		store_unlock();
		if(msg != MAL_SUCCEED) {
			(void) sql_error(m, 02, "%s\n", msg);
			mvc_rollback(m, chain, name);
			return -1;
		}
		m->type = Q_TRANS;
		if (m->qc) /* clean query cache, protect against concurrent access on the hash tables (when functions already exists, concurrent mal will
build up the hash (not copied in the trans dup)) */
			qc_clean(m->qc);
		m->session->schema = find_sql_schema(m->session->tr, m->session->schema_name);
		if (mvc_debug)
			fprintf(stderr, "#mvc_commit %s done\n", name);
		return 0;
	}

	/* first release all intermediate savepoints */
	ctr = cur = tr;
	tr = tr->parent;
	if (tr->parent) {
		store_lock();
		while (ctr->parent->parent != NULL && ok == SQL_OK) {
			/* first free references to tr objects, ie
			 * c->po = c->po->po etc
			 */
			ctr = sql_trans_deref(ctr);
		}
		while (tr->parent != NULL && ok == SQL_OK) 
			tr = sql_trans_destroy(tr);
		store_unlock();
	}
	cur -> parent = tr;
	tr = cur;

	store_lock();
	/* if there is nothing to commit reuse the current transaction */
	if (tr->wtime == 0) {
		if (!chain) 
			sql_trans_end(m->session);
		m->type = Q_TRANS;
		msg = WLCcommit(m->clientid);
		store_unlock();
		if(msg != MAL_SUCCEED) {
			(void) sql_error(m, 02, "%s\n", msg);
			mvc_rollback(m, chain, name);
			return -1;
		}
		if (mvc_debug)
			fprintf(stderr, "#mvc_commit %s done\n", (name) ? name : "");
		return 0;
	}

	/*
	while (tr->schema_updates && store_nr_active > 1) {
		store_unlock();
		MT_sleep_ms(100);
		wait += 100;
		if (wait > 1000) {
			(void)sql_error(m, 010, SQLSTATE(40000) "COMMIT: transaction is aborted because of DDL concurrency conflicts, will ROLLBACK instead");
			mvc_rollback(m, chain, name);
			return -1;
		}
		store_lock();
	}
	 * */
	/* validation phase */
	if (sql_trans_validate(tr)) {
		if ((ok = sql_trans_commit(tr)) != SQL_OK) {
			char *msg = sql_message(SQLSTATE(40000) "COMMIT: transaction commit failed (perhaps your disk is full?) exiting (kernel error: %s)", GDKerrbuf);
			GDKfatal("%s", msg);
			_DELETE(msg);
		}
	} else {
		store_unlock();
		(void)sql_error(m, 010, SQLSTATE(40000) "COMMIT: transaction is aborted because of concurrency conflicts, will ROLLBACK instead");
		mvc_rollback(m, chain, name);
		return -1;
	}
	msg = WLCcommit(m->clientid);
	if(msg != MAL_SUCCEED) {
		store_unlock();
		(void) sql_error(m, 02, "%s\n", msg);
		mvc_rollback(m, chain, name);
		return -1;
	}
	sql_trans_end(m->session);
	if (chain) 
		sql_trans_begin(m->session);
	store_unlock();
	m->type = Q_TRANS;
	if (mvc_debug)
		fprintf(stderr, "#mvc_commit %s done\n", (name) ? name : "");
	return ok;
}

int
mvc_rollback(mvc *m, int chain, const char *name)
{
	int res = 0;
	sql_trans *tr = m->session->tr;
	str msg;

	if (mvc_debug)
		fprintf(stderr, "#mvc_rollback %s\n", (name) ? name : "");

	assert(tr);
	assert(m->session->active);	/* only abort an active transaction */

	store_lock();
	if (m->qc) 
		qc_clean(m->qc);
	if (name && name[0] != '\0') {
		while (tr && (!tr->name || strcmp(tr->name, name) != 0))
			tr = tr->parent;
		if (!tr) {
			(void)sql_error(m, 010, SQLSTATE(42000) "ROLLBACK: no such savepoint: '%s'", name);
			m->session->status = -1;
			store_unlock();
			return -1;
		}
		tr = m->session->tr;
		while (!tr->name || strcmp(tr->name, name) != 0) {
			/* make sure we do not reuse changed data */
			if (tr->wtime)
				tr->status = 1;
			tr = sql_trans_destroy(tr);
		}
		m->session->tr = tr;	/* restart at savepoint */
		m->session->status = tr->status;
		if (tr->name) 
			tr->name = NULL;
		m->session->schema = find_sql_schema(m->session->tr, m->session->schema_name);
	} else if (tr->parent) {
		/* first release all intermediate savepoints */
		while (tr->parent->parent != NULL) {
			tr = sql_trans_destroy(tr);
		}
		m->session-> tr = tr;
		/* make sure we do not reuse changed data */
		if (tr->wtime)
			tr->status = 1;
		sql_trans_end(m->session);
		if (chain) 
			sql_trans_begin(m->session);
	}
	msg = WLCrollback(m->clientid);
	store_unlock();
	if (msg != MAL_SUCCEED) {
		(void)sql_error(m, 02, "%s\n", msg);
		m->session->status = -1;
		return -1;
	}
	m->type = Q_TRANS;
	if (mvc_debug)
		fprintf(stderr, "#mvc_rollback %s done\n", (name) ? name : "");
	return res;
}

/* release all savepoints up including the given named savepoint 
 * but keep the current changes.
 * */
int
mvc_release(mvc *m, const char *name)
{
	int ok = SQL_OK;
	int res = Q_TRANS;
	sql_trans *tr = m->session->tr;

	assert(tr);
	assert(m->session->active);	/* only release active transactions */

	if (mvc_debug)
		fprintf(stderr, "#mvc_release %s\n", (name) ? name : "");

	if (!name)
		mvc_rollback(m, 0, name);

	while (tr && (!tr->name || strcmp(tr->name, name) != 0))
		tr = tr->parent;
	if (!tr || !tr->name || strcmp(tr->name, name) != 0) {
		(void)sql_error(m, 010, SQLSTATE(42000) "Release savepoint %s doesn't exists", name);
		m->session->status = -1;
		return -1;
	}
	tr = m->session->tr;
	store_lock();
	while (ok == SQL_OK && (!tr->name || strcmp(tr->name, name) != 0)) {
		/* commit all intermediate savepoints */
		if (sql_trans_commit(tr) != SQL_OK)
			GDKfatal("release savepoints should not fail");
		tr = sql_trans_destroy(tr);
	}
	tr->name = NULL;
	store_unlock();
	m->session->tr = tr;
	m->session->schema = find_sql_schema(m->session->tr, m->session->schema_name);

	m->type = res;
	return res;
}

mvc *
mvc_create(int clientid, backend_stack stk, int debug, bstream *rs, stream *ws)
{
	int i;
	mvc *m;

 	m = ZNEW(mvc);
	if(!m) {
		return NULL;
	}
	if (mvc_debug)
		fprintf(stderr, "#mvc_create\n");

	m->errstr[0] = '\0';
	/* if an error exceeds the buffer we don't want garbage at the end */
	m->errstr[ERRSIZE-1] = '\0';

	m->qc = qc_create(clientid, 0);
	if(!m->qc) {
		_DELETE(m);
		return NULL;
	}
	m->sa = NULL;

	m->params = NULL;
	m->sizevars = MAXPARAMS;
	m->vars = NEW_ARRAY(sql_var, m->sizevars);

	m->topvars = 0;
	m->frame = 1;
	m->use_views = 0;
	m->argmax = MAXPARAMS;
	m->args = NEW_ARRAY(atom*,m->argmax);
	if(!m->vars || !m->args) {
		qc_destroy(m->qc);
		_DELETE(m->vars);
		_DELETE(m->args);
		_DELETE(m);
		return NULL;
	}
	m->argc = 0;
	m->sym = NULL;

	m->Topt = 0;
	m->rowcnt = m->last_id = m->role_id = m->user_id = -1;
	m->timezone = 0;
	m->clientid = clientid;

	m->emode = m_normal;
	m->emod = mod_none;
	m->reply_size = 100;
	m->debug = debug;
	m->cache = DEFAULT_CACHESIZE;
	m->caching = m->cache;
	m->history = 0;

	m->label = 0;
	m->remote = 0;
	m->cascade_action = NULL;
	for(i=0;i<MAXSTATS;i++)
		m->opt_stats[i] = 0;

	store_lock();
	m->session = sql_session_create(stk, 1 /*autocommit on*/);
	store_unlock();
	if(!m->session) {
		qc_destroy(m->qc);
		_DELETE(m->vars);
		_DELETE(m->args);
		_DELETE(m);
		return NULL;
	}

	m->type = Q_PARSE;
	m->pushdown = 1;

	m->result_id = 0;
	m->results = NULL;

	scanner_init(&m->scanner, rs, ws);
	return m;
}

int
mvc_reset(mvc *m, bstream *rs, stream *ws, int debug, int globalvars)
{
	int i, res = 1;
	sql_trans *tr;

	if (mvc_debug)
		fprintf(stderr, "#mvc_reset\n");
	tr = m->session->tr;
	if (tr && tr->parent) {
		assert(m->session->active == 0);
		store_lock();
		while (tr->parent->parent != NULL) 
			tr = sql_trans_destroy(tr);
		store_unlock();
	}
	if (tr && !sql_session_reset(m->session, 1 /*autocommit on*/))
		res = 0;

	if (m->sa)
		m->sa = sa_reset(m->sa);
	else
		m->sa = sa_create();
	if(!m->sa)
		res = 0;

	m->errstr[0] = '\0';

	m->params = NULL;
	/* reset topvars to the set of global variables */
	stack_pop_until(m, globalvars);
	m->frame = 1;
	m->argc = 0;
	m->sym = NULL;

	m->Topt = 0;
	m->rowcnt = m->last_id = m->role_id = m->user_id = -1;
	m->emode = m_normal;
	m->emod = mod_none;
	if (m->reply_size != 100)
		stack_set_number(m, "reply_size", 100);
	m->reply_size = 100;
	if (m->timezone != 0)
		stack_set_number(m, "current_timezone", 0);
	m->timezone = 0;
	if (m->debug != debug)
		stack_set_number(m, "debug", debug);
	m->debug = debug;
	if (m->cache != DEFAULT_CACHESIZE)
		stack_set_number(m, "cache", DEFAULT_CACHESIZE);
	m->cache = DEFAULT_CACHESIZE;
	m->caching = m->cache;
	if (m->history != 0)
		stack_set_number(m, "history", 0);
	m->history = 0;

	m->label = 0;
	m->remote = 0;
	m->cascade_action = NULL;
	m->type = Q_PARSE;
	m->pushdown = 1;

	for(i=0;i<MAXSTATS;i++)
		m->opt_stats[i] = 0;

	m->result_id = 0;
	m->results = NULL;

	scanner_init(&m->scanner, rs, ws);
	return res;
}

void
mvc_destroy(mvc *m)
{
	sql_trans *tr;

	if (mvc_debug)
		fprintf(stderr, "#mvc_destroy\n");
	tr = m->session->tr;
	if (tr) {
		store_lock();
		if (m->session->active)
			sql_trans_end(m->session);
		while (tr->parent)
			tr = sql_trans_destroy(tr);
		m->session->tr = NULL;
		store_unlock();
	}
	sql_session_destroy(m->session);

	stack_pop_until(m, 0);
	_DELETE(m->vars);

	if (m->scanner.log) /* close and destroy stream */
		close_stream(m->scanner.log);

	if (m->sa)
		sa_destroy(m->sa);
	m->sa = NULL;
	if (m->qc)
		qc_destroy(m->qc);
	m->qc = NULL;
	m->sqs = NULL;

	_DELETE(m->args);
	m->args = NULL;
	_DELETE(m);
}

sql_type *
mvc_bind_type(mvc *sql, const char *name)
{
	sql_type *t = sql_trans_bind_type(sql->session->tr, NULL, name);

	if (mvc_debug)
		fprintf(stderr, "#mvc_bind_type %s\n", name);
	return t;
}

sql_type *
schema_bind_type(mvc *sql, sql_schema *s, const char *name)
{
	sql_type *t = find_sql_type(s, name);

	(void) sql;
	if (!t)
		return NULL;
	if (mvc_debug)
		fprintf(stderr, "#schema_bind_type %s\n", name);
	return t;
}

sql_func *
mvc_bind_func(mvc *sql, const char *name)
{
	sql_func *t = sql_trans_bind_func(sql->session->tr, name);

	if (mvc_debug)
		fprintf(stderr, "#mvc_bind_func %s\n", name);
	return t;
}

list *
schema_bind_func(mvc *sql, sql_schema * s, const char *name, int type)
{
	list *func_list = find_all_sql_func(s, name, type);

	(void) sql;
	if (!func_list)
		return NULL;
	if (mvc_debug)
		fprintf(stderr, "#schema_bind_func %s\n", name);
	return func_list;
}

sql_schema *
mvc_bind_schema(mvc *m, const char *sname)
{
	sql_trans *tr = m->session->tr;
	sql_schema *s;

	if (!tr)
		return NULL;

	/* declared tables */
	if (strcmp(sname, str_nil) == 0)
		sname = dt_schema;
 	s = find_sql_schema(tr, sname);
	if (!s)
		return NULL;

	if (mvc_debug)
		fprintf(stderr, "#mvc_bind_schema %s\n", sname);
	return s;
}

sql_table *
mvc_bind_table(mvc *m, sql_schema *s, const char *tname)
{
	sql_table *t = NULL;

	if (!s) { /* Declared tables during query compilation have no schema */
		sql_table *tpe = stack_find_table(m, tname);
		if (tpe) {
			t = tpe;
		} else { /* during exection they are in the declared table schema */
				s = mvc_bind_schema(m, dt_schema);
			return mvc_bind_table(m, s, tname);
		}
	} else {
 		t = find_sql_table(s, tname);
	}
	if (!t)
		return NULL;
	if (mvc_debug)
		fprintf(stderr, "#mvc_bind_table %s.%s\n", s ? s->base.name : "<noschema>", tname);

	return t;
}

sql_column *
mvc_bind_column(mvc *m, sql_table *t, const char *cname)
{
	sql_column *c;

	(void)m;
	c = find_sql_column(t, cname);
	if (!c)
		return NULL;
	if (mvc_debug)
		fprintf(stderr, "#mvc_bind_column %s.%s\n", t->base.name, cname);
	return c;
}

static sql_column *
first_column(sql_table *t)
{
	node *n = cs_first_node(&t->columns);

	if (n)
		return n->data;
	return NULL;
}


sql_column *
mvc_first_column(mvc *m, sql_table *t)
{
	sql_column *c = first_column(t);

	(void) m;
	if (!c)
		return NULL;
	if (mvc_debug)
		fprintf(stderr, "#mvc_first_column %s.%s\n", t->base.name, c->base.name);

	return c;
}

sql_key *
mvc_bind_key(mvc *m, sql_schema *s, const char *kname)
{
	node *n = list_find_name(s->keys, kname);
	sql_key *k;

	(void) m;
	if (!n)
		return NULL;
	k = n->data;

	if (mvc_debug)
		fprintf(stderr, "#mvc_bind_key %s.%s\n", s->base.name, kname);

	return k;
}

sql_idx *
mvc_bind_idx(mvc *m, sql_schema *s, const char *iname)
{
	node *n = list_find_name(s->idxs, iname);
	sql_idx *i;

	(void) m;
	if (!n)
		return NULL;
	i = n->data;

	if (mvc_debug)
		fprintf(stderr, "#mvc_bind_idx %s.%s\n", s->base.name, iname);

	return i;
}

static int
uniqueKey(sql_key *k)
{
	return (k->type == pkey || k->type == ukey);
}

sql_key *
mvc_bind_ukey(sql_table *t, list *colnames)
{
	node *cn;
	node *cur;
	sql_key *res = NULL;
	int len = list_length(colnames);

	if (cs_size(&t->keys))
		for (cur = t->keys.set->h; cur; cur = cur->next) {
			node *cc;
			sql_key *k = cur->data;

			if (uniqueKey(k) && list_length(k->columns) == len) {
				res = k;
				for (cc = k->columns->h, cn = colnames->h; cc && cn; cc = cc->next, cn = cn->next) {
					sql_kc *c = cc->data;
					char *n = cn->data;

					if (strcmp(c->c->base.name, n) != 0) {
						res = NULL;
						break;
					}
				}
				if (res)
					break;
			}
		}
	return res;
}

sql_trigger *
mvc_bind_trigger(mvc *m, sql_schema *s, const char *tname)
{
	node *n = list_find_name(s->triggers, tname);
	sql_trigger *trigger;

	(void) m;
	if (!n)
		return NULL;
	trigger = n->data;

	if (mvc_debug)
		fprintf(stderr, "#mvc_bind_trigger %s.%s\n", s->base.name, tname);

	return trigger;
}

sql_type *
mvc_create_type(mvc *sql, sql_schema * s, const char *name, int digits, int scale, int radix, const char *impl)
{
	sql_type *t = NULL;

	if (mvc_debug)
		fprintf(stderr, "#mvc_create_type %s\n", name);

	t = sql_trans_create_type(sql->session->tr, s, name, digits, scale, radix, impl);
	return t;
}

int
mvc_drop_type(mvc *m, sql_schema *s, sql_type *t, int drop_action)
{
	if (mvc_debug)
		fprintf(stderr, "#mvc_drop_type %s %s\n", s->base.name, t->base.name);

	if (t)
		return sql_trans_drop_type(m->session->tr, s, t->base.id, drop_action);
	return 0;
}

sql_func *
mvc_create_func(mvc *sql, sql_allocator *sa, sql_schema * s, const char *name, list *args, list *res, int type, int lang, const char *mod, const char *impl, const char *query, bit varres, bit vararg)
{
	sql_func *f = NULL;

	if (mvc_debug)
		fprintf(stderr, "#mvc_create_func %s\n", name);
	if (sa) {
		f = create_sql_func(sa, name, args, res, type, lang, mod, impl, query, varres, vararg);
		f->s = s;
	} else 
		f = sql_trans_create_func(sql->session->tr, s, name, args, res, type, lang, mod, impl, query, varres, vararg);
	return f;
}

int
mvc_drop_func(mvc *m, sql_schema *s, sql_func *f, int drop_action)
{
	if (mvc_debug)
		fprintf(stderr, "#mvc_drop_func %s %s\n", s->base.name, f->base.name);

	return sql_trans_drop_func(m->session->tr, s, f->base.id, drop_action ? DROP_CASCADE_START : DROP_RESTRICT);
}

int
mvc_drop_all_func(mvc *m, sql_schema *s, list *list_func, int drop_action)
{
	if (mvc_debug)
		fprintf(stderr, "#mvc_drop_all_func %s %s\n", s->base.name, ((sql_func *) list_func->h->data)->base.name);

	return sql_trans_drop_all_func(m->session->tr, s, list_func, drop_action ? DROP_CASCADE_START : DROP_RESTRICT);
}

sql_schema *
mvc_create_schema(mvc *m, const char *name, int auth_id, int owner)
{
	sql_schema *s = NULL;

	if (mvc_debug)
		fprintf(stderr, "#mvc_create_schema %s %d %d\n", name, auth_id, owner);

	s = sql_trans_create_schema(m->session->tr, name, auth_id, owner);
	return s;
}

int
mvc_drop_schema(mvc *m, sql_schema * s, int drop_action)
{
	if (mvc_debug)
		fprintf(stderr, "#mvc_drop_schema %s\n", s->base.name);
	return sql_trans_drop_schema(m->session->tr, s->base.id, drop_action ? DROP_CASCADE_START : DROP_RESTRICT);
}

sql_ukey *
mvc_create_ukey(mvc *m, sql_table *t, const char *name, key_type kt)
{
	if (mvc_debug)
		fprintf(stderr, "#mvc_create_ukey %s %u\n", t->base.name, kt);
	if (t->persistence == SQL_DECLARED_TABLE)
		return create_sql_ukey(m->sa, t, name, kt);	
	else
		return (sql_ukey*)sql_trans_create_ukey(m->session->tr, t, name, kt);
}

sql_key *
mvc_create_ukey_done(mvc *m, sql_key *k)
{
	if (k->t->persistence == SQL_DECLARED_TABLE)
		return key_create_done(m->sa, k);
	else
		return sql_trans_key_done(m->session->tr, k);
}

sql_fkey *
mvc_create_fkey(mvc *m, sql_table *t, const char *name, key_type kt, sql_key *rkey, int on_delete, int on_update)
{
	if (mvc_debug)
		fprintf(stderr, "#mvc_create_fkey %s %u %p\n", t->base.name, kt, rkey);
	if (t->persistence == SQL_DECLARED_TABLE)
		return create_sql_fkey(m->sa, t, name, kt, rkey, on_delete, on_update);	
	else
		return sql_trans_create_fkey(m->session->tr, t, name, kt, rkey, on_delete, on_update);
}

sql_key *
mvc_create_kc(mvc *m, sql_key *k, sql_column *c)
{
	if (k->t->persistence == SQL_DECLARED_TABLE)
		return create_sql_kc(m->sa, k, c);
	else
		return sql_trans_create_kc(m->session->tr, k, c);
}

sql_fkey *
mvc_create_fkc(mvc *m, sql_fkey *fk, sql_column *c)
{
	sql_key *k = (sql_key*)fk;

	if (k->t->persistence == SQL_DECLARED_TABLE)
		return (sql_fkey*)create_sql_kc(m->sa, k, c);
	else
		return sql_trans_create_fkc(m->session->tr, fk, c);
}

int
mvc_drop_key(mvc *m, sql_schema *s, sql_key *k, int drop_action)
{
	if (mvc_debug)
		fprintf(stderr, "#mvc_drop_key %s %s\n", s->base.name, k->base.name);
	if (k->t->persistence == SQL_DECLARED_TABLE) {
		drop_sql_key(k->t, k->base.id, drop_action);
		return 0;
	} else
		return sql_trans_drop_key(m->session->tr, s, k->base.id, drop_action ? DROP_CASCADE_START : DROP_RESTRICT);
}

sql_idx *
mvc_create_idx(mvc *m, sql_table *t, const char *name, idx_type it)
{
	sql_idx *i;

	if (mvc_debug)
		fprintf(stderr, "#mvc_create_idx %s %u\n", t->base.name, it);

	if (t->persistence == SQL_DECLARED_TABLE)
		/* declared tables should not end up in the catalog */
		return create_sql_idx(m->sa, t, name, it);
	else
		i = sql_trans_create_idx(m->session->tr, t, name, it);
	return i;
}

sql_idx *
mvc_create_ic(mvc *m, sql_idx * i, sql_column *c)
{
	if (i->t->persistence == SQL_DECLARED_TABLE)
		/* declared tables should not end up in the catalog */
		return create_sql_ic(m->sa, i, c);
	else
		return sql_trans_create_ic(m->session->tr, i, c);
}

int
mvc_drop_idx(mvc *m, sql_schema *s, sql_idx *i)
{
	if (mvc_debug)
		fprintf(stderr, "#mvc_drop_idx %s %s\n", s->base.name, i->base.name);

	if (i->t->persistence == SQL_DECLARED_TABLE) {
		/* declared tables should not end up in the catalog */
		drop_sql_idx(i->t, i->base.id);
		return 0;
	} else
		return sql_trans_drop_idx(m->session->tr, s, i->base.id, DROP_RESTRICT);
}

sql_trigger * 
mvc_create_trigger(mvc *m, sql_table *t, const char *name, sht time, sht orientation, sht event, const char *old_name, const char *new_name, const char *condition, const char *statement )
{
	sql_trigger *i;

	if (mvc_debug)
		fprintf(stderr, "#mvc_create_trigger %s %d %d %d\n", t->base.name, time, orientation, event);

	i = sql_trans_create_trigger(m->session->tr, t, name, time, orientation, 
			event, old_name, new_name, condition, statement);
	return i;
}

sql_trigger *
mvc_create_tc(mvc *m, sql_trigger * i, sql_column *c /*, extra options such as trunc */ )
{
	sql_trans_create_tc(m->session->tr, i, c);
	return i;
}

int
mvc_drop_trigger(mvc *m, sql_schema *s, sql_trigger *tri)
{
	if (mvc_debug)
		fprintf(stderr, "#mvc_drop_trigger %s %s\n", s->base.name, tri->base.name);

	return sql_trans_drop_trigger(m->session->tr, s, tri->base.id, DROP_RESTRICT);
}


sql_table *
mvc_create_table(mvc *m, sql_schema *s, const char *name, int tt, bit system, int persistence, int commit_action, int sz)
{
	sql_table *t = NULL;
	char *err = NULL;
	int check = 0;

	if (mvc_debug)
		fprintf(stderr, "#mvc_create_table %s %s %d %d %d %d\n", s->base.name, name, tt, system, persistence, commit_action);

	if (persistence == SQL_DECLARED_TABLE && (!s || strcmp(s->base.name, dt_schema))) {
		t = create_sql_table(m->sa, name, tt, system, persistence, commit_action);
		t->s = s;
	} else {
		t = sql_trans_create_table(m->session->tr, s, name, NULL, tt, system, persistence, commit_action, sz);
		if(t && isPartitionedByExpressionTable(t) && (err = bootstrap_partition_expression(m, m->session->tr->sa, t, 1))) {
			(void) sql_error(m, 02, "%s", err);
			return NULL;
		}
		check = sql_trans_set_partition_table(m->session->tr, t);
		if(check == -1) {
			(void) sql_error(m, 02, SQLSTATE(42000) "CREATE TABLE: %s_%s: the partition's expression is too long", s->base.name, t->base.name);
			return NULL;
		} else if (check) {
			(void) sql_error(m, 02, SQLSTATE(42000) "CREATE TABLE: %s_%s: an internal error occurred", s->base.name, t->base.name);
			return NULL;
		}
	}
	return t;
}

sql_table *
mvc_create_view(mvc *m, sql_schema *s, const char *name, int persistence, const char *sql, bit system)
{
	sql_table *t = NULL;

	if (mvc_debug)
		fprintf(stderr, "#mvc_create_view %s %s %s\n", s->base.name, name, sql);

	if (persistence == SQL_DECLARED_TABLE) {
		t = create_sql_table(m->sa, name, tt_view, system, persistence, 0);
		t->s = s;
		t->query = sa_strdup(m->sa, sql);
	} else {
		t = sql_trans_create_table(m->session->tr, s, name, sql, tt_view, system, SQL_PERSIST, 0, 0);
	}
	return t;
}

sql_table *
mvc_create_remote(mvc *m, sql_schema *s, const char *name, int persistence, const char *loc)
{
	sql_table *t = NULL;

	if (mvc_debug)
		fprintf(stderr, "#mvc_create_remote %s %s %s\n", s->base.name, name, loc);

	if (persistence == SQL_DECLARED_TABLE) {
		t = create_sql_table(m->sa, name, tt_remote, 0, persistence, 0);
		t->s = s;
		t->query = sa_strdup(m->sa, loc);
	} else {
		t = sql_trans_create_table(m->session->tr, s, name, loc, tt_remote, 0, SQL_REMOTE, 0, 0);
	}
	return t;
}

str
mvc_drop_table(mvc *m, sql_schema *s, sql_table *t, int drop_action)
{
	if (mvc_debug)
		fprintf(stderr, "#mvc_drop_table %s %s\n", s->base.name, t->base.name);

	if (isRemote(t)) {
		str AUTHres;
		sql_allocator *sa = m->sa;

		m->sa = sa_create();
		if (!m->sa)
			throw(SQL, "sql.mvc_drop_table", SQLSTATE(HY001) MAL_MALLOC_FAIL);
		char *qualified_name = sa_strconcat(m->sa, sa_strconcat(m->sa, t->s->base.name, "."), t->base.name);
		if (!qualified_name) {
			sa_destroy(m->sa);
			m->sa = sa;
			throw(SQL, "sql.mvc_drop_table", SQLSTATE(HY001) MAL_MALLOC_FAIL);
		}

		AUTHres = AUTHdeleteRemoteTableCredentials(qualified_name);
		sa_destroy(m->sa);
		m->sa = sa;

		if(AUTHres != MAL_SUCCEED)
			return AUTHres;
	}

	if(sql_trans_drop_table(m->session->tr, s, t->base.id, drop_action ? DROP_CASCADE_START : DROP_RESTRICT))
		throw(SQL, "sql.mvc_drop_table", SQLSTATE(HY001) MAL_MALLOC_FAIL);
	return MAL_SUCCEED;
}

BUN
mvc_clear_table(mvc *m, sql_table *t)
{
	return sql_trans_clear_table(m->session->tr, t);
}

sql_column *
mvc_create_column_(mvc *m, sql_table *t, const char *name, const char *type, int digits)
{
	sql_subtype tpe;

	if (!sql_find_subtype(&tpe, type, digits, 0))
		return NULL;

	return sql_trans_create_column(m->session->tr, t, name, &tpe);
}

sql_column *
mvc_create_column(mvc *m, sql_table *t, const char *name, sql_subtype *tpe)
{
	if (mvc_debug)
		fprintf(stderr, "#mvc_create_column %s %s %s\n", t->base.name, name, tpe->type->sqlname);
	if (t->persistence == SQL_DECLARED_TABLE && (!t->s || strcmp(t->s->base.name, dt_schema))) 
		/* declared tables should not end up in the catalog */
		return create_sql_column(m->sa, t, name, tpe);
	else
		return sql_trans_create_column(m->session->tr, t, name, tpe);
}

int
mvc_drop_column(mvc *m, sql_table *t, sql_column *col, int drop_action)
{
	if (mvc_debug)
		fprintf(stderr, "#mvc_drop_column %s %s\n", t->base.name, col->base.name);
	if (col->t->persistence == SQL_DECLARED_TABLE) {
		drop_sql_column(t, col->base.id, drop_action);
		return 0;
	} else
		return sql_trans_drop_column(m->session->tr, t, col->base.id, drop_action ? DROP_CASCADE_START : DROP_RESTRICT);
}

void
mvc_create_dependency(mvc *m, int id, int depend_id, int depend_type)
{
	if (mvc_debug)
		fprintf(stderr, "#mvc_create_dependency %d %d %d\n", id, depend_id, depend_type);
	if ( (id != depend_id) || (depend_type == BEDROPPED_DEPENDENCY) )
		sql_trans_create_dependency(m->session->tr, id, depend_id, depend_type);
	
}

void
mvc_create_dependencies(mvc *m, list *id_l, sqlid depend_id, int dep_type)
{
	node *n = id_l->h;
	int i;
	
	if (mvc_debug)
		fprintf(stderr, "#mvc_create_dependencies on %d of type %d\n", depend_id, dep_type);

	for (i = 0; i < list_length(id_l); i++)
	{
		mvc_create_dependency(m, *(int *) n->data, depend_id, dep_type);
		n = n->next;
	}

}

int
mvc_check_dependency(mvc * m, int id, int type, list *ignore_ids)
{
	list *dep_list = NULL;

	if (mvc_debug)
		fprintf(stderr, "#mvc_check_dependency on %d\n", id);

	switch(type) {
		case OWNER_DEPENDENCY : 
			dep_list = sql_trans_owner_schema_dependencies(m->session->tr, id);
			break;
		case SCHEMA_DEPENDENCY :
			dep_list = sql_trans_schema_user_dependencies(m->session->tr, id);
			break;
		case TABLE_DEPENDENCY : 
			dep_list = sql_trans_get_dependencies(m->session->tr, id, TABLE_DEPENDENCY, NULL);
			break;
		case VIEW_DEPENDENCY : 
			dep_list = sql_trans_get_dependencies(m->session->tr, id, TABLE_DEPENDENCY, NULL);
			break;
		case FUNC_DEPENDENCY : 
		case PROC_DEPENDENCY :
			dep_list = sql_trans_get_dependencies(m->session->tr, id, FUNC_DEPENDENCY, ignore_ids);
			break;
		default: 
			dep_list =  sql_trans_get_dependencies(m->session->tr, id, COLUMN_DEPENDENCY, NULL);
	}

	if(!dep_list)
		return DEPENDENCY_CHECK_ERROR;

	if ( list_length(dep_list) >= 2 ) {
		list_destroy(dep_list);
		return HAS_DEPENDENCY;
	}

	list_destroy(dep_list);
	return NO_DEPENDENCY;
}

sql_column *
mvc_null(mvc *m, sql_column *col, int isnull)
{
	if (mvc_debug)
		fprintf(stderr, "#mvc_null %s %d\n", col->base.name, isnull);

	if (col->t->persistence == SQL_DECLARED_TABLE) {
		col->null = isnull;
		return col;
	}
	return sql_trans_alter_null(m->session->tr, col, isnull);
}

sql_column *
mvc_default(mvc *m, sql_column *col, char *val)
{
	if (mvc_debug)
		fprintf(stderr, "#mvc_default %s %s\n", col->base.name, val);

	if (col->t->persistence == SQL_DECLARED_TABLE) {
		col->def = val?sa_strdup(m->sa, val):NULL;
		return col;
	} else {
		return sql_trans_alter_default(m->session->tr, col, val);
	}
}

sql_column *
mvc_drop_default(mvc *m, sql_column *col)
{
	if (mvc_debug)
		fprintf(stderr, "#mvc_drop_default %s\n", col->base.name);

	if (col->t->persistence == SQL_DECLARED_TABLE) {
		col->def = NULL;
		return col;
	} else {
		return sql_trans_alter_default(m->session->tr, col, NULL);
	}
}

sql_column *
mvc_storage(mvc *m, sql_column *col, char *storage)
{
	if (mvc_debug)
		fprintf(stderr, "#mvc_storage %s %s\n", col->base.name, storage);

	if (col->t->persistence == SQL_DECLARED_TABLE) {
		col->storage_type = storage?sa_strdup(m->sa, storage):NULL;
		return col;
	} else {
		return sql_trans_alter_storage(m->session->tr, col, storage);
	}
}

sql_table *
mvc_access(mvc *m, sql_table *t, sht access)
{
	if (mvc_debug)
		fprintf(stderr, "#mvc_access %s %d\n", t->base.name, access);

	if (t->persistence == SQL_DECLARED_TABLE) {
		t->access = access;
		return t;
	}
	return sql_trans_alter_access(m->session->tr, t, access);
}

int 
mvc_is_sorted(mvc *m, sql_column *col)
{
	if (mvc_debug)
		fprintf(stderr, "#mvc_is_sorted %s\n", col->base.name);

	return sql_trans_is_sorted(m->session->tr, col);
}

/* variable management */
static sql_var*
stack_set(mvc *sql, int var, const char *name, sql_subtype *type, sql_rel *rel, sql_table *t, int view, int frame)
{
	sql_var *v, *nvars;
	int nextsize = sql->sizevars;
	if (var == nextsize) {
		nextsize <<= 1;
		nvars = RENEW_ARRAY(sql_var,sql->vars,nextsize);
		if(!nvars) {
			return NULL;
		} else {
			sql->vars = nvars;
			sql->sizevars = nextsize;
		}
	}
	v = sql->vars+var;

	v->name = NULL;
	atom_init( &v->a );
	v->rel = rel;
	v->t = t;
	v->view = view;
	v->frame = frame;
	if (type) {
		int tpe = type->type->localtype;
		VALset(&sql->vars[var].a.data, tpe, (ptr) ATOMnilptr(tpe));
		v->a.tpe = *type;
	}
	if (name) {
		v->name = _STRDUP(name);
		if(!v->name)
			return NULL;
	}
	return v;
}

sql_var*
stack_push_var(mvc *sql, const char *name, sql_subtype *type)
{
	sql_var* res = stack_set(sql, sql->topvars, name, type, NULL, NULL, 0, 0);
	if(res)
		sql->topvars++;
	return res;
}

sql_var*
stack_push_rel_var(mvc *sql, const char *name, sql_rel *var, sql_subtype *type)
{
	sql_var* res = stack_set(sql, sql->topvars, name, type, var, NULL, 0, 0);
	if(res)
		sql->topvars++;
	return res;
}

sql_var*
stack_push_table(mvc *sql, const char *name, sql_rel *var, sql_table *t)
{
	sql_var* res = stack_set(sql, sql->topvars, name, NULL, var, t, 0, 0);
	if(res)
		sql->topvars++;
	return res;
}

sql_var*
stack_push_rel_view(mvc *sql, const char *name, sql_rel *var)
{
	sql_var* res = stack_set(sql, sql->topvars, name, NULL, var, NULL, 1, 0);
	if(res)
		sql->topvars++;
	return res;
}

atom *
stack_set_var(mvc *sql, const char *name, ValRecord *v)
{
	int i;
	atom *res = NULL;

	for (i = sql->topvars-1; i >= 0; i--) {
		if (!sql->vars[i].frame && strcmp(sql->vars[i].name, name)==0) {
			VALclear(&sql->vars[i].a.data);
			if(VALcopy(&sql->vars[i].a.data, v) == NULL)
				return NULL;
			sql->vars[i].a.isnull = VALisnil(v);
			if (v->vtype == TYPE_flt)
				sql->vars[i].a.d = v->val.fval;
			else if (v->vtype == TYPE_dbl)
				sql->vars[i].a.d = v->val.dval;
			res = &sql->vars[i].a;
		}
	}
	return res;
}

atom *
stack_get_var(mvc *sql, const char *name)
{
	int i;

	for (i = sql->topvars-1; i >= 0; i--) {
		if (!sql->vars[i].frame && strcmp(sql->vars[i].name, name)==0) {
			return &sql->vars[i].a;
		}
	}
	return NULL;
}

sql_var*
stack_push_frame(mvc *sql, const char *name)
{
	sql_var* res = stack_set(sql, sql->topvars, name, NULL, NULL, NULL, 0, 1);
	if(res) {
		sql->topvars++;
		sql->frame++;
	}
	return res;
}

void
stack_pop_until(mvc *sql, int top) 
{
	while(sql->topvars > top) {
		sql_var *v = &sql->vars[--sql->topvars];

		c_delete(v->name);
		VALclear(&v->a.data);
		v->a.data.vtype = 0;
	}
}

void 
stack_pop_frame(mvc *sql)
{
	while(!sql->vars[--sql->topvars].frame) {
		sql_var *v = &sql->vars[sql->topvars];

		c_delete(v->name);
		VALclear(&v->a.data);
		v->a.data.vtype = 0;
		if (v->t && v->view) 
			table_destroy(v->t);
		else if (v->rel)
			rel_destroy(v->rel);
	}
	if (sql->topvars && sql->vars[sql->topvars].name)  
		c_delete(sql->vars[sql->topvars].name);
	sql->frame--;
}

sql_subtype *
stack_find_type(mvc *sql, const char *name)
{
	int i;

	for (i = sql->topvars-1; i >= 0; i--) {
		if (!sql->vars[i].frame && !sql->vars[i].view &&
			strcmp(sql->vars[i].name, name)==0)
			return &sql->vars[i].a.tpe;
	}
	return NULL;
}

sql_table *
stack_find_table(mvc *sql, const char *name)
{
	int i;

	for (i = sql->topvars-1; i >= 0; i--) {
		if (!sql->vars[i].frame && !sql->vars[i].view &&
		    sql->vars[i].t && strcmp(sql->vars[i].name, name)==0)
			return sql->vars[i].t;
	}
	return NULL;
}

sql_rel *
stack_find_rel_view(mvc *sql, const char *name)
{
	int i;

	for (i = sql->topvars-1; i >= 0; i--) {
		if (!sql->vars[i].frame && sql->vars[i].view &&
		    sql->vars[i].rel && strcmp(sql->vars[i].name, name)==0)
			return rel_dup(sql->vars[i].rel);
	}
	return NULL;
}

void 
stack_update_rel_view(mvc *sql, const char *name, sql_rel *view)
{
	int i;

	for (i = sql->topvars-1; i >= 0; i--) {
		if (!sql->vars[i].frame && sql->vars[i].view &&
		    sql->vars[i].rel && strcmp(sql->vars[i].name, name)==0) {
			rel_destroy(sql->vars[i].rel);
			sql->vars[i].rel = view;
		}
	}
}

int 
stack_find_var(mvc *sql, const char *name)
{
	int i;

	for (i = sql->topvars-1; i >= 0; i--) {
		if (!sql->vars[i].frame && !sql->vars[i].view &&
		    strcmp(sql->vars[i].name, name)==0)
			return 1;
	}
	return 0;
}

sql_rel *
stack_find_rel_var(mvc *sql, const char *name)
{
	int i;

	for (i = sql->topvars-1; i >= 0; i--) {
		if (!sql->vars[i].frame && !sql->vars[i].view &&
		    sql->vars[i].rel && strcmp(sql->vars[i].name, name)==0)
			return rel_dup(sql->vars[i].rel);
	}
	return NULL;
}

int 
frame_find_var(mvc *sql, const char *name)
{
	int i;

	for (i = sql->topvars-1; i >= 0 && !sql->vars[i].frame; i--) {
		if (strcmp(sql->vars[i].name, name)==0)
			return 1;
	}
	return 0;
}

int
stack_find_frame(mvc *sql, const char *name)
{
	int i, frame = sql->frame;

	for (i = sql->topvars-1; i >= 0; i--) {
		if (sql->vars[i].frame) 
			frame--;
		else if (sql->vars[i].name && strcmp(sql->vars[i].name, name)==0)
			return frame;
	}
	return 0;
}

int
stack_has_frame(mvc *sql, const char *name)
{
	int i;

	for (i = sql->topvars-1; i >= 0; i--) {
		if (sql->vars[i].frame && sql->vars[i].name && 
		    strcmp(sql->vars[i].name, name)==0)
			return 1;
	}
	return 0;
}

int
stack_nr_of_declared_tables(mvc *sql)
{
	int i, dt = 0;

	for (i = sql->topvars-1; i >= 0; i--) {
		if (sql->vars[i].rel && !sql->vars[i].view) {
			sql_var *v = &sql->vars[i];
			if (v->t) 
				dt++;
		}
	}
	return dt;
}

str
stack_set_string(mvc *sql, const char *name, const char *val)
{
	atom *a = stack_get_var(sql, name);
	str new_val = _STRDUP(val);

	if (a != NULL && new_val != NULL) {
		ValRecord *v = &a->data;

		if (v->val.sval)
			_DELETE(v->val.sval);
		v->val.sval = new_val;
		return new_val;
	} else if(new_val) {
		_DELETE(new_val);
	}
	return NULL;
}

str
stack_get_string(mvc *sql, const char *name)
{
	atom *a = stack_get_var(sql, name);

	if (!a || a->data.vtype != TYPE_str)
		return NULL;
	return a->data.val.sval;
}

void
#ifdef HAVE_HGE
stack_set_number(mvc *sql, const char *name, hge val)
#else
stack_set_number(mvc *sql, const char *name, lng val)
#endif
{
	atom *a = stack_get_var(sql, name);

	if (a != NULL) {
		ValRecord *v = &a->data;
#ifdef HAVE_HGE
		if (v->vtype == TYPE_hge) 
			v->val.hval = val;
#endif
		if (v->vtype == TYPE_lng) 
			v->val.lval = val;
		if (v->vtype == TYPE_int) 
			v->val.lval = (int) val;
		if (v->vtype == TYPE_sht) 
			v->val.lval = (sht) val;
		if (v->vtype == TYPE_bte) 
			v->val.lval = (bte) val;
		if (v->vtype == TYPE_bit) {
			if (val)
				v->val.btval = 1;
			else 
				v->val.btval = 0;
		}
	}
}

#ifdef HAVE_HGE
hge
#else
lng
#endif
val_get_number(ValRecord *v) 
{
	if (v != NULL) {
#ifdef HAVE_HGE
		if (v->vtype == TYPE_hge) 
			return v->val.hval;
#endif
		if (v->vtype == TYPE_lng) 
			return v->val.lval;
		if (v->vtype == TYPE_int) 
			return v->val.ival;
		if (v->vtype == TYPE_sht) 
			return v->val.shval;
		if (v->vtype == TYPE_bte) 
			return v->val.btval;
		if (v->vtype == TYPE_bit) 
			if (v->val.btval)
				return 1;
		return 0;
	}
	return 0;
}

#ifdef HAVE_HGE
hge
#else
lng
#endif
stack_get_number(mvc *sql, const char *name)
{
	atom *a = stack_get_var(sql, name);
	return val_get_number(a?&a->data:NULL);
}

sql_column *
mvc_copy_column( mvc *m, sql_table *t, sql_column *c)
{
	return sql_trans_copy_column(m->session->tr, t, c);
}

sql_key *
mvc_copy_key(mvc *m, sql_table *t, sql_key *k)
{
	return sql_trans_copy_key(m->session->tr, t, k);
}

sql_idx *
mvc_copy_idx(mvc *m, sql_table *t, sql_idx *i)
{
	return sql_trans_copy_idx(m->session->tr, t, i);
}

sql_subquery *
mvc_push_subquery(mvc *m, const char *name, sql_rel *r)
{
	sql_subquery *res = NULL;

	if (!m->sqs)
		m->sqs = sa_list(m->sa);
	if (m->sqs) {
		sql_subquery *v = SA_NEW(m->sa, sql_subquery);

		v->name = name;
		v->rel = r;
		v->s = NULL;
		list_append(m->sqs, v);
		res = v;
	}
	return res;
}

sql_subquery *
mvc_find_subquery(mvc *m, const char *rname, const char *name) 
{
	node *n;

	if (!m->sqs)
		return NULL;
	for (n = m->sqs->h; n; n = n->next) {
		sql_subquery *v = n->data;

		if (strcmp(v->name, rname) == 0) {
			sql_exp *ne = exps_bind_column2(v->rel->exps, rname, name);

			if (ne)
				return v;
		}
	}
	return NULL;
}

sql_exp *
mvc_find_subexp(mvc *m, const char *rname, const char *name) 
{
	node *n;

	if (!m->sqs)
		return NULL;
	for (n = m->sqs->h; n; n = n->next) {
		sql_subquery *v = n->data;

		if (strcmp(v->name, rname) == 0) {
			sql_exp *ne = exps_bind_column2(v->rel->exps, rname, name);

			if (ne)
				return ne;
		}
	}
	return NULL;
}<|MERGE_RESOLUTION|>--- conflicted
+++ resolved
@@ -46,6 +46,16 @@
 	sql_trans_alter_null(m->session->tr, c, 0);
 }
 
+#define MVC_INIT_DROP_TABLE(SQLID, TNAME)                      \
+	t = mvc_bind_table(m, s, TNAME);                           \
+	SQLID = t->base.id;                                        \
+	if((output = mvc_drop_table(m, s, t, 0)) != MAL_SUCCEED) { \
+		mvc_destroy(m);                                        \
+		fprintf(stderr, "!mvc_init: %s\n", output);            \
+		GDKfree(output);                                       \
+		return -1;                                             \
+	}
+
 int
 mvc_init(int debug, store_type store, int ro, int su, backend_stack stk)
 {
@@ -124,35 +134,11 @@
 
 		if (!first) {
 			str output;
-			t = mvc_bind_table(m, s, "tables");
-			tid = t->base.id;
-<<<<<<< HEAD
-			mvc_drop_table(m, s, t, 0);
-			t = mvc_bind_table(m, s, "table_partitions");
-			pid = t->base.id;
-			mvc_drop_table(m, s, t, 0);
-			t = mvc_bind_table(m, s, "range_partitions");
-			rrid = t->base.id;
-			mvc_drop_table(m, s, t, 0);
-			t = mvc_bind_table(m, s, "value_partitions");
-			lid = t->base.id;
-			mvc_drop_table(m, s, t, 0);
-=======
-			if((output = mvc_drop_table(m, s, t, 0)) != MAL_SUCCEED) {
-				mvc_destroy(m);
-				fprintf(stderr, "!mvc_init: %s\n", output);
-				GDKfree(output);
-				return -1;
-			}
->>>>>>> a4d9aa23
-			t = mvc_bind_table(m, s, "columns");
-			cid = t->base.id;
-			if((output = mvc_drop_table(m, s, t, 0)) != MAL_SUCCEED) {
-				mvc_destroy(m);
-				fprintf(stderr, "!mvc_init: %s\n", output);
-				GDKfree(output);
-				return -1;
-			}
+			MVC_INIT_DROP_TABLE(tid,  "tables")
+			MVC_INIT_DROP_TABLE(pid,  "table_partitions")
+			MVC_INIT_DROP_TABLE(rrid, "range_partitions")
+			MVC_INIT_DROP_TABLE(lid,  "value_partitions")
+			MVC_INIT_DROP_TABLE(cid,  "columns")
 		}
 
 		t = mvc_create_view(m, s, "tables", SQL_PERSIST, "SELECT \"id\", \"name\", \"schema_id\", \"query\", CAST(CASE WHEN \"system\" THEN \"type\" + 10 /* system table/view */ ELSE (CASE WHEN \"commit_action\" = 0 THEN \"type\" /* table/view */ ELSE \"type\" + 20 /* global temp table */ END) END AS SMALLINT) AS \"type\", \"system\", \"commit_action\", \"access\", CASE WHEN (NOT \"system\" AND \"commit_action\" > 0) THEN 1 ELSE 0 END AS \"temporary\" FROM \"sys\".\"_tables\" WHERE \"type\" <> 2 UNION ALL SELECT \"id\", \"name\", \"schema_id\", \"query\", CAST(\"type\" + 30 /* local temp table */ AS SMALLINT) AS \"type\", \"system\", \"commit_action\", \"access\", 1 AS \"temporary\" FROM \"tmp\".\"_tables\";", 1);
