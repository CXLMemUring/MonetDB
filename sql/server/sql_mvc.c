/*
 * This Source Code Form is subject to the terms of the Mozilla Public
 * License, v. 2.0.  If a copy of the MPL was not distributed with this
 * file, You can obtain one at http://mozilla.org/MPL/2.0/.
 *
 * Copyright 1997 - July 2008 CWI, August 2008 - 2020 MonetDB B.V.
 */

/* multi version catalog */

#include "monetdb_config.h"
#include "gdk.h"

#include "sql_mvc.h"
#include "sql_qc.h"
#include "sql_types.h"
#include "sql_env.h"
#include "sql_semantic.h"
#include "sql_partition.h"
#include "sql_privileges.h"
#include "mapi_querytype.h"
#include "rel_rel.h"
#include "rel_exp.h"
#include "rel_semantic.h"
#include "rel_unnest.h"
#include "rel_optimizer.h"
#include "wlc.h"

#include "mal_authorize.h"

static void
sql_create_comments(mvc *m, sql_schema *s)
{
	sql_table *t;
	sql_column *c;
	sql_key *k;

	t = mvc_create_table(m, s, "comments", tt_table, 1, SQL_PERSIST, 0, -1, 0);
	c = mvc_create_column_(m, t, "id", "int", 32);
	k = sql_trans_create_ukey(m->session->tr, t, "comments_id_pkey", pkey);
	k = sql_trans_create_kc(m->session->tr, k, c);
	k = sql_trans_key_done(m->session->tr, k);
	sql_trans_create_dependency(m->session->tr, c->base.id, k->idx->base.id, INDEX_DEPENDENCY);
	c = mvc_create_column_(m, t, "remark", "varchar", 65000);
	sql_trans_alter_null(m->session->tr, c, 0);
}

sql_table *
mvc_init_create_view(mvc *m, sql_schema *s, const char *name, const char *query)
{
	sql_table *t = mvc_create_view(m, s, name, SQL_PERSIST, query, 1);

	if (t) {
		char *buf;
		sql_rel *r = NULL;

		if (!(buf = sa_strdup(m->ta, t->query))) {
			(void) sql_error(m, 02, SQLSTATE(HY013) MAL_MALLOC_FAIL);
			return NULL;
		}

		r = rel_parse(m, s, buf, m_deps);
		if (r)
			r = sql_processrelation(m, r, 0, 0);
		if (r) {
			list *id_l = rel_dependencies(m, r);
			mvc_create_dependencies(m, id_l, t->base.id, VIEW_DEPENDENCY);
		}
		sa_reset(m->ta);
		assert(r);
	}
	return t;
}

#define MVC_INIT_DROP_TABLE(SQLID, TNAME, VIEW, NCOL)			\
	do {								\
		str output;						\
		t = mvc_bind_table(m, s, TNAME);			\
		SQLID = t->base.id;					\
		for (int i = 0; i < NCOL; i++) {			\
			sql_column *col = mvc_bind_column(m, t, VIEW[i].name); \
			VIEW[i].oldid = col->base.id;			\
		}							\
		if((output = mvc_drop_table(m, s, t, 0)) != MAL_SUCCEED) { \
			mvc_destroy(m);					\
			TRC_CRITICAL(SQL_TRANS,				\
				     "Initialization: %s\n", output);	\
			freeException(output);				\
			return -1;					\
		}							\
	} while (0)

struct view_t {
	const char *name;
	const char *type;
	int digits;
	sqlid oldid;
	sqlid newid;
};

static void
mvc_fix_depend(mvc *m, sql_column *depids, struct view_t *v, int n)
{
	oid rid;
	rids *rs;

	for (int i = 0; i < n; i++) {
		rs = table_funcs.rids_select(m->session->tr, depids,
					     &v[i].oldid, &v[i].oldid, NULL);
		while ((rid = table_funcs.rids_next(rs)), !is_oid_nil(rid)) {
			table_funcs.column_update_value(m->session->tr, depids,
							rid, &v[i].newid);
		}
		table_funcs.rids_destroy(rs);
	}
}

static sql_allocator *store_allocator = NULL;
int
mvc_init(sql_allocator *pa, int debug, store_type store, int ro, int su)
{
	int first = 0;
	sql_schema *s;
	sql_table *t;
	mvc *m;
	str msg;

	store_allocator = pa;
	TRC_DEBUG(SQL_TRANS, "Initialization\n");
	keyword_init();
	if(scanner_init_keywords() != 0) {
		TRC_CRITICAL(SQL_TRANS, "Malloc failure\n");
		return -1;
	}

	if ((first = store_init(pa, debug, store, ro, su)) < 0) {
		TRC_CRITICAL(SQL_TRANS, "Unable to create system tables\n");
		return -1;
	}

	m = mvc_create(pa, 0, 0, NULL, NULL);
	if (!m) {
		TRC_CRITICAL(SQL_TRANS, "Malloc failure\n");
		return -1;
	}

	assert(m->sa == NULL);
	m->sa = sa_create(m->pa);
	if (!m->sa) {
		mvc_destroy(m);
		TRC_CRITICAL(SQL_TRANS, "Malloc failure\n");
		return -1;
	}

	if (first || catalog_version) {
		sqlid tid = 0, cid = 0;
		struct view_t tview[10] = {
			{
				.name = "id",
				.type = "int",
				.digits = 32,
			},
			{
				.name = "name",
				.type = "varchar",
				.digits = 1024,
			},
			{
				.name = "schema_id",
				.type = "int",
				.digits = 32,
			},
			{
				.name = "query",
				.type = "varchar",
				.digits = 1 << 20,
			},
			{
				.name = "type",
				.type = "smallint",
				.digits = 16,
			},
			{
				.name = "system",
				.type = "boolean",
				.digits = 1,
			},
			{
				.name = "commit_action",
				.type = "smallint",
				.digits = 16,
			},
			{
				.name = "access",
				.type = "smallint",
				.digits = 16,
			},
			{
				.name = "temporary",
				.type = "smallint",
				.digits = 16,
			},
			{
				0
			},
		}, cview[11] = {
			{
				.name = "id",
				.type = "int",
				.digits = 32,
			},
			{
				.name = "name",
				.type = "varchar",
				.digits = 1024,
			},
			{
				.name = "type",
				.type = "varchar",
				.digits = 1024,
			},
			{
				.name = "type_digits",
				.type = "int",
				.digits = 32,
			},
			{
				.name = "type_scale",
				.type = "int",
				.digits = 32,
			},
			{
				.name = "table_id",
				.type = "int",
				.digits = 32,
			},
			{
				.name = "default",
				.type = "varchar",
				.digits = STORAGE_MAX_VALUE_LENGTH,
			},
			{
				.name = "null",
				.type = "boolean",
				.digits = 1,
			},
			{
				.name = "number",
				.type = "int",
				.digits = 32,
			},
			{
				.name = "storage",
				.type = "varchar",
				.digits = 2048,
			},
			{
				0
			},
		};
		if (mvc_trans(m) < 0) {
			mvc_destroy(m);
			TRC_CRITICAL(SQL_TRANS, "Failed to start transaction\n");
			return -1;
		}
		s = m->session->schema = mvc_bind_schema(m, "sys");
		assert(m->session->schema != NULL);

		if (!first) {
			MVC_INIT_DROP_TABLE(tid,  "tables", tview, 9);
			MVC_INIT_DROP_TABLE(cid,  "columns", cview, 10);
		}

		t = mvc_init_create_view(m, s, "tables", "SELECT \"id\", \"name\", \"schema_id\", \"query\", CAST(CASE WHEN \"system\" THEN \"type\" + 10 /* system table/view */ ELSE (CASE WHEN \"commit_action\" = 0 THEN \"type\" /* table/view */ ELSE \"type\" + 20 /* global temp table */ END) END AS SMALLINT) AS \"type\", \"system\", \"commit_action\", \"access\", CASE WHEN (NOT \"system\" AND \"commit_action\" > 0) THEN 1 ELSE 0 END AS \"temporary\" FROM \"sys\".\"_tables\" WHERE \"type\" <> 2 UNION ALL SELECT \"id\", \"name\", \"schema_id\", \"query\", CAST(\"type\" + 30 /* local temp table */ AS SMALLINT) AS \"type\", \"system\", \"commit_action\", \"access\", 1 AS \"temporary\" FROM \"tmp\".\"_tables\";");
		if (!t) {
			mvc_destroy(m);
			TRC_CRITICAL(SQL_TRANS, "Failed to create 'tables' view\n");
			return -1;
		}

		for (int i = 0; i < 9; i++) {
			sql_column *col = mvc_create_column_(m, t,
							     tview[i].name,
							     tview[i].type,
							     tview[i].digits);
			if (col == NULL) {
				mvc_destroy(m);
				TRC_CRITICAL(SQL_TRANS,
					     "Initialization: creation of sys.tables column %s failed\n", tview[i].name);
				return -1;
			}
			tview[i].newid = col->base.id;
		}

		if (!first) {
			int pub = ROLE_PUBLIC;
			int p = PRIV_SELECT;
			int zero = 0;
			sql_table *privs = find_sql_table(s, "privileges");
			sql_table *deps = find_sql_table(s, "dependencies");
			table_funcs.table_insert(m->session->tr, privs, &t->base.id, &pub, &p, &zero, &zero);
			assert(tview[9].name == NULL);
			tview[9].oldid = tid;
			tview[9].newid = t->base.id;
			mvc_fix_depend(m, find_sql_column(deps, "id"), tview, 10);
			mvc_fix_depend(m, find_sql_column(deps, "depend_id"), tview, 10);
		}

		t = mvc_init_create_view(m, s, "columns", "SELECT * FROM (SELECT p.* FROM \"sys\".\"_columns\" AS p UNION ALL SELECT t.* FROM \"tmp\".\"_columns\" AS t) AS columns;");
		if (!t) {
			mvc_destroy(m);
			TRC_CRITICAL(SQL_TRANS, "Failed to create 'columns' view\n");
			return -1;
		}
		for (int i = 0; i < 10; i++) {
			sql_column *col = mvc_create_column_(m, t,
							     cview[i].name,
							     cview[i].type,
							     cview[i].digits);
			if (col == NULL) {
				mvc_destroy(m);
				TRC_CRITICAL(SQL_TRANS,
					     "Initialization: creation of sys.tables column %s failed\n", cview[i].name);
				return -1;
			}
			cview[i].newid = col->base.id;
		}

		if (!first) {
			int pub = ROLE_PUBLIC;
			int p = PRIV_SELECT;
			int zero = 0;
			sql_table *privs = find_sql_table(s, "privileges");
			sql_table *deps = find_sql_table(s, "dependencies");
			table_funcs.table_insert(m->session->tr, privs, &t->base.id, &pub, &p, &zero, &zero);
			assert(cview[10].name == NULL);
			cview[10].oldid = cid;
			cview[10].newid = t->base.id;
			mvc_fix_depend(m, find_sql_column(deps, "id"), cview, 11);
			mvc_fix_depend(m, find_sql_column(deps, "depend_id"), cview, 11);
		} else {
			sql_create_env(m, s);
			sql_create_comments(m, s);
			sql_create_privileges(m, s);
		}

		if ((msg = mvc_commit(m, 0, NULL, false)) != MAL_SUCCEED) {
			TRC_CRITICAL(SQL_TRANS, "Unable to commit system tables: %s\n", (msg + 6));
			freeException(msg);
			return -1;
		}
	}

	if (mvc_trans(m) < 0) {
		mvc_destroy(m);
		TRC_CRITICAL(SQL_TRANS, "Failed to start transaction\n");
		return -1;
	}

	//as the sql_parser is not yet initialized in the storage, we determine the sql type of the sql_parts here
	for (node *n = m->session->tr->schemas.set->h; n; n = n->next) {
		sql_schema *ss = (sql_schema*) n->data;
		if (ss->tables.set) {
			for (node *nn = ss->tables.set->h; nn; nn = nn->next) {
				sql_table *tt = (sql_table*) nn->data;
				if (isPartitionedByColumnTable(tt) || isPartitionedByExpressionTable(tt)) {
					char *err;
					if ((err = initialize_sql_parts(m, tt)) != NULL) {
						TRC_CRITICAL(SQL_TRANS, "Unable to start partitioned table: %s.%s: %s\n", ss->base.name, tt->base.name, err);
						freeException(err);
						return -1;
					}
				}
			}
		}
	}

	if ((msg = mvc_commit(m, 0, NULL, false)) != MAL_SUCCEED) {
		TRC_CRITICAL(SQL_TRANS, "Unable to commit system tables: %s\n", (msg + 6));
		freeException(msg);
		return -1;
	}

	mvc_destroy(m);
	return first;
}

void
mvc_exit(void)
{
	TRC_DEBUG(SQL_TRANS, "MVC exit\n");
	store_exit();
	keyword_exit();
	sa_destroy(store_allocator);
}

void
mvc_logmanager(void)
{
	store_manager();
}

/*
void
mvc_idlemanager(void)
{
	idle_manager();
}
*/

int
mvc_status(mvc *m)
{
	int res = m->session->status;

	return res;
}

int
mvc_error_retry(mvc *m)
{
	int res = m->session->status;

	if (!res || res == -ERR_AMBIGUOUS || res == -ERR_GROUPBY)
		return 0;
	return res;
}

int
mvc_type(mvc *m)
{
	int res = m->type;

	m->type = Q_PARSE;
	return res;
}

int
mvc_debug_on(mvc *m, int flg)
{

	if (m->debug & flg)
		return 1;

	return 0;
}

void
mvc_cancel_session(mvc *m)
{
	store_lock();
	sql_trans_end(m->session, 0);
	store_unlock();
}

int
mvc_trans(mvc *m)
{
	int schema_changed = 0, err = m->session->status;
	assert(!m->session->tr->active);	/* can only start a new transaction */

	store_lock();
	TRC_INFO(SQL_TRANS, "Starting transaction\n");
	schema_changed = sql_trans_begin(m->session);
	if (m->qc && (schema_changed || err)){
		if (schema_changed || err) {
			int seqnr = m->qc->id;
			if (m->qc)
				qc_destroy(m->qc);
			/* TODO Change into recreate all */
			m->qc = qc_create(m->pa, m->clientid, seqnr);
			if (!m->qc) {
				sql_trans_end(m->session, 0);
				store_unlock();
				return -1;
			}
		}
	}
	store_unlock();
	return 0;
}

<<<<<<< HEAD
static sql_trans *
sql_trans_deref( sql_trans *tr )
{
	node *n, *m, *o;

	for ( n = tr->schemas.set->h; n; n = n->next) {
		sql_schema *s = n->data;

		if (s->tables.set)
		for ( m = s->tables.set->h; m; m = m->next) {
			sql_table *t = m->data;

			if (t->po) {
				sql_table *p = t->po;

				if (t->base.rtime < p->base.rtime)
					t->base.rtime = p->base.rtime;
				if (t->base.atime < p->base.atime)
					t->base.atime = p->base.atime;
				if (t->base.wtime < p->base.wtime)
					t->base.wtime = p->base.wtime;
				t->po = p->po;
				p->po = NULL; /* we used its reference */
				table_destroy(p);
			}

			if (t->columns.set) {
				for ( o = t->columns.set->h; o; o = o->next) {
					sql_column *c = o->data;

					if (c->po) {
						sql_column *p = c->po;

						if (c->base.rtime < p->base.rtime)
							c->base.rtime = p->base.rtime;
						if (c->base.atime < p->base.atime)
							c->base.atime = p->base.atime;
						if (c->base.wtime < p->base.wtime)
							c->base.wtime = p->base.wtime;
						c->po = p->po;
						p->po = NULL; /* we used its reference */
						column_destroy(p);
					}
				}
				if(isPartitionedByColumnTable(t)) {
					t->part.pcol = t->po->part.pcol;
				} else if(isPartitionedByExpressionTable(t)) {
					t->part.pexp = t->po->part.pexp;
				}
			}
			if (t->idxs.set)
			for ( o = t->idxs.set->h; o; o = o->next) {
				sql_idx *i = o->data;

				if (i->po) {
					sql_idx *p = i->po;

					if (i->base.rtime < p->base.rtime)
						i->base.rtime = p->base.rtime;
					if (i->base.atime < p->base.atime)
						i->base.atime = p->base.atime;
					if (i->base.wtime < p->base.wtime)
						i->base.wtime = p->base.wtime;
					i->po = p->po;
					p->po = NULL; /* we used its reference */
					idx_destroy(p);
				}
			}
		}
	}
	return tr->parent;
}

=======
>>>>>>> cfa199aa
str
mvc_commit(mvc *m, int chain, const char *name, bool enabling_auto_commit)
{
	sql_trans *cur, *tr = m->session->tr, *ctr;
	int ok = SQL_OK;
	str msg, other;
	char operation[BUFSIZ];

	assert(tr);
	assert(m->session->tr->active);	/* only commit an active transaction */
	TRC_DEBUG(SQL_TRANS,"Commit: %s\n", (name) ? name : "");
	if(enabling_auto_commit)
		snprintf(operation, BUFSIZ, "Commit failed while enabling auto_commit: ");
	else if(name)
		snprintf(operation, BUFSIZ, "SAVEPOINT: (%s)", name);
	else
		snprintf(operation, BUFSIZ, "COMMIT:");

	if (m->session->status < 0) {
		msg = createException(SQL, "sql.commit", SQLSTATE(40000) "%s transaction is aborted, will ROLLBACK instead", operation);
		if ((other = mvc_rollback(m, chain, name, false)) != MAL_SUCCEED)
			freeException(other);
		return msg;
	}

	/* savepoint then simply make a copy of the current transaction */
	if (name && name[0] != '\0') {
		sql_trans *tr = m->session->tr;
		TRC_DEBUG(SQL_TRANS, "Savepoint\n");
		store_lock();
		m->session->tr = sql_trans_create(tr, name, true);
		if (!m->session->tr) {
			store_unlock();
			msg = createException(SQL, "sql.commit", SQLSTATE(HY013) "%s allocation failure while committing the transaction, will ROLLBACK instead", operation);
			if ((other = mvc_rollback(m, chain, name, false)) != MAL_SUCCEED)
				freeException(other);
			return msg;
		}
		msg = WLCcommit(m->clientid);
		store_unlock();
		if (msg != MAL_SUCCEED) {
			if ((other = mvc_rollback(m, chain, name, false)) != MAL_SUCCEED)
				freeException(other);
			return msg;
		}
		m->type = Q_TRANS;
		m->session->schema = find_sql_schema(m->session->tr, m->session->schema_name);
		TRC_INFO(SQL_TRANS, "Savepoint commit '%s' done\n", name);
		return msg;
	}

	/* first release all intermediate savepoints */
	ctr = cur = tr;
	tr = tr->parent;
	if (tr->parent) {
		store_lock();
		/* change to sql_trans_commit */
		while (ctr->parent->parent != NULL && ok == SQL_OK) {
			if ((ok = sql_trans_commit(ctr)) != SQL_OK) {
				GDKfatal("%s transaction commit failed (perhaps your disk is full?) exiting (kernel error: %s)", operation, GDKerrbuf);
			}
			cur = ctr = sql_trans_destroy(ctr, true);
			tr = cur->parent;
		}
		store_unlock();
		m->session->tr = cur;
	}
	cur -> parent = tr;
	tr = cur;

	store_lock();
	/* if there is nothing to commit reuse the current transaction */
	if (tr->wtime == 0 && tr->atime == 0) {
		if (!chain)
			sql_trans_end(m->session, 1);
		m->type = Q_TRANS;
		msg = WLCcommit(m->clientid);
		store_unlock();
		if (msg != MAL_SUCCEED) {
			if ((other = mvc_rollback(m, chain, name, false)) != MAL_SUCCEED)
				freeException(other);
			return msg;
		}
		TRC_INFO(SQL_TRANS,
			"Commit done (no changes)\n");
		return msg;
	}

	/* validation phase */
	bool valid = sql_trans_validate(tr);
	if (valid) {
		if ((ok = sql_trans_commit(tr)) != SQL_OK) {
			GDKfatal("%s transaction commit failed (perhaps your disk is full?) exiting (kernel error: %s)", operation, GDKerrbuf);
		}
	} else {
		store_unlock();
		msg = createException(SQL, "sql.commit", SQLSTATE(40000) "%s transaction is aborted because of concurrency conflicts, will ROLLBACK instead", operation);
		if ((other = mvc_rollback(m, chain, name, false)) != MAL_SUCCEED)
			freeException(other);
		return msg;
	}
	msg = WLCcommit(m->clientid);
	if (msg != MAL_SUCCEED) {
		store_unlock();
		if ((other = mvc_rollback(m, chain, name, false)) != MAL_SUCCEED)
			freeException(other);
		return msg;
	}
	sql_trans_end(m->session, 1);
	if (chain)
		sql_trans_begin(m->session);
	store_unlock();
	m->type = Q_TRANS;
	TRC_INFO(SQL_TRANS,
		"Commit done\n");
	return msg;
}

str
mvc_rollback(mvc *m, int chain, const char *name, bool disabling_auto_commit)
{
	str msg;

	TRC_DEBUG(SQL_TRANS, "Rollback: %s\n", (name) ? name : "");
	(void) disabling_auto_commit;

	store_lock();
	sql_trans *tr = m->session->tr;
	assert(m->session->tr && m->session->tr->active);	/* only abort an active transaction */
	if (name && name[0] != '\0') {
		while (tr && (!tr->name || strcmp(tr->name, name) != 0))
			tr = tr->parent;
		if (!tr) {
			msg = createException(SQL, "sql.rollback", SQLSTATE(42000) "ROLLBACK TO SAVEPOINT: no such savepoint: '%s'", name);
			m->session->status = -1;
			store_unlock();
			return msg;
		}
		tr = m->session->tr;
		while (!tr->name || strcmp(tr->name, name) != 0) {
			/* make sure we do not reuse changed data */
			if (tr->wtime || tr->atime)
				tr->status = 1;
			tr = sql_trans_destroy(tr, true);
		}
		m->session->tr = tr;	/* restart at savepoint */
		m->session->status = tr->status;
		if (tr->name)
			tr->name = NULL;
		m->session->schema = find_sql_schema(m->session->tr, m->session->schema_name);
	} else if (tr->parent) {
		/* first release all intermediate savepoints */
		while (tr->parent->parent != NULL) {
			tr = sql_trans_destroy(tr, true);
		}
		m->session-> tr = tr;
		/* make sure we do not reuse changed data */
		if (tr->wtime || tr->atime)
			tr->status = 1;
		sql_trans_end(m->session, 0);
		if (chain)
			sql_trans_begin(m->session);
	}
	msg = WLCrollback(m->clientid);
	store_unlock();
	if (msg != MAL_SUCCEED) {
		m->session->status = -1;
		return msg;
	}
	m->type = Q_TRANS;
	TRC_INFO(SQL_TRANS,
		"Commit%s%s rolled back%s\n",
		name ? " " : "", name ? name : "",
		(tr->wtime == 0 || tr->atime) ? " (no changes)" : "");
	return msg;
}

/* release all savepoints up including the given named savepoint
 * but keep the current changes.
 * */
str
mvc_release(mvc *m, const char *name)
{
	int ok = SQL_OK;
	sql_trans *tr = m->session->tr;
	str msg = MAL_SUCCEED;

	assert(tr);
	assert(m->session->tr->active);	/* only release active transactions */

	TRC_DEBUG(SQL_TRANS, "Release: %s\n", (name) ? name : "");

	if (!name && (msg = mvc_rollback(m, 0, name, false)) != MAL_SUCCEED) {
		m->session->status = -1;
		return msg;
	}

	while (tr && (!tr->name || strcmp(tr->name, name) != 0))
		tr = tr->parent;
	if (!tr || !tr->name || strcmp(tr->name, name) != 0) {
		msg = createException(SQL, "sql.release", SQLSTATE(42000) "Release savepoint %s doesn't exist", name);
		m->session->status = -1;
		return msg;
	}
	tr = m->session->tr;
	store_lock();
	while (ok == SQL_OK && (!tr->name || strcmp(tr->name, name) != 0)) {
		/* commit all intermediate savepoints */
		if (sql_trans_commit(tr) != SQL_OK)
			GDKfatal("release savepoints should not fail");
		tr = sql_trans_destroy(tr, true);
	}
	tr->name = NULL;
	store_unlock();
	m->session->tr = tr;
	m->session->schema = find_sql_schema(m->session->tr, m->session->schema_name);

	m->type = Q_TRANS;
	return msg;
}

mvc *
mvc_create(sql_allocator *pa, int clientid, int debug, bstream *rs, stream *ws)
{
	mvc *m;

	assert(pa);
 	m = SA_ZNEW(pa, mvc);
	if (!m)
		return NULL;

	TRC_DEBUG(SQL_TRANS, "MVC create\n");

	m->errstr[0] = '\0';
	/* if an error exceeds the buffer we don't want garbage at the end */
	m->errstr[ERRSIZE-1] = '\0';

	m->qc = qc_create(pa, clientid, 0);
	if (!m->qc) {
		return NULL;
	}
	m->pa = pa;
	m->sa = NULL;
	m->ta = sa_create(m->pa);

	m->params = NULL;
	m->sizeframes = MAXPARAMS;
	m->frames = SA_NEW_ARRAY(pa, sql_frame*, m->sizeframes);
	m->topframes = 0;
	m->frame = 0;

	m->use_views = false;
	if (!m->frames) {
		qc_destroy(m->qc);
		return NULL;
	}
	if (init_global_variables(m) < 0) {
		qc_destroy(m->qc);
		list_destroy(m->global_vars);
		return NULL;
	}
	m->sym = NULL;

	m->role_id = m->user_id = -1;
	m->timezone = 0;
	m->clientid = clientid;

	m->emode = m_normal;
	m->emod = mod_none;
	m->reply_size = 100;
	m->debug = debug;

	m->label = 0;
	m->cascade_action = NULL;

	store_lock();
	m->session = sql_session_create(1 /*autocommit on*/);
	store_unlock();
	if (!m->session) {
		qc_destroy(m->qc);
		list_destroy(m->global_vars);
		return NULL;
	}

	m->type = Q_PARSE;

	scanner_init(&m->scanner, rs, ws);
	return m;
}

int
mvc_reset(mvc *m, bstream *rs, stream *ws, int debug)
{
	int res = 1, reset;
	sql_trans *tr;

	TRC_DEBUG(SQL_TRANS, "MVC reset\n");
	tr = m->session->tr;
	store_lock();
	if (tr && tr->parent) {
		assert(m->session->tr->active == 0);
		while (tr->parent->parent != NULL)
			tr = sql_trans_destroy(tr, true);
	}
	reset = sql_session_reset(m->session, 1 /*autocommit on*/);
	store_unlock();
	if (tr && !reset)
		res = 0;

	if (m->sa)
		m->sa = sa_reset(m->sa);
	else
		m->sa = sa_create(m->pa);
	if(!m->sa)
		res = 0;
	m->ta = sa_reset(m->ta);

	m->errstr[0] = '\0';

	m->params = NULL;
	/* reset frames to the set of global variables */
	stack_pop_until(m, 0);
	m->frame = 0;
	m->sym = NULL;

	m->role_id = m->user_id = -1;
	m->emode = m_normal;
	m->emod = mod_none;
	if (m->reply_size != 100)
		sqlvar_set_number(find_global_var(m, mvc_bind_schema(m, "sys"), "reply_size"), 100);
	m->reply_size = 100;
	if (m->timezone != 0)
		sqlvar_set_number(find_global_var(m, mvc_bind_schema(m, "sys"), "current_timezone"), 0);
	m->timezone = 0;
	if (m->debug != debug)
		sqlvar_set_number(find_global_var(m, mvc_bind_schema(m, "sys"), "debug"), debug);
	m->debug = debug;

	m->label = 0;
	m->cascade_action = NULL;
	m->type = Q_PARSE;

	scanner_init(&m->scanner, rs, ws);
	return res;
}

void
mvc_destroy(mvc *m)
{
	sql_trans *tr;

	TRC_DEBUG(SQL_TRANS, "MVC destroy\n");
	tr = m->session->tr;
	store_lock();
	if (tr) {
		if (m->session->tr->active)
			sql_trans_end(m->session, 0);
		while (tr->parent)
			tr = sql_trans_destroy(tr, true);
		m->session->tr = NULL;
	}
	sql_session_destroy(m->session);
	store_unlock();

	list_destroy(m->global_vars);
	stack_pop_until(m, 0);

	if (m->scanner.log) /* close and destroy stream */
		close_stream(m->scanner.log);

	m->sa = NULL;
	m->ta = NULL;
	if (m->qc)
		qc_destroy(m->qc);
	m->qc = NULL;
}

sql_type *
mvc_bind_type(mvc *sql, const char *name)
{
	sql_type *t = sql_trans_bind_type(sql->session->tr, NULL, name);
	TRC_DEBUG(SQL_TRANS, "Bind type: %s\n", name);
	return t;
}

sql_type *
schema_bind_type(mvc *sql, sql_schema *s, const char *name)
{
	sql_type *t = find_sql_type(s, name);

	(void) sql;
	if (!t)
		return NULL;
	TRC_DEBUG(SQL_TRANS, "Schema bind type: %s\n", name);
	return t;
}

sql_func *
mvc_bind_func(mvc *sql, const char *name)
{
	sql_func *t = sql_trans_bind_func(sql->session->tr, name);
	TRC_DEBUG(SQL_TRANS, "Bind function: %s\n", name);
	return t;
}

list *
schema_bind_func(mvc *sql, sql_schema * s, const char *name, sql_ftype type)
{
	list *func_list = find_all_sql_func(s, name, type);

	(void) sql;
	if (!func_list)
		return NULL;
	TRC_DEBUG(SQL_TRANS, "Schema bind function: %s\n", name);
	return func_list;
}

sql_schema *
mvc_bind_schema(mvc *m, const char *sname)
{
	sql_trans *tr = m->session->tr;
	sql_schema *s;

	if (!tr)
		return NULL;

 	s = find_sql_schema(tr, sname);
	if (!s)
		return NULL;
	TRC_DEBUG(SQL_TRANS, "Bind schema: %s\n", sname);
	return s;
}

sql_table *
mvc_bind_table(mvc *m, sql_schema *s, const char *tname)
{
	sql_table *t = find_sql_table(s, tname);

	(void) m;
	if (!t)
		return NULL;
	TRC_DEBUG(SQL_TRANS, "Bind table: %s.%s\n", s->base.name, tname);
	return t;
}

sql_column *
mvc_bind_column(mvc *m, sql_table *t, const char *cname)
{
	sql_column *c;

	(void)m;
	c = find_sql_column(t, cname);
	if (!c)
		return NULL;
	TRC_DEBUG(SQL_TRANS, "Bind column: %s.%s\n", t->base.name, cname);
	return c;
}

static sql_column *
first_column(sql_table *t)
{
	node *n = cs_first_node(&t->columns);

	if (n)
		return n->data;
	return NULL;
}

sql_column *
mvc_first_column(mvc *m, sql_table *t)
{
	sql_column *c = first_column(t);

	(void) m;
	if (!c)
		return NULL;
	TRC_DEBUG(SQL_TRANS, "First column: %s.%s\n", t->base.name, c->base.name);
	return c;
}

sql_key *
mvc_bind_key(mvc *m, sql_schema *s, const char *kname)
{
	node *n = list_find_name(s->keys, kname);
	sql_key *k;

	(void) m;
	if (!n)
		return NULL;
	k = n->data;
	TRC_DEBUG(SQL_TRANS, "Bind key: %s.%s\n", s->base.name, kname);
	return k;
}

sql_idx *
mvc_bind_idx(mvc *m, sql_schema *s, const char *iname)
{
	node *n = list_find_name(s->idxs, iname);
	sql_idx *i;

	(void) m;
	if (!n)
		return NULL;
	i = n->data;
	TRC_DEBUG(SQL_TRANS, "Bind index: %s.%s\n", s->base.name, iname);
	return i;
}

static int
uniqueKey(sql_key *k)
{
	return (k->type == pkey || k->type == ukey);
}

sql_key *
mvc_bind_ukey(sql_table *t, list *colnames)
{
	node *cn;
	node *cur;
	sql_key *res = NULL;
	int len = list_length(colnames);

	if (cs_size(&t->keys))
		for (cur = t->keys.set->h; cur; cur = cur->next) {
			node *cc;
			sql_key *k = cur->data;

			if (uniqueKey(k) && list_length(k->columns) == len) {
				res = k;
				for (cc = k->columns->h, cn = colnames->h; cc && cn; cc = cc->next, cn = cn->next) {
					sql_kc *c = cc->data;
					char *n = cn->data;

					if (strcmp(c->c->base.name, n) != 0) {
						res = NULL;
						break;
					}
				}
				if (res)
					break;
			}
		}
	return res;
}

sql_trigger *
mvc_bind_trigger(mvc *m, sql_schema *s, const char *tname)
{
	node *n = list_find_name(s->triggers, tname);
	sql_trigger *trigger;

	(void) m;
	if (!n)
		return NULL;
	trigger = n->data;
	TRC_DEBUG(SQL_TRANS, "Bind trigger: %s.%s\n", s->base.name, tname);
	return trigger;
}

sql_type *
mvc_create_type(mvc *sql, sql_schema *s, const char *name, int digits, int scale, int radix, const char *impl)
{
	sql_type *t = NULL;

	TRC_DEBUG(SQL_TRANS, "Create type: %s\n", name);
	t = sql_trans_create_type(sql->session->tr, s, name, digits, scale, radix, impl);
	return t;
}

int
mvc_drop_type(mvc *m, sql_schema *s, sql_type *t, int drop_action)
{
	TRC_DEBUG(SQL_TRANS, "Drop type: %s %s\n", s->base.name, t->base.name);
	if (t)
		return sql_trans_drop_type(m->session->tr, s, t->base.id, drop_action);
	return 0;
}

sql_func *
mvc_create_func(mvc *sql, sql_allocator *sa, sql_schema *s, const char *name, list *args, list *res, sql_ftype type, sql_flang lang, const char *mod, const char *impl, const char *query, bit varres, bit vararg, bit system)
{
	sql_func *f = NULL;

	TRC_DEBUG(SQL_TRANS, "Create function: %s\n", name);
	if (sa) {
		f = create_sql_func(sa, name, args, res, type, lang, mod, impl, query, varres, vararg, system);
		f->s = s;
	} else
		f = sql_trans_create_func(sql->session->tr, s, name, args, res, type, lang, mod, impl, query, varres, vararg, system);
	return f;
}

int
mvc_drop_func(mvc *m, sql_schema *s, sql_func *f, int drop_action)
{
	TRC_DEBUG(SQL_TRANS, "Drop function: %s %s\n", s->base.name, f->base.name);
	return sql_trans_drop_func(m->session->tr, s, f->base.id, drop_action ? DROP_CASCADE_START : DROP_RESTRICT);
}

int
mvc_drop_all_func(mvc *m, sql_schema *s, list *list_func, int drop_action)
{
	TRC_DEBUG(SQL_TRANS, "Drop all functions: %s %s\n", s->base.name, ((sql_func *) list_func->h->data)->base.name);
	return sql_trans_drop_all_func(m->session->tr, s, list_func, drop_action ? DROP_CASCADE_START : DROP_RESTRICT);
}

sql_schema *
mvc_create_schema(mvc *m, const char *name, sqlid auth_id, sqlid owner)
{
	sql_schema *s = NULL;

	TRC_DEBUG(SQL_TRANS, "Create schema: %s %d %d\n", name, auth_id, owner);
	s = sql_trans_create_schema(m->session->tr, name, auth_id, owner);
	return s;
}

int
mvc_drop_schema(mvc *m, sql_schema * s, int drop_action)
{
	TRC_DEBUG(SQL_TRANS, "Drop schema: %s\n", s->base.name);
	return sql_trans_drop_schema(m->session->tr, s->base.id, drop_action ? DROP_CASCADE_START : DROP_RESTRICT);
}

sql_ukey *
mvc_create_ukey(mvc *m, sql_table *t, const char *name, key_type kt)
{
	TRC_DEBUG(SQL_TRANS, "Create ukey: %s %u\n", t->base.name, (unsigned) kt);
	if (t->persistence == SQL_DECLARED_TABLE)
		return create_sql_ukey(m->sa, t, name, kt);
	else
		return (sql_ukey*)sql_trans_create_ukey(m->session->tr, t, name, kt);
}

sql_key *
mvc_create_ukey_done(mvc *m, sql_key *k)
{
	if (k->t->persistence == SQL_DECLARED_TABLE)
		return key_create_done(m->sa, k);
	else
		return sql_trans_key_done(m->session->tr, k);
}

sql_fkey *
mvc_create_fkey(mvc *m, sql_table *t, const char *name, key_type kt, sql_key *rkey, int on_delete, int on_update)
{
	TRC_DEBUG(SQL_TRANS, "Create fkey: %s %u %p\n", t->base.name, (unsigned) kt, rkey);
	if (t->persistence == SQL_DECLARED_TABLE)
		return create_sql_fkey(m->sa, t, name, kt, rkey, on_delete, on_update);
	else
		return sql_trans_create_fkey(m->session->tr, t, name, kt, rkey, on_delete, on_update);
}

sql_key *
mvc_create_kc(mvc *m, sql_key *k, sql_column *c)
{
	if (k->t->persistence == SQL_DECLARED_TABLE)
		return create_sql_kc(m->sa, k, c);
	else
		return sql_trans_create_kc(m->session->tr, k, c);
}

sql_fkey *
mvc_create_fkc(mvc *m, sql_fkey *fk, sql_column *c)
{
	sql_key *k = (sql_key*)fk;

	if (k->t->persistence == SQL_DECLARED_TABLE)
		return (sql_fkey*)create_sql_kc(m->sa, k, c);
	else
		return sql_trans_create_fkc(m->session->tr, fk, c);
}

int
mvc_drop_key(mvc *m, sql_schema *s, sql_key *k, int drop_action)
{
	TRC_DEBUG(SQL_TRANS, "Drop key: %s %s\n", s->base.name, k->base.name);
	if (k->t->persistence == SQL_DECLARED_TABLE) {
		drop_sql_key(k->t, k->base.id, drop_action);
		return 0;
	} else
		return sql_trans_drop_key(m->session->tr, s, k->base.id, drop_action ? DROP_CASCADE_START : DROP_RESTRICT);
}

sql_idx *
mvc_create_idx(mvc *m, sql_table *t, const char *name, idx_type it)
{
	sql_idx *i;

	TRC_DEBUG(SQL_TRANS, "Create index: %s %u\n", t->base.name, (unsigned) it);
	if (t->persistence == SQL_DECLARED_TABLE)
		/* declared tables should not end up in the catalog */
		return create_sql_idx(m->sa, t, name, it);
	else
		i = sql_trans_create_idx(m->session->tr, t, name, it);
	return i;
}

sql_idx *
mvc_create_ic(mvc *m, sql_idx * i, sql_column *c)
{
	if (i->t->persistence == SQL_DECLARED_TABLE)
		/* declared tables should not end up in the catalog */
		return create_sql_ic(m->sa, i, c);
	else
		return sql_trans_create_ic(m->session->tr, i, c);
}

int
mvc_drop_idx(mvc *m, sql_schema *s, sql_idx *i)
{
	TRC_DEBUG(SQL_TRANS, "Drop index: %s %s\n", s->base.name, i->base.name);
	if (i->t->persistence == SQL_DECLARED_TABLE) {
		/* declared tables should not end up in the catalog */
		drop_sql_idx(i->t, i->base.id);
		return 0;
	} else
		return sql_trans_drop_idx(m->session->tr, s, i->base.id, DROP_RESTRICT);
}

sql_trigger *
mvc_create_trigger(mvc *m, sql_table *t, const char *name, sht time, sht orientation, sht event, const char *old_name, const char *new_name, const char *condition, const char *statement )
{
	sql_trigger *i;

	TRC_DEBUG(SQL_TRANS, "Create trigger: %s %d %d %d\n", t->base.name, time, orientation, event);
	i = sql_trans_create_trigger(m->session->tr, t, name, time, orientation,
			event, old_name, new_name, condition, statement);
	return i;
}

sql_trigger *
mvc_create_tc(mvc *m, sql_trigger * i, sql_column *c /*, extra options such as trunc */ )
{
	sql_trans_create_tc(m->session->tr, i, c);
	return i;
}

int
mvc_drop_trigger(mvc *m, sql_schema *s, sql_trigger *tri)
{
	TRC_DEBUG(SQL_TRANS, "Drop trigger: %s %s\n", s->base.name, tri->base.name);
	return sql_trans_drop_trigger(m->session->tr, s, tri->base.id, DROP_RESTRICT);
}


sql_table *
mvc_create_table(mvc *m, sql_schema *s, const char *name, int tt, bit system, int persistence, int commit_action, int sz, bit properties)
{
	sql_table *t = NULL;
	char *err = NULL;
	int check = 0;

	assert(s);
	TRC_DEBUG(SQL_TRANS, "Create table: %s %s %d %d %d %d %d\n", s->base.name, name, tt, system, persistence, commit_action, (int)properties);
	if (persistence == SQL_DECLARED_TABLE) {
		t = create_sql_table(m->sa, name, tt, system, persistence, commit_action, properties);
		t->s = s;
	} else {
		t = sql_trans_create_table(m->session->tr, s, name, NULL, tt, system, persistence, commit_action, sz, properties);
		if(t && isPartitionedByExpressionTable(t) && (err = bootstrap_partition_expression(m, m->session->tr->sa, t, 1))) {
			(void) sql_error(m, 02, "%s", err);
			return NULL;
		}
		check = sql_trans_set_partition_table(m->session->tr, t);
		if(check == -1) {
			(void) sql_error(m, 02, SQLSTATE(42000) "CREATE TABLE: %s_%s: the partition's expression is too long", s->base.name, t->base.name);
			return NULL;
		} else if (check) {
			(void) sql_error(m, 02, SQLSTATE(42000) "CREATE TABLE: %s_%s: an internal error occurred", s->base.name, t->base.name);
			return NULL;
		}
	}
	return t;
}

sql_table *
mvc_create_view(mvc *m, sql_schema *s, const char *name, int persistence, const char *sql, bit system)
{
	sql_table *t = NULL;

	TRC_DEBUG(SQL_TRANS, "Create view: %s %s %s\n", s->base.name, name, sql);
	if (persistence == SQL_DECLARED_TABLE) {
		t = create_sql_table(m->sa, name, tt_view, system, persistence, 0, 0);
		t->s = s;
		t->query = sa_strdup(m->sa, sql);
	} else {
		t = sql_trans_create_table(m->session->tr, s, name, sql, tt_view, system, SQL_PERSIST, 0, 0, 0);
	}
	return t;
}

sql_table *
mvc_create_remote(mvc *m, sql_schema *s, const char *name, int persistence, const char *loc)
{
	sql_table *t = NULL;

	TRC_DEBUG(SQL_TRANS, "Create remote: %s %s %s\n", s->base.name, name, loc);
	if (persistence == SQL_DECLARED_TABLE) {
		t = create_sql_table(m->sa, name, tt_remote, 0, persistence, 0, 0);
		t->s = s;
		t->query = sa_strdup(m->sa, loc);
	} else {
		t = sql_trans_create_table(m->session->tr, s, name, loc, tt_remote, 0, SQL_REMOTE, 0, 0, 0);
	}
	return t;
}

str
mvc_drop_table(mvc *m, sql_schema *s, sql_table *t, int drop_action)
{
	TRC_DEBUG(SQL_TRANS, "Drop table: %s %s\n", s->base.name, t->base.name);

	if (isRemote(t)) {
		str AUTHres;

		char *qualified_name = sa_strconcat(m->ta, sa_strconcat(m->ta, t->s->base.name, "."), t->base.name);
		if (!qualified_name)
			throw(SQL, "sql.mvc_drop_table", SQLSTATE(HY013) MAL_MALLOC_FAIL);
		AUTHres = AUTHdeleteRemoteTableCredentials(qualified_name);
		sa_reset(m->ta);
		if(AUTHres != MAL_SUCCEED)
			return AUTHres;
	}

	if (sql_trans_drop_table(m->session->tr, s, t->base.id, drop_action ? DROP_CASCADE_START : DROP_RESTRICT))
		throw(SQL, "sql.mvc_drop_table", SQLSTATE(HY013) MAL_MALLOC_FAIL);
	return MAL_SUCCEED;
}

BUN
mvc_clear_table(mvc *m, sql_table *t)
{
	return sql_trans_clear_table(m->session->tr, t);
}

sql_column *
mvc_create_column_(mvc *m, sql_table *t, const char *name, const char *type, int digits)
{
	sql_subtype tpe;

	if (!sql_find_subtype(&tpe, type, digits, 0))
		return NULL;

	return sql_trans_create_column(m->session->tr, t, name, &tpe);
}

sql_column *
mvc_create_column(mvc *m, sql_table *t, const char *name, sql_subtype *tpe)
{
	TRC_DEBUG(SQL_TRANS, "Create column: %s %s %s\n", t->base.name, name, tpe->type->sqlname);
	if (t->persistence == SQL_DECLARED_TABLE)
		/* declared tables should not end up in the catalog */
		return create_sql_column(m->session->tr, t, name, tpe);
	else
		return sql_trans_create_column(m->session->tr, t, name, tpe);
}

int
mvc_drop_column(mvc *m, sql_table *t, sql_column *col, int drop_action)
{
	TRC_DEBUG(SQL_TRANS, "Drop column: %s %s\n", t->base.name, col->base.name);
	if (col->t->persistence == SQL_DECLARED_TABLE) {
		drop_sql_column(t, col->base.id, drop_action);
		return 0;
	} else
		return sql_trans_drop_column(m->session->tr, t, col->base.id, drop_action ? DROP_CASCADE_START : DROP_RESTRICT);
}

void
mvc_create_dependency(mvc *m, sqlid id, sqlid depend_id, sql_dependency depend_type)
{
	TRC_DEBUG(SQL_TRANS, "Create dependency: %d %d %d\n", id, depend_id, (int) depend_type);
	if ( (id != depend_id) || (depend_type == BEDROPPED_DEPENDENCY) )
		sql_trans_create_dependency(m->session->tr, id, depend_id, depend_type);
}

void
mvc_create_dependencies(mvc *m, list *id_l, sqlid depend_id, sql_dependency dep_type)
{
	node *n = id_l->h;
	int i;

	TRC_DEBUG(SQL_TRANS, "Create dependencies on '%d' of type: %d\n", depend_id, (int) dep_type);
	for (i = 0; i < list_length(id_l); i++)
	{
		mvc_create_dependency(m, *(sqlid *) n->data, depend_id, dep_type);
		n = n->next;
	}
}

int
mvc_check_dependency(mvc * m, sqlid id, sql_dependency type, list *ignore_ids)
{
	list *dep_list = NULL;

	TRC_DEBUG(SQL_TRANS, "Check dependency on: %d\n", id);
	switch (type) {
		case OWNER_DEPENDENCY:
			dep_list = sql_trans_owner_schema_dependencies(m->session->tr, id);
			break;
		case SCHEMA_DEPENDENCY:
			dep_list = sql_trans_schema_user_dependencies(m->session->tr, id);
			break;
		case TABLE_DEPENDENCY:
			dep_list = sql_trans_get_dependencies(m->session->tr, id, TABLE_DEPENDENCY, NULL);
			break;
		case VIEW_DEPENDENCY:
			dep_list = sql_trans_get_dependencies(m->session->tr, id, TABLE_DEPENDENCY, NULL);
			break;
		case FUNC_DEPENDENCY:
		case PROC_DEPENDENCY:
			dep_list = sql_trans_get_dependencies(m->session->tr, id, FUNC_DEPENDENCY, ignore_ids);
			break;
		default:
			dep_list =  sql_trans_get_dependencies(m->session->tr, id, COLUMN_DEPENDENCY, NULL);
	}

	if (!dep_list)
		return DEPENDENCY_CHECK_ERROR;

	if (list_length(dep_list) >= 2) {
		list_destroy(dep_list);
		return HAS_DEPENDENCY;
	}

	list_destroy(dep_list);
	return NO_DEPENDENCY;
}

sql_column *
mvc_null(mvc *m, sql_column *col, int isnull)
{
	TRC_DEBUG(SQL_TRANS, "Null: %s %d\n", col->base.name, isnull);
	if (col->t->persistence == SQL_DECLARED_TABLE) {
		col->null = isnull;
		return col;
	}
	return sql_trans_alter_null(m->session->tr, col, isnull);
}

sql_column *
mvc_default(mvc *m, sql_column *col, char *val)
{
	TRC_DEBUG(SQL_TRANS, "Default: %s %s\n", col->base.name, val);
	if (col->t->persistence == SQL_DECLARED_TABLE) {
		col->def = val?sa_strdup(m->sa, val):NULL;
		return col;
	} else {
		return sql_trans_alter_default(m->session->tr, col, val);
	}
}

sql_column *
mvc_drop_default(mvc *m, sql_column *col)
{
	TRC_DEBUG(SQL_TRANS, "Drop default: %s\n", col->base.name);
	if (col->t->persistence == SQL_DECLARED_TABLE) {
		col->def = NULL;
		return col;
	} else {
		return sql_trans_alter_default(m->session->tr, col, NULL);
	}
}

sql_column *
mvc_storage(mvc *m, sql_column *col, char *storage)
{
	TRC_DEBUG(SQL_TRANS, "Storage: %s %s\n", col->base.name, storage);
	if (col->t->persistence == SQL_DECLARED_TABLE) {
		col->storage_type = storage?sa_strdup(m->sa, storage):NULL;
		return col;
	} else {
		return sql_trans_alter_storage(m->session->tr, col, storage);
	}
}

sql_table *
mvc_access(mvc *m, sql_table *t, sht access)
{
	TRC_DEBUG(SQL_TRANS, "Access: %s %d\n", t->base.name, access);
	if (t->persistence == SQL_DECLARED_TABLE) {
		t->access = access;
		return t;
	}
	return sql_trans_alter_access(m->session->tr, t, access);
}

int
mvc_is_sorted(mvc *m, sql_column *col)
{
	TRC_DEBUG(SQL_TRANS, "Is sorted: %s\n", col->base.name);
	return sql_trans_is_sorted(m->session->tr, col);
}

int
mvc_is_unique(mvc *m, sql_column *col)
{
	TRC_DEBUG(SQL_TRANS, "Is unique: %s\n", col->base.name);
	return sql_trans_is_unique(m->session->tr, col);
}

int
mvc_is_duplicate_eliminated(mvc *m, sql_column *col)
{
	TRC_DEBUG(SQL_TRANS, "Is duplicate eliminated: %s\n", col->base.name);
	return sql_trans_is_duplicate_eliminated(m->session->tr, col);
}

sql_column *
mvc_copy_column( mvc *m, sql_table *t, sql_column *c)
{
	return sql_trans_copy_column(m->session->tr, t, c);
}

sql_key *
mvc_copy_key(mvc *m, sql_table *t, sql_key *k)
{
	return sql_trans_copy_key(m->session->tr, t, k);
}

sql_idx *
mvc_copy_idx(mvc *m, sql_table *t, sql_idx *i)
{
	return sql_trans_copy_idx(m->session->tr, t, i);
}

sql_trigger *
mvc_copy_trigger(mvc *m, sql_table *t, sql_trigger *tr)
{
	return sql_trans_copy_trigger(m->session->tr, t, tr);
}

sql_part *
mvc_copy_part(mvc *m, sql_table *t, sql_part *pt)
{
	return sql_trans_copy_part(m->session->tr, t, pt);
}

sql_rel *
sql_processrelation(mvc *sql, sql_rel* rel, int value_based_opt, int storage_based_opt)
{
	if (rel)
		rel = rel_unnest(sql, rel);
	if (rel)
		rel = rel_optimizer(sql, rel, value_based_opt, storage_based_opt);
	return rel;
}

static inline int dlist_cmp(mvc *sql, dlist *l1, dlist *l2);

static inline int
dnode_cmp(mvc *sql, dnode *d1, dnode *d2)
{
	if (d1 == d2)
		return 0;

	if (!d1 || !d2)
		return -1;

	if (d1->type == d2->type) {
		switch (d1->type) {
			case type_int:
				return (d1->data.i_val - d2->data.i_val);
			case type_lng: {
				lng c = d1->data.l_val - d2->data.l_val;
				assert((lng) GDK_int_min <= c && c <= (lng) GDK_int_max);
				return (int) c;
			}
			case type_string:
				if (d1->data.sval == d2->data.sval)
					return 0;
				if (!d1->data.sval || !d2->data.sval)
					return -1;
				return strcmp(d1->data.sval, d2->data.sval);
			case type_list:
				return dlist_cmp(sql, d1->data.lval, d2->data.lval);
			case type_symbol:
				return symbol_cmp(sql, d1->data.sym, d2->data.sym);
			case type_type:
				return subtype_cmp(&d1->data.typeval, &d2->data.typeval);
			default:
				assert(0);
		}
	}
	return -1;
}

static inline int
dlist_cmp(mvc *sql, dlist *l1, dlist *l2)
{
	int res = 0;
	dnode *d1, *d2;

	if (l1 == l2)
		return 0;

	if (!l1 || !l2 || dlist_length(l1) != dlist_length(l2))
		return -1;

	for (d1 = l1->h, d2 = l2->h; !res && d1; d1 = d1->next, d2 = d2->next) {
		res = dnode_cmp(sql, d1, d2);
	}
	return res;
}

static inline int
AtomNodeCmp(AtomNode *a1, AtomNode *a2)
{
	if (a1 == a2)
		return 0;
	if (!a1 || !a2)
		return -1;
	if (a1->a && a2->a)
		return atom_cmp(a1->a, a2->a);
	return -1;
}

static inline int
SelectNodeCmp(mvc *sql, SelectNode *s1, SelectNode *s2)
{
	if (s1 == s2)
		return 0;
	if (!s1 || !s2)
		return -1;

	if (symbol_cmp(sql, s1->limit, s2->limit) == 0 &&
		symbol_cmp(sql, s1->offset, s2->offset) == 0 &&
		symbol_cmp(sql, s1->sample, s2->sample) == 0 &&
		symbol_cmp(sql, s1->seed, s2->seed) == 0 &&
		s1->distinct == s2->distinct &&
		s1->lateral == s2->lateral &&
		symbol_cmp(sql, s1->name, s2->name) == 0 &&
		symbol_cmp(sql, s1->orderby, s2->orderby) == 0 &&
		symbol_cmp(sql, s1->having, s2->having) == 0 &&
		symbol_cmp(sql, s1->groupby, s2->groupby) == 0 &&
		symbol_cmp(sql, s1->where, s2->where) == 0 &&
		symbol_cmp(sql, s1->from, s2->from) == 0 &&
		symbol_cmp(sql, s1->window, s2->window) == 0 &&
		dlist_cmp(sql, s1->selection, s2->selection) == 0)
		return 0;
	return -1;
}

static inline int
_symbol_cmp(mvc *sql, symbol *s1, symbol *s2)
{
	if (s1 == s2)
		return 0;
	if (!s1 || !s2)
		return -1;
	if (s1->token != s2->token || s1->type != s2->type)
		return -1;
	switch (s1->type) {
		case type_int:
			return (s1->data.i_val - s2->data.i_val);
		case type_lng: {
			lng c = s1->data.l_val - s2->data.l_val;
			assert((lng) GDK_int_min <= c && c <= (lng) GDK_int_max);
			return (int) c;
		}
		case type_string:
			if (s1->data.sval == s2->data.sval)
				return 0;
			if (!s1->data.sval || !s2->data.sval)
				return -1;
			return strcmp(s1->data.sval, s2->data.sval);
		case type_list: {
				return dlist_cmp(sql, s1->data.lval, s2->data.lval);
		}
		case type_type:
			return subtype_cmp(&s1->data.typeval, &s2->data.typeval);
		case type_symbol:
			if (s1->token == SQL_SELECT) {
				if (s2->token != SQL_SELECT)
					return -1;
				return SelectNodeCmp(sql, (SelectNode *) s1, (SelectNode *) s2);
			} else if (s1->token == SQL_ATOM) {
				if (s2->token != SQL_ATOM)
					return -1;
				return AtomNodeCmp((AtomNode *) s1, (AtomNode *) s2);
			} else {
				return symbol_cmp(sql, s1->data.sym, s2->data.sym);
			}
		default:
			assert(0);
	}
	return 0;		/* never reached, just to pacify compilers */
}

int
symbol_cmp(mvc *sql, symbol *s1, symbol *s2)
{
	return _symbol_cmp(sql, s1, s2);
}<|MERGE_RESOLUTION|>--- conflicted
+++ resolved
@@ -480,82 +480,6 @@
 	return 0;
 }
 
-<<<<<<< HEAD
-static sql_trans *
-sql_trans_deref( sql_trans *tr )
-{
-	node *n, *m, *o;
-
-	for ( n = tr->schemas.set->h; n; n = n->next) {
-		sql_schema *s = n->data;
-
-		if (s->tables.set)
-		for ( m = s->tables.set->h; m; m = m->next) {
-			sql_table *t = m->data;
-
-			if (t->po) {
-				sql_table *p = t->po;
-
-				if (t->base.rtime < p->base.rtime)
-					t->base.rtime = p->base.rtime;
-				if (t->base.atime < p->base.atime)
-					t->base.atime = p->base.atime;
-				if (t->base.wtime < p->base.wtime)
-					t->base.wtime = p->base.wtime;
-				t->po = p->po;
-				p->po = NULL; /* we used its reference */
-				table_destroy(p);
-			}
-
-			if (t->columns.set) {
-				for ( o = t->columns.set->h; o; o = o->next) {
-					sql_column *c = o->data;
-
-					if (c->po) {
-						sql_column *p = c->po;
-
-						if (c->base.rtime < p->base.rtime)
-							c->base.rtime = p->base.rtime;
-						if (c->base.atime < p->base.atime)
-							c->base.atime = p->base.atime;
-						if (c->base.wtime < p->base.wtime)
-							c->base.wtime = p->base.wtime;
-						c->po = p->po;
-						p->po = NULL; /* we used its reference */
-						column_destroy(p);
-					}
-				}
-				if(isPartitionedByColumnTable(t)) {
-					t->part.pcol = t->po->part.pcol;
-				} else if(isPartitionedByExpressionTable(t)) {
-					t->part.pexp = t->po->part.pexp;
-				}
-			}
-			if (t->idxs.set)
-			for ( o = t->idxs.set->h; o; o = o->next) {
-				sql_idx *i = o->data;
-
-				if (i->po) {
-					sql_idx *p = i->po;
-
-					if (i->base.rtime < p->base.rtime)
-						i->base.rtime = p->base.rtime;
-					if (i->base.atime < p->base.atime)
-						i->base.atime = p->base.atime;
-					if (i->base.wtime < p->base.wtime)
-						i->base.wtime = p->base.wtime;
-					i->po = p->po;
-					p->po = NULL; /* we used its reference */
-					idx_destroy(p);
-				}
-			}
-		}
-	}
-	return tr->parent;
-}
-
-=======
->>>>>>> cfa199aa
 str
 mvc_commit(mvc *m, int chain, const char *name, bool enabling_auto_commit)
 {
