--- conflicted
+++ resolved
@@ -488,10 +488,6 @@
 			}
 		} else { /* clean all but the prepared statements */
 			qc_clean(m->qc, false);
-<<<<<<< HEAD
-			stack_pop_until(m, 0);
-=======
->>>>>>> 1b9fd03b
 		}
 	}
 	store_unlock();
@@ -614,10 +610,6 @@
 		if (m->qc) /* clean query cache, protect against concurrent access on the hash tables (when functions already exists, concurrent mal will
 build up the hash (not copied in the trans dup)) */
 			qc_clean(m->qc, false);
-<<<<<<< HEAD
-		stack_pop_until(m, 0);
-=======
->>>>>>> 1b9fd03b
 		m->session->schema = find_sql_schema(m->session->tr, m->session->schema_name);
 		TRC_INFO(SQL_TRANS, "Savepoint commit '%s' done\n", name);
 		return msg;
@@ -714,10 +706,6 @@
 	assert(m->session->tr && m->session->tr->active);	/* only abort an active transaction */
 	if (m->qc) 
 		qc_clean(m->qc, false);
-<<<<<<< HEAD
-	stack_pop_until(m, 0);
-=======
->>>>>>> 1b9fd03b
 	if (name && name[0] != '\0') {
 		while (tr && (!tr->name || strcmp(tr->name, name) != 0))
 			tr = tr->parent;
