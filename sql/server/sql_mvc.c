/*
 * This Source Code Form is subject to the terms of the Mozilla Public
 * License, v. 2.0.  If a copy of the MPL was not distributed with this
 * file, You can obtain one at http://mozilla.org/MPL/2.0/.
 *
 * Copyright 1997 - July 2008 CWI, August 2008 - 2020 MonetDB B.V.
 */

/* multi version catalog */

#include "monetdb_config.h"
#include "gdk.h"

#include "sql_mvc.h"
#include "sql_qc.h"
#include "sql_types.h"
#include "sql_env.h"
#include "sql_semantic.h"
#include "sql_partition.h"
#include "sql_privileges.h"
#include "mapi_querytype.h"
#include "rel_rel.h"
#include "rel_exp.h"
#include "rel_semantic.h"
#include "rel_unnest.h"
#include "rel_optimizer.h"
#include "wlc.h"

#include "mal_authorize.h"

static void
sql_create_comments(mvc *m, sql_schema *s)
{
	sql_table *t;
	sql_column *c;
	sql_key *k;

	t = mvc_create_table(m, s, "comments", tt_table, 1, SQL_PERSIST, 0, -1, 0);
	c = mvc_create_column_(m, t, "id", "int", 32);
	k = sql_trans_create_ukey(m->session->tr, t, "comments_id_pkey", pkey);
	k = sql_trans_create_kc(m->session->tr, k, c);
	k = sql_trans_key_done(m->session->tr, k);
	sql_trans_create_dependency(m->session->tr, c->base.id, k->idx->base.id, INDEX_DEPENDENCY);
	c = mvc_create_column_(m, t, "remark", "varchar", 65000);
	sql_trans_alter_null(m->session->tr, c, 0);
}

sql_table *
mvc_init_create_view(mvc *m, sql_schema *s, const char *name, const char *query)
{
	sql_table *t = mvc_create_view(m, s, name, SQL_PERSIST, query, 1);

	if (t) {
		char *buf;
		sql_rel *r = NULL;
		sql_allocator *old_sa = m->sa;

		if (!(m->sa = sa_create())) {
			t = NULL;
			(void) sql_error(m, 02, SQLSTATE(HY013) MAL_MALLOC_FAIL);
			goto bailout;
		}

		if (!(buf = sa_strdup(m->sa, t->query))) {
			t = NULL;
			(void) sql_error(m, 02, SQLSTATE(HY013) MAL_MALLOC_FAIL);
			goto bailout;
		}

		r = rel_parse(m, s, buf, m_deps);
		if (r)
			r = sql_processrelation(m, r, 0);
		if (r) {
			list *id_l = rel_dependencies(m, r);
			mvc_create_dependencies(m, id_l, t->base.id, VIEW_DEPENDENCY);
		}
		assert(r);
bailout:
		if (m->sa)
			sa_destroy(m->sa);
		m->sa = old_sa;
	}
	return t;
}

#define MVC_INIT_DROP_TABLE(SQLID, TNAME, VIEW, NCOL)			\
	do {								\
		str output;						\
		t = mvc_bind_table(m, s, TNAME);			\
		SQLID = t->base.id;					\
		for (int i = 0; i < NCOL; i++) {			\
			sql_column *col = mvc_bind_column(m, t, VIEW[i].name); \
			VIEW[i].oldid = col->base.id;			\
		}							\
		if((output = mvc_drop_table(m, s, t, 0)) != MAL_SUCCEED) { \
			mvc_destroy(m);					\
			TRC_CRITICAL(SQL_TRANS,				\
				     "Initialization: %s\n", output);	\
			freeException(output);				\
			return -1;					\
		}							\
	} while (0)

struct view_t {
	const char *name;
	const char *type;
	int digits;
	sqlid oldid;
	sqlid newid;
};

static void
mvc_fix_depend(mvc *m, sql_column *depids, struct view_t *v, int n)
{
	oid rid;
	rids *rs;

	for (int i = 0; i < n; i++) {
		rs = table_funcs.rids_select(m->session->tr, depids,
					     &v[i].oldid, &v[i].oldid, NULL);
		while ((rid = table_funcs.rids_next(rs)), !is_oid_nil(rid)) {
			table_funcs.column_update_value(m->session->tr, depids,
							rid, &v[i].newid);
		}
		table_funcs.rids_destroy(rs);
	}
}

int
mvc_init(int debug, store_type store, int ro, int su, backend_stack stk)
{
	int first = 0;
	sql_schema *s;
	sql_table *t;
	mvc *m;
	str msg;

	TRC_DEBUG(SQL_TRANS, "Initialization\n");
	keyword_init();
	if(scanner_init_keywords() != 0) {
		TRC_CRITICAL(SQL_TRANS, "Malloc failure\n");
		return -1;
	}

	if ((first = store_init(debug, store, ro, su, stk)) < 0) {
		TRC_CRITICAL(SQL_TRANS, "Unable to create system tables\n");
		return -1;
	}

	m = mvc_create(0, stk, 0, NULL, NULL);
	if (!m) {
		TRC_CRITICAL(SQL_TRANS, "Malloc failure\n");
		return -1;
	}

	m->sa = sa_create();
	if (!m->sa) {
		mvc_destroy(m);
		TRC_CRITICAL(SQL_TRANS, "Malloc failure\n");
		return -1;
	}

	/* disable caching */
	m->caching = 0;
	/* disable size header */
	m->sizeheader = false;

	if (first || catalog_version) {
		sqlid tid = 0, cid = 0;
		struct view_t tview[10] = {
			{
				.name = "id",
				.type = "int",
				.digits = 32,
			},
			{
				.name = "name",
				.type = "varchar",
				.digits = 1024,
			},
			{
				.name = "schema_id",
				.type = "int",
				.digits = 32,
			},
			{
				.name = "query",
				.type = "varchar",
				.digits = 1 << 20,
			},
			{
				.name = "type",
				.type = "smallint",
				.digits = 16,
			},
			{
				.name = "system",
				.type = "boolean",
				.digits = 1,
			},
			{
				.name = "commit_action",
				.type = "smallint",
				.digits = 16,
			},
			{
				.name = "access",
				.type = "smallint",
				.digits = 16,
			},
			{
				.name = "temporary",
				.type = "smallint",
				.digits = 16,
			},
			{
				0
			},
		}, cview[11] = {
			{
				.name = "id",
				.type = "int",
				.digits = 32,
			},
			{
				.name = "name",
				.type = "varchar",
				.digits = 1024,
			},
			{
				.name = "type",
				.type = "varchar",
				.digits = 1024,
			},
			{
				.name = "type_digits",
				.type = "int",
				.digits = 32,
			},
			{
				.name = "type_scale",
				.type = "int",
				.digits = 32,
			},
			{
				.name = "table_id",
				.type = "int",
				.digits = 32,
			},
			{
				.name = "default",
				.type = "varchar",
				.digits = STORAGE_MAX_VALUE_LENGTH,
			},
			{
				.name = "null",
				.type = "boolean",
				.digits = 1,
			},
			{
				.name = "number",
				.type = "int",
				.digits = 32,
			},
			{
				.name = "storage",
				.type = "varchar",
				.digits = 2048,
			},
			{
				0
			},
		};
		if (mvc_trans(m) < 0) {
			mvc_destroy(m);
			TRC_CRITICAL(SQL_TRANS, "Failed to start transaction\n");
			return -1;
		}
		s = m->session->schema = mvc_bind_schema(m, "sys");
		assert(m->session->schema != NULL);

		if (!first) {
			MVC_INIT_DROP_TABLE(tid,  "tables", tview, 9);
			MVC_INIT_DROP_TABLE(cid,  "columns", cview, 10);
		}

		t = mvc_init_create_view(m, s, "tables", "SELECT \"id\", \"name\", \"schema_id\", \"query\", CAST(CASE WHEN \"system\" THEN \"type\" + 10 /* system table/view */ ELSE (CASE WHEN \"commit_action\" = 0 THEN \"type\" /* table/view */ ELSE \"type\" + 20 /* global temp table */ END) END AS SMALLINT) AS \"type\", \"system\", \"commit_action\", \"access\", CASE WHEN (NOT \"system\" AND \"commit_action\" > 0) THEN 1 ELSE 0 END AS \"temporary\" FROM \"sys\".\"_tables\" WHERE \"type\" <> 2 UNION ALL SELECT \"id\", \"name\", \"schema_id\", \"query\", CAST(\"type\" + 30 /* local temp table */ AS SMALLINT) AS \"type\", \"system\", \"commit_action\", \"access\", 1 AS \"temporary\" FROM \"tmp\".\"_tables\";");
		if (!t) {
			mvc_destroy(m);
			TRC_CRITICAL(SQL_TRANS, "Failed to create 'tables' view\n");
			return -1;
		}

		for (int i = 0; i < 9; i++) {
			sql_column *col = mvc_create_column_(m, t,
							     tview[i].name,
							     tview[i].type,
							     tview[i].digits);
			if (col == NULL) {
				mvc_destroy(m);
				TRC_CRITICAL(SQL_TRANS,
					     "Initialization: creation of sys.tables column %s failed\n", tview[i].name);
				return -1;
			}
			tview[i].newid = col->base.id;
		}

		if (!first) {
			int pub = ROLE_PUBLIC;
			int p = PRIV_SELECT;
			int zero = 0;
			sql_table *privs = find_sql_table(s, "privileges");
			sql_table *deps = find_sql_table(s, "dependencies");
			table_funcs.table_insert(m->session->tr, privs, &t->base.id, &pub, &p, &zero, &zero);
			assert(tview[9].name == NULL);
			tview[9].oldid = tid;
			tview[9].newid = t->base.id;
			mvc_fix_depend(m, find_sql_column(deps, "id"), tview, 10);
			mvc_fix_depend(m, find_sql_column(deps, "depend_id"), tview, 10);
		}

		t = mvc_init_create_view(m, s, "columns", "SELECT * FROM (SELECT p.* FROM \"sys\".\"_columns\" AS p UNION ALL SELECT t.* FROM \"tmp\".\"_columns\" AS t) AS columns;");
		if (!t) {
			mvc_destroy(m);
			TRC_CRITICAL(SQL_TRANS, "Failed to create 'columns' view\n");
			return -1;
		}
		for (int i = 0; i < 10; i++) {
			sql_column *col = mvc_create_column_(m, t,
							     cview[i].name,
							     cview[i].type,
							     cview[i].digits);
			if (col == NULL) {
				mvc_destroy(m);
				TRC_CRITICAL(SQL_TRANS,
					     "Initialization: creation of sys.tables column %s failed\n", cview[i].name);
				return -1;
			}
			cview[i].newid = col->base.id;
		}

		if (!first) {
			int pub = ROLE_PUBLIC;
			int p = PRIV_SELECT;
			int zero = 0;
			sql_table *privs = find_sql_table(s, "privileges");
			sql_table *deps = find_sql_table(s, "dependencies");
			table_funcs.table_insert(m->session->tr, privs, &t->base.id, &pub, &p, &zero, &zero);
			assert(cview[10].name == NULL);
			cview[10].oldid = cid;
			cview[10].newid = t->base.id;
			mvc_fix_depend(m, find_sql_column(deps, "id"), cview, 11);
			mvc_fix_depend(m, find_sql_column(deps, "depend_id"), cview, 11);
		} else {
			sql_create_env(m, s);
			sql_create_comments(m, s);
			sql_create_privileges(m, s);
		}

		if ((msg = mvc_commit(m, 0, NULL, false)) != MAL_SUCCEED) {
			TRC_CRITICAL(SQL_TRANS, "Unable to commit system tables: %s\n", (msg + 6));
			freeException(msg);
			return -1;
		}
	}

	if (mvc_trans(m) < 0) {
		mvc_destroy(m);
		TRC_CRITICAL(SQL_TRANS, "Failed to start transaction\n");
		return -1;
	}

	//as the sql_parser is not yet initialized in the storage, we determine the sql type of the sql_parts here
	for (node *n = m->session->tr->schemas.set->h; n; n = n->next) {
		sql_schema *ss = (sql_schema*) n->data;
		if (ss->tables.set) {
			for (node *nn = ss->tables.set->h; nn; nn = nn->next) {
				sql_table *tt = (sql_table*) nn->data;
				if (isPartitionedByColumnTable(tt) || isPartitionedByExpressionTable(tt)) {
					char *err;
					if ((err = initialize_sql_parts(m, tt)) != NULL) {
						TRC_CRITICAL(SQL_TRANS, "Unable to start partitioned table: %s.%s: %s\n", ss->base.name, tt->base.name, err);
						freeException(err);
						return -1;
					}
				}
			}
		}
	}

	if ((msg = mvc_commit(m, 0, NULL, false)) != MAL_SUCCEED) {
		TRC_CRITICAL(SQL_TRANS, "Unable to commit system tables: %s\n", (msg + 6));
		freeException(msg);
		return -1;
	}

	mvc_destroy(m);
	return first;
}

void
mvc_exit(void)
{
	TRC_DEBUG(SQL_TRANS, "MVC exit\n");
	store_exit();
	keyword_exit();
}

void
mvc_logmanager(void)
{
	store_manager();
}

void
mvc_idlemanager(void)
{
	idle_manager();
}

int
mvc_status(mvc *m)
{
	int res = m->session->status;

	return res;
}

int
mvc_error_retry(mvc *m)
{
	int res = m->session->status;

	if (!res || res == -ERR_AMBIGUOUS || res == -ERR_GROUPBY)
		return 0;
	return res;
}

int
mvc_type(mvc *m)
{
	int res = m->type;

	m->type = Q_PARSE;
	return res;
}

int
mvc_debug_on(mvc *m, int flg)
{

	if (m->debug & flg)
		return 1;

	return 0;
}

void
mvc_cancel_session(mvc *m)
{
	store_lock();
	sql_trans_end(m->session, 0);
	store_unlock();
}

int
mvc_trans(mvc *m)
{
	int schema_changed = 0, err = m->session->status;
	assert(!m->session->tr->active);	/* can only start a new transaction */
	store_lock();
	TRC_INFO(SQL_TRANS, "Starting transaction\n");
	schema_changed = sql_trans_begin(m->session);
	if (m->qc && (schema_changed || m->qc->nr > m->cache || err)){
		if (schema_changed || err) {
			int seqnr = m->qc->id;
			if (m->qc)
				qc_destroy(m->qc);
			m->qc = qc_create(m->clientid, seqnr);
			if (!m->qc) {
				sql_trans_end(m->session, 0);
				store_unlock();
				return -1;
			}
		} else { /* clean all but the prepared statements */
			qc_clean(m->qc, false);
		}
	}
	store_unlock();
	return 0;
}

static sql_trans *
sql_trans_deref( sql_trans *tr )
{
	node *n, *m, *o;

	for ( n = tr->schemas.set->h; n; n = n->next) {
		sql_schema *s = n->data;

		if (s->tables.set)
		for ( m = s->tables.set->h; m; m = m->next) {
			sql_table *t = m->data;

			if (t->po) {
				sql_table *p = t->po;

				if (t->base.rtime < p->base.rtime)
					t->base.rtime = p->base.rtime;
				if (t->base.wtime < p->base.wtime)
					t->base.wtime = p->base.wtime;
				t->po = p->po;
				p->po = NULL; /* we used its reference */
				table_destroy(p);
			}

			if (t->columns.set) {
				for ( o = t->columns.set->h; o; o = o->next) {
					sql_column *c = o->data;

					if (c->po) {
						sql_column *p = c->po;

						if (c->base.rtime < p->base.rtime)
							c->base.rtime = p->base.rtime;
						if (c->base.wtime < p->base.wtime)
							c->base.wtime = p->base.wtime;
						c->po = p->po;
						p->po = NULL; /* we used its reference */
						column_destroy(p);
					}
				}
				if(isPartitionedByColumnTable(t)) {
					t->part.pcol = t->po->part.pcol;
				} else if(isPartitionedByExpressionTable(t)) {
					t->part.pexp = t->po->part.pexp;
				}
			}
			if (t->idxs.set)
			for ( o = t->idxs.set->h; o; o = o->next) {
				sql_idx *i = o->data;

				if (i->po) {
					sql_idx *p = i->po;

					if (i->base.rtime < p->base.rtime)
						i->base.rtime = p->base.rtime;
					if (i->base.wtime < p->base.wtime)
						i->base.wtime = p->base.wtime;
					i->po = p->po;
					p->po = NULL; /* we used its reference */
					idx_destroy(p);
				}
			}
		}
	}
	return tr->parent;
}

str
mvc_commit(mvc *m, int chain, const char *name, bool enabling_auto_commit)
{
	sql_trans *cur, *tr = m->session->tr, *ctr;
	int ok = SQL_OK;
	str msg, other;
	char operation[BUFSIZ];

	assert(tr);
	assert(m->session->tr->active);	/* only commit an active transaction */
	TRC_DEBUG(SQL_TRANS,"Commit: %s\n", (name) ? name : "");
	if(enabling_auto_commit)
		snprintf(operation, BUFSIZ, "Commit failed while enabling auto_commit: ");
	else if(name)
		snprintf(operation, BUFSIZ, "SAVEPOINT: (%s)", name);
	else
		snprintf(operation, BUFSIZ, "COMMIT:");

	if (m->session->status < 0) {
		msg = createException(SQL, "sql.commit", SQLSTATE(40000) "%s transaction is aborted, will ROLLBACK instead", operation);
		if ((other = mvc_rollback(m, chain, name, false)) != MAL_SUCCEED)
			freeException(other);
		return msg;
	}

	/* savepoint then simply make a copy of the current transaction */
	if (name && name[0] != '\0') {
		sql_trans *tr = m->session->tr;
		TRC_DEBUG(SQL_TRANS, "Savepoint\n");
		store_lock();
		m->session->tr = sql_trans_create(m->session->stk, tr, name, true);
		if (!m->session->tr) {
			store_unlock();
			msg = createException(SQL, "sql.commit", SQLSTATE(HY013) "%s allocation failure while committing the transaction, will ROLLBACK instead", operation);
			if ((other = mvc_rollback(m, chain, name, false)) != MAL_SUCCEED)
				freeException(other);
			return msg;
		}
		msg = WLCcommit(m->clientid);
		store_unlock();
		if (msg != MAL_SUCCEED) {
			if ((other = mvc_rollback(m, chain, name, false)) != MAL_SUCCEED)
				freeException(other);
			return msg;
		}
		m->type = Q_TRANS;
		if (m->qc) /* clean query cache, protect against concurrent access on the hash tables (when functions already exists, concurrent mal will
build up the hash (not copied in the trans dup)) */
			qc_clean(m->qc, false);
		m->session->schema = find_sql_schema(m->session->tr, m->session->schema_name);
		TRC_INFO(SQL_TRANS, "Savepoint commit '%s' done\n", name);
		return msg;
	}

	/* first release all intermediate savepoints */
	ctr = cur = tr;
	tr = tr->parent;
	if (tr->parent) {
		store_lock();
		while (ctr->parent->parent != NULL && ok == SQL_OK) {
			/* first free references to tr objects, ie
			 * c->po = c->po->po etc
			 */
			ctr = sql_trans_deref(ctr);
		}
		while (tr->parent != NULL && ok == SQL_OK)
			tr = sql_trans_destroy(tr, true);
		store_unlock();
	}
	cur -> parent = tr;
	tr = cur;

	store_lock();
	/* if there is nothing to commit reuse the current transaction */
	if (tr->wtime == 0) {
		if (!chain)
			sql_trans_end(m->session, 1);
		m->type = Q_TRANS;
		msg = WLCcommit(m->clientid);
		store_unlock();
		if (msg != MAL_SUCCEED) {
			if ((other = mvc_rollback(m, chain, name, false)) != MAL_SUCCEED)
				freeException(other);
			return msg;
		}
		TRC_INFO(SQL_TRANS,
			"Commit done (no changes)%s%.200s\n",
			m->query ? ", query: " : "",
			m->query ? m->query : "");
		return msg;
	}

	/* validation phase */
	bool valid = sql_trans_validate(tr);
	if (valid) {
		store_unlock();
		if (sql_save_snapshots(tr) != SQL_OK) {
			GDKfatal("%s transaction commit failed (perhaps your disk is full?) exiting (kernel error: %s)", operation, GDKerrbuf);
		}
		store_lock();
	}
	valid = sql_trans_validate(tr);
	if (valid) {
		if ((ok = sql_trans_commit(tr)) != SQL_OK) {
			GDKfatal("%s transaction commit failed (perhaps your disk is full?) exiting (kernel error: %s)", operation, GDKerrbuf);
		}
	} else {
		store_unlock();
		msg = createException(SQL, "sql.commit", SQLSTATE(40000) "%s transaction is aborted because of concurrency conflicts, will ROLLBACK instead", operation);
		if ((other = mvc_rollback(m, chain, name, false)) != MAL_SUCCEED)
			freeException(other);
		return msg;
	}
	msg = WLCcommit(m->clientid);
	if (msg != MAL_SUCCEED) {
		store_unlock();
		if ((other = mvc_rollback(m, chain, name, false)) != MAL_SUCCEED)
			freeException(other);
		return msg;
	}
	sql_trans_end(m->session, 1);
	if (chain)
		sql_trans_begin(m->session);
	store_unlock();
	m->type = Q_TRANS;
	TRC_INFO(SQL_TRANS,
		"Commit done%s%.200s\n",
		m->query ? ", query: " : "",
		m->query ? m->query : "");
	return msg;
}

str
mvc_rollback(mvc *m, int chain, const char *name, bool disabling_auto_commit)
{
	str msg;

	TRC_DEBUG(SQL_TRANS, "Rollback: %s\n", (name) ? name : "");
	(void) disabling_auto_commit;

	store_lock();
	sql_trans *tr = m->session->tr;
	assert(m->session->tr && m->session->tr->active);	/* only abort an active transaction */
	if (m->qc)
		qc_clean(m->qc, false);
	if (name && name[0] != '\0') {
		while (tr && (!tr->name || strcmp(tr->name, name) != 0))
			tr = tr->parent;
		if (!tr) {
			msg = createException(SQL, "sql.rollback", SQLSTATE(42000) "ROLLBACK TO SAVEPOINT: no such savepoint: '%s'", name);
			m->session->status = -1;
			store_unlock();
			return msg;
		}
		tr = m->session->tr;
		while (!tr->name || strcmp(tr->name, name) != 0) {
			/* make sure we do not reuse changed data */
			if (tr->wtime)
				tr->status = 1;
			tr = sql_trans_destroy(tr, true);
		}
		m->session->tr = tr;	/* restart at savepoint */
		m->session->status = tr->status;
		if (tr->name)
			tr->name = NULL;
		m->session->schema = find_sql_schema(m->session->tr, m->session->schema_name);
	} else if (tr->parent) {
		/* first release all intermediate savepoints */
		while (tr->parent->parent != NULL) {
			tr = sql_trans_destroy(tr, true);
		}
		m->session-> tr = tr;
		/* make sure we do not reuse changed data */
		if (tr->wtime)
			tr->status = 1;
		sql_trans_end(m->session, 0);
		if (chain)
			sql_trans_begin(m->session);
	}
	msg = WLCrollback(m->clientid);
	store_unlock();
	if (msg != MAL_SUCCEED) {
		m->session->status = -1;
		return msg;
	}
	m->type = Q_TRANS;
	TRC_INFO(SQL_TRANS,
		"Commit%s%s rolled back%s%s%.200s\n",
		name ? " " : "", name ? name : "",
		tr->wtime == 0 ? " (no changes)" : "",
		m->query ? ", query: " : "",
		m->query ? m->query : "");
	return msg;
}

/* release all savepoints up including the given named savepoint
 * but keep the current changes.
 * */
str
mvc_release(mvc *m, const char *name)
{
	int ok = SQL_OK;
	sql_trans *tr = m->session->tr;
	str msg = MAL_SUCCEED;

	assert(tr);
	assert(m->session->tr->active);	/* only release active transactions */

	TRC_DEBUG(SQL_TRANS, "Release: %s\n", (name) ? name : "");

	if (!name && (msg = mvc_rollback(m, 0, name, false)) != MAL_SUCCEED) {
		m->session->status = -1;
		return msg;
	}

	while (tr && (!tr->name || strcmp(tr->name, name) != 0))
		tr = tr->parent;
	if (!tr || !tr->name || strcmp(tr->name, name) != 0) {
		msg = createException(SQL, "sql.release", SQLSTATE(42000) "Release savepoint %s doesn't exist", name);
		m->session->status = -1;
		return msg;
	}
	tr = m->session->tr;
	store_lock();
	while (ok == SQL_OK && (!tr->name || strcmp(tr->name, name) != 0)) {
		/* commit all intermediate savepoints */
		if (sql_trans_commit(tr) != SQL_OK)
			GDKfatal("release savepoints should not fail");
		tr = sql_trans_destroy(tr, true);
	}
	tr->name = NULL;
	store_unlock();
	m->session->tr = tr;
	m->session->schema = find_sql_schema(m->session->tr, m->session->schema_name);

	m->type = Q_TRANS;
	return msg;
}

mvc *
mvc_create(int clientid, backend_stack stk, int debug, bstream *rs, stream *ws)
{
	int i;
	mvc *m;

 	m = ZNEW(mvc);
	if (!m)
		return NULL;

	TRC_DEBUG(SQL_TRANS, "MVC create\n");

	m->errstr[0] = '\0';
	/* if an error exceeds the buffer we don't want garbage at the end */
	m->errstr[ERRSIZE-1] = '\0';

	m->qc = qc_create(clientid, 0);
	if (!m->qc) {
		_DELETE(m);
		return NULL;
	}
	m->sa = NULL;

	m->params = NULL;
	m->sizeframes = MAXPARAMS;
	m->frames = NEW_ARRAY(sql_frame*, m->sizeframes);
	m->topframes = 0;
	m->frame = 0;

	m->use_views = false;
	m->argmax = MAXPARAMS;
	m->args = NEW_ARRAY(atom*, m->argmax);
	if (!m->frames || !m->args) {
		qc_destroy(m->qc);
		_DELETE(m->frames);
		_DELETE(m->args);
		_DELETE(m);
		return NULL;
	}
	if (init_global_variables(m) < 0) {
		qc_destroy(m->qc);
		list_destroy(m->global_vars);
		_DELETE(m->frames);
		_DELETE(m->args);
		_DELETE(m);
		return NULL;
	}
	m->argc = 0;
	m->sym = NULL;

	m->Topt = 0;
	m->rowcnt = m->last_id = m->role_id = m->user_id = -1;
	m->timezone = 0;
	m->clientid = clientid;

	m->emode = m_normal;
	m->emod = mod_none;
	m->reply_size = 100;
	m->debug = debug;
	m->cache = DEFAULT_CACHESIZE;
	m->caching = m->cache;

	m->label = 0;
	m->remote = 0;
	m->cascade_action = NULL;
	for(i=0;i<MAXSTATS;i++)
		m->opt_stats[i] = 0;

	store_lock();
	m->session = sql_session_create(stk, 1 /*autocommit on*/);
	store_unlock();
	if (!m->session) {
		qc_destroy(m->qc);
		list_destroy(m->global_vars);
		_DELETE(m->frames);
		_DELETE(m->args);
		_DELETE(m);
		return NULL;
	}

	m->type = Q_PARSE;

	m->result_id = 0;
	m->results = NULL;

	scanner_init(&m->scanner, rs, ws);
	return m;
}

int
mvc_reset(mvc *m, bstream *rs, stream *ws, int debug)
{
	int i, res = 1, reset;
	sql_trans *tr;

	TRC_DEBUG(SQL_TRANS, "MVC reset\n");
	tr = m->session->tr;
	store_lock();
	if (tr && tr->parent) {
		assert(m->session->tr->active == 0);
		while (tr->parent->parent != NULL)
			tr = sql_trans_destroy(tr, true);
	}
	reset = sql_session_reset(m->session, 1 /*autocommit on*/);
	store_unlock();
	if (tr && !reset)
		res = 0;

	if (m->sa)
		m->sa = sa_reset(m->sa);
	else
		m->sa = sa_create();
	if(!m->sa)
		res = 0;

	m->errstr[0] = '\0';

	m->params = NULL;
	/* reset frames to the set of global variables */
	stack_pop_until(m, 0);
	m->frame = 0;
	m->argc = 0;
	m->sym = NULL;

	m->Topt = 0;
	m->rowcnt = m->last_id = m->role_id = m->user_id = -1;
	m->emode = m_normal;
	m->emod = mod_none;
	if (m->reply_size != 100)
		sqlvar_set_number(find_global_var(m, mvc_bind_schema(m, "sys"), "reply_size"), 100);
	m->reply_size = 100;
	if (m->timezone != 0)
		sqlvar_set_number(find_global_var(m, mvc_bind_schema(m, "sys"), "current_timezone"), 0);
	m->timezone = 0;
	if (m->debug != debug)
		sqlvar_set_number(find_global_var(m, mvc_bind_schema(m, "sys"), "debug"), debug);
	m->debug = debug;
	if (m->cache != DEFAULT_CACHESIZE)
		sqlvar_set_number(find_global_var(m, mvc_bind_schema(m, "sys"), "cache"), DEFAULT_CACHESIZE);
	m->cache = DEFAULT_CACHESIZE;
	m->caching = m->cache;

	m->label = 0;
	m->remote = 0;
	m->cascade_action = NULL;
	m->type = Q_PARSE;

	for(i=0;i<MAXSTATS;i++)
		m->opt_stats[i] = 0;

	m->result_id = 0;
	m->results = NULL;

	scanner_init(&m->scanner, rs, ws);
	return res;
}

void
mvc_destroy(mvc *m)
{
	sql_trans *tr;

	TRC_DEBUG(SQL_TRANS, "MVC destroy\n");
	tr = m->session->tr;
	store_lock();
	if (tr) {
		if (m->session->tr->active)
			sql_trans_end(m->session, 0);
		while (tr->parent)
			tr = sql_trans_destroy(tr, true);
		m->session->tr = NULL;
	}
	sql_session_destroy(m->session);
	store_unlock();

	list_destroy(m->global_vars);
	stack_pop_until(m, 0);
	_DELETE(m->frames);

	if (m->scanner.log) /* close and destroy stream */
		close_stream(m->scanner.log);

	if (m->sa)
		sa_destroy(m->sa);
	m->sa = NULL;
	if (m->qc)
		qc_destroy(m->qc);
	m->qc = NULL;

	_DELETE(m->args);
	_DELETE(m->query);
	m->args = NULL;
	_DELETE(m);
}

sql_type *
mvc_bind_type(mvc *sql, const char *name)
{
	sql_type *t = sql_trans_bind_type(sql->session->tr, NULL, name);
	TRC_DEBUG(SQL_TRANS, "Bind type: %s\n", name);
	return t;
}

sql_type *
schema_bind_type(mvc *sql, sql_schema *s, const char *name)
{
	sql_type *t = find_sql_type(s, name);

	(void) sql;
	if (!t)
		return NULL;
	TRC_DEBUG(SQL_TRANS, "Schema bind type: %s\n", name);
	return t;
}

sql_func *
mvc_bind_func(mvc *sql, const char *name)
{
	sql_func *t = sql_trans_bind_func(sql->session->tr, name);
	TRC_DEBUG(SQL_TRANS, "Bind function: %s\n", name);
	return t;
}

list *
schema_bind_func(mvc *sql, sql_schema * s, const char *name, sql_ftype type)
{
	list *func_list = find_all_sql_func(s, name, type);

	(void) sql;
	if (!func_list)
		return NULL;
	TRC_DEBUG(SQL_TRANS, "Schema bind function: %s\n", name);
	return func_list;
}

sql_schema *
mvc_bind_schema(mvc *m, const char *sname)
{
	sql_trans *tr = m->session->tr;
	sql_schema *s;

	if (!tr)
		return NULL;

 	s = find_sql_schema(tr, sname);
	if (!s)
		return NULL;
	TRC_DEBUG(SQL_TRANS, "Bind schema: %s\n", sname);
	return s;
}

sql_table *
mvc_bind_table(mvc *m, sql_schema *s, const char *tname)
{
	sql_table *t = find_sql_table(s, tname);

	(void) m;
	if (!t)
		return NULL;
	TRC_DEBUG(SQL_TRANS, "Bind table: %s.%s\n", s->base.name, tname);
	return t;
}

sql_column *
mvc_bind_column(mvc *m, sql_table *t, const char *cname)
{
	sql_column *c;

	(void)m;
	c = find_sql_column(t, cname);
	if (!c)
		return NULL;
	TRC_DEBUG(SQL_TRANS, "Bind column: %s.%s\n", t->base.name, cname);
	return c;
}

static sql_column *
first_column(sql_table *t)
{
	node *n = cs_first_node(&t->columns);

	if (n)
		return n->data;
	return NULL;
}

sql_column *
mvc_first_column(mvc *m, sql_table *t)
{
	sql_column *c = first_column(t);

	(void) m;
	if (!c)
		return NULL;
	TRC_DEBUG(SQL_TRANS, "First column: %s.%s\n", t->base.name, c->base.name);
	return c;
}

sql_key *
mvc_bind_key(mvc *m, sql_schema *s, const char *kname)
{
	node *n = list_find_name(s->keys, kname);
	sql_key *k;

	(void) m;
	if (!n)
		return NULL;
	k = n->data;
	TRC_DEBUG(SQL_TRANS, "Bind key: %s.%s\n", s->base.name, kname);
	return k;
}

sql_idx *
mvc_bind_idx(mvc *m, sql_schema *s, const char *iname)
{
	node *n = list_find_name(s->idxs, iname);
	sql_idx *i;

	(void) m;
	if (!n)
		return NULL;
	i = n->data;
	TRC_DEBUG(SQL_TRANS, "Bind index: %s.%s\n", s->base.name, iname);
	return i;
}

static int
uniqueKey(sql_key *k)
{
	return (k->type == pkey || k->type == ukey);
}

sql_key *
mvc_bind_ukey(sql_table *t, list *colnames)
{
	node *cn;
	node *cur;
	sql_key *res = NULL;
	int len = list_length(colnames);

	if (cs_size(&t->keys))
		for (cur = t->keys.set->h; cur; cur = cur->next) {
			node *cc;
			sql_key *k = cur->data;

			if (uniqueKey(k) && list_length(k->columns) == len) {
				res = k;
				for (cc = k->columns->h, cn = colnames->h; cc && cn; cc = cc->next, cn = cn->next) {
					sql_kc *c = cc->data;
					char *n = cn->data;

					if (strcmp(c->c->base.name, n) != 0) {
						res = NULL;
						break;
					}
				}
				if (res)
					break;
			}
		}
	return res;
}

sql_trigger *
mvc_bind_trigger(mvc *m, sql_schema *s, const char *tname)
{
	node *n = list_find_name(s->triggers, tname);
	sql_trigger *trigger;

	(void) m;
	if (!n)
		return NULL;
	trigger = n->data;
	TRC_DEBUG(SQL_TRANS, "Bind trigger: %s.%s\n", s->base.name, tname);
	return trigger;
}

sql_type *
mvc_create_type(mvc *sql, sql_schema *s, const char *name, int digits, int scale, int radix, const char *impl)
{
	sql_type *t = NULL;

	TRC_DEBUG(SQL_TRANS, "Create type: %s\n", name);
	t = sql_trans_create_type(sql->session->tr, s, name, digits, scale, radix, impl);
	return t;
}

int
mvc_drop_type(mvc *m, sql_schema *s, sql_type *t, int drop_action)
{
	TRC_DEBUG(SQL_TRANS, "Drop type: %s %s\n", s->base.name, t->base.name);
	if (t)
		return sql_trans_drop_type(m->session->tr, s, t->base.id, drop_action);
	return 0;
}

sql_func *
mvc_create_func(mvc *sql, sql_allocator *sa, sql_schema *s, const char *name, list *args, list *res, sql_ftype type, sql_flang lang, const char *mod, const char *impl, const char *query, bit varres, bit vararg, bit system)
{
	sql_func *f = NULL;

	TRC_DEBUG(SQL_TRANS, "Create function: %s\n", name);
	if (sa) {
		f = create_sql_func(sa, name, args, res, type, lang, mod, impl, query, varres, vararg, system);
		f->s = s;
	} else
		f = sql_trans_create_func(sql->session->tr, s, name, args, res, type, lang, mod, impl, query, varres, vararg, system);
	return f;
}

int
mvc_drop_func(mvc *m, sql_schema *s, sql_func *f, int drop_action)
{
	TRC_DEBUG(SQL_TRANS, "Drop function: %s %s\n", s->base.name, f->base.name);
	return sql_trans_drop_func(m->session->tr, s, f->base.id, drop_action ? DROP_CASCADE_START : DROP_RESTRICT);
}

int
mvc_drop_all_func(mvc *m, sql_schema *s, list *list_func, int drop_action)
{
	TRC_DEBUG(SQL_TRANS, "Drop all functions: %s %s\n", s->base.name, ((sql_func *) list_func->h->data)->base.name);
	return sql_trans_drop_all_func(m->session->tr, s, list_func, drop_action ? DROP_CASCADE_START : DROP_RESTRICT);
}

sql_schema *
mvc_create_schema(mvc *m, const char *name, sqlid auth_id, sqlid owner)
{
	sql_schema *s = NULL;

	TRC_DEBUG(SQL_TRANS, "Create schema: %s %d %d\n", name, auth_id, owner);
	s = sql_trans_create_schema(m->session->tr, name, auth_id, owner);
	return s;
}

int
mvc_drop_schema(mvc *m, sql_schema * s, int drop_action)
{
	TRC_DEBUG(SQL_TRANS, "Drop schema: %s\n", s->base.name);
	return sql_trans_drop_schema(m->session->tr, s->base.id, drop_action ? DROP_CASCADE_START : DROP_RESTRICT);
}

sql_ukey *
mvc_create_ukey(mvc *m, sql_table *t, const char *name, key_type kt)
{
	TRC_DEBUG(SQL_TRANS, "Create ukey: %s %u\n", t->base.name, (unsigned) kt);
	if (t->persistence == SQL_DECLARED_TABLE)
		return create_sql_ukey(m->sa, t, name, kt);
	else
		return (sql_ukey*)sql_trans_create_ukey(m->session->tr, t, name, kt);
}

sql_key *
mvc_create_ukey_done(mvc *m, sql_key *k)
{
	if (k->t->persistence == SQL_DECLARED_TABLE)
		return key_create_done(m->sa, k);
	else
		return sql_trans_key_done(m->session->tr, k);
}

sql_fkey *
mvc_create_fkey(mvc *m, sql_table *t, const char *name, key_type kt, sql_key *rkey, int on_delete, int on_update)
{
	TRC_DEBUG(SQL_TRANS, "Create fkey: %s %u %p\n", t->base.name, (unsigned) kt, rkey);
	if (t->persistence == SQL_DECLARED_TABLE)
		return create_sql_fkey(m->sa, t, name, kt, rkey, on_delete, on_update);
	else
		return sql_trans_create_fkey(m->session->tr, t, name, kt, rkey, on_delete, on_update);
}

sql_key *
mvc_create_kc(mvc *m, sql_key *k, sql_column *c)
{
	if (k->t->persistence == SQL_DECLARED_TABLE)
		return create_sql_kc(m->sa, k, c);
	else
		return sql_trans_create_kc(m->session->tr, k, c);
}

sql_fkey *
mvc_create_fkc(mvc *m, sql_fkey *fk, sql_column *c)
{
	sql_key *k = (sql_key*)fk;

	if (k->t->persistence == SQL_DECLARED_TABLE)
		return (sql_fkey*)create_sql_kc(m->sa, k, c);
	else
		return sql_trans_create_fkc(m->session->tr, fk, c);
}

int
mvc_drop_key(mvc *m, sql_schema *s, sql_key *k, int drop_action)
{
	TRC_DEBUG(SQL_TRANS, "Drop key: %s %s\n", s->base.name, k->base.name);
	if (k->t->persistence == SQL_DECLARED_TABLE) {
		drop_sql_key(k->t, k->base.id, drop_action);
		return 0;
	} else
		return sql_trans_drop_key(m->session->tr, s, k->base.id, drop_action ? DROP_CASCADE_START : DROP_RESTRICT);
}

sql_idx *
mvc_create_idx(mvc *m, sql_table *t, const char *name, idx_type it)
{
	sql_idx *i;

	TRC_DEBUG(SQL_TRANS, "Create index: %s %u\n", t->base.name, (unsigned) it);
	if (t->persistence == SQL_DECLARED_TABLE)
		/* declared tables should not end up in the catalog */
		return create_sql_idx(m->sa, t, name, it);
	else
		i = sql_trans_create_idx(m->session->tr, t, name, it);
	return i;
}

sql_idx *
mvc_create_ic(mvc *m, sql_idx * i, sql_column *c)
{
	if (i->t->persistence == SQL_DECLARED_TABLE)
		/* declared tables should not end up in the catalog */
		return create_sql_ic(m->sa, i, c);
	else
		return sql_trans_create_ic(m->session->tr, i, c);
}

int
mvc_drop_idx(mvc *m, sql_schema *s, sql_idx *i)
{
	TRC_DEBUG(SQL_TRANS, "Drop index: %s %s\n", s->base.name, i->base.name);
	if (i->t->persistence == SQL_DECLARED_TABLE) {
		/* declared tables should not end up in the catalog */
		drop_sql_idx(i->t, i->base.id);
		return 0;
	} else
		return sql_trans_drop_idx(m->session->tr, s, i->base.id, DROP_RESTRICT);
}

sql_trigger *
mvc_create_trigger(mvc *m, sql_table *t, const char *name, sht time, sht orientation, sht event, const char *old_name, const char *new_name, const char *condition, const char *statement )
{
	sql_trigger *i;

	TRC_DEBUG(SQL_TRANS, "Create trigger: %s %d %d %d\n", t->base.name, time, orientation, event);
	i = sql_trans_create_trigger(m->session->tr, t, name, time, orientation,
			event, old_name, new_name, condition, statement);
	return i;
}

sql_trigger *
mvc_create_tc(mvc *m, sql_trigger * i, sql_column *c /*, extra options such as trunc */ )
{
	sql_trans_create_tc(m->session->tr, i, c);
	return i;
}

int
mvc_drop_trigger(mvc *m, sql_schema *s, sql_trigger *tri)
{
	TRC_DEBUG(SQL_TRANS, "Drop trigger: %s %s\n", s->base.name, tri->base.name);
	return sql_trans_drop_trigger(m->session->tr, s, tri->base.id, DROP_RESTRICT);
}


sql_table *
mvc_create_table(mvc *m, sql_schema *s, const char *name, int tt, bit system, int persistence, int commit_action, int sz, bit properties)
{
	sql_table *t = NULL;
	char *err = NULL;
	int check = 0;

	assert(s);
	TRC_DEBUG(SQL_TRANS, "Create table: %s %s %d %d %d %d %d\n", s->base.name, name, tt, system, persistence, commit_action, (int)properties);
	if (persistence == SQL_DECLARED_TABLE) {
		t = create_sql_table(m->sa, name, tt, system, persistence, commit_action, properties);
		t->s = s;
	} else {
		t = sql_trans_create_table(m->session->tr, s, name, NULL, tt, system, persistence, commit_action, sz, properties);
		if(t && isPartitionedByExpressionTable(t) && (err = bootstrap_partition_expression(m, m->session->tr->sa, t, 1))) {
			(void) sql_error(m, 02, "%s", err);
			return NULL;
		}
		check = sql_trans_set_partition_table(m->session->tr, t);
		if(check == -1) {
			(void) sql_error(m, 02, SQLSTATE(42000) "CREATE TABLE: %s_%s: the partition's expression is too long", s->base.name, t->base.name);
			return NULL;
		} else if (check) {
			(void) sql_error(m, 02, SQLSTATE(42000) "CREATE TABLE: %s_%s: an internal error occurred", s->base.name, t->base.name);
			return NULL;
		}
	}
	return t;
}

sql_table *
mvc_create_view(mvc *m, sql_schema *s, const char *name, int persistence, const char *sql, bit system)
{
	sql_table *t = NULL;

	TRC_DEBUG(SQL_TRANS, "Create view: %s %s %s\n", s->base.name, name, sql);
	if (persistence == SQL_DECLARED_TABLE) {
		t = create_sql_table(m->sa, name, tt_view, system, persistence, 0, 0);
		t->s = s;
		t->query = sa_strdup(m->sa, sql);
	} else {
		t = sql_trans_create_table(m->session->tr, s, name, sql, tt_view, system, SQL_PERSIST, 0, 0, 0);
	}
	return t;
}

sql_table *
mvc_create_remote(mvc *m, sql_schema *s, const char *name, int persistence, const char *loc)
{
	sql_table *t = NULL;

	TRC_DEBUG(SQL_TRANS, "Create remote: %s %s %s\n", s->base.name, name, loc);
	if (persistence == SQL_DECLARED_TABLE) {
		t = create_sql_table(m->sa, name, tt_remote, 0, persistence, 0, 0);
		t->s = s;
		t->query = sa_strdup(m->sa, loc);
	} else {
		t = sql_trans_create_table(m->session->tr, s, name, loc, tt_remote, 0, SQL_REMOTE, 0, 0, 0);
	}
	return t;
}

str
mvc_drop_table(mvc *m, sql_schema *s, sql_table *t, int drop_action)
{
	TRC_DEBUG(SQL_TRANS, "Drop table: %s %s\n", s->base.name, t->base.name);

	if (isRemote(t)) {
		str AUTHres;
		sql_allocator *sa = m->sa;

		m->sa = sa_create();
		if (!m->sa)
			throw(SQL, "sql.mvc_drop_table", SQLSTATE(HY013) MAL_MALLOC_FAIL);
		char *qualified_name = sa_strconcat(m->sa, sa_strconcat(m->sa, t->s->base.name, "."), t->base.name);
		if (!qualified_name) {
			sa_destroy(m->sa);
			m->sa = sa;
			throw(SQL, "sql.mvc_drop_table", SQLSTATE(HY013) MAL_MALLOC_FAIL);
		}

		AUTHres = AUTHdeleteRemoteTableCredentials(qualified_name);
		sa_destroy(m->sa);
		m->sa = sa;

		if(AUTHres != MAL_SUCCEED)
			return AUTHres;
	}
	if (sql_trans_drop_table(m->session->tr, s, t->base.id, drop_action ? DROP_CASCADE_START : DROP_RESTRICT))
		throw(SQL, "sql.mvc_drop_table", SQLSTATE(HY013) MAL_MALLOC_FAIL);
	return MAL_SUCCEED;
}

BUN
mvc_clear_table(mvc *m, sql_table *t)
{
	return sql_trans_clear_table(m->session->tr, t);
}

sql_column *
mvc_create_column_(mvc *m, sql_table *t, const char *name, const char *type, int digits)
{
	sql_subtype tpe;

	if (!sql_find_subtype(&tpe, type, digits, 0))
		return NULL;

	return sql_trans_create_column(m->session->tr, t, name, &tpe);
}

sql_column *
mvc_create_column(mvc *m, sql_table *t, const char *name, sql_subtype *tpe)
{
	TRC_DEBUG(SQL_TRANS, "Create column: %s %s %s\n", t->base.name, name, tpe->type->sqlname);
	if (t->persistence == SQL_DECLARED_TABLE)
		/* declared tables should not end up in the catalog */
		return create_sql_column(m->session->tr, t, name, tpe);
	else
		return sql_trans_create_column(m->session->tr, t, name, tpe);
}

int
mvc_drop_column(mvc *m, sql_table *t, sql_column *col, int drop_action)
{
	TRC_DEBUG(SQL_TRANS, "Drop column: %s %s\n", t->base.name, col->base.name);
	if (col->t->persistence == SQL_DECLARED_TABLE) {
		drop_sql_column(t, col->base.id, drop_action);
		return 0;
	} else
		return sql_trans_drop_column(m->session->tr, t, col->base.id, drop_action ? DROP_CASCADE_START : DROP_RESTRICT);
}

void
mvc_create_dependency(mvc *m, sqlid id, sqlid depend_id, sql_dependency depend_type)
{
	TRC_DEBUG(SQL_TRANS, "Create dependency: %d %d %d\n", id, depend_id, (int) depend_type);
	if ( (id != depend_id) || (depend_type == BEDROPPED_DEPENDENCY) )
		sql_trans_create_dependency(m->session->tr, id, depend_id, depend_type);
}

void
mvc_create_dependencies(mvc *m, list *id_l, sqlid depend_id, sql_dependency dep_type)
{
	node *n = id_l->h;
	int i;

	TRC_DEBUG(SQL_TRANS, "Create dependencies on '%d' of type: %d\n", depend_id, (int) dep_type);
	for (i = 0; i < list_length(id_l); i++)
	{
		mvc_create_dependency(m, *(sqlid *) n->data, depend_id, dep_type);
		n = n->next;
	}
}

int
mvc_check_dependency(mvc * m, sqlid id, sql_dependency type, list *ignore_ids)
{
	list *dep_list = NULL;

	TRC_DEBUG(SQL_TRANS, "Check dependency on: %d\n", id);
	switch (type) {
		case OWNER_DEPENDENCY:
			dep_list = sql_trans_owner_schema_dependencies(m->session->tr, id);
			break;
		case SCHEMA_DEPENDENCY:
			dep_list = sql_trans_schema_user_dependencies(m->session->tr, id);
			break;
		case TABLE_DEPENDENCY:
			dep_list = sql_trans_get_dependencies(m->session->tr, id, TABLE_DEPENDENCY, NULL);
			break;
		case VIEW_DEPENDENCY:
			dep_list = sql_trans_get_dependencies(m->session->tr, id, TABLE_DEPENDENCY, NULL);
			break;
		case FUNC_DEPENDENCY:
		case PROC_DEPENDENCY:
			dep_list = sql_trans_get_dependencies(m->session->tr, id, FUNC_DEPENDENCY, ignore_ids);
			break;
		default:
			dep_list =  sql_trans_get_dependencies(m->session->tr, id, COLUMN_DEPENDENCY, NULL);
	}

	if (!dep_list)
		return DEPENDENCY_CHECK_ERROR;

	if (list_length(dep_list) >= 2) {
		list_destroy(dep_list);
		return HAS_DEPENDENCY;
	}

	list_destroy(dep_list);
	return NO_DEPENDENCY;
}

sql_column *
mvc_null(mvc *m, sql_column *col, int isnull)
{
	TRC_DEBUG(SQL_TRANS, "Null: %s %d\n", col->base.name, isnull);
	if (col->t->persistence == SQL_DECLARED_TABLE) {
		col->null = isnull;
		return col;
	}
	return sql_trans_alter_null(m->session->tr, col, isnull);
}

sql_column *
mvc_default(mvc *m, sql_column *col, char *val)
{
	TRC_DEBUG(SQL_TRANS, "Default: %s %s\n", col->base.name, val);
	if (col->t->persistence == SQL_DECLARED_TABLE) {
		col->def = val?sa_strdup(m->sa, val):NULL;
		return col;
	} else {
		return sql_trans_alter_default(m->session->tr, col, val);
	}
}

sql_column *
mvc_drop_default(mvc *m, sql_column *col)
{
	TRC_DEBUG(SQL_TRANS, "Drop default: %s\n", col->base.name);
	if (col->t->persistence == SQL_DECLARED_TABLE) {
		col->def = NULL;
		return col;
	} else {
		return sql_trans_alter_default(m->session->tr, col, NULL);
	}
}

sql_column *
mvc_storage(mvc *m, sql_column *col, char *storage)
{
	TRC_DEBUG(SQL_TRANS, "Storage: %s %s\n", col->base.name, storage);
	if (col->t->persistence == SQL_DECLARED_TABLE) {
		col->storage_type = storage?sa_strdup(m->sa, storage):NULL;
		return col;
	} else {
		return sql_trans_alter_storage(m->session->tr, col, storage);
	}
}

sql_table *
mvc_access(mvc *m, sql_table *t, sht access)
{
	TRC_DEBUG(SQL_TRANS, "Access: %s %d\n", t->base.name, access);
	if (t->persistence == SQL_DECLARED_TABLE) {
		t->access = access;
		return t;
	}
	return sql_trans_alter_access(m->session->tr, t, access);
}

int
mvc_is_sorted(mvc *m, sql_column *col)
{
	TRC_DEBUG(SQL_TRANS, "Is sorted: %s\n", col->base.name);
	return sql_trans_is_sorted(m->session->tr, col);
}

<<<<<<< HEAD
=======
int
mvc_is_duplicate_eliminated(mvc *m, sql_column *col)
{
	TRC_DEBUG(SQL_TRANS, "Is duplicate eliminated: %s\n", col->base.name);
	return sql_trans_is_duplicate_eliminated(m->session->tr, col);
}

/* variable management */
static sql_var*
stack_set(mvc *sql, int var, const char *name, sql_subtype *type, sql_rel *rel, sql_table *t, dlist *wdef, sql_groupby_expression *exp, int view, int frame)
{
	sql_var *v, *nvars;
	int nextsize = sql->sizevars;
	if (var == nextsize) {
		nextsize <<= 1;
		nvars = RENEW_ARRAY(sql_var,sql->vars,nextsize);
		if(!nvars) {
			return NULL;
		} else {
			sql->vars = nvars;
			sql->sizevars = nextsize;
		}
	}
	v = sql->vars+var;

	v->name = NULL;
	atom_init( &v->a );
	v->rel = rel;
	v->t = t;
	v->view = view;
	v->frame = frame;
	v->visited = 0;
	v->wdef = wdef;
	v->exp = exp;
	if (type) {
		int tpe = type->type->localtype;
		VALset(&sql->vars[var].a.data, tpe, (ptr) ATOMnilptr(tpe));
		v->a.tpe = *type;
	}
	if (name) {
		v->name = _STRDUP(name);
		if(!v->name)
			return NULL;
	}
	return v;
}

sql_var*
stack_push_var(mvc *sql, const char *name, sql_subtype *type)
{
	sql_var* res = stack_set(sql, sql->topvars, name, type, NULL, NULL, NULL, NULL, 0, 0);
	if(res)
		sql->topvars++;
	return res;
}

sql_var*
stack_push_rel_var(mvc *sql, const char *name, sql_rel *var, sql_subtype *type)
{
	sql_var* res = stack_set(sql, sql->topvars, name, type, var, NULL, NULL, NULL, 0, 0);
	if(res)
		sql->topvars++;
	return res;
}

sql_var*
stack_push_table(mvc *sql, const char *name, sql_rel *var, sql_table *t)
{
	sql_var* res = stack_set(sql, sql->topvars, name, NULL, var, t, NULL, NULL, 0, 0);
	if(res)
		sql->topvars++;
	return res;
}

sql_var*
stack_push_rel_view(mvc *sql, const char *name, sql_rel *var)
{
	sql_var* res = stack_set(sql, sql->topvars, name, NULL, var, NULL, NULL, NULL, 1, 0);
	if(res)
		sql->topvars++;
	return res;
}

sql_var*
stack_push_window_def(mvc *sql, const char *name, dlist *wdef)
{
	sql_var* res = stack_set(sql, sql->topvars, name, NULL, NULL, NULL, wdef, NULL, 0, 0);
	if(res)
		sql->topvars++;
	return res;
}

dlist *
stack_get_window_def(mvc *sql, const char *name, int *pos)
{
	for (int i = sql->topvars-1; i >= 0; i--) {
		if (!sql->vars[i].frame && sql->vars[i].wdef && sql->vars[i].name && strcmp(sql->vars[i].name, name)==0) {
			if(pos)
				*pos = i;
			return sql->vars[i].wdef;
		}
	}
	return NULL;
}

sql_var*
stack_push_groupby_expression(mvc *sql, symbol *def, sql_exp *exp)
{
	sql_var* res = NULL;
	sql_groupby_expression *sge = MNEW(sql_groupby_expression);

	if(sge) {
		sge->sdef = def;
		sge->token = def->token;
		sge->exp = exp;

		res = stack_set(sql, sql->topvars, NULL, NULL, NULL, NULL, NULL, sge, 0, 0);
		if(res)
			sql->topvars++;
	}
	return res;
}

sql_exp*
stack_get_groupby_expression(mvc *sql, symbol *def)
{
	for (int i = sql->topvars-1; i >= 0; i--)
		if (!sql->vars[i].frame && sql->vars[i].exp && sql->vars[i].exp->token == def->token && symbol_cmp(sql, sql->vars[i].exp->sdef, def)==0)
			return sql->vars[i].exp->exp;
	return NULL;
}

/* There could a possibility that this is vulnerable to a time-of-check, time-of-use race condition.
 * However this should never happen in the SQL compiler */
char
stack_check_var_visited(mvc *sql, int i)
{
	if(i < 0 || i >= sql->topvars)
		return 0;
	return sql->vars[i].visited;
}

void
stack_set_var_visited(mvc *sql, int i)
{
	if(i < 0 || i >= sql->topvars)
		return;
	sql->vars[i].visited = 1;
}

void
stack_clear_frame_visited_flag(mvc *sql)
{
	for (int i = sql->topvars-1; i >= 0 && !sql->vars[i].frame; i--)
		sql->vars[i].visited = 0;
}

atom *
stack_set_var(mvc *sql, const char *name, ValRecord *v)
{
	int i;
	atom *res = NULL;

	for (i = sql->topvars-1; i >= 0; i--) {
		if (!sql->vars[i].frame && sql->vars[i].name && strcmp(sql->vars[i].name, name)==0) {
			VALclear(&sql->vars[i].a.data);
			if(VALcopy(&sql->vars[i].a.data, v) == NULL)
				return NULL;
			sql->vars[i].a.isnull = VALisnil(v);
			if (v->vtype == TYPE_flt)
				sql->vars[i].a.d = v->val.fval;
			else if (v->vtype == TYPE_dbl)
				sql->vars[i].a.d = v->val.dval;
			res = &sql->vars[i].a;
		}
	}
	return res;
}

atom *
stack_get_var(mvc *sql, const char *name)
{
	int i;

	for (i = sql->topvars-1; i >= 0; i--) {
		if (!sql->vars[i].frame && sql->vars[i].name && strcmp(sql->vars[i].name, name)==0) {
			return &sql->vars[i].a;
		}
	}
	return NULL;
}

sql_var*
stack_push_frame(mvc *sql, const char *name)
{
	sql_var* res = stack_set(sql, sql->topvars, name, NULL, NULL, NULL, NULL, NULL, 0, 1);
	if (res) {
		sql->topvars++;
		sql->frame++;
	}
	return res;
}

void
stack_pop_until(mvc *sql, int top)
{
	while (sql->topvars > top) {
		sql_var *v = &sql->vars[--sql->topvars];

		c_delete(v->name);
		VALclear(&v->a.data);
		v->a.data.vtype = 0;
		if (v->exp)
			_DELETE(v->exp);
		v->wdef = NULL;
	}
}

void
stack_pop_frame(mvc *sql)
{
	while (!sql->vars[--sql->topvars].frame) {
		sql_var *v = &sql->vars[sql->topvars];

		c_delete(v->name);
		VALclear(&v->a.data);
		v->a.data.vtype = 0;
		if (v->t && v->view)
			table_destroy(v->t);
		else if (v->rel)
			rel_destroy(v->rel);
		else if(v->exp)
			_DELETE(v->exp);
		v->wdef = NULL;
	}
	if (sql->vars[sql->topvars].name)
		c_delete(sql->vars[sql->topvars].name);
	sql->frame--;
}

sql_subtype *
stack_find_type(mvc *sql, const char *name)
{
	int i;

	for (i = sql->topvars-1; i >= 0; i--) {
		if (!sql->vars[i].frame && !sql->vars[i].view && sql->vars[i].name && strcmp(sql->vars[i].name, name)==0)
			return &sql->vars[i].a.tpe;
	}
	return NULL;
}

sql_table *
stack_find_table(mvc *sql, const char *name)
{
	int i;

	for (i = sql->topvars-1; i >= 0; i--) {
		if (!sql->vars[i].frame && !sql->vars[i].view && sql->vars[i].t
			&& sql->vars[i].name && strcmp(sql->vars[i].name, name)==0)
			return sql->vars[i].t;
	}
	return NULL;
}

sql_rel *
stack_find_rel_view(mvc *sql, const char *name)
{
	int i;

	for (i = sql->topvars-1; i >= 0; i--) {
		if (!sql->vars[i].frame && sql->vars[i].view &&
		    sql->vars[i].rel && sql->vars[i].name && strcmp(sql->vars[i].name, name)==0)
			return rel_dup(sql->vars[i].rel);
	}
	return NULL;
}

void
stack_update_rel_view(mvc *sql, const char *name, sql_rel *view)
{
	int i;

	for (i = sql->topvars-1; i >= 0; i--) {
		if (!sql->vars[i].frame && sql->vars[i].view &&
		    sql->vars[i].rel && sql->vars[i].name && strcmp(sql->vars[i].name, name)==0) {
			rel_destroy(sql->vars[i].rel);
			sql->vars[i].rel = view;
		}
	}
}

int
stack_find_var(mvc *sql, const char *name)
{
	int i;

	for (i = sql->topvars-1; i >= 0; i--) {
		if (!sql->vars[i].frame && !sql->vars[i].view && sql->vars[i].name && strcmp(sql->vars[i].name, name)==0)
			return 1;
	}
	return 0;
}

sql_rel *
stack_find_rel_var(mvc *sql, const char *name)
{
	int i;

	for (i = sql->topvars-1; i >= 0; i--) {
		if (!sql->vars[i].frame && !sql->vars[i].view &&
		    sql->vars[i].rel && sql->vars[i].name && strcmp(sql->vars[i].name, name)==0)
			return rel_dup(sql->vars[i].rel);
	}
	return NULL;
}

int
frame_find_var(mvc *sql, const char *name)
{
	int i;

	for (i = sql->topvars-1; i >= 0 && !sql->vars[i].frame; i--) {
		if (sql->vars[i].name && strcmp(sql->vars[i].name, name)==0)
			return 1;
	}
	return 0;
}

int
stack_find_frame(mvc *sql, const char *name)
{
	int i, frame = sql->frame;

	for (i = sql->topvars-1; i >= 0; i--) {
		if (sql->vars[i].frame)
			frame--;
		else if (sql->vars[i].name && strcmp(sql->vars[i].name, name)==0)
			return frame;
	}
	return 0;
}

int
stack_has_frame(mvc *sql, const char *name)
{
	int i;

	for (i = sql->topvars-1; i >= 0; i--) {
		if (sql->vars[i].frame && sql->vars[i].name && strcmp(sql->vars[i].name, name)==0)
			return 1;
	}
	return 0;
}

int
stack_nr_of_declared_tables(mvc *sql)
{
	int i, dt = 0;

	for (i = sql->topvars-1; i >= 0; i--) {
		if (sql->vars[i].rel && !sql->vars[i].view) {
			sql_var *v = &sql->vars[i];
			if (v->t)
				dt++;
		}
	}
	return dt;
}

str
stack_set_string(mvc *sql, const char *name, const char *val)
{
	atom *a = stack_get_var(sql, name);
	str new_val = _STRDUP(val);

	if (a != NULL && new_val != NULL) {
		ValRecord *v = &a->data;

		if (v->val.sval)
			_DELETE(v->val.sval);
		v->val.sval = new_val;
		return new_val;
	} else if(new_val) {
		_DELETE(new_val);
	}
	return NULL;
}

str
stack_get_string(mvc *sql, const char *name)
{
	atom *a = stack_get_var(sql, name);

	if (!a || a->data.vtype != TYPE_str)
		return NULL;
	return a->data.val.sval;
}

void
#ifdef HAVE_HGE
stack_set_number(mvc *sql, const char *name, hge val)
#else
stack_set_number(mvc *sql, const char *name, lng val)
#endif
{
	atom *a = stack_get_var(sql, name);

	if (a != NULL) {
		ValRecord *v = &a->data;
#ifdef HAVE_HGE
		if (v->vtype == TYPE_hge)
			v->val.hval = val;
#endif
		if (v->vtype == TYPE_lng)
			v->val.lval = val;
		if (v->vtype == TYPE_int)
			v->val.lval = (int) val;
		if (v->vtype == TYPE_sht)
			v->val.lval = (sht) val;
		if (v->vtype == TYPE_bte)
			v->val.lval = (bte) val;
		if (v->vtype == TYPE_bit) {
			if (val)
				v->val.btval = 1;
			else
				v->val.btval = 0;
		}
	}
}

#ifdef HAVE_HGE
hge
#else
lng
#endif
val_get_number(ValRecord *v)
{
	if (v != NULL) {
#ifdef HAVE_HGE
		if (v->vtype == TYPE_hge)
			return v->val.hval;
#endif
		if (v->vtype == TYPE_lng)
			return v->val.lval;
		if (v->vtype == TYPE_int)
			return v->val.ival;
		if (v->vtype == TYPE_sht)
			return v->val.shval;
		if (v->vtype == TYPE_bte)
			return v->val.btval;
		if (v->vtype == TYPE_bit)
			if (v->val.btval)
				return 1;
		return 0;
	}
	return 0;
}

#ifdef HAVE_HGE
hge
#else
lng
#endif
stack_get_number(mvc *sql, const char *name)
{
	atom *a = stack_get_var(sql, name);
	return val_get_number(a?&a->data:NULL);
}

>>>>>>> 04880eda
sql_column *
mvc_copy_column( mvc *m, sql_table *t, sql_column *c)
{
	return sql_trans_copy_column(m->session->tr, t, c);
}

sql_key *
mvc_copy_key(mvc *m, sql_table *t, sql_key *k)
{
	return sql_trans_copy_key(m->session->tr, t, k);
}

sql_idx *
mvc_copy_idx(mvc *m, sql_table *t, sql_idx *i)
{
	return sql_trans_copy_idx(m->session->tr, t, i);
}

sql_trigger *
mvc_copy_trigger(mvc *m, sql_table *t, sql_trigger *tr)
{
	return sql_trans_copy_trigger(m->session->tr, t, tr);
}

sql_part *
mvc_copy_part(mvc *m, sql_table *t, sql_part *pt)
{
	return sql_trans_copy_part(m->session->tr, t, pt);
}

sql_rel *
sql_processrelation(mvc *sql, sql_rel* rel, int value_based_opt)
{
	if (rel)
		rel = rel_unnest(sql, rel);
	if (rel)
		rel = rel_optimizer(sql, rel, value_based_opt);
	return rel;
}

static inline int dlist_cmp(mvc *sql, dlist *l1, dlist *l2);

static inline int
dnode_cmp(mvc *sql, dnode *d1, dnode *d2)
{
	if (d1 == d2)
		return 0;

	if (!d1 || !d2)
		return -1;

	if (d1->type == d2->type) {
		switch (d1->type) {
			case type_int:
				return (d1->data.i_val - d2->data.i_val);
			case type_lng: {
				lng c = d1->data.l_val - d2->data.l_val;
				assert((lng) GDK_int_min <= c && c <= (lng) GDK_int_max);
				return (int) c;
			}
			case type_string:
				if (d1->data.sval == d2->data.sval)
					return 0;
				if (!d1->data.sval || !d2->data.sval)
					return -1;
				return strcmp(d1->data.sval, d2->data.sval);
			case type_list:
				return dlist_cmp(sql, d1->data.lval, d2->data.lval);
			case type_symbol:
				return symbol_cmp(sql, d1->data.sym, d2->data.sym);
			case type_type:
				return subtype_cmp(&d1->data.typeval, &d2->data.typeval);
			default:
				assert(0);
		}
	}
	return -1;
}

static inline int
dlist_cmp(mvc *sql, dlist *l1, dlist *l2)
{
	int res = 0;
	dnode *d1, *d2;

	if (l1 == l2)
		return 0;

	if (!l1 || !l2 || dlist_length(l1) != dlist_length(l2))
		return -1;

	for (d1 = l1->h, d2 = l2->h; !res && d1; d1 = d1->next, d2 = d2->next) {
		res = dnode_cmp(sql, d1, d2);
	}
	return res;
}

static inline int
AtomNodeCmp(AtomNode *a1, AtomNode *a2)
{
	if (a1 == a2)
		return 0;
	if (!a1 || !a2)
		return -1;
	if (a1->a && a2->a)
		return atom_cmp(a1->a, a2->a);
	return -1;
}

static inline int
SelectNodeCmp(mvc *sql, SelectNode *s1, SelectNode *s2)
{
	if (s1 == s2)
		return 0;
	if (!s1 || !s2)
		return -1;

	if (symbol_cmp(sql, s1->limit, s2->limit) == 0 &&
		symbol_cmp(sql, s1->offset, s2->offset) == 0 &&
		symbol_cmp(sql, s1->sample, s2->sample) == 0 &&
		symbol_cmp(sql, s1->seed, s2->seed) == 0 &&
		s1->distinct == s2->distinct &&
		s1->lateral == s2->lateral &&
		symbol_cmp(sql, s1->name, s2->name) == 0 &&
		symbol_cmp(sql, s1->orderby, s2->orderby) == 0 &&
		symbol_cmp(sql, s1->having, s2->having) == 0 &&
		symbol_cmp(sql, s1->groupby, s2->groupby) == 0 &&
		symbol_cmp(sql, s1->where, s2->where) == 0 &&
		symbol_cmp(sql, s1->from, s2->from) == 0 &&
		symbol_cmp(sql, s1->window, s2->window) == 0 &&
		dlist_cmp(sql, s1->selection, s2->selection) == 0)
		return 0;
	return -1;
}

static inline int
_symbol_cmp(mvc *sql, symbol *s1, symbol *s2)
{
	if (s1 == s2)
		return 0;
	if (!s1 || !s2)
		return -1;
	if (s1->token != s2->token || s1->type != s2->type)
		return -1;
	switch (s1->type) {
		case type_int:
			return (s1->data.i_val - s2->data.i_val);
		case type_lng: {
			lng c = s1->data.l_val - s2->data.l_val;
			assert((lng) GDK_int_min <= c && c <= (lng) GDK_int_max);
			return (int) c;
		}
		case type_string:
			if (s1->data.sval == s2->data.sval)
				return 0;
			if (!s1->data.sval || !s2->data.sval)
				return -1;
			return strcmp(s1->data.sval, s2->data.sval);
		case type_list: {
			if (s1->token == SQL_IDENT) {
				atom *at1, *at2;

				if (s2->token != SQL_IDENT)
					return -1;
				at1 = sql_bind_arg(sql, s1->data.lval->h->data.i_val);
				at2 = sql_bind_arg(sql, s2->data.lval->h->data.i_val);
				return atom_cmp(at1, at2);
			} else {
				return dlist_cmp(sql, s1->data.lval, s2->data.lval);
			}
		}
		case type_type:
			return subtype_cmp(&s1->data.typeval, &s2->data.typeval);
		case type_symbol:
			if (s1->token == SQL_SELECT) {
				if (s2->token != SQL_SELECT)
					return -1;
				return SelectNodeCmp(sql, (SelectNode *) s1, (SelectNode *) s2);
			} else if (s1->token == SQL_ATOM) {
				if (s2->token != SQL_ATOM)
					return -1;
				return AtomNodeCmp((AtomNode *) s1, (AtomNode *) s2);
			} else {
				return symbol_cmp(sql, s1->data.sym, s2->data.sym);
			}
		default:
			assert(0);
	}
	return 0;		/* never reached, just to pacify compilers */
}

int
symbol_cmp(mvc *sql, symbol *s1, symbol *s2)
{
	return _symbol_cmp(sql, s1, s2);
}<|MERGE_RESOLUTION|>--- conflicted
+++ resolved
@@ -1617,8 +1617,6 @@
 	return sql_trans_is_sorted(m->session->tr, col);
 }
 
-<<<<<<< HEAD
-=======
 int
 mvc_is_duplicate_eliminated(mvc *m, sql_column *col)
 {
@@ -1626,470 +1624,6 @@
 	return sql_trans_is_duplicate_eliminated(m->session->tr, col);
 }
 
-/* variable management */
-static sql_var*
-stack_set(mvc *sql, int var, const char *name, sql_subtype *type, sql_rel *rel, sql_table *t, dlist *wdef, sql_groupby_expression *exp, int view, int frame)
-{
-	sql_var *v, *nvars;
-	int nextsize = sql->sizevars;
-	if (var == nextsize) {
-		nextsize <<= 1;
-		nvars = RENEW_ARRAY(sql_var,sql->vars,nextsize);
-		if(!nvars) {
-			return NULL;
-		} else {
-			sql->vars = nvars;
-			sql->sizevars = nextsize;
-		}
-	}
-	v = sql->vars+var;
-
-	v->name = NULL;
-	atom_init( &v->a );
-	v->rel = rel;
-	v->t = t;
-	v->view = view;
-	v->frame = frame;
-	v->visited = 0;
-	v->wdef = wdef;
-	v->exp = exp;
-	if (type) {
-		int tpe = type->type->localtype;
-		VALset(&sql->vars[var].a.data, tpe, (ptr) ATOMnilptr(tpe));
-		v->a.tpe = *type;
-	}
-	if (name) {
-		v->name = _STRDUP(name);
-		if(!v->name)
-			return NULL;
-	}
-	return v;
-}
-
-sql_var*
-stack_push_var(mvc *sql, const char *name, sql_subtype *type)
-{
-	sql_var* res = stack_set(sql, sql->topvars, name, type, NULL, NULL, NULL, NULL, 0, 0);
-	if(res)
-		sql->topvars++;
-	return res;
-}
-
-sql_var*
-stack_push_rel_var(mvc *sql, const char *name, sql_rel *var, sql_subtype *type)
-{
-	sql_var* res = stack_set(sql, sql->topvars, name, type, var, NULL, NULL, NULL, 0, 0);
-	if(res)
-		sql->topvars++;
-	return res;
-}
-
-sql_var*
-stack_push_table(mvc *sql, const char *name, sql_rel *var, sql_table *t)
-{
-	sql_var* res = stack_set(sql, sql->topvars, name, NULL, var, t, NULL, NULL, 0, 0);
-	if(res)
-		sql->topvars++;
-	return res;
-}
-
-sql_var*
-stack_push_rel_view(mvc *sql, const char *name, sql_rel *var)
-{
-	sql_var* res = stack_set(sql, sql->topvars, name, NULL, var, NULL, NULL, NULL, 1, 0);
-	if(res)
-		sql->topvars++;
-	return res;
-}
-
-sql_var*
-stack_push_window_def(mvc *sql, const char *name, dlist *wdef)
-{
-	sql_var* res = stack_set(sql, sql->topvars, name, NULL, NULL, NULL, wdef, NULL, 0, 0);
-	if(res)
-		sql->topvars++;
-	return res;
-}
-
-dlist *
-stack_get_window_def(mvc *sql, const char *name, int *pos)
-{
-	for (int i = sql->topvars-1; i >= 0; i--) {
-		if (!sql->vars[i].frame && sql->vars[i].wdef && sql->vars[i].name && strcmp(sql->vars[i].name, name)==0) {
-			if(pos)
-				*pos = i;
-			return sql->vars[i].wdef;
-		}
-	}
-	return NULL;
-}
-
-sql_var*
-stack_push_groupby_expression(mvc *sql, symbol *def, sql_exp *exp)
-{
-	sql_var* res = NULL;
-	sql_groupby_expression *sge = MNEW(sql_groupby_expression);
-
-	if(sge) {
-		sge->sdef = def;
-		sge->token = def->token;
-		sge->exp = exp;
-
-		res = stack_set(sql, sql->topvars, NULL, NULL, NULL, NULL, NULL, sge, 0, 0);
-		if(res)
-			sql->topvars++;
-	}
-	return res;
-}
-
-sql_exp*
-stack_get_groupby_expression(mvc *sql, symbol *def)
-{
-	for (int i = sql->topvars-1; i >= 0; i--)
-		if (!sql->vars[i].frame && sql->vars[i].exp && sql->vars[i].exp->token == def->token && symbol_cmp(sql, sql->vars[i].exp->sdef, def)==0)
-			return sql->vars[i].exp->exp;
-	return NULL;
-}
-
-/* There could a possibility that this is vulnerable to a time-of-check, time-of-use race condition.
- * However this should never happen in the SQL compiler */
-char
-stack_check_var_visited(mvc *sql, int i)
-{
-	if(i < 0 || i >= sql->topvars)
-		return 0;
-	return sql->vars[i].visited;
-}
-
-void
-stack_set_var_visited(mvc *sql, int i)
-{
-	if(i < 0 || i >= sql->topvars)
-		return;
-	sql->vars[i].visited = 1;
-}
-
-void
-stack_clear_frame_visited_flag(mvc *sql)
-{
-	for (int i = sql->topvars-1; i >= 0 && !sql->vars[i].frame; i--)
-		sql->vars[i].visited = 0;
-}
-
-atom *
-stack_set_var(mvc *sql, const char *name, ValRecord *v)
-{
-	int i;
-	atom *res = NULL;
-
-	for (i = sql->topvars-1; i >= 0; i--) {
-		if (!sql->vars[i].frame && sql->vars[i].name && strcmp(sql->vars[i].name, name)==0) {
-			VALclear(&sql->vars[i].a.data);
-			if(VALcopy(&sql->vars[i].a.data, v) == NULL)
-				return NULL;
-			sql->vars[i].a.isnull = VALisnil(v);
-			if (v->vtype == TYPE_flt)
-				sql->vars[i].a.d = v->val.fval;
-			else if (v->vtype == TYPE_dbl)
-				sql->vars[i].a.d = v->val.dval;
-			res = &sql->vars[i].a;
-		}
-	}
-	return res;
-}
-
-atom *
-stack_get_var(mvc *sql, const char *name)
-{
-	int i;
-
-	for (i = sql->topvars-1; i >= 0; i--) {
-		if (!sql->vars[i].frame && sql->vars[i].name && strcmp(sql->vars[i].name, name)==0) {
-			return &sql->vars[i].a;
-		}
-	}
-	return NULL;
-}
-
-sql_var*
-stack_push_frame(mvc *sql, const char *name)
-{
-	sql_var* res = stack_set(sql, sql->topvars, name, NULL, NULL, NULL, NULL, NULL, 0, 1);
-	if (res) {
-		sql->topvars++;
-		sql->frame++;
-	}
-	return res;
-}
-
-void
-stack_pop_until(mvc *sql, int top)
-{
-	while (sql->topvars > top) {
-		sql_var *v = &sql->vars[--sql->topvars];
-
-		c_delete(v->name);
-		VALclear(&v->a.data);
-		v->a.data.vtype = 0;
-		if (v->exp)
-			_DELETE(v->exp);
-		v->wdef = NULL;
-	}
-}
-
-void
-stack_pop_frame(mvc *sql)
-{
-	while (!sql->vars[--sql->topvars].frame) {
-		sql_var *v = &sql->vars[sql->topvars];
-
-		c_delete(v->name);
-		VALclear(&v->a.data);
-		v->a.data.vtype = 0;
-		if (v->t && v->view)
-			table_destroy(v->t);
-		else if (v->rel)
-			rel_destroy(v->rel);
-		else if(v->exp)
-			_DELETE(v->exp);
-		v->wdef = NULL;
-	}
-	if (sql->vars[sql->topvars].name)
-		c_delete(sql->vars[sql->topvars].name);
-	sql->frame--;
-}
-
-sql_subtype *
-stack_find_type(mvc *sql, const char *name)
-{
-	int i;
-
-	for (i = sql->topvars-1; i >= 0; i--) {
-		if (!sql->vars[i].frame && !sql->vars[i].view && sql->vars[i].name && strcmp(sql->vars[i].name, name)==0)
-			return &sql->vars[i].a.tpe;
-	}
-	return NULL;
-}
-
-sql_table *
-stack_find_table(mvc *sql, const char *name)
-{
-	int i;
-
-	for (i = sql->topvars-1; i >= 0; i--) {
-		if (!sql->vars[i].frame && !sql->vars[i].view && sql->vars[i].t
-			&& sql->vars[i].name && strcmp(sql->vars[i].name, name)==0)
-			return sql->vars[i].t;
-	}
-	return NULL;
-}
-
-sql_rel *
-stack_find_rel_view(mvc *sql, const char *name)
-{
-	int i;
-
-	for (i = sql->topvars-1; i >= 0; i--) {
-		if (!sql->vars[i].frame && sql->vars[i].view &&
-		    sql->vars[i].rel && sql->vars[i].name && strcmp(sql->vars[i].name, name)==0)
-			return rel_dup(sql->vars[i].rel);
-	}
-	return NULL;
-}
-
-void
-stack_update_rel_view(mvc *sql, const char *name, sql_rel *view)
-{
-	int i;
-
-	for (i = sql->topvars-1; i >= 0; i--) {
-		if (!sql->vars[i].frame && sql->vars[i].view &&
-		    sql->vars[i].rel && sql->vars[i].name && strcmp(sql->vars[i].name, name)==0) {
-			rel_destroy(sql->vars[i].rel);
-			sql->vars[i].rel = view;
-		}
-	}
-}
-
-int
-stack_find_var(mvc *sql, const char *name)
-{
-	int i;
-
-	for (i = sql->topvars-1; i >= 0; i--) {
-		if (!sql->vars[i].frame && !sql->vars[i].view && sql->vars[i].name && strcmp(sql->vars[i].name, name)==0)
-			return 1;
-	}
-	return 0;
-}
-
-sql_rel *
-stack_find_rel_var(mvc *sql, const char *name)
-{
-	int i;
-
-	for (i = sql->topvars-1; i >= 0; i--) {
-		if (!sql->vars[i].frame && !sql->vars[i].view &&
-		    sql->vars[i].rel && sql->vars[i].name && strcmp(sql->vars[i].name, name)==0)
-			return rel_dup(sql->vars[i].rel);
-	}
-	return NULL;
-}
-
-int
-frame_find_var(mvc *sql, const char *name)
-{
-	int i;
-
-	for (i = sql->topvars-1; i >= 0 && !sql->vars[i].frame; i--) {
-		if (sql->vars[i].name && strcmp(sql->vars[i].name, name)==0)
-			return 1;
-	}
-	return 0;
-}
-
-int
-stack_find_frame(mvc *sql, const char *name)
-{
-	int i, frame = sql->frame;
-
-	for (i = sql->topvars-1; i >= 0; i--) {
-		if (sql->vars[i].frame)
-			frame--;
-		else if (sql->vars[i].name && strcmp(sql->vars[i].name, name)==0)
-			return frame;
-	}
-	return 0;
-}
-
-int
-stack_has_frame(mvc *sql, const char *name)
-{
-	int i;
-
-	for (i = sql->topvars-1; i >= 0; i--) {
-		if (sql->vars[i].frame && sql->vars[i].name && strcmp(sql->vars[i].name, name)==0)
-			return 1;
-	}
-	return 0;
-}
-
-int
-stack_nr_of_declared_tables(mvc *sql)
-{
-	int i, dt = 0;
-
-	for (i = sql->topvars-1; i >= 0; i--) {
-		if (sql->vars[i].rel && !sql->vars[i].view) {
-			sql_var *v = &sql->vars[i];
-			if (v->t)
-				dt++;
-		}
-	}
-	return dt;
-}
-
-str
-stack_set_string(mvc *sql, const char *name, const char *val)
-{
-	atom *a = stack_get_var(sql, name);
-	str new_val = _STRDUP(val);
-
-	if (a != NULL && new_val != NULL) {
-		ValRecord *v = &a->data;
-
-		if (v->val.sval)
-			_DELETE(v->val.sval);
-		v->val.sval = new_val;
-		return new_val;
-	} else if(new_val) {
-		_DELETE(new_val);
-	}
-	return NULL;
-}
-
-str
-stack_get_string(mvc *sql, const char *name)
-{
-	atom *a = stack_get_var(sql, name);
-
-	if (!a || a->data.vtype != TYPE_str)
-		return NULL;
-	return a->data.val.sval;
-}
-
-void
-#ifdef HAVE_HGE
-stack_set_number(mvc *sql, const char *name, hge val)
-#else
-stack_set_number(mvc *sql, const char *name, lng val)
-#endif
-{
-	atom *a = stack_get_var(sql, name);
-
-	if (a != NULL) {
-		ValRecord *v = &a->data;
-#ifdef HAVE_HGE
-		if (v->vtype == TYPE_hge)
-			v->val.hval = val;
-#endif
-		if (v->vtype == TYPE_lng)
-			v->val.lval = val;
-		if (v->vtype == TYPE_int)
-			v->val.lval = (int) val;
-		if (v->vtype == TYPE_sht)
-			v->val.lval = (sht) val;
-		if (v->vtype == TYPE_bte)
-			v->val.lval = (bte) val;
-		if (v->vtype == TYPE_bit) {
-			if (val)
-				v->val.btval = 1;
-			else
-				v->val.btval = 0;
-		}
-	}
-}
-
-#ifdef HAVE_HGE
-hge
-#else
-lng
-#endif
-val_get_number(ValRecord *v)
-{
-	if (v != NULL) {
-#ifdef HAVE_HGE
-		if (v->vtype == TYPE_hge)
-			return v->val.hval;
-#endif
-		if (v->vtype == TYPE_lng)
-			return v->val.lval;
-		if (v->vtype == TYPE_int)
-			return v->val.ival;
-		if (v->vtype == TYPE_sht)
-			return v->val.shval;
-		if (v->vtype == TYPE_bte)
-			return v->val.btval;
-		if (v->vtype == TYPE_bit)
-			if (v->val.btval)
-				return 1;
-		return 0;
-	}
-	return 0;
-}
-
-#ifdef HAVE_HGE
-hge
-#else
-lng
-#endif
-stack_get_number(mvc *sql, const char *name)
-{
-	atom *a = stack_get_var(sql, name);
-	return val_get_number(a?&a->data:NULL);
-}
-
->>>>>>> 04880eda
 sql_column *
 mvc_copy_column( mvc *m, sql_table *t, sql_column *c)
 {
