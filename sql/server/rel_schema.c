/*
 * This Source Code Form is subject to the terms of the Mozilla Public
 * License, v. 2.0.  If a copy of the MPL was not distributed with this
 * file, You can obtain one at http://mozilla.org/MPL/2.0/.
 *
 * Copyright 1997 - July 2008 CWI, August 2008 - 2019 MonetDB B.V.
 */

#include "monetdb_config.h"
#include "rel_trans.h"
#include "rel_rel.h"
#include "rel_select.h"
#include "rel_updates.h"
#include "rel_exp.h"
#include "rel_schema.h"
#include "rel_remote.h"
#include "rel_psm.h"
#include "rel_propagate.h"
#include "sql_parser.h"
#include "sql_privileges.h"
#include "sql_partition.h"

#include "mal_authorize.h"

#define qname_index(qname) qname_table(qname)
#define qname_func(qname) qname_table(qname)
#define qname_type(qname) qname_table(qname)

static sql_table *
_bind_table(sql_table *t, sql_schema *ss, sql_schema *s, char *name)
{
	sql_table *tt = NULL;

	if (t && strcmp(t->base.name, name) == 0)
		tt = t;
	if (!tt && ss) 
		tt = find_sql_table(ss, name);
	if (!tt && s) 
		tt = find_sql_table(s, name);
	return tt;
}

static sql_rel *
rel_table(mvc *sql, int cat_type, const char *sname, sql_table *t, int nr)
{
	sql_rel *rel = rel_create(sql->sa);
	list *exps = new_exp_list(sql->sa);
	if(!rel || !exps)
		return NULL;

	append(exps, exp_atom_int(sql->sa, nr));
	append(exps, exp_atom_str(sql->sa, sname, sql_bind_localtype("str") ));
	append(exps, exp_atom_str(sql->sa, t->base.name, sql_bind_localtype("str") ));
	append(exps, exp_atom_ptr(sql->sa, t));
	rel->l = rel_basetable(sql, t, t->base.name);
	rel->r = NULL;
	rel->op = op_ddl;
	rel->flag = cat_type;
	rel->exps = exps;
	rel->card = CARD_MULTI;
	rel->nrcols = 0;
	return rel;
}

static sql_rel *
rel_alter_table(sql_allocator *sa, int cattype, char *sname, char *tname, char *sname2, char *tname2, int action)
{
	sql_rel *rel = rel_create(sa);
	list *exps = new_exp_list(sa);
	if(!rel || !exps)
		return NULL;

	append(exps, exp_atom_clob(sa, sname));
	append(exps, exp_atom_clob(sa, tname));
	assert((sname2 && tname2) || (!sname2 && !tname2));
	if (sname2) {
		append(exps, exp_atom_clob(sa, sname2));
		append(exps, exp_atom_clob(sa, tname2));
	}
	append(exps, exp_atom_int(sa, action));
	rel->l = NULL;
	rel->r = NULL;
	rel->op = op_ddl;
	rel->flag = cattype;
	rel->exps = exps;
	rel->card = CARD_MULTI;
	rel->nrcols = 0;
	return rel;
}

sql_rel *
rel_list(sql_allocator *sa, sql_rel *l, sql_rel *r) 
{
	sql_rel *rel = rel_create(sa);
	if(!rel)
		return NULL;
	if (!l)
		return r;
	rel->l = l;
	rel->r = r;
	rel->op = op_ddl;
	rel->flag = DDL_LIST;
	return rel;
}

static sql_rel *
view_rename_columns( mvc *sql, char *name, sql_rel *sq, dlist *column_spec)
{
	dnode *n = column_spec->h;
	node *m = sq->exps->h;
	list *l = new_exp_list(sql->sa);

	for (; n && m; n = n->next, m = m->next) {
		char *cname = n->data.sval;
		sql_exp *e = m->data;
		sql_exp *n;
	       
		if (!exp_is_atom(e) && !e->name)
			exp_setname(sql->sa, e, NULL, cname);
		n = exp_is_atom(e)?e:exp_column(sql->sa, exp_relname(e), e->name, exp_subtype(e), sq->card, has_nil(e), is_intern(e));

		exp_setname(sql->sa, n, NULL, cname);
		list_append(l, n);
	}
	/* skip any intern columns */
	for (; m; m = m->next) {
		sql_exp *e = m->data;
		if (!is_intern(e))
			break;
	}
	if (n || m) 
		return sql_error(sql, 02, SQLSTATE(M0M03) "Column lists do not match");
	(void)name;
	sq = rel_project(sql->sa, sq, l);
	set_processed(sq);
	return sq;
}

static int
as_subquery( mvc *sql, sql_table *t, sql_rel *sq, dlist *column_spec, const char *msg )
{
        sql_rel *r = sq;

	if (!r)
		return 0;

        if (is_topn(r->op) || is_sample(r->op))
                r = sq->l;

	if (column_spec) {
		dnode *n = column_spec->h;
		node *m = r->exps->h;

		for (; n && m; n = n->next, m = m->next) {
			char *cname = n->data.sval;
			sql_exp *e = m->data;
			sql_subtype *tp = exp_subtype(e);

			if (mvc_bind_column(sql, t, cname)) {
				sql_error(sql, 01, SQLSTATE(42S21) "%s: duplicate column name %s", msg, cname);
				return -1;
			}
			mvc_create_column(sql, t, cname, tp);
		}
		if (n || m) {
			sql_error(sql, 01, SQLSTATE(21S02) "%s: number of columns does not match", msg);
			return -1;
		}
	} else {
		node *m;

		for (m = r->exps->h; m; m = m->next) {
			sql_exp *e = m->data;
			const char *cname = exp_name(e);
			sql_subtype *tp = exp_subtype(e);

			if (!cname)
				cname = "v";
			if (mvc_bind_column(sql, t, cname)) {
				sql_error(sql, 01, SQLSTATE(42S21) "%s: duplicate column name %s", msg, cname);
				return -1;
			}
			mvc_create_column(sql, t, cname, tp);
		}
	}
	return 0;
}

sql_table *
mvc_create_table_as_subquery( mvc *sql, sql_rel *sq, sql_schema *s, const char *tname, dlist *column_spec, int temp, int commit_action )
{
	int tt =(temp == SQL_REMOTE)?tt_remote:
		(temp == SQL_STREAM)?tt_stream:
		(temp == SQL_MERGE_TABLE)?tt_merge_table:
		(temp == SQL_REPLICA_TABLE)?tt_replica_table:tt_table;

	sql_table *t = mvc_create_table(sql, s, tname, tt, 0, SQL_DECLARED_TABLE, commit_action, -1, 0);
	if (as_subquery( sql, t, sq, column_spec, "CREATE TABLE") != 0)

		return NULL;
	return t;
}

static char *
table_constraint_name(symbol *s, sql_table *t)
{
	/* create a descriptive name like table_col_pkey */
	char *suffix;		/* stores the type of this constraint */
	dnode *nms = NULL;
	char *buf;
	size_t buflen;
	size_t len;
	size_t slen;

	switch (s->token) {
		case SQL_UNIQUE:
			suffix = "_unique";
			nms = s->data.lval->h;	/* list of columns */
			break;
		case SQL_PRIMARY_KEY:
			suffix = "_pkey";
			nms = s->data.lval->h;	/* list of columns */
			break;
		case SQL_FOREIGN_KEY:
			suffix = "_fkey";
			nms = s->data.lval->h->next->data.lval->h;	/* list of colums */
			break;
		default:
			suffix = "_?";
			nms = NULL;
	}

	/* copy table name */
	len = strlen(t->base.name);
	buflen = BUFSIZ;
	slen = strlen(suffix);
	while (len + slen >= buflen)
		buflen += BUFSIZ;
	buf = GDKmalloc(buflen);
	if (!buf) {
		return NULL;
	}
	strcpy(buf, t->base.name);

	/* add column name(s) */
	for (; nms; nms = nms->next) {
		slen = strlen(nms->data.sval);
		while (len + slen + 1 >= buflen) {
			char *nbuf;
			buflen += BUFSIZ;
			nbuf = GDKrealloc(buf, buflen);
			if (!nbuf) {
				GDKfree(buf);
				return NULL;
			}
			buf = nbuf;
		}
		snprintf(buf + len, buflen - len, "_%s", nms->data.sval);
		len += slen + 1;
	}

	/* add suffix */
	slen = strlen(suffix);
	while (len + slen >= buflen) {
		char *nbuf;
		buflen += BUFSIZ;
		nbuf = GDKrealloc(buf, buflen);
		if (!nbuf) {
			GDKfree(buf);
			return NULL;
		}
		buf = nbuf;
	}
	snprintf(buf + len, buflen - len, "%s", suffix);

	return buf;
}

static char *
column_constraint_name(symbol *s, sql_column *sc, sql_table *t)
{
	/* create a descriptive name like table_col_pkey */
	char *suffix;		/* stores the type of this constraint */
	static char buf[BUFSIZ];

	switch (s->token) {
		case SQL_UNIQUE:
			suffix = "unique";
			break;
		case SQL_PRIMARY_KEY:
			suffix = "pkey";
			break;
		case SQL_FOREIGN_KEY:
			suffix = "fkey";
			break;
		default:
			suffix = "?";
	}

	snprintf(buf, BUFSIZ, "%s_%s_%s", t->base.name, sc->base.name, suffix);

	return buf;
}

static int
column_constraint_type(mvc *sql, char *name, symbol *s, sql_schema *ss, sql_table *t, sql_column *cs)
{
	int res = SQL_ERR;

	if (!ss && (s->token != SQL_NULL && s->token != SQL_NOT_NULL)) {
		(void) sql_error(sql, 02, SQLSTATE(42000) "CONSTRAINT: constraints on declared tables are not supported\n");
		return res;
	}
	switch (s->token) {
	case SQL_UNIQUE:
	case SQL_PRIMARY_KEY: {
		key_type kt = (s->token == SQL_UNIQUE) ? ukey : pkey;
		sql_key *k;

		if (kt == pkey && t->pkey) {
			(void) sql_error(sql, 02, SQLSTATE(42000) "CONSTRAINT PRIMARY KEY: a table can have only one PRIMARY KEY\n");
			return res;
		}
		if (name && mvc_bind_key(sql, ss, name)) {
			(void) sql_error(sql, 02, SQLSTATE(42000) "CONSTRAINT PRIMARY KEY: key %s already exists", name);
			return res;
		}
		k = (sql_key*)mvc_create_ukey(sql, t, name, kt);

		mvc_create_kc(sql, k, cs);
		mvc_create_ukey_done(sql, k);
		res = SQL_OK;
	} 	break;
	case SQL_FOREIGN_KEY: {
		dnode *n = s->data.lval->h;
		char *rsname = qname_schema(n->data.lval);
		char *rtname = qname_table(n->data.lval);
		int ref_actions = n->next->next->next->data.i_val; 
		sql_schema *rs;
		sql_table *rt;
		sql_fkey *fk;
		list *cols;
		sql_key *rk = NULL;

		assert(n->next->next->next->type == type_int);
/*
		if (isTempTable(t)) {
			(void) sql_error(sql, 02, SQLSTATE(42000) "CONSTRAINT: constraints on temporary tables are not supported\n");
			return res;
		}
*/

		if (rsname) 
			rs = mvc_bind_schema(sql, rsname);
		else 
			rs = cur_schema(sql);
		rt = _bind_table(t, ss, rs, rtname);
		if (!rt) {
			(void) sql_error(sql, 02, SQLSTATE(42S02) "CONSTRAINT FOREIGN KEY: no such table '%s'\n", rtname);
			return res;
		}
		if (name && mvc_bind_key(sql, ss, name)) {
			(void) sql_error(sql, 02, SQLSTATE(42000) "CONSTRAINT FOREIGN KEY: key '%s' already exists", name);
			return res;
		}

		/* find unique referenced key */
		if (n->next->data.lval) {	
			char *rcname = n->next->data.lval->h->data.sval;

			cols = list_append(sa_list(sql->sa), rcname);
			rk = mvc_bind_ukey(rt, cols);
		} else if (rt->pkey) {
			/* no columns specified use rt.pkey */
			rk = &rt->pkey->k;
		}
		if (!rk) {
			(void) sql_error(sql, 02, SQLSTATE(42000) "CONSTRAINT FOREIGN KEY: could not find referenced PRIMARY KEY in table %s.%s\n", rsname, rtname);
			return res;
		}
		if (list_length(rk->columns) != 1) {
			(void) sql_error(sql, 02, SQLSTATE(42000) "CONSTRAINT FOREIGN KEY: not all columns are handled\n");
			return res;
		}
		fk = mvc_create_fkey(sql, t, name, fkey, rk, ref_actions & 255, (ref_actions>>8) & 255);
		mvc_create_fkc(sql, fk, cs);
		res = SQL_OK;
	} 	break;
	case SQL_NOT_NULL:
	case SQL_NULL: {
		int null = (s->token != SQL_NOT_NULL);

		mvc_null(sql, cs, null);
		res = SQL_OK;
	} 	break;
	default:{
		res = SQL_ERR;
	}
	}
	if (res == SQL_ERR) {
		(void) sql_error(sql, 02, SQLSTATE(M0M03) "Unknown constraint (%p)->token = %s\n", s, token2string(s->token));
	}
	return res;
}

static int
column_option(
		sql_query *query,
		symbol *s,
		sql_schema *ss,
		sql_table *t,
		sql_column *cs)
{
	mvc *sql = query->sql;
	int res = SQL_ERR;

	assert(cs);
	switch (s->token) {
	case SQL_CONSTRAINT: {
		dlist *l = s->data.lval;
		char *opt_name = l->h->data.sval;
		symbol *sym = l->h->next->data.sym;

		if (!sym) /* For now we only parse CHECK Constraints */
			return SQL_OK;
		if (!opt_name)
			opt_name = column_constraint_name(sym, cs, t);
		res = column_constraint_type(sql, opt_name, sym, ss, t, cs);
	} 	break;
	case SQL_DEFAULT: {
		symbol *sym = s->data.sym;
		char *err = NULL, *r;

		if (sym->token == SQL_COLUMN || sym->token == SQL_IDENT) {
			sql_exp *e = rel_logical_value_exp(query, NULL, sym, sql_sel);
			
			if (e && is_atom(e->type)) {
				atom *a = exp_value(sql, e, sql->args, sql->argc);

				if (atom_null(a)) {
					mvc_default(sql, cs, NULL);
					res = SQL_OK;
					break;
				}
			}
			/* reset error */
			sql->session->status = 0;
			sql->errstr[0] = '\0';
		}
	       	r = symbol2string(sql, s->data.sym, 0, &err);
		if (!r) {
			(void) sql_error(sql, 02, SQLSTATE(42000) "Incorrect default value '%s'\n", err?err:"");
			if (err) _DELETE(err);
			return SQL_ERR;
		} else {
			mvc_default(sql, cs, r);
			_DELETE(r);
			res = SQL_OK;
		}
	} 	break;
	case SQL_ATOM: {
		AtomNode *an = (AtomNode *) s;

		assert(0);
		if (!an || !an->a) {
			mvc_default(sql, cs, NULL);
		} else {
			atom *a = an->a;

			if (a->data.vtype == TYPE_str) {
				mvc_default(sql, cs, a->data.val.sval);
			} else {
				char *r = atom2string(sql->sa, a);

				mvc_default(sql, cs, r);
			}
		}
		res = SQL_OK;
	} 	break;
	case SQL_NOT_NULL:
	case SQL_NULL: {
		int null = (s->token != SQL_NOT_NULL);

		mvc_null(sql, cs, null);
		res = SQL_OK;
	} 	break;
	default:{
		res = SQL_ERR;
	}
	}
	if (res == SQL_ERR) {
		(void) sql_error(sql, 02, SQLSTATE(M0M03) "Unknown column option (%p)->token = %s\n", s, token2string(s->token));
	}
	return res;
}

static int
column_options(sql_query *query, dlist *opt_list, sql_schema *ss, sql_table *t, sql_column *cs)
{
	assert(cs);

	if (opt_list) {
		dnode *n = NULL;

		for (n = opt_list->h; n; n = n->next) {
			int res = column_option(query, n->data.sym, ss, t, cs);

			if (res == SQL_ERR)
				return SQL_ERR;
		}
	}
	return SQL_OK;
}

static int
table_foreign_key(mvc *sql, char *name, symbol *s, sql_schema *ss, sql_table *t)
{
	dnode *n = s->data.lval->h;
	char *rsname = qname_schema(n->data.lval);
	char *rtname = qname_table(n->data.lval);
	sql_schema *fs;
	sql_table *ft;

	if (rsname)
		fs = mvc_bind_schema(sql, rsname);
	else
		fs = ss;
	ft = mvc_bind_table(sql, fs, rtname);
	/* self referenced table */
	if (!ft && t->s == fs && strcmp(t->base.name, rtname) == 0)
		ft = t;
	if (!ft) {
		sql_error(sql, 02, SQLSTATE(42S02) "CONSTRAINT FOREIGN KEY: no such table '%s'\n", rtname);
		return SQL_ERR;
	} else if (list_find_name(t->keys.set, name)) {
		sql_error(sql, 02, SQLSTATE(42000) "CONSTRAINT FOREIGN KEY: key '%s' already exists", name);
		return SQL_ERR;
	} else {
		sql_key *rk = NULL;
		sql_fkey *fk;
		dnode *nms = n->next->data.lval->h;
		node *fnms;
		int ref_actions = n->next->next->next->next->data.i_val;

		assert(n->next->next->next->next->type == type_int);
		if (name && mvc_bind_key(sql, ss, name)) {
			sql_error(sql, 02, SQLSTATE(42000) "Create Key failed, key '%s' already exists", name);
			return SQL_ERR;
		}
		if (n->next->next->data.lval) {	/* find unique referenced key */
			dnode *rnms = n->next->next->data.lval->h;
			list *cols = sa_list(sql->sa);

			for (; rnms; rnms = rnms->next)
				list_append(cols, rnms->data.sval);

			/* find key in ft->keys */
			rk = mvc_bind_ukey(ft, cols);
		} else if (ft->pkey) {	
			/* no columns specified use ft.pkey */
			rk = &ft->pkey->k;
		}
		if (!rk) {
			sql_error(sql, 02, SQLSTATE(42000) "CONSTRAINT FOREIGN KEY: could not find referenced PRIMARY KEY in table '%s'\n", ft->base.name);
			return SQL_ERR;
		}
		fk = mvc_create_fkey(sql, t, name, fkey, rk, ref_actions & 255, (ref_actions>>8) & 255);

		for (fnms = rk->columns->h; nms && fnms; nms = nms->next, fnms = fnms->next) {
			char *nm = nms->data.sval;
			sql_column *c = mvc_bind_column(sql, t, nm);

			if (!c) {
				sql_error(sql, 02, SQLSTATE(42S22) "CONSTRAINT FOREIGN KEY: no such column '%s' in table '%s'\n", nm, t->base.name);
				return SQL_ERR;
			}
			mvc_create_fkc(sql, fk, c);
		}
		if (nms || fnms) {
			sql_error(sql, 02, SQLSTATE(42000) "CONSTRAINT FOREIGN KEY: not all columns are handled\n");
			return SQL_ERR;
		}
	}
	return SQL_OK;
}

static int
table_constraint_type(mvc *sql, char *name, symbol *s, sql_schema *ss, sql_table *t)
{
	int res = SQL_OK;

	switch (s->token) {
	case SQL_UNIQUE:
	case SQL_PRIMARY_KEY: {
		key_type kt = (s->token == SQL_PRIMARY_KEY ? pkey : ukey);
		dnode *nms = s->data.lval->h;
		sql_key *k;

		if (kt == pkey && t->pkey) {
			sql_error(sql, 02, SQLSTATE(42000) "CONSTRAINT PRIMARY KEY: a table can have only one PRIMARY KEY\n");
			return SQL_ERR;
		}
		if (name && mvc_bind_key(sql, ss, name)) {
			sql_error(sql, 02, SQLSTATE(42000) "CONSTRAINT %s: key '%s' already exists",
					kt == pkey ? "PRIMARY KEY" : "UNIQUE", name);
			return SQL_ERR;
		}
			
 		k = (sql_key*)mvc_create_ukey(sql, t, name, kt);
		for (; nms; nms = nms->next) {
			char *nm = nms->data.sval;
			sql_column *c = mvc_bind_column(sql, t, nm);

			if (!c) {
				sql_error(sql, 02, SQLSTATE(42S22) "CONSTRAINT %s: no such column '%s' for table '%s'",
						kt == pkey ? "PRIMARY KEY" : "UNIQUE",
						nm, t->base.name);
				return SQL_ERR;
			} 
			(void) mvc_create_kc(sql, k, c);
		}
		mvc_create_ukey_done(sql, k);
	} 	break;
	case SQL_FOREIGN_KEY:
		res = table_foreign_key(sql, name, s, ss, t);
		break;
	default:
		res = SQL_ERR;
	}
	if (res != SQL_OK) {
		sql_error(sql, 02, SQLSTATE(M0M03) "Table constraint type: wrong token (%p) = %s\n", s, token2string(s->token));
		return SQL_ERR;
	}
	return res;
}

static int
table_constraint(mvc *sql, symbol *s, sql_schema *ss, sql_table *t)
{
	int res = SQL_OK;

	if (s->token == SQL_CONSTRAINT) {
		dlist *l = s->data.lval;
		char *opt_name = l->h->data.sval;
		symbol *sym = l->h->next->data.sym;

		if (!opt_name)
			opt_name = table_constraint_name(sym, t);
		if (opt_name == NULL)
			return SQL_ERR;
		res = table_constraint_type(sql, opt_name, sym, ss, t);
		if (opt_name != l->h->data.sval)
			GDKfree(opt_name);
	}

	if (res != SQL_OK) {
		sql_error(sql, 02, SQLSTATE(M0M03) "Table constraint: wrong token (%p) = %s\n", s, token2string(s->token));
		return SQL_ERR;
	}
	return res;
}

static int
create_column(sql_query *query, symbol *s, sql_schema *ss, sql_table *t, int alter)
{
	mvc *sql = query->sql;
	dlist *l = s->data.lval;
	char *cname = l->h->data.sval;
	sql_subtype *ctype = &l->h->next->data.typeval;
	dlist *opt_list = NULL;
	int res = SQL_OK;

	(void) ss;
	if (alter && !(isTable(t) || (isMergeTable(t) && cs_size(&t->members) == 0))) {
		sql_error(sql, 02, SQLSTATE(42000) "ALTER TABLE: cannot add column to %s '%s'%s\n",
				  isMergeTable(t)?"MERGE TABLE":
				  isRemote(t)?"REMOTE TABLE":
				  isStream(t)?"STREAM TABLE":
				  isReplicaTable(t)?"REPLICA TABLE":"VIEW",
				  t->base.name, (isMergeTable(t) && cs_size(&t->members)>0) ? " while it has partitions" : "");
		return SQL_ERR;
	}
	if (l->h->next->next)
		opt_list = l->h->next->next->data.lval;

	if (cname && ctype) {
		sql_column *cs = NULL;

		cs = find_sql_column(t, cname);
		if (cs) {
			sql_error(sql, 02, SQLSTATE(42S21) "%s TABLE: a column named '%s' already exists\n", (alter)?"ALTER":"CREATE", cname);
			return SQL_ERR;
		}
		cs = mvc_create_column(sql, t, cname, ctype);
		if (column_options(query, opt_list, ss, t, cs) == SQL_ERR)
			return SQL_ERR;
	}
	return res;
}

static int
table_element(sql_query *query, symbol *s, sql_schema *ss, sql_table *t, int alter)
{
	mvc *sql = query->sql;
	int res = SQL_OK;

	if (alter && 
		(isView(t) || 
		((isMergeTable(t) || isReplicaTable(t)) && (s->token != SQL_TABLE && s->token != SQL_DROP_TABLE && cs_size(&t->members)>0)) || 
		(isTable(t) && (s->token == SQL_TABLE || s->token == SQL_DROP_TABLE)) ||
		(isPartition(t) && (s->token == SQL_DROP_COLUMN || s->token == SQL_COLUMN || s->token == SQL_CONSTRAINT)) ||
		(isPartition(t) && (isRangePartitionTable(t->p) || isListPartitionTable(t->p)) &&
		(s->token == SQL_DEFAULT || s->token == SQL_DROP_DEFAULT || s->token == SQL_NOT_NULL || s->token == SQL_NULL ||
		 s->token == SQL_DROP_CONSTRAINT)))){
		char *msg = "";

		switch (s->token) {
		case SQL_TABLE: 	
			msg = "add table to"; 
			break;
		case SQL_COLUMN: 	
			msg = "add column to"; 
			break;
		case SQL_CONSTRAINT: 	
			msg = "add constraint to"; 
			break;
		case SQL_COLUMN_OPTIONS:
		case SQL_DEFAULT:
		case SQL_NOT_NULL:
		case SQL_NULL:
			msg = "set column options for"; 
			break;
		case SQL_STORAGE:
			msg = "set column storage for"; 
			break;
		case SQL_DROP_DEFAULT:
			msg = "drop default column option from"; 
			break;
		case SQL_DROP_TABLE:
			msg = "drop table from"; 
			break;
		case SQL_DROP_COLUMN:
			msg = "drop column from"; 
			break;
		case SQL_DROP_CONSTRAINT:
			msg = "drop constraint from"; 
			break;
		default:
			sql_error(sql, 02, SQLSTATE(M0M03) "Unknown table element (%p)->token = %s\n", s, token2string(s->token));
			return SQL_ERR;
		}
		sql_error(sql, 02, SQLSTATE(42000) "ALTER TABLE: cannot %s %s '%s'%s\n",
				msg, 
				isPartition(t)?"a PARTITION of a MERGE or REPLICA TABLE":
				isMergeTable(t)?"MERGE TABLE":
				isRemote(t)?"REMOTE TABLE":
				isStream(t)?"STREAM TABLE":
				isReplicaTable(t)?"REPLICA TABLE":"VIEW",
				t->base.name, (isMergeTable(t) && cs_size(&t->members)>0) ? " while it has partitions" : "");
		return SQL_ERR;
	}

	switch (s->token) {
	case SQL_COLUMN:
		res = create_column(query, s, ss, t, alter);
		break;
	case SQL_CONSTRAINT:
		res = table_constraint(sql, s, ss, t);
		break;
	case SQL_COLUMN_OPTIONS:
	{
		dnode *n = s->data.lval->h;
		char *cname = n->data.sval;
		sql_column *c = mvc_bind_column(sql, t, cname);
		dlist *olist = n->next->data.lval;

		if (!c) {
			sql_error(sql, 02, SQLSTATE(42S22) "ALTER TABLE: no such column '%s'\n", cname);
			return SQL_ERR;
		} else {
			return column_options(query, olist, ss, t, c);
		}
	} 	break;
	case SQL_DEFAULT:
	{
		char *r, *err = NULL;
		dlist *l = s->data.lval;
		char *cname = l->h->data.sval;
		symbol *sym = l->h->next->data.sym;
		sql_column *c = mvc_bind_column(sql, t, cname);

		if (!c) {
			sql_error(sql, 02, SQLSTATE(42S22) "ALTER TABLE: no such column '%s'\n", cname);
			return SQL_ERR;
		}
		r = symbol2string(sql, sym, 0, &err);
		if (!r) {
			(void) sql_error(sql, 02, SQLSTATE(42000) "incorrect default value '%s'\n", err?err:"");
			if (err) _DELETE(err);
			return SQL_ERR;
		}
		mvc_default(sql, c, r);
		_DELETE(r);
	}
	break;
	case SQL_STORAGE:
	{
		dlist *l = s->data.lval;
		char *cname = l->h->data.sval;
		char *storage_type = l->h->next->data.sval;
		sql_column *c = mvc_bind_column(sql, t, cname);

		if (!c) {
			sql_error(sql, 02, SQLSTATE(42S22) "ALTER TABLE: no such column '%s'\n", cname);
			return SQL_ERR;
		}
		mvc_storage(sql, c, storage_type);
	}
	break;
	case SQL_NOT_NULL:
	case SQL_NULL:
	{
		dnode *n = s->data.lval->h;
		char *cname = n->data.sval;
		sql_column *c = mvc_bind_column(sql, t, cname);
		int null = (s->token != SQL_NOT_NULL);

		if (!c) {
			sql_error(sql, 02, SQLSTATE(42S22) "ALTER TABLE: no such column '%s'\n", cname);
			return SQL_ERR;
		}
		mvc_null(sql, c, null);
	} 	break;
	case SQL_DROP_DEFAULT:
	{
		char *cname = s->data.sval;
		sql_column *c = mvc_bind_column(sql, t, cname);
		if (!c) {
			sql_error(sql, 02, SQLSTATE(42S22) "ALTER TABLE: no such column '%s'\n", cname);
			return SQL_ERR;
		}
		mvc_drop_default(sql,c);
	} 	break;
	case SQL_LIKE:
	{
		char *sname = qname_schema(s->data.lval);
		char *name = qname_table(s->data.lval);
		sql_schema *os = NULL;
		sql_table *ot = NULL;
		node *n;

		if (sname && !(os = mvc_bind_schema(sql, sname))) {
			sql_error(sql, 02, SQLSTATE(3F000) "CREATE TABLE: no such schema '%s'", sname);
			return SQL_ERR;
		}
		if (!os)
			os = ss;
	       	ot = mvc_bind_table(sql, os, name);
		if (!ot) {
			sql_error(sql, 02, SQLSTATE(3F000) "CREATE TABLE: no such table '%s'", name);
			return SQL_ERR;
		}
		for (n = ot->columns.set->h; n; n = n->next) {
			sql_column *oc = n->data;

			(void)mvc_create_column(sql, t, oc->base.name, &oc->type);
		}
	} 	break;
	case SQL_DROP_COLUMN:
	{
		dlist *l = s->data.lval;
		char *cname = l->h->data.sval;
		int drop_action = l->h->next->data.i_val;
		sql_column *col = mvc_bind_column(sql, t, cname);

		assert(l->h->next->type == type_int);
		if (col == NULL) {
			sql_error(sql, 02, SQLSTATE(42S22) "ALTER TABLE: no such column '%s'\n", cname);
			return SQL_ERR;
		}
		if (cs_size(&t->columns) <= 1) {
			sql_error(sql, 02, SQLSTATE(42000) "ALTER TABLE: cannot drop column '%s': table needs at least one column\n", cname);
			return SQL_ERR;
		}
		if (t->system) {
			sql_error(sql, 02, SQLSTATE(42000) "ALTER TABLE: cannot drop column '%s': table is a system table\n", cname);
			return SQL_ERR;
		}
		if (isView(t)) {
			sql_error(sql, 02, SQLSTATE(42000) "ALTER TABLE: cannot drop column '%s': '%s' is a view\n", cname, t->base.name);
			return SQL_ERR;
		}
		if (!drop_action && mvc_check_dependency(sql, col->base.id, COLUMN_DEPENDENCY, NULL)) {
			sql_error(sql, 02, SQLSTATE(2BM37) "ALTER TABLE: cannot drop column '%s': there are database objects which depend on it\n", cname);
			return SQL_ERR;
		}
		if (!drop_action  && t->keys.set) {
			node *n, *m;

			for (n = t->keys.set->h; n; n = n->next) {
				sql_key *k = n->data;
				for (m = k->columns->h; m; m = m->next) {
					sql_kc *kc = m->data;
					if (strcmp(kc->c->base.name, cname) == 0) {
						sql_error(sql, 02, SQLSTATE(2BM37) "ALTER TABLE: cannot drop column '%s': there are constraints which depend on it\n", cname);
						return SQL_ERR;
					}
				}
			}
		}
		if (isPartitionedByColumnTable(t) && t->part.pcol->base.id == col->base.id) {
			sql_error(sql, 02, SQLSTATE(42000) "ALTER TABLE: cannot drop column '%s': is the partitioned column on the table '%s'\n", cname, t->base.name);
			return SQL_ERR;
		}
		if (isPartitionedByExpressionTable(t)) {
			for(node *n = t->part.pexp->cols->h; n; n = n->next) {
				int next = *(int*) n->data;
				if(next == col->colnr) {
					sql_error(sql, 02, SQLSTATE(42000) "ALTER TABLE: cannot drop column '%s': the expression used in '%s' depends on it\n", cname, t->base.name);
					return SQL_ERR;
				}
			}
		}
		if(mvc_drop_column(sql, t, col, drop_action)) {
			sql_error(sql, 02, SQLSTATE(42000) "ALTER TABLE: %s\n", MAL_MALLOC_FAIL);
			return SQL_ERR;
		}
	} 	break;
	case SQL_DROP_CONSTRAINT:
		res = SQL_OK;
		break;
	default:
		res = SQL_ERR;
	}
	if (res == SQL_ERR) {
		sql_error(sql, 02, SQLSTATE(M0M03) "Unknown table element (%p)->token = %s\n", s, token2string(s->token));
		return SQL_ERR;
	}
	return res;
}

static int
create_partition_definition(mvc *sql, sql_table *t, symbol *partition_def)
{
	char *err = NULL;

	if(partition_def) {
		dlist *list = partition_def->data.lval;
		symbol *type = list->h->next->data.sym;
		dlist *list2 = type->data.lval;
		if(isPartitionedByColumnTable(t)) {
			str colname = list2->h->data.sval;
			node *n;
			int sql_ec;
			for (n = t->columns.set->h; n ; n = n->next) {
				sql_column *col = n->data;
				if(!strcmp(col->base.name, colname)) {
					t->part.pcol = col;
					break;
				}
			}
			if(!t->part.pcol) {
				sql_error(sql, 02, SQLSTATE(42000) "CREATE MERGE TABLE: the partition column '%s' is not part of the table", colname);
				return SQL_ERR;
			}
			sql_ec = t->part.pcol->type.type->eclass;
			if(!(sql_ec == EC_BIT || EC_VARCHAR(sql_ec) || EC_TEMP(sql_ec) || sql_ec == EC_POS || sql_ec == EC_NUM ||
				 EC_INTERVAL(sql_ec)|| sql_ec == EC_DEC || sql_ec == EC_BLOB)) {
				err = sql_subtype_string(&(t->part.pcol->type));
				if (!err) {
					sql_error(sql, 02, SQLSTATE(HY001) MAL_MALLOC_FAIL);
				} else {
					sql_error(sql, 02, SQLSTATE(42000) "CREATE MERGE TABLE: column type %s not yet supported for the partition column", err);
					GDKfree(err);
				}
				return SQL_ERR;
			}
		} else if(isPartitionedByExpressionTable(t)) {
			sql_subtype *empty = sql_bind_localtype("void");
			char *query = symbol2string(sql, list2->h->data.sym, 1, &err);
			if (!query) {
				(void) sql_error(sql, 02, SQLSTATE(42000) "CREATE MERGE TABLE: error compiling expression '%s'", err?err:"");
				if (err) _DELETE(err);
				return SQL_ERR;
			}
			t->part.pexp = SA_ZNEW(sql->sa, sql_expression);
			t->part.pexp->exp = sa_strdup(sql->sa, query);
			t->part.pexp->type = *empty;
			_DELETE(query);
		}
	}
	return SQL_OK;
}

sql_rel *
rel_create_table(sql_query *query, sql_schema *ss, int temp, const char *sname, const char *name, symbol *table_elements_or_subquery,
				 int commit_action, const char *loc, const char *username, const char *password, bool pw_encrypted,
				 symbol* partition_def, int if_not_exists)
{
	mvc *sql = query->sql;
	sql_schema *s = NULL;

	int instantiate = (sql->emode == m_instantiate);
	int deps = (sql->emode == m_deps);
	int create = (!instantiate && !deps);
	int tt = (temp == SQL_REMOTE)?tt_remote:
		 (temp == SQL_STREAM)?tt_stream:
		 (temp == SQL_MERGE_TABLE)?tt_merge_table:
		 (temp == SQL_REPLICA_TABLE)?tt_replica_table:tt_table;
	bit properties = partition_def ? (bit) partition_def->data.lval->h->next->next->data.i_val : 0;

	(void)create;
	if (sname && !(s = mvc_bind_schema(sql, sname)))
		return sql_error(sql, 02, SQLSTATE(3F000) "CREATE TABLE: no such schema '%s'", sname);

	if (temp != SQL_PERSIST && tt == tt_table &&
			commit_action == CA_COMMIT)
		commit_action = CA_DELETE;

	if (temp != SQL_DECLARED_TABLE) {
		if (temp != SQL_PERSIST && tt == tt_table) {
			if (temp == SQL_LOCAL_TEMP || temp == SQL_GLOBAL_TEMP) {
				if (sname && strcmp(sname, "tmp") != 0)
					return sql_error(sql, 02, SQLSTATE(3F000) "CREATE TABLE: %s temporary tables should be stored in the 'tmp' schema",
									 (temp == SQL_LOCAL_TEMP) ? "local" : "global");
				s = mvc_bind_schema(sql, "tmp");
			}
		} else if (s == NULL) {
			s = ss;
		}
	}

	if (temp != SQL_DECLARED_TABLE && s)
		sname = s->base.name;

	if (mvc_bind_table(sql, s, name)) {
		if (if_not_exists) {
			return rel_psm_block(sql->sa, new_exp_list(sql->sa));
		} else {
			char *cd = (temp == SQL_DECLARED_TABLE)?"DECLARE":"CREATE";
			return sql_error(sql, 02, SQLSTATE(42S01) "%s TABLE: name '%s' already in use", cd, name);
		}
	} else if (temp != SQL_DECLARED_TABLE && (!mvc_schema_privs(sql, s) && !(isTempSchema(s) && temp == SQL_LOCAL_TEMP))){
		return sql_error(sql, 02, SQLSTATE(42000) "CREATE TABLE: insufficient privileges for user '%s' in schema '%s'", stack_get_string(sql, "current_user"), s->base.name);
	} else if (table_elements_or_subquery->token == SQL_CREATE_TABLE) {
		/* table element list */
		dnode *n;
		dlist *columns = table_elements_or_subquery->data.lval;
		sql_table *t;

		if (tt == tt_remote) {
			char *local_user = stack_get_string(sql, "current_user");
			char *local_table = sa_strconcat(sql->sa, sa_strconcat(sql->sa, sname, "."), name);
			if (!local_table) {
				return sql_error(sql, 02, SQLSTATE(HY001) "CREATE TABLE: " MAL_MALLOC_FAIL);
			}
			if (!mapiuri_valid(loc))
				return sql_error(sql, 02, SQLSTATE(42000) "CREATE TABLE: incorrect uri '%s' for remote table '%s'", loc, name);

			const char *remote_uri = mapiuri_uri(loc, sql->sa);
			if (remote_uri == NULL) {
				return sql_error(sql, 02, SQLSTATE(HY001) "CREATE TABLE: " MAL_MALLOC_FAIL);
			}
			char *reg_credentials = AUTHaddRemoteTableCredentials(local_table, local_user, remote_uri, username, password, pw_encrypted);
			if (reg_credentials != 0) {
				return sql_error(sql, 02, SQLSTATE(42000) "CREATE TABLE: cannot register credentials for remote table '%s' in vault: %s", name, reg_credentials);
			}
			t = mvc_create_remote(sql, s, name, SQL_DECLARED_TABLE, loc);
		} else {
			t = mvc_create_table(sql, s, name, tt, 0, SQL_DECLARED_TABLE, commit_action, -1, properties);
		}
		if (!t)
			return NULL;

		for (n = columns->h; n; n = n->next) {
			symbol *sym = n->data.sym;
			int res = table_element(query, sym, s, t, 0);

			if (res == SQL_ERR)
				return NULL;
		}

		if(create_partition_definition(sql, t, partition_def) != SQL_OK)
			return NULL;

		temp = (tt == tt_table)?temp:SQL_PERSIST;
		return rel_table(sql, DDL_CREATE_TABLE, sname, t, temp);
	} else { /* [col name list] as subquery with or without data */
		sql_rel *sq = NULL, *res = NULL;
		dlist *as_sq = table_elements_or_subquery->data.lval;
		dlist *column_spec = as_sq->h->data.lval;
		symbol *subquery = as_sq->h->next->data.sym;
		int with_data = as_sq->h->next->next->data.i_val;
		sql_table *t = NULL; 

		assert(as_sq->h->next->next->type == type_int);
		sq = rel_selects(query, subquery);
		if (!sq)
			return NULL;

		if ((tt == tt_merge_table || tt == tt_remote || tt == tt_replica_table) && with_data)
			return sql_error(sql, 02, SQLSTATE(42000) "CREATE TABLE: cannot create %s 'with data'",
							 TABLE_TYPE_DESCRIPTION(tt, properties));

		/* create table */
		if ((t = mvc_create_table_as_subquery( sql, sq, s, name, column_spec, temp, commit_action)) == NULL) { 
			rel_destroy(sq);
			return NULL;
		}

		/* insert query result into this table */
		temp = (tt == tt_table)?temp:SQL_PERSIST;
		res = rel_table(sql, DDL_CREATE_TABLE, sname, t, temp);
		if (with_data) {
			res = rel_insert(query, res, sq);
		} else {
			rel_destroy(sq);
		}
		return res;
	}
	/*return NULL;*/ /* never reached as all branches of the above if() end with return ... */
}

static void
rel_add_intern(mvc *sql, sql_rel *rel)
{
	if (rel->op == op_project && rel->l && rel->exps && !need_distinct(rel)) {
		list *prjs = rel_projections(sql, rel->l, NULL, 1, 1);
		node *n;
	
		for(n=prjs->h; n; n = n->next) {
			sql_exp *e = n->data;

			if (is_intern(e)) {
				append(rel->exps, e);
				n->data = NULL;
			}
		}
	}
}


static sql_rel *
rel_create_view(sql_query *query, sql_schema *ss, dlist *qname, dlist *column_spec, symbol *ast, int check, int persistent, int replace)
{
	mvc *sql = query->sql;
	char *name = qname_table(qname);
	char *sname = qname_schema(qname);
	sql_schema *s = NULL;
	sql_table *t = NULL;
	int instantiate = (sql->emode == m_instantiate || !persistent);
	int deps = (sql->emode == m_deps);
	int create = (!instantiate && !deps);
	char *base = replace ? "CREATE OR REPLACE" : "CREATE";

	(void) ss;
	(void) check;		/* Stefan: unused!? */
	if (sname && !(s = mvc_bind_schema(sql, sname))) 
		return sql_error(sql, 02, SQLSTATE(3F000) "CREATE VIEW: no such schema '%s'", sname);
	if (s == NULL)
		s = cur_schema(sql);

	if (create && (!mvc_schema_privs(sql, s) && !(isTempSchema(s) && persistent == SQL_LOCAL_TEMP))) {
		return sql_error(sql, 02, SQLSTATE(42000) "%s VIEW: access denied for %s to schema ;'%s'", base, stack_get_string(sql, "current_user"), s->base.name);
	}

	if (create && (t = mvc_bind_table(sql, s, name)) != NULL) {
		if (replace) {
			if (!isView(t)) {
				return sql_error(sql, 02, SQLSTATE(42000) "%s VIEW: unable to drop view '%s': is a table", base, name);
			} else if (t->system) {
				return sql_error(sql, 02, SQLSTATE(42000) "%s VIEW: cannot replace system view '%s'", base, name);
			} else if (mvc_check_dependency(sql, t->base.id, VIEW_DEPENDENCY, NULL)) {
				return sql_error(sql, 02, SQLSTATE(42000) "%s VIEW: cannot replace view '%s', there are database objects which depend on it", base, t->base.name);
			} else {
				str output;
				if((output = mvc_drop_table(sql, s, t, 0)) != MAL_SUCCEED) {
					sql_error(sql, 02, SQLSTATE(42000) "%s", output);
					freeException(output);
					return NULL;
				}
		 	}
		} else {
			return sql_error(sql, 02, SQLSTATE(42S01) "%s VIEW: name '%s' already in use", base, name);
		}
	}
	if (ast) {
		sql_rel *sq = NULL;
		char *q = QUERY(sql->scanner);

		if (ast->token == SQL_SELECT) {
			SelectNode *sn = (SelectNode *) ast;

			if (sn->limit)
				return sql_error(sql, 01, SQLSTATE(42000) "%s VIEW: LIMIT not supported", base);
		}

		sq = schema_selects(query, s, ast);
		if (!sq)
			return NULL;

		if (!create) {
			if (column_spec) {
				dnode *n = column_spec->h;
				node *m = sq->exps->h;

				for (; n && m; n = n->next, m = m->next)
					;
				if (n || m) {
					sql_error(sql, 01, SQLSTATE(21S02) "WITH CLAUSE: number of columns does not match");
					rel_destroy(sq);
					return NULL;
				}
			}
			rel_add_intern(sql, sq);
		}

		if (create) {
			q = query_cleaned(q);
			t = mvc_create_view(sql, s, name, SQL_DECLARED_TABLE, q, 0);
			GDKfree(q);
			if (as_subquery( sql, t, sq, column_spec, "CREATE VIEW") != 0) {
				rel_destroy(sq);
				return NULL;
			}
			return rel_table(sql, DDL_CREATE_VIEW, s->base.name, t, SQL_PERSIST);
		}
		t = mvc_bind_table(sql, s, name);
		if (!persistent && column_spec) 
			sq = view_rename_columns( sql, name, sq, column_spec);
		if (sq && sq->op == op_project && sq->l && sq->exps && sq->card == CARD_AGGR) {
			exps_setcard(sq->exps, CARD_MULTI);
			sq->card = CARD_MULTI;
		}
		return sq;
	}
	return NULL;
}

static sql_rel *
rel_schema2(sql_allocator *sa, int cat_type, char *sname, char *auth, int nr)
{
	sql_rel *rel = rel_create(sa);
	list *exps = new_exp_list(sa);
	if(!rel || !exps)
		return NULL;

	append(exps, exp_atom_clob(sa, sname));
	append(exps, exp_atom_clob(sa, auth));
	append(exps, exp_atom_int(sa, nr));
	rel->l = NULL;
	rel->r = NULL;
	rel->op = op_ddl;
	rel->flag = cat_type;
	rel->exps = exps;
	rel->card = 0;
	rel->nrcols = 0;
	return rel;
}

static sql_rel *
rel_schema3(sql_allocator *sa, int cat_type, char *sname, char *tname, char *name)
{
	sql_rel *rel = rel_create(sa);
	list *exps = new_exp_list(sa);
	if(!rel || !exps)
		return NULL;

	append(exps, exp_atom_clob(sa, sname));
	append(exps, exp_atom_clob(sa, tname));
	append(exps, exp_atom_clob(sa, name));
	rel->l = NULL;
	rel->r = NULL;
	rel->op = op_ddl;
	rel->flag = cat_type;
	rel->exps = exps;
	rel->card = 0;
	rel->nrcols = 0;
	return rel;
}

static sql_rel *
rel_drop_type(mvc *sql, dlist *qname, int drop_action)
{
	char *name = qname_table(qname);
	char *sname = qname_schema(qname);
	sql_schema *s = NULL;

	if (sname && !(s = mvc_bind_schema(sql, sname))) 
		return sql_error(sql, 02, SQLSTATE(3F000) "DROP TYPE: no such schema '%s'", sname);
	if (s == NULL)
		s = cur_schema(sql);

	if (schema_bind_type(sql, s, name) == NULL) {
		return sql_error(sql, 02, SQLSTATE(42S01) "DROP TYPE: type '%s' does not exist", name);
	} else if (!mvc_schema_privs(sql, s)) {
		return sql_error(sql, 02, SQLSTATE(42000) "DROP TYPE: access denied for %s to schema ;'%s'", stack_get_string(sql, "current_user"), s->base.name);
	}
	return rel_schema2(sql->sa, DDL_DROP_TYPE, s->base.name, name, drop_action);
}

static sql_rel *
rel_create_type(mvc *sql, dlist *qname, char *impl)
{
	char *name = qname_table(qname);
	char *sname = qname_schema(qname);
	sql_schema *s = NULL;

	if (sname && !(s = mvc_bind_schema(sql, sname))) 
		return sql_error(sql, 02, SQLSTATE(3F000) "CREATE TYPE: no such schema '%s'", sname);
	if (s == NULL)
		s = cur_schema(sql);

	if (schema_bind_type(sql, s, name) != NULL) {
		return sql_error(sql, 02, SQLSTATE(42S01) "CREATE TYPE: name '%s' already in use", name);
	} else if (!mvc_schema_privs(sql, s)) {
		return sql_error(sql, 02, SQLSTATE(42000) "CREATE TYPE: access denied for %s to schema ;'%s'", stack_get_string(sql, "current_user"), s->base.name);
	}
	return rel_schema3(sql->sa, DDL_CREATE_TYPE, s->base.name, name, impl);
}
static char *
dlist_get_schema_name(dlist *name_auth)
{
	assert(name_auth && name_auth->h);
	return name_auth->h->data.sval;
}

static char *
schema_auth(dlist *name_auth)
{
	assert(name_auth && name_auth->h && dlist_length(name_auth) == 2);
	return name_auth->h->next->data.sval;
}

static sql_rel *
rel_drop(sql_allocator *sa, int cat_type, char *sname, char *auth, int nr, int exists_check)
{
	sql_rel *rel = rel_create(sa);
	list *exps = new_exp_list(sa);

	append(exps, exp_atom_int(sa, nr));
	append(exps, exp_atom_clob(sa, sname));
	append(exps, exp_atom_clob(sa, auth));
	append(exps, exp_atom_int(sa, exists_check));
	rel->l = NULL;
	rel->r = NULL;
	rel->op = op_ddl;
	rel->flag = cat_type;
	rel->exps = exps;
	rel->card = 0;
	rel->nrcols = 0;
	return rel;
}

static sql_rel *
rel_create_schema_dll(sql_allocator *sa, char *sname, char *auth, int nr)
{
	sql_rel *rel = rel_create(sa);
	list *exps = new_exp_list(sa);
	if(!rel || !exps)
		return NULL;

	append(exps, exp_atom_int(sa, nr));
	append(exps, exp_atom_clob(sa, sname));

	if (auth)
		append(exps, exp_atom_clob(sa, auth));
	rel->l = NULL;
	rel->r = NULL;
	rel->op = op_ddl;
	rel->flag = DDL_CREATE_SCHEMA;
	rel->exps = exps;
	rel->card = 0;
	rel->nrcols = 0;
	return rel;
}

static sql_rel *
rel_create_schema(sql_query *query, dlist *auth_name, dlist *schema_elements, int if_not_exists)
{
	mvc *sql = query->sql;
	char *name = dlist_get_schema_name(auth_name);
	char *auth = schema_auth(auth_name);
	sqlid auth_id = sql->role_id;

	if (auth && (auth_id = sql_find_auth(sql, auth)) < 0) {
		sql_error(sql, 02, SQLSTATE(28000) "CREATE SCHEMA: no such authorization '%s'", auth);
		return NULL;
	}
	if (sql->user_id != USER_MONETDB && sql->role_id != ROLE_SYSADMIN) {
		sql_error(sql, 02, SQLSTATE(42000) "CREATE SCHEMA: insufficient privileges for user '%s'", stack_get_string(sql, "current_user"));
		return NULL;
	}
	if (!name) 
		name = auth;
	assert(name);
	if (mvc_bind_schema(sql, name)) {
		if (!if_not_exists) {
			sql_error(sql, 02, SQLSTATE(3F000) "CREATE SCHEMA: name '%s' already in use", name);
			return NULL;
		} else {
			return rel_psm_block(sql->sa, new_exp_list(sql->sa));
		}
	} else {
		sql_schema *os = sql->session->schema;
		dnode *n;
		sql_schema *ss = SA_ZNEW(sql->sa, sql_schema);
		sql_rel *ret;

		ret = rel_create_schema_dll(sql->sa, name, auth, 0);

		ss->base.name = name;
		ss->auth_id = auth_id;
		ss->owner = sql->user_id;

		sql->session->schema = ss;
		n = schema_elements->h;
		while (n) {
			sql_rel *res = rel_semantic(query, n->data.sym);
			if (!res) {
				rel_destroy(ret);
				return NULL;
			}
			ret = rel_list(sql->sa, ret, res);
			n = n->next;
		}
		sql->session->schema = os;
		return ret;
	}
}

static str
get_schema_name( mvc *sql, char *sname, char *tname)
{
	if (!sname) {
		sql_schema *ss = cur_schema(sql);
		sql_table *t = mvc_bind_table(sql, ss, tname);
		if (!t)
			ss = tmp_schema(sql);
		sname = ss->base.name;
	}
	return sname;
}

static sql_rel *
sql_alter_table(sql_query *query, dlist *dl, dlist *qname, symbol *te, int if_exists)
{
	mvc *sql = query->sql;
	char *sname = qname_schema(qname);
	char *tname = qname_table(qname);
	sql_schema *s = NULL;
	sql_table *t = NULL;

	if (sname && !(s=mvc_bind_schema(sql, sname))) {
		if(if_exists)
			return rel_psm_block(sql->sa, new_exp_list(sql->sa));
		return sql_error(sql, 02, SQLSTATE(3F000) "ALTER TABLE: no such schema '%s'", sname);
	}
	if (!s)
		s = cur_schema(sql);

	if ((t = mvc_bind_table(sql, s, tname)) == NULL) {
		if (mvc_bind_table(sql, mvc_bind_schema(sql, "tmp"), tname) != NULL) 
			return sql_error(sql, 02, SQLSTATE(42S02) "ALTER TABLE: not supported on TEMPORARY table '%s'", tname);
		if(if_exists)
			return rel_psm_block(sql->sa, new_exp_list(sql->sa));
		return sql_error(sql, 02, SQLSTATE(42S02) "ALTER TABLE: no such table '%s' in schema '%s'", tname, s->base.name);
	} else {
		node *n;
		sql_rel *res = NULL, *r;
		sql_table *nt = NULL;
		sql_exp ** updates, *e;

		assert(te);
		if (t->persistence != SQL_DECLARED_TABLE)
			sname = s->base.name;

		if (te && (te->token == SQL_TABLE || te->token == SQL_DROP_TABLE)) {
			dlist *nqname = te->data.lval->h->data.lval;
			sql_schema *spt = NULL;
			sql_table *pt = NULL;
			char *nsname = qname_schema(nqname);
			char *ntname = qname_table(nqname);

			/* partition sname */
			if (!nsname)
				nsname = sname;

			if (nsname && !(spt=mvc_bind_schema(sql, nsname))) {
				(void) sql_error(sql, 02, SQLSTATE(3F000) "ALTER TABLE: no such schema '%s'", sname);
				return NULL;
			}
			if ((pt = mvc_bind_table(sql, spt, ntname)) == NULL)
				return sql_error(sql, 02, SQLSTATE(42S02) "ALTER TABLE: no such table '%s' in schema '%s'", ntname, spt->base.name);

			if (te->token == SQL_TABLE) {
				symbol *extra = dl->h->next->next->next->data.sym;

				if (isView(pt))
					return sql_error(sql, 02, SQLSTATE(42000) "ALTER TABLE: can't add a view into a %s",
									 TABLE_TYPE_DESCRIPTION(t->type, t->properties));
				if (strcmp(sname, nsname) != 0)
					return sql_error(sql, 02, SQLSTATE(42000) "ALTER TABLE: all children tables of '%s.%s' must be "
									 "part of schema '%s'", sname, tname, sname);
				if (!extra)
					return rel_alter_table(sql->sa, DDL_ALTER_TABLE_ADD_TABLE, sname, tname, nsname, ntname, 0);

				if ((isMergeTable(pt) || isReplicaTable(pt)) && list_empty(pt->members.set))
					return sql_error(sql, 02, SQLSTATE(42000) "The %s %s.%s should have at least one table associated",
									 TABLE_TYPE_DESCRIPTION(pt->type, pt->properties), spt->base.name, pt->base.name);

				if (extra->token == SQL_MERGE_PARTITION) { //partition to hold null values only
					dlist* ll = extra->data.lval;
					int update = ll->h->next->next->next->data.i_val;

					if (isRangePartitionTable(t)) {
						return rel_alter_table_add_partition_range(query, t, pt, sname, tname, nsname, ntname, NULL, NULL, 1, update);
					} else if (isListPartitionTable(t)) {
						return rel_alter_table_add_partition_list(query, t, pt, sname, tname, nsname, ntname, NULL, 1, update);
					} else {
						return sql_error(sql, 02, SQLSTATE(42000) "ALTER TABLE: cannot add a partition into a %s",
										 TABLE_TYPE_DESCRIPTION(t->type, t->properties));
					}
				} else if (extra->token == SQL_PARTITION_RANGE) {
					dlist* ll = extra->data.lval;
					symbol* min = ll->h->data.sym, *max = ll->h->next->data.sym;
					int nills = ll->h->next->next->data.i_val, update = ll->h->next->next->next->data.i_val;

					if (!isRangePartitionTable(t)) {
						return sql_error(sql, 02,SQLSTATE(42000) "ALTER TABLE: cannot add a range partition into a %s",
										 TABLE_TYPE_DESCRIPTION(t->type, t->properties));
					}

					return rel_alter_table_add_partition_range(query, t, pt, sname, tname, nsname, ntname, min, max, nills, update);
				} else if (extra->token == SQL_PARTITION_LIST) {
					dlist* ll = extra->data.lval, *values = ll->h->data.lval;
					int nills = ll->h->next->data.i_val, update = ll->h->next->next->data.i_val;

					if (!isListPartitionTable(t)) {
						return sql_error(sql, 02,SQLSTATE(42000) "ALTER TABLE: cannot add a value partition into a %s",
										 TABLE_TYPE_DESCRIPTION(t->type, t->properties));
					}

					return rel_alter_table_add_partition_list(query, t, pt, sname, tname, nsname, ntname, values, nills, update);
				}
				assert(0);
			} else {
				int drop_action = te->data.lval->h->next->data.i_val;

				return rel_alter_table(sql->sa, DDL_ALTER_TABLE_DEL_TABLE, sname, tname, nsname, ntname, drop_action);
			}
		}

		/* read only or read write */
		if (te && te->token == SQL_ALTER_TABLE) {
			int state = te->data.i_val;

			if (state == tr_readonly) 
				state = TABLE_READONLY;
			else if (state == tr_append) 
				state = TABLE_APPENDONLY;
			else
				state = TABLE_WRITABLE;
			return rel_alter_table(sql->sa, DDL_ALTER_TABLE_SET_ACCESS, sname, tname, NULL, NULL, state);
		}

		nt = dup_sql_table(sql->sa, t);
		if (!nt || (te && table_element(query, te, s, nt, 1) == SQL_ERR)) 
			return NULL;

		if (te->token == SQL_DROP_CONSTRAINT) {
			dlist *l = te->data.lval;
			char *kname = l->h->data.sval;
			int drop_action = l->h->next->data.i_val;

			sname = get_schema_name(sql, sname, tname);
			return rel_drop(sql->sa, DDL_DROP_CONSTRAINT, sname, kname, drop_action, 0);
		}

		if (t->s && !nt->s)
			nt->s = t->s;

		res = rel_table(sql, DDL_ALTER_TABLE, sname, nt, 0);

		if (!isTable(nt))
			return res;

		/* new columns need update with default values */
		updates = table_update_array(sql, nt);
		e = exp_column(sql->sa, nt->base.name, "%TID%", sql_bind_localtype("oid"), CARD_MULTI, 0, 1);
		r = rel_project(sql->sa, res, append(new_exp_list(sql->sa),e));
		if (nt->columns.nelm) {
			list *cols = new_exp_list(sql->sa);
			for (n = nt->columns.nelm; n; n = n->next) {
				sql_column *c = n->data;
				if (c->def) {
					char *d, *typestr = subtype2string2(&c->type);
					if(!typestr)
						return sql_error(sql, 02, SQLSTATE(HY001) MAL_MALLOC_FAIL);
					d = sql_message("select cast(%s as %s);", c->def, typestr);
					_DELETE(typestr);
					e = rel_parse_val(sql, d, sql->emode, NULL);
					_DELETE(d);
				} else {
					e = exp_atom(sql->sa, atom_general(sql->sa, &c->type, NULL));
				}
				if (!e || (e = rel_check_type(sql, &c->type, e, type_equal)) == NULL) {
					rel_destroy(r);
					return NULL;
				}
				list_append(cols, exp_column(sql->sa, nt->base.name, c->base.name, &c->type, CARD_MULTI, 0, 0));

				assert(!updates[c->colnr]);
				exp_setname(sql->sa, e, c->t->base.name, c->base.name);
				updates[c->colnr] = e;
			}
			res = rel_update(sql, res, r, updates, cols); 
		} else { /* new indices or keys */
			res = rel_update(sql, res, r, updates, NULL); 
		}
		return res;
	}
}

static sql_rel *
rel_role(sql_allocator *sa, char *grantee, char *auth, int grantor, int admin, int type)
{
	sql_rel *rel = rel_create(sa);
	list *exps = new_exp_list(sa);
	if(!rel || !exps)
		return NULL;

	assert(type == DDL_GRANT_ROLES || type == DDL_REVOKE_ROLES);
	append(exps, exp_atom_clob(sa, grantee));
	append(exps, exp_atom_clob(sa, auth));
	append(exps, exp_atom_int(sa, grantor));
	append(exps, exp_atom_int(sa, admin));
	rel->l = NULL;
	rel->r = NULL;
	rel->op = op_ddl;
	rel->flag = type;
	rel->exps = exps;
	rel->card = 0;
	rel->nrcols = 0;
	return rel;
}

static sql_rel *
rel_grant_roles(mvc *sql, sql_schema *schema, dlist *roles, dlist *grantees, int grant, int grantor)
{
	sql_rel *res = NULL;
	/* grant roles to the grantees */
	dnode *r, *g;

	(void) schema;
	for (r = roles->h; r; r = r->next) {
		char *role = r->data.sval;

		for (g = grantees->h; g; g = g->next) {
			char *grantee = g->data.sval;

			if ((res = rel_list(sql->sa, res, rel_role(sql->sa, grantee, role, grantor, grant, DDL_GRANT_ROLES))) == NULL) {
				rel_destroy(res);
				return NULL;
			}
		}
	}
	return res;
}

static sql_rel *
rel_revoke_roles(mvc *sql, sql_schema *schema, dlist *roles, dlist *grantees, int admin, int grantor)
{
	sql_rel *res = NULL;
	/* revoke roles from the grantees */
	dnode *r, *g;

	(void) schema;
	for (r = roles->h; r; r = r->next) {
		char *role = r->data.sval;

		for (g = grantees->h; g; g = g->next) {
			char *grantee = g->data.sval;

			if ((res = rel_list(sql->sa, res, rel_role(sql->sa, grantee, role, grantor, admin, DDL_REVOKE_ROLES))) == NULL) {
				rel_destroy(res);
				return NULL;
			}
		}
	}
	return res;
}

static sql_rel *
rel_priv(sql_allocator *sa, char *sname, char *name, char *grantee, int privs, char *cname, int grant, int grantor, int type)
{
	sql_rel *rel = rel_create(sa);
	list *exps = new_exp_list(sa);
	if(!rel || !exps)
		return NULL;

	assert(type == DDL_GRANT || type == DDL_REVOKE);
	append(exps, exp_atom_clob(sa, sname));
	append(exps, exp_atom_clob(sa, name));
	append(exps, exp_atom_clob(sa, grantee));
	append(exps, exp_atom_int(sa, privs));
	append(exps, cname?(void*)exp_atom_clob(sa, cname):(void*)cname);
	append(exps, exp_atom_int(sa, grant));
	append(exps, exp_atom_int(sa, grantor));
	rel->l = NULL;
	rel->r = NULL;
	rel->op = op_ddl;
	rel->flag = type;
	rel->exps = exps;
	rel->card = 0;
	rel->nrcols = 0;
	return rel;
}

static sql_rel *
rel_func_priv(sql_allocator *sa, char *sname, int func, char *grantee, int privs, int grant, int grantor, int type)
{
	sql_rel *rel = rel_create(sa);
	list *exps = new_exp_list(sa);
	if(!rel || !exps)
		return NULL;

	assert(type == DDL_GRANT_FUNC || type == DDL_REVOKE_FUNC);
	append(exps, exp_atom_clob(sa, sname));
	append(exps, exp_atom_int(sa, func));
	append(exps, exp_atom_clob(sa, grantee));
	append(exps, exp_atom_int(sa, privs));
	append(exps, exp_atom_int(sa, grant));
	append(exps, exp_atom_int(sa, grantor));
	rel->l = NULL;
	rel->r = NULL;
	rel->op = op_ddl;
	rel->flag = type;
	rel->exps = exps;
	rel->card = 0;
	rel->nrcols = 0;
	return rel;
}

static sql_rel *
rel_grant_global(mvc *sql, sql_schema *cur, dlist *privs, dlist *grantees, int grant, int grantor)
{
	sql_rel *res = NULL;
	char *sname = cur->base.name;
	dnode *gn;

	if (!privs)
		return NULL;
	sname = cur->base.name;
	for (gn = grantees->h; gn; gn = gn->next) {
		dnode *opn;
		char *grantee = gn->data.sval;

		if (!grantee)
			grantee = "public";

		for (opn = privs->h; opn; opn = opn->next) {
			int priv = opn->data.i_val;

			if ((res = rel_list(sql->sa, res, rel_priv(sql->sa, sname, NULL, grantee, priv, NULL, grant, grantor, DDL_GRANT))) == NULL) {
				rel_destroy(res);
				return NULL;
			}
		}
	}
	return res;
}

static sql_rel *
rel_grant_table(mvc *sql, sql_schema *cur, dlist *privs, dlist *qname, dlist *grantees, int grant, int grantor)
{
	sql_rel *res = NULL;
	dnode *gn;
	int all = PRIV_SELECT | PRIV_UPDATE | PRIV_INSERT | PRIV_DELETE | PRIV_TRUNCATE;
	char *sname = qname_schema(qname);
	char *tname = qname_table(qname);

	if (!sname)
		sname = cur->base.name;
	for (gn = grantees->h; gn; gn = gn->next) {
		dnode *opn;
		char *grantee = gn->data.sval;

		if (!grantee)
			grantee = "public";

		if (!privs) {
			if ((res = rel_list(sql->sa, res, rel_priv(sql->sa, sname, tname, grantee, all, NULL, grant, grantor, DDL_GRANT))) == NULL) {
				rel_destroy(res);
				return NULL;
			}
			continue;
		}
		for (opn = privs->h; opn; opn = opn->next) {
			symbol *op = opn->data.sym;
			int priv = PRIV_SELECT;
	
			switch (op->token) {
			case SQL_SELECT:
				priv = PRIV_SELECT;
				break;
			case SQL_UPDATE:
				priv = PRIV_UPDATE;
				break;
			case SQL_INSERT:
				priv = PRIV_INSERT;
				break;
			case SQL_DELETE:
				priv = PRIV_DELETE;
				break;
			case SQL_TRUNCATE:
				priv = PRIV_TRUNCATE;
				break;
			case SQL_EXECUTE:
			default:
				return sql_error(sql, 02, SQLSTATE(42000) "Cannot GRANT EXECUTE on table name %s", tname);
			}

			if ((op->token == SQL_SELECT || op->token == SQL_UPDATE) && op->data.lval) {
				dnode *cn;

				for (cn = op->data.lval->h; cn; cn = cn->next) {
					char *cname = cn->data.sval;
					if ((res = rel_list(sql->sa, res, rel_priv(sql->sa, sname, tname, grantee, priv, cname, grant, grantor, DDL_GRANT))) == NULL) {
						rel_destroy(res);
						return NULL;
					}
				}
			} else if ((res = rel_list(sql->sa, res, rel_priv(sql->sa, sname, tname, grantee, priv, NULL, grant, grantor, DDL_GRANT))) == NULL) {
				rel_destroy(res);
				return NULL;
			}
		}
	}
	return res;
}

static sql_rel *
rel_grant_func(mvc *sql, sql_schema *cur, dlist *privs, dlist *qname, dlist *typelist, int type, dlist *grantees, int grant, int grantor)
{
	sql_rel *res = NULL;
	dnode *gn;
	char *sname = qname_schema(qname);
	char *fname = qname_func(qname);
	sql_schema *s = NULL;
	sql_func *func = NULL;

	if (sname)
		s = mvc_bind_schema(sql, sname);
	else
		s = cur;
	func = resolve_func(sql, s, fname, typelist, type, "GRANT", 0);
	if (!func) 
		return NULL;
	if (!func->s) 
		return sql_error(sql, 02, SQLSTATE(42000) "Cannot GRANT EXECUTE on system function '%s'", fname);

	for (gn = grantees->h; gn; gn = gn->next) {
		dnode *opn;
		char *grantee = gn->data.sval;

		if (!grantee)
			grantee = "public";

		if (!privs) {
			if ((res = rel_list(sql->sa, res, rel_func_priv(sql->sa, s->base.name, func->base.id, grantee, PRIV_EXECUTE, grant, grantor, DDL_GRANT_FUNC))) == NULL) {
				rel_destroy(res);
				return NULL;
			}
			continue;
		}
		for (opn = privs->h; opn; opn = opn->next) {
			symbol *op = opn->data.sym;
	
			if (op->token != SQL_EXECUTE) 
				return sql_error(sql, 02, SQLSTATE(42000) "Can only GRANT 'EXECUTE' on function '%s'", fname);
			if ((res = rel_list(sql->sa, res, rel_func_priv(sql->sa, s->base.name, func->base.id, grantee, PRIV_EXECUTE, grant, grantor, DDL_GRANT_FUNC))) == NULL) {
				rel_destroy(res);
				return NULL;
			}
		}
	}
	return res;
}


static sql_rel *
rel_grant_privs(mvc *sql, sql_schema *cur, dlist *privs, dlist *grantees, int grant, int grantor)
{
	dlist *obj_privs = privs->h->data.lval;
	symbol *obj = privs->h->next->data.sym;
	tokens token = obj->token;

	if (token == SQL_NAME) {
		dlist *qname = obj->data.lval;
		char *sname = qname_schema(qname);
		char *tname = qname_table(qname);
		sql_schema *s = cur;

		if (sname)
			s = mvc_bind_schema(sql, sname);
		if (s && mvc_bind_table(sql, s, tname) != NULL)
			token = SQL_TABLE;
	}

	switch (token) {
	case SQL_GRANT: 
		return rel_grant_global(sql, cur, obj_privs, grantees, grant, grantor);
	case SQL_TABLE:
	case SQL_NAME:
		return rel_grant_table(sql, cur, obj_privs, obj->data.lval, grantees, grant, grantor);
	case SQL_FUNC: {
		dlist *r = obj->data.lval;
		dlist *qname = r->h->data.lval;
		dlist *typelist = r->h->next->data.lval;
		int type = r->h->next->next->data.i_val;

		return rel_grant_func(sql, cur, obj_privs, qname, typelist, type, grantees, grant, grantor);
	}
	default:
		return sql_error(sql, 02, SQLSTATE(M0M03) "Grant: unknown token %d", token);
	}
}

static sql_rel *
rel_revoke_global(mvc *sql, sql_schema *cur, dlist *privs, dlist *grantees, int grant, int grantor)
{
	sql_rel *res = NULL;
	char *sname = cur->base.name;
	dnode *gn;

	if (!privs)
		return NULL;
	for (gn = grantees->h; gn; gn = gn->next) {
		dnode *opn;
		char *grantee = gn->data.sval;

		if (!grantee)
			grantee = "public";

		for (opn = privs->h; opn; opn = opn->next) {
			int priv = opn->data.i_val;

			if ((res = rel_list(sql->sa, res, rel_priv(sql->sa, sname, NULL, grantee, priv, NULL, grant, grantor, DDL_REVOKE))) == NULL) {
				rel_destroy(res);
				return NULL;
			}
		}
	}
	return res;
}

static sql_rel *
rel_revoke_table(mvc *sql, sql_schema *cur, dlist *privs, dlist *qname, dlist *grantees, int grant, int grantor)
{
	dnode *gn;
	sql_rel *res = NULL;
	int all = PRIV_SELECT | PRIV_UPDATE | PRIV_INSERT | PRIV_DELETE | PRIV_TRUNCATE;
	char *sname = qname_schema(qname);
	char *tname = qname_table(qname);

	if (!sname)
		sname = cur->base.name;
	for (gn = grantees->h; gn; gn = gn->next) {
		dnode *opn;
		char *grantee = gn->data.sval;

		if (!grantee)
			grantee = "public";

		if (!privs) {
			if ((res = rel_list(sql->sa, res, rel_priv(sql->sa, sname, tname, grantee, all, NULL, grant, grantor, DDL_REVOKE))) == NULL) {
				rel_destroy(res);
				return NULL;
			}
			continue;
		}
		for (opn = privs->h; opn; opn = opn->next) {
			symbol *op = opn->data.sym;
			int priv = PRIV_SELECT;

			switch (op->token) {
			case SQL_SELECT:
				priv = PRIV_SELECT;
				break;
			case SQL_UPDATE:
				priv = PRIV_UPDATE;
				break;
			case SQL_INSERT:
				priv = PRIV_INSERT;
				break;
			case SQL_DELETE:
				priv = PRIV_DELETE;
				break;
			case SQL_TRUNCATE:
				priv = PRIV_TRUNCATE;
				break;
			case SQL_EXECUTE:
			default:
				return sql_error(sql, 02, SQLSTATE(42000) "Cannot GRANT EXECUTE on table name %s", tname);
			}

			if ((op->token == SQL_SELECT || op->token == SQL_UPDATE) && op->data.lval) {
				dnode *cn;

				for (cn = op->data.lval->h; cn; cn = cn->next) {
					char *cname = cn->data.sval;
					if ((res = rel_list(sql->sa, res, rel_priv(sql->sa, sname, tname, grantee, priv, cname, grant, grantor, DDL_REVOKE))) == NULL) {
						rel_destroy(res);
						return NULL;
					}
				}
			} else if ((res = rel_list(sql->sa, res, rel_priv(sql->sa, sname, tname, grantee, priv, NULL, grant, grantor, DDL_REVOKE))) == NULL) {
				rel_destroy(res);
				return NULL;
			}
		}
	}
	return res;
}

static sql_rel *
rel_revoke_func(mvc *sql, sql_schema *cur, dlist *privs, dlist *qname, dlist *typelist, int type, dlist *grantees, int grant, int grantor)
{
	dnode *gn;
	sql_rel *res = NULL;
	char *sname = qname_schema(qname);
	char *fname = qname_func(qname);
	sql_func *func = NULL;

	sql_schema *s = NULL;

	if (sname)
		s = mvc_bind_schema(sql, sname);
	else
		s = cur;
	func = resolve_func(sql, s, fname, typelist, type, "REVOKE", 0);
	if (!func) 
		return NULL;
	if (!func->s)
		return sql_error(sql, 02, SQLSTATE(42000) "Cannot REVOKE EXECUTE on system function '%s'", fname);
	for (gn = grantees->h; gn; gn = gn->next) {
		dnode *opn;
		char *grantee = gn->data.sval;

		if (!grantee)
			grantee = "public";

		if (!privs) {
			if ((res = rel_list(sql->sa, res, rel_func_priv(sql->sa, s->base.name, func->base.id, grantee, PRIV_EXECUTE, grant, grantor, DDL_REVOKE_FUNC))) == NULL) {
				rel_destroy(res);
				return NULL;
			}
			continue;
		}
		for (opn = privs->h; opn; opn = opn->next) {
			symbol *op = opn->data.sym;

			if (op->token != SQL_EXECUTE) 
				return sql_error(sql, 02, SQLSTATE(42000) "Can only REVOKE EXECUTE on function name %s", fname);

			if ((res = rel_list(sql->sa, res, rel_func_priv(sql->sa, s->base.name, func->base.id, grantee, PRIV_EXECUTE, grant, grantor, DDL_REVOKE_FUNC))) == NULL) {
				rel_destroy(res);
				return NULL;
			}
		}
	}
	return res;
}

static sql_rel *
rel_revoke_privs(mvc *sql, sql_schema *cur, dlist *privs, dlist *grantees, int grant, int grantor)
{
	dlist *obj_privs = privs->h->data.lval;
	symbol *obj = privs->h->next->data.sym;
	tokens token = obj->token;

	if (token == SQL_NAME) {
		dlist *qname = obj->data.lval;
		char *sname = qname_schema(qname);
		char *tname = qname_table(qname);
		sql_schema *s = cur;

		if (sname)
			s = mvc_bind_schema(sql, sname);
		if (s && mvc_bind_table(sql, s, tname) != NULL)
			token = SQL_TABLE;
	}

	switch (token) {
	case SQL_GRANT: 
		return rel_revoke_global(sql, cur, obj_privs, grantees, grant, grantor);
	case SQL_TABLE:
		return rel_revoke_table(sql, cur, obj_privs, obj->data.lval, grantees, grant, grantor);
	case SQL_NAME:
		return rel_revoke_table(sql, cur, obj_privs, obj->data.lval, grantees, grant, grantor);
	case SQL_FUNC: {
		dlist *r = obj->data.lval;
		dlist *qname = r->h->data.lval;
		dlist *typelist = r->h->next->data.lval;
		int type = r->h->next->next->data.i_val;

		return rel_revoke_func(sql, cur, obj_privs, qname, typelist, type, grantees, grant, grantor);
	}
	default:
		return sql_error(sql, 02, SQLSTATE(M0M03) "Grant: unknown token %d", token);
	}
}

/* iname, itype, sname.tname (col1 .. coln) */
static sql_rel *
rel_create_index(mvc *sql, char *iname, idx_type itype, dlist *qname, dlist *column_list)
{
	sql_schema *s = NULL;
	sql_table *t, *nt;
	sql_rel *r, *res;
	sql_exp ** updates, *e;
	sql_idx *i;
	dnode *n;
	char *sname = qname_schema(qname);
	char *tname = qname_table(qname);
	       
	if (sname && !(s = mvc_bind_schema(sql, sname))) 
		return sql_error(sql, 02, SQLSTATE(3F000) "CREATE INDEX: no such schema '%s'", sname);
	if (!s) 
		s = cur_schema(sql);
	i = mvc_bind_idx(sql, s, iname);
	if (i) 
		return sql_error(sql, 02, SQLSTATE(42S11) "CREATE INDEX: name '%s' already in use", iname);
	t = mvc_bind_table(sql, s, tname);
	if (!t) {
		return sql_error(sql, 02, SQLSTATE(42S02) "CREATE INDEX: no such table '%s'", tname);
	} else if (isView(t) || isMergeTable(t) || isRemote(t)) {
		return sql_error(sql, 02, SQLSTATE(42S02) "CREATE INDEX: cannot create index on %s '%s'", isView(t)?"view":
						isMergeTable(t)?"merge table":"remote table", tname);
	}
	sname = get_schema_name( sql, sname, tname);
	nt = dup_sql_table(sql->sa, t);

	if (t->persistence != SQL_DECLARED_TABLE)
		sname = s->base.name;
	if (t->s && !nt->s)
		nt->s = t->s;

	/* add index here */
	i = mvc_create_idx(sql, nt, iname, itype);
	for (n = column_list->h; n; n = n->next) {
		sql_column *c = mvc_bind_column(sql, nt, n->data.sval);

		if (!c) 
			return sql_error(sql, 02, SQLSTATE(42S22) "CREATE INDEX: no such column '%s'", n->data.sval);
		mvc_create_ic(sql, i, c);
	}

	/* new columns need update with default values */
	updates = table_update_array(sql, nt); 
	e = exp_column(sql->sa, nt->base.name, "%TID%", sql_bind_localtype("oid"), CARD_MULTI, 0, 1);
	res = rel_table(sql, DDL_ALTER_TABLE, sname, nt, 0);
	r = rel_project(sql->sa, res, append(new_exp_list(sql->sa),e));
	res = rel_update(sql, res, r, updates, NULL); 
	return res;
}

static sql_rel *
rel_create_user(sql_allocator *sa, char *user, char *passwd, int enc, char *fullname, char *schema)
{
	sql_rel *rel = rel_create(sa);
	list *exps = new_exp_list(sa);
	if(!rel || !exps)
		return NULL;

	append(exps, exp_atom_clob(sa, user));
	append(exps, exp_atom_clob(sa, passwd));
	append(exps, exp_atom_int(sa, enc));
	append(exps, exp_atom_clob(sa, schema));
	append(exps, exp_atom_clob(sa, fullname));
	rel->l = NULL;
	rel->r = NULL;
	rel->op = op_ddl;
	rel->flag = DDL_CREATE_USER;
	rel->exps = exps;
	rel->card = 0;
	rel->nrcols = 0;
	return rel;
}

static sql_rel *
rel_alter_user(sql_allocator *sa, char *user, char *passwd, int enc, char *schema, char *oldpasswd)
{
	sql_rel *rel = rel_create(sa);
	list *exps = new_exp_list(sa);
	if(!rel || !exps)
		return NULL;

	append(exps, exp_atom_clob(sa, user));
	append(exps, exp_atom_clob(sa, passwd));
	append(exps, exp_atom_int(sa, enc));
	append(exps, exp_atom_clob(sa, schema));
	append(exps, exp_atom_clob(sa, oldpasswd));
	rel->l = NULL;
	rel->r = NULL;
	rel->op = op_ddl;
	rel->flag = DDL_ALTER_USER;
	rel->exps = exps;
	rel->card = 0;
	rel->nrcols = 0;
	return rel;
}

static sql_schema*
current_or_designated_schema(mvc *sql, char *name) {
	sql_schema *s;

	if (!name)
		return cur_schema(sql);

	s = mvc_bind_schema(sql, name);
	if (!s) {
		sql_error(sql, 02, "3F000!COMMENT ON:no such schema: %s", name);
		return NULL;
	}

	if (strcmp(s->base.name, "tmp") == 0) {
		sql_error(sql, 2, "3F000!COMMENT ON tmp object not allowed");
		return NULL;
	}

	return s;
}

static sqlid
rel_find_designated_schema(mvc *sql, symbol *sym, sql_schema **schema_out) {
	char *sname;
	sql_schema *s;

	assert(sym->type == type_string);
	sname = sym->data.sval;
	if (!(s = mvc_bind_schema(sql, sname))) {
		sql_error(sql, 02, "3F000!COMMENT ON:no such schema: %s", sname);
		return 0;
	}

	*schema_out = s;
	return s->base.id;
}

static sqlid
rel_find_designated_table(mvc *sql, symbol *sym, sql_schema **schema_out) {
	dlist *qname;
	sql_schema *s;
	char *tname;
	sql_table *t;
	int want_table = sym->token == SQL_TABLE;

	assert(sym->type == type_list);
	qname = sym->data.lval;
	if (!(s = current_or_designated_schema(sql, qname_schema(qname))))
		return 0;
	tname = qname_table(qname);
	t = mvc_bind_table(sql, s, tname);
	if (t && !want_table == !isKindOfTable(t)) {	/* comparing booleans can be tricky */
		*schema_out = s;
		return t->base.id;
	}

	sql_error(sql, 02, "42S02!COMMENT ON:no such %s: %s.%s",
		want_table ? "table" : "view",
		s->base.name, tname);
	return 0;
}

static sqlid
rel_find_designated_column(mvc *sql, symbol *sym, sql_schema **schema_out) {
	char *sname, *tname, *cname;
	dlist *colname;
	sql_schema *s;
	sql_table *t;
	sql_column *c;

	assert(sym->type == type_list);
	colname = sym->data.lval;
	assert(colname->cnt == 2 || colname->cnt == 3);
	assert(colname->h->type == type_string);
	assert(colname->h->next->type == type_string);
	if (colname->cnt == 2) {
		sname = NULL;
		tname = colname->h->data.sval;
		cname = colname->h->next->data.sval;
	} else {
		// cnt == 3
		sname = colname->h->data.sval;
		tname = colname->h->next->data.sval;
		assert(colname->h->next->next->type == type_string);
		cname = colname->h->next->next->data.sval;
	}
	if (!(s = current_or_designated_schema(sql, sname)))
		return 0;
	if (!(t = mvc_bind_table(sql, s, tname))) {
		sql_error(sql, 02, "42S02!COMMENT ON:no such table: %s.%s", s->base.name, tname);
		return 0;
	}
	if (!(c = mvc_bind_column(sql, t, cname))) {
		sql_error(sql, 02, "42S22!COMMENT ON:no such column: %s.%s", tname, cname);
		return 0;
	}
	*schema_out = s;
	return c->base.id;
}

static sqlid
rel_find_designated_index(mvc *sql, symbol *sym, sql_schema **schema_out) {
	dlist *qname;
	sql_schema *s;
	char *iname;
	sql_idx *idx;

	assert(sym->type == type_list);
	qname = sym->data.lval;
	if (!(s = current_or_designated_schema(sql, qname_schema(qname))))
		return 0;
	iname = qname_table(qname);
	idx = mvc_bind_idx(sql, s, iname);
	if (idx) {
		*schema_out = s;
		return idx->base.id;
	}

	sql_error(sql, 02, "42S12!COMMENT ON:no such index: %s.%s",
		s->base.name, iname);
	return 0;
}

static sqlid
rel_find_designated_sequence(mvc *sql, symbol *sym, sql_schema **schema_out) {
	(void)sql;
	(void)sym;
	dlist *qname;
	sql_schema *s;
	char *seqname;
	sql_sequence *seq;

	assert(sym->type == type_list);
	qname = sym->data.lval;
	if (!(s = current_or_designated_schema(sql, qname_schema(qname))))
		return 0;
	seqname = qname_table(qname);
	seq = find_sql_sequence(s, seqname);
	if (seq) {
		*schema_out = s;
		return seq->base.id;
	}

	sql_error(sql, 02, "42000!COMMENT ON:no such sequence: %s.%s",
		s->base.name, seqname);
	return 0;
}


static sqlid
rel_find_designated_routine(mvc *sql, symbol *sym, sql_schema **schema_out) {
	(void)sql;
	(void)sym;
	dlist *designator;
	dlist *qname;
	dlist *typelist;
	int func_type;
	sql_schema *s;
	char *fname;
	sql_func *func;


	assert(sym->type == type_list);
	designator = sym->data.lval;
	assert(designator->cnt == 3);
	qname = designator->h->data.lval;
	typelist = designator->h->next->data.lval;
	func_type = designator->h->next->next->data.i_val;

	if (!(s = current_or_designated_schema(sql, qname_schema(qname))))
		return 0;

	fname = qname_func(qname);
	func = resolve_func(sql, s, fname, typelist, func_type, "COMMENT", 0);
	if (!func && func_type == F_FUNC) {
		// functions returning a table have a special type
		func = resolve_func(sql, s, fname, typelist, F_UNION, "COMMENT", 0);
	}
	if (func) {
		*schema_out = s;
		return func->base.id;
	}

	if (sql->errstr[0] == '\0')
		sql_error(sql, 02, "42000!COMMENT ON:no such routine: %s.%s", s->base.name, fname);
	return 0;
}

static sqlid
rel_find_designated_object(mvc *sql, symbol *sym, sql_schema **schema_out)
{
	sql_schema *dummy;

	if (schema_out == NULL)
		schema_out = &dummy;
	switch (sym->token) {
	case SQL_SCHEMA:
		return rel_find_designated_schema(sql, sym, schema_out);
	case SQL_TABLE:
		return rel_find_designated_table(sql, sym, schema_out);
	case SQL_VIEW:
		return rel_find_designated_table(sql, sym, schema_out);
	case SQL_COLUMN:
		return rel_find_designated_column(sql, sym, schema_out);
	case SQL_INDEX:
		return rel_find_designated_index(sql, sym, schema_out);
	case SQL_SEQUENCE:
		return rel_find_designated_sequence(sql, sym, schema_out);
	case SQL_ROUTINE:
		return rel_find_designated_routine(sql, sym, schema_out);
	default:
		sql_error(sql, 2, "42000!COMMENT ON %s is not supported", token2string(sym->token));
		return 0;
	}
}

static sql_rel *
rel_comment_on(sql_allocator *sa, sqlid obj_id, const char *remark)
{
	sql_rel *rel = rel_create(sa);
	list *exps = new_exp_list(sa);

	if (rel == NULL || exps == NULL)
		return NULL;

	append(exps, exp_atom_int(sa, obj_id));
	append(exps, exp_atom_clob(sa, remark));
	rel->l = NULL;
	rel->r = NULL;
	rel->op = op_ddl;
	rel->flag = DDL_COMMENT_ON;
	rel->exps = exps;
	rel->card = 0;
	rel->nrcols = 0;
	return rel;
}

static char *
credentials_username(dlist *credentials)
{
	if (credentials == NULL) {
		return NULL;
	}
	assert(credentials->h);

	if (credentials->h->data.sval != NULL) {
		return credentials->h->data.sval;
	}

	// No username specified.
	return NULL;
}

static char *
credentials_password(dlist *credentials)
{
	if (credentials == NULL) {
		return NULL;
	}
	assert(credentials->h);

	char *password = credentials->h->next->next->data.sval;;

	return password;
}

static sql_rel *
rel_rename_schema(mvc *sql, char *old_name, char *new_name, int if_exists)
{
	sql_schema *s;
	sql_rel *rel;
	list *exps;

	assert(old_name && new_name);
	if (!(s = mvc_bind_schema(sql, old_name))) {
		if (if_exists)
			return rel_psm_block(sql->sa, new_exp_list(sql->sa));
		return sql_error(sql, 02, SQLSTATE(3F000) "ALTER SCHEMA: no such schema '%s'", old_name);
	}
	if (!mvc_schema_privs(sql, s))
		return sql_error(sql, 02, SQLSTATE(3F000) "ALTER SCHEMA: access denied for %s to schema '%s'", stack_get_string(sql, "current_user"), old_name);
	if (s->system)
		return sql_error(sql, 02, SQLSTATE(3F000) "ALTER SCHEMA: cannot rename a system schema");
	if (!list_empty(s->tables.set) || !list_empty(s->types.set) || !list_empty(s->funcs.set) || !list_empty(s->seqs.set))
		return sql_error(sql, 02, SQLSTATE(2BM37) "ALTER SCHEMA: unable to rename schema '%s' (there are database objects which depend on it)", old_name);
	if (!new_name || strcmp(new_name, str_nil) == 0 || *new_name == '\0')
		return sql_error(sql, 02, SQLSTATE(3F000) "ALTER SCHEMA: invalid new schema name");
	if (mvc_bind_schema(sql, new_name))
		return sql_error(sql, 02, SQLSTATE(3F000) "ALTER SCHEMA: there is a schema named '%s' in the database", new_name);

	rel = rel_create(sql->sa);
	exps = new_exp_list(sql->sa);
	append(exps, exp_atom_clob(sql->sa, old_name));
	append(exps, exp_atom_clob(sql->sa, new_name));
	rel->op = op_ddl;
	rel->flag = DDL_RENAME_SCHEMA;
	rel->exps = exps;
	return rel;
}

static sql_rel *
rel_rename_table(mvc *sql, char* schema_name, char *old_name, char *new_name, int if_exists)
{
	sql_schema *s;
	sql_table *t;
	sql_rel *rel;
	list *exps;

	assert(schema_name && old_name && new_name);

	if (!(s = mvc_bind_schema(sql, schema_name))) {
		if (if_exists)
			return rel_psm_block(sql->sa, new_exp_list(sql->sa));
		return sql_error(sql, 02, SQLSTATE(42S02) "ALTER TABLE: no such schema '%s'", schema_name);
	}
	if (!mvc_schema_privs(sql, s))
		return sql_error(sql, 02, SQLSTATE(42000) "ALTER TABLE: access denied for %s to schema '%s'", stack_get_string(sql, "current_user"), schema_name);
	if (!(t = mvc_bind_table(sql, s, old_name))) {
		if (if_exists)
			return rel_psm_block(sql->sa, new_exp_list(sql->sa));
		return sql_error(sql, 02, SQLSTATE(42S02) "ALTER TABLE: no such table '%s' in schema '%s'", old_name, schema_name);
	}
	if (t->system)
		return sql_error(sql, 02, SQLSTATE(42000) "ALTER TABLE: cannot rename a system table");
	if (mvc_check_dependency(sql, t->base.id, TABLE_DEPENDENCY, NULL))
		return sql_error(sql, 02, SQLSTATE(2BM37) "ALTER TABLE: unable to rename table '%s' (there are database objects which depend on it)", old_name);
	if (!new_name || strcmp(new_name, str_nil) == 0 || *new_name == '\0')
		return sql_error(sql, 02, SQLSTATE(3F000) "ALTER TABLE: invalid new table name");
	if (mvc_bind_table(sql, s, new_name))
		return sql_error(sql, 02, SQLSTATE(3F000) "ALTER TABLE: there is a table named '%s' in schema '%s'", new_name, schema_name);

	rel = rel_create(sql->sa);
	exps = new_exp_list(sql->sa);
	append(exps, exp_atom_clob(sql->sa, schema_name));
	append(exps, exp_atom_clob(sql->sa, schema_name));
	append(exps, exp_atom_clob(sql->sa, old_name));
	append(exps, exp_atom_clob(sql->sa, new_name));
	rel->op = op_ddl;
	rel->flag = DDL_RENAME_TABLE;
	rel->exps = exps;
	return rel;
}

static sql_rel *
rel_rename_column(mvc *sql, char* schema_name, char *table_name, char *old_name, char *new_name, int if_exists)
{
	sql_schema *s;
	sql_table *t;
	sql_column *col;
	sql_rel *rel;
	list *exps;

	assert(schema_name && table_name && old_name && new_name);

	if (!(s = mvc_bind_schema(sql, schema_name))) {
		if (if_exists)
			return rel_psm_block(sql->sa, new_exp_list(sql->sa));
		return sql_error(sql, 02, SQLSTATE(42S02) "ALTER TABLE: no such schema '%s'", schema_name);
	}
	if (!mvc_schema_privs(sql, s))
		return sql_error(sql, 02, SQLSTATE(42000) "ALTER TABLE: access denied for %s to schema '%s'", stack_get_string(sql, "current_user"), schema_name);
	if (!(t = mvc_bind_table(sql, s, table_name))) {
		if (if_exists)
			return rel_psm_block(sql->sa, new_exp_list(sql->sa));
		return sql_error(sql, 02, SQLSTATE(42S02) "ALTER TABLE: no such table '%s' in schema '%s'", table_name, schema_name);
	}
	if (t->system)
		return sql_error(sql, 02, SQLSTATE(42000) "ALTER TABLE: cannot rename a column in a system table");
	if (isView(t))
		return sql_error(sql, 02, SQLSTATE(42000) "ALTER TABLE: cannot rename column '%s': '%s' is a view", old_name, table_name);
	if (!(col = mvc_bind_column(sql, t, old_name)))
		return sql_error(sql, 02, SQLSTATE(42S22) "ALTER TABLE: no such column '%s' in table '%s'", old_name, table_name);
	if (mvc_check_dependency(sql, col->base.id, COLUMN_DEPENDENCY, NULL))
		return sql_error(sql, 02, SQLSTATE(2BM37) "ALTER TABLE: cannot rename column '%s' (there are database objects which depend on it)", old_name);
	if (!new_name || strcmp(new_name, str_nil) == 0 || *new_name == '\0')
		return sql_error(sql, 02, SQLSTATE(3F000) "ALTER TABLE: invalid new column name");
	if (mvc_bind_column(sql, t, new_name))
		return sql_error(sql, 02, SQLSTATE(3F000) "ALTER TABLE: there is a column named '%s' in table '%s'", new_name, table_name);

	rel = rel_create(sql->sa);
	exps = new_exp_list(sql->sa);
	append(exps, exp_atom_clob(sql->sa, schema_name));
	append(exps, exp_atom_clob(sql->sa, table_name));
	append(exps, exp_atom_clob(sql->sa, old_name));
	append(exps, exp_atom_clob(sql->sa, new_name));
	rel->op = op_ddl;
	rel->flag = DDL_RENAME_COLUMN;
	rel->exps = exps;
	return rel;
}

static sql_rel *
rel_set_table_schema(sql_query *query, char* old_schema, char *tname, char *new_schema, int if_exists)
{
<<<<<<< HEAD
	mvc *sql = query->sql;
	node *n;
=======
>>>>>>> 25b93633
	sql_schema *os, *ns;
	sql_table *ot;
	sql_rel *rel;
	list *exps;

	assert(old_schema && tname && new_schema);

	if (!(os = mvc_bind_schema(sql, old_schema))) {
		if (if_exists)
			return rel_psm_block(sql->sa, new_exp_list(sql->sa));
		return sql_error(sql, 02, SQLSTATE(42S02) "ALTER TABLE: no such schema '%s'", old_schema);
	}
	if (!mvc_schema_privs(sql, os))
		return sql_error(sql, 02, SQLSTATE(42000) "ALTER TABLE: access denied for %s to schema '%s'", stack_get_string(sql, "current_user"), old_schema);
	if (!(ot = mvc_bind_table(sql, os, tname))) {
		if (if_exists)
			return rel_psm_block(sql->sa, new_exp_list(sql->sa));
		return sql_error(sql, 02, SQLSTATE(42S02) "ALTER TABLE: no such table '%s' in schema '%s'", tname, old_schema);
	}
	if (ot->system)
		return sql_error(sql, 02, SQLSTATE(42000) "ALTER TABLE: cannot set schema of a system table");
	if (isTempSchema(os) || isTempTable(ot))
		return sql_error(sql, 02, SQLSTATE(42000) "ALTER TABLE: not possible to change a temporary table schema");
	if (isView(ot))
		return sql_error(sql, 02, SQLSTATE(42000) "ALTER TABLE: not possible to change schema of a view");
	if (mvc_check_dependency(sql, ot->base.id, TABLE_DEPENDENCY, NULL))
		return sql_error(sql, 02, SQLSTATE(2BM37) "ALTER TABLE: unable to set schema of table '%s' (there are database objects which depend on it)", tname);
	if (ot->members.set || ot->triggers.set)
		return sql_error(sql, 02, SQLSTATE(2BM37) "ALTER TABLE: unable to set schema of table '%s' (there are database objects which depend on it)", tname);
	if (!(ns = mvc_bind_schema(sql, new_schema)))
		return sql_error(sql, 02, SQLSTATE(42S02) "ALTER TABLE: no such schema '%s'", new_schema);
	if (!mvc_schema_privs(sql, ns))
		return sql_error(sql, 02, SQLSTATE(42000) "ALTER TABLE: access denied for '%s' to schema '%s'", stack_get_string(sql, "current_user"), new_schema);
	if (isTempSchema(ns))
		return sql_error(sql, 02, SQLSTATE(3F000) "ALTER TABLE: not possible to change table's schema to temporary");
	if (mvc_bind_table(sql, ns, tname))
		return sql_error(sql, 02, SQLSTATE(42S02) "ALTER TABLE: table '%s' on schema '%s' already exists", tname, new_schema);

<<<<<<< HEAD
	if ((nt = mvc_create_table(sql, ns, tname, ot->type, 0, SQL_DECLARED_TABLE, ot->commit_action, -1, ot->properties)) == NULL)
		return NULL;

	for (n = ot->columns.set->h; n; n = n->next) {
		sql_column *nc, *oc = (sql_column*) n->data;
		if (!(nc = mvc_copy_column(sql, nt, oc)))
			return sql_error(sql, 02, SQLSTATE(42000) "ALTER TABLE: %s_%s_%s conflicts", ns->base.name, nt->base.name, oc->base.name);
		if (isPartitionedByColumnTable(ot) && oc->base.id == ot->part.pcol->base.id)
			nt->part.pcol = nc;
	}
	if (isPartitionedByExpressionTable(ot)) {
		char *err = NULL;
		sql_allocator *oa = sql->sa;

		nt->part.pexp->exp = sa_strdup(sql->session->tr->sa, ot->part.pexp->exp);

		sql->sa = sa_create();
		if (!sql->sa) {
			sql->sa = oa;
			return sql_error(sql, 02, SQLSTATE(HY001) MAL_MALLOC_FAIL);
		}

		err = bootstrap_partition_expression(sql, sql->session->tr->sa, nt, 0);
		sa_destroy(sql->sa);
		sql->sa = NULL;
		if (err) {
			sql->sa = oa;
			return sql_error(sql, 02, "%s", err);
		}
	}

	if (ot->idxs.set)
		for (n = ot->idxs.set->h; n; n = n->next)
			mvc_copy_idx(sql, nt, (sql_idx*) n->data);

	if (ot->keys.set)
		for (n = ot->keys.set->h; n; n = n->next)
			mvc_copy_key(sql, nt, (sql_key*) n->data);

	l = rel_table(sql, DDL_CREATE_TABLE, new_schema, nt, 0);
	if (!(isMergeTable(ot) || isRemote(ot) || isReplicaTable(ot))) {
		inserts = rel_basetable(sql, ot, tname);
		inserts = rel_project(sql->sa, inserts, rel_projections(sql, inserts, NULL, 1, 0));
		l = rel_insert(query, l, inserts);
	}
	r = rel_drop(sql->sa, DDL_DROP_TABLE, old_schema, tname, 0, 0);
	return rel_list(sql->sa, l, r);
=======
	rel = rel_create(sql->sa);
	exps = new_exp_list(sql->sa);
	append(exps, exp_atom_clob(sql->sa, old_schema));
	append(exps, exp_atom_clob(sql->sa, new_schema));
	append(exps, exp_atom_clob(sql->sa, tname));
	append(exps, exp_atom_clob(sql->sa, tname));
	rel->op = op_ddl;
	rel->flag = DDL_RENAME_TABLE;
	rel->exps = exps;
	return rel;
>>>>>>> 25b93633
}

sql_rel *
rel_schemas(sql_query *query, symbol *s)
{
	mvc *sql = query->sql;
	sql_rel *ret = NULL;

	if (s->token != SQL_CREATE_TABLE && s->token != SQL_CREATE_VIEW && STORE_READONLY) 
		return sql_error(sql, 06, SQLSTATE(25006) "Schema statements cannot be executed on a readonly database.");

	switch (s->token) {
	case SQL_CREATE_SCHEMA:
	{
		dlist *l = s->data.lval;

		ret = rel_create_schema(query, l->h->data.lval,
				l->h->next->next->next->data.lval,
				l->h->next->next->next->next->data.i_val); /* if not exists */
	} 	break;
	case SQL_DROP_SCHEMA:
	{
		dlist *l = s->data.lval;
		dlist *auth_name = l->h->data.lval;

		assert(l->h->next->type == type_int);
		ret = rel_drop(sql->sa, DDL_DROP_SCHEMA,
			   dlist_get_schema_name(auth_name),
			   NULL,
			   l->h->next->data.i_val, 	/* drop_action */
			   l->h->next->next->data.i_val); /* if exists */
	} 	break;
	case SQL_DECLARE_TABLE:
	case SQL_CREATE_TABLE:
	{
		dlist *l = s->data.lval;
		dlist *qname = l->h->next->data.lval;
		char *sname = qname_schema(qname);
		char *name = qname_table(qname);
		int temp = l->h->data.i_val;
		dlist *credentials = l->h->next->next->next->next->next->data.lval;
		char *username = credentials_username(credentials);
		char *password = credentials_password(credentials);
		bool pw_encrypted = credentials == NULL || credentials->h->next->data.i_val == SQL_PW_ENCRYPTED;
		if (username == NULL) {
			// No username specified, get the current username
			username = stack_get_string(sql, "current_user");
		}

		assert(l->h->type == type_int);
		assert(l->h->next->next->next->type == type_int);
		ret = rel_create_table(query, cur_schema(sql), temp, sname, name,
				       l->h->next->next->data.sym,                   /* elements or subquery */
				       l->h->next->next->next->data.i_val,           /* commit action */
				       l->h->next->next->next->next->data.sval,      /* location */
				       username, password, pw_encrypted,
				       l->h->next->next->next->next->next->next->next->data.sym,
				       l->h->next->next->next->next->next->next->data.i_val); /* if not exists */
	} 	break;
	case SQL_CREATE_VIEW:
	{
		dlist *l = s->data.lval;

		assert(l->h->next->next->next->type == type_int);
		assert(l->h->next->next->next->next->type == type_int);
		ret = rel_create_view(query, NULL, l->h->data.lval,
							  l->h->next->data.lval,
							  l->h->next->next->data.sym,
							  l->h->next->next->next->data.i_val,
							  l->h->next->next->next->next->data.i_val,
							  l->h->next->next->next->next->next->data.i_val); /* or replace */
	} 	break;
	case SQL_DROP_TABLE:
	{
		dlist *l = s->data.lval;
		char *sname = qname_schema(l->h->data.lval);
		char *tname = qname_table(l->h->data.lval);

		assert(l->h->next->type == type_int);
		sname = get_schema_name(sql, sname, tname);

		ret = rel_drop(sql->sa, DDL_DROP_TABLE, sname, tname,
						 l->h->next->data.i_val,
						 l->h->next->next->data.i_val); /* if exists */
	} 	break;
	case SQL_DROP_VIEW:
	{
		dlist *l = s->data.lval;
		char *sname = qname_schema(l->h->data.lval);
		char *tname = qname_table(l->h->data.lval);

		assert(l->h->next->type == type_int);
		sname = get_schema_name(sql, sname, tname);
		ret = rel_drop(sql->sa, DDL_DROP_VIEW, sname, tname,
						 l->h->next->data.i_val,
						 l->h->next->next->data.i_val); /* if exists */
	} 	break;
	case SQL_ALTER_TABLE:
	{
		dlist *l = s->data.lval;

		ret = sql_alter_table(query, l,
			l->h->data.lval,      /* table name */
			l->h->next->data.sym, /* table element */
			l->h->next->next->data.i_val); /* if exists */
	} 	break;
	case SQL_GRANT_ROLES:
	{
		dlist *l = s->data.lval;

		assert(l->h->next->next->type == type_int);
		assert(l->h->next->next->next->type == type_int);
		ret = rel_grant_roles(sql, cur_schema(sql), l->h->data.lval,	/* authids */
				  l->h->next->data.lval,	/* grantees */
				  l->h->next->next->data.i_val,	/* admin? */
				  l->h->next->next->next->data.i_val == cur_user ? sql->user_id : sql->role_id);
		/* grantor ? */
	} 	break;
	case SQL_REVOKE_ROLES:
	{
		dlist *l = s->data.lval;

		assert(l->h->next->next->type == type_int);
		assert(l->h->next->next->next->type == type_int);
		ret = rel_revoke_roles(sql, cur_schema(sql), l->h->data.lval,	/* authids */
				  l->h->next->data.lval,	/* grantees */
				  l->h->next->next->data.i_val,	/* admin? */
				  l->h->next->next->next->data.i_val  == cur_user? sql->user_id : sql->role_id);
		/* grantor ? */
	} 	break;
	case SQL_GRANT:
	{
		dlist *l = s->data.lval;

		assert(l->h->next->next->type == type_int);
		assert(l->h->next->next->next->type == type_int);
		ret = rel_grant_privs(sql, cur_schema(sql), l->h->data.lval,	/* privileges */
				  l->h->next->data.lval,	/* grantees */
				  l->h->next->next->data.i_val,	/* grant ? */
				  l->h->next->next->next->data.i_val  == cur_user? sql->user_id : sql->role_id);
		/* grantor ? */
	} 	break;
	case SQL_REVOKE:
	{
		dlist *l = s->data.lval;

		assert(l->h->next->next->type == type_int);
		assert(l->h->next->next->next->type == type_int);
		ret = rel_revoke_privs(sql, cur_schema(sql), l->h->data.lval,	/* privileges */
				   l->h->next->data.lval,	/* grantees */
				   l->h->next->next->data.i_val,	/* grant ? */
				   l->h->next->next->next->data.i_val  == cur_user? sql->user_id : sql->role_id);
		/* grantor ? */
	} 	break;
	case SQL_CREATE_ROLE:
	{
		dlist *l = s->data.lval;
		char *rname = l->h->data.sval;
		ret = rel_schema2(sql->sa, DDL_CREATE_ROLE, rname, NULL,
				 l->h->next->data.i_val  == cur_user? sql->user_id : sql->role_id);
	} 	break;
	case SQL_DROP_ROLE:
	{
		char *rname = s->data.sval;
		ret = rel_schema2(sql->sa, DDL_DROP_ROLE, rname, NULL, 0);
	} 	break;
	case SQL_CREATE_INDEX: {
		dlist *l = s->data.lval;

		assert(l->h->next->type == type_int);
		ret = rel_create_index(sql, l->h->data.sval, (idx_type) l->h->next->data.i_val, l->h->next->next->data.lval, l->h->next->next->next->data.lval);
	} 	break;
	case SQL_DROP_INDEX: {
		dlist *l = s->data.lval;
		char *sname = qname_schema(l);

		if (!sname)
			sname = cur_schema(sql)->base.name;
		ret = rel_schema2(sql->sa, DDL_DROP_INDEX, sname, qname_index(l), 0);
	} 	break;
	case SQL_CREATE_USER: {
		dlist *l = s->data.lval;

		ret = rel_create_user(sql->sa, l->h->data.sval,	/* user name */
				  l->h->next->data.sval,	/* password */
				  l->h->next->next->next->next->data.i_val == SQL_PW_ENCRYPTED, /* encrypted */
				  l->h->next->next->data.sval,	/* fullname */
				  l->h->next->next->next->data.sval);	/* dschema */
	} 	break;
	case SQL_DROP_USER:
		ret = rel_schema2(sql->sa, DDL_DROP_USER, s->data.sval, NULL, 0);
		break;
	case SQL_ALTER_USER: {
		dlist *l = s->data.lval;
		dnode *a = l->h->next->data.lval->h;

		ret = rel_alter_user(sql->sa, l->h->data.sval,	/* user */
				     a->data.sval,	/* passwd */
				     a->next->next->data.i_val == SQL_PW_ENCRYPTED, /* encrypted */
				     a->next->data.sval,	/* schema */
				     a->next->next->next->data.sval /* old passwd */
		    );
	} 	break;
	case SQL_RENAME_USER: {
		dlist *l = s->data.lval;

		ret = rel_schema2(sql->sa, DDL_RENAME_USER, l->h->data.sval, l->h->next->data.sval, 0);
	} 	break;
	case SQL_RENAME_SCHEMA: {
		dlist *l = s->data.lval;
		ret = rel_rename_schema(sql, l->h->data.sval, l->h->next->data.sval, l->h->next->next->data.i_val);
	} 	break;
	case SQL_RENAME_TABLE: {
		dlist *l = s->data.lval;
		char *sname = qname_schema(l->h->data.lval);
		char *tname = qname_table(l->h->data.lval);
		if (!sname)
			sname = cur_schema(sql)->base.name;
		ret = rel_rename_table(sql, sname, tname, l->h->next->data.sval, l->h->next->next->data.i_val);
	} 	break;
	case SQL_RENAME_COLUMN: {
		dlist *l = s->data.lval;
		char *sname = qname_schema(l->h->data.lval);
		char *tname = qname_table(l->h->data.lval);
		if (!sname)
			sname = cur_schema(sql)->base.name;
		ret = rel_rename_column(sql, sname, tname, l->h->next->data.sval, l->h->next->next->data.sval, l->h->next->next->next->data.i_val);
	} 	break;
	case SQL_SET_TABLE_SCHEMA: {
		dlist *l = s->data.lval;
		char *sname = qname_schema(l->h->data.lval);
		char *tname = qname_table(l->h->data.lval);
		if (!sname)
			sname = cur_schema(sql)->base.name;
		ret = rel_set_table_schema(query, sname, tname, l->h->next->data.sval, l->h->next->next->data.i_val);
	} 	break;
	case SQL_CREATE_TYPE: {
		dlist *l = s->data.lval;

		ret = rel_create_type(sql, l->h->data.lval, l->h->next->data.sval);
	} 	break;
	case SQL_DROP_TYPE: {
		dlist *l = s->data.lval;
		ret = rel_drop_type(sql, l->h->data.lval, l->h->next->data.i_val);
	} 	break;
	case SQL_COMMENT:
	{
		dlist *l = s->data.lval;
		symbol *catalog_object = l->h->data.sym;
		char *remark;
		sql_schema *s;
		sqlid id;

		assert(l->cnt == 2);
		remark = l->h->next->data.sval;

		id = rel_find_designated_object(sql, catalog_object, &s);
		if (!id) {
			/* rel_find_designated_object has already set the error message so we don't have to */
			return NULL;
		}

		// Check authorization
		if (!mvc_schema_privs(sql, s)) {
			return sql_error(sql, 02, SQLSTATE(42000) "COMMENT ON: insufficient privileges for user '%s' in schema '%s'", stack_get_string(sql, "current_user"), s->base.name);
		}

		return rel_comment_on(sql->sa, id, remark);
	}
	default:
		return sql_error(sql, 01, SQLSTATE(M0M03) "Schema statement unknown symbol(%p)->token = %s", s, token2string(s->token));
	}

	sql->type = Q_SCHEMA;
	return ret;
}<|MERGE_RESOLUTION|>--- conflicted
+++ resolved
@@ -2606,11 +2606,7 @@
 static sql_rel *
 rel_set_table_schema(sql_query *query, char* old_schema, char *tname, char *new_schema, int if_exists)
 {
-<<<<<<< HEAD
 	mvc *sql = query->sql;
-	node *n;
-=======
->>>>>>> 25b93633
 	sql_schema *os, *ns;
 	sql_table *ot;
 	sql_rel *rel;
@@ -2649,55 +2645,6 @@
 	if (mvc_bind_table(sql, ns, tname))
 		return sql_error(sql, 02, SQLSTATE(42S02) "ALTER TABLE: table '%s' on schema '%s' already exists", tname, new_schema);
 
-<<<<<<< HEAD
-	if ((nt = mvc_create_table(sql, ns, tname, ot->type, 0, SQL_DECLARED_TABLE, ot->commit_action, -1, ot->properties)) == NULL)
-		return NULL;
-
-	for (n = ot->columns.set->h; n; n = n->next) {
-		sql_column *nc, *oc = (sql_column*) n->data;
-		if (!(nc = mvc_copy_column(sql, nt, oc)))
-			return sql_error(sql, 02, SQLSTATE(42000) "ALTER TABLE: %s_%s_%s conflicts", ns->base.name, nt->base.name, oc->base.name);
-		if (isPartitionedByColumnTable(ot) && oc->base.id == ot->part.pcol->base.id)
-			nt->part.pcol = nc;
-	}
-	if (isPartitionedByExpressionTable(ot)) {
-		char *err = NULL;
-		sql_allocator *oa = sql->sa;
-
-		nt->part.pexp->exp = sa_strdup(sql->session->tr->sa, ot->part.pexp->exp);
-
-		sql->sa = sa_create();
-		if (!sql->sa) {
-			sql->sa = oa;
-			return sql_error(sql, 02, SQLSTATE(HY001) MAL_MALLOC_FAIL);
-		}
-
-		err = bootstrap_partition_expression(sql, sql->session->tr->sa, nt, 0);
-		sa_destroy(sql->sa);
-		sql->sa = NULL;
-		if (err) {
-			sql->sa = oa;
-			return sql_error(sql, 02, "%s", err);
-		}
-	}
-
-	if (ot->idxs.set)
-		for (n = ot->idxs.set->h; n; n = n->next)
-			mvc_copy_idx(sql, nt, (sql_idx*) n->data);
-
-	if (ot->keys.set)
-		for (n = ot->keys.set->h; n; n = n->next)
-			mvc_copy_key(sql, nt, (sql_key*) n->data);
-
-	l = rel_table(sql, DDL_CREATE_TABLE, new_schema, nt, 0);
-	if (!(isMergeTable(ot) || isRemote(ot) || isReplicaTable(ot))) {
-		inserts = rel_basetable(sql, ot, tname);
-		inserts = rel_project(sql->sa, inserts, rel_projections(sql, inserts, NULL, 1, 0));
-		l = rel_insert(query, l, inserts);
-	}
-	r = rel_drop(sql->sa, DDL_DROP_TABLE, old_schema, tname, 0, 0);
-	return rel_list(sql->sa, l, r);
-=======
 	rel = rel_create(sql->sa);
 	exps = new_exp_list(sql->sa);
 	append(exps, exp_atom_clob(sql->sa, old_schema));
@@ -2708,7 +2655,6 @@
 	rel->flag = DDL_RENAME_TABLE;
 	rel->exps = exps;
 	return rel;
->>>>>>> 25b93633
 }
 
 sql_rel *
