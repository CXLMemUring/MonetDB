/*
 * This Source Code Form is subject to the terms of the Mozilla Public
 * License, v. 2.0.  If a copy of the MPL was not distributed with this
 * file, You can obtain one at http://mozilla.org/MPL/2.0/.
 *
 * Copyright 1997 - July 2008 CWI, August 2008 - 2020 MonetDB B.V.
 */

#include "monetdb_config.h"
#include "rel_trans.h"
#include "rel_rel.h"
#include "rel_select.h"
#include "rel_updates.h"
#include "rel_exp.h"
#include "rel_schema.h"
#include "rel_remote.h"
#include "rel_psm.h"
#include "rel_propagate.h"
#include "sql_parser.h"
#include "sql_privileges.h"
#include "sql_partition.h"

#include "mal_authorize.h"

static sql_table *
_bind_table(sql_table *t, sql_schema *ss, sql_schema *s, char *name)
{
	sql_table *tt = NULL;

	if (t && strcmp(t->base.name, name) == 0)
		tt = t;
	if (!tt && ss) 
		tt = find_sql_table(ss, name);
	if (!tt && s) 
		tt = find_sql_table(s, name);
	return tt;
}

static sql_rel *
rel_table(mvc *sql, int cat_type, const char *sname, sql_table *t, int nr)
{
	sql_rel *rel = rel_create(sql->sa);
	list *exps = new_exp_list(sql->sa);
	if (!rel || !exps)
		return NULL;

	append(exps, exp_atom_int(sql->sa, nr));
	append(exps, exp_atom_str(sql->sa, sname, sql_bind_localtype("str") ));
	append(exps, exp_atom_str(sql->sa, t->base.name, sql_bind_localtype("str") ));
	append(exps, exp_atom_ptr(sql->sa, t));
	rel->l = rel_basetable(sql, t, t->base.name);
	rel->r = NULL;
	rel->op = op_ddl;
	rel->flag = cat_type;
	rel->exps = exps;
	rel->card = CARD_MULTI;
	rel->nrcols = 0;
	return rel;
}

static sql_rel *
rel_alter_table(sql_allocator *sa, int cattype, char *sname, char *tname, char *sname2, char *tname2, int action)
{
	sql_rel *rel = rel_create(sa);
	list *exps = new_exp_list(sa);
	if (!rel || !exps)
		return NULL;

	append(exps, exp_atom_clob(sa, sname));
	append(exps, exp_atom_clob(sa, tname));
	assert((sname2 && tname2) || (!sname2 && !tname2));
	if (sname2) {
		append(exps, exp_atom_clob(sa, sname2));
		append(exps, exp_atom_clob(sa, tname2));
	}
	append(exps, exp_atom_int(sa, action));
	rel->l = NULL;
	rel->r = NULL;
	rel->op = op_ddl;
	rel->flag = cattype;
	rel->exps = exps;
	rel->card = CARD_MULTI;
	rel->nrcols = 0;
	return rel;
}

sql_rel *
rel_list(sql_allocator *sa, sql_rel *l, sql_rel *r) 
{
	sql_rel *rel = rel_create(sa);
	if (!rel)
		return NULL;
	if (!l)
		return r;
	rel->l = l;
	rel->r = r;
	rel->op = op_ddl;
	rel->flag = ddl_list;
	return rel;
}

static sql_rel *
view_rename_columns(mvc *sql, const char *name, sql_rel *sq, dlist *column_spec)
{
	dnode *n = column_spec->h;
	node *m = sq->exps->h, *p = m;

	assert(is_project(sq->op));
	for (; n && m; n = n->next, p = m, m = m->next) {
		char *cname = n->data.sval;
		sql_exp *e = m->data;
		sql_exp *n = e;

		exp_setname(sql->sa, n, name, cname);
		set_basecol(n);
	}
	/* skip any intern columns */
	for (; m; m = m->next) {
		sql_exp *e = m->data;
		if (!is_intern(e))
			break;
	}
	if (p)
		p->next = 0;
	if (n || m) 
		return sql_error(sql, 02, SQLSTATE(M0M03) "Column lists do not match");
	set_processed(sq);
	return sq;
}

static int
as_subquery(mvc *sql, sql_table *t, table_types tt, sql_rel *sq, dlist *column_spec, const char *msg)
{
	sql_rel *r = sq;

	if (!r)
		return 0;

	if (is_topn(r->op) || is_sample(r->op))
		r = sq->l;

	if (column_spec) {
		dnode *n = column_spec->h;
		node *m = r->exps->h;

		for (; n && m; n = n->next, m = m->next) {
			char *cname = n->data.sval;
			sql_exp *e = m->data;
			sql_subtype *tp = exp_subtype(e);

			if (tt != tt_view && cname && cname[0] == '%') {
				sql_error(sql, 01, SQLSTATE(42000) "%s: generated labels not allowed in column names, use an alias instead", msg);
				return -1;
			} else if (mvc_bind_column(sql, t, cname)) {
				sql_error(sql, 01, SQLSTATE(42S21) "%s: duplicate column name %s", msg, cname);
				return -1;
			}
			mvc_create_column(sql, t, cname, tp);
		}
		if (n || m) {
			sql_error(sql, 01, SQLSTATE(21S02) "%s: number of columns does not match", msg);
			return -1;
		}
	} else {
		node *m;

		for (m = r->exps->h; m; m = m->next) {
			sql_exp *e = m->data;
			const char *cname = exp_name(e);
			sql_subtype *tp = exp_subtype(e);

			if (tt != tt_view && cname && cname[0] == '%') {
				sql_error(sql, 01, SQLSTATE(42000) "%s: generated labels not allowed in column names, use an alias instead", msg);
				return -1;
			}
			if (!cname)
				cname = "v";
			if (mvc_bind_column(sql, t, cname)) {
				sql_error(sql, 01, SQLSTATE(42S21) "%s: duplicate column name %s", msg, cname);
				return -1;
			}
			mvc_create_column(sql, t, cname, tp);
		}
	}
	return 0;
}

sql_table *
mvc_create_table_as_subquery(mvc *sql, sql_rel *sq, sql_schema *s, const char *tname, dlist *column_spec, int temp, int commit_action, const char *action)
{
	table_types tt =(temp == SQL_REMOTE)?tt_remote:
		(temp == SQL_STREAM)?tt_stream:
		(temp == SQL_MERGE_TABLE)?tt_merge_table:
		(temp == SQL_REPLICA_TABLE)?tt_replica_table:tt_table;

	sql_table *t = mvc_create_table(sql, s, tname, tt, 0, SQL_DECLARED_TABLE, commit_action, -1, 0);
	if (as_subquery(sql, t, tt, sq, column_spec, action) != 0)
		return NULL;
	return t;
}

static char *
table_constraint_name(mvc *sql, symbol *s, sql_table *t)
{
	/* create a descriptive name like table_col_pkey */
	char *suffix;		/* stores the type of this constraint */
	dnode *nms = NULL;
	char *buf;
	size_t buflen, len, slen;

	switch (s->token) {
		case SQL_UNIQUE:
			suffix = "_unique";
			nms = s->data.lval->h;	/* list of columns */
			break;
		case SQL_PRIMARY_KEY:
			suffix = "_pkey";
			nms = s->data.lval->h;	/* list of columns */
			break;
		case SQL_FOREIGN_KEY:
			suffix = "_fkey";
			nms = s->data.lval->h->next->data.lval->h;	/* list of colums */
			break;
		case SQL_CHECK:
			suffix = "_check";
			nms = s->data.lval->h;	/* list of check constraint conditions */
			break;
		default:
			suffix = "_?";
			nms = NULL;
	}

	/* copy table name */
	len = strlen(t->base.name);
	buflen = BUFSIZ;
	slen = strlen(suffix);
	while (len + slen >= buflen)
		buflen += BUFSIZ;
	buf = GDKmalloc(buflen);
	if (!buf) {
		sql_error(sql, 02, SQLSTATE(HY013) MAL_MALLOC_FAIL);
		return NULL;
	}
	strcpy(buf, t->base.name);

	/* add column name(s) */
	for (; nms; nms = nms->next) {
		slen = strlen(nms->data.sval);
		while (len + slen + 1 >= buflen) {
			char *nbuf;
			buflen += BUFSIZ;
			nbuf = GDKrealloc(buf, buflen);
			if (!nbuf) {
				GDKfree(buf);
				sql_error(sql, 02, SQLSTATE(HY013) MAL_MALLOC_FAIL);
				return NULL;
			}
			buf = nbuf;
		}
		snprintf(buf + len, buflen - len, "_%s", nms->data.sval);
		len += slen + 1;
	}

	/* add suffix */
	slen = strlen(suffix);
	while (len + slen >= buflen) {
		char *nbuf;
		buflen += BUFSIZ;
		nbuf = GDKrealloc(buf, buflen);
		if (!nbuf) {
			GDKfree(buf);
			sql_error(sql, 02, SQLSTATE(HY013) MAL_MALLOC_FAIL);
			return NULL;
		}
		buf = nbuf;
	}
	snprintf(buf + len, buflen - len, "%s", suffix);
	return buf;
}

static char *
column_constraint_name(mvc *sql, symbol *s, sql_column *sc, sql_table *t)
{
	/* create a descriptive name like table_col_pkey */
	char *suffix /* stores the type of this constraint */, *buf;
	size_t buflen;

	switch (s->token) {
		case SQL_UNIQUE:
			suffix = "unique";
			break;
		case SQL_PRIMARY_KEY:
			suffix = "pkey";
			break;
		case SQL_FOREIGN_KEY:
			suffix = "fkey";
			break;
		case SQL_CHECK:
			suffix = "check";
			break;
		default:
			suffix = "?";
	}

	buflen = strlen(t->base.name) + strlen(sc->base.name) + strlen(suffix) + 3;
	buf = GDKmalloc(buflen);
	if (!buf){
		sql_error(sql, 02, SQLSTATE(HY013) MAL_MALLOC_FAIL);
		return NULL;
	}
	snprintf(buf, buflen, "%s_%s_%s", t->base.name, sc->base.name, suffix);
	return buf;
}

#define COL_NULL	0
#define COL_DEFAULT 1

static int
column_constraint_type(mvc *sql, const char *name, symbol *s, sql_schema *ss, sql_table *t, sql_column *cs, bool isDeclared, int *used)
{
	int res = SQL_ERR;

	if (isDeclared && (s->token != SQL_NULL && s->token != SQL_NOT_NULL)) {
		(void) sql_error(sql, 02, SQLSTATE(42000) "CONSTRAINT: constraints on declared tables are not supported\n");
		return res;
	}
	switch (s->token) {
	case SQL_UNIQUE:
	case SQL_PRIMARY_KEY: {
		key_type kt = (s->token == SQL_UNIQUE) ? ukey : pkey;
		sql_key *k;

		if (kt == pkey && t->pkey) {
			(void) sql_error(sql, 02, SQLSTATE(42000) "CONSTRAINT PRIMARY KEY: a table can have only one PRIMARY KEY\n");
			return res;
		}
		if (name && mvc_bind_key(sql, ss, name)) {
			(void) sql_error(sql, 02, SQLSTATE(42000) "CONSTRAINT %s: key %s already exists", (kt == pkey) ? "PRIMARY KEY" : "UNIQUE", name);
			return res;
		}
		k = (sql_key*)mvc_create_ukey(sql, t, name, kt);

		mvc_create_kc(sql, k, cs);
		mvc_create_ukey_done(sql, k);
		res = SQL_OK;
	} 	break;
	case SQL_FOREIGN_KEY: {
		dnode *n = s->data.lval->h;
		char *rsname = qname_schema(n->data.lval);
		char *rtname = qname_schema_object(n->data.lval);
		int ref_actions = n->next->next->next->data.i_val; 
		sql_schema *rs = cur_schema(sql);
		sql_table *rt;
		sql_fkey *fk;
		list *cols;
		sql_key *rk = NULL;

		assert(n->next->next->next->type == type_int);
/*
		if (isTempTable(t)) {
			(void) sql_error(sql, 02, SQLSTATE(42000) "CONSTRAINT: constraints on temporary tables are not supported\n");
			return res;
		}
*/

		if (rsname && !(rs = mvc_bind_schema(sql, rsname))) {
			(void) sql_error(sql, 02, SQLSTATE(3F000) "CONSTRAINT FOREIGN KEY: no such schema '%s'", rsname);
			return res;
		}
		if (!(rt = _bind_table(t, ss, rs, rtname))) {
			(void) sql_error(sql, 02, SQLSTATE(42S02) "CONSTRAINT FOREIGN KEY: no such table '%s'\n", rtname);
			return res;
		}
		if (name && mvc_bind_key(sql, ss, name)) {
			(void) sql_error(sql, 02, SQLSTATE(42000) "CONSTRAINT FOREIGN KEY: key '%s' already exists", name);
			return res;
		}

		/* find unique referenced key */
		if (n->next->data.lval) {
			char *rcname = n->next->data.lval->h->data.sval;

			cols = list_append(sa_list(sql->sa), rcname);
			rk = mvc_bind_ukey(rt, cols);
		} else if (rt->pkey) {
			/* no columns specified use rt.pkey */
			rk = &rt->pkey->k;
		}
		if (!rk) {
			(void) sql_error(sql, 02, SQLSTATE(42000) "CONSTRAINT FOREIGN KEY: could not find referenced PRIMARY KEY in table %s.%s\n", rsname, rtname);
			return res;
		}
		if (list_length(rk->columns) != 1) {
			(void) sql_error(sql, 02, SQLSTATE(42000) "CONSTRAINT FOREIGN KEY: not all columns are handled\n");
			return res;
		}
		fk = mvc_create_fkey(sql, t, name, fkey, rk, ref_actions & 255, (ref_actions>>8) & 255);
		mvc_create_fkc(sql, fk, cs);
		res = SQL_OK;
	} 	break;
	case SQL_NOT_NULL:
	case SQL_NULL: {
		int null = (s->token != SQL_NOT_NULL);

		if (((*used)&(1<<COL_NULL))) {
			(void) sql_error(sql, 02, SQLSTATE(42000) "NULL constraint for a column may be specified at most once");
			return SQL_ERR;
		}
		*used |= (1<<COL_NULL);

		mvc_null(sql, cs, null);
		res = SQL_OK;
	} 	break;
	case SQL_CHECK: {
		(void) sql_error(sql, 02, SQLSTATE(42000) "CONSTRAINT CHECK: check constraints not supported\n");
		return SQL_ERR;
	} 	break;
	default:{
		res = SQL_ERR;
	}
	}
	if (res == SQL_ERR) {
		(void) sql_error(sql, 02, SQLSTATE(M0M03) "Unknown constraint (%p)->token = %s\n", s, token2string(s->token));
	}
	return res;
}

static int
column_options(sql_query *query, dlist *opt_list, sql_schema *ss, sql_table *t, sql_column *cs, bool isDeclared)
{
	mvc *sql = query->sql;
	int res = SQL_OK, used = 0;
	assert(cs);

	if (opt_list) {
		for (dnode *n = opt_list->h; n && res == SQL_OK; n = n->next) {
			symbol *s = n->data.sym;

			switch (s->token) {
				case SQL_CONSTRAINT: {
					dlist *l = s->data.lval;
					char *opt_name = l->h->data.sval, *default_name = NULL;
					symbol *sym = l->h->next->data.sym;

					if (!opt_name && !(default_name = column_constraint_name(sql, sym, cs, t)))
						return SQL_ERR;

					res = column_constraint_type(sql, opt_name ? opt_name : default_name, sym, ss, t, cs, isDeclared, &used);
					GDKfree(default_name);
				} 	break;
				case SQL_DEFAULT: {
					symbol *sym = s->data.sym;
					char *err = NULL, *r;

					if ((used&(1<<COL_DEFAULT))) {
						(void) sql_error(sql, 02, SQLSTATE(42000) "A default value for a column may be specified at most once");
						return SQL_ERR;
					}
					used |= (1<<COL_DEFAULT);

					if (sym->token == SQL_COLUMN || sym->token == SQL_IDENT) {
						exp_kind ek = {type_value, card_value, FALSE};
						sql_exp *e = rel_logical_value_exp(query, NULL, sym, sql_sel, ek);

						if (e && is_atom(e->type)) {
							atom *a = exp_value(sql, e, sql->args, sql->argc);

							if (atom_null(a)) {
								mvc_default(sql, cs, NULL);
								break;
							}
						}
						/* reset error */
						sql->session->status = 0;
						sql->errstr[0] = '\0';
					}
					r = symbol2string(sql, s->data.sym, 0, &err);
					if (!r) {
						(void) sql_error(sql, 02, SQLSTATE(42000) "Incorrect default value '%s'\n", err?err:"");
						if (err) _DELETE(err);
						return SQL_ERR;
					} else {
						mvc_default(sql, cs, r);
						_DELETE(r);
					}
				} 	break;
				case SQL_NOT_NULL:
				case SQL_NULL: {
					int null = (s->token != SQL_NOT_NULL);

					if ((used&(1<<COL_NULL))) {
						(void) sql_error(sql, 02, SQLSTATE(42000) "NULL constraint for a column may be specified at most once");
						return SQL_ERR;
					}
					used |= (1<<COL_NULL);

					mvc_null(sql, cs, null);
				} 	break;
				default: {
					(void) sql_error(sql, 02, SQLSTATE(M0M03) "Unknown column option (%p)->token = %s\n", s, token2string(s->token));
					return SQL_ERR;
				}
			}
		}
	}
	return res;
}

static int
table_foreign_key(mvc *sql, char *name, symbol *s, sql_schema *ss, sql_table *t)
{
	dnode *n = s->data.lval->h;
	char *rsname = qname_schema(n->data.lval);
	char *rtname = qname_schema_object(n->data.lval);
	sql_schema *fs = ss;
	sql_table *ft;

	if (rsname && !(fs = mvc_bind_schema(sql, rsname))) {
		(void) sql_error(sql, 02, SQLSTATE(3F000) "CONSTRAINT FOREIGN KEY: no such schema '%s'", rsname);
		return SQL_ERR;
	}
	ft = mvc_bind_table(sql, fs, rtname);
	/* self referenced table */
	if (!ft && t->s == fs && strcmp(t->base.name, rtname) == 0)
		ft = t;
	if (!ft) {
		sql_error(sql, 02, SQLSTATE(42S02) "CONSTRAINT FOREIGN KEY: no such table '%s'\n", rtname);
		return SQL_ERR;
	} else if (list_find_name(t->keys.set, name)) {
		sql_error(sql, 02, SQLSTATE(42000) "CONSTRAINT FOREIGN KEY: key '%s' already exists", name);
		return SQL_ERR;
	} else {
		sql_key *rk = NULL;
		sql_fkey *fk;
		dnode *nms = n->next->data.lval->h;
		node *fnms;
		int ref_actions = n->next->next->next->next->data.i_val;

		assert(n->next->next->next->next->type == type_int);
		if (name && mvc_bind_key(sql, ss, name)) {
			sql_error(sql, 02, SQLSTATE(42000) "Create Key failed, key '%s' already exists", name);
			return SQL_ERR;
		}
		if (n->next->next->data.lval) {	/* find unique referenced key */
			dnode *rnms = n->next->next->data.lval->h;
			list *cols = sa_list(sql->sa);

			for (; rnms; rnms = rnms->next)
				list_append(cols, rnms->data.sval);

			/* find key in ft->keys */
			rk = mvc_bind_ukey(ft, cols);
		} else if (ft->pkey) {
			/* no columns specified use ft.pkey */
			rk = &ft->pkey->k;
		}
		if (!rk) {
			sql_error(sql, 02, SQLSTATE(42000) "CONSTRAINT FOREIGN KEY: could not find referenced PRIMARY KEY in table '%s'\n", ft->base.name);
			return SQL_ERR;
		}
		fk = mvc_create_fkey(sql, t, name, fkey, rk, ref_actions & 255, (ref_actions>>8) & 255);

		for (fnms = rk->columns->h; nms && fnms; nms = nms->next, fnms = fnms->next) {
			char *nm = nms->data.sval;
			sql_column *c = mvc_bind_column(sql, t, nm);

			if (!c) {
				sql_error(sql, 02, SQLSTATE(42S22) "CONSTRAINT FOREIGN KEY: no such column '%s' in table '%s'\n", nm, t->base.name);
				return SQL_ERR;
			}
			mvc_create_fkc(sql, fk, c);
		}
		if (nms || fnms) {
			sql_error(sql, 02, SQLSTATE(42000) "CONSTRAINT FOREIGN KEY: not all columns are handled\n");
			return SQL_ERR;
		}
	}
	return SQL_OK;
}

static int
table_constraint_type(mvc *sql, char *name, symbol *s, sql_schema *ss, sql_table *t)
{
	int res = SQL_OK;

	switch (s->token) {
	case SQL_UNIQUE:
	case SQL_PRIMARY_KEY: {
		key_type kt = (s->token == SQL_PRIMARY_KEY ? pkey : ukey);
		dnode *nms = s->data.lval->h;
		sql_key *k;

		if (kt == pkey && t->pkey) {
			sql_error(sql, 02, SQLSTATE(42000) "CONSTRAINT PRIMARY KEY: a table can have only one PRIMARY KEY\n");
			return SQL_ERR;
		}
		if (name && mvc_bind_key(sql, ss, name)) {
			sql_error(sql, 02, SQLSTATE(42000) "CONSTRAINT %s: key '%s' already exists",
					kt == pkey ? "PRIMARY KEY" : "UNIQUE", name);
			return SQL_ERR;
		}

		k = (sql_key*)mvc_create_ukey(sql, t, name, kt);
		for (; nms; nms = nms->next) {
			char *nm = nms->data.sval;
			sql_column *c = mvc_bind_column(sql, t, nm);

			if (!c) {
				sql_error(sql, 02, SQLSTATE(42S22) "CONSTRAINT %s: no such column '%s' for table '%s'",
						kt == pkey ? "PRIMARY KEY" : "UNIQUE",
						nm, t->base.name);
				return SQL_ERR;
			} 
			(void) mvc_create_kc(sql, k, c);
		}
		mvc_create_ukey_done(sql, k);
	} 	break;
	case SQL_FOREIGN_KEY:
		res = table_foreign_key(sql, name, s, ss, t);
		break;
	case SQL_CHECK: {
		(void) sql_error(sql, 02, SQLSTATE(42000) "CONSTRAINT CHECK: check constraints not supported\n");
		return SQL_ERR;
	} 	break;
	default:
		res = SQL_ERR;
	}
	if (res != SQL_OK) {
		sql_error(sql, 02, SQLSTATE(M0M03) "Table constraint type: wrong token (%p) = %s\n", s, token2string(s->token));
		return SQL_ERR;
	}
	return res;
}

static int
table_constraint(mvc *sql, symbol *s, sql_schema *ss, sql_table *t)
{
	int res = SQL_OK;

	if (s->token == SQL_CONSTRAINT) {
		dlist *l = s->data.lval;
		char *opt_name = l->h->data.sval;
		symbol *sym = l->h->next->data.sym;

		if (!opt_name)
			opt_name = table_constraint_name(sql, sym, t);
		if (opt_name == NULL)
			return SQL_ERR;
		res = table_constraint_type(sql, opt_name, sym, ss, t);
		if (opt_name != l->h->data.sval)
			GDKfree(opt_name);
	}

	if (res != SQL_OK) {
		sql_error(sql, 02, SQLSTATE(M0M03) "Table constraint: wrong token (%p) = %s\n", s, token2string(s->token));
		return SQL_ERR;
	}
	return res;
}

static int
create_column(sql_query *query, symbol *s, sql_schema *ss, sql_table *t, int alter, bool isDeclared)
{
	mvc *sql = query->sql;
	dlist *l = s->data.lval;
	char *cname = l->h->data.sval;
	sql_subtype *ctype = &l->h->next->data.typeval;
	dlist *opt_list = NULL;
	int res = SQL_OK;

	(void) ss;
	if (alter && !(isTable(t) || (isMergeTable(t) && cs_size(&t->members) == 0))) {
		sql_error(sql, 02, SQLSTATE(42000) "ALTER TABLE: cannot add column to %s '%s'%s\n",
				  isMergeTable(t)?"MERGE TABLE":
				  isRemote(t)?"REMOTE TABLE":
				  isStream(t)?"STREAM TABLE":
				  isReplicaTable(t)?"REPLICA TABLE":"VIEW",
				  t->base.name, (isMergeTable(t) && cs_size(&t->members)>0) ? " while it has partitions" : "");
		return SQL_ERR;
	}
	if (l->h->next->next)
		opt_list = l->h->next->next->data.lval;

	if (cname && ctype) {
		sql_column *cs = NULL;

		if (!isView(t) && cname && cname[0] == '%') {
			sql_error(sql, 01, SQLSTATE(42000) "%s TABLE: generated labels not allowed in column names, use an alias instead", (alter)?"ALTER":"CREATE");
			return SQL_ERR;
		} else if ((cs = find_sql_column(t, cname))) {
			sql_error(sql, 02, SQLSTATE(42S21) "%s TABLE: a column named '%s' already exists\n", (alter)?"ALTER":"CREATE", cname);
			return SQL_ERR;
		}
		cs = mvc_create_column(sql, t, cname, ctype);
		if (column_options(query, opt_list, ss, t, cs, isDeclared) == SQL_ERR)
			return SQL_ERR;
	}
	return res;
}

static int
table_element(sql_query *query, symbol *s, sql_schema *ss, sql_table *t, int alter, bool isDeclared, const char *action)
{
	mvc *sql = query->sql;
	int res = SQL_OK;

	if (alter && 
		(isView(t) || 
		((isMergeTable(t) || isReplicaTable(t)) && (s->token != SQL_TABLE && s->token != SQL_DROP_TABLE && cs_size(&t->members)>0)) || 
		(isTable(t) && (s->token == SQL_TABLE || s->token == SQL_DROP_TABLE)) ||
		(isPartition(t) && (s->token == SQL_DROP_COLUMN || s->token == SQL_COLUMN || s->token == SQL_CONSTRAINT)) ||
		(isPartition(t) && (isRangePartitionTable(t->p) || isListPartitionTable(t->p)) &&
		(s->token == SQL_DEFAULT || s->token == SQL_DROP_DEFAULT || s->token == SQL_NOT_NULL || s->token == SQL_NULL ||
		 s->token == SQL_DROP_CONSTRAINT)))){
		char *msg = "";

		switch (s->token) {
		case SQL_TABLE:
			msg = "add table to"; 
			break;
		case SQL_COLUMN:
			msg = "add column to"; 
			break;
		case SQL_CONSTRAINT:
			msg = "add constraint to"; 
			break;
		case SQL_COLUMN_OPTIONS:
		case SQL_DEFAULT:
		case SQL_NOT_NULL:
		case SQL_NULL:
			msg = "set column options for"; 
			break;
		case SQL_STORAGE:
			msg = "set column storage for"; 
			break;
		case SQL_DROP_DEFAULT:
			msg = "drop default column option from"; 
			break;
		case SQL_DROP_TABLE:
			msg = "drop table from"; 
			break;
		case SQL_DROP_COLUMN:
			msg = "drop column from"; 
			break;
		case SQL_DROP_CONSTRAINT:
			msg = "drop constraint from"; 
			break;
		default:
			sql_error(sql, 02, SQLSTATE(M0M03) "%s: Unknown table element (%p)->token = %s\n", action, s, token2string(s->token));
			return SQL_ERR;
		}
		sql_error(sql, 02, SQLSTATE(42000) "%s: cannot %s %s '%s'%s\n",
				action,
				msg, 
				isPartition(t)?"a PARTITION of a MERGE or REPLICA TABLE":
				isMergeTable(t)?"MERGE TABLE":
				isRemote(t)?"REMOTE TABLE":
				isStream(t)?"STREAM TABLE":
				isReplicaTable(t)?"REPLICA TABLE":"VIEW",
				t->base.name, (isMergeTable(t) && cs_size(&t->members)>0) ? " while it has partitions" : "");
		return SQL_ERR;
	}

	switch (s->token) {
	case SQL_COLUMN:
		res = create_column(query, s, ss, t, alter, isDeclared);
		break;
	case SQL_CONSTRAINT:
		res = table_constraint(sql, s, ss, t);
		break;
	case SQL_COLUMN_OPTIONS:
	{
		dnode *n = s->data.lval->h;
		char *cname = n->data.sval;
		sql_column *c = mvc_bind_column(sql, t, cname);
		dlist *olist = n->next->data.lval;

		if (!c) {
			sql_error(sql, 02, SQLSTATE(42S22) "%s: no such column '%s'\n", action, cname);
			return SQL_ERR;
		} else {
			return column_options(query, olist, ss, t, c, isDeclared);
		}
	} 	break;
	case SQL_DEFAULT:
	{
		char *r, *err = NULL;
		dlist *l = s->data.lval;
		char *cname = l->h->data.sval;
		symbol *sym = l->h->next->data.sym;
		sql_column *c = mvc_bind_column(sql, t, cname);

		if (!c) {
			sql_error(sql, 02, SQLSTATE(42S22) "%s: no such column '%s'\n", action, cname);
			return SQL_ERR;
		}
		r = symbol2string(sql, sym, 0, &err);
		if (!r) {
			(void) sql_error(sql, 02, SQLSTATE(42000) "%s: incorrect default value '%s'\n", action, err?err:"");
			if (err) _DELETE(err);
			return SQL_ERR;
		}
		mvc_default(sql, c, r);
		_DELETE(r);
	}
	break;
	case SQL_STORAGE:
	{
		dlist *l = s->data.lval;
		char *cname = l->h->data.sval;
		char *storage_type = l->h->next->data.sval;
		sql_column *c = mvc_bind_column(sql, t, cname);

		if (!c) {
			sql_error(sql, 02, SQLSTATE(42S22) "%s: no such column '%s'\n", action, cname);
			return SQL_ERR;
		}
		mvc_storage(sql, c, storage_type);
	}
	break;
	case SQL_NOT_NULL:
	case SQL_NULL:
	{
		dnode *n = s->data.lval->h;
		char *cname = n->data.sval;
		sql_column *c = mvc_bind_column(sql, t, cname);
		int null = (s->token != SQL_NOT_NULL);

		if (!c) {
			sql_error(sql, 02, SQLSTATE(42S22) "%s: no such column '%s'\n", action, cname);
			return SQL_ERR;
		}
		mvc_null(sql, c, null);
	} 	break;
	case SQL_DROP_DEFAULT:
	{
		char *cname = s->data.sval;
		sql_column *c = mvc_bind_column(sql, t, cname);
		if (!c) {
			sql_error(sql, 02, SQLSTATE(42S22) "%s: no such column '%s'\n", action, cname);
			return SQL_ERR;
		}
		mvc_drop_default(sql,c);
	} 	break;
	case SQL_LIKE:
	{
		char *sname = qname_schema(s->data.lval);
		char *name = qname_schema_object(s->data.lval);
		sql_schema *os = NULL;
		sql_table *ot = NULL;
		node *n;

		if (sname && !(os = mvc_bind_schema(sql, sname))) {
			sql_error(sql, 02, SQLSTATE(3F000) "%s: no such schema '%s'", action, sname);
			return SQL_ERR;
		}
		if (!os)
			os = ss;
		ot = mvc_bind_table(sql, os, name);
		if (!ot) {
			sql_error(sql, 02, SQLSTATE(3F000) "%s: no such table '%s'", action, name);
			return SQL_ERR;
		}
		for (n = ot->columns.set->h; n; n = n->next) {
			sql_column *oc = n->data;

			if (!isView(t) && oc->base.name && oc->base.name[0] == '%') {
				sql_error(sql, 02, SQLSTATE(42000) "%s: generated labels not allowed in column names, use an alias instead", action);
				return SQL_ERR;
			} else if (mvc_bind_column(sql, t, oc->base.name)) {
				sql_error(sql, 02, SQLSTATE(42S21) "%s: a column named '%s' already exists\n", action, oc->base.name);
				return SQL_ERR;
			}
			(void)mvc_create_column(sql, t, oc->base.name, &oc->type);
		}
	} 	break;
	case SQL_DROP_COLUMN:
	{
		dlist *l = s->data.lval;
		char *cname = l->h->data.sval;
		int drop_action = l->h->next->data.i_val;
		sql_column *col = mvc_bind_column(sql, t, cname);

		assert(l->h->next->type == type_int);
		if (col == NULL) {
			sql_error(sql, 02, SQLSTATE(42S22) "%s: no such column '%s'\n", action, cname);
			return SQL_ERR;
		}
		if (cs_size(&t->columns) <= 1) {
			sql_error(sql, 02, SQLSTATE(42000) "%s: cannot drop column '%s': table needs at least one column\n", action, cname);
			return SQL_ERR;
		}
		if (t->system) {
			sql_error(sql, 02, SQLSTATE(42000) "%s: cannot drop column '%s': table is a system table\n", action, cname);
			return SQL_ERR;
		}
		if (isView(t)) {
			sql_error(sql, 02, SQLSTATE(42000) "%s: cannot drop column '%s': '%s' is a view\n", action, cname, t->base.name);
			return SQL_ERR;
		}
		if (!drop_action && mvc_check_dependency(sql, col->base.id, COLUMN_DEPENDENCY, NULL)) {
			sql_error(sql, 02, SQLSTATE(2BM37) "%s: cannot drop column '%s': there are database objects which depend on it\n", action, cname);
			return SQL_ERR;
		}
		if (!drop_action  && t->keys.set) {
			node *n, *m;

			for (n = t->keys.set->h; n; n = n->next) {
				sql_key *k = n->data;
				for (m = k->columns->h; m; m = m->next) {
					sql_kc *kc = m->data;
					if (strcmp(kc->c->base.name, cname) == 0) {
						sql_error(sql, 02, SQLSTATE(2BM37) "%s: cannot drop column '%s': there are constraints which depend on it\n", action, cname);
						return SQL_ERR;
					}
				}
			}
		}
		if (isPartitionedByColumnTable(t) && t->part.pcol->base.id == col->base.id) {
			sql_error(sql, 02, SQLSTATE(42000) "%s: cannot drop column '%s': is the partitioned column on the table '%s'\n", action, cname, t->base.name);
			return SQL_ERR;
		}
		if (isPartitionedByExpressionTable(t)) {
			for (node *n = t->part.pexp->cols->h; n; n = n->next) {
				int next = *(int*) n->data;
				if (next == col->colnr) {
					sql_error(sql, 02, SQLSTATE(42000) "%s: cannot drop column '%s': the expression used in '%s' depends on it\n", action, cname, t->base.name);
					return SQL_ERR;
				}
			}
		}
		if (mvc_drop_column(sql, t, col, drop_action)) {
			sql_error(sql, 02, SQLSTATE(42000) "%s: %s\n", action, MAL_MALLOC_FAIL);
			return SQL_ERR;
		}
	} 	break;
	case SQL_DROP_CONSTRAINT:
		res = SQL_OK;
		break;
	default:
		res = SQL_ERR;
	}
	if (res == SQL_ERR) {
		sql_error(sql, 02, SQLSTATE(M0M03) "%s: Unknown table element (%p)->token = %s\n", action, s, token2string(s->token));
		return SQL_ERR;
	}
	return res;
}

static int
create_partition_definition(mvc *sql, sql_table *t, symbol *partition_def)
{
	char *err = NULL;

	if (partition_def) {
		dlist *list = partition_def->data.lval;
		symbol *type = list->h->next->data.sym;
		dlist *list2 = type->data.lval;
		if (isPartitionedByColumnTable(t)) {
			str colname = list2->h->data.sval;
			node *n;
			sql_class sql_ec;
			for (n = t->columns.set->h; n ; n = n->next) {
				sql_column *col = n->data;
				if (!strcmp(col->base.name, colname)) {
					t->part.pcol = col;
					break;
				}
			}
			if (!t->part.pcol) {
				sql_error(sql, 02, SQLSTATE(42000) "CREATE MERGE TABLE: the partition column '%s' is not part of the table", colname);
				return SQL_ERR;
			}
			sql_ec = t->part.pcol->type.type->eclass;
			if (!(sql_ec == EC_BIT || EC_VARCHAR(sql_ec) || EC_TEMP(sql_ec) || sql_ec == EC_POS || sql_ec == EC_NUM ||
				 EC_INTERVAL(sql_ec)|| sql_ec == EC_DEC || sql_ec == EC_BLOB)) {
				err = sql_subtype_string(&(t->part.pcol->type));
				if (!err) {
					sql_error(sql, 02, SQLSTATE(HY013) MAL_MALLOC_FAIL);
				} else {
					sql_error(sql, 02, SQLSTATE(42000) "CREATE MERGE TABLE: column type %s not yet supported for the partition column", err);
					GDKfree(err);
				}
				return SQL_ERR;
			}
		} else if (isPartitionedByExpressionTable(t)) {
<<<<<<< HEAD
			sql_subtype *empty = sql_bind_localtype("void");
=======
>>>>>>> 0ad8f9a7
			char *query = symbol2string(sql, list2->h->data.sym, 1, &err);
			if (!query) {
				(void) sql_error(sql, 02, SQLSTATE(42000) "CREATE MERGE TABLE: error compiling expression '%s'", err?err:"");
				if (err) _DELETE(err);
				return SQL_ERR;
			}
			t->part.pexp = SA_ZNEW(sql->sa, sql_expression);
			t->part.pexp->exp = sa_strdup(sql->sa, query);
			t->part.pexp->type = *sql_bind_localtype("void");
			_DELETE(query);
		}
	}
	return SQL_OK;
}

sql_rel *
rel_create_table(sql_query *query, sql_schema *s, int temp, const char *sname, const char *name, symbol *table_elements_or_subquery,
				 int commit_action, const char *loc, const char *username, const char *password, bool pw_encrypted,
				 symbol* partition_def, int if_not_exists)
{
	mvc *sql = query->sql;
	int tt = (temp == SQL_REMOTE)?tt_remote:
		 (temp == SQL_STREAM)?tt_stream:
		 (temp == SQL_MERGE_TABLE)?tt_merge_table:
		 (temp == SQL_REPLICA_TABLE)?tt_replica_table:tt_table;
	bit properties = partition_def ? (bit) partition_def->data.lval->h->next->next->data.i_val : 0;
	const char *action = (temp == SQL_DECLARED_TABLE)?"DECLARE":"CREATE";

	if (sname && !(s = mvc_bind_schema(sql, sname)))
		return sql_error(sql, 02, SQLSTATE(3F000) "%s TABLE: no such schema '%s'", action, sname);

	if (temp != SQL_PERSIST && tt == tt_table && commit_action == CA_COMMIT)
		commit_action = CA_DELETE;

	if (temp != SQL_DECLARED_TABLE) {
		if (temp != SQL_PERSIST && tt == tt_table) {
			if (temp == SQL_LOCAL_TEMP || temp == SQL_GLOBAL_TEMP) {
				if (sname && strcmp(sname, "tmp") != 0)
					return sql_error(sql, 02, SQLSTATE(3F000) "%s TABLE: %s temporary tables should be stored in the 'tmp' schema",
									 action, (temp == SQL_LOCAL_TEMP) ? "local" : "global");
				s = mvc_bind_schema(sql, "tmp");
			}
		}
	}

	if (mvc_bind_table(sql, s, name)) {
		char *cd = (temp == SQL_DECLARED_TABLE)?"DECLARE":"CREATE";
		if (if_not_exists)
			return rel_psm_block(sql->sa, new_exp_list(sql->sa));
		return sql_error(sql, 02, SQLSTATE(42S01) "%s TABLE: name '%s' already in use", cd, name);
	} else if (temp != SQL_DECLARED_TABLE && (!mvc_schema_privs(sql, s) && !(isTempSchema(s) && temp == SQL_LOCAL_TEMP))){
<<<<<<< HEAD
		return sql_error(sql, 02, SQLSTATE(42000) "CREATE TABLE: insufficient privileges for user '%s' in schema '%s'", stack_get_string(sql, mvc_bind_schema(sql, "sys"), "current_user"), s->base.name);
=======
		return sql_error(sql, 02, SQLSTATE(42000) "CREATE TABLE: insufficient privileges for user '%s' in schema '%s'", stack_get_string(sql, "current_user"), s->base.name);
	} else if (temp == SQL_PERSIST && isTempSchema(s)){
		return sql_error(sql, 02, SQLSTATE(42000) "CREATE TABLE: cannot create persistent table '%s' in the schema '%s'", name, s->base.name);
>>>>>>> 0ad8f9a7
	} else if (table_elements_or_subquery->token == SQL_CREATE_TABLE) {
		/* table element list */
		dnode *n;
		dlist *columns = table_elements_or_subquery->data.lval;
		sql_table *t;

		if (tt == tt_remote) {
			char *local_user = stack_get_string(sql, mvc_bind_schema(sql, "sys"), "current_user");
			char *local_table = sa_strconcat(sql->sa, sa_strconcat(sql->sa, s->base.name, "."), name);
			if (!local_table) {
				return sql_error(sql, 02, SQLSTATE(HY013) "%s TABLE: " MAL_MALLOC_FAIL, action);
			}
			if (!mapiuri_valid(loc))
				return sql_error(sql, 02, SQLSTATE(42000) "%s TABLE: incorrect uri '%s' for remote table '%s'", action, loc, name);

			const char *remote_uri = mapiuri_uri(loc, sql->sa);
			if (remote_uri == NULL) {
				return sql_error(sql, 02, SQLSTATE(HY013) "%s TABLE: " MAL_MALLOC_FAIL, action);
			}
			char *reg_credentials = AUTHaddRemoteTableCredentials(local_table, local_user, remote_uri, username, password, pw_encrypted);
			if (reg_credentials != 0) {
				return sql_error(sql, 02, SQLSTATE(42000) "%s TABLE: cannot register credentials for remote table '%s' in vault: %s", action, name, reg_credentials);
			}
			t = mvc_create_remote(sql, s, name, SQL_DECLARED_TABLE, loc);
		} else {
			t = mvc_create_table(sql, s, name, tt, 0, SQL_DECLARED_TABLE, commit_action, -1, properties);
		}
		if (!t)
			return NULL;

		for (n = columns->h; n; n = n->next) {
			symbol *sym = n->data.sym;
			int res = table_element(query, sym, s, t, 0, (temp == SQL_DECLARED_TABLE), (temp == SQL_DECLARED_TABLE)?"DECLARE TABLE":"CREATE TABLE");

			if (res == SQL_ERR)
				return NULL;
		}

		if (create_partition_definition(sql, t, partition_def) != SQL_OK)
			return NULL;

		temp = (tt == tt_table)?temp:SQL_PERSIST;
		return rel_table(sql, ddl_create_table, s->base.name, t, temp);
	} else { /* [col name list] as subquery with or without data */
		sql_rel *sq = NULL, *res = NULL;
		dlist *as_sq = table_elements_or_subquery->data.lval;
		dlist *column_spec = as_sq->h->data.lval;
		symbol *subquery = as_sq->h->next->data.sym;
		int with_data = as_sq->h->next->next->data.i_val;
		sql_table *t = NULL; 

		assert(as_sq->h->next->next->type == type_int);
		sq = rel_selects(query, subquery);
		if (!sq)
			return NULL;

		if ((tt == tt_merge_table || tt == tt_remote || tt == tt_replica_table) && with_data)
			return sql_error(sql, 02, SQLSTATE(42000) "%s TABLE: cannot create %s 'with data'", action,
							 TABLE_TYPE_DESCRIPTION(tt, properties));

		/* create table */
		if ((t = mvc_create_table_as_subquery(sql, sq, s, name, column_spec, temp, commit_action, (temp == SQL_DECLARED_TABLE)?"DECLARE TABLE":"CREATE TABLE")) == NULL) { 
			rel_destroy(sq);
			return NULL;
		}

		/* insert query result into this table */
		temp = (tt == tt_table)?temp:SQL_PERSIST;
		res = rel_table(sql, ddl_create_table, s->base.name, t, temp);
		if (with_data) {
			res = rel_insert(query->sql, res, sq);
		} else {
			rel_destroy(sq);
		}
		return res;
	}
	/*return NULL;*/ /* never reached as all branches of the above if () end with return ... */
}

static sql_rel *
rel_create_view(sql_query *query, sql_schema *ss, dlist *qname, dlist *column_spec, symbol *ast, int check, int persistent, int replace)
{
	mvc *sql = query->sql;
	const char *name = qname_schema_object(qname);
	const char *sname = qname_schema(qname);
	sql_schema *s = cur_schema(sql);
	sql_table *t = NULL;
	int instantiate = (sql->emode == m_instantiate || !persistent);
	int deps = (sql->emode == m_deps);
	int create = (!instantiate && !deps);
	const char *base = replace ? "CREATE OR REPLACE" : "CREATE";

	(void) ss;
	(void) check;		/* Stefan: unused!? */
	if (sname && !(s = mvc_bind_schema(sql, sname))) 
		return sql_error(sql, 02, SQLSTATE(3F000) "CREATE VIEW: no such schema '%s'", sname);

	if (create && (!mvc_schema_privs(sql, s) && !(isTempSchema(s) && persistent == SQL_LOCAL_TEMP)))
		return sql_error(sql, 02, SQLSTATE(42000) "%s VIEW: access denied for %s to schema '%s'", base, stack_get_string(sql, mvc_bind_schema(sql, "sys"), "current_user"), s->base.name);

	if (create && (t = mvc_bind_table(sql, s, name)) != NULL) {
		if (replace) {
			if (!isView(t)) {
				return sql_error(sql, 02, SQLSTATE(42000) "%s VIEW: unable to drop view '%s': is a table", base, name);
			} else if (t->system) {
				return sql_error(sql, 02, SQLSTATE(42000) "%s VIEW: cannot replace system view '%s'", base, name);
			} else if (mvc_check_dependency(sql, t->base.id, VIEW_DEPENDENCY, NULL)) {
				return sql_error(sql, 02, SQLSTATE(42000) "%s VIEW: cannot replace view '%s', there are database objects which depend on it", base, t->base.name);
			} else {
				str output;
				if ((output = mvc_drop_table(sql, s, t, 0)) != MAL_SUCCEED) {
					sql_error(sql, 02, SQLSTATE(42000) "%s", output);
					freeException(output);
					return NULL;
				}
			}
		} else {
			return sql_error(sql, 02, SQLSTATE(42S01) "%s VIEW: name '%s' already in use", base, name);
		}
	}
	if (ast) {
		sql_rel *sq = NULL;
		char *q = QUERY(sql->scanner);

		if (ast->token == SQL_SELECT) {
			SelectNode *sn = (SelectNode *) ast;

			if (sn->limit)
				return sql_error(sql, 01, SQLSTATE(42000) "%s VIEW: LIMIT not supported", base);
		}

		sq = schema_selects(query, s, ast);
		if (!sq)
			return NULL;

		if (!create) {
			if (column_spec) {
				dnode *n = column_spec->h;
				node *m = sq->exps->h;

				for (; n && m; n = n->next, m = m->next)
					;
				if (n || m) {
					sql_error(sql, 01, SQLSTATE(21S02) "WITH CLAUSE: number of columns does not match");
					rel_destroy(sq);
					return NULL;
				}
			}
		}

		if (create) {
			q = query_cleaned(q);
			t = mvc_create_view(sql, s, name, SQL_DECLARED_TABLE, q, 0);
			GDKfree(q);
			if (as_subquery(sql, t, tt_view, sq, column_spec, "CREATE VIEW") != 0) {
				rel_destroy(sq);
				return NULL;
			}
			return rel_table(sql, ddl_create_view, s->base.name, t, SQL_PERSIST);
		}
		t = mvc_bind_table(sql, s, name);
		if (!persistent && column_spec) 
			sq = view_rename_columns(sql, name, sq, column_spec);
		if (sq && sq->op == op_project && sq->l && sq->exps && sq->card == CARD_AGGR) {
			exps_setcard(sq->exps, CARD_MULTI);
			sq->card = CARD_MULTI;
		}
		return sq;
	}
	return NULL;
}

static sql_rel *
rel_schema2(sql_allocator *sa, int cat_type, char *sname, char *auth, int nr)
{
	sql_rel *rel = rel_create(sa);
	list *exps = new_exp_list(sa);
	if (!rel || !exps)
		return NULL;

	append(exps, exp_atom_clob(sa, sname));
	append(exps, exp_atom_clob(sa, auth));
	append(exps, exp_atom_int(sa, nr));
	rel->l = NULL;
	rel->r = NULL;
	rel->op = op_ddl;
	rel->flag = cat_type;
	rel->exps = exps;
	rel->card = 0;
	rel->nrcols = 0;
	return rel;
}

static sql_rel *
rel_schema3(sql_allocator *sa, int cat_type, char *sname, char *tname, char *name)
{
	sql_rel *rel = rel_create(sa);
	list *exps = new_exp_list(sa);
	if (!rel || !exps)
		return NULL;

	append(exps, exp_atom_clob(sa, sname));
	append(exps, exp_atom_clob(sa, tname));
	append(exps, exp_atom_clob(sa, name));
	rel->l = NULL;
	rel->r = NULL;
	rel->op = op_ddl;
	rel->flag = cat_type;
	rel->exps = exps;
	rel->card = 0;
	rel->nrcols = 0;
	return rel;
}

static sql_rel *
rel_drop_type(mvc *sql, dlist *qname, int drop_action)
{
	char *name = qname_schema_object(qname);
	char *sname = qname_schema(qname);
	sql_schema *s = cur_schema(sql);

	if (sname && !(s = mvc_bind_schema(sql, sname))) 
		return sql_error(sql, 02, SQLSTATE(3F000) "DROP TYPE: no such schema '%s'", sname);

	if (schema_bind_type(sql, s, name) == NULL) {
		return sql_error(sql, 02, SQLSTATE(42S01) "DROP TYPE: type '%s' does not exist", name);
	} else if (!mvc_schema_privs(sql, s)) {
		return sql_error(sql, 02, SQLSTATE(42000) "DROP TYPE: access denied for %s to schema '%s'", stack_get_string(sql, mvc_bind_schema(sql, "sys"), "current_user"), s->base.name);
	}
	return rel_schema2(sql->sa, ddl_drop_type, s->base.name, name, drop_action);
}

static sql_rel *
rel_create_type(mvc *sql, dlist *qname, char *impl)
{
	char *name = qname_schema_object(qname);
	char *sname = qname_schema(qname);
	sql_schema *s = cur_schema(sql);

	if (sname && !(s = mvc_bind_schema(sql, sname))) 
		return sql_error(sql, 02, SQLSTATE(3F000) "CREATE TYPE: no such schema '%s'", sname);

	if (schema_bind_type(sql, s, name) != NULL) {
		return sql_error(sql, 02, SQLSTATE(42S01) "CREATE TYPE: name '%s' already in use", name);
	} else if (!mvc_schema_privs(sql, s)) {
		return sql_error(sql, 02, SQLSTATE(42000) "CREATE TYPE: access denied for %s to schema '%s'", stack_get_string(sql, mvc_bind_schema(sql, "sys"), "current_user"), s->base.name);
	}
	return rel_schema3(sql->sa, ddl_create_type, s->base.name, name, impl);
}
static char *
dlist_get_schema_name(dlist *name_auth)
{
	assert(name_auth && name_auth->h);
	return name_auth->h->data.sval;
}

static char *
schema_auth(dlist *name_auth)
{
	assert(name_auth && name_auth->h && dlist_length(name_auth) == 2);
	return name_auth->h->next->data.sval;
}

static sql_rel *
rel_drop(sql_allocator *sa, int cat_type, char *sname, char *auth, int nr, int exists_check)
{
	sql_rel *rel = rel_create(sa);
	list *exps = new_exp_list(sa);

	append(exps, exp_atom_int(sa, nr));
	append(exps, exp_atom_clob(sa, sname));
	append(exps, exp_atom_clob(sa, auth));
	append(exps, exp_atom_int(sa, exists_check));
	rel->l = NULL;
	rel->r = NULL;
	rel->op = op_ddl;
	rel->flag = cat_type;
	rel->exps = exps;
	rel->card = 0;
	rel->nrcols = 0;
	return rel;
}

static sql_rel *
rel_create_schema_dll(sql_allocator *sa, char *sname, char *auth, int nr)
{
	sql_rel *rel = rel_create(sa);
	list *exps = new_exp_list(sa);
	if (!rel || !exps)
		return NULL;

	append(exps, exp_atom_int(sa, nr));
	append(exps, exp_atom_clob(sa, sname));

	if (auth)
		append(exps, exp_atom_clob(sa, auth));
	rel->l = NULL;
	rel->r = NULL;
	rel->op = op_ddl;
	rel->flag = ddl_create_schema;
	rel->exps = exps;
	rel->card = 0;
	rel->nrcols = 0;
	return rel;
}

static sql_rel *
rel_create_schema(sql_query *query, dlist *auth_name, dlist *schema_elements, int if_not_exists)
{
	mvc *sql = query->sql;
	char *name = dlist_get_schema_name(auth_name);
	char *auth = schema_auth(auth_name);
	sqlid auth_id = sql->role_id;

	if (auth && (auth_id = sql_find_auth(sql, auth)) < 0)
		return sql_error(sql, 02, SQLSTATE(28000) "CREATE SCHEMA: no such authorization '%s'", auth);
	if (sql->user_id != USER_MONETDB && sql->role_id != ROLE_SYSADMIN)
		return sql_error(sql, 02, SQLSTATE(42000) "CREATE SCHEMA: insufficient privileges for user '%s'", stack_get_string(sql, mvc_bind_schema(sql, "sys"), "current_user"));
	if (!name) 
		name = auth;
	assert(name);
	if (mvc_bind_schema(sql, name)) {
		if (!if_not_exists)
			return sql_error(sql, 02, SQLSTATE(3F000) "CREATE SCHEMA: name '%s' already in use", name);
		return rel_psm_block(sql->sa, new_exp_list(sql->sa));
	} else {
		sql_schema *os = sql->session->schema;
		dnode *n;
		sql_schema *ss = SA_ZNEW(sql->sa, sql_schema);
		sql_rel *ret;

		ret = rel_create_schema_dll(sql->sa, name, auth, 0);

		ss->base.name = name;
		ss->auth_id = auth_id;
		ss->owner = sql->user_id;

		sql->session->schema = ss;
		n = schema_elements->h;
		while (n) {
			sql_rel *res = rel_semantic(query, n->data.sym);
			if (!res) {
				rel_destroy(ret);
				return NULL;
			}
			ret = rel_list(sql->sa, ret, res);
			n = n->next;
		}
		sql->session->schema = os;
		return ret;
	}
}

static str
get_schema_name( mvc *sql, char *sname, char *tname)
{
	if (!sname) {
		sql_schema *ss = cur_schema(sql);
		sql_table *t = mvc_bind_table(sql, ss, tname);
		if (!t)
			ss = tmp_schema(sql);
		sname = ss->base.name;
	}
	return sname;
}

static sql_rel *
sql_alter_table(sql_query *query, dlist *dl, dlist *qname, symbol *te, int if_exists)
{
	mvc *sql = query->sql;
	char *sname = qname_schema(qname);
	char *tname = qname_schema_object(qname);
	sql_schema *s = cur_schema(sql);
	sql_table *t = NULL;

	if (sname && !(s = mvc_bind_schema(sql, sname))) {
		if (if_exists)
			return rel_psm_block(sql->sa, new_exp_list(sql->sa));
		return sql_error(sql, 02, SQLSTATE(3F000) "ALTER TABLE: no such schema '%s'", sname);
	}

	if ((t = mvc_bind_table(sql, s, tname)) == NULL) {
		if (mvc_bind_table(sql, mvc_bind_schema(sql, "tmp"), tname) != NULL) 
			return sql_error(sql, 02, SQLSTATE(42S02) "ALTER TABLE: not supported on TEMPORARY table '%s'", tname);
		if (if_exists)
			return rel_psm_block(sql->sa, new_exp_list(sql->sa));
		return sql_error(sql, 02, SQLSTATE(42S02) "ALTER TABLE: no such table '%s' in schema '%s'", tname, s->base.name);
	} else {
		sql_rel *res = NULL, *r;
		sql_table *nt = NULL;
		sql_exp **updates, *e;

		assert(te);
		if (t->persistence != SQL_DECLARED_TABLE)
			sname = s->base.name;

		if (te && (te->token == SQL_TABLE || te->token == SQL_DROP_TABLE)) {
			dlist *nqname = te->data.lval->h->data.lval;
			sql_schema *spt = NULL;
			sql_table *pt = NULL;
			char *nsname = qname_schema(nqname);
			char *ntname = qname_schema_object(nqname);

			/* partition sname */
			if (!nsname)
				nsname = sname;

			if (nsname && !(spt=mvc_bind_schema(sql, nsname))) {
				(void) sql_error(sql, 02, SQLSTATE(3F000) "ALTER TABLE: no such schema '%s'", sname);
				return NULL;
			}
			if ((pt = mvc_bind_table(sql, spt, ntname)) == NULL)
				return sql_error(sql, 02, SQLSTATE(42S02) "ALTER TABLE: no such table '%s' in schema '%s'", ntname, spt->base.name);

			if (te->token == SQL_TABLE) {
				symbol *extra = dl->h->next->next->next->data.sym;

				if (isView(pt))
					return sql_error(sql, 02, SQLSTATE(42000) "ALTER TABLE: can't add a view into a %s",
									 TABLE_TYPE_DESCRIPTION(t->type, t->properties));
				if (isDeclaredTable(pt))
					return sql_error(sql, 02, SQLSTATE(42000) "ALTER TABLE: can't add a declared table into a %s",
									 TABLE_TYPE_DESCRIPTION(t->type, t->properties));
				if (strcmp(sname, nsname) != 0)
					return sql_error(sql, 02, SQLSTATE(42000) "ALTER TABLE: all children tables of '%s.%s' must be "
									 "part of schema '%s'", sname, tname, sname);
				if (!extra) {
					if (isRangePartitionTable(t)) {
						return sql_error(sql, 02,SQLSTATE(42000) "ALTER TABLE: a range partition is required while adding under a %s",
										 TABLE_TYPE_DESCRIPTION(t->type, t->properties));
					} else if (isListPartitionTable(t)) {
						return sql_error(sql, 02,SQLSTATE(42000) "ALTER TABLE: a value partition is required while adding under a %s",
										 TABLE_TYPE_DESCRIPTION(t->type, t->properties));
					}
					return rel_alter_table(sql->sa, ddl_alter_table_add_table, sname, tname, nsname, ntname, 0);
				}
				if ((isMergeTable(pt) || isReplicaTable(pt)) && list_empty(pt->members.set))
					return sql_error(sql, 02, SQLSTATE(42000) "The %s %s.%s should have at least one table associated",
									 TABLE_TYPE_DESCRIPTION(pt->type, pt->properties), spt->base.name, pt->base.name);

				if (extra->token == SQL_MERGE_PARTITION) { //partition to hold null values only
					dlist* ll = extra->data.lval;
					int update = ll->h->next->next->next->data.i_val;

					if (isRangePartitionTable(t)) {
						return rel_alter_table_add_partition_range(query, t, pt, sname, tname, nsname, ntname, NULL, NULL, true, update);
					} else if (isListPartitionTable(t)) {
						return rel_alter_table_add_partition_list(query, t, pt, sname, tname, nsname, ntname, NULL, true, update);
					} else {
						return sql_error(sql, 02, SQLSTATE(42000) "ALTER TABLE: cannot add a partition into a %s",
										 TABLE_TYPE_DESCRIPTION(t->type, t->properties));
					}
				} else if (extra->token == SQL_PARTITION_RANGE) {
					dlist* ll = extra->data.lval;
					symbol* min = ll->h->data.sym, *max = ll->h->next->data.sym;
					int nills = ll->h->next->next->data.i_val, update = ll->h->next->next->next->data.i_val;

					if (!isRangePartitionTable(t)) {
						return sql_error(sql, 02,SQLSTATE(42000) "ALTER TABLE: cannot add a range partition into a %s",
										 TABLE_TYPE_DESCRIPTION(t->type, t->properties));
					}

					assert(nills == 0 || nills == 1);
					return rel_alter_table_add_partition_range(query, t, pt, sname, tname, nsname, ntname, min, max, (bit) nills, update);
				} else if (extra->token == SQL_PARTITION_LIST) {
					dlist* ll = extra->data.lval, *values = ll->h->data.lval;
					int nills = ll->h->next->data.i_val, update = ll->h->next->next->data.i_val;

					if (!isListPartitionTable(t)) {
						return sql_error(sql, 02,SQLSTATE(42000) "ALTER TABLE: cannot add a value partition into a %s",
										 TABLE_TYPE_DESCRIPTION(t->type, t->properties));
					}

					assert(nills == 0 || nills == 1);
					return rel_alter_table_add_partition_list(query, t, pt, sname, tname, nsname, ntname, values, (bit) nills, update);
				}
				assert(0);
			} else {
				int drop_action = te->data.lval->h->next->data.i_val;

				return rel_alter_table(sql->sa, ddl_alter_table_del_table, sname, tname, nsname, ntname, drop_action);
			}
		}

		/* read only or read write */
		if (te && te->token == SQL_ALTER_TABLE) {
			int state = te->data.i_val;

			if (state == tr_readonly) 
				state = TABLE_READONLY;
			else if (state == tr_append) 
				state = TABLE_APPENDONLY;
			else
				state = TABLE_WRITABLE;
			return rel_alter_table(sql->sa, ddl_alter_table_set_access, sname, tname, NULL, NULL, state);
		}

		nt = dup_sql_table(sql->sa, t);
		if (!nt || (te && table_element(query, te, s, nt, 1, t->persistence == SQL_DECLARED_TABLE, "ALTER TABLE") == SQL_ERR)) 
			return NULL;

		if (te->token == SQL_DROP_CONSTRAINT) {
			dlist *l = te->data.lval;
			char *kname = l->h->data.sval;
			int drop_action = l->h->next->data.i_val;

			sname = get_schema_name(sql, sname, tname);
			return rel_drop(sql->sa, ddl_drop_constraint, sname, kname, drop_action, 0);
		}

		if (t->s && !nt->s)
			nt->s = t->s;

		res = rel_table(sql, ddl_alter_table, sname, nt, 0);

		if (!isTable(nt))
			return res;

		/* New columns need update with default values. Add one more element for new column */
		updates = SA_ZNEW_ARRAY(sql->sa, sql_exp*, (list_length(nt->columns.set) + 1));
		e = exp_column(sql->sa, nt->base.name, TID, sql_bind_localtype("oid"), CARD_MULTI, 0, 1);
		r = rel_project(sql->sa, res, append(new_exp_list(sql->sa),e));
		if (nt->columns.nelm) {
			list *cols = new_exp_list(sql->sa);
			for (node *n = nt->columns.nelm; n; n = n->next) {
				sql_column *c = n->data;
				if (c->def) {
					char *d, *typestr = subtype2string2(&c->type);
					if (!typestr)
						return sql_error(sql, 02, SQLSTATE(HY013) MAL_MALLOC_FAIL);
					d = sql_message("select cast(%s as %s);", c->def, typestr);
					_DELETE(typestr);
					e = rel_parse_val(sql, d, sql->emode, NULL);
					_DELETE(d);
				} else {
					e = exp_atom(sql->sa, atom_general(sql->sa, &c->type, NULL));
				}
				if (!e || (e = rel_check_type(sql, &c->type, r, e, type_equal)) == NULL) {
					rel_destroy(r);
					return NULL;
				}
				list_append(cols, exp_column(sql->sa, nt->base.name, c->base.name, &c->type, CARD_MULTI, 0, 0));

				assert(!updates[c->colnr]);
				exp_setname(sql->sa, e, c->t->base.name, c->base.name);
				updates[c->colnr] = e;
			}
			res = rel_update(sql, res, r, updates, cols); 
		} else { /* new indices or keys */
			res = rel_update(sql, res, r, updates, NULL); 
		}
		return res;
	}
}

static sql_rel *
rel_role(sql_allocator *sa, char *grantee, char *auth, int grantor, int admin, int type)
{
	sql_rel *rel = rel_create(sa);
	list *exps = new_exp_list(sa);
	if (!rel || !exps)
		return NULL;

	assert(type == ddl_grant_roles || type == ddl_revoke_roles);
	append(exps, exp_atom_clob(sa, grantee));
	append(exps, exp_atom_clob(sa, auth));
	append(exps, exp_atom_int(sa, grantor));
	append(exps, exp_atom_int(sa, admin));
	rel->l = NULL;
	rel->r = NULL;
	rel->op = op_ddl;
	rel->flag = type;
	rel->exps = exps;
	rel->card = 0;
	rel->nrcols = 0;
	return rel;
}

static sql_rel *
rel_grant_roles(mvc *sql, sql_schema *schema, dlist *roles, dlist *grantees, int grant, int grantor)
{
	sql_rel *res = NULL;
	/* grant roles to the grantees */
	dnode *r, *g;

	(void) schema;
	for (r = roles->h; r; r = r->next) {
		char *role = r->data.sval;

		for (g = grantees->h; g; g = g->next) {
			char *grantee = g->data.sval;

			if ((res = rel_list(sql->sa, res, rel_role(sql->sa, grantee, role, grantor, grant, ddl_grant_roles))) == NULL) {
				rel_destroy(res);
				return NULL;
			}
		}
	}
	return res;
}

static sql_rel *
rel_revoke_roles(mvc *sql, sql_schema *schema, dlist *roles, dlist *grantees, int admin, int grantor)
{
	sql_rel *res = NULL;
	/* revoke roles from the grantees */
	dnode *r, *g;

	(void) schema;
	for (r = roles->h; r; r = r->next) {
		char *role = r->data.sval;

		for (g = grantees->h; g; g = g->next) {
			char *grantee = g->data.sval;

			if ((res = rel_list(sql->sa, res, rel_role(sql->sa, grantee, role, grantor, admin, ddl_revoke_roles))) == NULL) {
				rel_destroy(res);
				return NULL;
			}
		}
	}
	return res;
}

static sql_rel *
rel_priv(sql_allocator *sa, char *sname, char *name, char *grantee, int privs, char *cname, int grant, int grantor, int type)
{
	sql_rel *rel = rel_create(sa);
	list *exps = new_exp_list(sa);
	if (!rel || !exps)
		return NULL;

	assert(type == ddl_grant || type == ddl_revoke);
	append(exps, exp_atom_clob(sa, sname));
	append(exps, exp_atom_clob(sa, name));
	append(exps, exp_atom_clob(sa, grantee));
	append(exps, exp_atom_int(sa, privs));
	append(exps, cname?(void*)exp_atom_clob(sa, cname):(void*)cname);
	append(exps, exp_atom_int(sa, grant));
	append(exps, exp_atom_int(sa, grantor));
	rel->l = NULL;
	rel->r = NULL;
	rel->op = op_ddl;
	rel->flag = type;
	rel->exps = exps;
	rel->card = 0;
	rel->nrcols = 0;
	return rel;
}

static sql_rel *
rel_func_priv(sql_allocator *sa, char *sname, int func, char *grantee, int privs, int grant, int grantor, int type)
{
	sql_rel *rel = rel_create(sa);
	list *exps = new_exp_list(sa);
	if (!rel || !exps)
		return NULL;

	assert(type == ddl_grant_func || type == ddl_revoke_func);
	append(exps, exp_atom_clob(sa, sname));
	append(exps, exp_atom_int(sa, func));
	append(exps, exp_atom_clob(sa, grantee));
	append(exps, exp_atom_int(sa, privs));
	append(exps, exp_atom_int(sa, grant));
	append(exps, exp_atom_int(sa, grantor));
	rel->l = NULL;
	rel->r = NULL;
	rel->op = op_ddl;
	rel->flag = type;
	rel->exps = exps;
	rel->card = 0;
	rel->nrcols = 0;
	return rel;
}

static sql_rel *
rel_grant_global(mvc *sql, sql_schema *cur, dlist *privs, dlist *grantees, int grant, int grantor)
{
	sql_rel *res = NULL;
	char *sname = cur->base.name;
	dnode *gn;

	if (!privs)
		return NULL;
	sname = cur->base.name;
	for (gn = grantees->h; gn; gn = gn->next) {
		dnode *opn;
		char *grantee = gn->data.sval;

		if (!grantee)
			grantee = "public";

		for (opn = privs->h; opn; opn = opn->next) {
			int priv = opn->data.i_val;

			if ((res = rel_list(sql->sa, res, rel_priv(sql->sa, sname, NULL, grantee, priv, NULL, grant, grantor, ddl_grant))) == NULL) {
				rel_destroy(res);
				return NULL;
			}
		}
	}
	return res;
}

static sql_rel *
rel_grant_table(mvc *sql, sql_schema *cur, dlist *privs, dlist *qname, dlist *grantees, int grant, int grantor)
{
	sql_rel *res = NULL;
	dnode *gn;
	int all = PRIV_SELECT | PRIV_UPDATE | PRIV_INSERT | PRIV_DELETE | PRIV_TRUNCATE;
	char *sname = qname_schema(qname);
	char *tname = qname_schema_object(qname);

	if (!sname)
		sname = cur->base.name;
	for (gn = grantees->h; gn; gn = gn->next) {
		dnode *opn;
		char *grantee = gn->data.sval;

		if (!grantee)
			grantee = "public";

		if (!privs) {
			if ((res = rel_list(sql->sa, res, rel_priv(sql->sa, sname, tname, grantee, all, NULL, grant, grantor, ddl_grant))) == NULL) {
				rel_destroy(res);
				return NULL;
			}
			continue;
		}
		for (opn = privs->h; opn; opn = opn->next) {
			symbol *op = opn->data.sym;
			int priv = PRIV_SELECT;

			switch (op->token) {
			case SQL_SELECT:
				priv = PRIV_SELECT;
				break;
			case SQL_UPDATE:
				priv = PRIV_UPDATE;
				break;
			case SQL_INSERT:
				priv = PRIV_INSERT;
				break;
			case SQL_DELETE:
				priv = PRIV_DELETE;
				break;
			case SQL_TRUNCATE:
				priv = PRIV_TRUNCATE;
				break;
			case SQL_EXECUTE:
			default:
				return sql_error(sql, 02, SQLSTATE(42000) "Cannot GRANT EXECUTE on table name %s", tname);
			}

			if ((op->token == SQL_SELECT || op->token == SQL_UPDATE) && op->data.lval) {
				dnode *cn;

				for (cn = op->data.lval->h; cn; cn = cn->next) {
					char *cname = cn->data.sval;
					if ((res = rel_list(sql->sa, res, rel_priv(sql->sa, sname, tname, grantee, priv, cname, grant, grantor, ddl_grant))) == NULL) {
						rel_destroy(res);
						return NULL;
					}
				}
			} else if ((res = rel_list(sql->sa, res, rel_priv(sql->sa, sname, tname, grantee, priv, NULL, grant, grantor, ddl_grant))) == NULL) {
				rel_destroy(res);
				return NULL;
			}
		}
	}
	return res;
}

static sql_rel *
rel_grant_func(mvc *sql, sql_schema *cur, dlist *privs, dlist *qname, dlist *typelist, sql_ftype type, dlist *grantees, int grant, int grantor)
{
	sql_rel *res = NULL;
	dnode *gn;
	char *sname = qname_schema(qname);
	char *fname = qname_schema_object(qname);
	sql_schema *s = cur;
	sql_func *func = NULL;

	if (sname && !(s = mvc_bind_schema(sql, sname)))
		return sql_error(sql, 02, SQLSTATE(3F000) "GRANT: no such schema '%s'", sname);
	func = resolve_func(sql, s, fname, typelist, type, "GRANT", 0);
	if (!func) 
		return NULL;
	if (!func->s) 
		return sql_error(sql, 02, SQLSTATE(42000) "Cannot GRANT EXECUTE on system function '%s'", fname);

	for (gn = grantees->h; gn; gn = gn->next) {
		dnode *opn;
		char *grantee = gn->data.sval;

		if (!grantee)
			grantee = "public";

		if (!privs) {
			if ((res = rel_list(sql->sa, res, rel_func_priv(sql->sa, s->base.name, func->base.id, grantee, PRIV_EXECUTE, grant, grantor, ddl_grant_func))) == NULL) {
				rel_destroy(res);
				return NULL;
			}
			continue;
		}
		for (opn = privs->h; opn; opn = opn->next) {
			symbol *op = opn->data.sym;

			if (op->token != SQL_EXECUTE) 
				return sql_error(sql, 02, SQLSTATE(42000) "Can only GRANT 'EXECUTE' on function '%s'", fname);
			if ((res = rel_list(sql->sa, res, rel_func_priv(sql->sa, s->base.name, func->base.id, grantee, PRIV_EXECUTE, grant, grantor, ddl_grant_func))) == NULL) {
				rel_destroy(res);
				return NULL;
			}
		}
	}
	return res;
}


static sql_rel *
rel_grant_privs(mvc *sql, sql_schema *cur, dlist *privs, dlist *grantees, int grant, int grantor)
{
	dlist *obj_privs = privs->h->data.lval;
	symbol *obj = privs->h->next->data.sym;
	tokens token = obj->token;

	if (token == SQL_NAME) {
		dlist *qname = obj->data.lval;
		char *sname = qname_schema(qname);
		char *tname = qname_schema_object(qname);
		sql_schema *s = cur;

		if (sname && !(s = mvc_bind_schema(sql, sname)))
			return sql_error(sql, 02, SQLSTATE(3F000) "GRANT: no such schema '%s'", sname);
		if (s && mvc_bind_table(sql, s, tname))
			token = SQL_TABLE;
	}

	switch (token) {
	case SQL_GRANT: 
		return rel_grant_global(sql, cur, obj_privs, grantees, grant, grantor);
	case SQL_TABLE:
	case SQL_NAME:
		return rel_grant_table(sql, cur, obj_privs, obj->data.lval, grantees, grant, grantor);
	case SQL_FUNC: {
		dlist *r = obj->data.lval;
		dlist *qname = r->h->data.lval;
		dlist *typelist = r->h->next->data.lval;
		sql_ftype type = (sql_ftype) r->h->next->next->data.i_val;

		return rel_grant_func(sql, cur, obj_privs, qname, typelist, type, grantees, grant, grantor);
	}
	default:
		return sql_error(sql, 02, SQLSTATE(M0M03) "Grant: unknown token %d", (int) token);
	}
}

static sql_rel *
rel_revoke_global(mvc *sql, sql_schema *cur, dlist *privs, dlist *grantees, int grant, int grantor)
{
	sql_rel *res = NULL;
	char *sname = cur->base.name;
	dnode *gn;

	if (!privs)
		return NULL;
	for (gn = grantees->h; gn; gn = gn->next) {
		dnode *opn;
		char *grantee = gn->data.sval;

		if (!grantee)
			grantee = "public";

		for (opn = privs->h; opn; opn = opn->next) {
			int priv = opn->data.i_val;

			if ((res = rel_list(sql->sa, res, rel_priv(sql->sa, sname, NULL, grantee, priv, NULL, grant, grantor, ddl_revoke))) == NULL) {
				rel_destroy(res);
				return NULL;
			}
		}
	}
	return res;
}

static sql_rel *
rel_revoke_table(mvc *sql, sql_schema *cur, dlist *privs, dlist *qname, dlist *grantees, int grant, int grantor)
{
	dnode *gn;
	sql_rel *res = NULL;
	int all = PRIV_SELECT | PRIV_UPDATE | PRIV_INSERT | PRIV_DELETE | PRIV_TRUNCATE;
	char *sname = qname_schema(qname);
	char *tname = qname_schema_object(qname);

	if (!sname)
		sname = cur->base.name;
	for (gn = grantees->h; gn; gn = gn->next) {
		dnode *opn;
		char *grantee = gn->data.sval;

		if (!grantee)
			grantee = "public";

		if (!privs) {
			if ((res = rel_list(sql->sa, res, rel_priv(sql->sa, sname, tname, grantee, all, NULL, grant, grantor, ddl_revoke))) == NULL) {
				rel_destroy(res);
				return NULL;
			}
			continue;
		}
		for (opn = privs->h; opn; opn = opn->next) {
			symbol *op = opn->data.sym;
			int priv = PRIV_SELECT;

			switch (op->token) {
			case SQL_SELECT:
				priv = PRIV_SELECT;
				break;
			case SQL_UPDATE:
				priv = PRIV_UPDATE;
				break;
			case SQL_INSERT:
				priv = PRIV_INSERT;
				break;
			case SQL_DELETE:
				priv = PRIV_DELETE;
				break;
			case SQL_TRUNCATE:
				priv = PRIV_TRUNCATE;
				break;
			case SQL_EXECUTE:
			default:
				return sql_error(sql, 02, SQLSTATE(42000) "Cannot GRANT EXECUTE on table name %s", tname);
			}

			if ((op->token == SQL_SELECT || op->token == SQL_UPDATE) && op->data.lval) {
				dnode *cn;

				for (cn = op->data.lval->h; cn; cn = cn->next) {
					char *cname = cn->data.sval;
					if ((res = rel_list(sql->sa, res, rel_priv(sql->sa, sname, tname, grantee, priv, cname, grant, grantor, ddl_revoke))) == NULL) {
						rel_destroy(res);
						return NULL;
					}
				}
			} else if ((res = rel_list(sql->sa, res, rel_priv(sql->sa, sname, tname, grantee, priv, NULL, grant, grantor, ddl_revoke))) == NULL) {
				rel_destroy(res);
				return NULL;
			}
		}
	}
	return res;
}

static sql_rel *
rel_revoke_func(mvc *sql, sql_schema *cur, dlist *privs, dlist *qname, dlist *typelist, sql_ftype type, dlist *grantees, int grant, int grantor)
{
	dnode *gn;
	sql_rel *res = NULL;
	char *sname = qname_schema(qname);
	char *fname = qname_schema_object(qname);
	sql_func *func = NULL;
	sql_schema *s = cur;

	if (sname && !(s = mvc_bind_schema(sql, sname)))
		return sql_error(sql, 02, SQLSTATE(3F000) "REVOKE: no such schema '%s'", sname);
	func = resolve_func(sql, s, fname, typelist, type, "REVOKE", 0);
	if (!func) 
		return NULL;
	if (!func->s)
		return sql_error(sql, 02, SQLSTATE(42000) "Cannot REVOKE EXECUTE on system function '%s'", fname);
	for (gn = grantees->h; gn; gn = gn->next) {
		dnode *opn;
		char *grantee = gn->data.sval;

		if (!grantee)
			grantee = "public";

		if (!privs) {
			if ((res = rel_list(sql->sa, res, rel_func_priv(sql->sa, s->base.name, func->base.id, grantee, PRIV_EXECUTE, grant, grantor, ddl_revoke_func))) == NULL) {
				rel_destroy(res);
				return NULL;
			}
			continue;
		}
		for (opn = privs->h; opn; opn = opn->next) {
			symbol *op = opn->data.sym;

			if (op->token != SQL_EXECUTE) 
				return sql_error(sql, 02, SQLSTATE(42000) "Can only REVOKE EXECUTE on function name %s", fname);

			if ((res = rel_list(sql->sa, res, rel_func_priv(sql->sa, s->base.name, func->base.id, grantee, PRIV_EXECUTE, grant, grantor, ddl_revoke_func))) == NULL) {
				rel_destroy(res);
				return NULL;
			}
		}
	}
	return res;
}

static sql_rel *
rel_revoke_privs(mvc *sql, sql_schema *cur, dlist *privs, dlist *grantees, int grant, int grantor)
{
	dlist *obj_privs = privs->h->data.lval;
	symbol *obj = privs->h->next->data.sym;
	tokens token = obj->token;

	if (token == SQL_NAME) {
		dlist *qname = obj->data.lval;
		char *sname = qname_schema(qname);
		char *tname = qname_schema_object(qname);
		sql_schema *s = cur;

		if (sname && !(s = mvc_bind_schema(sql, sname))) 
			return sql_error(sql, 02, SQLSTATE(3F000) "GRANT: no such schema '%s'", sname);
		if (s && mvc_bind_table(sql, s, tname))
			token = SQL_TABLE;
	}

	switch (token) {
	case SQL_GRANT: 
		return rel_revoke_global(sql, cur, obj_privs, grantees, grant, grantor);
	case SQL_TABLE:
		return rel_revoke_table(sql, cur, obj_privs, obj->data.lval, grantees, grant, grantor);
	case SQL_NAME:
		return rel_revoke_table(sql, cur, obj_privs, obj->data.lval, grantees, grant, grantor);
	case SQL_FUNC: {
		dlist *r = obj->data.lval;
		dlist *qname = r->h->data.lval;
		dlist *typelist = r->h->next->data.lval;
		sql_ftype type = (sql_ftype) r->h->next->next->data.i_val;

		return rel_revoke_func(sql, cur, obj_privs, qname, typelist, type, grantees, grant, grantor);
	}
	default:
		return sql_error(sql, 02, SQLSTATE(M0M03) "Grant: unknown token %d", (int) token);
	}
}

/* iname, itype, sname.tname (col1 .. coln) */
static sql_rel *
rel_create_index(mvc *sql, char *iname, idx_type itype, dlist *qname, dlist *column_list)
{
	sql_schema *s = cur_schema(sql);
	sql_table *t, *nt;
	sql_rel *r, *res;
	sql_exp **updates, *e;
	sql_idx *i;
	dnode *n;
	char *sname = qname_schema(qname);
	char *tname = qname_schema_object(qname);

	if (sname && !(s = mvc_bind_schema(sql, sname))) 
		return sql_error(sql, 02, SQLSTATE(3F000) "CREATE INDEX: no such schema '%s'", sname);
	i = mvc_bind_idx(sql, s, iname);
	if (i) 
		return sql_error(sql, 02, SQLSTATE(42S11) "CREATE INDEX: name '%s' already in use", iname);
	t = mvc_bind_table(sql, s, tname);
	if (!t) {
		return sql_error(sql, 02, SQLSTATE(42S02) "CREATE INDEX: no such table '%s'", tname);
	} else if (isView(t) || isMergeTable(t) || isRemote(t)) {
		return sql_error(sql, 02, SQLSTATE(42S02) "CREATE INDEX: cannot create index on %s '%s'", isView(t)?"view":
						isMergeTable(t)?"merge table":"remote table", tname);
	}
	sname = get_schema_name( sql, sname, tname);
	nt = dup_sql_table(sql->sa, t);

	if (t->persistence != SQL_DECLARED_TABLE)
		sname = s->base.name;
	if (t->s && !nt->s)
		nt->s = t->s;

	/* add index here */
	i = mvc_create_idx(sql, nt, iname, itype);
	for (n = column_list->h; n; n = n->next) {
		sql_column *c = mvc_bind_column(sql, nt, n->data.sval);

		if (!c) 
			return sql_error(sql, 02, SQLSTATE(42S22) "CREATE INDEX: no such column '%s'", n->data.sval);
		mvc_create_ic(sql, i, c);
	}

	/* new columns need update with default values */
	updates = SA_ZNEW_ARRAY(sql->sa, sql_exp*, list_length(nt->columns.set));
	e = exp_column(sql->sa, nt->base.name, TID, sql_bind_localtype("oid"), CARD_MULTI, 0, 1);
	res = rel_table(sql, ddl_alter_table, sname, nt, 0);
	r = rel_project(sql->sa, res, append(new_exp_list(sql->sa),e));
	res = rel_update(sql, res, r, updates, NULL); 
	return res;
}

static sql_rel *
rel_create_user(sql_allocator *sa, char *user, char *passwd, int enc, char *fullname, char *schema)
{
	sql_rel *rel = rel_create(sa);
	list *exps = new_exp_list(sa);
	if (!rel || !exps)
		return NULL;

	append(exps, exp_atom_clob(sa, user));
	append(exps, exp_atom_clob(sa, passwd));
	append(exps, exp_atom_int(sa, enc));
	append(exps, exp_atom_clob(sa, schema));
	append(exps, exp_atom_clob(sa, fullname));
	rel->l = NULL;
	rel->r = NULL;
	rel->op = op_ddl;
	rel->flag = ddl_create_user;
	rel->exps = exps;
	rel->card = 0;
	rel->nrcols = 0;
	return rel;
}

static sql_rel *
rel_alter_user(sql_allocator *sa, char *user, char *passwd, int enc, char *schema, char *oldpasswd)
{
	sql_rel *rel = rel_create(sa);
	list *exps = new_exp_list(sa);
	if (!rel || !exps)
		return NULL;

	append(exps, exp_atom_clob(sa, user));
	append(exps, exp_atom_clob(sa, passwd));
	append(exps, exp_atom_int(sa, enc));
	append(exps, exp_atom_clob(sa, schema));
	append(exps, exp_atom_clob(sa, oldpasswd));
	rel->l = NULL;
	rel->r = NULL;
	rel->op = op_ddl;
	rel->flag = ddl_alter_user;
	rel->exps = exps;
	rel->card = 0;
	rel->nrcols = 0;
	return rel;
}

static sql_schema*
current_or_designated_schema(mvc *sql, char *name) {
	sql_schema *s;

	if (!name)
		return cur_schema(sql);

	if (!(s = mvc_bind_schema(sql, name))) {
		sql_error(sql, 02, SQLSTATE(3F000) "COMMENT ON: no such schema: %s", name);
		return NULL;
	}

	if (strcmp(s->base.name, "tmp") == 0) {
		sql_error(sql, 2, SQLSTATE(3F000) "COMMENT ON tmp object not allowed");
		return NULL;
	}

	return s;
}

static sqlid
rel_find_designated_schema(mvc *sql, symbol *sym, sql_schema **schema_out) {
	char *sname;
	sql_schema *s;

	assert(sym->type == type_string);
	sname = sym->data.sval;
	if (!(s = mvc_bind_schema(sql, sname))) {
		sql_error(sql, 02, SQLSTATE(3F000) "COMMENT ON: no such schema: %s", sname);
		return 0;
	}

	*schema_out = s;
	return s->base.id;
}

static sqlid
rel_find_designated_table(mvc *sql, symbol *sym, sql_schema **schema_out) {
	dlist *qname;
	sql_schema *s;
	char *tname;
	sql_table *t;
	int want_table = sym->token == SQL_TABLE;

	assert(sym->type == type_list);
	qname = sym->data.lval;
	if (!(s = current_or_designated_schema(sql, qname_schema(qname))))
		return 0;
	tname = qname_schema_object(qname);
	t = mvc_bind_table(sql, s, tname);
	if (t && !want_table == !isKindOfTable(t)) {	/* comparing booleans can be tricky */
		*schema_out = s;
		return t->base.id;
	}

	sql_error(sql, 02, SQLSTATE(42S02) "COMMENT ON: no such %s: %s.%s",
		want_table ? "table" : "view",
		s->base.name, tname);
	return 0;
}

static sqlid
rel_find_designated_column(mvc *sql, symbol *sym, sql_schema **schema_out) {
	char *sname, *tname, *cname;
	dlist *colname;
	sql_schema *s;
	sql_table *t;
	sql_column *c;

	assert(sym->type == type_list);
	colname = sym->data.lval;
	assert(colname->cnt == 2 || colname->cnt == 3);
	assert(colname->h->type == type_string);
	assert(colname->h->next->type == type_string);
	if (colname->cnt == 2) {
		sname = NULL;
		tname = colname->h->data.sval;
		cname = colname->h->next->data.sval;
	} else {
		// cnt == 3
		sname = colname->h->data.sval;
		tname = colname->h->next->data.sval;
		assert(colname->h->next->next->type == type_string);
		cname = colname->h->next->next->data.sval;
	}
	if (!(s = current_or_designated_schema(sql, sname)))
		return 0;
	if (!(t = mvc_bind_table(sql, s, tname))) {
		sql_error(sql, 02, SQLSTATE(42S02) "COMMENT ON: no such table: %s.%s", s->base.name, tname);
		return 0;
	}
	if (!(c = mvc_bind_column(sql, t, cname))) {
		sql_error(sql, 02, SQLSTATE(42S12) "COMMENT ON: no such column: %s.%s", tname, cname);
		return 0;
	}
	*schema_out = s;
	return c->base.id;
}

static sqlid
rel_find_designated_index(mvc *sql, symbol *sym, sql_schema **schema_out) {
	dlist *qname;
	sql_schema *s;
	char *iname;
	sql_idx *idx;

	assert(sym->type == type_list);
	qname = sym->data.lval;
	if (!(s = current_or_designated_schema(sql, qname_schema(qname))))
		return 0;
	iname = qname_schema_object(qname);
	idx = mvc_bind_idx(sql, s, iname);
	if (idx) {
		*schema_out = s;
		return idx->base.id;
	}

	sql_error(sql, 02, SQLSTATE(42S12) "COMMENT ON: no such index: %s.%s",
		s->base.name, iname);
	return 0;
}

static sqlid
rel_find_designated_sequence(mvc *sql, symbol *sym, sql_schema **schema_out) {
	(void)sql;
	(void)sym;
	dlist *qname;
	sql_schema *s;
	char *seqname;
	sql_sequence *seq;

	assert(sym->type == type_list);
	qname = sym->data.lval;
	if (!(s = current_or_designated_schema(sql, qname_schema(qname))))
		return 0;
	seqname = qname_schema_object(qname);
	seq = find_sql_sequence(s, seqname);
	if (seq) {
		*schema_out = s;
		return seq->base.id;
	}

	sql_error(sql, 02, SQLSTATE(42000) "COMMENT ON: no such sequence: %s.%s",
		s->base.name, seqname);
	return 0;
}

static sqlid
rel_find_designated_routine(mvc *sql, symbol *sym, sql_schema **schema_out) {
	(void)sql;
	(void)sym;
	dlist *designator;
	dlist *qname;
	dlist *typelist;
	sql_ftype func_type;
	sql_schema *s;
	char *fname;
	sql_func *func;

	assert(sym->type == type_list);
	designator = sym->data.lval;
	assert(designator->cnt == 3);
	qname = designator->h->data.lval;
	typelist = designator->h->next->data.lval;
	func_type = (sql_ftype) designator->h->next->next->data.i_val;

	if (!(s = current_or_designated_schema(sql, qname_schema(qname))))
		return 0;

	fname = qname_schema_object(qname);
	func = resolve_func(sql, s, fname, typelist, func_type, "COMMENT", 0);
	if (!func && func_type == F_FUNC) {
		// functions returning a table have a special type
		func = resolve_func(sql, s, fname, typelist, F_UNION, "COMMENT", 0);
	}
	if (func) {
		*schema_out = s;
		return func->base.id;
	}

	if (sql->errstr[0] == '\0')
		sql_error(sql, 02, SQLSTATE(42000) "COMMENT ON: no such routine: %s.%s", s->base.name, fname);
	return 0;
}

static sqlid
rel_find_designated_object(mvc *sql, symbol *sym, sql_schema **schema_out)
{
	sql_schema *dummy;

	if (schema_out == NULL)
		schema_out = &dummy;
	switch (sym->token) {
	case SQL_SCHEMA:
		return rel_find_designated_schema(sql, sym, schema_out);
	case SQL_TABLE:
		return rel_find_designated_table(sql, sym, schema_out);
	case SQL_VIEW:
		return rel_find_designated_table(sql, sym, schema_out);
	case SQL_COLUMN:
		return rel_find_designated_column(sql, sym, schema_out);
	case SQL_INDEX:
		return rel_find_designated_index(sql, sym, schema_out);
	case SQL_SEQUENCE:
		return rel_find_designated_sequence(sql, sym, schema_out);
	case SQL_ROUTINE:
		return rel_find_designated_routine(sql, sym, schema_out);
	default:
		sql_error(sql, 2, SQLSTATE(42000) "COMMENT ON %s is not supported", token2string(sym->token));
		return 0;
	}
}

static sql_rel *
rel_comment_on(sql_allocator *sa, sqlid obj_id, const char *remark)
{
	sql_rel *rel = rel_create(sa);
	list *exps = new_exp_list(sa);

	if (rel == NULL || exps == NULL)
		return NULL;

	append(exps, exp_atom_int(sa, obj_id));
	append(exps, exp_atom_clob(sa, remark));
	rel->l = NULL;
	rel->r = NULL;
	rel->op = op_ddl;
	rel->flag = ddl_comment_on;
	rel->exps = exps;
	rel->card = 0;
	rel->nrcols = 0;
	return rel;
}

static char *
credentials_username(dlist *credentials)
{
	if (credentials == NULL) {
		return NULL;
	}
	assert(credentials->h);

	if (credentials->h->data.sval != NULL) {
		return credentials->h->data.sval;
	}

	// No username specified.
	return NULL;
}

static char *
credentials_password(dlist *credentials)
{
	if (credentials == NULL) {
		return NULL;
	}
	assert(credentials->h);

	char *password = credentials->h->next->next->data.sval;

	return password;
}

static sql_rel *
rel_rename_schema(mvc *sql, char *old_name, char *new_name, int if_exists)
{
	sql_schema *s;
	sql_rel *rel;
	list *exps;

	assert(old_name && new_name);
	if (!(s = mvc_bind_schema(sql, old_name))) {
		if (if_exists)
			return rel_psm_block(sql->sa, new_exp_list(sql->sa));
		return sql_error(sql, 02, SQLSTATE(3F000) "ALTER SCHEMA: no such schema '%s'", old_name);
	}
	if (!mvc_schema_privs(sql, s))
		return sql_error(sql, 02, SQLSTATE(3F000) "ALTER SCHEMA: access denied for %s to schema '%s'", stack_get_string(sql, mvc_bind_schema(sql, "sys"), "current_user"), old_name);
	if (s->system)
		return sql_error(sql, 02, SQLSTATE(3F000) "ALTER SCHEMA: cannot rename a system schema");
	if (!list_empty(s->tables.set) || !list_empty(s->types.set) || !list_empty(s->funcs.set) || !list_empty(s->seqs.set))
		return sql_error(sql, 02, SQLSTATE(2BM37) "ALTER SCHEMA: unable to rename schema '%s' (there are database objects which depend on it)", old_name);
	if (strNil(new_name) || *new_name == '\0')
		return sql_error(sql, 02, SQLSTATE(3F000) "ALTER SCHEMA: invalid new schema name");
	if (mvc_bind_schema(sql, new_name))
		return sql_error(sql, 02, SQLSTATE(3F000) "ALTER SCHEMA: there is a schema named '%s' in the database", new_name);

	rel = rel_create(sql->sa);
	exps = new_exp_list(sql->sa);
	append(exps, exp_atom_clob(sql->sa, old_name));
	append(exps, exp_atom_clob(sql->sa, new_name));
	rel->op = op_ddl;
	rel->flag = ddl_rename_schema;
	rel->exps = exps;
	return rel;
}

static sql_rel *
rel_rename_table(mvc *sql, char* schema_name, char *old_name, char *new_name, int if_exists)
{
	sql_schema *s;
	sql_table *t;
	sql_rel *rel;
	list *exps;

	assert(schema_name && old_name && new_name);

	if (!(s = mvc_bind_schema(sql, schema_name))) {
		if (if_exists)
			return rel_psm_block(sql->sa, new_exp_list(sql->sa));
		return sql_error(sql, 02, SQLSTATE(42S02) "ALTER TABLE: no such schema '%s'", schema_name);
	}
	if (!mvc_schema_privs(sql, s))
		return sql_error(sql, 02, SQLSTATE(42000) "ALTER TABLE: access denied for %s to schema '%s'", stack_get_string(sql, mvc_bind_schema(sql, "sys"), "current_user"), schema_name);
	if (!(t = mvc_bind_table(sql, s, old_name))) {
		if (if_exists)
			return rel_psm_block(sql->sa, new_exp_list(sql->sa));
		return sql_error(sql, 02, SQLSTATE(42S02) "ALTER TABLE: no such table '%s' in schema '%s'", old_name, schema_name);
	}
	if (t->system)
		return sql_error(sql, 02, SQLSTATE(42000) "ALTER TABLE: cannot rename a system table");
	if (mvc_check_dependency(sql, t->base.id, TABLE_DEPENDENCY, NULL))
		return sql_error(sql, 02, SQLSTATE(2BM37) "ALTER TABLE: unable to rename table '%s' (there are database objects which depend on it)", old_name);
	if (strNil(new_name) || *new_name == '\0')
		return sql_error(sql, 02, SQLSTATE(3F000) "ALTER TABLE: invalid new table name");
	if (mvc_bind_table(sql, s, new_name))
		return sql_error(sql, 02, SQLSTATE(3F000) "ALTER TABLE: there is a table named '%s' in schema '%s'", new_name, schema_name);

	rel = rel_create(sql->sa);
	exps = new_exp_list(sql->sa);
	append(exps, exp_atom_clob(sql->sa, schema_name));
	append(exps, exp_atom_clob(sql->sa, schema_name));
	append(exps, exp_atom_clob(sql->sa, old_name));
	append(exps, exp_atom_clob(sql->sa, new_name));
	rel->op = op_ddl;
	rel->flag = ddl_rename_table;
	rel->exps = exps;
	return rel;
}

static sql_rel *
rel_rename_column(mvc *sql, char* schema_name, char *table_name, char *old_name, char *new_name, int if_exists)
{
	sql_schema *s;
	sql_table *t;
	sql_column *col;
	sql_rel *rel;
	list *exps;

	assert(schema_name && table_name && old_name && new_name);

	if (!(s = mvc_bind_schema(sql, schema_name))) {
		if (if_exists)
			return rel_psm_block(sql->sa, new_exp_list(sql->sa));
		return sql_error(sql, 02, SQLSTATE(42S02) "ALTER TABLE: no such schema '%s'", schema_name);
	}
	if (!mvc_schema_privs(sql, s))
		return sql_error(sql, 02, SQLSTATE(42000) "ALTER TABLE: access denied for %s to schema '%s'", stack_get_string(sql, mvc_bind_schema(sql, "sys"), "current_user"), schema_name);
	if (!(t = mvc_bind_table(sql, s, table_name))) {
		if (if_exists)
			return rel_psm_block(sql->sa, new_exp_list(sql->sa));
		return sql_error(sql, 02, SQLSTATE(42S02) "ALTER TABLE: no such table '%s' in schema '%s'", table_name, schema_name);
	}
	if (t->system)
		return sql_error(sql, 02, SQLSTATE(42000) "ALTER TABLE: cannot rename a column in a system table");
	if (isView(t))
		return sql_error(sql, 02, SQLSTATE(42000) "ALTER TABLE: cannot rename column '%s': '%s' is a view", old_name, table_name);
	if (!(col = mvc_bind_column(sql, t, old_name)))
		return sql_error(sql, 02, SQLSTATE(42S22) "ALTER TABLE: no such column '%s' in table '%s'", old_name, table_name);
	if (mvc_check_dependency(sql, col->base.id, COLUMN_DEPENDENCY, NULL))
		return sql_error(sql, 02, SQLSTATE(2BM37) "ALTER TABLE: cannot rename column '%s' (there are database objects which depend on it)", old_name);
	if (strNil(new_name) || *new_name == '\0')
		return sql_error(sql, 02, SQLSTATE(3F000) "ALTER TABLE: invalid new column name");
	if (mvc_bind_column(sql, t, new_name))
		return sql_error(sql, 02, SQLSTATE(3F000) "ALTER TABLE: there is a column named '%s' in table '%s'", new_name, table_name);

	rel = rel_create(sql->sa);
	exps = new_exp_list(sql->sa);
	append(exps, exp_atom_clob(sql->sa, schema_name));
	append(exps, exp_atom_clob(sql->sa, table_name));
	append(exps, exp_atom_clob(sql->sa, old_name));
	append(exps, exp_atom_clob(sql->sa, new_name));
	rel->op = op_ddl;
	rel->flag = ddl_rename_column;
	rel->exps = exps;
	return rel;
}

static sql_rel *
rel_set_table_schema(sql_query *query, char* old_schema, char *tname, char *new_schema, int if_exists)
{
	mvc *sql = query->sql;
	sql_schema *os, *ns;
	sql_table *ot;
	sql_rel *rel;
	list *exps;

	assert(old_schema && tname && new_schema);

	if (!(os = mvc_bind_schema(sql, old_schema))) {
		if (if_exists)
			return rel_psm_block(sql->sa, new_exp_list(sql->sa));
		return sql_error(sql, 02, SQLSTATE(42S02) "ALTER TABLE: no such schema '%s'", old_schema);
	}
	if (!mvc_schema_privs(sql, os))
		return sql_error(sql, 02, SQLSTATE(42000) "ALTER TABLE: access denied for %s to schema '%s'", stack_get_string(sql, mvc_bind_schema(sql, "sys"), "current_user"), old_schema);
	if (!(ot = mvc_bind_table(sql, os, tname))) {
		if (if_exists)
			return rel_psm_block(sql->sa, new_exp_list(sql->sa));
		return sql_error(sql, 02, SQLSTATE(42S02) "ALTER TABLE: no such table '%s' in schema '%s'", tname, old_schema);
	}
	if (ot->system)
		return sql_error(sql, 02, SQLSTATE(42000) "ALTER TABLE: cannot set schema of a system table");
	if (isTempSchema(os) || isTempTable(ot))
		return sql_error(sql, 02, SQLSTATE(42000) "ALTER TABLE: not possible to change a temporary table schema");
	if (isView(ot))
		return sql_error(sql, 02, SQLSTATE(42000) "ALTER TABLE: not possible to change schema of a view");
	if (mvc_check_dependency(sql, ot->base.id, TABLE_DEPENDENCY, NULL))
		return sql_error(sql, 02, SQLSTATE(2BM37) "ALTER TABLE: unable to set schema of table '%s' (there are database objects which depend on it)", tname);
	if (ot->members.set || ot->triggers.set)
		return sql_error(sql, 02, SQLSTATE(2BM37) "ALTER TABLE: unable to set schema of table '%s' (there are database objects which depend on it)", tname);
	if (!(ns = mvc_bind_schema(sql, new_schema)))
		return sql_error(sql, 02, SQLSTATE(42S02) "ALTER TABLE: no such schema '%s'", new_schema);
	if (!mvc_schema_privs(sql, ns))
		return sql_error(sql, 02, SQLSTATE(42000) "ALTER TABLE: access denied for '%s' to schema '%s'", stack_get_string(sql, mvc_bind_schema(sql, "sys"), "current_user"), new_schema);
	if (isTempSchema(ns))
		return sql_error(sql, 02, SQLSTATE(3F000) "ALTER TABLE: not possible to change table's schema to temporary");
	if (mvc_bind_table(sql, ns, tname))
		return sql_error(sql, 02, SQLSTATE(42S02) "ALTER TABLE: table '%s' on schema '%s' already exists", tname, new_schema);

	rel = rel_create(sql->sa);
	exps = new_exp_list(sql->sa);
	append(exps, exp_atom_clob(sql->sa, old_schema));
	append(exps, exp_atom_clob(sql->sa, new_schema));
	append(exps, exp_atom_clob(sql->sa, tname));
	append(exps, exp_atom_clob(sql->sa, tname));
	rel->op = op_ddl;
	rel->flag = ddl_rename_table;
	rel->exps = exps;
	return rel;
}

sql_rel *
rel_schemas(sql_query *query, symbol *s)
{
	mvc *sql = query->sql;
	sql_rel *ret = NULL;

	if (s->token != SQL_CREATE_TABLE && s->token != SQL_CREATE_VIEW && STORE_READONLY) 
		return sql_error(sql, 06, SQLSTATE(25006) "Schema statements cannot be executed on a readonly database.");

	switch (s->token) {
	case SQL_CREATE_SCHEMA:
	{
		dlist *l = s->data.lval;

		ret = rel_create_schema(query, l->h->data.lval,
				l->h->next->next->next->data.lval,
				l->h->next->next->next->next->data.i_val); /* if not exists */
	} 	break;
	case SQL_DROP_SCHEMA:
	{
		dlist *l = s->data.lval;
		dlist *auth_name = l->h->data.lval;

		assert(l->h->next->type == type_int);
		ret = rel_drop(sql->sa, ddl_drop_schema,
			   dlist_get_schema_name(auth_name),
			   NULL,
			   l->h->next->data.i_val, 	/* drop_action */
			   l->h->next->next->data.i_val); /* if exists */
	} 	break;
	case SQL_DECLARE_TABLE:
	case SQL_CREATE_TABLE:
	{
		dlist *l = s->data.lval;
		dlist *qname = l->h->next->data.lval;
		char *sname = qname_schema(qname);
		char *name = qname_schema_object(qname);
		int temp = s->token == SQL_DECLARE_TABLE ? SQL_DECLARED_TABLE : l->h->data.i_val;
		dlist *credentials = l->h->next->next->next->next->next->data.lval;
		char *username = credentials_username(credentials);
		char *password = credentials_password(credentials);
		bool pw_encrypted = credentials == NULL || credentials->h->next->data.i_val == SQL_PW_ENCRYPTED;
		if (username == NULL) {
			// No username specified, get the current username
			username = stack_get_string(sql, mvc_bind_schema(sql, "sys"), "current_user");
		}

		assert(l->h->type == type_int);
		assert(l->h->next->next->next->type == type_int);
		ret = rel_create_table(query, cur_schema(sql), temp, sname, name,
				       l->h->next->next->data.sym,                   /* elements or subquery */
				       l->h->next->next->next->data.i_val,           /* commit action */
				       l->h->next->next->next->next->data.sval,      /* location */
				       username, password, pw_encrypted,
				       l->h->next->next->next->next->next->next->next->data.sym,
				       l->h->next->next->next->next->next->next->data.i_val); /* if not exists */
	} 	break;
	case SQL_CREATE_VIEW:
	{
		dlist *l = s->data.lval;

		assert(l->h->next->next->next->type == type_int);
		assert(l->h->next->next->next->next->type == type_int);
		ret = rel_create_view(query, NULL, l->h->data.lval,
							  l->h->next->data.lval,
							  l->h->next->next->data.sym,
							  l->h->next->next->next->data.i_val,
							  l->h->next->next->next->next->data.i_val,
							  l->h->next->next->next->next->next->data.i_val); /* or replace */
	} 	break;
	case SQL_DROP_TABLE:
	{
		dlist *l = s->data.lval;
		char *sname = qname_schema(l->h->data.lval);
		char *tname = qname_schema_object(l->h->data.lval);

		assert(l->h->next->type == type_int);
		sname = get_schema_name(sql, sname, tname);

		ret = rel_drop(sql->sa, ddl_drop_table, sname, tname,
						 l->h->next->data.i_val,
						 l->h->next->next->data.i_val); /* if exists */
	} 	break;
	case SQL_DROP_VIEW:
	{
		dlist *l = s->data.lval;
		char *sname = qname_schema(l->h->data.lval);
		char *tname = qname_schema_object(l->h->data.lval);

		assert(l->h->next->type == type_int);
		sname = get_schema_name(sql, sname, tname);
		ret = rel_drop(sql->sa, ddl_drop_view, sname, tname,
						 l->h->next->data.i_val,
						 l->h->next->next->data.i_val); /* if exists */
	} 	break;
	case SQL_ALTER_TABLE:
	{
		dlist *l = s->data.lval;

		ret = sql_alter_table(query, l,
			l->h->data.lval,      /* table name */
			l->h->next->data.sym, /* table element */
			l->h->next->next->data.i_val); /* if exists */
	} 	break;
	case SQL_GRANT_ROLES:
	{
		dlist *l = s->data.lval;

		assert(l->h->next->next->type == type_int);
		assert(l->h->next->next->next->type == type_int);
		ret = rel_grant_roles(sql, cur_schema(sql), l->h->data.lval,	/* authids */
				  l->h->next->data.lval,	/* grantees */
				  l->h->next->next->data.i_val,	/* admin? */
				  l->h->next->next->next->data.i_val == cur_user ? sql->user_id : sql->role_id);
		/* grantor ? */
	} 	break;
	case SQL_REVOKE_ROLES:
	{
		dlist *l = s->data.lval;

		assert(l->h->next->next->type == type_int);
		assert(l->h->next->next->next->type == type_int);
		ret = rel_revoke_roles(sql, cur_schema(sql), l->h->data.lval,	/* authids */
				  l->h->next->data.lval,	/* grantees */
				  l->h->next->next->data.i_val,	/* admin? */
				  l->h->next->next->next->data.i_val  == cur_user? sql->user_id : sql->role_id);
		/* grantor ? */
	} 	break;
	case SQL_GRANT:
	{
		dlist *l = s->data.lval;

		assert(l->h->next->next->type == type_int);
		assert(l->h->next->next->next->type == type_int);
		ret = rel_grant_privs(sql, cur_schema(sql), l->h->data.lval,	/* privileges */
				  l->h->next->data.lval,	/* grantees */
				  l->h->next->next->data.i_val,	/* grant ? */
				  l->h->next->next->next->data.i_val  == cur_user? sql->user_id : sql->role_id);
		/* grantor ? */
	} 	break;
	case SQL_REVOKE:
	{
		dlist *l = s->data.lval;

		assert(l->h->next->next->type == type_int);
		assert(l->h->next->next->next->type == type_int);
		ret = rel_revoke_privs(sql, cur_schema(sql), l->h->data.lval,	/* privileges */
				   l->h->next->data.lval,	/* grantees */
				   l->h->next->next->data.i_val,	/* grant ? */
				   l->h->next->next->next->data.i_val  == cur_user? sql->user_id : sql->role_id);
		/* grantor ? */
	} 	break;
	case SQL_CREATE_ROLE:
	{
		dlist *l = s->data.lval;
		char *rname = l->h->data.sval;
		ret = rel_schema2(sql->sa, ddl_create_role, rname, NULL,
				 l->h->next->data.i_val  == cur_user? sql->user_id : sql->role_id);
	} 	break;
	case SQL_DROP_ROLE:
	{
		char *rname = s->data.sval;
		ret = rel_schema2(sql->sa, ddl_drop_role, rname, NULL, 0);
	} 	break;
	case SQL_CREATE_INDEX: {
		dlist *l = s->data.lval;

		assert(l->h->next->type == type_int);
		ret = rel_create_index(sql, l->h->data.sval, (idx_type) l->h->next->data.i_val, l->h->next->next->data.lval, l->h->next->next->next->data.lval);
	} 	break;
	case SQL_DROP_INDEX: {
		dlist *l = s->data.lval;
		char *sname = qname_schema(l);

		if (!sname)
			sname = cur_schema(sql)->base.name;
		ret = rel_schema2(sql->sa, ddl_drop_index, sname, qname_schema_object(l), 0);
	} 	break;
	case SQL_CREATE_USER: {
		dlist *l = s->data.lval;

		ret = rel_create_user(sql->sa, l->h->data.sval,	/* user name */
				  l->h->next->data.sval,	/* password */
				  l->h->next->next->next->next->data.i_val == SQL_PW_ENCRYPTED, /* encrypted */
				  l->h->next->next->data.sval,	/* fullname */
				  l->h->next->next->next->data.sval);	/* dschema */
	} 	break;
	case SQL_DROP_USER:
		ret = rel_schema2(sql->sa, ddl_drop_user, s->data.sval, NULL, 0);
		break;
	case SQL_ALTER_USER: {
		dlist *l = s->data.lval;
		dnode *a = l->h->next->data.lval->h;

		ret = rel_alter_user(sql->sa, l->h->data.sval,	/* user */
				     a->data.sval,	/* passwd */
				     a->next->next->data.i_val == SQL_PW_ENCRYPTED, /* encrypted */
				     a->next->data.sval,	/* schema */
				     a->next->next->next->data.sval /* old passwd */
		    );
	} 	break;
	case SQL_RENAME_USER: {
		dlist *l = s->data.lval;

		ret = rel_schema2(sql->sa, ddl_rename_user, l->h->data.sval, l->h->next->data.sval, 0);
	} 	break;
	case SQL_RENAME_SCHEMA: {
		dlist *l = s->data.lval;
		ret = rel_rename_schema(sql, l->h->data.sval, l->h->next->data.sval, l->h->next->next->data.i_val);
	} 	break;
	case SQL_RENAME_TABLE: {
		dlist *l = s->data.lval;
		char *sname = qname_schema(l->h->data.lval);
		char *tname = qname_schema_object(l->h->data.lval);
		if (!sname)
			sname = cur_schema(sql)->base.name;
		ret = rel_rename_table(sql, sname, tname, l->h->next->data.sval, l->h->next->next->data.i_val);
	} 	break;
	case SQL_RENAME_COLUMN: {
		dlist *l = s->data.lval;
		char *sname = qname_schema(l->h->data.lval);
		char *tname = qname_schema_object(l->h->data.lval);
		if (!sname)
			sname = cur_schema(sql)->base.name;
		ret = rel_rename_column(sql, sname, tname, l->h->next->data.sval, l->h->next->next->data.sval, l->h->next->next->next->data.i_val);
	} 	break;
	case SQL_SET_TABLE_SCHEMA: {
		dlist *l = s->data.lval;
		char *sname = qname_schema(l->h->data.lval);
		char *tname = qname_schema_object(l->h->data.lval);
		if (!sname)
			sname = cur_schema(sql)->base.name;
		ret = rel_set_table_schema(query, sname, tname, l->h->next->data.sval, l->h->next->next->data.i_val);
	} 	break;
	case SQL_CREATE_TYPE: {
		dlist *l = s->data.lval;

		ret = rel_create_type(sql, l->h->data.lval, l->h->next->data.sval);
	} 	break;
	case SQL_DROP_TYPE: {
		dlist *l = s->data.lval;
		ret = rel_drop_type(sql, l->h->data.lval, l->h->next->data.i_val);
	} 	break;
	case SQL_COMMENT:
	{
		dlist *l = s->data.lval;
		symbol *catalog_object = l->h->data.sym;
		char *remark;
		sql_schema *s;
		sqlid id;

		assert(l->cnt == 2);
		remark = l->h->next->data.sval;

		id = rel_find_designated_object(sql, catalog_object, &s);
		if (!id) {
			/* rel_find_designated_object has already set the error message so we don't have to */
			return NULL;
		}

		// Check authorization
		if (!mvc_schema_privs(sql, s)) {
			return sql_error(sql, 02, SQLSTATE(42000) "COMMENT ON: insufficient privileges for user '%s' in schema '%s'", stack_get_string(sql, mvc_bind_schema(sql, "sys"), "current_user"), s->base.name);
		}

		return rel_comment_on(sql->sa, id, remark);
	}
	default:
		return sql_error(sql, 01, SQLSTATE(M0M03) "Schema statement unknown symbol(%p)->token = %s", s, token2string(s->token));
	}

	sql->type = Q_SCHEMA;
	return ret;
}<|MERGE_RESOLUTION|>--- conflicted
+++ resolved
@@ -984,10 +984,6 @@
 				return SQL_ERR;
 			}
 		} else if (isPartitionedByExpressionTable(t)) {
-<<<<<<< HEAD
-			sql_subtype *empty = sql_bind_localtype("void");
-=======
->>>>>>> 0ad8f9a7
 			char *query = symbol2string(sql, list2->h->data.sym, 1, &err);
 			if (!query) {
 				(void) sql_error(sql, 02, SQLSTATE(42000) "CREATE MERGE TABLE: error compiling expression '%s'", err?err:"");
@@ -1039,13 +1035,9 @@
 			return rel_psm_block(sql->sa, new_exp_list(sql->sa));
 		return sql_error(sql, 02, SQLSTATE(42S01) "%s TABLE: name '%s' already in use", cd, name);
 	} else if (temp != SQL_DECLARED_TABLE && (!mvc_schema_privs(sql, s) && !(isTempSchema(s) && temp == SQL_LOCAL_TEMP))){
-<<<<<<< HEAD
 		return sql_error(sql, 02, SQLSTATE(42000) "CREATE TABLE: insufficient privileges for user '%s' in schema '%s'", stack_get_string(sql, mvc_bind_schema(sql, "sys"), "current_user"), s->base.name);
-=======
-		return sql_error(sql, 02, SQLSTATE(42000) "CREATE TABLE: insufficient privileges for user '%s' in schema '%s'", stack_get_string(sql, "current_user"), s->base.name);
 	} else if (temp == SQL_PERSIST && isTempSchema(s)){
 		return sql_error(sql, 02, SQLSTATE(42000) "CREATE TABLE: cannot create persistent table '%s' in the schema '%s'", name, s->base.name);
->>>>>>> 0ad8f9a7
 	} else if (table_elements_or_subquery->token == SQL_CREATE_TABLE) {
 		/* table element list */
 		dnode *n;
