--- conflicted
+++ resolved
@@ -970,11 +970,9 @@
 }
 
 sql_rel *
-<<<<<<< HEAD
-rel_create_table(mvc *sql, sql_schema *ss, int temp, const char *sname, const char *name, symbol *table_elements_or_subquery, int commit_action, const char *loc, int if_not_exists, symbol* partition_def)
-=======
-rel_create_table(mvc *sql, sql_schema *ss, int temp, const char *sname, const char *name, symbol *table_elements_or_subquery, int commit_action, const char *loc, const char *username, const char *password, bool pw_encrypted, int if_not_exists)
->>>>>>> 3bc4a725
+rel_create_table(mvc *sql, sql_schema *ss, int temp, const char *sname, const char *name, symbol *table_elements_or_subquery,
+				 int commit_action, const char *loc, const char *username, const char *password, bool pw_encrypted,
+				 symbol* partition_def, int if_not_exists)
 {
 	sql_schema *s = NULL;
 
@@ -2503,20 +2501,13 @@
 
 		assert(l->h->type == type_int);
 		assert(l->h->next->next->next->type == type_int);
-<<<<<<< HEAD
-		ret = rel_create_table(sql, cur_schema(sql), temp, sname, name, l->h->next->next->data.sym,
-							   l->h->next->next->next->data.i_val,
-							   l->h->next->next->next->next->data.sval,
-							   l->h->next->next->next->next->next->data.i_val, /* if not exists */
-							   l->h->next->next->next->next->next->next->data.sym);
-=======
 		ret = rel_create_table(sql, cur_schema(sql), temp, sname, name,
 				       l->h->next->next->data.sym,                   /* elements or subquery */
 				       l->h->next->next->next->data.i_val,           /* commit action */
 				       l->h->next->next->next->next->data.sval,      /* location */
 				       username, password, pw_encrypted,
+				       l->h->next->next->next->next->next->next->next->data.sym,
 				       l->h->next->next->next->next->next->next->data.i_val); /* if not exists */
->>>>>>> 3bc4a725
 	} 	break;
 	case SQL_CREATE_VIEW:
 	{
