--- conflicted
+++ resolved
@@ -2502,13 +2502,8 @@
 	if (t->system)
 		return sql_error(sql, 02, SQLSTATE(42000) "ALTER TABLE: cannot rename a system table");
 	if (mvc_check_dependency(sql, t->base.id, TABLE_DEPENDENCY, NULL))
-<<<<<<< HEAD
 		return sql_error(sql, 02, SQLSTATE(2BM37) "ALTER TABLE: unable to rename table '%s' (there are database objects which depend on it)", old_name);
-	if (!new_name || strcmp(new_name, str_nil) == 0)
-=======
-		return sql_error(sql, 02, SQLSTATE(2BM37) "ALTER TABLE: unable to rename table %s (there are database objects which depend on it)", old_name);
 	if (!new_name || strcmp(new_name, str_nil) == 0 || *new_name == '\0')
->>>>>>> 632b61c5
 		return sql_error(sql, 02, SQLSTATE(3F000) "ALTER TABLE: invalid new table name");
 	if (mvc_bind_table(sql, s, new_name))
 		return sql_error(sql, 02, SQLSTATE(3F000) "ALTER TABLE: there is a table named '%s' in schema '%s'", new_name, schema_name);
