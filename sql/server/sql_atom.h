--- conflicted
+++ resolved
@@ -32,13 +32,7 @@
 extern atom *atom_ptr( sql_allocator *sa, sql_subtype *tpe, void *v);
 extern atom *atom_general_ptr( sql_allocator *sa, sql_subtype *tpe, void *v);
 
-<<<<<<< HEAD
-extern int atom_neg(atom *a);
-extern int atom_absolute(atom *a);
 extern unsigned int atom_num_digits(atom *a);
-=======
-extern unsigned int atom_num_digits( atom *a );
->>>>>>> 05797bef
 
 /* cast atom a to type tp (success returns not NULL, fail returns NULL) */
 extern atom *atom_cast(sql_allocator *sa, atom *a, sql_subtype *tp);
@@ -56,19 +50,14 @@
 
 extern int atom_cmp(atom *a1, atom *a2);
 
-<<<<<<< HEAD
-extern atom *atom_add(atom *a1, atom *a2);
-extern atom *atom_sub(atom *a1, atom *a2);
-extern atom *atom_mul(atom *a1, atom *a2);
-extern atom *atom_div(atom *a1, atom *a2);
-extern int atom_inc(atom *a);
-=======
+extern atom *atom_absolute(sql_allocator *sa, atom *a);
 extern atom *atom_neg(sql_allocator *sa, atom *a);
 extern atom *atom_add(sql_allocator *sa, atom *a1, atom *a2);
 extern atom *atom_sub(sql_allocator *sa, atom *a1, atom *a2);
 extern atom *atom_mul(sql_allocator *sa, atom *a1, atom *a2);
+extern atom *atom_div(sql_allocator *sa, atom *a1, atom *a2);
 extern atom *atom_inc(sql_allocator *sa, atom *a);
->>>>>>> 05797bef
+
 extern int atom_is_true(atom *a);
 extern int atom_is_false(atom *a);
 extern int atom_is_zero(atom *a);
