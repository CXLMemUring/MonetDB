/*
 * This Source Code Form is subject to the terms of the Mozilla Public
 * License, v. 2.0.  If a copy of the MPL was not distributed with this
 * file, You can obtain one at http://mozilla.org/MPL/2.0/.
 *
 * Copyright 1997 - July 2008 CWI, August 2008 - 2017 MonetDB B.V.
 */

%{
#include "monetdb_config.h"
#include <sql_mem.h>
#include "sql_parser.h"
#include "sql_symbol.h"
#include "sql_datetime.h"
#include "sql_decimal.h"	/* for decimal_from_str() */
#include "sql_semantic.h"	/* for sql_add_param() & sql_add_arg() */
#include "sql_env.h"
#include "rel_sequence.h"	/* for sql_next_seq_name() */
#ifdef HAVE_HGE
#include "mal.h"		/* for have_hge */
#endif

#include <unistd.h>
#include <string.h>
#include <stdlib.h>

#define SA 	m->sa
#define _symbol_create(t,d)         symbol_create( SA, t, d)
#define _symbol_create_list(t,d)    symbol_create_list( SA, t, d)
#define _symbol_create_int(t,d)     symbol_create_int( SA, t, d)
#define _symbol_create_lng(t,d)     symbol_create_lng( SA, t, d)
#define _symbol_create_symbol(t,d)  symbol_create_symbol( SA, t, d)
#define _symbol_create_hexa(t,d)    symbol_create_hexa( SA, t, d)
#define _newAtomNode(d)		    newAtomNode( SA, d)

#define L()                  dlist_create( SA )

#define append_list(l,d)     dlist_append_list( SA, l, d)
#define append_int(l,d)      dlist_append_int( SA, l, d)
#define append_lng(l,d)      dlist_append_lng( SA, l, d)
#define append_symbol(l,d)   dlist_append_symbol( SA, l, d)
#define append_string(l,d)   dlist_append_string( SA, l, d)
#define append_type(l,d)     dlist_append_type( SA, l, d)

#define _atom_string(t, v)   atom_string(SA, t, v)

#define YYMALLOC GDKmalloc
#define YYFREE GDKfree

#define YY_parse_LSP_NEEDED	/* needed for bison++ 1.21.11-3 */

#define SET_Z(info)(info = info | 0x02)
#define SET_M(info)(info = info | 0x01)

#ifdef HAVE_HGE
#define MAX_DEC_DIGITS (have_hge ? 38 : 18)
#define MAX_HEX_DIGITS (have_hge ? 32 : 16)
#else
#define MAX_DEC_DIGITS 18
#define MAX_HEX_DIGITS 16
#endif

static inline int
UTF8_strlen(const char *val)
{
	const unsigned char *s = (const unsigned char *) val;
	int pos = 0;

	while (*s) {
		int c = *s++;

		pos++;
		if (c < 0xC0)
			continue;
		if (*s++ < 0x80)
			return int_nil;
		if (c < 0xE0)
			continue;
		if (*s++ < 0x80)
			return int_nil;
		if (c < 0xF0)
			continue;
		if (*s++ < 0x80)
			return int_nil;
		if (c < 0xF8)
			continue;
		if (*s++ < 0x80)
			return int_nil;
		if (c < 0xFC)
			continue;
		if (*s++ < 0x80)
			return int_nil;
	}
	return pos;
}

%}
/* KNOWN NOT DONE OF sql'99
 *
 * COLLATION
 * TRANSLATION
 * REF/SCOPE
 * UDT
 */

%parse-param { mvc *m }
%lex-param { void *m }

/* reentrant parser */
%pure-parser
%union {
	int		i_val,bval;
	lng		l_val,operation;
	double		fval;
	char *		sval;
	symbol*		sym;
	dlist*		l;
	sql_subtype	type;
}
%{
extern int sqllex( YYSTYPE *yylval, void *m );
/* enable to activate debugging support
int yydebug=1;
*/
%}

	/* symbolic tokens */
%type <sym>
	alter_statement
	assignment
	create_statement
	drop_statement
	declare_statement
	set_statement
	sql
	sqlstmt
	with_query
	schema
	opt_schema_default_char_set
	opt_path_specification
	path_specification
	schema_element
	delete_stmt
	truncate_stmt
	copyfrom_stmt
	table_def
	view_def
	query_expression_def
	query_expression
	with_query_expression
	role_def
	type_def
	func_def
	index_def
	seq_def
	opt_seq_param
	opt_alt_seq_param
	opt_seq_common_param
	all_or_any_predicate
	like_exp
	between_predicate
	comparison_predicate
	opt_from_clause
	existence_test
	in_predicate
	insert_stmt
	transaction_statement
	_transaction_stmt
	like_predicate
	opt_where_clause
	opt_having_clause
	opt_group_by_clause
	predicate
	filter_exp
	joined_table
	join_spec
	search_condition
	and_exp
	update_statement
	update_stmt
	control_statement
	select_statement_single_row
	call_statement
	call_procedure_statement
	routine_invocation
	return_statement
	return_value
	case_statement
	when_statement
	when_search_statement
	if_statement
	while_statement
	simple_select
	select_no_parens
	select_no_parens_orderby
	subquery
	subquery_with_orderby
	test_for_null
	values_or_query_spec
	grant
	revoke
	operation
	table_content_source
	table_element
	add_table_element
	alter_table_element
	drop_table_element
	table_constraint
	table_constraint_type
	column_def
	column_options
	column_option
	column_constraint
	column_constraint_type
	generated_column
	like_table
	domain_constraint_type 
	opt_order_by_clause
	default
	default_value
	assign_default
	cast_value
	aggr_ref
	var_ref
	func_ref
	datetime_funcs
	string_funcs
	scalar_exp
	pred_exp
	simple_scalar_exp
	value_exp
	column_exp
	atom
	insert_atom
	simple_atom
	value
	literal
	null
	interval_expression
	ordering_spec
	table_ref
	opt_limit
	opt_offset
	opt_sample
	param
	case_exp
	case_scalar_exp
	cast_exp
	when_value
	when_search
	case_opt_else
	table_name
	opt_table_name
	object_name
	exec
	exec_ref
	trigger_def
	trigger_event
	opt_when
	procedure_statement
	trigger_procedure_statement
	if_opt_else
	func_data_type
	with_list_element
	window_function
	window_function_type
	window_partition_clause
	window_order_clause
	window_frame_clause
	window_frame_start
	window_frame_end
	window_frame_preceding
	window_frame_following
	XML_value_function
	XML_comment
  	XML_concatenation
  	XML_document
  	XML_element
  	XML_forest
  	XML_parse
  	XML_PI
  	XML_query
  	XML_text
  	XML_validate
	XML_namespace_declaration
	opt_XML_namespace_declaration_and_comma
	XML_namespace_declaration_item_list
	XML_namespace_declaration_item
	XML_regular_namespace_declaration_item
	XML_default_namespace_declaration_item
	XML_namespace_URI
	XML_attributes
	XML_attribute_list
	XML_attribute
	XML_attribute_value
	XML_element_content
	forest_element_value
	XML_aggregate
	XML_value_expression
	XML_primary
	opt_comma_string_value_expression

%type <type>
	data_type
	datetime_type
	interval_type

%type <sval>
	opt_constraint_name
	non_reserved_word
	ident
	authorization_identifier
	func_ident
	restricted_ident
	column
	authid
	grantee
	opt_alias_name
	opt_to_savepoint
	opt_using
	opt_null_string
	string
	type_alias
	varchar
	clob
	blob
	opt_begin_label
	opt_end_label
	target_specification
	XML_element_name
	opt_XML_attribute_name
	XML_attribute_name
	opt_forest_element_name
	forest_element_name
	XML_namespace_prefix
	XML_PI_target
	function_body

%type <l>
	passwd_schema
	object_privileges
	global_privileges
	privileges
	schema_name_clause
	assignment_commalist
	opt_column_list
	column_commalist_parens
	opt_fwf_widths
	fwf_widthlist
	opt_header_list
	header_list
	header
	ident_commalist
	opt_corresponding
	column_ref_commalist
	name_commalist
	schema_name_list
	column_ref
	atom_commalist
	value_commalist
	pred_exp_list
	row_commalist
	filter_arg_list
	filter_args
	qname
	qfunc
	qrank
	qaggr
	qaggr2
	routine_name
	sort_specification_list
	opt_schema_element_list
	schema_element_list
	operation_commalist
	authid_list
	grantee_commalist
	column_def_opt_list
	opt_column_def_opt_list
	table_exp
	table_ref_commalist
	table_element_list
	table_opt_storage
	as_subquery_clause
	column_exp_commalist
	column_option_list
	selection
	start_field
	end_field
	single_datetime_field
	interval_qualifier
	scalar_exp_list
	case_scalar_exp_list
	when_value_list
	when_search_list
	opt_seps
	opt_nr
	string_commalist
	string_commalist_contents
	paramlist
	opt_paramlist
	opt_typelist
	typelist
	opt_seq_params
	opt_alt_seq_params
	serial_opt_params
	triggered_action
	opt_referencing_list
	old_or_new_values_alias_list
	old_or_new_values_alias
	triggered_statement
	procedure_statement_list
	trigger_procedure_statement_list
	argument_list
	when_statements
	when_search_statements
	case_opt_else_statement
	variable_list
	routine_body
	table_function_column_list
	select_target_list
	external_function_name
	with_list
	window_specification
	opt_comma_XML_namespace_declaration_attributes_element_content
	XML_element_content_and_option
	XML_element_content_list
	forest_element_list
	forest_element
	XML_value_expression_list
	window_frame_extent
	window_frame_between
	routine_designator

%type <i_val>
	any_all_some
	datetime_field
	document_or_content
	document_or_content_or_sequence
	drop_action
	check_identity
	extract_datetime_field
	grantor
	intval
	join_type
	opt_outer
	non_second_datetime_field
	nonzero
	opt_bounds
	opt_column
	opt_encrypted
	opt_for_each
	opt_from_grantor
	opt_grantor	
	global_privilege
	opt_index_type
	opt_match
	opt_match_type
	opt_on_commit
	opt_ref_action
	opt_sign
	opt_temp
	opt_minmax
	opt_XML_content_option
	opt_XML_returning_clause
	outer_join_type
	posint
	ref_action
	ref_on_delete
	ref_on_update
	row_or_statement
	serial_or_bigserial
	time_precision
	timestamp_precision
	transaction_mode
	transaction_mode_list
	_transaction_mode_list
	trigger_action_time
	with_or_without_data
	XML_content_option
	XML_whitespace_option
	window_frame_units
	window_frame_exclusion
	subgeometry_type

%type <l_val>
	lngval
	poslng
	nonzerolng

%type <bval>
	opt_brackets

	opt_work
	opt_chain
	opt_distinct
	opt_locked
	opt_best_effort
	opt_constraint
	set_distinct
	opt_with_check_option
	create
	create_or_replace
	if_exists
	if_not_exists

	opt_with_grant
	opt_with_admin
	opt_admin_for
	opt_grant_for

	opt_asc_desc
	tz

%right <sval> STRING
%right <sval> X_BODY

/* sql prefixes to avoid name clashes on various architectures */
%token <sval>
	IDENT aTYPE ALIAS AGGR AGGR2 RANK sqlINT OIDNUM HEXADECIMAL INTNUM APPROXNUM 
	USING 
	GLOBAL CAST CONVERT
	CHARACTER VARYING LARGE OBJECT VARCHAR CLOB sqlTEXT BINARY sqlBLOB
	sqlDECIMAL sqlFLOAT
	TINYINT SMALLINT BIGINT HUGEINT sqlINTEGER
	sqlDOUBLE sqlREAL PRECISION PARTIAL SIMPLE ACTION CASCADE RESTRICT
	BOOL_FALSE BOOL_TRUE
	CURRENT_DATE CURRENT_TIMESTAMP CURRENT_TIME LOCALTIMESTAMP LOCALTIME
	LEX_ERROR 
	
/* the tokens used in geom */
%token <sval> GEOMETRY GEOMETRYSUBTYPE GEOMETRYA 

%token	USER CURRENT_USER SESSION_USER LOCAL LOCKED BEST EFFORT
%token  CURRENT_ROLE sqlSESSION
%token <sval> sqlDELETE UPDATE SELECT INSERT 
%token <sval> LATERAL LEFT RIGHT FULL OUTER NATURAL CROSS JOIN INNER
%token <sval> COMMIT ROLLBACK SAVEPOINT RELEASE WORK CHAIN NO PRESERVE ROWS
%token  START TRANSACTION READ WRITE ONLY ISOLATION LEVEL
%token  UNCOMMITTED COMMITTED sqlREPEATABLE SERIALIZABLE DIAGNOSTICS sqlSIZE STORAGE

%token <sval> ASYMMETRIC SYMMETRIC ORDER ORDERED BY IMPRINTS
%token <operation> EXISTS ESCAPE HAVING sqlGROUP sqlNULL
%token <operation> FROM FOR MATCH

%token <operation> EXTRACT

/* sequence operations */
%token SEQUENCE INCREMENT RESTART CONTINUE
%token MAXVALUE MINVALUE CYCLE
%token NOMAXVALUE NOMINVALUE NOCYCLE
%token NEXT VALUE CACHE
%token GENERATED ALWAYS IDENTITY
%token SERIAL BIGSERIAL AUTO_INCREMENT /* PostgreSQL and MySQL immitators */

/* SQL's terminator, the semi-colon */
%token SCOLON AT

/* SQL/XML tokens */
%token XMLCOMMENT XMLCONCAT XMLDOCUMENT XMLELEMENT XMLATTRIBUTES XMLFOREST 
%token XMLPARSE STRIP WHITESPACE XMLPI XMLQUERY PASSING XMLTEXT
%token NIL REF ABSENT EMPTY DOCUMENT ELEMENT CONTENT XMLNAMESPACES NAMESPACE
%token XMLVALIDATE RETURNING LOCATION ID ACCORDING XMLSCHEMA URI XMLAGG
%token FILTER


/* operators */
%left UNION EXCEPT INTERSECT CORRESPONDING UNIONJOIN
%left JOIN CROSS LEFT FULL RIGHT INNER NATURAL
%left WITH DATA
%left <operation> '(' ')'
%left <sval> FILTER_FUNC 

%left <operation> NOT
%left <operation> '='
%left <operation> ALL ANY NOT_BETWEEN BETWEEN NOT_IN sqlIN NOT_LIKE LIKE NOT_ILIKE ILIKE OR SOME
%left <operation> AND
%left <sval> COMPARISON /* <> < > <= >= */
%left <operation> '+' '-' '&' '|' '^' LEFT_SHIFT RIGHT_SHIFT LEFT_SHIFT_ASSIGN RIGHT_SHIFT_ASSIGN CONCATSTRING SUBSTRING POSITION SPLIT_PART
%right UMINUS
%left <operation> '*' '/' '%'
%left <operation> '~'

%left <operation> GEOM_OVERLAP GEOM_OVERLAP_OR_ABOVE GEOM_OVERLAP_OR_BELOW GEOM_OVERLAP_OR_LEFT
%left <operation> GEOM_OVERLAP_OR_RIGHT GEOM_BELOW GEOM_ABOVE GEOM_DIST GEOM_MBR_EQUAL

/* literal keyword tokens */
/*
CONTINUE CURRENT CURSOR FOUND GOTO GO LANGUAGE
SQLCODE SQLERROR UNDER WHENEVER
*/

%token TEMP TEMPORARY STREAM MERGE REMOTE REPLICA
%token<sval> ASC DESC AUTHORIZATION
%token CHECK CONSTRAINT CREATE
%token TYPE PROCEDURE FUNCTION sqlLOADER AGGREGATE RETURNS EXTERNAL sqlNAME DECLARE
%token CALL LANGUAGE 
<<<<<<< HEAD
%token ANALYZE MINMAX SQL_EXPLAIN SQL_PLAN SQL_DEBUG SQL_TRACE PREPARE EXECUTE
%token DEFAULT DISTINCT DROP TRUNCATE
=======
%token ANALYZE MINMAX SQL_EXPLAIN SQL_PLAN SQL_DEBUG SQL_TRACE PREP PREPARE EXEC EXECUTE
%token DEFAULT DISTINCT DROP
>>>>>>> 4e11adf6
%token FOREIGN
%token RENAME ENCRYPTED UNENCRYPTED PASSWORD GRANT REVOKE ROLE ADMIN INTO
%token IS KEY ON OPTION OPTIONS
%token PATH PRIMARY PRIVILEGES
%token<sval> PUBLIC REFERENCES SCHEMA SET AUTO_COMMIT
%token RETURN 

%token ALTER ADD TABLE COLUMN TO UNIQUE VALUES VIEW WHERE WITH
%token<sval> sqlDATE TIME TIMESTAMP INTERVAL
%token YEAR QUARTER MONTH WEEK DAY HOUR MINUTE SECOND ZONE
%token LIMIT OFFSET SAMPLE

%token CASE WHEN THEN ELSE NULLIF COALESCE IF ELSEIF WHILE DO
%token ATOMIC BEGIN END
%token COPY RECORDS DELIMITERS STDIN STDOUT FWF
%token INDEX REPLACE

%token AS TRIGGER OF BEFORE AFTER ROW STATEMENT sqlNEW OLD EACH REFERENCING
%token OVER PARTITION CURRENT EXCLUDE FOLLOWING PRECEDING OTHERS TIES RANGE UNBOUNDED

%token X_BODY 
%%

sqlstmt:
   sql SCOLON
	{
		if (m->sym) {
			append_symbol(m->sym->data.lval, $$);
			$$ = m->sym;
		} else {
			m->sym = $$ = $1;
		}
		YYACCEPT;
	}

 | prepare 		{
		  	  m->emode = m_prepare; 
			  m->scanner.as = m->scanner.yycur; 
			  m->scanner.key = 0;
			}
	sql SCOLON 	{
			  if (m->sym) {
				append_symbol(m->sym->data.lval, $3);
				$$ = m->sym;
			  } else {
				m->sym = $$ = $3;
			  }
			  YYACCEPT;
			}
 | SQL_PLAN 		{
		  	  m->emode = m_plan;
			  m->scanner.as = m->scanner.yycur; 
			  m->scanner.key = 0;
			}
	sql SCOLON 	{
			  if (m->sym) {
				append_symbol(m->sym->data.lval, $3);
				$$ = m->sym;
			  } else {
				m->sym = $$ = $3;
			  }
			  YYACCEPT;
			}

 | SQL_EXPLAIN 		{
		  	  m->emod |= mod_explain;
			  m->scanner.as = m->scanner.yycur; 
			  m->scanner.key = 0;
			}
   sql SCOLON 		{
			  if (m->sym) {
				append_symbol(m->sym->data.lval, $3);
				$$ = m->sym;
			  } else {
				m->sym = $$ = $3;
			  }
			  YYACCEPT;
			}

 | SQL_DEBUG 		{
			  if (m->scanner.mode == LINE_1) {
				yyerror(m, "SQL debugging only supported in interactive mode");
				YYABORT;
			  }
		  	  m->emod |= mod_debug;
			  m->scanner.as = m->scanner.yycur; 
			  m->scanner.key = 0;
			}
   sqlstmt		{ $$ = $3; YYACCEPT; }
 | SQL_TRACE 		{
		  	  m->emod |= mod_trace;
			  m->scanner.as = m->scanner.yycur; 
			  m->scanner.key = 0;
			}
   sqlstmt		{ $$ = $3; YYACCEPT; }
 | exec SCOLON		{ m->sym = $$ = $1; YYACCEPT; }
 | /*empty*/		{ m->sym = $$ = NULL; YYACCEPT; }
 | SCOLON		{ m->sym = $$ = NULL; YYACCEPT; }
 | error SCOLON		{ m->sym = $$ = NULL; YYACCEPT; }
 | LEX_ERROR		{ m->sym = $$ = NULL; YYABORT; }
 ;


prepare:
       PREPARE
 |     PREP
 ; 

execute:
       EXECUTE
 |     EXEC
 ; 


create:
    CREATE  { $$ = FALSE; }

create_or_replace:
	create
|	CREATE OR REPLACE { $$ = TRUE; }


if_exists:
	/* empty */   { $$ = FALSE; }
|	IF EXISTS     { $$ = TRUE; }

if_not_exists:
	/* empty */   { $$ = FALSE; }
|	IF NOT EXISTS { $$ = TRUE; }


drop:
    DROP 		

set:
    SET 		

declare:
    DECLARE 		

	/* schema definition language */
sql:
    schema
 |  grant
 |  revoke
 |  create_statement
 |  drop_statement
 |  alter_statement
 |  declare_statement
 |  set_statement
 |  ANALYZE qname opt_column_list opt_sample opt_minmax
		{ dlist *l = L();
		append_list(l, $2);
		append_list(l, $3);
		append_symbol(l, $4);
		append_int(l, $5);
		$$ = _symbol_create_list( SQL_ANALYZE, l); }
 |  call_procedure_statement
 ;

opt_minmax:
   /* empty */  	{ $$ = 0; }
 | MINMAX		{ $$ = 1; }
 ;

declare_statement:
	declare variable_list
		{ $$ = _symbol_create_list( SQL_DECLARE, $2); }
    |   declare table_def { $$ = $2; }
    ;

variable_list:
	ident_commalist data_type
		{ dlist *l = L();
		append_list(l, $1 );
		append_type(l, &$2 );
		$$ = append_symbol(L(), _symbol_create_list( SQL_DECLARE, l)); }
    |	variable_list ',' ident_commalist data_type
		{ dlist *l = L();
		append_list(l, $3 );
		append_type(l, &$4 );
		$$ = append_symbol($1, _symbol_create_list( SQL_DECLARE, l)); }
    ;

set_statement:
	/*set ident '=' simple_atom*/
        set ident '=' search_condition
		{ dlist *l = L();
		append_string(l, $2 );
		append_symbol(l, $4 );
		$$ = _symbol_create_list( SQL_SET, l); }
  |     set column_commalist_parens '=' subquery
		{ dlist *l = L();
	  	append_list(l, $2);
	  	append_symbol(l, $4);
	  	$$ = _symbol_create_list( SQL_SET, l ); }
  |	set sqlSESSION AUTHORIZATION ident
		{ dlist *l = L();
		  sql_subtype t;
	        sql_find_subtype(&t, "char", UTF8_strlen($4), 0 );
		append_string(l, sa_strdup(SA, "current_user"));
		append_symbol(l,
			_newAtomNode( _atom_string(&t, sql2str($4))) );
		$$ = _symbol_create_list( SQL_SET, l); }
  |	set SCHEMA ident
		{ dlist *l = L();
		  sql_subtype t;
		sql_find_subtype(&t, "char", UTF8_strlen($3), 0 );
		append_string(l, sa_strdup(SA, "current_schema"));
		append_symbol(l,
			_newAtomNode( _atom_string(&t, sql2str($3))) );
		$$ = _symbol_create_list( SQL_SET, l); }
  |	set user '=' ident
		{ dlist *l = L();
		  sql_subtype t;
		sql_find_subtype(&t, "char", UTF8_strlen($4), 0 );
		append_string(l, sa_strdup(SA, "current_user"));
		append_symbol(l,
			_newAtomNode( _atom_string(&t, sql2str($4))) );
		$$ = _symbol_create_list( SQL_SET, l); }
  |	set ROLE ident
		{ dlist *l = L();
		  sql_subtype t;
		sql_find_subtype(&t, "char", UTF8_strlen($3), 0);
		append_string(l, sa_strdup(SA, "current_role"));
		append_symbol(l,
			_newAtomNode( _atom_string(&t, sql2str($3))) );
		$$ = _symbol_create_list( SQL_SET, l); }
  |	set TIME ZONE LOCAL
		{ dlist *l = L();
		append_string(l, sa_strdup(SA, "current_timezone"));
		append_symbol(l, _symbol_create_list( SQL_OP, append_list(L(),
			append_string( L(), sa_strdup(SA, "local_timezone")))));
		$$ = _symbol_create_list( SQL_SET, l); }
  |	set TIME ZONE interval_expression
		{ dlist *l = L();
		append_string(l, sa_strdup(SA, "current_timezone"));
		append_symbol(l, $4 );
		$$ = _symbol_create_list( SQL_SET, l); }
  ;

schema:
	create SCHEMA if_not_exists schema_name_clause opt_schema_default_char_set
			opt_path_specification	opt_schema_element_list
		{ dlist *l = L();
		append_list(l, $4);
		append_symbol(l, $5);
		append_symbol(l, $6);
		append_list(l, $7);
		append_int(l, $3);
		$$ = _symbol_create_list( SQL_CREATE_SCHEMA, l); }
  |	drop SCHEMA if_exists qname drop_action
		{ dlist *l = L();
		append_list(l, $4);
		append_int(l, $5);
		append_int(l, $3);
		$$ = _symbol_create_list( SQL_DROP_SCHEMA, l); }
 ;

schema_name_clause:
    ident
	{ $$ = L();
	  append_string($$, $1 );
	  append_string($$, NULL ); }
 |  AUTHORIZATION authorization_identifier
	{ $$ = L();
	  append_string($$, NULL );
	  append_string($$, $2 ); }
 |  ident AUTHORIZATION authorization_identifier
	{ $$ = L();
	  append_string($$, $1 );
	  append_string($$, $3 ); }
 ;

authorization_identifier:
	ident	/* role name | user identifier */ ;

opt_schema_default_char_set:
    /* empty */			{ $$ = NULL; }
 |  DEFAULT CHARACTER SET ident { $$ = _symbol_create( SQL_CHARSET, $4 ); }
 ;

opt_schema_element_list:
    /* empty */			{ $$ = L(); }
 |  schema_element_list
 ;

schema_element_list:
    schema_element	{ $$ = append_symbol(L(), $1); }
 |  schema_element_list schema_element
			{ $$ = append_symbol( $1, $2 ); }
 ;

schema_element: grant | revoke | create_statement | drop_statement | alter_statement ;

opt_grantor:
     /* empty */	 { $$ = cur_user; }
 |   WITH ADMIN grantor  { $$ = $3; }
 ;

grantor:
    CURRENT_USER	{ $$ = cur_user; }
 |  CURRENT_ROLE	{ $$ = cur_role; }
 ;

grant:
    GRANT privileges TO grantee_commalist opt_with_grant opt_from_grantor
	{ dlist *l = L();
	  append_list(l, $2);
	  append_list(l, $4);
	  append_int(l, $5);
	  append_int(l, $6);
	$$ = _symbol_create_list( SQL_GRANT, l);
	}

 |  GRANT authid_list TO grantee_commalist opt_with_admin
		opt_from_grantor
	{ dlist *l = L();
	  append_list(l, $2);
	  append_list(l, $4);
	  append_int(l, $5);
	  append_int(l, $6);
	$$ = _symbol_create_list( SQL_GRANT_ROLES, l); }
 ;

authid_list:
	authid		{ $$ = append_string(L(), $1); }
 |	authid_list ',' authid
			{ $$ = append_string($1, $3); }
 ;

opt_with_grant:
    /* empty */				{ $$ = 0; }
 |	WITH GRANT OPTION		{ $$ = 1; }
 ;

opt_with_admin:
	/* emtpy */		{ $$ = 0; }
 |	WITH ADMIN OPTION	{ $$ = 1; }
 ;


opt_from_grantor:
	/* empty */	{ $$ = cur_user; }
 |	FROM grantor	{ $$ = $2; }
 ;

revoke:
     REVOKE opt_grant_for privileges FROM grantee_commalist opt_from_grantor
	{ dlist *l = L();
	  append_list(l, $3);
	  append_list(l, $5);
	  append_int(l, $2); /* GRANT OPTION FOR */
	  append_int(l, 0);
	  append_int(l, $6);
	$$ = _symbol_create_list( SQL_REVOKE, l); }
 |   REVOKE opt_admin_for authid_list FROM grantee_commalist opt_from_grantor
	{ dlist *l = L();
	  append_list(l, $3);
	  append_list(l, $5);
	  append_int(l, $2);
	  append_int(l, $6);
	$$ = _symbol_create_list( SQL_REVOKE_ROLES, l); }
 ;

opt_grant_for:
	/* empty */			{ $$ = 0; }
 |	GRANT OPTION FOR		{ $$ = 1; }
 ;

opt_admin_for:
	/* empty */			{ $$ = 0; }
 |	ADMIN OPTION FOR		{ $$ = 1; }
 ;

privileges:
 	global_privileges 
	{ $$ = L();
	  append_list($$, $1);
	  append_symbol($$, _symbol_create(SQL_GRANT, NULL)); }
 |	object_privileges ON object_name
	{ $$ = L();
	  append_list($$, $1);
	  append_symbol($$, $3); }
 ;

global_privileges:
    global_privilege	{ $$ = append_int(L(), $1); }
 |  global_privilege ',' global_privilege
			{ $$ = append_int(append_int(L(), $1), $3); }
 ;

global_privilege:
	COPY FROM 	{ $$ = PRIV_COPYFROMFILE; }
 |	COPY INTO 	{ $$ = PRIV_COPYINTOFILE; }
 ;

object_name:
     TABLE qname		{ $$ = _symbol_create_list(SQL_TABLE, $2); }
 |   qname			{ $$ = _symbol_create_list(SQL_NAME, $1); }
 |   routine_designator 	{ $$ = _symbol_create_list(SQL_FUNC, $1); }
/* | DOMAIN domain_name
   | CHARACTER SET char_set_name
   | COLLATION collation_name
   | TRANSLATION trans_name
   | TYPE udt_name
   | TYPE typed_table_name
*/
 ;

object_privileges:
    ALL PRIVILEGES			{ $$ = NULL; }
 |  ALL					{ $$ = NULL; }
 |  operation_commalist
 ;

operation_commalist:
    operation		{ $$ = append_symbol(L(), $1); }
 |  operation_commalist ',' operation
			{ $$ = append_symbol($1, $3); }
 ;

operation:
    INSERT			    { $$ = _symbol_create(SQL_INSERT,NULL); }
 |  sqlDELETE			    { $$ = _symbol_create(SQL_DELETE,NULL); }
 |  TRUNCATE			    { $$ = _symbol_create(SQL_TRUNCATE,NULL); }
 |  UPDATE opt_column_list          { $$ = _symbol_create_list(SQL_UPDATE,$2); }
 |  SELECT opt_column_list	    { $$ = _symbol_create_list(SQL_SELECT,$2); }
 |  REFERENCES opt_column_list 	    { $$ = _symbol_create_list(SQL_SELECT,$2); }
 |  execute			    { $$ = _symbol_create(SQL_EXECUTE,NULL); }
 ;

grantee_commalist:
    grantee			{ $$ = append_string(L(), $1); }
 |  grantee_commalist ',' grantee
				{ $$ = append_string($1, $3); }
 ;

grantee:
    PUBLIC			{ $$ = NULL; }
 |  authid			{ $$ = $1; }
 ;

/* DOMAIN, ASSERTION, CHARACTER SET, TRANSLATION, TRIGGER */

alter_statement:
   ALTER TABLE qname ADD opt_column add_table_element

	{ dlist *l = L();
	  append_list(l, $3);
	  append_symbol(l, $6);
	  $$ = _symbol_create_list( SQL_ALTER_TABLE, l ); }
 | ALTER TABLE qname ADD TABLE qname
	{ dlist *l = L();
	  append_list(l, $3);
	  append_symbol(l, _symbol_create_list( SQL_TABLE, $6));
	  $$ = _symbol_create_list( SQL_ALTER_TABLE, l ); }
 | ALTER TABLE qname ALTER alter_table_element
	{ dlist *l = L();
	  append_list(l, $3);
	  append_symbol(l, $5);
	  $$ = _symbol_create_list( SQL_ALTER_TABLE, l ); }
 | ALTER TABLE qname DROP drop_table_element
	{ dlist *l = L();
	  append_list(l, $3);
	  append_symbol(l, $5);
	  $$ = _symbol_create_list( SQL_ALTER_TABLE, l ); }
 | ALTER TABLE qname SET READ ONLY
	{ dlist *l = L();
	  append_list(l, $3);
	  append_symbol(l, _symbol_create_int(SQL_ALTER_TABLE, tr_readonly));
	  $$ = _symbol_create_list( SQL_ALTER_TABLE, l ); }
 | ALTER TABLE qname SET INSERT ONLY
	{ dlist *l = L();
	  append_list(l, $3);
	  append_symbol(l, _symbol_create_int(SQL_ALTER_TABLE, tr_append));
	  $$ = _symbol_create_list( SQL_ALTER_TABLE, l ); }
 | ALTER TABLE qname SET READ WRITE
	{ dlist *l = L();
	  append_list(l, $3);
	  append_symbol(l, _symbol_create_int(SQL_ALTER_TABLE, tr_writable));
	  $$ = _symbol_create_list( SQL_ALTER_TABLE, l ); }
 | ALTER USER ident passwd_schema
	{ dlist *l = L();
	  append_string(l, $3);
	  append_list(l, $4);
	  $$ = _symbol_create_list( SQL_ALTER_USER, l ); }
 | ALTER USER ident RENAME TO ident
	{ dlist *l = L();
	  append_string(l, $3);
	  append_string(l, $6);
	  $$ = _symbol_create_list( SQL_RENAME_USER, l ); }
 | ALTER USER SET opt_encrypted PASSWORD string USING OLD PASSWORD string
	{ dlist *l = L();
	  dlist *p = L();
	  append_string(l, NULL);
	  append_string(p, $6);
	  append_string(p, NULL);
	  append_int(p, $4);
	  append_string(p, $10);
	  append_list(l, p);
	  $$ = _symbol_create_list( SQL_ALTER_USER, l ); }
  ;

passwd_schema:
  	WITH opt_encrypted PASSWORD string	{ dlist * l = L();
				  append_string(l, $4);
				  append_string(l, NULL);
				  append_int(l, $2);
				  append_string(l, NULL);
				  $$ = l; }
  |	SET SCHEMA ident	{ dlist * l = L();
				  append_string(l, NULL);
				  append_string(l, $3);
				  append_int(l, 0);
				  append_string(l, NULL);
				  $$ = l; }
  |	WITH opt_encrypted PASSWORD string SET SCHEMA ident	
				{ dlist * l = L();
				  append_string(l, $4);
				  append_string(l, $7);
				  append_int(l, $2);
				  append_string(l, NULL);
				  $$ = l; }
  ;

alter_table_element:
	opt_column ident SET DEFAULT default_value
	{ dlist *l = L();
	  append_string(l, $2);
	  append_symbol(l, $5);
	  $$ = _symbol_create_list( SQL_DEFAULT, l); }
 |	opt_column ident SET sqlNULL
	{ dlist *l = L();
	  append_string(l, $2);
	  $$ = _symbol_create_list( SQL_NULL, l); }
 |	opt_column ident SET NOT sqlNULL
	{ dlist *l = L();
	  append_string(l, $2);
	  $$ = _symbol_create_list( SQL_NOT_NULL, l); }
 |	opt_column ident DROP DEFAULT
	{ $$ = _symbol_create( SQL_DROP_DEFAULT, $2); }
 |	opt_column ident SET STORAGE STRING
	{ dlist *l = L();
	  append_string(l, $2);
	  if (!strlen($5))
	  	append_string(l, NULL);
	  else
	  	append_string(l, $5);
	  $$ = _symbol_create_list( SQL_STORAGE, l); }
 |	opt_column ident SET STORAGE sqlNULL
	{ dlist *l = L();
	  append_string(l, $2);
	  append_string(l, NULL);
	  $$ = _symbol_create_list( SQL_STORAGE, l); }
 ;

drop_table_element:
     opt_column ident drop_action
	{ dlist *l = L();
	  append_string(l, $2 );
	  append_int(l, $3 );
	  $$ = _symbol_create_list( SQL_DROP_COLUMN, l ); }
  |  CONSTRAINT ident drop_action
	{ dlist *l = L();
	  append_string(l, $2 );
	  append_int(l, $3 );
	  $$ = _symbol_create_list( SQL_DROP_CONSTRAINT, l ); }
  |  TABLE ident drop_action
	{ dlist *l = L();
	  append_string(l, $2 );
	  append_int(l, $3 );
	  append_int(l, 0);
	  append_int(l, FALSE ); /* no if exists check */
	  $$ = _symbol_create_list( SQL_DROP_TABLE, l ); }
  ;

opt_column:
     COLUMN	 { $$ = 0; }
 |   /* empty */ { $$ = 0; }
 ;

create_statement:	
   create role_def 	{ $$ = $2; }
 | create table_def 	{ $$ = $2; }
 | view_def 	{ $$ = $1; }
 | type_def
 | func_def
 | index_def
 | seq_def
 | trigger_def
 ;

/*=== BEGIN SEQUENCES ===*/
seq_def:
/*
 * CREATE SEQUENCE name 
 *      [ AS datatype ]
 * 	[ START WITH start ] 
 * 	[ INCREMENT BY increment ]
 * 	[ MINVALUE minvalue | NO MINVALUE ]
 * 	[ MAXVALUE maxvalue | NO MAXVALUE ]
 * 	[ CACHE cache ] 		* not part of standard -- will be dropped *
 * 	[ [ NO ] CYCLE ]
 * start may be a value or subquery
 */
    create SEQUENCE qname opt_seq_params
	{
		dlist *l = L();
		append_list(l, $3);
		append_list(l, $4);
		append_int(l, 0); /* to be dropped */
		$$ = _symbol_create_list(SQL_CREATE_SEQ, l);
	}
/*
 * DROP SEQUENCE name
 */
  | drop SEQUENCE qname
	{
		dlist *l = L();
		append_list(l, $3);
		$$ = _symbol_create_list(SQL_DROP_SEQ, l);
	}
/*
 * ALTER SEQUENCE name
 *      [ AS datatype ]
 * 	[ RESTART [ WITH start ] ] 
 * 	[ INCREMENT BY increment ]
 * 	[ MINVALUE minvalue | NO MINVALUE ]
 * 	[ MAXVALUE maxvalue | NO MAXVALUE ]
 * 	[ CACHE cache ] 		* not part of standard -- will be dropped *
 * 	[ [ NO ] CYCLE ]
 * start may be a value or subquery
 */
  | ALTER SEQUENCE qname opt_alt_seq_params 	
	{
		dlist *l = L();
		append_list(l, $3);
		append_list(l, $4); 
		$$ = _symbol_create_list(SQL_ALTER_SEQ, l);
	}
  ;

opt_seq_params:
	opt_seq_param				{ $$ = append_symbol(L(), $1); }
  |	opt_seq_params opt_seq_param		{ $$ = append_symbol($1, $2); }
  ;

opt_alt_seq_params:
	opt_alt_seq_param			{ $$ = append_symbol(L(), $1); }
  |	opt_alt_seq_params opt_alt_seq_param	{ $$ = append_symbol($1, $2); }
  ;

opt_seq_param:
    	AS data_type 			{ $$ = _symbol_create_list(SQL_TYPE, append_type(L(),&$2)); }
  |	START WITH poslng 		{ $$ = _symbol_create_lng(SQL_START, $3); }
  |	opt_seq_common_param		{ $$ = $1; }
  ;

opt_alt_seq_param:
    	AS data_type 			{ $$ = _symbol_create_list(SQL_TYPE, append_type(L(),&$2)); }
  |	RESTART 			{ $$ = _symbol_create_list(SQL_START, append_int(L(),0)); /* plain restart now */ }
  |	RESTART WITH poslng 		{ $$ = _symbol_create_list(SQL_START, append_lng(append_int(L(),2), $3));  }
  |	RESTART WITH subquery 		{ $$ = _symbol_create_list(SQL_START, append_symbol(append_int(L(),1), $3));  }
  |	opt_seq_common_param		{ $$ = $1; }
  ;

opt_seq_common_param:
  	INCREMENT BY nonzerolng		{ $$ = _symbol_create_lng(SQL_INC, $3); }
  |	MINVALUE nonzerolng		{ $$ = _symbol_create_lng(SQL_MINVALUE, $2); }
  |	NOMINVALUE			{ $$ = _symbol_create_lng(SQL_MINVALUE, 0); }
  |	MAXVALUE nonzerolng		{ $$ = _symbol_create_lng(SQL_MAXVALUE, $2); }
  |	NOMAXVALUE			{ $$ = _symbol_create_lng(SQL_MAXVALUE, 0); }
  |	CACHE nonzerolng		{ $$ = _symbol_create_lng(SQL_CACHE, $2); }
  |	CYCLE				{ $$ = _symbol_create_int(SQL_CYCLE, 1); }
  |	NOCYCLE				{ $$ = _symbol_create_int(SQL_CYCLE, 0); }
  ;

/*=== END SEQUENCES ===*/


index_def:
    create opt_index_type INDEX ident ON qname '(' ident_commalist ')'
	{ dlist *l = L();
	  append_string(l, $4);
	  append_int(l, $2);
	  append_list(l, $6);
	  append_list(l, $8);
	  $$ = _symbol_create_list( SQL_CREATE_INDEX, l); }
  ;

opt_index_type:
     UNIQUE		{ $$ = hash_idx; }
 |   ORDERED		{ $$ = ordered_idx; }
 |   IMPRINTS		{ $$ = imprints_idx; }
 |   /* empty */	{ $$ = hash_idx; }
 ;

/* sql-server def
CREATE [ UNIQUE ] INDEX index_name
    ON { table | view } ( column [ ASC | DESC ] [ ,...n ] )
[ WITH < index_option > [ ,...n] ]
[ ON filegroup ]

< index_option > :: =
    { PAD_INDEX |
        FILLFACTOR = fillfactor |
        IGNORE_DUP_KEY |
        DROP_EXISTING |
    STATISTICS_NORECOMPUTE |
    SORT_IN_TEMPDB
}
*/

role_def:
    ROLE ident opt_grantor
	{ dlist *l = L();
	  append_string(l, $2);
	  append_int(l, $3);
	  $$ = _symbol_create_list( SQL_CREATE_ROLE, l ); }
 |  USER ident WITH opt_encrypted PASSWORD string sqlNAME string SCHEMA ident
	{ dlist *l = L();
	  append_string(l, $2);
	  append_string(l, $6);
	  append_string(l, $8);
	  append_string(l, $10);
	  append_int(l, $4);
	  $$ = _symbol_create_list( SQL_CREATE_USER, l ); }
 ;

opt_encrypted:
    /* empty */		{ $$ = SQL_PW_UNENCRYPTED; }
 |  UNENCRYPTED		{ $$ = SQL_PW_UNENCRYPTED; }
 |  ENCRYPTED		{ $$ = SQL_PW_ENCRYPTED; }
 ;

table_opt_storage:
    /* empty */		 { $$ = NULL; }
 |  STORAGE ident STRING { $$ = append_string(append_string(L(), $2), $3); } 
 ;

table_def:
    TABLE if_not_exists qname table_content_source  table_opt_storage
	{ int commit_action = CA_COMMIT;
	  dlist *l = L();

	  append_int(l, SQL_PERSIST);
	  append_list(l, $3);
	  append_symbol(l, $4);
	  append_int(l, commit_action);
	  append_string(l, NULL);
	  append_int(l, $2);
	  append_list(l, $5);
	  $$ = _symbol_create_list( SQL_CREATE_TABLE, l ); }
 |  TABLE if_not_exists qname FROM sqlLOADER func_ref
    {
      dlist *l = L();
      append_list(l, $3);
      append_symbol(l, $6);
      $$ = _symbol_create_list( SQL_CREATE_TABLE_LOADER, l);
    }
 |  STREAM TABLE if_not_exists qname table_content_source 
	{ int commit_action = CA_COMMIT, tpe = SQL_STREAM;
	  dlist *l = L();

	  append_int(l, tpe);
	  append_list(l, $4);
	  append_symbol(l, $5);
	  append_int(l, commit_action);
	  append_string(l, NULL);
	  append_int(l, $3);
	  $$ = _symbol_create_list( SQL_CREATE_TABLE, l ); }
 |  MERGE TABLE if_not_exists qname table_content_source 
	{ int commit_action = CA_COMMIT, tpe = SQL_MERGE_TABLE;
	  dlist *l = L();

	  append_int(l, tpe);
	  append_list(l, $4);
	  append_symbol(l, $5);
	  append_int(l, commit_action);
	  append_string(l, NULL);
	  append_int(l, $3);
	  $$ = _symbol_create_list( SQL_CREATE_TABLE, l ); }
 |  REPLICA TABLE if_not_exists qname table_content_source 
	{ int commit_action = CA_COMMIT, tpe = SQL_REPLICA_TABLE;
	  dlist *l = L();

	  append_int(l, tpe);
	  append_list(l, $4);
	  append_symbol(l, $5);
	  append_int(l, commit_action);
	  append_string(l, NULL);
	  append_int(l, $3);
	  $$ = _symbol_create_list( SQL_CREATE_TABLE, l ); }
 /* mapi:monetdb://host:port/database[/schema[/table]] 
    This also allows access via monetdbd. 
    We assume the monetdb user with default password */
 |  REMOTE TABLE if_not_exists qname table_content_source ON STRING
	{ int commit_action = CA_COMMIT, tpe = SQL_REMOTE;
	  dlist *l = L();

	  append_int(l, tpe);
	  append_list(l, $4);
	  append_symbol(l, $5);
	  append_int(l, commit_action);
	  append_string(l, $7);
	  append_int(l, $3);
	  $$ = _symbol_create_list( SQL_CREATE_TABLE, l ); }
  | opt_temp TABLE if_not_exists qname table_content_source opt_on_commit 
	{ int commit_action = CA_COMMIT;
	  dlist *l = L();

	  append_int(l, $1);
	  append_list(l, $4);
	  append_symbol(l, $5);
	  if ($1 != SQL_PERSIST)
		commit_action = $6;
	  append_int(l, commit_action);
	  append_string(l, NULL);
	  append_int(l, $3);
	  $$ = _symbol_create_list( SQL_CREATE_TABLE, l ); }
 ;

opt_temp:
    TEMPORARY		{ $$ = SQL_LOCAL_TEMP; }
 |  TEMP		{ $$ = SQL_LOCAL_TEMP; }
 |  LOCAL TEMPORARY	{ $$ = SQL_LOCAL_TEMP; }
 |  LOCAL TEMP		{ $$ = SQL_LOCAL_TEMP; }
 |  GLOBAL TEMPORARY	{ $$ = SQL_GLOBAL_TEMP; }
 |  GLOBAL TEMP		{ $$ = SQL_GLOBAL_TEMP; }
 ;

opt_on_commit: /* only for temporary tables */
    /* empty */			 { $$ = CA_COMMIT; } 
 |  ON COMMIT sqlDELETE ROWS	 { $$ = CA_DELETE; }
 |  ON COMMIT PRESERVE ROWS	 { $$ = CA_PRESERVE; }
 |  ON COMMIT DROP	 	 { $$ = CA_DROP; }
 ;

table_content_source:
    '(' table_element_list ')'	{ $$ = _symbol_create_list( SQL_CREATE_TABLE, $2); }
 |  as_subquery_clause		{ $$ = _symbol_create_list( SQL_SELECT, $1); }		
 ;

as_subquery_clause:
	opt_column_list
	AS
	query_expression_def
	with_or_without_data
			{ $$ = append_list(L(), $1);
			  append_symbol($$, $3); 
			  append_int($$, $4); }
 ;

with_or_without_data:
	 /* empty */	{ $$ = 1; }
 |   WITH NO DATA  	{ $$ = 0; }
 |   WITH DATA 		{ $$ = 1; }
 ;

table_element_list:
    table_element
			{ $$ = append_symbol(L(), $1); }
 |  table_element_list ',' table_element
			{ $$ = append_symbol( $1, $3 ); }
 ;

add_table_element: column_def | table_constraint ;
table_element: add_table_element | column_options | like_table ;

serial_or_bigserial:
	SERIAL       { $$ = 0; }
 |	BIGSERIAL    { $$ = 1; }
 ;

column_def:
	column data_type opt_column_def_opt_list
		{
			dlist *l = L();
			append_string(l, $1);
			append_type(l, &$2);
			append_list(l, $3);
			$$ = _symbol_create_list(SQL_COLUMN, l);
		}
 |  column serial_or_bigserial
		{ /* SERIAL = INTEGER GENERATED ALWAYS AS IDENTITY PRIMARY KEY */
			/* handle multi-statements by wrapping them in a list */
			sql_subtype it;
			dlist* stmts;
			/* note: sql_next_seq_name uses sa_alloc */
			str sn = sql_next_seq_name(m);
			dlist *p; /* primary key */
			/* sequence generation code */
			dlist *l = L();
			/* finally all the options */
			dlist *o = L();

			/* the name of the sequence */
			dlist *seqn1 = L(), *seqn2 = L();

			if (m->scanner.schema)
				append_string(seqn1, m->scanner.schema);
			append_list(l, append_string(seqn1, sn));
			if ($2 == 1)
				sql_find_subtype(&it, "bigint", 64, 0);
			else
				sql_find_subtype(&it, "int", 32, 0);
    			append_symbol(o, _symbol_create_list(SQL_TYPE, append_type(L(),&it)));
			append_list(l, o);
			append_int(l, 1); /* to be dropped */

			if (m->sym) {
				stmts = m->sym->data.lval;
			} else {
				stmts = L();
				m->sym = _symbol_create_list(SQL_MULSTMT, stmts);
			}	
			append_symbol(stmts, _symbol_create_list(SQL_CREATE_SEQ, l));

			l = L();
			append_string(l, $1);
			append_type(l, &it);
			o = L();
			if (m->scanner.schema)
				append_string(seqn2, m->scanner.schema);
			append_string(seqn2, sn);
			append_symbol(o, _symbol_create_symbol(SQL_DEFAULT, _symbol_create_list(SQL_NEXT, seqn2)));
			p = L();
			append_string(p, NULL);
			append_symbol(p, _symbol_create(SQL_PRIMARY_KEY, NULL));
			append_symbol(o, _symbol_create_list(SQL_CONSTRAINT, p));
			append_list(l, o);
			$$ = _symbol_create_list(SQL_COLUMN, l);
		}
 ;

opt_column_def_opt_list:
    /* empty */			{ $$ = NULL; }
 | column_def_opt_list
 ;

column_def_opt_list:
    column_option
			{ $$ = append_symbol(L(), $1 ); }
 |  column_def_opt_list column_option
			{ $$ = append_symbol( $1, $2 ); }
 ;

column_options:
    ident WITH OPTIONS '(' column_option_list ')'

	{ dlist *l = L();
	  append_string(l, $1 );
	  append_list(l, $5 );
	  $$ = _symbol_create_list( SQL_COLUMN_OPTIONS, l ); }
 ;

column_option_list:
    column_option
			{ $$ = append_symbol(L(), $1 ); }
 |  column_option_list ',' column_option
			{ $$ = append_symbol($1, $3 ); }
 ;

column_option: default | column_constraint | generated_column;

default:
    DEFAULT default_value { $$ = _symbol_create_symbol(SQL_DEFAULT, $2); }
 ;

default_value:
    simple_scalar_exp 	{ $$ = $1; }
 ;

column_constraint:
    opt_constraint_name column_constraint_type  /*opt_constraint_attributes*/

	{ dlist *l = L();
	  append_string(l, $1 );
	  append_symbol(l, $2 );
	  $$ = _symbol_create_list( SQL_CONSTRAINT, l ); }
 ;

generated_column:
	GENERATED ALWAYS AS IDENTITY serial_opt_params
	{
		/* handle multi-statements by wrapping them in a list */
		sql_subtype it;
		dlist* stmts;
		/* note: sql_next_seq_name uses sa_alloc */
		str sn = sql_next_seq_name(m);
		/* sequence generation code */
		dlist *l = L();
		/* the name of the sequence */
		append_list(l, append_string(L(), sn));
		if (!$5)
			$5 = L();
		sql_find_subtype(&it, "int", 32, 0);
    		append_symbol($5, _symbol_create_list(SQL_TYPE, append_type(L(),&it)));

		/* finally all the options */
		append_list(l, $5);
		append_int(l, 0); /* to be dropped */
		$$ = _symbol_create_symbol(SQL_DEFAULT, _symbol_create_list(SQL_NEXT, append_string(L(), sn)));

		if (m->sym) {
			stmts = m->sym->data.lval;
		} else {
			stmts = L();
			m->sym = _symbol_create_list(SQL_MULSTMT, stmts);
		}	
		append_symbol(stmts, _symbol_create_list(SQL_CREATE_SEQ, l));
	}
 |	AUTO_INCREMENT
	{
		/* handle multi-statements by wrapping them in a list */
		sql_subtype it;
		dlist* stmts;
		/* note: sql_next_seq_name uses sa_alloc */
		str sn = sql_next_seq_name(m);
		/* sequence generation code */
		dlist *l = L();
		/* finally all the options */
		dlist *o = L();

		/* the name of the sequence */
		dlist *seqn1 = L(), *seqn2 = L();

		if (m->scanner.schema)
			append_string(seqn1, m->scanner.schema);
		append_list(l, append_string(seqn1, sn));
		sql_find_subtype(&it, "int", 32, 0);
    		append_symbol(o, _symbol_create_list(SQL_TYPE, append_type(L(),&it)));
		append_list(l, o);
		append_int(l, 0); /* to be dropped */
		if (m->scanner.schema)
			append_string(seqn2, m->scanner.schema);
		append_string(seqn2, sn);
		$$ = _symbol_create_symbol(SQL_DEFAULT, _symbol_create_list(SQL_NEXT, seqn2));

		if (m->sym) {
			stmts = m->sym->data.lval;
		} else {
			stmts = L();
			m->sym = _symbol_create_list(SQL_MULSTMT, stmts);
		}	
		append_symbol(stmts, _symbol_create_list(SQL_CREATE_SEQ, l));
	}
 ;

serial_opt_params:
	/* empty: return the defaults */ 	{ $$ = NULL; }
  |	'(' opt_seq_params ')'			{ $$ = $2; }
 ;


table_constraint:
    opt_constraint_name table_constraint_type  /*opt_constraint_attributes*/

	{ dlist *l = L();
	  append_string(l, $1 );
	  append_symbol(l, $2 );
	  $$ = _symbol_create_list( SQL_CONSTRAINT, l ); }
 ;

/* opt_constraint_attributes: ; */

opt_constraint_name:
    /* empty */			{ $$ = NULL; }
 |  CONSTRAINT ident		{ $$ = $2; }
 ;

ref_action:
	NO ACTION		{ $$ = 0; }
 |	CASCADE			{ $$ = 1; }
 |	RESTRICT		{ $$ = 2; }
 |	SET sqlNULL		{ $$ = 3; }
 |	SET DEFAULT		{ $$ = 4; }
 ;

ref_on_update:
   ON UPDATE ref_action         { $$ = ($3 << 8); }
;

ref_on_delete:
   ON sqlDELETE ref_action      { $$ = $3; }
 ;

opt_ref_action:
   /* empty */                          { $$ = (2 << 8) + 2; /* defaults are RESTRICT */ }
 | ref_on_update                        { $$ = $1; }
 | ref_on_delete                        { $$ = $1; }
 | ref_on_delete ref_on_update          { $$ = $1 + $2; }
 | ref_on_update ref_on_delete          { $$ = $1 + $2; }
 ;

opt_match_type:
    /* empty */			{ $$ = 0; }
 | FULL				{ $$ = 1; }
 | PARTIAL			{ $$ = 2; }
 | SIMPLE			{ $$ = 0; }
 ;

opt_match:
    /* empty */			{ $$ = 0; }
 | MATCH opt_match_type		{ $$ = $2; }
 ;

column_constraint_type:
    NOT sqlNULL	{ $$ = _symbol_create( SQL_NOT_NULL, NULL); }
 |  sqlNULL	{ $$ = _symbol_create( SQL_NULL, NULL); }
 |  UNIQUE	{ $$ = _symbol_create( SQL_UNIQUE, NULL ); }
 |  PRIMARY KEY	{ $$ = _symbol_create( SQL_PRIMARY_KEY, NULL ); }
 |  REFERENCES qname opt_column_list opt_match opt_ref_action

			{ dlist *l = L();
			  append_list(l, $2 );
			  append_list(l, $3 );
			  append_int(l, $4 );
			  append_int(l, $5 );
			  $$ = _symbol_create_list( SQL_FOREIGN_KEY, l); }
 /*TODO: Implemente domain_constraint_type*/

 |  domain_constraint_type
 ;

table_constraint_type:
    UNIQUE column_commalist_parens
			{ $$ = _symbol_create_list( SQL_UNIQUE, $2); }
 |  PRIMARY KEY column_commalist_parens
			{ $$ = _symbol_create_list( SQL_PRIMARY_KEY, $3); }
 |  FOREIGN KEY column_commalist_parens
    REFERENCES qname opt_column_list opt_match opt_ref_action

			{ dlist *l = L();
			  append_list(l, $5 );
			  append_list(l, $3 );
			  append_list(l, $6 );
			  append_int(l, $7 );
			  append_int(l, $8 );
			  $$ = _symbol_create_list( SQL_FOREIGN_KEY, l); }
 /*TODO: Implemente domain_constraint_type*/
 ;

domain_constraint_type:
/*    CHECK '(' search_condition ')' { $$ = _symbol_create_symbol(SQL_CHECK, $3); }*/
    CHECK '(' search_condition ')' { $$ = NULL; }
 ;

ident_commalist:
    ident
			{ $$ = append_string(L(), $1); }
 |  ident_commalist ',' ident
			{ $$ = append_string( $1, $3 ); }
 ;

like_table:
	LIKE qname	{ $$ = _symbol_create_list( SQL_LIKE, $2 ); }
 ;

view_def:
    create_or_replace VIEW qname opt_column_list AS query_expression_def opt_with_check_option
	{  dlist *l = L();
	  append_list(l, $3);
	  append_list(l, $4);
	  append_symbol(l, $6);
	  append_int(l, $7);
	  append_int(l, TRUE);	/* persistent view */
	  append_int(l, $1);
	  $$ = _symbol_create_list( SQL_CREATE_VIEW, l ); 
	}
  ;

query_expression_def:
	query_expression
  |	'(' query_expression_def ')'	{ $$ = $2; }
  ;

query_expression:
	select_no_parens_orderby
  |	with_query
  ;

opt_with_check_option:
    /* empty */			{ $$ = FALSE; }
 |  WITH CHECK OPTION		{ $$ = TRUE; }
 ;

opt_column_list:
    /* empty */			{ $$ = NULL; }
 | column_commalist_parens
 ;

column_commalist_parens:
   '(' ident_commalist ')'	{ $$ = $2; }
 ;

type_def:
    create TYPE qname EXTERNAL sqlNAME ident
			{ dlist *l = L();
				append_list(l, $3);
				append_string(l, $6);
			  $$ = _symbol_create_list( SQL_CREATE_TYPE, l ); }
 ;

external_function_name:
	ident '.' ident { $$ = append_string(append_string(L(), $1), $3); }
 ;


function_body:
	X_BODY
|	string
;


func_def:
    create_or_replace FUNCTION qname
	'(' opt_paramlist ')'
    RETURNS func_data_type
    EXTERNAL sqlNAME external_function_name 	
			{ dlist *f = L();
				append_list(f, $3);
				append_list(f, $5);
				append_symbol(f, $8);
				append_list(f, $11);
				append_list(f, NULL);
				append_int(f, F_FUNC);
				append_int(f, FUNC_LANG_MAL);
				append_int(f, $1);
			  $$ = _symbol_create_list( SQL_CREATE_FUNC, f ); }
 |  create_or_replace FUNCTION qname
	'(' opt_paramlist ')'
    RETURNS func_data_type
    routine_body
			{ dlist *f = L();
				append_list(f, $3);
				append_list(f, $5);
				append_symbol(f, $8);
				append_list(f, NULL);
				append_list(f, $9);
				append_int(f, F_FUNC);
				append_int(f, FUNC_LANG_SQL);
				append_int(f, $1);
			  $$ = _symbol_create_list( SQL_CREATE_FUNC, f ); }
  | create_or_replace FUNCTION qname
	'(' opt_paramlist ')'
    RETURNS func_data_type
    LANGUAGE IDENT function_body
		{
			int lang = 0;
			dlist *f = L();
			char l = *$10;

			if (l == 'R' || l == 'r')
				lang = FUNC_LANG_R;
			else if (l == 'P' || l == 'p') {
				// code does not get cleaner than this people
				if (strcasecmp($10, "PYTHON_MAP") == 0) {
					lang = FUNC_LANG_MAP_PY;
				} else if (strcasecmp($10, "PYTHON3_MAP") == 0) {
					lang = FUNC_LANG_MAP_PY3;
				} else if (strcasecmp($10, "PYTHON3") == 0) {
					lang = FUNC_LANG_PY3;
				} else if (strcasecmp($10, "PYTHON2_MAP") == 0) {
					lang = FUNC_LANG_MAP_PY2;
				} else if (strcasecmp($10, "PYTHON2") == 0) {
					lang = FUNC_LANG_PY2;
				} else {
					lang = FUNC_LANG_PY;
				}
			} else if (l == 'C' || l == 'c')
				lang = FUNC_LANG_C;
			else if (l == 'J' || l == 'j')
				lang = FUNC_LANG_J;
			else {
				char *msg = sql_message("Language name R, C, PYTHON[3], PYTHON[3]_MAP or J(avascript):expected, received '%c'", l);
				yyerror(m, msg);
				_DELETE(msg);
			}

			append_list(f, $3);
			append_list(f, $5);
			append_symbol(f, $8);
			append_list(f, NULL);
			append_list(f, append_string(L(), $11));
			append_int(f, F_FUNC);
			append_int(f, lang);
			append_int(f, $1);
			$$ = _symbol_create_list( SQL_CREATE_FUNC, f );
		}
  | create_or_replace FILTER FUNCTION qname
	'(' opt_paramlist ')'
    EXTERNAL sqlNAME external_function_name 	
			{ dlist *f = L();
				append_list(f, $4);
				append_list(f, $6); 
				/* no returns - use OID */
				append_symbol(f, NULL); 
				append_list(f, $10);
				append_list(f, NULL);
				append_int(f, F_FILT);
				append_int(f, FUNC_LANG_MAL);
				append_int(f, $1);
			  $$ = _symbol_create_list( SQL_CREATE_FUNC, f ); }
  | create_or_replace AGGREGATE qname
	'(' opt_paramlist ')'
    RETURNS func_data_type
    EXTERNAL sqlNAME external_function_name 	
			{ dlist *f = L();
				append_list(f, $3);
				append_list(f, $5);
				append_symbol(f, $8);
				append_list(f, $11);
				append_list(f, NULL);
				append_int(f, F_AGGR);
				append_int(f, FUNC_LANG_MAL);
				append_int(f, $1);
			  $$ = _symbol_create_list( SQL_CREATE_FUNC, f ); }
  | create_or_replace AGGREGATE qname
	'(' opt_paramlist ')'
    RETURNS func_data_type
    LANGUAGE IDENT function_body
		{
			int lang = 0;
			dlist *f = L();
			char l = *$10;

			if (l == 'R' || l == 'r')
				lang = FUNC_LANG_R;
			else if (l == 'P' || l == 'p') {
				if (strcasecmp($10, "PYTHON_MAP") == 0) {
					lang = FUNC_LANG_MAP_PY;
				} else if (strcasecmp($10, "PYTHON3_MAP") == 0) {
					lang = FUNC_LANG_MAP_PY3;
				} else if (strcasecmp($10, "PYTHON3") == 0) {
					lang = FUNC_LANG_PY3;
				} else if (strcasecmp($10, "PYTHON2_MAP") == 0) {
					lang = FUNC_LANG_MAP_PY2;
				} else if (strcasecmp($10, "PYTHON2") == 0) {
					lang = FUNC_LANG_PY2;
				} else {
					lang = FUNC_LANG_PY;
				}
			} else if (l == 'C' || l == 'c')
				lang = FUNC_LANG_C;
			else if (l == 'J' || l == 'j')
				lang = FUNC_LANG_J;
			else {
				char *msg = sql_message("Language name R, C, PYTHON[3], PYTHON[3]_MAP or J(avascript):expected, received '%c'", l);
				yyerror(m, msg);
				_DELETE(msg);
			}

			append_list(f, $3);
			append_list(f, $5);
			append_symbol(f, $8);
			append_list(f, NULL);
			append_list(f, append_string(L(), $11));
			append_int(f, F_AGGR);
			append_int(f, lang);
			append_int(f, $1);
			$$ = _symbol_create_list( SQL_CREATE_FUNC, f ); }
 | /* proc ie no result */
    create_or_replace PROCEDURE qname
	'(' opt_paramlist ')'
    EXTERNAL sqlNAME external_function_name 	
			{ dlist *f = L();
				append_list(f, $3);
				append_list(f, $5);
				append_symbol(f, NULL); /* no result */
				append_list(f, $9);
				append_list(f, NULL);
				append_int(f, F_PROC);
				append_int(f, FUNC_LANG_MAL);
				append_int(f, $1);
			  $$ = _symbol_create_list( SQL_CREATE_FUNC, f ); }
  | create_or_replace PROCEDURE qname
	'(' opt_paramlist ')'
    routine_body
			{ dlist *f = L();
				append_list(f, $3);
				append_list(f, $5);
				append_symbol(f, NULL); /* no result */
				append_list(f, NULL); 
				append_list(f, $7);
				append_int(f, F_PROC);
				append_int(f, FUNC_LANG_SQL);
				append_int(f, $1);
			  $$ = _symbol_create_list( SQL_CREATE_FUNC, f ); }
  |	create_or_replace sqlLOADER qname
	'(' opt_paramlist ')'
    LANGUAGE IDENT function_body { 
			int lang = 0;
			dlist *f = L();
			char l = *$8;
			/* other languages here if we ever get to it */
			if (l == 'P' || l == 'p') {
				lang = FUNC_LANG_PY;
			} else
				yyerror(m, sql_message("Language name P(ython) expected, received '%c'", l));

			append_list(f, $3);
			append_list(f, $5);
			append_symbol(f, NULL);
			append_list(f, NULL); 
			append_list(f, append_string(L(), $9));
			append_int(f, F_LOADER);
			append_int(f, lang);
			append_int(f, $1);
			$$ = _symbol_create_list( SQL_CREATE_FUNC, f ); }
;

routine_body:
	procedure_statement 
		{ $$ = L(); append_symbol( $$, $1); }
 |  BEGIN
	procedure_statement_list procedure_statement SCOLON 
    END
		{ $$ = append_symbol($2,$3); }
 |  BEGIN ATOMIC
	procedure_statement_list procedure_statement SCOLON 
    END
		{ $$ = append_symbol($3,$4); }
 ;

/* change into compound statement 
<compound statement> ::=
                [ <beginning label> <colon> ] BEGIN [ [ NOT ] ATOMIC ]
                [ <local declaration list> ] [ <local cursor declaration list> ] [ <local handler declaration list> ]
                [ <SQL statement list> ] END [ <ending label> ]

<beginning label> ::= <statement label>

<statement label> ::= <identifier>
*/

procedure_statement_list:
    /* empty*/ 	 { $$ = L(); }
 |  procedure_statement_list 
    procedure_statement SCOLON 	{ $$ = append_symbol($1,$2);}
 ;

trigger_procedure_statement_list:
    /* empty*/ 	 { $$ = L(); }
 |  trigger_procedure_statement_list 
    trigger_procedure_statement SCOLON 	{ $$ = append_symbol($1,$2);}
 ;

procedure_statement:
	transaction_statement
    |	update_statement
    |	schema
    | 	grant
    | 	revoke
    | 	create_statement
    |	drop_statement
    |	alter_statement
    |   declare_statement
    |   set_statement
    |	control_statement
    |   select_statement_single_row
    ;

trigger_procedure_statement:
	transaction_statement
    |	update_statement
    | 	grant
    | 	revoke
    |   declare_statement
    |   set_statement
    |	control_statement
    |   select_statement_single_row
    ;

control_statement:
	call_procedure_statement
    |	call_statement
    |   while_statement
    |   if_statement
    |   case_statement
    |	return_statement
/*
    |   for_statement		fetch tuples, not supported because of cursors 

    |   loop_statement		while (true) 
    |   repeat_statement	do while 

    |   leave_statement 	multilevel break 
    |   iterate_statement	multilevel continue 
*/
    ;

call_statement:
	CALL routine_invocation 	{ $$ = $2; }
    ;

call_procedure_statement:
	CALL func_ref		 	{$$ = _symbol_create_symbol(SQL_CALL, $2);}
    ;

routine_invocation: 
	routine_name '(' argument_list ')'
		{ dlist *l = L(); 
		  append_list( l, $1);
		  append_list( l, $3);
		  assert(0);
		  $$ = _symbol_create_list( SQL_FUNC, l);
		}
    ;

routine_name: qname ;

argument_list:
 /*empty*/		{$$ = L();}
 |  scalar_exp 		{ $$ = append_symbol( L(), $1); }
 |  argument_list ',' scalar_exp
			{ $$ = append_symbol( $1, $3); }
 ;


return_statement:
        RETURN return_value { $$ = _symbol_create_symbol(SQL_RETURN, $2); }
   ;

return_value:
      query_expression
   |  search_condition
   |  TABLE '(' query_expression ')'	
		{ $$ = _symbol_create_symbol(SQL_TABLE, $3); }
   ;

case_statement:
     CASE scalar_exp when_statements case_opt_else_statement END CASE
		{ $$ = _symbol_create_list(SQL_CASE,
		   append_list(
		    append_list(
		     append_symbol(
		      L(),$2),$3),$4)); }
 |   CASE when_search_statements case_opt_else_statement END CASE
		 { $$ = _symbol_create_list(SQL_CASE,
		   append_list(
		    append_list(
		     L(),$2),$3)); }
 ;

when_statement:
    WHEN scalar_exp THEN procedure_statement_list
			{ $$ = _symbol_create_list( SQL_WHEN,
			   append_list(
			    append_symbol(
			     L(), $2),$4)); }
 ;

when_statements:
    when_statement
			{ $$ = append_symbol( L(), $1);}
 |  when_statements when_statement
			{ $$ = append_symbol( $1, $2); }
 ;

when_search_statement:
    WHEN search_condition THEN procedure_statement_list
			{ $$ = _symbol_create_list( SQL_WHEN,
			   append_list(
			    append_symbol(
			     L(), $2),$4)); }
 ;

when_search_statements:
    when_search_statement
			{ $$ = append_symbol( L(), $1); }
 |  when_search_statements when_search_statement
			{ $$ = append_symbol( $1, $2); }
 ;

case_opt_else_statement:
    /* empty */	        		{ $$ = NULL; }
 |  ELSE procedure_statement_list	{ $$ = $2; }
 ;

		/* data types, more types to come */


if_statement:
	IF search_condition THEN procedure_statement_list 
	if_opt_else
	END IF
		{ dlist *l = L();
		  append_symbol(l, $2);
		  append_list(l, $4);
		  append_symbol(l, $5);
		  $$ = _symbol_create_list(SQL_IF, l);
		}
		  
	;

if_opt_else:
	/* empty */ 	
		{ $$ = NULL; }
   |	ELSE procedure_statement_list 
	  	{ $$ = _symbol_create_list(SQL_ELSE, $2); }
   |	ELSEIF search_condition THEN procedure_statement_list 
	if_opt_else
		{ dlist *l = L();
		  append_symbol(l, $2);
		  append_list(l, $4);
		  append_symbol(l, $5);
		  { $$ = _symbol_create_list(SQL_IF, l); }
		}
	;

while_statement:
	opt_begin_label
	WHILE search_condition DO
	procedure_statement_list
	END WHILE opt_end_label

		{ dlist *l;
		  char *label = $1?$1:$8;
		  if ($1 && $8 && strcmp($1, $8) != 0) {
			$$ = NULL;
			yyerror(m, "WHILE: labels should match");
			YYABORT;
		  }
 		  l = L();
		  append_symbol(l, $3); /* condition */
		  append_list(l, $5);	/* statements */
		  append_string(l, label);
		  $$ = _symbol_create_list(SQL_WHILE, l);
		}
 ;

opt_begin_label:
	/* empty */ 	{ $$ = NULL; }
 |	ident ':'
 ;

opt_end_label:
	/* empty */ 	{ $$ = NULL; }
 |	ident 
 ;
	
	
table_function_column_list:
	column data_type	{ $$ = L();
				  append_string($$, $1);
			  	  append_type($$, &$2);
				}
  |     table_function_column_list ',' column data_type
				{ 
				  append_string($$, $3);
			  	  append_type($$, &$4);
				}
  ;

func_data_type:
    TABLE '(' table_function_column_list ')'	
		{ $$ = _symbol_create_list(SQL_TABLE, $3); }
 |  data_type
		{ $$ = _symbol_create_list(SQL_TYPE, append_type(L(),&$1)); }
 ;

opt_paramlist:
    paramlist
 |  '*'			{ dlist *vararg = L();
			  append_string(vararg, "*");
			  append_type(vararg, NULL);
			  $$ = append_list(L(), vararg); }
 |			{ $$ = NULL; }
 ;

paramlist:
    paramlist ',' ident data_type
			{ dlist *p = L();
			  append_string(p, $3);
			  append_type(p, &$4);
			  $$ = append_list($1, p); }
 |  ident data_type
			{ dlist *l = L();
			  dlist *p = L();
			  append_string(p, $1);
			  append_type(p, &$2);
			  $$ = append_list(l, p); }
 ;

/*
Define triggered SQL-statements.

  <trigger definition>    ::=
         CREATE TRIGGER <trigger name> <trigger action time> <trigger event>
         ON <table name> [ REFERENCING <old or new values alias list> ]
         <triggered action>

  <trigger action time>    ::=   BEFORE | AFTER | INSTEAD OF

  <trigger event>    ::=   INSERT | DELETE | UPDATE [ OF <trigger column list> ]

  <trigger column list>    ::=   <column name list>

  <triggered action>    ::=
         [ FOR EACH { ROW | STATEMENT } ]
         [ WHEN <left paren> <search condition> <right paren> ]
         <triggered SQL statement>

  <triggered SQL statement>    ::=
         <SQL procedure statement>
     |     BEGIN ATOMIC { <SQL procedure statement> <semicolon> }... END

  <old or new values alias list>    ::=   <old or new values alias> ...

  <old or new values alias>    ::=
         OLD [ ROW ] [ AS ] <old values correlation name>
     |   NEW [ ROW ] [ AS ] <new values correlation name>
     |   OLD TABLE [ AS ] <old values table alias>
     |   NEW TABLE [ AS ] <new values table alias>

  <old values table alias>    ::=   <identifier>

  <new values table alias>    ::=   <identifier>

  <old values correlation name>    ::=   <correlation name>

  <new values correlation name>    ::=   <correlation name>
*/

trigger_def:
    create_or_replace TRIGGER qname trigger_action_time trigger_event
    ON qname opt_referencing_list triggered_action
	{ dlist *l = L();
	  append_list(l, $3);
	  append_int(l, $4);
	  append_symbol(l, $5);
	  append_list(l, $7);
	  append_list(l, $8);
	  append_list(l, $9);
	  append_int(l, $1);
	  $$ = _symbol_create_list(SQL_CREATE_TRIGGER, l); 
	}
 ;

trigger_action_time:
    BEFORE	{ $$ = 0; }
 |  AFTER	{ $$ = 1; }
/* | INSTEAD OF { $$ = 2; } */
 ;

trigger_event:
    INSERT 			{ $$ = _symbol_create_list(SQL_INSERT, NULL); }
 |  sqlDELETE 		{ $$ = _symbol_create_list(SQL_DELETE, NULL); }
 |  TRUNCATE 		{ $$ = _symbol_create_list(SQL_TRUNCATE, NULL); }
 |  UPDATE 			{ $$ = _symbol_create_list(SQL_UPDATE, NULL); }
 |  UPDATE OF ident_commalist 	{ $$ = _symbol_create_list(SQL_UPDATE, $3); }
 ;

opt_referencing_list:
    /* empty */ 				{ $$ = NULL; }
 |  REFERENCING old_or_new_values_alias_list 	{ $$ = $2; }
 ;

old_or_new_values_alias_list:
    old_or_new_values_alias	{ $$ = append_list(L(), $1); }
 |  old_or_new_values_alias_list 
    old_or_new_values_alias	{ $$ = append_list($1, $2); } 
 ;
       
old_or_new_values_alias:
	/* is really a correlation name */
       OLD opt_row opt_as ident	{ $$ = append_string(append_int(L(), 0), $4); }
 |  sqlNEW opt_row opt_as ident	{ $$ = append_string(append_int(L(), 1), $4); }
 |     OLD TABLE opt_as ident 	{ $$ = append_string(append_int(L(), 0), $4); }
 |  sqlNEW TABLE opt_as ident 	{ $$ = append_string(append_int(L(), 1), $4); }
 ;

opt_as:
    /* empty */
 |  AS
 ;

opt_row:
    /* empty */
 |  ROW	
 ;

triggered_action:
    opt_for_each opt_when triggered_statement
	{ $$ = L();
	  append_int($$, $1);
	  append_symbol($$, $2);
	  append_list($$, $3);
	}

opt_for_each:
    /* default for each statement */ 	{ $$ = 1; }
 |  FOR EACH row_or_statement 		{ $$ = $3; }
 ;

row_or_statement:
    ROW 	{ $$ = 0; }
 |  STATEMENT 	{ $$ = 1; }
 ;

opt_when:
    /* empty */ 			{ $$ = NULL; }
 |  WHEN  '(' search_condition ')'  	{ $$ = $3; }
 ;

triggered_statement:
    trigger_procedure_statement		
				{ $$ = append_symbol(L(), $1); }
 |  BEGIN ATOMIC 
    trigger_procedure_statement_list 
    END 			{ $$ = $3; }
 ;

routine_designator:
	FUNCTION qname opt_typelist
	{ dlist *l = L();
	  append_list(l, $2 );	
	  append_list(l, $3 );
	  append_int(l, F_FUNC );
	  $$ = l; }
 |	FILTER FUNCTION qname opt_typelist
	{ dlist *l = L();
	  append_list(l, $3 );	
	  append_list(l, $4 );
	  append_int(l, F_FILT );
	  $$ = l; }
 |	AGGREGATE qname opt_typelist
	{ dlist *l = L();
	  append_list(l, $2 );	
	  append_list(l, $3 );
	  append_int(l, F_AGGR );
	  $$ = l; }
 |	PROCEDURE qname opt_typelist
	{ dlist *l = L();
	  append_list(l, $2 );	
	  append_list(l, $3 );
	  append_int(l, F_PROC );
	  $$ = l; }
 |	sqlLOADER qname opt_typelist
	{ dlist *l = L();
	  append_list(l, $2 );	
	  append_list(l, $3 );
	  append_int(l, F_LOADER );
	  $$ = l; }
 ;

drop_statement:
   drop TABLE if_exists qname drop_action
	{ dlist *l = L();
	  append_list(l, $4 );
	  append_int(l, $5 );
	  append_int(l, $3 );
	  $$ = _symbol_create_list( SQL_DROP_TABLE, l ); }
 | drop routine_designator drop_action
	{ dlist *l = $2;
	  append_int(l, 0 ); /* not all */
	  append_int(l, $3 );
	  $$ = _symbol_create_list( SQL_DROP_FUNC, l ); }
 | drop ALL FUNCTION qname drop_action
	{ dlist *l = L();
	  append_list(l, $4 );
	  append_list(l, NULL );
	  append_int(l, F_FUNC );
	  append_int(l, 1 );
	  append_int(l, $5 );
	  $$ = _symbol_create_list( SQL_DROP_FUNC, l ); }
 | drop ALL FILTER FUNCTION qname drop_action
	{ dlist *l = L();
	  append_list(l, $5 );
	  append_list(l, NULL );
	  append_int(l, F_FILT );
	  append_int(l, 1 );
	  append_int(l, $6 );
	  $$ = _symbol_create_list( SQL_DROP_FUNC, l ); }
 | drop ALL AGGREGATE qname drop_action
	{ dlist *l = L();
	  append_list(l, $4 );
	  append_list(l, NULL );
	  append_int(l, F_AGGR );
	  append_int(l, 1 );
	  append_int(l, $5 );
	  $$ = _symbol_create_list( SQL_DROP_FUNC, l ); }
 | drop ALL PROCEDURE qname drop_action
	{ dlist *l = L();
	  append_list(l, $4 );
	  append_list(l, NULL );
	  append_int(l, F_PROC );
	  append_int(l, 1 );
	  append_int(l, $5 );
	  $$ = _symbol_create_list( SQL_DROP_FUNC, l ); }
 | drop ALL sqlLOADER qname drop_action
	{ dlist *l = L();
	  append_list(l, $4 );
	  append_list(l, NULL );
	  append_int(l, F_LOADER );
	  append_int(l, 1 );
	  append_int(l, $5 );
	  $$ = _symbol_create_list( SQL_DROP_FUNC, l ); }
 |  drop VIEW if_exists qname drop_action
	{ dlist *l = L();
	  append_list(l, $4 );
	  append_int(l, $5 );
	  append_int(l, $3 );
	  $$ = _symbol_create_list( SQL_DROP_VIEW, l ); }
 |  drop TYPE qname drop_action	 
	{ dlist *l = L();
	  append_list(l, $3 );
	  append_int(l, $4 );
	  $$ = _symbol_create_list( SQL_DROP_TYPE, l ); }
 |  drop ROLE ident	  { $$ = _symbol_create( SQL_DROP_ROLE, $3 ); }
 |  drop USER ident	  { $$ = _symbol_create( SQL_DROP_USER, $3 ); }
 |  drop INDEX qname	  { $$ = _symbol_create_list( SQL_DROP_INDEX, $3 ); }
 |  drop TRIGGER qname	  { $$ = _symbol_create_list( SQL_DROP_TRIGGER, $3 ); }
 ;

opt_typelist:
    /*empty*/		{$$ = NULL;}
 |  '(' typelist ')'	{$$ = $2;}
 |  '(' ')'		{$$ = L(); }
 ;

typelist:
    data_type			{ dlist *l = L();
				  append_type(l, &$1 );
				  $$= l; }
 |  data_type ',' typelist	{ append_type($3, &$1);
				  $$ = $3; }
 ;

drop_action:
    /* empty */		{ $$ = 0; }
 |  RESTRICT		{ $$ = 0; }
 |  CASCADE		{ $$ = 1; }
 ;
	/* data manipulative stmts */

sql:
   transaction_statement
 | update_statement
 ;

update_statement: 
/* todo merge statement */
   delete_stmt
 | truncate_stmt
 | insert_stmt
 | update_stmt
 | copyfrom_stmt
 ;

transaction_statement:
   _transaction_stmt
	{
	  $$ = $1;
	  m->type = Q_TRANS;					}
 ;

_transaction_stmt:
    COMMIT opt_work opt_chain
		{ $$ = _symbol_create_int( TR_COMMIT, $3);  }
 |  SAVEPOINT ident
		{ $$ = _symbol_create( TR_SAVEPOINT, $2); }
 |  RELEASE SAVEPOINT ident
		{ $$ = _symbol_create( TR_RELEASE, $3); }
 |  ROLLBACK opt_work opt_chain opt_to_savepoint
		{ $$ = _symbol_create_list( TR_ROLLBACK,
		   append_string(
			append_int(L(), $3), $4 )); }
 |  START TRANSACTION transaction_mode_list
		{ $$ = _symbol_create_int( TR_START, $3); }
 |  SET LOCAL TRANSACTION transaction_mode_list
		{ $$ = _symbol_create_int( TR_MODE, $4); }
 |  SET TRANSACTION transaction_mode_list
		{ $$ = _symbol_create_int( TR_MODE, $3); }
 ;

transaction_mode_list:
	/* empty */		{ $$ = tr_none; }
 |	_transaction_mode_list
 ;

_transaction_mode_list:
	transaction_mode
		{ $$ = $1; }
 |	_transaction_mode_list ',' transaction_mode
		{ $$ = ($1 | $3); }
 ;


transaction_mode:
	READ ONLY			{ $$ = tr_readonly; }
 |	READ WRITE			{ $$ = tr_writable; }
 |	ISOLATION LEVEL iso_level	{ $$ = tr_serializable; }
 |	DIAGNOSTICS sqlSIZE intval	{ $$ = tr_none; /* not supported */ }
 ;

iso_level:
	READ UNCOMMITTED
 |	READ COMMITTED
 |	sqlREPEATABLE READ
 |	SERIALIZABLE
 ;

opt_work: /* pure syntax sugar */
    WORK		{ $$ = 0; }
 |  /* empty */		{ $$ = 0; }
 ;

opt_chain:
    AND CHAIN		{ $$ = 1; }
 |  AND NO CHAIN	{ $$ = 0; }
 |  /* empty */		{ $$ = 0; }
 ;

opt_to_savepoint:
    /* empty */		{ $$ = NULL; }
 |  TO SAVEPOINT ident  { $$ = $3; }
 ;

copyfrom_stmt:
    COPY opt_nr INTO qname opt_column_list FROM string_commalist opt_header_list opt_seps opt_null_string opt_locked opt_best_effort opt_constraint opt_fwf_widths
	{ dlist *l = L();
	  append_list(l, $4);
	  append_list(l, $5);
	  append_list(l, $7);
	  append_list(l, $8);
	  append_list(l, $9);
	  append_list(l, $2);
	  append_string(l, $10);
	  append_int(l, $11);
	  append_int(l, $12);
	  append_int(l, $13);
	  append_list(l, $14);
	  $$ = _symbol_create_list( SQL_COPYFROM, l ); }
  | COPY opt_nr INTO qname opt_column_list FROM STDIN  opt_header_list opt_seps opt_null_string opt_locked opt_best_effort opt_constraint 
	{ dlist *l = L();
	  append_list(l, $4);
	  append_list(l, $5);
	  append_list(l, NULL);
	  append_list(l, $8);
	  append_list(l, $9);
	  append_list(l, $2);
	  append_string(l, $10);
	  append_int(l, $11);
	  append_int(l, $12);
	  append_int(l, $13);
	  append_list(l, NULL);
	  $$ = _symbol_create_list( SQL_COPYFROM, l ); }
  | COPY sqlLOADER INTO qname FROM func_ref
	{ dlist *l = L();
	  append_list(l, $4);
	  append_symbol(l, $6);
	  $$ = _symbol_create_list( SQL_COPYLOADER, l ); }
   | COPY opt_nr BINARY INTO qname opt_column_list FROM string_commalist /* binary copy from */ opt_constraint
	{ dlist *l = L();
	  if ($2 != NULL) {
	  	yyerror(m, "COPY INTO: cannot pass number of records when using binary COPY INTO");
		YYABORT;
	  }
	  append_list(l, $5);
	  append_list(l, $6);
	  append_list(l, $8);
	  append_int(l, $9);
	  $$ = _symbol_create_list( SQL_BINCOPYFROM, l ); }
  | COPY query_expression_def INTO string opt_seps opt_null_string 
	{ dlist *l = L();
	  append_symbol(l, $2);
	  append_string(l, $4);
	  append_list(l, $5);
	  append_string(l, $6);
	  $$ = _symbol_create_list( SQL_COPYTO, l ); }
  | COPY query_expression_def INTO STDOUT opt_seps opt_null_string
	{ dlist *l = L();
	  append_symbol(l, $2);
	  append_string(l, NULL);
	  append_list(l, $5);
	  append_string(l, $6);
	  $$ = _symbol_create_list( SQL_COPYTO, l ); }
  ;
  


opt_fwf_widths:
       /* empty */		{ $$ = NULL; }
| FWF '(' fwf_widthlist ')' { $$ = $3; }
 
 ;
 
 fwf_widthlist:
    poslng		{ $$ = append_lng(L(), $1); }
 |  fwf_widthlist ',' poslng
			{ $$ = append_lng($1, $3); }
 ;

 
opt_header_list:
       /* empty */		{ $$ = NULL; }
 | '(' header_list ')'		{ $$ = $2; }
 ;

header_list:
   header 			{ $$ = append_list(L(), $1); }
 | header_list ',' header 	{ $$ = append_list($1, $3); }
 ;

header:
	ident		
			{ dlist *l = L();
			  append_string(l, $1 );
			  $$ = l; }
 |	ident STRING
			{ dlist *l = L();
			  append_string(l, $1 );
			  append_string(l, $2 );
			  $$ = l; }
 ;

opt_seps:
    /* empty */
				{ dlist *l = L();
				  append_string(l, sa_strdup(SA, "|"));
				  append_string(l, sa_strdup(SA, "\\n"));
				  $$ = l; }
 |  opt_using DELIMITERS string
				{ dlist *l = L();
				  append_string(l, $3);
				  append_string(l, sa_strdup(SA, "\\n"));
				  $$ = l; }
 |  opt_using DELIMITERS string ',' string
				{ dlist *l = L();
				  append_string(l, $3);
				  append_string(l, $5);
				  $$ = l; }
 |  opt_using DELIMITERS string ',' string ',' string
				{ dlist *l = L();
				  append_string(l, $3);
				  append_string(l, $5);
				  append_string(l, sql2str($7));
				  $$ = l; }
 ;

opt_using:
    /* empty */			{ $$ = NULL; }
 |  USING			{ $$ = NULL; }
 ;

opt_nr:
    /* empty */			{ $$ = NULL; }
 |  poslng RECORDS		{ $$ = append_lng(append_lng(L(), $1), 0); }
 |  OFFSET poslng 		{ $$ = append_lng(append_lng(L(), -1), $2); }
 |  poslng OFFSET poslng RECORDS	
				{ $$ = append_lng(append_lng(L(), $1), $3); }
 |  poslng RECORDS OFFSET poslng	
				{ $$ = append_lng(append_lng(L(), $1), $4); }
 ;

opt_null_string:
	/* empty */		{ $$ = NULL; }
 |  	sqlNULL opt_as string	{ $$ = $3; }
 ;

opt_locked:
	/* empty */	{ $$ = FALSE; }
 |  	LOCKED		{ $$ = TRUE; }
 ;

opt_best_effort:
	/* empty */	{ $$ = FALSE; }
 |  	BEST EFFORT	{ $$ = TRUE; }
 ;

opt_constraint:
	/* empty */	{ $$ = TRUE; }
 |  	NO CONSTRAINT	{ $$ = FALSE; }
 ;

string_commalist:
	string_commalist_contents          { $$ = $1; }
 |	'(' string_commalist_contents ')'  { $$ = $2; }
 ;

string_commalist_contents:
    string		{ $$ = append_string(L(), $1); }
 |  string_commalist_contents ',' string
			{ $$ = append_string($1, $3); }
 ;

delete_stmt:
    sqlDELETE FROM qname opt_where_clause

	{ dlist *l = L();
	  append_list(l, $3);
	  append_symbol(l, $4);
	  $$ = _symbol_create_list( SQL_DELETE, l ); }
 ;

check_identity:
    /* empty */			{ $$ = 0; }
 |  CONTINUE IDENTITY	{ $$ = 0; }
 |  RESTART IDENTITY	{ $$ = 1; }
 ;

truncate_stmt:
   TRUNCATE TABLE qname check_identity drop_action
	{ dlist *l = L();
	  append_list(l, $3 );
	  append_int(l, $4 );
	  append_int(l, $5 );
	  $$ = _symbol_create_list( SQL_TRUNCATE, l ); }
 | TRUNCATE qname check_identity drop_action
	{ dlist *l = L();
	  append_list(l, $2 );
	  append_int(l, $3 );
	  append_int(l, $4 );
	  $$ = _symbol_create_list( SQL_TRUNCATE, l ); }
 ;

update_stmt:
    UPDATE qname SET assignment_commalist opt_from_clause opt_where_clause

	{ dlist *l = L();
	  append_list(l, $2);
	  append_list(l, $4);
	  append_symbol(l, $5);
	  append_symbol(l, $6);
	  $$ = _symbol_create_list( SQL_UPDATE, l ); }
 ;

/* todo merge statment 

Conditionally update rows of a table, or insert new rows into a table, or both.


<merge statement> ::=
		MERGE INTO <target table> [ [ AS ] <merge correlation name> ]
		USING <table reference> ON <search condition> <merge operation specification>

<merge correlation name> ::= <correlation name>

<merge operation specification> ::= <merge when clause>...

<merge when clause> ::= <merge when matched clause> | <merge when not matched clause>

<merge when matched clause> ::= WHEN MATCHED THEN <merge update specification>

<merge when not matched clause> ::= WHEN NOT MATCHED THEN <merge insert specification>

<merge update specification> ::= UPDATE SET <set clause list>

<merge insert specification> ::=
		INSERT [ <left paren> <insert column list> <right paren> ]
		[ <override clause> ] VALUES <merge insert value list>

<merge insert value list> ::=
		<left paren> <merge insert value element> [ { <comma> <merge insert value element> }... ] <right paren>

<merge insert value element> ::= <value expression> | <contextually typed value specification>
*/

insert_stmt:
    INSERT INTO qname values_or_query_spec

	{ dlist *l = L();
	  append_list(l, $3);
	  append_list(l, NULL);
	  append_symbol(l, $4);
	  $$ = _symbol_create_list( SQL_INSERT, l ); }

 |  INSERT INTO qname column_commalist_parens values_or_query_spec

	{ dlist *l = L();
	  append_list(l, $3);
	  append_list(l, $4);
	  append_symbol(l, $5);
	  $$ = _symbol_create_list( SQL_INSERT, l ); }
 ;

values_or_query_spec:
/* empty values list */
		{ $$ = _symbol_create_list( SQL_VALUES, L()); }
 |   DEFAULT VALUES
		{ $$ = _symbol_create_list( SQL_VALUES, L()); }
 |   VALUES row_commalist
		{ $$ = _symbol_create_list( SQL_VALUES, $2); }
 |  query_expression
 ;


row_commalist:
    '(' atom_commalist ')'	{ $$ = append_list(L(), $2); }
 |  row_commalist ',' '(' atom_commalist ')'
				{ $$ = append_list($1, $4); }
 ;

atom_commalist:
    insert_atom		{ $$ = append_symbol(L(), $1); }
 |  atom_commalist ',' insert_atom
			{ $$ = append_symbol($1, $3); }
 ;

value_commalist:
    value		{ $$ = append_symbol(L(), $1); }
 |  value_commalist ',' value
			{ $$ = append_symbol($1, $3); }
 ;

null:
   sqlNULL
	 { 
	  if (m->emode == m_normal && m->caching) {
		/* replace by argument */
		atom *a = atom_general(SA, sql_bind_localtype("void"), NULL);

		sql_add_arg( m, a);
		$$ = _symbol_create_list( SQL_COLUMN,
			append_int(L(), m->argc-1));
	   } else {
		$$ = _symbol_create(SQL_NULL, NULL );
	   }
	}
 ;


simple_atom:
    scalar_exp
 ;

insert_atom:
    simple_atom
 |  DEFAULT		{ $$ = _symbol_create(SQL_DEFAULT, NULL ); }
 ;

value:
    simple_atom
 |  select_no_parens
 ;

opt_distinct:
    /* empty */		{ $$ = FALSE; }
 |  ALL			{ $$ = FALSE; }
 |  DISTINCT		{ $$ = TRUE; }
 ;

assignment_commalist:
    assignment		{ $$ = append_symbol(L(), $1 ); }
 |  assignment_commalist ',' assignment
			{ $$ = append_symbol($1, $3 ); }
 ;

assign_default:
    DEFAULT		{ $$ = _symbol_create(SQL_DEFAULT, NULL ); }
 ;

assignment:
   column '=' assign_default
	{ dlist *l = L();
	  append_symbol(l, $3);
	  append_string(l, $1);
	  $$ = _symbol_create_list( SQL_ASSIGN, l); }
 |  column '=' search_condition
	{ dlist *l = L();
	  append_symbol(l, $3 );
	  append_string(l, $1);
	  $$ = _symbol_create_list( SQL_ASSIGN, l); }
 |  column_commalist_parens '=' subquery
	{ dlist *l = L();
	  append_symbol(l, $3);
	  append_list(l, $1);
	  $$ = _symbol_create_list( SQL_ASSIGN, l ); }
 ;

opt_where_clause:
    /* empty */			{ $$ = NULL; }
 |  WHERE search_condition	{ $$ = $2; }
 ;

	/* query expressions */

joined_table:
   '(' joined_table ')'
	{ $$ = $2; }
 |  table_ref CROSS JOIN table_ref
	{ dlist *l = L();
	  append_symbol(l, $1);
	  append_symbol(l, $4);
	  $$ = _symbol_create_list( SQL_CROSS, l); }
 |  table_ref UNIONJOIN table_ref join_spec
	{ dlist *l = L();
	  append_symbol(l, $1);
	  append_int(l, 0);
	  append_int(l, 4);
	  append_symbol(l, $3);
	  append_symbol(l, $4);
	  $$ = _symbol_create_list( SQL_UNIONJOIN, l); }
 |  table_ref join_type JOIN table_ref join_spec
	{ dlist *l = L();
	  append_symbol(l, $1);
	  append_int(l, 0);
	  append_int(l, $2);
	  append_symbol(l, $4);
	  append_symbol(l, $5);
	  $$ = _symbol_create_list( SQL_JOIN, l); }
 |  table_ref NATURAL join_type JOIN table_ref
	{ dlist *l = L();
	  append_symbol(l, $1);
	  append_int(l, 1);
	  append_int(l, $3);
	  append_symbol(l, $5);
	  append_symbol(l, NULL);
	  $$ = _symbol_create_list( SQL_JOIN, l); }
  ;

join_type:
    /* empty */			{ $$ = 0; }
  | INNER			{ $$ = 0; }
  | outer_join_type opt_outer	{ $$ = 1 + $1; }
  ;

opt_outer:
    /* empty */ 		{ $$ = 0; }
  | OUTER			{ $$ = 0; }
  ;

outer_join_type:
    LEFT		{ $$ = 0; }
  | RIGHT		{ $$ = 1; }
  | FULL		{ $$ = 2; }
  ;

join_spec:
    ON search_condition			{ $$ = $2; }
  | USING column_commalist_parens
		{ $$ = _symbol_create_list( SQL_USING, $2); }
  ;

/*
<query expression> ::= [ <with clause> ] <query expression body>

<with clause> ::= WITH [ RECURSIVE ] <with list>

<with list> ::= <with list element> [ { <comma> <with list element> }... ]

<with list element> ::=
                <query name> [ <left paren> <with column list> <right paren> ]
                AS <left paren> <query expression> <right paren> [ <search or cycle clause> ]

<with column list> ::= <column name list>

RECURSIVE and <search or cycle clause> are currently not supported
*/

sql: with_query
	;

with_query:
	WITH with_list with_query_expression
	{
		dlist *l = L();
	  	append_list(l, $2);
	  	append_symbol(l, $3);
	  	$$ = _symbol_create_list( SQL_WITH, l ); 
	}
  ;

with_list:
	with_list ',' with_list_element	 { $$ = append_symbol($1, $3); }
 |	with_list_element	 	 { $$ = append_symbol(L(), $1); }
 ;

with_list_element: 
    ident opt_column_list AS subquery_with_orderby 
	{  dlist *l = L();
	  append_list(l, append_string(L(), $1));
	  append_list(l, $2);
	  append_symbol(l, $4);
	  append_int(l, FALSE);	/* no with check */
	  append_int(l, FALSE);	/* inlined view  (ie not persistent) */
	  append_int(l, FALSE); /* no replace clause */
	  $$ = _symbol_create_list( SQL_CREATE_VIEW, l ); 
	}
 ;

with_query_expression:
	select_no_parens_orderby
  ;


sql:
    select_statement_single_row
|
    select_no_parens_orderby
 ;

simple_select:
    SELECT opt_distinct selection table_exp
	{ $$ = newSelectNode( SA, $2, $3, NULL,
		$4->h->data.sym,
		$4->h->next->data.sym,
		$4->h->next->next->data.sym,
		$4->h->next->next->next->data.sym,
		NULL, NULL, NULL, NULL, NULL);
	}
    ;

select_statement_single_row:
    SELECT opt_distinct selection INTO select_target_list table_exp
	{ $$ = newSelectNode( SA, $2, $3, $5,
		$6->h->data.sym,
		$6->h->next->data.sym,
		$6->h->next->next->data.sym,
		$6->h->next->next->next->data.sym,
		NULL, NULL, NULL, NULL, NULL);
	}
    ;

select_no_parens_orderby:
     select_no_parens opt_order_by_clause opt_limit opt_offset opt_sample
	 { 
	  $$ = $1;
	  if ($2 || $3 || $4 || $5) {
	  	if ($1 != NULL &&
		    ($1->token == SQL_SELECT ||
		     $1->token == SQL_UNION  ||
		     $1->token == SQL_EXCEPT ||
		     $1->token == SQL_INTERSECT)) {
			if ($1->token == SQL_SELECT) {
	 			SelectNode *s = (SelectNode*)$1;
	
	  			s -> orderby = $2;
	  			s -> limit = $3;
	  			s -> offset = $4;
	  			s -> sample = $5;
			} else { /* Add extra select * from .. in case of UNION, EXCEPT, INTERSECT */
				$$ = newSelectNode( 
					SA, 0, 
					append_symbol(L(), _symbol_create_list(SQL_TABLE, append_string(append_string(L(),NULL),NULL))), NULL,
					_symbol_create_list( SQL_FROM, append_symbol(L(), $1)), NULL, NULL, NULL, $2, _symbol_create_list(SQL_NAME, append_list(append_string(L(),"inner"),NULL)), $3, $4, $5);
			}
	  	} else {
			yyerror(m, "missing SELECT operator");
			YYABORT;
	  	}
	 } 
	}
    ;

select_target_list:
	target_specification 	{ $$ = append_string(L(), $1); }
 |  	select_target_list ',' target_specification
				{ $$ = append_string($1, $3); }
 ;

target_specification:
	ident
 ;

select_no_parens:
    select_no_parens UNION set_distinct opt_corresponding select_no_parens

	{ dlist *l = L();
	  append_symbol(l, $1);
	  append_int(l, $3);
	  append_list(l, $4);
	  append_symbol(l, $5);
	  $$ = _symbol_create_list( SQL_UNION, l); }

 |  select_no_parens EXCEPT set_distinct opt_corresponding select_no_parens

	{ dlist *l = L();
	  append_symbol(l, $1);
	  append_int(l, $3);
	  append_list(l, $4);
	  append_symbol(l, $5);
	  $$ = _symbol_create_list( SQL_EXCEPT, l); }

 |  select_no_parens INTERSECT set_distinct opt_corresponding select_no_parens

	{ dlist *l = L();
	  append_symbol(l, $1);
	  append_int(l, $3);
	  append_list(l, $4);
	  append_symbol(l, $5);
	  $$ = _symbol_create_list( SQL_INTERSECT, l); }
 |  '(' select_no_parens ')' { $$ = $2; }
 |   simple_select
 ;

set_distinct:
    /* empty */		{ $$ = TRUE; }
 |  ALL			{ $$ = FALSE; }
 |  DISTINCT		{ $$ = TRUE; }
 ;


opt_corresponding:
	/* empty */	{ $$ = NULL; }
 |  CORRESPONDING
			{ $$ = L(); }
 |  CORRESPONDING BY '(' column_ref_commalist ')'
			{ $$ = $4; }
 ;

selection:
    column_exp_commalist
 ;

table_exp:
    opt_from_clause opt_where_clause opt_group_by_clause opt_having_clause

	{ $$ = L();
	  append_symbol($$, $1);
	  append_symbol($$, $2);
	  append_symbol($$, $3);
	  append_symbol($$, $4); }
 ;

opt_from_clause:
    /* empty */			 { $$ = NULL; }
 |  FROM table_ref_commalist 	 { $$ = _symbol_create_list( SQL_FROM, $2); }
 ;

table_ref_commalist:
    table_ref		{ $$ = append_symbol(L(), $1); }
 |  table_ref_commalist ',' table_ref
			{ $$ = append_symbol($1, $3); }
 ;

table_ref:
    qname opt_table_name 	{ dlist *l = L();
		  		  append_list(l, $1);
		  	  	  append_symbol(l, $2);
		  		  $$ = _symbol_create_list(SQL_NAME, l); }
 |  func_ref opt_table_name
	 		        { dlist *l = L();
		  		  append_symbol(l, $1);
		  	  	  append_symbol(l, $2);
		  	  	  append_int(l, 0);
		  		  $$ = _symbol_create_list(SQL_TABLE, l); }
 |  LATERAL func_ref opt_table_name
	 		        { dlist *l = L();
		  		  append_symbol(l, $2);
		  	  	  append_symbol(l, $3);
		  	  	  append_int(l, 1);
		  		  $$ = _symbol_create_list(SQL_TABLE, l); }
 |  subquery_with_orderby table_name		
				{
				  $$ = $1;
				  if ($$->token == SQL_SELECT) {
				  	SelectNode *sn = (SelectNode*)$1;
				  	sn->name = $2;
				  } else {
				  	append_symbol($1->data.lval, $2);
				  }
				}
 |  LATERAL subquery table_name		
				{
				  $$ = $2;
				  if ($$->token == SQL_SELECT) {
				  	SelectNode *sn = (SelectNode*)$2;
				  	sn->name = $3;
					sn->lateral = 1;
				  } else {
				  	append_symbol($2->data.lval, $3);
	  				append_int($2->data.lval, 1);
				  }
				}
 |  subquery_with_orderby
				{ $$ = NULL;
				  yyerror(m, "subquery table reference needs alias, use AS xxx");
				  YYABORT;
				}
 |  joined_table 		{ $$ = $1;
				  append_symbol($1->data.lval, NULL); }
/* Basket expression, TODO window */
 |  '[' 
	{ m->caching = 0; }
	select_no_parens ']' table_name 	
	{
		dlist *op = L();

 	  	append_symbol(op, $3);
		append_symbol(op, $5);
		$$ = _symbol_create_list(SQL_TABLE_OPERATOR, op); 
	}
 ;

table_name:
    AS ident '(' name_commalist ')'
				{ dlist *l = L();
		  		  append_string(l, $2);
		  	  	  append_list(l, $4);
		  		  $$ = _symbol_create_list(SQL_NAME, l); }
 |  AS ident
				{ dlist *l = L();
		  		  append_string(l, $2);
		  	  	  append_list(l, NULL);
		  		  $$ = _symbol_create_list(SQL_NAME, l); }
 |  ident '(' name_commalist ')'
				{ dlist *l = L();
		  		  append_string(l, $1);
		  	  	  append_list(l, $3);
		  		  $$ = _symbol_create_list(SQL_NAME, l); }
 |  ident
				{ dlist *l = L();
		  		  append_string(l, $1);
		  	  	  append_list(l, NULL);
		  		  $$ = _symbol_create_list(SQL_NAME, l); }
 ;

opt_table_name:
	      /* empty */ 	{ $$ = NULL; }
 | table_name			{ $$ = $1; }
 ;

opt_group_by_clause:
    /* empty */ 		  { $$ = NULL; }
 |  sqlGROUP BY column_ref_commalist { $$ = _symbol_create_list( SQL_GROUPBY, $3 );}
 ;

column_ref_commalist:
    column_ref		{ $$ = append_symbol(L(),
			       _symbol_create_list(SQL_COLUMN,$1)); }
 |  column_ref_commalist ',' column_ref
			{ $$ = append_symbol( $1,
			       _symbol_create_list(SQL_COLUMN,$3)); }
 ;

opt_having_clause:
    /* empty */ 		 { $$ = NULL; }
 |  HAVING search_condition	 { $$ = $2; }
 ;


search_condition:
    search_condition OR and_exp
		{ dlist *l = L();
		  append_symbol(l, $1);
		  append_symbol(l, $3);
		  $$ = _symbol_create_list(SQL_OR, l ); }
 |  and_exp	{ $$ = $1; }
 ;
   
and_exp:
    and_exp AND pred_exp
		{ dlist *l = L();
		  append_symbol(l, $1);
		  append_symbol(l, $3);
		  $$ = _symbol_create_list(SQL_AND, l ); }
 |  pred_exp	{ $$ = $1; }
 ;

opt_order_by_clause:
    /* empty */ 			  { $$ = NULL; }
 |  ORDER BY sort_specification_list
		{ $$ = _symbol_create_list( SQL_ORDERBY, $3); }
 ;

opt_limit:
    /* empty */ 	{ $$ = NULL; }
 |  LIMIT nonzerolng	{ 
		  	  sql_subtype *t = sql_bind_localtype("lng");
			  $$ = _newAtomNode( atom_int(SA, t, $2)); 
			}
 |  LIMIT param		{ $$ = $2; }
 ;

opt_offset:
	/* empty */	{ $$ = NULL; }
 |  OFFSET poslng	{ 
		  	  sql_subtype *t = sql_bind_localtype("lng");
			  $$ = _newAtomNode( atom_int(SA, t, $2)); 
			}
 |  OFFSET param	{ $$ = $2; }
 ;

opt_sample:
	/* empty */	{ $$ = NULL; }
 |  SAMPLE poslng	{
		  	  sql_subtype *t = sql_bind_localtype("lng");
			  $$ = _newAtomNode( atom_int(SA, t, $2));
			}
 |  SAMPLE INTNUM	{
		  	  sql_subtype *t = sql_bind_localtype("dbl");
			  $$ = _newAtomNode( atom_float(SA, t, strtod($2,NULL)));
			}
 |  SAMPLE param	{ $$ = $2; }
 ;

sort_specification_list:
    ordering_spec	 { $$ = append_symbol(L(), $1); }
 |  sort_specification_list ',' ordering_spec
			 { $$ = append_symbol( $1, $3 ); }
 ;

ordering_spec:
    scalar_exp opt_asc_desc
	{ dlist *l = L();
	  append_symbol(l, $1);
	  append_int(l, $2);
	  $$ = _symbol_create_list(SQL_COLUMN, l ); }

 ;

opt_asc_desc:
    /* empty */ 	{ $$ = TRUE; }
 |  ASC			{ $$ = TRUE; }
 |  DESC		{ $$ = FALSE; }
 ;

predicate:
    comparison_predicate
 |  between_predicate
 |  like_predicate
 |  test_for_null
 |  in_predicate
 |  all_or_any_predicate
 |  existence_test
 |  filter_exp
 |  scalar_exp
 ;

pred_exp:
    NOT pred_exp 
		{ $$ = $2;

		  if ($$->token == SQL_EXISTS)
			$$->token = SQL_NOT_EXISTS;
		  else if ($$->token == SQL_NOT_EXISTS)
			$$->token = SQL_EXISTS;
		  else if ($$->token == SQL_NOT_BETWEEN)
			$$->token = SQL_BETWEEN;
		  else if ($$->token == SQL_BETWEEN)
			$$->token = SQL_NOT_BETWEEN;
		  else if ($$->token == SQL_NOT_LIKE)
			$$->token = SQL_LIKE;
		  else if ($$->token == SQL_LIKE)
			$$->token = SQL_NOT_LIKE;
		  else
			$$ = _symbol_create_symbol(SQL_NOT, $2); }
 |   predicate	{ $$ = $1; }
 ;

comparison_predicate:
    pred_exp COMPARISON pred_exp
		{ dlist *l = L();

		  append_symbol(l, $1);
		  append_string(l, $2);
		  append_symbol(l, $3);
		  $$ = _symbol_create_list(SQL_COMPARE, l ); }
 |  pred_exp '=' pred_exp
		{ dlist *l = L();

		  append_symbol(l, $1);
		  append_string(l, sa_strdup(SA, "="));
		  append_symbol(l, $3);
		  $$ = _symbol_create_list(SQL_COMPARE, l ); }
 ;

between_predicate:
    pred_exp NOT_BETWEEN opt_bounds pred_exp AND pred_exp
		{ dlist *l = L();
		  append_symbol(l, $1);
		  append_int(l, $3);
		  append_symbol(l, $4);
		  append_symbol(l, $6);
		  $$ = _symbol_create_list(SQL_NOT_BETWEEN, l ); }
 |  pred_exp BETWEEN opt_bounds pred_exp AND pred_exp
		{ dlist *l = L();
		  append_symbol(l, $1);
		  append_int(l, $3);
		  append_symbol(l, $4);
		  append_symbol(l, $6);
		  $$ = _symbol_create_list(SQL_BETWEEN, l ); }
 ;

opt_bounds:
   /* empty */ 	{ $$ = 0; }
 | ASYMMETRIC 	{ $$ = 0; }
 | SYMMETRIC 	{ $$ = 1; }
 ;

like_predicate:
    pred_exp NOT_LIKE like_exp
		{ dlist *l = L();
		  append_symbol(l, $1);
		  append_symbol(l, $3);
		  append_int(l, FALSE);  /* case sensitive */
		  append_int(l, TRUE);  /* anti */
		  $$ = _symbol_create_list( SQL_LIKE, l ); }
 |  pred_exp NOT_ILIKE like_exp
		{ dlist *l = L();
		  append_symbol(l, $1);
		  append_symbol(l, $3);
		  append_int(l, TRUE);  /* case insensitive */
		  append_int(l, TRUE);  /* anti */
		  $$ = _symbol_create_list( SQL_LIKE, l ); }
 |  pred_exp LIKE like_exp
		{ dlist *l = L();
		  append_symbol(l, $1);
		  append_symbol(l, $3);
		  append_int(l, FALSE);  /* case sensitive */
		  append_int(l, FALSE);  /* anti */
		  $$ = _symbol_create_list( SQL_LIKE, l ); }
 |  pred_exp ILIKE like_exp
		{ dlist *l = L();
		  append_symbol(l, $1);
		  append_symbol(l, $3);
		  append_int(l, TRUE);  /* case insensitive */
		  append_int(l, FALSE);  /* anti */
		  $$ = _symbol_create_list( SQL_LIKE, l ); }
 ;

like_exp:
    scalar_exp
	{ dlist *l = L();
	  append_symbol(l, $1);
	  $$ = _symbol_create_list(SQL_ESCAPE, l ); }
 |  scalar_exp ESCAPE string
 	{ const char *s = sql2str($3);
	  if (_strlen(s) != 1) {
		yyerror(m, SQLSTATE(22019) "ESCAPE must be one character");
		$$ = NULL;
		YYABORT;
	  } else {
		dlist *l = L();
		append_symbol(l, $1);
		append_string(l, s);
		$$ = _symbol_create_list(SQL_ESCAPE, l);
	  }
	}
 ;

test_for_null:
    scalar_exp IS NOT sqlNULL { $$ = _symbol_create_symbol( SQL_IS_NOT_NULL, $1 );}
 |  scalar_exp IS sqlNULL     { $$ = _symbol_create_symbol( SQL_IS_NULL, $1 ); }
 ;

in_predicate:
    pred_exp NOT_IN '(' value_commalist ')'
		{ dlist *l = L();

		  append_symbol(l, $1);
		  append_list(l, $4);
		  $$ = _symbol_create_list(SQL_NOT_IN, l ); }
 |  pred_exp sqlIN '(' value_commalist ')'
		{ dlist *l = L();

		  append_symbol(l, $1);
		  append_list(l, $4);
		  $$ = _symbol_create_list(SQL_IN, l ); }
 |  '(' pred_exp_list ')' NOT_IN '(' value_commalist ')'
		{ dlist *l = L();
		  append_list(l, $2);
		  append_list(l, $6);
		  $$ = _symbol_create_list(SQL_NOT_IN, l ); }
 |  '(' pred_exp_list ')' sqlIN '(' value_commalist ')'
		{ dlist *l = L();
		  append_list(l, $2);
		  append_list(l, $6);
		  $$ = _symbol_create_list(SQL_IN, l ); }
 ;

pred_exp_list:
    pred_exp
			{ $$ = append_symbol( L(), $1);}
 |  pred_exp_list ',' pred_exp
			{ $$ = append_symbol( $1, $3); }
 ;

all_or_any_predicate:
    pred_exp COMPARISON any_all_some subquery

		{ dlist *l = L();
		  append_symbol(l, $1);
		  append_string(l, $2);
		  append_symbol(l, $4);
		  append_int(l, $3);
		  $$ = _symbol_create_list(SQL_COMPARE, l ); }
 |  pred_exp '=' any_all_some pred_exp
		{ dlist *l = L();
		  append_symbol(l, $1);
		  append_string(l, sa_strdup(SA, "="));
		  append_symbol(l, $4);
		  append_int(l, $3);
		  $$ = _symbol_create_list(SQL_COMPARE, l ); }
 ;

any_all_some:
    ANY		{ $$ = 0; }
 |  SOME	{ $$ = 0; }
 |  ALL		{ $$ = 1; }
 ;

existence_test:
    EXISTS subquery 	{ $$ = _symbol_create_symbol( SQL_EXISTS, $2 ); }
 ;

filter_arg_list:
       pred_exp				{ $$ = append_symbol(L(), $1); }
 |     filter_arg_list ',' pred_exp	{ $$ = append_symbol($1, $3);  }
 ;

filter_args:
	'[' filter_arg_list ']' 	{ $$ = $2; }
 ;

filter_exp:
 filter_args qname filter_args
		{ dlist *l = L();
		  append_list(l, $1);
		  append_list(l, $2);
		  append_list(l, $3);
		  $$ = _symbol_create_list(SQL_FILTER, l ); }
 ;


subquery_with_orderby:
    '(' select_no_parens_orderby ')'	{ $$ = $2; }
 |  '(' VALUES row_commalist ')'	
				{ $$ = _symbol_create_list( SQL_VALUES, $3); }
 |  '(' with_query ')'	
				{ $$ = $2; }
 ;

subquery:
    '(' select_no_parens ')'	{ $$ = $2; }
 |  '(' VALUES row_commalist ')'	
				{ $$ = _symbol_create_list( SQL_VALUES, $3); }
 |  '(' with_query ')'	
				{ $$ = $2; }
 ;

	/* simple_scalar expressions */
simple_scalar_exp:
    value_exp
 |  scalar_exp '+' scalar_exp
			{ dlist *l = L();
			  append_list(l, 
			  	append_string(append_string(L(), sa_strdup(SA, "sys")), sa_strdup(SA, "sql_add")));
	  		  append_symbol(l, $1);
	  		  append_symbol(l, $3);
	  		  $$ = _symbol_create_list( SQL_BINOP, l ); }
 |  scalar_exp '-' scalar_exp
			{ dlist *l = L();
			  append_list(l, 
			  	append_string(append_string(L(), sa_strdup(SA, "sys")), sa_strdup(SA, "sql_sub")));
	  		  append_symbol(l, $1);
	  		  append_symbol(l, $3);
	  		  $$ = _symbol_create_list( SQL_BINOP, l ); }
 |  scalar_exp '*' scalar_exp
			{ dlist *l = L();
			  append_list(l, 
			  	append_string(append_string(L(), sa_strdup(SA, "sys")), sa_strdup(SA, "sql_mul")));
	  		  append_symbol(l, $1);
	  		  append_symbol(l, $3);
	  		  $$ = _symbol_create_list( SQL_BINOP, l ); }
 |  scalar_exp '/' scalar_exp
			{ dlist *l = L();
			  append_list(l, 
			  	append_string(append_string(L(), sa_strdup(SA, "sys")), sa_strdup(SA, "sql_div")));
	  		  append_symbol(l, $1);
	  		  append_symbol(l, $3);
	  		  $$ = _symbol_create_list( SQL_BINOP, l ); }
 |  scalar_exp '%' scalar_exp
			{ dlist *l = L();
			  append_list(l, 
			  	append_string(append_string(L(), sa_strdup(SA, "sys")), sa_strdup(SA, "mod")));
	  		  append_symbol(l, $1);
	  		  append_symbol(l, $3);
	  		  $$ = _symbol_create_list( SQL_BINOP, l ); }
 |  scalar_exp '^' scalar_exp
			{ dlist *l = L();
			  append_list(l, 
			  	append_string(append_string(L(), sa_strdup(SA, "sys")), sa_strdup(SA, "bit_xor")));
	  		  append_symbol(l, $1);
	  		  append_symbol(l, $3);
	  		  $$ = _symbol_create_list( SQL_BINOP, l ); }
 |  scalar_exp '&' scalar_exp
			{ dlist *l = L();
			  append_list(l, 
			  	append_string(append_string(L(), sa_strdup(SA, "sys")), sa_strdup(SA, "bit_and")));
	  		  append_symbol(l, $1);
			  append_symbol(l, $3);
	  		  $$ = _symbol_create_list( SQL_BINOP, l ); }
 | scalar_exp GEOM_OVERLAP scalar_exp
			{ dlist *l = L();
			  append_list(l, 
			  	append_string(L(), sa_strdup(SA, "mbr_overlap")));
	  		  append_symbol(l, $1);
	  		  append_symbol(l, $3);
	  		  $$ = _symbol_create_list( SQL_BINOP, l ); }
 | scalar_exp GEOM_OVERLAP_OR_LEFT scalar_exp
			{ dlist *l = L();
			  append_list(l, 
			  	append_string(L(), sa_strdup(SA, "mbr_overlap_or_left")));
	  		  append_symbol(l, $1);
	  		  append_symbol(l, $3);
	  		  $$ = _symbol_create_list( SQL_BINOP, l ); }
 | scalar_exp  GEOM_OVERLAP_OR_RIGHT scalar_exp
			{ dlist *l = L();
			  append_list(l, 
			  	append_string(L(), sa_strdup(SA, "mbr_overlap_or_right")));
	  		  append_symbol(l, $1);
	  		  append_symbol(l, $3);
	  		  $$ = _symbol_create_list( SQL_BINOP, l ); }
 | scalar_exp GEOM_OVERLAP_OR_BELOW scalar_exp
			{ dlist *l = L();
			  append_list(l, 
			  	append_string(L(), sa_strdup(SA, "mbr_overlap_or_below")));
	  		  append_symbol(l, $1);
	  		  append_symbol(l, $3);
	  		  $$ = _symbol_create_list( SQL_BINOP, l ); }
 | scalar_exp GEOM_BELOW scalar_exp
			{ dlist *l = L();
			  append_list(l, append_string(L(), sa_strdup(SA, "mbr_below")));
	  		  append_symbol(l, $1);
	  		  append_symbol(l, $3);
	  		  $$ = _symbol_create_list( SQL_BINOP, l ); }
 | scalar_exp GEOM_OVERLAP_OR_ABOVE scalar_exp
			{ dlist *l = L();
			  append_list(l, 
			  	append_string(L(), sa_strdup(SA, "mbr_overlap_or_above")));
	  		  append_symbol(l, $1);
	  		  append_symbol(l, $3);
	  		  $$ = _symbol_create_list( SQL_BINOP, l ); }
 | scalar_exp GEOM_ABOVE scalar_exp
			{ dlist *l = L();
			  append_list(l, 
			  	append_string(L(), sa_strdup(SA, "mbr_above")));
	  		  append_symbol(l, $1);
	  		  append_symbol(l, $3);
	  		  $$ = _symbol_create_list( SQL_BINOP, l ); }
 | scalar_exp GEOM_DIST scalar_exp
			{ dlist *l = L();
			  append_list(l, 
			  	append_string(L(), sa_strdup(SA, "mbr_distance")));
	  		  append_symbol(l, $1);
	  		  append_symbol(l, $3);
	  		  $$ = _symbol_create_list( SQL_BINOP, l ); }
 |  scalar_exp AT scalar_exp
			{ dlist *l = L();
			  append_list(l, 
			  	append_string(L(), sa_strdup(SA, "mbr_contained")));
	  		  append_symbol(l, $1);
	  		  append_symbol(l, $3);
	  		  $$ = _symbol_create_list( SQL_BINOP, l ); }
 |  scalar_exp '|' scalar_exp
			{ dlist *l = L();
			  append_list(l, 
			  	append_string(append_string(L(), sa_strdup(SA, "sys")), sa_strdup(SA, "bit_or")));
	  		  append_symbol(l, $1);
	  		  append_symbol(l, $3);
	  		  $$ = _symbol_create_list( SQL_BINOP, l ); }
 |  scalar_exp '~' scalar_exp
			{ dlist *l = L();
			  append_list(l, 
			  	append_string(L(), sa_strdup(SA, "mbr_contains")));
	  		  append_symbol(l, $1);
	  		  append_symbol(l, $3);
	  		  $$ = _symbol_create_list( SQL_BINOP, l ); }
 |  scalar_exp GEOM_MBR_EQUAL scalar_exp
			{ dlist *l = L();
			  append_list(l, 
			  	append_string(L(), sa_strdup(SA, "mbr_equal")));
	  		  append_symbol(l, $1);
	  		  append_symbol(l, $3);
	  		  $$ = _symbol_create_list( SQL_BINOP, l ); }
 |  '~' scalar_exp
			{ dlist *l = L();
			  append_list(l, 
			  	append_string(append_string(L(), sa_strdup(SA, "sys")), sa_strdup(SA, "bit_not")));
	  		  append_symbol(l, $2);
	  		  $$ = _symbol_create_list( SQL_UNOP, l ); }
 |  scalar_exp LEFT_SHIFT scalar_exp
			{ dlist *l = L();
			  append_list(l, 
			  	append_string(append_string(L(), sa_strdup(SA, "sys")), sa_strdup(SA, "left_shift")));
	  		  append_symbol(l, $1);
	  		  append_symbol(l, $3);
	  		  $$ = _symbol_create_list( SQL_BINOP, l ); }
 |  scalar_exp RIGHT_SHIFT scalar_exp
			{ dlist *l = L();
			  append_list(l, 
			  	append_string(append_string(L(), sa_strdup(SA, "sys")), sa_strdup(SA, "right_shift")));
	  		  append_symbol(l, $1);
	  		  append_symbol(l, $3);
	  		  $$ = _symbol_create_list( SQL_BINOP, l ); }
 |  scalar_exp LEFT_SHIFT_ASSIGN scalar_exp
			{ dlist *l = L();
			  append_list(l, 
			  	append_string(append_string(L(), sa_strdup(SA, "sys")), sa_strdup(SA, "left_shift_assign")));
	  		  append_symbol(l, $1);
	  		  append_symbol(l, $3);
	  		  $$ = _symbol_create_list( SQL_BINOP, l ); }
 |  scalar_exp RIGHT_SHIFT_ASSIGN scalar_exp
			{ dlist *l = L();
			  append_list(l, 
			  	append_string(append_string(L(), sa_strdup(SA, "sys")), sa_strdup(SA, "right_shift_assign")));
	  		  append_symbol(l, $1);
	  		  append_symbol(l, $3);
	  		  $$ = _symbol_create_list( SQL_BINOP, l ); }
 |  '+' scalar_exp %prec UMINUS 
			{ $$ = $2; }
 |  '-' scalar_exp %prec UMINUS 
			{ 
 			  $$ = NULL;
			  assert($2->token != SQL_COLUMN || $2->data.lval->h->type != type_lng);
			  if ($2->token == SQL_COLUMN && $2->data.lval->h->type == type_int) {
				atom *a = sql_bind_arg(m, $2->data.lval->h->data.i_val);
				if (!atom_neg(a)) {
					$$ = $2;
				} else {
					yyerror(m, SQLSTATE(22003) "value too large or not a number");
					$$ = NULL;
					YYABORT;
				}
			  } 
			  if (!$$) {
				dlist *l = L();
			  	append_list(l, 
			  		append_string(append_string(L(), sa_strdup(SA, "sys")), sa_strdup(SA, "sql_neg")));
	  		  	append_symbol(l, $2);
	  		  	$$ = _symbol_create_list( SQL_UNOP, l ); 
			  }
			}
 |  '(' search_condition ')' 	{ $$ = $2; }
 ;

scalar_exp:
    simple_scalar_exp 	{ $$ = $1; }
 |  subquery	%prec UMINUS
 ;

value_exp:
    atom
 |  user		{ $$ = _symbol_create_list( SQL_COLUMN, 
			  append_string(L(), sa_strdup(SA, "current_user"))); }
 |  CURRENT_ROLE	{ $$ = _symbol_create_list( SQL_COLUMN, 
			  append_string(L(), sa_strdup(SA, "current_role"))); }
 |  window_function
 |  column_ref 		{ $$ = _symbol_create_list( SQL_COLUMN, $1); }
 |  var_ref		
 |  aggr_ref
 |  func_ref
 |  NEXT VALUE FOR qname	{ $$ = _symbol_create_list( SQL_NEXT, $4); }
 |  datetime_funcs
 |  string_funcs
 |  case_exp
 |  cast_exp
 |  XML_value_function
 |  param
 |  null
 ;

param:  
   '?'			
	{ 
	  int nr = (m->params)?list_length(m->params):0;

	  sql_add_param(m, NULL, NULL);
	  $$ = _symbol_create_int( SQL_PARAMETER, nr ); 
	}

/*
<window function> ::= <window function type> OVER <window name or specification>

<window function type> ::=
		<rank function type> <left paren> <right paren>
	|	ROW_NUMBER <left paren> <right paren>
	|	<aggregate function>

<rank function type> ::= RANK | DENSE_RANK | PERCENT_RANK | CUME_DIST

<window name or specification> ::= <window name> | <in-line window specification>

<in-line window specification> ::= <window specification>


<window specification> ::= <left paren> <window specification details> <right paren>

<window specification details> ::=
                [ <existing window name> ] [ <window partition clause> ] [ <window order clause> ] [ <window frame clause> ]

<existing window name> ::= <window name>

<window partition clause> ::= PARTITION BY <window partition column reference list>

<window partition column reference list> ::= <window partition column reference> [ { <comma> <window partition column reference> }... ]

<window partition column reference> ::= <column reference> [ <collate clause> ]

<window order clause> ::= ORDER BY <sort specification list>

<window frame clause> ::= <window frame units> <window frame extent> [ <window frame exclusion> ]

<window frame units> ::= ROWS | RANGE

<window frame extent> ::= <window frame start> | <window frame between>

<window frame start> ::= UNBOUNDED PRECEDING | <window frame preceding> | CURRENT ROW

<window frame preceding> ::= <unsigned value specification> PRECEDING

<window frame between> ::= BETWEEN <window frame bound 1> AND <window frame bound 2>

<window frame bound 1> ::= <window frame bound>

<window frame bound 2> ::= <window frame bound>

<window frame bound> ::=
                <window frame start>
        |       UNBOUNDED FOLLOWING
        |       <window frame following>

<window frame following> ::= <unsigned value specification> FOLLOWING

<window frame exclusion> ::=
                EXCLUDE CURRENT ROW
        |       EXCLUDE GROUP
        |       EXCLUDE TIES
        |       EXCLUDE NO OTHERS

*/

window_function: 
	window_function_type OVER '(' window_specification ')'
	{ $$ = _symbol_create_list( SQL_RANK, 
		append_list(append_symbol(L(), $1), $4)); }
  ;

window_function_type:
	qrank '(' ')' 	{ $$ = _symbol_create_list( SQL_RANK, $1 ); }
  |	aggr_ref
  ;

window_specification:
	window_partition_clause window_order_clause window_frame_clause
	{ $$ = append_symbol(append_symbol(append_symbol(L(), $1), $2), $3); }
  ;

window_partition_clause:
	/* empty */ 	{ $$ = NULL; }
  |	PARTITION BY column_ref_commalist
	{ $$ = _symbol_create_list( SQL_GROUPBY, $3 ); }
  ;

window_order_clause:
	/* empty */ 	{ $$ = NULL; }
  |	ORDER BY sort_specification_list
	{ $$ = _symbol_create_list( SQL_ORDERBY, $3 ); }
  ;

window_frame_clause:
	/* empty */ 	{ $$ = NULL; }
  |	window_frame_units window_frame_extent window_frame_exclusion
	{ $$ = _symbol_create_list( SQL_FRAME, append_int(append_int($2, $1), $3)); }
  ;

window_frame_units:
	ROWS		{ $$ = FRAME_ROWS; }
  |	RANGE		{ $$ = FRAME_RANGE; }
  ;

window_frame_extent:
	window_frame_start	{ $$ = append_symbol(append_symbol(L(), $1), _symbol_create_int(SQL_FRAME, -1)); }
  |	window_frame_between	{ $$ = $1; }
  ;

window_frame_start:
	UNBOUNDED PRECEDING	{ $$ = _symbol_create_int(SQL_FRAME, -1); }
  |	window_frame_preceding  { $$ = $1; }
  |	CURRENT ROW		{ $$ = _symbol_create_int(SQL_FRAME, 0); }
  ;

window_frame_preceding:
	value_exp PRECEDING	{ $$ = $1; }
  ;
	
window_frame_between:
	BETWEEN window_frame_start AND window_frame_end
				{ $$ = append_symbol(append_symbol(L(), $2), $4); }
  ;

window_frame_end:
	UNBOUNDED FOLLOWING	{ $$ = _symbol_create_int(SQL_FRAME, -1); }
  | 	window_frame_following	{ $$ = $1; }
  |	CURRENT ROW		{ $$ = _symbol_create_int(SQL_FRAME, 0); }
  ;

window_frame_following:
	value_exp FOLLOWING	{ $$ = $1; }
  ;

window_frame_exclusion:
 	/* empty */		{ $$ = EXCLUDE_NONE; }
 |      EXCLUDE CURRENT ROW	{ $$ = EXCLUDE_CURRENT_ROW; }
 |      EXCLUDE sqlGROUP	{ $$ = EXCLUDE_GROUP; }
 |      EXCLUDE TIES		{ $$ = EXCLUDE_TIES; }
 |      EXCLUDE NO OTHERS	{ $$ = EXCLUDE_NO_OTHERS; }
 ;
	
var_ref:
	AT ident 	{ $$ = _symbol_create( SQL_NAME, $2 ); }
 ;

func_ref:
    qfunc '(' ')'
	{ dlist *l = L();
  	  append_list(l, $1);
	  $$ = _symbol_create_list( SQL_OP, l ); }
|   qfunc '(' scalar_exp_list ')'
	{ dlist *l = L();
  	  append_list(l, $1);
	  if (dlist_length($3) == 1) {
  	  	append_symbol(l, $3->h->data.sym);
	  	$$ = _symbol_create_list( SQL_UNOP, l ); 
	  } else if (dlist_length($3) == 2) {
  	  	append_symbol(l, $3->h->data.sym);
  	  	append_symbol(l, $3->h->next->data.sym);
	  	$$ = _symbol_create_list( SQL_BINOP, l ); 
	  } else {
  	  	append_list(l, $3);
	  	$$ = _symbol_create_list( SQL_NOP, l ); 
	  }
	}
/*
|   '(' '(' scalar_exp_list ')' qfunc '(' scalar_exp_list ')' ')'
	{ dlist *l = L();
  	  append_list(l, $5);
  	  append_list(l, $3);
  	  append_list(l, $7);
  	  append_int(l, 0);	
	  $$ = _symbol_create_list( SQL_JOIN, l ); 
	}
*/
 ;

qfunc:
	func_ident		{ $$ = append_string(L(), $1); }
 |      ident '.' func_ident	{ $$ = append_string(
					append_string(L(), $1), $3);}
 ;

func_ident:
	ident 	{ $$ = $1; }
 |	LEFT	{ $$ = sa_strdup(SA, "left"); }
 |	RIGHT	{ $$ = sa_strdup(SA, "right"); }
 |	INSERT	{ $$ = sa_strdup(SA, "insert"); }
 ;

datetime_funcs:
    EXTRACT '(' extract_datetime_field FROM scalar_exp ')'
			{ dlist *l = L();
			  const char *ident = datetime_field((itype)$3);
			  append_list(l,
  		  	  	append_string(L(), sa_strdup(SA, ident)));
  		  	  append_symbol(l, $5);
		  	  $$ = _symbol_create_list( SQL_UNOP, l ); }
 |  CURRENT_DATE opt_brackets
 			{ dlist *l = L();
			  append_list(l,
			  	append_string(L(), sa_strdup(SA, "current_date")));
	  		  $$ = _symbol_create_list( SQL_OP, l ); }
 |  CURRENT_TIME opt_brackets
 			{ dlist *l = L();
			  append_list(l,
			  	append_string(L(), sa_strdup(SA, "current_time")));
	  		  $$ = _symbol_create_list( SQL_OP, l ); }
 |  CURRENT_TIMESTAMP opt_brackets
 			{ dlist *l = L();
			  append_list(l,
			  	append_string(L(), sa_strdup(SA, "current_timestamp")));
	  		  $$ = _symbol_create_list( SQL_OP, l ); }
 |  LOCALTIME opt_brackets
 			{ dlist *l = L();
			  append_list(l,
			  	append_string(L(), sa_strdup(SA, "localtime")));
	  		  $$ = _symbol_create_list( SQL_OP, l ); }
 |  LOCALTIMESTAMP opt_brackets
 			{ dlist *l = L();
			  append_list(l,
			  	append_string(L(), sa_strdup(SA, "localtimestamp")));
	  		  $$ = _symbol_create_list( SQL_OP, l ); }
 ;

opt_brackets:
   /* empty */	{ $$ = 0; }
 | '(' ')'	{ $$ = 1; }
 ;

string_funcs:
    SUBSTRING '(' scalar_exp FROM scalar_exp FOR scalar_exp ')'
			{ dlist *l = L();
			  dlist *ops = L();
  		  	  append_list(l,
				append_string(L(), sa_strdup(SA, "substring")));
  		  	  append_symbol(ops, $3);
  		  	  append_symbol(ops, $5);
  		  	  append_symbol(ops, $7);
			  append_list(l, ops);
		  	  $$ = _symbol_create_list( SQL_NOP, l ); }
  | SUBSTRING '(' scalar_exp ',' scalar_exp ',' scalar_exp ')'
			{ dlist *l = L();
			  dlist *ops = L();
  		  	  append_list(l,
  		  	  	append_string(L(), sa_strdup(SA, "substring")));
  		  	  append_symbol(ops, $3);
  		  	  append_symbol(ops, $5);
  		  	  append_symbol(ops, $7);
			  append_list(l, ops);
		  	  $$ = _symbol_create_list( SQL_NOP, l ); }
  | SUBSTRING '(' scalar_exp FROM scalar_exp ')'
			{ dlist *l = L();
  		  	  append_list(l,
  		  	  	append_string(L(), sa_strdup(SA, "substring")));
  		  	  append_symbol(l, $3);
  		  	  append_symbol(l, $5);
		  	  $$ = _symbol_create_list( SQL_BINOP, l ); }
  | SUBSTRING '(' scalar_exp ',' scalar_exp ')'
			{ dlist *l = L();
  		  	  append_list(l,
  		  	  	append_string(L(), sa_strdup(SA, "substring")));
  		  	  append_symbol(l, $3);
  		  	  append_symbol(l, $5);
		  	  $$ = _symbol_create_list( SQL_BINOP, l ); }
  | POSITION '(' scalar_exp sqlIN scalar_exp ')'
			{ dlist *l = L();
  		  	  append_list(l,
  		  	  	append_string(L(), sa_strdup(SA, "locate")));
  		  	  append_symbol(l, $3);
  		  	  append_symbol(l, $5);
		  	  $$ = _symbol_create_list( SQL_BINOP, l ); }
  | scalar_exp CONCATSTRING scalar_exp
			{ dlist *l = L();
  		  	  append_list(l,
  		  	  	append_string(L(), sa_strdup(SA, "concat")));
  		  	  append_symbol(l, $1);
  		  	  append_symbol(l, $3);
		  	  $$ = _symbol_create_list( SQL_BINOP, l ); }
  | SPLIT_PART '(' scalar_exp ',' scalar_exp ',' scalar_exp ')'
			{ dlist *l = L();
			  dlist *ops = L();
  		  	  append_list(l,
				append_string(L(), sa_strdup(SA, "splitpart")));
  		  	  append_symbol(ops, $3);
  		  	  append_symbol(ops, $5);
  		  	  append_symbol(ops, $7);
			  append_list(l, ops);
		  	  $$ = _symbol_create_list( SQL_NOP, l ); }
 ;

column_exp_commalist:
    column_exp 		{ $$ = append_symbol(L(), $1 ); }
 |  column_exp_commalist ',' column_exp
			{ $$ = append_symbol( $1, $3 ); }
 ;

column_exp:
    '*'
		{ dlist *l = L();
  		  append_string(l, NULL);
  		  append_string(l, NULL);
  		  $$ = _symbol_create_list( SQL_TABLE, l ); }
 |  ident '.' '*'
		{ dlist *l = L();
  		  append_string(l, $1);
  		  append_string(l, NULL);
  		  $$ = _symbol_create_list( SQL_TABLE, l ); }
 |  func_ref '.' '*'
		{ dlist *l = L();
  		  append_symbol(l, $1);
  		  append_string(l, NULL);
  		  $$ = _symbol_create_list( SQL_TABLE, l ); }
 |  search_condition opt_alias_name
		{ dlist *l = L();
  		  append_symbol(l, $1);
  		  append_string(l, $2);
  		  $$ = _symbol_create_list( SQL_COLUMN, l ); }
 ;

opt_alias_name:
    /* empty */	{ $$ = NULL; }
 |  AS ident	{ $$ = $2; }
 ;

atom:
    literal
	{ 
	  if (m->emode == m_normal && m->caching) { 
	  	/* replace by argument */
	  	AtomNode *an = (AtomNode*)$1;
	
	  	sql_add_arg( m, an->a);
		an->a = NULL;
	  	/* we miss use SQL_COLUMN also for param's, maybe
	     		change SQL_COLUMN to SQL_IDENT */
 	  	$$ = _symbol_create_list( SQL_COLUMN,
			append_int(L(), m->argc-1));
	   } else {
	  	AtomNode *an = (AtomNode*)$1;
		atom *a = an->a; 
		an->a = atom_dup(SA, a); 
		$$ = $1;
	   }
	}
 ;

qrank:
	RANK		{ $$ = append_string(L(), $1); }
 |      ident '.' RANK	{ $$ = append_string(
			  append_string(L(), $1), $3);}
 ;

qaggr:
	AGGR		{ $$ = append_string(L(), $1); }
 |      ident '.' AGGR	{ $$ = append_string(
			  append_string(L(), $1), $3);}
 ;

qaggr2:
	AGGR2		{ $$ = append_string(L(), $1); }
 |      ident '.' AGGR2	{ $$ = append_string(
			  append_string(L(), $1), $3);}
 ;

/* change to set function */
aggr_ref:
    qaggr '(' '*' ')'
		{ dlist *l = L();
  		  append_list(l, $1);
  		  append_int(l, FALSE);
  		  append_symbol(l, NULL);
		  $$ = _symbol_create_list( SQL_AGGR, l ); }
 |  qaggr '(' ident '.' '*' ')'
		{ dlist *l = L();
  		  append_list(l, $1);
  		  append_int(l, FALSE);
  		  append_symbol(l, NULL);
		  $$ = _symbol_create_list( SQL_AGGR, l ); }
 |  qaggr '(' DISTINCT case_scalar_exp ')'
		{ dlist *l = L();
  		  append_list(l, $1);
  		  append_int(l, TRUE);
  		  append_symbol(l, $4);
		  $$ = _symbol_create_list( SQL_AGGR, l ); }
 |  qaggr '(' ALL case_scalar_exp ')'
		{ dlist *l = L();
  		  append_list(l, $1);
  		  append_int(l, FALSE);
  		  append_symbol(l, $4);
		  $$ = _symbol_create_list( SQL_AGGR, l ); }
 |  qaggr '(' case_scalar_exp ')'
		{ dlist *l = L();
  		  append_list(l, $1);
  		  append_int(l, FALSE);
  		  append_symbol(l, $3);
		  $$ = _symbol_create_list( SQL_AGGR, l ); }
 |  qaggr2 '(' case_scalar_exp ',' case_scalar_exp ')'
		{ dlist *l = L();
  		  append_list(l, $1);
  		  append_int(l, FALSE);
  		  append_symbol(l, $3);
  		  append_symbol(l, $5);
		  $$ = _symbol_create_list( SQL_AGGR, l ); }
 |  XML_aggregate
 ;

opt_sign:
   '+'		{ $$ = 1; }
 | '-' 		{ $$ = -1; }
 | /* empty */	{ $$ = 1; }
 ;

tz:
	WITH TIME ZONE	{ $$ = 1; }
 | /* empty */		{ $$ = 0; }
 ;

/* note: the maximum precision for interval, time and timestamp should be equal
 *       and at minimum 6.  The SQL standard prescribes that at least two
 *       fractional precisions are supported: 0 and 6, where 0 is the
 *       default for time, and 6 the default precision for timestamp and interval.
 *       It might be nice to check for a certain maximum of precision in
 *       the future here.
 */
time_precision:
	'(' intval ')' 	{ $$ = $2+1; }
/* a time defaults to a fractional precision of 0 */
 | /* empty */		{ $$ = 0+1; }
 ;

timestamp_precision:
	'(' intval ')' 	{ $$ = $2+1; }
/* a timestamp defaults to a fractional precision of 6 */
 | /* empty */		{ $$ = 6+1; }
 ;

datetime_type:
    sqlDATE		{ sql_find_subtype(&$$, "date", 0, 0); }
 |  TIME time_precision tz 	
			{ if ($3)
				sql_find_subtype(&$$, "timetz", $2, 0); 
			  else
				sql_find_subtype(&$$, "time", $2, 0); 
			}
 |  TIMESTAMP timestamp_precision tz 
			{ if ($3)
				sql_find_subtype(&$$, "timestamptz", $2, 0); 
			  else
				sql_find_subtype(&$$, "timestamp", $2, 0); 
			}
 ;

non_second_datetime_field:
    YEAR		{ $$ = iyear; }
 |  MONTH		{ $$ = imonth; }
 |  DAY			{ $$ = iday; }
 |  HOUR		{ $$ = ihour; }
 |  MINUTE		{ $$ = imin; }
 ;

datetime_field:
    non_second_datetime_field
 |  SECOND		{ $$ = isec; }
 ;

extract_datetime_field:
    datetime_field
 |  QUARTER		{ $$ = iquarter; }
 |  WEEK		{ $$ = iweek; }
 ;

start_field:
    non_second_datetime_field time_precision
		{ $$ = append_int(
			 	append_int( L(), $1), $2-1);  }
 ;

end_field:
    non_second_datetime_field
		{ $$ = append_int(
			 	append_int( L(), $1), 0);  }
 |  SECOND timestamp_precision
		{ $$ = append_int(
			 	append_int( L(), isec), $2-1);  }
 ;

single_datetime_field:
    non_second_datetime_field time_precision
		{ $$ = append_int(
			 	append_int( L(), $1), $2-1);  }
 |  SECOND timestamp_precision
		{ $$ = append_int(
			 	append_int( L(), isec), $2-1);  }
 ;

interval_qualifier:
    start_field TO end_field
	{ $$ =  append_list(
			append_list( L(), $1), $3 ); }
 |  single_datetime_field
	{ $$ =  append_list( L(), $1); }
 ;

interval_type:
    INTERVAL interval_qualifier	{
		int sk, ek, sp, ep;
	  	int tpe;

		$$.type = NULL;
	  	if ( (tpe = parse_interval_qualifier( m, $2, &sk, &ek, &sp, &ep )) < 0){
			yyerror(m, SQLSTATE(22006) "incorrect interval");
			YYABORT;
	  	} else {
			int d = inttype2digits(sk, ek);
			if (tpe == 0){
				sql_find_subtype(&$$, "month_interval", d, 0);
			} else {
				sql_find_subtype(&$$, "sec_interval", d, 0);
			}
	  	}
	}
 ;

user:
    USER 
 |  SESSION_USER
 |  CURRENT_USER 
 ;

literal:
    string 	{ const char *s = sql2str($1);
		  int len = UTF8_strlen(s);
		  sql_subtype t;
		  sql_find_subtype(&t, "char", len, 0 );
		  $$ = _newAtomNode( _atom_string(&t, s)); }

 |  HEXADECIMAL { int len = _strlen($1), i = 2, err = 0;
		  char * hexa = $1;
	 	  sql_subtype t;
#ifdef HAVE_HGE
		  hge res = 0;
#else
		  lng res = 0;
#endif
		  /* skip leading '0' */
		  while (i < len && hexa[i] == '0')
		  	i++;

		  /* we only support positive values that fit in a signed 128-bit type,
		   * i.e., max. 63/127 bit => < 2^63/2^127 => < 0x800...
		   * (leading sign (-0x...) is handled separately elsewhere)
		   */
		  if (len - i < MAX_HEX_DIGITS || (len - i == MAX_HEX_DIGITS && hexa[i] < '8'))
		  	while (err == 0 && i < len)
		  	{
				res <<= 4;
				if ('0'<= hexa[i] && hexa[i] <= '9')
					res = res + (hexa[i] - '0');
				else if ('A' <= hexa[i] && hexa[i] <= 'F')
					res = res + (hexa[i] - 'A' + 10);
				else if ('a' <= hexa[i] && hexa[i] <= 'f')
					res = res + (hexa[i] - 'a' + 10);
				else
					err = 1;
		  		i++;
			}
		  else
			err = 1;

		  if (err == 0) {
		  	assert(res >= 0);

		  	/* use smallest type that can accommodate the given value */
			if (res <= GDK_bte_max)
				sql_find_subtype(&t, "tinyint", 8, 0 );
			else if (res <= GDK_sht_max)
				sql_find_subtype(&t, "smallint", 16, 0 );
		  	else if (res <= GDK_int_max)
				sql_find_subtype(&t, "int", 32, 0 );
			else if (res <= GDK_lng_max)
				sql_find_subtype(&t, "bigint", 64, 0 );
#ifdef HAVE_HGE
			else if (res <= GDK_hge_max && have_hge)
				sql_find_subtype(&t, "hugeint", 128, 0 );
#endif
			else
				err = 1;
		  }

		  if (err != 0) {
			char *msg = sql_message(SQLSTATE(22003) "Invalid hexadecimal number or hexadecimal too large (%s)", $1);

			yyerror(m, msg);
			_DELETE(msg);
			$$ = NULL;
			YYABORT;
		  } else {
			$$ = _newAtomNode( atom_int(SA, &t, res));
		  }
		}
 |  OIDNUM
		{ int err = 0;
		  size_t len = sizeof(lng);
		  lng value, *p = &value;
		  sql_subtype t;

		  if (lngFromStr($1, &len, &p) < 0 || is_lng_nil(value))
		  	err = 2;

		  if (!err) {
		    if ((value >= GDK_lng_min && value <= GDK_lng_max))
#if SIZEOF_OID == SIZEOF_INT
		  	  sql_find_subtype(&t, "oid", 31, 0 );
#else
		  	  sql_find_subtype(&t, "oid", 63, 0 );
#endif
		    else
			  err = 1;
		  }

		  if (err) {
			char *msg = sql_message(SQLSTATE(22003) "OID value too large or not a number (%s)", $1);

			yyerror(m, msg);
			_DELETE(msg);
			$$ = NULL;
			YYABORT;
		  } else {
		  	$$ = _newAtomNode( atom_int(SA, &t, value));
		  }
		}
 |  sqlINT
		{ int digits = _strlen($1), err = 0;
#ifdef HAVE_HGE
		  hge value, *p = &value;
		  size_t len = sizeof(hge);
		  const hge one = 1;
#else
		  lng value, *p = &value;
		  size_t len = sizeof(lng);
		  const lng one = 1;
#endif
		  sql_subtype t;

#ifdef HAVE_HGE
		  if (hgeFromStr($1, &len, &p) < 0 || is_hge_nil(value))
		  	err = 2;
#else
		  if (lngFromStr($1, &len, &p) < 0 || is_lng_nil(value))
		  	err = 2;
#endif

		  /* find the most suitable data type for the given number */
		  if (!err) {
		    int bits = digits2bits(digits), obits = bits;

		    while (bits > 0 &&
			   (bits == sizeof(value) * 8 ||
			    (one << (bits - 1)) > value))
			  bits--;

 		    if (bits != obits &&
		       (bits == 8 || bits == 16 || bits == 32 || bits == 64))
				bits++;
		
		    if (value >= GDK_bte_min && value <= GDK_bte_max)
		  	  sql_find_subtype(&t, "tinyint", bits, 0 );
		    else if (value >= GDK_sht_min && value <= GDK_sht_max)
		  	  sql_find_subtype(&t, "smallint", bits, 0 );
		    else if (value >= GDK_int_min && value <= GDK_int_max)
		  	  sql_find_subtype(&t, "int", bits, 0 );
		    else if (value >= GDK_lng_min && value <= GDK_lng_max)
		  	  sql_find_subtype(&t, "bigint", bits, 0 );
#ifdef HAVE_HGE
		    else if (value >= GDK_hge_min && value <= GDK_hge_max && have_hge)
		  	  sql_find_subtype(&t, "hugeint", bits, 0 );
#endif
		    else
			  err = 1;
		  }

		  if (err) {
			char *msg = sql_message(SQLSTATE(22003) "integer value too large or not a number (%s)", $1);

			yyerror(m, msg);
			_DELETE(msg);
			$$ = NULL;
			YYABORT;
		  } else {
		  	$$ = _newAtomNode( atom_int(SA, &t, value));
		  }
		}
 |  INTNUM
		{ char *s = strip_extra_zeros(sa_strdup(SA, $1));
		  char *dot = strchr(s, '.');
		  int digits = _strlen(s) - 1;
		  int scale = digits - (int) (dot-s);
		  sql_subtype t;

		  if (digits <= 0)
			digits = 1;
		  if (digits <= MAX_DEC_DIGITS) {
		  	double val = strtod($1,NULL);
#ifdef HAVE_HGE
		  	hge value = decimal_from_str(s, NULL);
#else
		  	lng value = decimal_from_str(s, NULL);
#endif

		  	if (*s == '+' || *s == '-')
				digits --;
		  	sql_find_subtype(&t, "decimal", digits, scale );
		  	$$ = _newAtomNode( atom_dec(SA, &t, value, val));
		   } else {
			char *p = $1;
			double val;

			errno = 0;
			val = strtod($1,&p);
			if (p == $1 || is_dbl_nil(val) || (errno == ERANGE && (val < -1 || val > 1))) {
				char *msg = sql_message(SQLSTATE(22003) "Double value too large or not a number (%s)", $1);

				yyerror(m, msg);
				_DELETE(msg);
				$$ = NULL;
				YYABORT;
			}
		  	sql_find_subtype(&t, "double", 51, 0 );
		  	$$ = _newAtomNode(atom_float(SA, &t, val));
		   }
		}
 |  APPROXNUM
		{ sql_subtype t;
  		  char *p = $1;
		  double val;

		  errno = 0;
 		  val = strtod($1,&p);
		  if (p == $1 || is_dbl_nil(val) || (errno == ERANGE && (val < -1 || val > 1))) {
			char *msg = sql_message(SQLSTATE(22003) "Double value too large or not a number (%s)", $1);

			yyerror(m, msg);
			_DELETE(msg);
			$$ = NULL;
			YYABORT;
		  }
		  sql_find_subtype(&t, "double", 51, 0 );
		  $$ = _newAtomNode(atom_float(SA, &t, val)); }
 |  sqlDATE string
		{ sql_subtype t;
		  atom *a;
		  int r;

 		  r = sql_find_subtype(&t, "date", 0, 0 );
		  if (!r || (a = atom_general(SA, &t, $2)) == NULL) {
			char *msg = sql_message(SQLSTATE(22007) "Incorrect date value (%s)", $2);

			yyerror(m, msg);
			_DELETE(msg);
			$$ = NULL;
			YYABORT;
		  } else {
		  	$$ = _newAtomNode(a);
		} }
 |  TIME time_precision tz string
		{ sql_subtype t;
		  atom *a;
		  int r;

	          r = sql_find_subtype(&t, ($3)?"timetz":"time", $2, 0);
		  if (!r || (a = atom_general(SA, &t, $4)) == NULL) {
			char *msg = sql_message(SQLSTATE(22007) "Incorrect time value (%s)", $4);

			yyerror(m, msg);
			_DELETE(msg);
			$$ = NULL;
			YYABORT;
		  } else {
		  	$$ = _newAtomNode(a);
		} }
 |  TIMESTAMP timestamp_precision tz string
		{ sql_subtype t;
		  atom *a;
		  int r;

 		  r = sql_find_subtype(&t, ($3)?"timestamptz":"timestamp",$2,0);
		  if (!r || (a = atom_general(SA, &t, $4)) == NULL) {
			char *msg = sql_message(SQLSTATE(22007) "Incorrect timestamp value (%s)", $4);

			yyerror(m, msg);
			_DELETE(msg);
			$$ = NULL;
			YYABORT;
		  } else {
		  	$$ = _newAtomNode(a);
		} }
 |  interval_expression
 |  blob string
		{ sql_subtype t;
		  atom *a= 0;
		  int r;

		  $$ = NULL;
 		  r = sql_find_subtype(&t, "blob", 0, 0);
	          if (r && (a = atom_general(SA, &t, $2)) != NULL)
			$$ = _newAtomNode(a);
		  if (!$$) {
			char *msg = sql_message(SQLSTATE(22M28) "incorrect blob %s", $2);

			yyerror(m, msg);
			_DELETE(msg);
			YYABORT;
		  }
		}
 |  aTYPE string
		{ sql_subtype t;
		  atom *a= 0;
		  int r;

		  $$ = NULL;
		  r = sql_find_subtype(&t, $1, 0, 0);
	          if (r && (a = atom_general(SA, &t, $2)) != NULL)
			$$ = _newAtomNode(a);
		  if (!$$) {
			char *msg = sql_message(SQLSTATE(22000) "incorrect %s %s", $1, $2);

			yyerror(m, msg);
			_DELETE(msg);
			YYABORT;
		  }
		}
 | type_alias string
		{ sql_subtype t; 
		  atom *a = 0;
		  int r;

		  $$ = NULL;
		  r = sql_find_subtype(&t, $1, 0, 0);
	          if (r && (a = atom_general(SA, &t, $2)) != NULL)
			$$ = _newAtomNode(a);
		  if (!$$) {
			char *msg = sql_message(SQLSTATE(22000) "incorrect %s %s", $1, $2);

			yyerror(m, msg);
			_DELETE(msg);
			YYABORT;
		  }
		}
 | IDENT string
		{
		  sql_type *t = mvc_bind_type(m, $1);
		  atom *a;

		  $$ = NULL;
		  if (t) {
		  	sql_subtype tpe;
			sql_init_subtype(&tpe, t, 0, 0);
			a = atom_general(SA, &tpe, $2);
			if (a)
				$$ = _newAtomNode(a);
		  }
		  if (!t || !$$) {
			char *msg = sql_message(SQLSTATE(22000) "type (%s) unknown", $1);

			yyerror(m, msg);
			_DELETE(msg);
			YYABORT;
		  }
		}
 |  BOOL_FALSE
		{ sql_subtype t;
		  sql_find_subtype(&t, "boolean", 0, 0 );
		  $$ = _newAtomNode( atom_bool(SA, &t, FALSE)); }
 |  BOOL_TRUE
		{ sql_subtype t;
		  sql_find_subtype(&t, "boolean", 0, 0 );
		  $$ = _newAtomNode( atom_bool(SA, &t, TRUE)); }
 ;

interval_expression:
   INTERVAL opt_sign string interval_qualifier { 
		sql_subtype t;
		int sk, ek, sp, ep, tpe;
	  	lng i = 0;
		int r = 0;

		$$ = NULL;
	  	if ( (tpe = parse_interval_qualifier( m, $4, &sk, &ek, &sp, &ep )) < 0){
			yyerror(m, "incorrect interval");
			YYABORT;
	  	} else {
			int d = inttype2digits(sk, ek);
			if (tpe == 0){
				r=sql_find_subtype(&t, "month_interval", d, 0);
			} else {
				r=sql_find_subtype(&t, "sec_interval", d, 0);
			}
	  	}
	  	if (!r || (tpe = parse_interval( m, $2, $3, sk, ek, sp, ep, &i)) < 0) { 
			yyerror(m, "incorrect interval");
			$$ = NULL;
			YYABORT;
	  	} else {
			/* count the number of digits in the input */
/*
			lng cpyval = i, inlen = 1;

			cpyval /= qualifier2multiplier(ek);
			while (cpyval /= 10)
				inlen++;
		    	if (inlen > t.digits) {
				char *msg = sql_message(SQLSTATE(22006) "incorrect interval (" LLFMT " > %d)", inlen, t.digits);
				yyerror(m, msg);
				$$ = NULL;
				YYABORT;
			}
*/
	  		$$ = _newAtomNode( atom_int(SA, &t, i));
	  	}
	}

	/* miscellaneous */
 ;

qname:
    ident			{ $$ = append_string(L(), $1); }
 |  ident '.' ident		{
				  m->scanner.schema = $1;
				  $$ = append_string(
					append_string(L(), $1), $3);}
 |  ident '.' ident '.' ident	{
				  m->scanner.schema = $1;
				  $$ = append_string(
					append_string(
						append_string(L(), $1), 
						$3), 
					$5)
				;}
 ;

column_ref:
    ident		{ $$ = append_string(
				L(), $1); }

 |  ident '.' ident	{ $$ = append_string(
				append_string(
				 L(), $1), $3);}

 |  ident '.' ident '.' ident
    			{ $$ = append_string(
				append_string(
				 append_string(
				  L(), $1), $3), $5);}
 ;

cast_exp:
     CAST '(' cast_value AS data_type ')'
 	{ dlist *l = L();
	  append_symbol(l, $3);
	  append_type(l, &$5);
	  $$ = _symbol_create_list( SQL_CAST, l ); }
 |
     CONVERT '(' cast_value ',' data_type ')'
 	{ dlist *l = L();
	  append_symbol(l, $3);
	  append_type(l, &$5);
	  $$ = _symbol_create_list( SQL_CAST, l ); }
 ;

cast_value:
  	search_condition
 ;

case_exp:
     NULLIF '(' scalar_exp ',' scalar_exp ')'
		{ $$ = _symbol_create_list(SQL_NULLIF,
		   append_symbol(
		    append_symbol(
		     L(), $3), $5)); }
 |   COALESCE '(' case_scalar_exp_list ')'
		{ $$ = _symbol_create_list(SQL_COALESCE, $3); }
 |   CASE scalar_exp when_value_list case_opt_else END
		{ $$ = _symbol_create_list(SQL_CASE,
		   append_symbol(
		    append_list(
		     append_symbol(
		      L(),$2),$3),$4)); }
 |   CASE when_search_list case_opt_else END
		 { $$ = _symbol_create_list(SQL_CASE,
		   append_symbol(
		    append_list(
		     L(),$2),$3)); }
 ;

scalar_exp_list:
    simple_atom
			{ $$ = append_symbol( L(), $1); }
 |  scalar_exp_list ',' simple_atom
			{ $$ = append_symbol( $1, $3); }
 ;

case_scalar_exp_list: /* at least 2 scalar_exp (or null) */
    simple_atom ',' simple_atom
			{ $$ = append_symbol( L(), $1);
			  $$ = append_symbol( $$, $3);
			}
 |  case_scalar_exp_list ',' simple_atom
			{ $$ = append_symbol( $1, $3); }
 ;


when_value:
    WHEN scalar_exp THEN simple_atom
			{ $$ = _symbol_create_list( SQL_WHEN,
			   append_symbol(
			    append_symbol(
			     L(), $2),$4)); }
 ;

when_value_list:
    when_value
			{ $$ = append_symbol( L(), $1);}
 |  when_value_list when_value
			{ $$ = append_symbol( $1, $2); }
 ;

when_search:
    WHEN search_condition THEN simple_atom
			{ $$ = _symbol_create_list( SQL_WHEN,
			   append_symbol(
			    append_symbol(
			     L(), $2),$4)); }
 ;

when_search_list:
    when_search
			{ $$ = append_symbol( L(), $1); }
 |  when_search_list when_search
			{ $$ = append_symbol( $1, $2); }
 ;

case_opt_else:
    /* empty */	        { $$ = NULL; }
 |  ELSE scalar_exp	{ $$ = $2; }
 ;

case_scalar_exp:
    scalar_exp	
 ;
		/* data types, more types to come */

nonzero:
	intval
		{ $$ = $1;
		  if ($$ <= 0) {
			$$ = -1;
			yyerror(m, "Positive value greater than 0 expected");
			YYABORT;
		  }
		}
	;

nonzerolng:
	lngval
		{ $$ = $1;
		  if ($$ <= 0) {
			$$ = -1;
			yyerror(m, "Positive value greater than 0 expected");
			YYABORT;
		  }
		}
	;

poslng:
	lngval 	{ $$ = $1;
		  if ($$ < 0) {
			$$ = -1;
			yyerror(m, "Positive value expected");
			YYABORT;
		  }
		}
	;

posint:
	intval 	{ $$ = $1;
		  if ($$ < 0) {
			$$ = -1;
			yyerror(m, "Positive value expected");
			YYABORT;
		  }
		}
	;

data_type:
    CHARACTER
			{ sql_find_subtype(&$$, "char", 1, 0); }
 |  varchar
			{ $$.type = NULL;
			  yyerror(m, "CHARACTER VARYING needs a mandatory length specification");
			  YYABORT;
			}
 |  clob		{ sql_find_subtype(&$$, "clob", 0, 0); }
 |  CHARACTER '(' nonzero ')'
			{ sql_find_subtype(&$$, "char", $3, 0); }
 |  varchar '(' nonzero ')'
			{ sql_find_subtype(&$$, "varchar", $3, 0); }
 |  clob '(' nonzero ')'
			{ sql_find_subtype(&$$, "clob", $3, 0);
			  /* NOTE: CLOB may be called as CLOB(2K) which is equivalent
			   *       to CLOB(2048).  Due to 'nonzero' it is not possible
			   *       to enter this as the parser rejects it.  However it
			   *       might be a ToDo for the future.
			   *       See p. 125 SQL-99
			   */
			}
 |  blob		{ sql_find_subtype(&$$, "blob", 0, 0); }
 |  blob '(' nonzero ')'
			{ sql_find_subtype(&$$, "blob", $3, 0);
			  /* NOTE: BLOB may be called as BLOB(2K) which is equivalent
			   *       to BLOB(2048).  Due to 'nonzero' it is not possible
			   *       to enter this as the parser rejects it.  However it
			   *       might be a ToDo for the future.
			   *       See p. 85 SQL-99
			   */
			}
 |  TINYINT		{ sql_find_subtype(&$$, "tinyint", 0, 0); }
 |  SMALLINT		{ sql_find_subtype(&$$, "smallint", 0, 0); }
 |  sqlINTEGER		{ sql_find_subtype(&$$, "int", 0, 0); }
 |  BIGINT		{ sql_find_subtype(&$$, "bigint", 0, 0); }
 |  HUGEINT		{ sql_find_subtype(&$$, "hugeint", 0, 0); }

 |  sqlDECIMAL		{ sql_find_subtype(&$$, "decimal", 18, 3); }
 |  sqlDECIMAL '(' nonzero ')'
			{ 
			  int d = $3;
			  if (d > MAX_DEC_DIGITS) {
				char *msg = sql_message(SQLSTATE(22003) "Decimal of %d digits are not supported", d);
				yyerror(m, msg);
				_DELETE(msg);
				$$.type = NULL;
				YYABORT;
			  } else {
			        sql_find_subtype(&$$, "decimal", d, 0); 
			  }
			}
 |  sqlDECIMAL '(' nonzero ',' posint ')'
			{ 
			  int d = $3;
			  int s = $5;
			  if (s > d || d > MAX_DEC_DIGITS) {
				char *msg = NULL;
				if (s > d)
					msg = sql_message(SQLSTATE(22003) "Scale (%d) should be less or equal to the precision (%d)", s, d);
				else
					msg = sql_message(SQLSTATE(22003) "Decimal(%d,%d) isn't supported because P=%d > %d", d, s, d, MAX_DEC_DIGITS);
				yyerror(m, msg);
				_DELETE(msg);
				$$.type = NULL;
				YYABORT;
			  } else {
				sql_find_subtype(&$$, "decimal", d, s);
			  }
			}
 |  sqlFLOAT		{ sql_find_subtype(&$$, "double", 0, 0); }
 |  sqlFLOAT '(' nonzero ')'
			{ if ($3 > 0 && $3 <= 24) {
				sql_find_subtype(&$$, "real", $3, 0);
			  } else if ($3 > 24 && $3 <= 53) {
				sql_find_subtype(&$$, "double", $3, 0);
			  } else {
				char *msg = sql_message(SQLSTATE(22003) "Number of digits for FLOAT values should be between 1 and 53");

				yyerror(m, msg);
				_DELETE(msg);
				$$.type = NULL;
				YYABORT;
			  }
			}
 |  sqlFLOAT '(' intval ',' intval ')'
			{ if ($5 >= $3) {
				char *msg = sql_message(SQLSTATE(22003) "Precision(%d) should be less than number of digits(%d)", $5, $3);

				yyerror(m, msg);
				_DELETE(msg);
				$$.type = NULL;
				YYABORT;
			  } else if ($3 > 0 && $3 <= 24) {
				sql_find_subtype(&$$, "real", $3, $5);
			  } else if ($3 > 24 && $3 <= 53) {
				sql_find_subtype(&$$, "double", $3, $5);
			  } else {
				char *msg = sql_message(SQLSTATE(22003) "Number of digits for FLOAT values should be between 1 and 53");
				yyerror(m, msg);
				_DELETE(msg);
				$$.type = NULL;
				YYABORT;
			  }
			}
 | sqlDOUBLE 		{ sql_find_subtype(&$$, "double", 0, 0); }
 | sqlDOUBLE PRECISION	{ sql_find_subtype(&$$, "double", 0, 0); }
 | sqlREAL 		{ sql_find_subtype(&$$, "real", 0, 0); }
 | datetime_type
 | interval_type
 | aTYPE		{ sql_find_subtype(&$$, $1, 0, 0); }
 | aTYPE '(' nonzero ')'
			{ sql_find_subtype(&$$, $1, $3, 0); }
 | type_alias 		{ sql_find_subtype(&$$, $1, 0, 0); }
 | type_alias '(' nonzero ')'
			{ sql_find_subtype(&$$, $1, $3, 0); }
 | type_alias '(' intval ',' intval ')'
			{ if ($5 >= $3) {
				char *msg = sql_message(SQLSTATE(22003) "Precision(%d) should be less than number of digits(%d)", $5, $3);

				yyerror(m, msg);
				_DELETE(msg);
				$$.type = NULL;
				YYABORT;
			  } else {
			 	sql_find_subtype(&$$, $1, $3, $5);
			  }
			}
 | IDENT		{
			  sql_type *t = mvc_bind_type(m, $1);
			  if (!t) {
				char *msg = sql_message(SQLSTATE(22000) "Type (%s) unknown", $1);

				yyerror(m, msg);
				_DELETE(msg);
				$$.type = NULL;
				YYABORT;
			  } else {
				sql_init_subtype(&$$, t, 0, 0);
			  }
			}

 | IDENT '(' nonzero ')'
			{
			  sql_type *t = mvc_bind_type(m, $1);
			  if (!t) {
				char *msg = sql_message(SQLSTATE(22000) "Type (%s) unknown", $1);

				yyerror(m, msg);
				_DELETE(msg);
				$$.type = NULL;
				YYABORT;
			  } else {
				sql_init_subtype(&$$, t, $3, 0);
			  }
			}
| GEOMETRY {
		if (!sql_find_subtype(&$$, "geometry", 0, 0 )) {
			yyerror(m, SQLSTATE(22000) "type (geometry) unknown");
			$$.type = NULL;
			YYABORT;
		}
	}
| GEOMETRY '(' subgeometry_type ')' {
		int geoSubType = $3; 

		if(geoSubType == 0) {
			$$.type = NULL;
			YYABORT;
		} else if (!sql_find_subtype(&$$, "geometry", geoSubType, 0 )) {
			char *msg = sql_message(SQLSTATE(22000) "Type (%s) unknown", $1);
			yyerror(m, msg);
			_DELETE(msg);
			$$.type = NULL;
			YYABORT;
		}
		
	}
| GEOMETRY '(' subgeometry_type ',' intval ')' {
		int geoSubType = $3; 
		int srid = $5; 

		if(geoSubType == 0) {
			$$.type = NULL;
			YYABORT;
		} else if (!sql_find_subtype(&$$, "geometry", geoSubType, srid )) {
			char *msg = sql_message(SQLSTATE(22000) "Type (%s) unknown", $1);
			yyerror(m, msg);
			_DELETE(msg);
			$$.type = NULL;
			YYABORT;
		}
	}
| GEOMETRYA {
		if (!sql_find_subtype(&$$, "geometrya", 0, 0 )) {
			yyerror(m, SQLSTATE(22000) "type (geometrya) unknown");
			$$.type = NULL;
			YYABORT;
		}
	}
| GEOMETRYSUBTYPE {
	int geoSubType = find_subgeometry_type($1);

	if(geoSubType == 0) {
		char *msg = sql_message(SQLSTATE(22000) "Type (%s) unknown", $1);
		$$.type = NULL;
		yyerror(m, msg);
		_DELETE(msg);
		YYABORT;
	} else if (geoSubType == -1) {
		char *msg = sql_message("allocation failure");
		$$.type = NULL;
		yyerror(m, msg);
		_DELETE(msg);
		YYABORT;
	}  else if (!sql_find_subtype(&$$, "geometry", geoSubType, 0 )) {
		char *msg = sql_message(SQLSTATE(22000) "Type (%s) unknown", $1);
		yyerror(m, msg);
		_DELETE(msg);
		$$.type = NULL;
		YYABORT;
	}
}
 ;

subgeometry_type:
  GEOMETRYSUBTYPE {
	int subtype = find_subgeometry_type($1);
	char* geoSubType = $1;

	if(subtype == 0) {
		char *msg = sql_message(SQLSTATE(22000) "Type (%s) unknown", geoSubType);
		yyerror(m, msg);
		_DELETE(msg);
		YYABORT;
	} else if(subtype == -1) {
		char *msg = sql_message("allocation failure");
		yyerror(m, msg);
		_DELETE(msg);
		YYABORT;
	} 
	$$ = subtype;	
}
| string {
	int subtype = find_subgeometry_type($1);
	char* geoSubType = $1;

	if(subtype == 0) {
		char *msg = sql_message(SQLSTATE(22000) "Type (%s) unknown", geoSubType);
		yyerror(m, msg);
		_DELETE(msg);
		YYABORT;
	} else if (subtype == -1) {
		char *msg = sql_message("allocation failure");
		yyerror(m, msg);
		_DELETE(msg);
		YYABORT;
	} 
	$$ = subtype;	
}
;

type_alias:
 ALIAS
	{ 	char *t = sql_bind_alias($1);
	  	if (!t) {
			char *msg = sql_message(SQLSTATE(22000) "Type (%s) unknown", $1);

			yyerror(m, msg);
			_DELETE(msg);
			$$ = NULL;
			YYABORT;
		}
		$$ = t;
	}
 ;

varchar:
	VARCHAR				{ $$ = $1; }
 |	CHARACTER VARYING		{ $$ = $1; }
;

clob:
	CLOB				{ $$ = $1; }
 |	sqlTEXT				{ $$ = $1; }
 |	CHARACTER LARGE OBJECT		{ $$ = $1; }
;
blob:
	sqlBLOB				{ $$ = $1; }
 |	BINARY LARGE OBJECT		{ $$ = $1; }
;

column:			ident ;

authid: 		restricted_ident ;

restricted_ident:
    IDENT	{ $$ = $1; }
 |  aTYPE	{ $$ = $1; }
 |  ALIAS	{ $$ = $1; }
 |  AGGR	{ $$ = $1; } 	/* without '(' */
 |  AGGR2	{ $$ = $1; } 	/* without '(' */
 |  RANK	{ $$ = $1; }	/* without '(' */
 ;

ident:
    IDENT	{ $$ = $1; }
 |  aTYPE	{ $$ = $1; }
 |  FILTER_FUNC	{ $$ = $1; }
 |  ALIAS	{ $$ = $1; }
 |  AGGR	{ $$ = $1; } 	/* without '(' */
 |  AGGR2	{ $$ = $1; } 	/* without '(' */
 |  RANK	{ $$ = $1; }	/* without '(' */
 |  non_reserved_word
 ;

non_reserved_word: 
  LARGE		{ $$ = sa_strdup(SA, "large"); }	/* sloppy: officially reserved */
| sqlNAME	{ $$ = sa_strdup(SA, "name"); }
| OBJECT	{ $$ = sa_strdup(SA, "object"); }	/* sloppy: officially reserved */
| PASSWORD	{ $$ = sa_strdup(SA, "password"); }	/* neither reserved nor non-reserv. */
| PATH		{ $$ = sa_strdup(SA, "path"); }		/* sloppy: officially reserved */
| PRECISION 	{ $$ = sa_strdup(SA, "precision"); }	/* sloppy: officially reserved */
| PRIVILEGES	{ $$ = sa_strdup(SA, "privileges"); }	/* sloppy: officially reserved */
| ROLE		{ $$ = sa_strdup(SA, "role"); }	 	/* neither reserved nor non-reserv. */
| sqlSIZE	{ $$ = sa_strdup(SA, "size"); }		/* sloppy: officially reserved */
| TYPE		{ $$ = sa_strdup(SA, "type"); }
| RELEASE	{ $$ = sa_strdup(SA, "release"); }	/* sloppy: officially reserved */
| VALUE		{ $$ = sa_strdup(SA, "value"); }	/* sloppy: officially reserved */
| ZONE		{ $$ = sa_strdup(SA, "zone"); }		/* sloppy: officially reserved */

| ACTION	{ $$ = sa_strdup(SA, "action"); }	/* sloppy: officially reserved */
| AS		{ $$ = sa_strdup(SA, "as"); }		/* sloppy: officially reserved */
| AUTHORIZATION	{ $$ = sa_strdup(SA, "authorization"); }/* sloppy: officially reserved */
| COLUMN	{ $$ = sa_strdup(SA, "column"); }	/* sloppy: officially reserved */
| CYCLE		{ $$ = sa_strdup(SA, "cycle"); }	/* sloppy: officially reserved */
| DISTINCT	{ $$ = sa_strdup(SA, "distinct"); }	/* sloppy: officially reserved */
| INCREMENT	{ $$ = sa_strdup(SA, "increment"); }	/* sloppy: officially reserved */
| MAXVALUE	{ $$ = sa_strdup(SA, "maxvalue"); }	/* sloppy: officially reserved */
| MINVALUE	{ $$ = sa_strdup(SA, "minvalue"); }	/* sloppy: officially reserved */
| SQL_PLAN	{ $$ = sa_strdup(SA, "plan"); } 	/* sloppy: officially reserved */
| SCHEMA	{ $$ = sa_strdup(SA, "schema"); }	/* sloppy: officially reserved */
| START		{ $$ = sa_strdup(SA, "start"); }	/* sloppy: officially reserved */
| STATEMENT	{ $$ = sa_strdup(SA, "statement"); }	/* sloppy: officially reserved */
| TABLE		{ $$ = sa_strdup(SA, "table"); } 	/* sloppy: officially reserved */

|  CACHE	{ $$ = sa_strdup(SA, "cache"); }
|  DATA 	{ $$ = sa_strdup(SA, "data"); }
|  DIAGNOSTICS 	{ $$ = sa_strdup(SA, "diagnostics"); }
|  MATCH	{ $$ = sa_strdup(SA, "match"); }
|  OPTIONS	{ $$ = sa_strdup(SA, "options"); }
|  ROW		{ $$ = sa_strdup(SA, "row"); }
|  KEY		{ $$ = sa_strdup(SA, "key"); }
|  LANGUAGE	{ $$ = sa_strdup(SA, "language"); }
|  LEVEL	{ $$ = sa_strdup(SA, "level"); }
|  sqlSESSION	{ $$ = sa_strdup(SA, "session"); }
|  sqlDATE	{ $$ = sa_strdup(SA, "date"); }
|  TIME 	{ $$ = sa_strdup(SA, "time"); }
|  TIMESTAMP	{ $$ = sa_strdup(SA, "timestamp"); }
|  INTERVAL	{ $$ = sa_strdup(SA, "interval"); }
|  QUARTER	{ $$ = sa_strdup(SA, "quarter"); }
|  WEEK 	{ $$ = sa_strdup(SA, "week"); }
|  IMPRINTS	{ $$ = sa_strdup(SA, "imprints"); }

|  PREP		{ $$ = sa_strdup(SA, "prep"); }
|  PREPARE	{ $$ = sa_strdup(SA, "prepare"); }
|  EXEC		{ $$ = sa_strdup(SA, "exec"); }
|  EXECUTE	{ $$ = sa_strdup(SA, "execute"); }
|  SQL_EXPLAIN	{ $$ = sa_strdup(SA, "explain"); }
|  SQL_DEBUG	{ $$ = sa_strdup(SA, "debug"); }
|  SQL_TRACE	{ $$ = sa_strdup(SA, "trace"); }
|  sqlTEXT     	{ $$ = sa_strdup(SA, "text"); }
|  AUTO_COMMIT	{ $$ = sa_strdup(SA, "auto_commit"); }
|  NO		{ $$ = sa_strdup(SA, "no"); }
/* SQL/XML non reserved words */
|  STRIP	{ $$ = sa_strdup(SA, "strip"); }
|  WHITESPACE	{ $$ = sa_strdup(SA, "whitespace"); }
|  PASSING	{ $$ = sa_strdup(SA, "passing"); }
|  NIL		{ $$ = sa_strdup(SA, "nil"); }
|  REF		{ $$ = sa_strdup(SA, "ref"); }
|  ABSENT	{ $$ = sa_strdup(SA, "absent"); }
|  EMPTY	{ $$ = sa_strdup(SA, "empty"); }
|  DOCUMENT	{ $$ = sa_strdup(SA, "document"); }
|  ELEMENT	{ $$ = sa_strdup(SA, "element"); }
|  CONTENT	{ $$ = sa_strdup(SA, "content"); }
|  NAMESPACE	{ $$ = sa_strdup(SA, "namespace"); }
|  RETURNING	{ $$ = sa_strdup(SA, "returning"); }
|  LOCATION	{ $$ = sa_strdup(SA, "location"); }
|  ID		{ $$ = sa_strdup(SA, "id"); }
|  ACCORDING	{ $$ = sa_strdup(SA, "according"); }
|  URI		{ $$ = sa_strdup(SA, "uri"); }
|  FILTER	{ $$ = sa_strdup(SA, "filter"); }
|  TEMPORARY	{ $$ = sa_strdup(SA, "temporary"); }
|  TEMP		{ $$ = sa_strdup(SA, "temp"); }
|  ANALYZE	{ $$ = sa_strdup(SA, "analyze"); }
|  MINMAX	{ $$ = sa_strdup(SA, "MinMax"); }
|  STORAGE	{ $$ = sa_strdup(SA, "storage"); }
|  GEOMETRY	{ $$ = sa_strdup(SA, "geometry"); }
|  REPLACE	{ $$ = sa_strdup(SA, "replace"); }
;

name_commalist:
    ident	{ $$ = append_string(L(), $1); }
 |  name_commalist ',' ident
			{ $$ = append_string($1, $3); }
 ;

lngval:
	sqlINT	
 		{
		  char *end = NULL, *s = $1;
		  int l = _strlen(s);
		  // errno might be non-zero due to other people's code
		  errno = 0;
		  if (l <= 19) {
		  	$$ = strtoll(s,&end,10);
		  } else {
			$$ = 0;
		  }
		  if (s+l != end || errno == ERANGE) {
			char *msg = sql_message(SQLSTATE(22003) "Integer value too large or not a number (%s)", $1);

			errno = 0;
			yyerror(m, msg);
			_DELETE(msg);
			$$ = 0;
			YYABORT;
		  }
		}

intval:
	sqlINT	
 		{
		  char *end = NULL, *s = $1;
		  int l = _strlen(s);
		  // errno might be non-zero due to other people's code
		  errno = 0;
		  if (l <= 10) {
		  	$$ = strtol(s,&end,10);
		  } else {
			$$ = 0;
		  }
		  if (s+l != end || errno == ERANGE) {
			char *msg = sql_message(SQLSTATE(22003) "Integer value too large or not a number (%s)", $1);

			errno = 0;
			yyerror(m, msg);
			_DELETE(msg);
			$$ = 0;
			YYABORT;
		  }
		}
 |	IDENT	{
		  char *name = $1;
		  sql_subtype *tpe;

		  if (!stack_find_var(m, name)) {
			char *msg = sql_message(SQLSTATE(22000) "Constant (%s) unknown", $1);

			yyerror(m, msg);
			_DELETE(msg);
			$$ = 0;
			YYABORT;
		  }
		  tpe = stack_find_type(m, name);
		  if (tpe->type->localtype == TYPE_lng ||
		      tpe->type->localtype == TYPE_int ||
		      tpe->type->localtype == TYPE_sht ||
		      tpe->type->localtype == TYPE_bte ) {
			lng sgn = stack_get_number(m, name);
			assert((lng) GDK_int_min <= sgn && sgn <= (lng) GDK_int_max);
			$$ = (int) sgn;
		  } else {
			char *msg = sql_message(SQLSTATE(22000) "Constant (%s) has wrong type (number expected)", $1);

			yyerror(m, msg);
			_DELETE(msg);
			$$ = 0;
			YYABORT;
		  }
		}
 ;

string:
    STRING
		{ $$ = $1; }
 |  STRING string
		{ char *s = strconcat($1,$2); 
	 	  $$ = sa_strdup(SA, s);	
		  _DELETE(s);
		}
 ;

exec:
     execute exec_ref
		{
		  m->emode = m_execute;
		  $$ = $2; }
 ;

exec_ref:
    intval '(' ')'
	{ dlist *l = L();
  	  append_int(l, $1);
  	  append_list(l, NULL);
	  $$ = _symbol_create_list( SQL_NOP, l ); }
|   intval '(' value_commalist ')'
	{ dlist *l = L();
  	  append_int(l, $1);
  	  append_list(l, $3);
	  $$ = _symbol_create_list( SQL_NOP, l ); }
 ;

/* path specification> 

Specify an order for searching for an SQL-invoked routine.

CURRENTLY only parsed 
*/

opt_path_specification: 
	/* empty */ 	{ $$ = NULL; }
   |	path_specification
   ;

path_specification: 
        PATH schema_name_list 	{ $$ = _symbol_create_list( SQL_PATH, $2); }
   ;

schema_name_list: name_commalist ;

XML_value_expression:
  XML_primary	
  ;

XML_value_expression_list:
    XML_value_expression	
		{ $$ = append_symbol(L(), $1); }
  | XML_value_expression_list ',' XML_value_expression
		{ $$ = append_symbol($1, $3); }
  ;

XML_primary:
    scalar_exp
  ;

XML_value_function:
    XML_comment
  | XML_concatenation
  | XML_document
  | XML_element
  | XML_forest
  | XML_parse
  | XML_PI
  | XML_query
  | XML_text
  | XML_validate
  ;

XML_comment:
  XMLCOMMENT '(' value_exp /* should be a string */ opt_XML_returning_clause ')'
	{ dlist *l = L();
	  append_symbol(l, $3);
	  append_int(l, $4);
	  $$ = _symbol_create_list( SQL_XMLCOMMENT, l); }
 ;

XML_concatenation:
  XMLCONCAT '(' XML_value_expression_list opt_XML_returning_clause ')'
	{ dlist *l = L();
	  append_list(l, $3);
	  append_int(l, $4);
	  $$ = _symbol_create_list( SQL_XMLCONCAT, l); } 
  ;

XML_document:
  XMLDOCUMENT '(' XML_value_expression opt_XML_returning_clause ')'
	{ dlist *l = L();
	  append_symbol(l, $3);
	  append_int(l, $4);
	  $$ = _symbol_create_list( SQL_XMLDOCUMENT, l); } 

XML_element:
  XMLELEMENT '(' sqlNAME XML_element_name 
	opt_comma_XML_namespace_declaration_attributes_element_content
	opt_XML_returning_clause ')'

	{ dlist *l = L();
	  append_string(l, $4);
	  append_list(l, $5);
	  append_int(l, $6);
	  $$ = _symbol_create_list( SQL_XMLELEMENT, l);
	}
  ;

opt_comma_XML_namespace_declaration_attributes_element_content:
     /* empty */						
	{ $$ = NULL; }
  |  ',' XML_namespace_declaration 				
 	{ $$ = append_symbol(L(), $2);
	  $$ = append_symbol($$, NULL);
	  $$ = append_list($$, NULL); }
  |  ',' XML_namespace_declaration ',' XML_attributes		
 	{ $$ = append_symbol(L(), $2);
	  $$ = append_symbol($$, $4);
	  $$ = append_list($$, NULL); }
  |  ',' XML_namespace_declaration ',' XML_attributes ',' XML_element_content_and_option
 	{ $$ = append_symbol(L(), $2);
	  $$ = append_symbol($$, $4);
	  $$ = append_list($$, $6); }
  |  ',' XML_namespace_declaration ',' XML_element_content_and_option
 	{ $$ = append_symbol(L(), $2);
	  $$ = append_symbol($$, NULL);
	  $$ = append_list($$, $4); }
  |  ',' XML_attributes					
 	{ $$ = append_symbol(L(), NULL);
	  $$ = append_symbol($$, $2);
	  $$ = append_list($$, NULL); }
  |  ',' XML_attributes ',' XML_element_content_and_option 
 	{ $$ = append_symbol(L(), NULL);
	  $$ = append_symbol($$, $2);
	  $$ = append_list($$, $4); }
  |  ',' XML_element_content_and_option 			
 	{ $$ = append_symbol(L(), NULL);
	  $$ = append_symbol($$, NULL);
	  $$ = append_list($$, $2); }
  ;

XML_element_name: 
    ident 		
  ;

XML_attributes:
  XMLATTRIBUTES '(' XML_attribute_list ')'	{ $$ = $3; }
  ;

XML_attribute_list:
    XML_attribute 				{ $$ = $1; }
  | XML_attribute_list ',' XML_attribute 	
		{ dlist *l = L();
		  append_list(l, 
		  	append_string(L(), sa_strdup(SA, "concat")));
	  	  append_symbol(l, $1);
	  	  append_symbol(l, $3);
	  	  $$ = _symbol_create_list( SQL_BINOP, l ); }
  ;

XML_attribute:
  XML_attribute_value opt_XML_attribute_name	
	{ dlist *l = L();
	  append_string(l, $2);
	  append_symbol(l, $1);
	  $$ = _symbol_create_list( SQL_XMLATTRIBUTE, l ); }
  ;

opt_XML_attribute_name:
     /* empty */ 				{ $$ = NULL; }
  | AS XML_attribute_name 			{ $$ = $2; }
  ; 

XML_attribute_value:
     scalar_exp
  ;

XML_attribute_name:
    ident
  ;

XML_element_content_and_option:
    XML_element_content_list opt_XML_content_option
		{ $$ = L();
		  $$ = append_list($$, $1);
		  $$ = append_int($$, $2); 	}
  ;

XML_element_content_list:
    XML_element_content
		{ $$ = append_symbol(L(), $1); }
  | XML_element_content_list ',' XML_element_content	
		{ $$ = append_symbol($1, $3); }
  ;

XML_element_content:
     scalar_exp
  ;

opt_XML_content_option:
    /* empty */			{ $$ = 0; }
  | OPTION XML_content_option	{ $$ = $2; }
  ;

XML_content_option:
    sqlNULL ON sqlNULL		{ $$ = 0; }
  | EMPTY ON sqlNULL		{ $$ = 1; }
  | ABSENT ON sqlNULL		{ $$ = 2; }
  | NIL ON sqlNULL		{ $$ = 3; }
  | NIL ON NO CONTENT		{ $$ = 4; }
  ;

XML_forest:
    XMLFOREST '(' opt_XML_namespace_declaration_and_comma
      forest_element_list opt_XML_content_option
      opt_XML_returning_clause ')'
	{ dlist *l = L();
	  append_symbol(l, $3);
	  append_list(l, $4);
	  append_int(l, $5);
	  append_int(l, $6);
	  $$ = _symbol_create_list( SQL_XMLFOREST, l);
	}
  ;

opt_XML_namespace_declaration_and_comma: 
     /* empty */			{ $$ = NULL; }
  |  XML_namespace_declaration ','	{ $$ = $1; }
  ;

forest_element_list:
     forest_element 				
		{ $$ = append_list(L(), $1); }
  |  forest_element_list ',' forest_element
		{ $$ = append_list($1, $3); }
  ;

forest_element:
    forest_element_value opt_forest_element_name
		{ $$ = append_symbol(L(), $1);
		  $$ = append_string($$, $2); }
  ;

forest_element_value:
    scalar_exp	{ $$ = $1; }
  ;

opt_forest_element_name:
    /* empty */			{ $$ = NULL; }
  | AS forest_element_name	{ $$ = $2; }
  ;

forest_element_name:
    ident			{ $$ = $1; }
  ;

 /* | XML_value_function */
XML_parse:
  XMLPARSE '(' document_or_content value_exp /* should be a string */
      XML_whitespace_option ')'
	{ dlist *l = L();
	  append_int(l, $3 );
	  append_symbol(l, $4);
	  append_int(l, $5);
	  $$ = _symbol_create_list( SQL_XMLPARSE, l); }

XML_whitespace_option:
    PRESERVE WHITESPACE		{ $$ = 0; }
  | STRIP WHITESPACE		{ $$ = 1; }
  ;

XML_PI:
  XMLPI '(' sqlNAME XML_PI_target
	opt_comma_string_value_expression
	opt_XML_returning_clause ')'
	{ dlist *l = L();
	  append_string(l, $4);
	  append_symbol(l, $5);
	  append_int(l, $6);
	  $$ = _symbol_create_list( SQL_XMLPI, l); }
  ;

XML_PI_target:
    ident
  ;

opt_comma_string_value_expression:
	/* empty */ 	{ $$ = NULL; }
  | ',' value_exp /* should be a string */
			{ $$ = $2; }
  ;

XML_query:
  XMLQUERY '('
      XQuery_expression
      opt_XML_query_argument_list
      opt_XML_returning_clause	/* not correct, ie need to combine with next */
      opt_XML_query_returning_mechanism
      XML_query_empty_handling_option
      ')'
	{ $$ = NULL; }

XQuery_expression:
	STRING
  ;

opt_XML_query_argument_list:
	/* empty */
  | PASSING XML_query_default_passing_mechanism XML_query_argument_list
  ;

XML_query_default_passing_mechanism:
     XML_passing_mechanism
  ;

XML_query_argument_list:
    XML_query_argument
  | XML_query_argument_list ',' XML_query_argument
  ;

XML_query_argument:
    XML_query_context_item
  | XML_query_variable
  ;

XML_query_context_item:
     value_exp opt_XML_passing_mechanism
  ;

XML_query_variable:
    value_exp AS ident opt_XML_passing_mechanism
  ; 

opt_XML_query_returning_mechanism:
   /* empty */
 | XML_passing_mechanism
 ;

XML_query_empty_handling_option:
    sqlNULL ON EMPTY
  | EMPTY ON EMPTY
  ;

XML_text:
  XMLTEXT '(' value_exp /* should be a string */
      opt_XML_returning_clause ')'
	{ dlist *l = L();
	  append_symbol(l, $3);
	  append_int(l, $4);
	  $$ = _symbol_create_list( SQL_XMLTEXT, l); } 

XML_validate:
  XMLVALIDATE '('
      document_or_content_or_sequence
      XML_value_expression
      opt_XML_valid_according_to_clause
      ')'
	{ $$ = NULL; }
  ;

document_or_content_or_sequence:
    document_or_content
  | SEQUENCE		{ $$ = 2; }
  ;

document_or_content:
    DOCUMENT		{ $$ = 0; }
  | CONTENT		{ $$ = 1; }
  ;

opt_XML_returning_clause:
   /* empty */			{ $$ = 0; }
 | RETURNING CONTENT		{ $$ = 0; }
 | RETURNING SEQUENCE		{ $$ = 1; }
 ;

/*
<XML lexically scoped options> ::=
  <XML lexically scoped option> [ <comma> <XML lexically scoped option> ]
<XML lexically scoped option> ::=
    <XML namespace declaration>
  | <XML binary encoding>

<XML binary encoding> ::=
  XMLBINARY [ USING ] { BASE64 | HEX }
*/

XML_namespace_declaration:
  XMLNAMESPACES '(' XML_namespace_declaration_item_list ')' 	{ $$ = $3; }
  ;

XML_namespace_declaration_item_list:
 	XML_namespace_declaration_item 	{ $$ = $1; }
  |     XML_namespace_declaration_item_list ',' XML_namespace_declaration_item
		{ dlist *l = L();
		  append_list(l, 
		  	append_string(L(), sa_strdup(SA, "concat")));
	  	  append_symbol(l, $1);
	  	  append_symbol(l, $3);
	  	  $$ = _symbol_create_list( SQL_BINOP, l ); }
  ;

XML_namespace_declaration_item:
    	XML_regular_namespace_declaration_item
  | 	XML_default_namespace_declaration_item
  ;

XML_namespace_prefix:
    	ident
  ;

XML_namespace_URI:
	scalar_exp
  ;

XML_regular_namespace_declaration_item:
    XML_namespace_URI AS XML_namespace_prefix
				{ char *s = strconcat("xmlns:", $3);
				  dlist *l = L();
	  			  append_string(l, sa_strdup(SA, s));
				  _DELETE(s);
	  			  append_symbol(l, $1);
	  			  $$ = _symbol_create_list( SQL_XMLATTRIBUTE, l ); }
  ;

XML_default_namespace_declaration_item:
    DEFAULT XML_namespace_URI	{ dlist *l = L();
	  			  append_string(l, sa_strdup(SA, "xmlns" ));
	  			  append_symbol(l, $2);
	  			  $$ = _symbol_create_list( SQL_XMLATTRIBUTE, l ); }
  | NO DEFAULT			{ $$ = NULL; }
  ;

opt_XML_passing_mechanism:
    /* empty */
  | XML_passing_mechanism
  ;

XML_passing_mechanism:
    BY REF
  | BY VALUE
  ;

opt_XML_valid_according_to_clause:
    /* empty */
  | XML_valid_according_to_clause
  ;

XML_valid_according_to_clause:
    ACCORDING TO XMLSCHEMA XML_valid_according_to_what
      opt_XML_valid_element_clause
  ;

XML_valid_according_to_what:
    XML_valid_according_to_URI
  | XML_valid_according_to_identifier
  ;

XML_valid_according_to_URI:
    URI XML_valid_target_namespace_URI opt_XML_valid_schema_location
  | NO NAMESPACE opt_XML_valid_schema_location
  ;

XML_valid_target_namespace_URI:
    XML_URI
  ;

XML_URI:
    STRING
  ;

opt_XML_valid_schema_location:
   /* empty */
 | LOCATION XML_valid_schema_location_URI
 ;

XML_valid_schema_location_URI:
   XML_URI
 ;

XML_valid_according_to_identifier:
   ID registered_XML_Schema_name
 ;

registered_XML_Schema_name:
    ident
  ;

opt_XML_valid_element_clause:
    /* empty */
 |  XML_valid_element_clause
 ;

XML_valid_element_clause:
    XML_valid_element_name_specification
  | XML_valid_element_namespace_specification
      opt_XML_valid_element_name_specification
  ;

opt_XML_valid_element_name_specification:
    /* empty */
 |  XML_valid_element_name_specification
 ;

XML_valid_element_name_specification:
   ELEMENT XML_valid_element_name
 ;

XML_valid_element_namespace_specification:
    NO NAMESPACE
  | NAMESPACE XML_valid_element_namespace_URI
  ;

XML_valid_element_namespace_URI:
   XML_URI
 ;

XML_valid_element_name:
   ident
 ;

XML_aggregate:
  XMLAGG '(' XML_value_expression
      opt_order_by_clause
      opt_XML_returning_clause
      ')'
	{ 
          dlist *aggr = L();

          if ($4) {
	  	if ($3 != NULL && $3->token == SQL_SELECT) {
			SelectNode *s = (SelectNode*)$3;
	
			s->orderby = $4;
	  	} else {
			yyerror(m, "ORDER BY: missing select operator");
			YYABORT;
		}
	  }
          append_list(aggr, append_string(append_string(L(), "sys"), "xmlagg"));
  	  append_int(aggr, FALSE);
	  append_symbol(aggr, $3);
	  /* int returning not used */
	  $$ = _symbol_create_list( SQL_AGGR, aggr);
	}
 ;

%%
int find_subgeometry_type(char* geoSubType) {
	int subType = 0;
	if(strcmp(geoSubType, "point") == 0 )
		subType = (1 << 2);
	else if(strcmp(geoSubType, "linestring") == 0)
		subType = (2 << 2);
	else if(strcmp(geoSubType, "polygon") == 0)
		subType = (4 << 2);
	else if(strcmp(geoSubType, "multipoint") == 0)
		subType = (5 << 2);
	else if(strcmp(geoSubType, "multilinestring") == 0)
		subType = (6 << 2);
	else if(strcmp(geoSubType, "multipolygon") == 0)
		subType = (7 << 2);
	else if(strcmp(geoSubType, "geometrycollection") == 0)
		subType = (8 << 2);
	else {
		size_t strLength = strlen(geoSubType);
		if(strLength > 0 ) {
			char *typeSubStr = GDKmalloc(strLength);
			char flag = geoSubType[strLength-1]; 

			if (typeSubStr == NULL) {
				return -1;
			}
			memcpy(typeSubStr, geoSubType, strLength-1);
			typeSubStr[strLength-1]='\0';
			if(flag == 'z' || flag == 'm' ) {
				subType = find_subgeometry_type(typeSubStr);
				if (subType == -1) {
					GDKfree(typeSubStr);
					return -1;
				}
				if(flag == 'z')
					SET_Z(subType);
				if(flag == 'm')
					SET_M(subType);
			}
			GDKfree(typeSubStr);
		}

	}
	return subType;	
}

char *token2string(int token)
{
	switch (token) {
#define SQL(TYPE) case SQL_##TYPE : return #TYPE
	SQL(CREATE_SCHEMA);
	SQL(CREATE_TABLE);
	SQL(CREATE_VIEW);
	SQL(CREATE_INDEX);
	SQL(CREATE_ROLE);
	SQL(CREATE_USER);
	SQL(CREATE_TYPE);
	SQL(CREATE_FUNC);
	SQL(CREATE_SEQ);
	SQL(CREATE_TRIGGER);
	SQL(DROP_SCHEMA);
	SQL(DROP_TABLE);
	SQL(DROP_VIEW);
	SQL(DROP_INDEX);
	SQL(DROP_ROLE);
	SQL(DROP_USER);
	SQL(DROP_TYPE);
	SQL(DROP_FUNC);
	SQL(DROP_SEQ);
	SQL(DROP_TRIGGER);
	SQL(ALTER_TABLE);
	SQL(ALTER_SEQ);
	SQL(ALTER_USER);
	SQL(DROP_COLUMN);
	SQL(DROP_CONSTRAINT);
	SQL(DROP_DEFAULT);
	SQL(DECLARE);
	SQL(SET);
	SQL(PREP);
	SQL(PREPARE);
	SQL(NAME);
	SQL(USER);
	SQL(PATH);
	SQL(CHARSET);
	SQL(SCHEMA);
	SQL(TABLE);
	SQL(TYPE);
	SQL(CASE);
	SQL(CAST);
	SQL(RETURN);
	SQL(IF);
	SQL(ELSE);
	SQL(WHILE);
	SQL(COLUMN);
	SQL(COLUMN_OPTIONS);
	SQL(COALESCE);
	SQL(CONSTRAINT);
	SQL(CHECK);
	SQL(DEFAULT);
	SQL(NOT_NULL);
	SQL(NULL);
	SQL(NULLIF);
	SQL(UNIQUE);
	SQL(PRIMARY_KEY);
	SQL(FOREIGN_KEY);
	SQL(BEGIN);
#define TR(TYPE) case TR_##TYPE : return #TYPE
	TR(COMMIT);
	TR(ROLLBACK);
	TR(SAVEPOINT);
	TR(RELEASE);
	TR(START);
	TR(MODE);
	SQL(INSERT);
	SQL(DELETE);
	SQL(UPDATE);
	SQL(CROSS);
	SQL(JOIN);
	SQL(SELECT);
	SQL(WHERE);
	SQL(FROM);
	SQL(UNIONJOIN);
	SQL(UNION);
	SQL(EXCEPT);
	SQL(INTERSECT);
	SQL(VALUES);
	SQL(ASSIGN);
	SQL(ORDERBY);
	SQL(GROUPBY);
	SQL(DESC);
	SQL(AND);
	SQL(OR);
	SQL(NOT);
	SQL(EXISTS);
	SQL(NOT_EXISTS);
	SQL(OP);
	SQL(UNOP);
	SQL(BINOP);
	SQL(NOP);
	SQL(BETWEEN);
	SQL(NOT_BETWEEN);
	SQL(LIKE);
	SQL(IN);
	SQL(NOT_IN);
	SQL(GRANT);
	SQL(GRANT_ROLES);
	SQL(REVOKE);
	SQL(REVOKE_ROLES);
	SQL(EXEC);
	SQL(EXECUTE);
	SQL(PRIVILEGES);
	SQL(ROLE);
	SQL(PARAMETER);
	SQL(FUNC);
	SQL(AGGR);
	SQL(RANK);
	SQL(FRAME);
	SQL(COMPARE);
	SQL(FILTER);
	SQL(TEMP_LOCAL);
	SQL(TEMP_GLOBAL);
	SQL(INT_VALUE);
	SQL(ATOM);
	SQL(USING);
	SQL(WHEN);
	SQL(ESCAPE);
	SQL(COPYFROM);
	SQL(BINCOPYFROM);
	SQL(COPYTO);
	SQL(EXPORT);
	SQL(NEXT);
	SQL(MULSTMT);
	SQL(WITH);
	SQL(XMLCOMMENT);
	SQL(XMLCONCAT);
	SQL(XMLDOCUMENT);
	SQL(XMLELEMENT);
	SQL(XMLATTRIBUTE);
	SQL(XMLFOREST);
	SQL(XMLPARSE);
	SQL(XMLPI);
	SQL(XMLQUERY);
	SQL(XMLTEXT);
	SQL(XMLVALIDATE);
	SQL(XMLNAMESPACES);
	}
	return "unknown";	/* just needed for broken compilers ! */
}

void *sql_error( mvc * sql, int error_code, char *format, ... )
{
	va_list	ap;

	va_start (ap,format);
	if (sql->errstr[0] == '\0')
		vsnprintf(sql->errstr, ERRSIZE-1, _(format), ap);
	if (!sql->session->status)
		sql->session->status = -error_code;
	va_end (ap);
	return NULL;
}

int sqlerror(mvc * c, const char *err)
{
	const char *sqlstate;

	if (err && strlen(err) > 6 && err[5] == '!') {
		/* sql state provided */
		sqlstate = "";
	} else {
		/* default: Syntax error or access rule violation */
		sqlstate = SQLSTATE(42000);
	}
	if (c->scanner.errstr) {
		if (c->scanner.errstr[0] == '!'){
			assert(0);// catch it
			(void)sql_error(c, 4,
					"%s%s: %s\n",
					sqlstate, err, c->scanner.errstr + 1);
		} else
			(void)sql_error(c, 4,
					"%s%s: %s in \"%.80s\"\n",
					sqlstate, err, c->scanner.errstr,
					QUERY(c->scanner));
	} else
		(void)sql_error(c, 4,
				"%s%s in: \"%.80s\"\n",
				sqlstate, err, QUERY(c->scanner));
	return 1;
}
<|MERGE_RESOLUTION|>--- conflicted
+++ resolved
@@ -593,14 +593,9 @@
 %token<sval> ASC DESC AUTHORIZATION
 %token CHECK CONSTRAINT CREATE
 %token TYPE PROCEDURE FUNCTION sqlLOADER AGGREGATE RETURNS EXTERNAL sqlNAME DECLARE
-%token CALL LANGUAGE 
-<<<<<<< HEAD
-%token ANALYZE MINMAX SQL_EXPLAIN SQL_PLAN SQL_DEBUG SQL_TRACE PREPARE EXECUTE
+%token CALL LANGUAGE
+%token ANALYZE MINMAX SQL_EXPLAIN SQL_PLAN SQL_DEBUG SQL_TRACE PREP PREPARE EXEC EXECUTE
 %token DEFAULT DISTINCT DROP TRUNCATE
-=======
-%token ANALYZE MINMAX SQL_EXPLAIN SQL_PLAN SQL_DEBUG SQL_TRACE PREP PREPARE EXEC EXECUTE
-%token DEFAULT DISTINCT DROP
->>>>>>> 4e11adf6
 %token FOREIGN
 %token RENAME ENCRYPTED UNENCRYPTED PASSWORD GRANT REVOKE ROLE ADMIN INTO
 %token IS KEY ON OPTION OPTIONS
