--- conflicted
+++ resolved
@@ -622,13 +622,8 @@
 /* the tokens used in geom */
 %token <sval> GEOMETRY GEOMETRYSUBTYPE GEOMETRYA 
 
-<<<<<<< HEAD
 %token	USER CURRENT_USER SESSION_USER LOCAL BEST EFFORT
-%token  CURRENT_ROLE sqlSESSION
-=======
-%token	USER CURRENT_USER SESSION_USER LOCAL LOCKED BEST EFFORT
 %token  CURRENT_ROLE sqlSESSION CURRENT_SCHEMA CURRENT_TIMEZONE
->>>>>>> c10dbd71
 %token <sval> sqlDELETE UPDATE SELECT INSERT MATCHED
 %token <sval> LATERAL LEFT RIGHT FULL OUTER NATURAL CROSS JOIN INNER
 %token <sval> COMMIT ROLLBACK SAVEPOINT RELEASE WORK CHAIN NO PRESERVE ROWS
