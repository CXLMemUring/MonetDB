--- conflicted
+++ resolved
@@ -6701,10 +6701,8 @@
 	SQL(FOLLOWING);
 	SQL(CURRENT_ROW);
 	SQL(WINDOW);
-<<<<<<< HEAD
 	SQL(MERGE_MATCH);
 	SQL(MERGE_NO_MATCH);
-=======
 	SQL(RENAME_USER);
 	SQL(ANALYZE);
 	SQL(SAMPLE);
@@ -6727,7 +6725,6 @@
 	SQL(MAXVALUE);
 	SQL(CACHE);
 	SQL(CYCLE);
->>>>>>> e5a6a16b
 	}
 	return "unknown";	/* just needed for broken compilers ! */
 }
