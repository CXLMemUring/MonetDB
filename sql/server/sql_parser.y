/*
 * This Source Code Form is subject to the terms of the Mozilla Public
 * License, v. 2.0.  If a copy of the MPL was not distributed with this
 * file, You can obtain one at http://mozilla.org/MPL/2.0/.
 *
 * Copyright 1997 - July 2008 CWI, August 2008 - 2018 MonetDB B.V.
 */

%{
#include "monetdb_config.h"
#include "sql_mem.h"
#include "sql_parser.h"
#include "sql_symbol.h"
#include "sql_datetime.h"
#include "sql_decimal.h"	/* for decimal_from_str() */
#include "sql_semantic.h"	/* for sql_add_param() & sql_add_arg() */
#include "sql_env.h"
#include "rel_sequence.h"	/* for sql_next_seq_name() */
#ifdef HAVE_HGE
#include "mal.h"		/* for have_hge */
#endif

#include <unistd.h>
#include <string.h>

#define SA 	m->sa
#define _symbol_create(t,d)         symbol_create( SA, t, d)
#define _symbol_create_list(t,d)    symbol_create_list( SA, t, d)
#define _symbol_create_int(t,d)     symbol_create_int( SA, t, d)
#define _symbol_create_lng(t,d)     symbol_create_lng( SA, t, d)
#define _symbol_create_symbol(t,d)  symbol_create_symbol( SA, t, d)
#define _symbol_create_hexa(t,d)    symbol_create_hexa( SA, t, d)
#define _newAtomNode(d)		    newAtomNode( SA, d)

#define L()                  dlist_create( SA )

#define append_list(l,d)     dlist_append_list( SA, l, d)
#define append_int(l,d)      dlist_append_int( SA, l, d)
#define append_lng(l,d)      dlist_append_lng( SA, l, d)
#define append_symbol(l,d)   dlist_append_symbol( SA, l, d)
#define append_string(l,d)   dlist_append_string( SA, l, d)
#define append_type(l,d)     dlist_append_type( SA, l, d)

#define _atom_string(t, v)   atom_string(SA, t, v)

#define YYMALLOC GDKmalloc
#define YYFREE GDKfree

#define YY_parse_LSP_NEEDED	/* needed for bison++ 1.21.11-3 */

#define SET_Z(info)(info = info | 0x02)
#define SET_M(info)(info = info | 0x01)

#ifdef HAVE_HGE
#define MAX_DEC_DIGITS (have_hge ? 38 : 18)
#define MAX_HEX_DIGITS (have_hge ? 32 : 16)
#else
#define MAX_DEC_DIGITS 18
#define MAX_HEX_DIGITS 16
#endif

static inline int
UTF8_strlen(const char *val)
{
	const unsigned char *s = (const unsigned char *) val;
	int pos = 0;

	while (*s) {
		int c = *s++;

		pos++;
		if (c < 0xC0)
			continue;
		if (*s++ < 0x80)
			return int_nil;
		if (c < 0xE0)
			continue;
		if (*s++ < 0x80)
			return int_nil;
		if (c < 0xF0)
			continue;
		if (*s++ < 0x80)
			return int_nil;
		if (c < 0xF8)
			continue;
		if (*s++ < 0x80)
			return int_nil;
		if (c < 0xFC)
			continue;
		if (*s++ < 0x80)
			return int_nil;
	}
	return pos;
}

%}
/* KNOWN NOT DONE OF sql'99
 *
 * COLLATION
 * TRANSLATION
 * REF/SCOPE
 * UDT
 */

%parse-param { mvc *m }
%lex-param { void *m }

/* reentrant parser */
%pure-parser
%union {
	int		i_val,bval;
	lng		l_val,operation;
	double		fval;
	char *		sval;
	symbol*		sym;
	dlist*		l;
	sql_subtype	type;
}
%{
extern int sqllex( YYSTYPE *yylval, void *m );
/* enable to activate debugging support
int yydebug=1;
*/
%}

	/* symbolic tokens */
%type <sym>
	alter_statement
	assignment
	create_statement
	drop_statement
	declare_statement
	comment_on_statement
	catalog_object
	set_statement
	sql
	sqlstmt
	with_query
	schema
	opt_schema_default_char_set
	opt_path_specification
	path_specification
	schema_element
	delete_stmt
	truncate_stmt
	copyfrom_stmt
	table_def
	view_def
	query_expression_def
	query_expression
	with_query_expression
	role_def
	type_def
	func_def
	index_def
	seq_def
	opt_seq_param
	opt_alt_seq_param
	opt_seq_common_param
	all_or_any_predicate
	like_exp
	between_predicate
	comparison_predicate
	opt_from_clause
	opt_window_clause
	existence_test
	in_predicate
	insert_stmt
	transaction_statement
	_transaction_stmt
	like_predicate
	opt_where_clause
	opt_having_clause
	opt_group_by_clause
	predicate
	filter_exp
	joined_table
	join_spec
	search_condition
	and_exp
	update_statement
	update_stmt
	control_statement
	select_statement_single_row
	call_statement
	call_procedure_statement
	routine_invocation
	return_statement
	return_value
	case_statement
	when_statement
	when_search_statement
	if_statement
	while_statement
	simple_select
	select_no_parens
	select_no_parens_orderby
	subquery
	subquery_with_orderby
	test_for_null
	values_or_query_spec
	grant
	revoke
	operation
	table_content_source
	table_element
	add_table_element
	alter_table_element
	drop_table_element
	table_constraint
	table_constraint_type
	column_def
	column_options
	column_option
	column_constraint
	column_constraint_type
	generated_column
	like_table
	domain_constraint_type 
	opt_order_by_clause
	default
	default_value
	assign_default
	cast_value
	aggr_ref
	var_ref
	func_ref
	datetime_funcs
	string_funcs
	scalar_exp
	pred_exp
	simple_scalar_exp
	value_exp
	column_exp
	atom
	insert_atom
	simple_atom
	value
	literal
	null
	interval_expression
	ordering_spec
	table_ref
	opt_limit
	opt_offset
	opt_sample
	opt_seed
	param
	case_exp
	case_scalar_exp
	cast_exp
	when_value
	when_search
	case_opt_else
	table_name
	opt_table_name
	object_name
	exec
	exec_ref
	trigger_def
	trigger_event
	opt_when
	procedure_statement
	trigger_procedure_statement
	if_opt_else
	func_data_type
	with_list_element
	window_definition
	window_function
	window_function_type
	window_partition_clause
	window_order_clause
	window_frame_clause
	window_bound
	window_frame_start
	window_following_bound
	XML_value_function
	XML_comment
  	XML_concatenation
  	XML_document
  	XML_element
  	XML_forest
  	XML_parse
  	XML_PI
  	XML_query
  	XML_text
  	XML_validate
	XML_namespace_declaration
	opt_XML_namespace_declaration_and_comma
	XML_namespace_declaration_item_list
	XML_namespace_declaration_item
	XML_regular_namespace_declaration_item
	XML_default_namespace_declaration_item
	XML_namespace_URI
	XML_attributes
	XML_attribute_list
	XML_attribute
	XML_attribute_value
	XML_element_content
	forest_element_value
	XML_aggregate
	XML_value_expression
	XML_primary
	opt_comma_string_value_expression
	opt_partition_by
	opt_as_partition
	opt_partition_spec
	partition_list_value
	partition_range_from
	partition_range_to
	partition_on
	partition_expression

%type <type>
	data_type
	datetime_type
	interval_type

%type <sval>
	opt_constraint_name
	non_reserved_word
	ident
	authorization_identifier
	func_ident
	restricted_ident
	column
	authid
	grantee
	opt_alias_name
	opt_to_savepoint
	opt_using
	opt_null_string
	string
	type_alias
	varchar
	clob
	blob
	opt_begin_label
	opt_end_label
	target_specification
	XML_element_name
	opt_XML_attribute_name
	XML_attribute_name
	opt_forest_element_name
	forest_element_name
	XML_namespace_prefix
	XML_PI_target
	function_body

%type <l>
	passwd_schema
	object_privileges
	global_privileges
	privileges
	schema_name_clause
	assignment_commalist
	opt_column_list
	column_commalist_parens
	opt_fwf_widths
	fwf_widthlist
	opt_header_list
	header_list
	header
	ident_commalist
	opt_corresponding
	column_ref_commalist
	name_commalist
	schema_name_list
	column_ref
	atom_commalist
	value_commalist
	pred_exp_list
	row_commalist
	filter_arg_list
	filter_args
	qname
	qfunc
	qrank
	qaggr
	qaggr2
	routine_name
	sort_specification_list
	opt_schema_element_list
	schema_element_list
	operation_commalist
	authid_list
	grantee_commalist
	column_def_opt_list
	opt_column_def_opt_list
	table_exp
	with_opt_credentials
	table_ref_commalist
	table_element_list
	table_opt_storage
	as_subquery_clause
	column_exp_commalist
	column_option_list
	selection
	start_field
	end_field
	single_datetime_field
	interval_qualifier
	scalar_exp_list
	case_scalar_exp_list
	when_value_list
	when_search_list
	opt_seps
	opt_nr
	string_commalist
	string_commalist_contents
	paramlist
	opt_paramlist
	opt_typelist
	typelist
	opt_seq_params
	opt_alt_seq_params
	serial_opt_params
	triggered_action
	opt_referencing_list
	old_or_new_values_alias_list
	old_or_new_values_alias
	triggered_statement
	procedure_statement_list
	trigger_procedure_statement_list
	argument_list
	when_statements
	when_search_statements
	case_opt_else_statement
	variable_list
	routine_body
	table_function_column_list
	select_target_list
	external_function_name
	with_list
	window_specification
	opt_comma_XML_namespace_declaration_attributes_element_content
	XML_element_content_and_option
	XML_element_content_list
	forest_element_list
	forest_element
	XML_value_expression_list
	window_definition_list
	window_frame_extent
	window_frame_between
	routine_designator
	drop_routine_designator
	partition_list

%type <i_val>
	any_all_some
	datetime_field
	document_or_content
	document_or_content_or_sequence
	drop_action
	check_identity
	extract_datetime_field
	grantor
	intval
	join_type
	opt_outer
	non_second_datetime_field
	nonzero
	opt_bounds
	opt_column
	opt_encrypted
	opt_for_each
	opt_from_grantor
	opt_grantor	
	global_privilege
	opt_index_type
	opt_match
	opt_match_type
	opt_on_commit
	opt_ref_action
	opt_sign
	opt_temp
	opt_minmax
	opt_XML_content_option
	opt_XML_returning_clause
	outer_join_type
	posint
	ref_action
	ref_on_delete
	ref_on_update
	row_or_statement
	serial_or_bigserial
	time_precision
	timestamp_precision
	transaction_mode
	transaction_mode_list
	_transaction_mode_list
	trigger_action_time
	with_or_without_data
	XML_content_option
	XML_whitespace_option
	window_frame_units
	window_frame_exclusion
	subgeometry_type
	partition_type

%type <l_val>
	lngval
	poslng
	nonzerolng

%type <bval>
	opt_brackets

	opt_work
	opt_chain
	opt_distinct
	opt_locked
	opt_best_effort
	opt_constraint
	set_distinct
	opt_with_check_option
	opt_with_nulls
	opt_on_location
	create
	create_or_replace
	if_exists
	if_not_exists

	opt_with_grant
	opt_with_admin
	opt_admin_for
	opt_grant_for

	opt_asc_desc
	tz

%right <sval> STRING
%right <sval> X_BODY

/* sql prefixes to avoid name clashes on various architectures */
%token <sval>
	IDENT aTYPE ALIAS AGGR AGGR2 RANK sqlINT OIDNUM HEXADECIMAL INTNUM APPROXNUM
	USING 
	GLOBAL CAST CONVERT
	CHARACTER VARYING LARGE OBJECT VARCHAR CLOB sqlTEXT BINARY sqlBLOB
	sqlDECIMAL sqlFLOAT
	TINYINT SMALLINT BIGINT HUGEINT sqlINTEGER
	sqlDOUBLE sqlREAL PRECISION PARTIAL SIMPLE ACTION CASCADE RESTRICT
	BOOL_FALSE BOOL_TRUE
	CURRENT_DATE CURRENT_TIMESTAMP CURRENT_TIME LOCALTIMESTAMP LOCALTIME
	LEX_ERROR 
	
/* the tokens used in geom */
%token <sval> GEOMETRY GEOMETRYSUBTYPE GEOMETRYA 

%token	USER CURRENT_USER SESSION_USER LOCAL LOCKED BEST EFFORT
%token  CURRENT_ROLE sqlSESSION
%token <sval> sqlDELETE UPDATE SELECT INSERT 
%token <sval> LATERAL LEFT RIGHT FULL OUTER NATURAL CROSS JOIN INNER
%token <sval> COMMIT ROLLBACK SAVEPOINT RELEASE WORK CHAIN NO PRESERVE ROWS
%token  START TRANSACTION READ WRITE ONLY ISOLATION LEVEL
%token  UNCOMMITTED COMMITTED sqlREPEATABLE SERIALIZABLE DIAGNOSTICS sqlSIZE STORAGE

%token <sval> ASYMMETRIC SYMMETRIC ORDER ORDERED BY IMPRINTS
%token <operation> EXISTS ESCAPE HAVING sqlGROUP sqlNULL
%token <operation> FROM FOR MATCH

%token <operation> EXTRACT

/* sequence operations */
%token SEQUENCE INCREMENT RESTART CONTINUE
%token MAXVALUE MINVALUE CYCLE
%token NOMAXVALUE NOMINVALUE NOCYCLE
%token NEXT VALUE CACHE
%token GENERATED ALWAYS IDENTITY
%token SERIAL BIGSERIAL AUTO_INCREMENT /* PostgreSQL and MySQL immitators */

/* SQL's terminator, the semi-colon */
%token SCOLON AT

/* SQL/XML tokens */
%token XMLCOMMENT XMLCONCAT XMLDOCUMENT XMLELEMENT XMLATTRIBUTES XMLFOREST 
%token XMLPARSE STRIP WHITESPACE XMLPI XMLQUERY PASSING XMLTEXT
%token NIL REF ABSENT EMPTY DOCUMENT ELEMENT CONTENT XMLNAMESPACES NAMESPACE
%token XMLVALIDATE RETURNING LOCATION ID ACCORDING XMLSCHEMA URI XMLAGG
%token FILTER


/* operators */
%left UNION EXCEPT INTERSECT CORRESPONDING UNIONJOIN
%left JOIN CROSS LEFT FULL RIGHT INNER NATURAL
%left WITH DATA
%left <operation> '(' ')'
%left <sval> FILTER_FUNC 

%left <operation> NOT
%left <operation> '='
%left <operation> ALL ANY NOT_BETWEEN BETWEEN NOT_IN sqlIN NOT_LIKE LIKE NOT_ILIKE ILIKE OR SOME
%left <operation> AND
%left <sval> COMPARISON /* <> < > <= >= */
%left <operation> '+' '-' '&' '|' '^' LEFT_SHIFT RIGHT_SHIFT LEFT_SHIFT_ASSIGN RIGHT_SHIFT_ASSIGN CONCATSTRING SUBSTRING POSITION SPLIT_PART
%left <operation> '*' '/' '%'
%left UMINUS
%left <operation> '~'

%left <operation> GEOM_OVERLAP GEOM_OVERLAP_OR_ABOVE GEOM_OVERLAP_OR_BELOW GEOM_OVERLAP_OR_LEFT
%left <operation> GEOM_OVERLAP_OR_RIGHT GEOM_BELOW GEOM_ABOVE GEOM_DIST GEOM_MBR_EQUAL

/* literal keyword tokens */
/*
CONTINUE CURRENT CURSOR FOUND GOTO GO LANGUAGE
SQLCODE SQLERROR UNDER WHENEVER
*/

%token TEMP TEMPORARY STREAM MERGE REMOTE REPLICA
%token<sval> ASC DESC AUTHORIZATION
%token CHECK CONSTRAINT CREATE COMMENT
%token TYPE PROCEDURE FUNCTION sqlLOADER AGGREGATE RETURNS EXTERNAL sqlNAME DECLARE
%token CALL LANGUAGE
%token ANALYZE MINMAX SQL_EXPLAIN SQL_PLAN SQL_DEBUG SQL_TRACE PREP PREPARE EXEC EXECUTE
%token DEFAULT DISTINCT DROP TRUNCATE
%token FOREIGN
%token RENAME ENCRYPTED UNENCRYPTED PASSWORD GRANT REVOKE ROLE ADMIN INTO
%token IS KEY ON OPTION OPTIONS
%token PATH PRIMARY PRIVILEGES
%token<sval> PUBLIC REFERENCES SCHEMA SET AUTO_COMMIT
%token RETURN 

%token ALTER ADD TABLE COLUMN TO UNIQUE VALUES VIEW WHERE WITH
%token<sval> sqlDATE TIME TIMESTAMP INTERVAL
%token YEAR QUARTER MONTH WEEK DAY HOUR MINUTE SECOND ZONE
%token LIMIT OFFSET SAMPLE SEED

%token CASE WHEN THEN ELSE NULLIF COALESCE IF ELSEIF WHILE DO
%token ATOMIC BEGIN END
%token COPY RECORDS DELIMITERS STDIN STDOUT FWF CLIENT SERVER
%token INDEX REPLACE

%token AS TRIGGER OF BEFORE AFTER ROW STATEMENT sqlNEW OLD EACH REFERENCING
%token OVER PARTITION CURRENT EXCLUDE FOLLOWING PRECEDING OTHERS TIES RANGE UNBOUNDED GROUPS WINDOW

%token X_BODY 
%%

sqlstmt:
   sql SCOLON
	{
		if (m->sym) {
			append_symbol(m->sym->data.lval, $$);
			$$ = m->sym;
		} else {
			m->sym = $$ = $1;
		}
		YYACCEPT;
	}

 | prepare 		{
		  	  m->emode = m_prepare; 
			  m->scanner.as = m->scanner.yycur; 
			  m->scanner.key = 0;
			}
	sql SCOLON 	{
			  if (m->sym) {
				append_symbol(m->sym->data.lval, $3);
				$$ = m->sym;
			  } else {
				m->sym = $$ = $3;
			  }
			  YYACCEPT;
			}
 | SQL_PLAN 		{
		  	  m->emode = m_plan;
			  m->scanner.as = m->scanner.yycur; 
			  m->scanner.key = 0;
			}
	sql SCOLON 	{
			  if (m->sym) {
				append_symbol(m->sym->data.lval, $3);
				$$ = m->sym;
			  } else {
				m->sym = $$ = $3;
			  }
			  YYACCEPT;
			}

 | SQL_EXPLAIN 		{
		  	  m->emod |= mod_explain;
			  m->scanner.as = m->scanner.yycur; 
			  m->scanner.key = 0;
			}
   sql SCOLON 		{
			  if (m->sym) {
				append_symbol(m->sym->data.lval, $3);
				$$ = m->sym;
			  } else {
				m->sym = $$ = $3;
			  }
			  YYACCEPT;
			}

 | SQL_DEBUG 		{
			  if (m->scanner.mode == LINE_1) {
				yyerror(m, "SQL debugging only supported in interactive mode");
				YYABORT;
			  }
		  	  m->emod |= mod_debug;
			  m->scanner.as = m->scanner.yycur; 
			  m->scanner.key = 0;
			}
   sqlstmt		{ $$ = $3; YYACCEPT; }
 | SQL_TRACE 		{
		  	  m->emod |= mod_trace;
			  m->scanner.as = m->scanner.yycur; 
			  m->scanner.key = 0;
			}
   sqlstmt		{ $$ = $3; YYACCEPT; }
 | exec SCOLON		{ m->sym = $$ = $1; YYACCEPT; }
 | /*empty*/		{ m->sym = $$ = NULL; YYACCEPT; }
 | SCOLON		{ m->sym = $$ = NULL; YYACCEPT; }
 | error SCOLON		{ m->sym = $$ = NULL; YYACCEPT; }
 | LEX_ERROR		{ m->sym = $$ = NULL; YYABORT; }
 ;


prepare:
       PREPARE
 |     PREP
 ; 

execute:
       EXECUTE
 |     EXEC
 ; 


create:
    CREATE  { $$ = FALSE; }

create_or_replace:
	create
|	CREATE OR REPLACE { $$ = TRUE; }
;

if_exists:
	/* empty */   { $$ = FALSE; }
|	IF EXISTS     { $$ = TRUE; }
;

if_not_exists:
	/* empty */   { $$ = FALSE; }
|	IF NOT EXISTS { $$ = TRUE; }
;

drop:
    DROP 		

set:
    SET 		

declare:
    DECLARE 		

	/* schema definition language */
sql:
    schema
 |  grant
 |  revoke
 |  create_statement
 |  drop_statement
 |  alter_statement
 |  declare_statement
 |  set_statement
 |  ANALYZE qname opt_column_list opt_sample opt_minmax
		{ dlist *l = L();
		append_list(l, $2);
		append_list(l, $3);
		append_symbol(l, $4);
		append_int(l, $5);
		$$ = _symbol_create_list( SQL_ANALYZE, l); }
 |  call_procedure_statement
 |  comment_on_statement
 ;

opt_minmax:
   /* empty */  	{ $$ = 0; }
 | MINMAX		{ $$ = 1; }
 ;

declare_statement:
	declare variable_list
		{ $$ = _symbol_create_list( SQL_DECLARE, $2); }
    |   declare table_def { $$ = $2; if ($$) $$->token = SQL_DECLARE_TABLE; }
    ;

variable_list:
	ident_commalist data_type
		{ dlist *l = L();
		append_list(l, $1 );
		append_type(l, &$2 );
		$$ = append_symbol(L(), _symbol_create_list( SQL_DECLARE, l)); }
    |	variable_list ',' ident_commalist data_type
		{ dlist *l = L();
		append_list(l, $3 );
		append_type(l, &$4 );
		$$ = append_symbol($1, _symbol_create_list( SQL_DECLARE, l)); }
    ;

set_statement:
	/*set ident '=' simple_atom*/
        set ident '=' search_condition
		{ dlist *l = L();
		append_string(l, $2 );
		append_symbol(l, $4 );
		$$ = _symbol_create_list( SQL_SET, l); }
  |     set column_commalist_parens '=' subquery
		{ dlist *l = L();
	  	append_list(l, $2);
	  	append_symbol(l, $4);
	  	$$ = _symbol_create_list( SQL_SET, l ); }
  |	set sqlSESSION AUTHORIZATION ident
		{ dlist *l = L();
		  sql_subtype t;
	        sql_find_subtype(&t, "char", UTF8_strlen($4), 0 );
		append_string(l, sa_strdup(SA, "current_user"));
		append_symbol(l,
			_newAtomNode( _atom_string(&t, sql2str($4))) );
		$$ = _symbol_create_list( SQL_SET, l); }
  |	set SCHEMA ident
		{ dlist *l = L();
		  sql_subtype t;
		sql_find_subtype(&t, "char", UTF8_strlen($3), 0 );
		append_string(l, sa_strdup(SA, "current_schema"));
		append_symbol(l,
			_newAtomNode( _atom_string(&t, sql2str($3))) );
		$$ = _symbol_create_list( SQL_SET, l); }
  |	set user '=' ident
		{ dlist *l = L();
		  sql_subtype t;
		sql_find_subtype(&t, "char", UTF8_strlen($4), 0 );
		append_string(l, sa_strdup(SA, "current_user"));
		append_symbol(l,
			_newAtomNode( _atom_string(&t, sql2str($4))) );
		$$ = _symbol_create_list( SQL_SET, l); }
  |	set ROLE ident
		{ dlist *l = L();
		  sql_subtype t;
		sql_find_subtype(&t, "char", UTF8_strlen($3), 0);
		append_string(l, sa_strdup(SA, "current_role"));
		append_symbol(l,
			_newAtomNode( _atom_string(&t, sql2str($3))) );
		$$ = _symbol_create_list( SQL_SET, l); }
  |	set TIME ZONE LOCAL
		{ dlist *l = L();
		append_string(l, sa_strdup(SA, "current_timezone"));
		append_symbol(l, _symbol_create_list( SQL_OP, append_list(L(),
			append_string( L(), sa_strdup(SA, "local_timezone")))));
		$$ = _symbol_create_list( SQL_SET, l); }
  |	set TIME ZONE interval_expression
		{ dlist *l = L();
		append_string(l, sa_strdup(SA, "current_timezone"));
		append_symbol(l, $4 );
		$$ = _symbol_create_list( SQL_SET, l); }
  ;

schema:
	create SCHEMA if_not_exists schema_name_clause opt_schema_default_char_set
			opt_path_specification	opt_schema_element_list
		{ dlist *l = L();
		append_list(l, $4);
		append_symbol(l, $5);
		append_symbol(l, $6);
		append_list(l, $7);
		append_int(l, $3);
		$$ = _symbol_create_list( SQL_CREATE_SCHEMA, l); }
  |	drop SCHEMA if_exists qname drop_action
		{ dlist *l = L();
		append_list(l, $4);
		append_int(l, $5);
		append_int(l, $3);
		$$ = _symbol_create_list( SQL_DROP_SCHEMA, l); }
 ;

schema_name_clause:
    ident
	{ $$ = L();
	  append_string($$, $1 );
	  append_string($$, NULL ); }
 |  AUTHORIZATION authorization_identifier
	{ $$ = L();
	  append_string($$, NULL );
	  append_string($$, $2 ); }
 |  ident AUTHORIZATION authorization_identifier
	{ $$ = L();
	  append_string($$, $1 );
	  append_string($$, $3 ); }
 ;

authorization_identifier:
	ident	/* role name | user identifier */ ;

opt_schema_default_char_set:
    /* empty */			{ $$ = NULL; }
 |  DEFAULT CHARACTER SET ident { $$ = _symbol_create( SQL_CHARSET, $4 ); }
 ;

opt_schema_element_list:
    /* empty */			{ $$ = L(); }
 |  schema_element_list
 ;

schema_element_list:
    schema_element	{ $$ = append_symbol(L(), $1); }
 |  schema_element_list schema_element
			{ $$ = append_symbol( $1, $2 ); }
 ;

schema_element: grant | revoke | create_statement | drop_statement | alter_statement ;

opt_grantor:
     /* empty */	 { $$ = cur_user; }
 |   WITH ADMIN grantor  { $$ = $3; }
 ;

grantor:
    CURRENT_USER	{ $$ = cur_user; }
 |  CURRENT_ROLE	{ $$ = cur_role; }
 ;

grant:
    GRANT privileges TO grantee_commalist opt_with_grant opt_from_grantor
	{ dlist *l = L();
	  append_list(l, $2);
	  append_list(l, $4);
	  append_int(l, $5);
	  append_int(l, $6);
	$$ = _symbol_create_list( SQL_GRANT, l);
	}

 |  GRANT authid_list TO grantee_commalist opt_with_admin
		opt_from_grantor
	{ dlist *l = L();
	  append_list(l, $2);
	  append_list(l, $4);
	  append_int(l, $5);
	  append_int(l, $6);
	$$ = _symbol_create_list( SQL_GRANT_ROLES, l); }
 ;

authid_list:
	authid		{ $$ = append_string(L(), $1); }
 |	authid_list ',' authid
			{ $$ = append_string($1, $3); }
 ;

opt_with_grant:
    /* empty */				{ $$ = 0; }
 |	WITH GRANT OPTION		{ $$ = 1; }
 ;

opt_with_admin:
	/* emtpy */		{ $$ = 0; }
 |	WITH ADMIN OPTION	{ $$ = 1; }
 ;


opt_from_grantor:
	/* empty */	{ $$ = cur_user; }
 |	FROM grantor	{ $$ = $2; }
 ;

revoke:
     REVOKE opt_grant_for privileges FROM grantee_commalist opt_from_grantor
	{ dlist *l = L();
	  append_list(l, $3);
	  append_list(l, $5);
	  append_int(l, $2); /* GRANT OPTION FOR */
	  append_int(l, 0);
	  append_int(l, $6);
	$$ = _symbol_create_list( SQL_REVOKE, l); }
 |   REVOKE opt_admin_for authid_list FROM grantee_commalist opt_from_grantor
	{ dlist *l = L();
	  append_list(l, $3);
	  append_list(l, $5);
	  append_int(l, $2);
	  append_int(l, $6);
	$$ = _symbol_create_list( SQL_REVOKE_ROLES, l); }
 ;

opt_grant_for:
	/* empty */			{ $$ = 0; }
 |	GRANT OPTION FOR		{ $$ = 1; }
 ;

opt_admin_for:
	/* empty */			{ $$ = 0; }
 |	ADMIN OPTION FOR		{ $$ = 1; }
 ;

privileges:
 	global_privileges 
	{ $$ = L();
	  append_list($$, $1);
	  append_symbol($$, _symbol_create(SQL_GRANT, NULL)); }
 |	object_privileges ON object_name
	{ $$ = L();
	  append_list($$, $1);
	  append_symbol($$, $3); }
 ;

global_privileges:
    global_privilege	{ $$ = append_int(L(), $1); }
 |  global_privilege ',' global_privilege
			{ $$ = append_int(append_int(L(), $1), $3); }
 ;

global_privilege:
	COPY FROM 	{ $$ = PRIV_COPYFROMFILE; }
 |	COPY INTO 	{ $$ = PRIV_COPYINTOFILE; }
 ;

object_name:
     TABLE qname		{ $$ = _symbol_create_list(SQL_TABLE, $2); }
 |   qname			{ $$ = _symbol_create_list(SQL_NAME, $1); }
 |   routine_designator 	{ $$ = _symbol_create_list(SQL_FUNC, $1); }
/* | DOMAIN domain_name
   | CHARACTER SET char_set_name
   | COLLATION collation_name
   | TRANSLATION trans_name
   | TYPE udt_name
   | TYPE typed_table_name
*/
 ;

object_privileges:
    ALL PRIVILEGES			{ $$ = NULL; }
 |  ALL					{ $$ = NULL; }
 |  operation_commalist
 ;

operation_commalist:
    operation		{ $$ = append_symbol(L(), $1); }
 |  operation_commalist ',' operation
			{ $$ = append_symbol($1, $3); }
 ;

operation:
    INSERT			    { $$ = _symbol_create(SQL_INSERT,NULL); }
 |  sqlDELETE			    { $$ = _symbol_create(SQL_DELETE,NULL); }
 |  TRUNCATE			    { $$ = _symbol_create(SQL_TRUNCATE,NULL); }
 |  UPDATE opt_column_list          { $$ = _symbol_create_list(SQL_UPDATE,$2); }
 |  SELECT opt_column_list	    { $$ = _symbol_create_list(SQL_SELECT,$2); }
 |  REFERENCES opt_column_list 	    { $$ = _symbol_create_list(SQL_SELECT,$2); }
 |  execute			    { $$ = _symbol_create(SQL_EXECUTE,NULL); }
 ;

grantee_commalist:
    grantee			{ $$ = append_string(L(), $1); }
 |  grantee_commalist ',' grantee
				{ $$ = append_string($1, $3); }
 ;

grantee:
    PUBLIC			{ $$ = NULL; }
 |  authid			{ $$ = $1; }
 ;

/* DOMAIN, ASSERTION, CHARACTER SET, TRANSLATION, TRIGGER */

alter_statement:
   ALTER TABLE if_exists qname ADD opt_column add_table_element
	{ dlist *l = L();
	  append_list(l, $4);
	  append_symbol(l, $7);
	  append_int(l, $3);
	  $$ = _symbol_create_list( SQL_ALTER_TABLE, l ); }
 | ALTER TABLE if_exists qname ADD TABLE qname opt_as_partition
	{ dlist *l = L(), *part;
	  append_list(l, $4);
	  append_symbol(l, _symbol_create_list( SQL_TABLE, append_list(L(),$7)));
	  append_int(l, $3);
	  if($8) {
	      part = $8->data.lval;
	      append_int(part, FALSE);
	  }
	  append_symbol(l, $8);
	  $$ = _symbol_create_list( SQL_ALTER_TABLE, l ); }
 | ALTER TABLE if_exists qname ALTER alter_table_element
	{ dlist *l = L();
	  append_list(l, $4);
	  append_symbol(l, $6);
	  append_int(l, $3);
	  $$ = _symbol_create_list( SQL_ALTER_TABLE, l ); }
 | ALTER TABLE if_exists qname DROP drop_table_element
	{ dlist *l = L();
	  append_list(l, $4);
	  append_symbol(l, $6);
	  append_int(l, $3);
	  $$ = _symbol_create_list( SQL_ALTER_TABLE, l ); }
 | ALTER TABLE if_exists qname SET READ ONLY
	{ dlist *l = L();
	  append_list(l, $4);
	  append_symbol(l, _symbol_create_int(SQL_ALTER_TABLE, tr_readonly));
	  append_int(l, $3);
	  $$ = _symbol_create_list( SQL_ALTER_TABLE, l ); }
 | ALTER TABLE if_exists qname SET INSERT ONLY
	{ dlist *l = L();
	  append_list(l, $4);
	  append_symbol(l, _symbol_create_int(SQL_ALTER_TABLE, tr_append));
	  append_int(l, $3);
	  $$ = _symbol_create_list( SQL_ALTER_TABLE, l ); }
 | ALTER TABLE if_exists qname SET READ WRITE
	{ dlist *l = L();
	  append_list(l, $4);
	  append_symbol(l, _symbol_create_int(SQL_ALTER_TABLE, tr_writable));
	  append_int(l, $3);
	  $$ = _symbol_create_list( SQL_ALTER_TABLE, l ); }
 | ALTER TABLE if_exists qname SET TABLE qname opt_as_partition
	{ dlist *l = L(), *part;
	  append_list(l, $4);
	  append_symbol(l, _symbol_create_list( SQL_TABLE, append_list(L(),$7)));
	  append_int(l, $3);
	  if($8) {
	      part = $8->data.lval;
	      append_int(part, TRUE);
	  }
	  append_symbol(l, $8);
	  $$ = _symbol_create_list( SQL_ALTER_TABLE, l ); }
 | ALTER TABLE if_exists qname RENAME TO ident
	{ dlist *l = L();
	  append_list(l, $4);
	  append_string(l, $7);
	  append_int(l, $3);
	  $$ = _symbol_create_list( SQL_RENAME_TABLE, l ); }
 | ALTER TABLE if_exists qname RENAME opt_column ident TO ident
	{ dlist *l = L();
	  append_list(l, $4);
	  append_string(l, $7);
	  append_string(l, $9);
	  append_int(l, $3);
	  $$ = _symbol_create_list( SQL_RENAME_COLUMN, l); }
 | ALTER USER ident passwd_schema
	{ dlist *l = L();
	  append_string(l, $3);
	  append_list(l, $4);
	  $$ = _symbol_create_list( SQL_ALTER_USER, l ); }
 | ALTER USER ident RENAME TO ident
	{ dlist *l = L();
	  append_string(l, $3);
	  append_string(l, $6);
	  $$ = _symbol_create_list( SQL_RENAME_USER, l ); }
 | ALTER USER SET opt_encrypted PASSWORD string USING OLD PASSWORD string
	{ dlist *l = L();
	  dlist *p = L();
	  append_string(l, NULL);
	  append_string(p, $6);
	  append_string(p, NULL);
	  append_int(p, $4);
	  append_string(p, $10);
	  append_list(l, p);
	  $$ = _symbol_create_list( SQL_ALTER_USER, l ); }
 | ALTER SCHEMA if_exists ident RENAME TO ident
	{ dlist *l = L();
	  append_string(l, $4);
	  append_string(l, $7);
	  append_int(l, $3);
	  $$ = _symbol_create_list( SQL_RENAME_SCHEMA, l ); }
  ;

passwd_schema:
  	WITH opt_encrypted PASSWORD string	{ dlist * l = L();
				  append_string(l, $4);
				  append_string(l, NULL);
				  append_int(l, $2);
				  append_string(l, NULL);
				  $$ = l; }
  |	SET SCHEMA ident	{ dlist * l = L();
				  append_string(l, NULL);
				  append_string(l, $3);
				  append_int(l, 0);
				  append_string(l, NULL);
				  $$ = l; }
  |	WITH opt_encrypted PASSWORD string SET SCHEMA ident	
				{ dlist * l = L();
				  append_string(l, $4);
				  append_string(l, $7);
				  append_int(l, $2);
				  append_string(l, NULL);
				  $$ = l; }
  ;

alter_table_element:
	opt_column ident SET DEFAULT default_value
	{ dlist *l = L();
	  append_string(l, $2);
	  append_symbol(l, $5);
	  $$ = _symbol_create_list( SQL_DEFAULT, l); }
 |	opt_column ident SET sqlNULL
	{ dlist *l = L();
	  append_string(l, $2);
	  $$ = _symbol_create_list( SQL_NULL, l); }
 |	opt_column ident SET NOT sqlNULL
	{ dlist *l = L();
	  append_string(l, $2);
	  $$ = _symbol_create_list( SQL_NOT_NULL, l); }
 |	opt_column ident DROP DEFAULT
	{ $$ = _symbol_create( SQL_DROP_DEFAULT, $2); }
 |	opt_column ident SET STORAGE STRING
	{ dlist *l = L();
	  append_string(l, $2);
	  if (!strlen($5))
	  	append_string(l, NULL);
	  else
	  	append_string(l, $5);
	  $$ = _symbol_create_list( SQL_STORAGE, l); }
 |	opt_column ident SET STORAGE sqlNULL
	{ dlist *l = L();
	  append_string(l, $2);
	  append_string(l, NULL);
	  $$ = _symbol_create_list( SQL_STORAGE, l); }
 ;

drop_table_element:
     opt_column ident drop_action
	{ dlist *l = L();
	  append_string(l, $2 );
	  append_int(l, $3 );
	  $$ = _symbol_create_list( SQL_DROP_COLUMN, l ); }
  |  CONSTRAINT ident drop_action
	{ dlist *l = L();
	  append_string(l, $2 );
	  append_int(l, $3 );
	  $$ = _symbol_create_list( SQL_DROP_CONSTRAINT, l ); }
  |  TABLE qname drop_action
	{ dlist *l = L();
	  append_list(l, $2 );
	  append_int(l, $3 );
	  append_int(l, FALSE); /* no if exists check */
	  $$ = _symbol_create_list( SQL_DROP_TABLE, l ); }
  ;

opt_column:
     COLUMN	 { $$ = 0; }
 |   /* empty */ { $$ = 0; }
 ;

create_statement:	
   create role_def 	{ $$ = $2; }
 | create table_def 	{ $$ = $2; }
 | view_def 	{ $$ = $1; }
 | type_def
 | func_def
 | index_def
 | seq_def
 | trigger_def
 ;

/*=== BEGIN SEQUENCES ===*/
seq_def:
/*
 * CREATE SEQUENCE name 
 *      [ AS datatype ]
 * 	[ START WITH start ] 
 * 	[ INCREMENT BY increment ]
 * 	[ MINVALUE minvalue | NO MINVALUE ]
 * 	[ MAXVALUE maxvalue | NO MAXVALUE ]
 * 	[ CACHE cache ] 		* not part of standard -- will be dropped *
 * 	[ [ NO ] CYCLE ]
 * start may be a value or subquery
 */
    create SEQUENCE qname opt_seq_params
	{
		dlist *l = L();
		append_list(l, $3);
		append_list(l, $4);
		append_int(l, 0); /* to be dropped */
		$$ = _symbol_create_list(SQL_CREATE_SEQ, l);
	}
/*
 * DROP SEQUENCE name
 */
  | drop SEQUENCE qname
	{
		dlist *l = L();
		append_list(l, $3);
		$$ = _symbol_create_list(SQL_DROP_SEQ, l);
	}
/*
 * ALTER SEQUENCE name
 *      [ AS datatype ]
 * 	[ RESTART [ WITH start ] ] 
 * 	[ INCREMENT BY increment ]
 * 	[ MINVALUE minvalue | NO MINVALUE ]
 * 	[ MAXVALUE maxvalue | NO MAXVALUE ]
 * 	[ CACHE cache ] 		* not part of standard -- will be dropped *
 * 	[ [ NO ] CYCLE ]
 * start may be a value or subquery
 */
  | ALTER SEQUENCE qname opt_alt_seq_params 	
	{
		dlist *l = L();
		append_list(l, $3);
		append_list(l, $4); 
		$$ = _symbol_create_list(SQL_ALTER_SEQ, l);
	}
  ;

opt_seq_params:
	opt_seq_param				{ $$ = append_symbol(L(), $1); }
  |	opt_seq_params opt_seq_param		{ $$ = append_symbol($1, $2); }
  ;

opt_alt_seq_params:
	opt_alt_seq_param			{ $$ = append_symbol(L(), $1); }
  |	opt_alt_seq_params opt_alt_seq_param	{ $$ = append_symbol($1, $2); }
  ;

opt_seq_param:
    	AS data_type 			{ $$ = _symbol_create_list(SQL_TYPE, append_type(L(),&$2)); }
  |	START WITH poslng 		{ $$ = _symbol_create_lng(SQL_START, $3); }
  |	opt_seq_common_param		{ $$ = $1; }
  ;

opt_alt_seq_param:
    	AS data_type 			{ $$ = _symbol_create_list(SQL_TYPE, append_type(L(),&$2)); }
  |	RESTART 			{ $$ = _symbol_create_list(SQL_START, append_int(L(),0)); /* plain restart now */ }
  |	RESTART WITH poslng 		{ $$ = _symbol_create_list(SQL_START, append_lng(append_int(L(),2), $3));  }
  |	RESTART WITH subquery 		{ $$ = _symbol_create_list(SQL_START, append_symbol(append_int(L(),1), $3));  }
  |	opt_seq_common_param		{ $$ = $1; }
  ;

opt_seq_common_param:
  	INCREMENT BY nonzerolng		{ $$ = _symbol_create_lng(SQL_INC, $3); }
  |	MINVALUE nonzerolng		{ $$ = _symbol_create_lng(SQL_MINVALUE, $2); }
  |	NOMINVALUE			{ $$ = _symbol_create_lng(SQL_MINVALUE, 0); }
  |	MAXVALUE nonzerolng		{ $$ = _symbol_create_lng(SQL_MAXVALUE, $2); }
  |	NOMAXVALUE			{ $$ = _symbol_create_lng(SQL_MAXVALUE, 0); }
  |	CACHE nonzerolng		{ $$ = _symbol_create_lng(SQL_CACHE, $2); }
  |	CYCLE				{ $$ = _symbol_create_int(SQL_CYCLE, 1); }
  |	NOCYCLE				{ $$ = _symbol_create_int(SQL_CYCLE, 0); }
  ;

/*=== END SEQUENCES ===*/


index_def:
    create opt_index_type INDEX ident ON qname '(' ident_commalist ')'
	{ dlist *l = L();
	  append_string(l, $4);
	  append_int(l, $2);
	  append_list(l, $6);
	  append_list(l, $8);
	  $$ = _symbol_create_list( SQL_CREATE_INDEX, l); }
  ;

opt_index_type:
     UNIQUE		{ $$ = hash_idx; }
 |   ORDERED		{ $$ = ordered_idx; }
 |   IMPRINTS		{ $$ = imprints_idx; }
 |   /* empty */	{ $$ = hash_idx; }
 ;

/* sql-server def
CREATE [ UNIQUE ] INDEX index_name
    ON { table | view } ( column [ ASC | DESC ] [ ,...n ] )
[ WITH < index_option > [ ,...n] ]
[ ON filegroup ]

< index_option > :: =
    { PAD_INDEX |
        FILLFACTOR = fillfactor |
        IGNORE_DUP_KEY |
        DROP_EXISTING |
    STATISTICS_NORECOMPUTE |
    SORT_IN_TEMPDB
}
*/

role_def:
    ROLE ident opt_grantor
	{ dlist *l = L();
	  append_string(l, $2);
	  append_int(l, $3);
	  $$ = _symbol_create_list( SQL_CREATE_ROLE, l ); }
 |  USER ident WITH opt_encrypted PASSWORD string sqlNAME string SCHEMA ident
	{ dlist *l = L();
	  append_string(l, $2);
	  append_string(l, $6);
	  append_string(l, $8);
	  append_string(l, $10);
	  append_int(l, $4);
	  $$ = _symbol_create_list( SQL_CREATE_USER, l ); }
 ;

opt_encrypted:
    /* empty */		{ $$ = SQL_PW_UNENCRYPTED; }
 |  UNENCRYPTED		{ $$ = SQL_PW_UNENCRYPTED; }
 |  ENCRYPTED		{ $$ = SQL_PW_ENCRYPTED; }
 ;

table_opt_storage:
    /* empty */		 { $$ = NULL; }
 |  STORAGE ident STRING { $$ = append_string(append_string(L(), $2), $3); } 
 ;

table_def:
    TABLE if_not_exists qname table_content_source table_opt_storage
	{ int commit_action = CA_COMMIT;
	  dlist *l = L();

	  append_int(l, SQL_PERSIST);
	  append_list(l, $3);
	  append_symbol(l, $4);
	  append_int(l, commit_action);
	  append_string(l, NULL);
	  append_list(l, NULL);
	  append_int(l, $2);
	  append_list(l, $5);
	  append_symbol(l, NULL); /* only used for merge table */
	  $$ = _symbol_create_list( SQL_CREATE_TABLE, l ); }
 |  TABLE if_not_exists qname FROM sqlLOADER func_ref
    {
      dlist *l = L();
      append_list(l, $3);
      append_symbol(l, $6);
      $$ = _symbol_create_list( SQL_CREATE_TABLE_LOADER, l);
    }
 |  STREAM TABLE if_not_exists qname table_content_source 
	{ int commit_action = CA_COMMIT, tpe = SQL_STREAM;
	  dlist *l = L();

	  append_int(l, tpe);
	  append_list(l, $4);
	  append_symbol(l, $5);
	  append_int(l, commit_action);
	  append_string(l, NULL);
	  append_list(l, NULL);
	  append_int(l, $3);
	  append_symbol(l, NULL); /* only used for merge table */
	  $$ = _symbol_create_list( SQL_CREATE_TABLE, l ); }
 |  MERGE TABLE if_not_exists qname table_content_source opt_partition_by
	{ int commit_action = CA_COMMIT, tpe = SQL_MERGE_TABLE;
	  dlist *l = L();

	  append_int(l, tpe);
	  append_list(l, $4);
	  append_symbol(l, $5);
	  append_int(l, commit_action);
	  append_string(l, NULL);
	  append_list(l, NULL);
	  append_int(l, $3);
	  append_symbol(l, $6);
	  $$ = _symbol_create_list( SQL_CREATE_TABLE, l ); }
 |  REPLICA TABLE if_not_exists qname table_content_source 
	{ int commit_action = CA_COMMIT, tpe = SQL_REPLICA_TABLE;
	  dlist *l = L();

	  append_int(l, tpe);
	  append_list(l, $4);
	  append_symbol(l, $5);
	  append_int(l, commit_action);
	  append_string(l, NULL);
	  append_list(l, NULL);
	  append_int(l, $3);
	  append_symbol(l, NULL); /* only used for merge table */
	  $$ = _symbol_create_list( SQL_CREATE_TABLE, l ); }
 /* mapi:monetdb://host:port/database[/schema[/table]] 
    This also allows access via monetdbd. 
    We assume the monetdb user with default password */
 |  REMOTE TABLE if_not_exists qname table_content_source ON STRING with_opt_credentials
	{ int commit_action = CA_COMMIT, tpe = SQL_REMOTE;
	  dlist *l = L();

	  append_int(l, tpe);
	  append_list(l, $4);
	  append_symbol(l, $5);
	  append_int(l, commit_action);
	  append_string(l, $7);
	  append_list(l, $8);
	  append_int(l, $3);
	  append_symbol(l, NULL); /* only used for merge table */
	  $$ = _symbol_create_list( SQL_CREATE_TABLE, l ); }
  | opt_temp TABLE if_not_exists qname table_content_source opt_on_commit 
	{ int commit_action = CA_COMMIT;
	  dlist *l = L();

	  append_int(l, $1);
	  append_list(l, $4);
	  append_symbol(l, $5);
	  if ($1 != SQL_PERSIST)
		commit_action = $6;
	  append_int(l, commit_action);
	  append_string(l, NULL);
	  append_list(l, NULL);
	  append_int(l, $3);
	  append_symbol(l, NULL); /* only used for merge table */
	  $$ = _symbol_create_list( SQL_CREATE_TABLE, l ); }
 ;

partition_type:
   RANGE	{ $$ = PARTITION_RANGE; }
 | VALUES	{ $$ = PARTITION_LIST; }
 ;

partition_expression:
   simple_scalar_exp 	{ $$ = $1; }
 ;

partition_on:
   ON '(' ident ')'                   { $$ = _symbol_create_list( SQL_PARTITION_COLUMN, append_string(L(), $3) ); }
 | USING '(' partition_expression ')' { $$ = _symbol_create_list( SQL_PARTITION_EXPRESSION, append_symbol(L(), $3) ); }
 ;

opt_partition_by:
 /* empty */									 { $$ = NULL; }
 | PARTITION BY partition_type partition_on
   { dlist *l = L();
     int properties = $3;
     append_int(l, $3);
     append_symbol(l, $4);

     assert($3 == PARTITION_RANGE || $3 == PARTITION_LIST);
     if($4->token == SQL_PARTITION_COLUMN) {
        properties |= PARTITION_COLUMN;
     } else if($4->token == SQL_PARTITION_EXPRESSION) {
        properties |= PARTITION_EXPRESSION;
     } else {
        assert(0);
     }
     append_int(l, properties);

     $$ = _symbol_create_list( SQL_MERGE_PARTITION, l ); }
 ;

partition_list_value:
   simple_scalar_exp { $$ = $1; }
 ;

partition_range_from:
   simple_scalar_exp { $$ = $1; }
 | RANGE MINVALUE    { $$ = _symbol_create(SQL_MINVALUE, NULL ); }
 ;

partition_range_to:
   simple_scalar_exp { $$ = $1; }
 | RANGE MAXVALUE    { $$ = _symbol_create(SQL_MAXVALUE, NULL ); }
 ;

partition_list:
   partition_list_value						{ $$ = append_symbol(L(), $1 ); }
 | partition_list ',' partition_list_value  { $$ = append_symbol($1, $3 ); }
 ;

opt_with_nulls:
    /* empty */		{ $$ = FALSE; }
 |  WITH sqlNULL	{ $$ = TRUE; }
 ;

opt_partition_spec:
   sqlIN '(' partition_list ')' opt_with_nulls
    { dlist *l = L();
      append_list(l, $3);
      append_int(l, $5);
      $$ = _symbol_create_list( SQL_PARTITION_LIST, l ); }
 | BETWEEN partition_range_from AND partition_range_to opt_with_nulls
    { dlist *l = L();
      append_symbol(l, $2);
      append_symbol(l, $4);
      append_int(l, $5);
      $$ = _symbol_create_list( SQL_PARTITION_RANGE, l ); }
 | WITH sqlNULL
    { dlist *l = L();
      append_symbol(l, NULL);
      append_symbol(l, NULL);
      append_int(l, TRUE);
      $$ = _symbol_create_list( SQL_MERGE_PARTITION, l ); }
 ;

opt_as_partition:
 /* empty */						 { $$ = NULL; }
 | AS PARTITION opt_partition_spec	 { $$ = $3; }
 ;

with_opt_credentials:
  /* empty */
  {
	  $$ = append_string(L(), NULL);
	  append_int($$, SQL_PW_ENCRYPTED);
	  append_string($$, NULL);
  }
  | WITH USER string opt_encrypted PASSWORD string
  {
	  $$ = append_string(L(), $3);
	  append_int($$, $4);
	  append_string($$, $6);
  }
  | WITH opt_encrypted PASSWORD string
  {
	  $$ = append_string(L(), NULL);
	  append_int($$, $2);
	  append_string($$, $4);
  }
  ;

opt_temp:
    TEMPORARY		{ $$ = SQL_LOCAL_TEMP; }
 |  TEMP		{ $$ = SQL_LOCAL_TEMP; }
 |  LOCAL TEMPORARY	{ $$ = SQL_LOCAL_TEMP; }
 |  LOCAL TEMP		{ $$ = SQL_LOCAL_TEMP; }
 |  GLOBAL TEMPORARY	{ $$ = SQL_GLOBAL_TEMP; }
 |  GLOBAL TEMP		{ $$ = SQL_GLOBAL_TEMP; }
 ;

opt_on_commit: /* only for temporary tables */
    /* empty */			 { $$ = CA_COMMIT; } 
 |  ON COMMIT sqlDELETE ROWS	 { $$ = CA_DELETE; }
 |  ON COMMIT PRESERVE ROWS	 { $$ = CA_PRESERVE; }
 |  ON COMMIT DROP	 	 { $$ = CA_DROP; }
 ;

table_content_source:
    '(' table_element_list ')'	{ $$ = _symbol_create_list( SQL_CREATE_TABLE, $2); }
 |  as_subquery_clause		{ $$ = _symbol_create_list( SQL_SELECT, $1); }		
 ;

as_subquery_clause:
	opt_column_list
	AS
	query_expression_def
	with_or_without_data
			{ $$ = append_list(L(), $1);
			  append_symbol($$, $3); 
			  append_int($$, $4); }
 ;

with_or_without_data:
	 /* empty */	{ $$ = 1; }
 |   WITH NO DATA  	{ $$ = 0; }
 |   WITH DATA 		{ $$ = 1; }
 ;

table_element_list:
    table_element
			{ $$ = append_symbol(L(), $1); }
 |  table_element_list ',' table_element
			{ $$ = append_symbol( $1, $3 ); }
 ;

add_table_element: column_def | table_constraint ;
table_element: add_table_element | column_options | like_table ;

serial_or_bigserial:
	SERIAL       { $$ = 0; }
 |	BIGSERIAL    { $$ = 1; }
 ;

column_def:
	column data_type opt_column_def_opt_list
		{
			dlist *l = L();
			append_string(l, $1);
			append_type(l, &$2);
			append_list(l, $3);
			$$ = _symbol_create_list(SQL_COLUMN, l);
		}
 |  column serial_or_bigserial
		{ /* SERIAL = INTEGER GENERATED ALWAYS AS IDENTITY PRIMARY KEY */
			/* handle multi-statements by wrapping them in a list */
			sql_subtype it;
			dlist* stmts;
			/* note: sql_next_seq_name uses sa_alloc */
			str sn = sql_next_seq_name(m);
			dlist *p; /* primary key */
			/* sequence generation code */
			dlist *l = L();
			/* finally all the options */
			dlist *o = L();

			/* the name of the sequence */
			dlist *seqn1 = L(), *seqn2 = L();

			if (m->scanner.schema)
				append_string(seqn1, m->scanner.schema);
			append_list(l, append_string(seqn1, sn));
			if ($2 == 1)
				sql_find_subtype(&it, "bigint", 64, 0);
			else
				sql_find_subtype(&it, "int", 32, 0);
    			append_symbol(o, _symbol_create_list(SQL_TYPE, append_type(L(),&it)));
			append_list(l, o);
			append_int(l, 1); /* to be dropped */

			if (m->sym) {
				stmts = m->sym->data.lval;
			} else {
				stmts = L();
				m->sym = _symbol_create_list(SQL_MULSTMT, stmts);
			}	
			append_symbol(stmts, _symbol_create_list(SQL_CREATE_SEQ, l));

			l = L();
			append_string(l, $1);
			append_type(l, &it);
			o = L();
			if (m->scanner.schema)
				append_string(seqn2, m->scanner.schema);
			append_string(seqn2, sn);
			append_symbol(o, _symbol_create_symbol(SQL_DEFAULT, _symbol_create_list(SQL_NEXT, seqn2)));
			p = L();
			append_string(p, NULL);
			append_symbol(p, _symbol_create(SQL_PRIMARY_KEY, NULL));
			append_symbol(o, _symbol_create_list(SQL_CONSTRAINT, p));
			append_list(l, o);
			$$ = _symbol_create_list(SQL_COLUMN, l);
		}
 ;

opt_column_def_opt_list:
    /* empty */			{ $$ = NULL; }
 | column_def_opt_list
 ;

column_def_opt_list:
    column_option
			{ $$ = append_symbol(L(), $1 ); }
 |  column_def_opt_list column_option
			{ $$ = append_symbol( $1, $2 ); }
 ;

column_options:
    ident WITH OPTIONS '(' column_option_list ')'

	{ dlist *l = L();
	  append_string(l, $1 );
	  append_list(l, $5 );
	  $$ = _symbol_create_list( SQL_COLUMN_OPTIONS, l ); }
 ;

column_option_list:
    column_option
			{ $$ = append_symbol(L(), $1 ); }
 |  column_option_list ',' column_option
			{ $$ = append_symbol($1, $3 ); }
 ;

column_option: default | column_constraint | generated_column;

default:
    DEFAULT default_value { $$ = _symbol_create_symbol(SQL_DEFAULT, $2); }
 ;

default_value:
    simple_scalar_exp 	{ $$ = $1; }
 ;

column_constraint:
    opt_constraint_name column_constraint_type  /*opt_constraint_attributes*/

	{ dlist *l = L();
	  append_string(l, $1 );
	  append_symbol(l, $2 );
	  $$ = _symbol_create_list( SQL_CONSTRAINT, l ); }
 ;

generated_column:
	GENERATED ALWAYS AS IDENTITY serial_opt_params
	{
		/* handle multi-statements by wrapping them in a list */
		sql_subtype it;
		dlist* stmts;
		/* note: sql_next_seq_name uses sa_alloc */
		str sn = sql_next_seq_name(m);
		/* sequence generation code */
		dlist *l = L();
		/* the name of the sequence */
		append_list(l, append_string(L(), sn));
		if (!$5)
			$5 = L();
		sql_find_subtype(&it, "int", 32, 0);
    		append_symbol($5, _symbol_create_list(SQL_TYPE, append_type(L(),&it)));

		/* finally all the options */
		append_list(l, $5);
		append_int(l, 0); /* to be dropped */
		$$ = _symbol_create_symbol(SQL_DEFAULT, _symbol_create_list(SQL_NEXT, append_string(L(), sn)));

		if (m->sym) {
			stmts = m->sym->data.lval;
		} else {
			stmts = L();
			m->sym = _symbol_create_list(SQL_MULSTMT, stmts);
		}	
		append_symbol(stmts, _symbol_create_list(SQL_CREATE_SEQ, l));
	}
 |	AUTO_INCREMENT
	{
		/* handle multi-statements by wrapping them in a list */
		sql_subtype it;
		dlist* stmts;
		/* note: sql_next_seq_name uses sa_alloc */
		str sn = sql_next_seq_name(m);
		/* sequence generation code */
		dlist *l = L();
		/* finally all the options */
		dlist *o = L();

		/* the name of the sequence */
		dlist *seqn1 = L(), *seqn2 = L();

		if (m->scanner.schema)
			append_string(seqn1, m->scanner.schema);
		append_list(l, append_string(seqn1, sn));
		sql_find_subtype(&it, "int", 32, 0);
    		append_symbol(o, _symbol_create_list(SQL_TYPE, append_type(L(),&it)));
		append_list(l, o);
		append_int(l, 0); /* to be dropped */
		if (m->scanner.schema)
			append_string(seqn2, m->scanner.schema);
		append_string(seqn2, sn);
		$$ = _symbol_create_symbol(SQL_DEFAULT, _symbol_create_list(SQL_NEXT, seqn2));

		if (m->sym) {
			stmts = m->sym->data.lval;
		} else {
			stmts = L();
			m->sym = _symbol_create_list(SQL_MULSTMT, stmts);
		}	
		append_symbol(stmts, _symbol_create_list(SQL_CREATE_SEQ, l));
	}
 ;

serial_opt_params:
	/* empty: return the defaults */ 	{ $$ = NULL; }
  |	'(' opt_seq_params ')'			{ $$ = $2; }
 ;


table_constraint:
    opt_constraint_name table_constraint_type  /*opt_constraint_attributes*/

	{ dlist *l = L();
	  append_string(l, $1 );
	  append_symbol(l, $2 );
	  $$ = _symbol_create_list( SQL_CONSTRAINT, l ); }
 ;

/* opt_constraint_attributes: ; */

opt_constraint_name:
    /* empty */			{ $$ = NULL; }
 |  CONSTRAINT ident		{ $$ = $2; }
 ;

ref_action:
	NO ACTION		{ $$ = 0; }
 |	CASCADE			{ $$ = 1; }
 |	RESTRICT		{ $$ = 2; }
 |	SET sqlNULL		{ $$ = 3; }
 |	SET DEFAULT		{ $$ = 4; }
 ;

ref_on_update:
   ON UPDATE ref_action         { $$ = ($3 << 8); }
;

ref_on_delete:
   ON sqlDELETE ref_action      { $$ = $3; }
 ;

opt_ref_action:
   /* empty */                          { $$ = (2 << 8) + 2; /* defaults are RESTRICT */ }
 | ref_on_update                        { $$ = $1; }
 | ref_on_delete                        { $$ = $1; }
 | ref_on_delete ref_on_update          { $$ = $1 + $2; }
 | ref_on_update ref_on_delete          { $$ = $1 + $2; }
 ;

opt_match_type:
    /* empty */			{ $$ = 0; }
 | FULL				{ $$ = 1; }
 | PARTIAL			{ $$ = 2; }
 | SIMPLE			{ $$ = 0; }
 ;

opt_match:
    /* empty */			{ $$ = 0; }
 | MATCH opt_match_type		{ $$ = $2; }
 ;

column_constraint_type:
    NOT sqlNULL	{ $$ = _symbol_create( SQL_NOT_NULL, NULL); }
 |  sqlNULL	{ $$ = _symbol_create( SQL_NULL, NULL); }
 |  UNIQUE	{ $$ = _symbol_create( SQL_UNIQUE, NULL ); }
 |  PRIMARY KEY	{ $$ = _symbol_create( SQL_PRIMARY_KEY, NULL ); }
 |  REFERENCES qname opt_column_list opt_match opt_ref_action

			{ dlist *l = L();
			  append_list(l, $2 );
			  append_list(l, $3 );
			  append_int(l, $4 );
			  append_int(l, $5 );
			  $$ = _symbol_create_list( SQL_FOREIGN_KEY, l); }
 /*TODO: Implemente domain_constraint_type*/

 |  domain_constraint_type
 ;

table_constraint_type:
    UNIQUE column_commalist_parens
			{ $$ = _symbol_create_list( SQL_UNIQUE, $2); }
 |  PRIMARY KEY column_commalist_parens
			{ $$ = _symbol_create_list( SQL_PRIMARY_KEY, $3); }
 |  FOREIGN KEY column_commalist_parens
    REFERENCES qname opt_column_list opt_match opt_ref_action

			{ dlist *l = L();
			  append_list(l, $5 );
			  append_list(l, $3 );
			  append_list(l, $6 );
			  append_int(l, $7 );
			  append_int(l, $8 );
			  $$ = _symbol_create_list( SQL_FOREIGN_KEY, l); }
 /*TODO: Implemente domain_constraint_type*/
 ;

domain_constraint_type:
/*    CHECK '(' search_condition ')' { $$ = _symbol_create_symbol(SQL_CHECK, $3); }*/
    CHECK '(' search_condition ')' { $$ = NULL; }
 ;

ident_commalist:
    ident
			{ $$ = append_string(L(), $1); }
 |  ident_commalist ',' ident
			{ $$ = append_string( $1, $3 ); }
 ;

like_table:
	LIKE qname	{ $$ = _symbol_create_list( SQL_LIKE, $2 ); }
 ;

view_def:
    create_or_replace VIEW qname opt_column_list AS query_expression_def opt_with_check_option
	{  dlist *l = L();
	  append_list(l, $3);
	  append_list(l, $4);
	  append_symbol(l, $6);
	  append_int(l, $7);
	  append_int(l, TRUE);	/* persistent view */
	  append_int(l, $1);
	  $$ = _symbol_create_list( SQL_CREATE_VIEW, l ); 
	}
  ;

query_expression_def:
	query_expression
  |	'(' query_expression_def ')'	{ $$ = $2; }
  ;

query_expression:
	select_no_parens_orderby
  |	with_query
  ;

opt_with_check_option:
    /* empty */			{ $$ = FALSE; }
 |  WITH CHECK OPTION		{ $$ = TRUE; }
 ;

opt_column_list:
    /* empty */			{ $$ = NULL; }
 | column_commalist_parens
 ;

column_commalist_parens:
   '(' ident_commalist ')'	{ $$ = $2; }
 ;

type_def:
    create TYPE qname EXTERNAL sqlNAME ident
			{ dlist *l = L();
				append_list(l, $3);
				append_string(l, $6);
			  $$ = _symbol_create_list( SQL_CREATE_TYPE, l ); }
 ;

external_function_name:
	ident '.' ident { $$ = append_string(append_string(L(), $1), $3); }
 ;


function_body:
	X_BODY
|	string
;


func_def:
    create_or_replace FUNCTION qname
	'(' opt_paramlist ')'
    RETURNS func_data_type
    EXTERNAL sqlNAME external_function_name 	
			{ dlist *f = L();
				append_list(f, $3);
				append_list(f, $5);
				append_symbol(f, $8);
				append_list(f, $11);
				append_list(f, NULL);
				append_int(f, F_FUNC);
				append_int(f, FUNC_LANG_MAL);
				append_int(f, $1);
			  $$ = _symbol_create_list( SQL_CREATE_FUNC, f ); }
 |  create_or_replace FUNCTION qname
	'(' opt_paramlist ')'
    RETURNS func_data_type
    routine_body
			{ dlist *f = L();
				append_list(f, $3);
				append_list(f, $5);
				append_symbol(f, $8);
				append_list(f, NULL);
				append_list(f, $9);
				append_int(f, F_FUNC);
				append_int(f, FUNC_LANG_SQL);
				append_int(f, $1);
			  $$ = _symbol_create_list( SQL_CREATE_FUNC, f ); }
  | create_or_replace FUNCTION qname
	'(' opt_paramlist ')'
    RETURNS func_data_type
    LANGUAGE IDENT function_body
		{
			int lang = 0;
			dlist *f = L();
			char l = *$10;

			if (l == 'R' || l == 'r')
				lang = FUNC_LANG_R;
			else if (l == 'P' || l == 'p') {
				// code does not get cleaner than this people
				if (strcasecmp($10, "PYTHON_MAP") == 0) {
					lang = FUNC_LANG_MAP_PY;
				} else if (strcasecmp($10, "PYTHON3_MAP") == 0) {
					lang = FUNC_LANG_MAP_PY3;
				} else if (strcasecmp($10, "PYTHON3") == 0) {
					lang = FUNC_LANG_PY3;
				} else if (strcasecmp($10, "PYTHON2_MAP") == 0) {
					lang = FUNC_LANG_MAP_PY2;
				} else if (strcasecmp($10, "PYTHON2") == 0) {
					lang = FUNC_LANG_PY2;
				} else {
					lang = FUNC_LANG_PY;
				}
			} else if (l == 'C' || l == 'c') {
				if (strcasecmp($10, "CPP") == 0) {
					lang = FUNC_LANG_CPP;
				} else {
					lang = FUNC_LANG_C;
				}
			}
			else if (l == 'J' || l == 'j')
				lang = FUNC_LANG_J;
			else {
				char *msg = sql_message("Language name R, C, PYTHON[3], PYTHON[3]_MAP or J(avascript):expected, received '%c'", l);
				yyerror(m, msg);
				_DELETE(msg);
			}

			append_list(f, $3);
			append_list(f, $5);
			append_symbol(f, $8);
			append_list(f, NULL);
			append_list(f, append_string(L(), $11));
			append_int(f, F_FUNC);
			append_int(f, lang);
			append_int(f, $1);
			$$ = _symbol_create_list( SQL_CREATE_FUNC, f );
		}
  | create_or_replace FILTER FUNCTION qname
	'(' opt_paramlist ')'
    EXTERNAL sqlNAME external_function_name 	
			{ dlist *f = L();
				append_list(f, $4);
				append_list(f, $6); 
				/* no returns - use OID */
				append_symbol(f, NULL); 
				append_list(f, $10);
				append_list(f, NULL);
				append_int(f, F_FILT);
				append_int(f, FUNC_LANG_MAL);
				append_int(f, $1);
			  $$ = _symbol_create_list( SQL_CREATE_FUNC, f ); }
  | create_or_replace AGGREGATE qname
	'(' opt_paramlist ')'
    RETURNS func_data_type
    EXTERNAL sqlNAME external_function_name 	
			{ dlist *f = L();
				append_list(f, $3);
				append_list(f, $5);
				append_symbol(f, $8);
				append_list(f, $11);
				append_list(f, NULL);
				append_int(f, F_AGGR);
				append_int(f, FUNC_LANG_MAL);
				append_int(f, $1);
			  $$ = _symbol_create_list( SQL_CREATE_FUNC, f ); }
  | create_or_replace AGGREGATE qname
	'(' opt_paramlist ')'
    RETURNS func_data_type
    LANGUAGE IDENT function_body
		{
			int lang = 0;
			dlist *f = L();
			char l = *$10;

			if (l == 'R' || l == 'r')
				lang = FUNC_LANG_R;
			else if (l == 'P' || l == 'p') {
				if (strcasecmp($10, "PYTHON_MAP") == 0) {
					lang = FUNC_LANG_MAP_PY;
				} else if (strcasecmp($10, "PYTHON3_MAP") == 0) {
					lang = FUNC_LANG_MAP_PY3;
				} else if (strcasecmp($10, "PYTHON3") == 0) {
					lang = FUNC_LANG_PY3;
				} else if (strcasecmp($10, "PYTHON2_MAP") == 0) {
					lang = FUNC_LANG_MAP_PY2;
				} else if (strcasecmp($10, "PYTHON2") == 0) {
					lang = FUNC_LANG_PY2;
				} else {
					lang = FUNC_LANG_PY;
				}
			} else if (l == 'C' || l == 'c') {
				if (strcasecmp($10, "CPP") == 0) {
					lang = FUNC_LANG_CPP;
				} else {
					lang = FUNC_LANG_C;
				}
			}
			else if (l == 'J' || l == 'j')
				lang = FUNC_LANG_J;
			else {
				char *msg = sql_message("Language name R, C, PYTHON[3], PYTHON[3]_MAP or J(avascript):expected, received '%c'", l);
				yyerror(m, msg);
				_DELETE(msg);
			}

			append_list(f, $3);
			append_list(f, $5);
			append_symbol(f, $8);
			append_list(f, NULL);
			append_list(f, append_string(L(), $11));
			append_int(f, F_AGGR);
			append_int(f, lang);
			append_int(f, $1);
			$$ = _symbol_create_list( SQL_CREATE_FUNC, f ); }
 | /* proc ie no result */
    create_or_replace PROCEDURE qname
	'(' opt_paramlist ')'
    EXTERNAL sqlNAME external_function_name 	
			{ dlist *f = L();
				append_list(f, $3);
				append_list(f, $5);
				append_symbol(f, NULL); /* no result */
				append_list(f, $9);
				append_list(f, NULL);
				append_int(f, F_PROC);
				append_int(f, FUNC_LANG_MAL);
				append_int(f, $1);
			  $$ = _symbol_create_list( SQL_CREATE_FUNC, f ); }
  | create_or_replace PROCEDURE qname
	'(' opt_paramlist ')'
    routine_body
			{ dlist *f = L();
				append_list(f, $3);
				append_list(f, $5);
				append_symbol(f, NULL); /* no result */
				append_list(f, NULL); 
				append_list(f, $7);
				append_int(f, F_PROC);
				append_int(f, FUNC_LANG_SQL);
				append_int(f, $1);
			  $$ = _symbol_create_list( SQL_CREATE_FUNC, f ); }
  |	create_or_replace sqlLOADER qname
	'(' opt_paramlist ')'
    LANGUAGE IDENT function_body { 
			int lang = 0;
			dlist *f = L();
			char l = *$8;
			/* other languages here if we ever get to it */
			if (l == 'P' || l == 'p') {
				lang = FUNC_LANG_PY;
			} else
				yyerror(m, sql_message("Language name P(ython) expected, received '%c'", l));

			append_list(f, $3);
			append_list(f, $5);
			append_symbol(f, NULL);
			append_list(f, NULL); 
			append_list(f, append_string(L(), $9));
			append_int(f, F_LOADER);
			append_int(f, lang);
			append_int(f, $1);
			$$ = _symbol_create_list( SQL_CREATE_FUNC, f ); }
;

routine_body:
	procedure_statement 
		{ $$ = L(); append_symbol( $$, $1); }
 |  BEGIN
	procedure_statement_list procedure_statement SCOLON 
    END
		{ $$ = append_symbol($2,$3); }
 |  BEGIN ATOMIC
	procedure_statement_list procedure_statement SCOLON 
    END
		{ $$ = append_symbol($3,$4); }
 ;

/* change into compound statement 
<compound statement> ::=
                [ <beginning label> <colon> ] BEGIN [ [ NOT ] ATOMIC ]
                [ <local declaration list> ] [ <local cursor declaration list> ] [ <local handler declaration list> ]
                [ <SQL statement list> ] END [ <ending label> ]

<beginning label> ::= <statement label>

<statement label> ::= <identifier>
*/

procedure_statement_list:
    /* empty*/ 	 { $$ = L(); }
 |  procedure_statement_list 
    procedure_statement SCOLON 	{ $$ = append_symbol($1,$2);}
 ;

trigger_procedure_statement_list:
    /* empty*/ 	 { $$ = L(); }
 |  trigger_procedure_statement_list 
    trigger_procedure_statement SCOLON 	{ $$ = append_symbol($1,$2);}
 ;

procedure_statement:
	transaction_statement
    |	update_statement
    |	schema
    | 	grant
    | 	revoke
    | 	create_statement
    |	drop_statement
    |	alter_statement
    |   declare_statement
    |   set_statement
    |	control_statement
    |   select_statement_single_row
    ;

trigger_procedure_statement:
	transaction_statement
    |	update_statement
    | 	grant
    | 	revoke
    |   declare_statement
    |   set_statement
    |	control_statement
    |   select_statement_single_row
    ;

control_statement:
	call_procedure_statement
    |	call_statement
    |   while_statement
    |   if_statement
    |   case_statement
    |	return_statement
/*
    |   for_statement		fetch tuples, not supported because of cursors 

    |   loop_statement		while (true) 
    |   repeat_statement	do while 

    |   leave_statement 	multilevel break 
    |   iterate_statement	multilevel continue 
*/
    ;

call_statement:
	CALL routine_invocation 	{ $$ = $2; }
    ;

call_procedure_statement:
	CALL func_ref		 	{$$ = _symbol_create_symbol(SQL_CALL, $2);}
    ;

routine_invocation: 
	routine_name '(' argument_list ')'
		{ dlist *l = L(); 
		  append_list( l, $1);
		  append_list( l, $3);
		  assert(0);
		  $$ = _symbol_create_list( SQL_FUNC, l);
		}
    ;

routine_name: qname ;

argument_list:
 /*empty*/		{$$ = L();}
 |  scalar_exp 		{ $$ = append_symbol( L(), $1); }
 |  argument_list ',' scalar_exp
			{ $$ = append_symbol( $1, $3); }
 ;


return_statement:
        RETURN return_value { $$ = _symbol_create_symbol(SQL_RETURN, $2); }
   ;

return_value:
      query_expression
   |  search_condition
   |  TABLE '(' query_expression ')'	
		{ $$ = _symbol_create_symbol(SQL_TABLE, $3); }
   ;

case_statement:
     CASE scalar_exp when_statements case_opt_else_statement END CASE
		{ $$ = _symbol_create_list(SQL_CASE,
		   append_list(
		    append_list(
		     append_symbol(
		      L(),$2),$3),$4)); }
 |   CASE when_search_statements case_opt_else_statement END CASE
		 { $$ = _symbol_create_list(SQL_CASE,
		   append_list(
		    append_list(
		     L(),$2),$3)); }
 ;

when_statement:
    WHEN scalar_exp THEN procedure_statement_list
			{ $$ = _symbol_create_list( SQL_WHEN,
			   append_list(
			    append_symbol(
			     L(), $2),$4)); }
 ;

when_statements:
    when_statement
			{ $$ = append_symbol( L(), $1);}
 |  when_statements when_statement
			{ $$ = append_symbol( $1, $2); }
 ;

when_search_statement:
    WHEN search_condition THEN procedure_statement_list
			{ $$ = _symbol_create_list( SQL_WHEN,
			   append_list(
			    append_symbol(
			     L(), $2),$4)); }
 ;

when_search_statements:
    when_search_statement
			{ $$ = append_symbol( L(), $1); }
 |  when_search_statements when_search_statement
			{ $$ = append_symbol( $1, $2); }
 ;

case_opt_else_statement:
    /* empty */	        		{ $$ = NULL; }
 |  ELSE procedure_statement_list	{ $$ = $2; }
 ;

		/* data types, more types to come */


if_statement:
	IF search_condition THEN procedure_statement_list 
	if_opt_else
	END IF
		{ dlist *l = L();
		  append_symbol(l, $2);
		  append_list(l, $4);
		  append_symbol(l, $5);
		  $$ = _symbol_create_list(SQL_IF, l);
		}
		  
	;

if_opt_else:
	/* empty */ 	
		{ $$ = NULL; }
   |	ELSE procedure_statement_list 
	  	{ $$ = _symbol_create_list(SQL_ELSE, $2); }
   |	ELSEIF search_condition THEN procedure_statement_list 
	if_opt_else
		{ dlist *l = L();
		  append_symbol(l, $2);
		  append_list(l, $4);
		  append_symbol(l, $5);
		  { $$ = _symbol_create_list(SQL_IF, l); }
		}
	;

while_statement:
	opt_begin_label
	WHILE search_condition DO
	procedure_statement_list
	END WHILE opt_end_label

		{ dlist *l;
		  char *label = $1?$1:$8;
		  if ($1 && $8 && strcmp($1, $8) != 0) {
			$$ = NULL;
			yyerror(m, "WHILE: labels should match");
			YYABORT;
		  }
 		  l = L();
		  append_symbol(l, $3); /* condition */
		  append_list(l, $5);	/* statements */
		  append_string(l, label);
		  $$ = _symbol_create_list(SQL_WHILE, l);
		}
 ;

opt_begin_label:
	/* empty */ 	{ $$ = NULL; }
 |	ident ':'
 ;

opt_end_label:
	/* empty */ 	{ $$ = NULL; }
 |	ident 
 ;
	
	
table_function_column_list:
	column data_type	{ $$ = L();
				  append_string($$, $1);
			  	  append_type($$, &$2);
				}
  |     table_function_column_list ',' column data_type
				{ 
				  append_string($$, $3);
			  	  append_type($$, &$4);
				}
  ;

func_data_type:
    TABLE '(' table_function_column_list ')'	
		{ $$ = _symbol_create_list(SQL_TABLE, $3); }
 |  data_type
		{ $$ = _symbol_create_list(SQL_TYPE, append_type(L(),&$1)); }
 ;

opt_paramlist:
    paramlist
 |  '*'			{ dlist *vararg = L();
			  append_string(vararg, "*");
			  append_type(vararg, NULL);
			  $$ = append_list(L(), vararg); }
 |			{ $$ = NULL; }
 ;

paramlist:
    paramlist ',' ident data_type
			{ dlist *p = L();
			  append_string(p, $3);
			  append_type(p, &$4);
			  $$ = append_list($1, p); }
 |  ident data_type
			{ dlist *l = L();
			  dlist *p = L();
			  append_string(p, $1);
			  append_type(p, &$2);
			  $$ = append_list(l, p); }
 ;

/*
Define triggered SQL-statements.

  <trigger definition>    ::=
         CREATE TRIGGER <trigger name> <trigger action time> <trigger event>
         ON <table name> [ REFERENCING <old or new values alias list> ]
         <triggered action>

  <trigger action time>    ::=   BEFORE | AFTER | INSTEAD OF

  <trigger event>    ::=   INSERT | DELETE | UPDATE [ OF <trigger column list> ]

  <trigger column list>    ::=   <column name list>

  <triggered action>    ::=
         [ FOR EACH { ROW | STATEMENT } ]
         [ WHEN <left paren> <search condition> <right paren> ]
         <triggered SQL statement>

  <triggered SQL statement>    ::=
         <SQL procedure statement>
     |     BEGIN ATOMIC { <SQL procedure statement> <semicolon> }... END

  <old or new values alias list>    ::=   <old or new values alias> ...

  <old or new values alias>    ::=
         OLD [ ROW ] [ AS ] <old values correlation name>
     |   NEW [ ROW ] [ AS ] <new values correlation name>
     |   OLD TABLE [ AS ] <old values table alias>
     |   NEW TABLE [ AS ] <new values table alias>

  <old values table alias>    ::=   <identifier>

  <new values table alias>    ::=   <identifier>

  <old values correlation name>    ::=   <correlation name>

  <new values correlation name>    ::=   <correlation name>
*/

trigger_def:
    create_or_replace TRIGGER qname trigger_action_time trigger_event
    ON qname opt_referencing_list triggered_action
	{ dlist *l = L();
	  append_list(l, $3);
	  append_int(l, $4);
	  append_symbol(l, $5);
	  append_list(l, $7);
	  append_list(l, $8);
	  append_list(l, $9);
	  append_int(l, $1);
	  $$ = _symbol_create_list(SQL_CREATE_TRIGGER, l); 
	}
 ;

trigger_action_time:
    BEFORE	{ $$ = 0; }
 |  AFTER	{ $$ = 1; }
/* | INSTEAD OF { $$ = 2; } */
 ;

trigger_event:
    INSERT 			{ $$ = _symbol_create_list(SQL_INSERT, NULL); }
 |  sqlDELETE 		{ $$ = _symbol_create_list(SQL_DELETE, NULL); }
 |  TRUNCATE 		{ $$ = _symbol_create_list(SQL_TRUNCATE, NULL); }
 |  UPDATE 			{ $$ = _symbol_create_list(SQL_UPDATE, NULL); }
 |  UPDATE OF ident_commalist 	{ $$ = _symbol_create_list(SQL_UPDATE, $3); }
 ;

opt_referencing_list:
    /* empty */ 				{ $$ = NULL; }
 |  REFERENCING old_or_new_values_alias_list 	{ $$ = $2; }
 ;

old_or_new_values_alias_list:
    old_or_new_values_alias	{ $$ = append_list(L(), $1); }
 |  old_or_new_values_alias_list 
    old_or_new_values_alias	{ $$ = append_list($1, $2); } 
 ;
       
old_or_new_values_alias:
	/* is really a correlation name */
       OLD opt_row opt_as ident	{ $$ = append_string(append_int(L(), 0), $4); }
 |  sqlNEW opt_row opt_as ident	{ $$ = append_string(append_int(L(), 1), $4); }
 |     OLD TABLE opt_as ident 	{ $$ = append_string(append_int(L(), 0), $4); }
 |  sqlNEW TABLE opt_as ident 	{ $$ = append_string(append_int(L(), 1), $4); }
 ;

opt_as:
    /* empty */
 |  AS
 ;

opt_row:
    /* empty */
 |  ROW	
 ;

triggered_action:
    opt_for_each opt_when triggered_statement
	{ $$ = L();
	  append_int($$, $1);
	  append_symbol($$, $2);
	  append_list($$, $3);
	}

opt_for_each:
    /* default for each statement */ 	{ $$ = 1; }
 |  FOR EACH row_or_statement 		{ $$ = $3; }
 ;

row_or_statement:
    ROW 	{ $$ = 0; }
 |  STATEMENT 	{ $$ = 1; }
 ;

opt_when:
    /* empty */ 			{ $$ = NULL; }
 |  WHEN  '(' search_condition ')'  	{ $$ = $3; }
 ;

triggered_statement:
    trigger_procedure_statement		
				{ $$ = append_symbol(L(), $1); }
 |  BEGIN ATOMIC 
    trigger_procedure_statement_list 
    END 			{ $$ = $3; }
 ;

routine_designator:
	FUNCTION qname opt_typelist
	{ dlist *l = L();
	  append_list(l, $2 );	
	  append_list(l, $3 );
	  append_int(l, F_FUNC );
	  $$ = l; }
 |	FILTER FUNCTION qname opt_typelist
	{ dlist *l = L();
	  append_list(l, $3 );	
	  append_list(l, $4 );
	  append_int(l, F_FILT );
	  $$ = l; }
 |	AGGREGATE qname opt_typelist
	{ dlist *l = L();
	  append_list(l, $2 );	
	  append_list(l, $3 );
	  append_int(l, F_AGGR );
	  $$ = l; }
 |	PROCEDURE qname opt_typelist
	{ dlist *l = L();
	  append_list(l, $2 );	
	  append_list(l, $3 );
	  append_int(l, F_PROC );
	  $$ = l; }
 |	sqlLOADER qname opt_typelist
	{ dlist *l = L();
	  append_list(l, $2 );	
	  append_list(l, $3 );
	  append_int(l, F_LOADER );
	  $$ = l; }
 ;

drop_routine_designator:
	FUNCTION if_exists qname opt_typelist
	{ dlist *l = L();
	  append_list(l, $3 );
	  append_list(l, $4 );
	  append_int(l, F_FUNC );
	  append_int(l, $2 );
	  $$ = l; }
 |	FILTER FUNCTION if_exists qname opt_typelist
	{ dlist *l = L();
	  append_list(l, $4 );
	  append_list(l, $5 );
	  append_int(l, F_FILT );
	  append_int(l, $3 );
	  $$ = l; }
 |	AGGREGATE if_exists qname opt_typelist
	{ dlist *l = L();
	  append_list(l, $3 );
	  append_list(l, $4 );
	  append_int(l, F_AGGR );
	  append_int(l, $2 );
	  $$ = l; }
 |	PROCEDURE if_exists qname opt_typelist
	{ dlist *l = L();
	  append_list(l, $3 );
	  append_list(l, $4 );
	  append_int(l, F_PROC );
	  append_int(l, $2 );
	  $$ = l; }
 |	sqlLOADER if_exists qname opt_typelist
	{ dlist *l = L();
	  append_list(l, $3 );
	  append_list(l, $4 );
	  append_int(l, F_LOADER );
	  append_int(l, $2 );
	  $$ = l; }
 ;

drop_statement:
   drop TABLE if_exists qname drop_action
	{ dlist *l = L();
	  append_list(l, $4 );
	  append_int(l, $5 );
	  append_int(l, $3 );
	  $$ = _symbol_create_list( SQL_DROP_TABLE, l ); }
 | drop drop_routine_designator drop_action
	{ dlist *l = $2;
	  append_int(l, 0 ); /* not all */
	  append_int(l, $3 );
	  $$ = _symbol_create_list( SQL_DROP_FUNC, l ); }
 | drop ALL FUNCTION qname drop_action
	{ dlist *l = L();
	  append_list(l, $4 );
	  append_list(l, NULL );
	  append_int(l, F_FUNC );
	  append_int(l, FALSE );
	  append_int(l, 1 );
	  append_int(l, $5 );
	  $$ = _symbol_create_list( SQL_DROP_FUNC, l ); }
 | drop ALL FILTER FUNCTION qname drop_action
	{ dlist *l = L();
	  append_list(l, $5 );
	  append_list(l, NULL );
	  append_int(l, F_FILT );
	  append_int(l, FALSE );
	  append_int(l, 1 );
	  append_int(l, $6 );
	  $$ = _symbol_create_list( SQL_DROP_FUNC, l ); }
 | drop ALL AGGREGATE qname drop_action
	{ dlist *l = L();
	  append_list(l, $4 );
	  append_list(l, NULL );
	  append_int(l, F_AGGR );
	  append_int(l, FALSE );
	  append_int(l, 1 );
	  append_int(l, $5 );
	  $$ = _symbol_create_list( SQL_DROP_FUNC, l ); }
 | drop ALL PROCEDURE qname drop_action
	{ dlist *l = L();
	  append_list(l, $4 );
	  append_list(l, NULL );
	  append_int(l, F_PROC );
	  append_int(l, FALSE );
	  append_int(l, 1 );
	  append_int(l, $5 );
	  $$ = _symbol_create_list( SQL_DROP_FUNC, l ); }
 | drop ALL sqlLOADER qname drop_action
	{ dlist *l = L();
	  append_list(l, $4 );
	  append_list(l, NULL );
	  append_int(l, F_LOADER );
	  append_int(l, FALSE );
	  append_int(l, 1 );
	  append_int(l, $5 );
	  $$ = _symbol_create_list( SQL_DROP_FUNC, l ); }
 |  drop VIEW if_exists qname drop_action
	{ dlist *l = L();
	  append_list(l, $4 );
	  append_int(l, $5 );
	  append_int(l, $3 );
	  $$ = _symbol_create_list( SQL_DROP_VIEW, l ); }
 |  drop TYPE qname drop_action
	{ dlist *l = L();
	  append_list(l, $3 );
	  append_int(l, $4 );
	  $$ = _symbol_create_list( SQL_DROP_TYPE, l ); }
 |  drop ROLE ident	  { $$ = _symbol_create( SQL_DROP_ROLE, $3 ); }
 |  drop USER ident	  { $$ = _symbol_create( SQL_DROP_USER, $3 ); }
 |  drop INDEX qname	  { $$ = _symbol_create_list( SQL_DROP_INDEX, $3 ); }
 |  drop TRIGGER if_exists qname
	{ dlist *l = L();
	  append_list(l, $4 );
	  append_int(l, $3 );
	  $$ = _symbol_create_list( SQL_DROP_TRIGGER, l );
	}
 ;

opt_typelist:
    /*empty*/		{$$ = NULL;}
 |  '(' typelist ')'	{$$ = $2;}
 |  '(' ')'		{$$ = L(); }
 ;

typelist:
    data_type			{ dlist *l = L();
				  append_type(l, &$1 );
				  $$= l; }
 |  data_type ',' typelist	{ append_type($3, &$1);
				  $$ = $3; }
 ;

drop_action:
    /* empty */		{ $$ = 0; }
 |  RESTRICT		{ $$ = 0; }
 |  CASCADE		{ $$ = 1; }
 ;
	/* data manipulative stmts */

sql:
   transaction_statement
 | update_statement
 ;

update_statement: 
/* todo merge statement */
   delete_stmt
 | truncate_stmt
 | insert_stmt
 | update_stmt
 | copyfrom_stmt
 ;

transaction_statement:
   _transaction_stmt
	{
	  $$ = $1;
	  m->type = Q_TRANS;					}
 ;

_transaction_stmt:
    COMMIT opt_work opt_chain
		{ $$ = _symbol_create_int( TR_COMMIT, $3);  }
 |  SAVEPOINT ident
		{ $$ = _symbol_create( TR_SAVEPOINT, $2); }
 |  RELEASE SAVEPOINT ident
		{ $$ = _symbol_create( TR_RELEASE, $3); }
 |  ROLLBACK opt_work opt_chain opt_to_savepoint
		{ $$ = _symbol_create_list( TR_ROLLBACK,
		   append_string(
			append_int(L(), $3), $4 )); }
 |  START TRANSACTION transaction_mode_list
		{ $$ = _symbol_create_int( TR_START, $3); }
 |  SET LOCAL TRANSACTION transaction_mode_list
		{ $$ = _symbol_create_int( TR_MODE, $4); }
 |  SET TRANSACTION transaction_mode_list
		{ $$ = _symbol_create_int( TR_MODE, $3); }
 ;

transaction_mode_list:
	/* empty */		{ $$ = tr_none; }
 |	_transaction_mode_list
 ;

_transaction_mode_list:
	transaction_mode
		{ $$ = $1; }
 |	_transaction_mode_list ',' transaction_mode
		{ $$ = ($1 | $3); }
 ;


transaction_mode:
	READ ONLY			{ $$ = tr_readonly; }
 |	READ WRITE			{ $$ = tr_writable; }
 |	ISOLATION LEVEL iso_level	{ $$ = tr_serializable; }
 |	DIAGNOSTICS sqlSIZE intval	{ $$ = tr_none; /* not supported */ }
 ;

iso_level:
	READ UNCOMMITTED
 |	READ COMMITTED
 |	sqlREPEATABLE READ
 |	SERIALIZABLE
 ;

opt_work: /* pure syntax sugar */
    WORK		{ $$ = 0; }
 |  /* empty */		{ $$ = 0; }
 ;

opt_chain:
    AND CHAIN		{ $$ = 1; }
 |  AND NO CHAIN	{ $$ = 0; }
 |  /* empty */		{ $$ = 0; }
 ;

opt_to_savepoint:
    /* empty */		{ $$ = NULL; }
 |  TO SAVEPOINT ident  { $$ = $3; }
 ;

opt_on_location:
    /* empty */		{ $$ = 0; }
  | ON CLIENT		{ $$ = 1; }
  | ON SERVER		{ $$ = 0; }
  ;

copyfrom_stmt:
    COPY opt_nr INTO qname opt_column_list FROM string_commalist opt_header_list opt_on_location opt_seps opt_null_string opt_locked opt_best_effort opt_constraint opt_fwf_widths
	{ dlist *l = L();
	  append_list(l, $4);
	  append_list(l, $5);
	  append_list(l, $7);
	  append_list(l, $8);
	  append_list(l, $10);
	  append_list(l, $2);
	  append_string(l, $11);
	  append_int(l, $12);
	  append_int(l, $13);
	  append_int(l, $14);
	  append_list(l, $15);
	  append_int(l, $9);
	  $$ = _symbol_create_list( SQL_COPYFROM, l ); }
  | COPY opt_nr INTO qname opt_column_list FROM STDIN  opt_header_list opt_seps opt_null_string opt_locked opt_best_effort opt_constraint
	{ dlist *l = L();
	  append_list(l, $4);
	  append_list(l, $5);
	  append_list(l, NULL);
	  append_list(l, $8);
	  append_list(l, $9);
	  append_list(l, $2);
	  append_string(l, $10);
	  append_int(l, $11);
	  append_int(l, $12);
	  append_int(l, $13);
	  append_list(l, NULL);
	  append_int(l, 0);
	  $$ = _symbol_create_list( SQL_COPYFROM, l ); }
  | COPY sqlLOADER INTO qname FROM func_ref
	{ dlist *l = L();
	  append_list(l, $4);
	  append_symbol(l, $6);
	  $$ = _symbol_create_list( SQL_COPYLOADER, l ); }
   | COPY BINARY INTO qname opt_column_list FROM string_commalist opt_on_location opt_constraint
	{ dlist *l = L();
	  append_list(l, $4);
	  append_list(l, $5);
	  append_list(l, $7);
	  append_int(l, $9);
	  append_int(l, $8);
	  $$ = _symbol_create_list( SQL_BINCOPYFROM, l ); }
  | COPY query_expression_def INTO string opt_on_location opt_seps opt_null_string
	{ dlist *l = L();
	  append_symbol(l, $2);
	  append_string(l, $4);
	  append_list(l, $6);
	  append_string(l, $7);
	  append_int(l, $5);
	  $$ = _symbol_create_list( SQL_COPYTO, l ); }
  | COPY query_expression_def INTO STDOUT opt_seps opt_null_string
	{ dlist *l = L();
	  append_symbol(l, $2);
	  append_string(l, NULL);
	  append_list(l, $5);
	  append_string(l, $6);
	  append_int(l, 0);
	  $$ = _symbol_create_list( SQL_COPYTO, l ); }
  ;
  


opt_fwf_widths:
       /* empty */		{ $$ = NULL; }
| FWF '(' fwf_widthlist ')' { $$ = $3; }
 
 ;
 
 fwf_widthlist:
    poslng		{ $$ = append_lng(L(), $1); }
 |  fwf_widthlist ',' poslng
			{ $$ = append_lng($1, $3); }
 ;

 
opt_header_list:
       /* empty */		{ $$ = NULL; }
 | '(' header_list ')'		{ $$ = $2; }
 ;

header_list:
   header 			{ $$ = append_list(L(), $1); }
 | header_list ',' header 	{ $$ = append_list($1, $3); }
 ;

header:
	ident		
			{ dlist *l = L();
			  append_string(l, $1 );
			  $$ = l; }
 |	ident STRING
			{ dlist *l = L();
			  append_string(l, $1 );
			  append_string(l, $2 );
			  $$ = l; }
 ;

opt_seps:
    /* empty */
				{ dlist *l = L();
				  append_string(l, sa_strdup(SA, "|"));
				  append_string(l, sa_strdup(SA, "\\n"));
				  $$ = l; }
 |  opt_using DELIMITERS string
				{ dlist *l = L();
				  append_string(l, $3);
				  append_string(l, sa_strdup(SA, "\\n"));
				  $$ = l; }
 |  opt_using DELIMITERS string ',' string
				{ dlist *l = L();
				  append_string(l, $3);
				  append_string(l, $5);
				  $$ = l; }
 |  opt_using DELIMITERS string ',' string ',' string
				{ dlist *l = L();
				  append_string(l, $3);
				  append_string(l, $5);
				  append_string(l, sql2str($7));
				  $$ = l; }
 ;

opt_using:
    /* empty */			{ $$ = NULL; }
 |  USING			{ $$ = NULL; }
 ;

opt_nr:
    /* empty */			{ $$ = NULL; }
 |  poslng RECORDS		{ $$ = append_lng(append_lng(L(), $1), 0); }
 |  OFFSET poslng 		{ $$ = append_lng(append_lng(L(), -1), $2); }
 |  poslng OFFSET poslng RECORDS	
				{ $$ = append_lng(append_lng(L(), $1), $3); }
 |  poslng RECORDS OFFSET poslng	
				{ $$ = append_lng(append_lng(L(), $1), $4); }
 ;

opt_null_string:
	/* empty */		{ $$ = NULL; }
 |  	sqlNULL opt_as string	{ $$ = $3; }
 ;

opt_locked:
	/* empty */	{ $$ = FALSE; }
 |  	LOCKED		{ $$ = TRUE; }
 ;

opt_best_effort:
	/* empty */	{ $$ = FALSE; }
 |  	BEST EFFORT	{ $$ = TRUE; }
 ;

opt_constraint:
	/* empty */	{ $$ = TRUE; }
 |  	NO CONSTRAINT	{ $$ = FALSE; }
 ;

string_commalist:
	string_commalist_contents          { $$ = $1; }
 |	'(' string_commalist_contents ')'  { $$ = $2; }
 ;

string_commalist_contents:
    string		{ $$ = append_string(L(), $1); }
 |  string_commalist_contents ',' string
			{ $$ = append_string($1, $3); }
 ;

delete_stmt:
    sqlDELETE FROM qname opt_where_clause

	{ dlist *l = L();
	  append_list(l, $3);
	  append_symbol(l, $4);
	  $$ = _symbol_create_list( SQL_DELETE, l ); }
 ;

check_identity:
    /* empty */			{ $$ = 0; }
 |  CONTINUE IDENTITY	{ $$ = 0; }
 |  RESTART IDENTITY	{ $$ = 1; }
 ;

truncate_stmt:
   TRUNCATE TABLE qname check_identity drop_action
	{ dlist *l = L();
	  append_list(l, $3 );
	  append_int(l, $4 );
	  append_int(l, $5 );
	  $$ = _symbol_create_list( SQL_TRUNCATE, l ); }
 | TRUNCATE qname check_identity drop_action
	{ dlist *l = L();
	  append_list(l, $2 );
	  append_int(l, $3 );
	  append_int(l, $4 );
	  $$ = _symbol_create_list( SQL_TRUNCATE, l ); }
 ;

update_stmt:
    UPDATE qname SET assignment_commalist opt_from_clause opt_where_clause

	{ dlist *l = L();
	  append_list(l, $2);
	  append_list(l, $4);
	  append_symbol(l, $5);
	  append_symbol(l, $6);
	  $$ = _symbol_create_list( SQL_UPDATE, l ); }
 ;

/* todo merge statment 

Conditionally update rows of a table, or insert new rows into a table, or both.


<merge statement> ::=
		MERGE INTO <target table> [ [ AS ] <merge correlation name> ]
		USING <table reference> ON <search condition> <merge operation specification>

<merge correlation name> ::= <correlation name>

<merge operation specification> ::= <merge when clause>...

<merge when clause> ::= <merge when matched clause> | <merge when not matched clause>

<merge when matched clause> ::= WHEN MATCHED THEN <merge update specification>

<merge when not matched clause> ::= WHEN NOT MATCHED THEN <merge insert specification>

<merge update specification> ::= UPDATE SET <set clause list>

<merge insert specification> ::=
		INSERT [ <left paren> <insert column list> <right paren> ]
		[ <override clause> ] VALUES <merge insert value list>

<merge insert value list> ::=
		<left paren> <merge insert value element> [ { <comma> <merge insert value element> }... ] <right paren>

<merge insert value element> ::= <value expression> | <contextually typed value specification>
*/

insert_stmt:
    INSERT INTO qname values_or_query_spec

	{ dlist *l = L();
	  append_list(l, $3);
	  append_list(l, NULL);
	  append_symbol(l, $4);
	  $$ = _symbol_create_list( SQL_INSERT, l ); }

 |  INSERT INTO qname column_commalist_parens values_or_query_spec

	{ dlist *l = L();
	  append_list(l, $3);
	  append_list(l, $4);
	  append_symbol(l, $5);
	  $$ = _symbol_create_list( SQL_INSERT, l ); }
 ;

values_or_query_spec:
/* empty values list */
		{ $$ = _symbol_create_list( SQL_VALUES, L()); }
 |   DEFAULT VALUES
		{ $$ = _symbol_create_list( SQL_VALUES, L()); }
 |   VALUES row_commalist
		{ $$ = _symbol_create_list( SQL_VALUES, $2); }
 |  query_expression
 ;


row_commalist:
    '(' atom_commalist ')'	{ $$ = append_list(L(), $2); }
 |  row_commalist ',' '(' atom_commalist ')'
				{ $$ = append_list($1, $4); }
 ;

atom_commalist:
    insert_atom		{ $$ = append_symbol(L(), $1); }
 |  atom_commalist ',' insert_atom
			{ $$ = append_symbol($1, $3); }
 ;

value_commalist:
    value		{ $$ = append_symbol(L(), $1); }
 |  value_commalist ',' value
			{ $$ = append_symbol($1, $3); }
 ;

null:
   sqlNULL
	 { 
	  if (m->emode == m_normal && m->caching) {
		/* replace by argument */
		atom *a = atom_general(SA, sql_bind_localtype("void"), NULL);

		if(!sql_add_arg( m, a)) {
			char *msg = sql_message(SQLSTATE(HY001) "allocation failure");
			yyerror(m, msg);
			_DELETE(msg);
			YYABORT;
		}
		$$ = _symbol_create_list( SQL_COLUMN,
			append_int(L(), m->argc-1));
	   } else {
		$$ = _symbol_create(SQL_NULL, NULL );
	   }
	}
 ;


simple_atom:
    scalar_exp
 ;

insert_atom:
    simple_atom
 |  DEFAULT		{ $$ = _symbol_create(SQL_DEFAULT, NULL ); }
 ;

value:
    simple_atom
 |  select_no_parens
 ;

opt_distinct:
    /* empty */		{ $$ = FALSE; }
 |  ALL			{ $$ = FALSE; }
 |  DISTINCT		{ $$ = TRUE; }
 ;

assignment_commalist:
    assignment		{ $$ = append_symbol(L(), $1 ); }
 |  assignment_commalist ',' assignment
			{ $$ = append_symbol($1, $3 ); }
 ;

assign_default:
    DEFAULT		{ $$ = _symbol_create(SQL_DEFAULT, NULL ); }
 ;

assignment:
   column '=' assign_default
	{ dlist *l = L();
	  append_symbol(l, $3);
	  append_string(l, $1);
	  $$ = _symbol_create_list( SQL_ASSIGN, l); }
 |  column '=' search_condition
	{ dlist *l = L();
	  append_symbol(l, $3 );
	  append_string(l, $1);
	  $$ = _symbol_create_list( SQL_ASSIGN, l); }
 |  column_commalist_parens '=' subquery
	{ dlist *l = L();
	  append_symbol(l, $3);
	  append_list(l, $1);
	  $$ = _symbol_create_list( SQL_ASSIGN, l ); }
 ;

opt_where_clause:
    /* empty */			{ $$ = NULL; }
 |  WHERE search_condition	{ $$ = $2; }
 ;

	/* query expressions */

joined_table:
   '(' joined_table ')'
	{ $$ = $2; }
 |  table_ref CROSS JOIN table_ref
	{ dlist *l = L();
	  append_symbol(l, $1);
	  append_symbol(l, $4);
	  $$ = _symbol_create_list( SQL_CROSS, l); }
 |  table_ref UNIONJOIN table_ref join_spec
	{ dlist *l = L();
	  append_symbol(l, $1);
	  append_int(l, 0);
	  append_int(l, 4);
	  append_symbol(l, $3);
	  append_symbol(l, $4);
	  $$ = _symbol_create_list( SQL_UNIONJOIN, l); }
 |  table_ref join_type JOIN table_ref join_spec
	{ dlist *l = L();
	  append_symbol(l, $1);
	  append_int(l, 0);
	  append_int(l, $2);
	  append_symbol(l, $4);
	  append_symbol(l, $5);
	  $$ = _symbol_create_list( SQL_JOIN, l); }
 |  table_ref NATURAL join_type JOIN table_ref
	{ dlist *l = L();
	  append_symbol(l, $1);
	  append_int(l, 1);
	  append_int(l, $3);
	  append_symbol(l, $5);
	  append_symbol(l, NULL);
	  $$ = _symbol_create_list( SQL_JOIN, l); }
  ;

join_type:
    /* empty */			{ $$ = 0; }
  | INNER			{ $$ = 0; }
  | outer_join_type opt_outer	{ $$ = 1 + $1; }
  ;

opt_outer:
    /* empty */ 		{ $$ = 0; }
  | OUTER			{ $$ = 0; }
  ;

outer_join_type:
    LEFT		{ $$ = 0; }
  | RIGHT		{ $$ = 1; }
  | FULL		{ $$ = 2; }
  ;

join_spec:
    ON search_condition			{ $$ = $2; }
  | USING column_commalist_parens
		{ $$ = _symbol_create_list( SQL_USING, $2); }
  ;

/*
<query expression> ::= [ <with clause> ] <query expression body>

<with clause> ::= WITH [ RECURSIVE ] <with list>

<with list> ::= <with list element> [ { <comma> <with list element> }... ]

<with list element> ::=
                <query name> [ <left paren> <with column list> <right paren> ]
                AS <left paren> <query expression> <right paren> [ <search or cycle clause> ]

<with column list> ::= <column name list>

RECURSIVE and <search or cycle clause> are currently not supported
*/

sql: with_query
	;

with_query:
	WITH with_list with_query_expression
	{
		dlist *l = L();
	  	append_list(l, $2);
	  	append_symbol(l, $3);
	  	$$ = _symbol_create_list( SQL_WITH, l ); 
	}
  ;

with_list:
	with_list ',' with_list_element	 { $$ = append_symbol($1, $3); }
 |	with_list_element	 	 { $$ = append_symbol(L(), $1); }
 ;

with_list_element: 
    ident opt_column_list AS subquery_with_orderby 
	{  dlist *l = L();
	  append_list(l, append_string(L(), $1));
	  append_list(l, $2);
	  append_symbol(l, $4);
	  append_int(l, FALSE);	/* no with check */
	  append_int(l, FALSE);	/* inlined view  (ie not persistent) */
	  append_int(l, FALSE); /* no replace clause */
	  $$ = _symbol_create_list( SQL_CREATE_VIEW, l ); 
	}
 ;

with_query_expression:
	select_no_parens_orderby
  ;


sql:
    select_statement_single_row
|
    select_no_parens_orderby
 ;

simple_select:
    SELECT opt_distinct selection table_exp
	{ $$ = newSelectNode( SA, $2, $3, NULL,
		$4->h->data.sym,
		$4->h->next->data.sym,
		$4->h->next->next->data.sym,
		$4->h->next->next->next->data.sym,
		NULL, NULL, NULL, NULL, NULL,
		$4->h->next->next->next->next->data.sym);
	}
    ;

select_statement_single_row:
    SELECT opt_distinct selection INTO select_target_list table_exp
	{ $$ = newSelectNode( SA, $2, $3, $5,
		$6->h->data.sym,
		$6->h->next->data.sym,
		$6->h->next->next->data.sym,
		$6->h->next->next->next->data.sym,
		NULL, NULL, NULL, NULL, NULL,
		$6->h->next->next->next->next->data.sym);
	}
    ;

select_no_parens_orderby:
     select_no_parens opt_order_by_clause opt_limit opt_offset opt_sample
	 { 
	  $$ = $1;
	  if ($2 || $3 || $4 || $5) {
	  	if ($1 != NULL &&
		    ($1->token == SQL_SELECT ||
		     $1->token == SQL_UNION  ||
		     $1->token == SQL_EXCEPT ||
		     $1->token == SQL_INTERSECT)) {
			if ($1->token == SQL_SELECT) {
	 			SelectNode *s = (SelectNode*)$1;
	
	  			s -> orderby = $2;
	  			s -> limit = $3;
	  			s -> offset = $4;
	  			s -> sample = $5;
			} else { /* Add extra select * from .. in case of UNION, EXCEPT, INTERSECT */
				$$ = newSelectNode( 
					SA, 0, 
					append_symbol(L(), _symbol_create_list(SQL_TABLE, append_string(append_string(L(),NULL),NULL))), NULL,
					_symbol_create_list( SQL_FROM, append_symbol(L(), $1)), NULL, NULL, NULL, $2, _symbol_create_list(SQL_NAME, append_list(append_string(L(),"inner"),NULL)), $3, $4, $5, NULL);
			}
	  	} else {
			yyerror(m, "missing SELECT operator");
			YYABORT;
	  	}
	 } 
	}
    ;

select_target_list:
	target_specification 	{ $$ = append_string(L(), $1); }
 |  	select_target_list ',' target_specification
				{ $$ = append_string($1, $3); }
 ;

target_specification:
	ident
 ;

select_no_parens:
    select_no_parens UNION set_distinct opt_corresponding select_no_parens

	{ dlist *l = L();
	  append_symbol(l, $1);
	  append_int(l, $3);
	  append_list(l, $4);
	  append_symbol(l, $5);
	  $$ = _symbol_create_list( SQL_UNION, l); }

 |  select_no_parens EXCEPT set_distinct opt_corresponding select_no_parens

	{ dlist *l = L();
	  append_symbol(l, $1);
	  append_int(l, $3);
	  append_list(l, $4);
	  append_symbol(l, $5);
	  $$ = _symbol_create_list( SQL_EXCEPT, l); }

 |  select_no_parens INTERSECT set_distinct opt_corresponding select_no_parens

	{ dlist *l = L();
	  append_symbol(l, $1);
	  append_int(l, $3);
	  append_list(l, $4);
	  append_symbol(l, $5);
	  $$ = _symbol_create_list( SQL_INTERSECT, l); }
 |  '(' select_no_parens ')' { $$ = $2; }
 |   simple_select
 ;

set_distinct:
    /* empty */		{ $$ = TRUE; }
 |  ALL			{ $$ = FALSE; }
 |  DISTINCT		{ $$ = TRUE; }
 ;


opt_corresponding:
	/* empty */	{ $$ = NULL; }
 |  CORRESPONDING
			{ $$ = L(); }
 |  CORRESPONDING BY '(' column_ref_commalist ')'
			{ $$ = $4; }
 ;

selection:
    column_exp_commalist
 ;

table_exp:
    opt_from_clause opt_window_clause opt_where_clause opt_group_by_clause opt_having_clause

	{ $$ = L();
	  append_symbol($$, $1);
	  append_symbol($$, $3);
	  append_symbol($$, $4);
	  append_symbol($$, $5);
	  append_symbol($$, $2); }
 ;

window_definition:
    ident AS '(' window_specification ')' { dlist *l = L(); append_string(l, $1); append_list(l, $4);
                                            $$ = _symbol_create_list(SQL_NAME, l); }
 ;

window_definition_list:
    window_definition                            { $$ = append_symbol(L(), $1); }
 |  window_definition_list ',' window_definition { $$ = append_symbol($1, $3); }
 ;

opt_window_clause:
    /* empty */                   { $$ = NULL; }
 |  WINDOW window_definition_list { $$ = _symbol_create_list( SQL_WINDOW, $2); }
 ;

opt_from_clause:
    /* empty */			 { $$ = NULL; }
 |  FROM table_ref_commalist 	 { $$ = _symbol_create_list( SQL_FROM, $2); }
 ;

table_ref_commalist:
    table_ref		{ $$ = append_symbol(L(), $1); }
 |  table_ref_commalist ',' table_ref
			{ $$ = append_symbol($1, $3); }
 ;

table_ref:
    qname opt_table_name 	{ dlist *l = L();
		  		  append_list(l, $1);
		  	  	  append_symbol(l, $2);
		  		  $$ = _symbol_create_list(SQL_NAME, l); }
 |  func_ref opt_table_name
	 		        { dlist *l = L();
		  		  append_symbol(l, $1);
		  	  	  append_symbol(l, $2);
		  	  	  append_int(l, 0);
		  		  $$ = _symbol_create_list(SQL_TABLE, l); }
 |  LATERAL func_ref opt_table_name
	 		        { dlist *l = L();
		  		  append_symbol(l, $2);
		  	  	  append_symbol(l, $3);
		  	  	  append_int(l, 1);
		  		  $$ = _symbol_create_list(SQL_TABLE, l); }
 |  subquery_with_orderby table_name		
				{
				  $$ = $1;
				  if ($$->token == SQL_SELECT) {
				  	SelectNode *sn = (SelectNode*)$1;
				  	sn->name = $2;
				  } else {
				  	append_symbol($1->data.lval, $2);
				  }
				}
 |  LATERAL subquery table_name		
				{
				  $$ = $2;
				  if ($$->token == SQL_SELECT) {
				  	SelectNode *sn = (SelectNode*)$2;
				  	sn->name = $3;
					sn->lateral = 1;
				  } else {
				  	append_symbol($2->data.lval, $3);
	  				append_int($2->data.lval, 1);
				  }
				}
 |  subquery_with_orderby
				{ $$ = NULL;
				  yyerror(m, "subquery table reference needs alias, use AS xxx");
				  YYABORT;
				}
 |  joined_table 		{ $$ = $1;
				  append_symbol($1->data.lval, NULL); }
/* Basket expression, TODO window */
 |  '[' 
	{ m->caching = 0; }
	select_no_parens ']' table_name 	
	{
		dlist *op = L();

 	  	append_symbol(op, $3);
		append_symbol(op, $5);
		$$ = _symbol_create_list(SQL_TABLE_OPERATOR, op); 
	}
 ;

table_name:
    AS ident '(' name_commalist ')'
				{ dlist *l = L();
		  		  append_string(l, $2);
		  	  	  append_list(l, $4);
		  		  $$ = _symbol_create_list(SQL_NAME, l); }
 |  AS ident
				{ dlist *l = L();
		  		  append_string(l, $2);
		  	  	  append_list(l, NULL);
		  		  $$ = _symbol_create_list(SQL_NAME, l); }
 |  ident '(' name_commalist ')'
				{ dlist *l = L();
		  		  append_string(l, $1);
		  	  	  append_list(l, $3);
		  		  $$ = _symbol_create_list(SQL_NAME, l); }
 |  ident
				{ dlist *l = L();
		  		  append_string(l, $1);
		  	  	  append_list(l, NULL);
		  		  $$ = _symbol_create_list(SQL_NAME, l); }
 ;

opt_table_name:
	      /* empty */ 	{ $$ = NULL; }
 | table_name			{ $$ = $1; }
 ;

opt_group_by_clause:
    /* empty */ 		  { $$ = NULL; }
 |  sqlGROUP BY column_ref_commalist { $$ = _symbol_create_list( SQL_GROUPBY, $3 );}
 ;

column_ref_commalist:
    column_ref		{ $$ = append_symbol(L(),
			       _symbol_create_list(SQL_COLUMN,$1)); }
 |  column_ref_commalist ',' column_ref
			{ $$ = append_symbol( $1,
			       _symbol_create_list(SQL_COLUMN,$3)); }
 ;

opt_having_clause:
    /* empty */ 		 { $$ = NULL; }
 |  HAVING search_condition	 { $$ = $2; }
 ;


search_condition:
    search_condition OR and_exp
		{ dlist *l = L();
		  append_symbol(l, $1);
		  append_symbol(l, $3);
		  $$ = _symbol_create_list(SQL_OR, l ); }
 |  and_exp	{ $$ = $1; }
 ;
   
and_exp:
    and_exp AND pred_exp
		{ dlist *l = L();
		  append_symbol(l, $1);
		  append_symbol(l, $3);
		  $$ = _symbol_create_list(SQL_AND, l ); }
 |  pred_exp	{ $$ = $1; }
 ;

opt_order_by_clause:
    /* empty */ 			  { $$ = NULL; }
 |  ORDER BY sort_specification_list
		{ $$ = _symbol_create_list( SQL_ORDERBY, $3); }
 ;

opt_limit:
    /* empty */ 	{ $$ = NULL; }
 |  LIMIT nonzerolng	{ 
		  	  sql_subtype *t = sql_bind_localtype("lng");
			  $$ = _newAtomNode( atom_int(SA, t, $2)); 
			}
 |  LIMIT param		{ $$ = $2; }
 ;

opt_offset:
	/* empty */	{ $$ = NULL; }
 |  OFFSET poslng	{ 
		  	  sql_subtype *t = sql_bind_localtype("lng");
			  $$ = _newAtomNode( atom_int(SA, t, $2)); 
			}
 |  OFFSET param	{ $$ = $2; }
 ;

opt_sample:
	/* empty */	{ $$ = NULL; }
 |  SAMPLE poslng opt_seed	{

	 				dlist *l = L();

					 append_symbol(l,
					 	_newAtomNode( atom_int(SA, sql_bind_localtype("lng"), $2)) );

					if ($3)
						append_symbol(l,$3);

			  $$ = _symbol_create_list(SQL_SAMPLE, l);
			}
 |  SAMPLE INTNUM opt_seed	{

	 				dlist *l = L();

				append_symbol(l,
					 	_newAtomNode( atom_float(SA, sql_bind_localtype("dbl"), strtod($2,NULL))) );
				
				if ($3)
						append_symbol(l,$3);

			  $$ = _symbol_create_list(SQL_SAMPLE, l);
			}
 |  SAMPLE param	{ $$ = $2; }
 ;

 opt_seed:
	/* empty */	{ $$ = NULL; }
 | SEED intval {
			  $$ = _newAtomNode( atom_int(SA, sql_bind_localtype("int"), $2));
 }

sort_specification_list:
    ordering_spec	 { $$ = append_symbol(L(), $1); }
 |  sort_specification_list ',' ordering_spec
			 { $$ = append_symbol( $1, $3 ); }
 ;

ordering_spec:
    scalar_exp opt_asc_desc
	{ dlist *l = L();
	  append_symbol(l, $1);
	  append_int(l, $2);
	  $$ = _symbol_create_list(SQL_COLUMN, l ); }

 ;

opt_asc_desc:
    /* empty */ 	{ $$ = TRUE; }
 |  ASC			{ $$ = TRUE; }
 |  DESC		{ $$ = FALSE; }
 ;

predicate:
    comparison_predicate
 |  between_predicate
 |  like_predicate
 |  test_for_null
 |  in_predicate
 |  all_or_any_predicate
 |  existence_test
 |  filter_exp
 |  scalar_exp
 ;

pred_exp:
    NOT pred_exp 
		{ $$ = $2;

		  if ($$->token == SQL_EXISTS)
			$$->token = SQL_NOT_EXISTS;
		  else if ($$->token == SQL_NOT_EXISTS)
			$$->token = SQL_EXISTS;
		  else if ($$->token == SQL_NOT_BETWEEN)
			$$->token = SQL_BETWEEN;
		  else if ($$->token == SQL_BETWEEN)
			$$->token = SQL_NOT_BETWEEN;
		  else if ($$->token == SQL_NOT_LIKE)
			$$->token = SQL_LIKE;
		  else if ($$->token == SQL_LIKE)
			$$->token = SQL_NOT_LIKE;
		  else
			$$ = _symbol_create_symbol(SQL_NOT, $2); }
 |   predicate	{ $$ = $1; }
 ;

comparison_predicate:
    pred_exp COMPARISON pred_exp
		{ dlist *l = L();

		  append_symbol(l, $1);
		  append_string(l, $2);
		  append_symbol(l, $3);
		  $$ = _symbol_create_list(SQL_COMPARE, l ); }
 |  pred_exp '=' pred_exp
		{ dlist *l = L();

		  append_symbol(l, $1);
		  append_string(l, sa_strdup(SA, "="));
		  append_symbol(l, $3);
		  $$ = _symbol_create_list(SQL_COMPARE, l ); }
 ;

between_predicate:
    pred_exp NOT_BETWEEN opt_bounds pred_exp AND pred_exp
		{ dlist *l = L();
		  append_symbol(l, $1);
		  append_int(l, $3);
		  append_symbol(l, $4);
		  append_symbol(l, $6);
		  $$ = _symbol_create_list(SQL_NOT_BETWEEN, l ); }
 |  pred_exp BETWEEN opt_bounds pred_exp AND pred_exp
		{ dlist *l = L();
		  append_symbol(l, $1);
		  append_int(l, $3);
		  append_symbol(l, $4);
		  append_symbol(l, $6);
		  $$ = _symbol_create_list(SQL_BETWEEN, l ); }
 ;

opt_bounds:
   /* empty */ 	{ $$ = 0; }
 | ASYMMETRIC 	{ $$ = 0; }
 | SYMMETRIC 	{ $$ = 1; }
 ;

like_predicate:
    pred_exp NOT_LIKE like_exp
		{ dlist *l = L();
		  append_symbol(l, $1);
		  append_symbol(l, $3);
		  append_int(l, FALSE);  /* case sensitive */
		  append_int(l, TRUE);  /* anti */
		  $$ = _symbol_create_list( SQL_LIKE, l ); }
 |  pred_exp NOT_ILIKE like_exp
		{ dlist *l = L();
		  append_symbol(l, $1);
		  append_symbol(l, $3);
		  append_int(l, TRUE);  /* case insensitive */
		  append_int(l, TRUE);  /* anti */
		  $$ = _symbol_create_list( SQL_LIKE, l ); }
 |  pred_exp LIKE like_exp
		{ dlist *l = L();
		  append_symbol(l, $1);
		  append_symbol(l, $3);
		  append_int(l, FALSE);  /* case sensitive */
		  append_int(l, FALSE);  /* anti */
		  $$ = _symbol_create_list( SQL_LIKE, l ); }
 |  pred_exp ILIKE like_exp
		{ dlist *l = L();
		  append_symbol(l, $1);
		  append_symbol(l, $3);
		  append_int(l, TRUE);  /* case insensitive */
		  append_int(l, FALSE);  /* anti */
		  $$ = _symbol_create_list( SQL_LIKE, l ); }
 ;

like_exp:
    scalar_exp
	{ dlist *l = L();
	  append_symbol(l, $1);
	  $$ = _symbol_create_list(SQL_ESCAPE, l ); }
 |  scalar_exp ESCAPE string
 	{ const char *s = sql2str($3);
	  if (_strlen(s) != 1) {
		yyerror(m, SQLSTATE(22019) "ESCAPE must be one character");
		$$ = NULL;
		YYABORT;
	  } else {
		dlist *l = L();
		append_symbol(l, $1);
		append_string(l, s);
		$$ = _symbol_create_list(SQL_ESCAPE, l);
	  }
	}
 ;

test_for_null:
    scalar_exp IS NOT sqlNULL { $$ = _symbol_create_symbol( SQL_IS_NOT_NULL, $1 );}
 |  scalar_exp IS sqlNULL     { $$ = _symbol_create_symbol( SQL_IS_NULL, $1 ); }
 ;

in_predicate:
    pred_exp NOT_IN '(' value_commalist ')'
		{ dlist *l = L();

		  append_symbol(l, $1);
		  append_list(l, $4);
		  $$ = _symbol_create_list(SQL_NOT_IN, l ); }
 |  pred_exp sqlIN '(' value_commalist ')'
		{ dlist *l = L();

		  append_symbol(l, $1);
		  append_list(l, $4);
		  $$ = _symbol_create_list(SQL_IN, l ); }
 |  '(' pred_exp_list ')' NOT_IN '(' value_commalist ')'
		{ dlist *l = L();
		  append_list(l, $2);
		  append_list(l, $6);
		  $$ = _symbol_create_list(SQL_NOT_IN, l ); }
 |  '(' pred_exp_list ')' sqlIN '(' value_commalist ')'
		{ dlist *l = L();
		  append_list(l, $2);
		  append_list(l, $6);
		  $$ = _symbol_create_list(SQL_IN, l ); }
 ;

pred_exp_list:
    pred_exp
			{ $$ = append_symbol( L(), $1);}
 |  pred_exp_list ',' pred_exp
			{ $$ = append_symbol( $1, $3); }
 ;

all_or_any_predicate:
    pred_exp COMPARISON any_all_some subquery

		{ dlist *l = L();
		  append_symbol(l, $1);
		  append_string(l, $2);
		  append_symbol(l, $4);
		  append_int(l, $3);
		  $$ = _symbol_create_list(SQL_COMPARE, l ); }
 |  pred_exp '=' any_all_some pred_exp
		{ dlist *l = L();
		  append_symbol(l, $1);
		  append_string(l, sa_strdup(SA, "="));
		  append_symbol(l, $4);
		  append_int(l, $3);
		  $$ = _symbol_create_list(SQL_COMPARE, l ); }
 ;

any_all_some:
    ANY		{ $$ = 0; }
 |  SOME	{ $$ = 0; }
 |  ALL		{ $$ = 1; }
 ;

existence_test:
    EXISTS subquery 	{ $$ = _symbol_create_symbol( SQL_EXISTS, $2 ); }
 ;

filter_arg_list:
       pred_exp				{ $$ = append_symbol(L(), $1); }
 |     filter_arg_list ',' pred_exp	{ $$ = append_symbol($1, $3);  }
 ;

filter_args:
	'[' filter_arg_list ']' 	{ $$ = $2; }
 ;

filter_exp:
 filter_args qname filter_args
		{ dlist *l = L();
		  append_list(l, $1);
		  append_list(l, $2);
		  append_list(l, $3);
		  $$ = _symbol_create_list(SQL_FILTER, l ); }
 ;


subquery_with_orderby:
    '(' select_no_parens_orderby ')'	{ $$ = $2; }
 |  '(' VALUES row_commalist ')'	
				{ $$ = _symbol_create_list( SQL_VALUES, $3); }
 |  '(' with_query ')'	
				{ $$ = $2; }
 ;

subquery:
    '(' select_no_parens ')'	{ $$ = $2; }
 |  '(' VALUES row_commalist ')'	
				{ $$ = _symbol_create_list( SQL_VALUES, $3); }
 |  '(' with_query ')'	
				{ $$ = $2; }
 ;

	/* simple_scalar expressions */
simple_scalar_exp:
    value_exp
 |  scalar_exp '+' scalar_exp
			{ dlist *l = L();
			  append_list(l, 
			  	append_string(append_string(L(), sa_strdup(SA, "sys")), sa_strdup(SA, "sql_add")));
	  		  append_symbol(l, $1);
	  		  append_symbol(l, $3);
	  		  $$ = _symbol_create_list( SQL_BINOP, l ); }
 |  scalar_exp '-' scalar_exp
			{ dlist *l = L();
			  append_list(l, 
			  	append_string(append_string(L(), sa_strdup(SA, "sys")), sa_strdup(SA, "sql_sub")));
	  		  append_symbol(l, $1);
	  		  append_symbol(l, $3);
	  		  $$ = _symbol_create_list( SQL_BINOP, l ); }
 |  scalar_exp '*' scalar_exp
			{ dlist *l = L();
			  append_list(l, 
			  	append_string(append_string(L(), sa_strdup(SA, "sys")), sa_strdup(SA, "sql_mul")));
	  		  append_symbol(l, $1);
	  		  append_symbol(l, $3);
	  		  $$ = _symbol_create_list( SQL_BINOP, l ); }
 |  scalar_exp '/' scalar_exp
			{ dlist *l = L();
			  append_list(l, 
			  	append_string(append_string(L(), sa_strdup(SA, "sys")), sa_strdup(SA, "sql_div")));
	  		  append_symbol(l, $1);
	  		  append_symbol(l, $3);
	  		  $$ = _symbol_create_list( SQL_BINOP, l ); }
 |  scalar_exp '%' scalar_exp
			{ dlist *l = L();
			  append_list(l, 
			  	append_string(append_string(L(), sa_strdup(SA, "sys")), sa_strdup(SA, "mod")));
	  		  append_symbol(l, $1);
	  		  append_symbol(l, $3);
	  		  $$ = _symbol_create_list( SQL_BINOP, l ); }
 |  scalar_exp '^' scalar_exp
			{ dlist *l = L();
			  append_list(l, 
			  	append_string(append_string(L(), sa_strdup(SA, "sys")), sa_strdup(SA, "bit_xor")));
	  		  append_symbol(l, $1);
	  		  append_symbol(l, $3);
	  		  $$ = _symbol_create_list( SQL_BINOP, l ); }
 |  scalar_exp '&' scalar_exp
			{ dlist *l = L();
			  append_list(l, 
			  	append_string(append_string(L(), sa_strdup(SA, "sys")), sa_strdup(SA, "bit_and")));
	  		  append_symbol(l, $1);
			  append_symbol(l, $3);
	  		  $$ = _symbol_create_list( SQL_BINOP, l ); }
 | scalar_exp GEOM_OVERLAP scalar_exp
			{ dlist *l = L();
			  append_list(l, 
			  	append_string(L(), sa_strdup(SA, "mbr_overlap")));
	  		  append_symbol(l, $1);
	  		  append_symbol(l, $3);
	  		  $$ = _symbol_create_list( SQL_BINOP, l ); }
 | scalar_exp GEOM_OVERLAP_OR_LEFT scalar_exp
			{ dlist *l = L();
			  append_list(l, 
			  	append_string(L(), sa_strdup(SA, "mbr_overlap_or_left")));
	  		  append_symbol(l, $1);
	  		  append_symbol(l, $3);
	  		  $$ = _symbol_create_list( SQL_BINOP, l ); }
 | scalar_exp  GEOM_OVERLAP_OR_RIGHT scalar_exp
			{ dlist *l = L();
			  append_list(l, 
			  	append_string(L(), sa_strdup(SA, "mbr_overlap_or_right")));
	  		  append_symbol(l, $1);
	  		  append_symbol(l, $3);
	  		  $$ = _symbol_create_list( SQL_BINOP, l ); }
 | scalar_exp GEOM_OVERLAP_OR_BELOW scalar_exp
			{ dlist *l = L();
			  append_list(l, 
			  	append_string(L(), sa_strdup(SA, "mbr_overlap_or_below")));
	  		  append_symbol(l, $1);
	  		  append_symbol(l, $3);
	  		  $$ = _symbol_create_list( SQL_BINOP, l ); }
 | scalar_exp GEOM_BELOW scalar_exp
			{ dlist *l = L();
			  append_list(l, append_string(L(), sa_strdup(SA, "mbr_below")));
	  		  append_symbol(l, $1);
	  		  append_symbol(l, $3);
	  		  $$ = _symbol_create_list( SQL_BINOP, l ); }
 | scalar_exp GEOM_OVERLAP_OR_ABOVE scalar_exp
			{ dlist *l = L();
			  append_list(l, 
			  	append_string(L(), sa_strdup(SA, "mbr_overlap_or_above")));
	  		  append_symbol(l, $1);
	  		  append_symbol(l, $3);
	  		  $$ = _symbol_create_list( SQL_BINOP, l ); }
 | scalar_exp GEOM_ABOVE scalar_exp
			{ dlist *l = L();
			  append_list(l, 
			  	append_string(L(), sa_strdup(SA, "mbr_above")));
	  		  append_symbol(l, $1);
	  		  append_symbol(l, $3);
	  		  $$ = _symbol_create_list( SQL_BINOP, l ); }
 | scalar_exp GEOM_DIST scalar_exp
			{ dlist *l = L();
			  append_list(l, 
			  	append_string(L(), sa_strdup(SA, "mbr_distance")));
	  		  append_symbol(l, $1);
	  		  append_symbol(l, $3);
	  		  $$ = _symbol_create_list( SQL_BINOP, l ); }
 |  scalar_exp AT scalar_exp
			{ dlist *l = L();
			  append_list(l, 
			  	append_string(L(), sa_strdup(SA, "mbr_contained")));
	  		  append_symbol(l, $1);
	  		  append_symbol(l, $3);
	  		  $$ = _symbol_create_list( SQL_BINOP, l ); }
 |  scalar_exp '|' scalar_exp
			{ dlist *l = L();
			  append_list(l, 
			  	append_string(append_string(L(), sa_strdup(SA, "sys")), sa_strdup(SA, "bit_or")));
	  		  append_symbol(l, $1);
	  		  append_symbol(l, $3);
	  		  $$ = _symbol_create_list( SQL_BINOP, l ); }
 |  scalar_exp '~' scalar_exp
			{ dlist *l = L();
			  append_list(l, 
			  	append_string(L(), sa_strdup(SA, "mbr_contains")));
	  		  append_symbol(l, $1);
	  		  append_symbol(l, $3);
	  		  $$ = _symbol_create_list( SQL_BINOP, l ); }
 |  scalar_exp GEOM_MBR_EQUAL scalar_exp
			{ dlist *l = L();
			  append_list(l, 
			  	append_string(L(), sa_strdup(SA, "mbr_equal")));
	  		  append_symbol(l, $1);
	  		  append_symbol(l, $3);
	  		  $$ = _symbol_create_list( SQL_BINOP, l ); }
 |  '~' scalar_exp
			{ dlist *l = L();
			  append_list(l, 
			  	append_string(append_string(L(), sa_strdup(SA, "sys")), sa_strdup(SA, "bit_not")));
	  		  append_symbol(l, $2);
	  		  $$ = _symbol_create_list( SQL_UNOP, l ); }
 |  scalar_exp LEFT_SHIFT scalar_exp
			{ dlist *l = L();
			  append_list(l, 
			  	append_string(append_string(L(), sa_strdup(SA, "sys")), sa_strdup(SA, "left_shift")));
	  		  append_symbol(l, $1);
	  		  append_symbol(l, $3);
	  		  $$ = _symbol_create_list( SQL_BINOP, l ); }
 |  scalar_exp RIGHT_SHIFT scalar_exp
			{ dlist *l = L();
			  append_list(l, 
			  	append_string(append_string(L(), sa_strdup(SA, "sys")), sa_strdup(SA, "right_shift")));
	  		  append_symbol(l, $1);
	  		  append_symbol(l, $3);
	  		  $$ = _symbol_create_list( SQL_BINOP, l ); }
 |  scalar_exp LEFT_SHIFT_ASSIGN scalar_exp
			{ dlist *l = L();
			  append_list(l, 
			  	append_string(append_string(L(), sa_strdup(SA, "sys")), sa_strdup(SA, "left_shift_assign")));
	  		  append_symbol(l, $1);
	  		  append_symbol(l, $3);
	  		  $$ = _symbol_create_list( SQL_BINOP, l ); }
 |  scalar_exp RIGHT_SHIFT_ASSIGN scalar_exp
			{ dlist *l = L();
			  append_list(l, 
			  	append_string(append_string(L(), sa_strdup(SA, "sys")), sa_strdup(SA, "right_shift_assign")));
	  		  append_symbol(l, $1);
	  		  append_symbol(l, $3);
	  		  $$ = _symbol_create_list( SQL_BINOP, l ); }
 |  '+' scalar_exp %prec UMINUS 
			{ $$ = $2; }
 |  '-' scalar_exp %prec UMINUS 
			{ 
 			  $$ = NULL;
			  assert($2->token != SQL_COLUMN || $2->data.lval->h->type != type_lng);
			  if ($2->token == SQL_COLUMN && $2->data.lval->h->type == type_int) {
				atom *a = sql_bind_arg(m, $2->data.lval->h->data.i_val);
				if (!atom_neg(a)) {
					$$ = $2;
				} else {
					yyerror(m, SQLSTATE(22003) "value too large or not a number");
					$$ = NULL;
					YYABORT;
				}
			  } 
			  if (!$$) {
				dlist *l = L();
			  	append_list(l, 
			  		append_string(append_string(L(), sa_strdup(SA, "sys")), sa_strdup(SA, "sql_neg")));
	  		  	append_symbol(l, $2);
	  		  	$$ = _symbol_create_list( SQL_UNOP, l ); 
			  }
			}
 |  '(' search_condition ')' 	{ $$ = $2; }
 ;

scalar_exp:
    simple_scalar_exp 	{ $$ = $1; }
 |  subquery	%prec UMINUS
 ;

value_exp:
    atom
 |  user		{ $$ = _symbol_create_list( SQL_COLUMN, 
			  append_string(L(), sa_strdup(SA, "current_user"))); }
 |  CURRENT_ROLE	{ $$ = _symbol_create_list( SQL_COLUMN, 
			  append_string(L(), sa_strdup(SA, "current_role"))); }
 |  window_function
 |  column_ref 		{ $$ = _symbol_create_list( SQL_COLUMN, $1); }
 |  var_ref		
 |  aggr_ref
 |  func_ref
 |  NEXT VALUE FOR qname	{ $$ = _symbol_create_list( SQL_NEXT, $4); }
 |  datetime_funcs
 |  string_funcs
 |  case_exp
 |  cast_exp
 |  XML_value_function
 |  param
 |  null
 ;

param:  
   '?'			
	{ 
	  int nr = (m->params)?list_length(m->params):0;

	  sql_add_param(m, NULL, NULL);
	  $$ = _symbol_create_int( SQL_PARAMETER, nr ); 
	}

/*
<window function> ::= <window function type> OVER <window name or specification>

<window function type> ::=
		<rank function type> <left paren> <right paren>
	|	ROW_NUMBER <left paren> <right paren>
	|	<aggregate function>

<rank function type> ::= RANK | DENSE_RANK | PERCENT_RANK | CUME_DIST

<window name or specification> ::= <window name> | <in-line window specification>

<in-line window specification> ::= <window specification>


<window specification> ::= <left paren> <window specification details> <right paren>

<window specification details> ::=
                [ <existing window name> ] [ <window partition clause> ] [ <window order clause> ] [ <window frame clause> ]

<existing window name> ::= <window name>

<window partition clause> ::= PARTITION BY <window partition column reference list>

<window partition column reference list> ::= <window partition column reference> [ { <comma> <window partition column reference> }... ]

<window partition column reference> ::= <column reference> [ <collate clause> ]

<window order clause> ::= ORDER BY <sort specification list>

<window frame clause> ::= <window frame units> <window frame extent> [ <window frame exclusion> ]

<window frame units> ::= ROWS | RANGE

<window frame extent> ::= <window frame start> | <window frame between>

<window frame start> ::= 
		UNBOUNDED PRECEDING 
	| 	<window frame preceding> 
	| 	CURRENT ROW

<window frame preceding> ::= <unsigned value specification> PRECEDING

<window frame between> ::= BETWEEN <window frame start> AND <window frame end>

<window frame end> ::=
                UNBOUNDED FOLLOWING
        |       <window frame following>
	| 	CURRENT ROW

<window frame following> ::= <unsigned value specification> FOLLOWING

<window frame exclusion> ::=
                EXCLUDE CURRENT ROW
        |       EXCLUDE GROUP
        |       EXCLUDE TIES
        |       EXCLUDE NO OTHERS

*/

window_function:
	window_function_type OVER '(' window_specification ')'
	{ $$ = _symbol_create_list( SQL_RANK, append_list(append_symbol(L(), $1), $4)); }
  | window_function_type OVER ident
	{ $$ = _symbol_create_list( SQL_RANK, append_string(append_symbol(L(), $1), $3)); }
  ;

window_function_type:
	qrank '(' ')'
	{ dlist *l = L();
	  append_list(l, $1);
	  append_list(l, NULL);
	  $$ = _symbol_create_list( SQL_RANK, l ); }
  | qrank '(' scalar_exp_list ')'
	{ dlist *l = L();
	  append_list(l, $1);
	  append_list(l, $3);
	  $$ = _symbol_create_list( SQL_RANK, l ); }
  |	aggr_ref
  ;

window_specification:
	window_partition_clause window_order_clause window_frame_clause
	{ $$ = append_symbol(append_symbol(append_symbol(L(), $1), $2), $3); }
  ;

window_partition_clause:
	/* empty */ 	{ $$ = NULL; }
  |	PARTITION BY column_ref_commalist
	{ $$ = _symbol_create_list( SQL_GROUPBY, $3 ); }
  ;

window_order_clause:
	/* empty */ 	{ $$ = NULL; }
  |	ORDER BY sort_specification_list
	{ $$ = _symbol_create_list( SQL_ORDERBY, $3 ); }
  ;

window_frame_clause:
	/* empty */ 	{ $$ = NULL; }
  |	window_frame_units window_frame_extent window_frame_exclusion
	{ $$ = _symbol_create_list( SQL_FRAME, append_int(append_int($2, $1), $3)); }
  ;

window_frame_units:
	ROWS		{ $$ = FRAME_ROWS; }
  |	RANGE		{ $$ = FRAME_RANGE; }
  |	GROUPS		{ $$ = FRAME_GROUPS; }
  ;

window_frame_extent:
	window_frame_start    { dlist *l = L(); append_symbol(l, $1);
                            symbol *s = _symbol_create_int( SQL_FOLLOWING, CURRENT_ROW_BOUND);
                            dlist *l2 = append_symbol(L(), s);
                            symbol *sym = _symbol_create_list( SQL_CURRENT_ROW, l2);
                            append_symbol(l, sym);
                            $$ = l; }
  | window_frame_between  { $$ = $1; }
  ;

window_frame_start:
	UNBOUNDED PRECEDING   { symbol *s = _symbol_create_int( SQL_PRECEDING, UNBOUNDED_PRECEDING_BOUND);
                            dlist *l2 = append_symbol(L(), s);
                            $$ = _symbol_create_list( SQL_PRECEDING, l2); }
  | simple_atom PRECEDING { dlist *l2 = append_symbol(L(), $1);
                            $$ = _symbol_create_list( SQL_PRECEDING, l2); }
  | CURRENT ROW           { symbol *s = _symbol_create_int( SQL_PRECEDING, CURRENT_ROW_BOUND);
                            dlist *l = append_symbol(L(), s);
                            $$ = _symbol_create_list( SQL_CURRENT_ROW, l); }
  ;

window_bound:
	window_frame_start
  | window_following_bound
  ;

window_frame_between:
	BETWEEN window_bound AND window_bound { $$ = append_symbol(append_symbol(L(), $2), $4); }
  ;

window_following_bound:
	UNBOUNDED FOLLOWING   { symbol *s = _symbol_create_int( SQL_FOLLOWING, UNBOUNDED_FOLLOWING_BOUND);
                            dlist *l2 = append_symbol(L(), s);
                            $$ = _symbol_create_list( SQL_FOLLOWING, l2); }
  | simple_atom FOLLOWING { dlist *l2 = append_symbol(L(), $1);
                            $$ = _symbol_create_list( SQL_FOLLOWING, l2); }
  ;

window_frame_exclusion:
	/* empty */			{ $$ = EXCLUDE_NONE; }
  |	EXCLUDE CURRENT ROW	{ $$ = EXCLUDE_CURRENT_ROW; }
  |	EXCLUDE sqlGROUP	{ $$ = EXCLUDE_GROUP; }
  |	EXCLUDE TIES		{ $$ = EXCLUDE_TIES; }
  |	EXCLUDE NO OTHERS	{ $$ = EXCLUDE_NONE; }
  ;

var_ref:
	AT ident 	{ $$ = _symbol_create( SQL_NAME, $2 ); }
 ;

func_ref:
    qfunc '(' ')'
	{ dlist *l = L();
  	  append_list(l, $1);
	  $$ = _symbol_create_list( SQL_OP, l ); }
|   qfunc '(' scalar_exp_list ')'
	{ dlist *l = L();
  	  append_list(l, $1);
	  if (dlist_length($3) == 1) {
  	  	append_symbol(l, $3->h->data.sym);
	  	$$ = _symbol_create_list( SQL_UNOP, l ); 
	  } else if (dlist_length($3) == 2) {
  	  	append_symbol(l, $3->h->data.sym);
  	  	append_symbol(l, $3->h->next->data.sym);
	  	$$ = _symbol_create_list( SQL_BINOP, l ); 
	  } else {
  	  	append_list(l, $3);
	  	$$ = _symbol_create_list( SQL_NOP, l ); 
	  }
	}
/*
|   '(' '(' scalar_exp_list ')' qfunc '(' scalar_exp_list ')' ')'
	{ dlist *l = L();
  	  append_list(l, $5);
  	  append_list(l, $3);
  	  append_list(l, $7);
  	  append_int(l, 0);	
	  $$ = _symbol_create_list( SQL_JOIN, l ); 
	}
*/
 ;

qfunc:
	func_ident		{ $$ = append_string(L(), $1); }
 |      ident '.' func_ident	{ $$ = append_string(
					append_string(L(), $1), $3);}
 ;

func_ident:
	ident 	{ $$ = $1; }
 |	LEFT	{ $$ = sa_strdup(SA, "left"); }
 |	RIGHT	{ $$ = sa_strdup(SA, "right"); }
 |	INSERT	{ $$ = sa_strdup(SA, "insert"); }
 ;

datetime_funcs:
    EXTRACT '(' extract_datetime_field FROM scalar_exp ')'
			{ dlist *l = L();
			  const char *ident = datetime_field((itype)$3);
			  append_list(l,
  		  	  	append_string(L(), sa_strdup(SA, ident)));
  		  	  append_symbol(l, $5);
		  	  $$ = _symbol_create_list( SQL_UNOP, l ); }
 |  CURRENT_DATE opt_brackets
 			{ dlist *l = L();
			  append_list(l,
			  	append_string(L(), sa_strdup(SA, "current_date")));
	  		  $$ = _symbol_create_list( SQL_OP, l ); }
 |  CURRENT_TIME opt_brackets
 			{ dlist *l = L();
			  append_list(l,
			  	append_string(L(), sa_strdup(SA, "current_time")));
	  		  $$ = _symbol_create_list( SQL_OP, l ); }
 |  CURRENT_TIMESTAMP opt_brackets
 			{ dlist *l = L();
			  append_list(l,
			  	append_string(L(), sa_strdup(SA, "current_timestamp")));
	  		  $$ = _symbol_create_list( SQL_OP, l ); }
 |  LOCALTIME opt_brackets
 			{ dlist *l = L();
			  append_list(l,
			  	append_string(L(), sa_strdup(SA, "localtime")));
	  		  $$ = _symbol_create_list( SQL_OP, l ); }
 |  LOCALTIMESTAMP opt_brackets
 			{ dlist *l = L();
			  append_list(l,
			  	append_string(L(), sa_strdup(SA, "localtimestamp")));
	  		  $$ = _symbol_create_list( SQL_OP, l ); }
 ;

opt_brackets:
   /* empty */	{ $$ = 0; }
 | '(' ')'	{ $$ = 1; }
 ;

string_funcs:
    SUBSTRING '(' scalar_exp FROM scalar_exp FOR scalar_exp ')'
			{ dlist *l = L();
			  dlist *ops = L();
  		  	  append_list(l,
				append_string(L(), sa_strdup(SA, "substring")));
  		  	  append_symbol(ops, $3);
  		  	  append_symbol(ops, $5);
  		  	  append_symbol(ops, $7);
			  append_list(l, ops);
		  	  $$ = _symbol_create_list( SQL_NOP, l ); }
  | SUBSTRING '(' scalar_exp ',' scalar_exp ',' scalar_exp ')'
			{ dlist *l = L();
			  dlist *ops = L();
  		  	  append_list(l,
  		  	  	append_string(L(), sa_strdup(SA, "substring")));
  		  	  append_symbol(ops, $3);
  		  	  append_symbol(ops, $5);
  		  	  append_symbol(ops, $7);
			  append_list(l, ops);
		  	  $$ = _symbol_create_list( SQL_NOP, l ); }
  | SUBSTRING '(' scalar_exp FROM scalar_exp ')'
			{ dlist *l = L();
  		  	  append_list(l,
  		  	  	append_string(L(), sa_strdup(SA, "substring")));
  		  	  append_symbol(l, $3);
  		  	  append_symbol(l, $5);
		  	  $$ = _symbol_create_list( SQL_BINOP, l ); }
  | SUBSTRING '(' scalar_exp ',' scalar_exp ')'
			{ dlist *l = L();
  		  	  append_list(l,
  		  	  	append_string(L(), sa_strdup(SA, "substring")));
  		  	  append_symbol(l, $3);
  		  	  append_symbol(l, $5);
		  	  $$ = _symbol_create_list( SQL_BINOP, l ); }
  | POSITION '(' scalar_exp sqlIN scalar_exp ')'
			{ dlist *l = L();
  		  	  append_list(l,
  		  	  	append_string(L(), sa_strdup(SA, "locate")));
  		  	  append_symbol(l, $3);
  		  	  append_symbol(l, $5);
		  	  $$ = _symbol_create_list( SQL_BINOP, l ); }
  | scalar_exp CONCATSTRING scalar_exp
			{ dlist *l = L();
  		  	  append_list(l,
  		  	  	append_string(L(), sa_strdup(SA, "concat")));
  		  	  append_symbol(l, $1);
  		  	  append_symbol(l, $3);
		  	  $$ = _symbol_create_list( SQL_BINOP, l ); }
  | SPLIT_PART '(' scalar_exp ',' scalar_exp ',' scalar_exp ')'
			{ dlist *l = L();
			  dlist *ops = L();
  		  	  append_list(l,
				append_string(L(), sa_strdup(SA, "splitpart")));
  		  	  append_symbol(ops, $3);
  		  	  append_symbol(ops, $5);
  		  	  append_symbol(ops, $7);
			  append_list(l, ops);
		  	  $$ = _symbol_create_list( SQL_NOP, l ); }
 ;

column_exp_commalist:
    column_exp 		{ $$ = append_symbol(L(), $1 ); }
 |  column_exp_commalist ',' column_exp
			{ $$ = append_symbol( $1, $3 ); }
 ;

column_exp:
    '*'
		{ dlist *l = L();
  		  append_string(l, NULL);
  		  append_string(l, NULL);
  		  $$ = _symbol_create_list( SQL_TABLE, l ); }
 |  ident '.' '*'
		{ dlist *l = L();
  		  append_string(l, $1);
  		  append_string(l, NULL);
  		  $$ = _symbol_create_list( SQL_TABLE, l ); }
 |  func_ref '.' '*'
		{ dlist *l = L();
  		  append_symbol(l, $1);
  		  append_string(l, NULL);
  		  $$ = _symbol_create_list( SQL_TABLE, l ); }
 |  search_condition opt_alias_name
		{ dlist *l = L();
  		  append_symbol(l, $1);
  		  append_string(l, $2);
  		  $$ = _symbol_create_list( SQL_COLUMN, l ); }
 ;

opt_alias_name:
    /* empty */	{ $$ = NULL; }
 |  AS ident	{ $$ = $2; }
 |  ident	{ $$ = $1; }
 ;

atom:
    literal
	{ 
	  if (m->emode == m_normal && m->caching) {
		/* replace by argument */
		AtomNode *an = (AtomNode*)$1;

		if(!sql_add_arg( m, an->a)) {
			char *msg = sql_message(SQLSTATE(HY001) "allocation failure");
			yyerror(m, msg);
			_DELETE(msg);
			YYABORT;
		}
		an->a = NULL;
		/* we miss use SQL_COLUMN also for param's, maybe
				change SQL_COLUMN to SQL_IDENT */
		$$ = _symbol_create_list( SQL_COLUMN,
			append_int(L(), m->argc-1));
	  } else {
		AtomNode *an = (AtomNode*)$1;
		atom *a = an->a; 
		an->a = atom_dup(SA, a); 
		$$ = $1;
	  }
	}
 ;

qrank:
	RANK		{ $$ = append_string(L(), $1); }
 |      ident '.' RANK	{ $$ = append_string(
			  append_string(L(), $1), $3);}
 ;

qaggr:
	AGGR		{ $$ = append_string(L(), $1); }
 |      ident '.' AGGR	{ $$ = append_string(
			  append_string(L(), $1), $3);}
 ;

qaggr2:
	AGGR2		{ $$ = append_string(L(), $1); }
 |      ident '.' AGGR2	{ $$ = append_string(
			  append_string(L(), $1), $3);}
 ;

/* change to set function */
aggr_ref:
    qaggr '(' '*' ')'
		{ dlist *l = L();
  		  append_list(l, $1);
  		  append_int(l, FALSE);
  		  append_symbol(l, NULL);
		  $$ = _symbol_create_list( SQL_AGGR, l ); }
 |  qaggr '(' ident '.' '*' ')'
		{ dlist *l = L();
  		  append_list(l, $1);
  		  append_int(l, FALSE);
  		  append_symbol(l, NULL);
		  $$ = _symbol_create_list( SQL_AGGR, l ); }
 |  qaggr '(' DISTINCT case_scalar_exp ')'
		{ dlist *l = L();
  		  append_list(l, $1);
  		  append_int(l, TRUE);
  		  append_symbol(l, $4);
		  $$ = _symbol_create_list( SQL_AGGR, l ); }
 |  qaggr '(' ALL case_scalar_exp ')'
		{ dlist *l = L();
  		  append_list(l, $1);
  		  append_int(l, FALSE);
  		  append_symbol(l, $4);
		  $$ = _symbol_create_list( SQL_AGGR, l ); }
 |  qaggr '(' case_scalar_exp ')'
		{ dlist *l = L();
  		  append_list(l, $1);
  		  append_int(l, FALSE);
  		  append_symbol(l, $3);
		  $$ = _symbol_create_list( SQL_AGGR, l ); }
 |  qaggr2 '(' case_scalar_exp ',' case_scalar_exp ')'
		{ dlist *l = L();
  		  append_list(l, $1);
  		  append_int(l, FALSE);
  		  append_symbol(l, $3);
  		  append_symbol(l, $5);
		  $$ = _symbol_create_list( SQL_AGGR, l ); }
 |  XML_aggregate
 ;

opt_sign:
   '+'		{ $$ = 1; }
 | '-' 		{ $$ = -1; }
 | /* empty */	{ $$ = 1; }
 ;

tz:
	WITH TIME ZONE	{ $$ = 1; }
 | /* empty */		{ $$ = 0; }
 ;

/* note: the maximum precision for interval, time and timestamp should be equal
 *       and at minimum 6.  The SQL standard prescribes that at least two
 *       fractional precisions are supported: 0 and 6, where 0 is the
 *       default for time, and 6 the default precision for timestamp and interval.
 *       It might be nice to check for a certain maximum of precision in
 *       the future here.
 */
time_precision:
	'(' intval ')' 	{ $$ = $2+1; }
/* a time defaults to a fractional precision of 0 */
 | /* empty */		{ $$ = 0+1; }
 ;

timestamp_precision:
	'(' intval ')' 	{ $$ = $2+1; }
/* a timestamp defaults to a fractional precision of 6 */
 | /* empty */		{ $$ = 6+1; }
 ;

datetime_type:
    sqlDATE		{ sql_find_subtype(&$$, "date", 0, 0); }
 |  TIME time_precision tz 	
			{ if ($3)
				sql_find_subtype(&$$, "timetz", $2, 0); 
			  else
				sql_find_subtype(&$$, "time", $2, 0); 
			}
 |  TIMESTAMP timestamp_precision tz 
			{ if ($3)
				sql_find_subtype(&$$, "timestamptz", $2, 0); 
			  else
				sql_find_subtype(&$$, "timestamp", $2, 0); 
			}
 ;

non_second_datetime_field:
    YEAR		{ $$ = iyear; }
 |  MONTH		{ $$ = imonth; }
 |  DAY			{ $$ = iday; }
 |  HOUR		{ $$ = ihour; }
 |  MINUTE		{ $$ = imin; }
 ;

datetime_field:
    non_second_datetime_field
 |  SECOND		{ $$ = isec; }
 ;

extract_datetime_field:
    datetime_field
 |  QUARTER		{ $$ = iquarter; }
 |  WEEK		{ $$ = iweek; }
 ;

start_field:
    non_second_datetime_field time_precision
		{ $$ = append_int(
			 	append_int( L(), $1), $2-1);  }
 ;

end_field:
    non_second_datetime_field
		{ $$ = append_int(
			 	append_int( L(), $1), 0);  }
 |  SECOND timestamp_precision
		{ $$ = append_int(
			 	append_int( L(), isec), $2-1);  }
 ;

single_datetime_field:
    non_second_datetime_field time_precision
		{ $$ = append_int(
			 	append_int( L(), $1), $2-1);  }
 |  SECOND timestamp_precision
		{ $$ = append_int(
			 	append_int( L(), isec), $2-1);  }
 ;

interval_qualifier:
    start_field TO end_field
	{ $$ =  append_list(
			append_list( L(), $1), $3 ); }
 |  single_datetime_field
	{ $$ =  append_list( L(), $1); }
 ;

interval_type:
    INTERVAL interval_qualifier	{
		int sk, ek, sp, ep;
	  	int tpe;

		$$.type = NULL;
	  	if ( (tpe = parse_interval_qualifier( m, $2, &sk, &ek, &sp, &ep )) < 0){
			yyerror(m, SQLSTATE(22006) "incorrect interval");
			YYABORT;
	  	} else {
			int d = inttype2digits(sk, ek);
			if (tpe == 0){
				sql_find_subtype(&$$, "month_interval", d, 0);
			} else {
				sql_find_subtype(&$$, "sec_interval", d, 0);
			}
	  	}
	}
 ;

user:
    USER 
 |  SESSION_USER
 |  CURRENT_USER 
 ;

literal:
    string 	{ const char *s = sql2str($1);
		  int len = UTF8_strlen(s);
		  sql_subtype t;
		  sql_find_subtype(&t, "char", len, 0 );
		  $$ = _newAtomNode( _atom_string(&t, s)); }

 |  HEXADECIMAL { int len = _strlen($1), i = 2, err = 0;
		  char * hexa = $1;
	 	  sql_subtype t;
#ifdef HAVE_HGE
		  hge res = 0;
#else
		  lng res = 0;
#endif
		  /* skip leading '0' */
		  while (i < len && hexa[i] == '0')
		  	i++;

		  /* we only support positive values that fit in a signed 128-bit type,
		   * i.e., max. 63/127 bit => < 2^63/2^127 => < 0x800...
		   * (leading sign (-0x...) is handled separately elsewhere)
		   */
		  if (len - i < MAX_HEX_DIGITS || (len - i == MAX_HEX_DIGITS && hexa[i] < '8'))
		  	while (err == 0 && i < len)
		  	{
				res <<= 4;
				if (isdigit((unsigned char) hexa[i]))
					res = res + (hexa[i] - '0');
				else if ('A' <= hexa[i] && hexa[i] <= 'F')
					res = res + (hexa[i] - 'A' + 10);
				else if ('a' <= hexa[i] && hexa[i] <= 'f')
					res = res + (hexa[i] - 'a' + 10);
				else
					err = 1;
		  		i++;
			}
		  else
			err = 1;

		  if (err == 0) {
		  	assert(res >= 0);

		  	/* use smallest type that can accommodate the given value */
			if (res <= GDK_bte_max)
				sql_find_subtype(&t, "tinyint", 8, 0 );
			else if (res <= GDK_sht_max)
				sql_find_subtype(&t, "smallint", 16, 0 );
		  	else if (res <= GDK_int_max)
				sql_find_subtype(&t, "int", 32, 0 );
			else if (res <= GDK_lng_max)
				sql_find_subtype(&t, "bigint", 64, 0 );
#ifdef HAVE_HGE
			else if (res <= GDK_hge_max && have_hge)
				sql_find_subtype(&t, "hugeint", 128, 0 );
#endif
			else
				err = 1;
		  }

		  if (err != 0) {
			char *msg = sql_message(SQLSTATE(22003) "Invalid hexadecimal number or hexadecimal too large (%s)", $1);

			yyerror(m, msg);
			_DELETE(msg);
			$$ = NULL;
			YYABORT;
		  } else {
			$$ = _newAtomNode( atom_int(SA, &t, res));
		  }
		}
 |  OIDNUM
		{ int err = 0;
		  size_t len = sizeof(lng);
		  lng value, *p = &value;
		  sql_subtype t;

		  if (lngFromStr($1, &len, &p) < 0 || is_lng_nil(value))
		  	err = 2;

		  if (!err) {
		    if ((value >= GDK_lng_min && value <= GDK_lng_max))
#if SIZEOF_OID == SIZEOF_INT
		  	  sql_find_subtype(&t, "oid", 31, 0 );
#else
		  	  sql_find_subtype(&t, "oid", 63, 0 );
#endif
		    else
			  err = 1;
		  }

		  if (err) {
			char *msg = sql_message(SQLSTATE(22003) "OID value too large or not a number (%s)", $1);

			yyerror(m, msg);
			_DELETE(msg);
			$$ = NULL;
			YYABORT;
		  } else {
		  	$$ = _newAtomNode( atom_int(SA, &t, value));
		  }
		}
 |  sqlINT
		{ int digits = _strlen($1), err = 0;
#ifdef HAVE_HGE
		  hge value, *p = &value;
		  size_t len = sizeof(hge);
		  const hge one = 1;
#else
		  lng value, *p = &value;
		  size_t len = sizeof(lng);
		  const lng one = 1;
#endif
		  sql_subtype t;

#ifdef HAVE_HGE
		  if (hgeFromStr($1, &len, &p) < 0 || is_hge_nil(value))
		  	err = 2;
#else
		  if (lngFromStr($1, &len, &p) < 0 || is_lng_nil(value))
		  	err = 2;
#endif

		  /* find the most suitable data type for the given number */
		  if (!err) {
		    int bits = digits2bits(digits), obits = bits;

		    while (bits > 0 &&
			   (bits == sizeof(value) * 8 ||
			    (one << (bits - 1)) > value))
			  bits--;

 		    if (bits != obits &&
		       (bits == 8 || bits == 16 || bits == 32 || bits == 64))
				bits++;
		
		    if (value >= GDK_bte_min && value <= GDK_bte_max)
		  	  sql_find_subtype(&t, "tinyint", bits, 0 );
		    else if (value >= GDK_sht_min && value <= GDK_sht_max)
		  	  sql_find_subtype(&t, "smallint", bits, 0 );
		    else if (value >= GDK_int_min && value <= GDK_int_max)
		  	  sql_find_subtype(&t, "int", bits, 0 );
		    else if (value >= GDK_lng_min && value <= GDK_lng_max)
		  	  sql_find_subtype(&t, "bigint", bits, 0 );
#ifdef HAVE_HGE
		    else if (value >= GDK_hge_min && value <= GDK_hge_max && have_hge)
		  	  sql_find_subtype(&t, "hugeint", bits, 0 );
#endif
		    else
			  err = 1;
		  }

		  if (err) {
			char *msg = sql_message(SQLSTATE(22003) "integer value too large or not a number (%s)", $1);

			yyerror(m, msg);
			_DELETE(msg);
			$$ = NULL;
			YYABORT;
		  } else {
		  	$$ = _newAtomNode( atom_int(SA, &t, value));
		  }
		}
 |  INTNUM
		{ char *s = strip_extra_zeros(sa_strdup(SA, $1));
		  char *dot = strchr(s, '.');
		  int digits = _strlen(s) - 1;
		  int scale = digits - (int) (dot-s);
		  sql_subtype t;

		  if (digits <= 0)
			digits = 1;
		  if (digits <= MAX_DEC_DIGITS) {
		  	double val = strtod($1,NULL);
#ifdef HAVE_HGE
		  	hge value = decimal_from_str(s, NULL);
#else
		  	lng value = decimal_from_str(s, NULL);
#endif

		  	if (*s == '+' || *s == '-')
				digits --;
		  	sql_find_subtype(&t, "decimal", digits, scale );
		  	$$ = _newAtomNode( atom_dec(SA, &t, value, val));
		   } else {
			char *p = $1;
			double val;

			errno = 0;
			val = strtod($1,&p);
			if (p == $1 || is_dbl_nil(val) || (errno == ERANGE && (val < -1 || val > 1))) {
				char *msg = sql_message(SQLSTATE(22003) "Double value too large or not a number (%s)", $1);

				yyerror(m, msg);
				_DELETE(msg);
				$$ = NULL;
				YYABORT;
			}
		  	sql_find_subtype(&t, "double", 51, 0 );
		  	$$ = _newAtomNode(atom_float(SA, &t, val));
		   }
		}
 |  APPROXNUM
		{ sql_subtype t;
  		  char *p = $1;
		  double val;

		  errno = 0;
 		  val = strtod($1,&p);
		  if (p == $1 || is_dbl_nil(val) || (errno == ERANGE && (val < -1 || val > 1))) {
			char *msg = sql_message(SQLSTATE(22003) "Double value too large or not a number (%s)", $1);

			yyerror(m, msg);
			_DELETE(msg);
			$$ = NULL;
			YYABORT;
		  }
		  sql_find_subtype(&t, "double", 51, 0 );
		  $$ = _newAtomNode(atom_float(SA, &t, val)); }
 |  sqlDATE string
		{ sql_subtype t;
		  atom *a;
		  int r;

 		  r = sql_find_subtype(&t, "date", 0, 0 );
		  if (!r || (a = atom_general(SA, &t, $2)) == NULL) {
			char *msg = sql_message(SQLSTATE(22007) "Incorrect date value (%s)", $2);

			yyerror(m, msg);
			_DELETE(msg);
			$$ = NULL;
			YYABORT;
		  } else {
		  	$$ = _newAtomNode(a);
		} }
 |  TIME time_precision tz string
		{ sql_subtype t;
		  atom *a;
		  int r;

	          r = sql_find_subtype(&t, ($3)?"timetz":"time", $2, 0);
		  if (!r || (a = atom_general(SA, &t, $4)) == NULL) {
			char *msg = sql_message(SQLSTATE(22007) "Incorrect time value (%s)", $4);

			yyerror(m, msg);
			_DELETE(msg);
			$$ = NULL;
			YYABORT;
		  } else {
		  	$$ = _newAtomNode(a);
		} }
 |  TIMESTAMP timestamp_precision tz string
		{ sql_subtype t;
		  atom *a;
		  int r;

 		  r = sql_find_subtype(&t, ($3)?"timestamptz":"timestamp",$2,0);
		  if (!r || (a = atom_general(SA, &t, $4)) == NULL) {
			char *msg = sql_message(SQLSTATE(22007) "Incorrect timestamp value (%s)", $4);

			yyerror(m, msg);
			_DELETE(msg);
			$$ = NULL;
			YYABORT;
		  } else {
		  	$$ = _newAtomNode(a);
		} }
 |  interval_expression
 |  blob string
		{ sql_subtype t;
		  atom *a= 0;
		  int r;

		  $$ = NULL;
 		  r = sql_find_subtype(&t, "blob", 0, 0);
	          if (r && (a = atom_general(SA, &t, $2)) != NULL)
			$$ = _newAtomNode(a);
		  if (!$$) {
			char *msg = sql_message(SQLSTATE(22M28) "incorrect blob %s", $2);

			yyerror(m, msg);
			_DELETE(msg);
			YYABORT;
		  }
		}
 |  aTYPE string
		{ sql_subtype t;
		  atom *a= 0;
		  int r;

		  $$ = NULL;
		  r = sql_find_subtype(&t, $1, 0, 0);
	          if (r && (a = atom_general(SA, &t, $2)) != NULL)
			$$ = _newAtomNode(a);
		  if (!$$) {
			char *msg = sql_message(SQLSTATE(22000) "incorrect %s %s", $1, $2);

			yyerror(m, msg);
			_DELETE(msg);
			YYABORT;
		  }
		}
 | type_alias string
		{ sql_subtype t; 
		  atom *a = 0;
		  int r;

		  $$ = NULL;
		  r = sql_find_subtype(&t, $1, 0, 0);
	          if (r && (a = atom_general(SA, &t, $2)) != NULL)
			$$ = _newAtomNode(a);
		  if (!$$) {
			char *msg = sql_message(SQLSTATE(22000) "incorrect %s %s", $1, $2);

			yyerror(m, msg);
			_DELETE(msg);
			YYABORT;
		  }
		}
 | IDENT string
		{
		  sql_type *t = mvc_bind_type(m, $1);
		  atom *a;

		  $$ = NULL;
		  if (t) {
		  	sql_subtype tpe;
			sql_init_subtype(&tpe, t, 0, 0);
			a = atom_general(SA, &tpe, $2);
			if (a)
				$$ = _newAtomNode(a);
		  }
		  if (!t || !$$) {
			char *msg = sql_message(SQLSTATE(22000) "type (%s) unknown", $1);

			yyerror(m, msg);
			_DELETE(msg);
			YYABORT;
		  }
		}
 |  BOOL_FALSE
		{ sql_subtype t;
		  sql_find_subtype(&t, "boolean", 0, 0 );
		  $$ = _newAtomNode( atom_bool(SA, &t, FALSE)); }
 |  BOOL_TRUE
		{ sql_subtype t;
		  sql_find_subtype(&t, "boolean", 0, 0 );
		  $$ = _newAtomNode( atom_bool(SA, &t, TRUE)); }
 ;

interval_expression:
   INTERVAL opt_sign string interval_qualifier { 
		sql_subtype t;
		int sk, ek, sp, ep, tpe;
	  	lng i = 0;
		int r = 0;

		$$ = NULL;
	  	if ( (tpe = parse_interval_qualifier( m, $4, &sk, &ek, &sp, &ep )) < 0){
			yyerror(m, "incorrect interval");
			YYABORT;
	  	} else {
			int d = inttype2digits(sk, ek);
			if (tpe == 0){
				r=sql_find_subtype(&t, "month_interval", d, 0);
			} else {
				r=sql_find_subtype(&t, "sec_interval", d, 0);
			}
	  	}
	  	if (!r || (tpe = parse_interval( m, $2, $3, sk, ek, sp, ep, &i)) < 0) { 
			yyerror(m, "incorrect interval");
			$$ = NULL;
			YYABORT;
	  	} else {
			/* count the number of digits in the input */
/*
			lng cpyval = i, inlen = 1;

			cpyval /= qualifier2multiplier(ek);
			while (cpyval /= 10)
				inlen++;
		    	if (inlen > t.digits) {
				char *msg = sql_message(SQLSTATE(22006) "incorrect interval (" LLFMT " > %d)", inlen, t.digits);
				yyerror(m, msg);
				$$ = NULL;
				YYABORT;
			}
*/
	  		$$ = _newAtomNode( atom_int(SA, &t, i));
	  	}
	}

	/* miscellaneous */
 ;

qname:
    ident			{ $$ = append_string(L(), $1); }
 |  ident '.' ident		{
				  m->scanner.schema = $1;
				  $$ = append_string(
					append_string(L(), $1), $3);}
 |  ident '.' ident '.' ident	{
				  m->scanner.schema = $1;
				  $$ = append_string(
					append_string(
						append_string(L(), $1), 
						$3), 
					$5)
				;}
 ;

column_ref:
    ident		{ $$ = append_string(
				L(), $1); }

 |  ident '.' ident	{ $$ = append_string(
				append_string(
				 L(), $1), $3);}

 |  ident '.' ident '.' ident
    			{ $$ = append_string(
				append_string(
				 append_string(
				  L(), $1), $3), $5);}
 ;

cast_exp:
     CAST '(' cast_value AS data_type ')'
 	{ dlist *l = L();
	  append_symbol(l, $3);
	  append_type(l, &$5);
	  $$ = _symbol_create_list( SQL_CAST, l ); }
 |
     CONVERT '(' cast_value ',' data_type ')'
 	{ dlist *l = L();
	  append_symbol(l, $3);
	  append_type(l, &$5);
	  $$ = _symbol_create_list( SQL_CAST, l ); }
 ;

cast_value:
  	search_condition
 ;

case_exp:
     NULLIF '(' scalar_exp ',' scalar_exp ')'
		{ $$ = _symbol_create_list(SQL_NULLIF,
		   append_symbol(
		    append_symbol(
		     L(), $3), $5)); }
 |   COALESCE '(' case_scalar_exp_list ')'
		{ $$ = _symbol_create_list(SQL_COALESCE, $3); }
 |   CASE scalar_exp when_value_list case_opt_else END
		{ $$ = _symbol_create_list(SQL_CASE,
		   append_symbol(
		    append_list(
		     append_symbol(
		      L(),$2),$3),$4)); }
 |   CASE when_search_list case_opt_else END
		 { $$ = _symbol_create_list(SQL_CASE,
		   append_symbol(
		    append_list(
		     L(),$2),$3)); }
 ;

scalar_exp_list:
    simple_atom
			{ $$ = append_symbol( L(), $1); }
 |  scalar_exp_list ',' simple_atom
			{ $$ = append_symbol( $1, $3); }
 ;

case_scalar_exp_list: /* at least 2 scalar_exp (or null) */
    simple_atom ',' simple_atom
			{ $$ = append_symbol( L(), $1);
			  $$ = append_symbol( $$, $3);
			}
 |  case_scalar_exp_list ',' simple_atom
			{ $$ = append_symbol( $1, $3); }
 ;


when_value:
    WHEN scalar_exp THEN simple_atom
			{ $$ = _symbol_create_list( SQL_WHEN,
			   append_symbol(
			    append_symbol(
			     L(), $2),$4)); }
 ;

when_value_list:
    when_value
			{ $$ = append_symbol( L(), $1);}
 |  when_value_list when_value
			{ $$ = append_symbol( $1, $2); }
 ;

when_search:
    WHEN search_condition THEN simple_atom
			{ $$ = _symbol_create_list( SQL_WHEN,
			   append_symbol(
			    append_symbol(
			     L(), $2),$4)); }
 ;

when_search_list:
    when_search
			{ $$ = append_symbol( L(), $1); }
 |  when_search_list when_search
			{ $$ = append_symbol( $1, $2); }
 ;

case_opt_else:
    /* empty */	        { $$ = NULL; }
 |  ELSE scalar_exp	{ $$ = $2; }
 ;

case_scalar_exp:
    scalar_exp	
 ;
		/* data types, more types to come */

nonzero:
	intval
		{ $$ = $1;
		  if ($$ <= 0) {
			$$ = -1;
			yyerror(m, "Positive value greater than 0 expected");
			YYABORT;
		  }
		}
	;

nonzerolng:
	lngval
		{ $$ = $1;
		  if ($$ <= 0) {
			$$ = -1;
			yyerror(m, "Positive value greater than 0 expected");
			YYABORT;
		  }
		}
	;

poslng:
	lngval 	{ $$ = $1;
		  if ($$ < 0) {
			$$ = -1;
			yyerror(m, "Positive value expected");
			YYABORT;
		  }
		}
	;

posint:
	intval 	{ $$ = $1;
		  if ($$ < 0) {
			$$ = -1;
			yyerror(m, "Positive value expected");
			YYABORT;
		  }
		}
	;

data_type:
    CHARACTER
			{ sql_find_subtype(&$$, "char", 1, 0); }
 |  varchar
			{ $$.type = NULL;
			  yyerror(m, "CHARACTER VARYING needs a mandatory length specification");
			  YYABORT;
			}
 |  clob		{ sql_find_subtype(&$$, "clob", 0, 0); }
 |  CHARACTER '(' nonzero ')'
			{ sql_find_subtype(&$$, "char", $3, 0); }
 |  varchar '(' nonzero ')'
			{ sql_find_subtype(&$$, "varchar", $3, 0); }
 |  clob '(' nonzero ')'
			{ sql_find_subtype(&$$, "clob", $3, 0);
			  /* NOTE: CLOB may be called as CLOB(2K) which is equivalent
			   *       to CLOB(2048).  Due to 'nonzero' it is not possible
			   *       to enter this as the parser rejects it.  However it
			   *       might be a ToDo for the future.
			   *       See p. 125 SQL-99
			   */
			}
 |  blob		{ sql_find_subtype(&$$, "blob", 0, 0); }
 |  blob '(' nonzero ')'
			{ sql_find_subtype(&$$, "blob", $3, 0);
			  /* NOTE: BLOB may be called as BLOB(2K) which is equivalent
			   *       to BLOB(2048).  Due to 'nonzero' it is not possible
			   *       to enter this as the parser rejects it.  However it
			   *       might be a ToDo for the future.
			   *       See p. 85 SQL-99
			   */
			}
 |  TINYINT		{ sql_find_subtype(&$$, "tinyint", 0, 0); }
 |  SMALLINT		{ sql_find_subtype(&$$, "smallint", 0, 0); }
 |  sqlINTEGER		{ sql_find_subtype(&$$, "int", 0, 0); }
 |  BIGINT		{ sql_find_subtype(&$$, "bigint", 0, 0); }
 |  HUGEINT		{ sql_find_subtype(&$$, "hugeint", 0, 0); }

 |  sqlDECIMAL		{ sql_find_subtype(&$$, "decimal", 18, 3); }
 |  sqlDECIMAL '(' nonzero ')'
			{ 
			  int d = $3;
			  if (d > MAX_DEC_DIGITS) {
				char *msg = sql_message(SQLSTATE(22003) "Decimal of %d digits are not supported", d);
				yyerror(m, msg);
				_DELETE(msg);
				$$.type = NULL;
				YYABORT;
			  } else {
			        sql_find_subtype(&$$, "decimal", d, 0); 
			  }
			}
 |  sqlDECIMAL '(' nonzero ',' posint ')'
			{ 
			  int d = $3;
			  int s = $5;
			  if (s > d || d > MAX_DEC_DIGITS) {
				char *msg = NULL;
				if (s > d)
					msg = sql_message(SQLSTATE(22003) "Scale (%d) should be less or equal to the precision (%d)", s, d);
				else
					msg = sql_message(SQLSTATE(22003) "Decimal(%d,%d) isn't supported because P=%d > %d", d, s, d, MAX_DEC_DIGITS);
				yyerror(m, msg);
				_DELETE(msg);
				$$.type = NULL;
				YYABORT;
			  } else {
				sql_find_subtype(&$$, "decimal", d, s);
			  }
			}
 |  sqlFLOAT		{ sql_find_subtype(&$$, "double", 0, 0); }
 |  sqlFLOAT '(' nonzero ')'
			{ if ($3 > 0 && $3 <= 24) {
				sql_find_subtype(&$$, "real", $3, 0);
			  } else if ($3 > 24 && $3 <= 53) {
				sql_find_subtype(&$$, "double", $3, 0);
			  } else {
				char *msg = sql_message(SQLSTATE(22003) "Number of digits for FLOAT values should be between 1 and 53");

				yyerror(m, msg);
				_DELETE(msg);
				$$.type = NULL;
				YYABORT;
			  }
			}
 |  sqlFLOAT '(' intval ',' intval ')'
			{ if ($5 >= $3) {
				char *msg = sql_message(SQLSTATE(22003) "Precision(%d) should be less than number of digits(%d)", $5, $3);

				yyerror(m, msg);
				_DELETE(msg);
				$$.type = NULL;
				YYABORT;
			  } else if ($3 > 0 && $3 <= 24) {
				sql_find_subtype(&$$, "real", $3, $5);
			  } else if ($3 > 24 && $3 <= 53) {
				sql_find_subtype(&$$, "double", $3, $5);
			  } else {
				char *msg = sql_message(SQLSTATE(22003) "Number of digits for FLOAT values should be between 1 and 53");
				yyerror(m, msg);
				_DELETE(msg);
				$$.type = NULL;
				YYABORT;
			  }
			}
 | sqlDOUBLE 		{ sql_find_subtype(&$$, "double", 0, 0); }
 | sqlDOUBLE PRECISION	{ sql_find_subtype(&$$, "double", 0, 0); }
 | sqlREAL 		{ sql_find_subtype(&$$, "real", 0, 0); }
 | datetime_type
 | interval_type
 | aTYPE		{ sql_find_subtype(&$$, $1, 0, 0); }
 | aTYPE '(' nonzero ')'
			{ sql_find_subtype(&$$, $1, $3, 0); }
 | type_alias 		{ sql_find_subtype(&$$, $1, 0, 0); }
 | type_alias '(' nonzero ')'
			{ sql_find_subtype(&$$, $1, $3, 0); }
 | type_alias '(' intval ',' intval ')'
			{ if ($5 >= $3) {
				char *msg = sql_message(SQLSTATE(22003) "Precision(%d) should be less than number of digits(%d)", $5, $3);

				yyerror(m, msg);
				_DELETE(msg);
				$$.type = NULL;
				YYABORT;
			  } else {
			 	sql_find_subtype(&$$, $1, $3, $5);
			  }
			}
 | IDENT		{
			  sql_type *t = mvc_bind_type(m, $1);
			  if (!t) {
				char *msg = sql_message(SQLSTATE(22000) "Type (%s) unknown", $1);

				yyerror(m, msg);
				_DELETE(msg);
				$$.type = NULL;
				YYABORT;
			  } else {
				sql_init_subtype(&$$, t, 0, 0);
			  }
			}

 | IDENT '(' nonzero ')'
			{
			  sql_type *t = mvc_bind_type(m, $1);
			  if (!t) {
				char *msg = sql_message(SQLSTATE(22000) "Type (%s) unknown", $1);

				yyerror(m, msg);
				_DELETE(msg);
				$$.type = NULL;
				YYABORT;
			  } else {
				sql_init_subtype(&$$, t, $3, 0);
			  }
			}
| GEOMETRY {
		if (!sql_find_subtype(&$$, "geometry", 0, 0 )) {
			yyerror(m, SQLSTATE(22000) "type (geometry) unknown");
			$$.type = NULL;
			YYABORT;
		}
	}
| GEOMETRY '(' subgeometry_type ')' {
		int geoSubType = $3; 

		if(geoSubType == 0) {
			$$.type = NULL;
			YYABORT;
		} else if (!sql_find_subtype(&$$, "geometry", geoSubType, 0 )) {
			char *msg = sql_message(SQLSTATE(22000) "Type (%s) unknown", $1);
			yyerror(m, msg);
			_DELETE(msg);
			$$.type = NULL;
			YYABORT;
		}
		
	}
| GEOMETRY '(' subgeometry_type ',' intval ')' {
		int geoSubType = $3; 
		int srid = $5; 

		if(geoSubType == 0) {
			$$.type = NULL;
			YYABORT;
		} else if (!sql_find_subtype(&$$, "geometry", geoSubType, srid )) {
			char *msg = sql_message(SQLSTATE(22000) "Type (%s) unknown", $1);
			yyerror(m, msg);
			_DELETE(msg);
			$$.type = NULL;
			YYABORT;
		}
	}
| GEOMETRYA {
		if (!sql_find_subtype(&$$, "geometrya", 0, 0 )) {
			yyerror(m, SQLSTATE(22000) "type (geometrya) unknown");
			$$.type = NULL;
			YYABORT;
		}
	}
| GEOMETRYSUBTYPE {
	int geoSubType = find_subgeometry_type($1);

	if(geoSubType == 0) {
		char *msg = sql_message(SQLSTATE(22000) "Type (%s) unknown", $1);
		$$.type = NULL;
		yyerror(m, msg);
		_DELETE(msg);
		YYABORT;
	} else if (geoSubType == -1) {
		char *msg = sql_message(SQLSTATE(HY001) "allocation failure");
		$$.type = NULL;
		yyerror(m, msg);
		_DELETE(msg);
		YYABORT;
	}  else if (!sql_find_subtype(&$$, "geometry", geoSubType, 0 )) {
		char *msg = sql_message(SQLSTATE(22000) "Type (%s) unknown", $1);
		yyerror(m, msg);
		_DELETE(msg);
		$$.type = NULL;
		YYABORT;
	}
}
 ;

subgeometry_type:
  GEOMETRYSUBTYPE {
	int subtype = find_subgeometry_type($1);
	char* geoSubType = $1;

	if(subtype == 0) {
		char *msg = sql_message(SQLSTATE(22000) "Type (%s) unknown", geoSubType);
		yyerror(m, msg);
		_DELETE(msg);
		YYABORT;
	} else if(subtype == -1) {
		char *msg = sql_message(SQLSTATE(HY001) "allocation failure");
		yyerror(m, msg);
		_DELETE(msg);
		YYABORT;
	} 
	$$ = subtype;	
}
| string {
	int subtype = find_subgeometry_type($1);
	char* geoSubType = $1;

	if(subtype == 0) {
		char *msg = sql_message(SQLSTATE(22000) "Type (%s) unknown", geoSubType);
		yyerror(m, msg);
		_DELETE(msg);
		YYABORT;
	} else if (subtype == -1) {
		char *msg = sql_message(SQLSTATE(HY001) "allocation failure");
		yyerror(m, msg);
		_DELETE(msg);
		YYABORT;
	} 
	$$ = subtype;	
}
;

type_alias:
 ALIAS
	{ 	char *t = sql_bind_alias($1);
	  	if (!t) {
			char *msg = sql_message(SQLSTATE(22000) "Type (%s) unknown", $1);

			yyerror(m, msg);
			_DELETE(msg);
			$$ = NULL;
			YYABORT;
		}
		$$ = t;
	}
 ;

varchar:
	VARCHAR				{ $$ = $1; }
 |	CHARACTER VARYING		{ $$ = $1; }
;

clob:
	CLOB				{ $$ = $1; }
 |	sqlTEXT				{ $$ = $1; }
 |	CHARACTER LARGE OBJECT		{ $$ = $1; }
;
blob:
	sqlBLOB				{ $$ = $1; }
 |	BINARY LARGE OBJECT		{ $$ = $1; }
;

column:			ident ;

authid: 		restricted_ident ;

restricted_ident:
    IDENT	{ $$ = $1; }
 |  aTYPE	{ $$ = $1; }
 |  ALIAS	{ $$ = $1; }
 |  AGGR	{ $$ = $1; } 	/* without '(' */
 |  AGGR2	{ $$ = $1; } 	/* without '(' */
 |  RANK	{ $$ = $1; }	/* without '(' */
 ;

ident:
    IDENT	{ $$ = $1; }
 |  aTYPE	{ $$ = $1; }
 |  FILTER_FUNC	{ $$ = $1; }
 |  ALIAS	{ $$ = $1; }
 |  AGGR	{ $$ = $1; } 	/* without '(' */
 |  AGGR2	{ $$ = $1; } 	/* without '(' */
 |  RANK	{ $$ = $1; }	/* without '(' */
 |  non_reserved_word
 ;

non_reserved_word: 
  LARGE		{ $$ = sa_strdup(SA, "large"); }	/* sloppy: officially reserved */
| sqlNAME	{ $$ = sa_strdup(SA, "name"); }
| OBJECT	{ $$ = sa_strdup(SA, "object"); }	/* sloppy: officially reserved */
| PASSWORD	{ $$ = sa_strdup(SA, "password"); }	/* neither reserved nor non-reserv. */
| PATH		{ $$ = sa_strdup(SA, "path"); }		/* sloppy: officially reserved */
| PRECISION 	{ $$ = sa_strdup(SA, "precision"); }	/* sloppy: officially reserved */
| PRIVILEGES	{ $$ = sa_strdup(SA, "privileges"); }	/* sloppy: officially reserved */
| ROLE		{ $$ = sa_strdup(SA, "role"); }	 	/* neither reserved nor non-reserv. */
| sqlSIZE	{ $$ = sa_strdup(SA, "size"); }		/* sloppy: officially reserved */
| TYPE		{ $$ = sa_strdup(SA, "type"); }
| RELEASE	{ $$ = sa_strdup(SA, "release"); }	/* sloppy: officially reserved */
| VALUE		{ $$ = sa_strdup(SA, "value"); }	/* sloppy: officially reserved */
| ZONE		{ $$ = sa_strdup(SA, "zone"); }		/* sloppy: officially reserved */

| ACTION	{ $$ = sa_strdup(SA, "action"); }	/* sloppy: officially reserved */
| AS		{ $$ = sa_strdup(SA, "as"); }		/* sloppy: officially reserved */
| AUTHORIZATION	{ $$ = sa_strdup(SA, "authorization"); }/* sloppy: officially reserved */
| COLUMN	{ $$ = sa_strdup(SA, "column"); }	/* sloppy: officially reserved */
| CYCLE		{ $$ = sa_strdup(SA, "cycle"); }	/* sloppy: officially reserved */
| DISTINCT	{ $$ = sa_strdup(SA, "distinct"); }	/* sloppy: officially reserved */
| INCREMENT	{ $$ = sa_strdup(SA, "increment"); }	/* sloppy: officially reserved */
| MAXVALUE	{ $$ = sa_strdup(SA, "maxvalue"); }	/* sloppy: officially reserved */
| MINVALUE	{ $$ = sa_strdup(SA, "minvalue"); }	/* sloppy: officially reserved */
| SQL_PLAN	{ $$ = sa_strdup(SA, "plan"); } 	/* sloppy: officially reserved */
| SCHEMA	{ $$ = sa_strdup(SA, "schema"); }	/* sloppy: officially reserved */
| START		{ $$ = sa_strdup(SA, "start"); }	/* sloppy: officially reserved */
| STATEMENT	{ $$ = sa_strdup(SA, "statement"); }	/* sloppy: officially reserved */
| TABLE		{ $$ = sa_strdup(SA, "table"); } 	/* sloppy: officially reserved */

|  CACHE	{ $$ = sa_strdup(SA, "cache"); }
|  DATA 	{ $$ = sa_strdup(SA, "data"); }
|  DIAGNOSTICS 	{ $$ = sa_strdup(SA, "diagnostics"); }
|  MATCH	{ $$ = sa_strdup(SA, "match"); }
|  OPTIONS	{ $$ = sa_strdup(SA, "options"); }
|  ROW		{ $$ = sa_strdup(SA, "row"); }
|  KEY		{ $$ = sa_strdup(SA, "key"); }
|  LANGUAGE	{ $$ = sa_strdup(SA, "language"); }
|  LEVEL	{ $$ = sa_strdup(SA, "level"); }
|  sqlSESSION	{ $$ = sa_strdup(SA, "session"); }
|  sqlDATE	{ $$ = sa_strdup(SA, "date"); }
|  TIME 	{ $$ = sa_strdup(SA, "time"); }
|  TIMESTAMP	{ $$ = sa_strdup(SA, "timestamp"); }
|  INTERVAL	{ $$ = sa_strdup(SA, "interval"); }
|  QUARTER	{ $$ = sa_strdup(SA, "quarter"); }
|  WEEK 	{ $$ = sa_strdup(SA, "week"); }
|  IMPRINTS	{ $$ = sa_strdup(SA, "imprints"); }

|  PREP		{ $$ = sa_strdup(SA, "prep"); }
|  PREPARE	{ $$ = sa_strdup(SA, "prepare"); }
|  EXEC		{ $$ = sa_strdup(SA, "exec"); }
|  EXECUTE	{ $$ = sa_strdup(SA, "execute"); }
|  SQL_EXPLAIN	{ $$ = sa_strdup(SA, "explain"); }
|  SQL_DEBUG	{ $$ = sa_strdup(SA, "debug"); }
|  SQL_TRACE	{ $$ = sa_strdup(SA, "trace"); }
|  sqlTEXT     	{ $$ = sa_strdup(SA, "text"); }
|  AUTO_COMMIT	{ $$ = sa_strdup(SA, "auto_commit"); }
|  NO		{ $$ = sa_strdup(SA, "no"); }
/* SQL/XML non reserved words */
|  STRIP	{ $$ = sa_strdup(SA, "strip"); }
|  WHITESPACE	{ $$ = sa_strdup(SA, "whitespace"); }
|  PASSING	{ $$ = sa_strdup(SA, "passing"); }
|  NIL		{ $$ = sa_strdup(SA, "nil"); }
|  REF		{ $$ = sa_strdup(SA, "ref"); }
|  ABSENT	{ $$ = sa_strdup(SA, "absent"); }
|  EMPTY	{ $$ = sa_strdup(SA, "empty"); }
|  DOCUMENT	{ $$ = sa_strdup(SA, "document"); }
|  ELEMENT	{ $$ = sa_strdup(SA, "element"); }
|  CONTENT	{ $$ = sa_strdup(SA, "content"); }
|  NAMESPACE	{ $$ = sa_strdup(SA, "namespace"); }
|  RETURNING	{ $$ = sa_strdup(SA, "returning"); }
|  LOCATION	{ $$ = sa_strdup(SA, "location"); }
|  ID		{ $$ = sa_strdup(SA, "id"); }
|  ACCORDING	{ $$ = sa_strdup(SA, "according"); }
|  URI		{ $$ = sa_strdup(SA, "uri"); }
|  FILTER	{ $$ = sa_strdup(SA, "filter"); }
|  TEMPORARY	{ $$ = sa_strdup(SA, "temporary"); }
|  TEMP		{ $$ = sa_strdup(SA, "temp"); }
|  ANALYZE	{ $$ = sa_strdup(SA, "analyze"); }
|  MINMAX	{ $$ = sa_strdup(SA, "MinMax"); }
|  STORAGE	{ $$ = sa_strdup(SA, "storage"); }
|  GEOMETRY	{ $$ = sa_strdup(SA, "geometry"); }
|  REPLACE	{ $$ = sa_strdup(SA, "replace"); }
|  COMMENT	{ $$ = sa_strdup(SA, "comment"); }
|  CLIENT	{ $$ = sa_strdup(SA, "client"); }
|  SERVER	{ $$ = sa_strdup(SA, "server"); }
;

name_commalist:
    ident	{ $$ = append_string(L(), $1); }
 |  name_commalist ',' ident
			{ $$ = append_string($1, $3); }
 ;

lngval:
	sqlINT	
 		{
		  char *end = NULL, *s = $1;
		  int l = _strlen(s);
		  // errno might be non-zero due to other people's code
		  errno = 0;
		  if (l <= 19) {
		  	$$ = strtoll(s,&end,10);
		  } else {
			$$ = 0;
		  }
		  if (s+l != end || errno == ERANGE) {
			char *msg = sql_message(SQLSTATE(22003) "Integer value too large or not a number (%s)", $1);

			errno = 0;
			yyerror(m, msg);
			_DELETE(msg);
			$$ = 0;
			YYABORT;
		  }
		}

intval:
	sqlINT	
 		{
		  char *end = NULL, *s = $1;
		  int l = _strlen(s);
		  // errno might be non-zero due to other people's code
		  errno = 0;
		  if (l <= 10) {
		  	$$ = strtol(s,&end,10);
		  } else {
			$$ = 0;
		  }
		  if (s+l != end || errno == ERANGE) {
			char *msg = sql_message(SQLSTATE(22003) "Integer value too large or not a number (%s)", $1);

			errno = 0;
			yyerror(m, msg);
			_DELETE(msg);
			$$ = 0;
			YYABORT;
		  }
		}
 |	IDENT	{
		  char *name = $1;
		  sql_subtype *tpe;

		  if (!stack_find_var(m, name)) {
			char *msg = sql_message(SQLSTATE(22000) "Constant (%s) unknown", $1);

			yyerror(m, msg);
			_DELETE(msg);
			$$ = 0;
			YYABORT;
		  }
		  tpe = stack_find_type(m, name);
		  if (tpe->type->localtype == TYPE_lng ||
		      tpe->type->localtype == TYPE_int ||
		      tpe->type->localtype == TYPE_sht ||
		      tpe->type->localtype == TYPE_bte ) {
#ifdef HAVE_HGE
			hge sgn = stack_get_number(m, name);
			assert((hge) GDK_int_min <= sgn && sgn <= (hge) GDK_int_max);
#else
			lng sgn = stack_get_number(m, name);
			assert((lng) GDK_int_min <= sgn && sgn <= (lng) GDK_int_max);
#endif
			$$ = (int) sgn;
		  } else {
			char *msg = sql_message(SQLSTATE(22000) "Constant (%s) has wrong type (number expected)", $1);

			yyerror(m, msg);
			_DELETE(msg);
			$$ = 0;
			YYABORT;
		  }
		}
 ;

string:
    STRING
		{ $$ = $1; }
 |  STRING string
		{ char *s = strconcat($1,$2); 
	 	  $$ = sa_strdup(SA, s);	
		  _DELETE(s);
		}
 ;

exec:
     execute exec_ref
		{
		  m->emode = m_execute;
		  $$ = $2; }
 ;

exec_ref:
    intval '(' ')'
	{ dlist *l = L();
  	  append_int(l, $1);
  	  append_list(l, NULL);
	  $$ = _symbol_create_list( SQL_NOP, l ); }
|   intval '(' value_commalist ')'
	{ dlist *l = L();
  	  append_int(l, $1);
  	  append_list(l, $3);
	  $$ = _symbol_create_list( SQL_NOP, l ); }
 ;

/* path specification> 

Specify an order for searching for an SQL-invoked routine.

CURRENTLY only parsed 
*/

opt_path_specification: 
	/* empty */ 	{ $$ = NULL; }
   |	path_specification
   ;

path_specification: 
        PATH schema_name_list 	{ $$ = _symbol_create_list( SQL_PATH, $2); }
   ;

schema_name_list: name_commalist ;


comment_on_statement:
	COMMENT ON catalog_object IS string
	{ dlist *l = L();
	  append_symbol(l, $3);
	  append_string(l, $5);
	  $$ = _symbol_create_list( SQL_COMMENT, l );
	}
	| COMMENT ON catalog_object IS sqlNULL
	{ dlist *l = L();
	  append_symbol(l, $3);
	  append_string(l, NULL);
	  $$ = _symbol_create_list( SQL_COMMENT, l );
	}
	;

catalog_object:
	  SCHEMA ident { $$ = _symbol_create( SQL_SCHEMA, $2 ); }
	| TABLE qname { $$ = _symbol_create_list( SQL_TABLE, $2 ); }
	| VIEW qname { $$ = _symbol_create_list( SQL_VIEW, $2 ); }
	| COLUMN ident '.' ident
	{ dlist *l = L();
	  append_string(l, $2);
	  append_string(l, $4);
	  $$ = _symbol_create_list( SQL_COLUMN, l );
	}
	| COLUMN ident '.' ident '.' ident
	{ dlist *l = L();
	  append_string(l, $2);
	  append_string(l, $4);
	  append_string(l, $6);
	  $$ = _symbol_create_list( SQL_COLUMN, l );
	}
	| INDEX qname { $$ = _symbol_create_list( SQL_INDEX, $2 ); }
	| SEQUENCE qname { $$ = _symbol_create_list( SQL_SEQUENCE, $2 ); }
	| routine_designator { $$ = _symbol_create_list( SQL_ROUTINE, $1 ); }
	;

XML_value_expression:
  XML_primary
  ;

XML_value_expression_list:
    XML_value_expression	
		{ $$ = append_symbol(L(), $1); }
  | XML_value_expression_list ',' XML_value_expression
		{ $$ = append_symbol($1, $3); }
  ;

XML_primary:
    scalar_exp
  ;

XML_value_function:
    XML_comment
  | XML_concatenation
  | XML_document
  | XML_element
  | XML_forest
  | XML_parse
  | XML_PI
  | XML_query
  | XML_text
  | XML_validate
  ;

XML_comment:
  XMLCOMMENT '(' value_exp /* should be a string */ opt_XML_returning_clause ')'
	{ dlist *l = L();
	  append_symbol(l, $3);
	  append_int(l, $4);
	  $$ = _symbol_create_list( SQL_XMLCOMMENT, l); }
 ;

XML_concatenation:
  XMLCONCAT '(' XML_value_expression_list opt_XML_returning_clause ')'
	{ dlist *l = L();
	  append_list(l, $3);
	  append_int(l, $4);
	  $$ = _symbol_create_list( SQL_XMLCONCAT, l); } 
  ;

XML_document:
  XMLDOCUMENT '(' XML_value_expression opt_XML_returning_clause ')'
	{ dlist *l = L();
	  append_symbol(l, $3);
	  append_int(l, $4);
	  $$ = _symbol_create_list( SQL_XMLDOCUMENT, l); } 

XML_element:
  XMLELEMENT '(' sqlNAME XML_element_name 
	opt_comma_XML_namespace_declaration_attributes_element_content
	opt_XML_returning_clause ')'

	{ dlist *l = L();
	  append_string(l, $4);
	  append_list(l, $5);
	  append_int(l, $6);
	  $$ = _symbol_create_list( SQL_XMLELEMENT, l);
	}
  ;

opt_comma_XML_namespace_declaration_attributes_element_content:
     /* empty */						
	{ $$ = NULL; }
  |  ',' XML_namespace_declaration 				
 	{ $$ = append_symbol(L(), $2);
	  $$ = append_symbol($$, NULL);
	  $$ = append_list($$, NULL); }
  |  ',' XML_namespace_declaration ',' XML_attributes		
 	{ $$ = append_symbol(L(), $2);
	  $$ = append_symbol($$, $4);
	  $$ = append_list($$, NULL); }
  |  ',' XML_namespace_declaration ',' XML_attributes ',' XML_element_content_and_option
 	{ $$ = append_symbol(L(), $2);
	  $$ = append_symbol($$, $4);
	  $$ = append_list($$, $6); }
  |  ',' XML_namespace_declaration ',' XML_element_content_and_option
 	{ $$ = append_symbol(L(), $2);
	  $$ = append_symbol($$, NULL);
	  $$ = append_list($$, $4); }
  |  ',' XML_attributes					
 	{ $$ = append_symbol(L(), NULL);
	  $$ = append_symbol($$, $2);
	  $$ = append_list($$, NULL); }
  |  ',' XML_attributes ',' XML_element_content_and_option 
 	{ $$ = append_symbol(L(), NULL);
	  $$ = append_symbol($$, $2);
	  $$ = append_list($$, $4); }
  |  ',' XML_element_content_and_option 			
 	{ $$ = append_symbol(L(), NULL);
	  $$ = append_symbol($$, NULL);
	  $$ = append_list($$, $2); }
  ;

XML_element_name: 
    ident 		
  ;

XML_attributes:
  XMLATTRIBUTES '(' XML_attribute_list ')'	{ $$ = $3; }
  ;

XML_attribute_list:
    XML_attribute 				{ $$ = $1; }
  | XML_attribute_list ',' XML_attribute 	
		{ dlist *l = L();
		  append_list(l, 
		  	append_string(L(), sa_strdup(SA, "concat")));
	  	  append_symbol(l, $1);
	  	  append_symbol(l, $3);
	  	  $$ = _symbol_create_list( SQL_BINOP, l ); }
  ;

XML_attribute:
  XML_attribute_value opt_XML_attribute_name	
	{ dlist *l = L();
	  append_string(l, $2);
	  append_symbol(l, $1);
	  $$ = _symbol_create_list( SQL_XMLATTRIBUTE, l ); }
  ;

opt_XML_attribute_name:
     /* empty */ 				{ $$ = NULL; }
  | AS XML_attribute_name 			{ $$ = $2; }
  ; 

XML_attribute_value:
     scalar_exp
  ;

XML_attribute_name:
    ident
  ;

XML_element_content_and_option:
    XML_element_content_list opt_XML_content_option
		{ $$ = L();
		  $$ = append_list($$, $1);
		  $$ = append_int($$, $2); 	}
  ;

XML_element_content_list:
    XML_element_content
		{ $$ = append_symbol(L(), $1); }
  | XML_element_content_list ',' XML_element_content	
		{ $$ = append_symbol($1, $3); }
  ;

XML_element_content:
     scalar_exp
  ;

opt_XML_content_option:
    /* empty */			{ $$ = 0; }
  | OPTION XML_content_option	{ $$ = $2; }
  ;

XML_content_option:
    sqlNULL ON sqlNULL		{ $$ = 0; }
  | EMPTY ON sqlNULL		{ $$ = 1; }
  | ABSENT ON sqlNULL		{ $$ = 2; }
  | NIL ON sqlNULL		{ $$ = 3; }
  | NIL ON NO CONTENT		{ $$ = 4; }
  ;

XML_forest:
    XMLFOREST '(' opt_XML_namespace_declaration_and_comma
      forest_element_list opt_XML_content_option
      opt_XML_returning_clause ')'
	{ dlist *l = L();
	  append_symbol(l, $3);
	  append_list(l, $4);
	  append_int(l, $5);
	  append_int(l, $6);
	  $$ = _symbol_create_list( SQL_XMLFOREST, l);
	}
  ;

opt_XML_namespace_declaration_and_comma: 
     /* empty */			{ $$ = NULL; }
  |  XML_namespace_declaration ','	{ $$ = $1; }
  ;

forest_element_list:
     forest_element 				
		{ $$ = append_list(L(), $1); }
  |  forest_element_list ',' forest_element
		{ $$ = append_list($1, $3); }
  ;

forest_element:
    forest_element_value opt_forest_element_name
		{ $$ = append_symbol(L(), $1);
		  $$ = append_string($$, $2); }
  ;

forest_element_value:
    scalar_exp	{ $$ = $1; }
  ;

opt_forest_element_name:
    /* empty */			{ $$ = NULL; }
  | AS forest_element_name	{ $$ = $2; }
  ;

forest_element_name:
    ident			{ $$ = $1; }
  ;

 /* | XML_value_function */
XML_parse:
  XMLPARSE '(' document_or_content value_exp /* should be a string */
      XML_whitespace_option ')'
	{ dlist *l = L();
	  append_int(l, $3 );
	  append_symbol(l, $4);
	  append_int(l, $5);
	  $$ = _symbol_create_list( SQL_XMLPARSE, l); }

XML_whitespace_option:
    PRESERVE WHITESPACE		{ $$ = 0; }
  | STRIP WHITESPACE		{ $$ = 1; }
  ;

XML_PI:
  XMLPI '(' sqlNAME XML_PI_target
	opt_comma_string_value_expression
	opt_XML_returning_clause ')'
	{ dlist *l = L();
	  append_string(l, $4);
	  append_symbol(l, $5);
	  append_int(l, $6);
	  $$ = _symbol_create_list( SQL_XMLPI, l); }
  ;

XML_PI_target:
    ident
  ;

opt_comma_string_value_expression:
	/* empty */ 	{ $$ = NULL; }
  | ',' value_exp /* should be a string */
			{ $$ = $2; }
  ;

XML_query:
  XMLQUERY '('
      XQuery_expression
      opt_XML_query_argument_list
      opt_XML_returning_clause	/* not correct, ie need to combine with next */
      opt_XML_query_returning_mechanism
      XML_query_empty_handling_option
      ')'
	{ $$ = NULL; }

XQuery_expression:
	STRING
  ;

opt_XML_query_argument_list:
	/* empty */
  | PASSING XML_query_default_passing_mechanism XML_query_argument_list
  ;

XML_query_default_passing_mechanism:
     XML_passing_mechanism
  ;

XML_query_argument_list:
    XML_query_argument
  | XML_query_argument_list ',' XML_query_argument
  ;

XML_query_argument:
    XML_query_context_item
  | XML_query_variable
  ;

XML_query_context_item:
     value_exp opt_XML_passing_mechanism
  ;

XML_query_variable:
    value_exp AS ident opt_XML_passing_mechanism
  ; 

opt_XML_query_returning_mechanism:
   /* empty */
 | XML_passing_mechanism
 ;

XML_query_empty_handling_option:
    sqlNULL ON EMPTY
  | EMPTY ON EMPTY
  ;

XML_text:
  XMLTEXT '(' value_exp /* should be a string */
      opt_XML_returning_clause ')'
	{ dlist *l = L();
	  append_symbol(l, $3);
	  append_int(l, $4);
	  $$ = _symbol_create_list( SQL_XMLTEXT, l); } 

XML_validate:
  XMLVALIDATE '('
      document_or_content_or_sequence
      XML_value_expression
      opt_XML_valid_according_to_clause
      ')'
	{ $$ = NULL; }
  ;

document_or_content_or_sequence:
    document_or_content
  | SEQUENCE		{ $$ = 2; }
  ;

document_or_content:
    DOCUMENT		{ $$ = 0; }
  | CONTENT		{ $$ = 1; }
  ;

opt_XML_returning_clause:
   /* empty */			{ $$ = 0; }
 | RETURNING CONTENT		{ $$ = 0; }
 | RETURNING SEQUENCE		{ $$ = 1; }
 ;

/*
<XML lexically scoped options> ::=
  <XML lexically scoped option> [ <comma> <XML lexically scoped option> ]
<XML lexically scoped option> ::=
    <XML namespace declaration>
  | <XML binary encoding>

<XML binary encoding> ::=
  XMLBINARY [ USING ] { BASE64 | HEX }
*/

XML_namespace_declaration:
  XMLNAMESPACES '(' XML_namespace_declaration_item_list ')' 	{ $$ = $3; }
  ;

XML_namespace_declaration_item_list:
 	XML_namespace_declaration_item 	{ $$ = $1; }
  |     XML_namespace_declaration_item_list ',' XML_namespace_declaration_item
		{ dlist *l = L();
		  append_list(l, 
		  	append_string(L(), sa_strdup(SA, "concat")));
	  	  append_symbol(l, $1);
	  	  append_symbol(l, $3);
	  	  $$ = _symbol_create_list( SQL_BINOP, l ); }
  ;

XML_namespace_declaration_item:
    	XML_regular_namespace_declaration_item
  | 	XML_default_namespace_declaration_item
  ;

XML_namespace_prefix:
    	ident
  ;

XML_namespace_URI:
	scalar_exp
  ;

XML_regular_namespace_declaration_item:
    XML_namespace_URI AS XML_namespace_prefix
				{ char *s = strconcat("xmlns:", $3);
				  dlist *l = L();
	  			  append_string(l, sa_strdup(SA, s));
				  _DELETE(s);
	  			  append_symbol(l, $1);
	  			  $$ = _symbol_create_list( SQL_XMLATTRIBUTE, l ); }
  ;

XML_default_namespace_declaration_item:
    DEFAULT XML_namespace_URI	{ dlist *l = L();
	  			  append_string(l, sa_strdup(SA, "xmlns" ));
	  			  append_symbol(l, $2);
	  			  $$ = _symbol_create_list( SQL_XMLATTRIBUTE, l ); }
  | NO DEFAULT			{ $$ = NULL; }
  ;

opt_XML_passing_mechanism:
    /* empty */
  | XML_passing_mechanism
  ;

XML_passing_mechanism:
    BY REF
  | BY VALUE
  ;

opt_XML_valid_according_to_clause:
    /* empty */
  | XML_valid_according_to_clause
  ;

XML_valid_according_to_clause:
    ACCORDING TO XMLSCHEMA XML_valid_according_to_what
      opt_XML_valid_element_clause
  ;

XML_valid_according_to_what:
    XML_valid_according_to_URI
  | XML_valid_according_to_identifier
  ;

XML_valid_according_to_URI:
    URI XML_valid_target_namespace_URI opt_XML_valid_schema_location
  | NO NAMESPACE opt_XML_valid_schema_location
  ;

XML_valid_target_namespace_URI:
    XML_URI
  ;

XML_URI:
    STRING
  ;

opt_XML_valid_schema_location:
   /* empty */
 | LOCATION XML_valid_schema_location_URI
 ;

XML_valid_schema_location_URI:
   XML_URI
 ;

XML_valid_according_to_identifier:
   ID registered_XML_Schema_name
 ;

registered_XML_Schema_name:
    ident
  ;

opt_XML_valid_element_clause:
    /* empty */
 |  XML_valid_element_clause
 ;

XML_valid_element_clause:
    XML_valid_element_name_specification
  | XML_valid_element_namespace_specification
      opt_XML_valid_element_name_specification
  ;

opt_XML_valid_element_name_specification:
    /* empty */
 |  XML_valid_element_name_specification
 ;

XML_valid_element_name_specification:
   ELEMENT XML_valid_element_name
 ;

XML_valid_element_namespace_specification:
    NO NAMESPACE
  | NAMESPACE XML_valid_element_namespace_URI
  ;

XML_valid_element_namespace_URI:
   XML_URI
 ;

XML_valid_element_name:
   ident
 ;

XML_aggregate:
  XMLAGG '(' XML_value_expression
      opt_order_by_clause
      opt_XML_returning_clause
      ')'
	{ 
          dlist *aggr = L();

          if ($4) {
	  	if ($3 != NULL && $3->token == SQL_SELECT) {
			SelectNode *s = (SelectNode*)$3;
	
			s->orderby = $4;
	  	} else {
			yyerror(m, "ORDER BY: missing select operator");
			YYABORT;
		}
	  }
          append_list(aggr, append_string(append_string(L(), "sys"), "xmlagg"));
  	  append_int(aggr, FALSE);
	  append_symbol(aggr, $3);
	  /* int returning not used */
	  $$ = _symbol_create_list( SQL_AGGR, aggr);
	}
 ;

%%
int find_subgeometry_type(char* geoSubType) {
	int subType = 0;
	if(strcmp(geoSubType, "point") == 0 )
		subType = (1 << 2);
	else if(strcmp(geoSubType, "linestring") == 0)
		subType = (2 << 2);
	else if(strcmp(geoSubType, "polygon") == 0)
		subType = (4 << 2);
	else if(strcmp(geoSubType, "multipoint") == 0)
		subType = (5 << 2);
	else if(strcmp(geoSubType, "multilinestring") == 0)
		subType = (6 << 2);
	else if(strcmp(geoSubType, "multipolygon") == 0)
		subType = (7 << 2);
	else if(strcmp(geoSubType, "geometrycollection") == 0)
		subType = (8 << 2);
	else {
		size_t strLength = strlen(geoSubType);
		if(strLength > 0 ) {
			char *typeSubStr = GDKmalloc(strLength);
			char flag = geoSubType[strLength-1]; 

			if (typeSubStr == NULL) {
				return -1;
			}
			memcpy(typeSubStr, geoSubType, strLength-1);
			typeSubStr[strLength-1]='\0';
			if(flag == 'z' || flag == 'm' ) {
				subType = find_subgeometry_type(typeSubStr);
				if (subType == -1) {
					GDKfree(typeSubStr);
					return -1;
				}
				if(flag == 'z')
					SET_Z(subType);
				if(flag == 'm')
					SET_M(subType);
			}
			GDKfree(typeSubStr);
		}

	}
	return subType;	
}

char *token2string(int token)
{
	switch (token) {
#define SQL(TYPE) case SQL_##TYPE : return #TYPE
	SQL(CREATE_SCHEMA);
	SQL(CREATE_TABLE);
	SQL(CREATE_VIEW);
	SQL(CREATE_INDEX);
	SQL(CREATE_ROLE);
	SQL(CREATE_USER);
	SQL(CREATE_TYPE);
	SQL(CREATE_FUNC);
	SQL(CREATE_SEQ);
	SQL(CREATE_TRIGGER);
	SQL(DROP_SCHEMA);
	SQL(DROP_TABLE);
	SQL(DROP_VIEW);
	SQL(DROP_INDEX);
	SQL(DROP_ROLE);
	SQL(DROP_USER);
	SQL(DROP_TYPE);
	SQL(DROP_FUNC);
	SQL(DROP_SEQ);
	SQL(DROP_TRIGGER);
	SQL(ALTER_TABLE);
	SQL(ALTER_SEQ);
	SQL(ALTER_USER);
	SQL(DROP_COLUMN);
	SQL(DROP_CONSTRAINT);
	SQL(DROP_DEFAULT);
	SQL(DECLARE);
	SQL(DECLARE_TABLE);
	SQL(COMMENT);
	SQL(SET);
	SQL(PREP);
	SQL(PREPARE);
	SQL(NAME);
	SQL(USER);
	SQL(PATH);
	SQL(CHARSET);
	SQL(SCHEMA);
	SQL(TABLE);
	SQL(VIEW);
	SQL(INDEX);
	SQL(TYPE);
	SQL(SEQUENCE);
	SQL(CASE);
	SQL(CAST);
	SQL(RETURN);
	SQL(IF);
	SQL(ELSE);
	SQL(WHILE);
	SQL(COLUMN);
	SQL(COLUMN_OPTIONS);
	SQL(COALESCE);
	SQL(CONSTRAINT);
	SQL(CHECK);
	SQL(DEFAULT);
	SQL(NOT_NULL);
	SQL(NULL);
	SQL(NULLIF);
	SQL(UNIQUE);
	SQL(PRIMARY_KEY);
	SQL(FOREIGN_KEY);
	SQL(BEGIN);
#define TR(TYPE) case TR_##TYPE : return #TYPE
	TR(COMMIT);
	TR(ROLLBACK);
	TR(SAVEPOINT);
	TR(RELEASE);
	TR(START);
	TR(MODE);
	SQL(INSERT);
	SQL(DELETE);
	SQL(TRUNCATE);
	SQL(UPDATE);
	SQL(CROSS);
	SQL(JOIN);
	SQL(SELECT);
	SQL(WHERE);
	SQL(FROM);
	SQL(UNIONJOIN);
	SQL(UNION);
	SQL(EXCEPT);
	SQL(INTERSECT);
	SQL(VALUES);
	SQL(ASSIGN);
	SQL(ORDERBY);
	SQL(GROUPBY);
	SQL(DESC);
	SQL(AND);
	SQL(OR);
	SQL(NOT);
	SQL(EXISTS);
	SQL(NOT_EXISTS);
	SQL(OP);
	SQL(UNOP);
	SQL(BINOP);
	SQL(NOP);
	SQL(BETWEEN);
	SQL(NOT_BETWEEN);
	SQL(LIKE);
	SQL(IN);
	SQL(NOT_IN);
	SQL(GRANT);
	SQL(GRANT_ROLES);
	SQL(REVOKE);
	SQL(REVOKE_ROLES);
	SQL(EXEC);
	SQL(EXECUTE);
	SQL(PRIVILEGES);
	SQL(ROLE);
	SQL(PARAMETER);
	SQL(FUNC);
	SQL(AGGR);
	SQL(RANK);
	SQL(FRAME);
	SQL(COMPARE);
	SQL(FILTER);
	SQL(ROUTINE);
	SQL(TEMP_LOCAL);
	SQL(TEMP_GLOBAL);
	SQL(INT_VALUE);
	SQL(ATOM);
	SQL(USING);
	SQL(WHEN);
	SQL(ESCAPE);
	SQL(COPYFROM);
	SQL(BINCOPYFROM);
	SQL(COPYTO);
	SQL(EXPORT);
	SQL(NEXT);
	SQL(MULSTMT);
	SQL(WITH);
	SQL(XMLCOMMENT);
	SQL(XMLCONCAT);
	SQL(XMLDOCUMENT);
	SQL(XMLELEMENT);
	SQL(XMLATTRIBUTE);
	SQL(XMLFOREST);
	SQL(XMLPARSE);
	SQL(XMLPI);
	SQL(XMLQUERY);
	SQL(XMLTEXT);
	SQL(XMLVALIDATE);
	SQL(XMLNAMESPACES);
	SQL(MERGE_PARTITION);
	SQL(PARTITION_LIST);
	SQL(PARTITION_RANGE);
	SQL(PARTITION_COLUMN);
	SQL(PARTITION_EXPRESSION);
<<<<<<< HEAD
	SQL(PRECEDING);
	SQL(FOLLOWING);
	SQL(CURRENT_ROW);
	SQL(WINDOW);
=======
	SQL(RENAME_SCHEMA);
	SQL(RENAME_TABLE);
	SQL(RENAME_COLUMN);
>>>>>>> f0f5b0c2
	}
	return "unknown";	/* just needed for broken compilers ! */
}

void *sql_error( mvc * sql, int error_code, char *format, ... )
{
	va_list	ap;

	va_start (ap,format);
	if (sql->errstr[0] == '\0')
		vsnprintf(sql->errstr, ERRSIZE-1, _(format), ap);
	if (!sql->session->status)
		sql->session->status = -error_code;
	va_end (ap);
	return NULL;
}

int sqlerror(mvc * c, const char *err)
{
	const char *sqlstate;

	if (err && strlen(err) > 6 && err[5] == '!') {
		/* sql state provided */
		sqlstate = "";
	} else {
		/* default: Syntax error or access rule violation */
		sqlstate = SQLSTATE(42000);
	}
	if (c->scanner.errstr) {
		if (c->scanner.errstr[0] == '!'){
			assert(0);// catch it
			(void)sql_error(c, 4,
					"%s%s: %s\n",
					sqlstate, err, c->scanner.errstr + 1);
		} else
			(void)sql_error(c, 4,
					"%s%s: %s in \"%.80s\"\n",
					sqlstate, err, c->scanner.errstr,
					QUERY(c->scanner));
	} else
		(void)sql_error(c, 4,
				"%s%s in: \"%.80s\"\n",
				sqlstate, err, QUERY(c->scanner));
	return 1;
}
<|MERGE_RESOLUTION|>--- conflicted
+++ resolved
@@ -6541,16 +6541,13 @@
 	SQL(PARTITION_RANGE);
 	SQL(PARTITION_COLUMN);
 	SQL(PARTITION_EXPRESSION);
-<<<<<<< HEAD
+	SQL(RENAME_SCHEMA);
+	SQL(RENAME_TABLE);
+	SQL(RENAME_COLUMN);
 	SQL(PRECEDING);
 	SQL(FOLLOWING);
 	SQL(CURRENT_ROW);
 	SQL(WINDOW);
-=======
-	SQL(RENAME_SCHEMA);
-	SQL(RENAME_TABLE);
-	SQL(RENAME_COLUMN);
->>>>>>> f0f5b0c2
 	}
 	return "unknown";	/* just needed for broken compilers ! */
 }
