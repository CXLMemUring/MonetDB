/*
 * This Source Code Form is subject to the terms of the Mozilla Public
 * License, v. 2.0.  If a copy of the MPL was not distributed with this
 * file, You can obtain one at http://mozilla.org/MPL/2.0/.
 *
 * Copyright 1997 - July 2008 CWI, August 2008 - 2020 MonetDB B.V.
 */

%{
#include "monetdb_config.h"
#include "sql_mem.h"
#include "sql_parser.h"
#include "sql_symbol.h"
#include "sql_datetime.h"
#include "sql_decimal.h"	/* for decimal_from_str() */
#include "sql_semantic.h"	/* for sql_add_param() & sql_add_arg() */
#include "sql_env.h"
#include "rel_sequence.h"	/* for sql_next_seq_name() */
#ifdef HAVE_HGE
#include "mal.h"		/* for have_hge */
#endif

#include <unistd.h>
#include <string.h>

#define SA 	m->sa
#define _symbol_create(t,d)         symbol_create( SA, t, d)
#define _symbol_create_list(t,d)    symbol_create_list( SA, t, d)
#define _symbol_create_int(t,d)     symbol_create_int( SA, t, d)
#define _symbol_create_lng(t,d)     symbol_create_lng( SA, t, d)
#define _symbol_create_symbol(t,d)  symbol_create_symbol( SA, t, d)
#define _symbol_create_hexa(t,d)    symbol_create_hexa( SA, t, d)
#define _newAtomNode(d)		    newAtomNode( SA, d)

#define L()                  dlist_create( SA )

#define append_list(l,d)     dlist_append_list( SA, l, d)
#define append_int(l,d)      dlist_append_int( SA, l, d)
#define append_lng(l,d)      dlist_append_lng( SA, l, d)
#define append_symbol(l,d)   dlist_append_symbol( SA, l, d)
#define append_string(l,d)   dlist_append_string( SA, l, d)
#define append_type(l,d)     dlist_append_type( SA, l, d)

#define _atom_string(t, v)   atom_string(SA, t, v)

#define YYMALLOC GDKmalloc
#define YYFREE GDKfree

#define YY_parse_LSP_NEEDED	/* needed for bison++ 1.21.11-3 */

#define SET_Z(info)(info = info | 0x02)
#define SET_M(info)(info = info | 0x01)

#ifdef HAVE_HGE
#define MAX_DEC_DIGITS (have_hge ? 38 : 18)
#define MAX_HEX_DIGITS (have_hge ? 32 : 16)
#else
#define MAX_DEC_DIGITS 18
#define MAX_HEX_DIGITS 16
#endif

static inline int
UTF8_strlen(const char *val)
{
	const unsigned char *s = (const unsigned char *) val;
	int pos = 0;

	while (*s) {
		int c = *s++;

		pos++;
		if (c < 0xC0)
			continue;
		if (*s++ < 0x80)
			return int_nil;
		if (c < 0xE0)
			continue;
		if (*s++ < 0x80)
			return int_nil;
		if (c < 0xF0)
			continue;
		if (*s++ < 0x80)
			return int_nil;
		if (c < 0xF8)
			continue;
		if (*s++ < 0x80)
			return int_nil;
		if (c < 0xFC)
			continue;
		if (*s++ < 0x80)
			return int_nil;
	}
	return pos;
}

static char *
uescape_xform(char *restrict s, const char *restrict esc)
{
	size_t i, j;

	for (i = j = 0; s[i]; i++) {
		if (s[i] == *esc) {
			if (s[i + 1] == *esc) {
				s[j++] = *esc;
				i++;
			} else {
				int c = 0;
				int n;
				if (s[i + 1] == '+') {
					n = 6;
					i++;
				} else {
					n = 4;
				}
				do {
					i++;
					c <<= 4;
					if ('0' <= s[i] && s[i] <= '9')
						c |= s[i] - '0';
					else if ('a' <= s[i] && s[i] <= 'f')
						c |= s[i] - 'a' + 10;
					else if ('A' <= s[i] && s[i] <= 'F')
						c |= s[i] - 'A' + 10;
					else
						return NULL;
				} while (--n > 0);
				if (c == 0 || c > 0x10FFFF || (c & 0xFFF800) == 0xD800)
					return NULL;
				if (c < 0x80) {
					s[j++] = c;
				} else {
					if (c < 0x800) {
						s[j++] = 0xC0 | (c >> 6);
					} else {
						if (c < 0x10000) {
							s[j++] = 0xE0 | (c >> 12);
						} else {
							s[j++] = 0xF0 | (c >> 18);
							s[j++] = 0x80 | ((c >> 12) & 0x3F);
						}
						s[j++] = 0x80 | ((c >> 6) & 0x3F);
					}
					s[j++] = 0x80 | (c & 0x3F);
				}
			}
		} else {
			s[j++] = s[i];
		}
	}
	s[j] = 0;
	return s;
}
%}
/* KNOWN NOT DONE OF sql'99
 *
 * COLLATION
 * TRANSLATION
 * REF/SCOPE
 * UDT
 */

%parse-param { mvc *m }
%lex-param { void *m }

/* reentrant parser */
%define api.pure
%union {
	int		i_val,bval;
	lng		l_val,operation;
	double		fval;
	char *		sval;
	symbol*		sym;
	dlist*		l;
	sql_subtype	type;
}
%{
extern int sqllex( YYSTYPE *yylval, void *m );
/* enable to activate debugging support
int yydebug=1;
*/
%}

/* symbolic tokens */
%type <sym>
	add_table_element
	aggr_or_window_ref
	all_or_any_predicate
	alter_statement
	alter_table_element
	and_exp
	assignment
	atom
	between_predicate
	call_procedure_statement
	call_statement
	case_exp
	case_opt_else
	case_statement
	cast_exp
	catalog_object
	column_constraint
	column_constraint_type
	column_def
	column_exp
	column_option
	column_options
	comment_on_statement
	comparison_predicate
	control_statement
	copyfrom_stmt
	create_statement
	datetime_funcs
	dealloc
	declare_statement
	default
	default_value
	delete_stmt
	domain_constraint_type 
	drop_statement
	drop_table_element
	exec
	exec_ref
	existence_test
	filter_exp
	forest_element_value
	func_data_type
	func_def
	func_def_opt_return
	func_ref
	generated_column
	grant
	group_by_element
	grouping_set_element
	if_opt_else
	if_statement
	in_predicate
	index_def
	insert_atom
	insert_stmt
	interval_expression
	join_spec
	joined_table
	like_exp
	like_predicate
	like_table
	literal
	merge_insert
	merge_match_clause
	merge_stmt
	merge_update_or_delete
	null
	object_name
	operation
	opt_alt_seq_param
	opt_as_partition
	opt_comma_string_value_expression
	opt_from_clause
	opt_group_by_clause
	opt_having_clause
	opt_limit
	opt_offset
	opt_order_by_clause
	opt_over
	opt_partition_by
	opt_partition_spec
	opt_path_specification
	opt_sample
	opt_schema_default_char_set
	opt_search_condition
	opt_seed
	opt_seq_common_param
	opt_seq_param
	opt_table_name
	opt_when
	opt_where_clause
	opt_window_clause
	opt_XML_namespace_declaration_and_comma
	ordering_spec
	ordinary_grouping_element
	param
	partition_expression
	partition_list_value
	partition_on
	partition_range_from
	partition_range_to
	path_specification
	pred_exp
	predicate
	procedure_statement
	query_expression
	query_expression_def
	return_statement
	return_value
	revoke
	role_def
	routine_invocation
	scalar_exp
	schema
	schema_element
	search_condition
	select_no_parens
	select_no_parens_orderby
	select_statement_single_row
	seq_def
	set_statement
	simple_scalar_exp
	simple_select
	sql
	sqlstmt
	string_funcs
	subquery
	subquery_with_orderby
	table_constraint
	table_constraint_type
	table_content_source
	table_def
	table_element
	table_name
	table_ref
	test_for_null
	transaction_statement
	transaction_stmt
	trigger_def
	trigger_event
	trigger_procedure_statement
	truncate_stmt
	type_def
	update_statement
	update_stmt
	value
	value_exp
	values_or_query_spec
	view_def
	when_search
	when_search_statement
	when_statement
	when_value
	while_statement
	window_bound
	window_definition
	window_following_bound
	window_frame_clause
	window_frame_start
	window_order_clause
	window_partition_clause
	with_list_element
	with_query
	with_query_expression
	XML_aggregate
	XML_attribute
	XML_attribute_list
	XML_attribute_value
	XML_attributes
	XML_comment
	XML_default_namespace_declaration_item
	XML_element_content
	XML_namespace_declaration
	XML_namespace_declaration_item
	XML_namespace_declaration_item_list
	XML_namespace_URI
	XML_primary
	XML_regular_namespace_declaration_item
	XML_value_expression
	XML_value_function
	XML_concatenation
	XML_document
	XML_element
	XML_forest
	XML_parse
	XML_PI
	XML_query
	XML_text
	XML_validate

%type <type>
	data_type
	datetime_type
	interval_type

%type <sval>
	authid
	authorization_identifier
	blob
	blobstring
	calc_ident
	calc_restricted_ident
	clob
	column
	forest_element_name
	func_ident
	function_body
	grantee
	ident
	ident_or_uident
	non_reserved_word
	opt_alias_name
	opt_begin_label
	opt_constraint_name
	opt_end_label
	opt_forest_element_name
	opt_null_string
	opt_to_savepoint
	opt_uescape
	opt_using
	opt_XML_attribute_name
	restricted_ident
	sstring
	string
	type_alias
	ustring
	varchar
	window_ident_clause
	XML_attribute_name
	XML_element_name
	XML_namespace_prefix
	XML_PI_target

%type <l>
	argument_list
	as_subquery_clause
	assignment_commalist
	atom_commalist
	authid_list
	case_opt_else_statement
	case_search_condition_commalist
	column_commalist_parens
	column_def_opt_list
	column_exp_commalist
	column_option_list
	column_ref
	column_ref_commalist
	end_field
	external_function_name
	filter_arg_list
	filter_args
	forest_element
	forest_element_list
	fwf_widthlist
	global_privileges
	grantee_commalist
	group_by_list
	grouping_set_list
	header
	header_list
	ident_commalist
	interval_qualifier
	merge_when_list
	object_privileges
	old_or_new_values_alias
	old_or_new_values_alias_list
	operation_commalist
	opt_alt_seq_params
	opt_column_def_opt_list
	opt_column_list
	opt_comma_XML_namespace_declaration_attributes_element_content
	opt_corresponding
	opt_fwf_widths
	opt_header_list
	opt_nr
	opt_paramlist
	opt_referencing_list
	opt_schema_element_list
	opt_seps
	opt_seq_params
	opt_typelist
	ordinary_grouping_set
	paramlist
	params_list
	partition_list
	passwd_schema
	pred_exp_list
	privileges
	procedure_statement_list
	qfunc
	qname
	qrank
	routine_body
	routine_designator
	routine_name
	row_commalist
	schema_element_list
	schema_name_clause
	schema_name_list
	search_condition_commalist
	selection
	serial_opt_params
	single_datetime_field
	sort_specification_list
	start_field
	string_commalist
	string_commalist_contents
	table_element_list
	table_exp
	table_function_column_list
	table_opt_storage
	table_ref_commalist
	trigger_procedure_statement_list
	triggered_action
	triggered_statement
	typelist
	value_commalist
	variable_list
	variable_ref
	variable_ref_commalist
	variable_ref_commalist_parens
	when_search_list
	when_search_statements
	when_statements
	when_value_list
	window_definition_list
	window_frame_between
	window_frame_extent
	window_specification
	with_list
	with_opt_credentials
	XML_element_content_and_option
	XML_element_content_list
	XML_value_expression_list

%type <i_val>
	_transaction_mode_list
	any_all_some
	check_identity
	datetime_field
	dealloc_ref
	document_or_content
	document_or_content_or_sequence
	drop_action
	extract_datetime_field
	func_def_type
	global_privilege
	grantor
	intval
	join_type
	non_second_datetime_field
	nonzero
	opt_bounds
	opt_column
	opt_encrypted
	opt_for_each
	opt_from_grantor
	opt_grantor	
	opt_index_type
	opt_match
	opt_match_type
	opt_minmax
	opt_on_commit
	opt_outer
	opt_ref_action
	opt_sign
	opt_temp
	opt_XML_content_option
	opt_XML_returning_clause
	outer_join_type
	partition_type
	posint
	ref_action
	ref_on_delete
	ref_on_update
	row_or_statement
	serial_or_bigserial
	subgeometry_type
	time_precision
	timestamp_precision
	transaction_mode
	transaction_mode_list
	trigger_action_time
	window_frame_exclusion
	window_frame_units
	with_or_without_data
	XML_content_option
	XML_whitespace_option

%type <l_val>
	lngval
	poslng
	nonzerolng

%type <bval>
	create
	create_or_replace
	if_exists
	if_not_exists
	opt_admin_for
	opt_asc_desc
	opt_best_effort
	opt_brackets
	opt_chain
	opt_constraint
	opt_distinct
	opt_grant_for
	opt_locked
	opt_nulls_first_last
	opt_on_location
	opt_with_admin
	opt_with_check_option
	opt_with_grant
	opt_with_nulls
	opt_work
	set_distinct
	tz

%right <sval> STRING USTRING XSTRING
%right <sval> X_BODY

/* sql prefixes to avoid name clashes on various architectures */
%token <sval>
	IDENT UIDENT aTYPE ALIAS RANK sqlINT OIDNUM HEXADECIMAL INTNUM APPROXNUM
	USING 
	GLOBAL CAST CONVERT
	CHARACTER VARYING LARGE OBJECT VARCHAR CLOB sqlTEXT BINARY sqlBLOB
	sqlDECIMAL sqlFLOAT
	TINYINT SMALLINT BIGINT HUGEINT sqlINTEGER
	sqlDOUBLE sqlREAL PRECISION PARTIAL SIMPLE ACTION CASCADE RESTRICT
	BOOL_FALSE BOOL_TRUE
	CURRENT_DATE CURRENT_TIMESTAMP CURRENT_TIME LOCALTIMESTAMP LOCALTIME
	LEX_ERROR 
	
/* the tokens used in geom */
%token <sval> GEOMETRY GEOMETRYSUBTYPE GEOMETRYA 

%token	USER CURRENT_USER SESSION_USER LOCAL LOCKED BEST EFFORT
%token  CURRENT_ROLE sqlSESSION CURRENT_SCHEMA CURRENT_TIMEZONE
%token <sval> sqlDELETE UPDATE SELECT INSERT MATCHED
%token <sval> LATERAL LEFT RIGHT FULL OUTER NATURAL CROSS JOIN INNER
%token <sval> COMMIT ROLLBACK SAVEPOINT RELEASE WORK CHAIN NO PRESERVE ROWS
%token  START TRANSACTION READ WRITE ONLY ISOLATION LEVEL
%token  UNCOMMITTED COMMITTED sqlREPEATABLE SERIALIZABLE DIAGNOSTICS sqlSIZE STORAGE

%token <sval> ASYMMETRIC SYMMETRIC ORDER ORDERED BY IMPRINTS
%token <operation> EXISTS ESCAPE UESCAPE HAVING sqlGROUP ROLLUP CUBE sqlNULL
%token <operation> GROUPING SETS FROM FOR MATCH

%token <operation> EXTRACT

/* sequence operations */
%token SEQUENCE INCREMENT RESTART CONTINUE
%token MAXVALUE MINVALUE CYCLE
%token NEXT VALUE CACHE
%token GENERATED ALWAYS IDENTITY
%token SERIAL BIGSERIAL AUTO_INCREMENT /* PostgreSQL and MySQL immitators */

/* SQL's terminator, the semi-colon */
%token SCOLON AT

/* SQL/XML tokens */
%token XMLCOMMENT XMLCONCAT XMLDOCUMENT XMLELEMENT XMLATTRIBUTES XMLFOREST 
%token XMLPARSE STRIP WHITESPACE XMLPI XMLQUERY PASSING XMLTEXT
%token NIL REF ABSENT EMPTY DOCUMENT ELEMENT CONTENT XMLNAMESPACES NAMESPACE
%token XMLVALIDATE RETURNING LOCATION ID ACCORDING XMLSCHEMA URI XMLAGG
%token FILTER

/* operators */
%left UNION EXCEPT INTERSECT CORRESPONDING
%left JOIN CROSS LEFT FULL RIGHT INNER NATURAL
%left WITH DATA
%left <operation> '(' ')'
%left <sval> FILTER_FUNC 

%left <operation> NOT
%left <operation> '='
%left <operation> ALL ANY NOT_BETWEEN BETWEEN NOT_IN sqlIN NOT_LIKE LIKE NOT_ILIKE ILIKE OR SOME
%left <operation> AND
%left <sval> COMPARISON /* <> < > <= >= */
%left <operation> '+' '-' '&' '|' '^' LEFT_SHIFT RIGHT_SHIFT LEFT_SHIFT_ASSIGN RIGHT_SHIFT_ASSIGN CONCATSTRING SUBSTRING POSITION SPLIT_PART
%left <operation> '*' '/' '%'
%left UMINUS
%left <operation> '~'

%left <operation> GEOM_OVERLAP GEOM_OVERLAP_OR_ABOVE GEOM_OVERLAP_OR_BELOW GEOM_OVERLAP_OR_LEFT
%left <operation> GEOM_OVERLAP_OR_RIGHT GEOM_BELOW GEOM_ABOVE GEOM_DIST GEOM_MBR_EQUAL

/* literal keyword tokens */
/*
CONTINUE CURRENT CURSOR FOUND GOTO GO LANGUAGE
SQLCODE SQLERROR UNDER WHENEVER
*/

%token TEMP TEMPORARY STREAM MERGE REMOTE REPLICA
%token<sval> ASC DESC AUTHORIZATION
%token CHECK CONSTRAINT CREATE COMMENT NULLS FIRST LAST
%token TYPE PROCEDURE FUNCTION sqlLOADER AGGREGATE RETURNS EXTERNAL sqlNAME DECLARE
%token CALL LANGUAGE
%token ANALYZE MINMAX SQL_EXPLAIN SQL_PLAN SQL_DEBUG SQL_TRACE PREP PREPARE EXEC EXECUTE DEALLOCATE
%token DEFAULT DISTINCT DROP TRUNCATE
%token FOREIGN
%token RENAME ENCRYPTED UNENCRYPTED PASSWORD GRANT REVOKE ROLE ADMIN INTO
%token IS KEY ON OPTION OPTIONS
%token PATH PRIMARY PRIVILEGES
%token<sval> PUBLIC REFERENCES SCHEMA SET AUTO_COMMIT
%token RETURN 

%token ALTER ADD TABLE COLUMN TO UNIQUE VALUES VIEW WHERE WITH
%token<sval> sqlDATE TIME TIMESTAMP INTERVAL
%token CENTURY DECADE YEAR QUARTER DOW DOY MONTH WEEK DAY HOUR MINUTE SECOND ZONE
%token LIMIT OFFSET SAMPLE SEED

%token CASE WHEN THEN ELSE NULLIF COALESCE IF ELSEIF WHILE DO
%token ATOMIC BEGIN END
%token COPY RECORDS DELIMITERS STDIN STDOUT FWF CLIENT SERVER
%token INDEX REPLACE

%token AS TRIGGER OF BEFORE AFTER ROW STATEMENT sqlNEW OLD EACH REFERENCING
%token OVER PARTITION CURRENT EXCLUDE FOLLOWING PRECEDING OTHERS TIES RANGE UNBOUNDED GROUPS WINDOW

%token X_BODY 
%%

sqlstmt:
   sql SCOLON
	{
		if (m->sym) {
			append_symbol(m->sym->data.lval, $$);
			$$ = m->sym;
		} else {
			m->sym = $$ = $1;
		}
		YYACCEPT;
	}

 | prepare 		{
		  	  m->emode = m_prepare; 
			  m->scanner.as = m->scanner.yycur; 
			  m->scanner.key = 0;
			}
	sql SCOLON 	{
			  if (m->sym) {
				append_symbol(m->sym->data.lval, $3);
				$$ = m->sym;
			  } else {
				m->sym = $$ = $3;
			  }
			  YYACCEPT;
			}
 | SQL_PLAN 		{
		  	  m->emode = m_plan;
			  m->scanner.as = m->scanner.yycur; 
			  m->scanner.key = 0;
			}
	sql SCOLON 	{
			  if (m->sym) {
				append_symbol(m->sym->data.lval, $3);
				$$ = m->sym;
			  } else {
				m->sym = $$ = $3;
			  }
			  YYACCEPT;
			}

 | SQL_EXPLAIN 		{
		  	  m->emod |= mod_explain;
			  m->scanner.as = m->scanner.yycur; 
			  m->scanner.key = 0;
			}
   sql SCOLON 		{
			  if (m->sym) {
				append_symbol(m->sym->data.lval, $3);
				$$ = m->sym;
			  } else {
				m->sym = $$ = $3;
			  }
			  YYACCEPT;
			}

 | SQL_DEBUG 		{
			  if (m->scanner.mode == LINE_1) {
				yyerror(m, "SQL debugging only supported in interactive mode");
				YYABORT;
			  }
		  	  m->emod |= mod_debug;
			  m->scanner.as = m->scanner.yycur; 
			  m->scanner.key = 0;
			}
   sqlstmt		{ $$ = $3; YYACCEPT; }
 | SQL_TRACE 		{
		  	  m->emod |= mod_trace;
			  m->scanner.as = m->scanner.yycur; 
			  m->scanner.key = 0;
			}
   sqlstmt		{ $$ = $3; YYACCEPT; }
 | exec SCOLON		{ m->sym = $$ = $1; YYACCEPT; }
 | dealloc SCOLON	{ m->sym = $$ = $1; YYACCEPT; }
 | /*empty*/		{ m->sym = $$ = NULL; YYACCEPT; }
 | SCOLON		{ m->sym = $$ = NULL; YYACCEPT; }
 | error SCOLON		{ m->sym = $$ = NULL; YYACCEPT; }
 | LEX_ERROR		{ m->sym = $$ = NULL; YYABORT; }
 ;

prepare:
   PREPARE
 | PREP
 ; 

execute:
   EXECUTE
 | EXEC
 ; 

opt_prepare:
   /* empty */
 | prepare
 ;

deallocate:
   DEALLOCATE
 ;

create:
    CREATE  { $$ = FALSE; }

create_or_replace:
	create
|	CREATE OR REPLACE { $$ = TRUE; }
;

if_exists:
	/* empty */   { $$ = FALSE; }
|	IF EXISTS     { $$ = TRUE; }
;

if_not_exists:
	/* empty */   { $$ = FALSE; }
|	IF NOT EXISTS { $$ = TRUE; }
;

drop:
    DROP 

set:
    SET

declare:
    DECLARE 

	/* schema definition language */
sql:
    schema
 |  grant
 |  revoke
 |  create_statement
 |  drop_statement
 |  alter_statement
 |  declare_statement
 |  set_statement
 |  ANALYZE qname opt_column_list opt_sample opt_minmax
		{ dlist *l = L();
		append_list(l, $2);
		append_list(l, $3);
		append_symbol(l, $4);
		append_int(l, $5);
		$$ = _symbol_create_list( SQL_ANALYZE, l); }
 |  call_procedure_statement
 |  comment_on_statement
 ;

opt_minmax:
   /* empty */  	{ $$ = 0; }
 | MINMAX		{ $$ = 1; }
 ;

declare_statement:
	declare variable_list { $$ = _symbol_create_list( SQL_DECLARE, $2); }
  | declare table_def     { $$ = $2; if ($$) $$->token = SQL_DECLARE_TABLE; }
 ;

variable_ref_commalist:
    variable_ref                            { $$ = append_list(L(), $1); }
 |  variable_ref_commalist ',' variable_ref { $$ = append_list( $1, $3 ); }
 ;

variable_list:
	variable_ref_commalist data_type
		{ dlist *l = L();
		append_list(l, $1 );
		append_type(l, &$2 );
		$$ = append_symbol(L(), _symbol_create_list( SQL_DECLARE, l)); }
    |	variable_list ',' variable_ref_commalist data_type
		{ dlist *l = L();
		append_list(l, $3 );
		append_type(l, &$4 );
		$$ = append_symbol($1, _symbol_create_list( SQL_DECLARE, l)); }
 ;

opt_equal:
    '='
  |
  ;

set_statement:
<<<<<<< HEAD
	set variable_ref '=' search_condition
=======
        set ident '=' search_condition
>>>>>>> b3a81f55
		{ dlist *l = L();
		append_list(l, $2 );
		append_symbol(l, $4 );
		$$ = _symbol_create_list( SQL_SET, l); }
  | set variable_ref_commalist_parens '=' subquery
		{ dlist *l = L();
	  	append_list(l, $2);
	  	append_symbol(l, $4);
	  	$$ = _symbol_create_list( SQL_SET, l ); }
  |	set sqlSESSION AUTHORIZATION opt_equal ident
		{ dlist *l = L();
		  sql_subtype t;
		sql_find_subtype(&t, "char", UTF8_strlen($5), 0 );
		append_list(l, append_string(append_string(L(), sa_strdup(SA, "sys")), sa_strdup(SA, "current_user")));
		append_symbol(l, _newAtomNode( _atom_string(&t, $5)) );
		$$ = _symbol_create_list( SQL_SET, l); }
  |	set session_schema opt_equal ident
		{ dlist *l = L();
		  sql_subtype t;
		sql_find_subtype(&t, "char", UTF8_strlen($4), 0 );
		append_list(l, append_string(append_string(L(), sa_strdup(SA, "sys")), sa_strdup(SA, "current_schema")));
		append_symbol(l, _newAtomNode( _atom_string(&t, $4)) );
		$$ = _symbol_create_list( SQL_SET, l); }
  |	set session_user opt_equal ident
		{ dlist *l = L();
		  sql_subtype t;
		sql_find_subtype(&t, "char", UTF8_strlen($4), 0 );
		append_list(l, append_string(append_string(L(), sa_strdup(SA, "sys")), sa_strdup(SA, "current_user")));
		append_symbol(l, _newAtomNode( _atom_string(&t, $4)) );
		$$ = _symbol_create_list( SQL_SET, l); }
  |	set session_role opt_equal ident
		{ dlist *l = L();
		  sql_subtype t;
		sql_find_subtype(&t, "char", UTF8_strlen($4), 0);
		append_list(l, append_string(append_string(L(), sa_strdup(SA, "sys")), sa_strdup(SA, "current_role")));
		append_symbol(l, _newAtomNode( _atom_string(&t, $4)) );
		$$ = _symbol_create_list( SQL_SET, l); }
  |	set session_timezone opt_equal LOCAL
		{ dlist *l = L();
		  sql_subtype t;
		sql_find_subtype(&t, "sec_interval", inttype2digits(ihour, isec), 0);
		append_list(l, append_string(append_string(L(), sa_strdup(SA, "sys")), sa_strdup(SA, "current_timezone")));
		append_symbol(l, _newAtomNode(atom_int(SA, &t, 0)));
		$$ = _symbol_create_list( SQL_SET, l); }
  |	set session_timezone opt_equal literal
		{ dlist *l = L();
		append_list(l, append_string(append_string(L(), sa_strdup(SA, "sys")), sa_strdup(SA, "current_timezone")));
		append_symbol(l, $4 );
		$$ = _symbol_create_list( SQL_SET, l); }
 ;

schema:
	create SCHEMA if_not_exists schema_name_clause opt_schema_default_char_set
			opt_path_specification	opt_schema_element_list
		{ dlist *l = L();
		append_list(l, $4);
		append_symbol(l, $5);
		append_symbol(l, $6);
		append_list(l, $7);
		append_int(l, $3);
		$$ = _symbol_create_list( SQL_CREATE_SCHEMA, l); }
  |	drop SCHEMA if_exists qname drop_action
		{ dlist *l = L();
		append_list(l, $4);
		append_int(l, $5);
		append_int(l, $3);
		$$ = _symbol_create_list( SQL_DROP_SCHEMA, l); }
 ;

schema_name_clause:
    ident
	{ $$ = L();
	  append_string($$, $1 );
	  append_string($$, NULL ); }
 |  AUTHORIZATION authorization_identifier
	{ $$ = L();
	  append_string($$, NULL );
	  append_string($$, $2 ); }
 |  ident AUTHORIZATION authorization_identifier
	{ $$ = L();
	  append_string($$, $1 );
	  append_string($$, $3 ); }
 ;

authorization_identifier:
	ident	/* role name | user identifier */ ;

opt_schema_default_char_set:
    /* empty */			{ $$ = NULL; }
 |  DEFAULT CHARACTER SET ident { $$ = _symbol_create( SQL_CHARSET, $4 ); }
 ;

opt_schema_element_list:
    /* empty */			{ $$ = L(); }
 |  schema_element_list
 ;

schema_element_list:
    schema_element	{ $$ = append_symbol(L(), $1); }
 |  schema_element_list schema_element
			{ $$ = append_symbol( $1, $2 ); }
 ;

schema_element: grant | revoke | create_statement | drop_statement | alter_statement ;

opt_grantor:
     /* empty */	 { $$ = cur_user; }
 |   WITH ADMIN grantor  { $$ = $3; }
 ;

grantor:
    CURRENT_USER	{ $$ = cur_user; }
 |  CURRENT_ROLE	{ $$ = cur_role; }
 ;

grant:
    GRANT privileges TO grantee_commalist opt_with_grant opt_from_grantor
	{ dlist *l = L();
	  append_list(l, $2);
	  append_list(l, $4);
	  append_int(l, $5);
	  append_int(l, $6);
	$$ = _symbol_create_list( SQL_GRANT, l);
	}

 |  GRANT authid_list TO grantee_commalist opt_with_admin
		opt_from_grantor
	{ dlist *l = L();
	  append_list(l, $2);
	  append_list(l, $4);
	  append_int(l, $5);
	  append_int(l, $6);
	$$ = _symbol_create_list( SQL_GRANT_ROLES, l); }
 ;

authid_list:
	authid		{ $$ = append_string(L(), $1); }
 |	authid_list ',' authid
			{ $$ = append_string($1, $3); }
 ;

opt_with_grant:
    /* empty */				{ $$ = 0; }
 |	WITH GRANT OPTION		{ $$ = 1; }
 ;

opt_with_admin:
	/* emtpy */		{ $$ = 0; }
 |	WITH ADMIN OPTION	{ $$ = 1; }
 ;


opt_from_grantor:
	/* empty */	{ $$ = cur_user; }
 |	FROM grantor	{ $$ = $2; }
 ;

revoke:
     REVOKE opt_grant_for privileges FROM grantee_commalist opt_from_grantor
	{ dlist *l = L();
	  append_list(l, $3);
	  append_list(l, $5);
	  append_int(l, $2); /* GRANT OPTION FOR */
	  append_int(l, 0);
	  append_int(l, $6);
	$$ = _symbol_create_list( SQL_REVOKE, l); }
 |   REVOKE opt_admin_for authid_list FROM grantee_commalist opt_from_grantor
	{ dlist *l = L();
	  append_list(l, $3);
	  append_list(l, $5);
	  append_int(l, $2);
	  append_int(l, $6);
	$$ = _symbol_create_list( SQL_REVOKE_ROLES, l); }
 ;

opt_grant_for:
	/* empty */			{ $$ = 0; }
 |	GRANT OPTION FOR		{ $$ = 1; }
 ;

opt_admin_for:
	/* empty */			{ $$ = 0; }
 |	ADMIN OPTION FOR		{ $$ = 1; }
 ;

privileges:
 	global_privileges 
	{ $$ = L();
	  append_list($$, $1);
	  append_symbol($$, _symbol_create(SQL_GRANT, NULL)); }
 |	object_privileges ON object_name
	{ $$ = L();
	  append_list($$, $1);
	  append_symbol($$, $3); }
 ;

global_privileges:
    global_privilege	{ $$ = append_int(L(), $1); }
 |  global_privilege ',' global_privilege
			{ $$ = append_int(append_int(L(), $1), $3); }
 ;

global_privilege:
	COPY FROM 	{ $$ = PRIV_COPYFROMFILE; }
 |	COPY INTO 	{ $$ = PRIV_COPYINTOFILE; }
 ;

object_name:
     TABLE qname		{ $$ = _symbol_create_list(SQL_TABLE, $2); }
 |   qname			{ $$ = _symbol_create_list(SQL_NAME, $1); }
 |   routine_designator 	{ $$ = _symbol_create_list(SQL_FUNC, $1); }
/* | DOMAIN domain_name
   | CHARACTER SET char_set_name
   | COLLATION collation_name
   | TRANSLATION trans_name
   | TYPE udt_name
   | TYPE typed_table_name
*/
 ;

object_privileges:
    ALL PRIVILEGES			{ $$ = NULL; }
 |  ALL					{ $$ = NULL; }
 |  operation_commalist
 ;

operation_commalist:
    operation		{ $$ = append_symbol(L(), $1); }
 |  operation_commalist ',' operation
			{ $$ = append_symbol($1, $3); }
 ;

operation:
    INSERT			    { $$ = _symbol_create(SQL_INSERT,NULL); }
 |  sqlDELETE			    { $$ = _symbol_create(SQL_DELETE,NULL); }
 |  TRUNCATE			    { $$ = _symbol_create(SQL_TRUNCATE,NULL); }
 |  UPDATE opt_column_list          { $$ = _symbol_create_list(SQL_UPDATE,$2); }
 |  SELECT opt_column_list	    { $$ = _symbol_create_list(SQL_SELECT,$2); }
 |  REFERENCES opt_column_list 	    { $$ = _symbol_create_list(SQL_SELECT,$2); }
 |  execute			    { $$ = _symbol_create(SQL_EXECUTE,NULL); }
 ;

grantee_commalist:
    grantee			{ $$ = append_string(L(), $1); }
 |  grantee_commalist ',' grantee
				{ $$ = append_string($1, $3); }
 ;

grantee:
    PUBLIC			{ $$ = NULL; }
 |  authid			{ $$ = $1; }
 ;

/* DOMAIN, ASSERTION, CHARACTER SET, TRANSLATION, TRIGGER */

alter_statement:
   ALTER TABLE if_exists qname ADD opt_column add_table_element
	{ dlist *l = L();
	  append_list(l, $4);
	  append_symbol(l, $7);
	  append_int(l, $3);
	  $$ = _symbol_create_list( SQL_ALTER_TABLE, l ); }
 | ALTER TABLE if_exists qname ADD TABLE qname opt_as_partition
	{ dlist *l = L(), *part;
	  append_list(l, $4);
	  append_symbol(l, _symbol_create_list( SQL_TABLE, append_list(L(),$7)));
	  append_int(l, $3);
	  if($8) {
	      part = $8->data.lval;
	      append_int(part, FALSE);
	  }
	  append_symbol(l, $8);
	  $$ = _symbol_create_list( SQL_ALTER_TABLE, l ); }
 | ALTER TABLE if_exists qname ALTER alter_table_element
	{ dlist *l = L();
	  append_list(l, $4);
	  append_symbol(l, $6);
	  append_int(l, $3);
	  $$ = _symbol_create_list( SQL_ALTER_TABLE, l ); }
 | ALTER TABLE if_exists qname DROP drop_table_element
	{ dlist *l = L();
	  append_list(l, $4);
	  append_symbol(l, $6);
	  append_int(l, $3);
	  $$ = _symbol_create_list( SQL_ALTER_TABLE, l ); }
 | ALTER TABLE if_exists qname SET READ ONLY
	{ dlist *l = L();
	  append_list(l, $4);
	  append_symbol(l, _symbol_create_int(SQL_ALTER_TABLE, tr_readonly));
	  append_int(l, $3);
	  $$ = _symbol_create_list( SQL_ALTER_TABLE, l ); }
 | ALTER TABLE if_exists qname SET INSERT ONLY
	{ dlist *l = L();
	  append_list(l, $4);
	  append_symbol(l, _symbol_create_int(SQL_ALTER_TABLE, tr_append));
	  append_int(l, $3);
	  $$ = _symbol_create_list( SQL_ALTER_TABLE, l ); }
 | ALTER TABLE if_exists qname SET READ WRITE
	{ dlist *l = L();
	  append_list(l, $4);
	  append_symbol(l, _symbol_create_int(SQL_ALTER_TABLE, tr_writable));
	  append_int(l, $3);
	  $$ = _symbol_create_list( SQL_ALTER_TABLE, l ); }
 | ALTER TABLE if_exists qname SET TABLE qname opt_as_partition
	{ dlist *l = L(), *part;
	  append_list(l, $4);
	  append_symbol(l, _symbol_create_list( SQL_TABLE, append_list(L(),$7)));
	  append_int(l, $3);
	  if($8) {
	      part = $8->data.lval;
	      append_int(part, TRUE);
	  }
	  append_symbol(l, $8);
	  $$ = _symbol_create_list( SQL_ALTER_TABLE, l ); }
 | ALTER TABLE if_exists qname RENAME TO ident
	{ dlist *l = L();
	  append_list(l, $4);
	  append_string(l, $7);
	  append_int(l, $3);
	  $$ = _symbol_create_list( SQL_RENAME_TABLE, l ); }
 | ALTER TABLE if_exists qname RENAME opt_column ident TO ident
	{ dlist *l = L();
	  append_list(l, $4);
	  append_string(l, $7);
	  append_string(l, $9);
	  append_int(l, $3);
	  $$ = _symbol_create_list( SQL_RENAME_COLUMN, l); }
 | ALTER TABLE if_exists qname SET SCHEMA ident
	{ dlist *l = L();
	  append_list(l, $4);
	  append_string(l, $7);
	  append_int(l, $3);
	  $$ = _symbol_create_list( SQL_SET_TABLE_SCHEMA, l ); }
 | ALTER USER ident passwd_schema
	{ dlist *l = L();
	  append_string(l, $3);
	  append_list(l, $4);
	  $$ = _symbol_create_list( SQL_ALTER_USER, l ); }
 | ALTER USER ident RENAME TO ident
	{ dlist *l = L();
	  append_string(l, $3);
	  append_string(l, $6);
	  $$ = _symbol_create_list( SQL_RENAME_USER, l ); }
 | ALTER USER SET opt_encrypted PASSWORD string USING OLD PASSWORD string
	{ dlist *l = L();
	  dlist *p = L();
	  append_string(l, NULL);
	  append_string(p, $6);
	  append_string(p, NULL);
	  append_int(p, $4);
	  append_string(p, $10);
	  append_list(l, p);
	  $$ = _symbol_create_list( SQL_ALTER_USER, l ); }
 | ALTER SCHEMA if_exists ident RENAME TO ident
	{ dlist *l = L();
	  append_string(l, $4);
	  append_string(l, $7);
	  append_int(l, $3);
	  $$ = _symbol_create_list( SQL_RENAME_SCHEMA, l ); }
  ;

passwd_schema:
  	WITH opt_encrypted PASSWORD string	{ dlist * l = L();
				  append_string(l, $4);
				  append_string(l, NULL);
				  append_int(l, $2);
				  append_string(l, NULL);
				  $$ = l; }
  |	SET SCHEMA ident	{ dlist * l = L();
				  append_string(l, NULL);
				  append_string(l, $3);
				  append_int(l, 0);
				  append_string(l, NULL);
				  $$ = l; }
  |	WITH opt_encrypted PASSWORD string SET SCHEMA ident	
				{ dlist * l = L();
				  append_string(l, $4);
				  append_string(l, $7);
				  append_int(l, $2);
				  append_string(l, NULL);
				  $$ = l; }
  ;

alter_table_element:
	opt_column ident SET DEFAULT default_value
	{ dlist *l = L();
	  append_string(l, $2);
	  append_symbol(l, $5);
	  $$ = _symbol_create_list( SQL_DEFAULT, l); }
 |	opt_column ident SET sqlNULL
	{ dlist *l = L();
	  append_string(l, $2);
	  $$ = _symbol_create_list( SQL_NULL, l); }
 |	opt_column ident SET NOT sqlNULL
	{ dlist *l = L();
	  append_string(l, $2);
	  $$ = _symbol_create_list( SQL_NOT_NULL, l); }
 |	opt_column ident DROP DEFAULT
	{ $$ = _symbol_create( SQL_DROP_DEFAULT, $2); }
 |	opt_column ident SET STORAGE string
	{ dlist *l = L();
	  append_string(l, $2);
	  if (!strlen($5))
	  	append_string(l, NULL);
	  else
	  	append_string(l, $5);
	  $$ = _symbol_create_list( SQL_STORAGE, l); }
 |	opt_column ident SET STORAGE sqlNULL
	{ dlist *l = L();
	  append_string(l, $2);
	  append_string(l, NULL);
	  $$ = _symbol_create_list( SQL_STORAGE, l); }
 ;

drop_table_element:
     opt_column ident drop_action
	{ dlist *l = L();
	  append_string(l, $2 );
	  append_int(l, $3 );
	  $$ = _symbol_create_list( SQL_DROP_COLUMN, l ); }
  |  CONSTRAINT ident drop_action
	{ dlist *l = L();
	  append_string(l, $2 );
	  append_int(l, $3 );
	  $$ = _symbol_create_list( SQL_DROP_CONSTRAINT, l ); }
  |  TABLE qname drop_action
	{ dlist *l = L();
	  append_list(l, $2 );
	  append_int(l, $3 );
	  append_int(l, FALSE); /* no if exists check */
	  $$ = _symbol_create_list( SQL_DROP_TABLE, l ); }
  ;

opt_column:
     COLUMN	 { $$ = 0; }
 |   /* empty */ { $$ = 0; }
 ;

create_statement:	
   create role_def 	{ $$ = $2; }
 | create table_def 	{ $$ = $2; }
 | view_def 	{ $$ = $1; }
 | type_def
 | func_def
 | index_def
 | seq_def
 | trigger_def
 ;

/*=== BEGIN SEQUENCES ===*/
seq_def:
/*
 * CREATE SEQUENCE name 
 *      [ AS datatype ]
 * 	[ START WITH start ] 
 * 	[ INCREMENT BY increment ]
 * 	[ MINVALUE minvalue | NO MINVALUE ]
 * 	[ MAXVALUE maxvalue | NO MAXVALUE ]
 * 	[ CACHE cache ] 		* not part of standard -- will be dropped *
 * 	[ [ NO ] CYCLE ]
 * start may be a value or subquery
 */
    create SEQUENCE qname opt_seq_params
	{
		dlist *l = L();
		append_list(l, $3);
		append_list(l, $4);
		append_int(l, 0); /* to be dropped */
		$$ = _symbol_create_list(SQL_CREATE_SEQ, l);
	}
/*
 * DROP SEQUENCE name
 */
  | drop SEQUENCE qname
	{
		dlist *l = L();
		append_list(l, $3);
		$$ = _symbol_create_list(SQL_DROP_SEQ, l);
	}
/*
 * ALTER SEQUENCE name
 *      [ AS datatype ]
 * 	[ RESTART [ WITH start ] ] 
 * 	[ INCREMENT BY increment ]
 * 	[ MINVALUE minvalue | NO MINVALUE ]
 * 	[ MAXVALUE maxvalue | NO MAXVALUE ]
 * 	[ CACHE cache ] 		* not part of standard -- will be dropped *
 * 	[ [ NO ] CYCLE ]
 * start may be a value or subquery
 */
  | ALTER SEQUENCE qname opt_alt_seq_params
	{
		dlist *l = L();
		append_list(l, $3);
		append_list(l, $4); 
		$$ = _symbol_create_list(SQL_ALTER_SEQ, l);
	}
  ;

opt_seq_params:
	params_list  { $$ = $1; }
  |              { $$ = NULL; }

params_list:
	opt_seq_param			  { $$ = append_symbol(L(), $1); }
  |	params_list opt_seq_param { $$ = append_symbol($1, $2); }
  ;

opt_alt_seq_params:
	opt_alt_seq_param			{ $$ = append_symbol(L(), $1); }
  |	opt_alt_seq_params opt_alt_seq_param	{ $$ = append_symbol($1, $2); }
  ;

opt_seq_param:
	AS data_type 			{ $$ = _symbol_create_list(SQL_TYPE, append_type(L(),&$2)); }
  |	START WITH opt_sign lngval 	{ $$ = _symbol_create_lng(SQL_START, is_lng_nil($4) ? $4 : $3 * $4); }
  |	opt_seq_common_param		{ $$ = $1; }
  ;

opt_alt_seq_param:
	AS data_type 			{ $$ = _symbol_create_list(SQL_TYPE, append_type(L(),&$2)); }
  |	RESTART 			{ $$ = _symbol_create_list(SQL_START, append_int(L(),0)); /* plain restart now */ }
  |	RESTART WITH opt_sign lngval 	{ $$ = _symbol_create_list(SQL_START, append_lng(append_int(L(),2), is_lng_nil($4) ? $4 : $3 * $4));  }
  |	RESTART WITH subquery 		{ $$ = _symbol_create_list(SQL_START, append_symbol(append_int(L(),1), $3));  }
  |	opt_seq_common_param		{ $$ = $1; }
  ;

opt_seq_common_param:
	INCREMENT BY opt_sign lngval	{ $$ = _symbol_create_lng(SQL_INC, is_lng_nil($4) ? $4 : $3 * $4); }
  |	MINVALUE opt_sign lngval	{ $$ = _symbol_create_lng(SQL_MINVALUE, is_lng_nil($3) ? $3 : $2 * $3); }
  |	NO MINVALUE			{ $$ = _symbol_create_lng(SQL_MINVALUE, 0); }
  |	MAXVALUE opt_sign lngval	{ $$ = _symbol_create_lng(SQL_MAXVALUE, is_lng_nil($3) ? $3 : $2 * $3); }
  |	NO MAXVALUE			{ $$ = _symbol_create_lng(SQL_MAXVALUE, 0); }
  |	CACHE nonzerolng		{ $$ = _symbol_create_lng(SQL_CACHE, $2); }
  |	CYCLE				{ $$ = _symbol_create_int(SQL_CYCLE, 1); }
  |	NO CYCLE			{ $$ = _symbol_create_int(SQL_CYCLE, 0); }
  ;

/*=== END SEQUENCES ===*/


index_def:
    create opt_index_type INDEX ident ON qname '(' ident_commalist ')'
	{ dlist *l = L();
	  append_string(l, $4);
	  append_int(l, $2);
	  append_list(l, $6);
	  append_list(l, $8);
	  $$ = _symbol_create_list( SQL_CREATE_INDEX, l); }
  ;

opt_index_type:
     UNIQUE		{ $$ = hash_idx; }
 |   ORDERED		{ $$ = ordered_idx; }
 |   IMPRINTS		{ $$ = imprints_idx; }
 |   /* empty */	{ $$ = hash_idx; }
 ;

/* sql-server def
CREATE [ UNIQUE ] INDEX index_name
    ON { table | view } ( column [ ASC | DESC ] [ ,...n ] )
[ WITH < index_option > [ ,...n] ]
[ ON filegroup ]

< index_option > :: =
    { PAD_INDEX |
        FILLFACTOR = fillfactor |
        IGNORE_DUP_KEY |
        DROP_EXISTING |
    STATISTICS_NORECOMPUTE |
    SORT_IN_TEMPDB
}
*/

role_def:
    ROLE ident opt_grantor
	{ dlist *l = L();
	  append_string(l, $2);
	  append_int(l, $3);
	  $$ = _symbol_create_list( SQL_CREATE_ROLE, l ); }
 |  USER ident WITH opt_encrypted PASSWORD string sqlNAME string SCHEMA ident
	{ dlist *l = L();
	  append_string(l, $2);
	  append_string(l, $6);
	  append_string(l, $8);
	  append_string(l, $10);
	  append_int(l, $4);
	  $$ = _symbol_create_list( SQL_CREATE_USER, l ); }
 ;

opt_encrypted:
    /* empty */		{ $$ = SQL_PW_UNENCRYPTED; }
 |  UNENCRYPTED		{ $$ = SQL_PW_UNENCRYPTED; }
 |  ENCRYPTED		{ $$ = SQL_PW_ENCRYPTED; }
 ;

table_opt_storage:
    /* empty */		 { $$ = NULL; }
 |  STORAGE ident string { $$ = append_string(append_string(L(), $2), $3); } 
 ;

table_def:
    TABLE if_not_exists qname table_content_source table_opt_storage
	{ int commit_action = CA_COMMIT;
	  dlist *l = L();

	  append_int(l, SQL_PERSIST);
	  append_list(l, $3);
	  append_symbol(l, $4);
	  append_int(l, commit_action);
	  append_string(l, NULL);
	  append_list(l, NULL);
	  append_int(l, $2);
	  append_list(l, $5);
	  append_symbol(l, NULL); /* only used for merge table */
	  $$ = _symbol_create_list( SQL_CREATE_TABLE, l ); }
 |  TABLE if_not_exists qname FROM sqlLOADER func_ref
    {
      dlist *l = L();
      append_list(l, $3);
      append_symbol(l, $6);
      $$ = _symbol_create_list( SQL_CREATE_TABLE_LOADER, l);
    }
 |  STREAM TABLE if_not_exists qname table_content_source 
	{ int commit_action = CA_COMMIT, tpe = SQL_STREAM;
	  dlist *l = L();

	  append_int(l, tpe);
	  append_list(l, $4);
	  append_symbol(l, $5);
	  append_int(l, commit_action);
	  append_string(l, NULL);
	  append_list(l, NULL);
	  append_int(l, $3);
	  append_symbol(l, NULL); /* only used for merge table */
	  $$ = _symbol_create_list( SQL_CREATE_TABLE, l ); }
 |  MERGE TABLE if_not_exists qname table_content_source opt_partition_by
	{ int commit_action = CA_COMMIT, tpe = SQL_MERGE_TABLE;
	  dlist *l = L();

	  append_int(l, tpe);
	  append_list(l, $4);
	  append_symbol(l, $5);
	  append_int(l, commit_action);
	  append_string(l, NULL);
	  append_list(l, NULL);
	  append_int(l, $3);
	  append_symbol(l, $6);
	  $$ = _symbol_create_list( SQL_CREATE_TABLE, l ); }
 |  REPLICA TABLE if_not_exists qname table_content_source 
	{ int commit_action = CA_COMMIT, tpe = SQL_REPLICA_TABLE;
	  dlist *l = L();

	  append_int(l, tpe);
	  append_list(l, $4);
	  append_symbol(l, $5);
	  append_int(l, commit_action);
	  append_string(l, NULL);
	  append_list(l, NULL);
	  append_int(l, $3);
	  append_symbol(l, NULL); /* only used for merge table */
	  $$ = _symbol_create_list( SQL_CREATE_TABLE, l ); }
 /* mapi:monetdb://host:port/database[/schema[/table]] 
    This also allows access via monetdbd. 
    We assume the monetdb user with default password */
 |  REMOTE TABLE if_not_exists qname table_content_source ON string with_opt_credentials
	{ int commit_action = CA_COMMIT, tpe = SQL_REMOTE;
	  dlist *l = L();

	  append_int(l, tpe);
	  append_list(l, $4);
	  append_symbol(l, $5);
	  append_int(l, commit_action);
	  append_string(l, $7);
	  append_list(l, $8);
	  append_int(l, $3);
	  append_symbol(l, NULL); /* only used for merge table */
	  $$ = _symbol_create_list( SQL_CREATE_TABLE, l ); }
  | opt_temp TABLE if_not_exists qname table_content_source opt_on_commit 
	{ int commit_action = CA_COMMIT;
	  dlist *l = L();

	  append_int(l, $1);
	  append_list(l, $4);
	  append_symbol(l, $5);
	  if ($1 != SQL_PERSIST)
		commit_action = $6;
	  append_int(l, commit_action);
	  append_string(l, NULL);
	  append_list(l, NULL);
	  append_int(l, $3);
	  append_symbol(l, NULL); /* only used for merge table */
	  $$ = _symbol_create_list( SQL_CREATE_TABLE, l ); }
 ;

partition_type:
   RANGE	{ $$ = PARTITION_RANGE; }
 | VALUES	{ $$ = PARTITION_LIST; }
 ;

partition_expression:
   simple_scalar_exp 	{ $$ = $1; }
 ;

partition_on:
   ON '(' ident ')'                   { $$ = _symbol_create_list( SQL_PARTITION_COLUMN, append_string(L(), $3) ); }
 | USING '(' partition_expression ')' { $$ = _symbol_create_list( SQL_PARTITION_EXPRESSION, append_symbol(L(), $3) ); }
 ;

opt_partition_by:
 /* empty */									 { $$ = NULL; }
 | PARTITION BY partition_type partition_on
   { dlist *l = L();
     int properties = $3;
     append_int(l, $3);
     append_symbol(l, $4);

     assert($3 == PARTITION_RANGE || $3 == PARTITION_LIST);
     if($4->token == SQL_PARTITION_COLUMN) {
        properties |= PARTITION_COLUMN;
     } else if($4->token == SQL_PARTITION_EXPRESSION) {
        properties |= PARTITION_EXPRESSION;
     } else {
        assert(0);
     }
     append_int(l, properties);

     $$ = _symbol_create_list( SQL_MERGE_PARTITION, l ); }
 ;

partition_list_value:
   simple_scalar_exp { $$ = $1; }
 ;

partition_range_from:
   simple_scalar_exp { $$ = $1; }
 | RANGE MINVALUE    { $$ = _symbol_create(SQL_MINVALUE, NULL ); }
 ;

partition_range_to:
   simple_scalar_exp { $$ = $1; }
 | RANGE MAXVALUE    { $$ = _symbol_create(SQL_MAXVALUE, NULL ); }
 ;

partition_list:
   partition_list_value						{ $$ = append_symbol(L(), $1 ); }
 | partition_list ',' partition_list_value  { $$ = append_symbol($1, $3 ); }
 ;

opt_with_nulls:
    /* empty */		{ $$ = FALSE; }
 |  WITH sqlNULL VALUES	{ $$ = TRUE; }
 ;

opt_partition_spec:
   sqlIN '(' partition_list ')' opt_with_nulls
    { dlist *l = L();
      append_list(l, $3);
      append_int(l, $5);
      $$ = _symbol_create_list( SQL_PARTITION_LIST, l ); }
 | FROM partition_range_from TO partition_range_to opt_with_nulls
    { dlist *l = L();
      append_symbol(l, $2);
      append_symbol(l, $4);
      append_int(l, $5);
      $$ = _symbol_create_list( SQL_PARTITION_RANGE, l ); }
 | FOR sqlNULL VALUES
    { dlist *l = L();
      append_symbol(l, NULL);
      append_symbol(l, NULL);
      append_int(l, TRUE);
      $$ = _symbol_create_list( SQL_MERGE_PARTITION, l ); }
 ;

opt_as_partition:
 /* empty */						 { $$ = NULL; }
 | AS PARTITION opt_partition_spec	 { $$ = $3; }
 ;

with_opt_credentials:
  /* empty */
  {
	  $$ = append_string(L(), NULL);
	  append_int($$, SQL_PW_ENCRYPTED);
	  append_string($$, NULL);
  }
  | WITH USER string opt_encrypted PASSWORD string
  {
	  $$ = append_string(L(), $3);
	  append_int($$, $4);
	  append_string($$, $6);
  }
  | WITH opt_encrypted PASSWORD string
  {
	  $$ = append_string(L(), NULL);
	  append_int($$, $2);
	  append_string($$, $4);
  }
  ;

opt_temp:
    TEMPORARY		{ $$ = SQL_LOCAL_TEMP; }
 |  TEMP		{ $$ = SQL_LOCAL_TEMP; }
 |  LOCAL TEMPORARY	{ $$ = SQL_LOCAL_TEMP; }
 |  LOCAL TEMP		{ $$ = SQL_LOCAL_TEMP; }
 |  GLOBAL TEMPORARY	{ $$ = SQL_GLOBAL_TEMP; }
 |  GLOBAL TEMP		{ $$ = SQL_GLOBAL_TEMP; }
 ;

opt_on_commit: /* only for temporary tables */
    /* empty */			 { $$ = CA_COMMIT; } 
 |  ON COMMIT sqlDELETE ROWS	 { $$ = CA_DELETE; }
 |  ON COMMIT PRESERVE ROWS	 { $$ = CA_PRESERVE; }
 |  ON COMMIT DROP	 	 { $$ = CA_DROP; }
 ;

table_content_source:
    '(' table_element_list ')'	{ $$ = _symbol_create_list( SQL_CREATE_TABLE, $2); }
 |  as_subquery_clause		{ $$ = _symbol_create_list( SQL_SELECT, $1); }		
 ;

as_subquery_clause:
	opt_column_list
	AS
	query_expression_def
	with_or_without_data
			{ $$ = append_list(L(), $1);
			  append_symbol($$, $3); 
			  append_int($$, $4); }
 ;

with_or_without_data:
	 /* empty */	{ $$ = 1; }
 |   WITH NO DATA  	{ $$ = 0; }
 |   WITH DATA 		{ $$ = 1; }
 ;

table_element_list:
    table_element
			{ $$ = append_symbol(L(), $1); }
 |  table_element_list ',' table_element
			{ $$ = append_symbol( $1, $3 ); }
 ;

add_table_element: column_def | table_constraint ;
table_element: add_table_element | column_options | like_table ;

serial_or_bigserial:
	SERIAL       { $$ = 0; }
 |	BIGSERIAL    { $$ = 1; }
 ;

column_def:
	column data_type opt_column_def_opt_list
		{
			dlist *l = L();
			append_string(l, $1);
			append_type(l, &$2);
			append_list(l, $3);
			$$ = _symbol_create_list(SQL_COLUMN, l);
		}
 |  column serial_or_bigserial
		{ /* SERIAL = INTEGER GENERATED ALWAYS AS IDENTITY PRIMARY KEY */
			/* handle multi-statements by wrapping them in a list */
			sql_subtype it;
			dlist* stmts;
			/* note: sql_next_seq_name uses sa_alloc */
			str sn = sql_next_seq_name(m);
			dlist *p; /* primary key */
			/* sequence generation code */
			dlist *l = L();
			/* finally all the options */
			dlist *o = L();

			/* the name of the sequence */
			dlist *seqn1 = L(), *seqn2 = L();

			if (m->scanner.schema)
				append_string(seqn1, m->scanner.schema);
			append_list(l, append_string(seqn1, sn));
			if ($2 == 1)
				sql_find_subtype(&it, "bigint", 64, 0);
			else
				sql_find_subtype(&it, "int", 32, 0);
    			append_symbol(o, _symbol_create_list(SQL_TYPE, append_type(L(),&it)));
			append_list(l, o);
			append_int(l, 1); /* to be dropped */

			if (m->sym) {
				stmts = m->sym->data.lval;
			} else {
				stmts = L();
				m->sym = _symbol_create_list(SQL_MULSTMT, stmts);
			}	
			append_symbol(stmts, _symbol_create_list(SQL_CREATE_SEQ, l));

			l = L();
			append_string(l, $1);
			append_type(l, &it);
			o = L();
			if (m->scanner.schema)
				append_string(seqn2, m->scanner.schema);
			append_string(seqn2, sn);
			append_symbol(o, _symbol_create_symbol(SQL_DEFAULT, _symbol_create_list(SQL_NEXT, seqn2)));
			p = L();
			append_string(p, NULL);
			append_symbol(p, _symbol_create(SQL_PRIMARY_KEY, NULL));
			append_symbol(o, _symbol_create_list(SQL_CONSTRAINT, p));
			append_list(l, o);
			$$ = _symbol_create_list(SQL_COLUMN, l);
		}
 ;

opt_column_def_opt_list:
    /* empty */			{ $$ = NULL; }
 | column_def_opt_list
 ;

column_def_opt_list:
    column_option
			{ $$ = append_symbol(L(), $1 ); }
 |  column_def_opt_list column_option
			{ $$ = append_symbol( $1, $2 ); }
 ;

column_options:
    ident WITH OPTIONS '(' column_option_list ')'

	{ dlist *l = L();
	  append_string(l, $1 );
	  append_list(l, $5 );
	  $$ = _symbol_create_list( SQL_COLUMN_OPTIONS, l ); }
 ;

column_option_list:
    column_option
			{ $$ = append_symbol(L(), $1 ); }
 |  column_option_list ',' column_option
			{ $$ = append_symbol($1, $3 ); }
 ;

column_option: default | column_constraint | generated_column;

default:
    DEFAULT default_value { $$ = _symbol_create_symbol(SQL_DEFAULT, $2); }
 ;

default_value:
    simple_scalar_exp 	{ $$ = $1; }
 ;

column_constraint:
    opt_constraint_name column_constraint_type  /*opt_constraint_attributes*/

	{ dlist *l = L();
	  append_string(l, $1 );
	  append_symbol(l, $2 );
	  $$ = _symbol_create_list( SQL_CONSTRAINT, l ); }
 ;

generated_column:
	GENERATED ALWAYS AS IDENTITY serial_opt_params
	{
		/* handle multi-statements by wrapping them in a list */
		sql_subtype it;
		dlist* stmts;
		/* note: sql_next_seq_name uses sa_alloc */
		str sn = sql_next_seq_name(m);
		/* sequence generation code */
		dlist *l = L();
		/* the name of the sequence */
		append_list(l, append_string(L(), sn));
		if (!$5)
			$5 = L();
		sql_find_subtype(&it, "int", 32, 0);
		append_symbol($5, _symbol_create_list(SQL_TYPE, append_type(L(),&it)));

		/* finally all the options */
		append_list(l, $5);
		append_int(l, 1); /* to be dropped */
		$$ = _symbol_create_symbol(SQL_DEFAULT, _symbol_create_list(SQL_NEXT, append_string(L(), sn)));

		if (m->sym) {
			stmts = m->sym->data.lval;
		} else {
			stmts = L();
			m->sym = _symbol_create_list(SQL_MULSTMT, stmts);
		}	
		append_symbol(stmts, _symbol_create_list(SQL_CREATE_SEQ, l));
	}
 |	AUTO_INCREMENT
	{
		/* handle multi-statements by wrapping them in a list */
		sql_subtype it;
		dlist* stmts;
		/* note: sql_next_seq_name uses sa_alloc */
		str sn = sql_next_seq_name(m);
		/* sequence generation code */
		dlist *l = L();
		/* finally all the options */
		dlist *o = L();

		/* the name of the sequence */
		dlist *seqn1 = L(), *seqn2 = L();

		if (m->scanner.schema)
			append_string(seqn1, m->scanner.schema);
		append_list(l, append_string(seqn1, sn));
		sql_find_subtype(&it, "int", 32, 0);
    		append_symbol(o, _symbol_create_list(SQL_TYPE, append_type(L(),&it)));
		append_list(l, o);
		append_int(l, 1); /* to be dropped */
		if (m->scanner.schema)
			append_string(seqn2, m->scanner.schema);
		append_string(seqn2, sn);
		$$ = _symbol_create_symbol(SQL_DEFAULT, _symbol_create_list(SQL_NEXT, seqn2));

		if (m->sym) {
			stmts = m->sym->data.lval;
		} else {
			stmts = L();
			m->sym = _symbol_create_list(SQL_MULSTMT, stmts);
		}	
		append_symbol(stmts, _symbol_create_list(SQL_CREATE_SEQ, l));
	}
 ;

serial_opt_params:
	/* empty: return the defaults */ 	{ $$ = NULL; }
  |	'(' params_list ')'					{ $$ = $2; }
 ;


table_constraint:
    opt_constraint_name table_constraint_type  /*opt_constraint_attributes*/

	{ dlist *l = L();
	  append_string(l, $1 );
	  append_symbol(l, $2 );
	  $$ = _symbol_create_list( SQL_CONSTRAINT, l ); }
 ;

/* opt_constraint_attributes: ; */

opt_constraint_name:
    /* empty */			{ $$ = NULL; }
 |  CONSTRAINT ident		{ $$ = $2; }
 ;

ref_action:
	NO ACTION		{ $$ = 0; }
 |	CASCADE			{ $$ = 1; }
 |	RESTRICT		{ $$ = 2; }
 |	SET sqlNULL		{ $$ = 3; }
 |	SET DEFAULT		{ $$ = 4; }
 ;

ref_on_update:
   ON UPDATE ref_action         { $$ = ($3 << 8); }
;

ref_on_delete:
   ON sqlDELETE ref_action      { $$ = $3; }
 ;

opt_ref_action:
   /* empty */                          { $$ = (2 << 8) + 2; /* defaults are RESTRICT */ }
 | ref_on_update                        { $$ = $1; }
 | ref_on_delete                        { $$ = $1; }
 | ref_on_delete ref_on_update          { $$ = $1 + $2; }
 | ref_on_update ref_on_delete          { $$ = $1 + $2; }
 ;

opt_match_type:
    /* empty */			{ $$ = 0; }
 | FULL				{ $$ = 1; }
 | PARTIAL			{ $$ = 2; }
 | SIMPLE			{ $$ = 0; }
 ;

opt_match:
    /* empty */			{ $$ = 0; }
 | MATCH opt_match_type		{ $$ = $2; }
 ;

column_constraint_type:
    NOT sqlNULL	{ $$ = _symbol_create( SQL_NOT_NULL, NULL); }
 |  sqlNULL	{ $$ = _symbol_create( SQL_NULL, NULL); }
 |  UNIQUE	{ $$ = _symbol_create( SQL_UNIQUE, NULL ); }
 |  PRIMARY KEY	{ $$ = _symbol_create( SQL_PRIMARY_KEY, NULL ); }
 |  REFERENCES qname opt_column_list opt_match opt_ref_action

			{ dlist *l = L();
			  append_list(l, $2 );
			  append_list(l, $3 );
			  append_int(l, $4 );
			  append_int(l, $5 );
			  $$ = _symbol_create_list( SQL_FOREIGN_KEY, l); }
 /*TODO: Implemente domain_constraint_type*/

 |  domain_constraint_type
 ;

table_constraint_type:
    UNIQUE column_commalist_parens
			{ $$ = _symbol_create_list( SQL_UNIQUE, $2); }
 |  PRIMARY KEY column_commalist_parens
			{ $$ = _symbol_create_list( SQL_PRIMARY_KEY, $3); }
 |  FOREIGN KEY column_commalist_parens
    REFERENCES qname opt_column_list opt_match opt_ref_action

			{ dlist *l = L();
			  append_list(l, $5 );
			  append_list(l, $3 );
			  append_list(l, $6 );
			  append_int(l, $7 );
			  append_int(l, $8 );
			  $$ = _symbol_create_list( SQL_FOREIGN_KEY, l); }
 /*TODO: Implemente domain_constraint_type*/
 ;

domain_constraint_type:
    CHECK '(' search_condition ')' { $$ = _symbol_create_symbol(SQL_CHECK, $3); }
 ;

ident_commalist:
    ident
			{ $$ = append_string(L(), $1); }
 |  ident_commalist ',' ident
			{ $$ = append_string( $1, $3 ); }
 ;

like_table:
	LIKE qname	{ $$ = _symbol_create_list( SQL_LIKE, $2 ); }
 ;

view_def:
    create_or_replace VIEW qname opt_column_list AS query_expression_def opt_with_check_option
	{  dlist *l = L();
	  append_list(l, $3);
	  append_list(l, $4);
	  append_symbol(l, $6);
	  append_int(l, $7);
	  append_int(l, TRUE);	/* persistent view */
	  append_int(l, $1);
	  $$ = _symbol_create_list( SQL_CREATE_VIEW, l ); 
	}
  ;

query_expression_def:
	query_expression
  |	'(' query_expression_def ')'	{ $$ = $2; }
  ;

query_expression:
	select_no_parens_orderby
  |	with_query
  ;

opt_with_check_option:
    /* empty */			{ $$ = FALSE; }
 |  WITH CHECK OPTION		{ $$ = TRUE; }
 ;

opt_column_list:
    /* empty */			{ $$ = NULL; }
 | column_commalist_parens
 ;

column_commalist_parens:
   '(' ident_commalist ')'	{ $$ = $2; }
 ;

variable_ref_commalist_parens:
   '(' variable_ref_commalist ')'	{ $$ = $2; }
 ;

type_def:
    create TYPE qname EXTERNAL sqlNAME ident
			{ dlist *l = L();
				append_list(l, $3);
				append_string(l, $6);
			  $$ = _symbol_create_list( SQL_CREATE_TYPE, l ); }
 ;

external_function_name:
	ident '.' ident { $$ = append_string(append_string(L(), $1), $3); }
 ;

function_body:
	X_BODY
|	string
;

func_def_type:
	FUNCTION			{ $$ = F_FUNC; }
|	PROCEDURE			{ $$ = F_PROC; }
|	AGGREGATE			{ $$ = F_AGGR; }
|	AGGREGATE FUNCTION	{ $$ = F_AGGR; }
|	FILTER				{ $$ = F_FILT; }
|	FILTER FUNCTION		{ $$ = F_FILT; }
|	WINDOW				{ $$ = F_ANALYTIC; }
|	WINDOW FUNCTION		{ $$ = F_ANALYTIC; }
|	sqlLOADER			{ $$ = F_LOADER; }
|	sqlLOADER FUNCTION	{ $$ = F_LOADER; }

func_def_opt_return:
	RETURNS func_data_type	{ $$ = $2; }
|							{ $$ = NULL; }

func_def:
    create_or_replace func_def_type qname
	'(' opt_paramlist ')'
    func_def_opt_return
    EXTERNAL sqlNAME external_function_name
			{ dlist *f = L();
				append_list(f, $3);
				append_list(f, $5);
				append_symbol(f, $7);
				append_list(f, $10);
				append_list(f, NULL);
				append_int(f, $2);
				append_int(f, FUNC_LANG_MAL);
				append_int(f, $1);
			  $$ = _symbol_create_list( SQL_CREATE_FUNC, f ); }
 |  create_or_replace func_def_type qname
	'(' opt_paramlist ')'
    func_def_opt_return
    routine_body
			{ dlist *f = L();
				append_list(f, $3);
				append_list(f, $5);
				append_symbol(f, $7);
				append_list(f, NULL);
				append_list(f, $8);
				append_int(f, $2);
				append_int(f, FUNC_LANG_SQL);
				append_int(f, $1);
			  $$ = _symbol_create_list( SQL_CREATE_FUNC, f ); }
  | create_or_replace func_def_type qname
	'(' opt_paramlist ')'
    func_def_opt_return
    LANGUAGE IDENT function_body
		{
			int lang = 0;
			dlist *f = L();
			char l = *$9;

			if (l == 'R' || l == 'r')
				lang = FUNC_LANG_R;
			else if (l == 'P' || l == 'p') {
				// code does not get cleaner than this people
				if (strcasecmp($9, "PYTHON_MAP") == 0) {
					lang = FUNC_LANG_MAP_PY;
				} else if (strcasecmp($9, "PYTHON3_MAP") == 0) {
					lang = FUNC_LANG_MAP_PY3;
				} else if (strcasecmp($9, "PYTHON3") == 0) {
					lang = FUNC_LANG_PY3;
				} else {
					lang = FUNC_LANG_PY;
				}
			} else if (l == 'C' || l == 'c') {
				if (strcasecmp($9, "CPP") == 0) {
					lang = FUNC_LANG_CPP;
				} else {
					lang = FUNC_LANG_C;
				}
			}
			else if (l == 'J' || l == 'j')
				lang = FUNC_LANG_J;
			else {
				char *msg = sql_message("Language name R, C, PYTHON[3], PYTHON[3]_MAP or J(avascript):expected, received '%c'", l);
				yyerror(m, msg);
				_DELETE(msg);
			}

			append_list(f, $3);
			append_list(f, $5);
			append_symbol(f, $7);
			append_list(f, NULL);
			append_list(f, append_string(L(), $10));
			append_int(f, $2);
			append_int(f, lang);
			append_int(f, $1);
			$$ = _symbol_create_list( SQL_CREATE_FUNC, f );
		}
;

routine_body:
	procedure_statement 
		{ $$ = L(); append_symbol( $$, $1); }
 |  BEGIN
	procedure_statement_list procedure_statement SCOLON 
    END
		{ $$ = append_symbol($2,$3); }
 |  BEGIN ATOMIC
	procedure_statement_list procedure_statement SCOLON 
    END
		{ $$ = append_symbol($3,$4); }
 ;

/* change into compound statement 
<compound statement> ::=
                [ <beginning label> <colon> ] BEGIN [ [ NOT ] ATOMIC ]
                [ <local declaration list> ] [ <local cursor declaration list> ] [ <local handler declaration list> ]
                [ <SQL statement list> ] END [ <ending label> ]

<beginning label> ::= <statement label>

<statement label> ::= <identifier>
*/

procedure_statement_list:
    /* empty*/ 	 { $$ = L(); }
 |  procedure_statement_list 
    procedure_statement SCOLON 	{ $$ = append_symbol($1,$2);}
 ;

trigger_procedure_statement_list:
    /* empty*/ 	 { $$ = L(); }
 |  trigger_procedure_statement_list 
    trigger_procedure_statement SCOLON 	{ $$ = append_symbol($1,$2);}
 ;

procedure_statement:
	transaction_statement
    |	update_statement
    |	schema
    | 	grant
    | 	revoke
    | 	create_statement
    |	drop_statement
    |	alter_statement
    |   declare_statement
    |   set_statement
    |	control_statement
    |   select_statement_single_row
    ;

trigger_procedure_statement:
	transaction_statement
    |	update_statement
    | 	grant
    | 	revoke
    |   declare_statement
    |   set_statement
    |	control_statement
    |   select_statement_single_row
    ;

control_statement:
	call_procedure_statement
    |	call_statement
    |   while_statement
    |   if_statement
    |   case_statement
    |	return_statement
/*
    |   for_statement		fetch tuples, not supported because of cursors 

    |   loop_statement		while (true) 
    |   repeat_statement	do while 

    |   leave_statement 	multilevel break 
    |   iterate_statement	multilevel continue 
*/
    ;

call_statement:
	CALL routine_invocation 	{ $$ = $2; }
    ;

call_procedure_statement:
	CALL func_ref		 	{$$ = _symbol_create_symbol(SQL_CALL, $2);}
    ;

routine_invocation: 
	routine_name '(' argument_list ')'
		{ dlist *l = L(); 
		  append_list( l, $1);
		  append_list( l, $3);
		  assert(0);
		  $$ = _symbol_create_list( SQL_FUNC, l);
		}
    ;

routine_name: qname ;

argument_list:
    /* empty */							{ $$ = L(); }
 |  search_condition 					{ $$ = append_symbol( L(), $1); }
 |  argument_list ',' search_condition	{ $$ = append_symbol( $1, $3); }
 ;

return_statement:
        RETURN return_value { $$ = _symbol_create_symbol(SQL_RETURN, $2); }
   ;

return_value:
      query_expression
   |  search_condition
   |  TABLE '(' query_expression ')'
		{ $$ = _symbol_create_symbol(SQL_TABLE, $3); }
   ;

case_statement:
     CASE search_condition when_statements case_opt_else_statement END CASE
		{ $$ = _symbol_create_list(SQL_CASE,
		   append_list(
		    append_list(
		     append_symbol(
		      L(),$2),$3),$4)); }
 |   CASE when_search_statements case_opt_else_statement END CASE
		 { $$ = _symbol_create_list(SQL_CASE,
		   append_list(
		    append_list(
		     L(),$2),$3)); }
 ;

when_statement:
    WHEN search_condition THEN procedure_statement_list
			{ $$ = _symbol_create_list( SQL_WHEN,
			   append_list(
			    append_symbol(
			     L(), $2),$4)); }
 ;

when_statements:
    when_statement
			{ $$ = append_symbol( L(), $1);}
 |  when_statements when_statement
			{ $$ = append_symbol( $1, $2); }
 ;

when_search_statement:
    WHEN search_condition THEN procedure_statement_list
			{ $$ = _symbol_create_list( SQL_WHEN,
			   append_list(
			    append_symbol(
			     L(), $2),$4)); }
 ;

when_search_statements:
    when_search_statement
			{ $$ = append_symbol( L(), $1); }
 |  when_search_statements when_search_statement
			{ $$ = append_symbol( $1, $2); }
 ;

case_opt_else_statement:
    /* empty */	        		{ $$ = NULL; }
 |  ELSE procedure_statement_list	{ $$ = $2; }
 ;

		/* data types, more types to come */


if_statement:
	IF search_condition THEN procedure_statement_list 
	if_opt_else
	END IF
		{ dlist *l = L();
		  append_symbol(l, $2);
		  append_list(l, $4);
		  append_symbol(l, $5);
		  $$ = _symbol_create_list(SQL_IF, l);
		}
		  
	;

if_opt_else:
	/* empty */ 	
		{ $$ = NULL; }
   |	ELSE procedure_statement_list 
	  	{ $$ = _symbol_create_list(SQL_ELSE, $2); }
   |	ELSEIF search_condition THEN procedure_statement_list 
	if_opt_else
		{ dlist *l = L();
		  append_symbol(l, $2);
		  append_list(l, $4);
		  append_symbol(l, $5);
		  { $$ = _symbol_create_list(SQL_IF, l); }
		}
	;

while_statement:
	opt_begin_label
	WHILE search_condition DO
	procedure_statement_list
	END WHILE opt_end_label

		{ dlist *l;
		  char *label = $1?$1:$8;
		  if ($1 && $8 && strcmp($1, $8) != 0) {
			$$ = NULL;
			yyerror(m, "WHILE: labels should match");
			YYABORT;
		  }
 		  l = L();
		  append_symbol(l, $3); /* condition */
		  append_list(l, $5);	/* statements */
		  append_string(l, label);
		  $$ = _symbol_create_list(SQL_WHILE, l);
		}
 ;

opt_begin_label:
	/* empty */ 	{ $$ = NULL; }
 |	ident ':'
 ;

opt_end_label:
	/* empty */ 	{ $$ = NULL; }
 |	ident 
 ;

table_function_column_list:
	column data_type	{ $$ = L();
				  append_string($$, $1);
			  	  append_type($$, &$2);
				}
  |     table_function_column_list ',' column data_type
				{ 
				  append_string($$, $3);
			  	  append_type($$, &$4);
				}
  ;

func_data_type:
    TABLE '(' table_function_column_list ')'	
		{ $$ = _symbol_create_list(SQL_TABLE, $3); }
 |  data_type
		{ $$ = _symbol_create_list(SQL_TYPE, append_type(L(),&$1)); }
 ;

opt_paramlist:
    paramlist
 |  '*'			{ dlist *vararg = L();
			  append_string(vararg, "*");
			  append_type(vararg, NULL);
			  $$ = append_list(L(), vararg); }
 |			{ $$ = NULL; }
 ;

paramlist:
    paramlist ',' ident data_type
			{ dlist *p = L();
			  append_string(p, $3);
			  append_type(p, &$4);
			  $$ = append_list($1, p); }
 |  ident data_type
			{ dlist *l = L();
			  dlist *p = L();
			  append_string(p, $1);
			  append_type(p, &$2);
			  $$ = append_list(l, p); }
 ;

/*
Define triggered SQL-statements.

  <trigger definition>    ::=
         CREATE TRIGGER <trigger name> <trigger action time> <trigger event>
         ON <table name> [ REFERENCING <old or new values alias list> ]
         <triggered action>

  <trigger action time>    ::=   BEFORE | AFTER | INSTEAD OF

  <trigger event>    ::=   INSERT | DELETE | UPDATE [ OF <trigger column list> ]

  <trigger column list>    ::=   <column name list>

  <triggered action>    ::=
         [ FOR EACH { ROW | STATEMENT } ]
         [ WHEN <left paren> <search condition> <right paren> ]
         <triggered SQL statement>

  <triggered SQL statement>    ::=
         <SQL procedure statement>
     |     BEGIN ATOMIC { <SQL procedure statement> <semicolon> }... END

  <old or new values alias list>    ::=   <old or new values alias> ...

  <old or new values alias>    ::=
         OLD [ ROW ] [ AS ] <old values correlation name>
     |   NEW [ ROW ] [ AS ] <new values correlation name>
     |   OLD TABLE [ AS ] <old values table alias>
     |   NEW TABLE [ AS ] <new values table alias>

  <old values table alias>    ::=   <identifier>

  <new values table alias>    ::=   <identifier>

  <old values correlation name>    ::=   <correlation name>

  <new values correlation name>    ::=   <correlation name>
*/

trigger_def:
    create_or_replace TRIGGER qname trigger_action_time trigger_event
    ON qname opt_referencing_list triggered_action
	{ dlist *l = L();
	  append_list(l, $3);
	  append_int(l, $4);
	  append_symbol(l, $5);
	  append_list(l, $7);
	  append_list(l, $8);
	  append_list(l, $9);
	  append_int(l, $1);
	  $$ = _symbol_create_list(SQL_CREATE_TRIGGER, l); 
	}
 ;

trigger_action_time:
    BEFORE	{ $$ = 0; }
 |  AFTER	{ $$ = 1; }
/* | INSTEAD OF { $$ = 2; } */
 ;

trigger_event:
    INSERT 			{ $$ = _symbol_create_list(SQL_INSERT, NULL); }
 |  sqlDELETE 		{ $$ = _symbol_create_list(SQL_DELETE, NULL); }
 |  TRUNCATE 		{ $$ = _symbol_create_list(SQL_TRUNCATE, NULL); }
 |  UPDATE 			{ $$ = _symbol_create_list(SQL_UPDATE, NULL); }
 |  UPDATE OF ident_commalist 	{ $$ = _symbol_create_list(SQL_UPDATE, $3); }
 ;

opt_referencing_list:
    /* empty */ 				{ $$ = NULL; }
 |  REFERENCING old_or_new_values_alias_list 	{ $$ = $2; }
 ;

old_or_new_values_alias_list:
    old_or_new_values_alias	{ $$ = append_list(L(), $1); }
 |  old_or_new_values_alias_list 
    old_or_new_values_alias	{ $$ = append_list($1, $2); } 
 ;
       
old_or_new_values_alias:
	/* is really a correlation name */
       OLD opt_row opt_as ident	{ $$ = append_string(append_int(L(), 0), $4); }
 |  sqlNEW opt_row opt_as ident	{ $$ = append_string(append_int(L(), 1), $4); }
 |     OLD TABLE opt_as ident 	{ $$ = append_string(append_int(L(), 0), $4); }
 |  sqlNEW TABLE opt_as ident 	{ $$ = append_string(append_int(L(), 1), $4); }
 ;

opt_as:
    /* empty */
 |  AS
 ;

opt_row:
    /* empty */
 |  ROW	
 ;

triggered_action:
    opt_for_each opt_when triggered_statement
	{ $$ = L();
	  append_int($$, $1);
	  append_symbol($$, $2);
	  append_list($$, $3);
	}

opt_for_each:
    /* default for each statement */ 	{ $$ = 1; }
 |  FOR EACH row_or_statement 		{ $$ = $3; }
 ;

row_or_statement:
    ROW 	{ $$ = 0; }
 |  STATEMENT 	{ $$ = 1; }
 ;

opt_when:
    /* empty */ 			{ $$ = NULL; }
 |  WHEN  '(' search_condition ')'  	{ $$ = $3; }
 ;

triggered_statement:
    trigger_procedure_statement		
				{ $$ = append_symbol(L(), $1); }
 |  BEGIN ATOMIC 
    trigger_procedure_statement_list 
    END 			{ $$ = $3; }
 ;

routine_designator:
	func_def_type qname opt_typelist
	{ dlist *l = L();
	  append_list(l, $2 );	
	  append_list(l, $3 );
	  append_int(l, $1 );
	  $$ = l; }
 ;

drop_statement:
   drop TABLE if_exists qname drop_action
	{ dlist *l = L();
	  append_list(l, $4 );
	  append_int(l, $5 );
	  append_int(l, $3 );
	  $$ = _symbol_create_list( SQL_DROP_TABLE, l ); }
 | drop func_def_type if_exists qname opt_typelist drop_action
	{ dlist *l = L();
	  append_list(l, $4 );
	  append_list(l, $5 );
	  append_int(l, $2 );
	  append_int(l, $3 );
	  append_int(l, 0 ); /* not all */
	  append_int(l, $6 );
	  $$ = _symbol_create_list( SQL_DROP_FUNC, l ); }
 | drop ALL func_def_type qname drop_action
	{ dlist *l = L();
	  append_list(l, $4 );
	  append_list(l, NULL );
	  append_int(l, $3 );
	  append_int(l, FALSE );
	  append_int(l, 1 ); /* all */
	  append_int(l, $5 );
	  $$ = _symbol_create_list( SQL_DROP_FUNC, l ); }
 |  drop VIEW if_exists qname drop_action
	{ dlist *l = L();
	  append_list(l, $4 );
	  append_int(l, $5 );
	  append_int(l, $3 );
	  $$ = _symbol_create_list( SQL_DROP_VIEW, l ); }
 |  drop TYPE qname drop_action
	{ dlist *l = L();
	  append_list(l, $3 );
	  append_int(l, $4 );
	  $$ = _symbol_create_list( SQL_DROP_TYPE, l ); }
 |  drop ROLE ident	  { $$ = _symbol_create( SQL_DROP_ROLE, $3 ); }
 |  drop USER ident	  { $$ = _symbol_create( SQL_DROP_USER, $3 ); }
 |  drop INDEX qname	  { $$ = _symbol_create_list( SQL_DROP_INDEX, $3 ); }
 |  drop TRIGGER if_exists qname
	{ dlist *l = L();
	  append_list(l, $4 );
	  append_int(l, $3 );
	  $$ = _symbol_create_list( SQL_DROP_TRIGGER, l );
	}
 ;

opt_typelist:
    /*empty*/		{$$ = NULL;}
 |  '(' typelist ')'	{$$ = $2;}
 |  '(' ')'		{$$ = L(); }
 ;

typelist:
    data_type			{ dlist *l = L();
				  append_type(l, &$1 );
				  $$= l; }
 |  data_type ',' typelist	{ append_type($3, &$1);
				  $$ = $3; }
 ;

drop_action:
    /* empty */		{ $$ = 0; }
 |  RESTRICT		{ $$ = 0; }
 |  CASCADE		{ $$ = 1; }
 ;
	/* data manipulative stmts */

sql:
   transaction_statement
 | update_statement
 ;

update_statement:
   delete_stmt
 | truncate_stmt
 | insert_stmt
 | update_stmt
 | merge_stmt
 | copyfrom_stmt
 ;

transaction_statement:
   transaction_stmt
	{
	  $$ = $1;
	  m->type = Q_TRANS;					}
 ;

start_transaction:
   START
 | BEGIN
 ;

transaction_stmt:
    COMMIT opt_work opt_chain
		{ $$ = _symbol_create_int( TR_COMMIT, $3);  }
 |  SAVEPOINT ident
		{ $$ = _symbol_create( TR_SAVEPOINT, $2); }
 |  RELEASE SAVEPOINT ident
		{ $$ = _symbol_create( TR_RELEASE, $3); }
 |  ROLLBACK opt_work opt_chain opt_to_savepoint
		{ $$ = _symbol_create_list( TR_ROLLBACK,
		   append_string(
			append_int(L(), $3), $4 )); }
 |  start_transaction TRANSACTION transaction_mode_list
		{ $$ = _symbol_create_int( TR_START, $3); }
 |  SET LOCAL TRANSACTION transaction_mode_list
		{ $$ = _symbol_create_int( TR_MODE, $4); }
 |  SET TRANSACTION transaction_mode_list
		{ $$ = _symbol_create_int( TR_MODE, $3); }
 ;

transaction_mode_list:
	/* empty */		{ $$ = tr_none; }
 |	_transaction_mode_list
 ;

_transaction_mode_list:
	transaction_mode
		{ $$ = $1; }
 |	_transaction_mode_list ',' transaction_mode
		{ $$ = ($1 | $3); }
 ;

transaction_mode:
	READ ONLY			{ $$ = tr_readonly; }
 |	READ WRITE			{ $$ = tr_writable; }
 |	ISOLATION LEVEL iso_level	{ $$ = tr_serializable; }
 |	DIAGNOSTICS sqlSIZE intval	{ $$ = tr_none; /* not supported */ }
 ;

iso_level:
	READ UNCOMMITTED
 |	READ COMMITTED
 |	sqlREPEATABLE READ
 |	SERIALIZABLE
 ;

opt_work: /* pure syntax sugar */
    WORK		{ $$ = 0; }
 |  /* empty */		{ $$ = 0; }
 ;

opt_chain:
    AND CHAIN		{ $$ = 1; }
 |  AND NO CHAIN	{ $$ = 0; }
 |  /* empty */		{ $$ = 0; }
 ;

opt_to_savepoint:
    /* empty */		{ $$ = NULL; }
 |  TO SAVEPOINT ident  { $$ = $3; }
 ;

opt_on_location:
    /* empty */		{ $$ = 0; }
  | ON CLIENT		{ $$ = 1; }
  | ON SERVER		{ $$ = 0; }
  ;

copyfrom_stmt:
    COPY opt_nr INTO qname opt_column_list FROM string_commalist opt_header_list opt_on_location opt_seps opt_null_string opt_locked opt_best_effort opt_constraint opt_fwf_widths
	{ dlist *l = L();
	  append_list(l, $4);
	  append_list(l, $5);
	  append_list(l, $7);
	  append_list(l, $8);
	  append_list(l, $10);
	  append_list(l, $2);
	  append_string(l, $11);
	  append_int(l, $12);
	  append_int(l, $13);
	  append_int(l, $14);
	  append_list(l, $15);
	  append_int(l, $9);
	  $$ = _symbol_create_list( SQL_COPYFROM, l ); }
  | COPY opt_nr INTO qname opt_column_list FROM STDIN  opt_header_list opt_seps opt_null_string opt_locked opt_best_effort opt_constraint
	{ dlist *l = L();
	  append_list(l, $4);
	  append_list(l, $5);
	  append_list(l, NULL);
	  append_list(l, $8);
	  append_list(l, $9);
	  append_list(l, $2);
	  append_string(l, $10);
	  append_int(l, $11);
	  append_int(l, $12);
	  append_int(l, $13);
	  append_list(l, NULL);
	  append_int(l, 0);
	  $$ = _symbol_create_list( SQL_COPYFROM, l ); }
  | COPY sqlLOADER INTO qname FROM func_ref
	{ dlist *l = L();
	  append_list(l, $4);
	  append_symbol(l, $6);
	  $$ = _symbol_create_list( SQL_COPYLOADER, l ); }
   | COPY BINARY INTO qname opt_column_list FROM string_commalist opt_on_location opt_constraint
	{ dlist *l = L();
	  append_list(l, $4);
	  append_list(l, $5);
	  append_list(l, $7);
	  append_int(l, $9);
	  append_int(l, $8);
	  $$ = _symbol_create_list( SQL_BINCOPYFROM, l ); }
  | COPY query_expression_def INTO string opt_on_location opt_seps opt_null_string
	{ dlist *l = L();
	  append_symbol(l, $2);
	  append_string(l, $4);
	  append_list(l, $6);
	  append_string(l, $7);
	  append_int(l, $5);
	  $$ = _symbol_create_list( SQL_COPYTO, l ); }
  | COPY query_expression_def INTO STDOUT opt_seps opt_null_string
	{ dlist *l = L();
	  append_symbol(l, $2);
	  append_string(l, NULL);
	  append_list(l, $5);
	  append_string(l, $6);
	  append_int(l, 0);
	  $$ = _symbol_create_list( SQL_COPYTO, l ); }
  ;

opt_fwf_widths:
       /* empty */		{ $$ = NULL; }
| FWF '(' fwf_widthlist ')' { $$ = $3; }
 
 ;
 
 fwf_widthlist:
    poslng		{ $$ = append_lng(L(), $1); }
 |  fwf_widthlist ',' poslng
			{ $$ = append_lng($1, $3); }
 ;
 
opt_header_list:
       /* empty */		{ $$ = NULL; }
 | '(' header_list ')'		{ $$ = $2; }
 ;

header_list:
   header 			{ $$ = append_list(L(), $1); }
 | header_list ',' header 	{ $$ = append_list($1, $3); }
 ;

header:
	ident		
			{ dlist *l = L();
			  append_string(l, $1 );
			  $$ = l; }
 |	ident string
			{ dlist *l = L();
			  append_string(l, $1 );
			  append_string(l, $2 );
			  $$ = l; }
 ;

opt_seps:
    /* empty */
				{ dlist *l = L();
				  append_string(l, sa_strdup(SA, "|"));
				  append_string(l, sa_strdup(SA, "\n"));
				  $$ = l; }
 |  opt_using DELIMITERS string
				{ dlist *l = L();
				  append_string(l, $3);
				  append_string(l, sa_strdup(SA, "\n"));
				  $$ = l; }
 |  opt_using DELIMITERS string ',' string
				{ dlist *l = L();
				  append_string(l, $3);
				  append_string(l, $5);
				  $$ = l; }
 |  opt_using DELIMITERS string ',' string ',' string
				{ dlist *l = L();
				  append_string(l, $3);
				  append_string(l, $5);
				  append_string(l, $7);
				  $$ = l; }
 ;

opt_using:
    /* empty */			{ $$ = NULL; }
 |  USING			{ $$ = NULL; }
 ;

opt_nr:
    /* empty */			{ $$ = NULL; }
 |  poslng RECORDS		{ $$ = append_lng(append_lng(L(), $1), 0); }
 |  OFFSET poslng 		{ $$ = append_lng(append_lng(L(), -1), $2); }
 |  poslng OFFSET poslng RECORDS	
				{ $$ = append_lng(append_lng(L(), $1), $3); }
 |  poslng RECORDS OFFSET poslng	
				{ $$ = append_lng(append_lng(L(), $1), $4); }
 ;

opt_null_string:
	/* empty */		{ $$ = NULL; }
 |  	sqlNULL opt_as string	{ $$ = $3; }
 ;

opt_locked:
	/* empty */	{ $$ = FALSE; }
 |  	LOCKED		{ $$ = TRUE; }
 ;

opt_best_effort:
	/* empty */	{ $$ = FALSE; }
 |  	BEST EFFORT	{ $$ = TRUE; }
 ;

opt_constraint:
	/* empty */	{ $$ = TRUE; }
 |  	NO CONSTRAINT	{ $$ = FALSE; }
 ;

string_commalist:
	string_commalist_contents          { $$ = $1; }
 |	'(' string_commalist_contents ')'  { $$ = $2; }
 ;

string_commalist_contents:
    string		{ $$ = append_string(L(), $1); }
 |  string_commalist_contents ',' string
			{ $$ = append_string($1, $3); }
 ;

delete_stmt:
    sqlDELETE FROM qname opt_alias_name opt_where_clause

	{ dlist *l = L();
	  append_list(l, $3);
	  append_string(l, $4);
	  append_symbol(l, $5);
	  $$ = _symbol_create_list( SQL_DELETE, l ); }
 ;

check_identity:
    /* empty */			{ $$ = 0; }
 |  CONTINUE IDENTITY	{ $$ = 0; }
 |  RESTART IDENTITY	{ $$ = 1; }
 ;

truncate_stmt:
   TRUNCATE TABLE qname check_identity drop_action
	{ dlist *l = L();
	  append_list(l, $3 );
	  append_int(l, $4 );
	  append_int(l, $5 );
	  $$ = _symbol_create_list( SQL_TRUNCATE, l ); }
 | TRUNCATE qname check_identity drop_action
	{ dlist *l = L();
	  append_list(l, $2 );
	  append_int(l, $3 );
	  append_int(l, $4 );
	  $$ = _symbol_create_list( SQL_TRUNCATE, l ); }
 ;

update_stmt:
    UPDATE qname opt_alias_name SET assignment_commalist opt_from_clause opt_where_clause

	{ dlist *l = L();
	  append_list(l, $2);
	  append_string(l, $3);
	  append_list(l, $5);
	  append_symbol(l, $6);
	  append_symbol(l, $7);
	  $$ = _symbol_create_list( SQL_UPDATE, l ); }
 ;

opt_search_condition:
 /* empty */            { $$ = NULL; }
 | AND search_condition { $$ = $2; }
 ;

merge_update_or_delete:
   UPDATE SET assignment_commalist
   { dlist *l = L();
     append_list(l, $3);
     $$ = _symbol_create_list( SQL_UPDATE, l ); }
 | sqlDELETE
   { $$ = _symbol_create_list( SQL_DELETE, NULL ); }
 ;

merge_insert:
   INSERT opt_column_list values_or_query_spec
   { dlist *l = L();
     append_list(l, $2);
     append_symbol(l, $3);
     $$ = _symbol_create_list( SQL_INSERT, l ); }
 ;

merge_match_clause:
   WHEN MATCHED opt_search_condition THEN merge_update_or_delete
   { dlist *l = L();
     append_symbol(l, $3);
     append_symbol(l, $5);
     $$ = _symbol_create_list( SQL_MERGE_MATCH, l ); }
 | WHEN NOT MATCHED opt_search_condition THEN merge_insert
   { dlist *l = L();
     append_symbol(l, $4);
     append_symbol(l, $6);
     $$ = _symbol_create_list( SQL_MERGE_NO_MATCH, l ); }
 ;

merge_when_list:
   merge_match_clause                 { $$ = append_symbol(L(), $1); }
 | merge_when_list merge_match_clause { $$ = append_symbol($1, $2); }
 ;

merge_stmt:
    MERGE INTO qname opt_alias_name USING table_ref ON search_condition merge_when_list

	{ dlist *l = L();
	  append_list(l, $3);
	  append_string(l, $4);
	  append_symbol(l, $6);
	  append_symbol(l, $8);
	  append_list(l, $9);
	  $$ = _symbol_create_list( SQL_MERGE, l ); }

insert_stmt:
    INSERT INTO qname values_or_query_spec

	{ dlist *l = L();
	  append_list(l, $3);
	  append_list(l, NULL);
	  append_symbol(l, $4);
	  $$ = _symbol_create_list( SQL_INSERT, l ); }

 |  INSERT INTO qname column_commalist_parens values_or_query_spec

	{ dlist *l = L();
	  append_list(l, $3);
	  append_list(l, $4);
	  append_symbol(l, $5);
	  $$ = _symbol_create_list( SQL_INSERT, l ); }
 ;

values_or_query_spec:
/* empty values list */
		{ $$ = _symbol_create_list( SQL_VALUES, L()); }
 |   DEFAULT VALUES
		{ $$ = _symbol_create_list( SQL_VALUES, L()); }
 |  query_expression
 ;

row_commalist:
    '(' atom_commalist ')'	{ $$ = append_list(L(), $2); }
 |  row_commalist ',' '(' atom_commalist ')'
				{ $$ = append_list($1, $4); }
 ;

atom_commalist:
    insert_atom		{ $$ = append_symbol(L(), $1); }
 |  atom_commalist ',' insert_atom
			{ $$ = append_symbol($1, $3); }
 ;

value_commalist:
    value		{ $$ = append_symbol(L(), $1); }
 |  value_commalist ',' value
			{ $$ = append_symbol($1, $3); }
 ;

null:
   sqlNULL
	 { 
	  if (m->emode == m_normal && m->caching) {
		/* replace by argument */
		atom *a = atom_general(SA, sql_bind_localtype("void"), NULL);

		if(!sql_add_arg( m, a)) {
			char *msg = sql_message(SQLSTATE(HY013) "allocation failure");
			yyerror(m, msg);
			_DELETE(msg);
			YYABORT;
		}
		$$ = _symbol_create_list( SQL_IDENT,
			append_int(L(), m->argc-1));
	   } else {
		$$ = _symbol_create(SQL_NULL, NULL );
	   }
	}
 ;

insert_atom:
    search_condition
 |  DEFAULT		{ $$ = _symbol_create(SQL_DEFAULT, NULL ); }
 ;

value:
    search_condition
 |  select_no_parens
 ;

opt_distinct:
    /* empty */		{ $$ = FALSE; }
 |  ALL			{ $$ = FALSE; }
 |  DISTINCT		{ $$ = TRUE; }
 ;

assignment_commalist:
    assignment		{ $$ = append_symbol(L(), $1 ); }
 |  assignment_commalist ',' assignment
			{ $$ = append_symbol($1, $3 ); }
 ;

assignment:
   column '=' insert_atom
	{ dlist *l = L();
	  append_symbol(l, $3);
	  append_string(l, $1);
	  $$ = _symbol_create_list( SQL_ASSIGN, l); }
 |  column_commalist_parens '=' subquery
	{ dlist *l = L();
	  append_symbol(l, $3);
	  append_list(l, $1);
	  $$ = _symbol_create_list( SQL_ASSIGN, l ); }
 ;

opt_where_clause:
    /* empty */			{ $$ = NULL; }
 |  WHERE search_condition	{ $$ = $2; }
 ;

	/* query expressions */

joined_table:
   '(' joined_table ')'
	{ $$ = $2; }
 |  table_ref CROSS JOIN table_ref
	{ dlist *l = L();
	  append_symbol(l, $1);
	  append_symbol(l, $4);
	  $$ = _symbol_create_list( SQL_CROSS, l); }
 |  table_ref join_type JOIN table_ref join_spec
	{ dlist *l = L();
	  append_symbol(l, $1);
	  append_int(l, 0);
	  append_int(l, $2);
	  append_symbol(l, $4);
	  append_symbol(l, $5);
	  $$ = _symbol_create_list( SQL_JOIN, l); }
 |  table_ref NATURAL join_type JOIN table_ref
	{ dlist *l = L();
	  append_symbol(l, $1);
	  append_int(l, 1);
	  append_int(l, $3);
	  append_symbol(l, $5);
	  append_symbol(l, NULL);
	  $$ = _symbol_create_list( SQL_JOIN, l); }
  ;

join_type:
    /* empty */			{ $$ = 0; }
  | INNER			{ $$ = 0; }
  | outer_join_type opt_outer	{ $$ = 1 + $1; }
  ;

opt_outer:
    /* empty */ 		{ $$ = 0; }
  | OUTER			{ $$ = 0; }
  ;

outer_join_type:
    LEFT		{ $$ = 0; }
  | RIGHT		{ $$ = 1; }
  | FULL		{ $$ = 2; }
  ;

join_spec:
    ON search_condition			{ $$ = $2; }
  | USING column_commalist_parens
		{ $$ = _symbol_create_list( SQL_USING, $2); }
  ;

/*
<query expression> ::= [ <with clause> ] <query expression body>

<with clause> ::= WITH [ RECURSIVE ] <with list>

<with list> ::= <with list element> [ { <comma> <with list element> }... ]

<with list element> ::=
                <query name> [ <left paren> <with column list> <right paren> ]
                AS <left paren> <query expression> <right paren> [ <search or cycle clause> ]

<with column list> ::= <column name list>

RECURSIVE and <search or cycle clause> are currently not supported
*/

sql: with_query
	;

with_query:
	WITH with_list with_query_expression
	{
		dlist *l = L();
	  	append_list(l, $2);
	  	append_symbol(l, $3);
	  	$$ = _symbol_create_list( SQL_WITH, l ); 
	}
  ;

with_list:
	with_list ',' with_list_element	 { $$ = append_symbol($1, $3); }
 |	with_list_element	 	 { $$ = append_symbol(L(), $1); }
 ;

with_list_element: 
    ident opt_column_list AS subquery_with_orderby 
	{  dlist *l = L();
	  append_list(l, append_string(L(), $1));
	  append_list(l, $2);
	  append_symbol(l, $4);
	  append_int(l, FALSE);	/* no with check */
	  append_int(l, FALSE);	/* inlined view  (ie not persistent) */
	  append_int(l, FALSE); /* no replace clause */
	  $$ = _symbol_create_list( SQL_CREATE_VIEW, l ); 
	}
 ;

with_query_expression:
   select_no_parens_orderby
 | select_statement_single_row
 | delete_stmt
 | insert_stmt
 | update_stmt
 | merge_stmt
 ;

sql:
   select_statement_single_row
 | select_no_parens_orderby
 ;

simple_select:
    SELECT opt_distinct selection table_exp
	{ $$ = newSelectNode( SA, $2, $3, NULL,
		$4->h->data.sym,
		$4->h->next->data.sym,
		$4->h->next->next->data.sym,
		$4->h->next->next->next->data.sym,
		NULL, NULL, NULL, NULL, NULL, NULL,
		$4->h->next->next->next->next->data.sym);
	}
    ;

select_statement_single_row:
    SELECT opt_distinct selection INTO variable_ref_commalist table_exp
	{ $$ = newSelectNode( SA, $2, $3, $5,
		$6->h->data.sym,
		$6->h->next->data.sym,
		$6->h->next->next->data.sym,
		$6->h->next->next->next->data.sym,
		NULL, NULL, NULL, NULL, NULL, NULL,
		$6->h->next->next->next->next->data.sym);
	}
    ;

select_no_parens_orderby:
     select_no_parens opt_order_by_clause opt_limit opt_offset opt_sample opt_seed
	 { 
	  $$ = $1;
	  if ($2 || $3 || $4 || $5 || $6) {
	  	if ($1 != NULL &&
		    ($1->token == SQL_SELECT ||
		     $1->token == SQL_UNION  ||
		     $1->token == SQL_EXCEPT ||
		     $1->token == SQL_INTERSECT)) {
			if ($1->token == SQL_SELECT) {
	 			SelectNode *s = (SelectNode*)$1;
	
	  			s -> orderby = $2;
	  			s -> limit = $3;
	  			s -> offset = $4;
	  			s -> sample = $5;
				s -> seed = $6;
			} else { /* Add extra select * from .. in case of UNION, EXCEPT, INTERSECT */
				$$ = newSelectNode( 
					SA, 0, 
					append_symbol(L(), _symbol_create_list(SQL_TABLE, append_string(append_string(L(),NULL),NULL))), NULL,
					_symbol_create_list( SQL_FROM, append_symbol(L(), $1)), NULL, NULL, NULL, $2, _symbol_create_list(SQL_NAME, append_list(append_string(L(),"inner"),NULL)), $3, $4, $5, $6, NULL);
			}
	  	} else {
			yyerror(m, "missing SELECT operator");
			YYABORT;
	  	}
	 } 
	}
    ;

select_no_parens:
    select_no_parens UNION set_distinct opt_corresponding select_no_parens

	{ dlist *l = L();
	  append_symbol(l, $1);
	  append_int(l, $3);
	  append_list(l, $4);
	  append_symbol(l, $5);
	  $$ = _symbol_create_list( SQL_UNION, l); }

 |  select_no_parens EXCEPT set_distinct opt_corresponding select_no_parens

	{ dlist *l = L();
	  append_symbol(l, $1);
	  append_int(l, $3);
	  append_list(l, $4);
	  append_symbol(l, $5);
	  $$ = _symbol_create_list( SQL_EXCEPT, l); }

 |  select_no_parens INTERSECT set_distinct opt_corresponding select_no_parens

	{ dlist *l = L();
	  append_symbol(l, $1);
	  append_int(l, $3);
	  append_list(l, $4);
	  append_symbol(l, $5);
	  $$ = _symbol_create_list( SQL_INTERSECT, l); }
 |  VALUES row_commalist     { $$ = _symbol_create_list( SQL_VALUES, $2); }
 |  '(' select_no_parens ')' { $$ = $2; }
 |   simple_select
 ;

set_distinct:
    /* empty */		{ $$ = TRUE; }
 |  ALL			{ $$ = FALSE; }
 |  DISTINCT		{ $$ = TRUE; }
 ;


opt_corresponding:
	/* empty */	{ $$ = NULL; }
 |  CORRESPONDING
			{ $$ = L(); }
 |  CORRESPONDING BY '(' column_ref_commalist ')'
			{ $$ = $4; }
 ;

selection:
    column_exp_commalist
 ;

table_exp:
    opt_from_clause opt_window_clause opt_where_clause opt_group_by_clause opt_having_clause

	{ $$ = L();
	  append_symbol($$, $1);
	  append_symbol($$, $3);
	  append_symbol($$, $4);
	  append_symbol($$, $5);
	  append_symbol($$, $2); }
 ;

window_definition:
    ident AS '(' window_specification ')' { dlist *l = L(); append_string(l, $1); append_list(l, $4);
                                            $$ = _symbol_create_list(SQL_NAME, l); }
 ;

window_definition_list:
    window_definition                            { $$ = append_symbol(L(), $1); }
 |  window_definition_list ',' window_definition { $$ = append_symbol($1, $3); }
 ;

opt_window_clause:
    /* empty */                   { $$ = NULL; }
 |  WINDOW window_definition_list { $$ = _symbol_create_list( SQL_WINDOW, $2); }
 ;

opt_from_clause:
    /* empty */			 { $$ = NULL; }
 |  FROM table_ref_commalist 	 { $$ = _symbol_create_list( SQL_FROM, $2); }
 ;

table_ref_commalist:
    table_ref		{ $$ = append_symbol(L(), $1); }
 |  table_ref_commalist ',' table_ref
			{ $$ = append_symbol($1, $3); }
 ;

table_ref:
    qname opt_table_name 	{ dlist *l = L();
		  		  append_list(l, $1);
		  	  	  append_symbol(l, $2);
		  		  $$ = _symbol_create_list(SQL_NAME, l); }
 |  func_ref opt_table_name
	 		        { dlist *l = L();
		  		  append_symbol(l, $1);
		  	  	  append_symbol(l, $2);
		  	  	  append_int(l, 0);
		  		  $$ = _symbol_create_list(SQL_TABLE, l); }
 |  LATERAL func_ref opt_table_name
	 		        { dlist *l = L();
		  		  append_symbol(l, $2);
		  	  	  append_symbol(l, $3);
		  	  	  append_int(l, 1);
		  		  $$ = _symbol_create_list(SQL_TABLE, l); }
 |  subquery_with_orderby table_name
				{
				  $$ = $1;
				  if ($$->token == SQL_SELECT) {
				  	SelectNode *sn = (SelectNode*)$1;
				  	sn->name = $2;
				  } else {
				  	append_symbol($1->data.lval, $2);
				  }
				}
 |  LATERAL subquery table_name
				{
				  $$ = $2;
				  if ($$->token == SQL_SELECT) {
				  	SelectNode *sn = (SelectNode*)$2;
				  	sn->name = $3;
					sn->lateral = 1;
				  } else {
				  	append_symbol($2->data.lval, $3);
	  				append_int($2->data.lval, 1);
				  }
				}
 |  subquery_with_orderby
				{ $$ = NULL;
				  yyerror(m, "subquery table reference needs alias, use AS xxx");
				  YYABORT;
				}
 |  joined_table 		{ $$ = $1;
				  append_symbol($1->data.lval, NULL); }
 ;

table_name:
    AS ident '(' ident_commalist ')'
				{ dlist *l = L();
		  		  append_string(l, $2);
		  	  	  append_list(l, $4);
		  		  $$ = _symbol_create_list(SQL_NAME, l); }
 |  AS ident
				{ dlist *l = L();
		  		  append_string(l, $2);
		  	  	  append_list(l, NULL);
		  		  $$ = _symbol_create_list(SQL_NAME, l); }
 |  ident '(' ident_commalist ')'
				{ dlist *l = L();
		  		  append_string(l, $1);
		  	  	  append_list(l, $3);
		  		  $$ = _symbol_create_list(SQL_NAME, l); }
 |  ident
				{ dlist *l = L();
		  		  append_string(l, $1);
		  	  	  append_list(l, NULL);
		  		  $$ = _symbol_create_list(SQL_NAME, l); }
 ;

opt_table_name:
	/* empty */ { $$ = NULL; }
 |  table_name  { $$ = $1; }
 ;

opt_group_by_clause:
	/* empty */               { $$ = NULL; }
 |  sqlGROUP BY group_by_list { $$ = _symbol_create_list(SQL_GROUPBY, $3); }
 ;

group_by_list:
	group_by_element                   { $$ = append_symbol(L(), $1); }
 |  group_by_list ',' group_by_element { $$ = append_symbol($1, $3); }
 ;

group_by_element:
    search_condition                        { $$ = _symbol_create_list(SQL_GROUPBY, append_symbol(L(), $1)); }
 |  ROLLUP '(' ordinary_grouping_set ')'    { $$ = _symbol_create_list(SQL_ROLLUP, $3); }
 |  CUBE '(' ordinary_grouping_set ')'      { $$ = _symbol_create_list(SQL_CUBE, $3); }
 |  GROUPING SETS '(' grouping_set_list ')' { $$ = _symbol_create_list(SQL_GROUPING_SETS, $4); }
 |  '(' ')'                                 { $$ = _symbol_create_list(SQL_GROUPBY, NULL); }
 ;

ordinary_grouping_set:
    ordinary_grouping_element                           { $$ = append_symbol(L(), $1); }
 |  ordinary_grouping_set ',' ordinary_grouping_element { $$ = append_symbol($1, $3); }
 ;

ordinary_grouping_element:
    '(' column_ref_commalist ')' { $$ = _symbol_create_list(SQL_COLUMN_GROUP, $2); }
 |  column_ref                   { $$ = _symbol_create_list(SQL_COLUMN, $1); }
 ;

column_ref_commalist:
    column_ref		                    { $$ = append_symbol(L(), _symbol_create_list(SQL_COLUMN,$1)); }
 |  column_ref_commalist ',' column_ref { $$ = append_symbol($1, _symbol_create_list(SQL_COLUMN,$3)); }
 ;

grouping_set_list:
	grouping_set_element                       { $$ = append_symbol(L(), $1); }
 |  grouping_set_list ',' grouping_set_element { $$ = append_symbol($1, $3); }
 ;

grouping_set_element:
    ordinary_grouping_element               { $$ = _symbol_create_list(SQL_GROUPBY, append_symbol(L(), $1)); }
 |  ROLLUP '(' ordinary_grouping_set ')'    { $$ = _symbol_create_list(SQL_ROLLUP, $3); }
 |  CUBE '(' ordinary_grouping_set ')'      { $$ = _symbol_create_list(SQL_CUBE, $3); }
 |  GROUPING SETS '(' grouping_set_list ')' { $$ = _symbol_create_list(SQL_GROUPING_SETS, $4); }
 |  '(' ')'                                 { $$ = _symbol_create_list(SQL_GROUPBY, NULL); }
 ;

opt_having_clause:
    /* empty */             { $$ = NULL; }
 |  HAVING search_condition { $$ = $2; }
 ;

search_condition:
    search_condition OR and_exp
		{ dlist *l = L();
		  append_symbol(l, $1);
		  append_symbol(l, $3);
		  $$ = _symbol_create_list(SQL_OR, l ); }
 |  and_exp	{ $$ = $1; }
 ;
   
and_exp:
    and_exp AND pred_exp
		{ dlist *l = L();
		  append_symbol(l, $1);
		  append_symbol(l, $3);
		  $$ = _symbol_create_list(SQL_AND, l ); }
 |  pred_exp	{ $$ = $1; }
 ;

opt_order_by_clause:
    /* empty */ 			  { $$ = NULL; }
 |  ORDER BY sort_specification_list
		{ $$ = _symbol_create_list( SQL_ORDERBY, $3); }
 ;

opt_limit:
    /* empty */ 	{ $$ = NULL; }
 |  LIMIT nonzerolng	{ 
		  	  sql_subtype *t = sql_bind_localtype("lng");
			  $$ = _newAtomNode( atom_int(SA, t, $2)); 
			}
 |  LIMIT param		{ $$ = $2; }
 ;

opt_offset:
	/* empty */	{ $$ = NULL; }
 |  OFFSET poslng	{ 
		  	  sql_subtype *t = sql_bind_localtype("lng");
			  $$ = _newAtomNode( atom_int(SA, t, $2)); 
			}
 |  OFFSET param	{ $$ = $2; }
 ;

opt_sample:
	/* empty */	{ $$ = NULL; }
 |  SAMPLE poslng	{ 
		  	  sql_subtype *t = sql_bind_localtype("lng");
			  $$ = _newAtomNode( atom_int(SA, t, $2)); 
			}
 |  SAMPLE INTNUM	{ 
		  	  sql_subtype *t = sql_bind_localtype("dbl");
			  $$ = _newAtomNode( atom_float(SA, t, strtod($2, NULL)));
			}
 |  SAMPLE param	{ $$ = $2; }
 ;

opt_seed:
	/* empty */	{ $$ = NULL; }
 |  SEED intval	{ 
		  	  sql_subtype *t = sql_bind_localtype("int");
			  $$ = _newAtomNode( atom_int(SA, t, $2)); 
			}
 |  SEED param	{ $$ = $2; }
 ;

sort_specification_list:
    ordering_spec	 { $$ = append_symbol(L(), $1); }
 |  sort_specification_list ',' ordering_spec
			 { $$ = append_symbol( $1, $3 ); }
 ;

ordering_spec:
    search_condition opt_asc_desc opt_nulls_first_last
	{ dlist *l = L();
	  append_symbol(l, $1);
	  append_int(l, $2 | (($3 == -1 ? !$2 : $3) << 1));
	  $$ = _symbol_create_list(SQL_COLUMN, l ); }
 ;

opt_asc_desc:
    /* empty */ { $$ = TRUE; }
 |  ASC			{ $$ = TRUE; }
 |  DESC		{ $$ = FALSE; }
 ;

opt_nulls_first_last:
    /* empty */ 	{ $$ = -1; }
 |  NULLS LAST		{ $$ = TRUE; }
 |  NULLS FIRST		{ $$ = FALSE; }
 ;

predicate:
    comparison_predicate
 |  between_predicate
 |  like_predicate
 |  test_for_null
 |  in_predicate
 |  all_or_any_predicate
 |  existence_test
 |  filter_exp
 |  scalar_exp
 ;

pred_exp:
    NOT pred_exp { $$ = _symbol_create_symbol(SQL_NOT, $2); }
 |  predicate	 { $$ = $1; }
 ;

comparison_predicate:
    pred_exp COMPARISON pred_exp
		{ dlist *l = L();

		  append_symbol(l, $1);
		  append_string(l, $2);
		  append_symbol(l, $3);
		  $$ = _symbol_create_list(SQL_COMPARE, l ); }
 |  pred_exp '=' pred_exp
		{ dlist *l = L();

		  append_symbol(l, $1);
		  append_string(l, sa_strdup(SA, "="));
		  append_symbol(l, $3);
		  $$ = _symbol_create_list(SQL_COMPARE, l ); }
 ;

between_predicate:
    pred_exp NOT_BETWEEN opt_bounds pred_exp AND pred_exp
		{ dlist *l = L();
		  append_symbol(l, $1);
		  append_int(l, $3);
		  append_symbol(l, $4);
		  append_symbol(l, $6);
		  $$ = _symbol_create_list(SQL_NOT_BETWEEN, l ); }
 |  pred_exp BETWEEN opt_bounds pred_exp AND pred_exp
		{ dlist *l = L();
		  append_symbol(l, $1);
		  append_int(l, $3);
		  append_symbol(l, $4);
		  append_symbol(l, $6);
		  $$ = _symbol_create_list(SQL_BETWEEN, l ); }
 ;

opt_bounds:
   /* empty */ 	{ $$ = 0; }
 | ASYMMETRIC 	{ $$ = 0; }
 | SYMMETRIC 	{ $$ = 1; }
 ;

like_predicate:
    pred_exp NOT_LIKE like_exp
		{ dlist *l = L();
		  append_symbol(l, $1);
		  append_symbol(l, $3);
		  append_int(l, FALSE);  /* case sensitive */
		  append_int(l, TRUE);  /* anti */
		  $$ = _symbol_create_list( SQL_LIKE, l ); }
 |  pred_exp NOT_ILIKE like_exp
		{ dlist *l = L();
		  append_symbol(l, $1);
		  append_symbol(l, $3);
		  append_int(l, TRUE);  /* case insensitive */
		  append_int(l, TRUE);  /* anti */
		  $$ = _symbol_create_list( SQL_LIKE, l ); }
 |  pred_exp LIKE like_exp
		{ dlist *l = L();
		  append_symbol(l, $1);
		  append_symbol(l, $3);
		  append_int(l, FALSE);  /* case sensitive */
		  append_int(l, FALSE);  /* anti */
		  $$ = _symbol_create_list( SQL_LIKE, l ); }
 |  pred_exp ILIKE like_exp
		{ dlist *l = L();
		  append_symbol(l, $1);
		  append_symbol(l, $3);
		  append_int(l, TRUE);  /* case insensitive */
		  append_int(l, FALSE);  /* anti */
		  $$ = _symbol_create_list( SQL_LIKE, l ); }
 ;

like_exp:
    scalar_exp
	{ dlist *l = L();
	  append_symbol(l, $1);
	  $$ = _symbol_create_list(SQL_ESCAPE, l ); }
 |  scalar_exp ESCAPE string
 	{ const char *s = $3;
	  if (_strlen(s) != 1) {
		yyerror(m, SQLSTATE(22019) "ESCAPE must be one character");
		$$ = NULL;
		YYABORT;
	  } else {
		dlist *l = L();
		append_symbol(l, $1);
		append_string(l, s);
		$$ = _symbol_create_list(SQL_ESCAPE, l);
	  }
	}
 ;

test_for_null:
    pred_exp IS NOT sqlNULL { $$ = _symbol_create_symbol( SQL_IS_NOT_NULL, $1 );}
 |  pred_exp IS sqlNULL     { $$ = _symbol_create_symbol( SQL_IS_NULL, $1 ); }
 ;

in_predicate:
    pred_exp NOT_IN '(' value_commalist ')'
		{ dlist *l = L();

		  append_symbol(l, $1);
		  append_list(l, $4);
		  $$ = _symbol_create_list(SQL_NOT_IN, l ); }
 |  pred_exp sqlIN '(' value_commalist ')'
		{ dlist *l = L();

		  append_symbol(l, $1);
		  append_list(l, $4);
		  $$ = _symbol_create_list(SQL_IN, l ); }
 |  '(' pred_exp_list ')' NOT_IN '(' value_commalist ')'
		{ dlist *l = L();
		  append_list(l, $2);
		  append_list(l, $6);
		  $$ = _symbol_create_list(SQL_NOT_IN, l ); }
 |  '(' pred_exp_list ')' sqlIN '(' value_commalist ')'
		{ dlist *l = L();
		  append_list(l, $2);
		  append_list(l, $6);
		  $$ = _symbol_create_list(SQL_IN, l ); }
 ;

pred_exp_list:
    pred_exp
			{ $$ = append_symbol( L(), $1);}
 |  pred_exp_list ',' pred_exp
			{ $$ = append_symbol( $1, $3); }
 ;

all_or_any_predicate:
    pred_exp COMPARISON any_all_some subquery

		{ dlist *l = L();
		  append_symbol(l, $1);
		  append_string(l, $2);
		  append_symbol(l, $4);
		  append_int(l, $3);
		  $$ = _symbol_create_list(SQL_COMPARE, l ); }
 |  pred_exp '=' any_all_some pred_exp
		{ dlist *l = L();
		  append_symbol(l, $1);
		  append_string(l, sa_strdup(SA, "="));
		  append_symbol(l, $4);
		  append_int(l, $3);
		  $$ = _symbol_create_list(SQL_COMPARE, l ); }
 ;

any_all_some:
    ANY		{ $$ = 0; }
 |  SOME	{ $$ = 0; }
 |  ALL		{ $$ = 1; }
 ;

existence_test:
    EXISTS subquery 	{ $$ = _symbol_create_symbol( SQL_EXISTS, $2 ); }
 ;

filter_arg_list:
       pred_exp				{ $$ = append_symbol(L(), $1); }
 |     filter_arg_list ',' pred_exp	{ $$ = append_symbol($1, $3);  }
 ;

filter_args:
	'[' filter_arg_list ']' 	{ $$ = $2; }
 ;

filter_exp:
 filter_args qname filter_args
		{ dlist *l = L();
		  append_list(l, $1);
		  append_list(l, $2);
		  append_list(l, $3);
		  $$ = _symbol_create_list(SQL_FILTER, l ); }
 ;

subquery_with_orderby:
    '(' select_no_parens_orderby ')'	{ $$ = $2; }
 |  '(' with_query ')'			{ $$ = $2; }
 ;

subquery:
    '(' select_no_parens ')'	{ $$ = $2; }
 |  '(' with_query ')'		{ $$ = $2; }
 ;

	/* simple_scalar expressions */
simple_scalar_exp:
    value_exp
 |  scalar_exp '+' scalar_exp
			{ dlist *l = L();
			  append_list(l, 
			  	append_string(append_string(L(), sa_strdup(SA, "sys")), sa_strdup(SA, "sql_add")));
	  		  append_int(l, FALSE); /* ignore distinct */
			  append_symbol(l, $1);
	  		  append_symbol(l, $3);
	  		  $$ = _symbol_create_list( SQL_BINOP, l ); }
 |  scalar_exp '-' scalar_exp
			{ dlist *l = L();
			  append_list(l, 
			  	append_string(append_string(L(), sa_strdup(SA, "sys")), sa_strdup(SA, "sql_sub")));
	  		  append_int(l, FALSE); /* ignore distinct */
			  append_symbol(l, $1);
	  		  append_symbol(l, $3);
	  		  $$ = _symbol_create_list( SQL_BINOP, l ); }
 |  scalar_exp '*' scalar_exp
			{ dlist *l = L();
			  append_list(l, 
			  	append_string(append_string(L(), sa_strdup(SA, "sys")), sa_strdup(SA, "sql_mul")));
				  append_int(l, FALSE); /* ignore distinct */
	  		  append_symbol(l, $1);
	  		  append_symbol(l, $3);
	  		  $$ = _symbol_create_list( SQL_BINOP, l ); }
 |  scalar_exp '/' scalar_exp
			{ dlist *l = L();
			  append_list(l, 
			  	append_string(append_string(L(), sa_strdup(SA, "sys")), sa_strdup(SA, "sql_div")));
				  append_int(l, FALSE); /* ignore distinct */
	  		  append_symbol(l, $1);
	  		  append_symbol(l, $3);
	  		  $$ = _symbol_create_list( SQL_BINOP, l ); }
 |  scalar_exp '%' scalar_exp
			{ dlist *l = L();
			  append_list(l, 
			  	append_string(append_string(L(), sa_strdup(SA, "sys")), sa_strdup(SA, "mod")));
				  append_int(l, FALSE); /* ignore distinct */
	  		  append_symbol(l, $1);
	  		  append_symbol(l, $3);
	  		  $$ = _symbol_create_list( SQL_BINOP, l ); }
 |  scalar_exp '^' scalar_exp
			{ dlist *l = L();
			  append_list(l, 
			  	append_string(append_string(L(), sa_strdup(SA, "sys")), sa_strdup(SA, "bit_xor")));
				  append_int(l, FALSE); /* ignore distinct */
	  		  append_symbol(l, $1);
	  		  append_symbol(l, $3);
	  		  $$ = _symbol_create_list( SQL_BINOP, l ); }
 |  scalar_exp '&' scalar_exp
			{ dlist *l = L();
			  append_list(l, 
			  	append_string(append_string(L(), sa_strdup(SA, "sys")), sa_strdup(SA, "bit_and")));
				  append_int(l, FALSE); /* ignore distinct */
	  		  append_symbol(l, $1);
			  append_symbol(l, $3);
	  		  $$ = _symbol_create_list( SQL_BINOP, l ); }
 | scalar_exp GEOM_OVERLAP scalar_exp
			{ dlist *l = L();
			  append_list(l, 
			  	append_string(L(), sa_strdup(SA, "mbr_overlap")));
				  append_int(l, FALSE); /* ignore distinct */
	  		  append_symbol(l, $1);
	  		  append_symbol(l, $3);
	  		  $$ = _symbol_create_list( SQL_BINOP, l ); }
 | scalar_exp GEOM_OVERLAP_OR_LEFT scalar_exp
			{ dlist *l = L();
			  append_list(l, 
			  	append_string(L(), sa_strdup(SA, "mbr_overlap_or_left")));
				  append_int(l, FALSE); /* ignore distinct */
	  		  append_symbol(l, $1);
	  		  append_symbol(l, $3);
	  		  $$ = _symbol_create_list( SQL_BINOP, l ); }
 | scalar_exp  GEOM_OVERLAP_OR_RIGHT scalar_exp
			{ dlist *l = L();
			  append_list(l, 
			  	append_string(L(), sa_strdup(SA, "mbr_overlap_or_right")));
				  append_int(l, FALSE); /* ignore distinct */
	  		  append_symbol(l, $1);
	  		  append_symbol(l, $3);
	  		  $$ = _symbol_create_list( SQL_BINOP, l ); }
 | scalar_exp GEOM_OVERLAP_OR_BELOW scalar_exp
			{ dlist *l = L();
			  append_list(l, 
			  	append_string(L(), sa_strdup(SA, "mbr_overlap_or_below")));
				  append_int(l, FALSE); /* ignore distinct */
	  		  append_symbol(l, $1);
	  		  append_symbol(l, $3);
	  		  $$ = _symbol_create_list( SQL_BINOP, l ); }
 | scalar_exp GEOM_BELOW scalar_exp
			{ dlist *l = L();
			  append_list(l, append_string(L(), sa_strdup(SA, "mbr_below")));
			  append_int(l, FALSE); /* ignore distinct */
	  		  append_symbol(l, $1);
	  		  append_symbol(l, $3);
	  		  $$ = _symbol_create_list( SQL_BINOP, l ); }
 | scalar_exp GEOM_OVERLAP_OR_ABOVE scalar_exp
			{ dlist *l = L();
			  append_list(l, 
			  	append_string(L(), sa_strdup(SA, "mbr_overlap_or_above")));
				  append_int(l, FALSE); /* ignore distinct */
	  		  append_symbol(l, $1);
	  		  append_symbol(l, $3);
	  		  $$ = _symbol_create_list( SQL_BINOP, l ); }
 | scalar_exp GEOM_ABOVE scalar_exp
			{ dlist *l = L();
			  append_list(l, 
			  	append_string(L(), sa_strdup(SA, "mbr_above")));
				  append_int(l, FALSE); /* ignore distinct */
	  		  append_symbol(l, $1);
	  		  append_symbol(l, $3);
	  		  $$ = _symbol_create_list( SQL_BINOP, l ); }
 | scalar_exp GEOM_DIST scalar_exp
			{ dlist *l = L();
			  append_list(l, 
			  	append_string(L(), sa_strdup(SA, "mbr_distance")));
				  append_int(l, FALSE); /* ignore distinct */
	  		  append_symbol(l, $1);
	  		  append_symbol(l, $3);
	  		  $$ = _symbol_create_list( SQL_BINOP, l ); }
 |  scalar_exp AT scalar_exp
			{ dlist *l = L();
			  append_list(l, 
			  	append_string(L(), sa_strdup(SA, "mbr_contained")));
				  append_int(l, FALSE); /* ignore distinct */
	  		  append_symbol(l, $1);
	  		  append_symbol(l, $3);
	  		  $$ = _symbol_create_list( SQL_BINOP, l ); }
 |  scalar_exp '|' scalar_exp
			{ dlist *l = L();
			  append_list(l, 
			  	append_string(append_string(L(), sa_strdup(SA, "sys")), sa_strdup(SA, "bit_or")));
				  append_int(l, FALSE); /* ignore distinct */
	  		  append_symbol(l, $1);
	  		  append_symbol(l, $3);
	  		  $$ = _symbol_create_list( SQL_BINOP, l ); }
 |  scalar_exp '~' scalar_exp
			{ dlist *l = L();
			  append_list(l, 
			  	append_string(L(), sa_strdup(SA, "mbr_contains")));
				  append_int(l, FALSE); /* ignore distinct */
	  		  append_symbol(l, $1);
	  		  append_symbol(l, $3);
	  		  $$ = _symbol_create_list( SQL_BINOP, l ); }
 |  scalar_exp GEOM_MBR_EQUAL scalar_exp
			{ dlist *l = L();
			  append_list(l, 
			  	append_string(L(), sa_strdup(SA, "mbr_equal")));
				  append_int(l, FALSE); /* ignore distinct */
	  		  append_symbol(l, $1);
	  		  append_symbol(l, $3);
	  		  $$ = _symbol_create_list( SQL_BINOP, l ); }
 |  '~' scalar_exp
			{ dlist *l = L();
			  append_list(l, 
			  	append_string(append_string(L(), sa_strdup(SA, "sys")), sa_strdup(SA, "bit_not")));
	  		  append_int(l, FALSE); /* ignore distinct */
			  append_symbol(l, $2);
	  		  $$ = _symbol_create_list( SQL_UNOP, l ); }
 |  scalar_exp LEFT_SHIFT scalar_exp
			{ dlist *l = L();
			  append_list(l, 
			  	append_string(append_string(L(), sa_strdup(SA, "sys")), sa_strdup(SA, "left_shift")));
			  	append_int(l, FALSE); /* ignore distinct */
				append_symbol(l, $1);
	  		  append_symbol(l, $3);
	  		  $$ = _symbol_create_list( SQL_BINOP, l ); }
 |  scalar_exp RIGHT_SHIFT scalar_exp
			{ dlist *l = L();
			  append_list(l, 
			  	append_string(append_string(L(), sa_strdup(SA, "sys")), sa_strdup(SA, "right_shift")));
	  		   append_int(l, FALSE); /* ignore distinct */
			   append_symbol(l, $1);
	  		  append_symbol(l, $3);
	  		  $$ = _symbol_create_list( SQL_BINOP, l ); }
 |  scalar_exp LEFT_SHIFT_ASSIGN scalar_exp
			{ dlist *l = L();
			  append_list(l, 
			  	append_string(append_string(L(), sa_strdup(SA, "sys")), sa_strdup(SA, "left_shift_assign")));
				  append_int(l, FALSE); /* ignore distinct */
	  		  append_symbol(l, $1);
	  		  append_symbol(l, $3);
	  		  $$ = _symbol_create_list( SQL_BINOP, l ); }
 |  scalar_exp RIGHT_SHIFT_ASSIGN scalar_exp
			{ dlist *l = L();
			  append_list(l, 
			  	append_string(append_string(L(), sa_strdup(SA, "sys")), sa_strdup(SA, "right_shift_assign")));
				  append_int(l, FALSE); /* ignore distinct */
	  		  append_symbol(l, $1);
	  		  append_symbol(l, $3);
	  		  $$ = _symbol_create_list( SQL_BINOP, l ); }
 |  '+' scalar_exp %prec UMINUS 
			{ $$ = $2; }
 |  '-' scalar_exp %prec UMINUS 
			{ 
 			  $$ = NULL;
			  assert(($2->token != SQL_COLUMN && $2->token != SQL_IDENT) || $2->data.lval->h->type != type_lng);
			  if (($2->token == SQL_COLUMN || $2->token == SQL_IDENT) && $2->data.lval->h->type == type_int) {
				atom *a = sql_bind_arg(m, $2->data.lval->h->data.i_val);
				if (!atom_neg(a)) {
					$$ = $2;
				} else {
					yyerror(m, SQLSTATE(22003) "value too large or not a number");
					$$ = NULL;
					YYABORT;
				}
			  } 
			  if (!$$) {
				dlist *l = L();
			  	append_list(l, 
			  		append_string(append_string(L(), sa_strdup(SA, "sys")), sa_strdup(SA, "sql_neg")));
	  		  	append_int(l, FALSE); /* ignore distinct */
				append_symbol(l, $2);
	  		  	$$ = _symbol_create_list( SQL_UNOP, l ); 
			  }
			}
 |  '(' search_condition ')' 	{ $$ = $2; }
 ;

scalar_exp:
    simple_scalar_exp 	{ $$ = $1; }
 |  subquery	%prec UMINUS
 ;

opt_over:
	OVER '(' window_specification ')' { $$ = _symbol_create_list(SQL_WINDOW, append_list(L(), $3)); }
 |  OVER ident                        { $$ = _symbol_create_list(SQL_NAME, append_string(L(), $2)); }
 |                                    { $$ = NULL; }
 ;

value_exp:
    atom
 |  aggr_or_window_ref opt_over {
	 								if ($2 && $2->token == SQL_NAME)
										$$ = _symbol_create_list(SQL_WINDOW, append_string(append_symbol(L(), $1), $2->data.lval->h->data.sval));
									else if ($2)
										$$ = _symbol_create_list(SQL_WINDOW, append_list(append_symbol(L(), $1), $2->data.lval->h->data.lval));
									else
										$$ = $1;
 								}
 |  case_exp
 |  cast_exp
 |  column_ref       { $$ = _symbol_create_list(SQL_COLUMN, $1); }
 |  session_user     { $$ = _symbol_create_list(SQL_NAME, append_string(append_string(L(), sa_strdup(SA, "sys")), sa_strdup(SA, "current_user"))); }
 |  CURRENT_SCHEMA   { $$ = _symbol_create_list(SQL_NAME, append_string(append_string(L(), sa_strdup(SA, "sys")), sa_strdup(SA, "current_schema"))); }
 |  CURRENT_ROLE     { $$ = _symbol_create_list(SQL_NAME, append_string(append_string(L(), sa_strdup(SA, "sys")), sa_strdup(SA, "current_role"))); }
 |  CURRENT_TIMEZONE { $$ = _symbol_create_list(SQL_NAME, append_string(append_string(L(), sa_strdup(SA, "sys")), sa_strdup(SA, "current_timezone"))); }
 |  datetime_funcs
 |  GROUPING '(' column_ref_commalist ')' { dlist *l = L();
										    append_list(l, append_string(L(), "grouping"));
											append_int(l, FALSE); /* ignore distinct */
											for (dnode *dn = $3->h ; dn ; dn = dn->next) {
												symbol *sym = dn->data.sym; /* do like a aggrN */
												append_symbol(l, _symbol_create_list(SQL_COLUMN, sym->data.lval));
											}
										    $$ = _symbol_create_list(SQL_AGGR, l); }
 |  NEXT VALUE FOR qname                  { $$ = _symbol_create_list(SQL_NEXT, $4); }
 |  null
 |  param
 |  string_funcs
 |  XML_value_function
 ;

param:
   '?'
	{ 
	  int nr = (m->params)?list_length(m->params):0;

	  sql_add_param(m, NULL, NULL);
	  $$ = _symbol_create_int( SQL_PARAMETER, nr ); 
	}

window_specification:
	window_ident_clause window_partition_clause window_order_clause window_frame_clause
	{ $$ = append_symbol(append_symbol(append_symbol(append_string(L(), $1), $2), $3), $4); }
  ;

window_ident_clause:
	/* empty */ { $$ = NULL; }
  |	ident       { $$ = $1; }
  ;

search_condition_commalist:
    search_condition                                { $$ = append_symbol(L(), $1); }
 |  search_condition_commalist ',' search_condition { $$ = append_symbol($1, $3); }
 ;

window_partition_clause:
	/* empty */ 	{ $$ = NULL; }
  |	PARTITION BY search_condition_commalist
	{ $$ = _symbol_create_list( SQL_GROUPBY, $3 ); }
  ;

window_order_clause:
	/* empty */ 	{ $$ = NULL; }
  |	ORDER BY sort_specification_list
	{ $$ = _symbol_create_list( SQL_ORDERBY, $3 ); }
  ;

window_frame_clause:
	/* empty */ 	{ $$ = NULL; }
  |	window_frame_units window_frame_extent window_frame_exclusion
	{ $$ = _symbol_create_list( SQL_FRAME, append_int(append_int($2, $1), $3)); }
  ;

window_frame_units:
	ROWS		{ $$ = FRAME_ROWS; }
  |	RANGE		{ $$ = FRAME_RANGE; }
  |	GROUPS		{ $$ = FRAME_GROUPS; }
  ;

window_frame_extent:
	window_frame_start    { dlist *l = L(); append_symbol(l, $1);
                            symbol *s = _symbol_create_int( SQL_FOLLOWING, CURRENT_ROW_BOUND);
                            dlist *l2 = append_symbol(L(), s);
                            symbol *sym = _symbol_create_list( SQL_CURRENT_ROW, l2);
                            append_symbol(l, sym);
                            $$ = l; }
  | window_frame_between  { $$ = $1; }
  ;

window_frame_start:
	UNBOUNDED PRECEDING   { symbol *s = _symbol_create_int( SQL_PRECEDING, UNBOUNDED_PRECEDING_BOUND);
                            dlist *l2 = append_symbol(L(), s);
                            $$ = _symbol_create_list( SQL_PRECEDING, l2); }
  | search_condition PRECEDING { dlist *l2 = append_symbol(L(), $1);
                            $$ = _symbol_create_list( SQL_PRECEDING, l2); }
  | CURRENT ROW           { symbol *s = _symbol_create_int( SQL_PRECEDING, CURRENT_ROW_BOUND);
                            dlist *l = append_symbol(L(), s);
                            $$ = _symbol_create_list( SQL_CURRENT_ROW, l); }
  ;

window_bound:
	window_frame_start
  | window_following_bound
  ;

window_frame_between:
	BETWEEN window_bound AND window_bound { $$ = append_symbol(append_symbol(L(), $2), $4); }
  ;

window_following_bound:
	UNBOUNDED FOLLOWING   { symbol *s = _symbol_create_int( SQL_FOLLOWING, UNBOUNDED_FOLLOWING_BOUND);
                            dlist *l2 = append_symbol(L(), s);
                            $$ = _symbol_create_list( SQL_FOLLOWING, l2); }
  | search_condition FOLLOWING { dlist *l2 = append_symbol(L(), $1);
                            $$ = _symbol_create_list( SQL_FOLLOWING, l2); }
  ;

window_frame_exclusion:
	/* empty */			{ $$ = EXCLUDE_NONE; }
  |	EXCLUDE CURRENT ROW	{ $$ = EXCLUDE_CURRENT_ROW; }
  |	EXCLUDE sqlGROUP	{ $$ = EXCLUDE_GROUP; }
  |	EXCLUDE TIES		{ $$ = EXCLUDE_TIES; }
  |	EXCLUDE NO OTHERS	{ $$ = EXCLUDE_NONE; }
  ;

func_ref:
    qfunc '(' ')'
	{ dlist *l = L();
  	  append_list(l, $1);
      append_int(l, FALSE); /* ignore distinct */
	  $$ = _symbol_create_list( SQL_OP, l ); }
|   qfunc '(' search_condition_commalist ')'
	{ dlist *l = L();
  	  append_list(l, $1);
	  append_int(l, FALSE); /* ignore distinct */
	  if (dlist_length($3) == 1) {
  	  	append_symbol(l, $3->h->data.sym);
	  	$$ = _symbol_create_list( SQL_UNOP, l ); 
	  } else if (dlist_length($3) == 2) {
  	  	append_symbol(l, $3->h->data.sym);
  	  	append_symbol(l, $3->h->next->data.sym);
	  	$$ = _symbol_create_list( SQL_BINOP, l ); 
	  } else {
  	  	append_list(l, $3);
	  	$$ = _symbol_create_list( SQL_NOP, l ); 
	  }
	}
 ;

qfunc:
	func_ident		{ $$ = append_string(L(), $1); }
 |      ident '.' func_ident	{ $$ = append_string(
					append_string(L(), $1), $3);}
 ;

func_ident:
	ident 	{ $$ = $1; }
 |	LEFT	{ $$ = sa_strdup(SA, "left"); }
 |	RIGHT	{ $$ = sa_strdup(SA, "right"); }
 |	INSERT	{ $$ = sa_strdup(SA, "insert"); }
 ;

datetime_funcs:
    EXTRACT '(' extract_datetime_field FROM scalar_exp ')'
			{ dlist *l = L();
			  const char *ident = datetime_field((itype)$3);
			  append_list(l,
  		  	  	append_string(L(), sa_strdup(SA, ident)));
  		  	  append_int(l, FALSE); /* ignore distinct */
			  append_symbol(l, $5);
		  	  $$ = _symbol_create_list( SQL_UNOP, l ); }
 |  CURRENT_DATE opt_brackets
 			{ dlist *l = L();
			  append_list(l,
			  	append_string(L(), sa_strdup(SA, "current_date")));
			 append_int(l, FALSE); /* ignore distinct */
	  		  $$ = _symbol_create_list( SQL_OP, l ); }
 |  CURRENT_TIME opt_brackets
 			{ dlist *l = L();
			  append_list(l,
			  	append_string(L(), sa_strdup(SA, "current_time")));
			  append_int(l, FALSE); /* ignore distinct */
	  		  $$ = _symbol_create_list( SQL_OP, l ); }
 |  CURRENT_TIMESTAMP opt_brackets
 			{ dlist *l = L();
			  append_list(l,
			  	append_string(L(), sa_strdup(SA, "current_timestamp")));
			  append_int(l, FALSE); /* ignore distinct */
	  		  $$ = _symbol_create_list( SQL_OP, l ); }
 |  LOCALTIME opt_brackets
 			{ dlist *l = L();
			  append_list(l,
			  	append_string(L(), sa_strdup(SA, "localtime")));
			  append_int(l, FALSE); /* ignore distinct */
	  		  $$ = _symbol_create_list( SQL_OP, l ); }
 |  LOCALTIMESTAMP opt_brackets
 			{ dlist *l = L();
			  append_list(l,
			  	append_string(L(), sa_strdup(SA, "localtimestamp")));
			  append_int(l, FALSE); /* ignore distinct */
	  		  $$ = _symbol_create_list( SQL_OP, l ); }
 ;

opt_brackets:
   /* empty */	{ $$ = 0; }
 | '(' ')'	{ $$ = 1; }
 ;

string_funcs:
    SUBSTRING '(' scalar_exp FROM scalar_exp FOR scalar_exp ')'
			{ dlist *l = L();
			  dlist *ops = L();
  		  	  append_list(l,
				append_string(L(), sa_strdup(SA, "substring")));
			  append_int(l, FALSE); /* ignore distinct */
  		  	  append_symbol(ops, $3);
  		  	  append_symbol(ops, $5);
  		  	  append_symbol(ops, $7);
			  append_list(l, ops);
		  	  $$ = _symbol_create_list( SQL_NOP, l ); }
  | SUBSTRING '(' scalar_exp ',' scalar_exp ',' scalar_exp ')'
			{ dlist *l = L();
			  dlist *ops = L();
  		  	  append_list(l,
  		  	  	append_string(L(), sa_strdup(SA, "substring")));
			append_int(l, FALSE); /* ignore distinct */
  		  	  append_symbol(ops, $3);
  		  	  append_symbol(ops, $5);
  		  	  append_symbol(ops, $7);
			  append_list(l, ops);
		  	  $$ = _symbol_create_list( SQL_NOP, l ); }
  | SUBSTRING '(' scalar_exp FROM scalar_exp ')'
			{ dlist *l = L();
  		  	  append_list(l,
  		  	  	append_string(L(), sa_strdup(SA, "substring")));
					  append_int(l, FALSE); /* ignore distinct */
  		  	  append_symbol(l, $3);
  		  	  append_symbol(l, $5);
		  	  $$ = _symbol_create_list( SQL_BINOP, l ); }
  | SUBSTRING '(' scalar_exp ',' scalar_exp ')'
			{ dlist *l = L();
  		  	  append_list(l,
  		  	  	append_string(L(), sa_strdup(SA, "substring")));
					  append_int(l, FALSE); /* ignore distinct */
  		  	  append_symbol(l, $3);
  		  	  append_symbol(l, $5);
		  	  $$ = _symbol_create_list( SQL_BINOP, l ); }
  | POSITION '(' scalar_exp sqlIN scalar_exp ')'
			{ dlist *l = L();
  		  	  append_list(l,
  		  	  	append_string(L(), sa_strdup(SA, "locate")));
					  append_int(l, FALSE); /* ignore distinct */
  		  	  append_symbol(l, $3);
  		  	  append_symbol(l, $5);
		  	  $$ = _symbol_create_list( SQL_BINOP, l ); }
  | scalar_exp CONCATSTRING scalar_exp
			{ dlist *l = L();
  		  	  append_list(l,
  		  	  	append_string(L(), sa_strdup(SA, "concat")));
					  append_int(l, FALSE); /* ignore distinct */
  		  	  append_symbol(l, $1);
  		  	  append_symbol(l, $3);
		  	  $$ = _symbol_create_list( SQL_BINOP, l ); }
  | SPLIT_PART '(' scalar_exp ',' scalar_exp ',' scalar_exp ')'
			{ dlist *l = L();
			  dlist *ops = L();
  		  	  append_list(l,
				append_string(L(), sa_strdup(SA, "splitpart")));
				append_int(l, FALSE); /* ignore distinct */
  		  	  append_symbol(ops, $3);
  		  	  append_symbol(ops, $5);
  		  	  append_symbol(ops, $7);
			  append_list(l, ops);
		  	  $$ = _symbol_create_list( SQL_NOP, l ); }
 ;

column_exp_commalist:
    column_exp 		{ $$ = append_symbol(L(), $1 ); }
 |  column_exp_commalist ',' column_exp
			{ $$ = append_symbol( $1, $3 ); }
 ;

column_exp:
    '*'
		{ dlist *l = L();
  		  append_string(l, NULL);
  		  append_string(l, NULL);
  		  $$ = _symbol_create_list( SQL_TABLE, l ); }
 |  ident '.' '*'
		{ dlist *l = L();
  		  append_string(l, $1);
  		  append_string(l, NULL);
  		  $$ = _symbol_create_list( SQL_TABLE, l ); }
 |  func_ref '.' '*'
		{ dlist *l = L();
  		  append_symbol(l, $1);
  		  append_string(l, NULL);
  		  $$ = _symbol_create_list( SQL_TABLE, l ); }
 |  search_condition opt_alias_name
		{ dlist *l = L();
  		  append_symbol(l, $1);
  		  append_string(l, $2);
  		  $$ = _symbol_create_list( SQL_COLUMN, l ); }
 ;

opt_alias_name:
    /* empty */	{ $$ = NULL; }
 |  AS ident	{ $$ = $2; }
 |  ident	{ $$ = $1; }
 ;

atom:
    literal
	{ 
	  if (m->emode == m_normal && m->caching) {
		/* replace by argument */
		AtomNode *an = (AtomNode*)$1;

		if(!sql_add_arg( m, an->a)) {
			char *msg = sql_message(SQLSTATE(HY013) "allocation failure");
			yyerror(m, msg);
			_DELETE(msg);
			YYABORT;
		}
		an->a = NULL;
		$$ = _symbol_create_list( SQL_IDENT,
			append_int(L(), m->argc-1));
	  } else {
		AtomNode *an = (AtomNode*)$1;
		atom *a = an->a; 
		an->a = atom_dup(SA, a); 
		$$ = $1;
	  }
	}
 ;

qrank:
	RANK		{ $$ = append_string(L(), $1); }
 |      ident '.' RANK	{ $$ = append_string(
			  append_string(L(), $1), $3);}
 ;

aggr_or_window_ref:
    qrank '(' ')'
		{ dlist *l = L();
  		  append_list(l, $1);
  		  append_int(l, FALSE); /* ignore distinct */
  		  append_list(l, NULL);
  		  $$ = _symbol_create_list( SQL_RANK, l ); }
 |  qrank '(' search_condition_commalist ')'
		{ dlist *l = L();
  		  append_list(l, $1);
  		  append_int(l, FALSE); /* ignore distinct */
  		  append_list(l, $3);
  		  $$ = _symbol_create_list( SQL_RANK, l ); }
 |  qrank '(' DISTINCT search_condition_commalist ')'
		{ dlist *l = L();
  		  append_list(l, $1);
  		  append_int(l, TRUE);
  		  append_list(l, $4);
  		  $$ = _symbol_create_list( SQL_RANK, l ); }
 |  qrank '(' ALL search_condition_commalist ')'
		{ dlist *l = L();
  		  append_list(l, $1);
  		  append_int(l, FALSE);
  		  append_list(l, $4);
  		  $$ = _symbol_create_list( SQL_RANK, l ); }
 |  qfunc '(' '*' ')'
		{ dlist *l = L();
  		  append_list(l, $1);
		  append_int(l, FALSE); /* ignore distinct */
  		  append_symbol(l, NULL);
		  $$ = _symbol_create_list( SQL_AGGR, l ); }
 |  qfunc '(' ident '.' '*' ')'
		{ dlist *l = L();
  		  append_list(l, $1);
		  append_int(l, FALSE); /* ignore distinct */
  		  append_symbol(l, NULL);
		  $$ = _symbol_create_list( SQL_AGGR, l ); }
 |  qfunc '(' ')'
		{ dlist *l = L();
  		  append_list(l, $1);
		  append_int(l, FALSE); /* ignore distinct */
		  append_list(l, NULL);
		  $$ = _symbol_create_list( SQL_OP, l ); }
 |  qfunc '(' search_condition_commalist ')'
		{ dlist *l = L();
		  append_list(l, $1);
		  append_int(l, FALSE); /* ignore distinct */
 		  if (dlist_length($3) == 1) {
		  	append_symbol(l, $3->h->data.sym);
			$$ = _symbol_create_list( SQL_UNOP, l ); 
		  } else if (dlist_length($3) == 2) {
		  	append_symbol(l, $3->h->data.sym);
		  	append_symbol(l, $3->h->next->data.sym);
			$$ = _symbol_create_list( SQL_BINOP, l ); 
		  } else {
		  	append_list(l, $3);
		  	$$ = _symbol_create_list( SQL_NOP, l ); 
		  }
		}
 |  qfunc '(' DISTINCT search_condition_commalist ')'
		{ dlist *l = L();
		  append_list(l, $1);
		  append_int(l, TRUE);
 		  if (dlist_length($4) == 1) {
		  	append_symbol(l, $4->h->data.sym);
			$$ = _symbol_create_list( SQL_UNOP, l ); 
		  } else if (dlist_length($4) == 2) {
		  	append_symbol(l, $4->h->data.sym);
		  	append_symbol(l, $4->h->next->data.sym);
			$$ = _symbol_create_list( SQL_BINOP, l ); 
		  } else {
		  	append_list(l, $4);
		  	$$ = _symbol_create_list( SQL_NOP, l ); 
		  }
		}
 |  qfunc '(' ALL search_condition_commalist ')'
		{ dlist *l = L();
		  append_list(l, $1);
		  append_int(l, FALSE);
 		  if (dlist_length($4) == 1) {
		  	append_symbol(l, $4->h->data.sym);
			$$ = _symbol_create_list( SQL_UNOP, l ); 
		  } else if (dlist_length($4) == 2) {
		  	append_symbol(l, $4->h->data.sym);
		  	append_symbol(l, $4->h->next->data.sym);
			$$ = _symbol_create_list( SQL_BINOP, l ); 
		  } else {
		  	append_list(l, $4);
		  	$$ = _symbol_create_list( SQL_NOP, l ); 
		  }
		}
 |  XML_aggregate
 ;

opt_sign:
   '+'		{ $$ = 1; }
 | '-' 		{ $$ = -1; }
 | /* empty */	{ $$ = 1; }
 ;

tz:
	WITH TIME ZONE	{ $$ = 1; }
 | /* empty */		{ $$ = 0; }
 ;

/* note: the maximum precision for interval, time and timestamp should be equal
 *       and at minimum 6.  The SQL standard prescribes that at least two
 *       fractional precisions are supported: 0 and 6, where 0 is the
 *       default for time, and 6 the default precision for timestamp and interval.
 *       It might be nice to check for a certain maximum of precision in
 *       the future here.
 */
time_precision:
	'(' intval ')' 	{ $$ = $2+1; }
/* a time defaults to a fractional precision of 0 */
 | /* empty */		{ $$ = 0+1; }
 ;

timestamp_precision:
	'(' intval ')' 	{ $$ = $2+1; }
/* a timestamp defaults to a fractional precision of 6 */
 | /* empty */		{ $$ = 6+1; }
 ;

datetime_type:
    sqlDATE		{ sql_find_subtype(&$$, "date", 0, 0); }
 |  TIME time_precision tz 	
			{ if ($3)
				sql_find_subtype(&$$, "timetz", $2, 0); 
			  else
				sql_find_subtype(&$$, "time", $2, 0); 
			}
 |  TIMESTAMP timestamp_precision tz 
			{ if ($3)
				sql_find_subtype(&$$, "timestamptz", $2, 0); 
			  else
				sql_find_subtype(&$$, "timestamp", $2, 0); 
			}
 ;

non_second_datetime_field:
    YEAR		{ $$ = iyear; }
 |  MONTH		{ $$ = imonth; }
 |  DAY			{ $$ = iday; }
 |  HOUR		{ $$ = ihour; }
 |  MINUTE		{ $$ = imin; }
 ;

datetime_field:
    non_second_datetime_field
 |  SECOND		{ $$ = isec; }
 ;

extract_datetime_field:
    datetime_field
 |  CENTURY		{ $$ = icentury; }
 |  DECADE		{ $$ = idecade; }
 |  QUARTER		{ $$ = iquarter; }
 |  WEEK		{ $$ = iweek; }
 |  DOW			{ $$ = idow; }
 /* |  DAY OF WEEK		{ $$ = idow; } */
 |  DOY			{ $$ = idoy; }
 /* |  DAY OF YEAR		{ $$ = idoy; } */
 ;

start_field:
    non_second_datetime_field time_precision
		{ $$ = append_int(
			 	append_int( L(), $1), $2-1);  }
 ;

end_field:
    non_second_datetime_field
		{ $$ = append_int(
			 	append_int( L(), $1), 0);  }
 |  SECOND timestamp_precision
		{ $$ = append_int(
			 	append_int( L(), isec), $2-1);  }
 ;

single_datetime_field:
    non_second_datetime_field time_precision
		{ $$ = append_int(
			 	append_int( L(), $1), $2-1);  }
 |  SECOND timestamp_precision
		{ $$ = append_int(
			 	append_int( L(), isec), $2-1);  }
 ;

interval_qualifier:
    start_field TO end_field
	{ $$ =  append_list(
			append_list( L(), $1), $3 ); }
 |  single_datetime_field
	{ $$ =  append_list( L(), $1); }
 ;

interval_type:
    INTERVAL interval_qualifier	{
		int sk, ek, sp, ep;
	  	int tpe;

		$$.type = NULL;
	  	if ( (tpe = parse_interval_qualifier( m, $2, &sk, &ek, &sp, &ep )) < 0){
			yyerror(m, SQLSTATE(22006) "incorrect interval");
			YYABORT;
	  	} else {
			int d = inttype2digits(sk, ek);
			if (tpe == 0){
				sql_find_subtype(&$$, "month_interval", d, 0);
			} else {
				sql_find_subtype(&$$, "sec_interval", d, 0);
			}
	  	}
	}
 ;

session_user:
    USER 
 |  SESSION_USER
 |  CURRENT_USER 
 ;

session_timezone:
    TIME ZONE
 |  CURRENT_TIMEZONE
 ;

session_schema:
    SCHEMA
 |  CURRENT_SCHEMA
 ;

session_role:
    ROLE
 |  CURRENT_ROLE
 ;

literal:
    string 	{ const char *s = $1;
		  int len = UTF8_strlen(s);
		  sql_subtype t;
		  sql_find_subtype(&t, "char", len, 0 );
		  $$ = _newAtomNode( _atom_string(&t, s)); }

 |  HEXADECIMAL { int len = _strlen($1), i = 2, err = 0;
		  char * hexa = $1;
	 	  sql_subtype t;
#ifdef HAVE_HGE
		  hge res = 0;
#else
		  lng res = 0;
#endif
		  /* skip leading '0' */
		  while (i < len && hexa[i] == '0')
		  	i++;

		  /* we only support positive values that fit in a signed 128-bit type,
		   * i.e., max. 63/127 bit => < 2^63/2^127 => < 0x800...
		   * (leading sign (-0x...) is handled separately elsewhere)
		   */
		  if (len - i < MAX_HEX_DIGITS || (len - i == MAX_HEX_DIGITS && hexa[i] < '8'))
		  	while (err == 0 && i < len)
		  	{
				res <<= 4;
				if (isdigit((unsigned char) hexa[i]))
					res = res + (hexa[i] - '0');
				else if ('A' <= hexa[i] && hexa[i] <= 'F')
					res = res + (hexa[i] - 'A' + 10);
				else if ('a' <= hexa[i] && hexa[i] <= 'f')
					res = res + (hexa[i] - 'a' + 10);
				else
					err = 1;
		  		i++;
			}
		  else
			err = 1;

		  if (err == 0) {
		  	assert(res >= 0);

		  	/* use smallest type that can accommodate the given value */
			if (res <= GDK_bte_max)
				sql_find_subtype(&t, "tinyint", 8, 0 );
			else if (res <= GDK_sht_max)
				sql_find_subtype(&t, "smallint", 16, 0 );
		  	else if (res <= GDK_int_max)
				sql_find_subtype(&t, "int", 32, 0 );
			else if (res <= GDK_lng_max)
				sql_find_subtype(&t, "bigint", 64, 0 );
#ifdef HAVE_HGE
			else if (res <= GDK_hge_max && have_hge)
				sql_find_subtype(&t, "hugeint", 128, 0 );
#endif
			else
				err = 1;
		  }

		  if (err != 0) {
			char *msg = sql_message(SQLSTATE(22003) "Invalid hexadecimal number or hexadecimal too large (%s)", $1);

			yyerror(m, msg);
			_DELETE(msg);
			$$ = NULL;
			YYABORT;
		  } else {
			$$ = _newAtomNode( atom_int(SA, &t, res));
		  }
		}
 |  OIDNUM
		{ int err = 0;
		  size_t len = sizeof(lng);
		  lng value, *p = &value;
		  sql_subtype t;

		  if (lngFromStr($1, &len, &p, false) < 0 || is_lng_nil(value))
		  	err = 2;

		  if (!err) {
		    if ((value >= GDK_lng_min && value <= GDK_lng_max))
#if SIZEOF_OID == SIZEOF_INT
		  	  sql_find_subtype(&t, "oid", 31, 0 );
#else
		  	  sql_find_subtype(&t, "oid", 63, 0 );
#endif
		    else
			  err = 1;
		  }

		  if (err) {
			char *msg = sql_message(SQLSTATE(22003) "OID value too large or not a number (%s)", $1);

			yyerror(m, msg);
			_DELETE(msg);
			$$ = NULL;
			YYABORT;
		  } else {
		  	$$ = _newAtomNode( atom_int(SA, &t, value));
		  }
		}
 |  sqlINT
		{ int digits = _strlen($1), err = 0;
#ifdef HAVE_HGE
		  hge value, *p = &value;
		  size_t len = sizeof(hge);
		  const hge one = 1;
#else
		  lng value, *p = &value;
		  size_t len = sizeof(lng);
		  const lng one = 1;
#endif
		  sql_subtype t;

#ifdef HAVE_HGE
		  if (hgeFromStr($1, &len, &p, false) < 0 || is_hge_nil(value))
		  	err = 2;
#else
		  if (lngFromStr($1, &len, &p, false) < 0 || is_lng_nil(value))
		  	err = 2;
#endif

		  /* find the most suitable data type for the given number */
		  if (!err) {
		    int bits = digits2bits(digits), obits = bits;

		    while (bits > 0 &&
			   (bits == sizeof(value) * 8 ||
			    (one << (bits - 1)) > value))
			  bits--;

 		    if (bits != obits &&
		       (bits == 8 || bits == 16 || bits == 32 || bits == 64))
				bits++;
		
		    if (value >= GDK_bte_min && value <= GDK_bte_max)
		  	  sql_find_subtype(&t, "tinyint", bits, 0 );
		    else if (value >= GDK_sht_min && value <= GDK_sht_max)
		  	  sql_find_subtype(&t, "smallint", bits, 0 );
		    else if (value >= GDK_int_min && value <= GDK_int_max)
		  	  sql_find_subtype(&t, "int", bits, 0 );
		    else if (value >= GDK_lng_min && value <= GDK_lng_max)
		  	  sql_find_subtype(&t, "bigint", bits, 0 );
#ifdef HAVE_HGE
		    else if (value >= GDK_hge_min && value <= GDK_hge_max && have_hge)
		  	  sql_find_subtype(&t, "hugeint", bits, 0 );
#endif
		    else
			  err = 1;
		  }

		  if (err) {
			char *msg = sql_message(SQLSTATE(22003) "integer value too large or not a number (%s)", $1);

			yyerror(m, msg);
			_DELETE(msg);
			$$ = NULL;
			YYABORT;
		  } else {
		  	$$ = _newAtomNode( atom_int(SA, &t, value));
		  }
		}
 |  INTNUM
		{ char *s = sa_strdup(SA, $1);
		  char *dot = strchr(s, '.');
		  int digits = _strlen(s) - 1;
		  int scale = digits - (int) (dot-s);
		  sql_subtype t;

		  if (digits <= 0)
			digits = 1;
		  if (digits <= MAX_DEC_DIGITS) {
		  	double val = strtod($1,NULL);
#ifdef HAVE_HGE
		  	hge value = decimal_from_str(s, NULL);
#else
		  	lng value = decimal_from_str(s, NULL);
#endif

		  	if (*s == '+' || *s == '-')
				digits --;
		  	sql_find_subtype(&t, "decimal", digits, scale );
		  	$$ = _newAtomNode( atom_dec(SA, &t, value, val));
		   } else {
			char *p = $1;
			double val;

			errno = 0;
			val = strtod($1,&p);
			if (p == $1 || is_dbl_nil(val) || (errno == ERANGE && (val < -1 || val > 1))) {
				char *msg = sql_message(SQLSTATE(22003) "Double value too large or not a number (%s)", $1);

				yyerror(m, msg);
				_DELETE(msg);
				$$ = NULL;
				YYABORT;
			}
		  	sql_find_subtype(&t, "double", 51, 0 );
		  	$$ = _newAtomNode(atom_float(SA, &t, val));
		   }
		}
 |  APPROXNUM
		{ sql_subtype t;
  		  char *p = $1;
		  double val;

		  errno = 0;
 		  val = strtod($1,&p);
		  if (p == $1 || is_dbl_nil(val) || (errno == ERANGE && (val < -1 || val > 1))) {
			char *msg = sql_message(SQLSTATE(22003) "Double value too large or not a number (%s)", $1);

			yyerror(m, msg);
			_DELETE(msg);
			$$ = NULL;
			YYABORT;
		  }
		  sql_find_subtype(&t, "double", 51, 0 );
		  $$ = _newAtomNode(atom_float(SA, &t, val)); }
 |  sqlDATE string
		{ sql_subtype t;
		  atom *a;
		  int r;

 		  r = sql_find_subtype(&t, "date", 0, 0 );
		  if (!r || (a = atom_general(SA, &t, $2)) == NULL) {
			char *msg = sql_message(SQLSTATE(22007) "Incorrect date value (%s)", $2);

			yyerror(m, msg);
			_DELETE(msg);
			$$ = NULL;
			YYABORT;
		  } else {
		  	$$ = _newAtomNode(a);
		} }
 |  TIME time_precision tz string
		{ sql_subtype t;
		  atom *a;
		  int r;

	          r = sql_find_subtype(&t, ($3)?"timetz":"time", $2, 0);
		  if (!r || (a = atom_general(SA, &t, $4)) == NULL) {
			char *msg = sql_message(SQLSTATE(22007) "Incorrect time value (%s)", $4);

			yyerror(m, msg);
			_DELETE(msg);
			$$ = NULL;
			YYABORT;
		  } else {
		  	$$ = _newAtomNode(a);
		} }
 |  TIMESTAMP timestamp_precision tz string
		{ sql_subtype t;
		  atom *a;
		  int r;

 		  r = sql_find_subtype(&t, ($3)?"timestamptz":"timestamp",$2,0);
		  if (!r || (a = atom_general(SA, &t, $4)) == NULL) {
			char *msg = sql_message(SQLSTATE(22007) "Incorrect timestamp value (%s)", $4);

			yyerror(m, msg);
			_DELETE(msg);
			$$ = NULL;
			YYABORT;
		  } else {
		  	$$ = _newAtomNode(a);
		} }
 |  interval_expression
 |  blob string
		{ sql_subtype t;
		  atom *a= 0;
		  int r;

		  $$ = NULL;
 		  r = sql_find_subtype(&t, "blob", 0, 0);
	          if (r && (a = atom_general(SA, &t, $2)) != NULL)
			$$ = _newAtomNode(a);
		  if (!$$) {
			char *msg = sql_message(SQLSTATE(22M28) "incorrect blob %s", $2);

			yyerror(m, msg);
			_DELETE(msg);
			YYABORT;
		  }
		}
 |  blobstring
		{ sql_subtype t;
		  atom *a= 0;
		  int r;

		  $$ = NULL;
 		  r = sql_find_subtype(&t, "blob", 0, 0);
	          if (r && (a = atom_general(SA, &t, $1)) != NULL)
			$$ = _newAtomNode(a);
		  if (!$$) {
			char *msg = sql_message(SQLSTATE(22M28) "incorrect blob %s", $1);

			yyerror(m, msg);
			_DELETE(msg);
			YYABORT;
		  }
		}
 |  aTYPE string
		{ sql_subtype t;
		  atom *a= 0;
		  int r;

		  $$ = NULL;
		  r = sql_find_subtype(&t, $1, 0, 0);
	          if (r && (a = atom_general(SA, &t, $2)) != NULL)
			$$ = _newAtomNode(a);
		  if (!$$) {
			char *msg = sql_message(SQLSTATE(22000) "incorrect %s %s", $1, $2);

			yyerror(m, msg);
			_DELETE(msg);
			YYABORT;
		  }
		}
 | type_alias string
		{ sql_subtype t; 
		  atom *a = 0;
		  int r;

		  $$ = NULL;
		  r = sql_find_subtype(&t, $1, 0, 0);
	          if (r && (a = atom_general(SA, &t, $2)) != NULL)
			$$ = _newAtomNode(a);
		  if (!$$) {
			char *msg = sql_message(SQLSTATE(22000) "incorrect %s %s", $1, $2);

			yyerror(m, msg);
			_DELETE(msg);
			YYABORT;
		  }
		}
 | ident_or_uident string
		{
		  sql_type *t = mvc_bind_type(m, $1);
		  atom *a;

		  $$ = NULL;
		  if (t) {
		  	sql_subtype tpe;
			sql_init_subtype(&tpe, t, 0, 0);
			a = atom_general(SA, &tpe, $2);
			if (a)
				$$ = _newAtomNode(a);
		  }
		  if (!t || !$$) {
			char *msg = sql_message(SQLSTATE(22000) "type (%s) unknown", $1);

			yyerror(m, msg);
			_DELETE(msg);
			YYABORT;
		  }
		}
 |  BOOL_FALSE
		{ sql_subtype t;
		  sql_find_subtype(&t, "boolean", 0, 0 );
		  $$ = _newAtomNode( atom_bool(SA, &t, FALSE)); }
 |  BOOL_TRUE
		{ sql_subtype t;
		  sql_find_subtype(&t, "boolean", 0, 0 );
		  $$ = _newAtomNode( atom_bool(SA, &t, TRUE)); }
 ;

interval_expression:
   INTERVAL opt_sign string interval_qualifier { 
		sql_subtype t;
		int sk, ek, sp, ep, tpe;
	  	lng i = 0;
		int r = 0;

		$$ = NULL;
	  	if ( (tpe = parse_interval_qualifier( m, $4, &sk, &ek, &sp, &ep )) < 0){
			yyerror(m, "incorrect interval");
			YYABORT;
	  	} else {
			int d = inttype2digits(sk, ek);
			if (tpe == 0){
				r=sql_find_subtype(&t, "month_interval", d, 0);
			} else {
				r=sql_find_subtype(&t, "sec_interval", d, 0);
			}
	  	}
	  	if (!r || (tpe = parse_interval( m, $2, $3, sk, ek, sp, ep, &i)) < 0) { 
			yyerror(m, "incorrect interval");
			$$ = NULL;
			YYABORT;
	  	} else {
			/* count the number of digits in the input */
/*
			lng cpyval = i, inlen = 1;

			cpyval /= qualifier2multiplier(ek);
			while (cpyval /= 10)
				inlen++;
		    	if (inlen > t.digits) {
				char *msg = sql_message(SQLSTATE(22006) "incorrect interval (" LLFMT " > %d)", inlen, t.digits);
				yyerror(m, msg);
				$$ = NULL;
				YYABORT;
			}
*/
	  		$$ = _newAtomNode( atom_int(SA, &t, i));
	  	}
	}

	/* miscellaneous */
 ;

qname:
    ident			{ $$ = append_string(L(), $1); }
 |  ident '.' ident		{
				  m->scanner.schema = $1;
				  $$ = append_string(
					append_string(L(), $1), $3);}
 |  ident '.' ident '.' ident	{
				  m->scanner.schema = $1;
				  $$ = append_string(
					append_string(
						append_string(L(), $1), 
						$3), 
					$5)
				;}
 ;

column_ref:
    ident		{ $$ = append_string(
				L(), $1); }

 |  ident '.' ident	{ $$ = append_string(
				append_string(
				 L(), $1), $3);}

 |  ident '.' ident '.' ident
    			{ $$ = append_string(
				append_string(
				 append_string(
				  L(), $1), $3), $5);}
 ;

variable_ref:
    ident		{ $$ = append_string(
				L(), $1); }

 |  ident '.' ident	{ $$ = append_string(
				append_string(
				 L(), $1), $3);}
 ;

cast_exp:
     CAST '(' search_condition AS data_type ')'
 	{ dlist *l = L();
	  append_symbol(l, $3);
	  append_type(l, &$5);
	  $$ = _symbol_create_list( SQL_CAST, l ); }
 |
     CONVERT '(' search_condition ',' data_type ')'
 	{ dlist *l = L();
	  append_symbol(l, $3);
	  append_type(l, &$5);
	  $$ = _symbol_create_list( SQL_CAST, l ); }
 ;

case_exp:
     NULLIF '(' search_condition ',' search_condition ')'
		{ $$ = _symbol_create_list(SQL_NULLIF,
		   append_symbol(
		    append_symbol(
		     L(), $3), $5)); }
 |   COALESCE '(' case_search_condition_commalist ')'
		{ $$ = _symbol_create_list(SQL_COALESCE, $3); }
 |   CASE search_condition when_value_list case_opt_else END
		{ $$ = _symbol_create_list(SQL_CASE,
		   append_symbol(
		    append_list(
		     append_symbol(
		      L(),$2),$3),$4)); }
 |   CASE when_search_list case_opt_else END
		 { $$ = _symbol_create_list(SQL_CASE,
		   append_symbol(
		    append_list(
		     L(),$2),$3)); }
 ;

case_search_condition_commalist: /* at least 2 search_condition (or null) */
    search_condition ',' search_condition
			{ $$ = append_symbol( L(), $1);
			  $$ = append_symbol( $$, $3);
			}
 |  case_search_condition_commalist ',' search_condition
			{ $$ = append_symbol( $1, $3); }
 ;

when_value:
    WHEN search_condition THEN search_condition
			{ $$ = _symbol_create_list( SQL_WHEN,
			   append_symbol(
			    append_symbol(
			     L(), $2),$4)); }
 ;

when_value_list:
    when_value
			{ $$ = append_symbol( L(), $1);}
 |  when_value_list when_value
			{ $$ = append_symbol( $1, $2); }
 ;

when_search:
    WHEN search_condition THEN search_condition
			{ $$ = _symbol_create_list( SQL_WHEN,
			   append_symbol(
			    append_symbol(
			     L(), $2),$4)); }
 ;

when_search_list:
    when_search
			{ $$ = append_symbol( L(), $1); }
 |  when_search_list when_search
			{ $$ = append_symbol( $1, $2); }
 ;

case_opt_else:
    /* empty */	        { $$ = NULL; }
 |  ELSE search_condition	{ $$ = $2; }
 ;

		/* data types, more types to come */

nonzero:
	intval
		{ $$ = $1;
		  if ($$ <= 0) {
			$$ = -1;
			yyerror(m, "Positive value greater than 0 expected");
			YYABORT;
		  }
		}
	;

nonzerolng:
	lngval
		{ $$ = $1;
		  if ($$ <= 0) {
			$$ = -1;
			yyerror(m, "Positive value greater than 0 expected");
			YYABORT;
		  }
		}
	;

poslng:
	lngval 	{ $$ = $1;
		  if ($$ < 0) {
			$$ = -1;
			yyerror(m, "Positive value expected");
			YYABORT;
		  }
		}
	;

posint:
	intval 	{ $$ = $1;
		  if ($$ < 0) {
			$$ = -1;
			yyerror(m, "Positive value expected");
			YYABORT;
		  }
		}
	;

data_type:
    CHARACTER
			{ sql_find_subtype(&$$, "char", 1, 0); }
 |  varchar
			{ $$.type = NULL;
			  yyerror(m, "CHARACTER VARYING needs a mandatory length specification");
			  YYABORT;
			}
 |  clob		{ sql_find_subtype(&$$, "clob", 0, 0); }
 |  CHARACTER '(' nonzero ')'
			{ sql_find_subtype(&$$, "char", $3, 0); }
 |  varchar '(' nonzero ')'
			{ sql_find_subtype(&$$, "varchar", $3, 0); }
 |  clob '(' nonzero ')'
			{ sql_find_subtype(&$$, "clob", $3, 0);
			  /* NOTE: CLOB may be called as CLOB(2K) which is equivalent
			   *       to CLOB(2048).  Due to 'nonzero' it is not possible
			   *       to enter this as the parser rejects it.  However it
			   *       might be a ToDo for the future.
			   *       See p. 125 SQL-99
			   */
			}
 |  blob		{ sql_find_subtype(&$$, "blob", 0, 0); }
 |  blob '(' nonzero ')'
			{ sql_find_subtype(&$$, "blob", $3, 0);
			  /* NOTE: BLOB may be called as BLOB(2K) which is equivalent
			   *       to BLOB(2048).  Due to 'nonzero' it is not possible
			   *       to enter this as the parser rejects it.  However it
			   *       might be a ToDo for the future.
			   *       See p. 85 SQL-99
			   */
			}
 |  TINYINT		{ sql_find_subtype(&$$, "tinyint", 0, 0); }
 |  SMALLINT		{ sql_find_subtype(&$$, "smallint", 0, 0); }
 |  sqlINTEGER		{ sql_find_subtype(&$$, "int", 0, 0); }
 |  BIGINT		{ sql_find_subtype(&$$, "bigint", 0, 0); }
 |  HUGEINT		{ sql_find_subtype(&$$, "hugeint", 0, 0); }

 |  sqlDECIMAL		{ sql_find_subtype(&$$, "decimal", 18, 3); }
 |  sqlDECIMAL '(' nonzero ')'
			{ 
			  int d = $3;
			  if (d > MAX_DEC_DIGITS) {
				char *msg = sql_message(SQLSTATE(22003) "Decimal of %d digits are not supported", d);
				yyerror(m, msg);
				_DELETE(msg);
				$$.type = NULL;
				YYABORT;
			  } else {
			        sql_find_subtype(&$$, "decimal", d, 0); 
			  }
			}
 |  sqlDECIMAL '(' nonzero ',' posint ')'
			{ 
			  int d = $3;
			  int s = $5;
			  if (s > d || d > MAX_DEC_DIGITS) {
				char *msg = NULL;
				if (s > d)
					msg = sql_message(SQLSTATE(22003) "Scale (%d) should be less or equal to the precision (%d)", s, d);
				else
					msg = sql_message(SQLSTATE(22003) "Decimal(%d,%d) isn't supported because P=%d > %d", d, s, d, MAX_DEC_DIGITS);
				yyerror(m, msg);
				_DELETE(msg);
				$$.type = NULL;
				YYABORT;
			  } else {
				sql_find_subtype(&$$, "decimal", d, s);
			  }
			}
 |  sqlFLOAT		{ sql_find_subtype(&$$, "double", 0, 0); }
 |  sqlFLOAT '(' nonzero ')'
			{ if ($3 > 0 && $3 <= 24) {
				sql_find_subtype(&$$, "real", $3, 0);
			  } else if ($3 > 24 && $3 <= 53) {
				sql_find_subtype(&$$, "double", $3, 0);
			  } else {
				char *msg = sql_message(SQLSTATE(22003) "Number of digits for FLOAT values should be between 1 and 53");

				yyerror(m, msg);
				_DELETE(msg);
				$$.type = NULL;
				YYABORT;
			  }
			}
 |  sqlFLOAT '(' intval ',' intval ')'
			{ if ($5 >= $3) {
				char *msg = sql_message(SQLSTATE(22003) "Precision(%d) should be less than number of digits(%d)", $5, $3);

				yyerror(m, msg);
				_DELETE(msg);
				$$.type = NULL;
				YYABORT;
			  } else if ($3 > 0 && $3 <= 24) {
				sql_find_subtype(&$$, "real", $3, $5);
			  } else if ($3 > 24 && $3 <= 53) {
				sql_find_subtype(&$$, "double", $3, $5);
			  } else {
				char *msg = sql_message(SQLSTATE(22003) "Number of digits for FLOAT values should be between 1 and 53");
				yyerror(m, msg);
				_DELETE(msg);
				$$.type = NULL;
				YYABORT;
			  }
			}
 | sqlDOUBLE 		{ sql_find_subtype(&$$, "double", 0, 0); }
 | sqlDOUBLE PRECISION	{ sql_find_subtype(&$$, "double", 0, 0); }
 | sqlREAL 		{ sql_find_subtype(&$$, "real", 0, 0); }
 | datetime_type
 | interval_type
 | aTYPE		{ sql_find_subtype(&$$, $1, 0, 0); }
 | aTYPE '(' nonzero ')'
			{ sql_find_subtype(&$$, $1, $3, 0); }
 | type_alias 		{ sql_find_subtype(&$$, $1, 0, 0); }
 | type_alias '(' nonzero ')'
			{ sql_find_subtype(&$$, $1, $3, 0); }
 | type_alias '(' intval ',' intval ')'
			{ if ($5 >= $3) {
				char *msg = sql_message(SQLSTATE(22003) "Precision(%d) should be less than number of digits(%d)", $5, $3);

				yyerror(m, msg);
				_DELETE(msg);
				$$.type = NULL;
				YYABORT;
			  } else {
			 	sql_find_subtype(&$$, $1, $3, $5);
			  }
			}
 | ident_or_uident	{
			  sql_type *t = mvc_bind_type(m, $1);
			  if (!t) {
				char *msg = sql_message(SQLSTATE(22000) "Type (%s) unknown", $1);

				yyerror(m, msg);
				_DELETE(msg);
				$$.type = NULL;
				YYABORT;
			  } else {
				sql_init_subtype(&$$, t, 0, 0);
			  }
			}

 | ident_or_uident '(' nonzero ')'
			{
			  sql_type *t = mvc_bind_type(m, $1);
			  if (!t) {
				char *msg = sql_message(SQLSTATE(22000) "Type (%s) unknown", $1);

				yyerror(m, msg);
				_DELETE(msg);
				$$.type = NULL;
				YYABORT;
			  } else {
				sql_init_subtype(&$$, t, $3, 0);
			  }
			}
| GEOMETRY {
		if (!sql_find_subtype(&$$, "geometry", 0, 0 )) {
			yyerror(m, SQLSTATE(22000) "type (geometry) unknown");
			$$.type = NULL;
			YYABORT;
		}
	}
| GEOMETRY '(' subgeometry_type ')' {
		int geoSubType = $3; 

		if(geoSubType == 0) {
			$$.type = NULL;
			YYABORT;
		} else if (!sql_find_subtype(&$$, "geometry", geoSubType, 0 )) {
			char *msg = sql_message(SQLSTATE(22000) "Type (%s) unknown", $1);
			yyerror(m, msg);
			_DELETE(msg);
			$$.type = NULL;
			YYABORT;
		}
		
	}
| GEOMETRY '(' subgeometry_type ',' intval ')' {
		int geoSubType = $3; 
		int srid = $5; 

		if(geoSubType == 0) {
			$$.type = NULL;
			YYABORT;
		} else if (!sql_find_subtype(&$$, "geometry", geoSubType, srid )) {
			char *msg = sql_message(SQLSTATE(22000) "Type (%s) unknown", $1);
			yyerror(m, msg);
			_DELETE(msg);
			$$.type = NULL;
			YYABORT;
		}
	}
| GEOMETRYA {
		if (!sql_find_subtype(&$$, "geometrya", 0, 0 )) {
			yyerror(m, SQLSTATE(22000) "type (geometrya) unknown");
			$$.type = NULL;
			YYABORT;
		}
	}
| GEOMETRYSUBTYPE {
	int geoSubType = find_subgeometry_type($1);

	if(geoSubType == 0) {
		char *msg = sql_message(SQLSTATE(22000) "Type (%s) unknown", $1);
		$$.type = NULL;
		yyerror(m, msg);
		_DELETE(msg);
		YYABORT;
	} else if (geoSubType == -1) {
		char *msg = sql_message(SQLSTATE(HY013) "allocation failure");
		$$.type = NULL;
		yyerror(m, msg);
		_DELETE(msg);
		YYABORT;
	}  else if (!sql_find_subtype(&$$, "geometry", geoSubType, 0 )) {
		char *msg = sql_message(SQLSTATE(22000) "Type (%s) unknown", $1);
		yyerror(m, msg);
		_DELETE(msg);
		$$.type = NULL;
		YYABORT;
	}
}
 ;

subgeometry_type:
  GEOMETRYSUBTYPE {
	int subtype = find_subgeometry_type($1);
	char* geoSubType = $1;

	if(subtype == 0) {
		char *msg = sql_message(SQLSTATE(22000) "Type (%s) unknown", geoSubType);
		yyerror(m, msg);
		_DELETE(msg);
		YYABORT;
	} else if(subtype == -1) {
		char *msg = sql_message(SQLSTATE(HY013) "allocation failure");
		yyerror(m, msg);
		_DELETE(msg);
		YYABORT;
	} 
	$$ = subtype;	
}
| string {
	int subtype = find_subgeometry_type($1);
	char* geoSubType = $1;

	if(subtype == 0) {
		char *msg = sql_message(SQLSTATE(22000) "Type (%s) unknown", geoSubType);
		yyerror(m, msg);
		_DELETE(msg);
		YYABORT;
	} else if (subtype == -1) {
		char *msg = sql_message(SQLSTATE(HY013) "allocation failure");
		yyerror(m, msg);
		_DELETE(msg);
		YYABORT;
	} 
	$$ = subtype;	
}
;

type_alias:
 ALIAS
	{ 	char *t = sql_bind_alias($1);
	  	if (!t) {
			char *msg = sql_message(SQLSTATE(22000) "Type (%s) unknown", $1);

			yyerror(m, msg);
			_DELETE(msg);
			$$ = NULL;
			YYABORT;
		}
		$$ = t;
	}
 ;

varchar:
	VARCHAR				{ $$ = $1; }
 |	CHARACTER VARYING		{ $$ = $1; }
;

clob:
	CLOB				{ $$ = $1; }
 |	sqlTEXT				{ $$ = $1; }
 |	CHARACTER LARGE OBJECT		{ $$ = $1; }
;
blob:
	sqlBLOB				{ $$ = $1; }
 |	BINARY LARGE OBJECT		{ $$ = $1; }
;

column:			ident ;

authid: 		restricted_ident ;

calc_restricted_ident:
    IDENT	{ $$ = $1; }
 |  UIDENT opt_uescape
		{ $$ = uescape_xform($1, $2); }
 |  aTYPE	{ $$ = $1; }
 |  ALIAS	{ $$ = $1; }
 |  RANK	{ $$ = $1; }	/* without '(' */
 ;

restricted_ident:
	calc_restricted_ident
	{
		$$ = $1;
		if (!$1 || _strlen($1) == 0) {
			char *msg = sql_message(SQLSTATE(42000) "An identifier cannot be empty");
			yyerror(m, msg);
			_DELETE(msg);
			YYABORT;
		}
	}
 ;

calc_ident:
    IDENT	{ $$ = $1; }
 |  UIDENT opt_uescape
		{ $$ = uescape_xform($1, $2); }
 |  aTYPE	{ $$ = $1; }
 |  FILTER_FUNC	{ $$ = $1; }
 |  ALIAS	{ $$ = $1; }
 |  RANK	{ $$ = $1; }	/* without '(' */
 |  non_reserved_word
 ;

ident:
	calc_ident
	{
		$$ = $1;
		if (!$1 || _strlen($1) == 0) {
			char *msg = sql_message(SQLSTATE(42000) "An identifier cannot be empty");
			yyerror(m, msg);
			_DELETE(msg);
			YYABORT;
		}
	}
 ;

non_reserved_word:
  AS		{ $$ = sa_strdup(SA, "as"); }		/* sloppy: officially reserved */
| AUTHORIZATION	{ $$ = sa_strdup(SA, "authorization"); }/* sloppy: officially reserved */
| COLUMN	{ $$ = sa_strdup(SA, "column"); }	/* sloppy: officially reserved */
| CYCLE		{ $$ = sa_strdup(SA, "cycle"); }	/* sloppy: officially reserved */
| sqlDATE	{ $$ = sa_strdup(SA, "date"); }		/* sloppy: officially reserved */
| DEALLOCATE { $$ = sa_strdup(SA, "deallocate"); }	/* sloppy: officially reserved */
| DISTINCT	{ $$ = sa_strdup(SA, "distinct"); }	/* sloppy: officially reserved */
| EXEC		{ $$ = sa_strdup(SA, "exec"); }		/* sloppy: officially reserved */
| EXECUTE	{ $$ = sa_strdup(SA, "execute"); }	/* sloppy: officially reserved */
| FILTER	{ $$ = sa_strdup(SA, "filter"); }	/* sloppy: officially reserved */
| INTERVAL	{ $$ = sa_strdup(SA, "interval"); }	/* sloppy: officially reserved */
| LANGUAGE	{ $$ = sa_strdup(SA, "language"); }	/* sloppy: officially reserved */
| LARGE		{ $$ = sa_strdup(SA, "large"); }	/* sloppy: officially reserved */
| MATCH		{ $$ = sa_strdup(SA, "match"); }	/* sloppy: officially reserved */
| NO		{ $$ = sa_strdup(SA, "no"); }		/* sloppy: officially reserved */
| PRECISION 	{ $$ = sa_strdup(SA, "precision"); }	/* sloppy: officially reserved */
| PREPARE	{ $$ = sa_strdup(SA, "prepare"); }	/* sloppy: officially reserved */
| RELEASE	{ $$ = sa_strdup(SA, "release"); }	/* sloppy: officially reserved */
| ROW		{ $$ = sa_strdup(SA, "row"); }		/* sloppy: officially reserved */
| START		{ $$ = sa_strdup(SA, "start"); }	/* sloppy: officially reserved */
| TABLE		{ $$ = sa_strdup(SA, "table"); } 	/* sloppy: officially reserved */
| TIME 		{ $$ = sa_strdup(SA, "time"); }		/* sloppy: officially reserved */
| TIMESTAMP	{ $$ = sa_strdup(SA, "timestamp"); }	/* sloppy: officially reserved */
| UESCAPE	{ $$ = sa_strdup(SA, "uescape"); }	/* sloppy: officially reserved */
| VALUE		{ $$ = sa_strdup(SA, "value"); }	/* sloppy: officially reserved */

| ACTION	{ $$ = sa_strdup(SA, "action"); }
| ANALYZE	{ $$ = sa_strdup(SA, "analyze"); }
| AUTO_COMMIT	{ $$ = sa_strdup(SA, "auto_commit"); }
| CACHE		{ $$ = sa_strdup(SA, "cache"); }
| CENTURY	{ $$ = sa_strdup(SA, "century"); }
| CLIENT	{ $$ = sa_strdup(SA, "client"); }
| COMMENT	{ $$ = sa_strdup(SA, "comment"); }
| DATA 		{ $$ = sa_strdup(SA, "data"); }
| DECADE	{ $$ = sa_strdup(SA, "decade"); }
| SQL_DEBUG	{ $$ = sa_strdup(SA, "debug"); }
| DIAGNOSTICS 	{ $$ = sa_strdup(SA, "diagnostics"); }
| SQL_EXPLAIN	{ $$ = sa_strdup(SA, "explain"); }
| FIRST		{ $$ = sa_strdup(SA, "first"); }
| GEOMETRY	{ $$ = sa_strdup(SA, "geometry"); }
| IMPRINTS	{ $$ = sa_strdup(SA, "imprints"); }
| INCREMENT	{ $$ = sa_strdup(SA, "increment"); }
| KEY		{ $$ = sa_strdup(SA, "key"); }
| LAST		{ $$ = sa_strdup(SA, "last"); }
| LEVEL		{ $$ = sa_strdup(SA, "level"); }
| MAXVALUE	{ $$ = sa_strdup(SA, "maxvalue"); }
| MINMAX	{ $$ = sa_strdup(SA, "MinMax"); }
| MINVALUE	{ $$ = sa_strdup(SA, "minvalue"); }
| sqlNAME	{ $$ = sa_strdup(SA, "name"); }
| NULLS		{ $$ = sa_strdup(SA, "nulls"); }
| OBJECT	{ $$ = sa_strdup(SA, "object"); }
| OPTIONS	{ $$ = sa_strdup(SA, "options"); }
| PASSWORD	{ $$ = sa_strdup(SA, "password"); }
| PATH		{ $$ = sa_strdup(SA, "path"); }
| SQL_PLAN	{ $$ = sa_strdup(SA, "plan"); }
| PREP		{ $$ = sa_strdup(SA, "prep"); }
| PRIVILEGES	{ $$ = sa_strdup(SA, "privileges"); }
| QUARTER	{ $$ = sa_strdup(SA, "quarter"); }
| REPLACE	{ $$ = sa_strdup(SA, "replace"); }
| ROLE		{ $$ = sa_strdup(SA, "role"); }
| SCHEMA	{ $$ = sa_strdup(SA, "schema"); }
| SERVER	{ $$ = sa_strdup(SA, "server"); }
| sqlSESSION	{ $$ = sa_strdup(SA, "session"); }
| sqlSIZE	{ $$ = sa_strdup(SA, "size"); }
| STATEMENT	{ $$ = sa_strdup(SA, "statement"); }
| STORAGE	{ $$ = sa_strdup(SA, "storage"); }
| TEMP		{ $$ = sa_strdup(SA, "temp"); }
| TEMPORARY	{ $$ = sa_strdup(SA, "temporary"); }
| sqlTEXT	{ $$ = sa_strdup(SA, "text"); }
| SQL_TRACE	{ $$ = sa_strdup(SA, "trace"); }
| TYPE		{ $$ = sa_strdup(SA, "type"); }
| WEEK 		{ $$ = sa_strdup(SA, "week"); }
| DOW 		{ $$ = sa_strdup(SA, "dow"); }
| DOY 		{ $$ = sa_strdup(SA, "doy"); }
| ZONE		{ $$ = sa_strdup(SA, "zone"); }

/* SQL/XML non reserved words */
| ABSENT	{ $$ = sa_strdup(SA, "absent"); }
| ACCORDING	{ $$ = sa_strdup(SA, "according"); }
| CONTENT	{ $$ = sa_strdup(SA, "content"); }
| DOCUMENT	{ $$ = sa_strdup(SA, "document"); }
| ELEMENT	{ $$ = sa_strdup(SA, "element"); }
| EMPTY		{ $$ = sa_strdup(SA, "empty"); }
| ID		{ $$ = sa_strdup(SA, "id"); }
| LOCATION	{ $$ = sa_strdup(SA, "location"); }
| NAMESPACE	{ $$ = sa_strdup(SA, "namespace"); }
| NIL		{ $$ = sa_strdup(SA, "nil"); }
| PASSING	{ $$ = sa_strdup(SA, "passing"); }
| REF		{ $$ = sa_strdup(SA, "ref"); }
| RETURNING	{ $$ = sa_strdup(SA, "returning"); }
| STRIP		{ $$ = sa_strdup(SA, "strip"); }
| URI		{ $$ = sa_strdup(SA, "uri"); }
| WHITESPACE	{ $$ = sa_strdup(SA, "whitespace"); }
;

lngval:
	sqlINT	
 		{
		  char *end = NULL, *s = $1;
		  int l = _strlen(s);
		  // errno might be non-zero due to other people's code
		  errno = 0;
		  if (l <= 19) {
		  	$$ = strtoll(s,&end,10);
		  } else {
			$$ = 0;
		  }
		  if (s+l != end || errno == ERANGE) {
			char *msg = sql_message(SQLSTATE(22003) "Integer value too large or not a number (%s)", $1);

			errno = 0;
			yyerror(m, msg);
			_DELETE(msg);
			$$ = 0;
			YYABORT;
		  }
		}

ident_or_uident:
	IDENT			{ $$ = $1; }
    |	UIDENT opt_uescape	{ $$ = uescape_xform($1, $2); }
    ;

intval:
	sqlINT	
 		{
		  char *end = NULL, *s = $1;
		  int l = _strlen(s);
		  // errno might be non-zero due to other people's code
		  errno = 0;
		  if (l <= 10) {
		  	$$ = strtol(s,&end,10);
		  } else {
			$$ = 0;
		  }
		  if (s+l != end || errno == ERANGE) {
			char *msg = sql_message(SQLSTATE(22003) "Integer value too large or not a number (%s)", $1);

			errno = 0;
			yyerror(m, msg);
			_DELETE(msg);
			$$ = 0;
			YYABORT;
		  }
		}
 ;

opt_uescape:
/* empty */	{ $$ = "\\"; }
| UESCAPE string
		{ char *s = $2;
		  if (strlen(s) != 1 || strchr("\"'0123456789abcdefABCDEF+ \t\n\r\f", *s) != NULL) {
			yyerror(m, SQLSTATE(22019) "UESCAPE must be one character");
			$$ = NULL;
			YYABORT;
		  } else {
			$$ = s;
		  }
		}

ustring:
    USTRING
		{ $$ = $1; }
 |  USTRING sstring
		{ char *s = strconcat($1,$2);
	 	  $$ = sa_strdup(SA, s);
		  _DELETE(s);
		}
 ;

blobstring:
    XSTRING	/* X'<hexit>...' */
		{ $$ = $1; }
 |  XSTRING sstring
		{ char *s = strconcat($1,$2);
	 	  $$ = sa_strdup(SA, s);
		  _DELETE(s);
		}
 ;

sstring:
    STRING
		{ $$ = $1; }
 |  STRING sstring
		{ char *s = strconcat($1,$2);
	 	  $$ = sa_strdup(SA, s);
		  _DELETE(s);
		}
 ;

string:
   sstring	{ $$ = $1; }
 | ustring opt_uescape
		{ $$ = uescape_xform($1, $2);
		  if ($$ == NULL) {
			yyerror(m, SQLSTATE(22019) "Bad Unicode string");
			YYABORT;
		  }
		}
 ;

exec:
     execute exec_ref
		{
		  m->emode = m_execute;
		  $$ = $2; }
 ;

dealloc_ref:
   posint { $$ = $1; }
 | ALL    { $$ = -1; } /* prepared statements numbers cannot be negative, so set -1 to deallocate all */
 ;

dealloc:
     deallocate opt_prepare dealloc_ref
		{
		  m->emode = m_deallocate;
		  $$ = _newAtomNode(atom_int(SA, sql_bind_localtype("int"), $3)); }
 ;

exec_ref:
    posint '(' ')'
	{ dlist *l = L();
  	  append_int(l, $1);
	  append_int(l, FALSE); /* ignore distinct */
  	  append_list(l, NULL);
	  $$ = _symbol_create_list( SQL_NOP, l ); }
|   posint '(' value_commalist ')'
	{ dlist *l = L();
  	  append_int(l, $1);
  	  append_int(l, FALSE); /* ignore distinct */
  	  append_list(l, $3);
	  $$ = _symbol_create_list( SQL_NOP, l ); }
 ;

/* path specification> 

Specify an order for searching for an SQL-invoked routine.

CURRENTLY only parsed 
*/

opt_path_specification: 
	/* empty */ 	{ $$ = NULL; }
   |	path_specification
   ;

path_specification: 
        PATH schema_name_list 	{ $$ = _symbol_create_list( SQL_PATH, $2); }
   ;

schema_name_list: ident_commalist ;

comment_on_statement:
	COMMENT ON catalog_object IS string
	{ dlist *l = L();
	  append_symbol(l, $3);
	  append_string(l, $5);
	  $$ = _symbol_create_list( SQL_COMMENT, l );
	}
	| COMMENT ON catalog_object IS sqlNULL
	{ dlist *l = L();
	  append_symbol(l, $3);
	  append_string(l, NULL);
	  $$ = _symbol_create_list( SQL_COMMENT, l );
	}
	;

catalog_object:
	  SCHEMA ident { $$ = _symbol_create( SQL_SCHEMA, $2 ); }
	| TABLE qname { $$ = _symbol_create_list( SQL_TABLE, $2 ); }
	| VIEW qname { $$ = _symbol_create_list( SQL_VIEW, $2 ); }
	| COLUMN ident '.' ident
	{ dlist *l = L();
	  append_string(l, $2);
	  append_string(l, $4);
	  $$ = _symbol_create_list( SQL_COLUMN, l );
	}
	| COLUMN ident '.' ident '.' ident
	{ dlist *l = L();
	  append_string(l, $2);
	  append_string(l, $4);
	  append_string(l, $6);
	  $$ = _symbol_create_list( SQL_COLUMN, l );
	}
	| INDEX qname { $$ = _symbol_create_list( SQL_INDEX, $2 ); }
	| SEQUENCE qname { $$ = _symbol_create_list( SQL_SEQUENCE, $2 ); }
	| routine_designator { $$ = _symbol_create_list( SQL_ROUTINE, $1 ); }
	;

XML_value_expression:
  XML_primary
  ;

XML_value_expression_list:
    XML_value_expression	
		{ $$ = append_symbol(L(), $1); }
  | XML_value_expression_list ',' XML_value_expression
		{ $$ = append_symbol($1, $3); }
  ;

XML_primary:
    scalar_exp
  ;

XML_value_function:
    XML_comment
  | XML_concatenation
  | XML_document
  | XML_element
  | XML_forest
  | XML_parse
  | XML_PI
  | XML_query
  | XML_text
  | XML_validate
  ;

XML_comment:
  XMLCOMMENT '(' value_exp /* should be a string */ opt_XML_returning_clause ')'
	{ dlist *l = L();
	  append_symbol(l, $3);
	  append_int(l, $4);
	  $$ = _symbol_create_list( SQL_XMLCOMMENT, l); }
 ;

XML_concatenation:
  XMLCONCAT '(' XML_value_expression_list opt_XML_returning_clause ')'
	{ dlist *l = L();
	  append_list(l, $3);
	  append_int(l, $4);
	  $$ = _symbol_create_list( SQL_XMLCONCAT, l); } 
  ;

XML_document:
  XMLDOCUMENT '(' XML_value_expression opt_XML_returning_clause ')'
	{ dlist *l = L();
	  append_symbol(l, $3);
	  append_int(l, $4);
	  $$ = _symbol_create_list( SQL_XMLDOCUMENT, l); } 

XML_element:
  XMLELEMENT '(' sqlNAME XML_element_name 
	opt_comma_XML_namespace_declaration_attributes_element_content
	opt_XML_returning_clause ')'

	{ dlist *l = L();
	  append_string(l, $4);
	  append_list(l, $5);
	  append_int(l, $6);
	  $$ = _symbol_create_list( SQL_XMLELEMENT, l);
	}
  ;

opt_comma_XML_namespace_declaration_attributes_element_content:
     /* empty */						
	{ $$ = NULL; }
  |  ',' XML_namespace_declaration 				
 	{ $$ = append_symbol(L(), $2);
	  $$ = append_symbol($$, NULL);
	  $$ = append_list($$, NULL); }
  |  ',' XML_namespace_declaration ',' XML_attributes		
 	{ $$ = append_symbol(L(), $2);
	  $$ = append_symbol($$, $4);
	  $$ = append_list($$, NULL); }
  |  ',' XML_namespace_declaration ',' XML_attributes ',' XML_element_content_and_option
 	{ $$ = append_symbol(L(), $2);
	  $$ = append_symbol($$, $4);
	  $$ = append_list($$, $6); }
  |  ',' XML_namespace_declaration ',' XML_element_content_and_option
 	{ $$ = append_symbol(L(), $2);
	  $$ = append_symbol($$, NULL);
	  $$ = append_list($$, $4); }
  |  ',' XML_attributes					
 	{ $$ = append_symbol(L(), NULL);
	  $$ = append_symbol($$, $2);
	  $$ = append_list($$, NULL); }
  |  ',' XML_attributes ',' XML_element_content_and_option 
 	{ $$ = append_symbol(L(), NULL);
	  $$ = append_symbol($$, $2);
	  $$ = append_list($$, $4); }
  |  ',' XML_element_content_and_option 			
 	{ $$ = append_symbol(L(), NULL);
	  $$ = append_symbol($$, NULL);
	  $$ = append_list($$, $2); }
  ;

XML_element_name: 
    ident 		
  ;

XML_attributes:
  XMLATTRIBUTES '(' XML_attribute_list ')'	{ $$ = $3; }
  ;

XML_attribute_list:
    XML_attribute 				{ $$ = $1; }
  | XML_attribute_list ',' XML_attribute 	
		{ dlist *l = L();
		  append_list(l, 
		  	append_string(L(), sa_strdup(SA, "concat")));
	  	  append_symbol(l, $1);
	  	  append_symbol(l, $3);
	  	  $$ = _symbol_create_list( SQL_BINOP, l ); }
  ;

XML_attribute:
  XML_attribute_value opt_XML_attribute_name	
	{ dlist *l = L();
	  append_string(l, $2);
	  append_symbol(l, $1);
	  $$ = _symbol_create_list( SQL_XMLATTRIBUTE, l ); }
  ;

opt_XML_attribute_name:
     /* empty */ 				{ $$ = NULL; }
  | AS XML_attribute_name 			{ $$ = $2; }
  ; 

XML_attribute_value:
     scalar_exp
  ;

XML_attribute_name:
    ident
  ;

XML_element_content_and_option:
    XML_element_content_list opt_XML_content_option
		{ $$ = L();
		  $$ = append_list($$, $1);
		  $$ = append_int($$, $2); 	}
  ;

XML_element_content_list:
    XML_element_content
		{ $$ = append_symbol(L(), $1); }
  | XML_element_content_list ',' XML_element_content	
		{ $$ = append_symbol($1, $3); }
  ;

XML_element_content:
     scalar_exp
  ;

opt_XML_content_option:
    /* empty */			{ $$ = 0; }
  | OPTION XML_content_option	{ $$ = $2; }
  ;

XML_content_option:
    sqlNULL ON sqlNULL		{ $$ = 0; }
  | EMPTY ON sqlNULL		{ $$ = 1; }
  | ABSENT ON sqlNULL		{ $$ = 2; }
  | NIL ON sqlNULL		{ $$ = 3; }
  | NIL ON NO CONTENT		{ $$ = 4; }
  ;

XML_forest:
    XMLFOREST '(' opt_XML_namespace_declaration_and_comma
      forest_element_list opt_XML_content_option
      opt_XML_returning_clause ')'
	{ dlist *l = L();
	  append_symbol(l, $3);
	  append_list(l, $4);
	  append_int(l, $5);
	  append_int(l, $6);
	  $$ = _symbol_create_list( SQL_XMLFOREST, l);
	}
  ;

opt_XML_namespace_declaration_and_comma: 
     /* empty */			{ $$ = NULL; }
  |  XML_namespace_declaration ','	{ $$ = $1; }
  ;

forest_element_list:
     forest_element 				
		{ $$ = append_list(L(), $1); }
  |  forest_element_list ',' forest_element
		{ $$ = append_list($1, $3); }
  ;

forest_element:
    forest_element_value opt_forest_element_name
		{ $$ = append_symbol(L(), $1);
		  $$ = append_string($$, $2); }
  ;

forest_element_value:
    scalar_exp	{ $$ = $1; }
  ;

opt_forest_element_name:
    /* empty */			{ $$ = NULL; }
  | AS forest_element_name	{ $$ = $2; }
  ;

forest_element_name:
    ident			{ $$ = $1; }
  ;

 /* | XML_value_function */
XML_parse:
  XMLPARSE '(' document_or_content value_exp /* should be a string */
      XML_whitespace_option ')'
	{ dlist *l = L();
	  append_int(l, $3 );
	  append_symbol(l, $4);
	  append_int(l, $5);
	  $$ = _symbol_create_list( SQL_XMLPARSE, l); }

XML_whitespace_option:
    PRESERVE WHITESPACE		{ $$ = 0; }
  | STRIP WHITESPACE		{ $$ = 1; }
  ;

XML_PI:
  XMLPI '(' sqlNAME XML_PI_target
	opt_comma_string_value_expression
	opt_XML_returning_clause ')'
	{ dlist *l = L();
	  append_string(l, $4);
	  append_symbol(l, $5);
	  append_int(l, $6);
	  $$ = _symbol_create_list( SQL_XMLPI, l); }
  ;

XML_PI_target:
    ident
  ;

opt_comma_string_value_expression:
	/* empty */ 	{ $$ = NULL; }
  | ',' value_exp /* should be a string */
			{ $$ = $2; }
  ;

XML_query:
  XMLQUERY '('
      XQuery_expression
      opt_XML_query_argument_list
      opt_XML_returning_clause	/* not correct, ie need to combine with next */
      opt_XML_query_returning_mechanism
      XML_query_empty_handling_option
      ')'
	{ $$ = NULL; }

XQuery_expression:
	STRING
  ;

opt_XML_query_argument_list:
	/* empty */
  | PASSING XML_query_default_passing_mechanism XML_query_argument_list
  ;

XML_query_default_passing_mechanism:
     XML_passing_mechanism
  ;

XML_query_argument_list:
    XML_query_argument
  | XML_query_argument_list ',' XML_query_argument
  ;

XML_query_argument:
    XML_query_context_item
  | XML_query_variable
  ;

XML_query_context_item:
     value_exp opt_XML_passing_mechanism
  ;

XML_query_variable:
    value_exp AS ident opt_XML_passing_mechanism
  ; 

opt_XML_query_returning_mechanism:
   /* empty */
 | XML_passing_mechanism
 ;

XML_query_empty_handling_option:
    sqlNULL ON EMPTY
  | EMPTY ON EMPTY
  ;

XML_text:
  XMLTEXT '(' value_exp /* should be a string */
      opt_XML_returning_clause ')'
	{ dlist *l = L();
	  append_symbol(l, $3);
	  append_int(l, $4);
	  $$ = _symbol_create_list( SQL_XMLTEXT, l); } 

XML_validate:
  XMLVALIDATE '('
      document_or_content_or_sequence
      XML_value_expression
      opt_XML_valid_according_to_clause
      ')'
	{ $$ = NULL; }
  ;

document_or_content_or_sequence:
    document_or_content
  | SEQUENCE		{ $$ = 2; }
  ;

document_or_content:
    DOCUMENT		{ $$ = 0; }
  | CONTENT		{ $$ = 1; }
  ;

opt_XML_returning_clause:
   /* empty */			{ $$ = 0; }
 | RETURNING CONTENT		{ $$ = 0; }
 | RETURNING SEQUENCE		{ $$ = 1; }
 ;

/*
<XML lexically scoped options> ::=
  <XML lexically scoped option> [ <comma> <XML lexically scoped option> ]
<XML lexically scoped option> ::=
    <XML namespace declaration>
  | <XML binary encoding>

<XML binary encoding> ::=
  XMLBINARY [ USING ] { BASE64 | HEX }
*/

XML_namespace_declaration:
  XMLNAMESPACES '(' XML_namespace_declaration_item_list ')' 	{ $$ = $3; }
  ;

XML_namespace_declaration_item_list:
 	XML_namespace_declaration_item 	{ $$ = $1; }
  |     XML_namespace_declaration_item_list ',' XML_namespace_declaration_item
		{ dlist *l = L();
		  append_list(l, 
		  	append_string(L(), sa_strdup(SA, "concat")));
	  	  append_symbol(l, $1);
	  	  append_symbol(l, $3);
	  	  $$ = _symbol_create_list( SQL_BINOP, l ); }
  ;

XML_namespace_declaration_item:
    	XML_regular_namespace_declaration_item
  | 	XML_default_namespace_declaration_item
  ;

XML_namespace_prefix:
    	ident
  ;

XML_namespace_URI:
	scalar_exp
  ;

XML_regular_namespace_declaration_item:
    XML_namespace_URI AS XML_namespace_prefix
				{ char *s = strconcat("xmlns:", $3);
				  dlist *l = L();
	  			  append_string(l, sa_strdup(SA, s));
				  _DELETE(s);
	  			  append_symbol(l, $1);
	  			  $$ = _symbol_create_list( SQL_XMLATTRIBUTE, l ); }
  ;

XML_default_namespace_declaration_item:
    DEFAULT XML_namespace_URI	{ dlist *l = L();
	  			  append_string(l, sa_strdup(SA, "xmlns" ));
	  			  append_symbol(l, $2);
	  			  $$ = _symbol_create_list( SQL_XMLATTRIBUTE, l ); }
  | NO DEFAULT			{ $$ = NULL; }
  ;

opt_XML_passing_mechanism:
    /* empty */
  | XML_passing_mechanism
  ;

XML_passing_mechanism:
    BY REF
  | BY VALUE
  ;

opt_XML_valid_according_to_clause:
    /* empty */
  | XML_valid_according_to_clause
  ;

XML_valid_according_to_clause:
    ACCORDING TO XMLSCHEMA XML_valid_according_to_what
      opt_XML_valid_element_clause
  ;

XML_valid_according_to_what:
    XML_valid_according_to_URI
  | XML_valid_according_to_identifier
  ;

XML_valid_according_to_URI:
    URI XML_valid_target_namespace_URI opt_XML_valid_schema_location
  | NO NAMESPACE opt_XML_valid_schema_location
  ;

XML_valid_target_namespace_URI:
    XML_URI
  ;

XML_URI:
    STRING
  ;

opt_XML_valid_schema_location:
   /* empty */
 | LOCATION XML_valid_schema_location_URI
 ;

XML_valid_schema_location_URI:
   XML_URI
 ;

XML_valid_according_to_identifier:
   ID registered_XML_Schema_name
 ;

registered_XML_Schema_name:
    ident
  ;

opt_XML_valid_element_clause:
    /* empty */
 |  XML_valid_element_clause
 ;

XML_valid_element_clause:
    XML_valid_element_name_specification
  | XML_valid_element_namespace_specification
      opt_XML_valid_element_name_specification
  ;

opt_XML_valid_element_name_specification:
    /* empty */
 |  XML_valid_element_name_specification
 ;

XML_valid_element_name_specification:
   ELEMENT XML_valid_element_name
 ;

XML_valid_element_namespace_specification:
    NO NAMESPACE
  | NAMESPACE XML_valid_element_namespace_URI
  ;

XML_valid_element_namespace_URI:
   XML_URI
 ;

XML_valid_element_name:
   ident
 ;

XML_aggregate:
  XMLAGG '(' XML_value_expression
      opt_order_by_clause
      opt_XML_returning_clause ')'
	{ 
          dlist *aggr = L();

          if ($4) {
	  	if ($3 != NULL && $3->token == SQL_SELECT) {
			SelectNode *s = (SelectNode*)$3;
	
			s->orderby = $4;
	  	} else {
			yyerror(m, "ORDER BY: missing select operator");
			YYABORT;
		}
	  }
	  append_list(aggr, append_string(append_string(L(), "sys"), "xmlagg"));
	  append_int(aggr, FALSE); /* ignore distinct */
	  append_symbol(aggr, $3);
	  /* int returning not used */
	  $$ = _symbol_create_list( SQL_AGGR, aggr);
	}
 ;

%%
int find_subgeometry_type(char* geoSubType) {
	int subType = 0;
	if(strcmp(geoSubType, "point") == 0 )
		subType = (1 << 2);
	else if(strcmp(geoSubType, "linestring") == 0)
		subType = (2 << 2);
	else if(strcmp(geoSubType, "polygon") == 0)
		subType = (4 << 2);
	else if(strcmp(geoSubType, "multipoint") == 0)
		subType = (5 << 2);
	else if(strcmp(geoSubType, "multilinestring") == 0)
		subType = (6 << 2);
	else if(strcmp(geoSubType, "multipolygon") == 0)
		subType = (7 << 2);
	else if(strcmp(geoSubType, "geometrycollection") == 0)
		subType = (8 << 2);
	else {
		size_t strLength = strlen(geoSubType);
		if(strLength > 0 ) {
			char *typeSubStr = GDKmalloc(strLength);
			char flag = geoSubType[strLength-1]; 

			if (typeSubStr == NULL) {
				return -1;
			}
			memcpy(typeSubStr, geoSubType, strLength-1);
			typeSubStr[strLength-1]='\0';
			if(flag == 'z' || flag == 'm' ) {
				subType = find_subgeometry_type(typeSubStr);
				if (subType == -1) {
					GDKfree(typeSubStr);
					return -1;
				}
				if(flag == 'z')
					SET_Z(subType);
				if(flag == 'm')
					SET_M(subType);
			}
			GDKfree(typeSubStr);
		}

	}
	return subType;	
}

char *token2string(tokens token)
{
	switch (token) {
	// Please keep this list sorted for easy of maintenance
#define SQL(TYPE) case SQL_##TYPE : return #TYPE
	SQL(AGGR);
	SQL(ALTER_SEQ);
	SQL(ALTER_TABLE);
	SQL(ALTER_USER);
	SQL(ANALYZE);
	SQL(AND);
	SQL(ASSIGN);
	SQL(ATOM);
	SQL(BETWEEN);
	SQL(BINCOPYFROM);
	SQL(BINOP);
	SQL(CACHE);
	SQL(CALL);
	SQL(CASE);
	SQL(CAST);
	SQL(CHARSET);
	SQL(CHECK);
	SQL(COALESCE);
	SQL(COLUMN);
	SQL(COLUMN_GROUP);
	SQL(COLUMN_OPTIONS);
	SQL(COMMENT);
	SQL(COMPARE);
	SQL(CONSTRAINT);
	SQL(COPYFROM);
	SQL(COPYLOADER);
	SQL(COPYTO);
	SQL(CREATE_FUNC);
	SQL(CREATE_INDEX);
	SQL(CREATE_ROLE);
	SQL(CREATE_SCHEMA);
	SQL(CREATE_SEQ);
	SQL(CREATE_TABLE);
	SQL(CREATE_TABLE_LOADER);
	SQL(CREATE_TRIGGER);
	SQL(CREATE_TYPE);
	SQL(CREATE_USER);
	SQL(CREATE_VIEW);
	SQL(CROSS);
	SQL(CUBE);
	SQL(CURRENT_ROW);
	SQL(CYCLE);
	SQL(DECLARE);
	SQL(DECLARE_TABLE);
	SQL(DEFAULT);
	SQL(DELETE);
	SQL(DROP_COLUMN);
	SQL(DROP_CONSTRAINT);
	SQL(DROP_DEFAULT);
	SQL(DROP_FUNC);
	SQL(DROP_INDEX);
	SQL(DROP_ROLE);
	SQL(DROP_SCHEMA);
	SQL(DROP_SEQ);
	SQL(DROP_TABLE);
	SQL(DROP_TRIGGER);
	SQL(DROP_TYPE);
	SQL(DROP_USER);
	SQL(DROP_VIEW);
	SQL(ELSE);
	SQL(ESCAPE);
	SQL(EXCEPT);
	SQL(EXECUTE);
	SQL(EXISTS);
	SQL(FILTER);
	SQL(FOLLOWING);
	SQL(FOREIGN_KEY);
	SQL(FRAME);
	SQL(FROM);
	SQL(FUNC);
	SQL(GRANT);
	SQL(GRANT_ROLES);
	SQL(GROUPBY);
	SQL(GROUPING_SETS);
	SQL(IDENT);
	SQL(IF);
	SQL(IN);
	SQL(INC);
	SQL(INDEX);
	SQL(INSERT);
	SQL(INTERSECT);
	SQL(IS_NOT_NULL);
	SQL(IS_NULL);
	SQL(JOIN);
	SQL(LIKE);
	SQL(MAXVALUE);
	SQL(MERGE);
	SQL(MERGE_MATCH);
	SQL(MERGE_NO_MATCH);
	SQL(MERGE_PARTITION);
	SQL(MINVALUE);
	SQL(MULSTMT);
	SQL(NAME);
	SQL(NEXT);
	SQL(NOP);
	SQL(NOT);
	SQL(NOT_BETWEEN);
	SQL(NOT_EXISTS);
	SQL(NOT_IN);
	SQL(NOT_LIKE);
	SQL(NOT_NULL);
	SQL(NULL);
	SQL(NULLIF);
	SQL(OP);
	SQL(OR);
	SQL(ORDERBY);
	SQL(PARAMETER);
	SQL(PARTITION_COLUMN);
	SQL(PARTITION_EXPRESSION);
	SQL(PARTITION_LIST);
	SQL(PARTITION_RANGE);
	SQL(PATH);
	SQL(PRECEDING);
	SQL(PREP);
	SQL(PRIMARY_KEY);
	SQL(PW_ENCRYPTED);
	SQL(PW_UNENCRYPTED);
	SQL(RANK);
	SQL(RENAME_COLUMN);
	SQL(RENAME_SCHEMA);
	SQL(RENAME_TABLE);
	SQL(RENAME_USER);
	SQL(RETURN);
	SQL(REVOKE);
	SQL(REVOKE_ROLES);
	SQL(ROLLUP);
	SQL(ROUTINE);
	SQL(SCHEMA);
	SQL(SELECT);
	SQL(SEQUENCE);
	SQL(SET);
	SQL(SET_TABLE_SCHEMA);
	SQL(START);
	SQL(STORAGE);
	SQL(TABLE);
	SQL(TRUNCATE);
	SQL(TYPE);
	SQL(UNION);
	SQL(UNIQUE);
	SQL(UNOP);
	SQL(UPDATE);
	SQL(USING);
	SQL(VALUES);
	SQL(VIEW);
	SQL(WHEN);
	SQL(WHILE);
	SQL(WINDOW);
	SQL(WITH);
	SQL(XMLATTRIBUTE);
	SQL(XMLCOMMENT);
	SQL(XMLCONCAT);
	SQL(XMLDOCUMENT);
	SQL(XMLELEMENT);
	SQL(XMLFOREST);
	SQL(XMLPARSE);
	SQL(XMLPI);
	SQL(XMLTEXT);
#define TR(TYPE) case TR_##TYPE : return #TYPE
	TR(COMMIT);
	TR(MODE);
	TR(RELEASE);
	TR(ROLLBACK);
	TR(SAVEPOINT);
	TR(START);
	// Please keep this list sorted for easy of maintenance
	}
	return "unknown";	/* just needed for broken compilers ! */
}

void *sql_error( mvc * sql, int error_code, char *format, ... )
{
	va_list	ap;

	va_start (ap,format);
	if (sql->errstr[0] == '\0' || error_code == 5)
		vsnprintf(sql->errstr, ERRSIZE-1, _(format), ap);
	if (!sql->session->status || error_code == 5)
		sql->session->status = -error_code;
	va_end (ap);
	return NULL;
}

int sqlerror(mvc * c, const char *err)
{
	const char *sqlstate;

	if (err && strlen(err) > 6 && err[5] == '!') {
		/* sql state provided */
		sqlstate = "";
	} else {
		/* default: Syntax error or access rule violation */
		sqlstate = SQLSTATE(42000);
	}
	if (c->scanner.errstr) {
		if (c->scanner.errstr[0] == '!'){
			assert(0);// catch it
			(void)sql_error(c, 4,
					"%s%s: %s\n",
					sqlstate, err, c->scanner.errstr + 1);
		} else
			(void)sql_error(c, 4,
					"%s%s: %s in \"%.80s\"\n",
					sqlstate, err, c->scanner.errstr,
					QUERY(c->scanner));
	} else
		(void)sql_error(c, 4,
				"%s%s in: \"%.80s\"\n",
				sqlstate, err, QUERY(c->scanner));
	return 1;
}<|MERGE_RESOLUTION|>--- conflicted
+++ resolved
@@ -887,11 +887,7 @@
   ;
 
 set_statement:
-<<<<<<< HEAD
-	set variable_ref '=' search_condition
-=======
-        set ident '=' search_condition
->>>>>>> b3a81f55
+    set variable_ref '=' search_condition
 		{ dlist *l = L();
 		append_list(l, $2 );
 		append_symbol(l, $4 );
