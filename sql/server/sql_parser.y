--- conflicted
+++ resolved
@@ -1065,12 +1065,8 @@
  | ALTER TABLE qname ADD TABLE qname opt_as_partition
 	{ dlist *l = L();
 	  append_list(l, $3);
-<<<<<<< HEAD
-	  append_symbol(l, _symbol_create_list( SQL_TABLE, $6));
+	  append_symbol(l, _symbol_create_list( SQL_TABLE, append_list(L(),$6)));
 	  append_symbol(l, $7);
-=======
-	  append_symbol(l, _symbol_create_list( SQL_TABLE, append_list(L(),$6)));
->>>>>>> 9b97ec94
 	  $$ = _symbol_create_list( SQL_ALTER_TABLE, l ); }
  | ALTER TABLE qname ALTER alter_table_element
 	{ dlist *l = L();
