/*
 * SPDX-License-Identifier: MPL-2.0
 *
 * This Source Code Form is subject to the terms of the Mozilla Public
 * License, v. 2.0.  If a copy of the MPL was not distributed with this
 * file, You can obtain one at http://mozilla.org/MPL/2.0/.
 *
 * Copyright 2024 MonetDB Foundation;
 * Copyright August 2008 - 2023 MonetDB B.V.;
 * Copyright 1997 - July 2008 CWI.
 */

#include "monetdb_config.h"
#include "sql_relation.h"
#include "sql_semantic.h"
#include "sql_decimal.h"
#include "rel_exp.h"
#include "rel_rel.h"
#include "rel_basetable.h"
#include "rel_prop.h"

comp_type
compare_str2type(const char *compare_op)
{
	comp_type type = cmp_filter;

	if (compare_op[0] == '=') {
		type = cmp_equal;
	} else if (compare_op[0] == '<') {
		type = cmp_lt;
		if (compare_op[1] == '>')
			type = cmp_notequal;
		else if (compare_op[1] == '=')
			type = cmp_lte;
	} else if (compare_op[0] == '>') {
		type = cmp_gt;
		if (compare_op[1] == '=')
			type = cmp_gte;
	}
	return type;
}

comp_type
swap_compare( comp_type t )
{
	switch(t) {
	case cmp_equal:
		return cmp_equal;
	case cmp_lt:
		return cmp_gt;
	case cmp_lte:
		return cmp_gte;
	case cmp_gte:
		return cmp_lte;
	case cmp_gt:
		return cmp_lt;
	case cmp_notequal:
		return cmp_notequal;
	default:
		return cmp_equal;
	}
}

comp_type
negate_compare( comp_type t )
{
	switch(t) {
	case cmp_equal:
		return cmp_notequal;
	case cmp_notequal:
		return cmp_equal;
	case cmp_lt:
		return cmp_gte;
	case cmp_lte:
		return cmp_gt;
	case cmp_gte:
		return cmp_lt;
	case cmp_gt:
		return cmp_lte;

	case cmp_in:
		return cmp_notin;
	case cmp_notin:
		return cmp_in;

	default:
		return t;
	}
}

comp_type
range2lcompare( int r )
{
	if (r&1) {
		return cmp_gte;
	} else {
		return cmp_gt;
	}
}

comp_type
range2rcompare( int r )
{
	if (r&2) {
		return cmp_lte;
	} else {
		return cmp_lt;
	}
}

int
compare2range( int l, int r )
{
	if (l == cmp_gt) {
		if (r == cmp_lt)
			return 0;
		else if (r == cmp_lte)
			return 2;
	} else if (l == cmp_gte) {
		if (r == cmp_lt)
			return 1;
		else if (r == cmp_lte)
			return 3;
	}
	return -1;
}

int
compare_funcs2range(const char *l_op, const char *r_op)
{
	assert(l_op[0] == '>' && r_op[0] == '<');
	if (!l_op[1] && !r_op[1])
		return 0;
	if (!l_op[1] && r_op[1] == '=')
		return 2;
	if (l_op[1] == '=' && !r_op[1])
		return 1;
	if (l_op[1] == '=' && r_op[1] == '=')
		return 3;
	assert(0);
	return 0;
}

static sql_exp *
exp_create(allocator *sa, int type)
{
	sql_exp *e = SA_NEW(sa, sql_exp);

	if (!e)
		return NULL;
	*e = (sql_exp) {
		.type = (expression_type) type,
	};
	return e;
}

sql_exp *
exp_compare(allocator *sa, sql_exp *l, sql_exp *r, int cmptype)
{
	sql_exp *e = exp_create(sa, e_cmp);
	if (e == NULL)
		return NULL;
	e->card = MAX(l->card,r->card);
	e->l = l;
	e->r = r;
	e->flag = cmptype;
	if (!has_nil(l) && !has_nil(r))
		set_has_no_nil(e);
	return e;
}

sql_exp *
exp_compare2(allocator *sa, sql_exp *l, sql_exp *r, sql_exp *f, int cmptype, int symmetric)
{
	sql_exp *e = exp_create(sa, e_cmp);
	if (e == NULL)
		return NULL;
	assert(f);
	e->card = MAX(MAX(l->card,r->card),f->card);
	e->l = l;
	e->r = r;
	e->f = f;
	e->flag = cmptype;
	if (symmetric)
		set_symmetric(e);
	if (!has_nil(l) && !has_nil(r) && !has_nil(f))
		set_has_no_nil(e);
	return e;
}

sql_exp *
exp_filter(allocator *sa, list *l, list *r, sql_subfunc *f, int anti)
{
	sql_exp *e = exp_create(sa, e_cmp);

	if (e == NULL)
		return NULL;
	e->card = MAX(exps_card(l),exps_card(r));
	if (!r) { /* split l */
		list *nl = sa_list(sa), *nr = sa_list(sa);
		node *n = l->h;
		append(nl, n->data); /* sofar only first is left */
		for(n = n->next; n; n = n->next)
			append(nr, n->data);
		l = nl;
		r = nr;
	}
	e->l = l;
	e->r = r;
	e->f = f;
	e->flag = cmp_filter;
	if (anti)
		set_anti(e);
	if (!have_nil(l) && !have_nil(r))
		set_has_no_nil(e);
	return e;
}

sql_exp *
exp_or(allocator *sa, list *l, list *r, int anti)
{
	sql_exp *e = exp_create(sa, e_cmp);

	if (e == NULL)
		return NULL;
	e->card = MAX(exps_card(l),exps_card(r));
	e->l = l;
	e->r = r;
	e->flag = cmp_or;
	if (anti)
		set_anti(e);
	if (!have_nil(l) && !have_nil(r))
		set_has_no_nil(e);
	return e;
}

sql_exp *
exp_in(allocator *sa, sql_exp *l, list *r, int cmptype)
{
	sql_exp *e = exp_create(sa, e_cmp);
	unsigned int exps_card = CARD_ATOM;

	if (e == NULL)
		return NULL;

	/* ignore the cardinalites of sub-relations */
	for (node *n = r->h; n ; n = n->next) {
		sql_exp *next = n->data;

		if (!exp_is_rel(next) && exps_card < next->card)
			exps_card = next->card;
	}
	e->card = MAX(l->card, exps_card);
	e->l = l;
	e->r = r;
	assert( cmptype == cmp_in || cmptype == cmp_notin);
	e->flag = cmptype;
	if (!has_nil(l) && !have_nil(r))
		set_has_no_nil(e);
	return e;
}

sql_exp *
exp_in_func(mvc *sql, sql_exp *le, sql_exp *vals, int anyequal, int is_tuple)
{
	sql_subfunc *a_func = NULL;
	sql_exp *e = le;

	if (is_tuple) {
		list *l = exp_get_values(e);
		e = l->h->data;
	}
	if (!(a_func = sql_bind_func(sql, "sys", anyequal ? "sql_anyequal" : "sql_not_anyequal", exp_subtype(e), exp_subtype(e), F_FUNC, true, true)))
		return sql_error(sql, 02, SQLSTATE(42000) "(NOT) IN operator on type %s missing", exp_subtype(e) ? exp_subtype(e)->type->base.name : "unknown");
	e = exp_binop(sql->sa, le, vals, a_func);
	if (e) {
		unsigned int exps_card = CARD_ATOM;

		/* ignore the cardinalites of sub-relations */
		if (vals->type == e_atom && vals->f) {
			for (node *n = ((list*)vals->f)->h ; n ; n = n->next) {
				sql_exp *next = n->data;

				if (!exp_is_rel(next) && exps_card < next->card)
					exps_card = next->card;
			}
		} else if (!exp_is_rel(vals))
			exps_card = vals->card;

		e->card = MAX(le->card, exps_card);
		if (!has_nil(le) && !has_nil(vals))
			set_has_no_nil(e);
	}
	return e;
}

sql_exp *
exp_in_aggr(mvc *sql, sql_exp *le, sql_exp *vals, int anyequal, int is_tuple)
{
	sql_subfunc *a_func = NULL;
	sql_exp *e = le;

	if (is_tuple) {
		list *l = exp_get_values(e);
		e = l->h->data;
	}
	if (!(a_func = sql_bind_func(sql, "sys", anyequal ? "anyequal" : "allnotequal", exp_subtype(e), exp_subtype(e), F_AGGR, true, true)))
		return sql_error(sql, 02, SQLSTATE(42000) "(NOT) IN operator on type %s missing", exp_subtype(e) ? exp_subtype(e)->type->base.name : "unknown");
	e = exp_aggr2(sql->sa, le, vals, a_func, need_distinct(e), need_no_nil(e), e->card, has_nil(e));
	if (e) {
		unsigned int exps_card = CARD_ATOM;

		/* ignore the cardinalites of sub-relations */
		if (vals->type == e_atom && vals->f) {
			for (node *n = ((list*)vals->f)->h ; n ; n = n->next) {
				sql_exp *next = n->data;

				if (!exp_is_rel(next) && exps_card < next->card)
					exps_card = next->card;
			}
		} else if (!exp_is_rel(vals))
			exps_card = vals->card;

		e->card = MAX(le->card, exps_card);
		if (!has_nil(le) && !has_nil(vals))
			set_has_no_nil(e);
	}
	return e;
}

sql_exp *
exp_compare_func(mvc *sql, sql_exp *le, sql_exp *re, const char *compareop, int quantifier)
{
	sql_subfunc *cmp_func = sql_bind_func(sql, "sys", compareop, exp_subtype(le), exp_subtype(le), F_FUNC, true, true);
	sql_exp *e = NULL;

	if (cmp_func == NULL)
		return NULL;

	e = exp_binop(sql->sa, le, re, cmp_func);
	if (e) {
		e->flag = quantifier;
		/* At ANY and ALL operators, the cardinality on the right side is ignored if it is a sub-relation */
		e->card = quantifier && exp_is_rel(re) ? le->card : MAX(le->card, re->card);
		if (!has_nil(le) && !has_nil(re))
			set_has_no_nil(e);
	}
	return e;
}

static sql_subtype*
dup_subtype(allocator *sa, sql_subtype *st)
{
	sql_subtype *res = SA_NEW(sa, sql_subtype);

	if (res == NULL)
		return NULL;
	*res = *st;
	return res;
}

sql_exp *
exp_convert(allocator *sa, sql_exp *exp, sql_subtype *fromtype, sql_subtype *totype )
{
	sql_exp *e = exp_create(sa, e_convert);
	if (e == NULL)
		return NULL;
	e->card = exp->card;
	e->l = exp;
	totype = dup_subtype(sa, totype);
	e->r = append(append(sa_list(sa), dup_subtype(sa, fromtype)),totype);
	e->tpe = *totype;
	e->alias = exp->alias;
	if (!has_nil(exp))
		set_has_no_nil(e);
	return e;
}

sql_exp *
exp_op( allocator *sa, list *l, sql_subfunc *f )
{
	if (f->func->type == F_FILT)
		return exp_filter(sa, l, NULL, f, false);
	sql_exp *e = exp_create(sa, e_func);
	if (e == NULL)
		return NULL;
	e->card = exps_card(l);
	e->l = l;
	e->f = f;
	e->semantics = f->func->semantics;
	if (!is_semantics(e) && !is_any(e) && l && !have_nil(l))
		set_has_no_nil(e);
	return e;
}

sql_exp *
exp_rank_op( allocator *sa, list *l, list *gbe, list *obe, sql_subfunc *f )
{
	sql_exp *e = exp_create(sa, e_func);
	if (e == NULL)
		return NULL;
	e->card = list_empty(l)?CARD_MULTI:exps_card(l);
	e->l = l;
	e->r = append(append(sa_list(sa), gbe), obe);
	e->f = f;
	if (!f->func->s && strcmp(f->func->base.name, "count") == 0)
		set_has_no_nil(e);
	e->semantics = f->func->semantics;
	return e;
}

sql_exp *
exp_aggr( allocator *sa, list *l, sql_subfunc *a, int distinct, int no_nils, unsigned int card, int has_nils )
{
	sql_exp *e = exp_create(sa, e_aggr);
	if (e == NULL)
		return NULL;
	e->card = card;
	e->l = l;
	e->f = a;
	e->semantics = a->func->semantics;
	if (distinct)
		set_distinct(e);
	if (no_nils)
		set_no_nil(e);
	if ((!a->func->semantics && !has_nils) || (!a->func->s && strcmp(a->func->base.name, "count") == 0))
		set_has_no_nil(e);
	return e;
}

sql_exp *
exp_atom(allocator *sa, atom *a)
{
	sql_exp *e = exp_create(sa, e_atom);
	if (e == NULL)
		return NULL;
	e->card = CARD_ATOM;
	e->tpe = a->tpe;
	e->l = a;
	if (!a->isnull)
		set_has_no_nil(e);
	return e;
}

sql_exp *
exp_atom_max(allocator *sa, sql_subtype *tpe)
{
	if (tpe->type->localtype == TYPE_bte) {
		return exp_atom_bte(sa, GDK_bte_max);
	} else if (tpe->type->localtype == TYPE_sht) {
		return exp_atom_sht(sa, GDK_sht_max);
	} else if (tpe->type->localtype == TYPE_int) {
		return exp_atom_int(sa, GDK_int_max);
	} else if (tpe->type->localtype == TYPE_lng) {
		return exp_atom_lng(sa, GDK_lng_max);
#ifdef HAVE_HGE
	} else if (tpe->type->localtype == TYPE_hge) {
		return exp_atom_hge(sa, GDK_hge_max);
#endif
	}
	return NULL;
}

sql_exp *
exp_atom_bool(allocator *sa, int b)
{
	sql_subtype bt;

	sql_find_subtype(&bt, "boolean", 0, 0);
	if (b)
		return exp_atom(sa, atom_bool(sa, &bt, TRUE ));
	else
		return exp_atom(sa, atom_bool(sa, &bt, FALSE ));
}

sql_exp *
exp_atom_bte(allocator *sa, bte i)
{
	sql_subtype it;

	sql_find_subtype(&it, "tinyint", 3, 0);
	return exp_atom(sa, atom_int(sa, &it, i ));
}

sql_exp *
exp_atom_sht(allocator *sa, sht i)
{
	sql_subtype it;

	sql_find_subtype(&it, "smallint", 5, 0);
	return exp_atom(sa, atom_int(sa, &it, i ));
}

sql_exp *
exp_atom_int(allocator *sa, int i)
{
	sql_subtype it;

	sql_find_subtype(&it, "int", 9, 0);
	return exp_atom(sa, atom_int(sa, &it, i ));
}

sql_exp *
exp_atom_lng(allocator *sa, lng i)
{
	sql_subtype it;

#ifdef HAVE_HGE
	sql_find_subtype(&it, "bigint", 18, 0);
#else
	sql_find_subtype(&it, "bigint", 19, 0);
#endif
	return exp_atom(sa, atom_int(sa, &it, i ));
}

sql_exp *
exp_atom_oid(allocator *sa, oid i)
{
	sql_subtype it;

#if SIZEOF_OID == SIZEOF_INT
	sql_find_subtype(&it, "oid", 31, 0);
#else
	sql_find_subtype(&it, "oid", 63, 0);
#endif
	return exp_atom(sa, atom_int(sa, &it, i ));
}

#ifdef HAVE_HGE
sql_exp *
exp_atom_hge(allocator *sa, hge i)
{
	sql_subtype it;

	sql_find_subtype(&it, "hugeint", 39, 0);
	return exp_atom(sa, atom_int(sa, &it, i ));
}
#endif

sql_exp *
exp_atom_flt(allocator *sa, flt f)
{
	sql_subtype it;

	sql_find_subtype(&it, "real", 24, 0);
	return exp_atom(sa, atom_float(sa, &it, (dbl)f ));
}

sql_exp *
exp_atom_dbl(allocator *sa, dbl f)
{
	sql_subtype it;

	sql_find_subtype(&it, "double", 53, 0);
	return exp_atom(sa, atom_float(sa, &it, (dbl)f ));
}

sql_exp *
exp_atom_str(allocator *sa, const char *s, sql_subtype *st)
{
	return exp_atom(sa, atom_string(sa, st, s?sa_strdup(sa, s):NULL));
}

sql_exp *
exp_atom_clob(allocator *sa, const char *s)
{
	sql_subtype clob;

	sql_find_subtype(&clob, "varchar", 0, 0);
	return exp_atom(sa, atom_string(sa, &clob, s?sa_strdup(sa, s):NULL));
}

sql_exp *
exp_atom_ptr(allocator *sa, void *s)
{
	sql_subtype *t = sql_bind_localtype("ptr");
	return exp_atom(sa, atom_ptr(sa, t, s));
}

sql_exp *
exp_atom_ref(allocator *sa, int i, sql_subtype *tpe)
{
	sql_exp *e = exp_create(sa, e_atom);
	if (e == NULL)
		return NULL;
	e->card = CARD_ATOM;
	e->flag = i;
	if (tpe)
		e->tpe = *tpe;
	return e;
}

sql_exp *
exp_null(allocator *sa, sql_subtype *tpe)
{
	atom *a = atom_general(sa, tpe, NULL, 0);
	return exp_atom(sa, a);
}

sql_exp *
exp_zero(allocator *sa, sql_subtype *tpe)
{
	atom *a = atom_zero_value(sa, tpe);
	return exp_atom(sa, a);
}

atom *
exp_value(mvc *sql, sql_exp *e)
{
	if (!e || e->type != e_atom)
		return NULL;
	if (e->l) { /* literal */
		return e->l;
	} else if (e->r) { /* param (ie not set) */
		sql_var_name *vname = (sql_var_name*) e->r;

		assert(e->flag != 0 || vname->sname); /* global variables must have a schema */
		sql_var *var = e->flag == 0 ? find_global_var(sql, mvc_bind_schema(sql, vname->sname), vname->name) :
									  stack_find_var_at_level(sql, vname->name, e->flag);
		if (var)
			return &(var->var);
	}
	return NULL;
}

sql_exp *
exp_param_or_declared(allocator *sa, const char *sname, const char *name, sql_subtype *tpe, int frame)
{
	sql_var_name *vname;
	sql_exp *e = exp_create(sa, e_atom);
	if (e == NULL)
		return NULL;

	e->r = sa_alloc(sa, sizeof(sql_var_name));
	vname = (sql_var_name*) e->r;
	vname->sname = sname;
	vname->name = name;
	e->card = CARD_ATOM;
	e->flag = frame;
	if (tpe)
		e->tpe = *tpe;
	return e;
}

sql_exp *
exp_values(allocator *sa, list *exps)
{
	sql_exp *e = exp_create(sa, e_atom);
	if (e == NULL)
		return NULL;
	e->card = exps_card(exps);
	e->f = exps;
	return e;
}

list *
exp_get_values(sql_exp *e)
{
	if (is_atom(e->type) && e->f)
		return e->f;
	return NULL;
}

list *
exp_types(allocator *sa, list *exps)
{
	list *l = sa_list(sa);

	if (exps)
		for (node *n = exps->h; n; n = n->next)
			list_append(l, exp_subtype(n->data));
	return l;
}

int
have_nil(list *exps)
{
	int has_nil = 0;

	if (exps)
		for (node *n = exps->h; n && !has_nil; n = n->next) {
			sql_exp *e = n->data;
			has_nil |= has_nil(e);
		}
	return has_nil;
}

int
have_semantics(list *exps)
{
	int has_semantics = 0;

	if (exps)
		for (node *n = exps->h; n && !has_semantics; n = n->next) {
			sql_exp *e = n->data;
			has_semantics |= is_compare(e->type) && is_semantics(e);
		}
	return has_semantics;
}

sql_exp *
exp_column(allocator *sa, const char *rname, const char *cname, sql_subtype *t, unsigned int card, int has_nils, int unique, int intern)
{
	sql_exp *e = exp_create(sa, e_column);

	if (e == NULL)
		return NULL;
	assert(cname);
	e->card = card;
	e->alias.name = cname;
	e->alias.rname = rname;
	e->r = (char*)e->alias.name;
	e->l = (char*)e->alias.rname;
	if (t)
		e->tpe = *t;
	if (!has_nils)
		set_has_no_nil(e);
	if (unique)
		set_unique(e);
	if (intern)
		set_intern(e);
	return e;
}

sql_exp *
exp_propagate(allocator *sa, sql_exp *ne, sql_exp *oe)
{
	if (has_label(oe) &&
	   (oe->alias.rname == ne->alias.rname || (oe->alias.rname && ne->alias.rname && strcmp(oe->alias.rname, ne->alias.rname) == 0)) &&
	   (oe->alias.name == ne->alias.name || (oe->alias.name && ne->alias.name && strcmp(oe->alias.name, ne->alias.name) == 0)))
		ne->alias.label = oe->alias.label;
	if (is_intern(oe))
		set_intern(ne);
	if (is_anti(oe))
		set_anti(ne);
	if (is_semantics(oe))
		set_semantics(ne);
	if (is_any(oe))
		set_any(ne);
	if (is_symmetric(oe))
		set_symmetric(ne);
	if (is_ascending(oe))
		set_ascending(ne);
	if (nulls_last(oe))
		set_nulls_last(ne);
	if (need_distinct(oe))
		set_distinct(ne);
	if (zero_if_empty(oe))
		set_zero_if_empty(ne);
	if (need_no_nil(oe))
		set_no_nil(ne);
	if (!has_nil(oe))
		set_has_no_nil(ne);
	if (is_unique(oe))
		set_unique(ne);
	if (is_basecol(oe))
		set_basecol(ne);
	ne->p = prop_copy(sa, oe->p);
	return ne;
}

sql_exp *
exp_ref(mvc *sql, sql_exp *e)
{
	if (!exp_name(e))
		exp_label(sql->sa, e, ++sql->label);
	return exp_propagate(sql->sa, exp_column(sql->sa, exp_relname(e), exp_name(e), exp_subtype(e), exp_card(e), has_nil(e), is_unique(e), is_intern(e)), e);
}

sql_exp *
exp_ref_save(mvc *sql, sql_exp *e)
{
	if (is_atom(e->type))
		return exp_copy(sql, e);
	if (!exp_name(e) || is_convert(e->type))
		exp_label(sql->sa, e, ++sql->label);
	if (e->type != e_column)
		e->ref = 1;
	sql_exp *ne = exp_ref(sql, e);
	if (ne && is_freevar(e))
		set_freevar(ne, is_freevar(e)-1);
	return ne;
}

sql_exp *
exp_alias(allocator *sa, const char *arname, const char *acname, const char *org_rname, const char *org_cname, sql_subtype *t, unsigned int card, int has_nils, int unique, int intern)
{
	sql_exp *e = exp_column(sa, org_rname, org_cname, t, card, has_nils, unique, intern);

	if (e == NULL)
		return NULL;
	assert(acname && org_cname);
	exp_setname(sa, e, (arname)?arname:org_rname, acname);
	return e;
}

sql_exp *
exp_alias_or_copy( mvc *sql, const char *tname, const char *cname, sql_rel *orel, sql_exp *old)
{
	sql_exp *ne = NULL;

	if (!tname)
		tname = exp_relname(old);

	if (!cname && exp_name(old) && has_label(old)) {
		ne = exp_column(sql->sa, exp_relname(old), exp_name(old), exp_subtype(old), orel && old->card != CARD_ATOM?orel->card:CARD_ATOM, has_nil(old), is_unique(old), is_intern(old));
		return exp_propagate(sql->sa, ne, old);
	} else if (!cname) {
		exp_label(sql->sa, old, ++sql->label);
		ne = exp_column(sql->sa, exp_relname(old), exp_name(old), exp_subtype(old), orel && old->card != CARD_ATOM?orel->card:CARD_ATOM, has_nil(old), is_unique(old), is_intern(old));
		return exp_propagate(sql->sa, ne, old);
	} else if (cname && !old->alias.name) {
		exp_setname(sql->sa, old, tname, cname);
	}
	ne = exp_column(sql->sa, tname, cname, exp_subtype(old), orel && old->card != CARD_ATOM?orel->card:CARD_ATOM, has_nil(old), is_unique(old), is_intern(old));
	return exp_propagate(sql->sa, ne, old);
}

sql_exp *
exp_alias_ref(mvc *sql, sql_exp *e)
{
	sql_exp *ne = NULL;
	const char *tname = exp_relname(e);
	const char *cname = exp_name(e);

	if (!has_label(e))
		exp_label(sql->sa, e, ++sql->label);
	ne = exp_ref(sql, e);
	exp_setname(sql->sa, ne, tname, cname);
	return exp_propagate(sql->sa, ne, e);
}

sql_exp *
exp_set(allocator *sa, const char *sname, const char *name, sql_exp *val, int level)
{
	sql_exp *e = exp_create(sa, e_psm);

	if (e == NULL)
		return NULL;
	e->alias.rname = sname;
	e->alias.name = name;
	e->l = val;
	e->flag = PSM_SET + SET_PSM_LEVEL(level);
	return e;
}

sql_exp *
exp_var(allocator *sa, const char *sname, const char *name, sql_subtype *type, int level)
{
	sql_exp *e = exp_create(sa, e_psm);

	if (e == NULL)
		return NULL;
	e->alias.rname = sname;
	e->alias.name = name;
	e->tpe = *type;
	e->flag = PSM_VAR + SET_PSM_LEVEL(level);
	return e;
}

sql_exp *
exp_table(allocator *sa, const char *name, sql_table *t, int level)
{
	sql_exp *e = exp_create(sa, e_psm);

	if (e == NULL)
		return NULL;
	e->alias.rname = NULL;
	e->alias.name = name;
	e->f = t;
	e->flag = PSM_VAR + SET_PSM_LEVEL(level);
	return e;
}

sql_exp *
exp_return(allocator *sa, sql_exp *val, int level)
{
	sql_exp *e = exp_create(sa, e_psm);

	if (e == NULL)
		return NULL;
	e->l = val;
	e->flag = PSM_RETURN + SET_PSM_LEVEL(level);
	return e;
}

sql_exp *
exp_while(allocator *sa, sql_exp *cond, list *stmts)
{
	sql_exp *e = exp_create(sa, e_psm);

	if (e == NULL)
		return NULL;
	e->l = cond;
	e->r = stmts;
	e->flag = PSM_WHILE;
	return e;
}

sql_exp *
exp_if(allocator *sa, sql_exp *cond, list *if_stmts, list *else_stmts)
{
	sql_exp *e = exp_create(sa, e_psm);

	if (e == NULL)
		return NULL;
	e->l = cond;
	e->r = if_stmts;
	e->f = else_stmts;
	e->flag = PSM_IF;
	return e;
}

sql_exp *
exp_rel(mvc *sql, sql_rel *rel)
{
	sql_exp *e = exp_create(sql->sa, e_psm);

	if (e == NULL)
		return NULL;
	e->l = rel;
	e->flag = PSM_REL;
	e->card = is_single(rel)?CARD_ATOM:rel->card;
	assert(rel);
	if (is_topn(rel->op))
		rel = rel->l;
	if (is_project(rel->op)) {
		sql_exp *last = rel->exps->t->data;
		sql_subtype *t = exp_subtype(last);
		e->tpe = t ? *t : (sql_subtype) {0};
	}
	return e;
}

sql_exp *
exp_exception(allocator *sa, sql_exp *cond, const char *error_message)
{
	sql_exp *e = exp_create(sa, e_psm);

	if (e == NULL)
		return NULL;
	e->l = cond;
	e->r = sa_strdup(sa, error_message);
	e->flag = PSM_EXCEPTION;
	return e;
}

/* Set a name (alias) for the expression, such that we can refer
   to this expression by this simple name.
 */
void
exp_setname(allocator *sa, sql_exp *e, const char *rname, const char *name )
{
	(void)sa;
	e->alias.label = 0;
	if (name)
		e->alias.name = name;
	e->alias.rname = (rname);
}

void
noninternexp_setname(allocator *sa, sql_exp *e, const char *rname, const char *name )
{
	if (!is_intern(e))
		exp_setname(sa, e, rname, name);
}

void
exp_setalias(sql_exp *e, const char *rname, const char *name )
{
	e->alias.label = 0;
	e->alias.name = name;
	e->alias.rname = rname;
}

void
exp_prop_alias(allocator *sa, sql_exp *e, sql_exp *oe )
{
	e->ref = oe->ref;
	if (oe->alias.name == NULL && exp_has_rel(oe)) {
		sql_rel *r = exp_rel_get_rel(sa, oe);
		if (!is_project(r->op))
			return ;
		oe = r->exps->t->data;
	}
	e->alias = oe->alias;
}

str
number2name(str s, int len, int i)
{
	s[--len] = 0;
	while(i>0) {
		s[--len] = '0' + (i & 7);
		i >>= 3;
	}
	s[--len] = '%';
	return s + len;
}

void
exp_setrelname(allocator *sa, sql_exp *e, int nr)
{
	char name[16], *nme;

	nme = number2name(name, sizeof(name), nr);
	e->alias.label = 0;
	e->alias.rname = sa_strdup(sa, nme);
}

char *
make_label(allocator *sa, int nr)
{
	char name[16], *nme;

	nme = number2name(name, sizeof(name), nr);
	return sa_strdup(sa, nme);
}

sql_exp*
exp_label(allocator *sa, sql_exp *e, int nr)
{
	assert(nr > 0);
	e->alias.label = nr;
	e->alias.rname = e->alias.name = make_label(sa, nr);
	return e;
}

list*
exps_label(allocator *sa, list *exps, int nr)
{
	if (!exps)
		return NULL;
	for (node *n = exps->h; n; n = n->next)
		n->data = exp_label(sa, n->data, nr++);
	list_hash_clear(exps);
	return exps;
}

void
exp_swap( sql_exp *e )
{
	sql_exp *s = e->l;

	e->l = e->r;
	e->r = s;
	e->flag = swap_compare((comp_type)e->flag);
	assert(!e->f);
}

sql_subtype *
exp_subtype( sql_exp *e )
{
	switch(e->type) {
	case e_atom: {
		if (e->l) {
			atom *a = e->l;
			return atom_type(a);
		} else if (e->tpe.type) { /* atom reference */
			return &e->tpe;
		} else if (e->f) {
			list *vals = exp_get_values(e);
			if (!list_empty(vals))
				return exp_subtype(vals->h->data);
		}
		break;
	}
	case e_convert:
	case e_column:
		if (e->tpe.type)
			return &e->tpe;
		break;
	case e_aggr:
	case e_func: {
		if (e->f) {
			sql_subfunc *f = e->f;
			if (f->res && list_length(f->res) == 1)
				return f->res->h->data;
		}
		return NULL;
	}
	case e_cmp:
		return sql_bind_localtype("bit");
	case e_psm:
		if (e->tpe.type)
			return &e->tpe;
		/* fall through */
	default:
		return NULL;
	}
	return NULL;
}

const char *
exp_name( sql_exp *e )
{
	if (e->alias.name)
		return e->alias.name;
	if (e->type == e_convert && e->l)
		return exp_name(e->l);
	if (e->type == e_psm && e->l) { /* subquery return name of last expression */
		sql_rel *r = e->l;
		if (is_project(r->op))
			return exp_name(r->exps->t->data);
	}
	return NULL;
}

const char *
exp_relname( sql_exp *e )
{
	if (e->alias.rname)
		return e->alias.rname;
	if (!e->alias.name && e->type == e_convert && e->l)
		return exp_relname(e->l);
	if (!e->alias.name && e->type == e_psm && e->l) { /* subquery return name of last expression */
		sql_rel *r = e->l;
		if (is_project(r->op))
			return exp_relname(r->exps->t->data);
	}
	return NULL;
}

const char *
exp_find_rel_name(sql_exp *e)
{
	if (e->alias.rname)
		return e->alias.rname;
	switch(e->type) {
	case e_column:
		break;
	case e_convert:
		return exp_find_rel_name(e->l);
	default:
		return NULL;
	}
	return NULL;
}

unsigned int
exp_card( sql_exp *e )
{
	return e->card;
}

const char *
exp_func_name( sql_exp *e )
{
	if (e->type == e_func && e->f) {
		sql_subfunc *f = e->f;
		return f->func->base.name;
	}
	if (e->alias.name)
		return e->alias.name;
	if (e->type == e_convert && e->l)
		return exp_name(e->l);
	return NULL;
}

int
exp_cmp( sql_exp *e1, sql_exp *e2)
{
	return (e1 == e2)?0:-1;
}

int
exp_equal( sql_exp *e1, sql_exp *e2)
{
	if (e1 == e2)
		return 0;
	if (e1->alias.rname && e2->alias.rname && strcmp(e1->alias.rname, e2->alias.rname) == 0)
		return strcmp(e1->alias.name, e2->alias.name);
	if (!e1->alias.rname && !e2->alias.rname && e1->alias.label == e2->alias.label && e1->alias.name && e2->alias.name)
		return strcmp(e1->alias.name, e2->alias.name);
	return -1;
}

int
exp_match( sql_exp *e1, sql_exp *e2)
{
	if (exp_cmp(e1, e2) == 0)
		return 1;
	if (e1->type == e2->type && e1->type == e_column) {
		if (e1->l != e2->l && (!e1->l || !e2->l || strcmp(e1->l, e2->l) != 0))
			return 0;
		if (!e1->r || !e2->r || strcmp(e1->r, e2->r) != 0)
			return 0;
		return 1;
	}
	if (e1->type == e2->type && e1->type == e_func) {
		if (is_identity(e1, NULL) && is_identity(e2, NULL)) {
			list *args1 = e1->l;
			list *args2 = e2->l;

			if (list_length(args1) == list_length(args2) && list_length(args1) == 1) {
				sql_exp *ne1 = args1->h->data;
				sql_exp *ne2 = args2->h->data;

				if (exp_match(ne1,ne2))
					return 1;
			}
		}
	}
	return 0;
}

/* list already contains matching expression */
sql_exp*
exps_find_exp( list *l, sql_exp *e)
{
	node *n;

	if (!l || !l->h)
		return NULL;

	for(n=l->h; n; n = n->next) {
		if (exp_match(n->data, e) || exp_refers(n->data, e))
			return n->data;
	}
	return NULL;
}


/* c refers to the parent p */
int
exp_refers( sql_exp *p, sql_exp *c)
{
	if (c->type == e_column) {
		// at first they need to have the same expression names
		if (!p->alias.name || !c->r || strcmp(p->alias.name, c->r) != 0)
			return 0;
		if (!c->l)
			return 1;
		// then compare the relation names
		if (c->l && (p->alias.rname || p->l)) {
			// if the parent has an alias for the relation name compare with the child's relation name
			if (p->alias.rname && strcmp(p->alias.rname, c->l) != 0)
				return 0;
			// if the parent does NOT have a relation name alias compare his relation name with the child's
			if (!p->alias.rname && p->l && (strcmp(p->l, c->l) != 0 || strcmp(p->alias.name, p->r) !=0))
				return 0;
			return 1;
		}
	}
	return 0;
}

int
exp_match_col_exps( sql_exp *e, list *l)
{
	node *n;

	for(n=l->h; n; n = n->next) {
		sql_exp *re = n->data;
		sql_exp *re_r = re->r;

		if (re->type == e_cmp && re->flag == cmp_or)
			return exp_match_col_exps(e, re->l) &&
			       exp_match_col_exps(e, re->r);

		if (re->type != e_cmp || !re_r || re_r->card != 1 || !exp_match_exp(e, re->l))
			return 0;
	}
	return 1;
}

int
exps_match_col_exps( sql_exp *e1, sql_exp *e2)
{
	sql_exp *e1_r = e1->r;
	sql_exp *e2_r = e2->r;

	if (e1->type != e_cmp || e2->type != e_cmp)
		return 0;

	if (!is_complex_exp(e1->flag) && e1_r && e1_r->card == CARD_ATOM &&
	    !is_complex_exp(e2->flag) && e2_r && e2_r->card == CARD_ATOM)
		return exp_match_exp(e1->l, e2->l);

	if (!is_complex_exp(e1->flag) && e1_r && e1_r->card == CARD_ATOM &&
	    (e2->flag == cmp_in || e2->flag == cmp_notin))
		return exp_match_exp(e1->l, e2->l);
	if ((e1->flag == cmp_in || e1->flag == cmp_notin) &&
	    !is_complex_exp(e2->flag) && e2_r && e2_r->card == CARD_ATOM)
		return exp_match_exp(e1->l, e2->l);

	if ((e1->flag == cmp_in || e1->flag == cmp_notin) &&
	    (e2->flag == cmp_in || e2->flag == cmp_notin))
		return exp_match_exp(e1->l, e2->l);

	if (!is_complex_exp(e1->flag) && e1_r && e1_r->card == CARD_ATOM &&
	    e2->flag == cmp_or)
		return exp_match_col_exps(e1->l, e2->l) &&
		       exp_match_col_exps(e1->l, e2->r);

	if (e1->flag == cmp_or &&
	    !is_complex_exp(e2->flag) && e2_r && e2_r->card == CARD_ATOM)
		return exp_match_col_exps(e2->l, e1->l) &&
		       exp_match_col_exps(e2->l, e1->r);

	if (e1->flag == cmp_or && e2->flag == cmp_or) {
		list *l = e1->l, *r = e1->r;
		sql_exp *el = l->h->data;
		sql_exp *er = r->h->data;

		return list_length(l) == 1 && list_length(r) == 1 &&
		       exps_match_col_exps(el, e2) &&
		       exps_match_col_exps(er, e2);
	}
	return 0;
}

int
exp_match_list( list *l, list *r)
{
	node *n, *m;
	char *lu, *ru;
	int lc = 0, rc = 0, match = 0;

	if (!l || !r)
		return l == r;
	if (list_length(l) != list_length(r) || list_length(l) == 0 || list_length(r) == 0)
		return 0;
	if (list_length(l) > 10 || list_length(r) > 10)
		return 0;/* to expensive */

	lu = ZNEW_ARRAY(char, list_length(l));
	ru = ZNEW_ARRAY(char, list_length(r));
	if (!lu || !ru) {
		_DELETE(lu);
		_DELETE(ru);
		return 0;
	}
	for (n = l->h, lc = 0; n; n = n->next, lc++) {
		sql_exp *le = n->data;

		for ( m = r->h, rc = 0; m; m = m->next, rc++) {
			sql_exp *re = m->data;

			if (!ru[rc] && exp_match_exp(le,re)) {
				lu[lc] = 1;
				ru[rc] = 1;
				match = 1;
			}
		}
	}
	for (n = l->h, lc = 0; n && match; n = n->next, lc++)
		if (!lu[lc])
			match = 0;
	for (n = r->h, rc = 0; n && match; n = n->next, rc++)
		if (!ru[rc])
			match = 0;
	_DELETE(lu);
	_DELETE(ru);
	return match;
}

static int
exps_equal( list *l, list *r)
{
	node *n, *m;

	if (!l || !r)
		return l == r;
	if (list_length(l) != list_length(r))
		return 0;
	for (n = l->h, m = r->h; n && m; n = n->next, m = m->next) {
		sql_exp *le = n->data, *re = m->data;

		if (!exp_match_exp(le,re))
			return 0;
	}
	return 1;
}

int
exp_match_exp_semantics( sql_exp *e1, sql_exp *e2, bool semantics)
{
	if (exp_match(e1, e2))
		return 1;
	if (is_ascending(e1) != is_ascending(e2) || nulls_last(e1) != nulls_last(e2) || zero_if_empty(e1) != zero_if_empty(e2) ||
		need_no_nil(e1) != need_no_nil(e2) || is_anti(e1) != is_anti(e2) || (semantics && is_semantics(e1) != is_semantics(e2)) ||
		(semantics && is_any(e1) != is_any(e2)) ||
		is_symmetric(e1) != is_symmetric(e2) || is_unique(e1) != is_unique(e2) || need_distinct(e1) != need_distinct(e2))
		return 0;
	if (e1->type == e2->type) {
		switch(e1->type) {
		case e_cmp:
			if (e1->flag == e2->flag && !is_complex_exp(e1->flag) &&
			    exp_match_exp(e1->l, e2->l) && exp_match_exp(e1->r, e2->r) &&
			    ((!e1->f && !e2->f) || (e1->f && e2->f && exp_match_exp(e1->f, e2->f))))
				return 1;
			else if (e1->flag == e2->flag && e1->flag == cmp_or &&
			    exp_match_list(e1->l, e2->l) && exp_match_list(e1->r, e2->r))
				return 1;
			else if (e1->flag == e2->flag &&
				(e1->flag == cmp_in || e1->flag == cmp_notin) &&
			    exp_match_exp(e1->l, e2->l) && exp_match_list(e1->r, e2->r))
				return 1;
			else if (e1->flag == e2->flag && (e1->flag == cmp_equal || e1->flag == cmp_notequal) &&
				exp_match_exp(e1->l, e2->r) && exp_match_exp(e1->r, e2->l))
				return 1; /* = and <> operations are reflective, so exp_match_exp can be called crossed */
			break;
		case e_convert:
			if (!subtype_cmp(exp_totype(e1), exp_totype(e2)) &&
			    !subtype_cmp(exp_fromtype(e1), exp_fromtype(e2)) &&
			    exp_match_exp(e1->l, e2->l))
				return 1;
			break;
		case e_aggr:
			if (!subfunc_cmp(e1->f, e2->f) && /* equal aggregation*/
			    exps_equal(e1->l, e2->l))
				return 1;
			break;
		case e_func: {
			sql_subfunc *e1f = (sql_subfunc*) e1->f;
			const char *sname = e1f->func->s ? e1f->func->s->base.name : NULL;
			int (*comp)(list*, list*) = is_commutative(sname, e1f->func->base.name) ? exp_match_list : exps_equal;

			if (!e1f->func->side_effect &&
				!subfunc_cmp(e1f, e2->f) && /* equal functions */
				comp(e1->l, e2->l) &&
				/* optional order by expressions */
				exps_equal(e1->r, e2->r))
					return 1;
			} break;
		case e_atom:
			if (e1->l && e2->l && !atom_cmp(e1->l, e2->l))
				return 1;
			if (e1->f && e2->f && exps_equal(e1->f, e2->f))
				return 1;
			if (e1->r && e2->r && e1->flag == e2->flag && !subtype_cmp(&e1->tpe, &e2->tpe)) {
				sql_var_name *v1 = (sql_var_name*) e1->r, *v2 = (sql_var_name*) e2->r;
				if (((!v1->sname && !v2->sname) || (v1->sname && v2->sname && strcmp(v1->sname, v2->sname) == 0)) &&
					((!v1->name && !v2->name) || (v1->name && v2->name && strcmp(v1->name, v2->name) == 0)))
					return 1;
			}
			if (!e1->l && !e1->r && !e1->f && !e2->l && !e2->r && !e2->f && e1->flag == e2->flag && !subtype_cmp(&e1->tpe, &e2->tpe))
				return 1;
			break;
		default:
			break;
		}
	}
	return 0;
}

int
exp_match_exp( sql_exp *e1, sql_exp *e2)
{
	return exp_match_exp_semantics( e1, e2, true);
}

sql_exp *
exps_any_match(list *l, sql_exp *e)
{
	if (!l)
		return NULL;
	for (node *n = l->h; n ; n = n->next) {
		sql_exp *ne = (sql_exp *) n->data;
		if (exp_match_exp(ne, e))
			return ne;
	}
	return NULL;
}

static int
exps_are_joins( list *l )
{
	if (l)
		for (node *n = l->h; n; n = n->next) {
			sql_exp *e = n->data;

			if (exp_is_join_exp(e))
				return -1;
		}
	return 0;
}

int
exp_is_join_exp(sql_exp *e)
{
	if (exp_is_join(e, NULL) == 0)
		return 0;
	if (e->type == e_cmp && e->flag == cmp_or && e->card >= CARD_AGGR)
		if (exps_are_joins(e->l) == 0 && exps_are_joins(e->r) == 0)
			return 0;
	return -1;
}

static int
exp_is_complex_select( sql_exp *e )
{
	switch (e->type) {
	case e_atom: {
		if (e->f) {
			int r = (e->card == CARD_ATOM);
			list *l = e->f;

			if (r)
				for (node *n = l->h; n && !r; n = n->next)
					r |= exp_is_complex_select(n->data);
			return r;
		}
		return 0;
	}
	case e_convert:
		return exp_is_complex_select(e->l);
	case e_func:
	case e_aggr:
	{
		int r = (e->card == CARD_ATOM);
		list *l = e->l;

		if (r && l)
			for (node *n = l->h; n && !r; n = n->next)
				r |= exp_is_complex_select(n->data);
		return r;
	}
	case e_psm:
		return 1;
	case e_column:
	case e_cmp:
	default:
		return 0;
	}
}

static int
complex_select(sql_exp *e)
{
	sql_exp *l = e->l, *r = e->r;

	if (exp_is_complex_select(l) || exp_is_complex_select(r))
		return 1;
	return 0;
}

static int
distinct_rel(sql_exp *e, const char **rname)
{
	const char *e_rname = NULL;

	switch(e->type) {
	case e_column:
		e_rname = exp_relname(e);

		if (*rname && e_rname && strcmp(*rname, e_rname) == 0)
			return 1;
		if (!*rname) {
			*rname = e_rname;
			return 1;
		}
		break;
	case e_aggr:
	case e_func:
		if (e->l) {
			int m = 1;
			list *l = e->l;
			node *n;

			for(n=l->h; n && m; n = n->next) {
				sql_exp *ae = n->data;

				m = distinct_rel(ae, rname);
			}
			return m;
		}
		return 0;
	case e_atom:
		return 1;
	case e_convert:
		return distinct_rel(e->l, rname);
	default:
		return 0;
	}
	return 0;
}

int
rel_has_exp(sql_rel *rel, sql_exp *e, bool subexp)
{
	if (rel_find_exp_and_corresponding_rel(rel, e, subexp, NULL, NULL))
		return 0;
	return -1;
}

int
rel_has_exps(sql_rel *rel, list *exps, bool subexp)
{
	if (list_empty(exps))
		return 0;
	for (node *n = exps->h; n; n = n->next)
		if (rel_has_exp(rel, n->data, subexp) >= 0)
			return 0;
	return -1;
}

int
rel_has_all_exps(sql_rel *rel, list *exps)
{
	if (list_empty(exps))
		return 1;
	for (node *n = exps->h; n; n = n->next)
		if (rel_has_exp(rel, n->data, false) < 0)
			return 0;
	return 1;
}

static int
rel_has_exp2(sql_rel *rel, sql_exp *e)
{
	return rel_has_exp(rel, e, false);
}

sql_rel *
find_rel(list *rels, sql_exp *e)
{
	node *n = list_find(rels, e, (fcmp)&rel_has_exp2);
	if (n)
		return n->data;
	return NULL;
}

sql_rel *
find_one_rel(list *rels, sql_exp *e)
{
	node *n;
	sql_rel *fnd = NULL;

	for(n = rels->h; n; n = n->next) {
		if (rel_has_exp(n->data, e, false) == 0) {
			if (fnd)
				return NULL;
			fnd = n->data;
		}
	}
	return fnd;
}

static int
exp_is_rangejoin(sql_exp *e, list *rels)
{
	/* assume e is a e_cmp with 3 args
	 * Need to check e->r and e->f only touch one table.
	 */
	const char *rname = 0;

	if (distinct_rel(e->r, &rname) && distinct_rel(e->f, &rname))
		return 0;
	if (rels) {
		sql_rel *r = find_rel(rels, e->r);
		sql_rel *f = find_rel(rels, e->f);
		if (r && f && r == f)
			return 0;
	}
	return -1;
}

int
exp_is_join(sql_exp *e, list *rels)
{
	/* only simple compare expressions, ie not or lists
		or range expressions (e->f)
	 */
	if (e->type == e_cmp && !is_complex_exp(e->flag) && e->l && e->r && !e->f && e->card >= CARD_AGGR && !complex_select(e))
		return 0;
	if (e->type == e_cmp && e->flag == cmp_filter && e->l && e->r && e->card >= CARD_AGGR)
		return 0;
	/* range expression */
	if (e->type == e_cmp && !is_complex_exp(e->flag) && e->l && e->r && e->f && e->card >= CARD_AGGR && !complex_select(e))
		return exp_is_rangejoin(e, rels);
	return -1;
}

int
exp_is_eqjoin(sql_exp *e)
{
	if (e->flag == cmp_equal) {
		sql_exp *l = e->l;
		sql_exp *r = e->r;

		if (!is_func(l->type) && !is_func(r->type))
			return 0;
	}
	return -1;
}

sql_exp *
exps_find_prop(list *exps, rel_prop kind)
{
	if (list_empty(exps))
		return NULL;
	for (node *n = exps->h ; n ; n = n->next) {
		sql_exp *e = n->data;

		if (find_prop(e->p, kind))
			return e;
	}
	return NULL;
}

static sql_exp *
rel_find_exp_and_corresponding_rel_(sql_rel *rel, sql_exp *e, bool subexp, sql_rel **res)
{
	sql_exp *ne = NULL;

	if (!rel)
		return NULL;
	switch(e->type) {
	case e_column:
		if (is_basetable(rel->op) && !rel->exps) {
			if (e->l) {
				if (rel_base_bind_column2_(rel, e->l, e->r))
					ne = e;
			} else if (rel_base_bind_column_(rel, e->r))
				ne = e;
		} else if ((!list_empty(rel->exps) && (is_project(rel->op) || is_base(rel->op))) ||
					(!list_empty(rel->attr) && is_join(rel->op))) {
			list *l = rel->attr ? rel->attr : rel->exps;
			if (e->l) {
				ne = exps_bind_column2(l, e->l, e->r, NULL);
			} else {
				ne = exps_bind_column(l, e->r, NULL, NULL, 1);
			}
		}
		if (ne && res)
			*res = rel;
		return ne;
	case e_convert:
		return rel_find_exp_and_corresponding_rel_(rel, e->l, subexp, res);
	case e_aggr:
	case e_func:
		if (e->l) {
			list *l = e->l;
			node *n = l->h;

			ne = n->data;
			while ((subexp || ne != NULL) && n != NULL) {
				ne = rel_find_exp_and_corresponding_rel_(rel, n->data, subexp, res);
				if (subexp && ne)
					break;
				n = n->next;
			}
			return ne;
		}
		break;
		/* fall through */
	case e_cmp:
	case e_psm:
		return NULL;
	case e_atom:
		if (e->f) { /* values */
			list *l = e->f;
			node *n = l->h;

			ne = n->data;
			while ((subexp || ne != NULL) && n != NULL) {
				ne = rel_find_exp_and_corresponding_rel_(rel, n->data, subexp, res);
				if (subexp && ne)
					break;
				n = n->next;
			}
			return ne;
		}
		return e;
	}
	return ne;
}

sql_exp *
rel_find_exp_and_corresponding_rel(sql_rel *rel, sql_exp *e, bool subexp, sql_rel **res, bool *under_join)
{
	sql_exp *ne = rel_find_exp_and_corresponding_rel_(rel, e, subexp, res);

	if (rel && !ne) {
		switch(rel->op) {
		case op_left:
		case op_right:
		case op_full:
		case op_join:
		case op_semi:
		case op_anti:
			ne = rel_find_exp_and_corresponding_rel(rel->l, e, subexp, res, under_join);
			if (!ne && is_join(rel->op))
				ne = rel_find_exp_and_corresponding_rel(rel->r, e, subexp, res, under_join);
			break;
		case op_table:
		case op_basetable:
			break;
		default:
			if (!is_project(rel->op) && rel->l)
				ne = rel_find_exp_and_corresponding_rel(rel->l, e, subexp, res, under_join);
		}
	}
	if (ne && under_join && is_join(rel->op))
		*under_join = true;
	return ne;
}

sql_exp *
rel_find_exp(sql_rel *rel, sql_exp *e)
{
	return rel_find_exp_and_corresponding_rel(rel, e, false, NULL, NULL);
}

int
exp_is_true(sql_exp *e)
{
	if (e->type == e_atom && e->l)
		return atom_is_true(e->l);
	if (e->type == e_cmp && e->flag == cmp_equal)
		return (exp_is_true(e->l) && exp_is_true(e->r) && exp_match_exp(e->l, e->r));
	return 0;
}

static inline bool
exp_is_cmp_exp_is_false(sql_exp* e)
{
	sql_exp *l = e->l;
	sql_exp *r = e->r;
	assert(e->type == e_cmp && e->f == NULL && l && r);

	/* Handle 'v is x' and 'v is not x' expressions.
	* Other cases in is-semantics are unspecified.
	*/
	if (e->flag != cmp_equal && e->flag != cmp_notequal)
		return false;
	if (e->flag == cmp_equal && !is_anti(e))
		return ((exp_is_null(l) && exp_is_not_null(r)) || (exp_is_not_null(l) && exp_is_null(r)));
	if ((e->flag == cmp_notequal && !is_anti(e)) || (e->flag == cmp_equal && is_anti(e)))
		return exp_is_null(l) && exp_is_null(r);
	return false;
}

static inline bool
exp_single_bound_cmp_exp_is_false(sql_exp* e) {
    assert(e->type == e_cmp);
    sql_exp* l = e->l;
    sql_exp* r = e->r;
    assert(e->f == NULL);
    assert (l && r);

    return exp_is_null(l) || exp_is_null(r);
}

static inline bool
exp_two_sided_bound_cmp_exp_is_false(sql_exp* e) {
    assert(e->type == e_cmp);
    sql_exp* v = e->l;
    sql_exp* l = e->r;
    sql_exp* h = e->f;
    assert (v && l && h);

    return is_anti(e) ? exp_is_null(v) || (exp_is_null(l) && exp_is_null(h)) : false;
}

static inline bool
exp_regular_cmp_exp_is_false(sql_exp* e) {
    assert(e->type == e_cmp);

    if (is_semantics(e) && !is_any(e)) return exp_is_cmp_exp_is_false(e);
	if (is_any(e)) return false;
    if (e -> f)         return exp_two_sided_bound_cmp_exp_is_false(e);
    else                return exp_single_bound_cmp_exp_is_false(e);
}

static inline bool
exp_or_exp_is_false(sql_exp* e) {
    assert(e->type == e_cmp && e->flag == cmp_or);

	list* left = e->l;
	list* right = e->r;

	bool left_is_false = false;
	for(node* n = left->h; n; n=n->next) {
		if (exp_is_false(n->data)) {
			left_is_false=true;
			break;
		}
	}

	if (!left_is_false) {
		return false;
	}

	for(node* n = right->h; n; n=n->next) {
		if (exp_is_false(n->data)) {
			return true;
		}
	}

    return false;
}

static inline bool
exp_cmp_exp_is_false(sql_exp* e) {
    assert(e->type == e_cmp);

    switch (e->flag) {
    case cmp_gt:
    case cmp_gte:
    case cmp_lte:
    case cmp_lt:
    case cmp_equal:
    case cmp_notequal:
		return exp_regular_cmp_exp_is_false(e);
    case cmp_or:
		return exp_or_exp_is_false(e);
    default:
		return false;
	}
}

int
exp_is_false(sql_exp *e)
{
	if (e->type == e_atom && e->l)
		return atom_is_false(e->l);
	else if (e->type == e_cmp)
		return exp_cmp_exp_is_false(e);
	return 0;
}

int
exp_is_zero(sql_exp *e)
{
	if (e->type == e_atom && e->l)
		return atom_is_zero(e->l);
	return 0;
}

int
exp_is_not_null(sql_exp *e)
{
	if (!has_nil(e))
		return true;

	switch (e->type) {
	case e_atom:
		if (e->f) /* values list */
			return false;
		if (e->l)
			return !(atom_null(e->l));
		return false;
	case e_convert:
		return exp_is_not_null(e->l);
	case e_func:
		if (!is_semantics(e) && e->l) {
			list *l = e->l;
			for (node *n = l->h; n; n=n->next) {
				sql_exp *p = n->data;
				if (!exp_is_not_null(p))
					return false;
			}
			return true;
		}
		return false;
	case e_aggr:
	case e_column:
	case e_cmp:
	case e_psm:
		return false;
	}
	return false;
}

int
exp_is_null(sql_exp *e )
{
	if (!has_nil(e))
		return false;

	switch (e->type) {
	case e_atom:
		if (e->f) /* values list */
			return 0;
		if (e->l)
			return (atom_null(e->l));
		return 0;
	case e_convert:
		return exp_is_null(e->l);
	case e_func:
		if (!is_semantics(e) && e->l) {
			/* This is a call to a function with no-nil semantics.
			 * If one of the parameters is null the expression itself is null
			 */
			list* l = e->l;
			for(node* n = l->h; n; n=n->next) {
				sql_exp* p = n->data;
				if (exp_is_null(p)) {
					return true;
				}
			}
		}
		return 0;
	case e_aggr:
	case e_column:
	case e_cmp:
	case e_psm:
		return 0;
	}
	return 0;
}

int
exp_is_rel( sql_exp *e )
{
	if (e) {
		switch(e->type){
		case e_convert:
			return exp_is_rel(e->l);
		case e_psm:
			return e->flag == PSM_REL && e->l;
		default:
			return 0;
		}
	}
	return 0;
}

int
exps_one_is_rel(list *exps)
{
	if (list_empty(exps))
		return 0;
	for(node *n = exps->h ; n ; n = n->next)
		if (exp_is_rel(n->data))
			return 1;
	return 0;
}

int
exp_is_atom( sql_exp *e )
{
	switch (e->type) {
	case e_atom:
		if (e->f) /* values list */
			return 0;
		return 1;
	case e_convert:
		return exp_is_atom(e->l);
	case e_func:
	case e_aggr:
		return e->card == CARD_ATOM && exps_are_atoms(e->l);
	case e_cmp:
		if (e->card != CARD_ATOM)
			return 0;
		if (e->flag == cmp_or || e->flag == cmp_filter)
			return exps_are_atoms(e->l) && exps_are_atoms(e->r);
		if (e->flag == cmp_in || e->flag == cmp_notin)
			return exp_is_atom(e->l) && exps_are_atoms(e->r);
		return exp_is_atom(e->l) && exp_is_atom(e->r) && (!e->f || exp_is_atom(e->f));
	case e_column:
	case e_psm:
		return 0;
	}
	return 0;
}

int
exp_has_rel( sql_exp *e )
{
	if (!e)
		return 0;
	switch(e->type){
	case e_func:
	case e_aggr:
		return exps_have_rel_exp(e->l);
	case e_cmp:
		if (e->flag == cmp_or || e->flag == cmp_filter) {
			return (exps_have_rel_exp(e->l) || exps_have_rel_exp(e->r));
		} else if (e->flag == cmp_in || e->flag == cmp_notin) {
			return (exp_has_rel(e->l) || exps_have_rel_exp(e->r));
		} else {
			return (exp_has_rel(e->l) || exp_has_rel(e->r) || (e->f && exp_has_rel(e->f)));
		}
	case e_convert:
		return exp_has_rel(e->l);
	case e_psm:
		return exp_is_rel(e);
	case e_atom:
		return (e->f && exps_have_rel_exp(e->f));
	case e_column:
		return 0;
	}
	return 0;
}

int
exps_have_rel_exp( list *exps)
{
	if (list_empty(exps))
		return 0;
	for(node *n=exps->h; n; n=n->next) {
		sql_exp *e = n->data;

		if (exp_has_rel(e))
			return 1;
	}
	return 0;
}

static sql_rel *
exps_rel_get_rel(allocator *sa, list *exps )
{
	sql_rel *r = NULL, *xp = NULL;

	if (list_empty(exps))
		return NULL;
	for (node *n = exps->h; n; n=n->next){
		sql_exp *e = n->data;

		if (exp_has_rel(e)) {
			if (!(r = exp_rel_get_rel(sa, e)))
				return NULL;
			if (xp) {
				xp = rel_crossproduct(sa, xp, r, op_full);
				set_processed(xp);
			} else {
				xp = r;
			}
		}
	}
	return xp;
}

int
exp_rel_depth(sql_exp *e)
{
	if (!e)
		return 0;
	switch(e->type){
	case e_func:
	case e_aggr:
	case e_cmp:
		return 1;
	case e_convert:
		return 0;
	case e_psm:
		if (exp_is_rel(e))
			return 0;
		return 1;
	case e_atom:
	case e_column:
		return 0;
	}
	return 0;
}

sql_rel *
exp_rel_get_rel(allocator *sa, sql_exp *e)
{
	if (!e)
		return NULL;

	switch(e->type){
	case e_func:
	case e_aggr:
		return exps_rel_get_rel(sa, e->l);
	case e_cmp: {
		sql_rel *r = NULL, *xp = NULL;

		if (e->flag == cmp_or || e->flag == cmp_filter) {
			if (exps_have_rel_exp(e->l))
				xp = exps_rel_get_rel(sa, e->l);
			if (exps_have_rel_exp(e->r)) {
				if (!(r = exps_rel_get_rel(sa, e->r)))
					return NULL;
				if (xp) {
					xp = rel_crossproduct(sa, xp, r, op_join);
					set_processed(xp);
				} else {
					xp = r;
				}
			}
		} else if (e->flag == cmp_in || e->flag == cmp_notin) {
			if (exp_has_rel(e->l))
				xp = exp_rel_get_rel(sa, e->l);
			if (exps_have_rel_exp(e->r)) {
				if (!(r = exps_rel_get_rel(sa, e->r)))
					return NULL;
				if (xp) {
					xp = rel_crossproduct(sa, xp, r, op_join);
					set_processed(xp);
				} else {
					xp = r;
				}
			}
		} else {
			if (exp_has_rel(e->l))
				xp = exp_rel_get_rel(sa, e->l);
			if (exp_has_rel(e->r)) {
				if (!(r = exp_rel_get_rel(sa, e->r)))
					return NULL;
				if (xp) {
					xp = rel_crossproduct(sa, xp, r, op_join);
					set_processed(xp);
				} else {
					xp = r;
				}
			}
			if (e->f && exp_has_rel(e->f)) {
				if (!(r = exp_rel_get_rel(sa, e->f)))
					return NULL;
				if (xp) {
					xp = rel_crossproduct(sa, xp, r, op_join);
					set_processed(xp);
				} else {
					xp = r;
				}
			}
		}
		return xp;
	}
	case e_convert:
		return exp_rel_get_rel(sa, e->l);
	case e_psm:
		if (exp_is_rel(e))
			return e->l;
		return NULL;
	case e_atom:
		if (e->f && exps_have_rel_exp(e->f))
			return exps_rel_get_rel(sa, e->f);
		return NULL;
	case e_column:
		return NULL;
	}
	return NULL;
}

static void exp_rel_update_set_freevar(sql_exp *e);

static void
exps_rel_update_set_freevar(list *exps)
{
	if (!list_empty(exps))
		for (node *n=exps->h; n ; n=n->next)
			exp_rel_update_set_freevar(n->data);
}

static void
exp_rel_update_set_freevar(sql_exp *e)
{
	if (!e)
		return ;

	switch(e->type){
	case e_func:
	case e_aggr:
		exps_rel_update_set_freevar(e->l);
		break;
	case e_cmp:
		if (e->flag == cmp_or || e->flag == cmp_filter) {
			exps_rel_update_set_freevar(e->l);
			exps_rel_update_set_freevar(e->r);
		} else if (e->flag == cmp_in || e->flag == cmp_notin) {
			exp_rel_update_set_freevar(e->l);
			exps_rel_update_set_freevar(e->r);
		} else {
			exp_rel_update_set_freevar(e->l);
			exp_rel_update_set_freevar(e->r);
			if (e->f)
				exp_rel_update_set_freevar(e->f);
		}
		break;
	case e_convert:
		exp_rel_update_set_freevar(e->l);
		break;
	case e_atom:
		if (e->f)
			exps_rel_update_set_freevar(e->f);
		break;
	case e_column:
		set_freevar(e, 1);
		break;
	case e_psm:
		break;
	}
}

static list *
exp_rel_update_exps(mvc *sql, list *exps, bool up)
{
	if (list_empty(exps))
		return exps;
	for (node *n = exps->h; n; n=n->next){
		sql_exp *e = n->data;

		if (exp_has_rel(e))
			n->data = exp_rel_update_exp(sql, e, up);
		else if (!exp_is_atom(e) && !up)
			exp_rel_update_set_freevar(e);
	}
	return exps;
}

static sql_exp *
exp_rel_update_exp_(mvc *sql, sql_exp *e, bool up)
{
	if (exp_has_rel(e))
		e = exp_rel_update_exp(sql, e, up);
	else if (!exp_is_atom(e) && !up)
		exp_rel_update_set_freevar(e);
	return e;
}

sql_exp *
exp_rel_update_exp(mvc *sql, sql_exp *e, bool up)
{
	if (!e)
		return NULL;

	switch(e->type){
	case e_func:
	case e_aggr:
		if (exps_have_rel_exp(e->l))
			e->l = exp_rel_update_exps(sql, e->l, up);
		return e;
	case e_cmp:
		if (e->flag == cmp_or || e->flag == cmp_filter) {
			if (exps_have_rel_exp(e->l))
				e->l = exp_rel_update_exps(sql, e->l, up);
			if (exps_have_rel_exp(e->r))
				e->r = exp_rel_update_exps(sql, e->r, up);
		} else if (e->flag == cmp_in || e->flag == cmp_notin) {
			if (exp_has_rel(e->l))
				e->l = exp_rel_update_exp(sql, e->l, up);
			if (exps_have_rel_exp(e->r))
				e->r = exp_rel_update_exps(sql, e->r, up);
		} else {
			//if (exp_has_rel(e->l))
				e->l = exp_rel_update_exp_(sql, e->l, up);
			//if (exp_has_rel(e->r))
				e->r = exp_rel_update_exp_(sql, e->r, up);
			if (e->f /*&& exp_has_rel(e->f)*/)
				e->f = exp_rel_update_exp_(sql, e->f, up);
		}
		return e;
	case e_convert:
		if (exp_has_rel(e->l))
			e->l = exp_rel_update_exp(sql, e->l, up);
		return e;
	case e_psm:
		if (exp_is_rel(e)) {
			sql_rel *r = exp_rel_get_rel(sql->sa, e), *nr = r;
			if (is_topn(r->op)) {
				nr = r->l;
				if (nr && !is_project(nr->op))
					r->l = nr = rel_project(sql->sa, nr, rel_projections(sql, nr, NULL, 1, 0));
			}
			e = nr->exps->t->data;
			e = exp_ref(sql, e);
			if (up)
				set_freevar(e, 1);
			return e;
		}
		return e;
	case e_atom:
		if (e->f && exps_have_rel_exp(e->f))
			e->f = exp_rel_update_exps(sql, e->f, up);
		return e;
	case e_column:
		return e;
	}
	return e;
}

sql_exp *
exp_rel_label(mvc *sql, sql_exp *e)
{
	if (exp_is_rel(e))
		e->l = rel_label(sql, e->l, 1);
	return e;
}

int
exps_are_atoms( list *exps)
{
	int atoms = 1;
	if (!list_empty(exps))
		for(node *n=exps->h; n && atoms; n=n->next)
			atoms &= exp_is_atom(n->data);
	return atoms;
}

int
exps_have_func(list *exps)
{
	if (list_empty(exps))
		return 0;
	for(node *n=exps->h; n; n=n->next) {
		sql_exp *e = n->data;

		if (exp_has_func(e))
			return 1;
	}
	return 0;
}

static int exp_has_func_or_cmp(sql_exp *e, bool cmp);

static int
exps_have_func_or_cmp(list *exps, bool cmp)
{
	if (list_empty(exps))
		return 0;
	for(node *n=exps->h; n; n=n->next) {
		sql_exp *e = n->data;

		if (exp_has_func_or_cmp(e, cmp))
			return 1;
	}
	return 0;
}

static int
exp_has_func_or_cmp(sql_exp *e, bool cmp)
{
	if (!e)
		return 0;
	switch (e->type) {
	case e_atom:
		if (e->f)
			return exps_have_func_or_cmp(e->f, true);
		return 0;
	case e_convert:
		return exp_has_func_or_cmp(e->l, cmp);
	case e_func:
		return 1;
	case e_aggr:
		if (e->l)
			return exps_have_func_or_cmp(e->l, true);
		return 0;
	case e_cmp:
		if (cmp)
			return 1;
		if (e->flag == cmp_or || e->flag == cmp_filter) {
			return (exps_have_func_or_cmp(e->l, true) || exps_have_func_or_cmp(e->r, true));
		} else if (e->flag == cmp_in || e->flag == cmp_notin) {
			return (exp_has_func_or_cmp(e->l, true) || exps_have_func_or_cmp(e->r, true));
		} else {
			return (exp_has_func_or_cmp(e->l, true) || exp_has_func_or_cmp(e->r, true) ||
					(e->f && exp_has_func_or_cmp(e->f, true)));
		}
	case e_column:
	case e_psm:
		return 0;
	}
	return 0;
}

int
exp_has_func(sql_exp *e)
{
	return exp_has_func_or_cmp(e, false);
}

static int
exps_has_sideeffect( list *exps)
{
	node *n;
	int has_sideeffect = 0;

	for(n=exps->h; n && !has_sideeffect; n=n->next)
		has_sideeffect |= exp_has_sideeffect(n->data);
	return has_sideeffect;
}

int
exp_has_sideeffect( sql_exp *e )
{
	switch (e->type) {
	case e_convert:
		return exp_has_sideeffect(e->l);
	case e_func:
		{
			sql_subfunc *f = e->f;

			if (f->func->side_effect)
				return 1;
			if (e->l)
				return exps_has_sideeffect(e->l);
			return 0;
		}
	case e_atom:
		if (e->f)
			return exps_has_sideeffect(e->f);
		return 0;
	case e_aggr:
	case e_cmp:
	case e_column:
	case e_psm:
		return 0;
	}
	return 0;
}

int
exps_have_unsafe(list *exps, int allow_identity)
{
	int unsafe = 0;

	if (list_empty(exps))
		return 0;
	for (node *n = exps->h; n && !unsafe; n = n->next)
		unsafe |= exp_unsafe(n->data, allow_identity);
	return unsafe;
}

int
exp_unsafe(sql_exp *e, int allow_identity)
{
	switch (e->type) {
	case e_convert:
		return exp_unsafe(e->l, allow_identity);
	case e_aggr:
	case e_func: {
		sql_subfunc *f = e->f;

		if (IS_ANALYTIC(f->func) || !LANG_INT_OR_MAL(f->func->lang) || f->func->side_effect || (!allow_identity && is_identity(e, NULL)))
			return 1;
		return exps_have_unsafe(e->l, allow_identity);
	} break;
	case e_cmp: {
		if (e->flag == cmp_in || e->flag == cmp_notin) {
			return exp_unsafe(e->l, allow_identity) || exps_have_unsafe(e->r, allow_identity);
		} else if (e->flag == cmp_or || e->flag == cmp_filter) {
			return exps_have_unsafe(e->l, allow_identity) || exps_have_unsafe(e->r, allow_identity);
		} else {
			return exp_unsafe(e->l, allow_identity) || exp_unsafe(e->r, allow_identity) || (e->f && exp_unsafe(e->f, allow_identity));
		}
	} break;
	case e_atom: {
		if (e->f)
			return exps_have_unsafe(e->f, allow_identity);
		return 0;
	} break;
	case e_column:
	case e_psm:
		return 0;
	}
	return 0;
}

static inline int
exp_key( sql_exp *e )
{
	if (e->alias.name)
		return hash_key(e->alias.name);
	return 0;
}

sql_exp *
exps_bind_column(list *exps, const char *cname, int *ambiguous, int *multiple, int no_tname)
{
	sql_exp *res = NULL;

	if (exps && cname) {
		node *en;

		if (exps) {
			if (!exps->ht && list_length(exps) > HASH_MIN_SIZE) {
				exps->ht = hash_new(exps->sa, list_length(exps), (fkeyvalue)&exp_key);
				if (exps->ht == NULL)
					return NULL;
				for (en = exps->h; en; en = en->next ) {
					sql_exp *e = en->data;
					if (e->alias.name) {
						int key = exp_key(e);

						if (hash_add(exps->ht, key, e) == NULL)
							return NULL;
					}
				}
			}
			if (exps->ht) {
				int key = hash_key(cname);
				sql_hash_e *he = exps->ht->buckets[key&(exps->ht->size-1)];

				for (; he; he = he->chain) {
					sql_exp *e = he->value;

					if (e->alias.name && strcmp(e->alias.name, cname) == 0 && (!no_tname || !e->alias.rname)) {
						if (res && multiple)
							*multiple = 1;
						if (!res)
							res = e;

						if (res && res != e && e->alias.rname && res->alias.rname && strcmp(e->alias.rname, res->alias.rname) != 0 ) {
							if (ambiguous)
								*ambiguous = 1;
							return NULL;
						}
						res = e;
					}
				}
				return res;
			}
		}
		for (en = exps->h; en; en = en->next ) {
			sql_exp *e = en->data;

			if (e->alias.name && strcmp(e->alias.name, cname) == 0 && (!no_tname || !e->alias.rname)) {
				if (res && multiple)
					*multiple = 1;
				if (!res)
					res = e;

				if (res && res != e && e->alias.rname && res->alias.rname && strcmp(e->alias.rname, res->alias.rname) != 0 ) {
					if (ambiguous)
						*ambiguous = 1;
					return NULL;
				}
				res = e;
			}
		}
	}
	return res;
}

sql_exp *
exps_bind_column2(list *exps, const char *rname, const char *cname, int *multiple)
{
	sql_exp *res = NULL;

	if (exps) {
		node *en;

		if (!exps->ht && list_length(exps) > HASH_MIN_SIZE) {
			exps->ht = hash_new(exps->sa, list_length(exps), (fkeyvalue)&exp_key);
			if (exps->ht == NULL)
				return res;

			for (en = exps->h; en; en = en->next ) {
				sql_exp *e = en->data;
				if (e->alias.name) {
					int key = exp_key(e);

					if (hash_add(exps->ht, key, e) == NULL)
						return res;
				}
			}
		}
		if (exps->ht) {
			int key = hash_key(cname);
			sql_hash_e *he = exps->ht->buckets[key&(exps->ht->size-1)];

			for (; he; he = he->chain) {
				sql_exp *e = he->value;

				if (e && e->alias.name && e->alias.rname && strcmp(e->alias.name, cname) == 0 && strcmp(e->alias.rname, rname) == 0) {
					if (res && multiple)
						*multiple = 1;
					if (!res)
						res = e;
					if (res && res->alias.label) /* aliases maybe used multiple times without problems */
						return res;
				}
			}
			return res;
		}
		for (en = exps->h; en; en = en->next ) {
			sql_exp *e = en->data;

			if (e && e->alias.name && e->alias.rname && strcmp(e->alias.name, cname) == 0 && strcmp(e->alias.rname, rname) == 0) {
				if (res && multiple)
					*multiple = 1;
				if (!res)
					res = e;
				if (res && res->alias.label) /* aliases maybe used multiple times without problems */
					return res;
			}
		}
	}
	return res;
}

/* find an column based on the original name, not the alias it got */
sql_exp *
exps_bind_alias( list *exps, const char *rname, const char *cname )
{
	if (exps) {
		node *en;

		for (en = exps->h; en; en = en->next ) {
			sql_exp *e = en->data;

			if (e && is_column(e->type) && !rname && e->r && strcmp(e->r, cname) == 0)
				return e;
			if (e && e->type == e_column && rname && e->l && e->r && strcmp(e->r, cname) == 0 && strcmp(e->l, rname) == 0) {
				return e;
			}
		}
	}
	return NULL;
}

unsigned int
exps_card( list *l )
{
	node *n;
	unsigned int card = CARD_ATOM;

	if (l) for(n = l->h; n; n = n->next) {
		sql_exp *e = n->data;

		if (e && card < e->card)
			card = e->card;
	}
	return card;
}

void
exps_fix_card( list *exps, unsigned int card)
{
	if (exps)
		for (node *n = exps->h; n; n = n->next) {
		sql_exp *e = n->data;

		if (e && e->card > card)
			e->card = card;
	}
}

void
exps_setcard( list *exps, unsigned int card)
{
	if (exps)
		for (node *n = exps->h; n; n = n->next) {
			sql_exp *e = n->data;

			if (e && e->card != CARD_ATOM)
				e->card = card;
		}
}

int
exps_intern(list *exps)
{
	if (exps)
		for (node *n=exps->h; n; n = n->next) {
			sql_exp *e = n->data;

			if (is_intern(e))
				return 1;
		}
	return 0;
}

sql_exp *
exps_find_one_multi_exp(list *exps)
{
	sql_exp *l = NULL;
	int skip = 0;

	/* Find one and only 1 expression with card > CARD_ATOM */
	if (!list_empty(exps)) {
		for (node *m = exps->h ; m && !skip ; m = m->next) {
			sql_exp *e = m->data;

			if (e->card > CARD_ATOM) {
				skip |= l != NULL;
				l = e;
			}
		}
	}
	if (skip)
		l = NULL;
	return l;
}

const char *
compare_func( comp_type t, int anti )
{
	switch(t) {
	case cmp_equal:
		return anti?"<>":"=";
	case cmp_lt:
		return anti?">":"<";
	case cmp_lte:
		return anti?">=":"<=";
	case cmp_gte:
		return anti?"<=":">=";
	case cmp_gt:
		return anti?"<":">";
	case cmp_notequal:
		return anti?"=":"<>";
	default:
		return NULL;
	}
}

int
is_identity( sql_exp *e, sql_rel *r)
{
	switch(e->type) {
	case e_column:
		if (r && is_project(r->op)) {
			sql_exp *re = NULL;
			if (e->l)
				re = exps_bind_column2(r->exps, e->l, e->r, NULL);
			if (!re && has_label(e))
				re = exps_bind_column(r->exps, e->r, NULL, NULL, 1);
			if (re)
				return is_identity(re, r->l);
		}
		return 0;
	case e_func: {
		sql_subfunc *f = e->f;
		return !f->func->s && strcmp(f->func->base.name, "identity") == 0;
	}
	default:
		return 0;
	}
}

list *
exps_alias(mvc *sql, list *exps)
{
	list *nl = new_exp_list(sql->sa);

	if (exps)
		for (node *n = exps->h; n; n = n->next) {
			sql_exp *e = n->data, *ne;

			assert(exp_name(e));
			ne = exp_ref(sql, e);
			append(nl, ne);
		}
	return nl;
}

list *
exps_copy(mvc *sql, list *exps)
{
	list *nl;

	if (mvc_highwater(sql))
		return sql_error(sql, 10, SQLSTATE(42000) "Query too complex: running out of stack space");

	if (!exps)
		return NULL;
	nl = new_exp_list(sql->sa);
	for (node *n = exps->h; n; n = n->next) {
		sql_exp *arg = n->data;

		arg = exp_copy(sql, arg);
		if (!arg)
			return NULL;
		append(nl, arg);
	}
	return nl;
}

sql_exp *
exp_copy(mvc *sql, sql_exp * e)
{
	sql_exp *l, *r, *r2, *ne = NULL;

	if (mvc_highwater(sql))
		return sql_error(sql, 10, SQLSTATE(42000) "Query too complex: running out of stack space");

	if (!e)
		return NULL;
	switch(e->type){
	case e_column:
		ne = exp_column(sql->sa, e->l, e->r, exp_subtype(e), e->card, has_nil(e), is_unique(e), is_intern(e));
		ne->flag = e->flag;
		break;
	case e_cmp:
		if (e->flag == cmp_or || e->flag == cmp_filter) {
			list *l = exps_copy(sql, e->l);
			list *r = exps_copy(sql, e->r);

			if (e->flag == cmp_filter)
				ne = exp_filter(sql->sa, l, r, e->f, is_anti(e));
			else
				ne = exp_or(sql->sa, l, r, is_anti(e));
		} else if (e->flag == cmp_in || e->flag == cmp_notin) {
			sql_exp *l = exp_copy(sql, e->l);
			list *r = exps_copy(sql, e->r);

			ne = exp_in(sql->sa, l, r, e->flag);
		} else {
			l = exp_copy(sql, e->l);
			r = exp_copy(sql, e->r);

			if (e->f) {
				r2 = exp_copy(sql, e->f);
				ne = exp_compare2(sql->sa, l, r, r2, e->flag, is_symmetric(e));
			} else {
				ne = exp_compare(sql->sa, l, r, e->flag);
			}
		}
		break;
	case e_convert:
		ne = exp_convert(sql->sa, exp_copy(sql, e->l), exp_fromtype(e), exp_totype(e));
		break;
	case e_aggr:
	case e_func: {
		list *l = exps_copy(sql, e->l);

		if (e->type == e_func)
			ne = exp_op(sql->sa, l, e->f);
		else
			ne = exp_aggr(sql->sa, l, e->f, need_distinct(e), need_no_nil(e), e->card, has_nil(e));
		if (e->r) { /* copy obe and gbe lists */
			list *er = (list*) e->r;
			assert(list_length(er) <= 2);
			if (list_length(er) == 2)
				ne->r = list_append(list_append(sa_list(sql->sa), exps_copy(sql, er->h->data)), exps_copy(sql, er->h->next->data));
			else
				ne->r = list_append(sa_list(sql->sa), exps_copy(sql, er->h->data));
		}
		break;
	}
	case e_atom:
		if (e->l)
			ne = exp_atom(sql->sa, e->l);
		else if (e->r) {
			sql_var_name *vname = (sql_var_name*) e->r;
			ne = exp_param_or_declared(sql->sa, vname->sname, vname->name, &e->tpe, e->flag);
		} else if (e->f)
			ne = exp_values(sql->sa, exps_copy(sql, e->f));
		else
			ne = exp_atom_ref(sql->sa, e->flag, &e->tpe);
		break;
	case e_psm:
		if (e->flag & PSM_SET) {
			ne = exp_set(sql->sa, e->alias.rname, e->alias.name, exp_copy(sql, e->l), GET_PSM_LEVEL(e->flag));
		} else if (e->flag & PSM_VAR) {
			if (e->f)
				ne = exp_table(sql->sa, e->alias.name, e->f, GET_PSM_LEVEL(e->flag));
			else
				ne = exp_var(sql->sa, e->alias.rname, e->alias.name, &e->tpe, GET_PSM_LEVEL(e->flag));
		} else if (e->flag & PSM_RETURN) {
			ne = exp_return(sql->sa, exp_copy(sql, e->l), GET_PSM_LEVEL(e->flag));
		} else if (e->flag & PSM_WHILE) {
			ne = exp_while(sql->sa, exp_copy(sql, e->l), exps_copy(sql, e->r));
		} else if (e->flag & PSM_IF) {
			ne = exp_if(sql->sa, exp_copy(sql, e->l), exps_copy(sql, e->r), exps_copy(sql, e->f));
		} else if (e->flag & PSM_REL) {
			return exp_ref(sql, e);
		} else if (e->flag & PSM_EXCEPTION) {
			ne = exp_exception(sql->sa, exp_copy(sql, e->l), (const char *) e->r);
		}
		break;
	}
	if (!ne)
		return ne;
	if (e->alias.name)
		exp_prop_alias(sql->sa, ne, e);
	ne = exp_propagate(sql->sa, ne, e);
	if (is_freevar(e))
		set_freevar(ne, is_freevar(e)-1);
	return ne;
}

/* scaling for the division operator */
static sql_exp *
exp_scale_algebra(mvc *sql, sql_subfunc *f, sql_rel *rel, sql_exp *l, sql_exp *r)
{
	sql_subtype *lt = exp_subtype(l);
	sql_subtype *rt = exp_subtype(r);

<<<<<<< HEAD
	if (lt->type->scale == SCALE_FIX && (lt->scale || rt->scale) &&
=======
	if (!EC_INTERVAL(lt->type->eclass) && lt->type->scale == SCALE_FIX && rt->scale &&
>>>>>>> 5fbc295c
		strcmp(sql_func_imp(f->func), "/") == 0) {
		sql_subtype *res = f->res->h->data;
		unsigned int scale, digits, digL, scaleL;
		sql_subtype nlt;

		/* scale fixing may require a larger type ! */
		/* TODO make '3' setable by user (division_minimal_scale or so) */
		scaleL = (lt->scale < 3) ? 3 : lt->scale;
		scaleL += (scaleL < rt->scale)?(rt->scale - scaleL):0;
		scale = scaleL;
		scaleL += rt->scale;
		digL = lt->digits + (scaleL - lt->scale);
		digits = (digL > rt->digits) ? digL : rt->digits;

		/* HACK alert: digits should be less than max */
#ifdef HAVE_HGE
		if (res->type->radix == 10 && digits > 38)
			digits = 38;
		if (res->type->radix == 2 && digits > 127)
			digits = 127;
#else
		if (res->type->radix == 10 && digits > 18)
			digits = 18;
		if (res->type->radix == 2 && digits > 63)
			digits = 63;
#endif

		sql_find_subtype(&nlt, lt->type->base.name, digL, scaleL);
		if (nlt.digits < scaleL)
			return sql_error(sql, 01, SQLSTATE(42000) "Scale (%d) overflows type", scaleL);
		l = exp_check_type(sql, &nlt, rel, l, type_equal);

		sql_find_subtype(res, lt->type->base.name, digits, scale);
	} else if (lt->type->scale == SCALE_FIX) {
		sql_subtype *res = f->res->h->data;
		if (res->type->eclass == EC_NUM)
			res->digits = MAX(lt->digits, rt->digits);
	}
	return l;
}

sql_exp *
exps_scale_algebra(mvc *sql, sql_subfunc *f, sql_rel *rel, list *exps)
{
	if (list_length(exps) != 2)
		return NULL;
	sql_exp *e = exp_scale_algebra(sql, f, rel, exps->h->data, exps->h->next->data);
	if (e)
		exps->h->data = e;
	return e;
}

void
exps_digits_add(sql_subfunc *f, list *exps)
{
	/* concat and friends need larger results */
	if (!f->func->res)
		return;
	int digits = 0;
	for(node *n = exps->h; n; n = n->next) {
		sql_subtype *t = exp_subtype(n->data);

		if (!t->digits) {
			digits = 0;
			break;
		}
		digits += t->digits;
	}
	sql_subtype *res = f->res->h->data;
	res->digits = digits;
}

void
exps_sum_scales(sql_subfunc *f, list *exps)
{
	/* sum scales and digits for multiply operation */
	sql_arg *ares = f->func->res->h->data;

	if (ares->type.type->scale == SCALE_FIX && strcmp(sql_func_imp(f->func), "*") == 0) {
		unsigned int digits = 0, scale = 0;
		sql_type *largesttype = ares->type.type;

		for(node *n = exps->h; n; n = n->next) {
			sql_exp *e = n->data;
			sql_subtype *t = exp_subtype(e);

			scale += t->scale;
			digits += t->digits;
			if (largesttype->localtype < t->type->localtype)
				largesttype = t->type;
		}
		sql_subtype *res = f->res->h->data;

		res->scale = scale;
		res->digits = digits;

		/* HACK alert: digits should be less than max */
#ifdef HAVE_HGE
		if (ares->type.type->radix == 10 && res->digits > 38) {
			res->digits = 38;
			res->scale = MIN(res->scale, res->digits - 1);
		}
		if (ares->type.type->radix == 2 && res->digits > 127) {
			res->digits = 127;
			res->scale = MIN(res->scale, res->digits - 1);
		}
#else
		if (ares->type.type->radix == 10 && res->digits > 18) {
			res->digits = 18;
			res->scale = MIN(res->scale, res->digits - 1);
		}
		if (ares->type.type->radix == 2 && res->digits > 63) {
			res->digits = 63;
			res->scale = MIN(res->scale, res->digits - 1);
		}
#endif

		sql_subtype t;
		/* numeric types are fixed length */
		if (ares->type.type->eclass == EC_NUM) {
#ifdef HAVE_HGE
			if (ares->type.type->localtype == TYPE_hge && res->digits == 127)
				t = *sql_bind_localtype("hge");
			else
#endif
			if (ares->type.type->localtype == TYPE_lng && res->digits == 63)
				t = *sql_bind_localtype("lng");
			else if (res->type->digits >= res->digits)
				t = *res; /* we cannot reduce types! */
			else
				sql_find_numeric(&t, ares->type.type->localtype, res->digits);
		} else {
			if (res->digits > largesttype->digits)
				sql_find_subtype(&t, largesttype->base.name, res->digits, res->scale);
			else
				sql_init_subtype(&t, largesttype, res->digits, res->scale);
		}
		*res = t;
	}
}

void
exps_max_bits(sql_subfunc *f, list *exps)
{
	/* + and - have max_bits + 1 */
	if (!f->func->res)
		return;
	unsigned int digits = 0;
	for(node *n = exps->h; n; n = n->next) {
		sql_subtype *t = exp_subtype(n->data);

		if (!t)
			continue;
		if (digits < t->digits)
			digits = t->digits;
	}
	/* + and - (because of negative numbers) could need one extra bit (or digit) */
	digits += 1;
	sql_subtype *res = f->res->h->data;
	if (digits > res->type->digits)
		res = sql_find_numeric(res, res->type->localtype, digits);
	else
		res->digits = digits;
}

void
exps_inout(sql_subfunc *f, list *exps)
{
	/* output == first input */
	if (!f->func->res)
		return;
	sql_subtype *res = f->res->h->data;
	bool is_decimal = (res->type->eclass == EC_DEC);
	unsigned int digits = 0, scale = 0;
	sql_type *largesttype = NULL;
	for(node *n = exps->h; n; n = n->next) {
		sql_subtype *t = exp_subtype(n->data);

		if (!t)
			continue;

		if (is_decimal && t->type->eclass == EC_DEC && (!largesttype || largesttype->localtype < t->type->localtype))
			largesttype = t->type;
		if (is_decimal && t->type->eclass == EC_NUM) {
			unsigned int d = bits2digits(t->digits);
			digits = d>digits?d:digits;
		} else if (digits < t->digits)
			digits = t->digits;
		if (scale < t->scale)
			scale = t->scale;
		break;
	}
	if (digits > res->digits || scale > res->scale) {
		if (largesttype)
			sql_init_subtype(res, largesttype, digits, scale);
		else
			sql_find_subtype(res, res->type->base.name, digits, scale);
	} else
		res->digits = digits;
}

/* for aggregates we can reduce the result types size based on real digits/bits used number of known input rows */
void
exps_largest_int(sql_subfunc *f, list *exps, lng cnt)
{
	if (!f->func->res || cnt == 0)
		return;
	sql_subtype *res = f->res->h->data;
	if (res->type->eclass != EC_DEC && res->type->eclass != EC_NUM)
		return;
	bool is_decimal = (res->type->eclass == EC_DEC);
	unsigned int digits = 0, scale = 0, mdigits = is_decimal ? decimal_digits(cnt) : number_bits(cnt);
	sql_type *largesttype = NULL;
	for(node *n = exps->h; n; n = n->next) {
		sql_subtype *t = exp_subtype(n->data);

		if (!t)
			continue;

		largesttype = t->type;
		if (is_decimal && t->type->eclass == EC_NUM) {
			unsigned int d = bits2digits(t->digits);
			digits = d>digits?d:digits;
		} else if (digits < t->digits)
			digits = t->digits;
		if (scale < t->scale)
			scale = t->scale;
		break;
	}
	digits += mdigits;
	if (largesttype && digits <= largesttype->digits)
		sql_init_subtype(res, largesttype, digits, scale);
	else if (is_decimal)
		sql_find_subtype(res, res->type->base.name, digits, scale);
	else
		sql_find_numeric(res, 1, digits);
}

#define is_addition(fname) (strcmp(fname, "sql_add") == 0)
#define is_subtraction(fname) (strcmp(fname, "sql_sub") == 0)
void
exps_scale_fix(sql_subfunc *f, list *exps, sql_subtype *atp)
{
	if (!f->func->res)
		return;

	sql_subtype *res = f->res->h->data;
	if (res->type->eclass != EC_ANY && res->type->eclass != EC_DEC)
		return;

	unsigned int digits = 0, scale = 0;
	sql_type *largesttype = NULL;
	for(node *n = exps->h; n; n = n->next) {
		sql_subtype *t = exp_subtype(n->data);

		if (!t)
			continue;
		if (digits < t->digits)
			digits = t->digits;
		if (scale < t->scale)
			scale = t->scale;
		if (t->type->eclass == EC_DEC && (!largesttype || largesttype->localtype < t->type->localtype))
			largesttype = t->type;
	}
	res->scale = scale;
	if (res->type->eclass == EC_DEC)
		digits += (is_addition(f->func->base.name) || is_subtraction(f->func->base.name));
	if (digits > res->type->digits) {
		if (largesttype && largesttype->localtype > res->type->localtype)
			sql_init_subtype(res, largesttype, digits, scale);
		else
			sql_find_subtype(res, res->type->localtype?res->type->base.name:atp->type->base.name, digits, scale);
	} else if (res->type->eclass == EC_DEC || res->type->eclass == EC_NUM)
		res->digits = digits;
}

int
exp_aggr_is_count(sql_exp *e)
{
	if (e->type == e_aggr && !((sql_subfunc *)e->f)->func->s && strcmp(((sql_subfunc *)e->f)->func->base.name, "count") == 0)
		return 1;
	return 0;
}

list *
check_distinct_exp_names(mvc *sql, list *exps)
{
	list *distinct_exps = NULL;
	bool duplicates = false;

	if (list_length(exps) < 2) {
		return exps; /* always true */
	} else if (list_length(exps) < 5) {
		distinct_exps = list_distinct(exps, (fcmp) exp_equal, (fdup) NULL);
	} else { /* for longer lists, use hashing */
		sql_hash *ht = hash_new(sql->ta, list_length(exps), (fkeyvalue)&exp_key);

		for (node *n = exps->h; n && !duplicates; n = n->next) {
			sql_exp *e = n->data;
			int key = ht->key(e);
			sql_hash_e *he = ht->buckets[key&(ht->size-1)];

			for (; he && !duplicates; he = he->chain) {
				sql_exp *f = he->value;

				if (!exp_equal(e, f))
					duplicates = true;
			}
			hash_add(ht, key, e);
		}
	}
	if ((distinct_exps && list_length(distinct_exps) != list_length(exps)) || duplicates)
		return NULL;
	return exps;
}

static int rel_find_parameter(mvc *sql, sql_subtype *type, sql_rel *rel, const char *relname, const char *expname);

static int
set_exp_type(mvc *sql, sql_subtype *type, sql_rel *rel, sql_exp *e)
{
	if (mvc_highwater(sql)) {
		(void) sql_error(sql, 10, SQLSTATE(42000) "Query too complex: running out of stack space");
		return -1;
	}
	if (e->type == e_column) {
		const char *nrname = (const char*) e->l, *nename = (const char*) e->r;
		/* find all the column references and set the type */
		e->tpe = *type;
		return rel_find_parameter(sql, type, rel, nrname, nename);
	} else if (e->type == e_atom && e->f) {
		list *atoms = e->f;
		if (!list_empty(atoms))
			for (node *n = atoms->h; n; n = n->next)
				if (set_exp_type(sql, type, rel, n->data) < 0) /* set recursively */
					return -1;
		e->tpe = *type;
		return 1; /* on a list of atoms, everything should be found */
	} else if (e->type == e_atom && !e->l && !e->r && !e->f) {
		e->tpe = *type;
		return set_type_param(sql, type, e->flag) == 0 ? 1 : 0;
	} else if (exp_is_rel(e)) { /* for relation expressions, restart cycle */
		rel = (sql_rel*) e->l;
		/* limiting to these cases */
		if (!is_project(rel->op) || list_length(rel->exps) != 1)
			return 0;
		sql_exp *re = rel->exps->h->data;

		e->tpe = *type;
		return set_exp_type(sql, type, rel, re); /* set recursively */
	}
	return 0;
}

int
rel_set_type_param(mvc *sql, sql_subtype *type, sql_rel *rel, sql_exp *exp, int upcast)
{
	if (!type || !exp || (exp->type != e_atom && exp->type != e_column && !exp_is_rel(exp)))
		return -1;

	/* use largest numeric types */
	if (upcast && type->type->eclass == EC_NUM)
#ifdef HAVE_HGE
		type = sql_bind_localtype("hge");
#else
		type = sql_bind_localtype("lng");
#endif
	else if (upcast && type->type->eclass == EC_FLT)
		type = sql_bind_localtype("dbl");

	/* TODO we could use the sql_query* struct to set paremeters used as freevars,
	   but it requires to change a lot of interfaces */
	/* if (is_freevar(exp))
		rel = query_fetch_outer(query, is_freevar(exp)-1); */
	return set_exp_type(sql, type, rel, exp);
}

/* try to do an in-place conversion
 *
 * in-place conversion is only possible if the exp is a variable.
 * This is only done to be able to map more cached queries onto the same
 * interface.
 */
sql_exp *
exp_convert_inplace(mvc *sql, sql_subtype *t, sql_exp *exp)
{
	atom *a, *na;

	/* exclude named variables and variable lists */
	if (exp->type != e_atom || exp->r /* named */ || exp->f /* list */ || !exp->l /* not direct atom */)
		return NULL;

	a = exp->l;
	if (!a->isnull && t->scale && t->type->eclass != EC_FLT)
		return NULL;

	if ((na = atom_cast(sql->sa, a, t))) {
		exp->l = na;
		return exp;
	}
	return NULL;
}

sql_exp *
exp_numeric_supertype(mvc *sql, sql_exp *e )
{
	sql_subtype *tp = exp_subtype(e);

	if (tp->type->eclass == EC_DEC) {
		sql_subtype *dtp = sql_bind_localtype("dbl");

		return exp_check_type(sql, dtp, NULL, e, type_cast);
	}
	if (tp->type->eclass == EC_NUM) {
#ifdef HAVE_HGE
		sql_subtype *ltp = sql_bind_localtype("hge");
#else
		sql_subtype *ltp = sql_bind_localtype("lng");
#endif

		return exp_check_type(sql, ltp, NULL, e, type_cast);
	}
	return e;
}

sql_exp *
exp_check_type(mvc *sql, sql_subtype *t, sql_rel *rel, sql_exp *exp, check_type tpe)
{
	int c, err = 0;
	sql_exp* nexp = NULL;
	sql_subtype *fromtype = exp_subtype(exp);

	if ((!fromtype || !fromtype->type) && rel_set_type_param(sql, t, rel, exp, 0) == 0)
		return exp;

	/* first try cheap internal (in-place) conversions ! */
	if ((nexp = exp_convert_inplace(sql, t, exp)) != NULL)
		return nexp;

	if (fromtype && subtype_cmp(t, fromtype) != 0) {
		if (EC_INTERVAL(fromtype->type->eclass) && (t->type->eclass == EC_NUM || t->type->eclass == EC_POS) && t->digits < fromtype->digits) {
			err = 1; /* conversion from interval to num depends on the number of digits */
		} else {
			c = sql_type_convert(fromtype->type->eclass, t->type->eclass);
			if (!c || (c == 2 && tpe == type_set) || (c == 3 && tpe != type_cast)) {
				err = 1;
			} else {
				exp = exp_convert(sql->sa, exp, fromtype, t);
			}
		}
	}
	if (err) {
		const char *name = (exp->type == e_column && !has_label(exp)) ? exp_name(exp) : "%";
		sql_exp *res = sql_error( sql, 03, SQLSTATE(42000) "types %s(%u,%u) and %s(%u,%u) are not equal%s%s%s",
			fromtype->type->base.name,
			fromtype->digits,
			fromtype->scale,
			t->type->base.name,
			t->digits,
			t->scale,
			(name[0] != '%' ? " for column '" : ""),
			(name[0] != '%' ? name : ""),
			(name[0] != '%' ? "'" : "")
		);
		return res;
	}
	return exp;
}

sql_exp *
exp_values_set_supertype(mvc *sql, sql_exp *values, sql_subtype *opt_super)
{
	assert(is_values(values));
	list *vals = exp_get_values(values), *nexps;
	sql_subtype *tpe = opt_super?opt_super:exp_subtype(vals->h->data);

	if (!opt_super && tpe)
		values->tpe = *tpe;

	for (node *m = vals->h; m; m = m->next) {
		sql_exp *e = m->data;
		sql_subtype super, *ttpe;

		/* if the expression is a parameter set its type */
		if (tpe && e->type == e_atom && !e->l && !e->r && !e->f && !e->tpe.type) {
			if (set_type_param(sql, tpe, e->flag) == 0)
				e->tpe = *tpe;
			else
				return NULL;
		}
		ttpe = exp_subtype(e);
		if (tpe && ttpe) {
			supertype(&super, ttpe, tpe);
			values->tpe = super;
			tpe = &values->tpe;
		} else {
			tpe = ttpe;
		}
	}

	if (tpe) {
		/* if the expression is a parameter set its type */
		for (node *m = vals->h; m; m = m->next) {
			sql_exp *e = m->data;
			if (e->type == e_atom && !e->l && !e->r && !e->f && !e->tpe.type) {
				if (set_type_param(sql, tpe, e->flag) == 0)
					e->tpe = *tpe;
				else
					return NULL;
			}
		}
		values->tpe = *tpe;
		nexps = sa_list(sql->sa);
		for (node *m = vals->h; m; m = m->next) {
			sql_exp *e = m->data;
			e = exp_check_type(sql, &values->tpe, NULL, e, type_equal);
			if (!e)
				return NULL;
			exp_label(sql->sa, e, ++sql->label);
			append(nexps, e);
		}
		values->f = nexps;
	}
	return values;
}

/* return -1 on error, 0 not found, 1 found */
static int
rel_find_parameter(mvc *sql, sql_subtype *type, sql_rel *rel, const char *relname, const char *expname)
{
	int res = 0;

	if (mvc_highwater(sql)) {
		(void) sql_error(sql, 10, SQLSTATE(42000) "Query too complex: running out of stack space");
		return -1;
	}
	if (!rel)
		return 0;

	const char *nrname = relname, *nename = expname;
	if (is_project(rel->op) && !list_empty(rel->exps)) {
		sql_exp *e = NULL;

		if (nrname && nename) { /* find the column reference and propagate type setting */
			e = exps_bind_column2(rel->exps, nrname, nename, NULL);
		} else if (nename) {
			e = exps_bind_column(rel->exps, nename, NULL, NULL, 1);
		}
		if (!e)
			return 0; /* not found */
		if (is_set(rel->op)) { /* TODO for set relations this needs further improvement */
			(void) sql_error(sql, 10, SQLSTATE(42000) "Cannot set parameter types under set relations at the moment");
			return -1;
		}
		/* set order by column types */
		if (is_simple_project(rel->op) && !list_empty(rel->r)) {
			sql_exp *ordere = NULL;
			if (nrname && nename) {
				ordere = exps_bind_column2(rel->r, nrname, nename, NULL);
			} else if (nename) {
				ordere = exps_bind_column(rel->r, nename, NULL, NULL, 1);
			}
			if (ordere && ordere->type == e_column)
				ordere->tpe = *type;
		}
		if (e->type == e_column) {
			nrname = (const char*) e->l;
			nename = (const char*) e->r;
			e->tpe = *type;
			res = 1; /* found */
		} else if ((e->type == e_atom || exp_is_rel(e)) && (res = set_exp_type(sql, type, rel, e)) <= 0) {
			return res; /* don't search further */
		}
		/* group by columns can have aliases! */
		if (is_groupby(rel->op) && !list_empty(rel->r)) {
			if (nrname && nename) {
				e = exps_bind_column2(rel->r, nrname, nename, NULL);
			} else if (nename) {
				e = exps_bind_column(rel->r, nename, NULL, NULL, 1);
			}
			if (!e)
				return res; /* don't search further */
			if (e->type == e_column) {
				nrname = (const char*) e->l;
				nename = (const char*) e->r;
				e->tpe = *type;
			} else if ((e->type == e_atom || exp_is_rel(e)) && (res = set_exp_type(sql, type, rel, e)) <= 0) {
				return res; /* don't search further */
			}
		}
		if (e->type != e_column)
			return res; /* don't search further */
	}

	switch (rel->op) {
		case op_join:
		case op_left:
		case op_right:
		case op_full:
			if (rel->l)
				res = rel_find_parameter(sql, type, rel->l, nrname, nename);
			if (rel->r && res <= 0) { /* try other relation if not found */
				int err = sql->session->status, lres = res;
				char buf[ERRSIZE];

				strcpy(buf, sql->errstr); /* keep error found and try other join relation */
				sql->session->status = 0;
				sql->errstr[0] = '\0';
				res = rel_find_parameter(sql, type, rel->r, nrname, nename);
				if (res == 0) { /* parameter wasn't found, set error */
					res = lres;
					sql->session->status = err;
					strcpy(sql->errstr, buf);
				}
			}
			break;
		case op_semi:
		case op_anti:
		case op_groupby:
		case op_project:
		case op_select:
		case op_topn:
		case op_sample:
			if (rel->l)
				res = rel_find_parameter(sql, type, rel->l, nrname, nename);
			break;
		case op_union: /* TODO for set relations this needs further improvement */
		case op_inter:
		case op_except: {
			(void) sql_error(sql, 10, SQLSTATE(42000) "Cannot set parameter types under set relations at the moment");
			return -1;
		}
		default: /* For table returning functions, the type must be set when the relation is created */
			return 0;
	}
	return res;
}

sql_exp *
list_find_exp( list *exps, sql_exp *e)
{
	sql_exp *ne = NULL;

	if (e->type != e_column)
		return NULL;
	if (( e->l && (ne=exps_bind_column2(exps, e->l, e->r, NULL)) != NULL) ||
	   ((!e->l && (ne=exps_bind_column(exps, e->r, NULL, NULL, 1)) != NULL)))
		return ne;
	return NULL;
}<|MERGE_RESOLUTION|>--- conflicted
+++ resolved
@@ -2964,11 +2964,7 @@
 	sql_subtype *lt = exp_subtype(l);
 	sql_subtype *rt = exp_subtype(r);
 
-<<<<<<< HEAD
-	if (lt->type->scale == SCALE_FIX && (lt->scale || rt->scale) &&
-=======
-	if (!EC_INTERVAL(lt->type->eclass) && lt->type->scale == SCALE_FIX && rt->scale &&
->>>>>>> 5fbc295c
+	if (!EC_INTERVAL(lt->type->eclass) && lt->type->scale == SCALE_FIX && (lt->scale || rt->scale) &&
 		strcmp(sql_func_imp(f->func), "/") == 0) {
 		sql_subtype *res = f->res->h->data;
 		unsigned int scale, digits, digL, scaleL;
