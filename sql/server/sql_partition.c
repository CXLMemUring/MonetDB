--- conflicted
+++ resolved
@@ -274,21 +274,6 @@
 
 	if (instantiate) {
 		r = rel_project(sql->sa, r, NULL);
-<<<<<<< HEAD
-		exp = rel_project_add_exp(sql, r, exp);
-
-		if (r)
-			r = sql_processrelation(sql, r, 0, 0);
-		if (r) {
-			node *n, *found = NULL;
-			list *id_l = rel_dependencies(sql, r);
-			for (n = id_l->h ; n ; n = n->next) //remove the table itself from the list of dependencies
-				if (*(sqlid *) n->data == mt->base.id)
-					found = n;
-			assert(found);
-			list_remove_node(id_l, NULL, found);
-			mvc_create_dependencies(sql, id_l, mt->base.id, TABLE_DEPENDENCY);
-=======
 		sql_rel *base = r->l, *nr = r;
 		r->l = NULL; /* omit table from list of dependencies */
 		(void) rel_project_add_exp(sql, r, exp);
@@ -297,7 +282,6 @@
 		if (nr) {
 			list *id_l = rel_dependencies(sql, nr);
 			mvc_create_dependencies(sql, id_l, mt->base.id, FUNC_DEPENDENCY);
->>>>>>> b0c583c7
 		}
 		r->l = base;
 	}
@@ -330,18 +314,6 @@
 
 	find_partition_type(&found, mt);
 	localtype = found.type->localtype;
-<<<<<<< HEAD
-=======
-	if (isPartitionedByExpressionTable(mt)) { /* Propagate type and columns to outer transaction table */
-		mt->po->part.pexp->type = mt->part.pexp->type;
-		assert(list_empty(mt->po->part.pexp->cols));
-		for (node *n = mt->part.pexp->cols->h ; n ; n = n->next) {
-			int *cnr = sa_alloc(mt->po->part.pexp->cols->sa, sizeof(int));
-			*cnr = *(int*)n->data;
-			list_append(mt->po->part.pexp->cols, cnr);
-		}
-	}
->>>>>>> b0c583c7
 
 	if (localtype != TYPE_str && mt->members.set && cs_size(&mt->members)) {
 		list *new = sa_list(tr->sa), *old = sa_list(tr->sa);
@@ -433,6 +405,10 @@
 			list_append(old, next);
 		}
 		for (node *n = old->h; n; n = n->next) { /* remove the old */
+			//list_remove_data(mt->members, n->data);
+			//if (!mt->s->parts.dset)
+		//		mt->s->parts.dset = sa_list(tr->sa);
+		//	list_move_data(mt->s->parts.set, mt->s->parts.dset, n->data);
 			//list_remove_data(mt->members.set, n->data);
 			if (!mt->members.dset)
 				mt->members.dset = sa_list(tr->sa);
@@ -440,10 +416,13 @@
 		}
 		for (node *n = new->h; n; n = n->next) {
 			sql_part *next = (sql_part*) n->data;
+			//sql_table *pt = find_sql_table_id(mt->s, next->base.id);
 			sql_part *err = NULL;
 
+			//cs_add(&mt->s->parts, next, TR_NEW);
 			assert(isMergeTable(mt) || isReplicaTable(mt));
 			if (isRangePartitionTable(mt) || isListPartitionTable(mt)) {
+				//err = list_append_with_validate(mt->members, next,
 				err = cs_add_with_validate(&mt->members, next, TR_NEW,
 										   isRangePartitionTable(mt) ?
 										   sql_range_part_validate_and_insert : sql_values_part_validate_and_insert);
