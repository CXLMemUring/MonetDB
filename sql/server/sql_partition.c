--- conflicted
+++ resolved
@@ -259,12 +259,6 @@
 	return NULL;
 }
 
-<<<<<<< HEAD
-extern list *rel_dependencies(mvc *sql, sql_rel *r);
-extern sql_rel *sql_processrelation(mvc *m, sql_rel* rel, int value_based_opt);
-
-=======
->>>>>>> d5b0dd89
 str
 bootstrap_partition_expression(mvc* sql, sql_allocator *rsa, sql_table *mt, int instantiate)
 {
