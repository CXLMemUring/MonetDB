/*
 * SPDX-License-Identifier: MPL-2.0
 *
 * This Source Code Form is subject to the terms of the Mozilla Public
 * License, v. 2.0.  If a copy of the MPL was not distributed with this
 * file, You can obtain one at http://mozilla.org/MPL/2.0/.
 *
 * Copyright 2024 MonetDB Foundation;
 * Copyright August 2008 - 2023 MonetDB B.V.;
 * Copyright 1997 - July 2008 CWI.
 */

#ifndef _REL_REL_H_
#define _REL_REL_H_

#include "sql_mvc.h"
#include "sql_relation.h"
#include "sql_semantic.h"

#define sql_from         (1 << 0)  //ORed
#define sql_where        (1 << 1)
#define sql_sel          (1 << 2)
#define sql_having       (1 << 3)
#define sql_orderby      (1 << 4)
#define sql_groupby      (1 << 5)  //ORed
#define sql_aggr         (1 << 6)  //ORed
#define sql_farg         (1 << 7)  //ORed
#define sql_window       (1 << 8)  //ORed
#define sql_join         (1 << 9)  //ORed
#define sql_outer        (1 << 10) //ORed
#define sql_group_totals (1 << 11) //ORed
#define sql_update_set   (1 << 12) //ORed
#define sql_psm          (1 << 13) //ORed
#define sql_values       (1 << 14) //ORed
#define psm_call         (1 << 15) //ORed
#define sql_or           (1 << 16) //ORed
#define sql_merge        (1 << 17) //ORed

#define is_sql_from(X)         ((X & sql_from) == sql_from)
#define is_sql_where(X)        ((X & sql_where) == sql_where)
#define is_sql_sel(X)          ((X & sql_sel) == sql_sel)
#define is_sql_having(X)       ((X & sql_having) == sql_having)
#define is_sql_orderby(X)      ((X & sql_orderby) == sql_orderby)
#define is_sql_groupby(X)      ((X & sql_groupby) == sql_groupby)
#define is_sql_aggr(X)         ((X & sql_aggr) == sql_aggr)
#define is_sql_farg(X)         ((X & sql_farg) == sql_farg)
#define is_sql_window(X)       ((X & sql_window) == sql_window)
#define is_sql_join(X)         ((X & sql_join) == sql_join)
#define is_sql_outer(X)        ((X & sql_outer) == sql_outer)
#define is_sql_group_totals(X) ((X & sql_group_totals) == sql_group_totals)
#define is_sql_update_set(X)   ((X & sql_update_set) == sql_update_set)
#define is_sql_psm(X)          ((X & sql_psm) == sql_psm)
#define is_sql_values(X)       ((X & sql_values) == sql_values)
#define is_psm_call(X)         ((X & psm_call) == psm_call)
#define is_sql_or(X)           ((X & sql_or) == sql_or)
#define is_sql_merge(X)        ((X & sql_merge) == sql_merge)

#define is_anyequal_func(sf) (strcmp((sf)->func->base.name, "sql_anyequal") == 0 || strcmp((sf)->func->base.name, "sql_not_anyequal") == 0)
#define is_anyequal(sf) (strcmp((sf)->func->base.name, "sql_anyequal") == 0)
#define is_exists_func(sf) (strcmp(sf->func->base.name, "sql_exists") == 0 || strcmp(sf->func->base.name, "sql_not_exists") == 0)
#define is_exists(sf) (strcmp(sf->func->base.name, "sql_exists") == 0)


extern void rel_set_exps(sql_rel *rel, list *exps);
extern int project_unsafe(sql_rel *rel, int allow_identity);
extern const char *rel_name( sql_rel *r );
extern sql_rel *rel_distinct(sql_rel *l);

extern sql_rel *rel_dup(sql_rel *r);
extern void rel_destroy(sql_rel *rel);
extern sql_rel *rel_create(allocator *sa);
extern sql_rel *rel_copy(mvc *sql, sql_rel *r, int deep);
extern sql_rel *rel_select_copy(allocator *sa, sql_rel *l, list *exps);

extern sql_exp *rel_bind_column( mvc *sql, sql_rel *rel, const char *cname, int f, int no_tname);
extern sql_exp *rel_bind_column2( mvc *sql, sql_rel *rel, const char *tname, const char *cname, int f );
extern sql_exp *rel_bind_column3( mvc *sql, sql_rel *rel, const char *sname, const char *tname, const char *cname, int f );
extern sql_exp *rel_first_column(mvc *sql, sql_rel *rel);

extern sql_rel *rel_inplace_basetable(sql_rel *rel, sql_rel *bt);
extern sql_rel *rel_inplace_setop(mvc *sql, sql_rel *rel, sql_rel *l, sql_rel *r, operator_type setop, list *exps);
<<<<<<< HEAD
extern sql_rel *rel_inplace_setop_n_ary(mvc *sql, sql_rel *rel, list *rl, operator_type setop, list *exps);
extern sql_rel *rel_inplace_project(sql_allocator *sa, sql_rel *rel, sql_rel *l, list *e);
extern sql_rel *rel_inplace_select(sql_rel *rel, sql_rel *l, list *exps);
extern sql_rel *rel_inplace_groupby(sql_rel *rel, sql_rel *l, list *groupbyexps, list *exps );
extern sql_rel *rel_inplace_munion(sql_rel *rel, list *rels);
extern sql_rel *rel_dup_copy(sql_allocator *sa, sql_rel *rel);
=======
extern sql_rel *rel_inplace_project(allocator *sa, sql_rel *rel, sql_rel *l, list *e);
extern sql_rel *rel_inplace_select(sql_rel *rel, sql_rel *l, list *exps);
extern sql_rel *rel_inplace_groupby(sql_rel *rel, sql_rel *l, list *groupbyexps, list *exps );
extern sql_rel *rel_dup_copy(allocator *sa, sql_rel *rel);
>>>>>>> c132455d

extern int rel_convert_types(mvc *sql, sql_rel *ll, sql_rel *rr, sql_exp **L, sql_exp **R, int scale_fixing, check_type tpe);
extern sql_rel *rel_setop(allocator *sa, sql_rel *l, sql_rel *r, operator_type setop);
extern sql_rel *rel_setop_check_types(mvc *sql, sql_rel *l, sql_rel *r, list *ls, list *rs, operator_type op);
extern void rel_setop_set_exps(mvc *sql, sql_rel *rel, list *exps, bool keep_props);
<<<<<<< HEAD
extern sql_rel *rel_setop_n_ary(sql_allocator *sa, list *rels, operator_type setop);
extern sql_rel *rel_setop_n_ary_check_types(mvc *sql, sql_rel *l, sql_rel *r, list *ls, list *rs, operator_type op);
extern void rel_setop_n_ary_set_exps(mvc *sql, sql_rel *rel, list *exps, bool keep_props);
extern sql_rel *rel_crossproduct(sql_allocator *sa, sql_rel *l, sql_rel *r, operator_type join);
=======
extern sql_rel *rel_crossproduct(allocator *sa, sql_rel *l, sql_rel *r, operator_type join);
>>>>>>> c132455d

/* in case e is an constant and rel is a simple project of only e, free rel */
extern sql_exp *rel_is_constant(sql_rel **rel, sql_exp *e);

extern sql_rel *rel_topn(allocator *sa, sql_rel *l, list *exps );
extern sql_rel *rel_sample(allocator *sa, sql_rel *l, list *exps );

extern sql_rel *rel_label( mvc *sql, sql_rel *r, int all);
extern sql_exp *rel_project_add_exp( mvc *sql, sql_rel *rel, sql_exp *e);
extern sql_rel *rel_select_add_exp(allocator *sa, sql_rel *l, sql_exp *e);
extern void rel_join_add_exp(allocator *sa, sql_rel *rel, sql_exp *e);
extern sql_exp *rel_groupby_add_aggr(mvc *sql, sql_rel *rel, sql_exp *e);

extern sql_rel *rel_select(allocator *sa, sql_rel *l, sql_exp *e);
extern sql_rel *rel_groupby(mvc *sql, sql_rel *l, list *groupbyexps );
sql_export sql_rel *rel_project(allocator *sa, sql_rel *l, list *e);
extern sql_rel *rel_project_exp(mvc *sql, sql_exp *e);
extern sql_rel *rel_list(allocator *sa, sql_rel *l, sql_rel *r);
extern sql_rel *rel_exception(allocator *sa, sql_rel *l, sql_rel *r, list *exps);

extern sql_rel *rel_relational_func(allocator *sa, sql_rel *l, list *exps);
extern sql_rel *rel_table_func(allocator *sa, sql_rel *l, sql_exp *f, list *exps, int kind);

extern list *_rel_projections(mvc *sql, sql_rel *rel, const char *tname, int settname , int intern, int basecol);
extern list *rel_projections(mvc *sql, sql_rel *rel, const char *tname, int settname , int intern);

extern sql_rel *rel_push_select(mvc *sql, sql_rel *rel, sql_exp *ls, sql_exp *e, int f);
extern sql_rel *rel_push_join(mvc *sql, sql_rel *rel, sql_exp *ls, sql_exp *rs, sql_exp *rs2, sql_exp *e, int f);
extern sql_rel *rel_or(mvc *sql, sql_rel *rel, sql_rel *l, sql_rel *r, list *oexps, list *lexps, list *rexps);

extern sql_rel *rel_add_identity(mvc *sql, sql_rel *rel, sql_exp **exp);
extern sql_rel *rel_add_identity2(mvc *sql, sql_rel *rel, sql_exp **exp);
extern sql_exp *rel_find_column( allocator *sa, sql_rel *rel, const char *tname, const char *cname );

extern int rel_in_rel(sql_rel *super, sql_rel *sub);
extern sql_rel *rel_parent(sql_rel *rel);
extern sql_exp *lastexp(sql_rel *rel);
extern sql_rel *rel_return_zero_or_one(mvc *sql, sql_rel *rel, exp_kind ek);
extern sql_rel *rel_zero_or_one(mvc *sql, sql_rel *rel, exp_kind ek);

extern list *rel_dependencies(mvc *sql, sql_rel *r);

typedef struct visitor {
	int changes;
	int depth;		/* depth of the current relation */
	sql_rel *parent;
	mvc *sql;
	void *data;
	bte value_based_opt:1, /* during rel optimizer it has to now if value based optimization is possible */
		storage_based_opt:1;
} visitor;

typedef sql_exp *(*exp_rewrite_fptr)(visitor *v, sql_rel *rel, sql_exp *e, int depth /* depth of the nested expression */);
extern sql_rel *rel_exp_visitor_topdown(visitor *v, sql_rel *rel, exp_rewrite_fptr exp_rewriter, bool relations_topdown);
extern sql_rel *rel_exp_visitor_bottomup(visitor *v, sql_rel *rel, exp_rewrite_fptr exp_rewriter, bool relations_topdown);

extern list *exps_exp_visitor_topdown(visitor *v, sql_rel *rel, list *exps, int depth, exp_rewrite_fptr exp_rewriter, bool relations_topdown);
extern list *exps_exp_visitor_bottomup(visitor *v, sql_rel *rel, list *exps, int depth, exp_rewrite_fptr exp_rewriter, bool relations_topdown);

typedef sql_rel *(*rel_rewrite_fptr)(visitor *v, sql_rel *rel);
extern sql_rel *rel_visitor_topdown(visitor *v, sql_rel *rel, rel_rewrite_fptr rel_rewriter);
extern sql_rel *rel_visitor_bottomup(visitor *v, sql_rel *rel, rel_rewrite_fptr rel_rewriter);

/* validate that all parts of the expression e can be bound to the relation rel (or are atoms) */
extern bool rel_rebind_exp(mvc *sql, sql_rel *rel, sql_exp *e);

extern int exp_freevar_offset(mvc *sql, sql_exp *e);
extern int exp_has_selfref(mvc *sql, sql_exp *e);

#endif /* _REL_REL_H_ */<|MERGE_RESOLUTION|>--- conflicted
+++ resolved
@@ -79,32 +79,21 @@
 
 extern sql_rel *rel_inplace_basetable(sql_rel *rel, sql_rel *bt);
 extern sql_rel *rel_inplace_setop(mvc *sql, sql_rel *rel, sql_rel *l, sql_rel *r, operator_type setop, list *exps);
-<<<<<<< HEAD
 extern sql_rel *rel_inplace_setop_n_ary(mvc *sql, sql_rel *rel, list *rl, operator_type setop, list *exps);
-extern sql_rel *rel_inplace_project(sql_allocator *sa, sql_rel *rel, sql_rel *l, list *e);
+extern sql_rel *rel_inplace_project(allocator *sa, sql_rel *rel, sql_rel *l, list *e);
 extern sql_rel *rel_inplace_select(sql_rel *rel, sql_rel *l, list *exps);
 extern sql_rel *rel_inplace_groupby(sql_rel *rel, sql_rel *l, list *groupbyexps, list *exps );
 extern sql_rel *rel_inplace_munion(sql_rel *rel, list *rels);
-extern sql_rel *rel_dup_copy(sql_allocator *sa, sql_rel *rel);
-=======
-extern sql_rel *rel_inplace_project(allocator *sa, sql_rel *rel, sql_rel *l, list *e);
-extern sql_rel *rel_inplace_select(sql_rel *rel, sql_rel *l, list *exps);
-extern sql_rel *rel_inplace_groupby(sql_rel *rel, sql_rel *l, list *groupbyexps, list *exps );
 extern sql_rel *rel_dup_copy(allocator *sa, sql_rel *rel);
->>>>>>> c132455d
 
 extern int rel_convert_types(mvc *sql, sql_rel *ll, sql_rel *rr, sql_exp **L, sql_exp **R, int scale_fixing, check_type tpe);
 extern sql_rel *rel_setop(allocator *sa, sql_rel *l, sql_rel *r, operator_type setop);
 extern sql_rel *rel_setop_check_types(mvc *sql, sql_rel *l, sql_rel *r, list *ls, list *rs, operator_type op);
 extern void rel_setop_set_exps(mvc *sql, sql_rel *rel, list *exps, bool keep_props);
-<<<<<<< HEAD
-extern sql_rel *rel_setop_n_ary(sql_allocator *sa, list *rels, operator_type setop);
+extern sql_rel *rel_setop_n_ary(allocator *sa, list *rels, operator_type setop);
 extern sql_rel *rel_setop_n_ary_check_types(mvc *sql, sql_rel *l, sql_rel *r, list *ls, list *rs, operator_type op);
 extern void rel_setop_n_ary_set_exps(mvc *sql, sql_rel *rel, list *exps, bool keep_props);
-extern sql_rel *rel_crossproduct(sql_allocator *sa, sql_rel *l, sql_rel *r, operator_type join);
-=======
 extern sql_rel *rel_crossproduct(allocator *sa, sql_rel *l, sql_rel *r, operator_type join);
->>>>>>> c132455d
 
 /* in case e is an constant and rel is a simple project of only e, free rel */
 extern sql_exp *rel_is_constant(sql_rel **rel, sql_exp *e);
