--- conflicted
+++ resolved
@@ -29,12 +29,7 @@
 #define sql_psm          (1 << 13) //ORed
 #define sql_values       (1 << 14) //ORed
 #define psm_call         (1 << 15) //ORed
-<<<<<<< HEAD
-#define sql_merge        (1 << 16) //ORed
-#define sql_or           (1 << 17) //ORed
-=======
 #define sql_or           (1 << 16) //ORed
->>>>>>> 69529a75
 
 #define is_sql_from(X)         ((X & sql_from) == sql_from)
 #define is_sql_where(X)        ((X & sql_where) == sql_where)
@@ -52,10 +47,6 @@
 #define is_sql_psm(X)          ((X & sql_psm) == sql_psm)
 #define is_sql_values(X)       ((X & sql_values) == sql_values)
 #define is_psm_call(X)         ((X & psm_call) == psm_call)
-<<<<<<< HEAD
-#define is_sql_merge(X)        ((X & sql_merge) == sql_merge)
-=======
->>>>>>> 69529a75
 #define is_sql_or(X)           ((X & sql_or) == sql_or)
 
 #define is_updateble(rel) \
