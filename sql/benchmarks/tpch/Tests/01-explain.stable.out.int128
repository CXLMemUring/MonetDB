stdout of test '01-explain` in directory 'sql/benchmarks/tpch` itself:


# 22:53:25 >  
# 22:53:25 >  "mserver5" "--debug=10" "--set" "gdk_nr_threads=0" "--set" "mapi_open=true" "--set" "mapi_port=34581" "--set" "mapi_usock=/var/tmp/mtest-9096/.s.monetdb.34581" "--set" "monet_prompt=" "--forcemito" "--set" "mal_listing=2" "--dbpath=/ufs/manegold/_/Monet/HG/Feb2013/prefix/--disable-debug_--enable-assert_--enable-optimize/var/MonetDB/mTests_sql_benchmarks_tpch" "--set" "mal_listing=0"
# 22:53:25 >  

# MonetDB 5 server v11.15.12
# This is an unreleased version
# Serving database 'mTests_sql_benchmarks_tpch', using 8 threads
# Compiled for x86_64-unknown-linux-gnu/64bit with 64bit OIDs dynamically linked
# Found 15.591 GiB available main-memory.
# Copyright (c) 1993-July 2008 CWI.
# Copyright (c) August 2008-2015 MonetDB B.V., all rights reserved
# Visit http://www.monetdb.org/ for further information
# Listening for connection requests on mapi:monetdb://rome.ins.cwi.nl:34581/
# Listening for UNIX domain connection requests on mapi:monetdb:///var/tmp/mtest-9096/.s.monetdb.34581
# MonetDB/GIS module loaded
# MonetDB/JAQL module loaded
# MonetDB/SQL module loaded

Ready.

# 22:53:25 >  
# 22:53:25 >  "/usr/bin/python2" "01-explain.SQL.py" "01-explain"
# 22:53:25 >  

#set optimizer = 'sequential_pipe';
#explain select
#	l_returnflag,
#	l_linestatus,
#	sum(l_quantity) as sum_qty,
#	sum(l_extendedprice) as sum_base_price,
#	sum(l_extendedprice * (1 - l_discount)) as sum_disc_price,
#	sum(l_extendedprice * (1 - l_discount) * (1 + l_tax)) as sum_charge,
#	avg(l_quantity) as avg_qty,
#	avg(l_extendedprice) as avg_price,
#	avg(l_discount) as avg_disc,
#	count(*) as count_order
#from
#	lineitem
#where
#	l_shipdate <= date '1998-12-01' - interval '90' day (3)
#group by
#	l_returnflag,
#	l_linestatus
#order by
#	l_returnflag,
#	l_linestatus;
% .explain # table_name
% mal # name
% clob # type
% 623 # length
function user.s2_1{autoCommit=true}(A0:bte,A1:bte,A2:bte,A3:date,A4:lng):void;
    X_189:void := querylog.define("explain select\n\tl_returnflag,\n\tl_linestatus,\n\tsum(l_quantity) as sum_qty,\n\tsum(l_extendedprice) as sum_base_price,\n\tsum(l_extendedprice * (1 - l_discount)) as sum_disc_price,\n\tsum(l_extendedprice * (1 - l_discount) * (1 + l_tax)) as sum_charge,\n\tavg(l_quantity) as avg_qty,\n\tavg(l_extendedprice) as avg_price,\n\tavg(l_discount) as avg_disc,\n\tcount(*) as count_order\nfrom\n\tlineitem\nwhere\n\tl_shipdate <= date \\'1998-12-01\\' - interval \\'90\\' day (3)\ngroup by\n\tl_returnflag,\n\tl_linestatus\norder by\n\tl_returnflag,\n\tl_linestatus;","sequential_pipe",129);
    X_105 := bat.new(nil:oid,nil:str);
    X_113 := bat.append(X_105,"sys.lineitem");
    X_120 := bat.append(X_113,"sys.lineitem");
    X_125 := bat.append(X_120,"sys.L1");
    X_134 := bat.append(X_125,"sys.L2");
    X_141 := bat.append(X_134,"sys.L3");
    X_149 := bat.append(X_141,"sys.L4");
    X_157 := bat.append(X_149,"sys.L5");
    X_166 := bat.append(X_157,"sys.L6");
    X_173 := bat.append(X_166,"sys.L7");
    X_180 := bat.append(X_173,"sys.L10");
    X_108 := bat.new(nil:oid,nil:str);
    X_115 := bat.append(X_108,"l_returnflag");
    X_121 := bat.append(X_115,"l_linestatus");
    X_127 := bat.append(X_121,"sum_qty");
    X_136 := bat.append(X_127,"sum_base_price");
    X_143 := bat.append(X_136,"sum_disc_price");
    X_151 := bat.append(X_143,"sum_charge");
    X_159 := bat.append(X_151,"avg_qty");
    X_168 := bat.append(X_159,"avg_price");
    X_175 := bat.append(X_168,"avg_disc");
    X_182 := bat.append(X_175,"count_order");
    X_109 := bat.new(nil:oid,nil:str);
    X_116 := bat.append(X_109,"char");
    X_122 := bat.append(X_116,"char");
    X_129 := bat.append(X_122,"decimal");
    X_138 := bat.append(X_129,"decimal");
    X_145 := bat.append(X_138,"decimal");
    X_153 := bat.append(X_145,"decimal");
    X_161 := bat.append(X_153,"double");
    X_170 := bat.append(X_161,"double");
    X_177 := bat.append(X_170,"double");
    X_184 := bat.append(X_177,"wrd");
    X_110 := bat.new(nil:oid,nil:int);
    X_118 := bat.append(X_110,1);
    X_123 := bat.append(X_118,1);
    X_131 := bat.append(X_123,39);
    X_139 := bat.append(X_131,39);
    X_146 := bat.append(X_139,39);
    X_154 := bat.append(X_146,39);
    X_163 := bat.append(X_154,53);
    X_171 := bat.append(X_163,53);
    X_178 := bat.append(X_171,53);
    X_186 := bat.append(X_178,64);
    X_112 := bat.new(nil:oid,nil:int);
    X_119 := bat.append(X_112,0);
    X_124 := bat.append(X_119,0);
    X_133 := bat.append(X_124,2);
    X_140 := bat.append(X_133,2);
    X_147 := bat.append(X_140,4);
    X_155 := bat.append(X_147,6);
    X_165 := bat.append(X_155,0);
    X_172 := bat.append(X_165,0);
    X_179 := bat.append(X_172,0);
    X_188 := bat.append(X_179,0);
    X_7 := sql.mvc();
    X_11:bat[:oid,:date]  := sql.bind(X_7,"sys","lineitem","l_shipdate",0);
    C_8:bat[:oid,:oid] := sql.tid(X_7,"sys","lineitem");
<<<<<<< HEAD
    X_19 := mtime.date_sub_msec_interval(A3,A4);
    C_213 := algebra.thetasubselect(X_11,C_8,X_19,"<=");
=======
    X_19:date := mtime.date_sub_msec_interval(A3,A4);
    C_212 := algebra.thetasubselect(X_11,C_8,X_19,"<=");
>>>>>>> f151a014
    (C_14,r1_14) := sql.bind(X_7,"sys","lineitem","l_shipdate",2);
    C_214 := algebra.thetasubselect(r1_14,nil:bat[:oid,:oid],X_19,"<=");
    X_17:bat[:oid,:date]  := sql.bind(X_7,"sys","lineitem","l_shipdate",1);
    C_216 := algebra.thetasubselect(X_17,C_8,X_19,"<=");
    C_20 := sql.subdelta(C_213,C_8,C_14,C_214,C_216);
    X_22:bat[:oid,:str]  := sql.bind(X_7,"sys","lineitem","l_linestatus",0);
    (C_24,r1_28) := sql.bind(X_7,"sys","lineitem","l_linestatus",2);
    X_26:bat[:oid,:str]  := sql.bind(X_7,"sys","lineitem","l_linestatus",1);
    X_27 := sql.projectdelta(C_20,X_22,C_24,r1_28,X_26);
    X_28:bat[:oid,:str]  := sql.bind(X_7,"sys","lineitem","l_returnflag",0);
    (C_30,r1_36) := sql.bind(X_7,"sys","lineitem","l_returnflag",2);
    X_32:bat[:oid,:str]  := sql.bind(X_7,"sys","lineitem","l_returnflag",1);
    X_33 := sql.projectdelta(C_20,X_28,C_30,r1_36,X_32);
    (X_34,r1_42,r2_42) := group.subgroup(X_33);
    (X_37,r1_45,r2_45) := group.subgroupdone(X_27,X_34);
    X_40 := algebra.leftfetchjoin(r1_45,X_27);
    X_41 := algebra.leftfetchjoin(r1_45,X_33);
    X_51:bat[:oid,:lng] := sql.bind(X_7,"sys","lineitem","l_quantity",0);
    (C_53,r1_62) := sql.bind(X_7,"sys","lineitem","l_quantity",2);
    X_55:bat[:oid,:lng] := sql.bind(X_7,"sys","lineitem","l_quantity",1);
    X_56 := sql.projectdelta(C_20,X_51,C_53,r1_62,X_55);
    X_57:bat[:oid,:hge] := aggr.subsum(X_56,X_37,r1_45,true,true);
    X_59:bat[:oid,:lng] := sql.bind(X_7,"sys","lineitem","l_extendedprice",0);
    (C_61,r1_74) := sql.bind(X_7,"sys","lineitem","l_extendedprice",2);
    X_63:bat[:oid,:lng] := sql.bind(X_7,"sys","lineitem","l_extendedprice",1);
    X_64 := sql.projectdelta(C_20,X_59,C_61,r1_74,X_63);
    X_65:bat[:oid,:hge] := aggr.subsum(X_64,X_37,r1_45,true,true);
    X_67 := calc.lng(A0,15,2);
    X_69:bat[:oid,:lng] := sql.bind(X_7,"sys","lineitem","l_discount",0);
    (C_71,r1_92) := sql.bind(X_7,"sys","lineitem","l_discount",2);
    X_73:bat[:oid,:lng] := sql.bind(X_7,"sys","lineitem","l_discount",1);
    X_74 := sql.projectdelta(C_20,X_69,C_71,r1_92,X_73);
    X_75:bat[:oid,:lng] := batcalc.-(X_67,X_74);
    X_76:bat[:oid,:hge] := batcalc.*(X_64,X_75);
    X_77:bat[:oid,:hge] := aggr.subsum(X_76,X_37,r1_45,true,true);
    X_79 := calc.lng(A1,15,2);
    X_80:bat[:oid,:lng] := batcalc.-(X_79,X_74);
    X_81:bat[:oid,:hge] := batcalc.*(X_64,X_80);
    X_82 := calc.lng(A2,15,2);
    X_83:bat[:oid,:lng] := sql.bind(X_7,"sys","lineitem","l_tax",0);
    (C_85,r1_115) := sql.bind(X_7,"sys","lineitem","l_tax",2);
    X_87:bat[:oid,:lng] := sql.bind(X_7,"sys","lineitem","l_tax",1);
    X_88 := sql.projectdelta(C_20,X_83,C_85,r1_115,X_87);
    X_89:bat[:oid,:lng] := batcalc.+(X_82,X_88);
    X_90:bat[:oid,:hge] := batcalc.*(X_81,X_89);
    X_91:bat[:oid,:hge] := aggr.subsum(X_90,X_37,r1_45,true,true);
    X_93:bat[:oid,:dbl] := batcalc.dbl(2,X_56);
    X_94:bat[:oid,:dbl] := aggr.subavg(X_93,X_37,r1_45,true,true);
    X_96:bat[:oid,:dbl] := batcalc.dbl(2,X_64);
    X_97:bat[:oid,:dbl] := aggr.subavg(X_96,X_37,r1_45,true,true);
    X_99:bat[:oid,:dbl] := batcalc.dbl(2,X_74);
    X_100:bat[:oid,:dbl] := aggr.subavg(X_99,X_37,r1_45,true,true);
    X_102:bat[:oid,:wrd] := aggr.subcount(X_37,X_37,r1_45,false);
    (X_42,r1_50,r2_50) := algebra.subsort(X_41,false,false);
    (X_46,r1_55,r2_55) := algebra.subsort(X_40,r1_50,r2_50,false,false);
    X_49 := algebra.leftfetchjoin(r1_55,X_41);
    X_50 := algebra.leftfetchjoin(r1_55,X_40);
    X_58 := algebra.leftfetchjoin(r1_55,X_57);
    X_66 := algebra.leftfetchjoin(r1_55,X_65);
    X_78 := algebra.leftfetchjoin(r1_55,X_77);
    X_92 := algebra.leftfetchjoin(r1_55,X_91);
    X_95 := algebra.leftfetchjoin(r1_55,X_94);
    X_98 := algebra.leftfetchjoin(r1_55,X_97);
    X_101 := algebra.leftfetchjoin(r1_55,X_100);
    X_103 := algebra.leftfetchjoin(r1_55,X_102);
    sql.resultSet(X_180,X_182,X_184,X_186,X_188,X_49,X_50,X_58,X_66,X_78,X_92,X_95,X_98,X_101,X_103);
end user.s2_1;

# 22:53:25 >  
# 22:53:25 >  "Done."
# 22:53:25 >  
<|MERGE_RESOLUTION|>--- conflicted
+++ resolved
@@ -111,13 +111,8 @@
     X_7 := sql.mvc();
     X_11:bat[:oid,:date]  := sql.bind(X_7,"sys","lineitem","l_shipdate",0);
     C_8:bat[:oid,:oid] := sql.tid(X_7,"sys","lineitem");
-<<<<<<< HEAD
-    X_19 := mtime.date_sub_msec_interval(A3,A4);
+    X_19:date := mtime.date_sub_msec_interval(A3,A4);
     C_213 := algebra.thetasubselect(X_11,C_8,X_19,"<=");
-=======
-    X_19:date := mtime.date_sub_msec_interval(A3,A4);
-    C_212 := algebra.thetasubselect(X_11,C_8,X_19,"<=");
->>>>>>> f151a014
     (C_14,r1_14) := sql.bind(X_7,"sys","lineitem","l_shipdate",2);
     C_214 := algebra.thetasubselect(r1_14,nil:bat[:oid,:oid],X_19,"<=");
     X_17:bat[:oid,:date]  := sql.bind(X_7,"sys","lineitem","l_shipdate",1);
