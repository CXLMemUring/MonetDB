stdout of test '22-explain` in directory 'sql/benchmarks/tpch` itself:


# 22:53:31 >  
# 22:53:31 >  "mserver5" "--debug=10" "--set" "gdk_nr_threads=0" "--set" "mapi_open=true" "--set" "mapi_port=34581" "--set" "mapi_usock=/var/tmp/mtest-9096/.s.monetdb.34581" "--set" "monet_prompt=" "--forcemito" "--set" "mal_listing=2" "--dbpath=/ufs/manegold/_/Monet/HG/Feb2013/prefix/--disable-debug_--enable-assert_--enable-optimize/var/MonetDB/mTests_sql_benchmarks_tpch" "--set" "mal_listing=0"
# 22:53:31 >  

# MonetDB 5 server v11.15.12
# This is an unreleased version
# Serving database 'mTests_sql_benchmarks_tpch', using 8 threads
# Compiled for x86_64-unknown-linux-gnu/64bit with 64bit OIDs dynamically linked
# Found 15.591 GiB available main-memory.
# Copyright (c) 1993-July 2008 CWI.
# Copyright (c) August 2008-2015 MonetDB B.V., all rights reserved
# Visit http://www.monetdb.org/ for further information
# Listening for connection requests on mapi:monetdb://rome.ins.cwi.nl:34581/
# Listening for UNIX domain connection requests on mapi:monetdb:///var/tmp/mtest-9096/.s.monetdb.34581
# MonetDB/GIS module loaded
# MonetDB/JAQL module loaded
# MonetDB/SQL module loaded

Ready.

# 22:53:31 >  
# 22:53:31 >  "/usr/bin/python2" "22-explain.SQL.py" "22-explain"
# 22:53:31 >  

#set optimizer = 'sequential_pipe';
#explain select
#	cntrycode,
#	count(*) as numcust,
#	sum(c_acctbal) as totacctbal
#from
#	(
#		select
#			substring(c_phone from 1 for 2) as cntrycode,
#			c_acctbal
#		from
#			customer
#		where
#			substring(c_phone from 1 for 2) in
#				('13', '31', '23', '29', '30', '18', '17')
#			and c_acctbal > (
#				select
#					avg(c_acctbal)
#				from
#					customer
#				where
#					c_acctbal > 0.00
#					and substring(c_phone from 1 for 2) in
#						('13', '31', '23', '29', '30', '18', '17')
#			)
#			and not exists (
#				select
#					*
% .explain # table_name
% mal # name
% clob # type
<<<<<<< HEAD
% 709 # length
function user.s4_1():void;
    X_204:void := querylog.define("explain select\n cntrycode,\n count(*) as numcust,\n sum(c_acctbal) as totacctbal\nfrom\n (\n select\n substring(c_phone from 1 for 2) as cntrycode,\n c_acctbal\n from\n customer\n where\n substring(c_phone from 1 for 2) in\n (\\'13\\', \\'31\\', \\'23\\', \\'29\\', \\'30\\', \\'18\\', \\'17\\')\n and c_acctbal > (\n select\n avg(c_acctbal)\n from\n customer\n where\n c_acctbal > 0.00\n and substring(c_phone from 1 for 2) in\n (\\'13\\', \\'31\\', \\'23\\', \\'29\\', \\'30\\', \\'18\\', \\'17\\')\n )\n and not exists (\n select\n *\n from\n orders\n where\n o_custkey = c_custkey\n )\n ) as custsale\ngroup by\n cntrycode\norder by\n cntrycode;","sequential_pipe",88);
    X_168 := bat.new(nil:str);
    X_175 := bat.append(X_168,"sys.custsale");
    X_185 := bat.append(X_175,"sys.L2");
    X_194 := bat.append(X_185,"sys.L3");
    X_170 := bat.new(nil:str);
    X_177 := bat.append(X_170,"cntrycode");
    X_187 := bat.append(X_177,"numcust");
    X_196 := bat.append(X_187,"totacctbal");
    X_171 := bat.new(nil:str);
    X_179 := bat.append(X_171,"char");
    X_189 := bat.append(X_179,"bigint");
    X_198 := bat.append(X_189,"decimal");
    X_172 := bat.new(nil:int);
    X_181 := bat.append(X_172,15);
    X_191 := bat.append(X_181,64);
    X_200 := bat.append(X_191,19);
    X_174 := bat.new(nil:int);
    X_183 := bat.append(X_174,0);
    X_193 := bat.append(X_183,0);
    X_202 := bat.append(X_193,2);
    X_0 := sql.mvc();
    C_1:bat[:oid] := sql.tid(X_0,"sys","customer");
    X_4:bat[:str] := sql.bind(X_0,"sys","customer","c_phone",0);
    X_13 := algebra.projection(C_1,X_4);
    X_16:bat[:str] := batstr.substring(X_13,1,2);
    C_20 := algebra.subselect(X_16,"13","13",true,false,false);
    C_25 := algebra.subselect(X_16,"31","31",true,false,false);
    X_26 := bat.mergecand(C_20,C_25);
    C_28 := algebra.subselect(X_16,"23","23",true,false,false);
    X_29 := bat.mergecand(X_26,C_28);
    C_31 := algebra.subselect(X_16,"29","29",true,false,false);
    X_32 := bat.mergecand(X_29,C_31);
    C_34 := algebra.subselect(X_16,"30","30",true,false,false);
    X_35 := bat.mergecand(X_32,C_34);
    C_37 := algebra.subselect(X_16,"18","18",true,false,false);
    X_38 := bat.mergecand(X_35,C_37);
    C_40 := algebra.subselect(X_16,"17","17",true,false,false);
    X_41 := bat.mergecand(X_38,C_40);
    X_42:bat[:int] := sql.bind(X_0,"sys","customer","c_custkey",0);
    X_49:bat[:int] := algebra.projectionpath(X_41,C_1,X_42);
    X_50 := bat.mirror(X_49);
    X_51:bat[:lng] := sql.bind(X_0,"sys","customer","c_acctbal",0);
    X_57 := algebra.projection(C_1,X_51);
    X_58 := algebra.projection(X_41,X_57);
    X_59:bat[:dbl] := batcalc.dbl(2,X_58);
    C_87 := algebra.thetasubselect(X_57,0:lng,">");
    C_89 := algebra.subselect(X_16,C_87,"13","13",true,false,false);
    C_94 := algebra.subselect(X_16,C_87,"31","31",true,false,false);
    X_95 := bat.mergecand(C_89,C_94);
    C_97 := algebra.subselect(X_16,C_87,"23","23",true,false,false);
    X_98 := bat.mergecand(X_95,C_97);
    C_100 := algebra.subselect(X_16,C_87,"29","29",true,false,false);
    X_101 := bat.mergecand(X_98,C_100);
    C_103 := algebra.subselect(X_16,C_87,"30","30",true,false,false);
    X_104 := bat.mergecand(X_101,C_103);
    C_106 := algebra.subselect(X_16,C_87,"18","18",true,false,false);
    X_107 := bat.mergecand(X_104,C_106);
    C_109 := algebra.subselect(X_16,C_87,"17","17",true,false,false);
    X_110 := bat.mergecand(X_107,C_109);
    X_111 := algebra.projection(X_110,X_57);
    X_112:bat[:dbl] := batcalc.dbl(2,X_111);
    X_116:dbl := aggr.avg(X_112);
    X_117 := sql.single(X_116);
    (X_118,r1_140) := algebra.subthetajoin(X_59,X_117,nil:BAT,nil:BAT,1,true,nil:lng);
    C_125 := algebra.subinter(X_50,X_118,nil:BAT,nil:BAT,false,nil:lng);
    X_127 := algebra.projection(C_125,X_49);
    X_128 := bat.mirror(X_127);
    C_129:bat[:oid] := sql.tid(X_0,"sys","orders");
    X_131:bat[:int] := sql.bind(X_0,"sys","orders","o_custkey",0);
    X_137 := algebra.projection(C_129,X_131);
    (X_138,r1_160) := algebra.subjoin(X_127,X_137,nil:BAT,nil:BAT,false,nil:lng);
    X_140 := algebra.subdiff(X_128,X_138,nil:BAT,nil:BAT,false,nil:lng);
    X_143:bat[:str] := algebra.projectionpath(X_140,C_125,X_41,X_13);
    X_146:bat[:str] := batstr.substring(X_143,1,2);
    (X_149,r1_171,r2_171) := group.subgroupdone(X_146);
    X_152 := algebra.projection(r1_171,X_146);
    X_158:bat[:lng] := aggr.subcount(X_149,X_149,r1_171,false);
    X_162:bat[:lng] := algebra.projectionpath(X_140,C_125,X_58);
    X_163:bat[:lng] := aggr.subsum(X_162,X_149,r1_171,true,true);
    X_153 := bat.setKey(X_152,true);
    (X_154,r1_176,r2_176) := algebra.subsort(X_153,false,false);
    X_157 := algebra.projection(r1_176,X_153);
    X_160 := algebra.projection(r1_176,X_158);
    X_166 := algebra.projection(r1_176,X_163);
    sql.resultSet(X_194,X_196,X_198,X_200,X_202,X_157,X_160,X_166);
end user.s4_1;
#inline               actions= 0 time=7 usec 
#remap                actions= 5 time=27 usec 
#costmodel            actions= 1 time=5 usec 
#coercion             actions= 0 time=4 usec 
#evaluate             actions=22 time=68 usec 
#emptybind            actions=18 time=46 usec 
#aliases              actions=28 time=23 usec 
#mergetable           actions= 0 time=78 usec 
#deadcode             actions=18 time=16 usec 
#aliases              actions= 0 time=13 usec 
#constants            actions=52 time=41 usec 
#commonTerms          actions= 6 time=28 usec 
#projectionpath       actions= 4 time=21 usec 
#reorder              actions= 1 time=56 usec 
#deadcode             actions=10 time=12 usec 
#reduce               actions=137 time=26 usec 
#matpack              actions= 0 time=3 usec 
#multiplex            actions= 0 time=3 usec 
#profiler             actions= 1 time=5 usec 
#candidates           actions= 1 time=3 usec 
#garbagecollector     actions= 1 time=34 usec 
#total                actions= 1 time=708 usec 
=======
% 710 # length
function user.s2_1(A0:int,A1:int,A2:int,A3:int,A4:str,A5:str,A6:str,A7:str,A8:str,A9:str,A10:str,A11:bte,A12:int,A13:int,A14:str,A15:str,A16:str,A17:str,A18:str,A19:str,A20:str):void;
    X_161:void := querylog.define("explain select\n cntrycode,\n count(*) as numcust,\n sum(c_acctbal) as totacctbal\nfrom\n (\n select\n substring(c_phone from 1 for 2) as cntrycode,\n c_acctbal\n from\n customer\n where\n substring(c_phone from 1 for 2) in\n (\\'13\\', \\'31\\', \\'23\\', \\'29\\', \\'30\\', \\'18\\', \\'17\\')\n and c_acctbal > (\n select\n avg(c_acctbal)\n from\n customer\n where\n c_acctbal > 0.00\n and substring(c_phone from 1 for 2) in\n (\\'13\\', \\'31\\', \\'23\\', \\'29\\', \\'30\\', \\'18\\', \\'17\\')\n )\n and not exists (\n select\n *\n from\n orders\n where\n o_custkey = c_custkey\n )\n ) as custsale\ngroup by\n cntrycode\norder by\n cntrycode;","sequential_pipe",102);
    X_127 := bat.new(nil:oid,nil:str);
    X_135 := bat.append(X_127,"sys.custsale");
    X_143 := bat.append(X_135,"sys.L5");
    X_152 := bat.append(X_143,"sys.L7");
    X_130 := bat.new(nil:oid,nil:str);
    X_137 := bat.append(X_130,"cntrycode");
    X_145 := bat.append(X_137,"numcust");
    X_154 := bat.append(X_145,"totacctbal");
    X_131 := bat.new(nil:oid,nil:str);
    X_139 := bat.append(X_131,"char");
    X_147 := bat.append(X_139,"wrd");
    X_156 := bat.append(X_147,"decimal");
    X_132 := bat.new(nil:oid,nil:int);
    X_141 := bat.append(X_132,15);
    X_149 := bat.append(X_141,64);
    X_158 := bat.append(X_149,19);
    X_134 := bat.new(nil:oid,nil:int);
    X_142 := bat.append(X_134,0);
    X_151 := bat.append(X_142,0);
    X_160 := bat.append(X_151,2);
    X_22 := sql.mvc();
    C_23:bat[:oid] := sql.tid(X_22,"sys","customer");
    X_26:bat[:str] := sql.bind(X_22,"sys","customer","c_phone",0);
    (C_29,r1_29) := sql.bind(X_22,"sys","customer","c_phone",2);
    X_32:bat[:str] := sql.bind(X_22,"sys","customer","c_phone",1);
    X_34 := sql.delta(X_26,C_29,r1_29,X_32);
    X_35 := algebra.projection(C_23,X_34);
    X_36:bat[:str] := batstr.substring(X_35,A2,A3);
    C_37 := algebra.subselect(X_36,A4,A4,true,false,false);
    C_40 := algebra.subselect(X_36,A5,A5,true,false,false);
    X_41 := bat.mergecand(C_37,C_40);
    C_42 := algebra.subselect(X_36,A6,A6,true,false,false);
    X_43 := bat.mergecand(X_41,C_42);
    C_44 := algebra.subselect(X_36,A7,A7,true,false,false);
    X_45 := bat.mergecand(X_43,C_44);
    C_46 := algebra.subselect(X_36,A8,A8,true,false,false);
    X_47 := bat.mergecand(X_45,C_46);
    C_48 := algebra.subselect(X_36,A9,A9,true,false,false);
    X_49 := bat.mergecand(X_47,C_48);
    C_50 := algebra.subselect(X_36,A10,A10,true,false,false);
    X_51 := bat.mergecand(X_49,C_50);
    X_52:bat[:int] := sql.bind(X_22,"sys","customer","c_custkey",0);
    (C_54,r1_66) := sql.bind(X_22,"sys","customer","c_custkey",2);
    X_56:bat[:int] := sql.bind(X_22,"sys","customer","c_custkey",1);
    X_57 := sql.delta(X_52,C_54,r1_66,X_56);
    X_58:bat[:int] := algebra.projectionpath(X_51,C_23,X_57);
    X_59 := bat.mirror(X_58);
    X_60:bat[:lng] := sql.bind(X_22,"sys","customer","c_acctbal",0);
    (C_62,r1_75) := sql.bind(X_22,"sys","customer","c_acctbal",2);
    X_64:bat[:lng] := sql.bind(X_22,"sys","customer","c_acctbal",1);
    X_65 := sql.delta(X_60,C_62,r1_75,X_64);
    X_66 := algebra.projection(C_23,X_65);
    X_67 := algebra.projection(X_51,X_66);
    X_68:bat[:dbl] := batcalc.dbl(2,X_67);
    X_69:bat[:str] := batstr.substring(X_35,A12,A13);
    X_70 := calc.lng(1,A11,15,2);
    C_72 := algebra.thetasubselect(X_66,X_70,">");
    C_74 := algebra.subselect(X_69,C_72,A14,A14,true,false,false);
    C_75 := algebra.subselect(X_69,C_72,A15,A15,true,false,false);
    X_76 := bat.mergecand(C_74,C_75);
    C_77 := algebra.subselect(X_69,C_72,A16,A16,true,false,false);
    X_78 := bat.mergecand(X_76,C_77);
    C_79 := algebra.subselect(X_69,C_72,A17,A17,true,false,false);
    X_80 := bat.mergecand(X_78,C_79);
    C_81 := algebra.subselect(X_69,C_72,A18,A18,true,false,false);
    X_82 := bat.mergecand(X_80,C_81);
    C_83 := algebra.subselect(X_69,C_72,A19,A19,true,false,false);
    X_84 := bat.mergecand(X_82,C_83);
    C_85 := algebra.subselect(X_69,C_72,A20,A20,true,false,false);
    X_86 := bat.mergecand(X_84,C_85);
    X_87 := algebra.projection(X_86,X_66);
    X_88:bat[:dbl] := batcalc.dbl(2,X_87);
    X_89:dbl := aggr.avg(X_88);
    X_90 := sql.single(X_89);
    (X_91,r1_140) := algebra.subthetajoin(X_68,X_90,nil:BAT,nil:BAT,1,true,nil:lng);
    C_95 := algebra.subinter(X_59,X_91,nil:BAT,nil:BAT,false,nil:lng);
    X_96 := algebra.projection(C_95,X_58);
    X_97 := bat.mirror(X_96);
    C_98:bat[:oid] := sql.tid(X_22,"sys","orders");
    X_100:bat[:int] := sql.bind(X_22,"sys","orders","o_custkey",0);
    (C_102,r1_155) := sql.bind(X_22,"sys","orders","o_custkey",2);
    X_104:bat[:int] := sql.bind(X_22,"sys","orders","o_custkey",1);
    X_105 := sql.delta(X_100,C_102,r1_155,X_104);
    X_106 := algebra.projection(C_98,X_105);
    (X_107,r1_160) := algebra.subjoin(X_96,X_106,nil:BAT,nil:BAT,false,nil:lng);
    X_109 := algebra.subdiff(X_97,X_107,nil:BAT,nil:BAT,false,nil:lng);
    X_110:bat[:str] := algebra.projectionpath(X_109,C_95,X_51,X_35);
    X_111:bat[:str] := batstr.substring(X_110,A0,A1);
    (X_112,r1_171,r2_171) := group.subgroupdone(X_111);
    X_115 := algebra.projection(r1_171,X_111);
    X_121:bat[:wrd] := aggr.subcount(X_112,X_112,r1_171,false);
    X_123:bat[:lng] := algebra.projectionpath(X_109,C_95,X_67);
    X_124:bat[:lng] := aggr.subsum(X_123,X_112,r1_171,true,true);
    X_116 := bat.setKey(X_115,true);
    (X_117,r1_176,r2_176) := algebra.subsort(X_116,false,false);
    X_120 := algebra.projection(r1_176,X_116);
    X_122 := algebra.projection(r1_176,X_121);
    X_125 := algebra.projection(r1_176,X_124);
    sql.resultSet(X_152,X_154,X_156,X_158,X_160,X_120,X_122,X_125);
end user.s2_1;
>>>>>>> 9c458830

# 22:53:31 >  
# 22:53:31 >  "Done."
# 22:53:31 >  
<|MERGE_RESOLUTION|>--- conflicted
+++ resolved
@@ -56,14 +56,13 @@
 % .explain # table_name
 % mal # name
 % clob # type
-<<<<<<< HEAD
 % 709 # length
 function user.s4_1():void;
     X_204:void := querylog.define("explain select\n cntrycode,\n count(*) as numcust,\n sum(c_acctbal) as totacctbal\nfrom\n (\n select\n substring(c_phone from 1 for 2) as cntrycode,\n c_acctbal\n from\n customer\n where\n substring(c_phone from 1 for 2) in\n (\\'13\\', \\'31\\', \\'23\\', \\'29\\', \\'30\\', \\'18\\', \\'17\\')\n and c_acctbal > (\n select\n avg(c_acctbal)\n from\n customer\n where\n c_acctbal > 0.00\n and substring(c_phone from 1 for 2) in\n (\\'13\\', \\'31\\', \\'23\\', \\'29\\', \\'30\\', \\'18\\', \\'17\\')\n )\n and not exists (\n select\n *\n from\n orders\n where\n o_custkey = c_custkey\n )\n ) as custsale\ngroup by\n cntrycode\norder by\n cntrycode;","sequential_pipe",88);
     X_168 := bat.new(nil:str);
     X_175 := bat.append(X_168,"sys.custsale");
-    X_185 := bat.append(X_175,"sys.L2");
-    X_194 := bat.append(X_185,"sys.L3");
+    X_185 := bat.append(X_175,"sys.L5");
+    X_194 := bat.append(X_185,"sys.L7");
     X_170 := bat.new(nil:str);
     X_177 := bat.append(X_170,"cntrycode");
     X_187 := bat.append(X_177,"numcust");
@@ -168,111 +167,6 @@
 #candidates           actions= 1 time=3 usec 
 #garbagecollector     actions= 1 time=34 usec 
 #total                actions= 1 time=708 usec 
-=======
-% 710 # length
-function user.s2_1(A0:int,A1:int,A2:int,A3:int,A4:str,A5:str,A6:str,A7:str,A8:str,A9:str,A10:str,A11:bte,A12:int,A13:int,A14:str,A15:str,A16:str,A17:str,A18:str,A19:str,A20:str):void;
-    X_161:void := querylog.define("explain select\n cntrycode,\n count(*) as numcust,\n sum(c_acctbal) as totacctbal\nfrom\n (\n select\n substring(c_phone from 1 for 2) as cntrycode,\n c_acctbal\n from\n customer\n where\n substring(c_phone from 1 for 2) in\n (\\'13\\', \\'31\\', \\'23\\', \\'29\\', \\'30\\', \\'18\\', \\'17\\')\n and c_acctbal > (\n select\n avg(c_acctbal)\n from\n customer\n where\n c_acctbal > 0.00\n and substring(c_phone from 1 for 2) in\n (\\'13\\', \\'31\\', \\'23\\', \\'29\\', \\'30\\', \\'18\\', \\'17\\')\n )\n and not exists (\n select\n *\n from\n orders\n where\n o_custkey = c_custkey\n )\n ) as custsale\ngroup by\n cntrycode\norder by\n cntrycode;","sequential_pipe",102);
-    X_127 := bat.new(nil:oid,nil:str);
-    X_135 := bat.append(X_127,"sys.custsale");
-    X_143 := bat.append(X_135,"sys.L5");
-    X_152 := bat.append(X_143,"sys.L7");
-    X_130 := bat.new(nil:oid,nil:str);
-    X_137 := bat.append(X_130,"cntrycode");
-    X_145 := bat.append(X_137,"numcust");
-    X_154 := bat.append(X_145,"totacctbal");
-    X_131 := bat.new(nil:oid,nil:str);
-    X_139 := bat.append(X_131,"char");
-    X_147 := bat.append(X_139,"wrd");
-    X_156 := bat.append(X_147,"decimal");
-    X_132 := bat.new(nil:oid,nil:int);
-    X_141 := bat.append(X_132,15);
-    X_149 := bat.append(X_141,64);
-    X_158 := bat.append(X_149,19);
-    X_134 := bat.new(nil:oid,nil:int);
-    X_142 := bat.append(X_134,0);
-    X_151 := bat.append(X_142,0);
-    X_160 := bat.append(X_151,2);
-    X_22 := sql.mvc();
-    C_23:bat[:oid] := sql.tid(X_22,"sys","customer");
-    X_26:bat[:str] := sql.bind(X_22,"sys","customer","c_phone",0);
-    (C_29,r1_29) := sql.bind(X_22,"sys","customer","c_phone",2);
-    X_32:bat[:str] := sql.bind(X_22,"sys","customer","c_phone",1);
-    X_34 := sql.delta(X_26,C_29,r1_29,X_32);
-    X_35 := algebra.projection(C_23,X_34);
-    X_36:bat[:str] := batstr.substring(X_35,A2,A3);
-    C_37 := algebra.subselect(X_36,A4,A4,true,false,false);
-    C_40 := algebra.subselect(X_36,A5,A5,true,false,false);
-    X_41 := bat.mergecand(C_37,C_40);
-    C_42 := algebra.subselect(X_36,A6,A6,true,false,false);
-    X_43 := bat.mergecand(X_41,C_42);
-    C_44 := algebra.subselect(X_36,A7,A7,true,false,false);
-    X_45 := bat.mergecand(X_43,C_44);
-    C_46 := algebra.subselect(X_36,A8,A8,true,false,false);
-    X_47 := bat.mergecand(X_45,C_46);
-    C_48 := algebra.subselect(X_36,A9,A9,true,false,false);
-    X_49 := bat.mergecand(X_47,C_48);
-    C_50 := algebra.subselect(X_36,A10,A10,true,false,false);
-    X_51 := bat.mergecand(X_49,C_50);
-    X_52:bat[:int] := sql.bind(X_22,"sys","customer","c_custkey",0);
-    (C_54,r1_66) := sql.bind(X_22,"sys","customer","c_custkey",2);
-    X_56:bat[:int] := sql.bind(X_22,"sys","customer","c_custkey",1);
-    X_57 := sql.delta(X_52,C_54,r1_66,X_56);
-    X_58:bat[:int] := algebra.projectionpath(X_51,C_23,X_57);
-    X_59 := bat.mirror(X_58);
-    X_60:bat[:lng] := sql.bind(X_22,"sys","customer","c_acctbal",0);
-    (C_62,r1_75) := sql.bind(X_22,"sys","customer","c_acctbal",2);
-    X_64:bat[:lng] := sql.bind(X_22,"sys","customer","c_acctbal",1);
-    X_65 := sql.delta(X_60,C_62,r1_75,X_64);
-    X_66 := algebra.projection(C_23,X_65);
-    X_67 := algebra.projection(X_51,X_66);
-    X_68:bat[:dbl] := batcalc.dbl(2,X_67);
-    X_69:bat[:str] := batstr.substring(X_35,A12,A13);
-    X_70 := calc.lng(1,A11,15,2);
-    C_72 := algebra.thetasubselect(X_66,X_70,">");
-    C_74 := algebra.subselect(X_69,C_72,A14,A14,true,false,false);
-    C_75 := algebra.subselect(X_69,C_72,A15,A15,true,false,false);
-    X_76 := bat.mergecand(C_74,C_75);
-    C_77 := algebra.subselect(X_69,C_72,A16,A16,true,false,false);
-    X_78 := bat.mergecand(X_76,C_77);
-    C_79 := algebra.subselect(X_69,C_72,A17,A17,true,false,false);
-    X_80 := bat.mergecand(X_78,C_79);
-    C_81 := algebra.subselect(X_69,C_72,A18,A18,true,false,false);
-    X_82 := bat.mergecand(X_80,C_81);
-    C_83 := algebra.subselect(X_69,C_72,A19,A19,true,false,false);
-    X_84 := bat.mergecand(X_82,C_83);
-    C_85 := algebra.subselect(X_69,C_72,A20,A20,true,false,false);
-    X_86 := bat.mergecand(X_84,C_85);
-    X_87 := algebra.projection(X_86,X_66);
-    X_88:bat[:dbl] := batcalc.dbl(2,X_87);
-    X_89:dbl := aggr.avg(X_88);
-    X_90 := sql.single(X_89);
-    (X_91,r1_140) := algebra.subthetajoin(X_68,X_90,nil:BAT,nil:BAT,1,true,nil:lng);
-    C_95 := algebra.subinter(X_59,X_91,nil:BAT,nil:BAT,false,nil:lng);
-    X_96 := algebra.projection(C_95,X_58);
-    X_97 := bat.mirror(X_96);
-    C_98:bat[:oid] := sql.tid(X_22,"sys","orders");
-    X_100:bat[:int] := sql.bind(X_22,"sys","orders","o_custkey",0);
-    (C_102,r1_155) := sql.bind(X_22,"sys","orders","o_custkey",2);
-    X_104:bat[:int] := sql.bind(X_22,"sys","orders","o_custkey",1);
-    X_105 := sql.delta(X_100,C_102,r1_155,X_104);
-    X_106 := algebra.projection(C_98,X_105);
-    (X_107,r1_160) := algebra.subjoin(X_96,X_106,nil:BAT,nil:BAT,false,nil:lng);
-    X_109 := algebra.subdiff(X_97,X_107,nil:BAT,nil:BAT,false,nil:lng);
-    X_110:bat[:str] := algebra.projectionpath(X_109,C_95,X_51,X_35);
-    X_111:bat[:str] := batstr.substring(X_110,A0,A1);
-    (X_112,r1_171,r2_171) := group.subgroupdone(X_111);
-    X_115 := algebra.projection(r1_171,X_111);
-    X_121:bat[:wrd] := aggr.subcount(X_112,X_112,r1_171,false);
-    X_123:bat[:lng] := algebra.projectionpath(X_109,C_95,X_67);
-    X_124:bat[:lng] := aggr.subsum(X_123,X_112,r1_171,true,true);
-    X_116 := bat.setKey(X_115,true);
-    (X_117,r1_176,r2_176) := algebra.subsort(X_116,false,false);
-    X_120 := algebra.projection(r1_176,X_116);
-    X_122 := algebra.projection(r1_176,X_121);
-    X_125 := algebra.projection(r1_176,X_124);
-    sql.resultSet(X_152,X_154,X_156,X_158,X_160,X_120,X_122,X_125);
-end user.s2_1;
->>>>>>> 9c458830
 
 # 22:53:31 >  
 # 22:53:31 >  "Done."
