stdout of test '22-explain` in directory 'sql/benchmarks/tpch` itself:


# 22:53:31 >  
# 22:53:31 >  "mserver5" "--debug=10" "--set" "gdk_nr_threads=0" "--set" "mapi_open=true" "--set" "mapi_port=34581" "--set" "mapi_usock=/var/tmp/mtest-9096/.s.monetdb.34581" "--set" "monet_prompt=" "--forcemito" "--set" "mal_listing=2" "--dbpath=/ufs/manegold/_/Monet/HG/Feb2013/prefix/--disable-debug_--enable-assert_--enable-optimize/var/MonetDB/mTests_sql_benchmarks_tpch" "--set" "mal_listing=0"
# 22:53:31 >  

# MonetDB 5 server v11.15.12
# This is an unreleased version
# Serving database 'mTests_sql_benchmarks_tpch', using 8 threads
# Compiled for x86_64-unknown-linux-gnu/64bit with 64bit OIDs dynamically linked
# Found 15.591 GiB available main-memory.
# Copyright (c) 1993-July 2008 CWI.
# Copyright (c) August 2008-2015 MonetDB B.V., all rights reserved
# Visit http://www.monetdb.org/ for further information
# Listening for connection requests on mapi:monetdb://rome.ins.cwi.nl:34581/
# Listening for UNIX domain connection requests on mapi:monetdb:///var/tmp/mtest-9096/.s.monetdb.34581
# MonetDB/GIS module loaded
# MonetDB/JAQL module loaded
# MonetDB/SQL module loaded

Ready.

# 22:53:31 >  
# 22:53:31 >  "/usr/bin/python2" "22-explain.SQL.py" "22-explain"
# 22:53:31 >  

#set optimizer = 'sequential_pipe';
#explain select
#	cntrycode,
#	count(*) as numcust,
#	sum(c_acctbal) as totacctbal
#from
#	(
#		select
#			substring(c_phone from 1 for 2) as cntrycode,
#			c_acctbal
#		from
#			customer
#		where
#			substring(c_phone from 1 for 2) in
#				('13', '31', '23', '29', '30', '18', '17')
#			and c_acctbal > (
#				select
#					avg(c_acctbal)
#				from
#					customer
#				where
#					c_acctbal > 0.00
#					and substring(c_phone from 1 for 2) in
#						('13', '31', '23', '29', '30', '18', '17')
#			)
#			and not exists (
#				select
#					*
% .explain # table_name
% mal # name
% clob # type
% 888 # length
function user.s2_1{autoCommit=true}(A0:int,A1:int,A2:int,A3:int,A4:str,A5:str,A6:str,A7:str,A8:str,A9:str,A10:str,A11:bte,A12:int,A13:int,A14:str,A15:str,A16:str,A17:str,A18:str,A19:str,A20:str):void;
    X_162:void := querylog.define("explain select\n\tcntrycode,\n\tcount(*) as numcust,\n\tsum(c_acctbal) as totacctbal\nfrom\n\t(\n\t\tselect\n\t\t\tsubstring(c_phone from 1 for 2) as cntrycode,\n\t\t\tc_acctbal\n\t\tfrom\n\t\t\tcustomer\n\t\twhere\n\t\t\tsubstring(c_phone from 1 for 2) in\n\t\t\t\t(\\'13\\', \\'31\\', \\'23\\', \\'29\\', \\'30\\', \\'18\\', \\'17\\')\n\t\t\tand c_acctbal > (\n\t\t\t\tselect\n\t\t\t\t\tavg(c_acctbal)\n\t\t\t\tfrom\n\t\t\t\t\tcustomer\n\t\t\t\twhere\n\t\t\t\t\tc_acctbal > 0.00\n\t\t\t\t\tand substring(c_phone from 1 for 2) in\n\t\t\t\t\t\t(\\'13\\', \\'31\\', \\'23\\', \\'29\\', \\'30\\', \\'18\\', \\'17\\')\n\t\t\t)\n\t\t\tand not exists (\n\t\t\t\tselect\n\t\t\t\t\t*\n\t\t\t\tfrom\n\t\t\t\t\torders\n\t\t\t\twhere\n\t\t\t\t\to_custkey = c_custkey\n\t\t\t)\n\t) as custsale\ngroup by\n\tcntrycode\norder by\n\tcntrycode;","sequential_pipe",86);
    X_23 := sql.mvc();
    X_24:bat[:oid,:oid]  := sql.tid(X_23,"sys","customer");
    X_27:bat[:oid,:str]  := sql.bind(X_23,"sys","customer","c_phone",0);
    (X_30,r1_30) := sql.bind(X_23,"sys","customer","c_phone",2);
    X_33:bat[:oid,:str]  := sql.bind(X_23,"sys","customer","c_phone",1);
    X_35 := sql.delta(X_27,X_30,r1_30,X_33);
    X_36 := algebra.leftfetchjoin(X_24,X_35);
    X_37:bat[:oid,:str]  := batstr.substring(X_36,A2,A3);
    X_38 := algebra.subselect(X_37,A4,A4,true,true,false);
    X_40 := algebra.subselect(X_37,A5,A5,true,true,false);
    X_41 := bat.mergecand(X_38,X_40);
    X_42 := algebra.subselect(X_37,A6,A6,true,true,false);
    X_43 := bat.mergecand(X_41,X_42);
    X_44 := algebra.subselect(X_37,A7,A7,true,true,false);
    X_45 := bat.mergecand(X_43,X_44);
    X_46 := algebra.subselect(X_37,A8,A8,true,true,false);
    X_48 := bat.mergecand(X_45,X_46);
    X_49 := algebra.subselect(X_37,A9,A9,true,true,false);
    X_50 := bat.mergecand(X_48,X_49);
    X_51 := algebra.subselect(X_37,A10,A10,true,true,false);
    X_52 := bat.mergecand(X_50,X_51);
    X_53:bat[:oid,:int]  := sql.bind(X_23,"sys","customer","c_custkey",0);
    (X_58,r1_69) := sql.bind(X_23,"sys","customer","c_custkey",2);
    X_61:bat[:oid,:int]  := sql.bind(X_23,"sys","customer","c_custkey",1);
    X_63 := sql.delta(X_53,X_58,r1_69,X_61);
    X_64:bat[:oid,:int]  := algebra.leftfetchjoinPath(X_52,X_24,X_63);
    X_65 := bat.mirror(X_64);
    X_66:bat[:oid,:lng]  := sql.bind(X_23,"sys","customer","c_acctbal",0);
    (X_68,r1_80) := sql.bind(X_23,"sys","customer","c_acctbal",2);
    X_70:bat[:oid,:lng]  := sql.bind(X_23,"sys","customer","c_acctbal",1);
    X_71 := sql.delta(X_66,X_68,r1_80,X_70);
    X_72 := algebra.leftfetchjoin(X_24,X_71);
    X_73 := algebra.leftfetchjoin(X_52,X_72);
    X_74:bat[:oid,:dbl]  := batcalc.dbl(2,X_73);
    X_75:bat[:oid,:str]  := batstr.substring(X_36,A12,A13);
    X_78 := calc.lng(1,A11,15,2);
    X_80 := algebra.thetasubselect(X_72,X_78,">");
    X_82 := algebra.subselect(X_75,X_80,A14,A14,true,true,false);
    X_85 := algebra.subselect(X_75,X_80,A15,A15,true,true,false);
    X_86 := bat.mergecand(X_82,X_85);
    X_87 := algebra.subselect(X_75,X_80,A16,A16,true,true,false);
    X_88 := bat.mergecand(X_86,X_87);
    X_89 := algebra.subselect(X_75,X_80,A17,A17,true,true,false);
    X_90 := bat.mergecand(X_88,X_89);
    X_91 := algebra.subselect(X_75,X_80,A18,A18,true,true,false);
    X_92 := bat.mergecand(X_90,X_91);
    X_93 := algebra.subselect(X_75,X_80,A19,A19,true,true,false);
    X_94 := bat.mergecand(X_92,X_93);
    X_95 := algebra.subselect(X_75,X_80,A20,A20,true,true,false);
    X_96 := bat.mergecand(X_94,X_95);
    X_97 := algebra.leftfetchjoin(X_96,X_72);
    X_98:bat[:oid,:dbl]  := batcalc.dbl(2,X_97);
    X_100:dbl  := aggr.avg(X_98);
    X_101 := sql.single(X_100);
<<<<<<< HEAD
    (X_102,r1_147) := algebra.subthetajoin(X_74,X_101,nil:BAT,nil:BAT,1,true,nil:lng);
    X_107 := algebra.tinter(X_65,X_102);
    X_108 := algebra.leftfetchjoin(X_107,X_64);
    X_109 := bat.mirror(X_108);
    X_110:bat[:oid,:oid]  := sql.tid(X_23,"sys","orders");
    X_113:bat[:oid,:int]  := sql.bind(X_23,"sys","orders","o_custkey",0);
    (X_116,r1_161) := sql.bind(X_23,"sys","orders","o_custkey",2);
    X_118:bat[:oid,:int]  := sql.bind(X_23,"sys","orders","o_custkey",1);
    X_119 := sql.delta(X_113,X_116,r1_161,X_118);
    X_120 := algebra.leftfetchjoin(X_110,X_119);
    (X_121,r1_166) := algebra.subjoin(X_108,X_120,nil:BAT,nil:BAT,false,nil:lng);
    X_124 := algebra.tdiff(X_109,X_121);
    X_181 := algebra.leftfetchjoin(X_124,X_107);
    X_125:bat[:oid,:str]  := algebra.leftfetchjoinPath(X_181,X_52,X_36);
    X_126:bat[:oid,:str]  := batstr.substring(X_125,A0,A1);
    (X_127,r1_178,r2_178) := group.subgroupdone(X_126);
    X_130 := algebra.leftfetchjoin(r1_178,X_126);
    X_135:bat[:oid,:wrd]  := aggr.subcount(X_127,X_127,r1_178,false);
    X_137:bat[:oid,:lng]  := algebra.leftfetchjoin(X_181,X_73);
    X_138:bat[:oid,:lng]  := aggr.subsum(X_137,X_127,r1_178,true,true);
    (X_131,r1_182,r2_182) := algebra.subsort(X_130,false,false);
    X_134 := algebra.leftfetchjoin(r1_182,X_130);
    X_140 := algebra.leftfetchjoin(r1_182,X_138);
    X_136 := algebra.leftfetchjoin(r1_182,X_135);
    X_141 := sql.resultSet(3,1,X_134);
    sql.rsColumn(X_141,"sys.custsale","cntrycode","varchar",15,0,X_134);
    sql.rsColumn(X_141,"sys.L2","numcust","wrd",32,0,X_136);
    sql.rsColumn(X_141,"sys.L3","totacctbal","decimal",15,2,X_140);
    X_160 := io.stdout();
    sql.exportResult(X_160,X_141);
end user.s2_1;
=======
    (X_102,r1_147) := algebra.thetajoin(X_74,X_101,1);
    X_105 := algebra.tinter(X_65,X_102);
    X_106 := algebra.leftfetchjoin(X_105,X_64);
    X_107 := bat.mirror(X_106);
    X_108:bat[:oid,:oid]  := sql.tid(X_23,"sys","orders");
    X_111:bat[:oid,:int]  := sql.bind(X_23,"sys","orders","o_custkey",0);
    (X_114,r1_159) := sql.bind(X_23,"sys","orders","o_custkey",2);
    X_116:bat[:oid,:int]  := sql.bind(X_23,"sys","orders","o_custkey",1);
    X_117 := sql.delta(X_111,X_114,r1_159,X_116);
    X_118 := algebra.leftfetchjoin(X_108,X_117);
    (X_119,r1_164) := algebra.join(X_106,X_118);
    X_121 := algebra.tdiff(X_107,X_119);
    X_179 := algebra.leftfetchjoin(X_121,X_105);
    X_122:bat[:oid,:str]  := algebra.leftfetchjoinPath(X_179,X_52,X_36);
    X_123:bat[:oid,:str]  := batstr.substring(X_122,A0,A1);
    (X_124,r1_175,r2_175) := group.subgroupdone(X_123);
    X_127 := algebra.leftfetchjoin(r1_175,X_123);
    X_133:bat[:oid,:wrd]  := aggr.subcount(X_124,X_124,r1_175,false);
    X_135:bat[:oid,:lng]  := algebra.leftfetchjoin(X_179,X_73);
    X_136:bat[:oid,:lng]  := aggr.subsum(X_135,X_124,r1_175,true,true);
    (X_128,r1_179,r2_179) := algebra.subsort(X_127,false,false);
    X_132 := algebra.leftfetchjoin(r1_179,X_127);
    X_138 := algebra.leftfetchjoin(r1_179,X_136);
    X_134 := algebra.leftfetchjoin(r1_179,X_133);
    X_139 := sql.resultSet(3,1,X_132);
    sql.rsColumn(X_139,"sys.custsale","cntrycode","char",15,0,X_132);
    sql.rsColumn(X_139,"sys.L2","numcust","wrd",32,0,X_134);
    sql.rsColumn(X_139,"sys.L3","totacctbal","decimal",15,2,X_138);
    X_158 := io.stdout();
    sql.exportResult(X_158,X_139);
end s2_1;
# querylog.define("explain select\n\tcntrycode,\n\tcount(*) as numcust,\n\tsum(c_acctbal) as totacctbal\nfrom\n\t(\n\t\tselect\n\t\t\tsubstring(c_phone from 1 for 2) as cntrycode,\n\t\t\tc_acctbal\n\t\tfrom\n\t\t\tcustomer\n\t\twhere\n\t\t\tsubstring(c_phone from 1 for 2) in\n\t\t\t\t(\\'13\\', \\'31\\', \\'23\\', \\'29\\', \\'30\\', \\'18\\', \\'17\\')\n\t\t\tand c_acctbal > (\n\t\t\t\tselect\n\t\t\t\t\tavg(c_acctbal)\n\t\t\t\tfrom\n\t\t\t\t\tcustomer\n\t\t\t\twhere\n\t\t\t\t\tc_acctbal > 0.00\n\t\t\t\t\tand substring(c_phone from 1 for 2) in\n\t\t\t\t\t\t(\\'13\\', \\'31\\', \\'23\\', \\'29\\', \\'30\\', \\'18\\', \\'17\\')\n\t\t\t)\n\t\t\tand not exists (\n\t\t\t\tselect\n\t\t\t\t\t*\n\t\t\t\tfrom\n\t\t\t\t\torders\n\t\t\t\twhere\n\t\t\t\t\to_custkey = c_custkey\n\t\t\t)\n\t) as custsale\ngroup by\n\tcntrycode\norder by\n\tcntrycode;","sequential_pipe")
>>>>>>> f5477d80

# 22:53:31 >  
# 22:53:31 >  "Done."
# 22:53:31 >  
<|MERGE_RESOLUTION|>--- conflicted
+++ resolved
@@ -113,39 +113,6 @@
     X_98:bat[:oid,:dbl]  := batcalc.dbl(2,X_97);
     X_100:dbl  := aggr.avg(X_98);
     X_101 := sql.single(X_100);
-<<<<<<< HEAD
-    (X_102,r1_147) := algebra.subthetajoin(X_74,X_101,nil:BAT,nil:BAT,1,true,nil:lng);
-    X_107 := algebra.tinter(X_65,X_102);
-    X_108 := algebra.leftfetchjoin(X_107,X_64);
-    X_109 := bat.mirror(X_108);
-    X_110:bat[:oid,:oid]  := sql.tid(X_23,"sys","orders");
-    X_113:bat[:oid,:int]  := sql.bind(X_23,"sys","orders","o_custkey",0);
-    (X_116,r1_161) := sql.bind(X_23,"sys","orders","o_custkey",2);
-    X_118:bat[:oid,:int]  := sql.bind(X_23,"sys","orders","o_custkey",1);
-    X_119 := sql.delta(X_113,X_116,r1_161,X_118);
-    X_120 := algebra.leftfetchjoin(X_110,X_119);
-    (X_121,r1_166) := algebra.subjoin(X_108,X_120,nil:BAT,nil:BAT,false,nil:lng);
-    X_124 := algebra.tdiff(X_109,X_121);
-    X_181 := algebra.leftfetchjoin(X_124,X_107);
-    X_125:bat[:oid,:str]  := algebra.leftfetchjoinPath(X_181,X_52,X_36);
-    X_126:bat[:oid,:str]  := batstr.substring(X_125,A0,A1);
-    (X_127,r1_178,r2_178) := group.subgroupdone(X_126);
-    X_130 := algebra.leftfetchjoin(r1_178,X_126);
-    X_135:bat[:oid,:wrd]  := aggr.subcount(X_127,X_127,r1_178,false);
-    X_137:bat[:oid,:lng]  := algebra.leftfetchjoin(X_181,X_73);
-    X_138:bat[:oid,:lng]  := aggr.subsum(X_137,X_127,r1_178,true,true);
-    (X_131,r1_182,r2_182) := algebra.subsort(X_130,false,false);
-    X_134 := algebra.leftfetchjoin(r1_182,X_130);
-    X_140 := algebra.leftfetchjoin(r1_182,X_138);
-    X_136 := algebra.leftfetchjoin(r1_182,X_135);
-    X_141 := sql.resultSet(3,1,X_134);
-    sql.rsColumn(X_141,"sys.custsale","cntrycode","varchar",15,0,X_134);
-    sql.rsColumn(X_141,"sys.L2","numcust","wrd",32,0,X_136);
-    sql.rsColumn(X_141,"sys.L3","totacctbal","decimal",15,2,X_140);
-    X_160 := io.stdout();
-    sql.exportResult(X_160,X_141);
-end user.s2_1;
-=======
     (X_102,r1_147) := algebra.thetajoin(X_74,X_101,1);
     X_105 := algebra.tinter(X_65,X_102);
     X_106 := algebra.leftfetchjoin(X_105,X_64);
@@ -178,7 +145,6 @@
     sql.exportResult(X_158,X_139);
 end s2_1;
 # querylog.define("explain select\n\tcntrycode,\n\tcount(*) as numcust,\n\tsum(c_acctbal) as totacctbal\nfrom\n\t(\n\t\tselect\n\t\t\tsubstring(c_phone from 1 for 2) as cntrycode,\n\t\t\tc_acctbal\n\t\tfrom\n\t\t\tcustomer\n\t\twhere\n\t\t\tsubstring(c_phone from 1 for 2) in\n\t\t\t\t(\\'13\\', \\'31\\', \\'23\\', \\'29\\', \\'30\\', \\'18\\', \\'17\\')\n\t\t\tand c_acctbal > (\n\t\t\t\tselect\n\t\t\t\t\tavg(c_acctbal)\n\t\t\t\tfrom\n\t\t\t\t\tcustomer\n\t\t\t\twhere\n\t\t\t\t\tc_acctbal > 0.00\n\t\t\t\t\tand substring(c_phone from 1 for 2) in\n\t\t\t\t\t\t(\\'13\\', \\'31\\', \\'23\\', \\'29\\', \\'30\\', \\'18\\', \\'17\\')\n\t\t\t)\n\t\t\tand not exists (\n\t\t\t\tselect\n\t\t\t\t\t*\n\t\t\t\tfrom\n\t\t\t\t\torders\n\t\t\t\twhere\n\t\t\t\t\to_custkey = c_custkey\n\t\t\t)\n\t) as custsale\ngroup by\n\tcntrycode\norder by\n\tcntrycode;","sequential_pipe")
->>>>>>> f5477d80
 
 # 22:53:31 >  
 # 22:53:31 >  "Done."
