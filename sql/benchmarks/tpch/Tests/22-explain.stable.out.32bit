--- conflicted
+++ resolved
@@ -80,15 +80,6 @@
     X_150 := bat.append(X_141,0);
     X_159 := bat.append(X_150,2);
     X_22 := sql.mvc();
-<<<<<<< HEAD
-    C_23:bat[:oid,:oid] := sql.tid(X_22,"sys","customer");
-    X_26:bat[:oid,:str] := sql.bind(X_22,"sys","customer","c_phone",0);
-    (C_29,r1_29) := sql.bind(X_22,"sys","customer","c_phone",2);
-    X_32:bat[:oid,:str] := sql.bind(X_22,"sys","customer","c_phone",1);
-    X_34 := sql.delta(X_26,C_29,r1_29,X_32);
-    X_35 := algebra.projection(C_23,X_34);
-    X_36:bat[:oid,:str] := batstr.substring(X_35,A2,A3);
-=======
     C_23:bat[:oid] := sql.tid(X_22,"sys","customer");
     X_26:bat[:str] := sql.bind(X_22,"sys","customer","c_phone",0);
     (C_29,r1_29) := sql.bind(X_22,"sys","customer","c_phone",2);
@@ -96,7 +87,6 @@
     X_34 := sql.delta(X_26,C_29,r1_29,X_32);
     X_35 := algebra.projection(C_23,X_34);
     X_36:bat[:str] := batstr.substring(X_35,A2,A3);
->>>>>>> 242cceaf
     C_37 := algebra.subselect(X_36,A4,A4,true,false,false);
     C_40 := algebra.subselect(X_36,A5,A5,true,false,false);
     X_41 := bat.mergecand(C_37,C_40);
@@ -110,22 +100,6 @@
     X_49 := bat.mergecand(X_47,C_48);
     C_50 := algebra.subselect(X_36,A10,A10,true,false,false);
     X_51 := bat.mergecand(X_49,C_50);
-<<<<<<< HEAD
-    X_52:bat[:oid,:int] := sql.bind(X_22,"sys","customer","c_custkey",0);
-    (C_54,r1_66) := sql.bind(X_22,"sys","customer","c_custkey",2);
-    X_56:bat[:oid,:int] := sql.bind(X_22,"sys","customer","c_custkey",1);
-    X_57 := sql.delta(X_52,C_54,r1_66,X_56);
-    X_58:bat[:oid,:int] := algebra.projectionPath(X_51,C_23,X_57);
-    X_59 := bat.mirror(X_58);
-    X_60:bat[:oid,:lng] := sql.bind(X_22,"sys","customer","c_acctbal",0);
-    (C_62,r1_75) := sql.bind(X_22,"sys","customer","c_acctbal",2);
-    X_64:bat[:oid,:lng] := sql.bind(X_22,"sys","customer","c_acctbal",1);
-    X_65 := sql.delta(X_60,C_62,r1_75,X_64);
-    X_66 := algebra.projection(C_23,X_65);
-    X_67 := algebra.projection(X_51,X_66);
-    X_68:bat[:oid,:dbl] := batcalc.dbl(2,X_67);
-    X_69:bat[:oid,:str] := batstr.substring(X_35,A12,A13);
-=======
     X_52:bat[:int] := sql.bind(X_22,"sys","customer","c_custkey",0);
     (C_54,r1_66) := sql.bind(X_22,"sys","customer","c_custkey",2);
     X_56:bat[:int] := sql.bind(X_22,"sys","customer","c_custkey",1);
@@ -140,7 +114,6 @@
     X_67 := algebra.projection(X_51,X_66);
     X_68:bat[:dbl] := batcalc.dbl(2,X_67);
     X_69:bat[:str] := batstr.substring(X_35,A12,A13);
->>>>>>> 242cceaf
     X_70 := calc.lng(1,A11,15,2);
     C_72 := algebra.thetasubselect(X_66,X_70,">");
     C_74 := algebra.subselect(X_69,C_72,A14,A14,true,false,false);
