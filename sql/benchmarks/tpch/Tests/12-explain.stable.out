--- conflicted
+++ resolved
@@ -95,21 +95,12 @@
     C_16:bat[:oid,:oid] := sql.tid(X_15,"sys","lineitem");
     C_47 := algebra.subselect(X_46,C_16,true,true,true,true,false);
     C_50 := algebra.subselect(X_49,C_47,true,true,true,true,false);
-<<<<<<< HEAD
-    X_33 := mtime.addmonths(A11,A12);
+    X_33:date := mtime.addmonths(A11,A12);
     C_156 := algebra.subselect(X_27,C_50,A10,X_33,true,false,false);
     C_157 := algebra.subselect(r1_32,nil:bat[:oid,:oid],A10,X_33,true,false,false);
     C_159 := algebra.subselect(X_31,C_50,A10,X_33,true,false,false);
     C_51 := sql.subdelta(C_156,C_50,C_29,C_157,C_159);
     C_160 := algebra.subselect(X_19,C_51,A8,A8,true,false,false);
-=======
-    X_33:date := mtime.addmonths(A11,A12);
-    C_155 := algebra.subselect(X_27,C_50,A10,X_33,true,false,false);
-    C_156 := algebra.subselect(r1_32,nil:bat[:oid,:oid],A10,X_33,true,false,false);
-    C_158 := algebra.subselect(X_31,C_50,A10,X_33,true,false,false);
-    C_51 := sql.subdelta(C_155,C_50,C_29,C_156,C_158);
-    C_159 := algebra.subselect(X_19,C_51,A8,A8,true,false,false);
->>>>>>> f151a014
     (C_22,r1_22) := sql.bind(X_15,"sys","lineitem","l_shipmode",2);
     C_161 := algebra.subselect(r1_22,nil:bat[:oid,:oid],A8,A8,true,false,false);
     X_25:bat[:oid,:str]  := sql.bind(X_15,"sys","lineitem","l_shipmode",1);
