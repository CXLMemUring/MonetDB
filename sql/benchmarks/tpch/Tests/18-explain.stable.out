stdout of test '18-explain` in directory 'sql/benchmarks/tpch` itself:


# 22:53:30 >  
# 22:53:30 >  "mserver5" "--debug=10" "--set" "gdk_nr_threads=0" "--set" "mapi_open=true" "--set" "mapi_port=34581" "--set" "mapi_usock=/var/tmp/mtest-9096/.s.monetdb.34581" "--set" "monet_prompt=" "--forcemito" "--set" "mal_listing=2" "--dbpath=/ufs/manegold/_/Monet/HG/Feb2013/prefix/--disable-debug_--enable-assert_--enable-optimize/var/MonetDB/mTests_sql_benchmarks_tpch" "--set" "mal_listing=0"
# 22:53:30 >  

# MonetDB 5 server v11.15.12
# This is an unreleased version
# Serving database 'mTests_sql_benchmarks_tpch', using 8 threads
# Compiled for x86_64-unknown-linux-gnu/64bit with 64bit OIDs dynamically linked
# Found 15.591 GiB available main-memory.
# Copyright (c) 1993-July 2008 CWI.
# Copyright (c) August 2008-2015 MonetDB B.V., all rights reserved
# Visit http://www.monetdb.org/ for further information
# Listening for connection requests on mapi:monetdb://rome.ins.cwi.nl:34581/
# Listening for UNIX domain connection requests on mapi:monetdb:///var/tmp/mtest-9096/.s.monetdb.34581
# MonetDB/GIS module loaded
# MonetDB/JAQL module loaded
# MonetDB/SQL module loaded

Ready.

# 22:53:30 >  
# 22:53:30 >  "/usr/bin/python2" "18-explain.SQL.py" "18-explain"
# 22:53:30 >  

#set optimizer = 'sequential_pipe';
#explain select
#	c_name,
#	c_custkey,
#	o_orderkey,
#	o_orderdate,
#	o_totalprice,
#	sum(l_quantity)
#from
#	customer,
#	orders,
#	lineitem
#where
#	o_orderkey in (
#		select
#			l_orderkey
#		from
#			lineitem
#		group by
#			l_orderkey having
#				sum(l_quantity) > 300
#	)
#	and c_custkey = o_custkey
#	and o_orderkey = l_orderkey
#group by
#	c_name,
#	c_custkey,
#	o_orderkey,
#	o_orderdate,
#	o_totalprice
#order by
#	o_totalprice desc,
#	o_orderdate
#limit 100;
% .explain # table_name
% mal # name
% clob # type
% 566 # length
function user.s2_1{autoCommit=true}(A0:lng):void;
    X_201:void := querylog.define("explain select\n\tc_name,\n\tc_custkey,\n\to_orderkey,\n\to_orderdate,\n\to_totalprice,\n\tsum(l_quantity)\nfrom\n\tcustomer,\n\torders,\n\tlineitem\nwhere\n\to_orderkey in (\n\t\tselect\n\t\t\tl_orderkey\n\t\tfrom\n\t\t\tlineitem\n\t\tgroup by\n\t\t\tl_orderkey having\n\t\t\t\tsum(l_quantity) > 300\n\t)\n\tand c_custkey = o_custkey\n\tand o_orderkey = l_orderkey\ngroup by\n\tc_name,\n\tc_custkey,\n\to_orderkey,\n\to_orderdate,\n\to_totalprice\norder by\n\to_totalprice desc,\n\to_orderdate\nlimit 100;","sequential_pipe",104);
    X_3 := sql.mvc();
    X_4:bat[:oid,:oid]  := sql.tid(X_3,"sys","orders");
    X_7:bat[:oid,:int]  := sql.bind(X_3,"sys","orders","o_orderkey",0);
    (X_10,r1_10) := sql.bind(X_3,"sys","orders","o_orderkey",2);
    X_13:bat[:oid,:int]  := sql.bind(X_3,"sys","orders","o_orderkey",1);
    X_15 := sql.delta(X_7,X_10,r1_10,X_13);
    X_16 := algebra.leftfetchjoin(X_4,X_15);
    X_17 := bat.mirror(X_16);
    X_18:bat[:oid,:oid]  := sql.tid(X_3,"sys","lineitem");
    X_20:bat[:oid,:int]  := sql.bind(X_3,"sys","lineitem","l_quantity",0);
    (X_22,r1_22) := sql.bind(X_3,"sys","lineitem","l_quantity",2);
    X_24:bat[:oid,:int]  := sql.bind(X_3,"sys","lineitem","l_quantity",1);
    X_25 := sql.delta(X_20,X_22,r1_22,X_24);
    X_26 := algebra.leftfetchjoin(X_18,X_25);
    X_27:bat[:oid,:int]  := sql.bind(X_3,"sys","lineitem","l_orderkey",0);
    (X_29,r1_29) := sql.bind(X_3,"sys","lineitem","l_orderkey",2);
    X_31:bat[:oid,:int]  := sql.bind(X_3,"sys","lineitem","l_orderkey",1);
    X_32 := sql.delta(X_27,X_29,r1_29,X_31);
    X_33 := algebra.leftfetchjoin(X_18,X_32);
    (X_34,r1_34,r2_34) := group.subgroupdone(X_33);
    X_37:bat[:oid,:lng]  := aggr.subsum(X_26,X_34,r1_34,true,true);
    X_39 := algebra.thetasubselect(X_37,A0,">");
    X_41:bat[:oid,:int]  := algebra.leftfetchjoinPath(X_39,r1_34,X_33);
<<<<<<< HEAD
    (X_42,r1_44) := algebra.subjoin(X_16,X_41,nil:BAT,nil:BAT,false,nil:lng);
    X_47 := algebra.tinter(X_17,X_42);
    X_48 := algebra.leftfetchjoin(X_47,X_16);
    (X_53,r1_63) := algebra.subjoin(X_48,X_33,nil:BAT,nil:BAT,false,nil:lng);
    X_229 := algebra.leftfetchjoin(X_47,X_4);
    X_55:bat[:oid,:oid]  := sql.bind_idxbat(X_3,"sys","orders","orders_o_custkey_fkey",0);
    (X_58,r1_68) := sql.bind_idxbat(X_3,"sys","orders","orders_o_custkey_fkey",2);
    X_60:bat[:oid,:oid]  := sql.bind_idxbat(X_3,"sys","orders","orders_o_custkey_fkey",1);
    X_61 := sql.delta(X_55,X_58,r1_68,X_60);
    X_62:bat[:oid,:oid]  := algebra.leftfetchjoinPath(X_53,X_229,X_61);
    X_63:bat[:oid,:oid]  := sql.tid(X_3,"sys","customer");
    (X_65,r1_77) := algebra.subjoin(X_62,X_63,nil:BAT,nil:BAT,false,nil:lng);
    X_70:bat[:oid,:int]  := sql.bind(X_3,"sys","customer","c_custkey",0);
    (X_72,r1_84) := sql.bind(X_3,"sys","customer","c_custkey",2);
    X_75:bat[:oid,:int]  := sql.bind(X_3,"sys","customer","c_custkey",1);
    X_76 := sql.delta(X_70,X_72,r1_84,X_75);
    X_77 := algebra.leftfetchjoin(X_63,X_76);
    X_78 := algebra.leftfetchjoin(r1_77,X_77);
    X_79:bat[:oid,:int]  := algebra.leftfetchjoinPath(X_65,X_53,X_48);
    (X_80,r1_93,r2_93) := group.subgroup(X_79);
    (X_83,r1_96,r2_96) := group.subgroupdone(X_78,X_80);
    X_86 := algebra.leftfetchjoin(r1_96,X_78);
    (X_90,r1_110) := algebra.subjoin(X_86,X_77,nil:BAT,nil:BAT,false,nil:lng);
    X_95:bat[:oid,:int]  := algebra.leftfetchjoinPath(X_90,r1_96,X_79);
    X_233 := algebra.leftfetchjoin(r1_63,X_18);
    X_157:bat[:oid,:int]  := sql.bind(X_3,"sys","lineitem","l_quantity",0);
    (X_162,r1_210) := sql.bind(X_3,"sys","lineitem","l_quantity",2);
    X_165:bat[:oid,:int]  := sql.bind(X_3,"sys","lineitem","l_quantity",1);
    X_167 := sql.delta(X_157,X_162,r1_210,X_165);
    X_168:bat[:oid,:int]  := algebra.leftfetchjoinPath(X_65,X_233,X_167);
    X_169:bat[:oid,:lng]  := aggr.subsum(X_168,X_83,r1_96,true,true);
    X_96:bat[:oid,:oid]  := sql.tid(X_3,"sys","orders");
    X_98:bat[:oid,:int]  := sql.bind(X_3,"sys","orders","o_orderkey",0);
    (X_101,r1_122) := sql.bind(X_3,"sys","orders","o_orderkey",2);
    X_103:bat[:oid,:int]  := sql.bind(X_3,"sys","orders","o_orderkey",1);
    X_104 := sql.delta(X_98,X_101,r1_122,X_103);
    X_105 := algebra.leftfetchjoin(X_96,X_104);
    (X_106,r1_127) := algebra.subjoin(X_95,X_105,nil:BAT,nil:BAT,false,nil:lng);
    X_230 := algebra.leftfetchjoin(r1_127,X_96);
    X_108:bat[:oid,:date]  := sql.bind(X_3,"sys","orders","o_orderdate",0);
    (X_110,r1_131) := sql.bind(X_3,"sys","orders","o_orderdate",2);
    X_112:bat[:oid,:date]  := sql.bind(X_3,"sys","orders","o_orderdate",1);
    X_113 := sql.delta(X_108,X_110,r1_131,X_112);
    X_114:bat[:oid,:date]  := algebra.leftfetchjoin(X_230,X_113);
    X_115:bat[:oid,:lng]  := sql.bind(X_3,"sys","orders","o_totalprice",0);
    (X_118,r1_140) := sql.bind(X_3,"sys","orders","o_totalprice",2);
    X_121:bat[:oid,:lng]  := sql.bind(X_3,"sys","orders","o_totalprice",1);
    X_123 := sql.delta(X_115,X_118,r1_140,X_121);
    X_124:bat[:oid,:lng]  := algebra.leftfetchjoin(X_230,X_123);
    (X_125,r1_153) := algebra.firstn(X_124,100:wrd,false,false);
    X_128 := algebra.firstn(X_114,X_125,r1_153,100:wrd,true,false);
    X_130 := algebra.leftfetchjoin(X_128,X_114);
    X_131 := algebra.leftfetchjoin(X_128,X_124);
    (X_132,r1_162,r2_162) := algebra.subsort(X_131,true,false);
    (X_135,r1_165,r2_165) := algebra.subsort(X_130,r1_162,r2_162,false,false);
    X_231 := algebra.leftfetchjoin(r1_165,X_128);
    X_138:bat[:oid,:str]  := sql.bind(X_3,"sys","customer","c_name",0);
    (X_143,r1_173) := sql.bind(X_3,"sys","customer","c_name",2);
    X_146:bat[:oid,:str]  := sql.bind(X_3,"sys","customer","c_name",1);
    X_148 := sql.delta(X_138,X_143,r1_173,X_146);
    X_149:bat[:oid,:str]  := algebra.leftfetchjoinPath(X_231,X_106,r1_110,X_63,X_148);
    X_151 := algebra.subslice(X_149,0,99:wrd);
    X_152 := algebra.leftfetchjoin(X_151,X_149);
    X_232 := algebra.leftfetchjoin(X_151,r1_165);
    X_171:bat[:oid,:lng]  := algebra.leftfetchjoinPath(X_232,X_128,X_106,X_90,X_169);
    X_156:bat[:oid,:lng]  := algebra.leftfetchjoin(X_232,X_131);
    X_155:bat[:oid,:date]  := algebra.leftfetchjoin(X_232,X_130);
    X_154:bat[:oid,:int]  := algebra.leftfetchjoinPath(X_232,X_128,X_106,X_95);
    X_153:bat[:oid,:int]  := algebra.leftfetchjoinPath(X_232,X_128,X_106,X_90,X_86);
    X_172 := sql.resultSet(6,1,X_152);
    sql.rsColumn(X_172,"sys.customer","c_name","varchar",25,0,X_152);
    sql.rsColumn(X_172,"sys.customer","c_custkey","int",32,0,X_153);
    sql.rsColumn(X_172,"sys.orders","o_orderkey","int",32,0,X_154);
    sql.rsColumn(X_172,"sys.orders","o_orderdate","date",0,0,X_155);
    sql.rsColumn(X_172,"sys.orders","o_totalprice","decimal",15,2,X_156);
    sql.rsColumn(X_172,"sys.L6","L6","bigint",32,0,X_171);
    X_199 := io.stdout();
    sql.exportResult(X_199,X_172);
end user.s2_1;
=======
    (X_42,r1_44) := algebra.join(X_16,X_41);
    X_44 := algebra.tinter(X_17,X_42);
    X_45 := algebra.leftfetchjoin(X_44,X_16);
    (X_50,r1_60) := algebra.join(X_45,X_33);
    X_211 := algebra.leftfetchjoin(X_44,X_4);
    X_52:bat[:oid,:oid]  := sql.bind_idxbat(X_3,"sys","orders","orders_o_custkey_fkey",0);
    (X_55,r1_65) := sql.bind_idxbat(X_3,"sys","orders","orders_o_custkey_fkey",2);
    X_57:bat[:oid,:oid]  := sql.bind_idxbat(X_3,"sys","orders","orders_o_custkey_fkey",1);
    X_58 := sql.delta(X_52,X_55,r1_65,X_57);
    X_59:bat[:oid,:oid]  := algebra.leftfetchjoinPath(X_50,X_211,X_58);
    X_60:bat[:oid,:oid]  := sql.tid(X_3,"sys","customer");
    (X_62,r1_74) := algebra.join(X_59,X_60);
    X_64:bat[:oid,:int]  := sql.bind(X_3,"sys","customer","c_custkey",0);
    (X_66,r1_78) := sql.bind(X_3,"sys","customer","c_custkey",2);
    X_68:bat[:oid,:int]  := sql.bind(X_3,"sys","customer","c_custkey",1);
    X_69 := sql.delta(X_64,X_66,r1_78,X_68);
    X_70 := algebra.leftfetchjoin(X_60,X_69);
    X_71 := algebra.leftfetchjoin(r1_74,X_70);
    X_72:bat[:oid,:int]  := algebra.leftfetchjoinPath(X_62,X_50,X_45);
    (X_73,r1_86,r2_86) := group.subgroup(X_72);
    (X_76,r1_89,r2_89) := group.subgroupdone(X_71,X_73);
    X_79 := algebra.leftfetchjoin(r1_89,X_71);
    (X_84,r1_104) := algebra.join(X_79,X_70);
    X_86:bat[:oid,:int]  := algebra.leftfetchjoinPath(X_84,r1_89,X_72);
    X_215 := algebra.leftfetchjoin(r1_60,X_18);
    X_138:bat[:oid,:int]  := sql.bind(X_3,"sys","lineitem","l_quantity",0);
    (X_142,r1_198) := sql.bind(X_3,"sys","lineitem","l_quantity",2);
    X_146:bat[:oid,:int]  := sql.bind(X_3,"sys","lineitem","l_quantity",1);
    X_147 := sql.delta(X_138,X_142,r1_198,X_146);
    X_148:bat[:oid,:int]  := algebra.leftfetchjoinPath(X_62,X_215,X_147);
    X_149:bat[:oid,:lng]  := aggr.subsum(X_148,X_76,r1_89,true,true);
    (X_88,r1_117) := algebra.join(X_86,X_16);
    X_212 := algebra.leftfetchjoin(r1_117,X_4);
    X_90:bat[:oid,:date]  := sql.bind(X_3,"sys","orders","o_orderdate",0);
    (X_92,r1_121) := sql.bind(X_3,"sys","orders","o_orderdate",2);
    X_94:bat[:oid,:date]  := sql.bind(X_3,"sys","orders","o_orderdate",1);
    X_95 := sql.delta(X_90,X_92,r1_121,X_94);
    X_96:bat[:oid,:date]  := algebra.leftfetchjoin(X_212,X_95);
    X_97:bat[:oid,:lng]  := sql.bind(X_3,"sys","orders","o_totalprice",0);
    (X_101,r1_131) := sql.bind(X_3,"sys","orders","o_totalprice",2);
    X_104:bat[:oid,:lng]  := sql.bind(X_3,"sys","orders","o_totalprice",1);
    X_106 := sql.delta(X_97,X_101,r1_131,X_104);
    X_107:bat[:oid,:lng]  := algebra.leftfetchjoin(X_212,X_106);
    (X_108,r1_144) := algebra.firstn(X_107,100:wrd,false,false);
    X_111 := algebra.firstn(X_96,X_108,r1_144,100:wrd,true,false);
    X_113 := algebra.leftfetchjoin(X_111,X_96);
    X_114 := algebra.leftfetchjoin(X_111,X_107);
    (X_115,r1_153,r2_153) := algebra.subsort(X_114,true,false);
    (X_118,r1_156,r2_156) := algebra.subsort(X_113,r1_153,r2_153,false,false);
    X_213 := algebra.leftfetchjoin(r1_156,X_111);
    X_121:bat[:oid,:str]  := sql.bind(X_3,"sys","customer","c_name",0);
    (X_124,r1_162) := sql.bind(X_3,"sys","customer","c_name",2);
    X_127:bat[:oid,:str]  := sql.bind(X_3,"sys","customer","c_name",1);
    X_128 := sql.delta(X_121,X_124,r1_162,X_127);
    X_129:bat[:oid,:str]  := algebra.leftfetchjoinPath(X_213,X_88,r1_104,X_60,X_128);
    X_132 := algebra.subslice(X_129,0:wrd,99:wrd);
    X_133 := algebra.leftfetchjoin(X_132,X_129);
    X_214 := algebra.leftfetchjoin(X_132,r1_156);
    X_151:bat[:oid,:lng]  := algebra.leftfetchjoinPath(X_214,X_111,X_88,X_84,X_149);
    X_137:bat[:oid,:lng]  := algebra.leftfetchjoin(X_214,X_114);
    X_136:bat[:oid,:date]  := algebra.leftfetchjoin(X_214,X_113);
    X_135:bat[:oid,:int]  := algebra.leftfetchjoinPath(X_214,X_111,X_88,X_86);
    X_134:bat[:oid,:int]  := algebra.leftfetchjoinPath(X_214,X_111,X_88,X_84,X_79);
    X_152 := sql.resultSet(6,1,X_133);
    sql.rsColumn(X_152,"sys.customer","c_name","varchar",25,0,X_133);
    sql.rsColumn(X_152,"sys.customer","c_custkey","int",32,0,X_134);
    sql.rsColumn(X_152,"sys.orders","o_orderkey","int",32,0,X_135);
    sql.rsColumn(X_152,"sys.orders","o_orderdate","date",0,0,X_136);
    sql.rsColumn(X_152,"sys.orders","o_totalprice","decimal",15,2,X_137);
    sql.rsColumn(X_152,"sys.L6","L6","bigint",64,0,X_151);
    X_181 := io.stdout();
    sql.exportResult(X_181,X_152);
end s2_1;
# querylog.define("explain select\n\tc_name,\n\tc_custkey,\n\to_orderkey,\n\to_orderdate,\n\to_totalprice,\n\tsum(l_quantity)\nfrom\n\tcustomer,\n\torders,\n\tlineitem\nwhere\n\to_orderkey in (\n\t\tselect\n\t\t\tl_orderkey\n\t\tfrom\n\t\t\tlineitem\n\t\tgroup by\n\t\t\tl_orderkey having\n\t\t\t\tsum(l_quantity) > 300\n\t)\n\tand c_custkey = o_custkey\n\tand o_orderkey = l_orderkey\ngroup by\n\tc_name,\n\tc_custkey,\n\to_orderkey,\n\to_orderdate,\n\to_totalprice\norder by\n\to_totalprice desc,\n\to_orderdate\nlimit 100;","sequential_pipe")
>>>>>>> 670a81dc

# 22:53:30 >  
# 22:53:30 >  "Done."
# 22:53:30 >  
<|MERGE_RESOLUTION|>--- conflicted
+++ resolved
@@ -88,17 +88,16 @@
     X_37:bat[:oid,:lng]  := aggr.subsum(X_26,X_34,r1_34,true,true);
     X_39 := algebra.thetasubselect(X_37,A0,">");
     X_41:bat[:oid,:int]  := algebra.leftfetchjoinPath(X_39,r1_34,X_33);
-<<<<<<< HEAD
     (X_42,r1_44) := algebra.subjoin(X_16,X_41,nil:BAT,nil:BAT,false,nil:lng);
     X_47 := algebra.tinter(X_17,X_42);
     X_48 := algebra.leftfetchjoin(X_47,X_16);
     (X_53,r1_63) := algebra.subjoin(X_48,X_33,nil:BAT,nil:BAT,false,nil:lng);
-    X_229 := algebra.leftfetchjoin(X_47,X_4);
+    X_230 := algebra.leftfetchjoin(X_47,X_4);
     X_55:bat[:oid,:oid]  := sql.bind_idxbat(X_3,"sys","orders","orders_o_custkey_fkey",0);
     (X_58,r1_68) := sql.bind_idxbat(X_3,"sys","orders","orders_o_custkey_fkey",2);
     X_60:bat[:oid,:oid]  := sql.bind_idxbat(X_3,"sys","orders","orders_o_custkey_fkey",1);
     X_61 := sql.delta(X_55,X_58,r1_68,X_60);
-    X_62:bat[:oid,:oid]  := algebra.leftfetchjoinPath(X_53,X_229,X_61);
+    X_62:bat[:oid,:oid] := algebra.leftfetchjoinPath(X_53,X_230,X_61);
     X_63:bat[:oid,:oid]  := sql.tid(X_3,"sys","customer");
     (X_65,r1_77) := algebra.subjoin(X_62,X_63,nil:BAT,nil:BAT,false,nil:lng);
     X_70:bat[:oid,:int]  := sql.bind(X_3,"sys","customer","c_custkey",0);
@@ -168,82 +167,6 @@
     X_199 := io.stdout();
     sql.exportResult(X_199,X_172);
 end user.s2_1;
-=======
-    (X_42,r1_44) := algebra.join(X_16,X_41);
-    X_44 := algebra.tinter(X_17,X_42);
-    X_45 := algebra.leftfetchjoin(X_44,X_16);
-    (X_50,r1_60) := algebra.join(X_45,X_33);
-    X_211 := algebra.leftfetchjoin(X_44,X_4);
-    X_52:bat[:oid,:oid]  := sql.bind_idxbat(X_3,"sys","orders","orders_o_custkey_fkey",0);
-    (X_55,r1_65) := sql.bind_idxbat(X_3,"sys","orders","orders_o_custkey_fkey",2);
-    X_57:bat[:oid,:oid]  := sql.bind_idxbat(X_3,"sys","orders","orders_o_custkey_fkey",1);
-    X_58 := sql.delta(X_52,X_55,r1_65,X_57);
-    X_59:bat[:oid,:oid]  := algebra.leftfetchjoinPath(X_50,X_211,X_58);
-    X_60:bat[:oid,:oid]  := sql.tid(X_3,"sys","customer");
-    (X_62,r1_74) := algebra.join(X_59,X_60);
-    X_64:bat[:oid,:int]  := sql.bind(X_3,"sys","customer","c_custkey",0);
-    (X_66,r1_78) := sql.bind(X_3,"sys","customer","c_custkey",2);
-    X_68:bat[:oid,:int]  := sql.bind(X_3,"sys","customer","c_custkey",1);
-    X_69 := sql.delta(X_64,X_66,r1_78,X_68);
-    X_70 := algebra.leftfetchjoin(X_60,X_69);
-    X_71 := algebra.leftfetchjoin(r1_74,X_70);
-    X_72:bat[:oid,:int]  := algebra.leftfetchjoinPath(X_62,X_50,X_45);
-    (X_73,r1_86,r2_86) := group.subgroup(X_72);
-    (X_76,r1_89,r2_89) := group.subgroupdone(X_71,X_73);
-    X_79 := algebra.leftfetchjoin(r1_89,X_71);
-    (X_84,r1_104) := algebra.join(X_79,X_70);
-    X_86:bat[:oid,:int]  := algebra.leftfetchjoinPath(X_84,r1_89,X_72);
-    X_215 := algebra.leftfetchjoin(r1_60,X_18);
-    X_138:bat[:oid,:int]  := sql.bind(X_3,"sys","lineitem","l_quantity",0);
-    (X_142,r1_198) := sql.bind(X_3,"sys","lineitem","l_quantity",2);
-    X_146:bat[:oid,:int]  := sql.bind(X_3,"sys","lineitem","l_quantity",1);
-    X_147 := sql.delta(X_138,X_142,r1_198,X_146);
-    X_148:bat[:oid,:int]  := algebra.leftfetchjoinPath(X_62,X_215,X_147);
-    X_149:bat[:oid,:lng]  := aggr.subsum(X_148,X_76,r1_89,true,true);
-    (X_88,r1_117) := algebra.join(X_86,X_16);
-    X_212 := algebra.leftfetchjoin(r1_117,X_4);
-    X_90:bat[:oid,:date]  := sql.bind(X_3,"sys","orders","o_orderdate",0);
-    (X_92,r1_121) := sql.bind(X_3,"sys","orders","o_orderdate",2);
-    X_94:bat[:oid,:date]  := sql.bind(X_3,"sys","orders","o_orderdate",1);
-    X_95 := sql.delta(X_90,X_92,r1_121,X_94);
-    X_96:bat[:oid,:date]  := algebra.leftfetchjoin(X_212,X_95);
-    X_97:bat[:oid,:lng]  := sql.bind(X_3,"sys","orders","o_totalprice",0);
-    (X_101,r1_131) := sql.bind(X_3,"sys","orders","o_totalprice",2);
-    X_104:bat[:oid,:lng]  := sql.bind(X_3,"sys","orders","o_totalprice",1);
-    X_106 := sql.delta(X_97,X_101,r1_131,X_104);
-    X_107:bat[:oid,:lng]  := algebra.leftfetchjoin(X_212,X_106);
-    (X_108,r1_144) := algebra.firstn(X_107,100:wrd,false,false);
-    X_111 := algebra.firstn(X_96,X_108,r1_144,100:wrd,true,false);
-    X_113 := algebra.leftfetchjoin(X_111,X_96);
-    X_114 := algebra.leftfetchjoin(X_111,X_107);
-    (X_115,r1_153,r2_153) := algebra.subsort(X_114,true,false);
-    (X_118,r1_156,r2_156) := algebra.subsort(X_113,r1_153,r2_153,false,false);
-    X_213 := algebra.leftfetchjoin(r1_156,X_111);
-    X_121:bat[:oid,:str]  := sql.bind(X_3,"sys","customer","c_name",0);
-    (X_124,r1_162) := sql.bind(X_3,"sys","customer","c_name",2);
-    X_127:bat[:oid,:str]  := sql.bind(X_3,"sys","customer","c_name",1);
-    X_128 := sql.delta(X_121,X_124,r1_162,X_127);
-    X_129:bat[:oid,:str]  := algebra.leftfetchjoinPath(X_213,X_88,r1_104,X_60,X_128);
-    X_132 := algebra.subslice(X_129,0:wrd,99:wrd);
-    X_133 := algebra.leftfetchjoin(X_132,X_129);
-    X_214 := algebra.leftfetchjoin(X_132,r1_156);
-    X_151:bat[:oid,:lng]  := algebra.leftfetchjoinPath(X_214,X_111,X_88,X_84,X_149);
-    X_137:bat[:oid,:lng]  := algebra.leftfetchjoin(X_214,X_114);
-    X_136:bat[:oid,:date]  := algebra.leftfetchjoin(X_214,X_113);
-    X_135:bat[:oid,:int]  := algebra.leftfetchjoinPath(X_214,X_111,X_88,X_86);
-    X_134:bat[:oid,:int]  := algebra.leftfetchjoinPath(X_214,X_111,X_88,X_84,X_79);
-    X_152 := sql.resultSet(6,1,X_133);
-    sql.rsColumn(X_152,"sys.customer","c_name","varchar",25,0,X_133);
-    sql.rsColumn(X_152,"sys.customer","c_custkey","int",32,0,X_134);
-    sql.rsColumn(X_152,"sys.orders","o_orderkey","int",32,0,X_135);
-    sql.rsColumn(X_152,"sys.orders","o_orderdate","date",0,0,X_136);
-    sql.rsColumn(X_152,"sys.orders","o_totalprice","decimal",15,2,X_137);
-    sql.rsColumn(X_152,"sys.L6","L6","bigint",64,0,X_151);
-    X_181 := io.stdout();
-    sql.exportResult(X_181,X_152);
-end s2_1;
-# querylog.define("explain select\n\tc_name,\n\tc_custkey,\n\to_orderkey,\n\to_orderdate,\n\to_totalprice,\n\tsum(l_quantity)\nfrom\n\tcustomer,\n\torders,\n\tlineitem\nwhere\n\to_orderkey in (\n\t\tselect\n\t\t\tl_orderkey\n\t\tfrom\n\t\t\tlineitem\n\t\tgroup by\n\t\t\tl_orderkey having\n\t\t\t\tsum(l_quantity) > 300\n\t)\n\tand c_custkey = o_custkey\n\tand o_orderkey = l_orderkey\ngroup by\n\tc_name,\n\tc_custkey,\n\to_orderkey,\n\to_orderdate,\n\to_totalprice\norder by\n\to_totalprice desc,\n\to_orderdate\nlimit 100;","sequential_pipe")
->>>>>>> 670a81dc
 
 # 22:53:30 >  
 # 22:53:30 >  "Done."
