stdout of test '17-explain` in directory 'sql/benchmarks/tpch` itself:


# 22:53:29 >  
# 22:53:29 >  "mserver5" "--debug=10" "--set" "gdk_nr_threads=0" "--set" "mapi_open=true" "--set" "mapi_port=34581" "--set" "mapi_usock=/var/tmp/mtest-9096/.s.monetdb.34581" "--set" "monet_prompt=" "--forcemito" "--set" "mal_listing=2" "--dbpath=/ufs/manegold/_/Monet/HG/Feb2013/prefix/--disable-debug_--enable-assert_--enable-optimize/var/MonetDB/mTests_sql_benchmarks_tpch" "--set" "mal_listing=0"
# 22:53:29 >  

# MonetDB 5 server v11.15.12
# This is an unreleased version
# Serving database 'mTests_sql_benchmarks_tpch', using 8 threads
# Compiled for x86_64-unknown-linux-gnu/64bit with 64bit OIDs dynamically linked
# Found 15.591 GiB available main-memory.
# Copyright (c) 1993-July 2008 CWI.
# Copyright (c) August 2008-2015 MonetDB B.V., all rights reserved
# Visit http://www.monetdb.org/ for further information
# Listening for connection requests on mapi:monetdb://rome.ins.cwi.nl:34581/
# Listening for UNIX domain connection requests on mapi:monetdb:///var/tmp/mtest-9096/.s.monetdb.34581
# MonetDB/GIS module loaded
# MonetDB/JAQL module loaded
# MonetDB/SQL module loaded

Ready.

# 22:53:29 >  
# 22:53:29 >  "/usr/bin/python2" "17-explain.SQL.py" "17-explain"
# 22:53:29 >  

#set optimizer = 'sequential_pipe';
#explain select
#	sum(l_extendedprice) / 7.0 as avg_yearly
#from
#	lineitem,
#	part
#where
#	p_partkey = l_partkey
#	and p_brand = 'Brand#23'
#	and p_container = 'MED BOX'
#	and l_quantity < (
#		select
#			0.2 * avg(l_quantity)
#		from
#			lineitem
#		where
#			l_partkey = p_partkey
#	);
% .explain # table_name
% mal # name
% clob # type
% 377 # length
function user.s2_1{autoCommit=true}(A0:bte,A1:str,A2:str,A3:dbl):void;
    X_92:void := querylog.define("explain select\n\tsum(l_extendedprice) / 7.0 as avg_yearly\nfrom\n\tlineitem,\n\tpart\nwhere\n\tp_partkey = l_partkey\n\tand p_brand = \\'Brand#23\\'\n\tand p_container = \\'MED BOX\\'\n\tand l_quantity < (\n\t\tselect\n\t\t\t0.2 * avg(l_quantity)\n\t\tfrom\n\t\t\tlineitem\n\t\twhere\n\t\t\tl_partkey = p_partkey\n\t);","sequential_pipe",61);
    X_6 := sql.mvc();
    C_7:bat[:oid,:oid] := sql.tid(X_6,"sys","lineitem");
    X_10:bat[:oid,:int]  := sql.bind(X_6,"sys","lineitem","l_partkey",0);
    (C_13,r1_13) := sql.bind(X_6,"sys","lineitem","l_partkey",2);
    X_16:bat[:oid,:int]  := sql.bind(X_6,"sys","lineitem","l_partkey",1);
    X_18 := sql.projectdelta(C_7,X_10,C_13,r1_13,X_16);
    X_21:bat[:oid,:str] := sql.bind(X_6,"sys","part","p_container",0);
    X_26:bat[:oid,:str] := sql.bind(X_6,"sys","part","p_brand",0);
<<<<<<< HEAD
    X_19:bat[:oid,:oid] := sql.tid(X_6,"sys","part");
    X_122 := algebra.subselect(X_26,X_19,A1,A1,true,false,false);
    (X_28,r1_32) := sql.bind(X_6,"sys","part","p_brand",2);
    X_123 := algebra.subselect(r1_32,nil:bat[:oid,:oid],A1,A1,true,false,false);
    X_30:bat[:oid,:str] := sql.bind(X_6,"sys","part","p_brand",1);
    X_125 := algebra.subselect(X_30,X_19,A1,A1,true,false,false);
    X_31 := sql.subdelta(X_122,X_19,X_28,X_123,X_125);
    X_126 := algebra.subselect(X_21,X_31,A2,A2,true,false,false);
    (X_23,r1_24) := sql.bind(X_6,"sys","part","p_container",2);
    X_127 := algebra.subselect(r1_24,nil:bat[:oid,:oid],A2,A2,true,false,false);
    X_25:bat[:oid,:str] := sql.bind(X_6,"sys","part","p_container",1);
    X_128 := algebra.subselect(X_25,X_31,A2,A2,true,false,false);
    X_33 := sql.subdelta(X_126,X_31,X_23,X_127,X_128);
=======
    C_19:bat[:oid,:oid] := sql.tid(X_6,"sys","part");
    C_116 := algebra.subselect(X_26,C_19,A1,A1,true,false,false);
    (C_28,r1_32) := sql.bind(X_6,"sys","part","p_brand",2);
    C_117 := algebra.subselect(r1_32,nil:bat[:oid,:oid],A1,A1,true,false,false);
    X_30:bat[:oid,:str] := sql.bind(X_6,"sys","part","p_brand",1);
    C_119 := algebra.subselect(X_30,C_19,A1,A1,true,false,false);
    C_31 := sql.subdelta(C_116,C_19,C_28,C_117,C_119);
    C_120 := algebra.subselect(X_21,C_31,A2,A2,true,false,false);
    (C_23,r1_24) := sql.bind(X_6,"sys","part","p_container",2);
    C_121 := algebra.subselect(r1_24,nil:bat[:oid,:oid],A2,A2,true,false,false);
    X_25:bat[:oid,:str] := sql.bind(X_6,"sys","part","p_container",1);
    C_122 := algebra.subselect(X_25,C_31,A2,A2,true,false,false);
    C_33 := sql.subdelta(C_120,C_31,C_23,C_121,C_122);
>>>>>>> b98fc5c9
    X_34:bat[:oid,:int] := sql.bind(X_6,"sys","part","p_partkey",0);
    (C_36,r1_45) := sql.bind(X_6,"sys","part","p_partkey",2);
    X_38:bat[:oid,:int] := sql.bind(X_6,"sys","part","p_partkey",1);
    X_39 := sql.projectdelta(C_33,X_34,C_36,r1_45,X_38);
    (X_40,r1_59) := algebra.subjoin(X_39,X_18,nil:BAT,nil:BAT,false,nil:lng);
    X_44 := algebra.leftfetchjoin(X_40,X_39);
    (X_45,r1_65) := algebra.subjoin(X_18,X_44,nil:BAT,nil:BAT,false,nil:lng);
    X_47:bat[:oid,:int] := sql.bind(X_6,"sys","lineitem","l_orderkey",0);
    (C_49,r1_69) := sql.bind(X_6,"sys","lineitem","l_orderkey",2);
    X_51:bat[:oid,:int] := sql.bind(X_6,"sys","lineitem","l_orderkey",1);
    X_52 := sql.projectdelta(C_7,X_47,C_49,r1_69,X_51);
    X_53 := algebra.leftfetchjoin(r1_59,X_52);
    X_54:bat[:oid,:oid] := batcalc.identity(X_53);
    X_55 := algebra.leftfetchjoin(r1_65,X_54);
    (X_56,r1_79,r2_79) := group.subgroupdone(X_55);
    X_59:bat[:oid,:lng] := sql.bind(X_6,"sys","lineitem","l_quantity",0);
    (C_61,r1_84) := sql.bind(X_6,"sys","lineitem","l_quantity",2);
    X_63:bat[:oid,:lng] := sql.bind(X_6,"sys","lineitem","l_quantity",1);
    X_64 := sql.projectdelta(C_7,X_59,C_61,r1_84,X_63);
    X_65:bat[:oid,:lng] := algebra.leftfetchjoinPath(r1_79,r1_65,r1_59,X_64);
    X_67 := algebra.leftfetchjoin(X_45,X_64);
    X_68:bat[:oid,:dbl] := batcalc.dbl(2,X_67);
    X_69:bat[:oid,:dbl] := aggr.subavg(X_68,X_56,r1_79,true,true);
    X_73:bat[:oid,:lng] := sql.bind(X_6,"sys","lineitem","l_extendedprice",0);
    (C_75,r1_116) := sql.bind(X_6,"sys","lineitem","l_extendedprice",2);
    X_77:bat[:oid,:lng] := sql.bind(X_6,"sys","lineitem","l_extendedprice",1);
    X_78 := sql.projectdelta(C_7,X_73,C_75,r1_116,X_77);
    X_66:bat[:oid,:dbl] := batcalc.dbl(2,X_65);
    X_70:bat[:oid,:dbl] := batcalc.*(A3,X_69);
    X_71:bat[:oid,:bit] := batcalc.<(X_66,X_70);
    C_72 := algebra.subselect(X_71,true,true,true,true,false);
    X_79:bat[:oid,:lng] := algebra.leftfetchjoinPath(C_72,r1_79,r1_65,r1_59,X_78);
    X_80:hge := aggr.sum(X_79);
    X_81 := calc.hge(2,X_80,39,5);
    X_84 := calc.hge(1,A0,39,2);
    X_85 := calc./(X_81,X_84);
    sql.resultSet("sys.L3","avg_yearly","decimal",39,3,10,X_85);
end user.s2_1;

# 22:53:29 >  
# 22:53:29 >  "Done."
# 22:53:29 >  
<|MERGE_RESOLUTION|>--- conflicted
+++ resolved
@@ -57,35 +57,19 @@
     X_18 := sql.projectdelta(C_7,X_10,C_13,r1_13,X_16);
     X_21:bat[:oid,:str] := sql.bind(X_6,"sys","part","p_container",0);
     X_26:bat[:oid,:str] := sql.bind(X_6,"sys","part","p_brand",0);
-<<<<<<< HEAD
-    X_19:bat[:oid,:oid] := sql.tid(X_6,"sys","part");
-    X_122 := algebra.subselect(X_26,X_19,A1,A1,true,false,false);
-    (X_28,r1_32) := sql.bind(X_6,"sys","part","p_brand",2);
-    X_123 := algebra.subselect(r1_32,nil:bat[:oid,:oid],A1,A1,true,false,false);
+    C_19:bat[:oid,:oid] := sql.tid(X_6,"sys","part");
+    C_117 := algebra.subselect(X_26,C_19,A1,A1,true,false,false);
+    (C_28,r1_32) := sql.bind(X_6,"sys","part","p_brand",2);
+    C_118 := algebra.subselect(r1_32,nil:bat[:oid,:oid],A1,A1,true,false,false);
     X_30:bat[:oid,:str] := sql.bind(X_6,"sys","part","p_brand",1);
-    X_125 := algebra.subselect(X_30,X_19,A1,A1,true,false,false);
-    X_31 := sql.subdelta(X_122,X_19,X_28,X_123,X_125);
-    X_126 := algebra.subselect(X_21,X_31,A2,A2,true,false,false);
-    (X_23,r1_24) := sql.bind(X_6,"sys","part","p_container",2);
-    X_127 := algebra.subselect(r1_24,nil:bat[:oid,:oid],A2,A2,true,false,false);
+    C_120 := algebra.subselect(X_30,C_19,A1,A1,true,false,false);
+    C_31 := sql.subdelta(C_117,C_19,C_28,C_118,C_120);
+    C_121 := algebra.subselect(X_21,C_31,A2,A2,true,false,false);
+    (C_23,r1_24) := sql.bind(X_6,"sys","part","p_container",2);
+    C_122 := algebra.subselect(r1_24,nil:bat[:oid,:oid],A2,A2,true,false,false);
     X_25:bat[:oid,:str] := sql.bind(X_6,"sys","part","p_container",1);
-    X_128 := algebra.subselect(X_25,X_31,A2,A2,true,false,false);
-    X_33 := sql.subdelta(X_126,X_31,X_23,X_127,X_128);
-=======
-    C_19:bat[:oid,:oid] := sql.tid(X_6,"sys","part");
-    C_116 := algebra.subselect(X_26,C_19,A1,A1,true,false,false);
-    (C_28,r1_32) := sql.bind(X_6,"sys","part","p_brand",2);
-    C_117 := algebra.subselect(r1_32,nil:bat[:oid,:oid],A1,A1,true,false,false);
-    X_30:bat[:oid,:str] := sql.bind(X_6,"sys","part","p_brand",1);
-    C_119 := algebra.subselect(X_30,C_19,A1,A1,true,false,false);
-    C_31 := sql.subdelta(C_116,C_19,C_28,C_117,C_119);
-    C_120 := algebra.subselect(X_21,C_31,A2,A2,true,false,false);
-    (C_23,r1_24) := sql.bind(X_6,"sys","part","p_container",2);
-    C_121 := algebra.subselect(r1_24,nil:bat[:oid,:oid],A2,A2,true,false,false);
-    X_25:bat[:oid,:str] := sql.bind(X_6,"sys","part","p_container",1);
-    C_122 := algebra.subselect(X_25,C_31,A2,A2,true,false,false);
-    C_33 := sql.subdelta(C_120,C_31,C_23,C_121,C_122);
->>>>>>> b98fc5c9
+    C_123 := algebra.subselect(X_25,C_31,A2,A2,true,false,false);
+    C_33 := sql.subdelta(C_121,C_31,C_23,C_122,C_123);
     X_34:bat[:oid,:int] := sql.bind(X_6,"sys","part","p_partkey",0);
     (C_36,r1_45) := sql.bind(X_6,"sys","part","p_partkey",2);
     X_38:bat[:oid,:int] := sql.bind(X_6,"sys","part","p_partkey",1);
