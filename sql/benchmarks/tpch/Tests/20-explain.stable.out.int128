stdout of test '20-explain` in directory 'sql/benchmarks/tpch` itself:


# 22:53:30 >  
# 22:53:30 >  "mserver5" "--debug=10" "--set" "gdk_nr_threads=0" "--set" "mapi_open=true" "--set" "mapi_port=34581" "--set" "mapi_usock=/var/tmp/mtest-9096/.s.monetdb.34581" "--set" "monet_prompt=" "--forcemito" "--set" "mal_listing=2" "--dbpath=/ufs/manegold/_/Monet/HG/Feb2013/prefix/--disable-debug_--enable-assert_--enable-optimize/var/MonetDB/mTests_sql_benchmarks_tpch" "--set" "mal_listing=0"
# 22:53:30 >  

# MonetDB 5 server v11.15.12
# This is an unreleased version
# Serving database 'mTests_sql_benchmarks_tpch', using 8 threads
# Compiled for x86_64-unknown-linux-gnu/64bit with 64bit OIDs dynamically linked
# Found 15.591 GiB available main-memory.
# Copyright (c) 1993-July 2008 CWI.
# Copyright (c) August 2008-2015 MonetDB B.V., all rights reserved
# Visit http://www.monetdb.org/ for further information
# Listening for connection requests on mapi:monetdb://rome.ins.cwi.nl:34581/
# Listening for UNIX domain connection requests on mapi:monetdb:///var/tmp/mtest-9096/.s.monetdb.34581
# MonetDB/GIS module loaded
# MonetDB/JAQL module loaded
# MonetDB/SQL module loaded

Ready.

# 22:53:30 >  
# 22:53:30 >  "/usr/bin/python2" "20-explain.SQL.py" "20-explain"
# 22:53:30 >  

#set optimizer = 'sequential_pipe';
#explain select
#	s_name,
#	s_address
#from
#	supplier,
#	nation
#where
#	s_suppkey in (
#		select
#			ps_suppkey
#		from
#			partsupp
#		where
#			ps_partkey in (
#				select
#					p_partkey
#				from
#					part
#				where
#					p_name like 'forest%'
#			)
#			and ps_availqty > (
#				select
#					0.5 * sum(l_quantity)
#				from
#					lineitem
#				where
#					l_partkey = ps_partkey
#					and l_suppkey = ps_suppkey
#					and l_shipdate >= date '1994-01-01'
#					and l_shipdate < date '1994-01-01' + interval '1' year
#			)
#	)
#	and s_nationkey = n_nationkey
% .explain # table_name
% mal # name
% clob # type
% 789 # length
function user.s2_1(A0:str,A1:bte,A2:date,A3:date,A4:int,A5:str):void;
    X_211:void := querylog.define("explain select\n\ts_name,\n\ts_address\nfrom\n\tsupplier,\n\tnation\nwhere\n\ts_suppkey in (\n\t\tselect\n\t\t\tps_suppkey\n\t\tfrom\n\t\t\tpartsupp\n\t\twhere\n\t\t\tps_partkey in (\n\t\t\t\tselect\n\t\t\t\t\tp_partkey\n\t\t\t\tfrom\n\t\t\t\t\tpart\n\t\t\t\twhere\n\t\t\t\t\tp_name like \\'forest%\\'\n\t\t\t)\n\t\t\tand ps_availqty > (\n\t\t\t\tselect\n\t\t\t\t\t0.5 * sum(l_quantity)\n\t\t\t\tfrom\n\t\t\t\t\tlineitem\n\t\t\t\twhere\n\t\t\t\t\tl_partkey = ps_partkey\n\t\t\t\t\tand l_suppkey = ps_suppkey\n\t\t\t\t\tand l_shipdate >= date \\'1994-01-01\\'\n\t\t\t\t\tand l_shipdate < date \\'1994-01-01\\' + interval \\'1\\' year\n\t\t\t)\n\t)\n\tand s_nationkey = n_nationkey\n\tand n_name = \\'CANADA\\'\norder by\n\ts_name;","sequential_pipe",142);
    X_188 := bat.new(nil:oid,nil:str);
    X_196 := bat.append(X_188,"sys.supplier");
    X_204 := bat.append(X_196,"sys.supplier");
    X_191 := bat.new(nil:oid,nil:str);
    X_198 := bat.append(X_191,"s_name");
    X_205 := bat.append(X_198,"s_address");
    X_192 := bat.new(nil:oid,nil:str);
    X_199 := bat.append(X_192,"char");
    X_206 := bat.append(X_199,"varchar");
    X_193 := bat.new(nil:oid,nil:int);
    X_201 := bat.append(X_193,25);
    X_208 := bat.append(X_201,40);
    X_195 := bat.new(nil:oid,nil:int);
    X_203 := bat.append(X_195,0);
    X_210 := bat.append(X_203,0);
    X_7 := sql.mvc();
<<<<<<< HEAD
    C_8:bat[:oid,:oid] := sql.tid(X_7,"sys","supplier");
    X_11:bat[:oid,:int] := sql.bind(X_7,"sys","supplier","s_suppkey",0);
    (C_14,r1_14) := sql.bind(X_7,"sys","supplier","s_suppkey",2);
    X_17:bat[:oid,:int] := sql.bind(X_7,"sys","supplier","s_suppkey",1);
    X_19 := sql.delta(X_11,C_14,r1_14,X_17);
    X_20 := algebra.projection(C_8,X_19);
    X_21 := bat.mirror(X_20);
    C_22:bat[:oid,:oid] := sql.tid(X_7,"sys","partsupp");
    X_24:bat[:oid,:int] := sql.bind(X_7,"sys","partsupp","ps_partkey",0);
    (C_26,r1_26) := sql.bind(X_7,"sys","partsupp","ps_partkey",2);
    X_28:bat[:oid,:int] := sql.bind(X_7,"sys","partsupp","ps_partkey",1);
    X_29 := sql.delta(X_24,C_26,r1_26,X_28);
    X_30 := algebra.projection(C_22,X_29);
    X_31 := bat.mirror(X_30);
    C_32:bat[:oid,:oid] := sql.tid(X_7,"sys","part");
    X_34:bat[:oid,:str] := sql.bind(X_7,"sys","part","p_name",0);
    (C_36,r1_36) := sql.bind(X_7,"sys","part","p_name",2);
    X_38:bat[:oid,:str] := sql.bind(X_7,"sys","part","p_name",1);
    X_39 := sql.delta(X_34,C_36,r1_36,X_38);
    X_40 := algebra.projection(C_32,X_39);
    C_42 := algebra.likesubselect(X_40,nil:BAT,A0,"",false);
    X_45:bat[:oid,:int] := sql.bind(X_7,"sys","part","p_partkey",0);
    (C_47,r1_49) := sql.bind(X_7,"sys","part","p_partkey",2);
    X_49:bat[:oid,:int] := sql.bind(X_7,"sys","part","p_partkey",1);
    X_50 := sql.delta(X_45,C_47,r1_49,X_49);
    X_51:bat[:oid,:int] := algebra.projectionPath(C_42,C_32,X_50);
    (X_52,r1_55) := algebra.subjoin(X_30,X_51,nil:BAT,nil:BAT,false,nil:lng);
    C_55 := algebra.subinter(X_31,X_52,nil:BAT,nil:BAT,false,nil:lng);
    X_56:bat[:oid,:wrd] := sql.bind_idxbat(X_7,"sys","partsupp","partsupp_ps_partkey_ps_suppkey_pkey",0);
    (X_58,r1_61) := sql.bind_idxbat(X_7,"sys","partsupp","partsupp_ps_partkey_ps_suppkey_pkey",2);
    X_60:bat[:oid,:wrd] := sql.bind_idxbat(X_7,"sys","partsupp","partsupp_ps_partkey_ps_suppkey_pkey",1);
    X_61 := sql.delta(X_56,X_58,r1_61,X_60);
    X_62:bat[:oid,:wrd] := algebra.projectionPath(C_55,C_22,X_61);
    C_63:bat[:oid,:oid] := sql.tid(X_7,"sys","lineitem");
    X_65:bat[:oid,:date] := sql.bind(X_7,"sys","lineitem","l_shipdate",0);
    (C_67,r1_71) := sql.bind(X_7,"sys","lineitem","l_shipdate",2);
    X_69:bat[:oid,:date] := sql.bind(X_7,"sys","lineitem","l_shipdate",1);
=======
    C_8:bat[:oid] := sql.tid(X_7,"sys","supplier");
    X_11:bat[:int] := sql.bind(X_7,"sys","supplier","s_suppkey",0);
    (C_14,r1_14) := sql.bind(X_7,"sys","supplier","s_suppkey",2);
    X_17:bat[:int] := sql.bind(X_7,"sys","supplier","s_suppkey",1);
    X_19 := sql.delta(X_11,C_14,r1_14,X_17);
    X_20 := algebra.projection(C_8,X_19);
    X_21 := bat.mirror(X_20);
    C_22:bat[:oid] := sql.tid(X_7,"sys","partsupp");
    X_24:bat[:int] := sql.bind(X_7,"sys","partsupp","ps_partkey",0);
    (C_26,r1_26) := sql.bind(X_7,"sys","partsupp","ps_partkey",2);
    X_28:bat[:int] := sql.bind(X_7,"sys","partsupp","ps_partkey",1);
    X_29 := sql.delta(X_24,C_26,r1_26,X_28);
    X_30 := algebra.projection(C_22,X_29);
    X_31 := bat.mirror(X_30);
    C_32:bat[:oid] := sql.tid(X_7,"sys","part");
    X_34:bat[:str] := sql.bind(X_7,"sys","part","p_name",0);
    (C_36,r1_36) := sql.bind(X_7,"sys","part","p_name",2);
    X_38:bat[:str] := sql.bind(X_7,"sys","part","p_name",1);
    X_39 := sql.delta(X_34,C_36,r1_36,X_38);
    X_40 := algebra.projection(C_32,X_39);
    C_42 := algebra.likesubselect(X_40,nil:BAT,A0,"",false);
    X_45:bat[:int] := sql.bind(X_7,"sys","part","p_partkey",0);
    (C_47,r1_49) := sql.bind(X_7,"sys","part","p_partkey",2);
    X_49:bat[:int] := sql.bind(X_7,"sys","part","p_partkey",1);
    X_50 := sql.delta(X_45,C_47,r1_49,X_49);
    X_51:bat[:int] := algebra.projectionPath(C_42,C_32,X_50);
    (X_52,r1_55) := algebra.subjoin(X_30,X_51,nil:BAT,nil:BAT,false,nil:lng);
    C_55 := algebra.subinter(X_31,X_52,nil:BAT,nil:BAT,false,nil:lng);
    X_56:bat[:wrd] := sql.bind_idxbat(X_7,"sys","partsupp","partsupp_ps_partkey_ps_suppkey_pkey",0);
    (X_58,r1_61) := sql.bind_idxbat(X_7,"sys","partsupp","partsupp_ps_partkey_ps_suppkey_pkey",2);
    X_60:bat[:wrd] := sql.bind_idxbat(X_7,"sys","partsupp","partsupp_ps_partkey_ps_suppkey_pkey",1);
    X_61 := sql.delta(X_56,X_58,r1_61,X_60);
    X_62:bat[:wrd] := algebra.projectionPath(C_55,C_22,X_61);
    C_63:bat[:oid] := sql.tid(X_7,"sys","lineitem");
    X_65:bat[:date] := sql.bind(X_7,"sys","lineitem","l_shipdate",0);
    (C_67,r1_71) := sql.bind(X_7,"sys","lineitem","l_shipdate",2);
    X_69:bat[:date] := sql.bind(X_7,"sys","lineitem","l_shipdate",1);
>>>>>>> 242cceaf
    X_70 := sql.delta(X_65,C_67,r1_71,X_69);
    X_71 := algebra.projection(C_63,X_70);
    X_72:date := mtime.addmonths(A3,A4);
    C_73 := algebra.subselect(X_71,A2,X_72,true,false,false);
<<<<<<< HEAD
    X_75:bat[:oid,:int] := sql.bind(X_7,"sys","lineitem","l_partkey",0);
    (C_77,r1_86) := sql.bind(X_7,"sys","lineitem","l_partkey",2);
    X_79:bat[:oid,:int] := sql.bind(X_7,"sys","lineitem","l_partkey",1);
    X_80 := sql.delta(X_75,C_77,r1_86,X_79);
    X_81:bat[:oid,:int] := algebra.projectionPath(C_73,C_63,X_80);
    X_82:bat[:oid,:wrd] := batmkey.hash(X_81);
    X_84:bat[:oid,:int] := sql.bind(X_7,"sys","lineitem","l_suppkey",0);
    (C_86,r1_99) := sql.bind(X_7,"sys","lineitem","l_suppkey",2);
    X_88:bat[:oid,:int] := sql.bind(X_7,"sys","lineitem","l_suppkey",1);
    X_89 := sql.delta(X_84,C_86,r1_99,X_88);
    X_90:bat[:oid,:int] := algebra.projectionPath(C_73,C_63,X_89);
    X_91:bat[:oid,:wrd] := mkey.bulk_rotate_xor_hash(X_82,22,X_90);
=======
    X_75:bat[:int] := sql.bind(X_7,"sys","lineitem","l_partkey",0);
    (C_77,r1_86) := sql.bind(X_7,"sys","lineitem","l_partkey",2);
    X_79:bat[:int] := sql.bind(X_7,"sys","lineitem","l_partkey",1);
    X_80 := sql.delta(X_75,C_77,r1_86,X_79);
    X_81:bat[:int] := algebra.projectionPath(C_73,C_63,X_80);
    X_82:bat[:wrd] := batmkey.hash(X_81);
    X_84:bat[:int] := sql.bind(X_7,"sys","lineitem","l_suppkey",0);
    (C_86,r1_99) := sql.bind(X_7,"sys","lineitem","l_suppkey",2);
    X_88:bat[:int] := sql.bind(X_7,"sys","lineitem","l_suppkey",1);
    X_89 := sql.delta(X_84,C_86,r1_99,X_88);
    X_90:bat[:int] := algebra.projectionPath(C_73,C_63,X_89);
    X_91:bat[:wrd] := mkey.bulk_rotate_xor_hash(X_82,22,X_90);
>>>>>>> 242cceaf
    (X_92,r1_106) := algebra.subjoin(X_62,X_91,nil:BAT,nil:BAT,false,nil:lng);
    X_94 := algebra.projection(C_55,X_30);
    X_95 := algebra.projection(X_92,X_94);
    X_96 := algebra.projection(r1_106,X_81);
<<<<<<< HEAD
    X_97:bat[:oid,:bit] := batcalc.==(X_95,X_96);
    C_98 := algebra.subselect(X_97,true,true,true,false,false);
    X_99 := algebra.projection(C_98,X_92);
    X_100:bat[:oid,:int] := sql.bind(X_7,"sys","partsupp","ps_suppkey",0);
    (C_102,r1_125) := sql.bind(X_7,"sys","partsupp","ps_suppkey",2);
    X_104:bat[:oid,:int] := sql.bind(X_7,"sys","partsupp","ps_suppkey",1);
    X_105 := sql.delta(X_100,C_102,r1_125,X_104);
    X_106:bat[:oid,:int] := algebra.projectionPath(C_55,C_22,X_105);
    X_107 := algebra.projection(X_99,X_106);
    X_108 := algebra.projection(C_98,r1_106);
    X_109 := algebra.projection(X_108,X_90);
    X_110:bat[:oid,:bit] := batcalc.==(X_107,X_109);
    C_111 := algebra.subselect(X_110,true,true,true,false,false);
    X_112 := algebra.projection(C_111,X_99);
    X_113:bat[:oid,:oid] := batcalc.identity(X_94);
    X_114 := algebra.projection(X_112,X_113);
    (X_115,r1_141,r2_141) := group.subgroupdone(X_114);
    X_118:bat[:oid,:int] := sql.bind(X_7,"sys","partsupp","ps_availqty",0);
    (C_120,r1_146) := sql.bind(X_7,"sys","partsupp","ps_availqty",2);
    X_122:bat[:oid,:int] := sql.bind(X_7,"sys","partsupp","ps_availqty",1);
    X_123 := sql.delta(X_118,C_120,r1_146,X_122);
    X_124:bat[:oid,:int] := algebra.projectionPath(r1_141,X_112,C_55,C_22,X_123);
    X_128:bat[:oid,:lng] := sql.bind(X_7,"sys","lineitem","l_quantity",0);
    (C_130,r1_163) := sql.bind(X_7,"sys","lineitem","l_quantity",2);
    X_132:bat[:oid,:lng] := sql.bind(X_7,"sys","lineitem","l_quantity",1);
    X_133 := sql.delta(X_128,C_130,r1_163,X_132);
    X_134:bat[:oid,:lng] := algebra.projectionPath(C_111,X_108,C_73,C_63,X_133);
    X_135:bat[:oid,:hge] := aggr.subsum(X_134,X_115,r1_141,true,true);
    X_125:bat[:oid,:hge] := batcalc.hge(X_124,39,3);
    X_136:bat[:oid,:hge] := batcalc.*(A1,X_135);
    X_137:bat[:oid,:bit] := batcalc.>(X_125,X_136);
    C_138 := algebra.subselect(X_137,true,true,true,true,false);
    X_139:bat[:oid,:int] := algebra.projectionPath(C_138,r1_141,X_112,X_106);
    (X_140,r1_182) := algebra.subjoin(X_20,X_139,nil:BAT,nil:BAT,false,nil:lng);
    C_142 := algebra.subinter(X_21,X_140,nil:BAT,nil:BAT,false,nil:lng);
    X_143:bat[:oid,:int] := sql.bind(X_7,"sys","supplier","s_nationkey",0);
    (C_145,r1_190) := sql.bind(X_7,"sys","supplier","s_nationkey",2);
    X_147:bat[:oid,:int] := sql.bind(X_7,"sys","supplier","s_nationkey",1);
    X_148 := sql.delta(X_143,C_145,r1_190,X_147);
    X_149:bat[:oid,:int] := algebra.projectionPath(C_142,C_8,X_148);
    C_150:bat[:oid,:oid] := sql.tid(X_7,"sys","nation");
    X_152:bat[:oid,:str] := sql.bind(X_7,"sys","nation","n_name",0);
    (C_154,r1_200) := sql.bind(X_7,"sys","nation","n_name",2);
    X_156:bat[:oid,:str] := sql.bind(X_7,"sys","nation","n_name",1);
    X_157 := sql.delta(X_152,C_154,r1_200,X_156);
    X_158 := algebra.projection(C_150,X_157);
    C_159 := algebra.subselect(X_158,A5,A5,true,false,false);
    X_160:bat[:oid,:int] := sql.bind(X_7,"sys","nation","n_nationkey",0);
    (C_162,r1_210) := sql.bind(X_7,"sys","nation","n_nationkey",2);
    X_164:bat[:oid,:int] := sql.bind(X_7,"sys","nation","n_nationkey",1);
    X_165 := sql.delta(X_160,C_162,r1_210,X_164);
    X_166:bat[:oid,:int] := algebra.projectionPath(C_159,C_150,X_165);
    (X_167,r1_216) := algebra.subjoin(X_149,X_166,nil:BAT,nil:BAT,false,nil:lng);
    X_169:bat[:oid,:str] := sql.bind(X_7,"sys","supplier","s_name",0);
    (C_171,r1_224) := sql.bind(X_7,"sys","supplier","s_name",2);
    X_173:bat[:oid,:str] := sql.bind(X_7,"sys","supplier","s_name",1);
    X_174 := sql.delta(X_169,C_171,r1_224,X_173);
    X_175:bat[:oid,:str] := algebra.projectionPath(X_167,C_142,C_8,X_174);
    (X_176,r1_231,r2_231) := algebra.subsort(X_175,false,false);
    X_179 := algebra.projection(r1_231,X_175);
    X_180:bat[:oid,:str] := sql.bind(X_7,"sys","supplier","s_address",0);
    (C_182,r1_237) := sql.bind(X_7,"sys","supplier","s_address",2);
    X_184:bat[:oid,:str] := sql.bind(X_7,"sys","supplier","s_address",1);
    X_185 := sql.delta(X_180,C_182,r1_237,X_184);
    X_186:bat[:oid,:str] := algebra.projectionPath(r1_231,X_167,C_142,C_8,X_185);
=======
    X_97:bat[:bit] := batcalc.==(X_95,X_96);
    C_98 := algebra.subselect(X_97,true,true,true,false,false);
    X_99 := algebra.projection(C_98,X_92);
    X_100:bat[:int] := sql.bind(X_7,"sys","partsupp","ps_suppkey",0);
    (C_102,r1_125) := sql.bind(X_7,"sys","partsupp","ps_suppkey",2);
    X_104:bat[:int] := sql.bind(X_7,"sys","partsupp","ps_suppkey",1);
    X_105 := sql.delta(X_100,C_102,r1_125,X_104);
    X_106:bat[:int] := algebra.projectionPath(C_55,C_22,X_105);
    X_107 := algebra.projection(X_99,X_106);
    X_108 := algebra.projection(C_98,r1_106);
    X_109 := algebra.projection(X_108,X_90);
    X_110:bat[:bit] := batcalc.==(X_107,X_109);
    C_111 := algebra.subselect(X_110,true,true,true,false,false);
    X_112 := algebra.projection(C_111,X_99);
    X_113:bat[:oid] := batcalc.identity(X_94);
    X_114 := algebra.projection(X_112,X_113);
    (X_115,r1_141,r2_141) := group.subgroupdone(X_114);
    X_118:bat[:int] := sql.bind(X_7,"sys","partsupp","ps_availqty",0);
    (C_120,r1_146) := sql.bind(X_7,"sys","partsupp","ps_availqty",2);
    X_122:bat[:int] := sql.bind(X_7,"sys","partsupp","ps_availqty",1);
    X_123 := sql.delta(X_118,C_120,r1_146,X_122);
    X_124:bat[:int] := algebra.projectionPath(r1_141,X_112,C_55,C_22,X_123);
    X_128:bat[:lng] := sql.bind(X_7,"sys","lineitem","l_quantity",0);
    (C_130,r1_163) := sql.bind(X_7,"sys","lineitem","l_quantity",2);
    X_132:bat[:lng] := sql.bind(X_7,"sys","lineitem","l_quantity",1);
    X_133 := sql.delta(X_128,C_130,r1_163,X_132);
    X_134:bat[:lng] := algebra.projectionPath(C_111,X_108,C_73,C_63,X_133);
    X_135:bat[:hge] := aggr.subsum(X_134,X_115,r1_141,true,true);
    X_125:bat[:hge] := batcalc.hge(X_124,39,3);
    X_136:bat[:hge] := batcalc.*(A1,X_135);
    X_137:bat[:bit] := batcalc.>(X_125,X_136);
    C_138 := algebra.subselect(X_137,true,true,true,true,false);
    X_139:bat[:int] := algebra.projectionPath(C_138,r1_141,X_112,X_106);
    (X_140,r1_182) := algebra.subjoin(X_20,X_139,nil:BAT,nil:BAT,false,nil:lng);
    C_142 := algebra.subinter(X_21,X_140,nil:BAT,nil:BAT,false,nil:lng);
    X_143:bat[:int] := sql.bind(X_7,"sys","supplier","s_nationkey",0);
    (C_145,r1_190) := sql.bind(X_7,"sys","supplier","s_nationkey",2);
    X_147:bat[:int] := sql.bind(X_7,"sys","supplier","s_nationkey",1);
    X_148 := sql.delta(X_143,C_145,r1_190,X_147);
    X_149:bat[:int] := algebra.projectionPath(C_142,C_8,X_148);
    C_150:bat[:oid] := sql.tid(X_7,"sys","nation");
    X_152:bat[:str] := sql.bind(X_7,"sys","nation","n_name",0);
    (C_154,r1_200) := sql.bind(X_7,"sys","nation","n_name",2);
    X_156:bat[:str] := sql.bind(X_7,"sys","nation","n_name",1);
    X_157 := sql.delta(X_152,C_154,r1_200,X_156);
    X_158 := algebra.projection(C_150,X_157);
    C_159 := algebra.subselect(X_158,A5,A5,true,false,false);
    X_160:bat[:int] := sql.bind(X_7,"sys","nation","n_nationkey",0);
    (C_162,r1_210) := sql.bind(X_7,"sys","nation","n_nationkey",2);
    X_164:bat[:int] := sql.bind(X_7,"sys","nation","n_nationkey",1);
    X_165 := sql.delta(X_160,C_162,r1_210,X_164);
    X_166:bat[:int] := algebra.projectionPath(C_159,C_150,X_165);
    (X_167,r1_216) := algebra.subjoin(X_149,X_166,nil:BAT,nil:BAT,false,nil:lng);
    X_169:bat[:str] := sql.bind(X_7,"sys","supplier","s_name",0);
    (C_171,r1_224) := sql.bind(X_7,"sys","supplier","s_name",2);
    X_173:bat[:str] := sql.bind(X_7,"sys","supplier","s_name",1);
    X_174 := sql.delta(X_169,C_171,r1_224,X_173);
    X_175:bat[:str] := algebra.projectionPath(X_167,C_142,C_8,X_174);
    (X_176,r1_231,r2_231) := algebra.subsort(X_175,false,false);
    X_179 := algebra.projection(r1_231,X_175);
    X_180:bat[:str] := sql.bind(X_7,"sys","supplier","s_address",0);
    (C_182,r1_237) := sql.bind(X_7,"sys","supplier","s_address",2);
    X_184:bat[:str] := sql.bind(X_7,"sys","supplier","s_address",1);
    X_185 := sql.delta(X_180,C_182,r1_237,X_184);
    X_186:bat[:str] := algebra.projectionPath(r1_231,X_167,C_142,C_8,X_185);
>>>>>>> 242cceaf
    sql.resultSet(X_204,X_205,X_206,X_208,X_210,X_179,X_186);
end user.s2_1;

# 22:53:30 >  
# 22:53:30 >  "Done."
# 22:53:30 >  
<|MERGE_RESOLUTION|>--- conflicted
+++ resolved
@@ -82,45 +82,6 @@
     X_203 := bat.append(X_195,0);
     X_210 := bat.append(X_203,0);
     X_7 := sql.mvc();
-<<<<<<< HEAD
-    C_8:bat[:oid,:oid] := sql.tid(X_7,"sys","supplier");
-    X_11:bat[:oid,:int] := sql.bind(X_7,"sys","supplier","s_suppkey",0);
-    (C_14,r1_14) := sql.bind(X_7,"sys","supplier","s_suppkey",2);
-    X_17:bat[:oid,:int] := sql.bind(X_7,"sys","supplier","s_suppkey",1);
-    X_19 := sql.delta(X_11,C_14,r1_14,X_17);
-    X_20 := algebra.projection(C_8,X_19);
-    X_21 := bat.mirror(X_20);
-    C_22:bat[:oid,:oid] := sql.tid(X_7,"sys","partsupp");
-    X_24:bat[:oid,:int] := sql.bind(X_7,"sys","partsupp","ps_partkey",0);
-    (C_26,r1_26) := sql.bind(X_7,"sys","partsupp","ps_partkey",2);
-    X_28:bat[:oid,:int] := sql.bind(X_7,"sys","partsupp","ps_partkey",1);
-    X_29 := sql.delta(X_24,C_26,r1_26,X_28);
-    X_30 := algebra.projection(C_22,X_29);
-    X_31 := bat.mirror(X_30);
-    C_32:bat[:oid,:oid] := sql.tid(X_7,"sys","part");
-    X_34:bat[:oid,:str] := sql.bind(X_7,"sys","part","p_name",0);
-    (C_36,r1_36) := sql.bind(X_7,"sys","part","p_name",2);
-    X_38:bat[:oid,:str] := sql.bind(X_7,"sys","part","p_name",1);
-    X_39 := sql.delta(X_34,C_36,r1_36,X_38);
-    X_40 := algebra.projection(C_32,X_39);
-    C_42 := algebra.likesubselect(X_40,nil:BAT,A0,"",false);
-    X_45:bat[:oid,:int] := sql.bind(X_7,"sys","part","p_partkey",0);
-    (C_47,r1_49) := sql.bind(X_7,"sys","part","p_partkey",2);
-    X_49:bat[:oid,:int] := sql.bind(X_7,"sys","part","p_partkey",1);
-    X_50 := sql.delta(X_45,C_47,r1_49,X_49);
-    X_51:bat[:oid,:int] := algebra.projectionPath(C_42,C_32,X_50);
-    (X_52,r1_55) := algebra.subjoin(X_30,X_51,nil:BAT,nil:BAT,false,nil:lng);
-    C_55 := algebra.subinter(X_31,X_52,nil:BAT,nil:BAT,false,nil:lng);
-    X_56:bat[:oid,:wrd] := sql.bind_idxbat(X_7,"sys","partsupp","partsupp_ps_partkey_ps_suppkey_pkey",0);
-    (X_58,r1_61) := sql.bind_idxbat(X_7,"sys","partsupp","partsupp_ps_partkey_ps_suppkey_pkey",2);
-    X_60:bat[:oid,:wrd] := sql.bind_idxbat(X_7,"sys","partsupp","partsupp_ps_partkey_ps_suppkey_pkey",1);
-    X_61 := sql.delta(X_56,X_58,r1_61,X_60);
-    X_62:bat[:oid,:wrd] := algebra.projectionPath(C_55,C_22,X_61);
-    C_63:bat[:oid,:oid] := sql.tid(X_7,"sys","lineitem");
-    X_65:bat[:oid,:date] := sql.bind(X_7,"sys","lineitem","l_shipdate",0);
-    (C_67,r1_71) := sql.bind(X_7,"sys","lineitem","l_shipdate",2);
-    X_69:bat[:oid,:date] := sql.bind(X_7,"sys","lineitem","l_shipdate",1);
-=======
     C_8:bat[:oid] := sql.tid(X_7,"sys","supplier");
     X_11:bat[:int] := sql.bind(X_7,"sys","supplier","s_suppkey",0);
     (C_14,r1_14) := sql.bind(X_7,"sys","supplier","s_suppkey",2);
@@ -158,25 +119,10 @@
     X_65:bat[:date] := sql.bind(X_7,"sys","lineitem","l_shipdate",0);
     (C_67,r1_71) := sql.bind(X_7,"sys","lineitem","l_shipdate",2);
     X_69:bat[:date] := sql.bind(X_7,"sys","lineitem","l_shipdate",1);
->>>>>>> 242cceaf
     X_70 := sql.delta(X_65,C_67,r1_71,X_69);
     X_71 := algebra.projection(C_63,X_70);
     X_72:date := mtime.addmonths(A3,A4);
     C_73 := algebra.subselect(X_71,A2,X_72,true,false,false);
-<<<<<<< HEAD
-    X_75:bat[:oid,:int] := sql.bind(X_7,"sys","lineitem","l_partkey",0);
-    (C_77,r1_86) := sql.bind(X_7,"sys","lineitem","l_partkey",2);
-    X_79:bat[:oid,:int] := sql.bind(X_7,"sys","lineitem","l_partkey",1);
-    X_80 := sql.delta(X_75,C_77,r1_86,X_79);
-    X_81:bat[:oid,:int] := algebra.projectionPath(C_73,C_63,X_80);
-    X_82:bat[:oid,:wrd] := batmkey.hash(X_81);
-    X_84:bat[:oid,:int] := sql.bind(X_7,"sys","lineitem","l_suppkey",0);
-    (C_86,r1_99) := sql.bind(X_7,"sys","lineitem","l_suppkey",2);
-    X_88:bat[:oid,:int] := sql.bind(X_7,"sys","lineitem","l_suppkey",1);
-    X_89 := sql.delta(X_84,C_86,r1_99,X_88);
-    X_90:bat[:oid,:int] := algebra.projectionPath(C_73,C_63,X_89);
-    X_91:bat[:oid,:wrd] := mkey.bulk_rotate_xor_hash(X_82,22,X_90);
-=======
     X_75:bat[:int] := sql.bind(X_7,"sys","lineitem","l_partkey",0);
     (C_77,r1_86) := sql.bind(X_7,"sys","lineitem","l_partkey",2);
     X_79:bat[:int] := sql.bind(X_7,"sys","lineitem","l_partkey",1);
@@ -189,78 +135,10 @@
     X_89 := sql.delta(X_84,C_86,r1_99,X_88);
     X_90:bat[:int] := algebra.projectionPath(C_73,C_63,X_89);
     X_91:bat[:wrd] := mkey.bulk_rotate_xor_hash(X_82,22,X_90);
->>>>>>> 242cceaf
     (X_92,r1_106) := algebra.subjoin(X_62,X_91,nil:BAT,nil:BAT,false,nil:lng);
     X_94 := algebra.projection(C_55,X_30);
     X_95 := algebra.projection(X_92,X_94);
     X_96 := algebra.projection(r1_106,X_81);
-<<<<<<< HEAD
-    X_97:bat[:oid,:bit] := batcalc.==(X_95,X_96);
-    C_98 := algebra.subselect(X_97,true,true,true,false,false);
-    X_99 := algebra.projection(C_98,X_92);
-    X_100:bat[:oid,:int] := sql.bind(X_7,"sys","partsupp","ps_suppkey",0);
-    (C_102,r1_125) := sql.bind(X_7,"sys","partsupp","ps_suppkey",2);
-    X_104:bat[:oid,:int] := sql.bind(X_7,"sys","partsupp","ps_suppkey",1);
-    X_105 := sql.delta(X_100,C_102,r1_125,X_104);
-    X_106:bat[:oid,:int] := algebra.projectionPath(C_55,C_22,X_105);
-    X_107 := algebra.projection(X_99,X_106);
-    X_108 := algebra.projection(C_98,r1_106);
-    X_109 := algebra.projection(X_108,X_90);
-    X_110:bat[:oid,:bit] := batcalc.==(X_107,X_109);
-    C_111 := algebra.subselect(X_110,true,true,true,false,false);
-    X_112 := algebra.projection(C_111,X_99);
-    X_113:bat[:oid,:oid] := batcalc.identity(X_94);
-    X_114 := algebra.projection(X_112,X_113);
-    (X_115,r1_141,r2_141) := group.subgroupdone(X_114);
-    X_118:bat[:oid,:int] := sql.bind(X_7,"sys","partsupp","ps_availqty",0);
-    (C_120,r1_146) := sql.bind(X_7,"sys","partsupp","ps_availqty",2);
-    X_122:bat[:oid,:int] := sql.bind(X_7,"sys","partsupp","ps_availqty",1);
-    X_123 := sql.delta(X_118,C_120,r1_146,X_122);
-    X_124:bat[:oid,:int] := algebra.projectionPath(r1_141,X_112,C_55,C_22,X_123);
-    X_128:bat[:oid,:lng] := sql.bind(X_7,"sys","lineitem","l_quantity",0);
-    (C_130,r1_163) := sql.bind(X_7,"sys","lineitem","l_quantity",2);
-    X_132:bat[:oid,:lng] := sql.bind(X_7,"sys","lineitem","l_quantity",1);
-    X_133 := sql.delta(X_128,C_130,r1_163,X_132);
-    X_134:bat[:oid,:lng] := algebra.projectionPath(C_111,X_108,C_73,C_63,X_133);
-    X_135:bat[:oid,:hge] := aggr.subsum(X_134,X_115,r1_141,true,true);
-    X_125:bat[:oid,:hge] := batcalc.hge(X_124,39,3);
-    X_136:bat[:oid,:hge] := batcalc.*(A1,X_135);
-    X_137:bat[:oid,:bit] := batcalc.>(X_125,X_136);
-    C_138 := algebra.subselect(X_137,true,true,true,true,false);
-    X_139:bat[:oid,:int] := algebra.projectionPath(C_138,r1_141,X_112,X_106);
-    (X_140,r1_182) := algebra.subjoin(X_20,X_139,nil:BAT,nil:BAT,false,nil:lng);
-    C_142 := algebra.subinter(X_21,X_140,nil:BAT,nil:BAT,false,nil:lng);
-    X_143:bat[:oid,:int] := sql.bind(X_7,"sys","supplier","s_nationkey",0);
-    (C_145,r1_190) := sql.bind(X_7,"sys","supplier","s_nationkey",2);
-    X_147:bat[:oid,:int] := sql.bind(X_7,"sys","supplier","s_nationkey",1);
-    X_148 := sql.delta(X_143,C_145,r1_190,X_147);
-    X_149:bat[:oid,:int] := algebra.projectionPath(C_142,C_8,X_148);
-    C_150:bat[:oid,:oid] := sql.tid(X_7,"sys","nation");
-    X_152:bat[:oid,:str] := sql.bind(X_7,"sys","nation","n_name",0);
-    (C_154,r1_200) := sql.bind(X_7,"sys","nation","n_name",2);
-    X_156:bat[:oid,:str] := sql.bind(X_7,"sys","nation","n_name",1);
-    X_157 := sql.delta(X_152,C_154,r1_200,X_156);
-    X_158 := algebra.projection(C_150,X_157);
-    C_159 := algebra.subselect(X_158,A5,A5,true,false,false);
-    X_160:bat[:oid,:int] := sql.bind(X_7,"sys","nation","n_nationkey",0);
-    (C_162,r1_210) := sql.bind(X_7,"sys","nation","n_nationkey",2);
-    X_164:bat[:oid,:int] := sql.bind(X_7,"sys","nation","n_nationkey",1);
-    X_165 := sql.delta(X_160,C_162,r1_210,X_164);
-    X_166:bat[:oid,:int] := algebra.projectionPath(C_159,C_150,X_165);
-    (X_167,r1_216) := algebra.subjoin(X_149,X_166,nil:BAT,nil:BAT,false,nil:lng);
-    X_169:bat[:oid,:str] := sql.bind(X_7,"sys","supplier","s_name",0);
-    (C_171,r1_224) := sql.bind(X_7,"sys","supplier","s_name",2);
-    X_173:bat[:oid,:str] := sql.bind(X_7,"sys","supplier","s_name",1);
-    X_174 := sql.delta(X_169,C_171,r1_224,X_173);
-    X_175:bat[:oid,:str] := algebra.projectionPath(X_167,C_142,C_8,X_174);
-    (X_176,r1_231,r2_231) := algebra.subsort(X_175,false,false);
-    X_179 := algebra.projection(r1_231,X_175);
-    X_180:bat[:oid,:str] := sql.bind(X_7,"sys","supplier","s_address",0);
-    (C_182,r1_237) := sql.bind(X_7,"sys","supplier","s_address",2);
-    X_184:bat[:oid,:str] := sql.bind(X_7,"sys","supplier","s_address",1);
-    X_185 := sql.delta(X_180,C_182,r1_237,X_184);
-    X_186:bat[:oid,:str] := algebra.projectionPath(r1_231,X_167,C_142,C_8,X_185);
-=======
     X_97:bat[:bit] := batcalc.==(X_95,X_96);
     C_98 := algebra.subselect(X_97,true,true,true,false,false);
     X_99 := algebra.projection(C_98,X_92);
@@ -326,7 +204,6 @@
     X_184:bat[:str] := sql.bind(X_7,"sys","supplier","s_address",1);
     X_185 := sql.delta(X_180,C_182,r1_237,X_184);
     X_186:bat[:str] := algebra.projectionPath(r1_231,X_167,C_142,C_8,X_185);
->>>>>>> 242cceaf
     sql.resultSet(X_204,X_205,X_206,X_208,X_210,X_179,X_186);
 end user.s2_1;
 
