--- conflicted
+++ resolved
@@ -58,27 +58,27 @@
 % clob # type
 % 889 # length
 function user.s2_1{autoCommit=true}(A0:int,A1:int,A2:int,A3:int,A4:str,A5:str,A6:str,A7:str,A8:str,A9:str,A10:str,A11:bte,A12:int,A13:int,A14:str,A15:str,A16:str,A17:str,A18:str,A19:str,A20:str):void;
-    X_176:void := querylog.define("explain select\n\tcntrycode,\n\tcount(*) as numcust,\n\tsum(c_acctbal) as totacctbal\nfrom\n\t(\n\t\tselect\n\t\t\tsubstring(c_phone from 1 for 2) as cntrycode,\n\t\t\tc_acctbal\n\t\tfrom\n\t\t\tcustomer\n\t\twhere\n\t\t\tsubstring(c_phone from 1 for 2) in\n\t\t\t\t(\\'13\\', \\'31\\', \\'23\\', \\'29\\', \\'30\\', \\'18\\', \\'17\\')\n\t\t\tand c_acctbal > (\n\t\t\t\tselect\n\t\t\t\t\tavg(c_acctbal)\n\t\t\t\tfrom\n\t\t\t\t\tcustomer\n\t\t\t\twhere\n\t\t\t\t\tc_acctbal > 0.00\n\t\t\t\t\tand substring(c_phone from 1 for 2) in\n\t\t\t\t\t\t(\\'13\\', \\'31\\', \\'23\\', \\'29\\', \\'30\\', \\'18\\', \\'17\\')\n\t\t\t)\n\t\t\tand not exists (\n\t\t\t\tselect\n\t\t\t\t\t*\n\t\t\t\tfrom\n\t\t\t\t\torders\n\t\t\t\twhere\n\t\t\t\t\to_custkey = c_custkey\n\t\t\t)\n\t) as custsale\ngroup by\n\tcntrycode\norder by\n\tcntrycode;","sequential_pipe",101);
-    X_139 := bat.new(nil:oid,nil:str);
-    X_147 := bat.append(X_139,"sys.custsale");
-    X_157 := bat.append(X_147,"sys.L2");
-    X_166 := bat.append(X_157,"sys.L3");
-    X_142 := bat.new(nil:oid,nil:str);
-    X_149 := bat.append(X_142,"cntrycode");
-    X_159 := bat.append(X_149,"numcust");
-    X_168 := bat.append(X_159,"totacctbal");
+    X_177:void := querylog.define("explain select\n\tcntrycode,\n\tcount(*) as numcust,\n\tsum(c_acctbal) as totacctbal\nfrom\n\t(\n\t\tselect\n\t\t\tsubstring(c_phone from 1 for 2) as cntrycode,\n\t\t\tc_acctbal\n\t\tfrom\n\t\t\tcustomer\n\t\twhere\n\t\t\tsubstring(c_phone from 1 for 2) in\n\t\t\t\t(\\'13\\', \\'31\\', \\'23\\', \\'29\\', \\'30\\', \\'18\\', \\'17\\')\n\t\t\tand c_acctbal > (\n\t\t\t\tselect\n\t\t\t\t\tavg(c_acctbal)\n\t\t\t\tfrom\n\t\t\t\t\tcustomer\n\t\t\t\twhere\n\t\t\t\t\tc_acctbal > 0.00\n\t\t\t\t\tand substring(c_phone from 1 for 2) in\n\t\t\t\t\t\t(\\'13\\', \\'31\\', \\'23\\', \\'29\\', \\'30\\', \\'18\\', \\'17\\')\n\t\t\t)\n\t\t\tand not exists (\n\t\t\t\tselect\n\t\t\t\t\t*\n\t\t\t\tfrom\n\t\t\t\t\torders\n\t\t\t\twhere\n\t\t\t\t\to_custkey = c_custkey\n\t\t\t)\n\t) as custsale\ngroup by\n\tcntrycode\norder by\n\tcntrycode;","sequential_pipe",101);
+    X_140 := bat.new(nil:oid,nil:str);
+    X_148 := bat.append(X_140,"sys.custsale");
+    X_158 := bat.append(X_148,"sys.L2");
+    X_167 := bat.append(X_158,"sys.L3");
     X_143 := bat.new(nil:oid,nil:str);
-    X_151 := bat.append(X_143,"char");
-    X_161 := bat.append(X_151,"wrd");
-    X_170 := bat.append(X_161,"decimal");
-    X_144 := bat.new(nil:oid,nil:int);
-    X_153 := bat.append(X_144,15);
-    X_163 := bat.append(X_153,64);
-    X_172 := bat.append(X_163,39);
-    X_146 := bat.new(nil:oid,nil:int);
-    X_155 := bat.append(X_146,0);
-    X_165 := bat.append(X_155,0);
-    X_174 := bat.append(X_165,2);
+    X_150 := bat.append(X_143,"cntrycode");
+    X_160 := bat.append(X_150,"numcust");
+    X_169 := bat.append(X_160,"totacctbal");
+    X_144 := bat.new(nil:oid,nil:str);
+    X_152 := bat.append(X_144,"char");
+    X_162 := bat.append(X_152,"wrd");
+    X_171 := bat.append(X_162,"decimal");
+    X_145 := bat.new(nil:oid,nil:int);
+    X_154 := bat.append(X_145,15);
+    X_164 := bat.append(X_154,64);
+    X_173 := bat.append(X_164,39);
+    X_147 := bat.new(nil:oid,nil:int);
+    X_156 := bat.append(X_147,0);
+    X_166 := bat.append(X_156,0);
+    X_175 := bat.append(X_166,2);
     X_23 := sql.mvc();
     X_24:bat[:oid,:oid]  := sql.tid(X_23,"sys","customer");
     X_27:bat[:oid,:str]  := sql.bind(X_23,"sys","customer","c_phone",0);
@@ -88,18 +88,17 @@
     X_36 := algebra.leftfetchjoin(X_24,X_35);
     X_37:bat[:oid,:str]  := batstr.substring(X_36,A2,A3);
     X_38 := algebra.subselect(X_37,A4,A4,true,false,false);
-    X_40 := algebra.subselect(X_37,A5,A5,true,false,false);
-    X_41 := bat.mergecand(X_38,X_40);
-    X_42 := algebra.subselect(X_37,A6,A6,true,false,false);
-    X_43 := bat.mergecand(X_41,X_42);
-    X_44 := algebra.subselect(X_37,A7,A7,true,false,false);
-    X_45 := bat.mergecand(X_43,X_44);
-<<<<<<< HEAD
-    X_46 := algebra.subselect(X_37,A8,A8,true,true,false);
-    X_49 := bat.mergecand(X_45,X_46);
-    X_50 := algebra.subselect(X_37,A9,A9,true,true,false);
+    X_41 := algebra.subselect(X_37,A5,A5,true,false,false);
+    X_42 := bat.mergecand(X_38,X_41);
+    X_43 := algebra.subselect(X_37,A6,A6,true,false,false);
+    X_44 := bat.mergecand(X_42,X_43);
+    X_45 := algebra.subselect(X_37,A7,A7,true,false,false);
+    X_46 := bat.mergecand(X_44,X_45);
+    X_47 := algebra.subselect(X_37,A8,A8,true,false,false);
+    X_49 := bat.mergecand(X_46,X_47);
+    X_50 := algebra.subselect(X_37,A9,A9,true,false,false);
     X_51 := bat.mergecand(X_49,X_50);
-    X_52 := algebra.subselect(X_37,A10,A10,true,true,false);
+    X_52 := algebra.subselect(X_37,A10,A10,true,false,false);
     X_53 := bat.mergecand(X_51,X_52);
     X_54:bat[:oid,:int] := sql.bind(X_23,"sys","customer","c_custkey",0);
     (X_56,r1_67) := sql.bind(X_23,"sys","customer","c_custkey",2);
@@ -117,112 +116,47 @@
     X_72:bat[:oid,:str] := batstr.substring(X_36,A12,A13);
     X_73 := calc.lng(1,A11,15,2);
     X_76 := algebra.thetasubselect(X_68,X_73,">");
-    X_78 := algebra.subselect(X_72,X_76,A14,A14,true,true,false);
-    X_82 := algebra.subselect(X_72,X_76,A15,A15,true,true,false);
+    X_78 := algebra.subselect(X_72,X_76,A14,A14,true,false,false);
+    X_82 := algebra.subselect(X_72,X_76,A15,A15,true,false,false);
     X_83 := bat.mergecand(X_78,X_82);
-    X_84 := algebra.subselect(X_72,X_76,A16,A16,true,true,false);
+    X_84 := algebra.subselect(X_72,X_76,A16,A16,true,false,false);
     X_85 := bat.mergecand(X_83,X_84);
-    X_86 := algebra.subselect(X_72,X_76,A17,A17,true,true,false);
+    X_86 := algebra.subselect(X_72,X_76,A17,A17,true,false,false);
     X_87 := bat.mergecand(X_85,X_86);
-    X_88 := algebra.subselect(X_72,X_76,A18,A18,true,true,false);
+    X_88 := algebra.subselect(X_72,X_76,A18,A18,true,false,false);
     X_89 := bat.mergecand(X_87,X_88);
-    X_90 := algebra.subselect(X_72,X_76,A19,A19,true,true,false);
+    X_90 := algebra.subselect(X_72,X_76,A19,A19,true,false,false);
     X_91 := bat.mergecand(X_89,X_90);
-    X_92 := algebra.subselect(X_72,X_76,A20,A20,true,true,false);
+    X_92 := algebra.subselect(X_72,X_76,A20,A20,true,false,false);
     X_93 := bat.mergecand(X_91,X_92);
     X_94 := algebra.leftfetchjoin(X_93,X_68);
     X_95:bat[:oid,:dbl] := batcalc.dbl(2,X_94);
     X_97:dbl := aggr.avg(X_95);
     X_98 := sql.single(X_97);
     (X_99,r1_141) := algebra.subthetajoin(X_70,X_98,nil:BAT,nil:BAT,1,true,nil:lng);
-    X_105 := algebra.tinter(X_61,X_99);
-    X_106 := algebra.leftfetchjoin(X_105,X_60);
-    X_107 := bat.mirror(X_106);
-    X_108:bat[:oid,:oid] := sql.tid(X_23,"sys","orders");
-    X_110:bat[:oid,:int] := sql.bind(X_23,"sys","orders","o_custkey",0);
-    (X_112,r1_154) := sql.bind(X_23,"sys","orders","o_custkey",2);
-    X_114:bat[:oid,:int] := sql.bind(X_23,"sys","orders","o_custkey",1);
-    X_115 := sql.delta(X_110,X_112,r1_154,X_114);
-    X_116 := algebra.leftfetchjoin(X_108,X_115);
-    (X_117,r1_159) := algebra.subjoin(X_106,X_116,nil:BAT,nil:BAT,false,nil:lng);
-    X_120 := algebra.tdiff(X_107,X_117);
-    X_121:bat[:oid,:str] := algebra.leftfetchjoinPath(X_120,X_105,X_53,X_36);
-    X_122:bat[:oid,:str] := batstr.substring(X_121,A0,A1);
-    (X_123,r1_171,r2_171) := group.subgroupdone(X_122);
-    X_126 := algebra.leftfetchjoin(r1_171,X_122);
-    X_131:bat[:oid,:wrd] := aggr.subcount(X_123,X_123,r1_171,false);
-    X_133:bat[:oid,:lng] := algebra.leftfetchjoinPath(X_120,X_105,X_69);
-    X_134:bat[:oid,:hge] := aggr.subsum(X_133,X_123,r1_171,true,true);
-    (X_127,r1_175,r2_175) := algebra.subsort(X_126,false,false);
-    X_130 := algebra.leftfetchjoin(r1_175,X_126);
-    X_132 := algebra.leftfetchjoin(r1_175,X_131);
-    X_137 := algebra.leftfetchjoin(r1_175,X_134);
-    sql.resultSet(X_166,X_168,X_170,X_172,X_174,X_130,X_132,X_137);
-=======
-    X_46 := algebra.subselect(X_37,A8,A8,true,false,false);
-    X_48 := bat.mergecand(X_45,X_46);
-    X_49 := algebra.subselect(X_37,A9,A9,true,false,false);
-    X_50 := bat.mergecand(X_48,X_49);
-    X_51 := algebra.subselect(X_37,A10,A10,true,false,false);
-    X_52 := bat.mergecand(X_50,X_51);
-    X_53:bat[:oid,:int]  := sql.bind(X_23,"sys","customer","c_custkey",0);
-    (X_58,r1_69) := sql.bind(X_23,"sys","customer","c_custkey",2);
-    X_61:bat[:oid,:int]  := sql.bind(X_23,"sys","customer","c_custkey",1);
-    X_63 := sql.delta(X_53,X_58,r1_69,X_61);
-    X_64:bat[:oid,:int]  := algebra.leftfetchjoinPath(X_52,X_24,X_63);
-    X_65 := bat.mirror(X_64);
-    X_66:bat[:oid,:lng]  := sql.bind(X_23,"sys","customer","c_acctbal",0);
-    (X_68,r1_80) := sql.bind(X_23,"sys","customer","c_acctbal",2);
-    X_70:bat[:oid,:lng]  := sql.bind(X_23,"sys","customer","c_acctbal",1);
-    X_71 := sql.delta(X_66,X_68,r1_80,X_70);
-    X_72 := algebra.leftfetchjoin(X_24,X_71);
-    X_73 := algebra.leftfetchjoin(X_52,X_72);
-    X_74:bat[:oid,:dbl]  := batcalc.dbl(2,X_73);
-    X_75:bat[:oid,:str]  := batstr.substring(X_36,A12,A13);
-    X_78 := calc.lng(1,A11,15,2);
-    X_80 := algebra.thetasubselect(X_72,X_78,">");
-    X_82 := algebra.subselect(X_75,X_80,A14,A14,true,false,false);
-    X_85 := algebra.subselect(X_75,X_80,A15,A15,true,false,false);
-    X_86 := bat.mergecand(X_82,X_85);
-    X_87 := algebra.subselect(X_75,X_80,A16,A16,true,false,false);
-    X_88 := bat.mergecand(X_86,X_87);
-    X_89 := algebra.subselect(X_75,X_80,A17,A17,true,false,false);
-    X_90 := bat.mergecand(X_88,X_89);
-    X_91 := algebra.subselect(X_75,X_80,A18,A18,true,false,false);
-    X_92 := bat.mergecand(X_90,X_91);
-    X_93 := algebra.subselect(X_75,X_80,A19,A19,true,false,false);
-    X_94 := bat.mergecand(X_92,X_93);
-    X_95 := algebra.subselect(X_75,X_80,A20,A20,true,false,false);
-    X_96 := bat.mergecand(X_94,X_95);
-    X_97 := algebra.leftfetchjoin(X_96,X_72);
-    X_98:bat[:oid,:dbl]  := batcalc.dbl(2,X_97);
-    X_100:dbl  := aggr.avg(X_98);
-    X_101 := sql.single(X_100);
-    (X_102,r1_147) := algebra.subthetajoin(X_74,X_101,nil:BAT,nil:BAT,1,true,nil:lng);
-    X_107 := algebra.tinter(X_65,X_102);
-    X_108 := algebra.leftfetchjoin(X_107,X_64);
-    X_109 := bat.mirror(X_108);
-    X_110:bat[:oid,:oid]  := sql.tid(X_23,"sys","orders");
-    X_113:bat[:oid,:int]  := sql.bind(X_23,"sys","orders","o_custkey",0);
-    (X_116,r1_161) := sql.bind(X_23,"sys","orders","o_custkey",2);
-    X_118:bat[:oid,:int]  := sql.bind(X_23,"sys","orders","o_custkey",1);
-    X_119 := sql.delta(X_113,X_116,r1_161,X_118);
-    X_120 := algebra.leftfetchjoin(X_110,X_119);
-    (X_121,r1_166) := algebra.subjoin(X_108,X_120,nil:BAT,nil:BAT,false,nil:lng);
-    X_124 := algebra.tdiff(X_109,X_121);
-    X_125:bat[:oid,:str] := algebra.leftfetchjoinPath(X_124,X_107,X_52,X_36);
-    X_126:bat[:oid,:str]  := batstr.substring(X_125,A0,A1);
-    (X_127,r1_178,r2_178) := group.subgroupdone(X_126);
-    X_130 := algebra.leftfetchjoin(r1_178,X_126);
-    X_135:bat[:oid,:wrd]  := aggr.subcount(X_127,X_127,r1_178,false);
-    X_137:bat[:oid,:lng] := algebra.leftfetchjoinPath(X_124,X_107,X_73);
-    X_138:bat[:oid,:hge]  := aggr.subsum(X_137,X_127,r1_178,true,true);
-    (X_131,r1_182,r2_182) := algebra.subsort(X_130,false,false);
-    X_134 := algebra.leftfetchjoin(r1_182,X_130);
-    X_136 := algebra.leftfetchjoin(r1_182,X_135);
-    X_140 := algebra.leftfetchjoin(r1_182,X_138);
-    sql.resultSet(X_169,X_171,X_173,X_175,X_177,X_134,X_136,X_140);
->>>>>>> c55dabde
+    X_106 := algebra.tinter(X_61,X_99);
+    X_107 := algebra.leftfetchjoin(X_106,X_60);
+    X_108 := bat.mirror(X_107);
+    X_109:bat[:oid,:oid] := sql.tid(X_23,"sys","orders");
+    X_111:bat[:oid,:int] := sql.bind(X_23,"sys","orders","o_custkey",0);
+    (X_113,r1_155) := sql.bind(X_23,"sys","orders","o_custkey",2);
+    X_115:bat[:oid,:int] := sql.bind(X_23,"sys","orders","o_custkey",1);
+    X_116 := sql.delta(X_111,X_113,r1_155,X_115);
+    X_117 := algebra.leftfetchjoin(X_109,X_116);
+    (X_118,r1_160) := algebra.subjoin(X_107,X_117,nil:BAT,nil:BAT,false,nil:lng);
+    X_121 := algebra.tdiff(X_108,X_118);
+    X_122:bat[:oid,:str] := algebra.leftfetchjoinPath(X_121,X_106,X_53,X_36);
+    X_123:bat[:oid,:str] := batstr.substring(X_122,A0,A1);
+    (X_124,r1_172,r2_172) := group.subgroupdone(X_123);
+    X_127 := algebra.leftfetchjoin(r1_172,X_123);
+    X_132:bat[:oid,:wrd] := aggr.subcount(X_124,X_124,r1_172,false);
+    X_134:bat[:oid,:lng] := algebra.leftfetchjoinPath(X_121,X_106,X_69);
+    X_135:bat[:oid,:hge] := aggr.subsum(X_134,X_124,r1_172,true,true);
+    (X_128,r1_176,r2_176) := algebra.subsort(X_127,false,false);
+    X_131 := algebra.leftfetchjoin(r1_176,X_127);
+    X_133 := algebra.leftfetchjoin(r1_176,X_132);
+    X_138 := algebra.leftfetchjoin(r1_176,X_135);
+    sql.resultSet(X_167,X_169,X_171,X_173,X_175,X_131,X_133,X_138);
 end user.s2_1;
 
 # 22:53:31 >  
