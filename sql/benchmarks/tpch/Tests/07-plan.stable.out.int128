stdout of test '07-plan` in directory 'sql/benchmarks/tpch` itself:


# 22:46:30 >  
# 22:46:30 >  "mserver5" "--debug=10" "--set" "gdk_nr_threads=0" "--set" "mapi_open=true" "--set" "mapi_port=31690" "--set" "mapi_usock=/var/tmp/mtest-6004/.s.monetdb.31690" "--set" "monet_prompt=" "--forcemito" "--set" "mal_listing=2" "--dbpath=/ufs/manegold/_/Monet/HG/Feb2013/prefix/--disable-debug_--enable-assert_--enable-optimize/var/MonetDB/mTests_sql_benchmarks_tpch" "--set" "mal_listing=0"
# 22:46:30 >  

# MonetDB 5 server v11.15.12
# This is an unreleased version
# Serving database 'mTests_sql_benchmarks_tpch', using 8 threads
# Compiled for x86_64-unknown-linux-gnu/64bit with 64bit OIDs dynamically linked
# Found 15.591 GiB available main-memory.
# Copyright (c) 1993-July 2008 CWI.
# Copyright (c) August 2008-2015 MonetDB B.V., all rights reserved
# Visit http://www.monetdb.org/ for further information
# Listening for connection requests on mapi:monetdb://rome.ins.cwi.nl:31690/
# Listening for UNIX domain connection requests on mapi:monetdb:///var/tmp/mtest-6004/.s.monetdb.31690
# MonetDB/GIS module loaded
# MonetDB/JAQL module loaded
# MonetDB/SQL module loaded

Ready.

# 22:46:30 >  
# 22:46:30 >  "/usr/bin/python2" "07-plan.SQL.py" "07-plan"
# 22:46:30 >  

#plan select
#	supp_nation,
#	cust_nation,
#	l_year,
#	sum(volume) as revenue
#from
#	(
#		select
#			n1.n_name as supp_nation,
#			n2.n_name as cust_nation,
#			extract(year from l_shipdate) as l_year,
#			l_extendedprice * (1 - l_discount) as volume
#		from
#			supplier,
#			lineitem,
#			orders,
#			customer,
#			nation n1,
#			nation n2
#		where
#			s_suppkey = l_suppkey
#			and o_orderkey = l_orderkey
#			and c_custkey = o_custkey
#			and s_nationkey = n1.n_nationkey
#			and c_nationkey = n2.n_nationkey
#			and (
#				(n1.n_name = 'FRANCE' and n2.n_name = 'GERMANY')
% .plan # table_name
% rel # name
% clob # type
% 340 # length
project (
| group by (
| | project (
| | | select (
| | | | join (
| | | | | join (
| | | | | | join (
| | | | | | | join (
| | | | | | | | join (
| | | | | | | | | table(sys.supplier) [ supplier.s_suppkey NOT NULL HASHCOL , supplier.%supplier_s_nationkey_fkey NOT NULL JOINIDX sys.supplier.supplier_s_nationkey_fkey ] COUNT ,
| | | | | | | | | select (
| | | | | | | | | | table(sys.lineitem) [ lineitem.l_suppkey NOT NULL, lineitem.l_extendedprice NOT NULL, lineitem.l_discount NOT NULL, lineitem.l_shipdate NOT NULL, lineitem.%lineitem_l_orderkey_fkey NOT NULL JOINIDX sys.lineitem.lineitem_l_orderkey_fkey ] COUNT 
| | | | | | | | | ) [ date "1995-01-01" <= lineitem.l_shipdate NOT NULL <= date "1996-12-31" ]
| | | | | | | | ) [ supplier.s_suppkey NOT NULL HASHCOL  = lineitem.l_suppkey NOT NULL ],
| | | | | | | | table(sys.orders) [ orders.%TID% NOT NULL, orders.%orders_o_custkey_fkey NOT NULL JOINIDX sys.orders.orders_o_custkey_fkey ] COUNT 
| | | | | | | ) [ lineitem.%lineitem_l_orderkey_fkey NOT NULL = orders.%TID% NOT NULL JOINIDX sys.lineitem.lineitem_l_orderkey_fkey ],
| | | | | | | select (
| | | | | | | | table(sys.nation) [ nation.n_name NOT NULL as n1.n_name, nation.%TID% NOT NULL as n1.%TID% ] COUNT 
| | | | | | | ) [ n1.n_name NOT NULL in (char(25) "FRANCE", char(25) "GERMANY") ]
| | | | | | ) [ supplier.%supplier_s_nationkey_fkey NOT NULL = n1.%TID% NOT NULL JOINIDX sys.supplier.supplier_s_nationkey_fkey ],
| | | | | | table(sys.customer) [ customer.%TID% NOT NULL, customer.%customer_c_nationkey_fkey NOT NULL JOINIDX sys.customer.customer_c_nationkey_fkey ] COUNT 
| | | | | ) [ orders.%orders_o_custkey_fkey NOT NULL = customer.%TID% NOT NULL JOINIDX sys.orders.orders_o_custkey_fkey ],
| | | | | select (
| | | | | | table(sys.nation) [ nation.n_name NOT NULL as n2.n_name, nation.%TID% NOT NULL as n2.%TID% ] COUNT 
| | | | | ) [ n2.n_name NOT NULL in (char(25) "GERMANY", char(25) "FRANCE") ]
| | | | ) [ customer.%customer_c_nationkey_fkey NOT NULL = n2.%TID% NOT NULL JOINIDX sys.customer.customer_c_nationkey_fkey ]
| | | ) [ (n1.n_name NOT NULL = char(25) "FRANCE", n2.n_name NOT NULL = char(25) "GERMANY") or (n1.n_name NOT NULL = char(25) "GERMANY", n2.n_name NOT NULL = char(25) "FRANCE") ]
<<<<<<< HEAD
| | ) [ n1.n_name NOT NULL as shipping.supp_nation, n2.n_name NOT NULL as shipping.cust_nation, sys.year(lineitem.l_shipdate NOT NULL) as shipping.l_year, decimal(33,2)[lineitem.l_extendedprice NOT NULL] as L2.L2, sys.sql_sub(decimal(15,2)[tinyint "1"], lineitem.l_discount NOT NULL) as L3.L3, sys.sql_mul(L2.L2, L3.L3) as shipping.volume ]
| ) [ shipping.supp_nation NOT NULL, shipping.cust_nation NOT NULL, shipping.l_year ] [ shipping.supp_nation NOT NULL, shipping.cust_nation NOT NULL, shipping.l_year, sys.sum no nil (shipping.volume) as L1.L1 ]
) [ shipping.supp_nation NOT NULL, shipping.cust_nation NOT NULL, shipping.l_year, L1 as L1.revenue ] [ shipping.supp_nation ASC NOT NULL, shipping.cust_nation ASC NOT NULL, shipping.l_year ASC ]
=======
| | ) [ n1.n_name NOT NULL as shipping.supp_nation, n2.n_name NOT NULL as shipping.cust_nation, sys.year(lineitem.l_shipdate NOT NULL) as shipping.l_year, sys.sql_mul(decimal(33,2)[lineitem.l_extendedprice NOT NULL] as lineitem.l_extendedprice, sys.sql_sub(decimal(15,2)[tinyint "1"], lineitem.l_discount NOT NULL)) as shipping.volume ]
| ) [ shipping.supp_nation NOT NULL, shipping.cust_nation NOT NULL, shipping.l_year ] [ shipping.supp_nation NOT NULL, shipping.cust_nation NOT NULL, shipping.l_year, sys.sum no nil (shipping.volume) as L5.L5 ]
) [ shipping.supp_nation NOT NULL, shipping.cust_nation NOT NULL, shipping.l_year, L5 as L6.revenue ] [ shipping.supp_nation ASC NOT NULL, shipping.cust_nation ASC NOT NULL, shipping.l_year ASC ]
>>>>>>> 9c458830

# 22:46:30 >  
# 22:46:30 >  "Done."
# 22:46:30 >  
<|MERGE_RESOLUTION|>--- conflicted
+++ resolved
@@ -55,7 +55,7 @@
 % .plan # table_name
 % rel # name
 % clob # type
-% 340 # length
+% 344 # length
 project (
 | group by (
 | | project (
@@ -83,15 +83,9 @@
 | | | | | ) [ n2.n_name NOT NULL in (char(25) "GERMANY", char(25) "FRANCE") ]
 | | | | ) [ customer.%customer_c_nationkey_fkey NOT NULL = n2.%TID% NOT NULL JOINIDX sys.customer.customer_c_nationkey_fkey ]
 | | | ) [ (n1.n_name NOT NULL = char(25) "FRANCE", n2.n_name NOT NULL = char(25) "GERMANY") or (n1.n_name NOT NULL = char(25) "GERMANY", n2.n_name NOT NULL = char(25) "FRANCE") ]
-<<<<<<< HEAD
-| | ) [ n1.n_name NOT NULL as shipping.supp_nation, n2.n_name NOT NULL as shipping.cust_nation, sys.year(lineitem.l_shipdate NOT NULL) as shipping.l_year, decimal(33,2)[lineitem.l_extendedprice NOT NULL] as L2.L2, sys.sql_sub(decimal(15,2)[tinyint "1"], lineitem.l_discount NOT NULL) as L3.L3, sys.sql_mul(L2.L2, L3.L3) as shipping.volume ]
-| ) [ shipping.supp_nation NOT NULL, shipping.cust_nation NOT NULL, shipping.l_year ] [ shipping.supp_nation NOT NULL, shipping.cust_nation NOT NULL, shipping.l_year, sys.sum no nil (shipping.volume) as L1.L1 ]
-) [ shipping.supp_nation NOT NULL, shipping.cust_nation NOT NULL, shipping.l_year, L1 as L1.revenue ] [ shipping.supp_nation ASC NOT NULL, shipping.cust_nation ASC NOT NULL, shipping.l_year ASC ]
-=======
-| | ) [ n1.n_name NOT NULL as shipping.supp_nation, n2.n_name NOT NULL as shipping.cust_nation, sys.year(lineitem.l_shipdate NOT NULL) as shipping.l_year, sys.sql_mul(decimal(33,2)[lineitem.l_extendedprice NOT NULL] as lineitem.l_extendedprice, sys.sql_sub(decimal(15,2)[tinyint "1"], lineitem.l_discount NOT NULL)) as shipping.volume ]
+| | ) [ n1.n_name NOT NULL as shipping.supp_nation, n2.n_name NOT NULL as shipping.cust_nation, sys.year(lineitem.l_shipdate NOT NULL) as shipping.l_year, decimal(33,2)[lineitem.l_extendedprice NOT NULL] as L7.L7, sys.sql_sub(decimal(15,2)[tinyint "1"], lineitem.l_discount NOT NULL) as L10.L10, sys.sql_mul(L7.L7, L10.L10) as shipping.volume ]
 | ) [ shipping.supp_nation NOT NULL, shipping.cust_nation NOT NULL, shipping.l_year ] [ shipping.supp_nation NOT NULL, shipping.cust_nation NOT NULL, shipping.l_year, sys.sum no nil (shipping.volume) as L5.L5 ]
 ) [ shipping.supp_nation NOT NULL, shipping.cust_nation NOT NULL, shipping.l_year, L5 as L6.revenue ] [ shipping.supp_nation ASC NOT NULL, shipping.cust_nation ASC NOT NULL, shipping.l_year ASC ]
->>>>>>> 9c458830
 
 # 22:46:30 >  
 # 22:46:30 >  "Done."
