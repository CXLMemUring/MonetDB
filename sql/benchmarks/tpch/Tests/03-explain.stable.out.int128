stdout of test '03-explain` in directory 'sql/benchmarks/tpch` itself:


# 22:53:25 >  
# 22:53:25 >  "mserver5" "--debug=10" "--set" "gdk_nr_threads=0" "--set" "mapi_open=true" "--set" "mapi_port=34581" "--set" "mapi_usock=/var/tmp/mtest-9096/.s.monetdb.34581" "--set" "monet_prompt=" "--forcemito" "--set" "mal_listing=2" "--dbpath=/ufs/manegold/_/Monet/HG/Feb2013/prefix/--disable-debug_--enable-assert_--enable-optimize/var/MonetDB/mTests_sql_benchmarks_tpch" "--set" "mal_listing=0"
# 22:53:25 >  

# MonetDB 5 server v11.15.12
# This is an unreleased version
# Serving database 'mTests_sql_benchmarks_tpch', using 8 threads
# Compiled for x86_64-unknown-linux-gnu/64bit with 64bit OIDs dynamically linked
# Found 15.591 GiB available main-memory.
# Copyright (c) 1993-July 2008 CWI.
# Copyright (c) August 2008-2015 MonetDB B.V., all rights reserved
# Visit http://www.monetdb.org/ for further information
# Listening for connection requests on mapi:monetdb://rome.ins.cwi.nl:34581/
# Listening for UNIX domain connection requests on mapi:monetdb:///var/tmp/mtest-9096/.s.monetdb.34581
# MonetDB/GIS module loaded
# MonetDB/JAQL module loaded
# MonetDB/SQL module loaded

Ready.

# 22:53:25 >  
# 22:53:25 >  "/usr/bin/python2" "03-explain.SQL.py" "03-explain"
# 22:53:25 >  

#set optimizer = 'sequential_pipe';
#explain select
#	l_orderkey,
#	sum(l_extendedprice * (1 - l_discount)) as revenue,
#	o_orderdate,
#	o_shippriority
#from
#	customer,
#	orders,
#	lineitem
#where
#	c_mktsegment = 'BUILDING'
#	and c_custkey = o_custkey
#	and l_orderkey = o_orderkey
#	and o_orderdate < date '1995-03-15'
#	and l_shipdate > date '1995-03-15'
#group by
#	l_orderkey,
#	o_orderdate,
#	o_shippriority
#order by
#	revenue desc,
#	o_orderdate
#limit 10;
% .explain # table_name
% mal # name
% clob # type
% 517 # length
function user.s2_1{autoCommit=true}(A0:bte,A1:str,A2:date,A3:date):void;
<<<<<<< HEAD
    X_184:void := querylog.define("explain select\n\tl_orderkey,\n\tsum(l_extendedprice * (1 - l_discount)) as revenue,\n\to_orderdate,\n\to_shippriority\nfrom\n\tcustomer,\n\torders,\n\tlineitem\nwhere\n\tc_mktsegment = \\'BUILDING\\'\n\tand c_custkey = o_custkey\n\tand l_orderkey = o_orderkey\n\tand o_orderdate < date \\'1995-03-15\\'\n\tand l_shipdate > date \\'1995-03-15\\'\ngroup by\n\tl_orderkey,\n\to_orderdate,\n\to_shippriority\norder by\n\trevenue desc,\n\to_orderdate\nlimit 10;","sequential_pipe",112);
    X_142 := bat.new(nil:oid,nil:str);
    X_150 := bat.append(X_142,"sys.lineitem");
    X_160 := bat.append(X_150,"sys.L1");
    X_170 := bat.append(X_160,"sys.orders");
    X_178 := bat.append(X_170,"sys.orders");
    X_145 := bat.new(nil:oid,nil:str);
    X_152 := bat.append(X_145,"l_orderkey");
    X_162 := bat.append(X_152,"revenue");
    X_172 := bat.append(X_162,"o_orderdate");
    X_179 := bat.append(X_172,"o_shippriority");
    X_146 := bat.new(nil:oid,nil:str);
    X_154 := bat.append(X_146,"int");
    X_164 := bat.append(X_154,"decimal");
    X_174 := bat.append(X_164,"date");
    X_181 := bat.append(X_174,"int");
    X_147 := bat.new(nil:oid,nil:int);
    X_156 := bat.append(X_147,32);
    X_166 := bat.append(X_156,33);
    X_176 := bat.append(X_166,0);
    X_182 := bat.append(X_176,32);
    X_149 := bat.new(nil:oid,nil:int);
    X_158 := bat.append(X_149,0);
    X_168 := bat.append(X_158,4);
    X_177 := bat.append(X_168,0);
    X_183 := bat.append(X_177,0);
=======
    X_163:void := querylog.define("explain select\n\tl_orderkey,\n\tsum(l_extendedprice * (1 - l_discount)) as revenue,\n\to_orderdate,\n\to_shippriority\nfrom\n\tcustomer,\n\torders,\n\tlineitem\nwhere\n\tc_mktsegment = \\'BUILDING\\'\n\tand c_custkey = o_custkey\n\tand l_orderkey = o_orderkey\n\tand o_orderdate < date \\'1995-03-15\\'\n\tand l_shipdate > date \\'1995-03-15\\'\ngroup by\n\tl_orderkey,\n\to_orderdate,\n\to_shippriority\norder by\n\trevenue desc,\n\to_orderdate\nlimit 10;","sequential_pipe",90);
>>>>>>> a7741ca6
    X_6 := sql.mvc();
    X_10:bat[:oid,:date]  := sql.bind(X_6,"sys","orders","o_orderdate",0);
    X_7:bat[:oid,:oid]  := sql.tid(X_6,"sys","orders");
    X_213 := algebra.thetasubselect(X_10,X_7,A2,"<");
    (X_13,r1_13) := sql.bind(X_6,"sys","orders","o_orderdate",2);
    X_214 := algebra.thetasubselect(r1_13,nil:bat[:oid,:oid],A2,"<");
    X_16:bat[:oid,:date]  := sql.bind(X_6,"sys","orders","o_orderdate",1);
    X_216 := algebra.thetasubselect(X_16,X_7,A2,"<");
    X_18 := sql.subdelta(X_213,X_7,X_13,X_214,X_216);
    X_20:bat[:oid,:oid]  := sql.bind_idxbat(X_6,"sys","orders","orders_o_custkey_fkey",0);
    (X_22,r1_25) := sql.bind_idxbat(X_6,"sys","orders","orders_o_custkey_fkey",2);
    X_24:bat[:oid,:oid]  := sql.bind_idxbat(X_6,"sys","orders","orders_o_custkey_fkey",1);
    X_25 := sql.projectdelta(X_18,X_20,X_22,r1_25,X_24);
    X_28:bat[:oid,:str]  := sql.bind(X_6,"sys","customer","c_mktsegment",0);
    X_26:bat[:oid,:oid]  := sql.tid(X_6,"sys","customer");
    X_217 := algebra.subselect(X_28,X_26,A1,A1,true,true,false);
    (X_30,r1_35) := sql.bind(X_6,"sys","customer","c_mktsegment",2);
    X_218 := algebra.subselect(r1_35,nil:bat[:oid,:oid],A1,A1,true,true,false);
    X_32:bat[:oid,:str]  := sql.bind(X_6,"sys","customer","c_mktsegment",1);
    X_220 := algebra.subselect(X_32,X_26,A1,A1,true,true,false);
    X_33 := sql.subdelta(X_217,X_26,X_30,X_218,X_220);
    X_36 := X_33;
    (X_37,r1_45) := algebra.subjoin(X_25,X_36,nil:BAT,nil:BAT,false,nil:lng);
    X_41 := X_18;
    X_42 := algebra.leftfetchjoin(X_37,X_41);
    X_46:bat[:oid,:date]  := sql.bind(X_6,"sys","lineitem","l_shipdate",0);
    X_43:bat[:oid,:oid]  := sql.tid(X_6,"sys","lineitem");
    X_221 := algebra.thetasubselect(X_46,X_43,A3,">");
    (X_49,r1_57) := sql.bind(X_6,"sys","lineitem","l_shipdate",2);
    X_222 := algebra.thetasubselect(r1_57,nil:bat[:oid,:oid],A3,">");
    X_52:bat[:oid,:date]  := sql.bind(X_6,"sys","lineitem","l_shipdate",1);
    X_224 := algebra.thetasubselect(X_52,X_43,A3,">");
    X_54 := sql.subdelta(X_221,X_43,X_49,X_222,X_224);
    X_56:bat[:oid,:oid]  := sql.bind_idxbat(X_6,"sys","lineitem","lineitem_l_orderkey_fkey",0);
    (X_58,r1_69) := sql.bind_idxbat(X_6,"sys","lineitem","lineitem_l_orderkey_fkey",2);
    X_60:bat[:oid,:oid]  := sql.bind_idxbat(X_6,"sys","lineitem","lineitem_l_orderkey_fkey",1);
    X_61 := sql.projectdelta(X_54,X_56,X_58,r1_69,X_60);
    (X_62,r1_75) := algebra.subjoin(X_42,X_61,nil:BAT,nil:BAT,false,nil:lng);
<<<<<<< HEAD
    X_225 := algebra.leftfetchjoin(X_62,X_37);
    X_65 := sql.projectdelta(X_18,X_10,X_13,r1_13,X_16);
    X_66:bat[:oid,:date] := algebra.leftfetchjoin(X_225,X_65);
=======
    X_65 := sql.projectdelta(X_18,X_10,X_13,r1_13,X_16);
    X_66:bat[:oid,:date] := algebra.leftfetchjoinPath(X_62,X_37,X_65);
>>>>>>> a7741ca6
    X_67:bat[:oid,:int]  := sql.bind(X_6,"sys","orders","o_shippriority",0);
    (X_70,r1_84) := sql.bind(X_6,"sys","orders","o_shippriority",2);
    X_73:bat[:oid,:int]  := sql.bind(X_6,"sys","orders","o_shippriority",1);
    X_74 := sql.projectdelta(X_18,X_67,X_70,r1_84,X_73);
<<<<<<< HEAD
    X_75:bat[:oid,:int] := algebra.leftfetchjoin(X_225,X_74);
=======
    X_75:bat[:oid,:int] := algebra.leftfetchjoinPath(X_62,X_37,X_74);
>>>>>>> a7741ca6
    X_76:bat[:oid,:int]  := sql.bind(X_6,"sys","lineitem","l_orderkey",0);
    (X_80,r1_97) := sql.bind(X_6,"sys","lineitem","l_orderkey",2);
    X_83:bat[:oid,:int]  := sql.bind(X_6,"sys","lineitem","l_orderkey",1);
    X_85 := sql.projectdelta(X_54,X_76,X_80,r1_97,X_83);
    X_86 := algebra.leftfetchjoin(r1_75,X_85);
    (X_87,r1_106,r2_106) := group.subgroup(X_86);
    (X_90,r1_109,r2_109) := group.subgroup(X_75,X_87);
    (X_93,r1_112,r2_112) := group.subgroupdone(X_66,X_90);
    X_96 := algebra.leftfetchjoin(r1_112,X_66);
    X_97:bat[:oid,:lng]  := sql.bind(X_6,"sys","lineitem","l_extendedprice",0);
    (X_99,r1_118) := sql.bind(X_6,"sys","lineitem","l_extendedprice",2);
    X_102:bat[:oid,:lng]  := sql.bind(X_6,"sys","lineitem","l_extendedprice",1);
    X_103 := sql.projectdelta(X_54,X_97,X_99,r1_118,X_102);
    X_104 := algebra.leftfetchjoin(r1_75,X_103);
    X_105 := calc.lng(A0,15,2);
    X_108:bat[:oid,:lng] := sql.bind(X_6,"sys","lineitem","l_discount",0);
    (X_112,r1_138) := sql.bind(X_6,"sys","lineitem","l_discount",2);
    X_114:bat[:oid,:lng] := sql.bind(X_6,"sys","lineitem","l_discount",1);
    X_116 := sql.projectdelta(X_54,X_108,X_112,r1_138,X_114);
    X_117 := algebra.leftfetchjoin(r1_75,X_116);
    X_118:bat[:oid,:lng] := batcalc.-(X_105,X_117);
    X_119:bat[:oid,:hge] := batcalc.*(X_104,X_118);
    X_120:bat[:oid,:hge] := aggr.subsum(X_119,X_93,r1_112,true,true);
    (X_123,r1_157) := algebra.firstn(X_120,10:wrd,false,false);
    X_126 := algebra.firstn(X_96,X_123,r1_157,10:wrd,true,false);
    X_127 := algebra.leftfetchjoin(X_126,X_96);
    X_128 := algebra.leftfetchjoin(X_126,X_120);
    (X_129,r1_165,r2_165) := algebra.subsort(X_128,true,false);
    (X_132,r1_168,r2_168) := algebra.subsort(X_127,r1_165,r2_165,false,false);
<<<<<<< HEAD
    X_226 := algebra.leftfetchjoin(r1_168,X_126);
    X_135:bat[:oid,:int] := algebra.leftfetchjoinPath(X_226,r1_112,X_86);
    X_136 := algebra.subslice(X_135,0,9:wrd);
    X_227 := algebra.leftfetchjoin(X_136,r1_168);
    X_140:bat[:oid,:int] := algebra.leftfetchjoinPath(X_227,X_126,r1_112,X_75);
    X_137 := algebra.leftfetchjoin(X_136,X_135);
    X_138:bat[:oid,:hge] := algebra.leftfetchjoin(X_227,X_128);
    X_139:bat[:oid,:date] := algebra.leftfetchjoin(X_227,X_127);
    sql.resultSet(X_178,X_179,X_181,X_182,X_183,X_137,X_138,X_139,X_140);
=======
    X_135:bat[:oid,:int] := algebra.leftfetchjoinPath(r1_168,X_126,r1_112,X_86);
    X_137 := algebra.subslice(X_135,0,9:wrd);
    X_141:bat[:oid,:int] := algebra.leftfetchjoinPath(X_137,r1_168,X_126,r1_112,X_75);
    X_138 := algebra.leftfetchjoin(X_137,X_135);
    X_140:bat[:oid,:date] := algebra.leftfetchjoinPath(X_137,r1_168,X_127);
    X_139:bat[:oid,:hge] := algebra.leftfetchjoinPath(X_137,r1_168,X_128);
    X_142 := sql.resultSet(4,1,X_138);
    sql.rsColumn(X_142,"sys.lineitem","l_orderkey","int",32,0,X_138);
    sql.rsColumn(X_142,"sys.L1","revenue","decimal",39,4,X_139);
    sql.rsColumn(X_142,"sys.orders","o_orderdate","date",0,0,X_140);
    sql.rsColumn(X_142,"sys.orders","o_shippriority","int",32,0,X_141);
    X_161 := io.stdout();
    sql.exportResult(X_161,X_142);
>>>>>>> a7741ca6
end user.s2_1;

# 22:53:25 >  
# 22:53:25 >  "Done."
# 22:53:25 >  
<|MERGE_RESOLUTION|>--- conflicted
+++ resolved
@@ -54,8 +54,7 @@
 % clob # type
 % 517 # length
 function user.s2_1{autoCommit=true}(A0:bte,A1:str,A2:date,A3:date):void;
-<<<<<<< HEAD
-    X_184:void := querylog.define("explain select\n\tl_orderkey,\n\tsum(l_extendedprice * (1 - l_discount)) as revenue,\n\to_orderdate,\n\to_shippriority\nfrom\n\tcustomer,\n\torders,\n\tlineitem\nwhere\n\tc_mktsegment = \\'BUILDING\\'\n\tand c_custkey = o_custkey\n\tand l_orderkey = o_orderkey\n\tand o_orderdate < date \\'1995-03-15\\'\n\tand l_shipdate > date \\'1995-03-15\\'\ngroup by\n\tl_orderkey,\n\to_orderdate,\n\to_shippriority\norder by\n\trevenue desc,\n\to_orderdate\nlimit 10;","sequential_pipe",112);
+    X_184:void := querylog.define("explain select\n\tl_orderkey,\n\tsum(l_extendedprice * (1 - l_discount)) as revenue,\n\to_orderdate,\n\to_shippriority\nfrom\n\tcustomer,\n\torders,\n\tlineitem\nwhere\n\tc_mktsegment = \\'BUILDING\\'\n\tand c_custkey = o_custkey\n\tand l_orderkey = o_orderkey\n\tand o_orderdate < date \\'1995-03-15\\'\n\tand l_shipdate > date \\'1995-03-15\\'\ngroup by\n\tl_orderkey,\n\to_orderdate,\n\to_shippriority\norder by\n\trevenue desc,\n\to_orderdate\nlimit 10;","sequential_pipe",109);
     X_142 := bat.new(nil:oid,nil:str);
     X_150 := bat.append(X_142,"sys.lineitem");
     X_160 := bat.append(X_150,"sys.L1");
@@ -73,7 +72,7 @@
     X_181 := bat.append(X_174,"int");
     X_147 := bat.new(nil:oid,nil:int);
     X_156 := bat.append(X_147,32);
-    X_166 := bat.append(X_156,33);
+    X_166 := bat.append(X_156,39);
     X_176 := bat.append(X_166,0);
     X_182 := bat.append(X_176,32);
     X_149 := bat.new(nil:oid,nil:int);
@@ -81,9 +80,6 @@
     X_168 := bat.append(X_158,4);
     X_177 := bat.append(X_168,0);
     X_183 := bat.append(X_177,0);
-=======
-    X_163:void := querylog.define("explain select\n\tl_orderkey,\n\tsum(l_extendedprice * (1 - l_discount)) as revenue,\n\to_orderdate,\n\to_shippriority\nfrom\n\tcustomer,\n\torders,\n\tlineitem\nwhere\n\tc_mktsegment = \\'BUILDING\\'\n\tand c_custkey = o_custkey\n\tand l_orderkey = o_orderkey\n\tand o_orderdate < date \\'1995-03-15\\'\n\tand l_shipdate > date \\'1995-03-15\\'\ngroup by\n\tl_orderkey,\n\to_orderdate,\n\to_shippriority\norder by\n\trevenue desc,\n\to_orderdate\nlimit 10;","sequential_pipe",90);
->>>>>>> a7741ca6
     X_6 := sql.mvc();
     X_10:bat[:oid,:date]  := sql.bind(X_6,"sys","orders","o_orderdate",0);
     X_7:bat[:oid,:oid]  := sql.tid(X_6,"sys","orders");
@@ -122,23 +118,13 @@
     X_60:bat[:oid,:oid]  := sql.bind_idxbat(X_6,"sys","lineitem","lineitem_l_orderkey_fkey",1);
     X_61 := sql.projectdelta(X_54,X_56,X_58,r1_69,X_60);
     (X_62,r1_75) := algebra.subjoin(X_42,X_61,nil:BAT,nil:BAT,false,nil:lng);
-<<<<<<< HEAD
-    X_225 := algebra.leftfetchjoin(X_62,X_37);
-    X_65 := sql.projectdelta(X_18,X_10,X_13,r1_13,X_16);
-    X_66:bat[:oid,:date] := algebra.leftfetchjoin(X_225,X_65);
-=======
     X_65 := sql.projectdelta(X_18,X_10,X_13,r1_13,X_16);
     X_66:bat[:oid,:date] := algebra.leftfetchjoinPath(X_62,X_37,X_65);
->>>>>>> a7741ca6
     X_67:bat[:oid,:int]  := sql.bind(X_6,"sys","orders","o_shippriority",0);
     (X_70,r1_84) := sql.bind(X_6,"sys","orders","o_shippriority",2);
     X_73:bat[:oid,:int]  := sql.bind(X_6,"sys","orders","o_shippriority",1);
     X_74 := sql.projectdelta(X_18,X_67,X_70,r1_84,X_73);
-<<<<<<< HEAD
-    X_75:bat[:oid,:int] := algebra.leftfetchjoin(X_225,X_74);
-=======
     X_75:bat[:oid,:int] := algebra.leftfetchjoinPath(X_62,X_37,X_74);
->>>>>>> a7741ca6
     X_76:bat[:oid,:int]  := sql.bind(X_6,"sys","lineitem","l_orderkey",0);
     (X_80,r1_97) := sql.bind(X_6,"sys","lineitem","l_orderkey",2);
     X_83:bat[:oid,:int]  := sql.bind(X_6,"sys","lineitem","l_orderkey",1);
@@ -168,31 +154,13 @@
     X_128 := algebra.leftfetchjoin(X_126,X_120);
     (X_129,r1_165,r2_165) := algebra.subsort(X_128,true,false);
     (X_132,r1_168,r2_168) := algebra.subsort(X_127,r1_165,r2_165,false,false);
-<<<<<<< HEAD
-    X_226 := algebra.leftfetchjoin(r1_168,X_126);
-    X_135:bat[:oid,:int] := algebra.leftfetchjoinPath(X_226,r1_112,X_86);
+    X_135:bat[:oid,:int] := algebra.leftfetchjoinPath(r1_168,X_126,r1_112,X_86);
     X_136 := algebra.subslice(X_135,0,9:wrd);
-    X_227 := algebra.leftfetchjoin(X_136,r1_168);
-    X_140:bat[:oid,:int] := algebra.leftfetchjoinPath(X_227,X_126,r1_112,X_75);
+    X_140:bat[:oid,:int] := algebra.leftfetchjoinPath(X_136,r1_168,X_126,r1_112,X_75);
     X_137 := algebra.leftfetchjoin(X_136,X_135);
-    X_138:bat[:oid,:hge] := algebra.leftfetchjoin(X_227,X_128);
-    X_139:bat[:oid,:date] := algebra.leftfetchjoin(X_227,X_127);
+    X_138:bat[:oid,:hge] := algebra.leftfetchjoinPath(X_136,r1_168,X_128);
+    X_139:bat[:oid,:date] := algebra.leftfetchjoinPath(X_136,r1_168,X_127);
     sql.resultSet(X_178,X_179,X_181,X_182,X_183,X_137,X_138,X_139,X_140);
-=======
-    X_135:bat[:oid,:int] := algebra.leftfetchjoinPath(r1_168,X_126,r1_112,X_86);
-    X_137 := algebra.subslice(X_135,0,9:wrd);
-    X_141:bat[:oid,:int] := algebra.leftfetchjoinPath(X_137,r1_168,X_126,r1_112,X_75);
-    X_138 := algebra.leftfetchjoin(X_137,X_135);
-    X_140:bat[:oid,:date] := algebra.leftfetchjoinPath(X_137,r1_168,X_127);
-    X_139:bat[:oid,:hge] := algebra.leftfetchjoinPath(X_137,r1_168,X_128);
-    X_142 := sql.resultSet(4,1,X_138);
-    sql.rsColumn(X_142,"sys.lineitem","l_orderkey","int",32,0,X_138);
-    sql.rsColumn(X_142,"sys.L1","revenue","decimal",39,4,X_139);
-    sql.rsColumn(X_142,"sys.orders","o_orderdate","date",0,0,X_140);
-    sql.rsColumn(X_142,"sys.orders","o_shippriority","int",32,0,X_141);
-    X_161 := io.stdout();
-    sql.exportResult(X_161,X_142);
->>>>>>> a7741ca6
 end user.s2_1;
 
 # 22:53:25 >  
