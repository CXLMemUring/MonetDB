stdout of test '03-explain` in directory 'sql/benchmarks/tpch` itself:


# 22:53:25 >  
# 22:53:25 >  "mserver5" "--debug=10" "--set" "gdk_nr_threads=0" "--set" "mapi_open=true" "--set" "mapi_port=34581" "--set" "mapi_usock=/var/tmp/mtest-9096/.s.monetdb.34581" "--set" "monet_prompt=" "--forcemito" "--set" "mal_listing=2" "--dbpath=/ufs/manegold/_/Monet/HG/Feb2013/prefix/--disable-debug_--enable-assert_--enable-optimize/var/MonetDB/mTests_sql_benchmarks_tpch" "--set" "mal_listing=0"
# 22:53:25 >  

# MonetDB 5 server v11.15.12
# This is an unreleased version
# Serving database 'mTests_sql_benchmarks_tpch', using 8 threads
# Compiled for x86_64-unknown-linux-gnu/64bit with 64bit OIDs dynamically linked
# Found 15.591 GiB available main-memory.
# Copyright (c) 1993-July 2008 CWI.
# Copyright (c) August 2008-2013 MonetDB B.V., all rights reserved
# Visit http://www.monetdb.org/ for further information
# Listening for connection requests on mapi:monetdb://rome.ins.cwi.nl:34581/
# Listening for UNIX domain connection requests on mapi:monetdb:///var/tmp/mtest-9096/.s.monetdb.34581
# MonetDB/GIS module loaded
# MonetDB/JAQL module loaded
# MonetDB/SQL module loaded

Ready.

# 22:53:25 >  
# 22:53:25 >  "/usr/bin/python2" "03-explain.SQL.py" "03-explain"
# 22:53:25 >  

#set optimizer = 'sequential_pipe';
#explain select
#	l_orderkey,
#	sum(l_extendedprice * (1 - l_discount)) as revenue,
#	o_orderdate,
#	o_shippriority
#from
#	customer,
#	orders,
#	lineitem
#where
#	c_mktsegment = 'BUILDING'
#	and c_custkey = o_custkey
#	and l_orderkey = o_orderkey
#	and o_orderdate < date '1995-03-15'
#	and l_shipdate > date '1995-03-15'
#group by
#	l_orderkey,
#	o_orderdate,
#	o_shippriority
#order by
#	revenue desc,
#	o_orderdate
#limit 10;
% .explain # table_name
% mal # name
% clob # type
% 496 # length
function user.s2_1{autoCommit=true}(A0:bte,A1:str,A2:date,A3:date):void;
    X_6 := sql.mvc();
    X_10 := sql.bind(X_6,"sys","orders","o_orderdate",0);
    X_7:bat[:oid,:oid]  := sql.tid(X_6,"sys","orders");
    X_179 := algebra.thetasubselect(X_10,X_7,A2,"<");
    (X_13,r1_13) := sql.bind(X_6,"sys","orders","o_orderdate",2);
    X_180 := algebra.thetasubselect(r1_13,A2,"<");
    X_16 := sql.bind(X_6,"sys","orders","o_orderdate",1);
    X_181 := algebra.thetasubselect(X_16,X_7,A2,"<");
    X_18 := sql.subdelta(X_179,X_7,X_13,X_180,X_181);
    X_20 := sql.bind_idxbat(X_6,"sys","orders","orders_o_custkey_fkey",0);
    (X_22,r1_25) := sql.bind_idxbat(X_6,"sys","orders","orders_o_custkey_fkey",2);
    X_24 := sql.bind_idxbat(X_6,"sys","orders","orders_o_custkey_fkey",1);
    X_25 := sql.projectdelta(X_18,X_20,X_22,r1_25,X_24);
    X_28 := sql.bind(X_6,"sys","customer","c_mktsegment",0);
    X_26:bat[:oid,:oid]  := sql.tid(X_6,"sys","customer");
    X_182 := algebra.subselect(X_28,X_26,A1,A1,true,true,false);
    (X_30,r1_35) := sql.bind(X_6,"sys","customer","c_mktsegment",2);
    X_183 := algebra.subselect(r1_35,A1,A1,true,true,false);
    X_32 := sql.bind(X_6,"sys","customer","c_mktsegment",1);
    X_184 := algebra.subselect(X_32,X_26,A1,A1,true,true,false);
    X_33 := sql.subdelta(X_182,X_26,X_30,X_183,X_184);
    X_36 := X_33;
    (X_37,r1_45) := algebra.join(X_25,X_36);
    X_39 := X_18;
    X_40 := algebra.leftfetchjoin(X_37,X_39);
    X_44 := sql.bind(X_6,"sys","lineitem","l_shipdate",0);
    X_41:bat[:oid,:oid]  := sql.tid(X_6,"sys","lineitem");
    X_185 := algebra.thetasubselect(X_44,X_41,A3,">");
    (X_47,r1_55) := sql.bind(X_6,"sys","lineitem","l_shipdate",2);
    X_186 := algebra.thetasubselect(r1_55,A3,">");
    X_50 := sql.bind(X_6,"sys","lineitem","l_shipdate",1);
    X_187 := algebra.thetasubselect(X_50,X_41,A3,">");
    X_52 := sql.subdelta(X_185,X_41,X_47,X_186,X_187);
    X_54 := sql.bind_idxbat(X_6,"sys","lineitem","lineitem_l_orderkey_fkey",0);
    (X_56,r1_67) := sql.bind_idxbat(X_6,"sys","lineitem","lineitem_l_orderkey_fkey",2);
    X_58 := sql.bind_idxbat(X_6,"sys","lineitem","lineitem_l_orderkey_fkey",1);
    X_59 := sql.projectdelta(X_52,X_54,X_56,r1_67,X_58);
    (X_60,r1_73) := algebra.join(X_40,X_59);
    X_62 := sql.bind(X_6,"sys","lineitem","l_extendedprice",0);
    (X_64,r1_77) := sql.bind(X_6,"sys","lineitem","l_extendedprice",2);
    X_66 := sql.bind(X_6,"sys","lineitem","l_extendedprice",1);
    X_67 := sql.projectdelta(X_52,X_62,X_64,r1_77,X_66);
    X_68 := algebra.leftfetchjoin(r1_73,X_67);
    X_69 := calc.lng(A0,15,2);
    X_71 := sql.bind(X_6,"sys","lineitem","l_discount",0);
    (X_76,r1_92) := sql.bind(X_6,"sys","lineitem","l_discount",2);
    X_79 := sql.bind(X_6,"sys","lineitem","l_discount",1);
    X_81 := sql.projectdelta(X_52,X_71,X_76,r1_92,X_79);
    X_82 := algebra.leftfetchjoin(r1_73,X_81);
    X_83:bat[:oid,:lng]  := batcalc.-(X_69,X_82);
    X_84:bat[:oid,:lng]  := batcalc.*(X_68,X_83);
    X_188 := algebra.leftfetchjoin(X_60,X_37);
    X_85 := sql.projectdelta(X_18,X_10,X_13,r1_13,X_16);
    X_86:bat[:oid,:date]  := algebra.leftfetchjoin(X_188,X_85);
    X_87 := sql.bind(X_6,"sys","lineitem","l_orderkey",0);
<<<<<<< HEAD
    (X_89,r1_111) := sql.bind(X_6,"sys","lineitem","l_orderkey",2);
    X_91 := sql.bind(X_6,"sys","lineitem","l_orderkey",1);
    X_92 := sql.projectdelta(X_52,X_87,X_89,r1_111,X_91);
    X_93 := algebra.leftfetchjoin(r1_73,X_92);
    X_94 := sql.bind(X_6,"sys","orders","o_shippriority",0);
    (X_97,r1_121) := sql.bind(X_6,"sys","orders","o_shippriority",2);
    X_100 := sql.bind(X_6,"sys","orders","o_shippriority",1);
    X_101 := sql.projectdelta(X_18,X_94,X_97,r1_121,X_100);
    X_102:bat[:oid,:int]  := algebra.leftfetchjoin(X_188,X_101);
    (X_103,r1_130,r2_130) := group.subgroup(X_102);
    (X_106,r1_133,r2_133) := group.subgroup(X_93,X_103);
    (X_109,r1_136,r2_136) := group.subgroupdone(X_86,X_106);
    X_112:bat[:oid,:lng]  := aggr.subsum(X_84,X_109,r1_136,true,true);
    X_117 := algebra.leftfetchjoin(r1_136,X_86);
    X_115 := pqueue.utopn_min(X_112,10:wrd);
    X_116 := bat.mirror(X_115);
    X_118 := algebra.leftjoin(X_116,X_117);
    X_119 := pqueue.topn_max(X_115,X_118,10:wrd);
    X_121 := algebra.markT(X_119,0@0);
    X_122 := bat.reverse(X_121);
    X_189 := algebra.leftfetchjoin(X_122,r1_136);
    X_123:bat[:oid,:int]  := algebra.leftfetchjoin(X_189,X_93);
    X_125 := algebra.subslice(X_123,0:wrd,9:wrd);
    X_190 := algebra.leftfetchjoin(X_125,X_122);
    X_129:bat[:oid,:int]  := algebra.leftfetchjoinPath(X_190,r1_136,X_102);
    X_126 := algebra.leftfetchjoin(X_125,X_123);
    X_128:bat[:oid,:date]  := algebra.leftfetchjoin(X_190,X_117);
    X_127:bat[:oid,:lng]  := algebra.leftfetchjoin(X_190,X_112);
    X_130 := sql.resultSet(4,1,X_126);
    sql.rsColumn(X_130,"sys.lineitem","l_orderkey","int",32,0,X_126);
    sql.rsColumn(X_130,"sys.L1","revenue","decimal",18,4,X_127);
    sql.rsColumn(X_130,"sys.orders","o_orderdate","date",0,0,X_128);
    sql.rsColumn(X_130,"sys.orders","o_shippriority","int",32,0,X_129);
    X_149 := io.stdout();
    sql.exportResult(X_149,X_130);
end s2_1;
# querylog.define("explain select\n\tl_orderkey,\n\tsum(l_extendedprice * (1 - l_discount)) as revenue,\n\to_orderdate,\n\to_shippriority\nfrom\n\tcustomer,\n\torders,\n\tlineitem\nwhere\n\tc_mktsegment = \\'BUILDING\\'\n\tand c_custkey = o_custkey\n\tand l_orderkey = o_orderkey\n\tand o_orderdate < date \\'1995-03-15\\'\n\tand l_shipdate > date \\'1995-03-15\\'\ngroup by\n\tl_orderkey,\n\to_orderdate,\n\to_shippriority\norder by\n\trevenue desc,\n\to_orderdate\nlimit 10;","sequential_pipe")
=======
    (X_90,r1_114) := sql.bind(X_6,"sys","lineitem","l_orderkey",2);
    X_93 := sql.bind(X_6,"sys","lineitem","l_orderkey",1);
    X_94 := sql.projectdelta(X_18,X_87,X_90,r1_114,X_93);
    X_95:bat[:oid,:int]  := algebra.leftfetchjoin(X_187,X_94);
    X_96 := sql.bind(X_6,"sys","orders","o_shippriority",0);
    (X_100,r1_127) := sql.bind(X_6,"sys","orders","o_shippriority",2);
    X_103 := sql.bind(X_6,"sys","orders","o_shippriority",1);
    X_105 := sql.projectdelta(X_33,X_96,X_100,r1_127,X_103);
    X_106:bat[:oid,:int]  := algebra.leftfetchjoin(X_188,X_105);
    (X_107,r1_137,r2_137) := group.subgroup(X_106);
    (X_110,r1_140,r2_140) := group.subgroup(X_95,X_107);
    (X_113,r1_143,r2_143) := group.subgroupdone(X_86,X_110);
    X_116:bat[:oid,:lng]  := aggr.subsum(X_84,X_113,r1_143,true,true);
    X_121 := algebra.leftfetchjoin(r1_143,X_86);
    X_119 := pqueue.utopn_min(X_116,10:wrd);
    X_120 := bat.mirror(X_119);
    X_122 := algebra.leftfetchjoin(X_120,X_121);
    X_123 := pqueue.topn_max(X_119,X_122,10:wrd);
    X_124 := algebra.subslice(X_123,0:wrd,9:wrd);
    X_189 := algebra.leftfetchjoin(X_124,r1_143);
    X_125:bat[:oid,:int]  := algebra.leftfetchjoin(X_189,X_95);
    X_127 := algebra.subslice(X_125,0:wrd,9:wrd);
    X_190 := algebra.leftfetchjoin(X_127,X_124);
    X_131:bat[:oid,:int]  := algebra.leftfetchjoinPath(X_190,r1_143,X_106);
    X_128 := algebra.leftfetchjoin(X_127,X_125);
    X_130:bat[:oid,:date]  := algebra.leftfetchjoin(X_190,X_121);
    X_129:bat[:oid,:lng]  := algebra.leftfetchjoin(X_190,X_116);
    X_132 := sql.resultSet(4,1,X_128);
    sql.rsColumn(X_132,"sys.lineitem","l_orderkey","int",32,0,X_128);
    sql.rsColumn(X_132,"sys.L1","revenue","decimal",19,4,X_129);
    sql.rsColumn(X_132,"sys.orders","o_orderdate","date",0,0,X_130);
    sql.rsColumn(X_132,"sys.orders","o_shippriority","int",32,0,X_131);
    X_151 := io.stdout();
    sql.exportResult(X_151,X_132);
end s0_1;
>>>>>>> 68f760d0

# 22:53:25 >  
# 22:53:25 >  "Done."
# 22:53:25 >  
<|MERGE_RESOLUTION|>--- conflicted
+++ resolved
@@ -109,7 +109,6 @@
     X_85 := sql.projectdelta(X_18,X_10,X_13,r1_13,X_16);
     X_86:bat[:oid,:date]  := algebra.leftfetchjoin(X_188,X_85);
     X_87 := sql.bind(X_6,"sys","lineitem","l_orderkey",0);
-<<<<<<< HEAD
     (X_89,r1_111) := sql.bind(X_6,"sys","lineitem","l_orderkey",2);
     X_91 := sql.bind(X_6,"sys","lineitem","l_orderkey",1);
     X_92 := sql.projectdelta(X_52,X_87,X_89,r1_111,X_91);
@@ -140,50 +139,13 @@
     X_127:bat[:oid,:lng]  := algebra.leftfetchjoin(X_190,X_112);
     X_130 := sql.resultSet(4,1,X_126);
     sql.rsColumn(X_130,"sys.lineitem","l_orderkey","int",32,0,X_126);
-    sql.rsColumn(X_130,"sys.L1","revenue","decimal",18,4,X_127);
+    sql.rsColumn(X_130,"sys.L1","revenue","decimal",19,4,X_127);
     sql.rsColumn(X_130,"sys.orders","o_orderdate","date",0,0,X_128);
     sql.rsColumn(X_130,"sys.orders","o_shippriority","int",32,0,X_129);
     X_149 := io.stdout();
     sql.exportResult(X_149,X_130);
 end s2_1;
 # querylog.define("explain select\n\tl_orderkey,\n\tsum(l_extendedprice * (1 - l_discount)) as revenue,\n\to_orderdate,\n\to_shippriority\nfrom\n\tcustomer,\n\torders,\n\tlineitem\nwhere\n\tc_mktsegment = \\'BUILDING\\'\n\tand c_custkey = o_custkey\n\tand l_orderkey = o_orderkey\n\tand o_orderdate < date \\'1995-03-15\\'\n\tand l_shipdate > date \\'1995-03-15\\'\ngroup by\n\tl_orderkey,\n\to_orderdate,\n\to_shippriority\norder by\n\trevenue desc,\n\to_orderdate\nlimit 10;","sequential_pipe")
-=======
-    (X_90,r1_114) := sql.bind(X_6,"sys","lineitem","l_orderkey",2);
-    X_93 := sql.bind(X_6,"sys","lineitem","l_orderkey",1);
-    X_94 := sql.projectdelta(X_18,X_87,X_90,r1_114,X_93);
-    X_95:bat[:oid,:int]  := algebra.leftfetchjoin(X_187,X_94);
-    X_96 := sql.bind(X_6,"sys","orders","o_shippriority",0);
-    (X_100,r1_127) := sql.bind(X_6,"sys","orders","o_shippriority",2);
-    X_103 := sql.bind(X_6,"sys","orders","o_shippriority",1);
-    X_105 := sql.projectdelta(X_33,X_96,X_100,r1_127,X_103);
-    X_106:bat[:oid,:int]  := algebra.leftfetchjoin(X_188,X_105);
-    (X_107,r1_137,r2_137) := group.subgroup(X_106);
-    (X_110,r1_140,r2_140) := group.subgroup(X_95,X_107);
-    (X_113,r1_143,r2_143) := group.subgroupdone(X_86,X_110);
-    X_116:bat[:oid,:lng]  := aggr.subsum(X_84,X_113,r1_143,true,true);
-    X_121 := algebra.leftfetchjoin(r1_143,X_86);
-    X_119 := pqueue.utopn_min(X_116,10:wrd);
-    X_120 := bat.mirror(X_119);
-    X_122 := algebra.leftfetchjoin(X_120,X_121);
-    X_123 := pqueue.topn_max(X_119,X_122,10:wrd);
-    X_124 := algebra.subslice(X_123,0:wrd,9:wrd);
-    X_189 := algebra.leftfetchjoin(X_124,r1_143);
-    X_125:bat[:oid,:int]  := algebra.leftfetchjoin(X_189,X_95);
-    X_127 := algebra.subslice(X_125,0:wrd,9:wrd);
-    X_190 := algebra.leftfetchjoin(X_127,X_124);
-    X_131:bat[:oid,:int]  := algebra.leftfetchjoinPath(X_190,r1_143,X_106);
-    X_128 := algebra.leftfetchjoin(X_127,X_125);
-    X_130:bat[:oid,:date]  := algebra.leftfetchjoin(X_190,X_121);
-    X_129:bat[:oid,:lng]  := algebra.leftfetchjoin(X_190,X_116);
-    X_132 := sql.resultSet(4,1,X_128);
-    sql.rsColumn(X_132,"sys.lineitem","l_orderkey","int",32,0,X_128);
-    sql.rsColumn(X_132,"sys.L1","revenue","decimal",19,4,X_129);
-    sql.rsColumn(X_132,"sys.orders","o_orderdate","date",0,0,X_130);
-    sql.rsColumn(X_132,"sys.orders","o_shippriority","int",32,0,X_131);
-    X_151 := io.stdout();
-    sql.exportResult(X_151,X_132);
-end s0_1;
->>>>>>> 68f760d0
 
 # 22:53:25 >  
 # 22:53:25 >  "Done."
