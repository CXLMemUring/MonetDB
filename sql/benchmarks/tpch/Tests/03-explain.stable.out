--- conflicted
+++ resolved
@@ -52,13 +52,12 @@
 % .explain # table_name
 % mal # name
 % clob # type
-<<<<<<< HEAD
 % 499 # length
 function user.s4_1():void;
     X_211:void := querylog.define("explain select\n l_orderkey,\n sum(l_extendedprice * (1 - l_discount)) as revenue,\n o_orderdate,\n o_shippriority\nfrom\n customer,\n orders,\n lineitem\nwhere\n c_mktsegment = \\'BUILDING\\'\n and c_custkey = o_custkey\n and l_orderkey = o_orderkey\n and o_orderdate < date \\'1995-03-15\\'\n and l_shipdate > date \\'1995-03-15\\'\ngroup by\n l_orderkey,\n o_orderdate,\n o_shippriority\norder by\n revenue desc,\n o_orderdate\nlimit 10;","sequential_pipe",78);
     X_170 := bat.new(nil:str);
     X_177 := bat.append(X_170,"sys.lineitem");
-    X_187 := bat.append(X_177,"sys.L2");
+    X_187 := bat.append(X_177,"sys.L4");
     X_197 := bat.append(X_187,"sys.orders");
     X_205 := bat.append(X_197,"sys.orders");
     X_172 := bat.new(nil:str);
@@ -155,116 +154,6 @@
 #candidates           actions= 1 time=1 usec 
 #garbagecollector     actions= 1 time=33 usec 
 #total                actions= 1 time=823 usec 
-=======
-% 500 # length
-function user.s2_1(A0:bte,A1:str,A2:date,A3:date):void;
-    X_160:void := querylog.define("explain select\n l_orderkey,\n sum(l_extendedprice * (1 - l_discount)) as revenue,\n o_orderdate,\n o_shippriority\nfrom\n customer,\n orders,\n lineitem\nwhere\n c_mktsegment = \\'BUILDING\\'\n and c_custkey = o_custkey\n and l_orderkey = o_orderkey\n and o_orderdate < date \\'1995-03-15\\'\n and l_shipdate > date \\'1995-03-15\\'\ngroup by\n l_orderkey,\n o_orderdate,\n o_shippriority\norder by\n revenue desc,\n o_orderdate\nlimit 10;","sequential_pipe",107);
-    X_122 := bat.new(nil:oid,nil:str);
-    X_130 := bat.append(X_122,"sys.lineitem");
-    X_138 := bat.append(X_130,"sys.L2");
-    X_148 := bat.append(X_138,"sys.orders");
-    X_155 := bat.append(X_148,"sys.orders");
-    X_125 := bat.new(nil:oid,nil:str);
-    X_132 := bat.append(X_125,"l_orderkey");
-    X_140 := bat.append(X_132,"revenue");
-    X_150 := bat.append(X_140,"o_orderdate");
-    X_156 := bat.append(X_150,"o_shippriority");
-    X_126 := bat.new(nil:oid,nil:str);
-    X_133 := bat.append(X_126,"int");
-    X_142 := bat.append(X_133,"decimal");
-    X_151 := bat.append(X_142,"date");
-    X_157 := bat.append(X_151,"int");
-    X_127 := bat.new(nil:oid,nil:int);
-    X_135 := bat.append(X_127,32);
-    X_144 := bat.append(X_135,19);
-    X_153 := bat.append(X_144,0);
-    X_158 := bat.append(X_153,32);
-    X_129 := bat.new(nil:oid,nil:int);
-    X_137 := bat.append(X_129,0);
-    X_146 := bat.append(X_137,4);
-    X_154 := bat.append(X_146,0);
-    X_159 := bat.append(X_154,0);
-    X_5 := sql.mvc();
-    X_9:bat[:date] := sql.bind(X_5,"sys","orders","o_orderdate",0);
-    C_6:bat[:oid] := sql.tid(X_5,"sys","orders");
-    C_170 := algebra.thetasubselect(X_9,C_6,A2,"<");
-    (C_12:bat[:oid],r1_12:bat[:date]) := sql.bind(X_5,"sys","orders","o_orderdate",2);
-    C_171 := algebra.thetasubselect(r1_12,nil:bat[:oid],A2,"<");
-    X_15:bat[:date] := sql.bind(X_5,"sys","orders","o_orderdate",1);
-    C_173 := algebra.thetasubselect(X_15,C_6,A2,"<");
-    C_17 := sql.subdelta(C_170,C_6,C_12,C_171,C_173);
-    X_19:bat[:oid] := sql.bind_idxbat(X_5,"sys","orders","orders_o_custkey_fkey",0);
-    (X_21,r1_24) := sql.bind_idxbat(X_5,"sys","orders","orders_o_custkey_fkey",2);
-    X_23:bat[:oid] := sql.bind_idxbat(X_5,"sys","orders","orders_o_custkey_fkey",1);
-    X_24 := sql.projectdelta(C_17,X_19,X_21,r1_24,X_23);
-    X_27:bat[:str] := sql.bind(X_5,"sys","customer","c_mktsegment",0);
-    C_25:bat[:oid] := sql.tid(X_5,"sys","customer");
-    C_174 := algebra.subselect(X_27,C_25,A1,A1,true,false,false);
-    (C_29:bat[:oid],r1_34:bat[:str]) := sql.bind(X_5,"sys","customer","c_mktsegment",2);
-    C_175 := algebra.subselect(r1_34,nil:bat[:oid],A1,A1,true,false,false);
-    X_31:bat[:str] := sql.bind(X_5,"sys","customer","c_mktsegment",1);
-    C_176 := algebra.subselect(X_31,C_25,A1,A1,true,false,false);
-    C_32 := sql.subdelta(C_174,C_25,C_29,C_175,C_176);
-    (X_35,r1_45) := algebra.subjoin(X_24,C_32,nil:BAT,nil:BAT,false,nil:lng);
-    X_39 := algebra.projection(X_35,C_17);
-    X_42:bat[:date] := sql.bind(X_5,"sys","lineitem","l_shipdate",0);
-    C_40:bat[:oid] := sql.tid(X_5,"sys","lineitem");
-    C_177 := algebra.thetasubselect(X_42,C_40,A3,">");
-    (C_44:bat[:oid],r1_56:bat[:date]) := sql.bind(X_5,"sys","lineitem","l_shipdate",2);
-    C_178 := algebra.thetasubselect(r1_56,nil:bat[:oid],A3,">");
-    X_46:bat[:date] := sql.bind(X_5,"sys","lineitem","l_shipdate",1);
-    C_179 := algebra.thetasubselect(X_46,C_40,A3,">");
-    C_47 := sql.subdelta(C_177,C_40,C_44,C_178,C_179);
-    X_49:bat[:oid] := sql.bind_idxbat(X_5,"sys","lineitem","lineitem_l_orderkey_fkey",0);
-    (X_51,r1_66) := sql.bind_idxbat(X_5,"sys","lineitem","lineitem_l_orderkey_fkey",2);
-    X_53:bat[:oid] := sql.bind_idxbat(X_5,"sys","lineitem","lineitem_l_orderkey_fkey",1);
-    X_54 := sql.projectdelta(C_47,X_49,X_51,r1_66,X_53);
-    (X_55,r1_72) := algebra.subjoin(X_39,X_54,nil:BAT,nil:BAT,false,nil:lng);
-    X_57 := sql.projectdelta(C_17,X_9,C_12,r1_12,X_15);
-    X_58:bat[:date] := algebra.projectionpath(X_55,X_35,X_57);
-    X_59:bat[:int] := sql.bind(X_5,"sys","orders","o_shippriority",0);
-    (C_61:bat[:oid],r1_79:bat[:int]) := sql.bind(X_5,"sys","orders","o_shippriority",2);
-    X_63:bat[:int] := sql.bind(X_5,"sys","orders","o_shippriority",1);
-    X_64 := sql.projectdelta(C_17,X_59,C_61,r1_79,X_63);
-    X_65:bat[:int] := algebra.projectionpath(X_55,X_35,X_64);
-    X_66:bat[:int] := sql.bind(X_5,"sys","lineitem","l_orderkey",0);
-    (C_68:bat[:oid],r1_89:bat[:int]) := sql.bind(X_5,"sys","lineitem","l_orderkey",2);
-    X_70:bat[:int] := sql.bind(X_5,"sys","lineitem","l_orderkey",1);
-    X_71 := sql.projectdelta(C_47,X_66,C_68,r1_89,X_70);
-    X_72 := algebra.projection(r1_72,X_71);
-    (X_73,r1_96,r2_96) := group.subgroup(X_72);
-    (X_76,r1_99,r2_99) := group.subgroup(X_65,X_73);
-    (X_79,r1_102,r2_102) := group.subgroupdone(X_58,X_76);
-    X_82 := algebra.projection(r1_102,X_58);
-    X_83:bat[:lng] := sql.bind(X_5,"sys","lineitem","l_extendedprice",0);
-    (C_85:bat[:oid],r1_108:bat[:lng]) := sql.bind(X_5,"sys","lineitem","l_extendedprice",2);
-    X_87:bat[:lng] := sql.bind(X_5,"sys","lineitem","l_extendedprice",1);
-    X_88 := sql.projectdelta(C_47,X_83,C_85,r1_108,X_87);
-    X_89 := algebra.projection(r1_72,X_88);
-    X_90 := calc.lng(A0,15,2);
-    X_92:bat[:lng] := sql.bind(X_5,"sys","lineitem","l_discount",0);
-    (C_94:bat[:oid],r1_121:bat[:lng]) := sql.bind(X_5,"sys","lineitem","l_discount",2);
-    X_96:bat[:lng] := sql.bind(X_5,"sys","lineitem","l_discount",1);
-    X_97 := sql.projectdelta(C_47,X_92,C_94,r1_121,X_96);
-    X_98 := algebra.projection(r1_72,X_97);
-    X_99:bat[:lng] := batcalc.-(X_90,X_98);
-    X_100:bat[:lng] := batcalc.*(X_89,X_99);
-    X_101:bat[:lng] := aggr.subsum(X_100,X_79,r1_102,true,true);
-    (C_104,r1_141) := algebra.firstn(X_101,10,false,false);
-    C_106 := algebra.firstn(X_82,C_104,r1_141,10,true,false);
-    X_107 := algebra.projection(C_106,X_82);
-    X_108 := algebra.projection(C_106,X_101);
-    (X_109,r1_150,r2_150) := algebra.subsort(X_108,true,false);
-    (X_112,r1_153,r2_153) := algebra.subsort(X_107,r1_150,r2_150,false,false);
-    X_115:bat[:int] := algebra.projectionpath(r1_153,C_106,r1_102,X_72);
-    X_116 := algebra.subslice(X_115,0,9:wrd);
-    X_120:bat[:int] := algebra.projectionpath(X_116,r1_153,C_106,r1_102,X_65);
-    X_117 := algebra.projection(X_116,X_115);
-    X_118:bat[:lng] := algebra.projectionpath(X_116,r1_153,X_108);
-    X_119:bat[:date] := algebra.projectionpath(X_116,r1_153,X_107);
-    sql.resultSet(X_155,X_156,X_157,X_158,X_159,X_117,X_118,X_119,X_120);
-end user.s2_1;
->>>>>>> 6fbb061b
 
 # 22:53:25 >  
 # 22:53:25 >  "Done."
