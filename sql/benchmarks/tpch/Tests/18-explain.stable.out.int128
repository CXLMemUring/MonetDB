stdout of test '18-explain` in directory 'sql/benchmarks/tpch` itself:


# 22:53:30 >  
# 22:53:30 >  "mserver5" "--debug=10" "--set" "gdk_nr_threads=0" "--set" "mapi_open=true" "--set" "mapi_port=34581" "--set" "mapi_usock=/var/tmp/mtest-9096/.s.monetdb.34581" "--set" "monet_prompt=" "--forcemito" "--set" "mal_listing=2" "--dbpath=/ufs/manegold/_/Monet/HG/Feb2013/prefix/--disable-debug_--enable-assert_--enable-optimize/var/MonetDB/mTests_sql_benchmarks_tpch" "--set" "mal_listing=0"
# 22:53:30 >  

# MonetDB 5 server v11.15.12
# This is an unreleased version
# Serving database 'mTests_sql_benchmarks_tpch', using 8 threads
# Compiled for x86_64-unknown-linux-gnu/64bit with 64bit OIDs dynamically linked
# Found 15.591 GiB available main-memory.
# Copyright (c) 1993-July 2008 CWI.
# Copyright (c) August 2008-2015 MonetDB B.V., all rights reserved
# Visit http://www.monetdb.org/ for further information
# Listening for connection requests on mapi:monetdb://rome.ins.cwi.nl:34581/
# Listening for UNIX domain connection requests on mapi:monetdb:///var/tmp/mtest-9096/.s.monetdb.34581
# MonetDB/GIS module loaded
# MonetDB/JAQL module loaded
# MonetDB/SQL module loaded

Ready.

# 22:53:30 >  
# 22:53:30 >  "/usr/bin/python2" "18-explain.SQL.py" "18-explain"
# 22:53:30 >  

#set optimizer = 'sequential_pipe';
#explain select
#	c_name,
#	c_custkey,
#	o_orderkey,
#	o_orderdate,
#	o_totalprice,
#	sum(l_quantity)
#from
#	customer,
#	orders,
#	lineitem
#where
#	o_orderkey in (
#		select
#			l_orderkey
#		from
#			lineitem
#		group by
#			l_orderkey having
#				sum(l_quantity) > 300
#	)
#	and c_custkey = o_custkey
#	and o_orderkey = l_orderkey
#group by
#	c_name,
#	c_custkey,
#	o_orderkey,
#	o_orderdate,
#	o_totalprice
#order by
#	o_totalprice desc,
#	o_orderdate
#limit 100;
% .explain # table_name
% mal # name
% clob # type
<<<<<<< HEAD
% 514 # length
function user.s4_1():void;
    X_149:void := querylog.define("explain select\n c_name,\n c_custkey,\n o_orderkey,\n o_orderdate,\n o_totalprice,\n sum(l_quantity)\nfrom\n customer,\n orders,\n lineitem\nwhere\n o_orderkey in (\n select\n l_orderkey\n from\n lineitem\n group by\n l_orderkey having\n sum(l_quantity) > 300\n )\n and c_custkey = o_custkey\n and o_orderkey = l_orderkey\ngroup by\n c_name,\n c_custkey,\n o_orderkey,\n o_orderdate,\n o_totalprice\norder by\n o_totalprice desc,\n o_orderdate\nlimit 100;","sequential_pipe",97);
    X_100 := bat.new(nil:oid,nil:str);
    X_108 := bat.append(X_100,"sys.customer");
    X_116 := bat.append(X_108,"sys.customer");
    X_123 := bat.append(X_116,"sys.orders");
    X_129 := bat.append(X_123,"sys.orders");
    X_135 := bat.append(X_129,"sys.orders");
    X_142 := bat.append(X_135,"sys.L6");
    X_103 := bat.new(nil:oid,nil:str);
    X_110 := bat.append(X_103,"c_name");
    X_117 := bat.append(X_110,"c_custkey");
    X_125 := bat.append(X_117,"o_orderkey");
    X_130 := bat.append(X_125,"o_orderdate");
    X_136 := bat.append(X_130,"o_totalprice");
    X_144 := bat.append(X_136,"L6");
    X_104 := bat.new(nil:oid,nil:str);
    X_111 := bat.append(X_104,"varchar");
    X_118 := bat.append(X_111,"int");
    X_126 := bat.append(X_118,"int");
    X_131 := bat.append(X_126,"date");
    X_137 := bat.append(X_131,"decimal");
    X_146 := bat.append(X_137,"decimal");
    X_105 := bat.new(nil:oid,nil:int);
    X_113 := bat.append(X_105,25);
    X_120 := bat.append(X_113,32);
    X_127 := bat.append(X_120,32);
    X_133 := bat.append(X_127,0);
    X_139 := bat.append(X_133,15);
    X_147 := bat.append(X_139,39);
    X_107 := bat.new(nil:oid,nil:int);
    X_115 := bat.append(X_107,0);
    X_122 := bat.append(X_115,0);
    X_128 := bat.append(X_122,0);
    X_134 := bat.append(X_128,0);
    X_141 := bat.append(X_134,2);
    X_148 := bat.append(X_141,2);
    X_1 := sql.mvc();
    C_2:bat[:oid] := sql.tid(X_1,"sys","orders");
    X_5:bat[:int] := sql.bind(X_1,"sys","orders","o_orderkey",0);
    X_10 := algebra.projection(C_2,X_5);
    X_11 := bat.mirror(X_10);
    C_12:bat[:oid] := sql.tid(X_1,"sys","lineitem");
    X_14:bat[:lng] := sql.bind(X_1,"sys","lineitem","l_quantity",0);
    X_16 := algebra.projection(C_12,X_14);
    X_17:bat[:int] := sql.bind(X_1,"sys","lineitem","l_orderkey",0);
    X_19 := algebra.projection(C_12,X_17);
    (X_20,r1_33,r2_33) := group.subgroupdone(X_19);
    X_23:bat[:hge] := aggr.subsum(X_16,X_20,r1_33,true,true);
    X_28 := algebra.projection(r1_33,X_19);
    C_26 := algebra.thetasubselect(X_23,30000:hge,">");
    X_29 := bat.setKey(X_28,true);
    X_30 := algebra.projection(C_26,X_29);
    (X_31,r1_47) := algebra.subjoin(X_10,X_30,nil:BAT,nil:BAT,false,nil:lng);
    C_36 := algebra.subinter(X_11,X_31,nil:BAT,nil:BAT,false,nil:lng);
    X_37 := algebra.projection(C_36,X_10);
    (X_38,r1_63) := algebra.subjoin(X_37,X_19,nil:BAT,nil:BAT,false,nil:lng);
    X_40:bat[:oid] := sql.bind_idxbat(X_1,"sys","orders","orders_o_custkey_fkey",0);
    (X_42,r1_67) := sql.bind_idxbat(X_1,"sys","orders","orders_o_custkey_fkey",2);
    X_44:bat[:oid] := sql.bind_idxbat(X_1,"sys","orders","orders_o_custkey_fkey",1);
    X_45 := sql.delta(X_40,X_42,r1_67,X_44);
    X_46:bat[:oid] := algebra.projectionpath(X_38,C_36,C_2,X_45);
    C_47:bat[:oid] := sql.tid(X_1,"sys","customer");
    (X_49,r1_76) := algebra.subjoin(X_46,C_47,nil:BAT,nil:BAT,false,nil:lng);
    X_51:bat[:int] := sql.bind(X_1,"sys","customer","c_custkey",0);
    X_53 := algebra.projection(C_47,X_51);
    X_54 := algebra.projection(r1_76,X_53);
    X_55:bat[:int] := algebra.projectionpath(X_49,X_38,X_37);
    (X_56,r1_88,r2_88) := group.subgroup(X_55);
    (X_59,r1_91,r2_91) := group.subgroupdone(X_54,X_56);
    X_62 := algebra.projection(r1_91,X_54);
    (X_63,r1_102) := algebra.subjoin(X_62,X_53,nil:BAT,nil:BAT,false,nil:lng);
    X_65:bat[:int] := algebra.projectionpath(X_63,r1_91,X_55);
    X_96:bat[:lng] := algebra.projectionpath(X_49,r1_63,X_16);
    X_97:bat[:hge] := aggr.subsum(X_96,X_59,r1_91,true,true);
    (X_66,r1_118) := algebra.subjoin(X_65,X_10,nil:BAT,nil:BAT,false,nil:lng);
    X_68:bat[:date] := sql.bind(X_1,"sys","orders","o_orderdate",0);
    X_70:bat[:date] := algebra.projectionpath(r1_118,C_2,X_68);
    X_71:bat[:lng] := sql.bind(X_1,"sys","orders","o_totalprice",0);
    X_73:bat[:lng] := algebra.projectionpath(r1_118,C_2,X_71);
    (C_76,r1_141) := algebra.firstn(X_73,100,false,false);
    C_78 := algebra.firstn(X_70,C_76,r1_141,100,true,false);
    X_79 := algebra.projection(C_78,X_70);
    X_80 := algebra.projection(C_78,X_73);
    (X_81,r1_151,r2_151) := algebra.subsort(X_80,true,false);
    (X_84,r1_154,r2_154) := algebra.subsort(X_79,r1_151,r2_151,false,false);
    X_87:bat[:str] := sql.bind(X_1,"sys","customer","c_name",0);
    X_89:bat[:str] := algebra.projectionpath(r1_154,C_78,X_66,r1_102,C_47,X_87);
    X_90 := algebra.subslice(X_89,0,99:wrd);
    X_91 := algebra.projection(X_90,X_89);
    X_92:bat[:int] := algebra.projectionpath(X_90,r1_154,C_78,X_66,X_63,X_62);
    X_93:bat[:int] := algebra.projectionpath(X_90,r1_154,C_78,X_66,X_65);
    X_94:bat[:date] := algebra.projectionpath(X_90,r1_154,X_79);
    X_95:bat[:lng] := algebra.projectionpath(X_90,r1_154,X_80);
    X_98:bat[:hge] := algebra.projectionpath(X_90,r1_154,C_78,X_66,X_63,X_97);
    sql.resultSet(X_142,X_144,X_146,X_147,X_148,X_91,X_92,X_93,X_94,X_95,X_98);
end user.s4_1;
#inline               actions= 0 time=7 usec 
#candidates           actions= 1 time=142 usec 
#remap                actions= 0 time=9 usec 
#costModel            actions= 1 time=118 usec 
#coercions            actions= 5 time=122 usec 
#evaluate             actions= 6 time=180 usec 
#emptybind            actions= 0 time=10 usec 
#pushselect           actions= 0 time=7 usec 
#aliases              actions=17 time=115 usec 
#mergetable           actions= 0 time=127 usec 
#deadcode             actions=22 time=100 usec 
#aliases              actions= 0 time=25 usec 
#constants            actions=25 time=118 usec 
#commonTerms          actions=11 time=100 usec 
#projectionpath       actions=24 time=124 usec 
#reorder              actions= 1 time=168 usec 
#deadcode             actions=35 time=86 usec 
#reduce               actions=134 time=155 usec 
#matpack              actions= 0 time=10 usec 
#querylog             actions= 0 time=1 usec 
#multiplex            actions= 0 time=7 usec 
#generator            actions= 0 time=3 usec 
#profiler             actions= 1 time=69 usec 
#garbageCollector     actions= 1 time=83 usec 
#total                actions= 1 time=2009 usec 
=======
% 515 # length
function user.s2_1(A0:sht):void;
    X_172:void := querylog.define("explain select\n c_name,\n c_custkey,\n o_orderkey,\n o_orderdate,\n o_totalprice,\n sum(l_quantity)\nfrom\n customer,\n orders,\n lineitem\nwhere\n o_orderkey in (\n select\n l_orderkey\n from\n lineitem\n group by\n l_orderkey having\n sum(l_quantity) > 300\n )\n and c_custkey = o_custkey\n and o_orderkey = l_orderkey\ngroup by\n c_name,\n c_custkey,\n o_orderkey,\n o_orderdate,\n o_totalprice\norder by\n o_totalprice desc,\n o_orderdate\nlimit 100;","sequential_pipe",114);
    X_123 := bat.new(nil:oid,nil:str);
    X_131 := bat.append(X_123,"sys.customer");
    X_139 := bat.append(X_131,"sys.customer");
    X_146 := bat.append(X_139,"sys.orders");
    X_152 := bat.append(X_146,"sys.orders");
    X_158 := bat.append(X_152,"sys.orders");
    X_165 := bat.append(X_158,"sys.L6");
    X_126 := bat.new(nil:oid,nil:str);
    X_133 := bat.append(X_126,"c_name");
    X_140 := bat.append(X_133,"c_custkey");
    X_148 := bat.append(X_140,"o_orderkey");
    X_153 := bat.append(X_148,"o_orderdate");
    X_159 := bat.append(X_153,"o_totalprice");
    X_167 := bat.append(X_159,"L6");
    X_127 := bat.new(nil:oid,nil:str);
    X_134 := bat.append(X_127,"varchar");
    X_141 := bat.append(X_134,"int");
    X_149 := bat.append(X_141,"int");
    X_154 := bat.append(X_149,"date");
    X_160 := bat.append(X_154,"decimal");
    X_169 := bat.append(X_160,"decimal");
    X_128 := bat.new(nil:oid,nil:int);
    X_136 := bat.append(X_128,25);
    X_143 := bat.append(X_136,32);
    X_150 := bat.append(X_143,32);
    X_156 := bat.append(X_150,0);
    X_162 := bat.append(X_156,15);
    X_170 := bat.append(X_162,39);
    X_130 := bat.new(nil:oid,nil:int);
    X_138 := bat.append(X_130,0);
    X_145 := bat.append(X_138,0);
    X_151 := bat.append(X_145,0);
    X_157 := bat.append(X_151,0);
    X_164 := bat.append(X_157,2);
    X_171 := bat.append(X_164,2);
    X_2 := sql.mvc();
    C_3:bat[:oid] := sql.tid(X_2,"sys","orders");
    X_6:bat[:int] := sql.bind(X_2,"sys","orders","o_orderkey",0);
    (C_9,r1_9) := sql.bind(X_2,"sys","orders","o_orderkey",2);
    X_12:bat[:int] := sql.bind(X_2,"sys","orders","o_orderkey",1);
    X_14 := sql.delta(X_6,C_9,r1_9,X_12);
    X_15 := algebra.projection(C_3,X_14);
    X_16 := bat.mirror(X_15);
    C_17:bat[:oid] := sql.tid(X_2,"sys","lineitem");
    X_19:bat[:lng] := sql.bind(X_2,"sys","lineitem","l_quantity",0);
    (C_21,r1_21) := sql.bind(X_2,"sys","lineitem","l_quantity",2);
    X_23:bat[:lng] := sql.bind(X_2,"sys","lineitem","l_quantity",1);
    X_24 := sql.delta(X_19,C_21,r1_21,X_23);
    X_25 := algebra.projection(C_17,X_24);
    X_26:bat[:int] := sql.bind(X_2,"sys","lineitem","l_orderkey",0);
    (C_28,r1_28) := sql.bind(X_2,"sys","lineitem","l_orderkey",2);
    X_30:bat[:int] := sql.bind(X_2,"sys","lineitem","l_orderkey",1);
    X_31 := sql.delta(X_26,C_28,r1_28,X_30);
    X_32 := algebra.projection(C_17,X_31);
    (X_33,r1_33,r2_33) := group.subgroupdone(X_32);
    X_36:bat[:hge] := aggr.subsum(X_25,X_33,r1_33,true,true);
    X_42 := algebra.projection(r1_33,X_32);
    X_38 := calc.hge(A0,39,2);
    C_40 := algebra.thetasubselect(X_36,X_38,">");
    X_43 := bat.setKey(X_42,true);
    X_44 := algebra.projection(C_40,X_43);
    (X_45,r1_47) := algebra.subjoin(X_15,X_44,nil:BAT,nil:BAT,false,nil:lng);
    C_50 := algebra.subinter(X_16,X_45,nil:BAT,nil:BAT,false,nil:lng);
    X_51 := algebra.projection(C_50,X_15);
    (X_52,r1_63) := algebra.subjoin(X_51,X_32,nil:BAT,nil:BAT,false,nil:lng);
    X_54:bat[:oid] := sql.bind_idxbat(X_2,"sys","orders","orders_o_custkey_fkey",0);
    (X_56,r1_67) := sql.bind_idxbat(X_2,"sys","orders","orders_o_custkey_fkey",2);
    X_58:bat[:oid] := sql.bind_idxbat(X_2,"sys","orders","orders_o_custkey_fkey",1);
    X_59 := sql.delta(X_54,X_56,r1_67,X_58);
    X_60:bat[:oid] := algebra.projectionpath(X_52,C_50,C_3,X_59);
    C_61:bat[:oid] := sql.tid(X_2,"sys","customer");
    (X_63,r1_76) := algebra.subjoin(X_60,C_61,nil:BAT,nil:BAT,false,nil:lng);
    X_65:bat[:int] := algebra.projectionpath(X_63,X_52,X_51);
    X_66:bat[:int] := sql.bind(X_2,"sys","customer","c_custkey",0);
    (C_68,r1_82) := sql.bind(X_2,"sys","customer","c_custkey",2);
    X_70:bat[:int] := sql.bind(X_2,"sys","customer","c_custkey",1);
    X_71 := sql.delta(X_66,C_68,r1_82,X_70);
    X_72:bat[:int] := algebra.projectionpath(r1_76,C_61,X_71);
    (X_73,r1_88,r2_88) := group.subgroup(X_72);
    (X_76,r1_91,r2_91) := group.subgroupdone(X_65,X_73);
    X_79:bat[:date] := sql.bind(X_2,"sys","orders","o_orderdate",0);
    (C_81,r1_96) := sql.bind(X_2,"sys","orders","o_orderdate",2);
    X_83:bat[:date] := sql.bind(X_2,"sys","orders","o_orderdate",1);
    X_84 := sql.delta(X_79,C_81,r1_96,X_83);
    X_85:bat[:date] := algebra.projectionpath(r1_91,X_63,X_52,C_50,C_3,X_84);
    X_86:bat[:lng] := sql.bind(X_2,"sys","orders","o_totalprice",0);
    (C_88,r1_107) := sql.bind(X_2,"sys","orders","o_totalprice",2);
    X_90:bat[:lng] := sql.bind(X_2,"sys","orders","o_totalprice",1);
    X_91 := sql.delta(X_86,C_88,r1_107,X_90);
    X_92:bat[:lng] := algebra.projectionpath(r1_91,X_63,X_52,C_50,C_3,X_91);
    X_106:bat[:str] := sql.bind(X_2,"sys","customer","c_name",0);
    (C_108,r1_139) := sql.bind(X_2,"sys","customer","c_name",2);
    X_110:bat[:str] := sql.bind(X_2,"sys","customer","c_name",1);
    X_111 := sql.delta(X_106,C_108,r1_139,X_110);
    (C_95,r1_121) := algebra.firstn(X_92,100,false,false);
    C_97 := algebra.firstn(X_85,C_95,r1_121,100,true,false);
    X_98 := algebra.projection(C_97,X_85);
    X_99 := algebra.projection(C_97,X_92);
    (X_100,r1_131,r2_131) := algebra.subsort(X_99,true,false);
    (X_103,r1_134,r2_134) := algebra.subsort(X_98,r1_131,r2_131,false,false);
    X_112:bat[:str] := algebra.projectionpath(r1_134,C_97,r1_91,r1_76,C_61,X_111);
    X_113 := algebra.subslice(X_112,0,99:wrd);
    X_115:bat[:int] := algebra.projectionpath(X_113,r1_134,C_97,r1_91,X_72);
    X_116:bat[:int] := algebra.projectionpath(X_113,r1_134,C_97,r1_91,X_65);
    X_119:bat[:lng] := algebra.projectionpath(X_63,r1_63,X_25);
    X_120:bat[:hge] := aggr.subsum(X_119,X_76,r1_91,true,true);
    X_114 := algebra.projection(X_113,X_112);
    X_117:bat[:date] := algebra.projectionpath(X_113,r1_134,X_98);
    X_118:bat[:lng] := algebra.projectionpath(X_113,r1_134,X_99);
    X_121:bat[:hge] := algebra.projectionpath(X_113,r1_134,C_97,X_120);
    sql.resultSet(X_165,X_167,X_169,X_170,X_171,X_114,X_115,X_116,X_117,X_118,X_121);
end user.s2_1;
>>>>>>> 37853505

# 22:53:30 >  
# 22:53:30 >  "Done."
# 22:53:30 >  
<|MERGE_RESOLUTION|>--- conflicted
+++ resolved
@@ -62,45 +62,44 @@
 % .explain # table_name
 % mal # name
 % clob # type
-<<<<<<< HEAD
 % 514 # length
 function user.s4_1():void;
-    X_149:void := querylog.define("explain select\n c_name,\n c_custkey,\n o_orderkey,\n o_orderdate,\n o_totalprice,\n sum(l_quantity)\nfrom\n customer,\n orders,\n lineitem\nwhere\n o_orderkey in (\n select\n l_orderkey\n from\n lineitem\n group by\n l_orderkey having\n sum(l_quantity) > 300\n )\n and c_custkey = o_custkey\n and o_orderkey = l_orderkey\ngroup by\n c_name,\n c_custkey,\n o_orderkey,\n o_orderdate,\n o_totalprice\norder by\n o_totalprice desc,\n o_orderdate\nlimit 100;","sequential_pipe",97);
-    X_100 := bat.new(nil:oid,nil:str);
-    X_108 := bat.append(X_100,"sys.customer");
-    X_116 := bat.append(X_108,"sys.customer");
-    X_123 := bat.append(X_116,"sys.orders");
-    X_129 := bat.append(X_123,"sys.orders");
-    X_135 := bat.append(X_129,"sys.orders");
-    X_142 := bat.append(X_135,"sys.L6");
-    X_103 := bat.new(nil:oid,nil:str);
-    X_110 := bat.append(X_103,"c_name");
-    X_117 := bat.append(X_110,"c_custkey");
-    X_125 := bat.append(X_117,"o_orderkey");
-    X_130 := bat.append(X_125,"o_orderdate");
-    X_136 := bat.append(X_130,"o_totalprice");
-    X_144 := bat.append(X_136,"L6");
-    X_104 := bat.new(nil:oid,nil:str);
-    X_111 := bat.append(X_104,"varchar");
-    X_118 := bat.append(X_111,"int");
-    X_126 := bat.append(X_118,"int");
-    X_131 := bat.append(X_126,"date");
-    X_137 := bat.append(X_131,"decimal");
-    X_146 := bat.append(X_137,"decimal");
-    X_105 := bat.new(nil:oid,nil:int);
-    X_113 := bat.append(X_105,25);
+    X_142:void := querylog.define("explain select\n c_name,\n c_custkey,\n o_orderkey,\n o_orderdate,\n o_totalprice,\n sum(l_quantity)\nfrom\n customer,\n orders,\n lineitem\nwhere\n o_orderkey in (\n select\n l_orderkey\n from\n lineitem\n group by\n l_orderkey having\n sum(l_quantity) > 300\n )\n and c_custkey = o_custkey\n and o_orderkey = l_orderkey\ngroup by\n c_name,\n c_custkey,\n o_orderkey,\n o_orderdate,\n o_totalprice\norder by\n o_totalprice desc,\n o_orderdate\nlimit 100;","sequential_pipe",92);
+    X_93 := bat.new(nil:oid,nil:str);
+    X_101 := bat.append(X_93,"sys.customer");
+    X_109 := bat.append(X_101,"sys.customer");
+    X_116 := bat.append(X_109,"sys.orders");
+    X_122 := bat.append(X_116,"sys.orders");
+    X_128 := bat.append(X_122,"sys.orders");
+    X_135 := bat.append(X_128,"sys.L6");
+    X_96 := bat.new(nil:oid,nil:str);
+    X_103 := bat.append(X_96,"c_name");
+    X_110 := bat.append(X_103,"c_custkey");
+    X_118 := bat.append(X_110,"o_orderkey");
+    X_123 := bat.append(X_118,"o_orderdate");
+    X_129 := bat.append(X_123,"o_totalprice");
+    X_137 := bat.append(X_129,"L6");
+    X_97 := bat.new(nil:oid,nil:str);
+    X_104 := bat.append(X_97,"varchar");
+    X_111 := bat.append(X_104,"int");
+    X_119 := bat.append(X_111,"int");
+    X_124 := bat.append(X_119,"date");
+    X_130 := bat.append(X_124,"decimal");
+    X_139 := bat.append(X_130,"decimal");
+    X_98 := bat.new(nil:oid,nil:int);
+    X_106 := bat.append(X_98,25);
+    X_113 := bat.append(X_106,32);
     X_120 := bat.append(X_113,32);
-    X_127 := bat.append(X_120,32);
-    X_133 := bat.append(X_127,0);
-    X_139 := bat.append(X_133,15);
-    X_147 := bat.append(X_139,39);
-    X_107 := bat.new(nil:oid,nil:int);
-    X_115 := bat.append(X_107,0);
-    X_122 := bat.append(X_115,0);
-    X_128 := bat.append(X_122,0);
-    X_134 := bat.append(X_128,0);
+    X_126 := bat.append(X_120,0);
+    X_132 := bat.append(X_126,15);
+    X_140 := bat.append(X_132,39);
+    X_100 := bat.new(nil:oid,nil:int);
+    X_108 := bat.append(X_100,0);
+    X_115 := bat.append(X_108,0);
+    X_121 := bat.append(X_115,0);
+    X_127 := bat.append(X_121,0);
+    X_134 := bat.append(X_127,2);
     X_141 := bat.append(X_134,2);
-    X_148 := bat.append(X_141,2);
     X_1 := sql.mvc();
     C_2:bat[:oid] := sql.tid(X_1,"sys","orders");
     X_5:bat[:int] := sql.bind(X_1,"sys","orders","o_orderkey",0);
@@ -128,38 +127,33 @@
     X_46:bat[:oid] := algebra.projectionpath(X_38,C_36,C_2,X_45);
     C_47:bat[:oid] := sql.tid(X_1,"sys","customer");
     (X_49,r1_76) := algebra.subjoin(X_46,C_47,nil:BAT,nil:BAT,false,nil:lng);
-    X_51:bat[:int] := sql.bind(X_1,"sys","customer","c_custkey",0);
-    X_53 := algebra.projection(C_47,X_51);
-    X_54 := algebra.projection(r1_76,X_53);
-    X_55:bat[:int] := algebra.projectionpath(X_49,X_38,X_37);
-    (X_56,r1_88,r2_88) := group.subgroup(X_55);
-    (X_59,r1_91,r2_91) := group.subgroupdone(X_54,X_56);
-    X_62 := algebra.projection(r1_91,X_54);
-    (X_63,r1_102) := algebra.subjoin(X_62,X_53,nil:BAT,nil:BAT,false,nil:lng);
-    X_65:bat[:int] := algebra.projectionpath(X_63,r1_91,X_55);
-    X_96:bat[:lng] := algebra.projectionpath(X_49,r1_63,X_16);
-    X_97:bat[:hge] := aggr.subsum(X_96,X_59,r1_91,true,true);
-    (X_66,r1_118) := algebra.subjoin(X_65,X_10,nil:BAT,nil:BAT,false,nil:lng);
-    X_68:bat[:date] := sql.bind(X_1,"sys","orders","o_orderdate",0);
-    X_70:bat[:date] := algebra.projectionpath(r1_118,C_2,X_68);
-    X_71:bat[:lng] := sql.bind(X_1,"sys","orders","o_totalprice",0);
-    X_73:bat[:lng] := algebra.projectionpath(r1_118,C_2,X_71);
-    (C_76,r1_141) := algebra.firstn(X_73,100,false,false);
-    C_78 := algebra.firstn(X_70,C_76,r1_141,100,true,false);
-    X_79 := algebra.projection(C_78,X_70);
-    X_80 := algebra.projection(C_78,X_73);
-    (X_81,r1_151,r2_151) := algebra.subsort(X_80,true,false);
-    (X_84,r1_154,r2_154) := algebra.subsort(X_79,r1_151,r2_151,false,false);
-    X_87:bat[:str] := sql.bind(X_1,"sys","customer","c_name",0);
-    X_89:bat[:str] := algebra.projectionpath(r1_154,C_78,X_66,r1_102,C_47,X_87);
-    X_90 := algebra.subslice(X_89,0,99:wrd);
-    X_91 := algebra.projection(X_90,X_89);
-    X_92:bat[:int] := algebra.projectionpath(X_90,r1_154,C_78,X_66,X_63,X_62);
-    X_93:bat[:int] := algebra.projectionpath(X_90,r1_154,C_78,X_66,X_65);
-    X_94:bat[:date] := algebra.projectionpath(X_90,r1_154,X_79);
-    X_95:bat[:lng] := algebra.projectionpath(X_90,r1_154,X_80);
-    X_98:bat[:hge] := algebra.projectionpath(X_90,r1_154,C_78,X_66,X_63,X_97);
-    sql.resultSet(X_142,X_144,X_146,X_147,X_148,X_91,X_92,X_93,X_94,X_95,X_98);
+    X_51:bat[:int] := algebra.projectionpath(X_49,X_38,X_37);
+    X_52:bat[:int] := sql.bind(X_1,"sys","customer","c_custkey",0);
+    X_54:bat[:int] := algebra.projectionpath(r1_76,C_47,X_52);
+    (X_55,r1_88,r2_88) := group.subgroup(X_54);
+    (X_58,r1_91,r2_91) := group.subgroupdone(X_51,X_55);
+    X_61:bat[:date] := sql.bind(X_1,"sys","orders","o_orderdate",0);
+    X_63:bat[:date] := algebra.projectionpath(r1_91,X_49,X_38,C_36,C_2,X_61);
+    X_64:bat[:lng] := sql.bind(X_1,"sys","orders","o_totalprice",0);
+    X_66:bat[:lng] := algebra.projectionpath(r1_91,X_49,X_38,C_36,C_2,X_64);
+    X_80:bat[:str] := sql.bind(X_1,"sys","customer","c_name",0);
+    (C_69,r1_121) := algebra.firstn(X_66,100,false,false);
+    C_71 := algebra.firstn(X_63,C_69,r1_121,100,true,false);
+    X_72 := algebra.projection(C_71,X_63);
+    X_73 := algebra.projection(C_71,X_66);
+    (X_74,r1_131,r2_131) := algebra.subsort(X_73,true,false);
+    (X_77,r1_134,r2_134) := algebra.subsort(X_72,r1_131,r2_131,false,false);
+    X_82:bat[:str] := algebra.projectionpath(r1_134,C_71,r1_91,r1_76,C_47,X_80);
+    X_83 := algebra.subslice(X_82,0,99:wrd);
+    X_85:bat[:int] := algebra.projectionpath(X_83,r1_134,C_71,r1_91,X_54);
+    X_86:bat[:int] := algebra.projectionpath(X_83,r1_134,C_71,r1_91,X_51);
+    X_89:bat[:lng] := algebra.projectionpath(X_49,r1_63,X_16);
+    X_90:bat[:hge] := aggr.subsum(X_89,X_58,r1_91,true,true);
+    X_84 := algebra.projection(X_83,X_82);
+    X_87:bat[:date] := algebra.projectionpath(X_83,r1_134,X_72);
+    X_88:bat[:lng] := algebra.projectionpath(X_83,r1_134,X_73);
+    X_91:bat[:hge] := algebra.projectionpath(X_83,r1_134,C_71,X_90);
+    sql.resultSet(X_135,X_137,X_139,X_140,X_141,X_84,X_85,X_86,X_87,X_88,X_91);
 end user.s4_1;
 #inline               actions= 0 time=7 usec 
 #candidates           actions= 1 time=142 usec 
@@ -186,123 +180,6 @@
 #profiler             actions= 1 time=69 usec 
 #garbageCollector     actions= 1 time=83 usec 
 #total                actions= 1 time=2009 usec 
-=======
-% 515 # length
-function user.s2_1(A0:sht):void;
-    X_172:void := querylog.define("explain select\n c_name,\n c_custkey,\n o_orderkey,\n o_orderdate,\n o_totalprice,\n sum(l_quantity)\nfrom\n customer,\n orders,\n lineitem\nwhere\n o_orderkey in (\n select\n l_orderkey\n from\n lineitem\n group by\n l_orderkey having\n sum(l_quantity) > 300\n )\n and c_custkey = o_custkey\n and o_orderkey = l_orderkey\ngroup by\n c_name,\n c_custkey,\n o_orderkey,\n o_orderdate,\n o_totalprice\norder by\n o_totalprice desc,\n o_orderdate\nlimit 100;","sequential_pipe",114);
-    X_123 := bat.new(nil:oid,nil:str);
-    X_131 := bat.append(X_123,"sys.customer");
-    X_139 := bat.append(X_131,"sys.customer");
-    X_146 := bat.append(X_139,"sys.orders");
-    X_152 := bat.append(X_146,"sys.orders");
-    X_158 := bat.append(X_152,"sys.orders");
-    X_165 := bat.append(X_158,"sys.L6");
-    X_126 := bat.new(nil:oid,nil:str);
-    X_133 := bat.append(X_126,"c_name");
-    X_140 := bat.append(X_133,"c_custkey");
-    X_148 := bat.append(X_140,"o_orderkey");
-    X_153 := bat.append(X_148,"o_orderdate");
-    X_159 := bat.append(X_153,"o_totalprice");
-    X_167 := bat.append(X_159,"L6");
-    X_127 := bat.new(nil:oid,nil:str);
-    X_134 := bat.append(X_127,"varchar");
-    X_141 := bat.append(X_134,"int");
-    X_149 := bat.append(X_141,"int");
-    X_154 := bat.append(X_149,"date");
-    X_160 := bat.append(X_154,"decimal");
-    X_169 := bat.append(X_160,"decimal");
-    X_128 := bat.new(nil:oid,nil:int);
-    X_136 := bat.append(X_128,25);
-    X_143 := bat.append(X_136,32);
-    X_150 := bat.append(X_143,32);
-    X_156 := bat.append(X_150,0);
-    X_162 := bat.append(X_156,15);
-    X_170 := bat.append(X_162,39);
-    X_130 := bat.new(nil:oid,nil:int);
-    X_138 := bat.append(X_130,0);
-    X_145 := bat.append(X_138,0);
-    X_151 := bat.append(X_145,0);
-    X_157 := bat.append(X_151,0);
-    X_164 := bat.append(X_157,2);
-    X_171 := bat.append(X_164,2);
-    X_2 := sql.mvc();
-    C_3:bat[:oid] := sql.tid(X_2,"sys","orders");
-    X_6:bat[:int] := sql.bind(X_2,"sys","orders","o_orderkey",0);
-    (C_9,r1_9) := sql.bind(X_2,"sys","orders","o_orderkey",2);
-    X_12:bat[:int] := sql.bind(X_2,"sys","orders","o_orderkey",1);
-    X_14 := sql.delta(X_6,C_9,r1_9,X_12);
-    X_15 := algebra.projection(C_3,X_14);
-    X_16 := bat.mirror(X_15);
-    C_17:bat[:oid] := sql.tid(X_2,"sys","lineitem");
-    X_19:bat[:lng] := sql.bind(X_2,"sys","lineitem","l_quantity",0);
-    (C_21,r1_21) := sql.bind(X_2,"sys","lineitem","l_quantity",2);
-    X_23:bat[:lng] := sql.bind(X_2,"sys","lineitem","l_quantity",1);
-    X_24 := sql.delta(X_19,C_21,r1_21,X_23);
-    X_25 := algebra.projection(C_17,X_24);
-    X_26:bat[:int] := sql.bind(X_2,"sys","lineitem","l_orderkey",0);
-    (C_28,r1_28) := sql.bind(X_2,"sys","lineitem","l_orderkey",2);
-    X_30:bat[:int] := sql.bind(X_2,"sys","lineitem","l_orderkey",1);
-    X_31 := sql.delta(X_26,C_28,r1_28,X_30);
-    X_32 := algebra.projection(C_17,X_31);
-    (X_33,r1_33,r2_33) := group.subgroupdone(X_32);
-    X_36:bat[:hge] := aggr.subsum(X_25,X_33,r1_33,true,true);
-    X_42 := algebra.projection(r1_33,X_32);
-    X_38 := calc.hge(A0,39,2);
-    C_40 := algebra.thetasubselect(X_36,X_38,">");
-    X_43 := bat.setKey(X_42,true);
-    X_44 := algebra.projection(C_40,X_43);
-    (X_45,r1_47) := algebra.subjoin(X_15,X_44,nil:BAT,nil:BAT,false,nil:lng);
-    C_50 := algebra.subinter(X_16,X_45,nil:BAT,nil:BAT,false,nil:lng);
-    X_51 := algebra.projection(C_50,X_15);
-    (X_52,r1_63) := algebra.subjoin(X_51,X_32,nil:BAT,nil:BAT,false,nil:lng);
-    X_54:bat[:oid] := sql.bind_idxbat(X_2,"sys","orders","orders_o_custkey_fkey",0);
-    (X_56,r1_67) := sql.bind_idxbat(X_2,"sys","orders","orders_o_custkey_fkey",2);
-    X_58:bat[:oid] := sql.bind_idxbat(X_2,"sys","orders","orders_o_custkey_fkey",1);
-    X_59 := sql.delta(X_54,X_56,r1_67,X_58);
-    X_60:bat[:oid] := algebra.projectionpath(X_52,C_50,C_3,X_59);
-    C_61:bat[:oid] := sql.tid(X_2,"sys","customer");
-    (X_63,r1_76) := algebra.subjoin(X_60,C_61,nil:BAT,nil:BAT,false,nil:lng);
-    X_65:bat[:int] := algebra.projectionpath(X_63,X_52,X_51);
-    X_66:bat[:int] := sql.bind(X_2,"sys","customer","c_custkey",0);
-    (C_68,r1_82) := sql.bind(X_2,"sys","customer","c_custkey",2);
-    X_70:bat[:int] := sql.bind(X_2,"sys","customer","c_custkey",1);
-    X_71 := sql.delta(X_66,C_68,r1_82,X_70);
-    X_72:bat[:int] := algebra.projectionpath(r1_76,C_61,X_71);
-    (X_73,r1_88,r2_88) := group.subgroup(X_72);
-    (X_76,r1_91,r2_91) := group.subgroupdone(X_65,X_73);
-    X_79:bat[:date] := sql.bind(X_2,"sys","orders","o_orderdate",0);
-    (C_81,r1_96) := sql.bind(X_2,"sys","orders","o_orderdate",2);
-    X_83:bat[:date] := sql.bind(X_2,"sys","orders","o_orderdate",1);
-    X_84 := sql.delta(X_79,C_81,r1_96,X_83);
-    X_85:bat[:date] := algebra.projectionpath(r1_91,X_63,X_52,C_50,C_3,X_84);
-    X_86:bat[:lng] := sql.bind(X_2,"sys","orders","o_totalprice",0);
-    (C_88,r1_107) := sql.bind(X_2,"sys","orders","o_totalprice",2);
-    X_90:bat[:lng] := sql.bind(X_2,"sys","orders","o_totalprice",1);
-    X_91 := sql.delta(X_86,C_88,r1_107,X_90);
-    X_92:bat[:lng] := algebra.projectionpath(r1_91,X_63,X_52,C_50,C_3,X_91);
-    X_106:bat[:str] := sql.bind(X_2,"sys","customer","c_name",0);
-    (C_108,r1_139) := sql.bind(X_2,"sys","customer","c_name",2);
-    X_110:bat[:str] := sql.bind(X_2,"sys","customer","c_name",1);
-    X_111 := sql.delta(X_106,C_108,r1_139,X_110);
-    (C_95,r1_121) := algebra.firstn(X_92,100,false,false);
-    C_97 := algebra.firstn(X_85,C_95,r1_121,100,true,false);
-    X_98 := algebra.projection(C_97,X_85);
-    X_99 := algebra.projection(C_97,X_92);
-    (X_100,r1_131,r2_131) := algebra.subsort(X_99,true,false);
-    (X_103,r1_134,r2_134) := algebra.subsort(X_98,r1_131,r2_131,false,false);
-    X_112:bat[:str] := algebra.projectionpath(r1_134,C_97,r1_91,r1_76,C_61,X_111);
-    X_113 := algebra.subslice(X_112,0,99:wrd);
-    X_115:bat[:int] := algebra.projectionpath(X_113,r1_134,C_97,r1_91,X_72);
-    X_116:bat[:int] := algebra.projectionpath(X_113,r1_134,C_97,r1_91,X_65);
-    X_119:bat[:lng] := algebra.projectionpath(X_63,r1_63,X_25);
-    X_120:bat[:hge] := aggr.subsum(X_119,X_76,r1_91,true,true);
-    X_114 := algebra.projection(X_113,X_112);
-    X_117:bat[:date] := algebra.projectionpath(X_113,r1_134,X_98);
-    X_118:bat[:lng] := algebra.projectionpath(X_113,r1_134,X_99);
-    X_121:bat[:hge] := algebra.projectionpath(X_113,r1_134,C_97,X_120);
-    sql.resultSet(X_165,X_167,X_169,X_170,X_171,X_114,X_115,X_116,X_117,X_118,X_121);
-end user.s2_1;
->>>>>>> 37853505
 
 # 22:53:30 >  
 # 22:53:30 >  "Done."
