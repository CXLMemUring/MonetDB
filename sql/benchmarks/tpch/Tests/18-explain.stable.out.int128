stdout of test '18-explain` in directory 'sql/benchmarks/tpch` itself:


# 22:53:30 >  
# 22:53:30 >  "mserver5" "--debug=10" "--set" "gdk_nr_threads=0" "--set" "mapi_open=true" "--set" "mapi_port=34581" "--set" "mapi_usock=/var/tmp/mtest-9096/.s.monetdb.34581" "--set" "monet_prompt=" "--forcemito" "--set" "mal_listing=2" "--dbpath=/ufs/manegold/_/Monet/HG/Feb2013/prefix/--disable-debug_--enable-assert_--enable-optimize/var/MonetDB/mTests_sql_benchmarks_tpch" "--set" "mal_listing=0"
# 22:53:30 >  

# MonetDB 5 server v11.15.12
# This is an unreleased version
# Serving database 'mTests_sql_benchmarks_tpch', using 8 threads
# Compiled for x86_64-unknown-linux-gnu/64bit with 64bit OIDs dynamically linked
# Found 15.591 GiB available main-memory.
# Copyright (c) 1993-July 2008 CWI.
# Copyright (c) August 2008-2015 MonetDB B.V., all rights reserved
# Visit http://www.monetdb.org/ for further information
# Listening for connection requests on mapi:monetdb://rome.ins.cwi.nl:34581/
# Listening for UNIX domain connection requests on mapi:monetdb:///var/tmp/mtest-9096/.s.monetdb.34581
# MonetDB/GIS module loaded
# MonetDB/JAQL module loaded
# MonetDB/SQL module loaded

Ready.

# 22:53:30 >  
# 22:53:30 >  "/usr/bin/python2" "18-explain.SQL.py" "18-explain"
# 22:53:30 >  

#set optimizer = 'sequential_pipe';
#explain select
#	c_name,
#	c_custkey,
#	o_orderkey,
#	o_orderdate,
#	o_totalprice,
#	sum(l_quantity)
#from
#	customer,
#	orders,
#	lineitem
#where
#	o_orderkey in (
#		select
#			l_orderkey
#		from
#			lineitem
#		group by
#			l_orderkey having
#				sum(l_quantity) > 300
#	)
#	and c_custkey = o_custkey
#	and o_orderkey = l_orderkey
#group by
#	c_name,
#	c_custkey,
#	o_orderkey,
#	o_orderdate,
#	o_totalprice
#order by
#	o_totalprice desc,
#	o_orderdate
#limit 100;
% .explain # table_name
% mal # name
% clob # type
% 566 # length
function user.s2_1(A0:sht):void;
    X_177:void := querylog.define("explain select\n\tc_name,\n\tc_custkey,\n\to_orderkey,\n\to_orderdate,\n\to_totalprice,\n\tsum(l_quantity)\nfrom\n\tcustomer,\n\torders,\n\tlineitem\nwhere\n\to_orderkey in (\n\t\tselect\n\t\t\tl_orderkey\n\t\tfrom\n\t\t\tlineitem\n\t\tgroup by\n\t\t\tl_orderkey having\n\t\t\t\tsum(l_quantity) > 300\n\t)\n\tand c_custkey = o_custkey\n\tand o_orderkey = l_orderkey\ngroup by\n\tc_name,\n\tc_custkey,\n\to_orderkey,\n\to_orderdate,\n\to_totalprice\norder by\n\to_totalprice desc,\n\to_orderdate\nlimit 100;","sequential_pipe",117);
    X_128 := bat.new(nil:oid,nil:str);
    X_136 := bat.append(X_128,"sys.customer");
    X_144 := bat.append(X_136,"sys.customer");
    X_151 := bat.append(X_144,"sys.orders");
    X_157 := bat.append(X_151,"sys.orders");
    X_163 := bat.append(X_157,"sys.orders");
    X_170 := bat.append(X_163,"sys.L6");
    X_131 := bat.new(nil:oid,nil:str);
    X_138 := bat.append(X_131,"c_name");
    X_145 := bat.append(X_138,"c_custkey");
    X_153 := bat.append(X_145,"o_orderkey");
    X_158 := bat.append(X_153,"o_orderdate");
    X_164 := bat.append(X_158,"o_totalprice");
    X_172 := bat.append(X_164,"L6");
    X_132 := bat.new(nil:oid,nil:str);
    X_139 := bat.append(X_132,"varchar");
    X_146 := bat.append(X_139,"int");
    X_154 := bat.append(X_146,"int");
    X_159 := bat.append(X_154,"date");
    X_165 := bat.append(X_159,"decimal");
    X_174 := bat.append(X_165,"decimal");
    X_133 := bat.new(nil:oid,nil:int);
    X_141 := bat.append(X_133,25);
    X_148 := bat.append(X_141,32);
    X_155 := bat.append(X_148,32);
    X_161 := bat.append(X_155,0);
    X_167 := bat.append(X_161,15);
    X_175 := bat.append(X_167,39);
    X_135 := bat.new(nil:oid,nil:int);
    X_143 := bat.append(X_135,0);
    X_150 := bat.append(X_143,0);
    X_156 := bat.append(X_150,0);
    X_162 := bat.append(X_156,0);
    X_169 := bat.append(X_162,2);
    X_176 := bat.append(X_169,2);
    X_2 := sql.mvc();
<<<<<<< HEAD
    C_3:bat[:oid,:oid] := sql.tid(X_2,"sys","orders");
    X_6:bat[:oid,:int] := sql.bind(X_2,"sys","orders","o_orderkey",0);
    (C_9,r1_9) := sql.bind(X_2,"sys","orders","o_orderkey",2);
    X_12:bat[:oid,:int] := sql.bind(X_2,"sys","orders","o_orderkey",1);
    X_14 := sql.delta(X_6,C_9,r1_9,X_12);
    X_15 := algebra.projection(C_3,X_14);
    X_16 := bat.mirror(X_15);
    C_17:bat[:oid,:oid] := sql.tid(X_2,"sys","lineitem");
    X_19:bat[:oid,:lng] := sql.bind(X_2,"sys","lineitem","l_quantity",0);
    (C_21,r1_21) := sql.bind(X_2,"sys","lineitem","l_quantity",2);
    X_23:bat[:oid,:lng] := sql.bind(X_2,"sys","lineitem","l_quantity",1);
    X_24 := sql.delta(X_19,C_21,r1_21,X_23);
    X_25 := algebra.projection(C_17,X_24);
    X_26:bat[:oid,:int] := sql.bind(X_2,"sys","lineitem","l_orderkey",0);
    (C_28,r1_28) := sql.bind(X_2,"sys","lineitem","l_orderkey",2);
    X_30:bat[:oid,:int] := sql.bind(X_2,"sys","lineitem","l_orderkey",1);
    X_31 := sql.delta(X_26,C_28,r1_28,X_30);
    X_32 := algebra.projection(C_17,X_31);
    (X_33,r1_33,r2_33) := group.subgroupdone(X_32);
    X_36:bat[:oid,:hge] := aggr.subsum(X_25,X_33,r1_33,true,true);
    X_38 := calc.hge(A0,39,2);
    C_40 := algebra.thetasubselect(X_36,X_38,">");
    X_42:bat[:oid,:int] := algebra.projectionPath(C_40,r1_33,X_32);
=======
    C_3:bat[:oid] := sql.tid(X_2,"sys","orders");
    X_6:bat[:int] := sql.bind(X_2,"sys","orders","o_orderkey",0);
    (C_9,r1_9) := sql.bind(X_2,"sys","orders","o_orderkey",2);
    X_12:bat[:int] := sql.bind(X_2,"sys","orders","o_orderkey",1);
    X_14 := sql.delta(X_6,C_9,r1_9,X_12);
    X_15 := algebra.projection(C_3,X_14);
    X_16 := bat.mirror(X_15);
    C_17:bat[:oid] := sql.tid(X_2,"sys","lineitem");
    X_19:bat[:lng] := sql.bind(X_2,"sys","lineitem","l_quantity",0);
    (C_21,r1_21) := sql.bind(X_2,"sys","lineitem","l_quantity",2);
    X_23:bat[:lng] := sql.bind(X_2,"sys","lineitem","l_quantity",1);
    X_24 := sql.delta(X_19,C_21,r1_21,X_23);
    X_25 := algebra.projection(C_17,X_24);
    X_26:bat[:int] := sql.bind(X_2,"sys","lineitem","l_orderkey",0);
    (C_28,r1_28) := sql.bind(X_2,"sys","lineitem","l_orderkey",2);
    X_30:bat[:int] := sql.bind(X_2,"sys","lineitem","l_orderkey",1);
    X_31 := sql.delta(X_26,C_28,r1_28,X_30);
    X_32 := algebra.projection(C_17,X_31);
    (X_33,r1_33,r2_33) := group.subgroupdone(X_32);
    X_36:bat[:hge] := aggr.subsum(X_25,X_33,r1_33,true,true);
    X_38 := calc.hge(A0,39,2);
    C_40 := algebra.thetasubselect(X_36,X_38,">");
    X_42:bat[:int] := algebra.projectionPath(C_40,r1_33,X_32);
>>>>>>> 242cceaf
    (X_43,r1_46) := algebra.subjoin(X_15,X_42,nil:BAT,nil:BAT,false,nil:lng);
    C_48 := algebra.subinter(X_16,X_43,nil:BAT,nil:BAT,false,nil:lng);
    X_49 := algebra.projection(C_48,X_15);
    (X_50,r1_62) := algebra.subjoin(X_49,X_32,nil:BAT,nil:BAT,false,nil:lng);
<<<<<<< HEAD
    X_52:bat[:oid,:oid] := sql.bind_idxbat(X_2,"sys","orders","orders_o_custkey_fkey",0);
    (X_54,r1_66) := sql.bind_idxbat(X_2,"sys","orders","orders_o_custkey_fkey",2);
    X_56:bat[:oid,:oid] := sql.bind_idxbat(X_2,"sys","orders","orders_o_custkey_fkey",1);
    X_57 := sql.delta(X_52,X_54,r1_66,X_56);
    X_58:bat[:oid,:oid] := algebra.projectionPath(X_50,C_48,C_3,X_57);
    C_59:bat[:oid,:oid] := sql.tid(X_2,"sys","customer");
    (X_61,r1_75) := algebra.subjoin(X_58,C_59,nil:BAT,nil:BAT,false,nil:lng);
    X_63:bat[:oid,:int] := sql.bind(X_2,"sys","customer","c_custkey",0);
    (C_65,r1_79) := sql.bind(X_2,"sys","customer","c_custkey",2);
    X_67:bat[:oid,:int] := sql.bind(X_2,"sys","customer","c_custkey",1);
    X_68 := sql.delta(X_63,C_65,r1_79,X_67);
    X_69 := algebra.projection(C_59,X_68);
    X_70 := algebra.projection(r1_75,X_69);
    X_71:bat[:oid,:int] := algebra.projectionPath(X_61,X_50,X_49);
=======
    X_52:bat[:oid] := sql.bind_idxbat(X_2,"sys","orders","orders_o_custkey_fkey",0);
    (X_54,r1_66) := sql.bind_idxbat(X_2,"sys","orders","orders_o_custkey_fkey",2);
    X_56:bat[:oid] := sql.bind_idxbat(X_2,"sys","orders","orders_o_custkey_fkey",1);
    X_57 := sql.delta(X_52,X_54,r1_66,X_56);
    X_58:bat[:oid] := algebra.projectionPath(X_50,C_48,C_3,X_57);
    C_59:bat[:oid] := sql.tid(X_2,"sys","customer");
    (X_61,r1_75) := algebra.subjoin(X_58,C_59,nil:BAT,nil:BAT,false,nil:lng);
    X_63:bat[:int] := sql.bind(X_2,"sys","customer","c_custkey",0);
    (C_65,r1_79) := sql.bind(X_2,"sys","customer","c_custkey",2);
    X_67:bat[:int] := sql.bind(X_2,"sys","customer","c_custkey",1);
    X_68 := sql.delta(X_63,C_65,r1_79,X_67);
    X_69 := algebra.projection(C_59,X_68);
    X_70 := algebra.projection(r1_75,X_69);
    X_71:bat[:int] := algebra.projectionPath(X_61,X_50,X_49);
>>>>>>> 242cceaf
    (X_72,r1_87,r2_87) := group.subgroup(X_71);
    (X_75,r1_90,r2_90) := group.subgroupdone(X_70,X_72);
    X_78 := algebra.projection(r1_90,X_70);
    (X_79,r1_101) := algebra.subjoin(X_78,X_69,nil:BAT,nil:BAT,false,nil:lng);
<<<<<<< HEAD
    X_81:bat[:oid,:int] := algebra.projectionPath(X_79,r1_90,X_71);
    X_124:bat[:oid,:lng] := algebra.projectionPath(X_61,r1_62,X_25);
    X_125:bat[:oid,:hge] := aggr.subsum(X_124,X_75,r1_90,true,true);
    (X_82,r1_117) := algebra.subjoin(X_81,X_15,nil:BAT,nil:BAT,false,nil:lng);
    X_84:bat[:oid,:date] := sql.bind(X_2,"sys","orders","o_orderdate",0);
    (C_86,r1_121) := sql.bind(X_2,"sys","orders","o_orderdate",2);
    X_88:bat[:oid,:date] := sql.bind(X_2,"sys","orders","o_orderdate",1);
    X_89 := sql.delta(X_84,C_86,r1_121,X_88);
    X_90:bat[:oid,:date] := algebra.projectionPath(r1_117,C_3,X_89);
    X_91:bat[:oid,:lng] := sql.bind(X_2,"sys","orders","o_totalprice",0);
    (C_93,r1_129) := sql.bind(X_2,"sys","orders","o_totalprice",2);
    X_95:bat[:oid,:lng] := sql.bind(X_2,"sys","orders","o_totalprice",1);
    X_96 := sql.delta(X_91,C_93,r1_129,X_95);
    X_97:bat[:oid,:lng] := algebra.projectionPath(r1_117,C_3,X_96);
=======
    X_81:bat[:int] := algebra.projectionPath(X_79,r1_90,X_71);
    X_124:bat[:lng] := algebra.projectionPath(X_61,r1_62,X_25);
    X_125:bat[:hge] := aggr.subsum(X_124,X_75,r1_90,true,true);
    (X_82,r1_117) := algebra.subjoin(X_81,X_15,nil:BAT,nil:BAT,false,nil:lng);
    X_84:bat[:date] := sql.bind(X_2,"sys","orders","o_orderdate",0);
    (C_86,r1_121) := sql.bind(X_2,"sys","orders","o_orderdate",2);
    X_88:bat[:date] := sql.bind(X_2,"sys","orders","o_orderdate",1);
    X_89 := sql.delta(X_84,C_86,r1_121,X_88);
    X_90:bat[:date] := algebra.projectionPath(r1_117,C_3,X_89);
    X_91:bat[:lng] := sql.bind(X_2,"sys","orders","o_totalprice",0);
    (C_93,r1_129) := sql.bind(X_2,"sys","orders","o_totalprice",2);
    X_95:bat[:lng] := sql.bind(X_2,"sys","orders","o_totalprice",1);
    X_96 := sql.delta(X_91,C_93,r1_129,X_95);
    X_97:bat[:lng] := algebra.projectionPath(r1_117,C_3,X_96);
>>>>>>> 242cceaf
    (C_100,r1_140) := algebra.firstn(X_97,100,false,false);
    C_102 := algebra.firstn(X_90,C_100,r1_140,100,true,false);
    X_103 := algebra.projection(C_102,X_90);
    X_104 := algebra.projection(C_102,X_97);
    (X_105,r1_150,r2_150) := algebra.subsort(X_104,true,false);
    (X_108,r1_153,r2_153) := algebra.subsort(X_103,r1_150,r2_150,false,false);
<<<<<<< HEAD
    X_111:bat[:oid,:str] := sql.bind(X_2,"sys","customer","c_name",0);
    (C_113,r1_158) := sql.bind(X_2,"sys","customer","c_name",2);
    X_115:bat[:oid,:str] := sql.bind(X_2,"sys","customer","c_name",1);
    X_116 := sql.delta(X_111,C_113,r1_158,X_115);
    X_117:bat[:oid,:str] := algebra.projectionPath(r1_153,C_102,X_82,r1_101,C_59,X_116);
    X_118 := algebra.subslice(X_117,0,99:wrd);
    X_119 := algebra.projection(X_118,X_117);
    X_120:bat[:oid,:int] := algebra.projectionPath(X_118,r1_153,C_102,X_82,X_79,X_78);
    X_121:bat[:oid,:int] := algebra.projectionPath(X_118,r1_153,C_102,X_82,X_81);
    X_122:bat[:oid,:date] := algebra.projectionPath(X_118,r1_153,X_103);
    X_123:bat[:oid,:lng] := algebra.projectionPath(X_118,r1_153,X_104);
    X_126:bat[:oid,:hge] := algebra.projectionPath(X_118,r1_153,C_102,X_82,X_79,X_125);
=======
    X_111:bat[:str] := sql.bind(X_2,"sys","customer","c_name",0);
    (C_113,r1_158) := sql.bind(X_2,"sys","customer","c_name",2);
    X_115:bat[:str] := sql.bind(X_2,"sys","customer","c_name",1);
    X_116 := sql.delta(X_111,C_113,r1_158,X_115);
    X_117:bat[:str] := algebra.projectionPath(r1_153,C_102,X_82,r1_101,C_59,X_116);
    X_118 := algebra.subslice(X_117,0,99:wrd);
    X_119 := algebra.projection(X_118,X_117);
    X_120:bat[:int] := algebra.projectionPath(X_118,r1_153,C_102,X_82,X_79,X_78);
    X_121:bat[:int] := algebra.projectionPath(X_118,r1_153,C_102,X_82,X_81);
    X_122:bat[:date] := algebra.projectionPath(X_118,r1_153,X_103);
    X_123:bat[:lng] := algebra.projectionPath(X_118,r1_153,X_104);
    X_126:bat[:hge] := algebra.projectionPath(X_118,r1_153,C_102,X_82,X_79,X_125);
>>>>>>> 242cceaf
    sql.resultSet(X_170,X_172,X_174,X_175,X_176,X_119,X_120,X_121,X_122,X_123,X_126);
end user.s2_1;

# 22:53:30 >  
# 22:53:30 >  "Done."
# 22:53:30 >  
<|MERGE_RESOLUTION|>--- conflicted
+++ resolved
@@ -101,31 +101,6 @@
     X_169 := bat.append(X_162,2);
     X_176 := bat.append(X_169,2);
     X_2 := sql.mvc();
-<<<<<<< HEAD
-    C_3:bat[:oid,:oid] := sql.tid(X_2,"sys","orders");
-    X_6:bat[:oid,:int] := sql.bind(X_2,"sys","orders","o_orderkey",0);
-    (C_9,r1_9) := sql.bind(X_2,"sys","orders","o_orderkey",2);
-    X_12:bat[:oid,:int] := sql.bind(X_2,"sys","orders","o_orderkey",1);
-    X_14 := sql.delta(X_6,C_9,r1_9,X_12);
-    X_15 := algebra.projection(C_3,X_14);
-    X_16 := bat.mirror(X_15);
-    C_17:bat[:oid,:oid] := sql.tid(X_2,"sys","lineitem");
-    X_19:bat[:oid,:lng] := sql.bind(X_2,"sys","lineitem","l_quantity",0);
-    (C_21,r1_21) := sql.bind(X_2,"sys","lineitem","l_quantity",2);
-    X_23:bat[:oid,:lng] := sql.bind(X_2,"sys","lineitem","l_quantity",1);
-    X_24 := sql.delta(X_19,C_21,r1_21,X_23);
-    X_25 := algebra.projection(C_17,X_24);
-    X_26:bat[:oid,:int] := sql.bind(X_2,"sys","lineitem","l_orderkey",0);
-    (C_28,r1_28) := sql.bind(X_2,"sys","lineitem","l_orderkey",2);
-    X_30:bat[:oid,:int] := sql.bind(X_2,"sys","lineitem","l_orderkey",1);
-    X_31 := sql.delta(X_26,C_28,r1_28,X_30);
-    X_32 := algebra.projection(C_17,X_31);
-    (X_33,r1_33,r2_33) := group.subgroupdone(X_32);
-    X_36:bat[:oid,:hge] := aggr.subsum(X_25,X_33,r1_33,true,true);
-    X_38 := calc.hge(A0,39,2);
-    C_40 := algebra.thetasubselect(X_36,X_38,">");
-    X_42:bat[:oid,:int] := algebra.projectionPath(C_40,r1_33,X_32);
-=======
     C_3:bat[:oid] := sql.tid(X_2,"sys","orders");
     X_6:bat[:int] := sql.bind(X_2,"sys","orders","o_orderkey",0);
     (C_9,r1_9) := sql.bind(X_2,"sys","orders","o_orderkey",2);
@@ -149,27 +124,10 @@
     X_38 := calc.hge(A0,39,2);
     C_40 := algebra.thetasubselect(X_36,X_38,">");
     X_42:bat[:int] := algebra.projectionPath(C_40,r1_33,X_32);
->>>>>>> 242cceaf
     (X_43,r1_46) := algebra.subjoin(X_15,X_42,nil:BAT,nil:BAT,false,nil:lng);
     C_48 := algebra.subinter(X_16,X_43,nil:BAT,nil:BAT,false,nil:lng);
     X_49 := algebra.projection(C_48,X_15);
     (X_50,r1_62) := algebra.subjoin(X_49,X_32,nil:BAT,nil:BAT,false,nil:lng);
-<<<<<<< HEAD
-    X_52:bat[:oid,:oid] := sql.bind_idxbat(X_2,"sys","orders","orders_o_custkey_fkey",0);
-    (X_54,r1_66) := sql.bind_idxbat(X_2,"sys","orders","orders_o_custkey_fkey",2);
-    X_56:bat[:oid,:oid] := sql.bind_idxbat(X_2,"sys","orders","orders_o_custkey_fkey",1);
-    X_57 := sql.delta(X_52,X_54,r1_66,X_56);
-    X_58:bat[:oid,:oid] := algebra.projectionPath(X_50,C_48,C_3,X_57);
-    C_59:bat[:oid,:oid] := sql.tid(X_2,"sys","customer");
-    (X_61,r1_75) := algebra.subjoin(X_58,C_59,nil:BAT,nil:BAT,false,nil:lng);
-    X_63:bat[:oid,:int] := sql.bind(X_2,"sys","customer","c_custkey",0);
-    (C_65,r1_79) := sql.bind(X_2,"sys","customer","c_custkey",2);
-    X_67:bat[:oid,:int] := sql.bind(X_2,"sys","customer","c_custkey",1);
-    X_68 := sql.delta(X_63,C_65,r1_79,X_67);
-    X_69 := algebra.projection(C_59,X_68);
-    X_70 := algebra.projection(r1_75,X_69);
-    X_71:bat[:oid,:int] := algebra.projectionPath(X_61,X_50,X_49);
-=======
     X_52:bat[:oid] := sql.bind_idxbat(X_2,"sys","orders","orders_o_custkey_fkey",0);
     (X_54,r1_66) := sql.bind_idxbat(X_2,"sys","orders","orders_o_custkey_fkey",2);
     X_56:bat[:oid] := sql.bind_idxbat(X_2,"sys","orders","orders_o_custkey_fkey",1);
@@ -184,27 +142,10 @@
     X_69 := algebra.projection(C_59,X_68);
     X_70 := algebra.projection(r1_75,X_69);
     X_71:bat[:int] := algebra.projectionPath(X_61,X_50,X_49);
->>>>>>> 242cceaf
     (X_72,r1_87,r2_87) := group.subgroup(X_71);
     (X_75,r1_90,r2_90) := group.subgroupdone(X_70,X_72);
     X_78 := algebra.projection(r1_90,X_70);
     (X_79,r1_101) := algebra.subjoin(X_78,X_69,nil:BAT,nil:BAT,false,nil:lng);
-<<<<<<< HEAD
-    X_81:bat[:oid,:int] := algebra.projectionPath(X_79,r1_90,X_71);
-    X_124:bat[:oid,:lng] := algebra.projectionPath(X_61,r1_62,X_25);
-    X_125:bat[:oid,:hge] := aggr.subsum(X_124,X_75,r1_90,true,true);
-    (X_82,r1_117) := algebra.subjoin(X_81,X_15,nil:BAT,nil:BAT,false,nil:lng);
-    X_84:bat[:oid,:date] := sql.bind(X_2,"sys","orders","o_orderdate",0);
-    (C_86,r1_121) := sql.bind(X_2,"sys","orders","o_orderdate",2);
-    X_88:bat[:oid,:date] := sql.bind(X_2,"sys","orders","o_orderdate",1);
-    X_89 := sql.delta(X_84,C_86,r1_121,X_88);
-    X_90:bat[:oid,:date] := algebra.projectionPath(r1_117,C_3,X_89);
-    X_91:bat[:oid,:lng] := sql.bind(X_2,"sys","orders","o_totalprice",0);
-    (C_93,r1_129) := sql.bind(X_2,"sys","orders","o_totalprice",2);
-    X_95:bat[:oid,:lng] := sql.bind(X_2,"sys","orders","o_totalprice",1);
-    X_96 := sql.delta(X_91,C_93,r1_129,X_95);
-    X_97:bat[:oid,:lng] := algebra.projectionPath(r1_117,C_3,X_96);
-=======
     X_81:bat[:int] := algebra.projectionPath(X_79,r1_90,X_71);
     X_124:bat[:lng] := algebra.projectionPath(X_61,r1_62,X_25);
     X_125:bat[:hge] := aggr.subsum(X_124,X_75,r1_90,true,true);
@@ -219,27 +160,12 @@
     X_95:bat[:lng] := sql.bind(X_2,"sys","orders","o_totalprice",1);
     X_96 := sql.delta(X_91,C_93,r1_129,X_95);
     X_97:bat[:lng] := algebra.projectionPath(r1_117,C_3,X_96);
->>>>>>> 242cceaf
     (C_100,r1_140) := algebra.firstn(X_97,100,false,false);
     C_102 := algebra.firstn(X_90,C_100,r1_140,100,true,false);
     X_103 := algebra.projection(C_102,X_90);
     X_104 := algebra.projection(C_102,X_97);
     (X_105,r1_150,r2_150) := algebra.subsort(X_104,true,false);
     (X_108,r1_153,r2_153) := algebra.subsort(X_103,r1_150,r2_150,false,false);
-<<<<<<< HEAD
-    X_111:bat[:oid,:str] := sql.bind(X_2,"sys","customer","c_name",0);
-    (C_113,r1_158) := sql.bind(X_2,"sys","customer","c_name",2);
-    X_115:bat[:oid,:str] := sql.bind(X_2,"sys","customer","c_name",1);
-    X_116 := sql.delta(X_111,C_113,r1_158,X_115);
-    X_117:bat[:oid,:str] := algebra.projectionPath(r1_153,C_102,X_82,r1_101,C_59,X_116);
-    X_118 := algebra.subslice(X_117,0,99:wrd);
-    X_119 := algebra.projection(X_118,X_117);
-    X_120:bat[:oid,:int] := algebra.projectionPath(X_118,r1_153,C_102,X_82,X_79,X_78);
-    X_121:bat[:oid,:int] := algebra.projectionPath(X_118,r1_153,C_102,X_82,X_81);
-    X_122:bat[:oid,:date] := algebra.projectionPath(X_118,r1_153,X_103);
-    X_123:bat[:oid,:lng] := algebra.projectionPath(X_118,r1_153,X_104);
-    X_126:bat[:oid,:hge] := algebra.projectionPath(X_118,r1_153,C_102,X_82,X_79,X_125);
-=======
     X_111:bat[:str] := sql.bind(X_2,"sys","customer","c_name",0);
     (C_113,r1_158) := sql.bind(X_2,"sys","customer","c_name",2);
     X_115:bat[:str] := sql.bind(X_2,"sys","customer","c_name",1);
@@ -252,7 +178,6 @@
     X_122:bat[:date] := algebra.projectionPath(X_118,r1_153,X_103);
     X_123:bat[:lng] := algebra.projectionPath(X_118,r1_153,X_104);
     X_126:bat[:hge] := algebra.projectionPath(X_118,r1_153,C_102,X_82,X_79,X_125);
->>>>>>> 242cceaf
     sql.resultSet(X_170,X_172,X_174,X_175,X_176,X_119,X_120,X_121,X_122,X_123,X_126);
 end user.s2_1;
 
