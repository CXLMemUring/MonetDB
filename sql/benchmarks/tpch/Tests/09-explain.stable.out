--- conflicted
+++ resolved
@@ -110,7 +110,6 @@
     X_89 := sql.projectdelta(X_77,X_81,X_84,r1_98,X_87);
     X_90 := algebra.leftfetchjoin(r1_93,X_89);
     X_91 := sql.bind(X_4,"sys","orders","o_orderdate",0);
-<<<<<<< HEAD
     (X_93,r1_108) := sql.bind(X_4,"sys","orders","o_orderdate",2);
     X_97 := sql.bind(X_4,"sys","orders","o_orderdate",1);
     X_98 := sql.projectdelta(X_64,X_91,X_93,r1_108,X_97);
@@ -156,61 +155,11 @@
     X_169 := sql.resultSet(3,1,X_117);
     sql.rsColumn(X_169,"sys.profit","nation","varchar",25,0,X_117);
     sql.rsColumn(X_169,"sys.profit","o_year","int",32,0,X_118);
-    sql.rsColumn(X_169,"sys.L1","sum_profit","decimal",18,4,X_168);
+    sql.rsColumn(X_169,"sys.L1","sum_profit","decimal",19,4,X_168);
     X_187 := io.stdout();
     sql.exportResult(X_187,X_169);
 end s2_1;
 # querylog.define("explain select\n\tnation,\n\to_year,\n\tsum(amount) as sum_profit\nfrom\n\t(\n\t\tselect\n\t\t\tn_name as nation,\n\t\t\textract(year from o_orderdate) as o_year,\n\t\t\tl_extendedprice * (1 - l_discount) - ps_supplycost * l_quantity as amount\n\t\tfrom\n\t\t\tpart,\n\t\t\tsupplier,\n\t\t\tlineitem,\n\t\t\tpartsupp,\n\t\t\torders,\n\t\t\tnation\n\t\twhere\n\t\t\ts_suppkey = l_suppkey\n\t\t\tand ps_suppkey = l_suppkey\n\t\t\tand ps_partkey = l_partkey\n\t\t\tand p_partkey = l_partkey\n\t\t\tand o_orderkey = l_orderkey\n\t\t\tand s_nationkey = n_nationkey\n\t\t\tand p_name like \\'%green%\\'\n\t) as profit\ngroup by\n\tnation,\n\to_year\norder by\n\tnation,\n\to_year desc;","sequential_pipe")
-=======
-    (X_94,r1_109) := sql.bind(X_4,"sys","orders","o_orderdate",2);
-    X_96 := sql.bind(X_4,"sys","orders","o_orderdate",1);
-    X_97 := sql.projectdelta(X_17,X_91,X_94,r1_109,X_96);
-    X_98:bat[:oid,:date]  := algebra.leftfetchjoinPath(X_228,X_55,X_39,r1_20,X_97);
-    X_99:bat[:oid,:int]  := batmtime.year(X_98);
-    (X_100,r1_122,r2_122) := group.subgroup(X_99);
-    (X_103,r1_125,r2_125) := group.subgroupdone(X_90,X_100);
-    X_106 := algebra.leftfetchjoin(r1_125,X_99);
-    X_107 := algebra.leftfetchjoin(r1_125,X_90);
-    X_118 := sql.bind(X_4,"sys","lineitem","l_extendedprice",0);
-    (X_123,r1_145) := sql.bind(X_4,"sys","lineitem","l_extendedprice",2);
-    X_126 := sql.bind(X_4,"sys","lineitem","l_extendedprice",1);
-    X_128 := sql.projectdelta(X_5,X_118,X_123,r1_145,X_126);
-    X_129:bat[:oid,:lng]  := algebra.leftfetchjoinPath(X_228,X_55,X_39,X_19,X_128);
-    X_130 := calc.lng(A0,15,2);
-    X_132 := sql.bind(X_4,"sys","lineitem","l_discount",0);
-    (X_134,r1_162) := sql.bind(X_4,"sys","lineitem","l_discount",2);
-    X_136 := sql.bind(X_4,"sys","lineitem","l_discount",1);
-    X_137 := sql.projectdelta(X_5,X_132,X_134,r1_162,X_136);
-    X_138:bat[:oid,:lng]  := algebra.leftfetchjoinPath(X_228,X_55,X_39,X_19,X_137);
-    X_139:bat[:oid,:lng]  := batcalc.-(X_130,X_138);
-    X_140:bat[:oid,:lng]  := batcalc.*(X_129,X_139);
-    X_141 := sql.bind(X_4,"sys","partsupp","ps_supplycost",0);
-    (X_146,r1_182) := sql.bind(X_4,"sys","partsupp","ps_supplycost",2);
-    X_149 := sql.bind(X_4,"sys","partsupp","ps_supplycost",1);
-    X_151 := sql.projectdelta(X_77,X_141,X_146,r1_182,X_149);
-    X_152 := algebra.leftfetchjoin(r1_92,X_151);
-    X_153 := sql.bind(X_4,"sys","lineitem","l_quantity",0);
-    (X_156,r1_193) := sql.bind(X_4,"sys","lineitem","l_quantity",2);
-    X_158 := sql.bind(X_4,"sys","lineitem","l_quantity",1);
-    X_159 := sql.projectdelta(X_5,X_153,X_156,r1_193,X_158);
-    X_160:bat[:oid,:int]  := algebra.leftfetchjoinPath(X_228,X_55,X_39,X_19,X_159);
-    X_161:bat[:oid,:lng]  := batcalc.*(X_152,X_160);
-    X_163:bat[:oid,:lng]  := batcalc.*(X_161,100:lng);
-    X_164:bat[:oid,:lng]  := batcalc.-(X_140,X_163);
-    X_165:bat[:oid,:lng]  := aggr.subsum(X_164,X_103,r1_125,true,true);
-    (X_108,r1_130,r2_130) := algebra.subsort(X_107,false,false);
-    (X_112,r1_134,r2_134) := algebra.subsort(X_106,r1_130,r2_130,true,false);
-    X_116 := algebra.leftfetchjoin(r1_134,X_107);
-    X_167 := algebra.leftfetchjoin(r1_134,X_165);
-    X_117 := algebra.leftfetchjoin(r1_134,X_106);
-    X_168 := sql.resultSet(3,1,X_116);
-    sql.rsColumn(X_168,"sys.profit","nation","varchar",25,0,X_116);
-    sql.rsColumn(X_168,"sys.profit","o_year","int",32,0,X_117);
-    sql.rsColumn(X_168,"sys.L1","sum_profit","decimal",19,4,X_167);
-    X_186 := io.stdout();
-    sql.exportResult(X_186,X_168);
-end s0_1;
->>>>>>> 68f760d0
 
 # 22:53:27 >  
 # 22:53:27 >  "Done."
