--- conflicted
+++ resolved
@@ -59,22 +59,22 @@
 % clob # type
 % 963 # length
 function user.s2_1{autoCommit=true}(A0:str,A1:bte,A2:bte,A3:str,A4:date,A5:date,A6:str):void;
-    X_222:void := querylog.define("explain select\n\to_year,\n\tsum(case\n\t\twhen nation = \\'BRAZIL\\' then volume\n\t\telse 0\n\tend) / sum(volume) as mkt_share\nfrom\n\t(\n\t\tselect\n\t\t\textract(year from o_orderdate) as o_year,\n\t\t\tl_extendedprice * (1 - l_discount) as volume,\n\t\t\tn2.n_name as nation\n\t\tfrom\n\t\t\tpart,\n\t\t\tsupplier,\n\t\t\tlineitem,\n\t\t\torders,\n\t\t\tcustomer,\n\t\t\tnation n1,\n\t\t\tnation n2,\n\t\t\tregion\n\t\twhere\n\t\t\tp_partkey = l_partkey\n\t\t\tand s_suppkey = l_suppkey\n\t\t\tand l_orderkey = o_orderkey\n\t\t\tand o_custkey = c_custkey\n\t\t\tand c_nationkey = n1.n_nationkey\n\t\t\tand n1.n_regionkey = r_regionkey\n\t\t\tand r_name = \\'AMERICA\\'\n\t\t\tand s_nationkey = n2.n_nationkey\n\t\t\tand o_orderdate between date \\'1995-01-01\\' and date \\'1996-12-31\\'\n\t\t\tand p_type = \\'ECONOMY ANODIZED STEEL\\'\n\t) as all_nations\ngroup by\n\to_year\norder by\n\to_year;","sequential_pipe",132);
-    X_195 := bat.new(nil:oid,nil:str);
-    X_203 := bat.append(X_195,"sys.all_nations");
-    X_213 := bat.append(X_203,"sys.L3");
+    X_221:void := querylog.define("explain select\n\to_year,\n\tsum(case\n\t\twhen nation = \\'BRAZIL\\' then volume\n\t\telse 0\n\tend) / sum(volume) as mkt_share\nfrom\n\t(\n\t\tselect\n\t\t\textract(year from o_orderdate) as o_year,\n\t\t\tl_extendedprice * (1 - l_discount) as volume,\n\t\t\tn2.n_name as nation\n\t\tfrom\n\t\t\tpart,\n\t\t\tsupplier,\n\t\t\tlineitem,\n\t\t\torders,\n\t\t\tcustomer,\n\t\t\tnation n1,\n\t\t\tnation n2,\n\t\t\tregion\n\t\twhere\n\t\t\tp_partkey = l_partkey\n\t\t\tand s_suppkey = l_suppkey\n\t\t\tand l_orderkey = o_orderkey\n\t\t\tand o_custkey = c_custkey\n\t\t\tand c_nationkey = n1.n_nationkey\n\t\t\tand n1.n_regionkey = r_regionkey\n\t\t\tand r_name = \\'AMERICA\\'\n\t\t\tand s_nationkey = n2.n_nationkey\n\t\t\tand o_orderdate between date \\'1995-01-01\\' and date \\'1996-12-31\\'\n\t\t\tand p_type = \\'ECONOMY ANODIZED STEEL\\'\n\t) as all_nations\ngroup by\n\to_year\norder by\n\to_year;","sequential_pipe",132);
+    X_194 := bat.new(nil:oid,nil:str);
+    X_202 := bat.append(X_194,"sys.all_nations");
+    X_212 := bat.append(X_202,"sys.L3");
+    X_197 := bat.new(nil:oid,nil:str);
+    X_204 := bat.append(X_197,"o_year");
+    X_214 := bat.append(X_204,"mkt_share");
     X_198 := bat.new(nil:oid,nil:str);
-    X_205 := bat.append(X_198,"o_year");
-    X_215 := bat.append(X_205,"mkt_share");
-    X_199 := bat.new(nil:oid,nil:str);
-    X_207 := bat.append(X_199,"int");
-    X_217 := bat.append(X_207,"decimal");
-    X_200 := bat.new(nil:oid,nil:int);
-    X_209 := bat.append(X_200,32);
-    X_219 := bat.append(X_209,39);
-    X_202 := bat.new(nil:oid,nil:int);
-    X_211 := bat.append(X_202,0);
-    X_220 := bat.append(X_211,4);
+    X_206 := bat.append(X_198,"int");
+    X_216 := bat.append(X_206,"decimal");
+    X_199 := bat.new(nil:oid,nil:int);
+    X_208 := bat.append(X_199,32);
+    X_218 := bat.append(X_208,39);
+    X_201 := bat.new(nil:oid,nil:int);
+    X_210 := bat.append(X_201,0);
+    X_219 := bat.append(X_210,4);
     X_9 := sql.mvc();
     X_10:bat[:oid,:oid]  := sql.tid(X_9,"sys","lineitem");
     X_13:bat[:oid,:oid]  := sql.bind_idxbat(X_9,"sys","lineitem","lineitem_l_orderkey_fkey",0);
@@ -83,214 +83,112 @@
     X_21 := sql.projectdelta(X_10,X_13,X_16,r1_16,X_19);
     X_24:bat[:oid,:date]  := sql.bind(X_9,"sys","orders","o_orderdate",0);
     X_22:bat[:oid,:oid]  := sql.tid(X_9,"sys","orders");
-    X_285 := algebra.subselect(X_24,X_22,A4,A5,true,true,false);
+    X_284 := algebra.subselect(X_24,X_22,A4,A5,true,true,false);
     (X_26,r1_27) := sql.bind(X_9,"sys","orders","o_orderdate",2);
-    X_286 := algebra.subselect(r1_27,nil:bat[:oid,:oid],A4,A5,true,true,false);
+    X_285 := algebra.subselect(r1_27,nil:bat[:oid,:oid],A4,A5,true,true,false);
     X_28:bat[:oid,:date]  := sql.bind(X_9,"sys","orders","o_orderdate",1);
-    X_288 := algebra.subselect(X_28,X_22,A4,A5,true,true,false);
-    X_29 := sql.subdelta(X_285,X_22,X_26,X_286,X_288);
+    X_287 := algebra.subselect(X_28,X_22,A4,A5,true,true,false);
+    X_29 := sql.subdelta(X_284,X_22,X_26,X_285,X_287);
     (X_31,r1_37) := algebra.subjoin(X_21,X_29,nil:BAT,nil:BAT,false,nil:lng);
     X_36:bat[:oid,:int] := sql.bind(X_9,"sys","lineitem","l_partkey",0);
-<<<<<<< HEAD
     (X_38,r1_44) := sql.bind(X_9,"sys","lineitem","l_partkey",2);
     X_40:bat[:oid,:int] := sql.bind(X_9,"sys","lineitem","l_partkey",1);
     X_41 := sql.projectdelta(X_10,X_36,X_38,r1_44,X_40);
     X_42 := algebra.leftfetchjoin(X_31,X_41);
     X_45:bat[:oid,:str] := sql.bind(X_9,"sys","part","p_type",0);
     X_43:bat[:oid,:oid] := sql.tid(X_9,"sys","part");
-    X_289 := algebra.subselect(X_45,X_43,A6,A6,true,true,false);
+    X_288 := algebra.subselect(X_45,X_43,A6,A6,true,false,false);
     (X_47,r1_54) := sql.bind(X_9,"sys","part","p_type",2);
-    X_290 := algebra.subselect(r1_54,nil:bat[:oid,:oid],A6,A6,true,true,false);
+    X_289 := algebra.subselect(r1_54,nil:bat[:oid,:oid],A6,A6,true,false,false);
     X_49:bat[:oid,:str] := sql.bind(X_9,"sys","part","p_type",1);
-    X_292 := algebra.subselect(X_49,X_43,A6,A6,true,true,false);
-    X_50 := sql.subdelta(X_289,X_43,X_47,X_290,X_292);
-    X_53:bat[:oid,:int] := sql.bind(X_9,"sys","part","p_partkey",0);
-    (X_55,r1_65) := sql.bind(X_9,"sys","part","p_partkey",2);
-    X_57:bat[:oid,:int] := sql.bind(X_9,"sys","part","p_partkey",1);
-    X_58 := sql.projectdelta(X_50,X_53,X_55,r1_65,X_57);
-    (X_59,r1_71) := algebra.subjoin(X_42,X_58,nil:BAT,nil:BAT,false,nil:lng);
-    X_65:bat[:oid,:oid] := sql.bind_idxbat(X_9,"sys","orders","orders_o_custkey_fkey",0);
-    (X_67,r1_79) := sql.bind_idxbat(X_9,"sys","orders","orders_o_custkey_fkey",2);
-    X_69:bat[:oid,:oid] := sql.bind_idxbat(X_9,"sys","orders","orders_o_custkey_fkey",1);
-    X_70 := sql.projectdelta(X_29,X_65,X_67,r1_79,X_69);
-    X_71:bat[:oid,:oid] := algebra.leftfetchjoinPath(X_59,r1_37,X_70);
-    X_72:bat[:oid,:oid] := sql.tid(X_9,"sys","customer");
-    (X_74,r1_89) := algebra.subjoin(X_71,X_72,nil:BAT,nil:BAT,false,nil:lng);
-    X_76:bat[:oid,:oid] := sql.bind_idxbat(X_9,"sys","customer","customer_c_nationkey_fkey",0);
-    (X_78,r1_93) := sql.bind_idxbat(X_9,"sys","customer","customer_c_nationkey_fkey",2);
-    X_80:bat[:oid,:oid] := sql.bind_idxbat(X_9,"sys","customer","customer_c_nationkey_fkey",1);
-    X_81 := sql.projectdelta(X_72,X_76,X_78,r1_93,X_80);
-    X_82 := algebra.leftfetchjoin(r1_89,X_81);
-    X_83:bat[:oid,:oid] := sql.tid(X_9,"sys","nation");
-    (X_85,r1_101) := algebra.subjoin(X_82,X_83,nil:BAT,nil:BAT,false,nil:lng);
-    X_87:bat[:oid,:oid] := sql.bind_idxbat(X_9,"sys","nation","nation_n_regionkey_fkey",0);
-    (X_89,r1_105) := sql.bind_idxbat(X_9,"sys","nation","nation_n_regionkey_fkey",2);
-    X_91:bat[:oid,:oid] := sql.bind_idxbat(X_9,"sys","nation","nation_n_regionkey_fkey",1);
-    X_92 := sql.projectdelta(X_83,X_87,X_89,r1_105,X_91);
-    X_93 := algebra.leftfetchjoin(r1_101,X_92);
-    X_96:bat[:oid,:str] := sql.bind(X_9,"sys","region","r_name",0);
-    X_94:bat[:oid,:oid] := sql.tid(X_9,"sys","region");
-    X_293 := algebra.subselect(X_96,X_94,A3,A3,true,true,false);
-    (X_98,r1_115) := sql.bind(X_9,"sys","region","r_name",2);
-    X_294 := algebra.subselect(r1_115,nil:bat[:oid,:oid],A3,A3,true,true,false);
-    X_100:bat[:oid,:str] := sql.bind(X_9,"sys","region","r_name",1);
-    X_296 := algebra.subselect(X_100,X_94,A3,A3,true,true,false);
-    X_101 := sql.subdelta(X_293,X_94,X_98,X_294,X_296);
-    (X_105,r1_126) := algebra.subjoin(X_93,X_101,nil:BAT,nil:BAT,false,nil:lng);
-    X_110:bat[:oid,:int] := sql.bind(X_9,"sys","lineitem","l_suppkey",0);
-    (X_112,r1_133) := sql.bind(X_9,"sys","lineitem","l_suppkey",2);
-    X_114:bat[:oid,:int] := sql.bind(X_9,"sys","lineitem","l_suppkey",1);
-    X_115 := sql.projectdelta(X_10,X_110,X_112,r1_133,X_114);
-    X_116:bat[:oid,:int] := algebra.leftfetchjoinPath(X_105,X_85,X_74,X_59,X_31,X_115);
-    X_117:bat[:oid,:oid] := sql.tid(X_9,"sys","supplier");
-    X_119:bat[:oid,:int] := sql.bind(X_9,"sys","supplier","s_suppkey",0);
-    (X_121,r1_147) := sql.bind(X_9,"sys","supplier","s_suppkey",2);
-    X_123:bat[:oid,:int] := sql.bind(X_9,"sys","supplier","s_suppkey",1);
-    X_124 := sql.projectdelta(X_117,X_119,X_121,r1_147,X_123);
-    (X_125,r1_152) := algebra.subjoin(X_116,X_124,nil:BAT,nil:BAT,false,nil:lng);
-    X_127:bat[:oid,:oid] := sql.bind_idxbat(X_9,"sys","supplier","supplier_s_nationkey_fkey",0);
-    (X_129,r1_156) := sql.bind_idxbat(X_9,"sys","supplier","supplier_s_nationkey_fkey",2);
-    X_131:bat[:oid,:oid] := sql.bind_idxbat(X_9,"sys","supplier","supplier_s_nationkey_fkey",1);
-    X_132 := sql.projectdelta(X_117,X_127,X_129,r1_156,X_131);
-    X_133 := algebra.leftfetchjoin(r1_152,X_132);
-    (X_134,r1_164) := algebra.subjoin(X_133,X_83,nil:BAT,nil:BAT,false,nil:lng);
-    X_140 := sql.projectdelta(X_29,X_24,X_26,r1_27,X_28);
-    X_141:bat[:oid,:date] := algebra.leftfetchjoinPath(X_134,X_125,X_105,X_85,X_74,X_59,r1_37,X_140);
-    X_142:bat[:oid,:int] := batmtime.year(X_141);
-    (X_143,r1_181,r2_181) := group.subgroupdone(X_142);
-    X_146 := algebra.leftfetchjoin(r1_181,X_142);
-    X_151:bat[:oid,:str] := sql.bind(X_9,"sys","nation","n_name",0);
-    (X_153,r1_191) := sql.bind(X_9,"sys","nation","n_name",2);
-    X_155:bat[:oid,:str] := sql.bind(X_9,"sys","nation","n_name",1);
-    X_156 := sql.projectdelta(X_83,X_151,X_153,r1_191,X_155);
-    X_157 := algebra.leftfetchjoin(r1_164,X_156);
-    X_158:bat[:oid,:bit] := batcalc.==(X_157,A0);
-    X_159:bat[:oid,:bit] := batcalc.isnil(X_158);
-    X_161:bat[:oid,:bit] := batcalc.ifthenelse(X_159,false,X_158);
-    X_162:bat[:oid,:lng] := sql.bind(X_9,"sys","lineitem","l_extendedprice",0);
-    (X_164,r1_211) := sql.bind(X_9,"sys","lineitem","l_extendedprice",2);
-    X_166:bat[:oid,:lng] := sql.bind(X_9,"sys","lineitem","l_extendedprice",1);
-    X_167 := sql.projectdelta(X_10,X_162,X_164,r1_211,X_166);
-    X_168:bat[:oid,:lng] := algebra.leftfetchjoinPath(X_134,X_125,X_105,X_85,X_74,X_59,X_31,X_167);
-    X_171 := calc.lng(A2,15,2);
-    X_173:bat[:oid,:lng] := sql.bind(X_9,"sys","lineitem","l_discount",0);
-    (X_175,r1_232) := sql.bind(X_9,"sys","lineitem","l_discount",2);
-    X_177:bat[:oid,:lng] := sql.bind(X_9,"sys","lineitem","l_discount",1);
-    X_178 := sql.projectdelta(X_10,X_173,X_175,r1_232,X_177);
-    X_179:bat[:oid,:lng] := algebra.leftfetchjoinPath(X_134,X_125,X_105,X_85,X_74,X_59,X_31,X_178);
-    X_180:bat[:oid,:lng] := batcalc.-(X_171,X_179);
-    X_181:bat[:oid,:hge] := batcalc.*(X_168,X_180);
-    X_182 := calc.hge(A1,33,4);
-    X_184:bat[:oid,:hge] := batcalc.ifthenelse(X_161,X_181,X_182);
-    X_185:bat[:oid,:hge] := aggr.subsum(X_184,X_143,r1_181,true,true);
-    X_191:bat[:oid,:hge] := aggr.subsum(X_181,X_143,r1_181,true,true);
-    (X_147,r1_185,r2_185) := algebra.subsort(X_146,false,false);
-    X_150 := algebra.leftfetchjoin(r1_185,X_146);
-    X_188:bat[:oid,:hge] := batcalc.hge(4,X_185,39,8);
-    X_192:bat[:oid,:hge] := batcalc./(X_188,X_191);
-    X_193 := algebra.leftfetchjoin(r1_185,X_192);
-    sql.resultSet(X_213,X_215,X_217,X_219,X_220,X_150,X_193);
-=======
-    (X_38,r1_43) := sql.bind(X_9,"sys","lineitem","l_partkey",2);
-    X_42:bat[:oid,:int] := sql.bind(X_9,"sys","lineitem","l_partkey",1);
-    X_43 := sql.projectdelta(X_10,X_36,X_38,r1_43,X_42);
-    X_44 := algebra.leftfetchjoin(X_32,X_43);
-    X_47:bat[:oid,:str]  := sql.bind(X_9,"sys","part","p_type",0);
-    X_45:bat[:oid,:oid]  := sql.tid(X_9,"sys","part");
-    X_295 := algebra.subselect(X_47,X_45,A6,A6,true,false,false);
-    (X_50,r1_56) := sql.bind(X_9,"sys","part","p_type",2);
-    X_296 := algebra.subselect(r1_56,nil:bat[:oid,:oid],A6,A6,true,false,false);
-    X_53:bat[:oid,:str]  := sql.bind(X_9,"sys","part","p_type",1);
-    X_298 := algebra.subselect(X_53,X_45,A6,A6,true,false,false);
-    X_55 := sql.subdelta(X_295,X_45,X_50,X_296,X_298);
-    X_57:bat[:oid,:int] := sql.bind(X_9,"sys","part","p_partkey",0);
-    (X_59,r1_68) := sql.bind(X_9,"sys","part","p_partkey",2);
-    X_61:bat[:oid,:int] := sql.bind(X_9,"sys","part","p_partkey",1);
-    X_62 := sql.projectdelta(X_55,X_57,X_59,r1_68,X_61);
-    (X_63,r1_74) := algebra.subjoin(X_44,X_62,nil:BAT,nil:BAT,false,nil:lng);
-    X_68:bat[:oid,:oid] := sql.bind_idxbat(X_9,"sys","orders","orders_o_custkey_fkey",0);
-    (X_72,r1_83) := sql.bind_idxbat(X_9,"sys","orders","orders_o_custkey_fkey",2);
-    X_74:bat[:oid,:oid] := sql.bind_idxbat(X_9,"sys","orders","orders_o_custkey_fkey",1);
-    X_75 := sql.projectdelta(X_29,X_68,X_72,r1_83,X_74);
-    X_76:bat[:oid,:oid] := algebra.leftfetchjoinPath(X_63,r1_37,X_75);
-    X_77:bat[:oid,:oid] := sql.tid(X_9,"sys","customer");
-    (X_79,r1_93) := algebra.subjoin(X_76,X_77,nil:BAT,nil:BAT,false,nil:lng);
-    X_81:bat[:oid,:oid] := sql.bind_idxbat(X_9,"sys","customer","customer_c_nationkey_fkey",0);
-    (X_84,r1_98) := sql.bind_idxbat(X_9,"sys","customer","customer_c_nationkey_fkey",2);
-    X_87:bat[:oid,:oid] := sql.bind_idxbat(X_9,"sys","customer","customer_c_nationkey_fkey",1);
-    X_89 := sql.projectdelta(X_77,X_81,X_84,r1_98,X_87);
-    X_90 := algebra.leftfetchjoin(r1_93,X_89);
-    X_91:bat[:oid,:oid] := sql.tid(X_9,"sys","nation");
-    (X_93,r1_108) := algebra.subjoin(X_90,X_91,nil:BAT,nil:BAT,false,nil:lng);
-    X_98:bat[:oid,:oid] := sql.bind_idxbat(X_9,"sys","nation","nation_n_regionkey_fkey",0);
-    (X_101,r1_116) := sql.bind_idxbat(X_9,"sys","nation","nation_n_regionkey_fkey",2);
-    X_103:bat[:oid,:oid] := sql.bind_idxbat(X_9,"sys","nation","nation_n_regionkey_fkey",1);
-    X_104 := sql.projectdelta(X_91,X_98,X_101,r1_116,X_103);
-    X_105 := algebra.leftfetchjoin(r1_108,X_104);
-    X_108:bat[:oid,:str] := sql.bind(X_9,"sys","region","r_name",0);
-    X_106:bat[:oid,:oid] := sql.tid(X_9,"sys","region");
-    X_299 := algebra.subselect(X_108,X_106,A3,A3,true,false,false);
-    (X_110,r1_126) := sql.bind(X_9,"sys","region","r_name",2);
-    X_300 := algebra.subselect(r1_126,nil:bat[:oid,:oid],A3,A3,true,false,false);
-    X_112:bat[:oid,:str] := sql.bind(X_9,"sys","region","r_name",1);
-    X_302 := algebra.subselect(X_112,X_106,A3,A3,true,false,false);
-    X_113 := sql.subdelta(X_299,X_106,X_110,X_300,X_302);
-    X_115 := X_113;
-    (X_116,r1_135) := algebra.subjoin(X_105,X_115,nil:BAT,nil:BAT,false,nil:lng);
-    X_118:bat[:oid,:int] := sql.bind(X_9,"sys","lineitem","l_suppkey",0);
-    (X_122,r1_141) := sql.bind(X_9,"sys","lineitem","l_suppkey",2);
-    X_125:bat[:oid,:int] := sql.bind(X_9,"sys","lineitem","l_suppkey",1);
-    X_127 := sql.projectdelta(X_10,X_118,X_122,r1_141,X_125);
-    X_128:bat[:oid,:int] := algebra.leftfetchjoinPath(X_116,X_93,X_79,X_63,X_32,X_127);
-    X_129:bat[:oid,:oid] := sql.tid(X_9,"sys","supplier");
-    X_132:bat[:oid,:int] := sql.bind(X_9,"sys","supplier","s_suppkey",0);
-    (X_134,r1_158) := sql.bind(X_9,"sys","supplier","s_suppkey",2);
-    X_136:bat[:oid,:int] := sql.bind(X_9,"sys","supplier","s_suppkey",1);
-    X_137 := sql.projectdelta(X_129,X_132,X_134,r1_158,X_136);
-    (X_138,r1_163) := algebra.subjoin(X_128,X_137,nil:BAT,nil:BAT,false,nil:lng);
-    X_143:bat[:oid,:oid] := sql.bind_idxbat(X_9,"sys","supplier","supplier_s_nationkey_fkey",0);
-    (X_145,r1_170) := sql.bind_idxbat(X_9,"sys","supplier","supplier_s_nationkey_fkey",2);
-    X_147:bat[:oid,:oid] := sql.bind_idxbat(X_9,"sys","supplier","supplier_s_nationkey_fkey",1);
-    X_148 := sql.projectdelta(X_129,X_143,X_145,r1_170,X_147);
-    X_149 := algebra.leftfetchjoin(r1_163,X_148);
-    (X_151,r1_178) := algebra.subjoin(X_149,X_91,nil:BAT,nil:BAT,false,nil:lng);
-    X_153 := sql.projectdelta(X_29,X_24,X_26,r1_27,X_28);
-    X_154:bat[:oid,:date] := algebra.leftfetchjoinPath(X_151,X_138,X_116,X_93,X_79,X_63,r1_37,X_153);
-    X_155:bat[:oid,:int] := batmtime.year(X_154);
-    (X_156,r1_191,r2_191) := group.subgroupdone(X_155);
-    X_159 := algebra.leftfetchjoin(r1_191,X_155);
-    X_164:bat[:oid,:str] := sql.bind(X_9,"sys","nation","n_name",0);
-    (X_168,r1_203) := sql.bind(X_9,"sys","nation","n_name",2);
-    X_171:bat[:oid,:str] := sql.bind(X_9,"sys","nation","n_name",1);
-    X_173 := sql.projectdelta(X_91,X_164,X_168,r1_203,X_171);
-    X_174 := algebra.leftfetchjoin(r1_178,X_173);
-    X_175:bat[:oid,:bit] := batcalc.==(X_174,A0);
-    X_176:bat[:oid,:bit] := batcalc.isnil(X_175);
-    X_178:bat[:oid,:bit] := batcalc.ifthenelse(X_176,false,X_175);
-    X_179:bat[:oid,:lng] := sql.bind(X_9,"sys","lineitem","l_extendedprice",0);
-    (X_182,r1_226) := sql.bind(X_9,"sys","lineitem","l_extendedprice",2);
-    X_184:bat[:oid,:lng] := sql.bind(X_9,"sys","lineitem","l_extendedprice",1);
-    X_185 := sql.projectdelta(X_10,X_179,X_182,r1_226,X_184);
-    X_186:bat[:oid,:lng] := algebra.leftfetchjoinPath(X_151,X_138,X_116,X_93,X_79,X_63,X_32,X_185);
-    X_189 := calc.lng(A2,15,2);
-    X_191:bat[:oid,:lng] := sql.bind(X_9,"sys","lineitem","l_discount",0);
-    (X_195,r1_249) := sql.bind(X_9,"sys","lineitem","l_discount",2);
-    X_197:bat[:oid,:lng] := sql.bind(X_9,"sys","lineitem","l_discount",1);
-    X_199 := sql.projectdelta(X_10,X_191,X_195,r1_249,X_197);
-    X_200:bat[:oid,:lng] := algebra.leftfetchjoinPath(X_151,X_138,X_116,X_93,X_79,X_63,X_32,X_199);
-    X_201:bat[:oid,:lng] := batcalc.-(X_189,X_200);
-    X_202:bat[:oid,:hge] := batcalc.*(X_186,X_201);
-    X_203 := calc.hge(A1,33,4);
-    X_205:bat[:oid,:hge] := batcalc.ifthenelse(X_178,X_202,X_203);
-    X_206:bat[:oid,:hge] := aggr.subsum(X_205,X_156,r1_191,true,true);
-    X_211:bat[:oid,:hge] := aggr.subsum(X_202,X_156,r1_191,true,true);
-    (X_160,r1_195,r2_195) := algebra.subsort(X_159,false,false);
-    X_163 := algebra.leftfetchjoin(r1_195,X_159);
-    X_208:bat[:oid,:hge] := batcalc.hge(4,X_206,39,8);
-    X_212:bat[:oid,:hge] := batcalc./(X_208,X_211);
-    X_213 := algebra.leftfetchjoin(r1_195,X_212);
-    sql.resultSet(X_233,X_235,X_237,X_239,X_240,X_163,X_213);
->>>>>>> c55dabde
+    X_291 := algebra.subselect(X_49,X_43,A6,A6,true,false,false);
+    X_50 := sql.subdelta(X_288,X_43,X_47,X_289,X_291);
+    X_52:bat[:oid,:int] := sql.bind(X_9,"sys","part","p_partkey",0);
+    (X_54,r1_64) := sql.bind(X_9,"sys","part","p_partkey",2);
+    X_56:bat[:oid,:int] := sql.bind(X_9,"sys","part","p_partkey",1);
+    X_57 := sql.projectdelta(X_50,X_52,X_54,r1_64,X_56);
+    (X_58,r1_70) := algebra.subjoin(X_42,X_57,nil:BAT,nil:BAT,false,nil:lng);
+    X_61:bat[:oid,:oid] := sql.bind_idxbat(X_9,"sys","orders","orders_o_custkey_fkey",0);
+    (X_63,r1_75) := sql.bind_idxbat(X_9,"sys","orders","orders_o_custkey_fkey",2);
+    X_65:bat[:oid,:oid] := sql.bind_idxbat(X_9,"sys","orders","orders_o_custkey_fkey",1);
+    X_66 := sql.projectdelta(X_29,X_61,X_63,r1_75,X_65);
+    X_67:bat[:oid,:oid] := algebra.leftfetchjoinPath(X_58,r1_37,X_66);
+    X_68:bat[:oid,:oid] := sql.tid(X_9,"sys","customer");
+    (X_70,r1_85) := algebra.subjoin(X_67,X_68,nil:BAT,nil:BAT,false,nil:lng);
+    X_75:bat[:oid,:oid] := sql.bind_idxbat(X_9,"sys","customer","customer_c_nationkey_fkey",0);
+    (X_77,r1_92) := sql.bind_idxbat(X_9,"sys","customer","customer_c_nationkey_fkey",2);
+    X_79:bat[:oid,:oid] := sql.bind_idxbat(X_9,"sys","customer","customer_c_nationkey_fkey",1);
+    X_80 := sql.projectdelta(X_68,X_75,X_77,r1_92,X_79);
+    X_81 := algebra.leftfetchjoin(r1_85,X_80);
+    X_82:bat[:oid,:oid] := sql.tid(X_9,"sys","nation");
+    (X_84,r1_100) := algebra.subjoin(X_81,X_82,nil:BAT,nil:BAT,false,nil:lng);
+    X_86:bat[:oid,:oid] := sql.bind_idxbat(X_9,"sys","nation","nation_n_regionkey_fkey",0);
+    (X_88,r1_104) := sql.bind_idxbat(X_9,"sys","nation","nation_n_regionkey_fkey",2);
+    X_90:bat[:oid,:oid] := sql.bind_idxbat(X_9,"sys","nation","nation_n_regionkey_fkey",1);
+    X_91 := sql.projectdelta(X_82,X_86,X_88,r1_104,X_90);
+    X_92 := algebra.leftfetchjoin(r1_100,X_91);
+    X_95:bat[:oid,:str] := sql.bind(X_9,"sys","region","r_name",0);
+    X_93:bat[:oid,:oid] := sql.tid(X_9,"sys","region");
+    X_292 := algebra.subselect(X_95,X_93,A3,A3,true,false,false);
+    (X_97,r1_114) := sql.bind(X_9,"sys","region","r_name",2);
+    X_293 := algebra.subselect(r1_114,nil:bat[:oid,:oid],A3,A3,true,false,false);
+    X_99:bat[:oid,:str] := sql.bind(X_9,"sys","region","r_name",1);
+    X_295 := algebra.subselect(X_99,X_93,A3,A3,true,false,false);
+    X_100 := sql.subdelta(X_292,X_93,X_97,X_293,X_295);
+    (X_104,r1_125) := algebra.subjoin(X_92,X_100,nil:BAT,nil:BAT,false,nil:lng);
+    X_109:bat[:oid,:int] := sql.bind(X_9,"sys","lineitem","l_suppkey",0);
+    (X_111,r1_132) := sql.bind(X_9,"sys","lineitem","l_suppkey",2);
+    X_113:bat[:oid,:int] := sql.bind(X_9,"sys","lineitem","l_suppkey",1);
+    X_114 := sql.projectdelta(X_10,X_109,X_111,r1_132,X_113);
+    X_115:bat[:oid,:int] := algebra.leftfetchjoinPath(X_104,X_84,X_70,X_58,X_31,X_114);
+    X_116:bat[:oid,:oid] := sql.tid(X_9,"sys","supplier");
+    X_118:bat[:oid,:int] := sql.bind(X_9,"sys","supplier","s_suppkey",0);
+    (X_120,r1_146) := sql.bind(X_9,"sys","supplier","s_suppkey",2);
+    X_122:bat[:oid,:int] := sql.bind(X_9,"sys","supplier","s_suppkey",1);
+    X_123 := sql.projectdelta(X_116,X_118,X_120,r1_146,X_122);
+    (X_124,r1_151) := algebra.subjoin(X_115,X_123,nil:BAT,nil:BAT,false,nil:lng);
+    X_126:bat[:oid,:oid] := sql.bind_idxbat(X_9,"sys","supplier","supplier_s_nationkey_fkey",0);
+    (X_128,r1_155) := sql.bind_idxbat(X_9,"sys","supplier","supplier_s_nationkey_fkey",2);
+    X_130:bat[:oid,:oid] := sql.bind_idxbat(X_9,"sys","supplier","supplier_s_nationkey_fkey",1);
+    X_131 := sql.projectdelta(X_116,X_126,X_128,r1_155,X_130);
+    X_132 := algebra.leftfetchjoin(r1_151,X_131);
+    (X_133,r1_163) := algebra.subjoin(X_132,X_82,nil:BAT,nil:BAT,false,nil:lng);
+    X_139 := sql.projectdelta(X_29,X_24,X_26,r1_27,X_28);
+    X_140:bat[:oid,:date] := algebra.leftfetchjoinPath(X_133,X_124,X_104,X_84,X_70,X_58,r1_37,X_139);
+    X_141:bat[:oid,:int] := batmtime.year(X_140);
+    (X_142,r1_180,r2_180) := group.subgroupdone(X_141);
+    X_145 := algebra.leftfetchjoin(r1_180,X_141);
+    X_150:bat[:oid,:str] := sql.bind(X_9,"sys","nation","n_name",0);
+    (X_152,r1_190) := sql.bind(X_9,"sys","nation","n_name",2);
+    X_154:bat[:oid,:str] := sql.bind(X_9,"sys","nation","n_name",1);
+    X_155 := sql.projectdelta(X_82,X_150,X_152,r1_190,X_154);
+    X_156 := algebra.leftfetchjoin(r1_163,X_155);
+    X_157:bat[:oid,:bit] := batcalc.==(X_156,A0);
+    X_158:bat[:oid,:bit] := batcalc.isnil(X_157);
+    X_160:bat[:oid,:bit] := batcalc.ifthenelse(X_158,false,X_157);
+    X_161:bat[:oid,:lng] := sql.bind(X_9,"sys","lineitem","l_extendedprice",0);
+    (X_163,r1_210) := sql.bind(X_9,"sys","lineitem","l_extendedprice",2);
+    X_165:bat[:oid,:lng] := sql.bind(X_9,"sys","lineitem","l_extendedprice",1);
+    X_166 := sql.projectdelta(X_10,X_161,X_163,r1_210,X_165);
+    X_167:bat[:oid,:lng] := algebra.leftfetchjoinPath(X_133,X_124,X_104,X_84,X_70,X_58,X_31,X_166);
+    X_170 := calc.lng(A2,15,2);
+    X_172:bat[:oid,:lng] := sql.bind(X_9,"sys","lineitem","l_discount",0);
+    (X_174,r1_231) := sql.bind(X_9,"sys","lineitem","l_discount",2);
+    X_176:bat[:oid,:lng] := sql.bind(X_9,"sys","lineitem","l_discount",1);
+    X_177 := sql.projectdelta(X_10,X_172,X_174,r1_231,X_176);
+    X_178:bat[:oid,:lng] := algebra.leftfetchjoinPath(X_133,X_124,X_104,X_84,X_70,X_58,X_31,X_177);
+    X_179:bat[:oid,:lng] := batcalc.-(X_170,X_178);
+    X_180:bat[:oid,:hge] := batcalc.*(X_167,X_179);
+    X_181 := calc.hge(A1,33,4);
+    X_183:bat[:oid,:hge] := batcalc.ifthenelse(X_160,X_180,X_181);
+    X_184:bat[:oid,:hge] := aggr.subsum(X_183,X_142,r1_180,true,true);
+    X_190:bat[:oid,:hge] := aggr.subsum(X_180,X_142,r1_180,true,true);
+    (X_146,r1_184,r2_184) := algebra.subsort(X_145,false,false);
+    X_149 := algebra.leftfetchjoin(r1_184,X_145);
+    X_187:bat[:oid,:hge] := batcalc.hge(4,X_184,39,8);
+    X_191:bat[:oid,:hge] := batcalc./(X_187,X_190);
+    X_192 := algebra.leftfetchjoin(r1_184,X_191);
+    sql.resultSet(X_212,X_214,X_216,X_218,X_219,X_149,X_192);
 end user.s2_1;
 
 # 22:53:27 >  
