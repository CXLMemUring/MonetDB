--- conflicted
+++ resolved
@@ -62,54 +62,53 @@
 % mal # name
 % clob # type
 % 619 # length
-<<<<<<< HEAD
 function user.s4_1():void;
-    X_171:void := querylog.define("explain select\n c_custkey,\n c_name,\n sum(l_extendedprice * (1 - l_discount)) as revenue,\n c_acctbal,\n n_name,\n c_address,\n c_phone,\n c_comment\nfrom\n customer,\n orders,\n lineitem,\n nation\nwhere\n c_custkey = o_custkey\n and l_orderkey = o_orderkey\n and o_orderdate >= date \\'1993-10-01\\'\n and o_orderdate < date \\'1993-10-01\\' + interval \\'3\\' month\n and l_returnflag = \\'R\\'\n and c_nationkey = n_nationkey\ngroup by\n c_custkey,\n c_name,\n c_acctbal,\n c_phone,\n n_name,\n c_address,\n c_comment\norder by\n revenue desc\nlimit 20;","sequential_pipe",111);
-    X_109 := bat.new(nil:oid,nil:str);
-    X_117 := bat.append(X_109,"sys.customer");
-    X_125 := bat.append(X_117,"sys.customer");
-    X_132 := bat.append(X_125,"sys.L1");
-    X_142 := bat.append(X_132,"sys.customer");
-    X_147 := bat.append(X_142,"sys.nation");
-    X_154 := bat.append(X_147,"sys.customer");
-    X_160 := bat.append(X_154,"sys.customer");
-    X_165 := bat.append(X_160,"sys.customer");
-    X_112 := bat.new(nil:oid,nil:str);
-    X_119 := bat.append(X_112,"c_custkey");
-    X_126 := bat.append(X_119,"c_name");
-    X_134 := bat.append(X_126,"revenue");
-    X_143 := bat.append(X_134,"c_acctbal");
-    X_149 := bat.append(X_143,"n_name");
-    X_155 := bat.append(X_149,"c_address");
-    X_161 := bat.append(X_155,"c_phone");
-    X_166 := bat.append(X_161,"c_comment");
-    X_113 := bat.new(nil:oid,nil:str);
-    X_120 := bat.append(X_113,"int");
-    X_127 := bat.append(X_120,"varchar");
-    X_136 := bat.append(X_127,"decimal");
-    X_144 := bat.append(X_136,"decimal");
-    X_150 := bat.append(X_144,"char");
-    X_156 := bat.append(X_150,"varchar");
-    X_162 := bat.append(X_156,"char");
-    X_167 := bat.append(X_162,"varchar");
-    X_114 := bat.new(nil:oid,nil:int);
-    X_122 := bat.append(X_114,32);
-    X_129 := bat.append(X_122,25);
-    X_138 := bat.append(X_129,39);
-    X_145 := bat.append(X_138,15);
-    X_152 := bat.append(X_145,25);
-    X_157 := bat.append(X_152,40);
-    X_163 := bat.append(X_157,15);
-    X_168 := bat.append(X_163,117);
-    X_116 := bat.new(nil:oid,nil:int);
-    X_124 := bat.append(X_116,0);
-    X_131 := bat.append(X_124,0);
-    X_140 := bat.append(X_131,4);
-    X_146 := bat.append(X_140,2);
-    X_153 := bat.append(X_146,0);
-    X_159 := bat.append(X_153,0);
-    X_164 := bat.append(X_159,0);
-    X_170 := bat.append(X_164,0);
+    X_166:void := querylog.define("explain select\n c_custkey,\n c_name,\n sum(l_extendedprice * (1 - l_discount)) as revenue,\n c_acctbal,\n n_name,\n c_address,\n c_phone,\n c_comment\nfrom\n customer,\n orders,\n lineitem,\n nation\nwhere\n c_custkey = o_custkey\n and l_orderkey = o_orderkey\n and o_orderdate >= date \\'1993-10-01\\'\n and o_orderdate < date \\'1993-10-01\\' + interval \\'3\\' month\n and l_returnflag = \\'R\\'\n and c_nationkey = n_nationkey\ngroup by\n c_custkey,\n c_name,\n c_acctbal,\n c_phone,\n n_name,\n c_address,\n c_comment\norder by\n revenue desc\nlimit 20;","sequential_pipe",107);
+    X_104 := bat.new(nil:oid,nil:str);
+    X_112 := bat.append(X_104,"sys.customer");
+    X_120 := bat.append(X_112,"sys.customer");
+    X_127 := bat.append(X_120,"sys.L1");
+    X_137 := bat.append(X_127,"sys.customer");
+    X_142 := bat.append(X_137,"sys.nation");
+    X_149 := bat.append(X_142,"sys.customer");
+    X_155 := bat.append(X_149,"sys.customer");
+    X_160 := bat.append(X_155,"sys.customer");
+    X_107 := bat.new(nil:oid,nil:str);
+    X_114 := bat.append(X_107,"c_custkey");
+    X_121 := bat.append(X_114,"c_name");
+    X_129 := bat.append(X_121,"revenue");
+    X_138 := bat.append(X_129,"c_acctbal");
+    X_144 := bat.append(X_138,"n_name");
+    X_150 := bat.append(X_144,"c_address");
+    X_156 := bat.append(X_150,"c_phone");
+    X_161 := bat.append(X_156,"c_comment");
+    X_108 := bat.new(nil:oid,nil:str);
+    X_115 := bat.append(X_108,"int");
+    X_122 := bat.append(X_115,"varchar");
+    X_131 := bat.append(X_122,"decimal");
+    X_139 := bat.append(X_131,"decimal");
+    X_145 := bat.append(X_139,"char");
+    X_151 := bat.append(X_145,"varchar");
+    X_157 := bat.append(X_151,"char");
+    X_162 := bat.append(X_157,"varchar");
+    X_109 := bat.new(nil:oid,nil:int);
+    X_117 := bat.append(X_109,32);
+    X_124 := bat.append(X_117,25);
+    X_133 := bat.append(X_124,39);
+    X_140 := bat.append(X_133,15);
+    X_147 := bat.append(X_140,25);
+    X_152 := bat.append(X_147,40);
+    X_158 := bat.append(X_152,15);
+    X_163 := bat.append(X_158,117);
+    X_111 := bat.new(nil:oid,nil:int);
+    X_119 := bat.append(X_111,0);
+    X_126 := bat.append(X_119,0);
+    X_135 := bat.append(X_126,4);
+    X_141 := bat.append(X_135,2);
+    X_148 := bat.append(X_141,0);
+    X_154 := bat.append(X_148,0);
+    X_159 := bat.append(X_154,0);
+    X_165 := bat.append(X_159,0);
     X_4 := sql.mvc();
     X_8:bat[:str] := sql.bind(X_4,"sys","lineitem","l_returnflag",0);
     C_5:bat[:oid] := sql.tid(X_4,"sys","lineitem");
@@ -137,42 +136,38 @@
     X_49 := algebra.projection(r1_64,X_48);
     C_50:bat[:oid] := sql.tid(X_4,"sys","nation");
     (X_52,r1_77) := algebra.subjoin(X_49,C_50,nil:BAT,nil:BAT,false,nil:lng);
-    X_54:bat[:str] := sql.bind(X_4,"sys","nation","n_name",0);
-    X_56:bat[:str] := algebra.projectionpath(r1_77,C_50,X_54);
-    X_57:bat[:int] := sql.bind(X_4,"sys","customer","c_custkey",0);
-    X_59 := algebra.projection(C_39,X_57);
-    X_60:bat[:int] := algebra.projectionpath(X_52,r1_64,X_59);
-    (X_61,r1_96,r2_96) := group.subgroup(X_60);
-    (X_64,r1_99,r2_99) := group.subgroupdone(X_56,X_61);
-    X_67 := algebra.projection(r1_99,X_60);
-    X_70:bat[:lng] := sql.bind(X_4,"sys","lineitem","l_extendedprice",0);
-    X_72:bat[:lng] := algebra.projectionpath(X_52,X_41,X_28,C_13,X_70);
-    X_74:bat[:lng] := sql.bind(X_4,"sys","lineitem","l_discount",0);
-    X_76:bat[:lng] := algebra.projectionpath(X_52,X_41,X_28,C_13,X_74);
-    X_77:bat[:lng] := batcalc.-(100:lng,X_76);
-    X_78:bat[:hge] := batcalc.*(X_72,X_77);
-    X_79:bat[:hge] := aggr.subsum(X_78,X_64,r1_99,true,true);
-    (X_68,r1_111) := algebra.subjoin(X_67,X_59,nil:BAT,nil:BAT,false,nil:lng);
-    X_80 := algebra.projection(X_68,X_79);
-    C_83 := algebra.firstn(X_80,20,false,false);
-    X_84 := algebra.projection(C_83,X_80);
-    (X_85,r1_164,r2_164) := algebra.subsort(X_84,true,false);
-    X_88:bat[:int] := algebra.projectionpath(r1_164,C_83,X_68,X_67);
-    X_89 := algebra.subslice(X_88,0,19:wrd);
-    X_98:bat[:str] := algebra.projectionpath(X_89,r1_164,C_83,X_68,r1_99,X_56);
-    X_90 := algebra.projection(X_89,X_88);
-    X_91:bat[:str] := sql.bind(X_4,"sys","customer","c_name",0);
-    X_93:bat[:str] := algebra.projectionpath(X_89,r1_164,C_83,r1_111,C_39,X_91);
-    X_94:bat[:hge] := algebra.projectionpath(X_89,r1_164,X_84);
-    X_95:bat[:lng] := sql.bind(X_4,"sys","customer","c_acctbal",0);
-    X_97:bat[:lng] := algebra.projectionpath(X_89,r1_164,C_83,r1_111,C_39,X_95);
-    X_99:bat[:str] := sql.bind(X_4,"sys","customer","c_address",0);
-    X_101:bat[:str] := algebra.projectionpath(X_89,r1_164,C_83,r1_111,C_39,X_99);
-    X_102:bat[:str] := sql.bind(X_4,"sys","customer","c_phone",0);
-    X_104:bat[:str] := algebra.projectionpath(X_89,r1_164,C_83,r1_111,C_39,X_102);
-    X_105:bat[:str] := sql.bind(X_4,"sys","customer","c_comment",0);
-    X_107:bat[:str] := algebra.projectionpath(X_89,r1_164,C_83,r1_111,C_39,X_105);
-    sql.resultSet(X_165,X_166,X_167,X_168,X_170,X_90,X_93,X_94,X_97,X_98,X_101,X_104,X_107);
+    X_54:bat[:lng] := sql.bind(X_4,"sys","lineitem","l_extendedprice",0);
+    X_56:bat[:lng] := algebra.projectionpath(X_52,X_41,X_28,C_13,X_54);
+    X_58:bat[:lng] := sql.bind(X_4,"sys","lineitem","l_discount",0);
+    X_60:bat[:lng] := algebra.projectionpath(X_52,X_41,X_28,C_13,X_58);
+    X_61:bat[:lng] := batcalc.-(100:lng,X_60);
+    X_62:bat[:hge] := batcalc.*(X_56,X_61);
+    X_63:bat[:str] := sql.bind(X_4,"sys","nation","n_name",0);
+    X_65:bat[:str] := algebra.projectionpath(r1_77,C_50,X_63);
+    X_66:bat[:int] := sql.bind(X_4,"sys","customer","c_custkey",0);
+    X_68:bat[:int] := algebra.projectionpath(X_52,r1_64,C_39,X_66);
+    (X_69,r1_130,r2_130) := group.subgroup(X_68);
+    (X_72,r1_133,r2_133) := group.subgroupdone(X_65,X_69);
+    X_75:bat[:hge] := aggr.subsum(X_62,X_72,r1_133,true,true);
+    C_78 := algebra.firstn(X_75,20,false,false);
+    X_79 := algebra.projection(C_78,X_75);
+    (X_80,r1_148,r2_148) := algebra.subsort(X_79,true,false);
+    X_83:bat[:int] := algebra.projectionpath(r1_148,C_78,r1_133,X_68);
+    X_86:bat[:str] := sql.bind(X_4,"sys","customer","c_name",0);
+    X_84 := algebra.subslice(X_83,0,19:wrd);
+    X_88:bat[:str] := algebra.projectionpath(X_84,r1_148,C_78,r1_133,X_52,r1_64,C_39,X_86);
+    X_90:bat[:lng] := sql.bind(X_4,"sys","customer","c_acctbal",0);
+    X_92:bat[:lng] := algebra.projectionpath(X_84,r1_148,C_78,r1_133,X_52,r1_64,C_39,X_90);
+    X_93:bat[:str] := algebra.projectionpath(X_84,r1_148,C_78,r1_133,X_65);
+    X_94:bat[:str] := sql.bind(X_4,"sys","customer","c_address",0);
+    X_96:bat[:str] := algebra.projectionpath(X_84,r1_148,C_78,r1_133,X_52,r1_64,C_39,X_94);
+    X_97:bat[:str] := sql.bind(X_4,"sys","customer","c_phone",0);
+    X_99:bat[:str] := algebra.projectionpath(X_84,r1_148,C_78,r1_133,X_52,r1_64,C_39,X_97);
+    X_100:bat[:str] := sql.bind(X_4,"sys","customer","c_comment",0);
+    X_102:bat[:str] := algebra.projectionpath(X_84,r1_148,C_78,r1_133,X_52,r1_64,C_39,X_100);
+    X_85 := algebra.projection(X_84,X_83);
+    X_89:bat[:hge] := algebra.projectionpath(X_84,r1_148,X_79);
+    sql.resultSet(X_160,X_161,X_162,X_163,X_165,X_85,X_88,X_89,X_92,X_93,X_96,X_99,X_102);
 end user.s4_1;
 #inline               actions= 0 time=10 usec 
 #candidates           actions= 1 time=148 usec 
@@ -199,153 +194,6 @@
 #profiler             actions= 1 time=126 usec 
 #garbageCollector     actions= 1 time=138 usec 
 #total                actions= 1 time=3621 usec 
-=======
-function user.s2_1(A0:bte,A1:date,A2:date,A3:int,A4:str):void;
-    X_211:void := querylog.define("explain select\n c_custkey,\n c_name,\n sum(l_extendedprice * (1 - l_discount)) as revenue,\n c_acctbal,\n n_name,\n c_address,\n c_phone,\n c_comment\nfrom\n customer,\n orders,\n lineitem,\n nation\nwhere\n c_custkey = o_custkey\n and l_orderkey = o_orderkey\n and o_orderdate >= date \\'1993-10-01\\'\n and o_orderdate < date \\'1993-10-01\\' + interval \\'3\\' month\n and l_returnflag = \\'R\\'\n and c_nationkey = n_nationkey\ngroup by\n c_custkey,\n c_name,\n c_acctbal,\n c_phone,\n n_name,\n c_address,\n c_comment\norder by\n revenue desc\nlimit 20;","sequential_pipe",145);
-    X_149 := bat.new(nil:oid,nil:str);
-    X_157 := bat.append(X_149,"sys.customer");
-    X_165 := bat.append(X_157,"sys.customer");
-    X_172 := bat.append(X_165,"sys.L1");
-    X_182 := bat.append(X_172,"sys.customer");
-    X_187 := bat.append(X_182,"sys.nation");
-    X_194 := bat.append(X_187,"sys.customer");
-    X_200 := bat.append(X_194,"sys.customer");
-    X_205 := bat.append(X_200,"sys.customer");
-    X_152 := bat.new(nil:oid,nil:str);
-    X_159 := bat.append(X_152,"c_custkey");
-    X_166 := bat.append(X_159,"c_name");
-    X_174 := bat.append(X_166,"revenue");
-    X_183 := bat.append(X_174,"c_acctbal");
-    X_189 := bat.append(X_183,"n_name");
-    X_195 := bat.append(X_189,"c_address");
-    X_201 := bat.append(X_195,"c_phone");
-    X_206 := bat.append(X_201,"c_comment");
-    X_153 := bat.new(nil:oid,nil:str);
-    X_160 := bat.append(X_153,"int");
-    X_167 := bat.append(X_160,"varchar");
-    X_176 := bat.append(X_167,"decimal");
-    X_184 := bat.append(X_176,"decimal");
-    X_190 := bat.append(X_184,"char");
-    X_196 := bat.append(X_190,"varchar");
-    X_202 := bat.append(X_196,"char");
-    X_207 := bat.append(X_202,"varchar");
-    X_154 := bat.new(nil:oid,nil:int);
-    X_162 := bat.append(X_154,32);
-    X_169 := bat.append(X_162,25);
-    X_178 := bat.append(X_169,39);
-    X_185 := bat.append(X_178,15);
-    X_192 := bat.append(X_185,25);
-    X_197 := bat.append(X_192,40);
-    X_203 := bat.append(X_197,15);
-    X_208 := bat.append(X_203,117);
-    X_156 := bat.new(nil:oid,nil:int);
-    X_164 := bat.append(X_156,0);
-    X_171 := bat.append(X_164,0);
-    X_180 := bat.append(X_171,4);
-    X_186 := bat.append(X_180,2);
-    X_193 := bat.append(X_186,0);
-    X_199 := bat.append(X_193,0);
-    X_204 := bat.append(X_199,0);
-    X_210 := bat.append(X_204,0);
-    X_6 := sql.mvc();
-    X_10:bat[:str] := sql.bind(X_6,"sys","lineitem","l_returnflag",0);
-    C_7:bat[:oid] := sql.tid(X_6,"sys","lineitem");
-    C_228 := algebra.subselect(X_10,C_7,A4,A4,true,false,false);
-    (C_13,r1_13) := sql.bind(X_6,"sys","lineitem","l_returnflag",2);
-    C_229 := algebra.subselect(r1_13,nil:bat[:oid],A4,A4,true,false,false);
-    X_16:bat[:str] := sql.bind(X_6,"sys","lineitem","l_returnflag",1);
-    C_231 := algebra.subselect(X_16,C_7,A4,A4,true,false,false);
-    C_18 := sql.subdelta(C_228,C_7,C_13,C_229,C_231);
-    X_21:bat[:oid] := sql.bind_idxbat(X_6,"sys","lineitem","lineitem_l_orderkey_fkey",0);
-    (X_23,r1_27) := sql.bind_idxbat(X_6,"sys","lineitem","lineitem_l_orderkey_fkey",2);
-    X_25:bat[:oid] := sql.bind_idxbat(X_6,"sys","lineitem","lineitem_l_orderkey_fkey",1);
-    X_26 := sql.projectdelta(C_18,X_21,X_23,r1_27,X_25);
-    X_29:bat[:date] := sql.bind(X_6,"sys","orders","o_orderdate",0);
-    C_27:bat[:oid] := sql.tid(X_6,"sys","orders");
-    X_34:date := mtime.addmonths(A2,A3);
-    C_232 := algebra.subselect(X_29,C_27,A1,X_34,true,false,false);
-    (C_31,r1_37) := sql.bind(X_6,"sys","orders","o_orderdate",2);
-    C_233 := algebra.subselect(r1_37,nil:bat[:oid],A1,X_34,true,false,false);
-    X_33:bat[:date] := sql.bind(X_6,"sys","orders","o_orderdate",1);
-    C_234 := algebra.subselect(X_33,C_27,A1,X_34,true,false,false);
-    C_35 := sql.subdelta(C_232,C_27,C_31,C_233,C_234);
-    (X_36,r1_48) := algebra.subjoin(X_26,C_35,nil:BAT,nil:BAT,false,nil:lng);
-    X_40:bat[:oid] := sql.bind_idxbat(X_6,"sys","orders","orders_o_custkey_fkey",0);
-    (X_42,r1_55) := sql.bind_idxbat(X_6,"sys","orders","orders_o_custkey_fkey",2);
-    X_44:bat[:oid] := sql.bind_idxbat(X_6,"sys","orders","orders_o_custkey_fkey",1);
-    X_45 := sql.projectdelta(C_35,X_40,X_42,r1_55,X_44);
-    X_46 := algebra.projection(r1_48,X_45);
-    C_47:bat[:oid] := sql.tid(X_6,"sys","customer");
-    (X_49,r1_64) := algebra.subjoin(X_46,C_47,nil:BAT,nil:BAT,false,nil:lng);
-    X_51:bat[:oid] := sql.bind_idxbat(X_6,"sys","customer","customer_c_nationkey_fkey",0);
-    (X_53,r1_69) := sql.bind_idxbat(X_6,"sys","customer","customer_c_nationkey_fkey",2);
-    X_55:bat[:oid] := sql.bind_idxbat(X_6,"sys","customer","customer_c_nationkey_fkey",1);
-    X_56 := sql.projectdelta(C_47,X_51,X_53,r1_69,X_55);
-    X_57 := algebra.projection(r1_64,X_56);
-    C_58:bat[:oid] := sql.tid(X_6,"sys","nation");
-    (X_60,r1_77) := algebra.subjoin(X_57,C_58,nil:BAT,nil:BAT,false,nil:lng);
-    X_62:bat[:lng] := sql.bind(X_6,"sys","lineitem","l_extendedprice",0);
-    (C_64,r1_81) := sql.bind(X_6,"sys","lineitem","l_extendedprice",2);
-    X_66:bat[:lng] := sql.bind(X_6,"sys","lineitem","l_extendedprice",1);
-    X_67 := sql.projectdelta(C_18,X_62,C_64,r1_81,X_66);
-    X_68:bat[:lng] := algebra.projectionpath(X_60,X_49,X_36,X_67);
-    X_69 := calc.lng(A0,15,2);
-    X_71:bat[:lng] := sql.bind(X_6,"sys","lineitem","l_discount",0);
-    (C_73,r1_100) := sql.bind(X_6,"sys","lineitem","l_discount",2);
-    X_75:bat[:lng] := sql.bind(X_6,"sys","lineitem","l_discount",1);
-    X_76 := sql.projectdelta(C_18,X_71,C_73,r1_100,X_75);
-    X_77:bat[:lng] := algebra.projectionpath(X_60,X_49,X_36,X_76);
-    X_78:bat[:lng] := batcalc.-(X_69,X_77);
-    X_79:bat[:hge] := batcalc.*(X_68,X_78);
-    X_80:bat[:str] := sql.bind(X_6,"sys","nation","n_name",0);
-    (C_82,r1_115) := sql.bind(X_6,"sys","nation","n_name",2);
-    X_84:bat[:str] := sql.bind(X_6,"sys","nation","n_name",1);
-    X_85 := sql.projectdelta(C_58,X_80,C_82,r1_115,X_84);
-    X_86 := algebra.projection(r1_77,X_85);
-    X_87:bat[:int] := sql.bind(X_6,"sys","customer","c_custkey",0);
-    (C_89,r1_123) := sql.bind(X_6,"sys","customer","c_custkey",2);
-    X_91:bat[:int] := sql.bind(X_6,"sys","customer","c_custkey",1);
-    X_92 := sql.projectdelta(C_47,X_87,C_89,r1_123,X_91);
-    X_93:bat[:int] := algebra.projectionpath(X_60,r1_64,X_92);
-    (X_94,r1_130,r2_130) := group.subgroup(X_93);
-    (X_97,r1_133,r2_133) := group.subgroupdone(X_86,X_94);
-    X_100:bat[:hge] := aggr.subsum(X_79,X_97,r1_133,true,true);
-    C_103 := algebra.firstn(X_100,20,false,false);
-    X_104 := algebra.projection(C_103,X_100);
-    (X_105,r1_148,r2_148) := algebra.subsort(X_104,true,false);
-    X_108:bat[:int] := algebra.projectionpath(r1_148,C_103,r1_133,X_93);
-    X_111:bat[:str] := sql.bind(X_6,"sys","customer","c_name",0);
-    (C_113,r1_163) := sql.bind(X_6,"sys","customer","c_name",2);
-    X_115:bat[:str] := sql.bind(X_6,"sys","customer","c_name",1);
-    X_116 := sql.projectdelta(C_47,X_111,C_113,r1_163,X_115);
-    X_109 := algebra.subslice(X_108,0,19:wrd);
-    X_117:bat[:str] := algebra.projectionpath(X_109,r1_148,C_103,r1_133,X_60,r1_64,X_116);
-    X_119:bat[:lng] := sql.bind(X_6,"sys","customer","c_acctbal",0);
-    (C_121,r1_178) := sql.bind(X_6,"sys","customer","c_acctbal",2);
-    X_123:bat[:lng] := sql.bind(X_6,"sys","customer","c_acctbal",1);
-    X_124 := sql.projectdelta(C_47,X_119,C_121,r1_178,X_123);
-    X_125:bat[:lng] := algebra.projectionpath(X_109,r1_148,C_103,r1_133,X_60,r1_64,X_124);
-    X_126:bat[:str] := algebra.projectionpath(X_109,r1_148,C_103,r1_133,X_86);
-    X_127:bat[:str] := sql.bind(X_6,"sys","customer","c_address",0);
-    (C_129,r1_195) := sql.bind(X_6,"sys","customer","c_address",2);
-    X_131:bat[:str] := sql.bind(X_6,"sys","customer","c_address",1);
-    X_132 := sql.projectdelta(C_47,X_127,C_129,r1_195,X_131);
-    X_133:bat[:str] := algebra.projectionpath(X_109,r1_148,C_103,r1_133,X_60,r1_64,X_132);
-    X_134:bat[:str] := sql.bind(X_6,"sys","customer","c_phone",0);
-    (C_136,r1_208) := sql.bind(X_6,"sys","customer","c_phone",2);
-    X_138:bat[:str] := sql.bind(X_6,"sys","customer","c_phone",1);
-    X_139 := sql.projectdelta(C_47,X_134,C_136,r1_208,X_138);
-    X_140:bat[:str] := algebra.projectionpath(X_109,r1_148,C_103,r1_133,X_60,r1_64,X_139);
-    X_141:bat[:str] := sql.bind(X_6,"sys","customer","c_comment",0);
-    (C_143,r1_221) := sql.bind(X_6,"sys","customer","c_comment",2);
-    X_145:bat[:str] := sql.bind(X_6,"sys","customer","c_comment",1);
-    X_146 := sql.projectdelta(C_47,X_141,C_143,r1_221,X_145);
-    X_147:bat[:str] := algebra.projectionpath(X_109,r1_148,C_103,r1_133,X_60,r1_64,X_146);
-    X_110 := algebra.projection(X_109,X_108);
-    X_118:bat[:hge] := algebra.projectionpath(X_109,r1_148,X_104);
-    sql.resultSet(X_205,X_206,X_207,X_208,X_210,X_110,X_117,X_118,X_125,X_126,X_133,X_140,X_147);
-end user.s2_1;
->>>>>>> 37853505
 
 # 22:53:27 >  
 # 22:53:27 >  "Done."
