--- conflicted
+++ resolved
@@ -62,179 +62,8 @@
 % mal # name
 % clob # type
 % 619 # length
-<<<<<<< HEAD
 function user.s4_1():void;
-    X_207:void := querylog.define("explain select\n c_custkey,\n c_name,\n sum(l_extendedprice * (1 - l_discount)) as revenue,\n c_acctbal,\n n_name,\n c_address,\n c_phone,\n c_comment\nfrom\n customer,\n orders,\n lineitem,\n nation\nwhere\n c_custkey = o_custkey\n and l_orderkey = o_orderkey\n and o_orderdate >= date \\'1993-10-01\\'\n and o_orderdate < date \\'1993-10-01\\' + interval \\'3\\' month\n and l_returnflag = \\'R\\'\n and c_nationkey = n_nationkey\ngroup by\n c_custkey,\n c_name,\n c_acctbal,\n c_phone,\n n_name,\n c_address,\n c_comment\norder by\n revenue desc\nlimit 20;","sequential_pipe",144);
-    X_146 := bat.new(nil:str);
-    X_153 := bat.append(X_146,"sys.customer");
-    X_161 := bat.append(X_153,"sys.customer");
-    X_168 := bat.append(X_161,"sys.L1");
-    X_178 := bat.append(X_168,"sys.customer");
-    X_183 := bat.append(X_178,"sys.nation");
-    X_190 := bat.append(X_183,"sys.customer");
-    X_196 := bat.append(X_190,"sys.customer");
-    X_201 := bat.append(X_196,"sys.customer");
-    X_148 := bat.new(nil:str);
-    X_155 := bat.append(X_148,"c_custkey");
-    X_162 := bat.append(X_155,"c_name");
-    X_170 := bat.append(X_162,"revenue");
-    X_179 := bat.append(X_170,"c_acctbal");
-    X_185 := bat.append(X_179,"n_name");
-    X_191 := bat.append(X_185,"c_address");
-    X_197 := bat.append(X_191,"c_phone");
-    X_202 := bat.append(X_197,"c_comment");
-    X_149 := bat.new(nil:str);
-    X_156 := bat.append(X_149,"int");
-    X_163 := bat.append(X_156,"varchar");
-    X_172 := bat.append(X_163,"decimal");
-    X_180 := bat.append(X_172,"decimal");
-    X_186 := bat.append(X_180,"char");
-    X_192 := bat.append(X_186,"varchar");
-    X_198 := bat.append(X_192,"char");
-    X_203 := bat.append(X_198,"varchar");
-    X_150 := bat.new(nil:int);
-    X_158 := bat.append(X_150,32);
-    X_165 := bat.append(X_158,25);
-    X_174 := bat.append(X_165,39);
-    X_181 := bat.append(X_174,15);
-    X_188 := bat.append(X_181,25);
-    X_193 := bat.append(X_188,40);
-    X_199 := bat.append(X_193,15);
-    X_204 := bat.append(X_199,117);
-    X_152 := bat.new(nil:int);
-    X_160 := bat.append(X_152,0);
-    X_167 := bat.append(X_160,0);
-    X_176 := bat.append(X_167,4);
-    X_182 := bat.append(X_176,2);
-    X_189 := bat.append(X_182,0);
-    X_195 := bat.append(X_189,0);
-    X_200 := bat.append(X_195,0);
-    X_206 := bat.append(X_200,0);
-    X_4 := sql.mvc();
-    X_8:bat[:str] := sql.bind(X_4,"sys","lineitem","l_returnflag",0);
-    C_5:bat[:oid] := sql.tid(X_4,"sys","lineitem");
-    C_225 := algebra.subselect(X_8,C_5,"R","R",true,false,false);
-    (C_11,r1_13) := sql.bind(X_4,"sys","lineitem","l_returnflag",2);
-    C_226 := algebra.subselect(r1_13,nil:bat[:oid],"R","R",true,false,false);
-    X_14:bat[:str] := sql.bind(X_4,"sys","lineitem","l_returnflag",1);
-    C_228 := algebra.subselect(X_14,C_5,"R","R",true,false,false);
-    C_16 := sql.subdelta(C_225,C_5,C_11,C_226,C_228);
-    X_19:bat[:oid] := sql.bind_idxbat(X_4,"sys","lineitem","lineitem_l_orderkey_fkey",0);
-    (X_21,r1_27) := sql.bind_idxbat(X_4,"sys","lineitem","lineitem_l_orderkey_fkey",2);
-    X_23:bat[:oid] := sql.bind_idxbat(X_4,"sys","lineitem","lineitem_l_orderkey_fkey",1);
-    X_24 := sql.projectdelta(C_16,X_19,X_21,r1_27,X_23);
-    X_27:bat[:date] := sql.bind(X_4,"sys","orders","o_orderdate",0);
-    C_25:bat[:oid] := sql.tid(X_4,"sys","orders");
-    X_32:date := mtime.addmonths("1993-10-01",3);
-    C_229 := algebra.subselect(X_27,C_25,"1993-10-01",X_32,true,false,false);
-    (C_29,r1_37) := sql.bind(X_4,"sys","orders","o_orderdate",2);
-    C_230 := algebra.subselect(r1_37,nil:bat[:oid],"1993-10-01",X_32,true,false,false);
-    X_31:bat[:date] := sql.bind(X_4,"sys","orders","o_orderdate",1);
-    C_231 := algebra.subselect(X_31,C_25,"1993-10-01",X_32,true,false,false);
-    C_33 := sql.subdelta(C_229,C_25,C_29,C_230,C_231);
-    (X_34,r1_48) := algebra.subjoin(X_24,C_33,nil:BAT,nil:BAT,false,nil:lng);
-    X_38:bat[:oid] := sql.bind_idxbat(X_4,"sys","orders","orders_o_custkey_fkey",0);
-    (X_40,r1_55) := sql.bind_idxbat(X_4,"sys","orders","orders_o_custkey_fkey",2);
-    X_42:bat[:oid] := sql.bind_idxbat(X_4,"sys","orders","orders_o_custkey_fkey",1);
-    X_43 := sql.projectdelta(C_33,X_38,X_40,r1_55,X_42);
-    X_44 := algebra.projection(r1_48,X_43);
-    C_45:bat[:oid] := sql.tid(X_4,"sys","customer");
-    (X_47,r1_64) := algebra.subjoin(X_44,C_45,nil:BAT,nil:BAT,false,nil:lng);
-    X_49:bat[:oid] := sql.bind_idxbat(X_4,"sys","customer","customer_c_nationkey_fkey",0);
-    (X_51,r1_69) := sql.bind_idxbat(X_4,"sys","customer","customer_c_nationkey_fkey",2);
-    X_53:bat[:oid] := sql.bind_idxbat(X_4,"sys","customer","customer_c_nationkey_fkey",1);
-    X_54 := sql.projectdelta(C_45,X_49,X_51,r1_69,X_53);
-    X_55 := algebra.projection(r1_64,X_54);
-    C_56:bat[:oid] := sql.tid(X_4,"sys","nation");
-    (X_58,r1_77) := algebra.subjoin(X_55,C_56,nil:BAT,nil:BAT,false,nil:lng);
-    X_60:bat[:lng] := sql.bind(X_4,"sys","lineitem","l_extendedprice",0);
-    (C_62,r1_81) := sql.bind(X_4,"sys","lineitem","l_extendedprice",2);
-    X_64:bat[:lng] := sql.bind(X_4,"sys","lineitem","l_extendedprice",1);
-    X_65 := sql.projectdelta(C_16,X_60,C_62,r1_81,X_64);
-    X_66:bat[:lng] := algebra.projectionpath(X_58,X_47,X_34,X_65);
-    X_68:bat[:lng] := sql.bind(X_4,"sys","lineitem","l_discount",0);
-    (C_70,r1_100) := sql.bind(X_4,"sys","lineitem","l_discount",2);
-    X_72:bat[:lng] := sql.bind(X_4,"sys","lineitem","l_discount",1);
-    X_73 := sql.projectdelta(C_16,X_68,C_70,r1_100,X_72);
-    X_74:bat[:lng] := algebra.projectionpath(X_58,X_47,X_34,X_73);
-    X_75:bat[:lng] := batcalc.-(100:lng,X_74);
-    X_76:bat[:hge] := batcalc.*(X_66,X_75);
-    X_77:bat[:str] := sql.bind(X_4,"sys","nation","n_name",0);
-    (C_79,r1_115) := sql.bind(X_4,"sys","nation","n_name",2);
-    X_81:bat[:str] := sql.bind(X_4,"sys","nation","n_name",1);
-    X_82 := sql.projectdelta(C_56,X_77,C_79,r1_115,X_81);
-    X_83 := algebra.projection(r1_77,X_82);
-    X_84:bat[:int] := sql.bind(X_4,"sys","customer","c_custkey",0);
-    (C_86,r1_123) := sql.bind(X_4,"sys","customer","c_custkey",2);
-    X_88:bat[:int] := sql.bind(X_4,"sys","customer","c_custkey",1);
-    X_89 := sql.projectdelta(C_45,X_84,C_86,r1_123,X_88);
-    X_90:bat[:int] := algebra.projectionpath(X_58,r1_64,X_89);
-    (X_91,r1_130,r2_130) := group.subgroup(X_90);
-    (X_94,r1_133,r2_133) := group.subgroupdone(X_83,X_91);
-    X_97:bat[:hge] := aggr.subsum(X_76,X_94,r1_133,true,true);
-    C_100 := algebra.firstn(X_97,20,false,false);
-    X_101 := algebra.projection(C_100,X_97);
-    (X_102,r1_148,r2_148) := algebra.subsort(X_101,true,false);
-    X_105:bat[:int] := algebra.projectionpath(r1_148,C_100,r1_133,X_90);
-    X_108:bat[:str] := sql.bind(X_4,"sys","customer","c_name",0);
-    (C_110,r1_163) := sql.bind(X_4,"sys","customer","c_name",2);
-    X_112:bat[:str] := sql.bind(X_4,"sys","customer","c_name",1);
-    X_113 := sql.projectdelta(C_45,X_108,C_110,r1_163,X_112);
-    X_106 := algebra.subslice(X_105,0,19:lng);
-    X_114:bat[:str] := algebra.projectionpath(X_106,r1_148,C_100,r1_133,X_58,r1_64,X_113);
-    X_116:bat[:lng] := sql.bind(X_4,"sys","customer","c_acctbal",0);
-    (C_118,r1_178) := sql.bind(X_4,"sys","customer","c_acctbal",2);
-    X_120:bat[:lng] := sql.bind(X_4,"sys","customer","c_acctbal",1);
-    X_121 := sql.projectdelta(C_45,X_116,C_118,r1_178,X_120);
-    X_122:bat[:lng] := algebra.projectionpath(X_106,r1_148,C_100,r1_133,X_58,r1_64,X_121);
-    X_123:bat[:str] := algebra.projectionpath(X_106,r1_148,C_100,r1_133,X_83);
-    X_124:bat[:str] := sql.bind(X_4,"sys","customer","c_address",0);
-    (C_126,r1_195) := sql.bind(X_4,"sys","customer","c_address",2);
-    X_128:bat[:str] := sql.bind(X_4,"sys","customer","c_address",1);
-    X_129 := sql.projectdelta(C_45,X_124,C_126,r1_195,X_128);
-    X_130:bat[:str] := algebra.projectionpath(X_106,r1_148,C_100,r1_133,X_58,r1_64,X_129);
-    X_131:bat[:str] := sql.bind(X_4,"sys","customer","c_phone",0);
-    (C_133,r1_208) := sql.bind(X_4,"sys","customer","c_phone",2);
-    X_135:bat[:str] := sql.bind(X_4,"sys","customer","c_phone",1);
-    X_136 := sql.projectdelta(C_45,X_131,C_133,r1_208,X_135);
-    X_137:bat[:str] := algebra.projectionpath(X_106,r1_148,C_100,r1_133,X_58,r1_64,X_136);
-    X_138:bat[:str] := sql.bind(X_4,"sys","customer","c_comment",0);
-    (C_140,r1_221) := sql.bind(X_4,"sys","customer","c_comment",2);
-    X_142:bat[:str] := sql.bind(X_4,"sys","customer","c_comment",1);
-    X_143 := sql.projectdelta(C_45,X_138,C_140,r1_221,X_142);
-    X_144:bat[:str] := algebra.projectionpath(X_106,r1_148,C_100,r1_133,X_58,r1_64,X_143);
-    X_107 := algebra.projection(X_106,X_105);
-    X_115:bat[:hge] := algebra.projectionpath(X_106,r1_148,X_101);
-    sql.resultSet(X_201,X_202,X_203,X_204,X_206,X_107,X_114,X_115,X_122,X_123,X_130,X_137,X_144);
-end user.s4_1;
-#inline               actions= 0 time=10 usec 
-#candidates           actions= 1 time=148 usec 
-#remap                actions= 3 time=480 usec 
-#costModel            actions= 1 time=171 usec 
-#coercions            actions= 4 time=249 usec 
-#evaluate             actions= 9 time=274 usec 
-#emptybind            actions= 0 time=10 usec 
-#pushselect           actions=12 time=202 usec 
-#aliases              actions=28 time=177 usec 
-#mergetable           actions= 0 time=185 usec 
-#deadcode             actions=28 time=161 usec 
-#aliases              actions= 0 time=26 usec 
-#constants            actions=35 time=189 usec 
-#commonTerms          actions= 3 time=154 usec 
-#projectionpath       actions=35 time=171 usec 
-#reorder              actions= 1 time=228 usec 
-#deadcode             actions=38 time=141 usec 
-#reduce               actions=176 time=225 usec 
-#matpack              actions= 0 time=10 usec 
-#querylog             actions= 0 time=1 usec 
-#multiplex            actions= 0 time=6 usec 
-#generator            actions= 0 time=4 usec 
-#profiler             actions= 1 time=126 usec 
-#garbageCollector     actions= 1 time=138 usec 
-#total                actions= 1 time=3621 usec 
-=======
-function user.s2_1(A0:bte,A1:date,A2:date,A3:int,A4:str):void;
-    X_301:void := querylog.define("explain select\n c_custkey,\n c_name,\n sum(l_extendedprice * (1 - l_discount)) as revenue,\n c_acctbal,\n n_name,\n c_address,\n c_phone,\n c_comment\nfrom\n customer,\n orders,\n lineitem,\n nation\nwhere\n c_custkey = o_custkey\n and l_orderkey = o_orderkey\n and o_orderdate >= date \\'1993-10-01\\'\n and o_orderdate < date \\'1993-10-01\\' + interval \\'3\\' month\n and l_returnflag = \\'R\\'\n and c_nationkey = n_nationkey\ngroup by\n c_custkey,\n c_name,\n c_acctbal,\n c_phone,\n n_name,\n c_address,\n c_comment\norder by\n revenue desc\nlimit 20;","sequential_pipe",145);
+    X_301:void := querylog.define("explain select\n c_custkey,\n c_name,\n sum(l_extendedprice * (1 - l_discount)) as revenue,\n c_acctbal,\n n_name,\n c_address,\n c_phone,\n c_comment\nfrom\n customer,\n orders,\n lineitem,\n nation\nwhere\n c_custkey = o_custkey\n and l_orderkey = o_orderkey\n and o_orderdate >= date \\'1993-10-01\\'\n and o_orderdate < date \\'1993-10-01\\' + interval \\'3\\' month\n and l_returnflag = \\'R\\'\n and c_nationkey = n_nationkey\ngroup by\n c_custkey,\n c_name,\n c_acctbal,\n c_phone,\n n_name,\n c_address,\n c_comment\norder by\n revenue desc\nlimit 20;","sequential_pipe",144);
     X_227 := bat.new(nil:str);
     X_234 := bat.append(X_227,"sys.customer");
     X_244 := bat.append(X_234,"sys.customer");
@@ -283,25 +112,25 @@
     X_0 := sql.mvc();
     X_4:bat[:str] := sql.bind(X_0,"sys","lineitem","l_returnflag",0);
     X_1:bat[:oid] := sql.tid(X_0,"sys","lineitem");
-    X_320 := algebra.subselect(X_4,X_1,A4,A4,true,false,false);
+    X_326 := algebra.subselect(X_4,X_1,"R","R",true,false,false);
     (X_7,r1_13) := sql.bind(X_0,"sys","lineitem","l_returnflag",2);
-    X_321 := algebra.subselect(r1_13,nil:bat[:oid],A4,A4,true,false,false);
+    X_327 := algebra.subselect(r1_13,nil:bat[:oid],"R","R",true,false,false);
     X_10:bat[:str] := sql.bind(X_0,"sys","lineitem","l_returnflag",1);
-    X_323 := algebra.subselect(X_10,X_1,A4,A4,true,false,false);
-    X_15 := sql.subdelta(X_320,X_1,X_7,X_321,X_323);
+    X_329 := algebra.subselect(X_10,X_1,"R","R",true,false,false);
+    X_15 := sql.subdelta(X_326,X_1,X_7,X_327,X_329);
     X_19:bat[:oid] := sql.bind_idxbat(X_0,"sys","lineitem","lineitem_l_orderkey_fkey",0);
     (X_21,r1_27) := sql.bind_idxbat(X_0,"sys","lineitem","lineitem_l_orderkey_fkey",2);
     X_23:bat[:oid] := sql.bind_idxbat(X_0,"sys","lineitem","lineitem_l_orderkey_fkey",1);
     X_26 := sql.projectdelta(X_15,X_19,X_21,r1_27,X_23);
     X_29:bat[:date] := sql.bind(X_0,"sys","orders","o_orderdate",0);
     X_27:bat[:oid] := sql.tid(X_0,"sys","orders");
-    X_39:date := mtime.addmonths(A2,A3);
-    X_324 := algebra.subselect(X_29,X_27,A1,X_39,true,false,false);
+    X_39:date := mtime.addmonths("1993-10-01",3);
+    X_330 := algebra.subselect(X_29,X_27,"1993-10-01",X_39,true,false,false);
     (X_31,r1_37) := sql.bind(X_0,"sys","orders","o_orderdate",2);
-    X_325 := algebra.subselect(r1_37,nil:bat[:oid],A1,X_39,true,false,false);
+    X_331 := algebra.subselect(r1_37,nil:bat[:oid],"1993-10-01",X_39,true,false,false);
     X_33:bat[:date] := sql.bind(X_0,"sys","orders","o_orderdate",1);
-    X_327 := algebra.subselect(X_33,X_27,A1,X_39,true,false,false);
-    X_40 := sql.subdelta(X_324,X_27,X_31,X_325,X_327);
+    X_333 := algebra.subselect(X_33,X_27,"1993-10-01",X_39,true,false,false);
+    X_40 := sql.subdelta(X_330,X_27,X_31,X_331,X_333);
     (X_42,r1_48) := algebra.subjoin(X_26,X_40,nil:BAT,nil:BAT,false,nil:lng);
     X_47:bat[:oid] := sql.bind_idxbat(X_0,"sys","orders","orders_o_custkey_fkey",0);
     (X_49,r1_55) := sql.bind_idxbat(X_0,"sys","orders","orders_o_custkey_fkey",2);
@@ -322,13 +151,12 @@
     X_77:bat[:lng] := sql.bind(X_0,"sys","lineitem","l_extendedprice",1);
     X_80 := sql.projectdelta(X_15,X_73,X_75,r1_81,X_77);
     X_83:bat[:lng] := algebra.projectionpath(X_71,X_58,X_42,X_80);
-    X_90 := calc.lng(A0,15,2);
     X_92:bat[:lng] := sql.bind(X_0,"sys","lineitem","l_discount",0);
     (X_94,r1_100) := sql.bind(X_0,"sys","lineitem","l_discount",2);
     X_96:bat[:lng] := sql.bind(X_0,"sys","lineitem","l_discount",1);
     X_99 := sql.projectdelta(X_15,X_92,X_94,r1_100,X_96);
     X_102:bat[:lng] := algebra.projectionpath(X_71,X_58,X_42,X_99);
-    X_103:bat[:lng] := batcalc.-(X_90,X_102);
+    X_103:bat[:lng] := batcalc.-(100:lng,X_102);
     X_105:bat[:hge] := batcalc.*(X_83,X_103);
     X_107:bat[:str] := sql.bind(X_0,"sys","nation","n_name",0);
     (X_109,r1_115) := sql.bind(X_0,"sys","nation","n_name",2);
@@ -377,8 +205,32 @@
     X_154 := algebra.projection(X_153,X_147);
     X_169:bat[:hge] := algebra.projectionpath(X_153,r1_148,X_141);
     sql.resultSet(X_294,X_295,X_297,X_298,X_300,X_154,X_167,X_169,X_182,X_186,X_199,X_212,X_225);
-end user.s2_1;
->>>>>>> eecc409f
+end user.s4_1;
+#inline               actions= 0 time=10 usec 
+#candidates           actions= 1 time=148 usec 
+#remap                actions= 3 time=480 usec 
+#costModel            actions= 1 time=171 usec 
+#coercions            actions= 4 time=249 usec 
+#evaluate             actions= 9 time=274 usec 
+#emptybind            actions= 0 time=10 usec 
+#pushselect           actions=12 time=202 usec 
+#aliases              actions=28 time=177 usec 
+#mergetable           actions= 0 time=185 usec 
+#deadcode             actions=28 time=161 usec 
+#aliases              actions= 0 time=26 usec 
+#constants            actions=35 time=189 usec 
+#commonTerms          actions= 3 time=154 usec 
+#projectionpath       actions=35 time=171 usec 
+#reorder              actions= 1 time=228 usec 
+#deadcode             actions=38 time=141 usec 
+#reduce               actions=176 time=225 usec 
+#matpack              actions= 0 time=10 usec 
+#querylog             actions= 0 time=1 usec 
+#multiplex            actions= 0 time=6 usec 
+#generator            actions= 0 time=4 usec 
+#profiler             actions= 1 time=126 usec 
+#garbageCollector     actions= 1 time=138 usec 
+#total                actions= 1 time=3621 usec 
 
 # 22:53:27 >  
 # 22:53:27 >  "Done."
