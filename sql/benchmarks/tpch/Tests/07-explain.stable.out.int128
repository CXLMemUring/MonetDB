--- conflicted
+++ resolved
@@ -104,7 +104,6 @@
     X_39 := sql.delta(X_34,X_36,r1_38,X_38);
     X_40:bat[:oid,:int] := algebra.leftfetchjoinPath(X_32,X_23,X_39);
     (X_41,r1_44) := algebra.subjoin(X_22,X_40,nil:BAT,nil:BAT,false,nil:lng);
-<<<<<<< HEAD
     X_46:bat[:oid,:oid] := sql.bind_idxbat(X_9,"sys","lineitem","lineitem_l_orderkey_fkey",0);
     (X_48,r1_51) := sql.bind_idxbat(X_9,"sys","lineitem","lineitem_l_orderkey_fkey",2);
     X_50:bat[:oid,:oid] := sql.bind_idxbat(X_9,"sys","lineitem","lineitem_l_orderkey_fkey",1);
@@ -123,8 +122,8 @@
     X_70:bat[:oid,:str] := sql.bind(X_9,"sys","nation","n_name",1);
     X_71 := sql.delta(X_66,X_68,r1_75,X_70);
     X_72 := algebra.leftfetchjoin(X_64,X_71);
-    X_73 := algebra.subselect(X_72,A1,A1,true,true,false);
-    X_77 := algebra.subselect(X_72,A3,A3,true,true,false);
+    X_73 := algebra.subselect(X_72,A1,A1,true,false,false);
+    X_77 := algebra.subselect(X_72,A3,A3,true,false,false);
     X_78 := bat.mergecand(X_73,X_77);
     X_79 := algebra.leftfetchjoin(X_78,X_64);
     (X_80,r1_89) := algebra.subjoin(X_63,X_79,nil:BAT,nil:BAT,false,nil:lng);
@@ -140,17 +139,17 @@
     X_100:bat[:oid,:oid] := sql.bind_idxbat(X_9,"sys","customer","customer_c_nationkey_fkey",1);
     X_101 := sql.delta(X_96,X_98,r1_109,X_100);
     X_102:bat[:oid,:oid] := algebra.leftfetchjoinPath(r1_105,X_92,X_101);
-    X_103 := algebra.subselect(X_72,A2,A2,true,true,false);
-    X_107 := algebra.subselect(X_72,A4,A4,true,true,false);
+    X_103 := algebra.subselect(X_72,A2,A2,true,false,false);
+    X_107 := algebra.subselect(X_72,A4,A4,true,false,false);
     X_108 := bat.mergecand(X_103,X_107);
     X_109 := algebra.leftfetchjoin(X_108,X_64);
     (X_110,r1_132) := algebra.subjoin(X_102,X_109,nil:BAT,nil:BAT,false,nil:lng);
     X_115:bat[:oid,:str] := algebra.leftfetchjoinPath(r1_132,X_108,X_72);
     X_116:bat[:oid,:str] := algebra.leftfetchjoinPath(X_110,X_94,r1_89,X_78,X_72);
-    X_117 := algebra.subselect(X_116,A1,A1,true,true,false);
-    X_118 := algebra.subselect(X_115,X_117,A2,A2,true,true,false);
-    X_119 := algebra.subselect(X_116,A3,A3,true,true,false);
-    X_120 := algebra.subselect(X_115,X_119,A4,A4,true,true,false);
+    X_117 := algebra.subselect(X_116,A1,A1,true,false,false);
+    X_118 := algebra.subselect(X_115,X_117,A2,A2,true,false,false);
+    X_119 := algebra.subselect(X_116,A3,A3,true,false,false);
+    X_120 := algebra.subselect(X_115,X_119,A4,A4,true,false,false);
     X_121 := bat.mergecand(X_118,X_120);
     X_122:bat[:oid,:date] := algebra.leftfetchjoinPath(X_121,X_110,X_94,X_80,X_55,r1_44,X_32,X_31);
     X_123:bat[:oid,:int] := batmtime.year(X_122);
@@ -184,87 +183,6 @@
     X_151 := algebra.leftfetchjoin(r1_184,X_135);
     X_174 := algebra.leftfetchjoin(r1_184,X_171);
     sql.resultSet(X_208,X_210,X_212,X_214,X_216,X_149,X_150,X_151,X_174);
-=======
-    X_45:bat[:oid,:oid] := sql.bind_idxbat(X_9,"sys","lineitem","lineitem_l_orderkey_fkey",0);
-    (X_49,r1_52) := sql.bind_idxbat(X_9,"sys","lineitem","lineitem_l_orderkey_fkey",2);
-    X_52:bat[:oid,:oid] := sql.bind_idxbat(X_9,"sys","lineitem","lineitem_l_orderkey_fkey",1);
-    X_54 := sql.delta(X_45,X_49,r1_52,X_52);
-    X_55:bat[:oid,:oid] := algebra.leftfetchjoinPath(r1_44,X_32,X_23,X_54);
-    X_56:bat[:oid,:oid] := sql.tid(X_9,"sys","orders");
-    (X_58,r1_63) := algebra.subjoin(X_55,X_56,nil:BAT,nil:BAT,false,nil:lng);
-    X_60:bat[:oid,:oid] := sql.bind_idxbat(X_9,"sys","supplier","supplier_s_nationkey_fkey",0);
-    (X_63,r1_68) := sql.bind_idxbat(X_9,"sys","supplier","supplier_s_nationkey_fkey",2);
-    X_65:bat[:oid,:oid] := sql.bind_idxbat(X_9,"sys","supplier","supplier_s_nationkey_fkey",1);
-    X_66 := sql.delta(X_60,X_63,r1_68,X_65);
-    X_67:bat[:oid,:oid] := algebra.leftfetchjoinPath(X_58,X_41,X_10,X_66);
-    X_68:bat[:oid,:oid] := sql.tid(X_9,"sys","nation");
-    X_70:bat[:oid,:str] := sql.bind(X_9,"sys","nation","n_name",0);
-    (X_72,r1_79) := sql.bind(X_9,"sys","nation","n_name",2);
-    X_74:bat[:oid,:str] := sql.bind(X_9,"sys","nation","n_name",1);
-    X_76 := sql.delta(X_70,X_72,r1_79,X_74);
-    X_77 := algebra.leftfetchjoin(X_68,X_76);
-    X_78 := algebra.subselect(X_77,A1,A1,true,false,false);
-    X_81 := algebra.subselect(X_77,A3,A3,true,false,false);
-    X_82 := bat.mergecand(X_78,X_81);
-    X_83 := algebra.leftfetchjoin(X_82,X_68);
-    (X_84,r1_93) := algebra.subjoin(X_67,X_83,nil:BAT,nil:BAT,false,nil:lng);
-    X_88:bat[:oid,:oid] := sql.bind_idxbat(X_9,"sys","orders","orders_o_custkey_fkey",0);
-    (X_92,r1_101) := sql.bind_idxbat(X_9,"sys","orders","orders_o_custkey_fkey",2);
-    X_95:bat[:oid,:oid] := sql.bind_idxbat(X_9,"sys","orders","orders_o_custkey_fkey",1);
-    X_97 := sql.delta(X_88,X_92,r1_101,X_95);
-    X_98:bat[:oid,:oid] := algebra.leftfetchjoinPath(X_84,r1_63,X_56,X_97);
-    X_99:bat[:oid,:oid] := sql.tid(X_9,"sys","customer");
-    (X_101,r1_112) := algebra.subjoin(X_98,X_99,nil:BAT,nil:BAT,false,nil:lng);
-    X_103:bat[:oid,:oid] := sql.bind_idxbat(X_9,"sys","customer","customer_c_nationkey_fkey",0);
-    (X_106,r1_117) := sql.bind_idxbat(X_9,"sys","customer","customer_c_nationkey_fkey",2);
-    X_108:bat[:oid,:oid] := sql.bind_idxbat(X_9,"sys","customer","customer_c_nationkey_fkey",1);
-    X_109 := sql.delta(X_103,X_106,r1_117,X_108);
-    X_110:bat[:oid,:oid] := algebra.leftfetchjoinPath(r1_112,X_99,X_109);
-    X_111 := algebra.subselect(X_77,A2,A2,true,false,false);
-    X_114 := algebra.subselect(X_77,A4,A4,true,false,false);
-    X_115 := bat.mergecand(X_111,X_114);
-    X_116 := algebra.leftfetchjoin(X_115,X_68);
-    (X_117,r1_140) := algebra.subjoin(X_110,X_116,nil:BAT,nil:BAT,false,nil:lng);
-    X_121:bat[:oid,:str] := algebra.leftfetchjoinPath(r1_140,X_115,X_77);
-    X_122:bat[:oid,:str] := algebra.leftfetchjoinPath(X_117,X_101,r1_93,X_82,X_77);
-    X_123 := algebra.subselect(X_122,A1,A1,true,false,false);
-    X_124 := algebra.subselect(X_121,X_123,A2,A2,true,false,false);
-    X_125 := algebra.subselect(X_122,A3,A3,true,false,false);
-    X_126 := algebra.subselect(X_121,X_125,A4,A4,true,false,false);
-    X_127 := bat.mergecand(X_124,X_126);
-    X_128:bat[:oid,:date] := algebra.leftfetchjoinPath(X_127,X_117,X_101,X_84,X_58,r1_44,X_32,X_31);
-    X_129:bat[:oid,:int] := batmtime.year(X_128);
-    X_130 := algebra.leftfetchjoin(X_127,X_121);
-    X_131 := algebra.leftfetchjoin(X_127,X_122);
-    (X_132,r1_171,r2_171) := group.subgroup(X_131);
-    (X_135,r1_174,r2_174) := group.subgroup(X_130,X_132);
-    (X_138,r1_177,r2_177) := group.subgroupdone(X_129,X_135);
-    X_141 := algebra.leftfetchjoin(r1_177,X_129);
-    X_142 := algebra.leftfetchjoin(r1_177,X_130);
-    X_143 := algebra.leftfetchjoin(r1_177,X_131);
-    X_157:bat[:oid,:lng] := sql.bind(X_9,"sys","lineitem","l_extendedprice",0);
-    (X_162,r1_201) := sql.bind(X_9,"sys","lineitem","l_extendedprice",2);
-    X_165:bat[:oid,:lng] := sql.bind(X_9,"sys","lineitem","l_extendedprice",1);
-    X_167 := sql.delta(X_157,X_162,r1_201,X_165);
-    X_168:bat[:oid,:lng] := algebra.leftfetchjoinPath(X_127,X_117,X_101,X_84,X_58,r1_44,X_32,X_23,X_167);
-    X_169 := calc.lng(A0,15,2);
-    X_171:bat[:oid,:lng] := sql.bind(X_9,"sys","lineitem","l_discount",0);
-    (X_173,r1_224) := sql.bind(X_9,"sys","lineitem","l_discount",2);
-    X_175:bat[:oid,:lng] := sql.bind(X_9,"sys","lineitem","l_discount",1);
-    X_176 := sql.delta(X_171,X_173,r1_224,X_175);
-    X_177:bat[:oid,:lng] := algebra.leftfetchjoinPath(X_127,X_117,X_101,X_84,X_58,r1_44,X_32,X_23,X_176);
-    X_178:bat[:oid,:lng] := batcalc.-(X_169,X_177);
-    X_179:bat[:oid,:hge] := batcalc.*(X_168,X_178);
-    X_180:bat[:oid,:hge] := aggr.subsum(X_179,X_138,r1_177,true,true);
-    (X_144,r1_183,r2_183) := algebra.subsort(X_143,false,false);
-    (X_148,r1_187,r2_187) := algebra.subsort(X_142,r1_183,r2_183,false,false);
-    (X_151,r1_190,r2_190) := algebra.subsort(X_141,r1_187,r2_187,false,false);
-    X_154 := algebra.leftfetchjoin(r1_190,X_143);
-    X_155 := algebra.leftfetchjoin(r1_190,X_142);
-    X_156 := algebra.leftfetchjoin(r1_190,X_141);
-    X_182 := algebra.leftfetchjoin(r1_190,X_180);
-    sql.resultSet(X_216,X_218,X_220,X_222,X_224,X_154,X_155,X_156,X_182);
->>>>>>> c55dabde
 end user.s2_1;
 
 # 22:53:27 >  
