stdout of test '14-explain` in directory 'sql/benchmarks/tpch` itself:


# 22:53:28 >  
# 22:53:28 >  "mserver5" "--debug=10" "--set" "gdk_nr_threads=0" "--set" "mapi_open=true" "--set" "mapi_port=34581" "--set" "mapi_usock=/var/tmp/mtest-9096/.s.monetdb.34581" "--set" "monet_prompt=" "--forcemito" "--set" "mal_listing=2" "--dbpath=/ufs/manegold/_/Monet/HG/Feb2013/prefix/--disable-debug_--enable-assert_--enable-optimize/var/MonetDB/mTests_sql_benchmarks_tpch" "--set" "mal_listing=0"
# 22:53:28 >  

# MonetDB 5 server v11.15.12
# This is an unreleased version
# Serving database 'mTests_sql_benchmarks_tpch', using 8 threads
# Compiled for x86_64-unknown-linux-gnu/64bit with 64bit OIDs dynamically linked
# Found 15.591 GiB available main-memory.
# Copyright (c) 1993-July 2008 CWI.
# Copyright (c) August 2008-2015 MonetDB B.V., all rights reserved
# Visit http://www.monetdb.org/ for further information
# Listening for connection requests on mapi:monetdb://rome.ins.cwi.nl:34581/
# Listening for UNIX domain connection requests on mapi:monetdb:///var/tmp/mtest-9096/.s.monetdb.34581
# MonetDB/GIS module loaded
# MonetDB/JAQL module loaded
# MonetDB/SQL module loaded

Ready.

# 22:53:28 >  
# 22:53:28 >  "/usr/bin/python2" "14-explain.SQL.py" "14-explain"
# 22:53:28 >  

#set optimizer = 'sequential_pipe';
#explain select
#	100.00 * sum(case
#		when p_type like 'PROMO%'
#			then l_extendedprice * (1 - l_discount)
#		else 0
#	end) / sum(l_extendedprice * (1 - l_discount)) as promo_revenue
#from
#	lineitem,
#	part
#where
#	l_partkey = p_partkey
#	and l_shipdate >= date '1995-09-01'
#	and l_shipdate < date '1995-09-01' + interval '1' month;
% .explain # table_name
% mal # name
% clob # type
<<<<<<< HEAD
% 84 # length
function user.main():void;
    X_1119 := sql.mvc();
    X_1123:bat[:date] := sql.bind(X_1119,"sys","lineitem","l_shipdate",0);
    C_1120:bat[:oid] := sql.tid(X_1119,"sys","lineitem");
    X_1135:date := mtime.addmonths("1995-09-01",1);
    C_1136 := algebra.subselect(X_1123,C_1120,"1995-09-01",X_1135,true,false,false);
    X_1140:bat[:int] := sql.bind(X_1119,"sys","lineitem","l_partkey",0);
    X_1147 := algebra.projection(C_1136,X_1140);
    C_1148:bat[:oid] := sql.tid(X_1119,"sys","part");
    X_1150:bat[:int] := sql.bind(X_1119,"sys","part","p_partkey",0);
    X_1156 := algebra.projection(C_1148,X_1150);
    (X_1157,r1_53) := algebra.subjoin(X_1147,X_1156,nil:BAT,nil:BAT,false,nil:lng);
    X_1162:bat[:str] := sql.bind(X_1119,"sys","part","p_type",0);
    X_1169:bat[:str] := algebra.projectionpath(r1_53,C_1148,X_1162);
    X_1171:bat[:bit] := batalgebra.like(X_1169,"PROMO%");
    X_1174:bat[:bit] := batcalc.isnil(X_1171);
    X_1179:bat[:bit] := batcalc.ifthenelse(X_1174,false,X_1171);
    X_1181:bat[:lng] := sql.bind(X_1119,"sys","lineitem","l_extendedprice",0);
    X_1189:bat[:lng] := algebra.projectionpath(X_1157,C_1136,X_1181);
    X_1197:bat[:lng] := sql.bind(X_1119,"sys","lineitem","l_discount",0);
    X_1205:bat[:lng] := algebra.projectionpath(X_1157,C_1136,X_1197);
    X_1206:bat[:lng] := batcalc.-(100:lng,X_1205);
    X_1208:bat[:hge] := batcalc.*(X_1189,X_1206);
    X_1214:bat[:hge] := batcalc.ifthenelse(X_1179,X_1208,0:hge);
    X_1216:hge := aggr.sum(X_1214);
    X_1218:hge := calc.*(X_1216,1000);
    X_1219 := calc.hge(5,X_1218,39,9);
    X_1228:hge := aggr.sum(X_1208);
    X_1229:hge := calc./(X_1219,X_1228);
    sql.resultSet("sys.L2","promo_revenue","decimal",39,5,10,X_1229);
end user.main;
#inline               actions= 0 time=4 usec 
#remap                actions= 9 time=139 usec 
#costmodel            actions= 1 time=3 usec 
#coercion             actions= 1 time=63 usec 
#evaluate             actions=19 time=49 usec 
#emptybind            actions=18 time=41 usec 
#aliases              actions=29 time=15 usec 
#deadcode             actions=19 time=10 usec 
#aliases              actions= 0 time=7 usec 
#constants            actions=19 time=23 usec 
#commonTerms          actions= 2 time=16 usec 
#projectionpath       actions= 3 time=13 usec 
#reorder              actions= 1 time=54 usec 
#deadcode             actions= 5 time=10 usec 
#reduce               actions=118 time=33 usec 
#multiplex            actions= 0 time=3 usec 
#generator            actions= 0 time=2 usec 
#profiler             actions= 1 time=73 usec 
#garbageCollector     actions= 1 time=76 usec 
#total                actions= 1 time=2323 usec 
=======
% 406 # length
function user.s2_1(A0:sht,A1:str,A2:bte,A3:bte,A4:bte,A5:date,A6:date,A7:int):void;
    X_91:void := querylog.define("explain select\n 100.00 * sum(case\n when p_type like \\'PROMO%\\'\n then l_extendedprice * (1 - l_discount)\n else 0\n end) / sum(l_extendedprice * (1 - l_discount)) as promo_revenue\nfrom\n lineitem,\n part\nwhere\n l_partkey = p_partkey\n and l_shipdate >= date \\'1995-09-01\\'\n and l_shipdate < date \\'1995-09-01\\' + interval \\'1\\' month;","sequential_pipe",55);
    X_9 := sql.mvc();
    X_13:bat[:date] := sql.bind(X_9,"sys","lineitem","l_shipdate",0);
    C_10:bat[:oid] := sql.tid(X_9,"sys","lineitem");
    X_21:date := mtime.addmonths(A6,A7);
    C_100 := algebra.subselect(X_13,C_10,A5,X_21,true,false,false);
    (C_16,r1_17) := sql.bind(X_9,"sys","lineitem","l_shipdate",2);
    C_101 := algebra.subselect(r1_17,nil:bat[:oid],A5,X_21,true,false,false);
    X_19:bat[:date] := sql.bind(X_9,"sys","lineitem","l_shipdate",1);
    C_103 := algebra.subselect(X_19,C_10,A5,X_21,true,false,false);
    C_22 := sql.subdelta(C_100,C_10,C_16,C_101,C_103);
    X_25:bat[:int] := sql.bind(X_9,"sys","lineitem","l_partkey",0);
    (C_27,r1_34) := sql.bind(X_9,"sys","lineitem","l_partkey",2);
    X_29:bat[:int] := sql.bind(X_9,"sys","lineitem","l_partkey",1);
    X_30 := sql.projectdelta(C_22,X_25,C_27,r1_34,X_29);
    C_31:bat[:oid] := sql.tid(X_9,"sys","part");
    X_33:bat[:int] := sql.bind(X_9,"sys","part","p_partkey",0);
    (C_35,r1_44) := sql.bind(X_9,"sys","part","p_partkey",2);
    X_37:bat[:int] := sql.bind(X_9,"sys","part","p_partkey",1);
    X_38 := sql.projectdelta(C_31,X_33,C_35,r1_44,X_37);
    (X_39,r1_49) := algebra.subjoin(X_30,X_38,nil:BAT,nil:BAT,false,nil:lng);
    X_43:bat[:str] := sql.bind(X_9,"sys","part","p_type",0);
    (C_45,r1_56) := sql.bind(X_9,"sys","part","p_type",2);
    X_47:bat[:str] := sql.bind(X_9,"sys","part","p_type",1);
    X_48 := sql.projectdelta(C_31,X_43,C_45,r1_56,X_47);
    X_49 := algebra.projection(r1_49,X_48);
    X_50:bat[:bit] := batalgebra.like(X_49,A1);
    X_51:bat[:bit] := batcalc.isnil(X_50);
    X_52:bat[:bit] := batcalc.ifthenelse(X_51,false,X_50);
    X_53:bat[:lng] := sql.bind(X_9,"sys","lineitem","l_extendedprice",0);
    (C_55,r1_77) := sql.bind(X_9,"sys","lineitem","l_extendedprice",2);
    X_57:bat[:lng] := sql.bind(X_9,"sys","lineitem","l_extendedprice",1);
    X_58 := sql.projectdelta(C_22,X_53,C_55,r1_77,X_57);
    X_59 := algebra.projection(X_39,X_58);
    X_61 := calc.lng(A2,15,2);
    X_63:bat[:lng] := sql.bind(X_9,"sys","lineitem","l_discount",0);
    (C_65,r1_93) := sql.bind(X_9,"sys","lineitem","l_discount",2);
    X_67:bat[:lng] := sql.bind(X_9,"sys","lineitem","l_discount",1);
    X_68 := sql.projectdelta(C_22,X_63,C_65,r1_93,X_67);
    X_69 := algebra.projection(X_39,X_68);
    X_70:bat[:lng] := batcalc.-(X_61,X_69);
    X_71:bat[:hge] := batcalc.*(X_59,X_70);
    X_72 := calc.hge(A3,33,4);
    X_74:bat[:hge] := batcalc.ifthenelse(X_52,X_71,X_72);
    X_75:hge := aggr.sum(X_74);
    X_76:hge := calc.*(A0,X_75);
    X_77 := calc.hge(5,X_76,39,9);
    X_81 := calc.lng(A4,15,2);
    X_82:bat[:lng] := batcalc.-(X_81,X_69);
    X_83:bat[:hge] := batcalc.*(X_59,X_82);
    X_84:hge := aggr.sum(X_83);
    X_85:hge := calc./(X_77,X_84);
    sql.resultSet(".L3","promo_revenue","decimal",39,5,10,X_85);
end user.s2_1;
>>>>>>> 9c458830

# 22:53:29 >  
# 22:53:29 >  "Done."
# 22:53:29 >  
<|MERGE_RESOLUTION|>--- conflicted
+++ resolved
@@ -42,7 +42,6 @@
 % .explain # table_name
 % mal # name
 % clob # type
-<<<<<<< HEAD
 % 84 # length
 function user.main():void;
     X_1119 := sql.mvc();
@@ -73,7 +72,7 @@
     X_1219 := calc.hge(5,X_1218,39,9);
     X_1228:hge := aggr.sum(X_1208);
     X_1229:hge := calc./(X_1219,X_1228);
-    sql.resultSet("sys.L2","promo_revenue","decimal",39,5,10,X_1229);
+    sql.resultSet("sys.L3","promo_revenue","decimal",39,5,10,X_1229);
 end user.main;
 #inline               actions= 0 time=4 usec 
 #remap                actions= 9 time=139 usec 
@@ -95,64 +94,6 @@
 #profiler             actions= 1 time=73 usec 
 #garbageCollector     actions= 1 time=76 usec 
 #total                actions= 1 time=2323 usec 
-=======
-% 406 # length
-function user.s2_1(A0:sht,A1:str,A2:bte,A3:bte,A4:bte,A5:date,A6:date,A7:int):void;
-    X_91:void := querylog.define("explain select\n 100.00 * sum(case\n when p_type like \\'PROMO%\\'\n then l_extendedprice * (1 - l_discount)\n else 0\n end) / sum(l_extendedprice * (1 - l_discount)) as promo_revenue\nfrom\n lineitem,\n part\nwhere\n l_partkey = p_partkey\n and l_shipdate >= date \\'1995-09-01\\'\n and l_shipdate < date \\'1995-09-01\\' + interval \\'1\\' month;","sequential_pipe",55);
-    X_9 := sql.mvc();
-    X_13:bat[:date] := sql.bind(X_9,"sys","lineitem","l_shipdate",0);
-    C_10:bat[:oid] := sql.tid(X_9,"sys","lineitem");
-    X_21:date := mtime.addmonths(A6,A7);
-    C_100 := algebra.subselect(X_13,C_10,A5,X_21,true,false,false);
-    (C_16,r1_17) := sql.bind(X_9,"sys","lineitem","l_shipdate",2);
-    C_101 := algebra.subselect(r1_17,nil:bat[:oid],A5,X_21,true,false,false);
-    X_19:bat[:date] := sql.bind(X_9,"sys","lineitem","l_shipdate",1);
-    C_103 := algebra.subselect(X_19,C_10,A5,X_21,true,false,false);
-    C_22 := sql.subdelta(C_100,C_10,C_16,C_101,C_103);
-    X_25:bat[:int] := sql.bind(X_9,"sys","lineitem","l_partkey",0);
-    (C_27,r1_34) := sql.bind(X_9,"sys","lineitem","l_partkey",2);
-    X_29:bat[:int] := sql.bind(X_9,"sys","lineitem","l_partkey",1);
-    X_30 := sql.projectdelta(C_22,X_25,C_27,r1_34,X_29);
-    C_31:bat[:oid] := sql.tid(X_9,"sys","part");
-    X_33:bat[:int] := sql.bind(X_9,"sys","part","p_partkey",0);
-    (C_35,r1_44) := sql.bind(X_9,"sys","part","p_partkey",2);
-    X_37:bat[:int] := sql.bind(X_9,"sys","part","p_partkey",1);
-    X_38 := sql.projectdelta(C_31,X_33,C_35,r1_44,X_37);
-    (X_39,r1_49) := algebra.subjoin(X_30,X_38,nil:BAT,nil:BAT,false,nil:lng);
-    X_43:bat[:str] := sql.bind(X_9,"sys","part","p_type",0);
-    (C_45,r1_56) := sql.bind(X_9,"sys","part","p_type",2);
-    X_47:bat[:str] := sql.bind(X_9,"sys","part","p_type",1);
-    X_48 := sql.projectdelta(C_31,X_43,C_45,r1_56,X_47);
-    X_49 := algebra.projection(r1_49,X_48);
-    X_50:bat[:bit] := batalgebra.like(X_49,A1);
-    X_51:bat[:bit] := batcalc.isnil(X_50);
-    X_52:bat[:bit] := batcalc.ifthenelse(X_51,false,X_50);
-    X_53:bat[:lng] := sql.bind(X_9,"sys","lineitem","l_extendedprice",0);
-    (C_55,r1_77) := sql.bind(X_9,"sys","lineitem","l_extendedprice",2);
-    X_57:bat[:lng] := sql.bind(X_9,"sys","lineitem","l_extendedprice",1);
-    X_58 := sql.projectdelta(C_22,X_53,C_55,r1_77,X_57);
-    X_59 := algebra.projection(X_39,X_58);
-    X_61 := calc.lng(A2,15,2);
-    X_63:bat[:lng] := sql.bind(X_9,"sys","lineitem","l_discount",0);
-    (C_65,r1_93) := sql.bind(X_9,"sys","lineitem","l_discount",2);
-    X_67:bat[:lng] := sql.bind(X_9,"sys","lineitem","l_discount",1);
-    X_68 := sql.projectdelta(C_22,X_63,C_65,r1_93,X_67);
-    X_69 := algebra.projection(X_39,X_68);
-    X_70:bat[:lng] := batcalc.-(X_61,X_69);
-    X_71:bat[:hge] := batcalc.*(X_59,X_70);
-    X_72 := calc.hge(A3,33,4);
-    X_74:bat[:hge] := batcalc.ifthenelse(X_52,X_71,X_72);
-    X_75:hge := aggr.sum(X_74);
-    X_76:hge := calc.*(A0,X_75);
-    X_77 := calc.hge(5,X_76,39,9);
-    X_81 := calc.lng(A4,15,2);
-    X_82:bat[:lng] := batcalc.-(X_81,X_69);
-    X_83:bat[:hge] := batcalc.*(X_59,X_82);
-    X_84:hge := aggr.sum(X_83);
-    X_85:hge := calc./(X_77,X_84);
-    sql.resultSet(".L3","promo_revenue","decimal",39,5,10,X_85);
-end user.s2_1;
->>>>>>> 9c458830
 
 # 22:53:29 >  
 # 22:53:29 >  "Done."
