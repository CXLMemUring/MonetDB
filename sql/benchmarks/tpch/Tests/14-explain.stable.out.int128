stdout of test '14-explain` in directory 'sql/benchmarks/tpch` itself:


# 22:53:28 >  
# 22:53:28 >  "mserver5" "--debug=10" "--set" "gdk_nr_threads=0" "--set" "mapi_open=true" "--set" "mapi_port=34581" "--set" "mapi_usock=/var/tmp/mtest-9096/.s.monetdb.34581" "--set" "monet_prompt=" "--forcemito" "--set" "mal_listing=2" "--dbpath=/ufs/manegold/_/Monet/HG/Feb2013/prefix/--disable-debug_--enable-assert_--enable-optimize/var/MonetDB/mTests_sql_benchmarks_tpch" "--set" "mal_listing=0"
# 22:53:28 >  

# MonetDB 5 server v11.15.12
# This is an unreleased version
# Serving database 'mTests_sql_benchmarks_tpch', using 8 threads
# Compiled for x86_64-unknown-linux-gnu/64bit with 64bit OIDs dynamically linked
# Found 15.591 GiB available main-memory.
# Copyright (c) 1993-July 2008 CWI.
# Copyright (c) August 2008-2015 MonetDB B.V., all rights reserved
# Visit http://www.monetdb.org/ for further information
# Listening for connection requests on mapi:monetdb://rome.ins.cwi.nl:34581/
# Listening for UNIX domain connection requests on mapi:monetdb:///var/tmp/mtest-9096/.s.monetdb.34581
# MonetDB/GIS module loaded
# MonetDB/JAQL module loaded
# MonetDB/SQL module loaded

Ready.

# 22:53:28 >  
# 22:53:28 >  "/usr/bin/python2" "14-explain.SQL.py" "14-explain"
# 22:53:28 >  

#set optimizer = 'sequential_pipe';
#explain select
#	100.00 * sum(case
#		when p_type like 'PROMO%'
#			then l_extendedprice * (1 - l_discount)
#		else 0
#	end) / sum(l_extendedprice * (1 - l_discount)) as promo_revenue
#from
#	lineitem,
#	part
#where
#	l_partkey = p_partkey
#	and l_shipdate >= date '1995-09-01'
#	and l_shipdate < date '1995-09-01' + interval '1' month;
% .explain # table_name
% mal # name
% clob # type
<<<<<<< HEAD
% 406 # length
function user.s4_1():void;
    X_78:void := querylog.define("explain select\n 100.00 * sum(case\n when p_type like \\'PROMO%\\'\n then l_extendedprice * (1 - l_discount)\n else 0\n end) / sum(l_extendedprice * (1 - l_discount)) as promo_revenue\nfrom\n lineitem,\n part\nwhere\n l_partkey = p_partkey\n and l_shipdate >= date \\'1995-09-01\\'\n and l_shipdate < date \\'1995-09-01\\' + interval \\'1\\' month;","sequential_pipe",50);
    X_5 := sql.mvc();
    X_9:bat[:date] := sql.bind(X_5,"sys","lineitem","l_shipdate",0);
    C_6:bat[:oid] := sql.tid(X_5,"sys","lineitem");
    X_16:date := mtime.addmonths("1995-09-01",1);
    C_96 := algebra.subselect(X_9,C_6,"1995-09-01",X_16,true,false,false);
    (C_12,r1_17) := sql.bind(X_5,"sys","lineitem","l_shipdate",2);
    C_97 := algebra.subselect(r1_17,nil:bat[:oid],"1995-09-01",X_16,true,false,false);
    X_15:bat[:date] := sql.bind(X_5,"sys","lineitem","l_shipdate",1);
    C_99 := algebra.subselect(X_15,C_6,"1995-09-01",X_16,true,false,false);
    C_17 := sql.subdelta(C_96,C_6,C_12,C_97,C_99);
    X_20:bat[:int] := sql.bind(X_5,"sys","lineitem","l_partkey",0);
    (C_22,r1_34) := sql.bind(X_5,"sys","lineitem","l_partkey",2);
    X_24:bat[:int] := sql.bind(X_5,"sys","lineitem","l_partkey",1);
    X_25 := sql.projectdelta(C_17,X_20,C_22,r1_34,X_24);
    C_26:bat[:oid] := sql.tid(X_5,"sys","part");
    X_28:bat[:int] := sql.bind(X_5,"sys","part","p_partkey",0);
    (C_30,r1_44) := sql.bind(X_5,"sys","part","p_partkey",2);
    X_32:bat[:int] := sql.bind(X_5,"sys","part","p_partkey",1);
    X_33 := sql.projectdelta(C_26,X_28,C_30,r1_44,X_32);
    (X_34,r1_49) := algebra.subjoin(X_25,X_33,nil:BAT,nil:BAT,false,nil:lng);
    X_38:bat[:str] := sql.bind(X_5,"sys","part","p_type",0);
    (C_40,r1_56) := sql.bind(X_5,"sys","part","p_type",2);
    X_42:bat[:str] := sql.bind(X_5,"sys","part","p_type",1);
    X_43 := sql.projectdelta(C_26,X_38,C_40,r1_56,X_42);
    X_44 := algebra.projection(r1_49,X_43);
    X_45:bat[:bit] := batalgebra.like(X_44,"PROMO%");
    X_46:bat[:bit] := batcalc.isnil(X_45);
    X_47:bat[:bit] := batcalc.ifthenelse(X_46,false,X_45);
    X_48:bat[:lng] := sql.bind(X_5,"sys","lineitem","l_extendedprice",0);
    (C_50,r1_77) := sql.bind(X_5,"sys","lineitem","l_extendedprice",2);
    X_52:bat[:lng] := sql.bind(X_5,"sys","lineitem","l_extendedprice",1);
    X_53 := sql.projectdelta(C_17,X_48,C_50,r1_77,X_52);
    X_54 := algebra.projection(X_34,X_53);
    X_55:bat[:lng] := sql.bind(X_5,"sys","lineitem","l_discount",0);
    (C_57,r1_93) := sql.bind(X_5,"sys","lineitem","l_discount",2);
    X_59:bat[:lng] := sql.bind(X_5,"sys","lineitem","l_discount",1);
    X_60 := sql.projectdelta(C_17,X_55,C_57,r1_93,X_59);
    X_61 := algebra.projection(X_34,X_60);
    X_62:bat[:lng] := batcalc.-(100:lng,X_61);
    X_63:bat[:hge] := batcalc.*(X_54,X_62);
    X_64:bat[:hge] := batcalc.ifthenelse(X_47,X_63,0:hge);
    X_65:hge := aggr.sum(X_64);
    X_66:hge := calc.*(1000,X_65);
    X_67 := calc.hge(5,X_66,39,9);
    X_71:hge := aggr.sum(X_63);
    X_72:hge := calc./(X_67,X_71);
    sql.resultSet(".L2","promo_revenue","decimal",39,5,10,X_72);
end user.s4_1;
#inline               actions= 0 time=6 usec 
#candidates           actions= 1 time=62 usec 
#remap                actions=11 time=423 usec 
#costModel            actions= 1 time=117 usec 
#coercions            actions= 1 time=208 usec 
#evaluate             actions=12 time=163 usec 
#emptybind            actions= 0 time=6 usec 
#pushselect           actions= 5 time=134 usec 
#aliases              actions=22 time=128 usec 
#mergetable           actions= 0 time=131 usec 
#deadcode             actions=14 time=118 usec 
#aliases              actions= 0 time=8 usec 
#constants            actions=18 time=130 usec 
#commonTerms          actions= 3 time=86 usec 
#projectionpath       actions= 3 time=79 usec 
#reorder              actions= 1 time=98 usec 
#deadcode             actions= 6 time=76 usec 
#reduce               actions=103 time=105 usec 
#matpack              actions= 0 time=6 usec 
#querylog             actions= 0 time=1 usec 
#multiplex            actions= 0 time=3 usec 
#generator            actions= 0 time=2 usec 
#profiler             actions= 1 time=73 usec 
#garbageCollector     actions= 1 time=76 usec 
#total                actions= 1 time=2323 usec 
=======
% 407 # length
function user.s2_1(A0:sht,A1:str,A2:bte,A3:bte,A4:bte,A5:date,A6:date,A7:int):void;
    X_120:void := querylog.define("explain select\n 100.00 * sum(case\n when p_type like \\'PROMO%\\'\n then l_extendedprice * (1 - l_discount)\n else 0\n end) / sum(l_extendedprice * (1 - l_discount)) as promo_revenue\nfrom\n lineitem,\n part\nwhere\n l_partkey = p_partkey\n and l_shipdate >= date \\'1995-09-01\\'\n and l_shipdate < date \\'1995-09-01\\' + interval \\'1\\' month;","sequential_pipe",55);
    X_0 := sql.mvc();
    X_5:bat[:date] := sql.bind(X_0,"sys","lineitem","l_shipdate",0);
    X_2:bat[:oid] := sql.tid(X_0,"sys","lineitem");
    X_18:date := mtime.addmonths(A6,A7);
    X_133 := algebra.subselect(X_5,X_2,A5,X_18,true,false,false);
    (X_8,r1_17) := sql.bind(X_0,"sys","lineitem","l_shipdate",2);
    X_134 := algebra.subselect(r1_17,nil:bat[:oid],A5,X_18,true,false,false);
    X_11:bat[:date] := sql.bind(X_0,"sys","lineitem","l_shipdate",1);
    X_136 := algebra.subselect(X_11,X_2,A5,X_18,true,false,false);
    X_19 := sql.subdelta(X_133,X_2,X_8,X_134,X_136);
    X_23:bat[:int] := sql.bind(X_0,"sys","lineitem","l_partkey",0);
    (X_25,r1_34) := sql.bind(X_0,"sys","lineitem","l_partkey",2);
    X_27:bat[:int] := sql.bind(X_0,"sys","lineitem","l_partkey",1);
    X_30 := sql.projectdelta(X_19,X_23,X_25,r1_34,X_27);
    X_31:bat[:oid] := sql.tid(X_0,"sys","part");
    X_33:bat[:int] := sql.bind(X_0,"sys","part","p_partkey",0);
    (X_35,r1_44) := sql.bind(X_0,"sys","part","p_partkey",2);
    X_37:bat[:int] := sql.bind(X_0,"sys","part","p_partkey",1);
    X_39 := sql.projectdelta(X_31,X_33,X_35,r1_44,X_37);
    (X_40,r1_49) := algebra.subjoin(X_30,X_39,nil:BAT,nil:BAT,false,nil:lng);
    X_45:bat[:str] := sql.bind(X_0,"sys","part","p_type",0);
    (X_47,r1_56) := sql.bind(X_0,"sys","part","p_type",2);
    X_49:bat[:str] := sql.bind(X_0,"sys","part","p_type",1);
    X_51 := sql.projectdelta(X_31,X_45,X_47,r1_56,X_49);
    X_52 := algebra.projection(r1_49,X_51);
    X_54:bat[:bit] := batalgebra.like(X_52,A1);
    X_57:bat[:bit] := batcalc.isnil(X_54);
    X_64:bat[:bit] := batcalc.ifthenelse(X_57,false,X_54);
    X_66:bat[:lng] := sql.bind(X_0,"sys","lineitem","l_extendedprice",0);
    (X_68,r1_77) := sql.bind(X_0,"sys","lineitem","l_extendedprice",2);
    X_70:bat[:lng] := sql.bind(X_0,"sys","lineitem","l_extendedprice",1);
    X_73 := sql.projectdelta(X_19,X_66,X_68,r1_77,X_70);
    X_74 := algebra.projection(X_40,X_73);
    X_80 := calc.lng(A2,15,2);
    X_82:bat[:lng] := sql.bind(X_0,"sys","lineitem","l_discount",0);
    (X_84,r1_93) := sql.bind(X_0,"sys","lineitem","l_discount",2);
    X_86:bat[:lng] := sql.bind(X_0,"sys","lineitem","l_discount",1);
    X_89 := sql.projectdelta(X_19,X_82,X_84,r1_93,X_86);
    X_90 := algebra.projection(X_40,X_89);
    X_91:bat[:lng] := batcalc.-(X_80,X_90);
    X_94:bat[:hge] := batcalc.*(X_74,X_91);
    X_97 := calc.hge(A3,33,4);
    X_99:bat[:hge] := batcalc.ifthenelse(X_64,X_94,X_97);
    X_101:hge := aggr.sum(X_99);
    X_102:hge := calc.*(A0,X_101);
    X_103 := calc.hge(5,X_102,39,9);
    X_109 := calc.lng(A4,15,2);
    X_111:bat[:lng] := batcalc.-(X_109,X_90);
    X_112:bat[:hge] := batcalc.*(X_74,X_111);
    X_113:hge := aggr.sum(X_112);
    X_114:hge := calc./(X_103,X_113);
    sql.resultSet(".L2","promo_revenue","decimal",39,5,10,X_114);
end user.s2_1;
>>>>>>> eecc409f

# 22:53:29 >  
# 22:53:29 >  "Done."
# 22:53:29 >  
<|MERGE_RESOLUTION|>--- conflicted
+++ resolved
@@ -42,57 +42,56 @@
 % .explain # table_name
 % mal # name
 % clob # type
-<<<<<<< HEAD
-% 406 # length
+% 407 # length
 function user.s4_1():void;
-    X_78:void := querylog.define("explain select\n 100.00 * sum(case\n when p_type like \\'PROMO%\\'\n then l_extendedprice * (1 - l_discount)\n else 0\n end) / sum(l_extendedprice * (1 - l_discount)) as promo_revenue\nfrom\n lineitem,\n part\nwhere\n l_partkey = p_partkey\n and l_shipdate >= date \\'1995-09-01\\'\n and l_shipdate < date \\'1995-09-01\\' + interval \\'1\\' month;","sequential_pipe",50);
-    X_5 := sql.mvc();
-    X_9:bat[:date] := sql.bind(X_5,"sys","lineitem","l_shipdate",0);
-    C_6:bat[:oid] := sql.tid(X_5,"sys","lineitem");
-    X_16:date := mtime.addmonths("1995-09-01",1);
-    C_96 := algebra.subselect(X_9,C_6,"1995-09-01",X_16,true,false,false);
-    (C_12,r1_17) := sql.bind(X_5,"sys","lineitem","l_shipdate",2);
-    C_97 := algebra.subselect(r1_17,nil:bat[:oid],"1995-09-01",X_16,true,false,false);
-    X_15:bat[:date] := sql.bind(X_5,"sys","lineitem","l_shipdate",1);
-    C_99 := algebra.subselect(X_15,C_6,"1995-09-01",X_16,true,false,false);
-    C_17 := sql.subdelta(C_96,C_6,C_12,C_97,C_99);
-    X_20:bat[:int] := sql.bind(X_5,"sys","lineitem","l_partkey",0);
-    (C_22,r1_34) := sql.bind(X_5,"sys","lineitem","l_partkey",2);
-    X_24:bat[:int] := sql.bind(X_5,"sys","lineitem","l_partkey",1);
-    X_25 := sql.projectdelta(C_17,X_20,C_22,r1_34,X_24);
-    C_26:bat[:oid] := sql.tid(X_5,"sys","part");
-    X_28:bat[:int] := sql.bind(X_5,"sys","part","p_partkey",0);
-    (C_30,r1_44) := sql.bind(X_5,"sys","part","p_partkey",2);
-    X_32:bat[:int] := sql.bind(X_5,"sys","part","p_partkey",1);
-    X_33 := sql.projectdelta(C_26,X_28,C_30,r1_44,X_32);
-    (X_34,r1_49) := algebra.subjoin(X_25,X_33,nil:BAT,nil:BAT,false,nil:lng);
-    X_38:bat[:str] := sql.bind(X_5,"sys","part","p_type",0);
-    (C_40,r1_56) := sql.bind(X_5,"sys","part","p_type",2);
-    X_42:bat[:str] := sql.bind(X_5,"sys","part","p_type",1);
-    X_43 := sql.projectdelta(C_26,X_38,C_40,r1_56,X_42);
-    X_44 := algebra.projection(r1_49,X_43);
-    X_45:bat[:bit] := batalgebra.like(X_44,"PROMO%");
-    X_46:bat[:bit] := batcalc.isnil(X_45);
-    X_47:bat[:bit] := batcalc.ifthenelse(X_46,false,X_45);
-    X_48:bat[:lng] := sql.bind(X_5,"sys","lineitem","l_extendedprice",0);
-    (C_50,r1_77) := sql.bind(X_5,"sys","lineitem","l_extendedprice",2);
-    X_52:bat[:lng] := sql.bind(X_5,"sys","lineitem","l_extendedprice",1);
-    X_53 := sql.projectdelta(C_17,X_48,C_50,r1_77,X_52);
-    X_54 := algebra.projection(X_34,X_53);
-    X_55:bat[:lng] := sql.bind(X_5,"sys","lineitem","l_discount",0);
-    (C_57,r1_93) := sql.bind(X_5,"sys","lineitem","l_discount",2);
-    X_59:bat[:lng] := sql.bind(X_5,"sys","lineitem","l_discount",1);
-    X_60 := sql.projectdelta(C_17,X_55,C_57,r1_93,X_59);
-    X_61 := algebra.projection(X_34,X_60);
-    X_62:bat[:lng] := batcalc.-(100:lng,X_61);
-    X_63:bat[:hge] := batcalc.*(X_54,X_62);
-    X_64:bat[:hge] := batcalc.ifthenelse(X_47,X_63,0:hge);
-    X_65:hge := aggr.sum(X_64);
-    X_66:hge := calc.*(1000,X_65);
-    X_67 := calc.hge(5,X_66,39,9);
-    X_71:hge := aggr.sum(X_63);
-    X_72:hge := calc./(X_67,X_71);
-    sql.resultSet(".L2","promo_revenue","decimal",39,5,10,X_72);
+    X_120:void := querylog.define("explain select\n 100.00 * sum(case\n when p_type like \\'PROMO%\\'\n then l_extendedprice * (1 - l_discount)\n else 0\n end) / sum(l_extendedprice * (1 - l_discount)) as promo_revenue\nfrom\n lineitem,\n part\nwhere\n l_partkey = p_partkey\n and l_shipdate >= date \\'1995-09-01\\'\n and l_shipdate < date \\'1995-09-01\\' + interval \\'1\\' month;","sequential_pipe",50);
+    X_0 := sql.mvc();
+    X_5:bat[:date] := sql.bind(X_0,"sys","lineitem","l_shipdate",0);
+    X_2:bat[:oid] := sql.tid(X_0,"sys","lineitem");
+    X_18:date := mtime.addmonths("1995-09-01",1);
+    X_143 := algebra.subselect(X_5,X_2,"1995-09-01",X_18,true,false,false);
+    (X_8,r1_17) := sql.bind(X_0,"sys","lineitem","l_shipdate",2);
+    X_144 := algebra.subselect(r1_17,nil:bat[:oid],"1995-09-01",X_18,true,false,false);
+    X_11:bat[:date] := sql.bind(X_0,"sys","lineitem","l_shipdate",1);
+    X_146 := algebra.subselect(X_11,X_2,"1995-09-01",X_18,true,false,false);
+    X_19 := sql.subdelta(X_143,X_2,X_8,X_144,X_146);
+    X_23:bat[:int] := sql.bind(X_0,"sys","lineitem","l_partkey",0);
+    (X_25,r1_34) := sql.bind(X_0,"sys","lineitem","l_partkey",2);
+    X_27:bat[:int] := sql.bind(X_0,"sys","lineitem","l_partkey",1);
+    X_30 := sql.projectdelta(X_19,X_23,X_25,r1_34,X_27);
+    X_31:bat[:oid] := sql.tid(X_0,"sys","part");
+    X_33:bat[:int] := sql.bind(X_0,"sys","part","p_partkey",0);
+    (X_35,r1_44) := sql.bind(X_0,"sys","part","p_partkey",2);
+    X_37:bat[:int] := sql.bind(X_0,"sys","part","p_partkey",1);
+    X_39 := sql.projectdelta(X_31,X_33,X_35,r1_44,X_37);
+    (X_40,r1_49) := algebra.subjoin(X_30,X_39,nil:BAT,nil:BAT,false,nil:lng);
+    X_45:bat[:str] := sql.bind(X_0,"sys","part","p_type",0);
+    (X_47,r1_56) := sql.bind(X_0,"sys","part","p_type",2);
+    X_49:bat[:str] := sql.bind(X_0,"sys","part","p_type",1);
+    X_51 := sql.projectdelta(X_31,X_45,X_47,r1_56,X_49);
+    X_52 := algebra.projection(r1_49,X_51);
+    X_54:bat[:bit] := batalgebra.like(X_52,"PROMO%");
+    X_57:bat[:bit] := batcalc.isnil(X_54);
+    X_64:bat[:bit] := batcalc.ifthenelse(X_57,false,X_54);
+    X_66:bat[:lng] := sql.bind(X_0,"sys","lineitem","l_extendedprice",0);
+    (X_68,r1_77) := sql.bind(X_0,"sys","lineitem","l_extendedprice",2);
+    X_70:bat[:lng] := sql.bind(X_0,"sys","lineitem","l_extendedprice",1);
+    X_73 := sql.projectdelta(X_19,X_66,X_68,r1_77,X_70);
+    X_74 := algebra.projection(X_40,X_73);
+    X_82:bat[:lng] := sql.bind(X_0,"sys","lineitem","l_discount",0);
+    (X_84,r1_93) := sql.bind(X_0,"sys","lineitem","l_discount",2);
+    X_86:bat[:lng] := sql.bind(X_0,"sys","lineitem","l_discount",1);
+    X_89 := sql.projectdelta(X_19,X_82,X_84,r1_93,X_86);
+    X_90 := algebra.projection(X_40,X_89);
+    X_91:bat[:lng] := batcalc.-(100:lng,X_90);
+    X_94:bat[:hge] := batcalc.*(X_74,X_91);
+    X_99:bat[:hge] := batcalc.ifthenelse(X_64,X_94,0:hge);
+    X_101:hge := aggr.sum(X_99);
+    X_102:hge := calc.*(1000,X_101);
+    X_103 := calc.hge(5,X_102,39,9);
+    X_113:hge := aggr.sum(X_94);
+    X_114:hge := calc./(X_103,X_113);
+    sql.resultSet(".L2","promo_revenue","decimal",39,5,10,X_114);
 end user.s4_1;
 #inline               actions= 0 time=6 usec 
 #candidates           actions= 1 time=62 usec 
@@ -119,64 +118,6 @@
 #profiler             actions= 1 time=73 usec 
 #garbageCollector     actions= 1 time=76 usec 
 #total                actions= 1 time=2323 usec 
-=======
-% 407 # length
-function user.s2_1(A0:sht,A1:str,A2:bte,A3:bte,A4:bte,A5:date,A6:date,A7:int):void;
-    X_120:void := querylog.define("explain select\n 100.00 * sum(case\n when p_type like \\'PROMO%\\'\n then l_extendedprice * (1 - l_discount)\n else 0\n end) / sum(l_extendedprice * (1 - l_discount)) as promo_revenue\nfrom\n lineitem,\n part\nwhere\n l_partkey = p_partkey\n and l_shipdate >= date \\'1995-09-01\\'\n and l_shipdate < date \\'1995-09-01\\' + interval \\'1\\' month;","sequential_pipe",55);
-    X_0 := sql.mvc();
-    X_5:bat[:date] := sql.bind(X_0,"sys","lineitem","l_shipdate",0);
-    X_2:bat[:oid] := sql.tid(X_0,"sys","lineitem");
-    X_18:date := mtime.addmonths(A6,A7);
-    X_133 := algebra.subselect(X_5,X_2,A5,X_18,true,false,false);
-    (X_8,r1_17) := sql.bind(X_0,"sys","lineitem","l_shipdate",2);
-    X_134 := algebra.subselect(r1_17,nil:bat[:oid],A5,X_18,true,false,false);
-    X_11:bat[:date] := sql.bind(X_0,"sys","lineitem","l_shipdate",1);
-    X_136 := algebra.subselect(X_11,X_2,A5,X_18,true,false,false);
-    X_19 := sql.subdelta(X_133,X_2,X_8,X_134,X_136);
-    X_23:bat[:int] := sql.bind(X_0,"sys","lineitem","l_partkey",0);
-    (X_25,r1_34) := sql.bind(X_0,"sys","lineitem","l_partkey",2);
-    X_27:bat[:int] := sql.bind(X_0,"sys","lineitem","l_partkey",1);
-    X_30 := sql.projectdelta(X_19,X_23,X_25,r1_34,X_27);
-    X_31:bat[:oid] := sql.tid(X_0,"sys","part");
-    X_33:bat[:int] := sql.bind(X_0,"sys","part","p_partkey",0);
-    (X_35,r1_44) := sql.bind(X_0,"sys","part","p_partkey",2);
-    X_37:bat[:int] := sql.bind(X_0,"sys","part","p_partkey",1);
-    X_39 := sql.projectdelta(X_31,X_33,X_35,r1_44,X_37);
-    (X_40,r1_49) := algebra.subjoin(X_30,X_39,nil:BAT,nil:BAT,false,nil:lng);
-    X_45:bat[:str] := sql.bind(X_0,"sys","part","p_type",0);
-    (X_47,r1_56) := sql.bind(X_0,"sys","part","p_type",2);
-    X_49:bat[:str] := sql.bind(X_0,"sys","part","p_type",1);
-    X_51 := sql.projectdelta(X_31,X_45,X_47,r1_56,X_49);
-    X_52 := algebra.projection(r1_49,X_51);
-    X_54:bat[:bit] := batalgebra.like(X_52,A1);
-    X_57:bat[:bit] := batcalc.isnil(X_54);
-    X_64:bat[:bit] := batcalc.ifthenelse(X_57,false,X_54);
-    X_66:bat[:lng] := sql.bind(X_0,"sys","lineitem","l_extendedprice",0);
-    (X_68,r1_77) := sql.bind(X_0,"sys","lineitem","l_extendedprice",2);
-    X_70:bat[:lng] := sql.bind(X_0,"sys","lineitem","l_extendedprice",1);
-    X_73 := sql.projectdelta(X_19,X_66,X_68,r1_77,X_70);
-    X_74 := algebra.projection(X_40,X_73);
-    X_80 := calc.lng(A2,15,2);
-    X_82:bat[:lng] := sql.bind(X_0,"sys","lineitem","l_discount",0);
-    (X_84,r1_93) := sql.bind(X_0,"sys","lineitem","l_discount",2);
-    X_86:bat[:lng] := sql.bind(X_0,"sys","lineitem","l_discount",1);
-    X_89 := sql.projectdelta(X_19,X_82,X_84,r1_93,X_86);
-    X_90 := algebra.projection(X_40,X_89);
-    X_91:bat[:lng] := batcalc.-(X_80,X_90);
-    X_94:bat[:hge] := batcalc.*(X_74,X_91);
-    X_97 := calc.hge(A3,33,4);
-    X_99:bat[:hge] := batcalc.ifthenelse(X_64,X_94,X_97);
-    X_101:hge := aggr.sum(X_99);
-    X_102:hge := calc.*(A0,X_101);
-    X_103 := calc.hge(5,X_102,39,9);
-    X_109 := calc.lng(A4,15,2);
-    X_111:bat[:lng] := batcalc.-(X_109,X_90);
-    X_112:bat[:hge] := batcalc.*(X_74,X_111);
-    X_113:hge := aggr.sum(X_112);
-    X_114:hge := calc./(X_103,X_113);
-    sql.resultSet(".L2","promo_revenue","decimal",39,5,10,X_114);
-end user.s2_1;
->>>>>>> eecc409f
 
 # 22:53:29 >  
 # 22:53:29 >  "Done."
