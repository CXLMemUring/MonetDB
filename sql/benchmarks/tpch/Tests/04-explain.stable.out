stdout of test '04-explain` in directory 'sql/benchmarks/tpch` itself:


# 22:53:25 >  
# 22:53:25 >  "mserver5" "--debug=10" "--set" "gdk_nr_threads=0" "--set" "mapi_open=true" "--set" "mapi_port=34581" "--set" "mapi_usock=/var/tmp/mtest-9096/.s.monetdb.34581" "--set" "monet_prompt=" "--forcemito" "--set" "mal_listing=2" "--dbpath=/ufs/manegold/_/Monet/HG/Feb2013/prefix/--disable-debug_--enable-assert_--enable-optimize/var/MonetDB/mTests_sql_benchmarks_tpch" "--set" "mal_listing=0"
# 22:53:25 >  

# MonetDB 5 server v11.15.12
# This is an unreleased version
# Serving database 'mTests_sql_benchmarks_tpch', using 8 threads
# Compiled for x86_64-unknown-linux-gnu/64bit with 64bit OIDs dynamically linked
# Found 15.591 GiB available main-memory.
# Copyright (c) 1993-July 2008 CWI.
# Copyright (c) August 2008-2014 MonetDB B.V., all rights reserved
# Visit http://www.monetdb.org/ for further information
# Listening for connection requests on mapi:monetdb://rome.ins.cwi.nl:34581/
# Listening for UNIX domain connection requests on mapi:monetdb:///var/tmp/mtest-9096/.s.monetdb.34581
# MonetDB/GIS module loaded
# MonetDB/JAQL module loaded
# MonetDB/SQL module loaded

Ready.

# 22:53:26 >  
# 22:53:26 >  "/usr/bin/python2" "04-explain.SQL.py" "04-explain"
# 22:53:26 >  

#set optimizer = 'sequential_pipe';
#explain select
#	o_orderpriority,
#	count(*) as order_count
#from
#	orders
#where
#	o_orderdate >= date '1993-07-01'
#	and o_orderdate < date '1993-07-01' + interval '3' month
#	and exists (
#		select
#			*
#		from
#			lineitem
#		where
#			l_orderkey = o_orderkey
#			and l_commitdate < l_receiptdate
#	)
#group by
#	o_orderpriority
#order by
#	o_orderpriority;
% .explain # table_name
% mal # name
% clob # type
% 440 # length
function user.s2_1{autoCommit=true}(A0:date,A1:date,A2:int):void;
    X_5 := sql.mvc();
    X_6:bat[:oid,:oid]  := sql.tid(X_5,"sys","orders");
    X_9:bat[:oid,:date]  := sql.bind(X_5,"sys","orders","o_orderdate",0);
    (X_12,r1_12) := sql.bind(X_5,"sys","orders","o_orderdate",2);
    X_15:bat[:oid,:date]  := sql.bind(X_5,"sys","orders","o_orderdate",1);
    X_17 := sql.delta(X_9,X_12,r1_12,X_15);
    X_18 := algebra.leftfetchjoin(X_6,X_17);
    X_19 := mtime.addmonths(A1,A2);
    X_20 := algebra.subselect(X_18,A0,X_19,true,false,false);
<<<<<<< HEAD
    X_122 := algebra.leftfetchjoin(X_20,X_6);
    X_22 := sql.bind(X_5,"sys","orders","o_orderkey",0);
=======
    X_119 := algebra.leftfetchjoin(X_20,X_6);
    X_22:bat[:oid,:int]  := sql.bind(X_5,"sys","orders","o_orderkey",0);
>>>>>>> 8d4c7fd5
    (X_24,r1_27) := sql.bind(X_5,"sys","orders","o_orderkey",2);
    X_26:bat[:oid,:int]  := sql.bind(X_5,"sys","orders","o_orderkey",1);
    X_27 := sql.delta(X_22,X_24,r1_27,X_26);
    X_28:bat[:oid,:int]  := algebra.leftfetchjoin(X_122,X_27);
    X_29 := bat.mirror(X_28);
    X_30:bat[:oid,:oid]  := sql.tid(X_5,"sys","lineitem");
    X_32:bat[:oid,:date]  := sql.bind(X_5,"sys","lineitem","l_commitdate",0);
    (X_34,r1_38) := sql.bind(X_5,"sys","lineitem","l_commitdate",2);
    X_37:bat[:oid,:date]  := sql.bind(X_5,"sys","lineitem","l_commitdate",1);
    X_38 := sql.delta(X_32,X_34,r1_38,X_37);
    X_39 := algebra.leftfetchjoin(X_30,X_38);
    X_40:bat[:oid,:date]  := sql.bind(X_5,"sys","lineitem","l_receiptdate",0);
    (X_43,r1_47) := sql.bind(X_5,"sys","lineitem","l_receiptdate",2);
    X_46:bat[:oid,:date]  := sql.bind(X_5,"sys","lineitem","l_receiptdate",1);
    X_48 := sql.delta(X_40,X_43,r1_47,X_46);
    X_49 := algebra.leftfetchjoin(X_30,X_48);
    X_50:bat[:oid,:bit]  := batcalc.<(X_39,X_49);
    X_51 := algebra.subselect(X_50,true,true,true,true,false);
    X_54:bat[:oid,:int]  := sql.bind(X_5,"sys","lineitem","l_orderkey",0);
    (X_56,r1_62) := sql.bind(X_5,"sys","lineitem","l_orderkey",2);
    X_58:bat[:oid,:int]  := sql.bind(X_5,"sys","lineitem","l_orderkey",1);
    X_59 := sql.delta(X_54,X_56,r1_62,X_58);
    X_60:bat[:oid,:int]  := algebra.leftfetchjoinPath(X_51,X_30,X_59);
<<<<<<< HEAD
    (X_61,r1_68) := algebra.subjoin(X_28,X_60,nil:BAT,nil:BAT,true,nil:lng);
    X_65 := algebra.tinter(X_29,X_61);
    X_66 := sql.bind(X_5,"sys","orders","o_orderpriority",0);
    (X_70,r1_77) := sql.bind(X_5,"sys","orders","o_orderpriority",2);
    X_72 := sql.bind(X_5,"sys","orders","o_orderpriority",1);
    X_73 := sql.delta(X_66,X_70,r1_77,X_72);
    X_74:bat[:oid,:str]  := algebra.leftfetchjoinPath(X_65,X_122,X_73);
    (X_75,r1_84,r2_84) := group.subgroupdone(X_74);
    X_78 := algebra.leftfetchjoin(r1_84,X_74);
    X_83:bat[:oid,:wrd]  := aggr.subcount(X_75,X_75,r1_84,false);
    (X_79,r1_88,r2_88) := algebra.subsort(X_78,false,false);
    X_82 := algebra.leftfetchjoin(r1_88,X_78);
    X_85 := algebra.leftfetchjoin(r1_88,X_83);
    X_86 := sql.resultSet(2,1,X_82);
    sql.rsColumn(X_86,"sys.orders","o_orderpriority","varchar",15,0,X_82);
    sql.rsColumn(X_86,"sys.L1","order_count","wrd",64,0,X_85);
    X_99 := io.stdout();
    sql.exportResult(X_99,X_86);
=======
    (X_61,r1_68) := algebra.join(X_28,X_60);
    X_63 := algebra.tinter(X_29,X_61);
    X_64:bat[:oid,:str]  := sql.bind(X_5,"sys","orders","o_orderpriority",0);
    (X_67,r1_74) := sql.bind(X_5,"sys","orders","o_orderpriority",2);
    X_70:bat[:oid,:str]  := sql.bind(X_5,"sys","orders","o_orderpriority",1);
    X_71 := sql.delta(X_64,X_67,r1_74,X_70);
    X_72:bat[:oid,:str]  := algebra.leftfetchjoinPath(X_63,X_119,X_71);
    (X_73,r1_82,r2_82) := group.subgroupdone(X_72);
    X_76 := algebra.leftfetchjoin(r1_82,X_72);
    X_81:bat[:oid,:wrd]  := aggr.subcount(X_73,X_73,r1_82,false);
    (X_77,r1_86,r2_86) := algebra.subsort(X_76,false,false);
    X_80 := algebra.leftfetchjoin(r1_86,X_76);
    X_82 := algebra.leftfetchjoin(r1_86,X_81);
    X_83 := sql.resultSet(2,1,X_80);
    sql.rsColumn(X_83,"sys.orders","o_orderpriority","varchar",15,0,X_80);
    sql.rsColumn(X_83,"sys.L1","order_count","wrd",64,0,X_82);
    X_96 := io.stdout();
    sql.exportResult(X_96,X_83);
>>>>>>> 8d4c7fd5
end s2_1;
# querylog.define("explain select\n\to_orderpriority,\n\tcount(*) as order_count\nfrom\n\torders\nwhere\n\to_orderdate >= date \\'1993-07-01\\'\n\tand o_orderdate < date \\'1993-07-01\\' + interval \\'3\\' month\n\tand exists (\n\t\tselect\n\t\t\t*\n\t\tfrom\n\t\t\tlineitem\n\t\twhere\n\t\t\tl_orderkey = o_orderkey\n\t\t\tand l_commitdate < l_receiptdate\n\t)\ngroup by\n\to_orderpriority\norder by\n\to_orderpriority;","sequential_pipe")

# 22:53:26 >  
# 22:53:26 >  "Done."
# 22:53:26 >  
<|MERGE_RESOLUTION|>--- conflicted
+++ resolved
@@ -61,13 +61,8 @@
     X_18 := algebra.leftfetchjoin(X_6,X_17);
     X_19 := mtime.addmonths(A1,A2);
     X_20 := algebra.subselect(X_18,A0,X_19,true,false,false);
-<<<<<<< HEAD
     X_122 := algebra.leftfetchjoin(X_20,X_6);
     X_22 := sql.bind(X_5,"sys","orders","o_orderkey",0);
-=======
-    X_119 := algebra.leftfetchjoin(X_20,X_6);
-    X_22:bat[:oid,:int]  := sql.bind(X_5,"sys","orders","o_orderkey",0);
->>>>>>> 8d4c7fd5
     (X_24,r1_27) := sql.bind(X_5,"sys","orders","o_orderkey",2);
     X_26:bat[:oid,:int]  := sql.bind(X_5,"sys","orders","o_orderkey",1);
     X_27 := sql.delta(X_22,X_24,r1_27,X_26);
@@ -91,7 +86,6 @@
     X_58:bat[:oid,:int]  := sql.bind(X_5,"sys","lineitem","l_orderkey",1);
     X_59 := sql.delta(X_54,X_56,r1_62,X_58);
     X_60:bat[:oid,:int]  := algebra.leftfetchjoinPath(X_51,X_30,X_59);
-<<<<<<< HEAD
     (X_61,r1_68) := algebra.subjoin(X_28,X_60,nil:BAT,nil:BAT,true,nil:lng);
     X_65 := algebra.tinter(X_29,X_61);
     X_66 := sql.bind(X_5,"sys","orders","o_orderpriority",0);
@@ -110,26 +104,6 @@
     sql.rsColumn(X_86,"sys.L1","order_count","wrd",64,0,X_85);
     X_99 := io.stdout();
     sql.exportResult(X_99,X_86);
-=======
-    (X_61,r1_68) := algebra.join(X_28,X_60);
-    X_63 := algebra.tinter(X_29,X_61);
-    X_64:bat[:oid,:str]  := sql.bind(X_5,"sys","orders","o_orderpriority",0);
-    (X_67,r1_74) := sql.bind(X_5,"sys","orders","o_orderpriority",2);
-    X_70:bat[:oid,:str]  := sql.bind(X_5,"sys","orders","o_orderpriority",1);
-    X_71 := sql.delta(X_64,X_67,r1_74,X_70);
-    X_72:bat[:oid,:str]  := algebra.leftfetchjoinPath(X_63,X_119,X_71);
-    (X_73,r1_82,r2_82) := group.subgroupdone(X_72);
-    X_76 := algebra.leftfetchjoin(r1_82,X_72);
-    X_81:bat[:oid,:wrd]  := aggr.subcount(X_73,X_73,r1_82,false);
-    (X_77,r1_86,r2_86) := algebra.subsort(X_76,false,false);
-    X_80 := algebra.leftfetchjoin(r1_86,X_76);
-    X_82 := algebra.leftfetchjoin(r1_86,X_81);
-    X_83 := sql.resultSet(2,1,X_80);
-    sql.rsColumn(X_83,"sys.orders","o_orderpriority","varchar",15,0,X_80);
-    sql.rsColumn(X_83,"sys.L1","order_count","wrd",64,0,X_82);
-    X_96 := io.stdout();
-    sql.exportResult(X_96,X_83);
->>>>>>> 8d4c7fd5
 end s2_1;
 # querylog.define("explain select\n\to_orderpriority,\n\tcount(*) as order_count\nfrom\n\torders\nwhere\n\to_orderdate >= date \\'1993-07-01\\'\n\tand o_orderdate < date \\'1993-07-01\\' + interval \\'3\\' month\n\tand exists (\n\t\tselect\n\t\t\t*\n\t\tfrom\n\t\t\tlineitem\n\t\twhere\n\t\t\tl_orderkey = o_orderkey\n\t\t\tand l_commitdate < l_receiptdate\n\t)\ngroup by\n\to_orderpriority\norder by\n\to_orderpriority;","sequential_pipe")
 
