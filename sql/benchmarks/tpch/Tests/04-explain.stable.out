stdout of test '04-explain` in directory 'sql/benchmarks/tpch` itself:


# 22:53:25 >  
# 22:53:25 >  "mserver5" "--debug=10" "--set" "gdk_nr_threads=0" "--set" "mapi_open=true" "--set" "mapi_port=34581" "--set" "mapi_usock=/var/tmp/mtest-9096/.s.monetdb.34581" "--set" "monet_prompt=" "--forcemito" "--set" "mal_listing=2" "--dbpath=/ufs/manegold/_/Monet/HG/Feb2013/prefix/--disable-debug_--enable-assert_--enable-optimize/var/MonetDB/mTests_sql_benchmarks_tpch" "--set" "mal_listing=0"
# 22:53:25 >  

# MonetDB 5 server v11.15.12
# This is an unreleased version
# Serving database 'mTests_sql_benchmarks_tpch', using 8 threads
# Compiled for x86_64-unknown-linux-gnu/64bit with 64bit OIDs dynamically linked
# Found 15.591 GiB available main-memory.
# Copyright (c) 1993-July 2008 CWI.
# Copyright (c) August 2008-2013 MonetDB B.V., all rights reserved
# Visit http://www.monetdb.org/ for further information
# Listening for connection requests on mapi:monetdb://rome.ins.cwi.nl:34581/
# Listening for UNIX domain connection requests on mapi:monetdb:///var/tmp/mtest-9096/.s.monetdb.34581
# MonetDB/GIS module loaded
# MonetDB/JAQL module loaded
# MonetDB/SQL module loaded

Ready.

# 22:53:26 >  
# 22:53:26 >  "/usr/bin/python2" "04-explain.SQL.py" "04-explain"
# 22:53:26 >  

#set optimizer = 'sequential_pipe';
#explain select
#	o_orderpriority,
#	count(*) as order_count
#from
#	orders
#where
#	o_orderdate >= date '1993-07-01'
#	and o_orderdate < date '1993-07-01' + interval '3' month
#	and exists (
#		select
#			*
#		from
#			lineitem
#		where
#			l_orderkey = o_orderkey
#			and l_commitdate < l_receiptdate
#	)
#group by
#	o_orderpriority
#order by
#	o_orderpriority;
% .explain # table_name
% mal # name
% clob # type
<<<<<<< HEAD
% 440 # length
function user.s2_1{autoCommit=true}(A0:date,A1:date,A2:int):void;
barrier X_129 := language.dataflow();
=======
% 74 # length
function user.s0_1{autoCommit=true}(A0:date,A1:date,A2:int):void;
>>>>>>> 2347aa9a
    X_5 := sql.mvc();
    X_6:bat[:oid,:oid]  := sql.tid(X_5,"sys","orders");
    X_9 := sql.bind(X_5,"sys","orders","o_orderdate",0);
    (X_12,r1_12) := sql.bind(X_5,"sys","orders","o_orderdate",2);
    X_15 := sql.bind(X_5,"sys","orders","o_orderdate",1);
    X_17 := sql.delta(X_9,X_12,r1_12,X_15);
    X_18 := algebra.leftfetchjoin(X_6,X_17);
    X_19 := mtime.addmonths(A1,A2);
    X_20 := algebra.subselect(X_18,A0,X_19,true,false,false);
<<<<<<< HEAD
    X_119 := algebra.leftfetchjoin(X_20,X_6);
=======
    X_115 := algebra.leftfetchjoin(X_20,X_6);
>>>>>>> 2347aa9a
    X_22 := sql.bind(X_5,"sys","orders","o_orderkey",0);
    (X_24,r1_27) := sql.bind(X_5,"sys","orders","o_orderkey",2);
    X_26 := sql.bind(X_5,"sys","orders","o_orderkey",1);
    X_27 := sql.delta(X_22,X_24,r1_27,X_26);
<<<<<<< HEAD
    X_28:bat[:oid,:int]  := algebra.leftfetchjoin(X_119,X_27);
=======
    X_28:bat[:oid,:int]  := algebra.leftfetchjoin(X_115,X_27);
>>>>>>> 2347aa9a
    X_29 := bat.mirror(X_28);
    X_30:bat[:oid,:oid]  := sql.tid(X_5,"sys","lineitem");
    X_32 := sql.bind(X_5,"sys","lineitem","l_commitdate",0);
    (X_34,r1_38) := sql.bind(X_5,"sys","lineitem","l_commitdate",2);
    X_37 := sql.bind(X_5,"sys","lineitem","l_commitdate",1);
    X_38 := sql.delta(X_32,X_34,r1_38,X_37);
    X_39 := algebra.leftfetchjoin(X_30,X_38);
    X_40 := sql.bind(X_5,"sys","lineitem","l_receiptdate",0);
    (X_43,r1_47) := sql.bind(X_5,"sys","lineitem","l_receiptdate",2);
    X_46 := sql.bind(X_5,"sys","lineitem","l_receiptdate",1);
    X_48 := sql.delta(X_40,X_43,r1_47,X_46);
    X_49 := algebra.leftfetchjoin(X_30,X_48);
    X_50:bat[:oid,:bit]  := batcalc.<(X_39,X_49);
    X_51 := algebra.subselect(X_50,true,true,true,true,false);
    X_54 := sql.bind(X_5,"sys","lineitem","l_orderkey",0);
    (X_56,r1_62) := sql.bind(X_5,"sys","lineitem","l_orderkey",2);
    X_58 := sql.bind(X_5,"sys","lineitem","l_orderkey",1);
    X_59 := sql.delta(X_54,X_56,r1_62,X_58);
    X_60:bat[:oid,:int]  := algebra.leftfetchjoinPath(X_51,X_30,X_59);
    (X_61,r1_68) := algebra.join(X_28,X_60);
    X_63 := algebra.tinter(X_29,X_61);
    X_64 := sql.bind(X_5,"sys","orders","o_orderpriority",0);
    (X_67,r1_74) := sql.bind(X_5,"sys","orders","o_orderpriority",2);
    X_70 := sql.bind(X_5,"sys","orders","o_orderpriority",1);
    X_71 := sql.delta(X_64,X_67,r1_74,X_70);
<<<<<<< HEAD
    X_72:bat[:oid,:str]  := algebra.leftfetchjoinPath(X_63,X_119,X_71);
=======
    X_72:bat[:oid,:str]  := algebra.leftfetchjoinPath(X_63,X_115,X_71);
>>>>>>> 2347aa9a
    (X_73,r1_82,r2_82) := group.subgroupdone(X_72);
    X_76 := algebra.leftfetchjoin(r1_82,X_72);
    X_81:bat[:oid,:wrd]  := aggr.subcount(X_73,X_73,r1_82,false);
    (X_77,r1_86,r2_86) := algebra.subsort(X_76,false,false);
    X_80 := algebra.leftfetchjoin(r1_86,X_76);
    X_82 := algebra.leftfetchjoin(r1_86,X_81);
<<<<<<< HEAD
    language.pass(X_6);
    language.pass(X_30);
    language.pass(X_28);
    language.pass(X_119);
    language.pass(X_72);
    language.pass(X_73);
    language.pass(r1_82);
    language.pass(X_76);
    language.pass(r1_86);
exit X_129;
=======
>>>>>>> 2347aa9a
    X_83 := sql.resultSet(2,1,X_80);
    sql.rsColumn(X_83,"sys.orders","o_orderpriority","varchar",15,0,X_80);
    sql.rsColumn(X_83,"sys.L1","order_count","wrd",64,0,X_82);
    X_96 := io.stdout();
    sql.exportResult(X_96,X_83);
end s2_1;
# querylog.define("explain select\n\to_orderpriority,\n\tcount(*) as order_count\nfrom\n\torders\nwhere\n\to_orderdate >= date \\'1993-07-01\\'\n\tand o_orderdate < date \\'1993-07-01\\' + interval \\'3\\' month\n\tand exists (\n\t\tselect\n\t\t\t*\n\t\tfrom\n\t\t\tlineitem\n\t\twhere\n\t\t\tl_orderkey = o_orderkey\n\t\t\tand l_commitdate < l_receiptdate\n\t)\ngroup by\n\to_orderpriority\norder by\n\to_orderpriority;","no_mitosis_pipe")

# 22:53:26 >  
# 22:53:26 >  "Done."
# 22:53:26 >  
<|MERGE_RESOLUTION|>--- conflicted
+++ resolved
@@ -50,14 +50,8 @@
 % .explain # table_name
 % mal # name
 % clob # type
-<<<<<<< HEAD
 % 440 # length
 function user.s2_1{autoCommit=true}(A0:date,A1:date,A2:int):void;
-barrier X_129 := language.dataflow();
-=======
-% 74 # length
-function user.s0_1{autoCommit=true}(A0:date,A1:date,A2:int):void;
->>>>>>> 2347aa9a
     X_5 := sql.mvc();
     X_6:bat[:oid,:oid]  := sql.tid(X_5,"sys","orders");
     X_9 := sql.bind(X_5,"sys","orders","o_orderdate",0);
@@ -67,20 +61,12 @@
     X_18 := algebra.leftfetchjoin(X_6,X_17);
     X_19 := mtime.addmonths(A1,A2);
     X_20 := algebra.subselect(X_18,A0,X_19,true,false,false);
-<<<<<<< HEAD
-    X_119 := algebra.leftfetchjoin(X_20,X_6);
-=======
-    X_115 := algebra.leftfetchjoin(X_20,X_6);
->>>>>>> 2347aa9a
+    X_118 := algebra.leftfetchjoin(X_20,X_6);
     X_22 := sql.bind(X_5,"sys","orders","o_orderkey",0);
     (X_24,r1_27) := sql.bind(X_5,"sys","orders","o_orderkey",2);
     X_26 := sql.bind(X_5,"sys","orders","o_orderkey",1);
     X_27 := sql.delta(X_22,X_24,r1_27,X_26);
-<<<<<<< HEAD
-    X_28:bat[:oid,:int]  := algebra.leftfetchjoin(X_119,X_27);
-=======
-    X_28:bat[:oid,:int]  := algebra.leftfetchjoin(X_115,X_27);
->>>>>>> 2347aa9a
+    X_28:bat[:oid,:int]  := algebra.leftfetchjoin(X_118,X_27);
     X_29 := bat.mirror(X_28);
     X_30:bat[:oid,:oid]  := sql.tid(X_5,"sys","lineitem");
     X_32 := sql.bind(X_5,"sys","lineitem","l_commitdate",0);
@@ -106,37 +92,20 @@
     (X_67,r1_74) := sql.bind(X_5,"sys","orders","o_orderpriority",2);
     X_70 := sql.bind(X_5,"sys","orders","o_orderpriority",1);
     X_71 := sql.delta(X_64,X_67,r1_74,X_70);
-<<<<<<< HEAD
-    X_72:bat[:oid,:str]  := algebra.leftfetchjoinPath(X_63,X_119,X_71);
-=======
-    X_72:bat[:oid,:str]  := algebra.leftfetchjoinPath(X_63,X_115,X_71);
->>>>>>> 2347aa9a
+    X_72:bat[:oid,:str]  := algebra.leftfetchjoinPath(X_63,X_118,X_71);
     (X_73,r1_82,r2_82) := group.subgroupdone(X_72);
     X_76 := algebra.leftfetchjoin(r1_82,X_72);
     X_81:bat[:oid,:wrd]  := aggr.subcount(X_73,X_73,r1_82,false);
     (X_77,r1_86,r2_86) := algebra.subsort(X_76,false,false);
     X_80 := algebra.leftfetchjoin(r1_86,X_76);
     X_82 := algebra.leftfetchjoin(r1_86,X_81);
-<<<<<<< HEAD
-    language.pass(X_6);
-    language.pass(X_30);
-    language.pass(X_28);
-    language.pass(X_119);
-    language.pass(X_72);
-    language.pass(X_73);
-    language.pass(r1_82);
-    language.pass(X_76);
-    language.pass(r1_86);
-exit X_129;
-=======
->>>>>>> 2347aa9a
     X_83 := sql.resultSet(2,1,X_80);
     sql.rsColumn(X_83,"sys.orders","o_orderpriority","varchar",15,0,X_80);
     sql.rsColumn(X_83,"sys.L1","order_count","wrd",64,0,X_82);
     X_96 := io.stdout();
     sql.exportResult(X_96,X_83);
 end s2_1;
-# querylog.define("explain select\n\to_orderpriority,\n\tcount(*) as order_count\nfrom\n\torders\nwhere\n\to_orderdate >= date \\'1993-07-01\\'\n\tand o_orderdate < date \\'1993-07-01\\' + interval \\'3\\' month\n\tand exists (\n\t\tselect\n\t\t\t*\n\t\tfrom\n\t\t\tlineitem\n\t\twhere\n\t\t\tl_orderkey = o_orderkey\n\t\t\tand l_commitdate < l_receiptdate\n\t)\ngroup by\n\to_orderpriority\norder by\n\to_orderpriority;","no_mitosis_pipe")
+# querylog.define("explain select\n\to_orderpriority,\n\tcount(*) as order_count\nfrom\n\torders\nwhere\n\to_orderdate >= date \\'1993-07-01\\'\n\tand o_orderdate < date \\'1993-07-01\\' + interval \\'3\\' month\n\tand exists (\n\t\tselect\n\t\t\t*\n\t\tfrom\n\t\t\tlineitem\n\t\twhere\n\t\t\tl_orderkey = o_orderkey\n\t\t\tand l_commitdate < l_receiptdate\n\t)\ngroup by\n\to_orderpriority\norder by\n\to_orderpriority;","sequential_pipe")
 
 # 22:53:26 >  
 # 22:53:26 >  "Done."
