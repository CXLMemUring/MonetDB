--- conflicted
+++ resolved
@@ -47,56 +47,31 @@
     X_36:bat[:oid,:date] := sql.bind(X_10,"sys","lineitem","l_shipdate",0);
     C_11:bat[:oid,:oid] := sql.tid(X_10,"sys","lineitem");
     X_41 := mtime.addmonths(A1,A2);
-<<<<<<< HEAD
-    X_84 := algebra.subselect(X_36,X_11,A0,X_41,true,false,false);
-    (X_38,r1_47) := sql.bind(X_10,"sys","lineitem","l_shipdate",2);
-    X_85 := algebra.subselect(r1_47,nil:bat[:oid,:oid],A0,X_41,true,false,false);
+    C_81 := algebra.subselect(X_36,C_11,A0,X_41,true,false,false);
+    (C_38,r1_47) := sql.bind(X_10,"sys","lineitem","l_shipdate",2);
+    C_82 := algebra.subselect(r1_47,nil:bat[:oid,:oid],A0,X_41,true,false,false);
     X_40:bat[:oid,:date] := sql.bind(X_10,"sys","lineitem","l_shipdate",1);
-    X_87 := algebra.subselect(X_40,X_11,A0,X_41,true,false,false);
-    X_42 := sql.subdelta(X_84,X_11,X_38,X_85,X_87);
-=======
-    C_80 := algebra.subselect(X_36,C_11,A0,X_41,true,false,false);
-    (C_38,r1_47) := sql.bind(X_10,"sys","lineitem","l_shipdate",2);
-    C_81 := algebra.subselect(r1_47,nil:bat[:oid,:oid],A0,X_41,true,false,false);
-    X_40:bat[:oid,:date] := sql.bind(X_10,"sys","lineitem","l_shipdate",1);
-    C_83 := algebra.subselect(X_40,C_11,A0,X_41,true,false,false);
-    C_42 := sql.subdelta(C_80,C_11,C_38,C_81,C_83);
->>>>>>> b98fc5c9
+    C_84 := algebra.subselect(X_40,C_11,A0,X_41,true,false,false);
+    C_42 := sql.subdelta(C_81,C_11,C_38,C_82,C_84);
     X_29 := calc.sht(2,A3,3,2);
     X_31 := calc.-(X_29,A4);
     X_32 := calc.lng(2,X_31,15,2);
     X_33 := calc.sht(2,A5,3,2);
     X_34 := calc.+(X_33,A6);
     X_35 := calc.lng(2,X_34,15,2);
-<<<<<<< HEAD
-    X_88 := algebra.subselect(X_24,X_42,X_32,X_35,true,true,false);
-    (X_26,r1_29) := sql.bind(X_10,"sys","lineitem","l_discount",2);
-    X_89 := algebra.subselect(r1_29,nil:bat[:oid,:oid],X_32,X_35,true,true,false);
+    C_85 := algebra.subselect(X_24,C_42,X_32,X_35,true,true,false);
+    (C_26,r1_29) := sql.bind(X_10,"sys","lineitem","l_discount",2);
+    C_86 := algebra.subselect(r1_29,nil:bat[:oid,:oid],X_32,X_35,true,true,false);
     X_28:bat[:oid,:lng] := sql.bind(X_10,"sys","lineitem","l_discount",1);
-    X_90 := algebra.subselect(X_28,X_42,X_32,X_35,true,true,false);
-    X_44 := sql.subdelta(X_88,X_42,X_26,X_89,X_90);
+    C_87 := algebra.subselect(X_28,C_42,X_32,X_35,true,true,false);
+    C_44 := sql.subdelta(C_85,C_42,C_26,C_86,C_87);
     X_22 := calc.lng(A7,15,2);
-    X_91 := algebra.thetasubselect(X_14,X_44,X_22,"<");
-    (X_17,r1_17) := sql.bind(X_10,"sys","lineitem","l_quantity",2);
-    X_92 := algebra.thetasubselect(r1_17,nil:bat[:oid,:oid],X_22,"<");
+    C_88 := algebra.thetasubselect(X_14,C_44,X_22,"<");
+    (C_17,r1_17) := sql.bind(X_10,"sys","lineitem","l_quantity",2);
+    C_89 := algebra.thetasubselect(r1_17,nil:bat[:oid,:oid],X_22,"<");
     X_20:bat[:oid,:lng] := sql.bind(X_10,"sys","lineitem","l_quantity",1);
-    X_93 := algebra.thetasubselect(X_20,X_44,X_22,"<");
-    X_45 := sql.subdelta(X_91,X_44,X_17,X_92,X_93);
-=======
-    C_84 := algebra.subselect(X_24,C_42,X_32,X_35,true,true,false);
-    (C_26,r1_29) := sql.bind(X_10,"sys","lineitem","l_discount",2);
-    C_85 := algebra.subselect(r1_29,nil:bat[:oid,:oid],X_32,X_35,true,true,false);
-    X_28:bat[:oid,:lng] := sql.bind(X_10,"sys","lineitem","l_discount",1);
-    C_86 := algebra.subselect(X_28,C_42,X_32,X_35,true,true,false);
-    C_44 := sql.subdelta(C_84,C_42,C_26,C_85,C_86);
-    X_22 := calc.lng(A7,15,2);
-    C_87 := algebra.thetasubselect(X_14,C_44,X_22,"<");
-    (C_17,r1_17) := sql.bind(X_10,"sys","lineitem","l_quantity",2);
-    C_88 := algebra.thetasubselect(r1_17,nil:bat[:oid,:oid],X_22,"<");
-    X_20:bat[:oid,:lng] := sql.bind(X_10,"sys","lineitem","l_quantity",1);
-    C_89 := algebra.thetasubselect(X_20,C_44,X_22,"<");
-    C_45 := sql.subdelta(C_87,C_44,C_17,C_88,C_89);
->>>>>>> b98fc5c9
+    C_90 := algebra.thetasubselect(X_20,C_44,X_22,"<");
+    C_45 := sql.subdelta(C_88,C_44,C_17,C_89,C_90);
     X_47:bat[:oid,:lng] := sql.bind(X_10,"sys","lineitem","l_extendedprice",0);
     (C_49,r1_65) := sql.bind(X_10,"sys","lineitem","l_extendedprice",2);
     X_51:bat[:oid,:lng] := sql.bind(X_10,"sys","lineitem","l_extendedprice",1);
