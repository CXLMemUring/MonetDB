--- conflicted
+++ resolved
@@ -81,21 +81,9 @@
     X_0 := sql.mvc();
     C_1:bat[:oid] := sql.tid(X_0,"sys","lineitem");
     X_4:bat[:date] := sql.bind(X_0,"sys","lineitem","l_receiptdate",0);
-<<<<<<< HEAD
-    X_13 := algebra.projection(X_1,X_4);
+    X_13 := algebra.projection(C_1,X_4);
     X_14:bat[:date] := sql.bind(X_0,"sys","lineitem","l_commitdate",0);
-    X_20 := algebra.projection(X_1,X_14);
-=======
-    (C_7,r1_10) := sql.bind(X_0,"sys","lineitem","l_receiptdate",2);
-    X_10:bat[:date] := sql.bind(X_0,"sys","lineitem","l_receiptdate",1);
-    X_12 := sql.delta(X_4,C_7,r1_10,X_10);
-    X_13 := algebra.projection(C_1,X_12);
-    X_14:bat[:date] := sql.bind(X_0,"sys","lineitem","l_commitdate",0);
-    (C_16,r1_19) := sql.bind(X_0,"sys","lineitem","l_commitdate",2);
-    X_18:bat[:date] := sql.bind(X_0,"sys","lineitem","l_commitdate",1);
-    X_19 := sql.delta(X_14,C_16,r1_19,X_18);
-    X_20 := algebra.projection(C_1,X_19);
->>>>>>> a81b6a76
+    X_20 := algebra.projection(C_1,X_14);
     X_21:bat[:bit] := batcalc.>(X_13,X_20);
     C_24 := algebra.subselect(X_21,true,true,true,true,false);
     X_28:bat[:oid] := sql.bind_idxbat(X_0,"sys","lineitem","lineitem_l_orderkey_fkey",0);
@@ -105,40 +93,17 @@
     X_35:bat[:oid] := algebra.projectionpath(C_24,C_1,X_33);
     C_36:bat[:oid] := sql.tid(X_0,"sys","orders");
     X_38:bat[:str] := sql.bind(X_0,"sys","orders","o_orderstatus",0);
-<<<<<<< HEAD
-    X_44 := algebra.projection(X_36,X_38);
-    X_46 := algebra.subselect(X_44,"F","F",true,false,false);
-    X_47 := algebra.projection(X_46,X_36);
-    (X_48,r1_51) := algebra.subjoin(X_35,X_47,nil:BAT,nil:BAT,false,nil:lng);
-    X_53:bat[:int] := sql.bind(X_0,"sys","lineitem","l_suppkey",0);
-    X_59 := algebra.projection(X_1,X_53);
-    X_60 := algebra.projection(X_24,X_59);
-=======
-    (C_40,r1_43) := sql.bind(X_0,"sys","orders","o_orderstatus",2);
-    X_42:bat[:str] := sql.bind(X_0,"sys","orders","o_orderstatus",1);
-    X_43 := sql.delta(X_38,C_40,r1_43,X_42);
-    X_44 := algebra.projection(C_36,X_43);
-    C_46 := algebra.subselect(X_44,A0,A0,true,false,false);
+    X_44 := algebra.projection(C_36,X_38);
+    C_46 := algebra.subselect(X_44,"F","F",true,false,false);
     X_47 := algebra.projection(C_46,C_36);
     (X_48,r1_51) := algebra.subjoin(X_35,X_47,nil:BAT,nil:BAT,false,nil:lng);
     X_53:bat[:int] := sql.bind(X_0,"sys","lineitem","l_suppkey",0);
-    (C_55,r1_58) := sql.bind(X_0,"sys","lineitem","l_suppkey",2);
-    X_57:bat[:int] := sql.bind(X_0,"sys","lineitem","l_suppkey",1);
-    X_58 := sql.delta(X_53,C_55,r1_58,X_57);
-    X_59 := algebra.projection(C_1,X_58);
+    X_59 := algebra.projection(C_1,X_53);
     X_60 := algebra.projection(C_24,X_59);
->>>>>>> a81b6a76
     X_61 := algebra.projection(X_48,X_60);
     C_62:bat[:oid] := sql.tid(X_0,"sys","supplier");
     X_64:bat[:int] := sql.bind(X_0,"sys","supplier","s_suppkey",0);
-<<<<<<< HEAD
-    X_70 := algebra.projection(X_62,X_64);
-=======
-    (C_66,r1_69) := sql.bind(X_0,"sys","supplier","s_suppkey",2);
-    X_68:bat[:int] := sql.bind(X_0,"sys","supplier","s_suppkey",1);
-    X_69 := sql.delta(X_64,C_66,r1_69,X_68);
-    X_70 := algebra.projection(C_62,X_69);
->>>>>>> a81b6a76
+    X_70 := algebra.projection(C_62,X_64);
     (X_71,r1_74) := algebra.subjoin(X_61,X_70,nil:BAT,nil:BAT,false,nil:lng);
     X_74:bat[:oid] := sql.bind_idxbat(X_0,"sys","supplier","supplier_s_nationkey_fkey",0);
     (X_76,r1_79) := sql.bind_idxbat(X_0,"sys","supplier","supplier_s_nationkey_fkey",2);
@@ -147,32 +112,15 @@
     X_81:bat[:oid] := algebra.projectionpath(r1_74,C_62,X_79);
     C_82:bat[:oid] := sql.tid(X_0,"sys","nation");
     X_84:bat[:str] := sql.bind(X_0,"sys","nation","n_name",0);
-<<<<<<< HEAD
-    X_90 := algebra.projection(X_82,X_84);
-    X_92 := algebra.subselect(X_90,"SAUDI ARABIA","SAUDI ARABIA",true,false,false);
-    X_94 := algebra.projection(X_92,X_82);
-=======
-    (C_86,r1_89) := sql.bind(X_0,"sys","nation","n_name",2);
-    X_88:bat[:str] := sql.bind(X_0,"sys","nation","n_name",1);
-    X_89 := sql.delta(X_84,C_86,r1_89,X_88);
-    X_90 := algebra.projection(C_82,X_89);
-    C_92 := algebra.subselect(X_90,A1,A1,true,false,false);
+    X_90 := algebra.projection(C_82,X_84);
+    C_92 := algebra.subselect(X_90,"SAUDI ARABIA","SAUDI ARABIA",true,false,false);
     X_94 := algebra.projection(C_92,C_82);
->>>>>>> a81b6a76
     (X_95,r1_98) := algebra.subjoin(X_81,X_94,nil:BAT,nil:BAT,false,nil:lng);
     X_101:bat[:int] := algebra.projectionpath(X_95,r1_74,X_70);
     X_102 := bat.mirror(X_101);
     X_103:bat[:int] := sql.bind(X_0,"sys","lineitem","l_orderkey",0);
-<<<<<<< HEAD
-    X_109 := algebra.projection(X_1,X_103);
-    X_110 := algebra.projection(X_24,X_109);
-=======
-    (C_105,r1_108) := sql.bind(X_0,"sys","lineitem","l_orderkey",2);
-    X_107:bat[:int] := sql.bind(X_0,"sys","lineitem","l_orderkey",1);
-    X_108 := sql.delta(X_103,C_105,r1_108,X_107);
-    X_109 := algebra.projection(C_1,X_108);
+    X_109 := algebra.projection(C_1,X_103);
     X_110 := algebra.projection(C_24,X_109);
->>>>>>> a81b6a76
     X_113:bat[:int] := algebra.projectionpath(X_95,X_71,X_48,X_110);
     (X_122,r1_125) := algebra.subjoin(X_113,X_109,nil:BAT,nil:BAT,false,nil:lng);
     X_131 := algebra.projection(r1_125,X_59);
@@ -193,14 +141,7 @@
     X_192 := algebra.projection(C_189,X_174);
     X_193 := algebra.subdiff(X_147,X_192,nil:BAT,nil:BAT,false,nil:lng);
     X_197:bat[:str] := sql.bind(X_0,"sys","supplier","s_name",0);
-<<<<<<< HEAD
-    X_207:bat[:str] := algebra.projectionpath(X_193,X_142,X_95,r1_74,X_62,X_197);
-=======
-    (C_199,r1_202) := sql.bind(X_0,"sys","supplier","s_name",2);
-    X_201:bat[:str] := sql.bind(X_0,"sys","supplier","s_name",1);
-    X_202 := sql.delta(X_197,C_199,r1_202,X_201);
-    X_207:bat[:str] := algebra.projectionpath(X_193,C_142,X_95,r1_74,C_62,X_202);
->>>>>>> a81b6a76
+    X_207:bat[:str] := algebra.projectionpath(X_193,C_142,X_95,r1_74,C_62,X_197);
     (X_208,r1_211,r2_211) := group.subgroupdone(X_207);
     X_211 := algebra.projection(r1_211,X_207);
     X_213:bat[:lng] := aggr.subcount(X_208,X_208,r1_211,false);
