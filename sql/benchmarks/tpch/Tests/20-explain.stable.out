--- conflicted
+++ resolved
@@ -110,20 +110,12 @@
     X_51:bat[:int] := algebra.projectionpath(C_42,C_32,X_50);
     (X_52,r1_55) := algebra.subjoin(X_30,X_51,nil:BAT,nil:BAT,false,nil:lng);
     C_55 := algebra.subinter(X_31,X_52,nil:BAT,nil:BAT,false,nil:lng);
-<<<<<<< HEAD
+    X_220:bat[:oid] := algebra.projectionpath(C_55,C_22);
     X_56:bat[:lng] := sql.bind_idxbat(X_7,"sys","partsupp","partsupp_ps_partkey_ps_suppkey_pkey",0);
-=======
-    X_220:bat[:oid] := algebra.projectionpath(C_55,C_22);
-    X_56:bat[:wrd] := sql.bind_idxbat(X_7,"sys","partsupp","partsupp_ps_partkey_ps_suppkey_pkey",0);
->>>>>>> d8b79a34
     (X_58,r1_61) := sql.bind_idxbat(X_7,"sys","partsupp","partsupp_ps_partkey_ps_suppkey_pkey",2);
     X_60:bat[:lng] := sql.bind_idxbat(X_7,"sys","partsupp","partsupp_ps_partkey_ps_suppkey_pkey",1);
     X_61 := sql.delta(X_56,X_58,r1_61,X_60);
-<<<<<<< HEAD
-    X_62:bat[:lng] := algebra.projectionpath(C_55,C_22,X_61);
-=======
-    X_62:bat[:wrd] := algebra.projectionpath(X_220,X_61);
->>>>>>> d8b79a34
+    X_62:bat[:lng] := algebra.projectionpath(X_220,X_61);
     C_63:bat[:oid] := sql.tid(X_7,"sys","lineitem");
     X_65:bat[:date] := sql.bind(X_7,"sys","lineitem","l_shipdate",0);
     (C_67,r1_71) := sql.bind(X_7,"sys","lineitem","l_shipdate",2);
@@ -137,24 +129,14 @@
     (C_77,r1_86) := sql.bind(X_7,"sys","lineitem","l_partkey",2);
     X_79:bat[:int] := sql.bind(X_7,"sys","lineitem","l_partkey",1);
     X_80 := sql.delta(X_75,C_77,r1_86,X_79);
-<<<<<<< HEAD
-    X_81:bat[:int] := algebra.projectionpath(C_73,C_63,X_80);
+    X_81:bat[:int] := algebra.projectionpath(X_221,X_80);
     X_82:bat[:lng] := batmkey.hash(X_81);
-=======
-    X_81:bat[:int] := algebra.projectionpath(X_221,X_80);
-    X_82:bat[:wrd] := batmkey.hash(X_81);
->>>>>>> d8b79a34
     X_84:bat[:int] := sql.bind(X_7,"sys","lineitem","l_suppkey",0);
     (C_86,r1_99) := sql.bind(X_7,"sys","lineitem","l_suppkey",2);
     X_88:bat[:int] := sql.bind(X_7,"sys","lineitem","l_suppkey",1);
     X_89 := sql.delta(X_84,C_86,r1_99,X_88);
-<<<<<<< HEAD
-    X_90:bat[:int] := algebra.projectionpath(C_73,C_63,X_89);
+    X_90:bat[:int] := algebra.projectionpath(X_221,X_89);
     X_91:bat[:lng] := mkey.bulk_rotate_xor_hash(X_82,22,X_90);
-=======
-    X_90:bat[:int] := algebra.projectionpath(X_221,X_89);
-    X_91:bat[:wrd] := mkey.bulk_rotate_xor_hash(X_82,22,X_90);
->>>>>>> d8b79a34
     (X_92,r1_106) := algebra.subjoin(X_62,X_91,nil:BAT,nil:BAT,false,nil:lng);
     X_94 := algebra.projection(C_55,X_30);
     X_95 := algebra.projection(X_92,X_94);
