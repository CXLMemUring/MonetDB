--- conflicted
+++ resolved
@@ -76,42 +76,6 @@
     X_116 := bat.append(X_108,0);
     X_125 := bat.append(X_116,0);
     X_132 := bat.append(X_125,0);
-<<<<<<< HEAD
-    X_15 := sql.mvc();
-    X_19:bat[:oid,:str]  := sql.bind(X_15,"sys","lineitem","l_shipmode",0);
-    X_27:bat[:oid,:date]  := sql.bind(X_15,"sys","lineitem","l_receiptdate",0);
-    X_34:bat[:oid,:date] := sql.bind(X_15,"sys","lineitem","l_commitdate",0);
-    (C_36,r1_43) := sql.bind(X_15,"sys","lineitem","l_commitdate",2);
-    X_38:bat[:oid,:date] := sql.bind(X_15,"sys","lineitem","l_commitdate",1);
-    X_39 := sql.delta(X_34,C_36,r1_43,X_38);
-    X_40:bat[:oid,:date] := sql.bind(X_15,"sys","lineitem","l_shipdate",0);
-    (C_42,r1_50) := sql.bind(X_15,"sys","lineitem","l_shipdate",2);
-    X_44:bat[:oid,:date] := sql.bind(X_15,"sys","lineitem","l_shipdate",1);
-    X_45 := sql.delta(X_40,C_42,r1_50,X_44);
-    X_49:bat[:oid,:bit] := batcalc.>(X_39,X_45);
-    (C_29,r1_32) := sql.bind(X_15,"sys","lineitem","l_receiptdate",2);
-    X_31:bat[:oid,:date]  := sql.bind(X_15,"sys","lineitem","l_receiptdate",1);
-    X_32 := sql.delta(X_27,C_29,r1_32,X_31);
-    X_46:bat[:oid,:bit] := batcalc.<(X_39,X_32);
-    C_16:bat[:oid,:oid] := sql.tid(X_15,"sys","lineitem");
-    C_47 := algebra.subselect(X_46,C_16,true,true,true,true,false);
-    C_50 := algebra.subselect(X_49,C_47,true,true,true,true,false);
-    X_33:date := mtime.addmonths(A11,A12);
-    C_156 := algebra.subselect(X_27,C_50,A10,X_33,true,false,false);
-    C_157 := algebra.subselect(r1_32,nil:bat[:oid,:oid],A10,X_33,true,false,false);
-    C_159 := algebra.subselect(X_31,C_50,A10,X_33,true,false,false);
-    C_51 := sql.subdelta(C_156,C_50,C_29,C_157,C_159);
-    C_160 := algebra.subselect(X_19,C_51,A8,A8,true,false,false);
-    (C_22,r1_22) := sql.bind(X_15,"sys","lineitem","l_shipmode",2);
-    C_161 := algebra.subselect(r1_22,nil:bat[:oid,:oid],A8,A8,true,false,false);
-    X_25:bat[:oid,:str]  := sql.bind(X_15,"sys","lineitem","l_shipmode",1);
-    C_162 := algebra.subselect(X_25,C_51,A8,A8,true,false,false);
-    C_52 := sql.subdelta(C_160,C_51,C_22,C_161,C_162);
-    C_163 := algebra.subselect(X_19,C_51,A9,A9,true,false,false);
-    C_164 := algebra.subselect(r1_22,nil:bat[:oid,:oid],A9,A9,true,false,false);
-    C_165 := algebra.subselect(X_25,C_51,A9,A9,true,false,false);
-    C_53 := sql.subdelta(C_163,C_51,C_22,C_164,C_165);
-=======
     X_14 := sql.mvc();
     X_18:bat[:oid,:str] := sql.bind(X_14,"sys","lineitem","l_shipmode",0);
     X_26:bat[:oid,:date] := sql.bind(X_14,"sys","lineitem","l_receiptdate",0);
@@ -132,21 +96,20 @@
     C_46 := algebra.subselect(X_45,C_15,true,true,true,true,false);
     C_50 := algebra.subselect(X_49,C_46,true,true,true,true,false);
     X_32:date := mtime.addmonths(A11,A12);
-    C_141 := algebra.subselect(X_26,C_50,A10,X_32,true,false,false);
-    C_142 := algebra.subselect(r1_31,nil:bat[:oid,:oid],A10,X_32,true,false,false);
-    C_144 := algebra.subselect(X_30,C_50,A10,X_32,true,false,false);
-    C_51 := sql.subdelta(C_141,C_50,C_28,C_142,C_144);
-    C_145 := algebra.subselect(X_18,C_51,A8,A8,true,false,false);
+    C_142 := algebra.subselect(X_26,C_50,A10,X_32,true,false,false);
+    C_143 := algebra.subselect(r1_31,nil:bat[:oid,:oid],A10,X_32,true,false,false);
+    C_145 := algebra.subselect(X_30,C_50,A10,X_32,true,false,false);
+    C_51 := sql.subdelta(C_142,C_50,C_28,C_143,C_145);
+    C_146 := algebra.subselect(X_18,C_51,A8,A8,true,false,false);
     (C_21,r1_21) := sql.bind(X_14,"sys","lineitem","l_shipmode",2);
-    C_146 := algebra.subselect(r1_21,nil:bat[:oid,:oid],A8,A8,true,false,false);
+    C_147 := algebra.subselect(r1_21,nil:bat[:oid,:oid],A8,A8,true,false,false);
     X_24:bat[:oid,:str] := sql.bind(X_14,"sys","lineitem","l_shipmode",1);
-    C_147 := algebra.subselect(X_24,C_51,A8,A8,true,false,false);
-    C_52 := sql.subdelta(C_145,C_51,C_21,C_146,C_147);
-    C_148 := algebra.subselect(X_18,C_51,A9,A9,true,false,false);
-    C_149 := algebra.subselect(r1_21,nil:bat[:oid,:oid],A9,A9,true,false,false);
-    C_150 := algebra.subselect(X_24,C_51,A9,A9,true,false,false);
-    C_53 := sql.subdelta(C_148,C_51,C_21,C_149,C_150);
->>>>>>> 15a35558
+    C_148 := algebra.subselect(X_24,C_51,A8,A8,true,false,false);
+    C_52 := sql.subdelta(C_146,C_51,C_21,C_147,C_148);
+    C_149 := algebra.subselect(X_18,C_51,A9,A9,true,false,false);
+    C_150 := algebra.subselect(r1_21,nil:bat[:oid,:oid],A9,A9,true,false,false);
+    C_151 := algebra.subselect(X_24,C_51,A9,A9,true,false,false);
+    C_53 := sql.subdelta(C_149,C_51,C_21,C_150,C_151);
     X_54 := bat.mergecand(C_52,C_53);
     X_55:bat[:oid,:oid] := sql.bind_idxbat(X_14,"sys","lineitem","lineitem_l_orderkey_fkey",0);
     (X_57,r1_71) := sql.bind_idxbat(X_14,"sys","lineitem","lineitem_l_orderkey_fkey",2);
