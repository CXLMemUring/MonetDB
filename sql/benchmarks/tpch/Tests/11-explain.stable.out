stdout of test '11-explain` in directory 'sql/benchmarks/tpch` itself:


# 22:53:27 >  
# 22:53:27 >  "mserver5" "--debug=10" "--set" "gdk_nr_threads=0" "--set" "mapi_open=true" "--set" "mapi_port=34581" "--set" "mapi_usock=/var/tmp/mtest-9096/.s.monetdb.34581" "--set" "monet_prompt=" "--forcemito" "--set" "mal_listing=2" "--dbpath=/ufs/manegold/_/Monet/HG/Feb2013/prefix/--disable-debug_--enable-assert_--enable-optimize/var/MonetDB/mTests_sql_benchmarks_tpch" "--set" "mal_listing=0"
# 22:53:27 >  

# MonetDB 5 server v11.15.12
# This is an unreleased version
# Serving database 'mTests_sql_benchmarks_tpch', using 8 threads
# Compiled for x86_64-unknown-linux-gnu/64bit with 64bit OIDs dynamically linked
# Found 15.591 GiB available main-memory.
# Copyright (c) 1993-July 2008 CWI.
# Copyright (c) August 2008-2015 MonetDB B.V., all rights reserved
# Visit http://www.monetdb.org/ for further information
# Listening for connection requests on mapi:monetdb://rome.ins.cwi.nl:34581/
# Listening for UNIX domain connection requests on mapi:monetdb:///var/tmp/mtest-9096/.s.monetdb.34581
# MonetDB/GIS module loaded
# MonetDB/JAQL module loaded
# MonetDB/SQL module loaded

Ready.

# 22:53:28 >  
# 22:53:28 >  "/usr/bin/python2" "11-explain.SQL.py" "11-explain"
# 22:53:28 >  

#set optimizer = 'sequential_pipe';
#explain select
#	ps_partkey,
#	sum(ps_supplycost * ps_availqty) as value
#from
#	partsupp,
#	supplier,
#	nation
#where
#	ps_suppkey = s_suppkey
#	and s_nationkey = n_nationkey
#	and n_name = 'GERMANY'
#group by
#	ps_partkey 
#having
#	sum(ps_supplycost * ps_availqty) >
#	(
#		select
#			sum(ps_supplycost * ps_availqty) * 0.0100000000
#			-- The above constant needs to be adjusted according
#			-- to the scale factor (SF): constant = 0.0001 / SF.
#		from
#			partsupp,
#			supplier,
#			nation
#		where
#			ps_suppkey = s_suppkey
#			and s_nationkey = n_nationkey
% .explain # table_name
% mal # name
% clob # type
<<<<<<< HEAD
% 562 # length
function user.s2_1(A0:str,A1:sht,A2:str):void;
    X_127:void := querylog.define("explain select\n ps_partkey,\n sum(ps_supplycost * ps_availqty) as value\nfrom\n partsupp,\n supplier,\n nation\nwhere\n ps_suppkey = s_suppkey\n and s_nationkey = n_nationkey\n and n_name = \\'GERMANY\\'\ngroup by\n ps_partkey having\n sum(ps_supplycost * ps_availqty) > (\n select\n sum(ps_supplycost * ps_availqty) * 0.0100000000\n \n \n \n from\n partsupp,\n supplier,\n nation\n where\n ps_suppkey = s_suppkey\n and s_nationkey = n_nationkey\n and n_name = \\'GERMANY\\'\n )\norder by\n value desc;","sequential_pipe",83);
    X_4 := sql.mvc();
    C_5:bat[:oid] := sql.tid(X_4,"sys","supplier");
    X_8:bat[:oid] := sql.bind_idxbat(X_4,"sys","supplier","supplier_s_nationkey_fkey",0);
    (X_11,r1_11) := sql.bind_idxbat(X_4,"sys","supplier","supplier_s_nationkey_fkey",2);
    X_14:bat[:oid] := sql.bind_idxbat(X_4,"sys","supplier","supplier_s_nationkey_fkey",1);
    X_16 := sql.delta(X_8,X_11,r1_11,X_14);
    X_17 := algebra.projection(C_5,X_16);
    C_18:bat[:oid] := sql.tid(X_4,"sys","nation");
    X_20:bat[:str] := sql.bind(X_4,"sys","nation","n_name",0);
    (C_22,r1_22) := sql.bind(X_4,"sys","nation","n_name",2);
    X_24:bat[:str] := sql.bind(X_4,"sys","nation","n_name",1);
    X_25 := sql.delta(X_20,C_22,r1_22,X_24);
    X_26 := algebra.projection(C_18,X_25);
    C_77 := algebra.subselect(X_26,A2,A2,true,false,false);
    X_78 := algebra.projection(C_77,C_18);
    (X_79,r1_106) := algebra.subjoin(X_17,X_78,nil:BAT,nil:BAT,false,nil:lng);
    X_81 := algebra.projection(X_79,C_5);
    C_36:bat[:oid] := sql.tid(X_4,"sys","partsupp");
    X_38:bat[:oid] := sql.bind_idxbat(X_4,"sys","partsupp","partsupp_ps_suppkey_fkey",0);
    (X_40,r1_43) := sql.bind_idxbat(X_4,"sys","partsupp","partsupp_ps_suppkey_fkey",2);
    X_42:bat[:oid] := sql.bind_idxbat(X_4,"sys","partsupp","partsupp_ps_suppkey_fkey",1);
    X_43 := sql.delta(X_38,X_40,r1_43,X_42);
    X_44 := algebra.projection(C_36,X_43);
    (X_82,r1_120) := algebra.subjoin(X_81,X_44,nil:BAT,nil:BAT,false,nil:lng);
    X_59:bat[:lng] := sql.bind(X_4,"sys","partsupp","ps_supplycost",0);
    (C_61,r1_65) := sql.bind(X_4,"sys","partsupp","ps_supplycost",2);
    X_63:bat[:lng] := sql.bind(X_4,"sys","partsupp","ps_supplycost",1);
    X_64 := sql.delta(X_59,C_61,r1_65,X_63);
    X_65 := algebra.projection(C_36,X_64);
    X_84 := algebra.projection(r1_120,X_65);
    X_67:bat[:int] := sql.bind(X_4,"sys","partsupp","ps_availqty",0);
    (C_69,r1_73) := sql.bind(X_4,"sys","partsupp","ps_availqty",2);
    X_71:bat[:int] := sql.bind(X_4,"sys","partsupp","ps_availqty",1);
    X_72 := sql.delta(X_67,C_69,r1_73,X_71);
    X_73 := algebra.projection(C_36,X_72);
    X_85 := algebra.projection(r1_120,X_73);
    X_86:bat[:lng] := batcalc.*(X_84,X_85);
    X_87:lng := aggr.sum(X_86);
    X_88:lng := calc.*(X_87,A1);
    C_27 := algebra.subselect(X_26,A0,A0,true,false,false);
    X_30 := algebra.projection(C_27,C_18);
    (X_31,r1_33) := algebra.subjoin(X_17,X_30,nil:BAT,nil:BAT,false,nil:lng);
    X_35 := algebra.projection(X_31,C_5);
    (X_45,r1_48) := algebra.subjoin(X_35,X_44,nil:BAT,nil:BAT,false,nil:lng);
    X_66 := algebra.projection(r1_48,X_65);
    X_74 := algebra.projection(r1_48,X_73);
    X_75:bat[:lng] := batcalc.*(X_66,X_74);
    X_47:bat[:int] := sql.bind(X_4,"sys","partsupp","ps_partkey",0);
    (C_49,r1_52) := sql.bind(X_4,"sys","partsupp","ps_partkey",2);
    X_51:bat[:int] := sql.bind(X_4,"sys","partsupp","ps_partkey",1);
    X_52 := sql.delta(X_47,C_49,r1_52,X_51);
    X_53:bat[:int] := algebra.projectionpath(r1_48,C_36,X_52);
    (X_54,r1_58,r2_58) := group.subgroupdone(X_53);
    X_57 := algebra.projection(r1_58,X_53);
    X_76:bat[:lng] := aggr.subsum(X_75,X_54,r1_58,true,true);
    X_58 := bat.mirror(X_57);
    X_90:lng := sql.dec_round(X_88,100);
    X_102 := bat.new(nil:oid,nil:str);
    X_110 := bat.append(X_102,"sys.partsupp");
    X_118 := bat.append(X_110,"sys.L1");
    X_105 := bat.new(nil:oid,nil:str);
    X_112 := bat.append(X_105,"ps_partkey");
    X_120 := bat.append(X_112,"value");
    X_106 := bat.new(nil:oid,nil:str);
    X_113 := bat.append(X_106,"int");
    X_122 := bat.append(X_113,"decimal");
    X_107 := bat.new(nil:oid,nil:int);
    X_115 := bat.append(X_107,32);
    X_124 := bat.append(X_115,19);
    X_109 := bat.new(nil:oid,nil:int);
    X_117 := bat.append(X_109,0);
    X_126 := bat.append(X_117,2);
    X_91 := sql.single(X_90);
    (X_92,r1_146) := algebra.subthetajoin(X_76,X_91,nil:BAT,nil:BAT,1,true,nil:lng);
    C_94 := algebra.subinter(X_58,X_92,nil:BAT,nil:BAT,false,nil:lng);
    X_95 := algebra.projection(C_94,X_76);
    (X_96,r1_156,r2_156) := algebra.subsort(X_95,true,false);
    X_99:bat[:int] := algebra.projectionpath(r1_156,C_94,X_57);
    X_100 := algebra.projection(r1_156,X_95);
    sql.resultSet(X_118,X_120,X_122,X_124,X_126,X_99,X_100);
=======
% 812 # length
function user.s2_1{autoCommit=true}(A0:str,A1:sht,A2:str):void;
    X_147:void := querylog.define("explain select\n\tps_partkey,\n\tsum(ps_supplycost * ps_availqty) as value\nfrom\n\tpartsupp,\n\tsupplier,\n\tnation\nwhere\n\tps_suppkey = s_suppkey\n\tand s_nationkey = n_nationkey\n\tand n_name = \\'GERMANY\\'\ngroup by\n\tps_partkey having\n\t\tsum(ps_supplycost * ps_availqty) > (\n\t\t\tselect\n\t\t\t\tsum(ps_supplycost * ps_availqty) * 0.0100000000\n\t\t\t--\t                                   ^^^^^^^^^^^^\n\t\t\t-- The above constant needs to be adjusted according\n\t\t\t-- to the scale factor (SF): constant = 0.0001 / SF.\n\t\t\tfrom\n\t\t\t\tpartsupp,\n\t\t\t\tsupplier,\n\t\t\t\tnation\n\t\t\twhere\n\t\t\t\tps_suppkey = s_suppkey\n\t\t\t\tand s_nationkey = n_nationkey\n\t\t\t\tand n_name = \\'GERMANY\\'\n\t\t)\norder by\n\tvalue desc;","sequential_pipe",84);
    X_5 := sql.mvc();
    X_6:bat[:oid,:oid]  := sql.tid(X_5,"sys","supplier");
    X_9:bat[:oid,:oid]  := sql.bind_idxbat(X_5,"sys","supplier","supplier_s_nationkey_fkey",0);
    (X_12,r1_12) := sql.bind_idxbat(X_5,"sys","supplier","supplier_s_nationkey_fkey",2);
    X_15:bat[:oid,:oid]  := sql.bind_idxbat(X_5,"sys","supplier","supplier_s_nationkey_fkey",1);
    X_17 := sql.delta(X_9,X_12,r1_12,X_15);
    X_18 := algebra.leftfetchjoin(X_6,X_17);
    X_19:bat[:oid,:oid]  := sql.tid(X_5,"sys","nation");
    X_21:bat[:oid,:str]  := sql.bind(X_5,"sys","nation","n_name",0);
    (X_23,r1_23) := sql.bind(X_5,"sys","nation","n_name",2);
    X_25:bat[:oid,:str]  := sql.bind(X_5,"sys","nation","n_name",1);
    X_26 := sql.delta(X_21,X_23,r1_23,X_25);
    X_27 := algebra.leftfetchjoin(X_19,X_26);
    X_84 := algebra.subselect(X_27,A2,A2,true,false,false);
    X_86 := algebra.leftfetchjoin(X_84,X_19);
    (X_87,r1_114) := algebra.subjoin(X_18,X_86,nil:BAT,nil:BAT,false,nil:lng);
    X_91 := algebra.leftfetchjoin(X_87,X_6);
    X_36:bat[:oid,:oid]  := sql.tid(X_5,"sys","partsupp");
    X_38:bat[:oid,:oid]  := sql.bind_idxbat(X_5,"sys","partsupp","partsupp_ps_suppkey_fkey",0);
    (X_41,r1_42) := sql.bind_idxbat(X_5,"sys","partsupp","partsupp_ps_suppkey_fkey",2);
    X_43:bat[:oid,:oid]  := sql.bind_idxbat(X_5,"sys","partsupp","partsupp_ps_suppkey_fkey",1);
    X_44 := sql.delta(X_38,X_41,r1_42,X_43);
    X_45 := algebra.leftfetchjoin(X_36,X_44);
    (X_92,r1_128) := algebra.subjoin(X_91,X_45,nil:BAT,nil:BAT,false,nil:lng);
    X_63:bat[:oid,:lng]  := sql.bind(X_5,"sys","partsupp","ps_supplycost",0);
    (X_65,r1_67) := sql.bind(X_5,"sys","partsupp","ps_supplycost",2);
    X_67:bat[:oid,:lng]  := sql.bind(X_5,"sys","partsupp","ps_supplycost",1);
    X_68 := sql.delta(X_63,X_65,r1_67,X_67);
    X_69 := algebra.leftfetchjoin(X_36,X_68);
    X_95 := algebra.leftfetchjoin(r1_128,X_69);
    X_71:bat[:oid,:int]  := sql.bind(X_5,"sys","partsupp","ps_availqty",0);
    (X_75,r1_77) := sql.bind(X_5,"sys","partsupp","ps_availqty",2);
    X_77:bat[:oid,:int]  := sql.bind(X_5,"sys","partsupp","ps_availqty",1);
    X_78 := sql.delta(X_71,X_75,r1_77,X_77);
    X_79 := algebra.leftfetchjoin(X_36,X_78);
    X_96 := algebra.leftfetchjoin(r1_128,X_79);
    X_97:bat[:oid,:lng]  := batcalc.*(X_95,X_96);
    X_98:lng  := aggr.sum(X_97);
    X_99:lng := calc.*(X_98,A1);
    X_28 := algebra.subselect(X_27,A0,A0,true,false,false);
    X_30 := algebra.leftfetchjoin(X_28,X_19);
    (X_31,r1_32) := algebra.subjoin(X_18,X_30,nil:BAT,nil:BAT,false,nil:lng);
    X_35 := algebra.leftfetchjoin(X_31,X_6);
    (X_46,r1_47) := algebra.subjoin(X_35,X_45,nil:BAT,nil:BAT,false,nil:lng);
    X_70 := algebra.leftfetchjoin(r1_47,X_69);
    X_80 := algebra.leftfetchjoin(r1_47,X_79);
    X_81:bat[:oid,:lng] := batcalc.*(X_70,X_80);
    X_48:bat[:oid,:int] := sql.bind(X_5,"sys","partsupp","ps_partkey",0);
    (X_51,r1_52) := sql.bind(X_5,"sys","partsupp","ps_partkey",2);
    X_54:bat[:oid,:int] := sql.bind(X_5,"sys","partsupp","ps_partkey",1);
    X_56 := sql.delta(X_48,X_51,r1_52,X_54);
    X_57:bat[:oid,:int] := algebra.leftfetchjoinPath(r1_47,X_36,X_56);
    (X_58,r1_60,r2_60) := group.subgroupdone(X_57);
    X_61 := algebra.leftfetchjoin(r1_60,X_57);
    X_82:bat[:oid,:lng] := aggr.subsum(X_81,X_58,r1_60,true,true);
    X_62 := bat.mirror(X_61);
    X_101:lng := sql.dec_round(X_99,100);
    X_117 := bat.new(nil:oid,nil:str);
    X_125 := bat.append(X_117,"sys.partsupp");
    X_135 := bat.append(X_125,"sys.L1");
    X_120 := bat.new(nil:oid,nil:str);
    X_127 := bat.append(X_120,"ps_partkey");
    X_137 := bat.append(X_127,"value");
    X_121 := bat.new(nil:oid,nil:str);
    X_129 := bat.append(X_121,"int");
    X_139 := bat.append(X_129,"decimal");
    X_122 := bat.new(nil:oid,nil:int);
    X_131 := bat.append(X_122,32);
    X_141 := bat.append(X_131,19);
    X_124 := bat.new(nil:oid,nil:int);
    X_133 := bat.append(X_124,0);
    X_143 := bat.append(X_133,2);
    X_102 := sql.single(X_101);
    (X_103,r1_160) := algebra.subthetajoin(X_82,X_102,nil:BAT,nil:BAT,1,true,nil:lng);
    X_108 := algebra.tinter(X_62,X_103);
    X_109 := algebra.leftfetchjoin(X_108,X_82);
    (X_110,r1_167,r2_167) := algebra.subsort(X_109,true,false);
    X_114:bat[:oid,:int] := algebra.leftfetchjoinPath(r1_167,X_108,X_61);
    X_115 := algebra.leftfetchjoin(r1_167,X_109);
    sql.resultSet(X_135,X_137,X_139,X_141,X_143,X_114,X_115);
>>>>>>> 6794fbd5
end user.s2_1;

# 22:53:28 >  
# 22:53:28 >  "Done."
# 22:53:28 >  
<|MERGE_RESOLUTION|>--- conflicted
+++ resolved
@@ -56,10 +56,9 @@
 % .explain # table_name
 % mal # name
 % clob # type
-<<<<<<< HEAD
 % 562 # length
 function user.s2_1(A0:str,A1:sht,A2:str):void;
-    X_127:void := querylog.define("explain select\n ps_partkey,\n sum(ps_supplycost * ps_availqty) as value\nfrom\n partsupp,\n supplier,\n nation\nwhere\n ps_suppkey = s_suppkey\n and s_nationkey = n_nationkey\n and n_name = \\'GERMANY\\'\ngroup by\n ps_partkey having\n sum(ps_supplycost * ps_availqty) > (\n select\n sum(ps_supplycost * ps_availqty) * 0.0100000000\n \n \n \n from\n partsupp,\n supplier,\n nation\n where\n ps_suppkey = s_suppkey\n and s_nationkey = n_nationkey\n and n_name = \\'GERMANY\\'\n )\norder by\n value desc;","sequential_pipe",83);
+    X_128:void := querylog.define("explain select\n ps_partkey,\n sum(ps_supplycost * ps_availqty) as value\nfrom\n partsupp,\n supplier,\n nation\nwhere\n ps_suppkey = s_suppkey\n and s_nationkey = n_nationkey\n and n_name = \\'GERMANY\\'\ngroup by\n ps_partkey having\n sum(ps_supplycost * ps_availqty) > (\n select\n sum(ps_supplycost * ps_availqty) * 0.0100000000\n \n \n \n from\n partsupp,\n supplier,\n nation\n where\n ps_suppkey = s_suppkey\n and s_nationkey = n_nationkey\n and n_name = \\'GERMANY\\'\n )\norder by\n value desc;","sequential_pipe",84);
     X_4 := sql.mvc();
     C_5:bat[:oid] := sql.tid(X_4,"sys","supplier");
     X_8:bat[:oid] := sql.bind_idxbat(X_4,"sys","supplier","supplier_s_nationkey_fkey",0);
@@ -140,91 +139,6 @@
     X_99:bat[:int] := algebra.projectionpath(r1_156,C_94,X_57);
     X_100 := algebra.projection(r1_156,X_95);
     sql.resultSet(X_118,X_120,X_122,X_124,X_126,X_99,X_100);
-=======
-% 812 # length
-function user.s2_1{autoCommit=true}(A0:str,A1:sht,A2:str):void;
-    X_147:void := querylog.define("explain select\n\tps_partkey,\n\tsum(ps_supplycost * ps_availqty) as value\nfrom\n\tpartsupp,\n\tsupplier,\n\tnation\nwhere\n\tps_suppkey = s_suppkey\n\tand s_nationkey = n_nationkey\n\tand n_name = \\'GERMANY\\'\ngroup by\n\tps_partkey having\n\t\tsum(ps_supplycost * ps_availqty) > (\n\t\t\tselect\n\t\t\t\tsum(ps_supplycost * ps_availqty) * 0.0100000000\n\t\t\t--\t                                   ^^^^^^^^^^^^\n\t\t\t-- The above constant needs to be adjusted according\n\t\t\t-- to the scale factor (SF): constant = 0.0001 / SF.\n\t\t\tfrom\n\t\t\t\tpartsupp,\n\t\t\t\tsupplier,\n\t\t\t\tnation\n\t\t\twhere\n\t\t\t\tps_suppkey = s_suppkey\n\t\t\t\tand s_nationkey = n_nationkey\n\t\t\t\tand n_name = \\'GERMANY\\'\n\t\t)\norder by\n\tvalue desc;","sequential_pipe",84);
-    X_5 := sql.mvc();
-    X_6:bat[:oid,:oid]  := sql.tid(X_5,"sys","supplier");
-    X_9:bat[:oid,:oid]  := sql.bind_idxbat(X_5,"sys","supplier","supplier_s_nationkey_fkey",0);
-    (X_12,r1_12) := sql.bind_idxbat(X_5,"sys","supplier","supplier_s_nationkey_fkey",2);
-    X_15:bat[:oid,:oid]  := sql.bind_idxbat(X_5,"sys","supplier","supplier_s_nationkey_fkey",1);
-    X_17 := sql.delta(X_9,X_12,r1_12,X_15);
-    X_18 := algebra.leftfetchjoin(X_6,X_17);
-    X_19:bat[:oid,:oid]  := sql.tid(X_5,"sys","nation");
-    X_21:bat[:oid,:str]  := sql.bind(X_5,"sys","nation","n_name",0);
-    (X_23,r1_23) := sql.bind(X_5,"sys","nation","n_name",2);
-    X_25:bat[:oid,:str]  := sql.bind(X_5,"sys","nation","n_name",1);
-    X_26 := sql.delta(X_21,X_23,r1_23,X_25);
-    X_27 := algebra.leftfetchjoin(X_19,X_26);
-    X_84 := algebra.subselect(X_27,A2,A2,true,false,false);
-    X_86 := algebra.leftfetchjoin(X_84,X_19);
-    (X_87,r1_114) := algebra.subjoin(X_18,X_86,nil:BAT,nil:BAT,false,nil:lng);
-    X_91 := algebra.leftfetchjoin(X_87,X_6);
-    X_36:bat[:oid,:oid]  := sql.tid(X_5,"sys","partsupp");
-    X_38:bat[:oid,:oid]  := sql.bind_idxbat(X_5,"sys","partsupp","partsupp_ps_suppkey_fkey",0);
-    (X_41,r1_42) := sql.bind_idxbat(X_5,"sys","partsupp","partsupp_ps_suppkey_fkey",2);
-    X_43:bat[:oid,:oid]  := sql.bind_idxbat(X_5,"sys","partsupp","partsupp_ps_suppkey_fkey",1);
-    X_44 := sql.delta(X_38,X_41,r1_42,X_43);
-    X_45 := algebra.leftfetchjoin(X_36,X_44);
-    (X_92,r1_128) := algebra.subjoin(X_91,X_45,nil:BAT,nil:BAT,false,nil:lng);
-    X_63:bat[:oid,:lng]  := sql.bind(X_5,"sys","partsupp","ps_supplycost",0);
-    (X_65,r1_67) := sql.bind(X_5,"sys","partsupp","ps_supplycost",2);
-    X_67:bat[:oid,:lng]  := sql.bind(X_5,"sys","partsupp","ps_supplycost",1);
-    X_68 := sql.delta(X_63,X_65,r1_67,X_67);
-    X_69 := algebra.leftfetchjoin(X_36,X_68);
-    X_95 := algebra.leftfetchjoin(r1_128,X_69);
-    X_71:bat[:oid,:int]  := sql.bind(X_5,"sys","partsupp","ps_availqty",0);
-    (X_75,r1_77) := sql.bind(X_5,"sys","partsupp","ps_availqty",2);
-    X_77:bat[:oid,:int]  := sql.bind(X_5,"sys","partsupp","ps_availqty",1);
-    X_78 := sql.delta(X_71,X_75,r1_77,X_77);
-    X_79 := algebra.leftfetchjoin(X_36,X_78);
-    X_96 := algebra.leftfetchjoin(r1_128,X_79);
-    X_97:bat[:oid,:lng]  := batcalc.*(X_95,X_96);
-    X_98:lng  := aggr.sum(X_97);
-    X_99:lng := calc.*(X_98,A1);
-    X_28 := algebra.subselect(X_27,A0,A0,true,false,false);
-    X_30 := algebra.leftfetchjoin(X_28,X_19);
-    (X_31,r1_32) := algebra.subjoin(X_18,X_30,nil:BAT,nil:BAT,false,nil:lng);
-    X_35 := algebra.leftfetchjoin(X_31,X_6);
-    (X_46,r1_47) := algebra.subjoin(X_35,X_45,nil:BAT,nil:BAT,false,nil:lng);
-    X_70 := algebra.leftfetchjoin(r1_47,X_69);
-    X_80 := algebra.leftfetchjoin(r1_47,X_79);
-    X_81:bat[:oid,:lng] := batcalc.*(X_70,X_80);
-    X_48:bat[:oid,:int] := sql.bind(X_5,"sys","partsupp","ps_partkey",0);
-    (X_51,r1_52) := sql.bind(X_5,"sys","partsupp","ps_partkey",2);
-    X_54:bat[:oid,:int] := sql.bind(X_5,"sys","partsupp","ps_partkey",1);
-    X_56 := sql.delta(X_48,X_51,r1_52,X_54);
-    X_57:bat[:oid,:int] := algebra.leftfetchjoinPath(r1_47,X_36,X_56);
-    (X_58,r1_60,r2_60) := group.subgroupdone(X_57);
-    X_61 := algebra.leftfetchjoin(r1_60,X_57);
-    X_82:bat[:oid,:lng] := aggr.subsum(X_81,X_58,r1_60,true,true);
-    X_62 := bat.mirror(X_61);
-    X_101:lng := sql.dec_round(X_99,100);
-    X_117 := bat.new(nil:oid,nil:str);
-    X_125 := bat.append(X_117,"sys.partsupp");
-    X_135 := bat.append(X_125,"sys.L1");
-    X_120 := bat.new(nil:oid,nil:str);
-    X_127 := bat.append(X_120,"ps_partkey");
-    X_137 := bat.append(X_127,"value");
-    X_121 := bat.new(nil:oid,nil:str);
-    X_129 := bat.append(X_121,"int");
-    X_139 := bat.append(X_129,"decimal");
-    X_122 := bat.new(nil:oid,nil:int);
-    X_131 := bat.append(X_122,32);
-    X_141 := bat.append(X_131,19);
-    X_124 := bat.new(nil:oid,nil:int);
-    X_133 := bat.append(X_124,0);
-    X_143 := bat.append(X_133,2);
-    X_102 := sql.single(X_101);
-    (X_103,r1_160) := algebra.subthetajoin(X_82,X_102,nil:BAT,nil:BAT,1,true,nil:lng);
-    X_108 := algebra.tinter(X_62,X_103);
-    X_109 := algebra.leftfetchjoin(X_108,X_82);
-    (X_110,r1_167,r2_167) := algebra.subsort(X_109,true,false);
-    X_114:bat[:oid,:int] := algebra.leftfetchjoinPath(r1_167,X_108,X_61);
-    X_115 := algebra.leftfetchjoin(r1_167,X_109);
-    sql.resultSet(X_135,X_137,X_139,X_141,X_143,X_114,X_115);
->>>>>>> 6794fbd5
 end user.s2_1;
 
 # 22:53:28 >  
