--- conflicted
+++ resolved
@@ -44,13 +44,12 @@
 % clob # type
 % 561 # length
 function user.s2_1(A0:str,A1:str,A2:str,A3:str,A4:str,A5:str,A6:str):void;
-<<<<<<< HEAD
     X_206:void := querylog.define("explain\nselect c_city, s_city, d_year, sum(lo_revenue) as revenue\n from customer, lineorder, supplier, dwdate\n where lo_custkey = c_custkey\n and lo_suppkey = s_suppkey\n and lo_orderdate = d_datekey\n and c_nation = \\'UNITED KINGDOM\\'\n and (c_city=\\'UNITED KI1\\' or c_city=\\'UNITED KI5\\')\n and (s_city=\\'UNITED KI1\\' or s_city=\\'UNITED KI5\\')\n and s_nation = \\'UNITED KINGDOM\\'\n and d_yearmonth = \\'Dec1997\\'\n group by c_city, s_city, d_year\n order by d_year asc, revenue desc;","sequential_pipe",121);
     X_165 := bat.new(nil:str);
     X_172 := bat.append(X_165,"sys.customer");
     X_181 := bat.append(X_172,"sys.supplier");
     X_188 := bat.append(X_181,"sys.dwdate");
-    X_197 := bat.append(X_188,"sys.L1");
+    X_197 := bat.append(X_188,"sys.L2");
     X_167 := bat.new(nil:str);
     X_174 := bat.append(X_167,"c_city");
     X_183 := bat.append(X_174,"s_city");
@@ -164,127 +163,6 @@
     X_162 := algebra.projection(r1_163,X_149);
     X_163 := algebra.projection(r1_163,X_146);
     sql.resultSet(X_197,X_199,X_201,X_203,X_205,X_159,X_161,X_162,X_163);
-=======
-    X_163:void := querylog.define("explain\nselect c_city, s_city, d_year, sum(lo_revenue) as revenue\n from customer, lineorder, supplier, dwdate\n where lo_custkey = c_custkey\n and lo_suppkey = s_suppkey\n and lo_orderdate = d_datekey\n and c_nation = \\'UNITED KINGDOM\\'\n and (c_city=\\'UNITED KI1\\' or c_city=\\'UNITED KI5\\')\n and (s_city=\\'UNITED KI1\\' or s_city=\\'UNITED KI5\\')\n and s_nation = \\'UNITED KINGDOM\\'\n and d_yearmonth = \\'Dec1997\\'\n group by c_city, s_city, d_year\n order by d_year asc, revenue desc;","sequential_pipe",121);
-    X_125 := bat.new(nil:oid,nil:str);
-    X_133 := bat.append(X_125,"sys.customer");
-    X_140 := bat.append(X_133,"sys.supplier");
-    X_146 := bat.append(X_140,"sys.dwdate");
-    X_154 := bat.append(X_146,"sys.L2");
-    X_128 := bat.new(nil:oid,nil:str);
-    X_135 := bat.append(X_128,"c_city");
-    X_142 := bat.append(X_135,"s_city");
-    X_148 := bat.append(X_142,"d_year");
-    X_156 := bat.append(X_148,"revenue");
-    X_129 := bat.new(nil:oid,nil:str);
-    X_136 := bat.append(X_129,"clob");
-    X_143 := bat.append(X_136,"clob");
-    X_149 := bat.append(X_143,"int");
-    X_158 := bat.append(X_149,"bigint");
-    X_130 := bat.new(nil:oid,nil:int);
-    X_138 := bat.append(X_130,0);
-    X_144 := bat.append(X_138,0);
-    X_151 := bat.append(X_144,32);
-    X_160 := bat.append(X_151,64);
-    X_132 := bat.new(nil:oid,nil:int);
-    X_139 := bat.append(X_132,0);
-    X_145 := bat.append(X_139,0);
-    X_153 := bat.append(X_145,0);
-    X_162 := bat.append(X_153,0);
-    X_8 := sql.mvc();
-    C_9:bat[:oid] := sql.tid(X_8,"sys","lineorder");
-    X_12:bat[:oid] := sql.bind_idxbat(X_8,"sys","lineorder","lineorder_lo_custkey_fkey",0);
-    (X_15,r1_15) := sql.bind_idxbat(X_8,"sys","lineorder","lineorder_lo_custkey_fkey",2);
-    X_18:bat[:oid] := sql.bind_idxbat(X_8,"sys","lineorder","lineorder_lo_custkey_fkey",1);
-    X_20 := sql.projectdelta(C_9,X_12,X_15,r1_15,X_18);
-    X_23:bat[:str] := sql.bind(X_8,"sys","customer","c_city",0);
-    X_28:bat[:str] := sql.bind(X_8,"sys","customer","c_nation",0);
-    C_21:bat[:oid] := sql.tid(X_8,"sys","customer");
-    C_172 := algebra.subselect(X_28,C_21,A0,A0,true,false,false);
-    (C_30,r1_34) := sql.bind(X_8,"sys","customer","c_nation",2);
-    C_173 := algebra.subselect(r1_34,nil:bat[:oid],A0,A0,true,false,false);
-    X_32:bat[:str] := sql.bind(X_8,"sys","customer","c_nation",1);
-    C_175 := algebra.subselect(X_32,C_21,A0,A0,true,false,false);
-    C_33 := sql.subdelta(C_172,C_21,C_30,C_173,C_175);
-    C_176 := algebra.subselect(X_23,C_33,A1,A1,true,false,false);
-    (C_25,r1_26) := sql.bind(X_8,"sys","customer","c_city",2);
-    C_177 := algebra.subselect(r1_26,nil:bat[:oid],A1,A1,true,false,false);
-    X_27:bat[:str] := sql.bind(X_8,"sys","customer","c_city",1);
-    C_178 := algebra.subselect(X_27,C_33,A1,A1,true,false,false);
-    C_36 := sql.subdelta(C_176,C_33,C_25,C_177,C_178);
-    C_179 := algebra.subselect(X_23,C_33,A2,A2,true,false,false);
-    C_180 := algebra.subselect(r1_26,nil:bat[:oid],A2,A2,true,false,false);
-    C_181 := algebra.subselect(X_27,C_33,A2,A2,true,false,false);
-    C_37 := sql.subdelta(C_179,C_33,C_25,C_180,C_181);
-    X_38 := bat.mergecand(C_36,C_37);
-    (X_39,r1_49) := algebra.subjoin(X_20,X_38,nil:BAT,nil:BAT,false,nil:lng);
-    X_43:bat[:oid] := sql.bind_idxbat(X_8,"sys","lineorder","lineorder_lo_suppkey_fkey",0);
-    (X_45,r1_56) := sql.bind_idxbat(X_8,"sys","lineorder","lineorder_lo_suppkey_fkey",2);
-    X_47:bat[:oid] := sql.bind_idxbat(X_8,"sys","lineorder","lineorder_lo_suppkey_fkey",1);
-    X_48 := sql.projectdelta(C_9,X_43,X_45,r1_56,X_47);
-    X_49 := algebra.projection(X_39,X_48);
-    X_52:bat[:str] := sql.bind(X_8,"sys","supplier","s_city",0);
-    X_57:bat[:str] := sql.bind(X_8,"sys","supplier","s_nation",0);
-    C_50:bat[:oid] := sql.tid(X_8,"sys","supplier");
-    C_182 := algebra.subselect(X_57,C_50,A5,A5,true,false,false);
-    (C_59,r1_74) := sql.bind(X_8,"sys","supplier","s_nation",2);
-    C_183 := algebra.subselect(r1_74,nil:bat[:oid],A5,A5,true,false,false);
-    X_61:bat[:str] := sql.bind(X_8,"sys","supplier","s_nation",1);
-    C_184 := algebra.subselect(X_61,C_50,A5,A5,true,false,false);
-    C_62 := sql.subdelta(C_182,C_50,C_59,C_183,C_184);
-    C_185 := algebra.subselect(X_52,C_62,A3,A3,true,false,false);
-    (C_54,r1_66) := sql.bind(X_8,"sys","supplier","s_city",2);
-    C_186 := algebra.subselect(r1_66,nil:bat[:oid],A3,A3,true,false,false);
-    X_56:bat[:str] := sql.bind(X_8,"sys","supplier","s_city",1);
-    C_187 := algebra.subselect(X_56,C_62,A3,A3,true,false,false);
-    C_63 := sql.subdelta(C_185,C_62,C_54,C_186,C_187);
-    C_188 := algebra.subselect(X_52,C_62,A4,A4,true,false,false);
-    C_189 := algebra.subselect(r1_66,nil:bat[:oid],A4,A4,true,false,false);
-    C_190 := algebra.subselect(X_56,C_62,A4,A4,true,false,false);
-    C_64 := sql.subdelta(C_188,C_62,C_54,C_189,C_190);
-    X_65 := bat.mergecand(C_63,C_64);
-    (X_66,r1_89) := algebra.subjoin(X_49,X_65,nil:BAT,nil:BAT,false,nil:lng);
-    X_68:bat[:oid] := sql.bind_idxbat(X_8,"sys","lineorder","lineorder_lo_orderdate_fkey",0);
-    (X_70,r1_96) := sql.bind_idxbat(X_8,"sys","lineorder","lineorder_lo_orderdate_fkey",2);
-    X_72:bat[:oid] := sql.bind_idxbat(X_8,"sys","lineorder","lineorder_lo_orderdate_fkey",1);
-    X_73 := sql.projectdelta(C_9,X_68,X_70,r1_96,X_72);
-    X_74:bat[:oid] := algebra.projectionpath(X_66,X_39,X_73);
-    X_77:bat[:str] := sql.bind(X_8,"sys","dwdate","d_yearmonth",0);
-    C_75:bat[:oid] := sql.tid(X_8,"sys","dwdate");
-    C_191 := algebra.subselect(X_77,C_75,A6,A6,true,false,false);
-    (C_79,r1_107) := sql.bind(X_8,"sys","dwdate","d_yearmonth",2);
-    C_192 := algebra.subselect(r1_107,nil:bat[:oid],A6,A6,true,false,false);
-    X_81:bat[:str] := sql.bind(X_8,"sys","dwdate","d_yearmonth",1);
-    C_193 := algebra.subselect(X_81,C_75,A6,A6,true,false,false);
-    C_82 := sql.subdelta(C_191,C_75,C_79,C_192,C_193);
-    (X_83,r1_116) := algebra.subjoin(X_74,C_82,nil:BAT,nil:BAT,false,nil:lng);
-    X_85:bat[:int] := sql.bind(X_8,"sys","lineorder","lo_revenue",0);
-    (C_87,r1_121) := sql.bind(X_8,"sys","lineorder","lo_revenue",2);
-    X_89:bat[:int] := sql.bind(X_8,"sys","lineorder","lo_revenue",1);
-    X_90 := sql.projectdelta(C_9,X_85,C_87,r1_121,X_89);
-    X_91:bat[:int] := algebra.projectionpath(X_83,X_66,X_39,X_90);
-    X_92 := sql.projectdelta(X_65,X_52,C_54,r1_66,X_56);
-    X_93:bat[:str] := algebra.projectionpath(X_83,r1_89,X_92);
-    X_94 := sql.projectdelta(X_38,X_23,C_25,r1_26,X_27);
-    X_95:bat[:str] := algebra.projectionpath(X_83,X_66,r1_49,X_94);
-    X_96:bat[:int] := sql.bind(X_8,"sys","dwdate","d_year",0);
-    (C_98,r1_138) := sql.bind(X_8,"sys","dwdate","d_year",2);
-    X_100:bat[:int] := sql.bind(X_8,"sys","dwdate","d_year",1);
-    X_101 := sql.projectdelta(C_82,X_96,C_98,r1_138,X_100);
-    X_102 := algebra.projection(r1_116,X_101);
-    (X_103,r1_145,r2_145) := group.subgroup(X_102);
-    (X_106,r1_148,r2_148) := group.subgroup(X_95,X_103);
-    (X_109,r1_151,r2_151) := group.subgroupdone(X_93,X_106);
-    X_112:bat[:lng] := aggr.subsum(X_91,X_109,r1_151,true,true);
-    X_113 := algebra.projection(r1_151,X_102);
-    (X_114,r1_158,r2_158) := algebra.subsort(X_113,false,false);
-    (X_117,r1_163,r2_163) := algebra.subsort(X_112,r1_158,r2_158,true,false);
-    X_120:bat[:str] := algebra.projectionpath(r1_163,r1_151,X_95);
-    X_121:bat[:str] := algebra.projectionpath(r1_163,r1_151,X_93);
-    X_122 := algebra.projection(r1_163,X_113);
-    X_123 := algebra.projection(r1_163,X_112);
-    sql.resultSet(X_154,X_156,X_158,X_160,X_162,X_120,X_121,X_122,X_123);
->>>>>>> 9c458830
 end user.s2_1;
 
 # 23:10:47 >  
