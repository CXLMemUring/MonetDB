--- conflicted
+++ resolved
@@ -43,57 +43,33 @@
 % mal # name
 % clob # type
 % 554 # length
-<<<<<<< HEAD
 function user.s4_1():void;
-    X_198:void := querylog.define("explain\nselect d_year, s_nation, p_category, sum(lo_revenue-lo_supplycost) as profit1\n from dwdate, customer, supplier, part, lineorder\n where lo_custkey = c_custkey\n and lo_suppkey = s_suppkey\n and lo_partkey = p_partkey\n and lo_orderdate = d_datekey\n and c_region = \\'AMERICA\\'\n and s_region = \\'AMERICA\\'\n and (d_year = 1997 or d_year = 1998)\n and (p_mfgr = \\'MFGR#1\\' or p_mfgr = \\'MFGR#2\\')\n group by d_year, s_nation, p_category\n order by d_year, s_nation, p_category;","sequential_pipe",129);
-    X_160 := bat.new(nil:oid,nil:str);
-    X_168 := bat.append(X_160,"sys.dwdate");
-    X_176 := bat.append(X_168,"sys.supplier");
-    X_183 := bat.append(X_176,"sys.part");
-    X_189 := bat.append(X_183,"sys.L1");
-    X_163 := bat.new(nil:oid,nil:str);
-=======
-function user.s2_1(A0:str,A1:str,A2:int,A3:int,A4:str,A5:str):void;
-    X_198:void := querylog.define("explain\nselect d_year, s_nation, p_category, sum(lo_revenue-lo_supplycost) as profit1\n from dwdate, customer, supplier, part, lineorder\n where lo_custkey = c_custkey\n and lo_suppkey = s_suppkey\n and lo_partkey = p_partkey\n and lo_orderdate = d_datekey\n and c_region = \\'AMERICA\\'\n and s_region = \\'AMERICA\\'\n and (d_year = 1997 or d_year = 1998)\n and (p_mfgr = \\'MFGR#1\\' or p_mfgr = \\'MFGR#2\\')\n group by d_year, s_nation, p_category\n order by d_year, s_nation, p_category;","sequential_pipe",129);
-    X_161 := bat.new(nil:str);
-    X_168 := bat.append(X_161,"sys.dwdate");
-    X_176 := bat.append(X_168,"sys.supplier");
-    X_183 := bat.append(X_176,"sys.part");
-    X_189 := bat.append(X_183,"sys.L1");
+    X_197:void := querylog.define("explain\nselect d_year, s_nation, p_category, sum(lo_revenue-lo_supplycost) as profit1\n from dwdate, customer, supplier, part, lineorder\n where lo_custkey = c_custkey\n and lo_suppkey = s_suppkey\n and lo_partkey = p_partkey\n and lo_orderdate = d_datekey\n and c_region = \\'AMERICA\\'\n and s_region = \\'AMERICA\\'\n and (d_year = 1997 or d_year = 1998)\n and (p_mfgr = \\'MFGR#1\\' or p_mfgr = \\'MFGR#2\\')\n group by d_year, s_nation, p_category\n order by d_year, s_nation, p_category;","sequential_pipe",129);
+    X_160 := bat.new(nil:str);
+    X_167 := bat.append(X_160,"sys.dwdate");
+    X_175 := bat.append(X_167,"sys.supplier");
+    X_182 := bat.append(X_175,"sys.part");
+    X_188 := bat.append(X_182,"sys.L1");
+    X_162 := bat.new(nil:str);
+    X_169 := bat.append(X_162,"d_year");
+    X_177 := bat.append(X_169,"s_nation");
+    X_184 := bat.append(X_177,"p_category");
+    X_190 := bat.append(X_184,"profit1");
     X_163 := bat.new(nil:str);
->>>>>>> b1b2f895
-    X_170 := bat.append(X_163,"d_year");
-    X_178 := bat.append(X_170,"s_nation");
-    X_185 := bat.append(X_178,"p_category");
-    X_191 := bat.append(X_185,"profit1");
-<<<<<<< HEAD
-    X_164 := bat.new(nil:oid,nil:str);
-=======
-    X_164 := bat.new(nil:str);
->>>>>>> b1b2f895
-    X_171 := bat.append(X_164,"int");
-    X_179 := bat.append(X_171,"clob");
-    X_186 := bat.append(X_179,"clob");
-    X_193 := bat.append(X_186,"bigint");
-<<<<<<< HEAD
-    X_165 := bat.new(nil:oid,nil:int);
-=======
-    X_165 := bat.new(nil:int);
->>>>>>> b1b2f895
-    X_173 := bat.append(X_165,32);
-    X_181 := bat.append(X_173,0);
+    X_170 := bat.append(X_163,"int");
+    X_178 := bat.append(X_170,"clob");
+    X_185 := bat.append(X_178,"clob");
+    X_192 := bat.append(X_185,"bigint");
+    X_164 := bat.new(nil:int);
+    X_172 := bat.append(X_164,32);
+    X_180 := bat.append(X_172,0);
+    X_186 := bat.append(X_180,0);
+    X_194 := bat.append(X_186,64);
+    X_166 := bat.new(nil:int);
+    X_174 := bat.append(X_166,0);
+    X_181 := bat.append(X_174,0);
     X_187 := bat.append(X_181,0);
-    X_195 := bat.append(X_187,64);
-<<<<<<< HEAD
-    X_167 := bat.new(nil:oid,nil:int);
-=======
-    X_167 := bat.new(nil:int);
->>>>>>> b1b2f895
-    X_175 := bat.append(X_167,0);
-    X_182 := bat.append(X_175,0);
-    X_188 := bat.append(X_182,0);
-    X_197 := bat.append(X_188,0);
-<<<<<<< HEAD
+    X_196 := bat.append(X_187,0);
     X_6 := sql.mvc();
     C_7:bat[:oid] := sql.tid(X_6,"sys","lineorder");
     X_10:bat[:oid] := sql.bind_idxbat(X_6,"sys","lineorder","lineorder_lo_orderdate_fkey",0);
@@ -194,7 +170,7 @@
     X_138 := algebra.projection(r1_170,X_126);
     X_139 := algebra.projection(r1_170,X_125);
     X_158 := algebra.projection(r1_170,X_157);
-    sql.resultSet(X_189,X_191,X_193,X_195,X_197,X_137,X_138,X_139,X_158);
+    sql.resultSet(X_188,X_190,X_192,X_194,X_196,X_137,X_138,X_139,X_158);
 end user.s4_1;
 #inline               actions= 0 time=11 usec 
 #candidates           actions= 1 time=149 usec 
@@ -221,110 +197,6 @@
 #profiler             actions= 1 time=116 usec 
 #garbageCollector     actions= 1 time=160 usec 
 #total                actions= 1 time=2829 usec 
-=======
-    X_7 := sql.mvc();
-    C_8:bat[:oid] := sql.tid(X_7,"sys","lineorder");
-    X_11:bat[:oid] := sql.bind_idxbat(X_7,"sys","lineorder","lineorder_lo_orderdate_fkey",0);
-    (X_14,r1_14) := sql.bind_idxbat(X_7,"sys","lineorder","lineorder_lo_orderdate_fkey",2);
-    X_17:bat[:oid] := sql.bind_idxbat(X_7,"sys","lineorder","lineorder_lo_orderdate_fkey",1);
-    X_19 := sql.delta(X_11,X_14,r1_14,X_17);
-    X_20 := algebra.projection(C_8,X_19);
-    C_21:bat[:oid] := sql.tid(X_7,"sys","dwdate");
-    X_23:bat[:int] := sql.bind(X_7,"sys","dwdate","d_year",0);
-    (C_25,r1_25) := sql.bind(X_7,"sys","dwdate","d_year",2);
-    X_27:bat[:int] := sql.bind(X_7,"sys","dwdate","d_year",1);
-    X_28 := sql.delta(X_23,C_25,r1_25,X_27);
-    X_29 := algebra.projection(C_21,X_28);
-    C_30 := algebra.subselect(X_29,A2,A2,true,false,false);
-    C_33 := algebra.subselect(X_29,A3,A3,true,false,false);
-    X_34 := bat.mergecand(C_30,C_33);
-    X_35 := algebra.projection(X_34,C_21);
-    (X_36,r1_39) := algebra.subjoin(X_20,X_35,nil:BAT,nil:BAT,false,nil:lng);
-    X_40:bat[:oid] := sql.bind_idxbat(X_7,"sys","lineorder","lineorder_lo_partkey_fkey",0);
-    (X_42,r1_46) := sql.bind_idxbat(X_7,"sys","lineorder","lineorder_lo_partkey_fkey",2);
-    X_44:bat[:oid] := sql.bind_idxbat(X_7,"sys","lineorder","lineorder_lo_partkey_fkey",1);
-    X_45 := sql.delta(X_40,X_42,r1_46,X_44);
-    X_46:bat[:oid] := algebra.projectionpath(X_36,C_8,X_45);
-    C_47:bat[:oid] := sql.tid(X_7,"sys","part");
-    X_49:bat[:str] := sql.bind(X_7,"sys","part","p_mfgr",0);
-    (C_51,r1_56) := sql.bind(X_7,"sys","part","p_mfgr",2);
-    X_53:bat[:str] := sql.bind(X_7,"sys","part","p_mfgr",1);
-    X_54 := sql.delta(X_49,C_51,r1_56,X_53);
-    X_55 := algebra.projection(C_47,X_54);
-    C_56 := algebra.subselect(X_55,A4,A4,true,false,false);
-    C_57 := algebra.subselect(X_55,A5,A5,true,false,false);
-    X_58 := bat.mergecand(C_56,C_57);
-    X_59 := algebra.projection(X_58,C_47);
-    (X_60,r1_68) := algebra.subjoin(X_46,X_59,nil:BAT,nil:BAT,false,nil:lng);
-    X_62:bat[:oid] := sql.bind_idxbat(X_7,"sys","lineorder","lineorder_lo_suppkey_fkey",0);
-    (X_64,r1_73) := sql.bind_idxbat(X_7,"sys","lineorder","lineorder_lo_suppkey_fkey",2);
-    X_66:bat[:oid] := sql.bind_idxbat(X_7,"sys","lineorder","lineorder_lo_suppkey_fkey",1);
-    X_67 := sql.delta(X_62,X_64,r1_73,X_66);
-    X_68:bat[:oid] := algebra.projectionpath(X_60,X_36,C_8,X_67);
-    C_69:bat[:oid] := sql.tid(X_7,"sys","supplier");
-    X_71:bat[:str] := sql.bind(X_7,"sys","supplier","s_region",0);
-    (C_73,r1_84) := sql.bind(X_7,"sys","supplier","s_region",2);
-    X_75:bat[:str] := sql.bind(X_7,"sys","supplier","s_region",1);
-    X_76 := sql.delta(X_71,C_73,r1_84,X_75);
-    X_77 := algebra.projection(C_69,X_76);
-    C_78 := algebra.subselect(X_77,A1,A1,true,false,false);
-    X_79 := algebra.projection(C_78,C_69);
-    (X_80,r1_92) := algebra.subjoin(X_68,X_79,nil:BAT,nil:BAT,false,nil:lng);
-    X_82:bat[:oid] := sql.bind_idxbat(X_7,"sys","lineorder","lineorder_lo_custkey_fkey",0);
-    (X_84,r1_99) := sql.bind_idxbat(X_7,"sys","lineorder","lineorder_lo_custkey_fkey",2);
-    X_86:bat[:oid] := sql.bind_idxbat(X_7,"sys","lineorder","lineorder_lo_custkey_fkey",1);
-    X_87 := sql.delta(X_82,X_84,r1_99,X_86);
-    X_88:bat[:oid] := algebra.projectionpath(X_80,X_60,X_36,C_8,X_87);
-    C_89:bat[:oid] := sql.tid(X_7,"sys","customer");
-    X_91:bat[:str] := sql.bind(X_7,"sys","customer","c_region",0);
-    (C_93,r1_111) := sql.bind(X_7,"sys","customer","c_region",2);
-    X_95:bat[:str] := sql.bind(X_7,"sys","customer","c_region",1);
-    X_96 := sql.delta(X_91,C_93,r1_111,X_95);
-    X_97 := algebra.projection(C_89,X_96);
-    C_98 := algebra.subselect(X_97,A0,A0,true,false,false);
-    X_99 := algebra.projection(C_98,C_89);
-    (X_100,r1_122) := algebra.subjoin(X_88,X_99,nil:BAT,nil:BAT,false,nil:lng);
-    X_102:bat[:str] := sql.bind(X_7,"sys","part","p_category",0);
-    (C_104,r1_126) := sql.bind(X_7,"sys","part","p_category",2);
-    X_106:bat[:str] := sql.bind(X_7,"sys","part","p_category",1);
-    X_107 := sql.delta(X_102,C_104,r1_126,X_106);
-    X_108:bat[:str] := algebra.projectionpath(X_100,X_80,r1_68,X_58,C_47,X_107);
-    X_109:bat[:str] := sql.bind(X_7,"sys","supplier","s_nation",0);
-    (C_111,r1_137) := sql.bind(X_7,"sys","supplier","s_nation",2);
-    X_113:bat[:str] := sql.bind(X_7,"sys","supplier","s_nation",1);
-    X_114 := sql.delta(X_109,C_111,r1_137,X_113);
-    X_115:bat[:str] := algebra.projectionpath(X_100,r1_92,C_78,C_69,X_114);
-    X_116:bat[:int] := algebra.projectionpath(X_100,X_80,X_60,r1_39,X_34,X_29);
-    (X_117,r1_150,r2_150) := group.subgroup(X_116);
-    (X_120,r1_153,r2_153) := group.subgroup(X_115,X_117);
-    (X_123,r1_156,r2_156) := group.subgroupdone(X_108,X_120);
-    X_126 := algebra.projection(r1_156,X_108);
-    X_127 := algebra.projection(r1_156,X_115);
-    X_128 := algebra.projection(r1_156,X_116);
-    X_141:bat[:int] := sql.bind(X_7,"sys","lineorder","lo_revenue",0);
-    (C_143,r1_178) := sql.bind(X_7,"sys","lineorder","lo_revenue",2);
-    X_145:bat[:int] := sql.bind(X_7,"sys","lineorder","lo_revenue",1);
-    X_146 := sql.delta(X_141,C_143,r1_178,X_145);
-    X_147:bat[:int] := algebra.projectionpath(X_100,X_80,X_60,X_36,C_8,X_146);
-    X_148 := batcalc.lng(X_147);
-    X_149:bat[:int] := sql.bind(X_7,"sys","lineorder","lo_supplycost",0);
-    (C_151,r1_190) := sql.bind(X_7,"sys","lineorder","lo_supplycost",2);
-    X_153:bat[:int] := sql.bind(X_7,"sys","lineorder","lo_supplycost",1);
-    X_154 := sql.delta(X_149,C_151,r1_190,X_153);
-    X_155:bat[:int] := algebra.projectionpath(X_100,X_80,X_60,X_36,C_8,X_154);
-    X_156 := batcalc.lng(X_155);
-    X_157:bat[:lng] := batcalc.-(X_148,X_156);
-    X_158:bat[:lng] := aggr.subsum(X_157,X_123,r1_156,true,true);
-    (X_129,r1_162,r2_162) := algebra.subsort(X_128,false,false);
-    (X_132,r1_167,r2_167) := algebra.subsort(X_127,r1_162,r2_162,false,false);
-    (X_135,r1_170,r2_170) := algebra.subsort(X_126,r1_167,r2_167,false,false);
-    X_138 := algebra.projection(r1_170,X_128);
-    X_139 := algebra.projection(r1_170,X_127);
-    X_140 := algebra.projection(r1_170,X_126);
-    X_159 := algebra.projection(r1_170,X_158);
-    sql.resultSet(X_189,X_191,X_193,X_195,X_197,X_138,X_139,X_140,X_159);
-end user.s2_1;
->>>>>>> b1b2f895
 
 # 23:10:48 >  
 # 23:10:48 >  "Done."
