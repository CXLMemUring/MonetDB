--- conflicted
+++ resolved
@@ -42,31 +42,7 @@
 % mal # name
 % clob # type
 % 390 # length
-<<<<<<< HEAD
 function user.s4_1():void;
-    X_126:void := querylog.define("explain\nselect sum(lo_revenue), d_year, p_brand1\n from lineorder, dwdate, part, supplier\n where lo_orderdate = d_datekey\n and lo_partkey = p_partkey\n and lo_suppkey = s_suppkey\n \n \n and p_brand1 between \\'MFGR#2221\\' and \\'MFGR#2228\\'\n and s_region = \\'ASIA\\'\n group by d_year, p_brand1\n order by d_year, p_brand1;","sequential_pipe",82);
-    X_94 := bat.new(nil:oid,nil:str);
-    X_102 := bat.append(X_94,"sys.L1");
-    X_111 := bat.append(X_102,"sys.dwdate");
-    X_119 := bat.append(X_111,"sys.part");
-    X_97 := bat.new(nil:oid,nil:str);
-    X_104 := bat.append(X_97,"L1");
-    X_113 := bat.append(X_104,"d_year");
-    X_121 := bat.append(X_113,"p_brand1");
-    X_98 := bat.new(nil:oid,nil:str);
-    X_106 := bat.append(X_98,"hugeint");
-    X_114 := bat.append(X_106,"int");
-    X_122 := bat.append(X_114,"clob");
-    X_99 := bat.new(nil:oid,nil:int);
-    X_108 := bat.append(X_99,128);
-    X_116 := bat.append(X_108,32);
-    X_124 := bat.append(X_116,0);
-    X_101 := bat.new(nil:oid,nil:int);
-    X_110 := bat.append(X_101,0);
-    X_118 := bat.append(X_110,0);
-    X_125 := bat.append(X_118,0);
-=======
-function user.s2_1(A0:str,A1:str,A2:str):void;
     X_125:void := querylog.define("explain\nselect sum(lo_revenue), d_year, p_brand1\n from lineorder, dwdate, part, supplier\n where lo_orderdate = d_datekey\n and lo_partkey = p_partkey\n and lo_suppkey = s_suppkey\n \n \n and p_brand1 between \\'MFGR#2221\\' and \\'MFGR#2228\\'\n and s_region = \\'ASIA\\'\n group by d_year, p_brand1\n order by d_year, p_brand1;","sequential_pipe",82);
     X_94 := bat.new(nil:str);
     X_101 := bat.append(X_94,"sys.L1");
@@ -88,7 +64,6 @@
     X_109 := bat.append(X_100,0);
     X_117 := bat.append(X_109,0);
     X_124 := bat.append(X_117,0);
->>>>>>> b1b2f895
     X_4 := sql.mvc();
     C_5:bat[:oid] := sql.tid(X_4,"sys","lineorder");
     X_8:bat[:oid] := sql.bind_idxbat(X_4,"sys","lineorder","lineorder_lo_partkey_fkey",0);
@@ -97,21 +72,12 @@
     X_16 := sql.projectdelta(C_5,X_8,X_11,r1_11,X_14);
     X_19:bat[:str] := sql.bind(X_4,"sys","part","p_brand1",0);
     C_17:bat[:oid] := sql.tid(X_4,"sys","part");
-<<<<<<< HEAD
-    C_142 := algebra.subselect(X_19,C_17,"MFGR#2221","MFGR#2228",true,true,false);
+    C_141 := algebra.subselect(X_19,C_17,"MFGR#2221","MFGR#2228",true,true,false);
     (C_21,r1_22) := sql.bind(X_4,"sys","part","p_brand1",2);
-    C_143 := algebra.subselect(r1_22,nil:bat[:oid],"MFGR#2221","MFGR#2228",true,true,false);
+    C_142 := algebra.subselect(r1_22,nil:bat[:oid],"MFGR#2221","MFGR#2228",true,true,false);
     X_23:bat[:str] := sql.bind(X_4,"sys","part","p_brand1",1);
-    C_145 := algebra.subselect(X_23,C_17,"MFGR#2221","MFGR#2228",true,true,false);
-    C_24 := sql.subdelta(C_142,C_17,C_21,C_143,C_145);
-=======
-    C_141 := algebra.subselect(X_19,C_17,A0,A1,true,true,false);
-    (C_21,r1_22) := sql.bind(X_4,"sys","part","p_brand1",2);
-    C_142 := algebra.subselect(r1_22,nil:bat[:oid],A0,A1,true,true,false);
-    X_23:bat[:str] := sql.bind(X_4,"sys","part","p_brand1",1);
-    C_144 := algebra.subselect(X_23,C_17,A0,A1,true,true,false);
+    C_144 := algebra.subselect(X_23,C_17,"MFGR#2221","MFGR#2228",true,true,false);
     C_24 := sql.subdelta(C_141,C_17,C_21,C_142,C_144);
->>>>>>> b1b2f895
     (X_27,r1_34) := algebra.subjoin(X_16,C_24,nil:BAT,nil:BAT,false,nil:lng);
     X_31:bat[:oid] := sql.bind_idxbat(X_4,"sys","lineorder","lineorder_lo_suppkey_fkey",0);
     (X_33,r1_41) := sql.bind_idxbat(X_4,"sys","lineorder","lineorder_lo_suppkey_fkey",2);
@@ -120,21 +86,12 @@
     X_37 := algebra.projection(X_27,X_36);
     X_40:bat[:str] := sql.bind(X_4,"sys","supplier","s_region",0);
     C_38:bat[:oid] := sql.tid(X_4,"sys","supplier");
-<<<<<<< HEAD
-    C_146 := algebra.subselect(X_40,C_38,"ASIA","ASIA",true,false,false);
+    C_145 := algebra.subselect(X_40,C_38,"ASIA","ASIA",true,false,false);
     (C_42,r1_51) := sql.bind(X_4,"sys","supplier","s_region",2);
-    C_147 := algebra.subselect(r1_51,nil:bat[:oid],"ASIA","ASIA",true,false,false);
+    C_146 := algebra.subselect(r1_51,nil:bat[:oid],"ASIA","ASIA",true,false,false);
     X_44:bat[:str] := sql.bind(X_4,"sys","supplier","s_region",1);
-    C_148 := algebra.subselect(X_44,C_38,"ASIA","ASIA",true,false,false);
-    C_45 := sql.subdelta(C_146,C_38,C_42,C_147,C_148);
-=======
-    C_145 := algebra.subselect(X_40,C_38,A2,A2,true,false,false);
-    (C_42,r1_51) := sql.bind(X_4,"sys","supplier","s_region",2);
-    C_146 := algebra.subselect(r1_51,nil:bat[:oid],A2,A2,true,false,false);
-    X_44:bat[:str] := sql.bind(X_4,"sys","supplier","s_region",1);
-    C_147 := algebra.subselect(X_44,C_38,A2,A2,true,false,false);
+    C_147 := algebra.subselect(X_44,C_38,"ASIA","ASIA",true,false,false);
     C_45 := sql.subdelta(C_145,C_38,C_42,C_146,C_147);
->>>>>>> b1b2f895
     (X_46,r1_59) := algebra.subjoin(X_37,C_45,nil:BAT,nil:BAT,false,nil:lng);
     X_48:bat[:oid] := sql.bind_idxbat(X_4,"sys","lineorder","lineorder_lo_orderdate_fkey",0);
     (X_50,r1_63) := sql.bind_idxbat(X_4,"sys","lineorder","lineorder_lo_orderdate_fkey",2);
@@ -165,8 +122,7 @@
     X_90 := algebra.projection(r1_101,X_89);
     X_91 := algebra.projection(r1_101,X_75);
     X_92 := algebra.projection(r1_101,X_74);
-<<<<<<< HEAD
-    sql.resultSet(X_119,X_121,X_122,X_124,X_125,X_90,X_91,X_92);
+    sql.resultSet(X_118,X_120,X_121,X_123,X_124,X_90,X_91,X_92);
 end user.s4_1;
 #inline               actions= 0 time=7 usec 
 #candidates           actions= 1 time=100 usec 
@@ -193,10 +149,6 @@
 #profiler             actions= 1 time=66 usec 
 #garbageCollector     actions= 1 time=85 usec 
 #total                actions= 1 time=1766 usec 
-=======
-    sql.resultSet(X_118,X_120,X_121,X_123,X_124,X_90,X_91,X_92);
-end user.s2_1;
->>>>>>> b1b2f895
 
 # 23:10:46 >  
 # 23:10:46 >  "Done."
