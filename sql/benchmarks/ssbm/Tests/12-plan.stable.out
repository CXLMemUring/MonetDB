stdout of test '12-plan` in directory 'sql/benchmarks/ssbm` itself:


# 23:08:59 >  
# 23:08:59 >  "mserver5" "--debug=10" "--set" "gdk_nr_threads=0" "--set" "mapi_open=true" "--set" "mapi_port=36026" "--set" "mapi_usock=/var/tmp/mtest-16251/.s.monetdb.36026" "--set" "monet_prompt=" "--forcemito" "--set" "mal_listing=2" "--dbpath=/ufs/manegold/_/Monet/HG/Feb2013/prefix/--disable-debug_--enable-assert_--enable-optimize/var/MonetDB/mTests_sql_benchmarks_ssbm" "--set" "mal_listing=0"
# 23:08:59 >  

# MonetDB 5 server v11.15.12
# This is an unreleased version
# Serving database 'mTests_sql_benchmarks_ssbm', using 8 threads
# Compiled for x86_64-unknown-linux-gnu/64bit with 64bit OIDs dynamically linked
# Found 15.591 GiB available main-memory.
# Copyright (c) 1993-July 2008 CWI.
# Copyright (c) August 2008-2015 MonetDB B.V., all rights reserved
# Visit http://www.monetdb.org/ for further information
# Listening for connection requests on mapi:monetdb://rome.ins.cwi.nl:36026/
# Listening for UNIX domain connection requests on mapi:monetdb:///var/tmp/mtest-16251/.s.monetdb.36026
# MonetDB/GIS module loaded
# MonetDB/JAQL module loaded
# MonetDB/SQL module loaded

Ready.

# 23:08:59 >  
# 23:08:59 >  "/usr/bin/python2" "12-plan.SQL.py" "12-plan"
# 23:08:59 >  

#plan
#select d_year, s_nation, p_category, sum(lo_revenue-lo_supplycost) as profit1
#	from dwdate, customer, supplier, part, lineorder
#	where lo_custkey = c_custkey
#		and lo_suppkey = s_suppkey
#		and lo_partkey = p_partkey
#		and lo_orderdate = d_datekey
#		and c_region = 'AMERICA'
#		and s_region = 'AMERICA'
#		and (d_year = 1997 or d_year = 1998)
#		and (p_mfgr = 'MFGR#1' or p_mfgr = 'MFGR#2')
#	group by d_year, s_nation, p_category
#	order by d_year, s_nation, p_category;
% .plan # table_name
% rel # name
% clob # type
% 476 # length
project (
| group by (
| | project (
| | | join (
| | | | join (
| | | | | join (
| | | | | | join (
| | | | | | | table(sys.lineorder) [ lineorder.lo_revenue, lineorder.lo_supplycost, lineorder.%lineorder_lo_orderdate_fkey NOT NULL JOINIDX sys.lineorder.lineorder_lo_orderdate_fkey, lineorder.%lineorder_lo_suppkey_fkey NOT NULL JOINIDX sys.lineorder.lineorder_lo_suppkey_fkey, lineorder.%lineorder_lo_custkey_fkey NOT NULL JOINIDX sys.lineorder.lineorder_lo_custkey_fkey, lineorder.%lineorder_lo_partkey_fkey NOT NULL JOINIDX sys.lineorder.lineorder_lo_partkey_fkey ] COUNT ,
| | | | | | | select (
| | | | | | | | table(sys.dwdate) [ dwdate.d_year, dwdate.%TID% NOT NULL ] COUNT 
| | | | | | | ) [ dwdate.d_year in (int "1997", int "1998") ]
| | | | | | ) [ lineorder.%lineorder_lo_orderdate_fkey NOT NULL = dwdate.%TID% NOT NULL JOINIDX sys.lineorder.lineorder_lo_orderdate_fkey ],
| | | | | | select (
| | | | | | | table(sys.part) [ part.p_mfgr, part.p_category, part.%TID% NOT NULL ] COUNT 
| | | | | | ) [ part.p_mfgr in (clob "MFGR#1", clob "MFGR#2") ]
| | | | | ) [ lineorder.%lineorder_lo_partkey_fkey NOT NULL = part.%TID% NOT NULL JOINIDX sys.lineorder.lineorder_lo_partkey_fkey ],
| | | | | select (
| | | | | | table(sys.supplier) [ supplier.s_nation, supplier.s_region, supplier.%TID% NOT NULL ] COUNT 
| | | | | ) [ supplier.s_region = clob "AMERICA" ]
| | | | ) [ lineorder.%lineorder_lo_suppkey_fkey NOT NULL = supplier.%TID% NOT NULL JOINIDX sys.lineorder.lineorder_lo_suppkey_fkey ],
| | | | select (
<<<<<<< HEAD
| | | | | table(sys.customer) [ customer.c_region, customer.%TID% NOT NULL ] COUNT 
| | | | ) [ customer.c_region = clob "AMERICA" ]
| | | ) [ lineorder.%lineorder_lo_custkey_fkey NOT NULL = customer.%TID% NOT NULL JOINIDX sys.lineorder.lineorder_lo_custkey_fkey ]
| | ) [ dwdate.d_year, supplier.s_nation, part.p_category, lineorder.lo_revenue, lineorder.lo_supplycost, bigint[lineorder.lo_revenue] as L2.L2, bigint[lineorder.lo_supplycost] as L3.L3, sys.sql_sub(L2.L2, L3.L3) as L4.L4 ]
| ) [ dwdate.d_year, supplier.s_nation, part.p_category ] [ dwdate.d_year, supplier.s_nation, part.p_category, sys.sum no nil (L4.L4) as L1.L1 ]
) [ dwdate.d_year, supplier.s_nation, part.p_category, L1 as L1.profit1 ] [ dwdate.d_year ASC, supplier.s_nation ASC, part.p_category ASC ]
=======
| | | | | table(sys.supplier) [ supplier.s_nation, supplier.s_region, supplier.%TID% NOT NULL ] COUNT 
| | | | ) [ supplier.s_region = clob "AMERICA" ]
| | | ) [ lineorder.%lineorder_lo_suppkey_fkey NOT NULL = supplier.%TID% NOT NULL JOINIDX sys.lineorder.lineorder_lo_suppkey_fkey ],
| | | select (
| | | | table(sys.customer) [ customer.c_region, customer.%TID% NOT NULL ] COUNT 
| | | ) [ customer.c_region = clob "AMERICA" ]
| | ) [ lineorder.%lineorder_lo_custkey_fkey NOT NULL = customer.%TID% NOT NULL JOINIDX sys.lineorder.lineorder_lo_custkey_fkey ]
| ) [ dwdate.d_year, supplier.s_nation, part.p_category ] [ dwdate.d_year, supplier.s_nation, part.p_category, sys.sum no nil (sys.sql_sub(bigint[lineorder.lo_revenue] as lineorder.lo_revenue, bigint[lineorder.lo_supplycost] as lineorder.lo_supplycost)) as L1.L1 ]
) [ dwdate.d_year, supplier.s_nation, part.p_category, L1 as L2.profit1 ] [ dwdate.d_year ASC, supplier.s_nation ASC, part.p_category ASC ]
>>>>>>> 9c458830

# 23:08:59 >  
# 23:08:59 >  "Done."
# 23:08:59 >  
<|MERGE_RESOLUTION|>--- conflicted
+++ resolved
@@ -63,24 +63,12 @@
 | | | | | ) [ supplier.s_region = clob "AMERICA" ]
 | | | | ) [ lineorder.%lineorder_lo_suppkey_fkey NOT NULL = supplier.%TID% NOT NULL JOINIDX sys.lineorder.lineorder_lo_suppkey_fkey ],
 | | | | select (
-<<<<<<< HEAD
 | | | | | table(sys.customer) [ customer.c_region, customer.%TID% NOT NULL ] COUNT 
 | | | | ) [ customer.c_region = clob "AMERICA" ]
 | | | ) [ lineorder.%lineorder_lo_custkey_fkey NOT NULL = customer.%TID% NOT NULL JOINIDX sys.lineorder.lineorder_lo_custkey_fkey ]
-| | ) [ dwdate.d_year, supplier.s_nation, part.p_category, lineorder.lo_revenue, lineorder.lo_supplycost, bigint[lineorder.lo_revenue] as L2.L2, bigint[lineorder.lo_supplycost] as L3.L3, sys.sql_sub(L2.L2, L3.L3) as L4.L4 ]
-| ) [ dwdate.d_year, supplier.s_nation, part.p_category ] [ dwdate.d_year, supplier.s_nation, part.p_category, sys.sum no nil (L4.L4) as L1.L1 ]
-) [ dwdate.d_year, supplier.s_nation, part.p_category, L1 as L1.profit1 ] [ dwdate.d_year ASC, supplier.s_nation ASC, part.p_category ASC ]
-=======
-| | | | | table(sys.supplier) [ supplier.s_nation, supplier.s_region, supplier.%TID% NOT NULL ] COUNT 
-| | | | ) [ supplier.s_region = clob "AMERICA" ]
-| | | ) [ lineorder.%lineorder_lo_suppkey_fkey NOT NULL = supplier.%TID% NOT NULL JOINIDX sys.lineorder.lineorder_lo_suppkey_fkey ],
-| | | select (
-| | | | table(sys.customer) [ customer.c_region, customer.%TID% NOT NULL ] COUNT 
-| | | ) [ customer.c_region = clob "AMERICA" ]
-| | ) [ lineorder.%lineorder_lo_custkey_fkey NOT NULL = customer.%TID% NOT NULL JOINIDX sys.lineorder.lineorder_lo_custkey_fkey ]
-| ) [ dwdate.d_year, supplier.s_nation, part.p_category ] [ dwdate.d_year, supplier.s_nation, part.p_category, sys.sum no nil (sys.sql_sub(bigint[lineorder.lo_revenue] as lineorder.lo_revenue, bigint[lineorder.lo_supplycost] as lineorder.lo_supplycost)) as L1.L1 ]
+| | ) [ dwdate.d_year, supplier.s_nation, part.p_category, lineorder.lo_revenue, lineorder.lo_supplycost, bigint[lineorder.lo_revenue] as L3.L3, bigint[lineorder.lo_supplycost] as L4.L4, sys.sql_sub(L3.L3, L4.L4) as L5.L5 ]
+| ) [ dwdate.d_year, supplier.s_nation, part.p_category ] [ dwdate.d_year, supplier.s_nation, part.p_category, sys.sum no nil (L5.L5) as L1.L1 ]
 ) [ dwdate.d_year, supplier.s_nation, part.p_category, L1 as L2.profit1 ] [ dwdate.d_year ASC, supplier.s_nation ASC, part.p_category ASC ]
->>>>>>> 9c458830
 
 # 23:08:59 >  
 # 23:08:59 >  "Done."
