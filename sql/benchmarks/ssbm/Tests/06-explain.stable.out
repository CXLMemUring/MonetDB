stdout of test '06-explain` in directory 'sql/benchmarks/ssbm` itself:


# 23:10:46 >  
# 23:10:46 >  "mserver5" "--debug=10" "--set" "gdk_nr_threads=0" "--set" "mapi_open=true" "--set" "mapi_port=35257" "--set" "mapi_usock=/var/tmp/mtest-17595/.s.monetdb.35257" "--set" "monet_prompt=" "--forcemito" "--set" "mal_listing=2" "--dbpath=/ufs/manegold/_/Monet/HG/Feb2013/prefix/--disable-debug_--enable-assert_--enable-optimize/var/MonetDB/mTests_sql_benchmarks_ssbm" "--set" "mal_listing=0"
# 23:10:46 >  

# MonetDB 5 server v11.15.12
# This is an unreleased version
# Serving database 'mTests_sql_benchmarks_ssbm', using 8 threads
# Compiled for x86_64-unknown-linux-gnu/64bit with 64bit OIDs dynamically linked
# Found 15.591 GiB available main-memory.
# Copyright (c) 1993-July 2008 CWI.
# Copyright (c) August 2008-2015 MonetDB B.V., all rights reserved
# Visit http://www.monetdb.org/ for further information
# Listening for connection requests on mapi:monetdb://rome.ins.cwi.nl:35257/
# Listening for UNIX domain connection requests on mapi:monetdb:///var/tmp/mtest-17595/.s.monetdb.35257
# MonetDB/GIS module loaded
# MonetDB/JAQL module loaded
# MonetDB/SQL module loaded

Ready.

# 23:10:46 >  
# 23:10:46 >  "/usr/bin/python2" "06-explain.SQL.py" "06-explain"
# 23:10:46 >  

#set optimizer = 'sequential_pipe';
#explain
#select sum(lo_revenue), d_year, p_brand1
#	from lineorder, dwdate, part, supplier
#	where lo_orderdate = d_datekey
#		and lo_partkey = p_partkey
#		and lo_suppkey = s_suppkey
#		-- OK to add p_mfgr=’MFGR#2’
#		-- OK to add p_category=’MFGR#22’
#		and p_brand1 = 'MFGR#2221'
#		and s_region = 'EUROPE'
#	group by d_year, p_brand1
#	order by d_year, p_brand1;
% .explain # table_name
% mal # name
% clob # type
% 457 # length
function user.s2_1(A0:str,A1:str):void;
    X_125:void := querylog.define("explain\nselect sum(lo_revenue), d_year, p_brand1\n\tfrom lineorder, dwdate, part, supplier\n\twhere lo_orderdate = d_datekey\n\t\tand lo_partkey = p_partkey\n\t\tand lo_suppkey = s_suppkey\n\t\t-- OK to add p_mfgr=’MFGR#2’\n\t\t-- OK to add p_category=’MFGR#22’\n\t\tand p_brand1 = \\'MFGR#2221\\'\n\t\tand s_region = \\'EUROPE\\'\n\tgroup by d_year, p_brand1\n\torder by d_year, p_brand1;","sequential_pipe",82);
    X_93 := bat.new(nil:oid,nil:str);
    X_101 := bat.append(X_93,"sys.L1");
    X_110 := bat.append(X_101,"sys.dwdate");
    X_118 := bat.append(X_110,"sys.part");
    X_96 := bat.new(nil:oid,nil:str);
    X_103 := bat.append(X_96,"L1");
    X_112 := bat.append(X_103,"d_year");
    X_120 := bat.append(X_112,"p_brand1");
    X_97 := bat.new(nil:oid,nil:str);
    X_105 := bat.append(X_97,"bigint");
    X_113 := bat.append(X_105,"int");
    X_121 := bat.append(X_113,"clob");
    X_98 := bat.new(nil:oid,nil:int);
    X_107 := bat.append(X_98,64);
    X_115 := bat.append(X_107,32);
    X_123 := bat.append(X_115,0);
    X_100 := bat.new(nil:oid,nil:int);
    X_109 := bat.append(X_100,0);
    X_117 := bat.append(X_109,0);
    X_124 := bat.append(X_117,0);
    X_4 := sql.mvc();
    C_5:bat[:oid,:oid] := sql.tid(X_4,"sys","lineorder");
    X_8:bat[:oid,:oid]  := sql.bind_idxbat(X_4,"sys","lineorder","lineorder_lo_partkey_fkey",0);
    (X_11,r1_11) := sql.bind_idxbat(X_4,"sys","lineorder","lineorder_lo_partkey_fkey",2);
    X_14:bat[:oid,:oid]  := sql.bind_idxbat(X_4,"sys","lineorder","lineorder_lo_partkey_fkey",1);
    X_16 := sql.projectdelta(C_5,X_8,X_11,r1_11,X_14);
    X_19:bat[:oid,:str]  := sql.bind(X_4,"sys","part","p_brand1",0);
    C_17:bat[:oid,:oid] := sql.tid(X_4,"sys","part");
<<<<<<< HEAD
    C_152 := algebra.subselect(X_19,C_17,A0,A0,true,false,false);
    (C_21,r1_22) := sql.bind(X_4,"sys","part","p_brand1",2);
    C_153 := algebra.subselect(r1_22,nil:bat[:oid,:oid],A0,A0,true,false,false);
    X_23:bat[:oid,:str]  := sql.bind(X_4,"sys","part","p_brand1",1);
    C_155 := algebra.subselect(X_23,C_17,A0,A0,true,false,false);
    C_24 := sql.subdelta(C_152,C_17,C_21,C_153,C_155);
=======
    C_133 := algebra.subselect(X_19,C_17,A0,A0,true,false,false);
    (C_21,r1_22) := sql.bind(X_4,"sys","part","p_brand1",2);
    C_134 := algebra.subselect(r1_22,nil:bat[:oid,:oid],A0,A0,true,false,false);
    X_23:bat[:oid,:str]  := sql.bind(X_4,"sys","part","p_brand1",1);
    C_136 := algebra.subselect(X_23,C_17,A0,A0,true,false,false);
    C_24 := sql.subdelta(C_133,C_17,C_21,C_134,C_136);
>>>>>>> 15a35558
    (X_26,r1_32) := algebra.subjoin(X_16,C_24,nil:BAT,nil:BAT,false,nil:lng);
    X_30:bat[:oid,:oid] := sql.bind_idxbat(X_4,"sys","lineorder","lineorder_lo_suppkey_fkey",0);
    (X_32,r1_39) := sql.bind_idxbat(X_4,"sys","lineorder","lineorder_lo_suppkey_fkey",2);
    X_34:bat[:oid,:oid] := sql.bind_idxbat(X_4,"sys","lineorder","lineorder_lo_suppkey_fkey",1);
    X_35 := sql.projectdelta(C_5,X_30,X_32,r1_39,X_34);
    X_36 := algebra.leftfetchjoin(X_26,X_35);
    X_39:bat[:oid,:str] := sql.bind(X_4,"sys","supplier","s_region",0);
    C_37:bat[:oid,:oid] := sql.tid(X_4,"sys","supplier");
<<<<<<< HEAD
    C_156 := algebra.subselect(X_39,C_37,A1,A1,true,false,false);
    (C_41,r1_49) := sql.bind(X_4,"sys","supplier","s_region",2);
    C_157 := algebra.subselect(r1_49,nil:bat[:oid,:oid],A1,A1,true,false,false);
    X_43:bat[:oid,:str] := sql.bind(X_4,"sys","supplier","s_region",1);
    C_158 := algebra.subselect(X_43,C_37,A1,A1,true,false,false);
    C_44 := sql.subdelta(C_156,C_37,C_41,C_157,C_158);
=======
    C_137 := algebra.subselect(X_39,C_37,A1,A1,true,false,false);
    (C_41,r1_49) := sql.bind(X_4,"sys","supplier","s_region",2);
    C_138 := algebra.subselect(r1_49,nil:bat[:oid,:oid],A1,A1,true,false,false);
    X_43:bat[:oid,:str] := sql.bind(X_4,"sys","supplier","s_region",1);
    C_139 := algebra.subselect(X_43,C_37,A1,A1,true,false,false);
    C_44 := sql.subdelta(C_137,C_37,C_41,C_138,C_139);
>>>>>>> 15a35558
    (X_45,r1_58) := algebra.subjoin(X_36,C_44,nil:BAT,nil:BAT,false,nil:lng);
    X_47:bat[:oid,:oid] := sql.bind_idxbat(X_4,"sys","lineorder","lineorder_lo_orderdate_fkey",0);
    (X_49,r1_62) := sql.bind_idxbat(X_4,"sys","lineorder","lineorder_lo_orderdate_fkey",2);
    X_51:bat[:oid,:oid] := sql.bind_idxbat(X_4,"sys","lineorder","lineorder_lo_orderdate_fkey",1);
    X_52 := sql.projectdelta(C_5,X_47,X_49,r1_62,X_51);
    X_53:bat[:oid,:oid] := algebra.leftfetchjoinPath(X_45,X_26,X_52);
    C_54:bat[:oid,:oid] := sql.tid(X_4,"sys","dwdate");
    (X_56,r1_71) := algebra.subjoin(X_53,C_54,nil:BAT,nil:BAT,false,nil:lng);
    X_58 := sql.projectdelta(C_24,X_19,C_21,r1_22,X_23);
    X_59:bat[:oid,:str] := algebra.leftfetchjoinPath(X_56,X_45,r1_32,X_58);
    X_60:bat[:oid,:int] := sql.bind(X_4,"sys","dwdate","d_year",0);
    (C_62,r1_83) := sql.bind(X_4,"sys","dwdate","d_year",2);
    X_64:bat[:oid,:int] := sql.bind(X_4,"sys","dwdate","d_year",1);
    X_65 := sql.projectdelta(C_54,X_60,C_62,r1_83,X_64);
    X_66 := algebra.leftfetchjoin(r1_71,X_65);
    (X_67,r1_89,r2_89) := group.subgroup(X_66);
    (X_70,r1_92,r2_92) := group.subgroupdone(X_59,X_67);
    X_73 := algebra.leftfetchjoin(r1_92,X_59);
    X_74 := algebra.leftfetchjoin(r1_92,X_66);
    X_81:bat[:oid,:int] := sql.bind(X_4,"sys","lineorder","lo_revenue",0);
    (C_83,r1_105) := sql.bind(X_4,"sys","lineorder","lo_revenue",2);
    X_85:bat[:oid,:int] := sql.bind(X_4,"sys","lineorder","lo_revenue",1);
    X_86 := sql.projectdelta(C_5,X_81,C_83,r1_105,X_85);
    X_87:bat[:oid,:int] := algebra.leftfetchjoinPath(X_56,X_45,X_26,X_86);
    X_88:bat[:oid,:lng] := aggr.subsum(X_87,X_70,r1_92,true,true);
    (X_75,r1_97,r2_97) := algebra.subsort(X_74,false,false);
    (X_78,r1_100,r2_100) := algebra.subsort(X_73,r1_97,r2_97,false,false);
    X_89 := algebra.leftfetchjoin(r1_100,X_88);
    X_90 := algebra.leftfetchjoin(r1_100,X_74);
    X_91 := algebra.leftfetchjoin(r1_100,X_73);
    sql.resultSet(X_118,X_120,X_121,X_123,X_124,X_89,X_90,X_91);
end user.s2_1;

# 23:10:46 >  
# 23:10:46 >  "Done."
# 23:10:46 >  
<|MERGE_RESOLUTION|>--- conflicted
+++ resolved
@@ -72,21 +72,12 @@
     X_16 := sql.projectdelta(C_5,X_8,X_11,r1_11,X_14);
     X_19:bat[:oid,:str]  := sql.bind(X_4,"sys","part","p_brand1",0);
     C_17:bat[:oid,:oid] := sql.tid(X_4,"sys","part");
-<<<<<<< HEAD
     C_152 := algebra.subselect(X_19,C_17,A0,A0,true,false,false);
     (C_21,r1_22) := sql.bind(X_4,"sys","part","p_brand1",2);
     C_153 := algebra.subselect(r1_22,nil:bat[:oid,:oid],A0,A0,true,false,false);
     X_23:bat[:oid,:str]  := sql.bind(X_4,"sys","part","p_brand1",1);
     C_155 := algebra.subselect(X_23,C_17,A0,A0,true,false,false);
     C_24 := sql.subdelta(C_152,C_17,C_21,C_153,C_155);
-=======
-    C_133 := algebra.subselect(X_19,C_17,A0,A0,true,false,false);
-    (C_21,r1_22) := sql.bind(X_4,"sys","part","p_brand1",2);
-    C_134 := algebra.subselect(r1_22,nil:bat[:oid,:oid],A0,A0,true,false,false);
-    X_23:bat[:oid,:str]  := sql.bind(X_4,"sys","part","p_brand1",1);
-    C_136 := algebra.subselect(X_23,C_17,A0,A0,true,false,false);
-    C_24 := sql.subdelta(C_133,C_17,C_21,C_134,C_136);
->>>>>>> 15a35558
     (X_26,r1_32) := algebra.subjoin(X_16,C_24,nil:BAT,nil:BAT,false,nil:lng);
     X_30:bat[:oid,:oid] := sql.bind_idxbat(X_4,"sys","lineorder","lineorder_lo_suppkey_fkey",0);
     (X_32,r1_39) := sql.bind_idxbat(X_4,"sys","lineorder","lineorder_lo_suppkey_fkey",2);
@@ -95,21 +86,12 @@
     X_36 := algebra.leftfetchjoin(X_26,X_35);
     X_39:bat[:oid,:str] := sql.bind(X_4,"sys","supplier","s_region",0);
     C_37:bat[:oid,:oid] := sql.tid(X_4,"sys","supplier");
-<<<<<<< HEAD
     C_156 := algebra.subselect(X_39,C_37,A1,A1,true,false,false);
     (C_41,r1_49) := sql.bind(X_4,"sys","supplier","s_region",2);
     C_157 := algebra.subselect(r1_49,nil:bat[:oid,:oid],A1,A1,true,false,false);
     X_43:bat[:oid,:str] := sql.bind(X_4,"sys","supplier","s_region",1);
     C_158 := algebra.subselect(X_43,C_37,A1,A1,true,false,false);
     C_44 := sql.subdelta(C_156,C_37,C_41,C_157,C_158);
-=======
-    C_137 := algebra.subselect(X_39,C_37,A1,A1,true,false,false);
-    (C_41,r1_49) := sql.bind(X_4,"sys","supplier","s_region",2);
-    C_138 := algebra.subselect(r1_49,nil:bat[:oid,:oid],A1,A1,true,false,false);
-    X_43:bat[:oid,:str] := sql.bind(X_4,"sys","supplier","s_region",1);
-    C_139 := algebra.subselect(X_43,C_37,A1,A1,true,false,false);
-    C_44 := sql.subdelta(C_137,C_37,C_41,C_138,C_139);
->>>>>>> 15a35558
     (X_45,r1_58) := algebra.subjoin(X_36,C_44,nil:BAT,nil:BAT,false,nil:lng);
     X_47:bat[:oid,:oid] := sql.bind_idxbat(X_4,"sys","lineorder","lineorder_lo_orderdate_fkey",0);
     (X_49,r1_62) := sql.bind_idxbat(X_4,"sys","lineorder","lineorder_lo_orderdate_fkey",2);
