--- conflicted
+++ resolved
@@ -78,45 +78,24 @@
     X_21 := sql.projectdelta(C_10,X_13,X_16,r1_16,X_19);
     X_24:bat[:oid,:str]  := sql.bind(X_9,"sys","customer","c_city",0);
     X_29:bat[:oid,:str]  := sql.bind(X_9,"sys","customer","c_nation",0);
-<<<<<<< HEAD
-    X_22:bat[:oid,:oid]  := sql.tid(X_9,"sys","customer");
-    X_205 := algebra.subselect(X_29,X_22,A0,A0,true,false,false);
-    (X_31,r1_35) := sql.bind(X_9,"sys","customer","c_nation",2);
-    X_206 := algebra.subselect(r1_35,nil:bat[:oid,:oid],A0,A0,true,false,false);
+    C_22:bat[:oid,:oid] := sql.tid(X_9,"sys","customer");
+    C_196 := algebra.subselect(X_29,C_22,A0,A0,true,false,false);
+    (C_31,r1_35) := sql.bind(X_9,"sys","customer","c_nation",2);
+    C_197 := algebra.subselect(r1_35,nil:bat[:oid,:oid],A0,A0,true,false,false);
     X_33:bat[:oid,:str]  := sql.bind(X_9,"sys","customer","c_nation",1);
-    X_208 := algebra.subselect(X_33,X_22,A0,A0,true,false,false);
-    X_34 := sql.subdelta(X_205,X_22,X_31,X_206,X_208);
-    X_209 := algebra.subselect(X_24,X_34,A1,A1,true,false,false);
-    (X_26,r1_27) := sql.bind(X_9,"sys","customer","c_city",2);
-    X_210 := algebra.subselect(r1_27,nil:bat[:oid,:oid],A1,A1,true,false,false);
+    C_199 := algebra.subselect(X_33,C_22,A0,A0,true,false,false);
+    C_34 := sql.subdelta(C_196,C_22,C_31,C_197,C_199);
+    C_200 := algebra.subselect(X_24,C_34,A1,A1,true,false,false);
+    (C_26,r1_27) := sql.bind(X_9,"sys","customer","c_city",2);
+    C_201 := algebra.subselect(r1_27,nil:bat[:oid,:oid],A1,A1,true,false,false);
     X_28:bat[:oid,:str]  := sql.bind(X_9,"sys","customer","c_city",1);
-    X_211 := algebra.subselect(X_28,X_34,A1,A1,true,false,false);
-    X_36 := sql.subdelta(X_209,X_34,X_26,X_210,X_211);
-    X_212 := algebra.subselect(X_24,X_34,A2,A2,true,false,false);
-    X_213 := algebra.subselect(r1_27,nil:bat[:oid,:oid],A2,A2,true,false,false);
-    X_214 := algebra.subselect(X_28,X_34,A2,A2,true,false,false);
-    X_37 := sql.subdelta(X_212,X_34,X_26,X_213,X_214);
-    X_38 := bat.mergecand(X_36,X_37);
-=======
-    C_22:bat[:oid,:oid] := sql.tid(X_9,"sys","customer");
-    C_195 := algebra.subselect(X_29,C_22,A0,A0,true,false,false);
-    (C_31,r1_35) := sql.bind(X_9,"sys","customer","c_nation",2);
-    C_196 := algebra.subselect(r1_35,nil:bat[:oid,:oid],A0,A0,true,false,false);
-    X_33:bat[:oid,:str]  := sql.bind(X_9,"sys","customer","c_nation",1);
-    C_198 := algebra.subselect(X_33,C_22,A0,A0,true,false,false);
-    C_34 := sql.subdelta(C_195,C_22,C_31,C_196,C_198);
-    C_199 := algebra.subselect(X_24,C_34,A1,A1,true,false,false);
-    (C_26,r1_27) := sql.bind(X_9,"sys","customer","c_city",2);
-    C_200 := algebra.subselect(r1_27,nil:bat[:oid,:oid],A1,A1,true,false,false);
-    X_28:bat[:oid,:str]  := sql.bind(X_9,"sys","customer","c_city",1);
-    C_201 := algebra.subselect(X_28,C_34,A1,A1,true,false,false);
-    C_36 := sql.subdelta(C_199,C_34,C_26,C_200,C_201);
-    C_202 := algebra.subselect(X_24,C_34,A2,A2,true,false,false);
-    C_203 := algebra.subselect(r1_27,nil:bat[:oid,:oid],A2,A2,true,false,false);
-    C_204 := algebra.subselect(X_28,C_34,A2,A2,true,false,false);
-    C_37 := sql.subdelta(C_202,C_34,C_26,C_203,C_204);
+    C_202 := algebra.subselect(X_28,C_34,A1,A1,true,false,false);
+    C_36 := sql.subdelta(C_200,C_34,C_26,C_201,C_202);
+    C_203 := algebra.subselect(X_24,C_34,A2,A2,true,false,false);
+    C_204 := algebra.subselect(r1_27,nil:bat[:oid,:oid],A2,A2,true,false,false);
+    C_205 := algebra.subselect(X_28,C_34,A2,A2,true,false,false);
+    C_37 := sql.subdelta(C_203,C_34,C_26,C_204,C_205);
     X_38 := bat.mergecand(C_36,C_37);
->>>>>>> b98fc5c9
     (X_39,r1_50) := algebra.subjoin(X_21,X_38,nil:BAT,nil:BAT,false,nil:lng);
     X_43:bat[:oid,:oid] := sql.bind_idxbat(X_9,"sys","lineorder","lineorder_lo_suppkey_fkey",0);
     (X_45,r1_57) := sql.bind_idxbat(X_9,"sys","lineorder","lineorder_lo_suppkey_fkey",2);
@@ -125,45 +104,24 @@
     X_49 := algebra.leftfetchjoin(X_39,X_48);
     X_52:bat[:oid,:str] := sql.bind(X_9,"sys","supplier","s_city",0);
     X_57:bat[:oid,:str] := sql.bind(X_9,"sys","supplier","s_nation",0);
-<<<<<<< HEAD
-    X_50:bat[:oid,:oid] := sql.tid(X_9,"sys","supplier");
-    X_215 := algebra.subselect(X_57,X_50,A5,A5,true,false,false);
-    (X_59,r1_75) := sql.bind(X_9,"sys","supplier","s_nation",2);
-    X_216 := algebra.subselect(r1_75,nil:bat[:oid,:oid],A5,A5,true,false,false);
+    C_50:bat[:oid,:oid] := sql.tid(X_9,"sys","supplier");
+    C_206 := algebra.subselect(X_57,C_50,A5,A5,true,false,false);
+    (C_59,r1_75) := sql.bind(X_9,"sys","supplier","s_nation",2);
+    C_207 := algebra.subselect(r1_75,nil:bat[:oid,:oid],A5,A5,true,false,false);
     X_61:bat[:oid,:str] := sql.bind(X_9,"sys","supplier","s_nation",1);
-    X_217 := algebra.subselect(X_61,X_50,A5,A5,true,false,false);
-    X_62 := sql.subdelta(X_215,X_50,X_59,X_216,X_217);
-    X_218 := algebra.subselect(X_52,X_62,A3,A3,true,false,false);
-    (X_54,r1_67) := sql.bind(X_9,"sys","supplier","s_city",2);
-    X_219 := algebra.subselect(r1_67,nil:bat[:oid,:oid],A3,A3,true,false,false);
+    C_208 := algebra.subselect(X_61,C_50,A5,A5,true,false,false);
+    C_62 := sql.subdelta(C_206,C_50,C_59,C_207,C_208);
+    C_209 := algebra.subselect(X_52,C_62,A3,A3,true,false,false);
+    (C_54,r1_67) := sql.bind(X_9,"sys","supplier","s_city",2);
+    C_210 := algebra.subselect(r1_67,nil:bat[:oid,:oid],A3,A3,true,false,false);
     X_56:bat[:oid,:str] := sql.bind(X_9,"sys","supplier","s_city",1);
-    X_220 := algebra.subselect(X_56,X_62,A3,A3,true,false,false);
-    X_63 := sql.subdelta(X_218,X_62,X_54,X_219,X_220);
-    X_221 := algebra.subselect(X_52,X_62,A4,A4,true,false,false);
-    X_222 := algebra.subselect(r1_67,nil:bat[:oid,:oid],A4,A4,true,false,false);
-    X_223 := algebra.subselect(X_56,X_62,A4,A4,true,false,false);
-    X_64 := sql.subdelta(X_221,X_62,X_54,X_222,X_223);
-    X_65 := bat.mergecand(X_63,X_64);
-=======
-    C_50:bat[:oid,:oid] := sql.tid(X_9,"sys","supplier");
-    C_205 := algebra.subselect(X_57,C_50,A5,A5,true,false,false);
-    (C_59,r1_75) := sql.bind(X_9,"sys","supplier","s_nation",2);
-    C_206 := algebra.subselect(r1_75,nil:bat[:oid,:oid],A5,A5,true,false,false);
-    X_61:bat[:oid,:str] := sql.bind(X_9,"sys","supplier","s_nation",1);
-    C_207 := algebra.subselect(X_61,C_50,A5,A5,true,false,false);
-    C_62 := sql.subdelta(C_205,C_50,C_59,C_206,C_207);
-    C_208 := algebra.subselect(X_52,C_62,A3,A3,true,false,false);
-    (C_54,r1_67) := sql.bind(X_9,"sys","supplier","s_city",2);
-    C_209 := algebra.subselect(r1_67,nil:bat[:oid,:oid],A3,A3,true,false,false);
-    X_56:bat[:oid,:str] := sql.bind(X_9,"sys","supplier","s_city",1);
-    C_210 := algebra.subselect(X_56,C_62,A3,A3,true,false,false);
-    C_63 := sql.subdelta(C_208,C_62,C_54,C_209,C_210);
-    C_211 := algebra.subselect(X_52,C_62,A4,A4,true,false,false);
-    C_212 := algebra.subselect(r1_67,nil:bat[:oid,:oid],A4,A4,true,false,false);
-    C_213 := algebra.subselect(X_56,C_62,A4,A4,true,false,false);
-    C_64 := sql.subdelta(C_211,C_62,C_54,C_212,C_213);
+    C_211 := algebra.subselect(X_56,C_62,A3,A3,true,false,false);
+    C_63 := sql.subdelta(C_209,C_62,C_54,C_210,C_211);
+    C_212 := algebra.subselect(X_52,C_62,A4,A4,true,false,false);
+    C_213 := algebra.subselect(r1_67,nil:bat[:oid,:oid],A4,A4,true,false,false);
+    C_214 := algebra.subselect(X_56,C_62,A4,A4,true,false,false);
+    C_64 := sql.subdelta(C_212,C_62,C_54,C_213,C_214);
     X_65 := bat.mergecand(C_63,C_64);
->>>>>>> b98fc5c9
     (X_66,r1_90) := algebra.subjoin(X_49,X_65,nil:BAT,nil:BAT,false,nil:lng);
     X_68:bat[:oid,:oid] := sql.bind_idxbat(X_9,"sys","lineorder","lineorder_lo_orderdate_fkey",0);
     (X_70,r1_97) := sql.bind_idxbat(X_9,"sys","lineorder","lineorder_lo_orderdate_fkey",2);
@@ -171,25 +129,14 @@
     X_73 := sql.projectdelta(C_10,X_68,X_70,r1_97,X_72);
     X_74:bat[:oid,:oid] := algebra.leftfetchjoinPath(X_66,X_39,X_73);
     X_77:bat[:oid,:str] := sql.bind(X_9,"sys","dwdate","d_yearmonth",0);
-<<<<<<< HEAD
-    X_75:bat[:oid,:oid] := sql.tid(X_9,"sys","dwdate");
-    X_224 := algebra.subselect(X_77,X_75,A6,A6,true,false,false);
-    (X_79,r1_108) := sql.bind(X_9,"sys","dwdate","d_yearmonth",2);
-    X_225 := algebra.subselect(r1_108,nil:bat[:oid,:oid],A6,A6,true,false,false);
+    C_75:bat[:oid,:oid] := sql.tid(X_9,"sys","dwdate");
+    C_215 := algebra.subselect(X_77,C_75,A6,A6,true,false,false);
+    (C_79,r1_108) := sql.bind(X_9,"sys","dwdate","d_yearmonth",2);
+    C_216 := algebra.subselect(r1_108,nil:bat[:oid,:oid],A6,A6,true,false,false);
     X_81:bat[:oid,:str] := sql.bind(X_9,"sys","dwdate","d_yearmonth",1);
-    X_226 := algebra.subselect(X_81,X_75,A6,A6,true,false,false);
-    X_82 := sql.subdelta(X_224,X_75,X_79,X_225,X_226);
-    (X_83,r1_117) := algebra.subjoin(X_74,X_82,nil:BAT,nil:BAT,false,nil:lng);
-=======
-    C_75:bat[:oid,:oid] := sql.tid(X_9,"sys","dwdate");
-    C_214 := algebra.subselect(X_77,C_75,A6,A6,true,false,false);
-    (C_79,r1_108) := sql.bind(X_9,"sys","dwdate","d_yearmonth",2);
-    C_215 := algebra.subselect(r1_108,nil:bat[:oid,:oid],A6,A6,true,false,false);
-    X_81:bat[:oid,:str] := sql.bind(X_9,"sys","dwdate","d_yearmonth",1);
-    C_216 := algebra.subselect(X_81,C_75,A6,A6,true,false,false);
-    C_82 := sql.subdelta(C_214,C_75,C_79,C_215,C_216);
+    C_217 := algebra.subselect(X_81,C_75,A6,A6,true,false,false);
+    C_82 := sql.subdelta(C_215,C_75,C_79,C_216,C_217);
     (X_83,r1_117) := algebra.subjoin(X_74,C_82,nil:BAT,nil:BAT,false,nil:lng);
->>>>>>> b98fc5c9
     X_85:bat[:oid,:int] := sql.bind(X_9,"sys","lineorder","lo_revenue",0);
     (C_87,r1_122) := sql.bind(X_9,"sys","lineorder","lo_revenue",2);
     X_89:bat[:oid,:int] := sql.bind(X_9,"sys","lineorder","lo_revenue",1);
