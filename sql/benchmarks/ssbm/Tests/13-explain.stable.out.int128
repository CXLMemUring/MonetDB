stdout of test '13-explain` in directory 'sql/benchmarks/ssbm` itself:


# 23:10:48 >  
# 23:10:48 >  "mserver5" "--debug=10" "--set" "gdk_nr_threads=0" "--set" "mapi_open=true" "--set" "mapi_port=35257" "--set" "mapi_usock=/var/tmp/mtest-17595/.s.monetdb.35257" "--set" "monet_prompt=" "--forcemito" "--set" "mal_listing=2" "--dbpath=/ufs/manegold/_/Monet/HG/Feb2013/prefix/--disable-debug_--enable-assert_--enable-optimize/var/MonetDB/mTests_sql_benchmarks_ssbm" "--set" "mal_listing=0"
# 23:10:48 >  

# MonetDB 5 server v11.15.12
# This is an unreleased version
# Serving database 'mTests_sql_benchmarks_ssbm', using 8 threads
# Compiled for x86_64-unknown-linux-gnu/64bit with 64bit OIDs dynamically linked
# Found 15.591 GiB available main-memory.
# Copyright (c) 1993-July 2008 CWI.
# Copyright (c) August 2008-2015 MonetDB B.V., all rights reserved
# Visit http://www.monetdb.org/ for further information
# Listening for connection requests on mapi:monetdb://rome.ins.cwi.nl:35257/
# Listening for UNIX domain connection requests on mapi:monetdb:///var/tmp/mtest-17595/.s.monetdb.35257
# MonetDB/GIS module loaded
# MonetDB/JAQL module loaded
# MonetDB/SQL module loaded

Ready.

# 23:10:48 >  
# 23:10:48 >  "/usr/bin/python2" "13-explain.SQL.py" "13-explain"
# 23:10:48 >  

#set optimizer = 'sequential_pipe';
#explain
#select d_year, s_city, p_brand1, sum(lo_revenue-lo_supplycost) as profit1
#	from dwdate, customer, supplier, part, lineorder
#	where lo_custkey = c_custkey
#		and lo_suppkey = s_suppkey
#		and lo_partkey = p_partkey
#		and lo_orderdate = d_datekey
#		and c_region = 'AMERICA'
#		and s_nation = 'UNITED STATES'
#		and (d_year = 1997 or d_year = 1998)
#		and p_category = 'MFGR#14'
#	group by d_year, s_city, p_brand1
#	order by d_year, s_city, p_brand1;
% .explain # table_name
% mal # name
% clob # type
% 551 # length
function user.s2_1{autoCommit=true}(A0:str,A1:str,A2:int,A3:int,A4:str):void;
<<<<<<< HEAD
    X_230:void := querylog.define("explain\nselect d_year, s_city, p_brand1, sum(lo_revenue-lo_supplycost) as profit1\n\tfrom dwdate, customer, supplier, part, lineorder\n\twhere lo_custkey = c_custkey\n\t\tand lo_suppkey = s_suppkey\n\t\tand lo_partkey = p_partkey\n\t\tand lo_orderdate = d_datekey\n\t\tand c_region = \\'AMERICA\\'\n\t\tand s_nation = \\'UNITED STATES\\'\n\t\tand (d_year = 1997 or d_year = 1998)\n\t\tand p_category = \\'MFGR#14\\'\n\tgroup by d_year, s_city, p_brand1\n\torder by d_year, s_city, p_brand1;","sequential_pipe",132);
    X_188 := bat.new(nil:oid,nil:str);
    X_196 := bat.append(X_188,"sys.dwdate");
    X_206 := bat.append(X_196,"sys.supplier");
    X_214 := bat.append(X_206,"sys.part");
    X_221 := bat.append(X_214,"sys.L1");
    X_191 := bat.new(nil:oid,nil:str);
    X_198 := bat.append(X_191,"d_year");
    X_208 := bat.append(X_198,"s_city");
    X_216 := bat.append(X_208,"p_brand1");
    X_223 := bat.append(X_216,"profit1");
    X_192 := bat.new(nil:oid,nil:str);
    X_200 := bat.append(X_192,"int");
    X_210 := bat.append(X_200,"clob");
    X_218 := bat.append(X_210,"clob");
    X_225 := bat.append(X_218,"hugeint");
    X_193 := bat.new(nil:oid,nil:int);
    X_202 := bat.append(X_193,32);
    X_212 := bat.append(X_202,0);
    X_219 := bat.append(X_212,0);
    X_227 := bat.append(X_219,128);
    X_195 := bat.new(nil:oid,nil:int);
    X_204 := bat.append(X_195,0);
    X_213 := bat.append(X_204,0);
    X_220 := bat.append(X_213,0);
    X_229 := bat.append(X_220,0);
=======
    X_209:void := querylog.define("explain\nselect d_year, s_city, p_brand1, sum(lo_revenue-lo_supplycost) as profit1\n\tfrom dwdate, customer, supplier, part, lineorder\n\twhere lo_custkey = c_custkey\n\t\tand lo_suppkey = s_suppkey\n\t\tand lo_partkey = p_partkey\n\t\tand lo_orderdate = d_datekey\n\t\tand c_region = \\'AMERICA\\'\n\t\tand s_nation = \\'UNITED STATES\\'\n\t\tand (d_year = 1997 or d_year = 1998)\n\t\tand p_category = \\'MFGR#14\\'\n\tgroup by d_year, s_city, p_brand1\n\torder by d_year, s_city, p_brand1;","sequential_pipe",108);
>>>>>>> a7741ca6
    X_7 := sql.mvc();
    X_8:bat[:oid,:oid]  := sql.tid(X_7,"sys","lineorder");
    X_11:bat[:oid,:oid]  := sql.bind_idxbat(X_7,"sys","lineorder","lineorder_lo_orderdate_fkey",0);
    (X_14,r1_14) := sql.bind_idxbat(X_7,"sys","lineorder","lineorder_lo_orderdate_fkey",2);
    X_17:bat[:oid,:oid]  := sql.bind_idxbat(X_7,"sys","lineorder","lineorder_lo_orderdate_fkey",1);
    X_19 := sql.delta(X_11,X_14,r1_14,X_17);
    X_20 := algebra.leftfetchjoin(X_8,X_19);
    X_21:bat[:oid,:oid]  := sql.tid(X_7,"sys","dwdate");
    X_23:bat[:oid,:int]  := sql.bind(X_7,"sys","dwdate","d_year",0);
    (X_25,r1_25) := sql.bind(X_7,"sys","dwdate","d_year",2);
    X_27:bat[:oid,:int]  := sql.bind(X_7,"sys","dwdate","d_year",1);
    X_28 := sql.delta(X_23,X_25,r1_25,X_27);
    X_29 := algebra.leftfetchjoin(X_21,X_28);
    X_30 := algebra.subselect(X_29,A2,A2,true,true,false);
    X_32 := algebra.subselect(X_29,A3,A3,true,true,false);
    X_33 := bat.mergecand(X_30,X_32);
    X_34 := algebra.leftfetchjoin(X_33,X_21);
    (X_35,r1_37) := algebra.subjoin(X_20,X_34,nil:BAT,nil:BAT,false,nil:lng);
<<<<<<< HEAD
    X_266 := algebra.leftfetchjoin(X_35,X_8);
=======
>>>>>>> a7741ca6
    X_39:bat[:oid,:oid]  := sql.bind_idxbat(X_7,"sys","lineorder","lineorder_lo_partkey_fkey",0);
    (X_43,r1_45) := sql.bind_idxbat(X_7,"sys","lineorder","lineorder_lo_partkey_fkey",2);
    X_45:bat[:oid,:oid]  := sql.bind_idxbat(X_7,"sys","lineorder","lineorder_lo_partkey_fkey",1);
    X_46 := sql.delta(X_39,X_43,r1_45,X_45);
<<<<<<< HEAD
    X_47:bat[:oid,:oid]  := algebra.leftfetchjoin(X_266,X_46);
=======
    X_47:bat[:oid,:oid] := algebra.leftfetchjoinPath(X_35,X_8,X_46);
>>>>>>> a7741ca6
    X_48:bat[:oid,:oid]  := sql.tid(X_7,"sys","part");
    X_50:bat[:oid,:str]  := sql.bind(X_7,"sys","part","p_category",0);
    (X_53,r1_56) := sql.bind(X_7,"sys","part","p_category",2);
    X_56:bat[:oid,:str]  := sql.bind(X_7,"sys","part","p_category",1);
    X_58 := sql.delta(X_50,X_53,r1_56,X_56);
    X_59 := algebra.leftfetchjoin(X_48,X_58);
    X_60 := algebra.subselect(X_59,A4,A4,true,true,false);
    X_63 := algebra.leftfetchjoin(X_60,X_48);
    (X_64,r1_68) := algebra.subjoin(X_47,X_63,nil:BAT,nil:BAT,false,nil:lng);
<<<<<<< HEAD
    X_267 := algebra.leftfetchjoin(X_64,X_35);
=======
>>>>>>> a7741ca6
    X_66:bat[:oid,:oid]  := sql.bind_idxbat(X_7,"sys","lineorder","lineorder_lo_suppkey_fkey",0);
    (X_68,r1_72) := sql.bind_idxbat(X_7,"sys","lineorder","lineorder_lo_suppkey_fkey",2);
    X_70:bat[:oid,:oid]  := sql.bind_idxbat(X_7,"sys","lineorder","lineorder_lo_suppkey_fkey",1);
    X_73 := sql.delta(X_66,X_68,r1_72,X_70);
<<<<<<< HEAD
    X_74:bat[:oid,:oid]  := algebra.leftfetchjoinPath(X_267,X_8,X_73);
=======
    X_74:bat[:oid,:oid] := algebra.leftfetchjoinPath(X_64,X_35,X_8,X_73);
>>>>>>> a7741ca6
    X_75:bat[:oid,:oid]  := sql.tid(X_7,"sys","supplier");
    X_77:bat[:oid,:str]  := sql.bind(X_7,"sys","supplier","s_nation",0);
    (X_79,r1_85) := sql.bind(X_7,"sys","supplier","s_nation",2);
    X_81:bat[:oid,:str]  := sql.bind(X_7,"sys","supplier","s_nation",1);
    X_82 := sql.delta(X_77,X_79,r1_85,X_81);
    X_83 := algebra.leftfetchjoin(X_75,X_82);
    X_84 := algebra.subselect(X_83,A1,A1,true,true,false);
    X_85 := algebra.leftfetchjoin(X_84,X_75);
    (X_86,r1_93) := algebra.subjoin(X_74,X_85,nil:BAT,nil:BAT,false,nil:lng);
<<<<<<< HEAD
    X_268 := algebra.leftfetchjoin(X_86,X_64);
=======
>>>>>>> a7741ca6
    X_90:bat[:oid,:oid]  := sql.bind_idxbat(X_7,"sys","lineorder","lineorder_lo_custkey_fkey",0);
    (X_93,r1_100) := sql.bind_idxbat(X_7,"sys","lineorder","lineorder_lo_custkey_fkey",2);
    X_96:bat[:oid,:oid]  := sql.bind_idxbat(X_7,"sys","lineorder","lineorder_lo_custkey_fkey",1);
    X_98 := sql.delta(X_90,X_93,r1_100,X_96);
<<<<<<< HEAD
    X_99:bat[:oid,:oid]  := algebra.leftfetchjoinPath(X_268,X_35,X_8,X_98);
=======
    X_99:bat[:oid,:oid] := algebra.leftfetchjoinPath(X_86,X_64,X_35,X_8,X_98);
>>>>>>> a7741ca6
    X_100:bat[:oid,:oid]  := sql.tid(X_7,"sys","customer");
    X_103:bat[:oid,:str]  := sql.bind(X_7,"sys","customer","c_region",0);
    (X_105,r1_115) := sql.bind(X_7,"sys","customer","c_region",2);
    X_107:bat[:oid,:str]  := sql.bind(X_7,"sys","customer","c_region",1);
    X_108 := sql.delta(X_103,X_105,r1_115,X_107);
    X_109 := algebra.leftfetchjoin(X_100,X_108);
    X_110 := algebra.subselect(X_109,A0,A0,true,true,false);
    X_113 := algebra.leftfetchjoin(X_110,X_100);
    (X_114,r1_125) := algebra.subjoin(X_99,X_113,nil:BAT,nil:BAT,false,nil:lng);
<<<<<<< HEAD
    X_269 := algebra.leftfetchjoin(X_114,X_86);
=======
>>>>>>> a7741ca6
    X_116:bat[:oid,:str]  := sql.bind(X_7,"sys","part","p_brand1",0);
    (X_119,r1_130) := sql.bind(X_7,"sys","part","p_brand1",2);
    X_121:bat[:oid,:str]  := sql.bind(X_7,"sys","part","p_brand1",1);
    X_122 := sql.delta(X_116,X_119,r1_130,X_121);
<<<<<<< HEAD
    X_123:bat[:oid,:str]  := algebra.leftfetchjoinPath(X_269,r1_68,X_60,X_48,X_122);
    X_270 := algebra.leftfetchjoin(r1_93,X_84);
=======
    X_123:bat[:oid,:str] := algebra.leftfetchjoinPath(X_114,X_86,r1_68,X_60,X_48,X_122);
>>>>>>> a7741ca6
    X_124:bat[:oid,:str]  := sql.bind(X_7,"sys","supplier","s_city",0);
    (X_128,r1_143) := sql.bind(X_7,"sys","supplier","s_city",2);
    X_132:bat[:oid,:str]  := sql.bind(X_7,"sys","supplier","s_city",1);
    X_134 := sql.delta(X_124,X_128,r1_143,X_132);
<<<<<<< HEAD
    X_135:bat[:oid,:str]  := algebra.leftfetchjoinPath(X_114,X_270,X_75,X_134);
    X_136:bat[:oid,:int]  := algebra.leftfetchjoinPath(X_269,X_64,r1_37,X_33,X_29);
=======
    X_135:bat[:oid,:str] := algebra.leftfetchjoinPath(X_114,r1_93,X_84,X_75,X_134);
    X_136:bat[:oid,:int] := algebra.leftfetchjoinPath(X_114,X_86,X_64,r1_37,X_33,X_29);
>>>>>>> a7741ca6
    (X_137,r1_159,r2_159) := group.subgroup(X_136);
    (X_140,r1_162,r2_162) := group.subgroup(X_135,X_137);
    (X_143,r1_165,r2_165) := group.subgroupdone(X_123,X_140);
    X_146 := algebra.leftfetchjoin(r1_165,X_123);
    X_147 := algebra.leftfetchjoin(r1_165,X_135);
    X_148 := algebra.leftfetchjoin(r1_165,X_136);
    X_162:bat[:oid,:int]  := sql.bind(X_7,"sys","lineorder","lo_revenue",0);
    (X_167,r1_189) := sql.bind(X_7,"sys","lineorder","lo_revenue",2);
    X_170:bat[:oid,:int]  := sql.bind(X_7,"sys","lineorder","lo_revenue",1);
    X_172 := sql.delta(X_162,X_167,r1_189,X_170);
<<<<<<< HEAD
    X_173:bat[:oid,:int]  := algebra.leftfetchjoinPath(X_269,X_64,X_35,X_8,X_172);
=======
    X_173:bat[:oid,:int] := algebra.leftfetchjoinPath(X_114,X_86,X_64,X_35,X_8,X_172);
>>>>>>> a7741ca6
    X_174 := batcalc.lng(X_173);
    X_175:bat[:oid,:int]  := sql.bind(X_7,"sys","lineorder","lo_supplycost",0);
    (X_177,r1_203) := sql.bind(X_7,"sys","lineorder","lo_supplycost",2);
    X_179:bat[:oid,:int]  := sql.bind(X_7,"sys","lineorder","lo_supplycost",1);
    X_180 := sql.delta(X_175,X_177,r1_203,X_179);
<<<<<<< HEAD
    X_181:bat[:oid,:int]  := algebra.leftfetchjoinPath(X_269,X_64,X_35,X_8,X_180);
=======
    X_181:bat[:oid,:int] := algebra.leftfetchjoinPath(X_114,X_86,X_64,X_35,X_8,X_180);
>>>>>>> a7741ca6
    X_182 := batcalc.lng(X_181);
    X_183:bat[:oid,:lng]  := batcalc.-(X_174,X_182);
    X_184:bat[:oid,:hge]  := aggr.subsum(X_183,X_143,r1_165,true,true);
    (X_149,r1_171,r2_171) := algebra.subsort(X_148,false,false);
    (X_153,r1_175,r2_175) := algebra.subsort(X_147,r1_171,r2_171,false,false);
    (X_156,r1_178,r2_178) := algebra.subsort(X_146,r1_175,r2_175,false,false);
    X_159 := algebra.leftfetchjoin(r1_178,X_148);
    X_160 := algebra.leftfetchjoin(r1_178,X_147);
    X_161 := algebra.leftfetchjoin(r1_178,X_146);
    X_186 := algebra.leftfetchjoin(r1_178,X_184);
    sql.resultSet(X_221,X_223,X_225,X_227,X_229,X_159,X_160,X_161,X_186);
end user.s2_1;

# 23:10:48 >  
# 23:10:48 >  "Done."
# 23:10:48 >  
<|MERGE_RESOLUTION|>--- conflicted
+++ resolved
@@ -44,8 +44,7 @@
 % clob # type
 % 551 # length
 function user.s2_1{autoCommit=true}(A0:str,A1:str,A2:int,A3:int,A4:str):void;
-<<<<<<< HEAD
-    X_230:void := querylog.define("explain\nselect d_year, s_city, p_brand1, sum(lo_revenue-lo_supplycost) as profit1\n\tfrom dwdate, customer, supplier, part, lineorder\n\twhere lo_custkey = c_custkey\n\t\tand lo_suppkey = s_suppkey\n\t\tand lo_partkey = p_partkey\n\t\tand lo_orderdate = d_datekey\n\t\tand c_region = \\'AMERICA\\'\n\t\tand s_nation = \\'UNITED STATES\\'\n\t\tand (d_year = 1997 or d_year = 1998)\n\t\tand p_category = \\'MFGR#14\\'\n\tgroup by d_year, s_city, p_brand1\n\torder by d_year, s_city, p_brand1;","sequential_pipe",132);
+    X_230:void := querylog.define("explain\nselect d_year, s_city, p_brand1, sum(lo_revenue-lo_supplycost) as profit1\n\tfrom dwdate, customer, supplier, part, lineorder\n\twhere lo_custkey = c_custkey\n\t\tand lo_suppkey = s_suppkey\n\t\tand lo_partkey = p_partkey\n\t\tand lo_orderdate = d_datekey\n\t\tand c_region = \\'AMERICA\\'\n\t\tand s_nation = \\'UNITED STATES\\'\n\t\tand (d_year = 1997 or d_year = 1998)\n\t\tand p_category = \\'MFGR#14\\'\n\tgroup by d_year, s_city, p_brand1\n\torder by d_year, s_city, p_brand1;","sequential_pipe",127);
     X_188 := bat.new(nil:oid,nil:str);
     X_196 := bat.append(X_188,"sys.dwdate");
     X_206 := bat.append(X_196,"sys.supplier");
@@ -71,9 +70,6 @@
     X_213 := bat.append(X_204,0);
     X_220 := bat.append(X_213,0);
     X_229 := bat.append(X_220,0);
-=======
-    X_209:void := querylog.define("explain\nselect d_year, s_city, p_brand1, sum(lo_revenue-lo_supplycost) as profit1\n\tfrom dwdate, customer, supplier, part, lineorder\n\twhere lo_custkey = c_custkey\n\t\tand lo_suppkey = s_suppkey\n\t\tand lo_partkey = p_partkey\n\t\tand lo_orderdate = d_datekey\n\t\tand c_region = \\'AMERICA\\'\n\t\tand s_nation = \\'UNITED STATES\\'\n\t\tand (d_year = 1997 or d_year = 1998)\n\t\tand p_category = \\'MFGR#14\\'\n\tgroup by d_year, s_city, p_brand1\n\torder by d_year, s_city, p_brand1;","sequential_pipe",108);
->>>>>>> a7741ca6
     X_7 := sql.mvc();
     X_8:bat[:oid,:oid]  := sql.tid(X_7,"sys","lineorder");
     X_11:bat[:oid,:oid]  := sql.bind_idxbat(X_7,"sys","lineorder","lineorder_lo_orderdate_fkey",0);
@@ -92,19 +88,11 @@
     X_33 := bat.mergecand(X_30,X_32);
     X_34 := algebra.leftfetchjoin(X_33,X_21);
     (X_35,r1_37) := algebra.subjoin(X_20,X_34,nil:BAT,nil:BAT,false,nil:lng);
-<<<<<<< HEAD
-    X_266 := algebra.leftfetchjoin(X_35,X_8);
-=======
->>>>>>> a7741ca6
     X_39:bat[:oid,:oid]  := sql.bind_idxbat(X_7,"sys","lineorder","lineorder_lo_partkey_fkey",0);
     (X_43,r1_45) := sql.bind_idxbat(X_7,"sys","lineorder","lineorder_lo_partkey_fkey",2);
     X_45:bat[:oid,:oid]  := sql.bind_idxbat(X_7,"sys","lineorder","lineorder_lo_partkey_fkey",1);
     X_46 := sql.delta(X_39,X_43,r1_45,X_45);
-<<<<<<< HEAD
-    X_47:bat[:oid,:oid]  := algebra.leftfetchjoin(X_266,X_46);
-=======
     X_47:bat[:oid,:oid] := algebra.leftfetchjoinPath(X_35,X_8,X_46);
->>>>>>> a7741ca6
     X_48:bat[:oid,:oid]  := sql.tid(X_7,"sys","part");
     X_50:bat[:oid,:str]  := sql.bind(X_7,"sys","part","p_category",0);
     (X_53,r1_56) := sql.bind(X_7,"sys","part","p_category",2);
@@ -114,19 +102,11 @@
     X_60 := algebra.subselect(X_59,A4,A4,true,true,false);
     X_63 := algebra.leftfetchjoin(X_60,X_48);
     (X_64,r1_68) := algebra.subjoin(X_47,X_63,nil:BAT,nil:BAT,false,nil:lng);
-<<<<<<< HEAD
-    X_267 := algebra.leftfetchjoin(X_64,X_35);
-=======
->>>>>>> a7741ca6
     X_66:bat[:oid,:oid]  := sql.bind_idxbat(X_7,"sys","lineorder","lineorder_lo_suppkey_fkey",0);
     (X_68,r1_72) := sql.bind_idxbat(X_7,"sys","lineorder","lineorder_lo_suppkey_fkey",2);
     X_70:bat[:oid,:oid]  := sql.bind_idxbat(X_7,"sys","lineorder","lineorder_lo_suppkey_fkey",1);
     X_73 := sql.delta(X_66,X_68,r1_72,X_70);
-<<<<<<< HEAD
-    X_74:bat[:oid,:oid]  := algebra.leftfetchjoinPath(X_267,X_8,X_73);
-=======
     X_74:bat[:oid,:oid] := algebra.leftfetchjoinPath(X_64,X_35,X_8,X_73);
->>>>>>> a7741ca6
     X_75:bat[:oid,:oid]  := sql.tid(X_7,"sys","supplier");
     X_77:bat[:oid,:str]  := sql.bind(X_7,"sys","supplier","s_nation",0);
     (X_79,r1_85) := sql.bind(X_7,"sys","supplier","s_nation",2);
@@ -136,19 +116,11 @@
     X_84 := algebra.subselect(X_83,A1,A1,true,true,false);
     X_85 := algebra.leftfetchjoin(X_84,X_75);
     (X_86,r1_93) := algebra.subjoin(X_74,X_85,nil:BAT,nil:BAT,false,nil:lng);
-<<<<<<< HEAD
-    X_268 := algebra.leftfetchjoin(X_86,X_64);
-=======
->>>>>>> a7741ca6
     X_90:bat[:oid,:oid]  := sql.bind_idxbat(X_7,"sys","lineorder","lineorder_lo_custkey_fkey",0);
     (X_93,r1_100) := sql.bind_idxbat(X_7,"sys","lineorder","lineorder_lo_custkey_fkey",2);
     X_96:bat[:oid,:oid]  := sql.bind_idxbat(X_7,"sys","lineorder","lineorder_lo_custkey_fkey",1);
     X_98 := sql.delta(X_90,X_93,r1_100,X_96);
-<<<<<<< HEAD
-    X_99:bat[:oid,:oid]  := algebra.leftfetchjoinPath(X_268,X_35,X_8,X_98);
-=======
     X_99:bat[:oid,:oid] := algebra.leftfetchjoinPath(X_86,X_64,X_35,X_8,X_98);
->>>>>>> a7741ca6
     X_100:bat[:oid,:oid]  := sql.tid(X_7,"sys","customer");
     X_103:bat[:oid,:str]  := sql.bind(X_7,"sys","customer","c_region",0);
     (X_105,r1_115) := sql.bind(X_7,"sys","customer","c_region",2);
@@ -158,31 +130,17 @@
     X_110 := algebra.subselect(X_109,A0,A0,true,true,false);
     X_113 := algebra.leftfetchjoin(X_110,X_100);
     (X_114,r1_125) := algebra.subjoin(X_99,X_113,nil:BAT,nil:BAT,false,nil:lng);
-<<<<<<< HEAD
-    X_269 := algebra.leftfetchjoin(X_114,X_86);
-=======
->>>>>>> a7741ca6
     X_116:bat[:oid,:str]  := sql.bind(X_7,"sys","part","p_brand1",0);
     (X_119,r1_130) := sql.bind(X_7,"sys","part","p_brand1",2);
     X_121:bat[:oid,:str]  := sql.bind(X_7,"sys","part","p_brand1",1);
     X_122 := sql.delta(X_116,X_119,r1_130,X_121);
-<<<<<<< HEAD
-    X_123:bat[:oid,:str]  := algebra.leftfetchjoinPath(X_269,r1_68,X_60,X_48,X_122);
-    X_270 := algebra.leftfetchjoin(r1_93,X_84);
-=======
     X_123:bat[:oid,:str] := algebra.leftfetchjoinPath(X_114,X_86,r1_68,X_60,X_48,X_122);
->>>>>>> a7741ca6
     X_124:bat[:oid,:str]  := sql.bind(X_7,"sys","supplier","s_city",0);
     (X_128,r1_143) := sql.bind(X_7,"sys","supplier","s_city",2);
     X_132:bat[:oid,:str]  := sql.bind(X_7,"sys","supplier","s_city",1);
     X_134 := sql.delta(X_124,X_128,r1_143,X_132);
-<<<<<<< HEAD
-    X_135:bat[:oid,:str]  := algebra.leftfetchjoinPath(X_114,X_270,X_75,X_134);
-    X_136:bat[:oid,:int]  := algebra.leftfetchjoinPath(X_269,X_64,r1_37,X_33,X_29);
-=======
     X_135:bat[:oid,:str] := algebra.leftfetchjoinPath(X_114,r1_93,X_84,X_75,X_134);
     X_136:bat[:oid,:int] := algebra.leftfetchjoinPath(X_114,X_86,X_64,r1_37,X_33,X_29);
->>>>>>> a7741ca6
     (X_137,r1_159,r2_159) := group.subgroup(X_136);
     (X_140,r1_162,r2_162) := group.subgroup(X_135,X_137);
     (X_143,r1_165,r2_165) := group.subgroupdone(X_123,X_140);
@@ -193,21 +151,13 @@
     (X_167,r1_189) := sql.bind(X_7,"sys","lineorder","lo_revenue",2);
     X_170:bat[:oid,:int]  := sql.bind(X_7,"sys","lineorder","lo_revenue",1);
     X_172 := sql.delta(X_162,X_167,r1_189,X_170);
-<<<<<<< HEAD
-    X_173:bat[:oid,:int]  := algebra.leftfetchjoinPath(X_269,X_64,X_35,X_8,X_172);
-=======
     X_173:bat[:oid,:int] := algebra.leftfetchjoinPath(X_114,X_86,X_64,X_35,X_8,X_172);
->>>>>>> a7741ca6
     X_174 := batcalc.lng(X_173);
     X_175:bat[:oid,:int]  := sql.bind(X_7,"sys","lineorder","lo_supplycost",0);
     (X_177,r1_203) := sql.bind(X_7,"sys","lineorder","lo_supplycost",2);
     X_179:bat[:oid,:int]  := sql.bind(X_7,"sys","lineorder","lo_supplycost",1);
     X_180 := sql.delta(X_175,X_177,r1_203,X_179);
-<<<<<<< HEAD
-    X_181:bat[:oid,:int]  := algebra.leftfetchjoinPath(X_269,X_64,X_35,X_8,X_180);
-=======
     X_181:bat[:oid,:int] := algebra.leftfetchjoinPath(X_114,X_86,X_64,X_35,X_8,X_180);
->>>>>>> a7741ca6
     X_182 := batcalc.lng(X_181);
     X_183:bat[:oid,:lng]  := batcalc.-(X_174,X_182);
     X_184:bat[:oid,:hge]  := aggr.subsum(X_183,X_143,r1_165,true,true);
