--- conflicted
+++ resolved
@@ -37,56 +37,55 @@
 % mal # name
 % clob # type
 % 291 # length
-<<<<<<< HEAD
 function user.s4_1():void;
-    X_69:void := querylog.define("explain\nselect sum(lo_extendedprice*lo_discount) as revenue\n from lineorder, dwdate\n where lo_orderdate = d_datekey\n and d_weeknuminyear = 6 and d_year = 1994\n and lo_discount between 5 and 7\n and lo_quantity between 36 and 40;","sequential_pipe",50);
-    X_7 := sql.mvc();
-    X_11:bat[:int] := sql.bind(X_7,"sys","lineorder","lo_quantity",0);
-    X_19:bat[:int] := sql.bind(X_7,"sys","lineorder","lo_discount",0);
-    C_8:bat[:oid] := sql.tid(X_7,"sys","lineorder");
-    C_85 := algebra.subselect(X_19,C_8,5,7,true,true,false);
-    (C_21,r1_25) := sql.bind(X_7,"sys","lineorder","lo_discount",2);
-    C_86 := algebra.subselect(r1_25,nil:bat[:oid],5,7,true,true,false);
-    X_23:bat[:int] := sql.bind(X_7,"sys","lineorder","lo_discount",1);
-    C_88 := algebra.subselect(X_23,C_8,5,7,true,true,false);
-    C_24 := sql.subdelta(C_85,C_8,C_21,C_86,C_88);
-    C_89 := algebra.subselect(X_11,C_24,36,40,true,true,false);
-    (C_14,r1_14) := sql.bind(X_7,"sys","lineorder","lo_quantity",2);
-    C_90 := algebra.subselect(r1_14,nil:bat[:oid],36,40,true,true,false);
-    X_17:bat[:int] := sql.bind(X_7,"sys","lineorder","lo_quantity",1);
-    C_91 := algebra.subselect(X_17,C_24,36,40,true,true,false);
-    C_27 := sql.subdelta(C_89,C_24,C_14,C_90,C_91);
-    X_28:bat[:oid] := sql.bind_idxbat(X_7,"sys","lineorder","lineorder_lo_orderdate_fkey",0);
-    (X_30,r1_39) := sql.bind_idxbat(X_7,"sys","lineorder","lineorder_lo_orderdate_fkey",2);
-    X_32:bat[:oid] := sql.bind_idxbat(X_7,"sys","lineorder","lineorder_lo_orderdate_fkey",1);
-    X_33 := sql.projectdelta(C_27,X_28,X_30,r1_39,X_32);
-    X_36:bat[:int] := sql.bind(X_7,"sys","dwdate","d_weeknuminyear",0);
-    X_41:bat[:int] := sql.bind(X_7,"sys","dwdate","d_year",0);
-    C_34:bat[:oid] := sql.tid(X_7,"sys","dwdate");
-    C_92 := algebra.subselect(X_41,C_34,1994,1994,true,false,false);
-    (C_43,r1_57) := sql.bind(X_7,"sys","dwdate","d_year",2);
-    C_93 := algebra.subselect(r1_57,nil:bat[:oid],1994,1994,true,false,false);
-    X_45:bat[:int] := sql.bind(X_7,"sys","dwdate","d_year",1);
-    C_94 := algebra.subselect(X_45,C_34,1994,1994,true,false,false);
-    C_46 := sql.subdelta(C_92,C_34,C_43,C_93,C_94);
-    C_95 := algebra.subselect(X_36,C_46,6,6,true,false,false);
-    (C_38,r1_49) := sql.bind(X_7,"sys","dwdate","d_weeknuminyear",2);
-    C_96 := algebra.subselect(r1_49,nil:bat[:oid],6,6,true,false,false);
-    X_40:bat[:int] := sql.bind(X_7,"sys","dwdate","d_weeknuminyear",1);
-    C_97 := algebra.subselect(X_40,C_46,6,6,true,false,false);
-    C_47 := sql.subdelta(C_95,C_46,C_38,C_96,C_97);
-    (X_48,r1_66) := algebra.subjoin(X_33,C_47,nil:BAT,nil:BAT,false,nil:lng);
-    X_52:bat[:int] := sql.bind(X_7,"sys","lineorder","lo_extendedprice",0);
-    (C_54,r1_74) := sql.bind(X_7,"sys","lineorder","lo_extendedprice",2);
-    X_56:bat[:int] := sql.bind(X_7,"sys","lineorder","lo_extendedprice",1);
-    X_57 := sql.projectdelta(C_27,X_52,C_54,r1_74,X_56);
-    X_58 := algebra.projection(X_48,X_57);
-    X_59 := batcalc.lng(X_58);
-    X_60 := sql.projectdelta(C_27,X_19,C_21,r1_25,X_23);
-    X_61 := algebra.projection(X_48,X_60);
-    X_62:bat[:lng] := batcalc.*(X_59,X_61);
-    X_63:lng := aggr.sum(X_62);
-    sql.resultSet("sys.L1","revenue","bigint",64,0,7,X_63);
+    X_88:void := querylog.define("explain\nselect sum(lo_extendedprice*lo_discount) as revenue\n from lineorder, dwdate\n where lo_orderdate = d_datekey\n and d_weeknuminyear = 6 and d_year = 1994\n and lo_discount between 5 and 7\n and lo_quantity between 36 and 40;","sequential_pipe",50);
+    X_0 := sql.mvc();
+    X_4:bat[:int] := sql.bind(X_0,"sys","lineorder","lo_quantity",0);
+    X_16:bat[:int] := sql.bind(X_0,"sys","lineorder","lo_discount",0);
+    X_1:bat[:oid] := sql.tid(X_0,"sys","lineorder");
+    X_110 := algebra.subselect(X_16,X_1,5,7,true,true,false);
+    (X_18,r1_25) := sql.bind(X_0,"sys","lineorder","lo_discount",2);
+    X_111 := algebra.subselect(r1_25,nil:bat[:oid],5,7,true,true,false);
+    X_20:bat[:int] := sql.bind(X_0,"sys","lineorder","lo_discount",1);
+    X_113 := algebra.subselect(X_20,X_1,5,7,true,true,false);
+    X_25 := sql.subdelta(X_110,X_1,X_18,X_111,X_113);
+    X_114 := algebra.subselect(X_4,X_25,36,40,true,true,false);
+    (X_7,r1_14) := sql.bind(X_0,"sys","lineorder","lo_quantity",2);
+    X_115 := algebra.subselect(r1_14,nil:bat[:oid],36,40,true,true,false);
+    X_10:bat[:int] := sql.bind(X_0,"sys","lineorder","lo_quantity",1);
+    X_117 := algebra.subselect(X_10,X_25,36,40,true,true,false);
+    X_29 := sql.subdelta(X_114,X_25,X_7,X_115,X_117);
+    X_30:bat[:oid] := sql.bind_idxbat(X_0,"sys","lineorder","lineorder_lo_orderdate_fkey",0);
+    (X_32,r1_39) := sql.bind_idxbat(X_0,"sys","lineorder","lineorder_lo_orderdate_fkey",2);
+    X_34:bat[:oid] := sql.bind_idxbat(X_0,"sys","lineorder","lineorder_lo_orderdate_fkey",1);
+    X_37 := sql.projectdelta(X_29,X_30,X_32,r1_39,X_34);
+    X_40:bat[:int] := sql.bind(X_0,"sys","dwdate","d_weeknuminyear",0);
+    X_48:bat[:int] := sql.bind(X_0,"sys","dwdate","d_year",0);
+    X_38:bat[:oid] := sql.tid(X_0,"sys","dwdate");
+    X_118 := algebra.subselect(X_48,X_38,1994,1994,true,false,false);
+    (X_50,r1_57) := sql.bind(X_0,"sys","dwdate","d_year",2);
+    X_119 := algebra.subselect(r1_57,nil:bat[:oid],1994,1994,true,false,false);
+    X_52:bat[:int] := sql.bind(X_0,"sys","dwdate","d_year",1);
+    X_121 := algebra.subselect(X_52,X_38,1994,1994,true,false,false);
+    X_56 := sql.subdelta(X_118,X_38,X_50,X_119,X_121);
+    X_122 := algebra.subselect(X_40,X_56,6,6,true,false,false);
+    (X_42,r1_49) := sql.bind(X_0,"sys","dwdate","d_weeknuminyear",2);
+    X_123 := algebra.subselect(r1_49,nil:bat[:oid],6,6,true,false,false);
+    X_44:bat[:int] := sql.bind(X_0,"sys","dwdate","d_weeknuminyear",1);
+    X_125 := algebra.subselect(X_44,X_56,6,6,true,false,false);
+    X_57 := sql.subdelta(X_122,X_56,X_42,X_123,X_125);
+    (X_59,r1_66) := algebra.subjoin(X_37,X_57,nil:BAT,nil:BAT,false,nil:lng);
+    X_65:bat[:int] := sql.bind(X_0,"sys","lineorder","lo_extendedprice",0);
+    (X_67,r1_74) := sql.bind(X_0,"sys","lineorder","lo_extendedprice",2);
+    X_69:bat[:int] := sql.bind(X_0,"sys","lineorder","lo_extendedprice",1);
+    X_72 := sql.projectdelta(X_29,X_65,X_67,r1_74,X_69);
+    X_73 := algebra.projection(X_59,X_72);
+    X_74 := batcalc.lng(X_73);
+    X_75 := sql.projectdelta(X_29,X_16,X_18,r1_25,X_20);
+    X_76 := algebra.projection(X_59,X_75);
+    X_77:bat[:lng] := batcalc.*(X_74,X_76);
+    X_80:lng := aggr.sum(X_77);
+    sql.resultSet("sys.L1","revenue","bigint",64,0,7,X_80);
 end user.s4_1;
 #inline               actions= 0 time=6 usec 
 #candidates           actions= 1 time=52 usec 
@@ -113,58 +112,6 @@
 #profiler             actions= 1 time=39 usec 
 #garbageCollector     actions= 1 time=45 usec 
 #total                actions= 1 time=1081 usec 
-=======
-function user.s2_1(A0:int,A1:int,A2:int,A3:int,A4:int,A5:int):void;
-    X_88:void := querylog.define("explain\nselect sum(lo_extendedprice*lo_discount) as revenue\n from lineorder, dwdate\n where lo_orderdate = d_datekey\n and d_weeknuminyear = 6 and d_year = 1994\n and lo_discount between 5 and 7\n and lo_quantity between 36 and 40;","sequential_pipe",50);
-    X_0 := sql.mvc();
-    X_4:bat[:int] := sql.bind(X_0,"sys","lineorder","lo_quantity",0);
-    X_16:bat[:int] := sql.bind(X_0,"sys","lineorder","lo_discount",0);
-    X_1:bat[:oid] := sql.tid(X_0,"sys","lineorder");
-    X_104 := algebra.subselect(X_16,X_1,A2,A3,true,true,false);
-    (X_18,r1_25) := sql.bind(X_0,"sys","lineorder","lo_discount",2);
-    X_105 := algebra.subselect(r1_25,nil:bat[:oid],A2,A3,true,true,false);
-    X_20:bat[:int] := sql.bind(X_0,"sys","lineorder","lo_discount",1);
-    X_107 := algebra.subselect(X_20,X_1,A2,A3,true,true,false);
-    X_25 := sql.subdelta(X_104,X_1,X_18,X_105,X_107);
-    X_108 := algebra.subselect(X_4,X_25,A4,A5,true,true,false);
-    (X_7,r1_14) := sql.bind(X_0,"sys","lineorder","lo_quantity",2);
-    X_109 := algebra.subselect(r1_14,nil:bat[:oid],A4,A5,true,true,false);
-    X_10:bat[:int] := sql.bind(X_0,"sys","lineorder","lo_quantity",1);
-    X_111 := algebra.subselect(X_10,X_25,A4,A5,true,true,false);
-    X_29 := sql.subdelta(X_108,X_25,X_7,X_109,X_111);
-    X_30:bat[:oid] := sql.bind_idxbat(X_0,"sys","lineorder","lineorder_lo_orderdate_fkey",0);
-    (X_32,r1_39) := sql.bind_idxbat(X_0,"sys","lineorder","lineorder_lo_orderdate_fkey",2);
-    X_34:bat[:oid] := sql.bind_idxbat(X_0,"sys","lineorder","lineorder_lo_orderdate_fkey",1);
-    X_37 := sql.projectdelta(X_29,X_30,X_32,r1_39,X_34);
-    X_40:bat[:int] := sql.bind(X_0,"sys","dwdate","d_weeknuminyear",0);
-    X_48:bat[:int] := sql.bind(X_0,"sys","dwdate","d_year",0);
-    X_38:bat[:oid] := sql.tid(X_0,"sys","dwdate");
-    X_112 := algebra.subselect(X_48,X_38,A1,A1,true,false,false);
-    (X_50,r1_57) := sql.bind(X_0,"sys","dwdate","d_year",2);
-    X_113 := algebra.subselect(r1_57,nil:bat[:oid],A1,A1,true,false,false);
-    X_52:bat[:int] := sql.bind(X_0,"sys","dwdate","d_year",1);
-    X_115 := algebra.subselect(X_52,X_38,A1,A1,true,false,false);
-    X_56 := sql.subdelta(X_112,X_38,X_50,X_113,X_115);
-    X_116 := algebra.subselect(X_40,X_56,A0,A0,true,false,false);
-    (X_42,r1_49) := sql.bind(X_0,"sys","dwdate","d_weeknuminyear",2);
-    X_117 := algebra.subselect(r1_49,nil:bat[:oid],A0,A0,true,false,false);
-    X_44:bat[:int] := sql.bind(X_0,"sys","dwdate","d_weeknuminyear",1);
-    X_119 := algebra.subselect(X_44,X_56,A0,A0,true,false,false);
-    X_57 := sql.subdelta(X_116,X_56,X_42,X_117,X_119);
-    (X_59,r1_66) := algebra.subjoin(X_37,X_57,nil:BAT,nil:BAT,false,nil:lng);
-    X_65:bat[:int] := sql.bind(X_0,"sys","lineorder","lo_extendedprice",0);
-    (X_67,r1_74) := sql.bind(X_0,"sys","lineorder","lo_extendedprice",2);
-    X_69:bat[:int] := sql.bind(X_0,"sys","lineorder","lo_extendedprice",1);
-    X_72 := sql.projectdelta(X_29,X_65,X_67,r1_74,X_69);
-    X_73 := algebra.projection(X_59,X_72);
-    X_74 := batcalc.lng(X_73);
-    X_75 := sql.projectdelta(X_29,X_16,X_18,r1_25,X_20);
-    X_76 := algebra.projection(X_59,X_75);
-    X_77:bat[:lng] := batcalc.*(X_74,X_76);
-    X_80:lng := aggr.sum(X_77);
-    sql.resultSet("sys.L1","revenue","bigint",64,0,7,X_80);
-end user.s2_1;
->>>>>>> eecc409f
 
 # 23:10:45 >  
 # 23:10:45 >  "Done."
