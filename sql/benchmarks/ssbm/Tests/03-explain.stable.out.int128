--- conflicted
+++ resolved
@@ -39,59 +39,22 @@
 % 302 # length
 function user.s2_1(A0:int,A1:int,A2:int,A3:int,A4:int,A5:int):void;
     X_70:void := querylog.define("explain\nselect sum(lo_extendedprice*lo_discount) as revenue\n\tfrom lineorder, dwdate\n\twhere lo_orderdate = d_datekey\n\t\tand d_weeknuminyear = 6 and d_year = 1994\n\t\tand lo_discount between 5 and 7\n\t\tand lo_quantity between 36 and 40;","sequential_pipe",50);
-<<<<<<< HEAD
-    X_8 := sql.mvc();
-    X_12:bat[:oid,:int]  := sql.bind(X_8,"sys","lineorder","lo_quantity",0);
-    X_20:bat[:oid,:int]  := sql.bind(X_8,"sys","lineorder","lo_discount",0);
-    C_9:bat[:oid,:oid] := sql.tid(X_8,"sys","lineorder");
-    C_93 := algebra.subselect(X_20,C_9,A2,A3,true,true,false);
-    (C_22,r1_26) := sql.bind(X_8,"sys","lineorder","lo_discount",2);
-    C_94 := algebra.subselect(r1_26,nil:bat[:oid,:oid],A2,A3,true,true,false);
-    X_24:bat[:oid,:int]  := sql.bind(X_8,"sys","lineorder","lo_discount",1);
-    C_96 := algebra.subselect(X_24,C_9,A2,A3,true,true,false);
-    C_25 := sql.subdelta(C_93,C_9,C_22,C_94,C_96);
-    C_97 := algebra.subselect(X_12,C_25,A4,A5,true,true,false);
-    (C_15,r1_15) := sql.bind(X_8,"sys","lineorder","lo_quantity",2);
-    C_98 := algebra.subselect(r1_15,nil:bat[:oid,:oid],A4,A5,true,true,false);
-    X_18:bat[:oid,:int]  := sql.bind(X_8,"sys","lineorder","lo_quantity",1);
-    C_99 := algebra.subselect(X_18,C_25,A4,A5,true,true,false);
-    C_27 := sql.subdelta(C_97,C_25,C_15,C_98,C_99);
-    X_28:bat[:oid,:oid]  := sql.bind_idxbat(X_8,"sys","lineorder","lineorder_lo_orderdate_fkey",0);
-    (X_30,r1_38) := sql.bind_idxbat(X_8,"sys","lineorder","lineorder_lo_orderdate_fkey",2);
-    X_32:bat[:oid,:oid]  := sql.bind_idxbat(X_8,"sys","lineorder","lineorder_lo_orderdate_fkey",1);
-    X_33 := sql.projectdelta(C_27,X_28,X_30,r1_38,X_32);
-    X_36:bat[:oid,:int] := sql.bind(X_8,"sys","dwdate","d_weeknuminyear",0);
-    X_41:bat[:oid,:int] := sql.bind(X_8,"sys","dwdate","d_year",0);
-    C_34:bat[:oid,:oid] := sql.tid(X_8,"sys","dwdate");
-    C_100 := algebra.subselect(X_41,C_34,A1,A1,true,false,false);
-    (C_43,r1_56) := sql.bind(X_8,"sys","dwdate","d_year",2);
-    C_101 := algebra.subselect(r1_56,nil:bat[:oid,:oid],A1,A1,true,false,false);
-    X_45:bat[:oid,:int] := sql.bind(X_8,"sys","dwdate","d_year",1);
-    C_102 := algebra.subselect(X_45,C_34,A1,A1,true,false,false);
-    C_46 := sql.subdelta(C_100,C_34,C_43,C_101,C_102);
-    C_103 := algebra.subselect(X_36,C_46,A0,A0,true,false,false);
-    (C_38,r1_48) := sql.bind(X_8,"sys","dwdate","d_weeknuminyear",2);
-    C_104 := algebra.subselect(r1_48,nil:bat[:oid,:oid],A0,A0,true,false,false);
-    X_40:bat[:oid,:int] := sql.bind(X_8,"sys","dwdate","d_weeknuminyear",1);
-    C_105 := algebra.subselect(X_40,C_46,A0,A0,true,false,false);
-    C_47 := sql.subdelta(C_103,C_46,C_38,C_104,C_105);
-=======
     X_7 := sql.mvc();
     X_11:bat[:oid,:int] := sql.bind(X_7,"sys","lineorder","lo_quantity",0);
     X_19:bat[:oid,:int] := sql.bind(X_7,"sys","lineorder","lo_discount",0);
     C_8:bat[:oid,:oid] := sql.tid(X_7,"sys","lineorder");
-    C_78 := algebra.subselect(X_19,C_8,A2,A3,true,true,false);
+    C_79 := algebra.subselect(X_19,C_8,A2,A3,true,true,false);
     (C_21,r1_25) := sql.bind(X_7,"sys","lineorder","lo_discount",2);
-    C_79 := algebra.subselect(r1_25,nil:bat[:oid,:oid],A2,A3,true,true,false);
+    C_80 := algebra.subselect(r1_25,nil:bat[:oid,:oid],A2,A3,true,true,false);
     X_23:bat[:oid,:int] := sql.bind(X_7,"sys","lineorder","lo_discount",1);
-    C_81 := algebra.subselect(X_23,C_8,A2,A3,true,true,false);
-    C_24 := sql.subdelta(C_78,C_8,C_21,C_79,C_81);
-    C_82 := algebra.subselect(X_11,C_24,A4,A5,true,true,false);
+    C_82 := algebra.subselect(X_23,C_8,A2,A3,true,true,false);
+    C_24 := sql.subdelta(C_79,C_8,C_21,C_80,C_82);
+    C_83 := algebra.subselect(X_11,C_24,A4,A5,true,true,false);
     (C_14,r1_14) := sql.bind(X_7,"sys","lineorder","lo_quantity",2);
-    C_83 := algebra.subselect(r1_14,nil:bat[:oid,:oid],A4,A5,true,true,false);
+    C_84 := algebra.subselect(r1_14,nil:bat[:oid,:oid],A4,A5,true,true,false);
     X_17:bat[:oid,:int] := sql.bind(X_7,"sys","lineorder","lo_quantity",1);
-    C_84 := algebra.subselect(X_17,C_24,A4,A5,true,true,false);
-    C_27 := sql.subdelta(C_82,C_24,C_14,C_83,C_84);
+    C_85 := algebra.subselect(X_17,C_24,A4,A5,true,true,false);
+    C_27 := sql.subdelta(C_83,C_24,C_14,C_84,C_85);
     X_28:bat[:oid,:oid] := sql.bind_idxbat(X_7,"sys","lineorder","lineorder_lo_orderdate_fkey",0);
     (X_30,r1_39) := sql.bind_idxbat(X_7,"sys","lineorder","lineorder_lo_orderdate_fkey",2);
     X_32:bat[:oid,:oid] := sql.bind_idxbat(X_7,"sys","lineorder","lineorder_lo_orderdate_fkey",1);
@@ -99,19 +62,18 @@
     X_36:bat[:oid,:int] := sql.bind(X_7,"sys","dwdate","d_weeknuminyear",0);
     X_41:bat[:oid,:int] := sql.bind(X_7,"sys","dwdate","d_year",0);
     C_34:bat[:oid,:oid] := sql.tid(X_7,"sys","dwdate");
-    C_85 := algebra.subselect(X_41,C_34,A1,A1,true,false,false);
+    C_86 := algebra.subselect(X_41,C_34,A1,A1,true,false,false);
     (C_43,r1_57) := sql.bind(X_7,"sys","dwdate","d_year",2);
-    C_86 := algebra.subselect(r1_57,nil:bat[:oid,:oid],A1,A1,true,false,false);
+    C_87 := algebra.subselect(r1_57,nil:bat[:oid,:oid],A1,A1,true,false,false);
     X_45:bat[:oid,:int] := sql.bind(X_7,"sys","dwdate","d_year",1);
-    C_87 := algebra.subselect(X_45,C_34,A1,A1,true,false,false);
-    C_46 := sql.subdelta(C_85,C_34,C_43,C_86,C_87);
-    C_88 := algebra.subselect(X_36,C_46,A0,A0,true,false,false);
+    C_88 := algebra.subselect(X_45,C_34,A1,A1,true,false,false);
+    C_46 := sql.subdelta(C_86,C_34,C_43,C_87,C_88);
+    C_89 := algebra.subselect(X_36,C_46,A0,A0,true,false,false);
     (C_38,r1_49) := sql.bind(X_7,"sys","dwdate","d_weeknuminyear",2);
-    C_89 := algebra.subselect(r1_49,nil:bat[:oid,:oid],A0,A0,true,false,false);
+    C_90 := algebra.subselect(r1_49,nil:bat[:oid,:oid],A0,A0,true,false,false);
     X_40:bat[:oid,:int] := sql.bind(X_7,"sys","dwdate","d_weeknuminyear",1);
-    C_90 := algebra.subselect(X_40,C_46,A0,A0,true,false,false);
-    C_47 := sql.subdelta(C_88,C_46,C_38,C_89,C_90);
->>>>>>> 15a35558
+    C_91 := algebra.subselect(X_40,C_46,A0,A0,true,false,false);
+    C_47 := sql.subdelta(C_89,C_46,C_38,C_90,C_91);
     (X_48,r1_66) := algebra.subjoin(X_33,C_47,nil:BAT,nil:BAT,false,nil:lng);
     X_52:bat[:oid,:int] := sql.bind(X_7,"sys","lineorder","lo_extendedprice",0);
     (C_54,r1_74) := sql.bind(X_7,"sys","lineorder","lo_extendedprice",2);
