stdout of test '09-explain` in directory 'sql/benchmarks/ssbm` itself:


# 23:10:47 >  
# 23:10:47 >  "mserver5" "--debug=10" "--set" "gdk_nr_threads=0" "--set" "mapi_open=true" "--set" "mapi_port=35257" "--set" "mapi_usock=/var/tmp/mtest-17595/.s.monetdb.35257" "--set" "monet_prompt=" "--forcemito" "--set" "mal_listing=2" "--dbpath=/ufs/manegold/_/Monet/HG/Feb2013/prefix/--disable-debug_--enable-assert_--enable-optimize/var/MonetDB/mTests_sql_benchmarks_ssbm" "--set" "mal_listing=0"
# 23:10:47 >  

# MonetDB 5 server v11.15.12
# This is an unreleased version
# Serving database 'mTests_sql_benchmarks_ssbm', using 8 threads
# Compiled for x86_64-unknown-linux-gnu/64bit with 64bit OIDs dynamically linked
# Found 15.591 GiB available main-memory.
# Copyright (c) 1993-July 2008 CWI.
# Copyright (c) August 2008-2015 MonetDB B.V., all rights reserved
# Visit http://www.monetdb.org/ for further information
# Listening for connection requests on mapi:monetdb://rome.ins.cwi.nl:35257/
# Listening for UNIX domain connection requests on mapi:monetdb:///var/tmp/mtest-17595/.s.monetdb.35257
# MonetDB/GIS module loaded
# MonetDB/JAQL module loaded
# MonetDB/SQL module loaded

Ready.

# 23:10:47 >  
# 23:10:47 >  "/usr/bin/python2" "09-explain.SQL.py" "09-explain"
# 23:10:47 >  

#set optimizer = 'sequential_pipe';
#explain
#select c_city, s_city, d_year, sum(lo_revenue) as revenue
#	from customer, lineorder, supplier, dwdate
#	where lo_custkey = c_custkey
#		and lo_suppkey = s_suppkey
#		and lo_orderdate = d_datekey
#		and c_nation = 'UNITED KINGDOM'
#		and (c_city='UNITED KI1' or c_city='UNITED KI5')
#		and (s_city='UNITED KI1' or s_city='UNITED KI5')
#		and s_nation = 'UNITED KINGDOM'
#		and d_year >= 1992 and d_year <= 1997
#	group by c_city, s_city, d_year
#	order by d_year asc, revenue desc;
% .explain # table_name
% mal # name
% clob # type
% 592 # length
function user.s2_1(A0:str,A1:str,A2:str,A3:str,A4:str,A5:str,A6:int,A7:int):void;
    X_159:void := querylog.define("explain\nselect c_city, s_city, d_year, sum(lo_revenue) as revenue\n\tfrom customer, lineorder, supplier, dwdate\n\twhere lo_custkey = c_custkey\n\t\tand lo_suppkey = s_suppkey\n\t\tand lo_orderdate = d_datekey\n\t\tand c_nation = \\'UNITED KINGDOM\\'\n\t\tand (c_city=\\'UNITED KI1\\' or c_city=\\'UNITED KI5\\')\n\t\tand (s_city=\\'UNITED KI1\\' or s_city=\\'UNITED KI5\\')\n\t\tand s_nation = \\'UNITED KINGDOM\\'\n\t\tand d_year >= 1992 and d_year <= 1997\n\tgroup by c_city, s_city, d_year\n\torder by d_year asc, revenue desc;","sequential_pipe",118);
    X_121 := bat.new(nil:oid,nil:str);
    X_129 := bat.append(X_121,"sys.customer");
    X_136 := bat.append(X_129,"sys.supplier");
    X_142 := bat.append(X_136,"sys.dwdate");
    X_150 := bat.append(X_142,"sys.L1");
    X_124 := bat.new(nil:oid,nil:str);
    X_131 := bat.append(X_124,"c_city");
    X_138 := bat.append(X_131,"s_city");
    X_144 := bat.append(X_138,"d_year");
    X_152 := bat.append(X_144,"revenue");
    X_125 := bat.new(nil:oid,nil:str);
    X_132 := bat.append(X_125,"clob");
    X_139 := bat.append(X_132,"clob");
    X_145 := bat.append(X_139,"int");
    X_154 := bat.append(X_145,"hugeint");
    X_126 := bat.new(nil:oid,nil:int);
    X_134 := bat.append(X_126,0);
    X_140 := bat.append(X_134,0);
    X_147 := bat.append(X_140,32);
    X_156 := bat.append(X_147,128);
    X_128 := bat.new(nil:oid,nil:int);
    X_135 := bat.append(X_128,0);
    X_141 := bat.append(X_135,0);
    X_149 := bat.append(X_141,0);
    X_158 := bat.append(X_149,0);
<<<<<<< HEAD
    X_10 := sql.mvc();
    C_11:bat[:oid,:oid] := sql.tid(X_10,"sys","lineorder");
    X_14:bat[:oid,:oid]  := sql.bind_idxbat(X_10,"sys","lineorder","lineorder_lo_custkey_fkey",0);
    (X_17,r1_17) := sql.bind_idxbat(X_10,"sys","lineorder","lineorder_lo_custkey_fkey",2);
    X_20:bat[:oid,:oid]  := sql.bind_idxbat(X_10,"sys","lineorder","lineorder_lo_custkey_fkey",1);
    X_22 := sql.projectdelta(C_11,X_14,X_17,r1_17,X_20);
    X_25:bat[:oid,:str]  := sql.bind(X_10,"sys","customer","c_city",0);
    X_30:bat[:oid,:str]  := sql.bind(X_10,"sys","customer","c_nation",0);
    C_23:bat[:oid,:oid] := sql.tid(X_10,"sys","customer");
    C_190 := algebra.subselect(X_30,C_23,A0,A0,true,false,false);
    (C_32,r1_36) := sql.bind(X_10,"sys","customer","c_nation",2);
    C_191 := algebra.subselect(r1_36,nil:bat[:oid,:oid],A0,A0,true,false,false);
    X_34:bat[:oid,:str]  := sql.bind(X_10,"sys","customer","c_nation",1);
    C_193 := algebra.subselect(X_34,C_23,A0,A0,true,false,false);
    C_35 := sql.subdelta(C_190,C_23,C_32,C_191,C_193);
    C_194 := algebra.subselect(X_25,C_35,A1,A1,true,false,false);
    (C_27,r1_28) := sql.bind(X_10,"sys","customer","c_city",2);
    C_195 := algebra.subselect(r1_28,nil:bat[:oid,:oid],A1,A1,true,false,false);
    X_29:bat[:oid,:str]  := sql.bind(X_10,"sys","customer","c_city",1);
    C_196 := algebra.subselect(X_29,C_35,A1,A1,true,false,false);
    C_37 := sql.subdelta(C_194,C_35,C_27,C_195,C_196);
    C_197 := algebra.subselect(X_25,C_35,A2,A2,true,false,false);
    C_198 := algebra.subselect(r1_28,nil:bat[:oid,:oid],A2,A2,true,false,false);
    C_199 := algebra.subselect(X_29,C_35,A2,A2,true,false,false);
    C_38 := sql.subdelta(C_197,C_35,C_27,C_198,C_199);
=======
    X_9 := sql.mvc();
    C_10:bat[:oid,:oid] := sql.tid(X_9,"sys","lineorder");
    X_13:bat[:oid,:oid] := sql.bind_idxbat(X_9,"sys","lineorder","lineorder_lo_custkey_fkey",0);
    (X_16,r1_16) := sql.bind_idxbat(X_9,"sys","lineorder","lineorder_lo_custkey_fkey",2);
    X_19:bat[:oid,:oid] := sql.bind_idxbat(X_9,"sys","lineorder","lineorder_lo_custkey_fkey",1);
    X_21 := sql.projectdelta(C_10,X_13,X_16,r1_16,X_19);
    X_24:bat[:oid,:str] := sql.bind(X_9,"sys","customer","c_city",0);
    X_29:bat[:oid,:str] := sql.bind(X_9,"sys","customer","c_nation",0);
    C_22:bat[:oid,:oid] := sql.tid(X_9,"sys","customer");
    C_167 := algebra.subselect(X_29,C_22,A0,A0,true,false,false);
    (C_31,r1_35) := sql.bind(X_9,"sys","customer","c_nation",2);
    C_168 := algebra.subselect(r1_35,nil:bat[:oid,:oid],A0,A0,true,false,false);
    X_33:bat[:oid,:str] := sql.bind(X_9,"sys","customer","c_nation",1);
    C_170 := algebra.subselect(X_33,C_22,A0,A0,true,false,false);
    C_34 := sql.subdelta(C_167,C_22,C_31,C_168,C_170);
    C_171 := algebra.subselect(X_24,C_34,A1,A1,true,false,false);
    (C_26,r1_27) := sql.bind(X_9,"sys","customer","c_city",2);
    C_172 := algebra.subselect(r1_27,nil:bat[:oid,:oid],A1,A1,true,false,false);
    X_28:bat[:oid,:str] := sql.bind(X_9,"sys","customer","c_city",1);
    C_173 := algebra.subselect(X_28,C_34,A1,A1,true,false,false);
    C_37 := sql.subdelta(C_171,C_34,C_26,C_172,C_173);
    C_174 := algebra.subselect(X_24,C_34,A2,A2,true,false,false);
    C_175 := algebra.subselect(r1_27,nil:bat[:oid,:oid],A2,A2,true,false,false);
    C_176 := algebra.subselect(X_28,C_34,A2,A2,true,false,false);
    C_38 := sql.subdelta(C_174,C_34,C_26,C_175,C_176);
>>>>>>> 15a35558
    X_39 := bat.mergecand(C_37,C_38);
    (X_40,r1_50) := algebra.subjoin(X_21,X_39,nil:BAT,nil:BAT,false,nil:lng);
    X_44:bat[:oid,:oid] := sql.bind_idxbat(X_9,"sys","lineorder","lineorder_lo_suppkey_fkey",0);
    (X_46,r1_57) := sql.bind_idxbat(X_9,"sys","lineorder","lineorder_lo_suppkey_fkey",2);
    X_48:bat[:oid,:oid] := sql.bind_idxbat(X_9,"sys","lineorder","lineorder_lo_suppkey_fkey",1);
    X_49 := sql.projectdelta(C_10,X_44,X_46,r1_57,X_48);
    X_50 := algebra.leftfetchjoin(X_40,X_49);
<<<<<<< HEAD
    X_53:bat[:oid,:str] := sql.bind(X_10,"sys","supplier","s_city",0);
    X_58:bat[:oid,:str] := sql.bind(X_10,"sys","supplier","s_nation",0);
    C_51:bat[:oid,:oid] := sql.tid(X_10,"sys","supplier");
    C_200 := algebra.subselect(X_58,C_51,A5,A5,true,false,false);
    (C_60,r1_76) := sql.bind(X_10,"sys","supplier","s_nation",2);
    C_201 := algebra.subselect(r1_76,nil:bat[:oid,:oid],A5,A5,true,false,false);
    X_62:bat[:oid,:str] := sql.bind(X_10,"sys","supplier","s_nation",1);
    C_202 := algebra.subselect(X_62,C_51,A5,A5,true,false,false);
    C_63 := sql.subdelta(C_200,C_51,C_60,C_201,C_202);
    C_203 := algebra.subselect(X_53,C_63,A3,A3,true,false,false);
    (C_55,r1_68) := sql.bind(X_10,"sys","supplier","s_city",2);
    C_204 := algebra.subselect(r1_68,nil:bat[:oid,:oid],A3,A3,true,false,false);
    X_57:bat[:oid,:str] := sql.bind(X_10,"sys","supplier","s_city",1);
    C_205 := algebra.subselect(X_57,C_63,A3,A3,true,false,false);
    C_64 := sql.subdelta(C_203,C_63,C_55,C_204,C_205);
    C_206 := algebra.subselect(X_53,C_63,A4,A4,true,false,false);
    C_207 := algebra.subselect(r1_68,nil:bat[:oid,:oid],A4,A4,true,false,false);
    C_208 := algebra.subselect(X_57,C_63,A4,A4,true,false,false);
    C_65 := sql.subdelta(C_206,C_63,C_55,C_207,C_208);
=======
    X_53:bat[:oid,:str] := sql.bind(X_9,"sys","supplier","s_city",0);
    X_58:bat[:oid,:str] := sql.bind(X_9,"sys","supplier","s_nation",0);
    C_51:bat[:oid,:oid] := sql.tid(X_9,"sys","supplier");
    C_177 := algebra.subselect(X_58,C_51,A5,A5,true,false,false);
    (C_60,r1_75) := sql.bind(X_9,"sys","supplier","s_nation",2);
    C_178 := algebra.subselect(r1_75,nil:bat[:oid,:oid],A5,A5,true,false,false);
    X_62:bat[:oid,:str] := sql.bind(X_9,"sys","supplier","s_nation",1);
    C_179 := algebra.subselect(X_62,C_51,A5,A5,true,false,false);
    C_63 := sql.subdelta(C_177,C_51,C_60,C_178,C_179);
    C_180 := algebra.subselect(X_53,C_63,A3,A3,true,false,false);
    (C_55,r1_67) := sql.bind(X_9,"sys","supplier","s_city",2);
    C_181 := algebra.subselect(r1_67,nil:bat[:oid,:oid],A3,A3,true,false,false);
    X_57:bat[:oid,:str] := sql.bind(X_9,"sys","supplier","s_city",1);
    C_182 := algebra.subselect(X_57,C_63,A3,A3,true,false,false);
    C_64 := sql.subdelta(C_180,C_63,C_55,C_181,C_182);
    C_183 := algebra.subselect(X_53,C_63,A4,A4,true,false,false);
    C_184 := algebra.subselect(r1_67,nil:bat[:oid,:oid],A4,A4,true,false,false);
    C_185 := algebra.subselect(X_57,C_63,A4,A4,true,false,false);
    C_65 := sql.subdelta(C_183,C_63,C_55,C_184,C_185);
>>>>>>> 15a35558
    X_66 := bat.mergecand(C_64,C_65);
    (X_67,r1_90) := algebra.subjoin(X_50,X_66,nil:BAT,nil:BAT,false,nil:lng);
    X_69:bat[:oid,:oid] := sql.bind_idxbat(X_9,"sys","lineorder","lineorder_lo_orderdate_fkey",0);
    (X_71,r1_97) := sql.bind_idxbat(X_9,"sys","lineorder","lineorder_lo_orderdate_fkey",2);
    X_73:bat[:oid,:oid] := sql.bind_idxbat(X_9,"sys","lineorder","lineorder_lo_orderdate_fkey",1);
    X_74 := sql.projectdelta(C_10,X_69,X_71,r1_97,X_73);
    X_75:bat[:oid,:oid] := algebra.leftfetchjoinPath(X_67,X_40,X_74);
<<<<<<< HEAD
    X_78:bat[:oid,:int] := sql.bind(X_10,"sys","dwdate","d_year",0);
    C_76:bat[:oid,:oid] := sql.tid(X_10,"sys","dwdate");
    C_209 := algebra.subselect(X_78,C_76,A6,A7,true,true,false);
    (C_80,r1_109) := sql.bind(X_10,"sys","dwdate","d_year",2);
    C_210 := algebra.subselect(r1_109,nil:bat[:oid,:oid],A6,A7,true,true,false);
    X_82:bat[:oid,:int] := sql.bind(X_10,"sys","dwdate","d_year",1);
    C_211 := algebra.subselect(X_82,C_76,A6,A7,true,true,false);
    C_83 := sql.subdelta(C_209,C_76,C_80,C_210,C_211);
    (X_84,r1_121) := algebra.subjoin(X_75,C_83,nil:BAT,nil:BAT,false,nil:lng);
    X_86:bat[:oid,:int] := sql.bind(X_10,"sys","lineorder","lo_revenue",0);
    (C_88,r1_125) := sql.bind(X_10,"sys","lineorder","lo_revenue",2);
    X_90:bat[:oid,:int] := sql.bind(X_10,"sys","lineorder","lo_revenue",1);
    X_91 := sql.projectdelta(C_11,X_86,C_88,r1_125,X_90);
=======
    X_78:bat[:oid,:int] := sql.bind(X_9,"sys","dwdate","d_year",0);
    C_76:bat[:oid,:oid] := sql.tid(X_9,"sys","dwdate");
    C_186 := algebra.subselect(X_78,C_76,A6,A7,true,true,false);
    (C_80,r1_108) := sql.bind(X_9,"sys","dwdate","d_year",2);
    C_187 := algebra.subselect(r1_108,nil:bat[:oid,:oid],A6,A7,true,true,false);
    X_82:bat[:oid,:int] := sql.bind(X_9,"sys","dwdate","d_year",1);
    C_188 := algebra.subselect(X_82,C_76,A6,A7,true,true,false);
    C_83 := sql.subdelta(C_186,C_76,C_80,C_187,C_188);
    (X_84,r1_120) := algebra.subjoin(X_75,C_83,nil:BAT,nil:BAT,false,nil:lng);
    X_86:bat[:oid,:int] := sql.bind(X_9,"sys","lineorder","lo_revenue",0);
    (C_88,r1_124) := sql.bind(X_9,"sys","lineorder","lo_revenue",2);
    X_90:bat[:oid,:int] := sql.bind(X_9,"sys","lineorder","lo_revenue",1);
    X_91 := sql.projectdelta(C_10,X_86,C_88,r1_124,X_90);
>>>>>>> 15a35558
    X_92:bat[:oid,:int] := algebra.leftfetchjoinPath(X_84,X_67,X_40,X_91);
    X_93 := sql.projectdelta(X_66,X_53,C_55,r1_67,X_57);
    X_94:bat[:oid,:str] := algebra.leftfetchjoinPath(X_84,r1_90,X_93);
    X_95 := sql.projectdelta(X_39,X_24,C_26,r1_27,X_28);
    X_96:bat[:oid,:str] := algebra.leftfetchjoinPath(X_84,X_67,r1_50,X_95);
    X_97 := sql.projectdelta(C_83,X_78,C_80,r1_108,X_82);
    X_98 := algebra.leftfetchjoin(r1_120,X_97);
    (X_99,r1_141,r2_141) := group.subgroup(X_98);
    (X_102,r1_144,r2_144) := group.subgroup(X_96,X_99);
    (X_105,r1_147,r2_147) := group.subgroupdone(X_94,X_102);
    X_108:bat[:oid,:hge] := aggr.subsum(X_92,X_105,r1_147,true,true);
    X_109 := algebra.leftfetchjoin(r1_147,X_98);
    (X_110,r1_154,r2_154) := algebra.subsort(X_109,false,false);
    (X_113,r1_159,r2_159) := algebra.subsort(X_108,r1_154,r2_154,true,false);
    X_116:bat[:oid,:str] := algebra.leftfetchjoinPath(r1_159,r1_147,X_96);
    X_117:bat[:oid,:str] := algebra.leftfetchjoinPath(r1_159,r1_147,X_94);
    X_118 := algebra.leftfetchjoin(r1_159,X_109);
    X_119 := algebra.leftfetchjoin(r1_159,X_108);
    sql.resultSet(X_150,X_152,X_154,X_156,X_158,X_116,X_117,X_118,X_119);
end user.s2_1;

# 23:10:47 >  
# 23:10:47 >  "Done."
# 23:10:47 >  
<|MERGE_RESOLUTION|>--- conflicted
+++ resolved
@@ -70,33 +70,6 @@
     X_141 := bat.append(X_135,0);
     X_149 := bat.append(X_141,0);
     X_158 := bat.append(X_149,0);
-<<<<<<< HEAD
-    X_10 := sql.mvc();
-    C_11:bat[:oid,:oid] := sql.tid(X_10,"sys","lineorder");
-    X_14:bat[:oid,:oid]  := sql.bind_idxbat(X_10,"sys","lineorder","lineorder_lo_custkey_fkey",0);
-    (X_17,r1_17) := sql.bind_idxbat(X_10,"sys","lineorder","lineorder_lo_custkey_fkey",2);
-    X_20:bat[:oid,:oid]  := sql.bind_idxbat(X_10,"sys","lineorder","lineorder_lo_custkey_fkey",1);
-    X_22 := sql.projectdelta(C_11,X_14,X_17,r1_17,X_20);
-    X_25:bat[:oid,:str]  := sql.bind(X_10,"sys","customer","c_city",0);
-    X_30:bat[:oid,:str]  := sql.bind(X_10,"sys","customer","c_nation",0);
-    C_23:bat[:oid,:oid] := sql.tid(X_10,"sys","customer");
-    C_190 := algebra.subselect(X_30,C_23,A0,A0,true,false,false);
-    (C_32,r1_36) := sql.bind(X_10,"sys","customer","c_nation",2);
-    C_191 := algebra.subselect(r1_36,nil:bat[:oid,:oid],A0,A0,true,false,false);
-    X_34:bat[:oid,:str]  := sql.bind(X_10,"sys","customer","c_nation",1);
-    C_193 := algebra.subselect(X_34,C_23,A0,A0,true,false,false);
-    C_35 := sql.subdelta(C_190,C_23,C_32,C_191,C_193);
-    C_194 := algebra.subselect(X_25,C_35,A1,A1,true,false,false);
-    (C_27,r1_28) := sql.bind(X_10,"sys","customer","c_city",2);
-    C_195 := algebra.subselect(r1_28,nil:bat[:oid,:oid],A1,A1,true,false,false);
-    X_29:bat[:oid,:str]  := sql.bind(X_10,"sys","customer","c_city",1);
-    C_196 := algebra.subselect(X_29,C_35,A1,A1,true,false,false);
-    C_37 := sql.subdelta(C_194,C_35,C_27,C_195,C_196);
-    C_197 := algebra.subselect(X_25,C_35,A2,A2,true,false,false);
-    C_198 := algebra.subselect(r1_28,nil:bat[:oid,:oid],A2,A2,true,false,false);
-    C_199 := algebra.subselect(X_29,C_35,A2,A2,true,false,false);
-    C_38 := sql.subdelta(C_197,C_35,C_27,C_198,C_199);
-=======
     X_9 := sql.mvc();
     C_10:bat[:oid,:oid] := sql.tid(X_9,"sys","lineorder");
     X_13:bat[:oid,:oid] := sql.bind_idxbat(X_9,"sys","lineorder","lineorder_lo_custkey_fkey",0);
@@ -106,23 +79,22 @@
     X_24:bat[:oid,:str] := sql.bind(X_9,"sys","customer","c_city",0);
     X_29:bat[:oid,:str] := sql.bind(X_9,"sys","customer","c_nation",0);
     C_22:bat[:oid,:oid] := sql.tid(X_9,"sys","customer");
-    C_167 := algebra.subselect(X_29,C_22,A0,A0,true,false,false);
+    C_168 := algebra.subselect(X_29,C_22,A0,A0,true,false,false);
     (C_31,r1_35) := sql.bind(X_9,"sys","customer","c_nation",2);
-    C_168 := algebra.subselect(r1_35,nil:bat[:oid,:oid],A0,A0,true,false,false);
+    C_169 := algebra.subselect(r1_35,nil:bat[:oid,:oid],A0,A0,true,false,false);
     X_33:bat[:oid,:str] := sql.bind(X_9,"sys","customer","c_nation",1);
-    C_170 := algebra.subselect(X_33,C_22,A0,A0,true,false,false);
-    C_34 := sql.subdelta(C_167,C_22,C_31,C_168,C_170);
-    C_171 := algebra.subselect(X_24,C_34,A1,A1,true,false,false);
+    C_171 := algebra.subselect(X_33,C_22,A0,A0,true,false,false);
+    C_34 := sql.subdelta(C_168,C_22,C_31,C_169,C_171);
+    C_172 := algebra.subselect(X_24,C_34,A1,A1,true,false,false);
     (C_26,r1_27) := sql.bind(X_9,"sys","customer","c_city",2);
-    C_172 := algebra.subselect(r1_27,nil:bat[:oid,:oid],A1,A1,true,false,false);
+    C_173 := algebra.subselect(r1_27,nil:bat[:oid,:oid],A1,A1,true,false,false);
     X_28:bat[:oid,:str] := sql.bind(X_9,"sys","customer","c_city",1);
-    C_173 := algebra.subselect(X_28,C_34,A1,A1,true,false,false);
-    C_37 := sql.subdelta(C_171,C_34,C_26,C_172,C_173);
-    C_174 := algebra.subselect(X_24,C_34,A2,A2,true,false,false);
-    C_175 := algebra.subselect(r1_27,nil:bat[:oid,:oid],A2,A2,true,false,false);
-    C_176 := algebra.subselect(X_28,C_34,A2,A2,true,false,false);
-    C_38 := sql.subdelta(C_174,C_34,C_26,C_175,C_176);
->>>>>>> 15a35558
+    C_174 := algebra.subselect(X_28,C_34,A1,A1,true,false,false);
+    C_37 := sql.subdelta(C_172,C_34,C_26,C_173,C_174);
+    C_175 := algebra.subselect(X_24,C_34,A2,A2,true,false,false);
+    C_176 := algebra.subselect(r1_27,nil:bat[:oid,:oid],A2,A2,true,false,false);
+    C_177 := algebra.subselect(X_28,C_34,A2,A2,true,false,false);
+    C_38 := sql.subdelta(C_175,C_34,C_26,C_176,C_177);
     X_39 := bat.mergecand(C_37,C_38);
     (X_40,r1_50) := algebra.subjoin(X_21,X_39,nil:BAT,nil:BAT,false,nil:lng);
     X_44:bat[:oid,:oid] := sql.bind_idxbat(X_9,"sys","lineorder","lineorder_lo_suppkey_fkey",0);
@@ -130,47 +102,25 @@
     X_48:bat[:oid,:oid] := sql.bind_idxbat(X_9,"sys","lineorder","lineorder_lo_suppkey_fkey",1);
     X_49 := sql.projectdelta(C_10,X_44,X_46,r1_57,X_48);
     X_50 := algebra.leftfetchjoin(X_40,X_49);
-<<<<<<< HEAD
-    X_53:bat[:oid,:str] := sql.bind(X_10,"sys","supplier","s_city",0);
-    X_58:bat[:oid,:str] := sql.bind(X_10,"sys","supplier","s_nation",0);
-    C_51:bat[:oid,:oid] := sql.tid(X_10,"sys","supplier");
-    C_200 := algebra.subselect(X_58,C_51,A5,A5,true,false,false);
-    (C_60,r1_76) := sql.bind(X_10,"sys","supplier","s_nation",2);
-    C_201 := algebra.subselect(r1_76,nil:bat[:oid,:oid],A5,A5,true,false,false);
-    X_62:bat[:oid,:str] := sql.bind(X_10,"sys","supplier","s_nation",1);
-    C_202 := algebra.subselect(X_62,C_51,A5,A5,true,false,false);
-    C_63 := sql.subdelta(C_200,C_51,C_60,C_201,C_202);
-    C_203 := algebra.subselect(X_53,C_63,A3,A3,true,false,false);
-    (C_55,r1_68) := sql.bind(X_10,"sys","supplier","s_city",2);
-    C_204 := algebra.subselect(r1_68,nil:bat[:oid,:oid],A3,A3,true,false,false);
-    X_57:bat[:oid,:str] := sql.bind(X_10,"sys","supplier","s_city",1);
-    C_205 := algebra.subselect(X_57,C_63,A3,A3,true,false,false);
-    C_64 := sql.subdelta(C_203,C_63,C_55,C_204,C_205);
-    C_206 := algebra.subselect(X_53,C_63,A4,A4,true,false,false);
-    C_207 := algebra.subselect(r1_68,nil:bat[:oid,:oid],A4,A4,true,false,false);
-    C_208 := algebra.subselect(X_57,C_63,A4,A4,true,false,false);
-    C_65 := sql.subdelta(C_206,C_63,C_55,C_207,C_208);
-=======
     X_53:bat[:oid,:str] := sql.bind(X_9,"sys","supplier","s_city",0);
     X_58:bat[:oid,:str] := sql.bind(X_9,"sys","supplier","s_nation",0);
     C_51:bat[:oid,:oid] := sql.tid(X_9,"sys","supplier");
-    C_177 := algebra.subselect(X_58,C_51,A5,A5,true,false,false);
+    C_178 := algebra.subselect(X_58,C_51,A5,A5,true,false,false);
     (C_60,r1_75) := sql.bind(X_9,"sys","supplier","s_nation",2);
-    C_178 := algebra.subselect(r1_75,nil:bat[:oid,:oid],A5,A5,true,false,false);
+    C_179 := algebra.subselect(r1_75,nil:bat[:oid,:oid],A5,A5,true,false,false);
     X_62:bat[:oid,:str] := sql.bind(X_9,"sys","supplier","s_nation",1);
-    C_179 := algebra.subselect(X_62,C_51,A5,A5,true,false,false);
-    C_63 := sql.subdelta(C_177,C_51,C_60,C_178,C_179);
-    C_180 := algebra.subselect(X_53,C_63,A3,A3,true,false,false);
+    C_180 := algebra.subselect(X_62,C_51,A5,A5,true,false,false);
+    C_63 := sql.subdelta(C_178,C_51,C_60,C_179,C_180);
+    C_181 := algebra.subselect(X_53,C_63,A3,A3,true,false,false);
     (C_55,r1_67) := sql.bind(X_9,"sys","supplier","s_city",2);
-    C_181 := algebra.subselect(r1_67,nil:bat[:oid,:oid],A3,A3,true,false,false);
+    C_182 := algebra.subselect(r1_67,nil:bat[:oid,:oid],A3,A3,true,false,false);
     X_57:bat[:oid,:str] := sql.bind(X_9,"sys","supplier","s_city",1);
-    C_182 := algebra.subselect(X_57,C_63,A3,A3,true,false,false);
-    C_64 := sql.subdelta(C_180,C_63,C_55,C_181,C_182);
-    C_183 := algebra.subselect(X_53,C_63,A4,A4,true,false,false);
-    C_184 := algebra.subselect(r1_67,nil:bat[:oid,:oid],A4,A4,true,false,false);
-    C_185 := algebra.subselect(X_57,C_63,A4,A4,true,false,false);
-    C_65 := sql.subdelta(C_183,C_63,C_55,C_184,C_185);
->>>>>>> 15a35558
+    C_183 := algebra.subselect(X_57,C_63,A3,A3,true,false,false);
+    C_64 := sql.subdelta(C_181,C_63,C_55,C_182,C_183);
+    C_184 := algebra.subselect(X_53,C_63,A4,A4,true,false,false);
+    C_185 := algebra.subselect(r1_67,nil:bat[:oid,:oid],A4,A4,true,false,false);
+    C_186 := algebra.subselect(X_57,C_63,A4,A4,true,false,false);
+    C_65 := sql.subdelta(C_184,C_63,C_55,C_185,C_186);
     X_66 := bat.mergecand(C_64,C_65);
     (X_67,r1_90) := algebra.subjoin(X_50,X_66,nil:BAT,nil:BAT,false,nil:lng);
     X_69:bat[:oid,:oid] := sql.bind_idxbat(X_9,"sys","lineorder","lineorder_lo_orderdate_fkey",0);
@@ -178,35 +128,19 @@
     X_73:bat[:oid,:oid] := sql.bind_idxbat(X_9,"sys","lineorder","lineorder_lo_orderdate_fkey",1);
     X_74 := sql.projectdelta(C_10,X_69,X_71,r1_97,X_73);
     X_75:bat[:oid,:oid] := algebra.leftfetchjoinPath(X_67,X_40,X_74);
-<<<<<<< HEAD
-    X_78:bat[:oid,:int] := sql.bind(X_10,"sys","dwdate","d_year",0);
-    C_76:bat[:oid,:oid] := sql.tid(X_10,"sys","dwdate");
-    C_209 := algebra.subselect(X_78,C_76,A6,A7,true,true,false);
-    (C_80,r1_109) := sql.bind(X_10,"sys","dwdate","d_year",2);
-    C_210 := algebra.subselect(r1_109,nil:bat[:oid,:oid],A6,A7,true,true,false);
-    X_82:bat[:oid,:int] := sql.bind(X_10,"sys","dwdate","d_year",1);
-    C_211 := algebra.subselect(X_82,C_76,A6,A7,true,true,false);
-    C_83 := sql.subdelta(C_209,C_76,C_80,C_210,C_211);
-    (X_84,r1_121) := algebra.subjoin(X_75,C_83,nil:BAT,nil:BAT,false,nil:lng);
-    X_86:bat[:oid,:int] := sql.bind(X_10,"sys","lineorder","lo_revenue",0);
-    (C_88,r1_125) := sql.bind(X_10,"sys","lineorder","lo_revenue",2);
-    X_90:bat[:oid,:int] := sql.bind(X_10,"sys","lineorder","lo_revenue",1);
-    X_91 := sql.projectdelta(C_11,X_86,C_88,r1_125,X_90);
-=======
     X_78:bat[:oid,:int] := sql.bind(X_9,"sys","dwdate","d_year",0);
     C_76:bat[:oid,:oid] := sql.tid(X_9,"sys","dwdate");
-    C_186 := algebra.subselect(X_78,C_76,A6,A7,true,true,false);
+    C_187 := algebra.subselect(X_78,C_76,A6,A7,true,true,false);
     (C_80,r1_108) := sql.bind(X_9,"sys","dwdate","d_year",2);
-    C_187 := algebra.subselect(r1_108,nil:bat[:oid,:oid],A6,A7,true,true,false);
+    C_188 := algebra.subselect(r1_108,nil:bat[:oid,:oid],A6,A7,true,true,false);
     X_82:bat[:oid,:int] := sql.bind(X_9,"sys","dwdate","d_year",1);
-    C_188 := algebra.subselect(X_82,C_76,A6,A7,true,true,false);
-    C_83 := sql.subdelta(C_186,C_76,C_80,C_187,C_188);
+    C_189 := algebra.subselect(X_82,C_76,A6,A7,true,true,false);
+    C_83 := sql.subdelta(C_187,C_76,C_80,C_188,C_189);
     (X_84,r1_120) := algebra.subjoin(X_75,C_83,nil:BAT,nil:BAT,false,nil:lng);
     X_86:bat[:oid,:int] := sql.bind(X_9,"sys","lineorder","lo_revenue",0);
     (C_88,r1_124) := sql.bind(X_9,"sys","lineorder","lo_revenue",2);
     X_90:bat[:oid,:int] := sql.bind(X_9,"sys","lineorder","lo_revenue",1);
     X_91 := sql.projectdelta(C_10,X_86,C_88,r1_124,X_90);
->>>>>>> 15a35558
     X_92:bat[:oid,:int] := algebra.leftfetchjoinPath(X_84,X_67,X_40,X_91);
     X_93 := sql.projectdelta(X_66,X_53,C_55,r1_67,X_57);
     X_94:bat[:oid,:str] := algebra.leftfetchjoinPath(X_84,r1_90,X_93);
