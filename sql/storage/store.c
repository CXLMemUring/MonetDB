/*
 * This Source Code Form is subject to the terms of the Mozilla Public
 * License, v. 2.0.  If a copy of the MPL was not distributed with this
 * file, You can obtain one at http://mozilla.org/MPL/2.0/.
 *
 * Copyright 1997 - July 2008 CWI, August 2008 - 2020 MonetDB B.V.
 */

#include "monetdb_config.h"
#include "sql_types.h"
#include "sql_storage.h"
#include "store_dependency.h"
#include "store_sequence.h"

#include "bat/bat_utils.h"
#include "bat/bat_storage.h"
#include "bat/bat_table.h"
#include "bat/bat_logger.h"

/* version 05.22.05 of catalog */
#define CATALOG_VERSION 52205
int catalog_version = 0;

static MT_Lock bs_lock = MT_LOCK_INITIALIZER("bs_lock");
static sqlid store_oid = 0;
static sqlid prev_oid = 0;
static sqlid *store_oids = NULL;
static int nstore_oids = 0;
static size_t new_trans_size = 0;
sql_trans *gtrans = NULL;
list *active_sessions = NULL;
sql_allocator *store_sa = NULL;
ATOMIC_TYPE transactions = ATOMIC_VAR_INIT(0);
ATOMIC_TYPE nr_sessions = ATOMIC_VAR_INIT(0);
ATOMIC_TYPE store_nr_active = ATOMIC_VAR_INIT(0);
store_type active_store_type = store_bat;
int store_readonly = 0;
int store_singleuser = 0;
int store_initialized = 0;
int store_debug = 0;

store_functions store_funcs;
table_functions table_funcs;
logger_functions logger_funcs;

static int schema_number = 0; /* each committed schema change triggers a new
				 schema number (session wise unique number) */

#define MAX_SPARES 32
static sql_trans *spare_trans[MAX_SPARES];
static int spares = 0;

static int
key_cmp(sql_key *k, sqlid *id)
{
	if (k && id &&k->base.id == *id)
		return 0;
	return 1;
}

static int stamp = 1;

static int timestamp(void) {
	return stamp++;
}

static inline bool
instore(sqlid id, sqlid maxid)
{
	if (store_oids == NULL)
		return id < maxid;
	int lo = 0, hi = nstore_oids - 1;
	if (id < store_oids[0] || id > store_oids[hi])
		return false;
	while (hi > lo) {
		int mid = (lo + hi) / 2;
		if (store_oids[mid] == id)
			return true;
		if (store_oids[mid] < id)
			lo = mid + 1;
		else
			hi = mid - 1;
	}
	return store_oids[lo] == id;
}

void
key_destroy(sql_key *k)
{
	node *n;

	/* remove key from schema */
	list_remove_data(k->t->s->keys,k);
	if (k->type == ukey || k->type == pkey) {
		sql_ukey *uk = (sql_ukey *) k;
		if (uk->keys) {
			for (n = uk->keys->h; n; n= n->next) {
	       	         	sql_fkey *fk = (sql_fkey *) n->data;
				fk->rkey = NULL;
			}
			list_destroy(uk->keys);
			uk->keys = NULL;
		}
	}
	/* we need to be removed from the rkey list */
	if (k->type == fkey) {
		sql_fkey *fk = (sql_fkey *) k;

		if (fk->rkey) {
			n = list_find_name(fk->rkey->keys, fk->k.base.name);
			list_remove_node(fk->rkey->keys, n);
		}
		fk->rkey = NULL;
	}
	list_destroy(k->columns);
	k->columns = NULL;
	if ((k->type == pkey) && (k->t->pkey == (sql_ukey *) k))
		k->t->pkey = NULL;
}

void
idx_destroy(sql_idx * i)
{
	if (--(i->base.refcnt) > 0)
		return;
	if (i->po)
		idx_destroy(i->po);
	/* remove idx from schema */
	list_remove_data(i->t->s->idxs, i);
	list_destroy(i->columns);
	i->columns = NULL;
	if (isTable(i->t))
		store_funcs.destroy_idx(NULL, i);
}

static void
trigger_destroy(sql_trigger *tr)
{
	/* remove trigger from schema */
	list_remove_data(tr->t->s->triggers, tr);
	if (tr->columns) {
		list_destroy(tr->columns);
		tr->columns = NULL;
	}
}

void
column_destroy(sql_column *c)
{
	if (--(c->base.refcnt) > 0)
		return;
	if (c->po)
		column_destroy(c->po);
	if (isTable(c->t))
		store_funcs.destroy_col(NULL, c);
}

void
table_destroy(sql_table *t)
{
	if (--(t->base.refcnt) > 0)
		return;
	cs_destroy(&t->keys);
	cs_destroy(&t->idxs);
	cs_destroy(&t->triggers);
	cs_destroy(&t->columns);
	cs_destroy(&t->members);
	if (t->po)
		table_destroy(t->po);
	if (isTable(t))
		store_funcs.destroy_del(NULL, t);
}

static void
table_cleanup(sql_table *t)
{
	if (t->keys.dset) {
		list_destroy(t->keys.dset);
		t->keys.dset = NULL;
	}
	if (t->idxs.dset) {
		list_destroy(t->idxs.dset);
		t->idxs.dset = NULL;
	}
	if (t->triggers.dset) {
		list_destroy(t->triggers.dset);
		t->triggers.dset = NULL;
	}
	if (t->columns.dset) {
		list_destroy(t->columns.dset);
		t->columns.dset = NULL;
	}
	if (t->members.dset) {
		list_destroy(t->members.dset);
		t->members.dset = NULL;
	}
}

static void
table_reset_parent(sql_table *t, sql_trans *tr)
{
	sql_table *p = t->po;
	int istmp = isTempSchema(t->s) && t->base.allocated;

	if (isTable(t) && !istmp)
		store_funcs.bind_del_data(tr, t);
	t->po = NULL;
	if (t->idxs.set) {
		for(node *n = t->idxs.set->h; n; n = n->next) {
			sql_idx *i = n->data;

			if (isTable(i->t) && idx_has_column(i->type) && !istmp)
				store_funcs.bind_idx_data(tr, i);
			if (i->po)
				idx_destroy(i->po);
			i->po = NULL;
			i->base.wtime = 1;
		}
	}
	assert(t->idxs.dset == NULL);
	if (t->columns.set) {
		for(node *n = t->columns.set->h; n; n = n->next) {
			sql_column *c = n->data;

			if (isTable(c->t) && !istmp)
				store_funcs.bind_col_data(tr, c);
			if (c->po)
				column_destroy(c->po);
			c->po = NULL;
			c->base.wtime = 1;
		}
	}
	assert(t->columns.dset == NULL);
	if (p)
		table_destroy(p);
	if (isTable(t)) {
		assert(t->base.allocated);
	    t->base.wtime = 1;
	}
}

void
schema_destroy(sql_schema *s)
{
	cs_destroy(&s->tables);
	cs_destroy(&s->funcs);
	cs_destroy(&s->types);
	list_destroy(s->keys);
	list_destroy(s->idxs);
	list_destroy(s->triggers);
	s->keys = NULL;
	s->idxs = NULL;
	s->triggers = NULL;
}

static void
schema_cleanup(sql_schema *s)
{
	if (s->tables.set)
		for (node *n = s->tables.set->h; n; n = n->next)
			table_cleanup(n->data);
	if (s->tables.dset) {
		list_destroy(s->tables.dset);
		s->tables.dset = NULL;
	}
	if (s->funcs.dset) {
		list_destroy(s->funcs.dset);
		s->funcs.dset = NULL;
	}
	if (s->types.dset) {
		list_destroy(s->types.dset);
		s->types.dset = NULL;
	}
}

static void
schema_reset_parent(sql_schema *s, sql_trans *tr)
{
	if (s->tables.set)
		for (node *n = s->tables.set->h; n; n = n->next)
			table_reset_parent(n->data, tr);
	assert(s->tables.dset == NULL);
}

static void
trans_drop_tmp(sql_trans *tr)
{
	sql_schema *tmp;

	if (!tr)
		return;

	tmp = find_sql_schema(tr, "tmp");

	if (tmp->tables.set) {
		node *n;
		for (n = tmp->tables.set->h; n; ) {
			node *nxt = n->next;
			sql_table *t = n->data;

			if (t->persistence == SQL_LOCAL_TEMP)
				cs_remove_node(&tmp->tables, n);
			n = nxt;
		}
	}
}

sql_trans *
sql_trans_destroy(sql_trans *t, bool try_spare)
{
	sql_trans *res = t->parent;

	TRC_DEBUG(SQL_STORE, "Destroy transaction: %p\n", t);

	if (t->sa->nr > 2*new_trans_size)
		try_spare = 0;
	if (res == gtrans && spares < ((GDKdebug & FORCEMITOMASK) ? 2 : MAX_SPARES) && !t->name && try_spare) {
		TRC_DEBUG(SQL_STORE, "Spared '%d' transactions '%p'\n", spares, t);
		trans_drop_tmp(t);
		spare_trans[spares++] = t;
		return res;
	}

	if (t->name)
		t->name = NULL;

	cs_destroy(&t->schemas);
	sa_destroy(t->sa);
	_DELETE(t);
	(void) ATOMIC_DEC(&transactions);
	return res;
}

static void
trans_cleanup(sql_trans *t)
{
	for (node *m = t->schemas.set->h; m; m = m->next)
		schema_cleanup(m->data);
	if (t->schemas.dset) {
		list_destroy(t->schemas.dset);
		t->schemas.dset = NULL;
	}
}

static void
trans_reset_parent(sql_trans *t)
{
	for (node *m = t->schemas.set->h; m; m = m->next)
		schema_reset_parent(m->data, t);
	t->parent = NULL;
}


static void
destroy_spare_transactions(void)
{
	int i, s = spares;

	spares = (GDKdebug & FORCEMITOMASK)? 2 : MAX_SPARES; /* ie now there not spared anymore */
	for (i = 0; i < s; i++) {
		sql_trans_destroy(spare_trans[i], false);
	}
	spares = 0;
}

static int
tr_flag(sql_base * b, int flags)
{
	if (!newFlagSet(flags))
		return flags;
	return b->flags;
}

static void
load_keycolumn(sql_trans *tr, sql_key *k, oid rid)
{
	void *v;
	sql_kc *kc = SA_ZNEW(tr->sa, sql_kc);
	sql_schema *syss = find_sql_schema(tr, "sys");
	sql_table *objects = find_sql_table(syss, "objects");

	v = table_funcs.column_find_value(tr, find_sql_column(objects, "name"), rid);
	kc->c = find_sql_column(k->t, v); 	_DELETE(v);
	list_append(k->columns, kc);
	assert(kc->c);
}

static void *
find_key( sql_trans *tr, sql_table *t, sqlid rkey)
{
	node *n, *m;

	if ((n = list_find(t->s->keys, &rkey, (fcmp) &key_cmp))){
		return n->data;
	}
	for (n = tr->schemas.set->h; n; n = n->next) {
		sql_schema *s = n->data;

		if ((m = list_find(s->keys, &rkey, (fcmp) &key_cmp))){
			return m->data;
		}
	}
	return NULL;
}

static sql_key *
load_key(sql_trans *tr, sql_table *t, oid rid)
{
	void *v;
	sql_key *nk;
	sql_schema *syss = find_sql_schema(tr, "sys");
	sql_table *keys = find_sql_table(syss, "keys");
	sql_table *objects = find_sql_table(syss, "objects");
	sql_column *kc_id, *kc_nr;
	key_type ktype;
	node *n;
	rids *rs;
	sqlid kid;
	oid r = oid_nil;

	v = table_funcs.column_find_value(tr, find_sql_column(keys, "type"), rid);
 	ktype = (key_type) *(int *)v;		_DELETE(v);
	nk = (ktype != fkey)?(sql_key*)SA_ZNEW(tr->sa, sql_ukey):(sql_key*)SA_ZNEW(tr->sa, sql_fkey);
	v = table_funcs.column_find_value(tr, find_sql_column(keys, "id"), rid);
 	kid = *(sqlid *)v;			_DELETE(v);
	v = table_funcs.column_find_value(tr, find_sql_column(keys, "name"), rid);
	base_init(tr->sa, &nk->base, kid, 0, v);	_DELETE(v);
	nk->type = ktype;
	nk->columns = list_new(tr->sa, (fdestroy) NULL);
	nk->t = t;

	if (ktype == ukey || ktype == pkey) {
		sql_ukey *uk = (sql_ukey *) nk;

		uk->keys = NULL;

		if (ktype == pkey)
			t->pkey = uk;
	} else {
		sql_fkey *fk = (sql_fkey *) nk;
		int action;

		v = table_funcs.column_find_value(tr, find_sql_column(keys, "action"), rid);
		action = *(int *)v;		_DELETE(v);
		fk->rkey = NULL;
		fk->on_delete = action & 255;
		fk->on_update = (action>>8) & 255;
	}

	kc_id = find_sql_column(objects, "id");
	kc_nr = find_sql_column(objects, "nr");
	rs = table_funcs.rids_select(tr, kc_id, &nk->base.id, &nk->base.id, NULL);
	rs = table_funcs.rids_orderby(tr, rs, kc_nr);
	for (r = table_funcs.rids_next(rs); !is_oid_nil(r); r = table_funcs.rids_next(rs))
		load_keycolumn(tr, nk, r);
	table_funcs.rids_destroy(rs);

	/* find idx with same name */
	n = list_find_name(nk->t->s->idxs, nk->base.name);
	if (n) {
		nk->idx = (sql_idx *) n->data;
		nk->idx->key = nk;
	}

	if (ktype == fkey) {
		sql_fkey *fk = (sql_fkey *) nk;
		sqlid rkey;
		sql_ukey *uk = NULL;

		v = table_funcs.column_find_value(tr, find_sql_column(keys, "rkey"), rid);
 		rkey = *(sqlid *)v; 		_DELETE(v);
		if ((uk = find_key(tr, t, rkey)) != NULL) {
			fk->rkey = uk;
			if (!uk->keys)
				uk->keys = list_new(tr->sa, NULL);
			if (!list_find(uk->keys, &fk->k.base.id, (fcmp) &key_cmp))
				list_append(uk->keys, fk);
		}
	} else {		/* could be a set of rkeys */
		sql_ukey *uk = (sql_ukey *) nk;
		sql_column *key_rkey = find_sql_column(keys, "rkey");

		rs = table_funcs.rids_select(tr, key_rkey, &nk->base.id, &nk->base.id, NULL);

		for (rid = table_funcs.rids_next(rs); !is_oid_nil(rid); rid = table_funcs.rids_next(rs)) {
			sqlid fkey;
			sql_fkey *fk;

			v = table_funcs.column_find_value(tr, find_sql_column(keys, "id"), rid);
			fkey = *(sqlid *)v; 	_DELETE(v);

			if ((fk = find_key(tr, t, fkey)) != NULL) {
				if (!uk->keys)
					uk->keys = list_new(tr->sa, NULL);
				if (!list_find(uk->keys, &fk->k.base.id, (fcmp) &key_cmp))
					list_append(uk->keys, fk);
				fk->rkey = uk;
			}
		}
		table_funcs.rids_destroy(rs);
	}
	return nk;
}

static void
load_idxcolumn(sql_trans *tr, sql_idx * i, oid rid)
{
	void *v;
	sql_kc *kc = SA_ZNEW(tr->sa, sql_kc);
	sql_schema *syss = find_sql_schema(tr, "sys");
	sql_table *objects = find_sql_table(syss, "objects");

	v = table_funcs.column_find_value(tr, find_sql_column(objects, "name"), rid);
	kc->c = find_sql_column(i->t, v); 	_DELETE(v);
	assert(kc->c);
	list_append(i->columns, kc);
	if (hash_index(i->type))
		kc->c->unique = 1;
	if (hash_index(i->type) && list_length(i->columns) > 1) {
		/* Correct the unique flag of the keys first column */
		kc->c->unique = list_length(i->columns);
		if (kc->c->unique == 2) {
			sql_kc *ic1 = i->columns->h->data;
			ic1->c->unique ++;
		}
	}
}

static sql_idx *
load_idx(sql_trans *tr, sql_table *t, oid rid)
{
	void *v;
	sql_idx *ni = SA_ZNEW(tr->sa, sql_idx);
	sql_schema *syss = find_sql_schema(tr, "sys");
	sql_table *idxs = find_sql_table(syss, "idxs");
	sql_table *objects = find_sql_table(syss, "objects");
	sql_column *kc_id, *kc_nr;
	rids *rs;
	sqlid iid;

	v = table_funcs.column_find_value(tr, find_sql_column(idxs, "id"), rid);
	iid = *(sqlid *)v;			_DELETE(v);
	v = table_funcs.column_find_value(tr, find_sql_column(idxs, "name"), rid);
	base_init(tr->sa, &ni->base, iid, 0, v);	_DELETE(v);
	v = table_funcs.column_find_value(tr, find_sql_column(idxs, "type"), rid);
	ni->type = (idx_type) *(int*)v;		_DELETE(v);
	ni->columns = list_new(tr->sa, (fdestroy) NULL);
	ni->t = t;
	ni->key = NULL;

	if (isTable(ni->t) && idx_has_column(ni->type))
		store_funcs.create_idx(tr, ni);

	kc_id = find_sql_column(objects, "id");
	kc_nr = find_sql_column(objects, "nr");
	rs = table_funcs.rids_select(tr, kc_id, &ni->base.id, &ni->base.id, NULL);
	rs = table_funcs.rids_orderby(tr, rs, kc_nr);
	for (rid = table_funcs.rids_next(rs); !is_oid_nil(rid); rid = table_funcs.rids_next(rs))
		load_idxcolumn(tr, ni, rid);
	table_funcs.rids_destroy(rs);
	return ni;
}

static void
load_triggercolumn(sql_trans *tr, sql_trigger * i, oid rid)
{
	void *v;
	sql_kc *kc = SA_ZNEW(tr->sa, sql_kc);
	sql_schema *syss = find_sql_schema(tr, "sys");
	sql_table *objects = find_sql_table(syss, "objects");

	v = table_funcs.column_find_value(tr, find_sql_column(objects, "name"), rid);
	kc->c = find_sql_column(i->t, v); 	_DELETE(v);
	list_append(i->columns, kc);
	assert(kc->c);
}

static sql_trigger *
load_trigger(sql_trans *tr, sql_table *t, oid rid)
{
	void *v;
	sql_trigger *nt = SA_ZNEW(tr->sa, sql_trigger);
	sql_schema *syss = find_sql_schema(tr, "sys");
	sql_table *triggers = find_sql_table(syss, "triggers");
	sql_table *objects = find_sql_table(syss, "objects");
	sql_column *kc_id, *kc_nr;
	sqlid tid;
	rids *rs;

	v = table_funcs.column_find_value(tr, find_sql_column(triggers, "id"), rid);
	tid = *(sqlid *)v;			_DELETE(v);
	v = table_funcs.column_find_value(tr, find_sql_column(triggers, "name"), rid);
	base_init(tr->sa, &nt->base, tid, 0, v);	_DELETE(v);

	v = table_funcs.column_find_value(tr, find_sql_column(triggers, "time"), rid);
	nt->time = *(sht*)v;			_DELETE(v);
	v = table_funcs.column_find_value(tr, find_sql_column(triggers, "orientation"),rid);
	nt->orientation = *(sht*)v;		_DELETE(v);
	v = table_funcs.column_find_value(tr, find_sql_column(triggers, "event"), rid);
	nt->event = *(sht*)v;			_DELETE(v);

	v = table_funcs.column_find_value(tr, find_sql_column(triggers, "old_name"), rid);
	if (ATOMcmp(TYPE_str, ATOMnilptr(TYPE_str), v) != 0)
		nt->old_name = sa_strdup(tr->sa, v);
	_DELETE(v);
	v = table_funcs.column_find_value(tr, find_sql_column(triggers, "new_name"), rid);
	if (ATOMcmp(TYPE_str, ATOMnilptr(TYPE_str), v) != 0)
		nt->new_name = sa_strdup(tr->sa, v);
	_DELETE(v);
	v = table_funcs.column_find_value(tr, find_sql_column(triggers, "condition"), rid);
	if (ATOMcmp(TYPE_str, ATOMnilptr(TYPE_str), v) != 0)
		nt->condition = sa_strdup(tr->sa, v);
	_DELETE(v);
	v = table_funcs.column_find_value(tr, find_sql_column(triggers, "statement"), rid);
	if (ATOMcmp(TYPE_str, ATOMnilptr(TYPE_str), v) != 0)
		nt->statement = sa_strdup(tr->sa, v);
	_DELETE(v);

	nt->t = t;
	nt->columns = list_new(tr->sa, (fdestroy) NULL);

	kc_id = find_sql_column(objects, "id");
	kc_nr = find_sql_column(objects, "nr");
	rs = table_funcs.rids_select(tr, kc_id, &nt->base.id, &nt->base.id, NULL);
	rs = table_funcs.rids_orderby(tr, rs, kc_nr);
	for (rid = table_funcs.rids_next(rs); !is_oid_nil(rid); rid = table_funcs.rids_next(rs))
		load_triggercolumn(tr, nt, rid);
	table_funcs.rids_destroy(rs);
	return nt;
}

static sql_column *
load_column(sql_trans *tr, sql_table *t, oid rid)
{
	void *v;
	char *def, *tpe, *st;
	int sz, d;
	sql_column *c = SA_ZNEW(tr->sa, sql_column);
	sql_schema *syss = find_sql_schema(tr, "sys");
	sql_table *columns = find_sql_table(syss, "_columns");
	sqlid cid;

	v = table_funcs.column_find_value(tr, find_sql_column(columns, "id"), rid);
	cid = *(sqlid *)v;			_DELETE(v);
	v = table_funcs.column_find_value(tr, find_sql_column(columns, "name"), rid);
	base_init(tr->sa, &c->base, cid, 0, v);	_DELETE(v);

	tpe = table_funcs.column_find_value(tr, find_sql_column(columns, "type"), rid);
	v = table_funcs.column_find_value(tr, find_sql_column(columns, "type_digits"), rid);
	sz = *(int *)v;				_DELETE(v);
	v = table_funcs.column_find_value(tr, find_sql_column(columns, "type_scale"), rid);
	d = *(int *)v;				_DELETE(v);
	if (!sql_find_subtype(&c->type, tpe, sz, d)) {
		sql_type *lt = sql_trans_bind_type(tr, t->s, tpe);
		if (lt == NULL) {
			TRC_ERROR(SQL_STORE, "SQL type '%s' is missing\n", tpe);
			_DELETE(tpe);
			return NULL;
		}
		sql_init_subtype(&c->type, lt, sz, d);
	}
	_DELETE(tpe);
	c->def = NULL;
	def = table_funcs.column_find_value(tr, find_sql_column(columns, "default"), rid);
	if (ATOMcmp(TYPE_str, ATOMnilptr(TYPE_str), def) != 0)
		c->def = sa_strdup(tr->sa, def);
	_DELETE(def);
	v = table_funcs.column_find_value(tr, find_sql_column(columns, "null"), rid);
	c->null = *(bit *)v;			_DELETE(v);
	v = table_funcs.column_find_value(tr, find_sql_column(columns, "number"), rid);
	c->colnr = *(int *)v;			_DELETE(v);
	c->unique = 0;
	c->storage_type = NULL;
	st = table_funcs.column_find_value(tr, find_sql_column(columns, "storage"), rid);
	if (ATOMcmp(TYPE_str, ATOMnilptr(TYPE_str), st) != 0)
		c->storage_type = sa_strdup(tr->sa, st);
	_DELETE(st);
	c->t = t;
	if (isTable(c->t))
		store_funcs.create_col(tr, c);
	c->sorted = sql_trans_is_sorted(tr, c);
	c->dcount = 0;
	c->base.stime = c->base.wtime = tr->wstime;
	TRC_DEBUG(SQL_STORE, "Load column: %s\n", c->base.name);
	return c;
}

static int
load_range_partition(sql_trans *tr, sql_schema *syss, sql_part *pt)
{
	sql_table *ranges = find_sql_table(syss, "range_partitions");
	oid rid;
	rids *rs;
	sql_subtype *empty = sql_bind_localtype("void");

	pt->tpe = *empty;
	rs = table_funcs.rids_select(tr, find_sql_column(ranges, "table_id"), &pt->base.id, &pt->base.id, NULL);
	if ((rid = table_funcs.rids_next(rs)) != oid_nil) {
		void *v1, *v2, *v3;
		ValRecord vmin, vmax;
		ptr ok;

		vmin = vmax = (ValRecord) {.vtype = TYPE_void,};

		v1 = table_funcs.column_find_value(tr, find_sql_column(ranges, "minimum"), rid);
		v2 = table_funcs.column_find_value(tr, find_sql_column(ranges, "maximum"), rid);
		ok = VALinit(&vmin, TYPE_str, v1);
		if (ok)
			ok = VALinit(&vmax, TYPE_str, v2);
		_DELETE(v1);
		_DELETE(v2);
		if (ok) {
			v3 = table_funcs.column_find_value(tr, find_sql_column(ranges, "with_nulls"), rid);
			pt->with_nills = *((bit*)v3);
			_DELETE(v3);

			pt->part.range.minvalue = sa_alloc(tr->sa, vmin.len);
			pt->part.range.maxvalue = sa_alloc(tr->sa, vmax.len);
			memcpy(pt->part.range.minvalue, VALget(&vmin), vmin.len);
			memcpy(pt->part.range.maxvalue, VALget(&vmax), vmax.len);
			pt->part.range.minlength = vmin.len;
			pt->part.range.maxlength = vmax.len;
		}
		VALclear(&vmin);
		VALclear(&vmax);
		if (!ok) {
			table_funcs.rids_destroy(rs);
			return -1;
		}
	}
	table_funcs.rids_destroy(rs);
	return 0;
}

static int
load_value_partition(sql_trans *tr, sql_schema *syss, sql_part *pt)
{
	sql_table *values = find_sql_table(syss, "value_partitions");
	list *vals = NULL;
	oid rid;
	rids *rs = table_funcs.rids_select(tr, find_sql_column(values, "table_id"), &pt->base.id, &pt->base.id, NULL);
	int i = 0;
	sql_subtype *empty = sql_bind_localtype("void");

	vals = list_new(tr->sa, (fdestroy) NULL);
	if (!vals) {
		table_funcs.rids_destroy(rs);
		return -1;
	}

	pt->tpe = *empty;

	for (rid = table_funcs.rids_next(rs); !is_oid_nil(rid); rid = table_funcs.rids_next(rs)) {
		sql_part_value* nextv;
		ValRecord vvalue;
		ptr ok;

		vvalue = (ValRecord) {.vtype = TYPE_void,};
		void *v = table_funcs.column_find_value(tr, find_sql_column(values, "value"), rid);
		ok = VALinit(&vvalue, TYPE_str, v);
		_DELETE(v);

		if (ok) {
			if (VALisnil(&vvalue)) { /* check for null value */
				pt->with_nills = true;
			} else {
				nextv = SA_ZNEW(tr->sa, sql_part_value);
				nextv->value = sa_alloc(tr->sa, vvalue.len);
				memcpy(nextv->value, VALget(&vvalue), vvalue.len);
				nextv->length = vvalue.len;
				if (list_append_sorted(vals, nextv, empty, sql_values_list_element_validate_and_insert) != NULL) {
					VALclear(&vvalue);
					table_funcs.rids_destroy(rs);
					list_destroy(vals);
					return -i - 1;
				}
			}
		}
		VALclear(&vvalue);
		if (!ok) {
			table_funcs.rids_destroy(rs);
			list_destroy(vals);
			return -i - 1;
		}
		i++;
	}
	table_funcs.rids_destroy(rs);
	pt->part.values = vals;
	return 0;
}

static sql_part*
load_part(sql_trans *tr, sql_table *t, oid rid)
{
	void *v;
	sql_part *pt = SA_ZNEW(tr->sa, sql_part);
	sql_schema *syss = find_sql_schema(tr, "sys");
	sql_table *objects = find_sql_table(syss, "objects");
	sqlid id;

	pt->t = t;
	assert(isMergeTable(t) || isReplicaTable(t));
	v = table_funcs.column_find_value(tr, find_sql_column(objects, "nr"), rid);
	id = *(sqlid*)v; _DELETE(v);
	v = table_funcs.column_find_value(tr, find_sql_column(objects, "name"), rid);
	base_init(tr->sa, &pt->base, id, 0, v);	_DELETE(v);
	return pt;
}

void
sql_trans_update_tables(sql_trans* tr, sql_schema *s)
{
	(void)tr;
	(void)s;
}

static sql_table *
load_table(sql_trans *tr, sql_schema *s, sqlid tid, subrids *nrs)
{
	void *v;
	sql_table *t = SA_ZNEW(tr->sa, sql_table);
	sql_schema *syss = find_sql_schema(tr, "sys");
	sql_table *tables = find_sql_table(syss, "_tables");
	sql_table *idxs = find_sql_table(syss, "idxs");
	sql_table *keys = find_sql_table(syss, "keys");
	sql_table *triggers = find_sql_table(syss, "triggers");
	sql_table *partitions = find_sql_table(syss, "table_partitions");
	char *query;
	sql_column *idx_table_id, *key_table_id, *trigger_table_id, *partitions_table_id;
	oid rid;
	sqlid pcolid = int_nil;
	void* exp = NULL;
	rids *rs;

	rid = table_funcs.column_find_row(tr, find_sql_column(tables, "id"), &tid, NULL);
	v = table_funcs.column_find_value(tr, find_sql_column(tables, "name"), rid);
	base_init(tr->sa, &t->base, tid, 0, v);	_DELETE(v);
	v = table_funcs.column_find_value(tr, find_sql_column(tables, "query"), rid);
	t->query = NULL;
	query = (char *)v;
	if (ATOMcmp(TYPE_str, ATOMnilptr(TYPE_str), query) != 0)
		t->query = sa_strdup(tr->sa, query);
	_DELETE(query);
	v = table_funcs.column_find_value(tr, find_sql_column(tables, "type"), rid);
	t->type = *(sht *)v;			_DELETE(v);
	v = table_funcs.column_find_value(tr, find_sql_column(tables, "system"), rid);
	t->system = *(bit *)v;			_DELETE(v);
	v = table_funcs.column_find_value(tr, find_sql_column(tables, "commit_action"),rid);
	t->commit_action = (ca_t)*(sht *)v;	_DELETE(v);
	t->persistence = SQL_PERSIST;
	if (t->commit_action)
		t->persistence = SQL_GLOBAL_TEMP;
	if (isStream(t))
		t->persistence = SQL_STREAM;
	if (isRemote(t))
		t->persistence = SQL_REMOTE;
	t->cleared = 0;
	v = table_funcs.column_find_value(tr, find_sql_column(tables, "access"),rid);
	t->access = *(sht*)v;	_DELETE(v);
	t->base.stime = t->base.wtime = tr->wstime;

	t->pkey = NULL;
	t->s = s;
	t->sz = COLSIZE;

	cs_new(&t->columns, tr->sa, (fdestroy) &column_destroy);
	cs_new(&t->idxs, tr->sa, (fdestroy) &idx_destroy);
	cs_new(&t->keys, tr->sa, (fdestroy) &key_destroy);
	cs_new(&t->triggers, tr->sa, (fdestroy) &trigger_destroy);
	cs_new(&t->members, tr->sa, (fdestroy) NULL);

	if (isTable(t)) {
		if (store_funcs.create_del(tr, t) != LOG_OK) {
			TRC_DEBUG(SQL_STORE, "Load table '%s' is missing 'deletes'", t->base.name);
			t->persistence = SQL_GLOBAL_TEMP;
		}
	}

	TRC_DEBUG(SQL_STORE, "Load table: %s\n", t->base.name);

	partitions_table_id = find_sql_column(partitions, "table_id");
	rs = table_funcs.rids_select(tr, partitions_table_id, &t->base.id, &t->base.id, NULL);
	if ((rid = table_funcs.rids_next(rs)) != oid_nil) {
		v = table_funcs.column_find_value(tr, find_sql_column(partitions, "type"), rid);
		t->properties |= *(bte*)v;
		_DELETE(v);

		if (isPartitionedByColumnTable(t)) {
			v = table_funcs.column_find_value(tr, find_sql_column(partitions, "column_id"), rid);
			pcolid = *((sqlid*)v);
		} else {
			v = table_funcs.column_find_value(tr, find_sql_column(partitions, "expression"), rid);
			if (ATOMcmp(TYPE_str, ATOMnilptr(TYPE_str), v) == 0)
				assert(0);
			exp = sa_strdup(tr->sa, v);
		}
		_DELETE(v);
	}
	table_funcs.rids_destroy(rs);

	assert((!isRangePartitionTable(t) && !isListPartitionTable(t)) || (!exp && !is_int_nil(pcolid)) || (exp && is_int_nil(pcolid)));
	if (isPartitionedByExpressionTable(t)) {
		t->part.pexp = SA_ZNEW(tr->sa, sql_expression);
		t->part.pexp->exp = exp;
		t->part.pexp->type = *sql_bind_localtype("void"); /* initialized at initialize_sql_parts */
		t->part.pexp->cols = sa_list(tr->sa);
	}
	for (rid = table_funcs.subrids_next(nrs); !is_oid_nil(rid); rid = table_funcs.subrids_next(nrs)) {
		sql_column* next = load_column(tr, t, rid);
		if (next == NULL)
			return NULL;
		cs_add(&t->columns, next, 0);
		if (pcolid == next->base.id) {
			t->part.pcol = next;
		}
	}

	if (!isKindOfTable(t))
		return t;

	/* load idx's first as the may be needed by the keys */
	idx_table_id = find_sql_column(idxs, "table_id");
	rs = table_funcs.rids_select(tr, idx_table_id, &t->base.id, &t->base.id, NULL);
	for (rid = table_funcs.rids_next(rs); !is_oid_nil(rid); rid = table_funcs.rids_next(rs)) {
		sql_idx *i = load_idx(tr, t, rid);

		cs_add(&t->idxs, i, 0);
		list_append(s->idxs, i);
	}
	table_funcs.rids_destroy(rs);

	key_table_id = find_sql_column(keys, "table_id");
	rs = table_funcs.rids_select(tr, key_table_id, &t->base.id, &t->base.id, NULL);
	for (rid = table_funcs.rids_next(rs); !is_oid_nil(rid); rid = table_funcs.rids_next(rs)) {
		sql_key *k = load_key(tr, t, rid);

		cs_add(&t->keys, k, 0);
		list_append(s->keys, k);
	}
	table_funcs.rids_destroy(rs);

	trigger_table_id = find_sql_column(triggers, "table_id");
	rs = table_funcs.rids_select(tr, trigger_table_id, &t->base.id, &t->base.id,NULL);
	for (rid = table_funcs.rids_next(rs); !is_oid_nil(rid); rid = table_funcs.rids_next(rs)) {
		sql_trigger *k = load_trigger(tr, t, rid);

		cs_add(&t->triggers, k, 0);
		list_append(s->triggers, k);
	}
	table_funcs.rids_destroy(rs);

	if (isMergeTable(t) || isReplicaTable(t)) {
		sql_table *objects = find_sql_table(syss, "objects");
		sql_column *mt_id = find_sql_column(objects, "id");
		sql_column *mt_nr = find_sql_column(objects, "nr");
		rids *rs = table_funcs.rids_select(tr, mt_id, &t->base.id, &t->base.id, NULL);

		rs = table_funcs.rids_orderby(tr, rs, mt_nr);
		for (rid = table_funcs.rids_next(rs); !is_oid_nil(rid); rid = table_funcs.rids_next(rs)) {
			sql_part *pt = load_part(tr, t, rid);
			if (isRangePartitionTable(t)) {
				load_range_partition(tr, syss, pt);
			} else if (isListPartitionTable(t)) {
				load_value_partition(tr, syss, pt);
			}
			cs_add(&t->members, pt, 0);
		}
		table_funcs.rids_destroy(rs);
	}
	return t;
}

static sql_type *
load_type(sql_trans *tr, sql_schema *s, oid rid)
{
	void *v;
	sql_type *t = SA_ZNEW(tr->sa, sql_type);
	sql_schema *syss = find_sql_schema(tr, "sys");
	sql_table *types = find_sql_table(syss, "types");
	sqlid tid;

	v = table_funcs.column_find_value(tr, find_sql_column(types, "id"), rid);
	tid = *(sqlid *)v;			_DELETE(v);
	v = table_funcs.column_find_value(tr, find_sql_column(types, "systemname"), rid);
	base_init(tr->sa, &t->base, tid, 0, v);	_DELETE(v);
	v = table_funcs.column_find_value(tr, find_sql_column(types, "sqlname"), rid);
	t->sqlname = (v)?sa_strdup(tr->sa, v):NULL; 	_DELETE(v);
	v = table_funcs.column_find_value(tr, find_sql_column(types, "digits"), rid);
	t->digits = *(int *)v; 			_DELETE(v);
	v = table_funcs.column_find_value(tr, find_sql_column(types, "scale"), rid);
	t->scale = *(int *)v;			_DELETE(v);
	v = table_funcs.column_find_value(tr, find_sql_column(types, "radix"), rid);
	t->radix = *(int *)v;			_DELETE(v);
	v = table_funcs.column_find_value(tr, find_sql_column(types, "eclass"), rid);
	t->eclass = (sql_class)(*(int *)v);			_DELETE(v);
	t->localtype = ATOMindex(t->base.name);
	t->bits = 0;
	t->s = s;
	return t;
}

static sql_arg *
load_arg(sql_trans *tr, sql_func * f, oid rid)
{
	void *v;
	sql_arg *a = SA_ZNEW(tr->sa, sql_arg);
	char *tpe;
	int digits, scale;
	sql_schema *syss = find_sql_schema(tr, "sys");
	sql_table *args = find_sql_table(syss, "args");

	(void)f;
	v = table_funcs.column_find_value(tr, find_sql_column(args, "name"), rid);
	a->name = sa_strdup(tr->sa, v);	_DELETE(v);
	v = table_funcs.column_find_value(tr, find_sql_column(args, "inout"), rid);
	a->inout = *(bte *)v;	_DELETE(v);
	v = table_funcs.column_find_value(tr, find_sql_column(args, "type_digits"), rid);
	digits = *(int *)v;	_DELETE(v);
	v = table_funcs.column_find_value(tr, find_sql_column(args, "type_scale"), rid);
	scale = *(int *)v;	_DELETE(v);

	tpe = table_funcs.column_find_value(tr, find_sql_column(args, "type"), rid);
	if (!sql_find_subtype(&a->type, tpe, digits, scale)) {
		sql_type *lt = sql_trans_bind_type(tr, f->s, tpe);
		if (lt == NULL) {
			TRC_ERROR(SQL_STORE, "SQL type '%s' is missing\n", tpe);
			_DELETE(tpe);
			return NULL;
		}
		sql_init_subtype(&a->type, lt, digits, scale);
	}
	_DELETE(tpe);
	return a;
}

static sql_func *
load_func(sql_trans *tr, sql_schema *s, sqlid fid, subrids *rs)
{
	void *v;
	sql_func *t = SA_ZNEW(tr->sa, sql_func);
	sql_schema *syss = find_sql_schema(tr, "sys");
	sql_table *funcs = find_sql_table(syss, "functions");
	oid rid;
	bool update_env;	/* hacky way to update env function */

	rid = table_funcs.column_find_row(tr, find_sql_column(funcs, "id"), &fid, NULL);
	v = table_funcs.column_find_value(tr, find_sql_column(funcs, "name"), rid);
	update_env = strcmp(v, "env") == 0;
	base_init(tr->sa, &t->base, fid, 0, v); 	_DELETE(v);
	v = table_funcs.column_find_value(tr, find_sql_column(funcs, "func"), rid);
	update_env = update_env && strstr(v, "EXTERNAL NAME sql.sql_environment") != NULL;
	if (update_env) {
		/* see creation of env in sql_create_env()
		 * also see upgrade code in sql_upgrades.c */
		_DELETE(v);
		v = "CREATE FUNCTION env() RETURNS TABLE( name varchar(1024), value varchar(2048)) EXTERNAL NAME inspect.\"getEnvironment\";";
	}
	t->imp = (v)?sa_strdup(tr->sa, v):NULL;	if (!update_env) _DELETE(v);
	if (update_env) {
		v = "inspect";
	} else {
		v = table_funcs.column_find_value(tr, find_sql_column(funcs, "mod"), rid);
	}
	t->mod = (v)?sa_strdup(tr->sa, v):NULL;	if (!update_env) _DELETE(v);
	v = table_funcs.column_find_value(tr, find_sql_column(funcs, "language"), rid);
	t->lang = (sql_flang) *(int *)v;			_DELETE(v);
	v = table_funcs.column_find_value(tr, find_sql_column(funcs, "type"), rid);
	t->sql = (t->lang==FUNC_LANG_SQL||t->lang==FUNC_LANG_MAL);
	t->type = (sql_ftype) *(int *)v;			_DELETE(v);
	v = table_funcs.column_find_value(tr, find_sql_column(funcs, "side_effect"), rid);
	t->side_effect = *(bit *)v;		_DELETE(v);
	if (t->type==F_FILT)
		t->side_effect=FALSE;
	v = table_funcs.column_find_value(tr, find_sql_column(funcs, "varres"), rid);
	t->varres = *(bit *)v;	_DELETE(v);
	v = table_funcs.column_find_value(tr, find_sql_column(funcs, "vararg"), rid);
	t->vararg = *(bit *)v;	_DELETE(v);
	v = table_funcs.column_find_value(tr, find_sql_column(funcs, "system"), rid);
	t->system = *(bit *)v;	_DELETE(v);
	v = table_funcs.column_find_value(tr, find_sql_column(funcs, "semantics"), rid);
	t->semantics = *(bit *)v;		_DELETE(v);
	t->res = NULL;
	t->s = s;
	t->fix_scale = SCALE_EQ;
	t->sa = tr->sa;
	/* convert old PYTHON2 and PYTHON2_MAP to PYTHON and PYTHON_MAP
	 * see also function sql_update_jun2020() in sql_upgrades.c */
	if ((int) t->lang == 8)		/* old FUNC_LANG_PY2 */
		t->lang = FUNC_LANG_PY;
	else if ((int) t->lang == 9)	/* old FUNC_LANG_MAP_PY2 */
		t->lang = FUNC_LANG_MAP_PY;
	if (t->lang != FUNC_LANG_INT) {
		t->query = t->imp;
		t->imp = NULL;
	}

	TRC_DEBUG(SQL_STORE, "Load function: %s\n", t->base.name);

	t->ops = list_new(tr->sa, (fdestroy)NULL);
	if (rs) {
		for (rid = table_funcs.subrids_next(rs); !is_oid_nil(rid); rid = table_funcs.subrids_next(rs)) {
			sql_arg *a = load_arg(tr, t, rid);

			if (a == NULL)
				return NULL;
			if (a->inout == ARG_OUT) {
				if (!t->res)
					t->res = sa_list(tr->sa);
				list_append(t->res, a);
			} else {
				list_append(t->ops, a);
			}
		}
	}
	if (t->type == F_FUNC && !t->res)
		t->type = F_PROC;
	t->side_effect = (t->type==F_FILT || (t->res && (t->lang==FUNC_LANG_SQL || !list_empty(t->ops))))?FALSE:TRUE;
	return t;
}

void
reset_functions(sql_trans *tr)
{
	node *n, *m;

	for (n = tr->schemas.set->h; n; n = n->next) {
		sql_schema *s = n->data;

		if (s->funcs.set) for (m = s->funcs.set->h; m; m = m->next) {
			sql_func *f = m->data;

			if (f->sql)
				f->sql = 1;
		}
	}
}

static sql_sequence *
load_seq(sql_trans *tr, sql_schema * s, oid rid)
{
	void *v;
	sql_sequence *seq = SA_ZNEW(tr->sa, sql_sequence);
	sql_schema *syss = find_sql_schema(tr, "sys");
	sql_table *seqs = find_sql_table(syss, "sequences");
	sqlid sid;

	v = table_funcs.column_find_value(tr, find_sql_column(seqs, "id"), rid);
	sid = *(sqlid *)v; 			_DELETE(v);
	v = table_funcs.column_find_value(tr, find_sql_column(seqs, "name"), rid);
	base_init(tr->sa, &seq->base, sid, 0, v); _DELETE(v);
	v = table_funcs.column_find_value(tr, find_sql_column(seqs, "start"), rid);
	seq->start = *(lng *)v;			_DELETE(v);
	v = table_funcs.column_find_value(tr, find_sql_column(seqs, "minvalue"), rid);
	seq->minvalue = *(lng *)v;		_DELETE(v);
	v = table_funcs.column_find_value(tr, find_sql_column(seqs, "maxvalue"), rid);
	seq->maxvalue = *(lng *)v; 		_DELETE(v);
	v = table_funcs.column_find_value(tr, find_sql_column(seqs, "increment"), rid);
	seq->increment = *(lng *)v; 		_DELETE(v);
	v = table_funcs.column_find_value(tr, find_sql_column(seqs, "cacheinc"), rid);
	seq->cacheinc = *(lng *)v;		_DELETE(v);
	v = table_funcs.column_find_value(tr, find_sql_column(seqs, "cycle"), rid);
	seq->cycle = *(bit *)v;			_DELETE(v);
	seq->s = s;
	return seq;
}

static void
set_members(changeset *ts)
{
	node *n, *m;

	if (ts && ts->set) {
		for (n = ts->set->h; n; n = n->next) {
			sql_table *t = n->data;

			if (isMergeTable(t) || isReplicaTable(t)) {
				if (t->members.set)
				for (m = t->members.set->h; m; m = m->next) {
					sql_part *p = m->data;
					sql_table *pt = find_sql_table_id(t->s, p->base.id);

					pt->p = t;
				}
			}
		}
	}
}

static void
sql_trans_update_schema(sql_trans *tr, oid rid)
{
	void *v;
	sql_schema *s = NULL, *syss = find_sql_schema(tr, "sys");
	sql_table *ss = find_sql_table(syss, "schemas");
	sqlid sid;

	v = table_funcs.column_find_value(tr, find_sql_column(ss, "id"), rid);
	sid = *(sqlid *)v; 	_DELETE(v);
	s = find_sql_schema_id(tr, sid);

	if (s==NULL)
		return ;

	TRC_DEBUG(SQL_STORE, "Update schema: %s %d\n", s->base.name, s->base.id);

	v = table_funcs.column_find_value(tr, find_sql_column(ss, "name"), rid);
	base_init(tr->sa, &s->base, sid, 0, v); _DELETE(v);
	v = table_funcs.column_find_value(tr, find_sql_column(ss, "authorization"), rid);
	s->auth_id = *(sqlid *)v; 	_DELETE(v);
	v = table_funcs.column_find_value(tr, find_sql_column(ss, "system"), rid);
	s->system = *(bit *)v;          _DELETE(v);
	v = table_funcs.column_find_value(tr, find_sql_column(ss, "owner"), rid);
	s->owner = *(sqlid *)v;		_DELETE(v);
}

static sql_schema *
load_schema(sql_trans *tr, sqlid id, oid rid)
{
	void *v;
	sql_schema *s = NULL, *syss = find_sql_schema(tr, "sys");
	sql_table *ss = find_sql_table(syss, "schemas");
	sql_table *types = find_sql_table(syss, "types");
	sql_table *tables = find_sql_table(syss, "_tables");
	sql_table *funcs = find_sql_table(syss, "functions");
	sql_table *seqs = find_sql_table(syss, "sequences");
	sqlid sid;
	sql_column *type_schema, *type_id, *table_schema, *table_id;
	sql_column *func_schema, *func_id, *seq_schema, *seq_id;
	rids *rs;

	v = table_funcs.column_find_value(tr, find_sql_column(ss, "id"), rid);
	sid = *(sqlid *)v; 	_DELETE(v);
	if (instore(sid, id)) {
		s = find_sql_schema_id(tr, sid);

		if (s==NULL) {
			char *name;

			v = table_funcs.column_find_value(tr, find_sql_column(ss, "name"), rid);
			name = (char*)v;
			s = find_sql_schema(tr, name);
			_DELETE(v);
			if (s == NULL) {
				GDKerror("SQL schema missing or incompatible, rebuild from archive");
				return NULL;
			}
		}
		s->base.id = sid;
	} else {
		s = SA_ZNEW(tr->sa, sql_schema);
		if (s == NULL)
			return NULL;
		v = table_funcs.column_find_value(tr, find_sql_column(ss, "name"), rid);
		base_init(tr->sa, &s->base, sid, 0, v); _DELETE(v);
		v = table_funcs.column_find_value(tr, find_sql_column(ss, "authorization"), rid);
		s->auth_id = *(sqlid *)v; 	_DELETE(v);
		v = table_funcs.column_find_value(tr, find_sql_column(ss, "system"), rid);
		s->system = *(bit *)v;          _DELETE(v);
		v = table_funcs.column_find_value(tr, find_sql_column(ss, "owner"), rid);
		s->owner = *(sqlid *)v;		_DELETE(v);
		s->keys = list_new(tr->sa, (fdestroy) NULL);
		s->idxs = list_new(tr->sa, (fdestroy) NULL);
		s->triggers = list_new(tr->sa, (fdestroy) NULL);

		cs_new(&s->tables, tr->sa, (fdestroy) &table_destroy);
		cs_new(&s->types, tr->sa, (fdestroy) NULL);
		cs_new(&s->funcs, tr->sa, (fdestroy) NULL);
		cs_new(&s->seqs, tr->sa, (fdestroy) NULL);
	}

	TRC_DEBUG(SQL_STORE, "Load schema: %s %d\n", s->base.name, s->base.id);

	sqlid tmpid = store_oids ? FUNC_OIDS : id;

	/* first load simple types */
	type_schema = find_sql_column(types, "schema_id");
	type_id = find_sql_column(types, "id");
	rs = table_funcs.rids_select(tr, type_schema, &s->base.id, &s->base.id, type_id, &tmpid, NULL, NULL);
	for (rid = table_funcs.rids_next(rs); !is_oid_nil(rid); rid = table_funcs.rids_next(rs))
		cs_add(&s->types, load_type(tr, s, rid), 0);
	table_funcs.rids_destroy(rs);

	/* second tables */
	table_schema = find_sql_column(tables, "schema_id");
	table_id = find_sql_column(tables, "id");
	/* all tables with id >= id */
	rs = table_funcs.rids_select(tr, table_schema, &sid, &sid, table_id, &tmpid, NULL, NULL);
	if (rs && !table_funcs.rids_empty(rs)) {
		sql_table *columns = find_sql_table(syss, "_columns");
		sql_column *column_table_id = find_sql_column(columns, "table_id");
		sql_column *column_number = find_sql_column(columns, "number");
		subrids *nrs = table_funcs.subrids_create(tr, rs, table_id, column_table_id, column_number);
		sqlid tid;

		for (tid = table_funcs.subrids_nextid(nrs); tid >= 0; tid = table_funcs.subrids_nextid(nrs)) {
			if (!instore(tid, id)) {
				sql_table *t = load_table(tr, s, tid, nrs);
				if (t == NULL) {
					table_funcs.subrids_destroy(nrs);
					table_funcs.rids_destroy(rs);
					return NULL;
				}
				cs_add(&s->tables, t, 0);
			} else
				while (!is_oid_nil(table_funcs.subrids_next(nrs)))
					;
		}
		table_funcs.subrids_destroy(nrs);
	}
	table_funcs.rids_destroy(rs);

	/* next functions which could use these types */
	func_schema = find_sql_column(funcs, "schema_id");
	func_id = find_sql_column(funcs, "id");
	rs = table_funcs.rids_select(tr, func_schema, &s->base.id, &s->base.id, func_id, &tmpid, NULL, NULL);
	if (rs && !table_funcs.rids_empty(rs)) {
		sql_table *args = find_sql_table(syss, "args");
		sql_column *arg_func_id = find_sql_column(args, "func_id");
		sql_column *arg_number = find_sql_column(args, "number");
		subrids *nrs = table_funcs.subrids_create(tr, rs, func_id, arg_func_id, arg_number);
		sqlid fid;
		sql_func *f;

		for (fid = table_funcs.subrids_nextid(nrs); fid >= 0; fid = table_funcs.subrids_nextid(nrs)) {
			f = load_func(tr, s, fid, nrs);
			if (f == NULL) {
				table_funcs.subrids_destroy(nrs);
				table_funcs.rids_destroy(rs);
				return NULL;
			}
			cs_add(&s->funcs, f, 0);
		}
		/* Handle all procedures without arguments (no args) */
		rs = table_funcs.rids_diff(tr, rs, func_id, nrs, arg_func_id);
		for (rid = table_funcs.rids_next(rs); !is_oid_nil(rid); rid = table_funcs.rids_next(rs)) {
			void *v = table_funcs.column_find_value(tr, func_id, rid);
			fid = *(sqlid*)v; _DELETE(v);
			f = load_func(tr, s, fid, NULL);
			if (f == NULL) {
				table_funcs.subrids_destroy(nrs);
				table_funcs.rids_destroy(rs);
				return NULL;
			}
			cs_add(&s->funcs, f, 0);
		}
		table_funcs.subrids_destroy(nrs);
	}
	table_funcs.rids_destroy(rs);

	/* last sequence numbers */
	seq_schema = find_sql_column(seqs, "schema_id");
	seq_id = find_sql_column(seqs, "id");
	rs = table_funcs.rids_select(tr, seq_schema, &s->base.id, &s->base.id, seq_id, &tmpid, NULL, NULL);
	for (rid = table_funcs.rids_next(rs); !is_oid_nil(rid); rid = table_funcs.rids_next(rs))
		cs_add(&s->seqs, load_seq(tr, s, rid), 0);
	table_funcs.rids_destroy(rs);
	return s;
}

static sql_trans *
create_trans(sql_allocator *sa)
{
	sql_trans *t = ZNEW(sql_trans);

	if (!t)
		return NULL;

	t->sa = sa;
	t->name = NULL;
	t->wtime = 0;
	t->stime = 0;
	t->wstime = timestamp();
	t->schema_updates = 0;
	t->status = 0;

	t->parent = NULL;

	cs_new(&t->schemas, t->sa, (fdestroy) &schema_destroy);
	return t;
}

void
sql_trans_update_schemas(sql_trans* tr)
{
	sql_schema *syss = find_sql_schema(tr, "sys");
	sql_table *sysschema = find_sql_table(syss, "schemas");
	sql_column *sysschema_ids = find_sql_column(sysschema, "id");
	rids *schemas = table_funcs.rids_select(tr, sysschema_ids, NULL, NULL);
	oid rid;

	TRC_DEBUG(SQL_STORE, "Update schemas\n");

	for (rid = table_funcs.rids_next(schemas); !is_oid_nil(rid); rid = table_funcs.rids_next(schemas)) {
		sql_trans_update_schema(tr, rid);
	}
	table_funcs.rids_destroy(schemas);
}

static bool
load_trans(sql_trans* tr, sqlid id)
{
	sql_schema *syss = find_sql_schema(tr, "sys");
	sql_table *sysschema = find_sql_table(syss, "schemas");
	sql_column *sysschema_ids = find_sql_column(sysschema, "id");
	rids *schemas = table_funcs.rids_select(tr, sysschema_ids, NULL, NULL);
	oid rid;
	node *n;

	TRC_DEBUG(SQL_STORE, "Load transaction\n");

	for (rid = table_funcs.rids_next(schemas); !is_oid_nil(rid); rid = table_funcs.rids_next(schemas)) {
		sql_schema *ns = load_schema(tr, id, rid);
		if (ns == NULL)
			return false;
		if (!instore(ns->base.id, id))
			cs_add(&tr->schemas, ns, 0);
	}

	for (n = tr->schemas.set->h; n; n = n->next) { /* Set table members */
		sql_schema *s = n->data;

		set_members(&s->tables);
	}
	table_funcs.rids_destroy(schemas);
	return true;
}

static int
store_upgrade_ids(sql_trans* tr)
{
	node *n, *m, *o;
	for (n = tr->schemas.set->h; n; n = n->next) {
		sql_schema *s = n->data;

		if (isDeclaredSchema(s))
			continue;
		if (s->tables.set == NULL)
			continue;
		for (m = s->tables.set->h; m; m = m->next) {
			sql_table *t = m->data;

			if (!isTable(t))
				continue;
			if (store_funcs.upgrade_del(t) != LOG_OK)
				return SQL_ERR;
			for (o = t->columns.set->h; o; o = o->next) {
				sql_column *c = o->data;

				if (store_funcs.upgrade_col(c) != LOG_OK)
					return SQL_ERR;
			}
			if (t->idxs.set == NULL)
				continue;
			for (o = t->idxs.set->h; o; o = o->next) {
				sql_idx *i = o->data;

				if (store_funcs.upgrade_idx(i) != LOG_OK)
					return SQL_ERR;
			}
		}
	}
	store_apply_deltas(true);
	logger_funcs.with_ids();
	return SQL_OK;
}

static sqlid
next_oid(void)
{
	sqlid id = 0;
	MT_lock_set(&bs_lock);
	id = store_oid++;
	MT_lock_unset(&bs_lock);
	return id;
}

sqlid
store_next_oid(void)
{
	return next_oid();
}

static void
insert_schemas(sql_trans *tr)
{
	sql_schema *syss = find_sql_schema(tr, "sys");
	sql_table *sysschema = find_sql_table(syss, "schemas");
	sql_table *systable = find_sql_table(syss, "_tables");
	sql_table *syscolumn = find_sql_table(syss, "_columns");
	node *n, *m, *o;

	for (n = tr->schemas.set->h; n; n = n->next) {
		sql_schema *s = n->data;

		if (isDeclaredSchema(s))
			continue;
		table_funcs.table_insert(tr, sysschema, &s->base.id, s->base.name, &s->auth_id, &s->owner, &s->system);
		for (m = s->tables.set->h; m; m = m->next) {
			sql_table *t = m->data;
			sht ca = t->commit_action;

			table_funcs.table_insert(tr, systable, &t->base.id, t->base.name, &s->base.id, ATOMnilptr(TYPE_str), &t->type, &t->system, &ca, &t->access);
			for (o = t->columns.set->h; o; o = o->next) {
				sql_column *c = o->data;

				table_funcs.table_insert(tr, syscolumn, &c->base.id, c->base.name, c->type.type->sqlname, &c->type.digits, &c->type.scale, &t->base.id, (c->def) ? c->def : ATOMnilptr(TYPE_str), &c->null, &c->colnr, (c->storage_type)? c->storage_type : ATOMnilptr(TYPE_str));
			}
		}
	}
}

static void
insert_types(sql_trans *tr, sql_table *systype)
{
	for (node *n = types->h; n; n = n->next) {
		sql_type *t = n->data;
		int radix = t->radix, eclass = (int) t->eclass;
		sqlid next_schema = t->s ? t->s->base.id : 0;

		table_funcs.table_insert(tr, systype, &t->base.id, t->base.name, t->sqlname, &t->digits, &t->scale, &radix, &eclass, &next_schema);
	}
}

static void
insert_args(sql_trans *tr, sql_table *sysarg, list *args, sqlid funcid, const char *arg_def, int *number)
{
	for (node *n = args->h; n; n = n->next) {
		sql_arg *a = n->data;
		sqlid id = next_oid();
		int next_number = (*number)++;
		char buf[32], *next_name;

		if (a->name) {
			next_name = a->name;
		} else {
			snprintf(buf, sizeof(buf), arg_def, next_number);
			next_name = buf;
		}
		table_funcs.table_insert(tr, sysarg, &id, &funcid, next_name, a->type.type->sqlname, &a->type.digits, &a->type.scale, &a->inout, &next_number);
	}
}

static void
insert_functions(sql_trans *tr, sql_table *sysfunc, list *funcs_list, sql_table *sysarg)
{
	for (node *n = funcs_list->h; n; n = n->next) {
		sql_func *f = n->data;
		bit se = (f->type == F_AGGR) ? FALSE : f->side_effect;
		int number = 0, ftype = (int) f->type, flang = (int) FUNC_LANG_INT;
		sqlid next_schema = f->s ? f->s->base.id : 0;

		table_funcs.table_insert(tr, sysfunc, &f->base.id, f->base.name, f->imp, f->mod, &flang, &ftype, &se, &f->varres, &f->vararg, &next_schema, &f->system, &f->semantics);
		if (f->res)
			insert_args(tr, sysarg, f->res, f->base.id, "res_%d", &number);
		if (f->ops)
			insert_args(tr, sysarg, f->ops, f->base.id, "arg_%d", &number);
	}
}

static int
table_next_column_nr(sql_table *t)
{
	int nr = cs_size(&t->columns);
	if (nr) {
		node *n = cs_last_node(&t->columns);
		if (n) {
			sql_column *c = n->data;

			nr = c->colnr+1;
		}
	}
	return nr;
}

static sql_column *
bootstrap_create_column(sql_trans *tr, sql_table *t, char *name, char *sqltype, int digits)
{
	sql_column *col = SA_ZNEW(tr->sa, sql_column);

	TRC_DEBUG(SQL_STORE, "Create column: %s\n", name);

	if (store_oids) {
		sqlid *idp = logger_funcs.log_find_table_value("sys__columns_id", "sys__columns_name", name, "sys__columns_table_id", &t->base.id, NULL, NULL);
		base_init(tr->sa, &col->base, *idp, t->base.flags, name);
		store_oids[nstore_oids++] = *idp;
		GDKfree(idp);
	} else {
		base_init(tr->sa, &col->base, next_oid(), t->base.flags, name);
	}
	sql_find_subtype(&col->type, sqltype, digits, 0);
	col->def = NULL;
	col->null = 1;
	col->colnr = table_next_column_nr(t);
	col->t = t;
	col->unique = 0;
	col->storage_type = NULL;
	cs_add(&t->columns, col, TR_NEW);
	col->base.wtime = col->t->base.wtime = col->t->s->base.wtime = tr->wtime = tr->wstime;

	if (isTable(col->t))
		store_funcs.create_col(tr, col);
	tr->schema_updates ++;
	return col;
}

static sql_table *
create_sql_table_with_id(sql_allocator *sa, sqlid id, const char *name, sht type, bit system, int persistence, int commit_action, bte properties)
{
	sql_table *t = SA_ZNEW(sa, sql_table);

	assert(sa);
	assert((persistence==SQL_PERSIST ||
		persistence==SQL_DECLARED_TABLE ||
		commit_action) && commit_action>=0);
	assert(id);
	base_init(sa, &t->base, id, TR_NEW, name);
	t->type = type;
	t->system = system;
	t->persistence = (temp_t)persistence;
	t->commit_action = (ca_t)commit_action;
	t->query = NULL;
	t->access = 0;
	cs_new(&t->columns, sa, (fdestroy) &column_destroy);
	cs_new(&t->idxs, sa, (fdestroy) &idx_destroy);
	cs_new(&t->keys, sa, (fdestroy) &key_destroy);
	cs_new(&t->triggers, sa, (fdestroy) &trigger_destroy);
	cs_new(&t->members, sa, (fdestroy) NULL);
	t->pkey = NULL;
	t->sz = COLSIZE;
	t->cleared = 0;
	t->s = NULL;
	t->properties = properties;
	memset(&t->part, 0, sizeof(t->part));
	return t;
}

sql_table *
create_sql_table(sql_allocator *sa, const char *name, sht type, bit system, int persistence, int commit_action, bte properties)
{
	return create_sql_table_with_id(sa, next_oid(), name, type, system, persistence, commit_action, properties);
}

static void
dup_sql_type(sql_trans *tr, sql_schema *s, sql_subtype *oc, sql_subtype *nc)
{
	nc->digits = oc->digits;
	nc->scale = oc->scale;
	nc->type = oc->type;
	if (s && nc->type->s) { /* user type */
		sql_type *lt = NULL;

		if (s->base.id == nc->type->s->base.id) {
			/* Current user type belongs to current schema. So search there for current user type. */
			lt = find_sql_type(s, nc->type->base.name);
		} else {
			/* Current user type belongs to another schema in the current transaction. Search there for current user type. */
			lt = sql_trans_bind_type(tr, NULL, nc->type->base.name);
		}
		if (lt == NULL)
			GDKfatal("SQL type %s missing", nc->type->base.name);
		sql_init_subtype(nc, lt, nc->digits, nc->scale);
	}
}

static sql_column *
dup_sql_column(sql_allocator *sa, sql_table *t, sql_column *c)
{
	sql_column *col = SA_ZNEW(sa, sql_column);

	base_init(sa, &col->base, c->base.id, c->base.flags, c->base.name);
	col->type = c->type; /* Both types belong to the same transaction, so no dup_sql_type call is needed */
	col->def = NULL;
	if (c->def)
		col->def = sa_strdup(sa, c->def);
	col->null = c->null;
	col->colnr = c->colnr;
	col->t = t;
	col->unique = c->unique;
	col->storage_type = NULL;
	if (c->storage_type)
		col->storage_type = sa_strdup(sa, c->storage_type);
	col->sorted = c->sorted;
	col->dcount = c->dcount;
	cs_add(&t->columns, col, TR_NEW);
	return col;
}

static sql_part *
dup_sql_part(sql_allocator *sa, sql_table *mt, sql_part *op)
{
	sql_part *p = SA_ZNEW(sa, sql_part);

	base_init(sa, &p->base, op->base.id, op->base.flags, op->base.name);
	p->tpe = op->tpe; /* No dup_sql_type call I think */
	p->with_nills = op->with_nills;

	if (isRangePartitionTable(mt)) {
		p->part.range.minvalue = sa_alloc(sa, op->part.range.minlength);
		p->part.range.maxvalue = sa_alloc(sa, op->part.range.maxlength);
		memcpy(p->part.range.minvalue, op->part.range.minvalue, op->part.range.minlength);
		memcpy(p->part.range.maxvalue, op->part.range.maxvalue, op->part.range.maxlength);
		p->part.range.minlength = op->part.range.minlength;
		p->part.range.maxlength = op->part.range.maxlength;
	} else if (isListPartitionTable(mt)) {
		p->part.values = list_new(sa, (fdestroy) NULL);
		for (node *n = op->part.values->h ; n ; n = n->next) {
			sql_part_value *prev = (sql_part_value*) n->data, *nextv = SA_ZNEW(sa, sql_part_value);
			nextv->value = sa_alloc(sa, prev->length);
			memcpy(nextv->value, prev->value, prev->length);
			nextv->length = prev->length;
			list_append(p->part.values, nextv);
		}
	}
	cs_add(&mt->members, p, TR_NEW);
	return p;
}

sql_table *
dup_sql_table(sql_allocator *sa, sql_table *t)
{
	node *n;
	sql_table *nt = create_sql_table_with_id(sa, t->base.id, t->base.name, t->type, t->system, SQL_DECLARED_TABLE, t->commit_action, t->properties);

	nt->base.flags = t->base.flags;

	nt->access = t->access;
	nt->query = (t->query) ? sa_strdup(sa, t->query) : NULL;
	assert(!t->p || isMergeTable(t->p) || isReplicaTable(t->p));
	nt->p = t->p;

	if (isPartitionedByExpressionTable(nt)) {
		nt->part.pexp = SA_ZNEW(sa, sql_expression);
		nt->part.pexp->exp = sa_strdup(sa, t->part.pexp->exp);
		nt->part.pexp->type = t->part.pexp->type; /* No dup_sql_type call needed */
		nt->part.pexp->cols = sa_list(sa);
		for (n = t->part.pexp->cols->h; n; n = n->next) {
			int *nid = sa_alloc(sa, sizeof(int));
			*nid = *(int *) n->data;
			list_append(nt->part.pexp->cols, nid);
		}
	}

	for (n = t->columns.set->h; n; n = n->next) {
		sql_column *c = n->data;
		sql_column *dup = dup_sql_column(sa, nt, c);
		if (isPartitionedByColumnTable(nt) && c->base.id == t->part.pcol->base.id)
			nt->part.pcol = dup;
	}

	nt->columns.dset = NULL;
	nt->columns.nelm = NULL;

	if (t->members.set)
		for (n = t->members.set->h; n; n = n->next)
			dup_sql_part(sa, nt, n->data);
	nt->members.dset = NULL;
	nt->members.nelm = NULL;
	return nt;
}

static sql_table *
bootstrap_create_table(sql_trans *tr, sql_schema *s, char *name)
{
	int istmp = isTempSchema(s);
	int persistence = istmp?SQL_GLOBAL_TEMP:SQL_PERSIST;
	sht commit_action = istmp?CA_PRESERVE:CA_COMMIT;
	sql_table *t;
	if (store_oids) {
		sqlid *idp = logger_funcs.log_find_table_value("sys__tables_id", "sys__tables_name", name, "sys__tables_schema_id", &s->base.id, NULL, NULL);
		t = create_sql_table_with_id(tr->sa, *idp, name, tt_table, 1, persistence, commit_action, 0);
		store_oids[nstore_oids++] = *idp;
		GDKfree(idp);
	} else {
		t = create_sql_table(tr->sa, name, tt_table, 1, persistence, commit_action, 0);
	}
	t->bootstrap = 1;

	TRC_DEBUG(SQL_STORE, "Create table: %s\n", name);

	t->base.flags = s->base.flags;
	t->query = NULL;
	t->s = s;
	t->base.wtime = t->s->base.wtime = tr->wtime = tr->wstime;
	cs_add(&s->tables, t, TR_NEW);

	if (isTable(t))
		store_funcs.create_del(tr, t);
	tr->schema_updates ++;
	return t;
}

static sql_schema *
bootstrap_create_schema(sql_trans *tr, char *name, sqlid auth_id, int owner)
{
	sql_schema *s = SA_ZNEW(tr->sa, sql_schema);

	TRC_DEBUG(SQL_STORE, "Create schema: %s %d %d\n", name, auth_id, owner);

	if (store_oids) {
		sqlid *idp = logger_funcs.log_find_table_value("sys_schemas_id", "sys_schemas_name", name, NULL, NULL);
		if (idp == NULL && strcmp(name, dt_schema) == 0)
			base_init(tr->sa, &s->base, (sqlid) FUNC_OIDS - 1, TR_NEW, name);
		else {
			base_init(tr->sa, &s->base, *idp, TR_NEW, name);
			store_oids[nstore_oids++] = *idp;
			GDKfree(idp);
		}
	} else {
		base_init(tr->sa, &s->base, next_oid(), TR_NEW, name);
	}
	s->auth_id = auth_id;
	s->owner = owner;
	s->system = TRUE;
	cs_new(&s->tables, tr->sa, (fdestroy) &table_destroy);
	cs_new(&s->types, tr->sa, (fdestroy) NULL);
	cs_new(&s->funcs, tr->sa, (fdestroy) NULL);
	cs_new(&s->seqs, tr->sa, (fdestroy) NULL);
	s->keys = list_new(tr->sa, (fdestroy) NULL);
	s->idxs = list_new(tr->sa, (fdestroy) NULL);
	s->triggers = list_new(tr->sa, (fdestroy) NULL);
	s->base.wtime = tr->wtime = tr->wstime;
	cs_add(&tr->schemas, s, TR_NEW);

	tr->schema_updates ++;
	return s;
}

static int
store_schema_number(void)
{
	return schema_number;
}

static int
store_load(sql_allocator *pa) {
	int first;

	sql_allocator *sa;
	sql_trans *tr;
	sql_table *t, *types, *functions, *arguments;
	sql_schema *s, *p = NULL;

	lng lng_store_oid;
	sqlid id = 0;

	store_sa = sa_create(pa);
	sa = sa_create(pa);
	if (!sa || !store_sa)
		return -1;

	first = logger_funcs.log_isnew();

	types_init(store_sa);

	/* we store some spare oids */
	store_oid = FUNC_OIDS;

	if (!sequences_init())
		return -1;
	ATOMIC_SET(&transactions, 0);
	gtrans = tr = create_trans(sa);
	gtrans->stime = timestamp();
	if (!gtrans)
		return -1;

	/* for now use malloc and free */
	active_sessions = list_create(NULL);

	if (first) {
		/* cannot initialize database in readonly mode */
		if (store_readonly)
			return -1;
		tr = sql_trans_create(NULL, NULL, true);
		if (!tr) {
			TRC_CRITICAL(SQL_STORE, "Failed to start a transaction while loading the storage\n");
			return -1;
		}
	} else {
		if (!(store_oids = GDKzalloc(300 * sizeof(sqlid)))) { /* 150 suffices */
			TRC_CRITICAL(SQL_STORE, "Allocation failure while loading the storage\n");
			return -1;
		}
	}
	tr->active = 1;

	s = bootstrap_create_schema(tr, "sys", ROLE_SYSADMIN, USER_MONETDB);
	if (!first)
		s->base.flags = 0;

	t = bootstrap_create_table(tr, s, "schemas");
	bootstrap_create_column(tr, t, "id", "int", 32);
	bootstrap_create_column(tr, t, "name", "varchar", 1024);
	bootstrap_create_column(tr, t, "authorization", "int", 32);
	bootstrap_create_column(tr, t, "owner", "int", 32);
	bootstrap_create_column(tr, t, "system", "boolean", 1);

	types = t = bootstrap_create_table(tr, s, "types");
	bootstrap_create_column(tr, t, "id", "int", 32);
	bootstrap_create_column(tr, t, "systemname", "varchar", 256);
	bootstrap_create_column(tr, t, "sqlname", "varchar", 1024);
	bootstrap_create_column(tr, t, "digits", "int", 32);
	bootstrap_create_column(tr, t, "scale", "int", 32);
	bootstrap_create_column(tr, t, "radix", "int", 32);
	bootstrap_create_column(tr, t, "eclass", "int", 32);
	bootstrap_create_column(tr, t, "schema_id", "int", 32);

	functions = t = bootstrap_create_table(tr, s, "functions");
	bootstrap_create_column(tr, t, "id", "int", 32);
	bootstrap_create_column(tr, t, "name", "varchar", 256);
	bootstrap_create_column(tr, t, "func", "varchar", 8196);
	bootstrap_create_column(tr, t, "mod", "varchar", 8196);

	/* language asm=0, sql=1, R=2, C=3, J=4 */
	bootstrap_create_column(tr, t, "language", "int", 32);

	/* func, proc, aggr or filter */
	bootstrap_create_column(tr, t, "type", "int", 32);
	bootstrap_create_column(tr, t, "side_effect", "boolean", 1);
	bootstrap_create_column(tr, t, "varres", "boolean", 1);
	bootstrap_create_column(tr, t, "vararg", "boolean", 1);
	bootstrap_create_column(tr, t, "schema_id", "int", 32);
	bootstrap_create_column(tr, t, "system", "boolean", 1);
	bootstrap_create_column(tr, t, "semantics", "boolean", 1);

	arguments = t = bootstrap_create_table(tr, s, "args");
	bootstrap_create_column(tr, t, "id", "int", 32);
	bootstrap_create_column(tr, t, "func_id", "int", 32);
	bootstrap_create_column(tr, t, "name", "varchar", 256);
	bootstrap_create_column(tr, t, "type", "varchar", 1024);
	bootstrap_create_column(tr, t, "type_digits", "int", 32);
	bootstrap_create_column(tr, t, "type_scale", "int", 32);
	bootstrap_create_column(tr, t, "inout", "tinyint", 8);
	bootstrap_create_column(tr, t, "number", "int", 32);

	t = bootstrap_create_table(tr, s, "sequences");
	bootstrap_create_column(tr, t, "id", "int", 32);
	bootstrap_create_column(tr, t, "schema_id", "int", 32);
	bootstrap_create_column(tr, t, "name", "varchar", 256);
	bootstrap_create_column(tr, t, "start", "bigint", 64);
	bootstrap_create_column(tr, t, "minvalue", "bigint", 64);
	bootstrap_create_column(tr, t, "maxvalue", "bigint", 64);
	bootstrap_create_column(tr, t, "increment", "bigint", 64);
	bootstrap_create_column(tr, t, "cacheinc", "bigint", 64);
	bootstrap_create_column(tr, t, "cycle", "boolean", 1);

	t = bootstrap_create_table(tr, s, "table_partitions");
	bootstrap_create_column(tr, t, "id", "int", 32);
	bootstrap_create_column(tr, t, "table_id", "int", 32);
	bootstrap_create_column(tr, t, "column_id", "int", 32);
	bootstrap_create_column(tr, t, "expression", "varchar", STORAGE_MAX_VALUE_LENGTH);
	bootstrap_create_column(tr, t, "type", "tinyint", 8);

	t = bootstrap_create_table(tr, s, "range_partitions");
	bootstrap_create_column(tr, t, "table_id", "int", 32);
	bootstrap_create_column(tr, t, "partition_id", "int", 32);
	bootstrap_create_column(tr, t, "minimum", "varchar", STORAGE_MAX_VALUE_LENGTH);
	bootstrap_create_column(tr, t, "maximum", "varchar", STORAGE_MAX_VALUE_LENGTH);
	bootstrap_create_column(tr, t, "with_nulls", "boolean", 1);

	t = bootstrap_create_table(tr, s, "value_partitions");
	bootstrap_create_column(tr, t, "table_id", "int", 32);
	bootstrap_create_column(tr, t, "partition_id", "int", 32);
	bootstrap_create_column(tr, t, "value", "varchar", STORAGE_MAX_VALUE_LENGTH);

	t = bootstrap_create_table(tr, s, "dependencies");
	bootstrap_create_column(tr, t, "id", "int", 32);
	bootstrap_create_column(tr, t, "depend_id", "int", 32);
	bootstrap_create_column(tr, t, "depend_type", "smallint", 16);

	while(s) {
		t = bootstrap_create_table(tr, s, "_tables");
		bootstrap_create_column(tr, t, "id", "int", 32);
		bootstrap_create_column(tr, t, "name", "varchar", 1024);
		bootstrap_create_column(tr, t, "schema_id", "int", 32);
		bootstrap_create_column(tr, t, "query", "varchar", 1 << 20);
		bootstrap_create_column(tr, t, "type", "smallint", 16);
		bootstrap_create_column(tr, t, "system", "boolean", 1);
		bootstrap_create_column(tr, t, "commit_action", "smallint", 16);
		bootstrap_create_column(tr, t, "access", "smallint", 16);

		t = bootstrap_create_table(tr, s, "_columns");
		bootstrap_create_column(tr, t, "id", "int", 32);
		bootstrap_create_column(tr, t, "name", "varchar", 1024);
		bootstrap_create_column(tr, t, "type", "varchar", 1024);
		bootstrap_create_column(tr, t, "type_digits", "int", 32);
		bootstrap_create_column(tr, t, "type_scale", "int", 32);
		bootstrap_create_column(tr, t, "table_id", "int", 32);
		bootstrap_create_column(tr, t, "default", "varchar", STORAGE_MAX_VALUE_LENGTH);
		bootstrap_create_column(tr, t, "null", "boolean", 1);
		bootstrap_create_column(tr, t, "number", "int", 32);
		bootstrap_create_column(tr, t, "storage", "varchar", 2048);

		t = bootstrap_create_table(tr, s, "keys");
		bootstrap_create_column(tr, t, "id", "int", 32);
		bootstrap_create_column(tr, t, "table_id", "int", 32);
		bootstrap_create_column(tr, t, "type", "int", 32);
		bootstrap_create_column(tr, t, "name", "varchar", 1024);
		bootstrap_create_column(tr, t, "rkey", "int", 32);
		bootstrap_create_column(tr, t, "action", "int", 32);

		t = bootstrap_create_table(tr, s, "idxs");
		bootstrap_create_column(tr, t, "id", "int", 32);
		bootstrap_create_column(tr, t, "table_id", "int", 32);
		bootstrap_create_column(tr, t, "type", "int", 32);
		bootstrap_create_column(tr, t, "name", "varchar", 1024);

		t = bootstrap_create_table(tr, s, "triggers");
		bootstrap_create_column(tr, t, "id", "int", 32);
		bootstrap_create_column(tr, t, "name", "varchar", 1024);
		bootstrap_create_column(tr, t, "table_id", "int", 32);
		bootstrap_create_column(tr, t, "time", "smallint", 16);
		bootstrap_create_column(tr, t, "orientation", "smallint", 16);
		bootstrap_create_column(tr, t, "event", "smallint", 16);
		bootstrap_create_column(tr, t, "old_name", "varchar", 1024);
		bootstrap_create_column(tr, t, "new_name", "varchar", 1024);
		bootstrap_create_column(tr, t, "condition", "varchar", 2048);
		bootstrap_create_column(tr, t, "statement", "varchar", 2048);

		t = bootstrap_create_table(tr, s, "objects");
		bootstrap_create_column(tr, t, "id", "int", 32);
		bootstrap_create_column(tr, t, "name", "varchar", 1024);
		bootstrap_create_column(tr, t, "nr", "int", 32);

		if (!p) {
			p = s;
			/* now the same tables for temporaries */
			s = bootstrap_create_schema(tr, "tmp", ROLE_SYSADMIN, USER_MONETDB);
		} else {
			s = NULL;
		}
	}

	if (first) {
		insert_types(tr, types);
		insert_functions(tr, functions, funcs, arguments);
		insert_schemas(tr);

		if (sql_trans_commit(tr) != SQL_OK) {
			TRC_CRITICAL(SQL_STORE, "Cannot commit initial transaction\n");
		}
		sql_trans_destroy(tr, true);
	} else {
		tr->active = 0;
		GDKqsort(store_oids, NULL, NULL, nstore_oids, sizeof(sqlid), 0, TYPE_int, false, false);
		store_oid = store_oids[nstore_oids - 1] + 1;
	}

	id = store_oid; /* db objects up till id are already created */
	logger_funcs.get_sequence(OBJ_SID, &lng_store_oid);
	prev_oid = (sqlid)lng_store_oid;
	if (store_oid < prev_oid)
		store_oid = prev_oid;

	/* load remaining schemas, tables, columns etc */
	tr->active = 1;
	if (!first && !load_trans(gtrans, id)) {
		GDKfree(store_oids);
		store_oids = NULL;
		nstore_oids = 0;
		return -1;
	}
	tr->active = 0;
	store_initialized = 1;
	GDKfree(store_oids);
	store_oids = NULL;
	nstore_oids = 0;
	if (logger_funcs.log_needs_update())
		if (store_upgrade_ids(gtrans) != SQL_OK)
			TRC_CRITICAL(SQL_STORE, "Cannot commit upgrade transaction\n");
	return first;
}

int
store_init(sql_allocator *pa, int debug, store_type store, int readonly, int singleuser)
{
	int v = 1;

	store_readonly = readonly;
	store_singleuser = singleuser;
	store_debug = debug;

	MT_lock_set(&bs_lock);

	/* initialize empty bats */
	switch (store) {
	case store_bat:
	case store_mem:
		if (bat_utils_init() == -1) {
			MT_lock_unset(&bs_lock);
			return -1;
		}
		bat_storage_init(&store_funcs);
		bat_table_init(&table_funcs);
		bat_logger_init(&logger_funcs);
		break;
	default:
		break;
	}
	active_store_type = store;
	if (!logger_funcs.create ||
	    logger_funcs.create(debug, "sql_logs", CATALOG_VERSION*v) != LOG_OK) {
		MT_lock_unset(&bs_lock);
		return -1;
	}

	/* create the initial store structure or re-load previous data */
	MT_lock_unset(&bs_lock);
	return store_load(pa);
}

static int
store_needs_vacuum( sql_trans *tr )
{
	size_t max_dels = GDKdebug & FORCEMITOMASK ? 1 : 128;
	sql_schema *s = find_sql_schema(tr, "sys");
	node *n;

	for ( n = s->tables.set->h; n; n = n->next) {
		sql_table *t = n->data;
		sql_column *c = t->columns.set->h->data;

		if (!t->system)
			continue;
		/* no inserts, updates and enough deletes ? */
		if (store_funcs.count_col(tr, c, 0) == 0 &&
		    store_funcs.count_upd(tr, t) == 0 &&
		    store_funcs.count_del(tr, t) >= max_dels)
			return 1;
	}
	return 0;
}

static int
store_vacuum( sql_trans *tr )
{
	/* tables */
	size_t max_dels = GDKdebug & FORCEMITOMASK ? 1 : 128;
	sql_schema *s = find_sql_schema(tr, "sys");
	node *n;

	for ( n = s->tables.set->h; n; n = n->next) {
		sql_table *t = n->data;
		sql_column *c = t->columns.set->h->data;

		if (!t->system)
			continue;
		if (store_funcs.count_col(tr, c, 0) == 0 &&
		    store_funcs.count_upd(tr, t) == 0 &&
		    store_funcs.count_del(tr, t) >= max_dels)
			if (table_funcs.table_vacuum(tr, t) != SQL_OK)
				return -1;
	}
	return 0;
}

// All this must only be accessed while holding the bs_lock.
// The exception is flush_now, which can be set by anyone at any
// time and therefore needs some special treatment.
static struct {
	// These two are inputs, set from outside the store_manager
	bool enabled;
	ATOMIC_TYPE flush_now;
	// These are state set from within the store_manager
	bool working;
	int countdown_ms;
	unsigned int cycle;
	char *reason_to;
	char *reason_not_to;
} flusher = {
	.flush_now = ATOMIC_VAR_INIT(0),
	.enabled = true,
};

static void
flusher_new_cycle(void)
{
	int cycle_time = GDKdebug & FORCEMITOMASK ? 500 : 50000;

	// do not touch .enabled and .flush_now, those are inputs
	flusher.working = false;
	flusher.countdown_ms = cycle_time;
	flusher.cycle += 1;
	flusher.reason_to = NULL;
	flusher.reason_not_to = NULL;
}

/* Determine whether this is a good moment to flush the log.
 * Note: this function clears flusher.flush_now if it was set,
 * so if it returns true you must either flush the log or
 * set flush_log to true again, otherwise the request will
 * be lost.
 *
 * This is done this way because flush_now can be set at any time
 * without first obtaining bs_lock. To avoid time-of-check-to-time-of-use
 * issues, this function both checks and clears the flag.
 */
static bool
flusher_should_run(void)
{
	// We will flush if we have a reason to and no reason not to.
	char *reason_to = NULL, *reason_not_to = NULL;
	int changes;

	if (logger_funcs.changes() >= 1000000)
		ATOMIC_SET(&flusher.flush_now, 1);

	if (flusher.countdown_ms <= 0)
		reason_to = "timer expired";

	int many_changes = GDKdebug & FORCEMITOMASK ? 100 : 100000;
	if ((changes = logger_funcs.changes()) >= many_changes)
		reason_to = "many changes";
	else if (changes == 0)
		reason_not_to = "no changes";

	// Read and clear flush_now. If we decide not to flush
	// we'll put it back.
	bool my_flush_now = (bool) ATOMIC_XCG(&flusher.flush_now, 0);
	if (my_flush_now) {
		reason_to = "user request";
		reason_not_to = NULL;
	}

	if (ATOMIC_GET(&store_nr_active) > 0)
		reason_not_to = "awaiting idle time";

	if (!flusher.enabled && !my_flush_now)
		reason_not_to = "disabled";

	bool do_it = (reason_to && !reason_not_to);

	TRC_DEBUG_IF(SQL_STORE)
	{
		if (reason_to != flusher.reason_to || reason_not_to != flusher.reason_not_to) {
			TRC_DEBUG_ENDIF(SQL_STORE, "Store flusher: %s, reason to flush: %s, reason not to: %s\n",
										do_it ? "flushing" : "not flushing",
										reason_to ? reason_to : "none",
										reason_not_to ? reason_not_to : "none");
		}
	}

	flusher.reason_to = reason_to;
	flusher.reason_not_to = reason_not_to;

	// Remember the request for next time.
	if (!do_it && my_flush_now)
		ATOMIC_SET(&flusher.flush_now, 1);

	return do_it;
}

void
store_exit(void)
{
	MT_lock_set(&bs_lock);

	TRC_DEBUG(SQL_STORE, "Store locked\n");

	/* busy wait till the logmanager is ready */
	while (flusher.working) {
		MT_lock_unset(&bs_lock);
		MT_sleep_ms(100);
		MT_lock_set(&bs_lock);
	}

	if (gtrans) {
		MT_lock_unset(&bs_lock);
		sequences_exit();
		MT_lock_set(&bs_lock);
	}
	if (spares > 0)
		destroy_spare_transactions();

	logger_funcs.destroy();

	/* Open transactions have a link to the global transaction therefore
	   we need busy waiting until all transactions have ended or
	   (current implementation) simply keep the gtrans alive and simply
	   exit (but leak memory).
	 */
	if (!ATOMIC_GET(&transactions)) {
		sql_trans_destroy(gtrans, false);
		gtrans = NULL;
	}
	list_destroy(active_sessions);
	if (store_sa)
		sa_destroy(store_sa);

	TRC_DEBUG(SQL_STORE, "Store unlocked\n");
	MT_lock_unset(&bs_lock);
	store_initialized=0;
}

static sql_trans * trans_init(sql_trans *tr, sql_trans *otr);

/* call locked! */
int
store_apply_deltas(bool not_locked)
{
	int res = LOG_OK;

	flusher.working = true;
	/* make sure we reset all transactions on re-activation */
	gtrans->wstime = timestamp();
	/* cleanup drop tables, columns and idxs first */
	trans_cleanup(gtrans);

	if (store_funcs.gtrans_update)
		store_funcs.gtrans_update(gtrans);
	res = logger_funcs.restart();
	if (res == LOG_OK) {
		if (!not_locked)
			MT_lock_unset(&bs_lock);
		res = logger_funcs.cleanup();
		if (!not_locked)
			MT_lock_set(&bs_lock);
	}

	if (gtrans->sa->nr > 2*new_trans_size && !(ATOMIC_GET(&nr_sessions)) /* only save when there are no dependencies on the gtrans */) {
		sql_trans *ntrans = sql_trans_create(gtrans, NULL, false);

		trans_init(ntrans, gtrans);
		if (spares > 0)
			destroy_spare_transactions();
		trans_reset_parent(ntrans);

		sql_trans_destroy(gtrans, false);
		gtrans = ntrans;
	}
	flusher.working = false;

	return res;
}

void
store_flush_log(void)
{
	if (logger_funcs.changes() >= 1000000)
		ATOMIC_SET(&flusher.flush_now, 1);
}

/* Call while holding bs_lock */
static void
wait_until_flusher_idle(void)
{
	while (flusher.working) {
		const int sleeptime = 100;
		MT_lock_unset(&bs_lock);
		MT_sleep_ms(sleeptime);
		MT_lock_set(&bs_lock);
	}
}
void
store_suspend_log(void)
{
	MT_lock_set(&bs_lock);
	flusher.enabled = false;
	wait_until_flusher_idle();
	MT_lock_unset(&bs_lock);
}

void
store_resume_log(void)
{
	MT_lock_set(&bs_lock);
	flusher.enabled = true;
	MT_lock_unset(&bs_lock);
}

void
store_manager(void)
{
	MT_thread_setworking("sleeping");

	// In the main loop we always hold the lock except when sleeping
	MT_lock_set(&bs_lock);

	for (;;) {
		int res;

		if (!flusher_should_run()) {
			if (GDKexiting())
				break;
			const int sleeptime = 100;
			MT_lock_unset(&bs_lock);
			MT_sleep_ms(sleeptime);
			flusher.countdown_ms -= sleeptime;
			MT_lock_set(&bs_lock);
			continue;
		}

		MT_thread_setworking("flushing");
		res = store_apply_deltas(false);

		if (res != LOG_OK) {
			MT_lock_unset(&bs_lock);
			GDKfatal("write-ahead logging failure, disk full?");
		}

		flusher_new_cycle();
		MT_thread_setworking("sleeping");
		TRC_DEBUG(SQL_STORE, "Store flusher done\n");
	}

	// End of loop, end of lock
	MT_lock_unset(&bs_lock);
}

void
idle_manager(void)
{
	const int sleeptime = GDKdebug & FORCEMITOMASK ? 10 : 50;
	const int timeout = GDKdebug & FORCEMITOMASK ? 50 : 5000;

	MT_thread_setworking("sleeping");
	while (!GDKexiting()) {
		sql_session *s;
		int t;

		for (t = timeout; t > 0; t -= sleeptime) {
			MT_sleep_ms(sleeptime);
			if (GDKexiting())
				return;
		}
		/* cleanup any collected intermediate storage */
		store_funcs.cleanup();
		MT_lock_set(&bs_lock);
		if (ATOMIC_GET(&store_nr_active) || GDKexiting() || !store_needs_vacuum(gtrans)) {
			MT_lock_unset(&bs_lock);
			continue;
		}

		s = sql_session_create(0);
		if (!s) {
			MT_lock_unset(&bs_lock);
			continue;
		}
		MT_thread_setworking("vacuuming");
		sql_trans_begin(s);
		if (store_vacuum( s->tr ) == 0)
			sql_trans_commit(s->tr);
		sql_trans_end(s, 1);
		sql_session_destroy(s);

		MT_lock_unset(&bs_lock);
		MT_thread_setworking("sleeping");
	}
}

void
store_lock(void)
{
	MT_lock_set(&bs_lock);
	/* tell GDK allocation functions to ignore limits */
	MT_thread_setworking("store locked");
}

void
store_unlock(void)
{
	TRC_DEBUG(SQL_STORE, "Store unlocked\n");
	/* tell GDK allocation functions to honor limits again */
	MT_thread_setworking("store unlocked");
	MT_lock_unset(&bs_lock);
}

// Helper function for tar_write_header.
// Our stream.h makes sure __attribute__ exists.
static void __attribute__((__format__(__printf__, 3, 4)))
tar_write_header_field(char **cursor_ptr, size_t size, const char *fmt, ...)
{
	va_list ap;

	va_start(ap, fmt);
	(void)vsnprintf(*cursor_ptr, size + 1, fmt, ap);
	va_end(ap);

	/* At first reading you might wonder why add `size` instead
	 * of the byte count returned by vsnprintf. The reason is
	 * that we want to move `*cursor_ptr` to the start of the next
	 * field, not to the unused part of this field.
	 */
	*cursor_ptr += size;
}

#define TAR_BLOCK_SIZE (512)

// Write a tar header to the given stream.
static gdk_return
tar_write_header(stream *tarfile, const char *path, time_t mtime, size_t size)
{
	char buf[TAR_BLOCK_SIZE] = {0};
	char *cursor = buf;
	char *chksum;

	// We set the uid/gid fields to 0 and the uname/gname fields to "".
	// When unpacking as a normal user, they are ignored and the files are
	// owned by that user. When unpacking as root it is reasonable that
	// the resulting files are owned by root.

	// The following is taken directly from the definition found
	// in /usr/include/tar.h on a Linux system.
	tar_write_header_field(&cursor, 100, "%s", path);   // name[100]
	tar_write_header_field(&cursor, 8, "0000644");      // mode[8]
	tar_write_header_field(&cursor, 8, "%07o", 0U);      // uid[8]
	tar_write_header_field(&cursor, 8, "%07o", 0U);      // gid[8]
	tar_write_header_field(&cursor, 12, "%011zo", size);      // size[12]
	tar_write_header_field(&cursor, 12, "%011lo", (unsigned long)mtime); // mtime[12]
	chksum = cursor; // use this later to set the computed checksum
	tar_write_header_field(&cursor, 8, "%8s", ""); // chksum[8]
	*cursor++ = '0'; // typeflag REGTYPE
	tar_write_header_field(&cursor, 100, "%s", "");  // linkname[100]
	tar_write_header_field(&cursor, 6, "%s", "ustar"); // magic[6]
	tar_write_header_field(&cursor, 2, "%02o", 0U); // version, not null terminated
	tar_write_header_field(&cursor, 32, "%s", ""); // uname[32]
	tar_write_header_field(&cursor, 32, "%s", ""); // gname[32]
	tar_write_header_field(&cursor, 8, "%07o", 0U); // devmajor[8]
	tar_write_header_field(&cursor, 8, "%07o", 0U); // devminor[8]
	tar_write_header_field(&cursor, 155, "%s", ""); // prefix[155]

	assert(cursor - buf == 500);

	unsigned sum = 0;
	for (int i = 0; i < TAR_BLOCK_SIZE; i++)
		sum += (unsigned char) buf[i];

	tar_write_header_field(&chksum, 8, "%06o", sum);

	if (mnstr_write(tarfile, buf, TAR_BLOCK_SIZE, 1) != 1) {
		GDKerror("error writing tar header %s: %s", path, mnstr_error(tarfile));
		return GDK_FAIL;
	}

	return GDK_SUCCEED;
}

/* Write data to the stream, padding it with zeroes up to the next
 * multiple of TAR_BLOCK_SIZE.  Make sure all writes are in multiples
 * of TAR_BLOCK_SIZE.
 */
static gdk_return
tar_write(stream *outfile, const char *data, size_t size)
{
	const size_t tail = size % TAR_BLOCK_SIZE;
	const size_t bulk = size - tail;

	if (bulk) {
		size_t written = mnstr_write(outfile, data, 1, bulk);
		if (written != bulk) {
			GDKerror("Wrote only %zu bytes instead of first %zu", written, bulk);
			return GDK_FAIL;
		}
	}

	if (tail) {
		char buf[TAR_BLOCK_SIZE] = {0};
		memcpy(buf, data + bulk, tail);
		size_t written = mnstr_write(outfile, buf, 1, TAR_BLOCK_SIZE);
		if (written != TAR_BLOCK_SIZE) {
			GDKerror("Wrote only %zu tail bytes instead of %d", written, TAR_BLOCK_SIZE);
			return GDK_FAIL;
		}
	}

	return GDK_SUCCEED;
}

static gdk_return
tar_write_data(stream *tarfile, const char *path, time_t mtime, const char *data, size_t size)
{
	gdk_return res;

	res = tar_write_header(tarfile, path, mtime, size);
	if (res != GDK_SUCCEED)
		return res;

	return tar_write(tarfile, data, size);
}

static gdk_return
tar_copy_stream(stream *tarfile, const char *path, time_t mtime, stream *contents, ssize_t size)
{
	const ssize_t bufsize = 64 * 1024;
	gdk_return ret = GDK_FAIL;
	ssize_t file_size;
	char *buf = NULL;
	ssize_t to_read;

	file_size = getFileSize(contents);
	if (file_size < size) {
		GDKerror("Have to copy %zd bytes but only %zd exist in %s", size, file_size, path);
		goto end;
	}

	assert( (bufsize % TAR_BLOCK_SIZE) == 0);
	assert(bufsize >= TAR_BLOCK_SIZE);

	buf = GDKmalloc(bufsize);
	if (!buf) {
		GDKerror("could not allocate buffer");
		goto end;
	}

	if (tar_write_header(tarfile, path, mtime, size) != GDK_SUCCEED)
		goto end;

	to_read = size;

	while (to_read > 0) {
		ssize_t chunk = (to_read <= bufsize) ? to_read : bufsize;
		ssize_t nbytes = mnstr_read(contents, buf, 1, chunk);
		if (nbytes != chunk) {
			GDKerror("Read only %zd/%zd bytes of component %s: %s", nbytes, chunk, path, mnstr_error(contents));
			goto end;
		}
		ret = tar_write(tarfile, buf, chunk);
		if (ret != GDK_SUCCEED)
			goto end;
		to_read -= chunk;
	}

	ret = GDK_SUCCEED;
end:
	if (buf)
		GDKfree(buf);
	return ret;
}

static gdk_return
hot_snapshot_write_tar(stream *out, const char *prefix, char *plan)
{
	gdk_return ret = GDK_FAIL;
	const char *p = plan; // our cursor in the plan
	time_t timestamp = 0;
	// Name convention: _path for the absolute path
	// and _name for the corresponding local relative path
	char abs_src_path[2 * FILENAME_MAX];
	char *src_name = abs_src_path;
	char dest_path[100]; // size imposed by tar format.
	char *dest_name = dest_path + snprintf(dest_path, sizeof(dest_path), "%s/", prefix);
	stream *infile = NULL;

	int len;
	if (sscanf(p, "%[^\n]\n%n", abs_src_path, &len) != 1) {
		GDKerror("internal error: first line of plan is malformed");
		goto end;
	}
	p += len;
	src_name = abs_src_path + len - 1; // - 1 because len includes the trailing newline
	*src_name++ = DIR_SEP;

	char command;
	long size;
	while (sscanf(p, "%c %ld %100s\n%n", &command, &size, src_name, &len) == 3) {
		p += len;
		strcpy(dest_name, src_name);
		if (size < 0) {
			GDKerror("malformed snapshot plan for %s: size %ld < 0", src_name, size);
			goto end;
		}
		switch (command) {
			case 'c':
				infile = open_rstream(abs_src_path);
				if (!infile) {
					GDKerror("%s", mnstr_peek_error(NULL));
					goto end;
				}
				if (tar_copy_stream(out, dest_path, timestamp, infile, size) != GDK_SUCCEED)
					goto end;
				close_stream(infile);
				infile = NULL;
				break;
			case 'w':
				if (tar_write_data(out, dest_path, timestamp, p, size) != GDK_SUCCEED)
					goto end;
				p += size;
				break;
			default:
				GDKerror("Unknown command in snapshot plan: %c (%s)", command, src_name);
				goto end;
		}
		mnstr_flush(out, MNSTR_FLUSH_ALL);
	}

	// write a trailing block of zeros. If it succeeds, this function succeeds.
	char a;
	a = '\0';
	ret = tar_write(out, &a, 1);
	if (ret == GDK_SUCCEED)
		ret = tar_write(out, &a, 1);

end:
	free(plan);
	if (infile)
		close_stream(infile);
	return ret;
}

/* Pick a name for the temporary tar file. Make sure it has the same extension
 * so as not to confuse the streams library.
 *
 * This function is not entirely safe as compared to for example mkstemp.
 */
static str pick_tmp_name(str filename)
{
	str name = GDKmalloc(strlen(filename) + 10);
	if (name == NULL) {
		GDKerror("malloc failed");
		return NULL;
	}
	strcpy(name, filename);

	// Look for an extension.
	// Make sure it's part of the basename

	char *ext = strrchr(name, '.');
	char *sep = strrchr(name, DIR_SEP);
	char *slash = strrchr(name, '/'); // on Windows, / and \ both work
	if (ext != NULL) {
		// is ext actually after sep and slash?
		if ((sep != NULL && sep > ext) || (slash != NULL && slash > ext))
			ext = NULL;
	}

	if (ext == NULL) {
		return strcat(name, "..tmp");
	} else {
		char *tmp = "..tmp.";
		size_t tmplen = strlen(tmp);
		memmove(ext + tmplen, ext, strlen(ext) + 1);
		memmove(ext, tmp, tmplen);
	}

	return name;
}

extern lng
store_hot_snapshot_to_stream(stream *tar_stream)
{
	int locked = 0;
	lng result = 0;
	buffer *plan_buf = NULL;
	stream *plan_stream = NULL;
	gdk_return r;

	if (!logger_funcs.get_snapshot_files) {
		GDKerror("backend does not support hot snapshots");
		goto end;
	}

	plan_buf = buffer_create(64 * 1024);
	if (!plan_buf) {
		GDKerror("Failed to allocate plan buffer");
		goto end;
	}
	plan_stream = buffer_wastream(plan_buf, "write_snapshot_plan");
	if (!plan_stream) {
		GDKerror("Failed to allocate buffer stream");
		goto end;
	}

	MT_lock_set(&bs_lock);
	locked = 1;
	wait_until_flusher_idle();
	if (GDKexiting())
		goto end;

	r = logger_funcs.get_snapshot_files(plan_stream);
	if (r != GDK_SUCCEED)
		goto end; // should already have set a GDK error
	close_stream(plan_stream);
	plan_stream = NULL;
	r = hot_snapshot_write_tar(tar_stream, GDKgetenv("gdk_dbname"), buffer_get_buf(plan_buf));
	if (r != GDK_SUCCEED)
		goto end;

	// the original idea was to return a sort of sequence number of the
	// database that identifies exactly which version has been snapshotted
	// but no such number is available:
	// logger_functions.read_last_transaction_id is not implemented
	// anywhere.
	//
	// So we return a random positive integer instead.
	result = 42;

end:
	if (locked)
		MT_lock_unset(&bs_lock);
	if (plan_stream)
		close_stream(plan_stream);
	if (plan_buf)
		buffer_destroy(plan_buf);
	return result;
}


extern lng
store_hot_snapshot(str tarfile)
{
	lng result = 0;
	struct stat st = {0};
	char *tmppath = NULL;
	char *dirpath = NULL;
	int do_remove = 0;
	int dir_fd = -1;
	stream *tar_stream = NULL;
	buffer *plan_buf = NULL;
	stream *plan_stream = NULL;

	if (!logger_funcs.get_snapshot_files) {
		GDKerror("backend does not support hot snapshots");
		goto end;
	}

	if (!MT_path_absolute(tarfile)) {
		GDKerror("Hot snapshot requires an absolute path");
		goto end;
	}

	if (stat(tarfile, &st) == 0) {
		GDKerror("File already exists: %s", tarfile);
		goto end;
	}

	tmppath = pick_tmp_name(tarfile);
	if (tmppath == NULL) {
		goto end;
	}
	tar_stream = open_wstream(tmppath);
	if (!tar_stream) {
		GDKerror("%s", mnstr_peek_error(NULL));
		goto end;
	}
	do_remove = 1;

#ifdef HAVE_FSYNC
	// The following only makes sense on POSIX, where fsync'ing a file
	// guarantees the bytes of the file to go to disk, but not necessarily
	// guarantees the existence of the file in a directory to be persistent.
	// Hence the fsync-the-parent ceremony.

	// Set dirpath to the directory containing the tar file.
	// Call realpath(2) to make the path absolute so it has at least
	// one DIR_SEP in it. Realpath requires the file to exist so
	// we feed it tmppath rather than tarfile.
	dirpath = GDKmalloc(PATH_MAX);
	if (dirpath == NULL) {
		GDKsyserror("malloc failed");
		goto end;
	}
	if (realpath(tmppath, dirpath) == NULL) {
		GDKsyserror("couldn't resolve path %s: %s", tarfile, strerror(errno));
		goto end;
	}
	*strrchr(dirpath, DIR_SEP) = '\0';

	// Open the directory so we can call fsync on it.
	// We use raw posix calls because this is not available in the streams library
	// and I'm not quite sure what a generic streams-api should look like.
	dir_fd = open(dirpath, O_RDONLY); // ERROR no o_rdonly
	if (dir_fd < 0) {
		GDKsyserror("couldn't open directory %s", dirpath);
		goto end;
	}

	// Fsync the directory beforehand too.
	// Postgres believes this is necessary for durability.
	if (fsync(dir_fd) < 0) {
		GDKsyserror("First fsync on %s failed", dirpath);
		goto end;
	}
#else
	(void)dirpath;
#endif

	result = store_hot_snapshot_to_stream(tar_stream);
	if (result == 0)
		goto end;

	// Now sync and atomically rename the temp file to the real file,
	// also fsync'ing the directory
	mnstr_fsync(tar_stream);
	close_stream(tar_stream);
	tar_stream = NULL;
	if (rename(tmppath, tarfile) < 0) {
		GDKsyserror("rename %s to %s failed", tmppath, tarfile);
		goto end;
	}
	do_remove = 0;
#ifdef HAVE_FSYNC
	// More POSIX fsync-the-parent-dir ceremony
	if (fsync(dir_fd) < 0) {
		GDKsyserror("fsync on dir %s failed", dirpath);
		goto end;
	}
#endif
end:
	GDKfree(dirpath);
	if (dir_fd >= 0)
		close(dir_fd);
	if (tar_stream)
		close_stream(tar_stream);
	if (plan_stream)
		close_stream(plan_stream);
	if (plan_buf)
		buffer_destroy(plan_buf);
	if (do_remove)
		(void) remove(tmppath);	// Best effort, ignore the result
	GDKfree(tmppath);
	return result;
}

static sql_kc *
kc_dup_(sql_trans *tr, int flags, sql_kc *kc, sql_table *t, int copy)
{
	sql_allocator *sa = (newFlagSet(flags) && !copy)?tr->parent->sa:tr->sa;
	sql_kc *nkc = SA_ZNEW(sa, sql_kc);
	sql_column *c = find_sql_column(t, kc->c->base.name);

	assert(c);
	nkc->c = c;
	c->unique = kc->c->unique;
	return nkc;
}

static sql_kc *
kc_dup(sql_trans *tr, int flags, sql_kc *kc, sql_table *t)
{
	return kc_dup_(tr, flags, kc, t, 0);
}

static sql_key *
key_dup_(sql_trans *tr, int flags, sql_key *k, sql_table *t, int copy)
{
	sql_trans *ltr = (newFlagSet(flags) && !copy)?tr->parent:tr;
	sql_allocator *sa = ltr->sa;
	sql_key *nk = (k->type != fkey) ? (sql_key *) SA_ZNEW(sa, sql_ukey)
	    : (sql_key *) SA_ZNEW(sa, sql_fkey);
	node *n;

	base_init(sa, &nk->base, k->base.id, tr_flag(&k->base, flags), k->base.name);

	nk->type = k->type;
	nk->columns = list_new(sa, (fdestroy) NULL);
	nk->t = t;
	nk->idx = NULL;

	if (k->idx) {
		node *n = list_find_name(nk->t->s->idxs, nk->base.name);

		if (n) {
			nk->idx = (sql_idx *) n->data;
			nk->idx->key = nk;
		}
	}

	if (nk->type != fkey) {
		sql_ukey *tk = (sql_ukey *) nk;

		tk->keys = NULL;

		if (nk->type == pkey)
			t->pkey = tk;
	} else {
		sql_fkey *tk = (sql_fkey *) nk;

		tk->rkey = NULL;
	}

	for (n = k->columns->h; n; n = n->next) {
		sql_kc *okc = n->data;

		list_append(nk->columns, kc_dup_(tr, flags, okc, t, copy));
	}

	if (nk->type == fkey) {
		sql_fkey *fk = (sql_fkey *) nk;
		sql_fkey *ok = (sql_fkey *) k;
		node *n = NULL;

		if (ok->rkey) {
			sql_schema *s;

			if ((s=find_sql_schema_id(ltr, ok->rkey->k.t->s->base.id)) == NULL)
		       		s = nk->t->s;
			n = list_find(s->keys, &ok->rkey->k.base.id, (fcmp) &key_cmp);
			if (n) {
				sql_ukey *uk = n->data;

				fk->rkey = uk;
				if (!uk->keys)
					uk->keys = list_new(sa, NULL);
				if (!list_find(uk->keys, &fk->k.base.id, (fcmp) &key_cmp))
					list_append(uk->keys, fk);
				else
					assert(0);
			}
		}
		fk->on_delete = ok->on_delete;
		fk->on_update = ok->on_update;
	} else {		/* could be a set of rkeys */
		sql_ukey *uk = (sql_ukey *) nk;
		sql_ukey *ok = (sql_ukey *) k;
		node *m;

		if (ok->keys)
			for (m = ok->keys->h; m; m = m->next) {
				sql_schema *s;
				sql_fkey *ofk = m->data;
				node *n = NULL;

				if ((s=find_sql_schema_id(ltr, ofk->k.t->s->base.id)) == NULL)
		       			s = nk->t->s;
			       	n = list_find(s->keys, &ofk->k.base.id, (fcmp) &key_cmp);
				if (n) {
					sql_fkey *fk = n->data;

					if (!uk->keys)
						uk->keys = list_new(sa, NULL);
					if (!list_find(uk->keys, &fk->k.base.id, (fcmp) &key_cmp))
						list_append(uk->keys, fk);
					fk->rkey = uk;
				}
			}
	}
	list_append(t->s->keys, nk);
	if (!copy && newFlagSet(flags) && tr->parent == gtrans)
		removeNewFlag(k);
	return nk;
}

static sql_key *
key_dup(sql_trans *tr, int flags, sql_key *k, sql_table *t)
{
	return key_dup_(tr, flags, k, t, 0);
}

sql_key *
sql_trans_copy_key( sql_trans *tr, sql_table *t, sql_key *k)
{
	sql_key *nk = key_dup_(tr, TR_NEW, k, t, 1);
	sql_fkey *fk = (sql_fkey*)nk;
	sql_schema *syss = find_sql_schema(tr, isGlobal(t)?"sys":"tmp");
	sql_table *syskey = find_sql_table(syss, "keys");
	sql_table *syskc = find_sql_table(syss, "objects");
	int neg = -1, action = -1, nr;
	node *n;

	cs_add(&t->keys, nk, TR_NEW);

	if (nk->type == fkey)
		action = (fk->on_update<<8) + fk->on_delete;

	assert( nk->type != fkey || ((sql_fkey*)nk)->rkey);
	table_funcs.table_insert(tr, syskey, &nk->base.id, &t->base.id, &nk->type, nk->base.name, (nk->type == fkey) ? &((sql_fkey *) nk)->rkey->k.base.id : &neg, &action);

	if (nk->type == fkey)
		sql_trans_create_dependency(tr, ((sql_fkey *) nk)->rkey->k.base.id, nk->base.id, FKEY_DEPENDENCY);

	for (n = nk->columns->h, nr = 0; n; n = n->next, nr++) {
		sql_kc *kc = n->data;

		table_funcs.table_insert(tr, syskc, &k->base.id, kc->c->base.name, &nr);

		if (nk->type == fkey)
			sql_trans_create_dependency(tr, kc->c->base.id, k->base.id, FKEY_DEPENDENCY);
		else if (nk->type == ukey)
			sql_trans_create_dependency(tr, kc->c->base.id, k->base.id, KEY_DEPENDENCY);
		else if (nk->type == pkey) {
			sql_trans_create_dependency(tr, kc->c->base.id, k->base.id, KEY_DEPENDENCY);
			sql_trans_alter_null(tr, kc->c, 0);
		}
	}

	syskey->base.wtime = syskey->s->base.wtime = t->base.wtime = t->s->base.wtime = tr->wtime = tr->wstime;
	if (isGlobal(t))
		tr->schema_updates ++;
	return nk;
}

#define obj_ref(o,n,flags) 		\
 	if (newFlagSet(flags)) { /* create new parent */		\
		o->po = n;		\
		n->base.refcnt++;	\
	} else {			\
		n->po = o;		\
		o->base.refcnt++;	\
	}

static sql_idx *
idx_dup(sql_trans *tr, int flags, sql_idx * i, sql_table *t)
{
	sql_allocator *sa = (newFlagSet(flags))?tr->parent->sa:tr->sa;
	sql_idx *ni = SA_ZNEW(sa, sql_idx);
	node *n;

	base_init(sa, &ni->base, i->base.id, tr_flag(&i->base, flags), i->base.name);

	ni->columns = list_new(sa, (fdestroy) NULL);
	obj_ref(i,ni,flags);
	ni->t = t;
	ni->type = i->type;
	ni->key = NULL;

	/* Needs copy when committing (ie from tr to gtrans) and
	 * on savepoints from tr->parent to new tr */
	if (flags) {
		ni->base.allocated = i->base.allocated;
		ni->data = i->data;
		i->base.allocated = 0;
		ni->base.wtime = i->base.wtime;
		i->data = NULL;
	} else
	if ((isNew(i) && newFlagSet(flags) && tr->parent == gtrans) ||
	    (i->base.allocated && tr->parent != gtrans))
		if (isTable(ni->t))
			store_funcs.dup_idx(tr, i, ni);

	if (isNew(i) && newFlagSet(flags) && tr->parent == gtrans)
		removeNewFlag(i);

	for (n = i->columns->h; n; n = n->next) {
		sql_kc *okc = n->data;

		list_append(ni->columns, kc_dup(tr, flags, okc, t));
	}
	list_append(t->s->idxs, ni);
	return ni;
}

sql_idx *
sql_trans_copy_idx( sql_trans *tr, sql_table *t, sql_idx *i)
{
	sql_schema *syss = find_sql_schema(tr, isGlobal(t)?"sys":"tmp");
	sql_table *sysidx = find_sql_table(syss, "idxs");
	sql_table *sysic = find_sql_table(syss, "objects");
	node *n;
	int nr, unique = 0;
	sql_idx *ni = SA_ZNEW(tr->sa, sql_idx);

	base_init(tr->sa, &ni->base, i->base.id, TR_NEW, i->base.name);

	ni->columns = list_new(tr->sa, (fdestroy) NULL);
	ni->t = t;
	ni->type = i->type;
	ni->key = NULL;

	if (i->type == hash_idx && list_length(i->columns) == 1)
		unique = 1;
	for (n = i->columns->h, nr = 0; n; n = n->next, nr++) {
		sql_kc *okc = n->data, *ic;

		list_append(ni->columns, ic = kc_dup_(tr, TR_NEW, okc, t, 1));
		if (ic->c->unique != (unique & !okc->c->null)) {
			ic->c->base.wtime = tr->wstime;
			okc->c->unique = ic->c->unique = (unique & (!okc->c->null));
		}

		table_funcs.table_insert(tr, sysic, &ni->base.id, ic->c->base.name, &nr);
		sysic->base.wtime = sysic->s->base.wtime = tr->wtime = tr->wstime;

		sql_trans_create_dependency(tr, ic->c->base.id, i->base.id, INDEX_DEPENDENCY);
	}
	list_append(t->s->idxs, ni);
	cs_add(&t->idxs, ni, TR_NEW);

	if (isDeclaredTable(i->t))
	if (!isDeclaredTable(t) && isTable(ni->t) && idx_has_column(ni->type))
		if (store_funcs.create_idx(tr, ni) != LOG_OK)
			return NULL;
	if (!isDeclaredTable(t))
		table_funcs.table_insert(tr, sysidx, &ni->base.id, &t->base.id, &ni->type, ni->base.name);
	ni->base.wtime = t->base.wtime = t->s->base.wtime = tr->wtime = tr->wstime;
	if (isGlobal(t))
		tr->schema_updates ++;
	return ni;
}

sql_trigger *
sql_trans_copy_trigger( sql_trans *tr, sql_table *t, sql_trigger *tri)
{
	sql_schema *syss = find_sql_schema(tr, isGlobal(t)?"sys":"tmp");
	sql_table *systr = find_sql_table(syss, "triggers");
	sql_table *sysic = find_sql_table(syss, "objects");
	node *n;
	int nr;
	sql_trigger *nt = SA_ZNEW(tr->sa, sql_trigger);
	const char *nilptr = ATOMnilptr(TYPE_str);

	base_init(tr->sa, &nt->base, tri->base.id, TR_NEW, tri->base.name);

	nt->columns = list_new(tr->sa, (fdestroy) NULL);
	nt->t = t;
	nt->time = tri->time;
	nt->orientation = tri->orientation;
	nt->event = tri->event;
	nt->old_name = nt->new_name = nt->condition = NULL;
	if (tri->old_name)
		nt->old_name = sa_strdup(tr->sa, tri->old_name);
	if (tri->new_name)
		nt->new_name = sa_strdup(tr->sa, tri->new_name);
	if (tri->condition)
		nt->condition = sa_strdup(tr->sa, tri->condition);
	nt->statement = sa_strdup(tr->sa, tri->statement);

	for (n = tri->columns->h, nr = 0; n; n = n->next, nr++) {
		sql_kc *okc = n->data, *ic;

		list_append(nt->columns, ic = kc_dup_(tr, TR_NEW, okc, t, 1));
		table_funcs.table_insert(tr, sysic, &nt->base.id, ic->c->base.name, &nr);
		sysic->base.wtime = sysic->s->base.wtime = tr->wtime = tr->wstime;
		sql_trans_create_dependency(tr, ic->c->base.id, tri->base.id, TRIGGER_DEPENDENCY);
	}
	list_append(t->s->triggers, nt);
	cs_add(&t->triggers, nt, TR_NEW);

	if (!isDeclaredTable(t))
		table_funcs.table_insert(tr, systr, &nt->base.id, nt->base.name, &t->base.id, &nt->time, &nt->orientation,
								 &nt->event, (nt->old_name)?nt->old_name:nilptr, (nt->new_name)?nt->new_name:nilptr,
								 (nt->condition)?nt->condition:nilptr, nt->statement);
	nt->base.wtime = t->base.wtime = t->s->base.wtime = tr->wtime = tr->wstime;
	if (isGlobal(t))
		tr->schema_updates ++;
	return nt;
}

sql_part *
sql_trans_copy_part( sql_trans *tr, sql_table *t, sql_part *pt)
{
	sql_schema *syss = find_sql_schema(tr, isGlobal(t)?"sys":"tmp");
	sql_table *sysic = find_sql_table(syss, "objects");
	sql_part *npt = SA_ZNEW(tr->sa, sql_part);

	base_init(tr->sa, &npt->base, pt->base.id, TR_NEW, pt->base.name);

	if (isRangePartitionTable(t) || isListPartitionTable(t))
		dup_sql_type(tr, t->s, &(pt->tpe), &(npt->tpe));
	else
		npt->tpe = pt->tpe;
	npt->with_nills = pt->with_nills;
	npt->t = t;

	assert(isMergeTable(npt->t) || isReplicaTable(npt->t));
	if (isRangePartitionTable(t)) {
		npt->part.range.minvalue = sa_alloc(tr->sa, pt->part.range.minlength);
		npt->part.range.maxvalue = sa_alloc(tr->sa, pt->part.range.maxlength);
		memcpy(npt->part.range.minvalue, pt->part.range.minvalue, pt->part.range.minlength);
		memcpy(npt->part.range.maxvalue, pt->part.range.maxvalue, pt->part.range.maxlength);
		npt->part.range.minlength = pt->part.range.minlength;
		npt->part.range.maxlength = pt->part.range.maxlength;
	} else if (isListPartitionTable(t)) {
		npt->part.values = list_new(tr->sa, (fdestroy) NULL);
		for (node *n = pt->part.values->h ; n ; n = n->next) {
			sql_part_value *prev = (sql_part_value*) n->data, *nextv = SA_ZNEW(tr->sa, sql_part_value);
			nextv->value = sa_alloc(tr->sa, prev->length);
			memcpy(nextv->value, prev->value, prev->length);
			nextv->length = prev->length;
			list_append(npt->part.values, nextv);
		}
	}

	cs_add(&t->members, npt, TR_NEW);

	sql_trans_create_dependency(tr, npt->base.id, t->base.id, TABLE_DEPENDENCY);
	table_funcs.table_insert(tr, sysic, &t->base.id, npt->base.name, &npt->base.id);

	npt->base.wtime = t->base.wtime = t->s->base.wtime = tr->wtime = tr->wstime;
	if (isGlobal(t))
		tr->schema_updates ++;
	return npt;
}

static sql_trigger *
trigger_dup(sql_trans *tr, int flags, sql_trigger * i, sql_table *t)
{
	sql_allocator *sa = (newFlagSet(flags))?tr->parent->sa:tr->sa;
	sql_trigger *nt = SA_ZNEW(sa, sql_trigger);

	base_init(sa, &nt->base, i->base.id, tr_flag(&i->base, flags), i->base.name);

	nt->columns = list_new(sa, (fdestroy) NULL);
	nt->t = t;
	nt->time = i->time;
	nt->orientation = i->orientation;
	nt->event = i->event;
	nt->old_name = nt->new_name = nt->condition = NULL;
	if (i->old_name)
		nt->old_name = sa_strdup(sa, i->old_name);
	if (i->new_name)
		nt->new_name = sa_strdup(sa, i->new_name);
	if (i->condition)
		nt->condition = sa_strdup(sa, i->condition);
	nt->statement = sa_strdup(sa, i->statement);

	for (node *n = i->columns->h; n; n = n->next) {
		sql_kc *okc = n->data;

		list_append(nt->columns, kc_dup(tr, flags, okc, t));
	}
	list_append(t->s->triggers, nt);
	if (newFlagSet(flags) && tr->parent == gtrans)
		removeNewFlag(i);
	return nt;
}

/* flags 0, dup from parent to new tr
 *	 TR_NEW, dup from child tr to parent
 * */
static sql_column *
column_dup(sql_trans *tr, int flags, sql_column *oc, sql_table *t)
{
	sql_allocator *sa = (newFlagSet(flags))?tr->parent->sa:tr->sa;
	sql_column *c = SA_ZNEW(sa, sql_column);

	base_init(sa, &c->base, oc->base.id, tr_flag(&oc->base, flags), oc->base.name);
	obj_ref(oc,c,flags);
	dup_sql_type((newFlagSet(flags))?tr->parent:tr, t->s, &(oc->type), &(c->type));
	c->def = NULL;
	if (oc->def)
		c->def = sa_strdup(sa, oc->def);
	c->null = oc->null;
	c->colnr = oc->colnr;
	c->unique = oc->unique;
	c->t = t;
	c->storage_type = NULL;
	if (oc->storage_type)
		c->storage_type = sa_strdup(sa, oc->storage_type);

	/* Needs copy when committing (ie from tr to gtrans) and
	 * on savepoints from tr->parent to new tr */
	if (flags) {
		c->base.allocated = oc->base.allocated;
		c->data = oc->data;
		oc->base.allocated = 0;
		c->base.wtime = oc->base.wtime;
		oc->data = NULL;
	} else
	if ((isNew(oc) && newFlagSet(flags) && tr->parent == gtrans) ||
	    (oc->base.allocated && tr->parent != gtrans))
		if (isTable(c->t))
			store_funcs.dup_col(tr, oc, c);
	if (isNew(oc) && newFlagSet(flags) && tr->parent == gtrans)
		removeNewFlag(oc);
	return c;
}

static sql_part *
part_dup(sql_trans *tr, int flags, sql_part *op, sql_table *mt)
{
	sql_allocator *sa = (newFlagSet(flags))?tr->parent->sa:tr->sa;
	sql_part *p = SA_ZNEW(sa, sql_part);
	sql_table *pt = find_sql_table_id(mt->s, op->base.id);

	base_init(sa, &p->base, op->base.id, tr_flag(&op->base, flags), op->base.name);
	if (isRangePartitionTable(mt) || isListPartitionTable(mt))
		dup_sql_type(tr, mt->s, &(op->tpe), &(p->tpe));
	else
		p->tpe = op->tpe;
	p->with_nills = op->with_nills;
	p->t = mt;
	assert(isMergeTable(mt) || isReplicaTable(mt));
	if (pt) /* during loading we use set_members */
		pt->p = mt;
	if (newFlagSet(flags) && tr->parent == gtrans)
		removeNewFlag(op);

	if (isRangePartitionTable(mt)) {
		p->part.range.minvalue = sa_alloc(sa, op->part.range.minlength);
		p->part.range.maxvalue = sa_alloc(sa, op->part.range.maxlength);
		memcpy(p->part.range.minvalue, op->part.range.minvalue, op->part.range.minlength);
		memcpy(p->part.range.maxvalue, op->part.range.maxvalue, op->part.range.maxlength);
		p->part.range.minlength = op->part.range.minlength;
		p->part.range.maxlength = op->part.range.maxlength;
	} else if (isListPartitionTable(mt)) {
		p->part.values = list_new(sa, (fdestroy) NULL);
		for (node *n = op->part.values->h ; n ; n = n->next) {
			sql_part_value *prev = (sql_part_value*) n->data, *nextv = SA_ZNEW(sa, sql_part_value);
			nextv->value = sa_alloc(sa, prev->length);
			memcpy(nextv->value, prev->value, prev->length);
			nextv->length = prev->length;
			list_append(p->part.values, nextv);
		}
	}
	return p;
}

static int
sql_trans_cname_conflict( sql_trans *tr, sql_table *t, const char *extra, const char *cname)
{
	const char *tmp;

	if (extra) {
		tmp = sa_message(tr->sa, "%s_%s", extra, cname);
	} else {
       		tmp = cname;
	}
	if (find_sql_column(t, tmp))
		return 1;
	return 0;
}

static int
sql_trans_tname_conflict( sql_trans *tr, sql_schema *s, const char *extra, const char *tname, const char *cname)
{
	char *tp;
	char *tmp;
	sql_table *t = NULL;

	if (extra) {
		tmp = sa_message(tr->sa, "%s_%s", extra, tname);
	} else {
       		tmp = sa_strdup(tr->sa, tname);
	}
	tp = tmp;
	while ((tp = strchr(tp, '_')) != NULL) {
		*tp = 0;
		t = find_sql_table(s, tmp);
		if (t && sql_trans_cname_conflict(tr, t, tp+1, cname))
			return 1;
		*tp++ = '_';
	}
       	tmp = sa_strdup(tr->sa, cname);
	tp = tmp;
	while ((tp = strchr(tp, '_')) != NULL) {
		char *ntmp;
		*tp = 0;
		ntmp = sa_message(tr->sa, "%s_%s", tname, tmp);
		t = find_sql_table(s, ntmp);
		if (t && sql_trans_cname_conflict(tr, t, NULL, tp+1))
			return 1;
		*tp++ = '_';
	}
	t = find_sql_table(s, tname);
	if (t && sql_trans_cname_conflict(tr, t, NULL, cname))
		return 1;
	return 0;
}

static int
sql_trans_name_conflict( sql_trans *tr, const char *sname, const char *tname, const char *cname)
{
	char *sp;
	sql_schema *s = NULL;

	sp = strchr(sname, '_');
	if (!sp && strchr(tname, '_') == 0 && strchr(cname, '_') == 0)
		return 0;

	if (sp) {
		char *tmp = sa_strdup(tr->sa, sname);
		sp = tmp;
		while ((sp = strchr(sp, '_')) != NULL) {
			*sp = 0;
			s = find_sql_schema(tr, tmp);
			if (s && sql_trans_tname_conflict(tr, s, sp+1, tname, cname))
				return 1;
			*sp++ = '_';
		}
	} else {
		s = find_sql_schema(tr, sname);
		if (s)
			return sql_trans_tname_conflict(tr, s, NULL, tname, cname);
	}
	return 0;
}

sql_column *
sql_trans_copy_column( sql_trans *tr, sql_table *t, sql_column *c)
{
	sql_schema *syss = find_sql_schema(tr, isGlobal(t)?"sys":"tmp");
	sql_table *syscolumn = find_sql_table(syss, "_columns");
	sql_column *col = SA_ZNEW(tr->sa, sql_column);

	if (t->system && sql_trans_name_conflict(tr, t->s->base.name, t->base.name, c->base.name))
		return NULL;
	base_init(tr->sa, &col->base, c->base.id, TR_NEW, c->base.name);
	dup_sql_type(tr, t->s, &(c->type), &(col->type));
	col->def = NULL;
	if (c->def)
		col->def = sa_strdup(tr->sa, c->def);
	col->null = c->null;
	col->colnr = c->colnr;
	col->unique = c->unique;
	col->t = t;
	col->storage_type = NULL;
	if (c->storage_type)
		col->storage_type = sa_strdup(tr->sa, c->storage_type);

	cs_add(&t->columns, col, TR_NEW);

	if (isDeclaredTable(c->t))
		if (isTable(t))
			if (store_funcs.create_col(tr, col) != LOG_OK)
				return NULL;
	if (!isDeclaredTable(t)) {
		table_funcs.table_insert(tr, syscolumn, &col->base.id, col->base.name, col->type.type->sqlname,
								 &col->type.digits, &col->type.scale, &t->base.id,
								 (col->def) ? col->def : ATOMnilptr(TYPE_str), &col->null, &col->colnr,
								 (col->storage_type) ? col->storage_type : ATOMnilptr(TYPE_str));
		col->base.wtime = t->base.wtime = t->s->base.wtime = tr->wtime = tr->wstime;
		if (c->type.type->s) /* column depends on type */
			sql_trans_create_dependency(tr, c->type.type->base.id, col->base.id, TYPE_DEPENDENCY);
	}
	if (isGlobal(t))
		tr->schema_updates ++;
	return col;
}

static sql_table *
table_dup(sql_trans *tr, int flags, sql_table *ot, sql_schema *s)
{
	sql_allocator *sa = (newFlagSet(flags))?tr->parent->sa:tr->sa;
	sql_table *t = SA_ZNEW(sa, sql_table);
	node *n;

	base_init(sa, &t->base, ot->base.id, tr_flag(&ot->base, flags), ot->base.name);
	obj_ref(ot,t,flags);
	t->type = ot->type;
	t->system = ot->system;
	t->bootstrap = ot->bootstrap;
	t->persistence = ot->persistence;
	t->commit_action = ot->commit_action;
	t->access = ot->access;
	t->query = (ot->query) ? sa_strdup(sa, ot->query) : NULL;
	t->properties = ot->properties;

	cs_new(&t->columns, sa, (fdestroy) &column_destroy);
	cs_new(&t->keys, sa, (fdestroy) &key_destroy);
	cs_new(&t->idxs, sa, (fdestroy) &idx_destroy);
	cs_new(&t->triggers, sa, (fdestroy) &trigger_destroy);
	cs_new(&t->members, sa, (fdestroy) NULL);

	t->pkey = NULL;

	/* Needs copy when committing (ie from tr to gtrans) and
	 * on savepoints from tr->parent to new tr */
	if (flags) {
		assert(t->data == NULL);
		t->base.allocated = ot->base.allocated;
		t->base.wtime = ot->base.wtime;
		t->data = ot->data;
		ot->base.allocated = 0;
		ot->data = NULL;
	} else
	if ((isNew(ot) && newFlagSet(flags) && tr->parent == gtrans) ||
	    (ot->base.allocated && tr->parent != gtrans))
		if (isTable(t))
			store_funcs.dup_del(tr, ot, t);

	t->s = s;
	t->sz = ot->sz;
	t->cleared = 0;

	if (isPartitionedByExpressionTable(ot)) {
		t->part.pexp = SA_ZNEW(sa, sql_expression);
		t->part.pexp->exp = sa_strdup(sa, ot->part.pexp->exp);
		dup_sql_type((newFlagSet(flags))?tr->parent:tr, t->s, &(ot->part.pexp->type), &(t->part.pexp->type));
		t->part.pexp->cols = sa_list(sa);
		for (n = ot->part.pexp->cols->h; n; n = n->next) {
			int *nid = sa_alloc(sa, sizeof(int));
			*nid = *(int *) n->data;
			list_append(t->part.pexp->cols, nid);
		}
	}
	if (ot->columns.set) {
		for (n = ot->columns.set->h; n; n = n->next) {
			sql_column *c = n->data, *copy = column_dup(tr, flags, c, t);

			if (isPartitionedByColumnTable(ot) && ot->part.pcol->base.id == c->base.id)
				t->part.pcol = copy;
			cs_add(&t->columns, copy, tr_flag(&c->base, flags));
		}
		if (tr->parent == gtrans)
			ot->columns.nelm = NULL;
	}
	if (ot->members.set) {
		for (n = ot->members.set->h; n; n = n->next) {
			sql_part *pt = n->data, *dupped = part_dup(tr, flags, pt, t);

			cs_add(&t->members, dupped, tr_flag(&pt->base, flags));
		}
		if (tr->parent == gtrans)
			ot->members.nelm = NULL;
	}
	if (ot->idxs.set) {
		for (n = ot->idxs.set->h; n; n = n->next) {
			sql_idx *i = n->data;

			cs_add(&t->idxs, idx_dup(tr, flags, i, t), tr_flag(&i->base, flags));
		}
		if (tr->parent == gtrans)
			ot->idxs.nelm = NULL;
	}
	if (ot->keys.set) {
		for (n = ot->keys.set->h; n; n = n->next) {
			sql_key *k = n->data;

			cs_add(&t->keys, key_dup(tr, flags, k, t), tr_flag(&k->base, flags));
		}
		if (tr->parent == gtrans)
			ot->keys.nelm = NULL;
	}
	if (ot->triggers.set) {
		for (n = ot->triggers.set->h; n; n = n->next) {
			sql_trigger *k = n->data;

			cs_add(&t->triggers, trigger_dup(tr, flags, k, t), tr_flag(&k->base, flags));
		}
		if (tr->parent == gtrans)
			ot->triggers.nelm = NULL;
	}
	if (isNew(ot) && newFlagSet(flags) && tr->parent == gtrans)
		removeNewFlag(ot);
	return t;
}

static sql_type *
type_dup(sql_trans *tr, int flags, sql_type *ot, sql_schema *s)
{
	sql_allocator *sa = (newFlagSet(flags))?tr->parent->sa:tr->sa;
	sql_type *t = SA_ZNEW(sa, sql_type);

	base_init(sa, &t->base, ot->base.id, tr_flag(&ot->base, flags), ot->base.name);

	t->sqlname = sa_strdup(sa, ot->sqlname);
	t->digits = ot->digits;
	t->scale = ot->scale;
	t->radix = ot->radix;
	t->eclass = ot->eclass;
	t->bits = ot->bits;
	t->localtype = ot->localtype;
	t->s = s;
	if (isNew(ot) && newFlagSet(flags) && tr->parent == gtrans)
		removeNewFlag(ot);
	return t;
}

static sql_arg *
arg_dup(sql_trans *tr, sql_schema *s, sql_arg *oa)
{
	sql_arg *a = SA_ZNEW(tr->sa, sql_arg);

	if (a) {
		a->name = sa_strdup(tr->sa, oa->name);
		a->inout = oa->inout;
		dup_sql_type(tr, s, &(oa->type), &(a->type));
	}
	return a;
}

static sql_func *
func_dup(sql_trans *tr, int flags, sql_func *of, sql_schema *s)
{
	sql_allocator *sa = (newFlagSet(flags))?tr->parent->sa:tr->sa;
	sql_func *f = SA_ZNEW(sa, sql_func);
	node *n;

	base_init(sa, &f->base, of->base.id, tr_flag(&of->base, flags), of->base.name);

	f->imp = (of->imp)?sa_strdup(sa, of->imp):NULL;
	f->mod = (of->mod)?sa_strdup(sa, of->mod):NULL;
	f->type = of->type;
	f->query = (of->query)?sa_strdup(sa, of->query):NULL;
	f->lang = of->lang;
	f->sql = of->sql;
	f->side_effect = of->side_effect;
	f->varres = of->varres;
	f->vararg = of->vararg;
	f->ops = list_new(sa, of->ops->destroy);
	f->fix_scale = of->fix_scale;
	f->system = of->system;
	f->semantics = of->semantics;
	for (n=of->ops->h; n; n = n->next)
		list_append(f->ops, arg_dup(newFlagSet(flags)?tr->parent:tr, s, n->data));
	if (of->res) {
		f->res = list_new(sa, of->res->destroy);
		for (n=of->res->h; n; n = n->next)
			list_append(f->res, arg_dup(newFlagSet(flags)?tr->parent:tr, s, n->data));
	}
	f->s = s;
	f->sa = sa;
	if (isNew(of) && newFlagSet(flags) && tr->parent == gtrans)
		removeNewFlag(of);
	return f;
}

static sql_sequence *
seq_dup(sql_trans *tr, int flags, sql_sequence *oseq, sql_schema *s)
{
	sql_allocator *sa = (newFlagSet(flags))?tr->parent->sa:tr->sa;
	sql_sequence *seq = SA_ZNEW(sa, sql_sequence);

	base_init(sa, &seq->base, oseq->base.id, tr_flag(&oseq->base, flags), oseq->base.name);

	seq->start = oseq->start;
	seq->minvalue = oseq->minvalue;
	seq->maxvalue = oseq->maxvalue;
	seq->increment = oseq->increment;
	seq->cacheinc = oseq->cacheinc;
	seq->cycle = oseq->cycle;
	seq->s = s;
	if (isNew(oseq) && newFlagSet(flags) && tr->parent == gtrans)
		removeNewFlag(oseq);
	return seq;
}

static sql_schema *
schema_dup(sql_trans *tr, int flags, sql_schema *os, sql_trans *o)
{
	sql_allocator *sa = (newFlagSet(flags))?tr->parent->sa:tr->sa;
	sql_schema *s = SA_ZNEW(sa, sql_schema);
	node *n;

	(void) o;
	base_init(sa, &s->base, os->base.id, tr_flag(&os->base, flags), os->base.name);

	s->auth_id = os->auth_id;
	s->owner = os->owner;
	s->system = os->system;
	cs_new(&s->tables, sa, (fdestroy) &table_destroy);
	cs_new(&s->types, sa, (fdestroy) NULL);
	cs_new(&s->funcs, sa, (fdestroy) NULL);
	cs_new(&s->seqs, sa, (fdestroy) NULL);
	s->keys = list_new(sa, (fdestroy) NULL);
	s->idxs = list_new(sa, (fdestroy) NULL);
	s->triggers = list_new(sa, (fdestroy) NULL);

	if (os->types.set) {
		for (n = os->types.set->h; n; n = n->next) {
			cs_add(&s->types, type_dup(tr, flags, n->data, s), tr_flag(&os->base, flags));
		}
		if (tr->parent == gtrans)
			os->types.nelm = NULL;
	}
	if (os->tables.set) {
		for (n = os->tables.set->h; n; n = n->next) {
			sql_table *ot = n->data;

			if (ot->persistence != SQL_LOCAL_TEMP)
				cs_add(&s->tables, table_dup(tr, flags, ot, s), tr_flag(&ot->base, flags));
		}
		if (tr->parent == gtrans)
			os->tables.nelm = NULL;

		// Set the ->p member for each sql_table that is a child of some other merge table.
		set_members(&s->tables);
	}
	if (os->funcs.set) {
		for (n = os->funcs.set->h; n; n = n->next) {
			cs_add(&s->funcs, func_dup(tr, flags, n->data, s), tr_flag(&os->base, flags));
		}
		if (tr->parent == gtrans)
			os->funcs.nelm = NULL;
	}
	if (os->seqs.set) {
		for (n = os->seqs.set->h; n; n = n->next) {
			cs_add(&s->seqs, seq_dup(tr, flags, n->data, s), tr_flag(&os->base, flags));
		}
		if (tr->parent == gtrans)
			os->seqs.nelm = NULL;
	}
	if (newFlagSet(flags) && tr->parent == gtrans)
		removeNewFlag(os);
	return s;
}

static void
_trans_init(sql_trans *tr, sql_trans *otr)
{
	tr->wtime = 0;
	tr->stime = otr->wtime;
	tr->wstime = timestamp();
	tr->schema_updates = 0;
	tr->dropped = NULL;
	tr->status = 0;

	tr->schema_number = store_schema_number();
	tr->parent = otr;
}

static sql_trans *
trans_init(sql_trans *tr, sql_trans *otr)
{
	node *m,*n;

	_trans_init(tr, otr);

	for (m = otr->schemas.set->h, n = tr->schemas.set->h; m && n; m = m->next, n = n->next ) {
		sql_schema *ps = m->data; /* parent transactions schema */
		sql_schema *s = n->data;
		int istmp = isTempSchema(ps);

		if (s->base.id == ps->base.id) {
			node *k, *l;

			s->base.rtime = s->base.wtime = 0;
			s->base.stime = ps->base.wtime;

			if (ps->tables.set && s->tables.set)
			for (k = ps->tables.set->h, l = s->tables.set->h; k && l; l = l->next ) {
				sql_table *pt = k->data; /* parent transactions table */
				sql_table *t = l->data;

				if (t->persistence == SQL_LOCAL_TEMP) /* skip local tables */
					continue;

				t->base.rtime = t->base.wtime = 0;
				t->base.stime = pt->base.wtime;
//				assert(t->base.stime > 0 || !isTable(t));
				if (!istmp && !t->base.allocated) {
					t->data = NULL;
				}
				assert (istmp || !t->base.allocated);

				if (pt->base.id == t->base.id) {
					node *i, *j;

					for (i = pt->columns.set->h, j = t->columns.set->h; i && j; i = i->next, j = j->next ) {
						sql_column *pc = i->data; /* parent transactions column */
						sql_column *c = j->data;

						if (pc->base.id == c->base.id) {
							c->colnr = pc->colnr;
							c->base.rtime = c->base.wtime = 0;
							c->base.stime = pc->base.wtime;
							if (!istmp && !c->base.allocated)
								c->data = NULL;
							assert (istmp || !c->base.allocated);
						} else {
							/* for now assert */
							assert(0);
						}
					}
					if (pt->idxs.set && t->idxs.set)
					for (i = pt->idxs.set->h, j = t->idxs.set->h; i && j; i = i->next, j = j->next ) {
						sql_idx *pc = i->data; /* parent transactions column */
						sql_idx *c = j->data;

						if (pc->base.id == c->base.id) {
							c->base.rtime = c->base.wtime = 0;
							c->base.stime = pc->base.wtime;
							if (!istmp && !c->base.allocated)
								c->data = NULL;
							assert (istmp || !c->base.allocated);
						} else {
							/* for now assert */
							assert(0);
						}
					}
					if (pt->members.set && t->members.set)
					for (i = pt->members.set->h, j = t->members.set->h; i && j; i = i->next, j = j->next ) {
						sql_part *pc = i->data; /* parent transactions part */
						sql_part *c = j->data;

						if (pc->base.id == c->base.id) {
							c->base.rtime = c->base.wtime = 0;
							c->base.stime = pc->base.wtime;
						} else {
							/* for now assert */
							assert(0);
						}
					}
				} else {
					/* for now assert */
					assert(0);
				}
				k = k->next;
			}
			if (ps->seqs.set && s->seqs.set)
			for (k = ps->seqs.set->h, l = s->seqs.set->h; k && l; k = k->next, l = l->next ) {
				sql_sequence *pt = k->data; /* parent transactions sequence */
				sql_sequence *t = l->data;

				t->base.rtime = t->base.wtime = 0;
				t->base.stime = pt->base.wtime;
			}
			if (ps->funcs.set && s->funcs.set)
			for (k = ps->funcs.set->h, l = s->funcs.set->h; k && l; k = k->next, l = l->next ) {
				sql_func *pt = k->data; /* parent transactions func */
				sql_func *t = l->data;

				t->base.rtime = t->base.wtime = 0;
				t->base.stime = pt->base.wtime;
			}
			if (ps->types.set && s->types.set)
			for (k = ps->types.set->h, l = s->types.set->h; k && l; k = k->next, l = l->next ) {
				sql_type *pt = k->data; /* parent transactions type */
				sql_type *t = l->data;

				t->base.rtime = t->base.wtime = 0;
				t->base.stime = pt->base.wtime;
			}
		} else {
			/* for now assert */
			assert(0);
		}
	}
	tr->name = NULL;
	TRC_DEBUG(SQL_STORE, "Transaction '%p' init: %d, %d, %d\n", tr, tr->wstime, tr->stime, tr->schema_number);
	return tr;
}

static sql_trans *
trans_dup(sql_trans *ot, const char *newname)
{
	node *n;
	sql_trans *t = ZNEW(sql_trans);

	if (!t)
		return NULL;

	t->sa = sa_create(NULL);
	if (!t->sa) {
		_DELETE(t);
		return NULL;
	}
	_trans_init(t, ot);

	cs_new(&t->schemas, t->sa, (fdestroy) &schema_destroy);

	/* name the old transaction */
	if (newname) {
		assert(ot->name == NULL);
		ot->name = sa_strdup(ot->sa, newname);
	}

	if (ot->schemas.set) {
		for (n = ot->schemas.set->h; n; n = n->next) {
			cs_add(&t->schemas, schema_dup(t, 0, n->data, t), 0);
		}
		if (ot == gtrans)
			ot->schemas.nelm = NULL;
	}
	new_trans_size = t->sa->nr;
	return t;
}

#define R_SNAPSHOT 	1
#define R_LOG 		2
#define R_APPLY 	3

typedef int (*rfufunc) (sql_trans *tr, sql_base * fs, sql_base * ts, int mode);
typedef sql_base *(*rfcfunc) (sql_trans *tr, sql_base * b, int mode);
typedef int (*rfdfunc) (sql_trans *tr, sql_base * b, int mode);
typedef sql_base *(*dupfunc) (sql_trans *tr, int flags, sql_base * b, sql_base * p);

static sql_table *
conditional_table_dup(sql_trans *tr, int flags, sql_table *ot, sql_schema *s)
{
	int p = (tr->parent == gtrans);

	/* persistent columns need to be dupped */
	if ((p && isGlobal(ot)) ||
	    /* allways dup in recursive mode */
	    tr->parent != gtrans)
		return table_dup(tr, flags, ot, s);
	else if (!isGlobal(ot)) { /* is local temp, may need to be cleared */
		if (ot->commit_action == CA_DELETE) {
			sql_trans_clear_table(tr, ot);
		} else if (ot->commit_action == CA_DROP) {
			(void) sql_trans_drop_table(tr, ot->s, ot->base.id, DROP_RESTRICT);
		}
	}
	return NULL;
}

static int
rollforward_changeset_updates(sql_trans *tr, changeset * fs, changeset * ts, sql_base * b, rfufunc rollforward_updates, rfcfunc rollforward_creates, rfdfunc rollforward_deletes, dupfunc fd, int mode)
{
	int ok = LOG_OK;
	int apply = (mode == R_APPLY);
	node *n = NULL;

	/* delete removed bases */
	if (fs->dset) {
		for (n = fs->dset->h; ok == LOG_OK && n; n = n->next) {
			sql_base *fb = n->data;
			node *tbn = cs_find_id(ts, fb->id);

			if (tbn) {
				sql_base *tb = tbn->data;

				if (!apply && rollforward_deletes)
					ok = rollforward_deletes(tr, tb, mode);
				if (apply) {
					if (ts->nelm == tbn)
						ts->nelm = tbn->next;
					if (!ts->dset)
						ts->dset = list_new(tr->parent->sa, ts->destroy);
					list_move_data(ts->set, ts->dset, tb);
				}
			}
		}
		if (apply) {
			list_destroy(fs->dset);
			fs->dset = NULL;
		}
		if (!apply && ts->dset) {
			for (n = ts->dset->h; ok == LOG_OK && n; n = n->next) {
				sql_base *tb = n->data;

				if (rollforward_deletes)
					ok = rollforward_deletes(tr, tb, mode);
			}
		}
		/* only cleanup when alone */
		if (apply && ts->dset && ATOMIC_GET(&store_nr_active) == 1) {
			list_destroy(ts->dset);
			ts->dset = NULL;
		}
	}
	/* changes to the existing bases */
	if (fs->set) {
		/* update existing */
		if (rollforward_updates) {
			for (n = fs->set->h; ok == LOG_OK && n && n != fs->nelm; n = n->next) {
				sql_base *fb = n->data;

				if (fb->wtime && !newFlagSet(fb->flags)) {
					node *tbn = cs_find_id(ts, fb->id);

					assert(fb->rtime <= fb->wtime);
					if (tbn) {
						sql_base *tb = tbn->data;

						ok = rollforward_updates(tr, fb, tb, mode);

						/* update timestamps */
						if (apply && fb->rtime && fb->rtime > tb->rtime)
							tb->rtime = fb->rtime;
						if (apply && fb->wtime && fb->wtime > tb->wtime)
							tb->wtime = fb->wtime;
						if (apply)
							fb->stime = tb->stime = tb->wtime;
						assert(!apply || tb->rtime <= tb->wtime);
					}
				}
			}
		}
		/* add the new bases */
		if (fd && rollforward_creates) {
			for (n = fs->nelm; ok == LOG_OK && n; ) {
				node *nxt = n->next;
				sql_base *fb = n->data;

				if (apply) {
					sql_base *tb = fd(tr, TR_NEW, fb, b);

					/* conditional add the new bases */
					if (tb) {
						sql_base *r = rollforward_creates(tr, tb, mode);

						if (r)
							cs_add(ts, r, TR_NEW);
						else
							ok = LOG_ERR;
						fb->flags = 0;
						tb->flags = 0;
						fb->stime = tb->stime = tb->wtime;
					}
				} else if (!rollforward_creates(tr, fb, mode)) {
					ok = LOG_ERR;
				}
				n = nxt;
			}
			if (apply)
				fs -> nelm = NULL;
		}
	}
	return ok;
}

static int
rollforward_changeset_creates(sql_trans *tr, changeset * cs, rfcfunc rf, int mode)
{
	int apply = (mode == R_APPLY);

	if (cs->set) {
		node *n;

		for (n = cs->set->h; n; n = n->next) {
			sql_base *b = n->data;

			if (!rf(tr, b, mode))
				return LOG_ERR;

			if (apply)
				b->flags = 0;
		}
		if (apply)
			cs->nelm = NULL;
	}
	return LOG_OK;
}

static int
rollforward_changeset_deletes(sql_trans *tr, changeset * cs, rfdfunc rf, int mode)
{
	int apply = (mode == R_APPLY);
	int ok = LOG_OK;

	if (!cs)
		return ok;
	if (cs->dset) {
		node *n;

		for (n = cs->dset->h; ok == LOG_OK && n; n = n->next) {
			sql_base *b = n->data;

			ok = rf(tr, b, mode);
		}
		if (apply) {
			list_destroy(cs->dset);
			cs->dset = NULL;
		}
	}
	if (cs->set) {
		node *n;

		for (n = cs->set->h; ok == LOG_OK && n; n = n->next) {
			sql_base *b = n->data;

			ok = rf(tr, b, mode);
		}
	}
	return ok;
}

static sql_idx *
rollforward_create_idx(sql_trans *tr, sql_idx * i, int mode)
{
	if (isTable(i->t) && idx_has_column(i->type)) {
		int p = (tr->parent == gtrans && !isTempTable(i->t));

		if ((p && mode == R_SNAPSHOT && store_funcs.snapshot_create_idx(tr, i) != LOG_OK) ||
		    (p && mode == R_LOG && store_funcs.log_create_idx(tr, i) != LOG_OK) ||
		    (mode == R_APPLY && store_funcs.create_idx(tr, i) != LOG_OK))
		return NULL;
	}
	return i;
}

static sql_key *
rollforward_create_key(sql_trans *tr, sql_key *k, int mode)
{
	(void) tr;
	(void) mode;
	return k;
}

static sql_trigger *
rollforward_create_trigger(sql_trans *tr, sql_trigger *k, int mode)
{
	(void) tr;
	(void) mode;
	return k;
}

static sql_type *
rollforward_create_type(sql_trans *tr, sql_type *k, int mode)
{
	(void) tr;
	(void) mode;
	return k;
}

static sql_func *
rollforward_create_func(sql_trans *tr, sql_func *k, int mode)
{
	(void) tr;
	(void) mode;
	return k;
}

static sql_sequence *
rollforward_create_seq(sql_trans *tr, sql_sequence *k, int mode)
{
	(void) tr;
	(void) mode;
	return k;
}

static sql_column *
rollforward_create_column(sql_trans *tr, sql_column *c, int mode)
{
	if (isTable(c->t)) {
		int p = (tr->parent == gtrans && !isTempTable(c->t));

		if ((p && mode == R_SNAPSHOT && store_funcs.snapshot_create_col(tr, c) != LOG_OK) ||
		    (p && mode == R_LOG && store_funcs.log_create_col(tr, c) != LOG_OK) ||
		    (mode == R_APPLY && store_funcs.create_col(tr, c) != LOG_OK))
		return NULL;
	}
	return c;
}

static sql_part *
rollforward_create_part(sql_trans *tr, sql_part *p, int mode)
{
	(void) tr;
	if (mode == R_APPLY) {
		sql_table *mt = p->t;
		sql_table *pt = find_sql_table_id(mt->s, p->base.id);

		assert(isMergeTable(mt) || isReplicaTable(mt));
		if (pt)
			pt->p = mt;
	}
	return p;
}

static int
rollforward_drop_part(sql_trans *tr, sql_part *p, int mode)
{
	(void) tr;
	if (mode == R_APPLY) {
		sql_table *mt = p->t;
		sql_table *pt = find_sql_table_id(mt->s, p->base.id);

		assert(isMergeTable(mt) || isReplicaTable(mt));
		if (pt)
			pt->p = NULL;
	}
	return LOG_OK;
}

static sql_table *
rollforward_create_table(sql_trans *tr, sql_table *t, int mode)
{
	int ok = LOG_OK;
	TRC_DEBUG(SQL_STORE, "Create table: %s\n", t->base.name);

	if (isKindOfTable(t) && isGlobal(t)) {
		int p = (tr->parent == gtrans && !isTempTable(t));

		/* only register columns without commit action tables */
		ok = rollforward_changeset_creates(tr, &t->columns, (rfcfunc) &rollforward_create_column, mode);

		if (isTable(t)) {
			if (p && mode == R_SNAPSHOT)
				store_funcs.snapshot_create_del(tr, t);
			else if (p && mode == R_LOG)
				store_funcs.log_create_del(tr, t);
			else if (mode == R_APPLY)
				store_funcs.create_del(tr, t);
		}

		if (ok == LOG_OK)
			ok = rollforward_changeset_creates(tr, &t->members, (rfcfunc) &rollforward_create_part, mode);
		if (ok == LOG_OK)
			ok = rollforward_changeset_creates(tr, &t->keys, (rfcfunc) &rollforward_create_key, mode);
		if (ok == LOG_OK)
			ok = rollforward_changeset_creates(tr, &t->idxs, (rfcfunc) &rollforward_create_idx, mode);
		if (ok == LOG_OK)
			ok = rollforward_changeset_creates(tr, &t->triggers, (rfcfunc) &rollforward_create_trigger, mode);
	}
	if (ok != LOG_OK) {
		assert(0);
		return NULL;
	}
	return t;
}

static int
rollforward_drop_column(sql_trans *tr, sql_column *c, int mode)
{
	if (isTable(c->t)) {
		int p = (tr->parent == gtrans && !isTempTable(c->t));

		if (p && mode == R_LOG)
			return store_funcs.log_destroy_col(tr, c);
		else if (mode == R_APPLY)
			return store_funcs.destroy_col(tr, c);
	}
	return LOG_OK;
}

static int
rollforward_drop_idx(sql_trans *tr, sql_idx * i, int mode)
{
	int ok = LOG_OK;

	if (isTable(i->t)) {
		int p = (tr->parent == gtrans && !isTempTable(i->t));

		if (p && mode == R_LOG)
			ok = store_funcs.log_destroy_idx(tr, i);
		else if (mode == R_APPLY)
			ok = store_funcs.destroy_idx(tr, i);
	}
	/* remove idx from schema */
	if (mode == R_APPLY)
		list_remove_data(i->t->s->idxs, i);
	return ok;
}

static int
rollforward_drop_key(sql_trans *tr, sql_key *k, int mode)
{
	node *n = NULL;
	sql_fkey *fk = NULL;

	(void) tr;		/* unused! */
	if (mode != R_APPLY)
		return LOG_OK;
	/* remove key from schema */
	list_remove_data(k->t->s->keys, k);
	if (k->t->pkey == (sql_ukey*)k)
		k->t->pkey = NULL;
	if (k->type == fkey) {
		fk = (sql_fkey *) k;

		if (fk->rkey) {
			n = list_find_name(fk->rkey->keys, fk->k.base.name);
			list_remove_node(fk->rkey->keys, n);
		}
		fk->rkey = NULL;
	}
	if (k->type == pkey) {
		sql_ukey *uk = (sql_ukey *) k;

		if (uk->keys)
			for (n = uk->keys->h; n; n= n->next) {
				fk = (sql_fkey *) n->data;
				fk->rkey = NULL;
			}
	}
	return LOG_OK;
}

static int
rollforward_drop_trigger(sql_trans *tr, sql_trigger *i, int mode)
{
	(void)tr;
	if (mode == R_APPLY)
		list_remove_data(i->t->s->triggers, i);
	return LOG_OK;
}

static int
rollforward_drop_seq(sql_trans *tr, sql_sequence *seq, int mode)
{
	(void)tr;
	(void)seq;
	(void)mode;
	/* TODO drop sequence? */
	return LOG_OK;
}

static int
rollforward_drop_type(sql_trans *tr, sql_type *t, int mode)
{
	(void)tr;
	(void)t;
	(void)mode;
	return LOG_OK;
}

static int
rollforward_drop_func(sql_trans *tr, sql_func *f, int mode)
{
	(void)tr;
	(void)f;
	(void)mode;
	return LOG_OK;
}

static int
rollforward_drop_table(sql_trans *tr, sql_table *t, int mode)
{
	int ok = LOG_OK;

	if (isTable(t)) {
		int p = (tr->parent == gtrans && !isTempTable(t));

		if (p && mode == R_LOG)
			ok = store_funcs.log_destroy_del(tr, t);
		else if (mode == R_APPLY)
			ok = store_funcs.destroy_del(tr, t);
	}
	if (ok == LOG_OK)
		ok = rollforward_changeset_deletes(tr, &t->columns, (rfdfunc) &rollforward_drop_column, mode);
	if (ok == LOG_OK)
		ok = rollforward_changeset_deletes(tr, &t->members, (rfdfunc) &rollforward_drop_part, mode);
	if (ok == LOG_OK)
		ok = rollforward_changeset_deletes(tr, &t->idxs, (rfdfunc) &rollforward_drop_idx, mode);
	if (ok == LOG_OK)
		ok = rollforward_changeset_deletes(tr, &t->keys, (rfdfunc) &rollforward_drop_key, mode);
	if (ok == LOG_OK)
		ok = rollforward_changeset_deletes(tr, &t->triggers, (rfdfunc) &rollforward_drop_trigger, mode);
	return ok;
}

static int
rollforward_drop_schema(sql_trans *tr, sql_schema *s, int mode)
{
	int ok = LOG_OK;

	ok = rollforward_changeset_deletes(tr, &s->types, (rfdfunc) &rollforward_drop_type, mode);
	if (ok == LOG_OK)
		ok = rollforward_changeset_deletes(tr, &s->tables, (rfdfunc) &rollforward_drop_table, mode);
	if (ok == LOG_OK)
		ok = rollforward_changeset_deletes(tr, &s->funcs, (rfdfunc) &rollforward_drop_func, mode);
	if (ok == LOG_OK)
		ok = rollforward_changeset_deletes(tr, &s->seqs, (rfdfunc) &rollforward_drop_seq, mode);
	return ok;
}

static sql_schema *
rollforward_create_schema(sql_trans *tr, sql_schema *s, int mode)
{
	if (rollforward_changeset_creates(tr, &s->types, (rfcfunc) &rollforward_create_type, mode) != LOG_OK)
		return NULL;
	if (rollforward_changeset_creates(tr, &s->tables, (rfcfunc) &rollforward_create_table, mode) != LOG_OK)
		return NULL;
	if (rollforward_changeset_creates(tr, &s->funcs, (rfcfunc) &rollforward_create_func, mode) != LOG_OK)
		return NULL;
	if (rollforward_changeset_creates(tr, &s->seqs, (rfcfunc) &rollforward_create_seq, mode) != LOG_OK)
		return NULL;
	return s;
}

static int
rollforward_update_part(sql_trans *tr, sql_base *fpt, sql_base *tpt, int mode)
{
	if (mode == R_APPLY) {
		sql_part *pt = (sql_part *) tpt;
		sql_part *opt = (sql_part *) fpt;

		pt->with_nills = opt->with_nills;
		if (isRangePartitionTable(opt->t)) {
			pt->part.range.minvalue = sa_alloc(tr->sa, opt->part.range.minlength);
			pt->part.range.maxvalue = sa_alloc(tr->sa, opt->part.range.maxlength);
			memcpy(pt->part.range.minvalue, opt->part.range.minvalue, opt->part.range.minlength);
			memcpy(pt->part.range.maxvalue, opt->part.range.maxvalue, opt->part.range.maxlength);
			pt->part.range.minlength = opt->part.range.minlength;
			pt->part.range.maxlength = opt->part.range.maxlength;
		} else if (isListPartitionTable(opt->t)) {
			pt->part.values = list_new(tr->sa, (fdestroy) NULL);
			for (node *n = opt->part.values->h ; n ; n = n->next) {
				sql_part_value *prev = (sql_part_value*) n->data, *nextv = SA_ZNEW(tr->sa, sql_part_value);
				nextv->value = sa_alloc(tr->sa, prev->length);
				memcpy(nextv->value, prev->value, prev->length);
				nextv->length = prev->length;
				list_append(pt->part.values, nextv);
			}
		}
	}
	return LOG_OK;
}

static int
rollforward_update_table(sql_trans *tr, sql_table *ft, sql_table *tt, int mode)
{
	int p = (tr->parent == gtrans && !isTempTable(ft));
	int ok = LOG_OK;

	/* cannot update views */
	if (isView(ft))
		return ok;

	if (mode == R_APPLY && ok == LOG_OK) {
		ft->cleared = 0;
		tt->access = ft->access;
		if (ft->p) {
			tt->p = find_sql_table_id(tt->s, ft->p->base.id);
			assert(isMergeTable(tt->p) || isReplicaTable(tt->p));
		} else
			tt->p = NULL;

		if (strcmp(tt->base.name, ft->base.name) != 0) { /* apply possible renaming */
			list_hash_delete(tt->s->tables.set, tt, NULL);
			tt->base.name = sa_strdup(tr->parent->sa, ft->base.name);
			if (!list_hash_add(tt->s->tables.set, tt, NULL))
				ok = LOG_ERR;
		}
	}

 	if (ok == LOG_OK)
		ok = rollforward_changeset_updates(tr, &ft->members, &tt->members, &tt->base, (rfufunc) &rollforward_update_part, (rfcfunc) &rollforward_create_part, (rfdfunc) &rollforward_drop_part, (dupfunc) &part_dup, mode);
	if (ok == LOG_OK)
		ok = rollforward_changeset_updates(tr, &ft->triggers, &tt->triggers, &tt->base, (rfufunc) NULL, (rfcfunc) &rollforward_create_trigger, (rfdfunc) &rollforward_drop_trigger, (dupfunc) &trigger_dup, mode);

	if (isTempTable(ft))
		return ok;

	if (ok == LOG_OK)
		ok = rollforward_changeset_updates(tr, &ft->columns, &tt->columns, &tt->base, (rfufunc) NULL, (rfcfunc) &rollforward_create_column, (rfdfunc) &rollforward_drop_column, (dupfunc) &column_dup, mode);
	if (ok == LOG_OK)
		ok = rollforward_changeset_updates(tr, &ft->idxs, &tt->idxs, &tt->base, (rfufunc) NULL, (rfcfunc) &rollforward_create_idx, (rfdfunc) &rollforward_drop_idx, (dupfunc) &idx_dup, mode);
	if (ok == LOG_OK)
		ok = rollforward_changeset_updates(tr, &ft->keys, &tt->keys, &tt->base, (rfufunc) NULL, (rfcfunc) &rollforward_create_key, (rfdfunc) &rollforward_drop_key, (dupfunc) &key_dup, mode);

	if (ok != LOG_OK)
		return LOG_ERR;

	if (isTable(ft)) {
		if (p && mode == R_SNAPSHOT) {
			ok = store_funcs.snapshot_table(tr, ft, tt);
		} else if (p && mode == R_LOG) {
			ok = store_funcs.log_table(tr, ft, tt);
		} else if (mode == R_APPLY) {
			assert(cs_size(&tt->columns) == cs_size(&ft->columns));
			TRC_DEBUG(SQL_STORE, "Update table: %s\n", tt->base.name);
			ok = store_funcs.update_table(tr, ft, tt);
		}
	}

	return ok;
}

static int
rollforward_update_seq(sql_trans *tr, sql_sequence *ft, sql_sequence *tt, int mode)
{
	(void)tr;
	if (mode != R_APPLY)
		return LOG_OK;
	if (ft->start != tt->start)
		tt->start = ft->start;
	tt->minvalue = ft->minvalue;
	tt->maxvalue = ft->maxvalue;
	tt->increment = ft->increment;
	tt->cacheinc = ft->cacheinc;
	tt->cycle = ft->cycle;
	return LOG_OK;
}

static int
rollforward_update_schema(sql_trans *tr, sql_schema *fs, sql_schema *ts, int mode)
{
	int apply = (mode == R_APPLY);
	int ok = LOG_OK;

	if (apply && isTempSchema(fs)) {
		if (fs->tables.set) {
			node *n;
			for (n = fs->tables.set->h; n; ) {
				node *nxt = n->next;
				sql_table *t = n->data;

				if ((isTable(t) && isGlobal(t) &&
				    t->commit_action != CA_PRESERVE) ||
				    t->commit_action == CA_DELETE) {
					sql_trans_clear_table(tr, t);
				} else if (t->commit_action == CA_DROP) {
					if (sql_trans_drop_table(tr, t->s, t->base.id, DROP_RESTRICT))
						ok = LOG_ERR;
				}
				n = nxt;
			}
		}
	}

	if (ok == LOG_OK)
		ok = rollforward_changeset_updates(tr, &fs->types, &ts->types, &ts->base, (rfufunc) NULL, (rfcfunc) &rollforward_create_type, (rfdfunc) &rollforward_drop_type, (dupfunc) &type_dup, mode);

	if (ok == LOG_OK)
		ok = rollforward_changeset_updates(tr, &fs->tables, &ts->tables, &ts->base, (rfufunc) &rollforward_update_table, (rfcfunc) &rollforward_create_table, (rfdfunc) &rollforward_drop_table, (dupfunc) &conditional_table_dup, mode);

	if (ok == LOG_OK) /* last as it may require complex (table) types */
		ok = rollforward_changeset_updates(tr, &fs->funcs, &ts->funcs, &ts->base, (rfufunc) NULL, (rfcfunc) &rollforward_create_func, (rfdfunc) &rollforward_drop_func, (dupfunc) &func_dup, mode);

	if (ok == LOG_OK) /* last as it may require complex (table) types */
		ok = rollforward_changeset_updates(tr, &fs->seqs, &ts->seqs, &ts->base, (rfufunc) &rollforward_update_seq, (rfcfunc) &rollforward_create_seq, (rfdfunc) &rollforward_drop_seq, (dupfunc) &seq_dup, mode);

	if (apply && ok == LOG_OK && strcmp(ts->base.name, fs->base.name) != 0) { /* apply possible renaming */
		list_hash_delete(tr->schemas.set, ts, NULL);
		ts->base.name = sa_strdup(tr->parent->sa, fs->base.name);
		if (!list_hash_add(tr->schemas.set, ts, NULL))
			ok = LOG_ERR;
	}

	return ok;
}

static int
rollforward_trans(sql_trans *tr, int mode)
{
	int ok = LOG_OK;

	if (mode == R_APPLY && tr->parent && tr->wtime > tr->parent->wtime) {
		tr->parent->wtime = tr->wtime;
		tr->parent->schema_updates += tr->schema_updates;
	}

	if (tr->moved_tables) {
		for (node *n = tr->moved_tables->h ; n ; n = n->next) {
			sql_moved_table *smt = (sql_moved_table*) n->data;
			sql_schema *pfrom = find_sql_schema_id(tr->parent, smt->from->base.id);
			sql_schema *pto = find_sql_schema_id(tr->parent, smt->to->base.id);
			sql_table *pt = find_sql_table_id(pfrom, smt->t->base.id);

			assert(pfrom && pto && pt);
			cs_move(&pfrom->tables, &pto->tables, pt);
			pt->s = pto;
		}
		tr->moved_tables = NULL;
	}

	if (ok == LOG_OK)
		ok = rollforward_changeset_updates(tr, &tr->schemas, &tr->parent->schemas, (sql_base *) tr->parent, (rfufunc) &rollforward_update_schema, (rfcfunc) &rollforward_create_schema, (rfdfunc) &rollforward_drop_schema, (dupfunc) &schema_dup, mode);
	if (mode == R_APPLY) {
		if (tr->parent == gtrans) {
			if (gtrans->stime < tr->stime)
				gtrans->stime = tr->stime;
			if (gtrans->wstime < tr->wstime)
				gtrans->wstime = tr->wstime;

			if (tr->schema_updates)
				schema_number++;
		}
	}
	return ok;
}

static int
validate_tables(sql_schema *s, sql_schema *os)
{
	node *n, *o, *p;

	if (cs_size(&s->tables))
		for (n = s->tables.set->h; n; n = n->next) {
			sql_table *t = n->data;

			if (!t->base.wtime && !t->base.rtime)
				continue;

			sql_table *ot = find_sql_table_id(os, t->base.id);

			if (!ot && os->tables.dset && list_find_base_id(os->tables.dset, t->base.id) != NULL) {
				/* dropped table */
				return 0;
			} else if (ot && isKindOfTable(ot) && isKindOfTable(t) && !isDeclaredTable(ot) && !isDeclaredTable(t)) {
				if ((t->base.wtime && (t->base.wtime < ot->base.rtime || t->base.wtime < ot->base.wtime)) ||
				    (t->base.rtime && (t->base.rtime < ot->base.wtime)))
					return 0;
				for (o = t->columns.set->h, p = ot->columns.set->h; o && p; o = o->next, p = p->next) {
					sql_column *c = o->data;
					sql_column *oc = p->data;

					if (!c->base.wtime && !c->base.rtime)
						continue;

					/* t wrote, ie. check read and write time */
					/* read or write after t's write */
					if (c->base.wtime && (c->base.wtime < oc->base.rtime
							  ||  c->base.wtime < oc->base.wtime))
						return 0;
					/* commited write before t's read */
					if (c->base.rtime && c->base.rtime < oc->base.wtime)
						return 0;
				}
			}
		}
	return 1;
}

/* merge any changes from the global transaction into the local transaction */
typedef int (*resetf) (sql_trans *tr, sql_base * fs, sql_base * pfs);

static int
reset_changeset(sql_trans *tr, changeset * fs, changeset * pfs, sql_base *b, resetf rf, dupfunc fd)
{
	int ok = LOG_OK;
	node *m = NULL, *n = NULL;

	(void)tr;
	/* first delete created */
	if (fs->nelm) {
		for (n = fs->nelm; n; ) {
			node *nxt = n->next;

			cs_remove_node(fs, n);
			n = nxt;
		}
		fs->nelm = NULL;
	}
	/* scan through the parent set,
		if child has it simply reset it (if needed)
		else add a new or add again the old
	*/
	if (fs->set)
		n = fs->set->h;
	if (pfs->set) {
		for (m = pfs->set->h; ok == LOG_OK && m && n; ) {
			sql_base *fb = n->data;
			sql_base *pfb = m->data;

			/* lists ordered on id */
			/* changes to the existing bases */
			if (fb->id == pfb->id) {
				if (rf)
					ok = rf(tr, fb, pfb);
				n = n->next;
				m = m->next;
				TRC_DEBUG(SQL_STORE, "%s\n", (fb->name) ? fb->name : "help");
			} else if (fb->id < pfb->id) {
				node *t = n->next;

				TRC_DEBUG_IF(SQL_STORE)
				{
					sql_base *b = n->data;
					TRC_DEBUG_ENDIF(SQL_STORE, "Free: %s\n", (b->name) ? b->name : "help");
				}

				cs_remove_node(fs, n);
				n = t;
			} else { /* a new id */
				sql_base *r = fd(tr, 0, pfb, b);
				/* cs_add_before add r to fs before node n */
				cs_add_before(fs, n, r);
				m = m->next;
				TRC_DEBUG(SQL_STORE, "New: %s\n", (r->name) ? r->name : "help");
			}
		}
		/* add new bases */
		for (; ok == LOG_OK && m; m = m->next ) {
			sql_base *pfb = m->data;
			sql_base *r = fd(tr, 0, pfb, b);
			cs_add(fs, r, 0);
			TRC_DEBUG(SQL_STORE, "New: %s\n", (r->name) ? r->name : "help");
		}
		while ( ok == LOG_OK && n) { /* remove remaining old stuff */
			node *t = n->next;

			TRC_DEBUG_IF(SQL_STORE)
			{
				sql_base *b = n->data;
				TRC_DEBUG_ENDIF(SQL_STORE, "Free: %s\n", (b->name) ? b->name : "help");
			}

			cs_remove_node(fs, n);
			n = t;
		}
	}
	if (fs->dset) {
		list_destroy(fs->dset);
		fs->dset = NULL;
	}
	return ok;
}

static int
reset_idx(sql_trans *tr, sql_idx *fi, sql_idx *pfi)
{
	(void)tr;
	/* did we access the idx or is the global changed after we started */
	if (fi->base.rtime || fi->base.wtime || fi->base.stime < pfi->base.wtime) {
		if (isTable(fi->t))
			store_funcs.destroy_idx(NULL, fi);
	}
	return LOG_OK;
}

static int
reset_type(sql_trans *tr, sql_type *ft, sql_type *pft)
{
	/* did we access the type or is the global changed after we started */
	if (ft->base.rtime || ft->base.wtime || ft->base.stime < pft->base.wtime) {

		ft->sqlname = pft->sqlname;
		ft->radix = pft->radix;
		ft->eclass = pft->eclass;
		ft->bits = pft->bits;
		ft->localtype = pft->localtype;
		ft->digits = pft->digits;
		ft->scale = pft->scale;
		ft->s = find_sql_schema_id(tr, pft->s->base.id);
	}
	return LOG_OK;
}

static int
reset_func(sql_trans *tr, sql_func *ff, sql_func *pff)
{
	/* did we access the type or is the global changed after we started */
	if (ff->base.rtime || ff->base.wtime || ff->base.stime < pff->base.wtime) {

		ff->imp = pff->imp;
		ff->mod = pff->mod;
		ff->type = pff->type;
		ff->query = pff->query;
		ff->lang = pff->lang;
		ff->sql = pff->sql;
		ff->side_effect = pff->side_effect;
		ff->varres = pff->varres;
		ff->vararg = pff->vararg;
		ff->ops = pff->ops;
		ff->res = pff->res;
		ff->fix_scale = pff->fix_scale;
		ff->system = pff->system;
<<<<<<< HEAD
		ff->semantics = pff->semantics;
		ff->s = find_sql_schema(tr, pff->s->base.name);
=======
		ff->ops = pff->ops;
		ff->s = find_sql_schema_id(tr, pff->s->base.id);
>>>>>>> bdf00685
		ff->sa = tr->sa;
	}
	return LOG_OK;
}

static int
reset_column(sql_trans *tr, sql_column *fc, sql_column *pfc)
{
	/* did we access the column or is the global changed after we started */
	if (fc->base.rtime || fc->base.wtime || fc->base.stime < pfc->base.wtime) {

		if (isTable(fc->t))
			store_funcs.destroy_col(NULL, fc);

		/* apply possible renaming -> transaction rollbacks or when it starts, inherit from the previous transaction */
		if (strcmp(fc->base.name, pfc->base.name) != 0) {
			list_hash_delete(fc->t->columns.set, fc, NULL);
			fc->base.name = sa_strdup(tr->parent->sa, pfc->base.name);
			if (!list_hash_add(fc->t->columns.set, fc, NULL))
				return LOG_ERR;
		}

		fc->null = pfc->null;
		fc->unique = pfc->unique;
		fc->colnr = pfc->colnr;
		fc->storage_type = NULL;
		if (pfc->storage_type)
			fc->storage_type = pfc->storage_type;
		fc->def = NULL;
		if (pfc->def)
			fc->def = pfc->def;
		fc->min = fc->max = NULL;
	}
	return LOG_OK;
}

static int
reset_seq(sql_trans *tr, sql_sequence *ft, sql_sequence *pft)
{
	(void) tr;
	ft->start = pft->start;
	ft->minvalue = pft->minvalue;
	ft->maxvalue = pft->maxvalue;
	ft->increment = pft->increment;
	ft->cacheinc = pft->cacheinc;
	ft->cycle = pft->cycle;
	return LOG_OK;
}

static int
reset_part(sql_trans *tr, sql_part *ft, sql_part *pft)
{
	if (ft->base.rtime || ft->base.wtime || ft->base.stime < pft->base.wtime) {

		if (pft->t) {
			sql_table *mt = pft->t;
			sql_schema *s = find_sql_schema_id(tr, mt->s->base.id);
			if (s) {
				sql_table *fmt = find_sql_table_id(s, mt->base.id);
				assert(isMergeTable(fmt) || isReplicaTable(fmt));
				ft->t = fmt;
			}
			if (s && (isRangePartitionTable(mt) || isListPartitionTable(mt)))
				dup_sql_type(tr, s, &(pft->tpe), &(ft->tpe));
			else
				ft->tpe = pft->tpe;
		} else {
			ft->t = NULL;
			ft->tpe = pft->tpe;
		}

		ft->with_nills = pft->with_nills;
		if (pft->t && isRangePartitionTable(pft->t)) {
			ft->part.range = pft->part.range;
		} else if (pft->t && isListPartitionTable(pft->t)) {
			ft->part.values = pft->part.values;
		}
	}
	return LOG_OK;
}

static int
reset_table(sql_trans *tr, sql_table *ft, sql_table *pft)
{
	if (isView(ft))
		return LOG_OK;

	/* did we access the table or did the global change */
	if (ft->base.rtime || ft->base.wtime || ft->base.stime < pft->base.wtime) {
		int ok = LOG_OK;

		if (isTable(ft) && !isTempTable(ft))
			store_funcs.destroy_del(NULL, ft);

		ft->cleared = 0;
		ft->access = pft->access;
		if (pft->p) {
<<<<<<< HEAD
			ft->p = find_sql_table(ft->s, pft->p->base.name);
			//Check if this assert can be removed definitely.
=======
			ft->p = find_sql_table_id(ft->s, pft->p->base.id);
>>>>>>> bdf00685
			//the parent (merge or replica table) maybe created later!
			//assert(isMergeTable(ft->p) || isReplicaTable(ft->p));
		} else
			ft->p = NULL;

		/* apply possible renaming -> transaction rollbacks or when it starts, inherit from the previous transaction */
		if (strcmp(ft->base.name, pft->base.name) != 0) {
			list_hash_delete(ft->s->tables.set, ft, NULL);
			ft->base.name = sa_strdup(tr->parent->sa, pft->base.name);
			if (!list_hash_add(ft->s->tables.set, ft, NULL))
				ok = LOG_ERR;
		}

		if (ok == LOG_OK)
			ok = reset_changeset( tr, &ft->members, &pft->members, &ft->base, (resetf) &reset_part, (dupfunc) &part_dup);
		if (ok == LOG_OK)
			ok = reset_changeset( tr, &ft->triggers, &pft->triggers, &ft->base, (resetf) NULL, (dupfunc) &trigger_dup);

		if (isTempTable(ft))
			return ok;

		if (ok == LOG_OK)
			ok = reset_changeset( tr, &ft->columns, &pft->columns, &ft->base, (resetf) &reset_column, (dupfunc) &column_dup);
		if (ok == LOG_OK)
			ok = reset_changeset( tr, &ft->idxs, &pft->idxs, &ft->base, (resetf) &reset_idx, (dupfunc) &idx_dup);
		if (ok == LOG_OK)
			ok = reset_changeset( tr, &ft->keys, &pft->keys, &ft->base, (resetf) NULL, (dupfunc) &key_dup);

		return ok;
	}
	return LOG_OK;
}

static int
reset_schema(sql_trans *tr, sql_schema *fs, sql_schema *pfs)
{
	int ok = LOG_OK;

	if (isTempSchema(fs)) { /* only add new globaly created temps and remove globaly removed temps */
		if (fs->tables.set) {
			node *n = NULL, *m = NULL;
			if (pfs->tables.set)
				m = pfs->tables.set->h;
			for (n = fs->tables.set->h; ok == LOG_OK && m && n; ) {
				sql_table *ftt = n->data;
				sql_table *pftt = m->data;

				/* lists ordered on id */
				/* changes to the existing bases */
				if (ftt->base.id == pftt->base.id) { /* global temp */
					n = n->next;
					m = m->next;
				} else if (ftt->base.id < pftt->base.id) { /* local temp or old global ? */
					node *t = n->next;

					if (isGlobal(ftt)) /* remove old global */
						cs_remove_node(&fs->tables, n);
					n = t;
				} else { /* a new global */
					sql_table *ntt = table_dup(tr, 0, pftt, fs);

					/* cs_add_before add ntt to fs before node n */
					cs_add_before(&fs->tables, n, ntt);
					m = m->next;
				}
			}
			/* add new globals */
			for (; ok == LOG_OK && m; m = m->next ) {
				sql_table *pftt = m->data;
				sql_table *ntt = table_dup(tr, 0, pftt, fs);

				assert(isGlobal(ntt));
				/* cs_add_before add ntt to fs before node n */
				cs_add_before(&fs->tables, n, ntt);
			}
			while ( ok == LOG_OK && n) { /* remove remaining old stuff */
				sql_table *ftt = n->data;
				node *t = n->next;

				if (isGlobal(ftt)) /* remove old global */
					cs_remove_node(&fs->tables, n);
				n = t;
			}
		}
	}

	/* apply possible renaming -> transaction rollbacks or when it starts, inherit from the previous transaction */
	if (strcmp(fs->base.name, pfs->base.name) != 0) {
		list_hash_delete(tr->schemas.set, fs, NULL);
		fs->base.name = sa_strdup(tr->parent->sa, pfs->base.name);
		if (!list_hash_add(tr->schemas.set, fs, NULL))
			ok = LOG_ERR;
	}

	if (ok == LOG_OK)
		ok = reset_changeset(tr, &fs->types, &pfs->types, &fs->base, (resetf) &reset_type, (dupfunc) &type_dup);
	if (ok == LOG_OK)
		ok = reset_changeset(tr, &fs->funcs, &pfs->funcs, &fs->base, (resetf) &reset_func, (dupfunc) &func_dup);
	if (ok == LOG_OK)
		ok = reset_changeset(tr, &fs->seqs, &pfs->seqs, &fs->base, (resetf) &reset_seq, (dupfunc) &seq_dup);
	if (!isTempSchema(fs) && ok == LOG_OK)
		ok = reset_changeset(tr, &fs->tables, &pfs->tables, &fs->base, (resetf) &reset_table, (dupfunc) &table_dup);
	return ok;
}

static int
reset_trans(sql_trans *tr, sql_trans *ptr)
{
	int res = reset_changeset(tr, &tr->schemas, &ptr->schemas, (sql_base *)tr->parent, (resetf) &reset_schema, (dupfunc) &schema_dup);
	TRC_DEBUG(SQL_STORE, "Reset transaction: %d\n", tr->wtime);

	for (node *n = tr->schemas.set->h; n; n = n->next) { /* Set table members */
		sql_schema *s = n->data;

		set_members(&s->tables);
	}
	return res;
}

sql_trans *
sql_trans_create(sql_trans *parent, const char *name, bool try_spare)
{
	sql_trans *tr = NULL;

	if (gtrans) {
		 if (!parent && spares > 0 && !name && try_spare) {
			tr = spare_trans[--spares];
			TRC_DEBUG(SQL_STORE, "Reuse transaction: %p - Spares: %d\n", tr, spares);
		} else {
			tr = trans_dup((parent) ? parent : gtrans, name);
			TRC_DEBUG(SQL_STORE, "New transaction: %p\n", tr);
			if (tr)
				(void) ATOMIC_INC(&transactions);
		}
	}
	return tr;
}

bool
sql_trans_validate(sql_trans *tr)
{
	node *n;

	/* depends on the iso level */

	/* If only 'inserts' occurred on the read columns the repeatable reads
	   iso level can continue */

	/* the hard case */
	if (cs_size(&tr->schemas))
		for (n = tr->schemas.set->h; n; n = n->next) {
			sql_schema *s = n->data;
			sql_schema *os;

			if (isTempSchema(s))
				continue;

 			os = find_sql_schema_id(tr->parent, s->base.id);
			if (os && (s->base.wtime != 0 || s->base.rtime != 0)) {
				if (!validate_tables(s, os))
					return false;
			}
		}
	return true;
}

static int
save_tables_snapshots(sql_schema *s)
{
	node *n;

	if (cs_size(&s->tables))
		for (n = s->tables.set->h; n; n = n->next) {
			sql_table *t = n->data;

			if (!t->base.wtime)
				continue;

			if (isKindOfTable(t) && !isDeclaredTable(t)) {
				if (store_funcs.save_snapshot(t) != LOG_OK)
					return SQL_ERR;
			}
		}
	return SQL_OK;
}

int
sql_save_snapshots(sql_trans *tr)
{
	node *n;

	if (cs_size(&tr->schemas)) {
		for (n = tr->schemas.set->h; n; n = n->next) {
			sql_schema *s = n->data;

			if (isTempSchema(s))
				continue;

			if (s->base.wtime != 0)
				if (save_tables_snapshots(s) != SQL_OK)
					return SQL_ERR;
		}
	}
	return SQL_OK;
}

int
sql_trans_commit(sql_trans *tr)
{
	int ok = LOG_OK;

	/* write phase */
	TRC_DEBUG(SQL_STORE, "Forwarding changes (%d, %d) (%d, %d)\n", gtrans->stime, tr->stime, gtrans->wstime, tr->wstime);
	/* snap shots should be saved first */
	if (tr->parent == gtrans) {
		ok = rollforward_trans(tr, R_SNAPSHOT);

		if (ok == LOG_OK)
			ok = logger_funcs.log_tstart();
		if (ok == LOG_OK)
			ok = rollforward_trans(tr, R_LOG);
		if (ok == LOG_OK && prev_oid != store_oid)
			ok = logger_funcs.log_sequence(OBJ_SID, store_oid);
		prev_oid = store_oid;
		if (ok == LOG_OK)
			ok = logger_funcs.log_tend();
	}
	if (ok == LOG_OK) {
		/* It is save to rollforward the changes now. In case
		   of failure, the log will be replayed. */
		ok = rollforward_trans(tr, R_APPLY);
	}
	TRC_DEBUG(SQL_STORE, "Done forwarding changes '%d' and '%d'\n", gtrans->stime, gtrans->wstime);
	return (ok==LOG_OK)?SQL_OK:SQL_ERR;
}

static int
sql_trans_drop_all_dependencies(sql_trans *tr, sqlid id, sql_dependency type)
{
	sqlid dep_id=0, t_id = -1;
	sht dep_type = 0;
	list *dep = sql_trans_get_dependencies(tr, id, type, NULL);
	node *n;

	if (!dep)
		return DEPENDENCY_CHECK_ERROR;

	n = dep->h;

	while (n) {
		dep_id = *(sqlid*) n->data;
		dep_type = (sql_dependency) *(sht*) n->next->data;

		if (!list_find_id(tr->dropped, dep_id)) {

			switch (dep_type) {
				case SCHEMA_DEPENDENCY:
					//FIXME malloc failure scenario!
					(void) sql_trans_drop_schema(tr, dep_id, DROP_CASCADE);
					break;
				case TABLE_DEPENDENCY:
				case VIEW_DEPENDENCY: {
					sql_table *t = sql_trans_find_table(tr, dep_id);
					(void) sql_trans_drop_table(tr, t->s, dep_id, DROP_CASCADE);
				} break;
				case COLUMN_DEPENDENCY: {
					if ((t_id = sql_trans_get_dependency_type(tr, dep_id, TABLE_DEPENDENCY)) > 0) {
						sql_table *t = sql_trans_find_table(tr, dep_id);
						if (t)
							(void) sql_trans_drop_column(tr, t, dep_id, DROP_CASCADE);
					}
				} break;
				case TRIGGER_DEPENDENCY: {
					sql_trigger *t = sql_trans_find_trigger(tr, dep_id);
					(void) sql_trans_drop_trigger(tr, t->t->s, dep_id, DROP_CASCADE);
				} break;
				case KEY_DEPENDENCY:
				case FKEY_DEPENDENCY: {
					sql_key *k = sql_trans_find_key(tr, dep_id);
					(void) sql_trans_drop_key(tr, k->t->s, dep_id, DROP_CASCADE);
				} break;
				case INDEX_DEPENDENCY: {
					sql_idx *i = sql_trans_find_idx(tr, dep_id);
					(void) sql_trans_drop_idx(tr, i->t->s, dep_id, DROP_CASCADE);
				} break;
				case PROC_DEPENDENCY:
				case FUNC_DEPENDENCY: {
					sql_func *f = sql_trans_find_func(tr, dep_id);
					(void) sql_trans_drop_func(tr, f->s, dep_id, DROP_CASCADE);
				} break;
				case TYPE_DEPENDENCY: {
					sql_type *t = sql_trans_find_type(tr, dep_id);
					sql_trans_drop_type(tr, t->s, dep_id, DROP_CASCADE);
				} break;
				case USER_DEPENDENCY:  /*TODO schema and users dependencies*/
					break;
			}
		}

		n = n->next->next;
	}
	list_destroy(dep);
	return DEPENDENCY_CHECK_OK;
}

static void
sys_drop_kc(sql_trans *tr, sql_key *k, sql_kc *kc)
{
	sql_schema *syss = find_sql_schema(tr, isGlobal(k->t)?"sys":"tmp");
	sql_table *syskc = find_sql_table(syss, "objects");
	oid rid = table_funcs.column_find_row(tr, find_sql_column(syskc, "id"), &k->base.id, find_sql_column(syskc, "name"), kc->c->base.name, NULL);

	if (is_oid_nil(rid))
		return ;
	table_funcs.table_delete(tr, syskc, rid);

	if (isGlobal(k->t))
		tr->schema_updates ++;
}

static void
sys_drop_ic(sql_trans *tr, sql_idx * i, sql_kc *kc)
{
	sql_schema *syss = find_sql_schema(tr, isGlobal(i->t)?"sys":"tmp");
	sql_table *sysic = find_sql_table(syss, "objects");
	oid rid = table_funcs.column_find_row(tr, find_sql_column(sysic, "id"), &i->base.id, find_sql_column(sysic, "name"), kc->c->base.name, NULL);

	if (is_oid_nil(rid))
		return ;
	table_funcs.table_delete(tr, sysic, rid);

	if (isGlobal(i->t))
		tr->schema_updates ++;
}

static void
sys_drop_idx(sql_trans *tr, sql_idx * i, int drop_action)
{
	node *n;
	sql_schema *syss = find_sql_schema(tr, isGlobal(i->t)?"sys":"tmp");
	sql_table *sysidx = find_sql_table(syss, "idxs");
	oid rid = table_funcs.column_find_row(tr, find_sql_column(sysidx, "id"), &i->base.id, NULL);

	if (is_oid_nil(rid))
		return ;
	table_funcs.table_delete(tr, sysidx, rid);
	sql_trans_drop_any_comment(tr, i->base.id);
	for (n = i->columns->h; n; n = n->next) {
		sql_kc *ic = n->data;
		sys_drop_ic(tr, i, ic);
	}

	/* remove idx from schema and table*/
	list_remove_data(i->t->s->idxs, i);
	sql_trans_drop_dependencies(tr, i->base.id);

	if (isGlobal(i->t))
		tr->schema_updates ++;

	if (drop_action)
		sql_trans_drop_all_dependencies(tr, i->base.id, INDEX_DEPENDENCY);
}

static void
sys_drop_key(sql_trans *tr, sql_key *k, int drop_action)
{
	node *n;
	sql_schema *syss = find_sql_schema(tr, isGlobal(k->t)?"sys":"tmp");
	sql_table *syskey = find_sql_table(syss, "keys");
	oid rid = table_funcs.column_find_row(tr, find_sql_column(syskey, "id"), &k->base.id, NULL);

	if (is_oid_nil(rid))
		return ;
	table_funcs.table_delete(tr, syskey, rid);

	for (n = k->columns->h; n; n = n->next) {
		sql_kc *kc = n->data;
		sys_drop_kc(tr, k, kc);
	}
	/* remove key from schema */
	list_remove_data(k->t->s->keys, k);
	if (k->t->pkey == (sql_ukey*)k)
		k->t->pkey = NULL;
	if (k->type == fkey) {
		sql_fkey *fk = (sql_fkey *) k;

		assert(fk->rkey);
		if (fk->rkey) {
			n = list_find_name(fk->rkey->keys, fk->k.base.name);
			list_remove_node(fk->rkey->keys, n);
		}
		fk->rkey = NULL;
	}

	if (isGlobal(k->t))
		tr->schema_updates ++;

	sql_trans_drop_dependencies(tr, k->base.id);

	if (drop_action)
		sql_trans_drop_all_dependencies(tr, k->base.id, (k->type == fkey) ? FKEY_DEPENDENCY : KEY_DEPENDENCY);
}

static void
sys_drop_tc(sql_trans *tr, sql_trigger * i, sql_kc *kc)
{
	sql_schema *syss = find_sql_schema(tr, isGlobal(i->t)?"sys":"tmp");
	sql_table *systc = find_sql_table(syss, "objects");
	oid rid = table_funcs.column_find_row(tr, find_sql_column(systc, "id"), &i->base.id, find_sql_column(systc, "name"), kc->c->base.name, NULL);

	if (is_oid_nil(rid))
		return ;
	table_funcs.table_delete(tr, systc, rid);
	if (isGlobal(i->t))
		tr->schema_updates ++;
}

static void
sys_drop_trigger(sql_trans *tr, sql_trigger * i)
{
	node *n;
	sql_schema *syss = find_sql_schema(tr, isGlobal(i->t)?"sys":"tmp");
	sql_table *systrigger = find_sql_table(syss, "triggers");
	oid rid = table_funcs.column_find_row(tr, find_sql_column(systrigger, "id"), &i->base.id, NULL);

	if (is_oid_nil(rid))
		return ;
	table_funcs.table_delete(tr, systrigger, rid);

	for (n = i->columns->h; n; n = n->next) {
		sql_kc *tc = n->data;

		sys_drop_tc(tr, i, tc);
	}
	/* remove trigger from schema */
	list_remove_data(i->t->s->triggers, i);
	sql_trans_drop_dependencies(tr, i->base.id);
	if (isGlobal(i->t))
		tr->schema_updates ++;
}

static void
sys_drop_sequence(sql_trans *tr, sql_sequence * seq, int drop_action)
{
	sql_schema *syss = find_sql_schema(tr, "sys");
	sql_table *sysseqs = find_sql_table(syss, "sequences");
	oid rid = table_funcs.column_find_row(tr, find_sql_column(sysseqs, "id"), &seq->base.id, NULL);

	if (is_oid_nil(rid))
		return ;

	table_funcs.table_delete(tr, sysseqs, rid);
	sql_trans_drop_dependencies(tr, seq->base.id);
	sql_trans_drop_any_comment(tr, seq->base.id);
	if (drop_action)
		sql_trans_drop_all_dependencies(tr, seq->base.id, SEQ_DEPENDENCY);
}

static void
sys_drop_statistics(sql_trans *tr, sql_column *col)
{
	if (isGlobal(col->t)) {
		sql_schema *syss = find_sql_schema(tr, "sys");
		sql_table *sysstats = find_sql_table(syss, "statistics");

		oid rid = table_funcs.column_find_row(tr, find_sql_column(sysstats, "column_id"), &col->base.id, NULL);

		if (is_oid_nil(rid))
			return ;

		table_funcs.table_delete(tr, sysstats, rid);
	}
}

static int
sys_drop_default_object(sql_trans *tr, sql_column *col, int drop_action)
{
	char *seq_pos = NULL;
	const char *next_value_for = "next value for \"sys\".\"seq_";
	sql_schema *syss = find_sql_schema(tr, isGlobal(col->t)?"sys":"tmp");

	/* Drop sequence for generated column if it's the case */
	if (col->def && (seq_pos = strstr(col->def, next_value_for))) {
		sql_sequence *seq = NULL;
		char *seq_name = _STRDUP(seq_pos + (strlen(next_value_for) - strlen("seq_")));
		node *n = NULL;

		if (!seq_name)
			return -1;
		seq_name[strlen(seq_name)-1] = '\0';
		n = cs_find_name(&syss->seqs, seq_name);
		seq = find_sql_sequence(syss, seq_name);
		if (seq && sql_trans_get_dependency_type(tr, seq->base.id, BEDROPPED_DEPENDENCY) > 0) {
			sys_drop_sequence(tr, seq, drop_action);
			seq->base.wtime = syss->base.wtime = tr->wtime = tr->wstime;
			cs_del(&syss->seqs, n, seq->base.flags);
		}
		_DELETE(seq_name);
	}
	return 0;
}

static int
sys_drop_column(sql_trans *tr, sql_column *col, int drop_action)
{
	sql_schema *syss = find_sql_schema(tr, isGlobal(col->t)?"sys":"tmp");
	sql_table *syscolumn = find_sql_table(syss, "_columns");
	oid rid = table_funcs.column_find_row(tr, find_sql_column(syscolumn, "id"),
				  &col->base.id, NULL);

	if (is_oid_nil(rid))
		return 0;
	table_funcs.table_delete(tr, syscolumn, rid);
	sql_trans_drop_dependencies(tr, col->base.id);
	sql_trans_drop_any_comment(tr, col->base.id);
	sql_trans_drop_obj_priv(tr, col->base.id);
	if (sys_drop_default_object(tr, col, drop_action) == -1)
		return -1;

	if (isGlobal(col->t))
		tr->schema_updates ++;

	sys_drop_statistics(tr, col);
	if (drop_action)
		sql_trans_drop_all_dependencies(tr, col->base.id, COLUMN_DEPENDENCY);
	if (col->type.type->s)
		sql_trans_drop_dependency(tr, col->base.id, col->type.type->base.id, TYPE_DEPENDENCY);
	return 0;
}

static void
sys_drop_keys(sql_trans *tr, sql_table *t, int drop_action)
{
	node *n;

	if (cs_size(&t->keys))
		for (n = t->keys.set->h; n; n = n->next) {
			sql_key *k = n->data;

			sys_drop_key(tr, k, drop_action);
		}
}

static void
sys_drop_idxs(sql_trans *tr, sql_table *t, int drop_action)
{
	node *n;

	if (cs_size(&t->idxs))
		for (n = t->idxs.set->h; n; n = n->next) {
			sql_idx *k = n->data;

			sys_drop_idx(tr, k, drop_action);
		}
}

static int
sys_drop_columns(sql_trans *tr, sql_table *t, int drop_action)
{
	node *n;

	if (cs_size(&t->columns))
		for (n = t->columns.set->h; n; n = n->next) {
			sql_column *c = n->data;

			if (sys_drop_column(tr, c, drop_action))
				return -1;
		}
	return 0;
}

static void
sys_drop_parts(sql_trans *tr, sql_table *t, int drop_action)
{
	if (cs_size(&t->members)) {
		for (node *n = t->members.set->h; n; ) {
			sql_part *pt = n->data;

			n = n->next;
			if ((drop_action == DROP_CASCADE_START || drop_action == DROP_CASCADE) &&
				tr->dropped && list_find_id(tr->dropped, pt->base.id))
				continue;

			sql_trans_del_table(tr, t, find_sql_table_id(t->s, pt->base.id), drop_action);
		}
	}
}

static int
sys_drop_table(sql_trans *tr, sql_table *t, int drop_action)
{
	sql_schema *syss = find_sql_schema(tr, isGlobal(t)?"sys":"tmp");
	sql_table *systable = find_sql_table(syss, "_tables");
	sql_column *syscol = find_sql_column(systable, "id");
	oid rid = table_funcs.column_find_row(tr, syscol, &t->base.id, NULL);

	if (is_oid_nil(rid))
		return 0;
	table_funcs.table_delete(tr, systable, rid);
	sys_drop_keys(tr, t, drop_action);
	sys_drop_idxs(tr, t, drop_action);

	if (isMergeTable(t) || isReplicaTable(t))
		sys_drop_parts(tr, t, drop_action);

	if (isRangePartitionTable(t) || isListPartitionTable(t)) {
		sql_table *partitions = find_sql_table(syss, "table_partitions");
		sql_column *pcols = find_sql_column(partitions, "table_id");
		rids *rs = table_funcs.rids_select(tr, pcols, &t->base.id, &t->base.id, NULL);
		oid poid;
		if ((poid = table_funcs.rids_next(rs)) != oid_nil)
			table_funcs.table_delete(tr, partitions, poid);
		table_funcs.rids_destroy(rs);
	}

	sql_trans_drop_any_comment(tr, t->base.id);
	sql_trans_drop_dependencies(tr, t->base.id);
	sql_trans_drop_obj_priv(tr, t->base.id);

	if (sys_drop_columns(tr, t, drop_action))
		return -1;

	if (isGlobal(t))
		tr->schema_updates ++;

	if (drop_action)
		sql_trans_drop_all_dependencies(tr, t->base.id, !isView(t) ? TABLE_DEPENDENCY : VIEW_DEPENDENCY);
	return 0;
}

static void
sys_drop_type(sql_trans *tr, sql_type *type, int drop_action)
{
	sql_schema *syss = find_sql_schema(tr, "sys");
	sql_table *sys_tab_type = find_sql_table(syss, "types");
	sql_column *sys_type_col = find_sql_column(sys_tab_type, "id");
	oid rid = table_funcs.column_find_row(tr, sys_type_col, &type->base.id, NULL);

	if (is_oid_nil(rid))
		return ;

	table_funcs.table_delete(tr, sys_tab_type, rid);
	sql_trans_drop_dependencies(tr, type->base.id);

	tr->schema_updates ++;

	if (drop_action)
		sql_trans_drop_all_dependencies(tr, type->base.id, TYPE_DEPENDENCY);
}

static void
sys_drop_func(sql_trans *tr, sql_func *func, int drop_action)
{
	sql_schema *syss = find_sql_schema(tr, "sys");
	sql_table *sys_tab_func = find_sql_table(syss, "functions");
	sql_column *sys_func_col = find_sql_column(sys_tab_func, "id");
	oid rid_func = table_funcs.column_find_row(tr, sys_func_col, &func->base.id, NULL);
	if (is_oid_nil(rid_func))
		return ;
	sql_table *sys_tab_args = find_sql_table(syss, "args");
	sql_column *sys_args_col = find_sql_column(sys_tab_args, "func_id");
	rids *args = table_funcs.rids_select(tr, sys_args_col, &func->base.id, &func->base.id, NULL);

	for (oid r = table_funcs.rids_next(args); !is_oid_nil(r); r = table_funcs.rids_next(args))
		table_funcs.table_delete(tr, sys_tab_args, r);
	table_funcs.rids_destroy(args);

	assert(!is_oid_nil(rid_func));
	table_funcs.table_delete(tr, sys_tab_func, rid_func);

	sql_trans_drop_dependencies(tr, func->base.id);
	sql_trans_drop_any_comment(tr, func->base.id);
	sql_trans_drop_obj_priv(tr, func->base.id);

	tr->schema_updates ++;

	if (drop_action)
		sql_trans_drop_all_dependencies(tr, func->base.id, !IS_PROC(func) ? FUNC_DEPENDENCY : PROC_DEPENDENCY);
}

static void
sys_drop_types(sql_trans *tr, sql_schema *s, int drop_action)
{
	node *n;

	if (cs_size(&s->types))
		for (n = s->types.set->h; n; n = n->next) {
			sql_type *t = n->data;

			sys_drop_type(tr, t, drop_action);
		}
}

static int
sys_drop_tables(sql_trans *tr, sql_schema *s, int drop_action)
{
	node *n;

	if (cs_size(&s->tables))
		for (n = s->tables.set->h; n; n = n->next) {
			sql_table *t = n->data;

			if (sys_drop_table(tr, t, drop_action))
				return -1;
		}
	return 0;
}

static void
sys_drop_funcs(sql_trans *tr, sql_schema *s, int drop_action)
{
	node *n;

	if (cs_size(&s->funcs))
		for (n = s->funcs.set->h; n; n = n->next) {
			sql_func *f = n->data;

			sys_drop_func(tr, f, drop_action);
		}
}

static void
sys_drop_sequences(sql_trans *tr, sql_schema *s, int drop_action)
{
	node *n;

	if (cs_size(&s->seqs))
		for (n = s->seqs.set->h; n; n = n->next) {
			sql_sequence *seq = n->data;

			sys_drop_sequence(tr, seq, drop_action);
		}
}

sql_type *
sql_trans_create_type(sql_trans *tr, sql_schema *s, const char *sqlname, int digits, int scale, int radix, const char *impl)
{
	sql_type *t;
	sql_table *systype;
	int localtype = ATOMindex(impl);
	sql_class eclass = EC_EXTERNAL;
	int eclass_cast = (int) eclass;

	if (localtype < 0)
		return NULL;
	t = SA_ZNEW(tr->sa, sql_type);
	systype = find_sql_table(find_sql_schema(tr, "sys"), "types");
	base_init(tr->sa, &t->base, next_oid(), TR_NEW, impl);
	t->sqlname = sa_strdup(tr->sa, sqlname);
	t->digits = digits;
	t->scale = scale;
	t->radix = radix;
	t->eclass = eclass;
	t->localtype = localtype;
	t->s = s;

	cs_add(&s->types, t, TR_NEW);
	table_funcs.table_insert(tr, systype, &t->base.id, t->base.name, t->sqlname, &t->digits, &t->scale, &radix, &eclass_cast, &s->base.id);

	t->base.wtime = s->base.wtime = tr->wtime = tr->wstime;
	tr->schema_updates ++;
	return t;
}

int
sql_trans_drop_type(sql_trans *tr, sql_schema *s, sqlid id, int drop_action)
{
	node *n = find_sql_type_node(s, id);
	sql_type *t = n->data;

	sys_drop_type(tr, t, drop_action);

	t->base.wtime = s->base.wtime = tr->wtime = tr->wstime;
	tr->schema_updates ++;
	cs_del(&s->types, n, t->base.flags);
	return 1;
}

sql_func *
create_sql_func(sql_allocator *sa, const char *func, list *args, list *res, sql_ftype type, sql_flang lang, const char *mod,
				const char *impl, const char *query, bit varres, bit vararg, bit system)
{
	sql_func *t = SA_ZNEW(sa, sql_func);

	base_init(sa, &t->base, next_oid(), TR_NEW, func);
	assert(impl && mod);
	t->imp = (impl)?sa_strdup(sa, impl):NULL;
	t->mod = (mod)?sa_strdup(sa, mod):NULL;
	t->type = type;
	t->lang = lang;
	t->sql = (lang==FUNC_LANG_SQL||lang==FUNC_LANG_MAL);
	t->semantics = TRUE;
	t->side_effect = (type==F_FILT || (res && (lang==FUNC_LANG_SQL || !list_empty(args))))?FALSE:TRUE;
	t->varres = varres;
	t->vararg = vararg;
	t->ops = args;
	t->res = res;
	t->query = (query)?sa_strdup(sa, query):NULL;
	t->fix_scale = SCALE_EQ;
	t->s = NULL;
	t->system = system;
	return t;
}

sql_func *
sql_trans_create_func(sql_trans *tr, sql_schema *s, const char *func, list *args, list *res, sql_ftype type, sql_flang lang,
					  const char *mod, const char *impl, const char *query, bit varres, bit vararg, bit system)
{
	sql_func *t = SA_ZNEW(tr->sa, sql_func);
	sql_table *sysfunc = find_sql_table(find_sql_schema(tr, "sys"), "functions");
	sql_table *sysarg = find_sql_table(find_sql_schema(tr, "sys"), "args");
	node *n;
	int number = 0, ftype = (int) type, flang = (int) lang;
	bit se;

	base_init(tr->sa, &t->base, next_oid(), TR_NEW, func);
	assert(impl && mod);
	t->imp = (impl)?sa_strdup(tr->sa, impl):NULL;
	t->mod = (mod)?sa_strdup(tr->sa, mod):NULL;
	t->type = type;
	t->lang = lang;
	t->sql = (lang==FUNC_LANG_SQL||lang==FUNC_LANG_MAL);
	t->semantics = TRUE;
	se = t->side_effect = (type==F_FILT || (res && (lang==FUNC_LANG_SQL || !list_empty(args))))?FALSE:TRUE;
	t->varres = varres;
	t->vararg = vararg;
	t->ops = sa_list(tr->sa);
	t->fix_scale = SCALE_EQ;
	t->system = system;
	for (n=args->h; n; n = n->next)
		list_append(t->ops, arg_dup(tr, s, n->data));
	if (res) {
		t->res = sa_list(tr->sa);
		for (n=res->h; n; n = n->next)
			list_append(t->res, arg_dup(tr, s, n->data));
	}
	t->query = (query)?sa_strdup(tr->sa, query):NULL;
	t->s = s;

	cs_add(&s->funcs, t, TR_NEW);
	table_funcs.table_insert(tr, sysfunc, &t->base.id, t->base.name, query?query:t->imp, t->mod, &flang, &ftype, &se,
							 &t->varres, &t->vararg, &s->base.id, &t->system, &t->semantics);
	if (t->res) for (n = t->res->h; n; n = n->next, number++) {
		sql_arg *a = n->data;
		sqlid id = next_oid();
		table_funcs.table_insert(tr, sysarg, &id, &t->base.id, a->name, a->type.type->sqlname, &a->type.digits, &a->type.scale, &a->inout, &number);
	}
	if (t->ops) for (n = t->ops->h; n; n = n->next, number++) {
		sql_arg *a = n->data;
		sqlid id = next_oid();
		table_funcs.table_insert(tr, sysarg, &id, &t->base.id, a->name, a->type.type->sqlname, &a->type.digits, &a->type.scale, &a->inout, &number);
	}

	t->base.wtime = s->base.wtime = tr->wtime = tr->wstime;
	tr->schema_updates ++;
	return t;
}

int
sql_trans_drop_func(sql_trans *tr, sql_schema *s, sqlid id, int drop_action)
{
	node *n = find_sql_func_node(s, id);
	sql_func *func = n->data;

	if (drop_action == DROP_CASCADE_START || drop_action == DROP_CASCADE) {
		sqlid *local_id = MNEW(sqlid);
		if (!local_id)
			return -1;

		if (! tr->dropped) {
			tr->dropped = list_create((fdestroy) GDKfree);
			if (!tr->dropped) {
				_DELETE(local_id);
				return -1;
			}
		}
		*local_id = func->base.id;
		list_append(tr->dropped, local_id);
	}

	sys_drop_func(tr, func, DROP_CASCADE);

	func->base.wtime = s->base.wtime = tr->wtime = tr->wstime;
	tr->schema_updates ++;
	cs_del(&s->funcs, n, func->base.flags);

	if (drop_action == DROP_CASCADE_START && tr->dropped) {
		list_destroy(tr->dropped);
		tr->dropped = NULL;
	}
	return 0;
}

static void
build_drop_func_list_item(sql_trans *tr, sql_schema *s, sqlid id)
{
	node *n = find_sql_func_node(s, id);
	sql_func *func = n->data;

	sys_drop_func(tr, func, DROP_CASCADE);

	func->base.wtime = s->base.wtime = tr->wtime = tr->wstime;
	tr->schema_updates ++;
	cs_del(&s->funcs, n, func->base.flags);
}

int
sql_trans_drop_all_func(sql_trans *tr, sql_schema *s, list *list_func, int drop_action)
{
	node *n = NULL;
	sql_func *func = NULL;
	list* to_drop = NULL;

	(void) drop_action;

	if (!tr->dropped) {
		tr->dropped = list_create((fdestroy) GDKfree);
		if (!tr->dropped)
			return -1;
	}
	for (n = list_func->h; n ; n = n->next ) {
		func = (sql_func *) n->data;

		if (! list_find_id(tr->dropped, func->base.id)){
			sqlid *local_id = MNEW(sqlid);
			if (!local_id) {
				list_destroy(tr->dropped);
				tr->dropped = NULL;
				if (to_drop)
					list_destroy(to_drop);
				return -1;
			}
			if (!to_drop) {
				to_drop = list_create(NULL);
				if (!to_drop) {
					list_destroy(tr->dropped);
					return -1;
				}
			}
			*local_id = func->base.id;
			list_append(tr->dropped, local_id);
			list_append(to_drop, func);
			//sql_trans_drop_func(tr, s, func->base.id, drop_action ? DROP_CASCADE : DROP_RESTRICT);
		}
	}

	if (to_drop) {
		for (n = to_drop->h; n ; n = n->next ) {
			func = (sql_func *) n->data;
			build_drop_func_list_item(tr, s, func->base.id);
		}
		list_destroy(to_drop);
	}

	if ( tr->dropped) {
		list_destroy(tr->dropped);
		tr->dropped = NULL;
	}
	return 0;
}

sql_schema *
sql_trans_create_schema(sql_trans *tr, const char *name, sqlid auth_id, sqlid owner)
{
	sql_schema *s = SA_ZNEW(tr->sa, sql_schema);
	sql_table *sysschema = find_sql_table(find_sql_schema(tr, "sys"), "schemas");

	base_init(tr->sa, &s->base, next_oid(), TR_NEW, name);
	s->auth_id = auth_id;
	s->owner = owner;
	s->system = FALSE;
	cs_new(&s->tables, tr->sa, (fdestroy) &table_destroy);
	cs_new(&s->types, tr->sa, (fdestroy) NULL);
	cs_new(&s->funcs, tr->sa, (fdestroy) NULL);
	cs_new(&s->seqs, tr->sa, (fdestroy) NULL);
	s->keys = list_new(tr->sa, (fdestroy) NULL);
	s->idxs = list_new(tr->sa, (fdestroy) NULL);
	s->triggers = list_new(tr->sa, (fdestroy) NULL);
	s->tr = tr;

	cs_add(&tr->schemas, s, TR_NEW);
	table_funcs.table_insert(tr, sysschema, &s->base.id, s->base.name, &s->auth_id, &s->owner, &s->system);
	s->base.wtime = tr->wtime = tr->wstime;
	tr->schema_updates ++;
	return s;
}

sql_schema*
sql_trans_rename_schema(sql_trans *tr, sqlid id, const char *new_name)
{
	sql_table *sysschema = find_sql_table(find_sql_schema(tr, "sys"), "schemas");
	node *n = find_sql_schema_node(tr, id);
	sql_schema *s = n->data;
	oid rid;

	assert(!strNil(new_name));

	list_hash_delete(tr->schemas.set, s, NULL); /* has to re-hash the entry in the changeset */
	s->base.name = sa_strdup(tr->sa, new_name);
	if (!list_hash_add(tr->schemas.set, s, NULL))
		return NULL;

	rid = table_funcs.column_find_row(tr, find_sql_column(sysschema, "id"), &s->base.id, NULL);
	assert(!is_oid_nil(rid));
	table_funcs.column_update_value(tr, find_sql_column(sysschema, "name"), rid, (void*) new_name);

	s->base.wtime = tr->wtime = tr->wstime;
	tr->schema_updates ++;
	return s;
}

int
sql_trans_drop_schema(sql_trans *tr, sqlid id, int drop_action)
{
	node *n = find_sql_schema_node(tr, id);
	sql_schema *s = n->data;
	sql_table *sysschema = find_sql_table(find_sql_schema(tr, "sys"), "schemas");
	oid rid = table_funcs.column_find_row(tr, find_sql_column(sysschema, "id"), &s->base.id, NULL);

	if (is_oid_nil(rid))
		return 0;
	if (drop_action == DROP_CASCADE_START || drop_action == DROP_CASCADE) {
		sqlid* local_id = MNEW(sqlid);
		if (!local_id)
			return -1;

		if (!tr->dropped) {
			tr->dropped = list_create((fdestroy) GDKfree);
			if (!tr->dropped) {
				_DELETE(local_id);
				return -1;
			}
		}
		*local_id = s->base.id;
		list_append(tr->dropped, local_id);
	}

	table_funcs.table_delete(tr, sysschema, rid);
	sys_drop_funcs(tr, s, drop_action);
	if (sys_drop_tables(tr, s, drop_action))
		return -1;
	sys_drop_types(tr, s, drop_action);
	sys_drop_sequences(tr, s, drop_action);
	sql_trans_drop_any_comment(tr, s->base.id);
	sql_trans_drop_obj_priv(tr, s->base.id);

	s->base.wtime = tr->wtime = tr->wstime;
	tr->schema_updates ++;
	cs_del(&tr->schemas, n, s->base.flags);

	if (drop_action == DROP_CASCADE_START && tr->dropped) {
		list_destroy(tr->dropped);
		tr->dropped = NULL;
	}
	return 0;
}

sql_table *
sql_trans_add_table(sql_trans *tr, sql_table *mt, sql_table *pt)
{
	sql_schema *syss = find_sql_schema(tr, isGlobal(mt)?"sys":"tmp");
	sql_table *sysobj = find_sql_table(syss, "objects");
	sql_part *p = SA_ZNEW(tr->sa, sql_part);

	/* merge table depends on part table */
	sql_trans_create_dependency(tr, pt->base.id, mt->base.id, TABLE_DEPENDENCY);
	assert(isMergeTable(mt) || isReplicaTable(mt));
	pt->p = mt;
	p->t = mt;
	base_init(tr->sa, &p->base, pt->base.id, TR_NEW, pt->base.name);
	cs_add(&mt->members, p, TR_NEW);
	mt->s->base.wtime = mt->base.wtime = pt->s->base.wtime = pt->base.wtime = p->base.wtime = tr->wtime = tr->wstime;
	table_funcs.table_insert(tr, sysobj, &mt->base.id, p->base.name, &p->base.id);
	if (isGlobal(mt))
		tr->schema_updates ++;
	return mt;
}

int
sql_trans_add_range_partition(sql_trans *tr, sql_table *mt, sql_table *pt, sql_subtype tpe, ptr min, ptr max,
							  bit with_nills, int update, sql_part **err)
{
	sql_schema *syss = find_sql_schema(tr, isGlobal(mt)?"sys":"tmp");
	sql_table *sysobj = find_sql_table(syss, "objects");
	sql_table *partitions = find_sql_table(syss, "table_partitions");
	sql_table *ranges = find_sql_table(syss, "range_partitions");
	sql_part *p;
	int localtype = tpe.type->localtype, res = 0;
	ValRecord vmin, vmax;
	size_t smin, smax;
	bit to_insert = with_nills;
	oid rid;
	ptr ok;
	sqlid *v;

	vmin = vmax = (ValRecord) {.vtype = TYPE_void,};

	if (min) {
		ok = VALinit(&vmin, localtype, min);
		if (ok && localtype != TYPE_str)
			ok = VALconvert(TYPE_str, &vmin);
	} else {
		ok = VALinit(&vmin, TYPE_str, ATOMnilptr(TYPE_str));
		min = (ptr) ATOMnilptr(localtype);
	}
	if (!ok) {
		res = -1;
		goto finish;
	}
	smin = ATOMlen(localtype, min);
	if (smin > STORAGE_MAX_VALUE_LENGTH) {
		res = -2;
		goto finish;
	}

	if (max) {
		ok = VALinit(&vmax, localtype, max);
		if (ok && localtype != TYPE_str)
			ok = VALconvert(TYPE_str, &vmax);
	} else {
		ok = VALinit(&vmax, TYPE_str, ATOMnilptr(TYPE_str));
		max = (ptr) ATOMnilptr(localtype);
	}
	if (!ok) {
		res = -1;
		goto finish;
	}
	smax = ATOMlen(localtype, max);
	if (smax > STORAGE_MAX_VALUE_LENGTH) {
		res = -2;
		goto finish;
	}

	if (!update) {
		p = SA_ZNEW(tr->sa, sql_part);
		base_init(tr->sa, &p->base, pt->base.id, TR_NEW, pt->base.name);
		assert(isMergeTable(mt) || isReplicaTable(mt));
		pt->p = mt;
		p->t = mt;
		dup_sql_type(tr, mt->s, &tpe, &(p->tpe));
	} else {
		p = find_sql_part_id(mt, pt->base.id);
	}

	/* add range partition values */
	p->part.range.minvalue = sa_alloc(tr->sa, smin);
	p->part.range.maxvalue = sa_alloc(tr->sa, smax);
	memcpy(p->part.range.minvalue, min, smin);
	memcpy(p->part.range.maxvalue, max, smax);
	p->part.range.minlength = smin;
	p->part.range.maxlength = smax;
	p->with_nills = with_nills;

	if (!update) {
		*err = cs_add_with_validate(&mt->members, p, TR_NEW, sql_range_part_validate_and_insert);
	} else {
		*err = cs_transverse_with_validate(&mt->members, p, sql_range_part_validate_and_insert);
	}
	if (*err) {
		res = -4;
		goto finish;
	}

	if (!update) {
		rid = table_funcs.column_find_row(tr, find_sql_column(partitions, "table_id"), &mt->base.id, NULL);
		assert(!is_oid_nil(rid));

		/* add merge table dependency */
		sql_trans_create_dependency(tr, pt->base.id, mt->base.id, TABLE_DEPENDENCY);
		v = (sqlid*) table_funcs.column_find_value(tr, find_sql_column(partitions, "id"), rid);
		table_funcs.table_insert(tr, sysobj, &mt->base.id, p->base.name, &p->base.id);
		table_funcs.table_insert(tr, ranges, &pt->base.id, v, VALget(&vmin), VALget(&vmax), &to_insert);
		_DELETE(v);
	} else {
		sql_column *cmin = find_sql_column(ranges, "minimum"), *cmax = find_sql_column(ranges, "maximum"),
				   *wnulls = find_sql_column(ranges, "with_nulls");

		rid = table_funcs.column_find_row(tr, find_sql_column(ranges, "table_id"), &pt->base.id, NULL);
		assert(!is_oid_nil(rid));

		table_funcs.column_update_value(tr, cmin, rid, VALget(&vmin));
		table_funcs.column_update_value(tr, cmax, rid, VALget(&vmax));
		table_funcs.column_update_value(tr, wnulls, rid, &to_insert);
	}

	if (isGlobal(mt))
		tr->schema_updates ++;
	mt->s->base.wtime = mt->base.wtime = pt->s->base.wtime = pt->base.wtime = p->base.wtime = tr->wtime = tr->wstime;

finish:
	VALclear(&vmin);
	VALclear(&vmax);
	return res;
}

int
sql_trans_add_value_partition(sql_trans *tr, sql_table *mt, sql_table *pt, sql_subtype tpe, list* vals, bit with_nills,
							  int update, sql_part **err)
{
	sql_schema *syss = find_sql_schema(tr, isGlobal(mt)?"sys":"tmp");
	sql_table *sysobj = find_sql_table(syss, "objects");
	sql_table *partitions = find_sql_table(syss, "table_partitions");
	sql_table *values = find_sql_table(syss, "value_partitions");
	sql_part *p;
	oid rid;
	int localtype = tpe.type->localtype, i = 0;
	sqlid *v;

	if (!update) {
		p = SA_ZNEW(tr->sa, sql_part);
		base_init(tr->sa, &p->base, pt->base.id, TR_NEW, pt->base.name);
		assert(isMergeTable(mt) || isReplicaTable(mt));
		pt->p = mt;
		p->t = mt;
		dup_sql_type(tr, mt->s, &tpe, &(p->tpe));
	} else {
		rids *rs;
		p = find_sql_part_id(mt, pt->base.id);

		rs = table_funcs.rids_select(tr, find_sql_column(values, "table_id"), &pt->base.id, &pt->base.id, NULL);
		for (rid = table_funcs.rids_next(rs); !is_oid_nil(rid); rid = table_funcs.rids_next(rs)) {
			table_funcs.table_delete(tr, values, rid); /* eliminate the old values */
		}
		table_funcs.rids_destroy(rs);
	}
	p->with_nills = with_nills;

	rid = table_funcs.column_find_row(tr, find_sql_column(partitions, "table_id"), &mt->base.id, NULL);
	assert(!is_oid_nil(rid));

	v = (sqlid*) table_funcs.column_find_value(tr, find_sql_column(partitions, "id"), rid);

	if (with_nills) { /* store the null value first */
		ValRecord vnnil;
		if (VALinit(&vnnil, TYPE_str, ATOMnilptr(TYPE_str)) == NULL) {
			_DELETE(v);
			return -1;
		}
		table_funcs.table_insert(tr, values, &pt->base.id, v, VALget(&vnnil));
		VALclear(&vnnil);
	}

	for (node *n = vals->h ; n ; n = n->next) {
		sql_part_value *next = (sql_part_value*) n->data;
		ValRecord vvalue;
		ptr ok;

		if (ATOMlen(localtype, next->value) > STORAGE_MAX_VALUE_LENGTH) {
			_DELETE(v);
			return -i - 1;
		}
		ok = VALinit(&vvalue, localtype, next->value);
		if (ok && localtype != TYPE_str)
			ok = VALconvert(TYPE_str, &vvalue);
		if (!ok) {
			_DELETE(v);
			VALclear(&vvalue);
			return -i - 1;
		}
		table_funcs.table_insert(tr, values, &pt->base.id, v, VALget(&vvalue));
		VALclear(&vvalue);
		i++;
	}
	_DELETE(v);

	p->part.values = vals;

	if (!update) {
		*err = cs_add_with_validate(&mt->members, p, TR_NEW, sql_values_part_validate_and_insert);
	} else {
		*err = cs_transverse_with_validate(&mt->members, p, sql_values_part_validate_and_insert);
	}
	if (*err)
		return -1;

	if (!update) {
		/* add merge table dependency */
		sql_trans_create_dependency(tr, pt->base.id, mt->base.id, TABLE_DEPENDENCY);
		table_funcs.table_insert(tr, sysobj, &mt->base.id, p->base.name, &p->base.id);
	}

	if (isGlobal(mt))
		tr->schema_updates ++;
	mt->s->base.wtime = mt->base.wtime = pt->s->base.wtime = pt->base.wtime = p->base.wtime = tr->wtime = tr->wstime;

	return 0;
}

sql_table*
sql_trans_rename_table(sql_trans *tr, sql_schema *s, sqlid id, const char *new_name)
{
	sql_table *systable = find_sql_table(find_sql_schema(tr, isTempSchema(s) ? "tmp":"sys"), "_tables");
	node *n = find_sql_table_node(s, id);
	sql_table *t = n->data;
	oid rid;

	assert(!strNil(new_name));

	list_hash_delete(s->tables.set, t, NULL); /* has to re-hash the entry in the changeset */
	t->base.name = sa_strdup(tr->sa, new_name);
	if (!list_hash_add(s->tables.set, t, NULL))
		return NULL;

	rid = table_funcs.column_find_row(tr, find_sql_column(systable, "id"), &t->base.id, NULL);
	assert(!is_oid_nil(rid));
	table_funcs.column_update_value(tr, find_sql_column(systable, "name"), rid, (void*) new_name);

	t->base.wtime = s->base.wtime = tr->wtime = tr->wstime;
	if (isGlobal(t))
		tr->schema_updates ++;
	return t;
}

sql_table*
sql_trans_set_table_schema(sql_trans *tr, sqlid id, sql_schema *os, sql_schema *ns)
{
	sql_table *systable = find_sql_table(find_sql_schema(tr, isTempSchema(os) ? "tmp":"sys"), "_tables");
	node *n = find_sql_table_node(os, id);
	sql_table *t = n->data;
	oid rid;
	sql_moved_table *m;

	rid = table_funcs.column_find_row(tr, find_sql_column(systable, "id"), &t->base.id, NULL);
	assert(!is_oid_nil(rid));
	table_funcs.column_update_value(tr, find_sql_column(systable, "schema_id"), rid, &(ns->base.id));

	cs_move(&os->tables, &ns->tables, t);
	t->s = ns;

	if (!tr->moved_tables)
		tr->moved_tables = sa_list(tr->sa);
	m = SA_ZNEW(tr->sa, sql_moved_table); //add transaction log entry
	m->from = os;
	m->to = ns;
	m->t = t;
	list_append(tr->moved_tables, m);

	t->base.wtime = os->base.wtime = ns->base.wtime = tr->wtime = tr->wstime;
	for (node *n = t->columns.set->h ; n ; n = n->next) {
		sql_column *col = (sql_column*) n->data;
		col->base.wtime = tr->wstime; /* the table's columns types have to be set again */
	}
	if (isGlobal(t))
		tr->schema_updates ++;
	return t;
}

sql_table *
sql_trans_del_table(sql_trans *tr, sql_table *mt, sql_table *pt, int drop_action)
{
	sql_schema *syss = find_sql_schema(tr, isGlobal(mt)?"sys":"tmp");
	sql_table *sysobj = find_sql_table(syss, "objects");
	node *n = cs_find_id(&mt->members, pt->base.id);
	oid obj_oid = table_funcs.column_find_row(tr, find_sql_column(sysobj, "nr"), &pt->base.id, NULL), rid;
	sql_part *p = (sql_part*) n->data;

	if (is_oid_nil(obj_oid))
		return NULL;

	if (isRangePartitionTable(mt)) {
		sql_table *ranges = find_sql_table(syss, "range_partitions");
		rid = table_funcs.column_find_row(tr, find_sql_column(ranges, "table_id"), &pt->base.id, NULL);
		table_funcs.table_delete(tr, ranges, rid);
	} else if (isListPartitionTable(mt)) {
		sql_table *values = find_sql_table(syss, "value_partitions");
		rids *rs = table_funcs.rids_select(tr, find_sql_column(values, "table_id"), &pt->base.id, &pt->base.id, NULL);
		for (rid = table_funcs.rids_next(rs); !is_oid_nil(rid); rid = table_funcs.rids_next(rs)) {
			table_funcs.table_delete(tr, values, rid);
		}
		table_funcs.rids_destroy(rs);
	}
	/* merge table depends on part table */
	sql_trans_drop_dependency(tr, pt->base.id, mt->base.id, TABLE_DEPENDENCY);

	cs_del(&mt->members, n, p->base.flags);
	pt->p = NULL;
	table_funcs.table_delete(tr, sysobj, obj_oid);

	mt->s->base.wtime = mt->base.wtime = pt->s->base.wtime = pt->base.wtime = p->base.wtime = tr->wtime = tr->wstime;

	if (drop_action == DROP_CASCADE)
		sql_trans_drop_table(tr, mt->s, pt->base.id, drop_action);
	if (isGlobal(mt))
		tr->schema_updates ++;
	return mt;
}

sql_table *
sql_trans_create_table(sql_trans *tr, sql_schema *s, const char *name, const char *sql, int tt, bit system,
					   int persistence, int commit_action, int sz, bte properties)
{
	sql_table *t = create_sql_table(tr->sa, name, tt, system, persistence, commit_action, properties);
	sql_schema *syss = find_sql_schema(tr, isGlobal(t)?"sys":"tmp");
	sql_table *systable = find_sql_table(syss, "_tables");
	sht ca;

	/* temps all belong to a special tmp schema and only views/remote
	   have a query */
	assert( (isTable(t) ||
		(!isTempTable(t) || (strcmp(s->base.name, "tmp") == 0) || isDeclaredTable(t))) || (isView(t) && !sql) || isStream(t) || (isRemote(t) && !sql));

	t->query = sql ? sa_strdup(tr->sa, sql) : NULL;
	t->s = s;
	t->sz = sz;
	if (sz < 0)
		t->sz = COLSIZE;
	cs_add(&s->tables, t, TR_NEW);
	if (isStream(t))
		t->persistence = SQL_STREAM;
	if (isRemote(t))
		t->persistence = SQL_REMOTE;

	if (isTable(t)) {
		if (store_funcs.create_del(tr, t) != LOG_OK) {
			TRC_DEBUG(SQL_STORE, "Load table '%s' is missing 'deletes'\n", t->base.name);
			t->persistence = SQL_GLOBAL_TEMP;
		}
	}
	if (isPartitionedByExpressionTable(t)) {
		t->part.pexp = SA_ZNEW(tr->sa, sql_expression);
		t->part.pexp->type = *sql_bind_localtype("void"); /* leave it non-initialized, at the backend the copy of this table will get the type */
	}

	ca = t->commit_action;
	if (!isDeclaredTable(t)) {
		table_funcs.table_insert(tr, systable, &t->base.id, t->base.name, &s->base.id,
								 (t->query) ? t->query : ATOMnilptr(TYPE_str), &t->type, &t->system, &ca, &t->access);
	}

	t->base.wtime = s->base.wtime = tr->wtime = tr->wstime;
	if (isGlobal(t))
		tr->schema_updates ++;
	return t;
}

int
sql_trans_set_partition_table(sql_trans *tr, sql_table *t)
{
	if (t && (isRangePartitionTable(t) || isListPartitionTable(t))) {
		sql_schema *syss = find_sql_schema(tr, isGlobal(t)?"sys":"tmp");
		sql_table *partitions = find_sql_table(syss, "table_partitions");
		sqlid next = next_oid();
		if (isPartitionedByColumnTable(t)) {
			assert(t->part.pcol);
			table_funcs.table_insert(tr, partitions, &next, &t->base.id, &t->part.pcol->base.id, ATOMnilptr(TYPE_str), &t->properties);
		} else if (isPartitionedByExpressionTable(t)) {
			assert(t->part.pexp->exp);
			if (strlen(t->part.pexp->exp) > STORAGE_MAX_VALUE_LENGTH)
				return -1;
			table_funcs.table_insert(tr, partitions, &next, &t->base.id, ATOMnilptr(TYPE_int), t->part.pexp->exp, &t->properties);
		} else {
			assert(0);
		}
	}
	return 0;
}

sql_key *
create_sql_kc(sql_allocator *sa, sql_key *k, sql_column *c)
{
	sql_kc *kc = SA_ZNEW(sa, sql_kc);

	kc->c = c;
	list_append(k->columns, kc);
	if (k->idx)
		create_sql_ic(sa, k->idx, c);
	if (k->type == pkey)
		c->null = 0;
	return k;
}

sql_ukey *
create_sql_ukey(sql_allocator *sa, sql_table *t, const char *name, key_type kt)
{
	sql_key *nk = NULL;
	sql_ukey *tk;

	nk = (kt != fkey) ? (sql_key *) SA_ZNEW(sa, sql_ukey) : (sql_key *) SA_ZNEW(sa, sql_fkey);
 	tk = (sql_ukey *) nk;
	assert(name);

	base_init(sa, &nk->base, next_oid(), TR_NEW, name);

	nk->type = kt;
	nk->columns = sa_list(sa);
	nk->idx = NULL;
	nk->t = t;

	tk->keys = NULL;
	if (nk->type == pkey)
		t->pkey = tk;
	cs_add(&t->keys, nk, TR_NEW);
	return tk;
}

sql_fkey *
create_sql_fkey(sql_allocator *sa, sql_table *t, const char *name, key_type kt, sql_key *rkey, int on_delete, int on_update)
{
	sql_key *nk;
	sql_fkey *fk = NULL;
	sql_ukey *uk = (sql_ukey *) rkey;

	nk = (kt != fkey) ? (sql_key *) SA_ZNEW(sa, sql_ukey) : (sql_key *) SA_ZNEW(sa, sql_fkey);

	assert(name);
	base_init(sa, &nk->base, next_oid(), TR_NEW, name);
	nk->type = kt;
	nk->columns = sa_list(sa);
	nk->t = t;
	nk->idx = create_sql_idx(sa, t, name, (nk->type == fkey) ? join_idx : hash_idx);
	nk->idx->key = nk;

	fk = (sql_fkey *) nk;

	fk->on_delete = on_delete;
	fk->on_update = on_update;

	fk->rkey = uk;
	cs_add(&t->keys, nk, TR_NEW);
	return (sql_fkey*) nk;
}

sql_idx *
create_sql_ic(sql_allocator *sa, sql_idx *i, sql_column *c)
{
	sql_kc *ic = SA_ZNEW(sa, sql_kc);

	ic->c = c;
	list_append(i->columns, ic);

	if (hash_index(i->type) && list_length(i->columns) > 1) {
		/* Correct the unique flag of the keys first column */
		c->unique = list_length(i->columns);
		if (c->unique == 2) {
			sql_kc *ic1 = i->columns->h->data;
			ic1->c->unique ++;
		}
	}

	/* should we switch to oph_idx ? */
	if (i->type == hash_idx && list_length(i->columns) == 1 && ic->c->sorted) {
		/*i->type = oph_idx;*/
		i->type = no_idx;
	}
	return i;
}

sql_idx *
create_sql_idx(sql_allocator *sa, sql_table *t, const char *name, idx_type it)
{
	sql_idx *ni = SA_ZNEW(sa, sql_idx);

	base_init(sa, &ni->base, next_oid(), TR_NEW, name);
	ni->columns = sa_list(sa);
	ni->t = t;
	ni->type = it;
	ni->key = NULL;
	cs_add(&t->idxs, ni, TR_NEW);
	return ni;
}

sql_column *
create_sql_column(sql_trans *tr, sql_table *t, const char *name, sql_subtype *tpe)
{
	sql_column *col = SA_ZNEW(tr->sa, sql_column);

	base_init(tr->sa, &col->base, next_oid(), TR_NEW, name);
	col->type = *tpe;
	col->def = NULL;
	col->null = 1;
	col->colnr = table_next_column_nr(t);
	col->t = t;
	col->unique = 0;
	col->storage_type = NULL;

	cs_add(&t->columns, col, TR_NEW);
	return col;
}

int
sql_trans_drop_table(sql_trans *tr, sql_schema *s, sqlid id, int drop_action)
{
	node *n = find_sql_table_node(s, id);
	sql_table *t = n->data;

	if ((drop_action == DROP_CASCADE_START || drop_action == DROP_CASCADE) &&
	    tr->dropped && list_find_id(tr->dropped, t->base.id))
		return 0;

	if (drop_action == DROP_CASCADE_START || drop_action == DROP_CASCADE) {
		sqlid *local_id = MNEW(sqlid);
		if (!local_id)
			return -1;

		if (! tr->dropped) {
			tr->dropped = list_create((fdestroy) GDKfree);
			if (!tr->dropped) {
				_DELETE(local_id);
				return -1;
			}
		}
		*local_id = t->base.id;
		list_append(tr->dropped, local_id);
	}

	if (!isDeclaredTable(t))
		if (sys_drop_table(tr, t, drop_action))
			return -1;

	t->base.wtime = s->base.wtime = tr->wtime = tr->wstime;
	if (isGlobal(t) || (t->commit_action != CA_DROP))
		tr->schema_updates ++;
	cs_del(&s->tables, n, t->base.flags);

	if (drop_action == DROP_CASCADE_START && tr->dropped) {
		list_destroy(tr->dropped);
		tr->dropped = NULL;
	}
	return 0;
}

BUN
sql_trans_clear_table(sql_trans *tr, sql_table *t)
{
	node *n = t->columns.set->h;
	sql_column *c = n->data;
	BUN sz = 0, nsz = 0;

	t->cleared = 1;
	t->base.wtime = t->s->base.wtime = tr->wtime = tr->wstime;
	c->base.wtime = tr->wstime;

	if ((nsz = store_funcs.clear_col(tr, c)) == BUN_NONE)
		return BUN_NONE;
	sz += nsz;
	if ((nsz = store_funcs.clear_del(tr, t)) == BUN_NONE)
		return BUN_NONE;
	sz -= nsz;

	for (n = n->next; n; n = n->next) {
		c = n->data;
		c->base.wtime = tr->wstime;

		if (store_funcs.clear_col(tr, c) == BUN_NONE)
			return BUN_NONE;
	}
	if (t->idxs.set) {
		for (n = t->idxs.set->h; n; n = n->next) {
			sql_idx *ci = n->data;

			ci->base.wtime = tr->wstime;
			if (isTable(ci->t) && idx_has_column(ci->type) &&
				store_funcs.clear_idx(tr, ci) == BUN_NONE)
				return BUN_NONE;
		}
	}
	return sz;
}

sql_column *
sql_trans_create_column(sql_trans *tr, sql_table *t, const char *name, sql_subtype *tpe)
{
	sql_column *col;
	sql_schema *syss = find_sql_schema(tr, isGlobal(t)?"sys":"tmp");
	sql_table *syscolumn = find_sql_table(syss, "_columns");

	if (!tpe)
		return NULL;

	if (t->system && sql_trans_name_conflict(tr, t->s->base.name, t->base.name, name))
		return NULL;
	col = create_sql_column(tr, t, name, tpe);

	if (isTable(col->t))
		if (store_funcs.create_col(tr, col) != LOG_OK)
			return NULL;
	if (!isDeclaredTable(t))
		table_funcs.table_insert(tr, syscolumn, &col->base.id, col->base.name, col->type.type->sqlname, &col->type.digits, &col->type.scale, &t->base.id, (col->def) ? col->def : ATOMnilptr(TYPE_str), &col->null, &col->colnr, (col->storage_type) ? col->storage_type : ATOMnilptr(TYPE_str));

	col->base.wtime = t->base.wtime = t->s->base.wtime = tr->wtime = tr->wstime;
	if (tpe->type->s) /* column depends on type */
		sql_trans_create_dependency(tr, tpe->type->base.id, col->base.id, TYPE_DEPENDENCY);
	if (isGlobal(t))
		tr->schema_updates ++;
	return col;
}

void
drop_sql_column(sql_table *t, sqlid id, int drop_action)
{
	node *n = list_find_base_id(t->columns.set, id);
	sql_column *col = n->data;

	col->drop_action = drop_action;
	cs_del(&t->columns, n, 0);
}

void
drop_sql_idx(sql_table *t, sqlid id)
{
	node *n = list_find_base_id(t->idxs.set, id);

	cs_del(&t->idxs, n, 0);
}

void
drop_sql_key(sql_table *t, sqlid id, int drop_action)
{
	node *n = list_find_base_id(t->keys.set, id);
	sql_key *k = n->data;

	k->drop_action = drop_action;
	cs_del(&t->keys, n, 0);
}

sql_column*
sql_trans_rename_column(sql_trans *tr, sql_table *t, const char *old_name, const char *new_name)
{
	sql_table *syscolumn = find_sql_table(find_sql_schema(tr, isGlobal(t)?"sys":"tmp"), "_columns");
	sql_column *c = find_sql_column(t, old_name);
	oid rid;

	assert(!strNil(new_name));

	list_hash_delete(t->columns.set, c, NULL); /* has to re-hash the entry in the changeset */
	c->base.name = sa_strdup(tr->sa, new_name);
	if (!list_hash_add(t->columns.set, c, NULL))
		return NULL;

	rid = table_funcs.column_find_row(tr, find_sql_column(syscolumn, "id"), &c->base.id, NULL);
	assert(!is_oid_nil(rid));
	table_funcs.column_update_value(tr, find_sql_column(syscolumn, "name"), rid, (void*) new_name);

	c->base.wtime = t->base.wtime = t->s->base.wtime = tr->wtime = tr->wstime;
	if (isGlobal(t))
		tr->schema_updates ++;
	return c;
}

int
sql_trans_drop_column(sql_trans *tr, sql_table *t, sqlid id, int drop_action)
{
	node *n = NULL;
	sql_table *syscolumn = find_sql_table(find_sql_schema(tr, isGlobal(t)?"sys":"tmp"), "_columns");
	sql_column *col = NULL, *cid = find_sql_column(syscolumn, "id"), *cnr = find_sql_column(syscolumn, "number");

	for (node *nn = t->columns.set->h ; nn ; nn = nn->next) {
		sql_column *next = (sql_column *) nn->data;
		if (next->base.id == id) {
			n = nn;
			col = next;
		} else if (col) { /* if the column to be dropped was found, decrease the column number for others after it */
			oid rid;
			next->colnr--;

			rid = table_funcs.column_find_row(tr, cid, &next->base.id, NULL);
			assert(!is_oid_nil(rid));
			table_funcs.column_update_value(tr, cnr, rid, &next->colnr);

			next->base.wtime = tr->wtime = tr->wstime;
		}
	}

	assert(n && col); /* the column to be dropped must have been found */

	if (drop_action == DROP_CASCADE_START || drop_action == DROP_CASCADE) {
		sqlid *local_id = MNEW(sqlid);
		if (!local_id)
			return -1;

		if (! tr->dropped) {
			tr->dropped = list_create((fdestroy) GDKfree);
			if (!tr->dropped) {
				_DELETE(local_id);
				return -1;
			}
		}
		*local_id = col->base.id;
		list_append(tr->dropped, local_id);
	}

	if (sys_drop_column(tr, col, drop_action))
		return -1;

	col->base.wtime = t->base.wtime = t->s->base.wtime = tr->wtime = tr->wstime;
	cs_del(&t->columns, n, col->base.flags);
	if (isGlobal(t))
		tr->schema_updates ++;

	if (drop_action == DROP_CASCADE_START && tr->dropped) {
		list_destroy(tr->dropped);
		tr->dropped = NULL;
	}
	return 0;
}

sql_column *
sql_trans_alter_null(sql_trans *tr, sql_column *col, int isnull)
{
	if (col->null != isnull) {
		sql_schema *syss = find_sql_schema(tr, isGlobal(col->t)?"sys":"tmp");
		sql_table *syscolumn = find_sql_table(syss, "_columns");
		oid rid = table_funcs.column_find_row(tr, find_sql_column(syscolumn, "id"),
					  &col->base.id, NULL);

		if (is_oid_nil(rid))
			return NULL;
		table_funcs.column_update_value(tr, find_sql_column(syscolumn, "null"), rid, &isnull);
		col->null = isnull;
		col->base.wtime = col->t->base.wtime = col->t->s->base.wtime = tr->wtime = tr->wstime;
		if (isGlobal(col->t))
			tr->schema_updates ++;
	}

	return col;
}

sql_table *
sql_trans_alter_access(sql_trans *tr, sql_table *t, sht access)
{
	if (t->access != access) {
		sql_schema *syss = find_sql_schema(tr, isGlobal(t)?"sys":"tmp");
		sql_table *systable = find_sql_table(syss, "_tables");
		oid rid = table_funcs.column_find_row(tr, find_sql_column(systable, "id"),
					  &t->base.id, NULL);

		if (is_oid_nil(rid))
			return NULL;
		table_funcs.column_update_value(tr, find_sql_column(systable, "access"), rid, &access);
		t->access = access;
		t->base.wtime = t->s->base.wtime = tr->wtime = tr->wstime;
		if (isGlobal(t))
			tr->schema_updates ++;
	}
	return t;
}

sql_column *
sql_trans_alter_default(sql_trans *tr, sql_column *col, char *val)
{
	if (!col->def && !val)
		return col;	/* no change */

	if (!col->def || !val || strcmp(col->def, val) != 0) {
		void *p = val ? val : (void *) ATOMnilptr(TYPE_str);
		sql_schema *syss = find_sql_schema(tr, isGlobal(col->t)?"sys":"tmp");
		sql_table *syscolumn = find_sql_table(syss, "_columns");
		sql_column *col_ids = find_sql_column(syscolumn, "id");
		sql_column *col_dfs = find_sql_column(syscolumn, "default");
		oid rid = table_funcs.column_find_row(tr, col_ids, &col->base.id, NULL);

		if (is_oid_nil(rid))
			return NULL;
		if (sys_drop_default_object(tr, col, 0) == -1)
			return NULL;
		table_funcs.column_update_value(tr, col_dfs, rid, p);
		col->def = NULL;
		if (val)
			col->def = sa_strdup(tr->sa, val);
		col->base.wtime = col->t->base.wtime = col->t->s->base.wtime = tr->wtime = tr->wstime;
		if (isGlobal(col->t))
			tr->schema_updates ++;
	}
	return col;
}

sql_column *
sql_trans_alter_storage(sql_trans *tr, sql_column *col, char *storage)
{
	if (!col->storage_type && !storage)
		return col;	/* no change */

	if (!col->storage_type || !storage || strcmp(col->storage_type, storage) != 0) {
		void *p = storage ? storage : (void *) ATOMnilptr(TYPE_str);
		sql_schema *syss = find_sql_schema(tr, isGlobal(col->t)?"sys":"tmp");
		sql_table *syscolumn = find_sql_table(syss, "_columns");
		sql_column *col_ids = find_sql_column(syscolumn, "id");
		sql_column *col_dfs = find_sql_column(syscolumn, "storage");
		oid rid = table_funcs.column_find_row(tr, col_ids, &col->base.id, NULL);

		if (is_oid_nil(rid))
			return NULL;
		table_funcs.column_update_value(tr, col_dfs, rid, p);
		col->storage_type = NULL;
		if (storage)
			col->storage_type = sa_strdup(tr->sa, storage);
		col->base.wtime = col->t->base.wtime = col->t->s->base.wtime = tr->wtime = tr->wstime;
		if (isGlobal(col->t))
			tr->schema_updates ++;
	}
	return col;
}

int
sql_trans_is_sorted( sql_trans *tr, sql_column *col )
{
	if (col && isTable(col->t) && store_funcs.sorted_col && store_funcs.sorted_col(tr, col))
		return 1;
	return 0;
}

int
sql_trans_is_unique( sql_trans *tr, sql_column *col )
{
	if (col && isTable(col->t) && store_funcs.unique_col && store_funcs.unique_col(tr, col))
		return 1;
	return 0;
}

int
sql_trans_is_duplicate_eliminated( sql_trans *tr, sql_column *col )
{
	if (col && isTable(col->t) && EC_VARCHAR(col->type.type->eclass) && store_funcs.double_elim_col)
		return store_funcs.double_elim_col(tr, col);
	return 0;
}

size_t
sql_trans_dist_count( sql_trans *tr, sql_column *col )
{
	if (col->dcount)
		return col->dcount;

	if (col && isTable(col->t)) {
		/* get from statistics */
		sql_schema *sys = find_sql_schema(tr, "sys");
		sql_table *stats = find_sql_table(sys, "statistics");
		if (stats) {
			sql_column *stats_column_id = find_sql_column(stats, "column_id");
			oid rid = table_funcs.column_find_row(tr, stats_column_id, &col->base.id, NULL);
			if (!is_oid_nil(rid)) {
				sql_column *stats_unique = find_sql_column(stats, "unique");
				void *v = table_funcs.column_find_value(tr, stats_unique, rid);

				col->dcount = *(size_t*)v;
				_DELETE(v);
			} else { /* sample and put in statistics */
				col->dcount = store_funcs.dcount_col(tr, col);
			}
		}
		return col->dcount;
	}
	return 0;
}

int
sql_trans_ranges( sql_trans *tr, sql_column *col, char **min, char **max )
{
	*min = NULL;
	*max = NULL;
	if (col && isTable(col->t)) {
		/* get from statistics */
		sql_schema *sys = find_sql_schema(tr, "sys");
		sql_table *stats = find_sql_table(sys, "statistics");

		if (col->min && col->max) {
			*min = col->min;
			*max = col->max;
			return 1;
		}
		if (stats) {
			sql_column *stats_column_id = find_sql_column(stats, "column_id");
			oid rid = table_funcs.column_find_row(tr, stats_column_id, &col->base.id, NULL);
			if (!is_oid_nil(rid)) {
				char *v;
				sql_column *stats_min = find_sql_column(stats, "minval");
				sql_column *stats_max = find_sql_column(stats, "maxval");

				v = table_funcs.column_find_value(tr, stats_min, rid);
				*min = col->min = sa_strdup(tr->sa, v);
				_DELETE(v);
				v = table_funcs.column_find_value(tr, stats_max, rid);
				*max = col->max = sa_strdup(tr->sa, v);
				_DELETE(v);
				return 1;
			}
		}
	}
	return 0;
}

sql_key *
sql_trans_create_ukey(sql_trans *tr, sql_table *t, const char *name, key_type kt)
{
/* can only have keys between persistent tables */
	int neg = -1;
	int action = -1;
	sql_key *nk;
	sql_schema *syss = find_sql_schema(tr, isGlobal(t)?"sys":"tmp");
	sql_table *syskey = find_sql_table(syss, "keys");
	sql_ukey *uk = NULL;

	if (isTempTable(t))
		return NULL;

	nk = (kt != fkey) ? (sql_key *) SA_ZNEW(tr->sa, sql_ukey)
	: (sql_key *) SA_ZNEW(tr->sa, sql_fkey);

	assert(name);
	base_init(tr->sa, &nk->base, next_oid(), TR_NEW, name);
	nk->type = kt;
	nk->columns = list_new(tr->sa, (fdestroy) NULL);
	nk->t = t;
	nk->idx = NULL;

	uk = (sql_ukey *) nk;

	uk->keys = NULL;

	if (nk->type == pkey)
		t->pkey = uk;

	cs_add(&t->keys, nk, TR_NEW);
	list_append(t->s->keys, nk);

	table_funcs.table_insert(tr, syskey, &nk->base.id, &t->base.id, &nk->type, nk->base.name, (nk->type == fkey) ? &((sql_fkey *) nk)->rkey->k.base.id : &neg, &action );

	syskey->base.wtime = syskey->s->base.wtime = t->base.wtime = t->s->base.wtime = tr->wtime = tr->wstime;
	if (isGlobal(t))
		tr->schema_updates ++;
	return nk;
}

sql_fkey *
sql_trans_create_fkey(sql_trans *tr, sql_table *t, const char *name, key_type kt, sql_key *rkey, int on_delete, int on_update)
{
/* can only have keys between persistent tables */
	int neg = -1;
	int action = (on_update<<8) + on_delete;
	sql_key *nk;
	sql_schema *syss = find_sql_schema(tr, isGlobal(t)?"sys":"tmp");
	sql_table *syskey = find_sql_table(syss, "keys");
	sql_fkey *fk = NULL;
	sql_ukey *uk = (sql_ukey *) rkey;

	if (isTempTable(t))
		return NULL;

	nk = (kt != fkey) ? (sql_key *) SA_ZNEW(tr->sa, sql_ukey)
	: (sql_key *) SA_ZNEW(tr->sa, sql_fkey);

	assert(name);
	base_init(tr->sa, &nk->base, next_oid(), TR_NEW, name);
	nk->type = kt;
	nk->columns = list_new(tr->sa, (fdestroy) NULL);
	nk->t = t;
	nk->idx = sql_trans_create_idx(tr, t, name, (nk->type == fkey) ? join_idx : hash_idx);
	nk->idx->key = nk;

	fk = (sql_fkey *) nk;

	fk->on_delete = on_delete;
	fk->on_update = on_update;

	fk->rkey = uk;
	if (!uk->keys)
		uk->keys = list_new(tr->sa, NULL);
	list_append(uk->keys, fk);

	cs_add(&t->keys, nk, TR_NEW);
	list_append(t->s->keys, nk);

	table_funcs.table_insert(tr, syskey, &nk->base.id, &t->base.id, &nk->type, nk->base.name, (nk->type == fkey) ? &((sql_fkey *) nk)->rkey->k.base.id : &neg, &action);

	sql_trans_create_dependency(tr, ((sql_fkey *) nk)->rkey->k.base.id, nk->base.id, FKEY_DEPENDENCY);

	syskey->base.wtime = syskey->s->base.wtime = t->base.wtime = t->s->base.wtime = tr->wtime = tr->wstime;
	if (isGlobal(t))
		tr->schema_updates ++;
	return (sql_fkey*) nk;
}

sql_key *
sql_trans_create_kc(sql_trans *tr, sql_key *k, sql_column *c )
{
	sql_kc *kc = SA_ZNEW(tr->sa, sql_kc);
	int nr = list_length(k->columns);
	sql_schema *syss = find_sql_schema(tr, isGlobal(k->t)?"sys":"tmp");
	sql_table *syskc = find_sql_table(syss, "objects");

	assert(c);
	kc->c = c;
	list_append(k->columns, kc);
	if (k->idx)
		sql_trans_create_ic(tr, k->idx, c);

	if (k->type == pkey) {
		sql_trans_create_dependency(tr, c->base.id, k->base.id, KEY_DEPENDENCY);
		sql_trans_alter_null(tr, c, 0);
	}

	table_funcs.table_insert(tr, syskc, &k->base.id, kc->c->base.name, &nr);

	syskc->base.wtime = tr->wtime = tr->wstime;
	if (isGlobal(k->t))
		tr->schema_updates ++;
	return k;
}

sql_fkey *
sql_trans_create_fkc(sql_trans *tr, sql_fkey *fk, sql_column *c )
{
	sql_key *k = (sql_key *) fk;
	sql_kc *kc = SA_ZNEW(tr->sa, sql_kc);
	int nr = list_length(k->columns);
	sql_schema *syss = find_sql_schema(tr, isGlobal(k->t)?"sys":"tmp");
	sql_table *syskc = find_sql_table(syss, "objects");

	assert(c);
	kc->c = c;
	list_append(k->columns, kc);
	if (k->idx)
		sql_trans_create_ic(tr, k->idx, c);

	sql_trans_create_dependency(tr, c->base.id, k->base.id, FKEY_DEPENDENCY);

	table_funcs.table_insert(tr, syskc, &k->base.id, kc->c->base.name, &nr);

	syskc->base.wtime = tr->wtime = tr->wstime;
	if (isGlobal(k->t))
		tr->schema_updates ++;
	return (sql_fkey*)k;
}

static sql_idx *
table_has_idx( sql_table *t, list *keycols)
{
	node *n, *m, *o;
	char *found = NULL;
	int len = list_length(keycols);
	found = NEW_ARRAY(char, len);
	if (!found)
		return NULL;
	if (t->idxs.set) for ( n = t->idxs.set->h; n; n = n->next ) {
		sql_idx *i = n->data;
		int nr;

		memset(found, 0, len);
		for (m = keycols->h, nr = 0; m; m = m->next, nr++ ) {
			sql_kc *kc = m->data;

			for (o = i->columns->h; o; o = o->next) {
				sql_kc *ikc = o->data;

				if (kc->c == ikc->c) {
					found[nr] = 1;
					break;
				}
			}
		}
		for (nr = 0; nr<len; nr++)
			if (!found[nr])
				break;
		if (nr == len) {
			_DELETE(found);
			return i;
		}
	}
	if (found)
		_DELETE(found);
	return NULL;
}

sql_key *
key_create_done(sql_allocator *sa, sql_key *k)
{
	node *n;
	sql_idx *i;

	/* for now we only mark the end of unique/primary key definitions */
	if (k->type == fkey)
		return k;

	if ((i = table_has_idx(k->t, k->columns)) != NULL) {
		/* use available hash, or use the order */
		if (hash_index(i->type)) {
			k->idx = i;
			if (!k->idx->key)
				k->idx->key = k;
		}
	}

	/* we need to create an index */
	k->idx = create_sql_idx(sa, k->t, k->base.name, hash_idx);
	k->idx->key = k;

	for (n=k->columns->h; n; n = n->next) {
		sql_kc *kc = n->data;

		create_sql_ic(sa, k->idx, kc->c);
	}
	return k;
}

sql_key *
sql_trans_key_done(sql_trans *tr, sql_key *k)
{
	node *n;
	sql_idx *i;

	/* for now we only mark the end of unique/primary key definitions */
	if (k->type == fkey)
		return k;

	if ((i = table_has_idx(k->t, k->columns)) != NULL) {
		/* use available hash, or use the order */
		if (hash_index(i->type)) {
			k->idx = i;
			if (!k->idx->key)
				k->idx->key = k;
		}
		return k;
	}

	/* we need to create an index */
	k->idx = sql_trans_create_idx(tr, k->t, k->base.name, hash_idx);
	k->idx->key = k;

	for (n=k->columns->h; n; n = n->next) {
		sql_kc *kc = n->data;

		sql_trans_create_ic(tr, k->idx, kc->c);
	}
	return k;
}

int
sql_trans_drop_key(sql_trans *tr, sql_schema *s, sqlid id, int drop_action)
{
	node *n = list_find_base_id(s->keys, id);
	sql_key *k = n->data;

	if (drop_action == DROP_CASCADE_START || drop_action == DROP_CASCADE) {
		sqlid *local_id = MNEW(sqlid);
		if (!local_id) {
			return -1;
		}

		if (!tr->dropped) {
			tr->dropped = list_create((fdestroy) GDKfree);
			if (!tr->dropped) {
				_DELETE(local_id);
				return -1;
			}
		}
		*local_id = k->base.id;
		list_append(tr->dropped, local_id);
	}

	if (k->idx)
		sql_trans_drop_idx(tr, s, k->idx->base.id, drop_action);

	if (!isTempTable(k->t))
		sys_drop_key(tr, k, drop_action);

	/*Clean the key from the keys*/
	n = cs_find_name(&k->t->keys, k->base.name);
	if (n)
		cs_del(&k->t->keys, n, k->base.flags);

	k->base.wtime = k->t->base.wtime = s->base.wtime = tr->wtime = tr->wstime;
	if (isGlobal(k->t))
		tr->schema_updates ++;

	if (drop_action == DROP_CASCADE_START && tr->dropped) {
		list_destroy(tr->dropped);
		tr->dropped = NULL;
	}
	return 0;
}

sql_idx *
sql_trans_create_idx(sql_trans *tr, sql_table *t, const char *name, idx_type it)
{
	/* can only have idxs between persistent tables */
	sql_idx *ni = SA_ZNEW(tr->sa, sql_idx);
	sql_schema *syss = find_sql_schema(tr, isGlobal(t)?"sys":"tmp");
	sql_table *sysidx = find_sql_table(syss, "idxs");

	assert(name);
	base_init(tr->sa, &ni->base, next_oid(), TR_NEW, name);
	ni->type = it;
	ni->columns = list_new(tr->sa, (fdestroy) NULL);
	ni->t = t;
	ni->key = NULL;

	cs_add(&t->idxs, ni, TR_NEW);
	list_append(t->s->idxs, ni);

	if (!isDeclaredTable(t) && isTable(ni->t) && idx_has_column(ni->type))
		store_funcs.create_idx(tr, ni);
	if (!isDeclaredTable(t))
		table_funcs.table_insert(tr, sysidx, &ni->base.id, &t->base.id, &ni->type, ni->base.name);
	ni->base.wtime = t->base.wtime = t->s->base.wtime = tr->wtime = tr->wstime;
	if (isGlobal(t))
		tr->schema_updates ++;
	return ni;
}

sql_idx *
sql_trans_create_ic(sql_trans *tr, sql_idx * i, sql_column *c)
{
	sql_kc *ic = SA_ZNEW(tr->sa, sql_kc);
	int nr = list_length(i->columns);
	sql_schema *syss = find_sql_schema(tr, isGlobal(i->t)?"sys":"tmp");
	sql_table *sysic = find_sql_table(syss, "objects");

	assert(c);
	ic->c = c;
	list_append(i->columns, ic);

	if (hash_index(i->type) && list_length(i->columns) > 1) {
		/* Correct the unique flag of the keys first column */
		c->unique = list_length(i->columns);
		if (c->unique == 2) {
			sql_kc *ic1 = i->columns->h->data;
			ic1->c->unique ++;
		}
	}

	/* should we switch to oph_idx ? */
#if 0
	if (i->type == hash_idx && list_length(i->columns) == 1 &&
	    store_funcs.count_col(tr, ic->c) && store_funcs.sorted_col(tr, ic->c)) {
		sql_table *sysidx = find_sql_table(syss, "idxs");
		sql_column *sysidxid = find_sql_column(sysidx, "id");
		sql_column *sysidxtype = find_sql_column(sysidx, "type");
		oid rid = table_funcs.column_find_row(tr, sysidxid, &i->base.id, NULL);

		if (is_oid_nil(rid))
			return NULL;
		/*i->type = oph_idx;*/
		i->type = no_idx;
		table_funcs.column_update_value(tr, sysidxtype, rid, &i->type);
	}
#endif

	table_funcs.table_insert(tr, sysic, &i->base.id, ic->c->base.name, &nr);
	sysic->base.wtime = sysic->s->base.wtime = tr->wtime = tr->wstime;
	if (isGlobal(i->t))
		tr->schema_updates ++;
	return i;
}

int
sql_trans_drop_idx(sql_trans *tr, sql_schema *s, sqlid id, int drop_action)
{
	node *n = list_find_base_id(s->idxs, id);
	sql_idx *i;

	if (!n) /* already dropped */
		return 0;

	i = n->data;
	if (drop_action == DROP_CASCADE_START || drop_action == DROP_CASCADE) {
		sqlid *local_id = MNEW(sqlid);
		if (!local_id) {
			return -1;
		}

		if (!tr->dropped) {
			tr->dropped = list_create((fdestroy) GDKfree);
			if (!tr->dropped) {
				_DELETE(local_id);
				return -1;
			}
		}
		*local_id = i->base.id;
		list_append(tr->dropped, local_id);
	}

	if (!isTempTable(i->t))
		sys_drop_idx(tr, i, drop_action);

	i->base.wtime = i->t->base.wtime = s->base.wtime = tr->wtime = tr->wstime;
	if (isGlobal(i->t))
		tr->schema_updates ++;
	n = cs_find_name(&i->t->idxs, i->base.name);
	if (n)
		cs_del(&i->t->idxs, n, i->base.flags);

	if (drop_action == DROP_CASCADE_START && tr->dropped) {
		list_destroy(tr->dropped);
		tr->dropped = NULL;
	}
	return 0;
}

sql_trigger *
sql_trans_create_trigger(sql_trans *tr, sql_table *t, const char *name,
	sht time, sht orientation, sht event, const char *old_name, const char *new_name,
	const char *condition, const char *statement )
{
	sql_trigger *ni = SA_ZNEW(tr->sa, sql_trigger);
	sql_schema *syss = find_sql_schema(tr, isGlobal(t)?"sys":"tmp");
	sql_table *systrigger = find_sql_table(syss, "triggers");
	const char *nilptr = ATOMnilptr(TYPE_str);

	assert(name);
	base_init(tr->sa, &ni->base, next_oid(), TR_NEW, name);
	ni->columns = list_new(tr->sa, (fdestroy) NULL);
	ni->t = t;
	ni->time = time;
	ni->orientation = orientation;
	ni->event = event;
	ni->old_name = ni->new_name = ni->condition = NULL;
	if (old_name)
		ni->old_name = sa_strdup(tr->sa, old_name);
	if (new_name)
		ni->new_name = sa_strdup(tr->sa, new_name);
	if (condition)
		ni->condition = sa_strdup(tr->sa, condition);
	ni->statement = sa_strdup(tr->sa, statement);

	cs_add(&t->triggers, ni, TR_NEW);
	list_append(t->s->triggers, ni);

	table_funcs.table_insert(tr, systrigger, &ni->base.id, ni->base.name, &t->base.id, &ni->time, &ni->orientation,
							 &ni->event, (ni->old_name)?ni->old_name:nilptr, (ni->new_name)?ni->new_name:nilptr,
							 (ni->condition)?ni->condition:nilptr, ni->statement);

	t->base.wtime = t->s->base.wtime = tr->wtime = tr->wstime;
	if (isGlobal(t))
		tr->schema_updates ++;
	return ni;
}

sql_trigger *
sql_trans_create_tc(sql_trans *tr, sql_trigger * i, sql_column *c )
{
	sql_kc *ic = SA_ZNEW(tr->sa, sql_kc);
	int nr = list_length(i->columns);
	sql_schema *syss = find_sql_schema(tr, isGlobal(i->t)?"sys":"tmp");
	sql_table *systc = find_sql_table(syss, "objects");

	assert(c);
	ic->c = c;
	list_append(i->columns, ic);
	table_funcs.table_insert(tr, systc, &i->base.id, ic->c->base.name, &nr);
	systc->base.wtime = systc->s->base.wtime = tr->wtime = tr->wstime;
	if (isGlobal(i->t))
		tr->schema_updates ++;
	return i;
}

int
sql_trans_drop_trigger(sql_trans *tr, sql_schema *s, sqlid id, int drop_action)
{
	node *n = list_find_base_id(s->triggers, id);
	sql_trigger *i = n->data;

	if (drop_action == DROP_CASCADE_START || drop_action == DROP_CASCADE) {
		sqlid *local_id = MNEW(sqlid);
		if (!local_id)
			return -1;

		if (! tr->dropped) {
			tr->dropped = list_create((fdestroy) GDKfree);
			if (!tr->dropped) {
				_DELETE(local_id);
				return -1;
			}
		}
		*local_id = i->base.id;
		list_append(tr->dropped, local_id);
	}

	sys_drop_trigger(tr, i);
	i->base.wtime = i->t->base.wtime = s->base.wtime = tr->wtime = tr->wstime;
	if (isGlobal(i->t))
		tr->schema_updates ++;
	n = cs_find_name(&i->t->triggers, i->base.name);
	if (n)
		cs_del(&i->t->triggers, n, i->base.flags);

	if (drop_action == DROP_CASCADE_START && tr->dropped) {
		list_destroy(tr->dropped);
		tr->dropped = NULL;
	}
	return 0;
}

sql_sequence *
create_sql_sequence(sql_allocator *sa, sql_schema *s, const char *name, lng start, lng min, lng max, lng inc,
					lng cacheinc, bit cycle)
{
	sql_sequence *seq = SA_ZNEW(sa, sql_sequence);

	assert(name);
	base_init(sa, &seq->base, next_oid(), TR_NEW, name);
	seq->start = start;
	seq->minvalue = min;
	seq->maxvalue = max;
	seq->increment = inc;
	seq->cacheinc = cacheinc;
	seq->cycle = cycle;
	seq->s = s;

	return seq;
}

sql_sequence *
sql_trans_create_sequence(sql_trans *tr, sql_schema *s, const char *name, lng start, lng min, lng max, lng inc,
						  lng cacheinc, bit cycle, bit bedropped)
{
	sql_schema *syss = find_sql_schema(tr, "sys");
	sql_table *sysseqs = find_sql_table(syss, "sequences");
	sql_sequence *seq = create_sql_sequence(tr->sa, s, name, start, min, max, inc, cacheinc, cycle);

	cs_add(&s->seqs, seq, TR_NEW);
	table_funcs.table_insert(tr, sysseqs, &seq->base.id, &s->base.id, seq->base.name, &seq->start, &seq->minvalue,
							 &seq->maxvalue, &seq->increment, &seq->cacheinc, &seq->cycle);
	s->base.wtime = tr->wtime = tr->wstime;

	/*Create a BEDROPPED dependency for a SERIAL COLUMN*/
	if (bedropped)
		sql_trans_create_dependency(tr, seq->base.id, seq->base.id, BEDROPPED_DEPENDENCY);

	return seq;
}

void
sql_trans_drop_sequence(sql_trans *tr, sql_schema *s, sql_sequence *seq, int drop_action)
{
	node *n = cs_find_name(&s->seqs, seq->base.name);
	sys_drop_sequence(tr, seq, drop_action);
	seq->base.wtime = s->base.wtime = tr->wtime = tr->wstime;
	cs_del(&s->seqs, n, seq->base.flags);
	tr->schema_updates ++;
}

sql_sequence *
sql_trans_alter_sequence(sql_trans *tr, sql_sequence *seq, lng min, lng max, lng inc, lng cache, bit cycle)
{
	sql_schema *syss = find_sql_schema(tr, "sys");
	sql_table *seqs = find_sql_table(syss, "sequences");
	oid rid = table_funcs.column_find_row(tr, find_sql_column(seqs, "id"), &seq->base.id, NULL);
	sql_column *c;
	int changed = 0;

	if (is_oid_nil(rid))
		return NULL;
	if (!is_lng_nil(min) && seq->minvalue != min) {
		seq->minvalue = min;
		c = find_sql_column(seqs, "minvalue");
		table_funcs.column_update_value(tr, c, rid, &seq->minvalue);
	}
	if (!is_lng_nil(max) && seq->maxvalue != max) {
		seq->maxvalue = max;
		changed = 1;
		c = find_sql_column(seqs, "maxvalue");
		table_funcs.column_update_value(tr, c, rid, &seq->maxvalue);
	}
	if (!is_lng_nil(inc) && seq->increment != inc) {
		seq->increment = inc;
		changed = 1;
		c = find_sql_column(seqs, "increment");
		table_funcs.column_update_value(tr, c, rid, &seq->increment);
	}
	if (!is_lng_nil(cache) && seq->cacheinc != cache) {
		seq->cacheinc = cache;
		changed = 1;
		c = find_sql_column(seqs, "cacheinc");
		table_funcs.column_update_value(tr, c, rid, &seq->cacheinc);
	}
	if (!is_lng_nil(cycle) && seq->cycle != cycle) {
		seq->cycle = cycle != 0;
		changed = 1;
		c = find_sql_column(seqs, "cycle");
		table_funcs.column_update_value(tr, c, rid, &seq->cycle);
	}

	if (changed) {
		seq->base.wtime = seq->s->base.wtime = tr->wtime = tr->wstime;
		tr->schema_updates ++;
	}
	return seq;
}

sql_sequence *
sql_trans_sequence_restart(sql_trans *tr, sql_sequence *seq, lng start)
{
	if (!is_lng_nil(start) && seq->start != start) { /* new valid value, change */
		sql_schema *syss = find_sql_schema(tr, "sys");
		sql_table *seqs = find_sql_table(syss, "sequences");
		oid rid = table_funcs.column_find_row(tr, find_sql_column(seqs, "id"), &seq->base.id, NULL);
		sql_column *c = find_sql_column(seqs, "start");

		assert(!is_oid_nil(rid));
		seq->start = start;
		table_funcs.column_update_value(tr, c, rid, &start);

		seq->base.wtime = seq->s->base.wtime = tr->wtime = tr->wstime;
		tr->schema_updates ++;
	}
	return seq_restart(seq, start) ? seq : NULL;
}

sql_sequence *
sql_trans_seqbulk_restart(sql_trans *tr, seqbulk *sb, lng start)
{
	sql_sequence *seq = sb->seq;
	if (!is_lng_nil(start) && seq->start != start) { /* new valid value, change */
		sql_schema *syss = find_sql_schema(tr, "sys");
		sql_table *seqs = find_sql_table(syss, "sequences");
		oid rid = table_funcs.column_find_row(tr, find_sql_column(seqs, "id"), &seq->base.id, NULL);
		sql_column *c = find_sql_column(seqs, "start");

		assert(!is_oid_nil(rid));
		seq->start = start;
		table_funcs.column_update_value(tr, c, rid, &start);

		seq->base.wtime = seq->s->base.wtime = tr->wtime = tr->wstime;
		tr->schema_updates ++;
	}
	return seqbulk_restart(sb, start) ? seq : NULL;
}

sql_session *
sql_session_create(int ac)
{
	sql_session *s;

	if (store_singleuser && ATOMIC_GET(&nr_sessions))
		return NULL;

	s = ZNEW(sql_session);
	if (!s)
		return NULL;
	s->tr = sql_trans_create(NULL, NULL, true);
	if (!s->tr) {
		_DELETE(s);
		return NULL;
	}
	s->schema_name = NULL;
	s->tr->active = 0;
	if (!sql_session_reset(s, ac)) {
		sql_trans_destroy(s->tr, true);
		_DELETE(s);
		return NULL;
	}
	(void) ATOMIC_INC(&nr_sessions);
	return s;
}

void
sql_session_destroy(sql_session *s)
{
	assert(!s->tr || s->tr->active == 0);
	if (s->tr)
		sql_trans_destroy(s->tr, true);
	if (s->schema_name)
		_DELETE(s->schema_name);
	(void) ATOMIC_DEC(&nr_sessions);
	_DELETE(s);
}

static void
sql_trans_reset_tmp(sql_trans *tr, int commit)
{
	sql_schema *tmp = find_sql_schema(tr, "tmp");

	if (commit == 0 && tmp->tables.nelm) {
		for (node *n = tmp->tables.nelm; n; ) {
			node *nxt = n->next;

			cs_remove_node(&tmp->tables, n);
			n = nxt;
		}
	}
	tmp->tables.nelm = NULL;
	if (tmp->tables.set) {
		node *n;
		for (n = tmp->tables.set->h; n; ) {
			node *nxt = n->next;
			sql_table *tt = n->data;

			if ((isGlobal(tt) && tt->commit_action != CA_PRESERVE) || tt->commit_action == CA_DELETE) {
				sql_trans_clear_table(tr, tt);
			} else if (tt->commit_action == CA_DROP) {
				(void) sql_trans_drop_table(tr, tt->s, tt->base.id, DROP_RESTRICT);
			}
			n = nxt;
		}
	}
}

int
sql_session_reset(sql_session *s, int ac)
{
	sql_schema *tmp;
	char *def_schema_name = _STRDUP("sys");

	if (!s->tr || !def_schema_name) {
		if (def_schema_name)
			_DELETE(def_schema_name);
		return 0;
	}

	/* TODO cleanup "dt" schema */
	tmp = find_sql_schema(s->tr, "tmp");

	if (tmp->tables.set) {
		for (node *n = tmp->tables.set->h; n; n = n->next) {
			sql_table *t = n->data;

			if (isGlobal(t) && isKindOfTable(t))
				sql_trans_clear_table(s->tr, t);
		}
	}
	assert(s->tr && s->tr->active == 0);

	if (s->schema_name)
		_DELETE(s->schema_name);
	s->schema_name = def_schema_name;
	s->schema = NULL;
	s->auto_commit = s->ac_on_commit = ac;
	s->level = ISO_SERIALIZABLE;
	return 1;
}

int
sql_trans_begin(sql_session *s)
{
	const int sleeptime = GDKdebug & FORCEMITOMASK ? 10 : 50;

	sql_trans *tr = s->tr;
	int snr = tr->schema_number;

	/* add wait when flush is realy needed */
	while ((store_debug&16)==16 && ATOMIC_GET(&flusher.flush_now)) {
		MT_lock_unset(&bs_lock);
		MT_sleep_ms(sleeptime);
		MT_lock_set(&bs_lock);
	}

	TRC_DEBUG(SQL_STORE, "Enter sql_trans_begin for transaction: %d\n", snr);
	if (tr->parent && tr->parent == gtrans &&
	    (tr->stime < gtrans->wstime || tr->wtime ||
			store_schema_number() != snr)) {
		if (!list_empty(tr->moved_tables)) {
			sql_trans_destroy(tr, false);
			s->tr = tr = sql_trans_create(NULL, NULL, false);
		} else {
			reset_trans(tr, gtrans);
		}
	}
	if (tr->parent == gtrans)
		tr = trans_init(tr, tr->parent);
	tr->active = 1;
	s->schema = find_sql_schema(tr, s->schema_name);
	s->tr = tr;
	if (tr->parent == gtrans) {
		(void) ATOMIC_INC(&store_nr_active);
		list_append(active_sessions, s);
	}
	s->status = 0;
	TRC_DEBUG(SQL_STORE, "Exit sql_trans_begin for transaction: %d\n", tr->schema_number);
	return snr != tr->schema_number;
}

void
sql_trans_end(sql_session *s, int commit)
{
	TRC_DEBUG(SQL_STORE, "End of transaction: %d\n", s->tr->schema_number);
	s->tr->active = 0;
	s->auto_commit = s->ac_on_commit;
	sql_trans_reset_tmp(s->tr, commit); /* reset temp schema */
	if (s->tr->parent == gtrans) {
		list_remove_data(active_sessions, s);
		(void) ATOMIC_DEC(&store_nr_active);
	}
	assert(list_length(active_sessions) == (int) ATOMIC_GET(&store_nr_active));
}

void
sql_trans_drop_any_comment(sql_trans *tr, sqlid id)
{
	sql_schema *sys;
	sql_column *id_col;
	sql_table *comments;
	oid row;

	sys = find_sql_schema(tr, "sys");
	assert(sys);

	comments = find_sql_table(sys, "comments");
	if (!comments) /* for example during upgrades */
		return;

	id_col = find_sql_column(comments, "id");
	assert(id_col);

	row = table_funcs.column_find_row(tr, id_col, &id, NULL);
	if (!is_oid_nil(row)) {
		table_funcs.table_delete(tr, comments, row);
	}
}

void
sql_trans_drop_obj_priv(sql_trans *tr, sqlid obj_id)
{
	sql_schema *sys = find_sql_schema(tr, "sys");
	sql_table *privs = find_sql_table(sys, "privileges");

	assert(sys && privs);
	/* select privileges of this obj_id */
	rids *A = table_funcs.rids_select(tr, find_sql_column(privs, "obj_id"), &obj_id, &obj_id, NULL);
	/* remove them */
	for(oid rid = table_funcs.rids_next(A); !is_oid_nil(rid); rid = table_funcs.rids_next(A))
		table_funcs.table_delete(tr, privs, rid);
	table_funcs.rids_destroy(A);
}<|MERGE_RESOLUTION|>--- conflicted
+++ resolved
@@ -4789,13 +4789,8 @@
 		ff->res = pff->res;
 		ff->fix_scale = pff->fix_scale;
 		ff->system = pff->system;
-<<<<<<< HEAD
 		ff->semantics = pff->semantics;
-		ff->s = find_sql_schema(tr, pff->s->base.name);
-=======
-		ff->ops = pff->ops;
 		ff->s = find_sql_schema_id(tr, pff->s->base.id);
->>>>>>> bdf00685
 		ff->sa = tr->sa;
 	}
 	return LOG_OK;
@@ -4893,12 +4888,8 @@
 		ft->cleared = 0;
 		ft->access = pft->access;
 		if (pft->p) {
-<<<<<<< HEAD
-			ft->p = find_sql_table(ft->s, pft->p->base.name);
+			ft->p = find_sql_table_id(ft->s, pft->p->base.id);
 			//Check if this assert can be removed definitely.
-=======
-			ft->p = find_sql_table_id(ft->s, pft->p->base.id);
->>>>>>> bdf00685
 			//the parent (merge or replica table) maybe created later!
 			//assert(isMergeTable(ft->p) || isReplicaTable(ft->p));
 		} else
