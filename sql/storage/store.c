/*
 * This Source Code Form is subject to the terms of the Mozilla Public
 * License, v. 2.0.  If a copy of the MPL was not distributed with this
 * file, You can obtain one at http://mozilla.org/MPL/2.0/.
 *
 * Copyright 1997 - July 2008 CWI, August 2008 - 2022 MonetDB B.V.
 */

#include "monetdb_config.h"
#include "sql_types.h"
#include "sql_storage.h"
#include "store_dependency.h"
#include "store_sequence.h"
#include "mutils.h"

#include "bat/bat_utils.h"
#include "bat/bat_storage.h"
#include "bat/bat_table.h"
#include "bat/bat_logger.h"

/* version 05.23.02 of catalog */
#define CATALOG_VERSION 52302	/* first after Jan2022 */

static int sys_drop_table(sql_trans *tr, sql_table *t, int drop_action);

ulng
store_function_counter(sqlstore *store)
{
	ulng ts = ATOMIC_INC(&store->function_counter);
	return ts;
}

static ulng
store_timestamp(sqlstore *store)
{
	ulng ts = ATOMIC_INC(&store->timestamp);
	return ts;
}

ulng
store_get_timestamp(sqlstore *store)
{
	ulng ts = ATOMIC_GET(&store->timestamp);
	return ts;
}

static ulng
store_transaction_id(sqlstore *store)
{
	ulng tid = ATOMIC_INC(&store->transaction);
	return tid;
}

ulng
store_oldest(sqlstore *store)
{
	return store->oldest;
}

static ulng
store_oldest_pending(sqlstore *store)
{
	assert(store->oldest_pending != TRANSACTION_ID_BASE);
	return store->oldest_pending;
}

static inline bool
instore(sqlid id)
{
	if (id >= 2000 && id <= 2164)
		return true;
	return false;
}

static void
id_destroy(sqlstore *store, void *p)
{
	(void)store;
	GDKfree(p);
}

static void
dep_destroy(sqlstore *store, sql_dependency_change *dep)
{
	(void)store;
	GDKfree(dep);
}

static void
type_destroy(sqlstore *store, sql_type *t)
{
	(void)store;
	assert(t->base.refcnt > 0);
	if (--(t->base.refcnt) > 0)
		return;
	_DELETE(t->impl);
	_DELETE(t->base.name);
	_DELETE(t);
}

void
arg_destroy(sql_store store, sql_arg *a)
{
	(void)store;
	_DELETE(a->name);
	_DELETE(a);
}

static void
func_destroy(sqlstore *store, sql_func *f)
{
	assert(f->base.refcnt > 0);
	if (--(f->base.refcnt) > 0)
		return;
	if (f->lang == FUNC_LANG_SQL && f->instantiated) {
		/* clean backend code */
		backend_freecode(sql_shared_module_name, 0, f->imp);
	}
	if (f->res)
		list_destroy2(f->res, store);
	list_destroy2(f->ops, store);
	_DELETE(f->imp);
	_DELETE(f->mod);
	_DELETE(f->query);
	_DELETE(f->base.name);
	_DELETE(f);
}

static void
seq_destroy(sqlstore *store, sql_sequence *s)
{
	(void)store;
	assert(s->base.refcnt > 0);
	if (--(s->base.refcnt) > 0)
		return;
	_DELETE(s->base.name);
	_DELETE(s);
}

static void
kc_destroy(sqlstore *store, sql_kc *kc)
{
	(void)store;
	_DELETE(kc);
}

static void
key_destroy(sqlstore *store, sql_key *k)
{
	assert(k->base.refcnt > 0);
	if (--(k->base.refcnt) > 0)
		return;
	list_destroy2(k->columns, store);
	k->columns = NULL;
	_DELETE(k->base.name);
	_DELETE(k);
}

void
idx_destroy(sqlstore *store, sql_idx * i)
{
	assert(i->base.refcnt > 0);
	if (--(i->base.refcnt) > 0)
		return;
	list_destroy2(i->columns, store);
	i->columns = NULL;

	if (ATOMIC_PTR_GET(&i->data))
		store->storage_api.destroy_idx(store, i);
	ATOMIC_PTR_DESTROY(&i->data);
	_DELETE(i->base.name);
	_DELETE(i);
}

static void
trigger_destroy(sqlstore *store, sql_trigger *t)
{
	assert(t->base.refcnt > 0);
	if (--(t->base.refcnt) > 0)
		return;
	/* remove trigger from schema */
	if (t->columns) {
		list_destroy2(t->columns, store);
		t->columns = NULL;
	}
	_DELETE(t->old_name);
	_DELETE(t->new_name);
	_DELETE(t->condition);
	_DELETE(t->statement);
	_DELETE(t->base.name);
	_DELETE(t);
}

void
column_destroy(sqlstore *store, sql_column *c)
{
	assert(c->base.refcnt > 0);
	if (--(c->base.refcnt) > 0)
		return;
	if (ATOMIC_PTR_GET(&c->data))
		store->storage_api.destroy_col(store, c);
	ATOMIC_PTR_DESTROY(&c->data);
	_DELETE(c->min);
	_DELETE(c->max);
	_DELETE(c->def);
	_DELETE(c->storage_type);
	_DELETE(c->base.name);
	_DELETE(c);
}

static void
int_destroy(sqlstore *store, int *v)
{
	(void)store;
	_DELETE(v);
}

void
table_destroy(sqlstore *store, sql_table *t)
{
	assert(t->base.refcnt > 0);
	if (--(t->base.refcnt) > 0)
		return;
	if (isTable(t))
		store->storage_api.destroy_del(store, t);
	ATOMIC_PTR_DESTROY(&t->data);
	/* cleanup its parts */
	list_destroy2(t->members, store);
	ol_destroy(t->idxs, store);
	ol_destroy(t->keys, store);
	ol_destroy(t->triggers, store);
	ol_destroy(t->columns, store);
	if (isPartitionedByExpressionTable(t)) {
		if (t->part.pexp->cols)
			list_destroy2(t->part.pexp->cols, store);
		_DELETE(t->part.pexp->exp);
		_DELETE(t->part.pexp);
	}
	_DELETE(t->query);
	_DELETE(t->base.name);
	_DELETE(t);
}

void
part_value_destroy(sql_store store, sql_part_value *pv)
{
	(void)store;
	_DELETE(pv->value);
	_DELETE(pv);
}

static void
part_destroy(sqlstore *store, sql_part *p)
{
	assert(p->base.refcnt > 0);
	if (--(p->base.refcnt) > 0)
		return;
	if (p->part.range.maxvalue) {
		_DELETE(p->part.range.minvalue);
		_DELETE(p->part.range.maxvalue);
	} else if (p->part.values)
		list_destroy2(p->part.values, store);
	_DELETE(p->base.name);
	_DELETE(p);
}

static void
schema_destroy(sqlstore *store, sql_schema *s)
{
	assert(s->base.refcnt > 0);
	if (--(s->base.refcnt) > 0)
		return;
	/* cleanup its parts */
	os_destroy(s->parts, store);
	os_destroy(s->triggers, store);
	os_destroy(s->idxs, store);
	os_destroy(s->keys, store);
	os_destroy(s->seqs, store);
	os_destroy(s->tables, store);
	os_destroy(s->funcs, store);
	os_destroy(s->types, store);
	_DELETE(s->base.name);
	_DELETE(s);
}

static void
predicate_destroy(sqlstore *store, pl *p)
{
	(void) store;
	if (p->r) {
		VALclear(&p->r->data);
		_DELETE(p->r);
	}
	if (p->f) {
		VALclear(&p->f->data);
		_DELETE(p->f);
	}
	_DELETE(p);
}

int
sql_trans_add_predicate(sql_trans* tr, sql_column *c, unsigned int cmp, atom *r, atom *f, bool anti, bool semantics)
{
	pl *p = ZNEW(pl);

	if (!p)
		return LOG_ERR;
	p->c = c;
	p->cmp = cmp;
	p->anti = anti;
	p->semantics = semantics;
	p->r = r;
	p->f = f;
	if (!tr->predicates && !(tr->predicates = list_create((fdestroy) &predicate_destroy))) {
		predicate_destroy(tr->store, p);
		return LOG_ERR;
	}
	list_append(tr->predicates, p);
	return LOG_OK;
}

int
sql_trans_add_dependency(sql_trans* tr, sqlid id, sql_dependency_change_type tp)
{
	sql_dependency_change *dep = MNEW(sql_dependency_change);

	if (!dep)
		return LOG_ERR;
	*dep = (sql_dependency_change) {
		.objid = id,
		.type = tp
	};
	if (!tr->dependencies && !(tr->dependencies = list_create((fdestroy) &dep_destroy))) {
		_DELETE(dep);
		return LOG_ERR;
	}
	list_append(tr->dependencies, dep);
	return LOG_OK;
}

int
sql_trans_add_dependency_change(sql_trans *tr, sqlid id, sql_dependency_change_type tp)
{
	sql_dependency_change *dep = MNEW(sql_dependency_change);

	if (!dep)
		return LOG_ERR;
	*dep = (sql_dependency_change) {
		.objid = id,
		.type = tp
	};
	if (!tr->depchanges && !(tr->depchanges = list_create((fdestroy) &dep_destroy))) {
		_DELETE(dep);
		return LOG_ERR;
	}
	list_append(tr->depchanges, dep);
	return LOG_OK;
}

static void
load_keycolumn(sql_trans *tr, sql_key *k, res_table *rt_keycols/*, oid rid*/)
{
	sql_kc *kc = SA_ZNEW(tr->sa, sql_kc);
	sql_schema *syss = find_sql_schema(tr, "sys");
	sql_table *objects = find_sql_table(tr, syss, "objects");
	sqlstore *store = tr->store;

	str v = (char*)store->table_api.table_fetch_value(rt_keycols, find_sql_column(objects, "name"));
	kc->c = find_sql_column(k->t, v);
	list_append(k->columns, kc);
	assert(kc->c);
}

static sql_key *
load_key(sql_trans *tr, sql_table *t, res_table *rt_keys, res_table *rt_keycols/*, oid rid*/)
{
	sql_schema *syss = find_sql_schema(tr, "sys");
	sql_table *keys = find_sql_table(tr, syss, "keys");
	sql_table *objects = find_sql_table(tr, syss, "objects");
	sqlstore *store = tr->store;

	key_type ktype = (key_type) *(int*) store->table_api.table_fetch_value(rt_keys, find_sql_column(keys, "type"));
	sql_key *nk = (ktype != fkey)?(sql_key*)SA_ZNEW(tr->sa, sql_ukey):(sql_key*)SA_ZNEW(tr->sa, sql_fkey);
	sqlid kid = *(sqlid*) store->table_api.table_fetch_value(rt_keys, find_sql_column(keys, "id"));
	str v = (char*) store->table_api.table_fetch_value(rt_keys, find_sql_column(keys, "name"));

	base_init(tr->sa, &nk->base, kid, 0, v);
	nk->type = ktype;
	nk->columns = list_new(tr->sa, (fdestroy) &kc_destroy);
	nk->t = t;

	if (ktype == ukey || ktype == pkey) {
		sql_ukey *uk = (sql_ukey *) nk;

		if (ktype == pkey)
			t->pkey = uk;
	} else {
		sql_fkey *fk = (sql_fkey *) nk;
		int action = *(int*)store->table_api.table_fetch_value(rt_keys, find_sql_column(keys, "action"));
		fk->on_delete = action & 255;
		fk->on_update = (action>>8) & 255;

		fk->rkey = *(sqlid*)store->table_api.table_fetch_value(rt_keys, find_sql_column(keys, "rkey"));
	}

	for ( ; rt_keycols->cur_row < rt_keycols->nr_rows; rt_keycols->cur_row++) {
		sqlid nid = *(sqlid*)store->table_api.table_fetch_value(rt_keycols, find_sql_column(objects, "id"));
		if (nid != nk->base.id)
			break;
		load_keycolumn(tr, nk, rt_keycols);
	}

	/* find idx with same name */
	node *n = ol_find_name(t->idxs, nk->base.name);
	if (n) {
		nk->idx = (sql_idx*)n->data;
		nk->idx->key = nk;
	}
	return nk;
}

static void
load_idxcolumn(sql_trans *tr, sql_idx * i, res_table *rt_idxcols/*, oid rid*/)
{
	sql_kc *kc = SA_ZNEW(tr->sa, sql_kc);
	sql_schema *syss = find_sql_schema(tr, "sys");
	sql_table *objects = find_sql_table(tr, syss, "objects");
	sqlstore *store = tr->store;
	str v;

	v = (char*)store->table_api.table_fetch_value(rt_idxcols, find_sql_column(objects, "name"));
	kc->c = find_sql_column(i->t, v);
	assert(kc->c);
	list_append(i->columns, kc);
}

static sql_idx *
load_idx(sql_trans *tr, sql_table *t, res_table *rt_idx, res_table *rt_idxcols/*, oid rid*/)
{
	sql_idx *ni = SA_ZNEW(tr->sa, sql_idx);
	sql_schema *syss = find_sql_schema(tr, "sys");
	sql_table *idxs = find_sql_table(tr, syss, "idxs");
	sql_table *objects = find_sql_table(tr, syss, "objects");
	sqlstore *store = tr->store;

	sqlid iid = *(sqlid*)store->table_api.table_fetch_value(rt_idx, find_sql_column(idxs, "id"));
	str v = (char*)store->table_api.table_fetch_value(rt_idx, find_sql_column(idxs, "name"));
	base_init(tr->sa, &ni->base, iid, 0, v);
	ni->type = (idx_type) *(int*) store->table_api.table_fetch_value(rt_idx, find_sql_column(idxs, "type"));
	ni->columns = list_new(tr->sa, (fdestroy) &kc_destroy);
	ni->t = t;
	ni->key = NULL;
	ATOMIC_PTR_INIT(&ni->data, NULL);

	if (isTable(ni->t) && idx_has_column(ni->type))
		store->storage_api.create_idx(tr, ni);

	for ( ; rt_idxcols->cur_row < rt_idxcols->nr_rows; rt_idxcols->cur_row++) {
		sqlid nid = *(sqlid*)store->table_api.table_fetch_value(rt_idxcols, find_sql_column(objects, "id"));
		if (nid != ni->base.id)
			break;
		load_idxcolumn(tr, ni, rt_idxcols);
	}
	return ni;
}

static void
load_triggercolumn(sql_trans *tr, sql_trigger * i, res_table *rt_triggercols)
{
	sql_kc *kc = SA_ZNEW(tr->sa, sql_kc);
	sql_schema *syss = find_sql_schema(tr, "sys");
	sql_table *objects = find_sql_table(tr, syss, "objects");
	sqlstore *store = tr->store;

	str v = (char*)store->table_api.table_fetch_value(rt_triggercols, find_sql_column(objects, "name"));
	kc->c = find_sql_column(i->t, v);
	list_append(i->columns, kc);
	assert(kc->c);
}

static sql_trigger *
load_trigger(sql_trans *tr, sql_table *t, res_table *rt_triggers, res_table *rt_triggercols)
{
	sql_trigger *nt = SA_ZNEW(tr->sa, sql_trigger);
	sql_schema *syss = find_sql_schema(tr, "sys");
	sql_table *triggers = find_sql_table(tr, syss, "triggers");
	sql_table *objects = find_sql_table(tr, syss, "objects");
	sqlstore *store = tr->store;

	sqlid tid = *(sqlid*)store->table_api.table_fetch_value(rt_triggers, find_sql_column(triggers, "id"));
	str v = (char*)store->table_api.table_fetch_value(rt_triggers, find_sql_column(triggers, "name"));
	base_init(tr->sa, &nt->base, tid, 0, v);

	nt->time = *(sht*)store->table_api.table_fetch_value(rt_triggers, find_sql_column(triggers, "time"));
	nt->orientation = *(sht*)store->table_api.table_fetch_value(rt_triggers, find_sql_column(triggers, "orientation"));
	nt->event = *(sht*)store->table_api.table_fetch_value(rt_triggers, find_sql_column(triggers, "event"));

	v = (char*)store->table_api.table_fetch_value(rt_triggers, find_sql_column(triggers, "old_name"));
	if (!strNil(v))
		nt->old_name = SA_STRDUP(tr->sa, v);
	v = (char*)store->table_api.table_fetch_value(rt_triggers, find_sql_column(triggers, "new_name"));
	if (!strNil(v))
		nt->new_name = SA_STRDUP(tr->sa, v);
	v = (char*)store->table_api.table_fetch_value(rt_triggers, find_sql_column(triggers, "condition"));
	if (!strNil(v))
		nt->condition = SA_STRDUP(tr->sa, v);
	v = (char*)store->table_api.table_fetch_value(rt_triggers, find_sql_column(triggers, "statement"));
	if (!strNil(v))
		nt->statement = SA_STRDUP(tr->sa, v);

	nt->t = t;
	nt->columns = list_new(tr->sa, (fdestroy) &kc_destroy);

	for ( ; rt_triggercols->cur_row < rt_triggercols->nr_rows; rt_triggercols->cur_row++) {
		sqlid nid = *(sqlid*)store->table_api.table_fetch_value(rt_triggercols, find_sql_column(objects, "id"));
		if (nid != nt->base.id)
			break;
		load_triggercolumn(tr, nt, rt_triggercols);
	}
	return nt;
}

static sql_column *
load_column(sql_trans *tr, sql_table *t, res_table *rt_cols)
{
	sql_column *c = SA_ZNEW(tr->sa, sql_column);
	sql_schema *syss = find_sql_schema(tr, "sys");
	sql_table *columns = find_sql_table(tr, syss, "_columns");
	sqlstore *store = tr->store;
	str v, def, tpe, st;
	int sz, d;

	sqlid cid = *(sqlid*)store->table_api.table_fetch_value(rt_cols, find_sql_column(columns, "id"));
	v = (char*)store->table_api.table_fetch_value(rt_cols, find_sql_column(columns, "name"));
	base_init(tr->sa, &c->base, cid, 0, v);

	sz = *(int*)store->table_api.table_fetch_value(rt_cols, find_sql_column(columns, "type_digits"));
	d = *(int*)store->table_api.table_fetch_value(rt_cols, find_sql_column(columns, "type_scale"));
	tpe = (char*)store->table_api.table_fetch_value(rt_cols, find_sql_column(columns, "type"));
	if (!sql_find_subtype(&c->type, tpe, sz, d)) {
		sql_type *lt = sql_trans_bind_type(tr, t->s, tpe);
		if (lt == NULL) {
			TRC_ERROR(SQL_STORE, "SQL type '%s' is missing\n", tpe);
			return NULL;
		}
		sql_init_subtype(&c->type, lt, sz, d);
	}
	c->def = NULL;
	def = (char*)store->table_api.table_fetch_value(rt_cols, find_sql_column(columns, "default"));
	if (!strNil(def))
		c->def = SA_STRDUP(tr->sa, def);
	c->null = *(bit*)store->table_api.table_fetch_value(rt_cols, find_sql_column(columns, "null"));
	c->colnr = *(int*)store->table_api.table_fetch_value(rt_cols, find_sql_column(columns, "number"));
	c->unique = 0;
	c->storage_type = NULL;
	st = (char*)store->table_api.table_fetch_value(rt_cols, find_sql_column(columns, "storage"));
	if (!strNil(st))
		c->storage_type = SA_STRDUP(tr->sa, st);
	ATOMIC_PTR_INIT(&c->data, NULL);
	c->t = t;
	if (isTable(c->t))
		store->storage_api.create_col(tr, c);
	TRC_DEBUG(SQL_STORE, "Load column: %s\n", c->base.name);
	return c;
}

static int
load_range_partition(sql_trans *tr, sql_schema *syss, sql_part *pt)
{
	sql_table *ranges = find_sql_table(tr, syss, "range_partitions");
	oid rid;
	rids *rs;
	sqlstore *store = tr->store;

	rs = store->table_api.rids_select(tr, find_sql_column(ranges, "table_id"), &pt->member, &pt->member, NULL);
	if ((rid = store->table_api.rids_next(rs)) != oid_nil) {
		ptr cbat;
		const char *v;

		pt->with_nills = (bit) store->table_api.column_find_bte(tr, find_sql_column(ranges, "with_nulls"), rid);
		v = store->table_api.column_find_string_start(tr, find_sql_column(ranges, "minimum"), rid, &cbat);
		pt->part.range.minvalue = SA_STRDUP(tr->sa, v);
		pt->part.range.minlength = strLen(v);
		store->table_api.column_find_string_end(cbat);
		v = store->table_api.column_find_string_start(tr, find_sql_column(ranges, "maximum"), rid, &cbat);
		pt->part.range.maxvalue = SA_STRDUP(tr->sa, v);
		pt->part.range.maxlength = strLen(v);
		store->table_api.column_find_string_end(cbat);
	}
	store->table_api.rids_destroy(rs);
	return 0;
}

static int
load_value_partition(sql_trans *tr, sql_schema *syss, sql_part *pt)
{
	sqlstore *store = tr->store;
	sql_table *values = find_sql_table(tr, syss, "value_partitions");
	list *vals = NULL;
	oid rid;
	rids *rs = store->table_api.rids_select(tr, find_sql_column(values, "table_id"), &pt->member, &pt->member, NULL);

	vals = SA_LIST(tr->sa, (fdestroy) &part_value_destroy);
	if (!vals) {
		store->table_api.rids_destroy(rs);
		return -1;
	}

	for (rid = store->table_api.rids_next(rs); !is_oid_nil(rid); rid = store->table_api.rids_next(rs)) {
		ptr cbat;

		const char *v = store->table_api.column_find_string_start(tr, find_sql_column(values, "value"), rid, &cbat);
		if (strNil(v)) { /* check for null value */
			pt->with_nills = true;
		} else {
			sql_part_value *nextv = SA_ZNEW(tr->sa, sql_part_value);
			nextv->value = SA_STRDUP(tr->sa, v);
			nextv->length = strLen(v);
			list_append(vals, nextv);
		}
		store->table_api.column_find_string_end(cbat);
	}
	store->table_api.rids_destroy(rs);
	pt->part.values = vals;
	return 0;
}

static sql_part*
load_part(sql_trans *tr, sql_table *mt, oid rid)
{
	sql_part *pt = SA_ZNEW(tr->sa, sql_part);
	sql_schema *syss = find_sql_schema(tr, "sys");
	sql_table *objects = find_sql_table(tr, syss, "objects");
	sqlid id;
	sqlstore *store = tr->store;
	const char *v;
	ptr cbat;

	assert(isMergeTable(mt) || isReplicaTable(mt));
	id = store->table_api.column_find_sqlid(tr, find_sql_column(objects, "id"), rid);
	if (is_int_nil(id)) { /* upgrade case, the id it's not initialized */
		id = store_next_oid(store);
		store->table_api.column_update_value(tr, find_sql_column(objects, "id"), rid, &id);
	}
	v = store->table_api.column_find_string_start(tr, find_sql_column(objects, "name"), rid, &cbat);
	base_init(tr->sa, &pt->base, id, 0, v);
	store->table_api.column_find_string_end(cbat);
	pt->t = mt;
	pt->member = store->table_api.column_find_sqlid(tr, find_sql_column(objects, "sub"), rid);
	list_append(mt->members, pt);
	return pt;
}

void
sql_trans_update_tables(sql_trans* tr, sql_schema *s)
{
	(void)tr;
	(void)s;
}

static sql_base *
dup_base(sql_base *b)
{
	b->refcnt++;
	return b;
}

static sql_table *
load_table(sql_trans *tr, sql_schema *s, res_table *rt_tables, res_table *rt_parts,
		res_table *rt_cols, res_table *rt_idx, res_table *rt_idxcols,
		res_table *rt_keys, res_table *rt_keycols,
		res_table *rt_triggers, res_table *rt_triggercols,
		sqlid tid)
{
	sqlstore *store = tr->store;
	sql_table *t = SA_ZNEW(tr->sa, sql_table);
	sql_schema *syss = find_sql_schema(tr, "sys");
	sql_table *tables = find_sql_table(tr, syss, "_tables");
	sql_table *cols = find_sql_table(tr, syss, "_columns");
	sql_table *idxs = find_sql_table(tr, syss, "idxs");
	sql_table *keys = find_sql_table(tr, syss, "keys");
	sql_table *triggers = find_sql_table(tr, syss, "triggers");
	sqlid pcolid = int_nil;
	str v, exp = NULL;

	sqlid ntid = *(sqlid*)store->table_api.table_fetch_value(rt_tables, find_sql_column(tables, "id"));
	assert(tid == ntid);
	v = (char*)store->table_api.table_fetch_value(rt_tables, find_sql_column(tables, "name"));
	base_init(tr->sa, &t->base, tid, 0, v);
	t->query = NULL;
	v = (char*)store->table_api.table_fetch_value(rt_tables, find_sql_column(tables, "query"));
	if (!strNil(v))
		t->query = SA_STRDUP(tr->sa, v);
	t->type = *(sht*)store->table_api.table_fetch_value(rt_tables, find_sql_column(tables, "type"));
	t->system = *(bit*)store->table_api.table_fetch_value(rt_tables, find_sql_column(tables, "system"));
	t->commit_action = (ca_t)*(sht*)store->table_api.table_fetch_value(rt_tables, find_sql_column(tables, "commit_action"));
	t->persistence = SQL_PERSIST;
	if (t->commit_action)
		t->persistence = SQL_GLOBAL_TEMP;
	if (isRemote(t))
		t->persistence = SQL_REMOTE;
	t->access = *(sht*)store->table_api.table_fetch_value(rt_tables, find_sql_column(tables, "access"));

	t->pkey = NULL;
	t->s = s;
	t->sz = COLSIZE;

	t->columns = ol_new(tr->sa, (destroy_fptr) &column_destroy, store);
	t->idxs = ol_new(tr->sa, (destroy_fptr) &idx_destroy, store);
	t->keys = ol_new(tr->sa, (destroy_fptr) &key_destroy, store);
	t->triggers = ol_new(tr->sa, (destroy_fptr) &trigger_destroy, store);
	if (isMergeTable(t) || isReplicaTable(t))
		t->members = list_new(tr->sa, (fdestroy) &part_destroy);
	ATOMIC_PTR_INIT(&t->data, NULL);

	if (isTable(t)) {
		if (store->storage_api.create_del(tr, t) != LOG_OK) {
			TRC_DEBUG(SQL_STORE, "Load table '%s' is missing 'deletes'", t->base.name);
			ATOMIC_PTR_DESTROY(&t->data);
			return NULL;
		}
	}

	TRC_DEBUG(SQL_STORE, "Load table: %s\n", t->base.name);

	sql_table *partitions = find_sql_table(tr, syss, "table_partitions");
	if (rt_parts->cur_row < rt_parts->nr_rows) {
		ntid = *(sqlid*)store->table_api.table_fetch_value(rt_parts, find_sql_column(partitions, "table_id"));
		if (ntid == tid) {
			t->properties |= *(bte*)store->table_api.table_fetch_value(rt_parts, find_sql_column(partitions, "type"));

			if (isPartitionedByColumnTable(t)) {
				pcolid = *(sqlid*)store->table_api.table_fetch_value(rt_parts, find_sql_column(partitions, "column_id"));
			} else {
				v = (char*)store->table_api.table_fetch_value(rt_parts, find_sql_column(partitions, "expression"));
				assert(!strNil(v));
				exp = SA_STRDUP(tr->sa, v);
			}
			rt_parts->cur_row++;
		}
	}

	assert((!isRangePartitionTable(t) && !isListPartitionTable(t)) || (!exp && !is_int_nil(pcolid)) || (exp && is_int_nil(pcolid)));
	if (isPartitionedByExpressionTable(t)) {
		t->part.pexp = SA_ZNEW(tr->sa, sql_expression);
		t->part.pexp->exp = exp;
		t->part.pexp->type = *sql_bind_localtype("void"); /* initialized at initialize_sql_parts */
		t->part.pexp->cols = SA_LIST(tr->sa, (fdestroy) &int_destroy);
	}
	for ( ; rt_cols->cur_row < rt_cols->nr_rows; rt_cols->cur_row++) {
		ntid = *(sqlid*)store->table_api.table_fetch_value(rt_cols, find_sql_column(cols, "table_id"));
		while (instore(ntid)) {
			rt_cols->cur_row++;
			ntid = *(sqlid*)store->table_api.table_fetch_value(rt_cols, find_sql_column(cols, "table_id"));
		}

		if (ntid != t->base.id)
			break;
		sql_column* next = load_column(tr, t, rt_cols);
		if (next == NULL) {
			table_destroy(store, t);
			return NULL;
		}
		if (ol_add(t->columns, &next->base)) {
			table_destroy(store, t);
			return NULL;
		}
		if (pcolid == next->base.id)
			t->part.pcol = next;
	}

	if (!isKindOfTable(t))
		return t;

	/* load idx's first as the may be needed by the keys */
	for ( ; rt_idx->cur_row < rt_idx->nr_rows; rt_idx->cur_row++) {
		ntid = *(sqlid*)store->table_api.table_fetch_value(rt_idx, find_sql_column(idxs, "table_id"));

		if (ntid != t->base.id)
			break;
		sql_idx *i = load_idx(tr, t, rt_idx, rt_idxcols);

		if (!i || ol_add(t->idxs, &i->base) ||
		    os_add(s->idxs, tr, i->base.name, dup_base(&i->base))) {
			table_destroy(store, t);
			return NULL;
		}
	}

	for ( ; rt_keys->cur_row < rt_keys->nr_rows; rt_keys->cur_row++) {
		ntid = *(sqlid*)store->table_api.table_fetch_value(rt_keys, find_sql_column(keys, "table_id"));

		if (ntid != t->base.id)
			break;
		sql_key *k = load_key(tr, t, rt_keys, rt_keycols);

		if (!k || ol_add(t->keys, &k->base) ||
		    os_add(s->keys, tr, k->base.name, dup_base(&k->base)) ||
			os_add(tr->cat->objects, tr, k->base.name, dup_base(&k->base))) {
			table_destroy(store, t);
			return NULL;
		}
	}

	/* after loading keys and idxs, update properties derived from indexes that require keys */
	if (ol_length(t->idxs))
		for (node *n = ol_first_node(t->idxs); n; n = n->next)
			create_sql_idx_done(tr, n->data);

	for ( ; rt_triggers->cur_row < rt_triggers->nr_rows; rt_triggers->cur_row++) {
		ntid = *(sqlid*)store->table_api.table_fetch_value(rt_triggers, find_sql_column(triggers, "table_id"));

		if (ntid < t->base.id && instore(ntid)) /* skip triggers on system tables ugh */
			continue;
		if (ntid != t->base.id)
			break;
		sql_trigger *k = load_trigger(tr, t, rt_triggers, rt_triggercols);

		if (!k || ol_add(t->triggers, &k->base) ||
		    os_add(s->triggers, tr, k->base.name, dup_base(&k->base))) {
			table_destroy(store, t);
			return NULL;
		}
	}
	return t;
}

static sql_type *
load_type(sql_trans *tr, sql_schema *s, oid rid)
{
	sqlstore *store = tr->store;
	sql_type *t = SA_ZNEW(tr->sa, sql_type);
	sql_schema *syss = find_sql_schema(tr, "sys");
	sql_table *types = find_sql_table(tr, syss, "types");
	sqlid tid;
	const char *v;
	ptr cbat;

	tid = store->table_api.column_find_sqlid(tr, find_sql_column(types, "id"), rid);
	v = store->table_api.column_find_string_start(tr, find_sql_column(types, "sqlname"), rid, &cbat);
	base_init(tr->sa, &t->base, tid, 0, v);
	store->table_api.column_find_string_end(cbat);
	v = store->table_api.column_find_string_start(tr, find_sql_column(types, "systemname"), rid, &cbat);
	t->impl = SA_STRDUP(tr->sa, v);
	store->table_api.column_find_string_end(cbat);
	t->digits = store->table_api.column_find_int(tr, find_sql_column(types, "digits"), rid);
	t->scale = store->table_api.column_find_int(tr, find_sql_column(types, "scale"), rid);
	t->radix = store->table_api.column_find_int(tr, find_sql_column(types, "radix"), rid);
	t->eclass = (sql_class)store->table_api.column_find_int(tr, find_sql_column(types, "eclass"), rid);
	t->localtype = ATOMindex(t->impl);
	t->bits = 0;
	t->s = s;
	return t;
}

static sql_arg *
load_arg(sql_trans *tr, sql_func *f, oid rid)
{
	sqlstore *store = tr->store;
	sql_arg *a = SA_ZNEW(tr->sa, sql_arg);
	unsigned int digits, scale;
	sql_schema *syss = find_sql_schema(tr, "sys");
	sql_table *args = find_sql_table(tr, syss, "args");
	const char *v, *tpe;
	ptr cbat;

	v = store->table_api.column_find_string_start(tr, find_sql_column(args, "name"), rid, &cbat);
	a->name = SA_STRDUP(tr->sa, v);
	store->table_api.column_find_string_end(cbat);
	a->inout = store->table_api.column_find_bte(tr, find_sql_column(args, "inout"), rid);
	digits = store->table_api.column_find_int(tr, find_sql_column(args, "type_digits"), rid);
	scale = store->table_api.column_find_int(tr, find_sql_column(args, "type_scale"), rid);

	tpe = store->table_api.column_find_string_start(tr, find_sql_column(args, "type"), rid, &cbat);
	if (!sql_find_subtype(&a->type, tpe, digits, scale)) {
		sql_type *lt = sql_trans_bind_type(tr, f->s, tpe);
		if (lt == NULL) {
			TRC_ERROR(SQL_STORE, "SQL type '%s' is missing\n", tpe);
			store->table_api.column_find_string_end(cbat);
			return NULL;
		}
		sql_init_subtype(&a->type, lt, digits, scale);
	}
	store->table_api.column_find_string_end(cbat);
	return a;
}

static sql_func *
load_func(sql_trans *tr, sql_schema *s, sqlid fid, subrids *rs)
{
	sqlstore *store = tr->store;
	sql_func *t = SA_ZNEW(tr->sa, sql_func);
	sql_schema *syss = find_sql_schema(tr, "sys");
	sql_table *funcs = find_sql_table(tr, syss, "functions");
	oid rid;
	bool update_env;	/* hacky way to update env function */
	const char *v;
	ptr cbat;

	rid = store->table_api.column_find_row(tr, find_sql_column(funcs, "id"), &fid, NULL);
	v = store->table_api.column_find_string_start(tr, find_sql_column(funcs, "name"), rid, &cbat);
	update_env = strcmp(v, "env") == 0;
	base_init(tr->sa, &t->base, fid, 0, v);
	store->table_api.column_find_string_end(cbat);
	v = store->table_api.column_find_string_start(tr, find_sql_column(funcs, "func"), rid, &cbat);
	update_env = update_env && strstr(v, "EXTERNAL NAME sql.sql_environment") != NULL;
	if (update_env) {
		/* see creation of env in sql_create_env()
		 * also see upgrade code in sql_upgrades.c */
		v = "CREATE FUNCTION env() RETURNS TABLE( name varchar(1024), value varchar(2048)) EXTERNAL NAME inspect.\"getEnvironment\";";
	}
	t->imp = SA_STRDUP(tr->sa, v);
	store->table_api.column_find_string_end(cbat);
	if (update_env) {
		v = "inspect";
	} else {
		v = store->table_api.column_find_string_start(tr, find_sql_column(funcs, "mod"), rid, &cbat);
	}
	if (strcmp(v, "pyapi") == 0) /* pyapi module no longer used */
		t->mod = SA_STRDUP(tr->sa, "pypapi3");
	else if (strcmp(v, "pyapimap") == 0) /* pyapimap module no longer used */
		t->mod = SA_STRDUP(tr->sa, "pyapi3map");
	else
		t->mod = SA_STRDUP(tr->sa, v);
	if (!update_env) store->table_api.column_find_string_end(cbat);
	t->lang = (sql_flang) store->table_api.column_find_int(tr, find_sql_column(funcs, "language"), rid);
	t->instantiated = t->lang != FUNC_LANG_SQL && t->lang != FUNC_LANG_MAL;
	t->type = (sql_ftype) store->table_api.column_find_int(tr, find_sql_column(funcs, "type"), rid);
	t->side_effect = (bool) store->table_api.column_find_bte(tr, find_sql_column(funcs, "side_effect"), rid);
	t->varres = (bool) store->table_api.column_find_bte(tr, find_sql_column(funcs, "varres"), rid);
	t->vararg = (bool) store->table_api.column_find_bte(tr, find_sql_column(funcs, "vararg"), rid);
	t->system = (bool) store->table_api.column_find_bte(tr, find_sql_column(funcs, "system"), rid);
	t->semantics = (bool) store->table_api.column_find_bte(tr, find_sql_column(funcs, "semantics"), rid);
	t->res = NULL;
	t->s = s;
	t->fix_scale = SCALE_EQ;
	t->sa = tr->sa;
	if (t->lang != FUNC_LANG_INT) {
		t->query = t->imp;
		t->imp = NULL;
	}
	/* convert old PYTHON2 and PYTHON2_MAP to PYTHON and PYTHON_MAP
	 * see also function sql_update_jun2020() in sql_upgrades.c */
	if ((int) t->lang == 8)		/* old FUNC_LANG_PY2 */
		t->lang = FUNC_LANG_PY;
	else if ((int) t->lang == 9)	/* old FUNC_LANG_MAP_PY2 */
		t->lang = FUNC_LANG_MAP_PY;
	if (LANG_EXT(t->lang)) { /* instantiate functions other than sql and mal */
		switch(t->type) {
		case F_AGGR:
			t->imp = SA_STRDUP(tr->sa, "eval_aggr");
			break;
		case F_LOADER:
			t->imp = SA_STRDUP(tr->sa, "eval_loader");
			break;
		default: /* for every other function type at the moment */
			t->imp = SA_STRDUP(tr->sa, "eval");
		}
	}

	TRC_DEBUG(SQL_STORE, "Load function: %s\n", t->base.name);

	t->ops = list_new(tr->sa, (fdestroy) &arg_destroy);
	if (rs) {
		for (rid = store->table_api.subrids_next(rs); !is_oid_nil(rid); rid = store->table_api.subrids_next(rs)) {
			sql_arg *a = load_arg(tr, t, rid);

			if (a == NULL)
				return NULL;
			if (a->inout == ARG_OUT) {
				if (!t->res)
					t->res = list_new(tr->sa, (fdestroy) &arg_destroy);
				list_append(t->res, a);
			} else {
				list_append(t->ops, a);
			}
		}
	}
	return t;
}

static sql_sequence *
load_seq(sql_trans *tr, sql_schema * s, oid rid)
{
	sqlstore *store = tr->store;
	sql_sequence *seq = SA_ZNEW(tr->sa, sql_sequence);
	sql_schema *syss = find_sql_schema(tr, "sys");
	sql_table *seqs = find_sql_table(tr, syss, "sequences");
	sqlid sid;
	const char *v;
	ptr cbat;

	sid = store->table_api.column_find_sqlid(tr, find_sql_column(seqs, "id"), rid);
	v = store->table_api.column_find_string_start(tr, find_sql_column(seqs, "name"), rid, &cbat);
	base_init(tr->sa, &seq->base, sid, 0, v);
	store->table_api.column_find_string_end(cbat);
	seq->start = store->table_api.column_find_lng(tr, find_sql_column(seqs, "start"), rid);
	seq->minvalue = store->table_api.column_find_lng(tr, find_sql_column(seqs, "minvalue"), rid);
	seq->maxvalue = store->table_api.column_find_lng(tr, find_sql_column(seqs, "maxvalue"), rid);
	seq->increment = store->table_api.column_find_lng(tr, find_sql_column(seqs, "increment"), rid);
	seq->cacheinc = store->table_api.column_find_lng(tr, find_sql_column(seqs, "cacheinc"), rid);
	seq->cycle = (bit) store->table_api.column_find_bte(tr, find_sql_column(seqs, "cycle"), rid);
	seq->s = s;
	return seq;
}

static void
sql_trans_update_schema(sql_trans *tr, oid rid)
{
	sqlstore *store = tr->store;
	sql_schema *s = NULL, *syss = find_sql_schema(tr, "sys");
	sql_table *ss = find_sql_table(tr, syss, "schemas");
	sqlid sid;
	str v;

	sid = store->table_api.column_find_sqlid(tr, find_sql_column(ss, "id"), rid);
	s = find_sql_schema_id(tr, sid);

	if (s==NULL)
		return ;

	TRC_DEBUG(SQL_STORE, "Update schema: %s %d\n", s->base.name, s->base.id);

	v = store->table_api.column_find_value(tr, find_sql_column(ss, "name"), rid);
	if (!v)
		return; /* TODO do better than this */
	_DELETE(s->base.name);
	base_init(tr->sa, &s->base, sid, 0, v);
	_DELETE(v);
	s->auth_id = store->table_api.column_find_sqlid(tr, find_sql_column(ss, "authorization"), rid);
	s->system = (bit) store->table_api.column_find_bte(tr, find_sql_column(ss, "system"), rid);
	s->owner = store->table_api.column_find_sqlid(tr, find_sql_column(ss, "owner"), rid);
}

static sql_schema *
load_schema(sql_trans *tr, res_table *rt_schemas, res_table *rt_tables, res_table *rt_parts,
		    res_table *rt_cols, res_table *rt_idx, res_table *rt_idxcols,
		    res_table *rt_keys, res_table *rt_keycols,
		    res_table *rt_triggers, res_table *rt_triggercols)
{
	sqlstore *store = tr->store;
	sql_schema *s = NULL, *syss = find_sql_schema(tr, "sys");
	sql_table *ss = find_sql_table(tr, syss, "schemas");
	sql_table *types = find_sql_table(tr, syss, "types");
	sql_table *tables = find_sql_table(tr, syss, "_tables");
	sql_table *funcs = find_sql_table(tr, syss, "functions");
	sql_table *seqs = find_sql_table(tr, syss, "sequences");
	sql_column *type_schema, *type_id, *table_schema, *table_id;
	sql_column *func_schema, *func_id, *seq_schema, *seq_id;
	rids *rs;

	sqlid sid = *(sqlid*)store->table_api.table_fetch_value(rt_schemas, find_sql_column(ss, "id"));
	if (instore(sid)) {
		s = find_sql_schema_id(tr, sid);

		if (s==NULL) {
			char *name = (char*)store->table_api.table_fetch_value(rt_schemas, find_sql_column(ss, "name"));
			s = find_sql_schema(tr, name);
			if (s == NULL) {
				GDKerror("SQL schema missing or incompatible, rebuild from archive");
				return NULL;
			}
		}
		s->base.id = sid;
	} else {
		s = SA_ZNEW(tr->sa, sql_schema);
		if (s == NULL)
			return NULL;
		char *name = (char*)store->table_api.table_fetch_value(rt_schemas, find_sql_column(ss, "name"));
		base_init(tr->sa, &s->base, sid, 0, name);
		s->auth_id = *(sqlid*)store->table_api.table_fetch_value(rt_schemas, find_sql_column(ss, "authorization"));
		s->system = *(bte*)store->table_api.table_fetch_value(rt_schemas, find_sql_column(ss, "system"));
		s->owner = *(sqlid*)store->table_api.table_fetch_value(rt_schemas, find_sql_column(ss, "owner"));

		s->tables = os_new(tr->sa, (destroy_fptr) &table_destroy, false, true, true, store);
		s->types = os_new(tr->sa, (destroy_fptr) &type_destroy, false, true, true, store);
		s->funcs = os_new(tr->sa, (destroy_fptr) &func_destroy, false, false, false, store);
		s->seqs = os_new(tr->sa, (destroy_fptr) &seq_destroy, false, true, true, store);
		s->keys = os_new(tr->sa, (destroy_fptr) &key_destroy, false, true, true, store);
		s->idxs = os_new(tr->sa, (destroy_fptr) &idx_destroy, false, true, true, store);
		s->triggers = os_new(tr->sa, (destroy_fptr) &trigger_destroy, false, true, true, store);
		s->parts = os_new(tr->sa, (destroy_fptr) &part_destroy, false, false, true, store);
	}

	TRC_DEBUG(SQL_STORE, "Load schema: %s %d\n", s->base.name, s->base.id);

	sqlid tmpid = FUNC_OIDS;

	/* first load simple types */
	type_schema = find_sql_column(types, "schema_id");
	type_id = find_sql_column(types, "id");
	rs = store->table_api.rids_select(tr, type_schema, &s->base.id, &s->base.id, type_id, &tmpid, NULL, NULL);
	for (oid rid = store->table_api.rids_next(rs); !is_oid_nil(rid); rid = store->table_api.rids_next(rs)) {
		sql_type *t = load_type(tr, s, rid);
		if (os_add(s->types, tr, t->base.name, &t->base)) {
			schema_destroy(store, s);
			store->table_api.rids_destroy(rs);
			return NULL;
		}
	}
	store->table_api.rids_destroy(rs);

	/* second tables */
	table_schema = find_sql_column(tables, "schema_id");
	table_id = find_sql_column(tables, "id");
	for ( ; rt_tables->cur_row < rt_tables->nr_rows; rt_tables->cur_row++) {
		sqlid nsid = *(sqlid*)store->table_api.table_fetch_value(rt_tables, table_schema);
		sqlid tid = *(sqlid*)store->table_api.table_fetch_value(rt_tables, table_id);
		if (nsid > s->base.id)
			break;
		if (nsid < s->base.id)
			assert(0);
		if (!instore(tid)) {
			sql_table *t = load_table(tr, s, rt_tables, rt_parts,
					rt_cols, rt_idx, rt_idxcols, rt_keys, rt_keycols, rt_triggers, rt_triggercols, tid);
			if (t == NULL) {
				schema_destroy(store, s);
				return NULL;
			}
			if (os_add(s->tables, tr, t->base.name, &t->base)) {
				schema_destroy(store, s);
				return NULL;
			}
		}
	}

	/* next functions which could use these types */
	func_schema = find_sql_column(funcs, "schema_id");
	func_id = find_sql_column(funcs, "id");
	rs = store->table_api.rids_select(tr, func_schema, &s->base.id, &s->base.id, func_id, &tmpid, NULL, NULL);
	if (rs && !store->table_api.rids_empty(rs)) {
		sql_table *args = find_sql_table(tr, syss, "args");
		sql_column *arg_func_id = find_sql_column(args, "func_id");
		sql_column *arg_number = find_sql_column(args, "number");
		subrids *nrs = store->table_api.subrids_create(tr, rs, func_id, arg_func_id, arg_number);
		sqlid fid;
		sql_func *f;

		for (fid = store->table_api.subrids_nextid(nrs); fid >= 0; fid = store->table_api.subrids_nextid(nrs)) {
			f = load_func(tr, s, fid, nrs);
			if (f == NULL) {
				store->table_api.subrids_destroy(nrs);
				store->table_api.rids_destroy(rs);
				schema_destroy(store, s);
				return NULL;
			}
			if (os_add(s->funcs, tr, f->base.name, &f->base)) {
				schema_destroy(store, s);
				return NULL;
			}
		}
		/* Handle all procedures without arguments (no args) */
		rs = store->table_api.rids_diff(tr, rs, func_id, nrs, arg_func_id);
		for (oid rid = store->table_api.rids_next(rs); !is_oid_nil(rid); rid = store->table_api.rids_next(rs)) {
			fid = store->table_api.column_find_sqlid(tr, func_id, rid);
			f = load_func(tr, s, fid, NULL);
			if (f == NULL) {
				store->table_api.subrids_destroy(nrs);
				store->table_api.rids_destroy(rs);
				schema_destroy(store, s);
				return NULL;
			}
			if (os_add(s->funcs, tr, f->base.name, &f->base)) {
				store->table_api.subrids_destroy(nrs);
				store->table_api.rids_destroy(rs);
				schema_destroy(store, s);
				return NULL;
			}
		}
		store->table_api.subrids_destroy(nrs);
	}
	store->table_api.rids_destroy(rs);

	/* last sequence numbers */
	seq_schema = find_sql_column(seqs, "schema_id");
	seq_id = find_sql_column(seqs, "id");
	rs = store->table_api.rids_select(tr, seq_schema, &s->base.id, &s->base.id, seq_id, &tmpid, NULL, NULL);
	for (oid rid = store->table_api.rids_next(rs); !is_oid_nil(rid); rid = store->table_api.rids_next(rs)) {
		sql_sequence *seq = load_seq(tr, s, rid);
		if (os_add(s->seqs, tr, seq->base.name, &seq->base)) {
			schema_destroy(store, s);
			store->table_api.rids_destroy(rs);
			return NULL;
		}
	}
	store->table_api.rids_destroy(rs);

	struct os_iter oi;
	os_iterator(&oi, s->tables, tr, NULL);
	for (sql_base *b = oi_next(&oi); b; b = oi_next(&oi)) {
		sql_table *t = (sql_table*)b;
		if (isMergeTable(t) || isReplicaTable(t)) {
			sql_table *objects = find_sql_table(tr, syss, "objects");
			sql_column *mt_nr = find_sql_column(objects, "nr");
			sql_column *mt_sub = find_sql_column(objects, "sub");
			rids *rs = store->table_api.rids_select(tr, mt_nr, &t->base.id, &t->base.id, NULL);

			rs = store->table_api.rids_orderby(tr, rs, mt_sub);
			for (oid rid = store->table_api.rids_next(rs); !is_oid_nil(rid); rid = store->table_api.rids_next(rs)) {
				sql_part *pt = load_part(tr, t, rid);
				if (isRangePartitionTable(t)) {
					load_range_partition(tr, syss, pt);
				} else if (isListPartitionTable(t)) {
					load_value_partition(tr, syss, pt);
				}
				if (os_add(s->parts, tr, pt->base.name, dup_base(&pt->base))) {
					schema_destroy(store, s);
					store->table_api.rids_destroy(rs);
					return NULL;
				}
			}
			store->table_api.rids_destroy(rs);
		}
	}
	return s;
}

void
sql_trans_update_schemas(sql_trans* tr)
{
	sqlstore *store = tr->store;
	sql_schema *syss = find_sql_schema(tr, "sys");
	sql_table *sysschema = find_sql_table(tr, syss, "schemas");
	sql_column *sysschema_ids = find_sql_column(sysschema, "id");
	rids *schemas = store->table_api.rids_select(tr, sysschema_ids, NULL, NULL);
	oid rid;

	TRC_DEBUG(SQL_STORE, "Update schemas\n");

	for (rid = store->table_api.rids_next(schemas); !is_oid_nil(rid); rid = store->table_api.rids_next(schemas)) {
		sql_trans_update_schema(tr, rid);
	}
	store->table_api.rids_destroy(schemas);
}

static bool
load_trans(sql_trans* tr)
{
	sqlstore *store = tr->store;
	sql_schema *syss = find_sql_schema(tr, "sys");
	sql_table *sysschema = find_sql_table(tr, syss, "schemas");
	sql_table *systables = find_sql_table(tr, syss, "_tables");
	sql_table *sysparts = find_sql_table(tr, syss, "table_partitions");
	sql_table *syscols = find_sql_table(tr, syss, "_columns");
	sql_table *sysidx = find_sql_table(tr, syss, "idxs");
	sql_table *syskeys = find_sql_table(tr, syss, "keys");
	sql_table *systriggers = find_sql_table(tr, syss, "triggers");
	sql_table *sysobjects = find_sql_table(tr, syss, "objects");
	sql_column *sysschema_ids = find_sql_column(sysschema, "id");
	bool ok = true;

	TRC_DEBUG(SQL_STORE, "Load transaction\n");

	res_table *rt_schemas = store->table_api.table_orderby(tr, sysschema, NULL, NULL, NULL, NULL, sysschema_ids, NULL);
	res_table *rt_tables = store->table_api.table_orderby(tr, systables, NULL, NULL, NULL, NULL,
			find_sql_column(systables, "schema_id"),
			find_sql_column(systables, "id"), NULL);
	res_table *rt_parts = store->table_api.table_orderby(tr, sysparts,
			find_sql_column(sysparts, "table_id"),
			find_sql_column(systables, "id"),
			NULL, NULL,
			find_sql_column(systables, "schema_id"), /* order also on schema_id */
			find_sql_column(sysparts, "table_id"), NULL);
	res_table *rt_cols = store->table_api.table_orderby(tr, syscols,
			find_sql_column(syscols, "table_id"),
			find_sql_column(systables, "id"),
			NULL, NULL,
			find_sql_column(systables, "schema_id"), /* order also on schema_id */
			find_sql_column(syscols, "table_id"),
			find_sql_column(syscols, "id"), NULL);

	res_table *rt_idx = store->table_api.table_orderby(tr, sysidx,
			find_sql_column(sysidx, "table_id"),
			find_sql_column(systables, "id"),
			NULL, NULL,
			find_sql_column(systables, "schema_id"), /* order also on schema_id */
			find_sql_column(sysidx, "table_id"),
			find_sql_column(sysidx, "id"), NULL);
	res_table *rt_idxcols = store->table_api.table_orderby(tr, sysobjects,
			find_sql_column(sysobjects, "id"),
			find_sql_column(sysidx, "id"),
			find_sql_column(sysidx, "table_id"),
			find_sql_column(systables, "id"),
			find_sql_column(systables, "schema_id"), /* order also on schema_id, table_id */
			find_sql_column(sysidx, "table_id"),
			find_sql_column(sysobjects, "id"),
			find_sql_column(sysobjects, "nr"), NULL);
	res_table *rt_keys = store->table_api.table_orderby(tr, syskeys,
			find_sql_column(syskeys, "table_id"),
			find_sql_column(systables, "id"),
			NULL, NULL,
			find_sql_column(systables, "schema_id"), /* order also on schema_id */
			find_sql_column(syskeys, "table_id"),
			find_sql_column(syskeys, "id"), NULL);
	res_table *rt_keycols = store->table_api.table_orderby(tr, sysobjects,
			find_sql_column(sysobjects, "id"),
			find_sql_column(syskeys, "id"),
			find_sql_column(syskeys, "table_id"),
			find_sql_column(systables, "id"),
			find_sql_column(systables, "schema_id"), /* order also on schema_id, table_id */
			find_sql_column(syskeys, "table_id"),
			find_sql_column(sysobjects, "id"),
			find_sql_column(sysobjects, "nr"), NULL);
	res_table *rt_triggers = store->table_api.table_orderby(tr, systriggers,
			find_sql_column(systriggers, "table_id"),
			find_sql_column(systables, "id"),
			NULL, NULL,
			find_sql_column(systables, "schema_id"), /* order also on schema_id */
			find_sql_column(systriggers, "table_id"),
			find_sql_column(systriggers, "id"), NULL);
	res_table *rt_triggercols = store->table_api.table_orderby(tr, sysobjects,
			find_sql_column(sysobjects, "id"),
			find_sql_column(systriggers, "id"),
			find_sql_column(systriggers, "table_id"),
			find_sql_column(systables, "id"),
			find_sql_column(systables, "schema_id"), /* order also on schema_id, table_id */
			find_sql_column(systriggers, "table_id"),
			find_sql_column(sysobjects, "id"),
			find_sql_column(sysobjects, "nr"), NULL);
	for ( ; rt_schemas->cur_row < rt_schemas->nr_rows; rt_schemas->cur_row++) {
		sql_schema *ns = load_schema(tr, rt_schemas, rt_tables, rt_parts,
				rt_cols, rt_idx, rt_idxcols, rt_keys, rt_keycols, rt_triggers, rt_triggercols);
		if (ns == NULL) {
			ok = false;
			goto finish;
		}
		if (!instore(ns->base.id)) {
			if (os_add(tr->cat->schemas, tr, ns->base.name, &ns->base)) {
				ok = false;
				goto finish;
			}
			if (isTempSchema(ns))
				tr->tmp = ns;
		}
	}

finish:
	store->table_api.table_result_destroy(rt_schemas);
	store->table_api.table_result_destroy(rt_tables);
	store->table_api.table_result_destroy(rt_parts);
	store->table_api.table_result_destroy(rt_cols);
	store->table_api.table_result_destroy(rt_idx);
	store->table_api.table_result_destroy(rt_idxcols);
	store->table_api.table_result_destroy(rt_keys);
	store->table_api.table_result_destroy(rt_keycols);
	store->table_api.table_result_destroy(rt_triggers);
	store->table_api.table_result_destroy(rt_triggercols);
	return ok;
}

static sqlid
next_oid(sqlstore *store)
{
	sqlid id = 0;
	MT_lock_set(&store->lock);
	id = store->obj_id++;
	assert(id < 2000000000);
	MT_lock_unset(&store->lock);
	return id;
}

sqlid
store_next_oid(sqlstore *store)
{
	return next_oid(store);
}

static int
insert_schemas(sql_trans *tr)
{
	int res = LOG_OK;
	sqlstore *store = tr->store;
	sql_schema *syss = find_sql_schema(tr, "sys");
	sql_table *sysschema = find_sql_table(tr, syss, "schemas");
	sql_table *systable = find_sql_table(tr, syss, "_tables");
	sql_table *syscolumn = find_sql_table(tr, syss, "_columns");
	node *o;

	struct os_iter si;
	os_iterator(&si, tr->cat->schemas, tr, NULL);
	for (sql_base *b = oi_next(&si); b; b = oi_next(&si)) {
		sql_schema *s = (sql_schema*)b;
		char *strnil = (char*)ATOMnilptr(TYPE_str);

		if (isDeclaredSchema(s))
			continue;
		if ((res = store->table_api.table_insert(tr, sysschema, &s->base.id, &s->base.name, &s->auth_id, &s->owner, &s->system)))
			return res;
		struct os_iter oi;
		os_iterator(&oi, s->tables, tr, NULL);
		for (sql_base *b = oi_next(&oi); b; b = oi_next(&oi)) {
			sql_table *t = (sql_table*)b;
			sht ca = t->commit_action;

			if ((res = store->table_api.table_insert(tr, systable, &t->base.id, &t->base.name, &s->base.id, &strnil, &t->type, &t->system, &ca, &t->access)))
				return res;
			for (o = t->columns->l->h; o; o = o->next) {
				sql_column *c = o->data;

				if ((res = store->table_api.table_insert(tr, syscolumn, &c->base.id, &c->base.name, &c->type.type->base.name, &c->type.digits, &c->type.scale,
										&t->base.id, (c->def) ? &c->def : &strnil, &c->null, &c->colnr, (c->storage_type)? &c->storage_type : &strnil)))
					return res;
			}
		}
	}
	return res;
}

static int
insert_types(sql_trans *tr, sql_table *systype)
{
	int res = LOG_OK;
	sqlstore *store = tr->store;
	for (node *n = types->h; n; n = n->next) {
		sql_type *t = n->data;
		int radix = t->radix, eclass = (int) t->eclass;
		sqlid next_schema = t->s ? t->s->base.id : 0;

		if ((res = store->table_api.table_insert(tr, systype, &t->base.id, &t->impl, &t->base.name, &t->digits, &t->scale, &radix, &eclass, &next_schema)))
			return res;
	}
	return res;
}

static int
insert_args(sql_trans *tr, sql_table *sysarg, list *args, sqlid funcid, const char *arg_def, int *number)
{
	int res = LOG_OK;
	sqlstore *store = tr->store;
	for (node *n = args->h; n; n = n->next) {
		sql_arg *a = n->data;
		sqlid id = next_oid(tr->store);
		int next_number = (*number)++;
		char buf[32], *next_name;

		if (a->name) {
			next_name = a->name;
		} else {
			snprintf(buf, sizeof(buf), arg_def, next_number);
			next_name = buf;
		}
		if ((res = store->table_api.table_insert(tr, sysarg, &id, &funcid, &next_name, &a->type.type->base.name, &a->type.digits, &a->type.scale, &a->inout, &next_number)))
			return res;
	}
	return res;
}

static int
insert_functions(sql_trans *tr, sql_table *sysfunc, list *funcs_list, sql_table *sysarg)
{
	int res = LOG_OK;
	sqlstore *store = tr->store;
	for (node *n = funcs_list->h; n; n = n->next) {
		sql_func *f = n->data;
		int number = 0, ftype = (int) f->type, flang = (int) FUNC_LANG_INT;
		sqlid next_schema = f->s ? f->s->base.id : 0;
		bit se = f->side_effect, vares = f->varres, varg = f->vararg, system = f->system, sem = f->semantics;

		if (f->private) /* don't serialize private functions because they cannot be seen by users */
			continue;
		if ((res = store->table_api.table_insert(tr, sysfunc, &f->base.id, &f->base.name, &f->imp, &f->mod, &flang, &ftype, &se, &vares, &varg, &next_schema, &system, &sem)))
			return res;
		if (f->res && (res = insert_args(tr, sysarg, f->res, f->base.id, "res_%d", &number)))
			return res;
		if (f->ops && (res = insert_args(tr, sysarg, f->ops, f->base.id, "arg_%d", &number)))
			return res;
	}
	return res;
}

static int
table_next_column_nr(sql_table *t)
{
	int nr = ol_length(t->columns);
	if (nr) {
		node *n = ol_last_node(t->columns);
		if (n) {
			sql_column *c = n->data;

			nr = c->colnr+1;
		}
	}
	return nr;
}

static sql_column *
bootstrap_create_column(sql_trans *tr, sql_table *t, char *name, sqlid id, char *sqltype, unsigned int digits)
{
	sqlstore *store = tr->store;
	sql_column *col = SA_ZNEW(tr->sa, sql_column);

	if (store->obj_id <= id)
		store->obj_id = id+1;
	TRC_DEBUG(SQL_STORE, "Create column: %s\n", name);

	base_init(tr->sa, &col->base, id, t->base.new, name);
	assert(col->base.id > 0);
	sql_find_subtype(&col->type, sqltype, digits, 0);
	col->def = NULL;
	col->null = 1;
	col->colnr = table_next_column_nr(t);
	col->t = t;
	col->unique = 0;
	col->storage_type = NULL;
	if (ol_add(t->columns, &col->base))
		return NULL;

	ATOMIC_PTR_INIT(&col->data, NULL);
	if (isTable(col->t))
		store->storage_api.create_col(tr, col);
	return col;
}

static sql_table *
create_sql_table_with_id(sql_allocator *sa, sqlid id, const char *name, sht type, bit system, int persistence, int commit_action, bte properties)
{
	sql_table *t = SA_ZNEW(sa, sql_table);

	assert((persistence==SQL_PERSIST ||
		persistence==SQL_DECLARED_TABLE ||
		commit_action) && commit_action>=0);
	assert(id);
	base_init(sa, &t->base, id, true, name);
	t->type = type;
	t->system = system;
	t->persistence = (temp_t)persistence;
	t->commit_action = (ca_t)commit_action;
	t->query = NULL;
	t->access = 0;
	t->columns = ol_new(sa, (destroy_fptr) &column_destroy, NULL);
	t->idxs = ol_new(sa, (destroy_fptr) &idx_destroy, NULL);
	t->keys = ol_new(sa, (destroy_fptr) &key_destroy, NULL);
	t->triggers = ol_new(sa, (destroy_fptr) &trigger_destroy, NULL);
	if (isMergeTable(t) || isReplicaTable(t))
		t->members = list_new(sa, (fdestroy) &part_destroy);
	t->pkey = NULL;
	t->sz = COLSIZE;
	t->s = NULL;
	t->properties = properties;
	memset(&t->part, 0, sizeof(t->part));
	ATOMIC_PTR_INIT(&t->data, NULL);
	return t;
}

sql_table *
create_sql_table(sqlstore *store, sql_allocator *sa, const char *name, sht type, bit system, int persistence, int commit_action, bte properties)
{
	return create_sql_table_with_id(sa, next_oid(store), name, type, system, persistence, commit_action, properties);
}

static void
dup_sql_type(sql_trans *tr, sql_schema *s, sql_subtype *oc, sql_subtype *nc)
{
	nc->digits = oc->digits;
	nc->scale = oc->scale;
	nc->type = oc->type;
	if (s && nc->type->s) { /* user type */
		sql_type *lt = NULL;

		if (s->base.id == nc->type->s->base.id) {
			/* Current user type belongs to current schema. So search there for current user type. */
			lt = find_sql_type(tr, s, nc->type->base.name);
		} else {
			/* Current user type belongs to another schema in the current transaction. Search there for current user type. */
			lt = sql_trans_bind_type(tr, NULL, nc->type->base.name);
		}
		if (lt == NULL)
			GDKfatal("SQL type %s missing", nc->type->base.name);
		sql_init_subtype(nc, lt, nc->digits, nc->scale);
	}
}

static sql_column *
dup_sql_column(sql_allocator *sa, sql_table *t, sql_column *c)
{
	sql_column *col = SA_ZNEW(sa, sql_column);

	base_init(sa, &col->base, c->base.id, t->persistence==SQL_DECLARED_TABLE?false:c->base.new, c->base.name);
	col->type = c->type; /* Both types belong to the same transaction, so no dup_sql_type call is needed */
	col->def = NULL;
	if (c->def)
		col->def = SA_STRDUP(sa, c->def);
	col->null = c->null;
	col->colnr = c->colnr;
	col->t = t;
	col->unique = c->unique;
	col->storage_type = NULL;
	if (c->storage_type)
		col->storage_type = SA_STRDUP(sa, c->storage_type);
	if (ol_add(t->columns, &col->base))
		return NULL;
	return col;
}

static sql_part *
dup_sql_part(sql_allocator *sa, sql_table *mt, sql_part *op)
{
	sql_part *p = SA_ZNEW(sa, sql_part);

	base_init(sa, &p->base, op->base.id, mt->persistence==SQL_DECLARED_TABLE?false:op->base.new, op->base.name);
	p->with_nills = op->with_nills;

	if (isRangePartitionTable(mt)) {
		p->part.range.minvalue = SA_NEW_ARRAY(sa, char, op->part.range.minlength);
		p->part.range.maxvalue = SA_NEW_ARRAY(sa, char, op->part.range.maxlength);
		memcpy(p->part.range.minvalue, op->part.range.minvalue, op->part.range.minlength);
		memcpy(p->part.range.maxvalue, op->part.range.maxvalue, op->part.range.maxlength);
		p->part.range.minlength = op->part.range.minlength;
		p->part.range.maxlength = op->part.range.maxlength;
	} else if (isListPartitionTable(mt)) {
		p->part.values = list_new(sa, (fdestroy) &part_value_destroy);
		for (node *n = op->part.values->h ; n ; n = n->next) {
			sql_part_value *prev = (sql_part_value*) n->data, *nextv = SA_ZNEW(sa, sql_part_value);
			nextv->value = SA_NEW_ARRAY(sa, char, prev->length);
			memcpy(nextv->value, prev->value, prev->length);
			nextv->length = prev->length;
			list_append(p->part.values, nextv);
		}
	}
	list_append(mt->members, p);
	p->t = mt;
	p->member = op->member;
	assert(p->member);
	return p;
}

sql_table *
dup_sql_table(sql_allocator *sa, sql_table *t)
{
	node *n;
	sql_table *nt = create_sql_table_with_id(sa, t->base.id, t->base.name, t->type, t->system, SQL_DECLARED_TABLE, t->commit_action, t->properties);

	nt->base.new = t->base.new;

	nt->access = t->access;
	nt->query = (t->query) ? SA_STRDUP(sa, t->query) : NULL;
	nt->s = t->s;

	if (isPartitionedByExpressionTable(nt)) {
		nt->part.pexp = SA_ZNEW(sa, sql_expression);
		nt->part.pexp->exp = SA_STRDUP(sa, t->part.pexp->exp);
		nt->part.pexp->type = t->part.pexp->type; /* No dup_sql_type call needed */
		nt->part.pexp->cols = SA_LIST(sa, (fdestroy) &int_destroy);
		for (n = t->part.pexp->cols->h; n; n = n->next) {
			int *nid = SA_NEW(sa, int);
			*nid = *(int *) n->data;
			list_append(nt->part.pexp->cols, nid);
		}
	}

	for (n = t->columns->l->h; n; n = n->next) {
		sql_column *c = n->data;
		sql_column *dup = dup_sql_column(sa, nt, c);
		if (isPartitionedByColumnTable(nt) && c->base.id == t->part.pcol->base.id)
			nt->part.pcol = dup;
	}

	if (t->members)
		for (n = t->members->h; n; n = n->next)
			dup_sql_part(sa, nt, n->data);
	return nt;
}

static sql_table *
bootstrap_create_table(sql_trans *tr, sql_schema *s, char *name, sqlid id)
{
	sqlstore *store = tr->store;
	int istmp = isTempSchema(s);
	int persistence = istmp?SQL_GLOBAL_TEMP:SQL_PERSIST;
	sht commit_action = istmp?CA_PRESERVE:CA_COMMIT;
	sql_table *t;

	if (store->obj_id <= id)
		store->obj_id = id+1;
	t = create_sql_table_with_id(tr->sa, id, name, tt_table, 1, persistence, commit_action, 0);
	t->bootstrap = 1;

	TRC_DEBUG(SQL_STORE, "Create table: %s\n", name);

	t->base.new = s->base.new;
	t->query = NULL;
	t->s = s;
	if (isTable(t) && store->storage_api.create_del(tr, t) != LOG_OK) {
		table_destroy(store, t);
		return NULL;
	}
	if (os_add(s->tables, tr, name, &t->base)) {
		table_destroy(store, t);
		return NULL;
	}
	return t;
}

static sql_schema *
bootstrap_create_schema(sql_trans *tr, char *name, sqlid id, sqlid auth_id, int owner)
{
	sqlstore *store = tr->store;
	sql_schema *s = SA_ZNEW(tr->sa, sql_schema);

	if (store->obj_id <= id)
		store->obj_id = id+1;
	TRC_DEBUG(SQL_STORE, "Create schema: %s %d %d\n", name, auth_id, owner);

	if (strcmp(name, dt_schema) == 0) {
		base_init(tr->sa, &s->base, (sqlid) FUNC_OIDS - 1, true, name);
	} else {
		base_init(tr->sa, &s->base, id, true, name);
	}
	s->auth_id = auth_id;
	s->owner = owner;
	s->system = TRUE;
	s->tables = os_new(tr->sa, (destroy_fptr) &table_destroy, false, true, true, store);
	s->types = os_new(tr->sa, (destroy_fptr) &type_destroy, false, true, true, store);
	s->funcs = os_new(tr->sa, (destroy_fptr) &func_destroy, false, false, false, store);
	s->seqs = os_new(tr->sa, (destroy_fptr) &seq_destroy, false, true, true, store);
	s->keys = os_new(tr->sa, (destroy_fptr) &key_destroy, false, true, true, store);
	s->idxs = os_new(tr->sa, (destroy_fptr) &idx_destroy, false, true, true, store);
	s->triggers = os_new(tr->sa, (destroy_fptr) &trigger_destroy, false, true, true, store);
	s->parts = os_new(tr->sa, (destroy_fptr) &part_destroy, false, false, true, store);
	if (os_add(tr->cat->schemas, tr, s->base.name, &s->base)) {
		return NULL;
	}
	if (isTempSchema(s))
		tr->tmp = s;

	s->store = tr->store;
	return s;
}

/* TODO clean this */
static inline int
dep_hash(sql_dependency_change *dep)
{
	return (int) BATatoms[TYPE_int].atomHash(&dep->objid);
}

static void
dep_hash_clear(sql_hash *h)
{
	if (h == NULL || h->sa || h->entries == 0)
		return;
	for (int i = 0; i < h->size; i++) {
		sql_hash_e *e = h->buckets[i];

		while (e) {
			sql_hash_e *next = e->chain;

			_DELETE(e->value);
			_DELETE(e);
			e = next;
		}
		h->buckets[i] = NULL;
	}
	h->entries = 0;
}

static void
dep_hash_destroy(sql_hash *h)
{
	if (h == NULL || h->sa)
		return;
	for (int i = 0; i < h->size; i++) {
		sql_hash_e *e = h->buckets[i];

		while (e) {
			sql_hash_e *next = e->chain;

			_DELETE(e->value);
			_DELETE(e);
			e = next;
		}
	}
	_DELETE(h->buckets);
	_DELETE(h);
}

static sqlstore *
store_load(sqlstore *store, sql_allocator *pa)
{
	sql_allocator *sa;
	sql_trans *tr;
	sql_table *t, *types, *functions, *arguments;
	sql_schema *s;
	lng lng_store_oid;

	store->sa = pa;
	sa = sa_create(pa);
	if (!sa || !store->sa) {
		TRC_CRITICAL(SQL_STORE, "Allocation failure while initializing store\n");
		return NULL;
	}

	store->first = store->logger_api.log_isnew(store);

	if (store->first && store->readonly) {
		/* cannot initialize database in readonly mode */
		TRC_CRITICAL(SQL_STORE, "Cannot initialize store in readonly mode\n");
		return NULL;
	}

	types_init(store->sa); /* initialize global lists of types and functions, TODO: needs to move */

	/* we store some spare oids */
	store->obj_id = FUNC_OIDS;

	tr = sql_trans_create(store, NULL, NULL);
	if (!tr) {
		TRC_CRITICAL(SQL_STORE, "Failed to start a transaction while loading the storage\n");
		return NULL;
	}
	tr->store = store;
	tr->active = 1;

	/* for now use malloc and free */
	store->active = list_create(NULL);
	store->dependencies = hash_new(NULL, 32, (fkeyvalue)&dep_hash);
	store->depchanges = hash_new(NULL, 32, (fkeyvalue)&dep_hash);
	store->sequences = hash_new(NULL, 32, (fkeyvalue)&seq_hash);
	store->seqchanges = list_create(NULL);
	if (!store->active || !store->dependencies || !store->depchanges || !store->sequences || !store->seqchanges) {
		TRC_CRITICAL(SQL_STORE, "Allocation failure while initializing store\n");
		sql_trans_destroy(tr);
		return NULL;
	}

	s = bootstrap_create_schema(tr, "sys", 2000, ROLE_SYSADMIN, USER_MONETDB);
	if (!store->first)
		s->base.new = 0;

	t = bootstrap_create_table(tr, s, "schemas", 2001);
	bootstrap_create_column(tr, t, "id", 2002, "int", 32);
	bootstrap_create_column(tr, t, "name", 2003, "varchar", 1024);
	bootstrap_create_column(tr, t, "authorization", 2004, "int", 32);
	bootstrap_create_column(tr, t, "owner", 2005, "int", 32);
	bootstrap_create_column(tr, t, "system", 2006, "boolean", 1);

	types = t = bootstrap_create_table(tr, s, "types", 2007);
	bootstrap_create_column(tr, t, "id", 2008, "int", 32);
	bootstrap_create_column(tr, t, "systemname", 2009, "varchar", 256);
	bootstrap_create_column(tr, t, "sqlname", 2010, "varchar", 1024);
	bootstrap_create_column(tr, t, "digits", 2011, "int", 32);
	bootstrap_create_column(tr, t, "scale", 2012, "int", 32);
	bootstrap_create_column(tr, t, "radix", 2013, "int", 32);
	bootstrap_create_column(tr, t, "eclass", 2014, "int", 32);
	bootstrap_create_column(tr, t, "schema_id", 2015, "int", 32);

	functions = t = bootstrap_create_table(tr, s, "functions", 2016);
	bootstrap_create_column(tr, t, "id", 2017, "int", 32);
	bootstrap_create_column(tr, t, "name", 2018, "varchar", 256);
	bootstrap_create_column(tr, t, "func", 2019, "varchar", 8196);
	bootstrap_create_column(tr, t, "mod", 2020, "varchar", 8196);

	/* language asm=0, sql=1, R=2, C=3, J=4 */
	bootstrap_create_column(tr, t, "language", 2021, "int", 32);

	/* func, proc, aggr or filter */
	bootstrap_create_column(tr, t, "type", 2022, "int", 32);
	bootstrap_create_column(tr, t, "side_effect", 2023, "boolean", 1);
	bootstrap_create_column(tr, t, "varres", 2024, "boolean", 1);
	bootstrap_create_column(tr, t, "vararg", 2025, "boolean", 1);
	bootstrap_create_column(tr, t, "schema_id", 2026, "int", 32);
	bootstrap_create_column(tr, t, "system", 2027, "boolean", 1);
	bootstrap_create_column(tr, t, "semantics", 2162, "boolean", 1);

	arguments = t = bootstrap_create_table(tr, s, "args", 2028);
	bootstrap_create_column(tr, t, "id", 2029, "int", 32);
	bootstrap_create_column(tr, t, "func_id", 2030, "int", 32);
	bootstrap_create_column(tr, t, "name", 2031, "varchar", 256);
	bootstrap_create_column(tr, t, "type", 2032, "varchar", 1024);
	bootstrap_create_column(tr, t, "type_digits", 2033, "int", 32);
	bootstrap_create_column(tr, t, "type_scale", 2034, "int", 32);
	bootstrap_create_column(tr, t, "inout", 2035, "tinyint", 8);
	bootstrap_create_column(tr, t, "number", 2036, "int", 32);

	t = bootstrap_create_table(tr, s, "sequences", 2037);
	bootstrap_create_column(tr, t, "id", 2038, "int", 32);
	bootstrap_create_column(tr, t, "schema_id", 2039, "int", 32);
	bootstrap_create_column(tr, t, "name", 2040, "varchar", 256);
	bootstrap_create_column(tr, t, "start", 2041, "bigint", 64);
	bootstrap_create_column(tr, t, "minvalue", 2042, "bigint", 64);
	bootstrap_create_column(tr, t, "maxvalue", 2043, "bigint", 64);
	bootstrap_create_column(tr, t, "increment", 2044, "bigint", 64);
	bootstrap_create_column(tr, t, "cacheinc", 2045, "bigint", 64);
	bootstrap_create_column(tr, t, "cycle", 2046, "boolean", 1);

	t = bootstrap_create_table(tr, s, "table_partitions", 2047);
	bootstrap_create_column(tr, t, "id", 2048, "int", 32);
	bootstrap_create_column(tr, t, "table_id", 2049, "int", 32);
	bootstrap_create_column(tr, t, "column_id", 2050, "int", 32);
	bootstrap_create_column(tr, t, "expression", 2051, "varchar", STORAGE_MAX_VALUE_LENGTH);
	bootstrap_create_column(tr, t, "type", 2052, "tinyint", 8);

	t = bootstrap_create_table(tr, s, "range_partitions", 2053);
	bootstrap_create_column(tr, t, "table_id", 2054, "int", 32);
	bootstrap_create_column(tr, t, "partition_id", 2055, "int", 32);
	bootstrap_create_column(tr, t, "minimum", 2056, "varchar", STORAGE_MAX_VALUE_LENGTH);
	bootstrap_create_column(tr, t, "maximum", 2057, "varchar", STORAGE_MAX_VALUE_LENGTH);
	bootstrap_create_column(tr, t, "with_nulls", 2058, "boolean", 1);

	t = bootstrap_create_table(tr, s, "value_partitions", 2059);
	bootstrap_create_column(tr, t, "table_id", 2060, "int", 32);
	bootstrap_create_column(tr, t, "partition_id", 2061, "int", 32);
	bootstrap_create_column(tr, t, "value", 2062, "varchar", STORAGE_MAX_VALUE_LENGTH);

	t = bootstrap_create_table(tr, s, "dependencies", 2063);
	bootstrap_create_column(tr, t, "id", 2064, "int", 32);
	bootstrap_create_column(tr, t, "depend_id", 2065, "int", 32);
	bootstrap_create_column(tr, t, "depend_type", 2066, "smallint", 16);


	t = bootstrap_create_table(tr, s, "_tables", 2067);
	bootstrap_create_column(tr, t, "id", 2068, "int", 32);
	bootstrap_create_column(tr, t, "name", 2069, "varchar", 1024);
	bootstrap_create_column(tr, t, "schema_id", 2070, "int", 32);
	bootstrap_create_column(tr, t, "query", 2071, "varchar", 1 << 20);
	bootstrap_create_column(tr, t, "type", 2072, "smallint", 16);
	bootstrap_create_column(tr, t, "system", 2073, "boolean", 1);
	bootstrap_create_column(tr, t, "commit_action", 2074, "smallint", 16);
	bootstrap_create_column(tr, t, "access", 2075, "smallint", 16);

	t = bootstrap_create_table(tr, s, "_columns", 2076);
	bootstrap_create_column(tr, t, "id", 2077, "int", 32);
	bootstrap_create_column(tr, t, "name", 2078, "varchar", 1024);
	bootstrap_create_column(tr, t, "type", 2079, "varchar", 1024);
	bootstrap_create_column(tr, t, "type_digits", 2080, "int", 32);
	bootstrap_create_column(tr, t, "type_scale", 2081, "int", 32);
	bootstrap_create_column(tr, t, "table_id", 2082, "int", 32);
	bootstrap_create_column(tr, t, "default", 2083, "varchar", STORAGE_MAX_VALUE_LENGTH);
	bootstrap_create_column(tr, t, "null", 2084, "boolean", 1);
	bootstrap_create_column(tr, t, "number", 2085, "int", 32);
	bootstrap_create_column(tr, t, "storage", 2086, "varchar", 2048);

	t = bootstrap_create_table(tr, s, "keys", 2087);
	bootstrap_create_column(tr, t, "id", 2088, "int", 32);
	bootstrap_create_column(tr, t, "table_id", 2089, "int", 32);
	bootstrap_create_column(tr, t, "type", 2090, "int", 32);
	bootstrap_create_column(tr, t, "name", 2091, "varchar", 1024);
	bootstrap_create_column(tr, t, "rkey", 2092, "int", 32);
	bootstrap_create_column(tr, t, "action", 2093, "int", 32);

	t = bootstrap_create_table(tr, s, "idxs", 2094);
	bootstrap_create_column(tr, t, "id", 2095, "int", 32);
	bootstrap_create_column(tr, t, "table_id", 2096, "int", 32);
	bootstrap_create_column(tr, t, "type", 2097, "int", 32);
	bootstrap_create_column(tr, t, "name", 2098, "varchar", 1024);

	t = bootstrap_create_table(tr, s, "triggers", 2099);
	bootstrap_create_column(tr, t, "id", 2100, "int", 32);
	bootstrap_create_column(tr, t, "name", 2101, "varchar", 1024);
	bootstrap_create_column(tr, t, "table_id", 2102, "int", 32);
	bootstrap_create_column(tr, t, "time", 2103, "smallint", 16);
	bootstrap_create_column(tr, t, "orientation", 2104, "smallint", 16);
	bootstrap_create_column(tr, t, "event", 2105, "smallint", 16);
	bootstrap_create_column(tr, t, "old_name", 2106, "varchar", 1024);
	bootstrap_create_column(tr, t, "new_name", 2107, "varchar", 1024);
	bootstrap_create_column(tr, t, "condition", 2108, "varchar", 2048);
	bootstrap_create_column(tr, t, "statement", 2109, "varchar", 2048);

	t = bootstrap_create_table(tr, s, "objects", 2110);
	bootstrap_create_column(tr, t, "id", 2111, "int", 32);
	bootstrap_create_column(tr, t, "name", 2112, "varchar", 1024);
	bootstrap_create_column(tr, t, "nr", 2113, "int", 32);
	bootstrap_create_column(tr, t, "sub", 2163, "int", 32);

	s = bootstrap_create_schema(tr, "tmp", 2114, ROLE_SYSADMIN, USER_MONETDB);
	store->tmp = s;

	t = bootstrap_create_table(tr, s, "_tables", 2115);
	bootstrap_create_column(tr, t, "id", 2116, "int", 32);
	bootstrap_create_column(tr, t, "name", 2117, "varchar", 1024);
	bootstrap_create_column(tr, t, "schema_id", 2118, "int", 32);
	bootstrap_create_column(tr, t, "query", 2119, "varchar", 1 << 20);
	bootstrap_create_column(tr, t, "type", 2120, "smallint", 16);
	bootstrap_create_column(tr, t, "system", 2121, "boolean", 1);
	bootstrap_create_column(tr, t, "commit_action", 2122, "smallint", 16);
	bootstrap_create_column(tr, t, "access", 2123, "smallint", 16);

	t = bootstrap_create_table(tr, s, "_columns", 2124);
	bootstrap_create_column(tr, t, "id", 2125, "int", 32);
	bootstrap_create_column(tr, t, "name", 2126, "varchar", 1024);
	bootstrap_create_column(tr, t, "type", 2127, "varchar", 1024);
	bootstrap_create_column(tr, t, "type_digits", 2128, "int", 32);
	bootstrap_create_column(tr, t, "type_scale", 2129, "int", 32);
	bootstrap_create_column(tr, t, "table_id", 2130, "int", 32);
	bootstrap_create_column(tr, t, "default", 2131, "varchar", STORAGE_MAX_VALUE_LENGTH);
	bootstrap_create_column(tr, t, "null", 2132, "boolean", 1);
	bootstrap_create_column(tr, t, "number", 2133, "int", 32);
	bootstrap_create_column(tr, t, "storage", 2134, "varchar", 2048);

	t = bootstrap_create_table(tr, s, "keys", 2135);
	bootstrap_create_column(tr, t, "id", 2136, "int", 32);
	bootstrap_create_column(tr, t, "table_id", 2137, "int", 32);
	bootstrap_create_column(tr, t, "type", 2138, "int", 32);
	bootstrap_create_column(tr, t, "name", 2139, "varchar", 1024);
	bootstrap_create_column(tr, t, "rkey", 2140, "int", 32);
	bootstrap_create_column(tr, t, "action", 2141, "int", 32);

	t = bootstrap_create_table(tr, s, "idxs", 2142);
	bootstrap_create_column(tr, t, "id", 2143, "int", 32);
	bootstrap_create_column(tr, t, "table_id", 2144, "int", 32);
	bootstrap_create_column(tr, t, "type", 2145, "int", 32);
	bootstrap_create_column(tr, t, "name", 2146, "varchar", 1024);

	t = bootstrap_create_table(tr, s, "triggers", 2147);
	bootstrap_create_column(tr, t, "id", 2148, "int", 32);
	bootstrap_create_column(tr, t, "name", 2149, "varchar", 1024);
	bootstrap_create_column(tr, t, "table_id", 2150, "int", 32);
	bootstrap_create_column(tr, t, "time", 2151, "smallint", 16);
	bootstrap_create_column(tr, t, "orientation", 2152, "smallint", 16);
	bootstrap_create_column(tr, t, "event", 2153, "smallint", 16);
	bootstrap_create_column(tr, t, "old_name", 2154, "varchar", 1024);
	bootstrap_create_column(tr, t, "new_name", 2155, "varchar", 1024);
	bootstrap_create_column(tr, t, "condition", 2156, "varchar", 2048);
	bootstrap_create_column(tr, t, "statement", 2157, "varchar", 2048);

	t = bootstrap_create_table(tr, s, "objects", 2158);
	bootstrap_create_column(tr, t, "id", 2159, "int", 32);
	bootstrap_create_column(tr, t, "name", 2160, "varchar", 1024);
	bootstrap_create_column(tr, t, "nr", 2161, "int", 32);
	bootstrap_create_column(tr, t, "sub", 2164, "int", 32);

	(void) bootstrap_create_schema(tr, dt_schema, -1, ROLE_SYSADMIN, USER_MONETDB);

	if (store->first) {
		if (insert_types(tr, types) || insert_functions(tr, functions, funcs, arguments) || insert_schemas(tr)) {
			TRC_CRITICAL(SQL_STORE, "Cannot load catalog\n");
			sql_trans_destroy(tr);
			return NULL;
		}
	} else {
		tr->active = 0;
	}

	if (sql_trans_commit(tr) != SQL_OK) {
		TRC_CRITICAL(SQL_STORE, "Cannot commit initial transaction\n");
		sql_trans_destroy(tr);
		return NULL;
	}
	tr->ts = store_timestamp(store);

	store->logger_api.get_sequence(store, OBJ_SID, &lng_store_oid);
	store->prev_oid = (sqlid)lng_store_oid;
	if (store->obj_id < store->prev_oid)
		store->obj_id = store->prev_oid;

	/* load remaining schemas, tables, columns etc */
	tr->active = 1;
	if (!store->first && !load_trans(tr)) {
		TRC_CRITICAL(SQL_STORE, "Cannot load catalog tables\n");
		sql_trans_destroy(tr);
		return NULL;
	}
	if (sql_trans_commit(tr) != SQL_OK) {
		TRC_CRITICAL(SQL_STORE, "Cannot commit loaded objects transaction\n");
		sql_trans_destroy(tr);
		return NULL;
	}
	tr->active = 0;
	sql_trans_destroy(tr);
	store->initialized = 1;
	return store;
}

sqlstore *
store_init(int debug, store_type store_tpe, int readonly, int singleuser)
{
	sql_allocator *pa;
	sqlstore *store = MNEW(sqlstore);

	if (debug&2)
		GDKtracer_set_layer_level("sql_all", "debug");

	if (!store) {
		TRC_CRITICAL(SQL_STORE, "Allocation failure while initializing store\n");
		return NULL;
	}

	if (!(pa = sa_create(NULL))) {
		TRC_CRITICAL(SQL_STORE, "Allocation failure while initializing store\n");
		_DELETE(store);
		return NULL;
	}

	*store = (sqlstore) {
		.readonly = readonly,
		.singleuser = singleuser,
		.debug = debug,
		.transaction = ATOMIC_VAR_INIT(TRANSACTION_ID_BASE),
		.nr_active = ATOMIC_VAR_INIT(0),
		.timestamp = ATOMIC_VAR_INIT(0),
		.lastactive = ATOMIC_VAR_INIT(0),
		.function_counter = ATOMIC_VAR_INIT(0),
		.sa = pa,
	};

	(void)store_timestamp(store); /* increment once */
	MT_lock_init(&store->lock, "sqlstore_lock");
	MT_lock_init(&store->commit, "sqlstore_commit");
	MT_lock_init(&store->flush, "sqlstore_flush");
	for(int i = 0; i<NR_TABLE_LOCKS; i++)
		MT_lock_init(&store->table_locks[i], "sqlstore_table");
	for(int i = 0; i<NR_COLUMN_LOCKS; i++)
		MT_lock_init(&store->column_locks[i], "sqlstore_column");

	MT_lock_set(&store->flush);
	MT_lock_set(&store->lock);

	/* initialize empty bats */
	switch (store_tpe) {
	case store_bat:
	case store_mem:
		if (bat_utils_init() == -1) {
			TRC_CRITICAL(SQL_STORE, "Allocation failure while initializing store\n");
			MT_lock_unset(&store->lock);
			MT_lock_unset(&store->flush);
			store_exit(store);
			return NULL;
		}
		bat_storage_init(&store->storage_api);
		bat_table_init(&store->table_api);
		bat_logger_init(&store->logger_api);
		break;
	default:
		break;
	}
	store->active_type = store_tpe;
	int v = 1;
	if (!store->logger_api.create ||
	    store->logger_api.create(store, debug, "sql_logs", CATALOG_VERSION*v) != LOG_OK) {
		MT_lock_unset(&store->lock);
		MT_lock_unset(&store->flush);
		store_exit(store);
		return NULL;
	}

	/* create the initial store structure or re-load previous data */
	MT_lock_unset(&store->lock);
	MT_lock_unset(&store->flush);
	if (!store_load(store, pa)) {
		store_exit(store);
		return NULL;
	}
	return store;
}

void
store_exit(sqlstore *store)
{
	sql_allocator *sa = store->sa;
	MT_lock_set(&store->commit);
	MT_lock_set(&store->flush);
	MT_lock_set(&store->lock);

	TRC_DEBUG(SQL_STORE, "Store locked\n");

	if (store->cat) {
		while (ATOMIC_GET(&store->nr_active) > 0) {
			const int sleeptime = 100;
			MT_lock_unset(&store->flush);
			MT_lock_unset(&store->lock);
			MT_lock_unset(&store->commit);
			MT_sleep_ms(sleeptime);
			MT_lock_set(&store->commit);
			MT_lock_set(&store->lock);
			MT_lock_set(&store->flush);
		}
		if (!list_empty(store->changes)) {
			ulng oldest = store_timestamp(store)+1;
			for(node *n=store->changes->h; n; n = n->next) {
				sql_change *c = n->data;

				if (c->cleanup && !c->cleanup(store, c, oldest)) {
					/* try again with newer oldest, should cleanup any pending issues */
					if (!c->cleanup(store, c, oldest+1))
						TRC_DEBUG(SQL_STORE, "not deleted\n");
					else
						_DELETE(c);
				} else
					_DELETE(c);
			}
		}
		MT_lock_unset(&store->commit);
		list_destroy(store->changes);
		os_destroy(store->cat->objects, store);
		os_destroy(store->cat->schemas, store);
		_DELETE(store->cat);
	}
	store->logger_api.destroy(store);

	list_destroy(store->active);
	dep_hash_destroy(store->dependencies);
	dep_hash_destroy(store->depchanges);
	list_destroy(store->seqchanges);
	seq_hash_destroy(store->sequences);

	TRC_DEBUG(SQL_STORE, "Store unlocked\n");
	MT_lock_unset(&store->flush);
	MT_lock_unset(&store->lock);
	sa_destroy(sa);
	_DELETE(store);
}

/* call locked! */
static int
store_apply_deltas(sqlstore *store)
{
	int res = LOG_OK;

	store_lock(store);
	ulng oldest = store_oldest_pending(store);
	store_unlock(store);
	TRC_DEBUG(SQL_STORE, "Store apply deltas (" ULLFMT ")\n", oldest-1);
	if (oldest)
	    res = store->logger_api.flush(store, oldest-1);
	return res;
}

void
store_suspend_log(sqlstore *store)
{
	MT_lock_set(&store->lock);
	MT_lock_unset(&store->lock);
}

void
store_resume_log(sqlstore *store)
{
	MT_lock_set(&store->flush);
	MT_lock_unset(&store->flush);
}

static void
id_hash_clear_older(sql_hash *h, ulng oldest)
{
	if (h->entries == 0)
		return;
	for (int i = 0; i < h->size; i++) {
		sql_hash_e *e = h->buckets[i], *c = NULL, *first = NULL;

		while (e) {
			sql_hash_e *next = e->chain;
			sql_dependency_change *dc = e->value;

			if (dc->ts < oldest) {
				_DELETE(e->value);
				_DELETE(e);
				h->entries--;
			} else {
				if (c)
					c->chain = e;
				else
					first = e;
				c = e;
			}
			e = next;
		}
		if (c)
			c->chain = NULL;
		h->buckets[i] = first;
	}
}

static void
store_pending_changes(sqlstore *store, ulng oldest)
{
	ulng oldest_changes = store_get_timestamp(store);
	if (!list_empty(store->changes)) { /* lets first cleanup old stuff */
		for(node *n=store->changes->h; n; ) {
			node *next = n->next;
			sql_change *c = n->data;

			if (c->cleanup(store, c, oldest)) {
				list_remove_node(store->changes, store, n);
				_DELETE(c);
			} else if (c->ts < oldest_changes) {
				oldest_changes = c->ts;
			}
			n = next;
		}
	}
	if (ATOMIC_GET(&store->nr_active) < 2) { /* one or no transaction running */
		dep_hash_clear(store->dependencies);
		dep_hash_clear(store->depchanges);
	} else {
		ulng stoldest = store_oldest(store);
		id_hash_clear_older(store->dependencies, stoldest);
		id_hash_clear_older(store->depchanges, stoldest);
	}
	store->oldest_pending = oldest_changes;
}

#define IDLE_TIME	30			/* in seconds */

void
store_manager(sqlstore *store)
{
	MT_thread_setworking("sleeping");

	// In the main loop we always hold the lock except when sleeping or doing cleanups
	MT_lock_set(&store->flush);

	for (;;) {
		if (ATOMIC_GET(&store->nr_active) == 0 &&
			(store->debug&128 || ATOMIC_GET(&store->lastactive) + IDLE_TIME * 1000000 < (ATOMIC_BASE_TYPE) GDKusec())) {
			MT_lock_unset(&store->flush);
			store_lock(store);
			if (ATOMIC_GET(&store->nr_active) == 0) {
				ulng oldest = store_timestamp(store)+1;
				store_pending_changes(store, oldest);
			}
			store_unlock(store);
			MT_lock_set(&store->flush);
			store->logger_api.activate(store); /* rotate to new log file */
			ATOMIC_SET(&store->lastactive, GDKusec());
		}

		if (GDKexiting())
			break;
		const int sleeptime = 100;
		MT_lock_unset(&store->flush);
		MT_sleep_ms(sleeptime);
		MT_lock_set(&store->commit);
		MT_lock_set(&store->flush);

		if (GDKexiting())
			break;

		if (store->logger_api.changes(store) <= 0) {
			TRC_DEBUG(SQL_STORE, "Store flusher, no changes\n");
			MT_lock_unset(&store->commit);
			continue;
		}
<<<<<<< HEAD
		MT_lock_unset(&store->commit);
		if (GDKexiting())
			break;

=======
>>>>>>> fb32bbde
		MT_thread_setworking("flushing");
		if (store_apply_deltas(store) != LOG_OK) {
			MT_lock_unset(&store->flush);
			if (!GDKexiting())
				GDKfatal("write-ahead logging failure");
		}

		if (GDKexiting())
			break;
		MT_thread_setworking("sleeping");
		TRC_DEBUG(SQL_STORE, "Store flusher done\n");
	}

	// End of loop, end of lock
	MT_lock_unset(&store->flush);
}

void
store_lock(sqlstore *store)
{
	MT_lock_set(&store->lock);
	/* tell GDK allocation functions to ignore limits */
	MT_thread_setworking("store locked");
}

void
store_unlock(sqlstore *store)
{
	TRC_DEBUG(SQL_STORE, "Store unlocked\n");
	/* tell GDK allocation functions to honor limits again */
	MT_thread_setworking("store unlocked");
	MT_lock_unset(&store->lock);
}

int
store_readonly(sqlstore *store)
{
	return store->readonly;
}

// Helper function for tar_write_header.
// Our stream.h makes sure __attribute__ exists.
static void __attribute__((__format__(__printf__, 3, 4)))
tar_write_header_field(char **cursor_ptr, size_t size, const char *fmt, ...)
{
	va_list ap;

	va_start(ap, fmt);
	(void)vsnprintf(*cursor_ptr, size + 1, fmt, ap);
	va_end(ap);

	/* At first reading you might wonder why add `size` instead
	 * of the byte count returned by vsnprintf. The reason is
	 * that we want to move `*cursor_ptr` to the start of the next
	 * field, not to the unused part of this field.
	 */
	*cursor_ptr += size;
}

#define TAR_BLOCK_SIZE (512)

// Write a tar header to the given stream.
static gdk_return __attribute__((__warn_unused_result__))
tar_write_header(stream *tarfile, const char *path, time_t mtime, size_t size)
{
	char buf[TAR_BLOCK_SIZE] = {0};
	char *cursor = buf;
	char *chksum;

	// We set the uid/gid fields to 0 and the uname/gname fields to "".
	// When unpacking as a normal user, they are ignored and the files are
	// owned by that user. When unpacking as root it is reasonable that
	// the resulting files are owned by root.

	// The following is taken directly from the definition found
	// in /usr/include/tar.h on a Linux system.
	tar_write_header_field(&cursor, 100, "%s", path);   // name[100]
	tar_write_header_field(&cursor, 8, "0000644");      // mode[8]
	tar_write_header_field(&cursor, 8, "%07o", 0U);      // uid[8]
	tar_write_header_field(&cursor, 8, "%07o", 0U);      // gid[8]
	tar_write_header_field(&cursor, 12, "%011zo", size);      // size[12]
	tar_write_header_field(&cursor, 12, "%011lo", (unsigned long)mtime); // mtime[12]
	chksum = cursor; // use this later to set the computed checksum
	tar_write_header_field(&cursor, 8, "%8s", ""); // chksum[8]
	*cursor++ = '0'; // typeflag REGTYPE
	tar_write_header_field(&cursor, 100, "%s", "");  // linkname[100]
	tar_write_header_field(&cursor, 6, "%s", "ustar"); // magic[6]
	tar_write_header_field(&cursor, 2, "%02o", 0U); // version, not null terminated
	tar_write_header_field(&cursor, 32, "%s", ""); // uname[32]
	tar_write_header_field(&cursor, 32, "%s", ""); // gname[32]
	tar_write_header_field(&cursor, 8, "%07o", 0U); // devmajor[8]
	tar_write_header_field(&cursor, 8, "%07o", 0U); // devminor[8]
	tar_write_header_field(&cursor, 155, "%s", ""); // prefix[155]

	assert(cursor - buf == 500);

	unsigned sum = 0;
	for (int i = 0; i < TAR_BLOCK_SIZE; i++)
		sum += (unsigned char) buf[i];

	tar_write_header_field(&chksum, 8, "%06o", sum);

	if (mnstr_write(tarfile, buf, TAR_BLOCK_SIZE, 1) != 1) {
		char *err = mnstr_error(tarfile);
		GDKerror("error writing tar header %s: %s", path, err);
		free(err);
		return GDK_FAIL;
	}

	return GDK_SUCCEED;
}

/* Write data to the stream, padding it with zeroes up to the next
 * multiple of TAR_BLOCK_SIZE.  Make sure all writes are in multiples
 * of TAR_BLOCK_SIZE.
 */
static gdk_return __attribute__((__warn_unused_result__))
tar_write(stream *outfile, const char *data, size_t size)
{
	const size_t tail = size % TAR_BLOCK_SIZE;
	const size_t bulk = size - tail;

	if (bulk) {
		size_t written = mnstr_write(outfile, data, 1, bulk);
		if (written != bulk) {
			GDKerror("Wrote only %zu bytes instead of first %zu", written, bulk);
			return GDK_FAIL;
		}
	}

	if (tail) {
		char buf[TAR_BLOCK_SIZE] = {0};
		memcpy(buf, data + bulk, tail);
		size_t written = mnstr_write(outfile, buf, 1, TAR_BLOCK_SIZE);
		if (written != TAR_BLOCK_SIZE) {
			GDKerror("Wrote only %zu tail bytes instead of %d", written, TAR_BLOCK_SIZE);
			return GDK_FAIL;
		}
	}

	return GDK_SUCCEED;
}

static gdk_return __attribute__((__warn_unused_result__))
tar_write_data(stream *tarfile, const char *path, time_t mtime, const char *data, size_t size)
{
	gdk_return res;

	res = tar_write_header(tarfile, path, mtime, size);
	if (res != GDK_SUCCEED)
		return res;

	return tar_write(tarfile, data, size);
}

static gdk_return __attribute__((__warn_unused_result__))
tar_copy_stream(stream *tarfile, const char *path, time_t mtime, stream *contents, ssize_t size)
{
	const ssize_t bufsize = 64 * 1024;
	gdk_return ret = GDK_FAIL;
	ssize_t file_size;
	char *buf = NULL;
	ssize_t to_read;

	file_size = getFileSize(contents);
	if (file_size < size) {
		GDKerror("Have to copy %zd bytes but only %zd exist in %s", size, file_size, path);
		goto end;
	}

	assert( (bufsize % TAR_BLOCK_SIZE) == 0);
	assert(bufsize >= TAR_BLOCK_SIZE);

	buf = GDKmalloc(bufsize);
	if (!buf) {
		GDKerror("could not allocate buffer");
		goto end;
	}

	if (tar_write_header(tarfile, path, mtime, size) != GDK_SUCCEED)
		goto end;

	to_read = size;

	while (to_read > 0) {
		ssize_t chunk = (to_read <= bufsize) ? to_read : bufsize;
		ssize_t nbytes = mnstr_read(contents, buf, 1, chunk);
		if (nbytes != chunk) {
			char *err = mnstr_error(contents);
			GDKerror("Read only %zd/%zd bytes of component %s: %s", nbytes, chunk, path, err);
			free(err);
			goto end;
		}
		ret = tar_write(tarfile, buf, chunk);
		if (ret != GDK_SUCCEED)
			goto end;
		to_read -= chunk;
	}

	ret = GDK_SUCCEED;
end:
	if (buf)
		GDKfree(buf);
	return ret;
}

static gdk_return __attribute__((__warn_unused_result__))
hot_snapshot_write_tar(stream *out, const char *prefix, char *plan)
{
	gdk_return ret = GDK_FAIL;
	const char *p = plan; // our cursor in the plan
	time_t timestamp = 1234567890; // dummy date, Sat 14 Feb 2009 12:31:30 AM CET
	// Name convention: _path for the absolute path
	// and _name for the corresponding local relative path
	char abs_src_path[2 * FILENAME_MAX];
	char *src_name = abs_src_path;
	char dest_path[100]; // size imposed by tar format.
	char *dest_name = dest_path + snprintf(dest_path, sizeof(dest_path), "%s/", prefix);
	stream *infile = NULL;

	int len;
	if (sscanf(p, "%[^\n]\n%n", abs_src_path, &len) != 1) {
		GDKerror("internal error: first line of plan is malformed");
		goto end;
	}
	p += len;
	src_name = abs_src_path + len - 1; // - 1 because len includes the trailing newline
	*src_name++ = DIR_SEP;

	char command;
	long size;
	while (sscanf(p, "%c %ld %100s\n%n", &command, &size, src_name, &len) == 3) {
		p += len;
		strcpy(dest_name, src_name);
		if (size < 0) {
			GDKerror("malformed snapshot plan for %s: size %ld < 0", src_name, size);
			goto end;
		}
		switch (command) {
			case 'c':
				infile = open_rstream(abs_src_path);
				if (!infile) {
					GDKerror("%s", mnstr_peek_error(NULL));
					goto end;
				}
				if (tar_copy_stream(out, dest_path, timestamp, infile, size) != GDK_SUCCEED)
					goto end;
				close_stream(infile);
				infile = NULL;
				break;
			case 'w':
				if (tar_write_data(out, dest_path, timestamp, p, size) != GDK_SUCCEED)
					goto end;
				p += size;
				break;
			default:
				GDKerror("Unknown command in snapshot plan: %c (%s)", command, src_name);
				goto end;
		}
		mnstr_flush(out, MNSTR_FLUSH_ALL);
	}

	// write a trailing block of zeros. If it succeeds, this function succeeds.
	char a;
	a = '\0';
	ret = tar_write(out, &a, 1);
	if (ret == GDK_SUCCEED)
		ret = tar_write(out, &a, 1);

end:
	free(plan);
	if (infile)
		close_stream(infile);
	return ret;
}

/* Pick a name for the temporary tar file. Make sure it has the same extension
 * so as not to confuse the streams library.
 *
 * This function is not entirely safe as compared to for example mkstemp.
 */
static str __attribute__((__warn_unused_result__))
pick_tmp_name(str filename)
{
	str name = GDKmalloc(strlen(filename) + 10);
	if (name == NULL) {
		GDKerror("malloc failed");
		return NULL;
	}
	strcpy(name, filename);

	// Look for an extension.
	// Make sure it's part of the basename

	char *ext = strrchr(name, '.');
	char *sep = strrchr(name, DIR_SEP);
	char *slash = strrchr(name, '/'); // on Windows, / and \ both work
	if (ext != NULL) {
		// is ext actually after sep and slash?
		if ((sep != NULL && sep > ext) || (slash != NULL && slash > ext))
			ext = NULL;
	}

	if (ext == NULL) {
		return strcat(name, "..tmp");
	} else {
		char *tmp = "..tmp.";
		size_t tmplen = strlen(tmp);
		memmove(ext + tmplen, ext, strlen(ext) + 1);
		memmove(ext, tmp, tmplen);
	}

	return name;
}

lng
store_hot_snapshot_to_stream(sqlstore *store, stream *tar_stream)
{
	int locked = 0;
	lng result = 0;
	buffer *plan_buf = NULL;
	stream *plan_stream = NULL;
	gdk_return r;

	if (!store->logger_api.get_snapshot_files) {
		GDKerror("backend does not support hot snapshots");
		goto end;
	}

	plan_buf = buffer_create(64 * 1024);
	if (!plan_buf) {
		GDKerror("Failed to allocate plan buffer");
		goto end;
	}
	plan_stream = buffer_wastream(plan_buf, "write_snapshot_plan");
	if (!plan_stream) {
		GDKerror("Failed to allocate buffer stream");
		goto end;
	}

	MT_lock_set(&store->flush);
	MT_lock_set(&store->lock);
	BBPtmlock();
	locked = 1;
	if (GDKexiting())
		goto end;

	r = store->logger_api.get_snapshot_files(store, plan_stream);
	if (r != GDK_SUCCEED)
		goto end; // should already have set a GDK error
	close_stream(plan_stream);
	plan_stream = NULL;
	r = hot_snapshot_write_tar(tar_stream, GDKgetenv("gdk_dbname"), buffer_get_buf(plan_buf));
	if (r != GDK_SUCCEED)
		goto end;

	// the original idea was to return a sort of sequence number of the
	// database that identifies exactly which version has been snapshotted
	// but no such number is available:
	// logger_functions.read_last_transaction_id is not implemented
	// anywhere.
	//
	// So we return a random positive integer instead.
	result = 42;

end:
	if (locked) {
		BBPtmunlock();
		MT_lock_unset(&store->lock);
		MT_lock_unset(&store->flush);
	}
	if (plan_stream)
		close_stream(plan_stream);
	if (plan_buf)
		buffer_destroy(plan_buf);
	return result;
}


lng
store_hot_snapshot(sqlstore *store, str tarfile)
{
	lng result = 0;
	struct stat st = {0};
	char *tmppath = NULL;
	char *dirpath = NULL;
	int do_remove = 0;
	int dir_fd = -1;
	stream *tar_stream = NULL;
	buffer *plan_buf = NULL;
	stream *plan_stream = NULL;

	if (!store->logger_api.get_snapshot_files) {
		GDKerror("backend does not support hot snapshots");
		goto end;
	}

	if (!MT_path_absolute(tarfile)) {
		GDKerror("Hot snapshot requires an absolute path");
		goto end;
	}

	if (MT_stat(tarfile, &st) == 0) {
		GDKerror("File already exists: %s", tarfile);
		goto end;
	}

	tmppath = pick_tmp_name(tarfile);
	if (tmppath == NULL) {
		goto end;
	}
	tar_stream = open_wstream(tmppath);
	if (!tar_stream) {
		GDKerror("%s", mnstr_peek_error(NULL));
		goto end;
	}
	do_remove = 1;

#ifdef HAVE_FSYNC
	// The following only makes sense on POSIX, where fsync'ing a file
	// guarantees the bytes of the file to go to disk, but not necessarily
	// guarantees the existence of the file in a directory to be persistent.
	// Hence the fsync-the-parent ceremony.

	// Set dirpath to the directory containing the tar file.
	// Call realpath(2) to make the path absolute so it has at least
	// one DIR_SEP in it. Realpath requires the file to exist so
	// we feed it tmppath rather than tarfile.
	dirpath = GDKmalloc(PATH_MAX);
	if (dirpath == NULL) {
		GDKsyserror("malloc failed");
		goto end;
	}
	if (realpath(tmppath, dirpath) == NULL) {
		GDKsyserror("couldn't resolve path %s: %s", tarfile, strerror(errno));
		goto end;
	}
	*strrchr(dirpath, DIR_SEP) = '\0';

	// Open the directory so we can call fsync on it.
	// We use raw posix calls because this is not available in the streams library
	// and I'm not quite sure what a generic streams-api should look like.
	dir_fd = open(dirpath, O_RDONLY); // ERROR no o_rdonly
	if (dir_fd < 0) {
		GDKsyserror("couldn't open directory %s", dirpath);
		goto end;
	}

	// Fsync the directory beforehand too.
	// Postgres believes this is necessary for durability.
	if (fsync(dir_fd) < 0) {
		GDKsyserror("First fsync on %s failed", dirpath);
		goto end;
	}
#else
	(void)dirpath;
#endif

	result = store_hot_snapshot_to_stream(store, tar_stream);
	if (result == 0)
		goto end;

	// Now sync and atomically rename the temp file to the real file,
	// also fsync'ing the directory
	mnstr_fsync(tar_stream);
	close_stream(tar_stream);
	tar_stream = NULL;
	if (MT_rename(tmppath, tarfile) < 0) {
		GDKsyserror("rename %s to %s failed", tmppath, tarfile);
		goto end;
	}
	do_remove = 0;
#ifdef HAVE_FSYNC
	// More POSIX fsync-the-parent-dir ceremony
	if (fsync(dir_fd) < 0) {
		GDKsyserror("fsync on dir %s failed", dirpath);
		goto end;
	}
#endif
end:
	GDKfree(dirpath);
	if (dir_fd >= 0)
		close(dir_fd);
	if (tar_stream)
		close_stream(tar_stream);
	if (plan_stream)
		close_stream(plan_stream);
	if (plan_buf)
		buffer_destroy(plan_buf);
	if (do_remove)
		(void) MT_remove(tmppath);	// Best effort, ignore the result
	GDKfree(tmppath);
	return result;
}

static int
column_dup(sql_trans *tr, sql_column *oc, sql_table *t, sql_column **cres)
{
	sqlstore *store = tr->store;
	sql_allocator *sa = tr->sa;
	sql_column *c = SA_ZNEW(sa, sql_column);
	int res = LOG_OK;

	base_init(sa, &c->base, oc->base.id, 0, oc->base.name);
	c->type = oc->type;
	c->def = NULL;
	if (oc->def)
		c->def = SA_STRDUP(sa, oc->def);
	c->null = oc->null;
	c->colnr = oc->colnr;
	c->unique = oc->unique;
	c->t = t;
	c->storage_type = NULL;
	if (oc->storage_type)
		c->storage_type = SA_STRDUP(sa, oc->storage_type);
	ATOMIC_PTR_INIT(&c->data, NULL);

	if (isTable(c->t)) {
		if (isTempTable(c->t)) {
			if ((res = store->storage_api.create_col(tr, c))) {
				ATOMIC_PTR_DESTROY(&c->data);
				return res;
			}
		} else {
			ATOMIC_PTR_SET(&c->data, store->storage_api.col_dup(oc));
		}
	}
	*cres = c;
	return res;
}

static sql_kc *
kc_dup(sql_trans *tr, sql_kc *kc, sql_table *t)
{
	sql_allocator *sa = tr->sa;
	sql_kc *nkc = SA_ZNEW(sa, sql_kc);
	sql_column *c = find_sql_column(t, kc->c->base.name);

	assert(c);
	nkc->c = c;
	c->unique = kc->c->unique;
	return nkc;
}

static int
key_dup(sql_trans *tr, sql_key *k, sql_table *t, sql_key **kres)
{
	sql_allocator *sa = tr->sa;
	sql_key *nk = (k->type != fkey) ? (sql_key *) SA_ZNEW(sa, sql_ukey)
	    : (sql_key *) SA_ZNEW(sa, sql_fkey);
	node *n;
	int res = LOG_OK;

	base_init(sa, &nk->base, k->base.id?k->base.id:next_oid(tr->store), 0, k->base.name);
	nk->type = k->type;
	nk->columns = list_new(sa, (fdestroy) &kc_destroy);
	nk->t = t;
	nk->idx = NULL;

	if (k->idx) {
		node *n = ol_find_name(t->idxs, nk->base.name);
		nk->idx = (sql_idx *)n->data;
		nk->idx->key = nk;
	}

	if (nk->type != fkey) {
		sql_ukey *tk = (sql_ukey *) nk;

		if (nk->type == pkey)
			t->pkey = tk;
	} else {
		sql_fkey *fk = (sql_fkey *) nk;
		sql_fkey *ok = (sql_fkey *) k;

		fk->rkey = ok->rkey;
		fk->on_delete = ok->on_delete;
		fk->on_update = ok->on_update;
	}

	for (n = k->columns->h; n; n = n->next) {
		sql_kc *okc = n->data;

		list_append(nk->columns, kc_dup(tr, okc, t));
	}

	if (isGlobal(t) &&
			((res = os_add(t->s->keys, tr, nk->base.name, dup_base(&nk->base))) ||
			 (res = os_add(tr->cat->objects, tr, nk->base.name, dup_base(&nk->base))))) {
		return res;
	}
	*kres = nk;
	return res;
}

static int
idx_dup(sql_trans *tr, sql_idx * i, sql_table *t, sql_idx **ires)
{
	sqlstore *store = tr->store;
	sql_allocator *sa = tr->sa;
	sql_idx *ni = SA_ZNEW(sa, sql_idx);
	node *n;
	int res = LOG_OK;

	base_init(sa, &ni->base, i->base.id, 0, i->base.name);

	ni->columns = list_new(sa, (fdestroy) &kc_destroy);
	ni->t = t;
	ni->type = i->type;
	ni->key = NULL;
	ATOMIC_PTR_INIT(&ni->data, NULL);

	if (isTable(i->t)) {
		if (isTempTable(i->t)) {
			if ((res = store->storage_api.create_idx(tr, ni))) {
				ATOMIC_PTR_DESTROY(&ni->data);
				return res;
			}
		} else {
			ATOMIC_PTR_SET(&ni->data, store->storage_api.idx_dup(i));
		}
	}

	for (n = i->columns->h; n; n = n->next) {
		sql_kc *okc = n->data;

		list_append(ni->columns, kc_dup(tr, okc, t));
	}
	if (isGlobal(t) && (res = os_add(t->s->idxs, tr, ni->base.name, dup_base(&ni->base)))) {
		ATOMIC_PTR_DESTROY(&ni->data);
		return res;
	}
	*ires = ni;
	return res;
}

static int
part_dup(sql_trans *tr, sql_part *op, sql_table *mt, sql_part **pres)
{
	sql_allocator *sa = tr->sa;
	sql_part *p = SA_ZNEW(sa, sql_part);
	int res = LOG_OK;

	assert(isMergeTable(mt) || isReplicaTable(mt));
	base_init(sa, &p->base, op->base.id, 0, op->base.name);
	p->with_nills = op->with_nills;
	p->t = mt;
	p->member = op->member;

	if (isRangePartitionTable(mt)) {
		p->part.range.minvalue = SA_NEW_ARRAY(sa, char, op->part.range.minlength);
		p->part.range.maxvalue = SA_NEW_ARRAY(sa, char, op->part.range.maxlength);
		memcpy(p->part.range.minvalue, op->part.range.minvalue, op->part.range.minlength);
		memcpy(p->part.range.maxvalue, op->part.range.maxvalue, op->part.range.maxlength);
		p->part.range.minlength = op->part.range.minlength;
		p->part.range.maxlength = op->part.range.maxlength;
	} else if (isListPartitionTable(mt)) {
		p->part.values = list_new(sa, (fdestroy) &part_value_destroy);
		for (node *n = op->part.values->h ; n ; n = n->next) {
			sql_part_value *prev = (sql_part_value*) n->data, *nextv = SA_ZNEW(sa, sql_part_value);
			nextv->value = SA_NEW_ARRAY(sa, char, prev->length);
			memcpy(nextv->value, prev->value, prev->length);
			nextv->length = prev->length;
			list_append(p->part.values, nextv);
		}
	}
	if (isGlobal(mt) && (res = os_add(mt->s->parts, tr, p->base.name, dup_base(&p->base))))
		return res;
	*pres = p;
	return res;
}

static int
trigger_dup(sql_trans *tr, sql_trigger *i, sql_table *t, sql_trigger **tres)
{
	sql_allocator *sa = tr->sa;
	sql_trigger *nt = SA_ZNEW(sa, sql_trigger);
	int res = LOG_OK;

	base_init(sa, &nt->base, i->base.id, 0, i->base.name);

	nt->columns = list_new(sa, (fdestroy) &kc_destroy);
	nt->t = t;
	nt->time = i->time;
	nt->orientation = i->orientation;
	nt->event = i->event;
	nt->old_name = nt->new_name = nt->condition = NULL;
	if (i->old_name)
		nt->old_name = SA_STRDUP(sa, i->old_name);
	if (i->new_name)
		nt->new_name = SA_STRDUP(sa, i->new_name);
	if (i->condition)
		nt->condition = SA_STRDUP(sa, i->condition);
	nt->statement = SA_STRDUP(sa, i->statement);

	for (node *n = i->columns->h; n; n = n->next) {
		sql_kc *okc = n->data;

		list_append(nt->columns, kc_dup(tr, okc, t));
	}
	if (isGlobal(t) && (res = os_add(t->s->triggers, tr, nt->base.name, dup_base(&nt->base))))
		return res;
	*tres = nt;
	return res;
}

static int
table_dup(sql_trans *tr, sql_table *ot, sql_schema *s, const char *name, sql_table **tres)
{
	sqlstore *store = tr->store;
	sql_allocator *sa = tr->sa;
	sql_table *t = SA_ZNEW(sa, sql_table);
	node *n;
	int res = LOG_OK;

	base_init(sa, &t->base, ot->base.id, 0, name?name:ot->base.name);
	t->type = ot->type;
	t->system = ot->system;
	t->bootstrap = ot->bootstrap;
	t->persistence = s?ot->persistence:SQL_LOCAL_TEMP;
	t->commit_action = ot->commit_action;
	t->access = ot->access;
	t->query = (ot->query) ? SA_STRDUP(sa, ot->query) : NULL;
	t->properties = ot->properties;

	t->columns = ol_new(sa, (destroy_fptr) &column_destroy, store);
	t->idxs = ol_new(sa, (destroy_fptr) &idx_destroy, store);
	t->keys = ol_new(sa, (destroy_fptr) &key_destroy, store);
	t->triggers = ol_new(sa, (destroy_fptr) &trigger_destroy, store);
	if (ot->members)
		t->members = list_new(sa, (fdestroy) &part_destroy);

	t->pkey = NULL;
	t->s = s?s:tr->tmp;
	t->sz = ot->sz;
	ATOMIC_PTR_INIT(&t->data, NULL);

	if (isGlobal(t) && (res = os_add(t->s->tables, tr, t->base.name, &t->base)))
		goto cleanup;

	if (isPartitionedByExpressionTable(ot)) {
		t->part.pexp = SA_ZNEW(sa, sql_expression);
		t->part.pexp->exp = SA_STRDUP(sa, ot->part.pexp->exp);
		t->part.pexp->type = ot->part.pexp->type;
		t->part.pexp->cols = SA_LIST(sa, (fdestroy) &int_destroy);
		for (n = ot->part.pexp->cols->h; n; n = n->next) {
			int *nid = SA_NEW(sa, int);
			*nid = *(int *) n->data;
			list_append(t->part.pexp->cols, nid);
		}
	}
	if (ot->columns)
		for (n = ol_first_node(ot->columns); n; n = n->next) {
			sql_column *c = NULL;

			if ((res = column_dup(tr, n->data, t, &c)) || (res = ol_add(t->columns, &c->base)))
				goto cleanup;
			if (isPartitionedByColumnTable(ot) && ot->part.pcol->base.id == c->base.id)
				t->part.pcol = c;
		}
	if (ot->idxs)
		for (n = ol_first_node(ot->idxs); n; n = n->next) {
			sql_idx *i = NULL;

			if ((res = idx_dup(tr, n->data, t, &i)) || (res = ol_add(t->idxs, &i->base)))
				goto cleanup;
		}
	if (ot->keys)
		for (n = ol_first_node(ot->keys); n; n = n->next) {
			sql_key *k = NULL;

			if ((res = key_dup(tr, n->data, t, &k)) || (res = ol_add(t->keys, &k->base)))
				goto cleanup;
		}
	if (ot->triggers)
		for (n = ol_first_node(ot->triggers); n; n = n->next) {
			sql_trigger *tri = NULL;

			if ((res = trigger_dup(tr, n->data, t, &tri)) || (res = ol_add(t->triggers, &tri->base)))
				goto cleanup;
		}
	if (ot->members)
		for (n = ot->members->h; n; n = n->next) {
			sql_part *pt = NULL;

			if ((res = part_dup(tr, n->data, t, &pt)))
				goto cleanup;
			list_append(t->members, pt);
		}
	if (isTable(t)) {
		if (isTempTable(t)) {
			if ((res = store->storage_api.create_del(tr, t)))
				goto cleanup;
		} else {
			ATOMIC_PTR_SET(&t->data, store->storage_api.del_dup(ot));
		}
	}

cleanup:
	if (res) {
		ATOMIC_PTR_DESTROY(&t->data);
		t = NULL;
	}
	*tres = t;
	return res;
}

sql_table *
globaltmp_instantiate(sql_trans *tr, sql_table *ot)
{
	sql_table *t = NULL;
	if (table_dup(tr, ot, NULL, NULL, &t) == LOG_OK)
		return t;
	return NULL;
}

static int
new_table(sql_trans *tr, sql_table *t, sql_table **tres)
{
	int res = LOG_OK;
	t = find_sql_table(tr, t->s, t->base.name); /* could have changed by depending changes */
	if (!isLocalTemp(t) && !isNew(t) && !os_obj_intransaction(t->s->tables, tr, &t->base))
		res = table_dup(tr, t, t->s, NULL, tres);
	else
		*tres = t;
	return res;
}

static sql_arg *
arg_dup(sql_trans *tr, sql_schema *s, sql_arg *oa)
{
	sql_arg *a = SA_ZNEW(tr->sa, sql_arg);

	if (a) {
		a->name = SA_STRDUP(tr->sa, oa->name);
		a->inout = oa->inout;
		dup_sql_type(tr, s, &(oa->type), &(a->type));
	}
	return a;
}

static int
func_dup(sql_trans *tr, sql_func *of, sql_schema *s)
{
	sql_allocator *sa = tr->sa;
	sql_func *f = SA_ZNEW(sa, sql_func);

	/* 'func_dup' is aimed at FUNC_LANG_SQL functions ONLY, so f->imp and f->instantiated won't be set */
	base_init(sa, &f->base, of->base.id, 0, of->base.name);
	f->mod = SA_STRDUP(sa, of->mod);
	f->type = of->type;
	f->lang = of->lang;
	f->semantics = of->semantics;
	f->side_effect = of->side_effect;
	f->varres = of->varres;
	f->vararg = of->vararg;
	f->fix_scale = of->fix_scale;
	f->system = of->system;
	f->private = of->private;
	f->query = (of->query)?SA_STRDUP(sa, of->query):NULL;
	f->s = s;
	f->sa = sa;

	f->ops = SA_LIST(sa, (fdestroy) &arg_destroy);
	for (node *n=of->ops->h; n; n = n->next)
		list_append(f->ops, arg_dup(tr, s, n->data));
	if (of->res) {
		f->res = SA_LIST(sa, (fdestroy) &arg_destroy);
		for (node *n=of->res->h; n; n = n->next)
			list_append(f->res, arg_dup(tr, s, n->data));
	}

	return os_add(s->funcs, tr, f->base.name, &f->base);
}

static int
store_reset_sql_functions(sql_trans *tr, sqlid id)
{
	sqlstore *store = tr->store;
	int res = LOG_OK, sql_lang = (int) FUNC_LANG_SQL; /* functions other than SQL don't require to be instantiated again */
	sql_schema *syss = find_sql_schema(tr, "sys");
	sql_table *deps = find_sql_table(tr, syss, "dependencies");
	rids *sql_funcs = NULL, *depends = NULL, *joined = NULL;

	/* Find dependencies from the object */
	depends = store->table_api.rids_select(tr, find_sql_column(deps, "id"), &id, &id, NULL);
	if (store->table_api.rids_empty(depends)) { /* nothing depends on the object, return */
		store->table_api.rids_destroy(depends);
		return res;
	}
	/* Get SQL funcions */
	sql_table *funcs = find_sql_table(tr, syss, "functions");
	sql_column *func_id = find_sql_column(funcs, "id");
	if (!(sql_funcs = store->table_api.rids_select(tr, find_sql_column(funcs, "language"), &sql_lang, &sql_lang, NULL))) {
		store->table_api.rids_destroy(depends);
		return -1;
	}
	/* Do the semijoin */
	joined = store->table_api.rids_semijoin(tr, sql_funcs, func_id, depends, find_sql_column(deps, "depend_id"));
	store->table_api.rids_destroy(depends);
	if (!joined) {
		store->table_api.rids_destroy(sql_funcs);
		return -1;
	}

	for (oid rid = store->table_api.rids_next(joined); !is_oid_nil(rid); rid = store->table_api.rids_next(joined)) {
		sqlid fid = store->table_api.column_find_sqlid(tr, func_id, rid);
		sql_func *f = sql_trans_find_func(tr, fid); /* could have changed by depending changes */
		/* if it is on the same transaction, then don't dup it again */
		if (isNew(f) || os_obj_intransaction(f->s->funcs, tr, &f->base)) {
			if (f->instantiated) {
				/* clean backend code */
				backend_freecode(sql_shared_module_name, 0, f->imp);
				f->instantiated = FALSE;
				_DELETE(f->imp);
			}
		} else if ((res = func_dup(tr, f, f->s))) {
			store->table_api.rids_destroy(joined);
			return res;
		}
	}
	store->table_api.rids_destroy(joined);
	return res;
}

int
sql_trans_copy_key( sql_trans *tr, sql_table *t, sql_key *k, sql_key **kres)
{
	sqlstore *store = tr->store;
	sql_schema *syss = find_sql_schema(tr, isGlobal(t)?"sys":"tmp");
	sql_table *syskey = find_sql_table(tr, syss, "keys");
	sql_table *syskc = find_sql_table(tr, syss, "objects");
	int neg = -1, action = -1, nr, res = LOG_OK;
	node *n;
	sql_key *nk;
	sql_table *dup = NULL;

	if ((res = new_table(tr, t, &dup)))
		return res;
	t = dup;
	if ((res = key_dup(tr, k, t, &nk)))
		return res;
	sql_fkey *fk = (sql_fkey*)nk;
	if ((res = ol_add(t->keys, &nk->base)))
		return res;

	if (nk->type == fkey)
		action = (fk->on_update<<8) + fk->on_delete;

	if ((res = store->table_api.table_insert(tr, syskey, &nk->base.id, &t->base.id, &nk->type, &nk->base.name, (nk->type == fkey) ? &((sql_fkey *) nk)->rkey : &neg, &action)))
		return res;

	if (nk->type == fkey) {
		sql_key *rkey = (sql_key*)os_find_id(tr->cat->objects, tr, ((sql_fkey*)k)->rkey);

		if ((res = sql_trans_create_dependency(tr, rkey->base.id, nk->base.id, FKEY_DEPENDENCY)))
			return res;
		/* TODO this has to be cleaned out once the sql_cat.c cleanup is done */
		if (!isNew(rkey) && (res = sql_trans_add_dependency(tr, rkey->base.id, ddl)))
			return res;
		if (!isNew(rkey) && (res = sql_trans_add_dependency(tr, rkey->t->base.id, ddl))) /* this dependency is needed for merge tables */
			return res;
		if (!isNew(rkey) && isGlobal(rkey->t) && !isGlobalTemp(rkey->t) && (res = sql_trans_add_dependency(tr, rkey->t->base.id, dml))) /* disallow concurrent updates on other key */
			return res;
		if ((res = store_reset_sql_functions(tr, rkey->t->base.id))) /* reset sql functions depending on the table */
			return res;
	}

	for (n = nk->columns->h, nr = 0; n; n = n->next, nr++) {
		sql_kc *kc = n->data;

		if ((res = store->table_api.table_insert(tr, syskc, &nk->base.id, &kc->c->base.name, &nr, ATOMnilptr(TYPE_int))))
			return res;

		if (nk->type == fkey) {
			if ((res = sql_trans_create_dependency(tr, kc->c->base.id, nk->base.id, FKEY_DEPENDENCY)))
				return res;
		} else if (nk->type == ukey) {
			if ((res = sql_trans_create_dependency(tr, kc->c->base.id, nk->base.id, KEY_DEPENDENCY)))
				return res;
		} else if (nk->type == pkey) {
			if ((res = sql_trans_create_dependency(tr, kc->c->base.id, nk->base.id, KEY_DEPENDENCY)))
				return res;
			if ((res = sql_trans_alter_null(tr, kc->c, 0)))
				return res;
		}

		/* TODO this has to be cleaned out too */
		if (!isNew(kc->c) && (res = sql_trans_add_dependency(tr, kc->c->base.id, ddl)))
			return res;
	}
	if ((res = store_reset_sql_functions(tr, t->base.id))) /* reset sql functions depending on the table */
		return res;

	/* TODO this has to be cleaned out too */
	if (!isNew(t) && (res = sql_trans_add_dependency(tr, t->base.id, ddl))) /* this dependency is needed for merge tables */
		return res;
	if (!isNew(t) && isGlobal(t) && !isGlobalTemp(t) && (res = sql_trans_add_dependency(tr, t->base.id, dml))) /* disallow concurrent updates on t */
		return res;
	if (kres)
		*kres = nk;
	return res;
}

int
sql_trans_copy_idx( sql_trans *tr, sql_table *t, sql_idx *i, sql_idx **ires)
{
	sqlstore *store = tr->store;
	sql_schema *syss = find_sql_schema(tr, isGlobal(t)?"sys":"tmp");
	sql_table *sysidx = find_sql_table(tr, syss, "idxs");
	sql_table *sysic = find_sql_table(tr, syss, "objects");
	node *n;
	int nr, res = LOG_OK, ncols = list_length(i->columns);
	sql_table *dup = NULL;

	if ((res = new_table(tr, t, &dup)))
		return res;
	t = dup;
	sql_idx *ni = SA_ZNEW(tr->sa, sql_idx);
	base_init(tr->sa, &ni->base, i->base.id?i->base.id:next_oid(tr->store), true, i->base.name);
	ni->columns = list_new(tr->sa, (fdestroy) &kc_destroy);
	ni->t = t;
	ni->type = i->type;
	ni->key = NULL;
	ATOMIC_PTR_INIT(&ni->data, NULL);

	for (n = i->columns->h, nr = 0; n; n = n->next, nr++) {
		sql_kc *okc = n->data, *ic;

		list_append(ni->columns, ic = kc_dup(tr, okc, t));
		if (i->key && hash_index(i->type))
			ic->c->unique = (ncols == 1) ? 2 : MAX(ic->c->unique, 1);
		if ((res = store->table_api.table_insert(tr, sysic, &ni->base.id, &ic->c->base.name, &nr, ATOMnilptr(TYPE_int)))) {
			idx_destroy(store, ni);
			return res;
		}
		if ((res = sql_trans_create_dependency(tr, ic->c->base.id, ni->base.id, INDEX_DEPENDENCY))) {
			idx_destroy(store, ni);
			return res;
		}
	}
	if ((res = ol_add(t->idxs, &ni->base)))
		return res;

	if (isGlobal(t) && (res = os_add(t->s->idxs, tr, ni->base.name, dup_base(&ni->base))))
		return res;
	if ((res = store_reset_sql_functions(tr, t->base.id))) /* reset sql functions depending on the table */
		return res;

	/* this dependency is needed for merge tables */
	if (!isNew(t) && (res = sql_trans_add_dependency(tr, t->base.id, ddl)))
		return res;
	if (!isNew(t) && isGlobal(t) && !isGlobalTemp(t) && (res = sql_trans_add_dependency(tr, t->base.id, dml)))
		return res;

	if (isDeclaredTable(i->t))
		if (!isDeclaredTable(t) && isTable(ni->t) && idx_has_column(ni->type))
			if ((res = store->storage_api.create_idx(tr, ni))) {
				ATOMIC_PTR_DESTROY(&ni->data);
				return res;
			}
	if (!isDeclaredTable(t))
		if ((res = store->table_api.table_insert(tr, sysidx, &ni->base.id, &t->base.id, &ni->type, &ni->base.name))) {
			ATOMIC_PTR_DESTROY(&ni->data);
			return res;
		}

	if (ires)
		*ires = ni;
	return res;
}

int
sql_trans_copy_trigger( sql_trans *tr, sql_table *t, sql_trigger *tri, sql_trigger **tres)
{
	sqlstore *store = tr->store;
	sql_schema *syss = find_sql_schema(tr, isGlobal(t)?"sys":"tmp");
	sql_table *systr = find_sql_table(tr, syss, "triggers");
	sql_table *sysic = find_sql_table(tr, syss, "objects");
	node *n;
	int nr, res = LOG_OK;
	sql_trigger *nt = SA_ZNEW(tr->sa, sql_trigger);
	char *strnil = (char*)ATOMnilptr(TYPE_str);

	base_init(tr->sa, &nt->base, tri->base.id?tri->base.id:next_oid(tr->store), true, tri->base.name);
	nt->columns = list_new(tr->sa, (fdestroy) &kc_destroy);
	nt->t = t;
	nt->time = tri->time;
	nt->orientation = tri->orientation;
	nt->event = tri->event;
	nt->old_name = nt->new_name = nt->condition = NULL;
	if (tri->old_name)
		nt->old_name = SA_STRDUP(tr->sa, tri->old_name);
	if (tri->new_name)
		nt->new_name = SA_STRDUP(tr->sa, tri->new_name);
	if (tri->condition)
		nt->condition = SA_STRDUP(tr->sa, tri->condition);
	nt->statement = SA_STRDUP(tr->sa, tri->statement);

	for (n = tri->columns->h, nr = 0; n; n = n->next, nr++) {
		sql_kc *okc = n->data, *ic;

		list_append(nt->columns, ic = kc_dup(tr, okc, t));
		if ((res = store->table_api.table_insert(tr, sysic, &nt->base.id, &ic->c->base.name, &nr, ATOMnilptr(TYPE_int)))) {
			trigger_destroy(store, nt);
			return res;
		}
		if ((res = sql_trans_create_dependency(tr, ic->c->base.id, nt->base.id, TRIGGER_DEPENDENCY))) {
			trigger_destroy(store, nt);
			return res;
		}
	}
	if ((res = ol_add(t->triggers, &nt->base)))
		return res;

	if (isGlobal(t) && (res = os_add(t->s->triggers, tr, nt->base.name, dup_base(&nt->base))))
		return res;
	if ((res = store_reset_sql_functions(tr, t->base.id))) /* reset sql functions depending on the table */
		return res;

	if (!isDeclaredTable(t))
		if ((res = store->table_api.table_insert(tr, systr, &nt->base.id, &nt->base.name, &t->base.id, &nt->time, &nt->orientation,
				&nt->event, (nt->old_name)?&nt->old_name:&strnil, (nt->new_name)?&nt->new_name:&strnil,
				(nt->condition)?&nt->condition:&strnil, &nt->statement))) {
			return res;
		}

	if (tres)
		*tres = nt;
	return res;
}

int
sql_trans_copy_column( sql_trans *tr, sql_table *t, sql_column *c, sql_column **cres)
{
	sqlstore *store = tr->store;
	sql_schema *syss = find_sql_schema(tr, isGlobal(t)?"sys":"tmp");
	sql_table *syscolumn = find_sql_table(tr, syss, "_columns");
	sql_table *dup = NULL;
	int res = LOG_OK;

	if ((res = new_table(tr, t, &dup)))
		return res;
	t = dup;
	sql_column *col = SA_ZNEW(tr->sa, sql_column);
	base_init(tr->sa, &col->base, c->base.id?c->base.id:next_oid(tr->store), true, c->base.name);
	dup_sql_type(tr, t->s, &(c->type), &(col->type));
	col->def = NULL;
	if (c->def)
		col->def = SA_STRDUP(tr->sa, c->def);
	col->null = c->null;
	col->colnr = c->colnr;
	col->unique = c->unique;
	col->t = t;
	col->storage_type = NULL;
	if (c->storage_type)
		col->storage_type = SA_STRDUP(tr->sa, c->storage_type);

	if ((res = ol_add(t->columns, &col->base)))
		return res;

	/* this dependency is needed for merge tables */
	if (!isNew(t) && (res = sql_trans_add_dependency(tr, t->base.id, ddl)))
		return res;
	if (!isNew(t) && isGlobal(t) && !isGlobalTemp(t) && (res = sql_trans_add_dependency(tr, t->base.id, dml)))
		return res;

	ATOMIC_PTR_INIT(&col->data, NULL);
	if (isDeclaredTable(c->t))
		if (isTable(t))
			if ((res = store->storage_api.create_col(tr, col))) {
				ATOMIC_PTR_DESTROY(&col->data);
				return res;
			}

	if (!isDeclaredTable(t)) {
		char *strnil = (char*)ATOMnilptr(TYPE_str);
		if ((res = store->table_api.table_insert(tr, syscolumn, &col->base.id, &col->base.name, &col->type.type->base.name,
					&col->type.digits, &col->type.scale, &t->base.id,
					(col->def) ? &col->def : &strnil, &col->null, &col->colnr,
					(col->storage_type) ? &col->storage_type : &strnil))) {
			ATOMIC_PTR_DESTROY(&col->data);
			return res;
		}
		if (c->type.type->s) { /* column depends on type */
			if ((res = sql_trans_create_dependency(tr, c->type.type->base.id, col->base.id, TYPE_DEPENDENCY))) {
				ATOMIC_PTR_DESTROY(&col->data);
				return res;
			}
			if (!isNew(c->type.type) && (res = sql_trans_add_dependency(tr, c->type.type->base.id, ddl))) {
				ATOMIC_PTR_DESTROY(&col->data);
				return res;
			}
		}
	}
	if (cres)
		*cres = col;
	return res;
}

static int
clean_predicates_and_propagate_to_parent(sql_trans *tr)
{
	int res = LOG_OK;

	if (!list_empty(tr->predicates)) {
		if (tr->parent) { /* propagate to the parent */
			for(node *n=tr->predicates->h; n && res == LOG_OK ; n = n->next) {
				pl *p = (pl*) n->data;
				atom *e1 = p->r ? atom_copy(NULL, p->r) : NULL, *e2 = p->f ? atom_copy(NULL, p->f) : NULL;

				res = sql_trans_add_predicate(tr->parent, p->c, p->cmp, e1, e2, p->anti, p->semantics);
			}
		}
		list_destroy(tr->predicates);
		tr->predicates = NULL;
	}
	if (!list_empty(tr->dependencies)) {
		if (tr->parent) { /* propagate to the parent */
			for(node *n=tr->dependencies->h; n && res == LOG_OK ; n = n->next) {
				sql_dependency_change *dp = (sql_dependency_change*)n->data;
				res = sql_trans_add_dependency(tr->parent, dp->objid, dp->type);
			}
		}
		list_destroy(tr->dependencies);
		tr->dependencies = NULL;
	}
	if (!list_empty(tr->depchanges)) {
		if (tr->parent) { /* propagate to the parent */
			for(node *n=tr->depchanges->h; n && res == LOG_OK ; n = n->next) {
				sql_dependency_change *dp = (sql_dependency_change*)n->data;
				res = sql_trans_add_dependency_change(tr->parent, dp->objid, dp->type);
			}
		}
		list_destroy(tr->depchanges);
		tr->depchanges = NULL;
	}
	return res;
}

static void
sql_trans_rollback(sql_trans *tr, bool commit_lock)
{
	sqlstore *store = tr->store;

	/* move back deleted */
	if (tr->localtmps.dset) {
		for(node *n=tr->localtmps.dset->h; n; ) {
			node *next = n->next;
			sql_table *tt = n->data;
			if (!isNew(tt)) /* TODO this is prepending without re-hashing? */
				list_prepend(tr->localtmps.set, dup_base(&tt->base));
			n = next;
		}
	}
	if (!list_empty(tr->changes)) {
		/* revert the change list */
		list *nl = SA_LIST(tr->sa, (fdestroy) NULL);
		for(node *n=tr->changes->h; n; n = n->next)
			list_prepend(nl, n->data);

		/* rollback */
		if (!commit_lock)
			MT_lock_set(&store->commit);
		store_lock(store);
		ulng oldest = store_oldest(store);
		ulng commit_ts = store_get_timestamp(store); /* use most recent timestamp such that we can cleanup savely */
		for(node *n=nl->h; n; n = n->next) {
			sql_change *c = n->data;

			if (c->commit)
				c->commit(tr, c, 0 /* ie rollback */, oldest);
			c->ts = commit_ts;
		}
		store_pending_changes(store, oldest);
		for(node *n=nl->h; n; n = n->next) {
			sql_change *c = n->data;

			if (!c->cleanup) {
				_DELETE(c);
			} else if (c->cleanup && !c->cleanup(store, c, oldest)) {
				store->changes = sa_list_append(tr->sa, store->changes, c);
			} else
				_DELETE(c);
		}
		store_unlock(store);
		if (!commit_lock)
			MT_lock_unset(&store->commit);
		list_destroy(nl);
		list_destroy(tr->changes);
		tr->changes = NULL;
		tr->logchanges = 0;
	} else if (ATOMIC_GET(&store->nr_active) == 1) { /* just me cleanup */
		if (!commit_lock)
			MT_lock_set(&store->commit);
		store_lock(store);
		if (ATOMIC_GET(&store->nr_active) == 1) { /* still just me */
			ulng oldest = store_timestamp(store);
			store_pending_changes(store, oldest);
		}
		store_unlock(store);
		if (!commit_lock)
			MT_lock_unset(&store->commit);
	}
	if (tr->localtmps.dset) {
		list_destroy2(tr->localtmps.dset, tr->store);
		tr->localtmps.dset = NULL;
	}
	if (cs_size(&tr->localtmps)) {
		/* cleanup new */
		if (tr->localtmps.nelm) {
			for(node *n=tr->localtmps.nelm; n; ) {
				node *next = n->next;
				(void) cs_del(&tr->localtmps, store, n, true);
				n = next;
			}
			tr->localtmps.nelm = NULL;
		}
		/* handle content */
		for(node *n=tr->localtmps.set->h; n; ) {
			node *next = n->next;
			sql_table *tt = n->data;

			if (tt->commit_action == CA_DROP) {
				(void) sql_trans_drop_table_id(tr, tt->s, tt->base.id, DROP_RESTRICT);
			}
			n = next;
		}
	}

	if (!list_empty(tr->predicates)) {
		list_destroy(tr->predicates);
		tr->predicates = NULL;
	}
	if (!list_empty(tr->dependencies)) {
		list_destroy(tr->dependencies);
		tr->dependencies = NULL;
	}
	if (!list_empty(tr->depchanges)) {
		list_destroy(tr->depchanges);
		tr->depchanges = NULL;
	}
}

sql_trans *
sql_trans_destroy(sql_trans *tr)
{
	sql_trans *res = tr->parent;

	TRC_DEBUG(SQL_STORE, "Destroy transaction: %p\n", tr);
	_DELETE(tr->name);
	if (!list_empty(tr->changes))
		sql_trans_rollback(tr, false);
	sqlstore *store = tr->store;
	store_lock(store);
	cs_destroy(&tr->localtmps, tr->store);
	store_unlock(store);
	MT_lock_destroy(&tr->lock);
	if (!list_empty(tr->dropped))
		list_destroy(tr->dropped);
	_DELETE(tr);
	return res;
}

static sql_trans *
sql_trans_create_(sqlstore *store, sql_trans *parent, const char *name)
{
	sql_trans *tr = ZNEW(sql_trans);

	if (!tr)
		return NULL;
	cs_new(&tr->localtmps, NULL, (fdestroy) &table_destroy, (fkeyvalue)&base_key);
	MT_lock_init(&tr->lock, "trans_lock");
	tr->parent = parent;
	if (name) {
		if (!parent) {
			sql_trans_destroy(tr);
			return NULL;
		}
		_DELETE(parent->name);
		parent->name = _STRDUP(name);
	}

	store_lock(store);
	tr->store = store;
	tr->tid = store_transaction_id(store);
	tr->cat = store->cat;
	if (!tr->cat) {
		store->cat = tr->cat = SA_ZNEW(tr->sa, sql_catalog);
		store->cat->schemas = os_new(tr->sa, (destroy_fptr) &schema_destroy, false, true, true, store);
		store->cat->objects = os_new(tr->sa, (destroy_fptr) &key_destroy, false, false, true, store);
	}
	tr->tmp = store->tmp;
	TRC_DEBUG(SQL_STORE, "New transaction: %p\n", tr);
	store_unlock(store);
	return tr;
}

static int
schema_dup(sql_trans *tr, sql_schema *s, const char *name, sql_schema **rs)
{
	sql_schema *ns = SA_ZNEW(tr->sa, sql_schema);
	int res = LOG_OK;

	base_init(tr->sa, &ns->base, s->base.id, 0, name);
	ns->auth_id = s->auth_id;
	ns->owner = s->owner;
	ns->system = s->system;

	sqlstore *store = tr->store;
	ns->tables = os_new(tr->sa, (destroy_fptr) &table_destroy, isTempSchema(s), true, true, store);
	ns->seqs = os_new(tr->sa, (destroy_fptr) &seq_destroy, isTempSchema(s), true, true, store);
	ns->keys = os_new(tr->sa, (destroy_fptr) &key_destroy, isTempSchema(s), true, true, store);
	ns->idxs = os_new(tr->sa, (destroy_fptr) &idx_destroy, isTempSchema(s), true, true, store);
	ns->triggers = os_new(tr->sa, (destroy_fptr) &trigger_destroy, isTempSchema(s), true, true, store);
	ns->parts = os_new(tr->sa, (destroy_fptr) &part_destroy, isTempSchema(s), false, true, store);

	/* table_dup will dup keys, idxs, triggers and parts */
	struct os_iter oi;
	os_iterator(&oi, s->tables, tr, NULL);
	for (sql_base *b = oi_next(&oi); b; b = oi_next(&oi)) {
		sql_table *t = NULL;

		if ((res = table_dup(tr, (sql_table*)b, s, NULL, &t)) || (res = os_add(ns->tables, tr, t->base.name, &t->base))) {
			schema_destroy(tr->store, ns);
			return res;
		}
	}

	/* we can share the funcs and types */
	ns->funcs = os_dup(s->funcs);
	ns->types = os_dup(s->types);
	ns->store = s->store;
	ns->internal = NULL;
	*rs = ns;
	return res;
}

sql_trans *
sql_trans_create(sqlstore *store, sql_trans *parent, const char *name)
{
	sql_trans *tr = sql_trans_create_(store, parent, name);
	if (tr) {
		tr->ts = store_timestamp(store);
		tr->active = 1;
	}
	return tr;
}

static int
sql_trans_valid(sql_trans *tr)
{
	int ok = LOG_OK;
	sqlstore *store = tr->store;

	if (!list_empty(tr->predicates)) {
		/* for each predicate check if that table/column has changes */
		for(node *n = tr->predicates->h; n; n = n->next) {
			pl *p = n->data;
			sql_column *c = p->c;

			if (c->t && isTable(c->t) && !isNew(c) && !isTempTable(c->t)) {
				if ((ok = store->storage_api.tab_validate(tr, c->t, 0)))
					break;
			}
		}
	}
	return ok;
}

static inline int
transaction_add_hash_entry(sql_hash *h, sqlid id, sql_dependency_change_type tpe, ulng ts)
{
	sql_dependency_change *next_change = MNEW(sql_dependency_change);

	if (!next_change)
		return LOG_ERR;
	*next_change = (sql_dependency_change) {
		.objid = id,
		.type = tpe,
		.ts = ts
	};

	int key = h->key(next_change);
	sql_hash_e *he = h->buckets[key&(h->size-1)];

	for (; he ; he = he->chain) { /* find if the entry is already present */
		sql_dependency_change *schange = (sql_dependency_change*) he->value;

		if (schange->objid == id && schange->ts == ts && schange->type == tpe) {
			_DELETE(next_change);
			return LOG_OK;
		}
	}

	if (!hash_add(h, key, next_change)) {
		_DELETE(next_change);
		return LOG_ERR;
	}
	return LOG_OK;
}

static int
transaction_check_dependencies_and_removals(sql_trans *tr)
{
	int ok = LOG_OK;
	sqlstore *store = tr->store;

	/* test dependencies and removals crossed for conflicts */
	if (!list_empty(tr->dependencies) && !hash_empty(store->depchanges)) {
		for (node *n = tr->dependencies->h; n && ok == LOG_OK; n = n->next) {
			sql_dependency_change *lchange = (sql_dependency_change*) n->data;
			int key = store->depchanges->key(lchange);
			sql_hash_e *he = store->depchanges->buckets[key&(store->depchanges->size-1)];

			for (; he && ok == LOG_OK; he = he->chain) {
				sql_dependency_change *schange = (sql_dependency_change*) he->value;

				/* conflict only if transactions overlap */
				if (schange->ts >= tr->ts && lchange->objid == schange->objid && lchange->type == schange->type)
					ok = LOG_CONFLICT;
			}
		}
	}
	if (ok == LOG_OK && !list_empty(tr->depchanges) && !hash_empty(store->dependencies)) {
		for (node *n = tr->depchanges->h; n && ok == LOG_OK; n = n->next) {
			sql_dependency_change *lchange = (sql_dependency_change*) n->data;
			int key = store->dependencies->key(lchange);
			sql_hash_e *he = store->dependencies->buckets[key&(store->dependencies->size-1)];

			for (; he && ok == LOG_OK; he = he->chain) {
				sql_dependency_change *schange = (sql_dependency_change*) he->value;

				/* conflict only if transactions overlap */
				if (schange->ts >= tr->ts && lchange->objid == schange->objid && lchange->type == schange->type)
					ok = LOG_CONFLICT;
			}
		}
	}
	return ok;
}

int
sql_trans_commit(sql_trans *tr)
{
	int ok = LOG_OK;
	sqlstore *store = tr->store;

	if (!list_empty(tr->changes)) {
		int flush = 0;
		ulng commit_ts = 0, oldest = 0, log_file_id = 0;

		MT_lock_set(&store->commit);

		if (!tr->parent && !list_empty(tr->predicates)) {
			ok = sql_trans_valid(tr);
			if (ok != LOG_OK) {
				sql_trans_rollback(tr, true);
				MT_lock_unset(&store->commit);
				return ok == LOG_CONFLICT ? SQL_CONFLICT : SQL_ERR;
			}
		}

		if (!tr->parent &&
			ATOMIC_GET(&store->nr_active) == 1 &&
			(!list_empty(tr->dependencies) || !list_empty(tr->depchanges))) {
			ok = transaction_check_dependencies_and_removals(tr);
			if (ok != LOG_OK) {
				sql_trans_rollback(tr, true);
				MT_lock_unset(&store->commit);
				return ok == LOG_CONFLICT ? SQL_CONFLICT : SQL_ERR;
			}
		}

		/* log changes should only be done if there is something to log */
		const bool log = !tr->parent && tr->logchanges > 0;

		if (log) {
			const int min_changes = GDKdebug & FORCEMITOMASK ? 5 : 1000000;
			flush = log && (tr->logchanges > min_changes && list_empty(store->changes));
		}

		if (flush)
			MT_lock_set(&store->flush);
		if (log) {
			ok = store->logger_api.log_tstart(store, flush, &log_file_id); /* wal start */
			/* log */
			for(node *n=tr->changes->h; n && ok == LOG_OK; n = n->next) {
				sql_change *c = n->data;

				if (c->log && ok == LOG_OK)
					ok = c->log(tr, c);
			}
			if (ok == LOG_OK && !list_empty(store->seqchanges)) {
				sequences_lock(store);
				for(node *n = store->seqchanges->h; n; ) {
					node *next = n->next;
					log_store_sequence(store, n->data);
					list_remove_node(store->seqchanges, NULL, n);
					n = next;
				}
				sequences_unlock(store);
			}
			if (ok == LOG_OK && store->prev_oid != store->obj_id)
				ok = store->logger_api.log_tsequence(store, OBJ_SID, store->obj_id);
			store->prev_oid = store->obj_id;


			if (ok == LOG_OK)
				ok = store->logger_api.log_tend(store); /* wal end */
		}
		store_lock(store);
		commit_ts = tr->parent ? tr->parent->tid : store_timestamp(store);
		if (tr->parent)
			tr->parent->logchanges += tr->logchanges;
		oldest = tr->parent ? commit_ts : store_oldest(store);
		tr->logchanges = 0;
		TRC_DEBUG(SQL_STORE, "Forwarding changes (" ULLFMT ", " ULLFMT ") -> " ULLFMT "\n", tr->tid, tr->ts, commit_ts);
		/* apply committed changes */
		if (ATOMIC_GET(&store->nr_active) == 1 && !tr->parent)
			oldest = commit_ts;
		store_pending_changes(store, oldest);
		for(node *n=tr->changes->h; n && ok == LOG_OK; n = n->next) {
			sql_change *c = n->data;

			if (c->commit && ok == LOG_OK)
				ok = c->commit(tr, c, commit_ts, oldest);
			else
				c->obj->new = 0;
			c->ts = commit_ts;
		}
		/* propagate transaction dependencies to the storage only if other transactions are running */
		if (ok == LOG_OK && !tr->parent && ATOMIC_GET(&store->nr_active) > 1) {
			if (!list_empty(tr->dependencies)) {
				for (node *n = tr->dependencies->h; n && ok == LOG_OK; n = n->next) {
					sql_dependency_change *lchange = (sql_dependency_change*) n->data;
					ok = transaction_add_hash_entry(store->dependencies, lchange->objid, lchange->type, commit_ts);
				}
			}
			if (!list_empty(tr->depchanges)) {
				for (node *n = tr->depchanges->h; n && ok == LOG_OK; n = n->next) {
					sql_dependency_change *lchange = (sql_dependency_change*) n->data;
					ok = transaction_add_hash_entry(store->depchanges, lchange->objid, lchange->type, commit_ts);
				}
			}
		}
		/* garbage collect */
		for(node *n=tr->changes->h; n && ok == LOG_OK; ) {
			node *next = n->next;
			sql_change *c = n->data;

			if (!c->cleanup || c->cleanup(store, c, oldest)) {
				_DELETE(c);
			} else if (tr->parent) { /* need to keep everything */
				tr->parent->changes = sa_list_append(tr->sa, tr->parent->changes, c);
			} else {
				store->changes = sa_list_append(tr->sa, store->changes, c);
			}
			n = next;
		}
		tr->ts = commit_ts;
		store_unlock(store);
		/* flush the log structure */
		if (log) {
			if (!flush)
				MT_lock_unset(&store->commit); /* release the commit log when flushing to disk */
			if (ok == LOG_OK)
				ok = store->logger_api.log_tflush(store, log_file_id, commit_ts); /* flush/sync */
			if (!flush)
				MT_lock_set(&store->commit); /* release the commit log when flushing to disk */
			if (flush)
				MT_lock_unset(&store->flush);
		}
		MT_lock_unset(&store->commit);
		list_destroy(tr->changes);
		tr->changes = NULL;
	} else if (ATOMIC_GET(&store->nr_active) == 1) { /* just me cleanup */
		MT_lock_set(&store->commit);
		store_lock(store);
		ulng oldest = store_timestamp(store);
		store_pending_changes(store, oldest);
		store_unlock(store);
		MT_lock_unset(&store->commit);
	}
	/* drop local temp tables with commit action CA_DROP, after cleanup */
	if (cs_size(&tr->localtmps)) {
		for(node *n=tr->localtmps.set->h; n; ) {
			node *next = n->next;
			sql_table *tt = n->data;

			if (tt->commit_action == CA_DROP)
				(void) sql_trans_drop_table_id(tr, tt->s, tt->base.id, DROP_RESTRICT);
			n = next;
		}
	}
	if (tr->localtmps.dset) {
		list_destroy2(tr->localtmps.dset, store);
		tr->localtmps.dset = NULL;
	}
	tr->localtmps.nelm = NULL;

	if (ok == LOG_OK)
		ok = clean_predicates_and_propagate_to_parent(tr);
	return (ok==LOG_OK)?SQL_OK:SQL_ERR;
}

static sql_table *
find_table_by_columnid(sql_trans *tr, const char *schema, sqlid id)
{
	sqlstore *store = tr->store;
	sql_table *syscolumn = find_sql_table(tr, find_sql_schema(tr, schema), "_columns");

	oid rid = store->table_api.column_find_row(tr, find_sql_column(syscolumn, "id"), &id, NULL);
	if (!is_oid_nil(rid)) {
		sqlid tid = store->table_api.column_find_sqlid(tr, find_sql_column(syscolumn, "table_id"), rid);
		return sql_trans_find_table(tr, tid);
	}
	return NULL;
}

static int
sql_trans_drop_all_dependencies(sql_trans *tr, sqlid id, sql_dependency type)
{
	sqlid dep_id=0, t_id = -1;
	sht dep_type = 0;
	list *dep = sql_trans_get_dependencies(tr, id, type, NULL);
	node *n;
	int res = LOG_OK;

	if (!dep)
		return -1;

	n = dep->h;

	while (n && !res) {
		dep_id = *(sqlid*) n->data;
		dep_type = (sql_dependency) *(sht*) n->next->data;

		if (!list_find_id(tr->dropped, dep_id)) {

			switch (dep_type) {
				case SCHEMA_DEPENDENCY:
					res = sql_trans_drop_schema(tr, dep_id, DROP_CASCADE);
					break;
				case TABLE_DEPENDENCY:
				case VIEW_DEPENDENCY: {
					sql_table *t = sql_trans_find_table(tr, dep_id);
					if (t)
						res = sql_trans_drop_table_id(tr, t->s, dep_id, DROP_CASCADE);
					} break;
				case COLUMN_DEPENDENCY: {
					if ((t_id = sql_trans_get_dependency_type(tr, dep_id, TABLE_DEPENDENCY)) > 0) {
						sql_table *t = sql_trans_find_table(tr, dep_id);
						if (t && ol_length(t->columns) == 1) /* only column left, drop the table instead */
							res = sql_trans_drop_table_id(tr, t->s, t->base.id, DROP_CASCADE);
						else if (t)
							res = sql_trans_drop_column(tr, t, dep_id, DROP_CASCADE);
					}
					} break;
				case TRIGGER_DEPENDENCY: {
					sql_trigger *t = sql_trans_find_trigger(tr, dep_id);
					if (t && !list_find_id(tr->dropped, t->t->base.id)) /* table not yet dropped */
						 res = sql_trans_drop_trigger(tr, t->t->s, dep_id, DROP_CASCADE);
					} break;
				case KEY_DEPENDENCY:
				case FKEY_DEPENDENCY: {
					sql_key *k = sql_trans_find_key(tr, dep_id);
					if (k && !list_find_id(tr->dropped, k->t->base.id)) /* table not yet dropped */
						res = sql_trans_drop_key(tr, k->t->s, dep_id, DROP_CASCADE);
					} break;
				case INDEX_DEPENDENCY: {
					sql_idx *i = sql_trans_find_idx(tr, dep_id);
					if (i && !list_find_id(tr->dropped, i->t->base.id)) /* table not yet dropped */
						res = sql_trans_drop_idx(tr, i->t->s, dep_id, DROP_CASCADE);
					} break;
				case PROC_DEPENDENCY:
				case FUNC_DEPENDENCY: {
					sql_func *f = sql_trans_find_func(tr, dep_id);
					if (f)
						res = sql_trans_drop_func(tr, f->s, dep_id, DROP_CASCADE);
					} break;
				case TYPE_DEPENDENCY: {
					/* Unlike other dependencies, for type dependencies,
					   the dependent object depends on the type, rather the other way around.
					   At this moment, only functions or columns depend on types, so try both */
					sql_table *t = NULL;
					sql_func *f = sql_trans_find_func(tr, dep_id);
					if (f) {
						res = sql_trans_drop_func(tr, f->s, dep_id, DROP_CASCADE);
					} else if ((t = find_table_by_columnid(tr, "sys", dep_id)) ||
							   (t = find_table_by_columnid(tr, "tmp", dep_id))) {
						if (ol_length(t->columns) == 1) /* only column left, drop the table instead */
							res = sql_trans_drop_table_id(tr, t->s, t->base.id, DROP_CASCADE);
						else
							res = sql_trans_drop_column(tr, t, dep_id, DROP_CASCADE);
					}
					} break;
				case USER_DEPENDENCY:  /*TODO schema and users dependencies*/
					break;
			}
		}

		n = n->next->next;
	}
	list_destroy(dep);
	return res;
}

static int
sys_drop_ic(sql_trans *tr, sql_idx * i, sql_kc *kc)
{
	sqlstore *store = tr->store;
	sql_schema *syss = find_sql_schema(tr, isGlobal(i->t)?"sys":"tmp");
	sql_table *sysic = find_sql_table(tr, syss, "objects");
	oid rid = store->table_api.column_find_row(tr, find_sql_column(sysic, "id"), &i->base.id, find_sql_column(sysic, "name"), kc->c->base.name, NULL);
	int res = LOG_OK;

	if (is_oid_nil(rid))
		return -1;
	if ((res = store->table_api.table_delete(tr, sysic, rid)))
		return res;
	return res;
}

static int
sql_trans_drop_any_comment(sql_trans *tr, sqlid id)
{
	sqlstore *store = tr->store;
	sql_schema *sys;
	sql_column *id_col;
	sql_table *comments;
	oid row;

	sys = find_sql_schema(tr, "sys");
	assert(sys);

	comments = find_sql_table(tr, sys, "comments");
	if (!comments) /* for example during upgrades */
		return 0;

	id_col = find_sql_column(comments, "id");
	assert(id_col);

	row = store->table_api.column_find_row(tr, id_col, &id, NULL);
	if (!is_oid_nil(row) && store->table_api.table_delete(tr, comments, row))
		return -2;
	return 0;
}

static int
sys_drop_idx(sql_trans *tr, sql_idx * i, int drop_action)
{
	sqlstore *store = tr->store;
	node *n;
	sql_schema *syss = find_sql_schema(tr, isGlobal(i->t)?"sys":"tmp");
	sql_table *sysidx = find_sql_table(tr, syss, "idxs");
	oid rid = store->table_api.column_find_row(tr, find_sql_column(sysidx, "id"), &i->base.id, NULL);
	int res = LOG_OK;

	if (is_oid_nil(rid))
		return -1;
	if ((res = store->table_api.table_delete(tr, sysidx, rid)))
		return res;
	if ((res = sql_trans_drop_any_comment(tr, i->base.id)))
		return res;
	for (n = i->columns->h; n; n = n->next) {
		sql_kc *ic = n->data;

		if (i->key && hash_index(i->type)) { /* update new column's unique value */
			int unique = 0;
			sqlid cid = ic->c->base.id;
			struct os_iter oi;

			os_iterator(&oi, i->t->s->idxs, tr, NULL);
			for (sql_base *b = oi_next(&oi); b; b = oi_next(&oi)) {
				sql_idx *ti = (sql_idx*)b;

				if (ti->base.id != i->base.id && ti->key && hash_index(ti->type)) {
					bool found = false;
					for (node *m = ti->columns->h; m && !found; m = m->next) {
						sql_kc *tic = m->data;

						found |= tic->c->base.id == cid;
					}
					if (found)
						unique = MAX(unique, list_length(ti->columns) == 1 ? 2 : 1);
				}
			}
			ic->c->unique = unique;
		}
		if ((res = sys_drop_ic(tr, i, ic)))
			return res;
	}

	/* remove idx from schema and table */
	if (isGlobal(i->t))
		if ((res = os_del(i->t->s->idxs, tr, i->base.name, dup_base(&i->base))))
			return res;
	if (!isNew(i) && (res = sql_trans_add_dependency_change(tr, i->base.id, ddl)))
		return res;
	if ((res = sql_trans_drop_dependencies(tr, i->base.id)))
		return res;

	if (drop_action && (res = sql_trans_drop_all_dependencies(tr, i->base.id, INDEX_DEPENDENCY)))
		return res;
	return res;
}

static int
sys_drop_kc(sql_trans *tr, sql_key *k, sql_kc *kc)
{
	sqlstore *store = tr->store;
	sql_schema *syss = find_sql_schema(tr, isGlobal(k->t)?"sys":"tmp");
	sql_table *syskc = find_sql_table(tr, syss, "objects");
	oid rid = store->table_api.column_find_row(tr, find_sql_column(syskc, "id"), &k->base.id, find_sql_column(syskc, "name"), kc->c->base.name, NULL);
	int res = LOG_OK;

	if (is_oid_nil(rid))
		return -1;
	if ((res = store->table_api.table_delete(tr, syskc, rid)))
		return res;
	return res;
}

static int
sys_drop_key(sql_trans *tr, sql_key *k, int drop_action)
{
	sqlstore *store = tr->store;
	node *n;
	sql_schema *syss = find_sql_schema(tr, isGlobal(k->t)?"sys":"tmp");
	sql_table *syskey = find_sql_table(tr, syss, "keys");
	oid rid = store->table_api.column_find_row(tr, find_sql_column(syskey, "id"), &k->base.id, NULL);
	int res = LOG_OK;

	if (is_oid_nil(rid))
		return -1;
	if ((res = store->table_api.table_delete(tr, syskey, rid)))
		return res;

	for (n = k->columns->h; n; n = n->next) {
		sql_kc *kc = n->data;
		if ((res = sys_drop_kc(tr, k, kc)))
			return res;
	}
	/* remove key from schema */
	if (isGlobal(k->t)) {
		if ((res = os_del(k->t->s->keys, tr, k->base.name, dup_base(&k->base))))
			return res;
		if ((res = os_del(tr->cat->objects, tr, k->base.name, dup_base(&k->base))))
			return res;
	}
	if (k->t->pkey == (sql_ukey*)k)
		k->t->pkey = NULL;

	if (!isNew(k) && (res = sql_trans_add_dependency_change(tr, k->base.id, ddl)))
		return res;
	if ((res = sql_trans_drop_dependencies(tr, k->base.id)))
		return res;

	if (drop_action && (res = sql_trans_drop_all_dependencies(tr, k->base.id, (k->type == fkey) ? FKEY_DEPENDENCY : KEY_DEPENDENCY)))
		return res;
	return res;
}

static int
sys_drop_tc(sql_trans *tr, sql_trigger * i, sql_kc *kc)
{
	sqlstore *store = tr->store;
	sql_schema *syss = find_sql_schema(tr, isGlobal(i->t)?"sys":"tmp");
	sql_table *systc = find_sql_table(tr, syss, "objects");
	oid rid = store->table_api.column_find_row(tr, find_sql_column(systc, "id"), &i->base.id, find_sql_column(systc, "name"), kc->c->base.name, NULL);
	int res = LOG_OK;

	if (is_oid_nil(rid))
		return -1;
	if ((res = store->table_api.table_delete(tr, systc, rid)))
		return res;
	return res;
}

static int
sys_drop_sequence(sql_trans *tr, sql_sequence * seq, int drop_action)
{
	sqlstore *store = tr->store;
	sql_schema *syss = find_sql_schema(tr, "sys");
	sql_table *sysseqs = find_sql_table(tr, syss, "sequences");
	oid rid = store->table_api.column_find_row(tr, find_sql_column(sysseqs, "id"), &seq->base.id, NULL);
	int res = LOG_OK;

	if (is_oid_nil(rid))
		return -1;

	if ((res = store->table_api.table_delete(tr, sysseqs, rid)))
		return res;
	if (!isNew(seq) && (res = sql_trans_add_dependency_change(tr, seq->base.id, ddl)))
		return res;
	if ((res = sql_trans_drop_dependencies(tr, seq->base.id)))
		return res;
	if ((res = sql_trans_drop_any_comment(tr, seq->base.id)))
		return res;
	if (drop_action && (res = sql_trans_drop_all_dependencies(tr, seq->base.id, SEQ_DEPENDENCY)))
		return res;
	return res;
}

static int
sys_drop_default_object(sql_trans *tr, sql_column *col, int drop_action)
{
	const char *next_value_for = "next value for ";
	int res = LOG_OK;

	/* Drop sequence for generated column if it's the case */
	if (col->def && !strncmp(col->def, next_value_for, strlen(next_value_for))) {
		sql_schema *s = NULL;
		sql_sequence *seq = NULL;
		char *schema = NULL, *seq_name = NULL;

		extract_schema_and_sequence_name(tr->sa, col->def + strlen(next_value_for), &schema, &seq_name);
		if (!schema || !seq_name || !(s = find_sql_schema(tr, schema))) {
			_DELETE(schema);
			_DELETE(seq_name);
			return -1;
		}

		seq = find_sql_sequence(tr, s, seq_name);
		_DELETE(schema);
		_DELETE(seq_name);
		if (seq && sql_trans_get_dependency_type(tr, seq->base.id, BEDROPPED_DEPENDENCY) > 0) {
			if ((res = sys_drop_sequence(tr, seq, drop_action)))
				return res;
			if ((res = os_del(s->seqs, tr, seq->base.name, dup_base(&seq->base))))
				return res;
		}
	}
	return res;
}

static int
sql_trans_drop_obj_priv(sql_trans *tr, sqlid obj_id)
{
	sqlstore *store = tr->store;
	sql_schema *sys = find_sql_schema(tr, "sys");
	sql_table *privs = find_sql_table(tr, sys, "privileges");
	int res = LOG_OK;

	assert(sys && privs);
	/* select privileges of this obj_id */
	rids *A = store->table_api.rids_select(tr, find_sql_column(privs, "obj_id"), &obj_id, &obj_id, NULL);
	/* remove them */
	for(oid rid = store->table_api.rids_next(A); !is_oid_nil(rid) && res == LOG_OK; rid = store->table_api.rids_next(A))
		res = store->table_api.table_delete(tr, privs, rid);
	store->table_api.rids_destroy(A);
	return res;
}

static int
sys_drop_trigger(sql_trans *tr, sql_trigger * i)
{
	sqlstore *store = tr->store;
	node *n;
	sql_schema *syss = find_sql_schema(tr, isGlobal(i->t)?"sys":"tmp");
	sql_table *systrigger = find_sql_table(tr, syss, "triggers");
	oid rid = store->table_api.column_find_row(tr, find_sql_column(systrigger, "id"), &i->base.id, NULL);
	int res = LOG_OK;

	if (is_oid_nil(rid))
		return -1;
	if ((res = store->table_api.table_delete(tr, systrigger, rid)))
		return res;

	for (n = i->columns->h; n; n = n->next) {
		sql_kc *tc = n->data;

		if ((res = sys_drop_tc(tr, i, tc)))
			return res;
	}
	/* remove trigger from schema */
	if (isGlobal(i->t))
		if ((res = os_del(i->t->s->triggers, tr, i->base.name, dup_base(&i->base))))
			return res;
	if (!isNew(i) && (res = sql_trans_add_dependency_change(tr, i->base.id, ddl)))
		return res;
	if ((res = sql_trans_drop_dependencies(tr, i->base.id)))
		return res;
	return res;
}

static int
sys_drop_column(sql_trans *tr, sql_column *col, int drop_action)
{
	sqlstore *store = tr->store;
	sql_schema *syss = find_sql_schema(tr, isGlobal(col->t)?"sys":"tmp");
	sql_table *syscolumn = find_sql_table(tr, syss, "_columns");
	oid rid = store->table_api.column_find_row(tr, find_sql_column(syscolumn, "id"), &col->base.id, NULL);
	int res = LOG_OK;

	if (is_oid_nil(rid))
		return -1;
	if ((res = store->table_api.table_delete(tr, syscolumn, rid)))
		return res;
	if (!isNew(col) && (res = sql_trans_add_dependency_change(tr, col->base.id, ddl)))
		return res;
	if ((res = sql_trans_drop_dependencies(tr, col->base.id)))
		return res;
	if ((res = sql_trans_drop_any_comment(tr, col->base.id)))
		return res;
	if ((res = sql_trans_drop_obj_priv(tr, col->base.id)))
		return res;
	if ((res = sys_drop_default_object(tr, col, drop_action)))
		return res;

	if (drop_action && (res = sql_trans_drop_all_dependencies(tr, col->base.id, COLUMN_DEPENDENCY)))
		return res;
	if (col->type.type->s && (res = sql_trans_drop_dependency(tr, col->type.type->base.id, col->base.id, TYPE_DEPENDENCY)))
		return res;
	return res;
}

static int
sys_drop_keys(sql_trans *tr, sql_table *t, int drop_action)
{
	node *n;
	int res = LOG_OK;

	if (ol_length(t->keys))
		for (n = ol_first_node(t->keys); n; n = n->next) {
			sql_key *k = n->data;

			if ((res = sys_drop_key(tr, k, drop_action)))
				return res;
		}
	return res;
}

static int
sys_drop_idxs(sql_trans *tr, sql_table *t, int drop_action)
{
	node *n;
	int res = LOG_OK;

	if (ol_length(t->idxs))
		for (n = ol_first_node(t->idxs); n; n = n->next) {
			sql_idx *k = n->data;

			if ((res = sys_drop_idx(tr, k, drop_action)))
				return res;
		}
	return res;
}

static int
sys_drop_triggers(sql_trans *tr, sql_table *t)
{
	node *n;
	int res = LOG_OK;

	if (ol_length(t->triggers))
		for (n = ol_first_node(t->triggers); n; n = n->next) {
			sql_trigger *i = n->data;

			if ((res = sys_drop_trigger(tr, i)))
				return res;
		}
	return res;
}

static int
sys_drop_columns(sql_trans *tr, sql_table *t, int drop_action)
{
	node *n;
	int res = LOG_OK;

	if (ol_length(t->columns))
		for (n = t->columns->l->h; n; n = n->next) {
			sql_column *c = n->data;

			if ((res = sys_drop_column(tr, c, drop_action)))
				return res;
		}
	return res;
}

static int
sys_drop_part(sql_trans *tr, sql_part *pt, int drop_action)
{
	sqlstore *store = tr->store;
	sql_table *mt = pt->t;
	sql_schema *syss = find_sql_schema(tr, isGlobal(mt)?"sys":"tmp");
	sql_table *sysobj = find_sql_table(tr, syss, "objects");
	oid obj_oid = store->table_api.column_find_row(tr, find_sql_column(sysobj, "id"), &pt->base.id, NULL);
	int res = LOG_OK;

	(void)drop_action;
	if (is_oid_nil(obj_oid))
		return -1;

	if ((res = store->table_api.table_delete(tr, sysobj, obj_oid)))
		return res;
	if (isRangePartitionTable(mt)) {
		sql_table *ranges = find_sql_table(tr, syss, "range_partitions");
		oid rid = store->table_api.column_find_row(tr, find_sql_column(ranges, "table_id"), &pt->member, NULL);
		if ((res = store->table_api.table_delete(tr, ranges, rid)))
			return res;
	} else if (isListPartitionTable(mt)) {
		sql_table *values = find_sql_table(tr, syss, "value_partitions");
		rids *rs = store->table_api.rids_select(tr, find_sql_column(values, "table_id"), &pt->member, &pt->member, NULL);
		for (oid rid = store->table_api.rids_next(rs); !is_oid_nil(rid); rid = store->table_api.rids_next(rs)) {
			if ((res = store->table_api.table_delete(tr, values, rid))) {
				store->table_api.rids_destroy(rs);
				return res;
			}
		}
		store->table_api.rids_destroy(rs);
	}
	/* merge table depends on part table */
	if (!isNew(pt) && (res = sql_trans_add_dependency_change(tr, mt->base.id, ddl)))
		return res;
	if ((res = sql_trans_drop_dependency(tr, pt->member, mt->base.id, TABLE_DEPENDENCY)))
		return res;

	if ((res = os_del(mt->s->parts, tr, pt->base.name, dup_base(&pt->base))))
		return res;
	return res;
}

static int
sys_drop_members(sql_trans *tr, sql_table *t, int drop_action)
{
	int res = LOG_OK;

	if (!list_empty(t->members)) {
		for (node *n = t->members->h; n; ) {
			sql_part *pt = n->data;

			n = n->next;
			if ((res = sys_drop_part(tr, pt, drop_action)))
				return res;
		}
	}
	return res;
}

static int
sys_drop_parts(sql_trans *tr, sql_table *t, int drop_action)
{
	int res = LOG_OK;

	for(sql_part *pt = partition_find_part(tr, t, NULL); pt; pt = partition_find_part(tr, t, pt)) {
		if ((res = sql_trans_del_table(tr, pt->t, t, drop_action)))
			return res;
	}
	return res;
}

static int
sys_drop_table(sql_trans *tr, sql_table *t, int drop_action)
{
	sqlstore *store = tr->store;
	sql_schema *syss = find_sql_schema(tr, isGlobal(t)?"sys":"tmp");
	sql_table *systable = find_sql_table(tr, syss, "_tables");
	sql_column *syscol = find_sql_column(systable, "id");
	oid rid = store->table_api.column_find_row(tr, syscol, &t->base.id, NULL);
	int res = LOG_OK;

	if (is_oid_nil(rid))
		return -1;

	if ((res = store->table_api.table_delete(tr, systable, rid)))
		return res;
	if ((res = sys_drop_keys(tr, t, drop_action)))
		return res;
	if ((res = sys_drop_idxs(tr, t, drop_action)))
		return res;
	if ((res = sys_drop_triggers(tr, t)))
		return res;

	if (partition_find_part(tr, t, NULL))
		if ((res = sys_drop_parts(tr, t, drop_action)))
			return res;

	if (isMergeTable(t) || isReplicaTable(t))
		if ((res = sys_drop_members(tr, t, drop_action)))
			return res;

	if (isRangePartitionTable(t) || isListPartitionTable(t)) {
		sql_table *partitions = find_sql_table(tr, syss, "table_partitions");
		sql_column *pcols = find_sql_column(partitions, "table_id");
		rids *rs = store->table_api.rids_select(tr, pcols, &t->base.id, &t->base.id, NULL);
		oid poid;
		if ((poid = store->table_api.rids_next(rs)) != oid_nil) {
			if ((res = store->table_api.table_delete(tr, partitions, poid))) {
				store->table_api.rids_destroy(rs);
				return res;
			}
		}
		store->table_api.rids_destroy(rs);
	}

	if ((res = sql_trans_drop_any_comment(tr, t->base.id)))
		return res;
	if (!isNew(t) && (res = sql_trans_add_dependency_change(tr, t->base.id, ddl)))
		return res;
	if ((res = sql_trans_drop_dependencies(tr, t->base.id)))
		return res;
	if ((res = sql_trans_drop_obj_priv(tr, t->base.id)))
		return res;
	if ((res = sys_drop_columns(tr, t, drop_action)))
		return res;

	if (drop_action && (res = sql_trans_drop_all_dependencies(tr, t->base.id, !isView(t) ? TABLE_DEPENDENCY : VIEW_DEPENDENCY)))
		return res;
	return res;
}

static int
sys_drop_type(sql_trans *tr, sql_type *type, int drop_action)
{
	sqlstore *store = tr->store;
	sql_schema *syss = find_sql_schema(tr, "sys");
	sql_table *sys_tab_type = find_sql_table(tr, syss, "types");
	sql_column *sys_type_col = find_sql_column(sys_tab_type, "id");
	oid rid = store->table_api.column_find_row(tr, sys_type_col, &type->base.id, NULL);
	int res = LOG_OK;

	if (is_oid_nil(rid))
		return -1;

	if ((res = store->table_api.table_delete(tr, sys_tab_type, rid)))
		return res;
	if (!isNew(type) && (res = sql_trans_add_dependency_change(tr, type->base.id, ddl)))
		return res;
	if ((res = sql_trans_drop_dependencies(tr, type->base.id)))
		return res;

	if (drop_action && (res = sql_trans_drop_all_dependencies(tr, type->base.id, TYPE_DEPENDENCY)))
		return res;
	return res;
}

static int
sys_drop_func(sql_trans *tr, sql_func *func, int drop_action)
{
	sqlstore *store = tr->store;
	sql_schema *syss = find_sql_schema(tr, "sys");
	sql_table *sys_tab_func = find_sql_table(tr, syss, "functions");
	sql_column *sys_func_col = find_sql_column(sys_tab_func, "id");
	oid rid_func = store->table_api.column_find_row(tr, sys_func_col, &func->base.id, NULL);
	if (is_oid_nil(rid_func))
		return -1;
	sql_table *sys_tab_args = find_sql_table(tr, syss, "args");
	sql_column *sys_args_col = find_sql_column(sys_tab_args, "func_id");
	rids *args = store->table_api.rids_select(tr, sys_args_col, &func->base.id, &func->base.id, NULL);
	int res = LOG_OK;

	for (oid r = store->table_api.rids_next(args); !is_oid_nil(r); r = store->table_api.rids_next(args)) {
		if ((res = store->table_api.table_delete(tr, sys_tab_args, r))) {
			store->table_api.rids_destroy(args);
			return res;
		}
	}
	store->table_api.rids_destroy(args);

	assert(!is_oid_nil(rid_func));
	if ((res = store->table_api.table_delete(tr, sys_tab_func, rid_func)))
		return res;

	if (!isNew(func) && (res = sql_trans_add_dependency_change(tr, func->base.id, ddl)))
		return res;
	if ((res = sql_trans_drop_dependencies(tr, func->base.id)))
		return res;
	if ((res = sql_trans_drop_any_comment(tr, func->base.id)))
		return res;
	if ((res = sql_trans_drop_obj_priv(tr, func->base.id)))
		return res;

	if (drop_action && (res = sql_trans_drop_all_dependencies(tr, func->base.id, !IS_PROC(func) ? FUNC_DEPENDENCY : PROC_DEPENDENCY)))
		return res;
	if (!func->vararg && func->ops) {
		for (node *n = func->ops->h; n; n = n->next) {
			sql_arg *a = n->data;

			if (a->type.type->s && (res = sql_trans_drop_dependency(tr, a->type.type->base.id, func->base.id, TYPE_DEPENDENCY)))
				return res;
		}
	}
	if (!func->varres && func->res) {
		for (node *n = func->res->h; n; n = n->next) {
			sql_arg *a = n->data;

			if (a->type.type->s && (res = sql_trans_drop_dependency(tr, a->type.type->base.id, func->base.id, TYPE_DEPENDENCY)))
				return res;
		}
	}
	return res;
}

static int
sys_drop_types(sql_trans *tr, sql_schema *s, int drop_action)
{
	int res = LOG_OK;
	struct os_iter oi;
	os_iterator(&oi, s->types, tr, NULL);
	for (sql_base *b = oi_next(&oi); b; b = oi_next(&oi)) {
		sql_type *t = (sql_type*)b;

		if ((res = sys_drop_type(tr, t, drop_action)))
			return res;
	}
	return res;
}

static int
sys_drop_tables(sql_trans *tr, sql_schema *s, int drop_action)
{
	int res = LOG_OK;
	struct os_iter oi;
	os_iterator(&oi, s->tables, tr, NULL);
	for (sql_base *b = oi_next(&oi); b; b = oi_next(&oi)) {
		sql_table *t = (sql_table*)b;

		if ((res = sys_drop_table(tr, t, drop_action)))
			return res;
	}
	return res;
}

static int
sys_drop_funcs(sql_trans *tr, sql_schema *s, int drop_action)
{
	int res = LOG_OK;
	struct os_iter oi;
	os_iterator(&oi, s->funcs, tr, NULL);
	for (sql_base *b = oi_next(&oi); b; b = oi_next(&oi)) {
		sql_func *f = (sql_func*)b;

		if ((res = sys_drop_func(tr, f, drop_action)))
			return res;
	}
	return res;
}

static int
sys_drop_sequences(sql_trans *tr, sql_schema *s, int drop_action)
{
	int res = LOG_OK;
	struct os_iter oi;
	os_iterator(&oi, s->seqs, tr, NULL);
	for (sql_base *b = oi_next(&oi); b; b = oi_next(&oi)) {
		sql_sequence *seq = (sql_sequence*)b;

		if ((res = sys_drop_sequence(tr, seq, drop_action)))
			return res;
	}
	return res;
}

int
sql_trans_create_type(sql_trans *tr, sql_schema *s, const char *sqlname, unsigned int digits, unsigned int scale, int radix, const char *impl)
{
	sqlstore *store = tr->store;
	sql_type *t;
	sql_table *systype;
	int localtype = ATOMindex(impl);
	sql_class eclass = EC_EXTERNAL;
	int eclass_cast = (int) eclass, res = LOG_OK;

	if (localtype < 0)
		return -4;
	t = SA_ZNEW(tr->sa, sql_type);
	systype = find_sql_table(tr, find_sql_schema(tr, "sys"), "types");
	base_init(tr->sa, &t->base, next_oid(tr->store), true, sqlname);
	t->impl = SA_STRDUP(tr->sa, impl);
	t->digits = digits;
	t->scale = scale;
	t->radix = radix;
	t->eclass = eclass;
	t->localtype = localtype;
	t->s = s;

	if ((res = os_add(s->types, tr, t->base.name, &t->base)))
		return res;
	if ((res = store->table_api.table_insert(tr, systype, &t->base.id, &t->impl, &t->base.name, &t->digits, &t->scale, &radix, &eclass_cast, &s->base.id)))
		return res;
	return res;
}

int
sql_trans_drop_type(sql_trans *tr, sql_schema *s, sqlid id, int drop_action)
{
	sql_type *t = sql_trans_find_type(tr, s, id);
	int res = LOG_OK;

	if (drop_action == DROP_CASCADE_START || drop_action == DROP_CASCADE) {
		sqlid* local_id = MNEW(sqlid);
		if (!local_id)
			return -1;

		if (!tr->dropped) {
			tr->dropped = list_create((fdestroy) &id_destroy);
			if (!tr->dropped) {
				_DELETE(local_id);
				return -1;
			}
		}
		*local_id = t->base.id;
		list_append(tr->dropped, local_id);
	}

	if ((res = sys_drop_type(tr, t, drop_action)))
		return res;
	if ((res = os_del(s->types, tr, t->base.name, dup_base(&t->base))))
		return res;

	if (drop_action == DROP_CASCADE_START && tr->dropped) {
		list_destroy(tr->dropped);
		tr->dropped = NULL;
	}
	return res;
}

sql_func *
create_sql_func(sqlstore *store, sql_allocator *sa, const char *func, list *args, list *res, sql_ftype type, sql_flang lang, const char *mod,
				const char *impl, const char *query, bit varres, bit vararg, bit system, bit side_effect)
{
	sql_func *t = SA_ZNEW(sa, sql_func);

	base_init(sa, &t->base, next_oid(store), true, func);
	assert(mod);
	t->imp = (impl)?SA_STRDUP(sa, impl):NULL;
	t->mod = SA_STRDUP(sa, mod);
	t->type = type;
	t->lang = lang;
	t->instantiated = lang != FUNC_LANG_SQL && lang != FUNC_LANG_MAL;
	t->semantics = TRUE;
	t->side_effect = side_effect;
	t->varres = varres;
	t->vararg = vararg;
	t->ops = args;
	t->res = res;
	t->query = (query)?SA_STRDUP(sa, query):NULL;
	t->fix_scale = SCALE_EQ;
	t->s = NULL;
	t->system = system;
	return t;
}

int
sql_trans_create_func(sql_func **fres, sql_trans *tr, sql_schema *s, const char *func, list *args, list *ffres, sql_ftype type, sql_flang lang,
					  const char *mod, const char *impl, const char *query, bit varres, bit vararg, bit system, bit side_effect)
{
	sqlstore *store = tr->store;
	sql_table *sysfunc = find_sql_table(tr, find_sql_schema(tr, "sys"), "functions");
	sql_table *sysarg = find_sql_table(tr, find_sql_schema(tr, "sys"), "args");
	node *n;
	int number = 0, ftype = (int) type, flang = (int) lang, res = LOG_OK;
	bit semantics = TRUE;

	sql_func *t = SA_ZNEW(tr->sa, sql_func);
	base_init(tr->sa, &t->base, next_oid(tr->store), true, func);
	assert(mod);
	t->imp = (impl)?SA_STRDUP(tr->sa, impl):NULL;
	t->mod = SA_STRDUP(tr->sa, mod);
	t->type = type;
	t->lang = lang;
	t->instantiated = lang != FUNC_LANG_SQL && lang != FUNC_LANG_MAL;
	t->semantics = semantics;
	t->side_effect = side_effect;
	t->varres = varres;
	t->vararg = vararg;
	t->ops = SA_LIST(tr->sa, (fdestroy) &arg_destroy);
	t->fix_scale = SCALE_EQ;
	t->system = system;
	for (n=args->h; n; n = n->next)
		list_append(t->ops, arg_dup(tr, s, n->data));
	if (ffres) {
		t->res = SA_LIST(tr->sa, (fdestroy) &arg_destroy);
		for (n=ffres->h; n; n = n->next)
			list_append(t->res, arg_dup(tr, s, n->data));
	}
	t->query = (query)?SA_STRDUP(tr->sa, query):NULL;
	t->s = s;

	if ((res = os_add(s->funcs, tr, t->base.name, &t->base)))
		return res;
	if ((res = store->table_api.table_insert(tr, sysfunc, &t->base.id, &t->base.name, query?(char**)&query:&t->imp, &t->mod, &flang, &ftype, &side_effect,
			&varres, &vararg, &s->base.id, &system, &semantics)))
		return res;
	if (t->res) for (n = t->res->h; n; n = n->next, number++) {
		sql_arg *a = n->data;
		sqlid id = next_oid(tr->store);
		if ((res = store->table_api.table_insert(tr, sysarg, &id, &t->base.id, &a->name, &a->type.type->base.name, &a->type.digits, &a->type.scale, &a->inout, &number)))
			return res;
	}
	if (t->ops) for (n = t->ops->h; n; n = n->next, number++) {
		sql_arg *a = n->data;
		sqlid id = next_oid(tr->store);
		if ((res = store->table_api.table_insert(tr, sysarg, &id, &t->base.id, &a->name, &a->type.type->base.name, &a->type.digits, &a->type.scale, &a->inout, &number)))
			return res;
	}
	*fres = t;
	return res;
}

int
sql_trans_drop_func(sql_trans *tr, sql_schema *s, sqlid id, int drop_action)
{
	sql_base *b = os_find_id(s->funcs, tr, id);
	int res = LOG_OK;

	if (!b)
		return res;

	sql_func *func = (sql_func*)b;
	if (drop_action == DROP_CASCADE_START || drop_action == DROP_CASCADE) {
		sqlid *local_id = MNEW(sqlid);
		if (!local_id)
			return -1;

		if (! tr->dropped) {
			tr->dropped = list_create((fdestroy) &id_destroy);
			if (!tr->dropped) {
				_DELETE(local_id);
				return -1;
			}
		}
		*local_id = func->base.id;
		list_append(tr->dropped, local_id);
	}

	if ((res = sys_drop_func(tr, func, DROP_CASCADE)))
		return res;
	if ((res = os_del(s->funcs, tr, func->base.name, dup_base(&func->base))))
		return res;

	if (drop_action == DROP_CASCADE_START && tr->dropped) {
		list_destroy(tr->dropped);
		tr->dropped = NULL;
	}
	return res;
}

static int
build_drop_func_list_item(sql_trans *tr, sql_schema *s, sqlid id)
{
	sql_base *b = os_find_id(s->funcs, tr, id);
	int res = LOG_OK;

	if (b) {
		sql_func *func = (sql_func*)b;
		if ((res = sys_drop_func(tr, func, DROP_CASCADE)))
			return res;
		if ((res = os_del(s->funcs, tr, func->base.name, dup_base(&func->base))))
			return res;
	}
	return res;
}

int
sql_trans_drop_all_func(sql_trans *tr, sql_schema *s, list *list_func, int drop_action)
{
	list *to_drop = NULL;
	int res = LOG_OK;

	(void) drop_action;
	if (!tr->dropped && !(tr->dropped = list_create((fdestroy) &id_destroy)))
		return -1;

	for (node *n = list_func->h; n ; n = n->next ) {
		sql_func *func = (sql_func *) n->data;

		if (!list_find_id(tr->dropped, func->base.id)) {
			sqlid *local_id = MNEW(sqlid);
			if (!local_id) {
				list_destroy(tr->dropped);
				tr->dropped = NULL;
				if (to_drop)
					list_destroy(to_drop);
				return -1;
			}
			if (!to_drop && !(to_drop = list_create(NULL))) {
				list_destroy(tr->dropped);
				tr->dropped = NULL;
				return -1;
			}
			*local_id = func->base.id;
			list_append(tr->dropped, local_id);
			list_append(to_drop, func);
		}
	}

	if (to_drop) {
		for (node *n = to_drop->h; n ; n = n->next ) {
			sql_func *func = (sql_func *) n->data;
			if ((res = build_drop_func_list_item(tr, s, func->base.id))) {
				list_destroy(tr->dropped);
				tr->dropped = NULL;
				list_destroy(to_drop);
				return res;
			}
		}
		list_destroy(to_drop);
	}

	list_destroy(tr->dropped);
	tr->dropped = NULL;
	return res;
}

int
sql_trans_create_schema(sql_trans *tr, const char *name, sqlid auth_id, sqlid owner, sqlid *schema_id_ptr)
{
	sqlstore *store = tr->store;
	sql_schema *s = SA_ZNEW(tr->sa, sql_schema);
	sql_table *sysschema = find_sql_table(tr, find_sql_schema(tr, "sys"), "schemas");
	int res = LOG_OK;

	base_init(tr->sa, &s->base, next_oid(tr->store), true, name);
	s->auth_id = auth_id;
	s->owner = owner;
	s->system = FALSE;
	s->tables = os_new(tr->sa, (destroy_fptr) &table_destroy, isTempSchema(s), true, true, store);
	s->types = os_new(tr->sa, (destroy_fptr) &type_destroy, isTempSchema(s), true, true, store);
	s->funcs = os_new(tr->sa, (destroy_fptr) &func_destroy, isTempSchema(s), false, false, store);
	s->seqs = os_new(tr->sa, (destroy_fptr) &seq_destroy, isTempSchema(s), true, true, store);
	s->keys = os_new(tr->sa, (destroy_fptr) &key_destroy, isTempSchema(s), true, true, store);
	s->idxs = os_new(tr->sa, (destroy_fptr) &idx_destroy, isTempSchema(s), true, true, store);
	s->triggers = os_new(tr->sa, (destroy_fptr) &trigger_destroy, isTempSchema(s), true, true, store);
	s->parts = os_new(tr->sa, (destroy_fptr) &part_destroy, isTempSchema(s), false, true, store);
	s->store = tr->store;

	if ((res = store->table_api.table_insert(tr, sysschema, &s->base.id, &s->base.name, &s->auth_id, &s->owner, &s->system))) {
		schema_destroy(store, s);
		return res;
	}
	if ((res = os_add(tr->cat->schemas, tr, s->base.name, &s->base)))
		return res;
	if ((res = sql_trans_add_dependency(tr, s->auth_id, ddl)))
		return res;
	if ((res = sql_trans_add_dependency(tr, s->owner, ddl)))
		return res;
	if (schema_id_ptr)
		*schema_id_ptr = s->base.id;
	return res;
}

int
sql_trans_rename_schema(sql_trans *tr, sqlid id, const char *new_name)
{
	sqlstore *store = tr->store;
	sql_table *sysschema = find_sql_table(tr, find_sql_schema(tr, "sys"), "schemas");
	sql_schema *s = find_sql_schema_id(tr, id), *ns = NULL;
	oid rid;
	int res = LOG_OK;

	assert(!strNil(new_name));

	rid = store->table_api.column_find_row(tr, find_sql_column(sysschema, "id"), &id, NULL);
	assert(!is_oid_nil(rid));
	if ((res = store->table_api.column_update_value(tr, find_sql_column(sysschema, "name"), rid, (void*) new_name)))
		return res;

	if (!isNew(s) && (res = sql_trans_add_dependency_change(tr, id, ddl)))
		return res;
	/* delete schema, add schema */
	if ((res = os_del(tr->cat->schemas, tr, s->base.name, dup_base(&s->base))))
		return res;
	if ((res = schema_dup(tr, s, new_name, &ns)) || (res = os_add(tr->cat->schemas, tr, ns->base.name, &ns->base))) {
		return res;
	}
	return res;
}

int
sql_trans_change_schema_authorization(sql_trans *tr, sqlid id, sqlid auth_id)
{
	sqlstore *store = tr->store;
	sql_table *sysschema = find_sql_table(tr, find_sql_schema(tr, "sys"), "schemas");
	sql_schema *s = find_sql_schema_id(tr, id), *ns = NULL;
	oid rid;
	int res = LOG_OK;

	assert(auth_id);
	s->auth_id = auth_id;

	rid = store->table_api.column_find_row(tr, find_sql_column(sysschema, "id"), &id, NULL);
	assert(!is_oid_nil(rid));
	if ((res = store->table_api.column_update_value(tr, find_sql_column(sysschema, "authorization"), rid, &auth_id)))
		return res;

	if (!isNew(s) && (res = sql_trans_add_dependency_change(tr, id, ddl)))
		return res;
	/* delete schema, add schema */
	if ((res = os_del(tr->cat->schemas, tr, s->base.name, dup_base(&s->base))))
		return res;
	if ((res = schema_dup(tr, s, s->base.name, &ns)) || (res = os_add(tr->cat->schemas, tr, ns->base.name, &ns->base))) {
		return res;
	}
	return res;
}

int
sql_trans_drop_schema(sql_trans *tr, sqlid id, int drop_action)
{
	sqlstore *store = tr->store;
	sql_schema *s = find_sql_schema_id(tr, id);
	sql_table *sysschema = find_sql_table(tr, find_sql_schema(tr, "sys"), "schemas");
	oid rid = store->table_api.column_find_row(tr, find_sql_column(sysschema, "id"), &s->base.id, NULL);
	int res = LOG_OK;

	if (is_oid_nil(rid))
		return 0;
	if (drop_action == DROP_CASCADE_START || drop_action == DROP_CASCADE) {
		sqlid* local_id = MNEW(sqlid);
		if (!local_id)
			return -1;

		if (!tr->dropped) {
			tr->dropped = list_create((fdestroy) &id_destroy);
			if (!tr->dropped) {
				_DELETE(local_id);
				return -1;
			}
		}
		*local_id = s->base.id;
		list_append(tr->dropped, local_id);
	}

	if ((res = store->table_api.table_delete(tr, sysschema, rid)))
		return res;
	if (!isNew(s) && (res = sql_trans_add_dependency_change(tr, id, ddl)))
		return res;
	if ((res = sys_drop_funcs(tr, s, drop_action)))
		return res;
	if ((res = sys_drop_tables(tr, s, drop_action)))
		return res;
	if ((res = sys_drop_types(tr, s, drop_action)))
		return res;
	if ((res = sys_drop_sequences(tr, s, drop_action)))
		return res;
	if ((res = sql_trans_drop_any_comment(tr, s->base.id)))
		return res;
	if ((res = sql_trans_drop_obj_priv(tr, s->base.id)))
		return res;

	if ((res = os_del(tr->cat->schemas, tr, s->base.name, dup_base(&s->base))))
		return res;

	if (drop_action == DROP_CASCADE_START && tr->dropped) {
		list_destroy(tr->dropped);
		tr->dropped = NULL;
	}
	return res;
}

static int
sql_trans_propagate_dependencies_parents(sql_trans *tr, sql_table *mt, bool *child_of_partitioned)
{
	int res = LOG_OK;
	sql_part *pt = NULL;

	for (; mt; mt = pt?pt->t:NULL) {
		if ((res = store_reset_sql_functions(tr, mt->base.id))) /* reset sql functions depending on the table */
			return res;
		if (!isNew(mt) && (res = sql_trans_add_dependency(tr, mt->base.id, ddl))) /* protect from another transaction changing the table's schema */
			return res;
		if (child_of_partitioned)
			*child_of_partitioned |= (isRangePartitionTable(mt) || isListPartitionTable(mt));
		pt = partition_find_part(tr, mt, NULL);
	}
	return res;
}

static int
sql_trans_propagate_dependencies_children(sql_trans *tr, sql_table *pt, bool child_of_partitioned)
{
	int res = LOG_OK;

	if (THRhighwater()) /* for now throw malloc failure error */
		return -1;

	if ((res = store_reset_sql_functions(tr, pt->base.id))) /* reset sql functions depending on the table */
		return res;
	if (!isNew(pt)) {
		if ((res = sql_trans_add_dependency(tr, pt->base.id, ddl))) /* protect from another transaction changing the table's schema */
			return res;
		if ((res = sql_trans_add_dependency_change(tr, pt->base.id, ddl))) /* protect from being added twice */
			return res;
		if (child_of_partitioned && isTable(pt) && (res = sql_trans_add_dependency(tr, pt->base.id, dml))) /* disallow concurrent updates on pt */
			return res;
	}
	if ((isMergeTable(pt) || isReplicaTable(pt)) && !list_empty(pt->members)) {
		for (node *nt = pt->members->h; nt; nt = nt->next) {
			sql_part *pd = nt->data;
			sql_table *t = find_sql_table_id(tr, pt->s, pd->member);

			child_of_partitioned |= (isRangePartitionTable(t) || isListPartitionTable(t));
			if ((res = sql_trans_propagate_dependencies_children(tr, t, child_of_partitioned)))
				return res;
		}
	}
	return res;
}

int
sql_trans_add_table(sql_trans *tr, sql_table *mt, sql_table *pt)
{
	sqlstore *store = tr->store;
	sql_schema *syss = find_sql_schema(tr, isGlobal(mt)?"sys":"tmp");
	sql_table *sysobj = find_sql_table(tr, syss, "objects");
	int res = LOG_OK;
	sql_table *dup = NULL;
	bool child_of_partitioned = false;

	/* merge table depends on part table */
	if ((res = sql_trans_create_dependency(tr, pt->base.id, mt->base.id, TABLE_DEPENDENCY)))
		return res;
	assert(isMergeTable(mt) || isReplicaTable(mt));

	if ((res = new_table(tr, mt, &dup)))
		return res;
	mt = dup;
	if (!mt->members)
		mt->members = list_new(tr->sa, (fdestroy) &part_destroy);
	sql_part *p = SA_ZNEW(tr->sa, sql_part);
	p->t = mt;
	p->member = pt->base.id;

	base_init(tr->sa, &p->base, next_oid(store), true, pt->base.name);
	list_append(mt->members, p);
	if ((res = store->table_api.table_insert(tr, sysobj, &p->base.id, &p->base.name, &mt->base.id, &pt->base.id)))
		return res;
	if ((res = os_add(mt->s->parts, tr, p->base.name, dup_base(&p->base))))
		return res;
	if ((res = sql_trans_propagate_dependencies_parents(tr, mt, &child_of_partitioned)))
		return res;
	if ((res = sql_trans_propagate_dependencies_children(tr, pt, child_of_partitioned)))
		return res;
	return res;
}

int
sql_trans_add_range_partition(sql_trans *tr, sql_table *mt, sql_table *pt, sql_subtype tpe, ptr min, ptr max,
		bit with_nills, int update, sql_part **err)
{
	sqlstore *store = tr->store;
	sql_schema *syss = find_sql_schema(tr, isGlobal(mt)?"sys":"tmp");
	sql_table *sysobj = find_sql_table(tr, syss, "objects");
	sql_table *partitions = find_sql_table(tr, syss, "table_partitions");
	sql_table *ranges = find_sql_table(tr, syss, "range_partitions");
	sql_part *p;
	int localtype = tpe.type->localtype, res = LOG_OK;
	ValRecord vmin, vmax;
	size_t smin, smax;
	bit to_insert = with_nills;
	oid rid;
	ptr ok;
	sql_table *dup = NULL;

	vmin = vmax = (ValRecord) {.vtype = TYPE_void,};

	if ((res = new_table(tr, mt, &dup)))
		return res;
	mt = dup;
	if (!mt->members)
		mt->members = list_new(tr->sa, (fdestroy) &part_destroy);
	if (min) {
		ok = VALinit(&vmin, localtype, min);
		if (ok && localtype != TYPE_str)
			ok = VALconvert(TYPE_str, &vmin);
	} else {
		ok = VALinit(&vmin, TYPE_str, ATOMnilptr(TYPE_str));
		min = (ptr) ATOMnilptr(localtype);
	}
	if (!ok) {
		res = -1;
		goto finish;
	}
	smin = ATOMlen(localtype, min);
	if (smin > STORAGE_MAX_VALUE_LENGTH) {
		res = -10;
		goto finish;
	}

	if (max) {
		ok = VALinit(&vmax, localtype, max);
		if (ok && localtype != TYPE_str)
			ok = VALconvert(TYPE_str, &vmax);
	} else {
		ok = VALinit(&vmax, TYPE_str, ATOMnilptr(TYPE_str));
		max = (ptr) ATOMnilptr(localtype);
	}
	if (!ok) {
		res = -1;
		goto finish;
	}
	smax = ATOMlen(localtype, max);
	if (smax > STORAGE_MAX_VALUE_LENGTH) {
		res = -11;
		goto finish;
	}

	if (!update) {
		p = SA_ZNEW(tr->sa, sql_part);
		base_init(tr->sa, &p->base, next_oid(store), true, pt->base.name);
		assert(isMergeTable(mt) || isReplicaTable(mt));
		p->t = mt;
		assert(pt);
		p->member = pt->base.id;
	} else {
		node *n = members_find_child_id(mt->members, pt->base.id);
		p = (sql_part*) n->data;
	}

	/* add range partition values */
	if (update) {
		_DELETE(p->part.range.minvalue);
		_DELETE(p->part.range.maxvalue);
	}
	p->part.range.minvalue = SA_NEW_ARRAY(tr->sa, char, smin);
	p->part.range.maxvalue = SA_NEW_ARRAY(tr->sa, char, smax);
	memcpy(p->part.range.minvalue, min, smin);
	memcpy(p->part.range.maxvalue, max, smax);
	p->part.range.minlength = smin;
	p->part.range.maxlength = smax;
	p->with_nills = with_nills;

	if (!update) {
		*err = list_append_with_validate(mt->members, p, &localtype, sql_range_part_validate_and_insert);
		if (*err)
			part_destroy(store, p);
	} else {
		*err = list_transverse_with_validate(mt->members, p, &localtype, sql_range_part_validate_and_insert);
	}
	if (*err) {
		res = -12;
		goto finish;
	}

	if (!update) {
		rid = store->table_api.column_find_row(tr, find_sql_column(partitions, "table_id"), &mt->base.id, NULL);
		assert(!is_oid_nil(rid));

		/* add merge table dependency */
		if ((res = sql_trans_create_dependency(tr, pt->base.id, mt->base.id, TABLE_DEPENDENCY)))
			goto finish;
		sqlid id = store->table_api.column_find_sqlid(tr, find_sql_column(partitions, "id"), rid);
		if ((res = store->table_api.table_insert(tr, sysobj, &p->base.id, &p->base.name, &mt->base.id, &pt->base.id)))
			goto finish;
		char *vmin_val = VALget(&vmin);
		char *vmax_val = VALget(&vmax);
		if ((res = store->table_api.table_insert(tr, ranges, &pt->base.id, &id, &vmin_val, &vmax_val, &to_insert)))
			goto finish;
	} else {
		sql_column *cmin = find_sql_column(ranges, "minimum"), *cmax = find_sql_column(ranges, "maximum"),
				   *wnulls = find_sql_column(ranges, "with_nulls");

		rid = store->table_api.column_find_row(tr, find_sql_column(ranges, "table_id"), &pt->base.id, NULL);
		assert(!is_oid_nil(rid));

		if ((res = store->table_api.column_update_value(tr, cmin, rid, VALget(&vmin))))
			goto finish;
		if ((res = store->table_api.column_update_value(tr, cmax, rid, VALget(&vmax))))
			goto finish;
		if ((res = store->table_api.column_update_value(tr, wnulls, rid, &to_insert)))
			goto finish;
	}

	if (!update && (res = os_add(mt->s->parts, tr, p->base.name, dup_base(&p->base))))
		goto finish;
	if ((res = sql_trans_propagate_dependencies_parents(tr, mt, NULL)))
		goto finish;
	res = sql_trans_propagate_dependencies_children(tr, pt, true);

finish:
	VALclear(&vmin);
	VALclear(&vmax);
	return res;
}

int
sql_trans_add_value_partition(sql_trans *tr, sql_table *mt, sql_table *pt, sql_subtype tpe, list* vals, bit with_nills,
		int update, sql_part **err)
{
	sqlstore *store = tr->store;
	sql_schema *syss = find_sql_schema(tr, isGlobal(mt)?"sys":"tmp");
	sql_table *sysobj = find_sql_table(tr, syss, "objects");
	sql_table *partitions = find_sql_table(tr, syss, "table_partitions");
	sql_table *values = find_sql_table(tr, syss, "value_partitions");
	sql_part *p;
	oid rid;
	int localtype = tpe.type->localtype, i = 0, res = LOG_OK;
	sql_table *dup = NULL;

	if ((res = new_table(tr, mt, &dup)))
		return res;
	mt = dup;
	if (!mt->members)
		mt->members = list_new(tr->sa, (fdestroy) &part_destroy);
	if (!update) {
		p = SA_ZNEW(tr->sa, sql_part);
		base_init(tr->sa, &p->base, next_oid(store), true, pt->base.name);
		assert(isMergeTable(mt) || isReplicaTable(mt));
		p->t = mt;
		assert(pt);
		p->member = pt->base.id;
	} else {
		rids *rs;
		node *n = members_find_child_id(mt->members, pt->base.id);
		p = (sql_part*) n->data;

		rs = store->table_api.rids_select(tr, find_sql_column(values, "table_id"), &pt->base.id, &pt->base.id, NULL);
		for (rid = store->table_api.rids_next(rs); !is_oid_nil(rid); rid = store->table_api.rids_next(rs)) {
			if ((res = store->table_api.table_delete(tr, values, rid))) { /* eliminate the old values */
				store->table_api.rids_destroy(rs);
				return res;
			}
		}
		store->table_api.rids_destroy(rs);
	}
	p->with_nills = with_nills;

	rid = store->table_api.column_find_row(tr, find_sql_column(partitions, "table_id"), &mt->base.id, NULL);
	assert(!is_oid_nil(rid));

	sqlid id = store->table_api.column_find_sqlid(tr, find_sql_column(partitions, "id"), rid);

	if (with_nills) { /* store the null value first */
		ValRecord vnnil;
		if (VALinit(&vnnil, TYPE_str, ATOMnilptr(TYPE_str)) == NULL) {
			if (!update)
				part_destroy(store, p);
			list_destroy2(vals, store);
			return -1;
		}
		char *vnnil_val = VALget(&vnnil);
		if ((res = store->table_api.table_insert(tr, values, &pt->base.id, &id, &vnnil_val))) {
			list_destroy2(vals, store);
			return res;
		}
		VALclear(&vnnil);
	}

	for (node *n = vals->h ; n ; n = n->next) {
		sql_part_value *next = (sql_part_value*) n->data;
		ValRecord vvalue;
		ptr ok;

		if (ATOMlen(localtype, next->value) > STORAGE_MAX_VALUE_LENGTH) {
			if (!update)
				part_destroy(store, p);
			list_destroy2(vals, store);
			return -i - 10;
		}
		ok = VALinit(&vvalue, localtype, next->value);
		if (ok && localtype != TYPE_str)
			ok = VALconvert(TYPE_str, &vvalue);
		if (!ok) {
			if (!update)
				part_destroy(store, p);
			VALclear(&vvalue);
			list_destroy2(vals, store);
			return -i - 10;
		}
		char *vvalue_val = VALget(&vvalue);
		if ((res = store->table_api.table_insert(tr, values, &pt->base.id, &id, &vvalue_val))) {
			VALclear(&vvalue);
			list_destroy2(vals, store);
			return res;
		}

		VALclear(&vvalue);
		i++;
	}

	if (p->part.values)
		list_destroy2(p->part.values, store);
	p->part.values = vals;

	if (!update) {
		*err = list_append_with_validate(mt->members, p, &localtype, sql_values_part_validate_and_insert);
		if (*err)
			part_destroy(store, p);
	} else {
		*err = list_transverse_with_validate(mt->members, p, &localtype, sql_values_part_validate_and_insert);
	}
	if (*err)
		return -4;

	if (!update) {
		/* add merge table dependency */
		if ((res = sql_trans_create_dependency(tr, pt->base.id, mt->base.id, TABLE_DEPENDENCY)))
			return res;
		if ((res = store->table_api.table_insert(tr, sysobj, &p->base.id, &p->base.name, &mt->base.id, &pt->base.id)))
			return res;
		if ((res = os_add(mt->s->parts, tr, p->base.name, dup_base(&p->base))))
			return res;
	}
	if ((res = sql_trans_propagate_dependencies_parents(tr, mt, NULL)))
		return res;
	if ((res = sql_trans_propagate_dependencies_children(tr, pt, true)))
		return res;
	return res;
}

int
sql_trans_rename_table(sql_trans *tr, sql_schema *s, sqlid id, const char *new_name)
{
	sqlstore *store = tr->store;
	sql_table *systable = find_sql_table(tr, find_sql_schema(tr, isTempSchema(s) ? "tmp":"sys"), "_tables");
	sql_table *t = find_sql_table_id(tr, s, id), *dup = NULL;
	oid rid;
	int res = LOG_OK;

	assert(!strNil(new_name));

	rid = store->table_api.column_find_row(tr, find_sql_column(systable, "id"), &id, NULL);
	assert(!is_oid_nil(rid));
	if ((res = store->table_api.column_update_value(tr, find_sql_column(systable, "name"), rid, (void*) new_name)))
		return res;

	if (isGlobal(t)) {
		if (!isNew(t) && (res = sql_trans_add_dependency_change(tr, id, ddl)))
			return res;
		if ((res = os_del(s->tables, tr, t->base.name, dup_base(&t->base))))
			return res;
	} else {
		node *n = cs_find_id(&tr->localtmps, t->base.id);
		if (n && !cs_del(&tr->localtmps, tr->store, n, t->base.new))
			return -1;
	}

	if ((res = table_dup(tr, t, t->s, new_name, &dup)))
		return res;
	t = dup;
	if (!isGlobal(t) && !cs_add(&tr->localtmps, t, true))
		return -1;
	return res;
}

int
sql_trans_set_table_schema(sql_trans *tr, sqlid id, sql_schema *os, sql_schema *ns)
{
	sqlstore *store = tr->store;
	sql_table *systable = find_sql_table(tr, find_sql_schema(tr, isTempSchema(os) ? "tmp":"sys"), "_tables");
	sql_base *b = os_find_id(os->tables, tr, id);
	sql_table *t = (sql_table*)b, *dup = NULL;
	oid rid;
	int res = LOG_OK;

	rid = store->table_api.column_find_row(tr, find_sql_column(systable, "id"), &t->base.id, NULL);
	assert(!is_oid_nil(rid));
	if ((res = store->table_api.column_update_value(tr, find_sql_column(systable, "schema_id"), rid, &(ns->base.id))))
		return res;

	if (!isNew(t) && (res = sql_trans_add_dependency_change(tr, id, ddl)))
		return res;
	if ((res = os_del(os->tables, tr, t->base.name, dup_base(&t->base))))
		return res;
	return table_dup(tr, t, ns, NULL, &dup);
}

int
sql_trans_del_table(sql_trans *tr, sql_table *mt, sql_table *pt, int drop_action)
{
	int res = LOG_OK;
	sqlstore *store = tr->store;
	sql_table *dup = NULL, *mt_it;
	sql_part *mti_part = NULL;

	if ((res = new_table(tr, mt, &dup)))
		return res;
	mt = dup;
	node *n = members_find_child_id(mt->members, pt->base.id); /* get sqlpart id*/
	sqlid part_id = ((sql_part*)n->data)->base.id;
	sql_base *b = os_find_id(mt->s->parts, tr, part_id); /* fetch updated part */
	sql_part *p = (sql_part*)b;

	if ((res = sys_drop_part(tr, p, drop_action)))
		return res;
	/*Clean the part from members*/
	list_remove_node(mt->members, store, n);

	if (drop_action == DROP_CASCADE && (res = sql_trans_drop_table_id(tr, mt->s, pt->base.id, drop_action)))
		return res;
	for (mt_it = mt; mt_it; mt_it = mti_part?mti_part->t:NULL) {
		/* functions depending on parent tables need to be recompiled, ugh */
		if ((res = store_reset_sql_functions(tr, mt_it->base.id))) /* reset sql functions depending on the table */
			return res;
		mti_part = partition_find_part(tr, mt_it, NULL);
	}
	if ((res = store_reset_sql_functions(tr, pt->base.id))) /* reset sql functions depending on the table */
		return res;
	return res;
}

int
sql_trans_create_table(sql_table **tres, sql_trans *tr, sql_schema *s, const char *name, const char *sql, int tt, bit system,
					   int persistence, int commit_action, int sz, bte properties)
{
	sqlstore *store = tr->store;
	sql_table *t = create_sql_table_with_id(tr->sa, next_oid(tr->store), name, tt, system, persistence, commit_action, properties);
	sql_schema *syss = find_sql_schema(tr, isGlobal(t)?"sys":"tmp");
	sql_table *systable = find_sql_table(tr, syss, "_tables");
	sht ca;
	int res = LOG_OK;

	/* temps all belong to a special tmp schema and only views/remote have a query */
	assert( (isTable(t) ||
		(!isTempTable(t) || (strcmp(s->base.name, "tmp") == 0) || isDeclaredTable(t))) || (isView(t) && !sql) || (isRemote(t) && !sql));

	t->query = sql ? SA_STRDUP(tr->sa, sql) : NULL;
	t->s = s;
	t->sz = sz;
	if (sz < 0)
		t->sz = COLSIZE;
	if (isGlobal(t)) {
		if ((res = os_add(s->tables, tr, t->base.name, &t->base)))
			return res;
	} else if (!cs_add(&tr->localtmps, t, true)) {
		return -1;
	}

	if (isUnloggedTable(t))
		t->persistence = SQL_PERSIST; // It's not a temporary

	if (isRemote(t))
		t->persistence = SQL_REMOTE;

	if (isTable(t))
		if ((res = store->storage_api.create_del(tr, t))) {
			ATOMIC_PTR_DESTROY(&t->data);
			return res;
		}
	if (isPartitionedByExpressionTable(t)) {
		t->part.pexp = SA_ZNEW(tr->sa, sql_expression);
		t->part.pexp->type = *sql_bind_localtype("void"); /* leave it non-initialized, at the backend the copy of this table will get the type */
		t->part.pexp->cols = SA_LIST(tr->sa, (fdestroy) &int_destroy);
	}

	ca = t->commit_action;
	if (!isDeclaredTable(t)) {
		char *strnil = (char*)ATOMnilptr(TYPE_str);
		if ((res = store->table_api.table_insert(tr, systable, &t->base.id, &t->base.name, &s->base.id,
										  (t->query) ? &t->query : &strnil, &t->type, &t->system, &ca, &t->access))) {
			ATOMIC_PTR_DESTROY(&t->data);
			return res;
		}
	}
	*tres = t;
	return res;
}

int
sql_trans_set_partition_table(sql_trans *tr, sql_table *t)
{
	int res = LOG_OK;
	sqlstore *store = tr->store;

	if (t && (isRangePartitionTable(t) || isListPartitionTable(t))) {
		sql_schema *syss = find_sql_schema(tr, isGlobal(t)?"sys":"tmp");
		sql_table *partitions = find_sql_table(tr, syss, "table_partitions");
		sqlid next = next_oid(tr->store);
		if (isPartitionedByColumnTable(t)) {
			assert(t->part.pcol);
			if ((res = store->table_api.table_insert(tr, partitions, &next, &t->base.id, &t->part.pcol->base.id, &ATOMnilptr(TYPE_str), &t->properties)))
				return res;
		} else if (isPartitionedByExpressionTable(t)) {
			assert(t->part.pexp->exp);
			if (strlen(t->part.pexp->exp) > STORAGE_MAX_VALUE_LENGTH)
				return -4;
			if ((res = store->table_api.table_insert(tr, partitions, &next, &t->base.id, ATOMnilptr(TYPE_int), &t->part.pexp->exp, &t->properties)))
				return res;
		} else {
			assert(0);
		}
	}
	return res;
}

sql_key *
create_sql_kc(sqlstore *store, sql_allocator *sa, sql_key *k, sql_column *c)
{
	sql_kc *kc = SA_ZNEW(sa, sql_kc);

	kc->c = c;
	list_append(k->columns, kc);
	if (k->idx)
		create_sql_ic(store, sa, k->idx, c);
	if (k->type == pkey)
		c->null = 0;
	return k;
}

sql_key *
create_sql_ukey(sqlstore *store, sql_allocator *sa, sql_table *t, const char *name, key_type kt)
{
	sql_key *nk = NULL;
	sql_ukey *tk;

	nk = (kt != fkey) ? (sql_key *) SA_ZNEW(sa, sql_ukey) : (sql_key *) SA_ZNEW(sa, sql_fkey);
 	tk = (sql_ukey *) nk;
	assert(name);

	base_init(sa, &nk->base, next_oid(store), true, name);
	nk->type = kt;
	nk->columns = SA_LIST(sa, (fdestroy) NULL);
	nk->idx = NULL;
	nk->t = t;

	if (nk->type == pkey)
		t->pkey = tk;
	if (ol_add(t->keys, &nk->base))
		return NULL;
	return nk;
}

sql_fkey *
create_sql_fkey(sqlstore *store, sql_allocator *sa, sql_table *t, const char *name, key_type kt, sql_key *rkey, int on_delete, int on_update)
{
	sql_key *nk;
	sql_fkey *fk = NULL;

	nk = (kt != fkey) ? (sql_key *) SA_ZNEW(sa, sql_ukey) : (sql_key *) SA_ZNEW(sa, sql_fkey);

	assert(name);
	base_init(sa, &nk->base, next_oid(store), true, name);
	nk->type = kt;
	nk->columns = SA_LIST(sa, (fdestroy) NULL);
	nk->t = t;
	nk->idx = create_sql_idx(store, sa, t, name, (nk->type == fkey) ? join_idx : hash_idx);
	nk->idx->key = nk;

	fk = (sql_fkey *) nk;

	fk->on_delete = on_delete;
	fk->on_update = on_update;

	fk->rkey = rkey->base.id;
	if (ol_add(t->keys, &nk->base))
		return NULL;
	return (sql_fkey*) nk;
}

sql_idx *
create_sql_idx(sqlstore *store, sql_allocator *sa, sql_table *t, const char *name, idx_type it)
{
	sql_idx *ni = SA_ZNEW(sa, sql_idx);

	base_init(sa, &ni->base, next_oid(store), true, name);
	ni->columns = SA_LIST(sa, (fdestroy) NULL);
	ni->t = t;
	ni->type = it;
	ni->key = NULL;
	if (ol_add(t->idxs, &ni->base))
		return NULL;
	return ni;
}

sql_idx *
create_sql_ic(sqlstore *store, sql_allocator *sa, sql_idx *i, sql_column *c)
{
	sql_kc *ic = SA_ZNEW(sa, sql_kc);

	ic->c = c;
	list_append(i->columns, ic);

	(void)store;
	return i;
}

sql_idx *
create_sql_idx_done(sql_trans *tr, sql_idx *i)
{
	(void) tr;
	if (i && i->key && hash_index(i->type)) {
		int ncols = list_length(i->columns);
		for (node *n = i->columns->h ; n ; n = n->next) {
			sql_kc *kc = n->data;

			kc->c->unique = (ncols == 1) ? 2 : MAX(kc->c->unique, 1);
		}
	}
	return i;
}

static sql_column *
create_sql_column_with_id(sql_allocator *sa, sqlid id, sql_table *t, const char *name, sql_subtype *tpe)
{
	sql_column *col = SA_ZNEW(sa, sql_column);

	base_init(sa, &col->base, id, true, name);
	col->type = *tpe;
	col->def = NULL;
	col->null = 1;
	col->colnr = table_next_column_nr(t);
	col->t = t;
	col->unique = 0;
	col->storage_type = NULL;

	if (ol_add(t->columns, &col->base))
		return NULL;
	ATOMIC_PTR_INIT(&col->data, NULL);
	return col;
}

sql_column *
create_sql_column(sqlstore *store, sql_allocator *sa, sql_table *t, const char *name, sql_subtype *tpe)
{
	return create_sql_column_with_id(sa, next_oid(store), t, name, tpe);
}

int
sql_trans_drop_table(sql_trans *tr, sql_schema *s, const char *name, int drop_action)
{
	sql_table *t = find_sql_table(tr, s, name), *gt = NULL;

	if (!t) {
		TRC_ERROR(SQL_STORE, "sql_trans_drop_table: Table %s.%s does not exist\n", s->base.name, name);
		return -1;
	}

	if (t && isTempTable(t)) {
		gt = find_sql_table_id(tr, s, t->base.id);
		if (gt)
			t = gt;
	}
	int is_global = isGlobal(t), res = LOG_OK;
	node *n = NULL;

	if (!is_global || gt)
		n = cs_find_id(&tr->localtmps, t->base.id);

	if ((drop_action == DROP_CASCADE_START || drop_action == DROP_CASCADE) &&
	    tr->dropped && list_find_id(tr->dropped, t->base.id))
		return res;

	if (drop_action == DROP_CASCADE_START || drop_action == DROP_CASCADE) {
		sqlid *local_id = MNEW(sqlid);
		if (!local_id)
			return -1;

		if (! tr->dropped) {
			tr->dropped = list_create((fdestroy) &id_destroy);
			if (!tr->dropped) {
				_DELETE(local_id);
				return -1;
			}
		}
		*local_id = t->base.id;
		list_append(tr->dropped, local_id);
	}

	if (!isDeclaredTable(t))
		if ((res = sys_drop_table(tr, t, drop_action)))
			return res;

	t->base.deleted = 1;
	if (is_global) {
		if ((res = os_del(s->tables, tr, t->base.name, dup_base(&t->base))))
			return res;
	}
	if (n && !cs_del(&tr->localtmps, tr->store, n, 0))
		return -1;

	sqlstore *store = tr->store;
	if (isTable(t) && !isNew(t))
		if ((res = store->storage_api.drop_del(tr, t)))
			return res;

	if (drop_action == DROP_CASCADE_START && tr->dropped) {
		list_destroy(tr->dropped);
		tr->dropped = NULL;
	}
	return res;
}

int
sql_trans_drop_table_id(sql_trans *tr, sql_schema *s, sqlid id, int drop_action)
{
	sql_table *t = find_sql_table_id(tr, s, id);

	if (t)
		return sql_trans_drop_table(tr, s, t->base.name, drop_action);
	else
		return SQL_ERR;
}

BUN
sql_trans_clear_table(sql_trans *tr, sql_table *t)
{
	sqlstore *store = tr->store;
	return store->storage_api.clear_table(tr, t);
}

int
sql_trans_create_column(sql_column **rcol, sql_trans *tr, sql_table *t, const char *name, sql_subtype *tpe)
{
	sqlstore *store = tr->store;
	sql_column *col;
	sql_schema *syss = find_sql_schema(tr, isGlobal(t)?"sys":"tmp");
	sql_table *syscolumn = find_sql_table(tr, syss, "_columns");
	int res = LOG_OK;

	if (!tpe)
		return -1; /* TODO not sure what to do here */

	col = create_sql_column_with_id(tr->sa, next_oid(tr->store), t, name, tpe);

	if (isTable(col->t))
		if ((res = store->storage_api.create_col(tr, col))) {
			ATOMIC_PTR_DESTROY(&col->data);
			return res;
		}
	if (!isDeclaredTable(t)) {
		char *strnil = (char*)ATOMnilptr(TYPE_str);
		if ((res = store->table_api.table_insert(tr, syscolumn, &col->base.id, &col->base.name, &col->type.type->base.name, &col->type.digits, &col->type.scale,
										  &t->base.id, (col->def) ? &col->def : &strnil, &col->null, &col->colnr, (col->storage_type) ? &col->storage_type : &strnil))) {
			ATOMIC_PTR_DESTROY(&col->data);
			return res;
		}
	}

	if (tpe->type->s) {/* column depends on type */
		if ((res = sql_trans_create_dependency(tr, tpe->type->base.id, col->base.id, TYPE_DEPENDENCY))) {
			ATOMIC_PTR_DESTROY(&col->data);
			return res;
		}
		if (!isNew(tpe->type) && (res = sql_trans_add_dependency(tr, tpe->type->base.id, ddl))) {
			ATOMIC_PTR_DESTROY(&col->data);
			return res;
		}
	}
	*rcol = col;
	return res;
}

void
drop_sql_column(sql_table *t, sqlid id, int drop_action)
{
	node *n = ol_find_id(t->columns, id);
	sql_column *col = n->data;

	col->drop_action = drop_action;
	col->base.deleted = 1;
	//ol_del(t->columns, t->s->store, n);
}

void
drop_sql_idx(sql_table *t, sqlid id)
{
	node *n = ol_find_id(t->idxs, id);
	sql_idx *i = n->data;

	i->base.deleted = 1;
	//ol_del(t->idxs, t->s->store, n);
}

void
drop_sql_key(sql_table *t, sqlid id, int drop_action)
{
	node *n = ol_find_id(t->keys, id);
	sql_key *k = n->data;

	k->drop_action = drop_action;
	k->base.deleted = 1;
	//ol_del(t->keys, t->s->store, n);
}

int
sql_trans_rename_column(sql_trans *tr, sql_table *t, sqlid id, const char *old_name, const char *new_name)
{
	sqlstore *store = tr->store;
	sql_table *syscolumn = find_sql_table(tr, find_sql_schema(tr, isGlobal(t)?"sys":"tmp"), "_columns");
	oid rid;
	int res = LOG_OK;
	sql_table *dup = NULL;
	node *n;

	assert(!strNil(new_name));

	rid = store->table_api.column_find_row(tr, find_sql_column(syscolumn, "id"), &id, NULL);
	assert(!is_oid_nil(rid));
	if ((res = store->table_api.column_update_value(tr, find_sql_column(syscolumn, "name"), rid, (void*) new_name)))
		return res;

	if ((res = new_table(tr, t, &dup)))
		return res;
	t = dup;
	if (!(n = ol_find_name(t->columns, old_name)))
		return -1;
	sql_column *c = n->data;

	if (!isNew(c) && (res = sql_trans_add_dependency_change(tr, c->t->base.id, ddl)))
		return res;
	if (!isNew(c) && (res = sql_trans_add_dependency_change(tr, id, ddl)))
		return res;

	_DELETE(c->base.name);
	c->base.name = SA_STRDUP(tr->sa, new_name);
	if (ol_rehash(t->columns, old_name, n) == NULL)
		return -1;
	return res;
}

static int
new_column(sql_trans *tr, sql_column *col, sql_column **cres)
{
	int res = LOG_OK;
	sql_table *t = NULL;

	if ((res = new_table(tr, col->t, &t)))
		return res;
	*cres = find_sql_column(t, col->base.name);
	return res;
}

int
sql_trans_drop_column(sql_trans *tr, sql_table *t, sqlid id, int drop_action)
{
	sqlstore *store = tr->store;
	node *n = NULL;
	sql_table *syscolumn = find_sql_table(tr, find_sql_schema(tr, isGlobal(t)?"sys":"tmp"), "_columns");
	sql_column *col = NULL, *cid = find_sql_column(syscolumn, "id"), *cnr = find_sql_column(syscolumn, "number");
	int res = LOG_OK;
	sql_table *dup = NULL;

	if ((res = new_table(tr, t, &dup)))
		return res;
	t = dup;
	for (node *nn = t->columns->l->h ; nn ; nn = nn->next) {
		sql_column *next = (sql_column *) nn->data;
		if (next->base.id == id) {
			n = nn;
			col = next;
		} else if (col) { /* if the column to be dropped was found, decrease the column number for others after it */
			next->colnr--;

			if (!isDeclaredTable(t)) {
				oid rid = store->table_api.column_find_row(tr, cid, &next->base.id, NULL);
				assert(!is_oid_nil(rid));
				if ((res = store->table_api.column_update_value(tr, cnr, rid, &next->colnr)))
					return res;
			}
		}
	}

	assert(n && col); /* the column to be dropped must have been found */

	if (drop_action == DROP_CASCADE_START || drop_action == DROP_CASCADE) {
		sqlid *local_id = MNEW(sqlid);
		if (!local_id)
			return -1;

		if (! tr->dropped) {
			tr->dropped = list_create((fdestroy) &id_destroy);
			if (!tr->dropped) {
				_DELETE(local_id);
				return -1;
			}
		}
		*local_id = col->base.id;
		list_append(tr->dropped, local_id);
	}

	if (!isNew(col) && (res = sql_trans_add_dependency_change(tr, col->t->base.id, ddl)))
		return res;
	if ((res = sys_drop_column(tr, col, drop_action)))
		return res;

	col->base.deleted = 1;
	if (!isNew(col) && !isTempTable(col->t))
		if ((res = store->storage_api.drop_col(tr, (sql_column*)dup_base(&col->base))))
			return res;

	ol_del(t->columns, store, n);

	if (drop_action == DROP_CASCADE_START && tr->dropped) {
		list_destroy(tr->dropped);
		tr->dropped = NULL;
	}
	return res;
}

int
sql_trans_alter_null(sql_trans *tr, sql_column *col, int isnull)
{
	int res = LOG_OK;
	sqlstore *store = tr->store;

	if (col->null != isnull) {
		sql_schema *syss = find_sql_schema(tr, isGlobal(col->t)?"sys":"tmp");
		sql_table *syscolumn = find_sql_table(tr, syss, "_columns");
		oid rid = store->table_api.column_find_row(tr, find_sql_column(syscolumn, "id"),
					  &col->base.id, NULL);
		sql_column *dup = NULL;

		if (is_oid_nil(rid))
			return -1;
		if ((res = store->table_api.column_update_value(tr, find_sql_column(syscolumn, "null"), rid, &isnull)))
			return res;

		if ((res = new_column(tr, col, &dup)))
			return res;
		dup->null = isnull;

		/* disallow concurrent updates on the column if not null is set */
		/* this dependency is needed for merge tables */
		if (!isNew(col) && (res = sql_trans_add_dependency(tr, col->t->base.id, ddl)))
			return res;
		if (!isnull && !isNew(col) && isGlobal(col->t) && !isGlobalTemp(col->t) && (res = sql_trans_add_dependency(tr, col->t->base.id, dml)))
			return res;
		if ((res = store_reset_sql_functions(tr, col->t->base.id))) /* reset sql functions depending on the table */
			return res;
	}
	return res;
}

int
sql_trans_alter_access(sql_trans *tr, sql_table *t, sht access)
{
	int res = LOG_OK;
	sqlstore *store = tr->store;

	if (t->access != access) {
		sql_schema *syss = find_sql_schema(tr, isGlobal(t)?"sys":"tmp");
		sql_table *systable = find_sql_table(tr, syss, "_tables");
		oid rid = store->table_api.column_find_row(tr, find_sql_column(systable, "id"),
					  &t->base.id, NULL);
		sql_table *dup = NULL;

		if (is_oid_nil(rid))
			return -1;
		if ((res = store->table_api.column_update_value(tr, find_sql_column(systable, "access"), rid, &access)))
			return res;
		if ((res = new_table(tr, t, &dup)))
			return res;
		t = dup;
		t->access = access;
		if (!isNew(t) && isGlobal(t) && !isGlobalTemp(t) && (res = sql_trans_add_dependency(tr, t->base.id, dml)))
			return res;
		if ((res = store_reset_sql_functions(tr, t->base.id))) /* reset sql functions depending on the table */
			return res;
	}
	return res;
}

int
sql_trans_alter_default(sql_trans *tr, sql_column *col, char *val)
{
	int res = LOG_OK;
	sqlstore *store = tr->store;

	if ((col->def || val) && (!col->def || !val || strcmp(col->def, val) != 0)) {
		void *p = val ? val : (void *) ATOMnilptr(TYPE_str);
		sql_schema *syss = find_sql_schema(tr, isGlobal(col->t)?"sys":"tmp");
		sql_table *syscolumn = find_sql_table(tr, syss, "_columns");
		sql_column *col_ids = find_sql_column(syscolumn, "id");
		sql_column *col_dfs = find_sql_column(syscolumn, "default");
		oid rid = store->table_api.column_find_row(tr, col_ids, &col->base.id, NULL);
		sql_column *dup = NULL;

		if (is_oid_nil(rid))
			return -1;
		if ((res = sys_drop_default_object(tr, col, 0)))
			return res;
		if ((res = store->table_api.column_update_value(tr, col_dfs, rid, p)))
			return res;

		if ((res = new_column(tr, col, &dup)))
			return res;
		_DELETE(dup->def);
		if (val)
			dup->def = SA_STRDUP(tr->sa, val);
		if ((res = store_reset_sql_functions(tr, col->t->base.id))) /* reset sql functions depending on the table */
			return res;
	}
	return res;
}

int
sql_trans_alter_storage(sql_trans *tr, sql_column *col, char *storage)
{
	int res = LOG_OK;
	sqlstore *store = tr->store;

	if ((col->storage_type || storage) && (!col->storage_type || !storage || strcmp(col->storage_type, storage) != 0)) {
		void *p = storage ? storage : (void *) ATOMnilptr(TYPE_str);
		sql_schema *syss = find_sql_schema(tr, isGlobal(col->t)?"sys":"tmp");
		sql_table *syscolumn = find_sql_table(tr, syss, "_columns");
		sql_column *col_ids = find_sql_column(syscolumn, "id");
		sql_column *col_dfs = find_sql_column(syscolumn, "storage");
		oid rid = store->table_api.column_find_row(tr, col_ids, &col->base.id, NULL);
		sql_column *dup = NULL;

		if (is_oid_nil(rid))
			return -1;
		if ((res = store->table_api.column_update_value(tr, col_dfs, rid, p)))
			return res;

		if ((res = new_column(tr, col, &dup)))
			return res;
		_DELETE(dup->storage_type);
		if (storage)
			dup->storage_type = SA_STRDUP(tr->sa, storage);
		if (!isNew(col) && isGlobal(col->t) && !isGlobalTemp(col->t) && (res = sql_trans_add_dependency(tr, col->t->base.id, dml)))
			return res;
		if ((res = store_reset_sql_functions(tr, col->t->base.id))) /* reset sql functions depending on the table */
			return res;
	}
	return res;
}

int
sql_trans_is_sorted( sql_trans *tr, sql_column *col )
{
	sqlstore *store = tr->store;
	if (col && isTable(col->t) && store->storage_api.sorted_col && store->storage_api.sorted_col(tr, col))
		return 1;
	return 0;
}

int
sql_trans_is_unique( sql_trans *tr, sql_column *col )
{
	sqlstore *store = tr->store;
	if (col && isTable(col->t) && store->storage_api.unique_col && store->storage_api.unique_col(tr, col))
		return 1;
	return 0;
}

int
sql_trans_is_duplicate_eliminated( sql_trans *tr, sql_column *col )
{
	sqlstore *store = tr->store;
	if (col && isTable(col->t) && store->storage_api.double_elim_col)
		return store->storage_api.double_elim_col(tr, col);
	return 0;
}

int
sql_trans_col_stats( sql_trans *tr, sql_column *col, bool *nonil, bool *unique, double *unique_est, ValPtr min, ValPtr max )
{
	sqlstore *store = tr->store;
	if (col && isTable(col->t) && store->storage_api.col_stats)
		return store->storage_api.col_stats(tr, col, nonil, unique, unique_est, min, max);
	return 0;
}

size_t
sql_trans_dist_count( sql_trans *tr, sql_column *col )
{
	sqlstore *store = tr->store;

	if (col && isTable(col->t)) {
		if (!col->dcount)
			col->dcount = store->storage_api.dcount_col(tr, col);
		return col->dcount;
	}
	return 0;
}

int
sql_trans_ranges( sql_trans *tr, sql_column *col, void **min, void **max )
{
	sqlstore *store = tr->store;

	*min = NULL;
	*max = NULL;
	if (col && isTable(col->t)) {
		if (!col->min || !col->max)
			(void) store->storage_api.min_max_col(tr, col);
		*min = col->min;
		*max = col->max;
	}
	return *min != NULL && *max != NULL;
}

int
sql_trans_create_ukey(sql_key **kres, sql_trans *tr, sql_table *t, const char *name, key_type kt)
{
/* can only have keys between persistent tables */
	sqlstore *store = tr->store;
	int neg = -1, action = -1, res = LOG_OK;
	sql_key *nk;
	sql_schema *syss = find_sql_schema(tr, isGlobal(t)?"sys":"tmp");
	sql_table *syskey = find_sql_table(tr, syss, "keys");
	sql_ukey *uk = NULL;
	sql_table *dup = NULL;

	if (isTempTable(t))
		return -1; /* TODO not sure here */

	if ((res = new_table(tr, t, &dup)))
		return res;
	t = dup;
	nk = (kt != fkey) ? (sql_key *) SA_ZNEW(tr->sa, sql_ukey)
	: (sql_key *) SA_ZNEW(tr->sa, sql_fkey);

	assert(name);
	base_init(tr->sa, &nk->base, next_oid(tr->store), true, name);
	nk->type = kt;
	nk->columns = list_new(tr->sa, (fdestroy) &kc_destroy);
	nk->t = t;
	nk->idx = NULL;

	uk = (sql_ukey *) nk;

	if (nk->type == pkey)
		t->pkey = uk;

	if ((res = ol_add(t->keys, &nk->base)))
		return res;
	if ((res = os_add(t->s->keys, tr, nk->base.name, dup_base(&nk->base))) ||
		(res = os_add(tr->cat->objects, tr, nk->base.name, dup_base(&nk->base))))
		return res;

	if ((res = store->table_api.table_insert(tr, syskey, &nk->base.id, &t->base.id, &nk->type, &nk->base.name, (nk->type == fkey) ? &((sql_fkey *) nk)->rkey : &neg, &action)))
		return res;
	*kres = nk;
	return res;
}

int
sql_trans_create_fkey(sql_fkey **kres, sql_trans *tr, sql_table *t, const char *name, key_type kt, sql_key *rkey, int on_delete, int on_update)
{
/* can only have keys between persistent tables */
	sqlstore *store = tr->store;
	int neg = -1, action = (on_update<<8) + on_delete, res = LOG_OK;
	sql_key *nk;
	sql_schema *syss = find_sql_schema(tr, isGlobal(t)?"sys":"tmp");
	sql_table *syskey = find_sql_table(tr, syss, "keys");
	sql_fkey *fk = NULL;
	sql_table *dup = NULL;

	if (isTempTable(t))
		return -1; /* TODO not sure here */

	if ((res = new_table(tr, t, &dup)))
		return res;
	t = dup;
	nk = (kt != fkey) ? (sql_key *) SA_ZNEW(tr->sa, sql_ukey)
	: (sql_key *) SA_ZNEW(tr->sa, sql_fkey);

	assert(name);
	base_init(tr->sa, &nk->base, next_oid(tr->store), true, name);
	nk->type = kt;
	nk->columns = list_new(tr->sa, (fdestroy) &kc_destroy);
	nk->t = t;
	if ((res = sql_trans_create_idx(&nk->idx, tr, t, name, (nk->type == fkey) ? join_idx : hash_idx)))
		return res;
	nk->idx->key = nk;

	fk = (sql_fkey *) nk;

	fk->on_delete = on_delete;
	fk->on_update = on_update;

	fk->rkey = rkey->base.id;

	if ((res = ol_add(t->keys, &nk->base)))
		return res;
	if ((res = os_add(t->s->keys, tr, nk->base.name, dup_base(&nk->base))) ||
		(res = os_add(tr->cat->objects, tr, nk->base.name, dup_base(&nk->base))))
		return res;

	if ((res = store->table_api.table_insert(tr, syskey, &nk->base.id, &t->base.id, &nk->type, &nk->base.name, (nk->type == fkey) ? &((sql_fkey *) nk)->rkey : &neg, &action)))
		return res;

	if ((res = sql_trans_create_dependency(tr, ((sql_fkey *) nk)->rkey, nk->base.id, FKEY_DEPENDENCY)))
		return res;
	*kres = (sql_fkey*) nk;
	return res;
}

int
sql_trans_create_kc(sql_trans *tr, sql_key *k, sql_column *c)
{
	sqlstore *store = tr->store;
	sql_kc *kc = SA_ZNEW(tr->sa, sql_kc);
	int nr = list_length(k->columns);
	sql_schema *syss = find_sql_schema(tr, isGlobal(k->t)?"sys":"tmp");
	sql_table *syskc = find_sql_table(tr, syss, "objects");
	int res = LOG_OK;

	assert(c);
	kc->c = c;
	list_append(k->columns, kc);
	if (k->idx && (res = sql_trans_create_ic(tr, k->idx, c)))
		return res;

	if (k->type == pkey) {
		if ((res = sql_trans_create_dependency(tr, c->base.id, k->base.id, KEY_DEPENDENCY)))
			return res;
		if ((res = sql_trans_alter_null(tr, c, 0))) /* should never trigger error */
			return res;
	}

	if ((res = store->table_api.table_insert(tr, syskc, &k->base.id, &kc->c->base.name, &nr, ATOMnilptr(TYPE_int))))
		return res;
	return res;
}

int
sql_trans_create_fkc(sql_trans *tr, sql_fkey *fk, sql_column *c)
{
	sqlstore *store = tr->store;
	sql_key *k = (sql_key *) fk;
	sql_kc *kc = SA_ZNEW(tr->sa, sql_kc);
	int nr = list_length(k->columns);
	sql_schema *syss = find_sql_schema(tr, isGlobal(k->t)?"sys":"tmp");
	sql_table *syskc = find_sql_table(tr, syss, "objects");
	int res = LOG_OK;

	assert(c);
	kc->c = c;
	list_append(k->columns, kc);
	if (k->idx && (res = sql_trans_create_ic(tr, k->idx, c)))
		return res;

	if ((res = sql_trans_create_dependency(tr, c->base.id, k->base.id, FKEY_DEPENDENCY)))
		return res;

	if ((res = store->table_api.table_insert(tr, syskc, &k->base.id, &kc->c->base.name, &nr, ATOMnilptr(TYPE_int))))
		return res;
	return res;
}

static sql_idx *
table_has_idx( sql_table *t, list *keycols)
{
	node *n, *m, *o;
	char *found = NULL;
	int len = list_length(keycols);
	found = NEW_ARRAY(char, len);
	if (!found)
		return NULL;
	if (t->idxs) for ( n = ol_first_node(t->idxs); n; n = n->next ) {
		sql_idx *i = n->data;
		int nr;

		memset(found, 0, len);
		for (m = keycols->h, nr = 0; m; m = m->next, nr++ ) {
			sql_kc *kc = m->data;

			for (o = i->columns->h; o; o = o->next) {
				sql_kc *ikc = o->data;

				if (kc->c == ikc->c) {
					found[nr] = 1;
					break;
				}
			}
		}
		for (nr = 0; nr<len; nr++)
			if (!found[nr])
				break;
		if (nr == len) {
			_DELETE(found);
			return i;
		}
	}
	if (found)
		_DELETE(found);
	return NULL;
}

sql_key *
key_create_done(sql_trans *tr, sql_allocator *sa, sql_key *k)
{
	sql_idx *i;
	sqlstore *store = tr->store;

	if (k->type != fkey) {
		if ((i = table_has_idx(k->t, k->columns)) != NULL) {
			/* use available hash, or use the order */
			if (hash_index(i->type)) {
				k->idx = i;
				if (!k->idx->key)
					k->idx->key = k;
			}
		}

		/* we need to create an index */
		k->idx = create_sql_idx(store, sa, k->t, k->base.name, hash_idx);
		k->idx->key = k;

		for (node *n=k->columns->h; n; n = n->next) {
			sql_kc *kc = n->data;

			create_sql_ic(store, sa, k->idx, kc->c);
		}
	}
	k->idx = create_sql_idx_done(tr, k->idx);
	return k;
}

int
sql_trans_key_done(sql_trans *tr, sql_key *k)
{
	sql_idx *i;
	int res = LOG_OK;

	if (k->type != fkey) {
		if ((i = table_has_idx(k->t, k->columns)) != NULL) {
			/* use available hash, or use the order */
			if (hash_index(i->type)) {
				k->idx = i;
				if (!k->idx->key)
					k->idx->key = k;
			}
			return res;
		}

		/* we need to create an index */
		if ((res = sql_trans_create_idx(&k->idx, tr, k->t, k->base.name, hash_idx)))
			return res;
		k->idx->key = k;

		for (node *n=k->columns->h; n; n = n->next) {
			sql_kc *kc = n->data;

			if ((res = sql_trans_create_ic(tr, k->idx, kc->c)))
				return res;
		}
	}
	k->idx = create_sql_idx_done(tr, k->idx);
	return res;
}

int
sql_trans_drop_key(sql_trans *tr, sql_schema *s, sqlid id, int drop_action)
{
	sqlstore *store = tr->store;
	sql_base *b = os_find_id(s->keys, tr, id);
	sql_key *k = (sql_key*)b;
	sql_table *t = k->t;
	int res = LOG_OK;
	sql_table *dup = NULL;

	if ((res = new_table(tr, t, &dup)))
		return res;
	t = dup;
	k = (sql_key*)os_find_id(s->keys, tr, id); /* fetch updated key */

	if (drop_action == DROP_CASCADE_START || drop_action == DROP_CASCADE) {
		sqlid *local_id = MNEW(sqlid);
		if (!local_id)
			return -1;

		if (!tr->dropped) {
			tr->dropped = list_create((fdestroy) &id_destroy);
			if (!tr->dropped) {
				_DELETE(local_id);
				return -1;
			}
		}
		*local_id = k->base.id;
		list_append(tr->dropped, local_id);
	}

	if (k->idx && (res = sql_trans_drop_idx(tr, s, k->idx->base.id, drop_action)))
		return res;
	if ((res = store_reset_sql_functions(tr, t->base.id))) /* reset sql functions depending on the table */
		return res;

	if ((res = sys_drop_key(tr, k, drop_action)))
		return res;

	/*Clean the key from the keys*/
	node *n = ol_find_name(k->t->keys, k->base.name);
	if (n)
		ol_del(k->t->keys, store, n);

	if (drop_action == DROP_CASCADE_START && tr->dropped) {
		list_destroy(tr->dropped);
		tr->dropped = NULL;
	}
	return res;
}

int
sql_trans_create_idx(sql_idx **i, sql_trans *tr, sql_table *t, const char *name, idx_type it)
{
	/* can only have idxs between persistent tables */
	sqlstore *store = tr->store;
	sql_idx *ni = SA_ZNEW(tr->sa, sql_idx);
	sql_schema *syss = find_sql_schema(tr, isGlobal(t)?"sys":"tmp");
	sql_table *sysidx = find_sql_table(tr, syss, "idxs");
	int res = LOG_OK;

	assert(name);
	base_init(tr->sa, &ni->base, next_oid(tr->store), true, name);
	ni->type = it;
	ni->columns = list_new(tr->sa, (fdestroy) &kc_destroy);
	ni->t = t;
	ni->key = NULL;

	if ((res = ol_add(t->idxs, &ni->base)))
		return res;
	if ((res = os_add(t->s->idxs, tr, ni->base.name, dup_base(&ni->base))))
		return res;

	ATOMIC_PTR_INIT(&ni->data, NULL);
	if (!isDeclaredTable(t) && isTable(ni->t) && idx_has_column(ni->type))
		if ((res = store->storage_api.create_idx(tr, ni))) {
			ATOMIC_PTR_DESTROY(&ni->data);
			return res;
		}
	if (!isDeclaredTable(t))
		if ((res = store->table_api.table_insert(tr, sysidx, &ni->base.id, &t->base.id, &ni->type, &ni->base.name))) {
			ATOMIC_PTR_DESTROY(&ni->data);
			return res;
		}
	*i = ni;
	return res;
}

int
sql_trans_create_ic(sql_trans *tr, sql_idx *i, sql_column *c)
{
	sqlstore *store = tr->store;
	sql_kc *ic = SA_ZNEW(tr->sa, sql_kc);
	int nr = list_length(i->columns);
	sql_schema *syss = find_sql_schema(tr, isGlobal(i->t)?"sys":"tmp");
	sql_table *sysic = find_sql_table(tr, syss, "objects");
	int res = LOG_OK;

	assert(c);
	ic->c = c;
	list_append(i->columns, ic);

	if ((res = store->table_api.table_insert(tr, sysic, &i->base.id, &ic->c->base.name, &nr, ATOMnilptr(TYPE_int))))
		return res;
	return res;
}

int
sql_trans_drop_idx(sql_trans *tr, sql_schema *s, sqlid id, int drop_action)
{
	sqlstore *store = tr->store;
	sql_base *b = os_find_id(s->idxs, tr, id);
	int res = LOG_OK;

	if (!b) /* already dropped */
		return res;

	sql_idx *i = (sql_idx*)b;
	sql_table *t = NULL;

	if ((res = new_table(tr, i->t, &t)))
		return res;
	i = (sql_idx*)os_find_id(t->s->idxs, tr, id); /* fetch updated idx */

	if (drop_action == DROP_CASCADE_START || drop_action == DROP_CASCADE) {
		sqlid *local_id = MNEW(sqlid);
		if (!local_id)
			return -1;

		if (!tr->dropped) {
			tr->dropped = list_create((fdestroy) &id_destroy);
			if (!tr->dropped) {
				_DELETE(local_id);
				return -1;
			}
		}
		*local_id = i->base.id;
		list_append(tr->dropped, local_id);
	}

	if ((res = sys_drop_idx(tr, i, drop_action)))
		return res;
	if ((res = store_reset_sql_functions(tr, i->t->base.id))) /* reset sql functions depending on the table */
		return res;

	i->base.deleted = 1;
	if (!isNew(i) && !isTempTable(i->t))
		if ((res = store->storage_api.drop_idx(tr, (sql_idx*)dup_base(&i->base))))
			return res;

	node *n = ol_find_name(i->t->idxs, i->base.name);
	if (n)
		ol_del(i->t->idxs, store, n);

	if (drop_action == DROP_CASCADE_START && tr->dropped) {
		list_destroy(tr->dropped);
		tr->dropped = NULL;
	}
	return res;
}

int
sql_trans_create_trigger(sql_trigger **tres, sql_trans *tr, sql_table *t, const char *name,
	sht time, sht orientation, sht event, const char *old_name, const char *new_name,
	const char *condition, const char *statement )
{
	sqlstore *store = tr->store;
	sql_schema *syss = find_sql_schema(tr, isGlobal(t)?"sys":"tmp");
	sql_table *systrigger = find_sql_table(tr, syss, "triggers");
	char *strnil = (char*)ATOMnilptr(TYPE_str);
	sql_table *dup = NULL;
	int res = LOG_OK;

	assert(name);

	if ((res = new_table(tr, t, &dup)))
		return res;
	t = dup;
	sql_trigger *nt = SA_ZNEW(tr->sa, sql_trigger);
	base_init(tr->sa, &nt->base, next_oid(tr->store), true, name);
	nt->columns = list_new(tr->sa, (fdestroy) &kc_destroy);
	nt->t = t;
	nt->time = time;
	nt->orientation = orientation;
	nt->event = event;
	nt->old_name = nt->new_name = nt->condition = NULL;
	if (old_name)
		nt->old_name = SA_STRDUP(tr->sa, old_name);
	if (new_name)
		nt->new_name = SA_STRDUP(tr->sa, new_name);
	if (condition)
		nt->condition = SA_STRDUP(tr->sa, condition);
	nt->statement = SA_STRDUP(tr->sa, statement);

	if ((res = ol_add(t->triggers, &nt->base)) ||
		(res = os_add(t->s->triggers, tr, nt->base.name, dup_base(&nt->base))))
		return res;

	if ((res = store->table_api.table_insert(tr, systrigger, &nt->base.id, &nt->base.name, &t->base.id, &nt->time, &nt->orientation,
							 &nt->event, (nt->old_name)?&nt->old_name:&strnil, (nt->new_name)?&nt->new_name:&strnil,
							 (nt->condition)?&nt->condition:&strnil, &nt->statement)))
		return res;
	*tres = nt;
	return res;
}

int
sql_trans_drop_trigger(sql_trans *tr, sql_schema *s, sqlid id, int drop_action)
{
	sqlstore *store = tr->store;
	sql_base *b = os_find_id(s->triggers, tr, id);
	int res = LOG_OK;

	if (!b) /* already dropped */
		return res;

	sql_trigger *i = (sql_trigger*)b;
	if (drop_action == DROP_CASCADE_START || drop_action == DROP_CASCADE) {
		sqlid *local_id = MNEW(sqlid);
		if (!local_id)
			return -1;

		if (! tr->dropped) {
			tr->dropped = list_create((fdestroy) &id_destroy);
			if (!tr->dropped) {
				_DELETE(local_id);
				return -1;
			}
		}
		*local_id = i->base.id;
		list_append(tr->dropped, local_id);
	}

	if ((res = store_reset_sql_functions(tr, i->t->base.id))) /* reset sql functions depending on the table */
		return res;
	if ((res = sys_drop_trigger(tr, i)))
		return res;
	node *n = ol_find_name(i->t->triggers, i->base.name);
	if (n)
		ol_del(i->t->triggers, store, n);

	if (drop_action == DROP_CASCADE_START && tr->dropped) {
		list_destroy(tr->dropped);
		tr->dropped = NULL;
	}
	return res;
}

static sql_sequence *
create_sql_sequence_with_id(sql_allocator *sa, sqlid id, sql_schema *s, const char *name, lng start, lng min, lng max, lng inc,
					lng cacheinc, bit cycle)
{
	sql_sequence *seq = SA_ZNEW(sa, sql_sequence);

	assert(name);
	base_init(sa, &seq->base, id, true, name);
	seq->start = start;
	seq->minvalue = min;
	seq->maxvalue = max;
	seq->increment = inc;
	seq->cacheinc = cacheinc;
	seq->cycle = cycle;
	seq->s = s;
	return seq;
}

sql_sequence *
create_sql_sequence(sqlstore *store, sql_allocator *sa, sql_schema *s, const char *name, lng start, lng min, lng max, lng inc,
					lng cacheinc, bit cycle)
{
	return create_sql_sequence_with_id(sa, next_oid(store), s, name, start, min, max, inc, cacheinc, cycle);
}

int
sql_trans_create_sequence(sql_trans *tr, sql_schema *s, const char *name, lng start, lng min, lng max, lng inc,
						  lng cacheinc, bit cycle, bit bedropped)
{
	sqlstore *store = tr->store;
	sql_schema *syss = find_sql_schema(tr, "sys");
	sql_table *sysseqs = find_sql_table(tr, syss, "sequences");
	sql_sequence *seq = create_sql_sequence_with_id(tr->sa, next_oid(tr->store), s, name, start, min, max, inc, cacheinc, cycle);
	int res = LOG_OK;

	if ((res = os_add(s->seqs, tr, seq->base.name, &seq->base)))
		return res;
	if ((res = store->table_api.table_insert(tr, sysseqs, &seq->base.id, &s->base.id, &seq->base.name, &seq->start, &seq->minvalue,
							 &seq->maxvalue, &seq->increment, &seq->cacheinc, &seq->cycle)))
		return res;

	/*Create a BEDROPPED dependency for a SERIAL COLUMN*/
	if (bedropped) {
		if ((res = sql_trans_create_dependency(tr, seq->base.id, seq->base.id, BEDROPPED_DEPENDENCY)))
			return res;
		if (!isNew(seq) && (res = sql_trans_add_dependency(tr, seq->base.id, ddl)))
			return res;
	}
	return res;
}

int
sql_trans_drop_sequence(sql_trans *tr, sql_schema *s, sql_sequence *seq, int drop_action)
{
	int res = LOG_OK;

	if (drop_action == DROP_CASCADE_START || drop_action == DROP_CASCADE) {
		sqlid* local_id = MNEW(sqlid);
		if (!local_id)
			return -1;

		if (!tr->dropped) {
			tr->dropped = list_create((fdestroy) &id_destroy);
			if (!tr->dropped) {
				_DELETE(local_id);
				return -1;
			}
		}
		*local_id = seq->base.id;
		list_append(tr->dropped, local_id);
	}

	if ((res = sys_drop_sequence(tr, seq, drop_action)))
		return res;
	if ((res = os_del(s->seqs, tr, seq->base.name, dup_base(&seq->base))))
		return res;

	if (drop_action == DROP_CASCADE_START && tr->dropped) {
		list_destroy(tr->dropped);
		tr->dropped = NULL;
	}
	return res;
}

int
sql_trans_alter_sequence(sql_trans *tr, sql_sequence *seq, lng min, lng max, lng inc, lng cache, bit cycle)
{
	sqlstore *store = tr->store;
	sql_schema *syss = find_sql_schema(tr, "sys");
	sql_table *seqs = find_sql_table(tr, syss, "sequences");
	oid rid = store->table_api.column_find_row(tr, find_sql_column(seqs, "id"), &seq->base.id, NULL);
	sql_column *c;
	int res = LOG_OK;

	if (is_oid_nil(rid))
		return -1;
	if (!is_lng_nil(min) && seq->minvalue != min) {
		seq->minvalue = min;
		c = find_sql_column(seqs, "minvalue");
		if ((res = store->table_api.column_update_value(tr, c, rid, &seq->minvalue)))
			return res;
	}
	if (!is_lng_nil(max) && seq->maxvalue != max) {
		seq->maxvalue = max;
		c = find_sql_column(seqs, "maxvalue");
		if ((res = store->table_api.column_update_value(tr, c, rid, &seq->maxvalue)))
			return res;
	}
	if (!is_lng_nil(inc) && seq->increment != inc) {
		seq->increment = inc;
		c = find_sql_column(seqs, "increment");
		if ((res = store->table_api.column_update_value(tr, c, rid, &seq->increment)))
			return res;
	}
	if (!is_lng_nil(cache) && seq->cacheinc != cache) {
		seq->cacheinc = cache;
		c = find_sql_column(seqs, "cacheinc");
		if ((res = store->table_api.column_update_value(tr, c, rid, &seq->cacheinc)))
			return res;
	}
	if (!is_bit_nil(cycle) && seq->cycle != cycle) {
		seq->cycle = cycle != 0;
		c = find_sql_column(seqs, "cycle");
		if ((res = store->table_api.column_update_value(tr, c, rid, &seq->cycle)))
			return res;
	}
	return res;
}

int
sql_trans_sequence_restart(sql_trans *tr, sql_sequence *seq, lng start)
{
	int res = LOG_OK;
	sqlstore *store = tr->store;

	if (!is_lng_nil(start) && seq->start != start) { /* new valid value, change */
		sql_schema *syss = find_sql_schema(tr, "sys");
		sql_table *seqs = find_sql_table(tr, syss, "sequences");
		oid rid = store->table_api.column_find_row(tr, find_sql_column(seqs, "id"), &seq->base.id, NULL);
		sql_column *c = find_sql_column(seqs, "start");

		assert(!is_oid_nil(rid));
		seq->start = start;
		if ((res = store->table_api.column_update_value(tr, c, rid, &start)))
			return res;
	}
	return seq_restart(tr->store, seq, start) ? 0 : -4;
}

sql_session *
sql_session_create(sqlstore *store, sql_allocator *sa, int ac)
{
	sql_session *s;

	if (store->singleuser > 1)
		return NULL;

	s = ZNEW(sql_session);
	if (!s)
		return NULL;
	s->sa = sa;
	assert(sa);
	s->tr = sql_trans_create_(store, NULL, NULL);
	if (!s->tr) {
		_DELETE(s);
		return NULL;
	}
	s->tr->active = 0;
	if (!sql_session_reset(s, ac)) {
		sql_trans_destroy(s->tr);
		_DELETE(s);
		return NULL;
	}
	if (store->singleuser)
		store->singleuser++;
	return s;
}

void
sql_session_destroy(sql_session *s)
{
	if (s->tr) {
		sqlstore *store = s->tr->store;
		store->singleuser--;
	}
	assert(!s->tr || s->tr->active == 0);
	if (s->tr)
		sql_trans_destroy(s->tr);
	_DELETE(s);
}

int
sql_session_reset(sql_session *s, int ac)
{
	char *def_schema_name = SA_STRDUP(s->sa, "sys");

	if (!s->tr || !def_schema_name)
		return 0;

	assert(s->tr && s->tr->active == 0);
	s->schema_name = def_schema_name;
	s->schema = NULL;
	s->auto_commit = s->ac_on_commit = ac;
	s->level = tr_serializable;
	return 1;
}

int
sql_trans_begin(sql_session *s)
{
	sql_trans *tr = s->tr;
	sqlstore *store = tr->store;

	store_lock(store);
	TRC_DEBUG(SQL_STORE, "Enter sql_trans_begin for transaction: " ULLFMT "\n", tr->tid);
	tr->ts = store_timestamp(store);
	if (!(s->schema = find_sql_schema(tr, s->schema_name))) {
		TRC_DEBUG(SQL_STORE, "Exit sql_trans_begin for transaction: " ULLFMT " with error, the schema %s was not found\n", tr->tid, s->schema_name);
		store_unlock(store);
		return -3;
	}
	tr->active = 1;

	(void) ATOMIC_INC(&store->nr_active);
	list_append(store->active, tr);

	TRC_DEBUG(SQL_STORE, "Exit sql_trans_begin for transaction: " ULLFMT "\n", tr->tid);
	store_unlock(store);
	s->status = tr->status = 0;
	return 0;
}

int
sql_trans_end(sql_session *s, int ok)
{
	TRC_DEBUG(SQL_STORE, "End of transaction: " ULLFMT "\n", s->tr->tid);
	if (ok == SQL_OK) {
		ok = sql_trans_commit(s->tr);
	} else if (ok == SQL_ERR) { /* if a conflict happened, it was already rollbacked */
		sql_trans_rollback(s->tr, false);
	}
	assert(s->tr->active);
	sqlstore *store = s->tr->store;
	store_lock(store);
	s->tr->active = 0;
	s->tr->status = 0;
	s->auto_commit = s->ac_on_commit;
	list_remove_data(store->active, NULL, s->tr);
	ATOMIC_SET(&store->lastactive, GDKusec());
	(void) ATOMIC_DEC(&store->nr_active);
	ulng oldest = store_get_timestamp(store);
	if (store->active && store->active->h) {
		for(node *n = store->active->h; n; n = n->next) {
			sql_trans *tr = n->data;
			if (tr->ts < oldest)
				oldest = tr->ts;
		}
	}
	store->oldest = oldest;
	assert(list_length(store->active) == (int) ATOMIC_GET(&store->nr_active));
	store_unlock(store);
	return ok;
}<|MERGE_RESOLUTION|>--- conflicted
+++ resolved
@@ -2322,21 +2322,18 @@
 		MT_lock_set(&store->commit);
 		MT_lock_set(&store->flush);
 
-		if (GDKexiting())
+		if (GDKexiting()) {
+			MT_lock_unset(&store->commit);
 			break;
+		}
 
 		if (store->logger_api.changes(store) <= 0) {
 			TRC_DEBUG(SQL_STORE, "Store flusher, no changes\n");
 			MT_lock_unset(&store->commit);
 			continue;
 		}
-<<<<<<< HEAD
 		MT_lock_unset(&store->commit);
-		if (GDKexiting())
-			break;
-
-=======
->>>>>>> fb32bbde
+
 		MT_thread_setworking("flushing");
 		if (store_apply_deltas(store) != LOG_OK) {
 			MT_lock_unset(&store->flush);
