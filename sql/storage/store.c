--- conflicted
+++ resolved
@@ -2350,9 +2350,6 @@
 	store_initialized=0;
 }
 
-<<<<<<< HEAD
-static sql_trans * trans_init(sql_trans *tr, sql_trans *otr);
-=======
 static void
 cleanup_table(sql_table *t)
 {
@@ -2382,9 +2379,7 @@
 	}
 }
 
-sql_trans *sql_trans_create(backend_stack stk, sql_trans *parent, const char *name, bool try_spare);
-static sql_trans * trans_init(sql_trans *tr, backend_stack stk, sql_trans *otr);
->>>>>>> eba92481
+static sql_trans * trans_init(sql_trans *tr, sql_trans *otr);
 
 /* call locked! */
 int
@@ -2421,7 +2416,7 @@
 
 	if (store_funcs.gtrans_update)
 		store_funcs.gtrans_update(gtrans);
-	res = logger_funcs.restart(lid);
+	res = logger_funcs.flush(lid);
 	if (res == LOG_OK) {
 		if (!not_locked)
 			MT_lock_unset(&bs_lock);
@@ -2429,14 +2424,8 @@
 		if (!not_locked)
 			MT_lock_set(&bs_lock);
 	}
-<<<<<<< HEAD
-
-	if (gtrans->sa->nr > 2*new_trans_size && !(ATOMIC_GET(&nr_sessions)) /* only save when there are no dependencies on the gtrans */) {
+	if (/* DISABLES CODE */ (0) && /*gtrans->sa->nr > 2*new_trans_size &&*/ !(ATOMIC_GET(&nr_sessions)) /* only save when there are no dependencies on the gtrans */) {
 		sql_trans *ntrans = sql_trans_create(gtrans, NULL, false);
-=======
-	if (/* DISABLES CODE */ (0) && /*gtrans->sa->nr > 2*new_trans_size &&*/ !(ATOMIC_GET(&nr_sessions)) /* only save when there are no dependencies on the gtrans */) {
-		sql_trans *ntrans = sql_trans_create(gtrans->stk, gtrans, NULL, false);
->>>>>>> eba92481
 
 		trans_init(ntrans, gtrans);
 		if (spares > 0)
@@ -7706,11 +7695,7 @@
 	}
 	s->schema_name = NULL;
 	s->tr->active = 0;
-<<<<<<< HEAD
-=======
-	s->stk = stk;
 	list_append(passive_sessions, s);
->>>>>>> eba92481
 	if (!sql_session_reset(s, ac)) {
 		sql_trans_destroy(s->tr, true);
 		_DELETE(s);
@@ -7802,8 +7787,8 @@
 {
 	const int sleeptime = GDKdebug & FORCEMITOMASK ? 10 : 50;
 
-	sql_trans *tr = s->tr;
-	int snr = tr->schema_number;
+	sql_trans *tr;
+	int snr;
 
 	/* add wait when flush is realy needed */
 	while ((store_debug&16)==16 && ATOMIC_GET(&flusher.flush_now)) {
@@ -7812,6 +7797,8 @@
 		MT_lock_set(&bs_lock);
 	}
 
+	tr = s->tr;
+	snr = tr->schema_number;
 	TRC_DEBUG(SQL_STORE, "Enter sql_trans_begin for transaction: %d\n", snr);
 	if (tr->parent && tr->parent == gtrans &&
 	    (tr->stime < gtrans->wstime || tr->wtime ||
