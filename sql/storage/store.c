--- conflicted
+++ resolved
@@ -1636,15 +1636,10 @@
 static void
 dup_sql_type(sql_trans *tr, sql_schema *s, sql_subtype *oc, sql_subtype *nc)
 {
-<<<<<<< HEAD
 	nc->digits = oc->digits;
 	nc->scale = oc->scale;
 	nc->type = oc->type;
-	if (os && nc->type->s) { /* user type */
-=======
-	*nc = *oc;
 	if (s && nc->type->s) { /* user type */
->>>>>>> 378c6140
 		sql_type *lt = NULL;
 
 		if (s->base.id == nc->type->s->base.id) {
