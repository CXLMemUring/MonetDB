/*
 * This Source Code Form is subject to the terms of the Mozilla Public
 * License, v. 2.0.  If a copy of the MPL was not distributed with this
 * file, You can obtain one at http://mozilla.org/MPL/2.0/.
 *
 * Copyright 1997 - July 2008 CWI, August 2008 - 2020 MonetDB B.V.
 */

#include "monetdb_config.h"
#include "sql_types.h"
#include "sql_storage.h"
#include "store_dependency.h"
#include "store_sequence.h"

#include "bat/bat_utils.h"
#include "bat/bat_storage.h"
#include "bat/bat_table.h"
#include "bat/bat_logger.h"

/* version 05.22.05 of catalog */
#define CATALOG_VERSION 52205
int catalog_version = 0;

static MT_Lock bs_lock = MT_LOCK_INITIALIZER("bs_lock");
static sqlid store_oid = 0;
static sqlid prev_oid = 0;
static sqlid *store_oids = NULL;
static int nstore_oids = 0;
static size_t new_trans_size = 0;
sql_trans *gtrans = NULL;
list *active_sessions = NULL;
sql_allocator *store_sa = NULL;
ATOMIC_TYPE transactions = ATOMIC_VAR_INIT(0);
ATOMIC_TYPE nr_sessions = ATOMIC_VAR_INIT(0);
ATOMIC_TYPE store_nr_active = ATOMIC_VAR_INIT(0);
store_type active_store_type = store_bat;
int store_readonly = 0;
int store_singleuser = 0;
int store_initialized = 0;

store_functions store_funcs;
table_functions table_funcs;
logger_functions logger_funcs;

static int schema_number = 0; /* each committed schema change triggers a new
				 schema number (session wise unique number) */

#define MAX_SPARES 32
static sql_trans *spare_trans[MAX_SPARES];
static int spares = 0;

static int
key_cmp(sql_key *k, sqlid *id)
{
	if (k && id &&k->base.id == *id)
		return 0;
	return 1;
}

static int stamp = 1;

static int timestamp(void) {
	return stamp++;
}

static inline bool
instore(sqlid id, sqlid maxid)
{
	if (store_oids == NULL)
		return id < maxid;
	int lo = 0, hi = nstore_oids - 1;
	if (id < store_oids[0] || id > store_oids[hi])
		return false;
	while (hi > lo) {
		int mid = (lo + hi) / 2;
		if (store_oids[mid] == id)
			return true;
		if (store_oids[mid] < id)
			lo = mid + 1;
		else
			hi = mid - 1;
	}
	return store_oids[lo] == id;
}

void
key_destroy(sql_key *k)
{
	node *n;

	/* remove key from schema */
	list_remove_data(k->t->s->keys,k);
	if (k->type == ukey || k->type == pkey) {
		sql_ukey *uk = (sql_ukey *) k;
		if (uk->keys) {
			for (n = uk->keys->h; n; n= n->next) {
	       	         	sql_fkey *fk = (sql_fkey *) n->data;
				fk->rkey = NULL;
			}
			list_destroy(uk->keys);
			uk->keys = NULL;
		}
	}
	/* we need to be removed from the rkey list */
	if (k->type == fkey) {
		sql_fkey *fk = (sql_fkey *) k;

		if (fk->rkey) {
			n = list_find_name(fk->rkey->keys, fk->k.base.name);
			list_remove_node(fk->rkey->keys, n);
		}
		fk->rkey = NULL;
	}
	list_destroy(k->columns);
	k->columns = NULL;
	if ((k->type == pkey) && (k->t->pkey == (sql_ukey *) k))
		k->t->pkey = NULL;
}

void
idx_destroy(sql_idx * i)
{
	if (--(i->base.refcnt) > 0)
		return;
	if (i->po)
		idx_destroy(i->po);
	/* remove idx from schema */
	list_remove_data(i->t->s->idxs, i);
	list_destroy(i->columns);
	i->columns = NULL;
	if (isTable(i->t))
		store_funcs.destroy_idx(NULL, i);
}

static void
trigger_destroy(sql_trigger *tr)
{
	/* remove trigger from schema */
	list_remove_data(tr->t->s->triggers, tr);
	if (tr->columns) {
		list_destroy(tr->columns);
		tr->columns = NULL;
	}
}

void
column_destroy(sql_column *c)
{
	if (--(c->base.refcnt) > 0)
		return;
	if (c->po)
		column_destroy(c->po);
	if (isTable(c->t))
		store_funcs.destroy_col(NULL, c);
}

void
table_destroy(sql_table *t)
{
	if (--(t->base.refcnt) > 0)
		return;
	cs_destroy(&t->keys);
	cs_destroy(&t->idxs);
	cs_destroy(&t->triggers);
	cs_destroy(&t->columns);
	cs_destroy(&t->members);
	if (t->po)
		table_destroy(t->po);
	if (isTable(t))
		store_funcs.destroy_del(NULL, t);
}

static void
table_cleanup(sql_table *t)
{
	if (t->keys.dset) {
		list_destroy(t->keys.dset);
		t->keys.dset = NULL;
	}
	if (t->idxs.dset) {
		list_destroy(t->idxs.dset);
		t->idxs.dset = NULL;
	}
	if (t->triggers.dset) {
		list_destroy(t->triggers.dset);
		t->triggers.dset = NULL;
	}
	if (t->columns.dset) {
		list_destroy(t->columns.dset);
		t->columns.dset = NULL;
	}
	if (t->members.dset) {
		list_destroy(t->members.dset);
		t->members.dset = NULL;
	}
}

static void
table_reset_parent(sql_table *t, sql_trans *tr)
{
	sql_table *p = t->po;
	int istmp = isTempSchema(t->s) && t->base.allocated;

	if (isTable(t) && !istmp)
		store_funcs.bind_del_data(tr, t);
	t->po = NULL;
	if (t->idxs.set) {
		for(node *n = t->idxs.set->h; n; n = n->next) {
			sql_idx *i = n->data;

			if (isTable(i->t) && idx_has_column(i->type) && !istmp)
				store_funcs.bind_idx_data(tr, i);
			if (i->po)
				idx_destroy(i->po);
			i->po = NULL;
			i->base.wtime = 1;
		}
	}
	assert(t->idxs.dset == NULL);
	if (t->columns.set) {
		for(node *n = t->columns.set->h; n; n = n->next) {
			sql_column *c = n->data;

			if (isTable(c->t) && !istmp)
				store_funcs.bind_col_data(tr, c);
			if (c->po)
				column_destroy(c->po);
			c->po = NULL;
			c->base.wtime = 1;
		}
	}
	assert(t->columns.dset == NULL);
	if (p)
		table_destroy(p);
	if (isTable(t)) {
		assert(t->base.allocated);
	    t->base.wtime = 1;
	}
}

void
schema_destroy(sql_schema *s)
{
	cs_destroy(&s->tables);
	cs_destroy(&s->funcs);
	cs_destroy(&s->types);
	list_destroy(s->keys);
	list_destroy(s->idxs);
	list_destroy(s->triggers);
	s->keys = NULL;
	s->idxs = NULL;
	s->triggers = NULL;
}

static void
schema_cleanup(sql_schema *s)
{
	if (s->tables.set)
		for (node *n = s->tables.set->h; n; n = n->next)
			table_cleanup(n->data);
	if (s->tables.dset) {
		list_destroy(s->tables.dset);
		s->tables.dset = NULL;
	}
	if (s->funcs.dset) {
		list_destroy(s->funcs.dset);
		s->funcs.dset = NULL;
	}
	if (s->types.dset) {
		list_destroy(s->types.dset);
		s->types.dset = NULL;
	}
}

static void
schema_reset_parent(sql_schema *s, sql_trans *tr)
{
	if (s->tables.set)
		for (node *n = s->tables.set->h; n; n = n->next)
			table_reset_parent(n->data, tr);
	assert(s->tables.dset == NULL);
}

static void
trans_drop_tmp(sql_trans *tr)
{
	sql_schema *tmp;

	if (!tr)
		return;

	tmp = find_sql_schema(tr, "tmp");

	if (tmp->tables.set) {
		node *n;
		for (n = tmp->tables.set->h; n; ) {
			node *nxt = n->next;
			sql_table *t = n->data;

			if (t->persistence == SQL_LOCAL_TEMP)
				cs_remove_node(&tmp->tables, n);
			n = nxt;
		}
	}
}

sql_trans *
sql_trans_destroy(sql_trans *t, bool try_spare)
{
	sql_trans *res = t->parent;

	TRC_DEBUG(SQL_STORE, "Destroy transaction: %p\n", t);

	if (t->sa->nr > 2*new_trans_size)
		try_spare = 0;
	if (res == gtrans && spares < ((GDKdebug & FORCEMITOMASK) ? 2 : MAX_SPARES) && !t->name && try_spare) {
		TRC_DEBUG(SQL_STORE, "Spared '%d' transactions '%p'\n", spares, t);
		trans_drop_tmp(t);
		spare_trans[spares++] = t;
		return res;
	}

	if (t->name)
		t->name = NULL;

	cs_destroy(&t->schemas);
	sa_destroy(t->sa);
	_DELETE(t);
	(void) ATOMIC_DEC(&transactions);
	return res;
}

static void
trans_cleanup(sql_trans *t)
{
	for (node *m = t->schemas.set->h; m; m = m->next)
		schema_cleanup(m->data);
	if (t->schemas.dset) {
		list_destroy(t->schemas.dset);
		t->schemas.dset = NULL;
	}
}

static void
trans_reset_parent(sql_trans *t)
{
	for (node *m = t->schemas.set->h; m; m = m->next)
		schema_reset_parent(m->data, t);
	t->parent = NULL;
}


static void
destroy_spare_transactions(void)
{
	int i, s = spares;

	spares = (GDKdebug & FORCEMITOMASK)? 2 : MAX_SPARES; /* ie now there not spared anymore */
	for (i = 0; i < s; i++) {
		sql_trans_destroy(spare_trans[i], false);
	}
	spares = 0;
}

static int
tr_flag(sql_base * b, int flags)
{
	if (!newFlagSet(flags))
		return flags;
	return b->flags;
}

static void
load_keycolumn(sql_trans *tr, sql_key *k, oid rid)
{
	void *v;
	sql_kc *kc = SA_ZNEW(tr->sa, sql_kc);
	sql_schema *syss = find_sql_schema(tr, "sys");
	sql_table *objects = find_sql_table(syss, "objects");

	v = table_funcs.column_find_value(tr, find_sql_column(objects, "name"), rid);
	kc->c = find_sql_column(k->t, v); 	_DELETE(v);
	list_append(k->columns, kc);
	assert(kc->c);
}

static void *
find_key( sql_trans *tr, sql_table *t, sqlid rkey)
{
	node *n, *m;

	if ((n = list_find(t->s->keys, &rkey, (fcmp) &key_cmp))){
		return n->data;
	}
	for (n = tr->schemas.set->h; n; n = n->next) {
		sql_schema *s = n->data;

		if ((m = list_find(s->keys, &rkey, (fcmp) &key_cmp))){
			return m->data;
		}
	}
	return NULL;
}

static sql_key *
load_key(sql_trans *tr, sql_table *t, oid rid)
{
	void *v;
	sql_key *nk;
	sql_schema *syss = find_sql_schema(tr, "sys");
	sql_table *keys = find_sql_table(syss, "keys");
	sql_table *objects = find_sql_table(syss, "objects");
	sql_column *kc_id, *kc_nr;
	key_type ktype;
	node *n;
	rids *rs;
	sqlid kid;
	oid r = oid_nil;

	v = table_funcs.column_find_value(tr, find_sql_column(keys, "type"), rid);
 	ktype = (key_type) *(int *)v;		_DELETE(v);
	nk = (ktype != fkey)?(sql_key*)SA_ZNEW(tr->sa, sql_ukey):(sql_key*)SA_ZNEW(tr->sa, sql_fkey);
	v = table_funcs.column_find_value(tr, find_sql_column(keys, "id"), rid);
 	kid = *(sqlid *)v;			_DELETE(v);
	v = table_funcs.column_find_value(tr, find_sql_column(keys, "name"), rid);
	base_init(tr->sa, &nk->base, kid, 0, v);	_DELETE(v);
	nk->type = ktype;
	nk->columns = list_new(tr->sa, (fdestroy) NULL);
	nk->t = t;

	if (ktype == ukey || ktype == pkey) {
		sql_ukey *uk = (sql_ukey *) nk;

		uk->keys = NULL;

		if (ktype == pkey)
			t->pkey = uk;
	} else {
		sql_fkey *fk = (sql_fkey *) nk;
		int action;

		v = table_funcs.column_find_value(tr, find_sql_column(keys, "action"), rid);
		action = *(int *)v;		_DELETE(v);
		fk->rkey = NULL;
		fk->on_delete = action & 255;
		fk->on_update = (action>>8) & 255;
	}

	kc_id = find_sql_column(objects, "id");
	kc_nr = find_sql_column(objects, "nr");
	rs = table_funcs.rids_select(tr, kc_id, &nk->base.id, &nk->base.id, NULL);
	rs = table_funcs.rids_orderby(tr, rs, kc_nr);
	for (r = table_funcs.rids_next(rs); !is_oid_nil(r); r = table_funcs.rids_next(rs))
		load_keycolumn(tr, nk, r);
	table_funcs.rids_destroy(rs);

	/* find idx with same name */
	n = list_find_name(nk->t->s->idxs, nk->base.name);
	if (n) {
		nk->idx = (sql_idx *) n->data;
		nk->idx->key = nk;
	}

	if (ktype == fkey) {
		sql_fkey *fk = (sql_fkey *) nk;
		sqlid rkey;
		sql_ukey *uk = NULL;

		v = table_funcs.column_find_value(tr, find_sql_column(keys, "rkey"), rid);
 		rkey = *(sqlid *)v; 		_DELETE(v);
		if ((uk = find_key(tr, t, rkey)) != NULL) {
			fk->rkey = uk;
			if (!uk->keys)
				uk->keys = list_new(tr->sa, NULL);
			if (!list_find(uk->keys, &fk->k.base.id, (fcmp) &key_cmp))
				list_append(uk->keys, fk);
		}
	} else {		/* could be a set of rkeys */
		sql_ukey *uk = (sql_ukey *) nk;
		sql_column *key_rkey = find_sql_column(keys, "rkey");

		rs = table_funcs.rids_select(tr, key_rkey, &nk->base.id, &nk->base.id, NULL);

		for (rid = table_funcs.rids_next(rs); !is_oid_nil(rid); rid = table_funcs.rids_next(rs)) {
			sqlid fkey;
			sql_fkey *fk;

			v = table_funcs.column_find_value(tr, find_sql_column(keys, "id"), rid);
			fkey = *(sqlid *)v; 	_DELETE(v);

			if ((fk = find_key(tr, t, fkey)) != NULL) {
				if (!uk->keys)
					uk->keys = list_new(tr->sa, NULL);
				if (!list_find(uk->keys, &fk->k.base.id, (fcmp) &key_cmp))
					list_append(uk->keys, fk);
				fk->rkey = uk;
			}
		}
		table_funcs.rids_destroy(rs);
	}
	return nk;
}

static void
load_idxcolumn(sql_trans *tr, sql_idx * i, oid rid)
{
	void *v;
	sql_kc *kc = SA_ZNEW(tr->sa, sql_kc);
	sql_schema *syss = find_sql_schema(tr, "sys");
	sql_table *objects = find_sql_table(syss, "objects");

	v = table_funcs.column_find_value(tr, find_sql_column(objects, "name"), rid);
	kc->c = find_sql_column(i->t, v); 	_DELETE(v);
	assert(kc->c);
	list_append(i->columns, kc);
	if (hash_index(i->type))
		kc->c->unique = 1;
	if (hash_index(i->type) && list_length(i->columns) > 1) {
		/* Correct the unique flag of the keys first column */
		kc->c->unique = list_length(i->columns);
		if (kc->c->unique == 2) {
			sql_kc *ic1 = i->columns->h->data;
			ic1->c->unique ++;
		}
	}
}

static sql_idx *
load_idx(sql_trans *tr, sql_table *t, oid rid)
{
	void *v;
	sql_idx *ni = SA_ZNEW(tr->sa, sql_idx);
	sql_schema *syss = find_sql_schema(tr, "sys");
	sql_table *idxs = find_sql_table(syss, "idxs");
	sql_table *objects = find_sql_table(syss, "objects");
	sql_column *kc_id, *kc_nr;
	rids *rs;
	sqlid iid;

	v = table_funcs.column_find_value(tr, find_sql_column(idxs, "id"), rid);
	iid = *(sqlid *)v;			_DELETE(v);
	v = table_funcs.column_find_value(tr, find_sql_column(idxs, "name"), rid);
	base_init(tr->sa, &ni->base, iid, 0, v);	_DELETE(v);
	v = table_funcs.column_find_value(tr, find_sql_column(idxs, "type"), rid);
	ni->type = (idx_type) *(int*)v;		_DELETE(v);
	ni->columns = list_new(tr->sa, (fdestroy) NULL);
	ni->t = t;
	ni->key = NULL;

	if (isTable(ni->t) && idx_has_column(ni->type))
		store_funcs.create_idx(tr, ni);

	kc_id = find_sql_column(objects, "id");
	kc_nr = find_sql_column(objects, "nr");
	rs = table_funcs.rids_select(tr, kc_id, &ni->base.id, &ni->base.id, NULL);
	rs = table_funcs.rids_orderby(tr, rs, kc_nr);
	for (rid = table_funcs.rids_next(rs); !is_oid_nil(rid); rid = table_funcs.rids_next(rs))
		load_idxcolumn(tr, ni, rid);
	table_funcs.rids_destroy(rs);
	return ni;
}

static void
load_triggercolumn(sql_trans *tr, sql_trigger * i, oid rid)
{
	void *v;
	sql_kc *kc = SA_ZNEW(tr->sa, sql_kc);
	sql_schema *syss = find_sql_schema(tr, "sys");
	sql_table *objects = find_sql_table(syss, "objects");

	v = table_funcs.column_find_value(tr, find_sql_column(objects, "name"), rid);
	kc->c = find_sql_column(i->t, v); 	_DELETE(v);
	list_append(i->columns, kc);
	assert(kc->c);
}

static sql_trigger *
load_trigger(sql_trans *tr, sql_table *t, oid rid)
{
	void *v;
	sql_trigger *nt = SA_ZNEW(tr->sa, sql_trigger);
	sql_schema *syss = find_sql_schema(tr, "sys");
	sql_table *triggers = find_sql_table(syss, "triggers");
	sql_table *objects = find_sql_table(syss, "objects");
	sql_column *kc_id, *kc_nr;
	sqlid tid;
	rids *rs;

	v = table_funcs.column_find_value(tr, find_sql_column(triggers, "id"), rid);
	tid = *(sqlid *)v;			_DELETE(v);
	v = table_funcs.column_find_value(tr, find_sql_column(triggers, "name"), rid);
	base_init(tr->sa, &nt->base, tid, 0, v);	_DELETE(v);

	v = table_funcs.column_find_value(tr, find_sql_column(triggers, "time"), rid);
	nt->time = *(sht*)v;			_DELETE(v);
	v = table_funcs.column_find_value(tr, find_sql_column(triggers, "orientation"),rid);
	nt->orientation = *(sht*)v;		_DELETE(v);
	v = table_funcs.column_find_value(tr, find_sql_column(triggers, "event"), rid);
	nt->event = *(sht*)v;			_DELETE(v);

	v = table_funcs.column_find_value(tr, find_sql_column(triggers, "old_name"), rid);
	if (ATOMcmp(TYPE_str, ATOMnilptr(TYPE_str), v) != 0)
		nt->old_name = sa_strdup(tr->sa, v);
	_DELETE(v);
	v = table_funcs.column_find_value(tr, find_sql_column(triggers, "new_name"), rid);
	if (ATOMcmp(TYPE_str, ATOMnilptr(TYPE_str), v) != 0)
		nt->new_name = sa_strdup(tr->sa, v);
	_DELETE(v);
	v = table_funcs.column_find_value(tr, find_sql_column(triggers, "condition"), rid);
	if (ATOMcmp(TYPE_str, ATOMnilptr(TYPE_str), v) != 0)
		nt->condition = sa_strdup(tr->sa, v);
	_DELETE(v);
	v = table_funcs.column_find_value(tr, find_sql_column(triggers, "statement"), rid);
	if (ATOMcmp(TYPE_str, ATOMnilptr(TYPE_str), v) != 0)
		nt->statement = sa_strdup(tr->sa, v);
	_DELETE(v);

	nt->t = t;
	nt->columns = list_new(tr->sa, (fdestroy) NULL);

	kc_id = find_sql_column(objects, "id");
	kc_nr = find_sql_column(objects, "nr");
	rs = table_funcs.rids_select(tr, kc_id, &nt->base.id, &nt->base.id, NULL);
	rs = table_funcs.rids_orderby(tr, rs, kc_nr);
	for (rid = table_funcs.rids_next(rs); !is_oid_nil(rid); rid = table_funcs.rids_next(rs))
		load_triggercolumn(tr, nt, rid);
	table_funcs.rids_destroy(rs);
	return nt;
}

static sql_column *
load_column(sql_trans *tr, sql_table *t, oid rid)
{
	void *v;
	char *def, *tpe, *st;
	int sz, d;
	sql_column *c = SA_ZNEW(tr->sa, sql_column);
	sql_schema *syss = find_sql_schema(tr, "sys");
	sql_table *columns = find_sql_table(syss, "_columns");
	sqlid cid;

	v = table_funcs.column_find_value(tr, find_sql_column(columns, "id"), rid);
	cid = *(sqlid *)v;			_DELETE(v);
	v = table_funcs.column_find_value(tr, find_sql_column(columns, "name"), rid);
	base_init(tr->sa, &c->base, cid, 0, v);	_DELETE(v);

	tpe = table_funcs.column_find_value(tr, find_sql_column(columns, "type"), rid);
	v = table_funcs.column_find_value(tr, find_sql_column(columns, "type_digits"), rid);
	sz = *(int *)v;				_DELETE(v);
	v = table_funcs.column_find_value(tr, find_sql_column(columns, "type_scale"), rid);
	d = *(int *)v;				_DELETE(v);
	if (!sql_find_subtype(&c->type, tpe, sz, d)) {
		sql_type *lt = sql_trans_bind_type(tr, t->s, tpe);
		if (lt == NULL) {
			TRC_ERROR(SQL_STORE, "SQL type '%s' is missing\n", tpe);
			_DELETE(tpe);
			return NULL;
		}
		sql_init_subtype(&c->type, lt, sz, d);
	}
	_DELETE(tpe);
	c->def = NULL;
	def = table_funcs.column_find_value(tr, find_sql_column(columns, "default"), rid);
	if (ATOMcmp(TYPE_str, ATOMnilptr(TYPE_str), def) != 0)
		c->def = sa_strdup(tr->sa, def);
	_DELETE(def);
	v = table_funcs.column_find_value(tr, find_sql_column(columns, "null"), rid);
	c->null = *(bit *)v;			_DELETE(v);
	v = table_funcs.column_find_value(tr, find_sql_column(columns, "number"), rid);
	c->colnr = *(int *)v;			_DELETE(v);
	c->unique = 0;
	c->storage_type = NULL;
	st = table_funcs.column_find_value(tr, find_sql_column(columns, "storage"), rid);
	if (ATOMcmp(TYPE_str, ATOMnilptr(TYPE_str), st) != 0)
		c->storage_type = sa_strdup(tr->sa, st);
	_DELETE(st);
	c->t = t;
	if (isTable(c->t))
		store_funcs.create_col(tr, c);
	c->sorted = sql_trans_is_sorted(tr, c);
	c->dcount = 0;
	c->base.stime = c->base.wtime = tr->wstime;
	TRC_DEBUG(SQL_STORE, "Load column: %s\n", c->base.name);
	return c;
}

static int
load_range_partition(sql_trans *tr, sql_schema *syss, sql_part *pt)
{
	sql_table *ranges = find_sql_table(syss, "range_partitions");
	oid rid;
	rids *rs;
	sql_subtype *empty = sql_bind_localtype("void");

	pt->tpe = *empty;
	rs = table_funcs.rids_select(tr, find_sql_column(ranges, "table_id"), &pt->base.id, &pt->base.id, NULL);
	if ((rid = table_funcs.rids_next(rs)) != oid_nil) {
		void *v1, *v2, *v3;
		ValRecord vmin, vmax;
		ptr ok;

		vmin = vmax = (ValRecord) {.vtype = TYPE_void,};

		v1 = table_funcs.column_find_value(tr, find_sql_column(ranges, "minimum"), rid);
		v2 = table_funcs.column_find_value(tr, find_sql_column(ranges, "maximum"), rid);
		ok = VALinit(&vmin, TYPE_str, v1);
		if (ok)
			ok = VALinit(&vmax, TYPE_str, v2);
		_DELETE(v1);
		_DELETE(v2);
		if (ok) {
			v3 = table_funcs.column_find_value(tr, find_sql_column(ranges, "with_nulls"), rid);
			pt->with_nills = *((bit*)v3);
			_DELETE(v3);

			pt->part.range.minvalue = sa_alloc(tr->sa, vmin.len);
			pt->part.range.maxvalue = sa_alloc(tr->sa, vmax.len);
			memcpy(pt->part.range.minvalue, VALget(&vmin), vmin.len);
			memcpy(pt->part.range.maxvalue, VALget(&vmax), vmax.len);
			pt->part.range.minlength = vmin.len;
			pt->part.range.maxlength = vmax.len;
		}
		VALclear(&vmin);
		VALclear(&vmax);
		if (!ok) {
			table_funcs.rids_destroy(rs);
			return -1;
		}
	}
	table_funcs.rids_destroy(rs);
	return 0;
}

static int
load_value_partition(sql_trans *tr, sql_schema *syss, sql_part *pt)
{
	sql_table *values = find_sql_table(syss, "value_partitions");
	list *vals = NULL;
	oid rid;
	rids *rs = table_funcs.rids_select(tr, find_sql_column(values, "table_id"), &pt->base.id, &pt->base.id, NULL);
	int i = 0;
	sql_subtype *empty = sql_bind_localtype("void");

	vals = list_new(tr->sa, (fdestroy) NULL);
	if (!vals) {
		table_funcs.rids_destroy(rs);
		return -1;
	}

	pt->tpe = *empty;

	for (rid = table_funcs.rids_next(rs); !is_oid_nil(rid); rid = table_funcs.rids_next(rs)) {
		sql_part_value* nextv;
		ValRecord vvalue;
		ptr ok;

		vvalue = (ValRecord) {.vtype = TYPE_void,};
		void *v = table_funcs.column_find_value(tr, find_sql_column(values, "value"), rid);
		ok = VALinit(&vvalue, TYPE_str, v);
		_DELETE(v);

		if (ok) {
			if (VALisnil(&vvalue)) { /* check for null value */
				pt->with_nills = true;
			} else {
				nextv = SA_ZNEW(tr->sa, sql_part_value);
				nextv->value = sa_alloc(tr->sa, vvalue.len);
				memcpy(nextv->value, VALget(&vvalue), vvalue.len);
				nextv->length = vvalue.len;
				if (list_append_sorted(vals, nextv, empty, sql_values_list_element_validate_and_insert) != NULL) {
					VALclear(&vvalue);
					table_funcs.rids_destroy(rs);
					list_destroy(vals);
					return -i - 1;
				}
			}
		}
		VALclear(&vvalue);
		if (!ok) {
			table_funcs.rids_destroy(rs);
			list_destroy(vals);
			return -i - 1;
		}
		i++;
	}
	table_funcs.rids_destroy(rs);
	pt->part.values = vals;
	return 0;
}

static sql_part*
load_part(sql_trans *tr, sql_table *t, oid rid)
{
	void *v;
	sql_part *pt = SA_ZNEW(tr->sa, sql_part);
	sql_schema *syss = find_sql_schema(tr, "sys");
	sql_table *objects = find_sql_table(syss, "objects");
	sqlid id;

	pt->t = t;
	assert(isMergeTable(t) || isReplicaTable(t));
	v = table_funcs.column_find_value(tr, find_sql_column(objects, "nr"), rid);
	id = *(sqlid*)v; _DELETE(v);
	v = table_funcs.column_find_value(tr, find_sql_column(objects, "name"), rid);
	base_init(tr->sa, &pt->base, id, 0, v);	_DELETE(v);
	return pt;
}

void
sql_trans_update_tables(sql_trans* tr, sql_schema *s)
{
	(void)tr;
	(void)s;
}

static sql_table *
load_table(sql_trans *tr, sql_schema *s, sqlid tid, subrids *nrs)
{
	void *v;
	sql_table *t = SA_ZNEW(tr->sa, sql_table);
	sql_schema *syss = find_sql_schema(tr, "sys");
	sql_table *tables = find_sql_table(syss, "_tables");
	sql_table *idxs = find_sql_table(syss, "idxs");
	sql_table *keys = find_sql_table(syss, "keys");
	sql_table *triggers = find_sql_table(syss, "triggers");
	sql_table *partitions = find_sql_table(syss, "table_partitions");
	char *query;
	sql_column *idx_table_id, *key_table_id, *trigger_table_id, *partitions_table_id;
	oid rid;
	sqlid pcolid = int_nil;
	void* exp = NULL;
	rids *rs;

	rid = table_funcs.column_find_row(tr, find_sql_column(tables, "id"), &tid, NULL);
	v = table_funcs.column_find_value(tr, find_sql_column(tables, "name"), rid);
	base_init(tr->sa, &t->base, tid, 0, v);	_DELETE(v);
	v = table_funcs.column_find_value(tr, find_sql_column(tables, "query"), rid);
	t->query = NULL;
	query = (char *)v;
	if (ATOMcmp(TYPE_str, ATOMnilptr(TYPE_str), query) != 0)
		t->query = sa_strdup(tr->sa, query);
	_DELETE(query);
	v = table_funcs.column_find_value(tr, find_sql_column(tables, "type"), rid);
	t->type = *(sht *)v;			_DELETE(v);
	v = table_funcs.column_find_value(tr, find_sql_column(tables, "system"), rid);
	t->system = *(bit *)v;			_DELETE(v);
	v = table_funcs.column_find_value(tr, find_sql_column(tables, "commit_action"),rid);
	t->commit_action = (ca_t)*(sht *)v;	_DELETE(v);
	t->persistence = SQL_PERSIST;
	if (t->commit_action)
		t->persistence = SQL_GLOBAL_TEMP;
	if (isStream(t))
		t->persistence = SQL_STREAM;
	if (isRemote(t))
		t->persistence = SQL_REMOTE;
	t->cleared = 0;
	v = table_funcs.column_find_value(tr, find_sql_column(tables, "access"),rid);
	t->access = *(sht*)v;	_DELETE(v);
	t->base.stime = t->base.wtime = tr->wstime;

	t->pkey = NULL;
	t->s = s;
	t->sz = COLSIZE;

	cs_new(&t->columns, tr->sa, (fdestroy) &column_destroy);
	cs_new(&t->idxs, tr->sa, (fdestroy) &idx_destroy);
	cs_new(&t->keys, tr->sa, (fdestroy) &key_destroy);
	cs_new(&t->triggers, tr->sa, (fdestroy) &trigger_destroy);
	cs_new(&t->members, tr->sa, (fdestroy) NULL);

	if (isTable(t)) {
		if (store_funcs.create_del(tr, t) != LOG_OK) {
			TRC_DEBUG(SQL_STORE, "Load table '%s' is missing 'deletes'", t->base.name);
			t->persistence = SQL_GLOBAL_TEMP;
		}
	}

	TRC_DEBUG(SQL_STORE, "Load table: %s\n", t->base.name);

	partitions_table_id = find_sql_column(partitions, "table_id");
	rs = table_funcs.rids_select(tr, partitions_table_id, &t->base.id, &t->base.id, NULL);
	if ((rid = table_funcs.rids_next(rs)) != oid_nil) {
		v = table_funcs.column_find_value(tr, find_sql_column(partitions, "type"), rid);
		t->properties |= *(bte*)v;
		_DELETE(v);

		if (isPartitionedByColumnTable(t)) {
			v = table_funcs.column_find_value(tr, find_sql_column(partitions, "column_id"), rid);
			pcolid = *((sqlid*)v);
		} else {
			v = table_funcs.column_find_value(tr, find_sql_column(partitions, "expression"), rid);
			if (ATOMcmp(TYPE_str, ATOMnilptr(TYPE_str), v) == 0)
				assert(0);
			exp = sa_strdup(tr->sa, v);
		}
		_DELETE(v);
	}
	table_funcs.rids_destroy(rs);

	assert((!isRangePartitionTable(t) && !isListPartitionTable(t)) || (!exp && !is_int_nil(pcolid)) || (exp && is_int_nil(pcolid)));
	if (isPartitionedByExpressionTable(t)) {
		t->part.pexp = SA_ZNEW(tr->sa, sql_expression);
		t->part.pexp->exp = exp;
		t->part.pexp->type = *sql_bind_localtype("void"); /* initialized at initialize_sql_parts */
		t->part.pexp->cols = sa_list(tr->sa);
	}
	for (rid = table_funcs.subrids_next(nrs); !is_oid_nil(rid); rid = table_funcs.subrids_next(nrs)) {
		sql_column* next = load_column(tr, t, rid);
		if (next == NULL)
			return NULL;
		cs_add(&t->columns, next, 0);
		if (pcolid == next->base.id) {
			t->part.pcol = next;
		}
	}

	if (!isKindOfTable(t))
		return t;

	/* load idx's first as the may be needed by the keys */
	idx_table_id = find_sql_column(idxs, "table_id");
	rs = table_funcs.rids_select(tr, idx_table_id, &t->base.id, &t->base.id, NULL);
	for (rid = table_funcs.rids_next(rs); !is_oid_nil(rid); rid = table_funcs.rids_next(rs)) {
		sql_idx *i = load_idx(tr, t, rid);

		cs_add(&t->idxs, i, 0);
		list_append(s->idxs, i);
	}
	table_funcs.rids_destroy(rs);

	key_table_id = find_sql_column(keys, "table_id");
	rs = table_funcs.rids_select(tr, key_table_id, &t->base.id, &t->base.id, NULL);
	for (rid = table_funcs.rids_next(rs); !is_oid_nil(rid); rid = table_funcs.rids_next(rs)) {
		sql_key *k = load_key(tr, t, rid);

		cs_add(&t->keys, k, 0);
		list_append(s->keys, k);
	}
	table_funcs.rids_destroy(rs);

	trigger_table_id = find_sql_column(triggers, "table_id");
	rs = table_funcs.rids_select(tr, trigger_table_id, &t->base.id, &t->base.id,NULL);
	for (rid = table_funcs.rids_next(rs); !is_oid_nil(rid); rid = table_funcs.rids_next(rs)) {
		sql_trigger *k = load_trigger(tr, t, rid);

		cs_add(&t->triggers, k, 0);
		list_append(s->triggers, k);
	}
	table_funcs.rids_destroy(rs);

	if (isMergeTable(t) || isReplicaTable(t)) {
		sql_table *objects = find_sql_table(syss, "objects");
		sql_column *mt_id = find_sql_column(objects, "id");
		sql_column *mt_nr = find_sql_column(objects, "nr");
		rids *rs = table_funcs.rids_select(tr, mt_id, &t->base.id, &t->base.id, NULL);

		rs = table_funcs.rids_orderby(tr, rs, mt_nr);
		for (rid = table_funcs.rids_next(rs); !is_oid_nil(rid); rid = table_funcs.rids_next(rs)) {
			sql_part *pt = load_part(tr, t, rid);
			if (isRangePartitionTable(t)) {
				load_range_partition(tr, syss, pt);
			} else if (isListPartitionTable(t)) {
				load_value_partition(tr, syss, pt);
			}
			cs_add(&t->members, pt, 0);
		}
		table_funcs.rids_destroy(rs);
	}
	return t;
}

static sql_type *
load_type(sql_trans *tr, sql_schema *s, oid rid)
{
	void *v;
	sql_type *t = SA_ZNEW(tr->sa, sql_type);
	sql_schema *syss = find_sql_schema(tr, "sys");
	sql_table *types = find_sql_table(syss, "types");
	sqlid tid;

	v = table_funcs.column_find_value(tr, find_sql_column(types, "id"), rid);
	tid = *(sqlid *)v;			_DELETE(v);
	v = table_funcs.column_find_value(tr, find_sql_column(types, "systemname"), rid);
	base_init(tr->sa, &t->base, tid, 0, v);	_DELETE(v);
	v = table_funcs.column_find_value(tr, find_sql_column(types, "sqlname"), rid);
	t->sqlname = (v)?sa_strdup(tr->sa, v):NULL; 	_DELETE(v);
	v = table_funcs.column_find_value(tr, find_sql_column(types, "digits"), rid);
	t->digits = *(int *)v; 			_DELETE(v);
	v = table_funcs.column_find_value(tr, find_sql_column(types, "scale"), rid);
	t->scale = *(int *)v;			_DELETE(v);
	v = table_funcs.column_find_value(tr, find_sql_column(types, "radix"), rid);
	t->radix = *(int *)v;			_DELETE(v);
	v = table_funcs.column_find_value(tr, find_sql_column(types, "eclass"), rid);
	t->eclass = (sql_class)(*(int *)v);			_DELETE(v);
	t->localtype = ATOMindex(t->base.name);
	t->bits = 0;
	t->s = s;
	return t;
}

static sql_arg *
load_arg(sql_trans *tr, sql_func * f, oid rid)
{
	void *v;
	sql_arg *a = SA_ZNEW(tr->sa, sql_arg);
	char *tpe;
	int digits, scale;
	sql_schema *syss = find_sql_schema(tr, "sys");
	sql_table *args = find_sql_table(syss, "args");

	(void)f;
	v = table_funcs.column_find_value(tr, find_sql_column(args, "name"), rid);
	a->name = sa_strdup(tr->sa, v);	_DELETE(v);
	v = table_funcs.column_find_value(tr, find_sql_column(args, "inout"), rid);
	a->inout = *(bte *)v;	_DELETE(v);
	v = table_funcs.column_find_value(tr, find_sql_column(args, "type_digits"), rid);
	digits = *(int *)v;	_DELETE(v);
	v = table_funcs.column_find_value(tr, find_sql_column(args, "type_scale"), rid);
	scale = *(int *)v;	_DELETE(v);

	tpe = table_funcs.column_find_value(tr, find_sql_column(args, "type"), rid);
	if (!sql_find_subtype(&a->type, tpe, digits, scale)) {
		sql_type *lt = sql_trans_bind_type(tr, f->s, tpe);
		if (lt == NULL) {
			TRC_ERROR(SQL_STORE, "SQL type '%s' is missing\n", tpe);
			_DELETE(tpe);
			return NULL;
		}
		sql_init_subtype(&a->type, lt, digits, scale);
	}
	_DELETE(tpe);
	return a;
}

static sql_func *
load_func(sql_trans *tr, sql_schema *s, sqlid fid, subrids *rs)
{
	void *v;
	sql_func *t = SA_ZNEW(tr->sa, sql_func);
	sql_schema *syss = find_sql_schema(tr, "sys");
	sql_table *funcs = find_sql_table(syss, "functions");
	oid rid;
	bool update_env;	/* hacky way to update env function */

	rid = table_funcs.column_find_row(tr, find_sql_column(funcs, "id"), &fid, NULL);
	v = table_funcs.column_find_value(tr, find_sql_column(funcs, "name"), rid);
	update_env = strcmp(v, "env") == 0;
	base_init(tr->sa, &t->base, fid, 0, v); 	_DELETE(v);
	v = table_funcs.column_find_value(tr, find_sql_column(funcs, "func"), rid);
	update_env = update_env && strstr(v, "EXTERNAL NAME sql.sql_environment") != NULL;
	if (update_env) {
		/* see creation of env in sql_create_env()
		 * also see upgrade code in sql_upgrades.c */
		_DELETE(v);
		v = "CREATE FUNCTION env() RETURNS TABLE( name varchar(1024), value varchar(2048)) EXTERNAL NAME inspect.\"getEnvironment\";";
	}
	t->imp = (v)?sa_strdup(tr->sa, v):NULL;	if (!update_env) _DELETE(v);
	if (update_env) {
		v = "inspect";
	} else {
		v = table_funcs.column_find_value(tr, find_sql_column(funcs, "mod"), rid);
	}
	t->mod = (v)?sa_strdup(tr->sa, v):NULL;	if (!update_env) _DELETE(v);
	v = table_funcs.column_find_value(tr, find_sql_column(funcs, "language"), rid);
	t->lang = (sql_flang) *(int *)v;			_DELETE(v);
	v = table_funcs.column_find_value(tr, find_sql_column(funcs, "type"), rid);
	t->sql = (t->lang==FUNC_LANG_SQL||t->lang==FUNC_LANG_MAL);
	t->type = (sql_ftype) *(int *)v;			_DELETE(v);
	v = table_funcs.column_find_value(tr, find_sql_column(funcs, "side_effect"), rid);
	t->side_effect = *(bit *)v;		_DELETE(v);
	if (t->type==F_FILT)
		t->side_effect=FALSE;
	v = table_funcs.column_find_value(tr, find_sql_column(funcs, "varres"), rid);
	t->varres = *(bit *)v;	_DELETE(v);
	v = table_funcs.column_find_value(tr, find_sql_column(funcs, "vararg"), rid);
	t->vararg = *(bit *)v;	_DELETE(v);
	v = table_funcs.column_find_value(tr, find_sql_column(funcs, "system"), rid);
	t->system = *(bit *)v;	_DELETE(v);
	v = table_funcs.column_find_value(tr, find_sql_column(funcs, "semantics"), rid);
	t->semantics = *(bit *)v;		_DELETE(v);
	t->res = NULL;
	t->s = s;
	t->fix_scale = SCALE_EQ;
	t->sa = tr->sa;
	/* convert old PYTHON2 and PYTHON2_MAP to PYTHON and PYTHON_MAP
	 * see also function sql_update_jun2020() in sql_upgrades.c */
	if ((int) t->lang == 8)		/* old FUNC_LANG_PY2 */
		t->lang = FUNC_LANG_PY;
	else if ((int) t->lang == 9)	/* old FUNC_LANG_MAP_PY2 */
		t->lang = FUNC_LANG_MAP_PY;
	if (t->lang != FUNC_LANG_INT) {
		t->query = t->imp;
		t->imp = NULL;
	}

	TRC_DEBUG(SQL_STORE, "Load function: %s\n", t->base.name);

	t->ops = list_new(tr->sa, (fdestroy)NULL);
	if (rs) {
		for (rid = table_funcs.subrids_next(rs); !is_oid_nil(rid); rid = table_funcs.subrids_next(rs)) {
			sql_arg *a = load_arg(tr, t, rid);

			if (a == NULL)
				return NULL;
			if (a->inout == ARG_OUT) {
				if (!t->res)
					t->res = sa_list(tr->sa);
				list_append(t->res, a);
			} else {
				list_append(t->ops, a);
			}
		}
	}
	if (t->type == F_FUNC && !t->res)
		t->type = F_PROC;
	t->side_effect = (t->type==F_FILT || (t->res && (t->lang==FUNC_LANG_SQL || !list_empty(t->ops))))?FALSE:TRUE;
	return t;
}

void
reset_functions(sql_trans *tr)
{
	node *n, *m;

	for (n = tr->schemas.set->h; n; n = n->next) {
		sql_schema *s = n->data;

		if (s->funcs.set) for (m = s->funcs.set->h; m; m = m->next) {
			sql_func *f = m->data;

			if (f->sql)
				f->sql = 1;
		}
	}
}

static sql_sequence *
load_seq(sql_trans *tr, sql_schema * s, oid rid)
{
	void *v;
	sql_sequence *seq = SA_ZNEW(tr->sa, sql_sequence);
	sql_schema *syss = find_sql_schema(tr, "sys");
	sql_table *seqs = find_sql_table(syss, "sequences");
	sqlid sid;

	v = table_funcs.column_find_value(tr, find_sql_column(seqs, "id"), rid);
	sid = *(sqlid *)v; 			_DELETE(v);
	v = table_funcs.column_find_value(tr, find_sql_column(seqs, "name"), rid);
	base_init(tr->sa, &seq->base, sid, 0, v); _DELETE(v);
	v = table_funcs.column_find_value(tr, find_sql_column(seqs, "start"), rid);
	seq->start = *(lng *)v;			_DELETE(v);
	v = table_funcs.column_find_value(tr, find_sql_column(seqs, "minvalue"), rid);
	seq->minvalue = *(lng *)v;		_DELETE(v);
	v = table_funcs.column_find_value(tr, find_sql_column(seqs, "maxvalue"), rid);
	seq->maxvalue = *(lng *)v; 		_DELETE(v);
	v = table_funcs.column_find_value(tr, find_sql_column(seqs, "increment"), rid);
	seq->increment = *(lng *)v; 		_DELETE(v);
	v = table_funcs.column_find_value(tr, find_sql_column(seqs, "cacheinc"), rid);
	seq->cacheinc = *(lng *)v;		_DELETE(v);
	v = table_funcs.column_find_value(tr, find_sql_column(seqs, "cycle"), rid);
	seq->cycle = *(bit *)v;			_DELETE(v);
	seq->s = s;
	return seq;
}

static void
set_members(changeset *ts)
{
	node *n, *m;

	if (ts && ts->set) {
		for (n = ts->set->h; n; n = n->next) {
			sql_table *t = n->data;

			if (isMergeTable(t) || isReplicaTable(t)) {
				if (t->members.set)
				for (m = t->members.set->h; m; m = m->next) {
					sql_part *p = m->data;
					sql_table *pt = find_sql_table(t->s, p->base.name);

					pt->p = t;
				}
			}
		}
	}
}

static void
sql_trans_update_schema(sql_trans *tr, oid rid)
{
	void *v;
	sql_schema *s = NULL, *syss = find_sql_schema(tr, "sys");
	sql_table *ss = find_sql_table(syss, "schemas");
	sqlid sid;

	v = table_funcs.column_find_value(tr, find_sql_column(ss, "id"), rid);
	sid = *(sqlid *)v; 	_DELETE(v);
	s = find_sql_schema_id(tr, sid);

	if (s==NULL)
		return ;

	TRC_DEBUG(SQL_STORE, "Update schema: %s %d\n", s->base.name, s->base.id);

	v = table_funcs.column_find_value(tr, find_sql_column(ss, "name"), rid);
	base_init(tr->sa, &s->base, sid, 0, v); _DELETE(v);
	v = table_funcs.column_find_value(tr, find_sql_column(ss, "authorization"), rid);
	s->auth_id = *(sqlid *)v; 	_DELETE(v);
	v = table_funcs.column_find_value(tr, find_sql_column(ss, "system"), rid);
	s->system = *(bit *)v;          _DELETE(v);
	v = table_funcs.column_find_value(tr, find_sql_column(ss, "owner"), rid);
	s->owner = *(sqlid *)v;		_DELETE(v);
}

static sql_schema *
load_schema(sql_trans *tr, sqlid id, oid rid)
{
	void *v;
	sql_schema *s = NULL, *syss = find_sql_schema(tr, "sys");
	sql_table *ss = find_sql_table(syss, "schemas");
	sql_table *types = find_sql_table(syss, "types");
	sql_table *tables = find_sql_table(syss, "_tables");
	sql_table *funcs = find_sql_table(syss, "functions");
	sql_table *seqs = find_sql_table(syss, "sequences");
	sqlid sid;
	sql_column *type_schema, *type_id, *table_schema, *table_id;
	sql_column *func_schema, *func_id, *seq_schema, *seq_id;
	rids *rs;

	v = table_funcs.column_find_value(tr, find_sql_column(ss, "id"), rid);
	sid = *(sqlid *)v; 	_DELETE(v);
	if (instore(sid, id)) {
		s = find_sql_schema_id(tr, sid);

		if (s==NULL) {
			char *name;

			v = table_funcs.column_find_value(tr, find_sql_column(ss, "name"), rid);
			name = (char*)v;
			s = find_sql_schema(tr, name);
			_DELETE(v);
			if (s == NULL) {
				GDKerror("SQL schema missing or incompatible, rebuild from archive");
				return NULL;
			}
		}
		s->base.id = sid;
	} else {
		s = SA_ZNEW(tr->sa, sql_schema);
		if (s == NULL)
			return NULL;
		v = table_funcs.column_find_value(tr, find_sql_column(ss, "name"), rid);
		base_init(tr->sa, &s->base, sid, 0, v); _DELETE(v);
		v = table_funcs.column_find_value(tr, find_sql_column(ss, "authorization"), rid);
		s->auth_id = *(sqlid *)v; 	_DELETE(v);
		v = table_funcs.column_find_value(tr, find_sql_column(ss, "system"), rid);
		s->system = *(bit *)v;          _DELETE(v);
		v = table_funcs.column_find_value(tr, find_sql_column(ss, "owner"), rid);
		s->owner = *(sqlid *)v;		_DELETE(v);
		s->keys = list_new(tr->sa, (fdestroy) NULL);
		s->idxs = list_new(tr->sa, (fdestroy) NULL);
		s->triggers = list_new(tr->sa, (fdestroy) NULL);

		cs_new(&s->tables, tr->sa, (fdestroy) &table_destroy);
		cs_new(&s->types, tr->sa, (fdestroy) NULL);
		cs_new(&s->funcs, tr->sa, (fdestroy) NULL);
		cs_new(&s->seqs, tr->sa, (fdestroy) NULL);
	}

	TRC_DEBUG(SQL_STORE, "Load schema: %s %d\n", s->base.name, s->base.id);

	sqlid tmpid = store_oids ? FUNC_OIDS : id;

	/* first load simple types */
	type_schema = find_sql_column(types, "schema_id");
	type_id = find_sql_column(types, "id");
	rs = table_funcs.rids_select(tr, type_schema, &s->base.id, &s->base.id, type_id, &tmpid, NULL, NULL);
	for (rid = table_funcs.rids_next(rs); !is_oid_nil(rid); rid = table_funcs.rids_next(rs))
		cs_add(&s->types, load_type(tr, s, rid), 0);
	table_funcs.rids_destroy(rs);

	/* second tables */
	table_schema = find_sql_column(tables, "schema_id");
	table_id = find_sql_column(tables, "id");
	/* all tables with id >= id */
	rs = table_funcs.rids_select(tr, table_schema, &sid, &sid, table_id, &tmpid, NULL, NULL);
	if (rs && !table_funcs.rids_empty(rs)) {
		sql_table *columns = find_sql_table(syss, "_columns");
		sql_column *column_table_id = find_sql_column(columns, "table_id");
		sql_column *column_number = find_sql_column(columns, "number");
		subrids *nrs = table_funcs.subrids_create(tr, rs, table_id, column_table_id, column_number);
		sqlid tid;

		for (tid = table_funcs.subrids_nextid(nrs); tid >= 0; tid = table_funcs.subrids_nextid(nrs)) {
			if (!instore(tid, id)) {
				sql_table *t = load_table(tr, s, tid, nrs);
				if (t == NULL) {
					table_funcs.subrids_destroy(nrs);
					table_funcs.rids_destroy(rs);
					return NULL;
				}
				cs_add(&s->tables, t, 0);
			} else
				while (!is_oid_nil(table_funcs.subrids_next(nrs)))
					;
		}
		table_funcs.subrids_destroy(nrs);
	}
	table_funcs.rids_destroy(rs);

	/* next functions which could use these types */
	func_schema = find_sql_column(funcs, "schema_id");
	func_id = find_sql_column(funcs, "id");
	rs = table_funcs.rids_select(tr, func_schema, &s->base.id, &s->base.id, func_id, &tmpid, NULL, NULL);
	if (rs && !table_funcs.rids_empty(rs)) {
		sql_table *args = find_sql_table(syss, "args");
		sql_column *arg_func_id = find_sql_column(args, "func_id");
		sql_column *arg_number = find_sql_column(args, "number");
		subrids *nrs = table_funcs.subrids_create(tr, rs, func_id, arg_func_id, arg_number);
		sqlid fid;
		sql_func *f;

		for (fid = table_funcs.subrids_nextid(nrs); fid >= 0; fid = table_funcs.subrids_nextid(nrs)) {
			f = load_func(tr, s, fid, nrs);
			if (f == NULL) {
				table_funcs.subrids_destroy(nrs);
				table_funcs.rids_destroy(rs);
				return NULL;
			}
			cs_add(&s->funcs, f, 0);
		}
		/* Handle all procedures without arguments (no args) */
		rs = table_funcs.rids_diff(tr, rs, func_id, nrs, arg_func_id);
		for (rid = table_funcs.rids_next(rs); !is_oid_nil(rid); rid = table_funcs.rids_next(rs)) {
			void *v = table_funcs.column_find_value(tr, func_id, rid);
			fid = *(sqlid*)v; _DELETE(v);
			f = load_func(tr, s, fid, NULL);
			if (f == NULL) {
				table_funcs.subrids_destroy(nrs);
				table_funcs.rids_destroy(rs);
				return NULL;
			}
			cs_add(&s->funcs, f, 0);
		}
		table_funcs.subrids_destroy(nrs);
	}
	table_funcs.rids_destroy(rs);

	/* last sequence numbers */
	seq_schema = find_sql_column(seqs, "schema_id");
	seq_id = find_sql_column(seqs, "id");
	rs = table_funcs.rids_select(tr, seq_schema, &s->base.id, &s->base.id, seq_id, &tmpid, NULL, NULL);
	for (rid = table_funcs.rids_next(rs); !is_oid_nil(rid); rid = table_funcs.rids_next(rs))
		cs_add(&s->seqs, load_seq(tr, s, rid), 0);
	table_funcs.rids_destroy(rs);
	return s;
}

static sql_trans *
create_trans(sql_allocator *sa, backend_stack stk)
{
	sql_trans *t = ZNEW(sql_trans);

	if (!t)
		return NULL;

	t->sa = sa;
	t->name = NULL;
	t->wtime = t->rtime = 0;
	t->stime = 0;
	t->wstime = timestamp();
	t->schema_updates = 0;
	t->status = 0;

	t->parent = NULL;
	t->stk = stk;

	cs_new(&t->schemas, t->sa, (fdestroy) &schema_destroy);
	return t;
}

void
sql_trans_update_schemas(sql_trans* tr)
{
	sql_schema *syss = find_sql_schema(tr, "sys");
	sql_table *sysschema = find_sql_table(syss, "schemas");
	sql_column *sysschema_ids = find_sql_column(sysschema, "id");
	rids *schemas = table_funcs.rids_select(tr, sysschema_ids, NULL, NULL);
	oid rid;

	TRC_DEBUG(SQL_STORE, "Update schemas\n");

	for (rid = table_funcs.rids_next(schemas); !is_oid_nil(rid); rid = table_funcs.rids_next(schemas)) {
		sql_trans_update_schema(tr, rid);
	}
	table_funcs.rids_destroy(schemas);
}

static bool
load_trans(sql_trans* tr, sqlid id)
{
	sql_schema *syss = find_sql_schema(tr, "sys");
	sql_table *sysschema = find_sql_table(syss, "schemas");
	sql_column *sysschema_ids = find_sql_column(sysschema, "id");
	rids *schemas = table_funcs.rids_select(tr, sysschema_ids, NULL, NULL);
	oid rid;
	node *n;

	TRC_DEBUG(SQL_STORE, "Load transaction\n");

	for (rid = table_funcs.rids_next(schemas); !is_oid_nil(rid); rid = table_funcs.rids_next(schemas)) {
		sql_schema *ns = load_schema(tr, id, rid);
		if (ns == NULL)
			return false;
		if (!instore(ns->base.id, id))
			cs_add(&tr->schemas, ns, 0);
	}

	for (n = tr->schemas.set->h; n; n = n->next) { /* Set table members */
		sql_schema *s = n->data;

		set_members(&s->tables);
	}
	table_funcs.rids_destroy(schemas);
	return true;
}

static int
store_upgrade_ids(sql_trans* tr)
{
	node *n, *m, *o;
	for (n = tr->schemas.set->h; n; n = n->next) {
		sql_schema *s = n->data;

		if (isDeclaredSchema(s))
			continue;
		if (s->tables.set == NULL)
			continue;
		for (m = s->tables.set->h; m; m = m->next) {
			sql_table *t = m->data;

			if (!isTable(t))
				continue;
			if (store_funcs.upgrade_del(t) != LOG_OK)
				return SQL_ERR;
			for (o = t->columns.set->h; o; o = o->next) {
				sql_column *c = o->data;

				if (store_funcs.upgrade_col(c) != LOG_OK)
					return SQL_ERR;
			}
			if (t->idxs.set == NULL)
				continue;
			for (o = t->idxs.set->h; o; o = o->next) {
				sql_idx *i = o->data;

				if (store_funcs.upgrade_idx(i) != LOG_OK)
					return SQL_ERR;
			}
		}
	}
	store_apply_deltas(true);
	logger_funcs.with_ids();
	return SQL_OK;
}

static sqlid
next_oid(void)
{
	sqlid id = 0;
	MT_lock_set(&bs_lock);
	id = store_oid++;
	MT_lock_unset(&bs_lock);
	return id;
}

sqlid
store_next_oid(void)
{
	return next_oid();
}

static void
insert_schemas(sql_trans *tr)
{
	sql_schema *syss = find_sql_schema(tr, "sys");
	sql_table *sysschema = find_sql_table(syss, "schemas");
	sql_table *systable = find_sql_table(syss, "_tables");
	sql_table *syscolumn = find_sql_table(syss, "_columns");
	node *n, *m, *o;

	for (n = tr->schemas.set->h; n; n = n->next) {
		sql_schema *s = n->data;

		if (isDeclaredSchema(s))
			continue;
		table_funcs.table_insert(tr, sysschema, &s->base.id, s->base.name, &s->auth_id, &s->owner, &s->system);
		for (m = s->tables.set->h; m; m = m->next) {
			sql_table *t = m->data;
			sht ca = t->commit_action;

			table_funcs.table_insert(tr, systable, &t->base.id, t->base.name, &s->base.id, ATOMnilptr(TYPE_str), &t->type, &t->system, &ca, &t->access);
			for (o = t->columns.set->h; o; o = o->next) {
				sql_column *c = o->data;

				table_funcs.table_insert(tr, syscolumn, &c->base.id, c->base.name, c->type.type->sqlname, &c->type.digits, &c->type.scale, &t->base.id, (c->def) ? c->def : ATOMnilptr(TYPE_str), &c->null, &c->colnr, (c->storage_type)? c->storage_type : ATOMnilptr(TYPE_str));
			}
		}
	}
}

static void
insert_types(sql_trans *tr, sql_table *systype)
{
	for (node *n = types->h; n; n = n->next) {
		sql_type *t = n->data;
		int radix = t->radix, eclass = (int) t->eclass;
		sqlid next_schema = t->s ? t->s->base.id : 0;

		table_funcs.table_insert(tr, systype, &t->base.id, t->base.name, t->sqlname, &t->digits, &t->scale, &radix, &eclass, &next_schema);
	}
}

static void
insert_args(sql_trans *tr, sql_table *sysarg, list *args, sqlid funcid, const char *arg_def, int *number)
{
	for (node *n = args->h; n; n = n->next) {
		sql_arg *a = n->data;
		sqlid id = next_oid();
		int next_number = (*number)++;
		char buf[32], *next_name;

		if (a->name) {
			next_name = a->name;
		} else {
			snprintf(buf, sizeof(buf), arg_def, next_number);
			next_name = buf;
		}
		table_funcs.table_insert(tr, sysarg, &id, &funcid, next_name, a->type.type->sqlname, &a->type.digits, &a->type.scale, &a->inout, &next_number);
	}
}

void
insert_functions(sql_trans *tr, sql_table *sysfunc, list *funcs_list, sql_table *sysarg)
{
	for (node *n = funcs_list->h; n; n = n->next) {
		sql_func *f = n->data;
		bit se = (f->type == F_AGGR) ? FALSE : f->side_effect;
		int number = 0, ftype = (int) f->type, flang = (int) FUNC_LANG_INT;
		sqlid next_schema = f->s ? f->s->base.id : 0;

		table_funcs.table_insert(tr, sysfunc, &f->base.id, f->base.name, f->imp, f->mod, &flang, &ftype, &se, &f->varres, &f->vararg, &next_schema, &f->system, &f->semantics);
		if (f->res)
			insert_args(tr, sysarg, f->res, f->base.id, "res_%d", &number);
		if (f->ops)
			insert_args(tr, sysarg, f->ops, f->base.id, "arg_%d", &number);
	}
}

static int
table_next_column_nr(sql_table *t)
{
	int nr = cs_size(&t->columns);
	if (nr) {
		node *n = cs_last_node(&t->columns);
		if (n) {
			sql_column *c = n->data;

			nr = c->colnr+1;
		}
	}
	return nr;
}

static sql_column *
bootstrap_create_column(sql_trans *tr, sql_table *t, char *name, char *sqltype, int digits)
{
	sql_column *col = SA_ZNEW(tr->sa, sql_column);

	TRC_DEBUG(SQL_STORE, "Create column: %s\n", name);

	if (store_oids) {
		sqlid *idp = logger_funcs.log_find_table_value("sys__columns_id", "sys__columns_name", name, "sys__columns_table_id", &t->base.id, NULL, NULL);
		base_init(tr->sa, &col->base, *idp, t->base.flags, name);
		store_oids[nstore_oids++] = *idp;
		GDKfree(idp);
	} else {
		base_init(tr->sa, &col->base, next_oid(), t->base.flags, name);
	}
	sql_find_subtype(&col->type, sqltype, digits, 0);
	col->def = NULL;
	col->null = 1;
	col->colnr = table_next_column_nr(t);
	col->t = t;
	col->unique = 0;
	col->storage_type = NULL;
	cs_add(&t->columns, col, TR_NEW);
	col->base.wtime = col->t->base.wtime = col->t->s->base.wtime = tr->wtime = tr->wstime;

	if (isTable(col->t))
		store_funcs.create_col(tr, col);
	tr->schema_updates ++;
	return col;
}

static sql_table *
create_sql_table_with_id(sql_allocator *sa, sqlid id, const char *name, sht type, bit system, int persistence, int commit_action, bte properties)
{
	sql_table *t = SA_ZNEW(sa, sql_table);

	assert(sa);
	assert((persistence==SQL_PERSIST ||
		persistence==SQL_DECLARED_TABLE ||
		commit_action) && commit_action>=0);
	assert(id);
	base_init(sa, &t->base, id, TR_NEW, name);
	t->type = type;
	t->system = system;
	t->persistence = (temp_t)persistence;
	t->commit_action = (ca_t)commit_action;
	t->query = NULL;
	t->access = 0;
	cs_new(&t->columns, sa, (fdestroy) &column_destroy);
	cs_new(&t->idxs, sa, (fdestroy) &idx_destroy);
	cs_new(&t->keys, sa, (fdestroy) &key_destroy);
	cs_new(&t->triggers, sa, (fdestroy) &trigger_destroy);
	cs_new(&t->members, sa, (fdestroy) NULL);
	t->pkey = NULL;
	t->sz = COLSIZE;
	t->cleared = 0;
	t->s = NULL;
	t->properties = properties;
	memset(&t->part, 0, sizeof(t->part));
	return t;
}

sql_table *
create_sql_table(sql_allocator *sa, const char *name, sht type, bit system, int persistence, int commit_action, bte properties)
{
	return create_sql_table_with_id(sa, next_oid(), name, type, system, persistence, commit_action, properties);
}

static void
dup_sql_type(sql_trans *tr, sql_schema *s, sql_subtype *oc, sql_subtype *nc)
{
	nc->digits = oc->digits;
	nc->scale = oc->scale;
	nc->type = oc->type;
	if (s && nc->type->s) { /* user type */
		sql_type *lt = NULL;

		if (s->base.id == nc->type->s->base.id) {
			/* Current user type belongs to current schema. So search there for current user type. */
			lt = find_sql_type(s, nc->type->base.name);
		} else {
			/* Current user type belongs to another schema in the current transaction. Search there for current user type. */
			lt = sql_trans_bind_type(tr, NULL, nc->type->base.name);
		}
		if (lt == NULL)
			GDKfatal("SQL type %s missing", nc->type->base.name);
		sql_init_subtype(nc, lt, nc->digits, nc->scale);
	}
}

static sql_column *
dup_sql_column(sql_allocator *sa, sql_table *t, sql_column *c)
{
	sql_column *col = SA_ZNEW(sa, sql_column);

	base_init(sa, &col->base, c->base.id, c->base.flags, c->base.name);
	col->type = c->type; /* Both types belong to the same transaction, so no dup_sql_type call is needed */
	col->def = NULL;
	if (c->def)
		col->def = sa_strdup(sa, c->def);
	col->null = c->null;
	col->colnr = c->colnr;
	col->t = t;
	col->unique = c->unique;
	col->storage_type = NULL;
	if (c->storage_type)
		col->storage_type = sa_strdup(sa, c->storage_type);
	col->sorted = c->sorted;
	col->dcount = c->dcount;
	cs_add(&t->columns, col, TR_NEW);
	return col;
}

static sql_part *
dup_sql_part(sql_allocator *sa, sql_table *mt, sql_part *op)
{
	sql_part *p = SA_ZNEW(sa, sql_part);

	base_init(sa, &p->base, op->base.id, op->base.flags, op->base.name);
	p->tpe = op->tpe; /* No dup_sql_type call I think */
	p->with_nills = op->with_nills;

	if (isRangePartitionTable(mt)) {
		p->part.range.minvalue = sa_alloc(sa, op->part.range.minlength);
		p->part.range.maxvalue = sa_alloc(sa, op->part.range.maxlength);
		memcpy(p->part.range.minvalue, op->part.range.minvalue, op->part.range.minlength);
		memcpy(p->part.range.maxvalue, op->part.range.maxvalue, op->part.range.maxlength);
		p->part.range.minlength = op->part.range.minlength;
		p->part.range.maxlength = op->part.range.maxlength;
	} else if (isListPartitionTable(mt)) {
		p->part.values = list_new(sa, (fdestroy) NULL);
		for (node *n = op->part.values->h ; n ; n = n->next) {
			sql_part_value *prev = (sql_part_value*) n->data, *nextv = SA_ZNEW(sa, sql_part_value);
			nextv->value = sa_alloc(sa, prev->length);
			memcpy(nextv->value, prev->value, prev->length);
			nextv->length = prev->length;
			list_append(p->part.values, nextv);
		}
	}
	cs_add(&mt->members, p, TR_NEW);
	return p;
}

sql_table *
dup_sql_table(sql_allocator *sa, sql_table *t)
{
	node *n;
	sql_table *nt = create_sql_table_with_id(sa, t->base.id, t->base.name, t->type, t->system, SQL_DECLARED_TABLE, t->commit_action, t->properties);

	nt->base.flags = t->base.flags;

	nt->access = t->access;
	nt->query = (t->query) ? sa_strdup(sa, t->query) : NULL;
	assert(!t->p || isMergeTable(t->p) || isReplicaTable(t->p));
	nt->p = t->p;

	if (isPartitionedByExpressionTable(nt)) {
		nt->part.pexp = SA_ZNEW(sa, sql_expression);
		nt->part.pexp->exp = sa_strdup(sa, t->part.pexp->exp);
		nt->part.pexp->type = t->part.pexp->type; /* No dup_sql_type call needed */
		nt->part.pexp->cols = sa_list(sa);
		for (n = t->part.pexp->cols->h; n; n = n->next) {
			int *nid = sa_alloc(sa, sizeof(int));
			*nid = *(int *) n->data;
			list_append(nt->part.pexp->cols, nid);
		}
	}

	for (n = t->columns.set->h; n; n = n->next) {
		sql_column *c = n->data;
		sql_column *dup = dup_sql_column(sa, nt, c);
		if (isPartitionedByColumnTable(nt) && c->base.id == t->part.pcol->base.id)
			nt->part.pcol = dup;
	}

	nt->columns.dset = NULL;
	nt->columns.nelm = NULL;

	if (t->members.set)
		for (n = t->members.set->h; n; n = n->next)
			dup_sql_part(sa, nt, n->data);
	nt->members.dset = NULL;
	nt->members.nelm = NULL;
	return nt;
}

static sql_table *
bootstrap_create_table(sql_trans *tr, sql_schema *s, char *name)
{
	int istmp = isTempSchema(s);
	int persistence = istmp?SQL_GLOBAL_TEMP:SQL_PERSIST;
	sht commit_action = istmp?CA_PRESERVE:CA_COMMIT;
	sql_table *t;
	if (store_oids) {
		sqlid *idp = logger_funcs.log_find_table_value("sys__tables_id", "sys__tables_name", name, "sys__tables_schema_id", &s->base.id, NULL, NULL);
		t = create_sql_table_with_id(tr->sa, *idp, name, tt_table, 1, persistence, commit_action, 0);
		store_oids[nstore_oids++] = *idp;
		GDKfree(idp);
	} else {
		t = create_sql_table(tr->sa, name, tt_table, 1, persistence, commit_action, 0);
	}
	t->bootstrap = 1;

	TRC_DEBUG(SQL_STORE, "Create table: %s\n", name);

	t->base.flags = s->base.flags;
	t->query = NULL;
	t->s = s;
	t->base.wtime = t->s->base.wtime = tr->wtime = tr->wstime;
	cs_add(&s->tables, t, TR_NEW);

	if (isTable(t))
		store_funcs.create_del(tr, t);
	tr->schema_updates ++;
	return t;
}

static sql_schema *
bootstrap_create_schema(sql_trans *tr, char *name, sqlid auth_id, int owner)
{
	sql_schema *s = SA_ZNEW(tr->sa, sql_schema);

	TRC_DEBUG(SQL_STORE, "Create schema: %s %d %d\n", name, auth_id, owner);

	if (store_oids) {
		sqlid *idp = logger_funcs.log_find_table_value("sys_schemas_id", "sys_schemas_name", name, NULL, NULL);
		if (idp == NULL && strcmp(name, dt_schema) == 0)
			base_init(tr->sa, &s->base, (sqlid) FUNC_OIDS - 1, TR_NEW, name);
		else {
			base_init(tr->sa, &s->base, *idp, TR_NEW, name);
			store_oids[nstore_oids++] = *idp;
			GDKfree(idp);
		}
	} else {
		base_init(tr->sa, &s->base, next_oid(), TR_NEW, name);
	}
	s->auth_id = auth_id;
	s->owner = owner;
	s->system = TRUE;
	cs_new(&s->tables, tr->sa, (fdestroy) &table_destroy);
	cs_new(&s->types, tr->sa, (fdestroy) NULL);
	cs_new(&s->funcs, tr->sa, (fdestroy) NULL);
	cs_new(&s->seqs, tr->sa, (fdestroy) NULL);
	s->keys = list_new(tr->sa, (fdestroy) NULL);
	s->idxs = list_new(tr->sa, (fdestroy) NULL);
	s->triggers = list_new(tr->sa, (fdestroy) NULL);
	s->base.wtime = tr->wtime = tr->wstime;
	cs_add(&tr->schemas, s, TR_NEW);

	tr->schema_updates ++;
	return s;
}

static int
store_schema_number(void)
{
	return schema_number;
}

static int
store_load(backend_stack stk) {
	int first;

	sql_allocator *sa;
	sql_trans *tr;
	sql_table *t, *types, *functions, *arguments;
	sql_schema *s, *p = NULL;

	lng lng_store_oid;
	sqlid id = 0;

	store_sa = sa_create();
	sa = sa_create();
	if (!sa || !store_sa)
		return -1;

	first = logger_funcs.log_isnew();

	types_init(store_sa);

	/* we store some spare oids */
	store_oid = FUNC_OIDS;

	if (!sequences_init())
		return -1;
	ATOMIC_SET(&transactions, 0);
	gtrans = tr = create_trans(sa, stk);
	gtrans->stime = timestamp();
	if (!gtrans)
		return -1;

	active_sessions = list_create(NULL);

	if (first) {
		/* cannot initialize database in readonly mode */
		if (store_readonly)
			return -1;
		tr = sql_trans_create(stk, NULL, NULL, true);
		if (!tr) {
			TRC_CRITICAL(SQL_STORE, "Failed to start a transaction while loading the storage\n");
			return -1;
		}
	} else {
		if (!(store_oids = GDKzalloc(300 * sizeof(sqlid)))) { /* 150 suffices */
			TRC_CRITICAL(SQL_STORE, "Allocation failure while loading the storage\n");
			return -1;
		}
	}
	tr->active = 1;

	s = bootstrap_create_schema(tr, "sys", ROLE_SYSADMIN, USER_MONETDB);
	if (!first)
		s->base.flags = 0;

	t = bootstrap_create_table(tr, s, "schemas");
	bootstrap_create_column(tr, t, "id", "int", 32);
	bootstrap_create_column(tr, t, "name", "varchar", 1024);
	bootstrap_create_column(tr, t, "authorization", "int", 32);
	bootstrap_create_column(tr, t, "owner", "int", 32);
	bootstrap_create_column(tr, t, "system", "boolean", 1);

	types = t = bootstrap_create_table(tr, s, "types");
	bootstrap_create_column(tr, t, "id", "int", 32);
	bootstrap_create_column(tr, t, "systemname", "varchar", 256);
	bootstrap_create_column(tr, t, "sqlname", "varchar", 1024);
	bootstrap_create_column(tr, t, "digits", "int", 32);
	bootstrap_create_column(tr, t, "scale", "int", 32);
	bootstrap_create_column(tr, t, "radix", "int", 32);
	bootstrap_create_column(tr, t, "eclass", "int", 32);
	bootstrap_create_column(tr, t, "schema_id", "int", 32);

	functions = t = bootstrap_create_table(tr, s, "functions");
	bootstrap_create_column(tr, t, "id", "int", 32);
	bootstrap_create_column(tr, t, "name", "varchar", 256);
	bootstrap_create_column(tr, t, "func", "varchar", 8196);
	bootstrap_create_column(tr, t, "mod", "varchar", 8196);

	/* language asm=0, sql=1, R=2, C=3, J=4 */
	bootstrap_create_column(tr, t, "language", "int", 32);

	/* func, proc, aggr or filter */
	bootstrap_create_column(tr, t, "type", "int", 32);
	bootstrap_create_column(tr, t, "side_effect", "boolean", 1);
	bootstrap_create_column(tr, t, "varres", "boolean", 1);
	bootstrap_create_column(tr, t, "vararg", "boolean", 1);
	bootstrap_create_column(tr, t, "schema_id", "int", 32);
	bootstrap_create_column(tr, t, "system", "boolean", 1);
	bootstrap_create_column(tr, t, "semantics", "boolean", 1);

	arguments = t = bootstrap_create_table(tr, s, "args");
	bootstrap_create_column(tr, t, "id", "int", 32);
	bootstrap_create_column(tr, t, "func_id", "int", 32);
	bootstrap_create_column(tr, t, "name", "varchar", 256);
	bootstrap_create_column(tr, t, "type", "varchar", 1024);
	bootstrap_create_column(tr, t, "type_digits", "int", 32);
	bootstrap_create_column(tr, t, "type_scale", "int", 32);
	bootstrap_create_column(tr, t, "inout", "tinyint", 8);
	bootstrap_create_column(tr, t, "number", "int", 32);

	t = bootstrap_create_table(tr, s, "sequences");
	bootstrap_create_column(tr, t, "id", "int", 32);
	bootstrap_create_column(tr, t, "schema_id", "int", 32);
	bootstrap_create_column(tr, t, "name", "varchar", 256);
	bootstrap_create_column(tr, t, "start", "bigint", 64);
	bootstrap_create_column(tr, t, "minvalue", "bigint", 64);
	bootstrap_create_column(tr, t, "maxvalue", "bigint", 64);
	bootstrap_create_column(tr, t, "increment", "bigint", 64);
	bootstrap_create_column(tr, t, "cacheinc", "bigint", 64);
	bootstrap_create_column(tr, t, "cycle", "boolean", 1);

	t = bootstrap_create_table(tr, s, "table_partitions");
	bootstrap_create_column(tr, t, "id", "int", 32);
	bootstrap_create_column(tr, t, "table_id", "int", 32);
	bootstrap_create_column(tr, t, "column_id", "int", 32);
	bootstrap_create_column(tr, t, "expression", "varchar", STORAGE_MAX_VALUE_LENGTH);
	bootstrap_create_column(tr, t, "type", "tinyint", 8);

	t = bootstrap_create_table(tr, s, "range_partitions");
	bootstrap_create_column(tr, t, "table_id", "int", 32);
	bootstrap_create_column(tr, t, "partition_id", "int", 32);
	bootstrap_create_column(tr, t, "minimum", "varchar", STORAGE_MAX_VALUE_LENGTH);
	bootstrap_create_column(tr, t, "maximum", "varchar", STORAGE_MAX_VALUE_LENGTH);
	bootstrap_create_column(tr, t, "with_nulls", "boolean", 1);

	t = bootstrap_create_table(tr, s, "value_partitions");
	bootstrap_create_column(tr, t, "table_id", "int", 32);
	bootstrap_create_column(tr, t, "partition_id", "int", 32);
	bootstrap_create_column(tr, t, "value", "varchar", STORAGE_MAX_VALUE_LENGTH);

	t = bootstrap_create_table(tr, s, "dependencies");
	bootstrap_create_column(tr, t, "id", "int", 32);
	bootstrap_create_column(tr, t, "depend_id", "int", 32);
	bootstrap_create_column(tr, t, "depend_type", "smallint", 16);

	while(s) {
		t = bootstrap_create_table(tr, s, "_tables");
		bootstrap_create_column(tr, t, "id", "int", 32);
		bootstrap_create_column(tr, t, "name", "varchar", 1024);
		bootstrap_create_column(tr, t, "schema_id", "int", 32);
		bootstrap_create_column(tr, t, "query", "varchar", 1 << 20);
		bootstrap_create_column(tr, t, "type", "smallint", 16);
		bootstrap_create_column(tr, t, "system", "boolean", 1);
		bootstrap_create_column(tr, t, "commit_action", "smallint", 16);
		bootstrap_create_column(tr, t, "access", "smallint", 16);

		t = bootstrap_create_table(tr, s, "_columns");
		bootstrap_create_column(tr, t, "id", "int", 32);
		bootstrap_create_column(tr, t, "name", "varchar", 1024);
		bootstrap_create_column(tr, t, "type", "varchar", 1024);
		bootstrap_create_column(tr, t, "type_digits", "int", 32);
		bootstrap_create_column(tr, t, "type_scale", "int", 32);
		bootstrap_create_column(tr, t, "table_id", "int", 32);
		bootstrap_create_column(tr, t, "default", "varchar", STORAGE_MAX_VALUE_LENGTH);
		bootstrap_create_column(tr, t, "null", "boolean", 1);
		bootstrap_create_column(tr, t, "number", "int", 32);
		bootstrap_create_column(tr, t, "storage", "varchar", 2048);

		t = bootstrap_create_table(tr, s, "keys");
		bootstrap_create_column(tr, t, "id", "int", 32);
		bootstrap_create_column(tr, t, "table_id", "int", 32);
		bootstrap_create_column(tr, t, "type", "int", 32);
		bootstrap_create_column(tr, t, "name", "varchar", 1024);
		bootstrap_create_column(tr, t, "rkey", "int", 32);
		bootstrap_create_column(tr, t, "action", "int", 32);

		t = bootstrap_create_table(tr, s, "idxs");
		bootstrap_create_column(tr, t, "id", "int", 32);
		bootstrap_create_column(tr, t, "table_id", "int", 32);
		bootstrap_create_column(tr, t, "type", "int", 32);
		bootstrap_create_column(tr, t, "name", "varchar", 1024);

		t = bootstrap_create_table(tr, s, "triggers");
		bootstrap_create_column(tr, t, "id", "int", 32);
		bootstrap_create_column(tr, t, "name", "varchar", 1024);
		bootstrap_create_column(tr, t, "table_id", "int", 32);
		bootstrap_create_column(tr, t, "time", "smallint", 16);
		bootstrap_create_column(tr, t, "orientation", "smallint", 16);
		bootstrap_create_column(tr, t, "event", "smallint", 16);
		bootstrap_create_column(tr, t, "old_name", "varchar", 1024);
		bootstrap_create_column(tr, t, "new_name", "varchar", 1024);
		bootstrap_create_column(tr, t, "condition", "varchar", 2048);
		bootstrap_create_column(tr, t, "statement", "varchar", 2048);

		t = bootstrap_create_table(tr, s, "objects");
		bootstrap_create_column(tr, t, "id", "int", 32);
		bootstrap_create_column(tr, t, "name", "varchar", 1024);
		bootstrap_create_column(tr, t, "nr", "int", 32);

		if (!p) {
			p = s;
			/* now the same tables for temporaries */
			s = bootstrap_create_schema(tr, "tmp", ROLE_SYSADMIN, USER_MONETDB);
		} else {
			s = NULL;
		}
	}

	if (first) {
		insert_types(tr, types);
		insert_functions(tr, functions, funcs, arguments);
		insert_schemas(tr);

		if (sql_trans_commit(tr) != SQL_OK) {
			TRC_CRITICAL(SQL_STORE, "Cannot commit initial transaction\n");
		}
		sql_trans_destroy(tr, true);
	} else {
		tr->active = 0;
		GDKqsort(store_oids, NULL, NULL, nstore_oids, sizeof(sqlid), 0, TYPE_int, false, false);
		store_oid = store_oids[nstore_oids - 1] + 1;
	}

	id = store_oid; /* db objects up till id are already created */
	logger_funcs.get_sequence(OBJ_SID, &lng_store_oid);
	prev_oid = (sqlid)lng_store_oid;
	if (store_oid < prev_oid)
		store_oid = prev_oid;

	/* load remaining schemas, tables, columns etc */
	tr->active = 1;
	if (!first && !load_trans(gtrans, id)) {
		GDKfree(store_oids);
		store_oids = NULL;
		nstore_oids = 0;
		return -1;
	}
	tr->active = 0;
	store_initialized = 1;
	GDKfree(store_oids);
	store_oids = NULL;
	nstore_oids = 0;
	if (logger_funcs.log_needs_update())
		if (store_upgrade_ids(gtrans) != SQL_OK)
			TRC_CRITICAL(SQL_STORE, "Cannot commit upgrade transaction\n");
	return first;
}

int
store_init(int debug, store_type store, int readonly, int singleuser, backend_stack stk)
{
	int v = 1;

	store_readonly = readonly;
	store_singleuser = singleuser;

	MT_lock_set(&bs_lock);

	/* initialize empty bats */
	switch (store) {
	case store_bat:
	case store_mem:
		if (bat_utils_init() == -1) {
			MT_lock_unset(&bs_lock);
			return -1;
		}
		bat_storage_init(&store_funcs);
		bat_table_init(&table_funcs);
		bat_logger_init(&logger_funcs);
		break;
	default:
		break;
	}
	active_store_type = store;
	if (!logger_funcs.create ||
	    logger_funcs.create(debug, "sql_logs", CATALOG_VERSION*v) != LOG_OK) {
		MT_lock_unset(&bs_lock);
		return -1;
	}

	/* create the initial store structure or re-load previous data */
	MT_lock_unset(&bs_lock);
	return store_load(stk);
}

static int
store_needs_vacuum( sql_trans *tr )
{
	size_t max_dels = GDKdebug & FORCEMITOMASK ? 1 : 128;
	sql_schema *s = find_sql_schema(tr, "sys");
	node *n;

	for ( n = s->tables.set->h; n; n = n->next) {
		sql_table *t = n->data;
		sql_column *c = t->columns.set->h->data;

		if (!t->system)
			continue;
		/* no inserts, updates and enough deletes ? */
		if (store_funcs.count_col(tr, c, 0) == 0 &&
		    store_funcs.count_upd(tr, t) == 0 &&
		    store_funcs.count_del(tr, t) >= max_dels)
			return 1;
	}
	return 0;
}

static int
store_vacuum( sql_trans *tr )
{
	/* tables */
	size_t max_dels = GDKdebug & FORCEMITOMASK ? 1 : 128;
	sql_schema *s = find_sql_schema(tr, "sys");
	node *n;

	for ( n = s->tables.set->h; n; n = n->next) {
		sql_table *t = n->data;
		sql_column *c = t->columns.set->h->data;

		if (!t->system)
			continue;
		if (store_funcs.count_col(tr, c, 0) == 0 &&
		    store_funcs.count_upd(tr, t) == 0 &&
		    store_funcs.count_del(tr, t) >= max_dels)
			if (table_funcs.table_vacuum(tr, t) != SQL_OK)
				return -1;
	}
	return 0;
}

// All this must only be accessed while holding the bs_lock.
// The exception is flush_now, which can be set by anyone at any
// time and therefore needs some special treatment.
static struct {
	// These two are inputs, set from outside the store_manager
	bool enabled;
	ATOMIC_TYPE flush_now;
	// These are state set from within the store_manager
	bool working;
	int countdown_ms;
	unsigned int cycle;
	char *reason_to;
	char *reason_not_to;
} flusher = {
	.flush_now = ATOMIC_VAR_INIT(0),
	.enabled = true,
};

static void
flusher_new_cycle(void)
{
	int cycle_time = GDKdebug & FORCEMITOMASK ? 500 : 50000;

	// do not touch .enabled and .flush_now, those are inputs
	flusher.working = false;
	flusher.countdown_ms = cycle_time;
	flusher.cycle += 1;
	flusher.reason_to = NULL;
	flusher.reason_not_to = NULL;
}

/* Determine whether this is a good moment to flush the log.
 * Note: this function clears flusher.flush_now if it was set,
 * so if it returns true you must either flush the log or
 * set flush_log to true again, otherwise the request will
 * be lost.
 *
 * This is done this way because flush_now can be set at any time
 * without first obtaining bs_lock. To avoid time-of-check-to-time-of-use
 * issues, this function both checks and clears the flag.
 */
static bool
flusher_should_run(void)
{
	// We will flush if we have a reason to and no reason not to.
	char *reason_to = NULL, *reason_not_to = NULL;
	int changes;

	if (flusher.countdown_ms <= 0)
		reason_to = "timer expired";

	int many_changes = GDKdebug & FORCEMITOMASK ? 100 : 1000000;
	if ((changes = logger_funcs.changes()) >= many_changes)
		reason_to = "many changes";
	else if (changes == 0)
		reason_not_to = "no changes";

	// Read and clear flush_now. If we decide not to flush
	// we'll put it back.
	bool my_flush_now = (bool) ATOMIC_XCG(&flusher.flush_now, 0);
	if (my_flush_now) {
		reason_to = "user request";
		reason_not_to = NULL;
	}

	if (ATOMIC_GET(&store_nr_active) > 0)
		reason_not_to = "awaiting idle time";

	if (!flusher.enabled && !my_flush_now)
		reason_not_to = "disabled";

	bool do_it = (reason_to && !reason_not_to);

	TRC_DEBUG_IF(SQL_STORE)
	{
		if (reason_to != flusher.reason_to || reason_not_to != flusher.reason_not_to) {
			TRC_DEBUG_ENDIF(SQL_STORE, "Store flusher: %s, reason to flush: %s, reason not to: %s\n",
										do_it ? "flushing" : "not flushing",
										reason_to ? reason_to : "none",
										reason_not_to ? reason_not_to : "none");
		}
	}

	flusher.reason_to = reason_to;
	flusher.reason_not_to = reason_not_to;

	// Remember the request for next time.
	if (!do_it && my_flush_now)
		ATOMIC_SET(&flusher.flush_now, 1);

	return do_it;
}

void
store_exit(void)
{
	MT_lock_set(&bs_lock);

	TRC_DEBUG(SQL_STORE, "Store locked\n");

	/* busy wait till the logmanager is ready */
	while (flusher.working) {
		MT_lock_unset(&bs_lock);
		MT_sleep_ms(100);
		MT_lock_set(&bs_lock);
	}

	if (gtrans) {
		MT_lock_unset(&bs_lock);
		sequences_exit();
		MT_lock_set(&bs_lock);
	}
	if (spares > 0)
		destroy_spare_transactions();

	logger_funcs.destroy();

	/* Open transactions have a link to the global transaction therefore
	   we need busy waiting until all transactions have ended or
	   (current implementation) simply keep the gtrans alive and simply
	   exit (but leak memory).
	 */
	if (!ATOMIC_GET(&transactions)) {
		sql_trans_destroy(gtrans, false);
		gtrans = NULL;
	}
	list_destroy(active_sessions);
	if (store_sa)
		sa_destroy(store_sa);

	TRC_DEBUG(SQL_STORE, "Store unlocked\n");
	MT_lock_unset(&bs_lock);
	store_initialized=0;
}

static sql_trans * trans_init(sql_trans *tr, backend_stack stk, sql_trans *otr);

/* call locked! */
int
store_apply_deltas(bool not_locked)
{
	int res = LOG_OK;

	flusher.working = true;
	/* make sure we reset all transactions on re-activation */
	gtrans->wstime = timestamp();
	/* cleanup drop tables, columns and idxs first */
	trans_cleanup(gtrans);

	if (store_funcs.gtrans_update)
		store_funcs.gtrans_update(gtrans);
	res = logger_funcs.restart();
	if (res == LOG_OK) {
		if (!not_locked)
			MT_lock_unset(&bs_lock);
		res = logger_funcs.cleanup();
		if (!not_locked)
			MT_lock_set(&bs_lock);
	}

	if (gtrans->sa->nr > 2*new_trans_size && !(ATOMIC_GET(&nr_sessions)) /* only save when there are no dependencies on the gtrans */) {
		sql_trans *ntrans = sql_trans_create(gtrans->stk, gtrans, NULL, false);

		trans_init(ntrans, ntrans->stk, gtrans);
		if (spares > 0)
			destroy_spare_transactions();
		trans_reset_parent(ntrans);

		sql_trans_destroy(gtrans, false);
		gtrans = ntrans;
	}
	flusher.working = false;

	return res;
}

void
store_flush_log(void)
{
	ATOMIC_SET(&flusher.flush_now, 1);
}

/* Call while holding bs_lock */
static void
wait_until_flusher_idle(void)
{
	while (flusher.working) {
		const int sleeptime = 100;
		MT_lock_unset(&bs_lock);
		MT_sleep_ms(sleeptime);
		MT_lock_set(&bs_lock);
	}
}
void
store_suspend_log(void)
{
	MT_lock_set(&bs_lock);
	flusher.enabled = false;
	wait_until_flusher_idle();
	MT_lock_unset(&bs_lock);
}

void
store_resume_log(void)
{
	MT_lock_set(&bs_lock);
	flusher.enabled = true;
	MT_lock_unset(&bs_lock);
}

void
store_manager(void)
{
	MT_thread_setworking("sleeping");

	// In the main loop we always hold the lock except when sleeping
	MT_lock_set(&bs_lock);

	while (!GDKexiting()) {
		int res;

		if (!flusher_should_run()) {
			const int sleeptime = 100;
			MT_lock_unset(&bs_lock);
			MT_sleep_ms(sleeptime);
			flusher.countdown_ms -= sleeptime;
			MT_lock_set(&bs_lock);
			continue;
		}

		MT_thread_setworking("flushing");
		res = store_apply_deltas(false);

		if (res != LOG_OK) {
			MT_lock_unset(&bs_lock);
			GDKfatal("write-ahead logging failure, disk full?");
		}

		flusher_new_cycle();
		MT_thread_setworking("sleeping");
		TRC_DEBUG(SQL_STORE, "Store flusher done\n");
	}

	// End of loop, end of lock
	MT_lock_unset(&bs_lock);
}

void
idle_manager(void)
{
	const int sleeptime = GDKdebug & FORCEMITOMASK ? 10 : 50;
	const int timeout = GDKdebug & FORCEMITOMASK ? 50 : 5000;

	MT_thread_setworking("sleeping");
	while (!GDKexiting()) {
		sql_session *s;
		int t;

		for (t = timeout; t > 0; t -= sleeptime) {
			MT_sleep_ms(sleeptime);
			if (GDKexiting())
				return;
		}
		/* cleanup any collected intermediate storage */
		store_funcs.cleanup();
		MT_lock_set(&bs_lock);
		if (ATOMIC_GET(&store_nr_active) || GDKexiting() || !store_needs_vacuum(gtrans)) {
			MT_lock_unset(&bs_lock);
			continue;
		}

		s = sql_session_create(gtrans->stk, 0);
		if (!s) {
			MT_lock_unset(&bs_lock);
			continue;
		}
		MT_thread_setworking("vacuuming");
		sql_trans_begin(s);
		if (store_vacuum( s->tr ) == 0)
			sql_trans_commit(s->tr);
		sql_trans_end(s, 1);
		sql_session_destroy(s);

		MT_lock_unset(&bs_lock);
		MT_thread_setworking("sleeping");
	}
}

void
store_lock(void)
{
	MT_lock_set(&bs_lock);
	/* tell GDK allocation functions to ignore limits */
	MT_thread_setworking("store locked");
}

void
store_unlock(void)
{
	TRC_DEBUG(SQL_STORE, "Store unlocked\n");
	/* tell GDK allocation functions to honor limits again */
	MT_thread_setworking("store unlocked");
	MT_lock_unset(&bs_lock);
}

// Helper function for tar_write_header.
// Our stream.h makes sure __attribute__ exists.
static void __attribute__((__format__(__printf__, 3, 4)))
tar_write_header_field(char **cursor_ptr, size_t size, const char *fmt, ...)
{
	va_list ap;

	va_start(ap, fmt);
	(void)vsnprintf(*cursor_ptr, size + 1, fmt, ap);
	va_end(ap);

	/* At first reading you might wonder why add `size` instead
	 * of the byte count returned by vsnprintf. The reason is
	 * that we want to move `*cursor_ptr` to the start of the next
	 * field, not to the unused part of this field.
	 */
	*cursor_ptr += size;
}

#define TAR_BLOCK_SIZE (512)

// Write a tar header to the given stream.
static gdk_return
tar_write_header(stream *tarfile, const char *path, time_t mtime, size_t size)
{
	char buf[TAR_BLOCK_SIZE] = {0};
	char *cursor = buf;
	char *chksum;

	// We set the uid/gid fields to 0 and the uname/gname fields to "".
	// When unpacking as a normal user, they are ignored and the files are
	// owned by that user. When unpacking as root it is reasonable that
	// the resulting files are owned by root.

	// The following is taken directly from the definition found
	// in /usr/include/tar.h on a Linux system.
	tar_write_header_field(&cursor, 100, "%s", path);   // name[100]
	tar_write_header_field(&cursor, 8, "0000644");      // mode[8]
	tar_write_header_field(&cursor, 8, "%07o", 0U);      // uid[8]
	tar_write_header_field(&cursor, 8, "%07o", 0U);      // gid[8]
	tar_write_header_field(&cursor, 12, "%011zo", size);      // size[12]
	tar_write_header_field(&cursor, 12, "%011lo", (unsigned long)mtime); // mtime[12]
	chksum = cursor; // use this later to set the computed checksum
	tar_write_header_field(&cursor, 8, "%8s", ""); // chksum[8]
	*cursor++ = '0'; // typeflag REGTYPE
	tar_write_header_field(&cursor, 100, "%s", "");  // linkname[100]
	tar_write_header_field(&cursor, 6, "%s", "ustar"); // magic[6]
	tar_write_header_field(&cursor, 2, "%02o", 0U); // version, not null terminated
	tar_write_header_field(&cursor, 32, "%s", ""); // uname[32]
	tar_write_header_field(&cursor, 32, "%s", ""); // gname[32]
	tar_write_header_field(&cursor, 8, "%07o", 0U); // devmajor[8]
	tar_write_header_field(&cursor, 8, "%07o", 0U); // devminor[8]
	tar_write_header_field(&cursor, 155, "%s", ""); // prefix[155]

	assert(cursor - buf == 500);

	unsigned sum = 0;
	for (int i = 0; i < TAR_BLOCK_SIZE; i++)
		sum += (unsigned char) buf[i];

	tar_write_header_field(&chksum, 8, "%06o", sum);

	if (mnstr_write(tarfile, buf, TAR_BLOCK_SIZE, 1) != 1) {
		GDKerror("error writing tar header %s: %s", path, mnstr_error(tarfile));
		return GDK_FAIL;
	}

	return GDK_SUCCEED;
}

/* Write data to the stream, padding it with zeroes up to the next
 * multiple of TAR_BLOCK_SIZE.  Make sure all writes are in multiples
 * of TAR_BLOCK_SIZE.
 */
static gdk_return
tar_write(stream *outfile, const char *data, size_t size)
{
	const size_t tail = size % TAR_BLOCK_SIZE;
	const size_t bulk = size - tail;

	if (bulk) {
		size_t written = mnstr_write(outfile, data, 1, bulk);
		if (written != bulk) {
			GDKerror("Wrote only %zu bytes instead of first %zu", written, bulk);
			return GDK_FAIL;
		}
	}

	if (tail) {
		char buf[TAR_BLOCK_SIZE] = {0};
		memcpy(buf, data + bulk, tail);
		size_t written = mnstr_write(outfile, buf, 1, TAR_BLOCK_SIZE);
		if (written != TAR_BLOCK_SIZE) {
			GDKerror("Wrote only %zu tail bytes instead of %d", written, TAR_BLOCK_SIZE);
			return GDK_FAIL;
		}
	}

	return GDK_SUCCEED;
}

static gdk_return
tar_write_data(stream *tarfile, const char *path, time_t mtime, const char *data, size_t size)
{
	gdk_return res;

	res = tar_write_header(tarfile, path, mtime, size);
	if (res != GDK_SUCCEED)
		return res;

	return tar_write(tarfile, data, size);
}

static gdk_return
tar_copy_stream(stream *tarfile, const char *path, time_t mtime, stream *contents, ssize_t size)
{
	const ssize_t bufsize = 64 * 1024;
	gdk_return ret = GDK_FAIL;
	ssize_t file_size;
	char *buf = NULL;
	ssize_t to_read;

	file_size = getFileSize(contents);
	if (file_size < size) {
		GDKerror("Have to copy %zd bytes but only %zd exist in %s", size, file_size, path);
		goto end;
	}

	assert( (bufsize % TAR_BLOCK_SIZE) == 0);
	assert(bufsize >= TAR_BLOCK_SIZE);

	buf = GDKmalloc(bufsize);
	if (!buf) {
		GDKerror("could not allocate buffer");
		goto end;
	}

	if (tar_write_header(tarfile, path, mtime, size) != GDK_SUCCEED)
		goto end;

	to_read = size;

	while (to_read > 0) {
		ssize_t chunk = (to_read <= bufsize) ? to_read : bufsize;
		ssize_t nbytes = mnstr_read(contents, buf, 1, chunk);
		if (nbytes != chunk) {
			GDKerror("Read only %zd/%zd bytes of component %s: %s", nbytes, chunk, path, mnstr_error(contents));
			goto end;
		}
		ret = tar_write(tarfile, buf, chunk);
		if (ret != GDK_SUCCEED)
			goto end;
		to_read -= chunk;
	}

	ret = GDK_SUCCEED;
end:
	if (buf)
		GDKfree(buf);
	return ret;
}

static gdk_return
hot_snapshot_write_tar(stream *out, const char *prefix, char *plan)
{
	gdk_return ret = GDK_FAIL;
	const char *p = plan; // our cursor in the plan
	time_t timestamp = time(NULL);
	// Name convention: _path for the absolute path
	// and _name for the corresponding local relative path
	char abs_src_path[2 * FILENAME_MAX];
	char *src_name = abs_src_path;
	char dest_path[100]; // size imposed by tar format.
	char *dest_name = dest_path + snprintf(dest_path, sizeof(dest_path), "%s/", prefix);
	stream *infile = NULL;

	int len;
	if (sscanf(p, "%[^\n]\n%n", abs_src_path, &len) != 1) {
		GDKerror("internal error: first line of plan is malformed");
		goto end;
	}
	p += len;
	src_name = abs_src_path + len - 1; // - 1 because len includes the trailing newline
	*src_name++ = DIR_SEP;

	char command;
	long size;
	while (sscanf(p, "%c %ld %100s\n%n", &command, &size, src_name, &len) == 3) {
		p += len;
		strcpy(dest_name, src_name);
		if (size < 0) {
			GDKerror("malformed snapshot plan for %s: size %ld < 0", src_name, size);
			goto end;
		}
		switch (command) {
			case 'c':
				infile = open_rstream(abs_src_path);
				if (!infile) {
					GDKerror("Could not open %s", abs_src_path);
					goto end;
				}
				if (tar_copy_stream(out, dest_path, timestamp, infile, size) != GDK_SUCCEED)
					goto end;
				close_stream(infile);
				infile = NULL;
				break;
			case 'w':
				if (tar_write_data(out, dest_path, timestamp, p, size) != GDK_SUCCEED)
					goto end;
				p += size;
				break;
			default:
				GDKerror("Unknown command in snapshot plan: %c (%s)", command, src_name);
				goto end;
		}
	}

	// write a trailing block of zeros. If it succeeds, this function succeeds.
	char a;
	a = '\0';
	ret = tar_write(out, &a, 1);
	if (ret == GDK_SUCCEED)
		ret = tar_write(out, &a, 1);

end:
	free(plan);
	if (infile)
		close_stream(infile);
	return ret;
}

/* Pick a name for the temporary tar file. Make sure it has the same extension
 * so as not to confuse the streams library.
 *
 * This function is not entirely safe as compared to for example mkstemp.
 */
static str pick_tmp_name(str filename)
{
	str name = GDKmalloc(strlen(filename) + 10);
	if (name == NULL) {
		GDKerror("malloc failed");
		return NULL;
	}
	strcpy(name, filename);

	// Look for an extension.
	// Make sure it's part of the basename

	char *ext = strrchr(name, '.');
	char *sep = strrchr(name, DIR_SEP);
	char *slash = strrchr(name, '/'); // on Windows, / and \ both work
	if (ext != NULL) {
		// is ext actually after sep and slash?
		if ((sep != NULL && sep > ext) || (slash != NULL && slash > ext))
			ext = NULL;
	}

	if (ext == NULL) {
		return strcat(name, "..tmp");
	} else {
		char *tmp = "..tmp.";
		size_t tmplen = strlen(tmp);
		memmove(ext + tmplen, ext, strlen(ext) + 1);
		memmove(ext, tmp, tmplen);
	}

	return name;
}

extern lng
store_hot_snapshot_to_stream(stream *tar_stream)
{
	int locked = 0;
	lng result = 0;
	buffer *plan_buf = NULL;
	stream *plan_stream = NULL;
	gdk_return r;

	if (!logger_funcs.get_snapshot_files) {
		GDKerror("backend does not support hot snapshots");
		goto end;
	}

	plan_buf = buffer_create(64 * 1024);
	if (!plan_buf) {
		GDKerror("Failed to allocate plan buffer");
		goto end;
	}
	plan_stream = buffer_wastream(plan_buf, "write_snapshot_plan");
	if (!plan_stream) {
		GDKerror("Failed to allocate buffer stream");
		goto end;
	}

	MT_lock_set(&bs_lock);
	locked = 1;
	wait_until_flusher_idle();
	if (GDKexiting())
		goto end;

	r = logger_funcs.get_snapshot_files(plan_stream);
	if (r != GDK_SUCCEED)
		goto end; // should already have set a GDK error
	close_stream(plan_stream);
	plan_stream = NULL;
	r = hot_snapshot_write_tar(tar_stream, GDKgetenv("gdk_dbname"), buffer_get_buf(plan_buf));
	if (r != GDK_SUCCEED)
		goto end;

	// the original idea was to return a sort of sequence number of the
	// database that identifies exactly which version has been snapshotted
	// but no such number is available:
	// logger_functions.read_last_transaction_id is not implemented
	// anywhere.
	//
	// So we return a random positive integer instead.
	result = 42;

end:
	if (locked)
		MT_lock_unset(&bs_lock);
	if (plan_stream)
		close_stream(plan_stream);
	if (plan_buf)
		buffer_destroy(plan_buf);
	return result;
}


extern lng
store_hot_snapshot(str tarfile)
{
	lng result = 0;
	struct stat st = {0};
	char *tmppath = NULL;
	char *dirpath = NULL;
	int do_remove = 0;
	int dir_fd = -1;
	stream *tar_stream = NULL;
	buffer *plan_buf = NULL;
	stream *plan_stream = NULL;

	if (!logger_funcs.get_snapshot_files) {
		GDKerror("backend does not support hot snapshots");
		goto end;
	}

	if (!MT_path_absolute(tarfile)) {
		GDKerror("Hot snapshot requires an absolute path");
		goto end;
	}

	if (stat(tarfile, &st) == 0) {
		GDKerror("File already exists: %s", tarfile);
		goto end;
	}

	tmppath = pick_tmp_name(tarfile);
	if (tmppath == NULL) {
		goto end;
	}
	tar_stream = open_wstream(tmppath);
	if (!tar_stream) {
		GDKerror("Failed to open %s for writing", tmppath);
		goto end;
	}
	do_remove = 1;

#ifdef HAVE_FSYNC
	// The following only makes sense on POSIX, where fsync'ing a file
	// guarantees the bytes of the file to go to disk, but not necessarily
	// guarantees the existence of the file in a directory to be persistent.
	// Hence the fsync-the-parent ceremony.

	// Set dirpath to the directory containing the tar file.
	// Call realpath(2) to make the path absolute so it has at least
	// one DIR_SEP in it. Realpath requires the file to exist so
	// we feed it tmppath rather than tarfile.
	dirpath = GDKmalloc(PATH_MAX);
	if (dirpath == NULL) {
		GDKsyserror("malloc failed");
		goto end;
	}
	if (realpath(tmppath, dirpath) == NULL) {
		GDKsyserror("couldn't resolve path %s: %s", tarfile, strerror(errno));
		goto end;
	}
	*strrchr(dirpath, DIR_SEP) = '\0';

	// Open the directory so we can call fsync on it.
	// We use raw posix calls because this is not available in the streams library
	// and I'm not quite sure what a generic streams-api should look like.
	dir_fd = open(dirpath, O_RDONLY); // ERROR no o_rdonly
	if (dir_fd < 0) {
		GDKsyserror("couldn't open directory %s", dirpath);
		goto end;
	}

	// Fsync the directory beforehand too.
	// Postgres believes this is necessary for durability.
	if (fsync(dir_fd) < 0) {
		GDKsyserror("First fsync on %s failed", dirpath);
		goto end;
	}
#else
	(void)dirpath;
#endif

	result = store_hot_snapshot_to_stream(tar_stream);
	if (result == 0)
		goto end;

	// Now sync and atomically rename the temp file to the real file,
	// also fsync'ing the directory
	mnstr_fsync(tar_stream);
	close_stream(tar_stream);
	tar_stream = NULL;
	if (rename(tmppath, tarfile) < 0) {
		GDKsyserror("rename %s to %s failed", tmppath, tarfile);
		goto end;
	}
	do_remove = 0;
#ifdef HAVE_FSYNC
	// More POSIX fsync-the-parent-dir ceremony
	if (fsync(dir_fd) < 0) {
		GDKsyserror("fsync on dir %s failed", dirpath);
		goto end;
	}
#endif
end:
	GDKfree(dirpath);
	if (dir_fd >= 0)
		close(dir_fd);
	if (tar_stream)
		close_stream(tar_stream);
	if (plan_stream)
		close_stream(plan_stream);
	if (plan_buf)
		buffer_destroy(plan_buf);
	if (do_remove)
		(void) remove(tmppath);	// Best effort, ignore the result
	GDKfree(tmppath);
	return result;
}

static sql_kc *
kc_dup_(sql_trans *tr, int flags, sql_kc *kc, sql_table *t, int copy)
{
	sql_allocator *sa = (newFlagSet(flags) && !copy)?tr->parent->sa:tr->sa;
	sql_kc *nkc = SA_ZNEW(sa, sql_kc);
	sql_column *c = find_sql_column(t, kc->c->base.name);

	assert(c);
	nkc->c = c;
	c->unique = kc->c->unique;
	return nkc;
}

static sql_kc *
kc_dup(sql_trans *tr, int flags, sql_kc *kc, sql_table *t)
{
	return kc_dup_(tr, flags, kc, t, 0);
}

static sql_key *
key_dup_(sql_trans *tr, int flags, sql_key *k, sql_table *t, int copy)
{
	sql_trans *ltr = (newFlagSet(flags) && !copy)?tr->parent:tr;
	sql_allocator *sa = ltr->sa;
	sql_key *nk = (k->type != fkey) ? (sql_key *) SA_ZNEW(sa, sql_ukey)
	    : (sql_key *) SA_ZNEW(sa, sql_fkey);
	node *n;

	base_init(sa, &nk->base, k->base.id, tr_flag(&k->base, flags), k->base.name);

	nk->type = k->type;
	nk->columns = list_new(sa, (fdestroy) NULL);
	nk->t = t;
	nk->idx = NULL;

	if (k->idx) {
		node *n = list_find_name(nk->t->s->idxs, nk->base.name);

		if (n) {
			nk->idx = (sql_idx *) n->data;
			nk->idx->key = nk;
		}
	}

	if (nk->type != fkey) {
		sql_ukey *tk = (sql_ukey *) nk;

		tk->keys = NULL;

		if (nk->type == pkey)
			t->pkey = tk;
	} else {
		sql_fkey *tk = (sql_fkey *) nk;

		tk->rkey = NULL;
	}

	for (n = k->columns->h; n; n = n->next) {
		sql_kc *okc = n->data;

		list_append(nk->columns, kc_dup_(tr, flags, okc, t, copy));
	}

	if (nk->type == fkey) {
		sql_fkey *fk = (sql_fkey *) nk;
		sql_fkey *ok = (sql_fkey *) k;
		node *n = NULL;

		if (ok->rkey) {
			sql_schema *s;

			if ((s=find_sql_schema_id(ltr, ok->rkey->k.t->s->base.id)) == NULL)
		       		s = nk->t->s;
			n = list_find(s->keys, &ok->rkey->k.base.id, (fcmp) &key_cmp);
			if (n) {
				sql_ukey *uk = n->data;

				fk->rkey = uk;
				if (!uk->keys)
					uk->keys = list_new(sa, NULL);
				if (!list_find(uk->keys, &fk->k.base.id, (fcmp) &key_cmp))
					list_append(uk->keys, fk);
				else
					assert(0);
			}
		}
		fk->on_delete = ok->on_delete;
		fk->on_update = ok->on_update;
	} else {		/* could be a set of rkeys */
		sql_ukey *uk = (sql_ukey *) nk;
		sql_ukey *ok = (sql_ukey *) k;
		node *m;

		if (ok->keys)
			for (m = ok->keys->h; m; m = m->next) {
				sql_schema *s;
				sql_fkey *ofk = m->data;
				node *n = NULL;

				if ((s=find_sql_schema_id(ltr, ofk->k.t->s->base.id)) == NULL)
		       			s = nk->t->s;
			       	n = list_find(s->keys, &ofk->k.base.id, (fcmp) &key_cmp);
				if (n) {
					sql_fkey *fk = n->data;

					if (!uk->keys)
						uk->keys = list_new(sa, NULL);
					if (!list_find(uk->keys, &fk->k.base.id, (fcmp) &key_cmp))
						list_append(uk->keys, fk);
					fk->rkey = uk;
				}
			}
	}
	list_append(t->s->keys, nk);
	if (!copy && newFlagSet(flags) && tr->parent == gtrans)
		removeNewFlag(k);
	return nk;
}

static sql_key *
key_dup(sql_trans *tr, int flags, sql_key *k, sql_table *t)
{
	return key_dup_(tr, flags, k, t, 0);
}

sql_key *
sql_trans_copy_key( sql_trans *tr, sql_table *t, sql_key *k)
{
	sql_key *nk = key_dup_(tr, TR_NEW, k, t, 1);
	sql_fkey *fk = (sql_fkey*)nk;
	sql_schema *syss = find_sql_schema(tr, isGlobal(t)?"sys":"tmp");
	sql_table *syskey = find_sql_table(syss, "keys");
	sql_table *syskc = find_sql_table(syss, "objects");
	int neg = -1, action = -1, nr;
	node *n;

	cs_add(&t->keys, nk, TR_NEW);

	if (nk->type == fkey)
		action = (fk->on_update<<8) + fk->on_delete;

	assert( nk->type != fkey || ((sql_fkey*)nk)->rkey);
	table_funcs.table_insert(tr, syskey, &nk->base.id, &t->base.id, &nk->type, nk->base.name, (nk->type == fkey) ? &((sql_fkey *) nk)->rkey->k.base.id : &neg, &action);

	if (nk->type == fkey)
		sql_trans_create_dependency(tr, ((sql_fkey *) nk)->rkey->k.base.id, nk->base.id, FKEY_DEPENDENCY);

	for (n = nk->columns->h, nr = 0; n; n = n->next, nr++) {
		sql_kc *kc = n->data;

		table_funcs.table_insert(tr, syskc, &k->base.id, kc->c->base.name, &nr);

		if (nk->type == fkey)
			sql_trans_create_dependency(tr, kc->c->base.id, k->base.id, FKEY_DEPENDENCY);
		else if (nk->type == ukey)
			sql_trans_create_dependency(tr, kc->c->base.id, k->base.id, KEY_DEPENDENCY);
		else if (nk->type == pkey) {
			sql_trans_create_dependency(tr, kc->c->base.id, k->base.id, KEY_DEPENDENCY);
			sql_trans_alter_null(tr, kc->c, 0);
		}
	}

	syskey->base.wtime = syskey->s->base.wtime = t->base.wtime = t->s->base.wtime = tr->wtime = tr->wstime;
	if (isGlobal(t))
		tr->schema_updates ++;
	return nk;
}

#define obj_ref(o,n,flags) 		\
 	if (newFlagSet(flags)) { /* create new parent */		\
		o->po = n;		\
		n->base.refcnt++;	\
	} else {			\
		n->po = o;		\
		o->base.refcnt++;	\
	}

static sql_idx *
idx_dup(sql_trans *tr, int flags, sql_idx * i, sql_table *t)
{
	sql_allocator *sa = (newFlagSet(flags))?tr->parent->sa:tr->sa;
	sql_idx *ni = SA_ZNEW(sa, sql_idx);
	node *n;

	base_init(sa, &ni->base, i->base.id, tr_flag(&i->base, flags), i->base.name);

	ni->columns = list_new(sa, (fdestroy) NULL);
	obj_ref(i,ni,flags);
	ni->t = t;
	ni->type = i->type;
	ni->key = NULL;

	/* Needs copy when committing (ie from tr to gtrans) and
	 * on savepoints from tr->parent to new tr */
	if (flags) {
		ni->base.allocated = i->base.allocated;
		ni->data = i->data;
		i->base.allocated = 0;
		ni->base.wtime = i->base.wtime;
		i->data = NULL;
	} else
	if ((isNew(i) && newFlagSet(flags) && tr->parent == gtrans) ||
	    (i->base.allocated && tr->parent != gtrans))
		if (isTable(ni->t))
			store_funcs.dup_idx(tr, i, ni);

	if (isNew(i) && newFlagSet(flags) && tr->parent == gtrans)
		removeNewFlag(i);

	for (n = i->columns->h; n; n = n->next) {
		sql_kc *okc = n->data;

		list_append(ni->columns, kc_dup(tr, flags, okc, t));
	}
	list_append(t->s->idxs, ni);
	return ni;
}

sql_idx *
sql_trans_copy_idx( sql_trans *tr, sql_table *t, sql_idx *i)
{
	sql_schema *syss = find_sql_schema(tr, isGlobal(t)?"sys":"tmp");
	sql_table *sysidx = find_sql_table(syss, "idxs");
	sql_table *sysic = find_sql_table(syss, "objects");
	node *n;
	int nr, unique = 0;
	sql_idx *ni = SA_ZNEW(tr->sa, sql_idx);

	base_init(tr->sa, &ni->base, i->base.id, TR_NEW, i->base.name);

	ni->columns = list_new(tr->sa, (fdestroy) NULL);
	ni->t = t;
	ni->type = i->type;
	ni->key = NULL;

	if (i->type == hash_idx && list_length(i->columns) == 1)
		unique = 1;
	for (n = i->columns->h, nr = 0; n; n = n->next, nr++) {
		sql_kc *okc = n->data, *ic;

		list_append(ni->columns, ic = kc_dup_(tr, TR_NEW, okc, t, 1));
		if (ic->c->unique != (unique & !okc->c->null)) {
			ic->c->base.wtime = tr->wstime;
			okc->c->unique = ic->c->unique = (unique & (!okc->c->null));
		}

		table_funcs.table_insert(tr, sysic, &ni->base.id, ic->c->base.name, &nr);
		sysic->base.wtime = sysic->s->base.wtime = tr->wtime = tr->wstime;

		sql_trans_create_dependency(tr, ic->c->base.id, i->base.id, INDEX_DEPENDENCY);
	}
	list_append(t->s->idxs, ni);
	cs_add(&t->idxs, ni, TR_NEW);

	if (isDeclaredTable(i->t))
	if (!isDeclaredTable(t) && isTable(ni->t) && idx_has_column(ni->type))
		if (store_funcs.create_idx(tr, ni) != LOG_OK)
			return NULL;
	if (!isDeclaredTable(t))
		table_funcs.table_insert(tr, sysidx, &ni->base.id, &t->base.id, &ni->type, ni->base.name);
	ni->base.wtime = t->base.wtime = t->s->base.wtime = tr->wtime = tr->wstime;
	if (isGlobal(t))
		tr->schema_updates ++;
	return ni;
}

sql_trigger *
sql_trans_copy_trigger( sql_trans *tr, sql_table *t, sql_trigger *tri)
{
	sql_schema *syss = find_sql_schema(tr, isGlobal(t)?"sys":"tmp");
	sql_table *systr = find_sql_table(syss, "triggers");
	sql_table *sysic = find_sql_table(syss, "objects");
	node *n;
	int nr;
	sql_trigger *nt = SA_ZNEW(tr->sa, sql_trigger);
	const char *nilptr = ATOMnilptr(TYPE_str);

	base_init(tr->sa, &nt->base, tri->base.id, TR_NEW, tri->base.name);

	nt->columns = list_new(tr->sa, (fdestroy) NULL);
	nt->t = t;
	nt->time = tri->time;
	nt->orientation = tri->orientation;
	nt->event = tri->event;
	nt->old_name = nt->new_name = nt->condition = NULL;
	if (tri->old_name)
		nt->old_name = sa_strdup(tr->sa, tri->old_name);
	if (tri->new_name)
		nt->new_name = sa_strdup(tr->sa, tri->new_name);
	if (tri->condition)
		nt->condition = sa_strdup(tr->sa, tri->condition);
	nt->statement = sa_strdup(tr->sa, tri->statement);

	for (n = tri->columns->h, nr = 0; n; n = n->next, nr++) {
		sql_kc *okc = n->data, *ic;

		list_append(nt->columns, ic = kc_dup_(tr, TR_NEW, okc, t, 1));
		table_funcs.table_insert(tr, sysic, &nt->base.id, ic->c->base.name, &nr);
		sysic->base.wtime = sysic->s->base.wtime = tr->wtime = tr->wstime;
		sql_trans_create_dependency(tr, ic->c->base.id, tri->base.id, TRIGGER_DEPENDENCY);
	}
	list_append(t->s->triggers, nt);
	cs_add(&t->triggers, nt, TR_NEW);

	if (!isDeclaredTable(t))
		table_funcs.table_insert(tr, systr, &nt->base.id, nt->base.name, &t->base.id, &nt->time, &nt->orientation,
								 &nt->event, (nt->old_name)?nt->old_name:nilptr, (nt->new_name)?nt->new_name:nilptr,
								 (nt->condition)?nt->condition:nilptr, nt->statement);
	nt->base.wtime = t->base.wtime = t->s->base.wtime = tr->wtime = tr->wstime;
	if (isGlobal(t))
		tr->schema_updates ++;
	return nt;
}

sql_part *
sql_trans_copy_part( sql_trans *tr, sql_table *t, sql_part *pt)
{
	sql_schema *syss = find_sql_schema(tr, isGlobal(t)?"sys":"tmp");
	sql_table *sysic = find_sql_table(syss, "objects");
	sql_part *npt = SA_ZNEW(tr->sa, sql_part);

	base_init(tr->sa, &npt->base, pt->base.id, TR_NEW, npt->base.name);

	if (isRangePartitionTable(t) || isListPartitionTable(t))
		dup_sql_type(tr, t->s, &(pt->tpe), &(npt->tpe));
	else
		npt->tpe = pt->tpe;
	npt->with_nills = pt->with_nills;
	npt->t = t;

	assert(isMergeTable(npt->t) || isReplicaTable(npt->t));
	if (isRangePartitionTable(t)) {
		npt->part.range.minvalue = sa_alloc(tr->sa, pt->part.range.minlength);
		npt->part.range.maxvalue = sa_alloc(tr->sa, pt->part.range.maxlength);
		memcpy(npt->part.range.minvalue, pt->part.range.minvalue, pt->part.range.minlength);
		memcpy(npt->part.range.maxvalue, pt->part.range.maxvalue, pt->part.range.maxlength);
		npt->part.range.minlength = pt->part.range.minlength;
		npt->part.range.maxlength = pt->part.range.maxlength;
	} else if (isListPartitionTable(t)) {
		npt->part.values = list_new(tr->sa, (fdestroy) NULL);
		for (node *n = pt->part.values->h ; n ; n = n->next) {
			sql_part_value *prev = (sql_part_value*) n->data, *nextv = SA_ZNEW(tr->sa, sql_part_value);
			nextv->value = sa_alloc(tr->sa, prev->length);
			memcpy(nextv->value, prev->value, prev->length);
			nextv->length = prev->length;
			list_append(npt->part.values, nextv);
		}
	}

	cs_add(&t->members, npt, TR_NEW);

	sql_trans_create_dependency(tr, npt->base.id, t->base.id, TABLE_DEPENDENCY);
	table_funcs.table_insert(tr, sysic, &t->base.id, npt->base.name, &npt->base.id);

	npt->base.wtime = t->base.wtime = t->s->base.wtime = tr->wtime = tr->wstime;
	if (isGlobal(t))
		tr->schema_updates ++;
	return npt;
}

static sql_trigger *
trigger_dup(sql_trans *tr, int flags, sql_trigger * i, sql_table *t)
{
	sql_allocator *sa = (newFlagSet(flags))?tr->parent->sa:tr->sa;
	sql_trigger *nt = SA_ZNEW(sa, sql_trigger);

	base_init(sa, &nt->base, i->base.id, tr_flag(&i->base, flags), i->base.name);

	nt->columns = list_new(sa, (fdestroy) NULL);
	nt->t = t;
	nt->time = i->time;
	nt->orientation = i->orientation;
	nt->event = i->event;
	nt->old_name = nt->new_name = nt->condition = NULL;
	if (i->old_name)
		nt->old_name = sa_strdup(sa, i->old_name);
	if (i->new_name)
		nt->new_name = sa_strdup(sa, i->new_name);
	if (i->condition)
		nt->condition = sa_strdup(sa, i->condition);
	nt->statement = sa_strdup(sa, i->statement);

	for (node *n = i->columns->h; n; n = n->next) {
		sql_kc *okc = n->data;

		list_append(nt->columns, kc_dup(tr, flags, okc, t));
	}
	list_append(t->s->triggers, nt);
	if (newFlagSet(flags) && tr->parent == gtrans)
		removeNewFlag(i);
	return nt;
}

/* flags 0, dup from parent to new tr
 *	 TR_NEW, dup from child tr to parent
 * */
static sql_column *
column_dup(sql_trans *tr, int flags, sql_column *oc, sql_table *t)
{
	sql_allocator *sa = (newFlagSet(flags))?tr->parent->sa:tr->sa;
	sql_column *c = SA_ZNEW(sa, sql_column);

	base_init(sa, &c->base, oc->base.id, tr_flag(&oc->base, flags), oc->base.name);
	obj_ref(oc,c,flags);
	dup_sql_type((newFlagSet(flags))?tr->parent:tr, t->s, &(oc->type), &(c->type));
	c->def = NULL;
	if (oc->def)
		c->def = sa_strdup(sa, oc->def);
	c->null = oc->null;
	c->colnr = oc->colnr;
	c->unique = oc->unique;
	c->t = t;
	c->storage_type = NULL;
	if (oc->storage_type)
		c->storage_type = sa_strdup(sa, oc->storage_type);

	/* Needs copy when committing (ie from tr to gtrans) and
	 * on savepoints from tr->parent to new tr */
	if (flags) {
		c->base.allocated = oc->base.allocated;
		c->data = oc->data;
		oc->base.allocated = 0;
		c->base.wtime = oc->base.wtime;
		oc->data = NULL;
	} else
	if ((isNew(oc) && newFlagSet(flags) && tr->parent == gtrans) ||
	    (oc->base.allocated && tr->parent != gtrans))
		if (isTable(c->t))
			store_funcs.dup_col(tr, oc, c);
	if (isNew(oc) && newFlagSet(flags) && tr->parent == gtrans)
		removeNewFlag(oc);
	return c;
}

static sql_part *
part_dup(sql_trans *tr, int flags, sql_part *op, sql_table *mt)
{
	sql_allocator *sa = (newFlagSet(flags))?tr->parent->sa:tr->sa;
	sql_part *p = SA_ZNEW(sa, sql_part);
	sql_table *pt = find_sql_table(mt->s, op->base.name);

	base_init(sa, &p->base, op->base.id, tr_flag(&op->base, flags), op->base.name);
	if (isRangePartitionTable(mt) || isListPartitionTable(mt))
		dup_sql_type(tr, mt->s, &(op->tpe), &(p->tpe));
	else
		p->tpe = op->tpe;
	p->with_nills = op->with_nills;
	p->t = mt;
	assert(isMergeTable(mt) || isReplicaTable(mt));
	if (pt) /* during loading we use set_members */
		pt->p = mt;
	if (newFlagSet(flags) && tr->parent == gtrans)
		removeNewFlag(op);

	if (isRangePartitionTable(mt)) {
		p->part.range.minvalue = sa_alloc(sa, op->part.range.minlength);
		p->part.range.maxvalue = sa_alloc(sa, op->part.range.maxlength);
		memcpy(p->part.range.minvalue, op->part.range.minvalue, op->part.range.minlength);
		memcpy(p->part.range.maxvalue, op->part.range.maxvalue, op->part.range.maxlength);
		p->part.range.minlength = op->part.range.minlength;
		p->part.range.maxlength = op->part.range.maxlength;
	} else if (isListPartitionTable(mt)) {
		p->part.values = list_new(sa, (fdestroy) NULL);
		for (node *n = op->part.values->h ; n ; n = n->next) {
			sql_part_value *prev = (sql_part_value*) n->data, *nextv = SA_ZNEW(sa, sql_part_value);
			nextv->value = sa_alloc(sa, prev->length);
			memcpy(nextv->value, prev->value, prev->length);
			nextv->length = prev->length;
			list_append(p->part.values, nextv);
		}
	}
	return p;
}

static int
sql_trans_cname_conflict( sql_trans *tr, sql_table *t, const char *extra, const char *cname)
{
	const char *tmp;

	if (extra) {
		tmp = sa_message(tr->sa, "%s_%s", extra, cname);
	} else {
       		tmp = cname;
	}
	if (find_sql_column(t, tmp))
		return 1;
	return 0;
}

static int
sql_trans_tname_conflict( sql_trans *tr, sql_schema *s, const char *extra, const char *tname, const char *cname)
{
	char *tp;
	char *tmp;
	sql_table *t = NULL;

	if (extra) {
		tmp = sa_message(tr->sa, "%s_%s", extra, tname);
	} else {
       		tmp = sa_strdup(tr->sa, tname);
	}
	tp = tmp;
	while ((tp = strchr(tp, '_')) != NULL) {
		*tp = 0;
		t = find_sql_table(s, tmp);
		if (t && sql_trans_cname_conflict(tr, t, tp+1, cname))
			return 1;
		*tp++ = '_';
	}
       	tmp = sa_strdup(tr->sa, cname);
	tp = tmp;
	while ((tp = strchr(tp, '_')) != NULL) {
		char *ntmp;
		*tp = 0;
		ntmp = sa_message(tr->sa, "%s_%s", tname, tmp);
		t = find_sql_table(s, ntmp);
		if (t && sql_trans_cname_conflict(tr, t, NULL, tp+1))
			return 1;
		*tp++ = '_';
	}
	t = find_sql_table(s, tname);
	if (t && sql_trans_cname_conflict(tr, t, NULL, cname))
		return 1;
	return 0;
}

static int
sql_trans_name_conflict( sql_trans *tr, const char *sname, const char *tname, const char *cname)
{
	char *sp;
	sql_schema *s = NULL;

	sp = strchr(sname, '_');
	if (!sp && strchr(tname, '_') == 0 && strchr(cname, '_') == 0)
		return 0;

	if (sp) {
		char *tmp = sa_strdup(tr->sa, sname);
		sp = tmp;
		while ((sp = strchr(sp, '_')) != NULL) {
			*sp = 0;
			s = find_sql_schema(tr, tmp);
			if (s && sql_trans_tname_conflict(tr, s, sp+1, tname, cname))
				return 1;
			*sp++ = '_';
		}
	} else {
		s = find_sql_schema(tr, sname);
		if (s)
			return sql_trans_tname_conflict(tr, s, NULL, tname, cname);
	}
	return 0;
}

sql_column *
sql_trans_copy_column( sql_trans *tr, sql_table *t, sql_column *c)
{
	sql_schema *syss = find_sql_schema(tr, isGlobal(t)?"sys":"tmp");
	sql_table *syscolumn = find_sql_table(syss, "_columns");
	sql_column *col = SA_ZNEW(tr->sa, sql_column);

	if (t->system && sql_trans_name_conflict(tr, t->s->base.name, t->base.name, c->base.name))
		return NULL;
	base_init(tr->sa, &col->base, c->base.id, TR_NEW, c->base.name);
	dup_sql_type(tr, t->s, &(c->type), &(col->type));
	col->def = NULL;
	if (c->def)
		col->def = sa_strdup(tr->sa, c->def);
	col->null = c->null;
	col->colnr = c->colnr;
	col->unique = c->unique;
	col->t = t;
	col->storage_type = NULL;
	if (c->storage_type)
		col->storage_type = sa_strdup(tr->sa, c->storage_type);

	cs_add(&t->columns, col, TR_NEW);

	if (isDeclaredTable(c->t))
		if (isTable(t))
			if (store_funcs.create_col(tr, col) != LOG_OK)
				return NULL;
	if (!isDeclaredTable(t)) {
		table_funcs.table_insert(tr, syscolumn, &col->base.id, col->base.name, col->type.type->sqlname,
								 &col->type.digits, &col->type.scale, &t->base.id,
								 (col->def) ? col->def : ATOMnilptr(TYPE_str), &col->null, &col->colnr,
								 (col->storage_type) ? col->storage_type : ATOMnilptr(TYPE_str));
		col->base.wtime = t->base.wtime = t->s->base.wtime = tr->wtime = tr->wstime;
		if (c->type.type->s) /* column depends on type */
			sql_trans_create_dependency(tr, c->type.type->base.id, col->base.id, TYPE_DEPENDENCY);
	}
	if (isGlobal(t))
		tr->schema_updates ++;
	return col;
}

static sql_table *
table_dup(sql_trans *tr, int flags, sql_table *ot, sql_schema *s)
{
	sql_allocator *sa = (newFlagSet(flags))?tr->parent->sa:tr->sa;
	sql_table *t = SA_ZNEW(sa, sql_table);
	node *n;

	base_init(sa, &t->base, ot->base.id, tr_flag(&ot->base, flags), ot->base.name);
	obj_ref(ot,t,flags);
	t->type = ot->type;
	t->system = ot->system;
	t->bootstrap = ot->bootstrap;
	t->persistence = ot->persistence;
	t->commit_action = ot->commit_action;
	t->access = ot->access;
	t->query = (ot->query) ? sa_strdup(sa, ot->query) : NULL;
	t->properties = ot->properties;

	cs_new(&t->columns, sa, (fdestroy) &column_destroy);
	cs_new(&t->keys, sa, (fdestroy) &key_destroy);
	cs_new(&t->idxs, sa, (fdestroy) &idx_destroy);
	cs_new(&t->triggers, sa, (fdestroy) &trigger_destroy);
	cs_new(&t->members, sa, (fdestroy) NULL);

	t->pkey = NULL;

	/* Needs copy when committing (ie from tr to gtrans) and
	 * on savepoints from tr->parent to new tr */
	if (flags) {
		assert(t->data == NULL);
		t->base.allocated = ot->base.allocated;
		t->base.wtime = ot->base.wtime;
		t->data = ot->data;
		ot->base.allocated = 0;
		ot->data = NULL;
	} else
	if ((isNew(ot) && newFlagSet(flags) && tr->parent == gtrans) ||
	    (ot->base.allocated && tr->parent != gtrans))
		if (isTable(t))
			store_funcs.dup_del(tr, ot, t);

	t->s = s;
	t->sz = ot->sz;
	t->cleared = 0;

	if (isPartitionedByExpressionTable(ot)) {
		t->part.pexp = SA_ZNEW(sa, sql_expression);
		t->part.pexp->exp = sa_strdup(sa, ot->part.pexp->exp);
		dup_sql_type((newFlagSet(flags))?tr->parent:tr, t->s, &(ot->part.pexp->type), &(t->part.pexp->type));
		t->part.pexp->cols = sa_list(sa);
		for (n = ot->part.pexp->cols->h; n; n = n->next) {
			int *nid = sa_alloc(sa, sizeof(int));
			*nid = *(int *) n->data;
			list_append(t->part.pexp->cols, nid);
		}
	}
	if (ot->columns.set) {
		for (n = ot->columns.set->h; n; n = n->next) {
			sql_column *c = n->data, *copy = column_dup(tr, flags, c, t);

			if (isPartitionedByColumnTable(ot) && ot->part.pcol->base.id == c->base.id)
				t->part.pcol = copy;
			cs_add(&t->columns, copy, tr_flag(&c->base, flags));
		}
		if (tr->parent == gtrans)
			ot->columns.nelm = NULL;
	}
	if (ot->members.set) {
		for (n = ot->members.set->h; n; n = n->next) {
			sql_part *pt = n->data, *dupped = part_dup(tr, flags, pt, t);

			cs_add(&t->members, dupped, tr_flag(&pt->base, flags));
		}
		if (tr->parent == gtrans)
			ot->members.nelm = NULL;
	}
	if (ot->idxs.set) {
		for (n = ot->idxs.set->h; n; n = n->next) {
			sql_idx *i = n->data;

			cs_add(&t->idxs, idx_dup(tr, flags, i, t), tr_flag(&i->base, flags));
		}
		if (tr->parent == gtrans)
			ot->idxs.nelm = NULL;
	}
	if (ot->keys.set) {
		for (n = ot->keys.set->h; n; n = n->next) {
			sql_key *k = n->data;

			cs_add(&t->keys, key_dup(tr, flags, k, t), tr_flag(&k->base, flags));
		}
		if (tr->parent == gtrans)
			ot->keys.nelm = NULL;
	}
	if (ot->triggers.set) {
		for (n = ot->triggers.set->h; n; n = n->next) {
			sql_trigger *k = n->data;

			cs_add(&t->triggers, trigger_dup(tr, flags, k, t), tr_flag(&k->base, flags));
		}
		if (tr->parent == gtrans)
			ot->triggers.nelm = NULL;
	}
	if (isNew(ot) && newFlagSet(flags) && tr->parent == gtrans)
		removeNewFlag(ot);
	return t;
}

static sql_type *
type_dup(sql_trans *tr, int flags, sql_type *ot, sql_schema *s)
{
	sql_allocator *sa = (newFlagSet(flags))?tr->parent->sa:tr->sa;
	sql_type *t = SA_ZNEW(sa, sql_type);

	base_init(sa, &t->base, ot->base.id, tr_flag(&ot->base, flags), ot->base.name);

	t->sqlname = sa_strdup(sa, ot->sqlname);
	t->digits = ot->digits;
	t->scale = ot->scale;
	t->radix = ot->radix;
	t->eclass = ot->eclass;
	t->bits = ot->bits;
	t->localtype = ot->localtype;
	t->s = s;
	if (isNew(ot) && newFlagSet(flags) && tr->parent == gtrans)
		removeNewFlag(ot);
	return t;
}

static sql_arg *
arg_dup(sql_trans *tr, sql_schema *s, sql_arg *oa)
{
	sql_arg *a = SA_ZNEW(tr->sa, sql_arg);

	if (a) {
		a->name = sa_strdup(tr->sa, oa->name);
		a->inout = oa->inout;
		dup_sql_type(tr, s, &(oa->type), &(a->type));
	}
	return a;
}

static sql_func *
func_dup(sql_trans *tr, int flags, sql_func *of, sql_schema *s)
{
	sql_allocator *sa = (newFlagSet(flags))?tr->parent->sa:tr->sa;
	sql_func *f = SA_ZNEW(sa, sql_func);
	node *n;

	base_init(sa, &f->base, of->base.id, tr_flag(&of->base, flags), of->base.name);

	f->imp = (of->imp)?sa_strdup(sa, of->imp):NULL;
	f->mod = (of->mod)?sa_strdup(sa, of->mod):NULL;
	f->type = of->type;
	f->query = (of->query)?sa_strdup(sa, of->query):NULL;
	f->lang = of->lang;
	f->sql = of->sql;
	f->side_effect = of->side_effect;
	f->varres = of->varres;
	f->vararg = of->vararg;
	f->ops = list_new(sa, of->ops->destroy);
	f->fix_scale = of->fix_scale;
	f->system = of->system;
	for (n=of->ops->h; n; n = n->next)
		list_append(f->ops, arg_dup(newFlagSet(flags)?tr->parent:tr, s, n->data));
	if (of->res) {
		f->res = list_new(sa, of->res->destroy);
		for (n=of->res->h; n; n = n->next)
			list_append(f->res, arg_dup(newFlagSet(flags)?tr->parent:tr, s, n->data));
	}
	f->s = s;
	f->sa = sa;
	if (isNew(of) && newFlagSet(flags) && tr->parent == gtrans)
		removeNewFlag(of);
	return f;
}

static sql_sequence *
seq_dup(sql_trans *tr, int flags, sql_sequence *oseq, sql_schema *s)
{
	sql_allocator *sa = (newFlagSet(flags))?tr->parent->sa:tr->sa;
	sql_sequence *seq = SA_ZNEW(sa, sql_sequence);

	base_init(sa, &seq->base, oseq->base.id, tr_flag(&oseq->base, flags), oseq->base.name);

	seq->start = oseq->start;
	seq->minvalue = oseq->minvalue;
	seq->maxvalue = oseq->maxvalue;
	seq->increment = oseq->increment;
	seq->cacheinc = oseq->cacheinc;
	seq->cycle = oseq->cycle;
	seq->s = s;
	if (isNew(oseq) && newFlagSet(flags) && tr->parent == gtrans)
		removeNewFlag(oseq);
	return seq;
}

static sql_schema *
schema_dup(sql_trans *tr, int flags, sql_schema *os, sql_trans *o)
{
	sql_allocator *sa = (newFlagSet(flags))?tr->parent->sa:tr->sa;
	sql_schema *s = SA_ZNEW(sa, sql_schema);
	node *n;

	(void) o;
	base_init(sa, &s->base, os->base.id, tr_flag(&os->base, flags), os->base.name);

	s->auth_id = os->auth_id;
	s->owner = os->owner;
	s->system = os->system;
	cs_new(&s->tables, sa, (fdestroy) &table_destroy);
	cs_new(&s->types, sa, (fdestroy) NULL);
	cs_new(&s->funcs, sa, (fdestroy) NULL);
	cs_new(&s->seqs, sa, (fdestroy) NULL);
	s->keys = list_new(sa, (fdestroy) NULL);
	s->idxs = list_new(sa, (fdestroy) NULL);
	s->triggers = list_new(sa, (fdestroy) NULL);

	if (os->types.set) {
		for (n = os->types.set->h; n; n = n->next) {
			cs_add(&s->types, type_dup(tr, flags, n->data, s), tr_flag(&os->base, flags));
		}
		if (tr->parent == gtrans)
			os->types.nelm = NULL;
	}
	if (os->tables.set) {
		for (n = os->tables.set->h; n; n = n->next) {
			sql_table *ot = n->data;

			if (ot->persistence != SQL_LOCAL_TEMP)
				cs_add(&s->tables, table_dup(tr, flags, ot, s), tr_flag(&ot->base, flags));
		}
		if (tr->parent == gtrans)
			os->tables.nelm = NULL;

		// Set the ->p member for each sql_table that is a child of some other merge table.
		set_members(&s->tables);
	}
	if (os->funcs.set) {
		for (n = os->funcs.set->h; n; n = n->next) {
			cs_add(&s->funcs, func_dup(tr, flags, n->data, s), tr_flag(&os->base, flags));
		}
		if (tr->parent == gtrans)
			os->funcs.nelm = NULL;
	}
	if (os->seqs.set) {
		for (n = os->seqs.set->h; n; n = n->next) {
			cs_add(&s->seqs, seq_dup(tr, flags, n->data, s), tr_flag(&os->base, flags));
		}
		if (tr->parent == gtrans)
			os->seqs.nelm = NULL;
	}
	if (newFlagSet(flags) && tr->parent == gtrans)
		removeNewFlag(os);
	return s;
}

static void
_trans_init(sql_trans *tr, backend_stack stk, sql_trans *otr)
{
	tr->wtime = tr->rtime = 0;
	tr->stime = otr->wtime;
	tr->wstime = timestamp();
	tr->schema_updates = 0;
	tr->dropped = NULL;
	tr->status = 0;

	tr->schema_number = store_schema_number();
	tr->parent = otr;
	tr->stk = stk;
}

static sql_trans *
trans_init(sql_trans *tr, backend_stack stk, sql_trans *otr)
{
	node *m,*n;

	_trans_init(tr, stk, otr);

	for (m = otr->schemas.set->h, n = tr->schemas.set->h; m && n; m = m->next, n = n->next ) {
		sql_schema *ps = m->data; /* parent transactions schema */
		sql_schema *s = n->data;
		int istmp = isTempSchema(ps);

		if (s->base.id == ps->base.id) {
			node *k, *l;

			s->base.rtime = s->base.wtime = 0;
			s->base.stime = ps->base.wtime;

			if (ps->tables.set && s->tables.set)
			for (k = ps->tables.set->h, l = s->tables.set->h; k && l; l = l->next ) {
				sql_table *pt = k->data; /* parent transactions table */
				sql_table *t = l->data;

				if (t->persistence == SQL_LOCAL_TEMP) /* skip local tables */
					continue;

				t->base.rtime = t->base.wtime = 0;
				t->base.stime = pt->base.wtime;
//				assert(t->base.stime > 0 || !isTable(t));
				if (!istmp && !t->base.allocated) {
					t->data = NULL;
				}
				assert (istmp || !t->base.allocated);

				if (pt->base.id == t->base.id) {
					node *i, *j;

					for (i = pt->columns.set->h, j = t->columns.set->h; i && j; i = i->next, j = j->next ) {
						sql_column *pc = i->data; /* parent transactions column */
						sql_column *c = j->data;

						if (pc->base.id == c->base.id) {
							c->colnr = pc->colnr;
							c->base.rtime = c->base.wtime = 0;
							c->base.stime = pc->base.wtime;
							if (!istmp && !c->base.allocated)
								c->data = NULL;
							assert (istmp || !c->base.allocated);
						} else {
							/* for now assert */
							assert(0);
						}
					}
					if (pt->idxs.set && t->idxs.set)
					for (i = pt->idxs.set->h, j = t->idxs.set->h; i && j; i = i->next, j = j->next ) {
						sql_idx *pc = i->data; /* parent transactions column */
						sql_idx *c = j->data;

						if (pc->base.id == c->base.id) {
							c->base.rtime = c->base.wtime = 0;
							c->base.stime = pc->base.wtime;
							if (!istmp && !c->base.allocated)
								c->data = NULL;
							assert (istmp || !c->base.allocated);
						} else {
							/* for now assert */
							assert(0);
						}
					}
					if (pt->members.set && t->members.set)
					for (i = pt->members.set->h, j = t->members.set->h; i && j; i = i->next, j = j->next ) {
						sql_part *pc = i->data; /* parent transactions part */
						sql_part *c = j->data;

						if (pc->base.id == c->base.id) {
							c->base.rtime = c->base.wtime = 0;
							c->base.stime = pc->base.wtime;
						} else {
							/* for now assert */
							assert(0);
						}
					}
				} else {
					/* for now assert */
					assert(0);
				}
				k = k->next;
			}
			if (ps->seqs.set && s->seqs.set)
			for (k = ps->seqs.set->h, l = s->seqs.set->h; k && l; k = k->next, l = l->next ) {
				sql_sequence *pt = k->data; /* parent transactions sequence */
				sql_sequence *t = l->data;

				t->base.rtime = t->base.wtime = 0;
				t->base.stime = pt->base.wtime;
			}
			if (ps->funcs.set && s->funcs.set)
			for (k = ps->funcs.set->h, l = s->funcs.set->h; k && l; k = k->next, l = l->next ) {
				sql_func *pt = k->data; /* parent transactions func */
				sql_func *t = l->data;

				t->base.rtime = t->base.wtime = 0;
				t->base.stime = pt->base.wtime;
			}
			if (ps->types.set && s->types.set)
			for (k = ps->types.set->h, l = s->types.set->h; k && l; k = k->next, l = l->next ) {
				sql_type *pt = k->data; /* parent transactions type */
				sql_type *t = l->data;

				t->base.rtime = t->base.wtime = 0;
				t->base.stime = pt->base.wtime;
			}
		} else {
			/* for now assert */
			assert(0);
		}
	}
	tr->name = NULL;
	TRC_DEBUG(SQL_STORE, "Transaction '%p' init: %d, %d, %d\n", tr, tr->wstime, tr->stime, tr->schema_number);
	return tr;
}

static sql_trans *
trans_dup(backend_stack stk, sql_trans *ot, const char *newname)
{
	node *n;
	sql_trans *t = ZNEW(sql_trans);

	if (!t)
		return NULL;

	t->sa = sa_create();
	if (!t->sa) {
		_DELETE(t);
		return NULL;
	}
	_trans_init(t, stk, ot);

	cs_new(&t->schemas, t->sa, (fdestroy) &schema_destroy);

	/* name the old transaction */
	if (newname) {
		assert(ot->name == NULL);
		ot->name = sa_strdup(ot->sa, newname);
	}

	if (ot->schemas.set) {
		for (n = ot->schemas.set->h; n; n = n->next) {
			cs_add(&t->schemas, schema_dup(t, 0, n->data, t), 0);
		}
		if (ot == gtrans)
			ot->schemas.nelm = NULL;
	}
	new_trans_size = t->sa->nr;
	return t;
}

#define R_SNAPSHOT 	1
#define R_LOG 		2
#define R_APPLY 	3

typedef int (*rfufunc) (sql_trans *tr, sql_base * fs, sql_base * ts, int mode);
typedef sql_base *(*rfcfunc) (sql_trans *tr, sql_base * b, int mode);
typedef int (*rfdfunc) (sql_trans *tr, sql_base * b, int mode);
typedef sql_base *(*dupfunc) (sql_trans *tr, int flags, sql_base * b, sql_base * p);

static sql_table *
conditional_table_dup(sql_trans *tr, int flags, sql_table *ot, sql_schema *s)
{
	int p = (tr->parent == gtrans);

	/* persistent columns need to be dupped */
	if ((p && isGlobal(ot)) ||
	    /* allways dup in recursive mode */
	    tr->parent != gtrans)
		return table_dup(tr, flags, ot, s);
	else if (!isGlobal(ot)) { /* is local temp, may need to be cleared */
		if (ot->commit_action == CA_DELETE) {
			sql_trans_clear_table(tr, ot);
		} else if (ot->commit_action == CA_DROP) {
			(void) sql_trans_drop_table(tr, ot->s, ot->base.id, DROP_RESTRICT);
		}
	}
	return NULL;
}

static int
rollforward_changeset_updates(sql_trans *tr, changeset * fs, changeset * ts, sql_base * b, rfufunc rollforward_updates, rfcfunc rollforward_creates, rfdfunc rollforward_deletes, dupfunc fd, int mode)
{
	int ok = LOG_OK;
	int apply = (mode == R_APPLY);
	node *n = NULL;

	/* delete removed bases */
	if (fs->dset) {
		for (n = fs->dset->h; ok == LOG_OK && n; n = n->next) {
			sql_base *fb = n->data;
			node *tbn = cs_find_id(ts, fb->id);

			if (tbn) {
				sql_base *tb = tbn->data;

				if (!apply && rollforward_deletes)
					ok = rollforward_deletes(tr, tb, mode);
				if (apply) {
					if (ts->nelm == tbn)
						ts->nelm = tbn->next;
					if (!ts->dset)
						ts->dset = list_new(tr->parent->sa, ts->destroy);
					list_move_data(ts->set, ts->dset, tb);
				}
			}
		}
		if (apply) {
			list_destroy(fs->dset);
			fs->dset = NULL;
		}
		if (!apply && ts->dset) {
			for (n = ts->dset->h; ok == LOG_OK && n; n = n->next) {
				sql_base *tb = n->data;

				if (rollforward_deletes)
					ok = rollforward_deletes(tr, tb, mode);
			}
		}
		/* only cleanup when alone */
		if (apply && ts->dset && ATOMIC_GET(&store_nr_active) == 1) {
			list_destroy(ts->dset);
			ts->dset = NULL;
		}
	}
	/* changes to the existing bases */
	if (fs->set) {
		/* update existing */
		if (rollforward_updates) {
			for (n = fs->set->h; ok == LOG_OK && n && n != fs->nelm; n = n->next) {
				sql_base *fb = n->data;

				if (fb->wtime && !newFlagSet(fb->flags)) {
					node *tbn = cs_find_id(ts, fb->id);

					assert(fb->rtime <= fb->wtime);
					if (tbn) {
						sql_base *tb = tbn->data;

						ok = rollforward_updates(tr, fb, tb, mode);

						/* update timestamps */
						if (apply && fb->rtime && fb->rtime > tb->rtime)
							tb->rtime = fb->rtime;
						if (apply && fb->wtime && fb->wtime > tb->wtime)
							tb->wtime = fb->wtime;
						if (apply)
							fb->stime = tb->stime = tb->wtime;
						assert(!apply || tb->rtime <= tb->wtime);
					}
				}
			}
		}
		/* add the new bases */
		if (fd && rollforward_creates) {
			for (n = fs->nelm; ok == LOG_OK && n; ) {
				node *nxt = n->next;
				sql_base *fb = n->data;

				if (apply) {
					sql_base *tb = fd(tr, TR_NEW, fb, b);

					/* conditional add the new bases */
					if (tb) {
						sql_base *r = rollforward_creates(tr, tb, mode);

						if (r)
							cs_add(ts, r, TR_NEW);
						else
							ok = LOG_ERR;
						fb->flags = 0;
						tb->flags = 0;
						fb->stime = tb->stime = tb->wtime;
					}
				} else if (!rollforward_creates(tr, fb, mode)) {
					ok = LOG_ERR;
				}
				n = nxt;
			}
			if (apply)
				fs -> nelm = NULL;
		}
	}
	return ok;
}

static int
rollforward_changeset_creates(sql_trans *tr, changeset * cs, rfcfunc rf, int mode)
{
	int apply = (mode == R_APPLY);

	if (cs->set) {
		node *n;

		for (n = cs->set->h; n; n = n->next) {
			sql_base *b = n->data;

			if (!rf(tr, b, mode))
				return LOG_ERR;

			if (apply)
				b->flags = 0;
		}
		if (apply)
			cs->nelm = NULL;
	}
	return LOG_OK;
}

static int
rollforward_changeset_deletes(sql_trans *tr, changeset * cs, rfdfunc rf, int mode)
{
	int apply = (mode == R_APPLY);
	int ok = LOG_OK;

	if (!cs)
		return ok;
	if (cs->dset) {
		node *n;

		for (n = cs->dset->h; ok == LOG_OK && n; n = n->next) {
			sql_base *b = n->data;

			ok = rf(tr, b, mode);
		}
		if (apply) {
			list_destroy(cs->dset);
			cs->dset = NULL;
		}
	}
	if (cs->set) {
		node *n;

		for (n = cs->set->h; ok == LOG_OK && n; n = n->next) {
			sql_base *b = n->data;

			ok = rf(tr, b, mode);
		}
	}
	return ok;
}

static sql_idx *
rollforward_create_idx(sql_trans *tr, sql_idx * i, int mode)
{
	if (isTable(i->t) && idx_has_column(i->type)) {
		int p = (tr->parent == gtrans && !isTempTable(i->t));

		if ((p && mode == R_SNAPSHOT && store_funcs.snapshot_create_idx(tr, i) != LOG_OK) ||
		    (p && mode == R_LOG && store_funcs.log_create_idx(tr, i) != LOG_OK) ||
		    (mode == R_APPLY && store_funcs.create_idx(tr, i) != LOG_OK))
		return NULL;
	}
	return i;
}

static sql_key *
rollforward_create_key(sql_trans *tr, sql_key *k, int mode)
{
	(void) tr;
	(void) mode;
	return k;
}

static sql_trigger *
rollforward_create_trigger(sql_trans *tr, sql_trigger *k, int mode)
{
	(void) tr;
	(void) mode;
	return k;
}

static sql_type *
rollforward_create_type(sql_trans *tr, sql_type *k, int mode)
{
	(void) tr;
	(void) mode;
	return k;
}

static sql_func *
rollforward_create_func(sql_trans *tr, sql_func *k, int mode)
{
	(void) tr;
	(void) mode;
	return k;
}

static sql_sequence *
rollforward_create_seq(sql_trans *tr, sql_sequence *k, int mode)
{
	(void) tr;
	(void) mode;
	return k;
}

static sql_column *
rollforward_create_column(sql_trans *tr, sql_column *c, int mode)
{
	if (isTable(c->t)) {
		int p = (tr->parent == gtrans && !isTempTable(c->t));

		if ((p && mode == R_SNAPSHOT && store_funcs.snapshot_create_col(tr, c) != LOG_OK) ||
		    (p && mode == R_LOG && store_funcs.log_create_col(tr, c) != LOG_OK) ||
		    (mode == R_APPLY && store_funcs.create_col(tr, c) != LOG_OK))
		return NULL;
	}
	return c;
}

static sql_part *
rollforward_create_part(sql_trans *tr, sql_part *p, int mode)
{
	(void) tr;
	if (mode == R_APPLY) {
		sql_table *mt = p->t;
		sql_table *pt = find_sql_table(mt->s, p->base.name);

		assert(isMergeTable(mt) || isReplicaTable(mt));
		if (pt)
			pt->p = mt;
	}
	return p;
}

static int
rollforward_drop_part(sql_trans *tr, sql_part *p, int mode)
{
	(void) tr;
	if (mode == R_APPLY) {
		sql_table *mt = p->t;
		sql_table *pt = find_sql_table(mt->s, p->base.name);

		assert(isMergeTable(mt) || isReplicaTable(mt));
		if (pt)
			pt->p = NULL;
	}
	return LOG_OK;
}

static sql_table *
rollforward_create_table(sql_trans *tr, sql_table *t, int mode)
{
	int ok = LOG_OK;
	TRC_DEBUG(SQL_STORE, "Create table: %s\n", t->base.name);

	if (isKindOfTable(t) && isGlobal(t)) {
		int p = (tr->parent == gtrans && !isTempTable(t));

		/* only register columns without commit action tables */
		ok = rollforward_changeset_creates(tr, &t->columns, (rfcfunc) &rollforward_create_column, mode);

		if (isTable(t)) {
			if (p && mode == R_SNAPSHOT)
				store_funcs.snapshot_create_del(tr, t);
			else if (p && mode == R_LOG)
				store_funcs.log_create_del(tr, t);
			else if (mode == R_APPLY)
				store_funcs.create_del(tr, t);
		}

		if (ok == LOG_OK)
			ok = rollforward_changeset_creates(tr, &t->members, (rfcfunc) &rollforward_create_part, mode);
		if (ok == LOG_OK)
			ok = rollforward_changeset_creates(tr, &t->keys, (rfcfunc) &rollforward_create_key, mode);
		if (ok == LOG_OK)
			ok = rollforward_changeset_creates(tr, &t->idxs, (rfcfunc) &rollforward_create_idx, mode);
		if (ok == LOG_OK)
			ok = rollforward_changeset_creates(tr, &t->triggers, (rfcfunc) &rollforward_create_trigger, mode);
	}
	if (ok != LOG_OK) {
		assert(0);
		return NULL;
	}
	return t;
}

static int
rollforward_drop_column(sql_trans *tr, sql_column *c, int mode)
{
	if (isTable(c->t)) {
		int p = (tr->parent == gtrans && !isTempTable(c->t));

		if (p && mode == R_LOG)
			return store_funcs.log_destroy_col(tr, c);
		else if (mode == R_APPLY)
			return store_funcs.destroy_col(tr, c);
	}
	return LOG_OK;
}

static int
rollforward_drop_idx(sql_trans *tr, sql_idx * i, int mode)
{
	int ok = LOG_OK;

	if (isTable(i->t)) {
		int p = (tr->parent == gtrans && !isTempTable(i->t));

		if (p && mode == R_LOG)
			ok = store_funcs.log_destroy_idx(tr, i);
		else if (mode == R_APPLY)
			ok = store_funcs.destroy_idx(tr, i);
	}
	/* remove idx from schema */
	if (mode == R_APPLY)
		list_remove_data(i->t->s->idxs, i);
	return ok;
}

static int
rollforward_drop_key(sql_trans *tr, sql_key *k, int mode)
{
	node *n = NULL;
	sql_fkey *fk = NULL;

	(void) tr;		/* unused! */
	if (mode != R_APPLY)
		return LOG_OK;
	/* remove key from schema */
	list_remove_data(k->t->s->keys, k);
	if (k->t->pkey == (sql_ukey*)k)
		k->t->pkey = NULL;
	if (k->type == fkey) {
		fk = (sql_fkey *) k;

		if (fk->rkey) {
			n = list_find_name(fk->rkey->keys, fk->k.base.name);
			list_remove_node(fk->rkey->keys, n);
		}
		fk->rkey = NULL;
	}
	if (k->type == pkey) {
		sql_ukey *uk = (sql_ukey *) k;

		if (uk->keys)
			for (n = uk->keys->h; n; n= n->next) {
				fk = (sql_fkey *) n->data;
				fk->rkey = NULL;
			}
	}
	return LOG_OK;
}

static int
rollforward_drop_trigger(sql_trans *tr, sql_trigger *i, int mode)
{
	(void)tr;
	if (mode == R_APPLY)
		list_remove_data(i->t->s->triggers, i);
	return LOG_OK;
}

static int
rollforward_drop_seq(sql_trans *tr, sql_sequence *seq, int mode)
{
	(void)tr;
	(void)seq;
	(void)mode;
	/* TODO drop sequence? */
	return LOG_OK;
}

static int
rollforward_drop_type(sql_trans *tr, sql_type *t, int mode)
{
	(void)tr;
	(void)t;
	(void)mode;
	return LOG_OK;
}

static int
rollforward_drop_func(sql_trans *tr, sql_func *f, int mode)
{
	(void)tr;
	(void)f;
	(void)mode;
	return LOG_OK;
}

static int
rollforward_drop_table(sql_trans *tr, sql_table *t, int mode)
{
	int ok = LOG_OK;

	if (isTable(t)) {
		int p = (tr->parent == gtrans && !isTempTable(t));

		if (p && mode == R_LOG)
			ok = store_funcs.log_destroy_del(tr, t);
		else if (mode == R_APPLY)
			ok = store_funcs.destroy_del(tr, t);
	}
	if (ok == LOG_OK)
		ok = rollforward_changeset_deletes(tr, &t->columns, (rfdfunc) &rollforward_drop_column, mode);
	if (ok == LOG_OK)
		ok = rollforward_changeset_deletes(tr, &t->members, (rfdfunc) &rollforward_drop_part, mode);
	if (ok == LOG_OK)
		ok = rollforward_changeset_deletes(tr, &t->idxs, (rfdfunc) &rollforward_drop_idx, mode);
	if (ok == LOG_OK)
		ok = rollforward_changeset_deletes(tr, &t->keys, (rfdfunc) &rollforward_drop_key, mode);
	if (ok == LOG_OK)
		ok = rollforward_changeset_deletes(tr, &t->triggers, (rfdfunc) &rollforward_drop_trigger, mode);
	return ok;
}

static int
rollforward_drop_schema(sql_trans *tr, sql_schema *s, int mode)
{
	int ok = LOG_OK;

	ok = rollforward_changeset_deletes(tr, &s->types, (rfdfunc) &rollforward_drop_type, mode);
	if (ok == LOG_OK)
		ok = rollforward_changeset_deletes(tr, &s->tables, (rfdfunc) &rollforward_drop_table, mode);
	if (ok == LOG_OK)
		ok = rollforward_changeset_deletes(tr, &s->funcs, (rfdfunc) &rollforward_drop_func, mode);
	if (ok == LOG_OK)
		ok = rollforward_changeset_deletes(tr, &s->seqs, (rfdfunc) &rollforward_drop_seq, mode);
	return ok;
}

static sql_schema *
rollforward_create_schema(sql_trans *tr, sql_schema *s, int mode)
{
	if (rollforward_changeset_creates(tr, &s->types, (rfcfunc) &rollforward_create_type, mode) != LOG_OK)
		return NULL;
	if (rollforward_changeset_creates(tr, &s->tables, (rfcfunc) &rollforward_create_table, mode) != LOG_OK)
		return NULL;
	if (rollforward_changeset_creates(tr, &s->funcs, (rfcfunc) &rollforward_create_func, mode) != LOG_OK)
		return NULL;
	if (rollforward_changeset_creates(tr, &s->seqs, (rfcfunc) &rollforward_create_seq, mode) != LOG_OK)
		return NULL;
	return s;
}

static int
rollforward_update_part(sql_trans *tr, sql_base *fpt, sql_base *tpt, int mode)
{
	if (mode == R_APPLY) {
		sql_part *pt = (sql_part *) tpt;
		sql_part *opt = (sql_part *) fpt;

		pt->with_nills = opt->with_nills;
		if (isRangePartitionTable(opt->t)) {
			pt->part.range.minvalue = sa_alloc(tr->sa, opt->part.range.minlength);
			pt->part.range.maxvalue = sa_alloc(tr->sa, opt->part.range.maxlength);
			memcpy(pt->part.range.minvalue, opt->part.range.minvalue, opt->part.range.minlength);
			memcpy(pt->part.range.maxvalue, opt->part.range.maxvalue, opt->part.range.maxlength);
			pt->part.range.minlength = opt->part.range.minlength;
			pt->part.range.maxlength = opt->part.range.maxlength;
		} else if (isListPartitionTable(opt->t)) {
			pt->part.values = list_new(tr->sa, (fdestroy) NULL);
			for (node *n = opt->part.values->h ; n ; n = n->next) {
				sql_part_value *prev = (sql_part_value*) n->data, *nextv = SA_ZNEW(tr->sa, sql_part_value);
				nextv->value = sa_alloc(tr->sa, prev->length);
				memcpy(nextv->value, prev->value, prev->length);
				nextv->length = prev->length;
				list_append(pt->part.values, nextv);
			}
		}
	}
	return LOG_OK;
}

static int
rollforward_update_table(sql_trans *tr, sql_table *ft, sql_table *tt, int mode)
{
	int p = (tr->parent == gtrans && !isTempTable(ft));
	int ok = LOG_OK;

	/* cannot update views */
	if (isView(ft))
		return ok;

	if (mode == R_APPLY && ok == LOG_OK) {
		ft->cleared = 0;
		tt->access = ft->access;
		if (ft->p) {
			tt->p = find_sql_table(tt->s, ft->p->base.name);
			assert(isMergeTable(tt->p) || isReplicaTable(tt->p));
		} else
			tt->p = NULL;

		if (strcmp(tt->base.name, ft->base.name) != 0) { /* apply possible renaming */
			list_hash_delete(tt->s->tables.set, tt, NULL);
			tt->base.name = sa_strdup(tr->parent->sa, ft->base.name);
			if (!list_hash_add(tt->s->tables.set, tt, NULL))
				ok = LOG_ERR;
		}
	}

 	if (ok == LOG_OK)
		ok = rollforward_changeset_updates(tr, &ft->members, &tt->members, &tt->base, (rfufunc) &rollforward_update_part, (rfcfunc) &rollforward_create_part, (rfdfunc) &rollforward_drop_part, (dupfunc) &part_dup, mode);
	if (ok == LOG_OK)
		ok = rollforward_changeset_updates(tr, &ft->triggers, &tt->triggers, &tt->base, (rfufunc) NULL, (rfcfunc) &rollforward_create_trigger, (rfdfunc) &rollforward_drop_trigger, (dupfunc) &trigger_dup, mode);

	if (isTempTable(ft))
		return ok;

	if (ok == LOG_OK)
		ok = rollforward_changeset_updates(tr, &ft->columns, &tt->columns, &tt->base, (rfufunc) NULL, (rfcfunc) &rollforward_create_column, (rfdfunc) &rollforward_drop_column, (dupfunc) &column_dup, mode);
	if (ok == LOG_OK)
		ok = rollforward_changeset_updates(tr, &ft->idxs, &tt->idxs, &tt->base, (rfufunc) NULL, (rfcfunc) &rollforward_create_idx, (rfdfunc) &rollforward_drop_idx, (dupfunc) &idx_dup, mode);
	if (ok == LOG_OK)
		ok = rollforward_changeset_updates(tr, &ft->keys, &tt->keys, &tt->base, (rfufunc) NULL, (rfcfunc) &rollforward_create_key, (rfdfunc) &rollforward_drop_key, (dupfunc) &key_dup, mode);

	if (ok != LOG_OK)
		return LOG_ERR;

	if (isTable(ft)) {
		if (p && mode == R_SNAPSHOT) {
			ok = store_funcs.snapshot_table(tr, ft, tt);
		} else if (p && mode == R_LOG) {
			ok = store_funcs.log_table(tr, ft, tt);
		} else if (mode == R_APPLY) {
			assert(cs_size(&tt->columns) == cs_size(&ft->columns));
			TRC_DEBUG(SQL_STORE, "Update table: %s\n", tt->base.name);
			ok = store_funcs.update_table(tr, ft, tt);
		}
	}

	return ok;
}

static int
rollforward_update_seq(sql_trans *tr, sql_sequence *ft, sql_sequence *tt, int mode)
{
	(void)tr;
	if (mode != R_APPLY)
		return LOG_OK;
	if (ft->start != tt->start)
		tt->start = ft->start;
	tt->minvalue = ft->minvalue;
	tt->maxvalue = ft->maxvalue;
	tt->increment = ft->increment;
	tt->cacheinc = ft->cacheinc;
	tt->cycle = ft->cycle;
	return LOG_OK;
}

static int
rollforward_update_schema(sql_trans *tr, sql_schema *fs, sql_schema *ts, int mode)
{
	int apply = (mode == R_APPLY);
	int ok = LOG_OK;

	if (apply && isTempSchema(fs)) {
		if (fs->tables.set) {
			node *n;
			for (n = fs->tables.set->h; n; ) {
				node *nxt = n->next;
				sql_table *t = n->data;

				if ((isTable(t) && isGlobal(t) &&
				    t->commit_action != CA_PRESERVE) ||
				    t->commit_action == CA_DELETE) {
					sql_trans_clear_table(tr, t);
				} else if (t->commit_action == CA_DROP) {
					if (sql_trans_drop_table(tr, t->s, t->base.id, DROP_RESTRICT))
						ok = LOG_ERR;
				}
				n = nxt;
			}
		}
	}

	if (ok == LOG_OK)
		ok = rollforward_changeset_updates(tr, &fs->types, &ts->types, &ts->base, (rfufunc) NULL, (rfcfunc) &rollforward_create_type, (rfdfunc) &rollforward_drop_type, (dupfunc) &type_dup, mode);

	if (ok == LOG_OK)
		ok = rollforward_changeset_updates(tr, &fs->tables, &ts->tables, &ts->base, (rfufunc) &rollforward_update_table, (rfcfunc) &rollforward_create_table, (rfdfunc) &rollforward_drop_table, (dupfunc) &conditional_table_dup, mode);

	if (ok == LOG_OK) /* last as it may require complex (table) types */
		ok = rollforward_changeset_updates(tr, &fs->funcs, &ts->funcs, &ts->base, (rfufunc) NULL, (rfcfunc) &rollforward_create_func, (rfdfunc) &rollforward_drop_func, (dupfunc) &func_dup, mode);

	if (ok == LOG_OK) /* last as it may require complex (table) types */
		ok = rollforward_changeset_updates(tr, &fs->seqs, &ts->seqs, &ts->base, (rfufunc) &rollforward_update_seq, (rfcfunc) &rollforward_create_seq, (rfdfunc) &rollforward_drop_seq, (dupfunc) &seq_dup, mode);

	if (apply && ok == LOG_OK && strcmp(ts->base.name, fs->base.name) != 0) { /* apply possible renaming */
		list_hash_delete(tr->schemas.set, ts, NULL);
		ts->base.name = sa_strdup(tr->parent->sa, fs->base.name);
		if (!list_hash_add(tr->schemas.set, ts, NULL))
			ok = LOG_ERR;
	}

	return ok;
}

static int
rollforward_trans(sql_trans *tr, int mode)
{
	int ok = LOG_OK;

	if (mode == R_APPLY && tr->parent && tr->wtime > tr->parent->wtime) {
		tr->parent->wtime = tr->wtime;
		tr->parent->schema_updates += tr->schema_updates;
	}

	if (tr->moved_tables) {
		for (node *n = tr->moved_tables->h ; n ; n = n->next) {
			sql_moved_table *smt = (sql_moved_table*) n->data;
			sql_schema *pfrom = find_sql_schema_id(tr->parent, smt->from->base.id);
			sql_schema *pto = find_sql_schema_id(tr->parent, smt->to->base.id);
			sql_table *pt = find_sql_table_id(pfrom, smt->t->base.id);

			assert(pfrom && pto && pt);
			cs_move(&pfrom->tables, &pto->tables, pt);
			pt->s = pto;
		}
		tr->moved_tables = NULL;
	}

	if (ok == LOG_OK)
		ok = rollforward_changeset_updates(tr, &tr->schemas, &tr->parent->schemas, (sql_base *) tr->parent, (rfufunc) &rollforward_update_schema, (rfcfunc) &rollforward_create_schema, (rfdfunc) &rollforward_drop_schema, (dupfunc) &schema_dup, mode);
	if (mode == R_APPLY) {
		if (tr->parent == gtrans) {
			if (gtrans->stime < tr->stime)
				gtrans->stime = tr->stime;
			if (gtrans->wstime < tr->wstime)
				gtrans->wstime = tr->wstime;

			if (tr->schema_updates)
				schema_number++;
		}
	}
	return ok;
}

static int
validate_tables(sql_schema *s, sql_schema *os)
{
	node *n, *o, *p;

	if (cs_size(&s->tables))
		for (n = s->tables.set->h; n; n = n->next) {
			sql_table *t = n->data;
			sql_table *ot = NULL;

			if (!t->base.wtime && !t->base.rtime)
				continue;

<<<<<<< HEAD
 			ot = find_sql_table(os, t->base.name);
			if (ot && isKindOfTable(ot) && isKindOfTable(t) && !isDeclaredTable(ot) && !isDeclaredTable(t)) {
=======
			o =	list_find_base_id(os->tables.set, t->base.id);
			if (o)
				ot = o->data;
			if (!ot && os->tables.dset && list_find_base_id(os->tables.dset, t->base.id) != NULL) {
				/* dropped table */
				return 0;
			} else if (ot && isKindOfTable(ot) && isKindOfTable(t) && !isDeclaredTable(ot) && !isDeclaredTable(t)) {
>>>>>>> abfa5ff6
				if ((t->base.wtime && (t->base.wtime < ot->base.rtime || t->base.wtime < ot->base.wtime)) ||
				    (t->base.rtime && (t->base.rtime < ot->base.wtime)))
					return 0;
				for (o = t->columns.set->h, p = ot->columns.set->h; o && p; o = o->next, p = p->next) {
					sql_column *c = o->data;
					sql_column *oc = p->data;

					if (!c->base.wtime && !c->base.rtime)
						continue;

					/* t wrote, ie. check read and write time */
					/* read or write after t's write */
					if (c->base.wtime && (c->base.wtime < oc->base.rtime
							  ||  c->base.wtime < oc->base.wtime))
						return 0;
					/* commited write before t's read */
					if (c->base.rtime && c->base.rtime < oc->base.wtime)
						return 0;
				}
			}
		}
	return 1;
}

/* merge any changes from the global transaction into the local transaction */
typedef int (*resetf) (sql_trans *tr, sql_base * fs, sql_base * pfs);

static int
reset_changeset(sql_trans *tr, changeset * fs, changeset * pfs, sql_base *b, resetf rf, dupfunc fd)
{
	int ok = LOG_OK;
	node *m = NULL, *n = NULL;

	(void)tr;
	/* first delete created */
	if (fs->nelm) {
		for (n = fs->nelm; n; ) {
			node *nxt = n->next;

			cs_remove_node(fs, n);
			n = nxt;
		}
		fs->nelm = NULL;
	}
	/* scan through the parent set,
		if child has it simply reset it (if needed)
		else add a new or add again the old
	*/
	if (fs->set)
		n = fs->set->h;
	if (pfs->set) {
		for (m = pfs->set->h; ok == LOG_OK && m && n; ) {
			sql_base *fb = n->data;
			sql_base *pfb = m->data;

			/* lists ordered on id */
			/* changes to the existing bases */
			if (fb->id == pfb->id) {
				if (rf)
					ok = rf(tr, fb, pfb);
				n = n->next;
				m = m->next;
				TRC_DEBUG(SQL_STORE, "%s\n", (fb->name) ? fb->name : "help");
			} else if (fb->id < pfb->id) {
				node *t = n->next;

				TRC_DEBUG_IF(SQL_STORE)
				{
					sql_base *b = n->data;
					TRC_DEBUG_ENDIF(SQL_STORE, "Free: %s\n", (b->name) ? b->name : "help");
				}

				cs_remove_node(fs, n);
				n = t;
			} else { /* a new id */
				sql_base *r = fd(tr, 0, pfb, b);
				/* cs_add_before add r to fs before node n */
				cs_add_before(fs, n, r);
				m = m->next;
				TRC_DEBUG(SQL_STORE, "New: %s\n", (r->name) ? r->name : "help");
			}
		}
		/* add new bases */
		for (; ok == LOG_OK && m; m = m->next ) {
			sql_base *pfb = m->data;
			sql_base *r = fd(tr, 0, pfb, b);
			cs_add(fs, r, 0);
			TRC_DEBUG(SQL_STORE, "New: %s\n", (r->name) ? r->name : "help");
		}
		while ( ok == LOG_OK && n) { /* remove remaining old stuff */
			node *t = n->next;

			TRC_DEBUG_IF(SQL_STORE)
			{
				sql_base *b = n->data;
				TRC_DEBUG_ENDIF(SQL_STORE, "Free: %s\n", (b->name) ? b->name : "help");
			}

			cs_remove_node(fs, n);
			n = t;
		}
	}
	if (fs->dset) {
		list_destroy(fs->dset);
		fs->dset = NULL;
	}
	return ok;
}

static int
reset_idx(sql_trans *tr, sql_idx *fi, sql_idx *pfi)
{
	(void)tr;
	/* did we access the idx or is the global changed after we started */
	if (fi->base.rtime || fi->base.wtime || fi->base.stime < pfi->base.wtime) {
		if (isTable(fi->t))
			store_funcs.destroy_idx(NULL, fi);
	}
	return LOG_OK;
}

static int
reset_type(sql_trans *tr, sql_type *ft, sql_type *pft)
{
	/* did we access the type or is the global changed after we started */
	if (ft->base.rtime || ft->base.wtime || ft->base.stime < pft->base.wtime) {

		ft->sqlname = pft->sqlname;
		ft->radix = pft->radix;
		ft->eclass = pft->eclass;
		ft->bits = pft->bits;
		ft->localtype = pft->localtype;
		ft->digits = pft->digits;
		ft->scale = pft->scale;
		ft->s = find_sql_schema(tr, pft->s->base.name);
	}
	return LOG_OK;
}

static int
reset_func(sql_trans *tr, sql_func *ff, sql_func *pff)
{
	/* did we access the type or is the global changed after we started */
	if (ff->base.rtime || ff->base.wtime || ff->base.stime < pff->base.wtime) {

		ff->imp = pff->imp;
		ff->mod = pff->mod;
		ff->type = pff->type;
		ff->query = pff->query;
		ff->lang = pff->lang;
		ff->sql = pff->sql;
		ff->side_effect = pff->side_effect;
		ff->varres = pff->varres;
		ff->vararg = pff->vararg;
		ff->ops = pff->ops;
		ff->res = pff->res;
		ff->fix_scale = pff->fix_scale;
		ff->system = pff->system;
		ff->ops = pff->ops;
		ff->s = find_sql_schema(tr, pff->s->base.name);
		ff->sa = tr->sa;
	}
	return LOG_OK;
}

static int
reset_column(sql_trans *tr, sql_column *fc, sql_column *pfc)
{
	/* did we access the column or is the global changed after we started */
	if (fc->base.rtime || fc->base.wtime || fc->base.stime < pfc->base.wtime) {

		if (isTable(fc->t))
			store_funcs.destroy_col(NULL, fc);

		/* apply possible renaming -> transaction rollbacks or when it starts, inherit from the previous transaction */
		if (strcmp(fc->base.name, pfc->base.name) != 0) {
			list_hash_delete(fc->t->columns.set, fc, NULL);
			fc->base.name = sa_strdup(tr->parent->sa, pfc->base.name);
			if (!list_hash_add(fc->t->columns.set, fc, NULL))
				return LOG_ERR;
		}

		fc->null = pfc->null;
		fc->unique = pfc->unique;
		fc->colnr = pfc->colnr;
		fc->storage_type = NULL;
		if (pfc->storage_type)
			fc->storage_type = pfc->storage_type;
		fc->def = NULL;
		if (pfc->def)
			fc->def = pfc->def;
		fc->min = fc->max = NULL;
	}
	return LOG_OK;
}

static int
reset_seq(sql_trans *tr, sql_sequence *ft, sql_sequence *pft)
{
	(void) tr;
	ft->start = pft->start;
	ft->minvalue = pft->minvalue;
	ft->maxvalue = pft->maxvalue;
	ft->increment = pft->increment;
	ft->cacheinc = pft->cacheinc;
	ft->cycle = pft->cycle;
	return LOG_OK;
}

static int
reset_part(sql_trans *tr, sql_part *ft, sql_part *pft)
{
	if (ft->base.rtime || ft->base.wtime || ft->base.stime < pft->base.wtime) {

		if (pft->t) {
			sql_table *mt = pft->t;
			sql_schema *s = find_sql_schema(tr, mt->s->base.name);
			if (s) {
				sql_table *fmt = find_sql_table(s, mt->base.name);
				assert(isMergeTable(fmt) || isReplicaTable(fmt));
				ft->t = fmt;
			}
			if (s && (isRangePartitionTable(mt) || isListPartitionTable(mt)))
				dup_sql_type(tr, s, &(pft->tpe), &(ft->tpe));
			else
				ft->tpe = pft->tpe;
		} else {
			ft->t = NULL;
			ft->tpe = pft->tpe;
		}

		ft->with_nills = pft->with_nills;
		if (pft->t && isRangePartitionTable(pft->t)) {
			ft->part.range = pft->part.range;
		} else if (pft->t && isListPartitionTable(pft->t)) {
			ft->part.values = pft->part.values;
		}
	}
	return LOG_OK;
}

static int
reset_table(sql_trans *tr, sql_table *ft, sql_table *pft)
{
	if (isView(ft))
		return LOG_OK;

	/* did we access the table or did the global change */
	if (ft->base.rtime || ft->base.wtime || ft->base.stime < pft->base.wtime) {
		int ok = LOG_OK;

		if (isTable(ft) && !isTempTable(ft))
			store_funcs.destroy_del(NULL, ft);

		ft->cleared = 0;
		ft->access = pft->access;
		if (pft->p) {
			ft->p = find_sql_table(ft->s, pft->p->base.name);
			//the parent (merge or replica table) maybe created later!
			//assert(isMergeTable(ft->p) || isReplicaTable(ft->p));
		} else
			ft->p = NULL;

		/* apply possible renaming -> transaction rollbacks or when it starts, inherit from the previous transaction */
		if (strcmp(ft->base.name, pft->base.name) != 0) {
			list_hash_delete(ft->s->tables.set, ft, NULL);
			ft->base.name = sa_strdup(tr->parent->sa, pft->base.name);
			if (!list_hash_add(ft->s->tables.set, ft, NULL))
				ok = LOG_ERR;
		}

		if (ok == LOG_OK)
			ok = reset_changeset( tr, &ft->members, &pft->members, &ft->base, (resetf) &reset_part, (dupfunc) &part_dup);
		if (ok == LOG_OK)
			ok = reset_changeset( tr, &ft->triggers, &pft->triggers, &ft->base, (resetf) NULL, (dupfunc) &trigger_dup);

		if (isTempTable(ft))
			return ok;

		if (ok == LOG_OK)
			ok = reset_changeset( tr, &ft->columns, &pft->columns, &ft->base, (resetf) &reset_column, (dupfunc) &column_dup);
		if (ok == LOG_OK)
			ok = reset_changeset( tr, &ft->idxs, &pft->idxs, &ft->base, (resetf) &reset_idx, (dupfunc) &idx_dup);
		if (ok == LOG_OK)
			ok = reset_changeset( tr, &ft->keys, &pft->keys, &ft->base, (resetf) NULL, (dupfunc) &key_dup);

		return ok;
	}
	return LOG_OK;
}

static int
reset_schema(sql_trans *tr, sql_schema *fs, sql_schema *pfs)
{
	int ok = LOG_OK;

	if (isTempSchema(fs)) { /* only add new globaly created temps and remove globaly removed temps */
		if (fs->tables.set) {
			node *n = NULL, *m = NULL;
			if (pfs->tables.set)
				m = pfs->tables.set->h;
			for (n = fs->tables.set->h; ok == LOG_OK && m && n; ) {
				sql_table *ftt = n->data;
				sql_table *pftt = m->data;

				/* lists ordered on id */
				/* changes to the existing bases */
				if (ftt->base.id == pftt->base.id) { /* global temp */
					n = n->next;
					m = m->next;
				} else if (ftt->base.id < pftt->base.id) { /* local temp or old global ? */
					node *t = n->next;

					if (isGlobal(ftt)) /* remove old global */
						cs_remove_node(&fs->tables, n);
					n = t;
				} else { /* a new global */
					sql_table *ntt = table_dup(tr, 0, pftt, fs);

					/* cs_add_before add ntt to fs before node n */
					cs_add_before(&fs->tables, n, ntt);
					m = m->next;
				}
			}
			/* add new globals */
			for (; ok == LOG_OK && m; m = m->next ) {
				sql_table *pftt = m->data;
				sql_table *ntt = table_dup(tr, 0, pftt, fs);

				assert(isGlobal(ntt));
				/* cs_add_before add ntt to fs before node n */
				cs_add_before(&fs->tables, n, ntt);
			}
			while ( ok == LOG_OK && n) { /* remove remaining old stuff */
				sql_table *ftt = n->data;
				node *t = n->next;

				if (isGlobal(ftt)) /* remove old global */
					cs_remove_node(&fs->tables, n);
				n = t;
			}
		}
	}

	/* apply possible renaming -> transaction rollbacks or when it starts, inherit from the previous transaction */
	if (strcmp(fs->base.name, pfs->base.name) != 0) {
		list_hash_delete(tr->schemas.set, fs, NULL);
		fs->base.name = sa_strdup(tr->parent->sa, pfs->base.name);
		if (!list_hash_add(tr->schemas.set, fs, NULL))
			ok = LOG_ERR;
	}

	if (ok == LOG_OK)
		ok = reset_changeset(tr, &fs->types, &pfs->types, &fs->base, (resetf) &reset_type, (dupfunc) &type_dup);
	if (ok == LOG_OK)
		ok = reset_changeset(tr, &fs->funcs, &pfs->funcs, &fs->base, (resetf) &reset_func, (dupfunc) &func_dup);
	if (ok == LOG_OK)
		ok = reset_changeset(tr, &fs->seqs, &pfs->seqs, &fs->base, (resetf) &reset_seq, (dupfunc) &seq_dup);
	if (!isTempSchema(fs) && ok == LOG_OK)
		ok = reset_changeset(tr, &fs->tables, &pfs->tables, &fs->base, (resetf) &reset_table, (dupfunc) &table_dup);
	return ok;
}

static int
reset_trans(sql_trans *tr, sql_trans *ptr)
{
	int res = reset_changeset(tr, &tr->schemas, &ptr->schemas, (sql_base *)tr->parent, (resetf) &reset_schema, (dupfunc) &schema_dup);
	TRC_DEBUG(SQL_STORE, "Reset transaction: %d\n", tr->wtime);

	for (node *n = tr->schemas.set->h; n; n = n->next) { /* Set table members */
		sql_schema *s = n->data;

		set_members(&s->tables);
	}
	return res;
}

sql_trans *
sql_trans_create(backend_stack stk, sql_trans *parent, const char *name, bool try_spare)
{
	sql_trans *tr = NULL;

	if (gtrans) {
		 if (!parent && spares > 0 && !name && try_spare) {
			tr = spare_trans[--spares];
			TRC_DEBUG(SQL_STORE, "Reuse transaction: %p - Spares: %d\n", tr, spares);
		} else {
			tr = trans_dup(stk, (parent) ? parent : gtrans, name);
			TRC_DEBUG(SQL_STORE, "New transaction: %p\n", tr);
			if (tr)
				(void) ATOMIC_INC(&transactions);
		}
	}
	return tr;
}

bool
sql_trans_validate(sql_trans *tr)
{
	node *n;

	/* depends on the iso level */

	/* If only 'inserts' occurred on the read columns the repeatable reads
	   iso level can continue */

	/* the hard case */
	if (cs_size(&tr->schemas))
		for (n = tr->schemas.set->h; n; n = n->next) {
			sql_schema *s = n->data;
			sql_schema *os;

			if (isTempSchema(s))
				continue;

 			os = find_sql_schema(tr->parent, s->base.name);
			if (os && (s->base.wtime != 0 || s->base.rtime != 0)) {
				if (!validate_tables(s, os))
					return false;
			}
		}
	return true;
}

static int
save_tables_snapshots(sql_schema *s)
{
	node *n;

	if (cs_size(&s->tables))
		for (n = s->tables.set->h; n; n = n->next) {
			sql_table *t = n->data;

			if (!t->base.wtime)
				continue;

			if (isKindOfTable(t) && !isDeclaredTable(t)) {
				if (store_funcs.save_snapshot(t) != LOG_OK)
					return SQL_ERR;
			}
		}
	return SQL_OK;
}

int
sql_save_snapshots(sql_trans *tr)
{
	node *n;

	if (cs_size(&tr->schemas)) {
		for (n = tr->schemas.set->h; n; n = n->next) {
			sql_schema *s = n->data;

			if (isTempSchema(s))
				continue;

			if (s->base.wtime != 0)
				if (save_tables_snapshots(s) != SQL_OK)
					return SQL_ERR;
		}
	}
	return SQL_OK;
}

int
sql_trans_commit(sql_trans *tr)
{
	int ok = LOG_OK;

	/* write phase */
	TRC_DEBUG(SQL_STORE, "Forwarding changes (%d, %d) (%d, %d)\n", gtrans->stime, tr->stime, gtrans->wstime, tr->wstime);
	/* snap shots should be saved first */
	if (tr->parent == gtrans) {
		ok = rollforward_trans(tr, R_SNAPSHOT);

		if (ok == LOG_OK)
			ok = logger_funcs.log_tstart();
		if (ok == LOG_OK)
			ok = rollforward_trans(tr, R_LOG);
		if (ok == LOG_OK && prev_oid != store_oid)
			ok = logger_funcs.log_sequence(OBJ_SID, store_oid);
		prev_oid = store_oid;
		if (ok == LOG_OK)
			ok = logger_funcs.log_tend();
	}
	if (ok == LOG_OK) {
		/* It is save to rollforward the changes now. In case
		   of failure, the log will be replayed. */
		ok = rollforward_trans(tr, R_APPLY);
	}
	TRC_DEBUG(SQL_STORE, "Done forwarding changes '%d' and '%d'\n", gtrans->stime, gtrans->wstime);
	return (ok==LOG_OK)?SQL_OK:SQL_ERR;
}

static int
sql_trans_drop_all_dependencies(sql_trans *tr, sqlid id, sql_dependency type)
{
	sqlid dep_id=0, t_id = -1;
	sht dep_type = 0;
	list *dep = sql_trans_get_dependencies(tr, id, type, NULL);
	node *n;

	if (!dep)
		return DEPENDENCY_CHECK_ERROR;

	n = dep->h;

	while (n) {
		dep_id = *(sqlid*) n->data;
		dep_type = (sql_dependency) *(sht*) n->next->data;

		if (!list_find_id(tr->dropped, dep_id)) {

			switch (dep_type) {
				case SCHEMA_DEPENDENCY:
					//FIXME malloc failure scenario!
					(void) sql_trans_drop_schema(tr, dep_id, DROP_CASCADE);
					break;
				case TABLE_DEPENDENCY:
				case VIEW_DEPENDENCY: {
					sql_table *t = sql_trans_find_table(tr, dep_id);
					(void) sql_trans_drop_table(tr, t->s, dep_id, DROP_CASCADE);
				} break;
				case COLUMN_DEPENDENCY: {
					if ((t_id = sql_trans_get_dependency_type(tr, dep_id, TABLE_DEPENDENCY)) > 0) {
						sql_table *t = sql_trans_find_table(tr, dep_id);
						if (t)
							(void) sql_trans_drop_column(tr, t, dep_id, DROP_CASCADE);
					}
				} break;
				case TRIGGER_DEPENDENCY: {
					sql_trigger *t = sql_trans_find_trigger(tr, dep_id);
					(void) sql_trans_drop_trigger(tr, t->t->s, dep_id, DROP_CASCADE);
				} break;
				case KEY_DEPENDENCY:
				case FKEY_DEPENDENCY: {
					sql_key *k = sql_trans_find_key(tr, dep_id);
					(void) sql_trans_drop_key(tr, k->t->s, dep_id, DROP_CASCADE);
				} break;
				case INDEX_DEPENDENCY: {
					sql_idx *i = sql_trans_find_idx(tr, dep_id);
					(void) sql_trans_drop_idx(tr, i->t->s, dep_id, DROP_CASCADE);
				} break;
				case PROC_DEPENDENCY:
				case FUNC_DEPENDENCY: {
					sql_func *f = sql_trans_find_func(tr, dep_id);
					(void) sql_trans_drop_func(tr, f->s, dep_id, DROP_CASCADE);
				} break;
				case TYPE_DEPENDENCY: {
					sql_type *t = sql_trans_find_type(tr, dep_id);
					sql_trans_drop_type(tr, t->s, dep_id, DROP_CASCADE);
				} break;
				case USER_DEPENDENCY:  /*TODO schema and users dependencies*/
					break;
			}
		}

		n = n->next->next;
	}
	list_destroy(dep);
	return DEPENDENCY_CHECK_OK;
}

static void
sys_drop_kc(sql_trans *tr, sql_key *k, sql_kc *kc)
{
	sql_schema *syss = find_sql_schema(tr, isGlobal(k->t)?"sys":"tmp");
	sql_table *syskc = find_sql_table(syss, "objects");
	oid rid = table_funcs.column_find_row(tr, find_sql_column(syskc, "id"), &k->base.id, find_sql_column(syskc, "name"), kc->c->base.name, NULL);

	if (is_oid_nil(rid))
		return ;
	table_funcs.table_delete(tr, syskc, rid);

	if (isGlobal(k->t))
		tr->schema_updates ++;
}

static void
sys_drop_ic(sql_trans *tr, sql_idx * i, sql_kc *kc)
{
	sql_schema *syss = find_sql_schema(tr, isGlobal(i->t)?"sys":"tmp");
	sql_table *sysic = find_sql_table(syss, "objects");
	oid rid = table_funcs.column_find_row(tr, find_sql_column(sysic, "id"), &i->base.id, find_sql_column(sysic, "name"), kc->c->base.name, NULL);

	if (is_oid_nil(rid))
		return ;
	table_funcs.table_delete(tr, sysic, rid);

	if (isGlobal(i->t))
		tr->schema_updates ++;
}

static void
sys_drop_idx(sql_trans *tr, sql_idx * i, int drop_action)
{
	node *n;
	sql_schema *syss = find_sql_schema(tr, isGlobal(i->t)?"sys":"tmp");
	sql_table *sysidx = find_sql_table(syss, "idxs");
	oid rid = table_funcs.column_find_row(tr, find_sql_column(sysidx, "id"), &i->base.id, NULL);

	if (is_oid_nil(rid))
		return ;
	table_funcs.table_delete(tr, sysidx, rid);
	sql_trans_drop_any_comment(tr, i->base.id);
	for (n = i->columns->h; n; n = n->next) {
		sql_kc *ic = n->data;
		sys_drop_ic(tr, i, ic);
	}

	/* remove idx from schema and table*/
	list_remove_data(i->t->s->idxs, i);
	sql_trans_drop_dependencies(tr, i->base.id);

	if (isGlobal(i->t))
		tr->schema_updates ++;

	if (drop_action)
		sql_trans_drop_all_dependencies(tr, i->base.id, INDEX_DEPENDENCY);
}

static void
sys_drop_key(sql_trans *tr, sql_key *k, int drop_action)
{
	node *n;
	sql_schema *syss = find_sql_schema(tr, isGlobal(k->t)?"sys":"tmp");
	sql_table *syskey = find_sql_table(syss, "keys");
	oid rid = table_funcs.column_find_row(tr, find_sql_column(syskey, "id"), &k->base.id, NULL);

	if (is_oid_nil(rid))
		return ;
	table_funcs.table_delete(tr, syskey, rid);

	for (n = k->columns->h; n; n = n->next) {
		sql_kc *kc = n->data;
		sys_drop_kc(tr, k, kc);
	}
	/* remove key from schema */
	list_remove_data(k->t->s->keys, k);
	if (k->t->pkey == (sql_ukey*)k)
		k->t->pkey = NULL;
	if (k->type == fkey) {
		sql_fkey *fk = (sql_fkey *) k;

		assert(fk->rkey);
		if (fk->rkey) {
			n = list_find_name(fk->rkey->keys, fk->k.base.name);
			list_remove_node(fk->rkey->keys, n);
		}
		fk->rkey = NULL;
	}

	if (isGlobal(k->t))
		tr->schema_updates ++;

	sql_trans_drop_dependencies(tr, k->base.id);

	if (drop_action)
		sql_trans_drop_all_dependencies(tr, k->base.id, (k->type == fkey) ? FKEY_DEPENDENCY : KEY_DEPENDENCY);
}

static void
sys_drop_tc(sql_trans *tr, sql_trigger * i, sql_kc *kc)
{
	sql_schema *syss = find_sql_schema(tr, isGlobal(i->t)?"sys":"tmp");
	sql_table *systc = find_sql_table(syss, "objects");
	oid rid = table_funcs.column_find_row(tr, find_sql_column(systc, "id"), &i->base.id, find_sql_column(systc, "name"), kc->c->base.name, NULL);

	if (is_oid_nil(rid))
		return ;
	table_funcs.table_delete(tr, systc, rid);
	if (isGlobal(i->t))
		tr->schema_updates ++;
}

static void
sys_drop_trigger(sql_trans *tr, sql_trigger * i)
{
	node *n;
	sql_schema *syss = find_sql_schema(tr, isGlobal(i->t)?"sys":"tmp");
	sql_table *systrigger = find_sql_table(syss, "triggers");
	oid rid = table_funcs.column_find_row(tr, find_sql_column(systrigger, "id"), &i->base.id, NULL);

	if (is_oid_nil(rid))
		return ;
	table_funcs.table_delete(tr, systrigger, rid);

	for (n = i->columns->h; n; n = n->next) {
		sql_kc *tc = n->data;

		sys_drop_tc(tr, i, tc);
	}
	/* remove trigger from schema */
	list_remove_data(i->t->s->triggers, i);
	sql_trans_drop_dependencies(tr, i->base.id);
	if (isGlobal(i->t))
		tr->schema_updates ++;
}

static void
sys_drop_sequence(sql_trans *tr, sql_sequence * seq, int drop_action)
{
	sql_schema *syss = find_sql_schema(tr, "sys");
	sql_table *sysseqs = find_sql_table(syss, "sequences");
	oid rid = table_funcs.column_find_row(tr, find_sql_column(sysseqs, "id"), &seq->base.id, NULL);

	if (is_oid_nil(rid))
		return ;

	table_funcs.table_delete(tr, sysseqs, rid);
	sql_trans_drop_dependencies(tr, seq->base.id);
	sql_trans_drop_any_comment(tr, seq->base.id);
	if (drop_action)
		sql_trans_drop_all_dependencies(tr, seq->base.id, SEQ_DEPENDENCY);
}

static void
sys_drop_statistics(sql_trans *tr, sql_column *col)
{
	if (isGlobal(col->t)) {
		sql_schema *syss = find_sql_schema(tr, "sys");
		sql_table *sysstats = find_sql_table(syss, "statistics");

		oid rid = table_funcs.column_find_row(tr, find_sql_column(sysstats, "column_id"), &col->base.id, NULL);

		if (is_oid_nil(rid))
			return ;

		table_funcs.table_delete(tr, sysstats, rid);
	}
}

static int
sys_drop_default_object(sql_trans *tr, sql_column *col, int drop_action)
{
	char *seq_pos = NULL;
	const char *next_value_for = "next value for \"sys\".\"seq_";
	sql_schema *syss = find_sql_schema(tr, isGlobal(col->t)?"sys":"tmp");

	/* Drop sequence for generated column if it's the case */
	if (col->def && (seq_pos = strstr(col->def, next_value_for))) {
		sql_sequence *seq = NULL;
		char *seq_name = _STRDUP(seq_pos + (strlen(next_value_for) - strlen("seq_")));
		node *n = NULL;

		if (!seq_name)
			return -1;
		seq_name[strlen(seq_name)-1] = '\0';
		n = cs_find_name(&syss->seqs, seq_name);
		seq = find_sql_sequence(syss, seq_name);
		if (seq && sql_trans_get_dependency_type(tr, seq->base.id, BEDROPPED_DEPENDENCY) > 0) {
			sys_drop_sequence(tr, seq, drop_action);
			seq->base.wtime = syss->base.wtime = tr->wtime = tr->wstime;
			cs_del(&syss->seqs, n, seq->base.flags);
		}
		_DELETE(seq_name);
	}
	return 0;
}

static int
sys_drop_column(sql_trans *tr, sql_column *col, int drop_action)
{
	sql_schema *syss = find_sql_schema(tr, isGlobal(col->t)?"sys":"tmp");
	sql_table *syscolumn = find_sql_table(syss, "_columns");
	oid rid = table_funcs.column_find_row(tr, find_sql_column(syscolumn, "id"),
				  &col->base.id, NULL);

	if (is_oid_nil(rid))
		return 0;
	table_funcs.table_delete(tr, syscolumn, rid);
	sql_trans_drop_dependencies(tr, col->base.id);
	sql_trans_drop_any_comment(tr, col->base.id);
	sql_trans_drop_obj_priv(tr, col->base.id);
	if (sys_drop_default_object(tr, col, drop_action) == -1)
		return -1;

	if (isGlobal(col->t))
		tr->schema_updates ++;

	sys_drop_statistics(tr, col);
	if (drop_action)
		sql_trans_drop_all_dependencies(tr, col->base.id, COLUMN_DEPENDENCY);
	if (col->type.type->s)
		sql_trans_drop_dependency(tr, col->base.id, col->type.type->base.id, TYPE_DEPENDENCY);
	return 0;
}

static void
sys_drop_keys(sql_trans *tr, sql_table *t, int drop_action)
{
	node *n;

	if (cs_size(&t->keys))
		for (n = t->keys.set->h; n; n = n->next) {
			sql_key *k = n->data;

			sys_drop_key(tr, k, drop_action);
		}
}

static void
sys_drop_idxs(sql_trans *tr, sql_table *t, int drop_action)
{
	node *n;

	if (cs_size(&t->idxs))
		for (n = t->idxs.set->h; n; n = n->next) {
			sql_idx *k = n->data;

			sys_drop_idx(tr, k, drop_action);
		}
}

static int
sys_drop_columns(sql_trans *tr, sql_table *t, int drop_action)
{
	node *n;

	if (cs_size(&t->columns))
		for (n = t->columns.set->h; n; n = n->next) {
			sql_column *c = n->data;

			if (sys_drop_column(tr, c, drop_action))
				return -1;
		}
	return 0;
}

static void
sys_drop_parts(sql_trans *tr, sql_table *t, int drop_action)
{
	node *n;

	if (cs_size(&t->members)) {
		for (n = t->members.set->h; n; ) {
			sql_part *pt = n->data;
			sql_table *tt = find_sql_table(t->s, pt->base.name);

			n = n->next;
			sql_trans_del_table(tr, t, tt, drop_action);
		}
	}
}

static int
sys_drop_table(sql_trans *tr, sql_table *t, int drop_action)
{
	sql_schema *syss = find_sql_schema(tr, isGlobal(t)?"sys":"tmp");
	sql_table *systable = find_sql_table(syss, "_tables");
	sql_column *syscol = find_sql_column(systable, "id");
	oid rid = table_funcs.column_find_row(tr, syscol, &t->base.id, NULL);

	if (is_oid_nil(rid))
		return 0;
	table_funcs.table_delete(tr, systable, rid);
	sys_drop_keys(tr, t, drop_action);
	sys_drop_idxs(tr, t, drop_action);

	if (isMergeTable(t) || isReplicaTable(t))
		sys_drop_parts(tr, t, drop_action);

	if (isRangePartitionTable(t) || isListPartitionTable(t)) {
		sql_table *partitions = find_sql_table(syss, "table_partitions");
		sql_column *pcols = find_sql_column(partitions, "table_id");
		rids *rs = table_funcs.rids_select(tr, pcols, &t->base.id, &t->base.id, NULL);
		oid poid;
		if ((poid = table_funcs.rids_next(rs)) != oid_nil)
			table_funcs.table_delete(tr, partitions, poid);
		table_funcs.rids_destroy(rs);
	}

	sql_trans_drop_any_comment(tr, t->base.id);
	sql_trans_drop_dependencies(tr, t->base.id);
	sql_trans_drop_obj_priv(tr, t->base.id);

	if (isKindOfTable(t) || isView(t))
		if (sys_drop_columns(tr, t, drop_action))
			return -1;

	if (isGlobal(t))
		tr->schema_updates ++;

	if (drop_action)
		sql_trans_drop_all_dependencies(tr, t->base.id, !isView(t) ? TABLE_DEPENDENCY : VIEW_DEPENDENCY);
	return 0;
}

static void
sys_drop_type(sql_trans *tr, sql_type *type, int drop_action)
{
	sql_schema *syss = find_sql_schema(tr, "sys");
	sql_table *sys_tab_type = find_sql_table(syss, "types");
	sql_column *sys_type_col = find_sql_column(sys_tab_type, "id");
	oid rid = table_funcs.column_find_row(tr, sys_type_col, &type->base.id, NULL);

	if (is_oid_nil(rid))
		return ;

	table_funcs.table_delete(tr, sys_tab_type, rid);
	sql_trans_drop_dependencies(tr, type->base.id);

	tr->schema_updates ++;

	if (drop_action)
		sql_trans_drop_all_dependencies(tr, type->base.id, TYPE_DEPENDENCY);
}

static void
sys_drop_func(sql_trans *tr, sql_func *func, int drop_action)
{
	sql_schema *syss = find_sql_schema(tr, "sys");
	sql_table *sys_tab_func = find_sql_table(syss, "functions");
	sql_column *sys_func_col = find_sql_column(sys_tab_func, "id");
	oid rid_func = table_funcs.column_find_row(tr, sys_func_col, &func->base.id, NULL);
	if (is_oid_nil(rid_func))
		return ;
	if (IS_AGGR(func)) {
		sql_table *sys_tab_args = find_sql_table(syss, "args");
		sql_column *sys_args_col = find_sql_column(sys_tab_args, "func_id");
		rids *args = table_funcs.rids_select(tr, sys_args_col, &func->base.id, &func->base.id, NULL);

		for (oid r = table_funcs.rids_next(args); !is_oid_nil(r); r = table_funcs.rids_next(args))
			table_funcs.table_delete(tr, sys_tab_args, r);
		table_funcs.rids_destroy(args);
	}

	assert(!is_oid_nil(rid_func));
	table_funcs.table_delete(tr, sys_tab_func, rid_func);

	sql_trans_drop_dependencies(tr, func->base.id);
	sql_trans_drop_any_comment(tr, func->base.id);
	sql_trans_drop_obj_priv(tr, func->base.id);

	tr->schema_updates ++;

	if (drop_action)
		sql_trans_drop_all_dependencies(tr, func->base.id, !IS_PROC(func) ? FUNC_DEPENDENCY : PROC_DEPENDENCY);
}

static void
sys_drop_types(sql_trans *tr, sql_schema *s, int drop_action)
{
	node *n;

	if (cs_size(&s->types))
		for (n = s->types.set->h; n; n = n->next) {
			sql_type *t = n->data;

			sys_drop_type(tr, t, drop_action);
		}
}

static int
sys_drop_tables(sql_trans *tr, sql_schema *s, int drop_action)
{
	node *n;

	if (cs_size(&s->tables))
		for (n = s->tables.set->h; n; n = n->next) {
			sql_table *t = n->data;

			if (sys_drop_table(tr, t, drop_action))
				return -1;
		}
	return 0;
}

static void
sys_drop_funcs(sql_trans *tr, sql_schema *s, int drop_action)
{
	node *n;

	if (cs_size(&s->funcs))
		for (n = s->funcs.set->h; n; n = n->next) {
			sql_func *f = n->data;

			sys_drop_func(tr, f, drop_action);
		}
}

static void
sys_drop_sequences(sql_trans *tr, sql_schema *s, int drop_action)
{
	node *n;

	if (cs_size(&s->seqs))
		for (n = s->seqs.set->h; n; n = n->next) {
			sql_sequence *seq = n->data;

			sys_drop_sequence(tr, seq, drop_action);
		}
}

sql_type *
sql_trans_create_type(sql_trans *tr, sql_schema *s, const char *sqlname, int digits, int scale, int radix, const char *impl)
{
	sql_type *t;
	sql_table *systype;
	int localtype = ATOMindex(impl);
	sql_class eclass = EC_EXTERNAL;
	int eclass_cast = (int) eclass;

	if (localtype < 0)
		return NULL;
	t = SA_ZNEW(tr->sa, sql_type);
	systype = find_sql_table(find_sql_schema(tr, "sys"), "types");
	base_init(tr->sa, &t->base, next_oid(), TR_NEW, impl);
	t->sqlname = sa_strdup(tr->sa, sqlname);
	t->digits = digits;
	t->scale = scale;
	t->radix = radix;
	t->eclass = eclass;
	t->localtype = localtype;
	t->s = s;

	cs_add(&s->types, t, TR_NEW);
	table_funcs.table_insert(tr, systype, &t->base.id, t->base.name, t->sqlname, &t->digits, &t->scale, &radix, &eclass_cast, &s->base.id);

	t->base.wtime = s->base.wtime = tr->wtime = tr->wstime;
	tr->schema_updates ++;
	return t;
}

int
sql_trans_drop_type(sql_trans *tr, sql_schema *s, sqlid id, int drop_action)
{
	node *n = find_sql_type_node(s, id);
	sql_type *t = n->data;

	sys_drop_type(tr, t, drop_action);

	t->base.wtime = s->base.wtime = tr->wtime = tr->wstime;
	tr->schema_updates ++;
	cs_del(&s->types, n, t->base.flags);
	return 1;
}

sql_func *
create_sql_func(sql_allocator *sa, const char *func, list *args, list *res, sql_ftype type, sql_flang lang, const char *mod,
				const char *impl, const char *query, bit varres, bit vararg, bit system)
{
	sql_func *t = SA_ZNEW(sa, sql_func);

	base_init(sa, &t->base, next_oid(), TR_NEW, func);
	assert(impl && mod);
	t->imp = (impl)?sa_strdup(sa, impl):NULL;
	t->mod = (mod)?sa_strdup(sa, mod):NULL;
	t->type = type;
	t->lang = lang;
	t->sql = (lang==FUNC_LANG_SQL||lang==FUNC_LANG_MAL);
	t->semantics = TRUE;
	t->side_effect = (type==F_FILT || (res && (lang==FUNC_LANG_SQL || !list_empty(args))))?FALSE:TRUE;
	t->varres = varres;
	t->vararg = vararg;
	t->ops = args;
	t->res = res;
	t->query = (query)?sa_strdup(sa, query):NULL;
	t->fix_scale = SCALE_EQ;
	t->s = NULL;
	t->system = system;
	return t;
}

sql_func *
sql_trans_create_func(sql_trans *tr, sql_schema *s, const char *func, list *args, list *res, sql_ftype type, sql_flang lang,
					  const char *mod, const char *impl, const char *query, bit varres, bit vararg, bit system)
{
	sql_func *t = SA_ZNEW(tr->sa, sql_func);
	sql_table *sysfunc = find_sql_table(find_sql_schema(tr, "sys"), "functions");
	sql_table *sysarg = find_sql_table(find_sql_schema(tr, "sys"), "args");
	node *n;
	int number = 0, ftype = (int) type, flang = (int) lang;
	bit se;

	base_init(tr->sa, &t->base, next_oid(), TR_NEW, func);
	assert(impl && mod);
	t->imp = (impl)?sa_strdup(tr->sa, impl):NULL;
	t->mod = (mod)?sa_strdup(tr->sa, mod):NULL;
	t->type = type;
	t->lang = lang;
	t->sql = (lang==FUNC_LANG_SQL||lang==FUNC_LANG_MAL);
	t->semantics = TRUE;
	se = t->side_effect = (type==F_FILT || (res && (lang==FUNC_LANG_SQL || !list_empty(args))))?FALSE:TRUE;
	t->varres = varres;
	t->vararg = vararg;
	t->ops = sa_list(tr->sa);
	t->fix_scale = SCALE_EQ;
	t->system = system;
	for (n=args->h; n; n = n->next)
		list_append(t->ops, arg_dup(tr, s, n->data));
	if (res) {
		t->res = sa_list(tr->sa);
		for (n=res->h; n; n = n->next)
			list_append(t->res, arg_dup(tr, s, n->data));
	}
	t->query = (query)?sa_strdup(tr->sa, query):NULL;
	t->s = s;

	cs_add(&s->funcs, t, TR_NEW);
	table_funcs.table_insert(tr, sysfunc, &t->base.id, t->base.name, query?query:t->imp, t->mod, &flang, &ftype, &se,
							 &t->varres, &t->vararg, &s->base.id, &t->system, &t->semantics);
	if (t->res) for (n = t->res->h; n; n = n->next, number++) {
		sql_arg *a = n->data;
		sqlid id = next_oid();
		table_funcs.table_insert(tr, sysarg, &id, &t->base.id, a->name, a->type.type->sqlname, &a->type.digits, &a->type.scale, &a->inout, &number);
	}
	if (t->ops) for (n = t->ops->h; n; n = n->next, number++) {
		sql_arg *a = n->data;
		sqlid id = next_oid();
		table_funcs.table_insert(tr, sysarg, &id, &t->base.id, a->name, a->type.type->sqlname, &a->type.digits, &a->type.scale, &a->inout, &number);
	}

	t->base.wtime = s->base.wtime = tr->wtime = tr->wstime;
	tr->schema_updates ++;
	return t;
}

int
sql_trans_drop_func(sql_trans *tr, sql_schema *s, sqlid id, int drop_action)
{
	node *n = find_sql_func_node(s, id);
	sql_func *func = n->data;

	if (drop_action == DROP_CASCADE_START || drop_action == DROP_CASCADE) {
		sqlid *local_id = MNEW(sqlid);
		if (!local_id)
			return -1;

		if (! tr->dropped) {
			tr->dropped = list_create((fdestroy) GDKfree);
			if (!tr->dropped) {
				_DELETE(local_id);
				return -1;
			}
		}
		*local_id = func->base.id;
		list_append(tr->dropped, local_id);
	}

	sys_drop_func(tr, func, DROP_CASCADE);

	func->base.wtime = s->base.wtime = tr->wtime = tr->wstime;
	tr->schema_updates ++;
	cs_del(&s->funcs, n, func->base.flags);

	if (drop_action == DROP_CASCADE_START && tr->dropped) {
		list_destroy(tr->dropped);
		tr->dropped = NULL;
	}
	return 0;
}

static void
build_drop_func_list_item(sql_trans *tr, sql_schema *s, sqlid id)
{
	node *n = find_sql_func_node(s, id);
	sql_func *func = n->data;

	sys_drop_func(tr, func, DROP_CASCADE);

	func->base.wtime = s->base.wtime = tr->wtime = tr->wstime;
	tr->schema_updates ++;
	cs_del(&s->funcs, n, func->base.flags);
}

int
sql_trans_drop_all_func(sql_trans *tr, sql_schema *s, list *list_func, int drop_action)
{
	node *n = NULL;
	sql_func *func = NULL;
	list* to_drop = NULL;

	(void) drop_action;

	if (!tr->dropped) {
		tr->dropped = list_create((fdestroy) GDKfree);
		if (!tr->dropped)
			return -1;
	}
	for (n = list_func->h; n ; n = n->next ) {
		func = (sql_func *) n->data;

		if (! list_find_id(tr->dropped, func->base.id)){
			sqlid *local_id = MNEW(sqlid);
			if (!local_id) {
				list_destroy(tr->dropped);
				tr->dropped = NULL;
				if (to_drop)
					list_destroy(to_drop);
				return -1;
			}
			if (!to_drop) {
				to_drop = list_create(NULL);
				if (!to_drop) {
					list_destroy(tr->dropped);
					return -1;
				}
			}
			*local_id = func->base.id;
			list_append(tr->dropped, local_id);
			list_append(to_drop, func);
			//sql_trans_drop_func(tr, s, func->base.id, drop_action ? DROP_CASCADE : DROP_RESTRICT);
		}
	}

	if (to_drop) {
		for (n = to_drop->h; n ; n = n->next ) {
			func = (sql_func *) n->data;
			build_drop_func_list_item(tr, s, func->base.id);
		}
		list_destroy(to_drop);
	}

	if ( tr->dropped) {
		list_destroy(tr->dropped);
		tr->dropped = NULL;
	}
	return 0;
}

sql_schema *
sql_trans_create_schema(sql_trans *tr, const char *name, sqlid auth_id, sqlid owner)
{
	sql_schema *s = SA_ZNEW(tr->sa, sql_schema);
	sql_table *sysschema = find_sql_table(find_sql_schema(tr, "sys"), "schemas");

	base_init(tr->sa, &s->base, next_oid(), TR_NEW, name);
	s->auth_id = auth_id;
	s->owner = owner;
	s->system = FALSE;
	cs_new(&s->tables, tr->sa, (fdestroy) &table_destroy);
	cs_new(&s->types, tr->sa, (fdestroy) NULL);
	cs_new(&s->funcs, tr->sa, (fdestroy) NULL);
	cs_new(&s->seqs, tr->sa, (fdestroy) NULL);
	s->keys = list_new(tr->sa, (fdestroy) NULL);
	s->idxs = list_new(tr->sa, (fdestroy) NULL);
	s->triggers = list_new(tr->sa, (fdestroy) NULL);
	s->tr = tr;

	cs_add(&tr->schemas, s, TR_NEW);
	table_funcs.table_insert(tr, sysschema, &s->base.id, s->base.name, &s->auth_id, &s->owner, &s->system);
	s->base.wtime = tr->wtime = tr->wstime;
	tr->schema_updates ++;
	return s;
}

sql_schema*
sql_trans_rename_schema(sql_trans *tr, sqlid id, const char *new_name)
{
	sql_table *sysschema = find_sql_table(find_sql_schema(tr, "sys"), "schemas");
	node *n = find_sql_schema_node(tr, id);
	sql_schema *s = n->data;
	oid rid;

	assert(!strNil(new_name));

	list_hash_delete(tr->schemas.set, s, NULL); /* has to re-hash the entry in the changeset */
	s->base.name = sa_strdup(tr->sa, new_name);
	if (!list_hash_add(tr->schemas.set, s, NULL))
		return NULL;

	rid = table_funcs.column_find_row(tr, find_sql_column(sysschema, "id"), &s->base.id, NULL);
	assert(!is_oid_nil(rid));
	table_funcs.column_update_value(tr, find_sql_column(sysschema, "name"), rid, (void*) new_name);

	s->base.wtime = tr->wtime = tr->wstime;
	tr->schema_updates ++;
	return s;
}

int
sql_trans_drop_schema(sql_trans *tr, sqlid id, int drop_action)
{
	node *n = find_sql_schema_node(tr, id);
	sql_schema *s = n->data;
	sql_table *sysschema = find_sql_table(find_sql_schema(tr, "sys"), "schemas");
	oid rid = table_funcs.column_find_row(tr, find_sql_column(sysschema, "id"), &s->base.id, NULL);

	if (is_oid_nil(rid))
		return 0;
	if (drop_action == DROP_CASCADE_START || drop_action == DROP_CASCADE) {
		sqlid* local_id = MNEW(sqlid);
		if (!local_id)
			return -1;

		if (!tr->dropped) {
			tr->dropped = list_create((fdestroy) GDKfree);
			if (!tr->dropped) {
				_DELETE(local_id);
				return -1;
			}
		}
		*local_id = s->base.id;
		list_append(tr->dropped, local_id);
	}

	table_funcs.table_delete(tr, sysschema, rid);
	sys_drop_funcs(tr, s, drop_action);
	if (sys_drop_tables(tr, s, drop_action))
		return -1;
	sys_drop_types(tr, s, drop_action);
	sys_drop_sequences(tr, s, drop_action);
	sql_trans_drop_any_comment(tr, s->base.id);
	sql_trans_drop_obj_priv(tr, s->base.id);

	s->base.wtime = tr->wtime = tr->wstime;
	tr->schema_updates ++;
	cs_del(&tr->schemas, n, s->base.flags);

	if (drop_action == DROP_CASCADE_START && tr->dropped) {
		list_destroy(tr->dropped);
		tr->dropped = NULL;
	}
	return 0;
}

sql_table *
sql_trans_add_table(sql_trans *tr, sql_table *mt, sql_table *pt)
{
	sql_schema *syss = find_sql_schema(tr, isGlobal(mt)?"sys":"tmp");
	sql_table *sysobj = find_sql_table(syss, "objects");
	sql_part *p = SA_ZNEW(tr->sa, sql_part);

	/* merge table depends on part table */
	sql_trans_create_dependency(tr, pt->base.id, mt->base.id, TABLE_DEPENDENCY);
	assert(isMergeTable(mt) || isReplicaTable(mt));
	pt->p = mt;
	p->t = mt;
	base_init(tr->sa, &p->base, pt->base.id, TR_NEW, pt->base.name);
	cs_add(&mt->members, p, TR_NEW);
	mt->s->base.wtime = mt->base.wtime = pt->s->base.wtime = pt->base.wtime = p->base.wtime = tr->wtime = tr->wstime;
	table_funcs.table_insert(tr, sysobj, &mt->base.id, p->base.name, &p->base.id);
	if (isGlobal(mt))
		tr->schema_updates ++;
	return mt;
}

int
sql_trans_add_range_partition(sql_trans *tr, sql_table *mt, sql_table *pt, sql_subtype tpe, ptr min, ptr max,
							  bit with_nills, int update, sql_part **err)
{
	sql_schema *syss = find_sql_schema(tr, isGlobal(mt)?"sys":"tmp");
	sql_table *sysobj = find_sql_table(syss, "objects");
	sql_table *partitions = find_sql_table(syss, "table_partitions");
	sql_table *ranges = find_sql_table(syss, "range_partitions");
	sql_part *p;
	int localtype = tpe.type->localtype, res = 0;
	ValRecord vmin, vmax;
	size_t smin, smax;
	bit to_insert = with_nills;
	oid rid;
	ptr ok;
	sqlid *v;

	vmin = vmax = (ValRecord) {.vtype = TYPE_void,};

	if (min) {
		ok = VALinit(&vmin, localtype, min);
		if (ok && localtype != TYPE_str)
			ok = VALconvert(TYPE_str, &vmin);
	} else {
		ok = VALinit(&vmin, TYPE_str, ATOMnilptr(TYPE_str));
		min = (ptr) ATOMnilptr(localtype);
	}
	if (!ok) {
		res = -1;
		goto finish;
	}
	smin = ATOMlen(localtype, min);
	if (smin > STORAGE_MAX_VALUE_LENGTH) {
		res = -2;
		goto finish;
	}

	if (max) {
		ok = VALinit(&vmax, localtype, max);
		if (ok && localtype != TYPE_str)
			ok = VALconvert(TYPE_str, &vmax);
	} else {
		ok = VALinit(&vmax, TYPE_str, ATOMnilptr(TYPE_str));
		max = (ptr) ATOMnilptr(localtype);
	}
	if (!ok) {
		res = -1;
		goto finish;
	}
	smax = ATOMlen(localtype, max);
	if (smax > STORAGE_MAX_VALUE_LENGTH) {
		res = -2;
		goto finish;
	}

	if (!update) {
		p = SA_ZNEW(tr->sa, sql_part);
		base_init(tr->sa, &p->base, pt->base.id, TR_NEW, pt->base.name);
		assert(isMergeTable(mt) || isReplicaTable(mt));
		pt->p = mt;
		p->t = mt;
		dup_sql_type(tr, mt->s, &tpe, &(p->tpe));
	} else {
		p = find_sql_part(mt, pt->base.name);
	}

	/* add range partition values */
	p->part.range.minvalue = sa_alloc(tr->sa, smin);
	p->part.range.maxvalue = sa_alloc(tr->sa, smax);
	memcpy(p->part.range.minvalue, min, smin);
	memcpy(p->part.range.maxvalue, max, smax);
	p->part.range.minlength = smin;
	p->part.range.maxlength = smax;
	p->with_nills = with_nills;

	if (!update) {
		*err = cs_add_with_validate(&mt->members, p, TR_NEW, sql_range_part_validate_and_insert);
	} else {
		*err = cs_transverse_with_validate(&mt->members, p, sql_range_part_validate_and_insert);
	}
	if (*err) {
		res = -4;
		goto finish;
	}

	if (!update) {
		rid = table_funcs.column_find_row(tr, find_sql_column(partitions, "table_id"), &mt->base.id, NULL);
		assert(!is_oid_nil(rid));

		/* add merge table dependency */
		sql_trans_create_dependency(tr, pt->base.id, mt->base.id, TABLE_DEPENDENCY);
		v = (sqlid*) table_funcs.column_find_value(tr, find_sql_column(partitions, "id"), rid);
		table_funcs.table_insert(tr, sysobj, &mt->base.id, p->base.name, &p->base.id);
		table_funcs.table_insert(tr, ranges, &pt->base.id, v, VALget(&vmin), VALget(&vmax), &to_insert);
		_DELETE(v);
	} else {
		sql_column *cmin = find_sql_column(ranges, "minimum"), *cmax = find_sql_column(ranges, "maximum"),
				   *wnulls = find_sql_column(ranges, "with_nulls");

		rid = table_funcs.column_find_row(tr, find_sql_column(ranges, "table_id"), &pt->base.id, NULL);
		assert(!is_oid_nil(rid));

		table_funcs.column_update_value(tr, cmin, rid, VALget(&vmin));
		table_funcs.column_update_value(tr, cmax, rid, VALget(&vmax));
		table_funcs.column_update_value(tr, wnulls, rid, &to_insert);
	}

	if (isGlobal(mt))
		tr->schema_updates ++;
	mt->s->base.wtime = mt->base.wtime = pt->s->base.wtime = pt->base.wtime = p->base.wtime = tr->wtime = tr->wstime;

finish:
	VALclear(&vmin);
	VALclear(&vmax);
	return res;
}

int
sql_trans_add_value_partition(sql_trans *tr, sql_table *mt, sql_table *pt, sql_subtype tpe, list* vals, bit with_nills,
							  int update, sql_part **err)
{
	sql_schema *syss = find_sql_schema(tr, isGlobal(mt)?"sys":"tmp");
	sql_table *sysobj = find_sql_table(syss, "objects");
	sql_table *partitions = find_sql_table(syss, "table_partitions");
	sql_table *values = find_sql_table(syss, "value_partitions");
	sql_part *p;
	oid rid;
	int localtype = tpe.type->localtype, i = 0;
	sqlid *v;

	if (!update) {
		p = SA_ZNEW(tr->sa, sql_part);
		base_init(tr->sa, &p->base, pt->base.id, TR_NEW, pt->base.name);
		assert(isMergeTable(mt) || isReplicaTable(mt));
		pt->p = mt;
		p->t = mt;
		dup_sql_type(tr, mt->s, &tpe, &(p->tpe));
	} else {
		rids *rs;
		p = find_sql_part(mt, pt->base.name);

		rs = table_funcs.rids_select(tr, find_sql_column(values, "table_id"), &pt->base.id, &pt->base.id, NULL);
		for (rid = table_funcs.rids_next(rs); !is_oid_nil(rid); rid = table_funcs.rids_next(rs)) {
			table_funcs.table_delete(tr, values, rid); /* eliminate the old values */
		}
		table_funcs.rids_destroy(rs);
	}
	p->with_nills = with_nills;

	rid = table_funcs.column_find_row(tr, find_sql_column(partitions, "table_id"), &mt->base.id, NULL);
	assert(!is_oid_nil(rid));

	v = (sqlid*) table_funcs.column_find_value(tr, find_sql_column(partitions, "id"), rid);

	if (with_nills) { /* store the null value first */
		ValRecord vnnil;
		if (VALinit(&vnnil, TYPE_str, ATOMnilptr(TYPE_str)) == NULL) {
			_DELETE(v);
			return -1;
		}
		table_funcs.table_insert(tr, values, &pt->base.id, v, VALget(&vnnil));
		VALclear(&vnnil);
	}

	for (node *n = vals->h ; n ; n = n->next) {
		sql_part_value *next = (sql_part_value*) n->data;
		ValRecord vvalue;
		ptr ok;

		if (ATOMlen(localtype, next->value) > STORAGE_MAX_VALUE_LENGTH) {
			_DELETE(v);
			return -i - 1;
		}
		ok = VALinit(&vvalue, localtype, next->value);
		if (ok && localtype != TYPE_str)
			ok = VALconvert(TYPE_str, &vvalue);
		if (!ok) {
			_DELETE(v);
			VALclear(&vvalue);
			return -i - 1;
		}
		table_funcs.table_insert(tr, values, &pt->base.id, v, VALget(&vvalue));
		VALclear(&vvalue);
		i++;
	}
	_DELETE(v);

	p->part.values = vals;

	if (!update) {
		*err = cs_add_with_validate(&mt->members, p, TR_NEW, sql_values_part_validate_and_insert);
	} else {
		*err = cs_transverse_with_validate(&mt->members, p, sql_values_part_validate_and_insert);
	}
	if (*err)
		return -1;

	if (!update) {
		/* add merge table dependency */
		sql_trans_create_dependency(tr, pt->base.id, mt->base.id, TABLE_DEPENDENCY);
		table_funcs.table_insert(tr, sysobj, &mt->base.id, p->base.name, &p->base.id);
	}

	if (isGlobal(mt))
		tr->schema_updates ++;
	mt->s->base.wtime = mt->base.wtime = pt->s->base.wtime = pt->base.wtime = p->base.wtime = tr->wtime = tr->wstime;

	return 0;
}

sql_table*
sql_trans_rename_table(sql_trans *tr, sql_schema *s, sqlid id, const char *new_name)
{
	sql_table *systable = find_sql_table(find_sql_schema(tr, isTempSchema(s) ? "tmp":"sys"), "_tables");
	node *n = find_sql_table_node(s, id);
	sql_table *t = n->data;
	oid rid;

	assert(!strNil(new_name));

	list_hash_delete(s->tables.set, t, NULL); /* has to re-hash the entry in the changeset */
	t->base.name = sa_strdup(tr->sa, new_name);
	if (!list_hash_add(s->tables.set, t, NULL))
		return NULL;

	rid = table_funcs.column_find_row(tr, find_sql_column(systable, "id"), &t->base.id, NULL);
	assert(!is_oid_nil(rid));
	table_funcs.column_update_value(tr, find_sql_column(systable, "name"), rid, (void*) new_name);

	t->base.wtime = s->base.wtime = tr->wtime = tr->wstime;
	if (isGlobal(t))
		tr->schema_updates ++;
	return t;
}

sql_table*
sql_trans_set_table_schema(sql_trans *tr, sqlid id, sql_schema *os, sql_schema *ns)
{
	sql_table *systable = find_sql_table(find_sql_schema(tr, isTempSchema(os) ? "tmp":"sys"), "_tables");
	node *n = find_sql_table_node(os, id);
	sql_table *t = n->data;
	oid rid;
	sql_moved_table *m;

	rid = table_funcs.column_find_row(tr, find_sql_column(systable, "id"), &t->base.id, NULL);
	assert(!is_oid_nil(rid));
	table_funcs.column_update_value(tr, find_sql_column(systable, "schema_id"), rid, &(ns->base.id));

	cs_move(&os->tables, &ns->tables, t);
	t->s = ns;

	if (!tr->moved_tables)
		tr->moved_tables = sa_list(tr->sa);
	m = SA_ZNEW(tr->sa, sql_moved_table); //add transaction log entry
	m->from = os;
	m->to = ns;
	m->t = t;
	list_append(tr->moved_tables, m);

	t->base.wtime = os->base.wtime = ns->base.wtime = tr->wtime = tr->wstime;
	for (node *n = t->columns.set->h ; n ; n = n->next) {
		sql_column *col = (sql_column*) n->data;
		col->base.wtime = tr->wstime; /* the table's columns types have to be set again */
	}
	if (isGlobal(t))
		tr->schema_updates ++;
	return t;
}

sql_table *
sql_trans_del_table(sql_trans *tr, sql_table *mt, sql_table *pt, int drop_action)
{
	sql_schema *syss = find_sql_schema(tr, isGlobal(mt)?"sys":"tmp");
	sql_table *sysobj = find_sql_table(syss, "objects");
	node *n = cs_find_name(&mt->members, pt->base.name);
	oid obj_oid = table_funcs.column_find_row(tr, find_sql_column(sysobj, "nr"), &pt->base.id, NULL), rid;
	sql_part *p = (sql_part*) n->data;

	if (is_oid_nil(obj_oid))
		return NULL;

	if (isRangePartitionTable(mt)) {
		sql_table *ranges = find_sql_table(syss, "range_partitions");
		rid = table_funcs.column_find_row(tr, find_sql_column(ranges, "table_id"), &pt->base.id, NULL);
		table_funcs.table_delete(tr, ranges, rid);
	} else if (isListPartitionTable(mt)) {
		sql_table *values = find_sql_table(syss, "value_partitions");
		rids *rs = table_funcs.rids_select(tr, find_sql_column(values, "table_id"), &pt->base.id, &pt->base.id, NULL);
		for (rid = table_funcs.rids_next(rs); !is_oid_nil(rid); rid = table_funcs.rids_next(rs)) {
			table_funcs.table_delete(tr, values, rid);
		}
		table_funcs.rids_destroy(rs);
	}
	/* merge table depends on part table */
	sql_trans_drop_dependency(tr, pt->base.id, mt->base.id, TABLE_DEPENDENCY);

	cs_del(&mt->members, n, p->base.flags);
	pt->p = NULL;
	table_funcs.table_delete(tr, sysobj, obj_oid);

	mt->s->base.wtime = mt->base.wtime = pt->s->base.wtime = pt->base.wtime = p->base.wtime = tr->wtime = tr->wstime;

	if (drop_action == DROP_CASCADE)
		sql_trans_drop_table(tr, mt->s, pt->base.id, drop_action);
	if (isGlobal(mt))
		tr->schema_updates ++;
	return mt;
}

sql_table *
sql_trans_create_table(sql_trans *tr, sql_schema *s, const char *name, const char *sql, int tt, bit system,
					   int persistence, int commit_action, int sz, bte properties)
{
	sql_table *t = create_sql_table(tr->sa, name, tt, system, persistence, commit_action, properties);
	sql_schema *syss = find_sql_schema(tr, isGlobal(t)?"sys":"tmp");
	sql_table *systable = find_sql_table(syss, "_tables");
	sht ca;

	/* temps all belong to a special tmp schema and only views/remote
	   have a query */
	assert( (isTable(t) ||
		(!isTempTable(t) || (strcmp(s->base.name, "tmp") == 0) || isDeclaredTable(t))) || (isView(t) && !sql) || isStream(t) || (isRemote(t) && !sql));

	t->query = sql ? sa_strdup(tr->sa, sql) : NULL;
	t->s = s;
	t->sz = sz;
	if (sz < 0)
		t->sz = COLSIZE;
	cs_add(&s->tables, t, TR_NEW);
	if (isStream(t))
		t->persistence = SQL_STREAM;
	if (isRemote(t))
		t->persistence = SQL_REMOTE;

	if (isTable(t)) {
		if (store_funcs.create_del(tr, t) != LOG_OK) {
			TRC_DEBUG(SQL_STORE, "Load table '%s' is missing 'deletes'\n", t->base.name);
			t->persistence = SQL_GLOBAL_TEMP;
		}
	}
	if (isPartitionedByExpressionTable(t)) {
		t->part.pexp = SA_ZNEW(tr->sa, sql_expression);
		t->part.pexp->type = *sql_bind_localtype("void"); /* leave it non-initialized, at the backend the copy of this table will get the type */
	}

	ca = t->commit_action;
	if (!isDeclaredTable(t)) {
		table_funcs.table_insert(tr, systable, &t->base.id, t->base.name, &s->base.id,
								 (t->query) ? t->query : ATOMnilptr(TYPE_str), &t->type, &t->system, &ca, &t->access);
	}

	t->base.wtime = s->base.wtime = tr->wtime = tr->wstime;
	if (isGlobal(t))
		tr->schema_updates ++;
	return t;
}

int
sql_trans_set_partition_table(sql_trans *tr, sql_table *t)
{
	if (t && (isRangePartitionTable(t) || isListPartitionTable(t))) {
		sql_schema *syss = find_sql_schema(tr, isGlobal(t)?"sys":"tmp");
		sql_table *partitions = find_sql_table(syss, "table_partitions");
		sqlid next = next_oid();
		if (isPartitionedByColumnTable(t)) {
			assert(t->part.pcol);
			table_funcs.table_insert(tr, partitions, &next, &t->base.id, &t->part.pcol->base.id, ATOMnilptr(TYPE_str), &t->properties);
		} else if (isPartitionedByExpressionTable(t)) {
			assert(t->part.pexp->exp);
			if (strlen(t->part.pexp->exp) > STORAGE_MAX_VALUE_LENGTH)
				return -1;
			table_funcs.table_insert(tr, partitions, &next, &t->base.id, ATOMnilptr(TYPE_int), t->part.pexp->exp, &t->properties);
		} else {
			assert(0);
		}
	}
	return 0;
}

sql_key *
create_sql_kc(sql_allocator *sa, sql_key *k, sql_column *c)
{
	sql_kc *kc = SA_ZNEW(sa, sql_kc);

	kc->c = c;
	list_append(k->columns, kc);
	if (k->idx)
		create_sql_ic(sa, k->idx, c);
	if (k->type == pkey)
		c->null = 0;
	return k;
}

sql_ukey *
create_sql_ukey(sql_allocator *sa, sql_table *t, const char *name, key_type kt)
{
	sql_key *nk = NULL;
	sql_ukey *tk;

	nk = (kt != fkey) ? (sql_key *) SA_ZNEW(sa, sql_ukey) : (sql_key *) SA_ZNEW(sa, sql_fkey);
 	tk = (sql_ukey *) nk;
	assert(name);

	base_init(sa, &nk->base, next_oid(), TR_NEW, name);

	nk->type = kt;
	nk->columns = sa_list(sa);
	nk->idx = NULL;
	nk->t = t;

	tk->keys = NULL;
	if (nk->type == pkey)
		t->pkey = tk;
	cs_add(&t->keys, nk, TR_NEW);
	return tk;
}

sql_fkey *
create_sql_fkey(sql_allocator *sa, sql_table *t, const char *name, key_type kt, sql_key *rkey, int on_delete, int on_update)
{
	sql_key *nk;
	sql_fkey *fk = NULL;
	sql_ukey *uk = (sql_ukey *) rkey;

	nk = (kt != fkey) ? (sql_key *) SA_ZNEW(sa, sql_ukey) : (sql_key *) SA_ZNEW(sa, sql_fkey);

	assert(name);
	base_init(sa, &nk->base, next_oid(), TR_NEW, name);
	nk->type = kt;
	nk->columns = sa_list(sa);
	nk->t = t;
	nk->idx = create_sql_idx(sa, t, name, (nk->type == fkey) ? join_idx : hash_idx);
	nk->idx->key = nk;

	fk = (sql_fkey *) nk;

	fk->on_delete = on_delete;
	fk->on_update = on_update;

	fk->rkey = uk;
	cs_add(&t->keys, nk, TR_NEW);
	return (sql_fkey*) nk;
}

sql_idx *
create_sql_ic(sql_allocator *sa, sql_idx *i, sql_column *c)
{
	sql_kc *ic = SA_ZNEW(sa, sql_kc);

	ic->c = c;
	list_append(i->columns, ic);

	if (hash_index(i->type) && list_length(i->columns) > 1) {
		/* Correct the unique flag of the keys first column */
		c->unique = list_length(i->columns);
		if (c->unique == 2) {
			sql_kc *ic1 = i->columns->h->data;
			ic1->c->unique ++;
		}
	}

	/* should we switch to oph_idx ? */
	if (i->type == hash_idx && list_length(i->columns) == 1 && ic->c->sorted) {
		/*i->type = oph_idx;*/
		i->type = no_idx;
	}
	return i;
}

sql_idx *
create_sql_idx(sql_allocator *sa, sql_table *t, const char *name, idx_type it)
{
	sql_idx *ni = SA_ZNEW(sa, sql_idx);

	base_init(sa, &ni->base, next_oid(), TR_NEW, name);
	ni->columns = sa_list(sa);
	ni->t = t;
	ni->type = it;
	ni->key = NULL;
	cs_add(&t->idxs, ni, TR_NEW);
	return ni;
}

sql_column *
create_sql_column(sql_trans *tr, sql_table *t, const char *name, sql_subtype *tpe)
{
	sql_column *col = SA_ZNEW(tr->sa, sql_column);

	base_init(tr->sa, &col->base, next_oid(), TR_NEW, name);
	col->type = *tpe;
	col->def = NULL;
	col->null = 1;
	col->colnr = table_next_column_nr(t);
	col->t = t;
	col->unique = 0;
	col->storage_type = NULL;

	cs_add(&t->columns, col, TR_NEW);
	return col;
}

int
sql_trans_drop_table(sql_trans *tr, sql_schema *s, sqlid id, int drop_action)
{
	node *n = find_sql_table_node(s, id);
	sql_table *t = n->data;

	if ((drop_action == DROP_CASCADE_START || drop_action == DROP_CASCADE) &&
	    tr->dropped && list_find_id(tr->dropped, t->base.id))
		return 0;

	if (drop_action == DROP_CASCADE_START || drop_action == DROP_CASCADE) {
		sqlid *local_id = MNEW(sqlid);
		if (!local_id)
			return -1;

		if (! tr->dropped) {
			tr->dropped = list_create((fdestroy) GDKfree);
			if (!tr->dropped) {
				_DELETE(local_id);
				return -1;
			}
		}
		*local_id = t->base.id;
		list_append(tr->dropped, local_id);
	}

	if (!isDeclaredTable(t))
		if (sys_drop_table(tr, t, drop_action))
			return -1;

	t->base.wtime = s->base.wtime = tr->wtime = tr->wstime;
	if (isGlobal(t) || (t->commit_action != CA_DROP))
		tr->schema_updates ++;
	cs_del(&s->tables, n, t->base.flags);

	if (drop_action == DROP_CASCADE_START && tr->dropped) {
		list_destroy(tr->dropped);
		tr->dropped = NULL;
	}
	return 0;
}

BUN
sql_trans_clear_table(sql_trans *tr, sql_table *t)
{
	node *n = t->columns.set->h;
	sql_column *c = n->data;
	BUN sz = 0;

	t->cleared = 1;
	t->base.wtime = t->s->base.wtime = tr->wtime = tr->wstime;
	c->base.wtime = tr->wstime;

	sz += store_funcs.clear_col(tr, c);
	sz -= store_funcs.clear_del(tr, t);

	for (n = n->next; n; n = n->next) {
		c = n->data;
		c->base.wtime = tr->wstime;

		(void)store_funcs.clear_col(tr, c);
	}
	if (t->idxs.set) {
		for (n = t->idxs.set->h; n; n = n->next) {
			sql_idx *ci = n->data;

			ci->base.wtime = tr->wstime;
			if (isTable(ci->t) && idx_has_column(ci->type))
				(void)store_funcs.clear_idx(tr, ci);
		}
	}
	return sz;
}

sql_column *
sql_trans_create_column(sql_trans *tr, sql_table *t, const char *name, sql_subtype *tpe)
{
	sql_column *col;
	sql_schema *syss = find_sql_schema(tr, isGlobal(t)?"sys":"tmp");
	sql_table *syscolumn = find_sql_table(syss, "_columns");

	if (!tpe)
		return NULL;

	if (t->system && sql_trans_name_conflict(tr, t->s->base.name, t->base.name, name))
		return NULL;
	col = create_sql_column(tr, t, name, tpe);

	if (isTable(col->t))
		if (store_funcs.create_col(tr, col) != LOG_OK)
			return NULL;
	if (!isDeclaredTable(t))
		table_funcs.table_insert(tr, syscolumn, &col->base.id, col->base.name, col->type.type->sqlname, &col->type.digits, &col->type.scale, &t->base.id, (col->def) ? col->def : ATOMnilptr(TYPE_str), &col->null, &col->colnr, (col->storage_type) ? col->storage_type : ATOMnilptr(TYPE_str));

	col->base.wtime = t->base.wtime = t->s->base.wtime = tr->wtime = tr->wstime;
	if (tpe->type->s) /* column depends on type */
		sql_trans_create_dependency(tr, tpe->type->base.id, col->base.id, TYPE_DEPENDENCY);
	if (isGlobal(t))
		tr->schema_updates ++;
	return col;
}

void
drop_sql_column(sql_table *t, sqlid id, int drop_action)
{
	node *n = list_find_base_id(t->columns.set, id);
	sql_column *col = n->data;

	col->drop_action = drop_action;
	cs_del(&t->columns, n, 0);
}

void
drop_sql_idx(sql_table *t, sqlid id)
{
	node *n = list_find_base_id(t->idxs.set, id);

	cs_del(&t->idxs, n, 0);
}

void
drop_sql_key(sql_table *t, sqlid id, int drop_action)
{
	node *n = list_find_base_id(t->keys.set, id);
	sql_key *k = n->data;

	k->drop_action = drop_action;
	cs_del(&t->keys, n, 0);
}

sql_column*
sql_trans_rename_column(sql_trans *tr, sql_table *t, const char *old_name, const char *new_name)
{
	sql_table *syscolumn = find_sql_table(find_sql_schema(tr, isGlobal(t)?"sys":"tmp"), "_columns");
	sql_column *c = find_sql_column(t, old_name);
	oid rid;

	assert(!strNil(new_name));

	list_hash_delete(t->columns.set, c, NULL); /* has to re-hash the entry in the changeset */
	c->base.name = sa_strdup(tr->sa, new_name);
	if (!list_hash_add(t->columns.set, c, NULL))
		return NULL;

	rid = table_funcs.column_find_row(tr, find_sql_column(syscolumn, "id"), &c->base.id, NULL);
	assert(!is_oid_nil(rid));
	table_funcs.column_update_value(tr, find_sql_column(syscolumn, "name"), rid, (void*) new_name);

	c->base.wtime = t->base.wtime = t->s->base.wtime = tr->wtime = tr->wstime;
	if (isGlobal(t))
		tr->schema_updates ++;
	return c;
}

int
sql_trans_drop_column(sql_trans *tr, sql_table *t, sqlid id, int drop_action)
{
	node *n = NULL;
	sql_table *syscolumn = find_sql_table(find_sql_schema(tr, isGlobal(t)?"sys":"tmp"), "_columns");
	sql_column *col = NULL, *cid = find_sql_column(syscolumn, "id"), *cnr = find_sql_column(syscolumn, "number");

	for (node *nn = t->columns.set->h ; nn ; nn = nn->next) {
		sql_column *next = (sql_column *) nn->data;
		if (next->base.id == id) {
			n = nn;
			col = next;
		} else if (col) { /* if the column to be dropped was found, decrease the column number for others after it */
			oid rid;
			next->colnr--;

			rid = table_funcs.column_find_row(tr, cid, &next->base.id, NULL);
			assert(!is_oid_nil(rid));
			table_funcs.column_update_value(tr, cnr, rid, &next->colnr);

			next->base.wtime = tr->wtime = tr->wstime;
		}
	}

	assert(n && col); /* the column to be dropped must have been found */

	if (drop_action == DROP_CASCADE_START || drop_action == DROP_CASCADE) {
		sqlid *local_id = MNEW(sqlid);
		if (!local_id)
			return -1;

		if (! tr->dropped) {
			tr->dropped = list_create((fdestroy) GDKfree);
			if (!tr->dropped) {
				_DELETE(local_id);
				return -1;
			}
		}
		*local_id = col->base.id;
		list_append(tr->dropped, local_id);
	}

	if (isKindOfTable(t))
		if (sys_drop_column(tr, col, drop_action))
			return -1;

	col->base.wtime = t->base.wtime = t->s->base.wtime = tr->wtime = tr->wstime;
	cs_del(&t->columns, n, col->base.flags);
	if (isGlobal(t))
		tr->schema_updates ++;

	if (drop_action == DROP_CASCADE_START && tr->dropped) {
		list_destroy(tr->dropped);
		tr->dropped = NULL;
	}
	return 0;
}

sql_column *
sql_trans_alter_null(sql_trans *tr, sql_column *col, int isnull)
{
	if (col->null != isnull) {
		sql_schema *syss = find_sql_schema(tr, isGlobal(col->t)?"sys":"tmp");
		sql_table *syscolumn = find_sql_table(syss, "_columns");
		oid rid = table_funcs.column_find_row(tr, find_sql_column(syscolumn, "id"),
					  &col->base.id, NULL);

		if (is_oid_nil(rid))
			return NULL;
		table_funcs.column_update_value(tr, find_sql_column(syscolumn, "null"), rid, &isnull);
		col->null = isnull;
		col->base.wtime = col->t->base.wtime = col->t->s->base.wtime = tr->wtime = tr->wstime;
		if (isGlobal(col->t))
			tr->schema_updates ++;
	}

	return col;
}

sql_table *
sql_trans_alter_access(sql_trans *tr, sql_table *t, sht access)
{
	if (t->access != access) {
		sql_schema *syss = find_sql_schema(tr, isGlobal(t)?"sys":"tmp");
		sql_table *systable = find_sql_table(syss, "_tables");
		oid rid = table_funcs.column_find_row(tr, find_sql_column(systable, "id"),
					  &t->base.id, NULL);

		if (is_oid_nil(rid))
			return NULL;
		table_funcs.column_update_value(tr, find_sql_column(systable, "access"), rid, &access);
		t->access = access;
		t->base.wtime = t->s->base.wtime = tr->wtime = tr->wstime;
		if (isGlobal(t))
			tr->schema_updates ++;
	}
	return t;
}

sql_column *
sql_trans_alter_default(sql_trans *tr, sql_column *col, char *val)
{
	if (!col->def && !val)
		return col;	/* no change */

	if (!col->def || !val || strcmp(col->def, val) != 0) {
		void *p = val ? val : (void *) ATOMnilptr(TYPE_str);
		sql_schema *syss = find_sql_schema(tr, isGlobal(col->t)?"sys":"tmp");
		sql_table *syscolumn = find_sql_table(syss, "_columns");
		sql_column *col_ids = find_sql_column(syscolumn, "id");
		sql_column *col_dfs = find_sql_column(syscolumn, "default");
		oid rid = table_funcs.column_find_row(tr, col_ids, &col->base.id, NULL);

		if (is_oid_nil(rid))
			return NULL;
		if (sys_drop_default_object(tr, col, 0) == -1)
			return NULL;
		table_funcs.column_update_value(tr, col_dfs, rid, p);
		col->def = NULL;
		if (val)
			col->def = sa_strdup(tr->sa, val);
		col->base.wtime = col->t->base.wtime = col->t->s->base.wtime = tr->wtime = tr->wstime;
		if (isGlobal(col->t))
			tr->schema_updates ++;
	}
	return col;
}

sql_column *
sql_trans_alter_storage(sql_trans *tr, sql_column *col, char *storage)
{
	if (!col->storage_type && !storage)
		return col;	/* no change */

	if (!col->storage_type || !storage || strcmp(col->storage_type, storage) != 0) {
		void *p = storage ? storage : (void *) ATOMnilptr(TYPE_str);
		sql_schema *syss = find_sql_schema(tr, isGlobal(col->t)?"sys":"tmp");
		sql_table *syscolumn = find_sql_table(syss, "_columns");
		sql_column *col_ids = find_sql_column(syscolumn, "id");
		sql_column *col_dfs = find_sql_column(syscolumn, "storage");
		oid rid = table_funcs.column_find_row(tr, col_ids, &col->base.id, NULL);

		if (is_oid_nil(rid))
			return NULL;
		table_funcs.column_update_value(tr, col_dfs, rid, p);
		col->storage_type = NULL;
		if (storage)
			col->storage_type = sa_strdup(tr->sa, storage);
		col->base.wtime = col->t->base.wtime = col->t->s->base.wtime = tr->wtime = tr->wstime;
		if (isGlobal(col->t))
			tr->schema_updates ++;
	}
	return col;
}

int
sql_trans_is_sorted( sql_trans *tr, sql_column *col )
{
	if (col && isTable(col->t) && store_funcs.sorted_col && store_funcs.sorted_col(tr, col))
		return 1;
	return 0;
}

int
sql_trans_is_unique( sql_trans *tr, sql_column *col )
{
	if (col && isTable(col->t) && store_funcs.unique_col && store_funcs.unique_col(tr, col))
		return 1;
	return 0;
}

int
sql_trans_is_duplicate_eliminated( sql_trans *tr, sql_column *col )
{
	if (col && isTable(col->t) && EC_VARCHAR(col->type.type->eclass) && store_funcs.double_elim_col)
		return store_funcs.double_elim_col(tr, col);
	return 0;
}

size_t
sql_trans_dist_count( sql_trans *tr, sql_column *col )
{
	if (col->dcount)
		return col->dcount;

	if (col && isTable(col->t)) {
		/* get from statistics */
		sql_schema *sys = find_sql_schema(tr, "sys");
		sql_table *stats = find_sql_table(sys, "statistics");
		if (stats) {
			sql_column *stats_column_id = find_sql_column(stats, "column_id");
			oid rid = table_funcs.column_find_row(tr, stats_column_id, &col->base.id, NULL);
			if (!is_oid_nil(rid)) {
				sql_column *stats_unique = find_sql_column(stats, "unique");
				void *v = table_funcs.column_find_value(tr, stats_unique, rid);

				col->dcount = *(size_t*)v;
				_DELETE(v);
			} else { /* sample and put in statistics */
				col->dcount = store_funcs.dcount_col(tr, col);
			}
		}
		return col->dcount;
	}
	return 0;
}

int
sql_trans_ranges( sql_trans *tr, sql_column *col, char **min, char **max )
{
	if (col && isTable(col->t)) {
		/* get from statistics */
		sql_schema *sys = find_sql_schema(tr, "sys");
		sql_table *stats = find_sql_table(sys, "statistics");

		if (col->min && col->max) {
			*min = col->min;
			*max = col->max;
			return 1;
		}
		if (stats) {
			sql_column *stats_column_id = find_sql_column(stats, "column_id");
			oid rid = table_funcs.column_find_row(tr, stats_column_id, &col->base.id, NULL);
			if (!is_oid_nil(rid)) {
				char *v;
				sql_column *stats_min = find_sql_column(stats, "minval");
				sql_column *stats_max = find_sql_column(stats, "maxval");

				v = table_funcs.column_find_value(tr, stats_min, rid);
				*min = col->min = sa_strdup(tr->sa, v);
				_DELETE(v);
				v = table_funcs.column_find_value(tr, stats_max, rid);
				*max = col->max = sa_strdup(tr->sa, v);
				_DELETE(v);
				return 1;
			}
		}
	}
	return 0;
}

sql_key *
sql_trans_create_ukey(sql_trans *tr, sql_table *t, const char *name, key_type kt)
{
/* can only have keys between persistent tables */
	int neg = -1;
	int action = -1;
	sql_key *nk;
	sql_schema *syss = find_sql_schema(tr, isGlobal(t)?"sys":"tmp");
	sql_table *syskey = find_sql_table(syss, "keys");
	sql_ukey *uk = NULL;

	if (isTempTable(t))
		return NULL;

	nk = (kt != fkey) ? (sql_key *) SA_ZNEW(tr->sa, sql_ukey)
	: (sql_key *) SA_ZNEW(tr->sa, sql_fkey);

	assert(name);
	base_init(tr->sa, &nk->base, next_oid(), TR_NEW, name);
	nk->type = kt;
	nk->columns = list_new(tr->sa, (fdestroy) NULL);
	nk->t = t;
	nk->idx = NULL;

	uk = (sql_ukey *) nk;

	uk->keys = NULL;

	if (nk->type == pkey)
		t->pkey = uk;

	cs_add(&t->keys, nk, TR_NEW);
	list_append(t->s->keys, nk);

	table_funcs.table_insert(tr, syskey, &nk->base.id, &t->base.id, &nk->type, nk->base.name, (nk->type == fkey) ? &((sql_fkey *) nk)->rkey->k.base.id : &neg, &action );

	syskey->base.wtime = syskey->s->base.wtime = t->base.wtime = t->s->base.wtime = tr->wtime = tr->wstime;
	if (isGlobal(t))
		tr->schema_updates ++;
	return nk;
}

sql_fkey *
sql_trans_create_fkey(sql_trans *tr, sql_table *t, const char *name, key_type kt, sql_key *rkey, int on_delete, int on_update)
{
/* can only have keys between persistent tables */
	int neg = -1;
	int action = (on_update<<8) + on_delete;
	sql_key *nk;
	sql_schema *syss = find_sql_schema(tr, isGlobal(t)?"sys":"tmp");
	sql_table *syskey = find_sql_table(syss, "keys");
	sql_fkey *fk = NULL;
	sql_ukey *uk = (sql_ukey *) rkey;

	if (isTempTable(t))
		return NULL;

	nk = (kt != fkey) ? (sql_key *) SA_ZNEW(tr->sa, sql_ukey)
	: (sql_key *) SA_ZNEW(tr->sa, sql_fkey);

	assert(name);
	base_init(tr->sa, &nk->base, next_oid(), TR_NEW, name);
	nk->type = kt;
	nk->columns = list_new(tr->sa, (fdestroy) NULL);
	nk->t = t;
	nk->idx = sql_trans_create_idx(tr, t, name, (nk->type == fkey) ? join_idx : hash_idx);
	nk->idx->key = nk;

	fk = (sql_fkey *) nk;

	fk->on_delete = on_delete;
	fk->on_update = on_update;

	fk->rkey = uk;
	if (!uk->keys)
		uk->keys = list_new(tr->sa, NULL);
	list_append(uk->keys, fk);

	cs_add(&t->keys, nk, TR_NEW);
	list_append(t->s->keys, nk);

	table_funcs.table_insert(tr, syskey, &nk->base.id, &t->base.id, &nk->type, nk->base.name, (nk->type == fkey) ? &((sql_fkey *) nk)->rkey->k.base.id : &neg, &action);

	sql_trans_create_dependency(tr, ((sql_fkey *) nk)->rkey->k.base.id, nk->base.id, FKEY_DEPENDENCY);

	syskey->base.wtime = syskey->s->base.wtime = t->base.wtime = t->s->base.wtime = tr->wtime = tr->wstime;
	if (isGlobal(t))
		tr->schema_updates ++;
	return (sql_fkey*) nk;
}

sql_key *
sql_trans_create_kc(sql_trans *tr, sql_key *k, sql_column *c )
{
	sql_kc *kc = SA_ZNEW(tr->sa, sql_kc);
	int nr = list_length(k->columns);
	sql_schema *syss = find_sql_schema(tr, isGlobal(k->t)?"sys":"tmp");
	sql_table *syskc = find_sql_table(syss, "objects");

	assert(c);
	kc->c = c;
	list_append(k->columns, kc);
	if (k->idx)
		sql_trans_create_ic(tr, k->idx, c);

	if (k->type == pkey) {
		sql_trans_create_dependency(tr, c->base.id, k->base.id, KEY_DEPENDENCY);
		sql_trans_alter_null(tr, c, 0);
	}

	table_funcs.table_insert(tr, syskc, &k->base.id, kc->c->base.name, &nr);

	syskc->base.wtime = tr->wtime = tr->wstime;
	if (isGlobal(k->t))
		tr->schema_updates ++;
	return k;
}

sql_fkey *
sql_trans_create_fkc(sql_trans *tr, sql_fkey *fk, sql_column *c )
{
	sql_key *k = (sql_key *) fk;
	sql_kc *kc = SA_ZNEW(tr->sa, sql_kc);
	int nr = list_length(k->columns);
	sql_schema *syss = find_sql_schema(tr, isGlobal(k->t)?"sys":"tmp");
	sql_table *syskc = find_sql_table(syss, "objects");

	assert(c);
	kc->c = c;
	list_append(k->columns, kc);
	if (k->idx)
		sql_trans_create_ic(tr, k->idx, c);

	sql_trans_create_dependency(tr, c->base.id, k->base.id, FKEY_DEPENDENCY);

	table_funcs.table_insert(tr, syskc, &k->base.id, kc->c->base.name, &nr);

	syskc->base.wtime = tr->wtime = tr->wstime;
	if (isGlobal(k->t))
		tr->schema_updates ++;
	return (sql_fkey*)k;
}

static sql_idx *
table_has_idx( sql_table *t, list *keycols)
{
	node *n, *m, *o;
	char *found = NULL;
	int len = list_length(keycols);
	found = NEW_ARRAY(char, len);
	if (!found)
		return NULL;
	if (t->idxs.set) for ( n = t->idxs.set->h; n; n = n->next ) {
		sql_idx *i = n->data;
		int nr;

		memset(found, 0, len);
		for (m = keycols->h, nr = 0; m; m = m->next, nr++ ) {
			sql_kc *kc = m->data;

			for (o = i->columns->h; o; o = o->next) {
				sql_kc *ikc = o->data;

				if (kc->c == ikc->c) {
					found[nr] = 1;
					break;
				}
			}
		}
		for (nr = 0; nr<len; nr++)
			if (!found[nr])
				break;
		if (nr == len) {
			_DELETE(found);
			return i;
		}
	}
	if (found)
		_DELETE(found);
	return NULL;
}

sql_key *
key_create_done(sql_allocator *sa, sql_key *k)
{
	node *n;
	sql_idx *i;

	/* for now we only mark the end of unique/primary key definitions */
	if (k->type == fkey)
		return k;

	if ((i = table_has_idx(k->t, k->columns)) != NULL) {
		/* use available hash, or use the order */
		if (hash_index(i->type)) {
			k->idx = i;
			if (!k->idx->key)
				k->idx->key = k;
		}
	}

	/* we need to create an index */
	k->idx = create_sql_idx(sa, k->t, k->base.name, hash_idx);
	k->idx->key = k;

	for (n=k->columns->h; n; n = n->next) {
		sql_kc *kc = n->data;

		create_sql_ic(sa, k->idx, kc->c);
	}
	return k;
}

sql_key *
sql_trans_key_done(sql_trans *tr, sql_key *k)
{
	node *n;
	sql_idx *i;

	/* for now we only mark the end of unique/primary key definitions */
	if (k->type == fkey)
		return k;

	if ((i = table_has_idx(k->t, k->columns)) != NULL) {
		/* use available hash, or use the order */
		if (hash_index(i->type)) {
			k->idx = i;
			if (!k->idx->key)
				k->idx->key = k;
		}
		return k;
	}

	/* we need to create an index */
	k->idx = sql_trans_create_idx(tr, k->t, k->base.name, hash_idx);
	k->idx->key = k;

	for (n=k->columns->h; n; n = n->next) {
		sql_kc *kc = n->data;

		sql_trans_create_ic(tr, k->idx, kc->c);
	}
	return k;
}

int
sql_trans_drop_key(sql_trans *tr, sql_schema *s, sqlid id, int drop_action)
{
	node *n = list_find_base_id(s->keys, id);
	sql_key *k = n->data;

	if (drop_action == DROP_CASCADE_START || drop_action == DROP_CASCADE) {
		sqlid *local_id = MNEW(sqlid);
		if (!local_id) {
			return -1;
		}

		if (!tr->dropped) {
			tr->dropped = list_create((fdestroy) GDKfree);
			if (!tr->dropped) {
				_DELETE(local_id);
				return -1;
			}
		}
		*local_id = k->base.id;
		list_append(tr->dropped, local_id);
	}

	if (k->idx)
		sql_trans_drop_idx(tr, s, k->idx->base.id, drop_action);

	if (!isTempTable(k->t))
		sys_drop_key(tr, k, drop_action);

	/*Clean the key from the keys*/
	n = cs_find_name(&k->t->keys, k->base.name);
	if (n)
		cs_del(&k->t->keys, n, k->base.flags);

	k->base.wtime = k->t->base.wtime = s->base.wtime = tr->wtime = tr->wstime;
	if (isGlobal(k->t))
		tr->schema_updates ++;

	if (drop_action == DROP_CASCADE_START && tr->dropped) {
		list_destroy(tr->dropped);
		tr->dropped = NULL;
	}
	return 0;
}

sql_idx *
sql_trans_create_idx(sql_trans *tr, sql_table *t, const char *name, idx_type it)
{
	/* can only have idxs between persistent tables */
	sql_idx *ni = SA_ZNEW(tr->sa, sql_idx);
	sql_schema *syss = find_sql_schema(tr, isGlobal(t)?"sys":"tmp");
	sql_table *sysidx = find_sql_table(syss, "idxs");

	assert(name);
	base_init(tr->sa, &ni->base, next_oid(), TR_NEW, name);
	ni->type = it;
	ni->columns = list_new(tr->sa, (fdestroy) NULL);
	ni->t = t;
	ni->key = NULL;

	cs_add(&t->idxs, ni, TR_NEW);
	list_append(t->s->idxs, ni);

	if (!isDeclaredTable(t) && isTable(ni->t) && idx_has_column(ni->type))
		store_funcs.create_idx(tr, ni);
	if (!isDeclaredTable(t))
		table_funcs.table_insert(tr, sysidx, &ni->base.id, &t->base.id, &ni->type, ni->base.name);
	ni->base.wtime = t->base.wtime = t->s->base.wtime = tr->wtime = tr->wstime;
	if (isGlobal(t))
		tr->schema_updates ++;
	return ni;
}

sql_idx *
sql_trans_create_ic(sql_trans *tr, sql_idx * i, sql_column *c)
{
	sql_kc *ic = SA_ZNEW(tr->sa, sql_kc);
	int nr = list_length(i->columns);
	sql_schema *syss = find_sql_schema(tr, isGlobal(i->t)?"sys":"tmp");
	sql_table *sysic = find_sql_table(syss, "objects");

	assert(c);
	ic->c = c;
	list_append(i->columns, ic);

	if (hash_index(i->type) && list_length(i->columns) > 1) {
		/* Correct the unique flag of the keys first column */
		c->unique = list_length(i->columns);
		if (c->unique == 2) {
			sql_kc *ic1 = i->columns->h->data;
			ic1->c->unique ++;
		}
	}

	/* should we switch to oph_idx ? */
#if 0
	if (i->type == hash_idx && list_length(i->columns) == 1 &&
	    store_funcs.count_col(tr, ic->c) && store_funcs.sorted_col(tr, ic->c)) {
		sql_table *sysidx = find_sql_table(syss, "idxs");
		sql_column *sysidxid = find_sql_column(sysidx, "id");
		sql_column *sysidxtype = find_sql_column(sysidx, "type");
		oid rid = table_funcs.column_find_row(tr, sysidxid, &i->base.id, NULL);

		if (is_oid_nil(rid))
			return NULL;
		/*i->type = oph_idx;*/
		i->type = no_idx;
		table_funcs.column_update_value(tr, sysidxtype, rid, &i->type);
	}
#endif

	table_funcs.table_insert(tr, sysic, &i->base.id, ic->c->base.name, &nr);
	sysic->base.wtime = sysic->s->base.wtime = tr->wtime = tr->wstime;
	if (isGlobal(i->t))
		tr->schema_updates ++;
	return i;
}

int
sql_trans_drop_idx(sql_trans *tr, sql_schema *s, sqlid id, int drop_action)
{
	node *n = list_find_base_id(s->idxs, id);
	sql_idx *i;

	if (!n) /* already dropped */
		return 0;

	i = n->data;
	if (drop_action == DROP_CASCADE_START || drop_action == DROP_CASCADE) {
		sqlid *local_id = MNEW(sqlid);
		if (!local_id) {
			return -1;
		}

		if (!tr->dropped) {
			tr->dropped = list_create((fdestroy) GDKfree);
			if (!tr->dropped) {
				_DELETE(local_id);
				return -1;
			}
		}
		*local_id = i->base.id;
		list_append(tr->dropped, local_id);
	}

	if (!isTempTable(i->t))
		sys_drop_idx(tr, i, drop_action);

	i->base.wtime = i->t->base.wtime = s->base.wtime = tr->wtime = tr->wstime;
	if (isGlobal(i->t))
		tr->schema_updates ++;
	n = cs_find_name(&i->t->idxs, i->base.name);
	if (n)
		cs_del(&i->t->idxs, n, i->base.flags);

	if (drop_action == DROP_CASCADE_START && tr->dropped) {
		list_destroy(tr->dropped);
		tr->dropped = NULL;
	}
	return 0;
}

sql_trigger *
sql_trans_create_trigger(sql_trans *tr, sql_table *t, const char *name,
	sht time, sht orientation, sht event, const char *old_name, const char *new_name,
	const char *condition, const char *statement )
{
	sql_trigger *ni = SA_ZNEW(tr->sa, sql_trigger);
	sql_schema *syss = find_sql_schema(tr, isGlobal(t)?"sys":"tmp");
	sql_table *systrigger = find_sql_table(syss, "triggers");
	const char *nilptr = ATOMnilptr(TYPE_str);

	assert(name);
	base_init(tr->sa, &ni->base, next_oid(), TR_NEW, name);
	ni->columns = list_new(tr->sa, (fdestroy) NULL);
	ni->t = t;
	ni->time = time;
	ni->orientation = orientation;
	ni->event = event;
	ni->old_name = ni->new_name = ni->condition = NULL;
	if (old_name)
		ni->old_name = sa_strdup(tr->sa, old_name);
	if (new_name)
		ni->new_name = sa_strdup(tr->sa, new_name);
	if (condition)
		ni->condition = sa_strdup(tr->sa, condition);
	ni->statement = sa_strdup(tr->sa, statement);

	cs_add(&t->triggers, ni, TR_NEW);
	list_append(t->s->triggers, ni);

	table_funcs.table_insert(tr, systrigger, &ni->base.id, ni->base.name, &t->base.id, &ni->time, &ni->orientation,
							 &ni->event, (ni->old_name)?ni->old_name:nilptr, (ni->new_name)?ni->new_name:nilptr,
							 (ni->condition)?ni->condition:nilptr, ni->statement);

	t->base.wtime = t->s->base.wtime = tr->wtime = tr->wstime;
	if (isGlobal(t))
		tr->schema_updates ++;
	return ni;
}

sql_trigger *
sql_trans_create_tc(sql_trans *tr, sql_trigger * i, sql_column *c )
{
	sql_kc *ic = SA_ZNEW(tr->sa, sql_kc);
	int nr = list_length(i->columns);
	sql_schema *syss = find_sql_schema(tr, isGlobal(i->t)?"sys":"tmp");
	sql_table *systc = find_sql_table(syss, "objects");

	assert(c);
	ic->c = c;
	list_append(i->columns, ic);
	table_funcs.table_insert(tr, systc, &i->base.id, ic->c->base.name, &nr);
	systc->base.wtime = systc->s->base.wtime = tr->wtime = tr->wstime;
	if (isGlobal(i->t))
		tr->schema_updates ++;
	return i;
}

int
sql_trans_drop_trigger(sql_trans *tr, sql_schema *s, sqlid id, int drop_action)
{
	node *n = list_find_base_id(s->triggers, id);
	sql_trigger *i = n->data;

	if (drop_action == DROP_CASCADE_START || drop_action == DROP_CASCADE) {
		sqlid *local_id = MNEW(sqlid);
		if (!local_id)
			return -1;

		if (! tr->dropped) {
			tr->dropped = list_create((fdestroy) GDKfree);
			if (!tr->dropped) {
				_DELETE(local_id);
				return -1;
			}
		}
		*local_id = i->base.id;
		list_append(tr->dropped, local_id);
	}

	sys_drop_trigger(tr, i);
	i->base.wtime = i->t->base.wtime = s->base.wtime = tr->wtime = tr->wstime;
	if (isGlobal(i->t))
		tr->schema_updates ++;
	n = cs_find_name(&i->t->triggers, i->base.name);
	if (n)
		cs_del(&i->t->triggers, n, i->base.flags);

	if (drop_action == DROP_CASCADE_START && tr->dropped) {
		list_destroy(tr->dropped);
		tr->dropped = NULL;
	}
	return 0;
}

sql_sequence *
create_sql_sequence(sql_allocator *sa, sql_schema *s, const char *name, lng start, lng min, lng max, lng inc,
					lng cacheinc, bit cycle)
{
	sql_sequence *seq = SA_ZNEW(sa, sql_sequence);

	assert(name);
	base_init(sa, &seq->base, next_oid(), TR_NEW, name);
	seq->start = start;
	seq->minvalue = min;
	seq->maxvalue = max;
	seq->increment = inc;
	seq->cacheinc = cacheinc;
	seq->cycle = cycle;
	seq->s = s;

	return seq;
}

sql_sequence *
sql_trans_create_sequence(sql_trans *tr, sql_schema *s, const char *name, lng start, lng min, lng max, lng inc,
						  lng cacheinc, bit cycle, bit bedropped)
{
	sql_schema *syss = find_sql_schema(tr, "sys");
	sql_table *sysseqs = find_sql_table(syss, "sequences");
	sql_sequence *seq = create_sql_sequence(tr->sa, s, name, start, min, max, inc, cacheinc, cycle);

	cs_add(&s->seqs, seq, TR_NEW);
	table_funcs.table_insert(tr, sysseqs, &seq->base.id, &s->base.id, seq->base.name, &seq->start, &seq->minvalue,
							 &seq->maxvalue, &seq->increment, &seq->cacheinc, &seq->cycle);
	s->base.wtime = tr->wtime = tr->wstime;

	/*Create a BEDROPPED dependency for a SERIAL COLUMN*/
	if (bedropped)
		sql_trans_create_dependency(tr, seq->base.id, seq->base.id, BEDROPPED_DEPENDENCY);

	return seq;
}

void
sql_trans_drop_sequence(sql_trans *tr, sql_schema *s, sql_sequence *seq, int drop_action)
{
	node *n = cs_find_name(&s->seqs, seq->base.name);
	sys_drop_sequence(tr, seq, drop_action);
	seq->base.wtime = s->base.wtime = tr->wtime = tr->wstime;
	cs_del(&s->seqs, n, seq->base.flags);
	tr->schema_updates ++;
}

sql_sequence *
sql_trans_alter_sequence(sql_trans *tr, sql_sequence *seq, lng min, lng max, lng inc, lng cache, bit cycle)
{
	sql_schema *syss = find_sql_schema(tr, "sys");
	sql_table *seqs = find_sql_table(syss, "sequences");
	oid rid = table_funcs.column_find_row(tr, find_sql_column(seqs, "id"), &seq->base.id, NULL);
	sql_column *c;
	int changed = 0;

	if (is_oid_nil(rid))
		return NULL;
	if (!is_lng_nil(min) && seq->minvalue != min) {
		seq->minvalue = min;
		c = find_sql_column(seqs, "minvalue");
		table_funcs.column_update_value(tr, c, rid, &seq->minvalue);
	}
	if (!is_lng_nil(max) && seq->maxvalue != max) {
		seq->maxvalue = max;
		changed = 1;
		c = find_sql_column(seqs, "maxvalue");
		table_funcs.column_update_value(tr, c, rid, &seq->maxvalue);
	}
	if (!is_lng_nil(inc) && seq->increment != inc) {
		seq->increment = inc;
		changed = 1;
		c = find_sql_column(seqs, "increment");
		table_funcs.column_update_value(tr, c, rid, &seq->increment);
	}
	if (!is_lng_nil(cache) && seq->cacheinc != cache) {
		seq->cacheinc = cache;
		changed = 1;
		c = find_sql_column(seqs, "cacheinc");
		table_funcs.column_update_value(tr, c, rid, &seq->cacheinc);
	}
	if (!is_lng_nil(cycle) && seq->cycle != cycle) {
		seq->cycle = cycle != 0;
		changed = 1;
		c = find_sql_column(seqs, "cycle");
		table_funcs.column_update_value(tr, c, rid, &seq->cycle);
	}

	if (changed) {
		seq->base.wtime = seq->s->base.wtime = tr->wtime = tr->wstime;
		tr->schema_updates ++;
	}
	return seq;
}

sql_sequence *
sql_trans_sequence_restart(sql_trans *tr, sql_sequence *seq, lng start)
{
	if (!is_lng_nil(start) && seq->start != start) { /* new valid value, change */
		sql_schema *syss = find_sql_schema(tr, "sys");
		sql_table *seqs = find_sql_table(syss, "sequences");
		oid rid = table_funcs.column_find_row(tr, find_sql_column(seqs, "id"), &seq->base.id, NULL);
		sql_column *c = find_sql_column(seqs, "start");

		assert(!is_oid_nil(rid));
		seq->start = start;
		table_funcs.column_update_value(tr, c, rid, &start);

		seq->base.wtime = seq->s->base.wtime = tr->wtime = tr->wstime;
		tr->schema_updates ++;
	}
	return seq_restart(seq, start) ? seq : NULL;
}

sql_sequence *
sql_trans_seqbulk_restart(sql_trans *tr, seqbulk *sb, lng start)
{
	sql_sequence *seq = sb->seq;
	if (!is_lng_nil(start) && seq->start != start) { /* new valid value, change */
		sql_schema *syss = find_sql_schema(tr, "sys");
		sql_table *seqs = find_sql_table(syss, "sequences");
		oid rid = table_funcs.column_find_row(tr, find_sql_column(seqs, "id"), &seq->base.id, NULL);
		sql_column *c = find_sql_column(seqs, "start");

		assert(!is_oid_nil(rid));
		seq->start = start;
		table_funcs.column_update_value(tr, c, rid, &start);

		seq->base.wtime = seq->s->base.wtime = tr->wtime = tr->wstime;
		tr->schema_updates ++;
	}
	return seqbulk_restart(sb, start) ? seq : NULL;
}

sql_session *
sql_session_create(backend_stack stk, int ac)
{
	sql_session *s;

	if (store_singleuser && ATOMIC_GET(&nr_sessions))
		return NULL;

	s = ZNEW(sql_session);
	if (!s)
		return NULL;
	s->tr = sql_trans_create(s->stk, NULL, NULL, true);
	if (!s->tr) {
		_DELETE(s);
		return NULL;
	}
	s->schema_name = NULL;
	s->tr->active = 0;
	s->stk = stk;
	if (!sql_session_reset(s, ac)) {
		sql_trans_destroy(s->tr, true);
		_DELETE(s);
		return NULL;
	}
	(void) ATOMIC_INC(&nr_sessions);
	return s;
}

void
sql_session_destroy(sql_session *s)
{
	assert(!s->tr || s->tr->active == 0);
	if (s->tr)
		sql_trans_destroy(s->tr, true);
	if (s->schema_name)
		_DELETE(s->schema_name);
	(void) ATOMIC_DEC(&nr_sessions);
	_DELETE(s);
}

static void
sql_trans_reset_tmp(sql_trans *tr, int commit)
{
	sql_schema *tmp = find_sql_schema(tr, "tmp");

	if (commit == 0 && tmp->tables.nelm) {
		for (node *n = tmp->tables.nelm; n; ) {
			node *nxt = n->next;

			cs_remove_node(&tmp->tables, n);
			n = nxt;
		}
	}
	tmp->tables.nelm = NULL;
	if (tmp->tables.set) {
		node *n;
		for (n = tmp->tables.set->h; n; ) {
			node *nxt = n->next;
			sql_table *tt = n->data;

			if ((isGlobal(tt) && tt->commit_action != CA_PRESERVE) || tt->commit_action == CA_DELETE) {
				sql_trans_clear_table(tr, tt);
			} else if (tt->commit_action == CA_DROP) {
				(void) sql_trans_drop_table(tr, tt->s, tt->base.id, DROP_RESTRICT);
			}
			n = nxt;
		}
	}
}

int
sql_session_reset(sql_session *s, int ac)
{
	sql_schema *tmp;
	char *def_schema_name = _STRDUP("sys");

	if (!s->tr || !def_schema_name) {
		if (def_schema_name)
			_DELETE(def_schema_name);
		return 0;
	}

	/* TODO cleanup "dt" schema */
	tmp = find_sql_schema(s->tr, "tmp");

	if (tmp->tables.set) {
		for (node *n = tmp->tables.set->h; n; n = n->next) {
			sql_table *t = n->data;

			if (isGlobal(t) && isKindOfTable(t))
				sql_trans_clear_table(s->tr, t);
		}
	}
	assert(s->tr && s->tr->active == 0);

	if (s->schema_name)
		_DELETE(s->schema_name);
	s->schema_name = def_schema_name;
	s->schema = NULL;
	s->auto_commit = s->ac_on_commit = ac;
	s->level = ISO_SERIALIZABLE;
	return 1;
}

int
sql_trans_begin(sql_session *s)
{
	sql_trans *tr = s->tr;
	int snr = tr->schema_number;

	TRC_DEBUG(SQL_STORE, "Enter sql_trans_begin for transaction: %d\n", snr);
	if (tr->parent && tr->parent == gtrans &&
	    (tr->stime < gtrans->wstime || tr->wtime ||
			store_schema_number() != snr)) {
		if (!list_empty(tr->moved_tables)) {
			sql_trans_destroy(tr, false);
			s->tr = tr = sql_trans_create(s->stk, NULL, NULL, false);
		} else {
			reset_trans(tr, gtrans);
		}
	}
	if (tr->parent == gtrans)
		tr = trans_init(tr, tr->stk, tr->parent);
	tr->active = 1;
	s->schema = find_sql_schema(tr, s->schema_name);
	s->tr = tr;
	if (tr->parent == gtrans) {
		(void) ATOMIC_INC(&store_nr_active);
		list_append(active_sessions, s);
	}
	s->status = 0;
	TRC_DEBUG(SQL_STORE, "Exit sql_trans_begin for transaction: %d\n", tr->schema_number);
	return snr != tr->schema_number;
}

void
sql_trans_end(sql_session *s, int commit)
{
	TRC_DEBUG(SQL_STORE, "End of transaction: %d\n", s->tr->schema_number);
	s->tr->active = 0;
	s->auto_commit = s->ac_on_commit;
	sql_trans_reset_tmp(s->tr, commit); /* reset temp schema */
	if (s->tr->parent == gtrans) {
		list_remove_data(active_sessions, s);
		(void) ATOMIC_DEC(&store_nr_active);
	}
	assert(list_length(active_sessions) == (int) ATOMIC_GET(&store_nr_active));
}

void
sql_trans_drop_any_comment(sql_trans *tr, sqlid id)
{
	sql_schema *sys;
	sql_column *id_col;
	sql_table *comments;
	oid row;

	sys = find_sql_schema(tr, "sys");
	assert(sys);

	comments = find_sql_table(sys, "comments");
	if (!comments) /* for example during upgrades */
		return;

	id_col = find_sql_column(comments, "id");
	assert(id_col);

	row = table_funcs.column_find_row(tr, id_col, &id, NULL);
	if (!is_oid_nil(row)) {
		table_funcs.table_delete(tr, comments, row);
	}
}

void
sql_trans_drop_obj_priv(sql_trans *tr, sqlid obj_id)
{
	sql_schema *sys = find_sql_schema(tr, "sys");
	sql_table *privs = find_sql_table(sys, "privileges");

	assert(sys && privs);
	/* select privileges of this obj_id */
	rids *A = table_funcs.rids_select(tr, find_sql_column(privs, "obj_id"), &obj_id, &obj_id, NULL);
	/* remove them */
	for(oid rid = table_funcs.rids_next(A); !is_oid_nil(rid); rid = table_funcs.rids_next(A))
		table_funcs.table_delete(tr, privs, rid);
	table_funcs.rids_destroy(A);
}<|MERGE_RESOLUTION|>--- conflicted
+++ resolved
@@ -4617,10 +4617,6 @@
 			if (!t->base.wtime && !t->base.rtime)
 				continue;
 
-<<<<<<< HEAD
- 			ot = find_sql_table(os, t->base.name);
-			if (ot && isKindOfTable(ot) && isKindOfTable(t) && !isDeclaredTable(ot) && !isDeclaredTable(t)) {
-=======
 			o =	list_find_base_id(os->tables.set, t->base.id);
 			if (o)
 				ot = o->data;
@@ -4628,7 +4624,6 @@
 				/* dropped table */
 				return 0;
 			} else if (ot && isKindOfTable(ot) && isKindOfTable(t) && !isDeclaredTable(ot) && !isDeclaredTable(t)) {
->>>>>>> abfa5ff6
 				if ((t->base.wtime && (t->base.wtime < ot->base.rtime || t->base.wtime < ot->base.wtime)) ||
 				    (t->base.rtime && (t->base.rtime < ot->base.wtime)))
 					return 0;
