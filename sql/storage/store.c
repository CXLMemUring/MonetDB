/*
 * This Source Code Form is subject to the terms of the Mozilla Public
 * License, v. 2.0.  If a copy of the MPL was not distributed with this
 * file, You can obtain one at http://mozilla.org/MPL/2.0/.
 *
 * Copyright 1997 - July 2008 CWI, August 2008 - 2021 MonetDB B.V.
 */

#include "monetdb_config.h"
#include "sql_types.h"
#include "sql_storage.h"
#include "store_dependency.h"
#include "store_sequence.h"
#include "mutils.h"

#include "bat/bat_utils.h"
#include "bat/bat_storage.h"
#include "bat/bat_table.h"
#include "bat/bat_logger.h"

/* version 05.23.00 of catalog */
#define CATALOG_VERSION 52300	/* first after Oct2020 */

static int sys_drop_table(sql_trans *tr, sql_table *t, int drop_action);

static ulng
store_timestamp(sqlstore *store)
{
	ulng ts = ATOMIC_INC(&store->timestamp);
	return ts;
}

ulng
store_get_timestamp(sqlstore *store)
{
	ulng ts = ATOMIC_GET(&store->timestamp);
	return ts;
}

static ulng
store_transaction_id(sqlstore *store)
{
	ulng tid = ATOMIC_INC(&store->transaction);
	return tid;
}

ulng
store_oldest(sqlstore *store)
{
	return store->oldest;
}

static ulng
store_oldest_pending(sqlstore *store)
{
	assert(store->oldest_pending != TRANSACTION_ID_BASE);
	return store->oldest_pending;
}

static inline bool
instore(sqlid id)
{
	if (id >= 2000 && id <= 2164)
		return true;
	return false;
}

static void
id_destroy(sqlstore *store, int *id)
{
	(void)store;
	GDKfree(id);
}

static void
type_destroy(sqlstore *store, sql_type *t)
{
	(void)store;
	assert(t->base.refcnt > 0);
	if (--(t->base.refcnt) > 0)
		return;
	_DELETE(t->impl);
	_DELETE(t->base.name);
	_DELETE(t);
}

void
arg_destroy(sql_store store, sql_arg *a)
{
	(void)store;
	_DELETE(a->name);
	_DELETE(a);
}

static void
func_destroy(sqlstore *store, sql_func *f)
{
	assert(f->base.refcnt > 0);
	if (--(f->base.refcnt) > 0)
		return;
	if (f->res)
		list_destroy2(f->res, store);
	list_destroy2(f->ops, store);
	_DELETE(f->imp);
	_DELETE(f->mod);
	_DELETE(f->query);
	_DELETE(f->base.name);
	_DELETE(f);
}

static void
seq_destroy(sqlstore *store, sql_sequence *s)
{
	(void)store;
	assert(s->base.refcnt > 0);
	if (--(s->base.refcnt) > 0)
		return;
	_DELETE(s->base.name);
	_DELETE(s);
}

static void
kc_destroy(sqlstore *store, sql_kc *kc)
{
	(void)store;
	_DELETE(kc);
}

static void
key_destroy(sqlstore *store, sql_key *k)
{
	assert(k->base.refcnt > 0);
	if (--(k->base.refcnt) > 0)
		return;
	list_destroy2(k->columns, store);
	k->columns = NULL;
	_DELETE(k->base.name);
	_DELETE(k);
}

void
idx_destroy(sqlstore *store, sql_idx * i)
{
	assert(i->base.refcnt > 0);
	if (--(i->base.refcnt) > 0)
		return;
	list_destroy2(i->columns, store);
	i->columns = NULL;

	if (ATOMIC_PTR_GET(&i->data))
		store->storage_api.destroy_idx(store, i);
	_DELETE(i->base.name);
	_DELETE(i);
}

static void
trigger_destroy(sqlstore *store, sql_trigger *t)
{
	assert(t->base.refcnt > 0);
	if (--(t->base.refcnt) > 0)
		return;
	/* remove trigger from schema */
	if (t->columns) {
		list_destroy2(t->columns, store);
		t->columns = NULL;
	}
	_DELETE(t->old_name);
	_DELETE(t->new_name);
	_DELETE(t->condition);
	_DELETE(t->statement);
	_DELETE(t->base.name);
	_DELETE(t);
}

void
column_destroy(sqlstore *store, sql_column *c)
{
	assert(c->base.refcnt > 0);
	if (--(c->base.refcnt) > 0)
		return;
	if (ATOMIC_PTR_GET(&c->data))
		store->storage_api.destroy_col(store, c);
	_DELETE(c->min);
	_DELETE(c->max);
	_DELETE(c->def);
	_DELETE(c->base.name);
	_DELETE(c);
}

static void
int_destroy(sqlstore *store, int *v)
{
	(void)store;
	_DELETE(v);
}

void
table_destroy(sqlstore *store, sql_table *t)
{
	assert(t->base.refcnt > 0);
	if (--(t->base.refcnt) > 0)
		return;
	if (isTable(t))
		store->storage_api.destroy_del(store, t);
	/* cleanup its parts */
	list_destroy2(t->members, store);
	ol_destroy(t->idxs, store);
	ol_destroy(t->keys, store);
	ol_destroy(t->triggers, store);
	ol_destroy(t->columns, store);
	if (isPartitionedByExpressionTable(t)) {
		if (t->part.pexp->cols)
			list_destroy2(t->part.pexp->cols, store);
		_DELETE(t->part.pexp->exp);
		_DELETE(t->part.pexp);
	}
	_DELETE(t->query);
	_DELETE(t->base.name);
	_DELETE(t);
}

void
part_value_destroy(sql_store store, sql_part_value *pv)
{
	(void)store;
	_DELETE(pv->value);
	_DELETE(pv);
}

static void
part_destroy(sqlstore *store, sql_part *p)
{
	assert(p->base.refcnt > 0);
	if (--(p->base.refcnt) > 0)
		return;
	if (p->part.range.maxvalue) {
		_DELETE(p->part.range.minvalue);
		_DELETE(p->part.range.maxvalue);
	} else if (p->part.values)
		list_destroy2(p->part.values, store);
	_DELETE(p->base.name);
	_DELETE(p);
}

static void
schema_destroy(sqlstore *store, sql_schema *s)
{
	assert(s->base.refcnt > 0);
	if (--(s->base.refcnt) > 0)
		return;
	/* cleanup its parts */
	os_destroy(s->parts, store);
	os_destroy(s->triggers, store);
	os_destroy(s->idxs, store);
	os_destroy(s->keys, store);
	os_destroy(s->seqs, store);
	os_destroy(s->tables, store);
	os_destroy(s->funcs, store);
	os_destroy(s->types, store);
	_DELETE(s->base.name);
	_DELETE(s);
}

static int
transaction_add_removal(sql_trans *tr, sqlid id)
{
	sqlid *local_id = MNEW(sqlid);
	if (!local_id)
		return LOG_ERR;
	*local_id = id;
	list_append(tr->removals, local_id);
	return LOG_OK;
}

static void
load_keycolumn(sql_trans *tr, sql_key *k, res_table *rt_keycols/*, oid rid*/)
{
	sql_kc *kc = SA_ZNEW(tr->sa, sql_kc);
	sql_schema *syss = find_sql_schema(tr, "sys");
	sql_table *objects = find_sql_table(tr, syss, "objects");
	sqlstore *store = tr->store;

	str v = (char*)store->table_api.table_fetch_value(rt_keycols, find_sql_column(objects, "name"));
	kc->c = find_sql_column(k->t, v);
	list_append(k->columns, kc);
	assert(kc->c);
}

static sql_key *
load_key(sql_trans *tr, sql_table *t, res_table *rt_keys, res_table *rt_keycols/*, oid rid*/)
{
	sql_schema *syss = find_sql_schema(tr, "sys");
	sql_table *keys = find_sql_table(tr, syss, "keys");
	sql_table *objects = find_sql_table(tr, syss, "objects");
	sqlstore *store = tr->store;

	key_type ktype = (key_type) *(int*) store->table_api.table_fetch_value(rt_keys, find_sql_column(keys, "type"));
	sql_key *nk = (ktype != fkey)?(sql_key*)SA_ZNEW(tr->sa, sql_ukey):(sql_key*)SA_ZNEW(tr->sa, sql_fkey);
	sqlid kid = *(sqlid*) store->table_api.table_fetch_value(rt_keys, find_sql_column(keys, "id"));
	str v = (char*) store->table_api.table_fetch_value(rt_keys, find_sql_column(keys, "name"));

	base_init(tr->sa, &nk->base, kid, 0, v);
	nk->type = ktype;
	nk->columns = list_new(tr->sa, (fdestroy) &kc_destroy);
	nk->t = t;

	if (ktype == ukey || ktype == pkey) {
		sql_ukey *uk = (sql_ukey *) nk;

		if (ktype == pkey)
			t->pkey = uk;
	} else {
		sql_fkey *fk = (sql_fkey *) nk;
		int action = *(int*)store->table_api.table_fetch_value(rt_keys, find_sql_column(keys, "action"));
		fk->on_delete = action & 255;
		fk->on_update = (action>>8) & 255;

		fk->rkey = *(sqlid*)store->table_api.table_fetch_value(rt_keys, find_sql_column(keys, "rkey"));
	}

	for ( ; rt_keycols->cur_row < rt_keycols->nr_rows; rt_keycols->cur_row++) {
		sqlid nid = *(sqlid*)store->table_api.table_fetch_value(rt_keycols, find_sql_column(objects, "id"));
		if (nid != nk->base.id)
			break;
		load_keycolumn(tr, nk, rt_keycols);
	}

	/* find idx with same name */
	sql_base *i = os_find_name(nk->t->s->idxs, tr, nk->base.name);
	if (i) {
		nk->idx = (sql_idx*)i;
		nk->idx->key = nk;
	}
	return nk;
}

static void
load_idxcolumn(sql_trans *tr, sql_idx * i, res_table *rt_idxcols/*, oid rid*/)
{
	sql_kc *kc = SA_ZNEW(tr->sa, sql_kc);
	sql_schema *syss = find_sql_schema(tr, "sys");
	sql_table *objects = find_sql_table(tr, syss, "objects");
	sqlstore *store = tr->store;
	str v;

	v = (char*)store->table_api.table_fetch_value(rt_idxcols, find_sql_column(objects, "name"));
	kc->c = find_sql_column(i->t, v);
	assert(kc->c);
	list_append(i->columns, kc);
	if (hash_index(i->type))
		kc->c->unique = 1;
	if (hash_index(i->type) && list_length(i->columns) > 1) {
		/* Correct the unique flag of the keys first column */
		kc->c->unique = list_length(i->columns);
		if (kc->c->unique == 2) {
			sql_kc *ic1 = i->columns->h->data;
			ic1->c->unique ++;
		}
	}
}

static sql_idx *
load_idx(sql_trans *tr, sql_table *t, res_table *rt_idx, res_table *rt_idxcols/*, oid rid*/)
{
	sql_idx *ni = SA_ZNEW(tr->sa, sql_idx);
	sql_schema *syss = find_sql_schema(tr, "sys");
	sql_table *idxs = find_sql_table(tr, syss, "idxs");
	sql_table *objects = find_sql_table(tr, syss, "objects");
	sqlstore *store = tr->store;

	sqlid iid = *(sqlid*)store->table_api.table_fetch_value(rt_idx, find_sql_column(idxs, "id"));
	str v = (char*)store->table_api.table_fetch_value(rt_idx, find_sql_column(idxs, "name"));
	base_init(tr->sa, &ni->base, iid, 0, v);
	ni->type = (idx_type) *(int*) store->table_api.table_fetch_value(rt_idx, find_sql_column(idxs, "type"));
	ni->columns = list_new(tr->sa, (fdestroy) &kc_destroy);
	ni->t = t;
	ni->key = NULL;

	if (isTable(ni->t) && idx_has_column(ni->type))
		store->storage_api.create_idx(tr, ni);

	for ( ; rt_idxcols->cur_row < rt_idxcols->nr_rows; rt_idxcols->cur_row++) {
		sqlid nid = *(sqlid*)store->table_api.table_fetch_value(rt_idxcols, find_sql_column(objects, "id"));
		if (nid != ni->base.id)
			break;
		load_idxcolumn(tr, ni, rt_idxcols);
	}
	return ni;
}

static void
load_triggercolumn(sql_trans *tr, sql_trigger * i, res_table *rt_triggercols)
{
	sql_kc *kc = SA_ZNEW(tr->sa, sql_kc);
	sql_schema *syss = find_sql_schema(tr, "sys");
	sql_table *objects = find_sql_table(tr, syss, "objects");
	sqlstore *store = tr->store;

	str v = (char*)store->table_api.table_fetch_value(rt_triggercols, find_sql_column(objects, "name"));
	kc->c = find_sql_column(i->t, v);
	list_append(i->columns, kc);
	assert(kc->c);
}

static sql_trigger *
load_trigger(sql_trans *tr, sql_table *t, res_table *rt_triggers, res_table *rt_triggercols)
{
	sql_trigger *nt = SA_ZNEW(tr->sa, sql_trigger);
	sql_schema *syss = find_sql_schema(tr, "sys");
	sql_table *triggers = find_sql_table(tr, syss, "triggers");
	sql_table *objects = find_sql_table(tr, syss, "objects");
	sqlstore *store = tr->store;

	sqlid tid = *(sqlid*)store->table_api.table_fetch_value(rt_triggers, find_sql_column(triggers, "id"));
	str v = (char*)store->table_api.table_fetch_value(rt_triggers, find_sql_column(triggers, "name"));
	base_init(tr->sa, &nt->base, tid, 0, v);

	nt->time = *(sht*)store->table_api.table_fetch_value(rt_triggers, find_sql_column(triggers, "time"));
	nt->orientation = *(sht*)store->table_api.table_fetch_value(rt_triggers, find_sql_column(triggers, "orientation"));
	nt->event = *(sht*)store->table_api.table_fetch_value(rt_triggers, find_sql_column(triggers, "event"));

	v = (char*)store->table_api.table_fetch_value(rt_triggers, find_sql_column(triggers, "old_name"));
	if (!strNil(v))
		nt->old_name = SA_STRDUP(tr->sa, v);
	v = (char*)store->table_api.table_fetch_value(rt_triggers, find_sql_column(triggers, "new_name"));
	if (!strNil(v))
		nt->new_name = SA_STRDUP(tr->sa, v);
	v = (char*)store->table_api.table_fetch_value(rt_triggers, find_sql_column(triggers, "condition"));
	if (!strNil(v))
		nt->condition = SA_STRDUP(tr->sa, v);
	v = (char*)store->table_api.table_fetch_value(rt_triggers, find_sql_column(triggers, "statement"));
	if (!strNil(v))
		nt->statement = SA_STRDUP(tr->sa, v);

	nt->t = t;
	nt->columns = list_new(tr->sa, (fdestroy) &kc_destroy);

	for ( ; rt_triggercols->cur_row < rt_triggercols->nr_rows; rt_triggercols->cur_row++) {
		sqlid nid = *(sqlid*)store->table_api.table_fetch_value(rt_triggercols, find_sql_column(objects, "id"));
		if (nid != nt->base.id)
			break;
		load_triggercolumn(tr, nt, rt_triggercols);
	}
	return nt;
}

static sql_column *
load_column(sql_trans *tr, sql_table *t, res_table *rt_cols)
{
	sql_column *c = SA_ZNEW(tr->sa, sql_column);
	sql_schema *syss = find_sql_schema(tr, "sys");
	sql_table *columns = find_sql_table(tr, syss, "_columns");
	sqlstore *store = tr->store;
	str v, def, tpe, st;
	int sz, d;

	sqlid cid = *(sqlid*)store->table_api.table_fetch_value(rt_cols, find_sql_column(columns, "id"));
	v = (char*)store->table_api.table_fetch_value(rt_cols, find_sql_column(columns, "name"));
	base_init(tr->sa, &c->base, cid, 0, v);

	sz = *(int*)store->table_api.table_fetch_value(rt_cols, find_sql_column(columns, "type_digits"));
	d = *(int*)store->table_api.table_fetch_value(rt_cols, find_sql_column(columns, "type_scale"));
	tpe = (char*)store->table_api.table_fetch_value(rt_cols, find_sql_column(columns, "type"));
	if (!sql_find_subtype(&c->type, tpe, sz, d)) {
		sql_type *lt = sql_trans_bind_type(tr, t->s, tpe);
		if (lt == NULL) {
			TRC_ERROR(SQL_STORE, "SQL type '%s' is missing\n", tpe);
			return NULL;
		}
		sql_init_subtype(&c->type, lt, sz, d);
	}
	c->def = NULL;
	def = (char*)store->table_api.table_fetch_value(rt_cols, find_sql_column(columns, "default"));
	if (!strNil(def))
		c->def = SA_STRDUP(tr->sa, def);
	c->null = *(bit*)store->table_api.table_fetch_value(rt_cols, find_sql_column(columns, "null"));
	c->colnr = *(int*)store->table_api.table_fetch_value(rt_cols, find_sql_column(columns, "number"));
	c->unique = 0;
	c->storage_type = NULL;
	st = (char*)store->table_api.table_fetch_value(rt_cols, find_sql_column(columns, "storage"));
	if (!strNil(st))
		c->storage_type = SA_STRDUP(tr->sa, st);
	c->t = t;
	if (isTable(c->t))
		store->storage_api.create_col(tr, c);
	c->sorted = sql_trans_is_sorted(tr, c);
	c->dcount = 0;
	TRC_DEBUG(SQL_STORE, "Load column: %s\n", c->base.name);
	return c;
}

static int
load_range_partition(sql_trans *tr, sql_schema *syss, sql_part *pt)
{
	sql_table *ranges = find_sql_table(tr, syss, "range_partitions");
	oid rid;
	rids *rs;
	sqlstore *store = tr->store;

	rs = store->table_api.rids_select(tr, find_sql_column(ranges, "table_id"), &pt->member, &pt->member, NULL);
	if ((rid = store->table_api.rids_next(rs)) != oid_nil) {
		ptr cbat;
		str v;

		pt->with_nills = (bit) store->table_api.column_find_bte(tr, find_sql_column(ranges, "with_nulls"), rid);
		v = store->table_api.column_find_string_start(tr, find_sql_column(ranges, "minimum"), rid, &cbat);
		pt->part.range.minvalue = SA_STRDUP(tr->sa, v);
		pt->part.range.minlength = strLen(v);
		store->table_api.column_find_string_end(cbat);
		v = store->table_api.column_find_string_start(tr, find_sql_column(ranges, "maximum"), rid, &cbat);
		pt->part.range.maxvalue = SA_STRDUP(tr->sa, v);
		pt->part.range.maxlength = strLen(v);
		store->table_api.column_find_string_end(cbat);
	}
	store->table_api.rids_destroy(rs);
	return 0;
}

static int
load_value_partition(sql_trans *tr, sql_schema *syss, sql_part *pt)
{
	sqlstore *store = tr->store;
	sql_table *values = find_sql_table(tr, syss, "value_partitions");
	list *vals = NULL;
	oid rid;
	rids *rs = store->table_api.rids_select(tr, find_sql_column(values, "table_id"), &pt->member, &pt->member, NULL);

	vals = SA_LIST(tr->sa, (fdestroy) &part_value_destroy);
	if (!vals) {
		store->table_api.rids_destroy(rs);
		return -1;
	}

	for (rid = store->table_api.rids_next(rs); !is_oid_nil(rid); rid = store->table_api.rids_next(rs)) {
		ptr cbat;
		str v;

		v = store->table_api.column_find_string_start(tr, find_sql_column(values, "value"), rid, &cbat);
		if (strNil(v)) { /* check for null value */
			pt->with_nills = true;
		} else {
			sql_part_value *nextv = SA_ZNEW(tr->sa, sql_part_value);
			nextv->value = SA_STRDUP(tr->sa, v);
			nextv->length = strLen(v);
			list_append(vals, nextv);
		}
		store->table_api.column_find_string_end(cbat);
	}
	store->table_api.rids_destroy(rs);
	pt->part.values = vals;
	return 0;
}

static sql_part*
load_part(sql_trans *tr, sql_table *mt, oid rid)
{
	sql_part *pt = SA_ZNEW(tr->sa, sql_part);
	sql_schema *syss = find_sql_schema(tr, "sys");
	sql_table *objects = find_sql_table(tr, syss, "objects");
	sqlid id;
	sqlstore *store = tr->store;
	str v;
	ptr cbat;

	assert(isMergeTable(mt) || isReplicaTable(mt));
	id = store->table_api.column_find_sqlid(tr, find_sql_column(objects, "id"), rid);
	if (is_int_nil(id)) { /* upgrade case, the id it's not initialized */
		id = store_next_oid(store);
		store->table_api.column_update_value(tr, find_sql_column(objects, "id"), rid, &id);
	}
	v = store->table_api.column_find_string_start(tr, find_sql_column(objects, "name"), rid, &cbat);
	base_init(tr->sa, &pt->base, id, 0, v);
	store->table_api.column_find_string_end(cbat);
	pt->t = mt;
	pt->member = store->table_api.column_find_sqlid(tr, find_sql_column(objects, "sub"), rid);
	list_append(mt->members, pt);
	return pt;
}

void
sql_trans_update_tables(sql_trans* tr, sql_schema *s)
{
	(void)tr;
	(void)s;
}

static sql_base *
dup_base(sql_base *b)
{
	b->refcnt++;
	return b;
}

static sql_table *
load_table(sql_trans *tr, sql_schema *s, res_table *rt_tables, res_table *rt_parts,
		res_table *rt_cols, res_table *rt_idx, res_table *rt_idxcols,
		res_table *rt_keys, res_table *rt_keycols,
		res_table *rt_triggers, res_table *rt_triggercols,
		sqlid tid)
{
	sqlstore *store = tr->store;
	sql_table *t = SA_ZNEW(tr->sa, sql_table);
	sql_schema *syss = find_sql_schema(tr, "sys");
	sql_table *tables = find_sql_table(tr, syss, "_tables");
	sql_table *cols = find_sql_table(tr, syss, "_columns");
	sql_table *idxs = find_sql_table(tr, syss, "idxs");
	sql_table *keys = find_sql_table(tr, syss, "keys");
	sql_table *triggers = find_sql_table(tr, syss, "triggers");
	sqlid pcolid = int_nil;
	str v, exp = NULL;

	sqlid ntid = *(sqlid*)store->table_api.table_fetch_value(rt_tables, find_sql_column(tables, "id"));
	assert(tid == ntid);
	v = (char*)store->table_api.table_fetch_value(rt_tables, find_sql_column(tables, "name"));
	base_init(tr->sa, &t->base, tid, 0, v);
	t->query = NULL;
	v = (char*)store->table_api.table_fetch_value(rt_tables, find_sql_column(tables, "query"));
	if (!strNil(v))
		t->query = SA_STRDUP(tr->sa, v);
	t->type = *(sht*)store->table_api.table_fetch_value(rt_tables, find_sql_column(tables, "type"));
	t->system = *(bit*)store->table_api.table_fetch_value(rt_tables, find_sql_column(tables, "system"));
	t->commit_action = (ca_t)*(sht*)store->table_api.table_fetch_value(rt_tables, find_sql_column(tables, "commit_action"));
	t->persistence = SQL_PERSIST;
	if (t->commit_action)
		t->persistence = SQL_GLOBAL_TEMP;
	if (isRemote(t))
		t->persistence = SQL_REMOTE;
	t->access = *(sht*)store->table_api.table_fetch_value(rt_tables, find_sql_column(tables, "access"));

	t->pkey = NULL;
	t->s = s;
	t->sz = COLSIZE;

	t->columns = ol_new(tr->sa, (destroy_fptr) &column_destroy, store);
	t->idxs = ol_new(tr->sa, (destroy_fptr) &idx_destroy, store);
	t->keys = ol_new(tr->sa, (destroy_fptr) &key_destroy, store);
	t->triggers = ol_new(tr->sa, (destroy_fptr) &trigger_destroy, store);
	if (isMergeTable(t) || isReplicaTable(t))
		t->members = list_new(tr->sa, (fdestroy) &part_destroy);

	if (isTable(t)) {
		if (store->storage_api.create_del(tr, t) != LOG_OK) {
			TRC_DEBUG(SQL_STORE, "Load table '%s' is missing 'deletes'", t->base.name);
			return NULL;
		}
	}

	TRC_DEBUG(SQL_STORE, "Load table: %s\n", t->base.name);

	sql_table *partitions = find_sql_table(tr, syss, "table_partitions");
	if (rt_parts->cur_row < rt_parts->nr_rows) {
		ntid = *(sqlid*)store->table_api.table_fetch_value(rt_parts, find_sql_column(partitions, "table_id"));
		if (ntid == tid) {
			t->properties |= *(bte*)store->table_api.table_fetch_value(rt_parts, find_sql_column(partitions, "type"));

			if (isPartitionedByColumnTable(t)) {
				pcolid = *(sqlid*)store->table_api.table_fetch_value(rt_parts, find_sql_column(partitions, "column_id"));
			} else {
				v = (char*)store->table_api.table_fetch_value(rt_parts, find_sql_column(partitions, "expression"));
				assert(!strNil(v));
				exp = SA_STRDUP(tr->sa, v);
			}
			rt_parts->cur_row++;
		}
	}

	assert((!isRangePartitionTable(t) && !isListPartitionTable(t)) || (!exp && !is_int_nil(pcolid)) || (exp && is_int_nil(pcolid)));
	if (isPartitionedByExpressionTable(t)) {
		t->part.pexp = SA_ZNEW(tr->sa, sql_expression);
		t->part.pexp->exp = exp;
		t->part.pexp->type = *sql_bind_localtype("void"); /* initialized at initialize_sql_parts */
		t->part.pexp->cols = SA_LIST(tr->sa, (fdestroy) &int_destroy);
	}
	for ( ; rt_cols->cur_row < rt_cols->nr_rows; rt_cols->cur_row++) {
		ntid = *(sqlid*)store->table_api.table_fetch_value(rt_cols, find_sql_column(cols, "table_id"));
		while (instore(ntid)) {
			rt_cols->cur_row++;
			ntid = *(sqlid*)store->table_api.table_fetch_value(rt_cols, find_sql_column(cols, "table_id"));
		}

		if (ntid != t->base.id)
			break;
		sql_column* next = load_column(tr, t, rt_cols);
		if (next == NULL)
			return NULL;
		if (ol_add(t->columns, &next->base)) {
			table_destroy(store, t);
			return NULL;
		}
		if (pcolid == next->base.id)
			t->part.pcol = next;
	}

	if (!isKindOfTable(t))
		return t;

	/* load idx's first as the may be needed by the keys */
	for ( ; rt_idx->cur_row < rt_idx->nr_rows; rt_idx->cur_row++) {
		ntid = *(sqlid*)store->table_api.table_fetch_value(rt_idx, find_sql_column(idxs, "table_id"));

		if (ntid != t->base.id)
			break;
		sql_idx *i = load_idx(tr, t, rt_idx, rt_idxcols);

		if (!i || ol_add(t->idxs, &i->base) ||
		    os_add(s->idxs, tr, i->base.name, dup_base(&i->base))) {
			table_destroy(store, t);
			return NULL;
		}
	}

	for ( ; rt_keys->cur_row < rt_keys->nr_rows; rt_keys->cur_row++) {
		ntid = *(sqlid*)store->table_api.table_fetch_value(rt_keys, find_sql_column(keys, "table_id"));

		if (ntid != t->base.id)
			break;
		sql_key *k = load_key(tr, t, rt_keys, rt_keycols);

		if (!k || ol_add(t->keys, &k->base) ||
		    os_add(s->keys, tr, k->base.name, dup_base(&k->base)) ||
			os_add(tr->cat->objects, tr, k->base.name, dup_base(&k->base))) {
			table_destroy(store, t);
			return NULL;
		}
	}

	for ( ; rt_triggers->cur_row < rt_triggers->nr_rows; rt_triggers->cur_row++) {
		ntid = *(sqlid*)store->table_api.table_fetch_value(rt_triggers, find_sql_column(triggers, "table_id"));

		if (ntid != t->base.id)
			break;
		sql_trigger *k = load_trigger(tr, t, rt_triggers, rt_triggercols);

		if (!k || ol_add(t->triggers, &k->base) ||
		    os_add(s->triggers, tr, k->base.name, dup_base(&k->base))) {
			table_destroy(store, t);
		}
	}
	return t;
}

static sql_type *
load_type(sql_trans *tr, sql_schema *s, oid rid)
{
	sqlstore *store = tr->store;
	sql_type *t = SA_ZNEW(tr->sa, sql_type);
	sql_schema *syss = find_sql_schema(tr, "sys");
	sql_table *types = find_sql_table(tr, syss, "types");
	sqlid tid;
	str v;
	ptr cbat;

	tid = store->table_api.column_find_sqlid(tr, find_sql_column(types, "id"), rid);
	v = store->table_api.column_find_string_start(tr, find_sql_column(types, "sqlname"), rid, &cbat);
	base_init(tr->sa, &t->base, tid, 0, v);
	store->table_api.column_find_string_end(cbat);
	v = store->table_api.column_find_string_start(tr, find_sql_column(types, "systemname"), rid, &cbat);
	t->impl = SA_STRDUP(tr->sa, v);
	store->table_api.column_find_string_end(cbat);
	t->digits = store->table_api.column_find_int(tr, find_sql_column(types, "digits"), rid);
	t->scale = store->table_api.column_find_int(tr, find_sql_column(types, "scale"), rid);
	t->radix = store->table_api.column_find_int(tr, find_sql_column(types, "radix"), rid);
	t->eclass = (sql_class)store->table_api.column_find_int(tr, find_sql_column(types, "eclass"), rid);
	t->localtype = ATOMindex(t->impl);
	t->bits = 0;
	t->s = s;
	return t;
}

static sql_arg *
load_arg(sql_trans *tr, sql_func *f, oid rid)
{
	sqlstore *store = tr->store;
	sql_arg *a = SA_ZNEW(tr->sa, sql_arg);
	unsigned int digits, scale;
	sql_schema *syss = find_sql_schema(tr, "sys");
	sql_table *args = find_sql_table(tr, syss, "args");
	str v, tpe;
	ptr cbat;

	v = store->table_api.column_find_string_start(tr, find_sql_column(args, "name"), rid, &cbat);
	a->name = SA_STRDUP(tr->sa, v);
	store->table_api.column_find_string_end(cbat);
	a->inout = store->table_api.column_find_bte(tr, find_sql_column(args, "inout"), rid);
	digits = store->table_api.column_find_int(tr, find_sql_column(args, "type_digits"), rid);
	scale = store->table_api.column_find_int(tr, find_sql_column(args, "type_scale"), rid);

	tpe = store->table_api.column_find_string_start(tr, find_sql_column(args, "type"), rid, &cbat);
	if (!sql_find_subtype(&a->type, tpe, digits, scale)) {
		sql_type *lt = sql_trans_bind_type(tr, f->s, tpe);
		if (lt == NULL) {
			TRC_ERROR(SQL_STORE, "SQL type '%s' is missing\n", tpe);
			store->table_api.column_find_string_end(cbat);
			return NULL;
		}
		sql_init_subtype(&a->type, lt, digits, scale);
	}
	store->table_api.column_find_string_end(cbat);
	return a;
}

static sql_func *
load_func(sql_trans *tr, sql_schema *s, sqlid fid, subrids *rs)
{
	sqlstore *store = tr->store;
	sql_func *t = SA_ZNEW(tr->sa, sql_func);
	sql_schema *syss = find_sql_schema(tr, "sys");
	sql_table *funcs = find_sql_table(tr, syss, "functions");
	oid rid;
	bool update_env;	/* hacky way to update env function */
	str v;
	ptr cbat;

	rid = store->table_api.column_find_row(tr, find_sql_column(funcs, "id"), &fid, NULL);
	v = store->table_api.column_find_string_start(tr, find_sql_column(funcs, "name"), rid, &cbat);
	update_env = strcmp(v, "env") == 0;
	base_init(tr->sa, &t->base, fid, 0, v);
	store->table_api.column_find_string_end(cbat);
	v = store->table_api.column_find_string_start(tr, find_sql_column(funcs, "func"), rid, &cbat);
	update_env = update_env && strstr(v, "EXTERNAL NAME sql.sql_environment") != NULL;
	if (update_env) {
		/* see creation of env in sql_create_env()
		 * also see upgrade code in sql_upgrades.c */
		v = "CREATE FUNCTION env() RETURNS TABLE( name varchar(1024), value varchar(2048)) EXTERNAL NAME inspect.\"getEnvironment\";";
	}
	t->imp = SA_STRDUP(tr->sa, v);
	store->table_api.column_find_string_end(cbat);
	if (update_env) {
		v = "inspect";
	} else {
		v = store->table_api.column_find_string_start(tr, find_sql_column(funcs, "mod"), rid, &cbat);
	}
	t->mod = SA_STRDUP(tr->sa, v);	if (!update_env) store->table_api.column_find_string_end(cbat);
	t->lang = (sql_flang) store->table_api.column_find_int(tr, find_sql_column(funcs, "language"), rid);
	t->sql = (t->lang==FUNC_LANG_SQL||t->lang==FUNC_LANG_MAL);
	t->type = (sql_ftype) store->table_api.column_find_int(tr, find_sql_column(funcs, "type"), rid);
	t->side_effect = (bit) store->table_api.column_find_bte(tr, find_sql_column(funcs, "side_effect"), rid);
	if (t->type==F_FILT)
		t->side_effect=FALSE;
	t->varres = (bit) store->table_api.column_find_bte(tr, find_sql_column(funcs, "varres"), rid);
	t->vararg = (bit) store->table_api.column_find_bte(tr, find_sql_column(funcs, "vararg"), rid);
	t->system = (bit) store->table_api.column_find_bte(tr, find_sql_column(funcs, "system"), rid);
	t->semantics = (bit) store->table_api.column_find_bte(tr, find_sql_column(funcs, "semantics"), rid);
	t->res = NULL;
	t->s = s;
	t->fix_scale = SCALE_EQ;
	t->sa = tr->sa;
	/* convert old PYTHON2 and PYTHON2_MAP to PYTHON and PYTHON_MAP
	 * see also function sql_update_jun2020() in sql_upgrades.c */
	if ((int) t->lang == 8)		/* old FUNC_LANG_PY2 */
		t->lang = FUNC_LANG_PY;
	else if ((int) t->lang == 9)	/* old FUNC_LANG_MAP_PY2 */
		t->lang = FUNC_LANG_MAP_PY;
	if (t->lang != FUNC_LANG_INT) {
		t->query = t->imp;
		t->imp = NULL;
	}

	TRC_DEBUG(SQL_STORE, "Load function: %s\n", t->base.name);

	t->ops = list_new(tr->sa, (fdestroy) &arg_destroy);
	if (rs) {
		for (rid = store->table_api.subrids_next(rs); !is_oid_nil(rid); rid = store->table_api.subrids_next(rs)) {
			sql_arg *a = load_arg(tr, t, rid);

			if (a == NULL)
				return NULL;
			if (a->inout == ARG_OUT) {
				if (!t->res)
					t->res = list_new(tr->sa, (fdestroy) &arg_destroy);
				list_append(t->res, a);
			} else {
				list_append(t->ops, a);
			}
		}
	}
	if (t->type == F_FUNC && !t->res)
		t->type = F_PROC;
	t->side_effect = (t->type==F_FILT || (t->res && (t->lang==FUNC_LANG_SQL || !list_empty(t->ops))))?FALSE:TRUE;
	return t;
}

static sql_sequence *
load_seq(sql_trans *tr, sql_schema * s, oid rid)
{
	sqlstore *store = tr->store;
	sql_sequence *seq = SA_ZNEW(tr->sa, sql_sequence);
	sql_schema *syss = find_sql_schema(tr, "sys");
	sql_table *seqs = find_sql_table(tr, syss, "sequences");
	sqlid sid;
	str v;
	ptr cbat;

	sid = store->table_api.column_find_sqlid(tr, find_sql_column(seqs, "id"), rid);
	v = store->table_api.column_find_string_start(tr, find_sql_column(seqs, "name"), rid, &cbat);
	base_init(tr->sa, &seq->base, sid, 0, v);
	store->table_api.column_find_string_end(cbat);
	seq->start = store->table_api.column_find_lng(tr, find_sql_column(seqs, "start"), rid);
	seq->minvalue = store->table_api.column_find_lng(tr, find_sql_column(seqs, "minvalue"), rid);
	seq->maxvalue = store->table_api.column_find_lng(tr, find_sql_column(seqs, "maxvalue"), rid);
	seq->increment = store->table_api.column_find_lng(tr, find_sql_column(seqs, "increment"), rid);
	seq->cacheinc = store->table_api.column_find_lng(tr, find_sql_column(seqs, "cacheinc"), rid);
	seq->cycle = (bit) store->table_api.column_find_bte(tr, find_sql_column(seqs, "cycle"), rid);
	seq->s = s;
	return seq;
}

static void
sql_trans_update_schema(sql_trans *tr, oid rid)
{
	sqlstore *store = tr->store;
	sql_schema *s = NULL, *syss = find_sql_schema(tr, "sys");
	sql_table *ss = find_sql_table(tr, syss, "schemas");
	sqlid sid;
	str v;
	ptr cbat;

	sid = store->table_api.column_find_sqlid(tr, find_sql_column(ss, "id"), rid);
	s = find_sql_schema_id(tr, sid);

	if (s==NULL)
		return ;

	TRC_DEBUG(SQL_STORE, "Update schema: %s %d\n", s->base.name, s->base.id);

	_DELETE(s->base.name);
	v = store->table_api.column_find_string_start(tr, find_sql_column(ss, "name"), rid, &cbat);
	base_init(tr->sa, &s->base, sid, 0, v);
	store->table_api.column_find_string_end(cbat);
	s->auth_id = store->table_api.column_find_sqlid(tr, find_sql_column(ss, "authorization"), rid);
	s->system = (bit) store->table_api.column_find_bte(tr, find_sql_column(ss, "system"), rid);
	s->owner = store->table_api.column_find_sqlid(tr, find_sql_column(ss, "owner"), rid);
}

static sql_schema *
load_schema(sql_trans *tr, res_table *rt_schemas, res_table *rt_tables, res_table *rt_parts,
		    res_table *rt_cols, res_table *rt_idx, res_table *rt_idxcols,
		    res_table *rt_keys, res_table *rt_keycols,
		    res_table *rt_triggers, res_table *rt_triggercols)
{
	sqlstore *store = tr->store;
	sql_schema *s = NULL, *syss = find_sql_schema(tr, "sys");
	sql_table *ss = find_sql_table(tr, syss, "schemas");
	sql_table *types = find_sql_table(tr, syss, "types");
	sql_table *tables = find_sql_table(tr, syss, "_tables");
	sql_table *funcs = find_sql_table(tr, syss, "functions");
	sql_table *seqs = find_sql_table(tr, syss, "sequences");
	sql_column *type_schema, *type_id, *table_schema, *table_id;
	sql_column *func_schema, *func_id, *seq_schema, *seq_id;
	rids *rs;

	sqlid sid = *(sqlid*)store->table_api.table_fetch_value(rt_schemas, find_sql_column(ss, "id"));
	if (instore(sid)) {
		s = find_sql_schema_id(tr, sid);

		if (s==NULL) {
			char *name = (char*)store->table_api.table_fetch_value(rt_schemas, find_sql_column(ss, "name"));
			s = find_sql_schema(tr, name);
			if (s == NULL) {
				GDKerror("SQL schema missing or incompatible, rebuild from archive");
				return NULL;
			}
		}
		s->base.id = sid;
	} else {
		s = SA_ZNEW(tr->sa, sql_schema);
		if (s == NULL)
			return NULL;
		char *name = (char*)store->table_api.table_fetch_value(rt_schemas, find_sql_column(ss, "name"));
		base_init(tr->sa, &s->base, sid, 0, name);
		s->auth_id = *(sqlid*)store->table_api.table_fetch_value(rt_schemas, find_sql_column(ss, "authorization"));
		s->system = *(bte*)store->table_api.table_fetch_value(rt_schemas, find_sql_column(ss, "system"));
		s->owner = *(sqlid*)store->table_api.table_fetch_value(rt_schemas, find_sql_column(ss, "owner"));

		s->tables = os_new(tr->sa, (destroy_fptr) &table_destroy, false, true, true, store);
		s->types = os_new(tr->sa, (destroy_fptr) &type_destroy, false, true, true, store);
		s->funcs = os_new(tr->sa, (destroy_fptr) &func_destroy, false, false, false, store);
		s->seqs = os_new(tr->sa, (destroy_fptr) &seq_destroy, false, true, true, store);
		s->keys = os_new(tr->sa, (destroy_fptr) &key_destroy, false, true, true, store);
		s->idxs = os_new(tr->sa, (destroy_fptr) &idx_destroy, false, true, true, store);
		s->triggers = os_new(tr->sa, (destroy_fptr) &trigger_destroy, false, true, true, store);
		s->parts = os_new(tr->sa, (destroy_fptr) &part_destroy, false, false, false, store);
	}

	TRC_DEBUG(SQL_STORE, "Load schema: %s %d\n", s->base.name, s->base.id);

	sqlid tmpid = FUNC_OIDS;

	/* first load simple types */
	type_schema = find_sql_column(types, "schema_id");
	type_id = find_sql_column(types, "id");
	rs = store->table_api.rids_select(tr, type_schema, &s->base.id, &s->base.id, type_id, &tmpid, NULL, NULL);
	for (oid rid = store->table_api.rids_next(rs); !is_oid_nil(rid); rid = store->table_api.rids_next(rs)) {
		sql_type *t = load_type(tr, s, rid);
		if (os_add(s->types, tr, t->base.name, &t->base)) {
			schema_destroy(store, s);
			store->table_api.rids_destroy(rs);
			return NULL;
		}
	}
	store->table_api.rids_destroy(rs);

	/* second tables */
	table_schema = find_sql_column(tables, "schema_id");
	table_id = find_sql_column(tables, "id");
	for ( ; rt_tables->cur_row < rt_tables->nr_rows; rt_tables->cur_row++) {
		sqlid nsid = *(sqlid*)store->table_api.table_fetch_value(rt_tables, table_schema);
		sqlid tid = *(sqlid*)store->table_api.table_fetch_value(rt_tables, table_id);
		if (nsid > s->base.id)
			break;
		if (nsid < s->base.id)
			assert(0);
		if (!instore(tid)) {
			sql_table *t = load_table(tr, s, rt_tables, rt_parts,
					rt_cols, rt_idx, rt_idxcols, rt_keys, rt_keycols, rt_triggers, rt_triggercols, tid);
			if (t == NULL) {
				schema_destroy(store, s);
				return NULL;
			}
			if (os_add(s->tables, tr, t->base.name, &t->base)) {
				schema_destroy(store, s);
				return NULL;
			}
		}
	}

	/* next functions which could use these types */
	func_schema = find_sql_column(funcs, "schema_id");
	func_id = find_sql_column(funcs, "id");
	rs = store->table_api.rids_select(tr, func_schema, &s->base.id, &s->base.id, func_id, &tmpid, NULL, NULL);
	if (rs && !store->table_api.rids_empty(rs)) {
		sql_table *args = find_sql_table(tr, syss, "args");
		sql_column *arg_func_id = find_sql_column(args, "func_id");
		sql_column *arg_number = find_sql_column(args, "number");
		subrids *nrs = store->table_api.subrids_create(tr, rs, func_id, arg_func_id, arg_number);
		sqlid fid;
		sql_func *f;

		for (fid = store->table_api.subrids_nextid(nrs); fid >= 0; fid = store->table_api.subrids_nextid(nrs)) {
			f = load_func(tr, s, fid, nrs);
			if (f == NULL) {
				store->table_api.subrids_destroy(nrs);
				store->table_api.rids_destroy(rs);
				schema_destroy(store, s);
				return NULL;
			}
			if (os_add(s->funcs, tr, f->base.name, &f->base)) {
				schema_destroy(store, s);
				return NULL;
			}
		}
		/* Handle all procedures without arguments (no args) */
		rs = store->table_api.rids_diff(tr, rs, func_id, nrs, arg_func_id);
		for (oid rid = store->table_api.rids_next(rs); !is_oid_nil(rid); rid = store->table_api.rids_next(rs)) {
			fid = store->table_api.column_find_sqlid(tr, func_id, rid);
			f = load_func(tr, s, fid, NULL);
			if (f == NULL) {
				store->table_api.subrids_destroy(nrs);
				store->table_api.rids_destroy(rs);
				schema_destroy(store, s);
				return NULL;
			}
			if (os_add(s->funcs, tr, f->base.name, &f->base)) {
				store->table_api.subrids_destroy(nrs);
				store->table_api.rids_destroy(rs);
				schema_destroy(store, s);
				return NULL;
			}
		}
		store->table_api.subrids_destroy(nrs);
	}
	store->table_api.rids_destroy(rs);

	/* last sequence numbers */
	seq_schema = find_sql_column(seqs, "schema_id");
	seq_id = find_sql_column(seqs, "id");
	rs = store->table_api.rids_select(tr, seq_schema, &s->base.id, &s->base.id, seq_id, &tmpid, NULL, NULL);
	for (oid rid = store->table_api.rids_next(rs); !is_oid_nil(rid); rid = store->table_api.rids_next(rs)) {
		sql_sequence *seq = load_seq(tr, s, rid);
		if (os_add(s->seqs, tr, seq->base.name, &seq->base)) {
			schema_destroy(store, s);
			store->table_api.rids_destroy(rs);
			return NULL;
		}
	}
	store->table_api.rids_destroy(rs);

	struct os_iter oi;
	os_iterator(&oi, s->tables, tr, NULL);
	for (sql_base *b = oi_next(&oi); b; b = oi_next(&oi)) {
		sql_table *t = (sql_table*)b;
		if (isMergeTable(t) || isReplicaTable(t)) {
			sql_table *objects = find_sql_table(tr, syss, "objects");
			sql_column *mt_nr = find_sql_column(objects, "nr");
			sql_column *mt_sub = find_sql_column(objects, "sub");
			rids *rs = store->table_api.rids_select(tr, mt_nr, &t->base.id, &t->base.id, NULL);

			rs = store->table_api.rids_orderby(tr, rs, mt_sub);
			for (oid rid = store->table_api.rids_next(rs); !is_oid_nil(rid); rid = store->table_api.rids_next(rs)) {
				sql_part *pt = load_part(tr, t, rid);
				if (isRangePartitionTable(t)) {
					load_range_partition(tr, syss, pt);
				} else if (isListPartitionTable(t)) {
					load_value_partition(tr, syss, pt);
				}
				if (os_add(s->parts, tr, pt->base.name, dup_base(&pt->base))) {
					schema_destroy(store, s);
					store->table_api.rids_destroy(rs);
					return NULL;
				}
			}
			store->table_api.rids_destroy(rs);
		}
	}
	return s;
}

void
sql_trans_update_schemas(sql_trans* tr)
{
	sqlstore *store = tr->store;
	sql_schema *syss = find_sql_schema(tr, "sys");
	sql_table *sysschema = find_sql_table(tr, syss, "schemas");
	sql_column *sysschema_ids = find_sql_column(sysschema, "id");
	rids *schemas = store->table_api.rids_select(tr, sysschema_ids, NULL, NULL);
	oid rid;

	TRC_DEBUG(SQL_STORE, "Update schemas\n");

	for (rid = store->table_api.rids_next(schemas); !is_oid_nil(rid); rid = store->table_api.rids_next(schemas)) {
		sql_trans_update_schema(tr, rid);
	}
	store->table_api.rids_destroy(schemas);
}

static bool
load_trans(sql_trans* tr)
{
	sqlstore *store = tr->store;
	sql_schema *syss = find_sql_schema(tr, "sys");
	sql_table *sysschema = find_sql_table(tr, syss, "schemas");
	sql_table *systables = find_sql_table(tr, syss, "_tables");
	sql_table *sysparts = find_sql_table(tr, syss, "table_partitions");
	sql_table *syscols = find_sql_table(tr, syss, "_columns");
	sql_table *sysidx = find_sql_table(tr, syss, "idxs");
	sql_table *syskeys = find_sql_table(tr, syss, "keys");
	sql_table *systriggers = find_sql_table(tr, syss, "triggers");
	sql_table *sysobjects = find_sql_table(tr, syss, "objects");
	sql_column *sysschema_ids = find_sql_column(sysschema, "id");
	bool ok = true;

	TRC_DEBUG(SQL_STORE, "Load transaction\n");

	res_table *rt_schemas = store->table_api.table_orderby(tr, sysschema, NULL, NULL, NULL, NULL, sysschema_ids, NULL);
	res_table *rt_tables = store->table_api.table_orderby(tr, systables, NULL, NULL, NULL, NULL,
			find_sql_column(systables, "schema_id"),
			find_sql_column(systables, "id"), NULL);
	res_table *rt_parts = store->table_api.table_orderby(tr, sysparts,
			find_sql_column(sysparts, "table_id"),
			find_sql_column(systables, "id"),
			NULL, NULL,
			find_sql_column(systables, "schema_id"), /* order also on schema_id */
			find_sql_column(sysparts, "table_id"), NULL);
	res_table *rt_cols = store->table_api.table_orderby(tr, syscols,
			find_sql_column(syscols, "table_id"),
			find_sql_column(systables, "id"),
			NULL, NULL,
			find_sql_column(systables, "schema_id"), /* order also on schema_id */
			find_sql_column(syscols, "table_id"),
			find_sql_column(syscols, "id"), NULL);

	res_table *rt_idx = store->table_api.table_orderby(tr, sysidx,
			find_sql_column(sysidx, "table_id"),
			find_sql_column(systables, "id"),
			NULL, NULL,
			find_sql_column(systables, "schema_id"), /* order also on schema_id */
			find_sql_column(sysidx, "table_id"),
			find_sql_column(sysidx, "id"), NULL);
	res_table *rt_idxcols = store->table_api.table_orderby(tr, sysobjects,
			find_sql_column(sysobjects, "id"),
			find_sql_column(sysidx, "id"),
			find_sql_column(sysidx, "table_id"),
			find_sql_column(systables, "id"),
			find_sql_column(systables, "schema_id"), /* order also on schema_id, table_id */
			find_sql_column(sysidx, "table_id"),
			find_sql_column(sysobjects, "id"),
			find_sql_column(sysobjects, "nr"), NULL);
	res_table *rt_keys = store->table_api.table_orderby(tr, syskeys,
			find_sql_column(syskeys, "table_id"),
			find_sql_column(systables, "id"),
			NULL, NULL,
			find_sql_column(systables, "schema_id"), /* order also on schema_id */
			find_sql_column(syskeys, "table_id"),
			find_sql_column(syskeys, "id"), NULL);
	res_table *rt_keycols = store->table_api.table_orderby(tr, sysobjects,
			find_sql_column(sysobjects, "id"),
			find_sql_column(syskeys, "id"),
			find_sql_column(syskeys, "table_id"),
			find_sql_column(systables, "id"),
			find_sql_column(systables, "schema_id"), /* order also on schema_id, table_id */
			find_sql_column(syskeys, "table_id"),
			find_sql_column(sysobjects, "id"),
			find_sql_column(sysobjects, "nr"), NULL);
	res_table *rt_triggers = store->table_api.table_orderby(tr, systriggers,
			find_sql_column(systriggers, "table_id"),
			find_sql_column(systables, "id"),
			NULL, NULL,
			find_sql_column(systables, "schema_id"), /* order also on schema_id */
			find_sql_column(systriggers, "table_id"),
			find_sql_column(systriggers, "id"), NULL);
	res_table *rt_triggercols = store->table_api.table_orderby(tr, sysobjects,
			find_sql_column(sysobjects, "id"),
			find_sql_column(systriggers, "id"),
			find_sql_column(systriggers, "table_id"),
			find_sql_column(systables, "id"),
			find_sql_column(systables, "schema_id"), /* order also on schema_id, table_id */
			find_sql_column(systriggers, "table_id"),
			find_sql_column(sysobjects, "id"),
			find_sql_column(sysobjects, "nr"), NULL);
	for ( ; rt_schemas->cur_row < rt_schemas->nr_rows; rt_schemas->cur_row++) {
		sql_schema *ns = load_schema(tr, rt_schemas, rt_tables, rt_parts,
				rt_cols, rt_idx, rt_idxcols, rt_keys, rt_keycols, rt_triggers, rt_triggercols);
		if (ns == NULL) {
			ok = false;
			goto finish;
		}
		if (!instore(ns->base.id)) {
			if (os_add(tr->cat->schemas, tr, ns->base.name, &ns->base)) {
				ok = false;
				goto finish;
			}
			if (isTempSchema(ns))
				tr->tmp = ns;
		}
	}

finish:
	store->table_api.table_result_destroy(rt_schemas);
	store->table_api.table_result_destroy(rt_tables);
	store->table_api.table_result_destroy(rt_parts);
	store->table_api.table_result_destroy(rt_cols);
	store->table_api.table_result_destroy(rt_idx);
	store->table_api.table_result_destroy(rt_idxcols);
	store->table_api.table_result_destroy(rt_keys);
	store->table_api.table_result_destroy(rt_keycols);
	store->table_api.table_result_destroy(rt_triggers);
	store->table_api.table_result_destroy(rt_triggercols);
	return ok;
}

static sqlid
next_oid(sqlstore *store)
{
	sqlid id = 0;
	MT_lock_set(&store->lock);
	id = store->obj_id++;
	MT_lock_unset(&store->lock);
	return id;
}

sqlid
store_next_oid(sqlstore *store)
{
	return next_oid(store);
}

static void
insert_schemas(sql_trans *tr)
{
	sqlstore *store = tr->store;
	sql_schema *syss = find_sql_schema(tr, "sys");
	sql_table *sysschema = find_sql_table(tr, syss, "schemas");
	sql_table *systable = find_sql_table(tr, syss, "_tables");
	sql_table *syscolumn = find_sql_table(tr, syss, "_columns");
	node *o;

	struct os_iter si;
	os_iterator(&si, tr->cat->schemas, tr, NULL);
	for (sql_base *b = oi_next(&si); b; b = oi_next(&si)) {
		sql_schema *s = (sql_schema*)b;
		char *strnil = (char*)ATOMnilptr(TYPE_str);

		if (isDeclaredSchema(s))
			continue;
		store->table_api.table_insert(tr, sysschema, &s->base.id, &s->base.name, &s->auth_id, &s->owner, &s->system);
		struct os_iter oi;
		os_iterator(&oi, s->tables, tr, NULL);
		for (sql_base *b = oi_next(&oi); b; b = oi_next(&oi)) {
			sql_table *t = (sql_table*)b;
			sht ca = t->commit_action;

			store->table_api.table_insert(tr, systable, &t->base.id, &t->base.name, &s->base.id, &strnil, &t->type, &t->system, &ca, &t->access);
			for (o = t->columns->l->h; o; o = o->next) {
				sql_column *c = o->data;

				store->table_api.table_insert(tr, syscolumn, &c->base.id, &c->base.name, &c->type.type->base.name, &c->type.digits, &c->type.scale,
											  &t->base.id, (c->def) ? &c->def : &strnil, &c->null, &c->colnr, (c->storage_type)? &c->storage_type : &strnil);
			}
		}
	}
}

static void
insert_types(sql_trans *tr, sql_table *systype)
{
	sqlstore *store = tr->store;
	for (node *n = types->h; n; n = n->next) {
		sql_type *t = n->data;
		int radix = t->radix, eclass = (int) t->eclass;
		sqlid next_schema = t->s ? t->s->base.id : 0;

		store->table_api.table_insert(tr, systype, &t->base.id, &t->impl, &t->base.name, &t->digits, &t->scale, &radix, &eclass, &next_schema);
	}
}

static void
insert_args(sql_trans *tr, sql_table *sysarg, list *args, sqlid funcid, const char *arg_def, int *number)
{
	sqlstore *store = tr->store;
	for (node *n = args->h; n; n = n->next) {
		sql_arg *a = n->data;
		sqlid id = next_oid(tr->store);
		int next_number = (*number)++;
		char buf[32], *next_name;

		if (a->name) {
			next_name = a->name;
		} else {
			snprintf(buf, sizeof(buf), arg_def, next_number);
			next_name = buf;
		}
		store->table_api.table_insert(tr, sysarg, &id, &funcid, &next_name, &a->type.type->base.name, &a->type.digits, &a->type.scale, &a->inout, &next_number);
	}
}

static void
insert_functions(sql_trans *tr, sql_table *sysfunc, list *funcs_list, sql_table *sysarg)
{
	sqlstore *store = tr->store;
	for (node *n = funcs_list->h; n; n = n->next) {
		sql_func *f = n->data;
		bit se = (f->type == F_AGGR) ? FALSE : f->side_effect;
		int number = 0, ftype = (int) f->type, flang = (int) FUNC_LANG_INT;
		sqlid next_schema = f->s ? f->s->base.id : 0;

		store->table_api.table_insert(tr, sysfunc, &f->base.id, &f->base.name, &f->imp, &f->mod, &flang, &ftype, &se, &f->varres, &f->vararg, &next_schema, &f->system, &f->semantics);
		if (f->res)
			insert_args(tr, sysarg, f->res, f->base.id, "res_%d", &number);
		if (f->ops)
			insert_args(tr, sysarg, f->ops, f->base.id, "arg_%d", &number);
	}
}

static int
table_next_column_nr(sql_table *t)
{
	int nr = ol_length(t->columns);
	if (nr) {
		node *n = ol_last_node(t->columns);
		if (n) {
			sql_column *c = n->data;

			nr = c->colnr+1;
		}
	}
	return nr;
}

static sql_column *
bootstrap_create_column(sql_trans *tr, sql_table *t, char *name, sqlid id, char *sqltype, unsigned int digits)
{
	sqlstore *store = tr->store;
	sql_column *col = SA_ZNEW(tr->sa, sql_column);

	if (store->obj_id <= id)
		store->obj_id = id+1;
	TRC_DEBUG(SQL_STORE, "Create column: %s\n", name);

	base_init(tr->sa, &col->base, id, t->base.new, name);
	assert(col->base.id > 0);
	sql_find_subtype(&col->type, sqltype, digits, 0);
	col->def = NULL;
	col->null = 1;
	col->colnr = table_next_column_nr(t);
	col->t = t;
	col->unique = 0;
	col->storage_type = NULL;
	if (ol_add(t->columns, &col->base))
		return NULL;

	if (isTable(col->t))
		store->storage_api.create_col(tr, col);
	return col;
}

static sql_table *
create_sql_table_with_id(sql_allocator *sa, sqlid id, const char *name, sht type, bit system, int persistence, int commit_action, bte properties)
{
	sql_table *t = SA_ZNEW(sa, sql_table);

	assert((persistence==SQL_PERSIST ||
		persistence==SQL_DECLARED_TABLE ||
		commit_action) && commit_action>=0);
	assert(id);
	base_init(sa, &t->base, id, true, name);
	t->type = type;
	t->system = system;
	t->persistence = (temp_t)persistence;
	t->commit_action = (ca_t)commit_action;
	t->query = NULL;
	t->access = 0;
	t->columns = ol_new(sa, (destroy_fptr) &column_destroy, NULL);
	t->idxs = ol_new(sa, (destroy_fptr) &idx_destroy, NULL);
	t->keys = ol_new(sa, (destroy_fptr) &key_destroy, NULL);
	t->triggers = ol_new(sa, (destroy_fptr) &trigger_destroy, NULL);
	if (isMergeTable(t) || isReplicaTable(t))
		t->members = list_new(sa, (fdestroy) &part_destroy);
	t->pkey = NULL;
	t->sz = COLSIZE;
	t->s = NULL;
	t->properties = properties;
	memset(&t->part, 0, sizeof(t->part));
	return t;
}

sql_table *
create_sql_table(sqlstore *store, sql_allocator *sa, const char *name, sht type, bit system, int persistence, int commit_action, bte properties)
{
	return create_sql_table_with_id(sa, next_oid(store), name, type, system, persistence, commit_action, properties);
}

static void
dup_sql_type(sql_trans *tr, sql_schema *s, sql_subtype *oc, sql_subtype *nc)
{
	nc->digits = oc->digits;
	nc->scale = oc->scale;
	nc->type = oc->type;
	if (s && nc->type->s) { /* user type */
		sql_type *lt = NULL;

		if (s->base.id == nc->type->s->base.id) {
			/* Current user type belongs to current schema. So search there for current user type. */
			lt = find_sql_type(tr, s, nc->type->base.name);
		} else {
			/* Current user type belongs to another schema in the current transaction. Search there for current user type. */
			lt = sql_trans_bind_type(tr, NULL, nc->type->base.name);
		}
		if (lt == NULL)
			GDKfatal("SQL type %s missing", nc->type->base.name);
		sql_init_subtype(nc, lt, nc->digits, nc->scale);
	}
}

static sql_column *
dup_sql_column(sql_allocator *sa, sql_table *t, sql_column *c)
{
	sql_column *col = SA_ZNEW(sa, sql_column);

	base_init(sa, &col->base, c->base.id, t->persistence==SQL_DECLARED_TABLE?false:c->base.new, c->base.name);
	col->type = c->type; /* Both types belong to the same transaction, so no dup_sql_type call is needed */
	col->def = NULL;
	if (c->def)
		col->def = SA_STRDUP(sa, c->def);
	col->null = c->null;
	col->colnr = c->colnr;
	col->t = t;
	col->unique = c->unique;
	col->storage_type = NULL;
	if (c->storage_type)
		col->storage_type = SA_STRDUP(sa, c->storage_type);
	col->sorted = c->sorted;
	col->dcount = c->dcount;
	if (ol_add(t->columns, &col->base))
		return NULL;
	return col;
}

static sql_part *
dup_sql_part(sql_allocator *sa, sql_table *mt, sql_part *op)
{
	sql_part *p = SA_ZNEW(sa, sql_part);

	base_init(sa, &p->base, op->base.id, mt->persistence==SQL_DECLARED_TABLE?false:op->base.new, op->base.name);
	p->with_nills = op->with_nills;

	if (isRangePartitionTable(mt)) {
		p->part.range.minvalue = SA_NEW_ARRAY(sa, char, op->part.range.minlength);
		p->part.range.maxvalue = SA_NEW_ARRAY(sa, char, op->part.range.maxlength);
		memcpy(p->part.range.minvalue, op->part.range.minvalue, op->part.range.minlength);
		memcpy(p->part.range.maxvalue, op->part.range.maxvalue, op->part.range.maxlength);
		p->part.range.minlength = op->part.range.minlength;
		p->part.range.maxlength = op->part.range.maxlength;
	} else if (isListPartitionTable(mt)) {
		p->part.values = list_new(sa, (fdestroy) &part_value_destroy);
		for (node *n = op->part.values->h ; n ; n = n->next) {
			sql_part_value *prev = (sql_part_value*) n->data, *nextv = SA_ZNEW(sa, sql_part_value);
			nextv->value = SA_NEW_ARRAY(sa, char, prev->length);
			memcpy(nextv->value, prev->value, prev->length);
			nextv->length = prev->length;
			list_append(p->part.values, nextv);
		}
	}
	list_append(mt->members, p);
	p->t = mt;
	p->member = op->member;
	assert(p->member);
	return p;
}

sql_table *
dup_sql_table(sql_allocator *sa, sql_table *t)
{
	node *n;
	sql_table *nt = create_sql_table_with_id(sa, t->base.id, t->base.name, t->type, t->system, SQL_DECLARED_TABLE, t->commit_action, t->properties);

	nt->base.new = t->base.new;

	nt->access = t->access;
	nt->query = (t->query) ? SA_STRDUP(sa, t->query) : NULL;
	nt->s = t->s;

	if (isPartitionedByExpressionTable(nt)) {
		nt->part.pexp = SA_ZNEW(sa, sql_expression);
		nt->part.pexp->exp = SA_STRDUP(sa, t->part.pexp->exp);
		nt->part.pexp->type = t->part.pexp->type; /* No dup_sql_type call needed */
		nt->part.pexp->cols = SA_LIST(sa, (fdestroy) &int_destroy);
		for (n = t->part.pexp->cols->h; n; n = n->next) {
			int *nid = SA_NEW(sa, int);
			*nid = *(int *) n->data;
			list_append(nt->part.pexp->cols, nid);
		}
	}

	for (n = t->columns->l->h; n; n = n->next) {
		sql_column *c = n->data;
		sql_column *dup = dup_sql_column(sa, nt, c);
		if (isPartitionedByColumnTable(nt) && c->base.id == t->part.pcol->base.id)
			nt->part.pcol = dup;
	}

	if (t->members)
		for (n = t->members->h; n; n = n->next)
			dup_sql_part(sa, nt, n->data);
	return nt;
}

static sql_table *
bootstrap_create_table(sql_trans *tr, sql_schema *s, char *name, sqlid id)
{
	sqlstore *store = tr->store;
	int istmp = isTempSchema(s);
	int persistence = istmp?SQL_GLOBAL_TEMP:SQL_PERSIST;
	sht commit_action = istmp?CA_PRESERVE:CA_COMMIT;
	sql_table *t;

	if (store->obj_id <= id)
		store->obj_id = id+1;
	t = create_sql_table_with_id(tr->sa, id, name, tt_table, 1, persistence, commit_action, 0);
	t->bootstrap = 1;

	TRC_DEBUG(SQL_STORE, "Create table: %s\n", name);

	t->base.new = s->base.new;
	t->query = NULL;
	t->s = s;
	if (isTable(t) && store->storage_api.create_del(tr, t) != LOG_OK) {
		table_destroy(store, t);
		return NULL;
	}
	if (os_add(s->tables, tr, name, &t->base)) {
		return NULL;
	}
	return t;
}

static sql_schema *
bootstrap_create_schema(sql_trans *tr, char *name, sqlid id, sqlid auth_id, int owner)
{
	sqlstore *store = tr->store;
	sql_schema *s = SA_ZNEW(tr->sa, sql_schema);

	if (store->obj_id <= id)
		store->obj_id = id+1;
	TRC_DEBUG(SQL_STORE, "Create schema: %s %d %d\n", name, auth_id, owner);

	if (strcmp(name, dt_schema) == 0) {
		base_init(tr->sa, &s->base, (sqlid) FUNC_OIDS - 1, true, name);
	} else {
		base_init(tr->sa, &s->base, id, true, name);
	}
	s->auth_id = auth_id;
	s->owner = owner;
	s->system = TRUE;
	s->tables = os_new(tr->sa, (destroy_fptr) &table_destroy, false, true, true, store);
	s->types = os_new(tr->sa, (destroy_fptr) &type_destroy, false, true, true, store);
	s->funcs = os_new(tr->sa, (destroy_fptr) &func_destroy, false, false, false, store);
	s->seqs = os_new(tr->sa, (destroy_fptr) &seq_destroy, false, true, true, store);
	s->keys = os_new(tr->sa, (destroy_fptr) &key_destroy, false, true, true, store);
	s->idxs = os_new(tr->sa, (destroy_fptr) &idx_destroy, false, true, true, store);
	s->triggers = os_new(tr->sa, (destroy_fptr) &trigger_destroy, false, true, true, store);
	s->parts = os_new(tr->sa, (destroy_fptr) &part_destroy, false, false, false, store);
	if (os_add(tr->cat->schemas, tr, s->base.name, &s->base)) {
		return NULL;
	}
	if (isTempSchema(s))
		tr->tmp = s;

	s->store = tr->store;
	return s;
}

static inline int
id_hash(sqlid *id)
{
	return (int) BATatoms[TYPE_int].atomHash(id);
}

static sqlstore *
store_load(sqlstore *store, sql_allocator *pa)
{
	sql_allocator *sa;
	sql_trans *tr;
	sql_table *t, *types, *functions, *arguments;
	sql_schema *s;

	lng lng_store_oid;

	store->sa = pa;
	sa = sa_create(pa);
	if (!sa || !store->sa)
		return NULL;

	store->first = store->logger_api.log_isnew(store);

	types_init(store->sa); /* initialize global lists of types and functions, TODO: needs to move */

	/* we store some spare oids */
	store->obj_id = FUNC_OIDS;

	if (!sequences_init())
		return NULL;
	tr = sql_trans_create(store, NULL, NULL);
	if (!tr)
		return NULL;
	tr->store = store;

	/* for now use malloc and free */
	store->active = list_create(NULL);
	store->dependencies = hash_new(NULL, 1024, (fkeyvalue)&id_hash);
	store->removals = hash_new(NULL, 1024, (fkeyvalue)&id_hash);

	if (store->first) {
		/* cannot initialize database in readonly mode */
		if (store->readonly)
			return NULL;
		if (!tr) {
			TRC_CRITICAL(SQL_STORE, "Failed to start a transaction while loading the storage\n");
			return NULL;
		}
	}
	tr->active = 1;

	s = bootstrap_create_schema(tr, "sys", 2000, ROLE_SYSADMIN, USER_MONETDB);
	if (!store->first)
		s->base.new = 0;

	t = bootstrap_create_table(tr, s, "schemas", 2001);
	bootstrap_create_column(tr, t, "id", 2002, "int", 32);
	bootstrap_create_column(tr, t, "name", 2003, "varchar", 1024);
	bootstrap_create_column(tr, t, "authorization", 2004, "int", 32);
	bootstrap_create_column(tr, t, "owner", 2005, "int", 32);
	bootstrap_create_column(tr, t, "system", 2006, "boolean", 1);

	types = t = bootstrap_create_table(tr, s, "types", 2007);
	bootstrap_create_column(tr, t, "id", 2008, "int", 32);
	bootstrap_create_column(tr, t, "systemname", 2009, "varchar", 256);
	bootstrap_create_column(tr, t, "sqlname", 2010, "varchar", 1024);
	bootstrap_create_column(tr, t, "digits", 2011, "int", 32);
	bootstrap_create_column(tr, t, "scale", 2012, "int", 32);
	bootstrap_create_column(tr, t, "radix", 2013, "int", 32);
	bootstrap_create_column(tr, t, "eclass", 2014, "int", 32);
	bootstrap_create_column(tr, t, "schema_id", 2015, "int", 32);

	functions = t = bootstrap_create_table(tr, s, "functions", 2016);
	bootstrap_create_column(tr, t, "id", 2017, "int", 32);
	bootstrap_create_column(tr, t, "name", 2018, "varchar", 256);
	bootstrap_create_column(tr, t, "func", 2019, "varchar", 8196);
	bootstrap_create_column(tr, t, "mod", 2020, "varchar", 8196);

	/* language asm=0, sql=1, R=2, C=3, J=4 */
	bootstrap_create_column(tr, t, "language", 2021, "int", 32);

	/* func, proc, aggr or filter */
	bootstrap_create_column(tr, t, "type", 2022, "int", 32);
	bootstrap_create_column(tr, t, "side_effect", 2023, "boolean", 1);
	bootstrap_create_column(tr, t, "varres", 2024, "boolean", 1);
	bootstrap_create_column(tr, t, "vararg", 2025, "boolean", 1);
	bootstrap_create_column(tr, t, "schema_id", 2026, "int", 32);
	bootstrap_create_column(tr, t, "system", 2027, "boolean", 1);
	bootstrap_create_column(tr, t, "semantics", 2162, "boolean", 1);

	arguments = t = bootstrap_create_table(tr, s, "args", 2028);
	bootstrap_create_column(tr, t, "id", 2029, "int", 32);
	bootstrap_create_column(tr, t, "func_id", 2030, "int", 32);
	bootstrap_create_column(tr, t, "name", 2031, "varchar", 256);
	bootstrap_create_column(tr, t, "type", 2032, "varchar", 1024);
	bootstrap_create_column(tr, t, "type_digits", 2033, "int", 32);
	bootstrap_create_column(tr, t, "type_scale", 2034, "int", 32);
	bootstrap_create_column(tr, t, "inout", 2035, "tinyint", 8);
	bootstrap_create_column(tr, t, "number", 2036, "int", 32);

	t = bootstrap_create_table(tr, s, "sequences", 2037);
	bootstrap_create_column(tr, t, "id", 2038, "int", 32);
	bootstrap_create_column(tr, t, "schema_id", 2039, "int", 32);
	bootstrap_create_column(tr, t, "name", 2040, "varchar", 256);
	bootstrap_create_column(tr, t, "start", 2041, "bigint", 64);
	bootstrap_create_column(tr, t, "minvalue", 2042, "bigint", 64);
	bootstrap_create_column(tr, t, "maxvalue", 2043, "bigint", 64);
	bootstrap_create_column(tr, t, "increment", 2044, "bigint", 64);
	bootstrap_create_column(tr, t, "cacheinc", 2045, "bigint", 64);
	bootstrap_create_column(tr, t, "cycle", 2046, "boolean", 1);

	t = bootstrap_create_table(tr, s, "table_partitions", 2047);
	bootstrap_create_column(tr, t, "id", 2048, "int", 32);
	bootstrap_create_column(tr, t, "table_id", 2049, "int", 32);
	bootstrap_create_column(tr, t, "column_id", 2050, "int", 32);
	bootstrap_create_column(tr, t, "expression", 2051, "varchar", STORAGE_MAX_VALUE_LENGTH);
	bootstrap_create_column(tr, t, "type", 2052, "tinyint", 8);

	t = bootstrap_create_table(tr, s, "range_partitions", 2053);
	bootstrap_create_column(tr, t, "table_id", 2054, "int", 32);
	bootstrap_create_column(tr, t, "partition_id", 2055, "int", 32);
	bootstrap_create_column(tr, t, "minimum", 2056, "varchar", STORAGE_MAX_VALUE_LENGTH);
	bootstrap_create_column(tr, t, "maximum", 2057, "varchar", STORAGE_MAX_VALUE_LENGTH);
	bootstrap_create_column(tr, t, "with_nulls", 2058, "boolean", 1);

	t = bootstrap_create_table(tr, s, "value_partitions", 2059);
	bootstrap_create_column(tr, t, "table_id", 2060, "int", 32);
	bootstrap_create_column(tr, t, "partition_id", 2061, "int", 32);
	bootstrap_create_column(tr, t, "value", 2062, "varchar", STORAGE_MAX_VALUE_LENGTH);

	t = bootstrap_create_table(tr, s, "dependencies", 2063);
	bootstrap_create_column(tr, t, "id", 2064, "int", 32);
	bootstrap_create_column(tr, t, "depend_id", 2065, "int", 32);
	bootstrap_create_column(tr, t, "depend_type", 2066, "smallint", 16);


	t = bootstrap_create_table(tr, s, "_tables", 2067);
	bootstrap_create_column(tr, t, "id", 2068, "int", 32);
	bootstrap_create_column(tr, t, "name", 2069, "varchar", 1024);
	bootstrap_create_column(tr, t, "schema_id", 2070, "int", 32);
	bootstrap_create_column(tr, t, "query", 2071, "varchar", 1 << 20);
	bootstrap_create_column(tr, t, "type", 2072, "smallint", 16);
	bootstrap_create_column(tr, t, "system", 2073, "boolean", 1);
	bootstrap_create_column(tr, t, "commit_action", 2074, "smallint", 16);
	bootstrap_create_column(tr, t, "access", 2075, "smallint", 16);

	t = bootstrap_create_table(tr, s, "_columns", 2076);
	bootstrap_create_column(tr, t, "id", 2077, "int", 32);
	bootstrap_create_column(tr, t, "name", 2078, "varchar", 1024);
	bootstrap_create_column(tr, t, "type", 2079, "varchar", 1024);
	bootstrap_create_column(tr, t, "type_digits", 2080, "int", 32);
	bootstrap_create_column(tr, t, "type_scale", 2081, "int", 32);
	bootstrap_create_column(tr, t, "table_id", 2082, "int", 32);
	bootstrap_create_column(tr, t, "default", 2083, "varchar", STORAGE_MAX_VALUE_LENGTH);
	bootstrap_create_column(tr, t, "null", 2084, "boolean", 1);
	bootstrap_create_column(tr, t, "number", 2085, "int", 32);
	bootstrap_create_column(tr, t, "storage", 2086, "varchar", 2048);

	t = bootstrap_create_table(tr, s, "keys", 2087);
	bootstrap_create_column(tr, t, "id", 2088, "int", 32);
	bootstrap_create_column(tr, t, "table_id", 2089, "int", 32);
	bootstrap_create_column(tr, t, "type", 2090, "int", 32);
	bootstrap_create_column(tr, t, "name", 2091, "varchar", 1024);
	bootstrap_create_column(tr, t, "rkey", 2092, "int", 32);
	bootstrap_create_column(tr, t, "action", 2093, "int", 32);

	t = bootstrap_create_table(tr, s, "idxs", 2094);
	bootstrap_create_column(tr, t, "id", 2095, "int", 32);
	bootstrap_create_column(tr, t, "table_id", 2096, "int", 32);
	bootstrap_create_column(tr, t, "type", 2097, "int", 32);
	bootstrap_create_column(tr, t, "name", 2098, "varchar", 1024);

	t = bootstrap_create_table(tr, s, "triggers", 2099);
	bootstrap_create_column(tr, t, "id", 2100, "int", 32);
	bootstrap_create_column(tr, t, "name", 2101, "varchar", 1024);
	bootstrap_create_column(tr, t, "table_id", 2102, "int", 32);
	bootstrap_create_column(tr, t, "time", 2103, "smallint", 16);
	bootstrap_create_column(tr, t, "orientation", 2104, "smallint", 16);
	bootstrap_create_column(tr, t, "event", 2105, "smallint", 16);
	bootstrap_create_column(tr, t, "old_name", 2106, "varchar", 1024);
	bootstrap_create_column(tr, t, "new_name", 2107, "varchar", 1024);
	bootstrap_create_column(tr, t, "condition", 2108, "varchar", 2048);
	bootstrap_create_column(tr, t, "statement", 2109, "varchar", 2048);

	t = bootstrap_create_table(tr, s, "objects", 2110);
	bootstrap_create_column(tr, t, "id", 2111, "int", 32);
	bootstrap_create_column(tr, t, "name", 2112, "varchar", 1024);
	bootstrap_create_column(tr, t, "nr", 2113, "int", 32);
	bootstrap_create_column(tr, t, "sub", 2163, "int", 32);

	s = bootstrap_create_schema(tr, "tmp", 2114, ROLE_SYSADMIN, USER_MONETDB);
	store->tmp = s;

	t = bootstrap_create_table(tr, s, "_tables", 2115);
	bootstrap_create_column(tr, t, "id", 2116, "int", 32);
	bootstrap_create_column(tr, t, "name", 2117, "varchar", 1024);
	bootstrap_create_column(tr, t, "schema_id", 2118, "int", 32);
	bootstrap_create_column(tr, t, "query", 2119, "varchar", 1 << 20);
	bootstrap_create_column(tr, t, "type", 2120, "smallint", 16);
	bootstrap_create_column(tr, t, "system", 2121, "boolean", 1);
	bootstrap_create_column(tr, t, "commit_action", 2122, "smallint", 16);
	bootstrap_create_column(tr, t, "access", 2123, "smallint", 16);

	t = bootstrap_create_table(tr, s, "_columns", 2124);
	bootstrap_create_column(tr, t, "id", 2125, "int", 32);
	bootstrap_create_column(tr, t, "name", 2126, "varchar", 1024);
	bootstrap_create_column(tr, t, "type", 2127, "varchar", 1024);
	bootstrap_create_column(tr, t, "type_digits", 2128, "int", 32);
	bootstrap_create_column(tr, t, "type_scale", 2129, "int", 32);
	bootstrap_create_column(tr, t, "table_id", 2130, "int", 32);
	bootstrap_create_column(tr, t, "default", 2131, "varchar", STORAGE_MAX_VALUE_LENGTH);
	bootstrap_create_column(tr, t, "null", 2132, "boolean", 1);
	bootstrap_create_column(tr, t, "number", 2133, "int", 32);
	bootstrap_create_column(tr, t, "storage", 2134, "varchar", 2048);

	t = bootstrap_create_table(tr, s, "keys", 2135);
	bootstrap_create_column(tr, t, "id", 2136, "int", 32);
	bootstrap_create_column(tr, t, "table_id", 2137, "int", 32);
	bootstrap_create_column(tr, t, "type", 2138, "int", 32);
	bootstrap_create_column(tr, t, "name", 2139, "varchar", 1024);
	bootstrap_create_column(tr, t, "rkey", 2140, "int", 32);
	bootstrap_create_column(tr, t, "action", 2141, "int", 32);

	t = bootstrap_create_table(tr, s, "idxs", 2142);
	bootstrap_create_column(tr, t, "id", 2143, "int", 32);
	bootstrap_create_column(tr, t, "table_id", 2144, "int", 32);
	bootstrap_create_column(tr, t, "type", 2145, "int", 32);
	bootstrap_create_column(tr, t, "name", 2146, "varchar", 1024);

	t = bootstrap_create_table(tr, s, "triggers", 2147);
	bootstrap_create_column(tr, t, "id", 2148, "int", 32);
	bootstrap_create_column(tr, t, "name", 2149, "varchar", 1024);
	bootstrap_create_column(tr, t, "table_id", 2150, "int", 32);
	bootstrap_create_column(tr, t, "time", 2151, "smallint", 16);
	bootstrap_create_column(tr, t, "orientation", 2152, "smallint", 16);
	bootstrap_create_column(tr, t, "event", 2153, "smallint", 16);
	bootstrap_create_column(tr, t, "old_name", 2154, "varchar", 1024);
	bootstrap_create_column(tr, t, "new_name", 2155, "varchar", 1024);
	bootstrap_create_column(tr, t, "condition", 2156, "varchar", 2048);
	bootstrap_create_column(tr, t, "statement", 2157, "varchar", 2048);

	t = bootstrap_create_table(tr, s, "objects", 2158);
	bootstrap_create_column(tr, t, "id", 2159, "int", 32);
	bootstrap_create_column(tr, t, "name", 2160, "varchar", 1024);
	bootstrap_create_column(tr, t, "nr", 2161, "int", 32);
	bootstrap_create_column(tr, t, "sub", 2164, "int", 32);

	(void) bootstrap_create_schema(tr, dt_schema, -1, ROLE_SYSADMIN, USER_MONETDB);

	if (store->first) {
		insert_types(tr, types);
		insert_functions(tr, functions, funcs, arguments);
		insert_schemas(tr);

	} else {
		tr->active = 0;
	}

	if (sql_trans_commit(tr) != SQL_OK)
		TRC_CRITICAL(SQL_STORE, "Cannot commit initial transaction\n");
	tr->ts = store_timestamp(store);

	store->logger_api.get_sequence(store, OBJ_SID, &lng_store_oid);
	store->prev_oid = (sqlid)lng_store_oid;
	if (store->obj_id < store->prev_oid)
		store->obj_id = store->prev_oid;

	/* load remaining schemas, tables, columns etc */
	tr->active = 1;
	if (!store->first && !load_trans(tr)) {
		sql_trans_destroy(tr);
		return NULL;
	}
	if (sql_trans_commit(tr) != SQL_OK)
		TRC_CRITICAL(SQL_STORE, "Cannot commit loaded objects transaction\n");
	tr->active = 0;
	sql_trans_destroy(tr);
	store->initialized = 1;
	return store;
}

sqlstore *
store_init(sql_allocator *pa, int debug, store_type store_tpe, int readonly, int singleuser)
{
	sqlstore *store = ZNEW(sqlstore);

	if (!store)
		return NULL;

	*store = (sqlstore) {
		.readonly = readonly,
		.singleuser = singleuser,
		.debug = debug,
		.transaction = ATOMIC_VAR_INIT(TRANSACTION_ID_BASE),
	};

	(void)store_timestamp(store); /* increment once */
	MT_lock_init(&store->lock, "sqlstore_lock");
	MT_lock_init(&store->commit, "sqlstore_commit");
	MT_lock_init(&store->flush, "sqlstore_flush");
	for(int i = 0; i<NR_TABLE_LOCKS; i++) {
		MT_lock_init(&store->table_locks[i], "sqlstore_table");
		MT_lock_init(&store->column_locks[i], "sqlstore_column");
	}

	MT_lock_set(&store->lock);
	MT_lock_set(&store->flush);

	/* initialize empty bats */
	switch (store_tpe) {
	case store_bat:
	case store_mem:
		if (bat_utils_init() == -1) {
			MT_lock_unset(&store->lock);
			MT_lock_unset(&store->flush);
			return NULL;
		}
		bat_storage_init(&store->storage_api);
		bat_table_init(&store->table_api);
		bat_logger_init(&store->logger_api);
		break;
	default:
		break;
	}
	store->active_type = store_tpe;
	int v = 1;
	if (!store->logger_api.create ||
	    store->logger_api.create(store, debug, "sql_logs", CATALOG_VERSION*v) != LOG_OK) {
		MT_lock_unset(&store->lock);
		MT_lock_unset(&store->flush);
		return NULL;
	}

	/* create the initial store structure or re-load previous data */
	MT_lock_unset(&store->lock);
	MT_lock_unset(&store->flush);
	return store_load(store, pa);
}

// All this must only be accessed while holding the store->flush.
// The exception is flush_now, which can be set by anyone at any
// time and therefore needs some special treatment.
static struct {
	// These two are inputs, set from outside the store_manager
	bool enabled;
	ATOMIC_TYPE flush_now;
	// These are state set from within the store_manager
	bool working;
	int countdown_ms;
	unsigned int cycle;
	char *reason_to;
	char *reason_not_to;
} flusher = {
	.flush_now = ATOMIC_VAR_INIT(0),
	.enabled = true,
};

static void
flusher_new_cycle(void)
{
	int cycle_time = GDKdebug & FORCEMITOMASK ? 500 : 50000;

	// do not touch .enabled and .flush_now, those are inputs
	flusher.working = false;
	flusher.countdown_ms = cycle_time;
	flusher.cycle += 1;
	flusher.reason_to = NULL;
	flusher.reason_not_to = NULL;
}

void
store_exit(sqlstore *store)
{
	sql_allocator *sa = store->sa;
	MT_lock_set(&store->lock);
	MT_lock_set(&store->flush);

	TRC_DEBUG(SQL_STORE, "Store locked\n");

	if (store->cat) {
		while (ATOMIC_GET(&store->nr_active) > 0) {
			const int sleeptime = 100;
			MT_lock_unset(&store->flush);
			MT_lock_unset(&store->lock);
			MT_sleep_ms(sleeptime);
			MT_lock_set(&store->lock);
			MT_lock_set(&store->flush);
		}
		MT_lock_set(&store->commit);
		if (!list_empty(store->changes)) {
			ulng oldest = store_timestamp(store)+1;
			for(node *n=store->changes->h; n; n = n->next) {
				sql_change *c = n->data;

				if (c->cleanup && !c->cleanup(store, c, oldest)) {
					/* try again with newer oldest, should cleanup any pending issues */
					if (!c->cleanup(store, c, oldest+1))
						printf("not deleted\n");
					else
						_DELETE(c);
				} else
					_DELETE(c);
			}
			list_destroy(store->changes);
		}
		MT_lock_unset(&store->commit);
		os_destroy(store->cat->objects, store);
		os_destroy(store->cat->schemas, store);
		_DELETE(store->cat);
		sequences_exit();
	}
	store->logger_api.destroy(store);

	list_destroy(store->active);
	hash_destroy(store->dependencies);
	hash_destroy(store->removals);

	TRC_DEBUG(SQL_STORE, "Store unlocked\n");
	MT_lock_unset(&store->flush);
	MT_lock_unset(&store->lock);
	sa_destroy(sa);
	_DELETE(store);
}

/* call locked! */
static int
store_apply_deltas(sqlstore *store)
{
	int res = LOG_OK;

	flusher.working = true;

	store_lock(store);
	ulng oldest = store_oldest_pending(store);
	store_unlock(store);
	if (oldest)
	    res = store->logger_api.flush(store, oldest-1);
	flusher.working = false;
	return res;
}

void
store_suspend_log(sqlstore *store)
{
	MT_lock_set(&store->lock);
	flusher.enabled = false;
	MT_lock_unset(&store->lock);
}

void
store_resume_log(sqlstore *store)
{
	MT_lock_set(&store->flush);
	flusher.enabled = true;
	MT_lock_unset(&store->flush);
}

static void
store_pending_changes(sqlstore *store, ulng oldest)
{
	ulng oldest_changes = store_get_timestamp(store);
	if (!list_empty(store->changes)) { /* lets first cleanup old stuff */
		for(node *n=store->changes->h; n; ) {
			node *next = n->next;
			sql_change *c = n->data;

			if (!c->cleanup) {
				_DELETE(c);
			} else if (c->cleanup && c->cleanup(store, c, oldest)) {
				list_remove_node(store->changes, store, n);
				_DELETE(c);
			} else if (c->ts < oldest_changes) {
				oldest_changes = c->ts;
			}
			n = next;
		}
	}
	store->oldest_pending = oldest_changes;
}

void
store_manager(sqlstore *store)
{
	MT_thread_setworking("sleeping");

	// In the main loop we always hold the lock except when sleeping
	MT_lock_set(&store->flush);

	for (;;) {
		int res;

<<<<<<< HEAD
		if (ATOMIC_GET(&store->nr_active) == 0) {
			store_lock(store);
			if (ATOMIC_GET(&store->nr_active) == 0) {
				ulng oldest = store_timestamp(store)+1;
				store_pending_changes(store, oldest);
				hash_clear(store->dependencies);
				hash_clear(store->removals);
			}
			store_unlock(store);
			store->logger_api.activate(store); /* rotate too new log file */
		}
=======
>>>>>>> 79645355
		if (GDKexiting())
			break;
		const int sleeptime = 100;
		MT_lock_unset(&store->flush);
		MT_sleep_ms(sleeptime);
		flusher.countdown_ms -= sleeptime;
		MT_lock_set(&store->flush);
		if (store->logger_api.changes(store) <= 0)
			continue;
		if (GDKexiting())
			break;

		MT_thread_setworking("flushing");
		res = store_apply_deltas(store);

		if (res != LOG_OK) {
			MT_lock_unset(&store->flush);
			GDKfatal("write-ahead logging failure, disk full?");
		}

		if (GDKexiting())
			break;
		flusher_new_cycle();
		MT_thread_setworking("sleeping");
		TRC_DEBUG(SQL_STORE, "Store flusher done\n");
	}

	// End of loop, end of lock
	MT_lock_unset(&store->flush);
}

void
store_lock(sqlstore *store)
{
	MT_lock_set(&store->lock);
	/* tell GDK allocation functions to ignore limits */
	MT_thread_setworking("store locked");
}

void
store_unlock(sqlstore *store)
{
	TRC_DEBUG(SQL_STORE, "Store unlocked\n");
	/* tell GDK allocation functions to honor limits again */
	MT_thread_setworking("store unlocked");
	MT_lock_unset(&store->lock);
}

int
store_readonly(sqlstore *store)
{
	return store->readonly;
}

// Helper function for tar_write_header.
// Our stream.h makes sure __attribute__ exists.
static void __attribute__((__format__(__printf__, 3, 4)))
tar_write_header_field(char **cursor_ptr, size_t size, const char *fmt, ...)
{
	va_list ap;

	va_start(ap, fmt);
	(void)vsnprintf(*cursor_ptr, size + 1, fmt, ap);
	va_end(ap);

	/* At first reading you might wonder why add `size` instead
	 * of the byte count returned by vsnprintf. The reason is
	 * that we want to move `*cursor_ptr` to the start of the next
	 * field, not to the unused part of this field.
	 */
	*cursor_ptr += size;
}

#define TAR_BLOCK_SIZE (512)

// Write a tar header to the given stream.
static gdk_return
tar_write_header(stream *tarfile, const char *path, time_t mtime, size_t size)
{
	char buf[TAR_BLOCK_SIZE] = {0};
	char *cursor = buf;
	char *chksum;

	// We set the uid/gid fields to 0 and the uname/gname fields to "".
	// When unpacking as a normal user, they are ignored and the files are
	// owned by that user. When unpacking as root it is reasonable that
	// the resulting files are owned by root.

	// The following is taken directly from the definition found
	// in /usr/include/tar.h on a Linux system.
	tar_write_header_field(&cursor, 100, "%s", path);   // name[100]
	tar_write_header_field(&cursor, 8, "0000644");      // mode[8]
	tar_write_header_field(&cursor, 8, "%07o", 0U);      // uid[8]
	tar_write_header_field(&cursor, 8, "%07o", 0U);      // gid[8]
	tar_write_header_field(&cursor, 12, "%011zo", size);      // size[12]
	tar_write_header_field(&cursor, 12, "%011lo", (unsigned long)mtime); // mtime[12]
	chksum = cursor; // use this later to set the computed checksum
	tar_write_header_field(&cursor, 8, "%8s", ""); // chksum[8]
	*cursor++ = '0'; // typeflag REGTYPE
	tar_write_header_field(&cursor, 100, "%s", "");  // linkname[100]
	tar_write_header_field(&cursor, 6, "%s", "ustar"); // magic[6]
	tar_write_header_field(&cursor, 2, "%02o", 0U); // version, not null terminated
	tar_write_header_field(&cursor, 32, "%s", ""); // uname[32]
	tar_write_header_field(&cursor, 32, "%s", ""); // gname[32]
	tar_write_header_field(&cursor, 8, "%07o", 0U); // devmajor[8]
	tar_write_header_field(&cursor, 8, "%07o", 0U); // devminor[8]
	tar_write_header_field(&cursor, 155, "%s", ""); // prefix[155]

	assert(cursor - buf == 500);

	unsigned sum = 0;
	for (int i = 0; i < TAR_BLOCK_SIZE; i++)
		sum += (unsigned char) buf[i];

	tar_write_header_field(&chksum, 8, "%06o", sum);

	if (mnstr_write(tarfile, buf, TAR_BLOCK_SIZE, 1) != 1) {
		char *err = mnstr_error(tarfile);
		GDKerror("error writing tar header %s: %s", path, err);
		free(err);
		return GDK_FAIL;
	}

	return GDK_SUCCEED;
}

/* Write data to the stream, padding it with zeroes up to the next
 * multiple of TAR_BLOCK_SIZE.  Make sure all writes are in multiples
 * of TAR_BLOCK_SIZE.
 */
static gdk_return
tar_write(stream *outfile, const char *data, size_t size)
{
	const size_t tail = size % TAR_BLOCK_SIZE;
	const size_t bulk = size - tail;

	if (bulk) {
		size_t written = mnstr_write(outfile, data, 1, bulk);
		if (written != bulk) {
			GDKerror("Wrote only %zu bytes instead of first %zu", written, bulk);
			return GDK_FAIL;
		}
	}

	if (tail) {
		char buf[TAR_BLOCK_SIZE] = {0};
		memcpy(buf, data + bulk, tail);
		size_t written = mnstr_write(outfile, buf, 1, TAR_BLOCK_SIZE);
		if (written != TAR_BLOCK_SIZE) {
			GDKerror("Wrote only %zu tail bytes instead of %d", written, TAR_BLOCK_SIZE);
			return GDK_FAIL;
		}
	}

	return GDK_SUCCEED;
}

static gdk_return
tar_write_data(stream *tarfile, const char *path, time_t mtime, const char *data, size_t size)
{
	gdk_return res;

	res = tar_write_header(tarfile, path, mtime, size);
	if (res != GDK_SUCCEED)
		return res;

	return tar_write(tarfile, data, size);
}

static gdk_return
tar_copy_stream(stream *tarfile, const char *path, time_t mtime, stream *contents, ssize_t size)
{
	const ssize_t bufsize = 64 * 1024;
	gdk_return ret = GDK_FAIL;
	ssize_t file_size;
	char *buf = NULL;
	ssize_t to_read;

	file_size = getFileSize(contents);
	if (file_size < size) {
		GDKerror("Have to copy %zd bytes but only %zd exist in %s", size, file_size, path);
		goto end;
	}

	assert( (bufsize % TAR_BLOCK_SIZE) == 0);
	assert(bufsize >= TAR_BLOCK_SIZE);

	buf = GDKmalloc(bufsize);
	if (!buf) {
		GDKerror("could not allocate buffer");
		goto end;
	}

	if (tar_write_header(tarfile, path, mtime, size) != GDK_SUCCEED)
		goto end;

	to_read = size;

	while (to_read > 0) {
		ssize_t chunk = (to_read <= bufsize) ? to_read : bufsize;
		ssize_t nbytes = mnstr_read(contents, buf, 1, chunk);
		if (nbytes != chunk) {
			char *err = mnstr_error(contents);
			GDKerror("Read only %zd/%zd bytes of component %s: %s", nbytes, chunk, path, err);
			free(err);
			goto end;
		}
		ret = tar_write(tarfile, buf, chunk);
		if (ret != GDK_SUCCEED)
			goto end;
		to_read -= chunk;
	}

	ret = GDK_SUCCEED;
end:
	if (buf)
		GDKfree(buf);
	return ret;
}

static gdk_return
hot_snapshot_write_tar(stream *out, const char *prefix, char *plan)
{
	gdk_return ret = GDK_FAIL;
	const char *p = plan; // our cursor in the plan
	time_t timestamp = 1234567890; // dummy date, Sat 14 Feb 2009 12:31:30 AM CET
	// Name convention: _path for the absolute path
	// and _name for the corresponding local relative path
	char abs_src_path[2 * FILENAME_MAX];
	char *src_name = abs_src_path;
	char dest_path[100]; // size imposed by tar format.
	char *dest_name = dest_path + snprintf(dest_path, sizeof(dest_path), "%s/", prefix);
	stream *infile = NULL;

	int len;
	if (sscanf(p, "%[^\n]\n%n", abs_src_path, &len) != 1) {
		GDKerror("internal error: first line of plan is malformed");
		goto end;
	}
	p += len;
	src_name = abs_src_path + len - 1; // - 1 because len includes the trailing newline
	*src_name++ = DIR_SEP;

	char command;
	long size;
	while (sscanf(p, "%c %ld %100s\n%n", &command, &size, src_name, &len) == 3) {
		p += len;
		strcpy(dest_name, src_name);
		if (size < 0) {
			GDKerror("malformed snapshot plan for %s: size %ld < 0", src_name, size);
			goto end;
		}
		switch (command) {
			case 'c':
				infile = open_rstream(abs_src_path);
				if (!infile) {
					GDKerror("%s", mnstr_peek_error(NULL));
					goto end;
				}
				if (tar_copy_stream(out, dest_path, timestamp, infile, size) != GDK_SUCCEED)
					goto end;
				close_stream(infile);
				infile = NULL;
				break;
			case 'w':
				if (tar_write_data(out, dest_path, timestamp, p, size) != GDK_SUCCEED)
					goto end;
				p += size;
				break;
			default:
				GDKerror("Unknown command in snapshot plan: %c (%s)", command, src_name);
				goto end;
		}
		mnstr_flush(out, MNSTR_FLUSH_ALL);
	}

	// write a trailing block of zeros. If it succeeds, this function succeeds.
	char a;
	a = '\0';
	ret = tar_write(out, &a, 1);
	if (ret == GDK_SUCCEED)
		ret = tar_write(out, &a, 1);

end:
	free(plan);
	if (infile)
		close_stream(infile);
	return ret;
}

/* Pick a name for the temporary tar file. Make sure it has the same extension
 * so as not to confuse the streams library.
 *
 * This function is not entirely safe as compared to for example mkstemp.
 */
static str
pick_tmp_name(str filename)
{
	str name = GDKmalloc(strlen(filename) + 10);
	if (name == NULL) {
		GDKerror("malloc failed");
		return NULL;
	}
	strcpy(name, filename);

	// Look for an extension.
	// Make sure it's part of the basename

	char *ext = strrchr(name, '.');
	char *sep = strrchr(name, DIR_SEP);
	char *slash = strrchr(name, '/'); // on Windows, / and \ both work
	if (ext != NULL) {
		// is ext actually after sep and slash?
		if ((sep != NULL && sep > ext) || (slash != NULL && slash > ext))
			ext = NULL;
	}

	if (ext == NULL) {
		return strcat(name, "..tmp");
	} else {
		char *tmp = "..tmp.";
		size_t tmplen = strlen(tmp);
		memmove(ext + tmplen, ext, strlen(ext) + 1);
		memmove(ext, tmp, tmplen);
	}

	return name;
}

lng
store_hot_snapshot_to_stream(sqlstore *store, stream *tar_stream)
{
	int locked = 0;
	lng result = 0;
	buffer *plan_buf = NULL;
	stream *plan_stream = NULL;
	gdk_return r;

	if (!store->logger_api.get_snapshot_files) {
		GDKerror("backend does not support hot snapshots");
		goto end;
	}

	plan_buf = buffer_create(64 * 1024);
	if (!plan_buf) {
		GDKerror("Failed to allocate plan buffer");
		goto end;
	}
	plan_stream = buffer_wastream(plan_buf, "write_snapshot_plan");
	if (!plan_stream) {
		GDKerror("Failed to allocate buffer stream");
		goto end;
	}

	MT_lock_set(&store->flush);
	MT_lock_set(&store->lock);
	locked = 1;
	if (GDKexiting())
		goto end;

	r = store->logger_api.get_snapshot_files(store, plan_stream);
	if (r != GDK_SUCCEED)
		goto end; // should already have set a GDK error
	close_stream(plan_stream);
	plan_stream = NULL;
	r = hot_snapshot_write_tar(tar_stream, GDKgetenv("gdk_dbname"), buffer_get_buf(plan_buf));
	if (r != GDK_SUCCEED)
		goto end;

	// the original idea was to return a sort of sequence number of the
	// database that identifies exactly which version has been snapshotted
	// but no such number is available:
	// logger_functions.read_last_transaction_id is not implemented
	// anywhere.
	//
	// So we return a random positive integer instead.
	result = 42;

end:
	if (locked) {
		MT_lock_unset(&store->lock);
		MT_lock_unset(&store->flush);
	}
	if (plan_stream)
		close_stream(plan_stream);
	if (plan_buf)
		buffer_destroy(plan_buf);
	return result;
}


lng
store_hot_snapshot(sqlstore *store, str tarfile)
{
	lng result = 0;
	struct stat st = {0};
	char *tmppath = NULL;
	char *dirpath = NULL;
	int do_remove = 0;
	int dir_fd = -1;
	stream *tar_stream = NULL;
	buffer *plan_buf = NULL;
	stream *plan_stream = NULL;

	if (!store->logger_api.get_snapshot_files) {
		GDKerror("backend does not support hot snapshots");
		goto end;
	}

	if (!MT_path_absolute(tarfile)) {
		GDKerror("Hot snapshot requires an absolute path");
		goto end;
	}

	if (MT_stat(tarfile, &st) == 0) {
		GDKerror("File already exists: %s", tarfile);
		goto end;
	}

	tmppath = pick_tmp_name(tarfile);
	if (tmppath == NULL) {
		goto end;
	}
	tar_stream = open_wstream(tmppath);
	if (!tar_stream) {
		GDKerror("%s", mnstr_peek_error(NULL));
		goto end;
	}
	do_remove = 1;

#ifdef HAVE_FSYNC
	// The following only makes sense on POSIX, where fsync'ing a file
	// guarantees the bytes of the file to go to disk, but not necessarily
	// guarantees the existence of the file in a directory to be persistent.
	// Hence the fsync-the-parent ceremony.

	// Set dirpath to the directory containing the tar file.
	// Call realpath(2) to make the path absolute so it has at least
	// one DIR_SEP in it. Realpath requires the file to exist so
	// we feed it tmppath rather than tarfile.
	dirpath = GDKmalloc(PATH_MAX);
	if (dirpath == NULL) {
		GDKsyserror("malloc failed");
		goto end;
	}
	if (realpath(tmppath, dirpath) == NULL) {
		GDKsyserror("couldn't resolve path %s: %s", tarfile, strerror(errno));
		goto end;
	}
	*strrchr(dirpath, DIR_SEP) = '\0';

	// Open the directory so we can call fsync on it.
	// We use raw posix calls because this is not available in the streams library
	// and I'm not quite sure what a generic streams-api should look like.
	dir_fd = open(dirpath, O_RDONLY); // ERROR no o_rdonly
	if (dir_fd < 0) {
		GDKsyserror("couldn't open directory %s", dirpath);
		goto end;
	}

	// Fsync the directory beforehand too.
	// Postgres believes this is necessary for durability.
	if (fsync(dir_fd) < 0) {
		GDKsyserror("First fsync on %s failed", dirpath);
		goto end;
	}
#else
	(void)dirpath;
#endif

	result = store_hot_snapshot_to_stream(store, tar_stream);
	if (result == 0)
		goto end;

	// Now sync and atomically rename the temp file to the real file,
	// also fsync'ing the directory
	mnstr_fsync(tar_stream);
	close_stream(tar_stream);
	tar_stream = NULL;
	if (MT_rename(tmppath, tarfile) < 0) {
		GDKsyserror("rename %s to %s failed", tmppath, tarfile);
		goto end;
	}
	do_remove = 0;
#ifdef HAVE_FSYNC
	// More POSIX fsync-the-parent-dir ceremony
	if (fsync(dir_fd) < 0) {
		GDKsyserror("fsync on dir %s failed", dirpath);
		goto end;
	}
#endif
end:
	GDKfree(dirpath);
	if (dir_fd >= 0)
		close(dir_fd);
	if (tar_stream)
		close_stream(tar_stream);
	if (plan_stream)
		close_stream(plan_stream);
	if (plan_buf)
		buffer_destroy(plan_buf);
	if (do_remove)
		(void) MT_remove(tmppath);	// Best effort, ignore the result
	GDKfree(tmppath);
	return result;
}

static int
column_dup(sql_trans *tr, sql_column *oc, sql_table *t, sql_column **cres)
{
	sqlstore *store = tr->store;
	sql_allocator *sa = tr->sa;
	sql_column *c = SA_ZNEW(sa, sql_column);
	int res = 0;

	base_init(sa, &c->base, oc->base.id, 0, oc->base.name);
	c->type = oc->type;
	c->def = NULL;
	if (oc->def)
		c->def = SA_STRDUP(sa, oc->def);
	c->null = oc->null;
	c->colnr = oc->colnr;
	c->unique = oc->unique;
	c->t = t;
	c->storage_type = NULL;
	if (oc->storage_type)
		c->storage_type = SA_STRDUP(sa, oc->storage_type);

	if (isTable(c->t)) {
		if (isTempTable(c->t)) {
			if ((res = store->storage_api.create_col(tr, c)))
				return res;
		} else {
			ATOMIC_PTR_SET(&c->data, store->storage_api.col_dup(oc));
		}
	}
	*cres = c;
	return res;
}

static sql_kc *
kc_dup(sql_trans *tr, sql_kc *kc, sql_table *t)
{
	sql_allocator *sa = tr->sa;
	sql_kc *nkc = SA_ZNEW(sa, sql_kc);
	sql_column *c = find_sql_column(t, kc->c->base.name);

	assert(c);
	nkc->c = c;
	c->unique = kc->c->unique;
	return nkc;
}

static int
key_dup(sql_trans *tr, sql_key *k, sql_table *t, sql_key **kres)
{
	sql_allocator *sa = tr->sa;
	sql_key *nk = (k->type != fkey) ? (sql_key *) SA_ZNEW(sa, sql_ukey)
	    : (sql_key *) SA_ZNEW(sa, sql_fkey);
	node *n;
	int res = 0;

	base_init(sa, &nk->base, k->base.id?k->base.id:next_oid(tr->store), 0, k->base.name);
	nk->type = k->type;
	nk->columns = list_new(sa, (fdestroy) &kc_destroy);
	nk->t = t;
	nk->idx = NULL;

	if (k->idx) {
		sql_base *b = os_find_name(nk->t->s->idxs, tr, nk->base.name);

		if (b) {
			nk->idx = (sql_idx *)b;
			nk->idx->key = nk;
		}
	}

	if (nk->type != fkey) {
		sql_ukey *tk = (sql_ukey *) nk;

		if (nk->type == pkey)
			t->pkey = tk;
	} else {
		sql_fkey *fk = (sql_fkey *) nk;
		sql_fkey *ok = (sql_fkey *) k;

		fk->rkey = ok->rkey;
		fk->on_delete = ok->on_delete;
		fk->on_update = ok->on_update;
	}

	for (n = k->columns->h; n; n = n->next) {
		sql_kc *okc = n->data;

		list_append(nk->columns, kc_dup(tr, okc, t));
	}

	if (isGlobal(t) &&
			((res = os_add(t->s->keys, tr, nk->base.name, dup_base(&nk->base))) ||
			 (res = os_add(tr->cat->objects, tr, nk->base.name, dup_base(&nk->base))))) {
		return res;
	}
	*kres = nk;
	return res;
}


static int
idx_dup(sql_trans *tr, sql_idx * i, sql_table *t, sql_idx **ires)
{
	sqlstore *store = tr->store;
	sql_allocator *sa = tr->sa;
	sql_idx *ni = SA_ZNEW(sa, sql_idx);
	node *n;
	int res = 0;

	base_init(sa, &ni->base, i->base.id, 0, i->base.name);

	ni->columns = list_new(sa, (fdestroy) &kc_destroy);
	ni->t = t;
	ni->type = i->type;
	ni->key = NULL;

	if (isTable(i->t)) {
		if (isTempTable(i->t)) {
			if ((res = store->storage_api.create_idx(tr, ni)))
				return res;
		} else {
			ATOMIC_PTR_SET(&ni->data, store->storage_api.idx_dup(i));
		}
	}

	for (n = i->columns->h; n; n = n->next) {
		sql_kc *okc = n->data;

		list_append(ni->columns, kc_dup(tr, okc, t));
	}
	if (isGlobal(t) && (res = os_add(t->s->idxs, tr, ni->base.name, dup_base(&ni->base)))) {
		return res;
	}
	*ires = ni;
	return res;
}

static int
part_dup(sql_trans *tr, sql_part *op, sql_table *mt, sql_part **pres)
{
	sql_allocator *sa = tr->sa;
	sql_part *p = SA_ZNEW(sa, sql_part);
	int res = 0;

	assert(isMergeTable(mt) || isReplicaTable(mt));
	base_init(sa, &p->base, op->base.id, 0, op->base.name);
	p->with_nills = op->with_nills;
	p->t = mt;
	p->member = op->member;

	if (isRangePartitionTable(mt)) {
		p->part.range.minvalue = SA_NEW_ARRAY(sa, char, op->part.range.minlength);
		p->part.range.maxvalue = SA_NEW_ARRAY(sa, char, op->part.range.maxlength);
		memcpy(p->part.range.minvalue, op->part.range.minvalue, op->part.range.minlength);
		memcpy(p->part.range.maxvalue, op->part.range.maxvalue, op->part.range.maxlength);
		p->part.range.minlength = op->part.range.minlength;
		p->part.range.maxlength = op->part.range.maxlength;
	} else if (isListPartitionTable(mt)) {
		p->part.values = list_new(sa, (fdestroy) &part_value_destroy);
		for (node *n = op->part.values->h ; n ; n = n->next) {
			sql_part_value *prev = (sql_part_value*) n->data, *nextv = SA_ZNEW(sa, sql_part_value);
			nextv->value = SA_NEW_ARRAY(sa, char, prev->length);
			memcpy(nextv->value, prev->value, prev->length);
			nextv->length = prev->length;
			list_append(p->part.values, nextv);
		}
	}
	if ((res = os_add(mt->s->parts, tr, p->base.name, dup_base(&p->base)))) {
		return res;
	}
	*pres = p;
	return res;
}

static int
trigger_dup(sql_trans *tr, sql_trigger *i, sql_table *t, sql_trigger **tres)
{
	sql_allocator *sa = tr->sa;
	sql_trigger *nt = SA_ZNEW(sa, sql_trigger);
	int res = 0;

	base_init(sa, &nt->base, i->base.id, 0, i->base.name);

	nt->columns = list_new(sa, (fdestroy) &kc_destroy);
	nt->t = t;
	nt->time = i->time;
	nt->orientation = i->orientation;
	nt->event = i->event;
	nt->old_name = nt->new_name = nt->condition = NULL;
	if (i->old_name)
		nt->old_name = SA_STRDUP(sa, i->old_name);
	if (i->new_name)
		nt->new_name = SA_STRDUP(sa, i->new_name);
	if (i->condition)
		nt->condition = SA_STRDUP(sa, i->condition);
	nt->statement = SA_STRDUP(sa, i->statement);

	for (node *n = i->columns->h; n; n = n->next) {
		sql_kc *okc = n->data;

		list_append(nt->columns, kc_dup(tr, okc, t));
	}
	if (isGlobal(t) && (res = os_add(t->s->triggers, tr, nt->base.name, dup_base(&nt->base)))) {
		return res;
	}
	*tres = nt;
	return res;
}

static int
table_dup(sql_trans *tr, sql_table *ot, sql_schema *s, const char *name, sql_table **tres)
{
	sqlstore *store = tr->store;
	sql_allocator *sa = tr->sa;
	sql_table *t = SA_ZNEW(sa, sql_table);
	node *n;
	int res = 0;

	base_init(sa, &t->base, ot->base.id, 0, name?name:ot->base.name);
	t->type = ot->type;
	t->system = ot->system;
	t->bootstrap = ot->bootstrap;
	t->persistence = ot->persistence;
	t->commit_action = ot->commit_action;
	t->access = ot->access;
	t->query = (ot->query) ? SA_STRDUP(sa, ot->query) : NULL;
	t->properties = ot->properties;

	t->columns = ol_new(sa, (destroy_fptr) &column_destroy, store);
	t->idxs = ol_new(sa, (destroy_fptr) &idx_destroy, store);
	t->keys = ol_new(sa, (destroy_fptr) &key_destroy, store);
	t->triggers = ol_new(sa, (destroy_fptr) &trigger_destroy, store);
	if (ot->members)
		t->members = list_new(sa, (fdestroy) &part_destroy);

	t->pkey = NULL;
	t->s = s;
	t->sz = ot->sz;

	if (isGlobal(t) && (res = os_add(t->s->tables, tr, t->base.name, &t->base)))
		goto cleanup;

	if (isPartitionedByExpressionTable(ot)) {
		t->part.pexp = SA_ZNEW(sa, sql_expression);
		t->part.pexp->exp = SA_STRDUP(sa, ot->part.pexp->exp);
		t->part.pexp->type = ot->part.pexp->type;
		t->part.pexp->cols = SA_LIST(sa, (fdestroy) &int_destroy);
		for (n = ot->part.pexp->cols->h; n; n = n->next) {
			int *nid = SA_NEW(sa, int);
			*nid = *(int *) n->data;
			list_append(t->part.pexp->cols, nid);
		}
	}
	if (ot->columns)
		for (n = ol_first_node(ot->columns); n; n = n->next) {
			sql_column *c = NULL;

			if ((res = column_dup(tr, n->data, t, &c)) || (res = ol_add(t->columns, &c->base)))
				goto cleanup;
			if (isPartitionedByColumnTable(ot) && ot->part.pcol->base.id == c->base.id)
				t->part.pcol = c;
		}
	if (ot->idxs)
		for (n = ol_first_node(ot->idxs); n; n = n->next) {
			sql_idx *i = NULL;

			if ((res = idx_dup(tr, n->data, t, &i)) || (res = ol_add(t->idxs, &i->base)))
				goto cleanup;
		}
	if (ot->keys)
		for (n = ol_first_node(ot->keys); n; n = n->next) {
			sql_key *k = NULL;

			if ((res = key_dup(tr, n->data, t, &k)) || (res = ol_add(t->keys, &k->base)))
				goto cleanup;
		}
	if (ot->triggers)
		for (n = ol_first_node(ot->triggers); n; n = n->next) {
			sql_trigger *tri = NULL;

			if ((res = trigger_dup(tr, n->data, t, &tri)) || (res = ol_add(t->triggers, &tri->base)))
				goto cleanup;
		}
	if (ot->members)
		for (n = ot->members->h; n; n = n->next) {
			sql_part *pt = NULL;

			if ((res = part_dup(tr, n->data, t, &pt)))
				goto cleanup;
			list_append(t->members, pt);
		}
	if (isTable(t)) {
		if (isTempTable(t)) {
			if ((res = store->storage_api.create_del(tr, t)))
				goto cleanup;
		} else {
			ATOMIC_PTR_SET(&t->data, store->storage_api.del_dup(ot));
		}
	}

cleanup:
	if (res) {
		t = NULL;
	}
	*tres = t;
	return res;
}

static int
new_table(sql_trans *tr, sql_table *t, sql_table **tres)
{
	int res = 0;
	t = find_sql_table(tr, t->s, t->base.name); /* could have changed by depending changes */
	if (!isLocalTemp(t) && !os_obj_intransaction(t->s->tables, tr, &t->base))
		res = table_dup(tr, t, t->s, NULL, tres);
	else
		*tres = t;
	return res;
}

int
sql_trans_copy_key( sql_trans *tr, sql_table *t, sql_key *k, sql_key **kres)
{
	sqlstore *store = tr->store;
	sql_schema *syss = find_sql_schema(tr, isGlobal(t)?"sys":"tmp");
	sql_table *syskey = find_sql_table(tr, syss, "keys");
	sql_table *syskc = find_sql_table(tr, syss, "objects");
	int neg = -1, action = -1, nr, res = 0;
	node *n;
	sql_key *nk;
	sql_table *dup = NULL;

	if ((res = new_table(tr, t, &dup)))
		return res;
	t = dup;
	if ((res = key_dup(tr, k, t, &nk)))
		return res;
	sql_fkey *fk = (sql_fkey*)nk;
	if ((res = ol_add(t->keys, &nk->base)))
		return res;

	if (nk->type == fkey)
		action = (fk->on_update<<8) + fk->on_delete;

	if ((res = store->table_api.table_insert(tr, syskey, &nk->base.id, &t->base.id, &nk->type, &nk->base.name, (nk->type == fkey) ? &((sql_fkey *) nk)->rkey : &neg, &action)))
		return res;

	if (nk->type == fkey && (res = sql_trans_create_dependency(tr, ((sql_fkey *) nk)->rkey, nk->base.id, FKEY_DEPENDENCY)))
		return res;
	for (n = nk->columns->h, nr = 0; n; n = n->next, nr++) {
		sql_kc *kc = n->data;

		if ((res = store->table_api.table_insert(tr, syskc, &nk->base.id, &kc->c->base.name, &nr, ATOMnilptr(TYPE_int))))
			return res;

		if (nk->type == fkey) {
			if ((res = sql_trans_create_dependency(tr, kc->c->base.id, nk->base.id, FKEY_DEPENDENCY)))
				return res;
		} else if (nk->type == ukey) {
			if ((res = sql_trans_create_dependency(tr, kc->c->base.id, nk->base.id, KEY_DEPENDENCY)))
				return res;
		} else if (nk->type == pkey) {
			if ((res = sql_trans_create_dependency(tr, kc->c->base.id, nk->base.id, KEY_DEPENDENCY)))
				return res;
			if ((res = sql_trans_alter_null(tr, kc->c, 0)))
				return res;
		}
	}
	if (kres)
		*kres = nk;
	return res;
}

int
sql_trans_copy_idx( sql_trans *tr, sql_table *t, sql_idx *i, sql_idx **ires)
{
	sqlstore *store = tr->store;
	sql_schema *syss = find_sql_schema(tr, isGlobal(t)?"sys":"tmp");
	sql_table *sysidx = find_sql_table(tr, syss, "idxs");
	sql_table *sysic = find_sql_table(tr, syss, "objects");
	node *n;
	int nr, unique = 0, res = 0;
	sql_table *dup = NULL;

	if ((res = new_table(tr, t, &dup)))
		return res;
	t = dup;
	sql_idx *ni = SA_ZNEW(tr->sa, sql_idx);
	base_init(tr->sa, &ni->base, i->base.id?i->base.id:next_oid(tr->store), true, i->base.name);
	ni->columns = list_new(tr->sa, (fdestroy) &kc_destroy);
	ni->t = t;
	ni->type = i->type;
	ni->key = NULL;

	if (i->type == hash_idx && list_length(i->columns) == 1)
		unique = 1;
	for (n = i->columns->h, nr = 0; n; n = n->next, nr++) {
		sql_kc *okc = n->data, *ic;

		list_append(ni->columns, ic = kc_dup(tr, okc, t));
		if (ic->c->unique != (unique & !okc->c->null))
			okc->c->unique = ic->c->unique = (unique & (!okc->c->null));

		if ((res = store->table_api.table_insert(tr, sysic, &ni->base.id, &ic->c->base.name, &nr, ATOMnilptr(TYPE_int)))) {
			idx_destroy(store, ni);
			return res;
		}
		if ((res = sql_trans_create_dependency(tr, ic->c->base.id, ni->base.id, INDEX_DEPENDENCY))) {
			idx_destroy(store, ni);
			return res;
		}
	}
	if ((res = ol_add(t->idxs, &ni->base)))
		return res;

	if ((res = os_add(t->s->idxs, tr, ni->base.name, dup_base(&ni->base))))
		return res;

	if (isDeclaredTable(i->t))
		if (!isDeclaredTable(t) && isTable(ni->t) && idx_has_column(ni->type))
			if ((res = store->storage_api.create_idx(tr, ni)))
				return res;
	if (!isDeclaredTable(t))
		if ((res = store->table_api.table_insert(tr, sysidx, &ni->base.id, &t->base.id, &ni->type, &ni->base.name)))
			return res;

	if (ires)
		*ires = ni;
	return res;
}

int
sql_trans_copy_trigger( sql_trans *tr, sql_table *t, sql_trigger *tri, sql_trigger **tres)
{
	sqlstore *store = tr->store;
	sql_schema *syss = find_sql_schema(tr, isGlobal(t)?"sys":"tmp");
	sql_table *systr = find_sql_table(tr, syss, "triggers");
	sql_table *sysic = find_sql_table(tr, syss, "objects");
	node *n;
	int nr, res = 0;
	sql_trigger *nt = SA_ZNEW(tr->sa, sql_trigger);
	char *strnil = (char*)ATOMnilptr(TYPE_str);

	base_init(tr->sa, &nt->base, tri->base.id?tri->base.id:next_oid(tr->store), true, tri->base.name);
	nt->columns = list_new(tr->sa, (fdestroy) &kc_destroy);
	nt->t = t;
	nt->time = tri->time;
	nt->orientation = tri->orientation;
	nt->event = tri->event;
	nt->old_name = nt->new_name = nt->condition = NULL;
	if (tri->old_name)
		nt->old_name = SA_STRDUP(tr->sa, tri->old_name);
	if (tri->new_name)
		nt->new_name = SA_STRDUP(tr->sa, tri->new_name);
	if (tri->condition)
		nt->condition = SA_STRDUP(tr->sa, tri->condition);
	nt->statement = SA_STRDUP(tr->sa, tri->statement);

	for (n = tri->columns->h, nr = 0; n; n = n->next, nr++) {
		sql_kc *okc = n->data, *ic;

		list_append(nt->columns, ic = kc_dup(tr, okc, t));
		if ((res = store->table_api.table_insert(tr, sysic, &nt->base.id, &ic->c->base.name, &nr, ATOMnilptr(TYPE_int)))) {
			trigger_destroy(store, nt);
			return res;
		}
		if ((res = sql_trans_create_dependency(tr, ic->c->base.id, nt->base.id, TRIGGER_DEPENDENCY))) {
			trigger_destroy(store, nt);
			return res;
		}
	}
	if ((res = ol_add(t->triggers, &nt->base)))
		return res;

	if ((res = os_add(t->s->triggers, tr, nt->base.name, dup_base(&nt->base))))
		return res;

	if (!isDeclaredTable(t))
		if ((res = store->table_api.table_insert(tr, systr, &nt->base.id, &nt->base.name, &t->base.id, &nt->time, &nt->orientation,
				&nt->event, (nt->old_name)?&nt->old_name:&strnil, (nt->new_name)?&nt->new_name:&strnil,
				(nt->condition)?&nt->condition:&strnil, &nt->statement))) {
			return res;
		}

	if (tres)
		*tres = nt;
	return res;
}

static int
sql_trans_cname_conflict(sql_table *t, const char *extra, const char *cname)
{
	int res = 0;
	const char *tmp = cname;

	if (extra) {
		tmp = sql_message("%s_%s", extra, cname);
	} else {
		tmp = cname;
	}
	if (find_sql_column(t, tmp))
		res = 1;
	if (tmp != cname) {
		char *ntmp = (char*)tmp;
		_DELETE(ntmp);
	}
	return res;
}

static int
sql_trans_tname_conflict( sql_trans *tr, sql_schema *s, const char *extra, const char *tname, const char *cname)
{
	char *tp;
	char *tmp;
	sql_table *t = NULL;

	if (extra) {
		tmp = sql_message("%s_%s", extra, tname);
	} else {
		tmp = _STRDUP(tname);
	}
	tp = tmp;
	while ((tp = strchr(tp, '_')) != NULL) {
		*tp = 0;
		t = find_sql_table(tr, s, tmp);
		if (t && sql_trans_cname_conflict(t, tp+1, cname)) {
			_DELETE(tmp);
			return 1;
		}
		*tp++ = '_';
	}
	_DELETE(tmp);
	tmp = _STRDUP(cname);
	tp = tmp;
	while ((tp = strchr(tp, '_')) != NULL) {
		char *ntmp;
		*tp = 0;
		ntmp = sql_message("%s_%s", tname, tmp);
		t = find_sql_table(tr, s, ntmp);
		if (t && sql_trans_cname_conflict(t, NULL, tp+1)) {
			_DELETE(ntmp);
			_DELETE(tmp);
			return 1;
		}
		_DELETE(ntmp);
		*tp++ = '_';
	}
	_DELETE(tmp);
	t = find_sql_table(tr, s, tname);
	if (t && sql_trans_cname_conflict(t, NULL, cname))
		return 1;
	return 0;
}

static int
sql_trans_name_conflict( sql_trans *tr, const char *sname, const char *tname, const char *cname)
{
	char *sp;
	sql_schema *s = NULL;

	sp = strchr(sname, '_');
	if (!sp && strchr(tname, '_') == 0 && strchr(cname, '_') == 0)
		return 0;

	if (sp) {
		char *tmp = SA_STRDUP(tr->sa, sname);
		sp = tmp;
		while ((sp = strchr(sp, '_')) != NULL) {
			*sp = 0;
			s = find_sql_schema(tr, tmp);
			if (s && sql_trans_tname_conflict(tr, s, sp+1, tname, cname))
				return 1;
			*sp++ = '_';
		}
	} else {
		s = find_sql_schema(tr, sname);
		if (s)
			return sql_trans_tname_conflict(tr, s, NULL, tname, cname);
	}
	return 0;
}

int
sql_trans_copy_column( sql_trans *tr, sql_table *t, sql_column *c, sql_column **cres)
{
	sqlstore *store = tr->store;
	sql_schema *syss = find_sql_schema(tr, isGlobal(t)?"sys":"tmp");
	sql_table *syscolumn = find_sql_table(tr, syss, "_columns");
	sql_table *dup = NULL;
	int res = 0;

	if (t->system && sql_trans_name_conflict(tr, t->s->base.name, t->base.name, c->base.name))
		return -2;

	if ((res = new_table(tr, t, &dup)))
		return res;
	t = dup;
	sql_column *col = SA_ZNEW(tr->sa, sql_column);
	base_init(tr->sa, &col->base, c->base.id?c->base.id:next_oid(tr->store), true, c->base.name);
	dup_sql_type(tr, t->s, &(c->type), &(col->type));
	col->def = NULL;
	if (c->def)
		col->def = SA_STRDUP(tr->sa, c->def);
	col->null = c->null;
	col->colnr = c->colnr;
	col->unique = c->unique;
	col->t = t;
	col->storage_type = NULL;
	if (c->storage_type)
		col->storage_type = SA_STRDUP(tr->sa, c->storage_type);

	if ((res = ol_add(t->columns, &col->base)))
		return res;

	if (isDeclaredTable(c->t))
		if (isTable(t))
			if ((res = store->storage_api.create_col(tr, col)))
				return res;

	if (!isDeclaredTable(t)) {
		char *strnil = (char*)ATOMnilptr(TYPE_str);
		if ((res = store->table_api.table_insert(tr, syscolumn, &col->base.id, &col->base.name, &col->type.type->base.name,
					&col->type.digits, &col->type.scale, &t->base.id,
					(col->def) ? &col->def : &strnil, &col->null, &col->colnr,
					(col->storage_type) ? &col->storage_type : &strnil))) {
			return res;
		}
		if (c->type.type->s) /* column depends on type */
			if ((res = sql_trans_create_dependency(tr, c->type.type->base.id, col->base.id, TYPE_DEPENDENCY)))
				return res;
	}
	if (cres)
		*cres = col;
	return res;
}

static void
sql_trans_rollback(sql_trans *tr, int locked)
{
	sqlstore *store = tr->store;

	if (tr->predicates) {
		list_destroy(tr->predicates);
		tr->predicates = NULL;
	}

	/* move back deleted */
	if (tr->localtmps.dset) {
		for(node *n=tr->localtmps.dset->h; n; ) {
			node *next = n->next;
			sql_table *tt = n->data;
			if (!isNew(tt))
				list_prepend(tr->localtmps.set, dup_base(&tt->base));
			n = next;
		}
	}
	if (!list_empty(tr->changes)) {
		/* revert the change list */
		list *nl = SA_LIST(tr->sa, (fdestroy) NULL);
		for(node *n=tr->changes->h; n; n = n->next)
			list_prepend(nl, n->data);

		/* rollback */
		if (!locked)
			store_lock(store);
		ulng oldest = store_oldest(store);
		ulng commit_ts = store_get_timestamp(store); /* use most recent timestamp such that we can cleanup savely */
		for(node *n=nl->h; n; n = n->next) {
			sql_change *c = n->data;

			if (c->commit)
				c->commit(tr, c, 0 /* ie rollback */, oldest);
			c->ts = commit_ts;
		}
		store_pending_changes(store, oldest);
		if (ATOMIC_GET(&store->nr_active) == 1 && !tr->parent) {
			hash_clear(store->dependencies);
			hash_clear(store->removals);
		}
		for(node *n=nl->h; n; n = n->next) {
			sql_change *c = n->data;

			if (!c->cleanup) {
				_DELETE(c);
			} else if (c->cleanup && !c->cleanup(store, c, oldest)) {
				store->changes = sa_list_append(tr->sa, store->changes, c);
			} else
				_DELETE(c);
		}
		list_destroy(nl);
		list_destroy(tr->changes);
		tr->changes = NULL;
		tr->logchanges = 0;
<<<<<<< HEAD
		if (!locked)
			store_unlock(store);
=======
		store_unlock(store);
	} else if (ATOMIC_GET(&store->nr_active) == 1) { /* just me cleanup */
		store_lock(store);
		ulng oldest = store_timestamp(store);
		store_pending_changes(store, oldest);
		store_unlock(store);
>>>>>>> 79645355
	}
	if (tr->localtmps.dset) {
		list_destroy2(tr->localtmps.dset, tr->store);
		tr->localtmps.dset = NULL;
	}
	if (cs_size(&tr->localtmps)) {
		/* cleanup new */
		if (tr->localtmps.nelm) {
			for(node *n=tr->localtmps.nelm; n; ) {
				node *next = n->next;
				list_remove_node(tr->localtmps.set, store, n);
				n = next;
			}
			tr->localtmps.nelm = NULL;
		}
		/* handle content */
		for(node *n=tr->localtmps.set->h; n; ) {
			node *next = n->next;
			sql_table *tt = n->data;

			if (tt->commit_action == CA_DROP) {
				(void) sql_trans_drop_table_id(tr, tt->s, tt->base.id, DROP_RESTRICT);
			}
			n = next;
		}
	}
}

sql_trans *
sql_trans_destroy(sql_trans *tr)
{
	sql_trans *res = tr->parent;

	TRC_DEBUG(SQL_STORE, "Destroy transaction: %p\n", tr);
	if (tr->name) {
		_DELETE(tr->name);
		tr->name = NULL;
	}
	if (tr->changes)
		sql_trans_rollback(tr, 0);
	list_destroy(tr->dependencies);
	list_destroy(tr->removals);
	sqlstore *store = tr->store;
	store_lock(store);
	cs_destroy(&tr->localtmps, tr->store);
	_DELETE(tr);
	store_unlock(store);
	return res;
}

static sql_trans *
sql_trans_create_(sqlstore *store, sql_trans *parent, const char *name)
{
	sql_trans *tr = ZNEW(sql_trans);

	if (!tr)
		return NULL;
	if (!(tr->dependencies = list_create((fdestroy) &id_destroy))) {
		_DELETE(tr);
		return NULL;
	}
	if (!(tr->removals = list_create((fdestroy) &id_destroy))) {
		_DELETE(tr->dependencies);
		_DELETE(tr);
		return NULL;
	}
	cs_new(&tr->localtmps, tr->sa, (fdestroy) &table_destroy);
	MT_lock_init(&tr->lock, "trans_lock");
	tr->parent = parent;
	if (name) {
		if (!parent)
			return NULL;
		parent->name = SA_STRDUP(parent->sa, name);
	}

	store_lock(store);
	tr->store = store;
	tr->tid = store_transaction_id(store);
	tr->cat = store->cat;
	if (!tr->cat) {
		store->cat = tr->cat = SA_ZNEW(tr->sa, sql_catalog);
		store->cat->schemas = os_new(tr->sa, (destroy_fptr) &schema_destroy, false, true, true, store);
		store->cat->objects = os_new(tr->sa, (destroy_fptr) &key_destroy, false, false, true, store);
	}
	tr->tmp = store->tmp;
	TRC_DEBUG(SQL_STORE, "New transaction: %p\n", tr);
	store_unlock(store);
	return tr;
}

static int
schema_dup(sql_trans *tr, sql_schema *s, const char *name, sql_schema **rs)
{
	sql_schema *ns = SA_ZNEW(tr->sa, sql_schema);
	int res = 0;

	base_init(tr->sa, &ns->base, s->base.id, 0, name);
	ns->auth_id = s->auth_id;
	ns->owner = s->owner;
	ns->system = s->system;

	sqlstore *store = tr->store;
	ns->tables = os_new(tr->sa, (destroy_fptr) &table_destroy, isTempSchema(s), true, true, store);
	ns->seqs = os_new(tr->sa, (destroy_fptr) &seq_destroy, isTempSchema(s), true, true, store);
	ns->keys = os_new(tr->sa, (destroy_fptr) &key_destroy, isTempSchema(s), true, true, store);
	ns->idxs = os_new(tr->sa, (destroy_fptr) &idx_destroy, isTempSchema(s), true, true, store);
	ns->triggers = os_new(tr->sa, (destroy_fptr) &trigger_destroy, isTempSchema(s), true, true, store);
	ns->parts = os_new(tr->sa, (destroy_fptr) &part_destroy, isTempSchema(s), false, false, store);

	/* table_dup will dup keys, idxs, triggers and parts */
	struct os_iter oi;
	os_iterator(&oi, s->tables, tr, NULL);
	for (sql_base *b = oi_next(&oi); b; b = oi_next(&oi)) {
		sql_table *t = NULL;

		if ((res = table_dup(tr, (sql_table*)b, s, NULL, &t)) || (res = os_add(ns->tables, tr, t->base.name, &t->base))) {
			schema_destroy(tr->store, ns);
			return res;
		}
	}

	/* we can share the funcs and types */
	ns->funcs = os_dup(s->funcs);
	ns->types = os_dup(s->types);
	ns->store = s->store;
	ns->internal = NULL;
	*rs = ns;
	return res;
}

sql_trans *
sql_trans_create(sqlstore *store, sql_trans *parent, const char *name)
{
	sql_trans *tr = sql_trans_create_(store, parent, name);
	if (tr) {
		tr->ts = store_timestamp(store);
		tr->active = 1;
	}
	return tr;
}

static int
sql_trans_valid(sql_trans *tr)
{
	int ok = LOG_OK;
	sqlstore *store = tr->store;

	if (!list_empty(tr->changes)) {
		/* for each predicate check if that table/column has changes */
		for(node *n = tr->predicates->h; n; n = n->next) {
			pl *p = n->data;
			sql_column *c = p->c;

			if (c->t && isTable(c->t) && !isNew(c->t) && !isTempTable(c->t)) {
				if ((ok = store->storage_api.tab_validate(tr, c->t, 0)))
					break;
			}
		}
	}
	list_destroy(tr->predicates);
	tr->predicates = NULL;
	return ok;
}

static int
transaction_add_hash_entry(sql_hash *h, sqlid id)
{
	int key = h->key(&id);
	sqlid *local_id = MNEW(sqlid);

	if (!local_id)
		return LOG_ERR;
	*local_id = id;
	hash_add(h, key, local_id);
	return LOG_OK;
}

static int
transaction_check_dependencies_and_removals(sql_trans *tr)
{
	int ok = LOG_OK;
	sqlstore *store = tr->store;

	/* test dependencies and removals crossed for conflicts */
	if (!list_empty(tr->dependencies) && !hash_empty(store->removals)) {
		for (node *n = tr->dependencies->h; n && ok == LOG_OK; n = n->next) {
			sqlid id = *(sqlid*) n->data;
			int key = store->removals->key(&id);
			sql_hash_e *he = store->removals->buckets[key&(store->removals->size-1)];

			for (; he && ok == LOG_OK; he = he->chain) {
				sqlid nid = *(sqlid*) he->value;

				if (id == nid)
					ok = LOG_CONFLICT;
			}
		}
	}
	if (ok == LOG_OK && !list_empty(tr->removals) && !hash_empty(store->dependencies)) {
		for (node *n = tr->removals->h; n && ok == LOG_OK; n = n->next) {
			sqlid id = *(sqlid*) n->data;
			int key = store->dependencies->key(&id);
			sql_hash_e *he = store->dependencies->buckets[key&(store->dependencies->size-1)];

			for (; he && ok == LOG_OK; he = he->chain) {
				sqlid nid = *(sqlid*) he->value;

				if (id == nid)
					ok = LOG_CONFLICT;
			}
		}
	}
	/* if all checks passed, add them to the storage */
	if (ok == LOG_OK && !list_empty(tr->dependencies))
		for (node *n = tr->dependencies->h; n && ok == LOG_OK; n = n->next)
			ok = transaction_add_hash_entry(store->dependencies, *(sqlid*)n->data);
	if (ok == LOG_OK && !list_empty(tr->removals))
		for (node *n = tr->removals->h; n && ok == LOG_OK; n = n->next)
			ok = transaction_add_hash_entry(store->removals, *(sqlid*)n->data);
	return ok;
}

int
sql_trans_commit(sql_trans *tr)
{
	int ok = LOG_OK;
	sqlstore *store = tr->store;
	bool locked = false;

	if (!tr->parent && !list_empty(tr->predicates)) {
		MT_lock_set(&store->commit);
		store_lock(store);
		locked = true;

		if ((ok = sql_trans_valid(tr)) != LOG_OK) {
			sql_trans_rollback(tr, 1);
			store_unlock(store);
			MT_lock_unset(&store->commit);
			return ok == LOG_CONFLICT ? SQL_CONFLICT : SQL_ERR;
		}
	}

	if (!list_empty(tr->changes)) {
		if (!locked) {
			MT_lock_set(&store->commit);
			store_lock(store);
			locked = true;
		}

		if ((ok = transaction_check_dependencies_and_removals(tr)) != LOG_OK) {
			sql_trans_rollback(tr, 1);
			store_unlock(store);
			MT_lock_unset(&store->commit);
			return ok == LOG_CONFLICT ? SQL_CONFLICT : SQL_ERR;
		}

		ulng oldest = store_oldest(store);
		store_pending_changes(store, oldest);
		oldest = store_oldest_pending(store);
		store_unlock(store);
		ulng commit_ts = 0;
		int flush = 0;
		/* log changes should only be done if there is something to log */
		if (!tr->parent && tr->logchanges > 0) {
			int min_changes = GDKdebug & FORCEMITOMASK ? 5 : 1000000;
			flush = (tr->logchanges > min_changes && list_empty(store->changes));
			if (flush)
				MT_lock_set(&store->flush);
			ok = store->logger_api.log_tstart(store, flush);
			/* log */
			for(node *n=tr->changes->h; n && ok == LOG_OK; n = n->next) {
				sql_change *c = n->data;

				if (c->log && ok == LOG_OK)
					ok = c->log(tr, c);
			}
			if (ok == LOG_OK && store->prev_oid != store->obj_id)
				ok = store->logger_api.log_sequence(store, OBJ_SID, store->obj_id);
			store->prev_oid = store->obj_id;
			store_lock(store);
			commit_ts = tr->parent ? tr->parent->tid : store_timestamp(store);
			if (ok == LOG_OK && !flush)
				ok = store->logger_api.log_tend(store, commit_ts);
		} else {
			store_lock(store);
			commit_ts = tr->parent ? tr->parent->tid : store_timestamp(store);
			oldest = tr->parent ? commit_ts : oldest;
			if (tr->parent)
				tr->parent->logchanges += tr->logchanges;
		}
		tr->logchanges = 0;
		TRC_DEBUG(SQL_STORE, "Forwarding changes (" ULLFMT ", " ULLFMT ") -> " ULLFMT "\n", tr->tid, tr->ts, commit_ts);
		/* apply committed changes */
		if (ATOMIC_GET(&store->nr_active) == 1 && !tr->parent) {
			oldest = commit_ts;
			store_pending_changes(store, oldest);
			hash_clear(store->dependencies);
			hash_clear(store->removals);
		}
		for(node *n=tr->changes->h; n && ok == LOG_OK; n = n->next) {
			sql_change *c = n->data;

			if (c->commit && ok == LOG_OK)
				ok = c->commit(tr, c, commit_ts, oldest);
			else
				c->obj->new = 0;
			c->ts = commit_ts;
		}
		/* when directly flushing: flush logger after changes got applied */
		if (ok == LOG_OK && flush) {
			ok = store->logger_api.log_tend(store, commit_ts);
			MT_lock_unset(&store->flush);
		}
		/* garbage collect */
		for(node *n=tr->changes->h; n && ok == LOG_OK; ) {
			node *next = n->next;
			sql_change *c = n->data;

			if (!c->cleanup || c->cleanup(store, c, oldest)) {
				_DELETE(c);
			} else if (tr->parent) { /* need to keep everything */
				tr->parent->changes = sa_list_append(tr->sa, tr->parent->changes, c);
			} else {
				store->changes = sa_list_append(tr->sa, store->changes, c);
			}
			n = next;
		}
		list_destroy(tr->changes);
		tr->changes = NULL;
		tr->ts = commit_ts;
	}
	if (locked) {
		store_unlock(store);
		MT_lock_unset(&store->commit);
	} else if (ATOMIC_GET(&store->nr_active) == 1) { /* just me cleanup */
		store_lock(store);
		ulng oldest = store_timestamp(store);
		store_pending_changes(store, oldest);
		store_unlock(store);
	}
	/* drop local temp tables with commit action CA_DROP, after cleanup */
	if (cs_size(&tr->localtmps)) {
		for(node *n=tr->localtmps.set->h; n; ) {
			node *next = n->next;
			sql_table *tt = n->data;

			if (tt->commit_action == CA_DROP)
				(void) sql_trans_drop_table_id(tr, tt->s, tt->base.id, DROP_RESTRICT);
			n = next;
		}
	}
	if (tr->localtmps.dset) {
		list_destroy2(tr->localtmps.dset, store);
		tr->localtmps.dset = NULL;
	}
	tr->localtmps.nelm = NULL;
	return (ok==LOG_OK)?SQL_OK:SQL_ERR;
}

static int
sql_trans_drop_all_dependencies(sql_trans *tr, sqlid id, sql_dependency type)
{
	sqlid dep_id=0, t_id = -1;
	sht dep_type = 0;
	list *dep = sql_trans_get_dependencies(tr, id, type, NULL);
	node *n;
	int res = 0;

	if (!dep)
		return -1;

	n = dep->h;

	while (n && !res) {
		dep_id = *(sqlid*) n->data;
		dep_type = (sql_dependency) *(sht*) n->next->data;

		if (!list_find_id(tr->dropped, dep_id)) {

			switch (dep_type) {
				case SCHEMA_DEPENDENCY:
					res = sql_trans_drop_schema(tr, dep_id, DROP_CASCADE);
					break;
				case TABLE_DEPENDENCY:
				case VIEW_DEPENDENCY: {
					sql_table *t = sql_trans_find_table(tr, dep_id);
					if (t)
						res = sql_trans_drop_table_id(tr, t->s, dep_id, DROP_CASCADE);
					} break;
				case COLUMN_DEPENDENCY: {
					if ((t_id = sql_trans_get_dependency_type(tr, dep_id, TABLE_DEPENDENCY)) > 0) {
						sql_table *t = sql_trans_find_table(tr, dep_id);
						if (t)
							res = sql_trans_drop_column(tr, t, dep_id, DROP_CASCADE);
					}
					} break;
				case TRIGGER_DEPENDENCY: {
					sql_trigger *t = sql_trans_find_trigger(tr, dep_id);
					if (t && !list_find_id(tr->dropped, t->t->base.id)) /* table not yet dropped */
						 res = sql_trans_drop_trigger(tr, t->t->s, dep_id, DROP_CASCADE);
					} break;
				case KEY_DEPENDENCY:
				case FKEY_DEPENDENCY: {
					sql_key *k = sql_trans_find_key(tr, dep_id);
					if (k && !list_find_id(tr->dropped, k->t->base.id)) /* table not yet dropped */
						res = sql_trans_drop_key(tr, k->t->s, dep_id, DROP_CASCADE);
					} break;
				case INDEX_DEPENDENCY: {
					sql_idx *i = sql_trans_find_idx(tr, dep_id);
					if (i && !list_find_id(tr->dropped, i->t->base.id)) /* table not yet dropped */
						res = sql_trans_drop_idx(tr, i->t->s, dep_id, DROP_CASCADE);
					} break;
				case PROC_DEPENDENCY:
				case FUNC_DEPENDENCY: {
					sql_func *f = sql_trans_find_func(tr, dep_id);
					res = sql_trans_drop_func(tr, f->s, dep_id, DROP_CASCADE);
					} break;
				case TYPE_DEPENDENCY: {
					sql_type *t = sql_trans_find_type(tr, NULL, dep_id);
					res = sql_trans_drop_type(tr, t->s, dep_id, DROP_CASCADE);
					} break;
				case USER_DEPENDENCY:  /*TODO schema and users dependencies*/
					break;
			}
		}

		n = n->next->next;
	}
	list_destroy(dep);
	return res;
}

static int
sys_drop_ic(sql_trans *tr, sql_idx * i, sql_kc *kc)
{
	sqlstore *store = tr->store;
	sql_schema *syss = find_sql_schema(tr, isGlobal(i->t)?"sys":"tmp");
	sql_table *sysic = find_sql_table(tr, syss, "objects");
	oid rid = store->table_api.column_find_row(tr, find_sql_column(sysic, "id"), &i->base.id, find_sql_column(sysic, "name"), kc->c->base.name, NULL);
	int res = 0;

	if (is_oid_nil(rid))
		return -1;
	if ((res = store->table_api.table_delete(tr, sysic, rid)))
		return res;
	return 0;
}

static int
sql_trans_drop_any_comment(sql_trans *tr, sqlid id)
{
	sqlstore *store = tr->store;
	sql_schema *sys;
	sql_column *id_col;
	sql_table *comments;
	oid row;

	sys = find_sql_schema(tr, "sys");
	assert(sys);

	comments = find_sql_table(tr, sys, "comments");
	if (!comments) /* for example during upgrades */
		return 0;

	id_col = find_sql_column(comments, "id");
	assert(id_col);

	row = store->table_api.column_find_row(tr, id_col, &id, NULL);
	if (!is_oid_nil(row) && store->table_api.table_delete(tr, comments, row))
		return -2;
	return 0;
}

static int
sys_drop_idx(sql_trans *tr, sql_idx * i, int drop_action)
{
	sqlstore *store = tr->store;
	node *n;
	sql_schema *syss = find_sql_schema(tr, isGlobal(i->t)?"sys":"tmp");
	sql_table *sysidx = find_sql_table(tr, syss, "idxs");
	oid rid = store->table_api.column_find_row(tr, find_sql_column(sysidx, "id"), &i->base.id, NULL);
	int res = 0;

	if (is_oid_nil(rid))
		return -1;
	if ((res = store->table_api.table_delete(tr, sysidx, rid)))
		return res;
	if ((res = sql_trans_drop_any_comment(tr, i->base.id)))
		return res;
	for (n = i->columns->h; n; n = n->next) {
		sql_kc *ic = n->data;
		if ((res = sys_drop_ic(tr, i, ic)))
			return res;
	}

	/* remove idx from schema and table*/
	if (isGlobal(i->t))
		if ((res = os_del(i->t->s->idxs, tr, i->base.name, dup_base(&i->base))))
			return res;
	if (!isNew(i) && (res = transaction_add_removal(tr, i->base.id)))
		return res;
	if ((res = sql_trans_drop_dependencies(tr, i->base.id)))
		return res;

	if (drop_action && (res = sql_trans_drop_all_dependencies(tr, i->base.id, INDEX_DEPENDENCY)))
		return res;
	return 0;
}

static int
sys_drop_kc(sql_trans *tr, sql_key *k, sql_kc *kc)
{
	sqlstore *store = tr->store;
	sql_schema *syss = find_sql_schema(tr, isGlobal(k->t)?"sys":"tmp");
	sql_table *syskc = find_sql_table(tr, syss, "objects");
	oid rid = store->table_api.column_find_row(tr, find_sql_column(syskc, "id"), &k->base.id, find_sql_column(syskc, "name"), kc->c->base.name, NULL);
	int res = 0;

	if (is_oid_nil(rid))
		return -1;
	if ((res = store->table_api.table_delete(tr, syskc, rid)))
		return res;
	return 0;
}

static int
sys_drop_key(sql_trans *tr, sql_key *k, int drop_action)
{
	sqlstore *store = tr->store;
	node *n;
	sql_schema *syss = find_sql_schema(tr, isGlobal(k->t)?"sys":"tmp");
	sql_table *syskey = find_sql_table(tr, syss, "keys");
	oid rid = store->table_api.column_find_row(tr, find_sql_column(syskey, "id"), &k->base.id, NULL);
	int res = 0;

	if (is_oid_nil(rid))
		return -1;
	if ((res = store->table_api.table_delete(tr, syskey, rid)))
		return res;

	for (n = k->columns->h; n; n = n->next) {
		sql_kc *kc = n->data;
		if ((res = sys_drop_kc(tr, k, kc)))
			return res;
	}
	/* remove key from schema */
	if (isGlobal(k->t)) {
		if ((res = os_del(k->t->s->keys, tr, k->base.name, dup_base(&k->base))))
			return res;
		if ((res = os_del(tr->cat->objects, tr, k->base.name, dup_base(&k->base))))
			return res;
	}
	if (k->t->pkey == (sql_ukey*)k)
		k->t->pkey = NULL;

	if (!isNew(k) && (res = transaction_add_removal(tr, k->base.id)))
		return res;
	if ((res = sql_trans_drop_dependencies(tr, k->base.id)))
		return res;

	if (drop_action && (res = sql_trans_drop_all_dependencies(tr, k->base.id, (k->type == fkey) ? FKEY_DEPENDENCY : KEY_DEPENDENCY)))
		return res;
	return 0;
}

static int
sys_drop_tc(sql_trans *tr, sql_trigger * i, sql_kc *kc)
{
	sqlstore *store = tr->store;
	sql_schema *syss = find_sql_schema(tr, isGlobal(i->t)?"sys":"tmp");
	sql_table *systc = find_sql_table(tr, syss, "objects");
	oid rid = store->table_api.column_find_row(tr, find_sql_column(systc, "id"), &i->base.id, find_sql_column(systc, "name"), kc->c->base.name, NULL);
	int res = 0;

	if (is_oid_nil(rid))
		return -1;
	if ((res = store->table_api.table_delete(tr, systc, rid)))
		return res;
	return 0;
}

static int
sys_drop_sequence(sql_trans *tr, sql_sequence * seq, int drop_action)
{
	sqlstore *store = tr->store;
	sql_schema *syss = find_sql_schema(tr, "sys");
	sql_table *sysseqs = find_sql_table(tr, syss, "sequences");
	oid rid = store->table_api.column_find_row(tr, find_sql_column(sysseqs, "id"), &seq->base.id, NULL);
	int res = 0;

	if (is_oid_nil(rid))
		return -1;

	if ((res = store->table_api.table_delete(tr, sysseqs, rid)))
		return res;
	if (!isNew(seq) && (res = transaction_add_removal(tr, seq->base.id)))
		return res;
	if ((res = sql_trans_drop_dependencies(tr, seq->base.id)))
		return res;
	if ((res = sql_trans_drop_any_comment(tr, seq->base.id)))
		return res;
	if (drop_action && (res = sql_trans_drop_all_dependencies(tr, seq->base.id, SEQ_DEPENDENCY)))
		return res;
	return 0;
}

static int
sys_drop_statistics(sql_trans *tr, sql_column *col)
{
	sqlstore *store = tr->store;
	int res = 0;

	if (isGlobal(col->t)) {
		sql_schema *syss = find_sql_schema(tr, "sys");
		sql_table *sysstats = find_sql_table(tr, syss, "statistics");

		oid rid = store->table_api.column_find_row(tr, find_sql_column(sysstats, "column_id"), &col->base.id, NULL);

		if (is_oid_nil(rid)) /* no statistics */
			return 0;

		if ((res = store->table_api.table_delete(tr, sysstats, rid)))
			return res;
	}
	return 0;
}

static int
sys_drop_default_object(sql_trans *tr, sql_column *col, int drop_action)
{
	const char *next_value_for = "next value for ";
	int res = 0;

	/* Drop sequence for generated column if it's the case */
	if (col->def && !strncmp(col->def, next_value_for, strlen(next_value_for))) {
		sql_schema *s = NULL;
		sql_sequence *seq = NULL;
		char *schema = NULL, *seq_name = NULL;

		extract_schema_and_sequence_name(tr->sa, col->def + strlen(next_value_for), &schema, &seq_name);
		if (!schema || !seq_name || !(s = find_sql_schema(tr, schema))) {
			_DELETE(schema);
			_DELETE(seq_name);
			return -1;
		}

		seq = find_sql_sequence(tr, s, seq_name);
		_DELETE(schema);
		_DELETE(seq_name);
		if (seq && sql_trans_get_dependency_type(tr, seq->base.id, BEDROPPED_DEPENDENCY) > 0) {
			if ((res = sys_drop_sequence(tr, seq, drop_action)))
				return res;
			if ((res = os_del(s->seqs, tr, seq->base.name, dup_base(&seq->base))))
				return res;
		}
	}
	return 0;
}

static int
sql_trans_drop_obj_priv(sql_trans *tr, sqlid obj_id)
{
	sqlstore *store = tr->store;
	sql_schema *sys = find_sql_schema(tr, "sys");
	sql_table *privs = find_sql_table(tr, sys, "privileges");
	int res = LOG_OK;

	assert(sys && privs);
	/* select privileges of this obj_id */
	rids *A = store->table_api.rids_select(tr, find_sql_column(privs, "obj_id"), &obj_id, &obj_id, NULL);
	/* remove them */
	for(oid rid = store->table_api.rids_next(A); !is_oid_nil(rid) && res == LOG_OK; rid = store->table_api.rids_next(A))
		res = store->table_api.table_delete(tr, privs, rid);
	store->table_api.rids_destroy(A);
	return res;
}

static int
sys_drop_trigger(sql_trans *tr, sql_trigger * i)
{
	sqlstore *store = tr->store;
	node *n;
	sql_schema *syss = find_sql_schema(tr, isGlobal(i->t)?"sys":"tmp");
	sql_table *systrigger = find_sql_table(tr, syss, "triggers");
	oid rid = store->table_api.column_find_row(tr, find_sql_column(systrigger, "id"), &i->base.id, NULL);
	int res = 0;

	if (is_oid_nil(rid))
		return -1;
	if ((res = store->table_api.table_delete(tr, systrigger, rid)))
		return res;

	for (n = i->columns->h; n; n = n->next) {
		sql_kc *tc = n->data;

		if ((res = sys_drop_tc(tr, i, tc)))
			return res;
	}
	/* remove trigger from schema */
	if (isGlobal(i->t))
		if ((res = os_del(i->t->s->triggers, tr, i->base.name, dup_base(&i->base))))
			return res;
	if (!isNew(i) && (res = transaction_add_removal(tr, i->base.id)))
		return res;
	if ((res = sql_trans_drop_dependencies(tr, i->base.id)))
		return res;
	return 0;
}

static int
sys_drop_column(sql_trans *tr, sql_column *col, int drop_action)
{
	sqlstore *store = tr->store;
	sql_schema *syss = find_sql_schema(tr, isGlobal(col->t)?"sys":"tmp");
	sql_table *syscolumn = find_sql_table(tr, syss, "_columns");
	oid rid = store->table_api.column_find_row(tr, find_sql_column(syscolumn, "id"), &col->base.id, NULL);
	int res = 0;

	if (is_oid_nil(rid))
		return -1;
	if ((res = store->table_api.table_delete(tr, syscolumn, rid)))
		return res;
	if (!isNew(col) && (res = transaction_add_removal(tr, col->base.id)))
		return res;
	if ((res = sql_trans_drop_dependencies(tr, col->base.id)))
		return res;
	if ((res = sql_trans_drop_any_comment(tr, col->base.id)))
		return res;
	if ((res = sql_trans_drop_obj_priv(tr, col->base.id)))
		return res;
	if ((res = sys_drop_default_object(tr, col, drop_action)))
		return res;

	if ((res = sys_drop_statistics(tr, col)))
		return res;
	if (drop_action && (res = sql_trans_drop_all_dependencies(tr, col->base.id, COLUMN_DEPENDENCY)))
		return res;
	if (col->type.type->s && (res = sql_trans_drop_dependency(tr, col->base.id, col->type.type->base.id, TYPE_DEPENDENCY)))
		return res;
	return 0;
}

static int
sys_drop_keys(sql_trans *tr, sql_table *t, int drop_action)
{
	node *n;
	int res = 0;

	if (ol_length(t->keys))
		for (n = ol_first_node(t->keys); n; n = n->next) {
			sql_key *k = n->data;

			if ((res = sys_drop_key(tr, k, drop_action)))
				return res;
		}
	return 0;
}

static int
sys_drop_idxs(sql_trans *tr, sql_table *t, int drop_action)
{
	node *n;
	int res = 0;

	if (ol_length(t->idxs))
		for (n = ol_first_node(t->idxs); n; n = n->next) {
			sql_idx *k = n->data;

			if ((res = sys_drop_idx(tr, k, drop_action)))
				return res;
		}
	return 0;
}

static int
sys_drop_triggers(sql_trans *tr, sql_table *t)
{
	node *n;
	int res = 0;

	if (ol_length(t->triggers))
		for (n = ol_first_node(t->triggers); n; n = n->next) {
			sql_trigger *i = n->data;

			if ((res = sys_drop_trigger(tr, i)))
				return res;
		}
	return 0;
}

static int
sys_drop_columns(sql_trans *tr, sql_table *t, int drop_action)
{
	node *n;
	int res = 0;

	if (ol_length(t->columns))
		for (n = t->columns->l->h; n; n = n->next) {
			sql_column *c = n->data;

			if ((res = sys_drop_column(tr, c, drop_action)))
				return res;
		}
	return 0;
}

static int
sys_drop_part(sql_trans *tr, sql_part *pt, int drop_action)
{
	sqlstore *store = tr->store;
	sql_table *mt = pt->t;
	sql_schema *syss = find_sql_schema(tr, isGlobal(mt)?"sys":"tmp");
	sql_table *sysobj = find_sql_table(tr, syss, "objects");
	oid obj_oid = store->table_api.column_find_row(tr, find_sql_column(sysobj, "id"), &pt->base.id, NULL);
	int res = 0;

	(void)drop_action;
	if (is_oid_nil(obj_oid))
		return -1;

	if ((res = store->table_api.table_delete(tr, sysobj, obj_oid)))
		return res;
	if (isRangePartitionTable(mt)) {
		sql_table *ranges = find_sql_table(tr, syss, "range_partitions");
		oid rid = store->table_api.column_find_row(tr, find_sql_column(ranges, "table_id"), &pt->member, NULL);
		if ((res = store->table_api.table_delete(tr, ranges, rid)))
			return res;
	} else if (isListPartitionTable(mt)) {
		sql_table *values = find_sql_table(tr, syss, "value_partitions");
		rids *rs = store->table_api.rids_select(tr, find_sql_column(values, "table_id"), &pt->member, &pt->member, NULL);
		for (oid rid = store->table_api.rids_next(rs); !is_oid_nil(rid); rid = store->table_api.rids_next(rs)) {
			if ((res = store->table_api.table_delete(tr, values, rid))) {
				store->table_api.rids_destroy(rs);
				return res;
			}
		}
		store->table_api.rids_destroy(rs);
	}
	/* merge table depends on part table */
	if (!isNew(pt) && (res = transaction_add_removal(tr, mt->base.id)))
		return res;
	if ((res = sql_trans_drop_dependency(tr, pt->member, mt->base.id, TABLE_DEPENDENCY)))
		return res;

	if ((res = os_del(mt->s->parts, tr, pt->base.name, dup_base(&pt->base))))
		return res;
	return 0;
}

static int
sys_drop_members(sql_trans *tr, sql_table *t, int drop_action)
{
	int res = 0;

	if (!list_empty(t->members)) {
		for (node *n = t->members->h; n; ) {
			sql_part *pt = n->data;

			n = n->next;
			if ((res = sys_drop_part(tr, pt, drop_action)))
				return res;
		}
	}
	return 0;
}

static int
sys_drop_parts(sql_trans *tr, sql_table *t, int drop_action)
{
	int res = 0;

	for(sql_part *pt = partition_find_part(tr, t, NULL); pt; pt = partition_find_part(tr, t, pt)) {
		if ((res = sql_trans_del_table(tr, pt->t, t, drop_action)))
			return res;
	}
	return 0;
}

static int
sys_drop_table(sql_trans *tr, sql_table *t, int drop_action)
{
	sqlstore *store = tr->store;
	sql_schema *syss = find_sql_schema(tr, isGlobal(t)?"sys":"tmp");
	sql_table *systable = find_sql_table(tr, syss, "_tables");
	sql_column *syscol = find_sql_column(systable, "id");
	oid rid = store->table_api.column_find_row(tr, syscol, &t->base.id, NULL);
	int res = 0;

	if (is_oid_nil(rid))
		return -1;

	if ((res = store->table_api.table_delete(tr, systable, rid)))
		return res;
	if ((res = sys_drop_keys(tr, t, drop_action)))
		return res;
	if ((res = sys_drop_idxs(tr, t, drop_action)))
		return res;
	if ((res = sys_drop_triggers(tr, t)))
		return res;

	if (partition_find_part(tr, t, NULL))
		if ((res = sys_drop_parts(tr, t, drop_action)))
			return res;

	if (isMergeTable(t) || isReplicaTable(t))
		if ((res = sys_drop_members(tr, t, drop_action)))
			return res;

	if (isRangePartitionTable(t) || isListPartitionTable(t)) {
		sql_table *partitions = find_sql_table(tr, syss, "table_partitions");
		sql_column *pcols = find_sql_column(partitions, "table_id");
		rids *rs = store->table_api.rids_select(tr, pcols, &t->base.id, &t->base.id, NULL);
		oid poid;
		if ((poid = store->table_api.rids_next(rs)) != oid_nil) {
			if ((res = store->table_api.table_delete(tr, partitions, poid))) {
				store->table_api.rids_destroy(rs);
				return res;
			}
		}
		store->table_api.rids_destroy(rs);
	}

	if ((res = sql_trans_drop_any_comment(tr, t->base.id)))
		return res;
	if (!isNew(t) && (res = transaction_add_removal(tr, t->base.id)))
		return res;
	if ((res = sql_trans_drop_dependencies(tr, t->base.id)))
		return res;
	if ((res = sql_trans_drop_obj_priv(tr, t->base.id)))
		return res;
	if ((res = sys_drop_columns(tr, t, drop_action)))
		return res;

	if (drop_action && (res = sql_trans_drop_all_dependencies(tr, t->base.id, !isView(t) ? TABLE_DEPENDENCY : VIEW_DEPENDENCY)))
		return res;
	return 0;
}

static int
sys_drop_type(sql_trans *tr, sql_type *type, int drop_action)
{
	sqlstore *store = tr->store;
	sql_schema *syss = find_sql_schema(tr, "sys");
	sql_table *sys_tab_type = find_sql_table(tr, syss, "types");
	sql_column *sys_type_col = find_sql_column(sys_tab_type, "id");
	oid rid = store->table_api.column_find_row(tr, sys_type_col, &type->base.id, NULL);
	int res = 0;

	if (is_oid_nil(rid))
		return -1;

	if ((res = store->table_api.table_delete(tr, sys_tab_type, rid)))
		return res;
	if (!isNew(type) && (res = transaction_add_removal(tr, type->base.id)))
		return res;
	if ((res = sql_trans_drop_dependencies(tr, type->base.id)))
		return res;

	if (drop_action && (res = sql_trans_drop_all_dependencies(tr, type->base.id, TYPE_DEPENDENCY)))
		return res;
	return 0;
}

static int
sys_drop_func(sql_trans *tr, sql_func *func, int drop_action)
{
	sqlstore *store = tr->store;
	sql_schema *syss = find_sql_schema(tr, "sys");
	sql_table *sys_tab_func = find_sql_table(tr, syss, "functions");
	sql_column *sys_func_col = find_sql_column(sys_tab_func, "id");
	oid rid_func = store->table_api.column_find_row(tr, sys_func_col, &func->base.id, NULL);
	if (is_oid_nil(rid_func))
		return -1;
	sql_table *sys_tab_args = find_sql_table(tr, syss, "args");
	sql_column *sys_args_col = find_sql_column(sys_tab_args, "func_id");
	rids *args = store->table_api.rids_select(tr, sys_args_col, &func->base.id, &func->base.id, NULL);
	int res = 0;

	for (oid r = store->table_api.rids_next(args); !is_oid_nil(r); r = store->table_api.rids_next(args)) {
		if ((res = store->table_api.table_delete(tr, sys_tab_args, r))) {
			store->table_api.rids_destroy(args);
			return res;
		}
	}
	store->table_api.rids_destroy(args);

	assert(!is_oid_nil(rid_func));
	if ((res = store->table_api.table_delete(tr, sys_tab_func, rid_func)))
		return res;

	if (!isNew(func) && (res = transaction_add_removal(tr, func->base.id)))
		return res;
	if ((res = sql_trans_drop_dependencies(tr, func->base.id)))
		return res;
	if ((res = sql_trans_drop_any_comment(tr, func->base.id)))
		return res;
	if ((res = sql_trans_drop_obj_priv(tr, func->base.id)))
		return res;

	if (drop_action && (res = sql_trans_drop_all_dependencies(tr, func->base.id, !IS_PROC(func) ? FUNC_DEPENDENCY : PROC_DEPENDENCY)))
		return res;
	return 0;
}

static int
sys_drop_types(sql_trans *tr, sql_schema *s, int drop_action)
{
	int res = 0;
	struct os_iter oi;
	os_iterator(&oi, s->types, tr, NULL);
	for (sql_base *b = oi_next(&oi); b; b = oi_next(&oi)) {
		sql_type *t = (sql_type*)b;

		if ((res = sys_drop_type(tr, t, drop_action)))
			return res;
	}
	return 0;
}

static int
sys_drop_tables(sql_trans *tr, sql_schema *s, int drop_action)
{
	int res = 0;
	struct os_iter oi;
	os_iterator(&oi, s->tables, tr, NULL);
	for (sql_base *b = oi_next(&oi); b; b = oi_next(&oi)) {
		sql_table *t = (sql_table*)b;

		if ((res = sys_drop_table(tr, t, drop_action)))
			return res;
	}
	return 0;
}

static int
sys_drop_funcs(sql_trans *tr, sql_schema *s, int drop_action)
{
	int res = 0;
	struct os_iter oi;
	os_iterator(&oi, s->funcs, tr, NULL);
	for (sql_base *b = oi_next(&oi); b; b = oi_next(&oi)) {
		sql_func *f = (sql_func*)b;

		if ((res = sys_drop_func(tr, f, drop_action)))
			return res;
	}
	return 0;
}

static int
sys_drop_sequences(sql_trans *tr, sql_schema *s, int drop_action)
{
	int res = 0;
	struct os_iter oi;
	os_iterator(&oi, s->seqs, tr, NULL);
	for (sql_base *b = oi_next(&oi); b; b = oi_next(&oi)) {
		sql_sequence *seq = (sql_sequence*)b;

		if ((res = sys_drop_sequence(tr, seq, drop_action)))
			return res;
	}
	return 0;
}

int
sql_trans_create_type(sql_trans *tr, sql_schema *s, const char *sqlname, unsigned int digits, unsigned int scale, int radix, const char *impl)
{
	sqlstore *store = tr->store;
	sql_type *t;
	sql_table *systype;
	int localtype = ATOMindex(impl);
	sql_class eclass = EC_EXTERNAL;
	int eclass_cast = (int) eclass, res = 0;

	if (localtype < 0)
		return -4;
	t = SA_ZNEW(tr->sa, sql_type);
	systype = find_sql_table(tr, find_sql_schema(tr, "sys"), "types");
	base_init(tr->sa, &t->base, next_oid(tr->store), true, sqlname);
	t->impl = SA_STRDUP(tr->sa, impl);
	t->digits = digits;
	t->scale = scale;
	t->radix = radix;
	t->eclass = eclass;
	t->localtype = localtype;
	t->s = s;

	if ((res = os_add(s->types, tr, t->base.name, &t->base)))
		return res;
	if ((res = store->table_api.table_insert(tr, systype, &t->base.id, &t->impl, &t->base.name, &t->digits, &t->scale, &radix, &eclass_cast, &s->base.id)))
		return res;
	return 0;
}

int
sql_trans_drop_type(sql_trans *tr, sql_schema *s, sqlid id, int drop_action)
{
	sql_type *t = sql_trans_find_type(tr, s, id);
	int res = 0;

	if ((res = sys_drop_type(tr, t, drop_action)))
		return res;
	if ((res = os_del(s->types, tr, t->base.name, dup_base(&t->base))))
		return res;
	return 0;
}

sql_func *
create_sql_func(sqlstore *store, sql_allocator *sa, const char *func, list *args, list *res, sql_ftype type, sql_flang lang, const char *mod,
		const char *impl, const char *query, bit varres, bit vararg, bit system)
{
	sql_func *t = SA_ZNEW(sa, sql_func);

	base_init(sa, &t->base, next_oid(store), true, func);
	assert(impl && mod);
	t->imp = (impl)?SA_STRDUP(sa, impl):NULL;
	t->mod = (mod)?SA_STRDUP(sa, mod):NULL;
	t->type = type;
	t->lang = lang;
	t->sql = (lang==FUNC_LANG_SQL||lang==FUNC_LANG_MAL);
	t->semantics = TRUE;
	t->side_effect = (type==F_FILT || (res && (lang==FUNC_LANG_SQL || !list_empty(args))))?FALSE:TRUE;
	t->varres = varres;
	t->vararg = vararg;
	t->ops = args;
	t->res = res;
	t->query = (query)?SA_STRDUP(sa, query):NULL;
	t->fix_scale = SCALE_EQ;
	t->s = NULL;
	t->system = system;
	return t;
}

static sql_arg *
arg_dup(sql_trans *tr, sql_schema *s, sql_arg *oa)
{
	sql_arg *a = SA_ZNEW(tr->sa, sql_arg);

	if (a) {
		a->name = SA_STRDUP(tr->sa, oa->name);
		a->inout = oa->inout;
		dup_sql_type(tr, s, &(oa->type), &(a->type));
	}
	return a;
}

sql_func *
sql_trans_create_func(sql_trans *tr, sql_schema *s, const char *func, list *args, list *res, sql_ftype type, sql_flang lang,
		const char *mod, const char *impl, const char *query, bit varres, bit vararg, bit system)
{
	sqlstore *store = tr->store;
	sql_table *sysfunc = find_sql_table(tr, find_sql_schema(tr, "sys"), "functions");
	sql_table *sysarg = find_sql_table(tr, find_sql_schema(tr, "sys"), "args");
	node *n;
	int number = 0, ftype = (int) type, flang = (int) lang;
	bit se;

	sql_func *t = SA_ZNEW(tr->sa, sql_func);
	base_init(tr->sa, &t->base, next_oid(tr->store), true, func);
	assert(impl && mod);
	t->imp = (impl)?SA_STRDUP(tr->sa, impl):NULL;
	t->mod = (mod)?SA_STRDUP(tr->sa, mod):NULL;
	t->type = type;
	t->lang = lang;
	t->sql = (lang==FUNC_LANG_SQL||lang==FUNC_LANG_MAL);
	t->semantics = TRUE;
	se = t->side_effect = (type==F_FILT || (res && (lang==FUNC_LANG_SQL || !list_empty(args))))?FALSE:TRUE;
	t->varres = varres;
	t->vararg = vararg;
	t->ops = SA_LIST(tr->sa, (fdestroy) &arg_destroy);
	t->fix_scale = SCALE_EQ;
	t->system = system;
	for (n=args->h; n; n = n->next)
		list_append(t->ops, arg_dup(tr, s, n->data));
	if (res) {
		t->res = SA_LIST(tr->sa, (fdestroy) &arg_destroy);
		for (n=res->h; n; n = n->next)
			list_append(t->res, arg_dup(tr, s, n->data));
	}
	t->query = (query)?SA_STRDUP(tr->sa, query):NULL;
	t->s = s;

	if (os_add(s->funcs, tr, t->base.name, &t->base)) {
		return NULL;
	}
	if (store->table_api.table_insert(tr, sysfunc, &t->base.id, &t->base.name, query?(char**)&query:&t->imp, &t->mod, &flang, &ftype, &se,
			&t->varres, &t->vararg, &s->base.id, &t->system, &t->semantics))
		return NULL;
	if (t->res) for (n = t->res->h; n; n = n->next, number++) {
		sql_arg *a = n->data;
		sqlid id = next_oid(tr->store);
		if (store->table_api.table_insert(tr, sysarg, &id, &t->base.id, &a->name, &a->type.type->base.name, &a->type.digits, &a->type.scale, &a->inout, &number))
			return NULL;
	}
	if (t->ops) for (n = t->ops->h; n; n = n->next, number++) {
		sql_arg *a = n->data;
		sqlid id = next_oid(tr->store);
		if (store->table_api.table_insert(tr, sysarg, &id, &t->base.id, &a->name, &a->type.type->base.name, &a->type.digits, &a->type.scale, &a->inout, &number))
			return NULL;
	}
	return t;
}

int
sql_trans_drop_func(sql_trans *tr, sql_schema *s, sqlid id, int drop_action)
{
	sql_base *b = os_find_id(s->funcs, tr, id);
	int res = 0;

	if (!b)
		return 0;

	sql_func *func = (sql_func*)b;
	if (drop_action == DROP_CASCADE_START || drop_action == DROP_CASCADE) {
		sqlid *local_id = MNEW(sqlid);
		if (!local_id)
			return -1;

		if (! tr->dropped) {
			tr->dropped = list_create((fdestroy) &id_destroy);
			if (!tr->dropped) {
				_DELETE(local_id);
				return -1;
			}
		}
		*local_id = func->base.id;
		list_append(tr->dropped, local_id);
	}

	if ((res = sys_drop_func(tr, func, DROP_CASCADE)))
		return res;
	if ((res = os_del(s->funcs, tr, func->base.name, dup_base(&func->base))))
		return res;

	if (drop_action == DROP_CASCADE_START && tr->dropped) {
		list_destroy(tr->dropped);
		tr->dropped = NULL;
	}
	return 0;
}

static int
build_drop_func_list_item(sql_trans *tr, sql_schema *s, sqlid id)
{
	sql_base *b = os_find_id(s->funcs, tr, id);
	int res = 0;

	if (b) {
		sql_func *func = (sql_func*)b;
		if ((res = sys_drop_func(tr, func, DROP_CASCADE)))
			return res;
		if ((res = os_del(s->funcs, tr, func->base.name, dup_base(&func->base))))
			return res;
	}
	return 0;
}

int
sql_trans_drop_all_func(sql_trans *tr, sql_schema *s, list *list_func, int drop_action)
{
	node *n = NULL;
	sql_func *func = NULL;
	list* to_drop = NULL;
	int res = 0;

	(void) drop_action;

	if (!tr->dropped) {
		tr->dropped = list_create((fdestroy) &id_destroy);
		if (!tr->dropped)
			return -1;
	}
	for (n = list_func->h; n ; n = n->next ) {
		func = (sql_func *) n->data;

		if (! list_find_id(tr->dropped, func->base.id)){
			sqlid *local_id = MNEW(sqlid);
			if (!local_id) {
				list_destroy(tr->dropped);
				tr->dropped = NULL;
				if (to_drop)
					list_destroy(to_drop);
				return -1;
			}
			if (!to_drop) {
				to_drop = list_create(NULL);
				if (!to_drop) {
					list_destroy(tr->dropped);
					return -1;
				}
			}
			*local_id = func->base.id;
			list_append(tr->dropped, local_id);
			list_append(to_drop, func);
			//sql_trans_drop_func(tr, s, func->base.id, drop_action ? DROP_CASCADE : DROP_RESTRICT);
		}
	}

	if (to_drop) {
		for (n = to_drop->h; n ; n = n->next ) {
			func = (sql_func *) n->data;
			if ((res = build_drop_func_list_item(tr, s, func->base.id)))
				return res;
		}
		list_destroy(to_drop);
	}

	if ( tr->dropped) {
		list_destroy(tr->dropped);
		tr->dropped = NULL;
	}
	return 0;
}

sql_schema *
sql_trans_create_schema(sql_trans *tr, const char *name, sqlid auth_id, sqlid owner)
{
	sqlstore *store = tr->store;
	sql_schema *s = SA_ZNEW(tr->sa, sql_schema);
	sql_table *sysschema = find_sql_table(tr, find_sql_schema(tr, "sys"), "schemas");

	base_init(tr->sa, &s->base, next_oid(tr->store), true, name);
	s->auth_id = auth_id;
	s->owner = owner;
	s->system = FALSE;
	s->tables = os_new(tr->sa, (destroy_fptr) &table_destroy, isTempSchema(s), true, true, store);
	s->types = os_new(tr->sa, (destroy_fptr) &type_destroy, isTempSchema(s), true, true, store);
	s->funcs = os_new(tr->sa, (destroy_fptr) &func_destroy, isTempSchema(s), false, false, store);
	s->seqs = os_new(tr->sa, (destroy_fptr) &seq_destroy, isTempSchema(s), true, true, store);
	s->keys = os_new(tr->sa, (destroy_fptr) &key_destroy, isTempSchema(s), true, true, store);
	s->idxs = os_new(tr->sa, (destroy_fptr) &idx_destroy, isTempSchema(s), true, true, store);
	s->triggers = os_new(tr->sa, (destroy_fptr) &trigger_destroy, isTempSchema(s), true, true, store);
	s->parts = os_new(tr->sa, (destroy_fptr) &part_destroy, isTempSchema(s), false, false, store);
	s->store = tr->store;

	if (store->table_api.table_insert(tr, sysschema, &s->base.id, &s->base.name, &s->auth_id, &s->owner, &s->system)) {
		schema_destroy(store, s);
		return NULL;
	}
	if (os_add(tr->cat->schemas, tr, s->base.name, &s->base)) {
		return NULL;
	}
	return s;
}

int
sql_trans_rename_schema(sql_trans *tr, sqlid id, const char *new_name)
{
	sqlstore *store = tr->store;
	sql_table *sysschema = find_sql_table(tr, find_sql_schema(tr, "sys"), "schemas");
	sql_schema *s = find_sql_schema_id(tr, id), *ns = NULL;
	oid rid;
	int res = 0;

	assert(!strNil(new_name));

	rid = store->table_api.column_find_row(tr, find_sql_column(sysschema, "id"), &id, NULL);
	assert(!is_oid_nil(rid));
	if ((res = store->table_api.column_update_value(tr, find_sql_column(sysschema, "name"), rid, (void*) new_name)))
		return res;

	if (!isNew(s) && (res = transaction_add_removal(tr, id)))
		return res;
	/* delete schema, add schema */
	if ((res = os_del(tr->cat->schemas, tr, s->base.name, dup_base(&s->base))))
		return res;
	if ((res = schema_dup(tr, s, new_name, &ns)) || (res = os_add(tr->cat->schemas, tr, ns->base.name, &ns->base))) {
		return res;
	}
	return res;
}

int
sql_trans_drop_schema(sql_trans *tr, sqlid id, int drop_action)
{
	sqlstore *store = tr->store;
	sql_schema *s = find_sql_schema_id(tr, id);
	sql_table *sysschema = find_sql_table(tr, find_sql_schema(tr, "sys"), "schemas");
	oid rid = store->table_api.column_find_row(tr, find_sql_column(sysschema, "id"), &s->base.id, NULL);
	int res = 0;

	if (is_oid_nil(rid))
		return 0;
	if (drop_action == DROP_CASCADE_START || drop_action == DROP_CASCADE) {
		sqlid* local_id = MNEW(sqlid);
		if (!local_id)
			return -1;

		if (!tr->dropped) {
			tr->dropped = list_create((fdestroy) &id_destroy);
			if (!tr->dropped) {
				_DELETE(local_id);
				return -1;
			}
		}
		*local_id = s->base.id;
		list_append(tr->dropped, local_id);
	}

	if ((res = store->table_api.table_delete(tr, sysschema, rid)))
		return res;
	if (!isNew(s) && (res = transaction_add_removal(tr, id)))
		return res;
	if ((res = sys_drop_funcs(tr, s, drop_action)))
		return res;
	if ((res = sys_drop_tables(tr, s, drop_action)))
		return res;
	if ((res = sys_drop_types(tr, s, drop_action)))
		return res;
	if ((res = sys_drop_sequences(tr, s, drop_action)))
		return res;
	if ((res = sql_trans_drop_any_comment(tr, s->base.id)))
		return res;
	if ((res = sql_trans_drop_obj_priv(tr, s->base.id)))
		return res;

	if ((res = os_del(tr->cat->schemas, tr, s->base.name, dup_base(&s->base))))
		return res;

	if (drop_action == DROP_CASCADE_START && tr->dropped) {
		list_destroy(tr->dropped);
		tr->dropped = NULL;
	}
	return 0;
}

int
sql_trans_add_table(sql_trans *tr, sql_table *mt, sql_table *pt)
{
	sqlstore *store = tr->store;
	sql_schema *syss = find_sql_schema(tr, isGlobal(mt)?"sys":"tmp");
	sql_table *sysobj = find_sql_table(tr, syss, "objects");
	int res = 0;
	sql_table *dup = NULL;

	/* merge table depends on part table */
	if ((res = sql_trans_create_dependency(tr, pt->base.id, mt->base.id, TABLE_DEPENDENCY)))
		return res;
	assert(isMergeTable(mt) || isReplicaTable(mt));

	if ((res = new_table(tr, mt, &dup)))
		return res;
	mt = dup;
	if (!mt->members)
		mt->members = list_new(tr->sa, (fdestroy) &part_destroy);
	sql_part *p = SA_ZNEW(tr->sa, sql_part);
	p->t = mt;
	p->member = pt->base.id;

	base_init(tr->sa, &p->base, next_oid(store), true, pt->base.name);
	list_append(mt->members, p);
	if ((res = store->table_api.table_insert(tr, sysobj, &p->base.id, &p->base.name, &mt->base.id, &pt->base.id)))
		return res;
	if ((res = os_add(mt->s->parts, tr, p->base.name, dup_base(&p->base))))
		return res;
	if (!isNew(mt) && (res = sql_trans_add_dependency(tr, mt->base.id))) /* protect from another transaction changing the table's schema */
		return res;
	if (!isNew(pt) && (res = transaction_add_removal(tr, pt->base.id))) /* protect from being added twice */
		return res;
	return res;
}

int
sql_trans_add_range_partition(sql_trans *tr, sql_table *mt, sql_table *pt, sql_subtype tpe, ptr min, ptr max,
		bit with_nills, int update, sql_part **err)
{
	sqlstore *store = tr->store;
	sql_schema *syss = find_sql_schema(tr, isGlobal(mt)?"sys":"tmp");
	sql_table *sysobj = find_sql_table(tr, syss, "objects");
	sql_table *partitions = find_sql_table(tr, syss, "table_partitions");
	sql_table *ranges = find_sql_table(tr, syss, "range_partitions");
	sql_part *p;
	int localtype = tpe.type->localtype, res = 0;
	ValRecord vmin, vmax;
	size_t smin, smax;
	bit to_insert = with_nills;
	oid rid;
	ptr ok;
	sql_table *dup = NULL;

	vmin = vmax = (ValRecord) {.vtype = TYPE_void,};

	if ((res = new_table(tr, mt, &dup)))
		return res;
	mt = dup;
	if (!mt->members)
		mt->members = list_new(tr->sa, (fdestroy) &part_destroy);
	if (min) {
		ok = VALinit(&vmin, localtype, min);
		if (ok && localtype != TYPE_str)
			ok = VALconvert(TYPE_str, &vmin);
	} else {
		ok = VALinit(&vmin, TYPE_str, ATOMnilptr(TYPE_str));
		min = (ptr) ATOMnilptr(localtype);
	}
	if (!ok) {
		res = -1;
		goto finish;
	}
	smin = ATOMlen(localtype, min);
	if (smin > STORAGE_MAX_VALUE_LENGTH) {
		res = -10;
		goto finish;
	}

	if (max) {
		ok = VALinit(&vmax, localtype, max);
		if (ok && localtype != TYPE_str)
			ok = VALconvert(TYPE_str, &vmax);
	} else {
		ok = VALinit(&vmax, TYPE_str, ATOMnilptr(TYPE_str));
		max = (ptr) ATOMnilptr(localtype);
	}
	if (!ok) {
		res = -1;
		goto finish;
	}
	smax = ATOMlen(localtype, max);
	if (smax > STORAGE_MAX_VALUE_LENGTH) {
		res = -11;
		goto finish;
	}

	if (!update) {
		p = SA_ZNEW(tr->sa, sql_part);
		base_init(tr->sa, &p->base, next_oid(store), true, pt->base.name);
		assert(isMergeTable(mt) || isReplicaTable(mt));
		p->t = mt;
		assert(pt);
		p->member = pt->base.id;
	} else {
		node *n = members_find_child_id(mt->members, pt->base.id);
		p = (sql_part*) n->data;
	}

	/* add range partition values */
	if (update) {
		_DELETE(p->part.range.minvalue);
		_DELETE(p->part.range.maxvalue);
	}
	p->part.range.minvalue = SA_NEW_ARRAY(tr->sa, char, smin);
	p->part.range.maxvalue = SA_NEW_ARRAY(tr->sa, char, smax);
	memcpy(p->part.range.minvalue, min, smin);
	memcpy(p->part.range.maxvalue, max, smax);
	p->part.range.minlength = smin;
	p->part.range.maxlength = smax;
	p->with_nills = with_nills;

	if (!update) {
		*err = list_append_with_validate(mt->members, p, &localtype, sql_range_part_validate_and_insert);
		if (*err)
			part_destroy(store, p);
	} else {
		*err = list_transverse_with_validate(mt->members, p, &localtype, sql_range_part_validate_and_insert);
	}
	if (*err) {
		res = -12;
		goto finish;
	}

	if (!update) {
		rid = store->table_api.column_find_row(tr, find_sql_column(partitions, "table_id"), &mt->base.id, NULL);
		assert(!is_oid_nil(rid));

		/* add merge table dependency */
		if ((res = sql_trans_create_dependency(tr, pt->base.id, mt->base.id, TABLE_DEPENDENCY)))
			goto finish;
		sqlid id = store->table_api.column_find_sqlid(tr, find_sql_column(partitions, "id"), rid);
		if ((res = store->table_api.table_insert(tr, sysobj, &p->base.id, &p->base.name, &mt->base.id, &pt->base.id)))
			goto finish;
		char *vmin_val = VALget(&vmin);
		char *vmax_val = VALget(&vmax);
		if ((res = store->table_api.table_insert(tr, ranges, &pt->base.id, &id, &vmin_val, &vmax_val, &to_insert)))
			goto finish;
	} else {
		sql_column *cmin = find_sql_column(ranges, "minimum"), *cmax = find_sql_column(ranges, "maximum"),
				   *wnulls = find_sql_column(ranges, "with_nulls");

		rid = store->table_api.column_find_row(tr, find_sql_column(ranges, "table_id"), &pt->base.id, NULL);
		assert(!is_oid_nil(rid));

		if ((res = store->table_api.column_update_value(tr, cmin, rid, VALget(&vmin))))
			goto finish;
		if ((res = store->table_api.column_update_value(tr, cmax, rid, VALget(&vmax))))
			goto finish;
		if ((res = store->table_api.column_update_value(tr, wnulls, rid, &to_insert)))
			goto finish;
	}

	if (!update)
		res = os_add(mt->s->parts, tr, p->base.name, dup_base(&p->base));
	if (!isNew(pt) && update && (res = sql_trans_add_dependency(tr, pt->base.id))) /* protect from another transaction changing the table's schema */
		return res;
	if (!isNew(mt) && (res = sql_trans_add_dependency(tr, mt->base.id))) /* protect from another transaction changing the table's schema */
		return res;
	if (!isNew(pt) && (res = transaction_add_removal(tr, pt->base.id))) /* protect from being added twice */
		return res;
finish:
	VALclear(&vmin);
	VALclear(&vmax);
	return res;
}

int
sql_trans_add_value_partition(sql_trans *tr, sql_table *mt, sql_table *pt, sql_subtype tpe, list* vals, bit with_nills,
		int update, sql_part **err)
{
	sqlstore *store = tr->store;
	sql_schema *syss = find_sql_schema(tr, isGlobal(mt)?"sys":"tmp");
	sql_table *sysobj = find_sql_table(tr, syss, "objects");
	sql_table *partitions = find_sql_table(tr, syss, "table_partitions");
	sql_table *values = find_sql_table(tr, syss, "value_partitions");
	sql_part *p;
	oid rid;
	int localtype = tpe.type->localtype, i = 0, res = 0;
	sql_table *dup = NULL;

	if ((res = new_table(tr, mt, &dup)))
		return res;
	mt = dup;
	if (!mt->members)
		mt->members = list_new(tr->sa, (fdestroy) &part_destroy);
	if (!update) {
		p = SA_ZNEW(tr->sa, sql_part);
		base_init(tr->sa, &p->base, next_oid(store), true, pt->base.name);
		assert(isMergeTable(mt) || isReplicaTable(mt));
		p->t = mt;
		assert(pt);
		p->member = pt->base.id;
	} else {
		rids *rs;
		node *n = members_find_child_id(mt->members, pt->base.id);
		p = (sql_part*) n->data;

		rs = store->table_api.rids_select(tr, find_sql_column(values, "table_id"), &pt->base.id, &pt->base.id, NULL);
		for (rid = store->table_api.rids_next(rs); !is_oid_nil(rid); rid = store->table_api.rids_next(rs)) {
			if ((res = store->table_api.table_delete(tr, values, rid))) { /* eliminate the old values */
				store->table_api.rids_destroy(rs);
				return res;
			}
		}
		store->table_api.rids_destroy(rs);
	}
	p->with_nills = with_nills;

	rid = store->table_api.column_find_row(tr, find_sql_column(partitions, "table_id"), &mt->base.id, NULL);
	assert(!is_oid_nil(rid));

	sqlid id = store->table_api.column_find_sqlid(tr, find_sql_column(partitions, "id"), rid);

	if (with_nills) { /* store the null value first */
		ValRecord vnnil;
		if (VALinit(&vnnil, TYPE_str, ATOMnilptr(TYPE_str)) == NULL) {
			if (!update)
				part_destroy(store, p);
			list_destroy2(vals, store);
			return -1;
		}
		char *vnnil_val = VALget(&vnnil);
		if (store->table_api.table_insert(tr, values, &pt->base.id, &id, &vnnil_val)) {
			list_destroy2(vals, store);
			return -2;
		}
		VALclear(&vnnil);
	}

	for (node *n = vals->h ; n ; n = n->next) {
		sql_part_value *next = (sql_part_value*) n->data;
		ValRecord vvalue;
		ptr ok;

		if (ATOMlen(localtype, next->value) > STORAGE_MAX_VALUE_LENGTH) {
			if (!update)
				part_destroy(store, p);
			list_destroy2(vals, store);
			return -i - 10;
		}
		ok = VALinit(&vvalue, localtype, next->value);
		if (ok && localtype != TYPE_str)
			ok = VALconvert(TYPE_str, &vvalue);
		if (!ok) {
			if (!update)
				part_destroy(store, p);
			VALclear(&vvalue);
			list_destroy2(vals, store);
			return -i - 10;
		}
		char *vvalue_val = VALget(&vvalue);
		if (store->table_api.table_insert(tr, values, &pt->base.id, &id, &vvalue_val)) {
			VALclear(&vvalue);
			list_destroy2(vals, store);
			return -i - 10;
		}

		VALclear(&vvalue);
		i++;
	}

	if (p->part.values)
		list_destroy2(p->part.values, store);
	p->part.values = vals;

	if (!update) {
		*err = list_append_with_validate(mt->members, p, &localtype, sql_values_part_validate_and_insert);
		if (*err)
			part_destroy(store, p);
	} else {
		*err = list_transverse_with_validate(mt->members, p, &localtype, sql_values_part_validate_and_insert);
	}
	if (*err)
		return -4;

	if (!update) {
		/* add merge table dependency */
		if ((res = sql_trans_create_dependency(tr, pt->base.id, mt->base.id, TABLE_DEPENDENCY)))
			return res;
		if ((res = store->table_api.table_insert(tr, sysobj, &p->base.id, &p->base.name, &mt->base.id, &pt->base.id)))
			return res;
		if ((res = os_add(mt->s->parts, tr, p->base.name, dup_base(&p->base))))
			return res;
	}
	if (!isNew(pt) && update && (res = sql_trans_add_dependency(tr, pt->base.id))) /* protect from another transaction changing the table's schema */
		return res;
	if (!isNew(mt) && (res = sql_trans_add_dependency(tr, mt->base.id))) /* protect from another transaction changing the table's schema */
		return res;
	if (!isNew(pt) && (res = transaction_add_removal(tr, pt->base.id))) /* protect from being added twice */
		return res;
	return 0;
}

int
sql_trans_rename_table(sql_trans *tr, sql_schema *s, sqlid id, const char *new_name)
{
	sqlstore *store = tr->store;
	sql_table *systable = find_sql_table(tr, find_sql_schema(tr, isTempSchema(s) ? "tmp":"sys"), "_tables");
	sql_table *t = find_sql_table_id(tr, s, id), *dup = NULL;
	oid rid;
	int res = 0;

	assert(!strNil(new_name));

	rid = store->table_api.column_find_row(tr, find_sql_column(systable, "id"), &id, NULL);
	assert(!is_oid_nil(rid));
	if ((res = store->table_api.column_update_value(tr, find_sql_column(systable, "name"), rid, (void*) new_name)))
		return res;

	if (isGlobal(t)) {
		if (!isNew(t) && (res = transaction_add_removal(tr, id)))
			return res;
		if ((res = os_del(s->tables, tr, t->base.name, dup_base(&t->base))))
			return res;
	} else {
		node *n = cs_find_id(&tr->localtmps, t->base.id);
		if (n)
			cs_del(&tr->localtmps, tr->store, n, t->base.new);
	}

	if ((res = table_dup(tr, t, t->s, new_name, &dup)))
		return res;
	t = dup;
	if (!isGlobal(t))
		cs_add(&tr->localtmps, t, true);
	return res;
}

int
sql_trans_set_table_schema(sql_trans *tr, sqlid id, sql_schema *os, sql_schema *ns)
{
	sqlstore *store = tr->store;
	sql_table *systable = find_sql_table(tr, find_sql_schema(tr, isTempSchema(os) ? "tmp":"sys"), "_tables");
	sql_base *b = os_find_id(os->tables, tr, id);
	sql_table *t = (sql_table*)b, *dup = NULL;
	oid rid;
	int res = 0;

	rid = store->table_api.column_find_row(tr, find_sql_column(systable, "id"), &t->base.id, NULL);
	assert(!is_oid_nil(rid));
	if ((res = store->table_api.column_update_value(tr, find_sql_column(systable, "schema_id"), rid, &(ns->base.id))))
		return res;

	if (!isNew(t) && (res = transaction_add_removal(tr, id)))
		return res;
	if ((res = os_del(os->tables, tr, t->base.name, dup_base(&t->base))))
		return res;
	return table_dup(tr, t, ns, NULL, &dup);
}

int
sql_trans_del_table(sql_trans *tr, sql_table *mt, sql_table *pt, int drop_action)
{
	int res = 0;
	sqlstore *store = tr->store;
	sql_table *dup = NULL;

	if ((res = new_table(tr, mt, &dup)))
		return res;
	mt = dup;
	node *n = members_find_child_id(mt->members, pt->base.id); /* get sqlpart id*/
	sqlid part_id = ((sql_part*)n->data)->base.id;
	sql_base *b = os_find_id(mt->s->parts, tr, part_id); /* fetch updated part */
	sql_part *p = (sql_part*)b;

	if ((res = sys_drop_part(tr, p, drop_action)))
		return res;
	/*Clean the part from members*/
	list_remove_node(mt->members, store, n);

	if (drop_action == DROP_CASCADE && (res = sql_trans_drop_table_id(tr, mt->s, pt->base.id, drop_action)))
		return res;
	return res;
}

sql_table *
sql_trans_create_table(sql_trans *tr, sql_schema *s, const char *name, const char *sql, int tt, bit system,
					   int persistence, int commit_action, int sz, bte properties)
{
	sqlstore *store = tr->store;
	sql_table *t = create_sql_table_with_id(tr->sa, next_oid(tr->store), name, tt, system, persistence, commit_action, properties);
	sql_schema *syss = find_sql_schema(tr, isGlobal(t)?"sys":"tmp");
	sql_table *systable = find_sql_table(tr, syss, "_tables");
	sht ca;

	/* temps all belong to a special tmp schema and only views/remote have a query */
	assert( (isTable(t) ||
		(!isTempTable(t) || (strcmp(s->base.name, "tmp") == 0) || isDeclaredTable(t))) || (isView(t) && !sql) || (isRemote(t) && !sql));

	t->query = sql ? SA_STRDUP(tr->sa, sql) : NULL;
	t->s = s;
	t->sz = sz;
	if (sz < 0)
		t->sz = COLSIZE;
	if (isGlobal(t)) {
		if (os_add(s->tables, tr, t->base.name, &t->base)) {
			return NULL;
		}
	} else
		cs_add(&tr->localtmps, t, true);
	if (isRemote(t))
		t->persistence = SQL_REMOTE;

	if (isTable(t))
		if (store->storage_api.create_del(tr, t) != LOG_OK)
			return NULL;
	if (isPartitionedByExpressionTable(t)) {
		t->part.pexp = SA_ZNEW(tr->sa, sql_expression);
		t->part.pexp->type = *sql_bind_localtype("void"); /* leave it non-initialized, at the backend the copy of this table will get the type */
		t->part.pexp->cols = SA_LIST(tr->sa, (fdestroy) &int_destroy);
	}

	ca = t->commit_action;
	if (!isDeclaredTable(t)) {
		char *strnil = (char*)ATOMnilptr(TYPE_str);
		if (store->table_api.table_insert(tr, systable, &t->base.id, &t->base.name, &s->base.id,
								 (t->query) ? &t->query : &strnil, &t->type, &t->system, &ca, &t->access))
			return NULL;
	}
	return t;
}

int
sql_trans_set_partition_table(sql_trans *tr, sql_table *t)
{
	sqlstore *store = tr->store;
	if (t && (isRangePartitionTable(t) || isListPartitionTable(t))) {
		sql_schema *syss = find_sql_schema(tr, isGlobal(t)?"sys":"tmp");
		sql_table *partitions = find_sql_table(tr, syss, "table_partitions");
		sqlid next = next_oid(tr->store);
		if (isPartitionedByColumnTable(t)) {
			assert(t->part.pcol);
			if (store->table_api.table_insert(tr, partitions, &next, &t->base.id, &t->part.pcol->base.id, &ATOMnilptr(TYPE_str), &t->properties))
				return -1;
		} else if (isPartitionedByExpressionTable(t)) {
			assert(t->part.pexp->exp);
			if (strlen(t->part.pexp->exp) > STORAGE_MAX_VALUE_LENGTH)
				return -1;
			if (store->table_api.table_insert(tr, partitions, &next, &t->base.id, ATOMnilptr(TYPE_int), &t->part.pexp->exp, &t->properties))
				return -1;
		} else {
			assert(0);
		}
	}
	return 0;
}

sql_key *
create_sql_kc(sqlstore *store, sql_allocator *sa, sql_key *k, sql_column *c)
{
	sql_kc *kc = SA_ZNEW(sa, sql_kc);

	kc->c = c;
	list_append(k->columns, kc);
	if (k->idx)
		create_sql_ic(store, sa, k->idx, c);
	if (k->type == pkey)
		c->null = 0;
	return k;
}

sql_ukey *
create_sql_ukey(sqlstore *store, sql_allocator *sa, sql_table *t, const char *name, key_type kt)
{
	sql_key *nk = NULL;
	sql_ukey *tk;

	nk = (kt != fkey) ? (sql_key *) SA_ZNEW(sa, sql_ukey) : (sql_key *) SA_ZNEW(sa, sql_fkey);
 	tk = (sql_ukey *) nk;
	assert(name);

	base_init(sa, &nk->base, next_oid(store), true, name);
	nk->type = kt;
	nk->columns = SA_LIST(sa, (fdestroy) NULL);
	nk->idx = NULL;
	nk->t = t;

	if (nk->type == pkey)
		t->pkey = tk;
	if (ol_add(t->keys, &nk->base))
		return NULL;
	return tk;
}

sql_fkey *
create_sql_fkey(sqlstore *store, sql_allocator *sa, sql_table *t, const char *name, key_type kt, sql_key *rkey, int on_delete, int on_update)
{
	sql_key *nk;
	sql_fkey *fk = NULL;

	nk = (kt != fkey) ? (sql_key *) SA_ZNEW(sa, sql_ukey) : (sql_key *) SA_ZNEW(sa, sql_fkey);

	assert(name);
	base_init(sa, &nk->base, next_oid(store), true, name);
	nk->type = kt;
	nk->columns = SA_LIST(sa, (fdestroy) NULL);
	nk->t = t;
	nk->idx = create_sql_idx(store, sa, t, name, (nk->type == fkey) ? join_idx : hash_idx);
	nk->idx->key = nk;

	fk = (sql_fkey *) nk;

	fk->on_delete = on_delete;
	fk->on_update = on_update;

	fk->rkey = rkey->base.id;
	if (ol_add(t->keys, &nk->base))
		return NULL;
	return (sql_fkey*) nk;
}

sql_idx *
create_sql_ic(sqlstore *store, sql_allocator *sa, sql_idx *i, sql_column *c)
{
	sql_kc *ic = SA_ZNEW(sa, sql_kc);

	ic->c = c;
	list_append(i->columns, ic);

	(void)store;
	if (hash_index(i->type) && list_length(i->columns) > 1) {
		/* Correct the unique flag of the keys first column */
		c->unique = list_length(i->columns);
		if (c->unique == 2) {
			sql_kc *ic1 = i->columns->h->data;
			ic1->c->unique ++;
		}
	}

	/* should we switch to oph_idx ? */
	if (i->type == hash_idx && list_length(i->columns) == 1 && ic->c->sorted) {
		/*i->type = oph_idx;*/
		i->type = no_idx;
	}
	return i;
}

sql_idx *
create_sql_idx(sqlstore *store, sql_allocator *sa, sql_table *t, const char *name, idx_type it)
{
	sql_idx *ni = SA_ZNEW(sa, sql_idx);

	base_init(sa, &ni->base, next_oid(store), true, name);
	ni->columns = SA_LIST(sa, (fdestroy) NULL);
	ni->t = t;
	ni->type = it;
	ni->key = NULL;
	if (ol_add(t->idxs, &ni->base))
		return NULL;
	return ni;
}

static sql_column *
create_sql_column_with_id(sql_allocator *sa, sqlid id, sql_table *t, const char *name, sql_subtype *tpe)
{
	sql_column *col = SA_ZNEW(sa, sql_column);

	base_init(sa, &col->base, id, true, name);
	col->type = *tpe;
	col->def = NULL;
	col->null = 1;
	col->colnr = table_next_column_nr(t);
	col->t = t;
	col->unique = 0;
	col->storage_type = NULL;

	if (ol_add(t->columns, &col->base))
		return NULL;
	return col;
}

sql_column *
create_sql_column(sqlstore *store, sql_allocator *sa, sql_table *t, const char *name, sql_subtype *tpe)
{
	return create_sql_column_with_id(sa, next_oid(store), t, name, tpe);
}

int
sql_trans_drop_table(sql_trans *tr, sql_schema *s, const char *name, int drop_action)
{
	sql_table *t = find_sql_table(tr, s, name);
	int ok = LOG_OK, is_global = isGlobal(t), res = 0;
	node *n = NULL;

	if (!is_global)
		n = cs_find_id(&tr->localtmps, t->base.id);

	if ((drop_action == DROP_CASCADE_START || drop_action == DROP_CASCADE) &&
	    tr->dropped && list_find_id(tr->dropped, t->base.id))
		return 0;

	if (drop_action == DROP_CASCADE_START || drop_action == DROP_CASCADE) {
		sqlid *local_id = MNEW(sqlid);
		if (!local_id)
			return -1;

		if (! tr->dropped) {
			tr->dropped = list_create((fdestroy) &id_destroy);
			if (!tr->dropped) {
				_DELETE(local_id);
				return -1;
			}
		}
		*local_id = t->base.id;
		list_append(tr->dropped, local_id);
	}

	if (!isDeclaredTable(t))
		if ((res = sys_drop_table(tr, t, drop_action)))
			return res;

	t->base.deleted = 1;
	if (is_global) {
		if ((res = os_del(s->tables, tr, t->base.name, dup_base(&t->base))))
			return res;
	} else if (n)
		cs_del(&tr->localtmps, tr->store, n, 0);

	sqlstore *store = tr->store;
	if (isTable(t) && !isNew(t))
		if ((res = store->storage_api.drop_del(tr, t)))
			return res;

	if (drop_action == DROP_CASCADE_START && tr->dropped) {
		list_destroy(tr->dropped);
		tr->dropped = NULL;
	}
	return ok;
}

int
sql_trans_drop_table_id(sql_trans *tr, sql_schema *s, sqlid id, int drop_action)
{
	sql_table *t = find_sql_table_id(tr, s, id);

	if (t)
		return sql_trans_drop_table(tr, s, t->base.name, drop_action);
	else
		return SQL_ERR;
}

BUN
sql_trans_clear_table(sql_trans *tr, sql_table *t)
{
	sqlstore *store = tr->store;
	return store->storage_api.clear_table(tr, t);
}

sql_column *
sql_trans_create_column(sql_trans *tr, sql_table *t, const char *name, sql_subtype *tpe)
{
	sqlstore *store = tr->store;
	sql_column *col;
	sql_schema *syss = find_sql_schema(tr, isGlobal(t)?"sys":"tmp");
	sql_table *syscolumn = find_sql_table(tr, syss, "_columns");

	if (!tpe)
		return NULL;

	if (t->system && sql_trans_name_conflict(tr, t->s->base.name, t->base.name, name))
		return NULL;
	col = create_sql_column_with_id(tr->sa, next_oid(tr->store), t, name, tpe);

	if (isTable(col->t))
		if (store->storage_api.create_col(tr, col) != LOG_OK)
			return NULL;
	if (!isDeclaredTable(t)) {
		char *strnil = (char*)ATOMnilptr(TYPE_str);
		if (store->table_api.table_insert(tr, syscolumn, &col->base.id, &col->base.name, &col->type.type->base.name, &col->type.digits, &col->type.scale,
			&t->base.id, (col->def) ? &col->def : &strnil, &col->null, &col->colnr, (col->storage_type) ? &col->storage_type : &strnil))
			return NULL;
	}

	if (tpe->type->s) /* column depends on type */
		sql_trans_create_dependency(tr, tpe->type->base.id, col->base.id, TYPE_DEPENDENCY);
	return col;
}

void
drop_sql_column(sql_table *t, sqlid id, int drop_action)
{
	node *n = ol_find_id(t->columns, id);
	sql_column *col = n->data;

	col->drop_action = drop_action;
	col->base.deleted = 1;
	//ol_del(t->columns, t->s->store, n);
}

void
drop_sql_idx(sql_table *t, sqlid id)
{
	node *n = ol_find_id(t->idxs, id);
	sql_idx *i = n->data;

	i->base.deleted = 1;
	//ol_del(t->idxs, t->s->store, n);
}

void
drop_sql_key(sql_table *t, sqlid id, int drop_action)
{
	node *n = ol_find_id(t->keys, id);
	sql_key *k = n->data;

	k->drop_action = drop_action;
	k->base.deleted = 1;
	//ol_del(t->keys, t->s->store, n);
}

int
sql_trans_rename_column(sql_trans *tr, sql_table *t, sqlid id, const char *old_name, const char *new_name)
{
	sqlstore *store = tr->store;
	sql_table *syscolumn = find_sql_table(tr, find_sql_schema(tr, isGlobal(t)?"sys":"tmp"), "_columns");
	oid rid;
	int res = 0;
	sql_table *dup = NULL;
	node *n;

	assert(!strNil(new_name));

	rid = store->table_api.column_find_row(tr, find_sql_column(syscolumn, "id"), &id, NULL);
	assert(!is_oid_nil(rid));
	if ((res = store->table_api.column_update_value(tr, find_sql_column(syscolumn, "name"), rid, (void*) new_name)))
		return res;

	if ((res = new_table(tr, t, &dup)))
		return res;
	t = dup;
	if (!(n = ol_find_name(t->columns, old_name)))
		return -1;
	sql_column *c = n->data;

	if (!isNew(c->t) && (res = transaction_add_removal(tr, c->t->base.id)))
		return res;
	if (!isNew(c) && (res = transaction_add_removal(tr, id)))
		return res;

	_DELETE(c->base.name);
	c->base.name = SA_STRDUP(tr->sa, new_name);
	if (ol_rehash(t->columns, old_name, n) == NULL)
		return -1;
	return res;
}

static int
new_column(sql_trans *tr, sql_column *col, sql_column **cres)
{
	int res = 0;
	sql_table *t = NULL;

	if ((res = new_table(tr, col->t, &t)))
		return res;
	*cres = find_sql_column(t, col->base.name);
	return res;
}

int
sql_trans_drop_column(sql_trans *tr, sql_table *t, sqlid id, int drop_action)
{
	sqlstore *store = tr->store;
	node *n = NULL;
	sql_table *syscolumn = find_sql_table(tr, find_sql_schema(tr, isGlobal(t)?"sys":"tmp"), "_columns");
	sql_column *col = NULL, *cid = find_sql_column(syscolumn, "id"), *cnr = find_sql_column(syscolumn, "number");
	int res = 0;
	sql_table *dup = NULL;

	if ((res = new_table(tr, t, &dup)))
		return res;
	t = dup;
	for (node *nn = t->columns->l->h ; nn ; nn = nn->next) {
		sql_column *next = (sql_column *) nn->data;
		if (next->base.id == id) {
			n = nn;
			col = next;
		} else if (col) { /* if the column to be dropped was found, decrease the column number for others after it */
			oid rid;
			next->colnr--;

			rid = store->table_api.column_find_row(tr, cid, &next->base.id, NULL);
			assert(!is_oid_nil(rid));
			if ((res = store->table_api.column_update_value(tr, cnr, rid, &next->colnr)))
				return res;
		}
	}

	assert(n && col); /* the column to be dropped must have been found */

	if (drop_action == DROP_CASCADE_START || drop_action == DROP_CASCADE) {
		sqlid *local_id = MNEW(sqlid);
		if (!local_id)
			return -1;

		if (! tr->dropped) {
			tr->dropped = list_create((fdestroy) &id_destroy);
			if (!tr->dropped) {
				_DELETE(local_id);
				return -1;
			}
		}
		*local_id = col->base.id;
		list_append(tr->dropped, local_id);
	}

	if (!isNew(col) && (res = transaction_add_removal(tr, col->t->base.id)))
		return res;
	if ((res = sys_drop_column(tr, col, drop_action)))
		return res;

	col->base.deleted = 1;
	if (!isNew(col) && !isTempTable(col->t))
		if ((res = store->storage_api.drop_col(tr, (sql_column*)dup_base(&col->base))))
			return res;

	ol_del(t->columns, store, n);

	if (drop_action == DROP_CASCADE_START && tr->dropped) {
		list_destroy(tr->dropped);
		tr->dropped = NULL;
	}
	return 0;
}

int
sql_trans_alter_null(sql_trans *tr, sql_column *col, int isnull)
{
	int res = 0;
	sqlstore *store = tr->store;

	if (col->null != isnull) {
		sql_schema *syss = find_sql_schema(tr, isGlobal(col->t)?"sys":"tmp");
		sql_table *syscolumn = find_sql_table(tr, syss, "_columns");
		oid rid = store->table_api.column_find_row(tr, find_sql_column(syscolumn, "id"),
					  &col->base.id, NULL);
		sql_column *dup = NULL;

		if (is_oid_nil(rid))
			return -1;
		if ((res = store->table_api.column_update_value(tr, find_sql_column(syscolumn, "null"), rid, &isnull)))
			return res;

		if ((res = new_column(tr, col, &dup)))
			return res;
		dup->null = isnull;
	}
	return res;
}

int
sql_trans_alter_access(sql_trans *tr, sql_table *t, sht access)
{
	int res = 0;
	sqlstore *store = tr->store;

	if (t->access != access) {
		sql_schema *syss = find_sql_schema(tr, isGlobal(t)?"sys":"tmp");
		sql_table *systable = find_sql_table(tr, syss, "_tables");
		oid rid = store->table_api.column_find_row(tr, find_sql_column(systable, "id"),
					  &t->base.id, NULL);
		sql_table *dup = NULL;

		if (is_oid_nil(rid))
			return -1;
		if ((res = store->table_api.column_update_value(tr, find_sql_column(systable, "access"), rid, &access)))
			return res;
		if ((res = new_table(tr, t, &dup)))
			return res;
		dup->access = access;
	}
	return res;
}

int
sql_trans_alter_default(sql_trans *tr, sql_column *col, char *val)
{
	int res = 0;
	sqlstore *store = tr->store;
	if (!col->def && !val)
		return 0;	/* no change */

	if (!col->def || !val || strcmp(col->def, val) != 0) {
		void *p = val ? val : (void *) ATOMnilptr(TYPE_str);
		sql_schema *syss = find_sql_schema(tr, isGlobal(col->t)?"sys":"tmp");
		sql_table *syscolumn = find_sql_table(tr, syss, "_columns");
		sql_column *col_ids = find_sql_column(syscolumn, "id");
		sql_column *col_dfs = find_sql_column(syscolumn, "default");
		oid rid = store->table_api.column_find_row(tr, col_ids, &col->base.id, NULL);
		sql_column *dup = NULL;

		if (is_oid_nil(rid))
			return -1;
		if ((res = sys_drop_default_object(tr, col, 0)))
			return res;
		if ((res = store->table_api.column_update_value(tr, col_dfs, rid, p)))
			return res;

		if ((res = new_column(tr, col, &dup)))
			return res;
		_DELETE(dup->def);
		dup->def = NULL;
		if (val)
			dup->def = SA_STRDUP(tr->sa, val);
	}
	return res;
}

int
sql_trans_alter_storage(sql_trans *tr, sql_column *col, char *storage)
{
	int res = 0;
	sqlstore *store = tr->store;
	if (!col->storage_type && !storage)
		return 0;	/* no change */

	if (!col->storage_type || !storage || strcmp(col->storage_type, storage) != 0) {
		void *p = storage ? storage : (void *) ATOMnilptr(TYPE_str);
		sql_schema *syss = find_sql_schema(tr, isGlobal(col->t)?"sys":"tmp");
		sql_table *syscolumn = find_sql_table(tr, syss, "_columns");
		sql_column *col_ids = find_sql_column(syscolumn, "id");
		sql_column *col_dfs = find_sql_column(syscolumn, "storage");
		oid rid = store->table_api.column_find_row(tr, col_ids, &col->base.id, NULL);
		sql_column *dup = NULL;

		if (is_oid_nil(rid))
			return -1;
		if ((res = store->table_api.column_update_value(tr, col_dfs, rid, p)))
			return res;

		if ((res = new_column(tr, col, &dup)))
			return res;
		dup->storage_type = NULL;
		if (storage)
			dup->storage_type = SA_STRDUP(tr->sa, storage);
	}
	return res;
}

int
sql_trans_is_sorted( sql_trans *tr, sql_column *col )
{
	sqlstore *store = tr->store;
	if (col && isTable(col->t) && store->storage_api.sorted_col && store->storage_api.sorted_col(tr, col))
		return 1;
	return 0;
}

int
sql_trans_is_unique( sql_trans *tr, sql_column *col )
{
	sqlstore *store = tr->store;
	if (col && isTable(col->t) && store->storage_api.unique_col && store->storage_api.unique_col(tr, col))
		return 1;
	return 0;
}

int
sql_trans_is_duplicate_eliminated( sql_trans *tr, sql_column *col )
{
	sqlstore *store = tr->store;
	if (col && isTable(col->t) && EC_VARCHAR(col->type.type->eclass) && store->storage_api.double_elim_col)
		return store->storage_api.double_elim_col(tr, col);
	return 0;
}

size_t
sql_trans_dist_count( sql_trans *tr, sql_column *col )
{
	sqlstore *store = tr->store;
	if (col->dcount)
		return col->dcount;

	if (col && isTable(col->t)) {
		/* get from statistics */
		sql_schema *sys = find_sql_schema(tr, "sys");
		sql_table *stats = find_sql_table(tr, sys, "statistics");
		if (stats) {
			sql_column *stats_column_id = find_sql_column(stats, "column_id");
			oid rid = store->table_api.column_find_row(tr, stats_column_id, &col->base.id, NULL);
			if (!is_oid_nil(rid)) {
				col->dcount = (size_t) store->table_api.column_find_lng(tr, find_sql_column(stats, "unique"), rid);
			} else { /* sample and put in statistics */
				col->dcount = store->storage_api.dcount_col(tr, col);
			}
		}
		return col->dcount;
	}
	return 0;
}

int
sql_trans_ranges( sql_trans *tr, sql_column *col, char **min, char **max )
{
	sqlstore *store = tr->store;
	*min = NULL;
	*max = NULL;
	if (col && isTable(col->t)) {
		/* get from statistics */
		sql_schema *sys = find_sql_schema(tr, "sys");
		sql_table *stats = find_sql_table(tr, sys, "statistics");

		if (col->min && col->max) {
			*min = col->min;
			*max = col->max;
			return 1;
		}
		if (stats) {
			sql_column *stats_column_id = find_sql_column(stats, "column_id");
			oid rid = store->table_api.column_find_row(tr, stats_column_id, &col->base.id, NULL);
			if (!is_oid_nil(rid)) {
				ptr cbat;
				char *v;
				sql_column *stats_min = find_sql_column(stats, "minval");
				sql_column *stats_max = find_sql_column(stats, "maxval");

				v = store->table_api.column_find_string_start(tr, stats_min, rid, &cbat);
				*min = col->min = SA_STRDUP(tr->sa, v);
				store->table_api.column_find_string_end(cbat);
				v = store->table_api.column_find_string_start(tr, stats_max, rid, &cbat);
				*max = col->max = SA_STRDUP(tr->sa, v);
				store->table_api.column_find_string_end(cbat);
				return 1;
			}
		}
	}
	return 0;
}

sql_key *
sql_trans_create_ukey(sql_trans *tr, sql_table *t, const char *name, key_type kt)
{
/* can only have keys between persistent tables */
	sqlstore *store = tr->store;
	int neg = -1, action = -1, res = 0;
	sql_key *nk;
	sql_schema *syss = find_sql_schema(tr, isGlobal(t)?"sys":"tmp");
	sql_table *syskey = find_sql_table(tr, syss, "keys");
	sql_ukey *uk = NULL;
	sql_table *dup = NULL;

	if (isTempTable(t))
		return NULL;

	if ((res = new_table(tr, t, &dup)))
		return NULL;
	t = dup;
	nk = (kt != fkey) ? (sql_key *) SA_ZNEW(tr->sa, sql_ukey)
	: (sql_key *) SA_ZNEW(tr->sa, sql_fkey);

	assert(name);
	base_init(tr->sa, &nk->base, next_oid(tr->store), true, name);
	nk->type = kt;
	nk->columns = list_new(tr->sa, (fdestroy) &kc_destroy);
	nk->t = t;
	nk->idx = NULL;

	uk = (sql_ukey *) nk;

	if (nk->type == pkey)
		t->pkey = uk;

	if ((res = ol_add(t->keys, &nk->base)))
		return NULL;
	if ((res = os_add(t->s->keys, tr, nk->base.name, dup_base(&nk->base))) ||
		(res = os_add(tr->cat->objects, tr, nk->base.name, dup_base(&nk->base))))
		return NULL;

	if ((res = store->table_api.table_insert(tr, syskey, &nk->base.id, &t->base.id, &nk->type, &nk->base.name, (nk->type == fkey) ? &((sql_fkey *) nk)->rkey : &neg, &action)))
		return NULL;
	return nk;
}

sql_fkey *
sql_trans_create_fkey(sql_trans *tr, sql_table *t, const char *name, key_type kt, sql_key *rkey, int on_delete, int on_update)
{
/* can only have keys between persistent tables */
	sqlstore *store = tr->store;
	int neg = -1, action = (on_update<<8) + on_delete, res = 0;
	sql_key *nk;
	sql_schema *syss = find_sql_schema(tr, isGlobal(t)?"sys":"tmp");
	sql_table *syskey = find_sql_table(tr, syss, "keys");
	sql_fkey *fk = NULL;
	sql_table *dup = NULL;

	if (isTempTable(t))
		return NULL;

	if ((res = new_table(tr, t, &dup)))
		return NULL;
	t = dup;
	nk = (kt != fkey) ? (sql_key *) SA_ZNEW(tr->sa, sql_ukey)
	: (sql_key *) SA_ZNEW(tr->sa, sql_fkey);

	assert(name);
	base_init(tr->sa, &nk->base, next_oid(tr->store), true, name);
	nk->type = kt;
	nk->columns = list_new(tr->sa, (fdestroy) &kc_destroy);
	nk->t = t;
	if (!(nk->idx = sql_trans_create_idx(tr, t, name, (nk->type == fkey) ? join_idx : hash_idx)))
		return NULL;
	nk->idx->key = nk;

	fk = (sql_fkey *) nk;

	fk->on_delete = on_delete;
	fk->on_update = on_update;

	fk->rkey = rkey->base.id;

	if ((res = ol_add(t->keys, &nk->base)))
		return NULL;
	if ((res = os_add(t->s->keys, tr, nk->base.name, dup_base(&nk->base))) ||
		(res = os_add(tr->cat->objects, tr, nk->base.name, dup_base(&nk->base))))
		return NULL;

	if ((res = store->table_api.table_insert(tr, syskey, &nk->base.id, &t->base.id, &nk->type, &nk->base.name, (nk->type == fkey) ? &((sql_fkey *) nk)->rkey : &neg, &action)))
		return NULL;

	sql_trans_create_dependency(tr, ((sql_fkey *) nk)->rkey, nk->base.id, FKEY_DEPENDENCY);
	return (sql_fkey*) nk;
}

sql_key *
sql_trans_create_kc(sql_trans *tr, sql_key *k, sql_column *c )
{
	sqlstore *store = tr->store;
	sql_kc *kc = SA_ZNEW(tr->sa, sql_kc);
	int nr = list_length(k->columns);
	sql_schema *syss = find_sql_schema(tr, isGlobal(k->t)?"sys":"tmp");
	sql_table *syskc = find_sql_table(tr, syss, "objects");

	assert(c);
	kc->c = c;
	list_append(k->columns, kc);
	if (k->idx)
		sql_trans_create_ic(tr, k->idx, c);

	if (k->type == pkey) {
		sql_trans_create_dependency(tr, c->base.id, k->base.id, KEY_DEPENDENCY);
		if (sql_trans_alter_null(tr, c, 0)) /* should never happen */
			return NULL;
	}

	if (store->table_api.table_insert(tr, syskc, &k->base.id, &kc->c->base.name, &nr, ATOMnilptr(TYPE_int)))
		return NULL;
	return k;
}

sql_fkey *
sql_trans_create_fkc(sql_trans *tr, sql_fkey *fk, sql_column *c )
{
	sqlstore *store = tr->store;
	sql_key *k = (sql_key *) fk;
	sql_kc *kc = SA_ZNEW(tr->sa, sql_kc);
	int nr = list_length(k->columns);
	sql_schema *syss = find_sql_schema(tr, isGlobal(k->t)?"sys":"tmp");
	sql_table *syskc = find_sql_table(tr, syss, "objects");

	assert(c);
	kc->c = c;
	list_append(k->columns, kc);
	if (k->idx)
		sql_trans_create_ic(tr, k->idx, c);

	sql_trans_create_dependency(tr, c->base.id, k->base.id, FKEY_DEPENDENCY);

	if (store->table_api.table_insert(tr, syskc, &k->base.id, &kc->c->base.name, &nr, ATOMnilptr(TYPE_int)))
		return NULL;
	return (sql_fkey*)k;
}

static sql_idx *
table_has_idx( sql_table *t, list *keycols)
{
	node *n, *m, *o;
	char *found = NULL;
	int len = list_length(keycols);
	found = NEW_ARRAY(char, len);
	if (!found)
		return NULL;
	if (t->idxs) for ( n = ol_first_node(t->idxs); n; n = n->next ) {
		sql_idx *i = n->data;
		int nr;

		memset(found, 0, len);
		for (m = keycols->h, nr = 0; m; m = m->next, nr++ ) {
			sql_kc *kc = m->data;

			for (o = i->columns->h; o; o = o->next) {
				sql_kc *ikc = o->data;

				if (kc->c == ikc->c) {
					found[nr] = 1;
					break;
				}
			}
		}
		for (nr = 0; nr<len; nr++)
			if (!found[nr])
				break;
		if (nr == len) {
			_DELETE(found);
			return i;
		}
	}
	if (found)
		_DELETE(found);
	return NULL;
}

sql_key *
key_create_done(sqlstore *store, sql_allocator *sa, sql_key *k)
{
	node *n;
	sql_idx *i;

	/* for now we only mark the end of unique/primary key definitions */
	if (k->type == fkey)
		return k;

	if ((i = table_has_idx(k->t, k->columns)) != NULL) {
		/* use available hash, or use the order */
		if (hash_index(i->type)) {
			k->idx = i;
			if (!k->idx->key)
				k->idx->key = k;
		}
	}

	/* we need to create an index */
	k->idx = create_sql_idx(store, sa, k->t, k->base.name, hash_idx);
	k->idx->key = k;

	for (n=k->columns->h; n; n = n->next) {
		sql_kc *kc = n->data;

		create_sql_ic(store, sa, k->idx, kc->c);
	}
	return k;
}

sql_key *
sql_trans_key_done(sql_trans *tr, sql_key *k)
{
	node *n;
	sql_idx *i;

	/* for now we only mark the end of unique/primary key definitions */
	if (k->type == fkey)
		return k;

	if ((i = table_has_idx(k->t, k->columns)) != NULL) {
		/* use available hash, or use the order */
		if (hash_index(i->type)) {
			k->idx = i;
			if (!k->idx->key)
				k->idx->key = k;
		}
		return k;
	}

	/* we need to create an index */
	if (!(k->idx = sql_trans_create_idx(tr, k->t, k->base.name, hash_idx)))
		return NULL;
	k->idx->key = k;

	for (n=k->columns->h; n; n = n->next) {
		sql_kc *kc = n->data;

		sql_trans_create_ic(tr, k->idx, kc->c);
	}
	return k;
}

int
sql_trans_drop_key(sql_trans *tr, sql_schema *s, sqlid id, int drop_action)
{
	sqlstore *store = tr->store;
	sql_base *b = os_find_id(s->keys, tr, id);
	sql_key *k = (sql_key*)b;
	sql_table *t = k->t;
	int res = 0;
	sql_table *dup = NULL;

	if ((res = new_table(tr, t, &dup)))
		return res;
	t = dup;
	k = (sql_key*)os_find_id(s->keys, tr, id); /* fetch updated key */

	if (drop_action == DROP_CASCADE_START || drop_action == DROP_CASCADE) {
		sqlid *local_id = MNEW(sqlid);
		if (!local_id) {
			return -1;
		}

		if (!tr->dropped) {
			tr->dropped = list_create((fdestroy) &id_destroy);
			if (!tr->dropped) {
				_DELETE(local_id);
				return -1;
			}
		}
		*local_id = k->base.id;
		list_append(tr->dropped, local_id);
	}

	if (k->idx && (res = sql_trans_drop_idx(tr, s, k->idx->base.id, drop_action)))
		return res;

	if (!isTempTable(k->t) && (res = sys_drop_key(tr, k, drop_action)))
		return res;

	/*Clean the key from the keys*/
	node *n = ol_find_name(k->t->keys, k->base.name);
	if (n)
		ol_del(k->t->keys, store, n);

	if (drop_action == DROP_CASCADE_START && tr->dropped) {
		list_destroy(tr->dropped);
		tr->dropped = NULL;
	}
	return 0;
}

sql_idx *
sql_trans_create_idx(sql_trans *tr, sql_table *t, const char *name, idx_type it)
{
	/* can only have idxs between persistent tables */
	sqlstore *store = tr->store;
	sql_idx *ni = SA_ZNEW(tr->sa, sql_idx);
	sql_schema *syss = find_sql_schema(tr, isGlobal(t)?"sys":"tmp");
	sql_table *sysidx = find_sql_table(tr, syss, "idxs");

	assert(name);
	base_init(tr->sa, &ni->base, next_oid(tr->store), true, name);
	ni->type = it;
	ni->columns = list_new(tr->sa, (fdestroy) &kc_destroy);
	ni->t = t;
	ni->key = NULL;

	if (ol_add(t->idxs, &ni->base))
		return NULL;
	if (os_add(t->s->idxs, tr, ni->base.name, dup_base(&ni->base)))
		return NULL;

	if (!isDeclaredTable(t) && isTable(ni->t) && idx_has_column(ni->type))
		store->storage_api.create_idx(tr, ni);
	if (!isDeclaredTable(t))
		if (store->table_api.table_insert(tr, sysidx, &ni->base.id, &t->base.id, &ni->type, &ni->base.name))
			return NULL;
	return ni;
}

sql_idx *
sql_trans_create_ic(sql_trans *tr, sql_idx * i, sql_column *c)
{
	sqlstore *store = tr->store;
	sql_kc *ic = SA_ZNEW(tr->sa, sql_kc);
	int nr = list_length(i->columns);
	sql_schema *syss = find_sql_schema(tr, isGlobal(i->t)?"sys":"tmp");
	sql_table *sysic = find_sql_table(tr, syss, "objects");

	assert(c);
	ic->c = c;
	list_append(i->columns, ic);

	if (hash_index(i->type) && list_length(i->columns) > 1) {
		/* Correct the unique flag of the keys first column */
		c->unique = list_length(i->columns);
		if (c->unique == 2) {
			sql_kc *ic1 = i->columns->h->data;
			ic1->c->unique ++;
		}
	}

	if (store->table_api.table_insert(tr, sysic, &i->base.id, &ic->c->base.name, &nr, ATOMnilptr(TYPE_int)))
		return NULL;
	return i;
}

int
sql_trans_drop_idx(sql_trans *tr, sql_schema *s, sqlid id, int drop_action)
{
	sqlstore *store = tr->store;
	sql_base *b = os_find_id(s->idxs, tr, id);
	int res = 0;

	if (!b) /* already dropped */
		return 0;

	sql_idx *i = (sql_idx*)b;
	sql_table *t = NULL;

	if ((res = new_table(tr, i->t, &t)))
		return res;
	i = (sql_idx*)os_find_id(t->s->idxs, tr, id); /* fetch updated idx */

	if (drop_action == DROP_CASCADE_START || drop_action == DROP_CASCADE) {
		sqlid *local_id = MNEW(sqlid);
		if (!local_id) {
			return -1;
		}

		if (!tr->dropped) {
			tr->dropped = list_create((fdestroy) &id_destroy);
			if (!tr->dropped) {
				_DELETE(local_id);
				return -1;
			}
		}
		*local_id = i->base.id;
		list_append(tr->dropped, local_id);
	}

	if (!isTempTable(i->t) && (res = sys_drop_idx(tr, i, drop_action)))
		return res;

	i->base.deleted = 1;
	if (!isNew(i) && !isTempTable(i->t))
		if ((res = store->storage_api.drop_idx(tr, (sql_idx*)dup_base(&i->base))))
			return res;

	node *n = ol_find_name(i->t->idxs, i->base.name);
	if (n)
		ol_del(i->t->idxs, store, n);

	if (drop_action == DROP_CASCADE_START && tr->dropped) {
		list_destroy(tr->dropped);
		tr->dropped = NULL;
	}
	return 0;
}

sql_trigger *
sql_trans_create_trigger(sql_trans *tr, sql_table *t, const char *name,
	sht time, sht orientation, sht event, const char *old_name, const char *new_name,
	const char *condition, const char *statement )
{
	sqlstore *store = tr->store;
	sql_schema *syss = find_sql_schema(tr, isGlobal(t)?"sys":"tmp");
	sql_table *systrigger = find_sql_table(tr, syss, "triggers");
	char *strnil = (char*)ATOMnilptr(TYPE_str);
	sql_table *dup = NULL;
	int res = 0;

	assert(name);

	if ((res = new_table(tr, t, &dup)))
		return NULL;
	t = dup;
	sql_trigger *nt = SA_ZNEW(tr->sa, sql_trigger);
	base_init(tr->sa, &nt->base, next_oid(tr->store), true, name);
	nt->columns = list_new(tr->sa, (fdestroy) &kc_destroy);
	nt->t = t;
	nt->time = time;
	nt->orientation = orientation;
	nt->event = event;
	nt->old_name = nt->new_name = nt->condition = NULL;
	if (old_name)
		nt->old_name = SA_STRDUP(tr->sa, old_name);
	if (new_name)
		nt->new_name = SA_STRDUP(tr->sa, new_name);
	if (condition)
		nt->condition = SA_STRDUP(tr->sa, condition);
	nt->statement = SA_STRDUP(tr->sa, statement);

	if (ol_add(t->triggers, &nt->base) ||
	    os_add(t->s->triggers, tr, nt->base.name, dup_base(&nt->base))) {
		return NULL;
	}

	if (store->table_api.table_insert(tr, systrigger, &nt->base.id, &nt->base.name, &t->base.id, &nt->time, &nt->orientation,
							 &nt->event, (nt->old_name)?&nt->old_name:&strnil, (nt->new_name)?&nt->new_name:&strnil,
							 (nt->condition)?&nt->condition:&strnil, &nt->statement))
		return NULL;
	return nt;
}

int
sql_trans_drop_trigger(sql_trans *tr, sql_schema *s, sqlid id, int drop_action)
{
	sqlstore *store = tr->store;
	sql_base *b = os_find_id(s->triggers, tr, id);
	int res = 0;

	if (!b) /* already dropped */
		return 0;

	sql_trigger *i = (sql_trigger*)b;
	if (drop_action == DROP_CASCADE_START || drop_action == DROP_CASCADE) {
		sqlid *local_id = MNEW(sqlid);
		if (!local_id)
			return -1;

		if (! tr->dropped) {
			tr->dropped = list_create((fdestroy) &id_destroy);
			if (!tr->dropped) {
				_DELETE(local_id);
				return -1;
			}
		}
		*local_id = i->base.id;
		list_append(tr->dropped, local_id);
	}

	if ((res = sys_drop_trigger(tr, i)))
		return res;
	node *n = ol_find_name(i->t->triggers, i->base.name);
	if (n)
		ol_del(i->t->triggers, store, n);

	if (drop_action == DROP_CASCADE_START && tr->dropped) {
		list_destroy(tr->dropped);
		tr->dropped = NULL;
	}
	return 0;
}

static sql_sequence *
create_sql_sequence_with_id(sql_allocator *sa, sqlid id, sql_schema *s, const char *name, lng start, lng min, lng max, lng inc,
					lng cacheinc, bit cycle)
{
	sql_sequence *seq = SA_ZNEW(sa, sql_sequence);

	assert(name);
	base_init(sa, &seq->base, id, true, name);
	seq->start = start;
	seq->minvalue = min;
	seq->maxvalue = max;
	seq->increment = inc;
	seq->cacheinc = cacheinc;
	seq->cycle = cycle;
	seq->s = s;
	return seq;
}

sql_sequence *
create_sql_sequence(sqlstore *store, sql_allocator *sa, sql_schema *s, const char *name, lng start, lng min, lng max, lng inc,
					lng cacheinc, bit cycle)
{
	return create_sql_sequence_with_id(sa, next_oid(store), s, name, start, min, max, inc, cacheinc, cycle);
}

sql_sequence *
sql_trans_create_sequence(sql_trans *tr, sql_schema *s, const char *name, lng start, lng min, lng max, lng inc,
						  lng cacheinc, bit cycle, bit bedropped)
{
	sqlstore *store = tr->store;
	sql_schema *syss = find_sql_schema(tr, "sys");
	sql_table *sysseqs = find_sql_table(tr, syss, "sequences");
	sql_sequence *seq = create_sql_sequence_with_id(tr->sa, next_oid(tr->store), s, name, start, min, max, inc, cacheinc, cycle);

	if (os_add(s->seqs, tr, seq->base.name, &seq->base))
		return NULL;
	if (store->table_api.table_insert(tr, sysseqs, &seq->base.id, &s->base.id, &seq->base.name, &seq->start, &seq->minvalue,
							 &seq->maxvalue, &seq->increment, &seq->cacheinc, &seq->cycle))
		return NULL;

	/*Create a BEDROPPED dependency for a SERIAL COLUMN*/
	if (bedropped)
		sql_trans_create_dependency(tr, seq->base.id, seq->base.id, BEDROPPED_DEPENDENCY);
	return seq;
}

int
sql_trans_drop_sequence(sql_trans *tr, sql_schema *s, sql_sequence *seq, int drop_action)
{
	int res = 0;

	if ((res = sys_drop_sequence(tr, seq, drop_action)))
		return res;
	if ((res = os_del(s->seqs, tr, seq->base.name, dup_base(&seq->base))))
		return res;
	return 0;
}

int
sql_trans_alter_sequence(sql_trans *tr, sql_sequence *seq, lng min, lng max, lng inc, lng cache, bit cycle)
{
	sqlstore *store = tr->store;
	sql_schema *syss = find_sql_schema(tr, "sys");
	sql_table *seqs = find_sql_table(tr, syss, "sequences");
	oid rid = store->table_api.column_find_row(tr, find_sql_column(seqs, "id"), &seq->base.id, NULL);
	sql_column *c;
	int res = 0;

	if (is_oid_nil(rid))
		return -1;
	if (!is_lng_nil(min) && seq->minvalue != min) {
		seq->minvalue = min;
		c = find_sql_column(seqs, "minvalue");
		if ((res = store->table_api.column_update_value(tr, c, rid, &seq->minvalue)))
			return res;
	}
	if (!is_lng_nil(max) && seq->maxvalue != max) {
		seq->maxvalue = max;
		c = find_sql_column(seqs, "maxvalue");
		if ((res = store->table_api.column_update_value(tr, c, rid, &seq->maxvalue)))
			return res;
	}
	if (!is_lng_nil(inc) && seq->increment != inc) {
		seq->increment = inc;
		c = find_sql_column(seqs, "increment");
		if ((res = store->table_api.column_update_value(tr, c, rid, &seq->increment)))
			return res;
	}
	if (!is_lng_nil(cache) && seq->cacheinc != cache) {
		seq->cacheinc = cache;
		c = find_sql_column(seqs, "cacheinc");
		if ((res = store->table_api.column_update_value(tr, c, rid, &seq->cacheinc)))
			return res;
	}
	if (!is_lng_nil(cycle) && seq->cycle != cycle) {
		seq->cycle = cycle != 0;
		c = find_sql_column(seqs, "cycle");
		if ((res = store->table_api.column_update_value(tr, c, rid, &seq->cycle)))
			return res;
	}
	return res;
}

int
sql_trans_sequence_restart(sql_trans *tr, sql_sequence *seq, lng start)
{
	int res = 0;
	sqlstore *store = tr->store;

	if (!is_lng_nil(start) && seq->start != start) { /* new valid value, change */
		sql_schema *syss = find_sql_schema(tr, "sys");
		sql_table *seqs = find_sql_table(tr, syss, "sequences");
		oid rid = store->table_api.column_find_row(tr, find_sql_column(seqs, "id"), &seq->base.id, NULL);
		sql_column *c = find_sql_column(seqs, "start");

		assert(!is_oid_nil(rid));
		seq->start = start;
		if ((res = store->table_api.column_update_value(tr, c, rid, &start)))
			return res;
	}
	return seq_restart(tr->store, seq, start) ? 0 : -4;
}

int
sql_trans_seqbulk_restart(sql_trans *tr, seqbulk *sb, lng start)
{
	int res = 0;
	sqlstore *store = tr->store;
	sql_sequence *seq = sb->seq;

	if (!is_lng_nil(start) && seq->start != start) { /* new valid value, change */
		sql_schema *syss = find_sql_schema(tr, "sys");
		sql_table *seqs = find_sql_table(tr, syss, "sequences");
		oid rid = store->table_api.column_find_row(tr, find_sql_column(seqs, "id"), &seq->base.id, NULL);
		sql_column *c = find_sql_column(seqs, "start");

		assert(!is_oid_nil(rid));
		seq->start = start;
		if ((res = store->table_api.column_update_value(tr, c, rid, &start)))
			return res;
	}
	return seqbulk_restart(tr->store, sb, start) ? 0 : -4;
}

sql_session *
sql_session_create(sqlstore *store, sql_allocator *sa, int ac)
{
	sql_session *s;

	if (store->singleuser > 1)
		return NULL;

	s = SA_ZNEW(/*sa*/NULL, sql_session);
	if (!s)
		return NULL;
	s->sa = sa;
	assert(sa);
	s->tr = sql_trans_create_(store, NULL, NULL);
	if (!s->tr) {
		return NULL;
	}
	s->schema_name = NULL;
	s->tr->active = 0;
	if (!sql_session_reset(s, ac)) {
		sql_trans_destroy(s->tr);
		return NULL;
	}
	if (store->singleuser)
		store->singleuser++;
	return s;
}

void
sql_session_destroy(sql_session *s)
{
	if (s->tr) {
		sqlstore *store = s->tr->store;
		store->singleuser--;
	}
	assert(!s->tr || s->tr->active == 0);
	if (s->tr)
		sql_trans_destroy(s->tr);
	_DELETE(s);
}

int
sql_session_reset(sql_session *s, int ac)
{
	char *def_schema_name = SA_STRDUP(s->sa, "sys");

	if (!s->tr || !def_schema_name)
		return 0;

	assert(s->tr && s->tr->active == 0);
	s->schema_name = def_schema_name;
	s->schema = NULL;
	s->auto_commit = s->ac_on_commit = ac;
	s->level = ISO_SERIALIZABLE;
	return 1;
}

int
sql_trans_begin(sql_session *s)
{
	sql_trans *tr = s->tr;
	sqlstore *store = tr->store;

	store_lock(store);
	TRC_DEBUG(SQL_STORE, "Enter sql_trans_begin for transaction: " ULLFMT "\n", tr->tid);
	tr->ts = store_timestamp(store);
	tr->active = 1;
	s->schema = find_sql_schema(tr, s->schema_name);
	s->tr = tr;

	(void) ATOMIC_INC(&store->nr_active);
	list_append(store->active, s);

	s->status = 0;
	TRC_DEBUG(SQL_STORE, "Exit sql_trans_begin for transaction: " ULLFMT "\n", tr->tid);
	store_unlock(store);
	return 0;
}

int
sql_trans_end(sql_session *s, int ok)
{
	TRC_DEBUG(SQL_STORE, "End of transaction: " ULLFMT "\n", s->tr->tid);
	if (ok == SQL_OK) {
		ok = sql_trans_commit(s->tr);
	} else if (ok == SQL_ERR) { /* if a conflict happened, it was already rollbacked */
		sql_trans_rollback(s->tr, 0);
	}
	s->tr->active = 0;
	s->auto_commit = s->ac_on_commit;
	sqlstore *store = s->tr->store;
	store_lock(store);
	list_remove_data(store->active, NULL, s);
	(void) ATOMIC_DEC(&store->nr_active);
	ulng oldest = store_get_timestamp(store);
	if (store->active && store->active->h) {
		for(node *n = store->active->h; n; n = n->next) {
			sql_session *s = n->data;
			if (s->tr->ts < oldest)
				oldest = s->tr->ts;
		}
	}
	store->oldest = oldest;
	assert(list_length(store->active) == (int) ATOMIC_GET(&store->nr_active));
	store_unlock(store);
	return ok;
}

int
sql_trans_create_role(sql_trans *tr, str auth, sqlid grantor)
{
	sqlstore *store = tr->store;
	sqlid id;
	sql_schema *sys = find_sql_schema(tr, "sys");
	sql_table *auths = find_sql_table(tr, sys, "auths");
	sql_column *auth_name = find_sql_column(auths, "name");

	if (!is_oid_nil(store->table_api.column_find_row(tr, auth_name, auth, NULL)))
		return -1;

	id = store_next_oid(tr->store);
	if (store->table_api.table_insert(tr, auths, &id, &auth, &grantor))
		return -2;
	return 0;
}<|MERGE_RESOLUTION|>--- conflicted
+++ resolved
@@ -2100,20 +2100,6 @@
 	for (;;) {
 		int res;
 
-<<<<<<< HEAD
-		if (ATOMIC_GET(&store->nr_active) == 0) {
-			store_lock(store);
-			if (ATOMIC_GET(&store->nr_active) == 0) {
-				ulng oldest = store_timestamp(store)+1;
-				store_pending_changes(store, oldest);
-				hash_clear(store->dependencies);
-				hash_clear(store->removals);
-			}
-			store_unlock(store);
-			store->logger_api.activate(store); /* rotate too new log file */
-		}
-=======
->>>>>>> 79645355
 		if (GDKexiting())
 			break;
 		const int sleeptime = 100;
@@ -3314,17 +3300,17 @@
 		list_destroy(tr->changes);
 		tr->changes = NULL;
 		tr->logchanges = 0;
-<<<<<<< HEAD
 		if (!locked)
 			store_unlock(store);
-=======
-		store_unlock(store);
 	} else if (ATOMIC_GET(&store->nr_active) == 1) { /* just me cleanup */
 		store_lock(store);
 		ulng oldest = store_timestamp(store);
 		store_pending_changes(store, oldest);
+		if (ATOMIC_GET(&store->nr_active) == 1 && !tr->parent) {
+			hash_clear(store->dependencies);
+			hash_clear(store->removals);
+		}
 		store_unlock(store);
->>>>>>> 79645355
 	}
 	if (tr->localtmps.dset) {
 		list_destroy2(tr->localtmps.dset, tr->store);
@@ -3655,16 +3641,24 @@
 		list_destroy(tr->changes);
 		tr->changes = NULL;
 		tr->ts = commit_ts;
+	} else if (ATOMIC_GET(&store->nr_active) == 1) { /* just me cleanup */
+		if (!locked)
+			store_lock(store);
+		ulng oldest = store_timestamp(store);
+		store_pending_changes(store, oldest);
+		if (ATOMIC_GET(&store->nr_active) == 1 && !tr->parent) {
+			hash_clear(store->dependencies);
+			hash_clear(store->removals);
+		}
+		store_unlock(store);
+		if (locked)
+			MT_lock_unset(&store->commit);
+		locked = false;
 	}
 	if (locked) {
 		store_unlock(store);
 		MT_lock_unset(&store->commit);
-	} else if (ATOMIC_GET(&store->nr_active) == 1) { /* just me cleanup */
-		store_lock(store);
-		ulng oldest = store_timestamp(store);
-		store_pending_changes(store, oldest);
-		store_unlock(store);
-	}
+	} 
 	/* drop local temp tables with commit action CA_DROP, after cleanup */
 	if (cs_size(&tr->localtmps)) {
 		for(node *n=tr->localtmps.set->h; n; ) {
