/*
 * This Source Code Form is subject to the terms of the Mozilla Public
 * License, v. 2.0.  If a copy of the MPL was not distributed with this
 * file, You can obtain one at http://mozilla.org/MPL/2.0/.
 *
 * Copyright 1997 - July 2008 CWI, August 2008 - 2020 MonetDB B.V.
 */

#include "monetdb_config.h"
#include "sql_types.h"
#include "sql_storage.h"
#include "store_dependency.h"
#include "store_sequence.h"

#include "bat/bat_utils.h"
#include "bat/bat_storage.h"
#include "bat/bat_table.h"
#include "bat/bat_logger.h"

/* version 05.23.00 of catalog */
#define CATALOG_VERSION 52300
int catalog_version = 0;

<<<<<<< HEAD
static MT_Lock bs_lock = MT_LOCK_INITIALIZER("bs_lock");		/* protect access of the gtrans structure */
static MT_Lock flush_lock = MT_LOCK_INITIALIZER("flush_lock");		/* protect flushing and hot snapshots */
=======
static MT_Lock bs_lock = MT_LOCK_INITIALIZER(bs_lock);
>>>>>>> 8042275f
static sqlid store_oid = 0;
static sqlid prev_oid = 0;
static size_t new_trans_size = 0;
sql_trans *gtrans = NULL;
list *active_sessions = NULL;
sql_allocator *store_sa = NULL;
ATOMIC_TYPE transactions = ATOMIC_VAR_INIT(0);
ATOMIC_TYPE nr_sessions = ATOMIC_VAR_INIT(0);
ATOMIC_TYPE store_nr_active = ATOMIC_VAR_INIT(0);
store_type active_store_type = store_bat;
int trans_id = 0;
int store_readonly = 0;
int store_singleuser = 0;
int store_initialized = 0;
int store_debug = 0;

store_functions store_funcs;
table_functions table_funcs;
logger_functions logger_funcs;

static int schema_number = 0; /* each committed schema change triggers a new
				 schema number (session wise unique number) */

#define MAX_SPARES 32
static sql_trans *spare_trans[MAX_SPARES];
static int spares = 0;

static int
key_cmp(sql_key *k, sqlid *id)
{
	if (k && id &&k->base.id == *id)
		return 0;
	return 1;
}

static int stamp = 1;

static int timestamp(void) {
	return stamp++;
}

static inline bool
instore(sqlid id)
{
	if (id >= 2000 && id <= 2162)
		return true;
	return false;
}

void
key_destroy(sql_key *k)
{
	node *n;

	/* remove key from schema */
	list_remove_data(k->t->s->keys,k);
	if (k->type == ukey || k->type == pkey) {
		sql_ukey *uk = (sql_ukey *) k;
		if (uk->keys) {
			for (n = uk->keys->h; n; n= n->next) {
	       	         	sql_fkey *fk = (sql_fkey *) n->data;
				fk->rkey = NULL;
			}
			list_destroy(uk->keys);
			uk->keys = NULL;
		}
	}
	/* we need to be removed from the rkey list */
	if (k->type == fkey) {
		sql_fkey *fk = (sql_fkey *) k;

		if (fk->rkey) {
			n = list_find_name(fk->rkey->keys, fk->k.base.name);
			list_remove_node(fk->rkey->keys, n);
		}
		fk->rkey = NULL;
	}
	list_destroy(k->columns);
	k->columns = NULL;
	if ((k->type == pkey) && (k->t->pkey == (sql_ukey *) k))
		k->t->pkey = NULL;
}

void
idx_destroy(sql_idx * i)
{
	if (--(i->base.refcnt) > 0)
		return;
	if (i->po)
		idx_destroy(i->po);
	/* remove idx from schema */
	list_remove_data(i->t->s->idxs, i);
	list_destroy(i->columns);
	i->columns = NULL;
	if (isTable(i->t))
		store_funcs.destroy_idx(NULL, i);
}

static void
trigger_destroy(sql_trigger *tr)
{
	/* remove trigger from schema */
	list_remove_data(tr->t->s->triggers, tr);
	if (tr->columns) {
		list_destroy(tr->columns);
		tr->columns = NULL;
	}
}

void
column_destroy(sql_column *c)
{
	if (--(c->base.refcnt) > 0)
		return;
	if (c->po)
		column_destroy(c->po);
	if (isTable(c->t))
		store_funcs.destroy_col(NULL, c);
}

void
table_destroy(sql_table *t)
{
	if (--(t->base.refcnt) > 0)
		return;
	cs_destroy(&t->keys);
	cs_destroy(&t->idxs);
	cs_destroy(&t->triggers);
	cs_destroy(&t->columns);
	cs_destroy(&t->members);
	if (t->po)
		table_destroy(t->po);
	if (isTable(t))
		store_funcs.destroy_del(NULL, t);
}

static void
table_cleanup(sql_table *t)
{
	if (t->keys.dset) {
		list_destroy(t->keys.dset);
		t->keys.dset = NULL;
	}
	if (t->idxs.dset) {
		list_destroy(t->idxs.dset);
		t->idxs.dset = NULL;
	}
	if (t->triggers.dset) {
		list_destroy(t->triggers.dset);
		t->triggers.dset = NULL;
	}
	if (t->columns.dset) {
		list_destroy(t->columns.dset);
		t->columns.dset = NULL;
	}
	if (t->members.dset) {
		list_destroy(t->members.dset);
		t->members.dset = NULL;
	}
}

static void
table_reset_parent(sql_table *t, sql_trans *tr)
{
	sql_table *p = t->po;
	int istmp = isTempSchema(t->s) && t->base.allocated;

	if (isTable(t) && !istmp)
		store_funcs.bind_del_data(tr, t);
	t->po = NULL;
	if (t->idxs.set) {
		for(node *n = t->idxs.set->h; n; n = n->next) {
			sql_idx *i = n->data;

			if (isTable(i->t) && idx_has_column(i->type) && !istmp)
				store_funcs.bind_idx_data(tr, i);
			if (i->po)
				idx_destroy(i->po);
			i->po = NULL;
			i->base.wtime = 1;
		}
	}
	assert(t->idxs.dset == NULL);
	if (t->columns.set) {
		for(node *n = t->columns.set->h; n; n = n->next) {
			sql_column *c = n->data;

			if (isTable(c->t) && !istmp)
				store_funcs.bind_col_data(tr, c);
			if (c->po)
				column_destroy(c->po);
			c->po = NULL;
			c->base.wtime = 1;
		}
	}
	assert(t->columns.dset == NULL);
	if (p)
		table_destroy(p);
	if (isTable(t)) {
		assert(t->base.allocated);
	    t->base.wtime = 1;
	}
}

void
schema_destroy(sql_schema *s)
{
	cs_destroy(&s->tables);
	cs_destroy(&s->funcs);
	cs_destroy(&s->types);
	list_destroy(s->keys);
	list_destroy(s->idxs);
	list_destroy(s->triggers);
	s->keys = NULL;
	s->idxs = NULL;
	s->triggers = NULL;
}

static void
schema_cleanup(sql_schema *s)
{
	if (s->tables.set)
		for (node *n = s->tables.set->h; n; n = n->next)
			table_cleanup(n->data);
	if (s->tables.dset) {
		list_destroy(s->tables.dset);
		s->tables.dset = NULL;
	}
	if (s->funcs.dset) {
		list_destroy(s->funcs.dset);
		s->funcs.dset = NULL;
	}
	if (s->types.dset) {
		list_destroy(s->types.dset);
		s->types.dset = NULL;
	}
}

static void
schema_reset_parent(sql_schema *s, sql_trans *tr)
{
	if (s->tables.set)
		for (node *n = s->tables.set->h; n; n = n->next)
			table_reset_parent(n->data, tr);
	assert(s->tables.dset == NULL);
}

static void
trans_drop_tmp(sql_trans *tr)
{
	sql_schema *tmp;

	if (!tr)
		return;

	tmp = find_sql_schema(tr, "tmp");

	if (tmp->tables.set) {
		node *n;
		for (n = tmp->tables.set->h; n; ) {
			node *nxt = n->next;
			sql_table *t = n->data;

			if (t->persistence == SQL_LOCAL_TEMP)
				cs_remove_node(&tmp->tables, n);
			n = nxt;
		}
	}
}

sql_trans *
sql_trans_destroy(sql_trans *t, bool try_spare)
{
	sql_trans *res = t->parent;

	TRC_DEBUG(SQL_STORE, "Destroy transaction: %p\n", t);

	if (t->sa->nr > 2*new_trans_size)
		try_spare = 0;
	if (res == gtrans && spares < ((GDKdebug & FORCEMITOMASK) ? 2 : MAX_SPARES) && !t->name && try_spare) {
		TRC_DEBUG(SQL_STORE, "Spared '%d' transactions '%p'\n", spares, t);
		trans_drop_tmp(t);
		spare_trans[spares++] = t;
		return res;
	}

	if (t->name)
		t->name = NULL;

	cs_destroy(&t->schemas);
	sa_destroy(t->sa);
	_DELETE(t);
	(void) ATOMIC_DEC(&transactions);
	return res;
}

static void
trans_cleanup(sql_trans *t)
{
	for (node *m = t->schemas.set->h; m; m = m->next)
		schema_cleanup(m->data);
	if (t->schemas.dset) {
		list_destroy(t->schemas.dset);
		t->schemas.dset = NULL;
	}
}

static void
trans_reset_parent(sql_trans *t)
{
	for (node *m = t->schemas.set->h; m; m = m->next)
		schema_reset_parent(m->data, t);
	t->parent = NULL;
}


static void
destroy_spare_transactions(void)
{
	int i, s = spares;

	spares = (GDKdebug & FORCEMITOMASK)? 2 : MAX_SPARES; /* ie now there not spared anymore */
	for (i = 0; i < s; i++) {
		sql_trans_destroy(spare_trans[i], false);
	}
	spares = 0;
}

static int
tr_flag(sql_base * b, int flags)
{
	if (!newFlagSet(flags))
		return flags;
	return b->flags;
}

static void
load_keycolumn(sql_trans *tr, sql_key *k, oid rid)
{
	void *v;
	sql_kc *kc = SA_ZNEW(tr->sa, sql_kc);
	sql_schema *syss = find_sql_schema(tr, "sys");
	sql_table *objects = find_sql_table(syss, "objects");

	v = table_funcs.column_find_value(tr, find_sql_column(objects, "name"), rid);
	kc->c = find_sql_column(k->t, v); 	_DELETE(v);
	list_append(k->columns, kc);
	assert(kc->c);
}

static void *
find_key( sql_trans *tr, sql_table *t, sqlid rkey)
{
	node *n, *m;

	if ((n = list_find(t->s->keys, &rkey, (fcmp) &key_cmp))){
		return n->data;
	}
	for (n = tr->schemas.set->h; n; n = n->next) {
		sql_schema *s = n->data;

		if ((m = list_find(s->keys, &rkey, (fcmp) &key_cmp))){
			return m->data;
		}
	}
	return NULL;
}

static sql_key *
load_key(sql_trans *tr, sql_table *t, oid rid)
{
	void *v;
	sql_key *nk;
	sql_schema *syss = find_sql_schema(tr, "sys");
	sql_table *keys = find_sql_table(syss, "keys");
	sql_table *objects = find_sql_table(syss, "objects");
	sql_column *kc_id, *kc_nr;
	key_type ktype;
	node *n;
	rids *rs;
	sqlid kid;
	oid r = oid_nil;

	v = table_funcs.column_find_value(tr, find_sql_column(keys, "type"), rid);
 	ktype = (key_type) *(int *)v;		_DELETE(v);
	nk = (ktype != fkey)?(sql_key*)SA_ZNEW(tr->sa, sql_ukey):(sql_key*)SA_ZNEW(tr->sa, sql_fkey);
	v = table_funcs.column_find_value(tr, find_sql_column(keys, "id"), rid);
 	kid = *(sqlid *)v;			_DELETE(v);
	v = table_funcs.column_find_value(tr, find_sql_column(keys, "name"), rid);
	base_init(tr->sa, &nk->base, kid, 0, v);	_DELETE(v);
	nk->type = ktype;
	nk->columns = list_new(tr->sa, (fdestroy) NULL);
	nk->t = t;

	if (ktype == ukey || ktype == pkey) {
		sql_ukey *uk = (sql_ukey *) nk;

		uk->keys = NULL;

		if (ktype == pkey)
			t->pkey = uk;
	} else {
		sql_fkey *fk = (sql_fkey *) nk;
		int action;

		v = table_funcs.column_find_value(tr, find_sql_column(keys, "action"), rid);
		action = *(int *)v;		_DELETE(v);
		fk->rkey = NULL;
		fk->on_delete = action & 255;
		fk->on_update = (action>>8) & 255;
	}

	kc_id = find_sql_column(objects, "id");
	kc_nr = find_sql_column(objects, "nr");
	rs = table_funcs.rids_select(tr, kc_id, &nk->base.id, &nk->base.id, NULL);
	rs = table_funcs.rids_orderby(tr, rs, kc_nr);
	for (r = table_funcs.rids_next(rs); !is_oid_nil(r); r = table_funcs.rids_next(rs))
		load_keycolumn(tr, nk, r);
	table_funcs.rids_destroy(rs);

	/* find idx with same name */
	n = list_find_name(nk->t->s->idxs, nk->base.name);
	if (n) {
		nk->idx = (sql_idx *) n->data;
		nk->idx->key = nk;
	}

	if (ktype == fkey) {
		sql_fkey *fk = (sql_fkey *) nk;
		sqlid rkey;
		sql_ukey *uk = NULL;

		v = table_funcs.column_find_value(tr, find_sql_column(keys, "rkey"), rid);
 		rkey = *(sqlid *)v; 		_DELETE(v);
		if ((uk = find_key(tr, t, rkey)) != NULL) {
			fk->rkey = uk;
			if (!uk->keys)
				uk->keys = list_new(tr->sa, NULL);
			if (!list_find(uk->keys, &fk->k.base.id, (fcmp) &key_cmp))
				list_append(uk->keys, fk);
		}
	} else {		/* could be a set of rkeys */
		sql_ukey *uk = (sql_ukey *) nk;
		sql_column *key_rkey = find_sql_column(keys, "rkey");

		rs = table_funcs.rids_select(tr, key_rkey, &nk->base.id, &nk->base.id, NULL);

		for (rid = table_funcs.rids_next(rs); !is_oid_nil(rid); rid = table_funcs.rids_next(rs)) {
			sqlid fkey;
			sql_fkey *fk;

			v = table_funcs.column_find_value(tr, find_sql_column(keys, "id"), rid);
			fkey = *(sqlid *)v; 	_DELETE(v);

			if ((fk = find_key(tr, t, fkey)) != NULL) {
				if (!uk->keys)
					uk->keys = list_new(tr->sa, NULL);
				if (!list_find(uk->keys, &fk->k.base.id, (fcmp) &key_cmp))
					list_append(uk->keys, fk);
				fk->rkey = uk;
			}
		}
		table_funcs.rids_destroy(rs);
	}
	return nk;
}

static void
load_idxcolumn(sql_trans *tr, sql_idx * i, oid rid)
{
	void *v;
	sql_kc *kc = SA_ZNEW(tr->sa, sql_kc);
	sql_schema *syss = find_sql_schema(tr, "sys");
	sql_table *objects = find_sql_table(syss, "objects");

	v = table_funcs.column_find_value(tr, find_sql_column(objects, "name"), rid);
	kc->c = find_sql_column(i->t, v); 	_DELETE(v);
	assert(kc->c);
	list_append(i->columns, kc);
	if (hash_index(i->type))
		kc->c->unique = 1;
	if (hash_index(i->type) && list_length(i->columns) > 1) {
		/* Correct the unique flag of the keys first column */
		kc->c->unique = list_length(i->columns);
		if (kc->c->unique == 2) {
			sql_kc *ic1 = i->columns->h->data;
			ic1->c->unique ++;
		}
	}
}

static sql_idx *
load_idx(sql_trans *tr, sql_table *t, oid rid)
{
	void *v;
	sql_idx *ni = SA_ZNEW(tr->sa, sql_idx);
	sql_schema *syss = find_sql_schema(tr, "sys");
	sql_table *idxs = find_sql_table(syss, "idxs");
	sql_table *objects = find_sql_table(syss, "objects");
	sql_column *kc_id, *kc_nr;
	rids *rs;
	sqlid iid;

	v = table_funcs.column_find_value(tr, find_sql_column(idxs, "id"), rid);
	iid = *(sqlid *)v;			_DELETE(v);
	v = table_funcs.column_find_value(tr, find_sql_column(idxs, "name"), rid);
	base_init(tr->sa, &ni->base, iid, 0, v);	_DELETE(v);
	v = table_funcs.column_find_value(tr, find_sql_column(idxs, "type"), rid);
	ni->type = (idx_type) *(int*)v;		_DELETE(v);
	ni->columns = list_new(tr->sa, (fdestroy) NULL);
	ni->t = t;
	ni->key = NULL;

	if (isTable(ni->t) && idx_has_column(ni->type))
		store_funcs.create_idx(tr, ni);

	kc_id = find_sql_column(objects, "id");
	kc_nr = find_sql_column(objects, "nr");
	rs = table_funcs.rids_select(tr, kc_id, &ni->base.id, &ni->base.id, NULL);
	rs = table_funcs.rids_orderby(tr, rs, kc_nr);
	for (rid = table_funcs.rids_next(rs); !is_oid_nil(rid); rid = table_funcs.rids_next(rs))
		load_idxcolumn(tr, ni, rid);
	table_funcs.rids_destroy(rs);
	return ni;
}

static void
load_triggercolumn(sql_trans *tr, sql_trigger * i, oid rid)
{
	void *v;
	sql_kc *kc = SA_ZNEW(tr->sa, sql_kc);
	sql_schema *syss = find_sql_schema(tr, "sys");
	sql_table *objects = find_sql_table(syss, "objects");

	v = table_funcs.column_find_value(tr, find_sql_column(objects, "name"), rid);
	kc->c = find_sql_column(i->t, v); 	_DELETE(v);
	list_append(i->columns, kc);
	assert(kc->c);
}

static sql_trigger *
load_trigger(sql_trans *tr, sql_table *t, oid rid)
{
	void *v;
	sql_trigger *nt = SA_ZNEW(tr->sa, sql_trigger);
	sql_schema *syss = find_sql_schema(tr, "sys");
	sql_table *triggers = find_sql_table(syss, "triggers");
	sql_table *objects = find_sql_table(syss, "objects");
	sql_column *kc_id, *kc_nr;
	sqlid tid;
	rids *rs;

	v = table_funcs.column_find_value(tr, find_sql_column(triggers, "id"), rid);
	tid = *(sqlid *)v;			_DELETE(v);
	v = table_funcs.column_find_value(tr, find_sql_column(triggers, "name"), rid);
	base_init(tr->sa, &nt->base, tid, 0, v);	_DELETE(v);

	v = table_funcs.column_find_value(tr, find_sql_column(triggers, "time"), rid);
	nt->time = *(sht*)v;			_DELETE(v);
	v = table_funcs.column_find_value(tr, find_sql_column(triggers, "orientation"),rid);
	nt->orientation = *(sht*)v;		_DELETE(v);
	v = table_funcs.column_find_value(tr, find_sql_column(triggers, "event"), rid);
	nt->event = *(sht*)v;			_DELETE(v);

	v = table_funcs.column_find_value(tr, find_sql_column(triggers, "old_name"), rid);
	if (ATOMcmp(TYPE_str, ATOMnilptr(TYPE_str), v) != 0)
		nt->old_name = sa_strdup(tr->sa, v);
	_DELETE(v);
	v = table_funcs.column_find_value(tr, find_sql_column(triggers, "new_name"), rid);
	if (ATOMcmp(TYPE_str, ATOMnilptr(TYPE_str), v) != 0)
		nt->new_name = sa_strdup(tr->sa, v);
	_DELETE(v);
	v = table_funcs.column_find_value(tr, find_sql_column(triggers, "condition"), rid);
	if (ATOMcmp(TYPE_str, ATOMnilptr(TYPE_str), v) != 0)
		nt->condition = sa_strdup(tr->sa, v);
	_DELETE(v);
	v = table_funcs.column_find_value(tr, find_sql_column(triggers, "statement"), rid);
	if (ATOMcmp(TYPE_str, ATOMnilptr(TYPE_str), v) != 0)
		nt->statement = sa_strdup(tr->sa, v);
	_DELETE(v);

	nt->t = t;
	nt->columns = list_new(tr->sa, (fdestroy) NULL);

	kc_id = find_sql_column(objects, "id");
	kc_nr = find_sql_column(objects, "nr");
	rs = table_funcs.rids_select(tr, kc_id, &nt->base.id, &nt->base.id, NULL);
	rs = table_funcs.rids_orderby(tr, rs, kc_nr);
	for (rid = table_funcs.rids_next(rs); !is_oid_nil(rid); rid = table_funcs.rids_next(rs))
		load_triggercolumn(tr, nt, rid);
	table_funcs.rids_destroy(rs);
	return nt;
}

static sql_column *
load_column(sql_trans *tr, sql_table *t, oid rid)
{
	void *v;
	char *def, *tpe, *st;
	int sz, d;
	sql_column *c = SA_ZNEW(tr->sa, sql_column);
	sql_schema *syss = find_sql_schema(tr, "sys");
	sql_table *columns = find_sql_table(syss, "_columns");
	sqlid cid;

	v = table_funcs.column_find_value(tr, find_sql_column(columns, "id"), rid);
	cid = *(sqlid *)v;			_DELETE(v);
	v = table_funcs.column_find_value(tr, find_sql_column(columns, "name"), rid);
	base_init(tr->sa, &c->base, cid, 0, v);	_DELETE(v);

	tpe = table_funcs.column_find_value(tr, find_sql_column(columns, "type"), rid);
	v = table_funcs.column_find_value(tr, find_sql_column(columns, "type_digits"), rid);
	sz = *(int *)v;				_DELETE(v);
	v = table_funcs.column_find_value(tr, find_sql_column(columns, "type_scale"), rid);
	d = *(int *)v;				_DELETE(v);
	if (!sql_find_subtype(&c->type, tpe, sz, d)) {
		sql_type *lt = sql_trans_bind_type(tr, t->s, tpe);
		if (lt == NULL) {
			TRC_ERROR(SQL_STORE, "SQL type '%s' is missing\n", tpe);
			_DELETE(tpe);
			return NULL;
		}
		sql_init_subtype(&c->type, lt, sz, d);
	}
	_DELETE(tpe);
	c->def = NULL;
	def = table_funcs.column_find_value(tr, find_sql_column(columns, "default"), rid);
	if (ATOMcmp(TYPE_str, ATOMnilptr(TYPE_str), def) != 0)
		c->def = sa_strdup(tr->sa, def);
	_DELETE(def);
	v = table_funcs.column_find_value(tr, find_sql_column(columns, "null"), rid);
	c->null = *(bit *)v;			_DELETE(v);
	v = table_funcs.column_find_value(tr, find_sql_column(columns, "number"), rid);
	c->colnr = *(int *)v;			_DELETE(v);
	c->unique = 0;
	c->storage_type = NULL;
	st = table_funcs.column_find_value(tr, find_sql_column(columns, "storage"), rid);
	if (ATOMcmp(TYPE_str, ATOMnilptr(TYPE_str), st) != 0)
		c->storage_type = sa_strdup(tr->sa, st);
	_DELETE(st);
	c->t = t;
	if (isTable(c->t))
		store_funcs.create_col(tr, c);
	c->sorted = sql_trans_is_sorted(tr, c);
	c->dcount = 0;
	c->base.stime = c->base.wtime = tr->wstime;
	TRC_DEBUG(SQL_STORE, "Load column: %s\n", c->base.name);
	return c;
}

static int
load_range_partition(sql_trans *tr, sql_schema *syss, sql_part *pt)
{
	sql_table *ranges = find_sql_table(syss, "range_partitions");
	oid rid;
	rids *rs;
	sql_subtype *empty = sql_bind_localtype("void");

	pt->tpe = *empty;
	rs = table_funcs.rids_select(tr, find_sql_column(ranges, "table_id"), &pt->base.id, &pt->base.id, NULL);
	if ((rid = table_funcs.rids_next(rs)) != oid_nil) {
		void *v1, *v2, *v3;
		ValRecord vmin, vmax;
		ptr ok;

		vmin = vmax = (ValRecord) {.vtype = TYPE_void,};

		v1 = table_funcs.column_find_value(tr, find_sql_column(ranges, "minimum"), rid);
		v2 = table_funcs.column_find_value(tr, find_sql_column(ranges, "maximum"), rid);
		ok = VALinit(&vmin, TYPE_str, v1);
		if (ok)
			ok = VALinit(&vmax, TYPE_str, v2);
		_DELETE(v1);
		_DELETE(v2);
		if (ok) {
			v3 = table_funcs.column_find_value(tr, find_sql_column(ranges, "with_nulls"), rid);
			pt->with_nills = *((bit*)v3);
			_DELETE(v3);

			pt->part.range.minvalue = sa_alloc(tr->sa, vmin.len);
			pt->part.range.maxvalue = sa_alloc(tr->sa, vmax.len);
			memcpy(pt->part.range.minvalue, VALget(&vmin), vmin.len);
			memcpy(pt->part.range.maxvalue, VALget(&vmax), vmax.len);
			pt->part.range.minlength = vmin.len;
			pt->part.range.maxlength = vmax.len;
		}
		VALclear(&vmin);
		VALclear(&vmax);
		if (!ok) {
			table_funcs.rids_destroy(rs);
			return -1;
		}
	}
	table_funcs.rids_destroy(rs);
	return 0;
}

static int
load_value_partition(sql_trans *tr, sql_schema *syss, sql_part *pt)
{
	sql_table *values = find_sql_table(syss, "value_partitions");
	list *vals = NULL;
	oid rid;
	rids *rs = table_funcs.rids_select(tr, find_sql_column(values, "table_id"), &pt->base.id, &pt->base.id, NULL);
	int i = 0;
	sql_subtype *empty = sql_bind_localtype("void");

	vals = list_new(tr->sa, (fdestroy) NULL);
	if (!vals) {
		table_funcs.rids_destroy(rs);
		return -1;
	}

	pt->tpe = *empty;

	for (rid = table_funcs.rids_next(rs); !is_oid_nil(rid); rid = table_funcs.rids_next(rs)) {
		sql_part_value* nextv;
		ValRecord vvalue;
		ptr ok;

		vvalue = (ValRecord) {.vtype = TYPE_void,};
		void *v = table_funcs.column_find_value(tr, find_sql_column(values, "value"), rid);
		ok = VALinit(&vvalue, TYPE_str, v);
		_DELETE(v);

		if (ok) {
			if (VALisnil(&vvalue)) { /* check for null value */
				pt->with_nills = true;
			} else {
				nextv = SA_ZNEW(tr->sa, sql_part_value);
				nextv->value = sa_alloc(tr->sa, vvalue.len);
				memcpy(nextv->value, VALget(&vvalue), vvalue.len);
				nextv->length = vvalue.len;
				if (list_append_sorted(vals, nextv, empty, sql_values_list_element_validate_and_insert) != NULL) {
					VALclear(&vvalue);
					table_funcs.rids_destroy(rs);
					list_destroy(vals);
					return -i - 1;
				}
			}
		}
		VALclear(&vvalue);
		if (!ok) {
			table_funcs.rids_destroy(rs);
			list_destroy(vals);
			return -i - 1;
		}
		i++;
	}
	table_funcs.rids_destroy(rs);
	pt->part.values = vals;
	return 0;
}

static sql_part*
load_part(sql_trans *tr, sql_table *t, oid rid)
{
	void *v;
	sql_part *pt = SA_ZNEW(tr->sa, sql_part);
	sql_schema *syss = find_sql_schema(tr, "sys");
	sql_table *objects = find_sql_table(syss, "objects");
	sqlid id;

	pt->t = t;
	assert(isMergeTable(t) || isReplicaTable(t));
	v = table_funcs.column_find_value(tr, find_sql_column(objects, "nr"), rid);
	id = *(sqlid*)v; _DELETE(v);
	v = table_funcs.column_find_value(tr, find_sql_column(objects, "name"), rid);
	base_init(tr->sa, &pt->base, id, 0, v);	_DELETE(v);
	return pt;
}

void
sql_trans_update_tables(sql_trans* tr, sql_schema *s)
{
	(void)tr;
	(void)s;
}

static sql_table *
load_table(sql_trans *tr, sql_schema *s, sqlid tid, subrids *nrs)
{
	void *v;
	sql_table *t = SA_ZNEW(tr->sa, sql_table);
	sql_schema *syss = find_sql_schema(tr, "sys");
	sql_table *tables = find_sql_table(syss, "_tables");
	sql_table *idxs = find_sql_table(syss, "idxs");
	sql_table *keys = find_sql_table(syss, "keys");
	sql_table *triggers = find_sql_table(syss, "triggers");
	sql_table *partitions = find_sql_table(syss, "table_partitions");
	char *query;
	sql_column *idx_table_id, *key_table_id, *trigger_table_id, *partitions_table_id;
	oid rid;
	sqlid pcolid = int_nil;
	void* exp = NULL;
	rids *rs;

	rid = table_funcs.column_find_row(tr, find_sql_column(tables, "id"), &tid, NULL);
	v = table_funcs.column_find_value(tr, find_sql_column(tables, "name"), rid);
	base_init(tr->sa, &t->base, tid, 0, v);	_DELETE(v);
	v = table_funcs.column_find_value(tr, find_sql_column(tables, "query"), rid);
	t->query = NULL;
	query = (char *)v;
	if (ATOMcmp(TYPE_str, ATOMnilptr(TYPE_str), query) != 0)
		t->query = sa_strdup(tr->sa, query);
	_DELETE(query);
	v = table_funcs.column_find_value(tr, find_sql_column(tables, "type"), rid);
	t->type = *(sht *)v;			_DELETE(v);
	v = table_funcs.column_find_value(tr, find_sql_column(tables, "system"), rid);
	t->system = *(bit *)v;			_DELETE(v);
	v = table_funcs.column_find_value(tr, find_sql_column(tables, "commit_action"),rid);
	t->commit_action = (ca_t)*(sht *)v;	_DELETE(v);
	t->persistence = SQL_PERSIST;
	if (t->commit_action)
		t->persistence = SQL_GLOBAL_TEMP;
	if (isRemote(t))
		t->persistence = SQL_REMOTE;
	t->cleared = 0;
	v = table_funcs.column_find_value(tr, find_sql_column(tables, "access"),rid);
	t->access = *(sht*)v;	_DELETE(v);
	t->base.stime = t->base.wtime = tr->wstime;

	t->pkey = NULL;
	t->s = s;
	t->sz = COLSIZE;

	cs_new(&t->columns, tr->sa, (fdestroy) &column_destroy);
	cs_new(&t->idxs, tr->sa, (fdestroy) &idx_destroy);
	cs_new(&t->keys, tr->sa, (fdestroy) &key_destroy);
	cs_new(&t->triggers, tr->sa, (fdestroy) &trigger_destroy);
	cs_new(&t->members, tr->sa, (fdestroy) NULL);

	if (isTable(t)) {
		if (store_funcs.create_del(tr, t) != LOG_OK) {
			TRC_DEBUG(SQL_STORE, "Load table '%s' is missing 'deletes'", t->base.name);
			t->persistence = SQL_GLOBAL_TEMP;
		}
	}

	TRC_DEBUG(SQL_STORE, "Load table: %s\n", t->base.name);

	partitions_table_id = find_sql_column(partitions, "table_id");
	rs = table_funcs.rids_select(tr, partitions_table_id, &t->base.id, &t->base.id, NULL);
	if ((rid = table_funcs.rids_next(rs)) != oid_nil) {
		v = table_funcs.column_find_value(tr, find_sql_column(partitions, "type"), rid);
		t->properties |= *(bte*)v;
		_DELETE(v);

		if (isPartitionedByColumnTable(t)) {
			v = table_funcs.column_find_value(tr, find_sql_column(partitions, "column_id"), rid);
			pcolid = *((sqlid*)v);
		} else {
			v = table_funcs.column_find_value(tr, find_sql_column(partitions, "expression"), rid);
			if (ATOMcmp(TYPE_str, ATOMnilptr(TYPE_str), v) == 0)
				assert(0);
			exp = sa_strdup(tr->sa, v);
		}
		_DELETE(v);
	}
	table_funcs.rids_destroy(rs);

	assert((!isRangePartitionTable(t) && !isListPartitionTable(t)) || (!exp && !is_int_nil(pcolid)) || (exp && is_int_nil(pcolid)));
	if (isPartitionedByExpressionTable(t)) {
		t->part.pexp = SA_ZNEW(tr->sa, sql_expression);
		t->part.pexp->exp = exp;
		t->part.pexp->type = *sql_bind_localtype("void"); /* initialized at initialize_sql_parts */
		t->part.pexp->cols = sa_list(tr->sa);
	}
	for (rid = table_funcs.subrids_next(nrs); !is_oid_nil(rid); rid = table_funcs.subrids_next(nrs)) {
		sql_column* next = load_column(tr, t, rid);
		if (next == NULL)
			return NULL;
		cs_add(&t->columns, next, 0);
		if (pcolid == next->base.id) {
			t->part.pcol = next;
		}
	}

	if (!isKindOfTable(t))
		return t;

	/* load idx's first as the may be needed by the keys */
	idx_table_id = find_sql_column(idxs, "table_id");
	rs = table_funcs.rids_select(tr, idx_table_id, &t->base.id, &t->base.id, NULL);
	for (rid = table_funcs.rids_next(rs); !is_oid_nil(rid); rid = table_funcs.rids_next(rs)) {
		sql_idx *i = load_idx(tr, t, rid);

		cs_add(&t->idxs, i, 0);
		list_append(s->idxs, i);
	}
	table_funcs.rids_destroy(rs);

	key_table_id = find_sql_column(keys, "table_id");
	rs = table_funcs.rids_select(tr, key_table_id, &t->base.id, &t->base.id, NULL);
	for (rid = table_funcs.rids_next(rs); !is_oid_nil(rid); rid = table_funcs.rids_next(rs)) {
		sql_key *k = load_key(tr, t, rid);

		cs_add(&t->keys, k, 0);
		list_append(s->keys, k);
	}
	table_funcs.rids_destroy(rs);

	trigger_table_id = find_sql_column(triggers, "table_id");
	rs = table_funcs.rids_select(tr, trigger_table_id, &t->base.id, &t->base.id,NULL);
	for (rid = table_funcs.rids_next(rs); !is_oid_nil(rid); rid = table_funcs.rids_next(rs)) {
		sql_trigger *k = load_trigger(tr, t, rid);

		cs_add(&t->triggers, k, 0);
		list_append(s->triggers, k);
	}
	table_funcs.rids_destroy(rs);

	if (isMergeTable(t) || isReplicaTable(t)) {
		sql_table *objects = find_sql_table(syss, "objects");
		sql_column *mt_id = find_sql_column(objects, "id");
		sql_column *mt_nr = find_sql_column(objects, "nr");
		rids *rs = table_funcs.rids_select(tr, mt_id, &t->base.id, &t->base.id, NULL);

		rs = table_funcs.rids_orderby(tr, rs, mt_nr);
		for (rid = table_funcs.rids_next(rs); !is_oid_nil(rid); rid = table_funcs.rids_next(rs)) {
			sql_part *pt = load_part(tr, t, rid);
			if (isRangePartitionTable(t)) {
				load_range_partition(tr, syss, pt);
			} else if (isListPartitionTable(t)) {
				load_value_partition(tr, syss, pt);
			}
			cs_add(&t->members, pt, 0);
		}
		table_funcs.rids_destroy(rs);
	}
	return t;
}

static sql_type *
load_type(sql_trans *tr, sql_schema *s, oid rid)
{
	void *v;
	sql_type *t = SA_ZNEW(tr->sa, sql_type);
	sql_schema *syss = find_sql_schema(tr, "sys");
	sql_table *types = find_sql_table(syss, "types");
	sqlid tid;

	v = table_funcs.column_find_value(tr, find_sql_column(types, "id"), rid);
	tid = *(sqlid *)v;			_DELETE(v);
	v = table_funcs.column_find_value(tr, find_sql_column(types, "systemname"), rid);
	base_init(tr->sa, &t->base, tid, 0, v);	_DELETE(v);
	v = table_funcs.column_find_value(tr, find_sql_column(types, "sqlname"), rid);
	t->sqlname = (v)?sa_strdup(tr->sa, v):NULL; 	_DELETE(v);
	v = table_funcs.column_find_value(tr, find_sql_column(types, "digits"), rid);
	t->digits = *(int *)v; 			_DELETE(v);
	v = table_funcs.column_find_value(tr, find_sql_column(types, "scale"), rid);
	t->scale = *(int *)v;			_DELETE(v);
	v = table_funcs.column_find_value(tr, find_sql_column(types, "radix"), rid);
	t->radix = *(int *)v;			_DELETE(v);
	v = table_funcs.column_find_value(tr, find_sql_column(types, "eclass"), rid);
	t->eclass = (sql_class)(*(int *)v);			_DELETE(v);
	t->localtype = ATOMindex(t->base.name);
	t->bits = 0;
	t->s = s;
	return t;
}

static sql_arg *
load_arg(sql_trans *tr, sql_func * f, oid rid)
{
	void *v;
	sql_arg *a = SA_ZNEW(tr->sa, sql_arg);
	char *tpe;
	int digits, scale;
	sql_schema *syss = find_sql_schema(tr, "sys");
	sql_table *args = find_sql_table(syss, "args");

	(void)f;
	v = table_funcs.column_find_value(tr, find_sql_column(args, "name"), rid);
	a->name = sa_strdup(tr->sa, v);	_DELETE(v);
	v = table_funcs.column_find_value(tr, find_sql_column(args, "inout"), rid);
	a->inout = *(bte *)v;	_DELETE(v);
	v = table_funcs.column_find_value(tr, find_sql_column(args, "type_digits"), rid);
	digits = *(int *)v;	_DELETE(v);
	v = table_funcs.column_find_value(tr, find_sql_column(args, "type_scale"), rid);
	scale = *(int *)v;	_DELETE(v);

	tpe = table_funcs.column_find_value(tr, find_sql_column(args, "type"), rid);
	if (!sql_find_subtype(&a->type, tpe, digits, scale)) {
		sql_type *lt = sql_trans_bind_type(tr, f->s, tpe);
		if (lt == NULL) {
			TRC_ERROR(SQL_STORE, "SQL type '%s' is missing\n", tpe);
			_DELETE(tpe);
			return NULL;
		}
		sql_init_subtype(&a->type, lt, digits, scale);
	}
	_DELETE(tpe);
	return a;
}

static sql_func *
load_func(sql_trans *tr, sql_schema *s, sqlid fid, subrids *rs)
{
	void *v;
	sql_func *t = SA_ZNEW(tr->sa, sql_func);
	sql_schema *syss = find_sql_schema(tr, "sys");
	sql_table *funcs = find_sql_table(syss, "functions");
	oid rid;
	bool update_env;	/* hacky way to update env function */

	rid = table_funcs.column_find_row(tr, find_sql_column(funcs, "id"), &fid, NULL);
	v = table_funcs.column_find_value(tr, find_sql_column(funcs, "name"), rid);
	update_env = strcmp(v, "env") == 0;
	base_init(tr->sa, &t->base, fid, 0, v); 	_DELETE(v);
	v = table_funcs.column_find_value(tr, find_sql_column(funcs, "func"), rid);
	update_env = update_env && strstr(v, "EXTERNAL NAME sql.sql_environment") != NULL;
	if (update_env) {
		/* see creation of env in sql_create_env()
		 * also see upgrade code in sql_upgrades.c */
		_DELETE(v);
		v = "CREATE FUNCTION env() RETURNS TABLE( name varchar(1024), value varchar(2048)) EXTERNAL NAME inspect.\"getEnvironment\";";
	}
	t->imp = (v)?sa_strdup(tr->sa, v):NULL;	if (!update_env) _DELETE(v);
	if (update_env) {
		v = "inspect";
	} else {
		v = table_funcs.column_find_value(tr, find_sql_column(funcs, "mod"), rid);
	}
	t->mod = (v)?sa_strdup(tr->sa, v):NULL;	if (!update_env) _DELETE(v);
	v = table_funcs.column_find_value(tr, find_sql_column(funcs, "language"), rid);
	t->lang = (sql_flang) *(int *)v;			_DELETE(v);
	v = table_funcs.column_find_value(tr, find_sql_column(funcs, "type"), rid);
	t->sql = (t->lang==FUNC_LANG_SQL||t->lang==FUNC_LANG_MAL);
	t->type = (sql_ftype) *(int *)v;			_DELETE(v);
	v = table_funcs.column_find_value(tr, find_sql_column(funcs, "side_effect"), rid);
	t->side_effect = *(bit *)v;		_DELETE(v);
	if (t->type==F_FILT)
		t->side_effect=FALSE;
	v = table_funcs.column_find_value(tr, find_sql_column(funcs, "varres"), rid);
	t->varres = *(bit *)v;	_DELETE(v);
	v = table_funcs.column_find_value(tr, find_sql_column(funcs, "vararg"), rid);
	t->vararg = *(bit *)v;	_DELETE(v);
	v = table_funcs.column_find_value(tr, find_sql_column(funcs, "system"), rid);
	t->system = *(bit *)v;	_DELETE(v);
	v = table_funcs.column_find_value(tr, find_sql_column(funcs, "semantics"), rid);
	t->semantics = *(bit *)v;		_DELETE(v);
	t->res = NULL;
	t->s = s;
	t->fix_scale = SCALE_EQ;
	t->sa = tr->sa;
	/* convert old PYTHON2 and PYTHON2_MAP to PYTHON and PYTHON_MAP
	 * see also function sql_update_jun2020() in sql_upgrades.c */
	if ((int) t->lang == 8)		/* old FUNC_LANG_PY2 */
		t->lang = FUNC_LANG_PY;
	else if ((int) t->lang == 9)	/* old FUNC_LANG_MAP_PY2 */
		t->lang = FUNC_LANG_MAP_PY;
	if (t->lang != FUNC_LANG_INT) {
		t->query = t->imp;
		t->imp = NULL;
	}

	TRC_DEBUG(SQL_STORE, "Load function: %s\n", t->base.name);

	t->ops = list_new(tr->sa, (fdestroy)NULL);
	if (rs) {
		for (rid = table_funcs.subrids_next(rs); !is_oid_nil(rid); rid = table_funcs.subrids_next(rs)) {
			sql_arg *a = load_arg(tr, t, rid);

			if (a == NULL)
				return NULL;
			if (a->inout == ARG_OUT) {
				if (!t->res)
					t->res = sa_list(tr->sa);
				list_append(t->res, a);
			} else {
				list_append(t->ops, a);
			}
		}
	}
	if (t->type == F_FUNC && !t->res)
		t->type = F_PROC;
	t->side_effect = (t->type==F_FILT || (t->res && (t->lang==FUNC_LANG_SQL || !list_empty(t->ops))))?FALSE:TRUE;
	return t;
}

void
reset_functions(sql_trans *tr)
{
	node *n, *m;

	for (n = tr->schemas.set->h; n; n = n->next) {
		sql_schema *s = n->data;

		if (s->funcs.set) for (m = s->funcs.set->h; m; m = m->next) {
			sql_func *f = m->data;

			if (f->sql)
				f->sql = 1;
		}
	}
}

static sql_sequence *
load_seq(sql_trans *tr, sql_schema * s, oid rid)
{
	void *v;
	sql_sequence *seq = SA_ZNEW(tr->sa, sql_sequence);
	sql_schema *syss = find_sql_schema(tr, "sys");
	sql_table *seqs = find_sql_table(syss, "sequences");
	sqlid sid;

	v = table_funcs.column_find_value(tr, find_sql_column(seqs, "id"), rid);
	sid = *(sqlid *)v; 			_DELETE(v);
	v = table_funcs.column_find_value(tr, find_sql_column(seqs, "name"), rid);
	base_init(tr->sa, &seq->base, sid, 0, v); _DELETE(v);
	v = table_funcs.column_find_value(tr, find_sql_column(seqs, "start"), rid);
	seq->start = *(lng *)v;			_DELETE(v);
	v = table_funcs.column_find_value(tr, find_sql_column(seqs, "minvalue"), rid);
	seq->minvalue = *(lng *)v;		_DELETE(v);
	v = table_funcs.column_find_value(tr, find_sql_column(seqs, "maxvalue"), rid);
	seq->maxvalue = *(lng *)v; 		_DELETE(v);
	v = table_funcs.column_find_value(tr, find_sql_column(seqs, "increment"), rid);
	seq->increment = *(lng *)v; 		_DELETE(v);
	v = table_funcs.column_find_value(tr, find_sql_column(seqs, "cacheinc"), rid);
	seq->cacheinc = *(lng *)v;		_DELETE(v);
	v = table_funcs.column_find_value(tr, find_sql_column(seqs, "cycle"), rid);
	seq->cycle = *(bit *)v;			_DELETE(v);
	seq->s = s;
	return seq;
}

static void
set_members(changeset *ts)
{
	node *n, *m;

	if (ts && ts->set) {
		for (n = ts->set->h; n; n = n->next) {
			sql_table *t = n->data;

			if (isMergeTable(t) || isReplicaTable(t)) {
				if (t->members.set)
				for (m = t->members.set->h; m; m = m->next) {
					sql_part *p = m->data;
					sql_table *pt = find_sql_table(t->s, p->base.name);

					pt->p = t;
				}
			}
		}
	}
}

static void
sql_trans_update_schema(sql_trans *tr, oid rid)
{
	void *v;
	sql_schema *s = NULL, *syss = find_sql_schema(tr, "sys");
	sql_table *ss = find_sql_table(syss, "schemas");
	sqlid sid;

	v = table_funcs.column_find_value(tr, find_sql_column(ss, "id"), rid);
	sid = *(sqlid *)v; 	_DELETE(v);
	s = find_sql_schema_id(tr, sid);

	if (s==NULL)
		return ;

	TRC_DEBUG(SQL_STORE, "Update schema: %s %d\n", s->base.name, s->base.id);

	v = table_funcs.column_find_value(tr, find_sql_column(ss, "name"), rid);
	base_init(tr->sa, &s->base, sid, 0, v); _DELETE(v);
	v = table_funcs.column_find_value(tr, find_sql_column(ss, "authorization"), rid);
	s->auth_id = *(sqlid *)v; 	_DELETE(v);
	v = table_funcs.column_find_value(tr, find_sql_column(ss, "system"), rid);
	s->system = *(bit *)v;          _DELETE(v);
	v = table_funcs.column_find_value(tr, find_sql_column(ss, "owner"), rid);
	s->owner = *(sqlid *)v;		_DELETE(v);
}

static sql_schema *
load_schema(sql_trans *tr, oid rid)
{
	void *v;
	sql_schema *s = NULL, *syss = find_sql_schema(tr, "sys");
	sql_table *ss = find_sql_table(syss, "schemas");
	sql_table *types = find_sql_table(syss, "types");
	sql_table *tables = find_sql_table(syss, "_tables");
	sql_table *funcs = find_sql_table(syss, "functions");
	sql_table *seqs = find_sql_table(syss, "sequences");
	sqlid sid;
	sql_column *type_schema, *type_id, *table_schema, *table_id;
	sql_column *func_schema, *func_id, *seq_schema, *seq_id;
	rids *rs;

	v = table_funcs.column_find_value(tr, find_sql_column(ss, "id"), rid);
	sid = *(sqlid *)v; 	_DELETE(v);
	if (instore(sid)) {
		s = find_sql_schema_id(tr, sid);

		if (s==NULL) {
			char *name;

			v = table_funcs.column_find_value(tr, find_sql_column(ss, "name"), rid);
			name = (char*)v;
			s = find_sql_schema(tr, name);
			_DELETE(v);
			if (s == NULL) {
				GDKerror("SQL schema missing or incompatible, rebuild from archive");
				return NULL;
			}
		}
		s->base.id = sid;
	} else {
		s = SA_ZNEW(tr->sa, sql_schema);
		if (s == NULL)
			return NULL;
		v = table_funcs.column_find_value(tr, find_sql_column(ss, "name"), rid);
		base_init(tr->sa, &s->base, sid, 0, v); _DELETE(v);
		v = table_funcs.column_find_value(tr, find_sql_column(ss, "authorization"), rid);
		s->auth_id = *(sqlid *)v; 	_DELETE(v);
		v = table_funcs.column_find_value(tr, find_sql_column(ss, "system"), rid);
		s->system = *(bit *)v;          _DELETE(v);
		v = table_funcs.column_find_value(tr, find_sql_column(ss, "owner"), rid);
		s->owner = *(sqlid *)v;		_DELETE(v);
		s->keys = list_new(tr->sa, (fdestroy) NULL);
		s->idxs = list_new(tr->sa, (fdestroy) NULL);
		s->triggers = list_new(tr->sa, (fdestroy) NULL);

		cs_new(&s->tables, tr->sa, (fdestroy) &table_destroy);
		cs_new(&s->types, tr->sa, (fdestroy) NULL);
		cs_new(&s->funcs, tr->sa, (fdestroy) NULL);
		cs_new(&s->seqs, tr->sa, (fdestroy) NULL);
	}

	TRC_DEBUG(SQL_STORE, "Load schema: %s %d\n", s->base.name, s->base.id);

	sqlid tmpid = FUNC_OIDS;

	/* first load simple types */
	type_schema = find_sql_column(types, "schema_id");
	type_id = find_sql_column(types, "id");
	rs = table_funcs.rids_select(tr, type_schema, &s->base.id, &s->base.id, type_id, &tmpid, NULL, NULL);
	for (rid = table_funcs.rids_next(rs); !is_oid_nil(rid); rid = table_funcs.rids_next(rs))
		cs_add(&s->types, load_type(tr, s, rid), 0);
	table_funcs.rids_destroy(rs);

	/* second tables */
	table_schema = find_sql_column(tables, "schema_id");
	table_id = find_sql_column(tables, "id");
	/* all tables with id >= id */
	rs = table_funcs.rids_select(tr, table_schema, &sid, &sid, table_id, &tmpid, NULL, NULL);
	if (rs && !table_funcs.rids_empty(rs)) {
		sql_table *columns = find_sql_table(syss, "_columns");
		sql_column *column_table_id = find_sql_column(columns, "table_id");
		sql_column *column_number = find_sql_column(columns, "number");
		subrids *nrs = table_funcs.subrids_create(tr, rs, table_id, column_table_id, column_number);
		sqlid tid;

		for (tid = table_funcs.subrids_nextid(nrs); tid >= 0; tid = table_funcs.subrids_nextid(nrs)) {
			if (!instore(tid)) {
				sql_table *t = load_table(tr, s, tid, nrs);
				if (t == NULL) {
					table_funcs.subrids_destroy(nrs);
					table_funcs.rids_destroy(rs);
					return NULL;
				}
				cs_add(&s->tables, t, 0);
			} else
				while (!is_oid_nil(table_funcs.subrids_next(nrs)))
					;
		}
		table_funcs.subrids_destroy(nrs);
	}
	table_funcs.rids_destroy(rs);

	/* next functions which could use these types */
	func_schema = find_sql_column(funcs, "schema_id");
	func_id = find_sql_column(funcs, "id");
	rs = table_funcs.rids_select(tr, func_schema, &s->base.id, &s->base.id, func_id, &tmpid, NULL, NULL);
	if (rs && !table_funcs.rids_empty(rs)) {
		sql_table *args = find_sql_table(syss, "args");
		sql_column *arg_func_id = find_sql_column(args, "func_id");
		sql_column *arg_number = find_sql_column(args, "number");
		subrids *nrs = table_funcs.subrids_create(tr, rs, func_id, arg_func_id, arg_number);
		sqlid fid;
		sql_func *f;

		for (fid = table_funcs.subrids_nextid(nrs); fid >= 0; fid = table_funcs.subrids_nextid(nrs)) {
			f = load_func(tr, s, fid, nrs);
			if (f == NULL) {
				table_funcs.subrids_destroy(nrs);
				table_funcs.rids_destroy(rs);
				return NULL;
			}
			cs_add(&s->funcs, f, 0);
		}
		/* Handle all procedures without arguments (no args) */
		rs = table_funcs.rids_diff(tr, rs, func_id, nrs, arg_func_id);
		for (rid = table_funcs.rids_next(rs); !is_oid_nil(rid); rid = table_funcs.rids_next(rs)) {
			void *v = table_funcs.column_find_value(tr, func_id, rid);
			fid = *(sqlid*)v; _DELETE(v);
			f = load_func(tr, s, fid, NULL);
			if (f == NULL) {
				table_funcs.subrids_destroy(nrs);
				table_funcs.rids_destroy(rs);
				return NULL;
			}
			cs_add(&s->funcs, f, 0);
		}
		table_funcs.subrids_destroy(nrs);
	}
	table_funcs.rids_destroy(rs);

	/* last sequence numbers */
	seq_schema = find_sql_column(seqs, "schema_id");
	seq_id = find_sql_column(seqs, "id");
	rs = table_funcs.rids_select(tr, seq_schema, &s->base.id, &s->base.id, seq_id, &tmpid, NULL, NULL);
	for (rid = table_funcs.rids_next(rs); !is_oid_nil(rid); rid = table_funcs.rids_next(rs))
		cs_add(&s->seqs, load_seq(tr, s, rid), 0);
	table_funcs.rids_destroy(rs);
	return s;
}

static sql_trans *
create_trans(sql_allocator *sa)
{
	sql_trans *t = ZNEW(sql_trans);

	if (!t)
		return NULL;

	t->sa = sa;
	t->name = NULL;
	t->wtime = t->atime = 0;
	t->stime = 0;
	t->wstime = timestamp();
	t->schema_updates = 0;
	t->status = 0;

	t->parent = NULL;

	cs_new(&t->schemas, t->sa, (fdestroy) &schema_destroy);
	return t;
}

void
sql_trans_update_schemas(sql_trans* tr)
{
	sql_schema *syss = find_sql_schema(tr, "sys");
	sql_table *sysschema = find_sql_table(syss, "schemas");
	sql_column *sysschema_ids = find_sql_column(sysschema, "id");
	rids *schemas = table_funcs.rids_select(tr, sysschema_ids, NULL, NULL);
	oid rid;

	TRC_DEBUG(SQL_STORE, "Update schemas\n");

	for (rid = table_funcs.rids_next(schemas); !is_oid_nil(rid); rid = table_funcs.rids_next(schemas)) {
		sql_trans_update_schema(tr, rid);
	}
	table_funcs.rids_destroy(schemas);
}

static bool
load_trans(sql_trans* tr)
{
	sql_schema *syss = find_sql_schema(tr, "sys");
	sql_table *sysschema = find_sql_table(syss, "schemas");
	sql_column *sysschema_ids = find_sql_column(sysschema, "id");
	rids *schemas = table_funcs.rids_select(tr, sysschema_ids, NULL, NULL);
	oid rid;
	node *n;

	TRC_DEBUG(SQL_STORE, "Load transaction\n");

	for (rid = table_funcs.rids_next(schemas); !is_oid_nil(rid); rid = table_funcs.rids_next(schemas)) {
		sql_schema *ns = load_schema(tr, rid);
		if (ns == NULL)
			return false;
		if (!instore(ns->base.id))
			cs_add(&tr->schemas, ns, 0);
	}

	for (n = tr->schemas.set->h; n; n = n->next) { /* Set table members */
		sql_schema *s = n->data;

		set_members(&s->tables);
	}
	table_funcs.rids_destroy(schemas);
	return true;
}

static sqlid
next_oid(void)
{
	sqlid id = 0;
	MT_lock_set(&bs_lock);
	id = store_oid++;
	MT_lock_unset(&bs_lock);
	return id;
}

sqlid
store_next_oid(void)
{
	return next_oid();
}

static void
insert_schemas(sql_trans *tr)
{
	sql_schema *syss = find_sql_schema(tr, "sys");
	sql_table *sysschema = find_sql_table(syss, "schemas");
	sql_table *systable = find_sql_table(syss, "_tables");
	sql_table *syscolumn = find_sql_table(syss, "_columns");
	node *n, *m, *o;

	for (n = tr->schemas.set->h; n; n = n->next) {
		sql_schema *s = n->data;

		if (isDeclaredSchema(s))
			continue;
		table_funcs.table_insert(tr, sysschema, &s->base.id, s->base.name, &s->auth_id, &s->owner, &s->system);
		for (m = s->tables.set->h; m; m = m->next) {
			sql_table *t = m->data;
			sht ca = t->commit_action;

			table_funcs.table_insert(tr, systable, &t->base.id, t->base.name, &s->base.id, ATOMnilptr(TYPE_str), &t->type, &t->system, &ca, &t->access);
			for (o = t->columns.set->h; o; o = o->next) {
				sql_column *c = o->data;

				table_funcs.table_insert(tr, syscolumn, &c->base.id, c->base.name, c->type.type->sqlname, &c->type.digits, &c->type.scale, &t->base.id, (c->def) ? c->def : ATOMnilptr(TYPE_str), &c->null, &c->colnr, (c->storage_type)? c->storage_type : ATOMnilptr(TYPE_str));
			}
		}
	}
}

static void
insert_types(sql_trans *tr, sql_table *systype)
{
	for (node *n = types->h; n; n = n->next) {
		sql_type *t = n->data;
		int radix = t->radix, eclass = (int) t->eclass;
		sqlid next_schema = t->s ? t->s->base.id : 0;

		table_funcs.table_insert(tr, systype, &t->base.id, t->base.name, t->sqlname, &t->digits, &t->scale, &radix, &eclass, &next_schema);
	}
}

static void
insert_args(sql_trans *tr, sql_table *sysarg, list *args, sqlid funcid, const char *arg_def, int *number)
{
	for (node *n = args->h; n; n = n->next) {
		sql_arg *a = n->data;
		sqlid id = next_oid();
		int next_number = (*number)++;
		char buf[32], *next_name;

		if (a->name) {
			next_name = a->name;
		} else {
			snprintf(buf, sizeof(buf), arg_def, next_number);
			next_name = buf;
		}
		table_funcs.table_insert(tr, sysarg, &id, &funcid, next_name, a->type.type->sqlname, &a->type.digits, &a->type.scale, &a->inout, &next_number);
	}
}

static void
insert_functions(sql_trans *tr, sql_table *sysfunc, list *funcs_list, sql_table *sysarg)
{
	for (node *n = funcs_list->h; n; n = n->next) {
		sql_func *f = n->data;
		bit se = (f->type == F_AGGR) ? FALSE : f->side_effect;
		int number = 0, ftype = (int) f->type, flang = (int) FUNC_LANG_INT;
		sqlid next_schema = f->s ? f->s->base.id : 0;

		table_funcs.table_insert(tr, sysfunc, &f->base.id, f->base.name, f->imp, f->mod, &flang, &ftype, &se, &f->varres, &f->vararg, &next_schema, &f->system, &f->semantics);
		if (f->res)
			insert_args(tr, sysarg, f->res, f->base.id, "res_%d", &number);
		if (f->ops)
			insert_args(tr, sysarg, f->ops, f->base.id, "arg_%d", &number);
	}
}

static int
table_next_column_nr(sql_table *t)
{
	int nr = cs_size(&t->columns);
	if (nr) {
		node *n = cs_last_node(&t->columns);
		if (n) {
			sql_column *c = n->data;

			nr = c->colnr+1;
		}
	}
	return nr;
}

static sql_column *
bootstrap_create_column(sql_trans *tr, sql_table *t, char *name, sqlid id, char *sqltype, int digits)
{
	sql_column *col = SA_ZNEW(tr->sa, sql_column);

	if (store_oid <= id)
		store_oid = id+1;
	TRC_DEBUG(SQL_STORE, "Create column: %s\n", name);
	base_init(tr->sa, &col->base, id, t->base.flags, name);
	sql_find_subtype(&col->type, sqltype, digits, 0);
	col->def = NULL;
	col->null = 1;
	col->colnr = table_next_column_nr(t);
	col->t = t;
	col->unique = 0;
	col->storage_type = NULL;
	cs_add(&t->columns, col, TR_NEW);
	col->base.wtime = col->t->base.wtime = col->t->s->base.wtime = tr->wtime = tr->wstime;

	if (isTable(col->t))
		store_funcs.create_col(tr, col);
	tr->schema_updates ++;
	return col;
}

static sql_table *
create_sql_table_with_id(sql_allocator *sa, sqlid id, const char *name, sht type, bit system, int persistence, int commit_action, bte properties)
{
	sql_table *t = SA_ZNEW(sa, sql_table);

	assert(sa);
	assert((persistence==SQL_PERSIST ||
		persistence==SQL_DECLARED_TABLE ||
		commit_action) && commit_action>=0);
	assert(id);
	base_init(sa, &t->base, id, TR_NEW, name);
	t->type = type;
	t->system = system;
	t->persistence = (temp_t)persistence;
	t->commit_action = (ca_t)commit_action;
	t->query = NULL;
	t->access = 0;
	cs_new(&t->columns, sa, (fdestroy) &column_destroy);
	cs_new(&t->idxs, sa, (fdestroy) &idx_destroy);
	cs_new(&t->keys, sa, (fdestroy) &key_destroy);
	cs_new(&t->triggers, sa, (fdestroy) &trigger_destroy);
	cs_new(&t->members, sa, (fdestroy) NULL);
	t->pkey = NULL;
	t->sz = COLSIZE;
	t->cleared = 0;
	t->s = NULL;
	t->properties = properties;
	memset(&t->part, 0, sizeof(t->part));
	return t;
}

sql_table *
create_sql_table(sql_allocator *sa, const char *name, sht type, bit system, int persistence, int commit_action, bte properties)
{
	return create_sql_table_with_id(sa, next_oid(), name, type, system, persistence, commit_action, properties);
}

static void
dup_sql_type(sql_trans *tr, sql_schema *s, sql_subtype *oc, sql_subtype *nc)
{
	nc->digits = oc->digits;
	nc->scale = oc->scale;
	nc->type = oc->type;
	if (s && nc->type->s) { /* user type */
		sql_type *lt = NULL;

		if (s->base.id == nc->type->s->base.id) {
			/* Current user type belongs to current schema. So search there for current user type. */
			lt = find_sql_type(s, nc->type->base.name);
		} else {
			/* Current user type belongs to another schema in the current transaction. Search there for current user type. */
			lt = sql_trans_bind_type(tr, NULL, nc->type->base.name);
		}
		if (lt == NULL)
			GDKfatal("SQL type %s missing", nc->type->base.name);
		sql_init_subtype(nc, lt, nc->digits, nc->scale);
	}
}

static sql_column *
dup_sql_column(sql_allocator *sa, sql_table *t, sql_column *c)
{
	sql_column *col = SA_ZNEW(sa, sql_column);

	base_init(sa, &col->base, c->base.id, c->base.flags, c->base.name);
	col->type = c->type; /* Both types belong to the same transaction, so no dup_sql_type call is needed */
	col->def = NULL;
	if (c->def)
		col->def = sa_strdup(sa, c->def);
	col->null = c->null;
	col->colnr = c->colnr;
	col->t = t;
	col->unique = c->unique;
	col->storage_type = NULL;
	if (c->storage_type)
		col->storage_type = sa_strdup(sa, c->storage_type);
	col->sorted = c->sorted;
	col->dcount = c->dcount;
	cs_add(&t->columns, col, TR_NEW);
	return col;
}

static sql_part *
dup_sql_part(sql_allocator *sa, sql_table *mt, sql_part *op)
{
	sql_part *p = SA_ZNEW(sa, sql_part);

	base_init(sa, &p->base, op->base.id, op->base.flags, op->base.name);
	p->tpe = op->tpe; /* No dup_sql_type call I think */
	p->with_nills = op->with_nills;

	if (isRangePartitionTable(mt)) {
		p->part.range.minvalue = sa_alloc(sa, op->part.range.minlength);
		p->part.range.maxvalue = sa_alloc(sa, op->part.range.maxlength);
		memcpy(p->part.range.minvalue, op->part.range.minvalue, op->part.range.minlength);
		memcpy(p->part.range.maxvalue, op->part.range.maxvalue, op->part.range.maxlength);
		p->part.range.minlength = op->part.range.minlength;
		p->part.range.maxlength = op->part.range.maxlength;
	} else if (isListPartitionTable(mt)) {
		p->part.values = list_new(sa, (fdestroy) NULL);
		for (node *n = op->part.values->h ; n ; n = n->next) {
			sql_part_value *prev = (sql_part_value*) n->data, *nextv = SA_ZNEW(sa, sql_part_value);
			nextv->value = sa_alloc(sa, prev->length);
			memcpy(nextv->value, prev->value, prev->length);
			nextv->length = prev->length;
			list_append(p->part.values, nextv);
		}
	}
	cs_add(&mt->members, p, TR_NEW);
	return p;
}

sql_table *
dup_sql_table(sql_allocator *sa, sql_table *t)
{
	node *n;
	sql_table *nt = create_sql_table_with_id(sa, t->base.id, t->base.name, t->type, t->system, SQL_DECLARED_TABLE, t->commit_action, t->properties);

	nt->base.flags = t->base.flags;

	nt->access = t->access;
	nt->query = (t->query) ? sa_strdup(sa, t->query) : NULL;
	assert(!t->p || isMergeTable(t->p) || isReplicaTable(t->p));
	nt->p = t->p;

	if (isPartitionedByExpressionTable(nt)) {
		nt->part.pexp = SA_ZNEW(sa, sql_expression);
		nt->part.pexp->exp = sa_strdup(sa, t->part.pexp->exp);
		nt->part.pexp->type = t->part.pexp->type; /* No dup_sql_type call needed */
		nt->part.pexp->cols = sa_list(sa);
		for (n = t->part.pexp->cols->h; n; n = n->next) {
			int *nid = sa_alloc(sa, sizeof(int));
			*nid = *(int *) n->data;
			list_append(nt->part.pexp->cols, nid);
		}
	}

	for (n = t->columns.set->h; n; n = n->next) {
		sql_column *c = n->data;
		sql_column *dup = dup_sql_column(sa, nt, c);
		if (isPartitionedByColumnTable(nt) && c->base.id == t->part.pcol->base.id)
			nt->part.pcol = dup;
	}

	nt->columns.dset = NULL;
	nt->columns.nelm = NULL;

	if (t->members.set)
		for (n = t->members.set->h; n; n = n->next)
			dup_sql_part(sa, nt, n->data);
	nt->members.dset = NULL;
	nt->members.nelm = NULL;
	return nt;
}

static sql_table *
bootstrap_create_table(sql_trans *tr, sql_schema *s, char *name, sqlid id)
{
	int istmp = isTempSchema(s);
	int persistence = istmp?SQL_GLOBAL_TEMP:SQL_PERSIST;
	sht commit_action = istmp?CA_PRESERVE:CA_COMMIT;
	sql_table *t;

	if (store_oid <= id)
		store_oid = id+1;
	t = create_sql_table_with_id(tr->sa, id, name, tt_table, 1, persistence, commit_action, 0);
	t->bootstrap = 1;

	TRC_DEBUG(SQL_STORE, "Create table: %s\n", name);

	t->base.flags = s->base.flags;
	t->query = NULL;
	t->s = s;
	t->base.wtime = t->s->base.wtime = tr->wtime = tr->wstime;
	cs_add(&s->tables, t, TR_NEW);

	if (isTable(t))
		store_funcs.create_del(tr, t);
	tr->schema_updates ++;
	return t;
}

static sql_schema *
bootstrap_create_schema(sql_trans *tr, char *name, sqlid id, sqlid auth_id, int owner)
{
	sql_schema *s = SA_ZNEW(tr->sa, sql_schema);

	if (store_oid <= id)
		store_oid = id+1;
	TRC_DEBUG(SQL_STORE, "Create schema: %s %d %d\n", name, auth_id, owner);

	if (strcmp(name, dt_schema) == 0) {
		base_init(tr->sa, &s->base, (sqlid) FUNC_OIDS - 1, TR_NEW, name);
	} else {
		base_init(tr->sa, &s->base, id, TR_NEW, name);
	}
	s->auth_id = auth_id;
	s->owner = owner;
	s->system = TRUE;
	cs_new(&s->tables, tr->sa, (fdestroy) &table_destroy);
	cs_new(&s->types, tr->sa, (fdestroy) NULL);
	cs_new(&s->funcs, tr->sa, (fdestroy) NULL);
	cs_new(&s->seqs, tr->sa, (fdestroy) NULL);
	s->keys = list_new(tr->sa, (fdestroy) NULL);
	s->idxs = list_new(tr->sa, (fdestroy) NULL);
	s->triggers = list_new(tr->sa, (fdestroy) NULL);
	s->base.wtime = tr->wtime = tr->wstime;
	cs_add(&tr->schemas, s, TR_NEW);

	tr->schema_updates ++;
	return s;
}

static int
store_schema_number(void)
{
	return schema_number;
}

static int
store_load(sql_allocator *pa) {
	int first;

	sql_allocator *sa;
	sql_trans *tr;
	sql_table *t, *types, *functions, *arguments;
	sql_schema *s;

	lng lng_store_oid;
	store_oid = 0;

	store_sa = sa_create(pa);
	sa = sa_create(pa);
	if (!sa || !store_sa)
		return -1;

	first = logger_funcs.log_isnew();

	types_init(store_sa);

	/* we store some spare oids */
	assert(store_oid < FUNC_OIDS);
	store_oid = FUNC_OIDS;

	if (!sequences_init())
		return -1;
	ATOMIC_SET(&transactions, 0);
	gtrans = tr = create_trans(sa);
	gtrans->stime = timestamp();
	if (!gtrans)
		return -1;

	/* for now use malloc and free */
	active_sessions = list_create(NULL);

	if (first) {
		/* cannot initialize database in readonly mode */
		if (store_readonly)
			return -1;
		tr = sql_trans_create(NULL, NULL, true);
		if (!tr) {
			TRC_CRITICAL(SQL_STORE, "Failed to start a transaction while loading the storage\n");
			return -1;
		}
	}
	tr->active = 1;

	s = bootstrap_create_schema(tr, "sys", 2000, ROLE_SYSADMIN, USER_MONETDB);
	if (!first)
		s->base.flags = 0;

	t = bootstrap_create_table(tr, s, "schemas", 2001);
	bootstrap_create_column(tr, t, "id", 2002, "int", 32);
	bootstrap_create_column(tr, t, "name", 2003, "varchar", 1024);
	bootstrap_create_column(tr, t, "authorization", 2004, "int", 32);
	bootstrap_create_column(tr, t, "owner", 2005, "int", 32);
	bootstrap_create_column(tr, t, "system", 2006, "boolean", 1);

	types = t = bootstrap_create_table(tr, s, "types", 2007);
	bootstrap_create_column(tr, t, "id", 2008, "int", 32);
	bootstrap_create_column(tr, t, "systemname", 2009, "varchar", 256);
	bootstrap_create_column(tr, t, "sqlname", 2010, "varchar", 1024);
	bootstrap_create_column(tr, t, "digits", 2011, "int", 32);
	bootstrap_create_column(tr, t, "scale", 2012, "int", 32);
	bootstrap_create_column(tr, t, "radix", 2013, "int", 32);
	bootstrap_create_column(tr, t, "eclass", 2014, "int", 32);
	bootstrap_create_column(tr, t, "schema_id", 2015, "int", 32);

	functions = t = bootstrap_create_table(tr, s, "functions", 2016);
	bootstrap_create_column(tr, t, "id", 2017, "int", 32);
	bootstrap_create_column(tr, t, "name", 2018, "varchar", 256);
	bootstrap_create_column(tr, t, "func", 2019, "varchar", 8196);
	bootstrap_create_column(tr, t, "mod", 2020, "varchar", 8196);

	/* language asm=0, sql=1, R=2, C=3, J=4 */
	bootstrap_create_column(tr, t, "language", 2021, "int", 32);

	/* func, proc, aggr or filter */
	bootstrap_create_column(tr, t, "type", 2022, "int", 32);
	bootstrap_create_column(tr, t, "side_effect", 2023, "boolean", 1);
	bootstrap_create_column(tr, t, "varres", 2024, "boolean", 1);
	bootstrap_create_column(tr, t, "vararg", 2025, "boolean", 1);
	bootstrap_create_column(tr, t, "schema_id", 2026, "int", 32);
	bootstrap_create_column(tr, t, "system", 2027, "boolean", 1);
	bootstrap_create_column(tr, t, "semantics", 2162, "boolean", 1);

	arguments = t = bootstrap_create_table(tr, s, "args", 2028);
	bootstrap_create_column(tr, t, "id", 2029, "int", 32);
	bootstrap_create_column(tr, t, "func_id", 2030, "int", 32);
	bootstrap_create_column(tr, t, "name", 2031, "varchar", 256);
	bootstrap_create_column(tr, t, "type", 2032, "varchar", 1024);
	bootstrap_create_column(tr, t, "type_digits", 2033, "int", 32);
	bootstrap_create_column(tr, t, "type_scale", 2034, "int", 32);
	bootstrap_create_column(tr, t, "inout", 2035, "tinyint", 8);
	bootstrap_create_column(tr, t, "number", 2036, "int", 32);

	t = bootstrap_create_table(tr, s, "sequences", 2037);
	bootstrap_create_column(tr, t, "id", 2038, "int", 32);
	bootstrap_create_column(tr, t, "schema_id", 2039, "int", 32);
	bootstrap_create_column(tr, t, "name", 2040, "varchar", 256);
	bootstrap_create_column(tr, t, "start", 2041, "bigint", 64);
	bootstrap_create_column(tr, t, "minvalue", 2042, "bigint", 64);
	bootstrap_create_column(tr, t, "maxvalue", 2043, "bigint", 64);
	bootstrap_create_column(tr, t, "increment", 2044, "bigint", 64);
	bootstrap_create_column(tr, t, "cacheinc", 2045, "bigint", 64);
	bootstrap_create_column(tr, t, "cycle", 2046, "boolean", 1);

	t = bootstrap_create_table(tr, s, "table_partitions", 2047);
	bootstrap_create_column(tr, t, "id", 2048, "int", 32);
	bootstrap_create_column(tr, t, "table_id", 2049, "int", 32);
	bootstrap_create_column(tr, t, "column_id", 2050, "int", 32);
	bootstrap_create_column(tr, t, "expression", 2051, "varchar", STORAGE_MAX_VALUE_LENGTH);
	bootstrap_create_column(tr, t, "type", 2052, "tinyint", 8);

	t = bootstrap_create_table(tr, s, "range_partitions", 2053);
	bootstrap_create_column(tr, t, "table_id", 2054, "int", 32);
	bootstrap_create_column(tr, t, "partition_id", 2055, "int", 32);
	bootstrap_create_column(tr, t, "minimum", 2056, "varchar", STORAGE_MAX_VALUE_LENGTH);
	bootstrap_create_column(tr, t, "maximum", 2057, "varchar", STORAGE_MAX_VALUE_LENGTH);
	bootstrap_create_column(tr, t, "with_nulls", 2058, "boolean", 1);

	t = bootstrap_create_table(tr, s, "value_partitions", 2059);
	bootstrap_create_column(tr, t, "table_id", 2060, "int", 32);
	bootstrap_create_column(tr, t, "partition_id", 2061, "int", 32);
	bootstrap_create_column(tr, t, "value", 2062, "varchar", STORAGE_MAX_VALUE_LENGTH);

	t = bootstrap_create_table(tr, s, "dependencies", 2063);
	bootstrap_create_column(tr, t, "id", 2064, "int", 32);
	bootstrap_create_column(tr, t, "depend_id", 2065, "int", 32);
	bootstrap_create_column(tr, t, "depend_type", 2066, "smallint", 16);

	t = bootstrap_create_table(tr, s, "_tables", 2067);
	bootstrap_create_column(tr, t, "id", 2068, "int", 32);
	bootstrap_create_column(tr, t, "name", 2069, "varchar", 1024);
	bootstrap_create_column(tr, t, "schema_id", 2070, "int", 32);
	bootstrap_create_column(tr, t, "query", 2071, "varchar", 1 << 20);
	bootstrap_create_column(tr, t, "type", 2072, "smallint", 16);
	bootstrap_create_column(tr, t, "system", 2073, "boolean", 1);
	bootstrap_create_column(tr, t, "commit_action", 2074, "smallint", 16);
	bootstrap_create_column(tr, t, "access", 2075, "smallint", 16);

	t = bootstrap_create_table(tr, s, "_columns", 2076);
	bootstrap_create_column(tr, t, "id", 2077, "int", 32);
	bootstrap_create_column(tr, t, "name", 2078, "varchar", 1024);
	bootstrap_create_column(tr, t, "type", 2079, "varchar", 1024);
	bootstrap_create_column(tr, t, "type_digits", 2080, "int", 32);
	bootstrap_create_column(tr, t, "type_scale", 2081, "int", 32);
	bootstrap_create_column(tr, t, "table_id", 2082, "int", 32);
	bootstrap_create_column(tr, t, "default", 2083, "varchar", STORAGE_MAX_VALUE_LENGTH);
	bootstrap_create_column(tr, t, "null", 2084, "boolean", 1);
	bootstrap_create_column(tr, t, "number", 2085, "int", 32);
	bootstrap_create_column(tr, t, "storage", 2086, "varchar", 2048);

	t = bootstrap_create_table(tr, s, "keys", 2087);
	bootstrap_create_column(tr, t, "id", 2088, "int", 32);
	bootstrap_create_column(tr, t, "table_id", 2089, "int", 32);
	bootstrap_create_column(tr, t, "type", 2090, "int", 32);
	bootstrap_create_column(tr, t, "name", 2091, "varchar", 1024);
	bootstrap_create_column(tr, t, "rkey", 2092, "int", 32);
	bootstrap_create_column(tr, t, "action", 2093, "int", 32);

	t = bootstrap_create_table(tr, s, "idxs", 2094);
	bootstrap_create_column(tr, t, "id", 2095, "int", 32);
	bootstrap_create_column(tr, t, "table_id", 2096, "int", 32);
	bootstrap_create_column(tr, t, "type", 2097, "int", 32);
	bootstrap_create_column(tr, t, "name", 2098, "varchar", 1024);

	t = bootstrap_create_table(tr, s, "triggers", 2099);
	bootstrap_create_column(tr, t, "id", 2100, "int", 32);
	bootstrap_create_column(tr, t, "name", 2101, "varchar", 1024);
	bootstrap_create_column(tr, t, "table_id", 2102, "int", 32);
	bootstrap_create_column(tr, t, "time", 2103, "smallint", 16);
	bootstrap_create_column(tr, t, "orientation", 2104, "smallint", 16);
	bootstrap_create_column(tr, t, "event", 2105, "smallint", 16);
	bootstrap_create_column(tr, t, "old_name", 2106, "varchar", 1024);
	bootstrap_create_column(tr, t, "new_name", 2107, "varchar", 1024);
	bootstrap_create_column(tr, t, "condition", 2108, "varchar", 2048);
	bootstrap_create_column(tr, t, "statement", 2109, "varchar", 2048);

	t = bootstrap_create_table(tr, s, "objects", 2110);
	bootstrap_create_column(tr, t, "id", 2111, "int", 32);
	bootstrap_create_column(tr, t, "name", 2112, "varchar", 1024);
	bootstrap_create_column(tr, t, "nr", 2113, "int", 32);

	s = bootstrap_create_schema(tr, "tmp", 2114, ROLE_SYSADMIN, USER_MONETDB);

	t = bootstrap_create_table(tr, s, "_tables", 2115);
	bootstrap_create_column(tr, t, "id", 2116, "int", 32);
	bootstrap_create_column(tr, t, "name", 2117, "varchar", 1024);
	bootstrap_create_column(tr, t, "schema_id", 2118, "int", 32);
	bootstrap_create_column(tr, t, "query", 2119, "varchar", 1 << 20);
	bootstrap_create_column(tr, t, "type", 2120, "smallint", 16);
	bootstrap_create_column(tr, t, "system", 2121, "boolean", 1);
	bootstrap_create_column(tr, t, "commit_action", 2122, "smallint", 16);
	bootstrap_create_column(tr, t, "access", 2123, "smallint", 16);

	t = bootstrap_create_table(tr, s, "_columns", 2124);
	bootstrap_create_column(tr, t, "id", 2125, "int", 32);
	bootstrap_create_column(tr, t, "name", 2126, "varchar", 1024);
	bootstrap_create_column(tr, t, "type", 2127, "varchar", 1024);
	bootstrap_create_column(tr, t, "type_digits", 2128, "int", 32);
	bootstrap_create_column(tr, t, "type_scale", 2129, "int", 32);
	bootstrap_create_column(tr, t, "table_id", 2130, "int", 32);
	bootstrap_create_column(tr, t, "default", 2131, "varchar", STORAGE_MAX_VALUE_LENGTH);
	bootstrap_create_column(tr, t, "null", 2132, "boolean", 1);
	bootstrap_create_column(tr, t, "number", 2133, "int", 32);
	bootstrap_create_column(tr, t, "storage", 2134, "varchar", 2048);

	t = bootstrap_create_table(tr, s, "keys", 2135);
	bootstrap_create_column(tr, t, "id", 2136, "int", 32);
	bootstrap_create_column(tr, t, "table_id", 2137, "int", 32);
	bootstrap_create_column(tr, t, "type", 2138, "int", 32);
	bootstrap_create_column(tr, t, "name", 2139, "varchar", 1024);
	bootstrap_create_column(tr, t, "rkey", 2140, "int", 32);
	bootstrap_create_column(tr, t, "action", 2141, "int", 32);

	t = bootstrap_create_table(tr, s, "idxs", 2142);
	bootstrap_create_column(tr, t, "id", 2143, "int", 32);
	bootstrap_create_column(tr, t, "table_id", 2144, "int", 32);
	bootstrap_create_column(tr, t, "type", 2145, "int", 32);
	bootstrap_create_column(tr, t, "name", 2146, "varchar", 1024);

	t = bootstrap_create_table(tr, s, "triggers", 2147);
	bootstrap_create_column(tr, t, "id", 2148, "int", 32);
	bootstrap_create_column(tr, t, "name", 2149, "varchar", 1024);
	bootstrap_create_column(tr, t, "table_id", 2150, "int", 32);
	bootstrap_create_column(tr, t, "time", 2151, "smallint", 16);
	bootstrap_create_column(tr, t, "orientation", 2152, "smallint", 16);
	bootstrap_create_column(tr, t, "event", 2153, "smallint", 16);
	bootstrap_create_column(tr, t, "old_name", 2154, "varchar", 1024);
	bootstrap_create_column(tr, t, "new_name", 2155, "varchar", 1024);
	bootstrap_create_column(tr, t, "condition", 2156, "varchar", 2048);
	bootstrap_create_column(tr, t, "statement", 2157, "varchar", 2048);

	t = bootstrap_create_table(tr, s, "objects", 2158);
	bootstrap_create_column(tr, t, "id", 2159, "int", 32);
	bootstrap_create_column(tr, t, "name", 2160, "varchar", 1024);
	bootstrap_create_column(tr, t, "nr", 2161, "int", 32);

	(void) bootstrap_create_schema(tr, dt_schema, -1, ROLE_SYSADMIN, USER_MONETDB);

	if (first) {
		insert_types(tr, types);
		insert_functions(tr, functions, funcs, arguments);
		insert_schemas(tr);

		if (sql_trans_commit(tr) != SQL_OK) {
			TRC_CRITICAL(SQL_STORE, "Cannot commit initial transaction\n");
		}
		sql_trans_destroy(tr, true);
	}

	logger_funcs.get_sequence(OBJ_SID, &lng_store_oid);
	prev_oid = (sqlid)lng_store_oid;
	if (store_oid < prev_oid)
		store_oid = prev_oid;

	/* load remaining schemas, tables, columns etc */
	tr->active = 1;
	if (!first && !load_trans(gtrans)) {
		return -1;
	}
	store_initialized = 1;
	return first;
}

int
store_init(sql_allocator *pa, int debug, store_type store, int readonly, int singleuser)
{
	int v = 1;

	store_readonly = readonly;
	store_singleuser = singleuser;
	store_debug = debug;

	MT_lock_set(&bs_lock);
	MT_lock_set(&flush_lock);

	/* initialize empty bats */
	switch (store) {
	case store_bat:
	case store_mem:
		if (bat_utils_init() == -1) {
			MT_lock_unset(&bs_lock);
			return -1;
		}
		bat_storage_init(&store_funcs);
		bat_table_init(&table_funcs);
		bat_logger_init(&logger_funcs);
		break;
	default:
		break;
	}
	active_store_type = store;
	if (!logger_funcs.create ||
	    logger_funcs.create(debug, "sql_logs", CATALOG_VERSION*v) != LOG_OK) {
		MT_lock_unset(&bs_lock);
		return -1;
	}

	/* create the initial store structure or re-load previous data */
	MT_lock_unset(&bs_lock);
	MT_lock_unset(&flush_lock);
	return store_load(pa);
}

void
store_exit(void)
{
	MT_lock_set(&flush_lock);

	TRC_DEBUG(SQL_STORE, "Store locked\n");

	if (gtrans) {
		MT_lock_unset(&flush_lock);
		sequences_exit();
		MT_lock_set(&flush_lock);
	}
	if (spares > 0)
		destroy_spare_transactions();

	logger_funcs.destroy();

	/* Open transactions have a link to the global transaction therefore
	   we need busy waiting until all transactions have ended or
	   (current implementation) simply keep the gtrans alive and simply
	   exit (but leak memory).
	 */
	if (!ATOMIC_GET(&transactions)) {
		sql_trans_destroy(gtrans, false);
		gtrans = NULL;
	}
	list_destroy(active_sessions);
	if (store_sa)
		sa_destroy(store_sa);

	TRC_DEBUG(SQL_STORE, "Store unlocked\n");
	MT_lock_unset(&flush_lock);
	store_initialized=0;
}


sql_trans *sql_trans_create(sql_trans *parent, const char *name, bool try_spare);
static sql_trans * trans_init(sql_trans *tr, sql_trans *otr);

/* call locked! */
static int
store_apply_deltas(void)
{
	int res = LOG_OK;

	/* make sure we reset all transactions on re-activation */
	//gtrans->wstime = timestamp();
	/* cleanup drop tables, columns and idxs first */
	if (/* DISABLES CODE */ (0))
	trans_cleanup(gtrans);

	res = logger_funcs.flush();
	if (/* DISABLES CODE */ (0) && /*gtrans->sa->nr > 40 &&*/ !(ATOMIC_GET(&nr_sessions)) /* only save when there are no dependencies on the gtrans */) { /* TODO need better estimate */
		sql_trans *ntrans = sql_trans_create(gtrans, NULL, false);

		trans_init(ntrans, gtrans);
		if (spares > 0)
			destroy_spare_transactions();
		trans_reset_parent(ntrans);

		sql_trans_destroy(gtrans, false);
		gtrans = ntrans;
	}
	return res;
}

void
store_suspend_log(void)
{
	MT_lock_set(&flush_lock);
	MT_lock_unset(&flush_lock);
}

void
store_resume_log(void)
{
	MT_lock_set(&flush_lock);
	MT_lock_unset(&flush_lock);
}

void
store_manager(void)
{
	MT_thread_setworking("sleeping");

	// In the main loop we always hold the lock except when sleeping
	MT_lock_set(&flush_lock);

	for (;;) {
		int res;

		if (logger_funcs.changes() <= 0) {
			if (GDKexiting())
				break;
			const int sleeptime = 100;
			MT_lock_unset(&flush_lock);
			MT_sleep_ms(sleeptime);
			MT_lock_set(&flush_lock);
			continue;
		}

		MT_thread_setworking("flushing");
		res = store_apply_deltas();

		if (res != LOG_OK) {
			MT_lock_unset(&flush_lock);
			GDKfatal("write-ahead logging failure, disk full?");
		}

		store_funcs.cleanup();
		MT_thread_setworking("sleeping");
		TRC_DEBUG(SQL_STORE, "Store flusher done\n");
	}

	// End of loop, end of lock
	MT_lock_unset(&flush_lock);
}

#if 0
void
idle_manager(void)
{
	const int sleeptime = GDKdebug & FORCEMITOMASK ? 10 : 50;
	const int timeout = GDKdebug & FORCEMITOMASK ? 50 : 5000;

	MT_thread_setworking("sleeping");
	MT_lock_set(&flush_lock);

	while (!GDKexiting()) {
		int t;

		for (t = timeout; t > 0; t -= sleeptime) {
			MT_lock_unset(&flush_lock);
			MT_sleep_ms(sleeptime);
			MT_lock_set(&flush_lock);
			if (GDKexiting()) {
				MT_lock_unset(&flush_lock);
				return;
			}
		}
		/* cleanup any collected intermediate storage */
		store_funcs.cleanup();
		MT_thread_setworking("sleeping");
	}
	MT_lock_unset(&flush_lock);
}
#endif

void
store_lock(void)
{
	MT_lock_set(&bs_lock);
	/* tell GDK allocation functions to ignore limits */
	MT_thread_setworking("store locked");
}

void
store_unlock(void)
{
	TRC_DEBUG(SQL_STORE, "Store unlocked\n");
	/* tell GDK allocation functions to honor limits again */
	MT_thread_setworking("store unlocked");
	MT_lock_unset(&bs_lock);
}

// Helper function for tar_write_header.
// Our stream.h makes sure __attribute__ exists.
static void __attribute__((__format__(__printf__, 3, 4)))
tar_write_header_field(char **cursor_ptr, size_t size, const char *fmt, ...)
{
	va_list ap;

	va_start(ap, fmt);
	(void)vsnprintf(*cursor_ptr, size + 1, fmt, ap);
	va_end(ap);

	/* At first reading you might wonder why add `size` instead
	 * of the byte count returned by vsnprintf. The reason is
	 * that we want to move `*cursor_ptr` to the start of the next
	 * field, not to the unused part of this field.
	 */
	*cursor_ptr += size;
}

#define TAR_BLOCK_SIZE (512)

// Write a tar header to the given stream.
static gdk_return
tar_write_header(stream *tarfile, const char *path, time_t mtime, size_t size)
{
	char buf[TAR_BLOCK_SIZE] = {0};
	char *cursor = buf;
	char *chksum;

	// We set the uid/gid fields to 0 and the uname/gname fields to "".
	// When unpacking as a normal user, they are ignored and the files are
	// owned by that user. When unpacking as root it is reasonable that
	// the resulting files are owned by root.

	// The following is taken directly from the definition found
	// in /usr/include/tar.h on a Linux system.
	tar_write_header_field(&cursor, 100, "%s", path);   // name[100]
	tar_write_header_field(&cursor, 8, "0000644");      // mode[8]
	tar_write_header_field(&cursor, 8, "%07o", 0U);      // uid[8]
	tar_write_header_field(&cursor, 8, "%07o", 0U);      // gid[8]
	tar_write_header_field(&cursor, 12, "%011zo", size);      // size[12]
	tar_write_header_field(&cursor, 12, "%011lo", (unsigned long)mtime); // mtime[12]
	chksum = cursor; // use this later to set the computed checksum
	tar_write_header_field(&cursor, 8, "%8s", ""); // chksum[8]
	*cursor++ = '0'; // typeflag REGTYPE
	tar_write_header_field(&cursor, 100, "%s", "");  // linkname[100]
	tar_write_header_field(&cursor, 6, "%s", "ustar"); // magic[6]
	tar_write_header_field(&cursor, 2, "%02o", 0U); // version, not null terminated
	tar_write_header_field(&cursor, 32, "%s", ""); // uname[32]
	tar_write_header_field(&cursor, 32, "%s", ""); // gname[32]
	tar_write_header_field(&cursor, 8, "%07o", 0U); // devmajor[8]
	tar_write_header_field(&cursor, 8, "%07o", 0U); // devminor[8]
	tar_write_header_field(&cursor, 155, "%s", ""); // prefix[155]

	assert(cursor - buf == 500);

	unsigned sum = 0;
	for (int i = 0; i < TAR_BLOCK_SIZE; i++)
		sum += (unsigned char) buf[i];

	tar_write_header_field(&chksum, 8, "%06o", sum);

	if (mnstr_write(tarfile, buf, TAR_BLOCK_SIZE, 1) != 1) {
		GDKerror("error writing tar header %s: %s", path, mnstr_error(tarfile));
		return GDK_FAIL;
	}

	return GDK_SUCCEED;
}

/* Write data to the stream, padding it with zeroes up to the next
 * multiple of TAR_BLOCK_SIZE.  Make sure all writes are in multiples
 * of TAR_BLOCK_SIZE.
 */
static gdk_return
tar_write(stream *outfile, const char *data, size_t size)
{
	const size_t tail = size % TAR_BLOCK_SIZE;
	const size_t bulk = size - tail;

	if (bulk) {
		size_t written = mnstr_write(outfile, data, 1, bulk);
		if (written != bulk) {
			GDKerror("Wrote only %zu bytes instead of first %zu", written, bulk);
			return GDK_FAIL;
		}
	}

	if (tail) {
		char buf[TAR_BLOCK_SIZE] = {0};
		memcpy(buf, data + bulk, tail);
		size_t written = mnstr_write(outfile, buf, 1, TAR_BLOCK_SIZE);
		if (written != TAR_BLOCK_SIZE) {
			GDKerror("Wrote only %zu tail bytes instead of %d", written, TAR_BLOCK_SIZE);
			return GDK_FAIL;
		}
	}

	return GDK_SUCCEED;
}

static gdk_return
tar_write_data(stream *tarfile, const char *path, time_t mtime, const char *data, size_t size)
{
	gdk_return res;

	res = tar_write_header(tarfile, path, mtime, size);
	if (res != GDK_SUCCEED)
		return res;

	return tar_write(tarfile, data, size);
}

static gdk_return
tar_copy_stream(stream *tarfile, const char *path, time_t mtime, stream *contents, ssize_t size)
{
	const ssize_t bufsize = 64 * 1024;
	gdk_return ret = GDK_FAIL;
	ssize_t file_size;
	char *buf = NULL;
	ssize_t to_read;

	file_size = getFileSize(contents);
	if (file_size < size) {
		GDKerror("Have to copy %zd bytes but only %zd exist in %s", size, file_size, path);
		goto end;
	}

	assert( (bufsize % TAR_BLOCK_SIZE) == 0);
	assert(bufsize >= TAR_BLOCK_SIZE);

	buf = GDKmalloc(bufsize);
	if (!buf) {
		GDKerror("could not allocate buffer");
		goto end;
	}

	if (tar_write_header(tarfile, path, mtime, size) != GDK_SUCCEED)
		goto end;

	to_read = size;

	while (to_read > 0) {
		ssize_t chunk = (to_read <= bufsize) ? to_read : bufsize;
		ssize_t nbytes = mnstr_read(contents, buf, 1, chunk);
		if (nbytes != chunk) {
			GDKerror("Read only %zd/%zd bytes of component %s: %s", nbytes, chunk, path, mnstr_error(contents));
			goto end;
		}
		ret = tar_write(tarfile, buf, chunk);
		if (ret != GDK_SUCCEED)
			goto end;
		to_read -= chunk;
	}

	ret = GDK_SUCCEED;
end:
	if (buf)
		GDKfree(buf);
	return ret;
}

static gdk_return
hot_snapshot_write_tar(stream *out, const char *prefix, char *plan)
{
	gdk_return ret = GDK_FAIL;
	const char *p = plan; // our cursor in the plan
	time_t timestamp = 0;
	// Name convention: _path for the absolute path
	// and _name for the corresponding local relative path
	char abs_src_path[2 * FILENAME_MAX];
	char *src_name = abs_src_path;
	char dest_path[100]; // size imposed by tar format.
	char *dest_name = dest_path + snprintf(dest_path, sizeof(dest_path), "%s/", prefix);
	stream *infile = NULL;

	int len;
	if (sscanf(p, "%[^\n]\n%n", abs_src_path, &len) != 1) {
		GDKerror("internal error: first line of plan is malformed");
		goto end;
	}
	p += len;
	src_name = abs_src_path + len - 1; // - 1 because len includes the trailing newline
	*src_name++ = DIR_SEP;

	char command;
	long size;
	while (sscanf(p, "%c %ld %100s\n%n", &command, &size, src_name, &len) == 3) {
		p += len;
		strcpy(dest_name, src_name);
		if (size < 0) {
			GDKerror("malformed snapshot plan for %s: size %ld < 0", src_name, size);
			goto end;
		}
		switch (command) {
			case 'c':
				infile = open_rstream(abs_src_path);
				if (!infile) {
					GDKerror("%s", mnstr_peek_error(NULL));
					goto end;
				}
				if (tar_copy_stream(out, dest_path, timestamp, infile, size) != GDK_SUCCEED)
					goto end;
				close_stream(infile);
				infile = NULL;
				break;
			case 'w':
				if (tar_write_data(out, dest_path, timestamp, p, size) != GDK_SUCCEED)
					goto end;
				p += size;
				break;
			default:
				GDKerror("Unknown command in snapshot plan: %c (%s)", command, src_name);
				goto end;
		}
		mnstr_flush(out, MNSTR_FLUSH_ALL);
	}

	// write a trailing block of zeros. If it succeeds, this function succeeds.
	char a;
	a = '\0';
	ret = tar_write(out, &a, 1);
	if (ret == GDK_SUCCEED)
		ret = tar_write(out, &a, 1);

end:
	free(plan);
	if (infile)
		close_stream(infile);
	return ret;
}

/* Pick a name for the temporary tar file. Make sure it has the same extension
 * so as not to confuse the streams library.
 *
 * This function is not entirely safe as compared to for example mkstemp.
 */
static str pick_tmp_name(str filename)
{
	str name = GDKmalloc(strlen(filename) + 10);
	if (name == NULL) {
		GDKerror("malloc failed");
		return NULL;
	}
	strcpy(name, filename);

	// Look for an extension.
	// Make sure it's part of the basename

	char *ext = strrchr(name, '.');
	char *sep = strrchr(name, DIR_SEP);
	char *slash = strrchr(name, '/'); // on Windows, / and \ both work
	if (ext != NULL) {
		// is ext actually after sep and slash?
		if ((sep != NULL && sep > ext) || (slash != NULL && slash > ext))
			ext = NULL;
	}

	if (ext == NULL) {
		return strcat(name, "..tmp");
	} else {
		char *tmp = "..tmp.";
		size_t tmplen = strlen(tmp);
		memmove(ext + tmplen, ext, strlen(ext) + 1);
		memmove(ext, tmp, tmplen);
	}

	return name;
}

extern lng
store_hot_snapshot_to_stream(stream *tar_stream)
{
	int locked = 0;
	lng result = 0;
	buffer *plan_buf = NULL;
	stream *plan_stream = NULL;
	gdk_return r;

	if (!logger_funcs.get_snapshot_files) {
		GDKerror("backend does not support hot snapshots");
		goto end;
	}

	plan_buf = buffer_create(64 * 1024);
	if (!plan_buf) {
		GDKerror("Failed to allocate plan buffer");
		goto end;
	}
	plan_stream = buffer_wastream(plan_buf, "write_snapshot_plan");
	if (!plan_stream) {
		GDKerror("Failed to allocate buffer stream");
		goto end;
	}

	MT_lock_set(&bs_lock);
	locked = 1;
	if (GDKexiting())
		goto end;

	r = logger_funcs.get_snapshot_files(plan_stream);
	if (r != GDK_SUCCEED)
		goto end; // should already have set a GDK error
	close_stream(plan_stream);
	plan_stream = NULL;
	r = hot_snapshot_write_tar(tar_stream, GDKgetenv("gdk_dbname"), buffer_get_buf(plan_buf));
	if (r != GDK_SUCCEED)
		goto end;

	// the original idea was to return a sort of sequence number of the
	// database that identifies exactly which version has been snapshotted
	// but no such number is available:
	// logger_functions.read_last_transaction_id is not implemented
	// anywhere.
	//
	// So we return a random positive integer instead.
	result = 42;

end:
	if (locked)
		MT_lock_unset(&bs_lock);
	if (plan_stream)
		close_stream(plan_stream);
	if (plan_buf)
		buffer_destroy(plan_buf);
	return result;
}


extern lng
store_hot_snapshot(str tarfile)
{
	lng result = 0;
	struct stat st = {0};
	char *tmppath = NULL;
	char *dirpath = NULL;
	int do_remove = 0;
	int dir_fd = -1;
	stream *tar_stream = NULL;
	buffer *plan_buf = NULL;
	stream *plan_stream = NULL;

	if (!logger_funcs.get_snapshot_files) {
		GDKerror("backend does not support hot snapshots");
		goto end;
	}

	if (!MT_path_absolute(tarfile)) {
		GDKerror("Hot snapshot requires an absolute path");
		goto end;
	}

	if (stat(tarfile, &st) == 0) {
		GDKerror("File already exists: %s", tarfile);
		goto end;
	}

	tmppath = pick_tmp_name(tarfile);
	if (tmppath == NULL) {
		goto end;
	}
	tar_stream = open_wstream(tmppath);
	if (!tar_stream) {
		GDKerror("%s", mnstr_peek_error(NULL));
		goto end;
	}
	do_remove = 1;

#ifdef HAVE_FSYNC
	// The following only makes sense on POSIX, where fsync'ing a file
	// guarantees the bytes of the file to go to disk, but not necessarily
	// guarantees the existence of the file in a directory to be persistent.
	// Hence the fsync-the-parent ceremony.

	// Set dirpath to the directory containing the tar file.
	// Call realpath(2) to make the path absolute so it has at least
	// one DIR_SEP in it. Realpath requires the file to exist so
	// we feed it tmppath rather than tarfile.
	dirpath = GDKmalloc(PATH_MAX);
	if (dirpath == NULL) {
		GDKsyserror("malloc failed");
		goto end;
	}
	if (realpath(tmppath, dirpath) == NULL) {
		GDKsyserror("couldn't resolve path %s: %s", tarfile, strerror(errno));
		goto end;
	}
	*strrchr(dirpath, DIR_SEP) = '\0';

	// Open the directory so we can call fsync on it.
	// We use raw posix calls because this is not available in the streams library
	// and I'm not quite sure what a generic streams-api should look like.
	dir_fd = open(dirpath, O_RDONLY); // ERROR no o_rdonly
	if (dir_fd < 0) {
		GDKsyserror("couldn't open directory %s", dirpath);
		goto end;
	}

	// Fsync the directory beforehand too.
	// Postgres believes this is necessary for durability.
	if (fsync(dir_fd) < 0) {
		GDKsyserror("First fsync on %s failed", dirpath);
		goto end;
	}
#else
	(void)dirpath;
#endif

	result = store_hot_snapshot_to_stream(tar_stream);
	if (result == 0)
		goto end;

	// Now sync and atomically rename the temp file to the real file,
	// also fsync'ing the directory
	mnstr_fsync(tar_stream);
	close_stream(tar_stream);
	tar_stream = NULL;
	if (rename(tmppath, tarfile) < 0) {
		GDKsyserror("rename %s to %s failed", tmppath, tarfile);
		goto end;
	}
	do_remove = 0;
#ifdef HAVE_FSYNC
	// More POSIX fsync-the-parent-dir ceremony
	if (fsync(dir_fd) < 0) {
		GDKsyserror("fsync on dir %s failed", dirpath);
		goto end;
	}
#endif
end:
	GDKfree(dirpath);
	if (dir_fd >= 0)
		close(dir_fd);
	if (tar_stream)
		close_stream(tar_stream);
	if (plan_stream)
		close_stream(plan_stream);
	if (plan_buf)
		buffer_destroy(plan_buf);
	if (do_remove)
		(void) remove(tmppath);	// Best effort, ignore the result
	GDKfree(tmppath);
	return result;
}

static sql_kc *
kc_dup_(sql_trans *tr, int flags, sql_kc *kc, sql_table *t, int copy)
{
	sql_allocator *sa = (newFlagSet(flags) && !copy)?tr->parent->sa:tr->sa;
	sql_kc *nkc = SA_ZNEW(sa, sql_kc);
	sql_column *c = find_sql_column(t, kc->c->base.name);

	assert(c);
	nkc->c = c;
	c->unique = kc->c->unique;
	return nkc;
}

static sql_kc *
kc_dup(sql_trans *tr, int flags, sql_kc *kc, sql_table *t)
{
	return kc_dup_(tr, flags, kc, t, 0);
}

static sql_key *
key_dup_(sql_trans *tr, int flags, sql_key *k, sql_table *t, int copy)
{
	sql_trans *ltr = (newFlagSet(flags) && !copy)?tr->parent:tr;
	sql_allocator *sa = ltr->sa;
	sql_key *nk = (k->type != fkey) ? (sql_key *) SA_ZNEW(sa, sql_ukey)
	    : (sql_key *) SA_ZNEW(sa, sql_fkey);
	node *n;

	base_init(sa, &nk->base, k->base.id, tr_flag(&k->base, flags), k->base.name);

	nk->type = k->type;
	nk->columns = list_new(sa, (fdestroy) NULL);
	nk->t = t;
	nk->idx = NULL;

	if (k->idx) {
		node *n = list_find_name(nk->t->s->idxs, nk->base.name);

		if (n) {
			nk->idx = (sql_idx *) n->data;
			nk->idx->key = nk;
		}
	}

	if (nk->type != fkey) {
		sql_ukey *tk = (sql_ukey *) nk;

		tk->keys = NULL;

		if (nk->type == pkey)
			t->pkey = tk;
	} else {
		sql_fkey *tk = (sql_fkey *) nk;

		tk->rkey = NULL;
	}

	for (n = k->columns->h; n; n = n->next) {
		sql_kc *okc = n->data;

		list_append(nk->columns, kc_dup_(tr, flags, okc, t, copy));
	}

	if (nk->type == fkey) {
		sql_fkey *fk = (sql_fkey *) nk;
		sql_fkey *ok = (sql_fkey *) k;
		node *n = NULL;

		if (ok->rkey) {
			sql_schema *s;

			if ((s=find_sql_schema_id(ltr, ok->rkey->k.t->s->base.id)) == NULL)
		       		s = nk->t->s;
			n = list_find(s->keys, &ok->rkey->k.base.id, (fcmp) &key_cmp);
			if (n) {
				sql_ukey *uk = n->data;

				fk->rkey = uk;
				if (!uk->keys)
					uk->keys = list_new(sa, NULL);
				if (!list_find(uk->keys, &fk->k.base.id, (fcmp) &key_cmp))
					list_append(uk->keys, fk);
				else
					assert(0);
			}
		}
		fk->on_delete = ok->on_delete;
		fk->on_update = ok->on_update;
	} else {		/* could be a set of rkeys */
		sql_ukey *uk = (sql_ukey *) nk;
		sql_ukey *ok = (sql_ukey *) k;
		node *m;

		if (ok->keys)
			for (m = ok->keys->h; m; m = m->next) {
				sql_schema *s;
				sql_fkey *ofk = m->data;
				node *n = NULL;

				if ((s=find_sql_schema_id(ltr, ofk->k.t->s->base.id)) == NULL)
		       			s = nk->t->s;
			       	n = list_find(s->keys, &ofk->k.base.id, (fcmp) &key_cmp);
				if (n) {
					sql_fkey *fk = n->data;

					if (!uk->keys)
						uk->keys = list_new(sa, NULL);
					if (!list_find(uk->keys, &fk->k.base.id, (fcmp) &key_cmp))
						list_append(uk->keys, fk);
					fk->rkey = uk;
				}
			}
	}
	list_append(t->s->keys, nk);
	if (!copy && newFlagSet(flags) && tr->parent == gtrans)
		removeNewFlag(k);
	return nk;
}

static sql_key *
key_dup(sql_trans *tr, int flags, sql_key *k, sql_table *t)
{
	return key_dup_(tr, flags, k, t, 0);
}

sql_key *
sql_trans_copy_key( sql_trans *tr, sql_table *t, sql_key *k)
{
	sql_key *nk = key_dup_(tr, TR_NEW, k, t, 1);
	sql_fkey *fk = (sql_fkey*)nk;
	sql_schema *syss = find_sql_schema(tr, isGlobal(t)?"sys":"tmp");
	sql_table *syskey = find_sql_table(syss, "keys");
	sql_table *syskc = find_sql_table(syss, "objects");
	int neg = -1, action = -1, nr;
	node *n;

	cs_add(&t->keys, nk, TR_NEW);

	if (nk->type == fkey)
		action = (fk->on_update<<8) + fk->on_delete;

	assert( nk->type != fkey || ((sql_fkey*)nk)->rkey);
	table_funcs.table_insert(tr, syskey, &nk->base.id, &t->base.id, &nk->type, nk->base.name, (nk->type == fkey) ? &((sql_fkey *) nk)->rkey->k.base.id : &neg, &action);

	if (nk->type == fkey)
		sql_trans_create_dependency(tr, ((sql_fkey *) nk)->rkey->k.base.id, nk->base.id, FKEY_DEPENDENCY);

	for (n = nk->columns->h, nr = 0; n; n = n->next, nr++) {
		sql_kc *kc = n->data;

		table_funcs.table_insert(tr, syskc, &k->base.id, kc->c->base.name, &nr);

		if (nk->type == fkey)
			sql_trans_create_dependency(tr, kc->c->base.id, k->base.id, FKEY_DEPENDENCY);
		else if (nk->type == ukey)
			sql_trans_create_dependency(tr, kc->c->base.id, k->base.id, KEY_DEPENDENCY);
		else if (nk->type == pkey) {
			sql_trans_create_dependency(tr, kc->c->base.id, k->base.id, KEY_DEPENDENCY);
			sql_trans_alter_null(tr, kc->c, 0);
		}
	}

	syskey->base.wtime = syskey->s->base.wtime = t->base.wtime = t->s->base.wtime = tr->wtime = tr->wstime;
	if (isGlobal(t))
		tr->schema_updates ++;
	return nk;
}

#define obj_ref(o,n,flags) 		\
 	if (newFlagSet(flags)) { /* create new parent */		\
		o->po = n;		\
		n->base.refcnt++;	\
	} else {			\
		n->po = o;		\
		o->base.refcnt++;	\
	}

static sql_idx *
idx_dup(sql_trans *tr, int flags, sql_idx * i, sql_table *t)
{
	sql_allocator *sa = (newFlagSet(flags))?tr->parent->sa:tr->sa;
	sql_idx *ni = SA_ZNEW(sa, sql_idx);
	node *n;

	base_init(sa, &ni->base, i->base.id, tr_flag(&i->base, flags), i->base.name);

	ni->columns = list_new(sa, (fdestroy) NULL);
	obj_ref(i,ni,flags);
	ni->t = t;
	ni->type = i->type;
	ni->key = NULL;

	/* Needs copy when committing (ie from tr to gtrans) and
	 * on savepoints from tr->parent to new tr */
	if (flags) {
		ni->base.allocated = i->base.allocated;
		ni->data = i->data;
		i->base.allocated = 0;
		ni->base.wtime = i->base.wtime;
		i->data = NULL;
	} else
	if ((isNew(i) && newFlagSet(flags) && tr->parent == gtrans) ||
	    (i->base.allocated && tr->parent != gtrans))
		if (isTable(ni->t))
			store_funcs.dup_idx(tr, i, ni);

	if (isNew(i) && newFlagSet(flags) && tr->parent == gtrans)
		removeNewFlag(i);

	for (n = i->columns->h; n; n = n->next) {
		sql_kc *okc = n->data;

		list_append(ni->columns, kc_dup(tr, flags, okc, t));
	}
	list_append(t->s->idxs, ni);
	return ni;
}

sql_idx *
sql_trans_copy_idx( sql_trans *tr, sql_table *t, sql_idx *i)
{
	sql_schema *syss = find_sql_schema(tr, isGlobal(t)?"sys":"tmp");
	sql_table *sysidx = find_sql_table(syss, "idxs");
	sql_table *sysic = find_sql_table(syss, "objects");
	node *n;
	int nr, unique = 0;
	sql_idx *ni = SA_ZNEW(tr->sa, sql_idx);

	base_init(tr->sa, &ni->base, i->base.id, TR_NEW, i->base.name);

	ni->columns = list_new(tr->sa, (fdestroy) NULL);
	ni->t = t;
	ni->type = i->type;
	ni->key = NULL;

	if (i->type == hash_idx && list_length(i->columns) == 1)
		unique = 1;
	for (n = i->columns->h, nr = 0; n; n = n->next, nr++) {
		sql_kc *okc = n->data, *ic;

		list_append(ni->columns, ic = kc_dup_(tr, TR_NEW, okc, t, 1));
		if (ic->c->unique != (unique & !okc->c->null)) {
			ic->c->base.wtime = tr->wstime;
			okc->c->unique = ic->c->unique = (unique & (!okc->c->null));
		}

		table_funcs.table_insert(tr, sysic, &ni->base.id, ic->c->base.name, &nr);
		sysic->base.wtime = sysic->s->base.wtime = tr->wtime = tr->wstime;

		sql_trans_create_dependency(tr, ic->c->base.id, i->base.id, INDEX_DEPENDENCY);
	}
	list_append(t->s->idxs, ni);
	cs_add(&t->idxs, ni, TR_NEW);

	if (isDeclaredTable(i->t))
	if (!isDeclaredTable(t) && isTable(ni->t) && idx_has_column(ni->type))
		if (store_funcs.create_idx(tr, ni) != LOG_OK)
			return NULL;
	if (!isDeclaredTable(t))
		table_funcs.table_insert(tr, sysidx, &ni->base.id, &t->base.id, &ni->type, ni->base.name);
	ni->base.wtime = t->base.wtime = t->s->base.wtime = tr->wtime = tr->wstime;
	if (isGlobal(t))
		tr->schema_updates ++;
	return ni;
}

sql_trigger *
sql_trans_copy_trigger( sql_trans *tr, sql_table *t, sql_trigger *tri)
{
	sql_schema *syss = find_sql_schema(tr, isGlobal(t)?"sys":"tmp");
	sql_table *systr = find_sql_table(syss, "triggers");
	sql_table *sysic = find_sql_table(syss, "objects");
	node *n;
	int nr;
	sql_trigger *nt = SA_ZNEW(tr->sa, sql_trigger);
	const char *nilptr = ATOMnilptr(TYPE_str);

	base_init(tr->sa, &nt->base, tri->base.id, TR_NEW, tri->base.name);

	nt->columns = list_new(tr->sa, (fdestroy) NULL);
	nt->t = t;
	nt->time = tri->time;
	nt->orientation = tri->orientation;
	nt->event = tri->event;
	nt->old_name = nt->new_name = nt->condition = NULL;
	if (tri->old_name)
		nt->old_name = sa_strdup(tr->sa, tri->old_name);
	if (tri->new_name)
		nt->new_name = sa_strdup(tr->sa, tri->new_name);
	if (tri->condition)
		nt->condition = sa_strdup(tr->sa, tri->condition);
	nt->statement = sa_strdup(tr->sa, tri->statement);

	for (n = tri->columns->h, nr = 0; n; n = n->next, nr++) {
		sql_kc *okc = n->data, *ic;

		list_append(nt->columns, ic = kc_dup_(tr, TR_NEW, okc, t, 1));
		table_funcs.table_insert(tr, sysic, &nt->base.id, ic->c->base.name, &nr);
		sysic->base.wtime = sysic->s->base.wtime = tr->wtime = tr->wstime;
		sql_trans_create_dependency(tr, ic->c->base.id, tri->base.id, TRIGGER_DEPENDENCY);
	}
	list_append(t->s->triggers, nt);
	cs_add(&t->triggers, nt, TR_NEW);

	if (!isDeclaredTable(t))
		table_funcs.table_insert(tr, systr, &nt->base.id, nt->base.name, &t->base.id, &nt->time, &nt->orientation,
								 &nt->event, (nt->old_name)?nt->old_name:nilptr, (nt->new_name)?nt->new_name:nilptr,
								 (nt->condition)?nt->condition:nilptr, nt->statement);
	nt->base.wtime = t->base.wtime = t->s->base.wtime = tr->wtime = tr->wstime;
	if (isGlobal(t))
		tr->schema_updates ++;
	return nt;
}

sql_part *
sql_trans_copy_part( sql_trans *tr, sql_table *t, sql_part *pt)
{
	sql_schema *syss = find_sql_schema(tr, isGlobal(t)?"sys":"tmp");
	sql_table *sysic = find_sql_table(syss, "objects");
	sql_part *npt = SA_ZNEW(tr->sa, sql_part);

	base_init(tr->sa, &npt->base, pt->base.id, TR_NEW, npt->base.name);

	if (isRangePartitionTable(t) || isListPartitionTable(t))
		dup_sql_type(tr, t->s, &(pt->tpe), &(npt->tpe));
	else
		npt->tpe = pt->tpe;
	npt->with_nills = pt->with_nills;
	npt->t = t;

	assert(isMergeTable(npt->t) || isReplicaTable(npt->t));
	if (isRangePartitionTable(t)) {
		npt->part.range.minvalue = sa_alloc(tr->sa, pt->part.range.minlength);
		npt->part.range.maxvalue = sa_alloc(tr->sa, pt->part.range.maxlength);
		memcpy(npt->part.range.minvalue, pt->part.range.minvalue, pt->part.range.minlength);
		memcpy(npt->part.range.maxvalue, pt->part.range.maxvalue, pt->part.range.maxlength);
		npt->part.range.minlength = pt->part.range.minlength;
		npt->part.range.maxlength = pt->part.range.maxlength;
	} else if (isListPartitionTable(t)) {
		npt->part.values = list_new(tr->sa, (fdestroy) NULL);
		for (node *n = pt->part.values->h ; n ; n = n->next) {
			sql_part_value *prev = (sql_part_value*) n->data, *nextv = SA_ZNEW(tr->sa, sql_part_value);
			nextv->value = sa_alloc(tr->sa, prev->length);
			memcpy(nextv->value, prev->value, prev->length);
			nextv->length = prev->length;
			list_append(npt->part.values, nextv);
		}
	}

	cs_add(&t->members, npt, TR_NEW);

	sql_trans_create_dependency(tr, npt->base.id, t->base.id, TABLE_DEPENDENCY);
	table_funcs.table_insert(tr, sysic, &t->base.id, npt->base.name, &npt->base.id);

	npt->base.wtime = t->base.wtime = t->s->base.wtime = tr->wtime = tr->wstime;
	if (isGlobal(t))
		tr->schema_updates ++;
	return npt;
}

static sql_trigger *
trigger_dup(sql_trans *tr, int flags, sql_trigger * i, sql_table *t)
{
	sql_allocator *sa = (newFlagSet(flags))?tr->parent->sa:tr->sa;
	sql_trigger *nt = SA_ZNEW(sa, sql_trigger);

	base_init(sa, &nt->base, i->base.id, tr_flag(&i->base, flags), i->base.name);

	nt->columns = list_new(sa, (fdestroy) NULL);
	nt->t = t;
	nt->time = i->time;
	nt->orientation = i->orientation;
	nt->event = i->event;
	nt->old_name = nt->new_name = nt->condition = NULL;
	if (i->old_name)
		nt->old_name = sa_strdup(sa, i->old_name);
	if (i->new_name)
		nt->new_name = sa_strdup(sa, i->new_name);
	if (i->condition)
		nt->condition = sa_strdup(sa, i->condition);
	nt->statement = sa_strdup(sa, i->statement);

	for (node *n = i->columns->h; n; n = n->next) {
		sql_kc *okc = n->data;

		list_append(nt->columns, kc_dup(tr, flags, okc, t));
	}
	list_append(t->s->triggers, nt);
	if (newFlagSet(flags) && tr->parent == gtrans)
		removeNewFlag(i);
	return nt;
}

/* flags 0, dup from parent to new tr
 *	 TR_NEW, dup from child tr to parent
 * */
static sql_column *
column_dup(sql_trans *tr, int flags, sql_column *oc, sql_table *t)
{
	sql_allocator *sa = (newFlagSet(flags))?tr->parent->sa:tr->sa;
	sql_column *c = SA_ZNEW(sa, sql_column);

	base_init(sa, &c->base, oc->base.id, tr_flag(&oc->base, flags), oc->base.name);
	obj_ref(oc,c,flags);
	dup_sql_type((newFlagSet(flags))?tr->parent:tr, t->s, &(oc->type), &(c->type));
	c->def = NULL;
	if (oc->def)
		c->def = sa_strdup(sa, oc->def);
	c->null = oc->null;
	c->colnr = oc->colnr;
	c->unique = oc->unique;
	c->t = t;
	c->storage_type = NULL;
	if (oc->storage_type)
		c->storage_type = sa_strdup(sa, oc->storage_type);

	/* Needs copy when committing (ie from tr to gtrans) and
	 * on savepoints from tr->parent to new tr */
	if (flags) {
		c->base.allocated = oc->base.allocated;
		c->data = oc->data;
		oc->base.allocated = 0;
		c->base.wtime = oc->base.wtime;
		oc->data = NULL;
	} else
	if ((isNew(oc) && newFlagSet(flags) && tr->parent == gtrans) ||
	    (oc->base.allocated && tr->parent != gtrans))
		if (isTable(c->t))
			store_funcs.dup_col(tr, oc, c);
	if (isNew(oc) && newFlagSet(flags) && tr->parent == gtrans)
		removeNewFlag(oc);
	return c;
}

static sql_part *
part_dup(sql_trans *tr, int flags, sql_part *op, sql_table *mt)
{
	sql_allocator *sa = (newFlagSet(flags))?tr->parent->sa:tr->sa;
	sql_part *p = SA_ZNEW(sa, sql_part);
	sql_table *pt = find_sql_table(mt->s, op->base.name);

	base_init(sa, &p->base, op->base.id, tr_flag(&op->base, flags), op->base.name);
	if (isRangePartitionTable(mt) || isListPartitionTable(mt))
		dup_sql_type(tr, mt->s, &(op->tpe), &(p->tpe));
	else
		p->tpe = op->tpe;
	p->with_nills = op->with_nills;
	p->t = mt;
	assert(isMergeTable(mt) || isReplicaTable(mt));
	if (pt) /* during loading we use set_members */
		pt->p = mt;
	if (newFlagSet(flags) && tr->parent == gtrans)
		removeNewFlag(op);

	if (isRangePartitionTable(mt)) {
		p->part.range.minvalue = sa_alloc(sa, op->part.range.minlength);
		p->part.range.maxvalue = sa_alloc(sa, op->part.range.maxlength);
		memcpy(p->part.range.minvalue, op->part.range.minvalue, op->part.range.minlength);
		memcpy(p->part.range.maxvalue, op->part.range.maxvalue, op->part.range.maxlength);
		p->part.range.minlength = op->part.range.minlength;
		p->part.range.maxlength = op->part.range.maxlength;
	} else if (isListPartitionTable(mt)) {
		p->part.values = list_new(sa, (fdestroy) NULL);
		for (node *n = op->part.values->h ; n ; n = n->next) {
			sql_part_value *prev = (sql_part_value*) n->data, *nextv = SA_ZNEW(sa, sql_part_value);
			nextv->value = sa_alloc(sa, prev->length);
			memcpy(nextv->value, prev->value, prev->length);
			nextv->length = prev->length;
			list_append(p->part.values, nextv);
		}
	}
	return p;
}

static int
sql_trans_cname_conflict( sql_trans *tr, sql_table *t, const char *extra, const char *cname)
{
	const char *tmp;

	if (extra) {
		tmp = sa_message(tr->sa, "%s_%s", extra, cname);
	} else {
       		tmp = cname;
	}
	if (find_sql_column(t, tmp))
		return 1;
	return 0;
}

static int
sql_trans_tname_conflict( sql_trans *tr, sql_schema *s, const char *extra, const char *tname, const char *cname)
{
	char *tp;
	char *tmp;
	sql_table *t = NULL;

	if (extra) {
		tmp = sa_message(tr->sa, "%s_%s", extra, tname);
	} else {
       		tmp = sa_strdup(tr->sa, tname);
	}
	tp = tmp;
	while ((tp = strchr(tp, '_')) != NULL) {
		*tp = 0;
		t = find_sql_table(s, tmp);
		if (t && sql_trans_cname_conflict(tr, t, tp+1, cname))
			return 1;
		*tp++ = '_';
	}
       	tmp = sa_strdup(tr->sa, cname);
	tp = tmp;
	while ((tp = strchr(tp, '_')) != NULL) {
		char *ntmp;
		*tp = 0;
		ntmp = sa_message(tr->sa, "%s_%s", tname, tmp);
		t = find_sql_table(s, ntmp);
		if (t && sql_trans_cname_conflict(tr, t, NULL, tp+1))
			return 1;
		*tp++ = '_';
	}
	t = find_sql_table(s, tname);
	if (t && sql_trans_cname_conflict(tr, t, NULL, cname))
		return 1;
	return 0;
}

static int
sql_trans_name_conflict( sql_trans *tr, const char *sname, const char *tname, const char *cname)
{
	char *sp;
	sql_schema *s = NULL;

	sp = strchr(sname, '_');
	if (!sp && strchr(tname, '_') == 0 && strchr(cname, '_') == 0)
		return 0;

	if (sp) {
		char *tmp = sa_strdup(tr->sa, sname);
		sp = tmp;
		while ((sp = strchr(sp, '_')) != NULL) {
			*sp = 0;
			s = find_sql_schema(tr, tmp);
			if (s && sql_trans_tname_conflict(tr, s, sp+1, tname, cname))
				return 1;
			*sp++ = '_';
		}
	} else {
		s = find_sql_schema(tr, sname);
		if (s)
			return sql_trans_tname_conflict(tr, s, NULL, tname, cname);
	}
	return 0;
}

sql_column *
sql_trans_copy_column( sql_trans *tr, sql_table *t, sql_column *c)
{
	sql_schema *syss = find_sql_schema(tr, isGlobal(t)?"sys":"tmp");
	sql_table *syscolumn = find_sql_table(syss, "_columns");
	sql_column *col = SA_ZNEW(tr->sa, sql_column);

	if (t->system && sql_trans_name_conflict(tr, t->s->base.name, t->base.name, c->base.name))
		return NULL;
	base_init(tr->sa, &col->base, c->base.id, TR_NEW, c->base.name);
	dup_sql_type(tr, t->s, &(c->type), &(col->type));
	col->def = NULL;
	if (c->def)
		col->def = sa_strdup(tr->sa, c->def);
	col->null = c->null;
	col->colnr = c->colnr;
	col->unique = c->unique;
	col->t = t;
	col->storage_type = NULL;
	if (c->storage_type)
		col->storage_type = sa_strdup(tr->sa, c->storage_type);

	cs_add(&t->columns, col, TR_NEW);

	if (isDeclaredTable(c->t))
		if (isTable(t))
			if (store_funcs.create_col(tr, col) != LOG_OK)
				return NULL;
	if (!isDeclaredTable(t)) {
		table_funcs.table_insert(tr, syscolumn, &col->base.id, col->base.name, col->type.type->sqlname,
								 &col->type.digits, &col->type.scale, &t->base.id,
								 (col->def) ? col->def : ATOMnilptr(TYPE_str), &col->null, &col->colnr,
								 (col->storage_type) ? col->storage_type : ATOMnilptr(TYPE_str));
		col->base.wtime = t->base.wtime = t->s->base.wtime = tr->wtime = tr->wstime;
		if (c->type.type->s) /* column depends on type */
			sql_trans_create_dependency(tr, c->type.type->base.id, col->base.id, TYPE_DEPENDENCY);
	}
	if (isGlobal(t))
		tr->schema_updates ++;
	return col;
}

static sql_table *
table_dup(sql_trans *tr, int flags, sql_table *ot, sql_schema *s)
{
	sql_allocator *sa = (newFlagSet(flags))?tr->parent->sa:tr->sa;
	sql_table *t = SA_ZNEW(sa, sql_table);
	node *n;

	base_init(sa, &t->base, ot->base.id, tr_flag(&ot->base, flags), ot->base.name);
	obj_ref(ot,t,flags);
	t->type = ot->type;
	t->system = ot->system;
	t->bootstrap = ot->bootstrap;
	t->persistence = ot->persistence;
	t->commit_action = ot->commit_action;
	t->access = ot->access;
	t->query = (ot->query) ? sa_strdup(sa, ot->query) : NULL;
	t->properties = ot->properties;

	cs_new(&t->columns, sa, (fdestroy) &column_destroy);
	cs_new(&t->keys, sa, (fdestroy) &key_destroy);
	cs_new(&t->idxs, sa, (fdestroy) &idx_destroy);
	cs_new(&t->triggers, sa, (fdestroy) &trigger_destroy);
	cs_new(&t->members, sa, (fdestroy) NULL);

	t->pkey = NULL;

	/* Needs copy when committing (ie from tr to gtrans) and
	 * on savepoints from tr->parent to new tr */
	if (flags) {
		assert(t->data == NULL);
		t->base.allocated = ot->base.allocated;
		t->base.wtime = ot->base.wtime;
		t->data = ot->data;
		ot->base.allocated = 0;
		ot->data = NULL;
	} else
	if ((isNew(ot) && newFlagSet(flags) && tr->parent == gtrans) ||
	    (ot->base.allocated && tr->parent != gtrans))
		if (isTable(t))
			store_funcs.dup_del(tr, ot, t);

	t->s = s;
	t->sz = ot->sz;
	t->cleared = 0;

	if (isPartitionedByExpressionTable(ot)) {
		t->part.pexp = SA_ZNEW(sa, sql_expression);
		t->part.pexp->exp = sa_strdup(sa, ot->part.pexp->exp);
		dup_sql_type((newFlagSet(flags))?tr->parent:tr, t->s, &(ot->part.pexp->type), &(t->part.pexp->type));
		t->part.pexp->cols = sa_list(sa);
		for (n = ot->part.pexp->cols->h; n; n = n->next) {
			int *nid = sa_alloc(sa, sizeof(int));
			*nid = *(int *) n->data;
			list_append(t->part.pexp->cols, nid);
		}
	}
	if (ot->columns.set) {
		for (n = ot->columns.set->h; n; n = n->next) {
			sql_column *c = n->data, *copy = column_dup(tr, flags, c, t);

			if (isPartitionedByColumnTable(ot) && ot->part.pcol->base.id == c->base.id)
				t->part.pcol = copy;
			cs_add(&t->columns, copy, tr_flag(&c->base, flags));
		}
		if (tr->parent == gtrans)
			ot->columns.nelm = NULL;
	}
	if (ot->members.set) {
		for (n = ot->members.set->h; n; n = n->next) {
			sql_part *pt = n->data, *dupped = part_dup(tr, flags, pt, t);

			cs_add(&t->members, dupped, tr_flag(&pt->base, flags));
		}
		if (tr->parent == gtrans)
			ot->members.nelm = NULL;
	}
	if (ot->idxs.set) {
		for (n = ot->idxs.set->h; n; n = n->next) {
			sql_idx *i = n->data;

			cs_add(&t->idxs, idx_dup(tr, flags, i, t), tr_flag(&i->base, flags));
		}
		if (tr->parent == gtrans)
			ot->idxs.nelm = NULL;
	}
	if (ot->keys.set) {
		for (n = ot->keys.set->h; n; n = n->next) {
			sql_key *k = n->data;

			cs_add(&t->keys, key_dup(tr, flags, k, t), tr_flag(&k->base, flags));
		}
		if (tr->parent == gtrans)
			ot->keys.nelm = NULL;
	}
	if (ot->triggers.set) {
		for (n = ot->triggers.set->h; n; n = n->next) {
			sql_trigger *k = n->data;

			cs_add(&t->triggers, trigger_dup(tr, flags, k, t), tr_flag(&k->base, flags));
		}
		if (tr->parent == gtrans)
			ot->triggers.nelm = NULL;
	}
	if (isNew(ot) && newFlagSet(flags) && tr->parent == gtrans)
		removeNewFlag(ot);
	return t;
}

static sql_type *
type_dup(sql_trans *tr, int flags, sql_type *ot, sql_schema *s)
{
	sql_allocator *sa = (newFlagSet(flags))?tr->parent->sa:tr->sa;
	sql_type *t = SA_ZNEW(sa, sql_type);

	base_init(sa, &t->base, ot->base.id, tr_flag(&ot->base, flags), ot->base.name);

	t->sqlname = sa_strdup(sa, ot->sqlname);
	t->digits = ot->digits;
	t->scale = ot->scale;
	t->radix = ot->radix;
	t->eclass = ot->eclass;
	t->bits = ot->bits;
	t->localtype = ot->localtype;
	t->s = s;
	if (isNew(ot) && newFlagSet(flags) && tr->parent == gtrans)
		removeNewFlag(ot);
	return t;
}

static sql_arg *
arg_dup(sql_trans *tr, sql_schema *s, sql_arg *oa)
{
	sql_arg *a = SA_ZNEW(tr->sa, sql_arg);

	if (a) {
		a->name = sa_strdup(tr->sa, oa->name);
		a->inout = oa->inout;
		dup_sql_type(tr, s, &(oa->type), &(a->type));
	}
	return a;
}

static sql_func *
func_dup(sql_trans *tr, int flags, sql_func *of, sql_schema *s)
{
	sql_allocator *sa = (newFlagSet(flags))?tr->parent->sa:tr->sa;
	sql_func *f = SA_ZNEW(sa, sql_func);
	node *n;

	base_init(sa, &f->base, of->base.id, tr_flag(&of->base, flags), of->base.name);

	f->imp = (of->imp)?sa_strdup(sa, of->imp):NULL;
	f->mod = (of->mod)?sa_strdup(sa, of->mod):NULL;
	f->type = of->type;
	f->query = (of->query)?sa_strdup(sa, of->query):NULL;
	f->lang = of->lang;
	f->sql = of->sql;
	f->side_effect = of->side_effect;
	f->varres = of->varres;
	f->vararg = of->vararg;
	f->ops = list_new(sa, of->ops->destroy);
	f->fix_scale = of->fix_scale;
	f->system = of->system;
	f->semantics = of->semantics;
	for (n=of->ops->h; n; n = n->next)
		list_append(f->ops, arg_dup(newFlagSet(flags)?tr->parent:tr, s, n->data));
	if (of->res) {
		f->res = list_new(sa, of->res->destroy);
		for (n=of->res->h; n; n = n->next)
			list_append(f->res, arg_dup(newFlagSet(flags)?tr->parent:tr, s, n->data));
	}
	f->s = s;
	f->sa = sa;
	if (isNew(of) && newFlagSet(flags) && tr->parent == gtrans)
		removeNewFlag(of);
	return f;
}

static sql_sequence *
seq_dup(sql_trans *tr, int flags, sql_sequence *oseq, sql_schema *s)
{
	sql_allocator *sa = (newFlagSet(flags))?tr->parent->sa:tr->sa;
	sql_sequence *seq = SA_ZNEW(sa, sql_sequence);

	base_init(sa, &seq->base, oseq->base.id, tr_flag(&oseq->base, flags), oseq->base.name);

	seq->start = oseq->start;
	seq->minvalue = oseq->minvalue;
	seq->maxvalue = oseq->maxvalue;
	seq->increment = oseq->increment;
	seq->cacheinc = oseq->cacheinc;
	seq->cycle = oseq->cycle;
	seq->s = s;
	if (isNew(oseq) && newFlagSet(flags) && tr->parent == gtrans)
		removeNewFlag(oseq);
	return seq;
}

static sql_schema *
schema_dup(sql_trans *tr, int flags, sql_schema *os, sql_trans *o)
{
	sql_allocator *sa = (newFlagSet(flags))?tr->parent->sa:tr->sa;
	sql_schema *s = SA_ZNEW(sa, sql_schema);
	node *n;

	(void) o;
	base_init(sa, &s->base, os->base.id, tr_flag(&os->base, flags), os->base.name);

	s->auth_id = os->auth_id;
	s->owner = os->owner;
	s->system = os->system;
	cs_new(&s->tables, sa, (fdestroy) &table_destroy);
	cs_new(&s->types, sa, (fdestroy) NULL);
	cs_new(&s->funcs, sa, (fdestroy) NULL);
	cs_new(&s->seqs, sa, (fdestroy) NULL);
	s->keys = list_new(sa, (fdestroy) NULL);
	s->idxs = list_new(sa, (fdestroy) NULL);
	s->triggers = list_new(sa, (fdestroy) NULL);

	if (os->types.set) {
		for (n = os->types.set->h; n; n = n->next) {
			cs_add(&s->types, type_dup(tr, flags, n->data, s), tr_flag(&os->base, flags));
		}
		if (tr->parent == gtrans)
			os->types.nelm = NULL;
	}
	if (os->tables.set) {
		for (n = os->tables.set->h; n; n = n->next) {
			sql_table *ot = n->data;

			if (ot->persistence != SQL_LOCAL_TEMP)
				cs_add(&s->tables, table_dup(tr, flags, ot, s), tr_flag(&ot->base, flags));
		}
		if (tr->parent == gtrans)
			os->tables.nelm = NULL;

		// Set the ->p member for each sql_table that is a child of some other merge table.
		set_members(&s->tables);
	}
	if (os->funcs.set) {
		for (n = os->funcs.set->h; n; n = n->next) {
			cs_add(&s->funcs, func_dup(tr, flags, n->data, s), tr_flag(&os->base, flags));
		}
		if (tr->parent == gtrans)
			os->funcs.nelm = NULL;
	}
	if (os->seqs.set) {
		for (n = os->seqs.set->h; n; n = n->next) {
			cs_add(&s->seqs, seq_dup(tr, flags, n->data, s), tr_flag(&os->base, flags));
		}
		if (tr->parent == gtrans)
			os->seqs.nelm = NULL;
	}
	if (newFlagSet(flags) && tr->parent == gtrans)
		removeNewFlag(os);
	return s;
}

static void
_trans_init(sql_trans *tr, sql_trans *otr)
{
	tr->wtime = tr->atime = 0;
	tr->stime = (otr->wtime>otr->atime?otr->wtime:otr->atime);
	tr->wstime = timestamp();
	tr->schema_updates = 0;
	tr->dropped = NULL;
	tr->status = 0;

	tr->schema_number = store_schema_number();
	tr->parent = otr;
}

static sql_trans *
trans_init(sql_trans *tr, sql_trans *otr)
{
	node *m,*n;

	_trans_init(tr, otr);

	for (m = otr->schemas.set->h, n = tr->schemas.set->h; m && n; m = m->next, n = n->next ) {
		sql_schema *ps = m->data; /* parent transactions schema */
		sql_schema *s = n->data;
		int istmp = isTempSchema(ps);

		if (s->base.id == ps->base.id) {
			node *k, *l;

			s->base.rtime = s->base.wtime = s->base.atime = 0;
			s->base.stime = (ps->base.wtime>ps->base.atime?ps->base.wtime:ps->base.atime);

			if (ps->tables.set && s->tables.set)
			for (k = ps->tables.set->h, l = s->tables.set->h; k && l; l = l->next ) {
				sql_table *pt = k->data; /* parent transactions table */
				sql_table *t = l->data;

				if (t->persistence == SQL_LOCAL_TEMP) /* skip local tables */
					continue;

				t->base.rtime = t->base.wtime = t->base.atime = 0;
				t->base.stime = (pt->base.wtime>pt->base.atime?pt->base.wtime:pt->base.atime);
				if (!istmp && !t->base.allocated)
					t->data = NULL;
				assert (istmp || !t->base.allocated);

				if (pt->base.id == t->base.id) {
					node *i, *j;

					for (i = pt->columns.set->h, j = t->columns.set->h; i && j; i = i->next, j = j->next ) {
						sql_column *pc = i->data; /* parent transactions column */
						sql_column *c = j->data;

						if (pc->base.id == c->base.id) {
							c->colnr = pc->colnr;
							c->base.rtime = c->base.wtime = c->base.atime = 0;
							c->base.stime = (pc->base.wtime>pc->base.atime?pc->base.wtime:pc->base.atime);
							if (!istmp && !c->base.allocated)
								c->data = NULL;
							assert (istmp || !c->base.allocated);
						} else {
							/* for now assert */
							assert(0);
						}
					}
					if (pt->idxs.set && t->idxs.set)
					for (i = pt->idxs.set->h, j = t->idxs.set->h; i && j; i = i->next, j = j->next ) {
						sql_idx *pc = i->data; /* parent transactions column */
						sql_idx *c = j->data;

						if (pc->base.id == c->base.id) {
							c->base.rtime = c->base.wtime = c->base.atime = 0;
							c->base.stime = (pc->base.wtime>pc->base.atime?pc->base.wtime:pc->base.atime);
							if (!istmp && !c->base.allocated)
								c->data = NULL;
							assert (istmp || !c->base.allocated);
						} else {
							/* for now assert */
							assert(0);
						}
					}
					if (pt->members.set && t->members.set)
					for (i = pt->members.set->h, j = t->members.set->h; i && j; i = i->next, j = j->next ) {
						sql_part *pc = i->data; /* parent transactions part */
						sql_part *c = j->data;

						if (pc->base.id == c->base.id) {
							c->base.rtime = c->base.wtime = c->base.atime = 0;
							c->base.stime = (pc->base.wtime>pc->base.atime?pc->base.wtime:pc->base.atime);
						} else {
							/* for now assert */
							assert(0);
						}
					}
				} else {
					/* for now assert */
					assert(0);
				}
				k = k->next;
			}
			if (ps->seqs.set && s->seqs.set)
			for (k = ps->seqs.set->h, l = s->seqs.set->h; k && l; k = k->next, l = l->next ) {
				sql_sequence *pt = k->data; /* parent transactions sequence */
				sql_sequence *t = l->data;

				t->base.rtime = t->base.wtime = t->base.atime = 0;
				t->base.stime = (pt->base.wtime>pt->base.atime?pt->base.wtime:pt->base.atime);
			}
			if (ps->funcs.set && s->funcs.set)
			for (k = ps->funcs.set->h, l = s->funcs.set->h; k && l; k = k->next, l = l->next ) {
				sql_func *pt = k->data; /* parent transactions func */
				sql_func *t = l->data;

				t->base.rtime = t->base.wtime = t->base.atime = 0;
				t->base.stime = (pt->base.wtime>pt->base.atime?pt->base.wtime:pt->base.atime);
			}
			if (ps->types.set && s->types.set)
			for (k = ps->types.set->h, l = s->types.set->h; k && l; k = k->next, l = l->next ) {
				sql_type *pt = k->data; /* parent transactions type */
				sql_type *t = l->data;

				t->base.rtime = t->base.wtime = t->base.atime = 0;
				t->base.stime = (pt->base.wtime>pt->base.atime?pt->base.wtime:pt->base.atime);
			}
		} else {
			/* for now assert */
			assert(0);
		}
	}
	tr->name = NULL;
	TRC_DEBUG(SQL_STORE, "Transaction '%p' init: %d, %d, %d\n", tr, tr->wstime, tr->stime, tr->schema_number);
	return tr;
}

static sql_trans *
trans_dup(sql_trans *ot, const char *newname)
{
	node *n;
	sql_trans *t = ZNEW(sql_trans);

	if (!t)
		return NULL;

	t->sa = sa_create(NULL);
	if (!t->sa) {
		_DELETE(t);
		return NULL;
	}
	_trans_init(t, ot);

	cs_new(&t->schemas, t->sa, (fdestroy) &schema_destroy);

	/* name the old transaction */
	if (newname) {
		assert(ot->name == NULL);
		ot->name = sa_strdup(ot->sa, newname);
	}

	if (ot->schemas.set) {
		for (n = ot->schemas.set->h; n; n = n->next) {
			cs_add(&t->schemas, schema_dup(t, 0, n->data, t), 0);
		}
		if (ot == gtrans)
			ot->schemas.nelm = NULL;
	}
	new_trans_size = t->sa->nr;
	return t;
}

#define R_LOG 		1
#define R_APPLY 	2

typedef int (*rfufunc) (sql_trans *tr, sql_base * fs, sql_base * ts, int mode);
typedef sql_base *(*rfcfunc) (sql_trans *tr, sql_base * b, int mode);
typedef int (*rfdfunc) (sql_trans *tr, sql_base * b, int mode);
typedef sql_base *(*dupfunc) (sql_trans *tr, int flags, sql_base * b, sql_base * p);

static sql_table *
conditional_table_dup(sql_trans *tr, int flags, sql_table *ot, sql_schema *s)
{
	int p = (tr->parent == gtrans);

	/* persistent columns need to be dupped */
	if ((p && isGlobal(ot)) ||
	    /* allways dup in recursive mode */
	    tr->parent != gtrans)
		return table_dup(tr, flags, ot, s);
	else if (!isGlobal(ot)) { /* is local temp, may need to be cleared */
		if (ot->commit_action == CA_DELETE) {
			sql_trans_clear_table(tr, ot);
		} else if (ot->commit_action == CA_DROP) {
			(void) sql_trans_drop_table(tr, ot->s, ot->base.id, DROP_RESTRICT);
		}
	}
	return NULL;
}

static int
rollforward_changeset_updates(sql_trans *tr, changeset * fs, changeset * ts, sql_base * b, rfufunc rollforward_updates, rfcfunc rollforward_creates, rfdfunc rollforward_deletes, dupfunc fd, int mode)
{
	int ok = LOG_OK;
	int apply = (mode == R_APPLY);
	node *n = NULL;

	/* delete removed bases */
	if (fs->dset) {
		for (n = fs->dset->h; ok == LOG_OK && n; n = n->next) {
			sql_base *fb = n->data;
			node *tbn = cs_find_id(ts, fb->id);

			if (tbn) {
				sql_base *tb = tbn->data;

				if (!apply && rollforward_deletes)
					ok = rollforward_deletes(tr, tb, mode);
				if (apply) {
					if (ts->nelm == tbn)
						ts->nelm = tbn->next;
					if (!ts->dset)
						ts->dset = list_new(tr->parent->sa, ts->destroy);
					list_move_data(ts->set, ts->dset, tb);
				}
			}
		}
		if (apply) {
			list_destroy(fs->dset);
			fs->dset = NULL;
		}
		/* already done
		if (!apply && ts->dset) {
			for (n = ts->dset->h; ok == LOG_OK && n; n = n->next) {
				sql_base *tb = n->data;

				if (rollforward_deletes)
					ok = rollforward_deletes(tr, tb, mode);
			}
		}
		*/
		/* only cleanup when alone */
		if (apply && ts->dset && ATOMIC_GET(&store_nr_active) == 1) {
			list_destroy(ts->dset);
			ts->dset = NULL;
		}
	}
	/* changes to the existing bases */
	if (fs->set) {
		/* update existing */
		if (rollforward_updates) {
			for (n = fs->set->h; ok == LOG_OK && n && n != fs->nelm; n = n->next) {
				sql_base *fb = n->data;

				if ((fb->wtime || fb->atime) && !newFlagSet(fb->flags)) {
					node *tbn = cs_find_id(ts, fb->id);

					assert(fb->rtime <= fb->wtime || fb->atime);
					if (tbn) {
						sql_base *tb = tbn->data;

						ok = rollforward_updates(tr, fb, tb, mode);

						/* update timestamps */
						if (apply && fb->rtime && fb->rtime > tb->rtime)
							tb->rtime = fb->rtime;
						if (apply && fb->wtime && fb->wtime > tb->wtime)
							tb->wtime = fb->wtime;
						if (apply)
							fb->stime = tb->stime = (tb->wtime>tb->atime?tb->wtime:tb->atime);
						assert(!apply || tb->rtime <= tb->wtime || fb->atime);
					}
				}
			}
		}
		/* add the new bases */
		if (fd && rollforward_creates) {
			for (n = fs->nelm; ok == LOG_OK && n; ) {
				node *nxt = n->next;
				sql_base *fb = n->data;

				if (apply) {
					sql_base *tb = fd(tr, TR_NEW, fb, b);

					/* conditional add the new bases */
					if (tb) {
						sql_base *r = rollforward_creates(tr, tb, mode);

						if (r)
							cs_add(ts, r, TR_NEW);
						else
							ok = LOG_ERR;
						fb->flags = 0;
						tb->flags = 0;
						fb->stime = tb->stime = (tb->wtime>tb->atime?tb->wtime:tb->atime);
					}
				} else if (!rollforward_creates(tr, fb, mode)) {
					ok = LOG_ERR;
				}
				n = nxt;
			}
			if (apply)
				fs -> nelm = NULL;
		}
	}
	return ok;
}

static int
rollforward_changeset_creates(sql_trans *tr, changeset * cs, rfcfunc rf, int mode)
{
	int apply = (mode == R_APPLY);

	if (cs->set) {
		node *n;

		for (n = cs->set->h; n; n = n->next) {
			sql_base *b = n->data;

			if (!rf(tr, b, mode))
				return LOG_ERR;

			if (apply)
				b->flags = 0;
		}
		if (apply)
			cs->nelm = NULL;
	}
	return LOG_OK;
}

static int
rollforward_changeset_deletes(sql_trans *tr, changeset * cs, rfdfunc rf, int mode)
{
	int apply = (mode == R_APPLY);
	int ok = LOG_OK;

	if (!cs)
		return ok;
	if (cs->dset) {
	/* done allready ?
		node *n;

		for (n = cs->dset->h; ok == LOG_OK && n; n = n->next) {
			sql_base *b = n->data;

			ok = rf(tr, b, mode);
		}
	*/
		if (apply && ATOMIC_GET(&store_nr_active) == 1) {
			list_destroy(cs->dset);
			cs->dset = NULL;
		}
	}
	if (cs->set) {
		node *n;

		for (n = cs->set->h; ok == LOG_OK && n; n = n->next) {
			sql_base *b = n->data;

			ok = rf(tr, b, mode);
		}
	}
	return ok;
}

static sql_idx *
rollforward_create_idx(sql_trans *tr, sql_idx * i, int mode)
{
	if (isTable(i->t) && idx_has_column(i->type)) {
		int p = (tr->parent == gtrans && !isTempTable(i->t));

		if ((p && mode == R_LOG && store_funcs.log_create_idx(tr, i) != LOG_OK) ||
		    (mode == R_APPLY && store_funcs.create_idx(tr, i) != LOG_OK))
		return NULL;
	}
	return i;
}

static sql_key *
rollforward_create_key(sql_trans *tr, sql_key *k, int mode)
{
	(void) tr;
	(void) mode;
	return k;
}

static sql_trigger *
rollforward_create_trigger(sql_trans *tr, sql_trigger *k, int mode)
{
	(void) tr;
	(void) mode;
	return k;
}

static sql_type *
rollforward_create_type(sql_trans *tr, sql_type *k, int mode)
{
	(void) tr;
	(void) mode;
	return k;
}

static sql_func *
rollforward_create_func(sql_trans *tr, sql_func *k, int mode)
{
	(void) tr;
	(void) mode;
	return k;
}

static sql_sequence *
rollforward_create_seq(sql_trans *tr, sql_sequence *k, int mode)
{
	(void) tr;
	(void) mode;
	return k;
}

static sql_column *
rollforward_create_column(sql_trans *tr, sql_column *c, int mode)
{
	if (isTable(c->t)) {
		int p = (tr->parent == gtrans && !isTempTable(c->t));

		if ((p && mode == R_LOG && store_funcs.log_create_col(tr, c) != LOG_OK) ||
		    (mode == R_APPLY && store_funcs.create_col(tr, c) != LOG_OK))
		return NULL;
	}
	return c;
}

static sql_part *
rollforward_create_part(sql_trans *tr, sql_part *p, int mode)
{
	(void) tr;
	if (mode == R_APPLY) {
		sql_table *mt = p->t;
		sql_table *pt = find_sql_table(mt->s, p->base.name);

		assert(isMergeTable(mt) || isReplicaTable(mt));
		if (pt)
			pt->p = mt;
	}
	return p;
}

static int
rollforward_drop_part(sql_trans *tr, sql_part *p, int mode)
{
	(void) tr;
	if (mode == R_APPLY) {
		sql_table *mt = p->t;
		sql_table *pt = find_sql_table(mt->s, p->base.name);

		assert(isMergeTable(mt) || isReplicaTable(mt));
		if (pt)
			pt->p = NULL;
	}
	return LOG_OK;
}

static sql_table *
rollforward_create_table(sql_trans *tr, sql_table *t, int mode)
{
	int ok = LOG_OK;
	TRC_DEBUG(SQL_STORE, "Create table: %s\n", t->base.name);

	if (isKindOfTable(t) && isGlobal(t)) {
		int p = (tr->parent == gtrans && !isTempTable(t));

		/* only register columns without commit action tables */
		ok = rollforward_changeset_creates(tr, &t->columns, (rfcfunc) &rollforward_create_column, mode);

		if (isTable(t)) {
			if (p && mode == R_LOG)
				store_funcs.log_create_del(tr, t);
			else if (mode == R_APPLY)
				store_funcs.create_del(tr, t);
		}

		if (ok == LOG_OK)
			ok = rollforward_changeset_creates(tr, &t->members, (rfcfunc) &rollforward_create_part, mode);
		if (ok == LOG_OK)
			ok = rollforward_changeset_creates(tr, &t->keys, (rfcfunc) &rollforward_create_key, mode);
		if (ok == LOG_OK)
			ok = rollforward_changeset_creates(tr, &t->idxs, (rfcfunc) &rollforward_create_idx, mode);
		if (ok == LOG_OK)
			ok = rollforward_changeset_creates(tr, &t->triggers, (rfcfunc) &rollforward_create_trigger, mode);
	}
	if (ok != LOG_OK) {
		assert(0);
		return NULL;
	}
	return t;
}

static int
rollforward_drop_column(sql_trans *tr, sql_column *c, int mode)
{
	if (isTable(c->t)) {
		int p = (tr->parent == gtrans && !isTempTable(c->t));

		if (p && mode == R_LOG)
			return store_funcs.log_destroy_col(tr, c);
		else if (mode == R_APPLY)
			return store_funcs.destroy_col(tr, c);
	}
	return LOG_OK;
}

static int
rollforward_drop_idx(sql_trans *tr, sql_idx * i, int mode)
{
	int ok = LOG_OK;

	if (isTable(i->t) && idx_has_column(i->type)) {
		int p = (tr->parent == gtrans && !isTempTable(i->t));

		if (p && mode == R_LOG)
			ok = store_funcs.log_destroy_idx(tr, i);
		else if (mode == R_APPLY)
			ok = store_funcs.destroy_idx(tr, i);
	}
	/* remove idx from schema */
	if (mode == R_APPLY)
		list_remove_data(i->t->s->idxs, i);
	return ok;
}

static int
rollforward_drop_key(sql_trans *tr, sql_key *k, int mode)
{
	node *n = NULL;
	sql_fkey *fk = NULL;

	(void) tr;		/* unused! */
	if (mode != R_APPLY)
		return LOG_OK;
	/* remove key from schema */
	list_remove_data(k->t->s->keys, k);
	if (k->t->pkey == (sql_ukey*)k)
		k->t->pkey = NULL;
	if (k->type == fkey) {
		fk = (sql_fkey *) k;

		if (fk->rkey) {
			n = list_find_name(fk->rkey->keys, fk->k.base.name);
			list_remove_node(fk->rkey->keys, n);
		}
		fk->rkey = NULL;
	}
	if (k->type == pkey) {
		sql_ukey *uk = (sql_ukey *) k;

		if (uk->keys)
			for (n = uk->keys->h; n; n= n->next) {
				fk = (sql_fkey *) n->data;
				fk->rkey = NULL;
			}
	}
	return LOG_OK;
}

static int
rollforward_drop_trigger(sql_trans *tr, sql_trigger *i, int mode)
{
	(void)tr;
	if (mode == R_APPLY)
		list_remove_data(i->t->s->triggers, i);
	return LOG_OK;
}

static int
rollforward_drop_seq(sql_trans *tr, sql_sequence *seq, int mode)
{
	(void)tr;
	(void)seq;
	(void)mode;
	/* TODO drop sequence? */
	return LOG_OK;
}

static int
rollforward_drop_type(sql_trans *tr, sql_type *t, int mode)
{
	(void)tr;
	(void)t;
	(void)mode;
	return LOG_OK;
}

static int
rollforward_drop_func(sql_trans *tr, sql_func *f, int mode)
{
	(void)tr;
	(void)f;
	(void)mode;
	return LOG_OK;
}

static int
rollforward_drop_table(sql_trans *tr, sql_table *t, int mode)
{
	int ok = LOG_OK;

	if (isTable(t)) {
		int p = (tr->parent == gtrans && !isTempTable(t));

		if (p && mode == R_LOG)
			ok = store_funcs.log_destroy_del(tr, t);
		else if (mode == R_APPLY)
			ok = store_funcs.destroy_del(tr, t);
	}
	if (ok == LOG_OK)
		ok = rollforward_changeset_deletes(tr, &t->columns, (rfdfunc) &rollforward_drop_column, mode);
	if (ok == LOG_OK)
		ok = rollforward_changeset_deletes(tr, &t->members, (rfdfunc) &rollforward_drop_part, mode);
	if (ok == LOG_OK)
		ok = rollforward_changeset_deletes(tr, &t->idxs, (rfdfunc) &rollforward_drop_idx, mode);
	if (ok == LOG_OK)
		ok = rollforward_changeset_deletes(tr, &t->keys, (rfdfunc) &rollforward_drop_key, mode);
	if (ok == LOG_OK)
		ok = rollforward_changeset_deletes(tr, &t->triggers, (rfdfunc) &rollforward_drop_trigger, mode);
	return ok;
}

static int
rollforward_drop_schema(sql_trans *tr, sql_schema *s, int mode)
{
	int ok = LOG_OK;

	ok = rollforward_changeset_deletes(tr, &s->types, (rfdfunc) &rollforward_drop_type, mode);
	if (ok == LOG_OK)
		ok = rollforward_changeset_deletes(tr, &s->tables, (rfdfunc) &rollforward_drop_table, mode);
	if (ok == LOG_OK)
		ok = rollforward_changeset_deletes(tr, &s->funcs, (rfdfunc) &rollforward_drop_func, mode);
	if (ok == LOG_OK)
		ok = rollforward_changeset_deletes(tr, &s->seqs, (rfdfunc) &rollforward_drop_seq, mode);
	return ok;
}

static sql_schema *
rollforward_create_schema(sql_trans *tr, sql_schema *s, int mode)
{
	if (rollforward_changeset_creates(tr, &s->types, (rfcfunc) &rollforward_create_type, mode) != LOG_OK)
		return NULL;
	if (rollforward_changeset_creates(tr, &s->tables, (rfcfunc) &rollforward_create_table, mode) != LOG_OK)
		return NULL;
	if (rollforward_changeset_creates(tr, &s->funcs, (rfcfunc) &rollforward_create_func, mode) != LOG_OK)
		return NULL;
	if (rollforward_changeset_creates(tr, &s->seqs, (rfcfunc) &rollforward_create_seq, mode) != LOG_OK)
		return NULL;
	return s;
}

static int
rollforward_update_part(sql_trans *tr, sql_base *fpt, sql_base *tpt, int mode)
{
	if (mode == R_APPLY) {
		sql_part *pt = (sql_part *) tpt;
		sql_part *opt = (sql_part *) fpt;

		pt->with_nills = opt->with_nills;
		if (isRangePartitionTable(opt->t)) {
			pt->part.range.minvalue = sa_alloc(tr->sa, opt->part.range.minlength);
			pt->part.range.maxvalue = sa_alloc(tr->sa, opt->part.range.maxlength);
			memcpy(pt->part.range.minvalue, opt->part.range.minvalue, opt->part.range.minlength);
			memcpy(pt->part.range.maxvalue, opt->part.range.maxvalue, opt->part.range.maxlength);
			pt->part.range.minlength = opt->part.range.minlength;
			pt->part.range.maxlength = opt->part.range.maxlength;
		} else if (isListPartitionTable(opt->t)) {
			pt->part.values = list_new(tr->sa, (fdestroy) NULL);
			for (node *n = opt->part.values->h ; n ; n = n->next) {
				sql_part_value *prev = (sql_part_value*) n->data, *nextv = SA_ZNEW(tr->sa, sql_part_value);
				nextv->value = sa_alloc(tr->sa, prev->length);
				memcpy(nextv->value, prev->value, prev->length);
				nextv->length = prev->length;
				list_append(pt->part.values, nextv);
			}
		}
	}
	return LOG_OK;
}

static int
rollforward_update_table(sql_trans *tr, sql_table *ft, sql_table *tt, int mode)
{
	int p = (tr->parent == gtrans && !isTempTable(ft));
	int ok = LOG_OK;

	/* cannot update views */
	if (isView(ft))
		return ok;

	if (mode == R_APPLY && ok == LOG_OK) {
		ft->cleared = 0;
		tt->access = ft->access;
		if (ft->p) {
			tt->p = find_sql_table(tt->s, ft->p->base.name);
			assert(isMergeTable(tt->p) || isReplicaTable(tt->p));
		} else
			tt->p = NULL;

		if (strcmp(tt->base.name, ft->base.name) != 0) { /* apply possible renaming */
			list_hash_delete(tt->s->tables.set, tt, NULL);
			tt->base.name = sa_strdup(tr->parent->sa, ft->base.name);
			if (!list_hash_add(tt->s->tables.set, tt, NULL))
				ok = LOG_ERR;
		}
	}

 	if (ok == LOG_OK)
		ok = rollforward_changeset_updates(tr, &ft->members, &tt->members, &tt->base, (rfufunc) &rollforward_update_part, (rfcfunc) &rollforward_create_part, (rfdfunc) &rollforward_drop_part, (dupfunc) &part_dup, mode);
	if (ok == LOG_OK)
		ok = rollforward_changeset_updates(tr, &ft->triggers, &tt->triggers, &tt->base, (rfufunc) NULL, (rfcfunc) &rollforward_create_trigger, (rfdfunc) &rollforward_drop_trigger, (dupfunc) &trigger_dup, mode);

	if (isTempTable(ft))
		return ok;

	if (ok == LOG_OK)
		ok = rollforward_changeset_updates(tr, &ft->columns, &tt->columns, &tt->base, (rfufunc) NULL, (rfcfunc) &rollforward_create_column, (rfdfunc) &rollforward_drop_column, (dupfunc) &column_dup, mode);
	if (ok == LOG_OK)
		ok = rollforward_changeset_updates(tr, &ft->idxs, &tt->idxs, &tt->base, (rfufunc) NULL, (rfcfunc) &rollforward_create_idx, (rfdfunc) &rollforward_drop_idx, (dupfunc) &idx_dup, mode);
	if (ok == LOG_OK)
		ok = rollforward_changeset_updates(tr, &ft->keys, &tt->keys, &tt->base, (rfufunc) NULL, (rfcfunc) &rollforward_create_key, (rfdfunc) &rollforward_drop_key, (dupfunc) &key_dup, mode);

	if (ok != LOG_OK)
		return LOG_ERR;

	if (isTable(ft)) {
		if (p && mode == R_LOG) {
			ok = store_funcs.log_table(tr, ft, tt);
		} else if (mode == R_APPLY) {
			assert(cs_size(&tt->columns) == cs_size(&ft->columns));
			TRC_DEBUG(SQL_STORE, "Update table: %s\n", tt->base.name);
			ok = store_funcs.update_table(tr, ft, tt);
		}
	}

	return ok;
}

static int
rollforward_update_seq(sql_trans *tr, sql_sequence *ft, sql_sequence *tt, int mode)
{
	(void)tr;
	if (mode != R_APPLY)
		return LOG_OK;
	if (ft->start != tt->start)
		tt->start = ft->start;
	tt->minvalue = ft->minvalue;
	tt->maxvalue = ft->maxvalue;
	tt->increment = ft->increment;
	tt->cacheinc = ft->cacheinc;
	tt->cycle = ft->cycle;
	return LOG_OK;
}

static int
rollforward_update_schema(sql_trans *tr, sql_schema *fs, sql_schema *ts, int mode)
{
	int apply = (mode == R_APPLY);
	int ok = LOG_OK;

	if (apply && isTempSchema(fs)) {
		if (fs->tables.set) {
			node *n;
			for (n = fs->tables.set->h; n; ) {
				node *nxt = n->next;
				sql_table *t = n->data;

				if ((isTable(t) && isGlobal(t) &&
				    t->commit_action != CA_PRESERVE) ||
				    t->commit_action == CA_DELETE) {
					sql_trans_clear_table(tr, t);
				} else if (t->commit_action == CA_DROP) {
					if (sql_trans_drop_table(tr, t->s, t->base.id, DROP_RESTRICT))
						ok = LOG_ERR;
				}
				n = nxt;
			}
		}
	}

	if (ok == LOG_OK)
		ok = rollforward_changeset_updates(tr, &fs->types, &ts->types, &ts->base, (rfufunc) NULL, (rfcfunc) &rollforward_create_type, (rfdfunc) &rollforward_drop_type, (dupfunc) &type_dup, mode);

	if (ok == LOG_OK)
		ok = rollforward_changeset_updates(tr, &fs->tables, &ts->tables, &ts->base, (rfufunc) &rollforward_update_table, (rfcfunc) &rollforward_create_table, (rfdfunc) &rollforward_drop_table, (dupfunc) &conditional_table_dup, mode);

	if (ok == LOG_OK) /* last as it may require complex (table) types */
		ok = rollforward_changeset_updates(tr, &fs->funcs, &ts->funcs, &ts->base, (rfufunc) NULL, (rfcfunc) &rollforward_create_func, (rfdfunc) &rollforward_drop_func, (dupfunc) &func_dup, mode);

	if (ok == LOG_OK) /* last as it may require complex (table) types */
		ok = rollforward_changeset_updates(tr, &fs->seqs, &ts->seqs, &ts->base, (rfufunc) &rollforward_update_seq, (rfcfunc) &rollforward_create_seq, (rfdfunc) &rollforward_drop_seq, (dupfunc) &seq_dup, mode);

	if (apply && ok == LOG_OK && strcmp(ts->base.name, fs->base.name) != 0) { /* apply possible renaming */
		list_hash_delete(tr->schemas.set, ts, NULL);
		ts->base.name = sa_strdup(tr->parent->sa, fs->base.name);
		if (!list_hash_add(tr->schemas.set, ts, NULL))
			ok = LOG_ERR;
	}

	return ok;
}

static int
rollforward_trans(sql_trans *tr, int mode)
{
	int ok = LOG_OK;

	if (mode == R_APPLY && tr->parent && (tr->wtime > tr->parent->wtime || tr->atime > tr->parent->atime)) {
		tr->parent->wtime = tr->wtime;
		tr->parent->atime = tr->atime;
		tr->parent->schema_updates += tr->schema_updates;
	}

	if (tr->moved_tables) {
		for (node *n = tr->moved_tables->h ; n ; n = n->next) {
			sql_moved_table *smt = (sql_moved_table*) n->data;
			sql_schema *pfrom = find_sql_schema_id(tr->parent, smt->from->base.id);
			sql_schema *pto = find_sql_schema_id(tr->parent, smt->to->base.id);
			sql_table *pt = find_sql_table_id(pfrom, smt->t->base.id);

			assert(pfrom && pto && pt);
			cs_move(&pfrom->tables, &pto->tables, pt);
			pt->s = pto;
		}
		tr->moved_tables = NULL;
	}

	if (ok == LOG_OK)
		ok = rollforward_changeset_updates(tr, &tr->schemas, &tr->parent->schemas, (sql_base *) tr->parent, (rfufunc) &rollforward_update_schema, (rfcfunc) &rollforward_create_schema, (rfdfunc) &rollforward_drop_schema, (dupfunc) &schema_dup, mode);
	if (mode == R_APPLY) {
		if (tr->parent == gtrans) {
			if (gtrans->stime < tr->stime)
				gtrans->stime = tr->stime;
			if (gtrans->wstime < tr->wstime)
				gtrans->wstime = tr->wstime;

			if (tr->schema_updates)
				schema_number++;
		}
	}
	return ok;
}

static int
validate_tables(sql_schema *s, sql_schema *os)
{
	node *n, *o, *p;

	if (cs_size(&s->tables))
		for (n = s->tables.set->h; n; n = n->next) {
			sql_table *t = n->data;
			sql_table *ot = NULL;

			if (!t->base.wtime && !t->base.rtime && !t->base.atime)
				continue;

			o =	list_find_base_id(os->tables.set, t->base.id);
			if (o)
				ot = o->data;
			if (!ot && os->tables.dset && list_find_base_id(os->tables.dset, t->base.id) != NULL) {
				/* dropped table */
				return 0;
			} else if (ot && isKindOfTable(ot) && isKindOfTable(t) && !isDeclaredTable(ot) && !isDeclaredTable(t)) {
				if ((t->base.wtime && (t->base.wtime < ot->base.rtime || t->base.wtime < ot->base.wtime)) ||
				    (t->base.rtime && (t->base.rtime < ot->base.wtime)))
					return 0;
				for (o = t->columns.set->h, p = ot->columns.set->h; o && p; o = o->next, p = p->next) {
					sql_column *c = o->data;
					sql_column *oc = p->data;

					if (!c->base.wtime && !c->base.rtime)
						continue;

					/* t wrote, ie. check read and write time */
					/* read or write after t's write */
					if (c->base.wtime && (c->base.wtime < oc->base.rtime
							  ||  c->base.wtime < oc->base.wtime))
						return 0;
					/* commited write before t's read */
					if (c->base.rtime && c->base.rtime < oc->base.wtime)
						return 0;
				}
			}
		}
	return 1;
}

/* merge any changes from the global transaction into the local transaction */
typedef int (*resetf) (sql_trans *tr, sql_base * fs, sql_base * pfs);

static int
reset_changeset(sql_trans *tr, changeset * fs, changeset * pfs, sql_base *b, resetf rf, dupfunc fd)
{
	int ok = LOG_OK;
	node *m = NULL, *n = NULL;

	(void)tr;
	/* first delete created */
	if (fs->nelm) {
		for (n = fs->nelm; n; ) {
			node *nxt = n->next;

			cs_remove_node(fs, n);
			n = nxt;
		}
		fs->nelm = NULL;
	}
	/* scan through the parent set,
		if child has it simply reset it (if needed)
		else add a new or add again the old
	*/
	if (fs->set)
		n = fs->set->h;
	if (pfs->set) {
		for (m = pfs->set->h; ok == LOG_OK && m && n; ) {
			sql_base *fb = n->data;
			sql_base *pfb = m->data;

			/* lists ordered on id */
			/* changes to the existing bases */
			if (fb->id == pfb->id) {
				if (rf)
					ok = rf(tr, fb, pfb);
				n = n->next;
				m = m->next;
				TRC_DEBUG(SQL_STORE, "%s\n", (fb->name) ? fb->name : "help");
			} else if (fb->id < pfb->id) {
				node *t = n->next;

				TRC_DEBUG_IF(SQL_STORE)
				{
					sql_base *b = n->data;
					TRC_DEBUG_ENDIF(SQL_STORE, "Free: %s\n", (b->name) ? b->name : "help");
				}

				cs_remove_node(fs, n);
				n = t;
			} else { /* a new id */
				sql_base *r = fd(tr, 0, pfb, b);
				/* cs_add_before add r to fs before node n */
				cs_add_before(fs, n, r);
				m = m->next;
				TRC_DEBUG(SQL_STORE, "New: %s\n", (r->name) ? r->name : "help");
			}
		}
		/* add new bases */
		for (; ok == LOG_OK && m; m = m->next ) {
			sql_base *pfb = m->data;
			sql_base *r = fd(tr, 0, pfb, b);
			cs_add(fs, r, 0);
			TRC_DEBUG(SQL_STORE, "New: %s\n", (r->name) ? r->name : "help");
		}
		while ( ok == LOG_OK && n) { /* remove remaining old stuff */
			node *t = n->next;

			TRC_DEBUG_IF(SQL_STORE)
			{
				sql_base *b = n->data;
				TRC_DEBUG_ENDIF(SQL_STORE, "Free: %s\n", (b->name) ? b->name : "help");
			}

			cs_remove_node(fs, n);
			n = t;
		}
	}
	if (fs->dset) {
		list_destroy(fs->dset);
		fs->dset = NULL;
	}
	return ok;
}

static int
reset_idx(sql_trans *tr, sql_idx *fi, sql_idx *pfi)
{
	(void)tr;
	/* did we access the idx or is the global changed after we started */
	if (fi->base.rtime || fi->base.wtime || fi->base.atime || fi->base.stime < pfi->base.wtime) {
		if (isTable(fi->t))
			store_funcs.destroy_idx(NULL, fi);
	}
	return LOG_OK;
}

static int
reset_type(sql_trans *tr, sql_type *ft, sql_type *pft)
{
	/* did we access the type or is the global changed after we started */
	if (ft->base.rtime || ft->base.wtime || ft->base.atime || ft->base.stime < pft->base.wtime) {

		ft->sqlname = pft->sqlname;
		ft->radix = pft->radix;
		ft->eclass = pft->eclass;
		ft->bits = pft->bits;
		ft->localtype = pft->localtype;
		ft->digits = pft->digits;
		ft->scale = pft->scale;
		ft->s = find_sql_schema(tr, pft->s->base.name);
	}
	return LOG_OK;
}

static int
reset_func(sql_trans *tr, sql_func *ff, sql_func *pff)
{
	/* did we access the type or is the global changed after we started */
	if (ff->base.rtime || ff->base.wtime || ff->base.atime || ff->base.stime < pff->base.wtime) {

		ff->imp = pff->imp;
		ff->mod = pff->mod;
		ff->type = pff->type;
		ff->query = pff->query;
		ff->lang = pff->lang;
		ff->sql = pff->sql;
		ff->side_effect = pff->side_effect;
		ff->varres = pff->varres;
		ff->vararg = pff->vararg;
		ff->ops = pff->ops;
		ff->res = pff->res;
		ff->fix_scale = pff->fix_scale;
		ff->system = pff->system;
		ff->semantics = pff->semantics;
		ff->s = find_sql_schema(tr, pff->s->base.name);
		ff->sa = tr->sa;
	}
	return LOG_OK;
}

static int
reset_column(sql_trans *tr, sql_column *fc, sql_column *pfc)
{
	/* did we access the column or is the global changed after we started */
	if (fc->base.rtime || fc->base.wtime || fc->base.atime || fc->base.stime < pfc->base.wtime) {

		if (isTable(fc->t))
			store_funcs.destroy_col(NULL, fc);

		/* apply possible renaming -> transaction rollbacks or when it starts, inherit from the previous transaction */
		if (strcmp(fc->base.name, pfc->base.name) != 0) {
			list_hash_delete(fc->t->columns.set, fc, NULL);
			fc->base.name = sa_strdup(tr->parent->sa, pfc->base.name);
			if (!list_hash_add(fc->t->columns.set, fc, NULL))
				return LOG_ERR;
		}

		fc->null = pfc->null;
		fc->unique = pfc->unique;
		fc->colnr = pfc->colnr;
		fc->storage_type = NULL;
		if (pfc->storage_type)
			fc->storage_type = pfc->storage_type;
		fc->def = NULL;
		if (pfc->def)
			fc->def = pfc->def;
		fc->min = fc->max = NULL;
	}
	return LOG_OK;
}

static int
reset_seq(sql_trans *tr, sql_sequence *ft, sql_sequence *pft)
{
	(void) tr;
	ft->start = pft->start;
	ft->minvalue = pft->minvalue;
	ft->maxvalue = pft->maxvalue;
	ft->increment = pft->increment;
	ft->cacheinc = pft->cacheinc;
	ft->cycle = pft->cycle;
	return LOG_OK;
}

static int
reset_part(sql_trans *tr, sql_part *ft, sql_part *pft)
{
	if (ft->base.rtime || ft->base.wtime || ft->base.atime || ft->base.stime < pft->base.wtime) {

		if (pft->t) {
			sql_table *mt = pft->t;
			sql_schema *s = find_sql_schema(tr, mt->s->base.name);
			if (s) {
				sql_table *fmt = find_sql_table(s, mt->base.name);
				assert(isMergeTable(fmt) || isReplicaTable(fmt));
				ft->t = fmt;
			}
			if (s && (isRangePartitionTable(mt) || isListPartitionTable(mt)))
				dup_sql_type(tr, s, &(pft->tpe), &(ft->tpe));
			else
				ft->tpe = pft->tpe;
		} else {
			ft->t = NULL;
			ft->tpe = pft->tpe;
		}

		ft->with_nills = pft->with_nills;
		if (pft->t && isRangePartitionTable(pft->t)) {
			ft->part.range = pft->part.range;
		} else if (pft->t && isListPartitionTable(pft->t)) {
			ft->part.values = pft->part.values;
		}
	}
	return LOG_OK;
}

static int
reset_table(sql_trans *tr, sql_table *ft, sql_table *pft)
{
	if (isView(ft))
		return LOG_OK;

	/* did we access the table or did the global change */
	if (ft->base.rtime || ft->base.wtime || ft->base.atime || ft->base.stime < pft->base.wtime) {
		int ok = LOG_OK;

		if (isTable(ft) && !isTempTable(ft))
			store_funcs.destroy_del(NULL, ft);

		ft->cleared = 0;
		ft->access = pft->access;
		if (pft->p) {
			ft->p = find_sql_table(ft->s, pft->p->base.name);
			//the parent (merge or replica table) maybe created later!
			//assert(isMergeTable(ft->p) || isReplicaTable(ft->p));
		} else
			ft->p = NULL;

		/* apply possible renaming -> transaction rollbacks or when it starts, inherit from the previous transaction */
		if (strcmp(ft->base.name, pft->base.name) != 0) {
			list_hash_delete(ft->s->tables.set, ft, NULL);
			ft->base.name = sa_strdup(tr->parent->sa, pft->base.name);
			if (!list_hash_add(ft->s->tables.set, ft, NULL))
				ok = LOG_ERR;
		}

		if (ok == LOG_OK)
			ok = reset_changeset( tr, &ft->members, &pft->members, &ft->base, (resetf) &reset_part, (dupfunc) &part_dup);
		if (ok == LOG_OK)
			ok = reset_changeset( tr, &ft->triggers, &pft->triggers, &ft->base, (resetf) NULL, (dupfunc) &trigger_dup);

		if (isTempTable(ft))
			return ok;

		if (ok == LOG_OK)
			ok = reset_changeset( tr, &ft->columns, &pft->columns, &ft->base, (resetf) &reset_column, (dupfunc) &column_dup);
		if (ok == LOG_OK)
			ok = reset_changeset( tr, &ft->idxs, &pft->idxs, &ft->base, (resetf) &reset_idx, (dupfunc) &idx_dup);
		if (ok == LOG_OK)
			ok = reset_changeset( tr, &ft->keys, &pft->keys, &ft->base, (resetf) NULL, (dupfunc) &key_dup);

		return ok;
	}
	return LOG_OK;
}

static int
reset_schema(sql_trans *tr, sql_schema *fs, sql_schema *pfs)
{
	int ok = LOG_OK;

	if (isTempSchema(fs)) { /* only add new globaly created temps and remove globaly removed temps */
		if (fs->tables.set) {
			node *n = NULL, *m = NULL;
			if (pfs->tables.set)
				m = pfs->tables.set->h;
			for (n = fs->tables.set->h; ok == LOG_OK && m && n; ) {
				sql_table *ftt = n->data;
				sql_table *pftt = m->data;

				/* lists ordered on id */
				/* changes to the existing bases */
				if (ftt->base.id == pftt->base.id) { /* global temp */
					n = n->next;
					m = m->next;
				} else if (ftt->base.id < pftt->base.id) { /* local temp or old global ? */
					node *t = n->next;

					if (isGlobal(ftt)) /* remove old global */
						cs_remove_node(&fs->tables, n);
					n = t;
				} else { /* a new global */
					sql_table *ntt = table_dup(tr, 0, pftt, fs);

					/* cs_add_before add ntt to fs before node n */
					cs_add_before(&fs->tables, n, ntt);
					m = m->next;
				}
			}
			/* add new globals */
			for (; ok == LOG_OK && m; m = m->next ) {
				sql_table *pftt = m->data;
				sql_table *ntt = table_dup(tr, 0, pftt, fs);

				assert(isGlobal(ntt));
				/* cs_add_before add ntt to fs before node n */
				cs_add_before(&fs->tables, n, ntt);
			}
			while ( ok == LOG_OK && n) { /* remove remaining old stuff */
				sql_table *ftt = n->data;
				node *t = n->next;

				if (isGlobal(ftt)) /* remove old global */
					cs_remove_node(&fs->tables, n);
				n = t;
			}
		}
	}

	/* apply possible renaming -> transaction rollbacks or when it starts, inherit from the previous transaction */
	if (strcmp(fs->base.name, pfs->base.name) != 0) {
		list_hash_delete(tr->schemas.set, fs, NULL);
		fs->base.name = sa_strdup(tr->parent->sa, pfs->base.name);
		if (!list_hash_add(tr->schemas.set, fs, NULL))
			ok = LOG_ERR;
	}

	if (ok == LOG_OK)
		ok = reset_changeset(tr, &fs->types, &pfs->types, &fs->base, (resetf) &reset_type, (dupfunc) &type_dup);
	if (ok == LOG_OK)
		ok = reset_changeset(tr, &fs->funcs, &pfs->funcs, &fs->base, (resetf) &reset_func, (dupfunc) &func_dup);
	if (ok == LOG_OK)
		ok = reset_changeset(tr, &fs->seqs, &pfs->seqs, &fs->base, (resetf) &reset_seq, (dupfunc) &seq_dup);
	if (!isTempSchema(fs) && ok == LOG_OK)
		ok = reset_changeset(tr, &fs->tables, &pfs->tables, &fs->base, (resetf) &reset_table, (dupfunc) &table_dup);
	return ok;
}

static int
reset_trans(sql_trans *tr, sql_trans *ptr)
{
	int res = reset_changeset(tr, &tr->schemas, &ptr->schemas, (sql_base *)tr->parent, (resetf) &reset_schema, (dupfunc) &schema_dup);
	TRC_DEBUG(SQL_STORE, "Reset transaction: %d\n", tr->wtime);

	for (node *n = tr->schemas.set->h; n; n = n->next) { /* Set table members */
		sql_schema *s = n->data;

		set_members(&s->tables);
	}
	return res;
}

sql_trans *
sql_trans_create(sql_trans *parent, const char *name, bool try_spare)
{
	sql_trans *tr = NULL;

	if (gtrans) {
		 if (!parent && spares > 0 && !name && try_spare) {
			tr = spare_trans[--spares];
			TRC_DEBUG(SQL_STORE, "Reuse transaction: %p - Spares: %d\n", tr, spares);
		} else {
			tr = trans_dup((parent) ? parent : gtrans, name);
			TRC_DEBUG(SQL_STORE, "New transaction: %p\n", tr);
			if (tr)
				(void) ATOMIC_INC(&transactions);
		}
	}
	return tr;
}

bool
sql_trans_validate(sql_trans *tr)
{
	node *n;

	/* depends on the iso level */

	/* If only 'inserts' occurred on the read columns the repeatable reads
	   iso level can continue */

	/* the hard case */
	if (cs_size(&tr->schemas))
		for (n = tr->schemas.set->h; n; n = n->next) {
			sql_schema *s = n->data;
			sql_schema *os;

			if (isTempSchema(s))
				continue;

 			os = find_sql_schema(tr->parent, s->base.name);
			if (os && (s->base.wtime != 0 || s->base.rtime != 0 || s->base.atime != 0)) {
				if (!validate_tables(s, os))
					return false;
			}
		}
	return true;
}

int
sql_trans_commit(sql_trans *tr)
{
	int ok = LOG_OK;

	/* write phase */
	TRC_DEBUG(SQL_STORE, "Forwarding changes (%d, %d) (%d, %d)\n", gtrans->stime, tr->stime, gtrans->wstime, tr->wstime);
	/* snap shots should be saved first */
	if (tr->parent == gtrans) {
		ok = logger_funcs.log_tstart();

		if (ok == LOG_OK)
			ok = rollforward_trans(tr, R_LOG);
		if (ok == LOG_OK && prev_oid != store_oid)
			ok = logger_funcs.log_sequence(OBJ_SID, store_oid);
		prev_oid = store_oid;
		if (ok == LOG_OK)
			ok = logger_funcs.log_tend();
	}
	if (ok == LOG_OK) {
		/* It is save to rollforward the changes now. In case
		   of failure, the log will be replayed. */
		ok = rollforward_trans(tr, R_APPLY);
	}
	TRC_DEBUG(SQL_STORE, "Done forwarding changes '%d' and '%d'\n", gtrans->stime, gtrans->wstime);
	return (ok==LOG_OK)?SQL_OK:SQL_ERR;
}

static int
sql_trans_drop_all_dependencies(sql_trans *tr, sqlid id, sql_dependency type)
{
	sqlid dep_id=0, t_id = -1;
	sht dep_type = 0;
	list *dep = sql_trans_get_dependencies(tr, id, type, NULL);
	node *n;

	if (!dep)
		return DEPENDENCY_CHECK_ERROR;

	n = dep->h;

	while (n) {
		dep_id = *(sqlid*) n->data;
		dep_type = (sql_dependency) *(sht*) n->next->data;

		if (!list_find_id(tr->dropped, dep_id)) {

			switch (dep_type) {
				case SCHEMA_DEPENDENCY:
					//FIXME malloc failure scenario!
					(void) sql_trans_drop_schema(tr, dep_id, DROP_CASCADE);
					break;
				case TABLE_DEPENDENCY:
				case VIEW_DEPENDENCY: {
					sql_table *t = sql_trans_find_table(tr, dep_id);
					(void) sql_trans_drop_table(tr, t->s, dep_id, DROP_CASCADE);
				} break;
				case COLUMN_DEPENDENCY: {
					if ((t_id = sql_trans_get_dependency_type(tr, dep_id, TABLE_DEPENDENCY)) > 0) {
						sql_table *t = sql_trans_find_table(tr, dep_id);
						if (t)
							(void) sql_trans_drop_column(tr, t, dep_id, DROP_CASCADE);
					}
				} break;
				case TRIGGER_DEPENDENCY: {
					sql_trigger *t = sql_trans_find_trigger(tr, dep_id);
					(void) sql_trans_drop_trigger(tr, t->t->s, dep_id, DROP_CASCADE);
				} break;
				case KEY_DEPENDENCY:
				case FKEY_DEPENDENCY: {
					sql_key *k = sql_trans_find_key(tr, dep_id);
					(void) sql_trans_drop_key(tr, k->t->s, dep_id, DROP_CASCADE);
				} break;
				case INDEX_DEPENDENCY: {
					sql_idx *i = sql_trans_find_idx(tr, dep_id);
					(void) sql_trans_drop_idx(tr, i->t->s, dep_id, DROP_CASCADE);
				} break;
				case PROC_DEPENDENCY:
				case FUNC_DEPENDENCY: {
					sql_func *f = sql_trans_find_func(tr, dep_id);
					(void) sql_trans_drop_func(tr, f->s, dep_id, DROP_CASCADE);
				} break;
				case TYPE_DEPENDENCY: {
					sql_type *t = sql_trans_find_type(tr, dep_id);
					sql_trans_drop_type(tr, t->s, dep_id, DROP_CASCADE);
				} break;
				case USER_DEPENDENCY:  /*TODO schema and users dependencies*/
					break;
			}
		}

		n = n->next->next;
	}
	list_destroy(dep);
	return DEPENDENCY_CHECK_OK;
}

static void
sys_drop_kc(sql_trans *tr, sql_key *k, sql_kc *kc)
{
	sql_schema *syss = find_sql_schema(tr, isGlobal(k->t)?"sys":"tmp");
	sql_table *syskc = find_sql_table(syss, "objects");
	oid rid = table_funcs.column_find_row(tr, find_sql_column(syskc, "id"), &k->base.id, find_sql_column(syskc, "name"), kc->c->base.name, NULL);

	if (is_oid_nil(rid))
		return ;
	table_funcs.table_delete(tr, syskc, rid);

	if (isGlobal(k->t))
		tr->schema_updates ++;
}

static void
sys_drop_ic(sql_trans *tr, sql_idx * i, sql_kc *kc)
{
	sql_schema *syss = find_sql_schema(tr, isGlobal(i->t)?"sys":"tmp");
	sql_table *sysic = find_sql_table(syss, "objects");
	oid rid = table_funcs.column_find_row(tr, find_sql_column(sysic, "id"), &i->base.id, find_sql_column(sysic, "name"), kc->c->base.name, NULL);

	if (is_oid_nil(rid))
		return ;
	table_funcs.table_delete(tr, sysic, rid);

	if (isGlobal(i->t))
		tr->schema_updates ++;
}

static void
sys_drop_idx(sql_trans *tr, sql_idx * i, int drop_action)
{
	node *n;
	sql_schema *syss = find_sql_schema(tr, isGlobal(i->t)?"sys":"tmp");
	sql_table *sysidx = find_sql_table(syss, "idxs");
	oid rid = table_funcs.column_find_row(tr, find_sql_column(sysidx, "id"), &i->base.id, NULL);

	if (is_oid_nil(rid))
		return ;
	table_funcs.table_delete(tr, sysidx, rid);
	sql_trans_drop_any_comment(tr, i->base.id);
	for (n = i->columns->h; n; n = n->next) {
		sql_kc *ic = n->data;
		sys_drop_ic(tr, i, ic);
	}

	/* remove idx from schema and table*/
	list_remove_data(i->t->s->idxs, i);
	sql_trans_drop_dependencies(tr, i->base.id);

	if (isGlobal(i->t))
		tr->schema_updates ++;

	if (drop_action)
		sql_trans_drop_all_dependencies(tr, i->base.id, INDEX_DEPENDENCY);
}

static void
sys_drop_key(sql_trans *tr, sql_key *k, int drop_action)
{
	node *n;
	sql_schema *syss = find_sql_schema(tr, isGlobal(k->t)?"sys":"tmp");
	sql_table *syskey = find_sql_table(syss, "keys");
	oid rid = table_funcs.column_find_row(tr, find_sql_column(syskey, "id"), &k->base.id, NULL);

	if (is_oid_nil(rid))
		return ;
	table_funcs.table_delete(tr, syskey, rid);

	for (n = k->columns->h; n; n = n->next) {
		sql_kc *kc = n->data;
		sys_drop_kc(tr, k, kc);
	}
	/* remove key from schema */
	list_remove_data(k->t->s->keys, k);
	if (k->t->pkey == (sql_ukey*)k)
		k->t->pkey = NULL;
	if (k->type == fkey) {
		sql_fkey *fk = (sql_fkey *) k;

		assert(fk->rkey);
		if (fk->rkey) {
			n = list_find_name(fk->rkey->keys, fk->k.base.name);
			list_remove_node(fk->rkey->keys, n);
		}
		fk->rkey = NULL;
	}

	if (isGlobal(k->t))
		tr->schema_updates ++;

	sql_trans_drop_dependencies(tr, k->base.id);

	if (drop_action)
		sql_trans_drop_all_dependencies(tr, k->base.id, (k->type == fkey) ? FKEY_DEPENDENCY : KEY_DEPENDENCY);
}

static void
sys_drop_tc(sql_trans *tr, sql_trigger * i, sql_kc *kc)
{
	sql_schema *syss = find_sql_schema(tr, isGlobal(i->t)?"sys":"tmp");
	sql_table *systc = find_sql_table(syss, "objects");
	oid rid = table_funcs.column_find_row(tr, find_sql_column(systc, "id"), &i->base.id, find_sql_column(systc, "name"), kc->c->base.name, NULL);

	if (is_oid_nil(rid))
		return ;
	table_funcs.table_delete(tr, systc, rid);
	if (isGlobal(i->t))
		tr->schema_updates ++;
}

static void
sys_drop_trigger(sql_trans *tr, sql_trigger * i)
{
	node *n;
	sql_schema *syss = find_sql_schema(tr, isGlobal(i->t)?"sys":"tmp");
	sql_table *systrigger = find_sql_table(syss, "triggers");
	oid rid = table_funcs.column_find_row(tr, find_sql_column(systrigger, "id"), &i->base.id, NULL);

	if (is_oid_nil(rid))
		return ;
	table_funcs.table_delete(tr, systrigger, rid);

	for (n = i->columns->h; n; n = n->next) {
		sql_kc *tc = n->data;

		sys_drop_tc(tr, i, tc);
	}
	/* remove trigger from schema */
	list_remove_data(i->t->s->triggers, i);
	sql_trans_drop_dependencies(tr, i->base.id);
	if (isGlobal(i->t))
		tr->schema_updates ++;
}

static void
sys_drop_sequence(sql_trans *tr, sql_sequence * seq, int drop_action)
{
	sql_schema *syss = find_sql_schema(tr, "sys");
	sql_table *sysseqs = find_sql_table(syss, "sequences");
	oid rid = table_funcs.column_find_row(tr, find_sql_column(sysseqs, "id"), &seq->base.id, NULL);

	if (is_oid_nil(rid))
		return ;

	table_funcs.table_delete(tr, sysseqs, rid);
	sql_trans_drop_dependencies(tr, seq->base.id);
	sql_trans_drop_any_comment(tr, seq->base.id);
	if (drop_action)
		sql_trans_drop_all_dependencies(tr, seq->base.id, SEQ_DEPENDENCY);
}

static void
sys_drop_statistics(sql_trans *tr, sql_column *col)
{
	if (isGlobal(col->t)) {
		sql_schema *syss = find_sql_schema(tr, "sys");
		sql_table *sysstats = find_sql_table(syss, "statistics");

		oid rid = table_funcs.column_find_row(tr, find_sql_column(sysstats, "column_id"), &col->base.id, NULL);

		if (is_oid_nil(rid))
			return ;

		table_funcs.table_delete(tr, sysstats, rid);
	}
}

static int
sys_drop_default_object(sql_trans *tr, sql_column *col, int drop_action)
{
	char *seq_pos = NULL;
	const char *next_value_for = "next value for \"sys\".\"seq_";
	sql_schema *syss = find_sql_schema(tr, isGlobal(col->t)?"sys":"tmp");

	/* Drop sequence for generated column if it's the case */
	if (col->def && (seq_pos = strstr(col->def, next_value_for))) {
		sql_sequence *seq = NULL;
		char *seq_name = _STRDUP(seq_pos + (strlen(next_value_for) - strlen("seq_")));
		node *n = NULL;

		if (!seq_name)
			return -1;
		seq_name[strlen(seq_name)-1] = '\0';
		n = cs_find_name(&syss->seqs, seq_name);
		seq = find_sql_sequence(syss, seq_name);
		if (seq && sql_trans_get_dependency_type(tr, seq->base.id, BEDROPPED_DEPENDENCY) > 0) {
			sys_drop_sequence(tr, seq, drop_action);
			seq->base.wtime = syss->base.wtime = tr->wtime = tr->wstime;
			cs_del(&syss->seqs, n, seq->base.flags);
		}
		_DELETE(seq_name);
	}
	return 0;
}

static int
sys_drop_column(sql_trans *tr, sql_column *col, int drop_action)
{
	sql_schema *syss = find_sql_schema(tr, isGlobal(col->t)?"sys":"tmp");
	sql_table *syscolumn = find_sql_table(syss, "_columns");
	oid rid = table_funcs.column_find_row(tr, find_sql_column(syscolumn, "id"),
				  &col->base.id, NULL);

	if (is_oid_nil(rid))
		return 0;
	table_funcs.table_delete(tr, syscolumn, rid);
	sql_trans_drop_dependencies(tr, col->base.id);
	sql_trans_drop_any_comment(tr, col->base.id);
	sql_trans_drop_obj_priv(tr, col->base.id);
	if (sys_drop_default_object(tr, col, drop_action) == -1)
		return -1;

	if (isGlobal(col->t))
		tr->schema_updates ++;

	sys_drop_statistics(tr, col);
	if (drop_action)
		sql_trans_drop_all_dependencies(tr, col->base.id, COLUMN_DEPENDENCY);
	if (col->type.type->s)
		sql_trans_drop_dependency(tr, col->base.id, col->type.type->base.id, TYPE_DEPENDENCY);
	return 0;
}

static void
sys_drop_keys(sql_trans *tr, sql_table *t, int drop_action)
{
	node *n;

	if (cs_size(&t->keys))
		for (n = t->keys.set->h; n; n = n->next) {
			sql_key *k = n->data;

			sys_drop_key(tr, k, drop_action);
		}
}

static void
sys_drop_idxs(sql_trans *tr, sql_table *t, int drop_action)
{
	node *n;

	if (cs_size(&t->idxs))
		for (n = t->idxs.set->h; n; n = n->next) {
			sql_idx *k = n->data;

			sys_drop_idx(tr, k, drop_action);
		}
}

static int
sys_drop_columns(sql_trans *tr, sql_table *t, int drop_action)
{
	node *n;

	if (cs_size(&t->columns))
		for (n = t->columns.set->h; n; n = n->next) {
			sql_column *c = n->data;

			if (sys_drop_column(tr, c, drop_action))
				return -1;
		}
	return 0;
}

static void
sys_drop_parts(sql_trans *tr, sql_table *t, int drop_action)
{
	node *n;

	if (cs_size(&t->members)) {
		for (n = t->members.set->h; n; ) {
			sql_part *pt = n->data;
			sql_table *tt = find_sql_table(t->s, pt->base.name);

			n = n->next;
			sql_trans_del_table(tr, t, tt, drop_action);
		}
	}
}

static int
sys_drop_table(sql_trans *tr, sql_table *t, int drop_action)
{
	sql_schema *syss = find_sql_schema(tr, isGlobal(t)?"sys":"tmp");
	sql_table *systable = find_sql_table(syss, "_tables");
	sql_column *syscol = find_sql_column(systable, "id");
	oid rid = table_funcs.column_find_row(tr, syscol, &t->base.id, NULL);

	if (is_oid_nil(rid))
		return 0;
	table_funcs.table_delete(tr, systable, rid);
	sys_drop_keys(tr, t, drop_action);
	sys_drop_idxs(tr, t, drop_action);

	if (isMergeTable(t) || isReplicaTable(t))
		sys_drop_parts(tr, t, drop_action);

	if (isRangePartitionTable(t) || isListPartitionTable(t)) {
		sql_table *partitions = find_sql_table(syss, "table_partitions");
		sql_column *pcols = find_sql_column(partitions, "table_id");
		rids *rs = table_funcs.rids_select(tr, pcols, &t->base.id, &t->base.id, NULL);
		oid poid;
		if ((poid = table_funcs.rids_next(rs)) != oid_nil)
			table_funcs.table_delete(tr, partitions, poid);
		table_funcs.rids_destroy(rs);
	}

	sql_trans_drop_any_comment(tr, t->base.id);
	sql_trans_drop_dependencies(tr, t->base.id);
	sql_trans_drop_obj_priv(tr, t->base.id);

	if (sys_drop_columns(tr, t, drop_action))
		return -1;

	if (isGlobal(t))
		tr->schema_updates ++;

	if (drop_action)
		sql_trans_drop_all_dependencies(tr, t->base.id, !isView(t) ? TABLE_DEPENDENCY : VIEW_DEPENDENCY);
	return 0;
}

static void
sys_drop_type(sql_trans *tr, sql_type *type, int drop_action)
{
	sql_schema *syss = find_sql_schema(tr, "sys");
	sql_table *sys_tab_type = find_sql_table(syss, "types");
	sql_column *sys_type_col = find_sql_column(sys_tab_type, "id");
	oid rid = table_funcs.column_find_row(tr, sys_type_col, &type->base.id, NULL);

	if (is_oid_nil(rid))
		return ;

	table_funcs.table_delete(tr, sys_tab_type, rid);
	sql_trans_drop_dependencies(tr, type->base.id);

	tr->schema_updates ++;

	if (drop_action)
		sql_trans_drop_all_dependencies(tr, type->base.id, TYPE_DEPENDENCY);
}

static void
sys_drop_func(sql_trans *tr, sql_func *func, int drop_action)
{
	sql_schema *syss = find_sql_schema(tr, "sys");
	sql_table *sys_tab_func = find_sql_table(syss, "functions");
	sql_column *sys_func_col = find_sql_column(sys_tab_func, "id");
	oid rid_func = table_funcs.column_find_row(tr, sys_func_col, &func->base.id, NULL);
	if (is_oid_nil(rid_func))
		return ;
	sql_table *sys_tab_args = find_sql_table(syss, "args");
	sql_column *sys_args_col = find_sql_column(sys_tab_args, "func_id");
	rids *args = table_funcs.rids_select(tr, sys_args_col, &func->base.id, &func->base.id, NULL);

	for (oid r = table_funcs.rids_next(args); !is_oid_nil(r); r = table_funcs.rids_next(args))
		table_funcs.table_delete(tr, sys_tab_args, r);
	table_funcs.rids_destroy(args);

	assert(!is_oid_nil(rid_func));
	table_funcs.table_delete(tr, sys_tab_func, rid_func);

	sql_trans_drop_dependencies(tr, func->base.id);
	sql_trans_drop_any_comment(tr, func->base.id);
	sql_trans_drop_obj_priv(tr, func->base.id);

	tr->schema_updates ++;

	if (drop_action)
		sql_trans_drop_all_dependencies(tr, func->base.id, !IS_PROC(func) ? FUNC_DEPENDENCY : PROC_DEPENDENCY);
}

static void
sys_drop_types(sql_trans *tr, sql_schema *s, int drop_action)
{
	node *n;

	if (cs_size(&s->types))
		for (n = s->types.set->h; n; n = n->next) {
			sql_type *t = n->data;

			sys_drop_type(tr, t, drop_action);
		}
}

static int
sys_drop_tables(sql_trans *tr, sql_schema *s, int drop_action)
{
	node *n;

	if (cs_size(&s->tables))
		for (n = s->tables.set->h; n; n = n->next) {
			sql_table *t = n->data;

			if (sys_drop_table(tr, t, drop_action))
				return -1;
		}
	return 0;
}

static void
sys_drop_funcs(sql_trans *tr, sql_schema *s, int drop_action)
{
	node *n;

	if (cs_size(&s->funcs))
		for (n = s->funcs.set->h; n; n = n->next) {
			sql_func *f = n->data;

			sys_drop_func(tr, f, drop_action);
		}
}

static void
sys_drop_sequences(sql_trans *tr, sql_schema *s, int drop_action)
{
	node *n;

	if (cs_size(&s->seqs))
		for (n = s->seqs.set->h; n; n = n->next) {
			sql_sequence *seq = n->data;

			sys_drop_sequence(tr, seq, drop_action);
		}
}

sql_type *
sql_trans_create_type(sql_trans *tr, sql_schema *s, const char *sqlname, int digits, int scale, int radix, const char *impl)
{
	sql_type *t;
	sql_table *systype;
	int localtype = ATOMindex(impl);
	sql_class eclass = EC_EXTERNAL;
	int eclass_cast = (int) eclass;

	if (localtype < 0)
		return NULL;
	t = SA_ZNEW(tr->sa, sql_type);
	systype = find_sql_table(find_sql_schema(tr, "sys"), "types");
	base_init(tr->sa, &t->base, next_oid(), TR_NEW, impl);
	t->sqlname = sa_strdup(tr->sa, sqlname);
	t->digits = digits;
	t->scale = scale;
	t->radix = radix;
	t->eclass = eclass;
	t->localtype = localtype;
	t->s = s;

	cs_add(&s->types, t, TR_NEW);
	table_funcs.table_insert(tr, systype, &t->base.id, t->base.name, t->sqlname, &t->digits, &t->scale, &radix, &eclass_cast, &s->base.id);

	t->base.wtime = s->base.wtime = tr->wtime = tr->wstime;
	tr->schema_updates ++;
	return t;
}

int
sql_trans_drop_type(sql_trans *tr, sql_schema *s, sqlid id, int drop_action)
{
	node *n = find_sql_type_node(s, id);
	sql_type *t = n->data;

	sys_drop_type(tr, t, drop_action);

	t->base.wtime = s->base.wtime = tr->wtime = tr->wstime;
	tr->schema_updates ++;
	cs_del(&s->types, n, t->base.flags);
	return 1;
}

sql_func *
create_sql_func(sql_allocator *sa, const char *func, list *args, list *res, sql_ftype type, sql_flang lang, const char *mod,
				const char *impl, const char *query, bit varres, bit vararg, bit system)
{
	sql_func *t = SA_ZNEW(sa, sql_func);

	base_init(sa, &t->base, next_oid(), TR_NEW, func);
	assert(impl && mod);
	t->imp = (impl)?sa_strdup(sa, impl):NULL;
	t->mod = (mod)?sa_strdup(sa, mod):NULL;
	t->type = type;
	t->lang = lang;
	t->sql = (lang==FUNC_LANG_SQL||lang==FUNC_LANG_MAL);
	t->semantics = TRUE;
	t->side_effect = (type==F_FILT || (res && (lang==FUNC_LANG_SQL || !list_empty(args))))?FALSE:TRUE;
	t->varres = varres;
	t->vararg = vararg;
	t->ops = args;
	t->res = res;
	t->query = (query)?sa_strdup(sa, query):NULL;
	t->fix_scale = SCALE_EQ;
	t->s = NULL;
	t->system = system;
	return t;
}

sql_func *
sql_trans_create_func(sql_trans *tr, sql_schema *s, const char *func, list *args, list *res, sql_ftype type, sql_flang lang,
					  const char *mod, const char *impl, const char *query, bit varres, bit vararg, bit system)
{
	sql_func *t = SA_ZNEW(tr->sa, sql_func);
	sql_table *sysfunc = find_sql_table(find_sql_schema(tr, "sys"), "functions");
	sql_table *sysarg = find_sql_table(find_sql_schema(tr, "sys"), "args");
	node *n;
	int number = 0, ftype = (int) type, flang = (int) lang;
	bit se;

	base_init(tr->sa, &t->base, next_oid(), TR_NEW, func);
	assert(impl && mod);
	t->imp = (impl)?sa_strdup(tr->sa, impl):NULL;
	t->mod = (mod)?sa_strdup(tr->sa, mod):NULL;
	t->type = type;
	t->lang = lang;
	t->sql = (lang==FUNC_LANG_SQL||lang==FUNC_LANG_MAL);
	t->semantics = TRUE;
	se = t->side_effect = (type==F_FILT || (res && (lang==FUNC_LANG_SQL || !list_empty(args))))?FALSE:TRUE;
	t->varres = varres;
	t->vararg = vararg;
	t->ops = sa_list(tr->sa);
	t->fix_scale = SCALE_EQ;
	t->system = system;
	for (n=args->h; n; n = n->next)
		list_append(t->ops, arg_dup(tr, s, n->data));
	if (res) {
		t->res = sa_list(tr->sa);
		for (n=res->h; n; n = n->next)
			list_append(t->res, arg_dup(tr, s, n->data));
	}
	t->query = (query)?sa_strdup(tr->sa, query):NULL;
	t->s = s;

	cs_add(&s->funcs, t, TR_NEW);
	table_funcs.table_insert(tr, sysfunc, &t->base.id, t->base.name, query?query:t->imp, t->mod, &flang, &ftype, &se,
							 &t->varres, &t->vararg, &s->base.id, &t->system, &t->semantics);
	if (t->res) for (n = t->res->h; n; n = n->next, number++) {
		sql_arg *a = n->data;
		sqlid id = next_oid();
		table_funcs.table_insert(tr, sysarg, &id, &t->base.id, a->name, a->type.type->sqlname, &a->type.digits, &a->type.scale, &a->inout, &number);
	}
	if (t->ops) for (n = t->ops->h; n; n = n->next, number++) {
		sql_arg *a = n->data;
		sqlid id = next_oid();
		table_funcs.table_insert(tr, sysarg, &id, &t->base.id, a->name, a->type.type->sqlname, &a->type.digits, &a->type.scale, &a->inout, &number);
	}

	t->base.wtime = s->base.wtime = tr->wtime = tr->wstime;
	tr->schema_updates ++;
	return t;
}

int
sql_trans_drop_func(sql_trans *tr, sql_schema *s, sqlid id, int drop_action)
{
	node *n = find_sql_func_node(s, id);
	sql_func *func = n->data;

	if (drop_action == DROP_CASCADE_START || drop_action == DROP_CASCADE) {
		sqlid *local_id = MNEW(sqlid);
		if (!local_id)
			return -1;

		if (! tr->dropped) {
			tr->dropped = list_create((fdestroy) GDKfree);
			if (!tr->dropped) {
				_DELETE(local_id);
				return -1;
			}
		}
		*local_id = func->base.id;
		list_append(tr->dropped, local_id);
	}

	sys_drop_func(tr, func, DROP_CASCADE);

	func->base.wtime = s->base.wtime = tr->wtime = tr->wstime;
	tr->schema_updates ++;
	cs_del(&s->funcs, n, func->base.flags);

	if (drop_action == DROP_CASCADE_START && tr->dropped) {
		list_destroy(tr->dropped);
		tr->dropped = NULL;
	}
	return 0;
}

static void
build_drop_func_list_item(sql_trans *tr, sql_schema *s, sqlid id)
{
	node *n = find_sql_func_node(s, id);
	sql_func *func = n->data;

	sys_drop_func(tr, func, DROP_CASCADE);

	func->base.wtime = s->base.wtime = tr->wtime = tr->wstime;
	tr->schema_updates ++;
	cs_del(&s->funcs, n, func->base.flags);
}

int
sql_trans_drop_all_func(sql_trans *tr, sql_schema *s, list *list_func, int drop_action)
{
	node *n = NULL;
	sql_func *func = NULL;
	list* to_drop = NULL;

	(void) drop_action;

	if (!tr->dropped) {
		tr->dropped = list_create((fdestroy) GDKfree);
		if (!tr->dropped)
			return -1;
	}
	for (n = list_func->h; n ; n = n->next ) {
		func = (sql_func *) n->data;

		if (! list_find_id(tr->dropped, func->base.id)){
			sqlid *local_id = MNEW(sqlid);
			if (!local_id) {
				list_destroy(tr->dropped);
				tr->dropped = NULL;
				if (to_drop)
					list_destroy(to_drop);
				return -1;
			}
			if (!to_drop) {
				to_drop = list_create(NULL);
				if (!to_drop) {
					list_destroy(tr->dropped);
					return -1;
				}
			}
			*local_id = func->base.id;
			list_append(tr->dropped, local_id);
			list_append(to_drop, func);
			//sql_trans_drop_func(tr, s, func->base.id, drop_action ? DROP_CASCADE : DROP_RESTRICT);
		}
	}

	if (to_drop) {
		for (n = to_drop->h; n ; n = n->next ) {
			func = (sql_func *) n->data;
			build_drop_func_list_item(tr, s, func->base.id);
		}
		list_destroy(to_drop);
	}

	if ( tr->dropped) {
		list_destroy(tr->dropped);
		tr->dropped = NULL;
	}
	return 0;
}

sql_schema *
sql_trans_create_schema(sql_trans *tr, const char *name, sqlid auth_id, sqlid owner)
{
	sql_schema *s = SA_ZNEW(tr->sa, sql_schema);
	sql_table *sysschema = find_sql_table(find_sql_schema(tr, "sys"), "schemas");

	base_init(tr->sa, &s->base, next_oid(), TR_NEW, name);
	s->auth_id = auth_id;
	s->owner = owner;
	s->system = FALSE;
	cs_new(&s->tables, tr->sa, (fdestroy) &table_destroy);
	cs_new(&s->types, tr->sa, (fdestroy) NULL);
	cs_new(&s->funcs, tr->sa, (fdestroy) NULL);
	cs_new(&s->seqs, tr->sa, (fdestroy) NULL);
	s->keys = list_new(tr->sa, (fdestroy) NULL);
	s->idxs = list_new(tr->sa, (fdestroy) NULL);
	s->triggers = list_new(tr->sa, (fdestroy) NULL);
	s->tr = tr;

	cs_add(&tr->schemas, s, TR_NEW);
	table_funcs.table_insert(tr, sysschema, &s->base.id, s->base.name, &s->auth_id, &s->owner, &s->system);
	s->base.wtime = tr->wtime = tr->wstime;
	tr->schema_updates ++;
	return s;
}

sql_schema*
sql_trans_rename_schema(sql_trans *tr, sqlid id, const char *new_name)
{
	sql_table *sysschema = find_sql_table(find_sql_schema(tr, "sys"), "schemas");
	node *n = find_sql_schema_node(tr, id);
	sql_schema *s = n->data;
	oid rid;

	assert(!strNil(new_name));

	list_hash_delete(tr->schemas.set, s, NULL); /* has to re-hash the entry in the changeset */
	s->base.name = sa_strdup(tr->sa, new_name);
	if (!list_hash_add(tr->schemas.set, s, NULL))
		return NULL;

	rid = table_funcs.column_find_row(tr, find_sql_column(sysschema, "id"), &s->base.id, NULL);
	assert(!is_oid_nil(rid));
	table_funcs.column_update_value(tr, find_sql_column(sysschema, "name"), rid, (void*) new_name);

	s->base.wtime = tr->wtime = tr->wstime;
	tr->schema_updates ++;
	return s;
}

int
sql_trans_drop_schema(sql_trans *tr, sqlid id, int drop_action)
{
	node *n = find_sql_schema_node(tr, id);
	sql_schema *s = n->data;
	sql_table *sysschema = find_sql_table(find_sql_schema(tr, "sys"), "schemas");
	oid rid = table_funcs.column_find_row(tr, find_sql_column(sysschema, "id"), &s->base.id, NULL);

	if (is_oid_nil(rid))
		return 0;
	if (drop_action == DROP_CASCADE_START || drop_action == DROP_CASCADE) {
		sqlid* local_id = MNEW(sqlid);
		if (!local_id)
			return -1;

		if (!tr->dropped) {
			tr->dropped = list_create((fdestroy) GDKfree);
			if (!tr->dropped) {
				_DELETE(local_id);
				return -1;
			}
		}
		*local_id = s->base.id;
		list_append(tr->dropped, local_id);
	}

	table_funcs.table_delete(tr, sysschema, rid);
	sys_drop_funcs(tr, s, drop_action);
	if (sys_drop_tables(tr, s, drop_action))
		return -1;
	sys_drop_types(tr, s, drop_action);
	sys_drop_sequences(tr, s, drop_action);
	sql_trans_drop_any_comment(tr, s->base.id);
	sql_trans_drop_obj_priv(tr, s->base.id);

	s->base.wtime = tr->wtime = tr->wstime;
	tr->schema_updates ++;
	cs_del(&tr->schemas, n, s->base.flags);

	if (drop_action == DROP_CASCADE_START && tr->dropped) {
		list_destroy(tr->dropped);
		tr->dropped = NULL;
	}
	return 0;
}

sql_table *
sql_trans_add_table(sql_trans *tr, sql_table *mt, sql_table *pt)
{
	sql_schema *syss = find_sql_schema(tr, isGlobal(mt)?"sys":"tmp");
	sql_table *sysobj = find_sql_table(syss, "objects");
	sql_part *p = SA_ZNEW(tr->sa, sql_part);

	/* merge table depends on part table */
	sql_trans_create_dependency(tr, pt->base.id, mt->base.id, TABLE_DEPENDENCY);
	assert(isMergeTable(mt) || isReplicaTable(mt));
	pt->p = mt;
	p->t = mt;
	base_init(tr->sa, &p->base, pt->base.id, TR_NEW, pt->base.name);
	cs_add(&mt->members, p, TR_NEW);
	mt->s->base.wtime = mt->base.wtime = pt->s->base.wtime = pt->base.wtime = p->base.wtime = tr->wtime = tr->wstime;
	table_funcs.table_insert(tr, sysobj, &mt->base.id, p->base.name, &p->base.id);
	if (isGlobal(mt))
		tr->schema_updates ++;
	return mt;
}

int
sql_trans_add_range_partition(sql_trans *tr, sql_table *mt, sql_table *pt, sql_subtype tpe, ptr min, ptr max,
							  bit with_nills, int update, sql_part **err)
{
	sql_schema *syss = find_sql_schema(tr, isGlobal(mt)?"sys":"tmp");
	sql_table *sysobj = find_sql_table(syss, "objects");
	sql_table *partitions = find_sql_table(syss, "table_partitions");
	sql_table *ranges = find_sql_table(syss, "range_partitions");
	sql_part *p;
	int localtype = tpe.type->localtype, res = 0;
	ValRecord vmin, vmax;
	size_t smin, smax;
	bit to_insert = with_nills;
	oid rid;
	ptr ok;
	sqlid *v;

	vmin = vmax = (ValRecord) {.vtype = TYPE_void,};

	if (min) {
		ok = VALinit(&vmin, localtype, min);
		if (ok && localtype != TYPE_str)
			ok = VALconvert(TYPE_str, &vmin);
	} else {
		ok = VALinit(&vmin, TYPE_str, ATOMnilptr(TYPE_str));
		min = (ptr) ATOMnilptr(localtype);
	}
	if (!ok) {
		res = -1;
		goto finish;
	}
	smin = ATOMlen(localtype, min);
	if (smin > STORAGE_MAX_VALUE_LENGTH) {
		res = -2;
		goto finish;
	}

	if (max) {
		ok = VALinit(&vmax, localtype, max);
		if (ok && localtype != TYPE_str)
			ok = VALconvert(TYPE_str, &vmax);
	} else {
		ok = VALinit(&vmax, TYPE_str, ATOMnilptr(TYPE_str));
		max = (ptr) ATOMnilptr(localtype);
	}
	if (!ok) {
		res = -1;
		goto finish;
	}
	smax = ATOMlen(localtype, max);
	if (smax > STORAGE_MAX_VALUE_LENGTH) {
		res = -2;
		goto finish;
	}

	if (!update) {
		p = SA_ZNEW(tr->sa, sql_part);
		base_init(tr->sa, &p->base, pt->base.id, TR_NEW, pt->base.name);
		assert(isMergeTable(mt) || isReplicaTable(mt));
		pt->p = mt;
		p->t = mt;
		dup_sql_type(tr, mt->s, &tpe, &(p->tpe));
	} else {
		p = find_sql_part(mt, pt->base.name);
	}

	/* add range partition values */
	p->part.range.minvalue = sa_alloc(tr->sa, smin);
	p->part.range.maxvalue = sa_alloc(tr->sa, smax);
	memcpy(p->part.range.minvalue, min, smin);
	memcpy(p->part.range.maxvalue, max, smax);
	p->part.range.minlength = smin;
	p->part.range.maxlength = smax;
	p->with_nills = with_nills;

	if (!update) {
		*err = cs_add_with_validate(&mt->members, p, TR_NEW, sql_range_part_validate_and_insert);
	} else {
		*err = cs_transverse_with_validate(&mt->members, p, sql_range_part_validate_and_insert);
	}
	if (*err) {
		res = -4;
		goto finish;
	}

	if (!update) {
		rid = table_funcs.column_find_row(tr, find_sql_column(partitions, "table_id"), &mt->base.id, NULL);
		assert(!is_oid_nil(rid));

		/* add merge table dependency */
		sql_trans_create_dependency(tr, pt->base.id, mt->base.id, TABLE_DEPENDENCY);
		v = (sqlid*) table_funcs.column_find_value(tr, find_sql_column(partitions, "id"), rid);
		table_funcs.table_insert(tr, sysobj, &mt->base.id, p->base.name, &p->base.id);
		table_funcs.table_insert(tr, ranges, &pt->base.id, v, VALget(&vmin), VALget(&vmax), &to_insert);
		_DELETE(v);
	} else {
		sql_column *cmin = find_sql_column(ranges, "minimum"), *cmax = find_sql_column(ranges, "maximum"),
				   *wnulls = find_sql_column(ranges, "with_nulls");

		rid = table_funcs.column_find_row(tr, find_sql_column(ranges, "table_id"), &pt->base.id, NULL);
		assert(!is_oid_nil(rid));

		table_funcs.column_update_value(tr, cmin, rid, VALget(&vmin));
		table_funcs.column_update_value(tr, cmax, rid, VALget(&vmax));
		table_funcs.column_update_value(tr, wnulls, rid, &to_insert);
	}

	if (isGlobal(mt))
		tr->schema_updates ++;
	mt->s->base.wtime = mt->base.wtime = pt->s->base.wtime = pt->base.wtime = p->base.wtime = tr->wtime = tr->wstime;

finish:
	VALclear(&vmin);
	VALclear(&vmax);
	return res;
}

int
sql_trans_add_value_partition(sql_trans *tr, sql_table *mt, sql_table *pt, sql_subtype tpe, list* vals, bit with_nills,
							  int update, sql_part **err)
{
	sql_schema *syss = find_sql_schema(tr, isGlobal(mt)?"sys":"tmp");
	sql_table *sysobj = find_sql_table(syss, "objects");
	sql_table *partitions = find_sql_table(syss, "table_partitions");
	sql_table *values = find_sql_table(syss, "value_partitions");
	sql_part *p;
	oid rid;
	int localtype = tpe.type->localtype, i = 0;
	sqlid *v;

	if (!update) {
		p = SA_ZNEW(tr->sa, sql_part);
		base_init(tr->sa, &p->base, pt->base.id, TR_NEW, pt->base.name);
		assert(isMergeTable(mt) || isReplicaTable(mt));
		pt->p = mt;
		p->t = mt;
		dup_sql_type(tr, mt->s, &tpe, &(p->tpe));
	} else {
		rids *rs;
		p = find_sql_part(mt, pt->base.name);

		rs = table_funcs.rids_select(tr, find_sql_column(values, "table_id"), &pt->base.id, &pt->base.id, NULL);
		for (rid = table_funcs.rids_next(rs); !is_oid_nil(rid); rid = table_funcs.rids_next(rs)) {
			table_funcs.table_delete(tr, values, rid); /* eliminate the old values */
		}
		table_funcs.rids_destroy(rs);
	}
	p->with_nills = with_nills;

	rid = table_funcs.column_find_row(tr, find_sql_column(partitions, "table_id"), &mt->base.id, NULL);
	assert(!is_oid_nil(rid));

	v = (sqlid*) table_funcs.column_find_value(tr, find_sql_column(partitions, "id"), rid);

	if (with_nills) { /* store the null value first */
		ValRecord vnnil;
		if (VALinit(&vnnil, TYPE_str, ATOMnilptr(TYPE_str)) == NULL) {
			_DELETE(v);
			return -1;
		}
		table_funcs.table_insert(tr, values, &pt->base.id, v, VALget(&vnnil));
		VALclear(&vnnil);
	}

	for (node *n = vals->h ; n ; n = n->next) {
		sql_part_value *next = (sql_part_value*) n->data;
		ValRecord vvalue;
		ptr ok;

		if (ATOMlen(localtype, next->value) > STORAGE_MAX_VALUE_LENGTH) {
			_DELETE(v);
			return -i - 1;
		}
		ok = VALinit(&vvalue, localtype, next->value);
		if (ok && localtype != TYPE_str)
			ok = VALconvert(TYPE_str, &vvalue);
		if (!ok) {
			_DELETE(v);
			VALclear(&vvalue);
			return -i - 1;
		}
		table_funcs.table_insert(tr, values, &pt->base.id, v, VALget(&vvalue));
		VALclear(&vvalue);
		i++;
	}
	_DELETE(v);

	p->part.values = vals;

	if (!update) {
		*err = cs_add_with_validate(&mt->members, p, TR_NEW, sql_values_part_validate_and_insert);
	} else {
		*err = cs_transverse_with_validate(&mt->members, p, sql_values_part_validate_and_insert);
	}
	if (*err)
		return -1;

	if (!update) {
		/* add merge table dependency */
		sql_trans_create_dependency(tr, pt->base.id, mt->base.id, TABLE_DEPENDENCY);
		table_funcs.table_insert(tr, sysobj, &mt->base.id, p->base.name, &p->base.id);
	}

	if (isGlobal(mt))
		tr->schema_updates ++;
	mt->s->base.wtime = mt->base.wtime = pt->s->base.wtime = pt->base.wtime = p->base.wtime = tr->wtime = tr->wstime;

	return 0;
}

sql_table*
sql_trans_rename_table(sql_trans *tr, sql_schema *s, sqlid id, const char *new_name)
{
	sql_table *systable = find_sql_table(find_sql_schema(tr, isTempSchema(s) ? "tmp":"sys"), "_tables");
	node *n = find_sql_table_node(s, id);
	sql_table *t = n->data;
	oid rid;

	assert(!strNil(new_name));

	list_hash_delete(s->tables.set, t, NULL); /* has to re-hash the entry in the changeset */
	t->base.name = sa_strdup(tr->sa, new_name);
	if (!list_hash_add(s->tables.set, t, NULL))
		return NULL;

	rid = table_funcs.column_find_row(tr, find_sql_column(systable, "id"), &t->base.id, NULL);
	assert(!is_oid_nil(rid));
	table_funcs.column_update_value(tr, find_sql_column(systable, "name"), rid, (void*) new_name);

	t->base.wtime = s->base.wtime = tr->wtime = tr->wstime;
	if (isGlobal(t))
		tr->schema_updates ++;
	return t;
}

sql_table*
sql_trans_set_table_schema(sql_trans *tr, sqlid id, sql_schema *os, sql_schema *ns)
{
	sql_table *systable = find_sql_table(find_sql_schema(tr, isTempSchema(os) ? "tmp":"sys"), "_tables");
	node *n = find_sql_table_node(os, id);
	sql_table *t = n->data;
	oid rid;
	sql_moved_table *m;

	rid = table_funcs.column_find_row(tr, find_sql_column(systable, "id"), &t->base.id, NULL);
	assert(!is_oid_nil(rid));
	table_funcs.column_update_value(tr, find_sql_column(systable, "schema_id"), rid, &(ns->base.id));

	cs_move(&os->tables, &ns->tables, t);
	t->s = ns;

	if (!tr->moved_tables)
		tr->moved_tables = sa_list(tr->sa);
	m = SA_ZNEW(tr->sa, sql_moved_table); //add transaction log entry
	m->from = os;
	m->to = ns;
	m->t = t;
	list_append(tr->moved_tables, m);

	t->base.wtime = os->base.wtime = ns->base.wtime = tr->wtime = tr->wstime;
	for (node *n = t->columns.set->h ; n ; n = n->next) {
		sql_column *col = (sql_column*) n->data;
		col->base.wtime = tr->wstime; /* the table's columns types have to be set again */
	}
	if (isGlobal(t))
		tr->schema_updates ++;
	return t;
}

sql_table *
sql_trans_del_table(sql_trans *tr, sql_table *mt, sql_table *pt, int drop_action)
{
	sql_schema *syss = find_sql_schema(tr, isGlobal(mt)?"sys":"tmp");
	sql_table *sysobj = find_sql_table(syss, "objects");
	node *n = cs_find_name(&mt->members, pt->base.name);
	oid obj_oid = table_funcs.column_find_row(tr, find_sql_column(sysobj, "nr"), &pt->base.id, NULL), rid;
	sql_part *p = (sql_part*) n->data;

	if (is_oid_nil(obj_oid))
		return NULL;

	if (isRangePartitionTable(mt)) {
		sql_table *ranges = find_sql_table(syss, "range_partitions");
		rid = table_funcs.column_find_row(tr, find_sql_column(ranges, "table_id"), &pt->base.id, NULL);
		table_funcs.table_delete(tr, ranges, rid);
	} else if (isListPartitionTable(mt)) {
		sql_table *values = find_sql_table(syss, "value_partitions");
		rids *rs = table_funcs.rids_select(tr, find_sql_column(values, "table_id"), &pt->base.id, &pt->base.id, NULL);
		for (rid = table_funcs.rids_next(rs); !is_oid_nil(rid); rid = table_funcs.rids_next(rs)) {
			table_funcs.table_delete(tr, values, rid);
		}
		table_funcs.rids_destroy(rs);
	}
	/* merge table depends on part table */
	sql_trans_drop_dependency(tr, pt->base.id, mt->base.id, TABLE_DEPENDENCY);

	cs_del(&mt->members, n, p->base.flags);
	pt->p = NULL;
	table_funcs.table_delete(tr, sysobj, obj_oid);

	mt->s->base.wtime = mt->base.wtime = pt->s->base.wtime = pt->base.wtime = p->base.wtime = tr->wtime = tr->wstime;

	if (drop_action == DROP_CASCADE)
		sql_trans_drop_table(tr, mt->s, pt->base.id, drop_action);
	if (isGlobal(mt))
		tr->schema_updates ++;
	return mt;
}

sql_table *
sql_trans_create_table(sql_trans *tr, sql_schema *s, const char *name, const char *sql, int tt, bit system,
					   int persistence, int commit_action, int sz, bte properties)
{
	sql_table *t = create_sql_table(tr->sa, name, tt, system, persistence, commit_action, properties);
	sql_schema *syss = find_sql_schema(tr, isGlobal(t)?"sys":"tmp");
	sql_table *systable = find_sql_table(syss, "_tables");
	sht ca;

	/* temps all belong to a special tmp schema and only views/remote
	   have a query */
	assert( (isTable(t) ||
		(!isTempTable(t) || (strcmp(s->base.name, "tmp") == 0) || isDeclaredTable(t))) || (isView(t) && !sql) || (isRemote(t) && !sql));

	t->query = sql ? sa_strdup(tr->sa, sql) : NULL;
	t->s = s;
	t->sz = sz;
	if (sz < 0)
		t->sz = COLSIZE;
	cs_add(&s->tables, t, TR_NEW);
	if (isRemote(t))
		t->persistence = SQL_REMOTE;

	if (isTable(t)) {
		if (store_funcs.create_del(tr, t) != LOG_OK) {
			TRC_DEBUG(SQL_STORE, "Load table '%s' is missing 'deletes'\n", t->base.name);
			t->persistence = SQL_GLOBAL_TEMP;
		}
	}
	if (isPartitionedByExpressionTable(t)) {
		t->part.pexp = SA_ZNEW(tr->sa, sql_expression);
		t->part.pexp->type = *sql_bind_localtype("void"); /* leave it non-initialized, at the backend the copy of this table will get the type */
	}

	ca = t->commit_action;
	if (!isDeclaredTable(t)) {
		table_funcs.table_insert(tr, systable, &t->base.id, t->base.name, &s->base.id,
								 (t->query) ? t->query : ATOMnilptr(TYPE_str), &t->type, &t->system, &ca, &t->access);
	}

	t->base.wtime = s->base.wtime = tr->wtime = tr->wstime;
	if (isGlobal(t))
		tr->schema_updates ++;
	return t;
}

int
sql_trans_set_partition_table(sql_trans *tr, sql_table *t)
{
	if (t && (isRangePartitionTable(t) || isListPartitionTable(t))) {
		sql_schema *syss = find_sql_schema(tr, isGlobal(t)?"sys":"tmp");
		sql_table *partitions = find_sql_table(syss, "table_partitions");
		sqlid next = next_oid();
		if (isPartitionedByColumnTable(t)) {
			assert(t->part.pcol);
			table_funcs.table_insert(tr, partitions, &next, &t->base.id, &t->part.pcol->base.id, ATOMnilptr(TYPE_str), &t->properties);
		} else if (isPartitionedByExpressionTable(t)) {
			assert(t->part.pexp->exp);
			if (strlen(t->part.pexp->exp) > STORAGE_MAX_VALUE_LENGTH)
				return -1;
			table_funcs.table_insert(tr, partitions, &next, &t->base.id, ATOMnilptr(TYPE_int), t->part.pexp->exp, &t->properties);
		} else {
			assert(0);
		}
	}
	return 0;
}

sql_key *
create_sql_kc(sql_allocator *sa, sql_key *k, sql_column *c)
{
	sql_kc *kc = SA_ZNEW(sa, sql_kc);

	kc->c = c;
	list_append(k->columns, kc);
	if (k->idx)
		create_sql_ic(sa, k->idx, c);
	if (k->type == pkey)
		c->null = 0;
	return k;
}

sql_ukey *
create_sql_ukey(sql_allocator *sa, sql_table *t, const char *name, key_type kt)
{
	sql_key *nk = NULL;
	sql_ukey *tk;

	nk = (kt != fkey) ? (sql_key *) SA_ZNEW(sa, sql_ukey) : (sql_key *) SA_ZNEW(sa, sql_fkey);
 	tk = (sql_ukey *) nk;
	assert(name);

	base_init(sa, &nk->base, next_oid(), TR_NEW, name);

	nk->type = kt;
	nk->columns = sa_list(sa);
	nk->idx = NULL;
	nk->t = t;

	tk->keys = NULL;
	if (nk->type == pkey)
		t->pkey = tk;
	cs_add(&t->keys, nk, TR_NEW);
	return tk;
}

sql_fkey *
create_sql_fkey(sql_allocator *sa, sql_table *t, const char *name, key_type kt, sql_key *rkey, int on_delete, int on_update)
{
	sql_key *nk;
	sql_fkey *fk = NULL;
	sql_ukey *uk = (sql_ukey *) rkey;

	nk = (kt != fkey) ? (sql_key *) SA_ZNEW(sa, sql_ukey) : (sql_key *) SA_ZNEW(sa, sql_fkey);

	assert(name);
	base_init(sa, &nk->base, next_oid(), TR_NEW, name);
	nk->type = kt;
	nk->columns = sa_list(sa);
	nk->t = t;
	nk->idx = create_sql_idx(sa, t, name, (nk->type == fkey) ? join_idx : hash_idx);
	nk->idx->key = nk;

	fk = (sql_fkey *) nk;

	fk->on_delete = on_delete;
	fk->on_update = on_update;

	fk->rkey = uk;
	cs_add(&t->keys, nk, TR_NEW);
	return (sql_fkey*) nk;
}

sql_idx *
create_sql_ic(sql_allocator *sa, sql_idx *i, sql_column *c)
{
	sql_kc *ic = SA_ZNEW(sa, sql_kc);

	ic->c = c;
	list_append(i->columns, ic);

	if (hash_index(i->type) && list_length(i->columns) > 1) {
		/* Correct the unique flag of the keys first column */
		c->unique = list_length(i->columns);
		if (c->unique == 2) {
			sql_kc *ic1 = i->columns->h->data;
			ic1->c->unique ++;
		}
	}

	/* should we switch to oph_idx ? */
	if (i->type == hash_idx && list_length(i->columns) == 1 && ic->c->sorted) {
		/*i->type = oph_idx;*/
		i->type = no_idx;
	}
	return i;
}

sql_idx *
create_sql_idx(sql_allocator *sa, sql_table *t, const char *name, idx_type it)
{
	sql_idx *ni = SA_ZNEW(sa, sql_idx);

	base_init(sa, &ni->base, next_oid(), TR_NEW, name);
	ni->columns = sa_list(sa);
	ni->t = t;
	ni->type = it;
	ni->key = NULL;
	cs_add(&t->idxs, ni, TR_NEW);
	return ni;
}

sql_column *
create_sql_column(sql_trans *tr, sql_table *t, const char *name, sql_subtype *tpe)
{
	sql_column *col = SA_ZNEW(tr->sa, sql_column);

	base_init(tr->sa, &col->base, next_oid(), TR_NEW, name);
	col->type = *tpe;
	col->def = NULL;
	col->null = 1;
	col->colnr = table_next_column_nr(t);
	col->t = t;
	col->unique = 0;
	col->storage_type = NULL;

	cs_add(&t->columns, col, TR_NEW);
	return col;
}

int
sql_trans_drop_table(sql_trans *tr, sql_schema *s, sqlid id, int drop_action)
{
	node *n = find_sql_table_node(s, id);
	sql_table *t = n->data;

	if ((drop_action == DROP_CASCADE_START || drop_action == DROP_CASCADE) &&
	    tr->dropped && list_find_id(tr->dropped, t->base.id))
		return 0;

	if (drop_action == DROP_CASCADE_START || drop_action == DROP_CASCADE) {
		sqlid *local_id = MNEW(sqlid);
		if (!local_id)
			return -1;

		if (! tr->dropped) {
			tr->dropped = list_create((fdestroy) GDKfree);
			if (!tr->dropped) {
				_DELETE(local_id);
				return -1;
			}
		}
		*local_id = t->base.id;
		list_append(tr->dropped, local_id);
	}

	if (!isDeclaredTable(t))
		if (sys_drop_table(tr, t, drop_action))
			return -1;

	t->base.wtime = s->base.wtime = tr->wtime = tr->wstime;
	if (isGlobal(t) || (t->commit_action != CA_DROP))
		tr->schema_updates ++;
	cs_del(&s->tables, n, t->base.flags);

	if (drop_action == DROP_CASCADE_START && tr->dropped) {
		list_destroy(tr->dropped);
		tr->dropped = NULL;
	}
	return 0;
}

BUN
sql_trans_clear_table(sql_trans *tr, sql_table *t)
{
<<<<<<< HEAD
	return store_funcs.clear_table(tr, t);
=======
	node *n = t->columns.set->h;
	sql_column *c = n->data;
	BUN sz = 0, nsz = 0;

	t->cleared = 1;
	t->base.wtime = t->s->base.wtime = tr->wtime = tr->wstime;
	c->base.wtime = tr->wstime;

	if ((nsz = store_funcs.clear_col(tr, c)) == BUN_NONE)
		return BUN_NONE;
	sz += nsz;
	if ((nsz = store_funcs.clear_del(tr, t)) == BUN_NONE)
		return BUN_NONE;
	sz -= nsz;

	for (n = n->next; n; n = n->next) {
		c = n->data;
		c->base.wtime = tr->wstime;

		if (store_funcs.clear_col(tr, c) == BUN_NONE)
			return BUN_NONE;
	}
	if (t->idxs.set) {
		for (n = t->idxs.set->h; n; n = n->next) {
			sql_idx *ci = n->data;

			ci->base.wtime = tr->wstime;
			if (isTable(ci->t) && idx_has_column(ci->type) &&
				store_funcs.clear_idx(tr, ci) == BUN_NONE)
				return BUN_NONE;
		}
	}
	return sz;
>>>>>>> 8042275f
}

sql_column *
sql_trans_create_column(sql_trans *tr, sql_table *t, const char *name, sql_subtype *tpe)
{
	sql_column *col;
	sql_schema *syss = find_sql_schema(tr, isGlobal(t)?"sys":"tmp");
	sql_table *syscolumn = find_sql_table(syss, "_columns");

	if (!tpe)
		return NULL;

	if (t->system && sql_trans_name_conflict(tr, t->s->base.name, t->base.name, name))
		return NULL;
	col = create_sql_column(tr, t, name, tpe);

	if (isTable(col->t))
		if (store_funcs.create_col(tr, col) != LOG_OK)
			return NULL;
	if (!isDeclaredTable(t))
		table_funcs.table_insert(tr, syscolumn, &col->base.id, col->base.name, col->type.type->sqlname, &col->type.digits, &col->type.scale, &t->base.id, (col->def) ? col->def : ATOMnilptr(TYPE_str), &col->null, &col->colnr, (col->storage_type) ? col->storage_type : ATOMnilptr(TYPE_str));

	col->base.wtime = t->base.wtime = t->s->base.wtime = tr->wtime = tr->wstime;
	if (tpe->type->s) /* column depends on type */
		sql_trans_create_dependency(tr, tpe->type->base.id, col->base.id, TYPE_DEPENDENCY);
	if (isGlobal(t))
		tr->schema_updates ++;
	return col;
}

void
drop_sql_column(sql_table *t, sqlid id, int drop_action)
{
	node *n = list_find_base_id(t->columns.set, id);
	sql_column *col = n->data;

	col->drop_action = drop_action;
	cs_del(&t->columns, n, 0);
}

void
drop_sql_idx(sql_table *t, sqlid id)
{
	node *n = list_find_base_id(t->idxs.set, id);

	cs_del(&t->idxs, n, 0);
}

void
drop_sql_key(sql_table *t, sqlid id, int drop_action)
{
	node *n = list_find_base_id(t->keys.set, id);
	sql_key *k = n->data;

	k->drop_action = drop_action;
	cs_del(&t->keys, n, 0);
}

sql_column*
sql_trans_rename_column(sql_trans *tr, sql_table *t, const char *old_name, const char *new_name)
{
	sql_table *syscolumn = find_sql_table(find_sql_schema(tr, isGlobal(t)?"sys":"tmp"), "_columns");
	sql_column *c = find_sql_column(t, old_name);
	oid rid;

	assert(!strNil(new_name));

	list_hash_delete(t->columns.set, c, NULL); /* has to re-hash the entry in the changeset */
	c->base.name = sa_strdup(tr->sa, new_name);
	if (!list_hash_add(t->columns.set, c, NULL))
		return NULL;

	rid = table_funcs.column_find_row(tr, find_sql_column(syscolumn, "id"), &c->base.id, NULL);
	assert(!is_oid_nil(rid));
	table_funcs.column_update_value(tr, find_sql_column(syscolumn, "name"), rid, (void*) new_name);

	c->base.wtime = t->base.wtime = t->s->base.wtime = tr->wtime = tr->wstime;
	if (isGlobal(t))
		tr->schema_updates ++;
	return c;
}

int
sql_trans_drop_column(sql_trans *tr, sql_table *t, sqlid id, int drop_action)
{
	node *n = NULL;
	sql_table *syscolumn = find_sql_table(find_sql_schema(tr, isGlobal(t)?"sys":"tmp"), "_columns");
	sql_column *col = NULL, *cid = find_sql_column(syscolumn, "id"), *cnr = find_sql_column(syscolumn, "number");

	for (node *nn = t->columns.set->h ; nn ; nn = nn->next) {
		sql_column *next = (sql_column *) nn->data;
		if (next->base.id == id) {
			n = nn;
			col = next;
		} else if (col) { /* if the column to be dropped was found, decrease the column number for others after it */
			oid rid;
			next->colnr--;

			rid = table_funcs.column_find_row(tr, cid, &next->base.id, NULL);
			assert(!is_oid_nil(rid));
			table_funcs.column_update_value(tr, cnr, rid, &next->colnr);

			next->base.wtime = tr->wtime = tr->wstime;
		}
	}

	assert(n && col); /* the column to be dropped must have been found */

	if (drop_action == DROP_CASCADE_START || drop_action == DROP_CASCADE) {
		sqlid *local_id = MNEW(sqlid);
		if (!local_id)
			return -1;

		if (! tr->dropped) {
			tr->dropped = list_create((fdestroy) GDKfree);
			if (!tr->dropped) {
				_DELETE(local_id);
				return -1;
			}
		}
		*local_id = col->base.id;
		list_append(tr->dropped, local_id);
	}

	if (sys_drop_column(tr, col, drop_action))
		return -1;

	col->base.wtime = t->base.wtime = t->s->base.wtime = tr->wtime = tr->wstime;
	cs_del(&t->columns, n, col->base.flags);
	if (isGlobal(t))
		tr->schema_updates ++;

	if (drop_action == DROP_CASCADE_START && tr->dropped) {
		list_destroy(tr->dropped);
		tr->dropped = NULL;
	}
	return 0;
}

sql_column *
sql_trans_alter_null(sql_trans *tr, sql_column *col, int isnull)
{
	if (col->null != isnull) {
		sql_schema *syss = find_sql_schema(tr, isGlobal(col->t)?"sys":"tmp");
		sql_table *syscolumn = find_sql_table(syss, "_columns");
		oid rid = table_funcs.column_find_row(tr, find_sql_column(syscolumn, "id"),
					  &col->base.id, NULL);

		if (is_oid_nil(rid))
			return NULL;
		table_funcs.column_update_value(tr, find_sql_column(syscolumn, "null"), rid, &isnull);
		col->null = isnull;
		col->base.wtime = col->t->base.wtime = col->t->s->base.wtime = tr->wtime = tr->wstime;
		if (isGlobal(col->t))
			tr->schema_updates ++;
	}

	return col;
}

sql_table *
sql_trans_alter_access(sql_trans *tr, sql_table *t, sht access)
{
	if (t->access != access) {
		sql_schema *syss = find_sql_schema(tr, isGlobal(t)?"sys":"tmp");
		sql_table *systable = find_sql_table(syss, "_tables");
		oid rid = table_funcs.column_find_row(tr, find_sql_column(systable, "id"),
					  &t->base.id, NULL);

		if (is_oid_nil(rid))
			return NULL;
		table_funcs.column_update_value(tr, find_sql_column(systable, "access"), rid, &access);
		t->access = access;
		t->base.wtime = t->s->base.wtime = tr->wtime = tr->wstime;
		if (isGlobal(t))
			tr->schema_updates ++;
	}
	return t;
}

sql_column *
sql_trans_alter_default(sql_trans *tr, sql_column *col, char *val)
{
	if (!col->def && !val)
		return col;	/* no change */

	if (!col->def || !val || strcmp(col->def, val) != 0) {
		void *p = val ? val : (void *) ATOMnilptr(TYPE_str);
		sql_schema *syss = find_sql_schema(tr, isGlobal(col->t)?"sys":"tmp");
		sql_table *syscolumn = find_sql_table(syss, "_columns");
		sql_column *col_ids = find_sql_column(syscolumn, "id");
		sql_column *col_dfs = find_sql_column(syscolumn, "default");
		oid rid = table_funcs.column_find_row(tr, col_ids, &col->base.id, NULL);

		if (is_oid_nil(rid))
			return NULL;
		if (sys_drop_default_object(tr, col, 0) == -1)
			return NULL;
		table_funcs.column_update_value(tr, col_dfs, rid, p);
		col->def = NULL;
		if (val)
			col->def = sa_strdup(tr->sa, val);
		col->base.wtime = col->t->base.wtime = col->t->s->base.wtime = tr->wtime = tr->wstime;
		if (isGlobal(col->t))
			tr->schema_updates ++;
	}
	return col;
}

sql_column *
sql_trans_alter_storage(sql_trans *tr, sql_column *col, char *storage)
{
	if (!col->storage_type && !storage)
		return col;	/* no change */

	if (!col->storage_type || !storage || strcmp(col->storage_type, storage) != 0) {
		void *p = storage ? storage : (void *) ATOMnilptr(TYPE_str);
		sql_schema *syss = find_sql_schema(tr, isGlobal(col->t)?"sys":"tmp");
		sql_table *syscolumn = find_sql_table(syss, "_columns");
		sql_column *col_ids = find_sql_column(syscolumn, "id");
		sql_column *col_dfs = find_sql_column(syscolumn, "storage");
		oid rid = table_funcs.column_find_row(tr, col_ids, &col->base.id, NULL);

		if (is_oid_nil(rid))
			return NULL;
		table_funcs.column_update_value(tr, col_dfs, rid, p);
		col->storage_type = NULL;
		if (storage)
			col->storage_type = sa_strdup(tr->sa, storage);
		col->base.wtime = col->t->base.wtime = col->t->s->base.wtime = tr->wtime = tr->wstime;
		if (isGlobal(col->t))
			tr->schema_updates ++;
	}
	return col;
}

int
sql_trans_is_sorted( sql_trans *tr, sql_column *col )
{
	if (col && isTable(col->t) && store_funcs.sorted_col && store_funcs.sorted_col(tr, col))
		return 1;
	return 0;
}

int
sql_trans_is_unique( sql_trans *tr, sql_column *col )
{
	if (col && isTable(col->t) && store_funcs.unique_col && store_funcs.unique_col(tr, col))
		return 1;
	return 0;
}

int
sql_trans_is_duplicate_eliminated( sql_trans *tr, sql_column *col )
{
	if (col && isTable(col->t) && EC_VARCHAR(col->type.type->eclass) && store_funcs.double_elim_col)
		return store_funcs.double_elim_col(tr, col);
	return 0;
}

size_t
sql_trans_dist_count( sql_trans *tr, sql_column *col )
{
	if (col->dcount)
		return col->dcount;

	if (col && isTable(col->t)) {
		/* get from statistics */
		sql_schema *sys = find_sql_schema(tr, "sys");
		sql_table *stats = find_sql_table(sys, "statistics");
		if (stats) {
			sql_column *stats_column_id = find_sql_column(stats, "column_id");
			oid rid = table_funcs.column_find_row(tr, stats_column_id, &col->base.id, NULL);
			if (!is_oid_nil(rid)) {
				sql_column *stats_unique = find_sql_column(stats, "unique");
				void *v = table_funcs.column_find_value(tr, stats_unique, rid);

				col->dcount = *(size_t*)v;
				_DELETE(v);
			} else { /* sample and put in statistics */
				col->dcount = store_funcs.dcount_col(tr, col);
			}
		}
		return col->dcount;
	}
	return 0;
}

int
sql_trans_ranges( sql_trans *tr, sql_column *col, char **min, char **max )
{
	*min = NULL;
	*max = NULL;
	if (col && isTable(col->t)) {
		/* get from statistics */
		sql_schema *sys = find_sql_schema(tr, "sys");
		sql_table *stats = find_sql_table(sys, "statistics");

		if (col->min && col->max) {
			*min = col->min;
			*max = col->max;
			return 1;
		}
		if (stats) {
			sql_column *stats_column_id = find_sql_column(stats, "column_id");
			oid rid = table_funcs.column_find_row(tr, stats_column_id, &col->base.id, NULL);
			if (!is_oid_nil(rid)) {
				char *v;
				sql_column *stats_min = find_sql_column(stats, "minval");
				sql_column *stats_max = find_sql_column(stats, "maxval");

				v = table_funcs.column_find_value(tr, stats_min, rid);
				*min = col->min = sa_strdup(tr->sa, v);
				_DELETE(v);
				v = table_funcs.column_find_value(tr, stats_max, rid);
				*max = col->max = sa_strdup(tr->sa, v);
				_DELETE(v);
				return 1;
			}
		}
	}
	return 0;
}

sql_key *
sql_trans_create_ukey(sql_trans *tr, sql_table *t, const char *name, key_type kt)
{
/* can only have keys between persistent tables */
	int neg = -1;
	int action = -1;
	sql_key *nk;
	sql_schema *syss = find_sql_schema(tr, isGlobal(t)?"sys":"tmp");
	sql_table *syskey = find_sql_table(syss, "keys");
	sql_ukey *uk = NULL;

	if (isTempTable(t))
		return NULL;

	nk = (kt != fkey) ? (sql_key *) SA_ZNEW(tr->sa, sql_ukey)
	: (sql_key *) SA_ZNEW(tr->sa, sql_fkey);

	assert(name);
	base_init(tr->sa, &nk->base, next_oid(), TR_NEW, name);
	nk->type = kt;
	nk->columns = list_new(tr->sa, (fdestroy) NULL);
	nk->t = t;
	nk->idx = NULL;

	uk = (sql_ukey *) nk;

	uk->keys = NULL;

	if (nk->type == pkey)
		t->pkey = uk;

	cs_add(&t->keys, nk, TR_NEW);
	list_append(t->s->keys, nk);

	table_funcs.table_insert(tr, syskey, &nk->base.id, &t->base.id, &nk->type, nk->base.name, (nk->type == fkey) ? &((sql_fkey *) nk)->rkey->k.base.id : &neg, &action );

	syskey->base.wtime = syskey->s->base.wtime = t->base.wtime = t->s->base.wtime = tr->wtime = tr->wstime;
	if (isGlobal(t))
		tr->schema_updates ++;
	return nk;
}

sql_fkey *
sql_trans_create_fkey(sql_trans *tr, sql_table *t, const char *name, key_type kt, sql_key *rkey, int on_delete, int on_update)
{
/* can only have keys between persistent tables */
	int neg = -1;
	int action = (on_update<<8) + on_delete;
	sql_key *nk;
	sql_schema *syss = find_sql_schema(tr, isGlobal(t)?"sys":"tmp");
	sql_table *syskey = find_sql_table(syss, "keys");
	sql_fkey *fk = NULL;
	sql_ukey *uk = (sql_ukey *) rkey;

	if (isTempTable(t))
		return NULL;

	nk = (kt != fkey) ? (sql_key *) SA_ZNEW(tr->sa, sql_ukey)
	: (sql_key *) SA_ZNEW(tr->sa, sql_fkey);

	assert(name);
	base_init(tr->sa, &nk->base, next_oid(), TR_NEW, name);
	nk->type = kt;
	nk->columns = list_new(tr->sa, (fdestroy) NULL);
	nk->t = t;
	nk->idx = sql_trans_create_idx(tr, t, name, (nk->type == fkey) ? join_idx : hash_idx);
	nk->idx->key = nk;

	fk = (sql_fkey *) nk;

	fk->on_delete = on_delete;
	fk->on_update = on_update;

	fk->rkey = uk;
	if (!uk->keys)
		uk->keys = list_new(tr->sa, NULL);
	list_append(uk->keys, fk);

	cs_add(&t->keys, nk, TR_NEW);
	list_append(t->s->keys, nk);

	table_funcs.table_insert(tr, syskey, &nk->base.id, &t->base.id, &nk->type, nk->base.name, (nk->type == fkey) ? &((sql_fkey *) nk)->rkey->k.base.id : &neg, &action);

	sql_trans_create_dependency(tr, ((sql_fkey *) nk)->rkey->k.base.id, nk->base.id, FKEY_DEPENDENCY);

	syskey->base.wtime = syskey->s->base.wtime = t->base.wtime = t->s->base.wtime = tr->wtime = tr->wstime;
	if (isGlobal(t))
		tr->schema_updates ++;
	return (sql_fkey*) nk;
}

sql_key *
sql_trans_create_kc(sql_trans *tr, sql_key *k, sql_column *c )
{
	sql_kc *kc = SA_ZNEW(tr->sa, sql_kc);
	int nr = list_length(k->columns);
	sql_schema *syss = find_sql_schema(tr, isGlobal(k->t)?"sys":"tmp");
	sql_table *syskc = find_sql_table(syss, "objects");

	assert(c);
	kc->c = c;
	list_append(k->columns, kc);
	if (k->idx)
		sql_trans_create_ic(tr, k->idx, c);

	if (k->type == pkey) {
		sql_trans_create_dependency(tr, c->base.id, k->base.id, KEY_DEPENDENCY);
		sql_trans_alter_null(tr, c, 0);
	}

	table_funcs.table_insert(tr, syskc, &k->base.id, kc->c->base.name, &nr);

	syskc->base.wtime = tr->wtime = tr->wstime;
	if (isGlobal(k->t))
		tr->schema_updates ++;
	return k;
}

sql_fkey *
sql_trans_create_fkc(sql_trans *tr, sql_fkey *fk, sql_column *c )
{
	sql_key *k = (sql_key *) fk;
	sql_kc *kc = SA_ZNEW(tr->sa, sql_kc);
	int nr = list_length(k->columns);
	sql_schema *syss = find_sql_schema(tr, isGlobal(k->t)?"sys":"tmp");
	sql_table *syskc = find_sql_table(syss, "objects");

	assert(c);
	kc->c = c;
	list_append(k->columns, kc);
	if (k->idx)
		sql_trans_create_ic(tr, k->idx, c);

	sql_trans_create_dependency(tr, c->base.id, k->base.id, FKEY_DEPENDENCY);

	table_funcs.table_insert(tr, syskc, &k->base.id, kc->c->base.name, &nr);

	syskc->base.wtime = tr->wtime = tr->wstime;
	if (isGlobal(k->t))
		tr->schema_updates ++;
	return (sql_fkey*)k;
}

static sql_idx *
table_has_idx( sql_table *t, list *keycols)
{
	node *n, *m, *o;
	char *found = NULL;
	int len = list_length(keycols);
	found = NEW_ARRAY(char, len);
	if (!found)
		return NULL;
	if (t->idxs.set) for ( n = t->idxs.set->h; n; n = n->next ) {
		sql_idx *i = n->data;
		int nr;

		memset(found, 0, len);
		for (m = keycols->h, nr = 0; m; m = m->next, nr++ ) {
			sql_kc *kc = m->data;

			for (o = i->columns->h; o; o = o->next) {
				sql_kc *ikc = o->data;

				if (kc->c == ikc->c) {
					found[nr] = 1;
					break;
				}
			}
		}
		for (nr = 0; nr<len; nr++)
			if (!found[nr])
				break;
		if (nr == len) {
			_DELETE(found);
			return i;
		}
	}
	if (found)
		_DELETE(found);
	return NULL;
}

sql_key *
key_create_done(sql_allocator *sa, sql_key *k)
{
	node *n;
	sql_idx *i;

	/* for now we only mark the end of unique/primary key definitions */
	if (k->type == fkey)
		return k;

	if ((i = table_has_idx(k->t, k->columns)) != NULL) {
		/* use available hash, or use the order */
		if (hash_index(i->type)) {
			k->idx = i;
			if (!k->idx->key)
				k->idx->key = k;
		}
	}

	/* we need to create an index */
	k->idx = create_sql_idx(sa, k->t, k->base.name, hash_idx);
	k->idx->key = k;

	for (n=k->columns->h; n; n = n->next) {
		sql_kc *kc = n->data;

		create_sql_ic(sa, k->idx, kc->c);
	}
	return k;
}

sql_key *
sql_trans_key_done(sql_trans *tr, sql_key *k)
{
	node *n;
	sql_idx *i;

	/* for now we only mark the end of unique/primary key definitions */
	if (k->type == fkey)
		return k;

	if ((i = table_has_idx(k->t, k->columns)) != NULL) {
		/* use available hash, or use the order */
		if (hash_index(i->type)) {
			k->idx = i;
			if (!k->idx->key)
				k->idx->key = k;
		}
		return k;
	}

	/* we need to create an index */
	k->idx = sql_trans_create_idx(tr, k->t, k->base.name, hash_idx);
	k->idx->key = k;

	for (n=k->columns->h; n; n = n->next) {
		sql_kc *kc = n->data;

		sql_trans_create_ic(tr, k->idx, kc->c);
	}
	return k;
}

int
sql_trans_drop_key(sql_trans *tr, sql_schema *s, sqlid id, int drop_action)
{
	node *n = list_find_base_id(s->keys, id);
	sql_key *k = n->data;

	if (drop_action == DROP_CASCADE_START || drop_action == DROP_CASCADE) {
		sqlid *local_id = MNEW(sqlid);
		if (!local_id) {
			return -1;
		}

		if (!tr->dropped) {
			tr->dropped = list_create((fdestroy) GDKfree);
			if (!tr->dropped) {
				_DELETE(local_id);
				return -1;
			}
		}
		*local_id = k->base.id;
		list_append(tr->dropped, local_id);
	}

	if (k->idx)
		sql_trans_drop_idx(tr, s, k->idx->base.id, drop_action);

	if (!isTempTable(k->t))
		sys_drop_key(tr, k, drop_action);

	/*Clean the key from the keys*/
	n = cs_find_name(&k->t->keys, k->base.name);
	if (n)
		cs_del(&k->t->keys, n, k->base.flags);

	k->base.wtime = k->t->base.wtime = s->base.wtime = tr->wtime = tr->wstime;
	if (isGlobal(k->t))
		tr->schema_updates ++;

	if (drop_action == DROP_CASCADE_START && tr->dropped) {
		list_destroy(tr->dropped);
		tr->dropped = NULL;
	}
	return 0;
}

sql_idx *
sql_trans_create_idx(sql_trans *tr, sql_table *t, const char *name, idx_type it)
{
	/* can only have idxs between persistent tables */
	sql_idx *ni = SA_ZNEW(tr->sa, sql_idx);
	sql_schema *syss = find_sql_schema(tr, isGlobal(t)?"sys":"tmp");
	sql_table *sysidx = find_sql_table(syss, "idxs");

	assert(name);
	base_init(tr->sa, &ni->base, next_oid(), TR_NEW, name);
	ni->type = it;
	ni->columns = list_new(tr->sa, (fdestroy) NULL);
	ni->t = t;
	ni->key = NULL;

	cs_add(&t->idxs, ni, TR_NEW);
	list_append(t->s->idxs, ni);

	if (!isDeclaredTable(t) && isTable(ni->t) && idx_has_column(ni->type))
		store_funcs.create_idx(tr, ni);
	if (!isDeclaredTable(t))
		table_funcs.table_insert(tr, sysidx, &ni->base.id, &t->base.id, &ni->type, ni->base.name);
	ni->base.wtime = t->base.wtime = t->s->base.wtime = tr->wtime = tr->wstime;
	if (isGlobal(t))
		tr->schema_updates ++;
	return ni;
}

sql_idx *
sql_trans_create_ic(sql_trans *tr, sql_idx * i, sql_column *c)
{
	sql_kc *ic = SA_ZNEW(tr->sa, sql_kc);
	int nr = list_length(i->columns);
	sql_schema *syss = find_sql_schema(tr, isGlobal(i->t)?"sys":"tmp");
	sql_table *sysic = find_sql_table(syss, "objects");

	assert(c);
	ic->c = c;
	list_append(i->columns, ic);

	if (hash_index(i->type) && list_length(i->columns) > 1) {
		/* Correct the unique flag of the keys first column */
		c->unique = list_length(i->columns);
		if (c->unique == 2) {
			sql_kc *ic1 = i->columns->h->data;
			ic1->c->unique ++;
		}
	}

	/* should we switch to oph_idx ? */
#if 0
	if (i->type == hash_idx && list_length(i->columns) == 1 &&
	    store_funcs.count_col(tr, ic->c) && store_funcs.sorted_col(tr, ic->c)) {
		sql_table *sysidx = find_sql_table(syss, "idxs");
		sql_column *sysidxid = find_sql_column(sysidx, "id");
		sql_column *sysidxtype = find_sql_column(sysidx, "type");
		oid rid = table_funcs.column_find_row(tr, sysidxid, &i->base.id, NULL);

		if (is_oid_nil(rid))
			return NULL;
		/*i->type = oph_idx;*/
		i->type = no_idx;
		table_funcs.column_update_value(tr, sysidxtype, rid, &i->type);
	}
#endif

	table_funcs.table_insert(tr, sysic, &i->base.id, ic->c->base.name, &nr);
	sysic->base.wtime = sysic->s->base.wtime = tr->wtime = tr->wstime;
	if (isGlobal(i->t))
		tr->schema_updates ++;
	return i;
}

int
sql_trans_drop_idx(sql_trans *tr, sql_schema *s, sqlid id, int drop_action)
{
	node *n = list_find_base_id(s->idxs, id);
	sql_idx *i;

	if (!n) /* already dropped */
		return 0;

	i = n->data;
	if (drop_action == DROP_CASCADE_START || drop_action == DROP_CASCADE) {
		sqlid *local_id = MNEW(sqlid);
		if (!local_id) {
			return -1;
		}

		if (!tr->dropped) {
			tr->dropped = list_create((fdestroy) GDKfree);
			if (!tr->dropped) {
				_DELETE(local_id);
				return -1;
			}
		}
		*local_id = i->base.id;
		list_append(tr->dropped, local_id);
	}

	if (!isTempTable(i->t))
		sys_drop_idx(tr, i, drop_action);

	i->base.wtime = i->t->base.wtime = s->base.wtime = tr->wtime = tr->wstime;
	if (isGlobal(i->t))
		tr->schema_updates ++;
	n = cs_find_name(&i->t->idxs, i->base.name);
	if (n)
		cs_del(&i->t->idxs, n, i->base.flags);

	if (drop_action == DROP_CASCADE_START && tr->dropped) {
		list_destroy(tr->dropped);
		tr->dropped = NULL;
	}
	return 0;
}

sql_trigger *
sql_trans_create_trigger(sql_trans *tr, sql_table *t, const char *name,
	sht time, sht orientation, sht event, const char *old_name, const char *new_name,
	const char *condition, const char *statement )
{
	sql_trigger *ni = SA_ZNEW(tr->sa, sql_trigger);
	sql_schema *syss = find_sql_schema(tr, isGlobal(t)?"sys":"tmp");
	sql_table *systrigger = find_sql_table(syss, "triggers");
	const char *nilptr = ATOMnilptr(TYPE_str);

	assert(name);
	base_init(tr->sa, &ni->base, next_oid(), TR_NEW, name);
	ni->columns = list_new(tr->sa, (fdestroy) NULL);
	ni->t = t;
	ni->time = time;
	ni->orientation = orientation;
	ni->event = event;
	ni->old_name = ni->new_name = ni->condition = NULL;
	if (old_name)
		ni->old_name = sa_strdup(tr->sa, old_name);
	if (new_name)
		ni->new_name = sa_strdup(tr->sa, new_name);
	if (condition)
		ni->condition = sa_strdup(tr->sa, condition);
	ni->statement = sa_strdup(tr->sa, statement);

	cs_add(&t->triggers, ni, TR_NEW);
	list_append(t->s->triggers, ni);

	table_funcs.table_insert(tr, systrigger, &ni->base.id, ni->base.name, &t->base.id, &ni->time, &ni->orientation,
							 &ni->event, (ni->old_name)?ni->old_name:nilptr, (ni->new_name)?ni->new_name:nilptr,
							 (ni->condition)?ni->condition:nilptr, ni->statement);

	t->base.wtime = t->s->base.wtime = tr->wtime = tr->wstime;
	if (isGlobal(t))
		tr->schema_updates ++;
	return ni;
}

sql_trigger *
sql_trans_create_tc(sql_trans *tr, sql_trigger * i, sql_column *c )
{
	sql_kc *ic = SA_ZNEW(tr->sa, sql_kc);
	int nr = list_length(i->columns);
	sql_schema *syss = find_sql_schema(tr, isGlobal(i->t)?"sys":"tmp");
	sql_table *systc = find_sql_table(syss, "objects");

	assert(c);
	ic->c = c;
	list_append(i->columns, ic);
	table_funcs.table_insert(tr, systc, &i->base.id, ic->c->base.name, &nr);
	systc->base.wtime = systc->s->base.wtime = tr->wtime = tr->wstime;
	if (isGlobal(i->t))
		tr->schema_updates ++;
	return i;
}

int
sql_trans_drop_trigger(sql_trans *tr, sql_schema *s, sqlid id, int drop_action)
{
	node *n = list_find_base_id(s->triggers, id);
	sql_trigger *i = n->data;

	if (drop_action == DROP_CASCADE_START || drop_action == DROP_CASCADE) {
		sqlid *local_id = MNEW(sqlid);
		if (!local_id)
			return -1;

		if (! tr->dropped) {
			tr->dropped = list_create((fdestroy) GDKfree);
			if (!tr->dropped) {
				_DELETE(local_id);
				return -1;
			}
		}
		*local_id = i->base.id;
		list_append(tr->dropped, local_id);
	}

	sys_drop_trigger(tr, i);
	i->base.wtime = i->t->base.wtime = s->base.wtime = tr->wtime = tr->wstime;
	if (isGlobal(i->t))
		tr->schema_updates ++;
	n = cs_find_name(&i->t->triggers, i->base.name);
	if (n)
		cs_del(&i->t->triggers, n, i->base.flags);

	if (drop_action == DROP_CASCADE_START && tr->dropped) {
		list_destroy(tr->dropped);
		tr->dropped = NULL;
	}
	return 0;
}

sql_sequence *
create_sql_sequence(sql_allocator *sa, sql_schema *s, const char *name, lng start, lng min, lng max, lng inc,
					lng cacheinc, bit cycle)
{
	sql_sequence *seq = SA_ZNEW(sa, sql_sequence);

	assert(name);
	base_init(sa, &seq->base, next_oid(), TR_NEW, name);
	seq->start = start;
	seq->minvalue = min;
	seq->maxvalue = max;
	seq->increment = inc;
	seq->cacheinc = cacheinc;
	seq->cycle = cycle;
	seq->s = s;

	return seq;
}

sql_sequence *
sql_trans_create_sequence(sql_trans *tr, sql_schema *s, const char *name, lng start, lng min, lng max, lng inc,
						  lng cacheinc, bit cycle, bit bedropped)
{
	sql_schema *syss = find_sql_schema(tr, "sys");
	sql_table *sysseqs = find_sql_table(syss, "sequences");
	sql_sequence *seq = create_sql_sequence(tr->sa, s, name, start, min, max, inc, cacheinc, cycle);

	cs_add(&s->seqs, seq, TR_NEW);
	table_funcs.table_insert(tr, sysseqs, &seq->base.id, &s->base.id, seq->base.name, &seq->start, &seq->minvalue,
							 &seq->maxvalue, &seq->increment, &seq->cacheinc, &seq->cycle);
	s->base.wtime = tr->wtime = tr->wstime;

	/*Create a BEDROPPED dependency for a SERIAL COLUMN*/
	if (bedropped)
		sql_trans_create_dependency(tr, seq->base.id, seq->base.id, BEDROPPED_DEPENDENCY);

	return seq;
}

void
sql_trans_drop_sequence(sql_trans *tr, sql_schema *s, sql_sequence *seq, int drop_action)
{
	node *n = cs_find_name(&s->seqs, seq->base.name);
	sys_drop_sequence(tr, seq, drop_action);
	seq->base.wtime = s->base.wtime = tr->wtime = tr->wstime;
	cs_del(&s->seqs, n, seq->base.flags);
	tr->schema_updates ++;
}

sql_sequence *
sql_trans_alter_sequence(sql_trans *tr, sql_sequence *seq, lng min, lng max, lng inc, lng cache, bit cycle)
{
	sql_schema *syss = find_sql_schema(tr, "sys");
	sql_table *seqs = find_sql_table(syss, "sequences");
	oid rid = table_funcs.column_find_row(tr, find_sql_column(seqs, "id"), &seq->base.id, NULL);
	sql_column *c;
	int changed = 0;

	if (is_oid_nil(rid))
		return NULL;
	if (!is_lng_nil(min) && seq->minvalue != min) {
		seq->minvalue = min;
		c = find_sql_column(seqs, "minvalue");
		table_funcs.column_update_value(tr, c, rid, &seq->minvalue);
	}
	if (!is_lng_nil(max) && seq->maxvalue != max) {
		seq->maxvalue = max;
		changed = 1;
		c = find_sql_column(seqs, "maxvalue");
		table_funcs.column_update_value(tr, c, rid, &seq->maxvalue);
	}
	if (!is_lng_nil(inc) && seq->increment != inc) {
		seq->increment = inc;
		changed = 1;
		c = find_sql_column(seqs, "increment");
		table_funcs.column_update_value(tr, c, rid, &seq->increment);
	}
	if (!is_lng_nil(cache) && seq->cacheinc != cache) {
		seq->cacheinc = cache;
		changed = 1;
		c = find_sql_column(seqs, "cacheinc");
		table_funcs.column_update_value(tr, c, rid, &seq->cacheinc);
	}
	if (!is_lng_nil(cycle) && seq->cycle != cycle) {
		seq->cycle = cycle != 0;
		changed = 1;
		c = find_sql_column(seqs, "cycle");
		table_funcs.column_update_value(tr, c, rid, &seq->cycle);
	}

	if (changed) {
		seq->base.wtime = seq->s->base.wtime = tr->wtime = tr->wstime;
		tr->schema_updates ++;
	}
	return seq;
}

sql_sequence *
sql_trans_sequence_restart(sql_trans *tr, sql_sequence *seq, lng start)
{
	if (!is_lng_nil(start) && seq->start != start) { /* new valid value, change */
		sql_schema *syss = find_sql_schema(tr, "sys");
		sql_table *seqs = find_sql_table(syss, "sequences");
		oid rid = table_funcs.column_find_row(tr, find_sql_column(seqs, "id"), &seq->base.id, NULL);
		sql_column *c = find_sql_column(seqs, "start");

		assert(!is_oid_nil(rid));
		seq->start = start;
		table_funcs.column_update_value(tr, c, rid, &start);

		seq->base.wtime = seq->s->base.wtime = tr->wtime = tr->wstime;
		tr->schema_updates ++;
	}
	return seq_restart(seq, start) ? seq : NULL;
}

sql_sequence *
sql_trans_seqbulk_restart(sql_trans *tr, seqbulk *sb, lng start)
{
	sql_sequence *seq = sb->seq;
	if (!is_lng_nil(start) && seq->start != start) { /* new valid value, change */
		sql_schema *syss = find_sql_schema(tr, "sys");
		sql_table *seqs = find_sql_table(syss, "sequences");
		oid rid = table_funcs.column_find_row(tr, find_sql_column(seqs, "id"), &seq->base.id, NULL);
		sql_column *c = find_sql_column(seqs, "start");

		assert(!is_oid_nil(rid));
		seq->start = start;
		table_funcs.column_update_value(tr, c, rid, &start);

		seq->base.wtime = seq->s->base.wtime = tr->wtime = tr->wstime;
		tr->schema_updates ++;
	}
	return seqbulk_restart(sb, start) ? seq : NULL;
}

sql_session *
sql_session_create(int ac )
{
	sql_session *s;

	if (store_singleuser && ATOMIC_GET(&nr_sessions))
		return NULL;

	s = ZNEW(sql_session);
	if (!s)
		return NULL;
	s->tr = sql_trans_create(NULL, NULL, true);
	if (!s->tr) {
		_DELETE(s);
		return NULL;
	}
	s->schema_name = NULL;
	s->tr->active = 0;
	if (!sql_session_reset(s, ac)) {
		sql_trans_destroy(s->tr, true);
		_DELETE(s);
		return NULL;
	}
	(void) ATOMIC_INC(&nr_sessions);
	return s;
}

void
sql_session_destroy(sql_session *s)
{
	assert(!s->tr || s->tr->active == 0);
	if (s->tr)
		sql_trans_destroy(s->tr, true);
	if (s->schema_name)
		_DELETE(s->schema_name);
	(void) ATOMIC_DEC(&nr_sessions);
	_DELETE(s);
}

static void
sql_trans_reset_tmp(sql_trans *tr, int commit)
{
	sql_schema *tmp = find_sql_schema(tr, "tmp");

	if (commit == 0 && tmp->tables.nelm) {
		for (node *n = tmp->tables.nelm; n; ) {
			node *nxt = n->next;

			cs_remove_node(&tmp->tables, n);
			n = nxt;
		}
	}
	tmp->tables.nelm = NULL;
	if (tmp->tables.set) {
		node *n;
		for (n = tmp->tables.set->h; n; ) {
			node *nxt = n->next;
			sql_table *tt = n->data;

			if ((isGlobal(tt) && tt->commit_action != CA_PRESERVE) || tt->commit_action == CA_DELETE) {
				sql_trans_clear_table(tr, tt);
			} else if (tt->commit_action == CA_DROP) {
				(void) sql_trans_drop_table(tr, tt->s, tt->base.id, DROP_RESTRICT);
			}
			n = nxt;
		}
	}
}

int
sql_session_reset(sql_session *s, int ac)
{
	sql_schema *tmp;
	char *def_schema_name = _STRDUP("sys");

	if (!s->tr || !def_schema_name) {
		if (def_schema_name)
			_DELETE(def_schema_name);
		return 0;
	}

	/* TODO cleanup "dt" schema */
	tmp = find_sql_schema(s->tr, "tmp");

	if (tmp->tables.set) {
		for (node *n = tmp->tables.set->h; n; n = n->next) {
			sql_table *t = n->data;

			if (isGlobal(t) && isKindOfTable(t))
				sql_trans_clear_table(s->tr, t);
		}
	}
	assert(s->tr && s->tr->active == 0);

	if (s->schema_name)
		_DELETE(s->schema_name);
	s->schema_name = def_schema_name;
	s->schema = NULL;
	s->auto_commit = s->ac_on_commit = ac;
	s->level = ISO_SERIALIZABLE;
	return 1;
}

int
sql_trans_begin(sql_session *s)
{
	sql_trans *tr = s->tr;
	int snr = tr->schema_number;

<<<<<<< HEAD
=======
	/* add wait when flush is realy needed */
	while ((store_debug&16)==16 && ATOMIC_GET(&flusher.flush_now)) {
		MT_lock_unset(&bs_lock);
		MT_sleep_ms(sleeptime);
		MT_lock_set(&bs_lock);
	}

>>>>>>> 8042275f
	TRC_DEBUG(SQL_STORE, "Enter sql_trans_begin for transaction: %d\n", snr);
	if (tr->parent && tr->parent == gtrans &&
	    (tr->stime < gtrans->wstime || tr->wtime || tr->atime ||
			store_schema_number() != snr)) {
		if (!list_empty(tr->moved_tables)) {
			sql_trans_destroy(tr, false);
			s->tr = tr = sql_trans_create(NULL, NULL, false);
		} else {
			reset_trans(tr, gtrans);
		}
	}
	if (tr->parent == gtrans)
		tr = trans_init(tr, tr->parent);
	tr->active = 1;
	s->schema = find_sql_schema(tr, s->schema_name);
	s->tr = tr;
	if (tr->parent == gtrans) {
		(void) ATOMIC_INC(&store_nr_active);
		list_append(active_sessions, s);
	}
	s->status = 0;
	TRC_DEBUG(SQL_STORE, "Exit sql_trans_begin for transaction: %d\n", tr->schema_number);
	return snr != tr->schema_number;
}

void
sql_trans_end(sql_session *s, int commit)
{
	TRC_DEBUG(SQL_STORE, "End of transaction: %d\n", s->tr->schema_number);
	s->tr->active = 0;
	s->auto_commit = s->ac_on_commit;
	sql_trans_reset_tmp(s->tr, commit); /* reset temp schema */
	if (s->tr->parent == gtrans) {
		list_remove_data(active_sessions, s);
		(void) ATOMIC_DEC(&store_nr_active);
	}
	assert(list_length(active_sessions) == (int) ATOMIC_GET(&store_nr_active));
}

void
sql_trans_drop_any_comment(sql_trans *tr, sqlid id)
{
	sql_schema *sys;
	sql_column *id_col;
	sql_table *comments;
	oid row;

	sys = find_sql_schema(tr, "sys");
	assert(sys);

	comments = find_sql_table(sys, "comments");
	if (!comments) /* for example during upgrades */
		return;

	id_col = find_sql_column(comments, "id");
	assert(id_col);

	row = table_funcs.column_find_row(tr, id_col, &id, NULL);
	if (!is_oid_nil(row)) {
		table_funcs.table_delete(tr, comments, row);
	}
}

void
sql_trans_drop_obj_priv(sql_trans *tr, sqlid obj_id)
{
	sql_schema *sys = find_sql_schema(tr, "sys");
	sql_table *privs = find_sql_table(sys, "privileges");

	assert(sys && privs);
	/* select privileges of this obj_id */
	rids *A = table_funcs.rids_select(tr, find_sql_column(privs, "obj_id"), &obj_id, &obj_id, NULL);
	/* remove them */
	for(oid rid = table_funcs.rids_next(A); !is_oid_nil(rid); rid = table_funcs.rids_next(A))
		table_funcs.table_delete(tr, privs, rid);
	table_funcs.rids_destroy(A);
}<|MERGE_RESOLUTION|>--- conflicted
+++ resolved
@@ -21,12 +21,8 @@
 #define CATALOG_VERSION 52300
 int catalog_version = 0;
 
-<<<<<<< HEAD
-static MT_Lock bs_lock = MT_LOCK_INITIALIZER("bs_lock");		/* protect access of the gtrans structure */
-static MT_Lock flush_lock = MT_LOCK_INITIALIZER("flush_lock");		/* protect flushing and hot snapshots */
-=======
-static MT_Lock bs_lock = MT_LOCK_INITIALIZER(bs_lock);
->>>>>>> 8042275f
+static MT_Lock bs_lock = MT_LOCK_INITIALIZER(bs_lock);		/* protect access of the gtrans structure */
+static MT_Lock flush_lock = MT_LOCK_INITIALIZER(flush_lock);		/* protect flushing and hot snapshots */
 static sqlid store_oid = 0;
 static sqlid prev_oid = 0;
 static size_t new_trans_size = 0;
@@ -6240,43 +6236,7 @@
 BUN
 sql_trans_clear_table(sql_trans *tr, sql_table *t)
 {
-<<<<<<< HEAD
 	return store_funcs.clear_table(tr, t);
-=======
-	node *n = t->columns.set->h;
-	sql_column *c = n->data;
-	BUN sz = 0, nsz = 0;
-
-	t->cleared = 1;
-	t->base.wtime = t->s->base.wtime = tr->wtime = tr->wstime;
-	c->base.wtime = tr->wstime;
-
-	if ((nsz = store_funcs.clear_col(tr, c)) == BUN_NONE)
-		return BUN_NONE;
-	sz += nsz;
-	if ((nsz = store_funcs.clear_del(tr, t)) == BUN_NONE)
-		return BUN_NONE;
-	sz -= nsz;
-
-	for (n = n->next; n; n = n->next) {
-		c = n->data;
-		c->base.wtime = tr->wstime;
-
-		if (store_funcs.clear_col(tr, c) == BUN_NONE)
-			return BUN_NONE;
-	}
-	if (t->idxs.set) {
-		for (n = t->idxs.set->h; n; n = n->next) {
-			sql_idx *ci = n->data;
-
-			ci->base.wtime = tr->wstime;
-			if (isTable(ci->t) && idx_has_column(ci->type) &&
-				store_funcs.clear_idx(tr, ci) == BUN_NONE)
-				return BUN_NONE;
-		}
-	}
-	return sz;
->>>>>>> 8042275f
 }
 
 sql_column *
@@ -7347,16 +7307,6 @@
 	sql_trans *tr = s->tr;
 	int snr = tr->schema_number;
 
-<<<<<<< HEAD
-=======
-	/* add wait when flush is realy needed */
-	while ((store_debug&16)==16 && ATOMIC_GET(&flusher.flush_now)) {
-		MT_lock_unset(&bs_lock);
-		MT_sleep_ms(sleeptime);
-		MT_lock_set(&bs_lock);
-	}
-
->>>>>>> 8042275f
 	TRC_DEBUG(SQL_STORE, "Enter sql_trans_begin for transaction: %d\n", snr);
 	if (tr->parent && tr->parent == gtrans &&
 	    (tr->stime < gtrans->wstime || tr->wtime || tr->atime ||
