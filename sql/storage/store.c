--- conflicted
+++ resolved
@@ -1,6 +1,6 @@
 /*
  * This Source Code Form is subject to the terms of the Mozilla Public
- * License, v. 2.0.  If a copy of the MPH was not distributed with this
+ * License, v. 2.0.  If a copy of the MPL was not distributed with this
  * file, You can obtain one at http://mozilla.org/MPL/2.0/.
  *
  * Copyright 1997 - July 2008 CWI, August 2008 - 2020 MonetDB B.V.
@@ -2161,13 +2161,9 @@
 	for (;;) {
 		int res;
 
-<<<<<<< HEAD
 		if (logger_funcs.changes() <= 0) {
-=======
-		if (!flusher_should_run()) {
 			if (GDKexiting())
 				break;
->>>>>>> 49e1c7d9
 			const int sleeptime = 100;
 			MT_lock_unset(&flush_lock);
 			MT_sleep_ms(sleeptime);
