/*
 * This Source Code Form is subject to the terms of the Mozilla Public
 * License, v. 2.0.  If a copy of the MPL was not distributed with this
 * file, You can obtain one at http://mozilla.org/MPL/2.0/.
 *
 * Copyright 1997 - July 2008 CWI, August 2008 - 2020 MonetDB B.V.
 */

#include "monetdb_config.h"
#include "sql_types.h"
#include "sql_storage.h"
#include "store_dependency.h"
#include "store_sequence.h"

#include "bat/bat_utils.h"
#include "bat/bat_storage.h"
#include "bat/bat_table.h"
#include "bat/bat_logger.h"

/* version 05.22.05 of catalog */
#define CATALOG_VERSION 52205
int catalog_version = 0;

static MT_Lock bs_lock = MT_LOCK_INITIALIZER("bs_lock");
static sqlid store_oid = 0;
static sqlid prev_oid = 0;
static sqlid *store_oids = NULL;
static int nstore_oids = 0;
static size_t new_trans_size = 0;
sql_trans *gtrans = NULL;
list *active_sessions = NULL;
sql_allocator *store_sa = NULL;
ATOMIC_TYPE transactions = ATOMIC_VAR_INIT(0);
ATOMIC_TYPE nr_sessions = ATOMIC_VAR_INIT(0);
ATOMIC_TYPE store_nr_active = ATOMIC_VAR_INIT(0);
store_type active_store_type = store_bat;
int store_readonly = 0;
int store_singleuser = 0;
int store_initialized = 0;
int store_debug = 0;

store_functions store_funcs;
table_functions table_funcs;
logger_functions logger_funcs;

static int schema_number = 0; /* each committed schema change triggers a new
				 schema number (session wise unique number) */

#define MAX_SPARES 32
static sql_trans *spare_trans[MAX_SPARES];
static int spares = 0;

static int
key_cmp(sql_key *k, sqlid *id)
{
	if (k && id &&k->base.id == *id)
		return 0;
	return 1;
}

static int stamp = 1;

static int timestamp(void) {
	return stamp++;
}

static inline bool
instore(sqlid id, sqlid maxid)
{
	if (store_oids == NULL)
		return id < maxid;
	int lo = 0, hi = nstore_oids - 1;
	if (id < store_oids[0] || id > store_oids[hi])
		return false;
	while (hi > lo) {
		int mid = (lo + hi) / 2;
		if (store_oids[mid] == id)
			return true;
		if (store_oids[mid] < id)
			lo = mid + 1;
		else
			hi = mid - 1;
	}
	return store_oids[lo] == id;
}

void
key_destroy(sql_key *k)
{
	node *n;

	/* remove key from schema */
	list_remove_data(k->t->s->keys,k);
	if (k->type == ukey || k->type == pkey) {
		sql_ukey *uk = (sql_ukey *) k;
		if (uk->keys) {
			for (n = uk->keys->h; n; n= n->next) {
	       	         	sql_fkey *fk = (sql_fkey *) n->data;
				fk->rkey = NULL;
			}
			list_destroy(uk->keys);
			uk->keys = NULL;
		}
	}
	/* we need to be removed from the rkey list */
	if (k->type == fkey) {
		sql_fkey *fk = (sql_fkey *) k;

		if (fk->rkey) {
			n = list_find_name(fk->rkey->keys, fk->k.base.name);
			list_remove_node(fk->rkey->keys, n);
		}
		fk->rkey = NULL;
	}
	list_destroy(k->columns);
	k->columns = NULL;
	if ((k->type == pkey) && (k->t->pkey == (sql_ukey *) k))
		k->t->pkey = NULL;
}

void
idx_destroy(sql_idx * i)
{
	if (--(i->base.refcnt) > 0)
		return;
	if (i->po)
		idx_destroy(i->po);
	/* remove idx from schema */
	list_remove_data(i->t->s->idxs, i);
	list_destroy(i->columns);
	i->columns = NULL;
	if (isTable(i->t))
		store_funcs.destroy_idx(NULL, i);
}

static void
trigger_destroy(sql_trigger *tr)
{
	/* remove trigger from schema */
	list_remove_data(tr->t->s->triggers, tr);
	if (tr->columns) {
		list_destroy(tr->columns);
		tr->columns = NULL;
	}
}

void
column_destroy(sql_column *c)
{
	if (--(c->base.refcnt) > 0)
		return;
	if (c->po)
		column_destroy(c->po);
	if (isTable(c->t))
		store_funcs.destroy_col(NULL, c);
}

void
table_destroy(sql_table *t)
{
	if (--(t->base.refcnt) > 0)
		return;
	if (t->members) {
		list_destroy(t->members);
		t->members = NULL;
	}
	cs_destroy(&t->keys);
	cs_destroy(&t->idxs);
	cs_destroy(&t->triggers);
	cs_destroy(&t->columns);
	if (t->po)
		table_destroy(t->po);
	if (isTable(t))
		store_funcs.destroy_del(NULL, t);
}

static void
table_cleanup(sql_table *t)
{
	if (t->keys.dset) {
		list_destroy(t->keys.dset);
		t->keys.dset = NULL;
	}
	if (t->idxs.dset) {
		list_destroy(t->idxs.dset);
		t->idxs.dset = NULL;
	}
	if (t->triggers.dset) {
		list_destroy(t->triggers.dset);
		t->triggers.dset = NULL;
	}
	if (t->columns.dset) {
		list_destroy(t->columns.dset);
		t->columns.dset = NULL;
	}
}

static void
table_reset_parent(sql_table *t, sql_trans *tr)
{
	sql_table *p = t->po;
	int istmp = isTempSchema(t->s) && t->base.allocated;

	if (isTable(t) && !istmp)
		store_funcs.bind_del_data(tr, t);
	t->po = NULL;
	if (t->idxs.set) {
		for(node *n = t->idxs.set->h; n; n = n->next) {
			sql_idx *i = n->data;

			if (isTable(i->t) && idx_has_column(i->type) && !istmp)
				store_funcs.bind_idx_data(tr, i);
			if (i->po)
				idx_destroy(i->po);
			i->po = NULL;
			i->base.wtime = 1;
		}
	}
	assert(t->idxs.dset == NULL);
	if (t->columns.set) {
		for(node *n = t->columns.set->h; n; n = n->next) {
			sql_column *c = n->data;

			if (isTable(c->t) && !istmp)
				store_funcs.bind_col_data(tr, c);
			if (c->po)
				column_destroy(c->po);
			c->po = NULL;
			c->base.wtime = 1;
		}
	}
	assert(t->columns.dset == NULL);
	if (p)
		table_destroy(p);
	if (isTable(t)) {
		assert(t->base.allocated);
	    t->base.wtime = 1;
	}
}

void
schema_destroy(sql_schema *s)
{
	cs_destroy(&s->parts);
	cs_destroy(&s->tables);
	cs_destroy(&s->funcs);
	cs_destroy(&s->types);
	list_destroy(s->keys);
	list_destroy(s->idxs);
	list_destroy(s->triggers);
	s->keys = NULL;
	s->idxs = NULL;
	s->triggers = NULL;
}

static void
schema_cleanup(sql_schema *s)
{
	if (s->tables.set)
		for (node *n = s->tables.set->h; n; n = n->next)
			table_cleanup(n->data);
	if (s->tables.dset) {
		list_destroy(s->tables.dset);
		s->tables.dset = NULL;
	}
	if (s->funcs.dset) {
		list_destroy(s->funcs.dset);
		s->funcs.dset = NULL;
	}
	if (s->types.dset) {
		list_destroy(s->types.dset);
		s->types.dset = NULL;
	}
	if (s->parts.dset) {
		list_destroy(s->parts.dset);
		s->parts.dset = NULL;
	}
}

static void
schema_reset_parent(sql_schema *s, sql_trans *tr)
{
	if (s->tables.set)
		for (node *n = s->tables.set->h; n; n = n->next)
			table_reset_parent(n->data, tr);
	assert(s->tables.dset == NULL);
}

static void
trans_drop_tmp(sql_trans *tr)
{
	sql_schema *tmp;

	if (!tr)
		return;

	tmp = find_sql_schema(tr, "tmp");

	if (tmp->tables.set) {
		node *n;
		for (n = tmp->tables.set->h; n; ) {
			node *nxt = n->next;
			sql_table *t = n->data;

			if (t->persistence == SQL_LOCAL_TEMP)
				cs_remove_node(&tmp->tables, n);
			n = nxt;
		}
	}
}

sql_trans *
sql_trans_destroy(sql_trans *t, bool try_spare)
{
	sql_trans *res = t->parent;

	TRC_DEBUG(SQL_STORE, "Destroy transaction: %p\n", t);

	if (t->sa->nr > 2*new_trans_size)
		try_spare = 0;
	if (res == gtrans && spares < ((GDKdebug & FORCEMITOMASK) ? 2 : MAX_SPARES) && !t->name && try_spare) {
		TRC_DEBUG(SQL_STORE, "Spared '%d' transactions '%p'\n", spares, t);
		trans_drop_tmp(t);
		spare_trans[spares++] = t;
		return res;
	}

	if (t->name)
		t->name = NULL;

	cs_destroy(&t->schemas);
	sa_destroy(t->sa);
	_DELETE(t);
	(void) ATOMIC_DEC(&transactions);
	return res;
}

static void
trans_cleanup(sql_trans *t)
{
	for (node *m = t->schemas.set->h; m; m = m->next)
		schema_cleanup(m->data);
	if (t->schemas.dset) {
		list_destroy(t->schemas.dset);
		t->schemas.dset = NULL;
	}
}

static void
trans_reset_parent(sql_trans *t)
{
	for (node *m = t->schemas.set->h; m; m = m->next)
		schema_reset_parent(m->data, t);
	t->parent = NULL;
}


static void
destroy_spare_transactions(void)
{
	int i, s = spares;

	spares = (GDKdebug & FORCEMITOMASK)? 2 : MAX_SPARES; /* ie now there not spared anymore */
	for (i = 0; i < s; i++) {
		sql_trans_destroy(spare_trans[i], false);
	}
	spares = 0;
}

static int
tr_flag(sql_base * b, int flags)
{
	if (!newFlagSet(flags))
		return flags;
	return b->flags;
}

static void
load_keycolumn(sql_trans *tr, sql_key *k, oid rid)
{
	void *v;
	sql_kc *kc = SA_ZNEW(tr->sa, sql_kc);
	sql_schema *syss = find_sql_schema(tr, "sys");
	sql_table *objects = find_sql_table(syss, "objects");

	v = table_funcs.column_find_value(tr, find_sql_column(objects, "name"), rid);
	kc->c = find_sql_column(k->t, v); 	_DELETE(v);
	list_append(k->columns, kc);
	assert(kc->c);
}

static void *
find_key( sql_trans *tr, sql_table *t, sqlid rkey)
{
	node *n, *m;

	if ((n = list_find(t->s->keys, &rkey, (fcmp) &key_cmp))){
		return n->data;
	}
	for (n = tr->schemas.set->h; n; n = n->next) {
		sql_schema *s = n->data;

		if ((m = list_find(s->keys, &rkey, (fcmp) &key_cmp))){
			return m->data;
		}
	}
	return NULL;
}

static sql_key *
load_key(sql_trans *tr, sql_table *t, oid rid)
{
	void *v;
	sql_key *nk;
	sql_schema *syss = find_sql_schema(tr, "sys");
	sql_table *keys = find_sql_table(syss, "keys");
	sql_table *objects = find_sql_table(syss, "objects");
	sql_column *kc_id, *kc_nr;
	key_type ktype;
	node *n;
	rids *rs;
	sqlid kid;
	oid r = oid_nil;

	v = table_funcs.column_find_value(tr, find_sql_column(keys, "type"), rid);
 	ktype = (key_type) *(int *)v;		_DELETE(v);
	nk = (ktype != fkey)?(sql_key*)SA_ZNEW(tr->sa, sql_ukey):(sql_key*)SA_ZNEW(tr->sa, sql_fkey);
	v = table_funcs.column_find_value(tr, find_sql_column(keys, "id"), rid);
 	kid = *(sqlid *)v;			_DELETE(v);
	v = table_funcs.column_find_value(tr, find_sql_column(keys, "name"), rid);
	base_init(tr->sa, &nk->base, kid, 0, v);	_DELETE(v);
	nk->type = ktype;
	nk->columns = list_new(tr->sa, (fdestroy) NULL);
	nk->t = t;

	if (ktype == ukey || ktype == pkey) {
		sql_ukey *uk = (sql_ukey *) nk;

		uk->keys = NULL;

		if (ktype == pkey)
			t->pkey = uk;
	} else {
		sql_fkey *fk = (sql_fkey *) nk;
		int action;

		v = table_funcs.column_find_value(tr, find_sql_column(keys, "action"), rid);
		action = *(int *)v;		_DELETE(v);
		fk->rkey = NULL;
		fk->on_delete = action & 255;
		fk->on_update = (action>>8) & 255;
	}

	kc_id = find_sql_column(objects, "id");
	kc_nr = find_sql_column(objects, "nr");
	rs = table_funcs.rids_select(tr, kc_id, &nk->base.id, &nk->base.id, NULL);
	rs = table_funcs.rids_orderby(tr, rs, kc_nr);
	for (r = table_funcs.rids_next(rs); !is_oid_nil(r); r = table_funcs.rids_next(rs))
		load_keycolumn(tr, nk, r);
	table_funcs.rids_destroy(rs);

	/* find idx with same name */
	n = list_find_name(nk->t->s->idxs, nk->base.name);
	if (n) {
		nk->idx = (sql_idx *) n->data;
		nk->idx->key = nk;
	}

	if (ktype == fkey) {
		sql_fkey *fk = (sql_fkey *) nk;
		sqlid rkey;
		sql_ukey *uk = NULL;

		v = table_funcs.column_find_value(tr, find_sql_column(keys, "rkey"), rid);
 		rkey = *(sqlid *)v; 		_DELETE(v);
		if ((uk = find_key(tr, t, rkey)) != NULL) {
			fk->rkey = uk;
			if (!uk->keys)
				uk->keys = list_new(tr->sa, NULL);
			if (!list_find(uk->keys, &fk->k.base.id, (fcmp) &key_cmp))
				list_append(uk->keys, fk);
		}
	} else {		/* could be a set of rkeys */
		sql_ukey *uk = (sql_ukey *) nk;
		sql_column *key_rkey = find_sql_column(keys, "rkey");

		rs = table_funcs.rids_select(tr, key_rkey, &nk->base.id, &nk->base.id, NULL);

		for (rid = table_funcs.rids_next(rs); !is_oid_nil(rid); rid = table_funcs.rids_next(rs)) {
			sqlid fkey;
			sql_fkey *fk;

			v = table_funcs.column_find_value(tr, find_sql_column(keys, "id"), rid);
			fkey = *(sqlid *)v; 	_DELETE(v);

			if ((fk = find_key(tr, t, fkey)) != NULL) {
				if (!uk->keys)
					uk->keys = list_new(tr->sa, NULL);
				if (!list_find(uk->keys, &fk->k.base.id, (fcmp) &key_cmp))
					list_append(uk->keys, fk);
				fk->rkey = uk;
			}
		}
		table_funcs.rids_destroy(rs);
	}
	return nk;
}

static void
load_idxcolumn(sql_trans *tr, sql_idx * i, oid rid)
{
	void *v;
	sql_kc *kc = SA_ZNEW(tr->sa, sql_kc);
	sql_schema *syss = find_sql_schema(tr, "sys");
	sql_table *objects = find_sql_table(syss, "objects");

	v = table_funcs.column_find_value(tr, find_sql_column(objects, "name"), rid);
	kc->c = find_sql_column(i->t, v); 	_DELETE(v);
	assert(kc->c);
	list_append(i->columns, kc);
	if (hash_index(i->type))
		kc->c->unique = 1;
	if (hash_index(i->type) && list_length(i->columns) > 1) {
		/* Correct the unique flag of the keys first column */
		kc->c->unique = list_length(i->columns);
		if (kc->c->unique == 2) {
			sql_kc *ic1 = i->columns->h->data;
			ic1->c->unique ++;
		}
	}
}

static sql_idx *
load_idx(sql_trans *tr, sql_table *t, oid rid)
{
	void *v;
	sql_idx *ni = SA_ZNEW(tr->sa, sql_idx);
	sql_schema *syss = find_sql_schema(tr, "sys");
	sql_table *idxs = find_sql_table(syss, "idxs");
	sql_table *objects = find_sql_table(syss, "objects");
	sql_column *kc_id, *kc_nr;
	rids *rs;
	sqlid iid;

	v = table_funcs.column_find_value(tr, find_sql_column(idxs, "id"), rid);
	iid = *(sqlid *)v;			_DELETE(v);
	v = table_funcs.column_find_value(tr, find_sql_column(idxs, "name"), rid);
	base_init(tr->sa, &ni->base, iid, 0, v);	_DELETE(v);
	v = table_funcs.column_find_value(tr, find_sql_column(idxs, "type"), rid);
	ni->type = (idx_type) *(int*)v;		_DELETE(v);
	ni->columns = list_new(tr->sa, (fdestroy) NULL);
	ni->t = t;
	ni->key = NULL;

	if (isTable(ni->t) && idx_has_column(ni->type))
		store_funcs.create_idx(tr, ni);

	kc_id = find_sql_column(objects, "id");
	kc_nr = find_sql_column(objects, "nr");
	rs = table_funcs.rids_select(tr, kc_id, &ni->base.id, &ni->base.id, NULL);
	rs = table_funcs.rids_orderby(tr, rs, kc_nr);
	for (rid = table_funcs.rids_next(rs); !is_oid_nil(rid); rid = table_funcs.rids_next(rs))
		load_idxcolumn(tr, ni, rid);
	table_funcs.rids_destroy(rs);
	return ni;
}

static void
load_triggercolumn(sql_trans *tr, sql_trigger * i, oid rid)
{
	void *v;
	sql_kc *kc = SA_ZNEW(tr->sa, sql_kc);
	sql_schema *syss = find_sql_schema(tr, "sys");
	sql_table *objects = find_sql_table(syss, "objects");

	v = table_funcs.column_find_value(tr, find_sql_column(objects, "name"), rid);
	kc->c = find_sql_column(i->t, v); 	_DELETE(v);
	list_append(i->columns, kc);
	assert(kc->c);
}

static sql_trigger *
load_trigger(sql_trans *tr, sql_table *t, oid rid)
{
	void *v;
	sql_trigger *nt = SA_ZNEW(tr->sa, sql_trigger);
	sql_schema *syss = find_sql_schema(tr, "sys");
	sql_table *triggers = find_sql_table(syss, "triggers");
	sql_table *objects = find_sql_table(syss, "objects");
	sql_column *kc_id, *kc_nr;
	sqlid tid;
	rids *rs;

	v = table_funcs.column_find_value(tr, find_sql_column(triggers, "id"), rid);
	tid = *(sqlid *)v;			_DELETE(v);
	v = table_funcs.column_find_value(tr, find_sql_column(triggers, "name"), rid);
	base_init(tr->sa, &nt->base, tid, 0, v);	_DELETE(v);

	v = table_funcs.column_find_value(tr, find_sql_column(triggers, "time"), rid);
	nt->time = *(sht*)v;			_DELETE(v);
	v = table_funcs.column_find_value(tr, find_sql_column(triggers, "orientation"),rid);
	nt->orientation = *(sht*)v;		_DELETE(v);
	v = table_funcs.column_find_value(tr, find_sql_column(triggers, "event"), rid);
	nt->event = *(sht*)v;			_DELETE(v);

	v = table_funcs.column_find_value(tr, find_sql_column(triggers, "old_name"), rid);
	if (ATOMcmp(TYPE_str, ATOMnilptr(TYPE_str), v) != 0)
		nt->old_name = sa_strdup(tr->sa, v);
	_DELETE(v);
	v = table_funcs.column_find_value(tr, find_sql_column(triggers, "new_name"), rid);
	if (ATOMcmp(TYPE_str, ATOMnilptr(TYPE_str), v) != 0)
		nt->new_name = sa_strdup(tr->sa, v);
	_DELETE(v);
	v = table_funcs.column_find_value(tr, find_sql_column(triggers, "condition"), rid);
	if (ATOMcmp(TYPE_str, ATOMnilptr(TYPE_str), v) != 0)
		nt->condition = sa_strdup(tr->sa, v);
	_DELETE(v);
	v = table_funcs.column_find_value(tr, find_sql_column(triggers, "statement"), rid);
	if (ATOMcmp(TYPE_str, ATOMnilptr(TYPE_str), v) != 0)
		nt->statement = sa_strdup(tr->sa, v);
	_DELETE(v);

	nt->t = t;
	nt->columns = list_new(tr->sa, (fdestroy) NULL);

	kc_id = find_sql_column(objects, "id");
	kc_nr = find_sql_column(objects, "nr");
	rs = table_funcs.rids_select(tr, kc_id, &nt->base.id, &nt->base.id, NULL);
	rs = table_funcs.rids_orderby(tr, rs, kc_nr);
	for (rid = table_funcs.rids_next(rs); !is_oid_nil(rid); rid = table_funcs.rids_next(rs))
		load_triggercolumn(tr, nt, rid);
	table_funcs.rids_destroy(rs);
	return nt;
}

static sql_column *
load_column(sql_trans *tr, sql_table *t, oid rid)
{
	void *v;
	char *def, *tpe, *st;
	int sz, d;
	sql_column *c = SA_ZNEW(tr->sa, sql_column);
	sql_schema *syss = find_sql_schema(tr, "sys");
	sql_table *columns = find_sql_table(syss, "_columns");
	sqlid cid;

	v = table_funcs.column_find_value(tr, find_sql_column(columns, "id"), rid);
	cid = *(sqlid *)v;			_DELETE(v);
	v = table_funcs.column_find_value(tr, find_sql_column(columns, "name"), rid);
	base_init(tr->sa, &c->base, cid, 0, v);	_DELETE(v);

	tpe = table_funcs.column_find_value(tr, find_sql_column(columns, "type"), rid);
	v = table_funcs.column_find_value(tr, find_sql_column(columns, "type_digits"), rid);
	sz = *(int *)v;				_DELETE(v);
	v = table_funcs.column_find_value(tr, find_sql_column(columns, "type_scale"), rid);
	d = *(int *)v;				_DELETE(v);
	if (!sql_find_subtype(&c->type, tpe, sz, d)) {
		sql_type *lt = sql_trans_bind_type(tr, t->s, tpe);
		if (lt == NULL) {
			TRC_ERROR(SQL_STORE, "SQL type '%s' is missing\n", tpe);
			_DELETE(tpe);
			return NULL;
		}
		sql_init_subtype(&c->type, lt, sz, d);
	}
	_DELETE(tpe);
	c->def = NULL;
	def = table_funcs.column_find_value(tr, find_sql_column(columns, "default"), rid);
	if (ATOMcmp(TYPE_str, ATOMnilptr(TYPE_str), def) != 0)
		c->def = sa_strdup(tr->sa, def);
	_DELETE(def);
	v = table_funcs.column_find_value(tr, find_sql_column(columns, "null"), rid);
	c->null = *(bit *)v;			_DELETE(v);
	v = table_funcs.column_find_value(tr, find_sql_column(columns, "number"), rid);
	c->colnr = *(int *)v;			_DELETE(v);
	c->unique = 0;
	c->storage_type = NULL;
	st = table_funcs.column_find_value(tr, find_sql_column(columns, "storage"), rid);
	if (ATOMcmp(TYPE_str, ATOMnilptr(TYPE_str), st) != 0)
		c->storage_type = sa_strdup(tr->sa, st);
	_DELETE(st);
	c->t = t;
	if (isTable(c->t))
		store_funcs.create_col(tr, c);
	c->sorted = sql_trans_is_sorted(tr, c);
	c->dcount = 0;
	c->base.stime = c->base.wtime = tr->wstime;
	TRC_DEBUG(SQL_STORE, "Load column: %s\n", c->base.name);
	return c;
}

static int
load_range_partition(sql_trans *tr, sql_schema *syss, sql_part *pt)
{
	sql_table *ranges = find_sql_table(syss, "range_partitions");
	oid rid;
	rids *rs;
	sql_subtype *empty = sql_bind_localtype("void");

	pt->tpe = *empty;
	rs = table_funcs.rids_select(tr, find_sql_column(ranges, "table_id"), &pt->base.id, &pt->base.id, NULL);
	if ((rid = table_funcs.rids_next(rs)) != oid_nil) {
		void *v1, *v2, *v3;
		ValRecord vmin, vmax;
		ptr ok;

		vmin = vmax = (ValRecord) {.vtype = TYPE_void,};

		v1 = table_funcs.column_find_value(tr, find_sql_column(ranges, "minimum"), rid);
		v2 = table_funcs.column_find_value(tr, find_sql_column(ranges, "maximum"), rid);
		ok = VALinit(&vmin, TYPE_str, v1);
		if (ok)
			ok = VALinit(&vmax, TYPE_str, v2);
		_DELETE(v1);
		_DELETE(v2);
		if (ok) {
			v3 = table_funcs.column_find_value(tr, find_sql_column(ranges, "with_nulls"), rid);
			pt->with_nills = *((bit*)v3);
			_DELETE(v3);

			pt->part.range.minvalue = sa_alloc(tr->sa, vmin.len);
			pt->part.range.maxvalue = sa_alloc(tr->sa, vmax.len);
			memcpy(pt->part.range.minvalue, VALget(&vmin), vmin.len);
			memcpy(pt->part.range.maxvalue, VALget(&vmax), vmax.len);
			pt->part.range.minlength = vmin.len;
			pt->part.range.maxlength = vmax.len;
		}
		VALclear(&vmin);
		VALclear(&vmax);
		if (!ok) {
			table_funcs.rids_destroy(rs);
			return -1;
		}
	}
	table_funcs.rids_destroy(rs);
	return 0;
}

static int
load_value_partition(sql_trans *tr, sql_schema *syss, sql_part *pt)
{
	sql_table *values = find_sql_table(syss, "value_partitions");
	list *vals = NULL;
	oid rid;
	rids *rs = table_funcs.rids_select(tr, find_sql_column(values, "table_id"), &pt->base.id, &pt->base.id, NULL);
	int i = 0;
	sql_subtype *empty = sql_bind_localtype("void");

	vals = list_new(tr->sa, (fdestroy) NULL);
	if (!vals) {
		table_funcs.rids_destroy(rs);
		return -1;
	}

	pt->tpe = *empty;

	for (rid = table_funcs.rids_next(rs); !is_oid_nil(rid); rid = table_funcs.rids_next(rs)) {
		sql_part_value* nextv;
		ValRecord vvalue;
		ptr ok;

		vvalue = (ValRecord) {.vtype = TYPE_void,};
		void *v = table_funcs.column_find_value(tr, find_sql_column(values, "value"), rid);
		ok = VALinit(&vvalue, TYPE_str, v);
		_DELETE(v);

		if (ok) {
			if (VALisnil(&vvalue)) { /* check for null value */
				pt->with_nills = true;
			} else {
				nextv = SA_ZNEW(tr->sa, sql_part_value);
				nextv->value = sa_alloc(tr->sa, vvalue.len);
				memcpy(nextv->value, VALget(&vvalue), vvalue.len);
				nextv->length = vvalue.len;
				if (list_append_sorted(vals, nextv, empty, sql_values_list_element_validate_and_insert) != NULL) {
					VALclear(&vvalue);
					table_funcs.rids_destroy(rs);
					list_destroy(vals);
					return -i - 1;
				}
			}
		}
		VALclear(&vvalue);
		if (!ok) {
			table_funcs.rids_destroy(rs);
			list_destroy(vals);
			return -i - 1;
		}
		i++;
	}
	table_funcs.rids_destroy(rs);
	pt->part.values = vals;
	return 0;
}

static sql_part*
load_part(sql_trans *tr, sql_table *mt, oid rid)
{
	void *v;
	sql_part *pt = SA_ZNEW(tr->sa, sql_part);
	sql_schema *syss = find_sql_schema(tr, "sys");
	sql_table *objects = find_sql_table(syss, "objects");
	sqlid id;

	assert(isMergeTable(mt) || isReplicaTable(mt));
	v = table_funcs.column_find_value(tr, find_sql_column(objects, "nr"), rid);
	id = *(sqlid*)v; _DELETE(v);
	v = table_funcs.column_find_value(tr, find_sql_column(objects, "name"), rid);
	base_init(tr->sa, &pt->base, id, 0, v);	_DELETE(v);
	sql_table *member = find_sql_table_id(mt->s, pt->base.id);
	assert(member);
	pt->t = mt;
	pt->member = member;
	member->partition++;
	list_append(mt->members, pt);
	return pt;
}

void
sql_trans_update_tables(sql_trans* tr, sql_schema *s)
{
	(void)tr;
	(void)s;
}

static sql_table *
load_table(sql_trans *tr, sql_schema *s, sqlid tid, subrids *nrs)
{
	void *v;
	sql_table *t = SA_ZNEW(tr->sa, sql_table);
	sql_schema *syss = find_sql_schema(tr, "sys");
	sql_table *tables = find_sql_table(syss, "_tables");
	sql_table *idxs = find_sql_table(syss, "idxs");
	sql_table *keys = find_sql_table(syss, "keys");
	sql_table *triggers = find_sql_table(syss, "triggers");
	sql_table *partitions = find_sql_table(syss, "table_partitions");
	char *query;
	sql_column *idx_table_id, *key_table_id, *trigger_table_id, *partitions_table_id;
	oid rid;
	sqlid pcolid = int_nil;
	void* exp = NULL;
	rids *rs;

	rid = table_funcs.column_find_row(tr, find_sql_column(tables, "id"), &tid, NULL);
	v = table_funcs.column_find_value(tr, find_sql_column(tables, "name"), rid);
	base_init(tr->sa, &t->base, tid, 0, v);	_DELETE(v);
	v = table_funcs.column_find_value(tr, find_sql_column(tables, "query"), rid);
	t->query = NULL;
	query = (char *)v;
	if (ATOMcmp(TYPE_str, ATOMnilptr(TYPE_str), query) != 0)
		t->query = sa_strdup(tr->sa, query);
	_DELETE(query);
	v = table_funcs.column_find_value(tr, find_sql_column(tables, "type"), rid);
	t->type = *(sht *)v;			_DELETE(v);
	v = table_funcs.column_find_value(tr, find_sql_column(tables, "system"), rid);
	t->system = *(bit *)v;			_DELETE(v);
	v = table_funcs.column_find_value(tr, find_sql_column(tables, "commit_action"),rid);
	t->commit_action = (ca_t)*(sht *)v;	_DELETE(v);
	t->persistence = SQL_PERSIST;
	if (t->commit_action)
		t->persistence = SQL_GLOBAL_TEMP;
	if (isStream(t))
		t->persistence = SQL_STREAM;
	if (isRemote(t))
		t->persistence = SQL_REMOTE;
	t->cleared = 0;
	v = table_funcs.column_find_value(tr, find_sql_column(tables, "access"),rid);
	t->access = *(sht*)v;	_DELETE(v);
	t->base.stime = t->base.wtime = tr->wstime;

	t->pkey = NULL;
	t->s = s;
	t->sz = COLSIZE;

	cs_new(&t->columns, tr->sa, (fdestroy) &column_destroy);
	cs_new(&t->idxs, tr->sa, (fdestroy) &idx_destroy);
	cs_new(&t->keys, tr->sa, (fdestroy) &key_destroy);
	cs_new(&t->triggers, tr->sa, (fdestroy) &trigger_destroy);
	if (isMergeTable(t) || isReplicaTable(t))
		t->members = list_new(tr->sa, (fdestroy) NULL);

	if (isTable(t)) {
		if (store_funcs.create_del(tr, t) != LOG_OK) {
			TRC_DEBUG(SQL_STORE, "Load table '%s' is missing 'deletes'", t->base.name);
			t->persistence = SQL_GLOBAL_TEMP;
		}
	}

	TRC_DEBUG(SQL_STORE, "Load table: %s\n", t->base.name);

	partitions_table_id = find_sql_column(partitions, "table_id");
	rs = table_funcs.rids_select(tr, partitions_table_id, &t->base.id, &t->base.id, NULL);
	if ((rid = table_funcs.rids_next(rs)) != oid_nil) {
		v = table_funcs.column_find_value(tr, find_sql_column(partitions, "type"), rid);
		t->properties |= *(bte*)v;
		_DELETE(v);

		if (isPartitionedByColumnTable(t)) {
			v = table_funcs.column_find_value(tr, find_sql_column(partitions, "column_id"), rid);
			pcolid = *((sqlid*)v);
		} else {
			v = table_funcs.column_find_value(tr, find_sql_column(partitions, "expression"), rid);
			if (ATOMcmp(TYPE_str, ATOMnilptr(TYPE_str), v) == 0)
				assert(0);
			exp = sa_strdup(tr->sa, v);
		}
		_DELETE(v);
	}
	table_funcs.rids_destroy(rs);

	assert((!isRangePartitionTable(t) && !isListPartitionTable(t)) || (!exp && !is_int_nil(pcolid)) || (exp && is_int_nil(pcolid)));
	if (isPartitionedByExpressionTable(t)) {
		t->part.pexp = SA_ZNEW(tr->sa, sql_expression);
		t->part.pexp->exp = exp;
		t->part.pexp->type = *sql_bind_localtype("void"); /* initialized at initialize_sql_parts */
		t->part.pexp->cols = sa_list(tr->sa);
	}
	for (rid = table_funcs.subrids_next(nrs); !is_oid_nil(rid); rid = table_funcs.subrids_next(nrs)) {
		sql_column* next = load_column(tr, t, rid);
		if (next == NULL)
			return NULL;
		cs_add(&t->columns, next, 0);
		if (pcolid == next->base.id) {
			t->part.pcol = next;
		}
	}

	if (!isKindOfTable(t))
		return t;

	/* load idx's first as the may be needed by the keys */
	idx_table_id = find_sql_column(idxs, "table_id");
	rs = table_funcs.rids_select(tr, idx_table_id, &t->base.id, &t->base.id, NULL);
	for (rid = table_funcs.rids_next(rs); !is_oid_nil(rid); rid = table_funcs.rids_next(rs)) {
		sql_idx *i = load_idx(tr, t, rid);

		cs_add(&t->idxs, i, 0);
		list_append(s->idxs, i);
	}
	table_funcs.rids_destroy(rs);

	key_table_id = find_sql_column(keys, "table_id");
	rs = table_funcs.rids_select(tr, key_table_id, &t->base.id, &t->base.id, NULL);
	for (rid = table_funcs.rids_next(rs); !is_oid_nil(rid); rid = table_funcs.rids_next(rs)) {
		sql_key *k = load_key(tr, t, rid);

		cs_add(&t->keys, k, 0);
		list_append(s->keys, k);
	}
	table_funcs.rids_destroy(rs);

	trigger_table_id = find_sql_column(triggers, "table_id");
	rs = table_funcs.rids_select(tr, trigger_table_id, &t->base.id, &t->base.id,NULL);
	for (rid = table_funcs.rids_next(rs); !is_oid_nil(rid); rid = table_funcs.rids_next(rs)) {
		sql_trigger *k = load_trigger(tr, t, rid);

		cs_add(&t->triggers, k, 0);
		list_append(s->triggers, k);
	}
	table_funcs.rids_destroy(rs);
	return t;
}

static sql_type *
load_type(sql_trans *tr, sql_schema *s, oid rid)
{
	void *v;
	sql_type *t = SA_ZNEW(tr->sa, sql_type);
	sql_schema *syss = find_sql_schema(tr, "sys");
	sql_table *types = find_sql_table(syss, "types");
	sqlid tid;

	v = table_funcs.column_find_value(tr, find_sql_column(types, "id"), rid);
	tid = *(sqlid *)v;			_DELETE(v);
	v = table_funcs.column_find_value(tr, find_sql_column(types, "systemname"), rid);
	base_init(tr->sa, &t->base, tid, 0, v);	_DELETE(v);
	v = table_funcs.column_find_value(tr, find_sql_column(types, "sqlname"), rid);
	t->sqlname = (v)?sa_strdup(tr->sa, v):NULL; 	_DELETE(v);
	v = table_funcs.column_find_value(tr, find_sql_column(types, "digits"), rid);
	t->digits = *(int *)v; 			_DELETE(v);
	v = table_funcs.column_find_value(tr, find_sql_column(types, "scale"), rid);
	t->scale = *(int *)v;			_DELETE(v);
	v = table_funcs.column_find_value(tr, find_sql_column(types, "radix"), rid);
	t->radix = *(int *)v;			_DELETE(v);
	v = table_funcs.column_find_value(tr, find_sql_column(types, "eclass"), rid);
	t->eclass = (sql_class)(*(int *)v);			_DELETE(v);
	t->localtype = ATOMindex(t->base.name);
	t->bits = 0;
	t->s = s;
	return t;
}

static sql_arg *
load_arg(sql_trans *tr, sql_func * f, oid rid)
{
	void *v;
	sql_arg *a = SA_ZNEW(tr->sa, sql_arg);
	char *tpe;
	int digits, scale;
	sql_schema *syss = find_sql_schema(tr, "sys");
	sql_table *args = find_sql_table(syss, "args");

	(void)f;
	v = table_funcs.column_find_value(tr, find_sql_column(args, "name"), rid);
	a->name = sa_strdup(tr->sa, v);	_DELETE(v);
	v = table_funcs.column_find_value(tr, find_sql_column(args, "inout"), rid);
	a->inout = *(bte *)v;	_DELETE(v);
	v = table_funcs.column_find_value(tr, find_sql_column(args, "type_digits"), rid);
	digits = *(int *)v;	_DELETE(v);
	v = table_funcs.column_find_value(tr, find_sql_column(args, "type_scale"), rid);
	scale = *(int *)v;	_DELETE(v);

	tpe = table_funcs.column_find_value(tr, find_sql_column(args, "type"), rid);
	if (!sql_find_subtype(&a->type, tpe, digits, scale)) {
		sql_type *lt = sql_trans_bind_type(tr, f->s, tpe);
		if (lt == NULL) {
			TRC_ERROR(SQL_STORE, "SQL type '%s' is missing\n", tpe);
			_DELETE(tpe);
			return NULL;
		}
		sql_init_subtype(&a->type, lt, digits, scale);
	}
	_DELETE(tpe);
	return a;
}

static sql_func *
load_func(sql_trans *tr, sql_schema *s, sqlid fid, subrids *rs)
{
	void *v;
	sql_func *t = SA_ZNEW(tr->sa, sql_func);
	sql_schema *syss = find_sql_schema(tr, "sys");
	sql_table *funcs = find_sql_table(syss, "functions");
	oid rid;
	bool update_env;	/* hacky way to update env function */

	rid = table_funcs.column_find_row(tr, find_sql_column(funcs, "id"), &fid, NULL);
	v = table_funcs.column_find_value(tr, find_sql_column(funcs, "name"), rid);
	update_env = strcmp(v, "env") == 0;
	base_init(tr->sa, &t->base, fid, 0, v); 	_DELETE(v);
	v = table_funcs.column_find_value(tr, find_sql_column(funcs, "func"), rid);
	update_env = update_env && strstr(v, "EXTERNAL NAME sql.sql_environment") != NULL;
	if (update_env) {
		/* see creation of env in sql_create_env()
		 * also see upgrade code in sql_upgrades.c */
		_DELETE(v);
		v = "CREATE FUNCTION env() RETURNS TABLE( name varchar(1024), value varchar(2048)) EXTERNAL NAME inspect.\"getEnvironment\";";
	}
	t->imp = (v)?sa_strdup(tr->sa, v):NULL;	if (!update_env) _DELETE(v);
	if (update_env) {
		v = "inspect";
	} else {
		v = table_funcs.column_find_value(tr, find_sql_column(funcs, "mod"), rid);
	}
	t->mod = (v)?sa_strdup(tr->sa, v):NULL;	if (!update_env) _DELETE(v);
	v = table_funcs.column_find_value(tr, find_sql_column(funcs, "language"), rid);
	t->lang = (sql_flang) *(int *)v;			_DELETE(v);
	v = table_funcs.column_find_value(tr, find_sql_column(funcs, "type"), rid);
	t->sql = (t->lang==FUNC_LANG_SQL||t->lang==FUNC_LANG_MAL);
	t->type = (sql_ftype) *(int *)v;			_DELETE(v);
	v = table_funcs.column_find_value(tr, find_sql_column(funcs, "side_effect"), rid);
	t->side_effect = *(bit *)v;		_DELETE(v);
	if (t->type==F_FILT)
		t->side_effect=FALSE;
	v = table_funcs.column_find_value(tr, find_sql_column(funcs, "varres"), rid);
	t->varres = *(bit *)v;	_DELETE(v);
	v = table_funcs.column_find_value(tr, find_sql_column(funcs, "vararg"), rid);
	t->vararg = *(bit *)v;	_DELETE(v);
	v = table_funcs.column_find_value(tr, find_sql_column(funcs, "system"), rid);
	t->system = *(bit *)v;	_DELETE(v);
	v = table_funcs.column_find_value(tr, find_sql_column(funcs, "semantics"), rid);
	t->semantics = *(bit *)v;		_DELETE(v);
	t->res = NULL;
	t->s = s;
	t->fix_scale = SCALE_EQ;
	t->sa = tr->sa;
	/* convert old PYTHON2 and PYTHON2_MAP to PYTHON and PYTHON_MAP
	 * see also function sql_update_jun2020() in sql_upgrades.c */
	if ((int) t->lang == 8)		/* old FUNC_LANG_PY2 */
		t->lang = FUNC_LANG_PY;
	else if ((int) t->lang == 9)	/* old FUNC_LANG_MAP_PY2 */
		t->lang = FUNC_LANG_MAP_PY;
	if (t->lang != FUNC_LANG_INT) {
		t->query = t->imp;
		t->imp = NULL;
	}

	TRC_DEBUG(SQL_STORE, "Load function: %s\n", t->base.name);

	t->ops = list_new(tr->sa, (fdestroy)NULL);
	if (rs) {
		for (rid = table_funcs.subrids_next(rs); !is_oid_nil(rid); rid = table_funcs.subrids_next(rs)) {
			sql_arg *a = load_arg(tr, t, rid);

			if (a == NULL)
				return NULL;
			if (a->inout == ARG_OUT) {
				if (!t->res)
					t->res = sa_list(tr->sa);
				list_append(t->res, a);
			} else {
				list_append(t->ops, a);
			}
		}
	}
	if (t->type == F_FUNC && !t->res)
		t->type = F_PROC;
	t->side_effect = (t->type==F_FILT || (t->res && (t->lang==FUNC_LANG_SQL || !list_empty(t->ops))))?FALSE:TRUE;
	return t;
}

void
reset_functions(sql_trans *tr)
{
	node *n, *m;

	for (n = tr->schemas.set->h; n; n = n->next) {
		sql_schema *s = n->data;

		if (s->funcs.set) for (m = s->funcs.set->h; m; m = m->next) {
			sql_func *f = m->data;

			if (f->sql)
				f->sql = 1;
		}
	}
}

static sql_sequence *
load_seq(sql_trans *tr, sql_schema * s, oid rid)
{
	void *v;
	sql_sequence *seq = SA_ZNEW(tr->sa, sql_sequence);
	sql_schema *syss = find_sql_schema(tr, "sys");
	sql_table *seqs = find_sql_table(syss, "sequences");
	sqlid sid;

	v = table_funcs.column_find_value(tr, find_sql_column(seqs, "id"), rid);
	sid = *(sqlid *)v; 			_DELETE(v);
	v = table_funcs.column_find_value(tr, find_sql_column(seqs, "name"), rid);
	base_init(tr->sa, &seq->base, sid, 0, v); _DELETE(v);
	v = table_funcs.column_find_value(tr, find_sql_column(seqs, "start"), rid);
	seq->start = *(lng *)v;			_DELETE(v);
	v = table_funcs.column_find_value(tr, find_sql_column(seqs, "minvalue"), rid);
	seq->minvalue = *(lng *)v;		_DELETE(v);
	v = table_funcs.column_find_value(tr, find_sql_column(seqs, "maxvalue"), rid);
	seq->maxvalue = *(lng *)v; 		_DELETE(v);
	v = table_funcs.column_find_value(tr, find_sql_column(seqs, "increment"), rid);
	seq->increment = *(lng *)v; 		_DELETE(v);
	v = table_funcs.column_find_value(tr, find_sql_column(seqs, "cacheinc"), rid);
	seq->cacheinc = *(lng *)v;		_DELETE(v);
	v = table_funcs.column_find_value(tr, find_sql_column(seqs, "cycle"), rid);
	seq->cycle = *(bit *)v;			_DELETE(v);
	seq->s = s;
	return seq;
}

static void
sql_trans_update_schema(sql_trans *tr, oid rid)
{
	void *v;
	sql_schema *s = NULL, *syss = find_sql_schema(tr, "sys");
	sql_table *ss = find_sql_table(syss, "schemas");
	sqlid sid;

	v = table_funcs.column_find_value(tr, find_sql_column(ss, "id"), rid);
	sid = *(sqlid *)v; 	_DELETE(v);
	s = find_sql_schema_id(tr, sid);

	if (s==NULL)
		return ;

	TRC_DEBUG(SQL_STORE, "Update schema: %s %d\n", s->base.name, s->base.id);

	v = table_funcs.column_find_value(tr, find_sql_column(ss, "name"), rid);
	base_init(tr->sa, &s->base, sid, 0, v); _DELETE(v);
	v = table_funcs.column_find_value(tr, find_sql_column(ss, "authorization"), rid);
	s->auth_id = *(sqlid *)v; 	_DELETE(v);
	v = table_funcs.column_find_value(tr, find_sql_column(ss, "system"), rid);
	s->system = *(bit *)v;          _DELETE(v);
	v = table_funcs.column_find_value(tr, find_sql_column(ss, "owner"), rid);
	s->owner = *(sqlid *)v;		_DELETE(v);
}

static void
part_destroy(sql_part *p)
{
	node *n;
	if (p->t && p->t->members && (n=list_find(p->t->members, p, (fcmp) NULL)) != NULL) {
		list_remove_node(p->t->members, n);
		p->member->partition--;
	}
}

static sql_schema *
load_schema(sql_trans *tr, sqlid id, oid rid)
{
	void *v;
	sql_schema *s = NULL, *syss = find_sql_schema(tr, "sys");
	sql_table *ss = find_sql_table(syss, "schemas");
	sql_table *types = find_sql_table(syss, "types");
	sql_table *tables = find_sql_table(syss, "_tables");
	sql_table *funcs = find_sql_table(syss, "functions");
	sql_table *seqs = find_sql_table(syss, "sequences");
	sqlid sid;
	sql_column *type_schema, *type_id, *table_schema, *table_id;
	sql_column *func_schema, *func_id, *seq_schema, *seq_id;
	rids *rs;

	v = table_funcs.column_find_value(tr, find_sql_column(ss, "id"), rid);
	sid = *(sqlid *)v; 	_DELETE(v);
	if (instore(sid, id)) {
		s = find_sql_schema_id(tr, sid);

		if (s==NULL) {
			char *name;

			v = table_funcs.column_find_value(tr, find_sql_column(ss, "name"), rid);
			name = (char*)v;
			s = find_sql_schema(tr, name);
			_DELETE(v);
			if (s == NULL) {
				GDKerror("SQL schema missing or incompatible, rebuild from archive");
				return NULL;
			}
		}
		s->base.id = sid;
	} else {
		s = SA_ZNEW(tr->sa, sql_schema);
		if (s == NULL)
			return NULL;
		v = table_funcs.column_find_value(tr, find_sql_column(ss, "name"), rid);
		base_init(tr->sa, &s->base, sid, 0, v); _DELETE(v);
		v = table_funcs.column_find_value(tr, find_sql_column(ss, "authorization"), rid);
		s->auth_id = *(sqlid *)v; 	_DELETE(v);
		v = table_funcs.column_find_value(tr, find_sql_column(ss, "system"), rid);
		s->system = *(bit *)v;          _DELETE(v);
		v = table_funcs.column_find_value(tr, find_sql_column(ss, "owner"), rid);
		s->owner = *(sqlid *)v;		_DELETE(v);
		s->keys = list_new(tr->sa, (fdestroy) NULL);
		s->idxs = list_new(tr->sa, (fdestroy) NULL);
		s->triggers = list_new(tr->sa, (fdestroy) NULL);

		cs_new(&s->tables, tr->sa, (fdestroy) &table_destroy);
		cs_new(&s->types, tr->sa, (fdestroy) NULL);
		cs_new(&s->funcs, tr->sa, (fdestroy) NULL);
		cs_new(&s->seqs, tr->sa, (fdestroy) NULL);
		cs_new(&s->parts, tr->sa, (fdestroy) &part_destroy);
	}

	TRC_DEBUG(SQL_STORE, "Load schema: %s %d\n", s->base.name, s->base.id);

	sqlid tmpid = store_oids ? FUNC_OIDS : id;

	/* first load simple types */
	type_schema = find_sql_column(types, "schema_id");
	type_id = find_sql_column(types, "id");
	rs = table_funcs.rids_select(tr, type_schema, &s->base.id, &s->base.id, type_id, &tmpid, NULL, NULL);
	for (rid = table_funcs.rids_next(rs); !is_oid_nil(rid); rid = table_funcs.rids_next(rs))
		cs_add(&s->types, load_type(tr, s, rid), 0);
	table_funcs.rids_destroy(rs);

	/* second tables */
	table_schema = find_sql_column(tables, "schema_id");
	table_id = find_sql_column(tables, "id");
	/* all tables with id >= id */
	rs = table_funcs.rids_select(tr, table_schema, &sid, &sid, table_id, &tmpid, NULL, NULL);
	if (rs && !table_funcs.rids_empty(rs)) {
		sql_table *columns = find_sql_table(syss, "_columns");
		sql_column *column_table_id = find_sql_column(columns, "table_id");
		sql_column *column_number = find_sql_column(columns, "number");
		subrids *nrs = table_funcs.subrids_create(tr, rs, table_id, column_table_id, column_number);
		sqlid tid;

		for (tid = table_funcs.subrids_nextid(nrs); tid >= 0; tid = table_funcs.subrids_nextid(nrs)) {
			if (!instore(tid, id)) {
				sql_table *t = load_table(tr, s, tid, nrs);
				if (t == NULL) {
					table_funcs.subrids_destroy(nrs);
					table_funcs.rids_destroy(rs);
					return NULL;
				}
				cs_add(&s->tables, t, 0);
			} else
				while (!is_oid_nil(table_funcs.subrids_next(nrs)))
					;
		}
		table_funcs.subrids_destroy(nrs);
	}
	table_funcs.rids_destroy(rs);

	/* next functions which could use these types */
	func_schema = find_sql_column(funcs, "schema_id");
	func_id = find_sql_column(funcs, "id");
	rs = table_funcs.rids_select(tr, func_schema, &s->base.id, &s->base.id, func_id, &tmpid, NULL, NULL);
	if (rs && !table_funcs.rids_empty(rs)) {
		sql_table *args = find_sql_table(syss, "args");
		sql_column *arg_func_id = find_sql_column(args, "func_id");
		sql_column *arg_number = find_sql_column(args, "number");
		subrids *nrs = table_funcs.subrids_create(tr, rs, func_id, arg_func_id, arg_number);
		sqlid fid;
		sql_func *f;

		for (fid = table_funcs.subrids_nextid(nrs); fid >= 0; fid = table_funcs.subrids_nextid(nrs)) {
			f = load_func(tr, s, fid, nrs);
			if (f == NULL) {
				table_funcs.subrids_destroy(nrs);
				table_funcs.rids_destroy(rs);
				return NULL;
			}
			cs_add(&s->funcs, f, 0);
		}
		/* Handle all procedures without arguments (no args) */
		rs = table_funcs.rids_diff(tr, rs, func_id, nrs, arg_func_id);
		for (rid = table_funcs.rids_next(rs); !is_oid_nil(rid); rid = table_funcs.rids_next(rs)) {
			void *v = table_funcs.column_find_value(tr, func_id, rid);
			fid = *(sqlid*)v; _DELETE(v);
			f = load_func(tr, s, fid, NULL);
			if (f == NULL) {
				table_funcs.subrids_destroy(nrs);
				table_funcs.rids_destroy(rs);
				return NULL;
			}
			cs_add(&s->funcs, f, 0);
		}
		table_funcs.subrids_destroy(nrs);
	}
	table_funcs.rids_destroy(rs);

	/* last sequence numbers */
	seq_schema = find_sql_column(seqs, "schema_id");
	seq_id = find_sql_column(seqs, "id");
	rs = table_funcs.rids_select(tr, seq_schema, &s->base.id, &s->base.id, seq_id, &tmpid, NULL, NULL);
	for (rid = table_funcs.rids_next(rs); !is_oid_nil(rid); rid = table_funcs.rids_next(rs))
		cs_add(&s->seqs, load_seq(tr, s, rid), 0);
	table_funcs.rids_destroy(rs);

	if (s->tables.set) {
		for (node *n = s->tables.set->h; n; n = n->next) {
			sql_table *t = n->data;
			if (isMergeTable(t) || isReplicaTable(t)) {
				sql_table *objects = find_sql_table(syss, "objects");
				sql_column *mt_id = find_sql_column(objects, "id");
				sql_column *mt_nr = find_sql_column(objects, "nr");
				rids *rs = table_funcs.rids_select(tr, mt_id, &t->base.id, &t->base.id, NULL);

				rs = table_funcs.rids_orderby(tr, rs, mt_nr);
				for (rid = table_funcs.rids_next(rs); !is_oid_nil(rid); rid = table_funcs.rids_next(rs)) {
					sql_part *pt = load_part(tr, t, rid);
					if (isRangePartitionTable(t)) {
						load_range_partition(tr, syss, pt);
					} else if (isListPartitionTable(t)) {
						load_value_partition(tr, syss, pt);
					}
					cs_add(&s->parts, pt, 0);
				}
				table_funcs.rids_destroy(rs);
			}
		}
	}
	return s;
}

static sql_trans *
create_trans(sql_allocator *sa)
{
	sql_trans *t = ZNEW(sql_trans);

	if (!t)
		return NULL;

	t->sa = sa;
	t->name = NULL;
	t->wtime = 0;
	t->stime = 0;
	t->wstime = timestamp();
	t->schema_updates = 0;
	t->status = 0;

	t->parent = NULL;

	cs_new(&t->schemas, t->sa, (fdestroy) &schema_destroy);
	return t;
}

void
sql_trans_update_schemas(sql_trans* tr)
{
	sql_schema *syss = find_sql_schema(tr, "sys");
	sql_table *sysschema = find_sql_table(syss, "schemas");
	sql_column *sysschema_ids = find_sql_column(sysschema, "id");
	rids *schemas = table_funcs.rids_select(tr, sysschema_ids, NULL, NULL);
	oid rid;

	TRC_DEBUG(SQL_STORE, "Update schemas\n");

	for (rid = table_funcs.rids_next(schemas); !is_oid_nil(rid); rid = table_funcs.rids_next(schemas)) {
		sql_trans_update_schema(tr, rid);
	}
	table_funcs.rids_destroy(schemas);
}

static bool
load_trans(sql_trans* tr, sqlid id)
{
	sql_schema *syss = find_sql_schema(tr, "sys");
	sql_table *sysschema = find_sql_table(syss, "schemas");
	sql_column *sysschema_ids = find_sql_column(sysschema, "id");
	rids *schemas = table_funcs.rids_select(tr, sysschema_ids, NULL, NULL);
	oid rid;

	TRC_DEBUG(SQL_STORE, "Load transaction\n");

	for (rid = table_funcs.rids_next(schemas); !is_oid_nil(rid); rid = table_funcs.rids_next(schemas)) {
		sql_schema *ns = load_schema(tr, id, rid);
		if (ns == NULL)
			return false;
		if (!instore(ns->base.id, id))
			cs_add(&tr->schemas, ns, 0);
	}
	table_funcs.rids_destroy(schemas);
	return true;
}

static int
store_upgrade_ids(sql_trans* tr)
{
	node *n, *m, *o;
	for (n = tr->schemas.set->h; n; n = n->next) {
		sql_schema *s = n->data;

		if (isDeclaredSchema(s))
			continue;
		if (s->tables.set == NULL)
			continue;
		for (m = s->tables.set->h; m; m = m->next) {
			sql_table *t = m->data;

			if (!isTable(t))
				continue;
			if (store_funcs.upgrade_del(t) != LOG_OK)
				return SQL_ERR;
			for (o = t->columns.set->h; o; o = o->next) {
				sql_column *c = o->data;

				if (store_funcs.upgrade_col(c) != LOG_OK)
					return SQL_ERR;
			}
			if (t->idxs.set == NULL)
				continue;
			for (o = t->idxs.set->h; o; o = o->next) {
				sql_idx *i = o->data;

				if (store_funcs.upgrade_idx(i) != LOG_OK)
					return SQL_ERR;
			}
		}
	}
	store_apply_deltas(true);
	logger_funcs.with_ids();
	return SQL_OK;
}

static sqlid
next_oid(void)
{
	sqlid id = 0;
	MT_lock_set(&bs_lock);
	id = store_oid++;
	MT_lock_unset(&bs_lock);
	return id;
}

sqlid
store_next_oid(void)
{
	return next_oid();
}

static void
insert_schemas(sql_trans *tr)
{
	sql_schema *syss = find_sql_schema(tr, "sys");
	sql_table *sysschema = find_sql_table(syss, "schemas");
	sql_table *systable = find_sql_table(syss, "_tables");
	sql_table *syscolumn = find_sql_table(syss, "_columns");
	node *n, *m, *o;

	for (n = tr->schemas.set->h; n; n = n->next) {
		sql_schema *s = n->data;

		if (isDeclaredSchema(s))
			continue;
		table_funcs.table_insert(tr, sysschema, &s->base.id, s->base.name, &s->auth_id, &s->owner, &s->system);
		for (m = s->tables.set->h; m; m = m->next) {
			sql_table *t = m->data;
			sht ca = t->commit_action;

			table_funcs.table_insert(tr, systable, &t->base.id, t->base.name, &s->base.id, ATOMnilptr(TYPE_str), &t->type, &t->system, &ca, &t->access);
			for (o = t->columns.set->h; o; o = o->next) {
				sql_column *c = o->data;

				table_funcs.table_insert(tr, syscolumn, &c->base.id, c->base.name, c->type.type->sqlname, &c->type.digits, &c->type.scale, &t->base.id, (c->def) ? c->def : ATOMnilptr(TYPE_str), &c->null, &c->colnr, (c->storage_type)? c->storage_type : ATOMnilptr(TYPE_str));
			}
		}
	}
}

static void
insert_types(sql_trans *tr, sql_table *systype)
{
	for (node *n = types->h; n; n = n->next) {
		sql_type *t = n->data;
		int radix = t->radix, eclass = (int) t->eclass;
		sqlid next_schema = t->s ? t->s->base.id : 0;

		table_funcs.table_insert(tr, systype, &t->base.id, t->base.name, t->sqlname, &t->digits, &t->scale, &radix, &eclass, &next_schema);
	}
}

static void
insert_args(sql_trans *tr, sql_table *sysarg, list *args, sqlid funcid, const char *arg_def, int *number)
{
	for (node *n = args->h; n; n = n->next) {
		sql_arg *a = n->data;
		sqlid id = next_oid();
		int next_number = (*number)++;
		char buf[32], *next_name;

		if (a->name) {
			next_name = a->name;
		} else {
			snprintf(buf, sizeof(buf), arg_def, next_number);
			next_name = buf;
		}
		table_funcs.table_insert(tr, sysarg, &id, &funcid, next_name, a->type.type->sqlname, &a->type.digits, &a->type.scale, &a->inout, &next_number);
	}
}

static void
insert_functions(sql_trans *tr, sql_table *sysfunc, list *funcs_list, sql_table *sysarg)
{
	for (node *n = funcs_list->h; n; n = n->next) {
		sql_func *f = n->data;
		bit se = (f->type == F_AGGR) ? FALSE : f->side_effect;
		int number = 0, ftype = (int) f->type, flang = (int) FUNC_LANG_INT;
		sqlid next_schema = f->s ? f->s->base.id : 0;

		table_funcs.table_insert(tr, sysfunc, &f->base.id, f->base.name, f->imp, f->mod, &flang, &ftype, &se, &f->varres, &f->vararg, &next_schema, &f->system, &f->semantics);
		if (f->res)
			insert_args(tr, sysarg, f->res, f->base.id, "res_%d", &number);
		if (f->ops)
			insert_args(tr, sysarg, f->ops, f->base.id, "arg_%d", &number);
	}
}

static int
table_next_column_nr(sql_table *t)
{
	int nr = cs_size(&t->columns);
	if (nr) {
		node *n = cs_last_node(&t->columns);
		if (n) {
			sql_column *c = n->data;

			nr = c->colnr+1;
		}
	}
	return nr;
}

static sql_column *
bootstrap_create_column(sql_trans *tr, sql_table *t, char *name, char *sqltype, int digits)
{
	sql_column *col = SA_ZNEW(tr->sa, sql_column);

	TRC_DEBUG(SQL_STORE, "Create column: %s\n", name);

	if (store_oids) {
		sqlid *idp = logger_funcs.log_find_table_value("sys__columns_id", "sys__columns_name", name, "sys__columns_table_id", &t->base.id, NULL, NULL);
		base_init(tr->sa, &col->base, *idp, t->base.flags, name);
		store_oids[nstore_oids++] = *idp;
		GDKfree(idp);
	} else {
		base_init(tr->sa, &col->base, next_oid(), t->base.flags, name);
	}
	sql_find_subtype(&col->type, sqltype, digits, 0);
	col->def = NULL;
	col->null = 1;
	col->colnr = table_next_column_nr(t);
	col->t = t;
	col->unique = 0;
	col->storage_type = NULL;
	cs_add(&t->columns, col, TR_NEW);
	col->base.wtime = col->t->base.wtime = col->t->s->base.wtime = tr->wtime = tr->wstime;

	if (isTable(col->t))
		store_funcs.create_col(tr, col);
	tr->schema_updates ++;
	return col;
}

static sql_table *
create_sql_table_with_id(sql_allocator *sa, sqlid id, const char *name, sht type, bit system, int persistence, int commit_action, bte properties)
{
	sql_table *t = SA_ZNEW(sa, sql_table);

	assert(sa);
	assert((persistence==SQL_PERSIST ||
		persistence==SQL_DECLARED_TABLE ||
		commit_action) && commit_action>=0);
	assert(id);
	base_init(sa, &t->base, id, TR_NEW, name);
	t->type = type;
	t->system = system;
	t->persistence = (temp_t)persistence;
	t->commit_action = (ca_t)commit_action;
	t->query = NULL;
	t->access = 0;
	cs_new(&t->columns, sa, (fdestroy) &column_destroy);
	cs_new(&t->idxs, sa, (fdestroy) &idx_destroy);
	cs_new(&t->keys, sa, (fdestroy) &key_destroy);
	cs_new(&t->triggers, sa, (fdestroy) &trigger_destroy);
	if (isMergeTable(t) || isReplicaTable(t))
		t->members = list_new(sa, (fdestroy) NULL);
	t->pkey = NULL;
	t->sz = COLSIZE;
	t->cleared = 0;
	t->s = NULL;
	t->properties = properties;
	memset(&t->part, 0, sizeof(t->part));
	return t;
}

sql_table *
create_sql_table(sql_allocator *sa, const char *name, sht type, bit system, int persistence, int commit_action, bte properties)
{
	return create_sql_table_with_id(sa, next_oid(), name, type, system, persistence, commit_action, properties);
}

static void
dup_sql_type(sql_trans *tr, sql_schema *s, sql_subtype *oc, sql_subtype *nc)
{
	nc->digits = oc->digits;
	nc->scale = oc->scale;
	nc->type = oc->type;
	if (s && nc->type->s) { /* user type */
		sql_type *lt = NULL;

		if (s->base.id == nc->type->s->base.id) {
			/* Current user type belongs to current schema. So search there for current user type. */
			lt = find_sql_type(s, nc->type->base.name);
		} else {
			/* Current user type belongs to another schema in the current transaction. Search there for current user type. */
			lt = sql_trans_bind_type(tr, NULL, nc->type->base.name);
		}
		if (lt == NULL)
			GDKfatal("SQL type %s missing", nc->type->base.name);
		sql_init_subtype(nc, lt, nc->digits, nc->scale);
	}
}

static sql_column *
dup_sql_column(sql_allocator *sa, sql_table *t, sql_column *c)
{
	sql_column *col = SA_ZNEW(sa, sql_column);

	base_init(sa, &col->base, c->base.id, c->base.flags, c->base.name);
	col->type = c->type; /* Both types belong to the same transaction, so no dup_sql_type call is needed */
	col->def = NULL;
	if (c->def)
		col->def = sa_strdup(sa, c->def);
	col->null = c->null;
	col->colnr = c->colnr;
	col->t = t;
	col->unique = c->unique;
	col->storage_type = NULL;
	if (c->storage_type)
		col->storage_type = sa_strdup(sa, c->storage_type);
	col->sorted = c->sorted;
	col->dcount = c->dcount;
	cs_add(&t->columns, col, TR_NEW);
	return col;
}

static sql_part *
dup_sql_part(sql_allocator *sa, sql_table *mt, sql_part *op)
{
	sql_part *p = SA_ZNEW(sa, sql_part);

	base_init(sa, &p->base, op->base.id, op->base.flags, op->base.name);
	p->tpe = op->tpe; /* No dup_sql_type call I think */
	p->with_nills = op->with_nills;

	if (isRangePartitionTable(mt)) {
		p->part.range.minvalue = sa_alloc(sa, op->part.range.minlength);
		p->part.range.maxvalue = sa_alloc(sa, op->part.range.maxlength);
		memcpy(p->part.range.minvalue, op->part.range.minvalue, op->part.range.minlength);
		memcpy(p->part.range.maxvalue, op->part.range.maxvalue, op->part.range.maxlength);
		p->part.range.minlength = op->part.range.minlength;
		p->part.range.maxlength = op->part.range.maxlength;
	} else if (isListPartitionTable(mt)) {
		p->part.values = list_new(sa, (fdestroy) NULL);
		for (node *n = op->part.values->h ; n ; n = n->next) {
			sql_part_value *prev = (sql_part_value*) n->data, *nextv = SA_ZNEW(sa, sql_part_value);
			nextv->value = sa_alloc(sa, prev->length);
			memcpy(nextv->value, prev->value, prev->length);
			nextv->length = prev->length;
			list_append(p->part.values, nextv);
		}
	}
	list_append(mt->members, p);
	p->t = mt;
	return p;
}

sql_table *
dup_sql_table(sql_allocator *sa, sql_table *t)
{
	node *n;
	sql_table *nt = create_sql_table_with_id(sa, t->base.id, t->base.name, t->type, t->system, SQL_DECLARED_TABLE, t->commit_action, t->properties);

	nt->base.flags = t->base.flags;

	nt->access = t->access;
	nt->partition = t->partition;
	nt->query = (t->query) ? sa_strdup(sa, t->query) : NULL;

	if (isPartitionedByExpressionTable(nt)) {
		nt->part.pexp = SA_ZNEW(sa, sql_expression);
		nt->part.pexp->exp = sa_strdup(sa, t->part.pexp->exp);
		nt->part.pexp->type = t->part.pexp->type; /* No dup_sql_type call needed */
		nt->part.pexp->cols = sa_list(sa);
		for (n = t->part.pexp->cols->h; n; n = n->next) {
			int *nid = sa_alloc(sa, sizeof(int));
			*nid = *(int *) n->data;
			list_append(nt->part.pexp->cols, nid);
		}
	}

	for (n = t->columns.set->h; n; n = n->next) {
		sql_column *c = n->data;
		sql_column *dup = dup_sql_column(sa, nt, c);
		if (isPartitionedByColumnTable(nt) && c->base.id == t->part.pcol->base.id)
			nt->part.pcol = dup;
	}

	nt->columns.dset = NULL;
	nt->columns.nelm = NULL;

	if (t->members)
		for (n = t->members->h; n; n = n->next)
			dup_sql_part(sa, nt, n->data);
	return nt;
}

static sql_table *
bootstrap_create_table(sql_trans *tr, sql_schema *s, char *name)
{
	int istmp = isTempSchema(s);
	int persistence = istmp?SQL_GLOBAL_TEMP:SQL_PERSIST;
	sht commit_action = istmp?CA_PRESERVE:CA_COMMIT;
	sql_table *t;
	if (store_oids) {
		sqlid *idp = logger_funcs.log_find_table_value("sys__tables_id", "sys__tables_name", name, "sys__tables_schema_id", &s->base.id, NULL, NULL);
		t = create_sql_table_with_id(tr->sa, *idp, name, tt_table, 1, persistence, commit_action, 0);
		store_oids[nstore_oids++] = *idp;
		GDKfree(idp);
	} else {
		t = create_sql_table(tr->sa, name, tt_table, 1, persistence, commit_action, 0);
	}
	t->bootstrap = 1;

	TRC_DEBUG(SQL_STORE, "Create table: %s\n", name);

	t->base.flags = s->base.flags;
	t->query = NULL;
	t->s = s;
	t->base.wtime = t->s->base.wtime = tr->wtime = tr->wstime;
	cs_add(&s->tables, t, TR_NEW);

	if (isTable(t))
		store_funcs.create_del(tr, t);
	tr->schema_updates ++;
	return t;
}

static sql_schema *
bootstrap_create_schema(sql_trans *tr, char *name, sqlid auth_id, int owner)
{
	sql_schema *s = SA_ZNEW(tr->sa, sql_schema);

	TRC_DEBUG(SQL_STORE, "Create schema: %s %d %d\n", name, auth_id, owner);

	if (store_oids) {
		sqlid *idp = logger_funcs.log_find_table_value("sys_schemas_id", "sys_schemas_name", name, NULL, NULL);
		if (idp == NULL && strcmp(name, dt_schema) == 0)
			base_init(tr->sa, &s->base, (sqlid) FUNC_OIDS - 1, TR_NEW, name);
		else {
			base_init(tr->sa, &s->base, *idp, TR_NEW, name);
			store_oids[nstore_oids++] = *idp;
			GDKfree(idp);
		}
	} else {
		base_init(tr->sa, &s->base, next_oid(), TR_NEW, name);
	}
	s->auth_id = auth_id;
	s->owner = owner;
	s->system = TRUE;
	cs_new(&s->tables, tr->sa, (fdestroy) &table_destroy);
	cs_new(&s->types, tr->sa, (fdestroy) NULL);
	cs_new(&s->funcs, tr->sa, (fdestroy) NULL);
	cs_new(&s->seqs, tr->sa, (fdestroy) NULL);
	s->keys = list_new(tr->sa, (fdestroy) NULL);
	s->idxs = list_new(tr->sa, (fdestroy) NULL);
	s->triggers = list_new(tr->sa, (fdestroy) NULL);
	s->base.wtime = tr->wtime = tr->wstime;
	cs_add(&tr->schemas, s, TR_NEW);

	tr->schema_updates ++;
	return s;
}

static int
store_schema_number(void)
{
	return schema_number;
}

static int
store_load(sql_allocator *pa) {
	int first;

	sql_allocator *sa;
	sql_trans *tr;
	sql_table *t, *types, *functions, *arguments;
	sql_schema *s, *p = NULL;

	lng lng_store_oid;
	sqlid id = 0;

	store_sa = sa_create(pa);
	sa = sa_create(pa);
	if (!sa || !store_sa)
		return -1;

	first = logger_funcs.log_isnew();

	types_init(store_sa);

	/* we store some spare oids */
	store_oid = FUNC_OIDS;

	if (!sequences_init())
		return -1;
	ATOMIC_SET(&transactions, 0);
	gtrans = tr = create_trans(sa);
	gtrans->stime = timestamp();
	if (!gtrans)
		return -1;

	/* for now use malloc and free */
	active_sessions = list_create(NULL);

	if (first) {
		/* cannot initialize database in readonly mode */
		if (store_readonly)
			return -1;
		tr = sql_trans_create(NULL, NULL, true);
		if (!tr) {
			TRC_CRITICAL(SQL_STORE, "Failed to start a transaction while loading the storage\n");
			return -1;
		}
	} else {
		if (!(store_oids = GDKzalloc(300 * sizeof(sqlid)))) { /* 150 suffices */
			TRC_CRITICAL(SQL_STORE, "Allocation failure while loading the storage\n");
			return -1;
		}
	}
	tr->active = 1;

	s = bootstrap_create_schema(tr, "sys", ROLE_SYSADMIN, USER_MONETDB);
	if (!first)
		s->base.flags = 0;

	t = bootstrap_create_table(tr, s, "schemas");
	bootstrap_create_column(tr, t, "id", "int", 32);
	bootstrap_create_column(tr, t, "name", "varchar", 1024);
	bootstrap_create_column(tr, t, "authorization", "int", 32);
	bootstrap_create_column(tr, t, "owner", "int", 32);
	bootstrap_create_column(tr, t, "system", "boolean", 1);

	types = t = bootstrap_create_table(tr, s, "types");
	bootstrap_create_column(tr, t, "id", "int", 32);
	bootstrap_create_column(tr, t, "systemname", "varchar", 256);
	bootstrap_create_column(tr, t, "sqlname", "varchar", 1024);
	bootstrap_create_column(tr, t, "digits", "int", 32);
	bootstrap_create_column(tr, t, "scale", "int", 32);
	bootstrap_create_column(tr, t, "radix", "int", 32);
	bootstrap_create_column(tr, t, "eclass", "int", 32);
	bootstrap_create_column(tr, t, "schema_id", "int", 32);

	functions = t = bootstrap_create_table(tr, s, "functions");
	bootstrap_create_column(tr, t, "id", "int", 32);
	bootstrap_create_column(tr, t, "name", "varchar", 256);
	bootstrap_create_column(tr, t, "func", "varchar", 8196);
	bootstrap_create_column(tr, t, "mod", "varchar", 8196);

	/* language asm=0, sql=1, R=2, C=3, J=4 */
	bootstrap_create_column(tr, t, "language", "int", 32);

	/* func, proc, aggr or filter */
	bootstrap_create_column(tr, t, "type", "int", 32);
	bootstrap_create_column(tr, t, "side_effect", "boolean", 1);
	bootstrap_create_column(tr, t, "varres", "boolean", 1);
	bootstrap_create_column(tr, t, "vararg", "boolean", 1);
	bootstrap_create_column(tr, t, "schema_id", "int", 32);
	bootstrap_create_column(tr, t, "system", "boolean", 1);
	bootstrap_create_column(tr, t, "semantics", "boolean", 1);

	arguments = t = bootstrap_create_table(tr, s, "args");
	bootstrap_create_column(tr, t, "id", "int", 32);
	bootstrap_create_column(tr, t, "func_id", "int", 32);
	bootstrap_create_column(tr, t, "name", "varchar", 256);
	bootstrap_create_column(tr, t, "type", "varchar", 1024);
	bootstrap_create_column(tr, t, "type_digits", "int", 32);
	bootstrap_create_column(tr, t, "type_scale", "int", 32);
	bootstrap_create_column(tr, t, "inout", "tinyint", 8);
	bootstrap_create_column(tr, t, "number", "int", 32);

	t = bootstrap_create_table(tr, s, "sequences");
	bootstrap_create_column(tr, t, "id", "int", 32);
	bootstrap_create_column(tr, t, "schema_id", "int", 32);
	bootstrap_create_column(tr, t, "name", "varchar", 256);
	bootstrap_create_column(tr, t, "start", "bigint", 64);
	bootstrap_create_column(tr, t, "minvalue", "bigint", 64);
	bootstrap_create_column(tr, t, "maxvalue", "bigint", 64);
	bootstrap_create_column(tr, t, "increment", "bigint", 64);
	bootstrap_create_column(tr, t, "cacheinc", "bigint", 64);
	bootstrap_create_column(tr, t, "cycle", "boolean", 1);

	t = bootstrap_create_table(tr, s, "table_partitions");
	bootstrap_create_column(tr, t, "id", "int", 32);
	bootstrap_create_column(tr, t, "table_id", "int", 32);
	bootstrap_create_column(tr, t, "column_id", "int", 32);
	bootstrap_create_column(tr, t, "expression", "varchar", STORAGE_MAX_VALUE_LENGTH);
	bootstrap_create_column(tr, t, "type", "tinyint", 8);

	t = bootstrap_create_table(tr, s, "range_partitions");
	bootstrap_create_column(tr, t, "table_id", "int", 32);
	bootstrap_create_column(tr, t, "partition_id", "int", 32);
	bootstrap_create_column(tr, t, "minimum", "varchar", STORAGE_MAX_VALUE_LENGTH);
	bootstrap_create_column(tr, t, "maximum", "varchar", STORAGE_MAX_VALUE_LENGTH);
	bootstrap_create_column(tr, t, "with_nulls", "boolean", 1);

	t = bootstrap_create_table(tr, s, "value_partitions");
	bootstrap_create_column(tr, t, "table_id", "int", 32);
	bootstrap_create_column(tr, t, "partition_id", "int", 32);
	bootstrap_create_column(tr, t, "value", "varchar", STORAGE_MAX_VALUE_LENGTH);

	t = bootstrap_create_table(tr, s, "dependencies");
	bootstrap_create_column(tr, t, "id", "int", 32);
	bootstrap_create_column(tr, t, "depend_id", "int", 32);
	bootstrap_create_column(tr, t, "depend_type", "smallint", 16);

	while(s) {
		t = bootstrap_create_table(tr, s, "_tables");
		bootstrap_create_column(tr, t, "id", "int", 32);
		bootstrap_create_column(tr, t, "name", "varchar", 1024);
		bootstrap_create_column(tr, t, "schema_id", "int", 32);
		bootstrap_create_column(tr, t, "query", "varchar", 1 << 20);
		bootstrap_create_column(tr, t, "type", "smallint", 16);
		bootstrap_create_column(tr, t, "system", "boolean", 1);
		bootstrap_create_column(tr, t, "commit_action", "smallint", 16);
		bootstrap_create_column(tr, t, "access", "smallint", 16);

		t = bootstrap_create_table(tr, s, "_columns");
		bootstrap_create_column(tr, t, "id", "int", 32);
		bootstrap_create_column(tr, t, "name", "varchar", 1024);
		bootstrap_create_column(tr, t, "type", "varchar", 1024);
		bootstrap_create_column(tr, t, "type_digits", "int", 32);
		bootstrap_create_column(tr, t, "type_scale", "int", 32);
		bootstrap_create_column(tr, t, "table_id", "int", 32);
		bootstrap_create_column(tr, t, "default", "varchar", STORAGE_MAX_VALUE_LENGTH);
		bootstrap_create_column(tr, t, "null", "boolean", 1);
		bootstrap_create_column(tr, t, "number", "int", 32);
		bootstrap_create_column(tr, t, "storage", "varchar", 2048);

		t = bootstrap_create_table(tr, s, "keys");
		bootstrap_create_column(tr, t, "id", "int", 32);
		bootstrap_create_column(tr, t, "table_id", "int", 32);
		bootstrap_create_column(tr, t, "type", "int", 32);
		bootstrap_create_column(tr, t, "name", "varchar", 1024);
		bootstrap_create_column(tr, t, "rkey", "int", 32);
		bootstrap_create_column(tr, t, "action", "int", 32);

		t = bootstrap_create_table(tr, s, "idxs");
		bootstrap_create_column(tr, t, "id", "int", 32);
		bootstrap_create_column(tr, t, "table_id", "int", 32);
		bootstrap_create_column(tr, t, "type", "int", 32);
		bootstrap_create_column(tr, t, "name", "varchar", 1024);

		t = bootstrap_create_table(tr, s, "triggers");
		bootstrap_create_column(tr, t, "id", "int", 32);
		bootstrap_create_column(tr, t, "name", "varchar", 1024);
		bootstrap_create_column(tr, t, "table_id", "int", 32);
		bootstrap_create_column(tr, t, "time", "smallint", 16);
		bootstrap_create_column(tr, t, "orientation", "smallint", 16);
		bootstrap_create_column(tr, t, "event", "smallint", 16);
		bootstrap_create_column(tr, t, "old_name", "varchar", 1024);
		bootstrap_create_column(tr, t, "new_name", "varchar", 1024);
		bootstrap_create_column(tr, t, "condition", "varchar", 2048);
		bootstrap_create_column(tr, t, "statement", "varchar", 2048);

		t = bootstrap_create_table(tr, s, "objects");
		bootstrap_create_column(tr, t, "id", "int", 32);
		bootstrap_create_column(tr, t, "name", "varchar", 1024);
		bootstrap_create_column(tr, t, "nr", "int", 32);

		if (!p) {
			p = s;
			/* now the same tables for temporaries */
			s = bootstrap_create_schema(tr, "tmp", ROLE_SYSADMIN, USER_MONETDB);
		} else {
			s = NULL;
		}
	}

	if (first) {
		insert_types(tr, types);
		insert_functions(tr, functions, funcs, arguments);
		insert_schemas(tr);

		if (sql_trans_commit(tr) != SQL_OK) {
			TRC_CRITICAL(SQL_STORE, "Cannot commit initial transaction\n");
		}
		sql_trans_destroy(tr, true);
	} else {
		tr->active = 0;
		GDKqsort(store_oids, NULL, NULL, nstore_oids, sizeof(sqlid), 0, TYPE_int, false, false);
		store_oid = store_oids[nstore_oids - 1] + 1;
	}

	id = store_oid; /* db objects up till id are already created */
	logger_funcs.get_sequence(OBJ_SID, &lng_store_oid);
	prev_oid = (sqlid)lng_store_oid;
	if (store_oid < prev_oid)
		store_oid = prev_oid;

	/* load remaining schemas, tables, columns etc */
	tr->active = 1;
	if (!first && !load_trans(gtrans, id)) {
		GDKfree(store_oids);
		store_oids = NULL;
		nstore_oids = 0;
		return -1;
	}
	tr->active = 0;
	store_initialized = 1;
	GDKfree(store_oids);
	store_oids = NULL;
	nstore_oids = 0;
	if (logger_funcs.log_needs_update())
		if (store_upgrade_ids(gtrans) != SQL_OK)
			TRC_CRITICAL(SQL_STORE, "Cannot commit upgrade transaction\n");
	return first;
}

int
store_init(sql_allocator *pa, int debug, store_type store, int readonly, int singleuser)
{
	int v = 1;

	store_readonly = readonly;
	store_singleuser = singleuser;
	store_debug = debug;

	MT_lock_set(&bs_lock);

	/* initialize empty bats */
	switch (store) {
	case store_bat:
	case store_mem:
		if (bat_utils_init() == -1) {
			MT_lock_unset(&bs_lock);
			return -1;
		}
		bat_storage_init(&store_funcs);
		bat_table_init(&table_funcs);
		bat_logger_init(&logger_funcs);
		break;
	default:
		break;
	}
	active_store_type = store;
	if (!logger_funcs.create ||
	    logger_funcs.create(debug, "sql_logs", CATALOG_VERSION*v) != LOG_OK) {
		MT_lock_unset(&bs_lock);
		return -1;
	}

	/* create the initial store structure or re-load previous data */
	MT_lock_unset(&bs_lock);
	return store_load(pa);
}

static int
store_needs_vacuum( sql_trans *tr )
{
	size_t max_dels = GDKdebug & FORCEMITOMASK ? 1 : 128;
	sql_schema *s = find_sql_schema(tr, "sys");
	node *n;

	for ( n = s->tables.set->h; n; n = n->next) {
		sql_table *t = n->data;
		sql_column *c = t->columns.set->h->data;

		if (!t->system)
			continue;
		/* no inserts, updates and enough deletes ? */
		if (store_funcs.count_col(tr, c, 0) == 0 &&
		    store_funcs.count_upd(tr, t) == 0 &&
		    store_funcs.count_del(tr, t) >= max_dels)
			return 1;
	}
	return 0;
}

static int
store_vacuum( sql_trans *tr )
{
	/* tables */
	size_t max_dels = GDKdebug & FORCEMITOMASK ? 1 : 128;
	sql_schema *s = find_sql_schema(tr, "sys");
	node *n;

	for ( n = s->tables.set->h; n; n = n->next) {
		sql_table *t = n->data;
		sql_column *c = t->columns.set->h->data;

		if (!t->system)
			continue;
		if (store_funcs.count_col(tr, c, 0) == 0 &&
		    store_funcs.count_upd(tr, t) == 0 &&
		    store_funcs.count_del(tr, t) >= max_dels)
			if (table_funcs.table_vacuum(tr, t) != SQL_OK)
				return -1;
	}
	return 0;
}

// All this must only be accessed while holding the bs_lock.
// The exception is flush_now, which can be set by anyone at any
// time and therefore needs some special treatment.
static struct {
	// These two are inputs, set from outside the store_manager
	bool enabled;
	ATOMIC_TYPE flush_now;
	// These are state set from within the store_manager
	bool working;
	int countdown_ms;
	unsigned int cycle;
	char *reason_to;
	char *reason_not_to;
} flusher = {
	.flush_now = ATOMIC_VAR_INIT(0),
	.enabled = true,
};

static void
flusher_new_cycle(void)
{
	int cycle_time = GDKdebug & FORCEMITOMASK ? 500 : 50000;

	// do not touch .enabled and .flush_now, those are inputs
	flusher.working = false;
	flusher.countdown_ms = cycle_time;
	flusher.cycle += 1;
	flusher.reason_to = NULL;
	flusher.reason_not_to = NULL;
}

/* Determine whether this is a good moment to flush the log.
 * Note: this function clears flusher.flush_now if it was set,
 * so if it returns true you must either flush the log or
 * set flush_log to true again, otherwise the request will
 * be lost.
 *
 * This is done this way because flush_now can be set at any time
 * without first obtaining bs_lock. To avoid time-of-check-to-time-of-use
 * issues, this function both checks and clears the flag.
 */
static bool
flusher_should_run(void)
{
	// We will flush if we have a reason to and no reason not to.
	char *reason_to = NULL, *reason_not_to = NULL;
	int changes;

	if (logger_funcs.changes() >= 1000000)
		ATOMIC_SET(&flusher.flush_now, 1);

	if (flusher.countdown_ms <= 0)
		reason_to = "timer expired";

	int many_changes = GDKdebug & FORCEMITOMASK ? 100 : 100000;
	if ((changes = logger_funcs.changes()) >= many_changes)
		reason_to = "many changes";
	else if (changes == 0)
		reason_not_to = "no changes";

	// Read and clear flush_now. If we decide not to flush
	// we'll put it back.
	bool my_flush_now = (bool) ATOMIC_XCG(&flusher.flush_now, 0);
	if (my_flush_now) {
		reason_to = "user request";
		reason_not_to = NULL;
	}

	if (ATOMIC_GET(&store_nr_active) > 0)
		reason_not_to = "awaiting idle time";

	if (!flusher.enabled && !my_flush_now)
		reason_not_to = "disabled";

	bool do_it = (reason_to && !reason_not_to);

	TRC_DEBUG_IF(SQL_STORE)
	{
		if (reason_to != flusher.reason_to || reason_not_to != flusher.reason_not_to) {
			TRC_DEBUG_ENDIF(SQL_STORE, "Store flusher: %s, reason to flush: %s, reason not to: %s\n",
										do_it ? "flushing" : "not flushing",
										reason_to ? reason_to : "none",
										reason_not_to ? reason_not_to : "none");
		}
	}

	flusher.reason_to = reason_to;
	flusher.reason_not_to = reason_not_to;

	// Remember the request for next time.
	if (!do_it && my_flush_now)
		ATOMIC_SET(&flusher.flush_now, 1);

	return do_it;
}

void
store_exit(void)
{
	MT_lock_set(&bs_lock);

	TRC_DEBUG(SQL_STORE, "Store locked\n");

	/* busy wait till the logmanager is ready */
	while (flusher.working) {
		MT_lock_unset(&bs_lock);
		MT_sleep_ms(100);
		MT_lock_set(&bs_lock);
	}

	if (gtrans) {
		MT_lock_unset(&bs_lock);
		sequences_exit();
		MT_lock_set(&bs_lock);
	}
	if (spares > 0)
		destroy_spare_transactions();

	logger_funcs.destroy();

	/* Open transactions have a link to the global transaction therefore
	   we need busy waiting until all transactions have ended or
	   (current implementation) simply keep the gtrans alive and simply
	   exit (but leak memory).
	 */
	if (!ATOMIC_GET(&transactions)) {
		sql_trans_destroy(gtrans, false);
		gtrans = NULL;
	}
	list_destroy(active_sessions);
	if (store_sa)
		sa_destroy(store_sa);

	TRC_DEBUG(SQL_STORE, "Store unlocked\n");
	MT_lock_unset(&bs_lock);
	store_initialized=0;
}

static sql_trans * trans_init(sql_trans *tr, sql_trans *otr);

/* call locked! */
int
store_apply_deltas(bool not_locked)
{
	int res = LOG_OK;

	flusher.working = true;
	/* make sure we reset all transactions on re-activation */
	gtrans->wstime = timestamp();
	/* cleanup drop tables, columns and idxs first */
	trans_cleanup(gtrans);

	if (store_funcs.gtrans_update)
		store_funcs.gtrans_update(gtrans);
	res = logger_funcs.restart();
	if (res == LOG_OK) {
		if (!not_locked)
			MT_lock_unset(&bs_lock);
		res = logger_funcs.cleanup();
		if (!not_locked)
			MT_lock_set(&bs_lock);
	}

	if (gtrans->sa->nr > 2*new_trans_size && !(ATOMIC_GET(&nr_sessions)) /* only save when there are no dependencies on the gtrans */) {
		sql_trans *ntrans = sql_trans_create(gtrans, NULL, false);

		trans_init(ntrans, gtrans);
		if (spares > 0)
			destroy_spare_transactions();
		trans_reset_parent(ntrans);

		sql_trans_destroy(gtrans, false);
		gtrans = ntrans;
	}
	flusher.working = false;

	return res;
}

void
store_flush_log(void)
{
	if (logger_funcs.changes() >= 1000000)
		ATOMIC_SET(&flusher.flush_now, 1);
}

/* Call while holding bs_lock */
static void
wait_until_flusher_idle(void)
{
	while (flusher.working) {
		const int sleeptime = 100;
		MT_lock_unset(&bs_lock);
		MT_sleep_ms(sleeptime);
		MT_lock_set(&bs_lock);
	}
}
void
store_suspend_log(void)
{
	MT_lock_set(&bs_lock);
	flusher.enabled = false;
	wait_until_flusher_idle();
	MT_lock_unset(&bs_lock);
}

void
store_resume_log(void)
{
	MT_lock_set(&bs_lock);
	flusher.enabled = true;
	MT_lock_unset(&bs_lock);
}

void
store_manager(void)
{
	MT_thread_setworking("sleeping");

	// In the main loop we always hold the lock except when sleeping
	MT_lock_set(&bs_lock);

	for (;;) {
		int res;

		if (!flusher_should_run()) {
			if (GDKexiting())
				break;
			const int sleeptime = 100;
			MT_lock_unset(&bs_lock);
			MT_sleep_ms(sleeptime);
			flusher.countdown_ms -= sleeptime;
			MT_lock_set(&bs_lock);
			continue;
		}

		MT_thread_setworking("flushing");
		res = store_apply_deltas(false);

		if (res != LOG_OK) {
			MT_lock_unset(&bs_lock);
			GDKfatal("write-ahead logging failure, disk full?");
		}

		flusher_new_cycle();
		MT_thread_setworking("sleeping");
		TRC_DEBUG(SQL_STORE, "Store flusher done\n");
	}

	// End of loop, end of lock
	MT_lock_unset(&bs_lock);
}

void
idle_manager(void)
{
	const int sleeptime = GDKdebug & FORCEMITOMASK ? 10 : 50;
	const int timeout = GDKdebug & FORCEMITOMASK ? 50 : 5000;

	MT_thread_setworking("sleeping");
	while (!GDKexiting()) {
		sql_session *s;
		int t;

		for (t = timeout; t > 0; t -= sleeptime) {
			MT_sleep_ms(sleeptime);
			if (GDKexiting())
				return;
		}
		/* cleanup any collected intermediate storage */
		store_funcs.cleanup();
		MT_lock_set(&bs_lock);
		if (ATOMIC_GET(&store_nr_active) || GDKexiting() || !store_needs_vacuum(gtrans)) {
			MT_lock_unset(&bs_lock);
			continue;
		}

		s = sql_session_create(0);
		if (!s) {
			MT_lock_unset(&bs_lock);
			continue;
		}
		MT_thread_setworking("vacuuming");
		sql_trans_begin(s);
		if (store_vacuum( s->tr ) == 0)
			sql_trans_commit(s->tr);
		sql_trans_end(s, 1);
		sql_session_destroy(s);

		MT_lock_unset(&bs_lock);
		MT_thread_setworking("sleeping");
	}
}

void
store_lock(void)
{
	MT_lock_set(&bs_lock);
	/* tell GDK allocation functions to ignore limits */
	MT_thread_setworking("store locked");
}

void
store_unlock(void)
{
	TRC_DEBUG(SQL_STORE, "Store unlocked\n");
	/* tell GDK allocation functions to honor limits again */
	MT_thread_setworking("store unlocked");
	MT_lock_unset(&bs_lock);
}

// Helper function for tar_write_header.
// Our stream.h makes sure __attribute__ exists.
static void __attribute__((__format__(__printf__, 3, 4)))
tar_write_header_field(char **cursor_ptr, size_t size, const char *fmt, ...)
{
	va_list ap;

	va_start(ap, fmt);
	(void)vsnprintf(*cursor_ptr, size + 1, fmt, ap);
	va_end(ap);

	/* At first reading you might wonder why add `size` instead
	 * of the byte count returned by vsnprintf. The reason is
	 * that we want to move `*cursor_ptr` to the start of the next
	 * field, not to the unused part of this field.
	 */
	*cursor_ptr += size;
}

#define TAR_BLOCK_SIZE (512)

// Write a tar header to the given stream.
static gdk_return
tar_write_header(stream *tarfile, const char *path, time_t mtime, size_t size)
{
	char buf[TAR_BLOCK_SIZE] = {0};
	char *cursor = buf;
	char *chksum;

	// We set the uid/gid fields to 0 and the uname/gname fields to "".
	// When unpacking as a normal user, they are ignored and the files are
	// owned by that user. When unpacking as root it is reasonable that
	// the resulting files are owned by root.

	// The following is taken directly from the definition found
	// in /usr/include/tar.h on a Linux system.
	tar_write_header_field(&cursor, 100, "%s", path);   // name[100]
	tar_write_header_field(&cursor, 8, "0000644");      // mode[8]
	tar_write_header_field(&cursor, 8, "%07o", 0U);      // uid[8]
	tar_write_header_field(&cursor, 8, "%07o", 0U);      // gid[8]
	tar_write_header_field(&cursor, 12, "%011zo", size);      // size[12]
	tar_write_header_field(&cursor, 12, "%011lo", (unsigned long)mtime); // mtime[12]
	chksum = cursor; // use this later to set the computed checksum
	tar_write_header_field(&cursor, 8, "%8s", ""); // chksum[8]
	*cursor++ = '0'; // typeflag REGTYPE
	tar_write_header_field(&cursor, 100, "%s", "");  // linkname[100]
	tar_write_header_field(&cursor, 6, "%s", "ustar"); // magic[6]
	tar_write_header_field(&cursor, 2, "%02o", 0U); // version, not null terminated
	tar_write_header_field(&cursor, 32, "%s", ""); // uname[32]
	tar_write_header_field(&cursor, 32, "%s", ""); // gname[32]
	tar_write_header_field(&cursor, 8, "%07o", 0U); // devmajor[8]
	tar_write_header_field(&cursor, 8, "%07o", 0U); // devminor[8]
	tar_write_header_field(&cursor, 155, "%s", ""); // prefix[155]

	assert(cursor - buf == 500);

	unsigned sum = 0;
	for (int i = 0; i < TAR_BLOCK_SIZE; i++)
		sum += (unsigned char) buf[i];

	tar_write_header_field(&chksum, 8, "%06o", sum);

	if (mnstr_write(tarfile, buf, TAR_BLOCK_SIZE, 1) != 1) {
		char *err = mnstr_error(tarfile);
		GDKerror("error writing tar header %s: %s", path, err);
		free(err);
		return GDK_FAIL;
	}

	return GDK_SUCCEED;
}

/* Write data to the stream, padding it with zeroes up to the next
 * multiple of TAR_BLOCK_SIZE.  Make sure all writes are in multiples
 * of TAR_BLOCK_SIZE.
 */
static gdk_return
tar_write(stream *outfile, const char *data, size_t size)
{
	const size_t tail = size % TAR_BLOCK_SIZE;
	const size_t bulk = size - tail;

	if (bulk) {
		size_t written = mnstr_write(outfile, data, 1, bulk);
		if (written != bulk) {
			GDKerror("Wrote only %zu bytes instead of first %zu", written, bulk);
			return GDK_FAIL;
		}
	}

	if (tail) {
		char buf[TAR_BLOCK_SIZE] = {0};
		memcpy(buf, data + bulk, tail);
		size_t written = mnstr_write(outfile, buf, 1, TAR_BLOCK_SIZE);
		if (written != TAR_BLOCK_SIZE) {
			GDKerror("Wrote only %zu tail bytes instead of %d", written, TAR_BLOCK_SIZE);
			return GDK_FAIL;
		}
	}

	return GDK_SUCCEED;
}

static gdk_return
tar_write_data(stream *tarfile, const char *path, time_t mtime, const char *data, size_t size)
{
	gdk_return res;

	res = tar_write_header(tarfile, path, mtime, size);
	if (res != GDK_SUCCEED)
		return res;

	return tar_write(tarfile, data, size);
}

static gdk_return
tar_copy_stream(stream *tarfile, const char *path, time_t mtime, stream *contents, ssize_t size)
{
	const ssize_t bufsize = 64 * 1024;
	gdk_return ret = GDK_FAIL;
	ssize_t file_size;
	char *buf = NULL;
	ssize_t to_read;

	file_size = getFileSize(contents);
	if (file_size < size) {
		GDKerror("Have to copy %zd bytes but only %zd exist in %s", size, file_size, path);
		goto end;
	}

	assert( (bufsize % TAR_BLOCK_SIZE) == 0);
	assert(bufsize >= TAR_BLOCK_SIZE);

	buf = GDKmalloc(bufsize);
	if (!buf) {
		GDKerror("could not allocate buffer");
		goto end;
	}

	if (tar_write_header(tarfile, path, mtime, size) != GDK_SUCCEED)
		goto end;

	to_read = size;

	while (to_read > 0) {
		ssize_t chunk = (to_read <= bufsize) ? to_read : bufsize;
		ssize_t nbytes = mnstr_read(contents, buf, 1, chunk);
		if (nbytes != chunk) {
			char *err = mnstr_error(contents);
			GDKerror("Read only %zd/%zd bytes of component %s: %s", nbytes, chunk, path, err);
			free(err);
			goto end;
		}
		ret = tar_write(tarfile, buf, chunk);
		if (ret != GDK_SUCCEED)
			goto end;
		to_read -= chunk;
	}

	ret = GDK_SUCCEED;
end:
	if (buf)
		GDKfree(buf);
	return ret;
}

static gdk_return
hot_snapshot_write_tar(stream *out, const char *prefix, char *plan)
{
	gdk_return ret = GDK_FAIL;
	const char *p = plan; // our cursor in the plan
	time_t timestamp = 0;
	// Name convention: _path for the absolute path
	// and _name for the corresponding local relative path
	char abs_src_path[2 * FILENAME_MAX];
	char *src_name = abs_src_path;
	char dest_path[100]; // size imposed by tar format.
	char *dest_name = dest_path + snprintf(dest_path, sizeof(dest_path), "%s/", prefix);
	stream *infile = NULL;

	int len;
	if (sscanf(p, "%[^\n]\n%n", abs_src_path, &len) != 1) {
		GDKerror("internal error: first line of plan is malformed");
		goto end;
	}
	p += len;
	src_name = abs_src_path + len - 1; // - 1 because len includes the trailing newline
	*src_name++ = DIR_SEP;

	char command;
	long size;
	while (sscanf(p, "%c %ld %100s\n%n", &command, &size, src_name, &len) == 3) {
		p += len;
		strcpy(dest_name, src_name);
		if (size < 0) {
			GDKerror("malformed snapshot plan for %s: size %ld < 0", src_name, size);
			goto end;
		}
		switch (command) {
			case 'c':
				infile = open_rstream(abs_src_path);
				if (!infile) {
					GDKerror("%s", mnstr_peek_error(NULL));
					goto end;
				}
				if (tar_copy_stream(out, dest_path, timestamp, infile, size) != GDK_SUCCEED)
					goto end;
				close_stream(infile);
				infile = NULL;
				break;
			case 'w':
				if (tar_write_data(out, dest_path, timestamp, p, size) != GDK_SUCCEED)
					goto end;
				p += size;
				break;
			default:
				GDKerror("Unknown command in snapshot plan: %c (%s)", command, src_name);
				goto end;
		}
		mnstr_flush(out, MNSTR_FLUSH_ALL);
	}

	// write a trailing block of zeros. If it succeeds, this function succeeds.
	char a;
	a = '\0';
	ret = tar_write(out, &a, 1);
	if (ret == GDK_SUCCEED)
		ret = tar_write(out, &a, 1);

end:
	free(plan);
	if (infile)
		close_stream(infile);
	return ret;
}

/* Pick a name for the temporary tar file. Make sure it has the same extension
 * so as not to confuse the streams library.
 *
 * This function is not entirely safe as compared to for example mkstemp.
 */
static str pick_tmp_name(str filename)
{
	str name = GDKmalloc(strlen(filename) + 10);
	if (name == NULL) {
		GDKerror("malloc failed");
		return NULL;
	}
	strcpy(name, filename);

	// Look for an extension.
	// Make sure it's part of the basename

	char *ext = strrchr(name, '.');
	char *sep = strrchr(name, DIR_SEP);
	char *slash = strrchr(name, '/'); // on Windows, / and \ both work
	if (ext != NULL) {
		// is ext actually after sep and slash?
		if ((sep != NULL && sep > ext) || (slash != NULL && slash > ext))
			ext = NULL;
	}

	if (ext == NULL) {
		return strcat(name, "..tmp");
	} else {
		char *tmp = "..tmp.";
		size_t tmplen = strlen(tmp);
		memmove(ext + tmplen, ext, strlen(ext) + 1);
		memmove(ext, tmp, tmplen);
	}

	return name;
}

extern lng
store_hot_snapshot_to_stream(stream *tar_stream)
{
	int locked = 0;
	lng result = 0;
	buffer *plan_buf = NULL;
	stream *plan_stream = NULL;
	gdk_return r;

	if (!logger_funcs.get_snapshot_files) {
		GDKerror("backend does not support hot snapshots");
		goto end;
	}

	plan_buf = buffer_create(64 * 1024);
	if (!plan_buf) {
		GDKerror("Failed to allocate plan buffer");
		goto end;
	}
	plan_stream = buffer_wastream(plan_buf, "write_snapshot_plan");
	if (!plan_stream) {
		GDKerror("Failed to allocate buffer stream");
		goto end;
	}

	MT_lock_set(&bs_lock);
	locked = 1;
	wait_until_flusher_idle();
	if (GDKexiting())
		goto end;

	r = logger_funcs.get_snapshot_files(plan_stream);
	if (r != GDK_SUCCEED)
		goto end; // should already have set a GDK error
	close_stream(plan_stream);
	plan_stream = NULL;
	r = hot_snapshot_write_tar(tar_stream, GDKgetenv("gdk_dbname"), buffer_get_buf(plan_buf));
	if (r != GDK_SUCCEED)
		goto end;

	// the original idea was to return a sort of sequence number of the
	// database that identifies exactly which version has been snapshotted
	// but no such number is available:
	// logger_functions.read_last_transaction_id is not implemented
	// anywhere.
	//
	// So we return a random positive integer instead.
	result = 42;

end:
	if (locked)
		MT_lock_unset(&bs_lock);
	if (plan_stream)
		close_stream(plan_stream);
	if (plan_buf)
		buffer_destroy(plan_buf);
	return result;
}


extern lng
store_hot_snapshot(str tarfile)
{
	lng result = 0;
	struct stat st = {0};
	char *tmppath = NULL;
	char *dirpath = NULL;
	int do_remove = 0;
	int dir_fd = -1;
	stream *tar_stream = NULL;
	buffer *plan_buf = NULL;
	stream *plan_stream = NULL;

	if (!logger_funcs.get_snapshot_files) {
		GDKerror("backend does not support hot snapshots");
		goto end;
	}

	if (!MT_path_absolute(tarfile)) {
		GDKerror("Hot snapshot requires an absolute path");
		goto end;
	}

	if (stat(tarfile, &st) == 0) {
		GDKerror("File already exists: %s", tarfile);
		goto end;
	}

	tmppath = pick_tmp_name(tarfile);
	if (tmppath == NULL) {
		goto end;
	}
	tar_stream = open_wstream(tmppath);
	if (!tar_stream) {
		GDKerror("%s", mnstr_peek_error(NULL));
		goto end;
	}
	do_remove = 1;

#ifdef HAVE_FSYNC
	// The following only makes sense on POSIX, where fsync'ing a file
	// guarantees the bytes of the file to go to disk, but not necessarily
	// guarantees the existence of the file in a directory to be persistent.
	// Hence the fsync-the-parent ceremony.

	// Set dirpath to the directory containing the tar file.
	// Call realpath(2) to make the path absolute so it has at least
	// one DIR_SEP in it. Realpath requires the file to exist so
	// we feed it tmppath rather than tarfile.
	dirpath = GDKmalloc(PATH_MAX);
	if (dirpath == NULL) {
		GDKsyserror("malloc failed");
		goto end;
	}
	if (realpath(tmppath, dirpath) == NULL) {
		GDKsyserror("couldn't resolve path %s: %s", tarfile, strerror(errno));
		goto end;
	}
	*strrchr(dirpath, DIR_SEP) = '\0';

	// Open the directory so we can call fsync on it.
	// We use raw posix calls because this is not available in the streams library
	// and I'm not quite sure what a generic streams-api should look like.
	dir_fd = open(dirpath, O_RDONLY); // ERROR no o_rdonly
	if (dir_fd < 0) {
		GDKsyserror("couldn't open directory %s", dirpath);
		goto end;
	}

	// Fsync the directory beforehand too.
	// Postgres believes this is necessary for durability.
	if (fsync(dir_fd) < 0) {
		GDKsyserror("First fsync on %s failed", dirpath);
		goto end;
	}
#else
	(void)dirpath;
#endif

	result = store_hot_snapshot_to_stream(tar_stream);
	if (result == 0)
		goto end;

	// Now sync and atomically rename the temp file to the real file,
	// also fsync'ing the directory
	mnstr_fsync(tar_stream);
	close_stream(tar_stream);
	tar_stream = NULL;
	if (rename(tmppath, tarfile) < 0) {
		GDKsyserror("rename %s to %s failed", tmppath, tarfile);
		goto end;
	}
	do_remove = 0;
#ifdef HAVE_FSYNC
	// More POSIX fsync-the-parent-dir ceremony
	if (fsync(dir_fd) < 0) {
		GDKsyserror("fsync on dir %s failed", dirpath);
		goto end;
	}
#endif
end:
	GDKfree(dirpath);
	if (dir_fd >= 0)
		close(dir_fd);
	if (tar_stream)
		close_stream(tar_stream);
	if (plan_stream)
		close_stream(plan_stream);
	if (plan_buf)
		buffer_destroy(plan_buf);
	if (do_remove)
		(void) remove(tmppath);	// Best effort, ignore the result
	GDKfree(tmppath);
	return result;
}

static sql_kc *
kc_dup_(sql_trans *tr, int flags, sql_kc *kc, sql_table *t, int copy)
{
	sql_allocator *sa = (newFlagSet(flags) && !copy)?tr->parent->sa:tr->sa;
	sql_kc *nkc = SA_ZNEW(sa, sql_kc);
	sql_column *c = find_sql_column(t, kc->c->base.name);

	assert(c);
	nkc->c = c;
	c->unique = kc->c->unique;
	return nkc;
}

static sql_kc *
kc_dup(sql_trans *tr, int flags, sql_kc *kc, sql_table *t)
{
	return kc_dup_(tr, flags, kc, t, 0);
}

static sql_key *
key_dup_(sql_trans *tr, int flags, sql_key *k, sql_table *t, int copy)
{
	sql_trans *ltr = (newFlagSet(flags) && !copy)?tr->parent:tr;
	sql_allocator *sa = ltr->sa;
	sql_key *nk = (k->type != fkey) ? (sql_key *) SA_ZNEW(sa, sql_ukey)
	    : (sql_key *) SA_ZNEW(sa, sql_fkey);
	node *n;

	base_init(sa, &nk->base, k->base.id, tr_flag(&k->base, flags), k->base.name);

	nk->type = k->type;
	nk->columns = list_new(sa, (fdestroy) NULL);
	nk->t = t;
	nk->idx = NULL;

	if (k->idx) {
		node *n = list_find_name(nk->t->s->idxs, nk->base.name);

		if (n) {
			nk->idx = (sql_idx *) n->data;
			nk->idx->key = nk;
		}
	}

	if (nk->type != fkey) {
		sql_ukey *tk = (sql_ukey *) nk;

		tk->keys = NULL;

		if (nk->type == pkey)
			t->pkey = tk;
	} else {
		sql_fkey *tk = (sql_fkey *) nk;

		tk->rkey = NULL;
	}

	for (n = k->columns->h; n; n = n->next) {
		sql_kc *okc = n->data;

		list_append(nk->columns, kc_dup_(tr, flags, okc, t, copy));
	}

	if (nk->type == fkey) {
		sql_fkey *fk = (sql_fkey *) nk;
		sql_fkey *ok = (sql_fkey *) k;
		node *n = NULL;

		if (ok->rkey) {
			sql_schema *s;

			if ((s=find_sql_schema_id(ltr, ok->rkey->k.t->s->base.id)) == NULL)
		       		s = nk->t->s;
			n = list_find(s->keys, &ok->rkey->k.base.id, (fcmp) &key_cmp);
			if (n) {
				sql_ukey *uk = n->data;

				fk->rkey = uk;
				if (!uk->keys)
					uk->keys = list_new(sa, NULL);
				if (!list_find(uk->keys, &fk->k.base.id, (fcmp) &key_cmp))
					list_append(uk->keys, fk);
				else
					assert(0);
			}
		}
		fk->on_delete = ok->on_delete;
		fk->on_update = ok->on_update;
	} else {		/* could be a set of rkeys */
		sql_ukey *uk = (sql_ukey *) nk;
		sql_ukey *ok = (sql_ukey *) k;
		node *m;

		if (ok->keys)
			for (m = ok->keys->h; m; m = m->next) {
				sql_schema *s;
				sql_fkey *ofk = m->data;
				node *n = NULL;

				if ((s=find_sql_schema_id(ltr, ofk->k.t->s->base.id)) == NULL)
		       			s = nk->t->s;
			       	n = list_find(s->keys, &ofk->k.base.id, (fcmp) &key_cmp);
				if (n) {
					sql_fkey *fk = n->data;

					if (!uk->keys)
						uk->keys = list_new(sa, NULL);
					if (!list_find(uk->keys, &fk->k.base.id, (fcmp) &key_cmp))
						list_append(uk->keys, fk);
					fk->rkey = uk;
				}
			}
	}
	list_append(t->s->keys, nk);
	if (!copy && newFlagSet(flags) && tr->parent == gtrans)
		removeNewFlag(k);
	return nk;
}

static sql_key *
key_dup(sql_trans *tr, int flags, sql_key *k, sql_table *t)
{
	return key_dup_(tr, flags, k, t, 0);
}

sql_key *
sql_trans_copy_key( sql_trans *tr, sql_table *t, sql_key *k)
{
	sql_key *nk = key_dup_(tr, TR_NEW, k, t, 1);
	sql_fkey *fk = (sql_fkey*)nk;
	sql_schema *syss = find_sql_schema(tr, isGlobal(t)?"sys":"tmp");
	sql_table *syskey = find_sql_table(syss, "keys");
	sql_table *syskc = find_sql_table(syss, "objects");
	int neg = -1, action = -1, nr;
	node *n;

	cs_add(&t->keys, nk, TR_NEW);

	if (nk->type == fkey)
		action = (fk->on_update<<8) + fk->on_delete;

	assert( nk->type != fkey || ((sql_fkey*)nk)->rkey);
	table_funcs.table_insert(tr, syskey, &nk->base.id, &t->base.id, &nk->type, nk->base.name, (nk->type == fkey) ? &((sql_fkey *) nk)->rkey->k.base.id : &neg, &action);

	if (nk->type == fkey)
		sql_trans_create_dependency(tr, ((sql_fkey *) nk)->rkey->k.base.id, nk->base.id, FKEY_DEPENDENCY);

	for (n = nk->columns->h, nr = 0; n; n = n->next, nr++) {
		sql_kc *kc = n->data;

		table_funcs.table_insert(tr, syskc, &k->base.id, kc->c->base.name, &nr);

		if (nk->type == fkey)
			sql_trans_create_dependency(tr, kc->c->base.id, k->base.id, FKEY_DEPENDENCY);
		else if (nk->type == ukey)
			sql_trans_create_dependency(tr, kc->c->base.id, k->base.id, KEY_DEPENDENCY);
		else if (nk->type == pkey) {
			sql_trans_create_dependency(tr, kc->c->base.id, k->base.id, KEY_DEPENDENCY);
			sql_trans_alter_null(tr, kc->c, 0);
		}
	}

	syskey->base.wtime = syskey->s->base.wtime = t->base.wtime = t->s->base.wtime = tr->wtime = tr->wstime;
	if (isGlobal(t))
		tr->schema_updates ++;
	return nk;
}

#define obj_ref(o,n,flags) 		\
 	if (newFlagSet(flags)) { /* create new parent */		\
		o->po = n;		\
		n->base.refcnt++;	\
	} else {			\
		n->po = o;		\
		o->base.refcnt++;	\
	}

static sql_idx *
idx_dup(sql_trans *tr, int flags, sql_idx * i, sql_table *t)
{
	sql_allocator *sa = (newFlagSet(flags))?tr->parent->sa:tr->sa;
	sql_idx *ni = SA_ZNEW(sa, sql_idx);
	node *n;

	base_init(sa, &ni->base, i->base.id, tr_flag(&i->base, flags), i->base.name);

	ni->columns = list_new(sa, (fdestroy) NULL);
	obj_ref(i,ni,flags);
	ni->t = t;
	ni->type = i->type;
	ni->key = NULL;

	/* Needs copy when committing (ie from tr to gtrans) and
	 * on savepoints from tr->parent to new tr */
	if (flags) {
		ni->base.allocated = i->base.allocated;
		ni->data = i->data;
		i->base.allocated = 0;
		ni->base.wtime = i->base.wtime;
		i->data = NULL;
	} else
	if ((isNew(i) && newFlagSet(flags) && tr->parent == gtrans) ||
	    (i->base.allocated && tr->parent != gtrans))
		if (isTable(ni->t))
			store_funcs.dup_idx(tr, i, ni);

	if (isNew(i) && newFlagSet(flags) && tr->parent == gtrans)
		removeNewFlag(i);

	for (n = i->columns->h; n; n = n->next) {
		sql_kc *okc = n->data;

		list_append(ni->columns, kc_dup(tr, flags, okc, t));
	}
	list_append(t->s->idxs, ni);
	return ni;
}

sql_idx *
sql_trans_copy_idx( sql_trans *tr, sql_table *t, sql_idx *i)
{
	sql_schema *syss = find_sql_schema(tr, isGlobal(t)?"sys":"tmp");
	sql_table *sysidx = find_sql_table(syss, "idxs");
	sql_table *sysic = find_sql_table(syss, "objects");
	node *n;
	int nr, unique = 0;
	sql_idx *ni = SA_ZNEW(tr->sa, sql_idx);

	base_init(tr->sa, &ni->base, i->base.id, TR_NEW, i->base.name);

	ni->columns = list_new(tr->sa, (fdestroy) NULL);
	ni->t = t;
	ni->type = i->type;
	ni->key = NULL;

	if (i->type == hash_idx && list_length(i->columns) == 1)
		unique = 1;
	for (n = i->columns->h, nr = 0; n; n = n->next, nr++) {
		sql_kc *okc = n->data, *ic;

		list_append(ni->columns, ic = kc_dup_(tr, TR_NEW, okc, t, 1));
		if (ic->c->unique != (unique & !okc->c->null)) {
			ic->c->base.wtime = tr->wstime;
			okc->c->unique = ic->c->unique = (unique & (!okc->c->null));
		}

		table_funcs.table_insert(tr, sysic, &ni->base.id, ic->c->base.name, &nr);
		sysic->base.wtime = sysic->s->base.wtime = tr->wtime = tr->wstime;

		sql_trans_create_dependency(tr, ic->c->base.id, i->base.id, INDEX_DEPENDENCY);
	}
	list_append(t->s->idxs, ni);
	cs_add(&t->idxs, ni, TR_NEW);

	if (isDeclaredTable(i->t))
	if (!isDeclaredTable(t) && isTable(ni->t) && idx_has_column(ni->type))
		if (store_funcs.create_idx(tr, ni) != LOG_OK)
			return NULL;
	if (!isDeclaredTable(t))
		table_funcs.table_insert(tr, sysidx, &ni->base.id, &t->base.id, &ni->type, ni->base.name);
	ni->base.wtime = t->base.wtime = t->s->base.wtime = tr->wtime = tr->wstime;
	if (isGlobal(t))
		tr->schema_updates ++;
	return ni;
}

sql_trigger *
sql_trans_copy_trigger( sql_trans *tr, sql_table *t, sql_trigger *tri)
{
	sql_schema *syss = find_sql_schema(tr, isGlobal(t)?"sys":"tmp");
	sql_table *systr = find_sql_table(syss, "triggers");
	sql_table *sysic = find_sql_table(syss, "objects");
	node *n;
	int nr;
	sql_trigger *nt = SA_ZNEW(tr->sa, sql_trigger);
	const char *nilptr = ATOMnilptr(TYPE_str);

	base_init(tr->sa, &nt->base, tri->base.id, TR_NEW, tri->base.name);

	nt->columns = list_new(tr->sa, (fdestroy) NULL);
	nt->t = t;
	nt->time = tri->time;
	nt->orientation = tri->orientation;
	nt->event = tri->event;
	nt->old_name = nt->new_name = nt->condition = NULL;
	if (tri->old_name)
		nt->old_name = sa_strdup(tr->sa, tri->old_name);
	if (tri->new_name)
		nt->new_name = sa_strdup(tr->sa, tri->new_name);
	if (tri->condition)
		nt->condition = sa_strdup(tr->sa, tri->condition);
	nt->statement = sa_strdup(tr->sa, tri->statement);

	for (n = tri->columns->h, nr = 0; n; n = n->next, nr++) {
		sql_kc *okc = n->data, *ic;

		list_append(nt->columns, ic = kc_dup_(tr, TR_NEW, okc, t, 1));
		table_funcs.table_insert(tr, sysic, &nt->base.id, ic->c->base.name, &nr);
		sysic->base.wtime = sysic->s->base.wtime = tr->wtime = tr->wstime;
		sql_trans_create_dependency(tr, ic->c->base.id, tri->base.id, TRIGGER_DEPENDENCY);
	}
	list_append(t->s->triggers, nt);
	cs_add(&t->triggers, nt, TR_NEW);

	if (!isDeclaredTable(t))
		table_funcs.table_insert(tr, systr, &nt->base.id, nt->base.name, &t->base.id, &nt->time, &nt->orientation,
								 &nt->event, (nt->old_name)?nt->old_name:nilptr, (nt->new_name)?nt->new_name:nilptr,
								 (nt->condition)?nt->condition:nilptr, nt->statement);
	nt->base.wtime = t->base.wtime = t->s->base.wtime = tr->wtime = tr->wstime;
	if (isGlobal(t))
		tr->schema_updates ++;
	return nt;
}

sql_part *
sql_trans_copy_part( sql_trans *tr, sql_table *t, sql_part *pt)
{
	sql_schema *syss = find_sql_schema(tr, isGlobal(t)?"sys":"tmp");
	sql_table *sysic = find_sql_table(syss, "objects");
	sql_part *npt = SA_ZNEW(tr->sa, sql_part);

	base_init(tr->sa, &npt->base, pt->base.id, TR_NEW, pt->base.name);

	if (isRangePartitionTable(t) || isListPartitionTable(t))
		dup_sql_type(tr, t->s, &(pt->tpe), &(npt->tpe));
	else
		npt->tpe = pt->tpe;
	npt->with_nills = pt->with_nills;
	npt->t = t;

	assert(isMergeTable(npt->t) || isReplicaTable(npt->t));
	if (isRangePartitionTable(t)) {
		npt->part.range.minvalue = sa_alloc(tr->sa, pt->part.range.minlength);
		npt->part.range.maxvalue = sa_alloc(tr->sa, pt->part.range.maxlength);
		memcpy(npt->part.range.minvalue, pt->part.range.minvalue, pt->part.range.minlength);
		memcpy(npt->part.range.maxvalue, pt->part.range.maxvalue, pt->part.range.maxlength);
		npt->part.range.minlength = pt->part.range.minlength;
		npt->part.range.maxlength = pt->part.range.maxlength;
	} else if (isListPartitionTable(t)) {
		npt->part.values = list_new(tr->sa, (fdestroy) NULL);
		for (node *n = pt->part.values->h ; n ; n = n->next) {
			sql_part_value *prev = (sql_part_value*) n->data, *nextv = SA_ZNEW(tr->sa, sql_part_value);
			nextv->value = sa_alloc(tr->sa, prev->length);
			memcpy(nextv->value, prev->value, prev->length);
			nextv->length = prev->length;
			list_append(npt->part.values, nextv);
		}
	}

	list_append(t->members, npt);

	sql_trans_create_dependency(tr, npt->base.id, t->base.id, TABLE_DEPENDENCY);
	table_funcs.table_insert(tr, sysic, &t->base.id, npt->base.name, &npt->base.id);

	npt->base.wtime = t->base.wtime = t->s->base.wtime = tr->wtime = tr->wstime;
	if (isGlobal(t))
		tr->schema_updates ++;
	return npt;
}

static sql_trigger *
trigger_dup(sql_trans *tr, int flags, sql_trigger * i, sql_table *t)
{
	sql_allocator *sa = (newFlagSet(flags))?tr->parent->sa:tr->sa;
	sql_trigger *nt = SA_ZNEW(sa, sql_trigger);

	base_init(sa, &nt->base, i->base.id, tr_flag(&i->base, flags), i->base.name);

	nt->columns = list_new(sa, (fdestroy) NULL);
	nt->t = t;
	nt->time = i->time;
	nt->orientation = i->orientation;
	nt->event = i->event;
	nt->old_name = nt->new_name = nt->condition = NULL;
	if (i->old_name)
		nt->old_name = sa_strdup(sa, i->old_name);
	if (i->new_name)
		nt->new_name = sa_strdup(sa, i->new_name);
	if (i->condition)
		nt->condition = sa_strdup(sa, i->condition);
	nt->statement = sa_strdup(sa, i->statement);

	for (node *n = i->columns->h; n; n = n->next) {
		sql_kc *okc = n->data;

		list_append(nt->columns, kc_dup(tr, flags, okc, t));
	}
	list_append(t->s->triggers, nt);
	if (newFlagSet(flags) && tr->parent == gtrans)
		removeNewFlag(i);
	return nt;
}

/* flags 0, dup from parent to new tr
 *	 TR_NEW, dup from child tr to parent
 * */
static sql_column *
column_dup(sql_trans *tr, int flags, sql_column *oc, sql_table *t)
{
	sql_allocator *sa = (newFlagSet(flags))?tr->parent->sa:tr->sa;
	sql_column *c = SA_ZNEW(sa, sql_column);

	base_init(sa, &c->base, oc->base.id, tr_flag(&oc->base, flags), oc->base.name);
	obj_ref(oc,c,flags);
	dup_sql_type((newFlagSet(flags))?tr->parent:tr, t->s, &(oc->type), &(c->type));
	c->def = NULL;
	if (oc->def)
		c->def = sa_strdup(sa, oc->def);
	c->null = oc->null;
	c->colnr = oc->colnr;
	c->unique = oc->unique;
	c->t = t;
	c->storage_type = NULL;
	if (oc->storage_type)
		c->storage_type = sa_strdup(sa, oc->storage_type);

	/* Needs copy when committing (ie from tr to gtrans) and
	 * on savepoints from tr->parent to new tr */
	if (flags) {
		c->base.allocated = oc->base.allocated;
		c->data = oc->data;
		oc->base.allocated = 0;
		c->base.wtime = oc->base.wtime;
		oc->data = NULL;
	} else
	if ((isNew(oc) && newFlagSet(flags) && tr->parent == gtrans) ||
	    (oc->base.allocated && tr->parent != gtrans))
		if (isTable(c->t))
			store_funcs.dup_col(tr, oc, c);
	if (isNew(oc) && newFlagSet(flags) && tr->parent == gtrans)
		removeNewFlag(oc);
	return c;
}

static sql_part *
part_dup(sql_trans *tr, int flags, sql_part *op, sql_schema *s)
{
	sql_allocator *sa = (newFlagSet(flags))?tr->parent->sa:tr->sa;
	sql_part *p = SA_ZNEW(sa, sql_part);
	sql_table *mt = find_sql_table_id(s, op->t->base.id);
	sql_table *member = find_sql_table_id(s, op->base.id);

	base_init(sa, &p->base, op->base.id, tr_flag(&op->base, flags), op->base.name);
	if (isRangePartitionTable(mt) || isListPartitionTable(mt))
		dup_sql_type(tr, mt->s, &(op->tpe), &(p->tpe));
	else
		p->tpe = op->tpe;
	p->with_nills = op->with_nills;
	assert(isMergeTable(mt) || isReplicaTable(mt));
	p->t = mt;
	assert(member);
	p->member = member;
	member->partition++;
	list_append(mt->members, p);
	if (newFlagSet(flags) && tr->parent == gtrans)
		removeNewFlag(op);

	if (isRangePartitionTable(mt)) {
		p->part.range.minvalue = sa_alloc(sa, op->part.range.minlength);
		p->part.range.maxvalue = sa_alloc(sa, op->part.range.maxlength);
		memcpy(p->part.range.minvalue, op->part.range.minvalue, op->part.range.minlength);
		memcpy(p->part.range.maxvalue, op->part.range.maxvalue, op->part.range.maxlength);
		p->part.range.minlength = op->part.range.minlength;
		p->part.range.maxlength = op->part.range.maxlength;
	} else if (isListPartitionTable(mt)) {
		p->part.values = list_new(sa, (fdestroy) NULL);
		for (node *n = op->part.values->h ; n ; n = n->next) {
			sql_part_value *prev = (sql_part_value*) n->data, *nextv = SA_ZNEW(sa, sql_part_value);
			nextv->value = sa_alloc(sa, prev->length);
			memcpy(nextv->value, prev->value, prev->length);
			nextv->length = prev->length;
			list_append(p->part.values, nextv);
		}
	}
	return p;
}

static int
sql_trans_cname_conflict( sql_trans *tr, sql_table *t, const char *extra, const char *cname)
{
	const char *tmp;

	if (extra) {
		tmp = sa_message(tr->sa, "%s_%s", extra, cname);
	} else {
       		tmp = cname;
	}
	if (find_sql_column(t, tmp))
		return 1;
	return 0;
}

static int
sql_trans_tname_conflict( sql_trans *tr, sql_schema *s, const char *extra, const char *tname, const char *cname)
{
	char *tp;
	char *tmp;
	sql_table *t = NULL;

	if (extra) {
		tmp = sa_message(tr->sa, "%s_%s", extra, tname);
	} else {
       		tmp = sa_strdup(tr->sa, tname);
	}
	tp = tmp;
	while ((tp = strchr(tp, '_')) != NULL) {
		*tp = 0;
		t = find_sql_table(s, tmp);
		if (t && sql_trans_cname_conflict(tr, t, tp+1, cname))
			return 1;
		*tp++ = '_';
	}
       	tmp = sa_strdup(tr->sa, cname);
	tp = tmp;
	while ((tp = strchr(tp, '_')) != NULL) {
		char *ntmp;
		*tp = 0;
		ntmp = sa_message(tr->sa, "%s_%s", tname, tmp);
		t = find_sql_table(s, ntmp);
		if (t && sql_trans_cname_conflict(tr, t, NULL, tp+1))
			return 1;
		*tp++ = '_';
	}
	t = find_sql_table(s, tname);
	if (t && sql_trans_cname_conflict(tr, t, NULL, cname))
		return 1;
	return 0;
}

static int
sql_trans_name_conflict( sql_trans *tr, const char *sname, const char *tname, const char *cname)
{
	char *sp;
	sql_schema *s = NULL;

	sp = strchr(sname, '_');
	if (!sp && strchr(tname, '_') == 0 && strchr(cname, '_') == 0)
		return 0;

	if (sp) {
		char *tmp = sa_strdup(tr->sa, sname);
		sp = tmp;
		while ((sp = strchr(sp, '_')) != NULL) {
			*sp = 0;
			s = find_sql_schema(tr, tmp);
			if (s && sql_trans_tname_conflict(tr, s, sp+1, tname, cname))
				return 1;
			*sp++ = '_';
		}
	} else {
		s = find_sql_schema(tr, sname);
		if (s)
			return sql_trans_tname_conflict(tr, s, NULL, tname, cname);
	}
	return 0;
}

sql_column *
sql_trans_copy_column( sql_trans *tr, sql_table *t, sql_column *c)
{
	sql_schema *syss = find_sql_schema(tr, isGlobal(t)?"sys":"tmp");
	sql_table *syscolumn = find_sql_table(syss, "_columns");
	sql_column *col = SA_ZNEW(tr->sa, sql_column);

	if (t->system && sql_trans_name_conflict(tr, t->s->base.name, t->base.name, c->base.name))
		return NULL;
	base_init(tr->sa, &col->base, c->base.id, TR_NEW, c->base.name);
	dup_sql_type(tr, t->s, &(c->type), &(col->type));
	col->def = NULL;
	if (c->def)
		col->def = sa_strdup(tr->sa, c->def);
	col->null = c->null;
	col->colnr = c->colnr;
	col->unique = c->unique;
	col->t = t;
	col->storage_type = NULL;
	if (c->storage_type)
		col->storage_type = sa_strdup(tr->sa, c->storage_type);

	cs_add(&t->columns, col, TR_NEW);

	if (isDeclaredTable(c->t))
		if (isTable(t))
			if (store_funcs.create_col(tr, col) != LOG_OK)
				return NULL;
	if (!isDeclaredTable(t)) {
		table_funcs.table_insert(tr, syscolumn, &col->base.id, col->base.name, col->type.type->sqlname,
								 &col->type.digits, &col->type.scale, &t->base.id,
								 (col->def) ? col->def : ATOMnilptr(TYPE_str), &col->null, &col->colnr,
								 (col->storage_type) ? col->storage_type : ATOMnilptr(TYPE_str));
		col->base.wtime = t->base.wtime = t->s->base.wtime = tr->wtime = tr->wstime;
		if (c->type.type->s) /* column depends on type */
			sql_trans_create_dependency(tr, c->type.type->base.id, col->base.id, TYPE_DEPENDENCY);
	}
	if (isGlobal(t))
		tr->schema_updates ++;
	return col;
}

static sql_table *
table_dup(sql_trans *tr, int flags, sql_table *ot, sql_schema *s)
{
	sql_allocator *sa = (newFlagSet(flags))?tr->parent->sa:tr->sa;
	sql_table *t = SA_ZNEW(sa, sql_table);
	node *n;

	base_init(sa, &t->base, ot->base.id, tr_flag(&ot->base, flags), ot->base.name);
	obj_ref(ot,t,flags);
	t->type = ot->type;
	t->system = ot->system;
	t->bootstrap = ot->bootstrap;
	t->persistence = ot->persistence;
	t->commit_action = ot->commit_action;
	t->access = ot->access;
	t->query = (ot->query) ? sa_strdup(sa, ot->query) : NULL;
	t->properties = ot->properties;

	cs_new(&t->columns, sa, (fdestroy) &column_destroy);
	cs_new(&t->keys, sa, (fdestroy) &key_destroy);
	cs_new(&t->idxs, sa, (fdestroy) &idx_destroy);
	cs_new(&t->triggers, sa, (fdestroy) &trigger_destroy);
	if (ot->members)
		t->members = list_new(sa, (fdestroy) NULL);

	t->pkey = NULL;

	/* Needs copy when committing (ie from tr to gtrans) and
	 * on savepoints from tr->parent to new tr */
	if (flags) {
		assert(t->data == NULL);
		t->base.allocated = ot->base.allocated;
		t->base.wtime = ot->base.wtime;
		t->data = ot->data;
		ot->base.allocated = 0;
		ot->data = NULL;
	} else
	if ((isNew(ot) && newFlagSet(flags) && tr->parent == gtrans) ||
	    (ot->base.allocated && tr->parent != gtrans))
		if (isTable(t))
			store_funcs.dup_del(tr, ot, t);

	t->s = s;
	t->sz = ot->sz;
	t->cleared = 0;

	if (isPartitionedByExpressionTable(ot)) {
		t->part.pexp = SA_ZNEW(sa, sql_expression);
		t->part.pexp->exp = sa_strdup(sa, ot->part.pexp->exp);
		dup_sql_type((newFlagSet(flags))?tr->parent:tr, t->s, &(ot->part.pexp->type), &(t->part.pexp->type));
		t->part.pexp->cols = sa_list(sa);
		for (n = ot->part.pexp->cols->h; n; n = n->next) {
			int *nid = sa_alloc(sa, sizeof(int));
			*nid = *(int *) n->data;
			list_append(t->part.pexp->cols, nid);
		}
	}
	if (ot->columns.set) {
		for (n = ot->columns.set->h; n; n = n->next) {
			sql_column *c = n->data, *copy = column_dup(tr, flags, c, t);

			if (isPartitionedByColumnTable(ot) && ot->part.pcol->base.id == c->base.id)
				t->part.pcol = copy;
			cs_add(&t->columns, copy, tr_flag(&c->base, flags));
		}
		if (tr->parent == gtrans)
			ot->columns.nelm = NULL;
	}
	if (ot->idxs.set) {
		for (n = ot->idxs.set->h; n; n = n->next) {
			sql_idx *i = n->data;

			cs_add(&t->idxs, idx_dup(tr, flags, i, t), tr_flag(&i->base, flags));
		}
		if (tr->parent == gtrans)
			ot->idxs.nelm = NULL;
	}
	if (ot->keys.set) {
		for (n = ot->keys.set->h; n; n = n->next) {
			sql_key *k = n->data;

			cs_add(&t->keys, key_dup(tr, flags, k, t), tr_flag(&k->base, flags));
		}
		if (tr->parent == gtrans)
			ot->keys.nelm = NULL;
	}
	if (ot->triggers.set) {
		for (n = ot->triggers.set->h; n; n = n->next) {
			sql_trigger *k = n->data;

			cs_add(&t->triggers, trigger_dup(tr, flags, k, t), tr_flag(&k->base, flags));
		}
		if (tr->parent == gtrans)
			ot->triggers.nelm = NULL;
	}
	if (isNew(ot) && newFlagSet(flags) && tr->parent == gtrans)
		removeNewFlag(ot);
	return t;
}

static sql_type *
type_dup(sql_trans *tr, int flags, sql_type *ot, sql_schema *s)
{
	sql_allocator *sa = (newFlagSet(flags))?tr->parent->sa:tr->sa;
	sql_type *t = SA_ZNEW(sa, sql_type);

	base_init(sa, &t->base, ot->base.id, tr_flag(&ot->base, flags), ot->base.name);

	t->sqlname = sa_strdup(sa, ot->sqlname);
	t->digits = ot->digits;
	t->scale = ot->scale;
	t->radix = ot->radix;
	t->eclass = ot->eclass;
	t->bits = ot->bits;
	t->localtype = ot->localtype;
	t->s = s;
	if (isNew(ot) && newFlagSet(flags) && tr->parent == gtrans)
		removeNewFlag(ot);
	return t;
}

static sql_arg *
arg_dup(sql_trans *tr, sql_schema *s, sql_arg *oa)
{
	sql_arg *a = SA_ZNEW(tr->sa, sql_arg);

	if (a) {
		a->name = sa_strdup(tr->sa, oa->name);
		a->inout = oa->inout;
		dup_sql_type(tr, s, &(oa->type), &(a->type));
	}
	return a;
}

static sql_func *
func_dup(sql_trans *tr, int flags, sql_func *of, sql_schema *s)
{
	sql_allocator *sa = (newFlagSet(flags))?tr->parent->sa:tr->sa;
	sql_func *f = SA_ZNEW(sa, sql_func);
	node *n;

	base_init(sa, &f->base, of->base.id, tr_flag(&of->base, flags), of->base.name);

	f->imp = (of->imp)?sa_strdup(sa, of->imp):NULL;
	f->mod = (of->mod)?sa_strdup(sa, of->mod):NULL;
	f->type = of->type;
	f->query = (of->query)?sa_strdup(sa, of->query):NULL;
	f->lang = of->lang;
	f->sql = of->sql;
	f->side_effect = of->side_effect;
	f->varres = of->varres;
	f->vararg = of->vararg;
	f->ops = list_new(sa, of->ops->destroy);
	f->fix_scale = of->fix_scale;
	f->system = of->system;
	f->semantics = of->semantics;
	for (n=of->ops->h; n; n = n->next)
		list_append(f->ops, arg_dup(newFlagSet(flags)?tr->parent:tr, s, n->data));
	if (of->res) {
		f->res = list_new(sa, of->res->destroy);
		for (n=of->res->h; n; n = n->next)
			list_append(f->res, arg_dup(newFlagSet(flags)?tr->parent:tr, s, n->data));
	}
	f->s = s;
	f->sa = sa;
	if (isNew(of) && newFlagSet(flags) && tr->parent == gtrans)
		removeNewFlag(of);
	return f;
}

static sql_sequence *
seq_dup(sql_trans *tr, int flags, sql_sequence *oseq, sql_schema *s)
{
	sql_allocator *sa = (newFlagSet(flags))?tr->parent->sa:tr->sa;
	sql_sequence *seq = SA_ZNEW(sa, sql_sequence);

	base_init(sa, &seq->base, oseq->base.id, tr_flag(&oseq->base, flags), oseq->base.name);

	seq->start = oseq->start;
	seq->minvalue = oseq->minvalue;
	seq->maxvalue = oseq->maxvalue;
	seq->increment = oseq->increment;
	seq->cacheinc = oseq->cacheinc;
	seq->cycle = oseq->cycle;
	seq->s = s;
	if (isNew(oseq) && newFlagSet(flags) && tr->parent == gtrans)
		removeNewFlag(oseq);
	return seq;
}

static sql_schema *
schema_dup(sql_trans *tr, int flags, sql_schema *os, sql_trans *o)
{
	sql_allocator *sa = (newFlagSet(flags))?tr->parent->sa:tr->sa;
	sql_schema *s = SA_ZNEW(sa, sql_schema);
	node *n;

	(void) o;
	base_init(sa, &s->base, os->base.id, tr_flag(&os->base, flags), os->base.name);

	s->auth_id = os->auth_id;
	s->owner = os->owner;
	s->system = os->system;
	cs_new(&s->tables, sa, (fdestroy) &table_destroy);
	cs_new(&s->types, sa, (fdestroy) NULL);
	cs_new(&s->funcs, sa, (fdestroy) NULL);
	cs_new(&s->seqs, sa, (fdestroy) NULL);
	cs_new(&s->parts, sa, (fdestroy) &part_destroy);
	s->keys = list_new(sa, (fdestroy) NULL);
	s->idxs = list_new(sa, (fdestroy) NULL);
	s->triggers = list_new(sa, (fdestroy) NULL);

	if (os->types.set) {
		for (n = os->types.set->h; n; n = n->next) {
			cs_add(&s->types, type_dup(tr, flags, n->data, s), tr_flag(&os->base, flags));
		}
		if (tr->parent == gtrans)
			os->types.nelm = NULL;
	}
	if (os->tables.set) {
		for (n = os->tables.set->h; n; n = n->next) {
			sql_table *ot = n->data;

			if (ot->persistence != SQL_LOCAL_TEMP)
				cs_add(&s->tables, table_dup(tr, flags, ot, s), tr_flag(&ot->base, flags));
		}
		if (tr->parent == gtrans)
			os->tables.nelm = NULL;

		// Set the ->p member for each sql_table that is a child of some other merge table.
		set_members(&s->tables);
	}
	if (os->funcs.set) {
		for (n = os->funcs.set->h; n; n = n->next) {
			cs_add(&s->funcs, func_dup(tr, flags, n->data, s), tr_flag(&os->base, flags));
		}
		if (tr->parent == gtrans)
			os->funcs.nelm = NULL;
	}
	if (os->seqs.set) {
		for (n = os->seqs.set->h; n; n = n->next) {
			cs_add(&s->seqs, seq_dup(tr, flags, n->data, s), tr_flag(&os->base, flags));
		}
		if (tr->parent == gtrans)
			os->seqs.nelm = NULL;
	}
	if (os->parts.set) {
		for (n = os->parts.set->h; n; n = n->next) {
			sql_part *pt = n->data;
			sql_part *dupped = part_dup(tr, flags, pt, s);

			cs_add(&s->parts, dupped, tr_flag(&pt->base, flags));
		}
		if (tr->parent == gtrans)
			os->parts.nelm = NULL;
	}
	if (newFlagSet(flags) && tr->parent == gtrans)
		removeNewFlag(os);
	return s;
}

static void
_trans_init(sql_trans *tr, sql_trans *otr)
{
	tr->wtime = 0;
	tr->stime = otr->wtime;
	tr->wstime = timestamp();
	tr->schema_updates = 0;
	tr->dropped = NULL;
	tr->status = 0;

	tr->schema_number = store_schema_number();
	tr->parent = otr;
}

static sql_trans *
trans_init(sql_trans *tr, sql_trans *otr)
{
	node *m,*n;

	_trans_init(tr, otr);

	for (m = otr->schemas.set->h, n = tr->schemas.set->h; m && n; m = m->next, n = n->next ) {
		sql_schema *ps = m->data; /* parent transactions schema */
		sql_schema *s = n->data;
		int istmp = isTempSchema(ps);

		if (s->base.id == ps->base.id) {
			node *k, *l;

			s->base.rtime = s->base.wtime = 0;
			s->base.stime = ps->base.wtime;

			if (ps->tables.set && s->tables.set)
			for (k = ps->tables.set->h, l = s->tables.set->h; k && l; l = l->next ) {
				sql_table *pt = k->data; /* parent transactions table */
				sql_table *t = l->data;

				if (t->persistence == SQL_LOCAL_TEMP) /* skip local tables */
					continue;

				t->base.rtime = t->base.wtime = 0;
				t->base.stime = pt->base.wtime;
//				assert(t->base.stime > 0 || !isTable(t));
				if (!istmp && !t->base.allocated) {
					t->data = NULL;
				}
				assert (istmp || !t->base.allocated);
				assert (otr != gtrans || !isTable(pt) || pt->data);

				if (pt->base.id == t->base.id) {
					node *i, *j;

					for (i = pt->columns.set->h, j = t->columns.set->h; i && j; i = i->next, j = j->next ) {
						sql_column *pc = i->data; /* parent transactions column */
						sql_column *c = j->data;

						if (pc->base.id == c->base.id) {
							c->colnr = pc->colnr;
							c->base.rtime = c->base.wtime = 0;
							c->base.stime = pc->base.wtime;
							if (!istmp && !c->base.allocated)
								c->data = NULL;
							assert (istmp || !c->base.allocated);
						} else {
							/* for now assert */
							assert(0);
						}
					}
					if (pt->idxs.set && t->idxs.set)
					for (i = pt->idxs.set->h, j = t->idxs.set->h; i && j; i = i->next, j = j->next ) {
						sql_idx *pc = i->data; /* parent transactions column */
						sql_idx *c = j->data;

						if (pc->base.id == c->base.id) {
							c->base.rtime = c->base.wtime = 0;
							c->base.stime = pc->base.wtime;
							if (!istmp && !c->base.allocated)
								c->data = NULL;
							assert (istmp || !c->base.allocated);
						} else {
							/* for now assert */
							assert(0);
						}
					}
				} else {
					/* for now assert */
					assert(0);
				}
				k = k->next;
			}
			if (ps->seqs.set && s->seqs.set) {
				for (k = ps->seqs.set->h, l = s->seqs.set->h; k && l; k = k->next, l = l->next ) {
					sql_sequence *pt = k->data; /* parent transactions sequence */
					sql_sequence *t = l->data;

					t->base.rtime = t->base.wtime = 0;
					t->base.stime = pt->base.wtime;
				}
			}
			if (ps->funcs.set && s->funcs.set) {
				for (k = ps->funcs.set->h, l = s->funcs.set->h; k && l; k = k->next, l = l->next ) {
					sql_func *pt = k->data; /* parent transactions func */
					sql_func *t = l->data;

					t->base.rtime = t->base.wtime = 0;
					t->base.stime = pt->base.wtime;
				}
			}
			if (ps->types.set && s->types.set) {
				for (k = ps->types.set->h, l = s->types.set->h; k && l; k = k->next, l = l->next ) {
					sql_type *pt = k->data; /* parent transactions type */
					sql_type *t = l->data;

					t->base.rtime = t->base.wtime = 0;
					t->base.stime = pt->base.wtime;
				}
			}
			if (ps->parts.set && s->parts.set) {
				for (k = ps->parts.set->h, l = s->parts.set->h; k && l; k = k->next, l = l->next ) {
					sql_part *pc = k->data; /* parent transactions part */
					sql_part *c = l->data;

					if (pc->base.id == c->base.id) {
						c->base.rtime = c->base.wtime = 0;
						c->base.stime = pc->base.wtime;
					} else {
						/* for now assert */
						assert(0);
					}
				}
			}
		} else {
			/* for now assert */
			assert(0);
		}
	}
	tr->name = NULL;
	TRC_DEBUG(SQL_STORE, "Transaction '%p' init: %d, %d, %d\n", tr, tr->wstime, tr->stime, tr->schema_number);
	return tr;
}

static sql_trans *
trans_dup(sql_trans *ot, const char *newname)
{
	node *n;
	sql_trans *t = ZNEW(sql_trans);

	if (!t)
		return NULL;

	t->sa = sa_create(NULL);
	if (!t->sa) {
		_DELETE(t);
		return NULL;
	}
	_trans_init(t, ot);

	cs_new(&t->schemas, t->sa, (fdestroy) &schema_destroy);

	/* name the old transaction */
	if (newname) {
		assert(ot->name == NULL);
		ot->name = sa_strdup(ot->sa, newname);
	}

	if (ot->schemas.set) {
		for (n = ot->schemas.set->h; n; n = n->next) {
			cs_add(&t->schemas, schema_dup(t, 0, n->data, t), 0);
		}
		if (ot == gtrans)
			ot->schemas.nelm = NULL;
	}
	new_trans_size = t->sa->nr;
	return t;
}

#define R_SNAPSHOT 	1
#define R_LOG 		2
#define R_APPLY 	3

typedef int (*rfufunc) (sql_trans *tr, sql_base * fs, sql_base * ts, int mode);
typedef sql_base *(*rfcfunc) (sql_trans *tr, sql_base * b, int mode);
typedef int (*rfdfunc) (sql_trans *tr, sql_base * b, int mode);
typedef sql_base *(*dupfunc) (sql_trans *tr, int flags, sql_base * b, sql_base * p);

static sql_table *
conditional_table_dup(sql_trans *tr, int flags, sql_table *ot, sql_schema *s)
{
	int p = (tr->parent == gtrans);

	/* persistent columns need to be dupped */
	if ((p && isGlobal(ot)) ||
	    /* allways dup in recursive mode */
	    tr->parent != gtrans)
		return table_dup(tr, flags, ot, s);
	else if (!isGlobal(ot)) { /* is local temp, may need to be cleared */
		if (ot->commit_action == CA_DELETE) {
			sql_trans_clear_table(tr, ot);
		} else if (ot->commit_action == CA_DROP) {
			(void) sql_trans_drop_table(tr, ot->s, ot->base.id, DROP_RESTRICT);
		}
	}
	return NULL;
}

static int
rollforward_changeset_updates(sql_trans *tr, changeset * fs, changeset * ts, sql_base * b, rfufunc rollforward_updates, rfcfunc rollforward_creates, rfdfunc rollforward_deletes, dupfunc fd, int mode)
{
	int ok = LOG_OK;
	int apply = (mode == R_APPLY);
	node *n = NULL;

	/* delete removed bases */
	if (fs->dset) {
		for (n = fs->dset->h; ok == LOG_OK && n; n = n->next) {
			sql_base *fb = n->data;
			node *tbn = cs_find_id(ts, fb->id);

			if (tbn) {
				sql_base *tb = tbn->data;

				if (!apply && rollforward_deletes)
					ok = rollforward_deletes(tr, tb, mode);
				if (apply) {
					if (ts->nelm == tbn)
						ts->nelm = tbn->next;
					if (!ts->dset)
						ts->dset = list_new(tr->parent->sa, ts->destroy);
					list_move_data(ts->set, ts->dset, tb);
				}
			}
		}
		if (apply) {
			list_destroy(fs->dset);
			fs->dset = NULL;
		}
		if (!apply && ts->dset) {
			for (n = ts->dset->h; ok == LOG_OK && n; n = n->next) {
				sql_base *tb = n->data;

				if (rollforward_deletes)
					ok = rollforward_deletes(tr, tb, mode);
			}
		}
		/* only cleanup when alone */
		if (apply && ts->dset && ATOMIC_GET(&store_nr_active) == 1) {
			list_destroy(ts->dset);
			ts->dset = NULL;
		}
	}
	/* changes to the existing bases */
	if (fs->set) {
		/* update existing */
		if (rollforward_updates) {
			for (n = fs->set->h; ok == LOG_OK && n && n != fs->nelm; n = n->next) {
				sql_base *fb = n->data;

				if (fb->wtime && !newFlagSet(fb->flags)) {
					node *tbn = cs_find_id(ts, fb->id);

					assert(fb->rtime <= fb->wtime);
					if (tbn) {
						sql_base *tb = tbn->data;

						ok = rollforward_updates(tr, fb, tb, mode);

						/* update timestamps */
						if (apply && fb->rtime && fb->rtime > tb->rtime)
							tb->rtime = fb->rtime;
						if (apply && fb->wtime && fb->wtime > tb->wtime)
							tb->wtime = fb->wtime;
						if (apply)
							fb->stime = tb->stime = tb->wtime;
						assert(!apply || tb->rtime <= tb->wtime);
					}
				}
			}
		}
		/* add the new bases */
		if (fd && rollforward_creates) {
			for (n = fs->nelm; ok == LOG_OK && n; ) {
				node *nxt = n->next;
				sql_base *fb = n->data;

				if (apply) {
					sql_base *tb = fd(tr, TR_NEW, fb, b);

					/* conditional add the new bases */
					if (tb) {
						sql_base *r = rollforward_creates(tr, tb, mode);

						if (r)
							cs_add(ts, r, TR_NEW);
						else
							ok = LOG_ERR;
						fb->flags = 0;
						tb->flags = 0;
						fb->stime = tb->stime = tb->wtime;
					}
				} else if (!rollforward_creates(tr, fb, mode)) {
					ok = LOG_ERR;
				}
				n = nxt;
			}
			if (apply)
				fs -> nelm = NULL;
		}
	}
	return ok;
}

static int
rollforward_changeset_creates(sql_trans *tr, changeset * cs, rfcfunc rf, int mode)
{
	int apply = (mode == R_APPLY);

	if (cs->set) {
		node *n;

		for (n = cs->set->h; n; n = n->next) {
			sql_base *b = n->data;

			if (!rf(tr, b, mode))
				return LOG_ERR;

			if (apply)
				b->flags = 0;
		}
		if (apply)
			cs->nelm = NULL;
	}
	return LOG_OK;
}

static int
rollforward_changeset_deletes(sql_trans *tr, changeset * cs, rfdfunc rf, int mode)
{
	int apply = (mode == R_APPLY);
	int ok = LOG_OK;

	if (!cs)
		return ok;
	if (cs->dset) {
		node *n;

		for (n = cs->dset->h; ok == LOG_OK && n; n = n->next) {
			sql_base *b = n->data;

			ok = rf(tr, b, mode);
		}
		if (apply) {
			list_destroy(cs->dset);
			cs->dset = NULL;
		}
	}
	if (cs->set) {
		node *n;

		for (n = cs->set->h; ok == LOG_OK && n; n = n->next) {
			sql_base *b = n->data;

			ok = rf(tr, b, mode);
		}
	}
	return ok;
}

static sql_idx *
rollforward_create_idx(sql_trans *tr, sql_idx * i, int mode)
{
	if (isTable(i->t) && idx_has_column(i->type)) {
		int p = (tr->parent == gtrans && !isTempTable(i->t));

		if ((p && mode == R_SNAPSHOT && store_funcs.snapshot_create_idx(tr, i) != LOG_OK) ||
		    (p && mode == R_LOG && store_funcs.log_create_idx(tr, i) != LOG_OK) ||
		    (mode == R_APPLY && store_funcs.create_idx(tr, i) != LOG_OK))
		return NULL;
	}
	return i;
}

static sql_key *
rollforward_create_key(sql_trans *tr, sql_key *k, int mode)
{
	(void) tr;
	(void) mode;
	return k;
}

static sql_trigger *
rollforward_create_trigger(sql_trans *tr, sql_trigger *k, int mode)
{
	(void) tr;
	(void) mode;
	return k;
}

static sql_type *
rollforward_create_type(sql_trans *tr, sql_type *k, int mode)
{
	(void) tr;
	(void) mode;
	return k;
}

static sql_func *
rollforward_create_func(sql_trans *tr, sql_func *k, int mode)
{
	(void) tr;
	(void) mode;
	return k;
}

static sql_sequence *
rollforward_create_seq(sql_trans *tr, sql_sequence *k, int mode)
{
	(void) tr;
	(void) mode;
	return k;
}

static sql_column *
rollforward_create_column(sql_trans *tr, sql_column *c, int mode)
{
	if (isTable(c->t)) {
		int p = (tr->parent == gtrans && !isTempTable(c->t));

		if ((p && mode == R_SNAPSHOT && store_funcs.snapshot_create_col(tr, c) != LOG_OK) ||
		    (p && mode == R_LOG && store_funcs.log_create_col(tr, c) != LOG_OK) ||
		    (mode == R_APPLY && store_funcs.create_col(tr, c) != LOG_OK))
		return NULL;
	}
	return c;
}

static sql_part *
rollforward_create_part(sql_trans *tr, sql_part *p, int mode)
{
	(void) tr;
	if (mode == R_APPLY) {
		sql_table *mt = p->t;
		//sql_table *pt = find_sql_table_id(mt->s, p->base.id);

		assert(isMergeTable(mt) || isReplicaTable(mt));
		(void)mt;
	}
	return p;
}

static int
rollforward_drop_part(sql_trans *tr, sql_part *p, int mode)
{
	(void) tr;
	if (mode == R_APPLY) {
		sql_table *mt = p->t;
		//sql_table *pt = find_sql_table_id(mt->s, p->base.id);

		assert(isMergeTable(mt) || isReplicaTable(mt));
		(void)mt;
	}
	return LOG_OK;
}

static sql_table *
rollforward_create_table(sql_trans *tr, sql_table *t, int mode)
{
	int ok = LOG_OK;
	TRC_DEBUG(SQL_STORE, "Create table: %s\n", t->base.name);

	if (isKindOfTable(t) && isGlobal(t)) {
		int p = (tr->parent == gtrans && !isTempTable(t));

		/* only register columns without commit action tables */
		ok = rollforward_changeset_creates(tr, &t->columns, (rfcfunc) &rollforward_create_column, mode);

		if (isTable(t)) {
			if (p && mode == R_SNAPSHOT)
				store_funcs.snapshot_create_del(tr, t);
			else if (p && mode == R_LOG)
				store_funcs.log_create_del(tr, t);
			else if (mode == R_APPLY)
				store_funcs.create_del(tr, t);
		}

		if (ok == LOG_OK)
			ok = rollforward_changeset_creates(tr, &t->keys, (rfcfunc) &rollforward_create_key, mode);
		if (ok == LOG_OK)
			ok = rollforward_changeset_creates(tr, &t->idxs, (rfcfunc) &rollforward_create_idx, mode);
		if (ok == LOG_OK)
			ok = rollforward_changeset_creates(tr, &t->triggers, (rfcfunc) &rollforward_create_trigger, mode);
	}
	if (ok != LOG_OK) {
		assert(0);
		return NULL;
	}
	return t;
}

static int
rollforward_drop_column(sql_trans *tr, sql_column *c, int mode)
{
	if (isTable(c->t)) {
		int p = (tr->parent == gtrans && !isTempTable(c->t));

		if (p && mode == R_LOG)
			return store_funcs.log_destroy_col(tr, c);
		else if (mode == R_APPLY)
			return store_funcs.destroy_col(tr, c);
	}
	return LOG_OK;
}

static int
rollforward_drop_idx(sql_trans *tr, sql_idx * i, int mode)
{
	int ok = LOG_OK;

	if (isTable(i->t)) {
		int p = (tr->parent == gtrans && !isTempTable(i->t));

		if (p && mode == R_LOG)
			ok = store_funcs.log_destroy_idx(tr, i);
		else if (mode == R_APPLY)
			ok = store_funcs.destroy_idx(tr, i);
	}
	/* remove idx from schema */
	if (mode == R_APPLY)
		list_remove_data(i->t->s->idxs, i);
	return ok;
}

static int
rollforward_drop_key(sql_trans *tr, sql_key *k, int mode)
{
	node *n = NULL;
	sql_fkey *fk = NULL;

	(void) tr;		/* unused! */
	if (mode != R_APPLY)
		return LOG_OK;
	/* remove key from schema */
	list_remove_data(k->t->s->keys, k);
	if (k->t->pkey == (sql_ukey*)k)
		k->t->pkey = NULL;
	if (k->type == fkey) {
		fk = (sql_fkey *) k;

		if (fk->rkey) {
			n = list_find_name(fk->rkey->keys, fk->k.base.name);
			list_remove_node(fk->rkey->keys, n);
		}
		fk->rkey = NULL;
	}
	if (k->type == pkey) {
		sql_ukey *uk = (sql_ukey *) k;

		if (uk->keys)
			for (n = uk->keys->h; n; n= n->next) {
				fk = (sql_fkey *) n->data;
				fk->rkey = NULL;
			}
	}
	return LOG_OK;
}

static int
rollforward_drop_trigger(sql_trans *tr, sql_trigger *i, int mode)
{
	(void)tr;
	if (mode == R_APPLY)
		list_remove_data(i->t->s->triggers, i);
	return LOG_OK;
}

static int
rollforward_drop_seq(sql_trans *tr, sql_sequence *seq, int mode)
{
	(void)tr;
	(void)seq;
	(void)mode;
	/* TODO drop sequence? */
	return LOG_OK;
}

static int
rollforward_drop_type(sql_trans *tr, sql_type *t, int mode)
{
	(void)tr;
	(void)t;
	(void)mode;
	return LOG_OK;
}

static int
rollforward_drop_func(sql_trans *tr, sql_func *f, int mode)
{
	(void)tr;
	(void)f;
	(void)mode;
	return LOG_OK;
}

static int
rollforward_drop_table(sql_trans *tr, sql_table *t, int mode)
{
	int ok = LOG_OK;

	if (isTable(t)) {
		int p = (tr->parent == gtrans && !isTempTable(t));

		if (p && mode == R_LOG)
			ok = store_funcs.log_destroy_del(tr, t);
		else if (mode == R_APPLY)
			ok = store_funcs.destroy_del(tr, t);
	}
	if (ok == LOG_OK)
		ok = rollforward_changeset_deletes(tr, &t->columns, (rfdfunc) &rollforward_drop_column, mode);
	if (ok == LOG_OK)
		ok = rollforward_changeset_deletes(tr, &t->idxs, (rfdfunc) &rollforward_drop_idx, mode);
	if (ok == LOG_OK)
		ok = rollforward_changeset_deletes(tr, &t->keys, (rfdfunc) &rollforward_drop_key, mode);
	if (ok == LOG_OK)
		ok = rollforward_changeset_deletes(tr, &t->triggers, (rfdfunc) &rollforward_drop_trigger, mode);
	return ok;
}

static int
rollforward_drop_schema(sql_trans *tr, sql_schema *s, int mode)
{
	int ok = LOG_OK;

	ok = rollforward_changeset_deletes(tr, &s->types, (rfdfunc) &rollforward_drop_type, mode);
	if (ok == LOG_OK)
		ok = rollforward_changeset_deletes(tr, &s->parts, (rfdfunc) &rollforward_drop_part, mode);
	if (ok == LOG_OK)
		ok = rollforward_changeset_deletes(tr, &s->tables, (rfdfunc) &rollforward_drop_table, mode);
	if (ok == LOG_OK)
		ok = rollforward_changeset_deletes(tr, &s->funcs, (rfdfunc) &rollforward_drop_func, mode);
	if (ok == LOG_OK)
		ok = rollforward_changeset_deletes(tr, &s->seqs, (rfdfunc) &rollforward_drop_seq, mode);
	return ok;
}

static sql_schema *
rollforward_create_schema(sql_trans *tr, sql_schema *s, int mode)
{
	if (rollforward_changeset_creates(tr, &s->types, (rfcfunc) &rollforward_create_type, mode) != LOG_OK)
		return NULL;
	if (rollforward_changeset_creates(tr, &s->tables, (rfcfunc) &rollforward_create_table, mode) != LOG_OK)
		return NULL;
	if (rollforward_changeset_creates(tr, &s->funcs, (rfcfunc) &rollforward_create_func, mode) != LOG_OK)
		return NULL;
	if (rollforward_changeset_creates(tr, &s->seqs, (rfcfunc) &rollforward_create_seq, mode) != LOG_OK)
		return NULL;
	if (rollforward_changeset_creates(tr, &s->parts, (rfcfunc) &rollforward_create_part, mode) != LOG_OK)
		return NULL;
	return s;
}

static int
rollforward_update_part(sql_trans *tr, sql_base *fpt, sql_base *tpt, int mode)
{
	if (mode == R_APPLY) {
		sql_part *pt = (sql_part *) tpt;
		sql_part *opt = (sql_part *) fpt;

		pt->with_nills = opt->with_nills;
		if (isRangePartitionTable(opt->t)) {
			pt->part.range.minvalue = sa_alloc(tr->sa, opt->part.range.minlength);
			pt->part.range.maxvalue = sa_alloc(tr->sa, opt->part.range.maxlength);
			memcpy(pt->part.range.minvalue, opt->part.range.minvalue, opt->part.range.minlength);
			memcpy(pt->part.range.maxvalue, opt->part.range.maxvalue, opt->part.range.maxlength);
			pt->part.range.minlength = opt->part.range.minlength;
			pt->part.range.maxlength = opt->part.range.maxlength;
		} else if (isListPartitionTable(opt->t)) {
			pt->part.values = list_new(tr->sa, (fdestroy) NULL);
			for (node *n = opt->part.values->h ; n ; n = n->next) {
				sql_part_value *prev = (sql_part_value*) n->data, *nextv = SA_ZNEW(tr->sa, sql_part_value);
				nextv->value = sa_alloc(tr->sa, prev->length);
				memcpy(nextv->value, prev->value, prev->length);
				nextv->length = prev->length;
				list_append(pt->part.values, nextv);
			}
		}
	}
	return LOG_OK;
}

static int
rollforward_update_table(sql_trans *tr, sql_table *ft, sql_table *tt, int mode)
{
	int p = (tr->parent == gtrans && !isTempTable(ft));
	int ok = LOG_OK;

	/* cannot update views */
	if (isView(ft))
		return ok;

	if (mode == R_APPLY && ok == LOG_OK) {
		ft->cleared = 0;
		tt->access = ft->access;

		if (strcmp(tt->base.name, ft->base.name) != 0) { /* apply possible renaming */
			list_hash_delete(tt->s->tables.set, tt, NULL);
			tt->base.name = sa_strdup(tr->parent->sa, ft->base.name);
			if (!list_hash_add(tt->s->tables.set, tt, NULL))
				ok = LOG_ERR;
		}
	}

	if (ok == LOG_OK)
		ok = rollforward_changeset_updates(tr, &ft->triggers, &tt->triggers, &tt->base, (rfufunc) NULL, (rfcfunc) &rollforward_create_trigger, (rfdfunc) &rollforward_drop_trigger, (dupfunc) &trigger_dup, mode);

	if (isTempTable(ft))
		return ok;

	if (ok == LOG_OK)
		ok = rollforward_changeset_updates(tr, &ft->columns, &tt->columns, &tt->base, (rfufunc) NULL, (rfcfunc) &rollforward_create_column, (rfdfunc) &rollforward_drop_column, (dupfunc) &column_dup, mode);
	if (ok == LOG_OK)
		ok = rollforward_changeset_updates(tr, &ft->idxs, &tt->idxs, &tt->base, (rfufunc) NULL, (rfcfunc) &rollforward_create_idx, (rfdfunc) &rollforward_drop_idx, (dupfunc) &idx_dup, mode);
	if (ok == LOG_OK)
		ok = rollforward_changeset_updates(tr, &ft->keys, &tt->keys, &tt->base, (rfufunc) NULL, (rfcfunc) &rollforward_create_key, (rfdfunc) &rollforward_drop_key, (dupfunc) &key_dup, mode);

	if (ok != LOG_OK)
		return LOG_ERR;

	if (isTable(ft)) {
		if (p && mode == R_SNAPSHOT) {
			ok = store_funcs.snapshot_table(tr, ft, tt);
		} else if (p && mode == R_LOG) {
			ok = store_funcs.log_table(tr, ft, tt);
		} else if (mode == R_APPLY) {
			assert(cs_size(&tt->columns) == cs_size(&ft->columns));
			TRC_DEBUG(SQL_STORE, "Update table: %s\n", tt->base.name);
			ok = store_funcs.update_table(tr, ft, tt);
		}
	}

	return ok;
}

static int
rollforward_update_seq(sql_trans *tr, sql_sequence *ft, sql_sequence *tt, int mode)
{
	(void)tr;
	if (mode != R_APPLY)
		return LOG_OK;
	if (ft->start != tt->start)
		tt->start = ft->start;
	tt->minvalue = ft->minvalue;
	tt->maxvalue = ft->maxvalue;
	tt->increment = ft->increment;
	tt->cacheinc = ft->cacheinc;
	tt->cycle = ft->cycle;
	return LOG_OK;
}

static int
rollforward_update_schema(sql_trans *tr, sql_schema *fs, sql_schema *ts, int mode)
{
	int apply = (mode == R_APPLY);
	int ok = LOG_OK;

	if (apply && isTempSchema(fs)) {
		if (fs->tables.set) {
			node *n;
			for (n = fs->tables.set->h; n; ) {
				node *nxt = n->next;
				sql_table *t = n->data;

				if ((isTable(t) && isGlobal(t) &&
				    t->commit_action != CA_PRESERVE) ||
				    t->commit_action == CA_DELETE) {
					sql_trans_clear_table(tr, t);
				} else if (t->commit_action == CA_DROP) {
					if (sql_trans_drop_table(tr, t->s, t->base.id, DROP_RESTRICT))
						ok = LOG_ERR;
				}
				n = nxt;
			}
		}
	}

	if (ok == LOG_OK)
		ok = rollforward_changeset_updates(tr, &fs->types, &ts->types, &ts->base, (rfufunc) NULL, (rfcfunc) &rollforward_create_type, (rfdfunc) &rollforward_drop_type, (dupfunc) &type_dup, mode);

	if (ok == LOG_OK)
		ok = rollforward_changeset_updates(tr, &fs->tables, &ts->tables, &ts->base, (rfufunc) &rollforward_update_table, (rfcfunc) &rollforward_create_table, (rfdfunc) &rollforward_drop_table, (dupfunc) &conditional_table_dup, mode);

	if (ok == LOG_OK) /* last as it may require complex (table) types */
		ok = rollforward_changeset_updates(tr, &fs->funcs, &ts->funcs, &ts->base, (rfufunc) NULL, (rfcfunc) &rollforward_create_func, (rfdfunc) &rollforward_drop_func, (dupfunc) &func_dup, mode);

	if (ok == LOG_OK) /* last as it may require complex (table) types */
		ok = rollforward_changeset_updates(tr, &fs->seqs, &ts->seqs, &ts->base, (rfufunc) &rollforward_update_seq, (rfcfunc) &rollforward_create_seq, (rfdfunc) &rollforward_drop_seq, (dupfunc) &seq_dup, mode);
 	if (ok == LOG_OK)
		ok = rollforward_changeset_updates(tr, &fs->parts, &ts->parts, &ts->base, (rfufunc) &rollforward_update_part, (rfcfunc) &rollforward_create_part, (rfdfunc) &rollforward_drop_part, (dupfunc) &part_dup, mode);

	if (apply && ok == LOG_OK && strcmp(ts->base.name, fs->base.name) != 0) { /* apply possible renaming */
		list_hash_delete(tr->schemas.set, ts, NULL);
		ts->base.name = sa_strdup(tr->parent->sa, fs->base.name);
		if (!list_hash_add(tr->schemas.set, ts, NULL))
			ok = LOG_ERR;
	}

	return ok;
}

static int
rollforward_trans(sql_trans *tr, int mode)
{
	int ok = LOG_OK;

	if (mode == R_APPLY && tr->parent && tr->wtime > tr->parent->wtime) {
		tr->parent->wtime = tr->wtime;
		tr->parent->schema_updates += tr->schema_updates;
	}

	if (tr->moved_tables) {
		for (node *n = tr->moved_tables->h ; n ; n = n->next) {
			sql_moved_table *smt = (sql_moved_table*) n->data;
			sql_schema *pfrom = find_sql_schema_id(tr->parent, smt->from->base.id);
			sql_schema *pto = find_sql_schema_id(tr->parent, smt->to->base.id);
			sql_table *pt = find_sql_table_id(pfrom, smt->t->base.id);

			assert(pfrom && pto && pt);
			cs_move(&pfrom->tables, &pto->tables, pt);
			pt->s = pto;
		}
		tr->moved_tables = NULL;
	}

	if (ok == LOG_OK)
		ok = rollforward_changeset_updates(tr, &tr->schemas, &tr->parent->schemas, (sql_base *) tr->parent, (rfufunc) &rollforward_update_schema, (rfcfunc) &rollforward_create_schema, (rfdfunc) &rollforward_drop_schema, (dupfunc) &schema_dup, mode);
	if (mode == R_APPLY) {
		if (tr->parent == gtrans) {
			if (gtrans->stime < tr->stime)
				gtrans->stime = tr->stime;
			if (gtrans->wstime < tr->wstime)
				gtrans->wstime = tr->wstime;

			if (tr->schema_updates)
				schema_number++;
		}
	}
	return ok;
}

static int
validate_tables(sql_schema *s, sql_schema *os)
{
	node *n, *o, *p;

	if (cs_size(&s->tables))
		for (n = s->tables.set->h; n; n = n->next) {
			sql_table *t = n->data;

			if (!t->base.wtime && !t->base.rtime)
				continue;

			sql_table *ot = find_sql_table_id(os, t->base.id);

			if (!ot && os->tables.dset && list_find_base_id(os->tables.dset, t->base.id) != NULL) {
				/* dropped table */
				return 0;
			} else if (ot && isKindOfTable(ot) && isKindOfTable(t) && !isDeclaredTable(ot) && !isDeclaredTable(t)) {
				if ((t->base.wtime && (t->base.wtime < ot->base.rtime || t->base.wtime < ot->base.wtime)) ||
				    (t->base.rtime && (t->base.rtime < ot->base.wtime)))
					return 0;
				for (o = t->columns.set->h, p = ot->columns.set->h; o && p; o = o->next, p = p->next) {
					sql_column *c = o->data;
					sql_column *oc = p->data;

					if (!c->base.wtime && !c->base.rtime)
						continue;

					/* t wrote, ie. check read and write time */
					/* read or write after t's write */
					if (c->base.wtime && (c->base.wtime < oc->base.rtime
							  ||  c->base.wtime < oc->base.wtime))
						return 0;
					/* commited write before t's read */
					if (c->base.rtime && c->base.rtime < oc->base.wtime)
						return 0;
				}
			}
		}
	return 1;
}

/* merge any changes from the global transaction into the local transaction */
typedef int (*resetf) (sql_trans *tr, sql_base * fs, sql_base * pfs);

static int
reset_changeset(sql_trans *tr, changeset * fs, changeset * pfs, sql_base *b, resetf rf, dupfunc fd)
{
	int ok = LOG_OK;
	node *m = NULL, *n = NULL;

	(void)tr;
	/* first delete created */
	if (fs->nelm) {
		for (n = fs->nelm; n; ) {
			node *nxt = n->next;

			cs_remove_node(fs, n);
			n = nxt;
		}
		fs->nelm = NULL;
	}
	/* scan through the parent set,
		if child has it simply reset it (if needed)
		else add a new or add again the old
	*/
	if (fs->set)
		n = fs->set->h;
	if (pfs->set) {
		for (m = pfs->set->h; ok == LOG_OK && m && n; ) {
			sql_base *fb = n->data;
			sql_base *pfb = m->data;

			/* lists ordered on id */
			/* changes to the existing bases */
			if (fb->id == pfb->id) {
				if (rf)
					ok = rf(tr, fb, pfb);
				n = n->next;
				m = m->next;
				TRC_DEBUG(SQL_STORE, "%s\n", (fb->name) ? fb->name : "help");
			} else if (fb->id < pfb->id) {
				node *t = n->next;

				TRC_DEBUG_IF(SQL_STORE)
				{
					sql_base *b = n->data;
					TRC_DEBUG_ENDIF(SQL_STORE, "Free: %s\n", (b->name) ? b->name : "help");
				}

				cs_remove_node(fs, n);
				n = t;
			} else { /* a new id */
				sql_base *r = fd(tr, 0, pfb, b);
				/* cs_add_before add r to fs before node n */
				cs_add_before(fs, n, r);
				m = m->next;
				TRC_DEBUG(SQL_STORE, "New: %s\n", (r->name) ? r->name : "help");
			}
		}
		/* add new bases */
		for (; ok == LOG_OK && m; m = m->next ) {
			sql_base *pfb = m->data;
			sql_base *r = fd(tr, 0, pfb, b);
			cs_add(fs, r, 0);
			TRC_DEBUG(SQL_STORE, "New: %s\n", (r->name) ? r->name : "help");
		}
		while ( ok == LOG_OK && n) { /* remove remaining old stuff */
			node *t = n->next;

			TRC_DEBUG_IF(SQL_STORE)
			{
				sql_base *b = n->data;
				TRC_DEBUG_ENDIF(SQL_STORE, "Free: %s\n", (b->name) ? b->name : "help");
			}

			cs_remove_node(fs, n);
			n = t;
		}
	}
	if (fs->dset) {
		list_destroy(fs->dset);
		fs->dset = NULL;
	}
	return ok;
}

static int
reset_idx(sql_trans *tr, sql_idx *fi, sql_idx *pfi)
{
	(void)tr;
	/* did we access the idx or is the global changed after we started */
	if (fi->base.rtime || fi->base.wtime || fi->base.stime < pfi->base.wtime) {
		if (isTable(fi->t))
			store_funcs.destroy_idx(NULL, fi);
	}
	return LOG_OK;
}

static int
reset_type(sql_trans *tr, sql_type *ft, sql_type *pft)
{
	/* did we access the type or is the global changed after we started */
	if (ft->base.rtime || ft->base.wtime || ft->base.stime < pft->base.wtime) {

		ft->sqlname = pft->sqlname;
		ft->radix = pft->radix;
		ft->eclass = pft->eclass;
		ft->bits = pft->bits;
		ft->localtype = pft->localtype;
		ft->digits = pft->digits;
		ft->scale = pft->scale;
		ft->s = find_sql_schema_id(tr, pft->s->base.id);
	}
	return LOG_OK;
}

static int
reset_func(sql_trans *tr, sql_func *ff, sql_func *pff)
{
	/* did we access the type or is the global changed after we started */
	if (ff->base.rtime || ff->base.wtime || ff->base.stime < pff->base.wtime) {

		ff->imp = pff->imp;
		ff->mod = pff->mod;
		ff->type = pff->type;
		ff->query = pff->query;
		ff->lang = pff->lang;
		ff->sql = pff->sql;
		ff->side_effect = pff->side_effect;
		ff->varres = pff->varres;
		ff->vararg = pff->vararg;
		ff->ops = pff->ops;
		ff->res = pff->res;
		ff->fix_scale = pff->fix_scale;
		ff->system = pff->system;
		ff->semantics = pff->semantics;
		ff->s = find_sql_schema_id(tr, pff->s->base.id);
		ff->sa = tr->sa;
	}
	return LOG_OK;
}

static int
reset_column(sql_trans *tr, sql_column *fc, sql_column *pfc)
{
	/* did we access the column or is the global changed after we started */
	if (fc->base.rtime || fc->base.wtime || fc->base.stime < pfc->base.wtime) {

		if (isTable(fc->t))
			store_funcs.destroy_col(NULL, fc);

		/* apply possible renaming -> transaction rollbacks or when it starts, inherit from the previous transaction */
		if (strcmp(fc->base.name, pfc->base.name) != 0) {
			list_hash_delete(fc->t->columns.set, fc, NULL);
			fc->base.name = sa_strdup(tr->parent->sa, pfc->base.name);
			if (!list_hash_add(fc->t->columns.set, fc, NULL))
				return LOG_ERR;
		}

		fc->null = pfc->null;
		fc->unique = pfc->unique;
		fc->colnr = pfc->colnr;
		fc->storage_type = NULL;
		if (pfc->storage_type)
			fc->storage_type = pfc->storage_type;
		fc->def = NULL;
		if (pfc->def)
			fc->def = pfc->def;
		fc->min = fc->max = NULL;
	}
	return LOG_OK;
}

static int
reset_seq(sql_trans *tr, sql_sequence *ft, sql_sequence *pft)
{
	(void) tr;
	ft->start = pft->start;
	ft->minvalue = pft->minvalue;
	ft->maxvalue = pft->maxvalue;
	ft->increment = pft->increment;
	ft->cacheinc = pft->cacheinc;
	ft->cycle = pft->cycle;
	return LOG_OK;
}

static int
reset_part(sql_trans *tr, sql_part *ft, sql_part *pft)
{
	if (ft->base.rtime || ft->base.wtime || ft->base.stime < pft->base.wtime) {

		if (pft->t) {
			sql_table *mt = pft->t;
			sql_schema *s = find_sql_schema_id(tr, mt->s->base.id);
			if (s) {
				sql_table *fmt = find_sql_table_id(s, mt->base.id);
				assert(isMergeTable(fmt) || isReplicaTable(fmt));
				ft->t = fmt;

				ft->member = find_sql_table_id(s, pft->base.id);
				assert(ft->t && ft->member);
			}
			if (s && (isRangePartitionTable(mt) || isListPartitionTable(mt)))
				dup_sql_type(tr, s, &(pft->tpe), &(ft->tpe));
			else
				ft->tpe = pft->tpe;
		} else {
			ft->t = NULL;
			ft->tpe = pft->tpe;
		}

		ft->with_nills = pft->with_nills;
		if (pft->t && isRangePartitionTable(pft->t)) {
			ft->part.range = pft->part.range;
		} else if (pft->t && isListPartitionTable(pft->t)) {
			ft->part.values = pft->part.values;
		}
	}
	return LOG_OK;
}

static int
reset_table(sql_trans *tr, sql_table *ft, sql_table *pft)
{
	if (isView(ft))
		return LOG_OK;

	/* did we access the table or did the global change */
	if (ft->base.rtime || ft->base.wtime || ft->base.stime < pft->base.wtime) {
		int ok = LOG_OK;

		if (isTable(ft) && !isTempTable(ft))
			store_funcs.destroy_del(NULL, ft);

		ft->cleared = 0;
		ft->access = pft->access;
<<<<<<< HEAD
		if (pft->p) {
			ft->p = find_sql_table_id(ft->s, pft->p->base.id);
			//Check if this assert can be removed definitely.
			//the parent (merge or replica table) maybe created later!
			//assert(isMergeTable(ft->p) || isReplicaTable(ft->p));
		} else
			ft->p = NULL;
=======
>>>>>>> b1ca7fac

		/* apply possible renaming -> transaction rollbacks or when it starts, inherit from the previous transaction */
		if (strcmp(ft->base.name, pft->base.name) != 0) {
			list_hash_delete(ft->s->tables.set, ft, NULL);
			ft->base.name = sa_strdup(tr->parent->sa, pft->base.name);
			if (!list_hash_add(ft->s->tables.set, ft, NULL))
				ok = LOG_ERR;
		}

		if (ok == LOG_OK)
			ok = reset_changeset( tr, &ft->triggers, &pft->triggers, &ft->base, (resetf) NULL, (dupfunc) &trigger_dup);

		if (isTempTable(ft))
			return ok;

		if (ok == LOG_OK)
			ok = reset_changeset( tr, &ft->columns, &pft->columns, &ft->base, (resetf) &reset_column, (dupfunc) &column_dup);
		if (ok == LOG_OK)
			ok = reset_changeset( tr, &ft->idxs, &pft->idxs, &ft->base, (resetf) &reset_idx, (dupfunc) &idx_dup);
		if (ok == LOG_OK)
			ok = reset_changeset( tr, &ft->keys, &pft->keys, &ft->base, (resetf) NULL, (dupfunc) &key_dup);

		return ok;
	}
	return LOG_OK;
}

static int
reset_schema(sql_trans *tr, sql_schema *fs, sql_schema *pfs)
{
	int ok = LOG_OK;

	if (isTempSchema(fs)) { /* only add new globaly created temps and remove globaly removed temps */
		if (fs->tables.set) {
			node *n = NULL, *m = NULL;
			if (pfs->tables.set)
				m = pfs->tables.set->h;
			for (n = fs->tables.set->h; ok == LOG_OK && m && n; ) {
				sql_table *ftt = n->data;
				sql_table *pftt = m->data;

				/* lists ordered on id */
				/* changes to the existing bases */
				if (ftt->base.id == pftt->base.id) { /* global temp */
					n = n->next;
					m = m->next;
				} else if (ftt->base.id < pftt->base.id) { /* local temp or old global ? */
					node *t = n->next;

					if (isGlobal(ftt)) /* remove old global */
						cs_remove_node(&fs->tables, n);
					n = t;
				} else { /* a new global */
					sql_table *ntt = table_dup(tr, 0, pftt, fs);

					/* cs_add_before add ntt to fs before node n */
					cs_add_before(&fs->tables, n, ntt);
					m = m->next;
				}
			}
			/* add new globals */
			for (; ok == LOG_OK && m; m = m->next ) {
				sql_table *pftt = m->data;
				sql_table *ntt = table_dup(tr, 0, pftt, fs);

				assert(isGlobal(ntt));
				/* cs_add_before add ntt to fs before node n */
				cs_add_before(&fs->tables, n, ntt);
			}
			while ( ok == LOG_OK && n) { /* remove remaining old stuff */
				sql_table *ftt = n->data;
				node *t = n->next;

				if (isGlobal(ftt)) /* remove old global */
					cs_remove_node(&fs->tables, n);
				n = t;
			}
		}
	}

	/* apply possible renaming -> transaction rollbacks or when it starts, inherit from the previous transaction */
	if (strcmp(fs->base.name, pfs->base.name) != 0) {
		list_hash_delete(tr->schemas.set, fs, NULL);
		fs->base.name = sa_strdup(tr->parent->sa, pfs->base.name);
		if (!list_hash_add(tr->schemas.set, fs, NULL))
			ok = LOG_ERR;
	}

	if (ok == LOG_OK)
		ok = reset_changeset(tr, &fs->types, &pfs->types, &fs->base, (resetf) &reset_type, (dupfunc) &type_dup);
	if (ok == LOG_OK)
		ok = reset_changeset(tr, &fs->funcs, &pfs->funcs, &fs->base, (resetf) &reset_func, (dupfunc) &func_dup);
	if (ok == LOG_OK)
		ok = reset_changeset(tr, &fs->seqs, &pfs->seqs, &fs->base, (resetf) &reset_seq, (dupfunc) &seq_dup);
	if (!isTempSchema(fs) && ok == LOG_OK)
		ok = reset_changeset(tr, &fs->tables, &pfs->tables, &fs->base, (resetf) &reset_table, (dupfunc) &table_dup);
	if (!isTempSchema(fs) && ok == LOG_OK)
		ok = reset_changeset(tr, &fs->parts, &pfs->parts, &fs->base, (resetf) &reset_part, (dupfunc) &part_dup);
	return ok;
}

static int
reset_trans(sql_trans *tr, sql_trans *ptr)
{
	int res = reset_changeset(tr, &tr->schemas, &ptr->schemas, (sql_base *)tr->parent, (resetf) &reset_schema, (dupfunc) &schema_dup);
	TRC_DEBUG(SQL_STORE, "Reset transaction: %d\n", tr->wtime);
	return res;
}

sql_trans *
sql_trans_create(sql_trans *parent, const char *name, bool try_spare)
{
	sql_trans *tr = NULL;

	if (gtrans) {
		 if (!parent && spares > 0 && !name && try_spare) {
			tr = spare_trans[--spares];
			TRC_DEBUG(SQL_STORE, "Reuse transaction: %p - Spares: %d\n", tr, spares);
		} else {
			tr = trans_dup((parent) ? parent : gtrans, name);
			TRC_DEBUG(SQL_STORE, "New transaction: %p\n", tr);
			if (tr)
				(void) ATOMIC_INC(&transactions);
		}
	}
	return tr;
}

bool
sql_trans_validate(sql_trans *tr)
{
	node *n;

	/* depends on the iso level */

	/* If only 'inserts' occurred on the read columns the repeatable reads
	   iso level can continue */

	/* the hard case */
	if (cs_size(&tr->schemas))
		for (n = tr->schemas.set->h; n; n = n->next) {
			sql_schema *s = n->data;
			sql_schema *os;

			if (isTempSchema(s))
				continue;

 			os = find_sql_schema_id(tr->parent, s->base.id);
			if (os && (s->base.wtime != 0 || s->base.rtime != 0)) {
				if (!validate_tables(s, os))
					return false;
			}
		}
	return true;
}

static int
save_tables_snapshots(sql_schema *s)
{
	node *n;

	if (cs_size(&s->tables))
		for (n = s->tables.set->h; n; n = n->next) {
			sql_table *t = n->data;

			if (!t->base.wtime)
				continue;

			if (isKindOfTable(t) && !isDeclaredTable(t)) {
				if (store_funcs.save_snapshot(t) != LOG_OK)
					return SQL_ERR;
			}
		}
	return SQL_OK;
}

int
sql_save_snapshots(sql_trans *tr)
{
	node *n;

	if (cs_size(&tr->schemas)) {
		for (n = tr->schemas.set->h; n; n = n->next) {
			sql_schema *s = n->data;

			if (isTempSchema(s))
				continue;

			if (s->base.wtime != 0)
				if (save_tables_snapshots(s) != SQL_OK)
					return SQL_ERR;
		}
	}
	return SQL_OK;
}

int
sql_trans_commit(sql_trans *tr)
{
	int ok = LOG_OK;

	/* write phase */
	TRC_DEBUG(SQL_STORE, "Forwarding changes (%d, %d) (%d, %d)\n", gtrans->stime, tr->stime, gtrans->wstime, tr->wstime);
	/* snap shots should be saved first */
	if (tr->parent == gtrans) {
		ok = rollforward_trans(tr, R_SNAPSHOT);

		if (ok == LOG_OK)
			ok = logger_funcs.log_tstart();
		if (ok == LOG_OK)
			ok = rollforward_trans(tr, R_LOG);
		if (ok == LOG_OK && prev_oid != store_oid)
			ok = logger_funcs.log_sequence(OBJ_SID, store_oid);
		prev_oid = store_oid;
		if (ok == LOG_OK)
			ok = logger_funcs.log_tend();
	}
	if (ok == LOG_OK) {
		/* It is save to rollforward the changes now. In case
		   of failure, the log will be replayed. */
		ok = rollforward_trans(tr, R_APPLY);
	}
	TRC_DEBUG(SQL_STORE, "Done forwarding changes '%d' and '%d'\n", gtrans->stime, gtrans->wstime);
	return (ok==LOG_OK)?SQL_OK:SQL_ERR;
}

static int
sql_trans_drop_all_dependencies(sql_trans *tr, sqlid id, sql_dependency type)
{
	sqlid dep_id=0, t_id = -1;
	sht dep_type = 0;
	list *dep = sql_trans_get_dependencies(tr, id, type, NULL);
	node *n;

	if (!dep)
		return DEPENDENCY_CHECK_ERROR;

	n = dep->h;

	while (n) {
		dep_id = *(sqlid*) n->data;
		dep_type = (sql_dependency) *(sht*) n->next->data;

		if (!list_find_id(tr->dropped, dep_id)) {

			switch (dep_type) {
				case SCHEMA_DEPENDENCY:
					//FIXME malloc failure scenario!
					(void) sql_trans_drop_schema(tr, dep_id, DROP_CASCADE);
					break;
				case TABLE_DEPENDENCY:
				case VIEW_DEPENDENCY: {
					sql_table *t = sql_trans_find_table(tr, dep_id);
					(void) sql_trans_drop_table(tr, t->s, dep_id, DROP_CASCADE);
				} break;
				case COLUMN_DEPENDENCY: {
					if ((t_id = sql_trans_get_dependency_type(tr, dep_id, TABLE_DEPENDENCY)) > 0) {
						sql_table *t = sql_trans_find_table(tr, dep_id);
						if (t)
							(void) sql_trans_drop_column(tr, t, dep_id, DROP_CASCADE);
					}
				} break;
				case TRIGGER_DEPENDENCY: {
					sql_trigger *t = sql_trans_find_trigger(tr, dep_id);
					(void) sql_trans_drop_trigger(tr, t->t->s, dep_id, DROP_CASCADE);
				} break;
				case KEY_DEPENDENCY:
				case FKEY_DEPENDENCY: {
					sql_key *k = sql_trans_find_key(tr, dep_id);
					(void) sql_trans_drop_key(tr, k->t->s, dep_id, DROP_CASCADE);
				} break;
				case INDEX_DEPENDENCY: {
					sql_idx *i = sql_trans_find_idx(tr, dep_id);
					(void) sql_trans_drop_idx(tr, i->t->s, dep_id, DROP_CASCADE);
				} break;
				case PROC_DEPENDENCY:
				case FUNC_DEPENDENCY: {
					sql_func *f = sql_trans_find_func(tr, dep_id);
					(void) sql_trans_drop_func(tr, f->s, dep_id, DROP_CASCADE);
				} break;
				case TYPE_DEPENDENCY: {
					sql_type *t = sql_trans_find_type(tr, dep_id);
					sql_trans_drop_type(tr, t->s, dep_id, DROP_CASCADE);
				} break;
				case USER_DEPENDENCY:  /*TODO schema and users dependencies*/
					break;
			}
		}

		n = n->next->next;
	}
	list_destroy(dep);
	return DEPENDENCY_CHECK_OK;
}

static void
sys_drop_kc(sql_trans *tr, sql_key *k, sql_kc *kc)
{
	sql_schema *syss = find_sql_schema(tr, isGlobal(k->t)?"sys":"tmp");
	sql_table *syskc = find_sql_table(syss, "objects");
	oid rid = table_funcs.column_find_row(tr, find_sql_column(syskc, "id"), &k->base.id, find_sql_column(syskc, "name"), kc->c->base.name, NULL);

	if (is_oid_nil(rid))
		return ;
	table_funcs.table_delete(tr, syskc, rid);

	if (isGlobal(k->t))
		tr->schema_updates ++;
}

static void
sys_drop_ic(sql_trans *tr, sql_idx * i, sql_kc *kc)
{
	sql_schema *syss = find_sql_schema(tr, isGlobal(i->t)?"sys":"tmp");
	sql_table *sysic = find_sql_table(syss, "objects");
	oid rid = table_funcs.column_find_row(tr, find_sql_column(sysic, "id"), &i->base.id, find_sql_column(sysic, "name"), kc->c->base.name, NULL);

	if (is_oid_nil(rid))
		return ;
	table_funcs.table_delete(tr, sysic, rid);

	if (isGlobal(i->t))
		tr->schema_updates ++;
}

static void
sys_drop_idx(sql_trans *tr, sql_idx * i, int drop_action)
{
	node *n;
	sql_schema *syss = find_sql_schema(tr, isGlobal(i->t)?"sys":"tmp");
	sql_table *sysidx = find_sql_table(syss, "idxs");
	oid rid = table_funcs.column_find_row(tr, find_sql_column(sysidx, "id"), &i->base.id, NULL);

	if (is_oid_nil(rid))
		return ;
	table_funcs.table_delete(tr, sysidx, rid);
	sql_trans_drop_any_comment(tr, i->base.id);
	for (n = i->columns->h; n; n = n->next) {
		sql_kc *ic = n->data;
		sys_drop_ic(tr, i, ic);
	}

	/* remove idx from schema and table*/
	list_remove_data(i->t->s->idxs, i);
	sql_trans_drop_dependencies(tr, i->base.id);

	if (isGlobal(i->t))
		tr->schema_updates ++;

	if (drop_action)
		sql_trans_drop_all_dependencies(tr, i->base.id, INDEX_DEPENDENCY);
}

static void
sys_drop_key(sql_trans *tr, sql_key *k, int drop_action)
{
	node *n;
	sql_schema *syss = find_sql_schema(tr, isGlobal(k->t)?"sys":"tmp");
	sql_table *syskey = find_sql_table(syss, "keys");
	oid rid = table_funcs.column_find_row(tr, find_sql_column(syskey, "id"), &k->base.id, NULL);

	if (is_oid_nil(rid))
		return ;
	table_funcs.table_delete(tr, syskey, rid);

	for (n = k->columns->h; n; n = n->next) {
		sql_kc *kc = n->data;
		sys_drop_kc(tr, k, kc);
	}
	/* remove key from schema */
	list_remove_data(k->t->s->keys, k);
	if (k->t->pkey == (sql_ukey*)k)
		k->t->pkey = NULL;
	if (k->type == fkey) {
		sql_fkey *fk = (sql_fkey *) k;

		assert(fk->rkey);
		if (fk->rkey) {
			n = list_find_name(fk->rkey->keys, fk->k.base.name);
			list_remove_node(fk->rkey->keys, n);
		}
		fk->rkey = NULL;
	}

	if (isGlobal(k->t))
		tr->schema_updates ++;

	sql_trans_drop_dependencies(tr, k->base.id);

	if (drop_action)
		sql_trans_drop_all_dependencies(tr, k->base.id, (k->type == fkey) ? FKEY_DEPENDENCY : KEY_DEPENDENCY);
}

static void
sys_drop_tc(sql_trans *tr, sql_trigger * i, sql_kc *kc)
{
	sql_schema *syss = find_sql_schema(tr, isGlobal(i->t)?"sys":"tmp");
	sql_table *systc = find_sql_table(syss, "objects");
	oid rid = table_funcs.column_find_row(tr, find_sql_column(systc, "id"), &i->base.id, find_sql_column(systc, "name"), kc->c->base.name, NULL);

	if (is_oid_nil(rid))
		return ;
	table_funcs.table_delete(tr, systc, rid);
	if (isGlobal(i->t))
		tr->schema_updates ++;
}

static void
sys_drop_trigger(sql_trans *tr, sql_trigger * i)
{
	node *n;
	sql_schema *syss = find_sql_schema(tr, isGlobal(i->t)?"sys":"tmp");
	sql_table *systrigger = find_sql_table(syss, "triggers");
	oid rid = table_funcs.column_find_row(tr, find_sql_column(systrigger, "id"), &i->base.id, NULL);

	if (is_oid_nil(rid))
		return ;
	table_funcs.table_delete(tr, systrigger, rid);

	for (n = i->columns->h; n; n = n->next) {
		sql_kc *tc = n->data;

		sys_drop_tc(tr, i, tc);
	}
	/* remove trigger from schema */
	list_remove_data(i->t->s->triggers, i);
	sql_trans_drop_dependencies(tr, i->base.id);
	if (isGlobal(i->t))
		tr->schema_updates ++;
}

static void
sys_drop_sequence(sql_trans *tr, sql_sequence * seq, int drop_action)
{
	sql_schema *syss = find_sql_schema(tr, "sys");
	sql_table *sysseqs = find_sql_table(syss, "sequences");
	oid rid = table_funcs.column_find_row(tr, find_sql_column(sysseqs, "id"), &seq->base.id, NULL);

	if (is_oid_nil(rid))
		return ;

	table_funcs.table_delete(tr, sysseqs, rid);
	sql_trans_drop_dependencies(tr, seq->base.id);
	sql_trans_drop_any_comment(tr, seq->base.id);
	if (drop_action)
		sql_trans_drop_all_dependencies(tr, seq->base.id, SEQ_DEPENDENCY);
}

static void
sys_drop_statistics(sql_trans *tr, sql_column *col)
{
	if (isGlobal(col->t)) {
		sql_schema *syss = find_sql_schema(tr, "sys");
		sql_table *sysstats = find_sql_table(syss, "statistics");

		oid rid = table_funcs.column_find_row(tr, find_sql_column(sysstats, "column_id"), &col->base.id, NULL);

		if (is_oid_nil(rid))
			return ;

		table_funcs.table_delete(tr, sysstats, rid);
	}
}

static int
sys_drop_default_object(sql_trans *tr, sql_column *col, int drop_action)
{
	char *seq_pos = NULL;
	const char *next_value_for = "next value for \"sys\".\"seq_";
	sql_schema *syss = find_sql_schema(tr, isGlobal(col->t)?"sys":"tmp");

	/* Drop sequence for generated column if it's the case */
	if (col->def && (seq_pos = strstr(col->def, next_value_for))) {
		sql_sequence *seq = NULL;
		char *seq_name = _STRDUP(seq_pos + (strlen(next_value_for) - strlen("seq_")));
		node *n = NULL;

		if (!seq_name)
			return -1;
		seq_name[strlen(seq_name)-1] = '\0';
		n = cs_find_name(&syss->seqs, seq_name);
		seq = find_sql_sequence(syss, seq_name);
		if (seq && sql_trans_get_dependency_type(tr, seq->base.id, BEDROPPED_DEPENDENCY) > 0) {
			sys_drop_sequence(tr, seq, drop_action);
			seq->base.wtime = syss->base.wtime = tr->wtime = tr->wstime;
			cs_del(&syss->seqs, n, seq->base.flags);
		}
		_DELETE(seq_name);
	}
	return 0;
}

static int
sys_drop_column(sql_trans *tr, sql_column *col, int drop_action)
{
	sql_schema *syss = find_sql_schema(tr, isGlobal(col->t)?"sys":"tmp");
	sql_table *syscolumn = find_sql_table(syss, "_columns");
	oid rid = table_funcs.column_find_row(tr, find_sql_column(syscolumn, "id"),
				  &col->base.id, NULL);

	if (is_oid_nil(rid))
		return 0;
	table_funcs.table_delete(tr, syscolumn, rid);
	sql_trans_drop_dependencies(tr, col->base.id);
	sql_trans_drop_any_comment(tr, col->base.id);
	sql_trans_drop_obj_priv(tr, col->base.id);
	if (sys_drop_default_object(tr, col, drop_action) == -1)
		return -1;

	if (isGlobal(col->t))
		tr->schema_updates ++;

	sys_drop_statistics(tr, col);
	if (drop_action)
		sql_trans_drop_all_dependencies(tr, col->base.id, COLUMN_DEPENDENCY);
	if (col->type.type->s)
		sql_trans_drop_dependency(tr, col->base.id, col->type.type->base.id, TYPE_DEPENDENCY);
	return 0;
}

static void
sys_drop_keys(sql_trans *tr, sql_table *t, int drop_action)
{
	node *n;

	if (cs_size(&t->keys))
		for (n = t->keys.set->h; n; n = n->next) {
			sql_key *k = n->data;

			sys_drop_key(tr, k, drop_action);
		}
}

static void
sys_drop_idxs(sql_trans *tr, sql_table *t, int drop_action)
{
	node *n;

	if (cs_size(&t->idxs))
		for (n = t->idxs.set->h; n; n = n->next) {
			sql_idx *k = n->data;

			sys_drop_idx(tr, k, drop_action);
		}
}

static int
sys_drop_columns(sql_trans *tr, sql_table *t, int drop_action)
{
	node *n;

	if (cs_size(&t->columns))
		for (n = t->columns.set->h; n; n = n->next) {
			sql_column *c = n->data;

			if (sys_drop_column(tr, c, drop_action))
				return -1;
		}
	return 0;
}

static void
sys_drop_part(sql_trans *tr, sql_table *t, int drop_action)
{
	while(t->partition>0) {
		sql_part *pt = partition_find_part(tr, t, NULL);

		assert(pt);
		sql_trans_del_table(tr, pt->t, t, drop_action);
	}
}

static void
sys_drop_parts(sql_trans *tr, sql_table *t, int drop_action)
{
	if (!list_empty(t->members)) {
		for (node *n = t->members->h; n; ) {
			sql_part *pt = n->data;

			n = n->next;
			if ((drop_action == DROP_CASCADE_START || drop_action == DROP_CASCADE) &&
				tr->dropped && list_find_id(tr->dropped, pt->base.id))
				continue;

			sql_trans_del_table(tr, t, find_sql_table_id(t->s, pt->base.id), drop_action);
		}
	}
}

static int
sys_drop_table(sql_trans *tr, sql_table *t, int drop_action)
{
	sql_schema *syss = find_sql_schema(tr, isGlobal(t)?"sys":"tmp");
	sql_table *systable = find_sql_table(syss, "_tables");
	sql_column *syscol = find_sql_column(systable, "id");
	oid rid = table_funcs.column_find_row(tr, syscol, &t->base.id, NULL);

	if (is_oid_nil(rid))
		return 0;
	table_funcs.table_delete(tr, systable, rid);
	sys_drop_keys(tr, t, drop_action);
	sys_drop_idxs(tr, t, drop_action);

	if (isPartition(t))
		sys_drop_part(tr, t, drop_action);

	if (isMergeTable(t) || isReplicaTable(t))
		sys_drop_parts(tr, t, drop_action);

	if (isRangePartitionTable(t) || isListPartitionTable(t)) {
		sql_table *partitions = find_sql_table(syss, "table_partitions");
		sql_column *pcols = find_sql_column(partitions, "table_id");
		rids *rs = table_funcs.rids_select(tr, pcols, &t->base.id, &t->base.id, NULL);
		oid poid;
		if ((poid = table_funcs.rids_next(rs)) != oid_nil)
			table_funcs.table_delete(tr, partitions, poid);
		table_funcs.rids_destroy(rs);
	}

	sql_trans_drop_any_comment(tr, t->base.id);
	sql_trans_drop_dependencies(tr, t->base.id);
	sql_trans_drop_obj_priv(tr, t->base.id);

	if (sys_drop_columns(tr, t, drop_action))
		return -1;

	if (isGlobal(t))
		tr->schema_updates ++;

	if (drop_action)
		sql_trans_drop_all_dependencies(tr, t->base.id, !isView(t) ? TABLE_DEPENDENCY : VIEW_DEPENDENCY);
	return 0;
}

static void
sys_drop_type(sql_trans *tr, sql_type *type, int drop_action)
{
	sql_schema *syss = find_sql_schema(tr, "sys");
	sql_table *sys_tab_type = find_sql_table(syss, "types");
	sql_column *sys_type_col = find_sql_column(sys_tab_type, "id");
	oid rid = table_funcs.column_find_row(tr, sys_type_col, &type->base.id, NULL);

	if (is_oid_nil(rid))
		return ;

	table_funcs.table_delete(tr, sys_tab_type, rid);
	sql_trans_drop_dependencies(tr, type->base.id);

	tr->schema_updates ++;

	if (drop_action)
		sql_trans_drop_all_dependencies(tr, type->base.id, TYPE_DEPENDENCY);
}

static void
sys_drop_func(sql_trans *tr, sql_func *func, int drop_action)
{
	sql_schema *syss = find_sql_schema(tr, "sys");
	sql_table *sys_tab_func = find_sql_table(syss, "functions");
	sql_column *sys_func_col = find_sql_column(sys_tab_func, "id");
	oid rid_func = table_funcs.column_find_row(tr, sys_func_col, &func->base.id, NULL);
	if (is_oid_nil(rid_func))
		return ;
	sql_table *sys_tab_args = find_sql_table(syss, "args");
	sql_column *sys_args_col = find_sql_column(sys_tab_args, "func_id");
	rids *args = table_funcs.rids_select(tr, sys_args_col, &func->base.id, &func->base.id, NULL);

	for (oid r = table_funcs.rids_next(args); !is_oid_nil(r); r = table_funcs.rids_next(args))
		table_funcs.table_delete(tr, sys_tab_args, r);
	table_funcs.rids_destroy(args);

	assert(!is_oid_nil(rid_func));
	table_funcs.table_delete(tr, sys_tab_func, rid_func);

	sql_trans_drop_dependencies(tr, func->base.id);
	sql_trans_drop_any_comment(tr, func->base.id);
	sql_trans_drop_obj_priv(tr, func->base.id);

	tr->schema_updates ++;

	if (drop_action)
		sql_trans_drop_all_dependencies(tr, func->base.id, !IS_PROC(func) ? FUNC_DEPENDENCY : PROC_DEPENDENCY);
}

static void
sys_drop_types(sql_trans *tr, sql_schema *s, int drop_action)
{
	node *n;

	if (cs_size(&s->types))
		for (n = s->types.set->h; n; n = n->next) {
			sql_type *t = n->data;

			sys_drop_type(tr, t, drop_action);
		}
}

static int
sys_drop_tables(sql_trans *tr, sql_schema *s, int drop_action)
{
	node *n;

	if (cs_size(&s->tables))
		for (n = s->tables.set->h; n; n = n->next) {
			sql_table *t = n->data;

			if (sys_drop_table(tr, t, drop_action))
				return -1;
		}
	return 0;
}

static void
sys_drop_funcs(sql_trans *tr, sql_schema *s, int drop_action)
{
	node *n;

	if (cs_size(&s->funcs))
		for (n = s->funcs.set->h; n; n = n->next) {
			sql_func *f = n->data;

			sys_drop_func(tr, f, drop_action);
		}
}

static void
sys_drop_sequences(sql_trans *tr, sql_schema *s, int drop_action)
{
	node *n;

	if (cs_size(&s->seqs))
		for (n = s->seqs.set->h; n; n = n->next) {
			sql_sequence *seq = n->data;

			sys_drop_sequence(tr, seq, drop_action);
		}
}

sql_type *
sql_trans_create_type(sql_trans *tr, sql_schema *s, const char *sqlname, int digits, int scale, int radix, const char *impl)
{
	sql_type *t;
	sql_table *systype;
	int localtype = ATOMindex(impl);
	sql_class eclass = EC_EXTERNAL;
	int eclass_cast = (int) eclass;

	if (localtype < 0)
		return NULL;
	t = SA_ZNEW(tr->sa, sql_type);
	systype = find_sql_table(find_sql_schema(tr, "sys"), "types");
	base_init(tr->sa, &t->base, next_oid(), TR_NEW, impl);
	t->sqlname = sa_strdup(tr->sa, sqlname);
	t->digits = digits;
	t->scale = scale;
	t->radix = radix;
	t->eclass = eclass;
	t->localtype = localtype;
	t->s = s;

	cs_add(&s->types, t, TR_NEW);
	table_funcs.table_insert(tr, systype, &t->base.id, t->base.name, t->sqlname, &t->digits, &t->scale, &radix, &eclass_cast, &s->base.id);

	t->base.wtime = s->base.wtime = tr->wtime = tr->wstime;
	tr->schema_updates ++;
	return t;
}

int
sql_trans_drop_type(sql_trans *tr, sql_schema *s, sqlid id, int drop_action)
{
	node *n = find_sql_type_node(s, id);
	sql_type *t = n->data;

	sys_drop_type(tr, t, drop_action);

	t->base.wtime = s->base.wtime = tr->wtime = tr->wstime;
	tr->schema_updates ++;
	cs_del(&s->types, n, t->base.flags);
	return 1;
}

sql_func *
create_sql_func(sql_allocator *sa, const char *func, list *args, list *res, sql_ftype type, sql_flang lang, const char *mod,
				const char *impl, const char *query, bit varres, bit vararg, bit system)
{
	sql_func *t = SA_ZNEW(sa, sql_func);

	base_init(sa, &t->base, next_oid(), TR_NEW, func);
	assert(impl && mod);
	t->imp = (impl)?sa_strdup(sa, impl):NULL;
	t->mod = (mod)?sa_strdup(sa, mod):NULL;
	t->type = type;
	t->lang = lang;
	t->sql = (lang==FUNC_LANG_SQL||lang==FUNC_LANG_MAL);
	t->semantics = TRUE;
	t->side_effect = (type==F_FILT || (res && (lang==FUNC_LANG_SQL || !list_empty(args))))?FALSE:TRUE;
	t->varres = varres;
	t->vararg = vararg;
	t->ops = args;
	t->res = res;
	t->query = (query)?sa_strdup(sa, query):NULL;
	t->fix_scale = SCALE_EQ;
	t->s = NULL;
	t->system = system;
	return t;
}

sql_func *
sql_trans_create_func(sql_trans *tr, sql_schema *s, const char *func, list *args, list *res, sql_ftype type, sql_flang lang,
					  const char *mod, const char *impl, const char *query, bit varres, bit vararg, bit system)
{
	sql_func *t = SA_ZNEW(tr->sa, sql_func);
	sql_table *sysfunc = find_sql_table(find_sql_schema(tr, "sys"), "functions");
	sql_table *sysarg = find_sql_table(find_sql_schema(tr, "sys"), "args");
	node *n;
	int number = 0, ftype = (int) type, flang = (int) lang;
	bit se;

	base_init(tr->sa, &t->base, next_oid(), TR_NEW, func);
	assert(impl && mod);
	t->imp = (impl)?sa_strdup(tr->sa, impl):NULL;
	t->mod = (mod)?sa_strdup(tr->sa, mod):NULL;
	t->type = type;
	t->lang = lang;
	t->sql = (lang==FUNC_LANG_SQL||lang==FUNC_LANG_MAL);
	t->semantics = TRUE;
	se = t->side_effect = (type==F_FILT || (res && (lang==FUNC_LANG_SQL || !list_empty(args))))?FALSE:TRUE;
	t->varres = varres;
	t->vararg = vararg;
	t->ops = sa_list(tr->sa);
	t->fix_scale = SCALE_EQ;
	t->system = system;
	for (n=args->h; n; n = n->next)
		list_append(t->ops, arg_dup(tr, s, n->data));
	if (res) {
		t->res = sa_list(tr->sa);
		for (n=res->h; n; n = n->next)
			list_append(t->res, arg_dup(tr, s, n->data));
	}
	t->query = (query)?sa_strdup(tr->sa, query):NULL;
	t->s = s;

	cs_add(&s->funcs, t, TR_NEW);
	table_funcs.table_insert(tr, sysfunc, &t->base.id, t->base.name, query?query:t->imp, t->mod, &flang, &ftype, &se,
							 &t->varres, &t->vararg, &s->base.id, &t->system, &t->semantics);
	if (t->res) for (n = t->res->h; n; n = n->next, number++) {
		sql_arg *a = n->data;
		sqlid id = next_oid();
		table_funcs.table_insert(tr, sysarg, &id, &t->base.id, a->name, a->type.type->sqlname, &a->type.digits, &a->type.scale, &a->inout, &number);
	}
	if (t->ops) for (n = t->ops->h; n; n = n->next, number++) {
		sql_arg *a = n->data;
		sqlid id = next_oid();
		table_funcs.table_insert(tr, sysarg, &id, &t->base.id, a->name, a->type.type->sqlname, &a->type.digits, &a->type.scale, &a->inout, &number);
	}

	t->base.wtime = s->base.wtime = tr->wtime = tr->wstime;
	tr->schema_updates ++;
	return t;
}

int
sql_trans_drop_func(sql_trans *tr, sql_schema *s, sqlid id, int drop_action)
{
	node *n = find_sql_func_node(s, id);
	sql_func *func = n->data;

	if (drop_action == DROP_CASCADE_START || drop_action == DROP_CASCADE) {
		sqlid *local_id = MNEW(sqlid);
		if (!local_id)
			return -1;

		if (! tr->dropped) {
			tr->dropped = list_create((fdestroy) GDKfree);
			if (!tr->dropped) {
				_DELETE(local_id);
				return -1;
			}
		}
		*local_id = func->base.id;
		list_append(tr->dropped, local_id);
	}

	sys_drop_func(tr, func, DROP_CASCADE);

	func->base.wtime = s->base.wtime = tr->wtime = tr->wstime;
	tr->schema_updates ++;
	cs_del(&s->funcs, n, func->base.flags);

	if (drop_action == DROP_CASCADE_START && tr->dropped) {
		list_destroy(tr->dropped);
		tr->dropped = NULL;
	}
	return 0;
}

static void
build_drop_func_list_item(sql_trans *tr, sql_schema *s, sqlid id)
{
	node *n = find_sql_func_node(s, id);
	sql_func *func = n->data;

	sys_drop_func(tr, func, DROP_CASCADE);

	func->base.wtime = s->base.wtime = tr->wtime = tr->wstime;
	tr->schema_updates ++;
	cs_del(&s->funcs, n, func->base.flags);
}

int
sql_trans_drop_all_func(sql_trans *tr, sql_schema *s, list *list_func, int drop_action)
{
	node *n = NULL;
	sql_func *func = NULL;
	list* to_drop = NULL;

	(void) drop_action;

	if (!tr->dropped) {
		tr->dropped = list_create((fdestroy) GDKfree);
		if (!tr->dropped)
			return -1;
	}
	for (n = list_func->h; n ; n = n->next ) {
		func = (sql_func *) n->data;

		if (! list_find_id(tr->dropped, func->base.id)){
			sqlid *local_id = MNEW(sqlid);
			if (!local_id) {
				list_destroy(tr->dropped);
				tr->dropped = NULL;
				if (to_drop)
					list_destroy(to_drop);
				return -1;
			}
			if (!to_drop) {
				to_drop = list_create(NULL);
				if (!to_drop) {
					list_destroy(tr->dropped);
					return -1;
				}
			}
			*local_id = func->base.id;
			list_append(tr->dropped, local_id);
			list_append(to_drop, func);
			//sql_trans_drop_func(tr, s, func->base.id, drop_action ? DROP_CASCADE : DROP_RESTRICT);
		}
	}

	if (to_drop) {
		for (n = to_drop->h; n ; n = n->next ) {
			func = (sql_func *) n->data;
			build_drop_func_list_item(tr, s, func->base.id);
		}
		list_destroy(to_drop);
	}

	if ( tr->dropped) {
		list_destroy(tr->dropped);
		tr->dropped = NULL;
	}
	return 0;
}

sql_schema *
sql_trans_create_schema(sql_trans *tr, const char *name, sqlid auth_id, sqlid owner)
{
	sql_schema *s = SA_ZNEW(tr->sa, sql_schema);
	sql_table *sysschema = find_sql_table(find_sql_schema(tr, "sys"), "schemas");

	base_init(tr->sa, &s->base, next_oid(), TR_NEW, name);
	s->auth_id = auth_id;
	s->owner = owner;
	s->system = FALSE;
	cs_new(&s->tables, tr->sa, (fdestroy) &table_destroy);
	cs_new(&s->types, tr->sa, (fdestroy) NULL);
	cs_new(&s->funcs, tr->sa, (fdestroy) NULL);
	cs_new(&s->seqs, tr->sa, (fdestroy) NULL);
	cs_new(&s->parts, tr->sa, (fdestroy) &part_destroy);
	s->keys = list_new(tr->sa, (fdestroy) NULL);
	s->idxs = list_new(tr->sa, (fdestroy) NULL);
	s->triggers = list_new(tr->sa, (fdestroy) NULL);
	s->tr = tr;

	cs_add(&tr->schemas, s, TR_NEW);
	table_funcs.table_insert(tr, sysschema, &s->base.id, s->base.name, &s->auth_id, &s->owner, &s->system);
	s->base.wtime = tr->wtime = tr->wstime;
	tr->schema_updates ++;
	return s;
}

sql_schema*
sql_trans_rename_schema(sql_trans *tr, sqlid id, const char *new_name)
{
	sql_table *sysschema = find_sql_table(find_sql_schema(tr, "sys"), "schemas");
	node *n = find_sql_schema_node(tr, id);
	sql_schema *s = n->data;
	oid rid;

	assert(!strNil(new_name));

	list_hash_delete(tr->schemas.set, s, NULL); /* has to re-hash the entry in the changeset */
	s->base.name = sa_strdup(tr->sa, new_name);
	if (!list_hash_add(tr->schemas.set, s, NULL))
		return NULL;

	rid = table_funcs.column_find_row(tr, find_sql_column(sysschema, "id"), &s->base.id, NULL);
	assert(!is_oid_nil(rid));
	table_funcs.column_update_value(tr, find_sql_column(sysschema, "name"), rid, (void*) new_name);

	s->base.wtime = tr->wtime = tr->wstime;
	tr->schema_updates ++;
	return s;
}

int
sql_trans_drop_schema(sql_trans *tr, sqlid id, int drop_action)
{
	node *n = find_sql_schema_node(tr, id);
	sql_schema *s = n->data;
	sql_table *sysschema = find_sql_table(find_sql_schema(tr, "sys"), "schemas");
	oid rid = table_funcs.column_find_row(tr, find_sql_column(sysschema, "id"), &s->base.id, NULL);

	if (is_oid_nil(rid))
		return 0;
	if (drop_action == DROP_CASCADE_START || drop_action == DROP_CASCADE) {
		sqlid* local_id = MNEW(sqlid);
		if (!local_id)
			return -1;

		if (!tr->dropped) {
			tr->dropped = list_create((fdestroy) GDKfree);
			if (!tr->dropped) {
				_DELETE(local_id);
				return -1;
			}
		}
		*local_id = s->base.id;
		list_append(tr->dropped, local_id);
	}

	table_funcs.table_delete(tr, sysschema, rid);
	sys_drop_funcs(tr, s, drop_action);
	if (sys_drop_tables(tr, s, drop_action))
		return -1;
	sys_drop_types(tr, s, drop_action);
	sys_drop_sequences(tr, s, drop_action);
	sql_trans_drop_any_comment(tr, s->base.id);
	sql_trans_drop_obj_priv(tr, s->base.id);

	s->base.wtime = tr->wtime = tr->wstime;
	tr->schema_updates ++;
	cs_del(&tr->schemas, n, s->base.flags);

	if (drop_action == DROP_CASCADE_START && tr->dropped) {
		list_destroy(tr->dropped);
		tr->dropped = NULL;
	}
	return 0;
}

sql_table *
sql_trans_add_table(sql_trans *tr, sql_table *mt, sql_table *pt)
{
	sql_schema *syss = find_sql_schema(tr, isGlobal(mt)?"sys":"tmp");
	sql_table *sysobj = find_sql_table(syss, "objects");
	sql_part *p = SA_ZNEW(tr->sa, sql_part);

	/* merge table depends on part table */
	sql_trans_create_dependency(tr, pt->base.id, mt->base.id, TABLE_DEPENDENCY);
	assert(isMergeTable(mt) || isReplicaTable(mt));
	p->t = mt;
	p->member = pt;
	pt->partition++;
	base_init(tr->sa, &p->base, pt->base.id, TR_NEW, pt->base.name);
	cs_add(&mt->s->parts, p, TR_NEW);
	list_append(mt->members, p);
	mt->s->base.wtime = mt->base.wtime = pt->s->base.wtime = pt->base.wtime = p->base.wtime = tr->wtime = tr->wstime;
	table_funcs.table_insert(tr, sysobj, &mt->base.id, p->base.name, &p->base.id);
	if (isGlobal(mt))
		tr->schema_updates ++;
	return mt;
}

int
sql_trans_add_range_partition(sql_trans *tr, sql_table *mt, sql_table *pt, sql_subtype tpe, ptr min, ptr max,
							  bit with_nills, int update, sql_part **err)
{
	sql_schema *syss = find_sql_schema(tr, isGlobal(mt)?"sys":"tmp");
	sql_table *sysobj = find_sql_table(syss, "objects");
	sql_table *partitions = find_sql_table(syss, "table_partitions");
	sql_table *ranges = find_sql_table(syss, "range_partitions");
	sql_part *p;
	int localtype = tpe.type->localtype, res = 0;
	ValRecord vmin, vmax;
	size_t smin, smax;
	bit to_insert = with_nills;
	oid rid;
	ptr ok;
	sqlid *v;

	vmin = vmax = (ValRecord) {.vtype = TYPE_void,};

	if (min) {
		ok = VALinit(&vmin, localtype, min);
		if (ok && localtype != TYPE_str)
			ok = VALconvert(TYPE_str, &vmin);
	} else {
		ok = VALinit(&vmin, TYPE_str, ATOMnilptr(TYPE_str));
		min = (ptr) ATOMnilptr(localtype);
	}
	if (!ok) {
		res = -1;
		goto finish;
	}
	smin = ATOMlen(localtype, min);
	if (smin > STORAGE_MAX_VALUE_LENGTH) {
		res = -2;
		goto finish;
	}

	if (max) {
		ok = VALinit(&vmax, localtype, max);
		if (ok && localtype != TYPE_str)
			ok = VALconvert(TYPE_str, &vmax);
	} else {
		ok = VALinit(&vmax, TYPE_str, ATOMnilptr(TYPE_str));
		max = (ptr) ATOMnilptr(localtype);
	}
	if (!ok) {
		res = -1;
		goto finish;
	}
	smax = ATOMlen(localtype, max);
	if (smax > STORAGE_MAX_VALUE_LENGTH) {
		res = -2;
		goto finish;
	}

	if (!update) {
		p = SA_ZNEW(tr->sa, sql_part);
		base_init(tr->sa, &p->base, pt->base.id, TR_NEW, pt->base.name);
		assert(isMergeTable(mt) || isReplicaTable(mt));
		p->t = mt;
		assert(pt);
		p->member = pt;
		dup_sql_type(tr, mt->s, &tpe, &(p->tpe));
	} else {
		p = find_sql_part_id(mt, pt->base.id);
	}

	/* add range partition values */
	p->part.range.minvalue = sa_alloc(tr->sa, smin);
	p->part.range.maxvalue = sa_alloc(tr->sa, smax);
	memcpy(p->part.range.minvalue, min, smin);
	memcpy(p->part.range.maxvalue, max, smax);
	p->part.range.minlength = smin;
	p->part.range.maxlength = smax;
	p->with_nills = with_nills;

	if (!update) {
		*err = list_append_with_validate(mt->members, p, sql_range_part_validate_and_insert);
	} else {
		*err = list_traverse_with_validate(mt->members, p, sql_range_part_validate_and_insert);
	}
	if (*err) {
		res = -4;
		goto finish;
	}

	if (!update) {
		rid = table_funcs.column_find_row(tr, find_sql_column(partitions, "table_id"), &mt->base.id, NULL);
		assert(!is_oid_nil(rid));

		/* add merge table dependency */
		sql_trans_create_dependency(tr, pt->base.id, mt->base.id, TABLE_DEPENDENCY);
		v = (sqlid*) table_funcs.column_find_value(tr, find_sql_column(partitions, "id"), rid);
		table_funcs.table_insert(tr, sysobj, &mt->base.id, p->base.name, &p->base.id);
		table_funcs.table_insert(tr, ranges, &pt->base.id, v, VALget(&vmin), VALget(&vmax), &to_insert);
		_DELETE(v);
	} else {
		sql_column *cmin = find_sql_column(ranges, "minimum"), *cmax = find_sql_column(ranges, "maximum"),
				   *wnulls = find_sql_column(ranges, "with_nulls");

		rid = table_funcs.column_find_row(tr, find_sql_column(ranges, "table_id"), &pt->base.id, NULL);
		assert(!is_oid_nil(rid));

		table_funcs.column_update_value(tr, cmin, rid, VALget(&vmin));
		table_funcs.column_update_value(tr, cmax, rid, VALget(&vmax));
		table_funcs.column_update_value(tr, wnulls, rid, &to_insert);
	}

	if (isGlobal(mt))
		tr->schema_updates ++;
	mt->s->base.wtime = mt->base.wtime = pt->s->base.wtime = pt->base.wtime = p->base.wtime = tr->wtime = tr->wstime;

	if (!update) {
		pt->partition++;
		cs_add(&mt->s->parts, p, TR_NEW);
	}
finish:
	VALclear(&vmin);
	VALclear(&vmax);
	return res;
}

int
sql_trans_add_value_partition(sql_trans *tr, sql_table *mt, sql_table *pt, sql_subtype tpe, list* vals, bit with_nills,
							  int update, sql_part **err)
{
	sql_schema *syss = find_sql_schema(tr, isGlobal(mt)?"sys":"tmp");
	sql_table *sysobj = find_sql_table(syss, "objects");
	sql_table *partitions = find_sql_table(syss, "table_partitions");
	sql_table *values = find_sql_table(syss, "value_partitions");
	sql_part *p;
	oid rid;
	int localtype = tpe.type->localtype, i = 0;
	sqlid *v;

	if (!update) {
		p = SA_ZNEW(tr->sa, sql_part);
		base_init(tr->sa, &p->base, pt->base.id, TR_NEW, pt->base.name);
		assert(isMergeTable(mt) || isReplicaTable(mt));
		p->t = mt;
		assert(pt);
		p->member = pt;
		dup_sql_type(tr, mt->s, &tpe, &(p->tpe));
	} else {
		rids *rs;
		p = find_sql_part_id(mt, pt->base.id);

		rs = table_funcs.rids_select(tr, find_sql_column(values, "table_id"), &pt->base.id, &pt->base.id, NULL);
		for (rid = table_funcs.rids_next(rs); !is_oid_nil(rid); rid = table_funcs.rids_next(rs)) {
			table_funcs.table_delete(tr, values, rid); /* eliminate the old values */
		}
		table_funcs.rids_destroy(rs);
	}
	p->with_nills = with_nills;

	rid = table_funcs.column_find_row(tr, find_sql_column(partitions, "table_id"), &mt->base.id, NULL);
	assert(!is_oid_nil(rid));

	v = (sqlid*) table_funcs.column_find_value(tr, find_sql_column(partitions, "id"), rid);

	if (with_nills) { /* store the null value first */
		ValRecord vnnil;
		if (VALinit(&vnnil, TYPE_str, ATOMnilptr(TYPE_str)) == NULL) {
			_DELETE(v);
			return -1;
		}
		table_funcs.table_insert(tr, values, &pt->base.id, v, VALget(&vnnil));
		VALclear(&vnnil);
	}

	for (node *n = vals->h ; n ; n = n->next) {
		sql_part_value *next = (sql_part_value*) n->data;
		ValRecord vvalue;
		ptr ok;

		if (ATOMlen(localtype, next->value) > STORAGE_MAX_VALUE_LENGTH) {
			_DELETE(v);
			return -i - 1;
		}
		ok = VALinit(&vvalue, localtype, next->value);
		if (ok && localtype != TYPE_str)
			ok = VALconvert(TYPE_str, &vvalue);
		if (!ok) {
			_DELETE(v);
			VALclear(&vvalue);
			return -i - 1;
		}
		table_funcs.table_insert(tr, values, &pt->base.id, v, VALget(&vvalue));
		VALclear(&vvalue);
		i++;
	}
	_DELETE(v);

	p->part.values = vals;

	if (!update) {
		*err = list_append_with_validate(mt->members, p, sql_values_part_validate_and_insert);
	} else {
		*err = list_traverse_with_validate(mt->members, p, sql_values_part_validate_and_insert);
	}
	if (*err)
		return -1;

	if (!update) {
		/* add merge table dependency */
		sql_trans_create_dependency(tr, pt->base.id, mt->base.id, TABLE_DEPENDENCY);
		table_funcs.table_insert(tr, sysobj, &mt->base.id, p->base.name, &p->base.id);
	}

	if (isGlobal(mt))
		tr->schema_updates ++;
	mt->s->base.wtime = mt->base.wtime = pt->s->base.wtime = pt->base.wtime = p->base.wtime = tr->wtime = tr->wstime;
	if (!update) {
		pt->partition++;
		cs_add(&mt->s->parts, p, TR_NEW);
	}
	return 0;
}

sql_table*
sql_trans_rename_table(sql_trans *tr, sql_schema *s, sqlid id, const char *new_name)
{
	sql_table *systable = find_sql_table(find_sql_schema(tr, isTempSchema(s) ? "tmp":"sys"), "_tables");
	node *n = find_sql_table_node(s, id);
	sql_table *t = n->data;
	oid rid;

	assert(!strNil(new_name));

	list_hash_delete(s->tables.set, t, NULL); /* has to re-hash the entry in the changeset */
	t->base.name = sa_strdup(tr->sa, new_name);
	if (!list_hash_add(s->tables.set, t, NULL))
		return NULL;

	rid = table_funcs.column_find_row(tr, find_sql_column(systable, "id"), &t->base.id, NULL);
	assert(!is_oid_nil(rid));
	table_funcs.column_update_value(tr, find_sql_column(systable, "name"), rid, (void*) new_name);

	t->base.wtime = s->base.wtime = tr->wtime = tr->wstime;
	if (isGlobal(t))
		tr->schema_updates ++;
	return t;
}

sql_table*
sql_trans_set_table_schema(sql_trans *tr, sqlid id, sql_schema *os, sql_schema *ns)
{
	sql_table *systable = find_sql_table(find_sql_schema(tr, isTempSchema(os) ? "tmp":"sys"), "_tables");
	node *n = find_sql_table_node(os, id);
	sql_table *t = n->data;
	oid rid;
	sql_moved_table *m;

	rid = table_funcs.column_find_row(tr, find_sql_column(systable, "id"), &t->base.id, NULL);
	assert(!is_oid_nil(rid));
	table_funcs.column_update_value(tr, find_sql_column(systable, "schema_id"), rid, &(ns->base.id));

	cs_move(&os->tables, &ns->tables, t);
	t->s = ns;

	if (!tr->moved_tables)
		tr->moved_tables = sa_list(tr->sa);
	m = SA_ZNEW(tr->sa, sql_moved_table); //add transaction log entry
	m->from = os;
	m->to = ns;
	m->t = t;
	list_append(tr->moved_tables, m);

	t->base.wtime = os->base.wtime = ns->base.wtime = tr->wtime = tr->wstime;
	for (node *n = t->columns.set->h ; n ; n = n->next) {
		sql_column *col = (sql_column*) n->data;
		col->base.wtime = tr->wstime; /* the table's columns types have to be set again */
	}
	if (isGlobal(t))
		tr->schema_updates ++;
	return t;
}

sql_table *
sql_trans_del_table(sql_trans *tr, sql_table *mt, sql_table *pt, int drop_action)
{
	sql_schema *syss = find_sql_schema(tr, isGlobal(mt)?"sys":"tmp");
	sql_table *sysobj = find_sql_table(syss, "objects");
	node *n = cs_find_id(&mt->s->parts, pt->base.id);
	oid obj_oid = table_funcs.column_find_row(tr, find_sql_column(sysobj, "nr"), &pt->base.id, NULL), rid;
	sql_part *p = (sql_part*) n->data;

	if (is_oid_nil(obj_oid))
		return NULL;

	if (isRangePartitionTable(mt)) {
		sql_table *ranges = find_sql_table(syss, "range_partitions");
		rid = table_funcs.column_find_row(tr, find_sql_column(ranges, "table_id"), &pt->base.id, NULL);
		table_funcs.table_delete(tr, ranges, rid);
	} else if (isListPartitionTable(mt)) {
		sql_table *values = find_sql_table(syss, "value_partitions");
		rids *rs = table_funcs.rids_select(tr, find_sql_column(values, "table_id"), &pt->base.id, &pt->base.id, NULL);
		for (rid = table_funcs.rids_next(rs); !is_oid_nil(rid); rid = table_funcs.rids_next(rs)) {
			table_funcs.table_delete(tr, values, rid);
		}
		table_funcs.rids_destroy(rs);
	}
	/* merge table depends on part table */
	sql_trans_drop_dependency(tr, pt->base.id, mt->base.id, TABLE_DEPENDENCY);

	cs_del(&mt->s->parts, n, p->base.flags);
	list_remove_data(mt->members, p);
	pt->partition--;/* check other hierarchies? */
	table_funcs.table_delete(tr, sysobj, obj_oid);

	mt->s->base.wtime = mt->base.wtime = pt->s->base.wtime = pt->base.wtime = p->base.wtime = tr->wtime = tr->wstime;

	if (drop_action == DROP_CASCADE)
		sql_trans_drop_table(tr, mt->s, pt->base.id, drop_action);
	if (isGlobal(mt))
		tr->schema_updates ++;
	return mt;
}

sql_table *
sql_trans_create_table(sql_trans *tr, sql_schema *s, const char *name, const char *sql, int tt, bit system,
					   int persistence, int commit_action, int sz, bte properties)
{
	sql_table *t = create_sql_table(tr->sa, name, tt, system, persistence, commit_action, properties);
	sql_schema *syss = find_sql_schema(tr, isGlobal(t)?"sys":"tmp");
	sql_table *systable = find_sql_table(syss, "_tables");
	sht ca;

	/* temps all belong to a special tmp schema and only views/remote
	   have a query */
	assert( (isTable(t) ||
		(!isTempTable(t) || (strcmp(s->base.name, "tmp") == 0) || isDeclaredTable(t))) || (isView(t) && !sql) || isStream(t) || (isRemote(t) && !sql));

	t->query = sql ? sa_strdup(tr->sa, sql) : NULL;
	t->s = s;
	t->sz = sz;
	if (sz < 0)
		t->sz = COLSIZE;
	cs_add(&s->tables, t, TR_NEW);
	if (isStream(t))
		t->persistence = SQL_STREAM;
	if (isRemote(t))
		t->persistence = SQL_REMOTE;

	if (isTable(t)) {
		if (store_funcs.create_del(tr, t) != LOG_OK) {
			TRC_DEBUG(SQL_STORE, "Load table '%s' is missing 'deletes'\n", t->base.name);
			t->persistence = SQL_GLOBAL_TEMP;
		}
	}
	if (isPartitionedByExpressionTable(t)) {
		t->part.pexp = SA_ZNEW(tr->sa, sql_expression);
		t->part.pexp->type = *sql_bind_localtype("void"); /* leave it non-initialized, at the backend the copy of this table will get the type */
	}

	ca = t->commit_action;
	if (!isDeclaredTable(t)) {
		table_funcs.table_insert(tr, systable, &t->base.id, t->base.name, &s->base.id,
								 (t->query) ? t->query : ATOMnilptr(TYPE_str), &t->type, &t->system, &ca, &t->access);
	}

	t->base.wtime = s->base.wtime = tr->wtime = tr->wstime;
	if (isGlobal(t))
		tr->schema_updates ++;
	return t;
}

int
sql_trans_set_partition_table(sql_trans *tr, sql_table *t)
{
	if (t && (isRangePartitionTable(t) || isListPartitionTable(t))) {
		sql_schema *syss = find_sql_schema(tr, isGlobal(t)?"sys":"tmp");
		sql_table *partitions = find_sql_table(syss, "table_partitions");
		sqlid next = next_oid();
		if (isPartitionedByColumnTable(t)) {
			assert(t->part.pcol);
			table_funcs.table_insert(tr, partitions, &next, &t->base.id, &t->part.pcol->base.id, ATOMnilptr(TYPE_str), &t->properties);
		} else if (isPartitionedByExpressionTable(t)) {
			assert(t->part.pexp->exp);
			if (strlen(t->part.pexp->exp) > STORAGE_MAX_VALUE_LENGTH)
				return -1;
			table_funcs.table_insert(tr, partitions, &next, &t->base.id, ATOMnilptr(TYPE_int), t->part.pexp->exp, &t->properties);
		} else {
			assert(0);
		}
	}
	return 0;
}

sql_key *
create_sql_kc(sql_allocator *sa, sql_key *k, sql_column *c)
{
	sql_kc *kc = SA_ZNEW(sa, sql_kc);

	kc->c = c;
	list_append(k->columns, kc);
	if (k->idx)
		create_sql_ic(sa, k->idx, c);
	if (k->type == pkey)
		c->null = 0;
	return k;
}

sql_ukey *
create_sql_ukey(sql_allocator *sa, sql_table *t, const char *name, key_type kt)
{
	sql_key *nk = NULL;
	sql_ukey *tk;

	nk = (kt != fkey) ? (sql_key *) SA_ZNEW(sa, sql_ukey) : (sql_key *) SA_ZNEW(sa, sql_fkey);
 	tk = (sql_ukey *) nk;
	assert(name);

	base_init(sa, &nk->base, next_oid(), TR_NEW, name);

	nk->type = kt;
	nk->columns = sa_list(sa);
	nk->idx = NULL;
	nk->t = t;

	tk->keys = NULL;
	if (nk->type == pkey)
		t->pkey = tk;
	cs_add(&t->keys, nk, TR_NEW);
	return tk;
}

sql_fkey *
create_sql_fkey(sql_allocator *sa, sql_table *t, const char *name, key_type kt, sql_key *rkey, int on_delete, int on_update)
{
	sql_key *nk;
	sql_fkey *fk = NULL;
	sql_ukey *uk = (sql_ukey *) rkey;

	nk = (kt != fkey) ? (sql_key *) SA_ZNEW(sa, sql_ukey) : (sql_key *) SA_ZNEW(sa, sql_fkey);

	assert(name);
	base_init(sa, &nk->base, next_oid(), TR_NEW, name);
	nk->type = kt;
	nk->columns = sa_list(sa);
	nk->t = t;
	nk->idx = create_sql_idx(sa, t, name, (nk->type == fkey) ? join_idx : hash_idx);
	nk->idx->key = nk;

	fk = (sql_fkey *) nk;

	fk->on_delete = on_delete;
	fk->on_update = on_update;

	fk->rkey = uk;
	cs_add(&t->keys, nk, TR_NEW);
	return (sql_fkey*) nk;
}

sql_idx *
create_sql_ic(sql_allocator *sa, sql_idx *i, sql_column *c)
{
	sql_kc *ic = SA_ZNEW(sa, sql_kc);

	ic->c = c;
	list_append(i->columns, ic);

	if (hash_index(i->type) && list_length(i->columns) > 1) {
		/* Correct the unique flag of the keys first column */
		c->unique = list_length(i->columns);
		if (c->unique == 2) {
			sql_kc *ic1 = i->columns->h->data;
			ic1->c->unique ++;
		}
	}

	/* should we switch to oph_idx ? */
	if (i->type == hash_idx && list_length(i->columns) == 1 && ic->c->sorted) {
		/*i->type = oph_idx;*/
		i->type = no_idx;
	}
	return i;
}

sql_idx *
create_sql_idx(sql_allocator *sa, sql_table *t, const char *name, idx_type it)
{
	sql_idx *ni = SA_ZNEW(sa, sql_idx);

	base_init(sa, &ni->base, next_oid(), TR_NEW, name);
	ni->columns = sa_list(sa);
	ni->t = t;
	ni->type = it;
	ni->key = NULL;
	cs_add(&t->idxs, ni, TR_NEW);
	return ni;
}

sql_column *
create_sql_column(sql_trans *tr, sql_table *t, const char *name, sql_subtype *tpe)
{
	sql_column *col = SA_ZNEW(tr->sa, sql_column);

	base_init(tr->sa, &col->base, next_oid(), TR_NEW, name);
	col->type = *tpe;
	col->def = NULL;
	col->null = 1;
	col->colnr = table_next_column_nr(t);
	col->t = t;
	col->unique = 0;
	col->storage_type = NULL;

	cs_add(&t->columns, col, TR_NEW);
	return col;
}

int
sql_trans_drop_table(sql_trans *tr, sql_schema *s, sqlid id, int drop_action)
{
	node *n = find_sql_table_node(s, id);
	sql_table *t = n->data;

	if ((drop_action == DROP_CASCADE_START || drop_action == DROP_CASCADE) &&
	    tr->dropped && list_find_id(tr->dropped, t->base.id))
		return 0;

	if (drop_action == DROP_CASCADE_START || drop_action == DROP_CASCADE) {
		sqlid *local_id = MNEW(sqlid);
		if (!local_id)
			return -1;

		if (! tr->dropped) {
			tr->dropped = list_create((fdestroy) GDKfree);
			if (!tr->dropped) {
				_DELETE(local_id);
				return -1;
			}
		}
		*local_id = t->base.id;
		list_append(tr->dropped, local_id);
	}

	if (!isDeclaredTable(t))
		if (sys_drop_table(tr, t, drop_action))
			return -1;

	t->base.wtime = s->base.wtime = tr->wtime = tr->wstime;
	if (isGlobal(t) || (t->commit_action != CA_DROP))
		tr->schema_updates ++;
	cs_del(&s->tables, n, t->base.flags);

	if (drop_action == DROP_CASCADE_START && tr->dropped) {
		list_destroy(tr->dropped);
		tr->dropped = NULL;
	}
	return 0;
}

BUN
sql_trans_clear_table(sql_trans *tr, sql_table *t)
{
	node *n = t->columns.set->h;
	sql_column *c = n->data;
	BUN sz = 0, nsz = 0;

	t->cleared = 1;
	t->base.wtime = t->s->base.wtime = tr->wtime = tr->wstime;
	c->base.wtime = tr->wstime;

	if ((nsz = store_funcs.clear_col(tr, c)) == BUN_NONE)
		return BUN_NONE;
	sz += nsz;
	if ((nsz = store_funcs.clear_del(tr, t)) == BUN_NONE)
		return BUN_NONE;
	sz -= nsz;

	for (n = n->next; n; n = n->next) {
		c = n->data;
		c->base.wtime = tr->wstime;

		if (store_funcs.clear_col(tr, c) == BUN_NONE)
			return BUN_NONE;
	}
	if (t->idxs.set) {
		for (n = t->idxs.set->h; n; n = n->next) {
			sql_idx *ci = n->data;

			ci->base.wtime = tr->wstime;
			if (isTable(ci->t) && idx_has_column(ci->type) &&
				store_funcs.clear_idx(tr, ci) == BUN_NONE)
				return BUN_NONE;
		}
	}
	return sz;
}

sql_column *
sql_trans_create_column(sql_trans *tr, sql_table *t, const char *name, sql_subtype *tpe)
{
	sql_column *col;
	sql_schema *syss = find_sql_schema(tr, isGlobal(t)?"sys":"tmp");
	sql_table *syscolumn = find_sql_table(syss, "_columns");

	if (!tpe)
		return NULL;

	if (t->system && sql_trans_name_conflict(tr, t->s->base.name, t->base.name, name))
		return NULL;
	col = create_sql_column(tr, t, name, tpe);

	if (isTable(col->t))
		if (store_funcs.create_col(tr, col) != LOG_OK)
			return NULL;
	if (!isDeclaredTable(t))
		table_funcs.table_insert(tr, syscolumn, &col->base.id, col->base.name, col->type.type->sqlname, &col->type.digits, &col->type.scale, &t->base.id, (col->def) ? col->def : ATOMnilptr(TYPE_str), &col->null, &col->colnr, (col->storage_type) ? col->storage_type : ATOMnilptr(TYPE_str));

	col->base.wtime = t->base.wtime = t->s->base.wtime = tr->wtime = tr->wstime;
	if (tpe->type->s) /* column depends on type */
		sql_trans_create_dependency(tr, tpe->type->base.id, col->base.id, TYPE_DEPENDENCY);
	if (isGlobal(t))
		tr->schema_updates ++;
	return col;
}

void
drop_sql_column(sql_table *t, sqlid id, int drop_action)
{
	node *n = list_find_base_id(t->columns.set, id);
	sql_column *col = n->data;

	col->drop_action = drop_action;
	cs_del(&t->columns, n, 0);
}

void
drop_sql_idx(sql_table *t, sqlid id)
{
	node *n = list_find_base_id(t->idxs.set, id);

	cs_del(&t->idxs, n, 0);
}

void
drop_sql_key(sql_table *t, sqlid id, int drop_action)
{
	node *n = list_find_base_id(t->keys.set, id);
	sql_key *k = n->data;

	k->drop_action = drop_action;
	cs_del(&t->keys, n, 0);
}

sql_column*
sql_trans_rename_column(sql_trans *tr, sql_table *t, const char *old_name, const char *new_name)
{
	sql_table *syscolumn = find_sql_table(find_sql_schema(tr, isGlobal(t)?"sys":"tmp"), "_columns");
	sql_column *c = find_sql_column(t, old_name);
	oid rid;

	assert(!strNil(new_name));

	list_hash_delete(t->columns.set, c, NULL); /* has to re-hash the entry in the changeset */
	c->base.name = sa_strdup(tr->sa, new_name);
	if (!list_hash_add(t->columns.set, c, NULL))
		return NULL;

	rid = table_funcs.column_find_row(tr, find_sql_column(syscolumn, "id"), &c->base.id, NULL);
	assert(!is_oid_nil(rid));
	table_funcs.column_update_value(tr, find_sql_column(syscolumn, "name"), rid, (void*) new_name);

	c->base.wtime = t->base.wtime = t->s->base.wtime = tr->wtime = tr->wstime;
	if (isGlobal(t))
		tr->schema_updates ++;
	return c;
}

int
sql_trans_drop_column(sql_trans *tr, sql_table *t, sqlid id, int drop_action)
{
	node *n = NULL;
	sql_table *syscolumn = find_sql_table(find_sql_schema(tr, isGlobal(t)?"sys":"tmp"), "_columns");
	sql_column *col = NULL, *cid = find_sql_column(syscolumn, "id"), *cnr = find_sql_column(syscolumn, "number");

	for (node *nn = t->columns.set->h ; nn ; nn = nn->next) {
		sql_column *next = (sql_column *) nn->data;
		if (next->base.id == id) {
			n = nn;
			col = next;
		} else if (col) { /* if the column to be dropped was found, decrease the column number for others after it */
			oid rid;
			next->colnr--;

			rid = table_funcs.column_find_row(tr, cid, &next->base.id, NULL);
			assert(!is_oid_nil(rid));
			table_funcs.column_update_value(tr, cnr, rid, &next->colnr);

			next->base.wtime = tr->wtime = tr->wstime;
		}
	}

	assert(n && col); /* the column to be dropped must have been found */

	if (drop_action == DROP_CASCADE_START || drop_action == DROP_CASCADE) {
		sqlid *local_id = MNEW(sqlid);
		if (!local_id)
			return -1;

		if (! tr->dropped) {
			tr->dropped = list_create((fdestroy) GDKfree);
			if (!tr->dropped) {
				_DELETE(local_id);
				return -1;
			}
		}
		*local_id = col->base.id;
		list_append(tr->dropped, local_id);
	}

	if (sys_drop_column(tr, col, drop_action))
		return -1;

	col->base.wtime = t->base.wtime = t->s->base.wtime = tr->wtime = tr->wstime;
	cs_del(&t->columns, n, col->base.flags);
	if (isGlobal(t))
		tr->schema_updates ++;

	if (drop_action == DROP_CASCADE_START && tr->dropped) {
		list_destroy(tr->dropped);
		tr->dropped = NULL;
	}
	return 0;
}

sql_column *
sql_trans_alter_null(sql_trans *tr, sql_column *col, int isnull)
{
	if (col->null != isnull) {
		sql_schema *syss = find_sql_schema(tr, isGlobal(col->t)?"sys":"tmp");
		sql_table *syscolumn = find_sql_table(syss, "_columns");
		oid rid = table_funcs.column_find_row(tr, find_sql_column(syscolumn, "id"),
					  &col->base.id, NULL);

		if (is_oid_nil(rid))
			return NULL;
		table_funcs.column_update_value(tr, find_sql_column(syscolumn, "null"), rid, &isnull);
		col->null = isnull;
		col->base.wtime = col->t->base.wtime = col->t->s->base.wtime = tr->wtime = tr->wstime;
		if (isGlobal(col->t))
			tr->schema_updates ++;
	}

	return col;
}

sql_table *
sql_trans_alter_access(sql_trans *tr, sql_table *t, sht access)
{
	if (t->access != access) {
		sql_schema *syss = find_sql_schema(tr, isGlobal(t)?"sys":"tmp");
		sql_table *systable = find_sql_table(syss, "_tables");
		oid rid = table_funcs.column_find_row(tr, find_sql_column(systable, "id"),
					  &t->base.id, NULL);

		if (is_oid_nil(rid))
			return NULL;
		table_funcs.column_update_value(tr, find_sql_column(systable, "access"), rid, &access);
		t->access = access;
		t->base.wtime = t->s->base.wtime = tr->wtime = tr->wstime;
		if (isGlobal(t))
			tr->schema_updates ++;
	}
	return t;
}

sql_column *
sql_trans_alter_default(sql_trans *tr, sql_column *col, char *val)
{
	if (!col->def && !val)
		return col;	/* no change */

	if (!col->def || !val || strcmp(col->def, val) != 0) {
		void *p = val ? val : (void *) ATOMnilptr(TYPE_str);
		sql_schema *syss = find_sql_schema(tr, isGlobal(col->t)?"sys":"tmp");
		sql_table *syscolumn = find_sql_table(syss, "_columns");
		sql_column *col_ids = find_sql_column(syscolumn, "id");
		sql_column *col_dfs = find_sql_column(syscolumn, "default");
		oid rid = table_funcs.column_find_row(tr, col_ids, &col->base.id, NULL);

		if (is_oid_nil(rid))
			return NULL;
		if (sys_drop_default_object(tr, col, 0) == -1)
			return NULL;
		table_funcs.column_update_value(tr, col_dfs, rid, p);
		col->def = NULL;
		if (val)
			col->def = sa_strdup(tr->sa, val);
		col->base.wtime = col->t->base.wtime = col->t->s->base.wtime = tr->wtime = tr->wstime;
		if (isGlobal(col->t))
			tr->schema_updates ++;
	}
	return col;
}

sql_column *
sql_trans_alter_storage(sql_trans *tr, sql_column *col, char *storage)
{
	if (!col->storage_type && !storage)
		return col;	/* no change */

	if (!col->storage_type || !storage || strcmp(col->storage_type, storage) != 0) {
		void *p = storage ? storage : (void *) ATOMnilptr(TYPE_str);
		sql_schema *syss = find_sql_schema(tr, isGlobal(col->t)?"sys":"tmp");
		sql_table *syscolumn = find_sql_table(syss, "_columns");
		sql_column *col_ids = find_sql_column(syscolumn, "id");
		sql_column *col_dfs = find_sql_column(syscolumn, "storage");
		oid rid = table_funcs.column_find_row(tr, col_ids, &col->base.id, NULL);

		if (is_oid_nil(rid))
			return NULL;
		table_funcs.column_update_value(tr, col_dfs, rid, p);
		col->storage_type = NULL;
		if (storage)
			col->storage_type = sa_strdup(tr->sa, storage);
		col->base.wtime = col->t->base.wtime = col->t->s->base.wtime = tr->wtime = tr->wstime;
		if (isGlobal(col->t))
			tr->schema_updates ++;
	}
	return col;
}

int
sql_trans_is_sorted( sql_trans *tr, sql_column *col )
{
	if (col && isTable(col->t) && store_funcs.sorted_col && store_funcs.sorted_col(tr, col))
		return 1;
	return 0;
}

int
sql_trans_is_unique( sql_trans *tr, sql_column *col )
{
	if (col && isTable(col->t) && store_funcs.unique_col && store_funcs.unique_col(tr, col))
		return 1;
	return 0;
}

int
sql_trans_is_duplicate_eliminated( sql_trans *tr, sql_column *col )
{
	if (col && isTable(col->t) && EC_VARCHAR(col->type.type->eclass) && store_funcs.double_elim_col)
		return store_funcs.double_elim_col(tr, col);
	return 0;
}

size_t
sql_trans_dist_count( sql_trans *tr, sql_column *col )
{
	if (col->dcount)
		return col->dcount;

	if (col && isTable(col->t)) {
		/* get from statistics */
		sql_schema *sys = find_sql_schema(tr, "sys");
		sql_table *stats = find_sql_table(sys, "statistics");
		if (stats) {
			sql_column *stats_column_id = find_sql_column(stats, "column_id");
			oid rid = table_funcs.column_find_row(tr, stats_column_id, &col->base.id, NULL);
			if (!is_oid_nil(rid)) {
				sql_column *stats_unique = find_sql_column(stats, "unique");
				void *v = table_funcs.column_find_value(tr, stats_unique, rid);

				col->dcount = *(size_t*)v;
				_DELETE(v);
			} else { /* sample and put in statistics */
				col->dcount = store_funcs.dcount_col(tr, col);
			}
		}
		return col->dcount;
	}
	return 0;
}

int
sql_trans_ranges( sql_trans *tr, sql_column *col, char **min, char **max )
{
	*min = NULL;
	*max = NULL;
	if (col && isTable(col->t)) {
		/* get from statistics */
		sql_schema *sys = find_sql_schema(tr, "sys");
		sql_table *stats = find_sql_table(sys, "statistics");

		if (col->min && col->max) {
			*min = col->min;
			*max = col->max;
			return 1;
		}
		if (stats) {
			sql_column *stats_column_id = find_sql_column(stats, "column_id");
			oid rid = table_funcs.column_find_row(tr, stats_column_id, &col->base.id, NULL);
			if (!is_oid_nil(rid)) {
				char *v;
				sql_column *stats_min = find_sql_column(stats, "minval");
				sql_column *stats_max = find_sql_column(stats, "maxval");

				v = table_funcs.column_find_value(tr, stats_min, rid);
				*min = col->min = sa_strdup(tr->sa, v);
				_DELETE(v);
				v = table_funcs.column_find_value(tr, stats_max, rid);
				*max = col->max = sa_strdup(tr->sa, v);
				_DELETE(v);
				return 1;
			}
		}
	}
	return 0;
}

sql_key *
sql_trans_create_ukey(sql_trans *tr, sql_table *t, const char *name, key_type kt)
{
/* can only have keys between persistent tables */
	int neg = -1;
	int action = -1;
	sql_key *nk;
	sql_schema *syss = find_sql_schema(tr, isGlobal(t)?"sys":"tmp");
	sql_table *syskey = find_sql_table(syss, "keys");
	sql_ukey *uk = NULL;

	if (isTempTable(t))
		return NULL;

	nk = (kt != fkey) ? (sql_key *) SA_ZNEW(tr->sa, sql_ukey)
	: (sql_key *) SA_ZNEW(tr->sa, sql_fkey);

	assert(name);
	base_init(tr->sa, &nk->base, next_oid(), TR_NEW, name);
	nk->type = kt;
	nk->columns = list_new(tr->sa, (fdestroy) NULL);
	nk->t = t;
	nk->idx = NULL;

	uk = (sql_ukey *) nk;

	uk->keys = NULL;

	if (nk->type == pkey)
		t->pkey = uk;

	cs_add(&t->keys, nk, TR_NEW);
	list_append(t->s->keys, nk);

	table_funcs.table_insert(tr, syskey, &nk->base.id, &t->base.id, &nk->type, nk->base.name, (nk->type == fkey) ? &((sql_fkey *) nk)->rkey->k.base.id : &neg, &action );

	syskey->base.wtime = syskey->s->base.wtime = t->base.wtime = t->s->base.wtime = tr->wtime = tr->wstime;
	if (isGlobal(t))
		tr->schema_updates ++;
	return nk;
}

sql_fkey *
sql_trans_create_fkey(sql_trans *tr, sql_table *t, const char *name, key_type kt, sql_key *rkey, int on_delete, int on_update)
{
/* can only have keys between persistent tables */
	int neg = -1;
	int action = (on_update<<8) + on_delete;
	sql_key *nk;
	sql_schema *syss = find_sql_schema(tr, isGlobal(t)?"sys":"tmp");
	sql_table *syskey = find_sql_table(syss, "keys");
	sql_fkey *fk = NULL;
	sql_ukey *uk = (sql_ukey *) rkey;

	if (isTempTable(t))
		return NULL;

	nk = (kt != fkey) ? (sql_key *) SA_ZNEW(tr->sa, sql_ukey)
	: (sql_key *) SA_ZNEW(tr->sa, sql_fkey);

	assert(name);
	base_init(tr->sa, &nk->base, next_oid(), TR_NEW, name);
	nk->type = kt;
	nk->columns = list_new(tr->sa, (fdestroy) NULL);
	nk->t = t;
	nk->idx = sql_trans_create_idx(tr, t, name, (nk->type == fkey) ? join_idx : hash_idx);
	nk->idx->key = nk;

	fk = (sql_fkey *) nk;

	fk->on_delete = on_delete;
	fk->on_update = on_update;

	fk->rkey = uk;
	if (!uk->keys)
		uk->keys = list_new(tr->sa, NULL);
	list_append(uk->keys, fk);

	cs_add(&t->keys, nk, TR_NEW);
	list_append(t->s->keys, nk);

	table_funcs.table_insert(tr, syskey, &nk->base.id, &t->base.id, &nk->type, nk->base.name, (nk->type == fkey) ? &((sql_fkey *) nk)->rkey->k.base.id : &neg, &action);

	sql_trans_create_dependency(tr, ((sql_fkey *) nk)->rkey->k.base.id, nk->base.id, FKEY_DEPENDENCY);

	syskey->base.wtime = syskey->s->base.wtime = t->base.wtime = t->s->base.wtime = tr->wtime = tr->wstime;
	if (isGlobal(t))
		tr->schema_updates ++;
	return (sql_fkey*) nk;
}

sql_key *
sql_trans_create_kc(sql_trans *tr, sql_key *k, sql_column *c )
{
	sql_kc *kc = SA_ZNEW(tr->sa, sql_kc);
	int nr = list_length(k->columns);
	sql_schema *syss = find_sql_schema(tr, isGlobal(k->t)?"sys":"tmp");
	sql_table *syskc = find_sql_table(syss, "objects");

	assert(c);
	kc->c = c;
	list_append(k->columns, kc);
	if (k->idx)
		sql_trans_create_ic(tr, k->idx, c);

	if (k->type == pkey) {
		sql_trans_create_dependency(tr, c->base.id, k->base.id, KEY_DEPENDENCY);
		sql_trans_alter_null(tr, c, 0);
	}

	table_funcs.table_insert(tr, syskc, &k->base.id, kc->c->base.name, &nr);

	syskc->base.wtime = tr->wtime = tr->wstime;
	if (isGlobal(k->t))
		tr->schema_updates ++;
	return k;
}

sql_fkey *
sql_trans_create_fkc(sql_trans *tr, sql_fkey *fk, sql_column *c )
{
	sql_key *k = (sql_key *) fk;
	sql_kc *kc = SA_ZNEW(tr->sa, sql_kc);
	int nr = list_length(k->columns);
	sql_schema *syss = find_sql_schema(tr, isGlobal(k->t)?"sys":"tmp");
	sql_table *syskc = find_sql_table(syss, "objects");

	assert(c);
	kc->c = c;
	list_append(k->columns, kc);
	if (k->idx)
		sql_trans_create_ic(tr, k->idx, c);

	sql_trans_create_dependency(tr, c->base.id, k->base.id, FKEY_DEPENDENCY);

	table_funcs.table_insert(tr, syskc, &k->base.id, kc->c->base.name, &nr);

	syskc->base.wtime = tr->wtime = tr->wstime;
	if (isGlobal(k->t))
		tr->schema_updates ++;
	return (sql_fkey*)k;
}

static sql_idx *
table_has_idx( sql_table *t, list *keycols)
{
	node *n, *m, *o;
	char *found = NULL;
	int len = list_length(keycols);
	found = NEW_ARRAY(char, len);
	if (!found)
		return NULL;
	if (t->idxs.set) for ( n = t->idxs.set->h; n; n = n->next ) {
		sql_idx *i = n->data;
		int nr;

		memset(found, 0, len);
		for (m = keycols->h, nr = 0; m; m = m->next, nr++ ) {
			sql_kc *kc = m->data;

			for (o = i->columns->h; o; o = o->next) {
				sql_kc *ikc = o->data;

				if (kc->c == ikc->c) {
					found[nr] = 1;
					break;
				}
			}
		}
		for (nr = 0; nr<len; nr++)
			if (!found[nr])
				break;
		if (nr == len) {
			_DELETE(found);
			return i;
		}
	}
	if (found)
		_DELETE(found);
	return NULL;
}

sql_key *
key_create_done(sql_allocator *sa, sql_key *k)
{
	node *n;
	sql_idx *i;

	/* for now we only mark the end of unique/primary key definitions */
	if (k->type == fkey)
		return k;

	if ((i = table_has_idx(k->t, k->columns)) != NULL) {
		/* use available hash, or use the order */
		if (hash_index(i->type)) {
			k->idx = i;
			if (!k->idx->key)
				k->idx->key = k;
		}
	}

	/* we need to create an index */
	k->idx = create_sql_idx(sa, k->t, k->base.name, hash_idx);
	k->idx->key = k;

	for (n=k->columns->h; n; n = n->next) {
		sql_kc *kc = n->data;

		create_sql_ic(sa, k->idx, kc->c);
	}
	return k;
}

sql_key *
sql_trans_key_done(sql_trans *tr, sql_key *k)
{
	node *n;
	sql_idx *i;

	/* for now we only mark the end of unique/primary key definitions */
	if (k->type == fkey)
		return k;

	if ((i = table_has_idx(k->t, k->columns)) != NULL) {
		/* use available hash, or use the order */
		if (hash_index(i->type)) {
			k->idx = i;
			if (!k->idx->key)
				k->idx->key = k;
		}
		return k;
	}

	/* we need to create an index */
	k->idx = sql_trans_create_idx(tr, k->t, k->base.name, hash_idx);
	k->idx->key = k;

	for (n=k->columns->h; n; n = n->next) {
		sql_kc *kc = n->data;

		sql_trans_create_ic(tr, k->idx, kc->c);
	}
	return k;
}

int
sql_trans_drop_key(sql_trans *tr, sql_schema *s, sqlid id, int drop_action)
{
	node *n = list_find_base_id(s->keys, id);
	sql_key *k = n->data;

	if (drop_action == DROP_CASCADE_START || drop_action == DROP_CASCADE) {
		sqlid *local_id = MNEW(sqlid);
		if (!local_id) {
			return -1;
		}

		if (!tr->dropped) {
			tr->dropped = list_create((fdestroy) GDKfree);
			if (!tr->dropped) {
				_DELETE(local_id);
				return -1;
			}
		}
		*local_id = k->base.id;
		list_append(tr->dropped, local_id);
	}

	if (k->idx)
		sql_trans_drop_idx(tr, s, k->idx->base.id, drop_action);

	if (!isTempTable(k->t))
		sys_drop_key(tr, k, drop_action);

	/*Clean the key from the keys*/
	n = cs_find_name(&k->t->keys, k->base.name);
	if (n)
		cs_del(&k->t->keys, n, k->base.flags);

	k->base.wtime = k->t->base.wtime = s->base.wtime = tr->wtime = tr->wstime;
	if (isGlobal(k->t))
		tr->schema_updates ++;

	if (drop_action == DROP_CASCADE_START && tr->dropped) {
		list_destroy(tr->dropped);
		tr->dropped = NULL;
	}
	return 0;
}

sql_idx *
sql_trans_create_idx(sql_trans *tr, sql_table *t, const char *name, idx_type it)
{
	/* can only have idxs between persistent tables */
	sql_idx *ni = SA_ZNEW(tr->sa, sql_idx);
	sql_schema *syss = find_sql_schema(tr, isGlobal(t)?"sys":"tmp");
	sql_table *sysidx = find_sql_table(syss, "idxs");

	assert(name);
	base_init(tr->sa, &ni->base, next_oid(), TR_NEW, name);
	ni->type = it;
	ni->columns = list_new(tr->sa, (fdestroy) NULL);
	ni->t = t;
	ni->key = NULL;

	cs_add(&t->idxs, ni, TR_NEW);
	list_append(t->s->idxs, ni);

	if (!isDeclaredTable(t) && isTable(ni->t) && idx_has_column(ni->type))
		store_funcs.create_idx(tr, ni);
	if (!isDeclaredTable(t))
		table_funcs.table_insert(tr, sysidx, &ni->base.id, &t->base.id, &ni->type, ni->base.name);
	ni->base.wtime = t->base.wtime = t->s->base.wtime = tr->wtime = tr->wstime;
	if (isGlobal(t))
		tr->schema_updates ++;
	return ni;
}

sql_idx *
sql_trans_create_ic(sql_trans *tr, sql_idx * i, sql_column *c)
{
	sql_kc *ic = SA_ZNEW(tr->sa, sql_kc);
	int nr = list_length(i->columns);
	sql_schema *syss = find_sql_schema(tr, isGlobal(i->t)?"sys":"tmp");
	sql_table *sysic = find_sql_table(syss, "objects");

	assert(c);
	ic->c = c;
	list_append(i->columns, ic);

	if (hash_index(i->type) && list_length(i->columns) > 1) {
		/* Correct the unique flag of the keys first column */
		c->unique = list_length(i->columns);
		if (c->unique == 2) {
			sql_kc *ic1 = i->columns->h->data;
			ic1->c->unique ++;
		}
	}

	/* should we switch to oph_idx ? */
#if 0
	if (i->type == hash_idx && list_length(i->columns) == 1 &&
	    store_funcs.count_col(tr, ic->c) && store_funcs.sorted_col(tr, ic->c)) {
		sql_table *sysidx = find_sql_table(syss, "idxs");
		sql_column *sysidxid = find_sql_column(sysidx, "id");
		sql_column *sysidxtype = find_sql_column(sysidx, "type");
		oid rid = table_funcs.column_find_row(tr, sysidxid, &i->base.id, NULL);

		if (is_oid_nil(rid))
			return NULL;
		/*i->type = oph_idx;*/
		i->type = no_idx;
		table_funcs.column_update_value(tr, sysidxtype, rid, &i->type);
	}
#endif

	table_funcs.table_insert(tr, sysic, &i->base.id, ic->c->base.name, &nr);
	sysic->base.wtime = sysic->s->base.wtime = tr->wtime = tr->wstime;
	if (isGlobal(i->t))
		tr->schema_updates ++;
	return i;
}

int
sql_trans_drop_idx(sql_trans *tr, sql_schema *s, sqlid id, int drop_action)
{
	node *n = list_find_base_id(s->idxs, id);
	sql_idx *i;

	if (!n) /* already dropped */
		return 0;

	i = n->data;
	if (drop_action == DROP_CASCADE_START || drop_action == DROP_CASCADE) {
		sqlid *local_id = MNEW(sqlid);
		if (!local_id) {
			return -1;
		}

		if (!tr->dropped) {
			tr->dropped = list_create((fdestroy) GDKfree);
			if (!tr->dropped) {
				_DELETE(local_id);
				return -1;
			}
		}
		*local_id = i->base.id;
		list_append(tr->dropped, local_id);
	}

	if (!isTempTable(i->t))
		sys_drop_idx(tr, i, drop_action);

	i->base.wtime = i->t->base.wtime = s->base.wtime = tr->wtime = tr->wstime;
	if (isGlobal(i->t))
		tr->schema_updates ++;
	n = cs_find_name(&i->t->idxs, i->base.name);
	if (n)
		cs_del(&i->t->idxs, n, i->base.flags);

	if (drop_action == DROP_CASCADE_START && tr->dropped) {
		list_destroy(tr->dropped);
		tr->dropped = NULL;
	}
	return 0;
}

sql_trigger *
sql_trans_create_trigger(sql_trans *tr, sql_table *t, const char *name,
	sht time, sht orientation, sht event, const char *old_name, const char *new_name,
	const char *condition, const char *statement )
{
	sql_trigger *ni = SA_ZNEW(tr->sa, sql_trigger);
	sql_schema *syss = find_sql_schema(tr, isGlobal(t)?"sys":"tmp");
	sql_table *systrigger = find_sql_table(syss, "triggers");
	const char *nilptr = ATOMnilptr(TYPE_str);

	assert(name);
	base_init(tr->sa, &ni->base, next_oid(), TR_NEW, name);
	ni->columns = list_new(tr->sa, (fdestroy) NULL);
	ni->t = t;
	ni->time = time;
	ni->orientation = orientation;
	ni->event = event;
	ni->old_name = ni->new_name = ni->condition = NULL;
	if (old_name)
		ni->old_name = sa_strdup(tr->sa, old_name);
	if (new_name)
		ni->new_name = sa_strdup(tr->sa, new_name);
	if (condition)
		ni->condition = sa_strdup(tr->sa, condition);
	ni->statement = sa_strdup(tr->sa, statement);

	cs_add(&t->triggers, ni, TR_NEW);
	list_append(t->s->triggers, ni);

	table_funcs.table_insert(tr, systrigger, &ni->base.id, ni->base.name, &t->base.id, &ni->time, &ni->orientation,
							 &ni->event, (ni->old_name)?ni->old_name:nilptr, (ni->new_name)?ni->new_name:nilptr,
							 (ni->condition)?ni->condition:nilptr, ni->statement);

	t->base.wtime = t->s->base.wtime = tr->wtime = tr->wstime;
	if (isGlobal(t))
		tr->schema_updates ++;
	return ni;
}

sql_trigger *
sql_trans_create_tc(sql_trans *tr, sql_trigger * i, sql_column *c )
{
	sql_kc *ic = SA_ZNEW(tr->sa, sql_kc);
	int nr = list_length(i->columns);
	sql_schema *syss = find_sql_schema(tr, isGlobal(i->t)?"sys":"tmp");
	sql_table *systc = find_sql_table(syss, "objects");

	assert(c);
	ic->c = c;
	list_append(i->columns, ic);
	table_funcs.table_insert(tr, systc, &i->base.id, ic->c->base.name, &nr);
	systc->base.wtime = systc->s->base.wtime = tr->wtime = tr->wstime;
	if (isGlobal(i->t))
		tr->schema_updates ++;
	return i;
}

int
sql_trans_drop_trigger(sql_trans *tr, sql_schema *s, sqlid id, int drop_action)
{
	node *n = list_find_base_id(s->triggers, id);
	sql_trigger *i = n->data;

	if (drop_action == DROP_CASCADE_START || drop_action == DROP_CASCADE) {
		sqlid *local_id = MNEW(sqlid);
		if (!local_id)
			return -1;

		if (! tr->dropped) {
			tr->dropped = list_create((fdestroy) GDKfree);
			if (!tr->dropped) {
				_DELETE(local_id);
				return -1;
			}
		}
		*local_id = i->base.id;
		list_append(tr->dropped, local_id);
	}

	sys_drop_trigger(tr, i);
	i->base.wtime = i->t->base.wtime = s->base.wtime = tr->wtime = tr->wstime;
	if (isGlobal(i->t))
		tr->schema_updates ++;
	n = cs_find_name(&i->t->triggers, i->base.name);
	if (n)
		cs_del(&i->t->triggers, n, i->base.flags);

	if (drop_action == DROP_CASCADE_START && tr->dropped) {
		list_destroy(tr->dropped);
		tr->dropped = NULL;
	}
	return 0;
}

sql_sequence *
create_sql_sequence(sql_allocator *sa, sql_schema *s, const char *name, lng start, lng min, lng max, lng inc,
					lng cacheinc, bit cycle)
{
	sql_sequence *seq = SA_ZNEW(sa, sql_sequence);

	assert(name);
	base_init(sa, &seq->base, next_oid(), TR_NEW, name);
	seq->start = start;
	seq->minvalue = min;
	seq->maxvalue = max;
	seq->increment = inc;
	seq->cacheinc = cacheinc;
	seq->cycle = cycle;
	seq->s = s;

	return seq;
}

sql_sequence *
sql_trans_create_sequence(sql_trans *tr, sql_schema *s, const char *name, lng start, lng min, lng max, lng inc,
						  lng cacheinc, bit cycle, bit bedropped)
{
	sql_schema *syss = find_sql_schema(tr, "sys");
	sql_table *sysseqs = find_sql_table(syss, "sequences");
	sql_sequence *seq = create_sql_sequence(tr->sa, s, name, start, min, max, inc, cacheinc, cycle);

	cs_add(&s->seqs, seq, TR_NEW);
	table_funcs.table_insert(tr, sysseqs, &seq->base.id, &s->base.id, seq->base.name, &seq->start, &seq->minvalue,
							 &seq->maxvalue, &seq->increment, &seq->cacheinc, &seq->cycle);
	s->base.wtime = tr->wtime = tr->wstime;

	/*Create a BEDROPPED dependency for a SERIAL COLUMN*/
	if (bedropped)
		sql_trans_create_dependency(tr, seq->base.id, seq->base.id, BEDROPPED_DEPENDENCY);

	return seq;
}

void
sql_trans_drop_sequence(sql_trans *tr, sql_schema *s, sql_sequence *seq, int drop_action)
{
	node *n = cs_find_name(&s->seqs, seq->base.name);
	sys_drop_sequence(tr, seq, drop_action);
	seq->base.wtime = s->base.wtime = tr->wtime = tr->wstime;
	cs_del(&s->seqs, n, seq->base.flags);
	tr->schema_updates ++;
}

sql_sequence *
sql_trans_alter_sequence(sql_trans *tr, sql_sequence *seq, lng min, lng max, lng inc, lng cache, bit cycle)
{
	sql_schema *syss = find_sql_schema(tr, "sys");
	sql_table *seqs = find_sql_table(syss, "sequences");
	oid rid = table_funcs.column_find_row(tr, find_sql_column(seqs, "id"), &seq->base.id, NULL);
	sql_column *c;
	int changed = 0;

	if (is_oid_nil(rid))
		return NULL;
	if (!is_lng_nil(min) && seq->minvalue != min) {
		seq->minvalue = min;
		c = find_sql_column(seqs, "minvalue");
		table_funcs.column_update_value(tr, c, rid, &seq->minvalue);
	}
	if (!is_lng_nil(max) && seq->maxvalue != max) {
		seq->maxvalue = max;
		changed = 1;
		c = find_sql_column(seqs, "maxvalue");
		table_funcs.column_update_value(tr, c, rid, &seq->maxvalue);
	}
	if (!is_lng_nil(inc) && seq->increment != inc) {
		seq->increment = inc;
		changed = 1;
		c = find_sql_column(seqs, "increment");
		table_funcs.column_update_value(tr, c, rid, &seq->increment);
	}
	if (!is_lng_nil(cache) && seq->cacheinc != cache) {
		seq->cacheinc = cache;
		changed = 1;
		c = find_sql_column(seqs, "cacheinc");
		table_funcs.column_update_value(tr, c, rid, &seq->cacheinc);
	}
	if (!is_lng_nil(cycle) && seq->cycle != cycle) {
		seq->cycle = cycle != 0;
		changed = 1;
		c = find_sql_column(seqs, "cycle");
		table_funcs.column_update_value(tr, c, rid, &seq->cycle);
	}

	if (changed) {
		seq->base.wtime = seq->s->base.wtime = tr->wtime = tr->wstime;
		tr->schema_updates ++;
	}
	return seq;
}

sql_sequence *
sql_trans_sequence_restart(sql_trans *tr, sql_sequence *seq, lng start)
{
	if (!is_lng_nil(start) && seq->start != start) { /* new valid value, change */
		sql_schema *syss = find_sql_schema(tr, "sys");
		sql_table *seqs = find_sql_table(syss, "sequences");
		oid rid = table_funcs.column_find_row(tr, find_sql_column(seqs, "id"), &seq->base.id, NULL);
		sql_column *c = find_sql_column(seqs, "start");

		assert(!is_oid_nil(rid));
		seq->start = start;
		table_funcs.column_update_value(tr, c, rid, &start);

		seq->base.wtime = seq->s->base.wtime = tr->wtime = tr->wstime;
		tr->schema_updates ++;
	}
	return seq_restart(seq, start) ? seq : NULL;
}

sql_sequence *
sql_trans_seqbulk_restart(sql_trans *tr, seqbulk *sb, lng start)
{
	sql_sequence *seq = sb->seq;
	if (!is_lng_nil(start) && seq->start != start) { /* new valid value, change */
		sql_schema *syss = find_sql_schema(tr, "sys");
		sql_table *seqs = find_sql_table(syss, "sequences");
		oid rid = table_funcs.column_find_row(tr, find_sql_column(seqs, "id"), &seq->base.id, NULL);
		sql_column *c = find_sql_column(seqs, "start");

		assert(!is_oid_nil(rid));
		seq->start = start;
		table_funcs.column_update_value(tr, c, rid, &start);

		seq->base.wtime = seq->s->base.wtime = tr->wtime = tr->wstime;
		tr->schema_updates ++;
	}
	return seqbulk_restart(sb, start) ? seq : NULL;
}

sql_session *
sql_session_create(int ac)
{
	sql_session *s;

	if (store_singleuser && ATOMIC_GET(&nr_sessions))
		return NULL;

	s = ZNEW(sql_session);
	if (!s)
		return NULL;
	s->tr = sql_trans_create(NULL, NULL, true);
	if (!s->tr) {
		_DELETE(s);
		return NULL;
	}
	s->schema_name = NULL;
	s->tr->active = 0;
	if (!sql_session_reset(s, ac)) {
		sql_trans_destroy(s->tr, true);
		_DELETE(s);
		return NULL;
	}
	(void) ATOMIC_INC(&nr_sessions);
	return s;
}

void
sql_session_destroy(sql_session *s)
{
	assert(!s->tr || s->tr->active == 0);
	if (s->tr)
		sql_trans_destroy(s->tr, true);
	if (s->schema_name)
		_DELETE(s->schema_name);
	(void) ATOMIC_DEC(&nr_sessions);
	_DELETE(s);
}

static void
sql_trans_reset_tmp(sql_trans *tr, int commit)
{
	sql_schema *tmp = find_sql_schema(tr, "tmp");

	if (commit == 0 && tmp->tables.nelm) {
		for (node *n = tmp->tables.nelm; n; ) {
			node *nxt = n->next;

			cs_remove_node(&tmp->tables, n);
			n = nxt;
		}
	}
	tmp->tables.nelm = NULL;
	if (tmp->tables.set) {
		node *n;
		for (n = tmp->tables.set->h; n; ) {
			node *nxt = n->next;
			sql_table *tt = n->data;

			if ((isGlobal(tt) && tt->commit_action != CA_PRESERVE) || tt->commit_action == CA_DELETE) {
				sql_trans_clear_table(tr, tt);
			} else if (tt->commit_action == CA_DROP) {
				(void) sql_trans_drop_table(tr, tt->s, tt->base.id, DROP_RESTRICT);
			}
			n = nxt;
		}
	}
}

int
sql_session_reset(sql_session *s, int ac)
{
	sql_schema *tmp;
	char *def_schema_name = _STRDUP("sys");

	if (!s->tr || !def_schema_name) {
		if (def_schema_name)
			_DELETE(def_schema_name);
		return 0;
	}

	/* TODO cleanup "dt" schema */
	tmp = find_sql_schema(s->tr, "tmp");

	if (tmp->tables.set) {
		for (node *n = tmp->tables.set->h; n; n = n->next) {
			sql_table *t = n->data;

			if (isGlobal(t) && isKindOfTable(t))
				sql_trans_clear_table(s->tr, t);
		}
	}
	assert(s->tr && s->tr->active == 0);

	if (s->schema_name)
		_DELETE(s->schema_name);
	s->schema_name = def_schema_name;
	s->schema = NULL;
	s->auto_commit = s->ac_on_commit = ac;
	s->level = ISO_SERIALIZABLE;
	return 1;
}

int
sql_trans_begin(sql_session *s)
{
	const int sleeptime = GDKdebug & FORCEMITOMASK ? 10 : 50;

	sql_trans *tr = s->tr;
	int snr = tr->schema_number;

	/* add wait when flush is realy needed */
	while ((store_debug&16)==16 && ATOMIC_GET(&flusher.flush_now)) {
		MT_lock_unset(&bs_lock);
		MT_sleep_ms(sleeptime);
		MT_lock_set(&bs_lock);
	}

	TRC_DEBUG(SQL_STORE, "Enter sql_trans_begin for transaction: %d\n", snr);
	if (tr->parent && tr->parent == gtrans &&
	    (tr->stime < gtrans->wstime || tr->wtime ||
			store_schema_number() != snr)) {
		if (!list_empty(tr->moved_tables)) {
			sql_trans_destroy(tr, false);
			s->tr = tr = sql_trans_create(NULL, NULL, false);
		} else {
			reset_trans(tr, gtrans);
		}
	}
	if (tr->parent == gtrans)
		tr = trans_init(tr, tr->parent);
	tr->active = 1;
	s->schema = find_sql_schema(tr, s->schema_name);
	s->tr = tr;
	if (tr->parent == gtrans) {
		(void) ATOMIC_INC(&store_nr_active);
		list_append(active_sessions, s);
	}
	s->status = 0;
	TRC_DEBUG(SQL_STORE, "Exit sql_trans_begin for transaction: %d\n", tr->schema_number);
	return snr != tr->schema_number;
}

void
sql_trans_end(sql_session *s, int commit)
{
	TRC_DEBUG(SQL_STORE, "End of transaction: %d\n", s->tr->schema_number);
	s->tr->active = 0;
	s->auto_commit = s->ac_on_commit;
	sql_trans_reset_tmp(s->tr, commit); /* reset temp schema */
	if (s->tr->parent == gtrans) {
		list_remove_data(active_sessions, s);
		(void) ATOMIC_DEC(&store_nr_active);
	}
	assert(list_length(active_sessions) == (int) ATOMIC_GET(&store_nr_active));
}

void
sql_trans_drop_any_comment(sql_trans *tr, sqlid id)
{
	sql_schema *sys;
	sql_column *id_col;
	sql_table *comments;
	oid row;

	sys = find_sql_schema(tr, "sys");
	assert(sys);

	comments = find_sql_table(sys, "comments");
	if (!comments) /* for example during upgrades */
		return;

	id_col = find_sql_column(comments, "id");
	assert(id_col);

	row = table_funcs.column_find_row(tr, id_col, &id, NULL);
	if (!is_oid_nil(row)) {
		table_funcs.table_delete(tr, comments, row);
	}
}

void
sql_trans_drop_obj_priv(sql_trans *tr, sqlid obj_id)
{
	sql_schema *sys = find_sql_schema(tr, "sys");
	sql_table *privs = find_sql_table(sys, "privileges");

	assert(sys && privs);
	/* select privileges of this obj_id */
	rids *A = table_funcs.rids_select(tr, find_sql_column(privs, "obj_id"), &obj_id, &obj_id, NULL);
	/* remove them */
	for(oid rid = table_funcs.rids_next(A); !is_oid_nil(rid); rid = table_funcs.rids_next(A))
		table_funcs.table_delete(tr, privs, rid);
	table_funcs.rids_destroy(A);
}<|MERGE_RESOLUTION|>--- conflicted
+++ resolved
@@ -3737,9 +3737,6 @@
 		}
 		if (tr->parent == gtrans)
 			os->tables.nelm = NULL;
-
-		// Set the ->p member for each sql_table that is a child of some other merge table.
-		set_members(&s->tables);
 	}
 	if (os->funcs.set) {
 		for (n = os->funcs.set->h; n; n = n->next) {
@@ -4894,16 +4891,6 @@
 
 		ft->cleared = 0;
 		ft->access = pft->access;
-<<<<<<< HEAD
-		if (pft->p) {
-			ft->p = find_sql_table_id(ft->s, pft->p->base.id);
-			//Check if this assert can be removed definitely.
-			//the parent (merge or replica table) maybe created later!
-			//assert(isMergeTable(ft->p) || isReplicaTable(ft->p));
-		} else
-			ft->p = NULL;
-=======
->>>>>>> b1ca7fac
 
 		/* apply possible renaming -> transaction rollbacks or when it starts, inherit from the previous transaction */
 		if (strcmp(ft->base.name, pft->base.name) != 0) {
