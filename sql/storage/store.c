/*
 * This Source Code Form is subject to the terms of the Mozilla Public
 * License, v. 2.0.  If a copy of the MPL was not distributed with this
 * file, You can obtain one at http://mozilla.org/MPL/2.0/.
 *
 * Copyright 1997 - July 2008 CWI, August 2008 - 2016 MonetDB B.V.
 */

#include "monetdb_config.h"
#include "sql_types.h"
#include "sql_storage.h"
#include "store_dependency.h"
#include "store_connections.h"
#include "store_sequence.h"

#include <bat/bat_utils.h>
#include <bat/bat_storage.h>
#include <bat/bat_table.h>
#include <bat/bat_logger.h>

/* version 05.21.00 of catalog */
#define CATALOG_VERSION 52201
int catalog_version = 0;

static MT_Lock bs_lock MT_LOCK_INITIALIZER("bs_lock");
static int store_oid = 0;
static int prev_oid = 0;
static int nr_sessions = 0;
static int transactions = 0;
sql_trans *gtrans = NULL;
list *active_sessions = NULL;
int store_nr_active = 0;
store_type active_store_type = store_bat;
int store_readonly = 0;
int store_singleuser = 0;
int store_initialized = 0;

int keep_persisted_log_files = 0;
int create_shared_logger = 0;
int shared_drift_threshold = -1;

backend_stack backend_stk;

store_functions store_funcs;
table_functions table_funcs;
logger_functions logger_funcs;
logger_functions shared_logger_funcs;

static int schema_number = 0; /* each committed schema change triggers a new
				 schema number (session wise unique number) */
static int bs_debug = 0;
static int logger_debug = 0;

#define MAX_SPARES 32
static sql_trans *spare_trans[MAX_SPARES];
static int spares = 0;

static int
key_cmp(sql_key *k, sqlid *id)
{
	if (k && id &&k->base.id == *id)
		return 0;
	return 1;
}

static int stamp = 1;

static int timestamp (void) {
	return stamp++;
}

void
key_destroy(sql_key *k)
{
	node *n;

	/* remove key from schema */
	list_remove_data(k->t->s->keys,k);
	if (k->type == ukey || k->type == pkey) {
		sql_ukey *uk = (sql_ukey *) k;
		if (uk->keys) {
			for (n = uk->keys->h; n; n= n->next) {
	       	         	sql_fkey *fk = (sql_fkey *) n->data;
				fk->rkey = NULL;
			}
			list_destroy(uk->keys);
			uk->keys = NULL;
		}
	}
	/* we need to be removed from the rkey list */
	if (k->type == fkey) {
		sql_fkey *fk = (sql_fkey *) k;

		if (fk->rkey) {
			n = list_find_name(fk->rkey->keys, fk->k.base.name);
			list_remove_node(fk->rkey->keys, n);
		}
		fk->rkey = NULL;
	}
	list_destroy(k->columns);
	k->columns = NULL;
	if ((k->type == pkey) && (k->t->pkey == (sql_ukey *) k))
		k->t->pkey = NULL;
}

void
idx_destroy(sql_idx * i)
{
	if (--(i->base.refcnt) > 0)
		return;
	if (i->po)
		idx_destroy(i->po);
	/* remove idx from schema */
	list_remove_data(i->t->s->idxs, i);
	list_destroy(i->columns);
	i->columns = NULL;
	if (isTable(i->t))
		store_funcs.destroy_idx(NULL, i);
}

static void
trigger_destroy(sql_trigger *tr)
{
	/* remove trigger from schema */
	list_remove_data(tr->t->s->triggers, tr);
	if (tr->columns) {
		list_destroy(tr->columns);
		tr->columns = NULL;
	}
}

void
column_destroy(sql_column *c)
{
	if (--(c->base.refcnt) > 0)
		return;
	if (c->po)
		column_destroy(c->po);
	if (isTable(c->t))
		store_funcs.destroy_col(NULL, c);
}

void
table_destroy(sql_table *t)
{
	if (--(t->base.refcnt) > 0)
		return;
	if (t->po)
		table_destroy(t->po);
	cs_destroy(&t->keys);
	cs_destroy(&t->idxs);
	cs_destroy(&t->triggers);
	cs_destroy(&t->columns);
	cs_destroy(&t->tables);
	if (isTable(t))
		store_funcs.destroy_del(NULL, t);
}

void
schema_destroy(sql_schema *s)
{
	cs_destroy(&s->tables);
	cs_destroy(&s->funcs);
	cs_destroy(&s->types);
	list_destroy(s->keys);
	list_destroy(s->idxs);
	list_destroy(s->triggers);
	s->keys = NULL;
	s->idxs = NULL;
	s->triggers = NULL;
}

static void
trans_drop_tmp(sql_trans *tr) 
{
	sql_schema *tmp;

	if (!tr)
		return;

	tmp = find_sql_schema(tr, "tmp");
		
	if (tmp->tables.set) {
		node *n;
		for (n = tmp->tables.set->h; n; ) {
			node *nxt = n->next;
			sql_table *t = n->data;

			if (t->persistence == SQL_LOCAL_TEMP)
				cs_remove_node(&tmp->tables, n);
			n = nxt;
		}
	}
}

/*#define STORE_DEBUG 1*/

sql_trans *
sql_trans_destroy(sql_trans *t)
{
	sql_trans *res = t->parent;

	transactions--;
#ifdef STORE_DEBUG
	fprintf(stderr, "#destroy trans (%p)\n", t);
#endif

	if (res == gtrans && spares < MAX_SPARES && !t->name) {
#ifdef STORE_DEBUG
		fprintf(stderr, "#spared (%d) trans (%p)\n", spares, t);
#endif
		trans_drop_tmp(t);
		spare_trans[spares++] = t;
		return res;
	}

	if (t->name) 
		t->name = NULL;

	cs_destroy(&t->schemas);
	sa_destroy(t->sa);
	_DELETE(t);
	return res;
}

static void
destroy_spare_transactions(void) 
{
	int i, s = spares;

	spares = MAX_SPARES; /* ie now there not spared anymore */
	for (i = 0; i < s; i++) {
		sql_trans_destroy(spare_trans[i]);
	}
	spares = 0;
}

static int
tr_flag(sql_base * b, int flag)
{
	if (flag == TR_OLD)
		return flag;
	return b->flag;
}

static void
load_keycolumn(sql_trans *tr, sql_key *k, oid rid)
{
	void *v;
	sql_kc *kc = SA_ZNEW(tr->sa, sql_kc);
	sql_schema *syss = find_sql_schema(tr, "sys");
	sql_table *objects = find_sql_table(syss, "objects");

	v = table_funcs.column_find_value(tr, find_sql_column(objects, "name"), rid);
	kc->c = find_sql_column(k->t, v); 	_DELETE(v);
	list_append(k->columns, kc);
	assert(kc->c);
}

static void *
find_key( sql_trans *tr, sql_table *t, sqlid rkey)
{
	node *n, *m;

	if ((n = list_find(t->s->keys, &rkey, (fcmp) &key_cmp))){
		return n->data;
	}
	for (n = tr->schemas.set->h; n; n = n->next) {
		sql_schema *s = n->data;

		if ((m = list_find(s->keys, &rkey, (fcmp) &key_cmp))){
			return m->data;
		}
	}
	return NULL;
}
			
static sql_key *
load_key(sql_trans *tr, sql_table *t, oid rid)
{
	void *v;
	sql_key *nk;
	sql_schema *syss = find_sql_schema(tr, "sys");
	sql_table *keys = find_sql_table(syss, "keys");
	sql_table *objects = find_sql_table(syss, "objects");
	sql_column *kc_id, *kc_nr;
	key_type ktype;
	node *n;
	rids *rs;
	sqlid kid;
	oid r = oid_nil;

	v = table_funcs.column_find_value(tr, find_sql_column(keys, "type"), rid);
 	ktype = (key_type) *(int *)v;		_DELETE(v);
	nk = (ktype != fkey)?(sql_key*)SA_ZNEW(tr->sa, sql_ukey):(sql_key*)SA_ZNEW(tr->sa, sql_fkey);
	v = table_funcs.column_find_value(tr, find_sql_column(keys, "id"), rid);
 	kid = *(sqlid *)v;			_DELETE(v);
	v = table_funcs.column_find_value(tr, find_sql_column(keys, "name"), rid);
	base_init(tr->sa, &nk->base, kid, TR_OLD, v);	_DELETE(v);
	nk->type = ktype;
	nk->columns = list_new(tr->sa, (fdestroy) NULL);
	nk->t = t;

	if (ktype == ukey || ktype == pkey) {
		sql_ukey *uk = (sql_ukey *) nk;

		uk->keys = NULL;

		if (ktype == pkey)
			t->pkey = uk;
	} else {
		sql_fkey *fk = (sql_fkey *) nk;
		int action;

		v = table_funcs.column_find_value(tr, find_sql_column(keys, "action"), rid);
		action = *(int *)v;		_DELETE(v);
		fk->rkey = NULL;
		fk->on_delete = action & 255;
		fk->on_update = (action>>8) & 255;
	}

	kc_id = find_sql_column(objects, "id");
	kc_nr = find_sql_column(objects, "nr");
	rs = table_funcs.rids_select(tr, kc_id, &nk->base.id, &nk->base.id, NULL);
	rs = table_funcs.rids_orderby(tr, rs, kc_nr); 
	for(r = table_funcs.rids_next(rs); r != oid_nil; r = table_funcs.rids_next(rs)) 
		load_keycolumn(tr, nk, r);
	table_funcs.rids_destroy(rs);

	/* find idx with same name */
	n = list_find_name(nk->t->s->idxs, nk->base.name);
	if (n) {
		nk->idx = (sql_idx *) n->data;
		nk->idx->key = nk;
	}

	if (ktype == fkey) {
		sql_fkey *fk = (sql_fkey *) nk;
		sqlid rkey;
		sql_ukey *uk = NULL;

		v = table_funcs.column_find_value(tr, find_sql_column(keys, "rkey"), rid);
 		rkey = *(sqlid *)v; 		_DELETE(v);
		if ((uk = find_key(tr, t, rkey)) != NULL) {
			fk->rkey = uk;
			if (!uk->keys)
				uk->keys = list_new(tr->sa, NULL);
			if (!list_find(uk->keys, &fk->k.base.id, (fcmp) &key_cmp))
				list_append(uk->keys, fk);
		}
	} else {		/* could be a set of rkeys */
		sql_ukey *uk = (sql_ukey *) nk;
		sql_column *key_rkey = find_sql_column(keys, "rkey");

		rs = table_funcs.rids_select(tr, key_rkey, &nk->base.id, &nk->base.id, NULL);

		for(rid = table_funcs.rids_next(rs); rid != oid_nil; rid = table_funcs.rids_next(rs)) {
			sqlid fkey;
			sql_fkey *fk;

			v = table_funcs.column_find_value(tr, find_sql_column(keys, "id"), rid);
			fkey = *(sqlid *)v; 	_DELETE(v);

			if ((fk = find_key(tr, t, fkey)) != NULL) {
				if (!uk->keys)
					uk->keys = list_new(tr->sa, NULL);
				if (!list_find(uk->keys, &fk->k.base.id, (fcmp) &key_cmp))
					list_append(uk->keys, fk);
				fk->rkey = uk;
			}
		}
		table_funcs.rids_destroy(rs);
	}
	return nk;
}

static void
load_idxcolumn(sql_trans *tr, sql_idx * i, oid rid)
{
	void *v;
	sql_kc *kc = SA_ZNEW(tr->sa, sql_kc);
	sql_schema *syss = find_sql_schema(tr, "sys");
	sql_table *objects = find_sql_table(syss, "objects");

	v = table_funcs.column_find_value(tr, find_sql_column(objects, "name"), rid);
	kc->c = find_sql_column(i->t, v); 	_DELETE(v);
	assert(kc->c);
	list_append(i->columns, kc);
	if (hash_index(i->type)) 
		kc->c->unique = 1;
	if (hash_index(i->type) && list_length(i->columns) > 1) {
		/* Correct the unique flag of the keys first column */
		kc->c->unique = list_length(i->columns); 
		if (kc->c->unique == 2) {
			sql_kc *ic1 = i->columns->h->data;
			ic1->c->unique ++;
		}
	}
}

static sql_idx *
load_idx(sql_trans *tr, sql_table *t, oid rid)
{
	void *v;
	sql_idx *ni = SA_ZNEW(tr->sa, sql_idx);
	sql_schema *syss = find_sql_schema(tr, "sys");
	sql_table *idxs = find_sql_table(syss, "idxs");
	sql_table *objects = find_sql_table(syss, "objects");
	sql_column *kc_id, *kc_nr;
	rids *rs;
	sqlid iid;

	v = table_funcs.column_find_value(tr, find_sql_column(idxs, "id"), rid);
	iid = *(sqlid *)v;			_DELETE(v);	
	v = table_funcs.column_find_value(tr, find_sql_column(idxs, "name"), rid);
	base_init(tr->sa, &ni->base, iid, TR_OLD, v);	_DELETE(v);
	v = table_funcs.column_find_value(tr, find_sql_column(idxs, "type"), rid);
	ni->type = (idx_type) *(int*)v;		_DELETE(v);
	ni->columns = list_new(tr->sa, (fdestroy) NULL);
	ni->t = t;
	ni->key = NULL;

	if (isTable(ni->t) && idx_has_column(ni->type))
		store_funcs.create_idx(tr, ni);

	kc_id = find_sql_column(objects, "id");
	kc_nr = find_sql_column(objects, "nr");
	rs = table_funcs.rids_select(tr, kc_id, &ni->base.id, &ni->base.id, NULL);
	rs = table_funcs.rids_orderby(tr, rs, kc_nr); 
	for(rid = table_funcs.rids_next(rs); rid != oid_nil; rid = table_funcs.rids_next(rs)) 
		load_idxcolumn(tr, ni, rid);
	table_funcs.rids_destroy(rs);
	return ni;
}

static void
load_triggercolumn(sql_trans *tr, sql_trigger * i, oid rid)
{
	void *v;
	sql_kc *kc = SA_ZNEW(tr->sa, sql_kc);
	sql_schema *syss = find_sql_schema(tr, "sys");
	sql_table *objects = find_sql_table(syss, "objects");

	v = table_funcs.column_find_value(tr, find_sql_column(objects, "name"), rid);
	kc->c = find_sql_column(i->t, v); 	_DELETE(v);
	list_append(i->columns, kc);
	assert(kc->c);
}

static sql_trigger *
load_trigger(sql_trans *tr, sql_table *t, oid rid)
{
	void *v;
	sql_trigger *nt = SA_ZNEW(tr->sa, sql_trigger);
	sql_schema *syss = find_sql_schema(tr, "sys");
	sql_table *triggers = find_sql_table(syss, "triggers");
	sql_table *objects = find_sql_table(syss, "objects");
	sql_column *kc_id, *kc_nr;
	sqlid tid;
	rids *rs;

	v = table_funcs.column_find_value(tr, find_sql_column(triggers, "id"), rid);
	tid = *(sqlid *)v;			_DELETE(v);	
	v = table_funcs.column_find_value(tr, find_sql_column(triggers, "name"), rid);
	base_init(tr->sa, &nt->base, tid, TR_OLD, v);	_DELETE(v);

	v = table_funcs.column_find_value(tr, find_sql_column(triggers, "time"), rid);
	nt->time = *(sht*)v;			_DELETE(v);
	v = table_funcs.column_find_value(tr, find_sql_column(triggers, "orientation"),rid);
	nt->orientation = *(sht*)v;		_DELETE(v);
	v = table_funcs.column_find_value(tr, find_sql_column(triggers, "event"), rid);
	nt->event = *(sht*)v;			_DELETE(v);

	nt->old_name = table_funcs.column_find_value(tr, find_sql_column(triggers, "old_name"), rid);
	if (ATOMcmp(TYPE_str, ATOMnilptr(TYPE_str), nt->old_name) != 0) {
		_DELETE(nt->old_name);	
		nt->old_name = NULL;
	}
	nt->new_name = table_funcs.column_find_value(tr, find_sql_column(triggers, "new_name"), rid);
	if (ATOMcmp(TYPE_str, ATOMnilptr(TYPE_str), nt->new_name) != 0) {
		_DELETE(nt->new_name);	
		nt->new_name = NULL;
	}
	nt->condition = table_funcs.column_find_value(tr, find_sql_column(triggers, "condition"), rid);
	if (ATOMcmp(TYPE_str, ATOMnilptr(TYPE_str), nt->condition) != 0) {
		_DELETE(nt->condition);	
		nt->condition = NULL;
	}
	nt->statement = table_funcs.column_find_value(tr, find_sql_column(triggers, "statement"), rid);

	nt->t = t;
	nt->columns = list_new(tr->sa, (fdestroy) NULL);

	kc_id = find_sql_column(objects, "id");
	kc_nr = find_sql_column(objects, "nr");
	rs = table_funcs.rids_select(tr, kc_id, &nt->base.id, &nt->base.id, NULL);
	rs = table_funcs.rids_orderby(tr, rs, kc_nr); 
	for(rid = table_funcs.rids_next(rs); rid != oid_nil; rid = table_funcs.rids_next(rs)) 
		load_triggercolumn(tr, nt, rid);
	table_funcs.rids_destroy(rs);
	return nt;
}

static sql_column *
load_column(sql_trans *tr, sql_table *t, oid rid)
{
	void *v;
	char *def, *tpe, *st;
	int sz, d;
	sql_column *c = SA_ZNEW(tr->sa, sql_column);
	sql_schema *syss = find_sql_schema(tr, "sys");
	sql_table *columns = find_sql_table(syss, "_columns");
	sqlid cid;

	v = table_funcs.column_find_value(tr, find_sql_column(columns, "id"), rid);
	cid = *(sqlid *)v;			_DELETE(v);	
	v = table_funcs.column_find_value(tr, find_sql_column(columns, "name"), rid);
	base_init(tr->sa, &c->base, cid, TR_OLD, v);	_DELETE(v);

	tpe = table_funcs.column_find_value(tr, find_sql_column(columns, "type"), rid);
	v = table_funcs.column_find_value(tr, find_sql_column(columns, "type_digits"), rid);
	sz = *(int *)v;				_DELETE(v);
	v = table_funcs.column_find_value(tr, find_sql_column(columns, "type_scale"), rid);
	d = *(int *)v;				_DELETE(v);
	if (!sql_find_subtype(&c->type, tpe, sz, d))
		sql_init_subtype(&c->type, sql_trans_bind_type(tr, t->s, tpe), sz, d);
	_DELETE(tpe);
	c->def = NULL;
	def = table_funcs.column_find_value(tr, find_sql_column(columns, "default"), rid);
	if (ATOMcmp(TYPE_str, ATOMnilptr(TYPE_str), def) != 0)
		c->def = def;
	else
		_DELETE(def);
	v = table_funcs.column_find_value(tr, find_sql_column(columns, "null"), rid);
	c->null = *(bit *)v;			_DELETE(v);
	v = table_funcs.column_find_value(tr, find_sql_column(columns, "number"), rid);
	c->colnr = *(int *)v;			_DELETE(v);
	c->unique = 0;
	c->storage_type = NULL;
	st = table_funcs.column_find_value(tr, find_sql_column(columns, "storage"), rid);
	if (ATOMcmp(TYPE_str, ATOMnilptr(TYPE_str), st) != 0)
		c->storage_type = st;
	else
		_DELETE(st);
	c->t = t;
	if (isTable(c->t))
		store_funcs.create_col(tr, c);
	c->sorted = sql_trans_is_sorted(tr, c);
	c->dcount = 0;
	if (bs_debug)
		fprintf(stderr, "#\t\tload column %s\n", c->base.name);
	return c;
}

static void
load_table_parts(sql_trans *tr, sql_table *t, oid rid)
{
	sql_schema *syss = find_sql_schema(tr, "sys");
	sql_table *objects = find_sql_table(syss, "objects");
	void *v = table_funcs.column_find_value(tr, find_sql_column(objects, "name"), rid);
	sql_table *tp = find_sql_table(t->s, v); 	_DELETE(v);

	assert(tp);
	cs_add(&t->tables, tp, TR_OLD);
	tp->p = t;
}

static void
load_tables_of_tables(sql_trans *tr, sql_schema *s)
{
	node *n;
	sql_schema *syss = find_sql_schema(tr, "sys");
	sql_table *objects = find_sql_table(syss, "objects");
	sql_column *mt_id = find_sql_column(objects, "id");
	sql_column *mt_nr = find_sql_column(objects, "nr");

	if (s->tables.set)
	for (n=s->tables.set->h; n; n = n->next) {
		sql_table *t = n->data;
		oid r = oid_nil;

		if (isMergeTable(t) || isReplicaTable(t)) {
			rids *rs = table_funcs.rids_select(tr, mt_id, &t->base.id, &t->base.id, NULL);

			rs = table_funcs.rids_orderby(tr, rs, mt_nr); 
			for(r = table_funcs.rids_next(rs); r != oid_nil; r = table_funcs.rids_next(rs)) 
				load_table_parts(tr, t, r);
			table_funcs.rids_destroy(rs);
		}
	}
}

static sql_table *
load_table(sql_trans *tr, sql_schema *s, sqlid tid, subrids *nrs)
{
	void *v;
	sql_table *t = SA_ZNEW(tr->sa, sql_table);
	sql_schema *syss = find_sql_schema(tr, "sys");
	sql_table *tables = find_sql_table(syss, "_tables");
	sql_table *idxs = find_sql_table(syss, "idxs");
	sql_table *keys = find_sql_table(syss, "keys");
	sql_table *triggers = find_sql_table(syss, "triggers");
	char *query;
	sql_column *idx_table_id, *key_table_id, *trigger_table_id;
	oid rid;
	rids *rs;

	rid = table_funcs.column_find_row(tr, find_sql_column(tables, "id"), &tid, NULL);
	v = table_funcs.column_find_value(tr, find_sql_column(tables, "name"), rid);
	base_init(tr->sa, &t->base, tid, TR_OLD, v);	_DELETE(v);
	v = table_funcs.column_find_value(tr, find_sql_column(tables, "query"), rid);
	t->query = NULL;
	query = (char *)v;
	if (ATOMcmp(TYPE_str, ATOMnilptr(TYPE_str), query) != 0)
		t->query = sa_strdup(tr->sa, query);
	_DELETE(query);
	v = table_funcs.column_find_value(tr, find_sql_column(tables, "type"), rid);
	t->type = *(sht *)v;			_DELETE(v);
	v = table_funcs.column_find_value(tr, find_sql_column(tables, "system"), rid);
	t->system = *(bit *)v;			_DELETE(v);
	v = table_funcs.column_find_value(tr, find_sql_column(tables, "commit_action"),rid);
	t->commit_action = (ca_t)*(sht *)v;	_DELETE(v);
	t->persistence = SQL_PERSIST; 
	if (t->commit_action)
		t->persistence = SQL_GLOBAL_TEMP;
	if (isStream(t))
		t->persistence = SQL_STREAM;
	if (isRemote(t))
		t->persistence = SQL_REMOTE;
	t->cleared = 0;
	v = table_funcs.column_find_value(tr, find_sql_column(tables, "access"),rid);
	t->access = *(sht*)v;	_DELETE(v);

	t->pkey = NULL;
	t->s = s;
	t->sz = COLSIZE;

	cs_new(&t->columns, tr->sa, (fdestroy) &column_destroy);
	cs_new(&t->idxs, tr->sa, (fdestroy) &idx_destroy);
	cs_new(&t->keys, tr->sa, (fdestroy) &key_destroy);
	cs_new(&t->triggers, tr->sa, (fdestroy) &trigger_destroy);
	cs_new(&t->tables, tr->sa, (fdestroy) NULL);

	if (isTable(t)) {
		if (store_funcs.create_del(tr, t) != LOG_OK) {
			if (bs_debug)
				fprintf(stderr, "#\tload table %s missing 'deletes'", t->base.name);
			t->persistence = SQL_GLOBAL_TEMP;
		}
	}

	if (bs_debug)
		fprintf(stderr, "#\tload table %s\n", t->base.name);

	for(rid = table_funcs.subrids_next(nrs); rid != oid_nil; rid = table_funcs.subrids_next(nrs)) 
		cs_add(&t->columns, load_column(tr, t, rid), TR_OLD);

	if (!isKindOfTable(t))
		return t;

	/* load idx's first as the may be needed by the keys */
	idx_table_id = find_sql_column(idxs, "table_id");
	rs = table_funcs.rids_select(tr, idx_table_id, &t->base.id, &t->base.id, NULL);
	for(rid = table_funcs.rids_next(rs); rid != oid_nil; rid = table_funcs.rids_next(rs)) {
		sql_idx *i = load_idx(tr, t, rid);

		cs_add(&t->idxs, i, TR_OLD);
		list_append(s->idxs, i);
	}
	table_funcs.rids_destroy(rs);

	key_table_id = find_sql_column(keys, "table_id");
	rs = table_funcs.rids_select(tr, key_table_id, &t->base.id, &t->base.id, NULL);
	for(rid = table_funcs.rids_next(rs); rid != oid_nil; rid = table_funcs.rids_next(rs)) {
		sql_key *k = load_key(tr, t, rid);

		cs_add(&t->keys, k, TR_OLD);
		list_append(s->keys, k);
	}
	table_funcs.rids_destroy(rs);

	trigger_table_id = find_sql_column(triggers, "table_id");
	rs = table_funcs.rids_select(tr, trigger_table_id, &t->base.id, &t->base.id,NULL);
	for(rid = table_funcs.rids_next(rs); rid != oid_nil; rid = table_funcs.rids_next(rs)) {
		sql_trigger *k = load_trigger(tr, t, rid);

		cs_add(&t->triggers, k, TR_OLD);
		list_append(s->triggers, k);
	}
	table_funcs.rids_destroy(rs);
	return t;
}

static sql_type *
load_type(sql_trans *tr, sql_schema *s, oid rid)
{
	void *v;
	sql_type *t = SA_ZNEW(tr->sa, sql_type);
	sql_schema *syss = find_sql_schema(tr, "sys");
	sql_table *types = find_sql_table(syss, "types");
	sqlid tid;

	v = table_funcs.column_find_value(tr, find_sql_column(types, "id"), rid);
	tid = *(sqlid *)v;			_DELETE(v);
	v = table_funcs.column_find_value(tr, find_sql_column(types, "systemname"), rid);
	base_init(tr->sa, &t->base, tid, TR_OLD, v);	_DELETE(v);
	v = table_funcs.column_find_value(tr, find_sql_column(types, "sqlname"), rid);
	t->sqlname = (v)?sa_strdup(tr->sa, v):NULL; 	_DELETE(v);
	v = table_funcs.column_find_value(tr, find_sql_column(types, "digits"), rid);
	t->digits = *(int *)v; 			_DELETE(v); 
	v = table_funcs.column_find_value(tr, find_sql_column(types, "scale"), rid);
	t->scale = *(int *)v;			_DELETE(v);
	v = table_funcs.column_find_value(tr, find_sql_column(types, "radix"), rid);
	t->radix = *(int *)v;			_DELETE(v);
	v = table_funcs.column_find_value(tr, find_sql_column(types, "eclass"), rid);
	t->eclass = *(int *)v;			_DELETE(v);
	t->localtype = ATOMindex(t->base.name);
	t->bits = 0;
	t->s = s;
	return t;
}

static sql_arg *
load_arg(sql_trans *tr, sql_func * f, oid rid)
{
	void *v;
	sql_arg *a = SA_ZNEW(tr->sa, sql_arg);
	char *tpe;
	int digits, scale;
	sql_schema *syss = find_sql_schema(tr, "sys");
	sql_table *args = find_sql_table(syss, "args");

	(void)f;
	v = table_funcs.column_find_value(tr, find_sql_column(args, "name"), rid);
	a->name = sa_strdup(tr->sa, v);	_DELETE(v);
	v = table_funcs.column_find_value(tr, find_sql_column(args, "inout"), rid);
	a->inout = *(bte *)v;	_DELETE(v);
	v = table_funcs.column_find_value(tr, find_sql_column(args, "type_digits"), rid);
	digits = *(int *)v;	_DELETE(v);
	v = table_funcs.column_find_value(tr, find_sql_column(args, "type_scale"), rid);
	scale = *(int *)v;	_DELETE(v);

	tpe = table_funcs.column_find_value(tr, find_sql_column(args, "type"), rid);
	if (!sql_find_subtype(&a->type, tpe, digits, scale))
		sql_init_subtype(&a->type, sql_trans_bind_type(tr, f->s, tpe), digits, scale);
	_DELETE(tpe);
	return a;
}

static sql_func *
load_func(sql_trans *tr, sql_schema *s, sqlid fid, subrids *rs)
{
	void *v;
	sql_func *t = SA_ZNEW(tr->sa, sql_func);
	sql_schema *syss = find_sql_schema(tr, "sys");
	sql_table *funcs = find_sql_table(syss, "functions");
	oid rid;

	rid = table_funcs.column_find_row(tr, find_sql_column(funcs, "id"), &fid, NULL);
	v = table_funcs.column_find_value(tr, find_sql_column(funcs, "name"), rid);
	base_init(tr->sa, &t->base, fid, TR_OLD, v); 	_DELETE(v);
	v = table_funcs.column_find_value(tr, find_sql_column(funcs, "func"), rid);
	t->imp = (v)?sa_strdup(tr->sa, v):NULL;	_DELETE(v);
	v = table_funcs.column_find_value(tr, find_sql_column(funcs, "mod"), rid);
	t->mod = (v)?sa_strdup(tr->sa, v):NULL;	_DELETE(v);
	v = table_funcs.column_find_value(tr, find_sql_column(funcs, "language"), rid);
	t->lang = *(int *)v;			_DELETE(v);
	v = table_funcs.column_find_value(tr, find_sql_column(funcs, "type"), rid);
	t->sql = (t->lang==FUNC_LANG_SQL||t->lang==FUNC_LANG_MAL);
	t->type = *(int *)v;			_DELETE(v);
	v = table_funcs.column_find_value(tr, find_sql_column(funcs, "side_effect"), rid);
	t->side_effect = *(bit *)v;		_DELETE(v);
	v = table_funcs.column_find_value(tr, find_sql_column(funcs, "varres"), rid);
	t->varres = *(bit *)v;	_DELETE(v);
	v = table_funcs.column_find_value(tr, find_sql_column(funcs, "vararg"), rid);
	t->vararg = *(bit *)v;	_DELETE(v);
	t->res = NULL;
	t->s = s;
	t->fix_scale = SCALE_EQ;
	 if (t->lang != FUNC_LANG_INT) {
		t->query = t->imp;
		t->imp = NULL;
	}

	if (bs_debug)
		fprintf(stderr, "#\tload func %s\n", t->base.name);

	t->ops = list_new(tr->sa, (fdestroy)NULL);
	if (rs)
	for(rid = table_funcs.subrids_next(rs); rid != oid_nil; rid = table_funcs.subrids_next(rs)) {
		sql_arg *a = load_arg(tr, t, rid);

		if (a->inout == ARG_OUT) {
			if (!t->res)
				t->res = sa_list(tr->sa);
			list_append(t->res, a);
		} else {
			list_append(t->ops, a);
		}
	}
	if (t->type == F_FUNC && !t->res)
		t->type = F_PROC;
	return t;
}

void
reset_functions(sql_trans *tr) 
{
	node *n, *m;

	for (n = tr->schemas.set->h; n; n = n->next) {
		sql_schema *s = n->data; 

		if (s->funcs.set) for (m = s->funcs.set->h; m; m = m->next) {
			sql_func *f = m->data;

			if (f->sql)
				f->sql = 1; 
		}
	}
}

static sql_sequence *
load_seq(sql_trans *tr, sql_schema * s, oid rid)
{
	void *v;
	sql_sequence *seq = SA_ZNEW(tr->sa, sql_sequence);
	sql_schema *syss = find_sql_schema(tr, "sys");
	sql_table *seqs = find_sql_table(syss, "sequences");
	sqlid sid;

	v = table_funcs.column_find_value(tr, find_sql_column(seqs, "id"), rid);
	sid = *(sqlid *)v; 			_DELETE(v);
	v = table_funcs.column_find_value(tr, find_sql_column(seqs, "name"), rid);
	base_init(tr->sa, &seq->base, sid, TR_OLD, v); _DELETE(v);
	v = table_funcs.column_find_value(tr, find_sql_column(seqs, "start"), rid);
	seq->start = *(lng *)v;			_DELETE(v);
	v = table_funcs.column_find_value(tr, find_sql_column(seqs, "minvalue"), rid);
	seq->minvalue = *(lng *)v;		_DELETE(v); 
	v = table_funcs.column_find_value(tr, find_sql_column(seqs, "maxvalue"), rid);
	seq->maxvalue = *(lng *)v; 		_DELETE(v);
	v = table_funcs.column_find_value(tr, find_sql_column(seqs, "increment"), rid);
	seq->increment = *(lng *)v; 		_DELETE(v);
	v = table_funcs.column_find_value(tr, find_sql_column(seqs, "cacheinc"), rid);
	seq->cacheinc = *(lng *)v;		_DELETE(v);
	v = table_funcs.column_find_value(tr, find_sql_column(seqs, "cycle"), rid);
	seq->cycle = *(bit *)v;			_DELETE(v);
	seq->s = s;
	return seq;
}

static sql_schema *
load_schema(sql_trans *tr, sqlid id, oid rid)
{
	void *v;
	sql_schema *s = NULL, *syss = find_sql_schema(tr, "sys");
	sql_table *ss = find_sql_table(syss, "schemas");
	sql_table *types = find_sql_table(syss, "types");
	sql_table *tables = find_sql_table(syss, "_tables");
	sql_table *funcs = find_sql_table(syss, "functions");
	sql_table *seqs = find_sql_table(syss, "sequences");
	sqlid sid;
	sql_column *type_schema, *type_id, *table_schema, *table_id;
	sql_column *func_schema, *func_id, *seq_schema, *seq_id;
	rids *rs;

	v = table_funcs.column_find_value(tr, find_sql_column(ss, "id"), rid);
	sid = *(sqlid *)v; 	_DELETE(v);
	if (sid < id) {
		s = find_sql_schema_id(tr, sid);

		if (s==NULL) {
			char *name;

			v = table_funcs.column_find_value(tr, find_sql_column(ss, "name"), rid);
			name = (char*)v;
			s = find_sql_schema(tr, name);
			_DELETE(v);
			if (s == NULL) 
				GDKfatal("SQL schema missing or incompatible, rebuild from archive");
		}
		s->base.id = sid;
	} else {
		s = SA_ZNEW(tr->sa, sql_schema);
		v = table_funcs.column_find_value(tr, find_sql_column(ss, "name"), rid);
		base_init(tr->sa, &s->base, sid, TR_OLD, v); _DELETE(v);
		v = table_funcs.column_find_value(tr, find_sql_column(ss, "authorization"), rid);
		s->auth_id = *(sqlid *)v; 	_DELETE(v);
		v = table_funcs.column_find_value(tr, find_sql_column(ss, "system"), rid);
		s->system = *(bit *)v;          _DELETE(v);
		v = table_funcs.column_find_value(tr,
			find_sql_column(tables, "system"), rid);
		s->system = *(bit *)v;		_DELETE(v);
		v = table_funcs.column_find_value(tr, find_sql_column(ss, "owner"), rid);
		s->owner = *(sqlid *)v;		_DELETE(v);
		s->keys = list_new(tr->sa, (fdestroy) NULL);
		s->idxs = list_new(tr->sa, (fdestroy) NULL);
		s->triggers = list_new(tr->sa, (fdestroy) NULL);

		cs_new(&s->tables, tr->sa, (fdestroy) &table_destroy);
		cs_new(&s->types, tr->sa, (fdestroy) NULL);
		cs_new(&s->funcs, tr->sa, (fdestroy) NULL);
		cs_new(&s->seqs, tr->sa, (fdestroy) NULL);
	}

	if (bs_debug)
		fprintf(stderr, "#load schema %s %d\n", s->base.name, s->base.id);

	/* first load simple types */
	type_schema = find_sql_column(types, "schema_id");
	type_id = find_sql_column(types, "id");
	rs = table_funcs.rids_select(tr, type_schema, &s->base.id, &s->base.id, type_id, &id, NULL, NULL);
	for(rid = table_funcs.rids_next(rs); rid != oid_nil; rid = table_funcs.rids_next(rs)) 
	    	cs_add(&s->types, load_type(tr, s, rid), TR_OLD);
	table_funcs.rids_destroy(rs);

	/* second tables */
	table_schema = find_sql_column(tables, "schema_id");
	table_id = find_sql_column(tables, "id");
	/* all tables with id >= id */
	rs = table_funcs.rids_select(tr, table_schema, &sid, &sid, table_id, &id, NULL, NULL);
	if (rs && !table_funcs.rids_empty(rs)) {
		sql_table *columns = find_sql_table(syss, "_columns");
		sql_column *column_table_id = find_sql_column(columns, "table_id");
		sql_column *column_number = find_sql_column(columns, "number");
		subrids *nrs = table_funcs.subrids_create(tr, rs, table_id, column_table_id, column_number);
		sqlid tid;

		for(tid = table_funcs.subrids_nextid(nrs); tid >= 0; tid = table_funcs.subrids_nextid(nrs)) 
			cs_add(&s->tables, load_table(tr, s, tid, nrs), TR_OLD);
		table_funcs.subrids_destroy(nrs);
	}
	table_funcs.rids_destroy(rs);
	load_tables_of_tables(tr, s);

	/* next functions which could use these types */
	func_schema = find_sql_column(funcs, "schema_id");
	func_id = find_sql_column(funcs, "id");
	rs = table_funcs.rids_select(tr, func_schema, &s->base.id, &s->base.id, func_id, &id, NULL, NULL);
	if (rs && !table_funcs.rids_empty(rs)) {
		sql_table *args = find_sql_table(syss, "args");
		sql_column *arg_func_id = find_sql_column(args, "func_id");
		sql_column *arg_number = find_sql_column(args, "number");
		subrids *nrs = table_funcs.subrids_create(tr, rs, func_id, arg_func_id, arg_number);
		sqlid fid;

		for(fid = table_funcs.subrids_nextid(nrs); fid >= 0; fid = table_funcs.subrids_nextid(nrs)) 
			cs_add(&s->funcs, load_func(tr, s, fid, nrs), TR_OLD);
		/* Handle all procedures without arguments (no args) */
		rs = table_funcs.rids_diff(tr, rs, func_id, nrs, arg_func_id);
		for(rid = table_funcs.rids_next(rs); rid != oid_nil; rid = table_funcs.rids_next(rs)) {
			void *v = table_funcs.column_find_value(tr, func_id, rid);
			fid = *(sqlid*)v; _DELETE(v);
			cs_add(&s->funcs, load_func(tr, s, fid, NULL), TR_OLD);
		}
		table_funcs.subrids_destroy(nrs);
	}
	table_funcs.rids_destroy(rs);

	/* last sequence numbers */
	seq_schema = find_sql_column(seqs, "schema_id");
	seq_id = find_sql_column(seqs, "id");
	rs = table_funcs.rids_select(tr, seq_schema, &s->base.id, &s->base.id, seq_id, &id, NULL, NULL);
	for(rid = table_funcs.rids_next(rs); rid != oid_nil; rid = table_funcs.rids_next(rs)) 
		cs_add(&s->seqs, load_seq(tr, s, rid), TR_OLD);
	table_funcs.rids_destroy(rs);
	return s;
}

static sql_trans *
create_trans(sql_allocator *sa, backend_stack stk)
{
	sql_trans *t = ZNEW(sql_trans);

	t->sa = sa;
	t->name = NULL;
	t->wtime = t->rtime = 0;
	t->stime = 0;
	t->wstime = timestamp ();
	t->schema_updates = 0;
	t->status = 0;

	t->parent = NULL;
	t->stk = stk;

	cs_new(&t->schemas, t->sa, (fdestroy) &schema_destroy);
	return t;
}

static void
load_trans(sql_trans* tr, sqlid id)
{
	sql_schema *syss = find_sql_schema(tr, "sys");
	sql_table *sysschema = find_sql_table(syss, "schemas");
	sql_column *sysschema_ids = find_sql_column(sysschema, "id");
	rids *schemas = table_funcs.rids_select(tr, sysschema_ids, NULL, NULL);
	oid rid;
	
	if (bs_debug)
		fprintf(stderr, "#load trans\n");

	for(rid = table_funcs.rids_next(schemas); rid != oid_nil; rid = table_funcs.rids_next(schemas)) {
		sql_schema *ns = load_schema(tr, id, rid);
		if (ns && ns->base.id > id)
			cs_add(&tr->schemas, ns, TR_OLD);
	}
	table_funcs.rids_destroy(schemas);
}

static sqlid
next_oid(void)
{
	int id = 0;
	MT_lock_set(&bs_lock);
	id = store_oid++;
	MT_lock_unset(&bs_lock);
	return id;
}

int
store_next_oid(void)
{
	return next_oid();
}

static void
insert_schemas(sql_trans *tr)
{
	sql_schema *syss = find_sql_schema(tr, "sys");
	sql_table *sysschema = find_sql_table(syss, "schemas");
	sql_table *systable = find_sql_table(syss, "_tables");
	sql_table *syscolumn = find_sql_table(syss, "_columns");
	node *n, *m, *o;

	for (n = tr->schemas.set->h; n; n = n->next) {
		sql_schema *s = n->data;

		if (isDeclaredSchema(s))
			continue;
		table_funcs.table_insert(tr, sysschema, &s->base.id, s->base.name, &s->auth_id, &s->owner, &s->system);
		for (m = s->tables.set->h; m; m = m->next) {
			sql_table *t = m->data;
			sht ca = t->commit_action;

			table_funcs.table_insert(tr, systable, &t->base.id, t->base.name, &s->base.id, ATOMnilptr(TYPE_str), &t->type, &t->system, &ca, &t->access);
			for (o = t->columns.set->h; o; o = o->next) {
				sql_column *c = o->data;

				table_funcs.table_insert(tr, syscolumn, &c->base.id, c->base.name, c->type.type->sqlname, &c->type.digits, &c->type.scale, &t->base.id, (c->def) ? c->def : ATOMnilptr(TYPE_str), &c->null, &c->colnr, (c->storage_type)? c->storage_type : ATOMnilptr(TYPE_str));
			}
		}
	}
}

static void
insert_types(sql_trans *tr, sql_table *systype)
{
	int zero = 0;
	node *n;

	for (n = types->h; n; n = n->next) {
		sql_type *t = n->data;
		int radix = t->radix;
		int eclass = t->eclass;

		if (t->s)
			table_funcs.table_insert(tr, systype, &t->base.id, t->base.name, t->sqlname, &t->digits, &t->scale, &radix, &eclass, &t->s->base.id);
		else
			table_funcs.table_insert(tr, systype, &t->base.id, t->base.name, t->sqlname, &t->digits, &t->scale, &radix, &eclass, &zero);
	}
}

static void
insert_functions(sql_trans *tr, sql_table *sysfunc, sql_table *sysarg)
{
	int zero = 0;
	node *n = NULL, *m = NULL;

	for (n = funcs->h; n; n = n->next) {
		sql_func *f = n->data;
		int lang = FUNC_LANG_INT;
		bit se = f->side_effect;
		sqlid id;
		int number = 0;
		char arg_nme[] = "arg_0";

		if (f->s)
			table_funcs.table_insert(tr, sysfunc, &f->base.id, f->base.name, f->imp, f->mod, &lang, &f->type, &se, &f->varres, &f->vararg, &f->s->base.id);
		else
			table_funcs.table_insert(tr, sysfunc, &f->base.id, f->base.name, f->imp, f->mod, &lang, &f->type, &se, &f->varres, &f->vararg, &zero);

		if (f->res) {
			char res_nme[] = "res_0";

			for (m = f->res->h; m; m = m->next, number++) {
				sql_arg *a = m->data;
				res_nme[4] = '0' + number;

				id = next_oid();
				table_funcs.table_insert(tr, sysarg, &id, &f->base.id, res_nme, a->type.type->sqlname, &a->type.digits, &a->type.scale, &a->inout, &number);
			}
		}
		for (m = f->ops->h; m; m = m->next, number++) {
			sql_arg *a = m->data;

			id = next_oid();
			if (a->name) {
				table_funcs.table_insert(tr, sysarg, &id, &f->base.id, a->name, a->type.type->sqlname, &a->type.digits, &a->type.scale, &a->inout, &number);
			} else {
				arg_nme[4] = '0' + number;
				table_funcs.table_insert(tr, sysarg, &id, &f->base.id, arg_nme, a->type.type->sqlname, &a->type.digits, &a->type.scale, &a->inout, &number);
			}
		}
	}
}

static void
insert_aggrs(sql_trans *tr, sql_table *sysfunc, sql_table *sysarg)
{
	int zero = 0;
	int lang = FUNC_LANG_INT;
	bit F = FALSE;
	node *n = NULL;

	for (n = aggrs->h; n; n = n->next) {
		char *name1 = "res";
		char *name2 = "arg";
		sql_arg *res = NULL;
		sql_func *aggr = n->data;
		sqlid id;
		int number = 0;

		if (aggr->s)
			table_funcs.table_insert(tr, sysfunc, &aggr->base.id, aggr->base.name, aggr->imp, aggr->mod, &lang, &aggr->type, &F, &aggr->varres, &aggr->vararg, &aggr->s->base.id);
		else
			table_funcs.table_insert(tr, sysfunc, &aggr->base.id, aggr->base.name, aggr->imp, aggr->mod, &lang, &aggr->type, &F, &aggr->varres, &aggr->vararg, &zero);
		
		res = aggr->res->h->data;
		id = next_oid();
		table_funcs.table_insert(tr, sysarg, &id, &aggr->base.id, name1, res->type.type->sqlname, &res->type.digits, &res->type.scale, &res->inout, &number);

		if (aggr->ops->h) {
			sql_arg *arg = aggr->ops->h->data;

			number++;
			id = next_oid();
			table_funcs.table_insert(tr, sysarg, &id, &aggr->base.id, name2, arg->type.type->sqlname, &arg->type.digits, &arg->type.scale, &arg->inout, &number);
		}
	}
}

static int
table_next_column_nr(sql_table *t)
{
	int nr = cs_size(&t->columns);
	if (nr) {
		node *n = cs_last_node(&t->columns);
		if (n) {
			sql_column *c = n->data;

			nr = c->colnr+1;
		}
	}
	return nr;
}

static sql_column *
bootstrap_create_column(sql_trans *tr, sql_table *t, char *name, char *sqltype, int digits)
{
	sql_column *col = SA_ZNEW(tr->sa, sql_column);

	if (bs_debug)
		fprintf(stderr, "#bootstrap_create_column %s\n", name );

	base_init(tr->sa, &col->base, next_oid(), t->base.flag, name);
	sql_find_subtype(&col->type, sqltype, digits, 0);
	col->def = NULL;
	col->null = 1;
	col->colnr = table_next_column_nr(t);
	col->t = t;
	col->unique = 0;
	col->storage_type = NULL;
	cs_add(&t->columns, col, TR_NEW);

	if (isTable(col->t))
		store_funcs.create_col(tr, col);
	tr->schema_updates ++;
	return col;
}

static sql_table *
create_sql_table_with_id(sql_allocator *sa, int id, const char *name, sht type, bit system, int persistence, int commit_action)
{
	sql_table *t = SA_ZNEW(sa, sql_table);

	assert(sa);
	assert((persistence==SQL_PERSIST ||
		persistence==SQL_DECLARED_TABLE || 
		commit_action) && commit_action>=0);
	assert(id);
	base_init(sa, &t->base, id, TR_NEW, name);
	t->type = type;
	t->system = system;
	t->persistence = (temp_t)persistence;
	t->commit_action = (ca_t)commit_action;
	t->query = NULL;
	t->access = 0;
	cs_new(&t->columns, sa, (fdestroy) &column_destroy);
	cs_new(&t->idxs, sa, (fdestroy) &idx_destroy);
	cs_new(&t->keys, sa, (fdestroy) &key_destroy);
	cs_new(&t->triggers, sa, (fdestroy) &trigger_destroy);
	cs_new(&t->tables, sa, (fdestroy) NULL);
	t->pkey = NULL;
	t->sz = COLSIZE;
	t->cleared = 0;
	t->s = NULL;
	return t;
}

sql_table *
create_sql_table(sql_allocator *sa, const char *name, sht type, bit system, int persistence, int commit_action)
{
	return create_sql_table_with_id(sa, next_oid(), name, type, system, persistence, commit_action);
}

static sql_column *
dup_sql_column(sql_allocator *sa, sql_table *t, sql_column *c)
{
	sql_column *col = SA_ZNEW(sa, sql_column);

	base_init(sa, &col->base, c->base.id, c->base.flag, c->base.name);
	col->type = c->type;
	col->def = NULL;
	if (c->def)
		col->def = sa_strdup(sa, c->def);
	col->null = c->null;
	col->colnr = c->colnr;
	col->t = t;
	col->unique = c->unique;
	col->storage_type = NULL;
	if (c->storage_type)
		col->storage_type = sa_strdup(sa, c->storage_type);
	col->sorted = c->sorted;
	col->dcount = c->dcount;
	cs_add(&t->columns, col, TR_NEW);
	return col;
}

#if 0
static sql_table *
dup_sql_ptable(sql_allocator *sa, sql_table *mt, sql_table *t)
{
	node *n;
	sql_table *nt = create_sql_table_with_id(sa, t->base.id, t->base.name, t->type, t->system, SQL_DECLARED_TABLE, t->commit_action);

	nt->base.flag = t->base.flag;

	nt->access = t->access;
	nt->query = (t->query) ? sa_strdup(sa, t->query) : NULL;

	for (n = t->columns.set->h; n; n = n->next) 
		dup_sql_column(sa, nt, n->data);
	nt->columns.dset = NULL;
	nt->columns.nelm = NULL;
	cs_add(&mt->tables, nt, TR_NEW);
	/* we need a valid schema */
	nt->s = t->s;
	return nt;
}
#endif

sql_table *
dup_sql_table(sql_allocator *sa, sql_table *t)
{
	node *n;
	sql_table *nt = create_sql_table_with_id(sa, t->base.id, t->base.name, t->type, t->system, SQL_DECLARED_TABLE, t->commit_action);

	nt->base.flag = t->base.flag;

	nt->access = t->access;
	nt->query = (t->query) ? sa_strdup(sa, t->query) : NULL;

	for (n = t->columns.set->h; n; n = n->next) 
		dup_sql_column(sa, nt, n->data);
	nt->columns.dset = NULL;
	nt->columns.nelm = NULL;

	/*
	if (t->tables.set)
		for (n = t->tables.set->h; n; n = n->next) 
			dup_sql_ptable(sa, nt, n->data);
			*/
	nt->tables.dset = NULL;
	nt->tables.nelm = NULL;
	return nt;
}

static sql_table *
bootstrap_create_table(sql_trans *tr, sql_schema *s, char *name)
{
	int istmp = isTempSchema(s);
	int persistence = istmp?SQL_GLOBAL_TEMP:SQL_PERSIST;
	sht commit_action = istmp?CA_PRESERVE:CA_COMMIT;
	sql_table *t = create_sql_table(tr->sa, name, tt_table, 1, persistence, commit_action);

	if (bs_debug)
		fprintf(stderr, "#bootstrap_create_table %s\n", name );

	t->base.flag = s->base.flag;
	t->query = NULL;
	t->s = s;
	cs_add(&s->tables, t, TR_NEW);

	if (isTable(t))
		store_funcs.create_del(tr, t);
	tr->schema_updates ++;
	return t;
}


static sql_schema *
bootstrap_create_schema(sql_trans *tr, char *name, int auth_id, int owner)
{
	sql_schema *s = SA_ZNEW(tr->sa, sql_schema);

	if (bs_debug)
		fprintf(stderr, "#bootstrap_create_schema %s %d %d\n", name, auth_id, owner);

	base_init(tr->sa, &s->base, next_oid(), TR_NEW, name);
	s->auth_id = auth_id;
	s->owner = owner;
	s->system = TRUE;
	cs_new(&s->tables, tr->sa, (fdestroy) &table_destroy);
	cs_new(&s->types, tr->sa, (fdestroy) NULL);
	cs_new(&s->funcs, tr->sa, (fdestroy) NULL);
	cs_new(&s->seqs, tr->sa, (fdestroy) NULL);
	s->keys = list_new(tr->sa, (fdestroy) NULL);
	s->idxs = list_new(tr->sa, (fdestroy) NULL);
	s->triggers = list_new(tr->sa, (fdestroy) NULL);

	cs_add(&tr->schemas, s, TR_NEW);

	tr->schema_updates ++;
	return s;
}

static int
store_schema_number(void)
{
	return schema_number;
}

static int
store_load(void) {
	int first = 1;

	sql_allocator *sa;
	sql_trans *tr;
	sql_table *t, *types, *funcs, *args;
	sql_schema *s, *p = NULL;

	lng lng_store_oid;
	sqlid id = 0;

	sa = sa_create();
	MT_lock_unset(&bs_lock);
	types_init(sa, logger_debug);

#define FUNC_OIDS 2000
	assert( store_oid <= FUNC_OIDS );
	/* we store some spare oids */
	store_oid = FUNC_OIDS;

	sequences_init();
	gtrans = tr = create_trans(sa, backend_stk);
	active_sessions = sa_list(sa);

	if (logger_funcs.log_isnew()) {
		/* cannot initialize database in readonly mode
		 * unless this is a slave instance with a read-only/shared logger */
		if (store_readonly && !create_shared_logger) {
			return -1;
		}
		tr = sql_trans_create(backend_stk, NULL, NULL);
	} else {
		first = 0;
	}

	s = bootstrap_create_schema(tr, "sys", ROLE_SYSADMIN, USER_MONETDB);
	if (!first) {
		s->base.flag = TR_OLD;
	}

	t = bootstrap_create_table(tr, s, "schemas");
	bootstrap_create_column(tr, t, "id", "int", 32);
	bootstrap_create_column(tr, t, "name", "varchar", 1024);
	bootstrap_create_column(tr, t, "authorization", "int", 32);
	bootstrap_create_column(tr, t, "owner", "int", 32);
	bootstrap_create_column(tr, t, "system", "boolean", 1);

	types = t = bootstrap_create_table(tr, s, "types");
	bootstrap_create_column(tr, t, "id", "int", 32);
	bootstrap_create_column(tr, t, "systemname", "varchar", 256);
	bootstrap_create_column(tr, t, "sqlname", "varchar", 1024);
	bootstrap_create_column(tr, t, "digits", "int", 32);
	bootstrap_create_column(tr, t, "scale", "int", 32);
	bootstrap_create_column(tr, t, "radix", "int", 32);
	bootstrap_create_column(tr, t, "eclass", "int", 32);
	bootstrap_create_column(tr, t, "schema_id", "int", 32);

	funcs = t = bootstrap_create_table(tr, s, "functions");
	bootstrap_create_column(tr, t, "id", "int", 32);
	bootstrap_create_column(tr, t, "name", "varchar", 256);
	bootstrap_create_column(tr, t, "func", "varchar", 8196);
	bootstrap_create_column(tr, t, "mod", "varchar", 8196);

	/* language asm=0, sql=1, R=2, C=3, J=4 */
	bootstrap_create_column(tr, t, "language", "int", 32);

	/* func, proc, aggr or filter */
	bootstrap_create_column(tr, t, "type", "int", 32);
	bootstrap_create_column(tr, t, "side_effect", "boolean", 1);
	bootstrap_create_column(tr, t, "varres", "boolean", 1);
	bootstrap_create_column(tr, t, "vararg", "boolean", 1);
	bootstrap_create_column(tr, t, "schema_id", "int", 32);

	args = t = bootstrap_create_table(tr, s, "args");
	bootstrap_create_column(tr, t, "id", "int", 32);
	bootstrap_create_column(tr, t, "func_id", "int", 32);
	bootstrap_create_column(tr, t, "name", "varchar", 256);
	bootstrap_create_column(tr, t, "type", "varchar", 1024);
	bootstrap_create_column(tr, t, "type_digits", "int", 32);
	bootstrap_create_column(tr, t, "type_scale", "int", 32);
	bootstrap_create_column(tr, t, "inout", "tinyint", 8);
	bootstrap_create_column(tr, t, "number", "int", 32);

	t = bootstrap_create_table(tr, s, "sequences");
	bootstrap_create_column(tr, t, "id", "int", 32);
	bootstrap_create_column(tr, t, "schema_id", "int", 32);
	bootstrap_create_column(tr, t, "name", "varchar", 256);
	bootstrap_create_column(tr, t, "start", "bigint", 64);
	bootstrap_create_column(tr, t, "minvalue", "bigint", 64);
	bootstrap_create_column(tr, t, "maxvalue", "bigint", 64);
	bootstrap_create_column(tr, t, "increment", "bigint", 64);
	bootstrap_create_column(tr, t, "cacheinc", "bigint", 64);
	bootstrap_create_column(tr, t, "cycle", "boolean", 1);

	t = bootstrap_create_table(tr, s, "dependencies");
	bootstrap_create_column(tr, t, "id", "int", 32);
	bootstrap_create_column(tr, t, "depend_id", "int", 32);
	bootstrap_create_column(tr, t, "depend_type", "smallint", 16);

	t = bootstrap_create_table(tr, s, "connections");
	bootstrap_create_column(tr, t, "id", "int", 32);
	bootstrap_create_column(tr, t, "server", "char", 1024);
	bootstrap_create_column(tr, t, "port", "int", 32);
	bootstrap_create_column(tr, t, "db", "char", 64);
	bootstrap_create_column(tr, t, "db_alias", "char", 1024);
	bootstrap_create_column(tr, t, "user", "char", 1024);
	bootstrap_create_column(tr, t, "password", "char", 1024);
	bootstrap_create_column(tr, t, "language", "char", 1024);

	while(s) {
		t = bootstrap_create_table(tr, s, "_tables");
		bootstrap_create_column(tr, t, "id", "int", 32);
		bootstrap_create_column(tr, t, "name", "varchar", 1024);
		bootstrap_create_column(tr, t, "schema_id", "int", 32);
		bootstrap_create_column(tr, t, "query", "varchar", 2048);
		bootstrap_create_column(tr, t, "type", "smallint", 16);
		bootstrap_create_column(tr, t, "system", "boolean", 1);
		bootstrap_create_column(tr, t, "commit_action", "smallint", 16);
		bootstrap_create_column(tr, t, "access", "smallint", 16);

		t = bootstrap_create_table(tr, s, "_columns");
		bootstrap_create_column(tr, t, "id", "int", 32);
		bootstrap_create_column(tr, t, "name", "varchar", 1024);
		bootstrap_create_column(tr, t, "type", "varchar", 1024);
		bootstrap_create_column(tr, t, "type_digits", "int", 32);
		bootstrap_create_column(tr, t, "type_scale", "int", 32);
		bootstrap_create_column(tr, t, "table_id", "int", 32);
		bootstrap_create_column(tr, t, "default", "varchar", 2048);
		bootstrap_create_column(tr, t, "null", "boolean", 1);
		bootstrap_create_column(tr, t, "number", "int", 32);
		bootstrap_create_column(tr, t, "storage", "varchar", 2048);

		t = bootstrap_create_table(tr, s, "keys");
		bootstrap_create_column(tr, t, "id", "int", 32);
		bootstrap_create_column(tr, t, "table_id", "int", 32);
		bootstrap_create_column(tr, t, "type", "int", 32);
		bootstrap_create_column(tr, t, "name", "varchar", 1024);
		bootstrap_create_column(tr, t, "rkey", "int", 32);
		bootstrap_create_column(tr, t, "action", "int", 32);

		t = bootstrap_create_table(tr, s, "idxs");
		bootstrap_create_column(tr, t, "id", "int", 32);
		bootstrap_create_column(tr, t, "table_id", "int", 32);
		bootstrap_create_column(tr, t, "type", "int", 32);
		bootstrap_create_column(tr, t, "name", "varchar", 1024);

		t = bootstrap_create_table(tr, s, "triggers");
		bootstrap_create_column(tr, t, "id", "int", 32);
		bootstrap_create_column(tr, t, "name", "varchar", 1024);
		bootstrap_create_column(tr, t, "table_id", "int", 32);
		bootstrap_create_column(tr, t, "time", "smallint", 16);
		bootstrap_create_column(tr, t, "orientation", "smallint", 16);
		bootstrap_create_column(tr, t, "event", "smallint", 16);
		bootstrap_create_column(tr, t, "old_name", "varchar", 1024);
		bootstrap_create_column(tr, t, "new_name", "varchar", 1024);
		bootstrap_create_column(tr, t, "condition", "varchar", 2048);
		bootstrap_create_column(tr, t, "statement", "varchar", 2048);

		t = bootstrap_create_table(tr, s, "objects");
		bootstrap_create_column(tr, t, "id", "int", 32);
		bootstrap_create_column(tr, t, "name", "varchar", 1024);
		bootstrap_create_column(tr, t, "nr", "int", 32);

		if (!p) {
			p = s;
			/* now the same tables for temporaries */
			s = bootstrap_create_schema(tr, "tmp", ROLE_SYSADMIN, USER_MONETDB);
		} else {
			s = NULL;
		}
	}

	(void) bootstrap_create_schema(tr, dt_schema, ROLE_SYSADMIN, USER_MONETDB);

	if (first) {
		insert_types(tr, types);
		insert_functions(tr, funcs, args);
		insert_aggrs(tr, funcs, args);
		insert_schemas(tr);

		if (sql_trans_commit(tr) != SQL_OK) {
			fprintf(stderr, "cannot commit initial transaction\n");
		}
		sql_trans_destroy(tr);
	}

	id = store_oid; /* db objects up till id are already created */
	if (!create_shared_logger) {
		logger_funcs.get_sequence(OBJ_SID, &lng_store_oid);
	} else {
		shared_logger_funcs.get_sequence(OBJ_SID, &lng_store_oid);
	}
	prev_oid = store_oid = (sqlid)lng_store_oid;

	/* load remaining schemas, tables, columns etc */
	if (!first)
		load_trans(gtrans, id);
	store_initialized = 1;
	return first;
}

int
store_init(int debug, store_type store, int readonly, int singleuser, logger_settings *log_settings, backend_stack stk)
{

	int v = 1;

	backend_stk = stk;
	logger_debug = debug;
	bs_debug = debug&2;
	store_readonly = readonly;
	store_singleuser = singleuser;
	/* get the set shared_drift_threshold
	 * we will need it later in store_manager */
	shared_drift_threshold = log_settings->shared_drift_threshold;
	/* get the set shared_drift_threshold
	 * we will need it later when calling logger_cleanup */
	keep_persisted_log_files = log_settings->keep_persisted_log_files;

#ifdef NEED_MT_LOCK_INIT
	MT_lock_init(&bs_lock, "SQL_bs_lock");
#endif
	MT_lock_set(&bs_lock);

	/* check if all parameters for a shared log are set */
	if (store_readonly && log_settings->shared_logdir != NULL && log_settings->shared_drift_threshold >= 0) {
		create_shared_logger = 1;
	}

	/* initialize empty bats */
	if (store == store_bat) {
		bat_utils_init();
		bat_storage_init(&store_funcs);
		bat_table_init(&table_funcs);
		bat_logger_init(&logger_funcs);
		if (create_shared_logger) {
			bat_logger_init_shared(&shared_logger_funcs);
		}
	}
	active_store_type = store;
	if (!logger_funcs.create ||
	    logger_funcs.create(debug, log_settings->logdir, CATALOG_VERSION*v, keep_persisted_log_files) == LOG_ERR) {
		MT_lock_unset(&bs_lock);
		return -1;
	}

	if (create_shared_logger) {
		/* create a read-only logger for the shared directory */
#ifdef STORE_DEBUG
	fprintf(stderr, "#store_init creating shared logger\n");
#endif
		if (!shared_logger_funcs.create_shared || shared_logger_funcs.create_shared(debug, log_settings->shared_logdir, CATALOG_VERSION*v, log_settings->logdir) == LOG_ERR) {
			MT_lock_unset(&bs_lock);
			return -1;
		}
	}

	/* create the initial store structure or re-load previous data */
	return store_load();
}

static int logging = 0;

void
store_exit(void)
{
	MT_lock_set(&bs_lock);

#ifdef STORE_DEBUG
	fprintf(stderr, "#store exit locked\n");
#endif
	/* busy wait till the logmanager is ready */
	while (logging) {
		MT_lock_unset(&bs_lock);
		MT_sleep_ms(100);
		MT_lock_set(&bs_lock);
	}

	if (gtrans) {
		MT_lock_unset(&bs_lock);
		sequences_exit();
		MT_lock_set(&bs_lock);
	}
	if (spares > 0)
		destroy_spare_transactions();

	logger_funcs.destroy();
	if (create_shared_logger) {
		shared_logger_funcs.destroy();
	}

	/* Open transactions have a link to the global transaction therefore
	   we need busy waiting until all transactions have ended or
	   (current implementation) simply keep the gtrans alive and simply
	   exit (but leak memory).
	 */
	if (!transactions) {
		sql_trans_destroy(gtrans);
		gtrans = NULL;
	}
#ifdef STORE_DEBUG
	fprintf(stderr, "#store exit unlocked\n");
#endif
	MT_lock_unset(&bs_lock);
}

/* call locked ! */
void
store_apply_deltas(void)
{
	int res = LOG_OK;

	logging = 1;
	/* make sure we reset all transactions on re-activation */
	gtrans->wstime = timestamp();
	if (store_funcs.gtrans_update)
		store_funcs.gtrans_update(gtrans);
	res = logger_funcs.restart();
	if (logging && res == LOG_OK)
		res = logger_funcs.cleanup(keep_persisted_log_files);
	logging = 0;
}

static int need_flush = 0;

void
store_flush_log(void)
{
	need_flush = 1;
}

void
store_manager(void)
{
	const int timeout = GDKdebug & FORCEMITOMASK ? 10 : 50;

	while (!GDKexiting()) {
		int res = LOG_OK;
		int t;
		lng shared_transactions_drift = -1;

		for (t = 30000; t > 0 && !need_flush; t -= timeout) {
			MT_sleep_ms(timeout);
			if (GDKexiting())
				return;
		}
<<<<<<< HEAD
		/* check if we have a shared logger as well */
		if (create_shared_logger) {
			/* get the shared transactions drift */
			shared_transactions_drift = shared_logger_funcs.get_transaction_drift();
#ifdef STORE_DEBUG
	fprintf(stderr, "#store_manager shared_transactions_drift is " LLFMT "\n", shared_transactions_drift);
#endif
			if (shared_transactions_drift == LOG_ERR) {
				GDKfatal("shared write-ahead log last transaction read failure");
			}
=======
		MT_lock_set(&bs_lock, "store_manager");
		if (GDKexiting()) {
			MT_lock_unset(&bs_lock, "store_manager");
			return;
		}
		if (logger_funcs.changes() < 1000000) {
			MT_lock_unset(&bs_lock, "store_manager");
			continue;
>>>>>>> 80a49d1a
		}

		MT_lock_set(&bs_lock);
        	if (GDKexiting() || (!need_flush && logger_funcs.changes() < 1000000 && shared_transactions_drift < shared_drift_threshold)) {
            		MT_lock_unset(&bs_lock);
            		continue;
        	}
		need_flush = 0;
        	while (store_nr_active) { /* find a moment to flush */
            		MT_lock_unset(&bs_lock);
			if (GDKexiting())
<<<<<<< HEAD
				continue;
            		MT_sleep_ms(timeout);
            		MT_lock_set(&bs_lock);
        	}

		if (create_shared_logger) {
			/* (re)load data from shared write-ahead log */
			res = shared_logger_funcs.reload();
			if (res != LOG_OK) {
				MT_lock_unset(&bs_lock);
				GDKfatal("shared write-ahead log loading failure");
			}
			/* destroy all global transactions
			 * we will re-load the new later */
			sql_trans_destroy(gtrans);
			destroy_spare_transactions();

			/* re-set the store_oid */
			store_oid = 0;
			/* reload the store and the global transactions */
			res = store_load();
			if (res < 0) {
				MT_lock_unset(&bs_lock);
				GDKfatal("shared write-ahead log store re-load failure");
			}
			MT_lock_set(&bs_lock);
=======
				return;
			MT_lock_set(&bs_lock, "store_manager");
>>>>>>> 80a49d1a
		}

		logging = 1;
		/* make sure we reset all transactions on re-activation */
		gtrans->wstime = timestamp();
		if (store_funcs.gtrans_update) {
			store_funcs.gtrans_update(gtrans);
		}
		res = logger_funcs.restart();

		MT_lock_unset(&bs_lock);
		if (logging && res == LOG_OK) {
			res = logger_funcs.cleanup(keep_persisted_log_files);
		}

		MT_lock_set(&bs_lock);
		logging = 0;
		MT_lock_unset(&bs_lock);

		if (res != LOG_OK)
			GDKfatal("write-ahead logging failure, disk full?");
	}
}

void
minmax_manager(void)
{
	while (!GDKexiting()) {
		int t;

		for (t = 30000; t > 0; t -= 50) {
			MT_sleep_ms(50);
			if (GDKexiting())
				return;
		}
		MT_lock_set(&bs_lock);
		if (store_nr_active || GDKexiting()) {
			MT_lock_unset(&bs_lock);
			continue;
		}
		if (store_funcs.gtrans_minmax)
			store_funcs.gtrans_minmax(gtrans);
		MT_lock_unset(&bs_lock);
	}
}


void
store_lock(void)
{
	MT_lock_set(&bs_lock);
#ifdef STORE_DEBUG
	fprintf(stderr, "#locked\n");
#endif
}

void
store_unlock(void)
{
#ifdef STORE_DEBUG
	fprintf(stderr, "#unlocked\n");
#endif
	MT_lock_unset(&bs_lock);
}

static sql_kc *
kc_dup_(sql_trans *tr, int flag, sql_kc *kc, sql_table *t, int copy)
{
	sql_allocator *sa = (flag == TR_NEW && !copy)?tr->parent->sa:tr->sa;
	sql_kc *nkc = SA_ZNEW(sa, sql_kc);
	sql_column *c = find_sql_column(t, kc->c->base.name);

	assert(c);
	nkc->c = c;
	c->unique = kc->c->unique;
	return nkc;
}

static sql_kc *
kc_dup(sql_trans *tr, int flag, sql_kc *kc, sql_table *t)
{
	return kc_dup_(tr, flag, kc, t, 0);
}

static sql_key *
key_dup_(sql_trans *tr, int flag, sql_key *k, sql_table *t, int copy)
{
	sql_trans *ltr = (flag == TR_NEW && !copy)?tr->parent:tr;
	sql_allocator *sa = ltr->sa;
	sql_key *nk = (k->type != fkey) ? (sql_key *) SA_ZNEW(sa, sql_ukey)
	    : (sql_key *) SA_ZNEW(sa, sql_fkey);
	node *n;

	base_init(sa, &nk->base, k->base.id, tr_flag(&k->base, flag), k->base.name);

	nk->type = k->type;
	nk->columns = list_new(sa, (fdestroy) NULL);
	nk->t = t;
	nk->idx = NULL;

	if (k->idx) {
		node *n = list_find_name(nk->t->s->idxs, nk->base.name);

		if (n) {
			nk->idx = (sql_idx *) n->data;
			nk->idx->key = nk;
		}
	}

	if (nk->type != fkey) {
		sql_ukey *tk = (sql_ukey *) nk;

		tk->keys = NULL;

		if (nk->type == pkey)
			t->pkey = tk;
	} else {
		sql_fkey *tk = (sql_fkey *) nk;

		tk->rkey = NULL;
	}

	for (n = k->columns->h; n; n = n->next) {
		sql_kc *okc = n->data;

		list_append(nk->columns, kc_dup_(tr, flag, okc, t, copy));
	}

	if (nk->type == fkey) {
		sql_fkey *fk = (sql_fkey *) nk;
		sql_fkey *ok = (sql_fkey *) k;
		node *n = NULL;

		if (ok->rkey) {
			sql_schema *s;

			if ((s=find_sql_schema_id(ltr, ok->rkey->k.t->s->base.id)) == NULL)
		       		s = nk->t->s;
			n = list_find(s->keys, &ok->rkey->k.base.id, (fcmp) &key_cmp);
			if (n) {
				sql_ukey *uk = n->data;
	
				fk->rkey = uk;
				if (!uk->keys)
					uk->keys = list_new(sa, NULL);
				if (!list_find(uk->keys, &fk->k.base.id, (fcmp) &key_cmp))
					list_append(uk->keys, fk);
				else
					assert(0);
			}
		}
		fk->on_delete = ok->on_delete;
		fk->on_update = ok->on_update;
	} else {		/* could be a set of rkeys */
		sql_ukey *uk = (sql_ukey *) nk;
		sql_ukey *ok = (sql_ukey *) k;
		node *m;

		if (ok->keys)
			for (m = ok->keys->h; m; m = m->next) {
				sql_schema *s;
				sql_fkey *ofk = m->data;
				node *n = NULL;

				if ((s=find_sql_schema_id(ltr, ofk->k.t->s->base.id)) == NULL)
		       			s = nk->t->s;
			       	n = list_find(s->keys, &ofk->k.base.id, (fcmp) &key_cmp);
				if (n) {
					sql_fkey *fk = n->data;

					if (!uk->keys)
						uk->keys = list_new(sa, NULL);
					if (!list_find(uk->keys, &fk->k.base.id, (fcmp) &key_cmp))
						list_append(uk->keys, fk);
					fk->rkey = uk;
				}
			}
	}
	list_append(t->s->keys, nk);
	if (!copy && flag == TR_NEW && tr->parent == gtrans) 
		k->base.flag = TR_OLD;
	return nk;
}

static sql_key *
key_dup(sql_trans *tr, int flag, sql_key *k, sql_table *t)
{
	return key_dup_(tr, flag, k, t, 0);
}

sql_key *
sql_trans_copy_key( sql_trans *tr, sql_table *t, sql_key *k )
{
	sql_key *nk = key_dup_(tr, TR_NEW, k, t, 1);
	sql_fkey *fk = (sql_fkey*)nk;
	sql_schema *syss = find_sql_schema(tr, isGlobal(t)?"sys":"tmp");
	sql_table *syskey = find_sql_table(syss, "keys");
	sql_table *syskc = find_sql_table(syss, "objects");
	int neg = -1, action = -1, nr;
	node *n;

	cs_add(&t->keys, nk, TR_NEW);

	if (nk->type == fkey) 
		action = (fk->on_update<<8) + fk->on_delete;

	assert( nk->type != fkey || ((sql_fkey*)nk)->rkey);
	table_funcs.table_insert(tr, syskey, &nk->base.id, &t->base.id, &nk->type, nk->base.name, (nk->type == fkey) ? &((sql_fkey *) nk)->rkey->k.base.id : &neg, &action);

	if (nk->type == fkey)
		sql_trans_create_dependency(tr, ((sql_fkey *) nk)->rkey->k.base.id, nk->base.id, FKEY_DEPENDENCY);

	for (n = nk->columns->h, nr = 0; n; n = n->next, nr++) {
		sql_kc *kc = n->data;

		table_funcs.table_insert(tr, syskc, &k->base.id, kc->c->base.name, &nr);

		if (nk->type == fkey)
			sql_trans_create_dependency(tr, kc->c->base.id, k->base.id, FKEY_DEPENDENCY);
		if (nk->type == pkey) {
			sql_trans_create_dependency(tr, kc->c->base.id, k->base.id, KEY_DEPENDENCY);
			sql_trans_alter_null(tr, kc->c, 0);
		}
	}

	syskey->base.wtime = syskey->s->base.wtime = t->base.wtime = t->s->base.wtime = tr->wtime = tr->wstime;
	if (isGlobal(t)) 
		tr->schema_updates ++;
	return nk;
}

#define obj_ref(o,n,flag) 		\
 	if (flag == TR_NEW) { /* create new partent */		\
		o->po = n;		\
		n->base.refcnt++;	\
	} else {			\
		n->po = o;		\
		o->base.refcnt++;	\
	}
	
static sql_idx *
idx_dup(sql_trans *tr, int flag, sql_idx * i, sql_table *t)
{
	sql_allocator *sa = (flag == TR_NEW)?tr->parent->sa:tr->sa;
	sql_idx *ni = SA_ZNEW(sa, sql_idx);
	node *n;

	base_init(sa, &ni->base, i->base.id, tr_flag(&i->base, flag), i->base.name);

	ni->columns = list_new(sa, (fdestroy) NULL);
	obj_ref(i,ni,flag);
	ni->t = t;
	ni->type = i->type;
	ni->key = NULL;

	/* Needs copy when committing (ie from tr to gtrans) and 
	 * on savepoints from tr->parent to new tr */
	if ((isNew(i) && flag == TR_NEW && tr->parent == gtrans) ||
	    (i->base.allocated && tr->parent != gtrans))
		if (isTable(ni->t)) 
			store_funcs.dup_idx(tr, i, ni);

	if (isNew(i) && flag == TR_NEW && tr->parent == gtrans) 
		i->base.flag = TR_OLD;

	for (n = i->columns->h; n; n = n->next) {
		sql_kc *okc = n->data;

		list_append(ni->columns, kc_dup(tr, flag, okc, t));
	}
	list_append(t->s->idxs, ni);
	return ni;
}

sql_idx *
sql_trans_copy_idx( sql_trans *tr, sql_table *t, sql_idx *i )
{
	sql_schema *syss = find_sql_schema(tr, isGlobal(t)?"sys":"tmp");
	sql_table *sysidx = find_sql_table(syss, "idxs");
	sql_table *sysic = find_sql_table(syss, "objects");
	node *n;
	int nr, unique = 0;
	sql_idx *ni = SA_ZNEW(tr->sa, sql_idx);

	base_init(tr->sa, &ni->base, i->base.id, TR_NEW, i->base.name);

	ni->columns = list_new(tr->sa, (fdestroy) NULL);
	ni->t = t;
	ni->type = i->type;
	ni->key = NULL;

	if (i->type == hash_idx && list_length(i->columns) == 1)
		unique = 1;
	for (n = i->columns->h, nr = 0; n; n = n->next, nr++) {
		sql_kc *okc = n->data, *ic;

		list_append(ni->columns, ic = kc_dup_(tr, TR_NEW, okc, t, 1));
		if (ic->c->unique != (unique & !okc->c->null)) {
			ic->c->base.wtime = tr->wstime;
			okc->c->unique = ic->c->unique = (unique & (!okc->c->null));
		}

		table_funcs.table_insert(tr, sysic, &ni->base.id, ic->c->base.name, &nr);
		sysic->base.wtime = sysic->s->base.wtime = tr->wtime = tr->wstime;

		sql_trans_create_dependency(tr, ic->c->base.id, i->base.id, INDEX_DEPENDENCY);
	}
	list_append(t->s->idxs, ni);
	cs_add(&t->idxs, ni, TR_NEW);

	if (isDeclaredTable(i->t)) 
	if (!isDeclaredTable(t) && isTable(ni->t) && idx_has_column(ni->type))
		store_funcs.create_idx(tr, ni);
	if (!isDeclaredTable(t))
		table_funcs.table_insert(tr, sysidx, &ni->base.id, &t->base.id, &ni->type, ni->base.name);
	ni->base.wtime = t->base.wtime = t->s->base.wtime = tr->wtime = tr->wstime;
	if (isGlobal(t)) 
		tr->schema_updates ++;
	return ni;
}

static sql_trigger *
trigger_dup(sql_trans *tr, int flag, sql_trigger * i, sql_table *t)
{
	sql_allocator *sa = (flag == TR_NEW)?tr->parent->sa:tr->sa;
	sql_trigger *nt = SA_ZNEW(sa, sql_trigger);
	node *n;

	base_init(sa, &nt->base, i->base.id, tr_flag(&i->base, flag), i->base.name);

	nt->columns = list_new(sa, (fdestroy) NULL);
	nt->t = t;
	nt->time = i->time;
	nt->orientation = i->orientation;
	nt->event = i->event;
	nt->old_name = nt->new_name = nt->condition = NULL;
	if (i->old_name)
		nt->old_name = sa_strdup(sa, i->old_name);
	if (i->new_name)
		nt->new_name = sa_strdup(sa, i->new_name);
	if (i->condition)
		nt->condition = sa_strdup(sa, i->condition);
	nt->statement = sa_strdup(sa, i->statement);

	for (n = i->columns->h; n; n = n->next) {
		sql_kc *okc = n->data;

		list_append(nt->columns, kc_dup(tr, flag, okc, t));
	}
	list_append(t->s->triggers, nt);
	if (flag == TR_NEW && tr->parent == gtrans) 
		i->base.flag = TR_OLD;
	return nt;
}

static sql_column *
column_dup(sql_trans *tr, int flag, sql_column *oc, sql_table *t)
{
	sql_allocator *sa = (flag == TR_NEW)?tr->parent->sa:tr->sa;
	sql_column *c = SA_ZNEW(sa, sql_column);

	base_init(sa, &c->base, oc->base.id, tr_flag(&oc->base, flag), oc->base.name);
	obj_ref(oc,c,flag);
	c->type = oc->type;
	c->def = NULL;
	if (oc->def)
		c->def = sa_strdup(sa, oc->def);
	c->null = oc->null;
	c->colnr = oc->colnr;
	c->unique = oc->unique;
	c->t = t;
	c->storage_type = NULL;
	if (oc->storage_type)
		c->storage_type = sa_strdup(sa, oc->storage_type);

	/* Needs copy when committing (ie from tr to gtrans) and 
	 * on savepoints from tr->parent to new tr */
	if ((isNew(oc) && flag == TR_NEW && tr->parent == gtrans) ||
	    (oc->base.allocated && tr->parent != gtrans))
		if (isTable(c->t)) 
			store_funcs.dup_col(tr, oc, c);
	if (isNew(oc) && flag == TR_NEW && tr->parent == gtrans) 
		oc->base.flag = TR_OLD;
	return c;
}

static int
sql_trans_cname_conflict( sql_trans *tr, sql_table *t, const char *extra, const char *cname)
{
	const char *tmp;

	if (extra) {
		tmp = sa_message(tr->sa, "%s_%s", extra, cname);
	} else {
       		tmp = cname;
	}
	if (find_sql_column(t, tmp))
		return 1;
	return 0;
}

static int
sql_trans_tname_conflict( sql_trans *tr, sql_schema *s, const char *extra, const char *tname, const char *cname)
{
	char *tp;
	char *tmp;
	sql_table *t = NULL;

	if (extra) {
		tmp = sa_message(tr->sa, "%s_%s", extra, tname);
	} else {
       		tmp = sa_strdup(tr->sa, tname);
	}
	tp = tmp;
	while ((tp = strchr(tp, '_')) != NULL) {
		*tp = 0;
		t = find_sql_table(s, tmp);
		if (t && sql_trans_cname_conflict(tr, t, tp+1, cname))
			return 1;
		*tp++ = '_';
	}
       	tmp = sa_strdup(tr->sa, cname);
	tp = tmp;
	while ((tp = strchr(tp, '_')) != NULL) {
		char *ntmp;
		*tp = 0;
		ntmp = sa_message(tr->sa, "%s_%s", tname, tmp);
		t = find_sql_table(s, ntmp);
		if (t && sql_trans_cname_conflict(tr, t, NULL, tp+1))
			return 1;
		*tp++ = '_';
	}
	t = find_sql_table(s, tname);
	if (t && sql_trans_cname_conflict(tr, t, NULL, cname))
		return 1;
	return 0;
}

static int
sql_trans_name_conflict( sql_trans *tr, const char *sname, const char *tname, const char *cname)
{
	char *sp;
	sql_schema *s = NULL;

	sp = strchr(sname, '_');
	if (!sp && strchr(tname, '_') == 0 && strchr(cname, '_') == 0)
		return 0;

	if (sp) {
		char *tmp = sa_strdup(tr->sa, sname);
		sp = tmp;
		while ((sp = strchr(sp, '_')) != NULL) {
			*sp = 0;
			s = find_sql_schema(tr, tmp);
			if (s && sql_trans_tname_conflict(tr, s, sp+1, tname, cname))
				return 1;
			*sp++ = '_';
		}
	} else {
		s = find_sql_schema(tr, sname);
		if (s)
			return sql_trans_tname_conflict(tr, s, NULL, tname, cname);
	}
	return 0;

}

sql_column *
sql_trans_copy_column( sql_trans *tr, sql_table *t, sql_column *c )
{
	sql_schema *syss = find_sql_schema(tr, isGlobal(t)?"sys":"tmp");
	sql_table *syscolumn = find_sql_table(syss, "_columns");
	sql_column *col = SA_ZNEW(tr->sa, sql_column);

	if (sql_trans_name_conflict(tr, t->s->base.name, t->base.name, c->base.name))
		return NULL;
	base_init(tr->sa, &col->base, c->base.id, TR_NEW, c->base.name);
	col->type = c->type;
	col->def = NULL;
	if (c->def)
		col->def = sa_strdup(tr->sa, c->def);
	col->null = c->null;
	col->colnr = c->colnr;
	col->unique = c->unique;
	col->t = t;
	col->storage_type = NULL;
	if (c->storage_type)
		col->storage_type = sa_strdup(tr->sa, c->storage_type);

	cs_add(&t->columns, col, TR_NEW);

	if (isDeclaredTable(c->t)) 
	if (isTable(t))
		if (store_funcs.create_col(tr, col) == LOG_ERR)
			return NULL;
	if (!isDeclaredTable(t)) {
		table_funcs.table_insert(tr, syscolumn, &col->base.id, col->base.name, col->type.type->sqlname, &col->type.digits, &col->type.scale, &t->base.id, (col->def) ? col->def : ATOMnilptr(TYPE_str), &col->null, &col->colnr, (col->storage_type) ? col->storage_type : ATOMnilptr(TYPE_str));
	col->base.wtime = t->base.wtime = t->s->base.wtime = tr->wtime = tr->wstime;
		if (c->type.type->s) /* column depends on type */
			sql_trans_create_dependency(tr, c->type.type->base.id, col->base.id, TYPE_DEPENDENCY);
	}
	if (isGlobal(t)) 
		tr->schema_updates ++;
	return col;
}

static sql_table *
schema_table_find(sql_schema *s, sql_table *ot)
{
	if (s) 
		return find_sql_table(s, ot->base.name);
	assert(NULL);
	return NULL;
}

static sql_table *
table_find(sql_trans *tr, int flag, sql_table *ot, sql_table *omt)
{
	node *n;
	sql_schema *s = NULL;

	(void)flag;
	for (n = tr->schemas.set->h; n && !s; n = n->next) {
		sql_schema *ss = n->data;

		if (ss->base.id == omt->s->base.id)
			s = ss;
	}
	return schema_table_find(s, ot);
}

static sql_table *
table_dup(sql_trans *tr, int flag, sql_table *ot, sql_schema *s)
{
	sql_allocator *sa = (flag == TR_NEW)?tr->parent->sa:tr->sa;
	sql_table *t = SA_ZNEW(sa, sql_table);
	node *n;

	base_init(sa, &t->base, ot->base.id, tr_flag(&ot->base, flag), ot->base.name);
	obj_ref(ot,t,flag);
	t->type = ot->type;
	t->system = ot->system;
	t->persistence = ot->persistence;
	t->commit_action = ot->commit_action;
	t->access = ot->access;
	t->query = (ot->query) ? sa_strdup(sa, ot->query) : NULL;

	cs_new(&t->columns, sa, (fdestroy) &column_destroy);
	cs_new(&t->keys, sa, (fdestroy) &key_destroy);
	cs_new(&t->idxs, sa, (fdestroy) &idx_destroy);
	cs_new(&t->triggers, sa, (fdestroy) &trigger_destroy);
	cs_new(&t->tables, sa, (fdestroy) NULL);

	t->pkey = NULL;

	/* Needs copy when committing (ie from tr to gtrans) and 
	 * on savepoints from tr->parent to new tr */
	if ((isNew(ot) && flag == TR_NEW && tr->parent == gtrans) ||
	    (ot->base.allocated && tr->parent != gtrans))
		if (isTable(t)) 
			store_funcs.dup_del(tr, ot, t);

	t->s = s;
	t->sz = ot->sz;
	t->cleared = 0;

	if (ot->columns.set) {
		for (n = ot->columns.set->h; n; n = n->next) {
			sql_column *c = n->data;

			cs_add(&t->columns, column_dup(tr, flag, c, t), tr_flag(&c->base, flag));
		}
		if (tr->parent == gtrans)
			ot->columns.nelm = NULL;
	}
	/*
	if (ot->tables.set) {
		for (n = ot->tables.set->h; n; n = n->next) {
			sql_table *pt = n->data;
			sql_table *npt = schema_table_find(s, pt);

			cs_add(&t->tables, npt, tr_flag(&pt->base, flag));
			npt->p = t;
		}
		if (tr->parent == gtrans)
			ot->tables.nelm = NULL;
	}
	*/
	if (ot->idxs.set) {
		for (n = ot->idxs.set->h; n; n = n->next) {
			sql_idx *i = n->data;

			cs_add(&t->idxs, idx_dup(tr, flag, i, t), tr_flag(&i->base, flag));
		}
		if (tr->parent == gtrans)
			ot->idxs.nelm = NULL;
	}
	if (ot->keys.set) {
		for (n = ot->keys.set->h; n; n = n->next) {
			sql_key *k = n->data;

			cs_add(&t->keys, key_dup(tr, flag, k, t), tr_flag(&k->base, flag));
		}
		if (tr->parent == gtrans)
			ot->keys.nelm = NULL;
	}
	if (ot->triggers.set) {
		for (n = ot->triggers.set->h; n; n = n->next) {
			sql_trigger *k = n->data;

			cs_add(&t->triggers, trigger_dup(tr, flag, k, t), tr_flag(&k->base, flag));
		}
		if (tr->parent == gtrans)
			ot->triggers.nelm = NULL;
	}
	if (isNew(ot) && flag == TR_NEW && tr->parent == gtrans) 
		ot->base.flag = TR_OLD;
	return t;
}

static sql_type *
type_dup(sql_trans *tr, int flag, sql_type *ot, sql_schema * s)
{
	sql_allocator *sa = (flag == TR_NEW)?tr->parent->sa:tr->sa;
	sql_type *t = SA_ZNEW(sa, sql_type);

	base_init(sa, &t->base, ot->base.id, tr_flag(&ot->base, flag), ot->base.name);

	t->sqlname = sa_strdup(sa, ot->sqlname);
	t->digits = ot->digits;
	t->scale = ot->scale;
	t->radix = ot->radix;
	t->eclass = ot->eclass;
	t->bits = ot->bits;
	t->localtype = ot->localtype;
	t->s = s;
	return t;
}

static sql_func *
func_dup(sql_trans *tr, int flag, sql_func *of, sql_schema * s)
{
	sql_allocator *sa = (flag == TR_NEW)?tr->parent->sa:tr->sa;
	sql_func *f = SA_ZNEW(sa, sql_func);
	node *n;

	base_init(sa, &f->base, of->base.id, tr_flag(&of->base, flag), of->base.name);

	f->imp = (of->imp)?sa_strdup(sa, of->imp):NULL;
	f->mod = (of->mod)?sa_strdup(sa, of->mod):NULL;
	f->type = of->type;
	f->query = (of->query)?sa_strdup(sa, of->query):NULL;
	f->lang = of->lang;
	f->sql = of->sql;
	f->side_effect = of->side_effect;
	f->varres = of->varres;
	f->vararg = of->vararg;
	f->ops = list_new(sa, of->ops->destroy);
	f->fix_scale = of->fix_scale;
	for(n=of->ops->h; n; n = n->next) 
		list_append(f->ops, arg_dup(sa, n->data));
	if (of->res) {
		f->res = list_new(sa, of->res->destroy);
		for(n=of->res->h; n; n = n->next) 
			list_append(f->res, arg_dup(sa, n->data));
	}
	f->s = s;
	return f;
}

static sql_sequence *
seq_dup(sql_trans *tr, int flag, sql_sequence *oseq, sql_schema * s)
{
	sql_allocator *sa = (flag == TR_NEW)?tr->parent->sa:tr->sa;
	sql_sequence *seq = SA_ZNEW(sa, sql_sequence);

	base_init(sa, &seq->base, oseq->base.id, tr_flag(&oseq->base, flag), oseq->base.name);

	seq->start = oseq->start;
	seq->minvalue = oseq->minvalue;
	seq->maxvalue = oseq->maxvalue;
	seq->increment = oseq->increment;
	seq->cacheinc = oseq->cacheinc;
	seq->cycle = oseq->cycle;
	seq->s = s;
	return seq;
}

static void
table_of_tables_dup(sql_trans *tr, sql_table *omt, sql_schema *s, int flag) 
{
	node *n;
	sql_table *mt = schema_table_find(s, omt);
	
	if (omt->tables.set) {
		for (n = omt->tables.set->h; n; n = n->next) {
			sql_table *pt = n->data;
			sql_table *npt = schema_table_find(s, pt);
			cs_add(&mt->tables, npt, tr_flag(&pt->base, flag));
			npt->p = mt;
		}
		if (tr->parent == gtrans)
			mt->tables.nelm = NULL;
	}
}

static sql_schema *
schema_dup(sql_trans *tr, int flag, sql_schema *os, sql_trans *o)
{
	sql_allocator *sa = (flag == TR_NEW)?tr->parent->sa:tr->sa;
	sql_schema *s = SA_ZNEW(sa, sql_schema);
	node *n;

	(void) o;
	base_init(sa, &s->base, os->base.id, tr_flag(&os->base, flag), os->base.name);

	s->auth_id = os->auth_id;
	s->owner = os->owner;
	s->system = os->system;
	cs_new(&s->tables, sa, (fdestroy) &table_destroy);
	cs_new(&s->types, sa, (fdestroy) NULL);
	cs_new(&s->funcs, sa, (fdestroy) NULL);
	cs_new(&s->seqs, sa, (fdestroy) NULL);
	s->keys = list_new(sa, (fdestroy) NULL);
	s->idxs = list_new(sa, (fdestroy) NULL);
	s->triggers = list_new(sa, (fdestroy) NULL);

	if (os->types.set) {
		for (n = os->types.set->h; n; n = n->next) {
			cs_add(&s->types, type_dup(tr, flag, n->data, s), tr_flag(&os->base, flag));
		}
		if (tr->parent == gtrans)
			os->types.nelm = NULL;
	}
	if (os->tables.set) {
		for (n = os->tables.set->h; n; n = n->next) {
			sql_table *ot = n->data;

			if (ot->persistence != SQL_LOCAL_TEMP)
				cs_add(&s->tables, table_dup(tr, flag, ot, s), tr_flag(&ot->base, flag));
		}
		if (tr->parent == gtrans)
			os->tables.nelm = NULL;
		for (n = os->tables.set->h; n; n = n->next) {
			sql_table *ot = n->data;

			if (ot->persistence != SQL_LOCAL_TEMP && (isMergeTable(ot) || isReplicaTable(ot)))
				table_of_tables_dup(tr, ot, s, flag);
		}
		if (tr->parent == gtrans)
			os->tables.nelm = NULL;
	}
	if (os->funcs.set) {
		for (n = os->funcs.set->h; n; n = n->next) {
			cs_add(&s->funcs, func_dup(tr, flag, n->data, s), tr_flag(&os->base, flag));
		}
		if (tr->parent == gtrans)
			os->funcs.nelm = NULL;
	}
	if (os->seqs.set) {
		for (n = os->seqs.set->h; n; n = n->next) {
			cs_add(&s->seqs, seq_dup(tr, flag, n->data, s), tr_flag(&os->base, flag));
		}
		if (tr->parent == gtrans)
			os->seqs.nelm = NULL;
	}
	if (flag == TR_NEW && tr->parent == gtrans) 
		os->base.flag = TR_OLD;
	return s;
}

static sql_trans *
trans_init(sql_trans *t, backend_stack stk, sql_trans *ot)
{
	t->wtime = t->rtime = 0;
	t->stime = ot->wtime;
	t->wstime = timestamp ();
	t->schema_updates = 0;
	t->dropped = NULL;
	t->status = 0;
	if (ot != gtrans)
		t->schema_updates = ot->schema_updates;

	t->schema_number = store_schema_number();
	t->parent = ot;
	t->stk = stk;

	t->name = NULL;
	if (bs_debug) 
		fprintf(stderr, "#trans (%p) init (%d,%d,%d)\n", 
			t, t->wstime, t->stime, t->schema_number ); 
	return t;
}

static sql_trans *
trans_dup(backend_stack stk, sql_trans *ot, const char *newname)
{
	node *n;
	sql_trans *t = ZNEW(sql_trans);

	t->sa = sa_create();
	t = trans_init(t, stk, ot);

	cs_new(&t->schemas, t->sa, (fdestroy) &schema_destroy);

	/* name the old transaction */
	if (newname) {
		assert(ot->name == NULL);
		ot->name = sa_strdup(ot->sa, newname);
	}

	if (ot->schemas.set) {
		for (n = ot->schemas.set->h; n; n = n->next) {
			cs_add(&t->schemas, schema_dup(t, TR_OLD, n->data, t), TR_OLD);
		}
		if (ot == gtrans)
			ot->schemas.nelm = NULL;
	}
	return t;
}

#define R_SNAPSHOT 	1
#define R_LOG 		2
#define R_APPLY 	3

typedef int (*rfufunc) (sql_trans *tr, sql_base * fs, sql_base * ts, int mode);
typedef sql_base *(*rfcfunc) (sql_trans *tr, sql_base * b, int mode);
typedef int (*rfdfunc) (sql_trans *tr, sql_base * b, int mode);
typedef sql_base *(*dupfunc) (sql_trans *tr, int flag, sql_base * b, sql_base * p);

static int
rollforward_changeset_updates(sql_trans *tr, changeset * fs, changeset * ts, sql_base * b, rfufunc rollforward_updates, rfcfunc rollforward_creates, rfdfunc rollforward_deletes, dupfunc fd, int mode)
{
	int ok = LOG_OK;
	int apply = (mode == R_APPLY);
	node *n = NULL;

	/* delete removed bases */
	if (fs->dset) {
		for (n = fs->dset->h; ok == LOG_OK && n; n = n->next) {
			sql_base *fb = n->data;
			node *tbn = cs_find_id(ts, fb->id);

			if (tbn) {
				sql_base *tb = tbn->data;

				if (!apply && rollforward_deletes)
					ok = rollforward_deletes(tr, tb, mode);
				if (apply) {
					if (ts->nelm == tbn)
						ts->nelm = tbn->next;
					//if (tr->parent != gtrans) {
						if (!ts->dset)
							ts->dset = list_new(tr->sa, ts->destroy);
						list_move_data(ts->set, ts->dset, tb);
					//} else {
						//cs_remove_node(ts, tbn);
					//}
				}
			}
		}
		if (apply) {
			list_destroy(fs->dset);
			fs->dset = NULL;
		}
		/* only cleanup when alone */
		if (apply && ts->dset && store_nr_active == 1) {
			for (n = ts->dset->h; ok == LOG_OK && n; n = n->next) {
				sql_base *tb = n->data;

				if (rollforward_deletes)
					ok = rollforward_deletes(tr, tb, mode);
			}
			list_destroy(ts->dset);
			ts->dset = NULL;
		}
	}
	/* changes to the existing bases */
	if (fs->set) {
		/* update existing */
		if (rollforward_updates) {
			for (n = fs->set->h; ok == LOG_OK && n && n != fs->nelm; n = n->next) {
				sql_base *fb = n->data;

				if (fb->wtime && fb->flag == TR_OLD) {
					node *tbn = cs_find_id(ts, fb->id);

					if (tbn) {
						sql_base *tb = tbn->data;

						ok = rollforward_updates(tr, fb, tb, mode);

						/* update timestamps */
						if (apply && fb->rtime && fb->rtime > tb->rtime)
							tb->rtime = fb->rtime;
						if (apply && fb->wtime && fb->wtime > tb->wtime)
							tb->wtime = fb->wtime;
					}
				}
			}
		}
		/* add the new bases */
		if (fd && rollforward_creates) {
			for (n = fs->nelm; ok == LOG_OK && n; ) {
				node *nxt = n->next;
				sql_base *fb = n->data;

				if (apply) {
					sql_base *tb = fd(tr, TR_NEW, fb, b);

					/* conditional add the new bases */
					if (tb) {
						sql_base *r = rollforward_creates(tr, tb, mode);

						if (r)
							cs_add(ts, r, TR_NEW);
						else
							ok = LOG_ERR;
						fb->flag = TR_OLD;
					}
					tb->flag = TR_OLD;
				} else if (!rollforward_creates(tr, fb, mode)) {
					ok = LOG_ERR;
				}
				n = nxt;
			}
			if (apply)
				fs -> nelm = NULL;
		}
	}
	return ok;
}

static int
rollforward_changeset_creates(sql_trans *tr, changeset * cs, rfcfunc rf, int mode)
{
	int apply = (mode == R_APPLY);

	if (cs->set) {
		node *n;

		for (n = cs->set->h; n; n = n->next) {
			sql_base *b = n->data;

			if (!rf(tr, b, mode))
				return LOG_ERR;

			if (apply) 
				b->flag = TR_OLD;
		}
		if (apply) 
			cs->nelm = NULL;
	}
	return LOG_OK;
}

static int
rollforward_changeset_deletes(sql_trans *tr, changeset * cs, rfdfunc rf, int mode)
{
	int apply = (mode == R_APPLY);
	int ok = LOG_OK;

	if (!cs)
		return ok;
	if (cs->dset) {
		node *n;

		for (n = cs->dset->h; ok == LOG_OK && n; n = n->next) {
			sql_base *b = n->data;

			ok = rf(tr, b, mode);
		}
		if (apply) {
			list_destroy(cs->dset);
			cs->dset = NULL;
		}
	}
	if (cs->set) {
		node *n;

		for (n = cs->set->h; ok == LOG_OK && n; n = n->next) {
			sql_base *b = n->data;

			ok = rf(tr, b, mode);
		}
	}
	return ok;
}

static sql_idx *
rollforward_create_idx(sql_trans *tr, sql_idx * i, int mode)
{

	if (isTable(i->t) && idx_has_column(i->type)) {
		int p = (tr->parent == gtrans && !isTempTable(i->t));

		if ((p && mode == R_SNAPSHOT && store_funcs.snapshot_create_idx(tr, i) != LOG_OK) ||
		    (p && mode == R_LOG && store_funcs.log_create_idx(tr, i) != LOG_OK) ||
		    (mode == R_APPLY && store_funcs.create_idx(tr, i) != LOG_OK))
		return NULL;
	}
	return i;
}

static sql_key *
rollforward_create_key(sql_trans *tr, sql_key *k, int mode)
{
	(void) tr;
	(void) mode;
	return k;
}

static sql_trigger *
rollforward_create_trigger(sql_trans *tr, sql_trigger *k, int mode)
{
	(void) tr;
	(void) mode;
	return k;
}

static sql_type *
rollforward_create_type(sql_trans *tr, sql_type *k, int mode)
{
	(void) tr;
	(void) mode;
	return k;
}

static sql_func *
rollforward_create_func(sql_trans *tr, sql_func *k, int mode)
{
	(void) tr;
	(void) mode;
	return k;
}

static sql_sequence *
rollforward_create_seq(sql_trans *tr, sql_sequence *k, int mode)
{
	(void) tr;
	(void) mode;
	return k;
}

static sql_column *
rollforward_create_column(sql_trans *tr, sql_column *c, int mode)
{
	if (isTable(c->t)) {
		int p = (tr->parent == gtrans && !isTempTable(c->t));

		if ((p && mode == R_SNAPSHOT && store_funcs.snapshot_create_col(tr, c) != LOG_OK) ||
		    (p && mode == R_LOG && store_funcs.log_create_col(tr, c) != LOG_OK) ||
		    (mode == R_APPLY && store_funcs.create_col(tr, c) != LOG_OK))
		return NULL;
	}
	return c;
}

static sql_table *
rollforward_add_table(sql_trans *tr, sql_table *t, int mode)
{
	(void) tr;
	(void) mode;
	return t;
}

static int
rollforward_del_table(sql_trans *tr, sql_table *t, int mode)
{
	(void) tr;
	(void) t;
	(void) mode;
	return LOG_OK;
}

static sql_table *
rollforward_create_table(sql_trans *tr, sql_table *t, int mode)
{
	int ok = LOG_OK;

	if (bs_debug) 
		fprintf(stderr, "#create table %s\n", t->base.name);

	if (isKindOfTable(t) && isGlobal(t)) {
		int p = (tr->parent == gtrans && !isTempTable(t));

		/* only register columns without commit action tables */
		ok = rollforward_changeset_creates(tr, &t->columns, (rfcfunc) &rollforward_create_column, mode);

		if (isTable(t)) {
			if (p && mode == R_SNAPSHOT)
				store_funcs.snapshot_create_del(tr, t);
			else if (p && mode == R_LOG)
				store_funcs.log_create_del(tr, t);
			else if (mode == R_APPLY)
				store_funcs.create_del(tr, t);
		}
	
		if (ok == LOG_OK)
			ok = rollforward_changeset_creates(tr, &t->tables, (rfcfunc) &rollforward_add_table, mode);
		if (ok == LOG_OK)
			ok = rollforward_changeset_creates(tr, &t->keys, (rfcfunc) &rollforward_create_key, mode);
		if (ok == LOG_OK)
			ok = rollforward_changeset_creates(tr, &t->idxs, (rfcfunc) &rollforward_create_idx, mode);
		if (ok == LOG_OK)
			ok = rollforward_changeset_creates(tr, &t->triggers, (rfcfunc) &rollforward_create_trigger, mode);
	}
	if (ok != LOG_OK) {
		assert(0);
		return NULL;
	}
	return t;
}

static int
rollforward_drop_column(sql_trans *tr, sql_column *c, int mode)
{
	if (isTable(c->t)) {
		int p = (tr->parent == gtrans);

		if (p && mode == R_LOG)
			return store_funcs.log_destroy_col(tr, c);
		else if (mode == R_APPLY)
			return store_funcs.destroy_col(tr, c);
	}
	return LOG_OK;
}

static int
rollforward_drop_idx(sql_trans *tr, sql_idx * i, int mode)
{
	int ok = LOG_OK;

	if (isTable(i->t)) {
		int p = (tr->parent == gtrans);

		if (p && mode == R_LOG)
			ok = store_funcs.log_destroy_idx(tr, i);
		else if (mode == R_APPLY)
			ok = store_funcs.destroy_idx(tr, i);
	}
	/* remove idx from schema */
	if (mode == R_APPLY)
		list_remove_data(i->t->s->idxs, i);
	return ok;
}

static int
rollforward_drop_key(sql_trans *tr, sql_key *k, int mode)
{
	node *n = NULL;
	sql_fkey *fk = NULL;

	(void) tr;		/* unused! */
	if (mode != R_APPLY)
		return LOG_OK;
	/* remove key from schema */
	list_remove_data(k->t->s->keys, k);
	if (k->t->pkey == (sql_ukey*)k)
		k->t->pkey = NULL;
	if (k->type == fkey) {
		fk = (sql_fkey *) k;
		
		if (fk->rkey) {
			n = list_find_name(fk->rkey->keys, fk->k.base.name);
			list_remove_node(fk->rkey->keys, n);
		}
		fk->rkey = NULL;
	}
	if (k->type == pkey) {	
		sql_ukey *uk = (sql_ukey *) k;

		if (uk->keys)
			for (n = uk->keys->h; n; n= n->next) {
	       	         	fk = (sql_fkey *) n->data;
				fk->rkey = NULL;
			}
	}
	return LOG_OK;
}

static int
rollforward_drop_trigger(sql_trans *tr, sql_trigger * i, int mode)
{
	(void)tr;
	if (mode == R_APPLY)
		list_remove_data(i->t->s->triggers, i);
	return LOG_OK;
}

static int
rollforward_drop_seq(sql_trans *tr, sql_sequence * seq, int mode)
{
	(void)tr;
	(void)seq;
	(void)mode;
	/* TODO drop sequence? */
	return LOG_OK;
}

static int
rollforward_drop_table(sql_trans *tr, sql_table *t, int mode)
{
	int ok = LOG_OK;

	if (isTable(t)) {
		int p = (tr->parent == gtrans);

		if (p && mode == R_LOG)
			ok = store_funcs.log_destroy_del(tr, t);
		else if (mode == R_APPLY)
			ok = store_funcs.destroy_del(tr, t);
	}
	if (ok == LOG_OK)
		ok = rollforward_changeset_deletes(tr, &t->columns, (rfdfunc) &rollforward_drop_column, mode);
 	if (ok == LOG_OK)
		ok = rollforward_changeset_deletes(tr, &t->tables, (rfdfunc) &rollforward_del_table, mode);
	if (ok == LOG_OK)
		ok = rollforward_changeset_deletes(tr, &t->idxs, (rfdfunc) &rollforward_drop_idx, mode);
	if (ok == LOG_OK)
		ok = rollforward_changeset_deletes(tr, &t->keys, (rfdfunc) &rollforward_drop_key, mode);
	if (ok == LOG_OK)
		ok = rollforward_changeset_deletes(tr, &t->triggers, (rfdfunc) &rollforward_drop_trigger, mode);
	return ok;
}

static int
rollforward_drop_schema(sql_trans *tr, sql_schema *s, int mode)
{
	int ok = LOG_OK;

	ok = rollforward_changeset_deletes(tr, &s->seqs, (rfdfunc) &rollforward_drop_seq, mode);
	if (ok == LOG_OK)
		return rollforward_changeset_deletes(tr, &s->tables, (rfdfunc) &rollforward_drop_table, mode);
	return ok;
}

static sql_schema *
rollforward_create_schema(sql_trans *tr, sql_schema *s, int mode)
{
	if (rollforward_changeset_creates(tr, &s->tables, (rfcfunc) &rollforward_create_table, mode) != LOG_OK)
		return NULL;
	return s;
}

static int
rollforward_update_table(sql_trans *tr, sql_table *ft, sql_table *tt, int mode)
{
	int p = (tr->parent == gtrans && !isTempTable(ft));
	int ok = LOG_OK;

	/* cannot update views and temporary tables */
	if (isView(ft) || isTempTable(ft))
		return ok;

	ok = rollforward_changeset_updates(tr, &ft->columns, &tt->columns, &tt->base, (rfufunc) NULL, (rfcfunc) &rollforward_create_column, (rfdfunc) &rollforward_drop_column, (dupfunc) &column_dup, mode);
 	if (ok == LOG_OK)
		ok = rollforward_changeset_updates(tr, &ft->tables, &tt->tables, &tt->base, (rfufunc) NULL, (rfcfunc) &rollforward_add_table, (rfdfunc) &rollforward_del_table, (dupfunc) &table_find, mode);
	if (ok == LOG_OK)
		ok = rollforward_changeset_updates(tr, &ft->idxs, &tt->idxs, &tt->base, (rfufunc) NULL, (rfcfunc) &rollforward_create_idx, (rfdfunc) &rollforward_drop_idx, (dupfunc) &idx_dup, mode);
	if (ok == LOG_OK)
		ok = rollforward_changeset_updates(tr, &ft->keys, &tt->keys, &tt->base, (rfufunc) NULL, (rfcfunc) &rollforward_create_key, (rfdfunc) &rollforward_drop_key, (dupfunc) &key_dup, mode);
	if (ok == LOG_OK)
		ok = rollforward_changeset_updates(tr, &ft->triggers, &tt->triggers, &tt->base, (rfufunc) NULL, (rfcfunc) &rollforward_create_trigger, (rfdfunc) &rollforward_drop_trigger, (dupfunc) &trigger_dup, mode);

	if (ok != LOG_OK) 
		return LOG_ERR;

	if (isTable(ft)) {
		if (p && mode == R_SNAPSHOT) {
			ok = store_funcs.snapshot_table(tr, ft, tt);
		} else if (p && mode == R_LOG) {
			ok = store_funcs.log_table(tr, ft, tt);
		} else if (mode == R_APPLY) {
			assert(cs_size(&tt->columns) == cs_size(&ft->columns));
			if (bs_debug) 
				fprintf(stderr, "#update table %s\n", tt->base.name);
			ok = store_funcs.update_table(tr, ft, tt);
			ft->cleared = 0;
			ft->base.rtime = ft->base.wtime = 0;
			tt->access = ft->access;
		}
	}
	return ok;
}

static int
rollforward_update_seq(sql_trans *tr, sql_sequence *ft, sql_sequence *tt, int mode)
{
	(void)tr;
	if (mode != R_APPLY)
		return LOG_OK;
	if (ft->start != tt->start)
		tt->start = ft->start;
	tt->minvalue = ft->minvalue;
	tt->maxvalue = ft->maxvalue;
	tt->increment = ft->increment;
	tt->cacheinc = ft->cacheinc;
	tt->cycle = ft->cycle;
	return LOG_OK;
}

static sql_table *
conditional_table_dup(sql_trans *tr, int flag, sql_table *ot, sql_schema *s)
{
	int p = (tr->parent == gtrans);

	/* persistent columns need to be dupped */
	if ((p && isGlobal(ot)) ||
	    /* allways dup in recursive mode */
	    tr->parent != gtrans)
		return table_dup(tr, flag, ot, s);
	else if (!isGlobal(ot)){/* is local temp, may need to be cleared */
		if (ot->commit_action == CA_DELETE) {
			sql_trans_clear_table(tr, ot);
		} else if (ot->commit_action == CA_DROP) {
			sql_trans_drop_table(tr, ot->s, ot->base.id, DROP_RESTRICT);
		}
	}
	return NULL;
}

static int
rollforward_update_schema(sql_trans *tr, sql_schema *fs, sql_schema *ts, int mode)
{
	int apply = (mode == R_APPLY);
	int ok = LOG_OK;

	if (apply && isTempSchema(fs)) {
		fs->tables.nelm = NULL;
		if (fs->tables.set) {
			node *n;
			for (n = fs->tables.set->h; n; ) {
				node *nxt = n->next;
				sql_table *t = n->data;
	
				if ((isTable(t) && isGlobal(t) &&
				    t->commit_action != CA_PRESERVE) || 
				    t->commit_action == CA_DELETE) {
					sql_trans_clear_table(tr, t);
				} else if (t->commit_action == CA_DROP) {
					sql_trans_drop_table(tr, t->s, t->base.id, DROP_RESTRICT);
				}
				n = nxt;
			}
		}
		return ok;
	}

	if (ok == LOG_OK)
		ok = rollforward_changeset_updates(tr, &fs->types, &ts->types, &ts->base, (rfufunc) NULL, (rfcfunc) &rollforward_create_type, (rfdfunc) NULL, (dupfunc) &type_dup, mode);

	if (ok == LOG_OK)
		ok = rollforward_changeset_updates(tr, &fs->tables, &ts->tables, &ts->base, (rfufunc) &rollforward_update_table, (rfcfunc) &rollforward_create_table, (rfdfunc) &rollforward_drop_table, (dupfunc) &conditional_table_dup, mode);

	if (ok == LOG_OK) /* last as it may require complex (table) types */
		ok = rollforward_changeset_updates(tr, &fs->funcs, &ts->funcs, &ts->base, (rfufunc) NULL, (rfcfunc) &rollforward_create_func, (rfdfunc) NULL, (dupfunc) &func_dup, mode);

	if (ok == LOG_OK) /* last as it may require complex (table) types */
		ok = rollforward_changeset_updates(tr, &fs->seqs, &ts->seqs, &ts->base, (rfufunc) &rollforward_update_seq, (rfcfunc) &rollforward_create_seq, (rfdfunc) &rollforward_drop_seq, (dupfunc) &seq_dup, mode);

	return ok;
}

static int
rollforward_trans(sql_trans *tr, int mode)
{
	int ok = LOG_OK;

	if (mode == R_APPLY && tr->parent && tr->wtime > tr->parent->wtime) {
		tr->parent->wtime = tr->wtime;
		tr->parent->schema_updates = tr->schema_updates;
	}

	if (ok == LOG_OK)
		ok = rollforward_changeset_updates(tr, &tr->schemas, &tr->parent->schemas, (sql_base *) tr->parent, (rfufunc) &rollforward_update_schema, (rfcfunc) &rollforward_create_schema, (rfdfunc) &rollforward_drop_schema, (dupfunc) &schema_dup, mode);
	if (mode == R_APPLY) {
		if (tr->parent == gtrans) {
			if (gtrans->stime < tr->stime)
				gtrans->stime = tr->stime;
			if (gtrans->wstime < tr->wstime)
				gtrans->wstime = tr->wstime;
			
			if (tr->schema_updates) 
				schema_number++;
		}
		//tr->wtime = tr->rtime = 0;
	//	assert(gtrans->wstime == gtrans->wtime);
	}
	return ok;
}

static int
validate_tables(sql_schema *s, sql_schema *os)
{
	node *n, *o, *p;

	if (cs_size(&s->tables))
		for (n = s->tables.set->h; n; n = n->next) {
			sql_table *t = n->data;
			sql_table *ot;

			if (!t->base.wtime && !t->base.rtime)
				continue;

 			ot = find_sql_table(os, t->base.name);
			if (ot && isKindOfTable(ot) && isKindOfTable(t)) {
				if ((t->base.wtime && (t->base.wtime < ot->base.rtime || t->base.wtime < ot->base.wtime)) ||
				    (t->base.rtime && (t->base.rtime < ot->base.wtime))) 
					return 0;
				for (o = t->columns.set->h, p = ot->columns.set->h; o && p; o = o->next, p = p->next) {
					sql_column *c = o->data;
					sql_column *oc = p->data;

					if (!c->base.wtime && !c->base.rtime)
						continue;

					/* t wrote, ie. check read and write time */
					/* read or write after t's write */
					if (c->base.wtime && (c->base.wtime < oc->base.rtime
							  ||  c->base.wtime < oc->base.wtime)) 
						return 0;
					/* commited write before t's read */
					if (c->base.rtime && c->base.rtime < oc->base.wtime) 
						return 0;
				}
			}
		}
	return 1;
}

/* merge any changes from the global transaction into the local transaction */
typedef int (*resetf) (sql_trans *tr, sql_base * fs, sql_base * pfs);

static int
reset_changeset(sql_trans *tr, changeset * fs, changeset * pfs, sql_base *b, resetf rf, dupfunc fd)
{
	int ok = LOG_OK;
	node *m = NULL, *n = NULL;

	(void)tr;
	/* first delete created */
	if (fs->nelm) {
		for (n = fs->nelm; n; ) {
			node *nxt = n->next;

			cs_remove_node(fs, n);
			n = nxt;
		}
		fs->nelm = NULL;
	}
	/* scan through the parent set, 
		if child has it simply reset it (if needed)
		else add a new or add again the old
	*/
	if (fs->set)
		n = fs->set->h;
	if (pfs->set) {
		for (m = pfs->set->h; ok == LOG_OK && m && n; ) { 
			sql_base *fb = n->data;
			sql_base *pfb = m->data;

			/* lists ordered on id */
			/* changes to the existing bases */
			if (fb->id == pfb->id) {
				if (rf) 
					ok = rf(tr, fb, pfb);
				fb->rtime = fb->wtime = 0;
				n = n->next;
				m = m->next;
				if (bs_debug) 
					fprintf(stderr, "#reset_cs %s\n", (fb->name)?fb->name:"help");
			} else if (fb->id < pfb->id) {  
				node *t = n->next;

				if (bs_debug) {
					sql_base *b = n->data;
					fprintf(stderr, "#reset_cs free %s\n", (b->name)?b->name:"help");
				}
				cs_remove_node(fs, n);
				n = t;
			} else { /* a new id */
				sql_base *r = fd(tr, TR_OLD, pfb,  b);
				/* cs_add_before add r to fs before node n */
				cs_add_before(fs, n, r);
				r->rtime = r->wtime = 0;
				m = m->next;
				if (bs_debug) 
					fprintf(stderr, "#reset_cs new %s\n", (r->name)?r->name:"help");
			}
		}
		/* add new bases */
		for (; ok == LOG_OK && m; m = m->next ) {
			sql_base *pfb = m->data;
			sql_base *r = fd(tr, TR_OLD, pfb,  b);
			cs_add(fs, r, TR_OLD);
			r->rtime = r->wtime = 0;
			if (bs_debug) {
				fprintf(stderr, "#reset_cs new %s\n",
					(r->name)?r->name:"help");
			}
		}
		while ( ok == LOG_OK && n) { /* remove remaining old stuff */
			node *t = n->next;

			if (bs_debug) {
				sql_base *b = n->data;
				fprintf(stderr, "#reset_cs free %s\n",
					(b->name)?b->name:"help");
			}
			cs_remove_node(fs, n);
			n = t;
		}
	}
	if (fs->dset) {
		list_destroy(fs->dset);
		fs->dset = NULL;
	}
	return ok;
}

static int
reset_idx(sql_trans *tr, sql_idx *fi, sql_idx *pfi)
{
	/* did we access the idx or is the global changed after we started */
	if (fi->base.rtime || fi->base.wtime || tr->stime < pfi->base.wtime) {
		if (isTable(fi->t)) 
			store_funcs.destroy_idx(NULL, fi);
		fi->base.wtime = fi->base.rtime = 0;
	}
	return LOG_OK;
}

static int
reset_column(sql_trans *tr, sql_column *fc, sql_column *pfc)
{
	/* did we access the column or is the global changed after we started */
	if (fc->base.rtime || fc->base.wtime || tr->stime < pfc->base.wtime) {

		if (isTable(fc->t)) 
			store_funcs.destroy_col(NULL, fc);

		fc->null = pfc->null;
		fc->unique = pfc->unique;
		fc->storage_type = NULL;
		if (pfc->storage_type)
			fc->storage_type = pfc->storage_type;
		fc->def = NULL;
		if (pfc->def)
			fc->def = pfc->def;
		fc->base.wtime = fc->base.rtime = 0;
	}
	return LOG_OK;
}

static int
reset_seq(sql_trans *tr, sql_sequence *ft, sql_sequence *pft)
{
	(void)tr;
	ft->start = pft->start;
	ft->minvalue = pft->minvalue;
	ft->maxvalue = pft->maxvalue;
	ft->increment = pft->increment;
	ft->cacheinc = pft->cacheinc;
	ft->cycle = pft->cycle;
	return LOG_OK;
}


static int
reset_table(sql_trans *tr, sql_table *ft, sql_table *pft)
{
	if (isView(ft) || isTempTable(ft))
		return LOG_OK;

	/* did we access the table or did the global change */
	if (ft->base.rtime || ft->base.wtime || tr->stime < pft->base.wtime) {
		int ok = LOG_OK;

		if (isTable(ft)) 
			store_funcs.destroy_del(NULL, ft);

		ft->base.wtime = ft->base.rtime = 0;
		ft->cleared = 0;
		ok = reset_changeset( tr, &ft->columns, &pft->columns, &ft->base, (resetf) &reset_column, (dupfunc) &column_dup);
		if (ok == LOG_OK)
			ok = reset_changeset( tr, &ft->idxs, &pft->idxs, &ft->base, (resetf) &reset_idx, (dupfunc) &idx_dup);
		if (ok == LOG_OK)
			ok = reset_changeset( tr, &ft->keys, &pft->keys, &ft->base, (resetf) NULL, (dupfunc) &key_dup);
		if (ok == LOG_OK)
			ok = reset_changeset( tr, &ft->triggers, &pft->triggers, &ft->base, (resetf) NULL, (dupfunc) &trigger_dup);
		return ok;
	}
	return LOG_OK;
}

static void
reset_table_of_tables_dup(sql_table *omt, sql_schema *s, int flag) 
{
	node *n;
	sql_table *mt = schema_table_find(s, omt);
	
	if (omt->tables.set && !mt->tables.set) {
		for (n = omt->tables.set->h; n; n = n->next) {
			sql_table *pt = n->data;
			sql_table *npt = schema_table_find(s, pt);
			cs_add(&mt->tables, npt, tr_flag(&pt->base, flag));
			npt->p = mt;
		}
		mt->tables.nelm = NULL;
	}
}

static int
reset_schema(sql_trans *tr, sql_schema *fs, sql_schema *pfs)
{
	int ok = LOG_OK;

	if (isTempSchema(fs)) {
		if (fs->tables.set) {
			node *n;
			for (n = fs->tables.nelm; n; ) {
				node *nxt = n->next;

				cs_remove_node(&fs->tables, n);
				n = nxt;
			}
			fs->tables.nelm = NULL;
			for (n = fs->tables.set->h; n; ) {
				node *nxt = n->next;
				sql_table *t = n->data;
	
				if ((isTable(t) && isGlobal(t) &&
				    t->commit_action != CA_PRESERVE) || 
				    t->commit_action == CA_DELETE) {
					sql_trans_clear_table(tr, t);
				} else if (t->commit_action == CA_DROP) {
					sql_trans_drop_table(tr, t->s, t->base.id, DROP_RESTRICT);
				}
				n = nxt;
			}
		}
		fs->base.wtime = fs->base.rtime = 0;
		return ok;
	}

	/* did we access the schema or is the global changed after we started */
	if (fs->base.rtime || fs->base.wtime || tr->stime < pfs->base.wtime) {
		fs->base.wtime = fs->base.rtime = 0;

		ok = reset_changeset(tr, &fs->types, &pfs->types, &fs->base, (resetf) NULL, (dupfunc) &type_dup);
		if (ok == LOG_OK)
			ok = reset_changeset(tr, &fs->funcs, &pfs->funcs, &fs->base, (resetf) NULL, (dupfunc) &func_dup);

		if (ok == LOG_OK)
			ok = reset_changeset(tr, &fs->seqs, &pfs->seqs, &fs->base, (resetf) &reset_seq, (dupfunc) &seq_dup);

		if (ok == LOG_OK)
			ok = reset_changeset(tr, &fs->tables, &pfs->tables, &fs->base, (resetf) &reset_table, (dupfunc) &table_dup);
		if (ok == LOG_OK && cs_size(&pfs->tables)) {
			node *n;
			for (n = pfs->tables.set->h; n; n = n->next) {
				sql_table *ot = n->data;

				if (ot->persistence != SQL_LOCAL_TEMP && (isMergeTable(ot) || isReplicaTable(ot)))
					reset_table_of_tables_dup(ot, fs, ot->base.flag);
			}
		}
	}
	return ok;
}

static int
reset_trans(sql_trans *tr, sql_trans *ptr)
{
	int res = reset_changeset(tr, &tr->schemas, &ptr->schemas, (sql_base *)tr->parent, (resetf) &reset_schema, (dupfunc) &schema_dup);
#ifdef STORE_DEBUG
	fprintf(stderr,"#reset trans %d\n", tr->wtime);
#endif
	tr->wtime = tr->rtime = 0;
	return res;
}

sql_trans *
sql_trans_create(backend_stack stk, sql_trans *parent, const char *name)
{
	sql_trans *tr = NULL;

	transactions++;
	if (gtrans) {
		if (!parent && spares > 0 && !name) {
			tr = spare_trans[--spares];
#ifdef STORE_DEBUG
			fprintf(stderr, "#reuse trans (%p) %d\n", tr, spares);
#endif
		} else {
			tr = trans_dup(stk, (parent) ? parent : gtrans, name);
#ifdef STORE_DEBUG
			fprintf(stderr, "#new trans (%p)\n", tr);
#endif
		}
	}
	return tr;
}

int
sql_trans_validate(sql_trans *tr)
{
	node *n;

	/* depends on the iso level */

	if (tr->schema_number != store_schema_number())
		return 0;

	/* since we protect usage through private copies both the iso levels
	   read uncommited and read commited always succeed.
	if (tr->level == ISO_READ_UNCOMMITED || tr->level == ISO_READ_COMMITED)
		return 1;
	 */

	/* If only 'inserts' occurred on the read columns the repeatable reads
	   iso level can continue */

	/* the hard case */
	if (cs_size(&tr->schemas))
		for (n = tr->schemas.set->h; n; n = n->next) {
			sql_schema *s = n->data;
			sql_schema *os;

			if (isTempSchema(s))
				continue;

 			os = find_sql_schema(tr->parent, s->base.name);
			if (os && (s->base.wtime != 0 || s->base.rtime != 0)) {
				if (!validate_tables(s, os)) 
					return 0;
			}
		}
	return 1;
}

#ifdef CAT_DEBUG
void
catalog_corrupt( sql_trans *tr )
{
	node *k,*l;
	if (cs_size(&tr->schemas)) 
	for (k = tr->schemas.set->h; k; k = k->next) {
		sql_schema *s = k->data;

		if (cs_size(&s->tables))
		for (l = s->tables.set->h; l; l = l->next) {
			sql_table *t = l->data;

			if (!t->query && !isTempTable(t))
				table_check(tr, t);
		}
	}
}
#endif /*CAT_DEBUG*/

int
sql_trans_commit(sql_trans *tr)
{
	int ok = LOG_OK;

	/* write phase */
	if (bs_debug)
		fprintf(stderr, "#forwarding changes %d,%d %d,%d\n", gtrans->stime, tr->stime, gtrans->wstime, tr->wstime);
	/* snap shots should be saved first */
	if (tr->parent == gtrans) {
		ok = rollforward_trans(tr, R_SNAPSHOT);

		if (ok == LOG_OK) 
			ok = logger_funcs.log_tstart();
		if (ok == LOG_OK) 
			ok = rollforward_trans(tr, R_LOG);
		if (ok == LOG_OK && prev_oid != store_oid)
			ok = logger_funcs.log_sequence(OBJ_SID, store_oid);
		prev_oid = store_oid;
		if (ok == LOG_OK)
			ok = logger_funcs.log_tend();
		tr->schema_number = store_schema_number();
	}
	if (ok == LOG_OK) {
		/* It is save to rollforward the changes now. In case 
		   of failure, the log will be replayed. */
		ok = rollforward_trans(tr, R_APPLY);
	}
	if (bs_debug)
		fprintf(stderr, "#done forwarding changes %d,%d\n", gtrans->stime, gtrans->wstime);
	return (ok==LOG_OK)?SQL_OK:SQL_ERR;
}


static void
sql_trans_drop_all_dependencies(sql_trans *tr, sql_schema *s, int id, short type)
{
	int dep_id=0, t_id = -1;
	short dep_type = 0;
	sql_table *t = NULL;

	list *dep = sql_trans_get_dependencies(tr, id, type, NULL);
	node *n = dep->h;

	while (n) {
		dep_id = *(int*) n->data;
		dep_type = *(short*) n->next->data;

		if (! list_find_id(tr->dropped, dep_id)) {

			switch (dep_type){
				case SCHEMA_DEPENDENCY :
							sql_trans_drop_schema(tr, dep_id, DROP_CASCADE);
							break;
				case TABLE_DEPENDENCY :
							sql_trans_drop_table(tr, s, dep_id, DROP_CASCADE);
							break;
				case COLUMN_DEPENDENCY :
							t_id = sql_trans_get_dependency_type(tr, dep_id, TABLE_DEPENDENCY);
							t = find_sql_table_id(s, t_id);
							sql_trans_drop_column(tr, t, dep_id, DROP_CASCADE);
							t = NULL;
							break;
				case VIEW_DEPENDENCY :
							sql_trans_drop_table(tr, s, dep_id, DROP_CASCADE );
							break;
				case TRIGGER_DEPENDENCY :
							sql_trans_drop_trigger(tr, s, dep_id, DROP_CASCADE);
								break;
				case KEY_DEPENDENCY :
							sql_trans_drop_key(tr, s, dep_id, DROP_CASCADE);
							break;
				case FKEY_DEPENDENCY :
							sql_trans_drop_key(tr, s, dep_id, DROP_CASCADE);
							break;
				case INDEX_DEPENDENCY :
							sql_trans_drop_idx(tr, s, dep_id, DROP_CASCADE);
							break;
				case PROC_DEPENDENCY :
				case FUNC_DEPENDENCY :
							sql_trans_drop_func(tr, s, dep_id, DROP_CASCADE);
							break;
				case TYPE_DEPENDENCY :
							sql_trans_drop_type(tr, s, dep_id, DROP_CASCADE);
							break;
				case USER_DEPENDENCY :  /*TODO schema and users dependencies*/
							break;
			}
		}
		
		n = n->next->next;	
	}
	list_destroy(dep);
}

static void
sys_drop_kc(sql_trans *tr, sql_key *k, sql_kc *kc)
{
	sql_schema *syss = find_sql_schema(tr, isGlobal(k->t)?"sys":"tmp");
	sql_table *syskc = find_sql_table(syss, "objects");
	oid rid = table_funcs.column_find_row(tr, find_sql_column(syskc, "id"), &k->base.id, find_sql_column(syskc, "name"), kc->c->base.name, NULL);

	if (rid == oid_nil)
		return ;
	table_funcs.table_delete(tr, syskc, rid);

	if (isGlobal(k->t)) 
		tr->schema_updates ++;
}

static void
sys_drop_ic(sql_trans *tr, sql_idx * i, sql_kc *kc)
{
	sql_schema *syss = find_sql_schema(tr, isGlobal(i->t)?"sys":"tmp");
	sql_table *sysic = find_sql_table(syss, "objects");
	oid rid = table_funcs.column_find_row(tr, find_sql_column(sysic, "id"), &i->base.id, find_sql_column(sysic, "name"), kc->c->base.name, NULL);

	if (rid == oid_nil)
		return ;
	table_funcs.table_delete(tr, sysic, rid);

	if (isGlobal(i->t)) 
		tr->schema_updates ++;
}

static void
sys_drop_idx(sql_trans *tr, sql_idx * i, int drop_action)
{
	node *n;
	sql_schema *syss = find_sql_schema(tr, isGlobal(i->t)?"sys":"tmp");
	sql_table *sysidx = find_sql_table(syss, "idxs");
	oid rid = table_funcs.column_find_row(tr, find_sql_column(sysidx, "id"), &i->base.id, NULL);

	if (rid == oid_nil)
		return ;
	table_funcs.table_delete(tr, sysidx, rid);

	for (n = i->columns->h; n; n = n->next) {
		sql_kc *ic = n->data;

		sys_drop_ic(tr, i, ic);
	}

	/* remove idx from schema and table*/
	list_remove_data(i->t->s->idxs, i);
	sql_trans_drop_dependencies(tr, i->base.id);
	if (isGlobal(i->t)) 
		tr->schema_updates ++;

	if (drop_action)
		sql_trans_drop_all_dependencies(tr, i->t->s, i->base.id, INDEX_DEPENDENCY);
}

static void
sys_drop_key(sql_trans *tr, sql_key *k, int drop_action)
{
	node *n;
	sql_schema *syss = find_sql_schema(tr, isGlobal(k->t)?"sys":"tmp");
	sql_table *syskey = find_sql_table(syss, "keys");
	oid rid = table_funcs.column_find_row(tr, find_sql_column(syskey, "id"), &k->base.id, NULL);

	if (rid == oid_nil)
		return ;
	table_funcs.table_delete(tr, syskey, rid);

	for (n = k->columns->h; n; n = n->next) {
		sql_kc *kc = n->data;

		sys_drop_kc(tr, k, kc);
	}
	/* remove key from schema */
	list_remove_data(k->t->s->keys, k);
	if (k->t->pkey == (sql_ukey*)k)
		k->t->pkey = NULL;
	if (k->type == fkey) {
		sql_fkey *fk = (sql_fkey *) k;
		
		assert(fk->rkey);
		if (fk->rkey) {
			n = list_find_name(fk->rkey->keys, fk->k.base.name);
			list_remove_node(fk->rkey->keys, n);
		}
		fk->rkey = NULL;
	}

	if (isGlobal(k->t)) 
		tr->schema_updates ++;

	sql_trans_drop_dependencies(tr, k->base.id);

	if (drop_action) 
		sql_trans_drop_all_dependencies(tr, k->t->s, k->base.id, (k->type == fkey) ? FKEY_DEPENDENCY : KEY_DEPENDENCY);

}

static void
sys_drop_tc(sql_trans *tr, sql_trigger * i, sql_kc *kc)
{
	sql_schema *syss = find_sql_schema(tr, isGlobal(i->t)?"sys":"tmp");
	sql_table *systc = find_sql_table(syss, "objects");
	oid rid = table_funcs.column_find_row(tr, find_sql_column(systc, "id"), &i->base.id, find_sql_column(systc, "name"), kc->c->base.name, NULL);

	if (rid == oid_nil)
		return ;
	table_funcs.table_delete(tr, systc, rid);
	if (isGlobal(i->t)) 
		tr->schema_updates ++;
}

static void
sys_drop_trigger(sql_trans *tr, sql_trigger * i)
{
	node *n;
	sql_schema *syss = find_sql_schema(tr, isGlobal(i->t)?"sys":"tmp");
	sql_table *systrigger = find_sql_table(syss, "triggers");
	oid rid = table_funcs.column_find_row(tr, find_sql_column(systrigger, "id"), &i->base.id, NULL);

	if (rid == oid_nil)
		return ;
	table_funcs.table_delete(tr, systrigger, rid);

	for (n = i->columns->h; n; n = n->next) {
		sql_kc *tc = n->data;

		sys_drop_tc(tr, i, tc);
	}
	/* remove trigger from schema */
	list_remove_data(i->t->s->triggers, i);
	sql_trans_drop_dependencies(tr, i->base.id);
	if (isGlobal(i->t)) 
		tr->schema_updates ++;
}

static void
sys_drop_sequence(sql_trans *tr, sql_sequence * seq, int drop_action)
{
	sql_schema *syss = find_sql_schema(tr, "sys");
	sql_table *sysseqs = find_sql_table(syss, "sequences");
	oid rid = table_funcs.column_find_row(tr, find_sql_column(sysseqs, "id"), &seq->base.id, NULL);

	if (rid == oid_nil)
		return ;
	table_funcs.table_delete(tr, sysseqs, rid);
	sql_trans_drop_dependencies(tr, seq->base.id);

	if (drop_action)
		sql_trans_drop_all_dependencies(tr, seq->s, seq->base.id, SEQ_DEPENDENCY);
		
}

static void
sys_drop_column(sql_trans *tr, sql_column *col, int drop_action)
{
	str seq_pos = NULL;
	const char *next_value_for = "next value for \"sys\".\"seq_";
	sql_schema *syss = find_sql_schema(tr, isGlobal(col->t)?"sys":"tmp"); 
	sql_table *syscolumn = find_sql_table(syss, "_columns");
	oid rid = table_funcs.column_find_row(tr, find_sql_column(syscolumn, "id"),
				  &col->base.id, NULL);

	if (rid == oid_nil)
		return ;
	table_funcs.table_delete(tr, syscolumn, rid);
	sql_trans_drop_dependencies(tr, col->base.id);

	if (col->def && (seq_pos = strstr(col->def, next_value_for))) {
		sql_sequence * seq = NULL;
		char *seq_name = _STRDUP(seq_pos + (strlen(next_value_for) - strlen("seq_")));
		node *n = NULL;
		seq_name[strlen(seq_name)-1] = '\0';
		n = cs_find_name(&syss->seqs, seq_name);
		seq = find_sql_sequence(syss, seq_name);
		if (seq && sql_trans_get_dependency_type(tr, seq->base.id, BEDROPPED_DEPENDENCY)) {
			sys_drop_sequence(tr, seq, drop_action);		
			seq->base.wtime = syss->base.wtime = tr->wtime = tr->wstime;
			cs_del(&syss->seqs, n, seq->base.flag);
		}
		_DELETE(seq_name);
	}
	
	if (isGlobal(col->t)) 
		tr->schema_updates ++;

	if (drop_action) 
		sql_trans_drop_all_dependencies(tr, col->t->s, col->base.id, COLUMN_DEPENDENCY);
	if (col->type.type->s) 
		sql_trans_drop_dependency(tr, col->base.id, col->type.type->base.id, TYPE_DEPENDENCY);
}

static void
sys_drop_keys(sql_trans *tr, sql_table *t, int drop_action)
{
	node *n;

	if (cs_size(&t->keys))
		for (n = t->keys.set->h; n; n = n->next) {
			sql_key *k = n->data;

			sys_drop_key(tr, k, drop_action);
		}
}

static void
sys_drop_idxs(sql_trans *tr, sql_table *t, int drop_action)
{
	node *n;

	if (cs_size(&t->idxs))
		for (n = t->idxs.set->h; n; n = n->next) {
			sql_idx *k = n->data;

			sys_drop_idx(tr, k, drop_action);
		}
}

static void
sys_drop_columns(sql_trans *tr, sql_table *t, int drop_action)
{
	node *n;

	if (cs_size(&t->columns))
		for (n = t->columns.set->h; n; n = n->next) {
			sql_column *c = n->data;

			sys_drop_column(tr, c, drop_action);
		}
}

static void
sys_table_del_tables(sql_trans *tr, sql_table *t, int drop_action)
{
	node *n;

	if (cs_size(&t->tables)) {
		for (n = t->tables.set->h; n; ) {
			sql_table *pt = n->data;

			n = n->next;
			sql_trans_del_table(tr, t, pt, drop_action);
		}
	}
}


static void
sys_drop_table(sql_trans *tr, sql_table *t, int drop_action)
{
	sql_schema *syss = find_sql_schema(tr, isGlobal(t)?"sys":"tmp");
	sql_table *systable = find_sql_table(syss, "_tables");
	sql_column *syscol = find_sql_column(systable, "id");
	oid rid = table_funcs.column_find_row(tr, syscol, &t->base.id, NULL);

	if (rid == oid_nil)
		return ;
	table_funcs.table_delete(tr, systable, rid);
	sys_drop_keys(tr, t, drop_action);
	sys_drop_idxs(tr, t, drop_action);
	if (isMergeTable(t) || isReplicaTable(t))
		sys_table_del_tables(tr, t, drop_action);

	sql_trans_drop_dependencies(tr, t->base.id);

	if (isKindOfTable(t) || isView(t))
		sys_drop_columns(tr, t, drop_action);

	if (isGlobal(t)) 
		tr->schema_updates ++;

	if (drop_action) 
		sql_trans_drop_all_dependencies(tr, t->s, t->base.id, !isView(t) ? TABLE_DEPENDENCY : VIEW_DEPENDENCY);
}

static void
sys_drop_type(sql_trans *tr, sql_type *type, int drop_action)
{
	sql_schema *syss = find_sql_schema(tr, "sys");
	sql_table *sys_tab_type = find_sql_table(syss, "types");
	sql_column *sys_type_col = find_sql_column(sys_tab_type, "id");
	oid rid = table_funcs.column_find_row(tr, sys_type_col, &type->base.id, NULL);

	if (rid == oid_nil)
		return ;
	table_funcs.table_delete(tr, sys_tab_type, rid);

	sql_trans_drop_dependencies(tr, type->base.id);

	tr->schema_updates ++;

	if (drop_action)
		sql_trans_drop_all_dependencies(tr, type->s, type->base.id, TYPE_DEPENDENCY);
}


static void
sys_drop_func(sql_trans *tr, sql_func *func, int drop_action)
{
	sql_schema *syss = find_sql_schema(tr, "sys");
	sql_table *sys_tab_func = find_sql_table(syss, "functions");
	sql_column *sys_func_col = find_sql_column(sys_tab_func, "id");
	oid rid_func = table_funcs.column_find_row(tr, sys_func_col, &func->base.id, NULL);
	if (rid_func == oid_nil)
		return ;
	if (IS_AGGR(func) || 1) {
		sql_table *sys_tab_args = find_sql_table(syss, "args");
		sql_column *sys_args_col = find_sql_column(sys_tab_args, "func_id");
		rids *args = table_funcs.rids_select(tr, sys_args_col, &func->base.id, &func->base.id, NULL);
		oid r = oid_nil;


		for(r = table_funcs.rids_next(args); r != oid_nil; r = table_funcs.rids_next(args)) 
			table_funcs.table_delete(tr, sys_tab_args, r);
		table_funcs.rids_destroy(args);
	}

	assert(rid_func != oid_nil);
	table_funcs.table_delete(tr, sys_tab_func, rid_func);

	sql_trans_drop_dependencies(tr, func->base.id);

	tr->schema_updates ++;

	if (drop_action)
		sql_trans_drop_all_dependencies(tr, func->s, func->base.id, !IS_PROC(func) ? FUNC_DEPENDENCY : PROC_DEPENDENCY);
}

static void
sys_drop_types(sql_trans *tr, sql_schema *s, int drop_action)
{
	node *n;

	if (cs_size(&s->types))
		for (n = s->types.set->h; n; n = n->next) {
			sql_type *t = n->data;

			sys_drop_type(tr, t, drop_action);
		}
}

static void
sys_drop_tables(sql_trans *tr, sql_schema *s, int drop_action)
{
	node *n;

	if (cs_size(&s->tables))
		for (n = s->tables.set->h; n; n = n->next) {
			sql_table *t = n->data;

			sys_drop_table(tr, t, drop_action);
		}
}

static void
sys_drop_funcs(sql_trans *tr, sql_schema *s, int drop_action)
{
	node *n;

	if (cs_size(&s->funcs))
		for (n = s->funcs.set->h; n; n = n->next) {
			sql_func *f = n->data;

			sys_drop_func(tr, f, drop_action);
		}
}

static void
sys_drop_sequences(sql_trans *tr, sql_schema *s, int drop_action)
{
	node *n;

	if (cs_size(&s->seqs))
		for (n = s->seqs.set->h; n; n = n->next) {
			sql_sequence *seq = n->data;

			sys_drop_sequence(tr, seq, drop_action);
		}
}


sql_type *
sql_trans_create_type(sql_trans *tr, sql_schema * s, const char *sqlname, int digits, int scale, int radix, const char *impl)
{
	sql_type *t;
	sql_table *systype;
	int localtype = ATOMindex(impl);
	int eclass = EC_EXTERNAL;

	if (localtype < 0) 
		return NULL;
	t = SA_ZNEW(tr->sa, sql_type);
	systype = find_sql_table(find_sql_schema(tr, "sys"), "types");
	base_init(tr->sa, &t->base, next_oid(), TR_NEW, impl);
	t->sqlname = sa_strdup(tr->sa, sqlname);
	t->digits = digits;
	t->scale = scale;
	t->radix = radix;
	t->eclass = eclass;
	t->localtype = localtype;
	t->s = s;

	cs_add(&s->types, t, TR_NEW);
	table_funcs.table_insert(tr, systype, &t->base.id, t->base.name, t->sqlname, &t->digits, &t->scale, &radix, &eclass, &s->base.id);

	t->base.wtime = s->base.wtime = tr->wtime = tr->wstime;
	tr->schema_updates ++;
	return t;
}

int
sql_trans_drop_type(sql_trans *tr, sql_schema *s, int id, int drop_action)
{
	node *n = find_sql_type_node(s, id);
	sql_type *t = n->data;

	sys_drop_type(tr, t, drop_action);

	t->base.wtime = s->base.wtime = tr->wtime = tr->wstime;
	tr->schema_updates ++;
	cs_del(&s->types, n, t->base.flag);
	return 1;
}

sql_func *
create_sql_func(sql_allocator *sa, const char *func, list *args, list *res, int type, int lang, const char *mod, const char *impl, const char *query, bit varres, bit vararg)
{
	sql_func *t = SA_ZNEW(sa, sql_func);

	base_init(sa, &t->base, next_oid(), TR_NEW, func);
	assert(impl && mod);
	t->imp = (impl)?sa_strdup(sa, impl):NULL;
	t->mod = (mod)?sa_strdup(sa, mod):NULL; 
	t->type = type;
	t->lang = lang;
	t->sql = (lang==FUNC_LANG_SQL||lang==FUNC_LANG_MAL);
	t->side_effect = res?FALSE:TRUE;
	t->varres = varres;
	t->vararg = vararg;
	t->ops = args;
	t->res = res;
	t->query = (query)?sa_strdup(sa, query):NULL;
	t->fix_scale = SCALE_EQ;
	t->s = NULL;
	return t;
}

sql_func *
sql_trans_create_func(sql_trans *tr, sql_schema * s, const char *func, list *args, list *res, int type, int lang, const char *mod, const char *impl, const char *query, bit varres, bit vararg)
{
	sql_func *t = SA_ZNEW(tr->sa, sql_func);
	sql_table *sysfunc = find_sql_table(find_sql_schema(tr, "sys"), "functions");
	sql_table *sysarg = find_sql_table(find_sql_schema(tr, "sys"), "args");
	node *n;
	int number = 0;
	bit se;

	base_init(tr->sa, &t->base, next_oid(), TR_NEW, func);
	assert(impl && mod);
	t->imp = (impl)?sa_strdup(tr->sa, impl):NULL;
	t->mod = (mod)?sa_strdup(tr->sa, mod):NULL; 
	t->type = type;
	t->lang = lang;
	t->sql = (lang==FUNC_LANG_SQL||lang==FUNC_LANG_MAL);
	se = t->side_effect = res?FALSE:TRUE;
	t->varres = varres;
	t->vararg = vararg;
	t->ops = sa_list(tr->sa);
	t->fix_scale = SCALE_EQ;
	for(n=args->h; n; n = n->next) 
		list_append(t->ops, arg_dup(tr->sa, n->data));
	if (res) {
		t->res = sa_list(tr->sa);
		for(n=res->h; n; n = n->next) 
			list_append(t->res, arg_dup(tr->sa, n->data));
	}
	t->query = (query)?sa_strdup(tr->sa, query):NULL;
	t->s = s;

	cs_add(&s->funcs, t, TR_NEW);
	table_funcs.table_insert(tr, sysfunc, &t->base.id, t->base.name, query?query:t->imp, t->mod, &lang, &type, &se, &t->varres, &t->vararg, &s->base.id);
	if (t->res) for (n = t->res->h; n; n = n->next, number++) {
		sql_arg *a = n->data;
		sqlid id = next_oid();

		table_funcs.table_insert(tr, sysarg, &id, &t->base.id, a->name, a->type.type->sqlname, &a->type.digits, &a->type.scale, &a->inout, &number);
	}
	if (t->ops) for (n = t->ops->h; n; n = n->next, number++) {
		sql_arg *a = n->data;
		sqlid id = next_oid();

		table_funcs.table_insert(tr, sysarg, &id, &t->base.id, a->name, a->type.type->sqlname, &a->type.digits, &a->type.scale, &a->inout, &number);
	}

	t->base.wtime = s->base.wtime = tr->wtime = tr->wstime;
	tr->schema_updates ++;
	return t;
}

void
sql_trans_drop_func(sql_trans *tr, sql_schema *s, int id, int drop_action)
{
	node *n = find_sql_func_node(s, id);
	sql_func *func = n->data;

	if (drop_action == DROP_CASCADE_START || drop_action == DROP_CASCADE) {
		int *local_id = MNEW(int);

		if (! tr->dropped) 
			tr->dropped = list_create((fdestroy) GDKfree);
		*local_id = func->base.id;
		list_append(tr->dropped, local_id);
	}

	sys_drop_func(tr, func, DROP_CASCADE);

	func->base.wtime = s->base.wtime = tr->wtime = tr->wstime;
	tr->schema_updates ++;
	cs_del(&s->funcs, n, func->base.flag);
	
	if (drop_action == DROP_CASCADE_START && tr->dropped) {
		list_destroy(tr->dropped);
		tr->dropped = NULL;
	}
	
}

void
sql_trans_drop_all_func(sql_trans *tr, sql_schema *s, list * list_func, int drop_action)
{
	node *n = NULL;
	sql_func *func = NULL;

	if (!tr->dropped)
		tr->dropped = list_create((fdestroy) GDKfree);
	for (n = list_func->h; n ; n = n->next ) {
		func = (sql_func *) n->data;

		if (! list_find_id(tr->dropped, func->base.id)){ 
			int *local_id = MNEW(int);

			*local_id = func->base.id;
			list_append(tr->dropped, local_id);
			sql_trans_drop_func(tr, s, func->base.id, drop_action ? DROP_CASCADE : DROP_RESTRICT);
		}
	}
	
	if ( tr->dropped) {
		list_destroy(tr->dropped);
		tr->dropped = NULL;
	}
	
}

sql_schema *
sql_trans_create_schema(sql_trans *tr, const char *name, int auth_id, int owner)
{
	sql_schema *s = SA_ZNEW(tr->sa, sql_schema);
	sql_table *sysschema = find_sql_table(find_sql_schema(tr, "sys"), "schemas");

	base_init(tr->sa, &s->base, next_oid(), TR_NEW, name);
	s->auth_id = auth_id;
	s->owner = owner;
	s->system = FALSE;
	cs_new(&s->tables, tr->sa, (fdestroy) &table_destroy);
	cs_new(&s->types, tr->sa, (fdestroy) NULL);
	cs_new(&s->funcs, tr->sa, (fdestroy) NULL);
	cs_new(&s->seqs, tr->sa, (fdestroy) NULL);
	s->keys = list_new(tr->sa, (fdestroy) NULL);
	s->idxs = list_new(tr->sa, (fdestroy) NULL);
	s->triggers = list_new(tr->sa, (fdestroy) NULL);
	s->tr = tr;

	cs_add(&tr->schemas, s, TR_NEW);
	table_funcs.table_insert(tr, sysschema, &s->base.id, s->base.name, &s->auth_id, &s->owner, &s->system);
	s->base.wtime = tr->wtime = tr->wstime;
	tr->schema_updates ++;
	return s;
}

void
sql_trans_drop_schema(sql_trans *tr, int id, int drop_action)
{
	node *n = find_sql_schema_node(tr, id);
	sql_schema *s = n->data;
	sql_table *sysschema = find_sql_table(find_sql_schema(tr, "sys"), "schemas");
	oid rid = table_funcs.column_find_row(tr, find_sql_column(sysschema, "id"), &s->base.id, NULL);

	if (rid == oid_nil)
		return ;
	if (drop_action == DROP_CASCADE_START || drop_action == DROP_CASCADE) {
		int *local_id = MNEW(int);

		if (! tr->dropped) 
			tr->dropped = list_create((fdestroy) GDKfree);
		*local_id = s->base.id;
		list_append(tr->dropped, local_id);
	} 

	table_funcs.table_delete(tr, sysschema, rid);
	sys_drop_funcs(tr, s, drop_action);
	sys_drop_tables(tr, s, drop_action);
	sys_drop_types(tr, s, drop_action);
	sys_drop_sequences(tr, s, drop_action);

	s->base.wtime = tr->wtime = tr->wstime;
	tr->schema_updates ++;
	cs_del(&tr->schemas, n, s->base.flag);
	
	if (drop_action == DROP_CASCADE_START && tr->dropped) {
		list_destroy(tr->dropped);
		tr->dropped = NULL;
	}
		
}

sql_table *
sql_trans_add_table(sql_trans *tr, sql_table *mt, sql_table *pt)
{
	sql_schema *syss = find_sql_schema(tr, isGlobal(mt)?"sys":"tmp");
	sql_table *sysobj = find_sql_table(syss, "objects");
	int nr = list_length(mt->tables.set);

	/* merge table depends on part table */
	sql_trans_create_dependency(tr, pt->base.id, mt->base.id, TABLE_DEPENDENCY);
	cs_add(&mt->tables, pt, TR_NEW);
	pt->p = mt;
	mt->s->base.wtime = mt->base.wtime = tr->wtime = tr->wstime;
	table_funcs.table_insert(tr, sysobj, &mt->base.id, pt->base.name, &nr);
	return mt;
}

sql_table *
sql_trans_del_table(sql_trans *tr, sql_table *mt, sql_table *pt, int drop_action)
{
	sql_schema *syss = find_sql_schema(tr, isGlobal(mt)?"sys":"tmp");
	sql_table *sysobj = find_sql_table(syss, "objects");
	node *n = cs_find_name(&mt->tables, pt->base.name);
	oid rid = table_funcs.column_find_row(tr, find_sql_column(sysobj, "name"), pt->base.name, NULL);

	if (rid == oid_nil)
		return NULL;
	/* merge table depends on part table */
	sql_trans_drop_dependency(tr, pt->base.id, mt->base.id, TABLE_DEPENDENCY);
	cs_del(&mt->tables, n, pt->base.flag);
	mt->s->base.wtime = mt->base.wtime = tr->wtime = tr->wstime;
	table_funcs.table_delete(tr, sysobj, rid);
	pt->p = NULL;
	if (drop_action == DROP_CASCADE)
		sql_trans_drop_table(tr, pt->s, pt->base.id, drop_action);
	return mt;
}

sql_table *
sql_trans_create_table(sql_trans *tr, sql_schema *s, const char *name, const char *sql, int tt, bit system, int persistence, int commit_action, int sz)
{
	sql_table *t = create_sql_table(tr->sa, name, tt, system, persistence, commit_action);
	sql_schema *syss = find_sql_schema(tr, isGlobal(t)?"sys":"tmp");
	sql_table *systable = find_sql_table(syss, "_tables");
	sht ca;

	/* temps all belong to a special tmp schema and only views/remote
	   have a query */
	assert( (isTable(t) ||
		(!isTempTable(t) || (strcmp(s->base.name, "tmp") == 0) || isDeclaredTable(t))) || (isView(t) && !sql) || isStream(t) || (isRemote(t) && !sql));

	t->query = sql ? sa_strdup(tr->sa, sql) : NULL;
	t->s = s;
	t->sz = sz;
	if (sz < 0)
		t->sz = COLSIZE;
	cs_add(&s->tables, t, TR_NEW);
	if (isStream(t))
		t->persistence = SQL_STREAM;
	if (isRemote(t))
		t->persistence = SQL_REMOTE;

	if (isTable(t)) {
		if (store_funcs.create_del(tr, t) != LOG_OK) {
			if (bs_debug)
				fprintf(stderr, "#\tload table %s missing 'deletes'", t->base.name);
			t->persistence = SQL_GLOBAL_TEMP;
		}
	}

	ca = t->commit_action;
	if (!isDeclaredTable(t))
		table_funcs.table_insert(tr, systable, &t->base.id, t->base.name, &s->base.id,
			(t->query) ? t->query : ATOMnilptr(TYPE_str), &t->type,
			&t->system, &ca, &t->access);

	t->base.wtime = s->base.wtime = tr->wtime = tr->wstime;
	if (isGlobal(t)) 
		tr->schema_updates ++;
	return t;
}

sql_key *
create_sql_kc(sql_allocator *sa, sql_key *k, sql_column *c)
{
	sql_kc *kc = SA_ZNEW(sa, sql_kc);

	kc->c = c;
	list_append(k->columns, kc);
	if (k->idx)
		create_sql_ic(sa, k->idx, c);
	if (k->type == pkey)
		c->null = 0;
	return k;
}

sql_ukey *
create_sql_ukey(sql_allocator *sa, sql_table *t, const char *name, key_type kt)
{
	sql_key *nk = NULL;
	sql_ukey *tk;

	nk = (kt != fkey) ? (sql_key *) SA_ZNEW(sa, sql_ukey) : (sql_key *) SA_ZNEW(sa, sql_fkey);
 	tk = (sql_ukey *) nk;
	assert(name);

	base_init(sa, &nk->base, next_oid(), TR_NEW, name);

	nk->type = kt;
	nk->columns = sa_list(sa);
	nk->idx = NULL;
	nk->t = t;

	tk->keys = NULL;
	if (nk->type == pkey)
		t->pkey = tk;
	cs_add(&t->keys, nk, TR_NEW);
	return tk;
}

sql_fkey *
create_sql_fkey(sql_allocator *sa, sql_table *t, const char *name, key_type kt, sql_key *rkey, int on_delete, int on_update)
{
	sql_key *nk;
	sql_fkey *fk = NULL;
	sql_ukey *uk = (sql_ukey *) rkey;

	nk = (kt != fkey) ? (sql_key *) SA_ZNEW(sa, sql_ukey) : (sql_key *) SA_ZNEW(sa, sql_fkey);

	assert(name);
	base_init(sa, &nk->base, next_oid(), TR_NEW, name);
	nk->type = kt;
	nk->columns = sa_list(sa);
	nk->t = t;
	nk->idx = create_sql_idx(sa, t, name, (nk->type == fkey) ? join_idx : hash_idx);
	nk->idx->key = nk;

	fk = (sql_fkey *) nk;

	fk->on_delete = on_delete;
	fk->on_update = on_update;	

	fk->rkey = uk;
	cs_add(&t->keys, nk, TR_NEW);
	return (sql_fkey*) nk;
}

sql_idx *
create_sql_ic(sql_allocator *sa, sql_idx *i, sql_column *c)
{
	sql_kc *ic = SA_ZNEW(sa, sql_kc);

	ic->c = c;
	list_append(i->columns, ic);

	if (hash_index(i->type) && list_length(i->columns) > 1) {
		/* Correct the unique flag of the keys first column */
		c->unique = list_length(i->columns); 
		if (c->unique == 2) {
			sql_kc *ic1 = i->columns->h->data;
			ic1->c->unique ++;
		}
	}

	/* should we switch to oph_idx ? */
	if (i->type == hash_idx && list_length(i->columns) == 1 && ic->c->sorted) {
		/*i->type = oph_idx;*/
		i->type = no_idx;
	}
	return i;
}

sql_idx *
create_sql_idx(sql_allocator *sa, sql_table *t, const char *name, idx_type it)
{
	sql_idx *ni = SA_ZNEW(sa, sql_idx);

	base_init(sa, &ni->base, next_oid(), TR_NEW, name);
	ni->columns = sa_list(sa);
	ni->t = t;
	ni->type = it;
	ni->key = NULL;
	cs_add(&t->idxs, ni, TR_NEW);
	return ni;
}

sql_column *
create_sql_column(sql_allocator *sa, sql_table *t, const char *name, sql_subtype *tpe)
{
	sql_column *col = SA_ZNEW(sa, sql_column);

	base_init(sa, &col->base, next_oid(), TR_NEW, name);
	col->type = *tpe;
	col->def = NULL;
	col->null = 1;
	col->colnr = table_next_column_nr(t);
	col->t = t;
	col->unique = 0;
	col->storage_type = NULL;

	cs_add(&t->columns, col, TR_NEW);
	return col;
}

void
sql_trans_drop_table(sql_trans *tr, sql_schema *s, int id, int drop_action)
{
	node *n = find_sql_table_node(s, id);
	sql_table *t = n->data;

	if (drop_action == DROP_CASCADE_START || drop_action == DROP_CASCADE) {
		int *local_id = MNEW(int);

		if (! tr->dropped) 
			tr->dropped = list_create((fdestroy) GDKfree);
		*local_id = t->base.id;
		list_append(tr->dropped, local_id);
	}
		
	if (!isDeclaredTable(t))
		sys_drop_table(tr, t, drop_action);

	t->base.wtime = s->base.wtime = tr->wtime = tr->wstime;
	if (isGlobal(t) || (t->commit_action != CA_DROP)) 
		tr->schema_updates ++;
	cs_del(&s->tables, n, t->base.flag);
	
	if (drop_action == DROP_CASCADE_START && tr->dropped) {
		list_destroy(tr->dropped);
		tr->dropped = NULL;
	}
}

BUN
sql_trans_clear_table(sql_trans *tr, sql_table *t)
{
	node *n = t->columns.set->h;
	sql_column *c = n->data;
	BUN sz = 0;

	t->cleared = 1;
	t->base.wtime = t->s->base.wtime = tr->wtime = tr->wstime;
	c->base.wtime = tr->wstime;

	sz += store_funcs.clear_col(tr, c);
	sz -= store_funcs.clear_del(tr, t);

	for (n = n->next; n; n = n->next) {
		c = n->data;
		c->base.wtime = tr->wstime;

		(void)store_funcs.clear_col(tr, c);
	}
	if (t->idxs.set) {
		for (n = t->idxs.set->h; n; n = n->next) {
			sql_idx *ci = n->data;

			ci->base.wtime = tr->wstime;
			(void)store_funcs.clear_idx(tr, ci);
		}
	}
	return sz;
}

sql_column *
sql_trans_create_column(sql_trans *tr, sql_table *t, const char *name, sql_subtype *tpe)
{
	sql_column *col;
	sql_schema *syss = find_sql_schema(tr, isGlobal(t)?"sys":"tmp");
	sql_table *syscolumn = find_sql_table(syss, "_columns");

	if (!tpe)
		return NULL;

	if (sql_trans_name_conflict(tr, t->s->base.name, t->base.name, name))
		return NULL;
 	col = create_sql_column(tr->sa, t, name, tpe );

	if (isTable(col->t))
		if (store_funcs.create_col(tr, col) == LOG_ERR)
			return NULL;
	if (!isDeclaredTable(t))
		table_funcs.table_insert(tr, syscolumn, &col->base.id, col->base.name, col->type.type->sqlname, &col->type.digits, &col->type.scale, &t->base.id, (col->def) ? col->def : ATOMnilptr(TYPE_str), &col->null, &col->colnr, (col->storage_type) ? col->storage_type : ATOMnilptr(TYPE_str));

	col->base.wtime = t->base.wtime = t->s->base.wtime = tr->wtime = tr->wstime;
	if (tpe->type->s) /* column depends on type */
		sql_trans_create_dependency(tr, tpe->type->base.id, col->base.id, TYPE_DEPENDENCY);
	if (isGlobal(t)) 
		tr->schema_updates ++;
	return col;
}

void 
drop_sql_column(sql_table *t, int id, int drop_action)
{
	node *n = list_find_base_id(t->columns.set, id);
	sql_column *col = n->data;

	col->drop_action = drop_action; 
	cs_del(&t->columns, n, TR_OLD);
}

void 
drop_sql_idx(sql_table *t, int id)
{
	node *n = list_find_base_id(t->idxs.set, id);

	cs_del(&t->idxs, n, TR_OLD);
}

void 
drop_sql_key(sql_table *t, int id, int drop_action)
{
	node *n = list_find_base_id(t->keys.set, id);
	sql_key *k = n->data;

	k->drop_action = drop_action; 
	cs_del(&t->keys, n, TR_OLD);
}

void
sql_trans_drop_column(sql_trans *tr, sql_table *t, int id, int drop_action)
{
	node *n = list_find_base_id(t->columns.set, id);
	sql_column *col = n->data;

	if (drop_action == DROP_CASCADE_START || drop_action == DROP_CASCADE) {
		int *local_id = MNEW(int);

		if (! tr->dropped) 
			tr->dropped = list_create((fdestroy) GDKfree);
		*local_id = col->base.id;
		list_append(tr->dropped, local_id);
	}
	
	if (isKindOfTable(t))
		sys_drop_column(tr, col, drop_action);

	col->base.wtime = t->base.wtime = t->s->base.wtime = tr->wtime = tr->wstime;
	cs_del(&t->columns, n, col->base.flag);
	if (isGlobal(t)) 
		tr->schema_updates ++;
	
	if (drop_action == DROP_CASCADE_START && tr->dropped) {
		list_destroy(tr->dropped);
		tr->dropped = NULL;
	}
}

sql_column *
sql_trans_alter_null(sql_trans *tr, sql_column *col, int isnull)
{
	if (col->null != isnull) {
		sql_schema *syss = find_sql_schema(tr, isGlobal(col->t)?"sys":"tmp"); 
		sql_table *syscolumn = find_sql_table(syss, "_columns");
		oid rid = table_funcs.column_find_row(tr, find_sql_column(syscolumn, "id"),
					  &col->base.id, NULL);

		if (rid == oid_nil)
			return NULL;
		table_funcs.column_update_value(tr, find_sql_column(syscolumn, "null"), rid, &isnull);
		col->null = isnull;
		col->base.wtime = col->t->base.wtime = col->t->s->base.wtime = tr->wtime = tr->wstime;
		if (isGlobal(col->t)) 
			tr->schema_updates ++;
	}

	return col;
}

sql_table *
sql_trans_alter_access(sql_trans *tr, sql_table *t, sht access)
{
	if (t->access != access) {
		sql_schema *syss = find_sql_schema(tr, isGlobal(t)?"sys":"tmp"); 
		sql_table *systable = find_sql_table(syss, "_tables");
		oid rid = table_funcs.column_find_row(tr, find_sql_column(systable, "id"),
					  &t->base.id, NULL);

		if (rid == oid_nil)
			return NULL;
		table_funcs.column_update_value(tr, find_sql_column(systable, "access"), rid, &access);
		t->access = access;
		t->base.wtime = t->s->base.wtime = tr->wtime = tr->wstime;
		if (isGlobal(t)) 
			tr->schema_updates ++;
	}
	return t;
}

sql_column *
sql_trans_alter_default(sql_trans *tr, sql_column *col, char *val)
{
	if (!col->def && !val)
		return col;	/* no change */

	if (!col->def || !val || strcmp(col->def, val) != 0) {
		void *p = val ? val : ATOMnilptr(TYPE_str);
		sql_schema *syss = find_sql_schema(tr, isGlobal(col->t)?"sys":"tmp"); 
		sql_table *syscolumn = find_sql_table(syss, "_columns");
		sql_column *col_ids = find_sql_column(syscolumn, "id");
		sql_column *col_dfs = find_sql_column(syscolumn, "default");
		oid rid = table_funcs.column_find_row(tr, col_ids, &col->base.id, NULL);

		if (rid == oid_nil)
			return NULL;
		table_funcs.column_update_value(tr, col_dfs, rid, p);
		col->def = NULL;
		if (val)
			col->def = sa_strdup(tr->sa, val);
		col->base.wtime = col->t->base.wtime = col->t->s->base.wtime = tr->wtime = tr->wstime;
		if (isGlobal(col->t)) 
			tr->schema_updates ++;
	}
	return col;
}

sql_column *
sql_trans_alter_storage(sql_trans *tr, sql_column *col, char *storage)
{
	if (!col->storage_type && !storage)
		return col;	/* no change */

	if (!col->storage_type || !storage || strcmp(col->storage_type, storage) != 0) {
		void *p = storage ? storage : ATOMnilptr(TYPE_str);
		sql_schema *syss = find_sql_schema(tr, isGlobal(col->t)?"sys":"tmp"); 
		sql_table *syscolumn = find_sql_table(syss, "_columns");
		sql_column *col_ids = find_sql_column(syscolumn, "id");
		sql_column *col_dfs = find_sql_column(syscolumn, "storage");
		oid rid = table_funcs.column_find_row(tr, col_ids, &col->base.id, NULL);

		if (rid == oid_nil)
			return NULL;
		table_funcs.column_update_value(tr, col_dfs, rid, p);
		col->storage_type = NULL;
		if (storage)
			col->storage_type = sa_strdup(tr->sa, storage);
		col->base.wtime = col->t->base.wtime = col->t->s->base.wtime = tr->wtime = tr->wstime;
		if (isGlobal(col->t)) 
			tr->schema_updates ++;
	}
	return col;
}

int
sql_trans_is_sorted( sql_trans *tr, sql_column *col )
{
	if (col && isTable(col->t) && store_funcs.sorted_col && store_funcs.sorted_col(tr, col))
		return 1;
	return 0;
}

size_t
sql_trans_dist_count( sql_trans *tr, sql_column *col )
{
	if (col->dcount)
		return col->dcount;

	if (col && isTable(col->t)) {
		/* get from statistics */
		sql_schema *sys = find_sql_schema(tr, "sys");
		sql_table *stats = find_sql_table(sys, "statistics");
		if (stats) {
			sql_column *stats_column_id = find_sql_column(stats, "column_id");
			oid rid = table_funcs.column_find_row(tr, stats_column_id, &col->base.id, NULL);
			if (rid != oid_nil) {
				sql_column *stats_unique = find_sql_column(stats, "unique");
				void *v = table_funcs.column_find_value(tr, stats_unique, rid);

				col->dcount = *(size_t*)v; 
				_DELETE(v);
			} else { /* sample and put in statistics */
				col->dcount = store_funcs.dcount_col(tr, col);
			}
		}
		return col->dcount;
	}
	return 0;
}

int
sql_trans_ranges( sql_trans *tr, sql_column *col, void **min, void **max )
{
	if (col && isTable(col->t)) {
		/* get from statistics */
		sql_schema *sys = find_sql_schema(tr, "sys");
		sql_table *stats = find_sql_table(sys, "statistics");

		if (col->min && col->max) {
			*min = col->min;
			*max = col->max;
			return 1;
		}
		if (stats) {
			sql_column *stats_column_id = find_sql_column(stats, "column_id");
			oid rid = table_funcs.column_find_row(tr, stats_column_id, &col->base.id, NULL);
			if (rid != oid_nil) {
				sql_column *stats_min = find_sql_column(stats, "minval");
				sql_column *stats_max = find_sql_column(stats, "maxval");

				*min = table_funcs.column_find_value(tr, stats_min, rid);
				*max = table_funcs.column_find_value(tr, stats_max, rid);
				col->min = *min;
				col->max = *max;
				return 1;
			}
		}
	}
	return 0;
}


sql_key *
sql_trans_create_ukey(sql_trans *tr, sql_table *t, const char *name, key_type kt)
{
/* can only have keys between persistent tables */
	int neg = -1;
	int action = -1;
	sql_key *nk;
	sql_schema *syss = find_sql_schema(tr, isGlobal(t)?"sys":"tmp");
	sql_table *syskey = find_sql_table(syss, "keys");
	sql_ukey *uk = NULL;

	if (isTempTable(t))
		return NULL;

	nk = (kt != fkey) ? (sql_key *) SA_ZNEW(tr->sa, sql_ukey)
	: (sql_key *) SA_ZNEW(tr->sa, sql_fkey);

	assert(name);
	base_init(tr->sa, &nk->base, next_oid(), TR_NEW, name);
	nk->type = kt;
	nk->columns = list_new(tr->sa, (fdestroy) NULL);
	nk->t = t;
	nk->idx = NULL;

	uk = (sql_ukey *) nk;

	uk->keys = NULL;

	if (nk->type == pkey) 
		t->pkey = uk;

	cs_add(&t->keys, nk, TR_NEW);
	list_append(t->s->keys, nk);

	table_funcs.table_insert(tr, syskey, &nk->base.id, &t->base.id, &nk->type, nk->base.name, (nk->type == fkey) ? &((sql_fkey *) nk)->rkey->k.base.id : &neg, &action );

	syskey->base.wtime = syskey->s->base.wtime = t->base.wtime = t->s->base.wtime = tr->wtime = tr->wstime;
	if (isGlobal(t)) 
		tr->schema_updates ++;
	return nk;
}

sql_fkey *
sql_trans_create_fkey(sql_trans *tr, sql_table *t, const char *name, key_type kt, sql_key *rkey, int on_delete, int on_update)
{
/* can only have keys between persistent tables */
	int neg = -1;
	int action = (on_update<<8) + on_delete;
	sql_key *nk;
	sql_schema *syss = find_sql_schema(tr, isGlobal(t)?"sys":"tmp");
	sql_table *syskey = find_sql_table(syss, "keys");
	sql_fkey *fk = NULL;
	sql_ukey *uk = (sql_ukey *) rkey;

	if (isTempTable(t))
		return NULL;

	nk = (kt != fkey) ? (sql_key *) SA_ZNEW(tr->sa, sql_ukey)
	: (sql_key *) SA_ZNEW(tr->sa, sql_fkey);

	assert(name);
	base_init(tr->sa, &nk->base, next_oid(), TR_NEW, name);
	nk->type = kt;
	nk->columns = list_new(tr->sa, (fdestroy) NULL);
	nk->t = t;
	nk->idx = sql_trans_create_idx(tr, t, name, (nk->type == fkey) ? join_idx : hash_idx);
	nk->idx->key = nk;

	fk = (sql_fkey *) nk;

	fk->on_delete = on_delete;
	fk->on_update = on_update;	

	fk->rkey = uk;
	if (!uk->keys)
		uk->keys = list_new(tr->sa, NULL);
	list_append(uk->keys, fk);

	cs_add(&t->keys, nk, TR_NEW);
	list_append(t->s->keys, nk);

	table_funcs.table_insert(tr, syskey, &nk->base.id, &t->base.id, &nk->type, nk->base.name, (nk->type == fkey) ? &((sql_fkey *) nk)->rkey->k.base.id : &neg, &action);

	sql_trans_create_dependency(tr, ((sql_fkey *) nk)->rkey->k.base.id, nk->base.id, FKEY_DEPENDENCY);

	syskey->base.wtime = syskey->s->base.wtime = t->base.wtime = t->s->base.wtime = tr->wtime = tr->wstime;
	if (isGlobal(t)) 
		tr->schema_updates ++;
	return (sql_fkey*) nk;
}


sql_key *
sql_trans_create_kc(sql_trans *tr, sql_key *k, sql_column *c )
{
	sql_kc *kc = SA_ZNEW(tr->sa, sql_kc);
	int nr = list_length(k->columns);
	sql_schema *syss = find_sql_schema(tr, isGlobal(k->t)?"sys":"tmp");
	sql_table *syskc = find_sql_table(syss, "objects"); 

	assert(c);
	kc->c = c;
	list_append(k->columns, kc);
	if (k->idx)
		sql_trans_create_ic(tr, k->idx, c);

	if (k->type == pkey) {
		sql_trans_create_dependency(tr, c->base.id, k->base.id, KEY_DEPENDENCY);
		sql_trans_alter_null(tr, c, 0);
	}

	table_funcs.table_insert(tr, syskc, &k->base.id, kc->c->base.name, &nr);

	syskc->base.wtime = tr->wtime = tr->wstime;
	if (isGlobal(k->t)) 
		tr->schema_updates ++;
	return k;
}


sql_fkey *
sql_trans_create_fkc(sql_trans *tr, sql_fkey *fk, sql_column *c )
{
	sql_key *k = (sql_key *) fk;
	sql_kc *kc = SA_ZNEW(tr->sa, sql_kc);
	int nr = list_length(k->columns);
	sql_schema *syss = find_sql_schema(tr, isGlobal(k->t)?"sys":"tmp");
	sql_table *syskc = find_sql_table(syss, "objects");

	assert(c);
	kc->c = c;
	list_append(k->columns, kc);
	if (k->idx)
		sql_trans_create_ic(tr, k->idx, c);

	sql_trans_create_dependency(tr, c->base.id, k->base.id, FKEY_DEPENDENCY);

	table_funcs.table_insert(tr, syskc, &k->base.id, kc->c->base.name, &nr);

	syskc->base.wtime = tr->wtime = tr->wstime;
	if (isGlobal(k->t)) 
		tr->schema_updates ++;
	return (sql_fkey*)k;
}

static sql_idx *
table_has_idx( sql_table *t, list *keycols)
{
	node *n, *m, *o;
	char *found = NULL;
	int len = list_length(keycols);
	
	found = NEW_ARRAY(char, len);
	if (t->idxs.set) for ( n = t->idxs.set->h; n; n = n->next ) {
		sql_idx *i = n->data;
		int nr;
		
		memset(found, 0, len);
		for (m = keycols->h, nr = 0; m; m = m->next, nr++ ) {
			sql_kc *kc = m->data;

			for (o = i->columns->h; o; o = o->next) {
				sql_kc *ikc = o->data;

				if (kc->c == ikc->c) {
					found[nr] = 1;
					break;
				}
			}
		}
		for(nr = 0; nr<len; nr++)
			if (!found[nr])
				break;
		if (nr == len) {
			_DELETE(found);
			return i;
		}
	}
	if (found)
		_DELETE(found);
	return NULL;
}

sql_key *
key_create_done(sql_allocator *sa, sql_key *k) 
{
	node *n;
	sql_idx *i;

	/* for now we only mark the end of unique/primary key definitions */ 
	if (k->type == fkey) 
		return k;

	if ((i = table_has_idx(k->t, k->columns)) != NULL) {
		/* use available hash, or use the order */
		if (hash_index(i->type)) {
			k->idx = i;
			if (!k->idx->key)
				k->idx->key = k;
		}
	}

	/* we need to create an index */
	k->idx = create_sql_idx(sa, k->t, k->base.name, hash_idx);
	k->idx->key = k;

	for (n=k->columns->h; n; n = n->next) {
		sql_kc *kc = n->data;

		create_sql_ic(sa, k->idx, kc->c);
	}
	return k;
}

sql_key *
sql_trans_key_done(sql_trans *tr, sql_key *k) 
{
	node *n;
	sql_idx *i;

	/* for now we only mark the end of unique/primary key definitions */ 
	if (k->type == fkey) 
		return k;

	if ((i = table_has_idx(k->t, k->columns)) != NULL) {
		/* use available hash, or use the order */
		if (hash_index(i->type)) {
			k->idx = i;
			if (!k->idx->key)
				k->idx->key = k;
		}
		return k;
	}

	/* we need to create an index */
	k->idx = sql_trans_create_idx(tr, k->t, k->base.name, hash_idx);
	k->idx->key = k;

	for (n=k->columns->h; n; n = n->next) {
		sql_kc *kc = n->data;

		sql_trans_create_ic(tr, k->idx, kc->c);
	}
	return k;
}

void
sql_trans_drop_key(sql_trans *tr, sql_schema *s, int id, int drop_action)
{
	node *n = list_find_base_id(s->keys, id);
	sql_key *k = n->data;

	if (drop_action == DROP_CASCADE_START || drop_action == DROP_CASCADE) {
		int *local_id = MNEW(int);

		if (! tr->dropped) 
			tr->dropped = list_create((fdestroy) GDKfree);
		*local_id = k->base.id;
		list_append(tr->dropped, local_id);
	}

	if (k->idx)
		sql_trans_drop_idx(tr, s, k->idx->base.id, drop_action);

	/*Clean the key from the keys*/
	n = cs_find_name(&k->t->keys, k->base.name);
	if (n)
		cs_del(&k->t->keys, n, k->base.flag);

	if (!isTempTable(k->t)) 
		sys_drop_key(tr, k, drop_action);

	k->base.wtime = k->t->base.wtime = s->base.wtime = tr->wtime = tr->wstime;
	if (isGlobal(k->t)) 
		tr->schema_updates ++;

	if (  drop_action == DROP_CASCADE_START && tr->dropped) {
		list_destroy(tr->dropped);
		tr->dropped = NULL;
	}

}

sql_idx *
sql_trans_create_idx(sql_trans *tr, sql_table *t, const char *name, idx_type it)
{
	/* can only have idxs between persistent tables */
	sql_idx *ni = SA_ZNEW(tr->sa, sql_idx);
	sql_schema *syss = find_sql_schema(tr, isGlobal(t)?"sys":"tmp");
	sql_table *sysidx = find_sql_table(syss, "idxs");

	assert(name);
	base_init(tr->sa, &ni->base, next_oid(), TR_NEW, name);
	ni->type = it;
	ni->columns = list_new(tr->sa, (fdestroy) NULL);
	ni->t = t;
	ni->key = NULL;

	cs_add(&t->idxs, ni, TR_NEW);
	list_append(t->s->idxs, ni);

	if (!isDeclaredTable(t) && isTable(ni->t) && idx_has_column(ni->type))
		store_funcs.create_idx(tr, ni);
	if (!isDeclaredTable(t))
		table_funcs.table_insert(tr, sysidx, &ni->base.id, &t->base.id, &ni->type, ni->base.name);
	ni->base.wtime = t->base.wtime = t->s->base.wtime = tr->wtime = tr->wstime;
	if (isGlobal(t)) 
		tr->schema_updates ++;
	return ni;
}

sql_idx *
sql_trans_create_ic(sql_trans *tr, sql_idx * i, sql_column *c)
{
	sql_kc *ic = SA_ZNEW(tr->sa, sql_kc);
	int nr = list_length(i->columns);
	sql_schema *syss = find_sql_schema(tr, isGlobal(i->t)?"sys":"tmp");
	sql_table *sysic = find_sql_table(syss, "objects");

	assert(c);
	ic->c = c;
	list_append(i->columns, ic);

	if (hash_index(i->type) && list_length(i->columns) > 1) {
		/* Correct the unique flag of the keys first column */
		c->unique = list_length(i->columns); 
		if (c->unique == 2) {
			sql_kc *ic1 = i->columns->h->data;
			ic1->c->unique ++;
		}
	}

	/* should we switch to oph_idx ? */
#if 0
	if (i->type == hash_idx && list_length(i->columns) == 1 &&
	    store_funcs.count_col(tr, ic->c) && store_funcs.sorted_col(tr, ic->c)) {
		sql_table *sysidx = find_sql_table(syss, "idxs");
		sql_column *sysidxid = find_sql_column(sysidx, "id");
		sql_column *sysidxtype = find_sql_column(sysidx, "type");
		oid rid = table_funcs.column_find_row(tr, sysidxid, &i->base.id, NULL);
	
		if (rid == oid_nil)
			return NULL;
		/*i->type = oph_idx;*/
		i->type = no_idx;
		table_funcs.column_update_value(tr, sysidxtype, rid, &i->type);
	}
#endif

	table_funcs.table_insert(tr, sysic, &i->base.id, ic->c->base.name, &nr);
	sysic->base.wtime = sysic->s->base.wtime = tr->wtime = tr->wstime;
	if (isGlobal(i->t)) 
		tr->schema_updates ++;
	return i;
}

void
sql_trans_drop_idx(sql_trans *tr, sql_schema *s, int id, int drop_action)
{
	node *n = list_find_base_id(s->idxs, id);
	sql_idx *i;
       
	if (!n) /* already dropped */
		return;

	i = n->data;
	if (drop_action == DROP_CASCADE_START || drop_action == DROP_CASCADE) {
		int *local_id = MNEW(int);

		if (! tr->dropped) 
			tr->dropped = list_create((fdestroy) GDKfree);
		*local_id = i->base.id;
		list_append(tr->dropped, local_id);
	}
	

	if (!isTempTable(i->t))
		sys_drop_idx(tr, i, drop_action);

	i->base.wtime = i->t->base.wtime = s->base.wtime = tr->wtime = tr->wstime;
	if (isGlobal(i->t)) 
		tr->schema_updates ++;
	n = cs_find_name(&i->t->idxs, i->base.name);
	if (n)
		cs_del(&i->t->idxs, n, i->base.flag);
	
	if (  drop_action == DROP_CASCADE_START && tr->dropped) {
		list_destroy(tr->dropped);
		tr->dropped = NULL;
	}
}

sql_trigger *
sql_trans_create_trigger(sql_trans *tr, sql_table *t, const char *name, 
	sht time, sht orientation, sht event, const char *old_name, const char *new_name,
	const char *condition, const char *statement )
{
	sql_trigger *ni = SA_ZNEW(tr->sa, sql_trigger);
	sql_schema *syss = find_sql_schema(tr, isGlobal(t)?"sys":"tmp");
	sql_table *systrigger = find_sql_table(syss, "triggers");
	str nilptr = ATOMnilptr(TYPE_str);

	assert(name);
	base_init(tr->sa, &ni->base, next_oid(), TR_NEW, name);
	ni->columns = list_new(tr->sa, (fdestroy) NULL);
	ni->t = t;
	ni->time = time;
	ni->orientation = orientation;
	ni->event = event;
	ni->old_name = ni->new_name = ni->condition = NULL; 
	if (old_name)
		ni->old_name = sa_strdup(tr->sa, old_name);
	if (new_name)
		ni->new_name = sa_strdup(tr->sa, new_name);
	if (condition)
		ni->condition = sa_strdup(tr->sa, condition);
	ni->statement = sa_strdup(tr->sa, statement);

	cs_add(&t->triggers, ni, TR_NEW);
	list_append(t->s->triggers, ni);

	table_funcs.table_insert(tr, systrigger, &ni->base.id, ni->base.name, &t->base.id, &ni->time, &ni->orientation, &ni->event, (ni->old_name)?ni->old_name:nilptr, (ni->new_name)?ni->new_name:nilptr, (ni->condition)?ni->condition:nilptr, ni->statement);

	t->base.wtime = t->s->base.wtime = tr->wtime = tr->wstime;
	if (isGlobal(t)) 
		tr->schema_updates ++;
	return ni;
}

sql_trigger *
sql_trans_create_tc(sql_trans *tr, sql_trigger * i, sql_column *c )
{
	sql_kc *ic = SA_ZNEW(tr->sa, sql_kc);
	int nr = list_length(i->columns);
	sql_schema *syss = find_sql_schema(tr, isGlobal(i->t)?"sys":"tmp");
	sql_table *systc = find_sql_table(syss, "objects");

	assert(c);
	ic->c = c;
	list_append(i->columns, ic);
	table_funcs.table_insert(tr, systc, &i->base.id, ic->c->base.name, &nr);
	systc->base.wtime = systc->s->base.wtime = tr->wtime = tr->wstime;
	if (isGlobal(i->t)) 
		tr->schema_updates ++;
	return i;
}

void
sql_trans_drop_trigger(sql_trans *tr, sql_schema *s, int id, int drop_action)
{
	node *n = list_find_base_id(s->triggers, id);
	sql_trigger *i = n->data;
	
	if (drop_action == DROP_CASCADE_START || drop_action == DROP_CASCADE) {
		int *local_id = MNEW(int);

		if (! tr->dropped) 
			tr->dropped = list_create((fdestroy) GDKfree);
		*local_id = i->base.id;
		list_append(tr->dropped, local_id);
	}
	
	sys_drop_trigger(tr, i);
	i->base.wtime = i->t->base.wtime = s->base.wtime = tr->wtime = tr->wstime;
	if (isGlobal(i->t)) 
		tr->schema_updates ++;
	n = cs_find_name(&i->t->triggers, i->base.name);
	if (n)
		cs_del(&i->t->triggers, n, i->base.flag);
	
	if (  drop_action == DROP_CASCADE_START && tr->dropped) {
		list_destroy(tr->dropped);
		tr->dropped = NULL;
	}
}

sql_sequence *
create_sql_sequence(sql_allocator *sa, sql_schema *s, const char *name, lng start, lng min, lng max, lng inc, lng cacheinc, bit cycle) 
{
	sql_sequence *seq = SA_ZNEW(sa, sql_sequence);

	assert(name);
	base_init(sa, &seq->base, next_oid(), TR_NEW, name);
	seq->start = start;
	seq->minvalue = min;
	seq->maxvalue = max;
	seq->increment = inc;
	seq->cacheinc = cacheinc;
	seq->cycle = cycle;
	seq->s = s;

	return seq;
}

sql_sequence * 
sql_trans_create_sequence(sql_trans *tr, sql_schema *s, const char *name, lng start, lng min, lng max, lng inc, lng cacheinc, bit cycle, bit bedropped )
{
	sql_schema *syss = find_sql_schema(tr, "sys");
	sql_table *sysseqs = find_sql_table(syss, "sequences");
	sql_sequence *seq = create_sql_sequence(tr->sa, s, name, start, min, max, inc, cacheinc, cycle);

	cs_add(&s->seqs, seq, TR_NEW);
	table_funcs.table_insert(tr, sysseqs, &seq->base.id, &s->base.id, seq->base.name, &seq->start, &seq->minvalue, &seq->maxvalue, &seq->increment, &seq->cacheinc, &seq->cycle);
	s->base.wtime = tr->wtime = tr->wstime;

	/*Create a BEDROPPED dependency for a SERIAL COLUMN*/
	if (bedropped)
		sql_trans_create_dependency(tr, seq->base.id, seq->base.id, BEDROPPED_DEPENDENCY);

	return seq;
}

void
sql_trans_drop_sequence(sql_trans *tr, sql_schema *s, sql_sequence *seq, int drop_action)
{
	node *n = cs_find_name(&s->seqs, seq->base.name);
	sys_drop_sequence(tr, seq, drop_action);
	seq->base.wtime = s->base.wtime = tr->wtime = tr->wstime;
	cs_del(&s->seqs, n, seq->base.flag);
	tr->schema_updates ++;
}

sql_sequence *
sql_trans_alter_sequence(sql_trans *tr, sql_sequence *seq, lng min, lng max, lng inc, lng cache, lng cycle)
{
	sql_schema *syss = find_sql_schema(tr, "sys"); 
	sql_table *seqs = find_sql_table(syss, "sequences");
	oid rid = table_funcs.column_find_row(tr, find_sql_column(seqs, "id"), &seq->base.id, NULL);
	sql_column *c;
	int changed = 0;

	if (rid == oid_nil)
		return NULL;
	if (min >= 0 && seq->minvalue != min) {
		seq->minvalue = min; 
		c = find_sql_column(seqs, "minvalue");
		table_funcs.column_update_value(tr, c, rid, &seq->minvalue);
	}
	if (max >= 0 && seq->maxvalue != max) {
		seq->maxvalue = max; 
		changed = 1;
		c = find_sql_column(seqs, "maxvalue");
		table_funcs.column_update_value(tr, c, rid, &seq->maxvalue);
	}
	if (inc >= 0 && seq->increment != inc) {
		seq->increment = inc; 
		changed = 1;
		c = find_sql_column(seqs, "increment");
		table_funcs.column_update_value(tr, c, rid, &seq->increment);
	}
	if (cache >= 0 && seq->cacheinc != cache) {
		seq->cacheinc = cache; 
		changed = 1;
		c = find_sql_column(seqs, "cacheinc");
		table_funcs.column_update_value(tr, c, rid, &seq->cacheinc);
	}
	if (seq->cycle != cycle) {
		seq->cycle = cycle != 0; 
		changed = 1;
		c = find_sql_column(seqs, "cycle");
		table_funcs.column_update_value(tr, c, rid, &seq->cycle);
	}

	if (changed) {
		seq->base.wtime = seq->s->base.wtime = tr->wtime = tr->wstime;
		tr->schema_updates ++;
	}
	return seq;
}

lng 
sql_trans_sequence_restart(sql_trans *tr, sql_sequence *seq, lng start)
{
	if (seq->start != start) {
		sql_schema *syss = find_sql_schema(tr, "sys"); 
		sql_table *seqs = find_sql_table(syss, "sequences");
		oid rid = table_funcs.column_find_row(tr, find_sql_column(seqs, "id"),
				  &seq->base.id, NULL);
		sql_column *c = find_sql_column(seqs, "start");

		if (rid == oid_nil)
			return -1;
		assert(rid != oid_nil);
		seq->start = start; 
		table_funcs.column_update_value(tr, c, rid, &seq->start);

		seq->base.wtime = seq->s->base.wtime = tr->wtime = tr->wstime;
		tr->schema_updates ++;
	}
	seq_restart(seq, seq->start);
	return seq->start;
}

sql_session *
sql_session_create(backend_stack stk, int ac )
{
	sql_session *s;
       
	if (store_singleuser && nr_sessions)
		return NULL;

	s = ZNEW(sql_session);
	if (!s)
		return NULL;
	s->tr = sql_trans_create(s->stk, NULL, NULL);
	s->schema_name = NULL;
	s->active = 0;
	s->stk = stk;
	sql_session_reset(s, ac);
	nr_sessions++;
	return s;
}

void
sql_session_destroy(sql_session *s) 
{
	assert(s->active == 0);
	if (s->tr)
		sql_trans_destroy(s->tr);
	if (s->schema_name)
		_DELETE(s->schema_name);
	_DELETE(s);
	nr_sessions--;
}

void
sql_session_reset(sql_session *s, int ac) 
{
	sql_schema *tmp;

	if (!s->tr)
		return;

	/* TODO cleanup "dt" schema */
	tmp = find_sql_schema(s->tr, "tmp");
		
	if (tmp->tables.set) {
		node *n;
		for (n = tmp->tables.set->h; n; n = n->next) {
			sql_table *t = n->data;

			if (isGlobal(t) && isKindOfTable(t))
				sql_trans_clear_table(s->tr, t);
		}
	}
	assert(s->active == 0);

	if (s->schema_name)
		_DELETE(s->schema_name);
	s->schema_name = _STRDUP("sys");
	s->schema = NULL;
	s->auto_commit = s->ac_on_commit = ac;
	s->level = ISO_SERIALIZABLE;
}

int
sql_trans_begin(sql_session *s)
{
	sql_trans *tr = s->tr;
	int snr = tr->schema_number;

#ifdef STORE_DEBUG
	fprintf(stderr,"#sql trans begin %d\n", snr);
#endif
	if (tr->stime < gtrans->wstime || tr->wtime || 
			store_schema_number() != snr) 
		reset_trans(tr, gtrans);
	tr = trans_init(tr, tr->stk, tr->parent);
	s->active = 1;
	s->schema = find_sql_schema(tr, s->schema_name);
	s->tr = tr;
	store_nr_active ++;
	list_append(active_sessions, s); 
	s->status = 0;
#ifdef STORE_DEBUG
	fprintf(stderr,"#sql trans begin (%d)\n", tr->schema_number);
#endif
	return snr != tr->schema_number;
}

void
sql_trans_end(sql_session *s)
{
#ifdef STORE_DEBUG
	fprintf(stderr,"#sql trans end (%d)\n", s->tr->schema_number);
#endif
	s->active = 0;
	s->auto_commit = s->ac_on_commit;
	list_remove_data(active_sessions, s);
	store_nr_active --;
	assert(list_length(active_sessions) == store_nr_active);
}<|MERGE_RESOLUTION|>--- conflicted
+++ resolved
@@ -1697,7 +1697,6 @@
 			if (GDKexiting())
 				return;
 		}
-<<<<<<< HEAD
 		/* check if we have a shared logger as well */
 		if (create_shared_logger) {
 			/* get the shared transactions drift */
@@ -1708,20 +1707,14 @@
 			if (shared_transactions_drift == LOG_ERR) {
 				GDKfatal("shared write-ahead log last transaction read failure");
 			}
-=======
-		MT_lock_set(&bs_lock, "store_manager");
-		if (GDKexiting()) {
-			MT_lock_unset(&bs_lock, "store_manager");
-			return;
-		}
-		if (logger_funcs.changes() < 1000000) {
-			MT_lock_unset(&bs_lock, "store_manager");
-			continue;
->>>>>>> 80a49d1a
 		}
 
 		MT_lock_set(&bs_lock);
-        	if (GDKexiting() || (!need_flush && logger_funcs.changes() < 1000000 && shared_transactions_drift < shared_drift_threshold)) {
+        	if (GDKexiting()) {
+            		MT_lock_unset(&bs_lock);
+            		return;
+        	}
+        	if ((!need_flush && logger_funcs.changes() < 1000000 && shared_transactions_drift < shared_drift_threshold)) {
             		MT_lock_unset(&bs_lock);
             		continue;
         	}
@@ -1729,8 +1722,7 @@
         	while (store_nr_active) { /* find a moment to flush */
             		MT_lock_unset(&bs_lock);
 			if (GDKexiting())
-<<<<<<< HEAD
-				continue;
+				return;
             		MT_sleep_ms(timeout);
             		MT_lock_set(&bs_lock);
         	}
@@ -1756,10 +1748,6 @@
 				GDKfatal("shared write-ahead log store re-load failure");
 			}
 			MT_lock_set(&bs_lock);
-=======
-				return;
-			MT_lock_set(&bs_lock, "store_manager");
->>>>>>> 80a49d1a
 		}
 
 		logging = 1;
