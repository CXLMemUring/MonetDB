/*
 * SPDX-License-Identifier: MPL-2.0
 *
 * This Source Code Form is subject to the terms of the Mozilla Public
 * License, v. 2.0.  If a copy of the MPL was not distributed with this
 * file, You can obtain one at http://mozilla.org/MPL/2.0/.
 *
 * Copyright 1997 - July 2008 CWI, August 2008 - 2023 MonetDB B.V.
 */

#include "monetdb_config.h"
#include "bat_table.h"
#include "bat_utils.h"
#include "bat_storage.h"

static BAT *
delta_cands(sql_trans *tr, sql_table *t)
{
	sqlstore *store = tr->store;
	BAT *cands = store->storage_api.bind_cands(tr, t, 1, 0);

	if (cands && (cands->ttype == TYPE_msk || mask_cand(cands))) {
		BAT *ncands = BATunmask(cands);
		BBPreclaim(cands);
		cands = ncands;
	}
	return cands;
}

static BAT *
full_column(sql_trans *tr, sql_column *c)
{
	/* return full normalized column bat
	 * 	b := b.copy()
		b := b.replace(u);
	*/
	sqlstore *store = tr->store;
	BAT *b = store->storage_api.bind_col(tr, c, RDONLY), *ui = NULL, *uv = NULL;
	int res = store->storage_api.bind_updates(tr, c, &ui, &uv);

	if (!b || !ui || !uv || res == LOG_ERR) {
		bat_destroy(b);
		bat_destroy(ui);
		bat_destroy(uv);
		return NULL;
	}
	if (BATcount(ui)) {
		BAT *r = COLcopy(b, b->ttype, true, TRANSIENT);
		bat_destroy(b);
		b = r;
		if (!b || BATreplace(b, ui, uv, true) != GDK_SUCCEED) {
			bat_destroy(b);
			bat_destroy(ui);
			bat_destroy(uv);
			return NULL;
		}
	}
	bat_destroy(ui);
	bat_destroy(uv);
	return b;
}

static oid
column_find_row(sql_trans *tr, sql_column *c, const void *value, ...)
{
	va_list va;
	BAT *b = NULL, *s = NULL, *r = NULL;
	oid rid = oid_nil;
	sql_column *n = NULL;

	va_start(va, value);
	s = delta_cands(tr, c->t);
	if (!s)
		goto return_nil;
	b = full_column(tr, c);
	if (!b) {
		bat_destroy(s);
		goto return_nil;
	}
	r = BATselect(b, s, value, NULL, true, false, false);
	bat_destroy(s);
	bat_destroy(b);
	if (!r)
		goto return_nil;
	s = r;
	while ((n = va_arg(va, sql_column *)) != NULL) {
		value = va_arg(va, void *);
		c = n;

		b = full_column(tr, c);
		if (!b) {
			bat_destroy(s);
			goto return_nil;
		}
		r = BATselect(b, s, value, NULL, true, false, false);
		bat_destroy(s);
		bat_destroy(b);
		if (!r)
			goto return_nil;
		s = r;
	}
	va_end(va);
	if (BATcount(s) == 1) {
		rid = BUNtoid(s, 0);
	}
	bat_destroy(s);
	return rid;
  return_nil:
	va_end(va);
	return oid_nil;
}

static void *
column_find_value(sql_trans *tr, sql_column *c, oid rid)
{
	BUN q = BUN_NONE;
	BAT *b;
	void *res = NULL;

	b = full_column(tr, c);
	if (b) {
		if (rid < b->hseqbase || rid >= b->hseqbase + BATcount(b))
			q = BUN_NONE;
		else
			q = rid - b->hseqbase;
	}
	if (q != BUN_NONE) {
		BATiter bi = bat_iterator(b);
		const void *r;
		size_t sz;

		r = BUNtail(bi, q);
		sz = ATOMlen(b->ttype, r);
		res = GDKmalloc(sz);
		if (res)
			memcpy(res, r, sz);
		bat_iterator_end(&bi);
	}
	bat_destroy(b);
	return res;
}

#define column_find_tpe(TPE) \
static TPE \
column_find_##TPE(sql_trans *tr, sql_column *c, oid rid) \
{ \
	BUN q = BUN_NONE; \
	BAT *b; \
	TPE res = -1; \
 \
	b = full_column(tr, c); \
	if (b) { \
		if (rid < b->hseqbase || rid >= b->hseqbase + BATcount(b)) \
			q = BUN_NONE; \
		else \
			q = rid - b->hseqbase; \
	} \
	if (q != BUN_NONE) { \
		BATiter bi = bat_iterator(b); \
		res = *(TPE*)BUNtloc(bi, q); \
		bat_iterator_end(&bi); \
	} \
	bat_destroy(b); \
	return res; \
}

column_find_tpe(sqlid)
column_find_tpe(bte)
column_find_tpe(sht)
column_find_tpe(int)
column_find_tpe(lng)

static const char *
column_find_string_start(sql_trans *tr, sql_column *c, oid rid, ptr *cbat)
{
	BUN q = BUN_NONE;
	BAT **b = (BAT**) cbat;
	const char *res = NULL;

	*b = full_column(tr, c);
	if (*b) {
		if (rid < (*b)->hseqbase || rid >= (*b)->hseqbase + BATcount(*b))
			q = BUN_NONE;
		else
			q = rid - (*b)->hseqbase;
	}
	if (q != BUN_NONE) {
		BATiter bi = bat_iterator(*b);
		res = BUNtvar(bi, q);
		bat_iterator_end(&bi);
	}
	return res;
}

static void
column_find_string_end(ptr cbat)
{
	BAT *b = (BAT*) cbat;
	bat_destroy(b);
}

static int
column_update_value(sql_trans *tr, sql_column *c, oid rid, void *value)
{
	sqlstore *store = tr->store;
	assert(!is_oid_nil(rid));

	return store->storage_api.update_col(tr, c, &rid, value, false);
}

static int
table_insert(sql_trans *tr, sql_table *t, ...)
{
	sqlstore *store = tr->store;
	va_list va;
	node *n = ol_first_node(t->columns);
	void *val = NULL;
	int cnt = 0;
	int ok = LOG_OK;
	BUN offset = 0;

	va_start(va, t);
	ok = t->bootstrap?
		store->storage_api.claim_tab(tr, t, 1, &offset, NULL):
		store->storage_api.key_claim_tab(tr, t, 1, &offset, NULL);
	if (ok != LOG_OK) {
		va_end(va);
		return ok;
	}
	for (; n; n = n->next) {
		sql_column *c = n->data;
		val = va_arg(va, void *);
		if (!val)
			break;
		ok = store->storage_api.append_col(tr, c, offset, NULL, val, 1, false, c->type.type->localtype);
		if (ok != LOG_OK) {
			va_end(va);
			return ok;
		}
		cnt++;
	}
	va_end(va);
	if (n) {
		// This part of the code should never get reached
		TRC_ERROR(SQL_STORE, "Called table_insert(%s) with wrong number of args (%d,%d)\n", t->base.name, ol_length(t->columns), cnt);
		assert(0);
		return LOG_ERR;
	}
	return LOG_OK;
}

static int
table_delete(sql_trans *tr, sql_table *t, oid rid)
{
	sqlstore *store = tr->store;
	assert(!is_oid_nil(rid));

	return store->storage_api.delete_tab(tr, t, &rid, false);
}

static res_table *
table_orderby(sql_trans *tr, sql_table *t, sql_column *jl, sql_column *jr, sql_column *jl2, sql_column *jr2, sql_column *o, ...)
{
	/* jl/jr are columns on which we first join */
	/* if also jl2,jr2, we need to do another join, where both tables differ from 't' */

	va_list va;
	BAT *b = NULL, *r = NULL, *cl, *cr = NULL, *cr2 = NULL, *id = NULL, *grp = NULL;
	/* if pointers are equal, make it an inclusive select */

	cl = delta_cands(tr, t);
	if (cl == NULL)
		return NULL;

	if (jl && jr) {
		BAT *lcb, *rcb, *r = NULL, *l = NULL;
		gdk_return ret;

		cr = delta_cands(tr, jr->t);
		lcb = full_column(tr, jl);
		rcb = full_column(tr, jr);
		if (!cr || !lcb || !rcb) {
			bat_destroy(cl);
			bat_destroy(cr);
			bat_destroy(lcb);
			bat_destroy(rcb);
			return NULL;
		}

		ret = BATjoin(&l, &r, lcb, rcb, cl, cr, false, BATcount(lcb));
		bat_destroy(cl);
		bat_destroy(cr);
		bat_destroy(lcb);
		bat_destroy(rcb);
		if (ret != GDK_SUCCEED)
			return NULL;
		cl = l;
		cr = r;
	}
	/* we assume 1->n joins, therefore first join between jl2/jr2 */
	if (jl2 && jr2) {
		assert(jr->t == jl2->t);
		BAT *lcb, *rcb, *r = NULL, *l = NULL;
		gdk_return ret;

		cr2 = delta_cands(tr, jr2->t);
		lcb = full_column(tr, jl2);
		rcb = full_column(tr, jr2);
		if (!cr2 || !lcb || !rcb) {
			bat_destroy(cl);
			bat_destroy(cr);
			bat_destroy(cr2);
			bat_destroy(lcb);
			bat_destroy(rcb);
			return NULL;
		}

		l = BATproject(cr, lcb); /* project because cr is join result */
		bat_destroy(lcb);
		if (l == NULL) {
			bat_destroy(cl);
			bat_destroy(cr);
			bat_destroy(cr2);
			bat_destroy(rcb);
			return NULL;
		}
		lcb = l;
		ret = BATjoin(&l, &r, lcb, rcb, NULL, cr2, false, BATcount(lcb));
		bat_destroy(cr2);
		bat_destroy(lcb);
		bat_destroy(rcb);
		if (ret != GDK_SUCCEED) {
			bat_destroy(cl);
			bat_destroy(cr);
			return NULL;
		}
		lcb = BATproject(l, cl);
		rcb = BATproject(l, cr);
		bat_destroy(l);
		bat_destroy(cl);
		bat_destroy(cr);
		if (!lcb || !rcb) {
			bat_destroy(lcb);
			bat_destroy(rcb);
			bat_destroy(r);
			return NULL;
		}
		cl = lcb;
		cr = rcb;
		cr2 = r;
	}

	va_start(va, o);
	do {
		BAT *nid = NULL, *ngrp = NULL;
		sql_column *next = va_arg(va, sql_column *);

		b = full_column(tr, o);
		if (b)
			r = BATproject( (o->t==t) ? cl : (cr2 && o->t==jr2->t) ? cr2 : cr, b);
		bat_destroy(b);
		if (!b || !r) {
			bat_destroy(cl);
			bat_destroy(cr);
			bat_destroy(cr2);
			va_end(va);
			return NULL;
		}
		/* (sub)order b */
		if (BATsort(NULL, &nid, next?&ngrp:NULL, r, id, grp, false, false, false) != GDK_SUCCEED) {
			bat_destroy(r);
			bat_destroy(id);
			bat_destroy(grp);
			bat_destroy(cl);
			bat_destroy(cr);
			bat_destroy(cr2);
			va_end(va);
			return NULL;
		}
		bat_destroy(r);
		bat_destroy(id);
		bat_destroy(grp);
		id = nid;
		grp = ngrp;
		o = next;
	} while (o);
	bat_destroy(grp);
	va_end(va);

	r = BATproject(id, cl);
	bat_destroy(id);
	bat_destroy(cl);
	bat_destroy(cr);
	bat_destroy(cr2);
	if (r == NULL)
		return NULL;
	cl = r;
	/* project all in the new order */
	res_table *rt = res_table_create(tr, 1/*result_id*/, 1/*query_id*/, ol_length(t->columns), Q_TABLE, NULL);
	if (!rt) {
		bat_destroy(cl);
		return NULL;
	}
	rt->nr_rows = BATcount(cl);
	for (node *n = ol_first_node(t->columns); n; n = n->next) {
		BAT *rc = NULL;

		o = n->data;
		b = full_column(tr, o);
		if (b == NULL || (rc = BATproject(cl, b)) == NULL) {
			bat_destroy(cl);
			bat_destroy(b);
			res_table_destroy(rt);
			return NULL;
		}
<<<<<<< HEAD
		if (!res_col_create(tr, rt, t->base.name, o->base.name, o->type.type->base.name, o->type.type->digits, o->type.type->scale, true, rc->ttype, rc, true)) {
=======
		bat_destroy(b);
		if (!res_col_create(tr, rt, t->base.name, o->base.name, o->type.type->base.name, o->type.type->digits, o->type.type->scale, TYPE_bat, rc, true)) {
>>>>>>> 41c2e88a
			bat_destroy(cl);
			res_table_destroy(rt);
			return NULL;
		}
	}
	bat_destroy(cl);
	return rt;
}

static void *
table_fetch_value(res_table *rt, sql_column *c)
{
	/* this function is only ever called during startup, and therefore
	 * there are no other threads that may be modifying the BAT under
	 * our hands, so returning a pointer into the heap is fine */
	BAT *b = (BAT*)rt->cols[c->colnr].p;
	BATiter bi = bat_iterator_nolock(b);
	assert(b->ttype && b->ttype != TYPE_msk);
	if (bi.vh)
		return BUNtvar(bi, rt->cur_row);
	return BUNtloc(bi, rt->cur_row);
	//return (void*)BUNtail(bi, rt->cur_row);
}

static void
table_result_destroy(res_table *rt)
{
	if (rt)
		res_table_destroy(rt);
}

/* returns table rids, for the given select ranges */
static rids *
rids_select( sql_trans *tr, sql_column *key, const void *key_value_low, const void *key_value_high, ...)
{
	va_list va;
	BAT *b = NULL, *r = NULL, *s = NULL;
	rids *rs = MNEW(rids);
	const void *kvl = key_value_low, *kvh = key_value_high;
	/* if pointers are equal, make it an inclusive select */
	bool hi = key_value_low == key_value_high;

	if(!rs)
		return NULL;
	s = delta_cands(tr, key->t);
	if (s == NULL) {
		GDKfree(rs);
		return NULL;
	}
	b = full_column(tr, key);
	if (b == NULL) {
		bat_destroy(s);
		GDKfree(rs);
		return NULL;
	}
	if (!kvl)
		kvl = ATOMnilptr(b->ttype);
	if (!kvh && kvl != ATOMnilptr(b->ttype))
		kvh = ATOMnilptr(b->ttype);
	if (key_value_low) {
		r = BATselect(b, s, kvl, kvh, true, hi, false);
		bat_destroy(s);
		s = r;
	}
	bat_destroy(b);
	if (s == NULL) {
		GDKfree(rs);
		return NULL;
	}
	if (key_value_low || key_value_high) {
		va_start(va, key_value_high);
		while ((key = va_arg(va, sql_column *)) != NULL) {
			kvl = va_arg(va, void *);
			kvh = va_arg(va, void *);

			b = full_column(tr, key);
			if (b == NULL) {
				bat_destroy(s);
				GDKfree(rs);
				va_end(va);
				return NULL;
			}
			if (!kvl)
				kvl = ATOMnilptr(b->ttype);
			if (!kvh && kvl != ATOMnilptr(b->ttype))
				kvh = ATOMnilptr(b->ttype);
			assert(kvh);
			r = BATselect(b, s, kvl, kvh, true, hi, false);
			bat_destroy(s);
			s = r;
			bat_destroy(b);
			if (s == NULL) {
				GDKfree(rs);
				va_end(va);
				return NULL;
			}
		}
		va_end(va);
	}
	*rs = (rids) {
		.data = s,
	};
	return rs;
}

/* order rids by orderby_column values */
static rids *
rids_orderby(sql_trans *tr, rids *r, sql_column *orderby_col)
{
	BAT *b, *s, *o;

	b = full_column(tr, orderby_col);
	if (!b)
		return NULL;
	s = BATproject(r->data, b);
	bat_destroy(b);
	if (s == NULL)
		return NULL;
	if (BATsort(NULL, &o, NULL, s, NULL, NULL, false, false, false) != GDK_SUCCEED) {
		bat_destroy(s);
		return NULL;
	}
	bat_destroy(s);
	s = BATproject(o, r->data);
	bat_destroy(o);
	if (s == NULL)
		return NULL;
	bat_destroy(r->data);
	r->data = s;
	return r;
}


/* return table rids from result of rids_select, return (oid_nil) when done */
static oid
rids_next(rids *r)
{
	if (r->cur < BATcount((BAT *) r->data)) {
		BAT *t = r->data;

		if (t && (t->ttype == TYPE_msk || mask_cand(t))) {
			r->data = BATunmask(t);
			if (!r->data) {
				r->data = t;
				return oid_nil;
			}
			bat_destroy(t);
		}
		return BUNtoid((BAT *) r->data, r->cur++);
	}
	return oid_nil;
}

/* clean up the resources taken by the result of rids_select */
static void
rids_destroy(rids *r)
{
	bat_destroy(r->data);
	_DELETE(r);
}

static int
rids_empty(rids *r )
{
	BAT *b = r->data;
	return BATcount(b) <= 0;
}

static rids *
rids_join(sql_trans *tr, rids *l, sql_column *lc, rids *r, sql_column *rc)
{
	BAT *lcb, *rcb, *s = NULL;
	gdk_return ret;

	lcb = full_column(tr, lc);
	rcb = full_column(tr, rc);
	if (!lcb || !rcb) {
		bat_destroy(l->data);
		l->data = NULL;
		bat_destroy(lcb);
		bat_destroy(rcb);
		return NULL;
	}
	ret = BATjoin(&s, NULL, lcb, rcb, l->data, r->data, false, BATcount(lcb));
	bat_destroy(l->data);
	if (ret != GDK_SUCCEED) {
		l->data = NULL;
	} else {
		l->data = s;
	}
	bat_destroy(lcb);
	bat_destroy(rcb);
	return l->data ? l : NULL;
}

static rids *
rids_semijoin(sql_trans *tr, rids *l, sql_column *lc, rids *r, sql_column *rc)
{
	BAT *lcb, *rcb, *s = NULL;
	gdk_return ret;

	lcb = full_column(tr, lc);
	rcb = full_column(tr, rc);
	if (!lcb || !rcb) {
		bat_destroy(l->data);
		l->data = NULL;
		bat_destroy(lcb);
		bat_destroy(rcb);
		return NULL;
	}
	ret = BATsemijoin(&s, NULL, lcb, rcb, l->data, r->data, false, false, BATcount(lcb));
	bat_destroy(l->data);
	if (ret != GDK_SUCCEED) {
		l->data = NULL;
	} else {
		l->data = s;
	}
	bat_destroy(lcb);
	bat_destroy(rcb);
	return l->data ? l : NULL;
}

static subrids *
subrids_create(sql_trans *tr, rids *t1, sql_column *rc, sql_column *lc, sql_column *obc)
{
	/* join t1.rc with lc order by obc */
	subrids *r;
	BAT *lcb, *rcb, *s, *obb, *o, *g, *ids, *rids = NULL;
	gdk_return ret;

	lcb = full_column(tr, lc);
	rcb = full_column(tr, rc);
	s = delta_cands(tr, lc->t);
	if (lcb == NULL || rcb == NULL || s == NULL) {
		bat_destroy(lcb);
		bat_destroy(rcb);
		bat_destroy(s);
		return NULL;
	}

	ret = BATjoin(&rids, NULL, lcb, rcb, s, t1->data, false, BATcount(lcb));
	bat_destroy(s);
	bat_destroy(rcb);
	if (ret != GDK_SUCCEED) {
		bat_destroy(lcb);
		return NULL;
	}

	s = BATproject(rids, lcb);
	bat_destroy(lcb);
	if (s == NULL) {
		bat_destroy(rids);
		return NULL;
	}
	lcb = s;

	if ((obb = full_column(tr, obc)) == NULL) {
		bat_destroy(lcb);
		bat_destroy(rids);
		return NULL;
	}
	s = BATproject(rids, obb);
	bat_destroy(obb);
	if (s == NULL) {
		bat_destroy(lcb);
		bat_destroy(rids);
		return NULL;
	}
	obb = s;

	/* need id, obc */
	ids = o = g = NULL;
	ret = BATsort(&ids, &o, &g, lcb, NULL, NULL, false, false, false);
	bat_destroy(lcb);
	if (ret != GDK_SUCCEED) {
		bat_destroy(obb);
		bat_destroy(rids);
		return NULL;
	}

	s = NULL;
	ret = BATsort(NULL, &s, NULL, obb, o, g, false, false, false);
	bat_destroy(obb);
	bat_destroy(o);
	bat_destroy(g);
	if (ret != GDK_SUCCEED) {
		bat_destroy(ids);
		bat_destroy(rids);
		return NULL;
	}

	o = BATproject(s, rids);
	bat_destroy(rids);
	bat_destroy(s);
	if (o == NULL) {
		bat_destroy(ids);
		return NULL;
	}
	rids = o;

	assert(ids->ttype == TYPE_int && ATOMtype(rids->ttype) == TYPE_oid);
	r = MNEW(subrids);
	if (r == NULL) {
		bat_destroy(ids);
		bat_destroy(rids);
		return NULL;
	}
	*r = (subrids) {
		.ids = ids,
		.rids = rids,
	};
	return r;
}

static oid
subrids_next(subrids *r)
{
	if (r->pos < BATcount((BAT *) r->ids)) {
		BATiter ii = bat_iterator((BAT *) r->ids);
		sqlid id = *(sqlid*)BUNtloc(ii, r->pos);
		bat_iterator_end(&ii);
		if (id == r->id)
			return BUNtoid((BAT *) r->rids, r->pos++);
	}
	return oid_nil;
}

static sqlid
subrids_nextid(subrids *r)
{
	if (r->pos < BATcount((BAT *) r->ids)) {
		BATiter ii = bat_iterator((BAT *) r->ids);
		r->id = *(sqlid*)BUNtloc(ii, r->pos);
		bat_iterator_end(&ii);
		return r->id;
	}
	return -1;
}

static void
subrids_destroy(subrids *r )
{
	bat_destroy(r->ids);
	bat_destroy(r->rids);
	_DELETE(r);
}

/* get the non - join results */
static rids *
rids_diff(sql_trans *tr, rids *l, sql_column *lc, subrids *r, sql_column *rc )
{
	BAT *lcb = full_column(tr, lc), *s, *rids, *diff;
	BAT *rcb = full_column(tr, rc);
	gdk_return ret;

	if (lcb == NULL || rcb == NULL) {
		bat_destroy(lcb);
		bat_destroy(rcb);
		return NULL;
	}
	s = BATproject(r->rids, rcb);
	bat_destroy(rcb);
	if (s == NULL) {
		bat_destroy(lcb);
		return NULL;
	}
	rcb = s;

	s = BATproject(l->data, lcb);
	if (s == NULL) {
		bat_destroy(lcb);
		bat_destroy(rcb);
		return NULL;
	}

	diff = BATdiff(s, rcb, NULL, NULL, false, false, BUN_NONE);
	bat_destroy(rcb);
	if (diff == NULL) {
		bat_destroy(lcb);
		bat_destroy(s);
		return NULL;
	}

	ret = BATjoin(&rids, NULL, lcb, s, NULL, diff, false, BATcount(s));
	bat_destroy(diff);
	bat_destroy(lcb);
	bat_destroy(s);
	if (ret != GDK_SUCCEED)
		return NULL;

	bat_destroy(l->data);
	l->data = rids;
	return l;
}

void
bat_table_init( table_functions *tf )
{
	tf->column_find_row = column_find_row;
	tf->column_find_value = column_find_value;
	tf->column_find_sqlid = column_find_sqlid;
	tf->column_find_bte = column_find_bte;
	tf->column_find_sht = column_find_sht;
	tf->column_find_int = column_find_int;
	tf->column_find_lng = column_find_lng;
	tf->column_find_string_start = column_find_string_start; /* this function returns a pointer to the heap, use it with care! */
	tf->column_find_string_end = column_find_string_end; /* don't forget to call this function to unfix the bat descriptor! */
	tf->column_update_value = column_update_value;
	tf->table_insert = table_insert;
	tf->table_delete = table_delete;
	tf->table_orderby = table_orderby;
	tf->table_fetch_value = table_fetch_value;
	tf->table_result_destroy = table_result_destroy;

	tf->rids_select = rids_select;
	tf->rids_orderby = rids_orderby;
	tf->rids_join = rids_join;
	tf->rids_semijoin = rids_semijoin;
	tf->rids_next = rids_next;
	tf->rids_destroy = rids_destroy;
	tf->rids_empty = rids_empty;

	tf->subrids_create = subrids_create;
	tf->subrids_next = subrids_next;
	tf->subrids_nextid = subrids_nextid;
	tf->subrids_destroy = subrids_destroy;
	tf->rids_diff = rids_diff;
}<|MERGE_RESOLUTION|>--- conflicted
+++ resolved
@@ -413,12 +413,8 @@
 			res_table_destroy(rt);
 			return NULL;
 		}
-<<<<<<< HEAD
+		bat_destroy(b);
 		if (!res_col_create(tr, rt, t->base.name, o->base.name, o->type.type->base.name, o->type.type->digits, o->type.type->scale, true, rc->ttype, rc, true)) {
-=======
-		bat_destroy(b);
-		if (!res_col_create(tr, rt, t->base.name, o->base.name, o->type.type->base.name, o->type.type->digits, o->type.type->scale, TYPE_bat, rc, true)) {
->>>>>>> 41c2e88a
 			bat_destroy(cl);
 			res_table_destroy(rt);
 			return NULL;
