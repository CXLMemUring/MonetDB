--- conflicted
+++ resolved
@@ -218,16 +218,9 @@
 	for (; n; n = n->next) {
 		sql_column *c = n->data;
 		val = va_arg(va, void *);
-<<<<<<< HEAD
-		// this breaks if next arg is 0
-		//if (!val)
-		//	break;
-		ok = store->storage_api.append_col(tr, c, offset, val, c->type.type->localtype, 1);
-=======
 		if (!val)
 			break;
 		ok = store->storage_api.append_col(tr, c, offset, val, c->type.type->localtype);
->>>>>>> fe96e78d
 		if (ok != LOG_OK) {
 			BBPunfix(offset->batCacheid);
 			va_end(va);
