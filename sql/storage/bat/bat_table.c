/*
 * This Source Code Form is subject to the terms of the Mozilla Public
 * License, v. 2.0.  If a copy of the MPL was not distributed with this
 * file, You can obtain one at http://mozilla.org/MPL/2.0/.
 *
 * Copyright 1997 - July 2008 CWI, August 2008 - 2021 MonetDB B.V.
 */

#include "monetdb_config.h"
#include "bat_table.h"
#include "bat_utils.h"
#include "bat_storage.h"

static BAT *
delta_cands(sql_trans *tr, sql_table *t)
{
	sqlstore *store = tr->store;
	BAT *cands = store->storage_api.bind_cands(tr, t, 1, 0);

	if (cands && (cands->ttype == TYPE_msk || mask_cand(cands))) {
		BAT *ncands = BATunmask(cands);
		BBPreclaim(cands);
		cands = ncands;
	}
	return cands;
}

static BAT *
full_column(sql_trans *tr, sql_column *c)
{
	/* return full normalized column bat
	 * 	b := b.copy()
		b := b.replace(u);
	*/
	BAT *b, *ui, *uv;
	sql_delta *bat = col_timestamp_delta(tr, c);

	b = temp_descriptor(bat->cs.bid);
	if (b && bat->cs.uibid && bat->cs.ucnt) {
		ui = temp_descriptor(bat->cs.uibid);
		uv = temp_descriptor(bat->cs.uvbid);
		if (ui && BATcount(ui)) {
			BAT *r = COLcopy(b, b->ttype, true, TRANSIENT);

			bat_destroy(b);
			b = r;
	    	if (!b || !ui || !uv || BATreplace(b, ui, uv, true) != GDK_SUCCEED) {
				if (b) BBPunfix(b->batCacheid);
				if (ui) BBPunfix(ui->batCacheid);
				if (uv) BBPunfix(uv->batCacheid);
				return NULL;
			}
		}
		bat_destroy(ui);
		bat_destroy(uv);
	}
	return b;
}

static oid
column_find_row(sql_trans *tr, sql_column *c, const void *value, ...)
{
	va_list va;
	BAT *b = NULL, *s = NULL, *r = NULL;
	oid rid = oid_nil;
	sql_column *n = NULL;

	va_start(va, value);
	s = delta_cands(tr, c->t);
	if (!s)
		goto return_nil;
	b = full_column(tr, c);
	if (!b) {
		bat_destroy(s);
		goto return_nil;
	}
	r = BATselect(b, s, value, NULL, true, false, false);
	bat_destroy(s);
	bat_destroy(b);
	if (!r)
		goto return_nil;
	s = r;
	while ((n = va_arg(va, sql_column *)) != NULL) {
		value = va_arg(va, void *);
		c = n;

		b = full_column(tr, c);
		if (!b) {
			bat_destroy(s);
			goto return_nil;
		}
		r = BATselect(b, s, value, NULL, true, false, false);
		bat_destroy(s);
		bat_destroy(b);
		if (!r)
			goto return_nil;
		s = r;
	}
	va_end(va);
	if (BATcount(s) == 1) {
		rid = BUNtoid(s, 0);
	}
	bat_destroy(s);
	return rid;
  return_nil:
	va_end(va);
	return oid_nil;
}

static void *
column_find_value(sql_trans *tr, sql_column *c, oid rid)
{
	BUN q = BUN_NONE;
	BAT *b;
	void *res = NULL;

	b = full_column(tr, c);
	if (b) {
		if (rid < b->hseqbase || rid >= b->hseqbase + BATcount(b))
			q = BUN_NONE;
		else
			q = rid - b->hseqbase;
	}
	if (q != BUN_NONE) {
		BATiter bi = bat_iterator(b);
		const void *r;
		size_t sz;

		r = BUNtail(bi, q);
		sz = ATOMlen(b->ttype, r);
		res = GDKmalloc(sz);
		if (res)
			memcpy(res, r, sz);
		bat_iterator_end(&bi);
	}
	bat_destroy(b);
	return res;
}

#define column_find_tpe(TPE) \
static TPE \
column_find_##TPE(sql_trans *tr, sql_column *c, oid rid) \
{ \
	BUN q = BUN_NONE; \
	BAT *b; \
	TPE res = -1; \
 \
	b = full_column(tr, c); \
	if (b) { \
		if (rid < b->hseqbase || rid >= b->hseqbase + BATcount(b)) \
			q = BUN_NONE; \
		else \
			q = rid - b->hseqbase; \
	} \
	if (q != BUN_NONE) { \
		BATiter bi = bat_iterator(b); \
		res = *(TPE*)BUNtail(bi, q); \
		bat_iterator_end(&bi); \
	} \
	bat_destroy(b); \
	return res; \
}

column_find_tpe(sqlid)
column_find_tpe(bte)
column_find_tpe(int)
column_find_tpe(lng)

static str
column_find_string_start(sql_trans *tr, sql_column *c, oid rid, ptr *cbat)
{
	BUN q = BUN_NONE;
	BAT **b = (BAT**) cbat;
	str res = NULL;

	*b = full_column(tr, c);
	if (*b) {
		if (rid < (*b)->hseqbase || rid >= (*b)->hseqbase + BATcount(*b))
			q = BUN_NONE;
		else
			q = rid - (*b)->hseqbase;
	}
	if (q != BUN_NONE) {
		BATiter bi = bat_iterator(*b);
		res = (str) BUNtvar(bi, q);
		bat_iterator_end(&bi);
	}
	return res;
}

static void
column_find_string_end(ptr cbat)
{
	BAT *b = (BAT*) cbat;
	bat_destroy(b);
}

static int
column_update_value(sql_trans *tr, sql_column *c, oid rid, void *value)
{
	sqlstore *store = tr->store;
	assert(!is_oid_nil(rid));

	return store->storage_api.update_col(tr, c, &rid, value, c->type.type->localtype);
}

static int
table_insert(sql_trans *tr, sql_table *t, ...)
{
	sqlstore *store = tr->store;
	va_list va;
	node *n = ol_first_node(t->columns);
	void *val = NULL;
	int cnt = 0;
	int ok = LOG_OK;
	BUN offset = 0;

	va_start(va, t);
<<<<<<< HEAD
	BAT *offset = t->bootstrap?
		store->storage_api.claim_tab(tr, t, 1):
		store->storage_api.key_claim_tab(tr, t, 1);
	if (!offset)
		return t->bootstrap?LOG_ERR:LOG_CONFLICT;
=======
	if (store->storage_api.claim_tab(tr, t, 1, &offset, NULL) != LOG_OK)
		return LOG_ERR;
>>>>>>> a9dd574c
	for (; n; n = n->next) {
		sql_column *c = n->data;
		val = va_arg(va, void *);
		if (!val)
			break;
		ok = store->storage_api.append_col(tr, c, offset, NULL, val, 1, c->type.type->localtype);
		if (ok != LOG_OK) {
			va_end(va);
			return ok;
		}
		cnt++;
	}
	va_end(va);
	if (n) {
		// This part of the code should never get reached
		TRC_ERROR(SQL_STORE, "Called table_insert(%s) with wrong number of args (%d,%d)\n", t->base.name, ol_length(t->columns), cnt);
		assert(0);
		return LOG_ERR;
	}
	return LOG_OK;
}

static int
table_delete(sql_trans *tr, sql_table *t, oid rid)
{
	sqlstore *store = tr->store;
	assert(!is_oid_nil(rid));

	return store->storage_api.delete_tab(tr, t, &rid, TYPE_oid);
}

static res_table *
table_orderby(sql_trans *tr, sql_table *t, sql_column *jl, sql_column *jr, sql_column *jl2, sql_column *jr2, sql_column *o, ...)
{
	/* jl/jr are columns on which we first join */
	/* if also jl2,jr2, we need too do another join, where both tables differ from 't' */

	va_list va;
	BAT *b = NULL, *r = NULL, *cl, *cr = NULL, *cr2 = NULL, *id = NULL, *grp = NULL;
	/* if pointers are equal, make it an inclusive select */

	cl = delta_cands(tr, t);
	if (cl == NULL)
		return NULL;

	if (jl && jr) {
		BAT *lcb, *rcb, *r = NULL, *l = NULL;
		gdk_return ret;

		cr = delta_cands(tr, jr->t);
		if (cr == NULL) {
			bat_destroy(cl);
			return NULL;
		}

		lcb = full_column(tr, jl);
		rcb = full_column(tr, jr);
		ret = BATjoin(&l, &r, lcb, rcb, cl, cr, false, BATcount(lcb));
		bat_destroy(cl);
		bat_destroy(cr);
		bat_destroy(lcb);
		bat_destroy(rcb);
		if (ret != GDK_SUCCEED)
			return NULL;
		cl = l;
		cr = r;
	}
	/* we assume 1->n joins, therefor first join between jl2/jr2 */
	if (jl2 && jr2) {
		assert(jr->t == jl2->t);
		BAT *lcb, *rcb, *r = NULL, *l = NULL;
		gdk_return ret;

		cr2 = delta_cands(tr, jr2->t);
		if (cr2 == NULL) {
			bat_destroy(cl);
			bat_destroy(cr);
			return NULL;
		}

		lcb = full_column(tr, jl2);
		rcb = full_column(tr, jr2);
		l = BATproject(cr, lcb); /* project because cr is join result */
		bat_destroy(lcb);
		lcb = l;
		ret = BATjoin(&l, &r, lcb, rcb, NULL, cr2, false, BATcount(lcb));
		bat_destroy(cr2);
		bat_destroy(lcb);
		bat_destroy(rcb);
		if (ret != GDK_SUCCEED)
			return NULL;
		lcb = BATproject(l, cl);
		rcb = BATproject(l, cr);
		bat_destroy(l);
		if (!lcb || !rcb) {
			bat_destroy(cl);
			bat_destroy(cr);
			bat_destroy(lcb);
			bat_destroy(rcb);
			bat_destroy(r);
			return NULL;
		}
		cl = lcb;
		cr = rcb;
		cr2 = r;
	}

	va_start(va, o);
	do {
		BAT *nid = NULL, *ngrp = NULL;
		sql_column *next = va_arg(va, sql_column *);

		b = full_column(tr, o);
		if (b)
			r = BATproject( (o->t==t) ? cl : (cr2 && o->t==jr2->t) ? cr2 : cr, b);
		bat_destroy(b);
		if (!b || !r) {
			bat_destroy(cl);
			bat_destroy(cr);
			bat_destroy(cr2);
			va_end(va);
			return NULL;
		}
		/* (sub)order b */
		if (BATsort(NULL, &nid, next?&ngrp:NULL, r, id, grp, false, false, false) != GDK_SUCCEED) {
			bat_destroy(r);
			bat_destroy(id);
			bat_destroy(grp);
			bat_destroy(cl);
			bat_destroy(cr);
			bat_destroy(cr2);
			va_end(va);
			return NULL;
		}
		bat_destroy(r);
		bat_destroy(id);
		bat_destroy(grp);
		id = nid;
		grp = ngrp;
		o = next;
	} while (o);
	bat_destroy(grp);
	va_end(va);

	r = BATproject(id, cl);
	bat_destroy(id);
	bat_destroy(cl);
	bat_destroy(cr);
	bat_destroy(cr2);
	cl = r;
	/* project all in the new order */
	res_table *rt = res_table_create(tr, 1/*result_id*/, 1/*query_id*/, ol_length(t->columns), Q_TABLE, NULL, NULL);
	rt->nr_rows = BATcount(cl);
	for (node *n = ol_first_node(t->columns); n; n = n->next) {
		o = n->data;
		b = full_column(tr, o);
		if (b)
			r = BATproject(cl, b);
		bat_destroy(b);
		if (!b || !r) {
			bat_destroy(cl);
			bat_destroy(b);
			res_table_destroy(rt);
			return NULL;
		}
		(void)res_col_create(tr, rt, t->base.name, o->base.name, o->type.type->base.name, o->type.type->digits, o->type.type->scale, TYPE_bat, r, true);
	}
	bat_destroy(cl);
	return rt;
}

static void *
table_fetch_value(res_table *rt, sql_column *c)
{
	/* this function is only ever called during startup, and therefore
	 * there are no other threads that may be modifying the BAT under
	 * our hands, so returning a pointer into the heap is fine */
	BAT *b = (BAT*)rt->cols[c->colnr].p;
	BATiter bi = bat_iterator_nolock(b);
	assert(b->ttype && b->ttype != TYPE_msk);
	if (b->tvarsized)
		return BUNtvar(bi, rt->cur_row);
	return Tloc(b, rt->cur_row);
	//return (void*)BUNtail(bi, rt->cur_row);
}

static void
table_result_destroy(res_table *rt)
{
	if (rt)
		res_table_destroy(rt);
}

/* returns table rids, for the given select ranges */
static rids *
rids_select( sql_trans *tr, sql_column *key, const void *key_value_low, const void *key_value_high, ...)
{
	va_list va;
	BAT *b = NULL, *r = NULL, *s = NULL;
	rids *rs = ZNEW(rids);
	const void *kvl = key_value_low, *kvh = key_value_high;
	/* if pointers are equal, make it an inclusive select */
	bool hi = key_value_low == key_value_high;

	if(!rs)
		return NULL;
	s = delta_cands(tr, key->t);
	if (s == NULL) {
		GDKfree(rs);
		return NULL;
	}
	b = full_column(tr, key);
	if (b == NULL) {
		bat_destroy(s);
		GDKfree(rs);
		return NULL;
	}
	if (!kvl)
		kvl = ATOMnilptr(b->ttype);
	if (!kvh && kvl != ATOMnilptr(b->ttype))
		kvh = ATOMnilptr(b->ttype);
	if (key_value_low) {
		BAThash(b);
		r = BATselect(b, s, kvl, kvh, true, hi, false);
		bat_destroy(s);
		s = r;
	}
	bat_destroy(b);
	if (s == NULL) {
		GDKfree(rs);
		return NULL;
	}
	if (key_value_low || key_value_high) {
		va_start(va, key_value_high);
		while ((key = va_arg(va, sql_column *)) != NULL) {
			kvl = va_arg(va, void *);
			kvh = va_arg(va, void *);

			b = full_column(tr, key);
			if (!kvl)
				kvl = ATOMnilptr(b->ttype);
			if (!kvh && kvl != ATOMnilptr(b->ttype))
				kvh = ATOMnilptr(b->ttype);
			assert(kvh);
			r = BATselect(b, s, kvl, kvh, true, hi, false);
			bat_destroy(s);
			s = r;
			bat_destroy(b);
			if (s == NULL) {
				GDKfree(rs);
				va_end(va);
				return NULL;
			}
		}
		va_end(va);
	}
	rs->data = s;
	rs->cur = 0;
	return rs;
}

/* order rids by orderby_column values */
static rids *
rids_orderby(sql_trans *tr, rids *r, sql_column *orderby_col)
{
	BAT *b, *s, *o;

	b = full_column(tr, orderby_col);
	s = BATproject(r->data, b);
	bat_destroy(b);
	if (BATsort(NULL, &o, NULL, s, NULL, NULL, false, false, false) != GDK_SUCCEED) {
		bat_destroy(s);
		return NULL;
	}
	bat_destroy(s);
	s = BATproject(o, r->data);
	bat_destroy(o);
	if (s == NULL)
		return NULL;
	bat_destroy(r->data);
	r->data = s;
	return r;
}


/* return table rids from result of rids_select, return (oid_nil) when done */
static oid
rids_next(rids *r)
{
	if (r->cur < BATcount((BAT *) r->data)) {
		BAT *t = r->data;

		if (t && (t->ttype == TYPE_msk || mask_cand(t))) {
			r->data = BATunmask(t);
			if (!r->data) {
				r->data = t;
				return oid_nil;
			}
			bat_destroy(t);
		}
		return BUNtoid((BAT *) r->data, r->cur++);
	}
	return oid_nil;
}

/* clean up the resources taken by the result of rids_select */
static void
rids_destroy(rids *r)
{
	bat_destroy(r->data);
	_DELETE(r);
}

static int
rids_empty(rids *r )
{
	BAT *b = r->data;
	return BATcount(b) <= 0;
}

static rids *
rids_join(sql_trans *tr, rids *l, sql_column *lc, rids *r, sql_column *rc)
{
	BAT *lcb, *rcb, *s = NULL, *d = NULL;
	gdk_return ret;

	lcb = full_column(tr, lc);
	rcb = full_column(tr, rc);
	ret = BATjoin(&s, &d, lcb, rcb, l->data, r->data, false, BATcount(lcb));
	bat_destroy(l->data);
	bat_destroy(d);
	if (ret != GDK_SUCCEED) {
		l->data = NULL;
	} else {
		l->data = s;
	}
	bat_destroy(lcb);
	bat_destroy(rcb);
	return l;
}

static subrids *
subrids_create(sql_trans *tr, rids *t1, sql_column *rc, sql_column *lc, sql_column *obc)
{
	/* join t1.rc with lc order by obc */
	subrids *r;
	BAT *lcb, *rcb, *s, *obb, *d = NULL, *o, *g, *ids, *rids = NULL;
	gdk_return ret;

	lcb = full_column(tr, lc);
	rcb = full_column(tr, rc);
	s = delta_cands(tr, lc->t);
	if (lcb == NULL || rcb == NULL || s == NULL) {
		if (lcb)
			bat_destroy(lcb);
		if (rcb)
			bat_destroy(rcb);
		bat_destroy(s);
		return NULL;
	}

	ret = BATjoin(&rids, &d, lcb, rcb, s, t1->data, false, BATcount(lcb));
	bat_destroy(s);
	bat_destroy(rcb);
	if (ret != GDK_SUCCEED) {
		bat_destroy(lcb);
		return NULL;
	}
	bat_destroy(d);

	s = BATproject(rids, lcb);
	bat_destroy(lcb);
	if (s == NULL) {
		bat_destroy(rids);
		return NULL;
	}
	lcb = s;

	if ((obb = full_column(tr, obc)) == NULL) {
		bat_destroy(lcb);
		bat_destroy(rids);
		return NULL;
	}
	s = BATproject(rids, obb);
	bat_destroy(obb);
	if (s == NULL) {
		bat_destroy(lcb);
		bat_destroy(rids);
		return NULL;
	}
	obb = s;

	/* need id, obc */
	ids = o = g = NULL;
	ret = BATsort(&ids, &o, &g, lcb, NULL, NULL, false, false, false);
	bat_destroy(lcb);
	if (ret != GDK_SUCCEED) {
		bat_destroy(obb);
		bat_destroy(rids);
		return NULL;
	}

	s = NULL;
	ret = BATsort(NULL, &s, NULL, obb, o, g, false, false, false);
	bat_destroy(obb);
	bat_destroy(o);
	bat_destroy(g);
	if (ret != GDK_SUCCEED) {
		bat_destroy(ids);
		bat_destroy(rids);
		return NULL;
	}

	o = BATproject(s, rids);
	bat_destroy(rids);
	bat_destroy(s);
	if (o == NULL) {
		bat_destroy(ids);
		return NULL;
	}
	rids = o;

	assert(ids->ttype == TYPE_int && ATOMtype(rids->ttype) == TYPE_oid);
	r = ZNEW(subrids);
	if (r == NULL) {
		bat_destroy(ids);
		bat_destroy(rids);
		return NULL;
	}
	r->id = 0;
	r->pos = 0;
	r->ids = ids;
	r->rids = rids;
	return r;
}

static oid
subrids_next(subrids *r)
{
	if (r->pos < BATcount((BAT *) r->ids)) {
		BATiter ii = bat_iterator((BAT *) r->ids);
		sqlid id = *(sqlid*)BUNtloc(ii, r->pos);
		bat_iterator_end(&ii);
		if (id == r->id)
			return BUNtoid((BAT *) r->rids, r->pos++);
	}
	return oid_nil;
}

static sqlid
subrids_nextid(subrids *r)
{
	if (r->pos < BATcount((BAT *) r->ids)) {
		BATiter ii = bat_iterator((BAT *) r->ids);
		r->id = *(sqlid*)BUNtloc(ii, r->pos);
		bat_iterator_end(&ii);
		return r->id;
	}
	return -1;
}

static void
subrids_destroy(subrids *r )
{
	if (r->ids)
		bat_destroy(r->ids);
	if (r->rids)
		bat_destroy(r->rids);
	_DELETE(r);
}

/* get the non - join results */
static rids *
rids_diff(sql_trans *tr, rids *l, sql_column *lc, subrids *r, sql_column *rc )
{
	BAT *lcb = full_column(tr, lc), *s, *d, *rids, *diff;
	BAT *rcb = full_column(tr, rc);
	gdk_return ret;

	if (lcb == NULL || rcb == NULL) {
		if (lcb)
			bat_destroy(lcb);
		if (rcb)
			bat_destroy(rcb);
		return NULL;
	}
	s = BATproject(r->rids, rcb);
	bat_destroy(rcb);
	if (s == NULL) {
		bat_destroy(lcb);
		return NULL;
	}
	rcb = s;

	s = BATproject(l->data, lcb);
	if (s == NULL) {
		bat_destroy(lcb);
		bat_destroy(rcb);
		return NULL;
	}

	diff = BATdiff(s, rcb, NULL, NULL, false, false, BUN_NONE);
	bat_destroy(rcb);
	if (diff == NULL) {
		bat_destroy(lcb);
		bat_destroy(s);
		return NULL;
	}

	ret = BATjoin(&rids, &d, lcb, s, NULL, diff, false, BATcount(s));
	bat_destroy(diff);
	bat_destroy(lcb);
	bat_destroy(s);
	if (ret != GDK_SUCCEED)
		return NULL;

	bat_destroy(d);
	bat_destroy(l->data);
	l->data = rids;
	return l;
}

void
bat_table_init( table_functions *tf )
{
	tf->column_find_row = column_find_row;
	tf->column_find_value = column_find_value;
	tf->column_find_sqlid = column_find_sqlid;
	tf->column_find_bte = column_find_bte;
	tf->column_find_int = column_find_int;
	tf->column_find_lng = column_find_lng;
	tf->column_find_string_start = column_find_string_start; /* this function returns a pointer to the heap, use it with care! */
	tf->column_find_string_end = column_find_string_end; /* don't forget to call this function to unfix the bat descriptor! */
	tf->column_update_value = column_update_value;
	tf->table_insert = table_insert;
	tf->table_delete = table_delete;
	tf->table_orderby = table_orderby;
	tf->table_fetch_value = table_fetch_value;
	tf->table_result_destroy = table_result_destroy;

	tf->rids_select = rids_select;
	tf->rids_orderby = rids_orderby;
	tf->rids_join = rids_join;
	tf->rids_next = rids_next;
	tf->rids_destroy = rids_destroy;
	tf->rids_empty = rids_empty;

	tf->subrids_create = subrids_create;
	tf->subrids_next = subrids_next;
	tf->subrids_nextid = subrids_nextid;
	tf->subrids_destroy = subrids_destroy;
	tf->rids_diff = rids_diff;
}<|MERGE_RESOLUTION|>--- conflicted
+++ resolved
@@ -216,16 +216,11 @@
 	BUN offset = 0;
 
 	va_start(va, t);
-<<<<<<< HEAD
-	BAT *offset = t->bootstrap?
-		store->storage_api.claim_tab(tr, t, 1):
-		store->storage_api.key_claim_tab(tr, t, 1);
-	if (!offset)
+	ok = t->bootstrap?
+		store->storage_api.claim_tab(tr, t, 1, &offset, NULL):
+		store->storage_api.key_claim_tab(tr, t, 1, &offset, NULL);
+	if (ok != LOG_OK)
 		return t->bootstrap?LOG_ERR:LOG_CONFLICT;
-=======
-	if (store->storage_api.claim_tab(tr, t, 1, &offset, NULL) != LOG_OK)
-		return LOG_ERR;
->>>>>>> a9dd574c
 	for (; n; n = n->next) {
 		sql_column *c = n->data;
 		val = va_arg(va, void *);
