--- conflicted
+++ resolved
@@ -2822,10 +2822,7 @@
 			}
 		}
 
-<<<<<<< HEAD
-=======
 		oc->type = cc->type;
->>>>>>> afd3238b
 		oc->colnr = cc->colnr;
 		oc->null = cc->null;
 		oc->unique = cc->unique;
