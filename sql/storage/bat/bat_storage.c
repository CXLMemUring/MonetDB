/*
 * SPDX-License-Identifier: MPL-2.0
 *
 * This Source Code Form is subject to the terms of the Mozilla Public
 * License, v. 2.0.  If a copy of the MPL was not distributed with this
 * file, You can obtain one at http://mozilla.org/MPL/2.0/.
 *
 * Copyright 1997 - July 2008 CWI, August 2008 - 2023 MonetDB B.V.
 */

#include "monetdb_config.h"
#include "bat_storage.h"
#include "bat_utils.h"
#include "sql_string.h"
#include "gdk_atoms.h"
#include "gdk_atoms.h"
#include "matomic.h"

#define FATAL_MERGE_FAILURE "Out Of Memory during critical merge operation: %s"
#define NOT_TO_BE_LOGGED(t) (isUnloggedTable(t) || isTempTable(t))

static int log_update_col( sql_trans *tr, sql_change *c);
static int log_update_idx( sql_trans *tr, sql_change *c);
static int log_update_del( sql_trans *tr, sql_change *c);
static int commit_update_col( sql_trans *tr, sql_change *c, ulng commit_ts, ulng oldest);
static int commit_update_idx( sql_trans *tr, sql_change *c, ulng commit_ts, ulng oldest);
static int commit_update_del( sql_trans *tr, sql_change *c, ulng commit_ts, ulng oldest);
static int log_create_col(sql_trans *tr, sql_change *change);
static int log_create_idx(sql_trans *tr, sql_change *change);
static int log_create_del(sql_trans *tr, sql_change *change);
static int commit_create_col(sql_trans *tr, sql_change *change, ulng commit_ts, ulng oldest);
static int commit_create_idx(sql_trans *tr, sql_change *change, ulng commit_ts, ulng oldest);
static int commit_create_del(sql_trans *tr, sql_change *change, ulng commit_ts, ulng oldest);
static int tc_gc_col( sql_store Store, sql_change *c, ulng oldest);
static int tc_gc_idx( sql_store Store, sql_change *c, ulng oldest);
static int tc_gc_del( sql_store Store, sql_change *c, ulng oldest);
static int tc_gc_drop_col( sql_store Store, sql_change *c, ulng oldest);
static int tc_gc_drop_idx( sql_store Store, sql_change *c, ulng oldest);

static void merge_delta( sql_delta *obat);

/* valid
 * !deleted && VALID_4_READ(TS, tr)				existing or newly created segment
 *  deleted && TS > tr->ts && OLDTS < tr->ts		deleted after current transaction
 */

#define VALID_4_READ(TS,tr) \
	(TS == tr->tid || (tr->parent && tr_version_of_parent(tr, TS)) || TS < tr->ts)

/* when changed, check if the old status is still valid */
#define OLD_VALID_4_READ(TS,OLDTS,tr) \
		(OLDTS && TS != tr->tid && TS > tr->ts && OLDTS < tr->ts)

#define SEG_VALID_4_DELETE(seg,tr) \
	(!seg->deleted && VALID_4_READ(seg->ts, tr))

/* Delete (in current trans or by some other finised transaction, or re-used segment which used to be deleted */
#define SEG_IS_DELETED(seg,tr) \
	((seg->deleted && (VALID_4_READ(seg->ts, tr) || !OLD_VALID_4_READ(seg->ts, seg->oldts, tr))) || \
	 (!seg->deleted && !VALID_4_READ(seg->ts, tr)))

/* A segment is part of the current transaction is someway or is deleted by some other transaction but use to be valid */
#define SEG_IS_VALID(seg, tr) \
		((!seg->deleted && VALID_4_READ(seg->ts, tr)) || \
		 (seg->deleted && OLD_VALID_4_READ(seg->ts, seg->oldts, tr)))

static inline void
transfer_to_systrans(BAT *b)
{
	/* transfer a BAT from the TRANSIENT farm to the SYSTRANS farm */
	MT_lock_set(&b->theaplock);
	if (b->theap->farmid == TRANSIENT ||
		(b->tvheap && b->tvheap->farmid == TRANSIENT)) {
		QryCtx *qc = MT_thread_get_qry_ctx();
		if (qc) {
			if (b->theap->farmid == TRANSIENT && b->theap->parentid == b->batCacheid) {
				ATOMIC_SUB(&qc->datasize, b->theap->size);
				b->theap->farmid = SYSTRANS;
				b->batRole = SYSTRANS;
			}
			if (b->tvheap && b->tvheap->farmid == TRANSIENT && b->tvheap->parentid == b->batCacheid) {
				ATOMIC_SUB(&qc->datasize, b->tvheap->size);
				b->tvheap->farmid = SYSTRANS;
			}
		}
	}
	MT_lock_unset(&b->theaplock);
}

static void
lock_table(sqlstore *store, sqlid id)
{
	MT_lock_set(&store->table_locks[id&(NR_TABLE_LOCKS-1)]);
}

static void
unlock_table(sqlstore *store, sqlid id)
{
	MT_lock_unset(&store->table_locks[id&(NR_TABLE_LOCKS-1)]);
}

static void
lock_column(sqlstore *store, sqlid id)
{
	MT_lock_set(&store->column_locks[id&(NR_COLUMN_LOCKS-1)]);
}

static void
unlock_column(sqlstore *store, sqlid id)
{
	MT_lock_unset(&store->column_locks[id&(NR_COLUMN_LOCKS-1)]);
}


static int
tc_gc_seg( sql_store Store, sql_change *change, ulng oldest)
{
	(void)Store;
	segment *s = change->data;

	if (s->ts <= oldest) {
		while(s) {
			segment *n = s->prev;
			_DELETE(s);
			s = n;
		}
		return 1;
	}
	return LOG_OK;
}

static void
mark4destroy(segment *s, sql_change *c, ulng commit_ts)
{
	/* we can only be accessed by anything older then commit_ts */
	if (c->cleanup == &tc_gc_seg)
		s->prev = c->data;
	else
		c->cleanup = &tc_gc_seg;
	c->data = s;
	s->ts = commit_ts;
}

static segment *
new_segment(segment *o, sql_trans *tr, size_t cnt)
{
	segment *n = (segment*)GDKmalloc(sizeof(segment));

	assert(tr);
	if (n) {
		n->ts = tr->tid;
		n->oldts = 0;
		n->deleted = false;
		if (o) {
			n->start = o->end;
			n->end = o->end + cnt;
		} else {
			n->start = 0;
			n->end = cnt;
		}
		n->next = NULL;
		n->prev = NULL;
		if (o)
			o->next = n;
	}
	return n;
}

static segment *
split_segment(segments *segs, segment *o, segment *p, sql_trans *tr, size_t start, size_t cnt, bool deleted)
{
	assert(tr);
	if (o->start == start && o->end == start+cnt) {
		assert(o->deleted != deleted || o->ts < TRANSACTION_ID_BASE);
		o->oldts = o->ts;
		o->ts = tr->tid;
		o->deleted = deleted;
		return o;
	}
	segment *n = (segment*)GDKmalloc(sizeof(segment));

	if (!n)
		return NULL;
	n->prev = NULL;

	if (o->ts == tr->tid) {
		n->oldts = 0;
		n->ts = 1;
		n->deleted = true;
	} else {
		n->oldts = o->ts;
		n->ts = tr->tid;
		n->deleted = deleted;
	}
	if (start == o->start) {
		/* 2-way split: o remains latter part of segment, new one is
		 * inserted before */
		n->start = o->start;
		n->end = n->start + cnt;
		n->next = o;
		if (segs->h == o)
			segs->h = n;
		if (p)
			p->next = n;
		o->start = n->end;
	} else if (start+cnt == o->end) {
		/* 2-way split: o remains first part of segment, new one is
		 * added after */
		n->start = o->end - cnt;
		n->end = o->end;
		n->next = o->next;
		o->next = n;
		if (segs->t == o)
			segs->t = n;
		o->end = n->start;
	} else {
		/* 3-way split: o remains first part of segment, two new ones
		 * are added after */
		segment *n2 = GDKmalloc(sizeof(segment));
		if (n2 == NULL) {
			GDKfree(n);
			return NULL;
		}
		n->next = n2;
		n->start = start;
		n->end = start + cnt;
		*n2 = *o;
		n2->start = n->end;
		n2->prev = NULL;
		if (segs->t == o)
			segs->t = n2;
		o->next = n;
		o->end = start;
	}
	return n;
}

static void
rollback_segments(segments *segs, sql_trans *tr, sql_change *change, ulng oldest)
{
	segment *cur = segs->h, *seg = NULL;
	for (; cur; cur = cur->next) {
		if (cur->ts == tr->tid) { /* revert */
			cur->deleted = !cur->deleted || (cur->ts == cur->oldts);
			cur->ts = cur->oldts==tr->tid?0:cur->oldts; /* need old ts */
			cur->oldts = 0;
		}
		if (cur->ts <= oldest) { /* possibly merge range */
			if (!seg) { /* skip first */
				seg = cur;
			} else if (seg->end == cur->start && seg->deleted == cur->deleted) {
				/* merge with previous */
				seg->end = cur->end;
				seg->next = cur->next;
				if (cur == segs->t)
					segs->t = seg;
				mark4destroy(cur, change, store_get_timestamp(tr->store));
				cur = seg;
			} else {
				seg = cur; /* begin of new merge */
			}
		}
	}
}

static size_t
segs_end_include_deleted( segments *segs, sql_trans *tr)
{
	size_t cnt = 0;
	segment *s = segs->h, *l = NULL;

	for(;s; s = s->next) {
		if (s->ts == tr->tid || SEG_IS_VALID(s, tr))
				l = s;
	}
	if (l)
		cnt = l->end;
	return cnt;
}

static int
segments2cs(sql_trans *tr, segments *segs, column_storage *cs)
{
	/* set bits correctly */
	BAT *b = temp_descriptor(cs->bid);

	if (!b)
		return LOG_ERR;
	segment *s = segs->h;

	size_t nr = segs_end_include_deleted(segs, tr);
	size_t rounded_nr = ((nr+31)&~31);
	if (rounded_nr > BATcapacity(b) && BATextend(b, rounded_nr) != GDK_SUCCEED) {
		bat_destroy(b);
		return LOG_ERR;
	}

	/* disable all properties here */
	MT_lock_set(&b->theaplock);
	b->tsorted = false;
	b->trevsorted = false;
	b->tnosorted = 0;
	b->tnorevsorted = 0;
	b->tseqbase = oid_nil;
	b->tkey = false;
	b->tnokey[0] = 0;
	b->tnokey[1] = 0;
	b->theap->dirty = true;
	BUN cnt = BATcount(b);
	MT_lock_unset(&b->theaplock);

	uint32_t *restrict dst;
	/* why hashlock ?? */
	MT_rwlock_wrlock(&b->thashlock);
	for (; s ; s=s->next) {
		if (s->start >= nr)
			break;
		if (s->ts == tr->tid && s->end != s->start) {
			if (cnt < s->start) { /* first mark as deleted ! */
				size_t lnr = s->start-cnt;
				size_t pos = cnt;
				dst = (uint32_t *) Tloc(b, 0) + (pos/32);
				uint32_t cur = 0;

				size_t used = pos&31, end = 32;
				if (used) {
					if (lnr < (32-used))
						end = used + lnr;
					assert(end > used);
					cur |= ((1U << (end - used)) - 1) << used;
					lnr -= end - used;
					*dst++ |= cur;
					cur = 0;
				}
				size_t full = lnr/32;
				size_t rest = lnr%32;
				if (full > 0) {
					memset(dst, ~0, full * sizeof(*dst));
					dst += full;
					lnr -= full * 32;
				}
				if (rest > 0) {
					cur |= (1U << rest) - 1;
					lnr -= rest;
					*dst |= cur;
				}
				assert(lnr==0);
			}
			size_t lnr = s->end-s->start;
			size_t pos = s->start;
			dst = (uint32_t *) Tloc(b, 0) + (pos/32);
			uint32_t cur = 0;
			size_t used = pos&31, end = 32;
			if (used) {
				if (lnr < (32-used))
					end = used + lnr;
				assert(end > used);
				cur |= ((1U << (end - used)) - 1) << used;
				lnr -= end - used;
				*dst = s->deleted ? *dst | cur : *dst & ~cur;
				dst++;
				cur = 0;
			}
			size_t full = lnr/32;
			size_t rest = lnr%32;
			if (full > 0) {
				memset(dst, s->deleted?~0:0, full * sizeof(*dst));
				dst += full;
				lnr -= full * 32;
			}
			if (rest > 0) {
				cur |= (1U << rest) - 1;
				lnr -= rest;
				*dst = s->deleted ? *dst | cur : *dst & ~cur;
			}
			assert(lnr==0);
			if (cnt < s->end)
				cnt = s->end;
		}
	}
	MT_rwlock_wrunlock(&b->thashlock);
	if (nr > BATcount(b)) {
		MT_lock_set(&b->theaplock);
		BATsetcount(b, nr);
		MT_lock_unset(&b->theaplock);
	}

	bat_destroy(b);
	return LOG_OK;
}

/* TODO return LOG_OK/ERR */
static void
merge_segments(storage *s, sql_trans *tr, sql_change *change, ulng commit_ts, ulng oldest)
{
	sqlstore* store = tr->store;
	segment *cur = s->segs->h, *seg = NULL;
	for (; cur; cur = cur->next) {
		if (cur->ts == tr->tid) {
			if (!cur->deleted)
				cur->oldts = 0;
			cur->ts = commit_ts;
		}
		if (!seg) {
			/* first segment */
			seg = cur;
		}
		else if (seg->ts < TRANSACTION_ID_BASE) {
			/* possible merge since both deleted flags are equal */
			if (seg->deleted == cur->deleted && cur->ts < TRANSACTION_ID_BASE) {
				int merge = 1;
				node *n = store->active->h;
				for (int i = 0; i < store->active->cnt; i++, n = n->next) {
					sql_trans* other = ((sql_trans*)n->data);
					ulng active = other->ts;
					if(other->active == 2)
						continue; /* pretend that another recently committed transaction is no longer active */
					if (active == tr->ts)
						continue; /* pretend that committing transaction has already committed and is no longer active */
					if (seg->ts < active && cur->ts < active)
						break;
					if (seg->ts > active && cur->ts > active)
						continue;

					assert((active > seg->ts && active < cur->ts) || (active < seg->ts && active > cur->ts));
					/* cannot safely merge since there is an active transaction between the segments */
					merge = false;
					break;
				}
				/* merge segments */
				if (merge) {
					seg->end = cur->end;
					seg->next = cur->next;
					if (cur == s->segs->t)
						s->segs->t = seg;
					if (commit_ts == oldest)
						_DELETE(cur);
					else
						mark4destroy(cur, change, commit_ts);
					cur = seg;
					continue;
				}
			}
		}
		seg = cur;
	}
}

static int
segments_in_transaction(sql_trans *tr, sql_table *t)
{
	storage *s = ATOMIC_PTR_GET(&t->data);
	segment *seg = s->segs->h;

	if (seg && s->segs->t->ts == tr->tid)
		return 1;
	for (; seg ; seg=seg->next) {
		if (seg->ts == tr->tid)
			return 1;
	}
	return 0;
}

static size_t
segs_end( segments *segs, sql_trans *tr, sql_table *table)
{
	size_t cnt = 0;

	lock_table(tr->store, table->base.id);
	segment *s = segs->h, *l = NULL;

	if (segs->t && SEG_IS_VALID(segs->t, tr))
		l = s = segs->t;

	for(;s; s = s->next) {
		if (SEG_IS_VALID(s, tr))
				l = s;
	}
	if (l)
		cnt = l->end;
	unlock_table(tr->store, table->base.id);
	return cnt;
}

static segments *
new_segments(sql_trans *tr, size_t cnt)
{
	segments *n = (segments*)GDKmalloc(sizeof(segments));

	if (n) {
		n->h = n->t = new_segment(NULL, tr, cnt);
		if (!n->h) {
			GDKfree(n);
			return NULL;
		}
		sql_ref_init(&n->r);
	}
	return n;
}

static sql_delta *
timestamp_delta( sql_trans *tr, sql_delta *d)
{
	while (d->next && !VALID_4_READ(d->cs.ts, tr))
		d = d->next;
	return d;
}

static sql_delta *
col_timestamp_delta( sql_trans *tr, sql_column *c)
{
	return timestamp_delta( tr, ATOMIC_PTR_GET(&c->data));
}

static sql_delta *
idx_timestamp_delta( sql_trans *tr, sql_idx *i)
{
	return timestamp_delta( tr, ATOMIC_PTR_GET(&i->data));
}

static storage *
timestamp_storage( sql_trans *tr, storage *d)
{
	if (!d)
		return NULL;
	while (d->next && !VALID_4_READ(d->cs.ts, tr))
		d = d->next;
	return d;
}

static storage *
tab_timestamp_storage( sql_trans *tr, sql_table *t)
{
	return timestamp_storage( tr, ATOMIC_PTR_GET(&t->data));
}

static sql_delta*
delta_dup(sql_delta *d)
{
	d->cs.refcnt++;
	return d;
}

static void *
col_dup(sql_column *c)
{
	return delta_dup(ATOMIC_PTR_GET(&c->data));
}

static void *
idx_dup(sql_idx *i)
{
	if (!ATOMIC_PTR_GET(&i->data))
		return NULL;
	return delta_dup(ATOMIC_PTR_GET(&i->data));
}

static storage*
storage_dup(storage *d)
{
	d->cs.refcnt++;
	return d;
}

static void *
del_dup(sql_table *t)
{
	return storage_dup(ATOMIC_PTR_GET(&t->data));
}

static size_t
count_inserts( segment *s, sql_trans *tr)
{
	size_t cnt = 0;

	for(;s; s = s->next) {
		if (!s->deleted && s->ts == tr->tid)
			cnt += s->end - s->start;
	}
	return cnt;
}

static size_t
count_deletes_in_range( segment *s, sql_trans *tr, BUN start, BUN end)
{
	size_t cnt = 0;

	for(;s && s->end <= start; s = s->next)
		;

	for(;s && s->start < end; s = s->next) {
		if (SEG_IS_DELETED(s, tr)) /* assume aligned s->end and end */
			cnt += s->end - s->start;
	}
	return cnt;
}

static size_t
count_deletes( segment *s, sql_trans *tr)
{
	size_t cnt = 0;

	for(;s; s = s->next) {
		if (SEG_IS_DELETED(s, tr))
			cnt += s->end - s->start;
	}
	return cnt;
}

#define CNT_ACTIVE 10

static size_t
count_col(sql_trans *tr, sql_column *c, int access)
{
	storage *d;
	sql_delta *ds;

	if (!isTable(c->t))
		return 0;
	d = tab_timestamp_storage(tr, c->t);
	ds = col_timestamp_delta(tr, c);
	if (!d ||!ds)
		return 0;
	if (access == 2)
		return ds?ds->cs.ucnt:0;
	if (access == 1)
		return count_inserts(d->segs->h, tr);
	if (access == QUICK)
		return d->segs->t?d->segs->t->end:0;
	if (access == CNT_ACTIVE) {
		size_t cnt = segs_end(d->segs, tr, c->t);
		lock_table(tr->store, c->t->base.id);
		cnt -= count_deletes_in_range(d->segs->h, tr, 0, cnt);
		unlock_table(tr->store, c->t->base.id);
		return cnt;
	}
	return segs_end(d->segs, tr, c->t);
}

static size_t
count_idx(sql_trans *tr, sql_idx *i, int access)
{
	storage *d;
	sql_delta *ds;

	if (!isTable(i->t) || (hash_index(i->type) && list_length(i->columns) <= 1) || !idx_has_column(i->type))
		return 0;
	d = tab_timestamp_storage(tr, i->t);
	ds = idx_timestamp_delta(tr, i);
	if (!d || !ds)
		return 0;
	if (access == 2)
		return ds?ds->cs.ucnt:0;
	if (access == 1)
		return count_inserts(d->segs->h, tr);
	if (access == QUICK)
		return d->segs->t?d->segs->t->end:0;
	return segs_end(d->segs, tr, i->t);
}

static BAT *
cs_bind_ubat( column_storage *cs, int access, int type, size_t cnt /* ie max position < cnt */)
{
	BAT *b;

	assert(access == RD_UPD_ID || access == RD_UPD_VAL);
	/* returns the updates for cs */
	if (cs->uibid && cs->uvbid && cs->ucnt) {
		if (access == RD_UPD_ID) {
			if (!(b = temp_descriptor(cs->uibid)))
				return NULL;
			if (!b->tsorted || ((BATtdense(b) && (b->tseqbase + BATcount(b)) >= cnt) ||
			   (!BATtdense(b) && BATcount(b) && ((oid*)b->theap->base)[BATcount(b)-1] >= cnt))) {
					oid nil = oid_nil;
					/* less then cnt */
					BAT *s = BATselect(b, NULL, &nil, &cnt, false, false, false);
					if (!s) {
						bat_destroy(b);
						return NULL;
					}

					BAT *nb = BATproject(s, b);
					bat_destroy(s);
					bat_destroy(b);
					b = nb;
			}
		} else {
			b = temp_descriptor(cs->uvbid);
		}
	} else {
		b = e_BAT(access == RD_UPD_ID?TYPE_oid:type);
	}
	return b;
}

static BAT *
merge_updates( BAT *ui, BAT **UV, BAT *oi, BAT *ov)
{
	int err = 0;
	BAT *uv = *UV;
	BUN cnt = BATcount(ui)+BATcount(oi);
	BAT *ni = bat_new(TYPE_oid, cnt, SYSTRANS);
	BAT *nv = uv?bat_new(uv->ttype, cnt, SYSTRANS):NULL;

	if (!ni || (uv && !nv)) {
		bat_destroy(ni);
		bat_destroy(nv);
		bat_destroy(ui);
		bat_destroy(uv);
		bat_destroy(oi);
		bat_destroy(ov);
		return NULL;
	}
	BATiter uvi;
	BATiter ovi;

	if (uv) {
		uvi = bat_iterator(uv);
		ovi = bat_iterator(ov);
	}

	/* handle dense (void) cases together as we need to merge updates (which is slower anyway) */
	BUN uip = 0, uie = BATcount(ui);
	BUN oip = 0, oie = BATcount(oi);

	oid uiseqb = ui->tseqbase;
	oid oiseqb = oi->tseqbase;
	oid *uipt = NULL, *oipt = NULL;
	BATiter uii = bat_iterator(ui);
	BATiter oii = bat_iterator(oi);
	if (!BATtdensebi(&uii))
		uipt = uii.base;
	if (!BATtdensebi(&oii))
		oipt = oii.base;
	while (uip < uie && oip < oie && !err) {
		oid uiid = (uipt)?uipt[uip]: uiseqb+uip;
		oid oiid = (oipt)?oipt[oip]: oiseqb+oip;

		if (uiid <= oiid) {
			if (BUNappend(ni, (ptr) &uiid, true) != GDK_SUCCEED ||
		    	    (ov && BUNappend(nv, (ptr) BUNtail(uvi, uip), true) != GDK_SUCCEED))
				err = 1;
			uip++;
			if (uiid == oiid)
				oip++;
		} else { /* uiid > oiid */
			if (BUNappend(ni, (ptr) &oiid, true) != GDK_SUCCEED ||
		    	    (ov && BUNappend(nv, (ptr) BUNtail(ovi, oip), true) != GDK_SUCCEED) )
				err = 1;
			oip++;
		}
	}
	while (uip < uie && !err) {
		oid uiid = (uipt)?uipt[uip]: uiseqb+uip;
		if (BUNappend(ni, (ptr) &uiid, true) != GDK_SUCCEED ||
	    	    (ov && BUNappend(nv, (ptr) BUNtail(uvi, uip), true) != GDK_SUCCEED))
			err = 1;
		uip++;
	}
	while (oip < oie && !err) {
		oid oiid = (oipt)?oipt[oip]: oiseqb+oip;
		if (BUNappend(ni, (ptr) &oiid, true) != GDK_SUCCEED ||
	    	    (ov && BUNappend(nv, (ptr) BUNtail(ovi, oip), true) != GDK_SUCCEED) )
			err = 1;
		oip++;
	}
	if (uv) {
		bat_iterator_end(&uvi);
		bat_iterator_end(&ovi);
	}
	bat_iterator_end(&uii);
	bat_iterator_end(&oii);
	bat_destroy(ui);
	bat_destroy(uv);
	bat_destroy(oi);
	bat_destroy(ov);
	if (!err) {
		if (nv)
			*UV = nv;
		return ni;
	}
	*UV = NULL;
	bat_destroy(ni);
	bat_destroy(nv);
	return NULL;
}

static sql_delta *
older_delta( sql_delta *d, sql_trans *tr)
{
	sql_delta *o = d->next;

	while (o && !o->cs.merged) {
		if (o->cs.ucnt && VALID_4_READ(o->cs.ts, tr))
			break;
		else
			o = o->next;
	}
	if (o && !o->cs.merged && o->cs.ucnt && VALID_4_READ(o->cs.ts, tr))
		return o;
	return NULL;
}

static BAT *
bind_ubat(sql_trans *tr, sql_delta *d, int access, int type, size_t cnt)
{
	assert(tr->active);
	sql_delta *o = NULL;
	BAT *ui = NULL, *uv = NULL;

	if (!(ui = cs_bind_ubat(&d->cs, RD_UPD_ID, type, cnt)))
		return NULL;
	if (access == RD_UPD_VAL) {
		if (!(uv = cs_bind_ubat(&d->cs, RD_UPD_VAL, type, cnt))) {
			bat_destroy(ui);
			return NULL;
		}
	}
	while ((o = older_delta(d, tr)) != NULL) {
		BAT *oui = NULL, *ouv = NULL;
		if (!oui)
			oui = cs_bind_ubat(&o->cs, RD_UPD_ID, type, cnt);
		if (access == RD_UPD_VAL)
			ouv = cs_bind_ubat(&o->cs, RD_UPD_VAL, type, cnt);
		if (!ui || !oui || (access == RD_UPD_VAL && (!uv || !ouv))) {
			bat_destroy(ui);
			bat_destroy(uv);
			bat_destroy(oui);
			bat_destroy(ouv);
			return NULL;
		}
		if ((ui = merge_updates(ui, &uv, oui, ouv)) == NULL)
			return NULL;
		d = o;
	}
	if (uv) {
		bat_destroy(ui);
		return uv;
	}
	return ui;
}

static BAT *
bind_ucol(sql_trans *tr, sql_column *c, int access, size_t cnt)
{
	lock_column(tr->store, c->base.id);
	sql_delta *d = col_timestamp_delta(tr, c);
	int type = c->type.type->localtype;

	if (!d) {
		unlock_column(tr->store, c->base.id);
		return NULL;
	}
	if (d->cs.st == ST_DICT) {
		BAT *b = quick_descriptor(d->cs.bid);

		type = b->ttype;
	}
	BAT *bn = bind_ubat(tr, d, access, type, cnt);
	unlock_column(tr->store, c->base.id);
	return bn;
}

static BAT *
bind_uidx(sql_trans *tr, sql_idx * i, int access, size_t cnt)
{
	lock_column(tr->store, i->base.id);
	int type = oid_index(i->type)?TYPE_oid:TYPE_lng;
	sql_delta *d = idx_timestamp_delta(tr, i);

	if (!d) {
		unlock_column(tr->store, i->base.id);
		return NULL;
	}
	BAT *bn = bind_ubat(tr, d, access, type, cnt);
	unlock_column(tr->store, i->base.id);
	return bn;
}

static BAT *
cs_bind_bat( column_storage *cs, int access, size_t cnt)
{
	BAT *b;

	assert(access == RDONLY || access == QUICK || access == RD_EXT);
	assert(cs != NULL);
	if (access == QUICK)
		return quick_descriptor(cs->bid);
	if (access == RD_EXT)
		return temp_descriptor(cs->ebid);
	assert(cs->bid);
	b = temp_descriptor(cs->bid);
	if (b == NULL)
		return NULL;
	assert(b->batRestricted == BAT_READ);
	/* return slice */
	BAT *s = BATslice(b, 0, cnt);
	bat_destroy(b);
	return s;
}

static int
bind_updates(sql_trans *tr, sql_column *c, BAT **ui, BAT **uv)
{
	lock_column(tr->store, c->base.id);
	size_t cnt = count_col(tr, c, 0);
	sql_delta *d = col_timestamp_delta(tr, c);
	int type = c->type.type->localtype;

	if (!d) {
		unlock_column(tr->store, c->base.id);
		return LOG_ERR;
	}
	if (d->cs.st == ST_DICT) {
		BAT *b = quick_descriptor(d->cs.bid);

		type = b->ttype;
	}

	*ui = bind_ubat(tr, d, RD_UPD_ID, type, cnt);
	*uv = bind_ubat(tr, d, RD_UPD_VAL, type, cnt);

	unlock_column(tr->store, c->base.id);

	if (*ui == NULL || *uv == NULL) {
		bat_destroy(*ui);
		bat_destroy(*uv);
		return LOG_ERR;
	}
	return LOG_OK;
}

static int
bind_updates_idx(sql_trans *tr, sql_idx *i, BAT **ui, BAT **uv)
{
	lock_column(tr->store, i->base.id);
	size_t cnt = count_idx(tr, i, 0);
	sql_delta *d = idx_timestamp_delta(tr, i);
	int type = oid_index(i->type)?TYPE_oid:TYPE_lng;

	if (!d) {
		unlock_column(tr->store, i->base.id);
		return LOG_ERR;
	}

	*ui = bind_ubat(tr, d, RD_UPD_ID, type, cnt);
	*uv = bind_ubat(tr, d, RD_UPD_VAL, type, cnt);

	unlock_column(tr->store, i->base.id);

	if (*ui == NULL || *uv == NULL) {
		bat_destroy(*ui);
		bat_destroy(*uv);
		return LOG_ERR;
	}
	return LOG_OK;
}

static void *					/* BAT * */
bind_col(sql_trans *tr, sql_column *c, int access)
{
	assert(access == QUICK || tr->active);
	if (!isTable(c->t))
		return NULL;
	sql_delta *d = col_timestamp_delta(tr, c);
	if (!d)
		return NULL;
	size_t cnt = count_col(tr, c, 0);
	if (access == RD_UPD_ID || access == RD_UPD_VAL)
		return bind_ucol(tr, c, access, cnt);
	BAT *b = cs_bind_bat( &d->cs, access, cnt);
	assert(!b || ((c->storage_type && access != RD_EXT) || b->ttype == c->type.type->localtype) || (access == QUICK && b->ttype < 0));
	return b;
}

static void *					/* BAT * */
bind_idx(sql_trans *tr, sql_idx * i, int access)
{
	assert(access == QUICK || tr->active);
	if (!isTable(i->t))
		return NULL;
	sql_delta *d = idx_timestamp_delta(tr, i);
	if (!d)
		return NULL;
	size_t cnt = count_idx(tr, i, 0);
	if (access == RD_UPD_ID || access == RD_UPD_VAL)
		return bind_uidx(tr, i, access, cnt);
	return cs_bind_bat( &d->cs, access, cnt);
}

static int
cs_real_update_bats( column_storage *cs, BAT **Ui, BAT **Uv)
{
	if (!cs->uibid) {
		cs->uibid = e_bat(TYPE_oid);
		if (cs->uibid == BID_NIL)
			return LOG_ERR;
	}
	if (!cs->uvbid) {
		BAT *cur = quick_descriptor(cs->bid);
		if (!cur)
			return LOG_ERR;
		int type = cur->ttype;
		cs->uvbid = e_bat(type);
		if (cs->uibid == BID_NIL || cs->uvbid == BID_NIL)
			return LOG_ERR;
	}
	BAT *ui = temp_descriptor(cs->uibid);
	BAT *uv = temp_descriptor(cs->uvbid);

	if (ui == NULL || uv == NULL) {
		bat_destroy(ui);
		bat_destroy(uv);
		return LOG_ERR;
	}
	assert(ui && uv);
	if (isEbat(ui)){
		temp_destroy(cs->uibid);
		cs->uibid = temp_copy(ui->batCacheid, true, true);
		bat_destroy(ui);
		if (cs->uibid == BID_NIL ||
		    (ui = temp_descriptor(cs->uibid)) == NULL) {
			bat_destroy(uv);
			return LOG_ERR;
		}
	}
	if (isEbat(uv)){
		temp_destroy(cs->uvbid);
		cs->uvbid = temp_copy(uv->batCacheid, true, true);
		bat_destroy(uv);
		if (cs->uvbid == BID_NIL ||
		    (uv = temp_descriptor(cs->uvbid)) == NULL) {
			bat_destroy(ui);
			return LOG_ERR;
		}
	}
	*Ui = ui;
	*Uv = uv;
	return LOG_OK;
}

static int
segments_is_append(segment *s, sql_trans *tr, oid rid)
{
	for(; s; s=s->next) {
		if (s->start <= rid && s->end > rid) {
			if (s->ts == tr->tid && !s->deleted) {
				return 1;
			}
			break;
		}
	}
	return 0;
}

static int
segments_is_deleted(segment *s, sql_trans *tr, oid rid)
{
	for(; s; s=s->next) {
		if (s->start <= rid && s->end > rid) {
			if (s->ts >= tr->ts && s->deleted) {
				return 1;
			}
			break;
		}
	}
	return 0;
}

static sql_delta *
tr_dup_delta(sql_trans *tr, sql_delta *bat)
{
	sql_delta *n = ZNEW(sql_delta);
	if (!n)
		return NULL;
	*n = *bat;
	n->next = NULL;
	n->cs.ts = tr->tid;
	return n;
}

static BAT *
dict_append_bat(sql_trans *tr, sql_delta **batp, BAT *i)
{
	BAT *newoffsets = NULL;
	sql_delta *bat = *batp;
	column_storage *cs = &bat->cs;
	BAT *u = temp_descriptor(cs->ebid), *b = NULL, *n = NULL;

	if (!u)
		return NULL;
	BUN max_cnt = (BATcount(u) < 256)?256:64*1024;
	if (DICTprepare4append(&newoffsets, i, u) < 0) {
		assert(0);
	} else {
		int new = 0;
		/* returns new offset bat (ie to be appended), possibly with larger type ! */
		if (BATcount(u) >= max_cnt) {
			if (max_cnt == 64*1024) { /* decompress */
				if (!(b = temp_descriptor(cs->bid))) {
					bat_destroy(u);
					return NULL;
				}
				if (cs->ucnt) {
					BAT *ui = NULL, *uv = NULL;
					BAT *nb = COLcopy(b, b->ttype, true, SYSTRANS);
					bat_destroy(b);
					if (!nb || cs_real_update_bats(cs, &ui, &uv) != LOG_OK) {
						bat_destroy(nb);
						bat_destroy(u);
						return NULL;
					}
					b = nb;
					if (BATupdate(b, ui, uv, true) != GDK_SUCCEED) {
						bat_destroy(ui);
						bat_destroy(uv);
						bat_destroy(b);
						bat_destroy(u);
					}
					bat_destroy(ui);
					bat_destroy(uv);
				}
				n = DICTdecompress_(b, u, PERSISTENT);
				bat_destroy(b);
				assert(newoffsets == NULL);
				if (!n) {
					bat_destroy(u);
					return NULL;
				}
				if (cs->ts != tr->tid) {
					if ((*batp = tr_dup_delta(tr, bat)) == NULL) {
						bat_destroy(n);
						return NULL;
					}
					cs = &(*batp)->cs;
					new = 1;
				}
				if (cs->bid && !new)
					temp_destroy(cs->bid);
				bat_set_access(n, BAT_READ);
				transfer_to_systrans(n);
				cs->bid = temp_create(n);
				bat_destroy(n);
				if (cs->ebid && !new)
					temp_destroy(cs->ebid);
				cs->ebid = 0;
				cs->ucnt = 0;
				if (cs->uibid && !new)
					temp_destroy(cs->uibid);
				if (cs->uvbid && !new)
					temp_destroy(cs->uvbid);
				cs->uibid = cs->uvbid = 0;
				cs->st = ST_DEFAULT;
				cs->cleared = true;
			} else {
				if (!(b = temp_descriptor(cs->bid))) {
					bat_destroy(newoffsets);
					bat_destroy(u);
					return NULL;
				}
				n = DICTenlarge(b, BATcount(b), BATcount(b) + BATcount(i), PERSISTENT);
				bat_destroy(b);
				if (!n) {
					bat_destroy(newoffsets);
					bat_destroy(u);
					return NULL;
				}
				if (cs->ts != tr->tid) {
					if ((*batp = tr_dup_delta(tr, bat)) == NULL) {
						bat_destroy(n);
						return NULL;
					}
					cs = &(*batp)->cs;
					new = 1;
					temp_dup(cs->ebid);
					if (cs->uibid) {
						temp_dup(cs->uibid);
						temp_dup(cs->uvbid);
					}
				}
				if (cs->bid && !new)
					temp_destroy(cs->bid);
				bat_set_access(n, BAT_READ);
				transfer_to_systrans(n);
				cs->bid = temp_create(n);
				bat_destroy(n);
				cs->cleared = true;
				i = newoffsets;
			}
		} else { /* append */
			i = newoffsets;
		}
	}
	bat_destroy(u);
	return i;
}

static BAT *
for_append_bat(column_storage *cs, BAT *i, char *storage_type)
{
	lng offsetval = strtoll(storage_type+4, NULL, 10);
	BAT *newoffsets = NULL;
	BAT *b = NULL, *n = NULL;

	if (!(b = temp_descriptor(cs->bid)))
		return NULL;

	if (FORprepare4append(&newoffsets, i, offsetval, b->ttype) < 0) {
		assert(0);
	} else {
		/* returns new offset bat if values within min/max, else decompress */
		if (!newoffsets) { /* decompress */
			if (cs->ucnt) {
				BAT *ui = NULL, *uv = NULL;
				BAT *nb = COLcopy(b, b->ttype, true, SYSTRANS);
				bat_destroy(b);
				if (!nb || cs_real_update_bats(cs, &ui, &uv) != LOG_OK) {
					bat_destroy(nb);
					return NULL;
				}
				b = nb;
				if (BATupdate(b, ui, uv, true) != GDK_SUCCEED) {
					bat_destroy(ui);
					bat_destroy(uv);
					bat_destroy(b);
				}
				bat_destroy(ui);
				bat_destroy(uv);
			}
			n = FORdecompress_(b, offsetval, i->ttype, PERSISTENT);
			bat_destroy(b);
			if (!n)
				return NULL;
			if (cs->bid)
				temp_destroy(cs->bid);
			bat_set_access(n, BAT_READ);
			transfer_to_systrans(n);
			cs->bid = temp_create(n);
			cs->ucnt = 0;
			if (cs->uibid)
				temp_destroy(cs->uibid);
			if (cs->uvbid)
				temp_destroy(cs->uvbid);
			cs->uibid = cs->uvbid = 0;
			cs->st = ST_DEFAULT;
			cs->cleared = true;
			b = n;
		} else { /* append */
			i = newoffsets;
		}
	}
	bat_destroy(b);
	return i;
}

/*
 * Returns LOG_OK, LOG_ERR or LOG_CONFLICT
 */
static int
cs_update_bat( sql_trans *tr, sql_delta **batp, sql_table *t, BAT *tids, BAT *updates, int is_new)
{
	int res = LOG_OK;
	sql_delta *bat = *batp;
	column_storage *cs = &bat->cs;
	BAT *otids = tids, *oupdates = updates;

	if (!BATcount(tids))
		return LOG_OK;

	if (tids && (tids->ttype == TYPE_msk || mask_cand(tids))) {
		tids = BATunmask(tids);
		if (!tids)
			return LOG_ERR;
	}
	if (updates && (updates->ttype == TYPE_msk || mask_cand(updates))) {
		updates = BATunmask(updates);
		if (!updates) {
			if (otids != tids)
				bat_destroy(tids);
			return LOG_ERR;
		}
	} else if (updates && updates->ttype == TYPE_void && !complex_cand(updates)) { /* dense later use optimized log structure */
		updates = COLcopy(updates, TYPE_oid, true /* make sure we get a oid col */, SYSTRANS);
		if (!updates) {
			if (otids != tids)
				bat_destroy(tids);
			return LOG_ERR;
		}
	}

	if (cs->st == ST_DICT) {
		/* possibly a new array is returned */
		BAT *nupdates = dict_append_bat(tr, batp, updates);
		bat = *batp;
		cs = &bat->cs;
		if (oupdates != updates)
			bat_destroy(updates);
		updates = nupdates;
		if (!updates) {
			if (otids != tids)
				bat_destroy(tids);
			return LOG_ERR;
		}
	}

	/* When we go to smaller grained update structures we should check for concurrent updates on this column ! */
	/* currently only one update delta is possible */
	lock_table(tr->store, t->base.id);
	storage *s = ATOMIC_PTR_GET(&t->data);
	if (!is_new && !cs->cleared) {
		if (!tids->tsorted /* make sure we have simple dense or oids */) {
			BAT *sorted, *order;
			if (BATsort(&sorted, &order, NULL, tids, NULL, NULL, false, false, false) != GDK_SUCCEED) {
				if (otids != tids)
					bat_destroy(tids);
				if (oupdates != updates)
					bat_destroy(updates);
				unlock_table(tr->store, t->base.id);
				return LOG_ERR;
			}
			if (otids != tids)
				bat_destroy(tids);
			tids = sorted;
			BAT *nupdates = BATproject(order, updates);
			bat_destroy(order);
			if (oupdates != updates)
				bat_destroy(updates);
			updates = nupdates;
			if (!updates) {
				bat_destroy(tids);
				unlock_table(tr->store, t->base.id);
				return LOG_ERR;
			}
		}
		assert(tids->tsorted);
		BAT *ui = NULL, *uv = NULL;

		/* handle updates on just inserted bits */
		/* handle updates on updates (within one transaction) */
		BATiter upi = bat_iterator(updates);
		BUN cnt = 0, ucnt = BATcount(tids);
		BAT *b, *ins = NULL;
		int *msk = NULL;

		if((b = temp_descriptor(cs->bid)) == NULL)
			res = LOG_ERR;

		if (res == LOG_OK && BATtdense(tids)) {
			oid start = tids->tseqbase, offset = start;
			oid end = start + ucnt;

			for(segment *seg = s->segs->h; seg && res == LOG_OK ; seg=seg->next) {
				if (seg->start <= start && seg->end > start) {
					/* check for delete conflicts */
					if (seg->ts >= tr->ts && seg->deleted) {
						res = LOG_CONFLICT;
						continue;
					}

					/* check for inplace updates */
					BUN lend = end < seg->end?end:seg->end;
					if (seg->ts == tr->tid && !seg->deleted) {
						if (!ins) {
							ins = COLnew(0, TYPE_msk, ucnt, SYSTRANS);
							if (!ins)
								res = LOG_ERR;
							else {
								BATsetcount(ins, ucnt); /* all full updates  */
								msk = (int*)Tloc(ins, 0);
								BUN end = (ucnt+31)/32;
								memset(msk, 0, end * sizeof(int));
							}
						}
						for (oid i = 0, rid = start; rid < lend && res == LOG_OK; rid++, i++) {
							const void *upd = BUNtail(upi, rid-offset);
							if (void_inplace(b, rid, upd, true) != GDK_SUCCEED)
								res = LOG_ERR;

							oid word = i/32;
							int pos = i%32;
							msk[word] |= 1U<<pos;
							cnt++;
						}
					}
				}
				if (end < seg->end)
					break;
			}
		} else if (res == LOG_OK && complex_cand(tids)) {
			struct canditer ci;
			segment *seg = s->segs->h;
			canditer_init(&ci, NULL, tids);
			BUN i = 0;
			while ( seg && res == LOG_OK && i < ucnt) {
				oid rid = canditer_next(&ci);
				if (seg->end <= rid)
					seg = seg->next;
				else if (seg->start <= rid && seg->end > rid) {
					/* check for delete conflicts */
					if (seg->ts >= tr->ts && seg->deleted) {
						res = LOG_CONFLICT;
						continue;
					}

					/* check for inplace updates */
					if (seg->ts == tr->tid && !seg->deleted) {
						if (!ins) {
							ins = COLnew(0, TYPE_msk, ucnt, SYSTRANS);
							if (!ins) {
								res = LOG_ERR;
								break;
							} else {
								BATsetcount(ins, ucnt); /* all full updates  */
								msk = (int*)Tloc(ins, 0);
								BUN end = (ucnt+31)/32;
								memset(msk, 0, end * sizeof(int));
							}
						}
						ptr upd = BUNtail(upi, i);
						if (void_inplace(b, rid, upd, true) != GDK_SUCCEED)
							res = LOG_ERR;

						oid word = i/32;
						int pos = i%32;
						msk[word] |= 1U<<pos;
						cnt++;
					}
					i++;
				}
			}
		} else if (res == LOG_OK) {
			BUN i = 0;
			oid *rid = Tloc(tids,0);
			segment *seg = s->segs->h;
			while ( seg && res == LOG_OK && i < ucnt) {
				if (seg->end <= rid[i])
					seg = seg->next;
				else if (seg->start <= rid[i] && seg->end > rid[i]) {
					/* check for delete conflicts */
					if (seg->ts >= tr->ts && seg->deleted) {
						res = LOG_CONFLICT;
						continue;
					}

					/* check for inplace updates */
					if (seg->ts == tr->tid && !seg->deleted) {
						if (!ins) {
							ins = COLnew(0, TYPE_msk, ucnt, SYSTRANS);
							if (!ins) {
								res = LOG_ERR;
								break;
							} else {
								BATsetcount(ins, ucnt); /* all full updates  */
								msk = (int*)Tloc(ins, 0);
								BUN end = (ucnt+31)/32;
								memset(msk, 0, end * sizeof(int));
							}
						}
						const void *upd = BUNtail(upi, i);
						if (void_inplace(b, rid[i], upd, true) != GDK_SUCCEED)
							res = LOG_ERR;

						oid word = i/32;
						int pos = i%32;
						msk[word] |= 1U<<pos;
						cnt++;
					}
					i++;
				}
			}
		}

		if (res == LOG_OK && cnt < ucnt) { 	/* now handle real updates */
			if (cs->ucnt == 0) {
				if (cnt) {
					BAT *nins = BATmaskedcands(0, ucnt, ins, false);
					if (nins) {
						ui = BATproject(nins, tids);
						uv = BATproject(nins, updates);
						bat_destroy(nins);
					}
				} else {
					ui = temp_descriptor(tids->batCacheid);
					uv = temp_descriptor(updates->batCacheid);
				}
				if (!ui || !uv) {
					res = LOG_ERR;
				} else {
					temp_destroy(cs->uibid);
					temp_destroy(cs->uvbid);
					transfer_to_systrans(ui);
					transfer_to_systrans(uv);
					cs->uibid = temp_create(ui);
					cs->uvbid = temp_create(uv);
					cs->ucnt = BATcount(ui);
				}
			} else {
				BAT *nui = NULL, *nuv = NULL;

				/* merge taking msk of inserted into account */
				if (res == LOG_OK && cs_real_update_bats(cs, &ui, &uv) != LOG_OK)
					res = LOG_ERR;

				if (res == LOG_OK) {
					const void *upd = NULL;
					nui = bat_new(TYPE_oid, cs->ucnt + ucnt - cnt, SYSTRANS);
					nuv = bat_new(uv->ttype, cs->ucnt + ucnt - cnt, SYSTRANS);

					if (!nui || !nuv) {
						res = LOG_ERR;
					} else {
						BATiter ovi = bat_iterator(uv);

						/* handle dense (void) cases together as we need to merge updates (which is slower anyway) */
						BUN uip = 0, uie = BATcount(ui);
						BUN nip = 0, nie = BATcount(tids);
						oid uiseqb = ui->tseqbase;
						oid niseqb = tids->tseqbase;
						oid *uipt = NULL, *nipt = NULL;
						BATiter uii = bat_iterator(ui);
						BATiter tidsi = bat_iterator(tids);
						if (!BATtdensebi(&uii))
							uipt = uii.base;
						if (!BATtdensebi(&tidsi))
							nipt = tidsi.base;
						while (uip < uie && nip < nie && res == LOG_OK) {
							oid uiv = (uipt)?uipt[uip]: uiseqb+uip;
							oid niv = (nipt)?nipt[nip]: niseqb+nip;

							if (uiv < niv) {
								upd = BUNtail(ovi, uip);
								if (BUNappend(nui, (ptr) &uiv, true) != GDK_SUCCEED ||
											BUNappend(nuv, (ptr) upd, true) != GDK_SUCCEED)
									res = LOG_ERR;
								uip++;
							} else if (uiv == niv) {
								/* handle == */
								if (!msk || (msk[nip/32] & (1U<<(nip%32))) == 0) {
									upd = BUNtail(upi, nip);
									if (BUNappend(nui, (ptr) &niv, true) != GDK_SUCCEED ||
													BUNappend(nuv, (ptr) upd, true) != GDK_SUCCEED)
										res = LOG_ERR;
								} else {
									upd = BUNtail(ovi, uip);
									if (BUNappend(nui, (ptr) &uiv, true) != GDK_SUCCEED ||
													BUNappend(nuv, (ptr) upd, true) != GDK_SUCCEED)
										res = LOG_ERR;
								}
								uip++;
								nip++;
							} else { /* uiv > niv */
								if (!msk || (msk[nip/32] & (1U<<(nip%32))) == 0) {
									upd = BUNtail(upi, nip);
									if (BUNappend(nui, (ptr) &niv, true) != GDK_SUCCEED ||
													BUNappend(nuv, (ptr) upd, true) != GDK_SUCCEED)
										res = LOG_ERR;
								}
								nip++;
							}
						}
						while (uip < uie && res == LOG_OK) {
							oid uiv = (uipt)?uipt[uip]: uiseqb+uip;
							upd = BUNtail(ovi, uip);
							if (BUNappend(nui, (ptr) &uiv, true) != GDK_SUCCEED ||
									BUNappend(nuv, (ptr) upd, true) != GDK_SUCCEED)
								res = LOG_ERR;
							uip++;
						}
						while (nip < nie && res == LOG_OK) {
							oid niv = (nipt)?nipt[nip]: niseqb+nip;
							if (!msk || (msk[nip/32] & (1U<<(nip%32))) == 0) {
								upd = BUNtail(upi, nip);
								if (BUNappend(nui, (ptr) &niv, true) != GDK_SUCCEED ||
											BUNappend(nuv, (ptr) upd, true) != GDK_SUCCEED)
									res = LOG_ERR;
							}
							nip++;
						}
						bat_iterator_end(&uii);
						bat_iterator_end(&tidsi);
						bat_iterator_end(&ovi);
						if (res == LOG_OK) {
							temp_destroy(cs->uibid);
							temp_destroy(cs->uvbid);
							transfer_to_systrans(nui);
							transfer_to_systrans(nuv);
							cs->uibid = temp_create(nui);
							cs->uvbid = temp_create(nuv);
							cs->ucnt = BATcount(nui);
						}
					}
					bat_destroy(nui);
					bat_destroy(nuv);
				}
			}
		}
		bat_iterator_end(&upi);
		bat_destroy(b);
		unlock_table(tr->store, t->base.id);
		bat_destroy(ins);
		bat_destroy(ui);
		bat_destroy(uv);
		if (otids != tids)
			bat_destroy(tids);
		if (oupdates != updates)
			bat_destroy(updates);
		return res;
	} else if (is_new || cs->cleared) {
		BAT *b = temp_descriptor(cs->bid);

		if (b == NULL) {
			res = LOG_ERR;
		} else if (BATcount(b)==0) {
			if (BATappend(b, updates, NULL, true) != GDK_SUCCEED) /* alter add column */
				res = LOG_ERR;
		} else if (BATreplace(b, tids, updates, true) != GDK_SUCCEED)
			res = LOG_ERR;
		BBPcold(b->batCacheid);
		bat_destroy(b);
	}
	unlock_table(tr->store, t->base.id);
	if (otids != tids)
		bat_destroy(tids);
	if (oupdates != updates)
		bat_destroy(updates);
	return res;
}

static int
delta_update_bat( sql_trans *tr, sql_delta **bat, sql_table *t, BAT *tids, BAT *updates, int is_new)
{
	return cs_update_bat(tr, bat, t, tids, updates, is_new);
}

static void *
dict_append_val(sql_trans *tr, sql_delta **batp, void *i, BUN cnt)
{
	void *newoffsets = NULL;
	sql_delta *bat = *batp;
	column_storage *cs = &bat->cs;
	BAT *u = temp_descriptor(cs->ebid), *b = NULL, *n = NULL;

	if (!u)
		return NULL;
	BUN max_cnt = (BATcount(u) < 256)?256:64*1024;
	if (DICTprepare4append_vals(&newoffsets, i, cnt, u) < 0) {
		assert(0);
	} else {
		int new = 0;
		/* returns new offset bat (ie to be appended), possibly with larger type ! */
		if (BATcount(u) >= max_cnt) {
			if (max_cnt == 64*1024) { /* decompress */
				if (!(b = temp_descriptor(cs->bid))) {
					bat_destroy(u);
					return NULL;
				}
				n = DICTdecompress_(b, u, PERSISTENT);
				/* TODO decompress updates if any */
				bat_destroy(b);
				assert(newoffsets == NULL);
				if (!n) {
					bat_destroy(u);
					return NULL;
				}
				if (cs->ts != tr->tid) {
					if ((*batp = tr_dup_delta(tr, bat)) == NULL) {
						bat_destroy(n);
						return NULL;
					}
					cs = &(*batp)->cs;
					new = 1;
					cs->uibid = cs->uvbid = 0;
				}
				if (cs->bid && !new)
					temp_destroy(cs->bid);
				bat_set_access(n, BAT_READ);
				transfer_to_systrans(n);
				cs->bid = temp_create(n);
				bat_destroy(n);
				if (cs->ebid && !new)
					temp_destroy(cs->ebid);
				cs->ebid = 0;
				cs->st = ST_DEFAULT;
				/* at append_col the column's storage type is cleared */
				cs->cleared = true;
			} else {
				if (!(b = temp_descriptor(cs->bid))) {
					GDKfree(newoffsets);
					bat_destroy(u);
					return NULL;
				}
				n = DICTenlarge(b, BATcount(b), BATcount(b) + cnt, PERSISTENT);
				bat_destroy(b);
				if (!n) {
					GDKfree(newoffsets);
					bat_destroy(u);
					return NULL;
				}
				if (cs->ts != tr->tid) {
					if ((*batp = tr_dup_delta(tr, bat)) == NULL) {
						bat_destroy(n);
						return NULL;
					}
					cs = &(*batp)->cs;
					new = 1;
					temp_dup(cs->ebid);
					if (cs->uibid) {
						temp_dup(cs->uibid);
						temp_dup(cs->uvbid);
					}
				}
				if (cs->bid)
					temp_destroy(cs->bid);
				bat_set_access(n, BAT_READ);
				transfer_to_systrans(n);
				cs->bid = temp_create(n);
				bat_destroy(n);
				cs->cleared = true;
				i = newoffsets;
			}
		} else { /* append */
			i = newoffsets;
		}
	}
	bat_destroy(u);
	return i;
}

static void *
for_append_val(column_storage *cs, void *i, BUN cnt, char *storage_type, int tt)
{
	lng offsetval = strtoll(storage_type+4, NULL, 10);
	void *newoffsets = NULL;
	BAT *b = NULL, *n = NULL;

	if (!(b = temp_descriptor(cs->bid)))
		return NULL;

	if (FORprepare4append_vals(&newoffsets, i, cnt, offsetval, tt, b->ttype) < 0) {
		assert(0);
	} else {
		/* returns new offset bat if values within min/max, else decompress */
		if (!newoffsets) {
			n = FORdecompress_(b, offsetval, tt, PERSISTENT);
			bat_destroy(b);
			if (!n)
				return NULL;
			/* TODO decompress updates if any */
			if (cs->bid)
				temp_destroy(cs->bid);
			bat_set_access(n, BAT_READ);
			transfer_to_systrans(n);
			cs->bid = temp_create(n);
			cs->st = ST_DEFAULT;
			/* at append_col the column's storage type is cleared */
			cs->cleared = true;
			b = n;
		} else { /* append */
			i = newoffsets;
		}
	}
	bat_destroy(b);
	return i;
}

static int
cs_update_val( sql_trans *tr, sql_delta **batp, sql_table *t, oid rid, void *upd, int is_new)
{
	void *oupd = upd;
	sql_delta *bat = *batp;
	column_storage *cs = &bat->cs;
	storage *s = ATOMIC_PTR_GET(&t->data);
	assert(!is_oid_nil(rid));
	int inplace = is_new || cs->cleared || segments_is_append (s->segs->h, tr, rid);

	if (cs->st == ST_DICT) {
		/* possibly a new array is returned */
		upd = dict_append_val(tr, batp, upd, 1);
		bat = *batp;
		cs = &bat->cs;
		if (!upd)
			return LOG_ERR;
	}

	/* check if rid is insert ? */
	if (!inplace) {
		/* check conflict */
		if (segments_is_deleted(s->segs->h, tr, rid)) {
			if (oupd != upd)
				GDKfree(upd);
			return LOG_CONFLICT;
		}
		BAT *ui, *uv;

		/* When we go to smaller grained update structures we should check for concurrent updates on this column ! */
		/* currently only one update delta is possible */
		if (cs_real_update_bats(cs, &ui, &uv) != LOG_OK) {
			if (oupd != upd)
				GDKfree(upd);
			return LOG_ERR;
		}

		assert(uv->ttype);
		assert(BATcount(ui) == BATcount(uv));
		if (BUNappend(ui, (ptr) &rid, true) != GDK_SUCCEED ||
		    BUNappend(uv, (ptr) upd, true) != GDK_SUCCEED) {
			if (oupd != upd)
				GDKfree(upd);
			bat_destroy(ui);
			bat_destroy(uv);
			return LOG_ERR;
		}
		assert(BATcount(ui) == BATcount(uv));
		bat_destroy(ui);
		bat_destroy(uv);
		cs->ucnt++;
	} else {
		BAT *b = NULL;

		if((b = temp_descriptor(cs->bid)) == NULL) {
			if (oupd != upd)
				GDKfree(upd);
			return LOG_ERR;
		}
		if (void_inplace(b, rid, upd, true) != GDK_SUCCEED) {
			if (oupd != upd)
				GDKfree(upd);
			bat_destroy(b);
			return LOG_ERR;
		}
		bat_destroy(b);
	}
	if (oupd != upd)
		GDKfree(upd);
	return LOG_OK;
}

static int
delta_update_val( sql_trans *tr, sql_delta **bat, sql_table *t, oid rid, void *upd, int is_new)
{
	int res = LOG_OK;
	lock_table(tr->store, t->base.id);
	res = cs_update_val(tr, bat, t, rid, upd, is_new);
	unlock_table(tr->store, t->base.id);
	return res;
}

static int
dup_cs(sql_trans *tr, column_storage *ocs, column_storage *cs, int type, int temp)
{
	(void)tr;
	if (!ocs)
		return LOG_OK;
	cs->bid = ocs->bid;
	cs->ebid = ocs->ebid;
	cs->uibid = ocs->uibid;
	cs->uvbid = ocs->uvbid;
	cs->ucnt = ocs->ucnt;

	if (temp) {
		cs->bid = temp_copy(cs->bid, true, false);
		if (cs->bid == BID_NIL)
			return LOG_ERR;
	} else {
		temp_dup(cs->bid);
	}
	if (cs->ebid)
		temp_dup(cs->ebid);
	cs->ucnt = 0;
	cs->uibid = e_bat(TYPE_oid);
	cs->uvbid = e_bat(type);
	if (cs->uibid == BID_NIL || cs->uvbid == BID_NIL)
		return LOG_ERR;
	cs->st = ocs->st;
	return LOG_OK;
}

static void
destroy_delta(sql_delta *b, bool recursive)
{
	if (--b->cs.refcnt > 0)
		return;
	if (recursive && b->next)
		destroy_delta(b->next, true);
	if (b->cs.uibid)
		temp_destroy(b->cs.uibid);
	if (b->cs.uvbid)
		temp_destroy(b->cs.uvbid);
	if (b->cs.bid)
		temp_destroy(b->cs.bid);
	if (b->cs.ebid)
		temp_destroy(b->cs.ebid);
	b->cs.bid = b->cs.ebid = b->cs.uibid = b->cs.uvbid = 0;
	_DELETE(b);
}

static sql_delta *
bind_col_data(sql_trans *tr, sql_column *c, bool *update_conflict)
{
	sql_delta *obat = ATOMIC_PTR_GET(&c->data);

	if (obat->cs.ts == tr->tid || ((obat->cs.ts < TRANSACTION_ID_BASE || tr_version_of_parent(tr, obat->cs.ts)) && !update_conflict)) /* on append there are no conflicts */
		return obat;
	if ((!tr->parent || !tr_version_of_parent(tr, obat->cs.ts)) && obat->cs.ts >= TRANSACTION_ID_BASE) {
		/* abort */
		if (update_conflict)
			*update_conflict = true;
		else if (!obat->cs.cleared) /* concurrent appends are only allowed on concurrent updates */
			return timestamp_delta(tr, ATOMIC_PTR_GET(&c->data));
		return NULL;
	}
	if (!(obat = timestamp_delta(tr, ATOMIC_PTR_GET(&c->data))))
		return NULL;
	sql_delta* bat = ZNEW(sql_delta);
	if (!bat)
		return NULL;
	bat->cs.refcnt = 1;
	if (dup_cs(tr, &obat->cs, &bat->cs, c->type.type->localtype, 0) != LOG_OK) {
		destroy_delta(bat, false);
		return NULL;
	}
	bat->cs.ts = tr->tid;
	/* only one writer else abort */
	bat->next = obat;
	if (!ATOMIC_PTR_CAS(&c->data, (void**)&bat->next, bat)) {
		bat->next = NULL;
		destroy_delta(bat, false);
		if (update_conflict)
			*update_conflict = true;
		return NULL;
	}
	return bat;
}

static int
update_col_execute(sql_trans *tr, sql_delta **delta, sql_table *table, bool is_new, void *incoming_tids, void *incoming_values, bool is_bat)
{
	int ok = LOG_OK;

	if (is_bat) {
		BAT *tids = incoming_tids;
		BAT *values = incoming_values;
		if (BATcount(tids) == 0)
			return LOG_OK;
		ok = delta_update_bat(tr, delta, table, tids, values, is_new);
	} else {
		ok = delta_update_val(tr, delta, table, *(oid*)incoming_tids, incoming_values, is_new);
	}
	return ok;
}

static int
update_col(sql_trans *tr, sql_column *c, void *tids, void *upd, int tpe)
{
	int res = LOG_OK;
	bool update_conflict = false;
	sql_delta *delta, *odelta = ATOMIC_PTR_GET(&c->data);

	if (tpe == TYPE_bat) {
		BAT *t = tids;
		if (!BATcount(t))
			return LOG_OK;
	}

	if (c == NULL)
		return LOG_ERR;

	if ((delta = bind_col_data(tr, c, &update_conflict)) == NULL)
		return update_conflict ? LOG_CONFLICT : LOG_ERR;

	assert(delta && delta->cs.ts == tr->tid);
	assert(c->t->persistence != SQL_DECLARED_TABLE);
	if (odelta != delta)
		trans_add(tr, &c->base, delta, &tc_gc_col, &commit_update_col, NOT_TO_BE_LOGGED(c->t) ? NULL : &log_update_col);

	odelta = delta;
	if ((res = update_col_execute(tr, &delta, c->t, isNew(c), tids, upd, tpe == TYPE_bat)) != LOG_OK)
		return res;
	assert(delta == odelta);
	if (delta->cs.st == ST_DEFAULT && c->storage_type)
		res = sql_trans_alter_storage(tr, c, NULL);
	return res;
}

static sql_delta *
bind_idx_data(sql_trans *tr, sql_idx *i, bool *update_conflict)
{
	sql_delta *obat = ATOMIC_PTR_GET(&i->data);

	if (obat->cs.ts == tr->tid || ((obat->cs.ts < TRANSACTION_ID_BASE || tr_version_of_parent(tr, obat->cs.ts)) && !update_conflict)) /* on append there are no conflicts */
		return obat;
	if ((!tr->parent || !tr_version_of_parent(tr, obat->cs.ts)) && obat->cs.ts >= TRANSACTION_ID_BASE) {
		/* abort */
		if (update_conflict)
			*update_conflict = true;
		return NULL;
	}
	if (!(obat = timestamp_delta(tr, ATOMIC_PTR_GET(&i->data))))
		return NULL;
	sql_delta* bat = ZNEW(sql_delta);
	if (!bat)
		return NULL;
	bat->cs.refcnt = 1;
	if (dup_cs(tr, &obat->cs, &bat->cs, (oid_index(i->type))?TYPE_oid:TYPE_lng, 0) != LOG_OK) {
		destroy_delta(bat, false);
		return NULL;
	}
	bat->cs.ts = tr->tid;
	/* only one writer else abort */
	bat->next = obat;
	if (!ATOMIC_PTR_CAS(&i->data, (void**)&bat->next, bat)) {
		bat->next = NULL;
		destroy_delta(bat, false);
		if (update_conflict)
			*update_conflict = true;
		return NULL;
	}
	return bat;
}

static int
update_idx(sql_trans *tr, sql_idx * i, void *tids, void *upd, int tpe)
{
	int res = LOG_OK;
	bool update_conflict = false;
	sql_delta *delta, *odelta = ATOMIC_PTR_GET(&i->data);

	if (tpe == TYPE_bat) {
		BAT *t = tids;
		if (!BATcount(t))
			return LOG_OK;
	}

	if (i == NULL)
		return LOG_ERR;

	if ((delta = bind_idx_data(tr, i, &update_conflict)) == NULL)
		return update_conflict ? LOG_CONFLICT : LOG_ERR;

	assert(delta && delta->cs.ts == tr->tid);
	if (odelta != delta)
		trans_add(tr, &i->base, delta, &tc_gc_idx, &commit_update_idx, NOT_TO_BE_LOGGED(i->t) ? NULL : &log_update_idx);

	odelta = delta;
	res = update_col_execute(tr, &delta, i->t, isNew(i), tids, upd, tpe == TYPE_bat);
	assert(delta == odelta);
	return res;
}

static int
delta_append_bat(sql_trans *tr, sql_delta **batp, sqlid id, BUN offset, BAT *offsets, BAT *i, char *storage_type)
{
	BAT *b, *oi = i;
	int err = 0;
	sql_delta *bat = *batp;

	assert(!offsets || BATcount(offsets) == BATcount(i));
	if (!BATcount(i))
		return LOG_OK;
	if ((i->ttype == TYPE_msk || mask_cand(i)) && !(oi = BATunmask(i)))
		return LOG_ERR;

	lock_column(tr->store, id);
	if (bat->cs.st == ST_DICT) {
		BAT *ni = dict_append_bat(tr, batp, oi);
		bat = *batp;
		if (oi != i) /* oi will be replaced, so destroy possible unmask reference */
			bat_destroy(oi);
		oi = ni;
		if (!oi) {
			unlock_column(tr->store, id);
			return LOG_ERR;
		}
	}
	if (bat->cs.st == ST_FOR) {
		BAT *ni = for_append_bat(&bat->cs, oi, storage_type);
		bat = *batp;
		if (oi != i) /* oi will be replaced, so destroy possible unmask reference */
			bat_destroy(oi);
		oi = ni;
		if (!oi) {
			unlock_column(tr->store, id);
			return LOG_ERR;
		}
	}

	b = temp_descriptor(bat->cs.bid);
	if (b == NULL) {
		unlock_column(tr->store, id);
		if (oi != i)
			bat_destroy(oi);
		return LOG_ERR;
	}
	if (!offsets && offset == b->hseqbase+BATcount(b)) {
		if (BATappend(b, oi, NULL, true) != GDK_SUCCEED)
			err = 1;
	} else if (!offsets) {
		if (BATupdatepos(b, &offset, oi, true, true) != GDK_SUCCEED)
			err = 1;
	} else if ((BATtdense(offsets) && offsets->tseqbase == (b->hseqbase+BATcount(b)))) {
		if (BATappend(b, oi, NULL, true) != GDK_SUCCEED)
			err = 1;
	} else if (BATupdate(b, offsets, oi, true) != GDK_SUCCEED) {
			err = 1;
	}
	bat_destroy(b);
	unlock_column(tr->store, id);

	if (oi != i)
		bat_destroy(oi);
	return (err)?LOG_ERR:LOG_OK;
}

// Look at the offsets and find where the replacements end and the appends begin.
static BUN
start_of_appends(BAT *offsets, BUN bcnt)
{
	BUN ocnt = BATcount(offsets);
	if (ocnt == 0)
		return 0;

	BUN highest = *(oid*)Tloc(offsets, ocnt - 1);
	if (highest < bcnt)
		// all are replacements
		return ocnt;

	// reason backward to find the first append.
	// Suppose offsets has 15 entries, bcnt == 100
	// and the highest offset in offsets is 109.
	BUN new_bcnt = highest + 1; // 110
	BUN nappends = new_bcnt - bcnt; // 10
	BUN nreplacements = ocnt - nappends; // 5

	// The first append should be to position bcnt
	assert(bcnt == *(oid*)Tloc(offsets, nreplacements));

	return nreplacements;
}


static int
delta_append_val(sql_trans *tr, sql_delta **batp, sqlid id, BUN offset, BAT *offsets, void *i, BUN cnt, char *storage_type, int tt)
{
	void *oi = i;
	BAT *b;
	lock_column(tr->store, id);
	sql_delta *bat = *batp;

	if (bat->cs.st == ST_DICT) {
		/* possibly a new array is returned */
		i = dict_append_val(tr, batp, i, cnt);
		bat = *batp;
		if (!i) {
			unlock_column(tr->store, id);
			return LOG_ERR;
		}
	}
	if (bat->cs.st == ST_FOR) {
		/* possibly a new array is returned */
		i = for_append_val(&bat->cs, i, cnt, storage_type, tt);
		bat = *batp;
		if (!i) {
			unlock_column(tr->store, id);
			return LOG_ERR;
		}
	}

	b = temp_descriptor(bat->cs.bid);
	if (b == NULL) {
		if (i != oi)
			GDKfree(i);
		unlock_column(tr->store, id);
		return LOG_ERR;
	}
	BUN bcnt = BATcount(b);

	if (offsets) {
		// The first few might be replacements while later items might be appends.
		// Handle the replacements here while leaving the appends to the code below.
		BUN nreplacements = start_of_appends(offsets, bcnt);

		oid *start = Tloc(offsets, 0);
		if (BUNreplacemulti(b, start, i, nreplacements, true) != GDK_SUCCEED) {
			bat_destroy(b);
			if (i != oi)
				GDKfree(i);
			unlock_column(tr->store, id);
			return LOG_ERR;
		}

		// Replacements have been handled. The rest are appends.
		assert(offset == oid_nil);
		offset = bcnt;
		cnt -= nreplacements;
	}

	if (bcnt > offset){
		size_t ccnt = ((offset+cnt) > bcnt)? (bcnt - offset):cnt;
		if (BUNreplacemultiincr(b, offset, i, ccnt, true) != GDK_SUCCEED) {
			bat_destroy(b);
			if (i != oi)
				GDKfree(i);
			unlock_column(tr->store, id);
			return LOG_ERR;
		}
		cnt -= ccnt;
		offset += ccnt;
	}
	if (cnt) {
		if (BATcount(b) < offset) { /* add space */
			BUN d = offset - BATcount(b);
			if (BUNappendmulti(b, NULL, d, true) != GDK_SUCCEED) {
				bat_destroy(b);
				if (i != oi)
					GDKfree(i);
				unlock_column(tr->store, id);
				return LOG_ERR;
			}
		}
		if (BUNappendmulti(b, i, cnt, true) != GDK_SUCCEED) {
			bat_destroy(b);
			if (i != oi)
				GDKfree(i);
			unlock_column(tr->store, id);
			return LOG_ERR;
		}
	}
	bat_destroy(b);
	if (i != oi)
		GDKfree(i);
	unlock_column(tr->store, id);
	return LOG_OK;
}

static int
dup_storage( sql_trans *tr, storage *obat, storage *bat)
{
	if (!(bat->segs = new_segments(tr, 0)))
		return LOG_ERR;
	return dup_cs(tr, &obat->cs, &bat->cs, TYPE_msk, 1);
}

static int
append_col_execute(sql_trans *tr, sql_delta **delta, sqlid id, BUN offset, BAT *offsets, void *incoming_data, BUN cnt, int tt, char *storage_type)
{
	int ok = LOG_OK;

	(*delta)->cs.merged = 0; /* TODO needs to move */
	if (tt == TYPE_bat) {
		BAT *bat = incoming_data;

		if (BATcount(bat))
			ok = delta_append_bat(tr, delta, id, offset, offsets, bat, storage_type);
	} else {
		ok = delta_append_val(tr, delta, id, offset, offsets, incoming_data, cnt, storage_type, tt);
	}
	return ok;
}

static int
append_col(sql_trans *tr, sql_column *c, BUN offset, BAT *offsets, void *data, BUN cnt, int tpe)
{
	int res = LOG_OK;
	sql_delta *delta, *odelta = ATOMIC_PTR_GET(&c->data);

	if (tpe == TYPE_bat) {
		BAT *t = data;
		if (!BATcount(t))
			return LOG_OK;
	}

	if ((delta = bind_col_data(tr, c, NULL)) == NULL)
		return LOG_ERR;

	assert(delta->cs.st == ST_DEFAULT || delta->cs.st == ST_DICT || delta->cs.st == ST_FOR);

	odelta = delta;
	if ((res = append_col_execute(tr, &delta, c->base.id, offset, offsets, data, cnt, tpe, c->storage_type)) != LOG_OK)
		return res;
	if (odelta != delta) {
		delta->next = odelta;
		if (!ATOMIC_PTR_CAS(&c->data, (void**)&delta->next, delta)) {
			delta->next = NULL;
			destroy_delta(delta, false);
			return LOG_CONFLICT;
		}
	}
	if (delta->cs.st == ST_DEFAULT && c->storage_type)
		res = sql_trans_alter_storage(tr, c, NULL);
	return res;
}

static int
append_idx(sql_trans *tr, sql_idx *i, BUN offset, BAT *offsets, void *data, BUN cnt, int tpe)
{
	int res = LOG_OK;
	sql_delta *delta;

	if (tpe == TYPE_bat) {
		BAT *t = data;
		if (!BATcount(t))
			return LOG_OK;
	}

	if ((delta = bind_idx_data(tr, i, NULL)) == NULL)
		return LOG_ERR;

	assert(delta->cs.st == ST_DEFAULT);

	res = append_col_execute(tr, &delta, i->base.id, offset, offsets, data, cnt, tpe, NULL);
	return res;
}

static int
deletes_conflict_updates(sql_trans *tr, sql_table *t, oid rid, size_t cnt)
{
	int err = 0;

	/* TODO check for conflicting updates */
	(void)rid;
	(void)cnt;
	for(node *n = ol_first_node(t->columns); n && !err; n = n->next) {
		sql_column *c = n->data;
		sql_delta *d = ATOMIC_PTR_GET(&c->data);

		/* check for active updates */
		if (!VALID_4_READ(d->cs.ts, tr) && d->cs.ucnt)
			return 1;
	}
	return 0;
}

static int
storage_delete_val(sql_trans *tr, sql_table *t, storage *s, oid rid)
{
	int in_transaction = segments_in_transaction(tr, t);

	lock_table(tr->store, t->base.id);
	/* find segment of rid, split, mark new segment deleted (for tr->tid) */
	segment *seg = s->segs->h, *p = NULL;
	for (; seg; p = seg, seg = seg->next) {
		if (seg->start <= rid && seg->end > rid) {
			if (!SEG_VALID_4_DELETE(seg,tr)) {
				unlock_table(tr->store, t->base.id);
				return LOG_CONFLICT;
			}
			if (deletes_conflict_updates( tr, t, rid, 1)) {
				unlock_table(tr->store, t->base.id);
				return LOG_CONFLICT;
			}
			if (!split_segment(s->segs, seg, p, tr, rid, 1, true)) {
				unlock_table(tr->store, t->base.id);
				return LOG_ERR;
			}
			break;
		}
	}
	unlock_table(tr->store, t->base.id);
	if (!in_transaction)
		trans_add(tr, &t->base, s, &tc_gc_del, &commit_update_del, NOT_TO_BE_LOGGED(t) ? NULL : &log_update_del);
	return LOG_OK;
}

static int
seg_delete_range(sql_trans *tr, sql_table *t, storage *s, segment **Seg, size_t start, size_t cnt)
{
	segment *seg = *Seg, *p = NULL;
	for (; seg; p = seg, seg = seg->next) {
		if (seg->start <= start && seg->end > start) {
			size_t lcnt = cnt;
			if (start+lcnt > seg->end)
				lcnt = seg->end-start;
			if (SEG_IS_DELETED(seg, tr)) {
				start += lcnt;
				cnt -= lcnt;
				continue;
			} else if (!SEG_VALID_4_DELETE(seg, tr))
				return LOG_CONFLICT;
			if (deletes_conflict_updates( tr, t, start, lcnt))
				return LOG_CONFLICT;
			*Seg = seg = split_segment(s->segs, seg, p, tr, start, lcnt, true);
			if (!seg)
				return LOG_ERR;
			start += lcnt;
			cnt -= lcnt;
		}
		if (start+cnt <= seg->end)
			break;
	}
	return LOG_OK;
}

static int
delete_range(sql_trans *tr, sql_table *t, storage *s, size_t start, size_t cnt)
{
	segment *seg = s->segs->h;
	return seg_delete_range(tr, t, s, &seg, start, cnt);
}

static int
storage_delete_bat(sql_trans *tr, sql_table *t, storage *s, BAT *i)
{
	int in_transaction = segments_in_transaction(tr, t);
	BAT *oi = i;	/* update ids */
	int ok = LOG_OK;

	if ((i->ttype == TYPE_msk || mask_cand(i)) && !(i = BATunmask(i)))
		return LOG_ERR;
	if (BATcount(i)) {
		if (BATtdense(i)) {
			size_t start = i->tseqbase;
			size_t cnt = BATcount(i);

			lock_table(tr->store, t->base.id);
			ok = delete_range(tr, t, s, start, cnt);
			unlock_table(tr->store, t->base.id);
		} else if (complex_cand(i)) {
			struct canditer ci;
			oid f = 0, l = 0, cur = 0;

			canditer_init(&ci, NULL, i);
			cur = f = canditer_next(&ci);

			lock_table(tr->store, t->base.id);
			if (!is_oid_nil(f)) {
				segment *seg = s->segs->h;
				for(l = canditer_next(&ci); !is_oid_nil(l) && ok == LOG_OK; l = canditer_next(&ci)) {
					if (cur+1 == l) {
						cur++;
						continue;
					}
					ok = seg_delete_range(tr, t, s, &seg, f, cur-f);
					f = cur = l;
				}
				if (ok == LOG_OK)
					ok = seg_delete_range(tr, t, s, &seg, f, cur-f);
			}
			unlock_table(tr->store, t->base.id);
		} else {
			if (!i->tsorted) {
				assert(oi == i);
				BAT *ni = NULL;
				if (BATsort(&ni, NULL, NULL, i, NULL, NULL, false, false, false) != GDK_SUCCEED)
					ok = LOG_ERR;
				if (ni)
					i = ni;
			}
			assert(i->tsorted);
			BUN icnt = BATcount(i);
			BATiter ii = bat_iterator(i);
			oid *o = ii.base, n = o[0]+1;
			size_t lcnt = 1;

			lock_table(tr->store, t->base.id);
			segment *seg = s->segs->h;
			for (size_t i=1; i<icnt && ok == LOG_OK; i++) {
				if (o[i] == n) {
					lcnt++;
					n++;
				} else {
					ok = seg_delete_range(tr, t, s, &seg, n-lcnt, lcnt);
					lcnt = 0;
				}
				if (!lcnt) {
					n = o[i]+1;
					lcnt = 1;
				}
			}
			bat_iterator_end(&ii);
			if (lcnt && ok == LOG_OK)
				ok = seg_delete_range(tr, t, s, &seg, n-lcnt, lcnt);
			unlock_table(tr->store, t->base.id);
		}
	}
	if (i != oi)
		bat_destroy(i);
	// assert
	if (!in_transaction)
		trans_add(tr, &t->base, s, &tc_gc_del, &commit_update_del, NOT_TO_BE_LOGGED(t) ? NULL : &log_update_del);
	return ok;
}

static void
destroy_segments(segments *s)
{
	if (!s || sql_ref_dec(&s->r) > 0)
		return;
	segment *seg = s->h;
	while(seg) {
		segment *n = seg->next;
		_DELETE(seg);
		seg = n;
	}
	_DELETE(s);
}

static void
destroy_storage(storage *bat)
{
	if (--bat->cs.refcnt > 0)
		return;
	if (bat->next)
		destroy_storage(bat->next);
	destroy_segments(bat->segs);
	if (bat->cs.uibid)
		temp_destroy(bat->cs.uibid);
	if (bat->cs.uvbid)
		temp_destroy(bat->cs.uvbid);
	if (bat->cs.bid)
		temp_destroy(bat->cs.bid);
	bat->cs.bid = bat->cs.uibid = bat->cs.uvbid = 0;
	_DELETE(bat);
}

static int
segments_conflict(sql_trans *tr, segments *segs, int uncommitted)
{
	if (uncommitted) {
		for (segment *s = segs->h; s; s = s->next)
			if (!VALID_4_READ(s->ts,tr))
				return 1;
	} else {
		for (segment *s = segs->h; s; s = s->next)
			if (s->ts < TRANSACTION_ID_BASE && !VALID_4_READ(s->ts,tr))
				return 1;
	}

	return 0;
}

static int clear_storage(sql_trans *tr, sql_table *t, storage *s);

static storage *
bind_del_data(sql_trans *tr, sql_table *t, bool *clear)
{
	storage *obat;

	obat = ATOMIC_PTR_GET(&t->data);

	if (obat->cs.ts != tr->tid)
		if (!tr->parent || !tr_version_of_parent(tr, obat->cs.ts))
			if (obat->cs.ts >= TRANSACTION_ID_BASE) {
				/* abort */
				if (clear)
					*clear = true;
				return NULL;
			}

	if (!clear)
		return obat;

	/* remainder is only to handle clear */
	if (segments_conflict(tr, obat->segs, 1)) {
		*clear = true;
		return NULL;
	}
	if (!(obat = timestamp_storage(tr, ATOMIC_PTR_GET(&t->data))))
		return NULL;
	storage *bat = ZNEW(storage);
	if (!bat)
		return NULL;
	bat->cs.refcnt = 1;
	if (dup_storage(tr, obat, bat) != LOG_OK) {
		destroy_storage(bat);
		return NULL;
	}
	bat->cs.cleared = true;
	bat->cs.ts = tr->tid;
	/* only one writer else abort */
	bat->next = obat;
	if (!ATOMIC_PTR_CAS(&t->data, (void**)&bat->next, bat)) {
		bat->next = NULL;
		destroy_storage(bat);
		if (clear)
			*clear = true;
		return NULL;
	}
	return bat;
}

static int
delete_tab(sql_trans *tr, sql_table * t, void *ib, int tpe)
{
	int ok = LOG_OK;
	BAT *b = ib;
	storage *bat;

	if (tpe == TYPE_bat && !BATcount(b))
		return ok;

	if (t == NULL)
		return LOG_ERR;

	if ((bat = bind_del_data(tr, t, NULL)) == NULL)
		return LOG_ERR;

	if (tpe == TYPE_bat)
		ok = storage_delete_bat(tr, t, bat, ib);
	else
		ok = storage_delete_val(tr, t, bat, *(oid*)ib);
	return ok;
}

static size_t
dcount_col(sql_trans *tr, sql_column *c)
{
	sql_delta *b;

	if (!isTable(c->t))
		return 0;
	b = col_timestamp_delta(tr, c);
	if (!b)
		return 1;

	storage *s = ATOMIC_PTR_GET(&c->t->data);
	if (!s || !s->segs->t)
		return 1;
	size_t cnt = s->segs->t->end;
	if (cnt) {
		BAT *v = cs_bind_bat( &b->cs, QUICK, cnt);
		size_t dcnt = 0;

		if (v)
			dcnt = BATguess_uniques(v, NULL);
		return dcnt;
	}
	return cnt;
}

static BAT *
bind_no_view(BAT *b, bool quick)
{
	if (isVIEW(b)) { /* If it is a view get the parent BAT */
		BAT *nb = BBP_desc(VIEWtparent(b));
		bat_destroy(b);
		if (!(b = quick ? quick_descriptor(nb->batCacheid) : temp_descriptor(nb->batCacheid)))
			return NULL;
	}
	return b;
}

static int
set_stats_col(sql_trans *tr, sql_column *c, double *unique_est, char *min, char *max)
{
	int ok = 0;
	assert(tr->active);
	if (!c || !ATOMIC_PTR_GET(&c->data) || !isTable(c->t) || !c->t->s)
		return 0;
	lock_column(tr->store, c->base.id);
	if (unique_est) {
		sql_delta *d;
		if ((d = ATOMIC_PTR_GET(&c->data)) && d->cs.st == ST_DEFAULT) {
			BAT *b;
			if ((b = bind_col(tr, c, RDONLY)) && (b = bind_no_view(b, false))) {
				MT_lock_set(&b->theaplock);
				b->tunique_est = *unique_est;
				MT_lock_unset(&b->theaplock);
				bat_destroy(b);
			}
		}
	}
	if (min) {
		_DELETE(c->min);
		size_t minlen = ATOMlen(c->type.type->localtype, min);
		if ((c->min = GDKmalloc(minlen)) != NULL) {
			memcpy(c->min, min, minlen);
			ok = 1;
		}
	}
	if (max) {
		_DELETE(c->max);
		size_t maxlen = ATOMlen(c->type.type->localtype, max);
		if ((c->max = GDKmalloc(maxlen)) != NULL) {
			memcpy(c->max, max, maxlen);
			ok = 1;
		}
	}
	unlock_column(tr->store, c->base.id);
	return ok;
}

static int
min_max_col(sql_trans *tr, sql_column *c)
{
	int ok = 0;
	BAT *b = NULL;
	sql_delta *d = NULL;

	assert(tr->active);
	if (!c || !ATOMIC_PTR_GET(&c->data) || !isTable(c->t) || !c->t->s)
		return 0;
	if (c->min && c->max)
		return 1;
	if ((d = ATOMIC_PTR_GET(&c->data))) {
		if (d->cs.st == ST_FOR)
			return 0;
		int access = d->cs.st == ST_DICT ? RD_EXT : RDONLY;
		lock_column(tr->store, c->base.id);
		if (c->min && c->max) {
			unlock_column(tr->store, c->base.id);
			return 1;
		}
		_DELETE(c->min);
		_DELETE(c->max);
		if ((b = bind_col(tr, c, access))) {
			if (!(b = bind_no_view(b, false))) {
				unlock_column(tr->store, c->base.id);
				return 0;
			}
			BATiter bi = bat_iterator(b);
			if (bi.minpos != BUN_NONE && bi.maxpos != BUN_NONE) {
				const void *nmin = BUNtail(bi, bi.minpos), *nmax = BUNtail(bi, bi.maxpos);
				size_t minlen = ATOMlen(bi.type, nmin), maxlen = ATOMlen(bi.type, nmax);

				if (!(c->min = GDKmalloc(minlen)) || !(c->max = GDKmalloc(maxlen))) {
					_DELETE(c->min);
					_DELETE(c->max);
				} else {
					memcpy(c->min, nmin, minlen);
					memcpy(c->max, nmax, maxlen);
					ok = 1;
				}
			}
			bat_iterator_end(&bi);
			bat_destroy(b);
		}
		unlock_column(tr->store, c->base.id);
	}
	return ok;
}

static size_t
count_segs(segment *s)
{
	size_t nr = 0;

	for( ; s; s = s->next)
		nr++;
	return nr;
}

static size_t
count_del(sql_trans *tr, sql_table *t, int access)
{
	storage *d;

	if (!isTable(t))
		return 0;
	d = tab_timestamp_storage(tr, t);
	if (!d)
		return 0;
	if (access == 2)
		return d->cs.ucnt;
	if (access == 1)
		return count_inserts(d->segs->h, tr);
	if (access == 10) /* special case for counting the number of segments */
		return count_segs(d->segs->h);
	return count_deletes(d->segs->h, tr);
}

static int
sorted_col(sql_trans *tr, sql_column *col)
{
	int sorted = 0;

	assert(tr->active);
	if (!isTable(col->t) || !col->t->s)
		return 0;

	if (col && ATOMIC_PTR_GET(&col->data) && !col->storage_type /* no order on dict compressed tables */) {
		BAT *b = bind_col(tr, col, QUICK);

		if (b)
			sorted = b->tsorted || b->trevsorted;
	}
	return sorted;
}

static int
unique_col(sql_trans *tr, sql_column *col)
{
	int distinct = 0;

	assert(tr->active);
	if (!isTable(col->t) || !col->t->s)
		return 0;

	if (col && ATOMIC_PTR_GET(&col->data)) {
		BAT *b = bind_col(tr, col, QUICK);

		if (b)
			distinct = b->tkey;
	}
	return distinct;
}

static int
double_elim_col(sql_trans *tr, sql_column *col)
{
	int de = 0;
	sql_delta *d;

	assert(tr->active);
	if (!isTable(col->t) || !col->t->s)
		return 0;

	if (col && (d=ATOMIC_PTR_GET(&col->data))!=NULL && col->storage_type) {
		if (d->cs.st == ST_DICT) {
			BAT *b = bind_col(tr, col, QUICK);
			if (b && b->ttype == TYPE_bte)
				de = 1;
			else if (b && b->ttype == TYPE_sht)
				de = 2;
		}
	} else if (col && ATOMstorage(col->type.type->localtype) == TYPE_str && ATOMIC_PTR_GET(&col->data)) {
		BAT *b = bind_col(tr, col, QUICK);

		if (b && ATOMstorage(b->ttype) == TYPE_str) { /* check double elimination */
			de = GDK_ELIMDOUBLES(b->tvheap);
			if (de)
				de = (int) ceil(b->tvheap->free / (double) GDK_VAROFFSET);
		}
		assert(de >= 0 && de <= 16);
	}
	return de;
}

static int
col_stats(sql_trans *tr, sql_column *c, bool *nonil, bool *unique, double *unique_est, ValPtr min, ValPtr max)
{
	int ok = 0;
	BAT *b = NULL, *off = NULL, *upv = NULL;
	sql_delta *d = NULL;

	(void) tr;
	assert(tr->active);
	*nonil = false;
	*unique = false;
	*unique_est = 0.0;
	if (!c || !isTable(c->t) || !c->t->s)
		return ok;

	if ((d = ATOMIC_PTR_GET(&c->data))) {
		if (d->cs.st == ST_FOR) {
			*nonil = true; /* TODO for min/max. I will do it later */
			return ok;
		}
		int eclass = c->type.type->eclass;
		int access = d->cs.st == ST_DICT ? RD_EXT : RDONLY;
		if ((b = bind_col(tr, c, access))) {
			if (!(b = bind_no_view(b, false)))
				return ok;
			BATiter bi = bat_iterator(b);
			*nonil = bi.nonil && !bi.nil;

			if ((EC_NUMBER(eclass) || EC_VARCHAR(eclass) || EC_TEMP_NOFRAC(eclass) || eclass == EC_DATE) &&
				d->cs.ucnt == 0 && (bi.minpos != BUN_NONE || bi.maxpos != BUN_NONE)) {
				if (c->min && VALinit(min, bi.type, c->min))
					ok |= 1;
				else if (bi.minpos != BUN_NONE && VALinit(min, bi.type, BUNtail(bi, bi.minpos)))
					ok |= 1;
				if (c->max && VALinit(max, bi.type, c->max))
					ok |= 2;
				else if (bi.maxpos != BUN_NONE && VALinit(max, bi.type, BUNtail(bi, bi.maxpos)))
					ok |= 2;
			}
			if (d->cs.ucnt == 0) {
				if (d->cs.st == ST_DEFAULT) {
					*unique = bi.key;
					*unique_est = bi.unique_est;
				} else if (d->cs.st == ST_DICT && (off = bind_col(tr, c, QUICK)) && (off = bind_no_view(off, true))) {
					/* for dict, check the offsets bat for uniqueness */
					MT_lock_set(&off->theaplock);
					*unique = off->tkey;
					*unique_est = off->tunique_est;
					MT_lock_unset(&off->theaplock);
				}
			}
			bat_iterator_end(&bi);
			bat_destroy(b);
			if (*nonil && d->cs.ucnt > 0) {
				/* This could use a quick descriptor */
				if (!(upv = bind_col(tr, c, RD_UPD_VAL)) || !(upv = bind_no_view(upv, false))) {
					*nonil = false;
				} else {
					MT_lock_set(&upv->theaplock);
					*nonil &= upv->tnonil && !upv->tnil;
					MT_lock_unset(&upv->theaplock);
					bat_destroy(upv);
				}
			}
		}
	}
	return ok;
}

static int
load_cs(sql_trans *tr, column_storage *cs, int type, sqlid id)
{
	sqlstore *store = tr->store;
	int bid = log_find_bat(store->logger, id);
	if (bid <= 0)
		return LOG_ERR;
	cs->bid = temp_dup(bid);
	cs->ucnt = 0;
	cs->uibid = e_bat(TYPE_oid);
	cs->uvbid = e_bat(type);
	if (cs->uibid == BID_NIL || cs->uvbid == BID_NIL)
		return LOG_ERR;
	return LOG_OK;
}

static int
log_create_delta(sql_trans *tr, sql_delta *bat, sqlid id)
{
	int res = LOG_OK;
	gdk_return ok;
	BAT *b = temp_descriptor(bat->cs.bid);

	if (b == NULL)
		return LOG_ERR;

	if (!bat->cs.uibid)
		bat->cs.uibid = e_bat(TYPE_oid);
	if (!bat->cs.uvbid)
		bat->cs.uvbid = e_bat(b->ttype);
	if (bat->cs.uibid == BID_NIL || bat->cs.uvbid == BID_NIL)
		res = LOG_ERR;
	if (GDKinmemory(0)) {
		bat_destroy(b);
		return res;
	}

	bat_set_access(b, BAT_READ);
	sqlstore *store = tr->store;
	ok = log_bat_persists(store->logger, b, id);
	bat_destroy(b);
	if(res != LOG_OK)
		return res;
	return ok == GDK_SUCCEED ? LOG_OK : LOG_ERR;
}

static int
new_persistent_delta( sql_delta *bat)
{
	bat->cs.ucnt = 0;
	return LOG_OK;
}

static void
create_delta( sql_delta *d, BAT *b)
{
	bat_set_access(b, BAT_READ);
	d->cs.bid = temp_create(b);
	d->cs.uibid = d->cs.uvbid = 0;
	d->cs.ucnt = 0;
}

static bat
copyBat (bat i, int type, oid seq)
{
	BAT *b, *tb;
	bat res;

	if (!i)
		return i;
	tb = quick_descriptor(i);
	if (tb == NULL)
		return 0;
	b = BATconstant(seq, type, ATOMnilptr(type), BATcount(tb), PERSISTENT);
	if (b == NULL)
		return 0;

	bat_set_access(b, BAT_READ);

	res = temp_create(b);
	bat_destroy(b);
	return res;
}

static int
create_col(sql_trans *tr, sql_column *c)
{
	int ok = LOG_OK, new = 0;
	int type = c->type.type->localtype;
	sql_delta *bat = ATOMIC_PTR_GET(&c->data);

	if (!bat) {
		new = 1;
		bat = ZNEW(sql_delta);
		if (!bat)
			return LOG_ERR;
		ATOMIC_PTR_SET(&c->data, bat);
		bat->cs.refcnt = 1;
	}

	if (new)
		bat->cs.ts = tr->tid;

	if (!isNew(c)&& !isTempTable(c->t)){
		bat->cs.ts = tr->ts;
		ok = load_cs(tr, &bat->cs, type, c->base.id);
		if (ok == LOG_OK && c->storage_type) {
			if (strcmp(c->storage_type, "DICT") == 0) {
				sqlstore *store = tr->store;
				int bid = log_find_bat(store->logger, -c->base.id);
				if (bid <= 0)
					return LOG_ERR;
				bat->cs.ebid = temp_dup(bid);
				bat->cs.st = ST_DICT;
			} else if (strncmp(c->storage_type, "FOR", 3) == 0) {
				bat->cs.st = ST_FOR;
			}
		}
		return ok;
	} else if (bat && bat->cs.bid) {
		return new_persistent_delta(ATOMIC_PTR_GET(&c->data));
	} else {
		sql_column *fc = NULL;
		size_t cnt = 0;

		/* alter ? */
		if (!isTempTable(c->t) && ol_first_node(c->t->columns) && (fc = ol_first_node(c->t->columns)->data) != NULL) {
			storage *s = tab_timestamp_storage(tr, fc->t);
			if (s == NULL)
				return LOG_ERR;
			cnt = segs_end(s->segs, tr, c->t);
		}
		if (cnt && fc != c) {
			sql_delta *d = ATOMIC_PTR_GET(&fc->data);

			if (d->cs.bid) {
				bat->cs.bid = copyBat(d->cs.bid, type, 0);
				if(bat->cs.bid == BID_NIL)
					ok = LOG_ERR;
			}
			if (d->cs.uibid) {
				bat->cs.uibid = e_bat(TYPE_oid);
				if (bat->cs.uibid == BID_NIL)
					ok = LOG_ERR;
			}
			if (d->cs.uvbid) {
				bat->cs.uvbid = e_bat(type);
				if(bat->cs.uvbid == BID_NIL)
					ok = LOG_ERR;
			}
		} else {
			BAT *b = bat_new(type, c->t->sz, PERSISTENT);
			if (!b) {
				ok = LOG_ERR;
			} else {
				create_delta(ATOMIC_PTR_GET(&c->data), b);
				bat_destroy(b);
			}

			if (!new) {
				bat->cs.uibid = e_bat(TYPE_oid);
				if (bat->cs.uibid == BID_NIL)
					ok = LOG_ERR;
				bat->cs.uvbid = e_bat(type);
				if(bat->cs.uvbid == BID_NIL)
					ok = LOG_ERR;
			}
		}
		bat->cs.ucnt = 0;

		if (new && !isTempTable(c->t) && !isNew(c->t) /* alter */)
			trans_add(tr, &c->base, bat, &tc_gc_col, &commit_create_col, &log_create_col);
	}
	return ok;
}

static int
log_create_col_(sql_trans *tr, sql_column *c)
{
	assert(!isTempTable(c->t));
	return log_create_delta(tr,  ATOMIC_PTR_GET(&c->data), c->base.id);
}

static int
log_create_col(sql_trans *tr, sql_change *change)
{
	return log_create_col_(tr, (sql_column*)change->obj);
}

static int
commit_create_delta( sql_trans *tr, sql_table *t, sql_base *base, sql_delta *delta, ulng commit_ts, ulng oldest)
{
	(void) t; // TODO transaction_layer_revamp: remove if unnecessary
	(void)oldest;
	assert(delta->cs.ts == tr->tid);
	delta->cs.ts = commit_ts;

	assert(delta->next == NULL);
	if (!delta->cs.merged)
		merge_delta(delta);
	if (!tr->parent)
		base->new = 0;
	return LOG_OK;
}

static int
commit_create_col( sql_trans *tr, sql_change *change, ulng commit_ts, ulng oldest)
{
	sql_column *c = (sql_column*)change->obj;
	sql_delta *delta = ATOMIC_PTR_GET(&c->data);
	if (!tr->parent)
		c->base.new = 0;
	return commit_create_delta( tr, c->t, &c->base, delta, commit_ts, oldest);
}

/* will be called for new idx's and when new index columns are created */
static int
create_idx(sql_trans *tr, sql_idx *ni)
{
	int ok = LOG_OK, new = 0;
	sql_delta *bat = ATOMIC_PTR_GET(&ni->data);
	int type = TYPE_lng;

	if (oid_index(ni->type))
		type = TYPE_oid;

	if (!bat) {
		new = 1;
		bat = ZNEW(sql_delta);
		if (!bat)
			return LOG_ERR;
		ATOMIC_PTR_SET(&ni->data, bat);
		bat->cs.refcnt = 1;
	}

	if (new)
		bat->cs.ts = tr->tid;

	if (!isNew(ni) && !isTempTable(ni->t)){
		bat->cs.ts = 1;
		return load_cs(tr, &bat->cs, type, ni->base.id);
	} else if (bat && bat->cs.bid && !isTempTable(ni->t)) {
		return new_persistent_delta(ATOMIC_PTR_GET(&ni->data));
	} else {
		sql_column *c = ol_first_node(ni->t->columns)->data;
		sql_delta *d = col_timestamp_delta(tr, c);

		if (d) {
			/* Here we also handle indices created through alter stmts */
			/* These need to be created aligned to the existing data */
			if (d->cs.bid) {
				bat->cs.bid = copyBat(d->cs.bid, type, 0);
				if(bat->cs.bid == BID_NIL)
					ok = LOG_ERR;
			}
		} else {
			return LOG_ERR;
		}

		bat->cs.ucnt = 0;

		if (!new) {
			bat->cs.uibid = e_bat(TYPE_oid);
			if (bat->cs.uibid == BID_NIL)
				ok = LOG_ERR;
			bat->cs.uvbid = e_bat(type);
			if(bat->cs.uvbid == BID_NIL)
				ok = LOG_ERR;
		}
		bat->cs.ucnt = 0;
		if (new && !isTempTable(ni->t) && !isNew(ni->t) /* alter */)
			trans_add(tr, &ni->base, bat, &tc_gc_idx, &commit_create_idx, &log_create_idx);
	}
	return ok;
}

static int
log_create_idx_(sql_trans *tr, sql_idx *i)
{
	assert(!isTempTable(i->t));
	return log_create_delta(tr, ATOMIC_PTR_GET(&i->data), i->base.id);
}

static int
log_create_idx(sql_trans *tr, sql_change *change)
{
	return log_create_idx_(tr, (sql_idx*)change->obj);
}

static int
commit_create_idx( sql_trans *tr, sql_change *change, ulng commit_ts, ulng oldest)
{
	sql_idx *i = (sql_idx*)change->obj;
	sql_delta *delta = ATOMIC_PTR_GET(&i->data);
	if (!tr->parent)
		i->base.new = 0;
	return commit_create_delta( tr, i->t, &i->base, delta, commit_ts, oldest);
	return LOG_OK;
}

static int
load_storage(sql_trans *tr, sql_table *t, storage *s, sqlid id)
{
	int ok = load_cs(tr, &s->cs, TYPE_msk, id);
	BAT *b = NULL, *ib = NULL;

	if (ok != LOG_OK)
		return ok;
	if (!(b = temp_descriptor(s->cs.bid)))
		return LOG_ERR;
	ib = b;

	if ((b->ttype == TYPE_msk || mask_cand(b)) && !(b = BATunmask(b))) {
		bat_destroy(ib);
		return LOG_ERR;
	}

	if (BATcount(b)) {
		if (ok == LOG_OK && !(s->segs = new_segments(tr, BATcount(ib)))) {
			bat_destroy(ib);
			return LOG_ERR;
		}
		if (BATtdense(b)) {
			size_t start = b->tseqbase;
			size_t cnt = BATcount(b);
			ok = delete_range(tr, t, s, start, cnt);
		} else {
			assert(b->tsorted);
			BUN icnt = BATcount(b);
			BATiter bi = bat_iterator(b);
			size_t lcnt = 1;
			oid n;
			segment *seg = s->segs->h;
			if (complex_cand(b)) {
				oid o = * (oid *) Tpos(&bi, 0);
				n = o + 1;
				for (BUN i = 1; i < icnt; i++) {
					o = * (oid *) Tpos(&bi, i);
					if (o == n) {
						lcnt++;
						n++;
					} else {
						if ((ok = seg_delete_range(tr, t, s, &seg, n-lcnt, lcnt)) != LOG_OK)
							break;
						lcnt = 0;
					}
					if (!lcnt) {
						n = o + 1;
						lcnt = 1;
					}
				}
			} else {
				oid *o = bi.base;
				n = o[0]+1;
				for (size_t i=1; i<icnt; i++) {
					if (o[i] == n) {
						lcnt++;
						n++;
					} else {
						if ((ok = seg_delete_range(tr, t, s, &seg, n-lcnt, lcnt)) != LOG_OK)
							break;
						lcnt = 0;
					}
					if (!lcnt) {
						n = o[i]+1;
						lcnt = 1;
					}
				}
			}
			if (lcnt && ok == LOG_OK)
				ok = delete_range(tr, t, s, n-lcnt, lcnt);
			bat_iterator_end(&bi);
		}
		if (ok == LOG_OK)
			for (segment *seg = s->segs->h; seg; seg = seg->next)
				if (seg->ts == tr->tid)
					seg->ts = 1;
	} else {
		if (ok == LOG_OK) {
			BAT *bb = quick_descriptor(s->cs.bid);

			if (!bb || !(s->segs = new_segments(tr, BATcount(bb)))) {
				ok = LOG_ERR;
			} else {
				segment *seg = s->segs->h;
				if (seg->ts == tr->tid)
					seg->ts = 1;
			}
		}
	}
	if (b != ib)
		bat_destroy(b);
	bat_destroy(ib);

	return ok;
}

static int
create_del(sql_trans *tr, sql_table *t)
{
	int ok = LOG_OK, new = 0;
	BAT *b;
	storage *bat = ATOMIC_PTR_GET(&t->data);

	if (!bat) {
		new = 1;
		bat = ZNEW(storage);
		if(!bat)
			return LOG_ERR;
		ATOMIC_PTR_SET(&t->data, bat);
		bat->cs.refcnt = 1;
		bat->cs.ts = tr->tid;
	}

	if (!isNew(t) && !isTempTable(t)) {
		bat->cs.ts = tr->ts;
		return load_storage(tr, t, bat, t->base.id);
	} else if (bat->cs.bid) {
		return ok;
	} else {
		assert(!bat->segs);
		if (!(bat->segs = new_segments(tr, 0)))
			return LOG_ERR;

		b = bat_new(TYPE_msk, t->sz, PERSISTENT);
		if(b != NULL) {
			bat_set_access(b, BAT_READ);
			bat->cs.bid = temp_create(b);
			bat_destroy(b);
		} else {
			return LOG_ERR;
		}
		if (new)
			trans_add(tr, &t->base, bat, &tc_gc_del, &commit_create_del, isTempTable(t) ? NULL : &log_create_del);
	}
	return ok;
}

static int
log_segment(sql_trans *tr, segment *s, sqlid id)
{
	sqlstore *store = tr->store;
	msk m = s->deleted;
	return log_constant(store->logger, TYPE_msk, &m, id, s->start, s->end-s->start)==GDK_SUCCEED?LOG_OK:LOG_ERR;
}

static int
log_segments(sql_trans *tr, segments *segs, sqlid id)
{
	/* log segments */
	lock_table(tr->store, id);
	for (segment *seg = segs->h; seg; seg=seg->next) {
		unlock_table(tr->store, id);
		if (seg->ts == tr->tid && seg->end-seg->start) {
			if (log_segment(tr, seg, id) != LOG_OK) {
				unlock_table(tr->store, id);
				return LOG_ERR;
			}
		}
		lock_table(tr->store, id);
	}
	unlock_table(tr->store, id);
	return LOG_OK;
}

static int
log_create_storage(sql_trans *tr, storage *bat, sql_table *t)
{
	BAT *b;
	int ok = LOG_OK;

	if (GDKinmemory(0))
		return LOG_OK;

	b = temp_descriptor(bat->cs.bid);
	if (b == NULL)
		return LOG_ERR;

	sqlstore *store = tr->store;
	bat_set_access(b, BAT_READ);
	if (ok == LOG_OK)
		ok = (log_bat_persists(store->logger, b, t->base.id) == GDK_SUCCEED)?LOG_OK:LOG_ERR;
	if (ok == LOG_OK)
		ok = log_segments(tr, bat->segs, t->base.id);
	bat_destroy(b);
	return ok;
}

static int
log_create_del(sql_trans *tr, sql_change *change)
{
	int ok = LOG_OK;
	sql_table *t = (sql_table*)change->obj;

	if (t->base.deleted)
		return ok;
	assert(!isTempTable(t));
	ok = log_create_storage(tr, ATOMIC_PTR_GET(&t->data), t);
	if (ok == LOG_OK) {
		for(node *n = ol_first_node(t->columns); n && ok == LOG_OK; n = n->next) {
			sql_column *c = n->data;

			ok = log_create_col_(tr, c);
		}
		if (t->idxs) {
			for(node *n = ol_first_node(t->idxs); n && ok == LOG_OK; n = n->next) {
				sql_idx *i = n->data;

				if (ATOMIC_PTR_GET(&i->data))
					ok = log_create_idx_(tr, i);
			}
		}
	}
	return ok;
}

static int
commit_create_del( sql_trans *tr, sql_change *change, ulng commit_ts, ulng oldest)
{
	int ok = LOG_OK;
	sql_table *t = (sql_table*)change->obj;
	storage *dbat = ATOMIC_PTR_GET(&t->data);

	if (t->commit_action == CA_DELETE || t->commit_action == CA_DROP) {
		assert(isTempTable(t));
		if ((ok = clear_storage(tr, t, dbat)) == LOG_OK)
			if (commit_ts) dbat->segs->h->ts = commit_ts;
		return ok;
	}

	if (!commit_ts) /* rollback handled by ? */
		return ok;
	ok = segments2cs(tr, dbat->segs, &dbat->cs);
	assert(ok == LOG_OK);
	if (ok != LOG_OK)
		return ok;
	merge_segments(dbat, tr, change, commit_ts, commit_ts/* create is we are alone */ /*oldest*/);
	assert(dbat->cs.ts == tr->tid);
	dbat->cs.ts = commit_ts;
	if (ok == LOG_OK) {
		for(node *n = ol_first_node(t->columns); n && ok == LOG_OK; n = n->next) {
			sql_column *c = n->data;
			sql_delta *delta = ATOMIC_PTR_GET(&c->data);

			ok = commit_create_delta(tr, c->t, &c->base, delta, commit_ts, oldest);
		}
		if (t->idxs) {
			for(node *n = ol_first_node(t->idxs); n && ok == LOG_OK; n = n->next) {
				sql_idx *i = n->data;
				sql_delta *delta = ATOMIC_PTR_GET(&i->data);

				if (delta)
					ok = commit_create_delta(tr, i->t, &i->base, delta, commit_ts, oldest);
			}
		}
		if (!tr->parent)
			t->base.new = 0;
	}
	if (!tr->parent)
		t->base.new = 0;
	return ok;
}

static int
log_destroy_delta(sql_trans *tr, sql_delta *b, sqlid id)
{
	gdk_return ok = GDK_SUCCEED;

	sqlstore *store = tr->store;
	if (!GDKinmemory(0) && b && b->cs.bid)
		ok = log_bat_transient(store->logger, id);
	if (ok == GDK_SUCCEED && !GDKinmemory(0) && b && b->cs.ebid)
		ok = log_bat_transient(store->logger, -id);
	return ok == GDK_SUCCEED ? LOG_OK : LOG_ERR;
}

static int
destroy_col(sqlstore *store, sql_column *c)
{
	(void)store;
	if (ATOMIC_PTR_GET(&c->data))
		destroy_delta(ATOMIC_PTR_GET(&c->data), true);
	ATOMIC_PTR_SET(&c->data, NULL);
	return LOG_OK;
}

static int
log_destroy_col_(sql_trans *tr, sql_column *c)
{
	int ok = LOG_OK;
	assert(!isTempTable(c->t));
	if (!tr->parent) /* don't write save point commits */
		ok = log_destroy_delta(tr, ATOMIC_PTR_GET(&c->data), c->base.id);
	return ok;
}

static int
log_destroy_col(sql_trans *tr, sql_change *change)
{
	sql_column *c = (sql_column*)change->obj;
	int res = log_destroy_col_(tr, c);
	change->obj = NULL;
	column_destroy(tr->store, c);
	return res;
}

static int
destroy_idx(sqlstore *store, sql_idx *i)
{
	(void)store;
	if (ATOMIC_PTR_GET(&i->data))
		destroy_delta(ATOMIC_PTR_GET(&i->data), true);
	ATOMIC_PTR_SET(&i->data, NULL);
	return LOG_OK;
}

static int
log_destroy_idx_(sql_trans *tr, sql_idx *i)
{
	int ok = LOG_OK;
	assert(!isTempTable(i->t));
	if (ATOMIC_PTR_GET(&i->data)) {
		if (!tr->parent) /* don't write save point commits */
			ok = log_destroy_delta(tr, ATOMIC_PTR_GET(&i->data), i->base.id);
	}
	return ok;
}

static int
log_destroy_idx(sql_trans *tr, sql_change *change)
{
	sql_idx *i = (sql_idx*)change->obj;
	int res = log_destroy_idx_(tr, i);
	change->obj = NULL;
	idx_destroy(tr->store, i);
	return res;
}

static int
destroy_del(sqlstore *store, sql_table *t)
{
	(void)store;
	if (ATOMIC_PTR_GET(&t->data))
		destroy_storage(ATOMIC_PTR_GET(&t->data));
	ATOMIC_PTR_SET(&t->data, NULL);
	return LOG_OK;
}

static int
log_destroy_storage(sql_trans *tr, storage *bat, sqlid id)
{
	gdk_return ok = GDK_SUCCEED;

	sqlstore *store = tr->store;
	if (!GDKinmemory(0) && !tr->parent && /* don't write save point commits */
	    bat && bat->cs.bid)
		ok = log_bat_transient(store->logger, id);
	return ok == GDK_SUCCEED ? LOG_OK : LOG_ERR;
}

static int
log_destroy_del(sql_trans *tr, sql_change *change)
{
	int ok = LOG_OK;
	sql_table *t = (sql_table*)change->obj;

	assert(!isTempTable(t));
	ok = log_destroy_storage(tr, ATOMIC_PTR_GET(&t->data), t->base.id);
	if (ok == LOG_OK) {
		for(node *n = ol_first_node(t->columns); n && ok == LOG_OK; n = n->next) {
			sql_column *c = n->data;

			ok = log_destroy_col_(tr, c);
		}
		if (t->idxs) {
			for(node *n = ol_first_node(t->idxs); n && ok == LOG_OK; n = n->next) {
				sql_idx *i = n->data;

				ok = log_destroy_idx_(tr, i);
			}
		}
	}
	return ok;
}

static int
commit_destroy_del( sql_trans *tr, sql_change *change, ulng commit_ts, ulng oldest)
{
	(void)tr;
	(void)change;
	(void)commit_ts;
	(void)oldest;
	return 0;
}

static int
drop_del(sql_trans *tr, sql_table *t)
{
	int ok = LOG_OK;

	if (!isNew(t)) {
		storage *bat = ATOMIC_PTR_GET(&t->data);
		trans_add(tr, &t->base, bat, &tc_gc_del, &commit_destroy_del, NOT_TO_BE_LOGGED(t) ? NULL : &log_destroy_del);
	}
	return ok;
}

static int
drop_col(sql_trans *tr, sql_column *c)
{
	assert(!isNew(c));
	sql_delta *d = ATOMIC_PTR_GET(&c->data);
	trans_add(tr, &c->base, d, &tc_gc_drop_col, &commit_destroy_del, NOT_TO_BE_LOGGED(c->t) ? NULL : &log_destroy_col);
	return LOG_OK;
}

static int
drop_idx(sql_trans *tr, sql_idx *i)
{
	assert(!isNew(i));
	sql_delta *d = ATOMIC_PTR_GET(&i->data);
	trans_add(tr, &i->base, d, &tc_gc_drop_idx, &commit_destroy_del, NOT_TO_BE_LOGGED(i->t) ? NULL : &log_destroy_idx);
	return LOG_OK;
}


static BUN
clear_cs(sql_trans *tr, column_storage *cs, bool renew, bool temp)
{
	BAT *b;
	BUN sz = 0;

	(void)tr;
	assert(cs->st == ST_DEFAULT || cs->st == ST_DICT || cs->st == ST_FOR);
	if (cs->bid && renew) {
		b = quick_descriptor(cs->bid);
		if (b) {
			sz += BATcount(b);
			if (cs->st == ST_DICT) {
				bat nebid = temp_copy(cs->ebid, true, temp); /* create empty copy */
				BAT *n = COLnew(0, TYPE_bte, 0, PERSISTENT);

				if (nebid == BID_NIL || !n) {
					temp_destroy(nebid);
					bat_destroy(n);
					return BUN_NONE;
				}
				temp_destroy(cs->ebid);
				cs->ebid = nebid;
				if (!temp)
					bat_set_access(n, BAT_READ);
				temp_destroy(cs->bid);
				cs->bid = temp_create(n); /* create empty copy */
				bat_destroy(n);
			} else {
				bat nbid = temp_copy(cs->bid, true, false); /* create empty copy */

				if (nbid == BID_NIL)
					return BUN_NONE;
				temp_destroy(cs->bid);
				cs->bid = nbid;
			}
		} else {
			return BUN_NONE;
		}
	}
	if (cs->uibid) {
		temp_destroy(cs->uibid);
		cs->uibid = 0;
	}
	if (cs->uvbid) {
		temp_destroy(cs->uvbid);
		cs->uvbid = 0;
	}
	cs->cleared = 1;
	cs->ucnt = 0;
	return sz;
}

static BUN
clear_col(sql_trans *tr, sql_column *c, bool renew)
{
	bool update_conflict = false;
	sql_delta *delta, *odelta = ATOMIC_PTR_GET(&c->data);

	if ((delta = bind_col_data(tr, c, renew?&update_conflict:NULL)) == NULL)
		return update_conflict ? BUN_NONE - 1 : BUN_NONE;
	assert(c->t->persistence != SQL_DECLARED_TABLE);
	if (odelta != delta)
		trans_add(tr, &c->base, delta, &tc_gc_col, &commit_update_col, NOT_TO_BE_LOGGED(c->t) ? NULL : &log_update_col);
	if (delta)
		return clear_cs(tr, &delta->cs, renew, isTempTable(c->t));
	return 0;
}

static BUN
clear_idx(sql_trans *tr, sql_idx *i, bool renew)
{
	bool update_conflict = false;
	sql_delta *delta, *odelta = ATOMIC_PTR_GET(&i->data);

	if (!isTable(i->t) || (hash_index(i->type) && list_length(i->columns) <= 1) || !idx_has_column(i->type))
		return 0;
	if ((delta = bind_idx_data(tr, i, renew?&update_conflict:NULL)) == NULL)
		return update_conflict ? BUN_NONE - 1 : BUN_NONE;
	assert(i->t->persistence != SQL_DECLARED_TABLE);
	if (odelta != delta)
		trans_add(tr, &i->base, delta, &tc_gc_idx, &commit_update_idx, NOT_TO_BE_LOGGED(i->t) ? NULL : &log_update_idx);
	if (delta)
		return clear_cs(tr, &delta->cs, renew, isTempTable(i->t));
	return 0;
}

static int
clear_storage(sql_trans *tr, sql_table *t, storage *s)
{
	if (clear_cs(tr, &s->cs, true, isTempTable(t)) == BUN_NONE)
		return LOG_ERR;
	if (s->segs)
		destroy_segments(s->segs);
	if (!(s->segs = new_segments(tr, 0)))
		return LOG_ERR;
	return LOG_OK;
}


/*
 * Clear the table, in general this means replacing the storage,
 * but in case of earlier deletes (or inserts by this transaction), we only mark
 * all segments as deleted.
 * this function returns BUN_NONE on LOG_ERR and BUN_NONE - 1 on LOG_CONFLICT
 */
static BUN
clear_del(sql_trans *tr, sql_table *t, int in_transaction)
{
	int clear = !in_transaction, ok = LOG_OK;
	bool conflict = false;
	storage *bat;

	if ((bat = bind_del_data(tr, t, clear?&conflict:NULL)) == NULL)
		return conflict?BUN_NONE-1:BUN_NONE;

	if (!clear) {
		lock_table(tr->store, t->base.id);
		ok = delete_range(tr, t, bat, 0, bat->segs->t->end);
		unlock_table(tr->store, t->base.id);
	}
	assert(t->persistence != SQL_DECLARED_TABLE);
	if (!in_transaction)
		trans_add(tr, &t->base, bat, &tc_gc_del, &commit_update_del, NOT_TO_BE_LOGGED(t) ? NULL : &log_update_del);
	if (ok == LOG_ERR)
		return BUN_NONE;
	if (ok == LOG_CONFLICT)
		return BUN_NONE - 1;
	return LOG_OK;
}

/* this function returns BUN_NONE on LOG_ERR and BUN_NONE - 1 on LOG_CONFLICT */
static BUN
clear_table(sql_trans *tr, sql_table *t)
{
	node *n = ol_first_node(t->columns);
	sql_column *c = n->data;
	storage *d = tab_timestamp_storage(tr, t);
	int in_transaction, clear;
	BUN sz, clear_ok;

	if (!d)
		return BUN_NONE;
	in_transaction = segments_in_transaction(tr, t);
	clear = !in_transaction;
	sz = count_col(tr, c, CNT_ACTIVE);
	if ((clear_ok = clear_del(tr, t, in_transaction)) >= BUN_NONE - 1)
		return clear_ok;

	if (in_transaction)
		return sz;

	for (; n; n = n->next) {
		c = n->data;

		if ((clear_ok = clear_col(tr, c, clear)) >= BUN_NONE - 1)
			return clear_ok;
	}
	if (t->idxs) {
		for (n = ol_first_node(t->idxs); n; n = n->next) {
			sql_idx *ci = n->data;

			if (isTable(ci->t) && idx_has_column(ci->type) &&
				(clear_ok = clear_idx(tr, ci, clear)) >= BUN_NONE - 1)
				return clear_ok;
		}
	}
	return sz;
}

static int
tr_log_cs( sql_trans *tr, sql_table *t, column_storage *cs, segment *segs, sqlid id)
{
	sqlstore *store = tr->store;
	gdk_return ok = GDK_SUCCEED;

	(void) t;
	(void) segs;
	if (GDKinmemory(0))
		return LOG_OK;

	if (cs->cleared) {
		assert(cs->ucnt == 0);
		BAT *ins = temp_descriptor(cs->bid);
		if (!ins)
			return LOG_ERR;
		assert(!isEbat(ins));
		bat_set_access(ins, BAT_READ);
		ok = log_bat_persists(store->logger, ins, id);
		bat_destroy(ins);
		if (ok == GDK_SUCCEED && cs->ebid) {
			BAT *ins = temp_descriptor(cs->ebid);
			if (!ins)
				return LOG_ERR;
			assert(!isEbat(ins));
			bat_set_access(ins, BAT_READ);
			ok = log_bat_persists(store->logger, ins, -id);
			bat_destroy(ins);
		}
		return ok == GDK_SUCCEED ? LOG_OK : LOG_ERR;
	}

	assert(!isTempTable(t));

	if (ok == GDK_SUCCEED && cs->ucnt && cs->uibid) {
		BAT *ui = temp_descriptor(cs->uibid);
		BAT *uv = temp_descriptor(cs->uvbid);
		/* any updates */
		if (ui == NULL || uv == NULL) {
			ok = GDK_FAIL;
		} else if (BATcount(uv) > uv->batInserted || BATdirty(uv))
			ok = log_delta(store->logger, ui, uv, id);
		bat_destroy(ui);
		bat_destroy(uv);
	}
	return ok == GDK_SUCCEED ? LOG_OK : LOG_ERR;
}

static inline int
tr_log_table_start(sql_trans *tr, sql_table *t) {
	sqlstore *store = tr->store;
	return log_bat_group_start(store->logger, t->base.id) == GDK_SUCCEED? LOG_OK: LOG_ERR;
}

static inline int
tr_log_table_end(sql_trans *tr, sql_table *t) {
	sqlstore *store = tr->store;
	return log_bat_group_end(store->logger, t->base.id) == GDK_SUCCEED? LOG_OK: LOG_ERR;
}

static int
log_table_append(sql_trans *tr, sql_table *t, segments *segs)
{
	sqlstore *store = tr->store;
	gdk_return ok = GDK_SUCCEED;

	size_t end = segs_end(segs, tr, t);

	if (tr_log_table_start(tr, t) != LOG_OK)
		return LOG_ERR;

	size_t nr_appends = 0;

	lock_table(tr->store, t->base.id);
	for (segment *seg = segs->h; seg; seg=seg->next) {
		unlock_table(tr->store, t->base.id);

		if (seg->ts == tr->tid && seg->end-seg->start) {
			if (!seg->deleted) {
				if (log_segment(tr, seg, t->base.id) != LOG_OK)
					return LOG_ERR;

				nr_appends += (seg->end - seg->start);
			}
		}
		lock_table(tr->store, t->base.id);
	}
	unlock_table(tr->store, t->base.id);

	for (node *n = ol_first_node(t->columns); n && ok == GDK_SUCCEED; n = n->next) {
		sql_column *c = n->data;
		column_storage *cs = ATOMIC_PTR_GET(&c->data);

		if (cs->cleared) {
			ok = (tr_log_cs(tr, t, cs, NULL, c->base.id) == LOG_OK)? GDK_SUCCEED : GDK_FAIL;
			continue;
		}

		lock_table(tr->store, t->base.id);
		if (!cs->cleared) {
			for (segment *cur = segs->h; cur && ok == GDK_SUCCEED; cur = cur->next) {
				unlock_table(tr->store, t->base.id);
				if (cur->ts == tr->tid && !cur->deleted && cur->start < end) {
					/* append col*/
					BAT *ins = temp_descriptor(cs->bid);
					assert(ins);
					assert(BATcount(ins) >= cur->end);
					ok = log_bat(store->logger, ins, c->base.id, cur->start, cur->end-cur->start, nr_appends);
					bat_destroy(ins);
				}
				lock_table(tr->store, t->base.id);
			}
		}
		unlock_table(tr->store, t->base.id);

		if (ok == GDK_SUCCEED && cs->ebid) {
			BAT *ins = temp_descriptor(cs->ebid);
			assert(ins);
			if (BATcount(ins) > ins->batInserted)
				ok = log_bat(store->logger, ins, -c->base.id, ins->batInserted, BATcount(ins)-ins->batInserted, 0);
			BATcommit(ins, BATcount(ins));
			bat_destroy(ins);
		}
	}

	if (t->idxs) {
		for (node *n = ol_first_node(t->idxs); n && ok == GDK_SUCCEED; n = n->next) {
			sql_idx *i = n->data;

			if ((hash_index(i->type) && list_length(i->columns) <= 1) || !idx_has_column(i->type))
				continue;
			column_storage *cs = ATOMIC_PTR_GET(&i->data);

			if (cs) {
				if (cs->cleared) {
					ok = (tr_log_cs(tr, t, cs, NULL, i->base.id) == LOG_OK)? GDK_SUCCEED : GDK_FAIL;
					continue;
				}

				lock_table(tr->store, t->base.id);
				for (segment *cur = segs->h; cur && ok == GDK_SUCCEED; cur = cur->next) {
					unlock_table(tr->store, t->base.id);
					if (cur->ts == tr->tid && !cur->deleted && cur->start < end) {
						/* append idx */
						BAT *ins = temp_descriptor(cs->bid);
						assert(ins);
						assert(BATcount(ins) >= cur->end);
						ok = log_bat(store->logger, ins, i->base.id, cur->start, cur->end-cur->start, nr_appends);
						bat_destroy(ins);
					}
					lock_table(tr->store, t->base.id);
				}
				unlock_table(tr->store, t->base.id);
			}
		}
	}

	if (ok != GDK_SUCCEED || tr_log_table_end(tr, t) != LOG_OK)
		return LOG_ERR;

	return LOG_OK;
}

static int
log_storage(sql_trans *tr, sql_table *t, storage *s)
{
	int ok = LOG_OK, cleared = s->cs.cleared;
	if (ok == LOG_OK && cleared)
		ok =  tr_log_cs(tr, t, &s->cs, s->segs->h, t->base.id);
	if (ok == LOG_OK)
		ok = log_segments(tr, s->segs, t->base.id);
	if (ok == LOG_OK && !cleared)
		ok = log_table_append(tr, t, s->segs);
	return ok;
}

static void
merge_cs( column_storage *cs, const char* caller)
{
	if (cs->bid && cs->ucnt) {
		BAT *cur = temp_descriptor(cs->bid);
		BAT *ui = temp_descriptor(cs->uibid);
		BAT *uv = temp_descriptor(cs->uvbid);

		if (!cur || !ui || !uv) {
			bat_destroy(ui);
			bat_destroy(uv);
			bat_destroy(cur);
			GDKfatal(FATAL_MERGE_FAILURE, caller);
			return;
		}
		assert(BATcount(ui) == BATcount(uv));

		/* any updates */
		assert(!isEbat(cur));
		if (BATreplace(cur, ui, uv, true) != GDK_SUCCEED) {
			bat_destroy(ui);
			bat_destroy(uv);
			bat_destroy(cur);
			GDKfatal(FATAL_MERGE_FAILURE, caller);
			return;
		}
		/* cleanup the old deltas */
		temp_destroy(cs->uibid);
		temp_destroy(cs->uvbid);
		cs->uibid = e_bat(TYPE_oid);
		cs->uvbid = e_bat(cur->ttype);
		assert(cs->uibid != BID_NIL && cs->uvbid != BID_NIL); // Should be pre-allocated.
		cs->ucnt = 0;
		bat_destroy(ui);
		bat_destroy(uv);
		bat_destroy(cur);
	}
	cs->cleared = 0;
	cs->merged = 1;
	return;
}

static void
merge_delta( sql_delta *obat)
{
	if (obat && obat->next && !obat->cs.merged)
		merge_delta(obat->next);
	merge_cs(&obat->cs, __func__);
}

static void
merge_storage(storage *tdb)
{
	merge_cs(&tdb->cs, __func__);

	if (tdb->next) {
		destroy_storage(tdb->next);
		tdb->next = NULL;
	}
}

static sql_delta *
savepoint_commit_delta( sql_delta *delta, ulng commit_ts)
{
	/* commit ie copy back to the parent transaction */
	if (delta && delta->cs.ts == commit_ts && delta->next) {
		sql_delta *od = delta->next;
		if (od->cs.ts == commit_ts) {
			sql_delta t = *od, *n = od->next;
			*od = *delta;
			od->next = n;
			*delta = t;
			delta->next = NULL;
			destroy_delta(delta, true);
			return od;
		}
	}
	return delta;
}

static int
log_update_col( sql_trans *tr, sql_change *change)
{
	sql_column *c = (sql_column*)change->obj;
	assert(!isTempTable(c->t));

<<<<<<< HEAD
	if (!tr->parent) {/* don't write save point commits */
=======
	if (!isDeleted(c->t) && !isTempTable(c->t) && !tr->parent) {/* don't write save point commits */
>>>>>>> 38ab1170
		storage *s = ATOMIC_PTR_GET(&c->t->data);
		sql_delta *d = ATOMIC_PTR_GET(&c->data);
		return tr_log_cs(tr, c->t, &d->cs, s->segs->h, c->base.id);
	}
	return LOG_OK;
}

static int
tc_gc_rollbacked( sql_store Store, sql_change *change, ulng oldest)
{
	sqlstore *store = Store;

	sql_delta *d = (sql_delta*)change->data;
	if (d->cs.ts < oldest) {
		destroy_delta(d, false);
		return 1;
	}
	if (d->cs.ts > TRANSACTION_ID_BASE)
		d->cs.ts = store_get_timestamp(store) + 1;
	return 0;
}

static int
tc_gc_rollbacked_storage( sql_store Store, sql_change *change, ulng oldest)
{
	sqlstore *store = Store;

	storage *d = (storage*)change->data;
	if (d->cs.ts < oldest) {
		destroy_storage(d);
		return 1;
	}
	if (d->cs.ts > TRANSACTION_ID_BASE)
		d->cs.ts = store_get_timestamp(store) + 1;
	return 0;
}

static int
commit_update_delta( sql_trans *tr, sql_change *change, sql_table* t, sql_base* base, ATOMIC_PTR_TYPE* data, int type, ulng commit_ts, ulng oldest)
{
	(void) type; // TODO transaction_layer_revamp remove if remains unused

	sql_delta *delta = ATOMIC_PTR_GET(data);

	if (t->commit_action == CA_DELETE || t->commit_action == CA_DROP) {
		int ok = LOG_OK;
		assert(isTempTable(t));
		if (clear_cs(tr, &delta->cs, true, isTempTable(t)) == BUN_NONE)
			ok = LOG_ERR; /* CA_DELETE as CA_DROP's are gone already (or for globals are equal to a CA_DELETE) */
		if (!tr->parent)
			t->base.new = base->new = 0;
		return ok;
	}

	if (commit_ts)
		delta->cs.ts = commit_ts;
	if (!commit_ts) { /* rollback */
		sql_delta *d = change->data, *o = ATOMIC_PTR_GET(data);

		if (change->ts && t->base.new) /* handled by create col */
			return LOG_OK;
		if (o != d) {
			while(o && o->next != d)
				o = o->next;
		}
		if (o == ATOMIC_PTR_GET(data))
			ATOMIC_PTR_SET(data, d->next);
		else
			o->next = d->next;
		change->cleanup = &tc_gc_rollbacked;
	} else if (!tr->parent) {
		/* merge deltas */
		while (delta && delta->cs.ts > oldest)
			delta = delta->next;
		if (delta && !delta->cs.merged && delta->cs.ts <= oldest) {
			lock_column(tr->store, base->id); /* lock for concurrent updates (appends) */
			merge_delta(delta);
			unlock_column(tr->store, base->id);
		}
	} else if (tr->parent) /* move delta into older and cleanup current save points */
		ATOMIC_PTR_SET(data, savepoint_commit_delta(delta, commit_ts));
	return LOG_OK;
}

static int
commit_update_col( sql_trans *tr, sql_change *change, ulng commit_ts, ulng oldest)
{

	sql_column *c = (sql_column*)change->obj;
	sql_base* base = &c->base;
	sql_table* t = c->t;
	ATOMIC_PTR_TYPE* data = &c->data;
	int type = c->type.type->localtype;

	return commit_update_delta(tr, change, t, base, data, type, commit_ts, oldest);
}

static int
log_update_idx( sql_trans *tr, sql_change *change)
{
	sql_idx *i = (sql_idx*)change->obj;
	assert(!isTempTable(i->t));

<<<<<<< HEAD
	if (!tr->parent) { /* don't write save point commits */
=======
	if (!isDeleted(i->t) && !isTempTable(i->t) && !tr->parent) { /* don't write save point commits */
>>>>>>> 38ab1170
		storage *s = ATOMIC_PTR_GET(&i->t->data);
		sql_delta *d = ATOMIC_PTR_GET(&i->data);
		return tr_log_cs(tr, i->t, &d->cs, s->segs->h, i->base.id);
	}
	return LOG_OK;
}

static int
commit_update_idx( sql_trans *tr, sql_change *change, ulng commit_ts, ulng oldest)
{
	sql_idx *i = (sql_idx*)change->obj;
	sql_base* base = &i->base;
	sql_table* t = i->t;
	ATOMIC_PTR_TYPE* data = &i->data;
	int type = (oid_index(i->type))?TYPE_oid:TYPE_lng;

	return commit_update_delta(tr, change, t, base, data, type, commit_ts, oldest);
}

static storage *
savepoint_commit_storage( storage *dbat, ulng commit_ts)
{
	if (dbat && dbat->cs.ts == commit_ts && dbat->next) {
		assert(0);
		storage *od = dbat->next;
		if (od->cs.ts == commit_ts) {
			storage t = *od, *n = od->next;
			*od = *dbat;
			od->next = n;
			*dbat = t;
			dbat->next = NULL;
			destroy_storage(dbat);
			return od;
		}
	}
	return dbat;
}

static int
log_update_del( sql_trans *tr, sql_change *change)
{
	sql_table *t = (sql_table*)change->obj;
	assert(!isTempTable(t));

<<<<<<< HEAD
	if (!tr->parent) /* don't write save point commits */
=======
	if (!isDeleted(t) && !isTempTable(t) && !tr->parent) /* don't write save point commits */
>>>>>>> 38ab1170
		return log_storage(tr, t, ATOMIC_PTR_GET(&t->data));
	return LOG_OK;
}

static int
commit_update_del( sql_trans *tr, sql_change *change, ulng commit_ts, ulng oldest)
{
	int ok = LOG_OK;
	sql_table *t = (sql_table*)change->obj;
	storage *dbat = ATOMIC_PTR_GET(&t->data);

	if (t->commit_action == CA_DELETE || t->commit_action == CA_DROP) {
		assert(isTempTable(t));
		if ((ok = clear_storage(tr, t, dbat)) == LOG_OK)
			if (commit_ts) dbat->segs->h->ts = commit_ts;
		return ok;
	}

	lock_table(tr->store, t->base.id);
	if (!commit_ts) { /* rollback */
		if (dbat->cs.ts == tr->tid) {
			if (change->ts && t->base.new) { /* handled by the create table */
				unlock_table(tr->store, t->base.id);
				return ok;
			}
			storage *d = change->data, *o = ATOMIC_PTR_GET(&t->data);

			if (o != d) {
				while(o && o->next != d)
					o = o->next;
			}
			if (o == ATOMIC_PTR_GET(&t->data)) {
				assert(d->next);
				ATOMIC_PTR_SET(&t->data, d->next);
			} else
				o->next = d->next;
			d->next = NULL;
			change->cleanup = &tc_gc_rollbacked_storage;
		} else
			rollback_segments(dbat->segs, tr, change, oldest);
	} else if (ok == LOG_OK && !tr->parent) {
		if (dbat->cs.ts == tr->tid) /* cleared table */
			dbat->cs.ts = commit_ts;

		ok = segments2cs(tr, dbat->segs, &dbat->cs);
		if (ok == LOG_OK) {
			merge_segments(dbat, tr, change, commit_ts, oldest);
			if (oldest == commit_ts)
				merge_storage(dbat);
		}
		if (dbat)
			dbat->cs.cleared = false;
	} else if (ok == LOG_OK && tr->parent) {/* cleanup older save points */
		merge_segments(dbat, tr, change, commit_ts, oldest);
		ATOMIC_PTR_SET(&t->data, savepoint_commit_storage(dbat, commit_ts));
	}
	unlock_table(tr->store, t->base.id);
	return ok;
}

/* only rollback (content version) case for now */
static int
gc_col( sqlstore *store, sql_change *change, ulng oldest, bool drop)
{
	sql_column *c = (sql_column*)change->obj;

	if (!c) /* cleaned earlier */
		return 1;

	/* savepoint commit (did it merge ?) */
	if (ATOMIC_PTR_GET(&c->data) != change->data) /* data is freed by commit */
		return 1;
	if (oldest && oldest >= TRANSACTION_ID_BASE) /* cannot cleanup older stuff on savepoint commits */
		return 0;
	sql_delta *d = (sql_delta*)change->data;
	if (d->next) {

		assert(!drop);
		if (d->cs.ts > oldest)
			return LOG_OK; /* cannot cleanup yet */

		// d is oldest reachable delta
		if (d->next) // Unreachable can immediately be destroyed.
			destroy_delta(d->next, true);

		d->next = NULL;
		lock_column(store, c->base.id); /* lock for concurrent updates (appends) */
		merge_delta(d);
		unlock_column(store, c->base.id);
		return LOG_OK;
	}
	if (drop)
		column_destroy(store, c);
	return 1;
}

static int
tc_gc_col( sql_store Store, sql_change *change, ulng oldest)
{
	return gc_col(Store, change, oldest, false);
}

/* only rollback (content version) case for now */
static int
tc_gc_drop_col( sql_store Store, sql_change *change, ulng oldest)
{
	return gc_col(Store, change, oldest, true);
}

static int
gc_idx( sqlstore *store, sql_change *change, ulng oldest, bool drop)
{
	sql_idx *i = (sql_idx*)change->obj;

	if (!i) /* cleaned earlier */
		return 1;

	/* savepoint commit (did it merge ?) */
	if (ATOMIC_PTR_GET(&i->data) != change->data) /* data is freed by commit */
		return 1;
	if (oldest && oldest >= TRANSACTION_ID_BASE) /* cannot cleanup older stuff on savepoint commits */
		return 0;
	sql_delta *d = (sql_delta*)change->data;
	if (d->next) {

		assert(!drop);
		if (d->cs.ts > oldest)
			return LOG_OK; /* cannot cleanup yet */

		// d is oldest reachable delta
		if (d->next) // Unreachable can immediately be destroyed.
			destroy_delta(d->next, true);

		d->next = NULL;
		lock_column(store, i->base.id); /* lock for concurrent updates (appends) */
		merge_delta(d);
		unlock_column(store, i->base.id);
		return LOG_OK;
	}
	if (drop)
		idx_destroy(store, i);
	return 1;
}

static int
tc_gc_idx( sql_store Store, sql_change *change, ulng oldest)
{
	return gc_idx(Store, change, oldest, false);
}

static int
tc_gc_drop_idx( sql_store Store, sql_change *change, ulng oldest)
{
	return gc_idx(Store, change, oldest, true);
}


static int
tc_gc_del( sql_store Store, sql_change *change, ulng oldest)
{
	sqlstore *store = Store;
	sql_table *t = (sql_table*)change->obj;

	(void)store;
	/* savepoint commit (did it merge ?) */
	if (ATOMIC_PTR_GET(&t->data) != change->data) /* data is freed by commit */
		return 1;
	if (oldest && oldest >= TRANSACTION_ID_BASE) /* cannot cleanup older stuff on savepoint commits */
		return 0;
	storage *d = (storage*)change->data;
	if (d->next) {
		if (d->cs.ts > oldest)
			return LOG_OK; /* cannot cleanup yet */

		destroy_storage(d->next);
		d->next = NULL;
	}
	return 1;
}

static int
add_offsets(BUN slot, size_t nr, size_t total, BUN *offset, BAT **offsets)
{
	if (nr == 0)
		return LOG_OK;
	assert (nr > 0);
	if ((!offsets || !*offsets) && nr == total) {
		*offset = slot;
		return LOG_OK;
	}
	if (!*offsets) {
		*offsets = COLnew(0, TYPE_oid, total, SYSTRANS);
		if (!*offsets)
			return LOG_ERR;
	}
	oid *restrict dst = Tloc(*offsets, BATcount(*offsets));
	for(size_t i = 0; i < nr; i++)
		dst[i] = slot + i;
	(*offsets)->batCount += nr;
	(*offsets)->theap->dirty = true;
	return LOG_OK;
}

static int
claim_segmentsV2(sql_trans *tr, sql_table *t, storage *s, size_t cnt, BUN *offset, BAT **offsets, bool locked)
{
	int in_transaction = segments_in_transaction(tr, t), ok = LOG_OK;
	assert(s->segs);
	ulng oldest = store_oldest(tr->store);
	BUN slot = 0;
	size_t total = cnt;

	if (!locked)
		lock_table(tr->store, t->base.id);
	/* naive vacuum approach, iterator through segments, use deleted segments or create new segment at the end */
	for (segment *seg = s->segs->h, *p = NULL; seg && cnt && ok == LOG_OK; p = seg, seg = seg->next) {
		if (seg->deleted && seg->ts < oldest && seg->end > seg->start) { /* re-use old deleted or rolledback append */
			if ((seg->end - seg->start) >= cnt) {
				/* if previous is claimed before we could simply adjust the end/start */
				if (p && p->ts == tr->tid && !p->deleted) {
					slot = p->end;
					p->end += cnt;
					seg->start += cnt;
					if (add_offsets(slot, cnt, total, offset, offsets) != LOG_OK) {
						ok = LOG_ERR;
						break;
					}
					cnt = 0;
					break;
				}
				/* we claimed part of the old segment, the split off part needs to stay deleted */
				size_t rcnt = seg->end - seg->start;
				if (rcnt > cnt)
					rcnt = cnt;
				if ((seg=split_segment(s->segs, seg, p, tr, seg->start, rcnt, false)) == NULL) {
					ok = LOG_ERR;
					break;
				}
			}
			seg->ts = tr->tid;
			seg->deleted = false;
			slot = seg->start;
			if (add_offsets(slot, (seg->end-seg->start), total, offset, offsets) != LOG_OK) {
				ok = LOG_ERR;
				break;
			}
			cnt -= (seg->end - seg->start);
		}
	}
	if (ok == LOG_OK && cnt) {
		if (s->segs->t && s->segs->t->ts == tr->tid && !s->segs->t->deleted) {
			slot = s->segs->t->end;
			s->segs->t->end += cnt;
		} else {
			if (!(s->segs->t = new_segment(s->segs->t, tr, cnt))) {
				ok = LOG_ERR;
			} else {
				if (!s->segs->h)
					s->segs->h = s->segs->t;
				slot = s->segs->t->start;
			}
		}
		if (ok == LOG_OK)
			ok = add_offsets(slot, cnt, total, offset, offsets);
	}
	if (!locked)
		unlock_table(tr->store, t->base.id);

	if (ok == LOG_OK) {	
		/* hard to only add this once per transaction (probably want to change to once per new segment) */
		if (!in_transaction) {
			trans_add(tr, &t->base, s, &tc_gc_del, &commit_update_del, NOT_TO_BE_LOGGED(t) ? NULL : &log_update_del);
			in_transaction = true;
		}
		if (in_transaction && !NOT_TO_BE_LOGGED(t))
			tr->logchanges += (int) total;
		if (*offsets) {
			BAT *pos = *offsets;
			assert(BATcount(pos) == total);
			BATsetcount(pos, total); /* set other properties */
			pos->tnil = false;
			pos->tnonil = true;
			pos->tkey = true;
			pos->tsorted = true;
			pos->trevsorted = false;
		}
	}
	return ok;
}

static int
claim_segments(sql_trans *tr, sql_table *t, storage *s, size_t cnt, BUN *offset, BAT **offsets, bool locked)
{
	if (cnt > 1 && offsets)
		return claim_segmentsV2(tr, t, s, cnt, offset, offsets, locked);
	int in_transaction = segments_in_transaction(tr, t), ok = LOG_OK;
	assert(s->segs);
	ulng oldest = store_oldest(tr->store);
	BUN slot = 0;
	int reused = 0;

	if (!locked)
		lock_table(tr->store, t->base.id);
	/* naive vacuum approach, iterator through segments, check for large enough deleted segments
	 * or create new segment at the end */
	for (segment *seg = s->segs->h, *p = NULL; seg && ok == LOG_OK; p = seg, seg = seg->next) {
		if (seg->deleted && seg->ts < oldest && (seg->end-seg->start) >= cnt) { /* re-use old deleted or rolledback append */

			if ((seg->end - seg->start) >= cnt) {

				/* if previous is claimed before we could simply adjust the end/start */
				if (p && p->ts == tr->tid && !p->deleted) {
					slot = p->end;
					p->end += cnt;
					seg->start += cnt;
					reused = 1;
					break;
				}
				/* we claimed part of the old segment, the split off part needs to stay deleted */
				if ((seg=split_segment(s->segs, seg, p, tr, seg->start, cnt, false)) == NULL) {
					ok = LOG_ERR;
					break;
				}
			}
			seg->ts = tr->tid;
			seg->deleted = false;
			slot = seg->start;
			reused = 1;
			break;
		}
	}
	if (ok == LOG_OK && !reused) {
		if (s->segs->t && s->segs->t->ts == tr->tid && !s->segs->t->deleted) {
			slot = s->segs->t->end;
			s->segs->t->end += cnt;
		} else {
			if (!(s->segs->t = new_segment(s->segs->t, tr, cnt))) {
				ok = LOG_ERR;
			} else {
				if (!s->segs->h)
					s->segs->h = s->segs->t;
				slot = s->segs->t->start;
			}
		}
	}
	if (!locked)
		unlock_table(tr->store, t->base.id);

	if (ok == LOG_OK) {
		/* hard to only add this once per transaction (probably want to change to once per new segment) */
		if (!in_transaction) {
			trans_add(tr, &t->base, s, &tc_gc_del, &commit_update_del, NOT_TO_BE_LOGGED(t) ? NULL : &log_update_del);
			in_transaction = true;
		}
		if (in_transaction && !NOT_TO_BE_LOGGED(t))
			tr->logchanges += (int) cnt;
		*offset = slot;
	}
	return ok;
}

/*
 * Claim cnt slots to store the tuples. The claim_tab should claim storage on the level
 * of the global transaction and mark the newly added storage slots unused on the global
 * level but used on the local transaction level. Besides this the local transaction needs
 * to update (and mark unused) any slot inbetween the old end and new slots.
 * */
static int
claim_tab(sql_trans *tr, sql_table *t, size_t cnt, BUN *offset, BAT **offsets)
{
	storage *s;

	/* we have a single segment structure for each persistent table
	 * for temporary tables each has its own */
	if ((s = bind_del_data(tr, t, NULL)) == NULL)
		return LOG_ERR;

	return claim_segments(tr, t, s, cnt, offset, offsets, false); /* find slot(s) */
}

/* some tables cannot be updated concurrently (user/roles etc) */
static int
key_claim_tab(sql_trans *tr, sql_table *t, size_t cnt, BUN *offset, BAT **offsets)
{
	storage *s;
	int res = 0;

	/* we have a single segment structure for each persistent table
	 * for temporary tables each has its own */
	if ((s = bind_del_data(tr, t, NULL)) == NULL)
		/* TODO check for other inserts ! */
		return LOG_ERR;

	lock_table(tr->store, t->base.id);
	if ((res = segments_conflict(tr, s->segs, 1))) {
		unlock_table(tr->store, t->base.id);
		return LOG_CONFLICT;
	}
	res = claim_segments(tr, t, s, cnt, offset, offsets, true); /* find slot(s) */
	unlock_table(tr->store, t->base.id);
	return res;
}

static int
tab_validate(sql_trans *tr, sql_table *t, int uncommitted)
{
	storage *s;
	int res = 0;

	if ((s = bind_del_data(tr, t, NULL)) == NULL)
		return LOG_ERR;

	lock_table(tr->store, t->base.id);
	res = segments_conflict(tr, s->segs, uncommitted);
	unlock_table(tr->store, t->base.id);
	return res ? LOG_CONFLICT : LOG_OK;
}

static size_t
has_deletes_in_range( segment *s, sql_trans *tr, BUN start, BUN end)
{
	size_t cnt = 0;

	for(;s && s->end <= start; s = s->next)
		;

	for(;s && s->start < end && !cnt; s = s->next) {
		if (SEG_IS_DELETED(s, tr)) /* assume aligned s->end and end */
			cnt += s->end - s->start;
	}
	return cnt;
}

static BAT *
segments2cands(storage *S, sql_trans *tr, sql_table *t, size_t start, size_t end)
{
	lock_table(tr->store, t->base.id);
	segment *s = S->segs->h;
	/* step one no deletes -> dense range */
	uint32_t cur = 0;
	size_t dnr = has_deletes_in_range(s, tr, start, end), nr = end - start, pos = 0;
	if (!dnr) {
		unlock_table(tr->store, t->base.id);
		return BATdense(start, start, end-start);
	}

	BAT *b = COLnew(0, TYPE_msk, nr, SYSTRANS), *bn = NULL;
	if (!b) {
		unlock_table(tr->store, t->base.id);
		return NULL;
	}

	uint32_t *restrict dst = Tloc(b, 0);
	for( ; s; s=s->next) {
		if (s->end < start)
			continue;
		if (s->start >= end)
			break;
		msk m = (SEG_IS_VALID(s, tr));
		size_t lnr = s->end-s->start;
		if (s->start < start)
			lnr -= (start - s->start);
		if (s->end > end)
			lnr -= s->end - end;

		if (m) {
			size_t used = pos&31, end = 32;
			if (used) {
				if (lnr < (32-used))
					end = used + lnr;
				assert(end > used);
				cur |= ((1U << (end - used)) - 1) << used;
				lnr -= end - used;
				pos += end - used;
				if (end == 32) {
					*dst++ = cur;
					cur = 0;
				}
			}
			size_t full = lnr/32;
			size_t rest = lnr%32;
			if (full > 0) {
				memset(dst, ~0, full * sizeof(*dst));
				dst += full;
				lnr -= full * 32;
				pos += full * 32;
			}
			if (rest > 0) {
				cur |= (1U << rest) - 1;
				lnr -= rest;
				pos += rest;
			}
			assert(lnr==0);
		} else {
			size_t used = pos&31, end = 32;
			if (used) {
				if (lnr < (32-used))
					end = used + lnr;

				pos+= (end-used);
				lnr-= (end-used);
				if (end == 32) {
					*dst++ = cur;
					cur = 0;
				}
			}
			size_t full = lnr/32;
			size_t rest = lnr%32;
			memset(dst, 0, full * sizeof(*dst));
			dst += full;
			lnr -= full * 32;
			pos += full * 32;
			pos+= rest;
			lnr-= rest;
			assert(lnr==0);
		}
	}

	unlock_table(tr->store, t->base.id);
	if (pos%32)
		*dst=cur;
	BATsetcount(b, nr);
	bn = BATmaskedcands(start, nr, b, true);
	BBPreclaim(b);
	(void)pos;
	assert (pos == nr);
	return bn;
}

static void *					/* BAT * */
bind_cands(sql_trans *tr, sql_table *t, int nr_of_parts, int part_nr)
{
	/* with nr_of_parts - part_nr we can adjust parts */
	storage *s = tab_timestamp_storage(tr, t);

	if (!s)
		return NULL;
	size_t nr = segs_end(s->segs, tr, t);

	if (!nr)
		return BATdense(0, 0, 0);

	/* compute proper part */
	size_t part_size = nr/nr_of_parts;
	size_t start = part_size * part_nr;
	size_t end = start + part_size;
	if (part_nr == (nr_of_parts-1))
		end = nr;
	assert(end <= nr);
	return segments2cands(s, tr, t, start, end);
}

static int
swap_bats(sql_trans *tr, sql_column *col, BAT *bn)
{
	bool update_conflict = false;

	if (segments_in_transaction(tr, col->t))
		return LOG_CONFLICT;

	sql_delta *d = NULL, *odelta = ATOMIC_PTR_GET(&col->data);

	if ((d = bind_col_data(tr, col, &update_conflict)) == NULL)
		return update_conflict ? LOG_CONFLICT : LOG_ERR;
	assert(d && d->cs.ts == tr->tid);
	if (odelta != d)
		trans_add(tr, &col->base, d, &tc_gc_col, &commit_update_col, NOT_TO_BE_LOGGED(col->t)?NULL:&log_update_col);
	if (d->cs.bid)
		temp_destroy(d->cs.bid);
	if (d->cs.uibid)
		temp_destroy(d->cs.uibid);
	if (d->cs.uvbid)
		temp_destroy(d->cs.uvbid);
	bat_set_access(bn, BAT_READ);
	d->cs.bid = temp_create(bn);
	d->cs.uibid = 0;
	d->cs.uvbid = 0;
	d->cs.ucnt = 0;
	d->cs.cleared = true;
	d->cs.ts = tr->tid;
	d->cs.refcnt = 1;
	return LOG_OK;
}

static int
col_compress(sql_trans *tr, sql_column *col, storage_type st, BAT *o, BAT *u)
{
	bool update_conflict = false;

	if (segments_in_transaction(tr, col->t))
		return LOG_CONFLICT;

	sql_delta *d = NULL, *odelta = ATOMIC_PTR_GET(&col->data);

	if ((d = bind_col_data(tr, col, &update_conflict)) == NULL)
		return update_conflict ? LOG_CONFLICT : LOG_ERR;
	assert(d && d->cs.ts == tr->tid);
	assert(col->t->persistence != SQL_DECLARED_TABLE);
	if (odelta != d)
		trans_add(tr, &col->base, d, &tc_gc_col, &commit_update_col, NOT_TO_BE_LOGGED(col->t) ? NULL : &log_update_col);

	d->cs.st = st;
	d->cs.cleared = true;
	if (d->cs.bid)
		temp_destroy(d->cs.bid);
	bat_set_access(o, BAT_READ);
	transfer_to_systrans(o);
	d->cs.bid = temp_create(o);
	if (u) {
		if (d->cs.ebid)
			temp_destroy(d->cs.ebid);
		transfer_to_systrans(u);
		d->cs.ebid = temp_create(u);
	}
	return LOG_OK;
}

void
bat_storage_init( store_functions *sf)
{
	sf->bind_col = &bind_col;
	sf->bind_updates = &bind_updates;
	sf->bind_updates_idx = &bind_updates_idx;
	sf->bind_idx = &bind_idx;
	sf->bind_cands = &bind_cands;

	sf->claim_tab = &claim_tab;
	sf->key_claim_tab = &key_claim_tab;
	sf->tab_validate = &tab_validate;

	sf->append_col = &append_col;
	sf->append_idx = &append_idx;

	sf->update_col = &update_col;
	sf->update_idx = &update_idx;

	sf->delete_tab = &delete_tab;

	sf->count_del = &count_del;
	sf->count_col = &count_col;
	sf->count_idx = &count_idx;
	sf->dcount_col = &dcount_col;
	sf->min_max_col = &min_max_col;
	sf->set_stats_col = &set_stats_col;
	sf->sorted_col = &sorted_col;
	sf->unique_col = &unique_col;
	sf->double_elim_col = &double_elim_col;
	sf->col_stats = &col_stats;

	sf->col_dup = &col_dup;
	sf->idx_dup = &idx_dup;
	sf->del_dup = &del_dup;

	sf->create_col = &create_col;	/* create and add to change list */
	sf->create_idx = &create_idx;
	sf->create_del = &create_del;

	sf->destroy_col = &destroy_col;	/* free resources */
	sf->destroy_idx = &destroy_idx;
	sf->destroy_del = &destroy_del;

	sf->drop_col = &drop_col;		/* add drop to change list */
	sf->drop_idx = &drop_idx;
	sf->drop_del = &drop_del;

	sf->clear_table = &clear_table;

	sf->swap_bats = &swap_bats;
	sf->col_compress = &col_compress;
}

#if 0
static lng
log_get_nr_inserted(sql_column *fc, lng *offset)
{
	lng cnt = 0;

	if (!fc || GDKinmemory(0))
		return 0;

	if (fc->base.atime && fc->base.allocated) {
		sql_delta *fb = fc->data;
		BAT *ins = temp_descriptor(fb->cs.bid);

		if (ins && BATcount(ins) > 0 && BATcount(ins) > ins->batInserted) {
			cnt = BATcount(ins) - ins->batInserted;
		}
		bat_destroy(ins);
	}
	return cnt;
}

static lng
log_get_nr_deleted(sql_table *ft, lng *offset)
{
	lng cnt = 0;

	if (!ft || GDKinmemory(0))
		return 0;

	if (ft->base.atime && ft->base.allocated) {
		storage *fdb = ft->data;
		BAT *db = temp_descriptor(fdb->cs.bid);

		if (db && BATcount(db) > 0 && BATcount(db) > db->batInserted) {
			cnt = BATcount(db) - db->batInserted;
			*offset = db->batInserted;
		}
		bat_destroy(db);
	}
	return cnt;
}
#endif<|MERGE_RESOLUTION|>--- conflicted
+++ resolved
@@ -4052,11 +4052,7 @@
 	sql_column *c = (sql_column*)change->obj;
 	assert(!isTempTable(c->t));
 
-<<<<<<< HEAD
-	if (!tr->parent) {/* don't write save point commits */
-=======
-	if (!isDeleted(c->t) && !isTempTable(c->t) && !tr->parent) {/* don't write save point commits */
->>>>>>> 38ab1170
+	if (!isDeleted(c->t) && !tr->parent) {/* don't write save point commits */
 		storage *s = ATOMIC_PTR_GET(&c->t->data);
 		sql_delta *d = ATOMIC_PTR_GET(&c->data);
 		return tr_log_cs(tr, c->t, &d->cs, s->segs->h, c->base.id);
@@ -4160,11 +4156,7 @@
 	sql_idx *i = (sql_idx*)change->obj;
 	assert(!isTempTable(i->t));
 
-<<<<<<< HEAD
-	if (!tr->parent) { /* don't write save point commits */
-=======
-	if (!isDeleted(i->t) && !isTempTable(i->t) && !tr->parent) { /* don't write save point commits */
->>>>>>> 38ab1170
+	if (!isDeleted(i->t) && !tr->parent) { /* don't write save point commits */
 		storage *s = ATOMIC_PTR_GET(&i->t->data);
 		sql_delta *d = ATOMIC_PTR_GET(&i->data);
 		return tr_log_cs(tr, i->t, &d->cs, s->segs->h, i->base.id);
@@ -4209,11 +4201,7 @@
 	sql_table *t = (sql_table*)change->obj;
 	assert(!isTempTable(t));
 
-<<<<<<< HEAD
-	if (!tr->parent) /* don't write save point commits */
-=======
-	if (!isDeleted(t) && !isTempTable(t) && !tr->parent) /* don't write save point commits */
->>>>>>> 38ab1170
+	if (!isDeleted(t) && !tr->parent) /* don't write save point commits */
 		return log_storage(tr, t, ATOMIC_PTR_GET(&t->data));
 	return LOG_OK;
 }
