--- conflicted
+++ resolved
@@ -3112,18 +3112,8 @@
 			BUN icnt = BATcount(b);
 			BATiter bi = bat_iterator(b);
 			size_t lcnt = 1;
-<<<<<<< HEAD
+			oid n;
 			segment *seg = s->segs->h;
-			for (size_t i=1; i<icnt; i++) {
-				if (o[i] == n) {
-					lcnt++;
-					n++;
-				} else {
-					if ((ok = seg_delete_range(tr, t, s, &seg, n-lcnt, lcnt)) != LOG_OK)
-						break;
-					lcnt = 0;
-=======
-			oid n;
 			if (complex_cand(b)) {
 				oid o = * (oid *) Tpos(&bi, 0);
 				n = o + 1;
@@ -3133,7 +3123,7 @@
 						lcnt++;
 						n++;
 					} else {
-						if ((ok = delete_range(tr, t, s, n-lcnt, lcnt)) != LOG_OK)
+						if ((ok = seg_delete_range(tr, t, s, &seg, n-lcnt, lcnt)) != LOG_OK)
 							break;
 						lcnt = 0;
 					}
@@ -3141,17 +3131,16 @@
 						n = o + 1;
 						lcnt = 1;
 					}
->>>>>>> 5711bc18
 				}
 			} else {
 				oid *o = bi.base;
-				n = o[0] + 1;
-				for (BUN i = 1; i < icnt; i++) {
+				n = o[0]+1;
+				for (size_t i=1; i<icnt; i++) {
 					if (o[i] == n) {
 						lcnt++;
 						n++;
 					} else {
-						if ((ok = delete_range(tr, t, s, n-lcnt, lcnt)) != LOG_OK)
+						if ((ok = seg_delete_range(tr, t, s, &seg, n-lcnt, lcnt)) != LOG_OK)
 							break;
 						lcnt = 0;
 					}
