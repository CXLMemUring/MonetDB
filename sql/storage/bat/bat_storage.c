--- conflicted
+++ resolved
@@ -286,6 +286,7 @@
 	MT_lock_unset(&b->theaplock);
 
 	uint32_t *restrict dst;
+	/* why hashlock ?? */
 	MT_rwlock_wrlock(&b->thashlock);
 	for (; s ; s=s->next) {
 		if (s->start >= nr)
@@ -4307,13 +4308,8 @@
 {
 	sql_table *t = (sql_table*)change->obj;
 
-<<<<<<< HEAD
-	if (!isTempTable(t) && !tr->parent) /* don't write save point commits */
+	if (!isDeleted(t) && !isTempTable(t) && !tr->parent) /* don't write save point commits */
 		return log_storage(tr, t, ATOMIC_PTR_GET(&t->data));
-=======
-	if (!isDeleted(t) && !isTempTable(t) && !tr->parent) /* don't write save point commits */
-		return log_storage(tr, t, ATOMIC_PTR_GET(&t->data), t->base.id);
->>>>>>> 2aec9589
 	return LOG_OK;
 }
 
