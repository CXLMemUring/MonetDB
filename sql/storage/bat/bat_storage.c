/*
 * This Source Code Form is subject to the terms of the Mozilla Public
 * License, v. 2.0.  If a copy of the MPL was not distributed with this
 * file, You can obtain one at http://mozilla.org/MPL/2.0/.
 *
 * Copyright 1997 - July 2008 CWI, August 2008 - 2021 MonetDB B.V.
 */

#include "monetdb_config.h"
#include "bat_storage.h"
#include "bat_utils.h"
#include "sql_string.h"
#include "gdk_atoms.h"
#include "gdk_atoms.h"
#include "matomic.h"

#define inTransaction(tr,t) (isLocalTemp(t))

static int log_update_col( sql_trans *tr, sql_change *c);
static int log_update_idx( sql_trans *tr, sql_change *c);
static int log_update_del( sql_trans *tr, sql_change *c);
static int commit_update_col( sql_trans *tr, sql_change *c, ulng commit_ts, ulng oldest);
static int commit_update_idx( sql_trans *tr, sql_change *c, ulng commit_ts, ulng oldest);
static int commit_update_del( sql_trans *tr, sql_change *c, ulng commit_ts, ulng oldest);
static int log_create_col(sql_trans *tr, sql_change *change);
static int log_create_idx(sql_trans *tr, sql_change *change);
static int log_create_del(sql_trans *tr, sql_change *change);
static int commit_create_col(sql_trans *tr, sql_change *change, ulng commit_ts, ulng oldest);
static int commit_create_idx(sql_trans *tr, sql_change *change, ulng commit_ts, ulng oldest);
static int commit_create_del(sql_trans *tr, sql_change *change, ulng commit_ts, ulng oldest);
static int tc_gc_col( sql_store Store, sql_change *c, ulng oldest);
static int tc_gc_idx( sql_store Store, sql_change *c, ulng oldest);
static int tc_gc_del( sql_store Store, sql_change *c, ulng oldest);
static int tc_gc_drop_col( sql_store Store, sql_change *c, ulng oldest);
static int tc_gc_drop_idx( sql_store Store, sql_change *c, ulng oldest);

static int merge_delta( sql_delta *obat);

/* valid
 * !deleted && VALID_4_READ(TS, tr)				existing or newly created segment
 *  deleted && TS > tr->ts && OLDTS < tr->ts		deleted after current transaction
 */

#define VALID_4_READ(TS,tr) \
	(TS == tr->tid || (tr->parent && tr_version_of_parent(tr, TS)) || TS < tr->ts)

/* when changed, check if the old status is still valid */
#define OLD_VALID_4_READ(TS,OLDTS,tr) \
		(OLDTS && TS != tr->tid && TS > tr->ts && OLDTS < tr->ts)

#define SEG_VALID_4_DELETE(seg,tr) \
	(!seg->deleted && VALID_4_READ(seg->ts, tr))

/* Delete (in current trans or by some other finised transaction, or re-used segment which used to be deleted */
#define SEG_IS_DELETED(seg,tr) \
	((seg->deleted && (VALID_4_READ(seg->ts, tr) || !OLD_VALID_4_READ(seg->ts, seg->oldts, tr))) || \
	 (!seg->deleted && !VALID_4_READ(seg->ts, tr)))

/* A segment is part of the current transaction is someway or is deleted by some other transaction but use to be valid */
#define SEG_IS_VALID(seg, tr) \
		((!seg->deleted && VALID_4_READ(seg->ts, tr)) || \
		 (seg->deleted && OLD_VALID_4_READ(seg->ts, seg->oldts, tr)))

static void
lock_table(sqlstore *store, sqlid id)
{
	MT_lock_set(&store->table_locks[id&(NR_TABLE_LOCKS-1)]);
}

static void
unlock_table(sqlstore *store, sqlid id)
{
	MT_lock_unset(&store->table_locks[id&(NR_TABLE_LOCKS-1)]);
}

static void
lock_column(sqlstore *store, sqlid id)
{
	MT_lock_set(&store->column_locks[id&(NR_COLUMN_LOCKS-1)]);
}

static void
unlock_column(sqlstore *store, sqlid id)
{
	MT_lock_unset(&store->column_locks[id&(NR_COLUMN_LOCKS-1)]);
}


static int
tc_gc_seg( sql_store Store, sql_change *change, ulng oldest)
{
	(void)Store;
	segment *s = change->data;

	if (s->ts <= oldest) {
		while(s) {
			segment *n = s->prev;
			_DELETE(s);
			s = n;
		}
		return 1;
	}
	return LOG_OK;
}

static void
mark4destroy(segment *s, sql_change *c, ulng commit_ts)
{
	/* we can only be accessed by anything older then commit_ts */
	if (c->cleanup == &tc_gc_seg)
		s->prev = c->data;
	else
		c->cleanup = &tc_gc_seg;
	c->data = s;
	s->ts = commit_ts;
}

static segment *
new_segment(segment *o, sql_trans *tr, size_t cnt)
{
	segment *n = (segment*)GDKmalloc(sizeof(segment));

	assert(tr);
	if (n) {
		n->ts = tr->tid;
		n->oldts = 0;
		n->deleted = false;
		n->start = 0;
		n->next = NULL;
		n->prev = NULL;
		if (o) {
			n->start = o->end;
			o->next = n;
		}
		n->end = n->start + cnt;
	}
	return n;
}

static segment *
split_segment(segments *segs, segment *o, segment *p, sql_trans *tr, size_t start, size_t cnt, bool deleted)
{
	if (o->start == start && o->end == start+cnt) {
		assert(o->deleted != deleted || o->ts < TRANSACTION_ID_BASE);
		o->oldts = o->ts;
		o->ts = tr->tid;
		o->deleted = deleted;
		return o;
	}
	segment *n = (segment*)GDKmalloc(sizeof(segment));

	assert(tr);
	if (!n)
		return NULL;
	n->prev = NULL;

	n->oldts = 0;
	if (o->ts == tr->tid) {
		n->ts = 1;
		n->deleted = true;
	} else {
		n->oldts = o->ts;
		n->ts = tr->tid;
		n->deleted = deleted;
	}
	if (start == o->start) {
		n->start = o->start;
		n->end = n->start + cnt;
		n->next = o;
		if (segs->h == o)
			segs->h = n;
		if (p)
			p->next = n;
		o->start = n->end;
		return n;
	} else if (start+cnt == o->end) {
		n->start = o->end - cnt;
		n->end = o->end;
		n->next = o->next;
		o->next = n;
		if (segs->t == o)
			segs->t = n;
		o->end = n->start;
		return n;
	}
	/* 3 way split */
	n->start = start;
	n->end = o->end;
	n->next = o->next;
	o->next = n;
	if (segs->t == o)
		segs->t = n;
	o->end = n->start;

	segment *oo = o;
	o = n;
	n = (segment*)GDKmalloc(sizeof(segment));
	if (!n)
		return NULL;
	n->prev = NULL;
	n->ts = oo->ts;
	n->oldts = oo->oldts;
	n->deleted = oo->deleted;
	n->start = start+cnt;
	n->end = o->end;
	n->next = o->next;
	o->next = n;
	if (segs->t == o)
		segs->t = n;
	o->end = n->start;
	return o;
}

static void
rollback_segments(segments *segs, sql_trans *tr, sql_change *change, ulng oldest)
{
	segment *cur = segs->h, *seg = NULL;
	for (; cur; cur = cur->next) {
		if (cur->ts == tr->tid) { /* revert */
			cur->deleted = !cur->deleted || (cur->ts == cur->oldts);
			cur->ts = cur->oldts==tr->tid?0:cur->oldts; /* need old ts */
			cur->oldts = 0;
		}
		if (cur->ts <= oldest) { /* possibly merge range */
			if (!seg) { /* skip first */
				seg = cur;
			} else if (seg->end == cur->start && seg->deleted == cur->deleted) {
				/* merge with previous */
				seg->end = cur->end;
				seg->next = cur->next;
				if (cur == segs->t)
					segs->t = seg;
				mark4destroy(cur, change, store_get_timestamp(tr->store));
				cur = seg;
			} else {
				seg = cur; /* begin of new merge */
			}
		}
	}
}

static size_t
segs_end_include_deleted( segments *segs, sql_trans *tr)
{
	size_t cnt = 0;
	segment *s = segs->h, *l = NULL;

	for(;s; s = s->next) {
		if (s->ts == tr->tid || SEG_IS_VALID(s, tr))
				l = s;
	}
	if (l)
		cnt = l->end;
	return cnt;
}

static int
segments2cs(sql_trans *tr, segments *segs, column_storage *cs)
{
	/* set bits correctly */
	BAT *b = temp_descriptor(cs->bid);

	if (!b)
		return LOG_ERR;
	segment *s = segs->h;

	size_t nr = segs_end_include_deleted(segs, tr);
	size_t rounded_nr = ((nr+31)&~31);
	if (rounded_nr > BATcapacity(b) && BATextend(b, rounded_nr) != GDK_SUCCEED) {
		bat_destroy(b);
		return LOG_ERR;
	}

	/* disable all properties here */
	b->tsorted = false;
	b->trevsorted = false;
	b->tnosorted = 0;
	b->tnorevsorted = 0;
	b->tseqbase = oid_nil;
	b->tkey = false;
	b->tnokey[0] = 0;
	b->tnokey[1] = 0;

	uint32_t *restrict dst;
	for (; s ; s=s->next) {
		if (s->start >= nr)
			break;
		if (s->ts == tr->tid && s->end != s->start) {
			b->batDirtydesc = true;
			b->theap->dirty = true;
			size_t lnr = s->end-s->start;
			size_t pos = s->start;
			dst = (uint32_t *) Tloc(b, 0) + (s->start/32);
			uint32_t cur = 0;
			if (s->deleted) {
				size_t used = pos&31, end = 32;
				if (used) {
					if (lnr < (32-used))
						end = used + lnr;
					for(size_t j=used; j < end; j++, lnr--)
						cur |= 1U<<j;
					*dst++ |= cur;
					cur = 0;
				}
				size_t full = lnr/32;
				size_t rest = lnr%32;
				for(size_t i = 0; i<full; i++, lnr-=32)
					*dst++ = ~0;
				if (rest) {
					for(size_t j=0; j < rest; j++, lnr--)
						cur |= 1U<<j;
					*dst |= cur;
				}
				assert(lnr==0);
			} else {
				size_t used = pos&31, end = 32;
				if (used) {
					if (lnr < (32-used))
						end = used + lnr;
					for(size_t j=used; j < end; j++, lnr--)
						cur |= 1U<<j;
					*dst++ &= ~cur;
					cur = 0;
				}
				size_t full = lnr/32;
				size_t rest = lnr%32;
				for(size_t i = 0; i<full; i++, lnr-=32)
					*dst++ = 0;
				if (rest) {
					for(size_t j=0; j < rest; j++, lnr--)
						cur |= 1U<<j;
					*dst &= ~cur;
				}
				assert(lnr==0);
			}
		}
	}
	if (nr > BATcount(b))
		BATsetcount(b, nr);

	bat_destroy(b);
	return LOG_OK;
}

/* TODO return LOG_OK/ERR */
static void
merge_segments(storage *s, sql_trans *tr, sql_change *change, ulng commit_ts, ulng oldest)
{
	segment *cur = s->segs->h, *seg = NULL;
	for (; cur; cur = cur->next) {
		if (cur->ts == tr->tid) {
			if (!cur->deleted)
				cur->oldts = 0;
			cur->ts = commit_ts;
		}
		if (cur->ts <= oldest && cur->ts < TRANSACTION_ID_BASE) { /* possibly merge range */
			if (!seg) { /* skip first */
				seg = cur;
			} else if (seg->end == cur->start && seg->deleted == cur->deleted) {
				/* merge with previous */
				seg->end = cur->end;
				seg->next = cur->next;
				if (cur == s->segs->t)
					s->segs->t = seg;
				if (commit_ts == oldest)
					_DELETE(cur);
				else
					mark4destroy(cur, change, commit_ts);
				cur = seg;
			} else {
				seg = cur; /* begin of new merge */
			}
		}
	}
}

static int
segments_in_transaction(sql_trans *tr, sql_table *t)
{
	storage *s = ATOMIC_PTR_GET(&t->data);
	segment *seg = s->segs->h;

	if (seg && s->segs->t->ts == tr->tid)
		return 1;
	for (; seg ; seg=seg->next) {
		if (seg->ts == tr->tid)
			return 1;
	}
	return 0;
}

static size_t
segs_end( segments *segs, sql_trans *tr, sql_table *table)
{
	size_t cnt = 0;

	lock_table(tr->store, table->base.id);
	segment *s = segs->h, *l = NULL;

	if (segs->t && SEG_IS_VALID(segs->t, tr))
		l = s = segs->t;

	for(;s; s = s->next) {
		if (SEG_IS_VALID(s, tr))
				l = s;
	}
	if (l)
		cnt = l->end;
	unlock_table(tr->store, table->base.id);
	return cnt;
}

static segments *
new_segments(sql_trans *tr, size_t cnt)
{
	segments *n = (segments*)GDKmalloc(sizeof(segments));

	if (n) {
		n->h = n->t = new_segment(NULL, tr, cnt);
		if (!n->h) {
			GDKfree(n);
			return NULL;
		}
		sql_ref_init(&n->r);
	}
	return n;
}

static segments*
dup_segments(segments *s)
{
	sql_ref_inc(&s->r);
	return s;
}

static int
temp_dup_cs(column_storage *cs, ulng tid, int type)
{
	BAT *b = bat_new(type, 1024, TRANSIENT);
	if (!b)
		return LOG_ERR;
	cs->bid = temp_create(b);
	bat_destroy(b);
	cs->uibid = e_bat(TYPE_oid);
	cs->uvbid = e_bat(type);
	if (cs->uibid == BID_NIL || cs->uvbid == BID_NIL)
		return LOG_ERR;
	cs->ucnt = 0;
	cs->cleared = 0;
	cs->ts = tid;
	cs->refcnt = 1;
	return LOG_OK;
}

static sql_delta *
temp_dup_delta(ulng tid, int type)
{
	sql_delta *bat = ZNEW(sql_delta);

	if (!bat)
		return NULL;
	if (temp_dup_cs(&bat->cs, tid, type)) {
		_DELETE(bat);
		return NULL;
	}
	return bat;
}

static sql_delta *
temp_delta(sql_delta *d, ulng tid)
{
	while (d && d->cs.ts != tid)
		d = d->next;
	return d;
}

static storage *
temp_dup_storage(sql_trans *tr)
{
	storage *bat = ZNEW(storage);

	if (!bat)
		return NULL;
	if (temp_dup_cs(&bat->cs, tr->tid, TYPE_msk)) {
		_DELETE(bat);
		return NULL;
	}
	if (!(bat->segs = new_segments(tr, 0))) {
		_DELETE(bat);
		return NULL;
	}
	return bat;
}

static storage *
temp_storage(storage *d, ulng tid)
{
	while (d && d->cs.ts != tid)
		d = d->next;
	return d;
}

static sql_delta *
timestamp_delta( sql_trans *tr, sql_delta *d)
{
	while (d->next && !VALID_4_READ(d->cs.ts, tr))
		d = d->next;
	return d;
}

static sql_delta *
temp_col_timestamp_delta( sql_trans *tr, sql_column *c)
{
	assert(isTempTable(c->t));
	sql_delta *d = temp_delta(ATOMIC_PTR_GET(&c->data), tr->tid);
	if (!d) {
		if (!(d = temp_dup_delta(tr->tid, c->type.type->localtype)))
			return NULL;
		do {
			d->next = ATOMIC_PTR_GET(&c->data);
		} while(!ATOMIC_PTR_CAS(&c->data, (void**)&d->next, d)); /* set c->data = d, when c->data == d->next else d->next = c->data */
	}
	return d;
}

static sql_delta *
col_timestamp_delta( sql_trans *tr, sql_column *c)
{
	if (isTempTable(c->t))
		return temp_col_timestamp_delta(tr, c);
	return timestamp_delta( tr, ATOMIC_PTR_GET(&c->data));
}

static sql_delta *
temp_idx_timestamp_delta( sql_trans *tr, sql_idx *i)
{
	assert(isTempTable(i->t));
	sql_delta *d = temp_delta(ATOMIC_PTR_GET(&i->data), tr->tid);
	if (!d) {
		int type = oid_index(i->type)?TYPE_oid:TYPE_lng;

		if (!(d = temp_dup_delta(tr->tid, type)))
			return NULL;
		do {
			d->next = ATOMIC_PTR_GET(&i->data);
		} while(!ATOMIC_PTR_CAS(&i->data, (void**)&d->next, d)); /* set i->data = d, when i->data == d->next else d->next = i->data */
	}
	return d;
}

static sql_delta *
idx_timestamp_delta( sql_trans *tr, sql_idx *i)
{
	if (isTempTable(i->t))
		return temp_idx_timestamp_delta(tr, i);
	return timestamp_delta( tr, ATOMIC_PTR_GET(&i->data));
}

static storage *
timestamp_storage( sql_trans *tr, storage *d)
{
	if (!d)
		return NULL;
	while (d->next && !VALID_4_READ(d->cs.ts, tr))
		d = d->next;
	return d;
}

static storage *
temp_tab_timestamp_storage( sql_trans *tr, sql_table *t)
{
	assert(isTempTable(t));
	storage *d = temp_storage(ATOMIC_PTR_GET(&t->data), tr->tid);
	if (!d) {
		if (!(d = temp_dup_storage(tr)))
			return NULL;
		do {
			d->next = ATOMIC_PTR_GET(&t->data);
		} while(!ATOMIC_PTR_CAS(&t->data, (void**)&d->next, d)); /* set t->data = d, when t->data == d->next else d->next = t->data */
	}
	return d;
}

static storage *
tab_timestamp_storage( sql_trans *tr, sql_table *t)
{
	if (isTempTable(t))
		return temp_tab_timestamp_storage(tr, t);
	return timestamp_storage( tr, ATOMIC_PTR_GET(&t->data));
}

static sql_delta*
delta_dup(sql_delta *d)
{
	d->cs.refcnt++;
	return d;
}

static void *
col_dup(sql_column *c)
{
	return delta_dup(ATOMIC_PTR_GET(&c->data));
}

static void *
idx_dup(sql_idx *i)
{
	if (!ATOMIC_PTR_GET(&i->data))
		return NULL;
	return delta_dup(ATOMIC_PTR_GET(&i->data));
}

static storage*
storage_dup(storage *d)
{
	d->cs.refcnt++;
	return d;
}

static void *
del_dup(sql_table *t)
{
	return storage_dup(ATOMIC_PTR_GET(&t->data));
}

static size_t
count_inserts( segment *s, sql_trans *tr)
{
	size_t cnt = 0;

	for(;s; s = s->next) {
		if (!s->deleted && s->ts == tr->tid)
			cnt += s->end - s->start;
	}
	return cnt;
}

static size_t
count_deletes_in_range( segment *s, sql_trans *tr, BUN start, BUN end)
{
	size_t cnt = 0;

	for(;s && s->end <= start; s = s->next)
		;

	for(;s && s->start < end; s = s->next) {
		if (SEG_IS_DELETED(s, tr)) /* assume aligned s->end and end */
			cnt += s->end - s->start;
	}
	return cnt;
}

static size_t
count_deletes( segment *s, sql_trans *tr)
{
	size_t cnt = 0;

	for(;s; s = s->next) {
		if (SEG_IS_DELETED(s, tr))
			cnt += s->end - s->start;
	}
	return cnt;
}

#define CNT_ACTIVE 10

static size_t
count_col(sql_trans *tr, sql_column *c, int access)
{
	storage *d;
	sql_delta *ds;

	if (!isTable(c->t))
		return 0;
	d = tab_timestamp_storage(tr, c->t);
	ds = col_timestamp_delta(tr, c);
	if (!d ||!ds)
		return 0;
	if (access == 2)
		return ds?ds->cs.ucnt:0;
	if (access == 1)
		return count_inserts(d->segs->h, tr);
	if (access == QUICK || isTempTable(c->t))
		return d->segs->t?d->segs->t->end:0;
	if (access == CNT_ACTIVE) {
		size_t cnt = segs_end(d->segs, tr, c->t);
		lock_table(tr->store, c->t->base.id);
		cnt -= count_deletes_in_range(d->segs->h, tr, 0, cnt);
		unlock_table(tr->store, c->t->base.id);
		return cnt;
	}
	return segs_end(d->segs, tr, c->t);
}

static size_t
count_idx(sql_trans *tr, sql_idx *i, int access)
{
	storage *d;
	sql_delta *ds;

	if (!isTable(i->t) || (hash_index(i->type) && list_length(i->columns) <= 1) || !idx_has_column(i->type))
		return 0;
	d = tab_timestamp_storage(tr, i->t);
	ds = idx_timestamp_delta(tr, i);
	if (!d || !ds)
		return 0;
	if (access == 2)
		return ds?ds->cs.ucnt:0;
	if (access == 1)
		return count_inserts(d->segs->h, tr);
	if (access == QUICK || isTempTable(i->t))
		return d->segs->t?d->segs->t->end:0;
	return segs_end(d->segs, tr, i->t);
}

static BAT *
cs_bind_ubat( column_storage *cs, int access, int type, size_t cnt /* ie max position < cnt */)
{
	BAT *b;

	assert(access == RD_UPD_ID || access == RD_UPD_VAL);
	/* returns the updates for cs */
	if (cs->uibid && cs->uvbid && cs->ucnt) {
		if (access == RD_UPD_ID) {
			if (!(b = temp_descriptor(cs->uibid)))
				return NULL;
			if (!b->tsorted || ((BATtdense(b) && (b->tseqbase + BATcount(b)) >= cnt) ||
			   (!BATtdense(b) && BATcount(b) && ((oid*)b->theap->base)[BATcount(b)-1] >= cnt))) {
					oid nil = oid_nil;
					/* less then cnt */
					BAT *s = BATselect(b, NULL, &nil, &cnt, false, false, false);
					if (!s) {
						bat_destroy(b);
						return NULL;
					}

					BAT *nb = BATproject(s, b);
					bat_destroy(s);
					bat_destroy(b);
					b = nb;
			}
		} else {
			b = temp_descriptor(cs->uvbid);
		}
	} else {
		b = e_BAT(access == RD_UPD_ID?TYPE_oid:type);
	}
	return b;
}

static BAT *
merge_updates( BAT *ui, BAT **UV, BAT *oi, BAT *ov)
{
	int err = 0;
	BAT *uv = *UV;
	BUN cnt = BATcount(ui)+BATcount(oi);
	BAT *ni = bat_new(TYPE_oid, cnt, TRANSIENT);
	BAT *nv = uv?bat_new(uv->ttype, cnt, TRANSIENT):NULL;

	if (!ni || (uv && !nv)) {
		bat_destroy(ni);
		bat_destroy(nv);
		bat_destroy(ui);
		bat_destroy(uv);
		bat_destroy(oi);
		bat_destroy(ov);
		return NULL;
	}
	BATiter uvi;
	BATiter ovi;

	if (uv) {
		uvi = bat_iterator(uv);
		ovi = bat_iterator(ov);
	}

	/* handle dense (void) cases together as we need to merge updates (which is slower anyway) */
	BUN uip = 0, uie = BATcount(ui);
	BUN oip = 0, oie = BATcount(oi);

	oid uiseqb = ui->tseqbase;
	oid oiseqb = oi->tseqbase;
	oid *uipt = NULL, *oipt = NULL;
	BATiter uii = bat_iterator(ui);
	BATiter oii = bat_iterator(oi);
	if (!BATtdense(ui))
		uipt = uii.base;
	if (!BATtdense(oi))
		oipt = oii.base;
	while (uip < uie && oip < oie && !err) {
		oid uiid = (uipt)?uipt[uip]: uiseqb+uip;
		oid oiid = (oipt)?oipt[oip]: oiseqb+oip;

		if (uiid <= oiid) {
			if (BUNappend(ni, (ptr) &uiid, true) != GDK_SUCCEED ||
		    	    (ov && BUNappend(nv, (ptr) BUNtail(uvi, uip), true) != GDK_SUCCEED))
				err = 1;
			uip++;
			if (uiid == oiid)
				oip++;
		} else { /* uiid > oiid */
			if (BUNappend(ni, (ptr) &oiid, true) != GDK_SUCCEED ||
		    	    (ov && BUNappend(nv, (ptr) BUNtail(ovi, oip), true) != GDK_SUCCEED) )
				err = 1;
			oip++;
		}
	}
	while (uip < uie && !err) {
		oid uiid = (uipt)?uipt[uip]: uiseqb+uip;
		if (BUNappend(ni, (ptr) &uiid, true) != GDK_SUCCEED ||
	    	    (ov && BUNappend(nv, (ptr) BUNtail(uvi, uip), true) != GDK_SUCCEED))
			err = 1;
		uip++;
	}
	while (oip < oie && !err) {
		oid oiid = (oipt)?oipt[oip]: oiseqb+oip;
		if (BUNappend(ni, (ptr) &oiid, true) != GDK_SUCCEED ||
	    	    (ov && BUNappend(nv, (ptr) BUNtail(ovi, oip), true) != GDK_SUCCEED) )
			err = 1;
		oip++;
	}
	if (uv) {
		bat_iterator_end(&uvi);
		bat_iterator_end(&ovi);
	}
	bat_iterator_end(&uii);
	bat_iterator_end(&oii);
	bat_destroy(ui);
	bat_destroy(uv);
	bat_destroy(oi);
	bat_destroy(ov);
	if (!err) {
		if (nv)
			*UV = nv;
		return ni;
	}
	*UV = NULL;
	bat_destroy(ni);
	bat_destroy(nv);
	return NULL;
}

static sql_delta *
older_delta( sql_delta *d, sql_trans *tr)
{
	sql_delta *o = d->next;

	while (o && !o->cs.merged) {
		if (o->cs.ucnt && VALID_4_READ(o->cs.ts, tr))
			break;
		else
			o = o->next;
	}
	if (o && !o->cs.merged && o->cs.ucnt && VALID_4_READ(o->cs.ts, tr))
		return o;
	return NULL;
}

static BAT *
bind_ubat(sql_trans *tr, sql_delta *d, int access, int type, size_t cnt)
{
	assert(tr->active);
	sql_delta *o = NULL;
	BAT *ui = NULL, *uv = NULL;

	if (!(ui = cs_bind_ubat(&d->cs, RD_UPD_ID, type, cnt)))
		return NULL;
	if (access == RD_UPD_VAL) {
		if (!(uv = cs_bind_ubat(&d->cs, RD_UPD_VAL, type, cnt))) {
			bat_destroy(ui);
			return NULL;
		}
	}
	while ((o = older_delta(d, tr)) != NULL) {
		BAT *oui = NULL, *ouv = NULL;
		if (!oui)
			oui = cs_bind_ubat(&o->cs, RD_UPD_ID, type, cnt);
		if (access == RD_UPD_VAL)
			ouv = cs_bind_ubat(&o->cs, RD_UPD_VAL, type, cnt);
		if (!ui || !oui || (access == RD_UPD_VAL && (!uv || !ouv))) {
			bat_destroy(ui);
			bat_destroy(uv);
			bat_destroy(oui);
			bat_destroy(ouv);
			return NULL;
		}
		if ((ui = merge_updates(ui, &uv, oui, ouv)) == NULL)
			return NULL;
		d = o;
	}
	if (uv) {
		bat_destroy(ui);
		return uv;
	}
	return ui;
}

static BAT *
bind_ucol(sql_trans *tr, sql_column *c, int access, size_t cnt)
{
	sql_delta *d = col_timestamp_delta(tr, c);

	if (!d)
		return NULL;
	return bind_ubat(tr, d, access, c->type.type->localtype, cnt);
}

static BAT *
bind_uidx(sql_trans *tr, sql_idx * i, int access, size_t cnt)
{
	int type = oid_index(i->type)?TYPE_oid:TYPE_lng;
	sql_delta *d = idx_timestamp_delta(tr, i);

	if (!d)
		return NULL;
	return bind_ubat(tr, d, access, type, cnt);
}

static BAT *
cs_bind_bat( column_storage *cs, int access, size_t cnt)
{
	BAT *b;

	assert(access == RDONLY || access == QUICK || access == RD_DICT);
	assert(cs != NULL);
	if (access == QUICK)
		return quick_descriptor(cs->bid);
	if (access == RD_DICT)
		return temp_descriptor(cs->ebid);
	assert(cs->bid);
	b = temp_descriptor(cs->bid);
	if (b == NULL)
		return NULL;
	bat_set_access(b, BAT_READ);
	/* return slice */
	BAT *s = BATslice(b, 0, cnt);
	bat_destroy(b);
	return s;
}

static void *					/* BAT * */
bind_col(sql_trans *tr, sql_column *c, int access)
{
	assert(access == QUICK || tr->active);
	if (!isTable(c->t))
		return NULL;
	sql_delta *d = col_timestamp_delta(tr, c);
	if (!d)
		return NULL;
	size_t cnt = count_col(tr, c, 0);
	if (access == RD_UPD_ID || access == RD_UPD_VAL)
		return bind_ucol(tr, c, access, cnt);
	BAT *b = cs_bind_bat( &d->cs, access, cnt);
	assert(!b || ((c->storage_type && access != RD_DICT) || b->ttype == c->type.type->localtype) || (access == QUICK && b->ttype < 0));
	return b;
}

static void *					/* BAT * */
bind_idx(sql_trans *tr, sql_idx * i, int access)
{
	assert(access == QUICK || tr->active);
	if (!isTable(i->t))
		return NULL;
	sql_delta *d = idx_timestamp_delta(tr, i);
	if (!d)
		return NULL;
	size_t cnt = count_idx(tr, i, 0);
	if (access == RD_UPD_ID || access == RD_UPD_VAL)
		return bind_uidx(tr, i, access, cnt);
	return cs_bind_bat( &d->cs, access, cnt);
}

static int
cs_real_update_bats( column_storage *cs, BAT **Ui, BAT **Uv)
{
	if (!cs->uibid) {
		cs->uibid = e_bat(TYPE_oid);
		if (cs->uibid == BID_NIL)
			return LOG_ERR;
	}
	if (!cs->uvbid) {
		BAT *cur = quick_descriptor(cs->bid);
		if (!cur)
			return LOG_ERR;
		int type = cur->ttype;
		cs->uvbid = e_bat(type);
		if (cs->uibid == BID_NIL || cs->uvbid == BID_NIL)
			return LOG_ERR;
	}
	BAT *ui = temp_descriptor(cs->uibid);
	BAT *uv = temp_descriptor(cs->uvbid);

	if (ui == NULL || uv == NULL) {
		bat_destroy(ui);
		bat_destroy(uv);
		return LOG_ERR;
	}
	assert(ui && uv);
	if (isEbat(ui)){
		temp_destroy(cs->uibid);
		cs->uibid = temp_copy(ui->batCacheid, true, true);
		bat_destroy(ui);
		if (cs->uibid == BID_NIL ||
		    (ui = temp_descriptor(cs->uibid)) == NULL) {
			bat_destroy(uv);
			return LOG_ERR;
		}
	}
	if (isEbat(uv)){
		temp_destroy(cs->uvbid);
		cs->uvbid = temp_copy(uv->batCacheid, true, true);
		bat_destroy(uv);
		if (cs->uvbid == BID_NIL ||
		    (uv = temp_descriptor(cs->uvbid)) == NULL) {
			bat_destroy(ui);
			return LOG_ERR;
		}
	}
	*Ui = ui;
	*Uv = uv;
	return LOG_OK;
}

static int
segments_is_append(segment *s, sql_trans *tr, oid rid)
{
	for(; s; s=s->next) {
		if (s->start <= rid && s->end > rid) {
			if (s->ts == tr->tid && !s->deleted) {
				return 1;
			}
			break;
		}
	}
	return 0;
}

static int
segments_is_deleted(segment *s, sql_trans *tr, oid rid)
{
	for(; s; s=s->next) {
		if (s->start <= rid && s->end > rid) {
			if (s->ts >= tr->ts && s->deleted) {
				return 1;
			}
			break;
		}
	}
	return 0;
}

/*
 * Returns LOG_OK, LOG_ERR or LOG_CONFLICT
 */
static int
cs_update_bat( sql_trans *tr, column_storage *cs, sql_table *t, BAT *tids, BAT *updates, int is_new)
{
	int res = LOG_OK;
	BAT *otids = tids, *oupdates = updates;

	if (!BATcount(tids))
		return LOG_OK;

	if (tids && (tids->ttype == TYPE_msk || mask_cand(tids))) {
		otids = BATunmask(tids);
		if (!otids)
			return LOG_ERR;
	}
	if (updates && (updates->ttype == TYPE_msk || mask_cand(updates))) {
		oupdates = BATunmask(updates);
		if (!oupdates) {
			if (otids != tids)
				bat_destroy(otids);
			return LOG_ERR;
		}
	}
	if (updates && updates->ttype == TYPE_void) { /* dense later use optimized log structure */
		oupdates = COLcopy(updates, TYPE_oid, true /* make sure we get a oid col */, TRANSIENT);
		if (!oupdates) {
			if (otids != tids)
				bat_destroy(otids);
			return LOG_ERR;
		}
	}
	/* When we go to smaller grained update structures we should check for concurrent updates on this column ! */
	/* currently only one update delta is possible */
	lock_table(tr->store, t->base.id);
	storage *s = ATOMIC_PTR_GET(&t->data);
	if (!is_new && !cs->cleared) {
		if (!otids->tsorted || complex_cand(otids) /* make sure we have simple dense or oids */) {
			BAT *sorted, *order;
			if (BATsort(&sorted, &order, NULL, otids, NULL, NULL, false, false, false) != GDK_SUCCEED) {
				if (otids != tids)
					bat_destroy(otids);
				if (oupdates != updates)
					bat_destroy(oupdates);
				unlock_table(tr->store, t->base.id);
				return LOG_ERR;
			}
			if (otids != tids)
				bat_destroy(otids);
			otids = sorted;
			BAT *noupdates = BATproject(order, oupdates);
			bat_destroy(order);
			if (oupdates != updates)
				bat_destroy(oupdates);
			oupdates = noupdates;
			if (!oupdates) {
				bat_destroy(otids);
				unlock_table(tr->store, t->base.id);
				return LOG_ERR;
			}
		}
		assert(otids->tsorted);
		BAT *ui = NULL, *uv = NULL;

		/* handle updates on just inserted bits */
		/* handle updates on updates (within one transaction) */
		BATiter upi = bat_iterator(oupdates);
		BUN cnt = 0, ucnt = BATcount(otids);
		BAT *b, *ins = NULL;
		int *msk = NULL;

		if((b = temp_descriptor(cs->bid)) == NULL)
			res = LOG_ERR;

		if (res == LOG_OK && BATtdense(otids)) {
			oid start = otids->tseqbase, offset = start;
			oid end = start + ucnt;

			for(segment *seg = s->segs->h; seg && res == LOG_OK ; seg=seg->next) {
				if (seg->start <= start && seg->end > start) {
					/* check for delete conflicts */
					if (seg->ts >= tr->ts && seg->deleted) {
						res = LOG_CONFLICT;
						continue;
					}

					/* check for inplace updates */
					BUN lend = end < seg->end?end:seg->end;
					if (seg->ts == tr->tid && !seg->deleted) {
						if (!ins) {
							ins = COLnew(0, TYPE_msk, ucnt, TRANSIENT);
							if (!ins)
								res = LOG_ERR;
							else {
								BATsetcount(ins, ucnt); /* all full updates  */
								msk = (int*)Tloc(ins, 0);
								BUN end = (ucnt+31)/32;
								memset(msk, 0, end * sizeof(int));
							}
						}
						for (oid i = 0, rid = start; rid < lend && res == LOG_OK; rid++, i++) {
							ptr upd = BUNtail(upi, rid-offset);
							if (void_inplace(b, rid, upd, true) != GDK_SUCCEED)
								res = LOG_ERR;

							oid word = i/32;
							int pos = i%32;
							msk[word] |= 1U<<pos;
							cnt++;
						}
					}
				}
				if (end < seg->end)
					break;
			}
		} else if (res == LOG_OK) {
			BUN i = 0;
			oid *rid = Tloc(otids,0);
			segment *seg = s->segs->h;
			while ( seg && res == LOG_OK && i < ucnt) {
				if (seg->end <= rid[i])
					seg = seg->next;
				else if (seg->start <= rid[i] && seg->end > rid[i]) {
					/* check for delete conflicts */
					if (seg->ts >= tr->ts && seg->deleted) {
						res = LOG_CONFLICT;
						continue;
					}

					/* check for inplace updates */
					if (seg->ts == tr->tid && !seg->deleted) {
						if (!ins) {
							ins = COLnew(0, TYPE_msk, ucnt, TRANSIENT);
							if (!ins) {
								res = LOG_ERR;
								break;
							} else {
								BATsetcount(ins, ucnt); /* all full updates  */
								msk = (int*)Tloc(ins, 0);
								BUN end = (ucnt+31)/32;
								memset(msk, 0, end * sizeof(int));
							}
						}
						ptr upd = BUNtail(upi, i);
						if (void_inplace(b, rid[i], upd, true) != GDK_SUCCEED)
							res = LOG_ERR;

						oid word = i/32;
						int pos = i%32;
						msk[word] |= 1U<<pos;
						cnt++;
					}
					i++;
				}
			}
		}

		if (res == LOG_OK && cnt < ucnt) { 	/* now handle real updates */
			if (cs->ucnt == 0) {
				if (cnt) {
					BAT *nins = BATmaskedcands(0, ucnt, ins, false);
					if (nins) {
						ui = BATproject(nins, otids);
						uv = BATproject(nins, oupdates);
						bat_destroy(nins);
					}
				} else {
					ui = temp_descriptor(otids->batCacheid);
					uv = temp_descriptor(oupdates->batCacheid);
				}
				if (!ui || !uv) {
					res = LOG_ERR;
				} else {
					temp_destroy(cs->uibid);
					temp_destroy(cs->uvbid);
					cs->uibid = temp_create(ui);
					cs->uvbid = temp_create(uv);
					cs->ucnt = BATcount(ui);
				}
			} else {
				BAT *nui = NULL, *nuv = NULL;

				/* merge taking msk of inserted into account */
				if (res == LOG_OK && cs_real_update_bats(cs, &ui, &uv) != LOG_OK)
					res = LOG_ERR;

				if (res == LOG_OK) {
					ptr upd = NULL;
					nui = bat_new(TYPE_oid, cs->ucnt + ucnt - cnt, TRANSIENT);
					nuv = bat_new(uv->ttype, cs->ucnt + ucnt - cnt, TRANSIENT);

					if (!nui || !nuv) {
						res = LOG_ERR;
					} else {
						BATiter ovi = bat_iterator(uv);

						/* handle dense (void) cases together as we need to merge updates (which is slower anyway) */
						BUN uip = 0, uie = BATcount(ui);
						BUN nip = 0, nie = BATcount(otids);
						oid uiseqb = ui->tseqbase;
						oid niseqb = otids->tseqbase;
						oid *uipt = NULL, *nipt = NULL;
						BATiter uii = bat_iterator(ui);
						BATiter otidsi = bat_iterator(otids);
						if (!BATtdense(ui))
							uipt = uii.base;
						if (!BATtdense(otids))
							nipt = otidsi.base;
						while (uip < uie && nip < nie && res == LOG_OK) {
							oid uiv = (uipt)?uipt[uip]: uiseqb+uip;
							oid niv = (nipt)?nipt[nip]: niseqb+nip;

							if (uiv < niv) {
								upd = BUNtail(ovi, uip);
								if (BUNappend(nui, (ptr) &uiv, true) != GDK_SUCCEED ||
											BUNappend(nuv, (ptr) upd, true) != GDK_SUCCEED)
									res = LOG_ERR;
								uip++;
							} else if (uiv == niv) {
								/* handle == */
								if (!msk || (msk[nip/32] & (1U<<(nip%32))) == 0) {
									upd = BUNtail(upi, nip);
									if (BUNappend(nui, (ptr) &niv, true) != GDK_SUCCEED ||
													BUNappend(nuv, (ptr) upd, true) != GDK_SUCCEED)
										res = LOG_ERR;
								} else {
									upd = BUNtail(ovi, uip);
									if (BUNappend(nui, (ptr) &uiv, true) != GDK_SUCCEED ||
													BUNappend(nuv, (ptr) upd, true) != GDK_SUCCEED)
										res = LOG_ERR;
								}
								uip++;
								nip++;
							} else { /* uiv > niv */
								if (!msk || (msk[nip/32] & (1U<<(nip%32))) == 0) {
									upd = BUNtail(upi, nip);
									if (BUNappend(nui, (ptr) &niv, true) != GDK_SUCCEED ||
													BUNappend(nuv, (ptr) upd, true) != GDK_SUCCEED)
										res = LOG_ERR;
								}
								nip++;
							}
						}
						while (uip < uie && res == LOG_OK) {
							oid uiv = (uipt)?uipt[uip]: uiseqb+uip;
							upd = BUNtail(ovi, uip);
							if (BUNappend(nui, (ptr) &uiv, true) != GDK_SUCCEED ||
									BUNappend(nuv, (ptr) upd, true) != GDK_SUCCEED)
								res = LOG_ERR;
							uip++;
						}
						while (nip < nie && res == LOG_OK) {
							oid niv = (nipt)?nipt[nip]: niseqb+nip;
							if (!msk || (msk[nip/32] & (1U<<(nip%32))) == 0) {
								upd = BUNtail(upi, nip);
								if (BUNappend(nui, (ptr) &niv, true) != GDK_SUCCEED ||
											BUNappend(nuv, (ptr) upd, true) != GDK_SUCCEED)
									res = LOG_ERR;
							}
							nip++;
						}
						bat_iterator_end(&uii);
						bat_iterator_end(&otidsi);
						bat_iterator_end(&ovi);
						if (res == LOG_OK) {
							temp_destroy(cs->uibid);
							temp_destroy(cs->uvbid);
							cs->uibid = temp_create(nui);
							cs->uvbid = temp_create(nuv);
							cs->ucnt = BATcount(nui);
						}
					}
					bat_destroy(nui);
					bat_destroy(nuv);
				}
			}
		}
		bat_iterator_end(&upi);
		bat_destroy(b);
		unlock_table(tr->store, t->base.id);
		bat_destroy(ins);
		bat_destroy(ui);
		bat_destroy(uv);
		if (otids != tids)
			bat_destroy(otids);
		if (oupdates != updates)
			bat_destroy(oupdates);
		return res;
	} else if (is_new || cs->cleared) {
		BAT *b = temp_descriptor(cs->bid);

		if (b == NULL) {
			res = LOG_ERR;
		} else if (BATcount(b)==0) {
			if (BATappend(b, updates, NULL, true) != GDK_SUCCEED) /* alter add column */
				res = LOG_ERR;
		} else if (BATreplace(b, otids, updates, true) != GDK_SUCCEED)
			res = LOG_ERR;
		BBPcold(b->batCacheid);
		bat_destroy(b);
	}
	unlock_table(tr->store, t->base.id);
	if (otids != tids)
		bat_destroy(otids);
	if (oupdates != updates)
		bat_destroy(oupdates);
	return res;
}

static int
delta_update_bat( sql_trans *tr, sql_delta *bat, sql_table *t, BAT *tids, BAT *updates, int is_new)
{
	return cs_update_bat(tr, &bat->cs, t, tids, updates, is_new);
}

static int
cs_update_val( sql_trans *tr, column_storage *cs, sql_table *t, oid rid, void *upd, int is_new)
{
	storage *s = ATOMIC_PTR_GET(&t->data);
	assert(!is_oid_nil(rid));
	int inplace = is_new || cs->cleared || segments_is_append (s->segs->h, tr, rid);

	/* check if rid is insert ? */
	if (!inplace) {
		/* check conflict */
		if (segments_is_deleted(s->segs->h, tr, rid))
			return LOG_CONFLICT;
		BAT *ui, *uv;

		/* When we go to smaller grained update structures we should check for concurrent updates on this column ! */
		/* currently only one update delta is possible */
		if (cs_real_update_bats(cs, &ui, &uv) != LOG_OK)
			return LOG_ERR;

		assert(uv->ttype);
		assert(BATcount(ui) == BATcount(uv));
		if (BUNappend(ui, (ptr) &rid, true) != GDK_SUCCEED ||
		    BUNappend(uv, (ptr) upd, true) != GDK_SUCCEED) {
			bat_destroy(ui);
			bat_destroy(uv);
			return LOG_ERR;
		}
		assert(BATcount(ui) == BATcount(uv));
		bat_destroy(ui);
		bat_destroy(uv);
		cs->ucnt++;
	} else {
		BAT *b = NULL;

		if((b = temp_descriptor(cs->bid)) == NULL)
			return LOG_ERR;
		if (void_inplace(b, rid, upd, true) != GDK_SUCCEED) {
			bat_destroy(b);
			return LOG_ERR;
		}
		bat_destroy(b);
	}
	return LOG_OK;
}

static int
delta_update_val( sql_trans *tr, sql_delta *bat, sql_table *t, oid rid, void *upd, int is_new)
{
	int res = LOG_OK;
	lock_table(tr->store, t->base.id);
	res = cs_update_val(tr, &bat->cs, t, rid, upd, is_new);
	unlock_table(tr->store, t->base.id);
	return res;
}

static int
dup_cs(sql_trans *tr, column_storage *ocs, column_storage *cs, int type, int temp)
{
	(void)tr;
	if (!ocs)
		return LOG_OK;
	cs->bid = ocs->bid;
	cs->ebid = ocs->ebid;
	cs->uibid = ocs->uibid;
	cs->uvbid = ocs->uvbid;
	cs->ucnt = ocs->ucnt;

	if (temp) {
		cs->bid = temp_copy(cs->bid, true, true);
		if (cs->bid == BID_NIL)
			return LOG_ERR;
	} else {
		temp_dup(cs->bid);
	}
	if (cs->ebid)
		temp_dup(cs->ebid);
	cs->ucnt = 0;
	cs->uibid = e_bat(TYPE_oid);
	cs->uvbid = e_bat(type);
	if (cs->uibid == BID_NIL || cs->uvbid == BID_NIL)
		return LOG_ERR;
	return LOG_OK;
}

static int
destroy_delta(sql_delta *b, bool recursive)
{
	int ok = LOG_OK;

	if (--b->cs.refcnt > 0)
		return LOG_OK;
	if (recursive && b->next)
		ok = destroy_delta(b->next, true);
	if (b->cs.uibid)
		temp_destroy(b->cs.uibid);
	if (b->cs.uvbid)
		temp_destroy(b->cs.uvbid);
	if (b->cs.bid)
		temp_destroy(b->cs.bid);
	if (b->cs.ebid)
		temp_destroy(b->cs.ebid);
	b->cs.bid = b->cs.ebid = b->cs.uibid = b->cs.uvbid = 0;
	_DELETE(b);
	return ok;
}

static sql_delta *
bind_col_data(sql_trans *tr, sql_column *c, bool *update_conflict)
{
	sql_delta *obat = ATOMIC_PTR_GET(&c->data);

	if (isTempTable(c->t) && !(obat = temp_col_timestamp_delta(tr, c)))
		return NULL;

	if (obat->cs.ts == tr->tid || ((obat->cs.ts < TRANSACTION_ID_BASE || tr_version_of_parent(tr, obat->cs.ts)) && !update_conflict)) /* on append there are no conflicts */
		return obat;
	if ((!tr->parent || !tr_version_of_parent(tr, obat->cs.ts)) && obat->cs.ts >= TRANSACTION_ID_BASE && !isTempTable(c->t)) {
		/* abort */
		if (update_conflict)
			*update_conflict = true;
		else
			return timestamp_delta(tr, ATOMIC_PTR_GET(&c->data));
		return NULL;
	}
	assert(!isTempTable(c->t));
	obat = timestamp_delta(tr, ATOMIC_PTR_GET(&c->data));
	sql_delta* bat = ZNEW(sql_delta);
	if(!bat)
		return NULL;
	bat->cs.refcnt = 1;
	if(dup_cs(tr, &obat->cs, &bat->cs, c->type.type->localtype, isTempTable(c->t)) != LOG_OK)
		return NULL;
	bat->cs.ts = tr->tid;
	/* only one writer else abort */
	bat->next = obat;
	if (!ATOMIC_PTR_CAS(&c->data, (void**)&bat->next, bat)) {
		bat->next = NULL;
		destroy_delta(bat, false);
		return NULL;
	}
	return bat;
}

static int
update_col_execute(sql_trans *tr, sql_delta *delta, sql_table *table, bool is_new, void *incoming_tids, void *incoming_values, bool is_bat)
{
	int ok = LOG_OK;

	if (is_bat) {
		BAT *tids = incoming_tids;
		BAT *values = incoming_values;
		if (BATcount(tids) == 0)
			return LOG_OK;
		ok = delta_update_bat(tr, delta, table, tids, values, is_new);
	} else {
		ok = delta_update_val(tr, delta, table, *(oid*)incoming_tids, incoming_values, is_new);
	}
	return ok;
}

static int
update_col(sql_trans *tr, sql_column *c, void *tids, void *upd, int tpe)
{
	bool update_conflict = false;
	sql_delta *delta, *odelta = ATOMIC_PTR_GET(&c->data);

	if (tpe == TYPE_bat) {
		BAT *t = tids;
		if (!BATcount(t))
			return LOG_OK;
	}

	if ((delta = bind_col_data(tr, c, &update_conflict)) == NULL)
		return update_conflict ? LOG_CONFLICT : LOG_ERR;

	assert(delta && delta->cs.ts == tr->tid);
	if ((!inTransaction(tr, c->t) && (odelta != delta || isTempTable(c->t)) && isGlobal(c->t)) || (!isNew(c->t) && isLocalTemp(c->t)))
		trans_add(tr, &c->base, delta, &tc_gc_col, &commit_update_col, isTempTable(c->t)?NULL:&log_update_col);

	return update_col_execute(tr, delta, c->t, isNew(c), tids, upd, tpe == TYPE_bat);
}

static sql_delta *
bind_idx_data(sql_trans *tr, sql_idx *i, bool *update_conflict)
{
	sql_delta *obat = ATOMIC_PTR_GET(&i->data);

	if (isTempTable(i->t) && !(obat = temp_idx_timestamp_delta(tr, i)))
		return NULL;

	if (obat->cs.ts == tr->tid || ((obat->cs.ts < TRANSACTION_ID_BASE || tr_version_of_parent(tr, obat->cs.ts)) && !update_conflict)) /* on append there are no conflicts */
		return obat;
	if ((!tr->parent || !tr_version_of_parent(tr, obat->cs.ts)) && obat->cs.ts >= TRANSACTION_ID_BASE && !isTempTable(i->t)) {
		/* abort */
		if (update_conflict)
			*update_conflict = true;
		return NULL;
	}
	assert(!isTempTable(i->t));
	obat = timestamp_delta(tr, ATOMIC_PTR_GET(&i->data));
	sql_delta* bat = ZNEW(sql_delta);
	if(!bat)
		return NULL;
	bat->cs.refcnt = 1;
	if(dup_cs(tr, &obat->cs, &bat->cs, (oid_index(i->type))?TYPE_oid:TYPE_lng, isTempTable(i->t)) != LOG_OK)
		return NULL;
	bat->cs.ts = tr->tid;
	/* only one writer else abort */
	bat->next = obat;
	if (!ATOMIC_PTR_CAS(&i->data, (void**)&bat->next, bat)) {
		bat->next = NULL;
		destroy_delta(bat, false);
		return NULL;
	}
	return bat;
}

static int
update_idx(sql_trans *tr, sql_idx * i, void *tids, void *upd, int tpe)
{
	bool update_conflict = false;
	sql_delta *delta, *odelta = ATOMIC_PTR_GET(&i->data);

	if (tpe == TYPE_bat) {
		BAT *t = tids;
		if (!BATcount(t))
			return LOG_OK;
	}

	if ((delta = bind_idx_data(tr, i, &update_conflict)) == NULL)
		return update_conflict ? LOG_CONFLICT : LOG_ERR;

	assert(delta && delta->cs.ts == tr->tid);
	if ((!inTransaction(tr, i->t) && (odelta != delta || isTempTable(i->t)) && isGlobal(i->t)) || (!isNew(i->t) && isLocalTemp(i->t)))
		trans_add(tr, &i->base, delta, &tc_gc_idx, &commit_update_idx, isTempTable(i->t)?NULL:&log_update_idx);

	return update_col_execute(tr, delta, i->t, isNew(i), tids, upd, tpe == TYPE_bat);
}

static int
delta_append_bat(sql_trans *tr, sql_delta *bat, sqlid id, BUN offset, BAT *offsets, BAT *i)
{
	BAT *b, *oi = i;
	int err = 0;

	assert(!offsets || BATcount(offsets) == BATcount(i));
	if (!BATcount(i))
		return LOG_OK;
	if ((i->ttype == TYPE_msk || mask_cand(i)) && !(oi = BATunmask(i)))
		return LOG_ERR;

	lock_column(tr->store, id);
	b = temp_descriptor(bat->cs.bid);
	if (b == NULL) {
		unlock_column(tr->store, id);
		if (oi != i)
			bat_destroy(oi);
		return LOG_ERR;
	}
	if (!offsets && offset == b->hseqbase+BATcount(b)) {
		if (BATappend(b, oi, NULL, true) != GDK_SUCCEED)
			err = 1;
	} else if (!offsets) {
		if (BATupdatepos(b, &offset, oi, true, true) != GDK_SUCCEED)
			err = 1;
	} else if ((BATtdense(offsets) && offsets->tseqbase == (b->hseqbase+BATcount(b)))) {
		if (BATappend(b, oi, NULL, true) != GDK_SUCCEED)
			err = 1;
	} else if (BATupdate(b, offsets, oi, true) != GDK_SUCCEED) {
			err = 1;
	}
	bat_destroy(b);
	unlock_column(tr->store, id);

	if (oi != i)
		bat_destroy(oi);
	return (err)?LOG_ERR:LOG_OK;
}

static int
delta_append_val(sql_trans *tr, sql_delta *bat, sqlid id, BUN offset, void *i, BUN cnt)
{
	lock_column(tr->store, id);
	BAT *b = temp_descriptor(bat->cs.bid);
	if (b == NULL) {
		unlock_column(tr->store, id);
		return LOG_ERR;
	}
	BUN bcnt = BATcount(b);
	if (bcnt > offset){
		size_t ccnt = ((offset+cnt) > bcnt)? (bcnt - offset):cnt;
		if (BUNreplacemultiincr(b, offset, i, ccnt, true) != GDK_SUCCEED) {
			bat_destroy(b);
			unlock_column(tr->store, id);
			return LOG_ERR;
		}
		cnt -= ccnt;
		offset += ccnt;
	}
	if (cnt) {
		if (BATcount(b) < offset) { /* add space */
			const void *tv = ATOMnilptr(b->ttype);
			lng i, d = offset - BATcount(b);
			for(i=0;i<d;i++) {
				if (BUNappend(b, tv, true) != GDK_SUCCEED) {
					bat_destroy(b);
					unlock_column(tr->store, id);
					return LOG_ERR;
				}
			}
		}
		if (BUNappendmulti(b, i, cnt, true) != GDK_SUCCEED) {
			bat_destroy(b);
			unlock_column(tr->store, id);
			return LOG_ERR;
		}
	}
	bat_destroy(b);
	unlock_column(tr->store, id);
	return LOG_OK;
}

static int
dup_storage( sql_trans *tr, storage *obat, storage *bat, int temp)
{
	if (temp) {
		if (!(bat->segs = new_segments(tr, 0)))
			return LOG_ERR;
	} else {
		bat->segs = dup_segments(obat->segs);
	}
	return dup_cs(tr, &obat->cs, &bat->cs, TYPE_msk, temp);
}

static int
append_col_execute(sql_trans *tr, sql_delta *delta, sqlid id, BUN offset, BAT *offsets, void *incoming_data, BUN cnt, bool is_bat)
{
	int ok = LOG_OK;

	assert(delta->cs.st == ST_DEFAULT);
	delta->cs.merged = 0;
	if (is_bat) {
		BAT *bat = incoming_data;

		if (BATcount(bat))
			ok = delta_append_bat(tr, delta, id, offset, offsets, bat);
	} else {
		ok = delta_append_val(tr, delta, id, offset, incoming_data, cnt);
	}
	return ok;
}

static int
append_col(sql_trans *tr, sql_column *c, BUN offset, BAT *offsets, void *i, BUN cnt, int tpe)
{
	sql_delta *delta, *odelta = ATOMIC_PTR_GET(&c->data);

	if ((delta = bind_col_data(tr, c, NULL)) == NULL)
		return LOG_ERR;

	assert(delta->cs.st == ST_DEFAULT);
	assert(delta && (!isTempTable(c->t) || delta->cs.ts == tr->tid));
	if (isTempTable(c->t))
	if ((!inTransaction(tr, c->t) && (odelta != delta || !segments_in_transaction(tr, c->t) || isTempTable(c->t)) && isGlobal(c->t)) || (!isNew(c->t) && isLocalTemp(c->t)))
		trans_add(tr, &c->base, delta, &tc_gc_col, &commit_update_col, isTempTable(c->t)?NULL:&log_update_col);

	return append_col_execute(tr, delta, c->base.id, offset, offsets, i, cnt, tpe == TYPE_bat);
}

static int
append_idx(sql_trans *tr, sql_idx * i, BUN offset, BAT *offsets, void *data, BUN cnt, int tpe)
{
	sql_delta *delta, *odelta = ATOMIC_PTR_GET(&i->data);

	if ((delta = bind_idx_data(tr, i, NULL)) == NULL)
		return LOG_ERR;

	assert(delta->cs.st == ST_DEFAULT);
	assert(delta && (!isTempTable(i->t) || delta->cs.ts == tr->tid));
	if (isTempTable(i->t))
	if ((!inTransaction(tr, i->t) && (odelta != delta || !segments_in_transaction(tr, i->t) || isTempTable(i->t)) && isGlobal(i->t)) || (!isNew(i->t) && isLocalTemp(i->t)))
		trans_add(tr, &i->base, delta, &tc_gc_idx, &commit_update_idx, isTempTable(i->t)?NULL:&log_update_idx);

	return append_col_execute(tr, delta, i->base.id, offset, offsets, data, cnt, tpe == TYPE_bat);
}

static int
deletes_conflict_updates(sql_trans *tr, sql_table *t, oid rid, size_t cnt)
{
	int err = 0;

	/* TODO check for conflicting updates */
	(void)rid;
	(void)cnt;
	for(node *n = ol_first_node(t->columns); n && !err; n = n->next) {
		sql_column *c = n->data;
		sql_delta *d = ATOMIC_PTR_GET(&c->data);

		/* check for active updates */
		if (!VALID_4_READ(d->cs.ts, tr) && d->cs.ucnt)
			return 1;
	}
	return 0;
}

static int
storage_delete_val(sql_trans *tr, sql_table *t, storage *s, oid rid)
{
	int in_transaction = segments_in_transaction(tr, t);

	lock_table(tr->store, t->base.id);
	/* find segment of rid, split, mark new segment deleted (for tr->tid) */
	segment *seg = s->segs->h, *p = NULL;
	for (; seg; p = seg, seg = seg->next) {
		if (seg->start <= rid && seg->end > rid) {
			if (!SEG_VALID_4_DELETE(seg,tr)) {
				unlock_table(tr->store, t->base.id);
				return LOG_CONFLICT;
			}
			if (deletes_conflict_updates( tr, t, rid, 1)) {
				unlock_table(tr->store, t->base.id);
				return LOG_CONFLICT;
			}
			if (!split_segment(s->segs, seg, p, tr, rid, 1, true))
				return LOG_ERR;
			break;
		}
	}
	unlock_table(tr->store, t->base.id);
	if ((!inTransaction(tr, t) && !in_transaction && isGlobal(t)) || (!isNew(t) && isLocalTemp(t)))
		trans_add(tr, &t->base, s, &tc_gc_del, &commit_update_del, isTempTable(t)?NULL:&log_update_del);
	return LOG_OK;
}

static int
seg_delete_range(sql_trans *tr, sql_table *t, storage *s, segment **Seg, size_t start, size_t cnt)
{
	segment *seg = *Seg, *p = NULL;
	for (; seg; p = seg, seg = seg->next) {
		if (seg->start <= start && seg->end > start) {
			size_t lcnt = cnt;
			if (start+lcnt > seg->end)
				lcnt = seg->end-start;
			if (SEG_IS_DELETED(seg, tr)) {
				start += lcnt;
				cnt -= lcnt;
				continue;
			} else if (!SEG_VALID_4_DELETE(seg, tr))
				return LOG_CONFLICT;
			if (deletes_conflict_updates( tr, t, start, lcnt))
				return LOG_CONFLICT;
			*Seg = seg = split_segment(s->segs, seg, p, tr, start, lcnt, true);
			if (!seg)
				return LOG_ERR;
			start += lcnt;
			cnt -= lcnt;
		}
		if (start+cnt <= seg->end)
			break;
	}
	return LOG_OK;
}

static int
delete_range(sql_trans *tr, sql_table *t, storage *s, size_t start, size_t cnt)
{
	segment *seg = s->segs->h;
	return seg_delete_range(tr, t, s, &seg, start, cnt);
}

static int
storage_delete_bat(sql_trans *tr, sql_table *t, storage *s, BAT *i)
{
	int in_transaction = segments_in_transaction(tr, t);
	BAT *oi = i;	/* update ids */
	int ok = LOG_OK;

	if ((i->ttype == TYPE_msk || mask_cand(i)) && !(i = BATunmask(i)))
		return LOG_ERR;
	if (BATcount(i)) {
		if (BATtdense(i)) {
			size_t start = i->tseqbase;
			size_t cnt = BATcount(i);

			lock_table(tr->store, t->base.id);
			ok = delete_range(tr, t, s, start, cnt);
			unlock_table(tr->store, t->base.id);
		} else if (complex_cand(i)) {
			struct canditer ci;
			oid f = 0, l = 0, cur = 0;

			canditer_init(&ci, NULL, i);
			cur = f = canditer_next(&ci);

			lock_table(tr->store, t->base.id);
			if (!is_oid_nil(f)) {
				segment *seg = s->segs->h;
				for(l = canditer_next(&ci); !is_oid_nil(l) && ok == LOG_OK; l = canditer_next(&ci)) {
					if (cur+1 == l) {
						cur++;
						continue;
					}
					ok = seg_delete_range(tr, t, s, &seg, f, cur-f);
					f = cur = l;
				}
				if (ok == LOG_OK)
					ok = seg_delete_range(tr, t, s, &seg, f, cur-f);
			}
			unlock_table(tr->store, t->base.id);
		} else {
			if (!BATtordered(i)) {
				assert(oi == i);
				BAT *ni = NULL;
				if (BATsort(&ni, NULL, NULL, i, NULL, NULL, false, false, false) != GDK_SUCCEED)
					ok = LOG_ERR;
				if (ni)
					i = ni;
			}
			assert(BATtordered(i));
			BUN icnt = BATcount(i);
			BATiter ii = bat_iterator(i);
			oid *o = ii.base, n = o[0]+1;
			size_t lcnt = 1;

			lock_table(tr->store, t->base.id);
			segment *seg = s->segs->h;
			for (size_t i=1; i<icnt && ok == LOG_OK; i++) {
				if (o[i] == n) {
					lcnt++;
					n++;
				} else {
					ok = seg_delete_range(tr, t, s, &seg, n-lcnt, lcnt);
					lcnt = 0;
				}
				if (!lcnt) {
					n = o[i]+1;
					lcnt = 1;
				}
			}
			bat_iterator_end(&ii);
			if (lcnt && ok == LOG_OK)
				ok = seg_delete_range(tr, t, s, &seg, n-lcnt, lcnt);
			unlock_table(tr->store, t->base.id);
		}
	}
	if (i != oi)
		bat_destroy(i);
	if ((!inTransaction(tr, t) && !in_transaction && isGlobal(t)) || (!isNew(t) && isLocalTemp(t)))
		trans_add(tr, &t->base, s, &tc_gc_del, &commit_update_del, isTempTable(t)?NULL:&log_update_del);
	return ok;
}

static void
destroy_segments(segments *s)
{
	if (!s || sql_ref_dec(&s->r) > 0)
		return;
	segment *seg = s->h;
	while(seg) {
		segment *n = seg->next;
		_DELETE(seg);
		seg = n;
	}
	_DELETE(s);
}

static int
destroy_storage(storage *bat)
{
	int ok = LOG_OK;

	if (--bat->cs.refcnt > 0)
		return LOG_OK;
	if (bat->next)
		ok = destroy_storage(bat->next);
	destroy_segments(bat->segs);
	if (bat->cs.uibid)
		temp_destroy(bat->cs.uibid);
	if (bat->cs.uvbid)
		temp_destroy(bat->cs.uvbid);
	if (bat->cs.bid)
		temp_destroy(bat->cs.bid);
	bat->cs.bid = bat->cs.uibid = bat->cs.uvbid = 0;
	_DELETE(bat);
	return ok;
}

static int
segments_conflict(sql_trans *tr, segments *segs, int uncommitted)
{
	if (uncommitted) {
		for (segment *s = segs->h; s; s = s->next)
			if (!VALID_4_READ(s->ts,tr))
				return 1;
	} else {
		for (segment *s = segs->h; s; s = s->next)
			if (s->ts < TRANSACTION_ID_BASE && !VALID_4_READ(s->ts,tr))
				return 1;
	}

	return 0;
}

static storage *
bind_del_data(sql_trans *tr, sql_table *t, bool *clear)
{
	storage *obat = ATOMIC_PTR_GET(&t->data);

	if (isTempTable(t) && !(obat = temp_tab_timestamp_storage(tr, t)))
		return NULL;

	if (obat->cs.ts == tr->tid)
		return obat;
	if ((!tr->parent || !tr_version_of_parent(tr, obat->cs.ts)) && obat->cs.ts >= TRANSACTION_ID_BASE && !isTempTable(t)) {
		/* abort */
		if (clear)
			*clear = true;
		return NULL;
	}
	if (!isTempTable(t) && !clear)
		return obat;
	if (!isTempTable(t) && clear && segments_conflict(tr, obat->segs, 1)) {
		*clear = true;
		return NULL;
	}

	assert(!isTempTable(t));
	obat = timestamp_storage(tr, ATOMIC_PTR_GET(&t->data));
	storage *bat = ZNEW(storage);
	if(!bat)
		return NULL;
	bat->cs.refcnt = 1;
	dup_storage(tr, obat, bat, clear || isTempTable(t) /* for clear and temp create empty storage */);
	bat->cs.ts = tr->tid;
	/* only one writer else abort */
	bat->next = obat;
	if (!ATOMIC_PTR_CAS(&t->data, (void**)&bat->next, bat)) {
		bat->next = NULL;
		destroy_storage(bat);
		return NULL;
	}
	return bat;
}

static int
delete_tab(sql_trans *tr, sql_table * t, void *ib, int tpe)
{
	int ok = LOG_OK;
	BAT *b = ib;
	storage *bat;

	if (tpe == TYPE_bat && !BATcount(b))
		return ok;

	if ((bat = bind_del_data(tr, t, NULL)) == NULL)
		return LOG_ERR;

	if (tpe == TYPE_bat)
		ok = storage_delete_bat(tr, t, bat, ib);
	else
		ok = storage_delete_val(tr, t, bat, *(oid*)ib);
	return ok;
}

static size_t
dcount_col(sql_trans *tr, sql_column *c)
{
	sql_delta *b;

	if (!isTable(c->t))
		return 0;
	b = col_timestamp_delta(tr, c);
	if (!b)
		return 1;

	storage *s = ATOMIC_PTR_GET(&c->t->data);
	if (!s || !s->segs->t)
		return 1;
	size_t cnt = s->segs->t->end;
	if (cnt) {
		BAT *v = cs_bind_bat( &b->cs, QUICK, cnt);
		size_t dcnt = 0;

		if (v)
			dcnt = BATguess_uniques(v, NULL);
		return dcnt;
	}
	return cnt;
}

static size_t
count_segs(segment *s)
{
	size_t nr = 0;

	for( ; s; s = s->next)
		nr++;
	return nr;
}

static size_t
count_del(sql_trans *tr, sql_table *t, int access)
{
	storage *d;

	if (!isTable(t))
		return 0;
	d = tab_timestamp_storage(tr, t);
	if (!d)
		return 0;
	if (access == 2)
		return d->cs.ucnt;
	if (access == 1)
		return count_inserts(d->segs->h, tr);
	if (access == 10) /* special case for counting the number of segments */
		return count_segs(d->segs->h);
	return count_deletes(d->segs->h, tr);
}

static int
sorted_col(sql_trans *tr, sql_column *col)
{
	int sorted = 0;

	assert(tr->active);
	if (!isTable(col->t) || !col->t->s)
		return 0;

	if (col && ATOMIC_PTR_GET(&col->data) && !col->storage_type /* no order on dict compressed tables */) {
		BAT *b = bind_col(tr, col, QUICK);

		if (b)
			sorted = BATtordered(b) || BATtrevordered(b);
	}
	return sorted;
}

static int
unique_col(sql_trans *tr, sql_column *col)
{
	int distinct = 0;

	assert(tr->active);
	if (!isTable(col->t) || !col->t->s)
		return 0;

	if (col && ATOMIC_PTR_GET(&col->data)) {
		BAT *b = bind_col(tr, col, QUICK);

		if (b)
			distinct = b->tkey;
	}
	return distinct;
}

static int
double_elim_col(sql_trans *tr, sql_column *col)
{
	int de = 0;
	sql_delta *d;

	assert(tr->active);
	if (!isTable(col->t) || !col->t->s)
		return 0;

	if (col && (d=ATOMIC_PTR_GET(&col->data))!=NULL && col->storage_type) {
		if (d->cs.st == ST_DICT) {
			BAT *b = bind_col(tr, col, QUICK);
			if (b->ttype == TYPE_bte)
				de = 8;
			else if (b->ttype == TYPE_sht)
				de = 16;
		}
	} else if (col && ATOMIC_PTR_GET(&col->data)) {
		BAT *b = bind_col(tr, col, QUICK);

		if (b && b->tvarsized) /* check double elimination */
			de = GDK_ELIMDOUBLES(b->tvheap);
		if (de)
			de = (int) ceil(b->tvheap->free / (double) GDK_VAROFFSET);
		assert(de >= 0 && de <= 16);
	}
	return de;
}

static int
load_cs(sql_trans *tr, column_storage *cs, int type, sqlid id)
{
	sqlstore *store = tr->store;
	int bid = logger_find_bat(store->logger, id);
	if (!bid)
		return LOG_ERR;
	cs->bid = temp_dup(bid);
	cs->ucnt = 0;
	cs->uibid = e_bat(TYPE_oid);
	cs->uvbid = e_bat(type);
	if (cs->uibid == BID_NIL || cs->uvbid == BID_NIL)
		return LOG_ERR;
	return LOG_OK;
}

static int
log_create_delta(sql_trans *tr, sql_delta *bat, sqlid id)
{
	int res = LOG_OK;
	gdk_return ok;
	BAT *b = temp_descriptor(bat->cs.bid);

	if (b == NULL)
		return LOG_ERR;

	if (!bat->cs.uibid)
		bat->cs.uibid = e_bat(TYPE_oid);
	if (!bat->cs.uvbid)
		bat->cs.uvbid = e_bat(b->ttype);
	if (bat->cs.uibid == BID_NIL || bat->cs.uvbid == BID_NIL)
		res = LOG_ERR;
	if (GDKinmemory(0)) {
		bat_destroy(b);
		return res;
	}

	bat_set_access(b, BAT_READ);
	sqlstore *store = tr->store;
	ok = log_bat_persists(store->logger, b, id);
	bat_destroy(b);
	if(res != LOG_OK)
		return res;
	return ok == GDK_SUCCEED ? LOG_OK : LOG_ERR;
}

static int
new_persistent_delta( sql_delta *bat)
{
	bat->cs.ucnt = 0;
	return LOG_OK;
}

static void
create_delta( sql_delta *d, BAT *b)
{
	bat_set_access(b, BAT_READ);
	d->cs.bid = temp_create(b);
	d->cs.uibid = d->cs.uvbid = 0;
	d->cs.ucnt = 0;
}

static bat
copyBat (bat i, int type, oid seq)
{
	BAT *b, *tb;
	bat res;

	if (!i)
		return i;
	tb = quick_descriptor(i);
	if (tb == NULL)
		return 0;
	b = BATconstant(seq, type, ATOMnilptr(type), BATcount(tb), PERSISTENT);
	if (b == NULL)
		return 0;

	bat_set_access(b, BAT_READ);

	res = temp_create(b);
	bat_destroy(b);
	return res;
}

static int
create_col(sql_trans *tr, sql_column *c)
{
	int ok = LOG_OK, new = 0;
	int type = c->type.type->localtype;
	sql_delta *bat = ATOMIC_PTR_GET(&c->data);

	if (!bat) {
		new = 1;
		bat = ZNEW(sql_delta);
		ATOMIC_PTR_SET(&c->data, bat);
		if(!bat)
			return LOG_ERR;
		bat->cs.refcnt = 1;
	}

	if (new)
		bat->cs.ts = tr->tid;

	if (!isNew(c) && !isTempTable(c->t)){
		bat->cs.ts = tr->ts;
		if (c->storage_type) {
			if (strcmp(c->storage_type, "DICT")==0) {
				ok=load_cs(tr, &bat->cs, type, c->base.id);

				if (ok == LOG_OK) {
					sqlstore *store = tr->store;
					bat->cs.ebid = logger_find_bat(store->logger, -c->base.id);
					if (!bat->cs.ebid)
						return LOG_ERR;
				}
				return ok;
			}
		}
		return load_cs(tr, &bat->cs, type, c->base.id);
	} else if (bat && bat->cs.bid && !isTempTable(c->t)) {
		return new_persistent_delta(ATOMIC_PTR_GET(&c->data));
	} else {
		sql_column *fc = NULL;
		size_t cnt = 0;

		/* alter ? */
		if (ol_first_node(c->t->columns) && (fc = ol_first_node(c->t->columns)->data) != NULL) {
			storage *s = ATOMIC_PTR_GET(&fc->t->data);
			cnt = segs_end(s->segs, tr, c->t);
		}
		if (cnt && fc != c) {
			sql_delta *d = ATOMIC_PTR_GET(&fc->data);

			if (d->cs.bid) {
				bat->cs.bid = copyBat(d->cs.bid, type, 0);
				if(bat->cs.bid == BID_NIL)
					ok = LOG_ERR;
			}
			if (d->cs.uibid) {
				bat->cs.uibid = e_bat(TYPE_oid);
				if (bat->cs.uibid == BID_NIL)
					ok = LOG_ERR;
			}
			if (d->cs.uvbid) {
				bat->cs.uvbid = e_bat(type);
				if(bat->cs.uvbid == BID_NIL)
					ok = LOG_ERR;
			}
			bat->cs.alter = 1;
		} else {
			BAT *b = bat_new(type, c->t->sz, PERSISTENT);
			if (!b) {
				ok = LOG_ERR;
			} else {
				create_delta(ATOMIC_PTR_GET(&c->data), b);
				bat_destroy(b);
			}

			if (!new) {
				bat->cs.uibid = e_bat(TYPE_oid);
				if (bat->cs.uibid == BID_NIL)
					ok = LOG_ERR;
				bat->cs.uvbid = e_bat(type);
				if(bat->cs.uvbid == BID_NIL)
					ok = LOG_ERR;
			}
		}
		bat->cs.ucnt = 0;

		if (new /*&& !isTempTable(c->t)*/ && !isNew(c->t) /* alter */)
			trans_add(tr, &c->base, bat, &tc_gc_col, &commit_create_col, isTempTable(c->t)?NULL:&log_create_col);
	}
	return ok;
}

static int
log_create_col_(sql_trans *tr, sql_column *c)
{
	assert(!isTempTable(c->t));
	return log_create_delta(tr,  ATOMIC_PTR_GET(&c->data), c->base.id);
}

static int
log_create_col(sql_trans *tr, sql_change *change)
{
	return log_create_col_(tr, (sql_column*)change->obj);
}

static int
commit_create_col_( sql_trans *tr, sql_column *c, ulng commit_ts, ulng oldest)
{
	int ok = LOG_OK;
	(void)oldest;

	if(!isTempTable(c->t)) {
		sql_delta *delta = ATOMIC_PTR_GET(&c->data);
		assert(delta->cs.ts == tr->tid);
		delta->cs.ts = commit_ts;

		assert(delta->next == NULL);
		if (!delta->cs.alter && !delta->cs.merged)
			ok = merge_delta(delta);
		delta->cs.alter = 0;
		if (!tr->parent)
			c->base.new = 0;
	}
	return ok;
}

static int
commit_create_col( sql_trans *tr, sql_change *change, ulng commit_ts, ulng oldest)
{
	sql_column *c = (sql_column*)change->obj;
	if (!tr->parent)
		c->base.new = 0;
	return commit_create_col_( tr, c, commit_ts, oldest);
}

/* will be called for new idx's and when new index columns are created */
static int
create_idx(sql_trans *tr, sql_idx *ni)
{
	int ok = LOG_OK, new = 0;
	sql_delta *bat = ATOMIC_PTR_GET(&ni->data);
	int type = TYPE_lng;

	if (oid_index(ni->type))
		type = TYPE_oid;

	if (!bat) {
		new = 1;
		bat = ZNEW(sql_delta);
		ATOMIC_PTR_SET(&ni->data, bat);
		if(!bat)
			return LOG_ERR;
		bat->cs.refcnt = 1;
	}

	if (new)
		bat->cs.ts = tr->tid;

	if (!isNew(ni) && !isTempTable(ni->t)){
		bat->cs.ts = 1;
		return load_cs(tr, &bat->cs, type, ni->base.id);
	} else if (bat && bat->cs.bid && !isTempTable(ni->t)) {
		return new_persistent_delta(ATOMIC_PTR_GET(&ni->data));
	} else {
		sql_column *c = ol_first_node(ni->t->columns)->data;
		sql_delta *d = col_timestamp_delta(tr, c);

		if (d) {
			/* Here we also handle indices created through alter stmts */
			/* These need to be created aligned to the existing data */
			if (d->cs.bid) {
				bat->cs.bid = copyBat(d->cs.bid, type, 0);
				if(bat->cs.bid == BID_NIL)
					ok = LOG_ERR;
			}
		} else {
			ok = LOG_ERR;
		}

		bat->cs.ucnt = 0;
		if (!isNew(c))
			bat->cs.alter = 1;

		if (!new) {
			bat->cs.uibid = e_bat(TYPE_oid);
			if (bat->cs.uibid == BID_NIL)
				ok = LOG_ERR;
			bat->cs.uvbid = e_bat(type);
			if(bat->cs.uvbid == BID_NIL)
				ok = LOG_ERR;
		}
		bat->cs.ucnt = 0;
		if (new && !isNew(ni->t) /* alter */)
			trans_add(tr, &ni->base, bat, &tc_gc_idx, &commit_create_idx, isTempTable(ni->t)?NULL:&log_create_idx);
	}
	return ok;
}

static int
log_create_idx_(sql_trans *tr, sql_idx *i)
{
	assert(!isTempTable(i->t));
	return log_create_delta(tr, ATOMIC_PTR_GET(&i->data), i->base.id);
}

static int
log_create_idx(sql_trans *tr, sql_change *change)
{
	return log_create_idx_(tr, (sql_idx*)change->obj);
}

static int
commit_create_idx_( sql_trans *tr, sql_idx *i, ulng commit_ts, ulng oldest)
{
	int ok = LOG_OK;
	(void)oldest;

	if(!isTempTable(i->t)) {
		sql_delta *delta = ATOMIC_PTR_GET(&i->data);
		assert(delta->cs.ts == tr->tid);
		delta->cs.ts = commit_ts;

		assert(delta->next == NULL);
		if (!delta->cs.alter && !delta->cs.merged)
			ok = merge_delta(delta);
		if (!tr->parent)
			i->base.new = 0;
	}
	return ok;
}

static int
commit_create_idx( sql_trans *tr, sql_change *change, ulng commit_ts, ulng oldest)
{
	sql_idx *i = (sql_idx*)change->obj;
	if (!tr->parent)
		i->base.new = 0;
	return commit_create_idx_(tr, i, commit_ts, oldest);
}

static int
load_storage(sql_trans *tr, sql_table *t, storage *s, sqlid id)
{
	int ok = load_cs(tr, &s->cs, TYPE_msk, id);
	BAT *b = NULL, *ib = NULL;

	if (ok != LOG_OK)
		return ok;
	if (!(b = temp_descriptor(s->cs.bid)))
		return LOG_ERR;
	ib = b;

	if ((b->ttype == TYPE_msk || mask_cand(b)) && !(b = BATunmask(b))) {
		bat_destroy(ib);
		return LOG_ERR;
	}

	if (BATcount(b)) {
		if (ok == LOG_OK && !(s->segs = new_segments(tr, BATcount(ib))))
			ok = LOG_ERR;
		if (BATtdense(b)) {
			size_t start = b->tseqbase;
			size_t cnt = BATcount(b);
			ok = delete_range(tr, t, s, start, cnt);
		} else {
			assert(BATtordered(b));
			BUN icnt = BATcount(b);
			BATiter bi = bat_iterator(b);
			oid *o = bi.base, n = o[0]+1;
			size_t lcnt = 1;
			for (size_t i=1; i<icnt; i++) {
				if (o[i] == n) {
					lcnt++;
					n++;
				} else {
					if ((ok = delete_range(tr, t, s, n-lcnt, lcnt)) != LOG_OK)
						break;
					lcnt = 0;
				}
				if (!lcnt) {
					n = o[i]+1;
					lcnt = 1;
				}
			}
			if (lcnt && ok == LOG_OK)
				ok = delete_range(tr, t, s, n-lcnt, lcnt);
			bat_iterator_end(&bi);
		}
		if (ok == LOG_OK)
			for (segment *seg = s->segs->h; seg; seg = seg->next)
				if (seg->ts == tr->tid)
					seg->ts = 1;
	} else {
		if (ok == LOG_OK) {
			BAT *bb = quick_descriptor(s->cs.bid);

			if (!bb || !(s->segs = new_segments(tr, BATcount(bb)))) {
				ok = LOG_ERR;
			} else {
				segment *seg = s->segs->h;
				if (seg->ts == tr->tid)
					seg->ts = 1;
			}
		}
	}
	if (b != ib)
		bat_destroy(b);
	bat_destroy(ib);

	return ok;
}

static int
create_del(sql_trans *tr, sql_table *t)
{
	int ok = LOG_OK, new = 0;
	BAT *b;
	storage *bat = ATOMIC_PTR_GET(&t->data);

	if (!bat) {
		new = 1;
		bat = ZNEW(storage);
		if(!bat)
			return LOG_ERR;
		ATOMIC_PTR_SET(&t->data, bat);
		bat->cs.refcnt = 1;
		bat->cs.ts = tr->tid;
	}

	if (!isNew(t) && !isTempTable(t)) {
		bat->cs.ts = tr->ts;
		return load_storage(tr, t, bat, t->base.id);
	} else if (bat->cs.bid && !isTempTable(t)) {
		return ok;
	} else if (!bat->cs.bid) {
		assert(!bat->segs);
		if (!(bat->segs = new_segments(tr, 0)))
			ok = LOG_ERR;

		b = bat_new(TYPE_msk, t->sz, PERSISTENT);
		if(b != NULL) {
			bat_set_access(b, BAT_READ);
			bat->cs.bid = temp_create(b);
			bat_destroy(b);
		} else {
			ok = LOG_ERR;
		}
		if (new)
			trans_add(tr, &t->base, bat, &tc_gc_del, &commit_create_del, isTempTable(t)?NULL:&log_create_del);
	}
	return ok;
}

static int
log_segment(sql_trans *tr, segment *s, sqlid id)
{
	sqlstore *store = tr->store;
	msk m = s->deleted;
	return log_constant(store->logger, TYPE_msk, &m, id, s->start, s->end-s->start)==GDK_SUCCEED?LOG_OK:LOG_ERR;
}

static int
log_segments(sql_trans *tr, segments *segs, sqlid id)
{
	/* log segments */
	for (segment *seg = segs->h; seg; seg=seg->next) {
		if (seg->ts == tr->tid) {
			if (log_segment(tr, seg, id) != LOG_OK)
				return LOG_ERR;
		}
	}
	return LOG_OK;
}

static int
log_create_storage(sql_trans *tr, storage *bat, sql_table *t)
{
	BAT *b;
	int ok = LOG_OK;

	if (GDKinmemory(0))
		return LOG_OK;

	b = temp_descriptor(bat->cs.bid);
	if (b == NULL)
		return LOG_ERR;

	sqlstore *store = tr->store;
	bat_set_access(b, BAT_READ);
	if (ok == LOG_OK)
		ok = (log_bat_persists(store->logger, b, t->base.id) == GDK_SUCCEED)?LOG_OK:LOG_ERR;
	if (ok == LOG_OK)
		ok = log_segments(tr, bat->segs, t->base.id);
	bat_destroy(b);
	return ok;
}

static int
log_create_del(sql_trans *tr, sql_change *change)
{
	int ok = LOG_OK;
	sql_table *t = (sql_table*)change->obj;

	if (t->base.deleted)
		return ok;
	assert(!isTempTable(t));
	ok = log_create_storage(tr, ATOMIC_PTR_GET(&t->data), t);
	if (ok == LOG_OK) {
		for(node *n = ol_first_node(t->columns); n && ok == LOG_OK; n = n->next) {
			sql_column *c = n->data;

			ok = log_create_col_(tr, c);
		}
		if (t->idxs) {
			for(node *n = ol_first_node(t->idxs); n && ok == LOG_OK; n = n->next) {
				sql_idx *i = n->data;

				if (ATOMIC_PTR_GET(&i->data))
					ok = log_create_idx_(tr, i);
			}
		}
	}
	return ok;
}

static int
commit_create_del( sql_trans *tr, sql_change *change, ulng commit_ts, ulng oldest)
{
	int ok = LOG_OK;
	sql_table *t = (sql_table*)change->obj;

	if (!commit_ts) /* rollback handled by ? */
		return ok;
	if(!isTempTable(t)) {
		storage *dbat = ATOMIC_PTR_GET(&t->data);
		ok = segments2cs(tr, dbat->segs, &dbat->cs);
		assert(ok == LOG_OK);
		if (ok != LOG_OK)
			return ok;
		merge_segments(dbat, tr, change, commit_ts, commit_ts/* create is we are alone */ /*oldest*/);
		assert(dbat->cs.ts == tr->tid);
		dbat->cs.ts = commit_ts;
		if (ok == LOG_OK) {
			for(node *n = ol_first_node(t->columns); n && ok == LOG_OK; n = n->next) {
				sql_column *c = n->data;

				ok = commit_create_col_(tr, c, commit_ts, oldest);
			}
			if (t->idxs) {
				for(node *n = ol_first_node(t->idxs); n && ok == LOG_OK; n = n->next) {
					sql_idx *i = n->data;

					if (ATOMIC_PTR_GET(&i->data))
						ok = commit_create_idx_(tr, i, commit_ts, oldest);
				}
			}
			if (!tr->parent)
				t->base.new = 0;
		}
	}
	if (!tr->parent)
		t->base.new = 0;
	return ok;
}

static int
log_destroy_delta(sql_trans *tr, sql_delta *b, sqlid id)
{
	gdk_return ok = GDK_SUCCEED;

	sqlstore *store = tr->store;
	if (!GDKinmemory(0) && b && b->cs.bid)
		ok = log_bat_transient(store->logger, id);
	if (!GDKinmemory(0) && b && b->cs.ebid)
		ok = log_bat_transient(store->logger, -id);
	return ok == GDK_SUCCEED ? LOG_OK : LOG_ERR;
}

static int
destroy_col(sqlstore *store, sql_column *c)
{
	(void)store;
	int ok = LOG_OK;
	if (ATOMIC_PTR_GET(&c->data))
		ok = destroy_delta(ATOMIC_PTR_GET(&c->data), true);
	ATOMIC_PTR_SET(&c->data, NULL);
	return ok;
}

static int
log_destroy_col_(sql_trans *tr, sql_column *c)
{
	int ok = LOG_OK;
	assert(!isTempTable(c->t));
	if (!tr->parent) /* don't write save point commits */
		ok = log_destroy_delta(tr, ATOMIC_PTR_GET(&c->data), c->base.id);
	return ok;
}

static int
log_destroy_col(sql_trans *tr, sql_change *change)
{
	sql_column *c = (sql_column*)change->obj;
	int res = log_destroy_col_(tr, c);
	change->obj = NULL;
	column_destroy(tr->store, c);
	return res;
}

static int
destroy_idx(sqlstore *store, sql_idx *i)
{
	(void)store;
	int ok = LOG_OK;
	if (ATOMIC_PTR_GET(&i->data))
		ok = destroy_delta(ATOMIC_PTR_GET(&i->data), true);
	ATOMIC_PTR_SET(&i->data, NULL);
	return ok;
}

static int
log_destroy_idx_(sql_trans *tr, sql_idx *i)
{
	int ok = LOG_OK;
	assert(!isTempTable(i->t));
	if (ATOMIC_PTR_GET(&i->data)) {
		if (!tr->parent) /* don't write save point commits */
			ok = log_destroy_delta(tr, ATOMIC_PTR_GET(&i->data), i->base.id);
	}
	return ok;
}

static int
log_destroy_idx(sql_trans *tr, sql_change *change)
{
	sql_idx *i = (sql_idx*)change->obj;
	int res = log_destroy_idx_(tr, i);
	change->obj = NULL;
	idx_destroy(tr->store, i);
	return res;
}

static int
destroy_del(sqlstore *store, sql_table *t)
{
	(void)store;
	int ok = LOG_OK;
	if (ATOMIC_PTR_GET(&t->data))
		ok = destroy_storage(ATOMIC_PTR_GET(&t->data));
	ATOMIC_PTR_SET(&t->data, NULL);
	return ok;
}

static int
log_destroy_storage(sql_trans *tr, storage *bat, sqlid id)
{
	gdk_return ok = GDK_SUCCEED;

	sqlstore *store = tr->store;
	if (!GDKinmemory(0) && !tr->parent && /* don't write save point commits */
	    bat && bat->cs.bid)
		ok = log_bat_transient(store->logger, id);
	return ok == GDK_SUCCEED ? LOG_OK : LOG_ERR;
}

static int
log_destroy_del(sql_trans *tr, sql_change *change)
{
	int ok = LOG_OK;
	sql_table *t = (sql_table*)change->obj;

	assert(!isTempTable(t));
	ok = log_destroy_storage(tr, ATOMIC_PTR_GET(&t->data), t->base.id);
	if (ok == LOG_OK) {
		for(node *n = ol_first_node(t->columns); n && ok == LOG_OK; n = n->next) {
			sql_column *c = n->data;

			ok = log_destroy_col_(tr, c);
		}
		if (t->idxs) {
			for(node *n = ol_first_node(t->idxs); n && ok == LOG_OK; n = n->next) {
				sql_idx *i = n->data;

				ok = log_destroy_idx_(tr, i);
			}
		}
	}
	return ok;
}

static int
commit_destroy_del( sql_trans *tr, sql_change *change, ulng commit_ts, ulng oldest)
{
	(void)tr;
	(void)change;
	(void)commit_ts;
	(void)oldest;
	return 0;
}

static int
drop_del(sql_trans *tr, sql_table *t)
{
	int ok = LOG_OK;

	if (!isNew(t) && !isTempTable(t)) {
		storage *bat = ATOMIC_PTR_GET(&t->data);
		trans_add(tr, &t->base, bat, &tc_gc_del, &commit_destroy_del, &log_destroy_del);
	}
	return ok;
}

static int
drop_col(sql_trans *tr, sql_column *c)
{
	assert(!isNew(c) && !isTempTable(c->t));
	sql_delta *d = ATOMIC_PTR_GET(&c->data);
	trans_add(tr, &c->base, d, &tc_gc_drop_col, &commit_destroy_del, &log_destroy_col);
	return LOG_OK;
}

static int
drop_idx(sql_trans *tr, sql_idx *i)
{
	assert(!isNew(i) && !isTempTable(i->t));
	sql_delta *d = ATOMIC_PTR_GET(&i->data);
	trans_add(tr, &i->base, d, &tc_gc_drop_idx, &commit_destroy_del, &log_destroy_idx);
	return LOG_OK;
}


static BUN
clear_cs(sql_trans *tr, column_storage *cs, bool renew, bool temp)
{
	BAT *b;
	BUN sz = 0;

	(void)tr;
	assert(cs->st == ST_DEFAULT);
	if (cs->bid && renew) {
		b = quick_descriptor(cs->bid);
		if (b) {
			sz += BATcount(b);
			bat bid = cs->bid;
			cs->bid = temp_copy(bid, true, temp); /* create empty copy */
			temp_destroy(bid);
		}
	}
	if (cs->uibid) {
		b = temp_descriptor(cs->uibid);
		if (b && !isEbat(b)) {
			bat_clear(b);
			BATcommit(b, BUN_NONE);
		}
		bat_destroy(b);
	}
	if (cs->uvbid) {
		b = temp_descriptor(cs->uvbid);
		if(b && !isEbat(b)) {
			bat_clear(b);
			BATcommit(b, BUN_NONE);
		}
		bat_destroy(b);
	}
	cs->cleared = 1;
	cs->ucnt = 0;
	return sz;
}

static BUN
clear_col(sql_trans *tr, sql_column *c, bool renew)
{
	bool update_conflict = false;
	sql_delta *delta, *odelta = ATOMIC_PTR_GET(&c->data);

	if ((delta = bind_col_data(tr, c, renew?&update_conflict:NULL)) == NULL)
		return update_conflict ? LOG_CONFLICT : LOG_ERR;
	if ((!inTransaction(tr, c->t) && (odelta != delta || isTempTable(c->t)) && isGlobal(c->t)) || (!isNew(c->t) && isLocalTemp(c->t)))
		trans_add(tr, &c->base, delta, &tc_gc_col, &commit_update_col, isTempTable(c->t)?NULL:&log_update_col);
	if (delta)
		return clear_cs(tr, &delta->cs, renew, isTempTable(c->t));
	return 0;
}

static BUN
clear_idx(sql_trans *tr, sql_idx *i, bool renew)
{
	bool update_conflict = false;
	sql_delta *delta, *odelta = ATOMIC_PTR_GET(&i->data);

	if (!isTable(i->t) || (hash_index(i->type) && list_length(i->columns) <= 1) || !idx_has_column(i->type))
		return 0;
	if ((delta = bind_idx_data(tr, i, renew?&update_conflict:NULL)) == NULL)
		return update_conflict ? LOG_CONFLICT : LOG_ERR;
	if ((!inTransaction(tr, i->t) && (odelta != delta || isTempTable(i->t)) && isGlobal(i->t)) || (!isNew(i->t) && isLocalTemp(i->t)))
		trans_add(tr, &i->base, delta, &tc_gc_idx, &commit_update_idx, isTempTable(i->t)?NULL:&log_update_idx);
	if (delta)
		return clear_cs(tr, &delta->cs, renew, isTempTable(i->t));
	return 0;
}

static int
clear_storage(sql_trans *tr, sql_table *t, storage *s)
{
	clear_cs(tr, &s->cs, true, isTempTable(t));
	s->cs.cleared = 1;
	if (s->segs)
		destroy_segments(s->segs);
	if (!(s->segs = new_segments(tr, 0)))
		return LOG_ERR;
	return LOG_OK;
}


/*
 * Clear the table, in general this means replacing the storage,
 * but in case of earlier deletes (or inserts by this transaction), we only mark
 * all segments as deleted.
 * this function returns BUN_NONE on LOG_ERR and BUN_NONE - 1 on LOG_CONFLICT
 */
static BUN
clear_del(sql_trans *tr, sql_table *t, int in_transaction)
{
	int clear = !in_transaction || isTempTable(t), ok = LOG_OK;
	bool conflict = false;
	storage *bat;

	if ((bat = bind_del_data(tr, t, clear?&conflict:NULL)) == NULL)
		return conflict?BUN_NONE-1:BUN_NONE;

	if (!clear) {
		lock_table(tr->store, t->base.id);
		ok = delete_range(tr, t, bat, 0, bat->segs->t->end);
		unlock_table(tr->store, t->base.id);
	}
	if ((!inTransaction(tr, t) && !in_transaction && isGlobal(t)) || (!isNew(t) && isLocalTemp(t)))
		trans_add(tr, &t->base, bat, &tc_gc_del, &commit_update_del, isTempTable(t)?NULL:&log_update_del);
	if (clear && ok == LOG_OK)
		return clear_storage(tr, t, bat);
	if (ok == LOG_ERR)
		return BUN_NONE;
	if (ok == LOG_CONFLICT)
		return BUN_NONE - 1;
	return LOG_OK;
}

/* this function returns BUN_NONE on LOG_ERR and BUN_NONE - 1 on LOG_CONFLICT */
static BUN
clear_table(sql_trans *tr, sql_table *t)
{
	int in_transaction = segments_in_transaction(tr, t);
	int clear = !in_transaction || isTempTable(t);

	node *n = ol_first_node(t->columns);
	sql_column *c = n->data;
	storage *d = tab_timestamp_storage(tr, t);

	if (!d)
		return BUN_NONE;
	BUN sz = count_col(tr, c, CNT_ACTIVE), clear_ok;
	if ((clear_ok = clear_del(tr, t, in_transaction)) >= BUN_NONE - 1)
		return clear_ok;

	for (; n; n = n->next) {
		c = n->data;

		if ((clear_ok = clear_col(tr, c, clear)) >= BUN_NONE - 1)
			return clear_ok;
	}
	if (t->idxs) {
		for (n = ol_first_node(t->idxs); n; n = n->next) {
			sql_idx *ci = n->data;

			if (isTable(ci->t) && idx_has_column(ci->type) &&
				(clear_ok = clear_idx(tr, ci, clear)) >= BUN_NONE - 1)
				return clear_ok;
		}
	}
	return sz;
}

static int
tr_log_cs( sql_trans *tr, sql_table *t, column_storage *cs, segment *segs, sqlid id)
{
	sqlstore *store = tr->store;
	gdk_return ok = GDK_SUCCEED;

	(void) t;
	(void) segs;
	if (GDKinmemory(0))
		return LOG_OK;

	/*
	if (cs->cleared && log_bat_clear(store->logger, id) != GDK_SUCCEED)
		return LOG_ERR;
		*/

	if (cs->cleared) {
		assert(cs->ucnt == 0);
		BAT *ins = temp_descriptor(cs->bid);
		if (!ins)
			return LOG_ERR;
		assert(!isEbat(ins));
		bat_set_access(ins, BAT_READ);
		ok = log_bat_persists(store->logger, ins, id);
		bat_destroy(ins);
		if (cs->ebid) {
			BAT *ins = temp_descriptor(cs->ebid);
			if (!ins)
				return LOG_ERR;
			assert(!isEbat(ins));
			bat_set_access(ins, BAT_READ);
			ok = log_bat_persists(store->logger, ins, -id);
			bat_destroy(ins);
		}
		return ok == GDK_SUCCEED ? LOG_OK : LOG_ERR;
	}

	assert(!isTempTable(t));

	if (ok == GDK_SUCCEED && cs->ucnt && cs->uibid) {
		BAT *ui = temp_descriptor(cs->uibid);
		BAT *uv = temp_descriptor(cs->uvbid);
		/* any updates */
		if (ui == NULL || uv == NULL) {
			ok = GDK_FAIL;
		} else if (BUNlast(uv) > uv->batInserted || BATdirty(uv))
			ok = log_delta(store->logger, ui, uv, id);
		bat_destroy(ui);
		bat_destroy(uv);
	}
	return ok == GDK_SUCCEED ? LOG_OK : LOG_ERR;
}

static int
log_table_append(sql_trans *tr, sql_table *t, segments *segs)
{
	sqlstore *store = tr->store;
	gdk_return ok = GDK_SUCCEED;

	if (isTempTable(t))
		return LOG_OK;
	size_t end = segs_end(segs, tr, t);
	for (segment *cur = segs->h; cur && ok; cur = cur->next) {
		if (cur->ts == tr->tid && !cur->deleted && cur->start < end) {
			for (node *n = ol_first_node(t->columns); n && ok; n = n->next) {
				sql_column *c = n->data;
				column_storage *cs = ATOMIC_PTR_GET(&c->data);

				/* append col*/
				BAT *ins = temp_descriptor(cs->bid);
				assert(ins);
				assert(BATcount(ins) >= cur->end);
				ok = log_bat(store->logger, ins, c->base.id, cur->start, cur->end-cur->start);
				bat_destroy(ins);
			}
			if (t->idxs) {
				for (node *n = ol_first_node(t->idxs); n && ok; n = n->next) {
					sql_idx *i = n->data;

					if ((hash_index(i->type) && list_length(i->columns) <= 1) || !idx_has_column(i->type))
						continue;
					column_storage *cs = ATOMIC_PTR_GET(&i->data);

					if (cs) {
						/* append idx */
						BAT *ins = temp_descriptor(cs->bid);
						assert(ins);
						assert(BATcount(ins) >= cur->end);
						ok = log_bat(store->logger, ins, i->base.id, cur->start, cur->end-cur->start);
						bat_destroy(ins);
					}
				}
			}
		}
	}
	return ok == GDK_SUCCEED ? LOG_OK : LOG_ERR;
}

static int
log_storage(sql_trans *tr, sql_table *t, storage *s, sqlid id)
{
	int ok = LOG_OK, cleared = s->cs.cleared;
	if (ok == LOG_OK && cleared)
		ok =  tr_log_cs(tr, t, &s->cs, s->segs->h, t->base.id);
	if (ok == LOG_OK)
		ok = log_segments(tr, s->segs, id);
	if (ok == LOG_OK && !cleared)
		ok = log_table_append(tr, t, s->segs);
	return ok;
}

static int
merge_cs( column_storage *cs)
{
	int ok = LOG_OK;
	BAT *cur = NULL;

	if (cs->bid) {
		cur = temp_descriptor(cs->bid);
		if(!cur)
			return LOG_ERR;
	}

	if (cs->ucnt) {
		BAT *ui = temp_descriptor(cs->uibid);
		BAT *uv = temp_descriptor(cs->uvbid);

		if(!ui || !uv) {
			bat_destroy(ui);
			bat_destroy(uv);
			bat_destroy(cur);
			return LOG_ERR;
		}
		assert(BATcount(ui) == BATcount(uv));

		/* any updates */
		assert(!isEbat(cur));
		if (BATreplace(cur, ui, uv, true) != GDK_SUCCEED) {
			bat_destroy(ui);
			bat_destroy(uv);
			bat_destroy(cur);
			return LOG_ERR;
		}
		/* cleanup the old deltas */
		temp_destroy(cs->uibid);
		temp_destroy(cs->uvbid);
		cs->uibid = e_bat(TYPE_oid);
		cs->uvbid = e_bat(cur->ttype);
		if(cs->uibid == BID_NIL || cs->uvbid == BID_NIL)
			ok = LOG_ERR;
		cs->ucnt = 0;
		bat_destroy(ui);
		bat_destroy(uv);
	}
	cs->cleared = 0;
	cs->merged = 1;
	bat_destroy(cur);
	return ok;
}

static int
merge_delta( sql_delta *obat)
{
	int ok = LOG_OK;

	if (obat && obat->next && !obat->cs.merged && (ok = merge_delta(obat->next)) != LOG_OK)
		return ok;
	return merge_cs(&obat->cs);
}

static int
merge_storage(storage *tdb)
{
	int ok = merge_cs(&tdb->cs);

	if (tdb->next) {
		ok = destroy_storage(tdb->next);
		tdb->next = NULL;
	}
	return ok;
}

static sql_delta *
savepoint_commit_delta( sql_delta *delta, ulng commit_ts)
{
	/* commit ie copy back to the parent transaction */
	if (delta && delta->cs.ts == commit_ts && delta->next) {
		sql_delta *od = delta->next;
		if (od->cs.ts == commit_ts) {
			sql_delta t = *od, *n = od->next;
			*od = *delta;
			od->next = n;
			*delta = t;
			delta->next = NULL;
			destroy_delta(delta, true);
			return od;
		}
	}
	return delta;
}

static int
rollback_delta(sql_trans *tr, sql_delta *delta, int type)
{
	(void)tr;
	if (delta->cs.ucnt) {
		delta->cs.ucnt = 0;
		temp_destroy(delta->cs.uibid);
		temp_destroy(delta->cs.uvbid);
		delta->cs.uibid = e_bat(TYPE_oid);
		delta->cs.uvbid = e_bat(type);
		if (delta->cs.uibid == BID_NIL || delta->cs.uvbid == BID_NIL)
			return LOG_ERR;
	}
	return LOG_OK;
}

static int
log_update_col( sql_trans *tr, sql_change *change)
{
	sql_column *c = (sql_column*)change->obj;

	if (!isTempTable(c->t) && !tr->parent) {/* don't write save point commits */
		storage *s = ATOMIC_PTR_GET(&c->t->data);
		sql_delta *d = ATOMIC_PTR_GET(&c->data);
		return tr_log_cs(tr, c->t, &d->cs, s->segs->h, c->base.id);
	}
	return LOG_OK;
}

static int
commit_update_col_( sql_trans *tr, sql_column *c, ulng commit_ts, ulng oldest)
{
	int ok = LOG_OK;
	sql_delta *delta = ATOMIC_PTR_GET(&c->data);

	(void)oldest;
	if (isTempTable(c->t)) {
		if (commit_ts) { /* commit */
			if (c->t->commit_action == CA_COMMIT || c->t->commit_action == CA_PRESERVE) {
				if (!delta->cs.merged)
					ok = merge_delta(delta);
			} else /* CA_DELETE as CA_DROP's are gone already (or for globals are equal to a CA_DELETE) */
				clear_cs(tr, &delta->cs, true, isTempTable(c->t));
		} else { /* rollback */
			if (c->t->commit_action == CA_COMMIT/* || c->t->commit_action == CA_PRESERVE*/)
				ok = rollback_delta(tr, delta, c->type.type->localtype);
			else /* CA_DELETE as CA_DROP's are gone already (or for globals are equal to a CA_DELETE) */
				clear_cs(tr, &delta->cs, true, isTempTable(c->t));
		}
		if (!tr->parent)
			c->t->base.new = c->base.new = 0;
	}
	return ok;
}

static int
tc_gc_rollbacked( sql_store Store, sql_change *change, ulng oldest)
{
	sqlstore *store = Store;

	sql_delta *d = (sql_delta*)change->data;
	if (d->cs.ts < oldest) {
		destroy_delta(d, false);
		return 1;
	}
	if (d->cs.ts > TRANSACTION_ID_BASE)
		d->cs.ts = store_get_timestamp(store) + 1;
	return 0;
}

static int
tc_gc_rollbacked_storage( sql_store Store, sql_change *change, ulng oldest)
{
	sqlstore *store = Store;

	storage *d = (storage*)change->data;
	if (d->cs.ts < oldest) {
		destroy_storage(d);
		return 1;
	}
	if (d->cs.ts > TRANSACTION_ID_BASE)
		d->cs.ts = store_get_timestamp(store) + 1;
	return 0;
}


static int
commit_update_col( sql_trans *tr, sql_change *change, ulng commit_ts, ulng oldest)
{
	int ok = LOG_OK;
	sql_column *c = (sql_column*)change->obj;
	sql_delta *delta = ATOMIC_PTR_GET(&c->data);

	if (isTempTable(c->t))
		return commit_update_col_(tr, c, commit_ts, oldest);
	if (commit_ts)
		delta->cs.ts = commit_ts;
	if (!commit_ts) { /* rollback */
		sql_delta *d = change->data, *o = ATOMIC_PTR_GET(&c->data);

		if (change->ts && c->t->base.new) /* handled by create col */
			return ok;
		if (o != d) {
			while(o && o->next != d)
				o = o->next;
		}
		if (o == ATOMIC_PTR_GET(&c->data))
			ATOMIC_PTR_SET(&c->data, d->next);
		else
			o->next = d->next;
		change->cleanup = &tc_gc_rollbacked;
	} else if (ok == LOG_OK && !tr->parent) {
		/* merge deltas */
		while (delta && delta->cs.ts > oldest)
			delta = delta->next;
		if (ok == LOG_OK && delta && !delta->cs.merged && delta->cs.ts <= oldest) {
			lock_column(tr->store, c->base.id); /* lock for concurrent updates (appends) */
			ok = merge_delta(delta);
			unlock_column(tr->store, c->base.id);
		}
	} else if (ok == LOG_OK && tr->parent) /* move delta into older and cleanup current save points */
		ATOMIC_PTR_SET(&c->data, savepoint_commit_delta(delta, commit_ts));
	return ok;
}

static int
log_update_idx( sql_trans *tr, sql_change *change)
{
	sql_idx *i = (sql_idx*)change->obj;

	if (!isTempTable(i->t) && !tr->parent) { /* don't write save point commits */
		storage *s = ATOMIC_PTR_GET(&i->t->data);
		sql_delta *d = ATOMIC_PTR_GET(&i->data);
		return tr_log_cs(tr, i->t, &d->cs, s->segs->h, i->base.id);
	}
	return LOG_OK;
}

static int
commit_update_idx_( sql_trans *tr, sql_idx *i, ulng commit_ts, ulng oldest)
{
	int ok = LOG_OK;
	sql_delta *delta = ATOMIC_PTR_GET(&i->data);
	int type = (oid_index(i->type))?TYPE_oid:TYPE_lng;

	(void)oldest;
	if (isTempTable(i->t)) {
		if (commit_ts) { /* commit */
			if (i->t->commit_action == CA_COMMIT || i->t->commit_action == CA_PRESERVE) {
				if (!delta->cs.merged)
					ok = merge_delta(delta);
			} else /* CA_DELETE as CA_DROP's are gone already */
				clear_cs(tr, &delta->cs, true, isTempTable(i->t));
		} else { /* rollback */
			if (i->t->commit_action == CA_COMMIT/* || i->t->commit_action == CA_PRESERVE*/)
				ok = rollback_delta(tr, delta, type);
			else /* CA_DELETE as CA_DROP's are gone already */
				clear_cs(tr, &delta->cs, true, isTempTable(i->t));
		}
		if (!tr->parent)
			i->t->base.new = i->base.new = 0;
	}
	return ok;
}

static int
commit_update_idx( sql_trans *tr, sql_change *change, ulng commit_ts, ulng oldest)
{
	int ok = LOG_OK;
	sql_idx *i = (sql_idx*)change->obj;
	sql_delta *delta = ATOMIC_PTR_GET(&i->data);

	if (isTempTable(i->t))
		return commit_update_idx_( tr, i, commit_ts, oldest);
	if (commit_ts)
		delta->cs.ts = commit_ts;
	if (!commit_ts) { /* rollback */
		sql_delta *d = change->data, *o = ATOMIC_PTR_GET(&i->data);

		if (change->ts && i->t->base.new) /* handled by create col */
			return ok;
		if (o != d) {
			while(o && o->next != d)
				o = o->next;
		}
		if (o == ATOMIC_PTR_GET(&i->data))
			ATOMIC_PTR_SET(&i->data, d->next);
		else
			o->next = d->next;
		change->cleanup = &tc_gc_rollbacked;
	} else if (ok == LOG_OK && !tr->parent) {
		/* merge deltas */
		while (delta && delta->cs.ts > oldest)
			delta = delta->next;
		if (ok == LOG_OK && delta && !delta->cs.merged && delta->cs.ts <= oldest) {
			lock_column(tr->store, i->base.id); /* lock for concurrent updates (appends) */
			ok = merge_delta(delta);
			unlock_column(tr->store, i->base.id);
		}
	} else if (ok == LOG_OK && tr->parent) /* cleanup older save points */
		ATOMIC_PTR_SET(&i->data, savepoint_commit_delta(delta, commit_ts));
	return ok;
}

static storage *
savepoint_commit_storage( storage *dbat, ulng commit_ts)
{
	if (dbat && dbat->cs.ts == commit_ts && dbat->next) {
		assert(0);
		storage *od = dbat->next;
		if (od->cs.ts == commit_ts) {
			storage t = *od, *n = od->next;
			*od = *dbat;
			od->next = n;
			*dbat = t;
			dbat->next = NULL;
			destroy_storage(dbat);
			return od;
		}
	}
	return dbat;
}

static int
log_update_del( sql_trans *tr, sql_change *change)
{
	sql_table *t = (sql_table*)change->obj;

	if (!isTempTable(t) && !tr->parent) /* don't write save point commits */
		return log_storage(tr, t, ATOMIC_PTR_GET(&t->data), t->base.id);
	return LOG_OK;
}

static int
rollback_storage(sql_trans *tr, storage *dbat)
{
	(void)tr;
	(void)dbat;
	return LOG_OK;
}

static int
commit_storage(sql_trans *tr, storage *dbat)
{
	(void)tr;
	(void)dbat;
	return LOG_OK;
}

static int
commit_update_del( sql_trans *tr, sql_change *change, ulng commit_ts, ulng oldest)
{
	int ok = LOG_OK;
	sql_table *t = (sql_table*)change->obj;
	storage *dbat = ATOMIC_PTR_GET(&t->data);

	if (isTempTable(t)) {
		if (!(dbat = temp_tab_timestamp_storage(tr, t)))
			return LOG_ERR;
		if (commit_ts) { /* commit */
			if (t->commit_action == CA_COMMIT || t->commit_action == CA_PRESERVE)
				ok = commit_storage(tr, dbat);
			else /* CA_DELETE as CA_DROP's are gone already */
				ok = clear_storage(tr, t, dbat);
		} else { /* rollback */
			if (t->commit_action == CA_COMMIT/* || t->commit_action == CA_PRESERVE*/)
				ok = rollback_storage(tr, dbat);
			else /* CA_DELETE as CA_DROP's are gone already */
				ok = clear_storage(tr, t, dbat);
		}
		t->base.new = 0;
		return ok;
	}
	lock_table(tr->store, t->base.id);
	if (!commit_ts) { /* rollback */
		if (dbat->cs.ts == tr->tid) {
			if (change->ts && t->base.new) { /* handled by the create table */
				unlock_table(tr->store, t->base.id);
				return ok;
			}
			storage *d = change->data, *o = ATOMIC_PTR_GET(&t->data);

			if (o != d) {
				while(o && o->next != d)
					o = o->next;
			}
			if (o == ATOMIC_PTR_GET(&t->data)) {
				assert(d->next);
				ATOMIC_PTR_SET(&t->data, d->next);
			} else
				o->next = d->next;
			d->next = NULL;
			change->cleanup = &tc_gc_rollbacked_storage;
		} else
			rollback_segments(dbat->segs, tr, change, oldest);
	} else if (ok == LOG_OK && !tr->parent) {
		storage *d = dbat;
		if (dbat->cs.ts == tr->tid) /* cleared table */
			dbat->cs.ts = commit_ts;

		ok = segments2cs(tr, dbat->segs, &dbat->cs);
		assert(ok == LOG_OK);
		if (ok == LOG_OK)
			merge_segments(dbat, tr, change, commit_ts, oldest);
		if (ok == LOG_OK && dbat == d && oldest == commit_ts)
			ok = merge_storage(dbat);
	} else if (ok == LOG_OK && tr->parent) {/* cleanup older save points */
		merge_segments(dbat, tr, change, commit_ts, oldest);
		ATOMIC_PTR_SET(&t->data, savepoint_commit_storage(dbat, commit_ts));
	}
	unlock_table(tr->store, t->base.id);
	return ok;
}

static int
gc_delta( sql_store Store, sql_change *change, ulng oldest)
{
	sqlstore *store = Store;
	sql_delta *n = change->data;
	(void)store;
	(void)oldest;

	destroy_delta(n, true);
	return 1;
}

/* only rollback (content version) case for now */
static int
gc_col( sqlstore *store, sql_change *change, ulng oldest, bool cleanup)
{
	sql_column *c = (sql_column*)change->obj;

	if (!c) /* cleaned earlier */
		return 1;

	/* savepoint commit (did it merge ?) */
	if (ATOMIC_PTR_GET(&c->data) != change->data || isTempTable(c->t)) /* data is freed by commit */
		return 1;
	if (oldest && oldest >= TRANSACTION_ID_BASE) /* cannot cleanup older stuff on savepoint commits */
		return 0;
	sql_delta *d = (sql_delta*)change->data;
	if (d->next) {
		int ok = LOG_OK;

		assert(!cleanup);
		if (d->cs.ts > oldest)
			return ok; /* cannot cleanup yet */

		sql_delta *n = d->next;
		if (n->cs.ucnt && !n->cs.merged) {
			lock_column(store, c->base.id); /* lock for concurrent updates (appends) */
			ok = merge_delta(n);
			unlock_column(store, c->base.id);
		} else if (d && d->cs.ucnt && !d->cs.merged) {
			lock_column(store, c->base.id); /* lock for concurrent updates (appends) */
			ok = merge_delta(d);
			unlock_column(store, c->base.id);
		}
		d->next = NULL;
		change->cleanup = &gc_delta;
		change->data = n;
		return ok;
	}
	if (cleanup)
		column_destroy(store, c);
	return 1;
}

static int
tc_gc_col( sql_store Store, sql_change *change, ulng oldest)
{
	return gc_col(Store, change, oldest, false);
}

/* only rollback (content version) case for now */
static int
tc_gc_drop_col( sql_store Store, sql_change *change, ulng oldest)
{
	return gc_col(Store, change, oldest, true);
}

static int
gc_idx( sqlstore *store, sql_change *change, ulng oldest, bool cleanup)
{
	sql_idx *i = (sql_idx*)change->obj;

	if (!i) /* cleaned earlier */
		return 1;

	/* savepoint commit (did it merge ?) */
	if (ATOMIC_PTR_GET(&i->data) != change->data || isTempTable(i->t)) /* data is freed by commit */
		return 1;
	if (oldest && oldest >= TRANSACTION_ID_BASE) /* cannot cleanup older stuff on savepoint commits */
		return 0;
	sql_delta *d = (sql_delta*)change->data;
	if (d->next) {
		int ok = LOG_OK;

		assert(!cleanup);
		if (d->cs.ts > oldest)
			return ok; /* cannot cleanup yet */

		sql_delta *n = d->next;
		if (n->cs.ucnt && !n->cs.merged) {
			lock_column(store, i->base.id); /* lock for concurrent updates (appends) */
			ok = merge_delta(n);
			unlock_column(store, i->base.id);
		} else if (d && d->cs.ucnt && !d->cs.merged) {
			lock_column(store, i->base.id); /* lock for concurrent updates (appends) */
			ok = merge_delta(d);
			unlock_column(store, i->base.id);
		}
		d->next = NULL;
		change->cleanup = &gc_delta;
		change->data = n;
		return ok;
	}
	if (cleanup)
		idx_destroy(store, i);
	return 1;
}

static int
tc_gc_idx( sql_store Store, sql_change *change, ulng oldest)
{
	return gc_idx(Store, change, oldest, false);
}

static int
tc_gc_drop_idx( sql_store Store, sql_change *change, ulng oldest)
{
	return gc_idx(Store, change, oldest, true);
}


static int
tc_gc_del( sql_store Store, sql_change *change, ulng oldest)
{
	sqlstore *store = Store;
	sql_table *t = (sql_table*)change->obj;

	(void)store;
	/* savepoint commit (did it merge ?) */
	if (ATOMIC_PTR_GET(&t->data) != change->data || isTempTable(t)) /* data is freed by commit */
		return 1;
	if (oldest && oldest >= TRANSACTION_ID_BASE) /* cannot cleanup older stuff on savepoint commits */
		return 0;
	storage *d = (storage*)change->data;
	if (d->next) {
		if (d->cs.ts > oldest)
			return LOG_OK; /* cannot cleanup yet */

		destroy_storage(d->next);
		d->next = NULL;
	}
	return 1;
}

static int
add_offsets(BUN slot, size_t nr, size_t total, BUN *offset, BAT **offsets)
{
	if (nr == 0)
		return LOG_OK;
	assert (nr > 0);
	if ((!offsets || !*offsets) && nr == total) {
		*offset = slot;
		return LOG_OK;
	}
	if (!*offsets) {
		*offsets = COLnew(0, TYPE_oid, total, TRANSIENT);
		if (!*offsets)
			return LOG_ERR;
	}
	oid *restrict dst = Tloc(*offsets, BATcount(*offsets));
	for(size_t i = 0; i < nr; i++)
		dst[i] = slot + i;
	(*offsets)->batCount += nr;
	(*offsets)->theap->dirty = true;
	return LOG_OK;
}

static int
claim_segmentsV2(sql_trans *tr, sql_table *t, storage *s, size_t cnt, BUN *offset, BAT **offsets, bool locked)
{
	int in_transaction = segments_in_transaction(tr, t), ok = LOG_OK;
	assert(s->segs);
	ulng oldest = store_oldest(tr->store);
	BUN slot = 0;
	size_t total = cnt;

	if (!locked)
		lock_table(tr->store, t->base.id);
	/* naive vacuum approach, iterator through segments, use deleted segments or create new segment at the end */
	for (segment *seg = s->segs->h, *p = NULL; seg && cnt && ok == LOG_OK; p = seg, seg = seg->next) {
		if (seg->deleted && seg->ts < oldest && seg->end > seg->start) { /* re-use old deleted or rolledback append */
			if ((seg->end - seg->start) >= cnt) {
				/* if previous is claimed before we could simply adjust the end/start */
				if (p && p->ts == tr->tid && !p->deleted) {
					slot = p->end;
					p->end += cnt;
					seg->start += cnt;
					if (add_offsets(slot, cnt, total, offset, offsets) != LOG_OK) {
						ok = LOG_ERR;
						break;
					}
					cnt = 0;
					break;
				}
				/* we claimed part of the old segment, the split off part needs to stay deleted */
				size_t rcnt = seg->end - seg->start;
				if (rcnt > cnt)
					rcnt = cnt;
				if ((seg=split_segment(s->segs, seg, p, tr, seg->start, rcnt, false)) == NULL) {
					ok = LOG_ERR;
					break;
				}
			}
			seg->ts = tr->tid;
			seg->deleted = false;
			slot = seg->start;
			if (add_offsets(slot, (seg->end-seg->start), total, offset, offsets) != LOG_OK) {
				ok = LOG_ERR;
				break;
			}
			cnt -= (seg->end - seg->start);
		}
	}
	if (ok == LOG_OK && cnt) {
		if (s->segs->t && s->segs->t->ts == tr->tid && !s->segs->t->deleted) {
			slot = s->segs->t->end;
			s->segs->t->end += cnt;
		} else {
			if (!(s->segs->t = new_segment(s->segs->t, tr, cnt))) {
				ok = LOG_ERR;
			} else {
				if (!s->segs->h)
					s->segs->h = s->segs->t;
				slot = s->segs->t->start;
			}
		}
		ok = add_offsets(slot, cnt, total, offset, offsets);
	}
	if (!locked)
		unlock_table(tr->store, t->base.id);

	/* hard to only add this once per transaction (probably want to change to once per new segment) */
	if ((!inTransaction(tr, t) && !in_transaction && isGlobal(t)) || (!isNew(t) && isLocalTemp(t))) {
		trans_add(tr, &t->base, s, &tc_gc_del, &commit_update_del, isTempTable(t)?NULL:&log_update_del);
		in_transaction = true;
	}
	if (in_transaction && !isTempTable(t))
		tr->logchanges += (int) total;
	if (*offsets) {
		BAT *pos = *offsets;
		assert(BATcount(pos) == total);
		BATsetcount(pos, total); /* set other properties */
		pos->tnil = false;
		pos->tnonil = true;
		pos->tkey = true;
		pos->tsorted = true;
		pos->trevsorted = false;
	}
	return ok;
}

static int
claim_segments(sql_trans *tr, sql_table *t, storage *s, size_t cnt, BUN *offset, BAT **offsets, bool locked)
{
	if (cnt > 1 && offsets)
		return claim_segmentsV2(tr, t, s, cnt, offset, offsets, locked);
	int in_transaction = segments_in_transaction(tr, t), ok = LOG_OK;
	assert(s->segs);
	ulng oldest = store_oldest(tr->store);
	BUN slot = 0;
	int reused = 0;

	if (!locked)
		lock_table(tr->store, t->base.id);
	/* naive vacuum approach, iterator through segments, check for large enough deleted segments
	 * or create new segment at the end */
	for (segment *seg = s->segs->h, *p = NULL; seg && ok == LOG_OK; p = seg, seg = seg->next) {
		if (seg->deleted && seg->ts < oldest && (seg->end-seg->start) >= cnt) { /* re-use old deleted or rolledback append */

			if ((seg->end - seg->start) >= cnt) {

				/* if previous is claimed before we could simply adjust the end/start */
				if (p && p->ts == tr->tid && !p->deleted) {
					slot = p->end;
					p->end += cnt;
					seg->start += cnt;
					reused = 1;
					break;
				}
				/* we claimed part of the old segment, the split off part needs to stay deleted */
				if ((seg=split_segment(s->segs, seg, p, tr, seg->start, cnt, false)) == NULL)
					ok = LOG_ERR;
			}
			seg->ts = tr->tid;
			seg->deleted = false;
			slot = seg->start;
			reused = 1;
			break;
		}
	}
	if (ok == LOG_OK && !reused) {
		if (s->segs->t && s->segs->t->ts == tr->tid && !s->segs->t->deleted) {
			slot = s->segs->t->end;
			s->segs->t->end += cnt;
		} else {
			if (!(s->segs->t = new_segment(s->segs->t, tr, cnt))) {
				ok = LOG_ERR;
			} else {
				if (!s->segs->h)
					s->segs->h = s->segs->t;
				slot = s->segs->t->start;
			}
		}
	}
	if (!locked)
		unlock_table(tr->store, t->base.id);

	/* hard to only add this once per transaction (probably want to change to once per new segment) */
	if ((!inTransaction(tr, t) && !in_transaction && isGlobal(t)) || (!isNew(t) && isLocalTemp(t))) {
		trans_add(tr, &t->base, s, &tc_gc_del, &commit_update_del, isTempTable(t)?NULL:&log_update_del);
		in_transaction = true;
	}
	if (in_transaction && !isTempTable(t))
		tr->logchanges += (int) cnt;
	if (ok == LOG_OK) {
		*offset = slot;
		return LOG_OK;
	}
	return LOG_ERR;
}

/*
 * Claim cnt slots to store the tuples. The claim_tab should claim storage on the level
 * of the global transaction and mark the newly added storage slots unused on the global
 * level but used on the local transaction level. Besides this the local transaction needs
 * to update (and mark unused) any slot inbetween the old end and new slots.
 * */
static int
claim_tab(sql_trans *tr, sql_table *t, size_t cnt, BUN *offset, BAT **offsets)
{
	storage *s;

	/* we have a single segment structure for each persistent table
	 * for temporary tables each has its own */
	if ((s = bind_del_data(tr, t, NULL)) == NULL)
		return LOG_ERR;

	return claim_segments(tr, t, s, cnt, offset, offsets, false); /* find slot(s) */
}

/* some tables cannot be updated concurrently (user/roles etc) */
static int
key_claim_tab(sql_trans *tr, sql_table *t, size_t cnt, BUN *offset, BAT **offsets)
{
	storage *s;
	int res = 0;

	/* we have a single segment structure for each persistent table
	 * for temporary tables each has its own */
	if ((s = bind_del_data(tr, t, NULL)) == NULL)
		/* TODO check for other inserts ! */
		return LOG_ERR;

	lock_table(tr->store, t->base.id);
	if ((res = segments_conflict(tr, s->segs, 1))) {
		unlock_table(tr->store, t->base.id);
		return LOG_CONFLICT;
	}
	res = claim_segments(tr, t, s, cnt, offset, offsets, true); /* find slot(s) */
	unlock_table(tr->store, t->base.id);
	return res;
}

static int
tab_validate(sql_trans *tr, sql_table *t, int uncommitted)
{
	storage *s;
	int res = 0;

	if ((s = bind_del_data(tr, t, NULL)) == NULL)
		return LOG_ERR;

	lock_table(tr->store, t->base.id);
	res = segments_conflict(tr, s->segs, uncommitted);
	unlock_table(tr->store, t->base.id);
	return res ? LOG_CONFLICT : LOG_OK;
}

static size_t
has_deletes_in_range( segment *s, sql_trans *tr, BUN start, BUN end)
{
	size_t cnt = 0;

	for(;s && s->end <= start; s = s->next)
		;

	for(;s && s->start < end && !cnt; s = s->next) {
		if (SEG_IS_DELETED(s, tr)) /* assume aligned s->end and end */
			cnt += s->end - s->start;
	}
	return cnt;
}

static BAT *
segments2cands(segment *s, sql_trans *tr, sql_table *t, size_t start, size_t end)
{
	lock_table(tr->store, t->base.id);
	/* step one no deletes -> dense range */
	uint32_t cur = 0;
	size_t dnr = has_deletes_in_range(s, tr, start, end), nr = end - start, pos = 0;
	if (!dnr) {
		unlock_table(tr->store, t->base.id);
		return BATdense(start, start, end-start);
	}

	BAT *b = COLnew(0, TYPE_msk, nr, TRANSIENT), *bn = NULL;
	if (!b) {
		unlock_table(tr->store, t->base.id);
		return NULL;
	}

	uint32_t *restrict dst = Tloc(b, 0);
	for( ; s; s=s->next) {
		if (s->end < start)
			continue;
		if (s->start >= end)
			break;
		msk m = (SEG_IS_VALID(s, tr));
		size_t lnr = s->end-s->start;
		if (s->start < start)
			lnr -= (start - s->start);
		if (s->end > end)
			lnr -= s->end - end;

		if (m) {
			size_t used = pos&31, end = 32;
			if (used) {
				if (lnr < (32-used))
					end = used + lnr;
				for(size_t j=used; j < end; j++, pos++, lnr--)
					cur |= 1U<<j;
				if (end == 32) {
					*dst++ = cur;
					cur = 0;
				}
			}
			size_t full = lnr/32;
			size_t rest = lnr%32;
			for(size_t i = 0; i<full; i++, pos+=32, lnr-=32)
				*dst++ = ~0;
			for(size_t j=0; j < rest; j++, pos++, lnr--)
				cur |= 1U<<j;
			assert(lnr==0);
		} else {
			size_t used = pos&31, end = 32;
			if (used) {
				if (lnr < (32-used))
					end = used + lnr;

				pos+= (end-used);
				lnr-= (end-used);
				if (end == 32) {
					*dst++ = cur;
					cur = 0;
				}
			}
			size_t full = lnr/32;
			size_t rest = lnr%32;
			for(size_t i = 0; i<full; i++, pos+=32, lnr-=32)
				*dst++ = 0;
			pos+= rest;
			lnr-= rest;
			assert(lnr==0);
		}
	}

	unlock_table(tr->store, t->base.id);
	if (pos%32)
		*dst=cur;
	BATsetcount(b, nr);
	bn = BATmaskedcands(start, nr, b, true);
	BBPreclaim(b);
	(void)pos;
	assert (pos == nr);
	return bn;
}

static void *					/* BAT * */
bind_cands(sql_trans *tr, sql_table *t, int nr_of_parts, int part_nr)
{
	/* with nr_of_parts - part_nr we can adjust parts */
	storage *s = tab_timestamp_storage(tr, t);

	if (!s)
		return NULL;
	size_t nr = segs_end(s->segs, tr, t);

	if (!nr)
		return BATdense(0, 0, 0);

	/* compute proper part */
	size_t part_size = nr/nr_of_parts;
	size_t start = part_size * part_nr;
	size_t end = start + part_size;
	if (part_nr == (nr_of_parts-1))
		end = nr;
	assert(end <= nr);
	return segments2cands(s->segs->h, tr, t, start, end);
}

static void
temp_del_tab(sql_trans *tr, sql_table *t)
{
	ulng tid = tr->tid;
	lock_table(tr->store, t->base.id);
  table_retry:
	for (storage *d = ATOMIC_PTR_GET(&t->data), *p = NULL, *n = NULL; d; d = n) {
		n = d->next;
		if (d->cs.ts == tid) {
			if (p == NULL) {
				if (!ATOMIC_PTR_CAS(&t->data, (void **) &d, n))
					goto table_retry;
			} else {
				p->next = n;
			}
			d->next = NULL;
			destroy_storage(d);
		} else {
			p = d;
		}
	}
	unlock_table(tr->store, t->base.id);
	for (node *nd = t->columns->l->h; nd; nd = nd->next) {
		sql_column *c = nd->data;
		lock_column(tr->store, c->base.id);
	  column_retry:
		for (sql_delta *d = ATOMIC_PTR_GET(&c->data), *p = NULL, *n = NULL; d; d = n) {
			n = d->next;
			if (d->cs.ts == tid) {
				if (p == NULL) {
					if (!ATOMIC_PTR_CAS(&c->data, (void **) &d, n))
						goto column_retry;
				} else {
					p->next = n;
				}
				d->next = NULL;
				destroy_delta(d, false);
			} else {
				p = d;
			}
		}
		unlock_column(tr->store, c->base.id);
	}
}

static int
<<<<<<< HEAD
col_dict(sql_trans *tr, sql_column *c, BAT *o, BAT *u)
{
	bool update_conflict = false;
	sql_delta *delta, *odelta = ATOMIC_PTR_GET(&c->data);

	if ((delta = bind_col_data(tr, c, &update_conflict)) == NULL)
		return update_conflict ? LOG_CONFLICT : LOG_ERR;
	if ((!inTransaction(tr, c->t) && (odelta != delta || isTempTable(c->t)) && isGlobal(c->t)) || (!isNew(c->t) && isLocalTemp(c->t)))
		trans_add(tr, &c->base, delta, &tc_gc_col, &commit_update_col, isTempTable(c->t)?NULL:&log_update_col);
	if (delta) {
		delta->cs.st = ST_DICT;
		delta->cs.cleared = true;
		if (delta->cs.bid) {
			temp_destroy(delta->cs.bid);
			delta->cs.bid = o->batCacheid;
			temp_dup(delta->cs.bid);
			if (delta->cs.ebid)
				temp_destroy(delta->cs.ebid);
			delta->cs.ebid = u->batCacheid;
			temp_dup(delta->cs.ebid);
		}
	}
	return 0;
}

=======
swap_bats(sql_trans *tr, sql_column *col, BAT *bn)
{
	bool update_conflict = false;
	int in_transaction = segments_in_transaction(tr, col->t);
	if (in_transaction) return LOG_CONFLICT;
	sql_delta *d = NULL;
	// old delta
	sql_delta *odelta = ATOMIC_PTR_GET(&col->data);

	if ((d = bind_col_data(tr, col, &update_conflict)) == NULL)
		return update_conflict ? LOG_CONFLICT : LOG_ERR;
	assert(d && d->cs.ts == tr->tid);
	if ((!inTransaction(tr, col->t) && (odelta != d || isTempTable(col->t)) && isGlobal(col->t)) || (!isNew(col->t) && isLocalTemp(col->t)))
		trans_add(tr, &col->base, d, &tc_gc_col, &commit_update_col, &log_update_col);
	sqlid id = col->base.id;
	bat bid = d->cs.bid;
	lock_column(tr->store, id);
	d->cs.bid = temp_create(bn);
	d->cs.uibid = 0;
	d->cs.uvbid = 0;
	d->cs.ucnt = 0;
	d->cs.cleared = 0;
	d->cs.ts = tr->tid;
	d->cs.refcnt = 1;
	temp_destroy(bid);
	unlock_column(tr->store, id);
	return LOG_OK;
}


>>>>>>> fdaeadab
void
bat_storage_init( store_functions *sf)
{
	sf->bind_col = &bind_col;
	sf->bind_idx = &bind_idx;
	sf->bind_cands = &bind_cands;

	sf->claim_tab = &claim_tab;
	sf->key_claim_tab = &key_claim_tab;
	sf->tab_validate = &tab_validate;

	sf->append_col = &append_col;
	sf->append_idx = &append_idx;

	sf->update_col = &update_col;
	sf->update_idx = &update_idx;

	sf->delete_tab = &delete_tab;

	sf->count_del = &count_del;
	sf->count_col = &count_col;
	sf->count_idx = &count_idx;
	sf->dcount_col = &dcount_col;
	sf->sorted_col = &sorted_col;
	sf->unique_col = &unique_col;
	sf->double_elim_col = &double_elim_col;

	sf->col_dup = &col_dup;
	sf->idx_dup = &idx_dup;
	sf->del_dup = &del_dup;

	sf->create_col = &create_col;	/* create and add to change list */
	sf->create_idx = &create_idx;
	sf->create_del = &create_del;

	sf->destroy_col = &destroy_col;	/* free resources */
	sf->destroy_idx = &destroy_idx;
	sf->destroy_del = &destroy_del;

	sf->drop_col = &drop_col;		/* add drop to change list */
	sf->drop_idx = &drop_idx;
	sf->drop_del = &drop_del;

	sf->clear_table = &clear_table;
<<<<<<< HEAD
	sf->col_dict = &col_dict;

=======
>>>>>>> fdaeadab
	sf->temp_del_tab = &temp_del_tab;
	sf->swap_bats = &swap_bats;
}

#if 0
static lng
log_get_nr_inserted(sql_column *fc, lng *offset)
{
	lng cnt = 0;

	if (!fc || GDKinmemory(0))
		return 0;

	if (fc->base.atime && fc->base.allocated) {
		sql_delta *fb = fc->data;
		BAT *ins = temp_descriptor(fb->cs.bid);

		if (ins && BUNlast(ins) > 0 && BUNlast(ins) > ins->batInserted) {
			cnt = BUNlast(ins) - ins->batInserted;
		}
		bat_destroy(ins);
	}
	return cnt;
}

static lng
log_get_nr_deleted(sql_table *ft, lng *offset)
{
	lng cnt = 0;

	if (!ft || GDKinmemory(0))
		return 0;

	if (ft->base.atime && ft->base.allocated) {
		storage *fdb = ft->data;
		BAT *db = temp_descriptor(fdb->cs.bid);

		if (db && BUNlast(db) > 0 && BUNlast(db) > db->batInserted) {
			cnt = BUNlast(db) - db->batInserted;
			*offset = db->batInserted;
		}
		bat_destroy(db);
	}
	return cnt;
}
#endif<|MERGE_RESOLUTION|>--- conflicted
+++ resolved
@@ -4075,41 +4075,15 @@
 }
 
 static int
-<<<<<<< HEAD
-col_dict(sql_trans *tr, sql_column *c, BAT *o, BAT *u)
-{
-	bool update_conflict = false;
-	sql_delta *delta, *odelta = ATOMIC_PTR_GET(&c->data);
-
-	if ((delta = bind_col_data(tr, c, &update_conflict)) == NULL)
-		return update_conflict ? LOG_CONFLICT : LOG_ERR;
-	if ((!inTransaction(tr, c->t) && (odelta != delta || isTempTable(c->t)) && isGlobal(c->t)) || (!isNew(c->t) && isLocalTemp(c->t)))
-		trans_add(tr, &c->base, delta, &tc_gc_col, &commit_update_col, isTempTable(c->t)?NULL:&log_update_col);
-	if (delta) {
-		delta->cs.st = ST_DICT;
-		delta->cs.cleared = true;
-		if (delta->cs.bid) {
-			temp_destroy(delta->cs.bid);
-			delta->cs.bid = o->batCacheid;
-			temp_dup(delta->cs.bid);
-			if (delta->cs.ebid)
-				temp_destroy(delta->cs.ebid);
-			delta->cs.ebid = u->batCacheid;
-			temp_dup(delta->cs.ebid);
-		}
-	}
-	return 0;
-}
-
-=======
 swap_bats(sql_trans *tr, sql_column *col, BAT *bn)
 {
 	bool update_conflict = false;
 	int in_transaction = segments_in_transaction(tr, col->t);
-	if (in_transaction) return LOG_CONFLICT;
-	sql_delta *d = NULL;
-	// old delta
-	sql_delta *odelta = ATOMIC_PTR_GET(&col->data);
+
+	if (in_transaction)
+		return LOG_CONFLICT;
+
+	sql_delta *d = NULL, *odelta = ATOMIC_PTR_GET(&col->data);
 
 	if ((d = bind_col_data(tr, col, &update_conflict)) == NULL)
 		return update_conflict ? LOG_CONFLICT : LOG_ERR;
@@ -4131,8 +4105,38 @@
 	return LOG_OK;
 }
 
-
->>>>>>> fdaeadab
+static int
+col_dict(sql_trans *tr, sql_column *col, BAT *o, BAT *u)
+{
+	bool update_conflict = false;
+	int in_transaction = segments_in_transaction(tr, col->t);
+
+	if (in_transaction)
+		return LOG_CONFLICT;
+
+	sql_delta *d = NULL, *odelta = ATOMIC_PTR_GET(&col->data);
+
+	if ((d = bind_col_data(tr, col, &update_conflict)) == NULL)
+		return update_conflict ? LOG_CONFLICT : LOG_ERR;
+	assert(d && d->cs.ts == tr->tid);
+	if ((!inTransaction(tr, col->t) && (odelta != d || isTempTable(col->t)) && isGlobal(col->t)) || (!isNew(col->t) && isLocalTemp(col->t)))
+		trans_add(tr, &col->base, d, &tc_gc_col, &commit_update_col, isTempTable(col->t)?NULL:&log_update_col);
+	sqlid id = col->base.id;
+	bat bid = d->cs.bid;
+	lock_column(tr->store, id);
+	d->cs.st = ST_DICT;
+	d->cs.cleared = true;
+	d->cs.bid = temp_create(o);
+	if (d->cs.ebid)
+		temp_destroy(d->cs.ebid);
+	d->cs.ebid = temp_create(u);
+	temp_dup(d->cs.ebid);
+	temp_destroy(bid);
+	unlock_column(tr->store, id);
+	return 0;
+}
+
+
 void
 bat_storage_init( store_functions *sf)
 {
@@ -4177,13 +4181,10 @@
 	sf->drop_del = &drop_del;
 
 	sf->clear_table = &clear_table;
-<<<<<<< HEAD
-	sf->col_dict = &col_dict;
-
-=======
->>>>>>> fdaeadab
+
 	sf->temp_del_tab = &temp_del_tab;
 	sf->swap_bats = &swap_bats;
+	sf->col_dict = &col_dict;
 }
 
 #if 0
