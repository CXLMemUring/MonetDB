/*
 * This Source Code Form is subject to the terms of the Mozilla Public
 * License, v. 2.0.  If a copy of the MPL was not distributed with this
 * file, You can obtain one at http://mozilla.org/MPL/2.0/.
 *
 * Copyright 1997 - July 2008 CWI, August 2008 - 2022 MonetDB B.V.
 */

#include "monetdb_config.h"
#include "bat_storage.h"
#include "bat_utils.h"
#include "sql_string.h"
#include "gdk_atoms.h"
#include "gdk_atoms.h"
#include "matomic.h"

#define inTransaction(tr,t) (isLocalTemp(t))

static int log_update_col( sql_trans *tr, sql_change *c);
static int log_update_idx( sql_trans *tr, sql_change *c);
static int log_update_del( sql_trans *tr, sql_change *c);
static int commit_update_col( sql_trans *tr, sql_change *c, ulng commit_ts, ulng oldest);
static int commit_update_idx( sql_trans *tr, sql_change *c, ulng commit_ts, ulng oldest);
static int commit_update_del( sql_trans *tr, sql_change *c, ulng commit_ts, ulng oldest);
static int log_create_col(sql_trans *tr, sql_change *change);
static int log_create_idx(sql_trans *tr, sql_change *change);
static int log_create_del(sql_trans *tr, sql_change *change);
static int commit_create_col(sql_trans *tr, sql_change *change, ulng commit_ts, ulng oldest);
static int commit_create_idx(sql_trans *tr, sql_change *change, ulng commit_ts, ulng oldest);
static int commit_create_del(sql_trans *tr, sql_change *change, ulng commit_ts, ulng oldest);
static int tc_gc_col( sql_store Store, sql_change *c, ulng oldest);
static int tc_gc_idx( sql_store Store, sql_change *c, ulng oldest);
static int tc_gc_del( sql_store Store, sql_change *c, ulng oldest);
static int tc_gc_drop_col( sql_store Store, sql_change *c, ulng oldest);
static int tc_gc_drop_idx( sql_store Store, sql_change *c, ulng oldest);

static int merge_delta( sql_delta *obat);

/* valid
 * !deleted && VALID_4_READ(TS, tr)				existing or newly created segment
 *  deleted && TS > tr->ts && OLDTS < tr->ts		deleted after current transaction
 */

#define VALID_4_READ(TS,tr) \
	(TS == tr->tid || (tr->parent && tr_version_of_parent(tr, TS)) || TS < tr->ts)

/* when changed, check if the old status is still valid */
#define OLD_VALID_4_READ(TS,OLDTS,tr) \
		(OLDTS && TS != tr->tid && TS > tr->ts && OLDTS < tr->ts)

#define SEG_VALID_4_DELETE(seg,tr) \
	(!seg->deleted && VALID_4_READ(seg->ts, tr))

/* Delete (in current trans or by some other finised transaction, or re-used segment which used to be deleted */
#define SEG_IS_DELETED(seg,tr) \
	((seg->deleted && (VALID_4_READ(seg->ts, tr) || !OLD_VALID_4_READ(seg->ts, seg->oldts, tr))) || \
	 (!seg->deleted && !VALID_4_READ(seg->ts, tr)))

/* A segment is part of the current transaction is someway or is deleted by some other transaction but use to be valid */
#define SEG_IS_VALID(seg, tr) \
		((!seg->deleted && VALID_4_READ(seg->ts, tr)) || \
		 (seg->deleted && OLD_VALID_4_READ(seg->ts, seg->oldts, tr)))

static void
lock_table(sqlstore *store, sqlid id)
{
	MT_lock_set(&store->table_locks[id&(NR_TABLE_LOCKS-1)]);
}

static void
unlock_table(sqlstore *store, sqlid id)
{
	MT_lock_unset(&store->table_locks[id&(NR_TABLE_LOCKS-1)]);
}

static void
lock_column(sqlstore *store, sqlid id)
{
	MT_lock_set(&store->column_locks[id&(NR_COLUMN_LOCKS-1)]);
}

static void
unlock_column(sqlstore *store, sqlid id)
{
	MT_lock_unset(&store->column_locks[id&(NR_COLUMN_LOCKS-1)]);
}


static int
tc_gc_seg( sql_store Store, sql_change *change, ulng oldest)
{
	(void)Store;
	segment *s = change->data;

	if (s->ts <= oldest) {
		while(s) {
			segment *n = s->prev;
			_DELETE(s);
			s = n;
		}
		return 1;
	}
	return LOG_OK;
}

static void
mark4destroy(segment *s, sql_change *c, ulng commit_ts)
{
	/* we can only be accessed by anything older then commit_ts */
	if (c->cleanup == &tc_gc_seg)
		s->prev = c->data;
	else
		c->cleanup = &tc_gc_seg;
	c->data = s;
	s->ts = commit_ts;
}

static segment *
new_segment(segment *o, sql_trans *tr, size_t cnt)
{
	segment *n = (segment*)GDKmalloc(sizeof(segment));

	assert(tr);
	if (n) {
		n->ts = tr->tid;
		n->oldts = 0;
		n->deleted = false;
		n->start = 0;
		n->next = NULL;
		n->prev = NULL;
		if (o) {
			n->start = o->end;
			o->next = n;
		}
		n->end = n->start + cnt;
	}
	return n;
}

static segment *
split_segment(segments *segs, segment *o, segment *p, sql_trans *tr, size_t start, size_t cnt, bool deleted)
{
	if (o->start == start && o->end == start+cnt) {
		assert(o->deleted != deleted || o->ts < TRANSACTION_ID_BASE);
		o->oldts = o->ts;
		o->ts = tr->tid;
		o->deleted = deleted;
		return o;
	}
	segment *n = (segment*)GDKmalloc(sizeof(segment));

	assert(tr);
	if (!n)
		return NULL;
	n->prev = NULL;

	if (o->ts == tr->tid) {
		n->oldts = 0;
		n->ts = 1;
		n->deleted = true;
	} else {
		n->oldts = o->ts;
		n->ts = tr->tid;
		n->deleted = deleted;
	}
	if (start == o->start) {
		n->start = o->start;
		n->end = n->start + cnt;
		n->next = o;
		if (segs->h == o)
			segs->h = n;
		if (p)
			p->next = n;
		o->start = n->end;
		return n;
	} else if (start+cnt == o->end) {
		n->start = o->end - cnt;
		n->end = o->end;
		n->next = o->next;
		o->next = n;
		if (segs->t == o)
			segs->t = n;
		o->end = n->start;
		return n;
	}
	/* 3 way split */
	n->start = start;
	n->end = o->end;
	n->next = o->next;
	o->next = n;
	if (segs->t == o)
		segs->t = n;
	o->end = n->start;

	segment *oo = o;
	o = n;
	n = (segment*)GDKmalloc(sizeof(segment));
	if (!n)
		return NULL;
	n->prev = NULL;
	n->ts = oo->ts;
	n->oldts = oo->oldts;
	n->deleted = oo->deleted;
	n->start = start+cnt;
	n->end = o->end;
	n->next = o->next;
	o->next = n;
	if (segs->t == o)
		segs->t = n;
	o->end = n->start;
	return o;
}

static void
rollback_segments(segments *segs, sql_trans *tr, sql_change *change, ulng oldest)
{
	segment *cur = segs->h, *seg = NULL;
	for (; cur; cur = cur->next) {
		if (cur->ts == tr->tid) { /* revert */
			cur->deleted = !cur->deleted || (cur->ts == cur->oldts);
			cur->ts = cur->oldts==tr->tid?0:cur->oldts; /* need old ts */
			cur->oldts = 0;
		}
		if (cur->ts <= oldest) { /* possibly merge range */
			if (!seg) { /* skip first */
				seg = cur;
			} else if (seg->end == cur->start && seg->deleted == cur->deleted) {
				/* merge with previous */
				seg->end = cur->end;
				seg->next = cur->next;
				if (cur == segs->t)
					segs->t = seg;
				mark4destroy(cur, change, store_get_timestamp(tr->store));
				cur = seg;
			} else {
				seg = cur; /* begin of new merge */
			}
		}
	}
}

static size_t
segs_end_include_deleted( segments *segs, sql_trans *tr)
{
	size_t cnt = 0;
	segment *s = segs->h, *l = NULL;

	for(;s; s = s->next) {
		if (s->ts == tr->tid || SEG_IS_VALID(s, tr))
				l = s;
	}
	if (l)
		cnt = l->end;
	return cnt;
}

static int
segments2cs(sql_trans *tr, segments *segs, column_storage *cs)
{
	/* set bits correctly */
	BAT *b = temp_descriptor(cs->bid);

	if (!b)
		return LOG_ERR;
	segment *s = segs->h;

	size_t nr = segs_end_include_deleted(segs, tr);
	size_t rounded_nr = ((nr+31)&~31);
	if (rounded_nr > BATcapacity(b) && BATextend(b, rounded_nr) != GDK_SUCCEED) {
		bat_destroy(b);
		return LOG_ERR;
	}

	/* disable all properties here */
	b->tsorted = false;
	b->trevsorted = false;
	b->tnosorted = 0;
	b->tnorevsorted = 0;
	b->tseqbase = oid_nil;
	b->tkey = false;
	b->tnokey[0] = 0;
	b->tnokey[1] = 0;

	uint32_t *restrict dst;
	BUN cnt = BATcount(b);
	for (; s ; s=s->next) {
		if (s->start >= nr)
			break;
		if (s->ts == tr->tid && s->end != s->start) {
			if (cnt < s->start) { /* first mark as deleted ! */
				size_t lnr = s->start-cnt;
				size_t pos = cnt;
				dst = (uint32_t *) Tloc(b, 0) + (pos/32);
				uint32_t cur = 0;

				size_t used = pos&31, end = 32;
				if (used) {
					if (lnr < (32-used))
						end = used + lnr;
					assert(end > used);
					cur |= ((1U << (end - used)) - 1) << used;
					lnr -= end - used;
					*dst++ |= cur;
					cur = 0;
				}
				size_t full = lnr/32;
				size_t rest = lnr%32;
				if (full > 0) {
					memset(dst, ~0, full * sizeof(*dst));
					dst += full;
					lnr -= full * 32;
				}
				if (rest > 0) {
					cur |= (1U << rest) - 1;
					lnr -= rest;
					*dst |= cur;
				}
				assert(lnr==0);
			}
			b->batDirtydesc = true;
			b->theap->dirty = true;
			size_t lnr = s->end-s->start;
			size_t pos = s->start;
			dst = (uint32_t *) Tloc(b, 0) + (pos/32);
			uint32_t cur = 0;
			if (s->deleted) {
				size_t used = pos&31, end = 32;
				if (used) {
					if (lnr < (32-used))
						end = used + lnr;
					assert(end > used);
					cur |= ((1U << (end - used)) - 1) << used;
					lnr -= end - used;
					*dst++ |= cur;
					cur = 0;
				}
				size_t full = lnr/32;
				size_t rest = lnr%32;
				if (full > 0) {
					memset(dst, ~0, full * sizeof(*dst));
					dst += full;
					lnr -= full * 32;
				}
				if (rest > 0) {
					cur |= (1U << rest) - 1;
					lnr -= rest;
					*dst |= cur;
				}
				assert(lnr==0);
			} else {
				size_t used = pos&31, end = 32;
				if (used) {
					if (lnr < (32-used))
						end = used + lnr;
					assert(end > used);
					cur |= ((1U << (end - used)) - 1) << used;
					lnr -= end - used;
					*dst++ &= ~cur;
					cur = 0;
				}
				size_t full = lnr/32;
				size_t rest = lnr%32;
				if (full > 0) {
					memset(dst, 0, full * sizeof(*dst));
					dst += full;
					lnr -= full * 32;
				}
				if (rest > 0) {
					cur |= (1U << rest) - 1;
					lnr -= rest;
					*dst &= ~cur;
				}
				assert(lnr==0);
			}
			if (cnt < s->end)
				cnt = s->end;
		}
	}
	if (nr > BATcount(b))
		BATsetcount(b, nr);

	bat_destroy(b);
	return LOG_OK;
}

/* TODO return LOG_OK/ERR */
static void
merge_segments(storage *s, sql_trans *tr, sql_change *change, ulng commit_ts, ulng oldest)
{
	segment *cur = s->segs->h, *seg = NULL;
	for (; cur; cur = cur->next) {
		if (cur->ts == tr->tid) {
			if (!cur->deleted)
				cur->oldts = 0;
			cur->ts = commit_ts;
		}
		if (cur->ts <= oldest && cur->ts < TRANSACTION_ID_BASE) { /* possibly merge range */
			if (!seg) { /* skip first */
				seg = cur;
			} else if (seg->end == cur->start && seg->deleted == cur->deleted) {
				/* merge with previous */
				seg->end = cur->end;
				seg->next = cur->next;
				if (cur == s->segs->t)
					s->segs->t = seg;
				if (commit_ts == oldest)
					_DELETE(cur);
				else
					mark4destroy(cur, change, commit_ts);
				cur = seg;
			} else {
				seg = cur; /* begin of new merge */
			}
		}
	}
}

static int
segments_in_transaction(sql_trans *tr, sql_table *t)
{
	storage *s = ATOMIC_PTR_GET(&t->data);
	segment *seg = s->segs->h;

	if (seg && s->segs->t->ts == tr->tid)
		return 1;
	for (; seg ; seg=seg->next) {
		if (seg->ts == tr->tid)
			return 1;
	}
	return 0;
}

static size_t
segs_end( segments *segs, sql_trans *tr, sql_table *table)
{
	size_t cnt = 0;

	lock_table(tr->store, table->base.id);
	segment *s = segs->h, *l = NULL;

	if (segs->t && SEG_IS_VALID(segs->t, tr))
		l = s = segs->t;

	for(;s; s = s->next) {
		if (SEG_IS_VALID(s, tr))
				l = s;
	}
	if (l)
		cnt = l->end;
	unlock_table(tr->store, table->base.id);
	return cnt;
}

static segments *
new_segments(sql_trans *tr, size_t cnt)
{
	segments *n = (segments*)GDKmalloc(sizeof(segments));

	if (n) {
		n->h = n->t = new_segment(NULL, tr, cnt);
		if (!n->h) {
			GDKfree(n);
			return NULL;
		}
		sql_ref_init(&n->r);
	}
	return n;
}

static segments*
dup_segments(segments *s)
{
	sql_ref_inc(&s->r);
	return s;
}

static int
temp_dup_cs(column_storage *cs, ulng tid, int type)
{
	BAT *b = bat_new(type, 1024, TRANSIENT);
	if (!b)
		return LOG_ERR;
	cs->bid = temp_create(b);
	bat_destroy(b);
	cs->uibid = e_bat(TYPE_oid);
	cs->uvbid = e_bat(type);
	if (cs->uibid == BID_NIL || cs->uvbid == BID_NIL)
		return LOG_ERR;
	cs->ucnt = 0;
	cs->cleared = 0;
	cs->ts = tid;
	cs->refcnt = 1;
	return LOG_OK;
}

static sql_delta *
temp_dup_delta(ulng tid, int type)
{
	sql_delta *bat = ZNEW(sql_delta);

	if (!bat)
		return NULL;
	if (temp_dup_cs(&bat->cs, tid, type)) {
		_DELETE(bat);
		return NULL;
	}
	return bat;
}

static sql_delta *
temp_delta(sql_delta *d, ulng tid)
{
	while (d && d->cs.ts != tid)
		d = d->next;
	return d;
}

static storage *
temp_dup_storage(sql_trans *tr)
{
	storage *bat = ZNEW(storage);

	if (!bat)
		return NULL;
	if (temp_dup_cs(&bat->cs, tr->tid, TYPE_msk)) {
		_DELETE(bat);
		return NULL;
	}
	if (!(bat->segs = new_segments(tr, 0))) {
		_DELETE(bat);
		return NULL;
	}
	return bat;
}

static storage *
temp_storage(storage *d, ulng tid)
{
	while (d && d->cs.ts != tid)
		d = d->next;
	return d;
}

static sql_delta *
timestamp_delta( sql_trans *tr, sql_delta *d)
{
	while (d->next && !VALID_4_READ(d->cs.ts, tr))
		d = d->next;
	return d;
}

static sql_table *
find_tmp_table(sql_trans *tr, sql_table *t)
{
	assert(isGlobal(t));
	assert(tr->tmp == t->s);
	node *n = cs_find_id(&tr->localtmps, t->base.id);
	sql_table *lt = NULL;

	if (n)
		lt = (sql_table*)n->data;
	if (!lt) {
		lt = globaltmp_instantiate(tr, t);
		/* TODO prepend to not mark as new */
		if (lt)
			cs_add(&tr->localtmps, lt, true);
	}
	return lt;
}

static sql_column *
find_tmp_column(sql_trans *tr, sql_column *c)
{
	assert(isGlobal(c->t));
	sql_table *lt = find_tmp_table(tr, c->t);
	if (lt)
		return find_sql_column(lt, c->base.name);
	return NULL;
}

static sql_idx *
find_tmp_idx(sql_trans *tr, sql_idx *i)
{
	assert(isGlobal(i->t));
	sql_table *lt = find_tmp_table(tr, i->t);
	if (lt)
		return find_sql_idx(lt, i->base.name);
	return NULL;
}

static sql_delta *
temp_col_timestamp_delta( sql_trans *tr, sql_column *c)
{
	if (isGlobal(c->t))
		c = find_tmp_column(tr, c);
	assert (!isGlobal(c->t));
	assert(isTempTable(c->t));
	sql_delta *d = temp_delta(ATOMIC_PTR_GET(&c->data), tr->tid);
	if (!d) {
		if (!(d = temp_dup_delta(tr->tid, c->type.type->localtype)))
			return NULL;
		do {
			d->next = ATOMIC_PTR_GET(&c->data);
		} while(!ATOMIC_PTR_CAS(&c->data, (void**)&d->next, d)); /* set c->data = d, when c->data == d->next else d->next = c->data */
	}
	return d;
}

static sql_delta *
col_timestamp_delta( sql_trans *tr, sql_column *c)
{
	if (isTempTable(c->t))
		return temp_col_timestamp_delta(tr, c);
	return timestamp_delta( tr, ATOMIC_PTR_GET(&c->data));
}

static sql_delta *
temp_idx_timestamp_delta( sql_trans *tr, sql_idx *i)
{
	assert(isTempTable(i->t));
	sql_delta *d = temp_delta(ATOMIC_PTR_GET(&i->data), tr->tid);
	if (!d) {
		int type = oid_index(i->type)?TYPE_oid:TYPE_lng;

		if (!(d = temp_dup_delta(tr->tid, type)))
			return NULL;
		do {
			d->next = ATOMIC_PTR_GET(&i->data);
		} while(!ATOMIC_PTR_CAS(&i->data, (void**)&d->next, d)); /* set i->data = d, when i->data == d->next else d->next = i->data */
	}
	return d;
}

static sql_delta *
idx_timestamp_delta( sql_trans *tr, sql_idx *i)
{
	if (isTempTable(i->t))
		return temp_idx_timestamp_delta(tr, i);
	return timestamp_delta( tr, ATOMIC_PTR_GET(&i->data));
}

static storage *
timestamp_storage( sql_trans *tr, storage *d)
{
	if (!d)
		return NULL;
	while (d->next && !VALID_4_READ(d->cs.ts, tr))
		d = d->next;
	return d;
}

static storage *
temp_tab_timestamp_storage( sql_trans *tr, sql_table *t)
{
	if (isGlobal(t))
		t = find_tmp_table(tr, t);
	assert(!isGlobal(t));
	assert(isTempTable(t));
	storage *d = temp_storage(ATOMIC_PTR_GET(&t->data), tr->tid);
	if (!d) {
		if (!(d = temp_dup_storage(tr)))
			return NULL;
		do {
			d->next = ATOMIC_PTR_GET(&t->data);
		} while(!ATOMIC_PTR_CAS(&t->data, (void**)&d->next, d)); /* set t->data = d, when t->data == d->next else d->next = t->data */
	}
	return d;
}

static storage *
tab_timestamp_storage( sql_trans *tr, sql_table *t)
{
	if (isTempTable(t))
		return temp_tab_timestamp_storage(tr, t);
	return timestamp_storage( tr, ATOMIC_PTR_GET(&t->data));
}

static sql_delta*
delta_dup(sql_delta *d)
{
	d->cs.refcnt++;
	return d;
}

static void *
col_dup(sql_column *c)
{
	return delta_dup(ATOMIC_PTR_GET(&c->data));
}

static void *
idx_dup(sql_idx *i)
{
	if (!ATOMIC_PTR_GET(&i->data))
		return NULL;
	return delta_dup(ATOMIC_PTR_GET(&i->data));
}

static storage*
storage_dup(storage *d)
{
	d->cs.refcnt++;
	return d;
}

static void *
del_dup(sql_table *t)
{
	return storage_dup(ATOMIC_PTR_GET(&t->data));
}

static size_t
count_inserts( segment *s, sql_trans *tr)
{
	size_t cnt = 0;

	for(;s; s = s->next) {
		if (!s->deleted && s->ts == tr->tid)
			cnt += s->end - s->start;
	}
	return cnt;
}

static size_t
count_deletes_in_range( segment *s, sql_trans *tr, BUN start, BUN end)
{
	size_t cnt = 0;

	for(;s && s->end <= start; s = s->next)
		;

	for(;s && s->start < end; s = s->next) {
		if (SEG_IS_DELETED(s, tr)) /* assume aligned s->end and end */
			cnt += s->end - s->start;
	}
	return cnt;
}

static size_t
count_deletes( segment *s, sql_trans *tr)
{
	size_t cnt = 0;

	for(;s; s = s->next) {
		if (SEG_IS_DELETED(s, tr))
			cnt += s->end - s->start;
	}
	return cnt;
}

#define CNT_ACTIVE 10

static size_t
count_col(sql_trans *tr, sql_column *c, int access)
{
	storage *d;
	sql_delta *ds;

	if (!isTable(c->t))
		return 0;
	d = tab_timestamp_storage(tr, c->t);
	ds = col_timestamp_delta(tr, c);
	if (!d ||!ds)
		return 0;
	if (access == 2)
		return ds?ds->cs.ucnt:0;
	if (access == 1)
		return count_inserts(d->segs->h, tr);
	if (access == QUICK || isTempTable(c->t))
		return d->segs->t?d->segs->t->end:0;
	if (access == CNT_ACTIVE) {
		size_t cnt = segs_end(d->segs, tr, c->t);
		lock_table(tr->store, c->t->base.id);
		cnt -= count_deletes_in_range(d->segs->h, tr, 0, cnt);
		unlock_table(tr->store, c->t->base.id);
		return cnt;
	}
	return segs_end(d->segs, tr, c->t);
}

static size_t
count_idx(sql_trans *tr, sql_idx *i, int access)
{
	storage *d;
	sql_delta *ds;

	if (!isTable(i->t) || (hash_index(i->type) && list_length(i->columns) <= 1) || !idx_has_column(i->type))
		return 0;
	d = tab_timestamp_storage(tr, i->t);
	ds = idx_timestamp_delta(tr, i);
	if (!d || !ds)
		return 0;
	if (access == 2)
		return ds?ds->cs.ucnt:0;
	if (access == 1)
		return count_inserts(d->segs->h, tr);
	if (access == QUICK || isTempTable(i->t))
		return d->segs->t?d->segs->t->end:0;
	return segs_end(d->segs, tr, i->t);
}

static BAT *
cs_bind_ubat( column_storage *cs, int access, int type, size_t cnt /* ie max position < cnt */)
{
	BAT *b;

	assert(access == RD_UPD_ID || access == RD_UPD_VAL);
	/* returns the updates for cs */
	if (cs->uibid && cs->uvbid && cs->ucnt) {
		if (access == RD_UPD_ID) {
			if (!(b = temp_descriptor(cs->uibid)))
				return NULL;
			if (!b->tsorted || ((BATtdense(b) && (b->tseqbase + BATcount(b)) >= cnt) ||
			   (!BATtdense(b) && BATcount(b) && ((oid*)b->theap->base)[BATcount(b)-1] >= cnt))) {
					oid nil = oid_nil;
					/* less then cnt */
					BAT *s = BATselect(b, NULL, &nil, &cnt, false, false, false);
					if (!s) {
						bat_destroy(b);
						return NULL;
					}

					BAT *nb = BATproject(s, b);
					bat_destroy(s);
					bat_destroy(b);
					b = nb;
			}
		} else {
			b = temp_descriptor(cs->uvbid);
		}
	} else {
		b = e_BAT(access == RD_UPD_ID?TYPE_oid:type);
	}
	return b;
}

static BAT *
merge_updates( BAT *ui, BAT **UV, BAT *oi, BAT *ov)
{
	int err = 0;
	BAT *uv = *UV;
	BUN cnt = BATcount(ui)+BATcount(oi);
	BAT *ni = bat_new(TYPE_oid, cnt, TRANSIENT);
	BAT *nv = uv?bat_new(uv->ttype, cnt, TRANSIENT):NULL;

	if (!ni || (uv && !nv)) {
		bat_destroy(ni);
		bat_destroy(nv);
		bat_destroy(ui);
		bat_destroy(uv);
		bat_destroy(oi);
		bat_destroy(ov);
		return NULL;
	}
	BATiter uvi;
	BATiter ovi;

	if (uv) {
		uvi = bat_iterator(uv);
		ovi = bat_iterator(ov);
	}

	/* handle dense (void) cases together as we need to merge updates (which is slower anyway) */
	BUN uip = 0, uie = BATcount(ui);
	BUN oip = 0, oie = BATcount(oi);

	oid uiseqb = ui->tseqbase;
	oid oiseqb = oi->tseqbase;
	oid *uipt = NULL, *oipt = NULL;
	BATiter uii = bat_iterator(ui);
	BATiter oii = bat_iterator(oi);
	if (!BATtdense(ui))
		uipt = uii.base;
	if (!BATtdense(oi))
		oipt = oii.base;
	while (uip < uie && oip < oie && !err) {
		oid uiid = (uipt)?uipt[uip]: uiseqb+uip;
		oid oiid = (oipt)?oipt[oip]: oiseqb+oip;

		if (uiid <= oiid) {
			if (BUNappend(ni, (ptr) &uiid, true) != GDK_SUCCEED ||
		    	    (ov && BUNappend(nv, (ptr) BUNtail(uvi, uip), true) != GDK_SUCCEED))
				err = 1;
			uip++;
			if (uiid == oiid)
				oip++;
		} else { /* uiid > oiid */
			if (BUNappend(ni, (ptr) &oiid, true) != GDK_SUCCEED ||
		    	    (ov && BUNappend(nv, (ptr) BUNtail(ovi, oip), true) != GDK_SUCCEED) )
				err = 1;
			oip++;
		}
	}
	while (uip < uie && !err) {
		oid uiid = (uipt)?uipt[uip]: uiseqb+uip;
		if (BUNappend(ni, (ptr) &uiid, true) != GDK_SUCCEED ||
	    	    (ov && BUNappend(nv, (ptr) BUNtail(uvi, uip), true) != GDK_SUCCEED))
			err = 1;
		uip++;
	}
	while (oip < oie && !err) {
		oid oiid = (oipt)?oipt[oip]: oiseqb+oip;
		if (BUNappend(ni, (ptr) &oiid, true) != GDK_SUCCEED ||
	    	    (ov && BUNappend(nv, (ptr) BUNtail(ovi, oip), true) != GDK_SUCCEED) )
			err = 1;
		oip++;
	}
	if (uv) {
		bat_iterator_end(&uvi);
		bat_iterator_end(&ovi);
	}
	bat_iterator_end(&uii);
	bat_iterator_end(&oii);
	bat_destroy(ui);
	bat_destroy(uv);
	bat_destroy(oi);
	bat_destroy(ov);
	if (!err) {
		if (nv)
			*UV = nv;
		return ni;
	}
	*UV = NULL;
	bat_destroy(ni);
	bat_destroy(nv);
	return NULL;
}

static sql_delta *
older_delta( sql_delta *d, sql_trans *tr)
{
	sql_delta *o = d->next;

	while (o && !o->cs.merged) {
		if (o->cs.ucnt && VALID_4_READ(o->cs.ts, tr))
			break;
		else
			o = o->next;
	}
	if (o && !o->cs.merged && o->cs.ucnt && VALID_4_READ(o->cs.ts, tr))
		return o;
	return NULL;
}

static BAT *
bind_ubat(sql_trans *tr, sql_delta *d, bool temp, int access, int type, size_t cnt)
{
	assert(tr->active);
	sql_delta *o = NULL;
	BAT *ui = NULL, *uv = NULL;

	if (!(ui = cs_bind_ubat(&d->cs, RD_UPD_ID, type, cnt)))
		return NULL;
	if (access == RD_UPD_VAL) {
		if (!(uv = cs_bind_ubat(&d->cs, RD_UPD_VAL, type, cnt))) {
			bat_destroy(ui);
			return NULL;
		}
	}
	if (!temp) {
		while ((o = older_delta(d, tr)) != NULL) {
			BAT *oui = NULL, *ouv = NULL;
			if (!oui)
				oui = cs_bind_ubat(&o->cs, RD_UPD_ID, type, cnt);
			if (access == RD_UPD_VAL)
				ouv = cs_bind_ubat(&o->cs, RD_UPD_VAL, type, cnt);
			if (!ui || !oui || (access == RD_UPD_VAL && (!uv || !ouv))) {
				bat_destroy(ui);
				bat_destroy(uv);
				bat_destroy(oui);
				bat_destroy(ouv);
				return NULL;
			}
			if ((ui = merge_updates(ui, &uv, oui, ouv)) == NULL)
				return NULL;
			d = o;
		}
	}
	if (uv) {
		bat_destroy(ui);
		return uv;
	}
	return ui;
}

static BAT *
bind_ucol(sql_trans *tr, sql_column *c, int access, size_t cnt)
{
	lock_column(tr->store, c->base.id);
	sql_delta *d = col_timestamp_delta(tr, c);
	int type = c->type.type->localtype;

	if (!d) {
		unlock_column(tr->store, c->base.id);
		return NULL;
<<<<<<< HEAD
	}
	if (d->cs.st == ST_DICT) {
		BAT *b = quick_descriptor(d->cs.bid);

		type = b->ttype;
	}
	BAT *bn = bind_ubat(tr, d, access, type, cnt);
	unlock_column(tr->store, c->base.id);
	return bn;
=======
	return bind_ubat(tr, d, isTempTable(c->t), access, c->type.type->localtype, cnt);
>>>>>>> a8ed8e2e
}

static BAT *
bind_uidx(sql_trans *tr, sql_idx * i, int access, size_t cnt)
{
	lock_column(tr->store, i->base.id);
	int type = oid_index(i->type)?TYPE_oid:TYPE_lng;
	sql_delta *d = idx_timestamp_delta(tr, i);

	if (!d) {
		unlock_column(tr->store, i->base.id);
		return NULL;
<<<<<<< HEAD
	}
	BAT *bn = bind_ubat(tr, d, access, type, cnt);
	unlock_column(tr->store, i->base.id);
	return bn;
=======
	return bind_ubat(tr, d, isTempTable(i->t), access, type, cnt);
>>>>>>> a8ed8e2e
}

static BAT *
cs_bind_bat( column_storage *cs, int access, size_t cnt)
{
	BAT *b;

	assert(access == RDONLY || access == QUICK || access == RD_EXT);
	assert(cs != NULL);
	if (access == QUICK)
		return quick_descriptor(cs->bid);
	if (access == RD_EXT)
		return temp_descriptor(cs->ebid);
	assert(cs->bid);
	b = temp_descriptor(cs->bid);
	if (b == NULL)
		return NULL;
	bat_set_access(b, BAT_READ);
	/* return slice */
	BAT *s = BATslice(b, 0, cnt);
	bat_destroy(b);
	return s;
}

static void *					/* BAT * */
bind_col(sql_trans *tr, sql_column *c, int access)
{
	assert(access == QUICK || tr->active);
	if (!isTable(c->t))
		return NULL;
	sql_delta *d = col_timestamp_delta(tr, c);
	if (!d)
		return NULL;
	size_t cnt = count_col(tr, c, 0);
	if (access == RD_UPD_ID || access == RD_UPD_VAL)
		return bind_ucol(tr, c, access, cnt);
	BAT *b = cs_bind_bat( &d->cs, access, cnt);
	assert(!b || ((c->storage_type && access != RD_EXT) || b->ttype == c->type.type->localtype) || (access == QUICK && b->ttype < 0));
	return b;
}

static void *					/* BAT * */
bind_idx(sql_trans *tr, sql_idx * i, int access)
{
	assert(access == QUICK || tr->active);
	if (!isTable(i->t))
		return NULL;
	sql_delta *d = idx_timestamp_delta(tr, i);
	if (!d)
		return NULL;
	size_t cnt = count_idx(tr, i, 0);
	if (access == RD_UPD_ID || access == RD_UPD_VAL)
		return bind_uidx(tr, i, access, cnt);
	return cs_bind_bat( &d->cs, access, cnt);
}

static int
cs_real_update_bats( column_storage *cs, BAT **Ui, BAT **Uv)
{
	if (!cs->uibid) {
		cs->uibid = e_bat(TYPE_oid);
		if (cs->uibid == BID_NIL)
			return LOG_ERR;
	}
	if (!cs->uvbid) {
		BAT *cur = quick_descriptor(cs->bid);
		if (!cur)
			return LOG_ERR;
		int type = cur->ttype;
		cs->uvbid = e_bat(type);
		if (cs->uibid == BID_NIL || cs->uvbid == BID_NIL)
			return LOG_ERR;
	}
	BAT *ui = temp_descriptor(cs->uibid);
	BAT *uv = temp_descriptor(cs->uvbid);

	if (ui == NULL || uv == NULL) {
		bat_destroy(ui);
		bat_destroy(uv);
		return LOG_ERR;
	}
	assert(ui && uv);
	if (isEbat(ui)){
		temp_destroy(cs->uibid);
		cs->uibid = temp_copy(ui->batCacheid, true, true);
		bat_destroy(ui);
		if (cs->uibid == BID_NIL ||
		    (ui = temp_descriptor(cs->uibid)) == NULL) {
			bat_destroy(uv);
			return LOG_ERR;
		}
	}
	if (isEbat(uv)){
		temp_destroy(cs->uvbid);
		cs->uvbid = temp_copy(uv->batCacheid, true, true);
		bat_destroy(uv);
		if (cs->uvbid == BID_NIL ||
		    (uv = temp_descriptor(cs->uvbid)) == NULL) {
			bat_destroy(ui);
			return LOG_ERR;
		}
	}
	*Ui = ui;
	*Uv = uv;
	return LOG_OK;
}

static int
segments_is_append(segment *s, sql_trans *tr, oid rid)
{
	for(; s; s=s->next) {
		if (s->start <= rid && s->end > rid) {
			if (s->ts == tr->tid && !s->deleted) {
				return 1;
			}
			break;
		}
	}
	return 0;
}

static int
segments_is_deleted(segment *s, sql_trans *tr, oid rid)
{
	for(; s; s=s->next) {
		if (s->start <= rid && s->end > rid) {
			if (s->ts >= tr->ts && s->deleted) {
				return 1;
			}
			break;
		}
	}
	return 0;
}

static sql_delta *
tr_dup_delta(sql_trans *tr, sql_delta *bat)
{
	sql_delta *n = ZNEW(sql_delta);
	if (!n)
		return NULL;
	*n = *bat;
	n->next = NULL;
	n->cs.ts = tr->tid;
	return n;
}

static BAT *
dict_append_bat(sql_trans *tr, sql_delta **batp, BAT *i)
{
	BAT *newoffsets = NULL;
	sql_delta *bat = *batp;
	column_storage *cs = &bat->cs;
	BAT *u = temp_descriptor(cs->ebid), *b = NULL, *n = NULL;

	if (!u)
		return NULL;
	BUN max_cnt = (BATcount(u) < 256)?256:64*1024;
	if (DICTprepare4append(&newoffsets, i, u) < 0) {
		assert(0);
	} else {
		int new = 0;
		/* returns new offset bat (ie to be appended), possibly with larger type ! */
		if (BATcount(u) >= max_cnt) {
			if (max_cnt == 64*1024) { /* decompress */
				if (!(b = temp_descriptor(cs->bid))) {
					bat_destroy(u);
					return NULL;
				}
				if (cs->ucnt) {
					BAT *ui = NULL, *uv = NULL;
					BAT *nb = COLcopy(b, b->ttype, true, TRANSIENT);
					bat_destroy(b);
					if (!nb || cs_real_update_bats(cs, &ui, &uv) != LOG_OK) {
						bat_destroy(nb);
						bat_destroy(u);
						return NULL;
					}
					b = nb;
					if (BATupdate(b, ui, uv, true) != GDK_SUCCEED) {
						bat_destroy(ui);
						bat_destroy(uv);
						bat_destroy(b);
						bat_destroy(u);
					}
					bat_destroy(ui);
					bat_destroy(uv);
				}
				n = DICTdecompress_(b, u, PERSISTENT);
				bat_destroy(b);
				assert(newoffsets == NULL);
				if (!n) {
					bat_destroy(u);
					return NULL;
				}
				if (cs->ts != tr->tid) {
					if ((*batp = tr_dup_delta(tr, bat)) == NULL) {
						bat_destroy(n);
						return NULL;
					}
					cs = &(*batp)->cs;
					new = 1;
				}
				if (cs->bid && !new)
					temp_destroy(cs->bid);
				cs->bid = temp_create(n);
				bat_destroy(n);
				if (cs->ebid && !new)
					temp_destroy(cs->ebid);
				cs->ebid = 0;
				cs->ucnt = 0;
				if (cs->uibid && !new)
					temp_destroy(cs->uibid);
				if (cs->uvbid && !new)
					temp_destroy(cs->uvbid);
				cs->uibid = cs->uvbid = 0;
				cs->st = ST_DEFAULT;
				cs->cleared = true;
			} else {
				if (!(b = temp_descriptor(cs->bid))) {
					bat_destroy(newoffsets);
					bat_destroy(u);
					return NULL;
				}
				n = DICTenlarge(b, BATcount(b), BATcount(b) + BATcount(i), PERSISTENT);
				bat_destroy(b);
				if (!n) {
					bat_destroy(newoffsets);
					bat_destroy(u);
					return NULL;
				}
				if (cs->ts != tr->tid) {
					if ((*batp = tr_dup_delta(tr, bat)) == NULL) {
						bat_destroy(n);
						return NULL;
					}
					cs = &(*batp)->cs;
					new = 1;
					temp_dup(cs->ebid);
					if (cs->uibid) {
						temp_dup(cs->uibid);
						temp_dup(cs->uvbid);
					}
				}
				if (cs->bid && !new)
					temp_destroy(cs->bid);
				cs->bid = temp_create(n);
				bat_destroy(n);
				cs->cleared = true;
				i = newoffsets;
			}
		} else { /* append */
			i = newoffsets;
		}
	}
	bat_destroy(u);
	return i;
}

static BAT *
for_append_bat(column_storage *cs, BAT *i, char *storage_type)
{
	lng offsetval = strtoll(storage_type+4, NULL, 10);
	BAT *newoffsets = NULL;
	BAT *b = NULL, *n = NULL;

	if (!(b = temp_descriptor(cs->bid)))
		return NULL;

	if (FORprepare4append(&newoffsets, i, offsetval, b->ttype) < 0) {
		assert(0);
	} else {
		/* returns new offset bat if values within min/max, else decompress */
		if (!newoffsets) { /* decompress */
			if (cs->ucnt) {
				BAT *ui = NULL, *uv = NULL;
				BAT *nb = COLcopy(b, b->ttype, true, TRANSIENT);
				bat_destroy(b);
				if (!nb || cs_real_update_bats(cs, &ui, &uv) != LOG_OK) {
					bat_destroy(nb);
					return NULL;
				}
				b = nb;
				if (BATupdate(b, ui, uv, true) != GDK_SUCCEED) {
					bat_destroy(ui);
					bat_destroy(uv);
					bat_destroy(b);
				}
				bat_destroy(ui);
				bat_destroy(uv);
			}
			n = FORdecompress_(b, offsetval, i->ttype, PERSISTENT);
			bat_destroy(b);
			if (!n)
				return NULL;
			if (cs->bid)
				temp_destroy(cs->bid);
			cs->bid = temp_create(n);
			cs->ucnt = 0;
			if (cs->uibid)
				temp_destroy(cs->uibid);
			if (cs->uvbid)
				temp_destroy(cs->uvbid);
			cs->uibid = cs->uvbid = 0;
			cs->st = ST_DEFAULT;
			cs->cleared = true;
			b = n;
		} else { /* append */
			i = newoffsets;
		}
	}
	bat_destroy(b);
	return i;
}

/*
 * Returns LOG_OK, LOG_ERR or LOG_CONFLICT
 */
static int
cs_update_bat( sql_trans *tr, sql_delta **batp, sql_table *t, BAT *tids, BAT *updates, int is_new)
{
	int res = LOG_OK;
	sql_delta *bat = *batp;
	column_storage *cs = &bat->cs;
	BAT *otids = tids, *oupdates = updates;

	if (!BATcount(tids))
		return LOG_OK;

	if (tids && (tids->ttype == TYPE_msk || mask_cand(tids))) {
		tids = BATunmask(tids);
		if (!tids)
			return LOG_ERR;
	}
	if (updates && (updates->ttype == TYPE_msk || mask_cand(updates))) {
		updates = BATunmask(updates);
		if (!updates) {
			if (otids != tids)
				bat_destroy(tids);
			return LOG_ERR;
		}
	} else if (updates && updates->ttype == TYPE_void && !complex_cand(updates)) { /* dense later use optimized log structure */
		updates = COLcopy(updates, TYPE_oid, true /* make sure we get a oid col */, TRANSIENT);
		if (!updates) {
			if (otids != tids)
				bat_destroy(tids);
			return LOG_ERR;
		}
	}

	if (cs->st == ST_DICT) {
		/* possibly a new array is returned */
		BAT *nupdates = dict_append_bat(tr, batp, updates);
		bat = *batp;
		cs = &bat->cs;
		if (oupdates != updates)
			bat_destroy(updates);
		updates = nupdates;
		if (!updates) {
			if (otids != tids)
				bat_destroy(tids);
			return LOG_ERR;
		}
	}

	/* When we go to smaller grained update structures we should check for concurrent updates on this column ! */
	/* currently only one update delta is possible */
	lock_table(tr->store, t->base.id);
	storage *s = ATOMIC_PTR_GET(&t->data);
	if (!is_new && !cs->cleared) {
		if (!tids->tsorted /* make sure we have simple dense or oids */) {
			BAT *sorted, *order;
			if (BATsort(&sorted, &order, NULL, tids, NULL, NULL, false, false, false) != GDK_SUCCEED) {
				if (otids != tids)
					bat_destroy(tids);
				if (oupdates != updates)
					bat_destroy(updates);
				unlock_table(tr->store, t->base.id);
				return LOG_ERR;
			}
			if (otids != tids)
				bat_destroy(tids);
			tids = sorted;
			BAT *nupdates = BATproject(order, updates);
			bat_destroy(order);
			if (oupdates != updates)
				bat_destroy(updates);
			updates = nupdates;
			if (!updates) {
				bat_destroy(tids);
				unlock_table(tr->store, t->base.id);
				return LOG_ERR;
			}
		}
		assert(tids->tsorted);
		BAT *ui = NULL, *uv = NULL;

		/* handle updates on just inserted bits */
		/* handle updates on updates (within one transaction) */
		BATiter upi = bat_iterator(updates);
		BUN cnt = 0, ucnt = BATcount(tids);
		BAT *b, *ins = NULL;
		int *msk = NULL;

		if((b = temp_descriptor(cs->bid)) == NULL)
			res = LOG_ERR;

		if (res == LOG_OK && BATtdense(tids)) {
			oid start = tids->tseqbase, offset = start;
			oid end = start + ucnt;

			for(segment *seg = s->segs->h; seg && res == LOG_OK ; seg=seg->next) {
				if (seg->start <= start && seg->end > start) {
					/* check for delete conflicts */
					if (seg->ts >= tr->ts && seg->deleted) {
						res = LOG_CONFLICT;
						continue;
					}

					/* check for inplace updates */
					BUN lend = end < seg->end?end:seg->end;
					if (seg->ts == tr->tid && !seg->deleted) {
						if (!ins) {
							ins = COLnew(0, TYPE_msk, ucnt, TRANSIENT);
							if (!ins)
								res = LOG_ERR;
							else {
								BATsetcount(ins, ucnt); /* all full updates  */
								msk = (int*)Tloc(ins, 0);
								BUN end = (ucnt+31)/32;
								memset(msk, 0, end * sizeof(int));
							}
						}
						for (oid i = 0, rid = start; rid < lend && res == LOG_OK; rid++, i++) {
							const void *upd = BUNtail(upi, rid-offset);
							if (void_inplace(b, rid, upd, true) != GDK_SUCCEED)
								res = LOG_ERR;

							oid word = i/32;
							int pos = i%32;
							msk[word] |= 1U<<pos;
							cnt++;
						}
					}
				}
				if (end < seg->end)
					break;
			}
		} else if (res == LOG_OK && complex_cand(tids)) {
			struct canditer ci;
			segment *seg = s->segs->h;
			canditer_init(&ci, NULL, tids);
			BUN i = 0;
			while ( seg && res == LOG_OK && i < ucnt) {
				oid rid = canditer_next(&ci);
				if (seg->end <= rid)
					seg = seg->next;
				else if (seg->start <= rid && seg->end > rid) {
					/* check for delete conflicts */
					if (seg->ts >= tr->ts && seg->deleted) {
						res = LOG_CONFLICT;
						continue;
					}

					/* check for inplace updates */
					if (seg->ts == tr->tid && !seg->deleted) {
						if (!ins) {
							ins = COLnew(0, TYPE_msk, ucnt, TRANSIENT);
							if (!ins) {
								res = LOG_ERR;
								break;
							} else {
								BATsetcount(ins, ucnt); /* all full updates  */
								msk = (int*)Tloc(ins, 0);
								BUN end = (ucnt+31)/32;
								memset(msk, 0, end * sizeof(int));
							}
						}
						ptr upd = BUNtail(upi, i);
						if (void_inplace(b, rid, upd, true) != GDK_SUCCEED)
							res = LOG_ERR;

						oid word = i/32;
						int pos = i%32;
						msk[word] |= 1U<<pos;
						cnt++;
					}
					i++;
				}
			}
		} else if (res == LOG_OK) {
			BUN i = 0;
			oid *rid = Tloc(tids,0);
			segment *seg = s->segs->h;
			while ( seg && res == LOG_OK && i < ucnt) {
				if (seg->end <= rid[i])
					seg = seg->next;
				else if (seg->start <= rid[i] && seg->end > rid[i]) {
					/* check for delete conflicts */
					if (seg->ts >= tr->ts && seg->deleted) {
						res = LOG_CONFLICT;
						continue;
					}

					/* check for inplace updates */
					if (seg->ts == tr->tid && !seg->deleted) {
						if (!ins) {
							ins = COLnew(0, TYPE_msk, ucnt, TRANSIENT);
							if (!ins) {
								res = LOG_ERR;
								break;
							} else {
								BATsetcount(ins, ucnt); /* all full updates  */
								msk = (int*)Tloc(ins, 0);
								BUN end = (ucnt+31)/32;
								memset(msk, 0, end * sizeof(int));
							}
						}
						const void *upd = BUNtail(upi, i);
						if (void_inplace(b, rid[i], upd, true) != GDK_SUCCEED)
							res = LOG_ERR;

						oid word = i/32;
						int pos = i%32;
						msk[word] |= 1U<<pos;
						cnt++;
					}
					i++;
				}
			}
		}

		if (res == LOG_OK && cnt < ucnt) { 	/* now handle real updates */
			if (cs->ucnt == 0) {
				if (cnt) {
					BAT *nins = BATmaskedcands(0, ucnt, ins, false);
					if (nins) {
						ui = BATproject(nins, tids);
						uv = BATproject(nins, updates);
						bat_destroy(nins);
					}
				} else {
					ui = temp_descriptor(tids->batCacheid);
					uv = temp_descriptor(updates->batCacheid);
				}
				if (!ui || !uv) {
					res = LOG_ERR;
				} else {
					temp_destroy(cs->uibid);
					temp_destroy(cs->uvbid);
					cs->uibid = temp_create(ui);
					cs->uvbid = temp_create(uv);
					cs->ucnt = BATcount(ui);
				}
			} else {
				BAT *nui = NULL, *nuv = NULL;

				/* merge taking msk of inserted into account */
				if (res == LOG_OK && cs_real_update_bats(cs, &ui, &uv) != LOG_OK)
					res = LOG_ERR;

				if (res == LOG_OK) {
					const void *upd = NULL;
					nui = bat_new(TYPE_oid, cs->ucnt + ucnt - cnt, TRANSIENT);
					nuv = bat_new(uv->ttype, cs->ucnt + ucnt - cnt, TRANSIENT);

					if (!nui || !nuv) {
						res = LOG_ERR;
					} else {
						BATiter ovi = bat_iterator(uv);

						/* handle dense (void) cases together as we need to merge updates (which is slower anyway) */
						BUN uip = 0, uie = BATcount(ui);
						BUN nip = 0, nie = BATcount(tids);
						oid uiseqb = ui->tseqbase;
						oid niseqb = tids->tseqbase;
						oid *uipt = NULL, *nipt = NULL;
						BATiter uii = bat_iterator(ui);
						BATiter tidsi = bat_iterator(tids);
						if (!BATtdense(ui))
							uipt = uii.base;
						if (!BATtdense(tids))
							nipt = tidsi.base;
						while (uip < uie && nip < nie && res == LOG_OK) {
							oid uiv = (uipt)?uipt[uip]: uiseqb+uip;
							oid niv = (nipt)?nipt[nip]: niseqb+nip;

							if (uiv < niv) {
								upd = BUNtail(ovi, uip);
								if (BUNappend(nui, (ptr) &uiv, true) != GDK_SUCCEED ||
											BUNappend(nuv, (ptr) upd, true) != GDK_SUCCEED)
									res = LOG_ERR;
								uip++;
							} else if (uiv == niv) {
								/* handle == */
								if (!msk || (msk[nip/32] & (1U<<(nip%32))) == 0) {
									upd = BUNtail(upi, nip);
									if (BUNappend(nui, (ptr) &niv, true) != GDK_SUCCEED ||
													BUNappend(nuv, (ptr) upd, true) != GDK_SUCCEED)
										res = LOG_ERR;
								} else {
									upd = BUNtail(ovi, uip);
									if (BUNappend(nui, (ptr) &uiv, true) != GDK_SUCCEED ||
													BUNappend(nuv, (ptr) upd, true) != GDK_SUCCEED)
										res = LOG_ERR;
								}
								uip++;
								nip++;
							} else { /* uiv > niv */
								if (!msk || (msk[nip/32] & (1U<<(nip%32))) == 0) {
									upd = BUNtail(upi, nip);
									if (BUNappend(nui, (ptr) &niv, true) != GDK_SUCCEED ||
													BUNappend(nuv, (ptr) upd, true) != GDK_SUCCEED)
										res = LOG_ERR;
								}
								nip++;
							}
						}
						while (uip < uie && res == LOG_OK) {
							oid uiv = (uipt)?uipt[uip]: uiseqb+uip;
							upd = BUNtail(ovi, uip);
							if (BUNappend(nui, (ptr) &uiv, true) != GDK_SUCCEED ||
									BUNappend(nuv, (ptr) upd, true) != GDK_SUCCEED)
								res = LOG_ERR;
							uip++;
						}
						while (nip < nie && res == LOG_OK) {
							oid niv = (nipt)?nipt[nip]: niseqb+nip;
							if (!msk || (msk[nip/32] & (1U<<(nip%32))) == 0) {
								upd = BUNtail(upi, nip);
								if (BUNappend(nui, (ptr) &niv, true) != GDK_SUCCEED ||
											BUNappend(nuv, (ptr) upd, true) != GDK_SUCCEED)
									res = LOG_ERR;
							}
							nip++;
						}
						bat_iterator_end(&uii);
						bat_iterator_end(&tidsi);
						bat_iterator_end(&ovi);
						if (res == LOG_OK) {
							temp_destroy(cs->uibid);
							temp_destroy(cs->uvbid);
							cs->uibid = temp_create(nui);
							cs->uvbid = temp_create(nuv);
							cs->ucnt = BATcount(nui);
						}
					}
					bat_destroy(nui);
					bat_destroy(nuv);
				}
			}
		}
		bat_iterator_end(&upi);
		bat_destroy(b);
		unlock_table(tr->store, t->base.id);
		bat_destroy(ins);
		bat_destroy(ui);
		bat_destroy(uv);
		if (otids != tids)
			bat_destroy(tids);
		if (oupdates != updates)
			bat_destroy(updates);
		return res;
	} else if (is_new || cs->cleared) {
		BAT *b = temp_descriptor(cs->bid);

		if (b == NULL) {
			res = LOG_ERR;
		} else if (BATcount(b)==0) {
			if (BATappend(b, updates, NULL, true) != GDK_SUCCEED) /* alter add column */
				res = LOG_ERR;
		} else if (BATreplace(b, tids, updates, true) != GDK_SUCCEED)
			res = LOG_ERR;
		BBPcold(b->batCacheid);
		bat_destroy(b);
	}
	unlock_table(tr->store, t->base.id);
	if (otids != tids)
		bat_destroy(tids);
	if (oupdates != updates)
		bat_destroy(updates);
	return res;
}

static int
delta_update_bat( sql_trans *tr, sql_delta **bat, sql_table *t, BAT *tids, BAT *updates, int is_new)
{
	return cs_update_bat(tr, bat, t, tids, updates, is_new);
}

static void *
dict_append_val(sql_trans *tr, sql_delta **batp, void *i, BUN cnt)
{
	void *newoffsets = NULL;
	sql_delta *bat = *batp;
	column_storage *cs = &bat->cs;
	BAT *u = temp_descriptor(cs->ebid), *b = NULL, *n = NULL;

	if (!u)
		return NULL;
	BUN max_cnt = (BATcount(u) < 256)?256:64*1024;
	if (DICTprepare4append_vals(&newoffsets, i, cnt, u) < 0) {
		assert(0);
	} else {
		int new = 0;
		/* returns new offset bat (ie to be appended), possibly with larger type ! */
		if (BATcount(u) >= max_cnt) {
			if (max_cnt == 64*1024) { /* decompress */
				if (!(b = temp_descriptor(cs->bid))) {
					bat_destroy(u);
					return NULL;
				}
				n = DICTdecompress_(b, u, PERSISTENT);
				/* TODO decompress updates if any */
				bat_destroy(b);
				assert(newoffsets == NULL);
				if (!n) {
					bat_destroy(u);
					return NULL;
				}
				if (cs->ts != tr->tid) {
					if ((*batp = tr_dup_delta(tr, bat)) == NULL) {
						bat_destroy(n);
						return NULL;
					}
					cs = &(*batp)->cs;
					new = 1;
					cs->uibid = cs->uvbid = 0;
				}
				if (cs->bid && !new)
					temp_destroy(cs->bid);
				cs->bid = temp_create(n);
				bat_destroy(n);
				if (cs->ebid && !new)
					temp_destroy(cs->ebid);
				cs->ebid = 0;
				cs->st = ST_DEFAULT;
				/* at append_col the column's storage type is cleared */
				cs->cleared = true;
			} else {
				if (!(b = temp_descriptor(cs->bid))) {
					GDKfree(newoffsets);
					bat_destroy(u);
					return NULL;
				}
				n = DICTenlarge(b, BATcount(b), BATcount(b) + cnt, PERSISTENT);
				bat_destroy(b);
				if (!n) {
					GDKfree(newoffsets);
					bat_destroy(u);
					return NULL;
				}
				if (cs->ts != tr->tid) {
					if ((*batp = tr_dup_delta(tr, bat)) == NULL) {
						bat_destroy(n);
						return NULL;
					}
					cs = &(*batp)->cs;
					new = 1;
					temp_dup(cs->ebid);
					if (cs->uibid) {
						temp_dup(cs->uibid);
						temp_dup(cs->uvbid);
					}
				}
				if (cs->bid)
					temp_destroy(cs->bid);
				cs->bid = temp_create(n);
				bat_destroy(n);
				cs->cleared = true;
				i = newoffsets;
			}
		} else { /* append */
			i = newoffsets;
		}
	}
	bat_destroy(u);
	return i;
}

static void *
for_append_val(column_storage *cs, void *i, BUN cnt, char *storage_type, int tt)
{
	lng offsetval = strtoll(storage_type+4, NULL, 10);
	void *newoffsets = NULL;
	BAT *b = NULL, *n = NULL;

	if (!(b = temp_descriptor(cs->bid)))
		return NULL;

	if (FORprepare4append_vals(&newoffsets, i, cnt, offsetval, tt, b->ttype) < 0) {
		assert(0);
	} else {
		/* returns new offset bat if values within min/max, else decompress */
		if (!newoffsets) {
			n = FORdecompress_(b, offsetval, tt, PERSISTENT);
			bat_destroy(b);
			if (!n)
				return NULL;
			/* TODO decompress updates if any */
			if (cs->bid)
				temp_destroy(cs->bid);
			cs->bid = temp_create(n);
			cs->st = ST_DEFAULT;
			/* at append_col the column's storage type is cleared */
			cs->cleared = true;
			b = n;
		} else { /* append */
			i = newoffsets;
		}
	}
	bat_destroy(b);
	return i;
}

static int
cs_update_val( sql_trans *tr, sql_delta **batp, sql_table *t, oid rid, void *upd, int is_new)
{
	void *oupd = upd;
	sql_delta *bat = *batp;
	column_storage *cs = &bat->cs;
	storage *s = ATOMIC_PTR_GET(&t->data);
	assert(!is_oid_nil(rid));
	int inplace = is_new || cs->cleared || segments_is_append (s->segs->h, tr, rid);

	if (cs->st == ST_DICT) {
		/* possibly a new array is returned */
		upd = dict_append_val(tr, batp, upd, 1);
		bat = *batp;
		cs = &bat->cs;
		if (!upd)
			return LOG_ERR;
	}

	/* check if rid is insert ? */
	if (!inplace) {
		/* check conflict */
		if (segments_is_deleted(s->segs->h, tr, rid)) {
			if (oupd != upd)
				GDKfree(upd);
			return LOG_CONFLICT;
		}
		BAT *ui, *uv;

		/* When we go to smaller grained update structures we should check for concurrent updates on this column ! */
		/* currently only one update delta is possible */
		if (cs_real_update_bats(cs, &ui, &uv) != LOG_OK) {
			if (oupd != upd)
				GDKfree(upd);
			return LOG_ERR;
		}

		assert(uv->ttype);
		assert(BATcount(ui) == BATcount(uv));
		if (BUNappend(ui, (ptr) &rid, true) != GDK_SUCCEED ||
		    BUNappend(uv, (ptr) upd, true) != GDK_SUCCEED) {
			if (oupd != upd)
				GDKfree(upd);
			bat_destroy(ui);
			bat_destroy(uv);
			return LOG_ERR;
		}
		assert(BATcount(ui) == BATcount(uv));
		bat_destroy(ui);
		bat_destroy(uv);
		cs->ucnt++;
	} else {
		BAT *b = NULL;

		if((b = temp_descriptor(cs->bid)) == NULL) {
			if (oupd != upd)
				GDKfree(upd);
			return LOG_ERR;
		}
		if (void_inplace(b, rid, upd, true) != GDK_SUCCEED) {
			if (oupd != upd)
				GDKfree(upd);
			bat_destroy(b);
			return LOG_ERR;
		}
		bat_destroy(b);
	}
	if (oupd != upd)
		GDKfree(upd);
	return LOG_OK;
}

static int
delta_update_val( sql_trans *tr, sql_delta **bat, sql_table *t, oid rid, void *upd, int is_new)
{
	int res = LOG_OK;
	lock_table(tr->store, t->base.id);
	res = cs_update_val(tr, bat, t, rid, upd, is_new);
	unlock_table(tr->store, t->base.id);
	return res;
}

static int
dup_cs(sql_trans *tr, column_storage *ocs, column_storage *cs, int type, int temp)
{
	(void)tr;
	if (!ocs)
		return LOG_OK;
	cs->bid = ocs->bid;
	cs->ebid = ocs->ebid;
	cs->uibid = ocs->uibid;
	cs->uvbid = ocs->uvbid;
	cs->ucnt = ocs->ucnt;

	if (temp) {
		cs->bid = temp_copy(cs->bid, true, true);
		if (cs->bid == BID_NIL)
			return LOG_ERR;
	} else {
		temp_dup(cs->bid);
	}
	if (cs->ebid)
		temp_dup(cs->ebid);
	cs->ucnt = 0;
	cs->uibid = e_bat(TYPE_oid);
	cs->uvbid = e_bat(type);
	if (cs->uibid == BID_NIL || cs->uvbid == BID_NIL)
		return LOG_ERR;
	cs->st = ocs->st;
	return LOG_OK;
}

static int
destroy_delta(sql_delta *b, bool recursive)
{
	int ok = LOG_OK;

	if (--b->cs.refcnt > 0)
		return LOG_OK;
	if (recursive && b->next)
		ok = destroy_delta(b->next, true);
	if (b->cs.uibid)
		temp_destroy(b->cs.uibid);
	if (b->cs.uvbid)
		temp_destroy(b->cs.uvbid);
	if (b->cs.bid)
		temp_destroy(b->cs.bid);
	if (b->cs.ebid)
		temp_destroy(b->cs.ebid);
	b->cs.bid = b->cs.ebid = b->cs.uibid = b->cs.uvbid = 0;
	_DELETE(b);
	return ok;
}

static sql_delta *
bind_col_data(sql_trans *tr, sql_column *c, bool *update_conflict)
{
	sql_delta *obat = ATOMIC_PTR_GET(&c->data);

	if (isTempTable(c->t) && !(obat = temp_col_timestamp_delta(tr, c)))
		return NULL;

	if (obat->cs.ts == tr->tid || ((obat->cs.ts < TRANSACTION_ID_BASE || tr_version_of_parent(tr, obat->cs.ts)) && !update_conflict)) /* on append there are no conflicts */
		return obat;
	if ((!tr->parent || !tr_version_of_parent(tr, obat->cs.ts)) && obat->cs.ts >= TRANSACTION_ID_BASE && !isTempTable(c->t)) {
		/* abort */
		if (update_conflict)
			*update_conflict = true;
		else if (!obat->cs.cleared) /* concurrent appends are only allowed on concurrent updates */
			return timestamp_delta(tr, ATOMIC_PTR_GET(&c->data));
		return NULL;
	}
	assert(!isTempTable(c->t));
	if (!(obat = timestamp_delta(tr, ATOMIC_PTR_GET(&c->data))))
		return NULL;
	sql_delta* bat = ZNEW(sql_delta);
	if (!bat)
		return NULL;
	bat->cs.refcnt = 1;
	if (dup_cs(tr, &obat->cs, &bat->cs, c->type.type->localtype, isTempTable(c->t)) != LOG_OK) {
		destroy_delta(bat, false);
		return NULL;
	}
	bat->cs.ts = tr->tid;
	/* only one writer else abort */
	bat->next = obat;
	if (!ATOMIC_PTR_CAS(&c->data, (void**)&bat->next, bat)) {
		bat->next = NULL;
		destroy_delta(bat, false);
		if (update_conflict)
			*update_conflict = true;
		return NULL;
	}
	return bat;
}

static int
update_col_execute(sql_trans *tr, sql_delta **delta, sql_table *table, bool is_new, void *incoming_tids, void *incoming_values, bool is_bat)
{
	int ok = LOG_OK;

	if (is_bat) {
		BAT *tids = incoming_tids;
		BAT *values = incoming_values;
		if (BATcount(tids) == 0)
			return LOG_OK;
		ok = delta_update_bat(tr, delta, table, tids, values, is_new);
	} else {
		ok = delta_update_val(tr, delta, table, *(oid*)incoming_tids, incoming_values, is_new);
	}
	return ok;
}

static int
update_col(sql_trans *tr, sql_column *c, void *tids, void *upd, int tpe)
{
	int res = LOG_OK;
	bool update_conflict = false;
	sql_delta *delta, *odelta = ATOMIC_PTR_GET(&c->data);

	if (isTempTable(c->t) && isGlobal(c->t))
		c = find_tmp_column(tr, c);

	if (tpe == TYPE_bat) {
		BAT *t = tids;
		if (!BATcount(t))
			return LOG_OK;
	}

	if ((delta = bind_col_data(tr, c, &update_conflict)) == NULL)
		return update_conflict ? LOG_CONFLICT : LOG_ERR;

	assert(delta && delta->cs.ts == tr->tid);
	if ((!inTransaction(tr, c->t) && (odelta != delta || isTempTable(c->t)) && isGlobal(c->t)) || (!isNew(c->t) && isLocalTemp(c->t)))
		trans_add(tr, &c->base, delta, &tc_gc_col, &commit_update_col, isTempTable(c->t)?NULL:&log_update_col);

	odelta = delta;
	if ((res = update_col_execute(tr, &delta, c->t, isNew(c), tids, upd, tpe == TYPE_bat)) != LOG_OK)
		return res;
	assert(delta == odelta);
	if (delta->cs.st == ST_DEFAULT && c->storage_type)
		res = sql_trans_alter_storage(tr, c, NULL);
	return res;
}

static sql_delta *
bind_idx_data(sql_trans *tr, sql_idx *i, bool *update_conflict)
{
	sql_delta *obat = ATOMIC_PTR_GET(&i->data);

	if (isTempTable(i->t) && !(obat = temp_idx_timestamp_delta(tr, i)))
		return NULL;

	if (obat->cs.ts == tr->tid || ((obat->cs.ts < TRANSACTION_ID_BASE || tr_version_of_parent(tr, obat->cs.ts)) && !update_conflict)) /* on append there are no conflicts */
		return obat;
	if ((!tr->parent || !tr_version_of_parent(tr, obat->cs.ts)) && obat->cs.ts >= TRANSACTION_ID_BASE && !isTempTable(i->t)) {
		/* abort */
		if (update_conflict)
			*update_conflict = true;
		return NULL;
	}
	assert(!isTempTable(i->t));
	if (!(obat = timestamp_delta(tr, ATOMIC_PTR_GET(&i->data))))
		return NULL;
	sql_delta* bat = ZNEW(sql_delta);
	if (!bat)
		return NULL;
	bat->cs.refcnt = 1;
	if (dup_cs(tr, &obat->cs, &bat->cs, (oid_index(i->type))?TYPE_oid:TYPE_lng, isTempTable(i->t)) != LOG_OK) {
		destroy_delta(bat, false);
		return NULL;
	}
	bat->cs.ts = tr->tid;
	/* only one writer else abort */
	bat->next = obat;
	if (!ATOMIC_PTR_CAS(&i->data, (void**)&bat->next, bat)) {
		bat->next = NULL;
		destroy_delta(bat, false);
		if (update_conflict)
			*update_conflict = true;
		return NULL;
	}
	return bat;
}

static int
update_idx(sql_trans *tr, sql_idx * i, void *tids, void *upd, int tpe)
{
	int res = LOG_OK;
	bool update_conflict = false;
	sql_delta *delta, *odelta = ATOMIC_PTR_GET(&i->data);

	if (isTempTable(i->t) && isGlobal(i->t))
		i = find_tmp_idx(tr, i);

	if (tpe == TYPE_bat) {
		BAT *t = tids;
		if (!BATcount(t))
			return LOG_OK;
	}

	if ((delta = bind_idx_data(tr, i, &update_conflict)) == NULL)
		return update_conflict ? LOG_CONFLICT : LOG_ERR;

	assert(delta && delta->cs.ts == tr->tid);
	if ((!inTransaction(tr, i->t) && (odelta != delta || isTempTable(i->t)) && isGlobal(i->t)) || (!isNew(i->t) && isLocalTemp(i->t)))
		trans_add(tr, &i->base, delta, &tc_gc_idx, &commit_update_idx, isTempTable(i->t)?NULL:&log_update_idx);

	odelta = delta;
	res = update_col_execute(tr, &delta, i->t, isNew(i), tids, upd, tpe == TYPE_bat);
	assert(delta == odelta);
	return res;
}

static int
delta_append_bat(sql_trans *tr, sql_delta **batp, sqlid id, BUN offset, BAT *offsets, BAT *i, char *storage_type)
{
	BAT *b, *oi = i;
	int err = 0;
	sql_delta *bat = *batp;

	assert(!offsets || BATcount(offsets) == BATcount(i));
	if (!BATcount(i))
		return LOG_OK;
	if ((i->ttype == TYPE_msk || mask_cand(i)) && !(oi = BATunmask(i)))
		return LOG_ERR;

	lock_column(tr->store, id);
	if (bat->cs.st == ST_DICT) {
		BAT *ni = dict_append_bat(tr, batp, oi);
		bat = *batp;
		if (oi != i) /* oi will be replaced, so destroy possible unmask reference */
			bat_destroy(oi);
		oi = ni;
		if (!oi) {
			unlock_column(tr->store, id);
			return LOG_ERR;
		}
	}
	if (bat->cs.st == ST_FOR) {
		BAT *ni = for_append_bat(&bat->cs, oi, storage_type);
		bat = *batp;
		if (oi != i) /* oi will be replaced, so destroy possible unmask reference */
			bat_destroy(oi);
		oi = ni;
		if (!oi) {
			unlock_column(tr->store, id);
			return LOG_ERR;
		}
	}

	b = temp_descriptor(bat->cs.bid);
	if (b == NULL) {
		unlock_column(tr->store, id);
		if (oi != i)
			bat_destroy(oi);
		return LOG_ERR;
	}
	if (!offsets && offset == b->hseqbase+BATcount(b)) {
		if (BATappend(b, oi, NULL, true) != GDK_SUCCEED)
			err = 1;
	} else if (!offsets) {
		if (BATupdatepos(b, &offset, oi, true, true) != GDK_SUCCEED)
			err = 1;
	} else if ((BATtdense(offsets) && offsets->tseqbase == (b->hseqbase+BATcount(b)))) {
		if (BATappend(b, oi, NULL, true) != GDK_SUCCEED)
			err = 1;
	} else if (BATupdate(b, offsets, oi, true) != GDK_SUCCEED) {
			err = 1;
	}
	bat_destroy(b);
	unlock_column(tr->store, id);

	if (oi != i)
		bat_destroy(oi);
	return (err)?LOG_ERR:LOG_OK;
}

static int
delta_append_val(sql_trans *tr, sql_delta **batp, sqlid id, BUN offset, void *i, BUN cnt, char *storage_type, int tt)
{
	void *oi = i;
	BAT *b;
	lock_column(tr->store, id);
	sql_delta *bat = *batp;

	if (bat->cs.st == ST_DICT) {
		/* possibly a new array is returned */
		i = dict_append_val(tr, batp, i, cnt);
		bat = *batp;
		if (!i) {
			unlock_column(tr->store, id);
			return LOG_ERR;
		}
	}
	if (bat->cs.st == ST_FOR) {
		/* possibly a new array is returned */
		i = for_append_val(&bat->cs, i, cnt, storage_type, tt);
		bat = *batp;
		if (!i) {
			unlock_column(tr->store, id);
			return LOG_ERR;
		}
	}

	b = temp_descriptor(bat->cs.bid);
	if (b == NULL) {
		if (i != oi)
			GDKfree(i);
		unlock_column(tr->store, id);
		return LOG_ERR;
	}
	BUN bcnt = BATcount(b);
	if (bcnt > offset){
		size_t ccnt = ((offset+cnt) > bcnt)? (bcnt - offset):cnt;
		if (BUNreplacemultiincr(b, offset, i, ccnt, true) != GDK_SUCCEED) {
			bat_destroy(b);
			if (i != oi)
				GDKfree(i);
			unlock_column(tr->store, id);
			return LOG_ERR;
		}
		cnt -= ccnt;
		offset += ccnt;
	}
	if (cnt) {
		if (BATcount(b) < offset) { /* add space */
			const void *tv = ATOMnilptr(b->ttype);
			lng j, d = offset - BATcount(b);
			for(j=0;j<d;j++) {
				if (BUNappend(b, tv, true) != GDK_SUCCEED) {
					bat_destroy(b);
					if (i != oi)
						GDKfree(i);
					unlock_column(tr->store, id);
					return LOG_ERR;
				}
			}
		}
		if (BUNappendmulti(b, i, cnt, true) != GDK_SUCCEED) {
			bat_destroy(b);
			if (i != oi)
				GDKfree(i);
			unlock_column(tr->store, id);
			return LOG_ERR;
		}
	}
	bat_destroy(b);
	if (i != oi)
		GDKfree(i);
	unlock_column(tr->store, id);
	return LOG_OK;
}

static int
dup_storage( sql_trans *tr, storage *obat, storage *bat, int temp)
{
	if (temp) {
		if (!(bat->segs = new_segments(tr, 0)))
			return LOG_ERR;
	} else {
		bat->segs = dup_segments(obat->segs);
	}
	return dup_cs(tr, &obat->cs, &bat->cs, TYPE_msk, temp);
}

static int
append_col_execute(sql_trans *tr, sql_delta **delta, sqlid id, BUN offset, BAT *offsets, void *incoming_data, BUN cnt, int tt, char *storage_type)
{
	int ok = LOG_OK;

	(*delta)->cs.merged = 0; /* TODO needs to move */
	if (tt == TYPE_bat) {
		BAT *bat = incoming_data;

		if (BATcount(bat))
			ok = delta_append_bat(tr, delta, id, offset, offsets, bat, storage_type);
	} else {
		ok = delta_append_val(tr, delta, id, offset, incoming_data, cnt, storage_type, tt);
	}
	return ok;
}

static int
append_col(sql_trans *tr, sql_column *c, BUN offset, BAT *offsets, void *data, BUN cnt, int tpe)
{
	int res = LOG_OK;
	sql_delta *delta, *odelta = ATOMIC_PTR_GET(&c->data);

<<<<<<< HEAD
	if (tpe == TYPE_bat) {
		BAT *t = data;
		if (!BATcount(t))
			return LOG_OK;
	}
=======
	if (isTempTable(c->t) && isGlobal(c->t))
		c = find_tmp_column(tr, c);
>>>>>>> a8ed8e2e

	if ((delta = bind_col_data(tr, c, NULL)) == NULL)
		return LOG_ERR;

	assert(delta->cs.st == ST_DEFAULT || delta->cs.st == ST_DICT || delta->cs.st == ST_FOR);
	assert(delta && (!isTempTable(c->t) || delta->cs.ts == tr->tid));
	if (isTempTable(c->t))
	if ((!inTransaction(tr, c->t) && (odelta != delta || !segments_in_transaction(tr, c->t) || isTempTable(c->t)) && isGlobal(c->t)) || (!isNew(c->t) && isLocalTemp(c->t)))
		trans_add(tr, &c->base, delta, &tc_gc_col, &commit_update_col, isTempTable(c->t)?NULL:&log_update_col);

	odelta = delta;
	if ((res = append_col_execute(tr, &delta, c->base.id, offset, offsets, data, cnt, tpe, c->storage_type)) != LOG_OK)
		return res;
	if (odelta != delta) {
		delta->next = odelta;
		if (!ATOMIC_PTR_CAS(&c->data, (void**)&delta->next, delta)) {
			delta->next = NULL;
			destroy_delta(delta, false);
			return LOG_CONFLICT;
		}
	}
	if (delta->cs.st == ST_DEFAULT && c->storage_type)
		res = sql_trans_alter_storage(tr, c, NULL);
	return res;
}

static int
append_idx(sql_trans *tr, sql_idx *i, BUN offset, BAT *offsets, void *data, BUN cnt, int tpe)
{
	int res = LOG_OK;
	sql_delta *delta, *odelta = ATOMIC_PTR_GET(&i->data);

<<<<<<< HEAD
	if (tpe == TYPE_bat) {
		BAT *t = data;
		if (!BATcount(t))
			return LOG_OK;
	}
=======
	if (isTempTable(i->t) && isGlobal(i->t))
		i = find_tmp_idx(tr, i);
>>>>>>> a8ed8e2e

	if ((delta = bind_idx_data(tr, i, NULL)) == NULL)
		return LOG_ERR;

	assert(delta->cs.st == ST_DEFAULT);
	assert(delta && (!isTempTable(i->t) || delta->cs.ts == tr->tid));
	if (isTempTable(i->t))
	if ((!inTransaction(tr, i->t) && (odelta != delta || !segments_in_transaction(tr, i->t) || isTempTable(i->t)) && isGlobal(i->t)) || (!isNew(i->t) && isLocalTemp(i->t)))
		trans_add(tr, &i->base, delta, &tc_gc_idx, &commit_update_idx, isTempTable(i->t)?NULL:&log_update_idx);

	odelta = delta;
	res = append_col_execute(tr, &delta, i->base.id, offset, offsets, data, cnt, tpe, NULL);
	assert (odelta == delta);
	return res;
}

static int
deletes_conflict_updates(sql_trans *tr, sql_table *t, oid rid, size_t cnt)
{
	int err = 0;

	/* TODO check for conflicting updates */
	(void)rid;
	(void)cnt;
	for(node *n = ol_first_node(t->columns); n && !err; n = n->next) {
		sql_column *c = n->data;
		sql_delta *d = ATOMIC_PTR_GET(&c->data);

		/* check for active updates */
		if (!VALID_4_READ(d->cs.ts, tr) && d->cs.ucnt)
			return 1;
	}
	return 0;
}

static int
storage_delete_val(sql_trans *tr, sql_table *t, storage *s, oid rid)
{
	int in_transaction = segments_in_transaction(tr, t);

	lock_table(tr->store, t->base.id);
	/* find segment of rid, split, mark new segment deleted (for tr->tid) */
	segment *seg = s->segs->h, *p = NULL;
	for (; seg; p = seg, seg = seg->next) {
		if (seg->start <= rid && seg->end > rid) {
			if (!SEG_VALID_4_DELETE(seg,tr)) {
				unlock_table(tr->store, t->base.id);
				return LOG_CONFLICT;
			}
			if (deletes_conflict_updates( tr, t, rid, 1)) {
				unlock_table(tr->store, t->base.id);
				return LOG_CONFLICT;
			}
			if (!split_segment(s->segs, seg, p, tr, rid, 1, true)) {
				unlock_table(tr->store, t->base.id);
				return LOG_ERR;
			}
			break;
		}
	}
	unlock_table(tr->store, t->base.id);
	if ((!inTransaction(tr, t) && (!in_transaction || isTempTable(t)) && isGlobal(t)) || (!isNew(t) && isLocalTemp(t)))
		trans_add(tr, &t->base, s, &tc_gc_del, &commit_update_del, isTempTable(t)?NULL:&log_update_del);
	return LOG_OK;
}

static int
seg_delete_range(sql_trans *tr, sql_table *t, storage *s, segment **Seg, size_t start, size_t cnt)
{
	segment *seg = *Seg, *p = NULL;
	for (; seg; p = seg, seg = seg->next) {
		if (seg->start <= start && seg->end > start) {
			size_t lcnt = cnt;
			if (start+lcnt > seg->end)
				lcnt = seg->end-start;
			if (SEG_IS_DELETED(seg, tr)) {
				start += lcnt;
				cnt -= lcnt;
				continue;
			} else if (!SEG_VALID_4_DELETE(seg, tr))
				return LOG_CONFLICT;
			if (deletes_conflict_updates( tr, t, start, lcnt))
				return LOG_CONFLICT;
			*Seg = seg = split_segment(s->segs, seg, p, tr, start, lcnt, true);
			if (!seg)
				return LOG_ERR;
			start += lcnt;
			cnt -= lcnt;
		}
		if (start+cnt <= seg->end)
			break;
	}
	return LOG_OK;
}

static int
delete_range(sql_trans *tr, sql_table *t, storage *s, size_t start, size_t cnt)
{
	segment *seg = s->segs->h;
	return seg_delete_range(tr, t, s, &seg, start, cnt);
}

static int
storage_delete_bat(sql_trans *tr, sql_table *t, storage *s, BAT *i)
{
	int in_transaction = segments_in_transaction(tr, t);
	BAT *oi = i;	/* update ids */
	int ok = LOG_OK;

	if ((i->ttype == TYPE_msk || mask_cand(i)) && !(i = BATunmask(i)))
		return LOG_ERR;
	if (BATcount(i)) {
		if (BATtdense(i)) {
			size_t start = i->tseqbase;
			size_t cnt = BATcount(i);

			lock_table(tr->store, t->base.id);
			ok = delete_range(tr, t, s, start, cnt);
			unlock_table(tr->store, t->base.id);
		} else if (complex_cand(i)) {
			struct canditer ci;
			oid f = 0, l = 0, cur = 0;

			canditer_init(&ci, NULL, i);
			cur = f = canditer_next(&ci);

			lock_table(tr->store, t->base.id);
			if (!is_oid_nil(f)) {
				segment *seg = s->segs->h;
				for(l = canditer_next(&ci); !is_oid_nil(l) && ok == LOG_OK; l = canditer_next(&ci)) {
					if (cur+1 == l) {
						cur++;
						continue;
					}
					ok = seg_delete_range(tr, t, s, &seg, f, cur-f);
					f = cur = l;
				}
				if (ok == LOG_OK)
					ok = seg_delete_range(tr, t, s, &seg, f, cur-f);
			}
			unlock_table(tr->store, t->base.id);
		} else {
			if (!BATtordered(i)) {
				assert(oi == i);
				BAT *ni = NULL;
				if (BATsort(&ni, NULL, NULL, i, NULL, NULL, false, false, false) != GDK_SUCCEED)
					ok = LOG_ERR;
				if (ni)
					i = ni;
			}
			assert(BATtordered(i));
			BUN icnt = BATcount(i);
			BATiter ii = bat_iterator(i);
			oid *o = ii.base, n = o[0]+1;
			size_t lcnt = 1;

			lock_table(tr->store, t->base.id);
			segment *seg = s->segs->h;
			for (size_t i=1; i<icnt && ok == LOG_OK; i++) {
				if (o[i] == n) {
					lcnt++;
					n++;
				} else {
					ok = seg_delete_range(tr, t, s, &seg, n-lcnt, lcnt);
					lcnt = 0;
				}
				if (!lcnt) {
					n = o[i]+1;
					lcnt = 1;
				}
			}
			bat_iterator_end(&ii);
			if (lcnt && ok == LOG_OK)
				ok = seg_delete_range(tr, t, s, &seg, n-lcnt, lcnt);
			unlock_table(tr->store, t->base.id);
		}
	}
	if (i != oi)
		bat_destroy(i);
	if ((!inTransaction(tr, t) && (!in_transaction || isTempTable(t)) && isGlobal(t)) || (!isNew(t) && isLocalTemp(t)))
		trans_add(tr, &t->base, s, &tc_gc_del, &commit_update_del, isTempTable(t)?NULL:&log_update_del);
	return ok;
}

static void
destroy_segments(segments *s)
{
	if (!s || sql_ref_dec(&s->r) > 0)
		return;
	segment *seg = s->h;
	while(seg) {
		segment *n = seg->next;
		_DELETE(seg);
		seg = n;
	}
	_DELETE(s);
}

static int
destroy_storage(storage *bat)
{
	int ok = LOG_OK;

	if (--bat->cs.refcnt > 0)
		return LOG_OK;
	if (bat->next)
		ok = destroy_storage(bat->next);
	destroy_segments(bat->segs);
	if (bat->cs.uibid)
		temp_destroy(bat->cs.uibid);
	if (bat->cs.uvbid)
		temp_destroy(bat->cs.uvbid);
	if (bat->cs.bid)
		temp_destroy(bat->cs.bid);
	bat->cs.bid = bat->cs.uibid = bat->cs.uvbid = 0;
	_DELETE(bat);
	return ok;
}

static int
segments_conflict(sql_trans *tr, segments *segs, int uncommitted)
{
	if (uncommitted) {
		for (segment *s = segs->h; s; s = s->next)
			if (!VALID_4_READ(s->ts,tr))
				return 1;
	} else {
		for (segment *s = segs->h; s; s = s->next)
			if (s->ts < TRANSACTION_ID_BASE && !VALID_4_READ(s->ts,tr))
				return 1;
	}

	return 0;
}

static storage *
bind_del_data(sql_trans *tr, sql_table *t, bool *clear)
{
	storage *obat = ATOMIC_PTR_GET(&t->data);

	if (isTempTable(t) && !(obat = temp_tab_timestamp_storage(tr, t)))
		return NULL;

	if (obat->cs.ts == tr->tid)
		return obat;
	if ((!tr->parent || !tr_version_of_parent(tr, obat->cs.ts)) && obat->cs.ts >= TRANSACTION_ID_BASE && !isTempTable(t)) {
		/* abort */
		if (clear)
			*clear = true;
		return NULL;
	}
	if (!isTempTable(t) && !clear)
		return obat;
	if (!isTempTable(t) && clear && segments_conflict(tr, obat->segs, 1)) {
		*clear = true;
		return NULL;
	}

	assert(!isTempTable(t));
	if (!(obat = timestamp_storage(tr, ATOMIC_PTR_GET(&t->data))))
		return NULL;
	storage *bat = ZNEW(storage);
	if (!bat)
		return NULL;
	bat->cs.refcnt = 1;
	if (dup_storage(tr, obat, bat, clear || isTempTable(t) /* for clear and temp create empty storage */) != LOG_OK) {
		destroy_storage(bat);
		return NULL;
	}
	bat->cs.ts = tr->tid;
	/* only one writer else abort */
	bat->next = obat;
	if (!ATOMIC_PTR_CAS(&t->data, (void**)&bat->next, bat)) {
		bat->next = NULL;
		destroy_storage(bat);
		if (clear)
			*clear = true;
		return NULL;
	}
	return bat;
}

static int
delete_tab(sql_trans *tr, sql_table * t, void *ib, int tpe)
{
	int ok = LOG_OK;
	BAT *b = ib;
	storage *bat;

	if (isTempTable(t) && isGlobal(t))
		t = find_tmp_table(tr, t);

	if (tpe == TYPE_bat && !BATcount(b))
		return ok;

	if ((bat = bind_del_data(tr, t, NULL)) == NULL)
		return LOG_ERR;

	if (tpe == TYPE_bat)
		ok = storage_delete_bat(tr, t, bat, ib);
	else
		ok = storage_delete_val(tr, t, bat, *(oid*)ib);
	return ok;
}

static size_t
dcount_col(sql_trans *tr, sql_column *c)
{
	sql_delta *b;

	if (!isTable(c->t))
		return 0;
	b = col_timestamp_delta(tr, c);
	if (!b)
		return 1;

	storage *s = ATOMIC_PTR_GET(&c->t->data);
	if (!s || !s->segs->t)
		return 1;
	size_t cnt = s->segs->t->end;
	if (cnt) {
		BAT *v = cs_bind_bat( &b->cs, QUICK, cnt);
		size_t dcnt = 0;

		if (v)
			dcnt = BATguess_uniques(v, NULL);
		return dcnt;
	}
	return cnt;
}

static int
min_max_col(sql_trans *tr, sql_column *c)
{
	int ok = 0;
	BAT *b = NULL;
	sql_delta *d = NULL;

	assert(tr->active);
	if (!c || !ATOMIC_PTR_GET(&c->data) || !isTable(c->t) || !c->t->s)
		return 0;
	if (c->min && c->max)
		return 1;
	if ((d = ATOMIC_PTR_GET(&c->data))) {
		if (d->cs.st == ST_FOR)
			return 0;
		lock_column(tr->store, c->base.id);
		if (c->min && c->max) {
			unlock_column(tr->store, c->base.id);
			return 1;
		}
		_DELETE(c->min);
		_DELETE(c->max);
		if ((b = temp_descriptor(d->cs.st == ST_DICT ? d->cs.ebid : d->cs.bid))) {
			BATiter bi = bat_iterator(b);
			if (bi.minpos != BUN_NONE && bi.maxpos != BUN_NONE) {
				const void *nmin = BUNtail(bi, bi.minpos), *nmax = BUNtail(bi, bi.maxpos);
				size_t minlen = ATOMlen(bi.type, nmin), maxlen = ATOMlen(bi.type, nmax);

				if (!(c->min = GDKmalloc(minlen)) || !(c->max = GDKmalloc(maxlen))) {
					_DELETE(c->min);
					_DELETE(c->max);
				} else {
					memcpy(c->min, nmin, minlen);
					memcpy(c->max, nmax, maxlen);
					ok = 1;
				}
			}
			bat_iterator_end(&bi);
			bat_destroy(b);
		}
		unlock_column(tr->store, c->base.id);
	}
	return ok;
}

static size_t
count_segs(segment *s)
{
	size_t nr = 0;

	for( ; s; s = s->next)
		nr++;
	return nr;
}

static size_t
count_del(sql_trans *tr, sql_table *t, int access)
{
	storage *d;

	if (!isTable(t))
		return 0;
	d = tab_timestamp_storage(tr, t);
	if (!d)
		return 0;
	if (access == 2)
		return d->cs.ucnt;
	if (access == 1)
		return count_inserts(d->segs->h, tr);
	if (access == 10) /* special case for counting the number of segments */
		return count_segs(d->segs->h);
	return count_deletes(d->segs->h, tr);
}

static int
sorted_col(sql_trans *tr, sql_column *col)
{
	int sorted = 0;

	assert(tr->active);
	if (!isTable(col->t) || !col->t->s)
		return 0;

	if (col && ATOMIC_PTR_GET(&col->data) && !col->storage_type /* no order on dict compressed tables */) {
		BAT *b = bind_col(tr, col, QUICK);

		if (b)
			sorted = BATtordered(b) || BATtrevordered(b);
	}
	return sorted;
}

static int
unique_col(sql_trans *tr, sql_column *col)
{
	int distinct = 0;

	assert(tr->active);
	if (!isTable(col->t) || !col->t->s)
		return 0;

	if (col && ATOMIC_PTR_GET(&col->data)) {
		BAT *b = bind_col(tr, col, QUICK);

		if (b)
			distinct = b->tkey;
	}
	return distinct;
}

static int
double_elim_col(sql_trans *tr, sql_column *col)
{
	int de = 0;
	sql_delta *d;

	assert(tr->active);
	if (!isTable(col->t) || !col->t->s)
		return 0;

	if (col && (d=ATOMIC_PTR_GET(&col->data))!=NULL && col->storage_type) {
		if (d->cs.st == ST_DICT) {
			BAT *b = bind_col(tr, col, QUICK);
			if (b && b->ttype == TYPE_bte)
				de = 1;
			else if (b && b->ttype == TYPE_sht)
				de = 2;
		}
	} else if (col && ATOMstorage(col->type.type->localtype) == TYPE_str && ATOMIC_PTR_GET(&col->data)) {
		BAT *b = bind_col(tr, col, QUICK);

		if (b && ATOMstorage(b->ttype) == TYPE_str) { /* check double elimination */
			de = GDK_ELIMDOUBLES(b->tvheap);
			if (de)
				de = (int) ceil(b->tvheap->free / (double) GDK_VAROFFSET);
		}
		assert(de >= 0 && de <= 16);
	}
	return de;
}

static int
load_cs(sql_trans *tr, column_storage *cs, int type, sqlid id)
{
	sqlstore *store = tr->store;
	int bid = logger_find_bat(store->logger, id);
	if (!bid)
		return LOG_ERR;
	cs->bid = temp_dup(bid);
	cs->ucnt = 0;
	cs->uibid = e_bat(TYPE_oid);
	cs->uvbid = e_bat(type);
	if (cs->uibid == BID_NIL || cs->uvbid == BID_NIL)
		return LOG_ERR;
	return LOG_OK;
}

static int
log_create_delta(sql_trans *tr, sql_delta *bat, sqlid id)
{
	int res = LOG_OK;
	gdk_return ok;
	BAT *b = temp_descriptor(bat->cs.bid);

	if (b == NULL)
		return LOG_ERR;

	if (!bat->cs.uibid)
		bat->cs.uibid = e_bat(TYPE_oid);
	if (!bat->cs.uvbid)
		bat->cs.uvbid = e_bat(b->ttype);
	if (bat->cs.uibid == BID_NIL || bat->cs.uvbid == BID_NIL)
		res = LOG_ERR;
	if (GDKinmemory(0)) {
		bat_destroy(b);
		return res;
	}

	bat_set_access(b, BAT_READ);
	sqlstore *store = tr->store;
	ok = log_bat_persists(store->logger, b, id);
	bat_destroy(b);
	if(res != LOG_OK)
		return res;
	return ok == GDK_SUCCEED ? LOG_OK : LOG_ERR;
}

static int
new_persistent_delta( sql_delta *bat)
{
	bat->cs.ucnt = 0;
	return LOG_OK;
}

static void
create_delta( sql_delta *d, BAT *b)
{
	bat_set_access(b, BAT_READ);
	d->cs.bid = temp_create(b);
	d->cs.uibid = d->cs.uvbid = 0;
	d->cs.ucnt = 0;
}

static bat
copyBat (bat i, int type, oid seq)
{
	BAT *b, *tb;
	bat res;

	if (!i)
		return i;
	tb = quick_descriptor(i);
	if (tb == NULL)
		return 0;
	b = BATconstant(seq, type, ATOMnilptr(type), BATcount(tb), PERSISTENT);
	if (b == NULL)
		return 0;

	bat_set_access(b, BAT_READ);

	res = temp_create(b);
	bat_destroy(b);
	return res;
}

static int
create_col(sql_trans *tr, sql_column *c)
{
	int ok = LOG_OK, new = 0;
	int type = c->type.type->localtype;
	sql_delta *bat = ATOMIC_PTR_GET(&c->data);

	if (!bat) {
		new = 1;
		bat = ZNEW(sql_delta);
		if (!bat)
			return LOG_ERR;
		ATOMIC_PTR_SET(&c->data, bat);
		bat->cs.refcnt = 1;
	}

	if (new)
		bat->cs.ts = tr->tid;

	if (!isNew(c) && !isTempTable(c->t)){
		bat->cs.ts = tr->ts;
		ok = load_cs(tr, &bat->cs, type, c->base.id);
		if (ok == LOG_OK && c->storage_type) {
			if (strcmp(c->storage_type, "DICT") == 0) {
				sqlstore *store = tr->store;
				int bid = logger_find_bat(store->logger, -c->base.id);
				if (!bid)
					return LOG_ERR;
				bat->cs.ebid = temp_dup(bid);
				bat->cs.st = ST_DICT;
			} else if (strncmp(c->storage_type, "FOR", 3) == 0) {
				bat->cs.st = ST_FOR;
			}
		}
		return ok;
	} else if (bat && bat->cs.bid && !isTempTable(c->t)) {
		return new_persistent_delta(ATOMIC_PTR_GET(&c->data));
	} else {
		sql_column *fc = NULL;
		size_t cnt = 0;

		/* alter ? */
<<<<<<< HEAD
		if (ol_first_node(c->t->columns) && (fc = ol_first_node(c->t->columns)->data) != NULL) {
			storage *s = tab_timestamp_storage(tr, fc->t);
=======
		if (!isTempTable(c->t) && ol_first_node(c->t->columns) && (fc = ol_first_node(c->t->columns)->data) != NULL) {
			storage *s = ATOMIC_PTR_GET(&fc->t->data);
>>>>>>> a8ed8e2e
			cnt = segs_end(s->segs, tr, c->t);
		}
		if (cnt && fc != c) {
			sql_delta *d = ATOMIC_PTR_GET(&fc->data);

			if (d->cs.bid) {
				bat->cs.bid = copyBat(d->cs.bid, type, 0);
				if(bat->cs.bid == BID_NIL)
					ok = LOG_ERR;
			}
			if (d->cs.uibid) {
				bat->cs.uibid = e_bat(TYPE_oid);
				if (bat->cs.uibid == BID_NIL)
					ok = LOG_ERR;
			}
			if (d->cs.uvbid) {
				bat->cs.uvbid = e_bat(type);
				if(bat->cs.uvbid == BID_NIL)
					ok = LOG_ERR;
			}
			bat->cs.alter = 1;
		} else {
			BAT *b = bat_new(type, c->t->sz, PERSISTENT);
			if (!b) {
				ok = LOG_ERR;
			} else {
				create_delta(ATOMIC_PTR_GET(&c->data), b);
				bat_destroy(b);
			}

			if (!new) {
				bat->cs.uibid = e_bat(TYPE_oid);
				if (bat->cs.uibid == BID_NIL)
					ok = LOG_ERR;
				bat->cs.uvbid = e_bat(type);
				if(bat->cs.uvbid == BID_NIL)
					ok = LOG_ERR;
			}
		}
		bat->cs.ucnt = 0;

		if (new /*&& !isTempTable(c->t)*/ && !isNew(c->t) /* alter */)
			trans_add(tr, &c->base, bat, &tc_gc_col, &commit_create_col, isTempTable(c->t)?NULL:&log_create_col);
	}
	return ok;
}

static int
log_create_col_(sql_trans *tr, sql_column *c)
{
	assert(!isTempTable(c->t));
	return log_create_delta(tr,  ATOMIC_PTR_GET(&c->data), c->base.id);
}

static int
log_create_col(sql_trans *tr, sql_change *change)
{
	return log_create_col_(tr, (sql_column*)change->obj);
}

static int
commit_create_col_( sql_trans *tr, sql_column *c, ulng commit_ts, ulng oldest)
{
	int ok = LOG_OK;
	(void)oldest;

	if(!isTempTable(c->t)) {
		sql_delta *delta = ATOMIC_PTR_GET(&c->data);
		assert(delta->cs.ts == tr->tid);
		delta->cs.ts = commit_ts;

		assert(delta->next == NULL);
		if (!delta->cs.alter && !delta->cs.merged)
			ok = merge_delta(delta);
		delta->cs.alter = 0;
		if (!tr->parent)
			c->base.new = 0;
	}
	return ok;
}

static int
commit_create_col( sql_trans *tr, sql_change *change, ulng commit_ts, ulng oldest)
{
	sql_column *c = (sql_column*)change->obj;
	if (!tr->parent)
		c->base.new = 0;
	return commit_create_col_( tr, c, commit_ts, oldest);
}

/* will be called for new idx's and when new index columns are created */
static int
create_idx(sql_trans *tr, sql_idx *ni)
{
	int ok = LOG_OK, new = 0;
	sql_delta *bat = ATOMIC_PTR_GET(&ni->data);
	int type = TYPE_lng;

	if (oid_index(ni->type))
		type = TYPE_oid;

	if (!bat) {
		new = 1;
		bat = ZNEW(sql_delta);
		if (!bat)
			return LOG_ERR;
		ATOMIC_PTR_SET(&ni->data, bat);
		bat->cs.refcnt = 1;
	}

	if (new)
		bat->cs.ts = tr->tid;

	if (!isNew(ni) && !isTempTable(ni->t)){
		bat->cs.ts = 1;
		return load_cs(tr, &bat->cs, type, ni->base.id);
	} else if (bat && bat->cs.bid && !isTempTable(ni->t)) {
		return new_persistent_delta(ATOMIC_PTR_GET(&ni->data));
	} else {
		sql_column *c = ol_first_node(ni->t->columns)->data;
		sql_delta *d = col_timestamp_delta(tr, c);

		if (d) {
			/* Here we also handle indices created through alter stmts */
			/* These need to be created aligned to the existing data */
			if (d->cs.bid) {
				bat->cs.bid = copyBat(d->cs.bid, type, 0);
				if(bat->cs.bid == BID_NIL)
					ok = LOG_ERR;
			}
		} else {
			ok = LOG_ERR;
		}

		bat->cs.ucnt = 0;
		if (!isNew(c))
			bat->cs.alter = 1;

		if (!new) {
			bat->cs.uibid = e_bat(TYPE_oid);
			if (bat->cs.uibid == BID_NIL)
				ok = LOG_ERR;
			bat->cs.uvbid = e_bat(type);
			if(bat->cs.uvbid == BID_NIL)
				ok = LOG_ERR;
		}
		bat->cs.ucnt = 0;
		if (new && !isNew(ni->t) /* alter */)
			trans_add(tr, &ni->base, bat, &tc_gc_idx, &commit_create_idx, isTempTable(ni->t)?NULL:&log_create_idx);
	}
	return ok;
}

static int
log_create_idx_(sql_trans *tr, sql_idx *i)
{
	assert(!isTempTable(i->t));
	return log_create_delta(tr, ATOMIC_PTR_GET(&i->data), i->base.id);
}

static int
log_create_idx(sql_trans *tr, sql_change *change)
{
	return log_create_idx_(tr, (sql_idx*)change->obj);
}

static int
commit_create_idx_( sql_trans *tr, sql_idx *i, ulng commit_ts, ulng oldest)
{
	int ok = LOG_OK;
	(void)oldest;

	if(!isTempTable(i->t)) {
		sql_delta *delta = ATOMIC_PTR_GET(&i->data);
		assert(delta->cs.ts == tr->tid);
		delta->cs.ts = commit_ts;

		assert(delta->next == NULL);
		if (!delta->cs.alter && !delta->cs.merged)
			ok = merge_delta(delta);
		if (!tr->parent)
			i->base.new = 0;
	}
	return ok;
}

static int
commit_create_idx( sql_trans *tr, sql_change *change, ulng commit_ts, ulng oldest)
{
	sql_idx *i = (sql_idx*)change->obj;
	if (!tr->parent)
		i->base.new = 0;
	return commit_create_idx_(tr, i, commit_ts, oldest);
}

static int
load_storage(sql_trans *tr, sql_table *t, storage *s, sqlid id)
{
	int ok = load_cs(tr, &s->cs, TYPE_msk, id);
	BAT *b = NULL, *ib = NULL;

	if (ok != LOG_OK)
		return ok;
	if (!(b = temp_descriptor(s->cs.bid)))
		return LOG_ERR;
	ib = b;

	if ((b->ttype == TYPE_msk || mask_cand(b)) && !(b = BATunmask(b))) {
		bat_destroy(ib);
		return LOG_ERR;
	}

	if (BATcount(b)) {
		if (ok == LOG_OK && !(s->segs = new_segments(tr, BATcount(ib))))
			ok = LOG_ERR;
		if (BATtdense(b)) {
			size_t start = b->tseqbase;
			size_t cnt = BATcount(b);
			ok = delete_range(tr, t, s, start, cnt);
		} else {
			assert(BATtordered(b));
			BUN icnt = BATcount(b);
			BATiter bi = bat_iterator(b);
			size_t lcnt = 1;
			oid n;
			segment *seg = s->segs->h;
			if (complex_cand(b)) {
				oid o = * (oid *) Tpos(&bi, 0);
				n = o + 1;
				for (BUN i = 1; i < icnt; i++) {
					o = * (oid *) Tpos(&bi, i);
					if (o == n) {
						lcnt++;
						n++;
					} else {
						if ((ok = seg_delete_range(tr, t, s, &seg, n-lcnt, lcnt)) != LOG_OK)
							break;
						lcnt = 0;
					}
					if (!lcnt) {
						n = o + 1;
						lcnt = 1;
					}
				}
			} else {
				oid *o = bi.base;
				n = o[0]+1;
				for (size_t i=1; i<icnt; i++) {
					if (o[i] == n) {
						lcnt++;
						n++;
					} else {
						if ((ok = seg_delete_range(tr, t, s, &seg, n-lcnt, lcnt)) != LOG_OK)
							break;
						lcnt = 0;
					}
					if (!lcnt) {
						n = o[i]+1;
						lcnt = 1;
					}
				}
			}
			if (lcnt && ok == LOG_OK)
				ok = delete_range(tr, t, s, n-lcnt, lcnt);
			bat_iterator_end(&bi);
		}
		if (ok == LOG_OK)
			for (segment *seg = s->segs->h; seg; seg = seg->next)
				if (seg->ts == tr->tid)
					seg->ts = 1;
	} else {
		if (ok == LOG_OK) {
			BAT *bb = quick_descriptor(s->cs.bid);

			if (!bb || !(s->segs = new_segments(tr, BATcount(bb)))) {
				ok = LOG_ERR;
			} else {
				segment *seg = s->segs->h;
				if (seg->ts == tr->tid)
					seg->ts = 1;
			}
		}
	}
	if (b != ib)
		bat_destroy(b);
	bat_destroy(ib);

	return ok;
}

static int
create_del(sql_trans *tr, sql_table *t)
{
	int ok = LOG_OK, new = 0;
	BAT *b;
	storage *bat = ATOMIC_PTR_GET(&t->data);

	if (!bat) {
		new = 1;
		bat = ZNEW(storage);
		if(!bat)
			return LOG_ERR;
		ATOMIC_PTR_SET(&t->data, bat);
		bat->cs.refcnt = 1;
		bat->cs.ts = tr->tid;
	}

	if (!isNew(t) && !isTempTable(t)) {
		bat->cs.ts = tr->ts;
		return load_storage(tr, t, bat, t->base.id);
	} else if (bat->cs.bid && !isTempTable(t)) {
		return ok;
	} else if (!bat->cs.bid) {
		assert(!bat->segs);
		if (!(bat->segs = new_segments(tr, 0)))
			ok = LOG_ERR;

		b = bat_new(TYPE_msk, t->sz, PERSISTENT);
		if(b != NULL) {
			bat_set_access(b, BAT_READ);
			bat->cs.bid = temp_create(b);
			bat_destroy(b);
		} else {
			ok = LOG_ERR;
		}
		if (new)
			trans_add(tr, &t->base, bat, &tc_gc_del, &commit_create_del, isTempTable(t)?NULL:&log_create_del);
	}
	return ok;
}

static int
log_segment(sql_trans *tr, segment *s, sqlid id)
{
	sqlstore *store = tr->store;
	msk m = s->deleted;
	return log_constant(store->logger, TYPE_msk, &m, id, s->start, s->end-s->start)==GDK_SUCCEED?LOG_OK:LOG_ERR;
}

static int
log_segments(sql_trans *tr, segments *segs, sqlid id)
{
	/* log segments */
	for (segment *seg = segs->h; seg; seg=seg->next) {
		if (seg->ts == tr->tid && seg->end-seg->start) {
			if (log_segment(tr, seg, id) != LOG_OK)
				return LOG_ERR;
		}
	}
	return LOG_OK;
}

static int
log_create_storage(sql_trans *tr, storage *bat, sql_table *t)
{
	BAT *b;
	int ok = LOG_OK;

	if (GDKinmemory(0))
		return LOG_OK;

	b = temp_descriptor(bat->cs.bid);
	if (b == NULL)
		return LOG_ERR;

	sqlstore *store = tr->store;
	bat_set_access(b, BAT_READ);
	if (ok == LOG_OK)
		ok = (log_bat_persists(store->logger, b, t->base.id) == GDK_SUCCEED)?LOG_OK:LOG_ERR;
	if (ok == LOG_OK)
		ok = log_segments(tr, bat->segs, t->base.id);
	bat_destroy(b);
	return ok;
}

static int
log_create_del(sql_trans *tr, sql_change *change)
{
	int ok = LOG_OK;
	sql_table *t = (sql_table*)change->obj;

	if (t->base.deleted)
		return ok;
	assert(!isTempTable(t));
	ok = log_create_storage(tr, ATOMIC_PTR_GET(&t->data), t);
	if (ok == LOG_OK) {
		for(node *n = ol_first_node(t->columns); n && ok == LOG_OK; n = n->next) {
			sql_column *c = n->data;

			ok = log_create_col_(tr, c);
		}
		if (t->idxs) {
			for(node *n = ol_first_node(t->idxs); n && ok == LOG_OK; n = n->next) {
				sql_idx *i = n->data;

				if (ATOMIC_PTR_GET(&i->data))
					ok = log_create_idx_(tr, i);
			}
		}
	}
	return ok;
}

static int
commit_create_del( sql_trans *tr, sql_change *change, ulng commit_ts, ulng oldest)
{
	int ok = LOG_OK;
	sql_table *t = (sql_table*)change->obj;

	if (!commit_ts) /* rollback handled by ? */
		return ok;
	if(!isTempTable(t)) {
		storage *dbat = ATOMIC_PTR_GET(&t->data);
		ok = segments2cs(tr, dbat->segs, &dbat->cs);
		assert(ok == LOG_OK);
		if (ok != LOG_OK)
			return ok;
		merge_segments(dbat, tr, change, commit_ts, commit_ts/* create is we are alone */ /*oldest*/);
		assert(dbat->cs.ts == tr->tid);
		dbat->cs.ts = commit_ts;
		if (ok == LOG_OK) {
			for(node *n = ol_first_node(t->columns); n && ok == LOG_OK; n = n->next) {
				sql_column *c = n->data;

				ok = commit_create_col_(tr, c, commit_ts, oldest);
			}
			if (t->idxs) {
				for(node *n = ol_first_node(t->idxs); n && ok == LOG_OK; n = n->next) {
					sql_idx *i = n->data;

					if (ATOMIC_PTR_GET(&i->data))
						ok = commit_create_idx_(tr, i, commit_ts, oldest);
				}
			}
			if (!tr->parent)
				t->base.new = 0;
		}
	}
	if (!tr->parent)
		t->base.new = 0;
	return ok;
}

static int
log_destroy_delta(sql_trans *tr, sql_delta *b, sqlid id)
{
	gdk_return ok = GDK_SUCCEED;

	sqlstore *store = tr->store;
	if (!GDKinmemory(0) && b && b->cs.bid)
		ok = log_bat_transient(store->logger, id);
	if (ok == GDK_SUCCEED && !GDKinmemory(0) && b && b->cs.ebid)
		ok = log_bat_transient(store->logger, -id);
	return ok == GDK_SUCCEED ? LOG_OK : LOG_ERR;
}

static int
destroy_col(sqlstore *store, sql_column *c)
{
	(void)store;
	int ok = LOG_OK;
	if (ATOMIC_PTR_GET(&c->data))
		ok = destroy_delta(ATOMIC_PTR_GET(&c->data), true);
	ATOMIC_PTR_SET(&c->data, NULL);
	return ok;
}

static int
log_destroy_col_(sql_trans *tr, sql_column *c)
{
	int ok = LOG_OK;
	assert(!isTempTable(c->t));
	if (!tr->parent) /* don't write save point commits */
		ok = log_destroy_delta(tr, ATOMIC_PTR_GET(&c->data), c->base.id);
	return ok;
}

static int
log_destroy_col(sql_trans *tr, sql_change *change)
{
	sql_column *c = (sql_column*)change->obj;
	int res = log_destroy_col_(tr, c);
	change->obj = NULL;
	column_destroy(tr->store, c);
	return res;
}

static int
destroy_idx(sqlstore *store, sql_idx *i)
{
	(void)store;
	int ok = LOG_OK;
	if (ATOMIC_PTR_GET(&i->data))
		ok = destroy_delta(ATOMIC_PTR_GET(&i->data), true);
	ATOMIC_PTR_SET(&i->data, NULL);
	return ok;
}

static int
log_destroy_idx_(sql_trans *tr, sql_idx *i)
{
	int ok = LOG_OK;
	assert(!isTempTable(i->t));
	if (ATOMIC_PTR_GET(&i->data)) {
		if (!tr->parent) /* don't write save point commits */
			ok = log_destroy_delta(tr, ATOMIC_PTR_GET(&i->data), i->base.id);
	}
	return ok;
}

static int
log_destroy_idx(sql_trans *tr, sql_change *change)
{
	sql_idx *i = (sql_idx*)change->obj;
	int res = log_destroy_idx_(tr, i);
	change->obj = NULL;
	idx_destroy(tr->store, i);
	return res;
}

static int
destroy_del(sqlstore *store, sql_table *t)
{
	(void)store;
	int ok = LOG_OK;
	if (ATOMIC_PTR_GET(&t->data))
		ok = destroy_storage(ATOMIC_PTR_GET(&t->data));
	ATOMIC_PTR_SET(&t->data, NULL);
	return ok;
}

static int
log_destroy_storage(sql_trans *tr, storage *bat, sqlid id)
{
	gdk_return ok = GDK_SUCCEED;

	sqlstore *store = tr->store;
	if (!GDKinmemory(0) && !tr->parent && /* don't write save point commits */
	    bat && bat->cs.bid)
		ok = log_bat_transient(store->logger, id);
	return ok == GDK_SUCCEED ? LOG_OK : LOG_ERR;
}

static int
log_destroy_del(sql_trans *tr, sql_change *change)
{
	int ok = LOG_OK;
	sql_table *t = (sql_table*)change->obj;

	assert(!isTempTable(t));
	ok = log_destroy_storage(tr, ATOMIC_PTR_GET(&t->data), t->base.id);
	if (ok == LOG_OK) {
		for(node *n = ol_first_node(t->columns); n && ok == LOG_OK; n = n->next) {
			sql_column *c = n->data;

			ok = log_destroy_col_(tr, c);
		}
		if (t->idxs) {
			for(node *n = ol_first_node(t->idxs); n && ok == LOG_OK; n = n->next) {
				sql_idx *i = n->data;

				ok = log_destroy_idx_(tr, i);
			}
		}
	}
	return ok;
}

static int
commit_destroy_del( sql_trans *tr, sql_change *change, ulng commit_ts, ulng oldest)
{
	(void)tr;
	(void)change;
	(void)commit_ts;
	(void)oldest;
	return 0;
}

static int
drop_del(sql_trans *tr, sql_table *t)
{
	int ok = LOG_OK;

	if (!isNew(t) && !isTempTable(t)) {
		storage *bat = ATOMIC_PTR_GET(&t->data);
		trans_add(tr, &t->base, bat, &tc_gc_del, &commit_destroy_del, &log_destroy_del);
	}
	return ok;
}

static int
drop_col(sql_trans *tr, sql_column *c)
{
	assert(!isNew(c) && !isTempTable(c->t));
	sql_delta *d = ATOMIC_PTR_GET(&c->data);
	trans_add(tr, &c->base, d, &tc_gc_drop_col, &commit_destroy_del, &log_destroy_col);
	return LOG_OK;
}

static int
drop_idx(sql_trans *tr, sql_idx *i)
{
	assert(!isNew(i) && !isTempTable(i->t));
	sql_delta *d = ATOMIC_PTR_GET(&i->data);
	trans_add(tr, &i->base, d, &tc_gc_drop_idx, &commit_destroy_del, &log_destroy_idx);
	return LOG_OK;
}


static BUN
clear_cs(sql_trans *tr, column_storage *cs, bool renew, bool temp)
{
	BAT *b;
	BUN sz = 0;

	(void)tr;
	assert(cs->st == ST_DEFAULT || cs->st == ST_DICT || cs->st == ST_FOR);
	if (cs->bid && renew) {
		b = quick_descriptor(cs->bid);
		if (b) {
			sz += BATcount(b);
			if (cs->st == ST_DICT) {
				bat nebid = temp_copy(cs->ebid, true, temp); /* create empty copy */
				BAT *n = COLnew(0, TYPE_bte, 0, PERSISTENT);

				if (nebid == BID_NIL || !n) {
					temp_destroy(nebid);
					bat_destroy(n);
					return BUN_NONE;
				}
				temp_destroy(cs->ebid);
				cs->ebid = nebid;
				if (!temp)
					bat_set_access(n, BAT_READ);
				temp_destroy(cs->bid);
				cs->bid = temp_create(n); /* create empty copy */
				bat_destroy(n);
			} else {
				bat nbid = temp_copy(cs->bid, true, temp); /* create empty copy */

				if (nbid == BID_NIL)
					return BUN_NONE;
				temp_destroy(cs->bid);
				cs->bid = nbid;
			}
		} else {
			return BUN_NONE;
		}
	}
	if (cs->uibid) {
		temp_destroy(cs->uibid);
		cs->uibid = 0;
	}
	if (cs->uvbid) {
		temp_destroy(cs->uvbid);
		cs->uvbid = 0;
	}
	cs->cleared = 1;
	cs->ucnt = 0;
	return sz;
}

static BUN
clear_col(sql_trans *tr, sql_column *c, bool renew)
{
	bool update_conflict = false;
	sql_delta *delta, *odelta = ATOMIC_PTR_GET(&c->data);

	if ((delta = bind_col_data(tr, c, renew?&update_conflict:NULL)) == NULL)
		return update_conflict ? BUN_NONE - 1 : BUN_NONE;
	if ((!inTransaction(tr, c->t) && (odelta != delta || isTempTable(c->t)) && isGlobal(c->t)) || (!isNew(c->t) && isLocalTemp(c->t)))
		trans_add(tr, &c->base, delta, &tc_gc_col, &commit_update_col, isTempTable(c->t)?NULL:&log_update_col);
	if (delta)
		return clear_cs(tr, &delta->cs, renew, isTempTable(c->t));
	return 0;
}

static BUN
clear_idx(sql_trans *tr, sql_idx *i, bool renew)
{
	bool update_conflict = false;
	sql_delta *delta, *odelta = ATOMIC_PTR_GET(&i->data);

	if (!isTable(i->t) || (hash_index(i->type) && list_length(i->columns) <= 1) || !idx_has_column(i->type))
		return 0;
	if ((delta = bind_idx_data(tr, i, renew?&update_conflict:NULL)) == NULL)
		return update_conflict ? BUN_NONE - 1 : BUN_NONE;
	if ((!inTransaction(tr, i->t) && (odelta != delta || isTempTable(i->t)) && isGlobal(i->t)) || (!isNew(i->t) && isLocalTemp(i->t)))
		trans_add(tr, &i->base, delta, &tc_gc_idx, &commit_update_idx, isTempTable(i->t)?NULL:&log_update_idx);
	if (delta)
		return clear_cs(tr, &delta->cs, renew, isTempTable(i->t));
	return 0;
}

static int
clear_storage(sql_trans *tr, sql_table *t, storage *s)
{
	if (clear_cs(tr, &s->cs, true, isTempTable(t)) == BUN_NONE)
		return LOG_ERR;
	s->cs.cleared = 1;
	if (s->segs)
		destroy_segments(s->segs);
	if (!(s->segs = new_segments(tr, 0)))
		return LOG_ERR;
	return LOG_OK;
}


/*
 * Clear the table, in general this means replacing the storage,
 * but in case of earlier deletes (or inserts by this transaction), we only mark
 * all segments as deleted.
 * this function returns BUN_NONE on LOG_ERR and BUN_NONE - 1 on LOG_CONFLICT
 */
static BUN
clear_del(sql_trans *tr, sql_table *t, int in_transaction)
{
	int clear = !in_transaction || isTempTable(t), ok = LOG_OK;
	bool conflict = false;
	storage *bat;

	if ((bat = bind_del_data(tr, t, clear?&conflict:NULL)) == NULL)
		return conflict?BUN_NONE-1:BUN_NONE;

	if (!clear) {
		lock_table(tr->store, t->base.id);
		ok = delete_range(tr, t, bat, 0, bat->segs->t->end);
		unlock_table(tr->store, t->base.id);
	}
	if ((!inTransaction(tr, t) && !in_transaction && isGlobal(t)) || (!isNew(t) && isLocalTemp(t)))
		trans_add(tr, &t->base, bat, &tc_gc_del, &commit_update_del, isTempTable(t)?NULL:&log_update_del);
	if (clear && ok == LOG_OK)
		return clear_storage(tr, t, bat);
	if (ok == LOG_ERR)
		return BUN_NONE;
	if (ok == LOG_CONFLICT)
		return BUN_NONE - 1;
	return LOG_OK;
}

/* this function returns BUN_NONE on LOG_ERR and BUN_NONE - 1 on LOG_CONFLICT */
static BUN
clear_table(sql_trans *tr, sql_table *t)
{
	node *n = ol_first_node(t->columns);
	sql_column *c = n->data;
	storage *d = tab_timestamp_storage(tr, t);
	int in_transaction, clear;
	BUN sz, clear_ok;

	if (!d)
		return BUN_NONE;
	in_transaction = segments_in_transaction(tr, t);
	clear = !in_transaction || isTempTable(t);
	sz = count_col(tr, c, CNT_ACTIVE);
	if ((clear_ok = clear_del(tr, t, in_transaction)) >= BUN_NONE - 1)
		return clear_ok;

	if (in_transaction && !isTempTable(t))
		return sz;

	for (; n; n = n->next) {
		c = n->data;

		if ((clear_ok = clear_col(tr, c, clear)) >= BUN_NONE - 1)
			return clear_ok;
	}
	if (t->idxs) {
		for (n = ol_first_node(t->idxs); n; n = n->next) {
			sql_idx *ci = n->data;

			if (isTable(ci->t) && idx_has_column(ci->type) &&
				(clear_ok = clear_idx(tr, ci, clear)) >= BUN_NONE - 1)
				return clear_ok;
		}
	}
	return sz;
}

static int
tr_log_cs( sql_trans *tr, sql_table *t, column_storage *cs, segment *segs, sqlid id)
{
	sqlstore *store = tr->store;
	gdk_return ok = GDK_SUCCEED;

	(void) t;
	(void) segs;
	if (GDKinmemory(0))
		return LOG_OK;

	if (cs->cleared) {
		assert(cs->ucnt == 0);
		BAT *ins = temp_descriptor(cs->bid);
		if (!ins)
			return LOG_ERR;
		assert(!isEbat(ins));
		bat_set_access(ins, BAT_READ);
		ok = log_bat_persists(store->logger, ins, id);
		bat_destroy(ins);
		if (ok == GDK_SUCCEED && cs->ebid) {
			BAT *ins = temp_descriptor(cs->ebid);
			if (!ins)
				return LOG_ERR;
			assert(!isEbat(ins));
			bat_set_access(ins, BAT_READ);
			ok = log_bat_persists(store->logger, ins, -id);
			bat_destroy(ins);
		}
		return ok == GDK_SUCCEED ? LOG_OK : LOG_ERR;
	}

	assert(!isTempTable(t));

	if (ok == GDK_SUCCEED && cs->ucnt && cs->uibid) {
		BAT *ui = temp_descriptor(cs->uibid);
		BAT *uv = temp_descriptor(cs->uvbid);
		/* any updates */
		if (ui == NULL || uv == NULL) {
			ok = GDK_FAIL;
		} else if (BUNlast(uv) > uv->batInserted || BATdirty(uv))
			ok = log_delta(store->logger, ui, uv, id);
		bat_destroy(ui);
		bat_destroy(uv);
	}
	return ok == GDK_SUCCEED ? LOG_OK : LOG_ERR;
}

static int
log_table_append(sql_trans *tr, sql_table *t, segments *segs)
{
	sqlstore *store = tr->store;
	gdk_return ok = GDK_SUCCEED;

	if (isTempTable(t))
		return LOG_OK;
	size_t end = segs_end(segs, tr, t);
	for (segment *cur = segs->h; cur && ok; cur = cur->next) {
		if (cur->ts == tr->tid && !cur->deleted && cur->start < end) {
			for (node *n = ol_first_node(t->columns); n && ok; n = n->next) {
				sql_column *c = n->data;
				column_storage *cs = ATOMIC_PTR_GET(&c->data);

				if (cs->cleared) {
					ok = (tr_log_cs(tr, t, cs, cur, c->base.id) == LOG_OK)? GDK_SUCCEED : GDK_FAIL;
					continue;
				}

				/* append col*/
				BAT *ins = temp_descriptor(cs->bid);
				assert(ins);
				assert(BATcount(ins) >= cur->end);
				ok = log_bat(store->logger, ins, c->base.id, cur->start, cur->end-cur->start);
				bat_destroy(ins);
				if (ok == GDK_SUCCEED && cs->ebid) {
					BAT *ins = temp_descriptor(cs->ebid);
					assert(ins);
					if (BUNlast(ins) > ins->batInserted)
						ok = log_bat(store->logger, ins, -c->base.id, ins->batInserted, BATcount(ins)-ins->batInserted);
					BATcommit(ins, BATcount(ins));
					bat_destroy(ins);
				}
			}
			if (t->idxs) {
				for (node *n = ol_first_node(t->idxs); n && ok; n = n->next) {
					sql_idx *i = n->data;

					if ((hash_index(i->type) && list_length(i->columns) <= 1) || !idx_has_column(i->type))
						continue;
					column_storage *cs = ATOMIC_PTR_GET(&i->data);

					if (cs) {
						/* append idx */
						BAT *ins = temp_descriptor(cs->bid);
						assert(ins);
						assert(BATcount(ins) >= cur->end);
						ok = log_bat(store->logger, ins, i->base.id, cur->start, cur->end-cur->start);
						bat_destroy(ins);
					}
				}
			}
		}
	}
	return ok == GDK_SUCCEED ? LOG_OK : LOG_ERR;
}

static int
log_storage(sql_trans *tr, sql_table *t, storage *s, sqlid id)
{
	int ok = LOG_OK, cleared = s->cs.cleared;
	if (ok == LOG_OK && cleared)
		ok =  tr_log_cs(tr, t, &s->cs, s->segs->h, t->base.id);
	if (ok == LOG_OK)
		ok = segments2cs(tr, s->segs, &s->cs);
	if (ok == LOG_OK)
		ok = log_segments(tr, s->segs, id);
	if (ok == LOG_OK && !cleared)
		ok = log_table_append(tr, t, s->segs);
	return ok;
}

static int
merge_cs( column_storage *cs)
{
	int ok = LOG_OK;
	BAT *cur = NULL;

	if (cs->bid) {
		cur = temp_descriptor(cs->bid);
		if(!cur)
			return LOG_ERR;
	}

	if (cs->ucnt) {
		BAT *ui = temp_descriptor(cs->uibid);
		BAT *uv = temp_descriptor(cs->uvbid);

		if(!ui || !uv) {
			bat_destroy(ui);
			bat_destroy(uv);
			bat_destroy(cur);
			return LOG_ERR;
		}
		assert(BATcount(ui) == BATcount(uv));

		/* any updates */
		assert(!isEbat(cur));
		if (BATreplace(cur, ui, uv, true) != GDK_SUCCEED) {
			bat_destroy(ui);
			bat_destroy(uv);
			bat_destroy(cur);
			return LOG_ERR;
		}
		/* cleanup the old deltas */
		temp_destroy(cs->uibid);
		temp_destroy(cs->uvbid);
		cs->uibid = e_bat(TYPE_oid);
		cs->uvbid = e_bat(cur->ttype);
		if(cs->uibid == BID_NIL || cs->uvbid == BID_NIL)
			ok = LOG_ERR;
		cs->ucnt = 0;
		bat_destroy(ui);
		bat_destroy(uv);
	}
	cs->cleared = 0;
	cs->merged = 1;
	bat_destroy(cur);
	return ok;
}

static int
merge_delta( sql_delta *obat)
{
	int ok = LOG_OK;

	if (obat && obat->next && !obat->cs.merged && (ok = merge_delta(obat->next)) != LOG_OK)
		return ok;
	return merge_cs(&obat->cs);
}

static int
merge_storage(storage *tdb)
{
	int ok = merge_cs(&tdb->cs);

	if (tdb->next) {
		ok = destroy_storage(tdb->next);
		tdb->next = NULL;
	}
	return ok;
}

static sql_delta *
savepoint_commit_delta( sql_delta *delta, ulng commit_ts)
{
	/* commit ie copy back to the parent transaction */
	if (delta && delta->cs.ts == commit_ts && delta->next) {
		sql_delta *od = delta->next;
		if (od->cs.ts == commit_ts) {
			sql_delta t = *od, *n = od->next;
			*od = *delta;
			od->next = n;
			*delta = t;
			delta->next = NULL;
			destroy_delta(delta, true);
			return od;
		}
	}
	return delta;
}

static int
rollback_delta(sql_trans *tr, sql_delta *delta, int type)
{
	(void)tr;
	if (delta->cs.ucnt) {
		delta->cs.ucnt = 0;
		temp_destroy(delta->cs.uibid);
		temp_destroy(delta->cs.uvbid);
		delta->cs.uibid = e_bat(TYPE_oid);
		delta->cs.uvbid = e_bat(type);
		if (delta->cs.uibid == BID_NIL || delta->cs.uvbid == BID_NIL)
			return LOG_ERR;
	}
	return LOG_OK;
}

static int
log_update_col( sql_trans *tr, sql_change *change)
{
	sql_column *c = (sql_column*)change->obj;

	if (!isTempTable(c->t) && !tr->parent) {/* don't write save point commits */
		storage *s = ATOMIC_PTR_GET(&c->t->data);
		sql_delta *d = ATOMIC_PTR_GET(&c->data);
		return tr_log_cs(tr, c->t, &d->cs, s->segs->h, c->base.id);
	}
	return LOG_OK;
}

static int
commit_update_col_( sql_trans *tr, sql_column *c, ulng commit_ts, ulng oldest)
{
	int ok = LOG_OK;
	sql_delta *delta = ATOMIC_PTR_GET(&c->data);

	(void)oldest;
	if (isTempTable(c->t)) {
		if (commit_ts) { /* commit */
			if (c->t->commit_action == CA_COMMIT || c->t->commit_action == CA_PRESERVE) {
				if (!delta->cs.merged)
					ok = merge_delta(delta);
			} else if (clear_cs(tr, &delta->cs, true, isTempTable(c->t)) == BUN_NONE) {
				ok = LOG_ERR; /* CA_DELETE as CA_DROP's are gone already (or for globals are equal to a CA_DELETE) */
			}
		} else { /* rollback */
			if (c->t->commit_action == CA_COMMIT/* || c->t->commit_action == CA_PRESERVE*/) {
				ok = rollback_delta(tr, delta, c->type.type->localtype);
			} else if (clear_cs(tr, &delta->cs, true, isTempTable(c->t)) == BUN_NONE) {
				ok = LOG_ERR; /* CA_DELETE as CA_DROP's are gone already (or for globals are equal to a CA_DELETE) */
			}
		}
		if (!tr->parent)
			c->t->base.new = c->base.new = 0;
	}
	return ok;
}

static int
tc_gc_rollbacked( sql_store Store, sql_change *change, ulng oldest)
{
	sqlstore *store = Store;

	sql_delta *d = (sql_delta*)change->data;
	if (d->cs.ts < oldest) {
		destroy_delta(d, false);
		return 1;
	}
	if (d->cs.ts > TRANSACTION_ID_BASE)
		d->cs.ts = store_get_timestamp(store) + 1;
	return 0;
}

static int
tc_gc_rollbacked_storage( sql_store Store, sql_change *change, ulng oldest)
{
	sqlstore *store = Store;

	storage *d = (storage*)change->data;
	if (d->cs.ts < oldest) {
		destroy_storage(d);
		return 1;
	}
	if (d->cs.ts > TRANSACTION_ID_BASE)
		d->cs.ts = store_get_timestamp(store) + 1;
	return 0;
}


static int
commit_update_col( sql_trans *tr, sql_change *change, ulng commit_ts, ulng oldest)
{
	int ok = LOG_OK;
	sql_column *c = (sql_column*)change->obj;
	sql_delta *delta = ATOMIC_PTR_GET(&c->data);

	if (isTempTable(c->t))
		return commit_update_col_(tr, c, commit_ts, oldest);
	if (commit_ts)
		delta->cs.ts = commit_ts;
	if (!commit_ts) { /* rollback */
		sql_delta *d = change->data, *o = ATOMIC_PTR_GET(&c->data);

		if (change->ts && c->t->base.new) /* handled by create col */
			return ok;
		if (o != d) {
			while(o && o->next != d)
				o = o->next;
		}
		if (o == ATOMIC_PTR_GET(&c->data))
			ATOMIC_PTR_SET(&c->data, d->next);
		else
			o->next = d->next;
		change->cleanup = &tc_gc_rollbacked;
	} else if (ok == LOG_OK && !tr->parent) {
		/* merge deltas */
		while (delta && delta->cs.ts > oldest)
			delta = delta->next;
		if (ok == LOG_OK && delta && !delta->cs.merged && delta->cs.ts <= oldest) {
			lock_column(tr->store, c->base.id); /* lock for concurrent updates (appends) */
			ok = merge_delta(delta);
			unlock_column(tr->store, c->base.id);
		}
	} else if (ok == LOG_OK && tr->parent) /* move delta into older and cleanup current save points */
		ATOMIC_PTR_SET(&c->data, savepoint_commit_delta(delta, commit_ts));
	return ok;
}

static int
log_update_idx( sql_trans *tr, sql_change *change)
{
	sql_idx *i = (sql_idx*)change->obj;

	if (!isTempTable(i->t) && !tr->parent) { /* don't write save point commits */
		storage *s = ATOMIC_PTR_GET(&i->t->data);
		sql_delta *d = ATOMIC_PTR_GET(&i->data);
		return tr_log_cs(tr, i->t, &d->cs, s->segs->h, i->base.id);
	}
	return LOG_OK;
}

static int
commit_update_idx_( sql_trans *tr, sql_idx *i, ulng commit_ts, ulng oldest)
{
	int ok = LOG_OK;
	sql_delta *delta = ATOMIC_PTR_GET(&i->data);
	int type = (oid_index(i->type))?TYPE_oid:TYPE_lng;

	(void)oldest;
	if (isTempTable(i->t)) {
		if (commit_ts) { /* commit */
			if (i->t->commit_action == CA_COMMIT || i->t->commit_action == CA_PRESERVE) {
				if (!delta->cs.merged)
					ok = merge_delta(delta);
			} else if (clear_cs(tr, &delta->cs, true, isTempTable(i->t)) == BUN_NONE) {
				ok = LOG_ERR; /* CA_DELETE as CA_DROP's are gone already */
			}
		} else { /* rollback */
			if (i->t->commit_action == CA_COMMIT/* || i->t->commit_action == CA_PRESERVE*/) {
				ok = rollback_delta(tr, delta, type);
			} else if (clear_cs(tr, &delta->cs, true, isTempTable(i->t)) == BUN_NONE) {
				ok = LOG_ERR; /* CA_DELETE as CA_DROP's are gone already */
			}
		}
		if (!tr->parent)
			i->t->base.new = i->base.new = 0;
	}
	return ok;
}

static int
commit_update_idx( sql_trans *tr, sql_change *change, ulng commit_ts, ulng oldest)
{
	int ok = LOG_OK;
	sql_idx *i = (sql_idx*)change->obj;
	sql_delta *delta = ATOMIC_PTR_GET(&i->data);

	if (isTempTable(i->t))
		return commit_update_idx_( tr, i, commit_ts, oldest);
	if (commit_ts)
		delta->cs.ts = commit_ts;
	if (!commit_ts) { /* rollback */
		sql_delta *d = change->data, *o = ATOMIC_PTR_GET(&i->data);

		if (change->ts && i->t->base.new) /* handled by create col */
			return ok;
		if (o != d) {
			while(o && o->next != d)
				o = o->next;
		}
		if (o == ATOMIC_PTR_GET(&i->data))
			ATOMIC_PTR_SET(&i->data, d->next);
		else
			o->next = d->next;
		change->cleanup = &tc_gc_rollbacked;
	} else if (ok == LOG_OK && !tr->parent) {
		/* merge deltas */
		while (delta && delta->cs.ts > oldest)
			delta = delta->next;
		if (ok == LOG_OK && delta && !delta->cs.merged && delta->cs.ts <= oldest) {
			lock_column(tr->store, i->base.id); /* lock for concurrent updates (appends) */
			ok = merge_delta(delta);
			unlock_column(tr->store, i->base.id);
		}
	} else if (ok == LOG_OK && tr->parent) /* cleanup older save points */
		ATOMIC_PTR_SET(&i->data, savepoint_commit_delta(delta, commit_ts));
	return ok;
}

static storage *
savepoint_commit_storage( storage *dbat, ulng commit_ts)
{
	if (dbat && dbat->cs.ts == commit_ts && dbat->next) {
		assert(0);
		storage *od = dbat->next;
		if (od->cs.ts == commit_ts) {
			storage t = *od, *n = od->next;
			*od = *dbat;
			od->next = n;
			*dbat = t;
			dbat->next = NULL;
			destroy_storage(dbat);
			return od;
		}
	}
	return dbat;
}

static int
log_update_del( sql_trans *tr, sql_change *change)
{
	sql_table *t = (sql_table*)change->obj;

	if (!isTempTable(t) && !tr->parent) /* don't write save point commits */
		return log_storage(tr, t, ATOMIC_PTR_GET(&t->data), t->base.id);
	return LOG_OK;
}

static int
rollback_storage(sql_trans *tr, storage *dbat)
{
	(void)tr;
	(void)dbat;
	return LOG_OK;
}

static int
commit_storage(sql_trans *tr, storage *dbat)
{
	(void)tr;
	(void)dbat;
	return LOG_OK;
}

static int
commit_update_del( sql_trans *tr, sql_change *change, ulng commit_ts, ulng oldest)
{
	int ok = LOG_OK;
	sql_table *t = (sql_table*)change->obj;
	storage *dbat = ATOMIC_PTR_GET(&t->data);

	if (isTempTable(t)) {
		if (!(dbat = temp_tab_timestamp_storage(tr, t)))
			return LOG_ERR;
		if (commit_ts) { /* commit */
			if (t->commit_action == CA_COMMIT || t->commit_action == CA_PRESERVE)
				ok = commit_storage(tr, dbat);
			else /* CA_DELETE as CA_DROP's are gone already */
				ok = clear_storage(tr, t, dbat);
		} else { /* rollback */
			if (t->commit_action == CA_COMMIT/* || t->commit_action == CA_PRESERVE*/)
				ok = rollback_storage(tr, dbat);
			else /* CA_DELETE as CA_DROP's are gone already */
				ok = clear_storage(tr, t, dbat);
		}
		t->base.new = 0;
		return ok;
	}
	lock_table(tr->store, t->base.id);
	if (!commit_ts) { /* rollback */
		if (dbat->cs.ts == tr->tid) {
			if (change->ts && t->base.new) { /* handled by the create table */
				unlock_table(tr->store, t->base.id);
				return ok;
			}
			storage *d = change->data, *o = ATOMIC_PTR_GET(&t->data);

			if (o != d) {
				while(o && o->next != d)
					o = o->next;
			}
			if (o == ATOMIC_PTR_GET(&t->data)) {
				assert(d->next);
				ATOMIC_PTR_SET(&t->data, d->next);
			} else
				o->next = d->next;
			d->next = NULL;
			change->cleanup = &tc_gc_rollbacked_storage;
		} else
			rollback_segments(dbat->segs, tr, change, oldest);
	} else if (ok == LOG_OK && !tr->parent) {
		storage *d = dbat;
		if (dbat->cs.ts == tr->tid) /* cleared table */
			dbat->cs.ts = commit_ts;

		ok = segments2cs(tr, dbat->segs, &dbat->cs);
		assert(ok == LOG_OK);
		if (ok == LOG_OK)
			merge_segments(dbat, tr, change, commit_ts, oldest);
		if (ok == LOG_OK && dbat == d && oldest == commit_ts)
			ok = merge_storage(dbat);
	} else if (ok == LOG_OK && tr->parent) {/* cleanup older save points */
		merge_segments(dbat, tr, change, commit_ts, oldest);
		ATOMIC_PTR_SET(&t->data, savepoint_commit_storage(dbat, commit_ts));
	}
	unlock_table(tr->store, t->base.id);
	return ok;
}

static int
gc_delta( sql_store Store, sql_change *change, ulng oldest)
{
	sqlstore *store = Store;
	sql_delta *n = change->data;
	(void)store;
	(void)oldest;

	destroy_delta(n, true);
	return 1;
}

/* only rollback (content version) case for now */
static int
gc_col( sqlstore *store, sql_change *change, ulng oldest, bool cleanup)
{
	sql_column *c = (sql_column*)change->obj;

	if (!c) /* cleaned earlier */
		return 1;

	/* savepoint commit (did it merge ?) */
	if (ATOMIC_PTR_GET(&c->data) != change->data || isTempTable(c->t)) /* data is freed by commit */
		return 1;
	if (oldest && oldest >= TRANSACTION_ID_BASE) /* cannot cleanup older stuff on savepoint commits */
		return 0;
	sql_delta *d = (sql_delta*)change->data;
	if (d->next) {
		int ok = LOG_OK;

		assert(!cleanup);
		if (d->cs.ts > oldest)
			return ok; /* cannot cleanup yet */

		sql_delta *n = d->next;
		if (n->cs.ucnt && !n->cs.merged) {
			lock_column(store, c->base.id); /* lock for concurrent updates (appends) */
			ok = merge_delta(n);
			unlock_column(store, c->base.id);
		} else if (d && d->cs.ucnt && !d->cs.merged) {
			lock_column(store, c->base.id); /* lock for concurrent updates (appends) */
			ok = merge_delta(d);
			unlock_column(store, c->base.id);
		}
		d->next = NULL;
		change->cleanup = &gc_delta;
		change->data = n;
		return ok;
	}
	if (cleanup)
		column_destroy(store, c);
	return 1;
}

static int
tc_gc_col( sql_store Store, sql_change *change, ulng oldest)
{
	return gc_col(Store, change, oldest, false);
}

/* only rollback (content version) case for now */
static int
tc_gc_drop_col( sql_store Store, sql_change *change, ulng oldest)
{
	return gc_col(Store, change, oldest, true);
}

static int
gc_idx( sqlstore *store, sql_change *change, ulng oldest, bool cleanup)
{
	sql_idx *i = (sql_idx*)change->obj;

	if (!i) /* cleaned earlier */
		return 1;

	/* savepoint commit (did it merge ?) */
	if (ATOMIC_PTR_GET(&i->data) != change->data || isTempTable(i->t)) /* data is freed by commit */
		return 1;
	if (oldest && oldest >= TRANSACTION_ID_BASE) /* cannot cleanup older stuff on savepoint commits */
		return 0;
	sql_delta *d = (sql_delta*)change->data;
	if (d->next) {
		int ok = LOG_OK;

		assert(!cleanup);
		if (d->cs.ts > oldest)
			return ok; /* cannot cleanup yet */

		sql_delta *n = d->next;
		if (n->cs.ucnt && !n->cs.merged) {
			lock_column(store, i->base.id); /* lock for concurrent updates (appends) */
			ok = merge_delta(n);
			unlock_column(store, i->base.id);
		} else if (d && d->cs.ucnt && !d->cs.merged) {
			lock_column(store, i->base.id); /* lock for concurrent updates (appends) */
			ok = merge_delta(d);
			unlock_column(store, i->base.id);
		}
		d->next = NULL;
		change->cleanup = &gc_delta;
		change->data = n;
		return ok;
	}
	if (cleanup)
		idx_destroy(store, i);
	return 1;
}

static int
tc_gc_idx( sql_store Store, sql_change *change, ulng oldest)
{
	return gc_idx(Store, change, oldest, false);
}

static int
tc_gc_drop_idx( sql_store Store, sql_change *change, ulng oldest)
{
	return gc_idx(Store, change, oldest, true);
}


static int
tc_gc_del( sql_store Store, sql_change *change, ulng oldest)
{
	sqlstore *store = Store;
	sql_table *t = (sql_table*)change->obj;

	(void)store;
	/* savepoint commit (did it merge ?) */
	if (ATOMIC_PTR_GET(&t->data) != change->data || isTempTable(t)) /* data is freed by commit */
		return 1;
	if (oldest && oldest >= TRANSACTION_ID_BASE) /* cannot cleanup older stuff on savepoint commits */
		return 0;
	storage *d = (storage*)change->data;
	if (d->next) {
		if (d->cs.ts > oldest)
			return LOG_OK; /* cannot cleanup yet */

		destroy_storage(d->next);
		d->next = NULL;
	}
	return 1;
}

static int
add_offsets(BUN slot, size_t nr, size_t total, BUN *offset, BAT **offsets)
{
	if (nr == 0)
		return LOG_OK;
	assert (nr > 0);
	if ((!offsets || !*offsets) && nr == total) {
		*offset = slot;
		return LOG_OK;
	}
	if (!*offsets) {
		*offsets = COLnew(0, TYPE_oid, total, TRANSIENT);
		if (!*offsets)
			return LOG_ERR;
	}
	oid *restrict dst = Tloc(*offsets, BATcount(*offsets));
	for(size_t i = 0; i < nr; i++)
		dst[i] = slot + i;
	(*offsets)->batCount += nr;
	(*offsets)->theap->dirty = true;
	return LOG_OK;
}

static int
claim_segmentsV2(sql_trans *tr, sql_table *t, storage *s, size_t cnt, BUN *offset, BAT **offsets, bool locked)
{
	int in_transaction = segments_in_transaction(tr, t), ok = LOG_OK;
	assert(s->segs);
	ulng oldest = store_oldest(tr->store);
	BUN slot = 0;
	size_t total = cnt;

	if (!locked)
		lock_table(tr->store, t->base.id);
	/* naive vacuum approach, iterator through segments, use deleted segments or create new segment at the end */
	for (segment *seg = s->segs->h, *p = NULL; seg && cnt && ok == LOG_OK; p = seg, seg = seg->next) {
		if (seg->deleted && seg->ts < oldest && seg->end > seg->start) { /* re-use old deleted or rolledback append */
			if ((seg->end - seg->start) >= cnt) {
				/* if previous is claimed before we could simply adjust the end/start */
				if (p && p->ts == tr->tid && !p->deleted) {
					slot = p->end;
					p->end += cnt;
					seg->start += cnt;
					if (add_offsets(slot, cnt, total, offset, offsets) != LOG_OK) {
						ok = LOG_ERR;
						break;
					}
					cnt = 0;
					break;
				}
				/* we claimed part of the old segment, the split off part needs to stay deleted */
				size_t rcnt = seg->end - seg->start;
				if (rcnt > cnt)
					rcnt = cnt;
				if ((seg=split_segment(s->segs, seg, p, tr, seg->start, rcnt, false)) == NULL) {
					ok = LOG_ERR;
					break;
				}
			}
			seg->ts = tr->tid;
			seg->deleted = false;
			slot = seg->start;
			if (add_offsets(slot, (seg->end-seg->start), total, offset, offsets) != LOG_OK) {
				ok = LOG_ERR;
				break;
			}
			cnt -= (seg->end - seg->start);
		}
	}
	if (ok == LOG_OK && cnt) {
		if (s->segs->t && s->segs->t->ts == tr->tid && !s->segs->t->deleted) {
			slot = s->segs->t->end;
			s->segs->t->end += cnt;
		} else {
			if (!(s->segs->t = new_segment(s->segs->t, tr, cnt))) {
				ok = LOG_ERR;
			} else {
				if (!s->segs->h)
					s->segs->h = s->segs->t;
				slot = s->segs->t->start;
			}
		}
		ok = add_offsets(slot, cnt, total, offset, offsets);
	}
	if (!locked)
		unlock_table(tr->store, t->base.id);

	/* hard to only add this once per transaction (probably want to change to once per new segment) */
	if ((!inTransaction(tr, t) && (!in_transaction || isTempTable(t)) && isGlobal(t)) || (!isNew(t) && isLocalTemp(t))) {
		trans_add(tr, &t->base, s, &tc_gc_del, &commit_update_del, isTempTable(t)?NULL:&log_update_del);
		in_transaction = true;
	}
	if (in_transaction && !isTempTable(t))
		tr->logchanges += (int) total;
	if (*offsets) {
		BAT *pos = *offsets;
		assert(BATcount(pos) == total);
		BATsetcount(pos, total); /* set other properties */
		pos->tnil = false;
		pos->tnonil = true;
		pos->tkey = true;
		pos->tsorted = true;
		pos->trevsorted = false;
	}
	return ok;
}

static int
claim_segments(sql_trans *tr, sql_table *t, storage *s, size_t cnt, BUN *offset, BAT **offsets, bool locked)
{
	if (cnt > 1 && offsets)
		return claim_segmentsV2(tr, t, s, cnt, offset, offsets, locked);
	int in_transaction = segments_in_transaction(tr, t), ok = LOG_OK;
	assert(s->segs);
	ulng oldest = store_oldest(tr->store);
	BUN slot = 0;
	int reused = 0;

	if (!locked)
		lock_table(tr->store, t->base.id);
	/* naive vacuum approach, iterator through segments, check for large enough deleted segments
	 * or create new segment at the end */
	for (segment *seg = s->segs->h, *p = NULL; seg && ok == LOG_OK; p = seg, seg = seg->next) {
		if (seg->deleted && seg->ts < oldest && (seg->end-seg->start) >= cnt) { /* re-use old deleted or rolledback append */

			if ((seg->end - seg->start) >= cnt) {

				/* if previous is claimed before we could simply adjust the end/start */
				if (p && p->ts == tr->tid && !p->deleted) {
					slot = p->end;
					p->end += cnt;
					seg->start += cnt;
					reused = 1;
					break;
				}
				/* we claimed part of the old segment, the split off part needs to stay deleted */
				if ((seg=split_segment(s->segs, seg, p, tr, seg->start, cnt, false)) == NULL)
					ok = LOG_ERR;
			}
			seg->ts = tr->tid;
			seg->deleted = false;
			slot = seg->start;
			reused = 1;
			break;
		}
	}
	if (ok == LOG_OK && !reused) {
		if (s->segs->t && s->segs->t->ts == tr->tid && !s->segs->t->deleted) {
			slot = s->segs->t->end;
			s->segs->t->end += cnt;
		} else {
			if (!(s->segs->t = new_segment(s->segs->t, tr, cnt))) {
				ok = LOG_ERR;
			} else {
				if (!s->segs->h)
					s->segs->h = s->segs->t;
				slot = s->segs->t->start;
			}
		}
	}
	if (!locked)
		unlock_table(tr->store, t->base.id);

	/* hard to only add this once per transaction (probably want to change to once per new segment) */
	if ((!inTransaction(tr, t) && (!in_transaction || isTempTable(t)) && isGlobal(t)) || (!isNew(t) && isLocalTemp(t))) {
		trans_add(tr, &t->base, s, &tc_gc_del, &commit_update_del, isTempTable(t)?NULL:&log_update_del);
		in_transaction = true;
	}
	if (in_transaction && !isTempTable(t))
		tr->logchanges += (int) cnt;
	if (ok == LOG_OK) {
		*offset = slot;
		return LOG_OK;
	}
	return LOG_ERR;
}

/*
 * Claim cnt slots to store the tuples. The claim_tab should claim storage on the level
 * of the global transaction and mark the newly added storage slots unused on the global
 * level but used on the local transaction level. Besides this the local transaction needs
 * to update (and mark unused) any slot inbetween the old end and new slots.
 * */
static int
claim_tab(sql_trans *tr, sql_table *t, size_t cnt, BUN *offset, BAT **offsets)
{
	storage *s;

	if (isTempTable(t) && isGlobal(t))
		t = find_tmp_table(tr, t);

	/* we have a single segment structure for each persistent table
	 * for temporary tables each has its own */
	if ((s = bind_del_data(tr, t, NULL)) == NULL)
		return LOG_ERR;

	return claim_segments(tr, t, s, cnt, offset, offsets, false); /* find slot(s) */
}

/* some tables cannot be updated concurrently (user/roles etc) */
static int
key_claim_tab(sql_trans *tr, sql_table *t, size_t cnt, BUN *offset, BAT **offsets)
{
	storage *s;
	int res = 0;

	if (isTempTable(t) && isGlobal(t))
		t = find_tmp_table(tr, t);

	/* we have a single segment structure for each persistent table
	 * for temporary tables each has its own */
	if ((s = bind_del_data(tr, t, NULL)) == NULL)
		/* TODO check for other inserts ! */
		return LOG_ERR;

	lock_table(tr->store, t->base.id);
	if ((res = segments_conflict(tr, s->segs, 1))) {
		unlock_table(tr->store, t->base.id);
		return LOG_CONFLICT;
	}
	res = claim_segments(tr, t, s, cnt, offset, offsets, true); /* find slot(s) */
	unlock_table(tr->store, t->base.id);
	return res;
}

static int
tab_validate(sql_trans *tr, sql_table *t, int uncommitted)
{
	storage *s;
	int res = 0;

	if ((s = bind_del_data(tr, t, NULL)) == NULL)
		return LOG_ERR;

	lock_table(tr->store, t->base.id);
	res = segments_conflict(tr, s->segs, uncommitted);
	unlock_table(tr->store, t->base.id);
	return res ? LOG_CONFLICT : LOG_OK;
}

static size_t
has_deletes_in_range( segment *s, sql_trans *tr, BUN start, BUN end)
{
	size_t cnt = 0;

	for(;s && s->end <= start; s = s->next)
		;

	for(;s && s->start < end && !cnt; s = s->next) {
		if (SEG_IS_DELETED(s, tr)) /* assume aligned s->end and end */
			cnt += s->end - s->start;
	}
	return cnt;
}

static BAT *
segments2cands(storage *S, sql_trans *tr, sql_table *t, size_t start, size_t end)
{
	lock_table(tr->store, t->base.id);
	segment *s = S->segs->h;
	/* step one no deletes -> dense range */
	uint32_t cur = 0;
	size_t dnr = has_deletes_in_range(s, tr, start, end), nr = end - start, pos = 0;
	if (!dnr) {
		unlock_table(tr->store, t->base.id);
		return BATdense(start, start, end-start);
	}

	BAT *b = COLnew(0, TYPE_msk, nr, TRANSIENT), *bn = NULL;
	if (!b) {
		unlock_table(tr->store, t->base.id);
		return NULL;
	}

	uint32_t *restrict dst = Tloc(b, 0);
	for( ; s; s=s->next) {
		if (s->end < start)
			continue;
		if (s->start >= end)
			break;
		msk m = (SEG_IS_VALID(s, tr));
		size_t lnr = s->end-s->start;
		if (s->start < start)
			lnr -= (start - s->start);
		if (s->end > end)
			lnr -= s->end - end;

		if (m) {
			size_t used = pos&31, end = 32;
			if (used) {
				if (lnr < (32-used))
					end = used + lnr;
				assert(end > used);
				cur |= ((1U << (end - used)) - 1) << used;
				lnr -= end - used;
				pos += end - used;
				if (end == 32) {
					*dst++ = cur;
					cur = 0;
				}
			}
			size_t full = lnr/32;
			size_t rest = lnr%32;
			if (full > 0) {
				memset(dst, ~0, full * sizeof(*dst));
				dst += full;
				lnr -= full * 32;
				pos += full * 32;
			}
			if (rest > 0) {
				cur |= (1U << rest) - 1;
				lnr -= rest;
				pos += rest;
			}
			assert(lnr==0);
		} else {
			size_t used = pos&31, end = 32;
			if (used) {
				if (lnr < (32-used))
					end = used + lnr;

				pos+= (end-used);
				lnr-= (end-used);
				if (end == 32) {
					*dst++ = cur;
					cur = 0;
				}
			}
			size_t full = lnr/32;
			size_t rest = lnr%32;
			memset(dst, 0, full * sizeof(*dst));
			dst += full;
			lnr -= full * 32;
			pos += full * 32;
			pos+= rest;
			lnr-= rest;
			assert(lnr==0);
		}
	}

	unlock_table(tr->store, t->base.id);
	if (pos%32)
		*dst=cur;
	BATsetcount(b, nr);
	bn = BATmaskedcands(start, nr, b, true);
	BBPreclaim(b);
	(void)pos;
	assert (pos == nr);
	return bn;
}

static void *					/* BAT * */
bind_cands(sql_trans *tr, sql_table *t, int nr_of_parts, int part_nr)
{
	/* with nr_of_parts - part_nr we can adjust parts */
	storage *s = tab_timestamp_storage(tr, t);

	if (!s)
		return NULL;
	size_t nr = segs_end(s->segs, tr, t);

	if (!nr)
		return BATdense(0, 0, 0);

	/* compute proper part */
	size_t part_size = nr/nr_of_parts;
	size_t start = part_size * part_nr;
	size_t end = start + part_size;
	if (part_nr == (nr_of_parts-1))
		end = nr;
	assert(end <= nr);
	return segments2cands(s, tr, t, start, end);
}

<<<<<<< HEAD
static void
temp_del_tab(sql_trans *tr, sql_table *t)
{
	ulng tid = tr->tid;
	lock_table(tr->store, t->base.id);
  table_retry:
	for (storage *d = ATOMIC_PTR_GET(&t->data), *p = NULL, *n = NULL; d; d = n) {
		n = d->next;
		if (d->cs.ts == tid) {
			if (p == NULL) {
				if (!ATOMIC_PTR_CAS(&t->data, (void **) &d, n))
					goto table_retry;
			} else {
				p->next = n;
			}
			d->next = NULL;
			destroy_storage(d);
		} else {
			p = d;
		}
	}
	unlock_table(tr->store, t->base.id);
	for (node *nd = t->columns->l->h; nd; nd = nd->next) {
		sql_column *c = nd->data;
		lock_column(tr->store, c->base.id);
	  column_retry:
		for (sql_delta *d = ATOMIC_PTR_GET(&c->data), *p = NULL, *n = NULL; d; d = n) {
			n = d->next;
			if (d->cs.ts == tid) {
				if (p == NULL) {
					if (!ATOMIC_PTR_CAS(&c->data, (void **) &d, n))
						goto column_retry;
				} else {
					p->next = n;
				}
				d->next = NULL;
				destroy_delta(d, false);
			} else {
				p = d;
			}
		}
		unlock_column(tr->store, c->base.id);
	}
}

static int
swap_bats(sql_trans *tr, sql_column *col, BAT *bn)
{
	bool update_conflict = false;

	if (!isTempTable(col->t) && segments_in_transaction(tr, col->t))
		return LOG_CONFLICT;

	sql_delta *d = NULL, *odelta = ATOMIC_PTR_GET(&col->data);

	if ((d = bind_col_data(tr, col, &update_conflict)) == NULL)
		return update_conflict ? LOG_CONFLICT : LOG_ERR;
	assert(d && d->cs.ts == tr->tid);
	if ((!inTransaction(tr, col->t) && (odelta != d || isTempTable(col->t)) && isGlobal(col->t)) || (!isNew(col->t) && isLocalTemp(col->t)))
		trans_add(tr, &col->base, d, &tc_gc_col, &commit_update_col, &log_update_col);
	if (d->cs.bid)
		temp_destroy(d->cs.bid);
	if (d->cs.uibid)
		temp_destroy(d->cs.uibid);
	if (d->cs.uvbid)
		temp_destroy(d->cs.uvbid);
	d->cs.bid = temp_create(bn);
	d->cs.uibid = 0;
	d->cs.uvbid = 0;
	d->cs.ucnt = 0;
	d->cs.cleared = true;
	d->cs.ts = tr->tid;
	d->cs.refcnt = 1;
	return LOG_OK;
}

static int
col_compress(sql_trans *tr, sql_column *col, storage_type st, BAT *o, BAT *u)
{
	bool update_conflict = false;

	if (!isTempTable(col->t) && segments_in_transaction(tr, col->t))
		return LOG_CONFLICT;

	sql_delta *d = NULL, *odelta = ATOMIC_PTR_GET(&col->data);

	if ((d = bind_col_data(tr, col, &update_conflict)) == NULL)
		return update_conflict ? LOG_CONFLICT : LOG_ERR;
	assert(d && d->cs.ts == tr->tid);
	if ((!inTransaction(tr, col->t) && (odelta != d || isTempTable(col->t)) && isGlobal(col->t)) || (!isNew(col->t) && isLocalTemp(col->t)))
		trans_add(tr, &col->base, d, &tc_gc_col, &commit_update_col, isTempTable(col->t)?NULL:&log_update_col);

	d->cs.st = st;
	d->cs.cleared = true;
	if (d->cs.bid)
		temp_destroy(d->cs.bid);
	d->cs.bid = temp_create(o);
	if (u) {
		if (d->cs.ebid)
			temp_destroy(d->cs.ebid);
		d->cs.ebid = temp_create(u);
	}
	return LOG_OK;
}


=======
>>>>>>> a8ed8e2e
void
bat_storage_init( store_functions *sf)
{
	sf->bind_col = &bind_col;
	sf->bind_idx = &bind_idx;
	sf->bind_cands = &bind_cands;

	sf->claim_tab = &claim_tab;
	sf->key_claim_tab = &key_claim_tab;
	sf->tab_validate = &tab_validate;

	sf->append_col = &append_col;
	sf->append_idx = &append_idx;

	sf->update_col = &update_col;
	sf->update_idx = &update_idx;

	sf->delete_tab = &delete_tab;

	sf->count_del = &count_del;
	sf->count_col = &count_col;
	sf->count_idx = &count_idx;
	sf->dcount_col = &dcount_col;
	sf->min_max_col = &min_max_col;
	sf->sorted_col = &sorted_col;
	sf->unique_col = &unique_col;
	sf->double_elim_col = &double_elim_col;

	sf->col_dup = &col_dup;
	sf->idx_dup = &idx_dup;
	sf->del_dup = &del_dup;

	sf->create_col = &create_col;	/* create and add to change list */
	sf->create_idx = &create_idx;
	sf->create_del = &create_del;

	sf->destroy_col = &destroy_col;	/* free resources */
	sf->destroy_idx = &destroy_idx;
	sf->destroy_del = &destroy_del;

	sf->drop_col = &drop_col;		/* add drop to change list */
	sf->drop_idx = &drop_idx;
	sf->drop_del = &drop_del;

	sf->clear_table = &clear_table;
<<<<<<< HEAD

	sf->temp_del_tab = &temp_del_tab;
	sf->swap_bats = &swap_bats;
	sf->col_compress = &col_compress;
=======
>>>>>>> a8ed8e2e
}

#if 0
static lng
log_get_nr_inserted(sql_column *fc, lng *offset)
{
	lng cnt = 0;

	if (!fc || GDKinmemory(0))
		return 0;

	if (fc->base.atime && fc->base.allocated) {
		sql_delta *fb = fc->data;
		BAT *ins = temp_descriptor(fb->cs.bid);

		if (ins && BUNlast(ins) > 0 && BUNlast(ins) > ins->batInserted) {
			cnt = BUNlast(ins) - ins->batInserted;
		}
		bat_destroy(ins);
	}
	return cnt;
}

static lng
log_get_nr_deleted(sql_table *ft, lng *offset)
{
	lng cnt = 0;

	if (!ft || GDKinmemory(0))
		return 0;

	if (ft->base.atime && ft->base.allocated) {
		storage *fdb = ft->data;
		BAT *db = temp_descriptor(fdb->cs.bid);

		if (db && BUNlast(db) > 0 && BUNlast(db) > db->batInserted) {
			cnt = BUNlast(db) - db->batInserted;
			*offset = db->batInserted;
		}
		bat_destroy(db);
	}
	return cnt;
}
#endif<|MERGE_RESOLUTION|>--- conflicted
+++ resolved
@@ -993,19 +993,15 @@
 	if (!d) {
 		unlock_column(tr->store, c->base.id);
 		return NULL;
-<<<<<<< HEAD
 	}
 	if (d->cs.st == ST_DICT) {
 		BAT *b = quick_descriptor(d->cs.bid);
 
 		type = b->ttype;
 	}
-	BAT *bn = bind_ubat(tr, d, access, type, cnt);
+	BAT *bn = bind_ubat(tr, d, isTempTable(c->t), access, type, cnt);
 	unlock_column(tr->store, c->base.id);
 	return bn;
-=======
-	return bind_ubat(tr, d, isTempTable(c->t), access, c->type.type->localtype, cnt);
->>>>>>> a8ed8e2e
 }
 
 static BAT *
@@ -1018,14 +1014,10 @@
 	if (!d) {
 		unlock_column(tr->store, i->base.id);
 		return NULL;
-<<<<<<< HEAD
-	}
-	BAT *bn = bind_ubat(tr, d, access, type, cnt);
+	}
+	BAT *bn = bind_ubat(tr, d, isTempTable(i->t), access, type, cnt);
 	unlock_column(tr->store, i->base.id);
 	return bn;
-=======
-	return bind_ubat(tr, d, isTempTable(i->t), access, type, cnt);
->>>>>>> a8ed8e2e
 }
 
 static BAT *
@@ -2310,16 +2302,14 @@
 	int res = LOG_OK;
 	sql_delta *delta, *odelta = ATOMIC_PTR_GET(&c->data);
 
-<<<<<<< HEAD
 	if (tpe == TYPE_bat) {
 		BAT *t = data;
 		if (!BATcount(t))
 			return LOG_OK;
 	}
-=======
+
 	if (isTempTable(c->t) && isGlobal(c->t))
 		c = find_tmp_column(tr, c);
->>>>>>> a8ed8e2e
 
 	if ((delta = bind_col_data(tr, c, NULL)) == NULL)
 		return LOG_ERR;
@@ -2352,16 +2342,14 @@
 	int res = LOG_OK;
 	sql_delta *delta, *odelta = ATOMIC_PTR_GET(&i->data);
 
-<<<<<<< HEAD
 	if (tpe == TYPE_bat) {
 		BAT *t = data;
 		if (!BATcount(t))
 			return LOG_OK;
 	}
-=======
+
 	if (isTempTable(i->t) && isGlobal(i->t))
 		i = find_tmp_idx(tr, i);
->>>>>>> a8ed8e2e
 
 	if ((delta = bind_idx_data(tr, i, NULL)) == NULL)
 		return LOG_ERR;
@@ -2960,13 +2948,8 @@
 		size_t cnt = 0;
 
 		/* alter ? */
-<<<<<<< HEAD
-		if (ol_first_node(c->t->columns) && (fc = ol_first_node(c->t->columns)->data) != NULL) {
+		if (!isTempTable(c->t) && ol_first_node(c->t->columns) && (fc = ol_first_node(c->t->columns)->data) != NULL) {
 			storage *s = tab_timestamp_storage(tr, fc->t);
-=======
-		if (!isTempTable(c->t) && ol_first_node(c->t->columns) && (fc = ol_first_node(c->t->columns)->data) != NULL) {
-			storage *s = ATOMIC_PTR_GET(&fc->t->data);
->>>>>>> a8ed8e2e
 			cnt = segs_end(s->segs, tr, c->t);
 		}
 		if (cnt && fc != c) {
@@ -4793,52 +4776,6 @@
 	return segments2cands(s, tr, t, start, end);
 }
 
-<<<<<<< HEAD
-static void
-temp_del_tab(sql_trans *tr, sql_table *t)
-{
-	ulng tid = tr->tid;
-	lock_table(tr->store, t->base.id);
-  table_retry:
-	for (storage *d = ATOMIC_PTR_GET(&t->data), *p = NULL, *n = NULL; d; d = n) {
-		n = d->next;
-		if (d->cs.ts == tid) {
-			if (p == NULL) {
-				if (!ATOMIC_PTR_CAS(&t->data, (void **) &d, n))
-					goto table_retry;
-			} else {
-				p->next = n;
-			}
-			d->next = NULL;
-			destroy_storage(d);
-		} else {
-			p = d;
-		}
-	}
-	unlock_table(tr->store, t->base.id);
-	for (node *nd = t->columns->l->h; nd; nd = nd->next) {
-		sql_column *c = nd->data;
-		lock_column(tr->store, c->base.id);
-	  column_retry:
-		for (sql_delta *d = ATOMIC_PTR_GET(&c->data), *p = NULL, *n = NULL; d; d = n) {
-			n = d->next;
-			if (d->cs.ts == tid) {
-				if (p == NULL) {
-					if (!ATOMIC_PTR_CAS(&c->data, (void **) &d, n))
-						goto column_retry;
-				} else {
-					p->next = n;
-				}
-				d->next = NULL;
-				destroy_delta(d, false);
-			} else {
-				p = d;
-			}
-		}
-		unlock_column(tr->store, c->base.id);
-	}
-}
-
 static int
 swap_bats(sql_trans *tr, sql_column *col, BAT *bn)
 {
@@ -4899,9 +4836,6 @@
 	return LOG_OK;
 }
 
-
-=======
->>>>>>> a8ed8e2e
 void
 bat_storage_init( store_functions *sf)
 {
@@ -4947,13 +4881,9 @@
 	sf->drop_del = &drop_del;
 
 	sf->clear_table = &clear_table;
-<<<<<<< HEAD
-
-	sf->temp_del_tab = &temp_del_tab;
+
 	sf->swap_bats = &swap_bats;
 	sf->col_compress = &col_compress;
-=======
->>>>>>> a8ed8e2e
 }
 
 #if 0
