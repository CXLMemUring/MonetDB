--- conflicted
+++ resolved
@@ -13,10 +13,10 @@
 #include "gdk_atoms.h"
 
 static MT_Lock segs_lock = MT_LOCK_INITIALIZER("segs_lock");
-static MT_Lock destroy_lock = MT_LOCK_INITIALIZER("destroy_lock");
 #define NR_TABLE_LOCKS 64
 static MT_Lock table_locks[NR_TABLE_LOCKS]; /* set of locks to protect table changes (claim) */
 
+static MT_Lock destroy_lock = MT_LOCK_INITIALIZER("destroy_lock");
 storage *tobe_destroyed_dbat = NULL;
 sql_delta *tobe_destroyed_delta = NULL;
 
@@ -728,7 +728,6 @@
 static int
 dup_dbat(storage *obat, storage *bat, int is_new, int temp)
 {
-<<<<<<< HEAD
 	if (!obat)
 		return LOG_OK;
 	if (temp) {
@@ -740,24 +739,6 @@
 		bat->segs = dup_segments(obat->segs);
 		MT_lock_unset(&segs_lock);
 		assert(bat->end <= bat->segs->end);
-=======
-	bat->dbid = obat->dbid;
-	bat->cnt = obat->cnt;
-	bat->dname = _STRDUP(obat->dname);
-	bat->wtime = obat->wtime;
-	bat->cleared = obat->cleared;
-	if(!bat->dname)
-		return LOG_ERR;
-	if (bat->dbid) {
-		if (is_new) {
-			obat->dbid = temp_copy(bat->dbid, temp);
-		} else {
-			bat->dbid = ebat_copy(bat->dbid, 0, temp);
-		}
-		assert(BATcount(quick_descriptor(bat->dbid)) == bat->cnt);
-		if (bat->dbid == BID_NIL)
-			return LOG_ERR;
->>>>>>> 17ab9b68
 	}
 	return dup_cs(&obat->cs, &bat->cs, TYPE_bit, is_new, temp);
 }
@@ -846,36 +827,6 @@
 	return cs_update_val(&bat->cs, rid, &T, is_new);
 }
 
-static void
-_destroy_dbat(sql_dbat *bat)
-{
-	if (bat->dname)
-		_DELETE(bat->dname);
-	if (bat->dbid)
-		temp_destroy(bat->dbid);
-	if (bat->cached) {
-		bat_destroy(bat->cached);
-		bat->cached = NULL;
-	}
-	bat->dbid = 0;
-	bat->dname = NULL;
-	_DELETE(bat);
-}
-
-static int
-destroy_dbat(sql_trans *tr, sql_dbat *bat)
-{
-	sql_dbat *n;
-
-	(void)tr;
-	while(bat) {
-		n = bat->next;
-		_destroy_dbat(bat);
-		bat = n;
-	}
-	return LOG_OK;
-}
-
 static int
 bind_del_data(sql_trans *tr, sql_table *t)
 {
@@ -921,17 +872,6 @@
 {
 	BAT *b = temp_descriptor(cs->bid);
 
-<<<<<<< HEAD
-=======
-	assert(tr->active || tr == gtrans);
-	if (!isTable(c->t))
-		return 0;
-	if (!c->data) {
-		sql_column *oc = tr_find_column(tr->parent, c);
-		c->data = timestamp_delta(oc->data, c->base.stime);
-	}
-	b = c->data;
->>>>>>> 17ab9b68
 	if (!b)
 		return LOG_ERR;
 	const void *nilptr = ATOMnilptr(b->ttype);
@@ -949,7 +889,6 @@
 	node *n = t->columns.set->h;
 	sql_column *c = n->data;
 
-<<<<<<< HEAD
 	t->base.atime = t->s->base.atime = tr->atime = tr->wstime;
 	c->base.atime = tr->wstime;
 
@@ -961,14 +900,6 @@
 			return LOG_ERR;
 		if (claim_cs(c->data, cnt) == LOG_ERR)
 			return LOG_ERR;
-=======
-	assert(tr->active || tr == gtrans);
-	if (!isTable(c->t))
-		return 0;
-	if (!c->data) {
-		sql_column *oc = tr_find_column(tr->parent, c);
-		c->data = timestamp_delta(oc->data, c->base.stime);
->>>>>>> 17ab9b68
 	}
 	if (t->idxs.set) {
 		for (n = t->idxs.set->h; n; n = n->next) {
@@ -989,26 +920,7 @@
 static void
 lock_table(sqlid id)
 {
-<<<<<<< HEAD
 	MT_lock_set(&table_locks[id&(NR_TABLE_LOCKS-1)]);
-=======
-	sql_delta *b;
-
-	assert(tr->active || tr == gtrans);
-	if (!isTable(i->t) || (hash_index(i->type) && list_length(i->columns) <= 1) || !idx_has_column(i->type))
-		return 0;
-	if (!i->data) {
-		sql_idx *oi = tr_find_idx(tr->parent, i);
-		i->data = timestamp_delta(oi->data, i->base.stime);
-	}
-	b = i->data;
-	if (!b)
-		return 0;
-	if (all)
-		return b->cnt;
-	else
-		return b->cnt - b->ibase;
->>>>>>> 17ab9b68
 }
 
 static void
@@ -1028,25 +940,12 @@
 	storage *s, *ps = NULL;
 	BUN slot = 0;
 
-<<<<<<< HEAD
 	if (bind_del_data(tr, t) == LOG_ERR)
-=======
-	assert(tr->active || tr == gtrans);
-	if (!isTable(t))
-		return 0;
-	if (!t->data) {
-		sql_table *ot = tr_find_table(tr->parent, t);
-		t->data = timestamp_dbat(ot->data, t->base.stime);
-	}
-	d = t->data;
-	if (!d)
->>>>>>> 17ab9b68
 		return 0;
 
 	/* use (resizeable) array of locks like BBP */
 	lock_table(t->base.id);
 
-<<<<<<< HEAD
 	s = t->data;
 	if (isNew(t) || isTempTable(t) || s->cs.cleared) {
 		/* a new table ie no competition */
@@ -1055,18 +954,10 @@
 		/* find parent which knows about the slots to use */
 		sql_table *ot = tr_find_base_table(tr->parent, t);
 		ps = timestamp_dbat(ot->data, t->base.stime);
-=======
-	assert(tr->active || tr == gtrans);
-	assert (isTable(c->t)) ;
-	if (!c->data) {
-		sql_column *oc = tr_find_column(tr->parent, c);
-		c->data = timestamp_delta(oc->data, c->base.stime);
->>>>>>> 17ab9b68
 	}
 	if (!ps)
 		return LOG_ERR;
 
-<<<<<<< HEAD
 	slot = ps->end;
 	if (isNew(t) || isTempTable(t) || s->cs.cleared) {
 		ps->end += cnt;
@@ -1076,26 +967,11 @@
 		assert(ps->end <= ps->segs->end);
 		ps->segs->head = new_segment(ps->segs->head, tr, cnt);
 		s->end = ps->end = ps->segs->end = ps->segs->head->end;
-=======
-	assert(tr->active || tr == gtrans);
-	if (!isTable(i->t) || (hash_index(i->type) && list_length(i->columns) <= 1) || !idx_has_column(i->type))
-		return 0;
-	if (!i->data) {
-		sql_idx *oi = tr_find_idx(tr->parent, i);
-		if (oi)
-			i->data = timestamp_delta(oi->data, i->base.stime);
->>>>>>> 17ab9b68
 	}
 
 	BAT *b = temp_descriptor(s->cs.bid); /* use s->cs.bid, as its equal ps->cs.bid or for cleared tables its a private bid */
 
-<<<<<<< HEAD
 	assert(isNew(t) || isTempTable(t) || s->cs.cleared || BATcount(b) == slot);
-=======
-	assert(tr->active || tr == gtrans);
-	if (!isTable(t))
-		return 0;
->>>>>>> 17ab9b68
 
 	bit deleted = FALSE;
 	lng i;
@@ -1154,7 +1030,6 @@
 {
 	int sorted = 0;
 
-	assert(tr->active || tr == gtrans);
 	if (!isTable(col->t) || !col->t->s)
 		return 0;
 	/* fallback to central bat */
@@ -1165,38 +1040,16 @@
 		BAT *b = bind_col(tr, col, QUICK);
 
 		if (b)
-			sorted = BATtordered(b) || BATtrevordered(b);
+			sorted = BATtordered(b);
 	}
 	return sorted;
 }
 
 static int
-unique_col(sql_trans *tr, sql_column *col)
-{
-	int distinct = 0;
-
-	assert(tr->active || tr == gtrans);
-	if (!isTable(col->t) || !col->t->s)
-		return 0;
-	/* fallback to central bat */
-	if (tr && tr->parent && !col->data && col->po)
-		col = col->po;
-
-	if (col && col->data) {
-		BAT *b = bind_col(tr, col, QUICK);
-
-		if (b)
-			distinct = b->tkey;
-	}
-	return distinct;
-}
-
-static int
 double_elim_col(sql_trans *tr, sql_column *col)
 {
 	int de = 0;
 
-	assert(tr->active || tr == gtrans);
 	if (!isTable(col->t) || !col->t->s)
 		return 0;
 	/* fallback to central bat */
@@ -1310,7 +1163,6 @@
 	}
 
 	if (!isNew(c) && !isTempTable(c->t)){
-<<<<<<< HEAD
 		c->base.wtime = 0;
 		return load_cs(&bat->cs, type, c->base.id);
 	} else if (bat && bat->cs.bid && !isTempTable(c->t)) {
@@ -1329,36 +1181,6 @@
 			if (!isTempTable(c->t)) {
 				bat->cs.uibid = e_bat(TYPE_oid);
 				if (bat->cs.uibid == BID_NIL)
-=======
-		return load_bat(bat, type, c->t->bootstrap?0:LOG_COL, c->base.id);
-	} else if (bat && bat->ibid && !isTempTable(c->t)) {
-		return new_persistent_bat(tr, c->data, c->t->sz);
-	} else if (!bat->ibid) {
-		sql_column *fc = NULL;
-		size_t cnt = 0;
-
-		/* alter ? */
-		if (c->t->columns.set && (fc = c->t->columns.set->h->data) != NULL)
-			cnt = count_col(tr, fc, 1);
-		if (cnt && fc != c) {
-			sql_delta *d = fc->data;
-
-			if (d->bid) {
-				bat->bid = copyBat(d->bid, type, 0);
-				if(bat->bid == BID_NIL)
-					ok = LOG_ERR;
-			}
-			if (d->ibid) {
-				bat->ibid = copyBat(d->ibid, type, d->ibase);
-				if(bat->ibid == BID_NIL)
-					ok = LOG_ERR;
-			}
-			bat->ibase = d->ibase;
-			bat->cnt = d->cnt;
-			if (d->uibid) {
-				bat->uibid = e_bat(TYPE_oid);
-				if (bat->uibid == BID_NIL)
->>>>>>> 17ab9b68
 					ok = LOG_ERR;
 				bat->cs.uvbid = e_bat(type);
 				if(bat->cs.uvbid == BID_NIL)
@@ -1399,18 +1221,11 @@
 	}
 
 	if (!isNew(ni) && !isTempTable(ni->t)){
-<<<<<<< HEAD
 		ni->base.wtime = 0;
 		return load_cs(&bat->cs, type, ni->base.id);
 	} else if (bat && bat->cs.bid && !isTempTable(ni->t)) {
 		return new_persistent_delta(ni->data);
 	} else {
-=======
-		return load_bat(bat, type, ni->t->bootstrap?0:LOG_IDX, ni->base.id);
-	} else if (bat && bat->ibid && !isTempTable(ni->t)) {
-		return new_persistent_bat( tr, ni->data, ni->t->sz);
-	} else if (!bat->ibid) {
->>>>>>> 17ab9b68
 		sql_column *c = ni->t->columns.set->h->data;
 		sql_delta *d;
 
@@ -1475,30 +1290,12 @@
 			return LOG_ERR;
 		bat->cs.wtime = t->base.wtime = t->s->base.wtime = tr->wstime;
 		t->base.allocated = 1;
-<<<<<<< HEAD
 	}
 	(void)tr;
 	if (!isNew(t) && !isTempTable(t)) {
 		t->base.wtime = 0;
 		return load_storage(bat, t->base.id);
 	} else if (bat->cs.bid && !isTempTable(t)) {
-=======
-	}
-	if (!bat->dname) {
-		bat->dname = sql_message("D_%s_%s", t->s->base.name, t->base.name);
-		if(!bat->dname)
-			ok = LOG_ERR;
-	}
-	(void)tr;
-	if (!isNew(t) && !isTempTable(t)) {
-		log_bid bid = logger_find_bat(bat_logger, bat->dname, t->bootstrap?0:LOG_TAB, t->base.id);
-
-		if (bid) {
-			return load_dbat(bat, bid);
-		}
-		ok = LOG_ERR;
-	} else if (bat->dbid && !isTempTable(t)) {
->>>>>>> 17ab9b68
 		return ok;
 	} else if (!bat->cs.bid) {
 		assert(!bat->segs && !bat->end);
@@ -1626,7 +1423,6 @@
 	return LOG_OK;
 }
 
-<<<<<<< HEAD
 static void
 destroy_segs(segment *s)
 {
@@ -1668,8 +1464,6 @@
 	return LOG_OK;
 }
 
-=======
->>>>>>> 17ab9b68
 static int
 cleanup(void)
 {
@@ -1707,7 +1501,6 @@
 static int
 delayed_destroy_dbat(storage *b)
 {
-<<<<<<< HEAD
 	MT_lock_set(&destroy_lock);
 	storage *n = b;
 
@@ -1717,17 +1510,6 @@
 		n->next = tobe_destroyed_dbat;
 		tobe_destroyed_dbat = b;
 	}
-=======
-	sql_dbat *n = b;
-
-	if (!n)
-		return LOG_OK;
-	MT_lock_set(&destroy_lock);
-	while(n->next)
-		n = n->next;
-	n->next = tobe_destroyed_dbat;
-	tobe_destroyed_dbat = b;
->>>>>>> 17ab9b68
 	MT_lock_unset(&destroy_lock);
 	return LOG_OK;
 }
@@ -2150,7 +1932,6 @@
 			if (!tt->data)
 				tt->base.allocated = ft->base.allocated;
 			ft->data = NULL;
-			assert(!b->next);
 			b->next = tt->data;
 			tt->data = b;
 
@@ -2177,7 +1958,6 @@
 				ok = LOG_ERR;
 			ft->data = NULL;
 		} else if (ft->data) {
-			assert(!tt->data);
 			tt->data = ft->data;
 			tt->base.allocated = 1;
 			ft->data = NULL;
@@ -2189,12 +1969,7 @@
 		sql_column *cc = n->data; // TODO: either stick to to/from terminology or old/current terminology
 		sql_column *oc = m->data;
 
-<<<<<<< HEAD
 		if (ATOMIC_GET(&store_nr_active) == 1 || ((cc->base.wtime || cc->base.atime) && cc->base.allocated)) {
-=======
-		if (ATOMIC_GET(&store_nr_active) == 1 || (cc->base.wtime && cc->base.allocated)) {
-			assert(!cc->base.wtime || oc->base.wtime < cc->base.wtime || (oc->base.wtime == cc->base.wtime && oc->base.allocated /* alter */));
->>>>>>> 17ab9b68
 			if (ATOMIC_GET(&store_nr_active) > 1 && cc->data) { /* move delta */
 				sql_delta *b = cc->data;
 				sql_column *oldc = NULL;
@@ -2202,7 +1977,6 @@
 				if (!oc->data)
 					oc->base.allocated = cc->base.allocated;
 				cc->data = NULL;
-				assert(!b->next);
 				b->next = oc->data;
 				oc->data = b;
 
@@ -2287,7 +2061,6 @@
 					if (!oi->data)
 						oi->base.allocated = ci->base.allocated;
 					ci->data = NULL;
-					assert(!b->next);
 					b->next = oi->data;
 					oi->data = b;
 
@@ -2340,7 +2113,6 @@
 	if (ft->data)
 		destroy_del(tr, ft);
 	ft->base.allocated = 0;
-	ft->data = NULL;
 	return ok;
 }
 
@@ -2509,7 +2281,6 @@
 	sf->count_idx = (count_idx_fptr)&count_idx;
 	sf->dcount_col = (dcount_col_fptr)&dcount_col;
 	sf->sorted_col = (prop_col_fptr)&sorted_col;
-	sf->unique_col = (prop_col_fptr)&unique_col;
 	sf->double_elim_col = (prop_col_fptr)&double_elim_col;
 
 	sf->create_col = (create_col_fptr)&create_col;
