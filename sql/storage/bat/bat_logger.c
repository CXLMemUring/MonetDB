/*
 * This Source Code Form is subject to the terms of the Mozilla Public
 * License, v. 2.0.  If a copy of the MPL was not distributed with this
 * file, You can obtain one at http://mozilla.org/MPL/2.0/.
 *
 * Copyright 1997 - July 2008 CWI, August 2008 - 2020 MonetDB B.V.
 */

#include "monetdb_config.h"
#include "bat_logger.h"
#include "bat_utils.h"
#include "sql_types.h" /* EC_POS */
#include "wlc.h"
#include "gdk_logger_internals.h"

#define CATALOG_AUG2018 52202
#define CATALOG_JUN2020 52204

logger *bat_logger = NULL;

/* return GDK_SUCCEED if we can handle the upgrade from oldversion to
 * newversion */
static gdk_return
bl_preversion(int oldversion, int newversion)
{
	(void)newversion;

#ifdef CATALOG_JUN2020
	if (oldversion == CATALOG_JUN2020) {
		/* upgrade to default releases */
		catalog_version = oldversion;
		return GDK_SUCCEED;
	}
#endif

	return GDK_FAIL;
}

#define N(schema, table, column)	schema "_" table "_" column

#define D(schema, table)	"D_" schema "_" table

#if defined CATALOG_AUG2018 || defined CATALOG_JUN2020
#if 0
static int
find_table_id(logger *lg, const char *val, int *sid)
{
	BAT *s = NULL;
	BAT *b, *t;
	BATiter bi;
	oid o;
	int id;

	b = temp_descriptor(logger_find_bat(lg, 2003)); /* schemas.name */
	if (b == NULL)
		return 0;
	s = BATselect(b, NULL, "sys", NULL, 1, 1, 0);
	bat_destroy(b);
	if (s == NULL)
		return 0;
	if (BATcount(s) == 0) {
		bat_destroy(s);
		return 0;
	}
	o = BUNtoid(s, 0);
	bat_destroy(s);
	b = temp_descriptor(logger_find_bat(lg, 2002)); /* schemas.id */
	if (b == NULL)
		return 0;
	bi = bat_iterator(b);
	id = * (const int *) BUNtloc(bi, o - b->hseqbase);
	bat_destroy(b);
	/* store id of schema "sys" */
	*sid = id;

	b = temp_descriptor(logger_find_bat(lg, 2069)); /* _tables.name */
	if (b == NULL) {
		bat_destroy(s);
		return 0;
	}
	s = BATselect(b, NULL, val, NULL, 1, 1, 0);
	bat_destroy(b);
	if (s == NULL)
		return 0;
	if (BATcount(s) == 0) {
		bat_destroy(s);
		return 0;
	}
	b = temp_descriptor(logger_find_bat(lg, 2070)); /* _tables.schema_id */
	if (b == NULL) {
		bat_destroy(s);
		return 0;
	}
	t = BATselect(b, s, &id, NULL, 1, 1, 0);
	bat_destroy(b);
	bat_destroy(s);
	s = t;
	if (s == NULL)
		return 0;
	if (BATcount(s) == 0) {
		bat_destroy(s);
		return 0;
	}

	o = BUNtoid(s, 0);
	bat_destroy(s);

	b = temp_descriptor(logger_find_bat(lg, 2068)); /* _tables.id */
	if (b == NULL)
		return 0;
	bi = bat_iterator(b);
	id = * (const int *) BUNtloc(bi, o - b->hseqbase);
	bat_destroy(b);
	return id;
}

static gdk_return
tabins(void *lg, bool first, int tt, const char *nname, const char *sname, const char *tname, ...)
{
	va_list va;
	char lname[64];
	const char *cname;
	const void *cval;
	gdk_return rc;
	BAT *b;
	int len;

	va_start(va, tname);
	while ((cname = va_arg(va, char *)) != NULL) {
		cval = va_arg(va, void *);
		len = snprintf(lname, sizeof(lname), "%s_%s_%s", sname, tname, cname);
		if (len == -1 || (size_t)len >= sizeof(lname))
			return GDK_FAIL;
		if ((b = temp_descriptor(logger_find_bat(lg, lname, 0, 0))) == NULL)
			return GDK_FAIL;
		if (first) {
			BAT *bn;
			if ((bn = COLcopy(b, b->ttype, true, PERSISTENT)) == NULL) {
				BBPunfix(b->batCacheid);
				return GDK_FAIL;
			}
			BBPunfix(b->batCacheid);
			if (BATsetaccess(bn, BAT_READ) != GDK_SUCCEED ||
			    logger_add_bat(lg, bn, lname, 0, 0) != GDK_SUCCEED) {
				BBPunfix(bn->batCacheid);
				return GDK_FAIL;
			}
			b = bn;
		}
		rc = BUNappend(b, cval, true);
		BBPunfix(b->batCacheid);
		if (rc != GDK_SUCCEED)
			return rc;
	}
	if (tt >= 0) {
		if ((b = COLnew(0, tt, 0, PERSISTENT)) == NULL)
			return GDK_FAIL;
		if ((rc = BATsetaccess(b, BAT_READ)) == GDK_SUCCEED)
			rc = logger_add_bat(lg, b, nname, 0, 0);
		BBPunfix(b->batCacheid);
		if (rc != GDK_SUCCEED)
			return rc;
	}
	return GDK_SUCCEED;
}
#endif
#endif

static gdk_return
bl_postversion(void *lg)
{
	(void)lg;
#ifdef CATALOG_JUN2020
	if (catalog_version <= CATALOG_JUN2020) {
		lng lid;
		BAT *fid = temp_descriptor(logger_find_bat(lg, 2017)); /* functions.id */
		if (logger_sequence(lg, OBJ_SID, &lid) == 0 ||
		    fid == NULL) {
			bat_destroy(fid);
			return GDK_FAIL;
		}
		BAT *sem = COLnew(fid->hseqbase, TYPE_bit, BATcount(fid), PERSISTENT);
		if (sem == NULL) {
			bat_destroy(fid);
			return GDK_FAIL;
		}
		bit *fsys = (bit *) Tloc(sem, 0);
		for (BUN p = 0, q = BATcount(fid); p < q; p++) {
			fsys[p] = 1;
		}

		sem->tkey = false;
		sem->tsorted = sem->trevsorted = true;
		sem->tnonil = true;
		sem->tnil = false;
		BATsetcount(sem, BATcount(fid));
		bat_destroy(fid);
		if (BATsetaccess(sem, BAT_READ) != GDK_SUCCEED ||
		    log_bat_persists(lg, sem, 2162) != GDK_SUCCEED) {

			bat_destroy(sem);
			return GDK_FAIL;
		}
		bat_destroy(sem);
		/* ToDo 
		int sid;
		int tid = find_table_id(lg, "functions", &sid);
		if (tabins(lg, true, -1, NULL, "sys", "_columns",
			   "id", &id,
			   "name", "semantics",
			   "type", "boolean",
			   "type_digits", &((const int) {1}),
			   "type_scale", &((const int) {0}),
			   "table_id", &tid,
			   "default", str_nil,
			   "null", &((const bit) {TRUE}),
			   "number", &((const int) {11}),
			   "storage", str_nil,
			   NULL) != GDK_SUCCEED)
			return GDK_FAIL;
<<<<<<< HEAD
			*/
=======
		{	/* move sql.degrees and sql.radians functions from 10_math.sql script to sql_types list */
			BAT *func_func = temp_descriptor(logger_find_bat(lg, N("sys", "functions", "name"), 0, 0));
			if (func_func == NULL) {
				return GDK_FAIL;
			}
			BAT *degrees_func = BATselect(func_func, NULL, "degrees", NULL, 1, 1, 0);
			if (degrees_func == NULL) {
				bat_destroy(func_func);
				return GDK_FAIL;
			}
			BAT *radians_func = BATselect(func_func, NULL, "radians", NULL, 1, 1, 0);
			bat_destroy(func_func);
			if (radians_func == NULL) {
				bat_destroy(degrees_func);
				return GDK_FAIL;
			}

			BAT *cands = BATmergecand(degrees_func, radians_func);
			bat_destroy(degrees_func);
			bat_destroy(radians_func);
			if (cands == NULL) {
				return GDK_FAIL;
			}

			BAT *sys_funcs = temp_descriptor(logger_find_bat(lg, D("sys", "functions"), 0, 0));
			if (sys_funcs == NULL) {
				bat_destroy(cands);
				return GDK_FAIL;
			}
			gdk_return res = BATappend(sys_funcs, cands, NULL, true);
			bat_destroy(cands);
			bat_destroy(sys_funcs);
			if (res != GDK_SUCCEED)
				return res;
			if ((res = logger_upgrade_bat(lg, D("sys", "functions"), LOG_TAB, 0)) != GDK_SUCCEED)
				return res;
		}
		{	/* Fix SQL aggregation functions defined on the wrong modules: sql.null, sql.all, sql.zero_or_one and sql.not_unique */
			BAT *func_mod = temp_descriptor(logger_find_bat(lg, N("sys", "functions", "mod"), 0, 0));
			if (func_mod == NULL)
				return GDK_FAIL;

			BAT *sqlfunc = BATselect(func_mod, NULL, "sql", NULL, 1, 1, 0); /* Find the functions defined on sql module */
			if (sqlfunc == NULL) {
				bat_destroy(func_mod);
				return GDK_FAIL;
			}
			BAT *func_type = temp_descriptor(logger_find_bat(lg, N("sys", "functions", "type"), 0, 0));
			if (func_type == NULL) {
				bat_destroy(func_mod);
				bat_destroy(sqlfunc);
				return GDK_FAIL;
			}
			int three = 3; /* and are aggregates */
			BAT *sqlaggr_func = BATselect(func_type, sqlfunc, &three, NULL, 1, 1, 0);
			bat_destroy(sqlfunc);
			if (sqlaggr_func == NULL) {
				bat_destroy(func_mod);
				return GDK_FAIL;
			}

			BAT *func_func = temp_descriptor(logger_find_bat(lg, N("sys", "functions", "func"), 0, 0));
			if (func_func == NULL) {
				bat_destroy(func_mod);
				bat_destroy(sqlaggr_func);
				return GDK_FAIL;
			}
			BAT *nullfunc = BATselect(func_func, sqlaggr_func, "null", NULL, 1, 1, 0);
			if (nullfunc == NULL) {
				bat_destroy(func_mod);
				bat_destroy(sqlaggr_func);
				bat_destroy(func_func);
				return GDK_FAIL;
			}
			BAT *allfunc = BATselect(func_func, sqlaggr_func, "all", NULL, 1, 1, 0);
			if (allfunc == NULL) {
				bat_destroy(func_mod);
				bat_destroy(sqlaggr_func);
				bat_destroy(func_func);
				bat_destroy(nullfunc);
				return GDK_FAIL;
			}
			BAT *zero_or_onefunc = BATselect(func_func, sqlaggr_func, "zero_or_one", NULL, 1, 1, 0);
			if (zero_or_onefunc == NULL) {
				bat_destroy(func_func);
				bat_destroy(sqlaggr_func);
				bat_destroy(func_mod);
				bat_destroy(nullfunc);
				bat_destroy(allfunc);
				return GDK_FAIL;
			}
			BAT *not_uniquefunc = BATselect(func_func, sqlaggr_func, "not_unique", NULL, 1, 1, 0);
			bat_destroy(func_func);
			bat_destroy(sqlaggr_func);
			if (not_uniquefunc == NULL) {
				bat_destroy(func_mod);
				bat_destroy(nullfunc);
				bat_destroy(allfunc);
				bat_destroy(zero_or_onefunc);
				return GDK_FAIL;
			}

			BAT *cands1 = BATmergecand(nullfunc, allfunc);
			bat_destroy(nullfunc);
			bat_destroy(allfunc);
			if (cands1 == NULL) {
				bat_destroy(func_mod);
				bat_destroy(zero_or_onefunc);
				bat_destroy(not_uniquefunc);
				return GDK_FAIL;
			}
			BAT *cands2 = BATmergecand(cands1, zero_or_onefunc);
			bat_destroy(zero_or_onefunc);
			bat_destroy(cands1);
			if (cands2 == NULL) {
				bat_destroy(func_mod);
				bat_destroy(not_uniquefunc);
				return GDK_FAIL;
			}
			BAT *cands3 = BATmergecand(cands2, not_uniquefunc);
			bat_destroy(not_uniquefunc);
			bat_destroy(cands2);
			if (cands3 == NULL) {
				bat_destroy(func_mod);
				return GDK_FAIL;
			}

			BAT *cands_project = BATproject(cands3, func_mod);
			if (cands_project == NULL) {
				bat_destroy(func_mod);
				bat_destroy(cands3);
				return GDK_FAIL;
			}
			const char *right_module = "aggr"; /* set module to 'aggr' */
			BAT *update_bat = BATconstant(cands_project->hseqbase, TYPE_str, right_module, 4, TRANSIENT);
			bat_destroy(cands_project);
			if (update_bat == NULL) {
				bat_destroy(func_mod);
				bat_destroy(cands3);
				return GDK_FAIL;
			}

			gdk_return res = BATreplace(func_mod, cands3, update_bat, TRUE);
			bat_destroy(func_mod);
			bat_destroy(cands3);
			bat_destroy(update_bat);
			if (res != GDK_SUCCEED)
				return res;
			if ((res = logger_upgrade_bat(lg, N("sys", "functions", "mod"), LOG_COL, 0)) != GDK_SUCCEED)
				return res;
		}
>>>>>>> d489da86
	}
#endif

	return GDK_SUCCEED;
}

static int 
bl_create(int debug, const char *logdir, int cat_version)
{
	if (bat_logger)
		return LOG_ERR;
	bat_logger = logger_create(debug, "sql", logdir, cat_version, bl_preversion, bl_postversion);
	if (bat_logger)
		return LOG_OK;
	return LOG_ERR;
}

static void 
bl_destroy(void)
{
	logger *l = bat_logger;

	bat_logger = NULL;
	if (l) {
		close_stream(l->output_log);
		GDKfree(l->fn);
		GDKfree(l->dir);
		GDKfree(l->local_dir);
		GDKfree(l->buf);
		GDKfree(l);
	}
}

static int 
bl_flush(void)
{
	if (bat_logger)
		return logger_flush(bat_logger) == GDK_SUCCEED ? LOG_OK : LOG_ERR;
	return LOG_OK;
}

static int
bl_changes(void)
{	
	return (int) MIN(logger_changes(bat_logger), GDK_int_max);
}

static int 
bl_get_sequence(int seq, lng *id)
{
	return logger_sequence(bat_logger, seq, id);
}

static int
bl_log_isnew(void)
{
	if (BATcount(bat_logger->catalog_bid) > 10) {
		return 0;
	}
	return 1;
}

static int 
bl_tstart(void)
{
	return log_tstart(bat_logger) == GDK_SUCCEED ? LOG_OK : LOG_ERR;
}

static int 
bl_tend(void)
{
	return log_tend(bat_logger) == GDK_SUCCEED ? LOG_OK : LOG_ERR;
}

static int 
bl_sequence(int seq, lng id)
{
	return log_sequence(bat_logger, seq, id) == GDK_SUCCEED ? LOG_OK : LOG_ERR;
}

/* Write a plan entry to copy part of the given file.
 * That part of the file must remain unchanged until the plan is executed.
 */
static void
snapshot_lazy_copy_file(stream *plan, const char *name, uint64_t extent)
{
	mnstr_printf(plan, "c %" PRIu64 " %s\n", extent, name);
}

/* Write a plan entry to write the current contents of the given file.
 * The contents are included in the plan so the source file is allowed to
 * change in the mean time.
 */
static gdk_return
snapshot_immediate_copy_file(stream *plan, const char *path, const char *name)
{
	gdk_return ret = GDK_FAIL;
	const size_t bufsize = 64 * 1024;
	struct stat statbuf;
	char *buf = NULL;
	stream *s = NULL;
	size_t to_copy;

	if (stat(path, &statbuf) < 0) {
		GDKsyserror("stat failed on %s", path);
		goto end;
	}
	to_copy = (size_t) statbuf.st_size;

	s = open_rstream(path);
	if (!s) {
		GDKerror("could not open %s", path);
		goto end;
	}

	buf = GDKmalloc(bufsize);
	if (!buf) {
		GDKerror("GDKmalloc failed");
		goto end;
	}

	mnstr_printf(plan, "w %zu %s\n", to_copy, name);

	while (to_copy > 0) {
		size_t chunk = (to_copy <= bufsize) ? to_copy : bufsize;
		ssize_t bytes_read = mnstr_read(s, buf, 1, chunk);
		if (bytes_read < 0) {
			GDKerror("Reading bytes of component %s failed: %s", path, mnstr_error(s));
			goto end;
		} else if (bytes_read < (ssize_t) chunk) {
			GDKerror("Read only %zu/%zu bytes of component %s: %s", (size_t) bytes_read, chunk, path, mnstr_error(s));
			goto end;
		}

		ssize_t bytes_written = mnstr_write(plan, buf, 1, chunk);
		if (bytes_written < 0) {
			GDKerror("Writing to plan failed");
			goto end;
		} else if (bytes_written < (ssize_t) chunk) {
			GDKerror("write to plan truncated");
			goto end;
		}
		to_copy -= chunk;
	}

	ret = GDK_SUCCEED;
end:
	GDKfree(buf);
	if (s)
		close_stream(s);
	return ret;
}

/* Add plan entries for all relevant files in the Write Ahead Log */
static gdk_return
snapshot_wal(stream *plan, const char *db_dir)
{
	char log_file[FILENAME_MAX];
	int len;

	len = snprintf(log_file, sizeof(log_file), "%s/%s%s", db_dir, bat_logger->dir, LOGFILE);
	if (len == -1 || (size_t)len >= sizeof(log_file)) {
		GDKerror("Could not open %s, filename is too large", log_file);
		return GDK_FAIL;
	}
	snapshot_immediate_copy_file(plan, log_file, log_file + strlen(db_dir) + 1);

	for (lng id = bat_logger->saved_id+1; id <= bat_logger->id; id++) {
		struct stat statbuf;

		len = snprintf(log_file, sizeof(log_file), "%s/%s%s." LLFMT, db_dir, bat_logger->dir, LOGFILE, id);
		if (len == -1 || (size_t)len >= sizeof(log_file)) {
			GDKerror("Could not open %s, filename is too large", log_file);
			return GDK_FAIL;
		}
		if (stat(log_file, &statbuf) == 0) {
			snapshot_lazy_copy_file(plan, log_file + strlen(db_dir) + 1, statbuf.st_size);
		} else {
			GDKerror("Could not open %s", log_file);
			return GDK_FAIL;
		}
	}
	return GDK_SUCCEED;
}

static gdk_return
snapshot_heap(stream *plan, const char *db_dir, uint64_t batid, const char *filename, const char *suffix, uint64_t extent)
{
	char path1[FILENAME_MAX];
	char path2[FILENAME_MAX];
	const size_t offset = strlen(db_dir) + 1;
	struct stat statbuf;
	int len;

	// first check the backup dir
	len = snprintf(path1, FILENAME_MAX, "%s/%s/%" PRIo64 "%s", db_dir, BAKDIR, batid, suffix);
	if (len == -1 || len >= FILENAME_MAX) {
		path1[FILENAME_MAX - 1] = '\0';
		GDKerror("Could not open %s, filename is too large", path1);
		return GDK_FAIL;
	}
	if (stat(path1, &statbuf) == 0) {
		snapshot_lazy_copy_file(plan, path1 + offset, extent);
		return GDK_SUCCEED;
	}
	if (errno != ENOENT) {
		GDKsyserror("Error stat'ing %s", path1);
		return GDK_FAIL;
	}

	// then check the regular location
	len = snprintf(path2, FILENAME_MAX, "%s/%s/%s%s", db_dir, BATDIR, filename, suffix);
	if (len == -1 || len >= FILENAME_MAX) {
		path2[FILENAME_MAX - 1] = '\0';
		GDKerror("Could not open %s, filename is too large", path2);
		return GDK_FAIL;
	}
	if (stat(path2, &statbuf) == 0) {
		snapshot_lazy_copy_file(plan, path2 + offset, extent);
		return GDK_SUCCEED;
	}
	if (errno != ENOENT) {
		GDKsyserror("Error stat'ing %s", path2);
		return GDK_FAIL;
	}

	GDKerror("One of %s and %s must exist", path1, path2);
	return GDK_FAIL;
}

/* Add plan entries for all persistent BATs by looping over the BBP.dir.
 * Also include the BBP.dir itself.
 */
static gdk_return
snapshot_bats(stream *plan, const char *db_dir)
{
	char bbpdir[FILENAME_MAX];
	stream *cat = NULL;
	char line[1024];
	int gdk_version, len;
	gdk_return ret = GDK_FAIL;

	len = snprintf(bbpdir, FILENAME_MAX, "%s/%s/%s", db_dir, BAKDIR, "BBP.dir");
	if (len == -1 || len >= FILENAME_MAX) {
		GDKerror("Could not open %s, filename is too large", bbpdir);
		goto end;
	}
	ret = snapshot_immediate_copy_file(plan, bbpdir, bbpdir + strlen(db_dir) + 1);
	if (ret != GDK_SUCCEED)
		goto end;

	// Open the catalog and parse the header
	cat = open_rastream(bbpdir);
	if (cat == NULL) {
		GDKerror("Could not open %s for reading", bbpdir);
		goto end;
	}
	if (mnstr_readline(cat, line, sizeof(line)) < 0) {
		GDKerror("Could not read first line of %s", bbpdir);
		goto end;
	}
	if (sscanf(line, "BBP.dir, GDKversion %d", &gdk_version) != 1) {
		GDKerror("Invalid first line of %s", bbpdir);
		goto end;
	}
	if (gdk_version != 061043U) {
		// If this version number has changed, the structure of BBP.dir 
		// may have changed. Update this whole function to take this
		// into account. 
		// Note: when startup has completed BBP.dir is guaranteed
		// to the latest format so we don't have to support any older
		// formats in this function.
		GDKerror("GDK version mismatch in snapshot yet");
		goto end;
	}
	if (mnstr_readline(cat, line, sizeof(line)) < 0) {
		GDKerror("Couldn't skip the second line of %s", bbpdir);
		goto end;
	}
	if (mnstr_readline(cat, line, sizeof(line)) < 0) {
		GDKerror("Couldn't skip the third line of %s", bbpdir);
		goto end;
	}

	/* TODO get transaction id and last processed log file id */
	if (mnstr_readline(cat, line, sizeof(line)) < 0) {
		GDKerror("Couldn't skip the 4th line of %s", bbpdir);
		goto end;
	}

	while (mnstr_readline(cat, line, sizeof(line)) > 0) {
		uint64_t batid;
		uint64_t tail_free;
		uint64_t theap_free;
		char filename[sizeof(BBP_physical(0))];
		// The lines in BBP.dir come in various lengths.
		// we try to parse the longest variant then check
		// the return value of sscanf to see which fields
		// were actually present.
		int scanned = sscanf(line,
				// Taken from the sscanf in BBPreadEntries() in gdk_bbp.c.
				// 8 fields, we need field 1 (batid) and field 4 (filename)
				"%" SCNu64 " %*s %*s %19s %*s %*s %*s %*s"

				// Taken from the sscanf in heapinit() in gdk_bbp.c.
				// 12 fields, we need field 10 (free)
				" %*s %*s %*s %*s %*s %*s %*s %*s %*s %" SCNu64 " %*s %*s"

				// Taken from the sscanf in vheapinit() in gdk_bbp.c.
				// 3 fields, we need field 1 (free).
				"%" SCNu64 " %*s ^*s"
				,
				&batid, filename,
				&tail_free,
				&theap_free);

		// The following switch uses fallthroughs to make
		// the larger cases include the work of the smaller cases.
		switch (scanned) {
			default:
				GDKerror("Couldn't parse (%d) %s line: %s", scanned, bbpdir, line);
				goto end;
			case 4:
				// tail and theap
				ret = snapshot_heap(plan, db_dir, batid, filename, ".theap", theap_free);
				if (ret != GDK_SUCCEED)
					goto end;
				/* fallthrough */
			case 3:
				// tail only
				snapshot_heap(plan, db_dir, batid, filename, ".tail", tail_free);
				if (ret != GDK_SUCCEED)
					goto end;
				/* fallthrough */
			case 2:
				// no tail? 
				break;
		}
	}

end:
	if (cat) {
		close_stream(cat);
	}
	return ret;
}

/* Add a file to the plan which records the current wlc status, if any.
 * In particular, `wlc_batches`.
 *
 * With this information, a replica initialized from this snapshot can
 * be configured to catch up with its master by replaying later transactions.
 */
static gdk_return
snapshot_wlc(stream *plan, const char *db_dir)
{
	const char name[] = "wlr.config.in";
	char buf[1024];
	int len;

	(void)db_dir;

	if (wlc_state != WLC_RUN)
		return GDK_SUCCEED;

	len = snprintf(buf, sizeof(buf),
		"beat=%d\n"
		"batches=%d\n"
		, wlc_beat, wlc_batches
	);

	mnstr_printf(plan, "w %d %s\n", len, name);
	mnstr_write(plan, buf, 1, len);

	return GDK_SUCCEED;
}

static gdk_return
snapshot_vaultkey(stream *plan, const char *db_dir)
{
	char path[FILENAME_MAX];
	struct stat statbuf;

	int len = snprintf(path, FILENAME_MAX, "%s/.vaultkey", db_dir);
	if (len == -1 || len >= FILENAME_MAX) {
		path[FILENAME_MAX - 1] = '\0';
		GDKerror("Could not open %s, filename is too large", path);
		return GDK_FAIL;
	}
	if (stat(path, &statbuf) == 0) {
		snapshot_lazy_copy_file(plan, ".vaultkey", statbuf.st_size);
		return GDK_SUCCEED;
	}
	if (errno == ENOENT) {
		// No .vaultkey? Fine.
		return GDK_SUCCEED;
	}

	GDKsyserror("Error stat'ing %s", path);
	return GDK_FAIL;
}
static gdk_return
bl_snapshot(stream *plan)
{
	gdk_return ret;
	char *db_dir = NULL;
	size_t db_dir_len;

	// Farm 0 is always the persistent farm.
	db_dir = GDKfilepath(0, NULL, "", NULL);
	db_dir_len = strlen(db_dir);
	if (db_dir[db_dir_len - 1] == DIR_SEP)
		db_dir[db_dir_len - 1] = '\0';

	mnstr_printf(plan, "%s\n", db_dir);

	// Please monetdbd
	mnstr_printf(plan, "w 0 .uplog\n");

	ret = snapshot_vaultkey(plan, db_dir);
	if (ret != GDK_SUCCEED)
		goto end;

	ret = snapshot_bats(plan, db_dir);
	if (ret != GDK_SUCCEED)
		goto end;

	ret = snapshot_wal(plan, db_dir);
	if (ret != GDK_SUCCEED)
		goto end;

	ret = snapshot_wlc(plan, db_dir);
	if (ret != GDK_SUCCEED)
		goto end;

	ret = GDK_SUCCEED;
end:
	if (db_dir)
		GDKfree(db_dir);
	return ret;
}

void
bat_logger_init( logger_functions *lf )
{
	lf->create = bl_create;
	lf->destroy = bl_destroy;
	lf->flush = bl_flush;
	lf->changes = bl_changes;
	lf->get_sequence = bl_get_sequence;
	lf->log_isnew = bl_log_isnew;
	lf->log_tstart = bl_tstart;
	lf->log_tend = bl_tend;
	lf->log_sequence = bl_sequence;
	lf->get_snapshot_files = bl_snapshot;
}<|MERGE_RESOLUTION|>--- conflicted
+++ resolved
@@ -202,7 +202,7 @@
 			return GDK_FAIL;
 		}
 		bat_destroy(sem);
-		/* ToDo 
+#if 0 /* TODO */
 		int sid;
 		int tid = find_table_id(lg, "functions", &sid);
 		if (tabins(lg, true, -1, NULL, "sys", "_columns",
@@ -218,9 +218,6 @@
 			   "storage", str_nil,
 			   NULL) != GDK_SUCCEED)
 			return GDK_FAIL;
-<<<<<<< HEAD
-			*/
-=======
 		{	/* move sql.degrees and sql.radians functions from 10_math.sql script to sql_types list */
 			BAT *func_func = temp_descriptor(logger_find_bat(lg, N("sys", "functions", "name"), 0, 0));
 			if (func_func == NULL) {
@@ -372,7 +369,7 @@
 			if ((res = logger_upgrade_bat(lg, N("sys", "functions", "mod"), LOG_COL, 0)) != GDK_SUCCEED)
 				return res;
 		}
->>>>>>> d489da86
+#endif
 	}
 #endif
 
