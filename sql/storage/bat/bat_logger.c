--- conflicted
+++ resolved
@@ -403,21 +403,8 @@
 	}
 }
 
-<<<<<<< HEAD
-static int 
+static int
 bl_flush(void)
-=======
-static int
-bl_restart(void)
-{
-	if (bat_logger)
-		return logger_restart(bat_logger) == GDK_SUCCEED ? LOG_OK : LOG_ERR;
-	return LOG_OK;
-}
-
-static int
-bl_cleanup(void)
->>>>>>> e89ca464
 {
 	if (bat_logger)
 		return logger_flush(bat_logger) == GDK_SUCCEED ? LOG_OK : LOG_ERR;
@@ -445,17 +432,7 @@
 	return 1;
 }
 
-<<<<<<< HEAD
-static int 
-=======
-static bool
-bl_log_needs_update(void)
-{
-	return !bat_logger->with_ids;
-}
-
 static int
->>>>>>> e89ca464
 bl_tstart(void)
 {
 	return log_tstart(bat_logger) == GDK_SUCCEED ? LOG_OK : LOG_ERR;
@@ -658,13 +635,8 @@
 		GDKerror("Invalid first line of %s", bbpdir);
 		goto end;
 	}
-<<<<<<< HEAD
 	if (gdk_version != 061043U) {
-		// If this version number has changed, the structure of BBP.dir 
-=======
-	if (gdk_version != 061042U) {
 		// If this version number has changed, the structure of BBP.dir
->>>>>>> e89ca464
 		// may have changed. Update this whole function to take this
 		// into account.
 		// Note: when startup has completed BBP.dir is guaranteed
