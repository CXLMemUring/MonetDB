--- conflicted
+++ resolved
@@ -160,1301 +160,12 @@
 #endif
 
 static gdk_return
-<<<<<<< HEAD
-upgrade(old_logger *lg)
-{
-	gdk_return rc = GDK_FAIL;
-	struct bats {
-		BAT *nmbat;
-		BAT *idbat;
-		BAT *parbat;
-		BAT *cands;
-	} bats[3];
-	BAT *mapold = COLnew(0, TYPE_int, 256, TRANSIENT);
-	BAT *mapnew = COLnew(0, TYPE_int, 256, TRANSIENT);
-
-	bats[0].nmbat = log_temp_descriptor(old_logger_find_bat(lg, "sys_schemas_name", 0, 0));
-	bats[0].idbat = log_temp_descriptor(old_logger_find_bat(lg, "sys_schemas_id", 0, 0));
-	bats[0].parbat = NULL;
-	bats[0].cands = log_temp_descriptor(old_logger_find_bat(lg, "D_sys_schemas", 0, 0));
-	bats[1].nmbat = log_temp_descriptor(old_logger_find_bat(lg, "sys__tables_name", 0, 0));
-	bats[1].idbat = log_temp_descriptor(old_logger_find_bat(lg, "sys__tables_id", 0, 0));
-	bats[1].parbat = log_temp_descriptor(old_logger_find_bat(lg, "sys__tables_schema_id", 0, 0));
-	bats[1].cands = log_temp_descriptor(old_logger_find_bat(lg, "D_sys__tables", 0, 0));
-	bats[2].nmbat = log_temp_descriptor(old_logger_find_bat(lg, "sys__columns_name", 0, 0));
-	bats[2].idbat = log_temp_descriptor(old_logger_find_bat(lg, "sys__columns_id", 0, 0));
-	bats[2].parbat = log_temp_descriptor(old_logger_find_bat(lg, "sys__columns_table_id", 0, 0));
-	bats[2].cands = log_temp_descriptor(old_logger_find_bat(lg, "D_sys__columns", 0, 0));
-	if (mapold == NULL || mapnew == NULL)
-		goto bailout;
-	for (int i = 0; i < 3; i++) {
-		if (bats[i].nmbat == NULL || bats[i].idbat == NULL || bats[i].cands == NULL)
-			goto bailout;
-		if (i > 0 && bats[i].parbat == NULL)
-			goto bailout;
-		/* create a candidate list from the deleted rows bat */
-		if (BATcount(bats[i].cands) == 0) {
-			/* no deleted rows -> no candidate list */
-			bat_destroy(bats[i].cands);
-			bats[i].cands = NULL;
-		} else {
-			BAT *b;
-			if ((rc = BATsort(&b, NULL, NULL, bats[i].cands, NULL, NULL, false, false, false)) != GDK_SUCCEED)
-				goto bailout;
-			rc = GDK_FAIL;
-			bat_destroy(bats[i].cands);
-			bats[i].cands = BATnegcands(BATcount(bats[i].nmbat), b);
-			bat_destroy(b);
-			if (bats[i].cands == NULL) {
-				goto bailout;
-			}
-		}
-	}
-
-	/* figure out mapping from old IDs to new stable IDs, result in two
-	 * aligned BATs, mapold and mapnew */
-	int schid, tabid, parid;
-	schid = tabid = parid = 0;	/* restrict search to parent object */
-	for (int i = 0; tables[i].schema != NULL; i++) {
-		int lookup;				/* which system table to look the name up in */
-		const char *name;		/* the name to look up */
-		if (tables[i].table == NULL) {
-			/* it's a schema */
-			name = tables[i].schema;
-			lookup = 0;
-			parid = 0;			/* no parent object */
-		} else if (tables[i].column == NULL) {
-			/* it's a table */
-			name = tables[i].table;
-			lookup = 1;
-			parid = schid;		/* parent object is last schema */
-		} else {
-			/* it's a column */
-			name = tables[i].column;
-			lookup = 2;
-			parid = tabid;		/* parent object is last table */
-		}
-		/* restrict search to non-deleted rows */
-		BAT *cand = bats[lookup].cands;
-		if (bats[lookup].parbat != NULL) {
-			/* further restrict search to parent object */
-			cand = BATselect(bats[lookup].parbat, cand, &parid, NULL, true, true, false, false);
-			if (cand == NULL)
-				goto bailout;
-		}
-		/* look for name, should be one (or maybe zero) result */
-		BAT *b = BATselect(bats[lookup].nmbat, cand, name, NULL, true, true, false, false);
-		if (cand != bats[lookup].cands)
-			bat_destroy(cand);
-		if (b == NULL)
-			goto bailout;
-		if (BATcount(b) > 0) {
-			int oldid = ((int *) bats[lookup].idbat->theap->base)[BUNtoid(b, 0) - bats[lookup].nmbat->hseqbase];
-			if (oldid != tables[i].newid &&
-				((rc = BUNappend(mapold, &oldid, false)) != GDK_SUCCEED ||
-				 (rc = BUNappend(mapnew, &tables[i].newid, false)) != GDK_SUCCEED)) {
-				bat_destroy(b);
-				goto bailout;
-			}
-			rc = GDK_FAIL;
-			if (tables[i].table == NULL)
-				schid = oldid;
-			else if (tables[i].column == NULL)
-				tabid = oldid;
-		}
-		bat_destroy(b);
-	}
-
-	if (BATcount(mapold) == 0) {
-		/* skip unnecessary work if there is no need for mapping */
-		bat_destroy(mapold);
-		bat_destroy(mapnew);
-		mapold = NULL;
-		mapnew = NULL;
-	}
-
-	/* do the mapping in the system tables: all columns with the .hasids
-	 * flag set may contain IDs that have to be mapped; also add all
-	 * system tables to the new catalog bats and add the new ones to the
-	 * lg->add bat and the old ones that were replaced to the lg->del bat */
-	const char *delname;
-	delname = NULL;
-	int delidx;
-	delidx = -1;
-	for (int i = 0; tables[i].schema != NULL; i++) {
-		if (tables[i].fullname == NULL) /* schema */
-			continue;
-		if (tables[i].column == NULL) { /* table */
-			delname = tables[i].fullname;
-			delidx = i;
-			continue;
-		}
-		BAT *b = log_temp_descriptor(old_logger_find_bat(lg, tables[i].fullname, 0, 0));
-		if (b == NULL)
-			continue;
-		if (delidx >= 0) {
-			BAT *d = log_temp_descriptor(old_logger_find_bat(lg, delname, 0, 0));
-			BAT *m = BATconstant(0, TYPE_msk, &(msk){false}, BATcount(b), PERSISTENT);
-			if (m == NULL) {
-				bat_destroy(d);
-				bat_destroy(m);
-				goto bailout;
-			}
-			if (d != NULL) {
-				const oid *dels = (const oid *) Tloc(d, 0);
-				for (BUN q = BATcount(d), p = 0; p < q; p++)
-					mskSetVal(m, (BUN) dels[p], true);
-				BBPretain(d->batCacheid);
-			}
-			if ((rc = BUNappend(lg->add, &m->batCacheid, false)) != GDK_SUCCEED ||
-				(rc = BUNappend(lg->lg->catalog_bid, &m->batCacheid, true)) != GDK_SUCCEED ||
-				(rc = BUNappend(lg->lg->catalog_id, &tables[delidx].newid, true)) != GDK_SUCCEED ||
-				(d != NULL &&
-				 (rc = BUNappend(lg->del, &d->batCacheid, false)) != GDK_SUCCEED)) {
-				bat_destroy(d);
-				bat_destroy(m);
-				goto bailout;
-			}
-			rc = GDK_FAIL;
-			BBPretain(m->batCacheid);
-			BBPretain(m->batCacheid);
-			bat_destroy(d);
-			bat_destroy(m);
-			delidx = -1;
-		}
-		if (tables[i].hasids && mapold) {
-			BAT *b1, *b2;
-			BAT *cands = log_temp_descriptor(old_logger_find_bat(lg, delname, 0, 0));
-			if (cands) {
-				if (BATcount(cands) == 0) {
-					bat_destroy(cands);
-					cands = NULL;
-				} else {
-					rc = BATsort(&b1, NULL, NULL, cands, NULL, NULL, false, false, false);
-					bat_destroy(cands);
-					if (rc != GDK_SUCCEED) {
-						bat_destroy(b);
-						goto bailout;
-					}
-					rc = GDK_FAIL;
-					cands = BATnegcands(BATcount(b), b1);
-					bat_destroy(b1);
-					if (cands == NULL) {
-						bat_destroy(b);
-						goto bailout;
-					}
-				}
-			}
-			rc = BATjoin(&b1, &b2, b, mapold, cands, NULL, false, BATcount(mapold));
-			bat_destroy(cands);
-			if (rc != GDK_SUCCEED) {
-				bat_destroy(b);
-				goto bailout;
-			}
-			rc = GDK_FAIL;
-			if (BATcount(b1) == 0) {
-				bat_destroy(b1);
-				bat_destroy(b2);
-			} else {
-				BAT *orig = b;
-				b = COLcopy(orig, orig->ttype, true, PERSISTENT);
-				if (b == NULL) {
-					bat_destroy(orig);
-					bat_destroy(b1);
-					bat_destroy(b2);
-					goto bailout;
-				}
-				BAT *b3;
-				b3 = BATproject(b2, mapnew);
-				bat_destroy(b2);
-				if (b3 == NULL) {
-					bat_destroy(b1);
-					bat_destroy(orig);
-					bat_destroy(b);
-					goto bailout;
-				}
-				rc = BATreplace(b, b1, b3, false);
-				bat_destroy(b1);
-				bat_destroy(b3);
-				if (rc != GDK_SUCCEED) {
-					bat_destroy(orig);
-					bat_destroy(b);
-					goto bailout;
-				}
-				if ((rc = BUNappend(lg->del, &orig->batCacheid, false)) != GDK_SUCCEED ||
-					(rc = BUNappend(lg->add, &b->batCacheid, false)) != GDK_SUCCEED) {
-					bat_destroy(orig);
-					bat_destroy(b);
-					goto bailout;
-				}
-				rc = GDK_FAIL;
-				BBPretain(orig->batCacheid);
-				BBPretain(b->batCacheid);
-				switch (tables[i].newid) {
-				case 2002:		/* sys.schemas.id */
-					bat_destroy(bats[0].idbat);
-					bats[0].idbat = b;
-					BBPfix(b->batCacheid);
-					break;
-				case 2068:		/* sys._tables.id */
-					bat_destroy(bats[1].idbat);
-					bats[1].idbat = b;
-					BBPfix(b->batCacheid);
-					break;
-				case 2070:		/* sys._tables.schema_id */
-					bat_destroy(bats[1].parbat);
-					bats[1].parbat = b;
-					BBPfix(b->batCacheid);
-					break;
-				case 2077:		/* sys._columns.id */
-					bat_destroy(bats[2].idbat);
-					bats[2].idbat = b;
-					BBPfix(b->batCacheid);
-					break;
-				case 2082:		/* sys._columns.table_id */
-					bat_destroy(bats[2].parbat);
-					bats[2].parbat = b;
-					BBPfix(b->batCacheid);
-					break;
-				}
-				bat_destroy(orig);
-			}
-			/* now b contains the updated values for the column in tables[i] */
-		}
-		/* here, b is either the original, unchanged bat or the updated one */
-		if ((rc = BUNappend(lg->lg->catalog_bid, &b->batCacheid, true)) != GDK_SUCCEED ||
-			(rc = BUNappend(lg->lg->catalog_id, &tables[i].newid, true)) != GDK_SUCCEED) {
-			bat_destroy(b);
-			goto bailout;
-		}
-		rc = GDK_FAIL;
-		BBPretain(b->batCacheid);
-		bat_destroy(b);
-	}
-
-	/* add all extant non-system bats to the new catalog */
-	BAT *cands, *b;
-	if (BATcount(lg->dcatalog) == 0) {
-		cands = NULL;
-	} else {
-		if ((rc = BATsort(&b, NULL, NULL, lg->dcatalog, NULL, NULL, false, false, false)) != GDK_SUCCEED)
-			goto bailout;
-		rc = GDK_FAIL;
-		cands = BATnegcands(BATcount(lg->catalog_oid), b);
-		bat_destroy(b);
-		if (cands == NULL)
-			goto bailout;
-	}
-	b = BATselect(lg->catalog_oid, cands, &(lng){0}, NULL, true, true, true, false);
-	bat_destroy(cands);
-	if (b == NULL)
-		goto bailout;
-	cands = b;
-	b = BATconvert(lg->catalog_oid, cands, TYPE_int, 0, 0, 0);
-	if (b == NULL) {
-		bat_destroy(cands);
-		goto bailout;
-	}
-	if ((rc = BATappend(lg->lg->catalog_id, b, NULL, true)) != GDK_SUCCEED ||
-		(rc = BATappend(lg->lg->catalog_bid, lg->catalog_bid, cands, true)) != GDK_SUCCEED) {
-		bat_destroy(cands);
-		bat_destroy(b);
-		goto bailout;
-	}
-	rc = GDK_FAIL;
-	const int *bids;
-	bids = (const int *) Tloc(lg->lg->catalog_bid, lg->lg->catalog_bid->batCount - BATcount(cands));
-	for (BUN j = BATcount(cands), i = 0; i < j; i++)
-		BBPretain(bids[i]);
-	bat_destroy(cands);
-	bat_destroy(b);
-
-	/* convert deleted rows bats (catalog id equals table id) from list
-	 * of deleted rows to mask of deleted rows */
-	BAT *tabs;
-	/* 2164 is the largest fixed id, so select anything larger */
-	tabs = BATselect(lg->lg->catalog_id, NULL, &(int){2164}, &int_nil, false, true, false, false);
-	if (tabs == NULL)
-		goto bailout;
-	BAT *b1;
-	/* extract those rows that refer to a known table (in bats[1].idbat) */
-	b1 = BATintersect(lg->lg->catalog_id, bats[1].idbat, tabs, bats[1].cands, false, false, BUN_NONE);
-	bat_destroy(tabs);
-	if (b1 == NULL)
-		goto bailout;
-	BAT *b3, *b4;
-	/* find a column (any column) in each of the tables */
-	if ((rc = BATsemijoin(&b3, &b4, lg->lg->catalog_id, bats[2].parbat, b1, bats[2].cands, false, false, BUN_NONE)) != GDK_SUCCEED) {
-		bat_destroy(b1);
-		goto bailout;
-	}
-	rc = GDK_FAIL;
-	bat_destroy(b3);
-	/* extract column id */
-	b3 = BATproject(b4, bats[2].idbat);
-	bat_destroy(b4);
-	if (b3 == NULL) {
-		bat_destroy(b1);
-		goto bailout;
-	}
-	BAT *b2;
-	rc = BATleftjoin(&b2, &b4, b3, lg->lg->catalog_id, NULL, NULL, false, BUN_NONE);
-	bat_destroy(b3);
-	if (rc != GDK_SUCCEED) {
-		bat_destroy(b1);
-		goto bailout;
-	}
-	bat_destroy(b2);
-	struct canditer ci;
-	canditer_init(&ci, lg->lg->catalog_bid, b1);
-	const oid *cbids;
-	bids = Tloc(lg->lg->catalog_bid, 0);
-	cbids = Tloc(b4, 0);
-	for (BUN i = 0; i < ci.ncand; i++) {
-		bat cbid = bids[cbids[i]];
-		b = temp_descriptor(cbid);
-		if (b == NULL) {
-			bat_destroy(b1);
-			bat_destroy(b3);
-			goto bailout;
-		}
-		BUN len;
-		len = BATcount(b);
-		bat_destroy(b);
-		oid o;
-		o = canditer_next(&ci);
-		bat tbid;
-		tbid = bids[o - lg->lg->catalog_bid->hseqbase];
-		b = temp_descriptor(tbid);
-		BAT *bn;
-		bn = BATconstant(0, TYPE_msk, &(msk){false}, len, PERSISTENT);
-		if (b == NULL || bn == NULL) {
-			bat_destroy(b);
-			bat_destroy(bn);
-			bat_destroy(b1);
-			bat_destroy(b3);
-			goto bailout;
-		}
-		const oid *dels;
-		dels = Tloc(b, 0);
-		for (BUN q = BATcount(b), p = 0; p < q; p++) {
-			mskSetVal(bn, (BUN) dels[p], true);
-		}
-		bat_destroy(b);
-		if ((rc = BUNappend(lg->del, &tbid, false)) != GDK_SUCCEED ||
-		    (rc = BUNappend(lg->add, &bn->batCacheid, false)) != GDK_SUCCEED ||
-		    (rc = BUNreplace(lg->lg->catalog_bid, o, &bn->batCacheid, true)) != GDK_SUCCEED) {
-			bat_destroy(bn);
-			bat_destroy(b1);
-			bat_destroy(b3);
-			goto bailout;
-		}
-		rc = GDK_FAIL;
-		/* moving tbid from lg->lg->catalog_bid to lg->del does not change
-		 * lrefs of tbid (old location is overwritten by new table id) */
-		BBPretain(bn->batCacheid);
-		BBPretain(bn->batCacheid); /* yep, twice */
-		bat_destroy(bn);
-	}
-	bat_destroy(b1);
-	bat_destroy(b4);
-
-	/* map schema/table/column ids in other system tables */
-	if (mapold) {
-		/* select tables in sys schema */
-		b1 = BATselect(bats[1].parbat, bats[1].cands, &(int){2000}, NULL, true, true, false, false);
-		if (b1 == NULL)
-			goto bailout;
-		bids = Tloc(lg->lg->catalog_bid, 0);
-		for (int i = 0; mapids[i].column != NULL; i++) {
-			/* row ids for table in sys schema */
-			BAT *b2 = BATselect(bats[1].nmbat, b1, mapids[i].table, NULL, true, true, false, false);
-			if (b2 == NULL) {
-				bat_destroy(b1);
-				goto bailout;
-			}
-			/* table ids for table */
-			b3 = BATproject(b2, bats[1].idbat);
-			bat_destroy(b2);
-			if (b3 == NULL) {
-				bat_destroy(b1);
-				goto bailout;
-			}
-			/* row ids for columns of table */
-			b2 = BATintersect(bats[2].parbat, b3, NULL, NULL, false, false, BUN_NONE);
-			bat_destroy(b3);
-			if (b2 == NULL) {
-				bat_destroy(b1);
-				goto bailout;
-			}
-			/* row id for the column in the table we're looking for */
-			b3 = BATselect(bats[2].nmbat, b2, mapids[i].column, NULL, true, true, false, false);
-			bat_destroy(b2);
-			if (b3 == NULL) {
-				bat_destroy(b1);
-				goto bailout;
-			}
-			/* row ids in catalog for column in table */
-			b2 = BATintersect(lg->lg->catalog_id, bats[2].idbat, NULL, b3, false, false, 1);
-			bat_destroy(b3);
-			if (b2 == NULL) {
-				bat_destroy(b1);
-				goto bailout;
-			}
-			for (BUN j = 0; j < BATcount(b2); j++) {
-				oid p = BUNtoid(b2, j);
-				b3 = BATdescriptor(bids[p]);
-				if (b3 == NULL) {
-					bat_destroy(b1);
-					bat_destroy(b2);
-					goto bailout;
-				}
-				BAT *b4, *b5;
-				if ((rc = BATjoin(&b4, &b5, b3, mapold, NULL, NULL, false, BUN_NONE)) != GDK_SUCCEED) {
-					bat_destroy(b1);
-					bat_destroy(b2);
-					bat_destroy(b3);
-					goto bailout;
-				}
-				rc = GDK_FAIL;
-				if (BATcount(b4) == 0) {
-					bat_destroy(b3);
-					bat_destroy(b4);
-					bat_destroy(b5);
-				} else {
-					BAT *b6;
-					b6 = COLcopy(b3, b3->ttype, true, PERSISTENT);
-					bat_destroy(b3);
-					b3 = BATproject(b5, mapnew);
-					bat_destroy(b5);
-					if (b3 == NULL || b6 == NULL) {
-						bat_destroy(b1);
-						bat_destroy(b2);
-						bat_destroy(b3);
-						bat_destroy(b4);
-						bat_destroy(b6);
-						goto bailout;
-					}
-					if ((rc = BATreplace(b6, b4, b3, false)) == GDK_SUCCEED &&
-						(rc = BUNappend(lg->del, &bids[p], false)) == GDK_SUCCEED &&
-						(rc = BUNappend(lg->add, &b6->batCacheid, false)) == GDK_SUCCEED)
-						rc = BUNreplace(lg->lg->catalog_bid, p, &b6->batCacheid, true);
-					BBPretain(b6->batCacheid);
-					BBPretain(b6->batCacheid);
-					bat_destroy(b3);
-					bat_destroy(b4);
-					bat_destroy(b6);
-					if (rc != GDK_SUCCEED) {
-						bat_destroy(b1);
-						bat_destroy(b2);
-						goto bailout;
-					}
-					rc = GDK_FAIL;
-				}
-			}
-			bat_destroy(b2);
-		}
-		bat_destroy(b1);
-	}
-
-	/* add all bats that were added by processing the WAL and that have
-	 * not been deleted since to the list of new bats */
-	bids = (const int *) Tloc(lg->catalog_bid, 0);
-	for (BUN p = lg->catalog_bid->batInserted, q = lg->catalog_bid->batCount;
-		 p < q;
-		 p++) {
-		bat bid = bids[p];
-		if (BUNfnd(lg->lg->catalog_bid, &(int){bid}) != BUN_NONE) {
-			b = BATdescriptor(bid);
-			if (b) {
-				if (BATmode(b, false) != GDK_SUCCEED ||
-					BUNappend(lg->add, &(int){bid}, false) != GDK_SUCCEED) {
-					BBPunfix(bid);
-					goto bailout;
-				}
-				BBPkeepref(b);
-			}
-		}
-	}
-
-	rc = GDK_SUCCEED;
-
-  bailout:
-	bat_destroy(mapold);
-	bat_destroy(mapnew);
-	for (int i = 0; i < 3; i++) {
-		bat_destroy(bats[i].nmbat);
-		bat_destroy(bats[i].idbat);
-		bat_destroy(bats[i].parbat);
-		bat_destroy(bats[i].cands);
-	}
-	return rc;
-}
-
-static gdk_return
-bl_postversion(void *Store, void *Lg)
-=======
 bl_postversion(void *Store, logger *lg)
->>>>>>> 0af3fd3c
 {
 	sqlstore *store = Store;
 	gdk_return rc;
 	bool tabins_first = true;
 
-<<<<<<< HEAD
-#ifdef CATALOG_NOV2019
-	if (store->catalog_version <= CATALOG_NOV2019) {
-		BAT *te, *tne;
-		const int *ocl;	/* old eclass */
-		int *ncl;	/* new eclass */
-
-		te = log_temp_descriptor(log_find_bat(lg, 2014)); /* sys.types.eclass */
-		if (te == NULL)
-			return GDK_FAIL;
-		tne = COLnew(te->hseqbase, TYPE_int, BATcount(te), PERSISTENT);
-		if (tne == NULL) {
-			bat_destroy(te);
-			return GDK_FAIL;
-		}
-		ocl = Tloc(te, 0);
-		ncl = Tloc(tne, 0);
-		for (BUN p = 0, q = BATcount(te); p < q; p++) {
-			switch (ocl[p]) {
-			case EC_TIME_TZ:		/* old EC_DATE */
-				ncl[p] = EC_DATE;
-				break;
-			case EC_DATE:			/* old EC_TIMESTAMP */
-				ncl[p] = EC_TIMESTAMP;
-				break;
-			case EC_TIMESTAMP:		/* old EC_GEOM */
-				ncl[p] = EC_GEOM;
-				break;
-			case EC_TIMESTAMP_TZ:	/* old EC_EXTERNAL */
-				ncl[p] = EC_EXTERNAL;
-				break;
-			default:
-				/* others stay unchanged */
-				ncl[p] = ocl[p];
-				break;
-			}
-		}
-		BATsetcount(tne, BATcount(te));
-		tne->tnil = false;
-		tne->tnonil = true;
-		tne->tsorted = false;
-		tne->trevsorted = false;
-		tne->tkey = false;
-		if (BUNappend(old_lg->del, &te->batCacheid, false) != GDK_SUCCEED ||
-			BUNappend(old_lg->add, &tne->batCacheid, false) != GDK_SUCCEED ||
-			BUNreplace(lg->catalog_bid, BUNfnd(lg->catalog_id, &(int){2014}), &tne->batCacheid, true) != GDK_SUCCEED) {
-			bat_destroy(te);
-			bat_destroy(tne);
-			return GDK_FAIL;
-		}
-		BBPretain(tne->batCacheid);
-		BBPretain(tne->batCacheid);
-		bat_destroy(te);
-		bat_destroy(tne);
-	}
-#endif
-
-#ifdef CATALOG_JUN2020
-	if (store->catalog_version <= CATALOG_JUN2020
-#ifdef CATALOG_JUN2020_MMT
-		|| store->catalog_version == CATALOG_JUN2020_MMT
-#endif
-		) {
-		BAT *b;								 /* temp variable */
-		{
-			/* new BOOLEAN column sys.functions.semantics */
-			b = log_temp_descriptor(log_find_bat(lg, 2017)); /* sys.functions.id */
-			if (b == NULL)
-				return GDK_FAIL;
-			BAT *sem = BATconstant(b->hseqbase, TYPE_bit, &(bit){1}, BATcount(b), PERSISTENT);
-			bat_destroy(b);
-			if (sem == NULL)
-				return GDK_FAIL;
-			if ((sem = BATsetaccess(sem, BAT_READ)) == NULL ||
-				/* 2162 is sys.functions.semantics */
-				BUNappend(lg->catalog_id, &(int) {2162}, true) != GDK_SUCCEED ||
-				BUNappend(lg->catalog_bid, &sem->batCacheid, true) != GDK_SUCCEED ||
-				BUNappend(old_lg->add, &sem->batCacheid, false) != GDK_SUCCEED) {
-				bat_destroy(sem);
-				return GDK_FAIL;
-			}
-			BBPretain(sem->batCacheid);
-			BBPretain(sem->batCacheid); /* yep, twice */
-			bat_destroy(sem);
-
-			if (tabins(lg, old_lg, tabins_first, -1, 0,
-					   2076, &(msk) {false},	/* sys._columns */
-					   /* 2162 is sys.functions.semantics */
-					   2077, &(int) {2162},		/* sys._columns.id */
-					   2078, "semantics",		/* sys._columns.name */
-					   2079, "boolean",			/* sys._columns.type */
-					   2080, &(int) {1},		/* sys._columns.type_digits */
-					   2081, &(int) {0},		/* sys._columns.type_scale */
-					   /* 2016 is sys.functions */
-					   2082, &(int) {2016},		/* sys._columns.table_id */
-					   2083, str_nil,			/* sys._columns.default */
-					   2084, &(bit) {TRUE},		/* sys._columns.null */
-					   2085, &(int) {11},		/* sys._columns.number */
-					   2086, str_nil,			/* sys._columns.storage */
-					   0) != GDK_SUCCEED)
-				return GDK_FAIL;
-			tabins_first = false;
-		}
-
-		/* sys.functions i.e. deleted rows */
-		BAT *del_funcs = log_temp_descriptor(log_find_bat(lg, 2016));
-		{
-			/* move sql.degrees, sql.radians, sql.like and sql.ilike functions
-			 * from 09_like.sql and 10_math.sql script to sql_types list */
-			/* sys.functions.name */
-			BAT *func_func = log_temp_descriptor(log_find_bat(lg, 2018));
-			/* sys.functions.schema_id */
-			BAT *func_schem = log_temp_descriptor(log_find_bat(lg, 2026));
-			BAT *func_tid;
-			BAT *cands;
-			if (del_funcs == NULL || func_func == NULL || func_schem == NULL) {
-				bat_destroy(del_funcs);
-				bat_destroy(func_func);
-				bat_destroy(func_schem);
-				return GDK_FAIL;
-			}
-			func_tid = BATmaskedcands(0, BATcount(del_funcs), del_funcs, false);
-			if (func_tid == NULL) {
-				bat_destroy(del_funcs);
-				bat_destroy(func_func);
-				bat_destroy(func_schem);
-				return GDK_FAIL;
-			}
-			/* select * from sys.functions where schema_id = 2000; */
-			b = BATselect(func_schem, func_tid, &(int) {2000}, NULL, true, true, false, false);
-			bat_destroy(func_schem);
-			bat_destroy(func_tid);
-			cands = b;
-			if (cands == NULL) {
-				bat_destroy(del_funcs);
-				bat_destroy(func_func);
-				return GDK_FAIL;
-			}
-
-			BAT *funcs;
-			if ((funcs = COLnew(0, TYPE_str, 4, TRANSIENT)) == NULL ||
-				BUNappend(funcs, "degrees", false) != GDK_SUCCEED ||
-				BUNappend(funcs, "ilike", false) != GDK_SUCCEED ||
-				BUNappend(funcs, "like", false) != GDK_SUCCEED ||
-				BUNappend(funcs, "radians", false) != GDK_SUCCEED) {
-				bat_destroy(funcs);
-				bat_destroy(del_funcs);
-				bat_destroy(func_func);
-				return GDK_FAIL;
-			}
-			b = BATintersect(func_func, funcs, cands, NULL, false, false, 4);
-			bat_destroy(func_func);
-			bat_destroy(funcs);
-			bat_destroy(cands);
-			funcs = NULL;
-			rc = GDK_FAIL;
-			if (b != NULL &&
-				(funcs = BATconstant(0, TYPE_msk, &(msk){true}, BATcount(b), TRANSIENT)) != NULL)
-				rc = BATreplace(del_funcs, b, funcs, false);
-			bat_destroy(b);
-			bat_destroy(funcs);
-			if (rc != GDK_SUCCEED)
-				return rc;
-		}
-
-		{
-			/* Fix SQL aggregation functions defined on the wrong modules:
-			 * sql.null, sql.all, sql.zero_or_one and sql.not_unique */
-			BAT *func_tid = BATmaskedcands(0, BATcount(del_funcs), del_funcs, false);
-			/* sys.functions.mod */
-			BAT *func_mod = log_temp_descriptor(log_find_bat(lg, 2020));
-			bat_destroy(del_funcs);
-			if (func_tid == NULL || func_mod == NULL) {
-				bat_destroy(func_tid);
-				bat_destroy(func_mod);
-				return GDK_FAIL;
-			}
-
-			/* find the (undeleted) functions defined on "sql" module */
-			BAT *sqlfunc = BATselect(func_mod, func_tid, "sql", NULL, true, true, false, false);
-			bat_destroy(func_tid);
-			if (sqlfunc == NULL) {
-				bat_destroy(func_mod);
-				return GDK_FAIL;
-			}
-			/* sys.functions.type */
-			BAT *func_type = log_temp_descriptor(log_find_bat(lg, 2022));
-			if (func_type == NULL) {
-				bat_destroy(func_mod);
-				bat_destroy(sqlfunc);
-				return GDK_FAIL;
-			}
-			/* and are aggregates (3) */
-			BAT *sqlaggr_func = BATselect(func_type, sqlfunc, &(int) {3}, NULL, true, true, false, false);
-			bat_destroy(sqlfunc);
-			bat_destroy(func_type);
-			if (sqlaggr_func == NULL) {
-				bat_destroy(func_mod);
-				return GDK_FAIL;
-			}
-
-			/* sys.functions.func */
-			BAT *func_func = log_temp_descriptor(log_find_bat(lg, 2019));
-			if (func_func == NULL) {
-				bat_destroy(func_mod);
-				bat_destroy(sqlaggr_func);
-				return GDK_FAIL;
-			}
-			b = COLcopy(func_mod, func_mod->ttype, true, PERSISTENT);
-			if (b == NULL) {
-				bat_destroy(func_func);
-				bat_destroy(func_mod);
-				bat_destroy(sqlaggr_func);
-				return GDK_FAIL;
-			}
-			if (BUNappend(old_lg->del, &func_mod->batCacheid, false) != GDK_SUCCEED ||
-				BUNappend(old_lg->add, &b->batCacheid, false) != GDK_SUCCEED ||
-				/* 2020 is sys.functions.mod */
-				BUNreplace(lg->catalog_bid, BUNfnd(lg->catalog_id, &(int){2020}), &b->batCacheid, true) != GDK_SUCCEED) {
-				bat_destroy(func_func);
-				bat_destroy(func_mod);
-				bat_destroy(sqlaggr_func);
-				bat_destroy(b);
-				return GDK_FAIL;
-			}
-			BBPretain(b->batCacheid);
-			BBPretain(b->batCacheid);
-			bat_destroy(func_mod);
-			func_mod = b;
-			BAT *aggrs;
-			if ((aggrs = COLnew(0, TYPE_str, 4, TRANSIENT)) == NULL ||
-				BUNappend(aggrs, "all", false) != GDK_SUCCEED ||
-				BUNappend(aggrs, "no_unique", false) != GDK_SUCCEED ||
-				BUNappend(aggrs, "null", false) != GDK_SUCCEED ||
-				BUNappend(aggrs, "zero_or_one", false) != GDK_SUCCEED) {
-				bat_destroy(aggrs);
-				bat_destroy(func_func);
-				bat_destroy(func_mod);
-				bat_destroy(sqlaggr_func);
-				return GDK_FAIL;
-			}
-			b = BATintersect(func_func, aggrs, sqlaggr_func, NULL, false, false, 4);
-			bat_destroy(func_func);
-			bat_destroy(aggrs);
-			bat_destroy(sqlaggr_func);
-			aggrs = NULL;
-			rc = GDK_FAIL;
-			if (b != NULL &&
-				(aggrs = BATconstant(0, TYPE_str, "aggr", BATcount(b), TRANSIENT)) != NULL)
-				rc = BATreplace(func_mod, b, aggrs, false);
-			bat_destroy(b);
-			bat_destroy(aggrs);
-			bat_destroy(func_mod);
-			if (rc != GDK_SUCCEED)
-				return rc;
-		}
-	}
-#endif
-
-#ifdef CATALOG_OCT2020
-	if (store->catalog_version <= CATALOG_OCT2020) { /* not for Jun2020-mmt! */
-		/* add sub column to "objects" table. This is required for merge tables */
-		/* alter table sys.objects add column sub integer; */
-		if (tabins(lg, old_lg, tabins_first, -1, 0,
-				   2076, &(msk) {false},	/* sys._columns */
-				   /* 2163 is sys.objects.sub */
-				   2077, &(int) {2163},		/* sys._columns.id */
-				   2078, "sub",				/* sys._columns.name */
-				   2079, "int",				/* sys._columns.type */
-				   2080, &(int) {32},		/* sys._columns.type_digits */
-				   2081, &(int) {0},		/* sys._columns.type_scale */
-				   /* 2110 is sys.objects */
-				   2082, &(int) {2110},		/* sys._columns.table_id */
-				   2083, str_nil,			/* sys._columns.default */
-				   2084, &(bit) {TRUE},		/* sys._columns.null */
-				   2085, &(int) {3},		/* sys._columns.number */
-				   2086, str_nil,			/* sys._columns.storage */
-				   0) != GDK_SUCCEED)
-			return GDK_FAIL;
-		tabins_first = false;
-		if (tabins(lg, old_lg, tabins_first, -1, 0,
-				   2076, &(msk) {false},	/* sys._columns */
-				   /* 2164 is tmp.objects.sub */
-				   2077, &(int) {2164},		/* sys._columns.id */
-				   2078, "sub",				/* sys._columns.name */
-				   2079, "int",				/* sys._columns.type */
-				   2080, &(int) {32},		/* sys._columns.type_digits */
-				   2081, &(int) {0},		/* sys._columns.type_scale */
-				   /* 2158 is tmp.objects */
-				   2082, &(int) {2158},		/* sys._columns.table_id */
-				   2083, str_nil,			/* sys._columns.default */
-				   2084, &(bit) {TRUE},		/* sys._columns.null */
-				   2085, &(int) {3},		/* sys._columns.number */
-				   2086, str_nil,			/* sys._columns.storage */
-				   0) != GDK_SUCCEED)
-			return GDK_FAIL;
-
-		/* create bat for new column sys.objects.sub with value NULL, then
-		 * update sys.objects set sub = nr, nr = id where nr > 2000 */
-		{
-			BAT *objs_id = log_temp_descriptor(log_find_bat(lg, 2111)); /* sys.objects.id */
-			BAT *objs_nr = log_temp_descriptor(log_find_bat(lg, 2113)); /* sys.objects.nr */
-			BAT *objs_sub = BATconstant(objs_id->hseqbase, TYPE_int, &int_nil, BATcount(objs_id), PERSISTENT);
-			BAT *b = log_temp_descriptor(log_find_bat(lg, 2110)); /* sys.objects */
-			if (objs_id == NULL || objs_nr == NULL || objs_sub == NULL || b == NULL) {
-				bat_destroy(objs_id);
-				bat_destroy(objs_nr);
-				bat_destroy(b);
-				bat_destroy(objs_sub);
-				return GDK_FAIL;
-			}
-			BAT *cands = BATmaskedcands(0, BATcount(b), b, false);
-			bat_destroy(b);
-			if (cands == NULL) {
-				bat_destroy(objs_id);
-				bat_destroy(objs_nr);
-				bat_destroy(objs_sub);
-				return GDK_FAIL;
-			}
-			b = BATselect(objs_nr, cands, &(int) {2000}, &int_nil, false, false, false, false);
-			bat_destroy(cands);
-			if (b == NULL) {
-				bat_destroy(objs_id);
-				bat_destroy(objs_nr);
-				bat_destroy(objs_sub);
-				return GDK_FAIL;
-			}
-			cands = b;
-			b = BATproject2(cands, objs_nr, NULL);
-			if (b == NULL) {
-				bat_destroy(objs_id);
-				bat_destroy(objs_nr);
-				bat_destroy(objs_sub);
-				bat_destroy(cands);
-				return GDK_FAIL;
-			}
-			rc = BATreplace(objs_sub, cands, b, false);
-			bat_destroy(b);
-			if (rc != GDK_SUCCEED) {
-				bat_destroy(objs_id);
-				bat_destroy(objs_nr);
-				bat_destroy(objs_sub);
-				bat_destroy(cands);
-				return GDK_FAIL;
-			}
-			b = COLcopy(objs_nr, objs_nr->ttype, true, PERSISTENT);
-			rc = BUNappend(old_lg->del, &objs_nr->batCacheid, false);
-			bat_destroy(objs_nr);
-			if (b == NULL || rc != GDK_SUCCEED) {
-				bat_destroy(objs_id);
-				bat_destroy(objs_sub);
-				bat_destroy(cands);
-				bat_destroy(b);
-				return GDK_FAIL;
-			}
-			objs_nr = b;
-			if (BUNappend(old_lg->add, &objs_nr->batCacheid, false) != GDK_SUCCEED) {
-				bat_destroy(objs_id);
-				bat_destroy(objs_sub);
-				bat_destroy(objs_nr);
-				bat_destroy(cands);
-				return GDK_FAIL;
-			}
-			BBPretain(objs_nr->batCacheid);
-			b = BATproject2(cands, objs_id, NULL);
-			if (b == NULL) {
-				bat_destroy(objs_id);
-				bat_destroy(objs_nr);
-				bat_destroy(objs_sub);
-				bat_destroy(cands);
-				return GDK_FAIL;
-			}
-			rc = BATreplace(objs_nr, cands, b, false);
-			bat_destroy(b);
-			if (rc != GDK_SUCCEED) {
-				bat_destroy(objs_id);
-				bat_destroy(objs_nr);
-				bat_destroy(objs_sub);
-				bat_destroy(cands);
-				return GDK_FAIL;
-			}
-
-			b = COLcopy(objs_id, objs_id->ttype, true, PERSISTENT);
-			rc = BUNappend(old_lg->del, &objs_id->batCacheid, false);
-			bat_destroy(objs_id);
-			if (b == NULL || rc != GDK_SUCCEED) {
-				bat_destroy(objs_nr);
-				bat_destroy(objs_sub);
-				bat_destroy(cands);
-				bat_destroy(b);
-				return GDK_FAIL;
-			}
-			objs_id = b;
-			if (BUNappend(old_lg->add, &objs_id->batCacheid, false) != GDK_SUCCEED) {
-				bat_destroy(objs_id);
-				bat_destroy(objs_nr);
-				bat_destroy(objs_sub);
-				bat_destroy(cands);
-				return GDK_FAIL;
-			}
-			BBPretain(objs_id->batCacheid);
-
-			BUN cnt = BATcount(cands), p;
-
-			if (!(b = COLnew(objs_id->hseqbase, TYPE_int, cnt, TRANSIENT)) ||
-				(p = BUNfnd(old_lg->seqs_id, &(int){OBJ_SID})) == BUN_NONE) {
-				bat_destroy(objs_id);
-				bat_destroy(objs_nr);
-				bat_destroy(objs_sub);
-				bat_destroy(cands);
-				bat_destroy(b);
-				return GDK_FAIL;
-			}
-
-			int *bp = (int*)Tloc(b, 0), id = (int) *(lng *) Tloc(old_lg->seqs_val, p);
-			for (BUN i = 0; i < cnt; i++)
-				bp[i] = id++;
-			BATsetcount(b, cnt);
-			b->tsorted = b->trevsorted = b->tkey = b->tnonil = b->tnil = false;
-			b->tnosorted = b->tnorevsorted = 0;
-			lng lid = (lng) id;
-
-			rc = BATreplace(objs_id, cands, b, false);
-			bat_destroy(cands);
-			bat_destroy(b);
-			if (rc != GDK_SUCCEED) {
-				bat_destroy(objs_id);
-				bat_destroy(objs_nr);
-				bat_destroy(objs_sub);
-				return GDK_FAIL;
-			}
-
-			/* 2111 is sys.objects.id and 2113 is sys.objects.nr */
-			if (BUNreplace(old_lg->seqs_val, BUNfnd(old_lg->seqs_id, &(int){OBJ_SID}), &lid, true) != GDK_SUCCEED ||
-				BUNreplace(lg->catalog_bid, BUNfnd(lg->catalog_id, &(int){2111}), &objs_id->batCacheid, true) != GDK_SUCCEED ||
-				BUNreplace(lg->catalog_bid, BUNfnd(lg->catalog_id, &(int){2113}), &objs_nr->batCacheid, true) != GDK_SUCCEED ||
-				(objs_sub = BATsetaccess(objs_sub, BAT_READ)) == NULL ||
-				(objs_id = BATsetaccess(objs_id, BAT_READ)) == NULL ||
-				(objs_nr = BATsetaccess(objs_nr, BAT_READ)) == NULL ||
-				/* 2163 is sys.objects.sub */
-				BUNappend(lg->catalog_id, &(int) {2163}, true) != GDK_SUCCEED ||
-				BUNappend(old_lg->add, &objs_sub->batCacheid, false) != GDK_SUCCEED ||
-				BUNappend(lg->catalog_bid, &objs_sub->batCacheid, true) != GDK_SUCCEED) {
-				bat_destroy(objs_id);
-				bat_destroy(objs_nr);
-				bat_destroy(objs_sub);
-				return GDK_FAIL;
-			}
-			BBPretain(objs_sub->batCacheid);
-			BBPretain(objs_sub->batCacheid);
-			BBPretain(objs_nr->batCacheid);
-			BBPretain(objs_id->batCacheid);
-			bat_destroy(objs_id);
-			bat_destroy(objs_nr);
-			bat_destroy(objs_sub);
-
-			/* alter table tmp.objects add column sub integer; */
-			objs_sub = BATconstant(0, TYPE_int, &int_nil, 0, PERSISTENT);
-			if (objs_sub == NULL) {
-				return GDK_FAIL;
-			}
-			if ((objs_sub = BATsetaccess(objs_sub, BAT_READ)) == NULL ||
-				/* 2164 is tmp.objects.sub */
-				BUNappend(lg->catalog_id, &(int) {2164}, true) != GDK_SUCCEED ||
-				BUNappend(old_lg->add, &objs_sub->batCacheid, false) != GDK_SUCCEED ||
-				BUNappend(lg->catalog_bid, &objs_sub->batCacheid, true) != GDK_SUCCEED) {
-				bat_destroy(objs_sub);
-				return GDK_FAIL;
-			}
-			BBPretain(objs_sub->batCacheid);
-			BBPretain(objs_sub->batCacheid);
-			bat_destroy(objs_sub);
-		}
-	}
-#endif
-#ifdef CATALOG_OCT2020
-	if (store->catalog_version <= CATALOG_OCT2020
-#ifdef CATALOG_JUN2020_MMT
-		|| store->catalog_version == CATALOG_JUN2020_MMT
-#endif
-		) {
-		/* update sys.functions set mod = 'sql' where mod = 'user'; */
-		{
-			BAT *b1, *b2, *b3;
-			b1 = log_temp_descriptor(log_find_bat(lg, 2016)); /* sys.functions */
-			if (b1 == NULL)
-				return GDK_FAIL;
-			/* undeleted rows of sys.functions */
-			b2 = BATmaskedcands(0, BATcount(b1), b1, false);
-			b3 = log_temp_descriptor(log_find_bat(lg, 2020)); /* sys.functions.mod */
-			bat_destroy(b1);
-			if (b2 == NULL || b3 == NULL) {
-				bat_destroy(b2);
-				bat_destroy(b3);
-				return GDK_FAIL;
-			}
-			/* mod = 'user' */
-			b1 = BATselect(b3, b2, "user", NULL, true, true, false, false);
-			bat_destroy(b2);
-			if (b1 == NULL) {
-				bat_destroy(b3);
-				return GDK_FAIL;
-			}
-			if (BATcount(b1) > 0) {
-				if (BUNfnd(old_lg->add, &b3->batCacheid) == BUN_NONE) {
-					/* replace sys.functions.mod with a copy that we can modify */
-					b2 = COLcopy(b3, b3->ttype, true, PERSISTENT);
-					if (b2 == NULL) {
-						bat_destroy(b1);
-						bat_destroy(b3);
-						return GDK_FAIL;
-					}
-					if (BUNappend(old_lg->del, &b3->batCacheid, false) != GDK_SUCCEED ||
-						BUNappend(old_lg->add, &b2->batCacheid, false) != GDK_SUCCEED ||
-						/* 2020 is sys.functions.mod */
-						BUNreplace(lg->catalog_bid, BUNfnd(lg->catalog_id, &(int){2020}), &b2->batCacheid, true) != GDK_SUCCEED) {
-						bat_destroy(b1);
-						bat_destroy(b3);
-						bat_destroy(b2);
-						return GDK_FAIL;
-					}
-					BBPretain(b2->batCacheid);
-					BBPretain(b2->batCacheid);
-					bat_destroy(b3);
-					b3 = b2;
-				}
-				b2 = BATconstant(0, TYPE_str, "sql", BATcount(b1), TRANSIENT);
-				if (b2 == NULL) {
-					bat_destroy(b1);
-					bat_destroy(b3);
-					return GDK_FAIL;
-				}
-				rc = BATreplace(b3, b1, b2, false);
-				bat_destroy(b2);
-				bat_destroy(b3);
-				if (rc != GDK_SUCCEED) {
-					bat_destroy(b1);
-					return rc;
-				}
-			}
-			bat_destroy(b1);
-		}
-
-		/* update sys.args set type = 'clob' where type = 'char' and type_digits = 0 and func_id > 2000 */
-		{
-			BAT *b1, *b2, *b3;
-			b1 = log_temp_descriptor(log_find_bat(lg, 2028)); /* sys.args */
-			if (b1 == NULL)
-				return GDK_FAIL;
-			b2 = BATmaskedcands(0, BATcount(b1), b1, false);
-			bat_destroy(b1);
-			b3 = log_temp_descriptor(log_find_bat(lg, 2030)); /* sys.args.func_id */
-			if (b2 == NULL || b3 == NULL) {
-				bat_destroy(b2);
-				bat_destroy(b3);
-				return GDK_FAIL;
-			}
-			/* func_id > 2000 */
-			b1 = BATselect(b3, b2, &(int){2000}, &int_nil, false, false, false, false);
-			bat_destroy(b2);
-			bat_destroy(b3);
-			b3 = log_temp_descriptor(log_find_bat(lg, 2033)); /* sys.args.type_digits */
-			if (b1 == NULL || b3 == NULL) {
-				bat_destroy(b1);
-				bat_destroy(b3);
-				return GDK_FAIL;
-			}
-			/* and type_digits = 0 */
-			b2 = BATselect(b3, b1, &(int){0}, NULL, true, false, false, false);
-			bat_destroy(b3);
-			bat_destroy(b1);
-			b1 = log_temp_descriptor(log_find_bat(lg, 2032)); /* sys.args.type */
-			if (b1 == NULL || b2 == NULL) {
-				bat_destroy(b1);
-				bat_destroy(b2);
-				return GDK_FAIL;
-			}
-			/* and type = 'char' */
-			b3 = BATselect(b1, b2, "char", NULL, true, false, false, false);
-			bat_destroy(b2);
-			if (b3 == NULL) {
-				bat_destroy(b1);
-				return GDK_FAIL;
-			}
-			if (BATcount(b3) > 0) {
-				if (BUNfnd(old_lg->add, &b1->batCacheid) == BUN_NONE) {
-					/* replace sys.args.type with a copy that we can modify */
-					b2 = COLcopy(b1, b1->ttype, true, PERSISTENT);
-					if (b2 == NULL ||
-						BUNappend(old_lg->del, &b1->batCacheid, false) != GDK_SUCCEED ||
-						BUNappend(old_lg->add, &b2->batCacheid, false) != GDK_SUCCEED ||
-						/* 2032 is sys.args.type */
-						BUNreplace(lg->catalog_bid, BUNfnd(lg->catalog_id, &(int){2032}), &b2->batCacheid, true) != GDK_SUCCEED) {
-						bat_destroy(b1);
-						bat_destroy(b2);
-						bat_destroy(b3);
-						return GDK_FAIL;
-					}
-					BBPretain(b2->batCacheid);
-					BBPretain(b2->batCacheid);
-					bat_destroy(b1);
-					b1 = b2;
-				}
-				b2 = BATconstant(0, TYPE_str, "clob", BATcount(b3), TRANSIENT);
-				if (b2 == NULL ||
-					/* do the update */
-					BATreplace(b1, b3, b2, false) != GDK_SUCCEED) {
-					bat_destroy(b1);
-					bat_destroy(b2);
-					bat_destroy(b3);
-					return GDK_FAIL;
-				}
-				bat_destroy(b2);
-			}
-			bat_destroy(b1);
-			bat_destroy(b3);
-		}
-
-		{
-			/* drop STREAM TABLEs
-			 * these tables don't actually have a disk presence, only
-			 * one in the catalog (so that's why we drop them and don't
-			 * convert them); we drop them by marking the relevant rows
-			 * in various catalog tables as deleted */
-			BAT *dt = log_temp_descriptor(log_find_bat(lg, 2067)); /* sys._tables */
-			BAT *tt = log_temp_descriptor(log_find_bat(lg, 2072)); /* sys._tables.type */
-			if (dt == NULL || tt == NULL) {
-				bat_destroy(dt);
-				bat_destroy(tt);
-				return GDK_FAIL;
-			}
-			BAT *cands = BATmaskedcands(0, BATcount(dt), dt, false);
-			if (cands == NULL) {
-				bat_destroy(dt);
-				bat_destroy(tt);
-				return GDK_FAIL;
-			}
-			BAT *strm = BATselect(tt, cands, &(sht){4}, NULL, true, true, false, false);
-			bat_destroy(cands);
-			bat_destroy(tt);
-			if (strm == NULL) {
-				bat_destroy(dt);
-				return GDK_FAIL;
-			}
-			if (strm->batCount > 0) {
-				for (BUN p = 0; p < strm->batCount; p++)
-					mskSetVal(dt, BUNtoid(strm, p), true);
-				bat_destroy(dt);
-				BAT *ids = COLnew(0, TYPE_int, 0, TRANSIENT);
-				BAT *ti = log_temp_descriptor(log_find_bat(lg, 2068)); /* sys._tables.id */
-				if (ids == NULL || ti == NULL) {
-					bat_destroy(ids);
-					bat_destroy(ti);
-					bat_destroy(strm);
-					return GDK_FAIL;
-				}
-				struct {
-					int id, tabid, dels; /* id, table_id and deleted rows */
-				} foreign[10] = {
-					/* the first 7 entries are references to the table id
-					 * the first column non-zero means the ids get collected */
-					{   0, 2049, 2047}, /* sys.table_partitions.table_id */
-					{   0, 2054, 2053}, /* sys.range_partitions.table_id */
-					{   0, 2060, 2059}, /* sys.value_partitions.table_id */
-					{2077, 2082, 2076}, /* sys._columns.table_id */
-					{2088, 2089, 2087}, /* sys.keys.table_id */
-					{2095, 2096, 2094}, /* sys.idxs.table_id */
-					{2100, 2102, 2099}, /* sys.triggers.table_id */
-
-					/* the remaining 3 are references to collected object ids */
-					{   0, 2111, 2110}, /* sys.objects.id */
-					{   0, 2064, 2063}, /* sys.dependencies.id */
-					{   0, 2065, 2063}, /* sys.dependencies.depend_id */
-				};
-
-				for (int i = 0; i < 10; i++) {
-					if (i == 7) {
-						/* change gear: we now need to delete the
-						 * collected ids from sys.objects */
-						bat_destroy(ti);
-						ti = ids;
-						ids = NULL;
-						bat_destroy(strm);
-						strm = NULL;
-					}
-					BAT *ct = log_temp_descriptor(log_find_bat(lg, foreign[i].tabid));
-					BAT *dc = log_temp_descriptor(log_find_bat(lg, foreign[i].dels));
-					if (ct == NULL || dc == NULL) {
-						bat_destroy(ids);
-						bat_destroy(strm);
-						bat_destroy(ti);
-						bat_destroy(ct);
-						bat_destroy(dc);
-						return GDK_FAIL;
-					}
-					cands = BATmaskedcands(0, BATcount(dc), dc, false);
-					if (cands == NULL) {
-						bat_destroy(ids);
-						bat_destroy(strm);
-						bat_destroy(ti);
-						bat_destroy(ct);
-						bat_destroy(dc);
-						return GDK_FAIL;
-					}
-					BAT *strc = BATintersect(ct, ti, cands, strm, false, false, BUN_NONE);
-					bat_destroy(cands);
-					if (strc == NULL) {
-						bat_destroy(ids);
-						bat_destroy(strm);
-						bat_destroy(ti);
-						bat_destroy(ct);
-						bat_destroy(dc);
-						return GDK_FAIL;
-					}
-					for (BUN p = 0; p < strc->batCount; p++)
-						mskSetVal(dc, BUNtoid(strc, p), true);
-					if (foreign[i].id != 0) {
-						BAT *ci = log_temp_descriptor(log_find_bat(lg, foreign[i].id));
-						if (ci == NULL) {
-							bat_destroy(ids);
-							bat_destroy(strc);
-							bat_destroy(ct);
-							bat_destroy(dc);
-							bat_destroy(strm);
-							bat_destroy(ti);
-							return GDK_FAIL;
-						}
-						if (BATappend(ids, ci, strc, false) != GDK_SUCCEED) {
-							bat_destroy(ids);
-							bat_destroy(strc);
-							bat_destroy(ct);
-							bat_destroy(dc);
-							bat_destroy(strm);
-							bat_destroy(ti);
-							bat_destroy(ci);
-							return GDK_FAIL;
-						}
-						bat_destroy(ci);
-					}
-					bat_destroy(strc);
-					bat_destroy(ct);
-					bat_destroy(dc);
-				}
-				bat_destroy(ti);
-			} else {
-				bat_destroy(dt);
-				bat_destroy(strm);
-			}
-		}
-	}
-#endif
-
-=======
->>>>>>> 0af3fd3c
 #ifdef CATALOG_JUL2021
 	if (store->catalog_version <= CATALOG_JUL2021) {
 		/* change the language attribute in sys.functions for sys.env,
