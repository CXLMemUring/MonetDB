--- conflicted
+++ resolved
@@ -143,13 +143,8 @@
 	return temp_descriptor(ebats[type]->batCacheid);
 }
 
-<<<<<<< HEAD
-log_bid 
+log_bid
 ebat_copy(log_bid b)
-=======
-log_bid
-ebat_copy(log_bid b, oid ibase, int temp)
->>>>>>> e89ca464
 {
 	/* make a copy of b */
 	BAT *o = temp_descriptor(b);
