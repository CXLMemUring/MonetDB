/*
 * This Source Code Form is subject to the terms of the Mozilla Public
 * License, v. 2.0.  If a copy of the MPL was not distributed with this
 * file, You can obtain one at http://mozilla.org/MPL/2.0/.
 *
 * Copyright 1997 - July 2008 CWI, August 2008 - 2021 MonetDB B.V.
 */

#ifndef BATSTORAGE_H
#define BATSTORAGE_H

#include "sql_storage.h"
#include "bat_logger.h"

<<<<<<< HEAD
typedef struct column_storage {
=======
typedef struct sql_delta {
	int refcnt;
	char *name;		/* name of the main bat */
>>>>>>> 870346ff
	int bid;
	int uibid;		/* bat with positions of updates */
	int uvbid;		/* bat with values of updates */
<<<<<<< HEAD
	int cleared;
	size_t ucnt;		/* number of updates */
	int wtime;		/* time stamp */
} column_storage;

typedef struct sql_delta {
	column_storage cs;
	struct sql_delta *next;	/* possibly older version of the same column/idx */
} sql_delta;

typedef struct segment {
	BUN start;
	BUN end;
	sql_trans *owner;	/* keep which transaction owns this */
	struct segment *next;	/* usualy one should be enough */
} segment;

/* container structure too allow sharing this structure */
typedef struct segments {
	sql_ref r;
	BUN end;		/* current end */
	struct segment *head;
} segments;

typedef struct storage {
	column_storage cs;	/* storage on disk */
	bit cached_cnt;
	size_t cnt;
	size_t ucnt;	/* updates (ie deletes) in this transaction */
	size_t icnt;	/* claimed in the transaction */
	BUN end;		/* end maybe less than the segments indicate */
	segments *segs;	/* local used segements */
	struct storage *next;
} storage;

/* initialize bat storage call back functions interface */
extern void bat_storage_init( store_functions *sf );

extern sql_delta * timestamp_delta( sql_delta *d, int ts);
extern storage * timestamp_dbat( storage *d, int ts);
=======
	bool cleared;
	bool alter;		/* set when the delta is created for an alter statement */
	size_t cnt;		/* number of tuples (excluding the deletes) */
	size_t ucnt;		/* number of updates */
	BAT *cached;		/* cached copy, used for schema bats only */
	ulng ts;		/* version timestamp */
	struct sql_delta *next;	/* possibly older version of the same column/idx */
} sql_delta;

typedef struct sql_dbat {
	int refcnt;
	char *dname;		/* name of the persistent deletes bat */
	int dbid;		/* bat with deletes */
	int cleared;
	size_t cnt;
	BAT *cached;		/* cached copy, used for schema bats only */
	ulng ts;		/* version timestamp */
	struct sql_dbat *next;	/* possibly older version of the same deletes */
} sql_dbat;

/* initialize bat storage call back functions interface */
extern void bat_storage_init( store_functions *sf );
extern sql_delta * col_timestamp_delta( sql_trans *tr, sql_column *c);
>>>>>>> 870346ff

#endif /*BATSTORAGE_H */
<|MERGE_RESOLUTION|>--- conflicted
+++ resolved
@@ -12,20 +12,16 @@
 #include "sql_storage.h"
 #include "bat_logger.h"
 
-<<<<<<< HEAD
 typedef struct column_storage {
-=======
-typedef struct sql_delta {
 	int refcnt;
-	char *name;		/* name of the main bat */
->>>>>>> 870346ff
 	int bid;
 	int uibid;		/* bat with positions of updates */
 	int uvbid;		/* bat with values of updates */
-<<<<<<< HEAD
-	int cleared;
-	size_t ucnt;		/* number of updates */
-	int wtime;		/* time stamp */
+	bool cleared;
+	bool alter;		/* set when the delta is created for an alter statement */
+	size_t cnt;		/* number of tuples (excluding? the deletes) */
+	size_t ucnt;	/* number of updates */
+	ulng ts;		/* version timestamp */
 } column_storage;
 
 typedef struct sql_delta {
@@ -60,33 +56,7 @@
 
 /* initialize bat storage call back functions interface */
 extern void bat_storage_init( store_functions *sf );
-
-extern sql_delta * timestamp_delta( sql_delta *d, int ts);
-extern storage * timestamp_dbat( storage *d, int ts);
-=======
-	bool cleared;
-	bool alter;		/* set when the delta is created for an alter statement */
-	size_t cnt;		/* number of tuples (excluding the deletes) */
-	size_t ucnt;		/* number of updates */
-	BAT *cached;		/* cached copy, used for schema bats only */
-	ulng ts;		/* version timestamp */
-	struct sql_delta *next;	/* possibly older version of the same column/idx */
-} sql_delta;
-
-typedef struct sql_dbat {
-	int refcnt;
-	char *dname;		/* name of the persistent deletes bat */
-	int dbid;		/* bat with deletes */
-	int cleared;
-	size_t cnt;
-	BAT *cached;		/* cached copy, used for schema bats only */
-	ulng ts;		/* version timestamp */
-	struct sql_dbat *next;	/* possibly older version of the same deletes */
-} sql_dbat;
-
-/* initialize bat storage call back functions interface */
-extern void bat_storage_init( store_functions *sf );
 extern sql_delta * col_timestamp_delta( sql_trans *tr, sql_column *c);
->>>>>>> 870346ff
+extern storage * tab_timestamp_dbat( sql_trans *tr, sql_table *t);
 
 #endif /*BATSTORAGE_H */
