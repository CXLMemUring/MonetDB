/*
 * This Source Code Form is subject to the terms of the Mozilla Public
 * License, v. 2.0.  If a copy of the MPL was not distributed with this
 * file, You can obtain one at http://mozilla.org/MPL/2.0/.
 *
 * Copyright 1997 - July 2008 CWI, August 2008 - 2019 MonetDB B.V.
 */

#ifndef BATSTORAGE_H
#define BATSTORAGE_H

#include "sql_storage.h"
#include "bat_logger.h"

typedef struct sql_delta {	
	char *name;		/* name of the main bat */
	int bid;
	oid ibase;		/* ibase: first id of inserts */
	int ibid;		/* bat with inserts */
<<<<<<< HEAD
	int uibid;		/* bat with positions of updates */
	int uvbid;		/* bat with values of updates */
=======
	int uibid;		/* bat with updates */
	int uvbid;		/* bat with updates */
	int cleared;
>>>>>>> 593aba81
	size_t cnt;		/* number of tuples (excluding the deletes) */
	size_t ucnt;		/* number of updates */
	BAT *cached;		/* cached copy, used for schema bats only */
	int wtime;		/* time stamp */
	struct sql_delta *next;	/* possibly older version of the same column/idx */
} sql_delta;

typedef struct sql_dbat {
	char *dname;		/* name of the persistent deletes bat */
	int dbid;		/* bat with deletes */
	int cleared;
	size_t cnt;
	BAT *cached;		/* cached copy, used for schema bats only */
	int wtime;		/* time stamp */
	struct sql_dbat *next;	/* possibly older version of the same deletes */
} sql_dbat;

/* initialize bat storage call back functions interface */
extern void bat_storage_init( store_functions *sf );

extern int dup_bat(sql_trans *tr, sql_table *t, sql_delta *obat, sql_delta *bat, int type, int oc_isnew, int c_isnew);
extern sql_delta * timestamp_delta( sql_delta *d, int ts);
extern sql_dbat * timestamp_dbat( sql_dbat *d, int ts);

#endif /*BATSTORAGE_H */
<|MERGE_RESOLUTION|>--- conflicted
+++ resolved
@@ -17,14 +17,9 @@
 	int bid;
 	oid ibase;		/* ibase: first id of inserts */
 	int ibid;		/* bat with inserts */
-<<<<<<< HEAD
 	int uibid;		/* bat with positions of updates */
 	int uvbid;		/* bat with values of updates */
-=======
-	int uibid;		/* bat with updates */
-	int uvbid;		/* bat with updates */
 	int cleared;
->>>>>>> 593aba81
 	size_t cnt;		/* number of tuples (excluding the deletes) */
 	size_t ucnt;		/* number of updates */
 	BAT *cached;		/* cached copy, used for schema bats only */
