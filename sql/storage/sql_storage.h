--- conflicted
+++ resolved
@@ -260,11 +260,7 @@
 	upgrade_col_fptr upgrade_col;
 	upgrade_idx_fptr upgrade_idx;
 	upgrade_del_fptr upgrade_del;
-<<<<<<< HEAD
-	temp_del_tab_fptr temp_del_tab;
 	swap_bats_fptr swap_bats;
-=======
->>>>>>> a8ed8e2e
 } store_functions;
 
 typedef int (*logger_create_fptr) (struct sqlstore *store, int debug, const char *logdir, int catalog_version);
