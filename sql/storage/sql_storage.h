--- conflicted
+++ resolved
@@ -139,13 +139,8 @@
 typedef int (*update_idx_fptr) (sql_trans *tr, sql_idx *i, void *tids, void *d, int t);
 
 typedef int (*delete_tab_fptr) (sql_trans *tr, sql_table *t, void *d, int tpe);
-<<<<<<< HEAD
-typedef void * (*claim_tab_fptr) (sql_trans *tr, sql_table *t, size_t cnt);
+typedef int (*claim_tab_fptr) (sql_trans *tr, sql_table *t, size_t cnt, BUN *offset, BAT **offsets);
 typedef int (*tab_validate_fptr) (sql_trans *tr, sql_table *t, int uncommitted);
-=======
-typedef int (*claim_tab_fptr) (sql_trans *tr, sql_table *t, size_t cnt, BUN *offset, BAT **offsets);
->>>>>>> a9dd574c
-
 /*
 -- count number of rows in column (excluding the deletes)
 -- check for sortedness
