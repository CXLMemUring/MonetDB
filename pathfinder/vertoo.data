--- conflicted
+++ resolved
@@ -1,13 +1,5 @@
-<<<<<<< HEAD
-monetdb = major:1; minor:29; release:0; rc:x; build:1;
-monetdb5 = major:5; minor:11; release:0; rc:x; build:1;
-pathfinder = major:0; minor:33; release:0; rc:x; build:1;
-clients = major:1; minor:29; release:0; rc:x; build:1;
-monetdb4 = major:4; minor:29; release:0; rc:x; build:1;
-=======
 monetdb = major:1; minor:32; release:0; rc:x; build:1;
 monetdb5 = major:5; minor:14; release:0; rc:x; build:1;
-pathfinder = major:0; minor:32; release:0; rc:x; build:1;
+pathfinder = major:0; minor:33; release:0; rc:x; build:1;
 clients = major:1; minor:32; release:0; rc:x; build:1;
-monetdb4 = major:4; minor:32; release:0; rc:x; build:1;
->>>>>>> eb903b92
+monetdb4 = major:4; minor:32; release:0; rc:x; build:1;