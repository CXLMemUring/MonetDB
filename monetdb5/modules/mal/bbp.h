--- conflicted
+++ resolved
@@ -53,10 +53,6 @@
 bbp_export str CMDbbpgetIndex(int *res, bat *bid);
 bbp_export str CMDgetBATrefcnt(int *res, bat *bid);
 bbp_export str CMDgetBATlrefcnt(int *res, bat *bid);
-<<<<<<< HEAD
 bbp_export str CMDbbp(bat *ID, bat *NS, bat *TT, bat *CNT, bat *REFCNT, bat *LREFCNT, bat *LOCATION, bat *HEAT, bat *DIRTY, bat *STATUS, bat *KIND);
-=======
-bbp_export str CMDbbp(bat *ID, bat *NS, bat *HT, bat *TT, bat *CNT, bat *REFCNT, bat *LREFCNT, bat *LOCATION, bat *HEAT, bat *DIRTY, bat *STATUS, bat *KIND);
 bbp_export str CMDsetName(str *rname, const bat *b, str *name);
->>>>>>> a37d55c6
 #endif /* _BBP_H_*/