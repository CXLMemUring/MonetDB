--- conflicted
+++ resolved
@@ -1637,21 +1637,14 @@
 	assert(rsep);
 	assert(csep);
 	assert(maxrow < 0 || maxrow <= (lng) BUN_MAX);
-<<<<<<< HEAD
 	task.fields = (char ***) GDKzalloc(as->nr_attrs * sizeof(char **));
 	task.cols = (int *) GDKzalloc(as->nr_attrs * sizeof(int));
 	task.time = (lng *) GDKzalloc(as->nr_attrs * sizeof(lng));
+	if (task.fields == NULL || task.cols == NULL || task.time == NULL) {
+		tablet_error(&task, lng_nil, int_nil, "memory allocation failed", "SQLload_file");
+		goto bailout;
+	}
 	task.cur = 0;
-=======
-	task->fields = (char ***) GDKzalloc(as->nr_attrs * sizeof(char **));
-	task->cols = (int *) GDKzalloc(as->nr_attrs * sizeof(int));
-	task->time = (lng *) GDKzalloc(as->nr_attrs * sizeof(lng));
-	if (task->fields == NULL || task->cols == NULL || task->time == NULL) {
-		tablet_error(task, lng_nil, int_nil, "memory allocation failed", "SQLload_file");
-		goto bailout;
-	}
-	task->cur = 0;
->>>>>>> 135d8795
 	for (i = 0; i < MAXBUFFERS; i++) {
 		task.base[i] = GDKzalloc(MAXROWSIZE(2 * b->size) + 2);
 		task.rowlimit[i] = MAXROWSIZE(2 * b->size);
@@ -2021,36 +2014,17 @@
 	return res < 0 ? BUN_NONE : cnt;
 
   bailout:
-<<<<<<< HEAD
 	if (task.fields) {
 		for (i = 0; i < as->nr_attrs; i++) {
 			if (task.fields[i])
 				GDKfree(task.fields[i]);
 		}
 		GDKfree(task.fields);
-=======
-	if (task) {
-		if (task->fields) {
-			for (i = 0; i < as->nr_attrs; i++) {
-				GDKfree(task->fields[i]);
-			}
-			GDKfree(task->fields);
-		}
-		GDKfree(task->time);
-		GDKfree(task->cols);
-		GDKfree(task->base[task->cur]);
-		GDKfree(task->rowerror);
-		GDKfree(task);
->>>>>>> 135d8795
-	}
-	if (task.time)
-		GDKfree(task.time);
-	if (task.cols)
-		GDKfree(task.cols);
-	if (task.base[task.cur])
-		GDKfree(task.base[task.cur]);
-	if (task.rowerror)
-		GDKfree(task.rowerror);
+	}
+	GDKfree(task.time);
+	GDKfree(task.cols);
+	GDKfree(task.base[task.cur]);
+	GDKfree(task.rowerror);
 	for (i = 0; i < MAXWORKERS; i++)
 		GDKfree(ptask[i].cols);
 #ifdef MLOCK_TST
