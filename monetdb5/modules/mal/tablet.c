/*
 * This Source Code Form is subject to the terms of the Mozilla Public
 * License, v. 2.0.  If a copy of the MPL was not distributed with this
 * file, You can obtain one at http://mozilla.org/MPL/2.0/.
 *
 * Copyright 1997 - July 2008 CWI, August 2008 - 2021 MonetDB B.V.
 */

/*
 *  Niels Nes, Martin Kersten
 *
 * Parallel bulk load for SQL
 * The COPY INTO command for SQL is heavily CPU bound, which means
 * that ideally we would like to exploit the multi-cores to do that
 * work in parallel.
 * Complicating factors are the initial record offset, the
 * possible variable length of the input, and the original sort order
 * that should preferable be maintained.
 *
 * The code below consists of a file reader, which breaks up the
 * file into chunks of distinct lines. Then multiple parallel threads
 * grab them, and break them on the field boundaries.
 * After all fields are identified this way, the columns are converted
 * and stored in the BATs.
 *
 * The threads get a reference to a private copy of the READERtask.
 * It includes a list of columns they should handle. This is a basis
 * to distributed cheap and expensive columns over threads.
 *
 * The file reader overlaps IO with updates of the BAT.
 * Also the buffer size of the block stream might be a little small for
 * this task (1MB). It has been increased to 8MB, which indeed improved.
 *
 * The work divider allocates subtasks to threads based on the
 * observed time spending so far.
 */

#include "monetdb_config.h"
#include "tablet.h"
#include "mapi_prompt.h"

#include <string.h>
#include <ctype.h>

#define MAXWORKERS	64
#define MAXBUFFERS 2
/* We restrict the row length to be 32MB for the time being */
#define MAXROWSIZE(X) (X > 32*1024*1024 ? X : 32*1024*1024)

static MT_Lock errorlock = MT_LOCK_INITIALIZER("errorlock");

static BAT *
void_bat_create(int adt, BUN nr)
{
	BAT *b = COLnew(0, adt, BATTINY, PERSISTENT);

	/* check for correct structures */
	if (b == NULL)
		return NULL;
	if (BATsetaccess(b, BAT_APPEND) != GDK_SUCCEED) {
		BBPunfix(b->batCacheid);
		return NULL;
	}
	if (nr > BATTINY && adt && BATextend(b, nr) != GDK_SUCCEED) {
		BBPunfix(b->batCacheid);
		return NULL;
	}

	/* disable all properties here */
	b->tsorted = false;
	b->trevsorted = false;
	b->tnosorted = 0;
	b->tnorevsorted = 0;
	b->tseqbase = oid_nil;
	b->tkey = false;
	b->tnokey[0] = 0;
	b->tnokey[1] = 0;
	return b;
}

void
TABLETdestroy_format(Tablet *as)
{
	BUN p;
	Column *fmt = as->format;

	for (p = 0; p < as->nr_attrs; p++) {
		if (fmt[p].c)
			BBPunfix(fmt[p].c->batCacheid);
		if (fmt[p].data)
			GDKfree(fmt[p].data);
	}
	GDKfree(fmt);
}

static oid
check_BATs(Tablet *as)
{
	Column *fmt = as->format;
	BUN i = 0;
	BUN cnt;
	oid base;

	if (fmt[i].c == NULL)
		i++;
	cnt = BATcount(fmt[i].c);
	base = fmt[i].c->hseqbase;

	if (as->nr != cnt)
		return oid_nil;

	for (i = 0; i < as->nr_attrs; i++) {
		BAT *b;
		BUN offset;

		b = fmt[i].c;
		if (b == NULL)
			continue;
		offset = as->offset;

		if (BATcount(b) != cnt || b->hseqbase != base)
			return oid_nil;

		fmt[i].p = offset;
	}
	return base;
}

str
TABLETcreate_bats(Tablet *as, BUN est)
{
	Column *fmt = as->format;
	BUN i, nr = 0;

	for (i = 0; i < as->nr_attrs; i++) {
		if (fmt[i].skip)
			continue;
		fmt[i].c = void_bat_create(fmt[i].adt, est);
		if (!fmt[i].c) {
			while (i > 0) {
				if (!fmt[--i].skip)
					BBPreclaim(fmt[i].c);
			}
			throw(SQL, "copy", "Failed to create bat of size " BUNFMT "\n", as->nr);
		}
		fmt[i].ci = bat_iterator(fmt[i].c);
		nr++;
	}
	if (!nr)
		throw(SQL, "copy", "At least one column should be read from the input\n");
	return MAL_SUCCEED;
}

str
TABLETcollect(BAT **bats, Tablet *as)
{
	Column *fmt = as->format;
	BUN i, j;
	BUN cnt = 0;

	if (bats == NULL)
		throw(SQL, "copy", "Missing container");
	for (i = 0; i < as->nr_attrs && !cnt; i++)
		if (!fmt[i].skip)
			cnt = BATcount(fmt[i].c);
	for (i = 0, j = 0; i < as->nr_attrs; i++) {
		if (fmt[i].skip)
			continue;
		bats[j] = fmt[i].c;
		BBPfix(bats[j]->batCacheid);
		if (BATsetaccess(fmt[i].c, BAT_READ) != GDK_SUCCEED)
			throw(SQL, "copy", "Failed to set access at tablet part " BUNFMT "\n", cnt);
		fmt[i].c->tsorted = fmt[i].c->trevsorted = false;
		fmt[i].c->tkey = false;
		BATsettrivprop(fmt[i].c);

		if (cnt != BATcount(fmt[i].c))
			throw(SQL, "copy", "Count " BUNFMT " differs from " BUNFMT "\n", BATcount(fmt[i].c), cnt);
		j++;
	}
	return MAL_SUCCEED;
}

str
TABLETcollect_parts(BAT **bats, Tablet *as, BUN offset)
{
	Column *fmt = as->format;
	BUN i, j;
	BUN cnt = 0;

	for (i = 0; i < as->nr_attrs && !cnt; i++)
		if (!fmt[i].skip)
			cnt = BATcount(fmt[i].c);
	for (i = 0, j = 0; i < as->nr_attrs; i++) {
		BAT *b, *bv = NULL;
		if (fmt[i].skip)
			continue;
		b = fmt[i].c;
		b->tsorted = b->trevsorted = false;
		b->tkey = false;
		BATsettrivprop(b);
		if (BATsetaccess(b, BAT_READ) != GDK_SUCCEED)
			throw(SQL, "copy", "Failed to set access at tablet part " BUNFMT "\n", cnt);
		bv = BATslice(b, (offset > 0) ? offset - 1 : 0, BATcount(b));
		bats[j] = bv;

		b->tkey = (offset > 0) ? FALSE : bv->tkey;
		b->tnonil &= bv->tnonil;
		if (b->tsorted != bv->tsorted)
			b->tsorted = false;
		if (b->trevsorted != bv->trevsorted)
			b->trevsorted = false;
		if (BATtdense(b))
			b->tkey = true;
		b->batDirtydesc = true;

		if (offset > 0) {
			BBPunfix(bv->batCacheid);
			bats[j] = BATslice(b, offset, BATcount(b));
		}
		if (cnt != BATcount(b))
			throw(SQL, "copy", "Count " BUNFMT " differs from " BUNFMT "\n", BATcount(b), cnt);
		j++;
	}
	return MAL_SUCCEED;
}

// the starting quote character has already been skipped

static char *
tablet_skip_string(char *s, char quote, bool escape)
{
	size_t i = 0, j = 0;
	while (s[i]) {
		if (escape && s[i] == '\\' && s[i + 1] != '\0')
			s[j++] = s[i++];
		else if (s[i] == quote) {
			if (s[i + 1] != quote)
				break;
			i++;				/* skip the first quote */
		}
		s[j++] = s[i++];
	}
	assert(s[i] == quote || s[i] == '\0');
	if (s[i] == 0)
		return NULL;
	s[j] = 0;
	return s + i;
}

static int
TABLET_error(stream *s)
{
	char *err = mnstr_error(s);
	/* use free as stream allocates outside GDK */
	if (err)
		free(err);
	return -1;
}

/* The output line is first built before being sent. It solves a problem
   with UDP, where you may loose most of the information using short writes
*/
static inline int
output_line(char **buf, size_t *len, char **localbuf, size_t *locallen, Column *fmt, stream *fd, BUN nr_attrs, oid id)
{
	BUN i;
	ssize_t fill = 0;

	for (i = 0; i < nr_attrs; i++) {
		if (fmt[i].c == NULL)
			continue;
		if (id < fmt[i].c->hseqbase || id >= fmt[i].c->hseqbase + BATcount(fmt[i].c))
			break;
		fmt[i].p = id - fmt[i].c->hseqbase;
	}
	if (i == nr_attrs) {
		for (i = 0; i < nr_attrs; i++) {
			Column *f = fmt + i;
			const char *p;
			ssize_t l;

			if (f->c) {
				p = BUNtail(f->ci, f->p);

				if (!p || ATOMcmp(f->adt, ATOMnilptr(f->adt), p) == 0) {
					p = f->nullstr;
					l = (ssize_t) strlen(f->nullstr);
				} else {
					l = f->tostr(f->extra, localbuf, locallen, f->adt, p);
					if (l < 0)
						return -1;
					p = *localbuf;
				}
				if (fill + l + f->seplen >= (ssize_t) *len) {
					/* extend the buffer */
					char *nbuf;
					nbuf = GDKrealloc(*buf, fill + l + f->seplen + BUFSIZ);
					if( nbuf == NULL)
						return -1; /* *buf freed by caller */
					*buf = nbuf;
					*len = fill + l + f->seplen + BUFSIZ;
				}
				strncpy(*buf + fill, p, l);
				fill += l;
			}
			strncpy(*buf + fill, f->sep, f->seplen);
			fill += f->seplen;
		}
	}
	if (fd && mnstr_write(fd, *buf, 1, fill) != fill)
		return TABLET_error(fd);
	return 0;
}

static inline int
output_line_dense(char **buf, size_t *len, char **localbuf, size_t *locallen, Column *fmt, stream *fd, BUN nr_attrs)
{
	BUN i;
	ssize_t fill = 0;

	for (i = 0; i < nr_attrs; i++) {
		Column *f = fmt + i;
		const char *p;
		ssize_t l;

		if (f->c) {
			p = BUNtail(f->ci, f->p);

			if (!p || ATOMcmp(f->adt, ATOMnilptr(f->adt), p) == 0) {
				p = f->nullstr;
				l = (ssize_t) strlen(p);
			} else {
				l = f->tostr(f->extra, localbuf, locallen, f->adt, p);
				if (l < 0)
					return -1;
				p = *localbuf;
			}
			if (fill + l + f->seplen >= (ssize_t) *len) {
				/* extend the buffer */
				char *nbuf;
				nbuf = GDKrealloc(*buf, fill + l + f->seplen + BUFSIZ);
				if( nbuf == NULL)
					return -1;	/* *buf freed by caller */
				*buf = nbuf;
				*len = fill + l + f->seplen + BUFSIZ;
			}
			strncpy(*buf + fill, p, l);
			fill += l;
			f->p++;
		}
		strncpy(*buf + fill, f->sep, f->seplen);
		fill += f->seplen;
	}
	if (fd && mnstr_write(fd, *buf, 1, fill) != fill)
		return TABLET_error(fd);
	return 0;
}

static inline int
output_line_lookup(char **buf, size_t *len, Column *fmt, stream *fd, BUN nr_attrs, oid id)
{
	BUN i;

	for (i = 0; i < nr_attrs; i++) {
		Column *f = fmt + i;

		if (f->c) {
			const void *p = BUNtail(f->ci, id - f->c->hseqbase);

			if (!p || ATOMcmp(f->adt, ATOMnilptr(f->adt), p) == 0) {
				size_t l = strlen(f->nullstr);
				if (mnstr_write(fd, f->nullstr, 1, l) != (ssize_t) l)
					return TABLET_error(fd);
			} else {
				ssize_t l = f->tostr(f->extra, buf, len, f->adt, p);

				if (l < 0 || mnstr_write(fd, *buf, 1, l) != l)
					return TABLET_error(fd);
			}
		}
		if (mnstr_write(fd, f->sep, 1, f->seplen) != f->seplen)
			return TABLET_error(fd);
	}
	return 0;
}

/* returns TRUE if there is/might be more */
static bool
tablet_read_more(bstream *in, stream *out, size_t n)
{
	if (out) {
		do {
			/* query is not finished ask for more */
			/* we need more query text */
			if (bstream_next(in) < 0)
				return false;
			if (in->eof) {
				if (mnstr_write(out, PROMPT2, sizeof(PROMPT2) - 1, 1) == 1)
					mnstr_flush(out, MNSTR_FLUSH_DATA);
				in->eof = false;
				/* we need more query text */
				if (bstream_next(in) <= 0)
					return false;
			}
		} while (in->len <= in->pos);
	} else if (bstream_read(in, n) <= 0) {
		return false;
	}
	return true;
}

/*
 * Fast Load
 * To speedup the CPU intensive loading of files we have to break
 * the file into pieces and perform parallel analysis. Experimentation
 * against lineitem SF1 showed that half of the time goes into very
 * basis atom analysis (41 out of 102 B instructions).
 * Furthermore, the actual insertion into the BATs takes only
 * about 10% of the total. With multi-core processors around
 * it seems we can gain here significantly.
 *
 * The approach taken is to fork a parallel scan over the text file.
 * We assume that the blocked stream is already
 * positioned correctly at the reading position. The start and limit
 * indicates the byte range to search for tuples.
 * If start> 0 then we first skip to the next record separator.
 * If necessary we read more than 'limit' bytes to ensure parsing a complete
 * record and stop at the record boundary.
 * Beware, we should allocate Tablet descriptors for each file segment,
 * otherwise we end up with a gross concurrency control problem.
 * The resulting BATs should be glued at the final phase.
 *
 * Raw Load
 * Front-ends can bypass most of the overhead in loading the BATs
 * by preparing the corresponding files directly and replace those
 * created by e.g. the SQL frontend.
 * This strategy is only advisable for cases where we have very
 * large files >200GB and/or are created by a well debugged code.
 *
 * To experiment with this approach, the code base responds
 * on negative number of cores by dumping the data directly in BAT
 * storage format into a collections of files on disk.
 * It reports on the actions to be taken to replace BATs.
 * This technique is initially only supported for fixed-sized columns.
 * The rawmode() indicator acts as the internal switch.
 */

/*
 * To speed up loading ascii files we have to determine the number of blocks.
 * This depends on the number of cores available.
 * For the time being we hardwire this decision based on our own
 * platforms.
 * Furthermore, we only consider parallel load for file-based requests.
 *
 * To simplify our world, we assume a single producer process.
 */

static int
output_file_default(Tablet *as, BAT *order, stream *fd)
{
	size_t len = BUFSIZ, locallen = BUFSIZ;
	int res = 0;
	char *buf = GDKmalloc(len);
	char *localbuf = GDKmalloc(len);
	BUN p, q;
	oid id;
	BUN i = 0;
	BUN offset = as->offset;

	if (buf == NULL || localbuf == NULL) {
		GDKfree(buf);
		GDKfree(localbuf);
		return -1;
	}
	for (q = offset + as->nr, p = offset, id = order->hseqbase + offset; p < q; p++, id++) {
		if ((res = output_line(&buf, &len, &localbuf, &locallen, as->format, fd, as->nr_attrs, id)) < 0) {
			GDKfree(buf);
			GDKfree(localbuf);
			return res;
		}
		i++;
	}
	GDKfree(localbuf);
	GDKfree(buf);
	return res;
}

static int
output_file_dense(Tablet *as, stream *fd)
{
	size_t len = BUFSIZ, locallen = BUFSIZ;
	int res = 0;
	char *buf = GDKmalloc(len);
	char *localbuf = GDKmalloc(len);
	BUN i = 0;

	if (buf == NULL || localbuf == NULL) {
		GDKfree(buf);
		GDKfree(localbuf);
		return -1;
	}
	for (i = 0; i < as->nr; i++) {
		if ((res = output_line_dense(&buf, &len, &localbuf, &locallen, as->format, fd, as->nr_attrs)) < 0) {
			GDKfree(buf);
			GDKfree(localbuf);
			return res;
		}
	}
	GDKfree(localbuf);
	GDKfree(buf);
	return res;
}

static int
output_file_ordered(Tablet *as, BAT *order, stream *fd)
{
	size_t len = BUFSIZ;
	int res = 0;
	char *buf = GDKmalloc(len);
	BUN p, q;
	BUN i = 0;
	BUN offset = as->offset;

	if (buf == NULL)
		return -1;
	for (q = offset + as->nr, p = offset; p < q; p++, i++) {
		oid h = order->hseqbase + p;

		if ((res = output_line_lookup(&buf, &len, as->format, fd, as->nr_attrs, h)) < 0) {
			GDKfree(buf);
			return res;
		}
	}
	GDKfree(buf);
	return res;
}

int
TABLEToutput_file(Tablet *as, BAT *order, stream *s)
{
	oid base = oid_nil;
	BUN maxnr = BATcount(order);
	int ret = 0;

	/* only set nr if it is zero or lower (bogus) to the maximum value
	 * possible (BATcount), if already set within BATcount range,
	 * preserve value such that for instance SQL's reply_size still
	 * works
	 */
	if (as->nr == BUN_NONE || as->nr > maxnr)
		as->nr = maxnr;

	base = check_BATs(as);
	if (!is_oid_nil(base)) {
		if (order->hseqbase == base)
			ret = output_file_dense(as, s);
		else
			ret = output_file_ordered(as, order, s);
	} else {
		ret = output_file_default(as, order, s);
	}
	return ret;
}

/*
 *  Niels Nes, Martin Kersten
 *
 * Parallel bulk load for SQL
 * The COPY INTO command for SQL is heavily CPU bound, which means
 * that ideally we would like to exploit the multi-cores to do that
 * work in parallel.
 * Complicating factors are the initial record offset, the
 * possible variable length of the input, and the original sort order
 * that should preferable be maintained.
 *
 * The code below consists of a file reader, which breaks up the
 * file into chunks of distinct lines. Then multiple parallel threads
 * grab them, and break them on the field boundaries.
 * After all fields are identified this way, the columns are converted
 * and stored in the BATs.
 *
 * The threads get a reference to a private copy of the READERtask.
 * It includes a list of columns they should handle. This is a basis
 * to distributed cheap and expensive columns over threads.
 *
 * The file reader overlaps IO with updates of the BAT.
 * Also the buffer size of the block stream might be a little small for
 * this task (1MB). It has been increased to 8MB, which indeed improved.
 *
 * The work divider allocates subtasks to threads based on the
 * observed time spending so far.
 */

/* #define MLOCK_TST did not make a difference on sf10 */

#define BREAKLINE 1
#define UPDATEBAT 2
#define SYNCBAT 3
#define ENDOFCOPY 4

typedef struct {
	Client cntxt;
	int id;						/* for self reference */
	int state;					/* line break=1 , 2 = update bat */
	int workers;				/* how many concurrent ones */
	int error;					/* error during line break */
	int next;
	int limit;
	BUN cnt, maxrow;			/* first row in file chunk. */
	lng skip;					/* number of lines to be skipped */
	lng *time, wtime;			/* time per col + time per thread */
	int rounds;					/* how often did we divide the work */
	bool ateof;					/* io control */
	bool from_stdin;
	bool escape;				/* whether to handle \ escapes */
	bstream *b;
	stream *out;
	MT_Id tid;
	MT_Sema producer;			/* reader waits for call */
	MT_Sema consumer;			/* reader waits for call */
	MT_Sema sema; /* threads wait for work , negative next implies exit */
	MT_Sema reply;				/* let reader continue */
	Tablet *as;
	char *errbuf;
	const char *csep, *rsep;
	size_t seplen, rseplen;
	char quote;

	char *base[MAXBUFFERS], *input[MAXBUFFERS];	/* buffers for line splitter and tokenizer */
	size_t rowlimit[MAXBUFFERS]; /* determines maximal record length buffer */
	char **lines[MAXBUFFERS];
	int top[MAXBUFFERS];		/* number of lines in this buffer */
	int cur;  /* current buffer used by splitter and update threads */

	int *cols;					/* columns to handle */
	char ***fields;
	int besteffort;
	bte *rowerror;
	int errorcnt;
} READERtask;

static void
tablet_error(READERtask *task, lng row, int col, const char *msg, const char *fcn)
{
	MT_lock_set(&errorlock);
	if (task->cntxt->error_row != NULL) {
		if (BUNappend(task->cntxt->error_row, &row, false) != GDK_SUCCEED ||
			BUNappend(task->cntxt->error_fld, &col, false) != GDK_SUCCEED ||
			BUNappend(task->cntxt->error_msg, msg, false) != GDK_SUCCEED ||
			BUNappend(task->cntxt->error_input, fcn, false) != GDK_SUCCEED)
			task->besteffort = 0;
		if (!is_lng_nil(row) && task->rowerror && row < task->limit)
			task->rowerror[row]++;
	}
	if (task->as->error == NULL) {
		if (msg == NULL)
			task->besteffort = 0;
		else if (!is_lng_nil(row)) {
			if (!is_int_nil(col))
				task->as->error = createException(MAL, "sql.copy_from", "line " LLFMT ": column %d: %s", row + 1, col + 1, msg);
			else
				task->as->error = createException(MAL, "sql.copy_from", "line " LLFMT ": %s", row + 1, msg);
		} else
			task->as->error = createException(MAL, "sql.copy_from", "%s", msg);
	}
	task->errorcnt++;
	MT_lock_unset(&errorlock);
}

/*
 * The line is broken into pieces directly on their field separators. It assumes that we have
 * the record in the cache already, so we can do most work quickly.
 * Furthermore, it assume a uniform (SQL) pattern, without whitespace skipping, but with quote and separator.
 */

static size_t
mystrlen(const char *s)
{
	/* Calculate and return the space that is needed for the function
	 * mycpstr below to do its work. */
	size_t len = 0;
	const char *s0 = s;

	while (*s) {
		if ((*s & 0x80) == 0) {
			;
		} else if ((*s & 0xC0) == 0x80) {
			/* continuation byte */
			len += 3;
		} else if ((*s & 0xE0) == 0xC0) {
			/* two-byte sequence */
			if ((s[1] & 0xC0) != 0x80)
				len += 3;
			else
				s += 2;
		} else if ((*s & 0xF0) == 0xE0) {
			/* three-byte sequence */
			if ((s[1] & 0xC0) != 0x80 || (s[2] & 0xC0) != 0x80)
				len += 3;
			else
				s += 3;
		} else if ((*s & 0xF8) == 0xF0) {
			/* four-byte sequence */
			if ((s[1] & 0xC0) != 0x80 || (s[2] & 0xC0) != 0x80 || (s[3] & 0xC0) != 0x80)
				len += 3;
			else
				s += 4;
		} else {
			/* not a valid start byte */
			len += 3;
		}
		s++;
	}
	len += s - s0;
	return len;
}

static char *
mycpstr(char *t, const char *s)
{
	/* Copy the string pointed to by s into the buffer pointed to by
	 * t, and return a pointer to the NULL byte at the end.  During
	 * the copy we translate incorrect UTF-8 sequences to escapes
	 * looking like <XX> where XX is the hexadecimal representation of
	 * the incorrect byte.  The buffer t needs to be large enough to
	 * hold the result, but the correct length can be calculated by
	 * the function mystrlen above.*/
	while (*s) {
		if ((*s & 0x80) == 0) {
			*t++ = *s++;
		} else if ((*s & 0xC0) == 0x80) {
			t += sprintf(t, "<%02X>", (uint8_t) *s++);
		} else if ((*s & 0xE0) == 0xC0) {
			/* two-byte sequence */
			if ((s[1] & 0xC0) != 0x80)
				t += sprintf(t, "<%02X>", (uint8_t) *s++);
			else {
				*t++ = *s++;
				*t++ = *s++;
			}
		} else if ((*s & 0xF0) == 0xE0) {
			/* three-byte sequence */
			if ((s[1] & 0xC0) != 0x80 || (s[2] & 0xC0) != 0x80)
				t += sprintf(t, "<%02X>", (uint8_t) *s++);
			else {
				*t++ = *s++;
				*t++ = *s++;
				*t++ = *s++;
			}
		} else if ((*s & 0xF8) == 0xF0) {
			/* four-byte sequence */
			if ((s[1] & 0xC0) != 0x80 || (s[2] & 0xC0) != 0x80 || (s[3] & 0xC0) != 0x80)
				t += sprintf(t, "<%02X>", (uint8_t) *s++);
			else {
				*t++ = *s++;
				*t++ = *s++;
				*t++ = *s++;
				*t++ = *s++;
			}
		} else {
			/* not a valid start byte */
			t += sprintf(t, "<%02X>", (uint8_t) *s++);
		}
	}
	*t = 0;
	return t;
}

static str
SQLload_error(READERtask *task, lng idx, BUN attrs)
{
	str line;
	char *s;
	size_t sz = 0;
	BUN i;

	for (i = 0; i < attrs; i++) {
		if (task->fields[i][idx])
			sz += mystrlen(task->fields[i][idx]);
		sz += task->seplen;
	}

	s = line = GDKmalloc(sz + task->rseplen + 1);
	if (line == 0) {
		tablet_error(task, idx, int_nil, "SQLload malloc error", "SQLload_error");
		return 0;
	}
	for (i = 0; i < attrs; i++) {
		if (task->fields[i][idx])
			s = mycpstr(s, task->fields[i][idx]);
		if (i < attrs - 1)
			s = mycpstr(s, task->csep);
	}
	strcpy(s, task->rsep);
	return line;
}

/*
 * The parsing of the individual values is straightforward. If the value represents
 * the null-replacement string then we grab the underlying nil.
 * If the string starts with the quote identified from SQL, we locate the tail
 * and interpret the body.
 *
 * If inserting fails, we return -1; if the value cannot be parsed, we
 * return -1 if besteffort is not set, otherwise we return 0, but in
 * either case an entry is added to the error table.
 */
static inline int
SQLinsert_val(READERtask *task, int col, int idx)
{
	Column *fmt = task->as->format + col;
	const void *adt;
	char buf[BUFSIZ];
	char *s = task->fields[col][idx];
	char *err = NULL;
	int ret = 0;

	/* include testing on the terminating null byte !! */
	if (s == 0) {
		adt = fmt->nildata;
		fmt->c->tnonil = false;
	} else {
		if (task->escape) {
			size_t slen = strlen(s) + 1;
			char *data = slen <= sizeof(buf) ? buf : GDKmalloc(strlen(s) + 1);
			if (data == NULL ||
				GDKstrFromStr((unsigned char *) data, (unsigned char *) s, strlen(s)) < 0)
				adt = NULL;
			else
				adt = fmt->frstr(fmt, fmt->adt, data);
			if (data != buf)
				GDKfree(data);
		} else
			adt = fmt->frstr(fmt, fmt->adt, s);
	}

	/* col is zero-based, but for error messages it needs to be
	 * one-based, and from here on, we only use col anymore to produce
	 * error messages */
	col++;

	if (adt == NULL) {
		lng row = task->cnt + idx + 1;
		snprintf(buf, sizeof(buf), "'%s' expected", fmt->type);
		err = SQLload_error(task, idx, task->as->nr_attrs);
		if (task->rowerror) {
			if (s) {
				size_t slen = mystrlen(s);
				char *scpy = GDKmalloc(slen + 1);
				if ( scpy == NULL){
					task->rowerror[idx]++;
					task->errorcnt++;
					task->besteffort = 0; /* no longer best effort */
					if (task->cntxt->error_row == NULL ||
						BUNappend(task->cntxt->error_row, &row, false) != GDK_SUCCEED ||
						BUNappend(task->cntxt->error_fld, &col, false) != GDK_SUCCEED ||
						BUNappend(task->cntxt->error_msg, SQLSTATE(HY013) MAL_MALLOC_FAIL, false) != GDK_SUCCEED ||
						BUNappend(task->cntxt->error_input, err, false) != GDK_SUCCEED) {
						;		/* ignore error here: we're already not best effort */
					}
					GDKfree(err);
					return -1;
				}
				mycpstr(scpy, s);
				s = scpy;
			}
			MT_lock_set(&errorlock);
			snprintf(buf, sizeof(buf),
					 "line " LLFMT " field %s '%s' expected%s%s%s",
					 row, fmt->name ? fmt->name : "", fmt->type,
					 s ? " in '" : "", s ? s : "", s ? "'" : "");
			GDKfree(s);
			if (task->as->error == NULL && (task->as->error = GDKstrdup(buf)) == NULL)
				task->as->error = createException(MAL, "sql.copy_from", SQLSTATE(HY013) MAL_MALLOC_FAIL);
			task->rowerror[idx]++;
			task->errorcnt++;
			if (task->cntxt->error_row == NULL ||
				BUNappend(task->cntxt->error_row, &row, false) != GDK_SUCCEED ||
				BUNappend(task->cntxt->error_fld, &col, false) != GDK_SUCCEED ||
				BUNappend(task->cntxt->error_msg, buf, false) != GDK_SUCCEED ||
				BUNappend(task->cntxt->error_input, err, false) != GDK_SUCCEED) {
				GDKfree(err);
				task->besteffort = 0; /* no longer best effort */
				MT_lock_unset(&errorlock);
				return -1;
			}
			MT_lock_unset(&errorlock);
		}
		ret = -!task->besteffort; /* yep, two unary operators ;-) */
		GDKfree(err);
		err = NULL;
		/* replace it with a nil */
		adt = fmt->nildata;
		fmt->c->tnonil = false;
	}
	if (bunfastapp(fmt->c, adt) == GDK_SUCCEED)
		return ret;

	/* failure */
	if (task->rowerror) {
		lng row = BATcount(fmt->c);
		MT_lock_set(&errorlock);
		if (task->cntxt->error_row == NULL ||
			BUNappend(task->cntxt->error_row, &row, false) != GDK_SUCCEED ||
			BUNappend(task->cntxt->error_fld, &col, false) != GDK_SUCCEED ||
			BUNappend(task->cntxt->error_msg, "insert failed", false) != GDK_SUCCEED ||
			(err = SQLload_error(task, idx,task->as->nr_attrs)) == NULL ||
			BUNappend(task->cntxt->error_input, err, false) != GDK_SUCCEED)
			task->besteffort = 0;
		GDKfree(err);
		task->rowerror[idx]++;
		task->errorcnt++;
		MT_lock_unset(&errorlock);
	}
	task->besteffort = 0;		/* no longer best effort */
	return -1;
}

static int
SQLworker_column(READERtask *task, int col)
{
	int i;
	Column *fmt = task->as->format;

	if (fmt[col].c == NULL)
		return 0;

	/* watch out for concurrent threads */
	MT_lock_set(&mal_copyLock);
	if (!fmt[col].skip && BATcapacity(fmt[col].c) < BATcount(fmt[col].c) + task->next) {
		if (BATextend(fmt[col].c, BATgrows(fmt[col].c) + task->limit) != GDK_SUCCEED) {
			tablet_error(task, lng_nil, col, "Failed to extend the BAT, perhaps disk full\n", "SQLworker_column");
			MT_lock_unset(&mal_copyLock);
			return -1;
		}
	}
	MT_lock_unset(&mal_copyLock);

	for (i = 0; i < task->top[task->cur]; i++) {
		if (!fmt[col].skip && SQLinsert_val(task, col, i) < 0) {
			BATsetcount(fmt[col].c, BATcount(fmt[col].c));
			return -1;
		}
	}
	BATsetcount(fmt[col].c, BATcount(fmt[col].c));
	fmt[col].c->theap.dirty |= BATcount(fmt[col].c) > 0;

	return 0;
}

/*
 * The lines are broken on the column separator. Any error is shown and reflected with
 * setting the reference of the offending row fields to NULL.
 * This allows the loading to continue, skipping the minimal number of rows.
 * The details about the locations can be inspected from the error table.
 * We also trim the quotes around strings.
 */
static int
SQLload_parse_line(READERtask *task, int idx)
{
	BUN i;
	char errmsg[BUFSIZ];
	char ch = *task->csep;
	char *line = task->lines[task->cur][idx];
	Tablet *as = task->as;
	Column *fmt = as->format;
	bool error = false;
	str errline = 0;

	assert(idx < task->top[task->cur]);
	assert(line);
	errmsg[0] = 0;

	if (task->quote || task->seplen != 1) {
		for (i = 0; i < as->nr_attrs; i++) {
			bool quote = false;
			task->fields[i][idx] = line;
			/* recognize fields starting with a quote, keep them */
			if (*line && *line == task->quote) {
				quote = true;
				task->fields[i][idx] = line + 1;
				line = tablet_skip_string(line + 1, task->quote, task->escape);

				if (!line) {
					errline = SQLload_error(task, idx, i+1);
					snprintf(errmsg, BUFSIZ, "Quote (%c) missing", task->quote);
					tablet_error(task, idx, (int) i, errmsg, errline);
					GDKfree(errline);
					error = true;
					goto errors1;
				} else
					*line++ = 0;
			}

			/* eat away the column separator */
			for (; *line; line++)
				if (*line == '\\') {
					if (line[1])
						line++;
				} else if (*line == ch && (task->seplen == 1 || strncmp(line, task->csep, task->seplen) == 0)) {
					*line = 0;
					line += task->seplen;
					goto endoffieldcheck;
				}

			/* not enough fields */
			if (i < as->nr_attrs - 1) {
				errline = SQLload_error(task, idx, i+1);
				tablet_error(task, idx, (int) i, "Column value missing", errline);
				GDKfree(errline);
				error = true;
			  errors1:
				/* we save all errors detected  as NULL values */
				for (; i < as->nr_attrs; i++)
					task->fields[i][idx] = NULL;
				i--;
			}
		  endoffieldcheck:
			;
			/* check for user defined NULL string */
			if ((!quote || !fmt->null_length) && fmt->nullstr && task->fields[i][idx] && strncasecmp(task->fields[i][idx], fmt->nullstr, fmt->null_length + 1) == 0)
				task->fields[i][idx] = 0;
		}
	} else {
		assert(!task->quote);
		assert(task->seplen == 1);
		for (i = 0; i < as->nr_attrs; i++) {
			task->fields[i][idx] = line;

			/* eat away the column separator */
			for (; *line; line++)
				if (*line == '\\') {
					if (line[1])
						line++;
				} else if (*line == ch) {
					*line = 0;
					line++;
					goto endoffield2;
				}

			/* not enough fields */
			if (i < as->nr_attrs - 1) {
				errline = SQLload_error(task, idx,i+1);
				tablet_error(task, idx, (int) i, "Column value missing", errline);
				GDKfree(errline);
				error = true;
				/* we save all errors detected */
				for (; i < as->nr_attrs; i++)
					task->fields[i][idx] = NULL;
				i--;
			}
		  endoffield2:
			;
			/* check for user defined NULL string */
			if (fmt->nullstr && task->fields[i][idx] && strncasecmp(task->fields[i][idx], fmt->nullstr, fmt->null_length + 1) == 0) {
				task->fields[i][idx] = 0;
			}
		}
	}
	/* check for too many values as well*/
	if (line && *line && i == as->nr_attrs) {
		errline = SQLload_error(task, idx, task->as->nr_attrs);
		snprintf(errmsg, BUFSIZ, "Leftover data '%s'",line);
		tablet_error(task, idx, (int) i, errmsg, errline);
		GDKfree(errline);
		error = true;
	}
	return error ? -1 : 0;
}

static void
SQLworker(void *arg)
{
	READERtask *task = (READERtask *) arg;
	unsigned int i;
	int j, piece;
	lng t0;

	GDKsetbuf(GDKmalloc(GDKMAXERRLEN));	/* where to leave errors */
	GDKclrerr();
	task->errbuf = GDKerrbuf;

	while (task->top[task->cur] >= 0) {
		MT_sema_down(&task->sema);

		/* stage one, break the lines spread the worker over the workers */
		switch (task->state) {
		case BREAKLINE:
			t0 = GDKusec();
			piece = (task->top[task->cur] + task->workers) / task->workers;

			for (j = piece * task->id; j < task->top[task->cur] && j < piece * (task->id +1); j++)
				if (task->lines[task->cur][j]) {
					if (SQLload_parse_line(task, j) < 0) {
						task->errorcnt++;
						// early break unless best effort
						if (!task->besteffort) {
							for (j++; j < task->top[task->cur] && j < piece * (task->id +1); j++)
								for (i = 0; i < task->as->nr_attrs; i++)
									task->fields[i][j] = NULL;
							break;
						}
					}
				}
			task->wtime = GDKusec() - t0;
			break;
		case UPDATEBAT:
			if (!task->besteffort && task->errorcnt)
				break;
			/* stage two, updating the BATs */
			for (i = 0; i < task->as->nr_attrs; i++)
				if (task->cols[i]) {
					t0 = GDKusec();
					if (SQLworker_column(task, task->cols[i] - 1) < 0)
						break;
					t0 = GDKusec() - t0;
					task->time[i] += t0;
					task->wtime += t0;
				}
			break;
		case SYNCBAT:
			if (!task->besteffort && task->errorcnt)
				break;
			for (i = 0; i < task->as->nr_attrs; i++)
				if (task->cols[i]) {
					BAT *b = task->as->format[task->cols[i] - 1].c;
					if (b == NULL)
						continue;
					t0 = GDKusec();
					if (b->batTransient)
						continue;
					BATmsync(b);
					t0 = GDKusec() - t0;
					task->time[i] += t0;
					task->wtime += t0;
				}
			break;
		case ENDOFCOPY:
			MT_sema_up(&task->reply);
			goto do_return;
		}
		MT_sema_up(&task->reply);
	}
	MT_sema_up(&task->reply);

  do_return:
	GDKfree(GDKerrbuf);
	GDKsetbuf(0);
}

static void
SQLworkdivider(READERtask *task, READERtask *ptask, int nr_attrs, int threads)
{
	int i, j, mi;
	lng loc[MAXWORKERS];

	/* after a few rounds we stick to the work assignment */
	if (task->rounds > 8)
		return;
	/* simple round robin the first time */
	if (threads == 1 || task->rounds++ == 0) {
		for (i = j = 0; i < nr_attrs; i++, j++)
			ptask[j % threads].cols[i] = task->cols[i];
		return;
	}
	memset((char *) loc, 0, sizeof(lng) * MAXWORKERS);
	/* use of load directives */
	for (i = 0; i < nr_attrs; i++)
		for (j = 0; j < threads; j++)
			ptask[j].cols[i] = 0;

	/* now allocate the work to the threads */
	for (i = 0; i < nr_attrs; i++, j++) {
		mi = 0;
		for (j = 1; j < threads; j++)
			if (loc[j] < loc[mi])
				mi = j;

		ptask[mi].cols[i] = task->cols[i];
		loc[mi] += task->time[i];
	}
	/* reset the timer */
	for (i = 0; i < nr_attrs; i++, j++)
		task->time[i] = 0;
}

/*
 * Reading is handled by a separate task as a preparation for more parallelism.
 * A buffer is filled with proper lines.
 * If we are reading from a file then a double buffering scheme ia activated.
 * Reading from the console (stdin) remains single buffered only.
 * If we end up with unfinished records, then the rowlimit will terminate the process.
 */

typedef unsigned char (*dfa_t)[256];

static dfa_t
mkdfa(const unsigned char *sep, size_t seplen)
{
	dfa_t dfa;
	size_t i, j, k;

	dfa = GDKzalloc(seplen * sizeof(*dfa));
	if (dfa == NULL)
		return NULL;
	/* Each character in the separator string advances the state by
	 * one.  If state reaches seplen, the separator was recognized.
	 *
	 * The first loop and the nested loop make sure that if in any
	 * state we encounter an invalid character, but part of what we've
	 * matched so far is a prefix of the separator, we go to the
	 * appropriate state. */
	for (i = 0; i < seplen; i++)
		dfa[i][sep[0]] = 1;
	for (j = 0; j < seplen; j++) {
		dfa[j][sep[j]] = (unsigned char) (j + 1);
		for (k = 0; k < j; k++) {
			for (i = 0; i < j - k; i++)
				if (sep[k + i] != sep[i])
					break;
			if (i == j - k && dfa[j][sep[i]] <= i)
				dfa[j][sep[i]] = (unsigned char) (i + 1);
		}
	}
	return dfa;
}

static void
SQLproducer(void *p)
{
	READERtask *task = (READERtask *) p;
	bool consoleinput = false;
	int cur = 0;		// buffer being filled
	bool blocked[MAXBUFFERS] = { false };
	bool ateof[MAXBUFFERS] = { false };
	BUN cnt = 0, bufcnt[MAXBUFFERS] = { 0 };
	char *end = NULL, *e = NULL, *s = NULL, *base;
	const char *rsep = task->rsep;
	size_t rseplen = strlen(rsep), partial = 0;
	char quote = task->quote;
	dfa_t rdfa;
	lng rowno = 0;
	int more = 0;

	MT_sema_down(&task->producer);
	if (task->id < 0) {
		return;
	}

	rdfa = mkdfa((const unsigned char *) rsep, rseplen);
	if (rdfa == NULL) {
		tablet_error(task, lng_nil, int_nil, "cannot allocate memory", "");
		ateof[cur] = true;
		goto reportlackofinput;
	}

/*	TRC_DEBUG(MAL_SERVER, "SQLproducer started size '%zu' and len '%zu'\n", task->b->size, task->b->len);*/

	base = end = s = task->input[cur];
	*s = 0;
	task->cur = cur;
	if (task->as->filename == NULL) {
		consoleinput = true;
		goto parseSTDIN;
	}
	for (;;) {
		ateof[cur] = !tablet_read_more(task->b, task->out, task->b->size);

		// we may be reading from standard input and may be out of input
		// warn the consumers
		if (ateof[cur] && partial) {
			if (partial) {
				tablet_error(task, rowno, int_nil, "incomplete record at end of file", s);
				task->b->pos += partial;
			}
			goto reportlackofinput;
		}

		if (task->errbuf && task->errbuf[0]) {
			if (GDKerrbuf && GDKerrbuf[0]) {
				tablet_error(task, rowno, int_nil, GDKerrbuf, "SQLload_file");
/*				TRC_DEBUG(MAL_SERVER, "Bailout on SQLload\n");*/
				ateof[cur] = true;
				break;
			}
		}

	  parseSTDIN:

		/* copy the stream buffer into the input buffer, which is guaranteed larger, but still limited */
		partial = 0;
		task->top[cur] = 0;
		s = task->input[cur];
		base = end;
		/* avoid too long records */
		if (end - s + task->b->len - task->b->pos >= task->rowlimit[cur]) {
			/* the input buffer should be extended, but 'base' is not shared
			   between the threads, which we can not now update.
			   Mimick an ateof instead; */
			tablet_error(task, rowno, int_nil, "record too long", "");
			ateof[cur] = true;
/*			TRC_DEBUG(MAL_SERVER, "Bailout on SQLload confronted with too large record\n");*/
			goto reportlackofinput;
		}
		memcpy(end, task->b->buf + task->b->pos, task->b->len - task->b->pos);
		end = end + task->b->len - task->b->pos;
		*end = '\0';	/* this is safe, as the stream ensures an extra byte */
		/* Note that we rescan from the start of a record (the last
		 * partial buffer from the previous iteration), even if in the
		 * previous iteration we have already established that there
		 * is no record separator in the first, perhaps significant,
		 * part of the buffer. This is because if the record separator
		 * is longer than one byte, it is too complex (i.e. would
		 * require more state) to be sure what the state of the quote
		 * status is when we back off a few bytes from where the last
		 * scan ended (we need to back off some since we could be in
		 * the middle of the record separator).  If this is too
		 * costly, we have to rethink the matter. */
		if (task->from_stdin && *s == '\n' && task->maxrow == BUN_MAX) {
			ateof[cur] = true;
			goto reportlackofinput;
		}
		for (e = s; *e && e < end && cnt < task->maxrow;) {
			/* tokenize the record completely
			 *
			 * The format of the input should comply to the following
			 * grammar rule [ [[quote][[esc]char]*[quote]csep]*rsep]*
			 * where quote is a single user-defined character.
			 * Within the quoted fields a character may be escaped
			 * with a backslash.  The correct number of fields should
			 * be supplied.  In the first phase we simply break the
			 * lines at the record boundary. */
			int nutf = 0;
			int m = 0;
			bool bs = false;
			char q = 0;
			size_t i = 0;
			while (*e) {
				if (task->skip > 0) {
					/* no interpretation of data we're skipping, just
					 * look for newline */
					if (*e == '\n')
						break;
				} else {
					/* check for correctly encoded UTF-8 */
					if (nutf > 0) {
						if ((*e & 0xC0) != 0x80)
							goto badutf8;
						if (m != 0 && (*e & m) == 0)
							goto badutf8;
						m = 0;
						nutf--;
					} else if ((*e & 0xE0) == 0xC0) {
						nutf = 1;
						if ((e[0] & 0x1E) == 0)
							goto badutf8;
					} else if ((*e & 0xF0) == 0xE0) {
						nutf = 2;
						if ((e[0] & 0x0F) == 0)
							m = 0x20;
					} else if ((*e & 0xF8) == 0xF0) {
						nutf = 3;
						if ((e[0] & 0x07) == 0)
							m = 0x30;
					} else if ((*e & 0x80) != 0) {
						goto badutf8;
					}
					/* check for quoting and the row separator */
					if (bs) {
						bs = false;
					} else if (task->escape && *e == '\\') {
						bs = true;
						i = 0;
					} else if (*e == q) {
						q = 0;
					} else if (*e == quote) {
						q = quote;
						i = 0;
					} else if (q == 0) {
						i = rdfa[i][(unsigned char) *e];
						if (i == rseplen)
							break;
					}
				}
				e++;
			}
			if (*e == 0) {
				partial = e - s;
				/* found an incomplete record, saved for next round */
				if (s+partial < end) {
					/* found a EOS in the input */
					tablet_error(task, rowno, int_nil, "record too long (EOS found)", "");
					ateof[cur] = true;
					goto reportlackofinput;
				}
				break;
			} else {
				rowno++;
				if (task->skip > 0) {
					task->skip--;
				} else {
					if (cnt < task->maxrow) {
						task->lines[cur][task->top[cur]++] = s;
						cnt++;
					}
					*(e + 1 - rseplen) = 0;
				}
				s = ++e;
				task->b->pos += (size_t) (e - base);
				base = e;
				if (task->top[cur] == task->limit)
					break;
			}
		}

	  reportlackofinput:
/*	  TRC_DEBUG(MAL_SERVER, "SQL producer got buffer '%d' filled with '%d' records\n", cur, task->top[cur]);*/

		if (consoleinput) {
			task->cur = cur;
			task->ateof = ateof[cur];
			task->cnt = bufcnt[cur];
			/* tell consumer to go ahead */
			MT_sema_up(&task->consumer);
			/* then wait until it is done */
			MT_sema_down(&task->producer);
			if (cnt == task->maxrow) {
				GDKfree(rdfa);
				return;
			}
		} else {
			assert(!blocked[cur]);
			if (blocked[(cur + 1) % MAXBUFFERS]) {
				/* first wait until other buffer is done */
/*				TRC_DEBUG(MAL_SERVER, "Wait for consumers to finish buffer: %d\n", (cur + 1) % MAXBUFFERS);*/

				MT_sema_down(&task->producer);
				blocked[(cur + 1) % MAXBUFFERS] = false;
				if (task->state == ENDOFCOPY) {
					GDKfree(rdfa);
					return;
				}
			}
			/* other buffer is done, proceed with current buffer */
			assert(!blocked[(cur + 1) % MAXBUFFERS]);
			blocked[cur] = true;
			task->cur = cur;
			task->ateof = ateof[cur];
			task->cnt = bufcnt[cur];
			more = !ateof[cur] || (e && e < end && task->top[cur] == task->limit);
/*			TRC_DEBUG(MAL_SERVER, "SQL producer got buffer '%d' filled with '%d' records\n", cur, task->top[cur]);*/

			MT_sema_up(&task->consumer);

			cur = (cur + 1) % MAXBUFFERS;
/*			TRC_DEBUG(MAL_SERVER, "May continue with buffer: %d\n", cur);*/

			if (cnt == task->maxrow) {
				MT_sema_down(&task->producer);
/*				TRC_DEBUG(MAL_SERVER, "Producer delivered all\n");*/
				GDKfree(rdfa);
				return;
			}
		}
/*		TRC_DEBUG(MAL_SERVER, "Continue producer buffer: %d\n", cur);*/

		/* we ran out of input? */
		if (task->ateof && !more) {
/*			TRC_DEBUG(MAL_SERVER, "Producer encountered eof\n");*/
			GDKfree(rdfa);
			return;
		}
		/* consumers ask us to stop? */
		if (task->state == ENDOFCOPY) {
			GDKfree(rdfa);
			return;
		}
		bufcnt[cur] = cnt;
		/* move the non-parsed correct row data to the head of the next buffer */
		end = s = task->input[cur];
	}
	if (cnt < task->maxrow && task->maxrow != BUN_NONE) {
		char msg[256];
		snprintf(msg, sizeof(msg), "incomplete record at end of file:%s\n", s);
		task->as->error = GDKstrdup(msg);
		tablet_error(task, rowno, int_nil, "incomplete record at end of file", s);
		task->b->pos += partial;
	}
	GDKfree(rdfa);
	return;

  badutf8:
	tablet_error(task, rowno, int_nil, "input not properly encoded UTF-8", "");
	ateof[cur] = true;
	goto reportlackofinput;
}

static void
create_rejects_table(Client cntxt)
{
	MT_lock_set(&mal_contextLock);
	if (cntxt->error_row == NULL) {
		cntxt->error_row = COLnew(0, TYPE_lng, 0, TRANSIENT);
		cntxt->error_fld = COLnew(0, TYPE_int, 0, TRANSIENT);
		cntxt->error_msg = COLnew(0, TYPE_str, 0, TRANSIENT);
		cntxt->error_input = COLnew(0, TYPE_str, 0, TRANSIENT);
		if (cntxt->error_row == NULL || cntxt->error_fld == NULL || cntxt->error_msg == NULL || cntxt->error_input == NULL) {
			if (cntxt->error_row)
				BBPunfix(cntxt->error_row->batCacheid);
			if (cntxt->error_fld)
				BBPunfix(cntxt->error_fld->batCacheid);
			if (cntxt->error_msg)
				BBPunfix(cntxt->error_msg->batCacheid);
			if (cntxt->error_input)
				BBPunfix(cntxt->error_input->batCacheid);
			cntxt->error_row = cntxt->error_fld = cntxt->error_msg = cntxt->error_input = NULL;
		}
	}
	MT_lock_unset(&mal_contextLock);
}

BUN
SQLload_file(Client cntxt, Tablet *as, bstream *b, stream *out, const char *csep, const char *rsep, char quote, lng skip, lng maxrow, int best, bool from_stdin, const char *tabnam, bool escape)
{
	BUN cnt = 0, cntstart = 0, leftover = 0;
	int res = 0;		/* < 0: error, > 0: success, == 0: continue processing */
	int j;
	BUN firstcol;
	BUN i, attr;
	READERtask task;
	READERtask ptask[MAXWORKERS];
<<<<<<< HEAD
	int threads = (maxrow< 0 || maxrow > (1 << 16)) ? (GDKnr_threads < MAXWORKERS && GDKnr_threads > 1 ? GDKnr_threads - 1 : MAXWORKERS - 1) : 1;
=======
	int threads = (maxrow< 0 || maxrow > (1 << 16)) && GDKnr_threads > 1 ? (GDKnr_threads < MAXWORKERS ? GDKnr_threads - 1 : MAXWORKERS - 1) : 1;
>>>>>>> 615c17e5
	lng lio = 0, tio, t1 = 0, total = 0, iototal = 0;
	char name[MT_NAME_LEN];

/*	TRC_DEBUG(MAL_SERVER, "Prepare copy work for '%d' threads col '%s' rec '%s' quot '%c'\n", threads, csep, rsep, quote);*/

	memset(ptask, 0, sizeof(ptask));
	task = (READERtask) {
		.cntxt = cntxt,
		.from_stdin = from_stdin,
		.as = as,
		.escape = escape,		/* TODO: implement feature!!! */
	};

	/* create the reject tables */
	create_rejects_table(task.cntxt);
	if (task.cntxt->error_row == NULL || task.cntxt->error_fld == NULL || task.cntxt->error_msg == NULL || task.cntxt->error_input == NULL) {
		tablet_error(&task, lng_nil, int_nil, "SQLload initialization failed", "");
		goto bailout;
	}

	assert(rsep);
	assert(csep);
	assert(maxrow < 0 || maxrow <= (lng) BUN_MAX);
	task.fields = (char ***) GDKmalloc(as->nr_attrs * sizeof(char **));
	task.cols = (int *) GDKzalloc(as->nr_attrs * sizeof(int));
	task.time = (lng *) GDKzalloc(as->nr_attrs * sizeof(lng));
	if (task.fields == NULL || task.cols == NULL || task.time == NULL) {
		tablet_error(&task, lng_nil, int_nil, "memory allocation failed", "SQLload_file");
		goto bailout;
	}
	task.cur = 0;
	for (i = 0; i < MAXBUFFERS; i++) {
		task.base[i] = GDKmalloc(MAXROWSIZE(2 * b->size) + 2);
		task.rowlimit[i] = MAXROWSIZE(2 * b->size);
		if (task.base[i] == 0) {
			tablet_error(&task, lng_nil, int_nil, SQLSTATE(HY013) MAL_MALLOC_FAIL, "SQLload_file");
			goto bailout;
		}
		task.base[i][0] = task.base[i][b->size + 1] = 0;
		task.input[i] = task.base[i] + 1;	/* wrap the buffer with null bytes */
	}
	task.besteffort = best;

	if (maxrow < 0)
		task.maxrow = BUN_MAX;
	else
		task.maxrow = (BUN) maxrow;

	if (task.fields == 0 || task.cols == 0 || task.time == 0) {
		tablet_error(&task, lng_nil, int_nil, SQLSTATE(HY013) MAL_MALLOC_FAIL, "SQLload_file");
		goto bailout;
	}

	task.skip = skip;
	task.quote = quote;
	task.csep = csep;
	task.seplen = strlen(csep);
	task.rsep = rsep;
	task.rseplen = strlen(rsep);
	task.errbuf = cntxt->errbuf;

	MT_sema_init(&task.producer, 0, "task.producer");
	MT_sema_init(&task.consumer, 0, "task.consumer");
	task.ateof = false;
	task.b = b;
	task.out = out;

#ifdef MLOCK_TST
	mlock(task.fields, as->nr_attrs * sizeof(char *));
	mlock(task.cols, as->nr_attrs * sizeof(int));
	mlock(task.time, as->nr_attrs * sizeof(lng));
	for (i = 0; i < MAXBUFFERS; i++)
		mlock(task.base[i], b->size + 2);
#endif
	as->error = NULL;

	/* there is no point in creating more threads than we have columns */
	if (as->nr_attrs < (BUN) threads)
		threads = (int) as->nr_attrs;

	/* allocate enough space for pointers into the buffer pool.  */
	/* the record separator is considered a column */
	task.limit = (int) (b->size / as->nr_attrs + as->nr_attrs);
	for (i = 0; i < as->nr_attrs; i++) {
		task.fields[i] = GDKmalloc(sizeof(char *) * task.limit);
		if (task.fields[i] == 0) {
			if (task.as->error == NULL)
				as->error = createException(MAL, "sql.copy_from", SQLSTATE(HY013) MAL_MALLOC_FAIL);
			goto bailout;
		}
#ifdef MLOCK_TST
		mlock(task.fields[i], sizeof(char *) * task.limit);
#endif
		task.cols[i] = (int) (i + 1);	/* to distinguish non initialized later with zero */
	}
	for (i = 0; i < MAXBUFFERS; i++) {
		task.lines[i] = GDKzalloc(sizeof(char *) * task.limit);
		if (task.lines[i] == NULL) {
			tablet_error(&task, lng_nil, int_nil, SQLSTATE(HY013) MAL_MALLOC_FAIL, "SQLload_file:failed to alloc buffers");
			goto bailout;
		}
	}
	task.rowerror = (bte *) GDKzalloc(sizeof(bte) * task.limit);
	if( task.rowerror == NULL){
		tablet_error(&task, lng_nil, int_nil, SQLSTATE(HY013) MAL_MALLOC_FAIL, "SQLload_file:failed to alloc rowerror buffer");
		goto bailout;
	}

	task.id = 0;
	snprintf(name, sizeof(name), "prod-%s", tabnam);
	if ((task.tid = THRcreate(SQLproducer, (void *) &task, MT_THR_JOINABLE, name)) == 0) {
		tablet_error(&task, lng_nil, int_nil, SQLSTATE(42000) "failed to start producer thread", "SQLload_file");
		goto bailout;
	}
/*	TRC_DEBUG(MAL_SERVER, "Parallel bulk load " LLFMT " - " BUNFMT "\n", skip, task.maxrow);*/

	task.workers = threads;
	for (j = 0; j < threads; j++) {
		ptask[j] = task;
		ptask[j].id = j;
		ptask[j].cols = (int *) GDKzalloc(as->nr_attrs * sizeof(int));
		if (ptask[j].cols == 0) {
			tablet_error(&task, lng_nil, int_nil, SQLSTATE(HY013) MAL_MALLOC_FAIL, "SQLload_file");
			task.id = -1;
			MT_sema_up(&task.producer);
			goto bailout;
		}
#ifdef MLOCK_TST
		mlock(ptask[j].cols, sizeof(char *) * task.limit);
#endif
		snprintf(name, sizeof(name), "ptask%d.sema", j);
		MT_sema_init(&ptask[j].sema, 0, name);
		snprintf(name, sizeof(name), "ptask%d.repl", j);
		MT_sema_init(&ptask[j].reply, 0, name);
		snprintf(name, sizeof(name), "wrkr%d-%s", j, tabnam);
		if ((ptask[j].tid = THRcreate(SQLworker, (void *) &ptask[j], MT_THR_JOINABLE, name)) == 0) {
			tablet_error(&task, lng_nil, int_nil, SQLSTATE(42000) "failed to start worker thread", "SQLload_file");
			threads = j;
			for (j = 0; j < threads; j++)
				ptask[j].workers = threads;
		}
	}
	if (threads == 0) {
		/* no threads started */
		task.id = -1;
		MT_sema_up(&task.producer);
		goto bailout;
	}
	MT_sema_up(&task.producer);

	tio = GDKusec();
	tio = GDKusec() - tio;
	t1 = GDKusec();
#ifdef MLOCK_TST
	mlock(task.b->buf, task.b->size);
#endif
	for (firstcol = 0; firstcol < task.as->nr_attrs; firstcol++)
		if (task.as->format[firstcol].c != NULL)
			break;
	while (res == 0 && cnt < task.maxrow) {

		// track how many elements are in the aggregated BATs
		cntstart = BATcount(task.as->format[firstcol].c);
		/* block until the producer has data available */
		MT_sema_down(&task.consumer);
		cnt += task.top[task.cur];
		if (task.ateof && !task.top[task.cur])
			break;
		t1 = GDKusec() - t1;
		total += t1;
		iototal += tio;
/*		TRC_DEBUG(MAL_SERVER, "Break: %d lines\n", task.top[task.cur]);*/

		t1 = GDKusec();
		if (task.top[task.cur]) {
			/* activate the workers to break lines */
			for (j = 0; j < threads; j++) {
				/* stage one, break the lines in parallel */
				ptask[j].error = 0;
				ptask[j].state = BREAKLINE;
				ptask[j].next = task.top[task.cur];
				ptask[j].fields = task.fields;
				ptask[j].limit = task.limit;
				ptask[j].cnt = task.cnt;
				ptask[j].cur = task.cur;
				ptask[j].top[task.cur] = task.top[task.cur];
				MT_sema_up(&ptask[j].sema);
			}
		}
		if (task.top[task.cur]) {
			/* await completion of line break phase */
			for (j = 0; j < threads; j++) {
				MT_sema_down(&ptask[j].reply);
				if (ptask[j].error) {
					res = -1;
/*					TRC_ERROR(MAL_SERVER, "Error in task: %d %d\n", j, ptask[j].error);*/
				}
			}
		}

/*		TRC_DEBUG(MAL_SERVER,
			"Fill the BATs '%d' " BUNFMT " cap " BUNFMT "\n",
			task.top[task.cur], task.cnt, BATcapacity(as->format[task.cur].c));*/

		lio += GDKusec() - t1;	/* line break done */
		if (task.top[task.cur]) {
			if (res == 0) {
				SQLworkdivider(&task, ptask, (int) as->nr_attrs, threads);

				/* activate the workers to update the BATs */
				for (j = 0; j < threads; j++) {
					/* stage two, update the BATs */
					ptask[j].state = UPDATEBAT;
					MT_sema_up(&ptask[j].sema);
				}
			}
		}
		tio = GDKusec();
		tio = t1 - tio;

		/* await completion of the BAT updates */
		if (res == 0 && task.top[task.cur]) {
			for (j = 0; j < threads; j++) {
				MT_sema_down(&ptask[j].reply);
				if (ptask[j].errorcnt > 0 && !ptask[j].besteffort) {
					res = -1;
					best = 0;
				}
			}
		}

		/* trim the BATs discarding error tuples */
#define trimerrors(TYPE)												\
		do {															\
			TYPE *src, *dst;											\
			leftover= BATcount(task.as->format[attr].c);				\
			limit = leftover - cntstart;								\
			dst =src= (TYPE *) BUNtloc(task.as->format[attr].ci,cntstart); \
			for(j = 0; j < (int) limit; j++, src++){					\
				if ( task.rowerror[j]){									\
					leftover--;											\
					continue;											\
				}														\
				*dst++ = *src;											\
			}															\
			BATsetcount(task.as->format[attr].c, leftover );			\
		} while (0)

/*		TRC_DEBUG(MAL_SERVER, "Trim bbest '%d' table size " BUNFMT " - rows found so far " BUNFMT "\n",
					 best, BATcount(as->format[firstcol].c), task.cnt); */

		if (best && BATcount(as->format[firstcol].c)) {
			BUN limit;
			int width;

			for (attr = 0; attr < as->nr_attrs; attr++) {
				if (as->format[attr].skip)
					continue;
				width = as->format[attr].c->twidth;
				switch (width){
				case 1:
					trimerrors(bte);
					break;
				case 2:
					trimerrors(sht);
					break;
				case 4:
					trimerrors(int);
					break;
				case 8:
					trimerrors(lng);
					break;
#ifdef HAVE_HGE
				case 16:
					trimerrors(hge);
					break;
#endif
				default:
					{
						char *src, *dst;
						leftover= BATcount(task.as->format[attr].c);
						limit = leftover - cntstart;
						dst = src= BUNtloc(task.as->format[attr].ci,cntstart);
						for(j = 0; j < (int) limit; j++, src += width){
							if ( task.rowerror[j]){
								leftover--;
								continue;
							}
							if (dst != src)
								memcpy(dst, src, width);
							dst += width;
						}
						BATsetcount(task.as->format[attr].c, leftover );
					}
					break;
				}
			}
			// re-initialize the error vector;
			memset(task.rowerror, 0, task.limit);
			task.errorcnt = 0;
		}

		if (res < 0) {
			/* producer should stop */
			task.maxrow = cnt;
			task.state = ENDOFCOPY;
		}
		if (task.ateof && task.top[task.cur] < task.limit && cnt != task.maxrow)
			break;
		task.top[task.cur] = 0;
		MT_sema_up(&task.producer);
	}

/*	TRC_DEBUG(MAL_SERVER, "End of block stream eof=%d - res=%d\n", task.ateof, res);*/

	cnt = BATcount(task.as->format[firstcol].c);

	task.ateof = true;
	task.state = ENDOFCOPY;
/*	TRC_DEBUG(MAL_SERVER, "Activate sync on disk\n");*/

	// activate the workers to sync the BATs to disk
	if (res == 0) {
		for (j = 0; j < threads; j++) {
			// stage three, update the BATs
			ptask[j].state = SYNCBAT;
			MT_sema_up(&ptask[j].sema);
		}
	}

	if (!task.ateof || cnt < task.maxrow) {
/*		TRC_DEBUG(MAL_SERVER, "Shut down reader\n");*/
		MT_sema_up(&task.producer);
	}
	MT_join_thread(task.tid);
	if (res == 0) {
		// await completion of the BAT syncs
		for (j = 0; j < threads; j++)
			MT_sema_down(&ptask[j].reply);
	}

/*	TRC_DEBUG(MAL_SERVER, "Activate endofcopy\n");*/

	for (j = 0; j < threads; j++) {
		ptask[j].state = ENDOFCOPY;
		MT_sema_up(&ptask[j].sema);
	}
	/* wait for their death */
	for (j = 0; j < threads; j++)
		MT_sema_down(&ptask[j].reply);

/*	TRC_DEBUG(MAL_SERVER, "Kill the workers\n");*/

	for (j = 0; j < threads; j++) {
		MT_join_thread(ptask[j].tid);
		GDKfree(ptask[j].cols);
		MT_sema_destroy(&ptask[j].sema);
		MT_sema_destroy(&ptask[j].reply);
	}

/*	TRC_DEBUG(MAL_SERVER, "Found " BUNFMT " tuples\n", cnt);*/
/*	TRC_DEBUG(MAL_SERVER, "Leftover input: %.63s\n", task.b->buf + task.b->pos);*/

	for (i = 0; i < as->nr_attrs; i++) {
		BAT *b = task.as->format[i].c;
		if (b)
			BATsettrivprop(b);
		GDKfree(task.fields[i]);
	}
	GDKfree(task.fields);
	GDKfree(task.cols);
	GDKfree(task.time);
	for (i = 0; i < MAXBUFFERS; i++) {
		if (task.base[i])
			GDKfree(task.base[i]);
		if (task.lines[i])
			GDKfree(task.lines[i]);
	}
	if (task.rowerror)
		GDKfree(task.rowerror);
	MT_sema_destroy(&task.producer);
	MT_sema_destroy(&task.consumer);
#ifdef MLOCK_TST
	munlockall();
#endif

	return res < 0 ? BUN_NONE : cnt;

  bailout:
	if (task.fields) {
		for (i = 0; i < as->nr_attrs; i++) {
			if (task.fields[i])
				GDKfree(task.fields[i]);
		}
		GDKfree(task.fields);
	}
	GDKfree(task.time);
	GDKfree(task.cols);
	GDKfree(task.base[task.cur]);
	GDKfree(task.rowerror);
	for (i = 0; i < MAXWORKERS; i++)
		GDKfree(ptask[i].cols);
#ifdef MLOCK_TST
	munlockall();
#endif
	return BUN_NONE;
}

/* return the latest reject table, to be on the safe side we should
 * actually create copies within a critical section. Ignored for now. */
str
COPYrejects(Client cntxt, MalBlkPtr mb, MalStkPtr stk, InstrPtr pci)
{
	bat *row = getArgReference_bat(stk, pci, 0);
	bat *fld = getArgReference_bat(stk, pci, 1);
	bat *msg = getArgReference_bat(stk, pci, 2);
	bat *inp = getArgReference_bat(stk, pci, 3);

	create_rejects_table(cntxt);
	if (cntxt->error_row == NULL)
		throw(MAL, "sql.rejects", "No reject table available");
	BBPretain(*row = cntxt->error_row->batCacheid);
	BBPretain(*fld = cntxt->error_fld->batCacheid);
	BBPretain(*msg = cntxt->error_msg->batCacheid);
	BBPretain(*inp = cntxt->error_input->batCacheid);
	(void) mb;
	return MAL_SUCCEED;
}

str
COPYrejects_clear(Client cntxt, MalBlkPtr mb, MalStkPtr stk, InstrPtr pci)
{
	if (cntxt->error_row) {
		MT_lock_set(&errorlock);
		BATclear(cntxt->error_row, true);
		if(cntxt->error_fld) BATclear(cntxt->error_fld, true);
		if(cntxt->error_msg) BATclear(cntxt->error_msg, true);
		if(cntxt->error_input) BATclear(cntxt->error_input, true);
		MT_lock_unset(&errorlock);
	}
	(void) mb;
	(void) stk;
	(void) pci;
	return MAL_SUCCEED;
}<|MERGE_RESOLUTION|>--- conflicted
+++ resolved
@@ -1530,11 +1530,7 @@
 	BUN i, attr;
 	READERtask task;
 	READERtask ptask[MAXWORKERS];
-<<<<<<< HEAD
-	int threads = (maxrow< 0 || maxrow > (1 << 16)) ? (GDKnr_threads < MAXWORKERS && GDKnr_threads > 1 ? GDKnr_threads - 1 : MAXWORKERS - 1) : 1;
-=======
 	int threads = (maxrow< 0 || maxrow > (1 << 16)) && GDKnr_threads > 1 ? (GDKnr_threads < MAXWORKERS ? GDKnr_threads - 1 : MAXWORKERS - 1) : 1;
->>>>>>> 615c17e5
 	lng lio = 0, tio, t1 = 0, total = 0, iototal = 0;
 	char name[MT_NAME_LEN];
 
