/*
 * This Source Code Form is subject to the terms of the Mozilla Public
 * License, v. 2.0.  If a copy of the MPL was not distributed with this
 * file, You can obtain one at http://mozilla.org/MPL/2.0/.
 *
 * Copyright 2008-2015 MonetDB B.V.
 */

/*
 *  Niels Nes, Martin Kersten
 *
 * Parallel bulk load for SQL
 * The COPY INTO command for SQL is heavily CPU bound, which means
 * that ideally we would like to exploit the multi-cores to do that
 * work in parallel.
 * Complicating factors are the initial record offset, the
 * possible variable length of the input, and the original sort order
 * that should preferable be maintained.
 *
 * The code below consists of a file reader, which breaks up the
 * file into chunks of distinct lines. Then multiple parallel threads
 * grab them, and break them on the field boundaries.
 * After all fields are identified this way, the columns are converted
 * and stored in the BATs.
 *
 * The threads get a reference to a private copy of the READERtask.
 * It includes a list of columns they should handle. This is a basis
 * to distributed cheap and expensive columns over threads.
 *
 * The file reader overlaps IO with updates of the BAT.
 * Also the buffer size of the block stream might be a little small for
 * this task (1MB). It has been increased to 8MB, which indeed improved.
 *
 * The work divider allocates subtasks to threads based on the
 * observed time spending so far.
 */

#include "monetdb_config.h"
#include "tablet.h"
#include "algebra.h"

#include <string.h>
#include <ctype.h>

/*#define _DEBUG_TABLET_ */
/*#define _DEBUG_TABLET_CNTRL */

#define MAXWORKERS	64
#define MAXBUFFERS 2
/* We restrict the row length to be 32MB for the time being */
#define MAXROWSIZE(X) (X > 32*1024*1024 ? X : 32*1024*1024)

static MT_Lock errorlock MT_LOCK_INITIALIZER("errorlock");

static BAT *
void_bat_create(int adt, BUN nr)
{
	BAT *b = BATnew(TYPE_void, adt, BATTINY, PERSISTENT);

	/* check for correct structures */
	if (b == NULL)
		return b;
	if (BATmirror(b))
		BATseqbase(b, 0);
	BATsetaccess(b, BAT_APPEND);
	if (nr > BATTINY && adt && BATextend(b, nr) == GDK_FAIL) {
		BBPunfix(b->batCacheid);
		return NULL;
	}

	b->hsorted = TRUE;
	b->hrevsorted = FALSE;
	b->H->norevsorted = 1;
	b->hkey = TRUE;
	b->H->nil = FALSE;
	b->H->nonil = TRUE;

	/* disable all properties here */
	b->tsorted = FALSE;
	b->trevsorted = FALSE;
	b->T->nosorted = 0;
	b->T->norevsorted = 0;
	b->tdense = FALSE;
	b->T->nodense = 0;
	b->tkey = FALSE;
	b->T->nokey[0] = 0;
	b->T->nokey[1] = 1;
	return b;
}

static void *
TABLETstrFrStr(Column *c, char *s, char *e)
{
	int len = (int) (e - s + 1);	/* 64bit: should check for overflow */

	if (c->len < len) {
		c->len = len;
		c->data = GDKrealloc(c->data, len);
	}

	if (s == e) {
		*(char *) c->data = 0;
	} else if (GDKstrFromStr(c->data, (unsigned char *) s, (ssize_t) (e - s)) < 0) {
		return NULL;
	}
	return c->data;
}

void *
TABLETadt_frStr(Column *c, int type, char *s, char *e, char quote)
{
	if (s == NULL || (!quote && strcmp(s, "nil") == 0)) {
		memcpy(c->data, ATOMnilptr(type), c->nillen);
	} else if (type == TYPE_str) {
		return TABLETstrFrStr(c, s, e);
	} else if ((*BATatoms[type].atomFromStr) (s, &c->len, (ptr) &c->data) < 0) {
		return NULL;
	}
	return c->data;
}

int
TABLETadt_toStr(void *extra, char **buf, int *len, int type, ptr a)
{
	(void) extra;				/* fool compiler */
	if (type == TYPE_str) {
		char *dst, *src = a;
		int l;

		if (GDK_STRNIL(src)) {
			src = "nil";
		}
		l = (int) strlen(src);
		if (l + 3 > *len) {
			GDKfree(*buf);
			*len = 2 * l + 3;
			*buf = GDKzalloc(*len);
		}
		dst = *buf;
		dst[0] = '"';
		strncpy(dst + 1, src, l);
		dst[l + 1] = '"';
		dst[l + 2] = 0;
		return l + 2;
	} else {
		return (*BATatoms[type].atomToStr) (buf, len, a);
	}
}

void
TABLETdestroy_format(Tablet *as)
{
	BUN p;
	Column *fmt = as->format;

	for (p = 0; p < as->nr_attrs; p++) {
		if (fmt[p].c)
			BBPunfix(fmt[p].c->batCacheid);
		if (fmt[p].data)
			GDKfree(fmt[p].data);
		if (fmt[p].type)
			GDKfree(fmt[p].type);
	}
	GDKfree(fmt);
}

static oid
check_BATs(Tablet *as)
{
	Column *fmt = as->format;
	BUN i = 0;
	BUN cnt;
	oid base;

	if (fmt[i].c == NULL)
		i++;
	cnt = BATcount(fmt[i].c);
	base = fmt[i].c->hseqbase;

	if (!BAThdense(fmt[i].c) || as->nr != cnt)
		return oid_nil;

	for (i = 0; i < as->nr_attrs; i++) {
		BAT *b;
		BUN offset;

		b = fmt[i].c;
		if (b == NULL)
			continue;
		offset = BUNfirst(b) + as->offset;

		if (BATcount(b) != cnt || !BAThdense(b) || b->hseqbase != base)
			return oid_nil;

		fmt[i].p = offset;
	}
	return base;
}

str
TABLETcreate_bats(Tablet *as, BUN est)
{
	Column *fmt = as->format;
	BUN i,j;

	for (i = 0; i < as->nr_attrs; i++) {
		if (fmt[i].skip)
			continue;
		fmt[i].c = void_bat_create(fmt[i].adt, est);
		fmt[i].ci = bat_iterator(fmt[i].c);
		if (!fmt[i].c) {
			for(j=0; j<i; j++)
			BBPdecref(fmt[j].c->batCacheid, FALSE);
			throw(SQL,"copy","Failed to create bat of size " BUNFMT "\n", as->nr);
		}
	}
	return MAL_SUCCEED;
}

str
TABLETcollect(BAT **bats, Tablet *as)
{
	Column *fmt = as->format;
<<<<<<< HEAD
	BUN i;
	BUN cnt = BATcount(fmt[0].c);

	for (i = 0; i < as->nr_attrs; i++) {
		bats[i] = fmt[i].c;
		BBPfix(bats[i]->batCacheid);
		BATsetaccess(fmt[i].c, BAT_READ);
		BATderiveProps(fmt[i].c, 0);

		if (cnt != BATcount(fmt[i].c)) 
			throw(SQL,"copy", "Count " BUNFMT " differs from " BUNFMT "\n", BATcount(fmt[i].c), cnt);
=======
	BUN i, j;
	BUN cnt = 0;
	char errbuf[42];

	if (bats == NULL)
		return NULL;
	for (i = 0; i < as->nr_attrs && !cnt; i++) 
		if (!fmt[i].skip)
			cnt = BATcount(fmt[i].c);
	for (i = 0, j = 0; i < as->nr_attrs; i++) {
		if (fmt[i].skip)
			continue;
		bats[j] = fmt[i].c;
		BBPfix(bats[j]->batCacheid);
		BATsetaccess(fmt[i].c, BAT_READ);
		BATderiveProps(fmt[i].c, 0);

		if (cnt != BATcount(fmt[i].c)) {
			snprintf(errbuf, sizeof(errbuf), "Error: column " BUNFMT "  count " BUNFMT " differs from " BUNFMT "\n", i, BATcount(fmt[i].c), cnt);
			MT_lock_set(&errorlock, "TABLETcollect");
			if (as->error == NULL && (as->error = GDKstrdup(errbuf)) == NULL)
				as->error = M5OutOfMemory;
			MT_lock_unset(&errorlock, "TABLETcollect");
			GDKfree(bats);
			return NULL;
		}
		j++;
>>>>>>> 50e9f546
	}
	return MAL_SUCCEED;
}

str
TABLETcollect_parts(BAT **bats, Tablet *as, BUN offset)
{
	Column *fmt = as->format;
<<<<<<< HEAD
	BUN i;
	BUN cnt = BATcount(fmt[0].c);

	for (i = 0; i < as->nr_attrs; i++) {
		BAT *b = fmt[i].c;
		BAT *bv = NULL;

=======
	BUN i, j;
	BUN cnt = 0;
	char errbuf[42];

	if (bats == NULL)
		return NULL;
	for (i = 0; i < as->nr_attrs && !cnt; i++) 
		if (!fmt[i].skip)
			cnt = BATcount(fmt[i].c);
	for (i = 0, j = 0; i < as->nr_attrs; i++) {
		BAT *b, *bv = NULL;
		if (fmt[i].skip)
			continue;
		b = fmt[i].c;
>>>>>>> 50e9f546
		BATsetaccess(b, BAT_READ);
		bv = BATslice(b, (offset>0)?offset-1:0, BATcount(b));
		bats[j] = bv;
		BATderiveProps(bv, 0);

		b->tkey = (offset>0)?FALSE:bv->tkey; 
		b->T->nonil &= bv->T->nonil;
		b->tdense &= bv->tdense;
		if (b->tsorted != bv->tsorted)
			b->tsorted = 0;
		if (b->trevsorted != bv->trevsorted)
			b->trevsorted = 0;
		if (b->tdense)
			b->tkey = TRUE;
		b->batDirty = TRUE;

		if (offset>0) {
			BBPunfix(bv->batCacheid);
			bats[j] = BATslice(b, offset, BATcount(b));
		}
<<<<<<< HEAD
		if (cnt != BATcount(b)) 
			throw(SQL,"copy", "Count " BUNFMT " differs from " BUNFMT "\n",  BATcount(b), cnt);
=======
		if (cnt != BATcount(b)) {
			snprintf(errbuf, sizeof(errbuf), "Error: column " BUNFMT "  count " BUNFMT " differs from " BUNFMT "\n", i, BATcount(b), cnt);
			MT_lock_set(&errorlock, "TABLETcollect_parts");
			if (as->error == NULL && (as->error = GDKstrdup(errbuf)) == NULL)
				as->error = M5OutOfMemory;
			MT_lock_unset(&errorlock, "TABLETcollect_parts");
			GDKfree(bats);
			return NULL;
		}
		j++;
>>>>>>> 50e9f546
	}
	return MAL_SUCCEED;
}

// the starting quote character has already been skipped

static char *
tablet_skip_string(char *s, char quote)
{
    while (*s) {
        if (*s == '\\' && s[1] != '\0')
            s++;
        else if (*s == quote) {
            if (s[1] == quote)
                *s++ = '\\';    /* sneakily replace "" with \" */
            else
                break;
        }
        s++;
    }
    assert(*s == quote || *s == '\0');
    if (*s == 0)
        return NULL;
    return s;
}

static int
TABLET_error(stream *s)
{
	if (!mnstr_errnr(GDKerr)) {
		char *err = mnstr_error(s);

		mnstr_printf(GDKout, "#Stream error %s\n", err);
		/* use free as stream allocates out side GDK */
		if (err)
			free(err);
	}
	return -1;
}

/* The output line is first built before being sent. It solves a problem
   with UDP, where you may loose most of the information using short writes
*/
static inline int
output_line(char **buf, int *len, char **localbuf, int *locallen, Column *fmt, stream *fd, BUN nr_attrs, ptr id)
{
	BUN i;
	int fill = 0;

	for (i = 0; i < nr_attrs; i++) {
		if (fmt[i].c == NULL)
			continue;
		fmt[i].p = BUNfnd(BATmirror(fmt[i].c), id);

		if (fmt[i].p == BUN_NONE)
			break;
	}
	if (i == nr_attrs) {
		for (i = 0; i < nr_attrs; i++) {
			Column *f = fmt + i;
			const char *p;
			int l;

			if (f->c) {
				p = BUNtail(f->ci, f->p);

				if (!p || ATOMcmp(f->adt, ATOMnilptr(f->adt), p) == 0) {
					p = f->nullstr;
					l = (int) strlen(f->nullstr);
				} else {
					l = f->tostr(f->extra, localbuf, locallen, f->adt, p);
					p = *localbuf;
				}
				if (fill + l + f->seplen >= *len) {
					/* extend the buffer */
					*buf = GDKrealloc(*buf, fill + l + f->seplen + BUFSIZ);
					*len = fill + l + f->seplen + BUFSIZ;
					if (*buf == NULL)
						return -1;
				}
				strncpy(*buf + fill, p, *len - fill - 1);
				fill += l;
			}
			strncpy(*buf + fill, f->sep, *len - fill - 1);
			fill += f->seplen;
		}
	}
	if (fd && mnstr_write(fd, *buf, 1, fill) != fill)
		return TABLET_error(fd);
	return 0;
}

static inline int
output_line_dense(char **buf, int *len, char **localbuf, int *locallen, Column *fmt, stream *fd, BUN nr_attrs)
{
	BUN i;
	int fill = 0;

	for (i = 0; i < nr_attrs; i++) {
		Column *f = fmt + i;
		const char *p;
		int l;

		if (f->c) {
			p = BUNtail(f->ci, f->p);

			if (!p || ATOMcmp(f->adt, ATOMnilptr(f->adt), p) == 0) {
				p = f->nullstr;
				l = (int) strlen(p);
			} else {
				l = f->tostr(f->extra, localbuf, locallen, f->adt, p);
				p = *localbuf;
			}
			if (fill + l + f->seplen >= *len) {
				/* extend the buffer */
				*buf = GDKrealloc(*buf, fill + l + f->seplen + BUFSIZ);
				*len = fill + l + f->seplen + BUFSIZ;
				if (*buf == NULL)
					return -1;
			}
			strncpy(*buf + fill, p, *len - fill - 1);
			fill += l;
			f->p++;
		}
		strncpy(*buf + fill, f->sep, *len - fill - 1);
		fill += f->seplen;
	}
	if (fd && mnstr_write(fd, *buf, 1, fill) != fill)
		return TABLET_error(fd);
	return 0;
}

static inline int
output_line_lookup(char **buf, int *len, Column *fmt, stream *fd, BUN nr_attrs, BUN id)
{
	BUN i;

	for (i = 0; i < nr_attrs; i++) {
		Column *f = fmt + i;

		if (f->c) {
			char *p = BUNtail(f->ci, id +BUNfirst(f->c));

			if (!p || ATOMcmp(f->adt, ATOMnilptr(f->adt), p) == 0) {
				size_t l = strlen(f->nullstr);
				if (mnstr_write(fd, f->nullstr, 1, l) != (ssize_t) l)
					return TABLET_error(fd);
			} else {
				int l = f->tostr(f->extra, buf, len, f->adt, p);

				if (mnstr_write(fd, *buf, 1, l) != l)
					return TABLET_error(fd);
			}
		}
		if (mnstr_write(fd, f->sep, 1, f->seplen) != f->seplen)
			return TABLET_error(fd);
	}
	return 0;
}

static int
tablet_read_more(bstream *in, stream *out, size_t n)
{
	if (out) {
		do {
			/* query is not finished ask for more */
			/* we need more query text */
			if (bstream_next(in) < 0)
				return EOF;
			if (in->eof) {
				if (out && mnstr_write(out, PROMPT2, sizeof(PROMPT2) - 1, 1) == 1)
					mnstr_flush(out);
				in->eof = 0;
				/* we need more query text */
				if (bstream_next(in) <= 0)
					return EOF;
			}
		} while (in->len <= in->pos);
	} else if (bstream_read(in, n) <= 0) {
		return EOF;
	}
	return 1;
}

/*
 * Fast Load
 * To speedup the CPU intensive loading of files we have to break
 * the file into pieces and perform parallel analysis. Experimentation
 * against lineitem SF1 showed that half of the time goes into very
 * basis atom analysis (41 out of 102 B instructions).
 * Furthermore, the actual insertion into the BATs takes only
 * about 10% of the total. With multi-core processors around
 * it seems we can gain here significantly.
 *
 * The approach taken is to fork a parallel scan over the text file.
 * We assume that the blocked stream is already
 * positioned correctly at the reading position. The start and limit
 * indicates the byte range to search for tuples.
 * If start> 0 then we first skip to the next record separator.
 * If necessary we read more than 'limit' bytes to ensure parsing a complete
 * record and stop at the record boundary.
 * Beware, we should allocate Tablet descriptors for each file segment,
 * otherwise we end up with a gross concurrency control problem.
 * The resulting BATs should be glued at the final phase.
 *
 * Raw Load
 * Front-ends can bypass most of the overhead in loading the BATs
 * by preparing the corresponding files directly and replace those
 * created by e.g. the SQL frontend.
 * This strategy is only advisable for cases where we have very
 * large files >200GB and/or are created by a well debugged code.
 *
 * To experiment with this approach, the code base responds
 * on negative number of cores by dumping the data directly in BAT
 * storage format into a collections of files on disk.
 * It reports on the actions to be taken to replace BATs.
 * This technique is initially only supported for fixed-sized columns.
 * The rawmode() indicator acts as the internal switch.
 */

/*
 * To speed up loading ascii files we have to determine the number of blocks.
 * This depends on the number of cores available.
 * For the time being we hardwire this decision based on our own
 * platforms.
 * Furthermore, we only consider parallel load for file-based requests.
 *
 * To simplify our world, we assume a single producer process.
 */

static int
output_file_default(Tablet *as, BAT *order, stream *fd)
{
	int len = BUFSIZ, locallen = BUFSIZ, res = 0;
	char *buf = GDKmalloc(len);
	char *localbuf = GDKmalloc(len);
	BUN p, q;
	BUN i = 0;
	BUN offset = BUNfirst(order) + as->offset;
	BATiter orderi = bat_iterator(order);

	if (buf == NULL || localbuf == NULL){
		if( buf) GDKfree(buf);
		if( localbuf) GDKfree(localbuf);
		return -1;
	}
	for (q = offset + as->nr, p = offset; p < q; p++) {
		ptr h = BUNhead(orderi, p);

		if ((res = output_line(&buf, &len, &localbuf, &locallen, as->format, fd, as->nr_attrs, h)) < 0) {
			GDKfree(buf);
			GDKfree(localbuf);
			return res;
		}
		i++;
#ifdef _DEBUG_TABLET_
		if ((i % 1000000) == 0)
			mnstr_printf(GDKout, "#dumped " BUNFMT " lines\n", i);
#endif
	}
	GDKfree(localbuf);
	GDKfree(buf);
	return res;
}

static int
output_file_dense(Tablet *as, stream *fd)
{
	int len = BUFSIZ, locallen= BUFSIZ, res = 0;
	char *buf = GDKmalloc(len);
	char *localbuf = GDKmalloc(len);
	BUN i = 0;

	if (buf == NULL || localbuf == NULL){
		if( buf) GDKfree(buf);
		if( localbuf) GDKfree(localbuf);
		return -1;
	}
	for (i = 0; i < as->nr; i++) {
		if ((res = output_line_dense(&buf, &len, &localbuf, &locallen, as->format, fd, as->nr_attrs)) < 0) {
			GDKfree(buf);
			GDKfree(localbuf);
			return res;
		}
#ifdef _DEBUG_TABLET_
		if ((i % 1000000) == 0)
			mnstr_printf(GDKout, "#dumped " BUNFMT " lines\n", i);
#endif
	}
	GDKfree(localbuf);
	GDKfree(buf);
	return res;
}

static int
output_file_ordered(Tablet *as, BAT *order, stream *fd, oid base)
{
	int len = BUFSIZ, res = 0;
	char *buf = GDKmalloc(len);
	BUN p, q;
	BUN i = 0;
	BUN offset = BUNfirst(order) + as->offset;
	BATiter orderi = bat_iterator(order);

	if (buf == NULL)
		return -1;
	for (q = offset + as->nr, p = offset; p < q; p++, i++) {
		BUN h = (BUN) (*(oid *) BUNhead(orderi, p) - base);

		if ((res = output_line_lookup(&buf, &len, as->format, fd, as->nr_attrs, h)) < 0) {
			GDKfree(buf);
			return res;
		}
#ifdef _DEBUG_TABLET_
		if ((i % 1000000) == 0)
			mnstr_printf(GDKout, "#dumped " BUNFMT " lines\n", i);
#endif
	}
	GDKfree(buf);
	return res;
}

int
TABLEToutput_file(Tablet *as, BAT *order, stream *s)
{
	oid base = oid_nil;
	BUN maxnr = BATcount(order);
	int ret = 0;

	/* only set nr if it is zero or lower (bogus) to the maximum value
	 * possible (BATcount), if already set within BATcount range,
	 * preserve value such that for instance SQL's reply_size still
	 * works
	 */
	if (as->nr == BUN_NONE || as->nr > maxnr)
		as->nr = maxnr;

	if ((base = check_BATs(as)) != oid_nil) {
		if (BAThdense(order) && order->hseqbase == base)
			ret = output_file_dense(as, s);
		else
			ret = output_file_ordered(as, order, s, base);
	} else {
		ret = output_file_default(as, order, s);
	}
	return ret;
}
/*
 *  Niels Nes, Martin Kersten
 *
 * Parallel bulk load for SQL
 * The COPY INTO command for SQL is heavily CPU bound, which means
 * that ideally we would like to exploit the multi-cores to do that
 * work in parallel.
 * Complicating factors are the initial record offset, the
 * possible variable length of the input, and the original sort order
 * that should preferable be maintained.
 *
 * The code below consists of a file reader, which breaks up the
 * file into chunks of distinct lines. Then multiple parallel threads
 * grab them, and break them on the field boundaries.
 * After all fields are identified this way, the columns are converted
 * and stored in the BATs.
 *
 * The threads get a reference to a private copy of the READERtask.
 * It includes a list of columns they should handle. This is a basis
 * to distributed cheap and expensive columns over threads.
 *
 * The file reader overlaps IO with updates of the BAT.
 * Also the buffer size of the block stream might be a little small for
 * this task (1MB). It has been increased to 8MB, which indeed improved.
 *
 * The work divider allocates subtasks to threads based on the
 * observed time spending so far.
 */

/* #define MLOCK_TST did not make a difference on sf10 */

#define BREAKLINE 1
#define UPDATEBAT 2
#define SYNCBAT 3
#define ENDOFCOPY 4

typedef struct {
	Client cntxt;
	int id;						/* for self reference */
	int state;					/* line break=1 , 2 = update bat */
	int workers;				/* how many concurrent ones */
	int error;					/* error during line break */
	int next;
	int limit;
	BUN cnt, maxrow;			/* first row in file chunk. */
	lng skip;					/* number of lines to be skipped */
	lng *time, wtime;			/* time per col + time per thread */
	int rounds;					/* how often did we divide the work */
	int ateof;					/* io control */
	bstream *b;
	stream *out;
	MT_Id tid;
	MT_Sema producer;			/* reader waits for call */
	MT_Sema consumer;			/* reader waits for call */
	MT_Sema sema;				/* threads wait for work , negative next implies exit */
	MT_Sema reply;				/* let reader continue */
	Tablet *as;
	char *errbuf;
	char *csep, *rsep;
	size_t seplen, rseplen;
	char quote;

	char *base[MAXBUFFERS], *input[MAXBUFFERS];	/* buffers for line splitter and tokenizer */
	size_t rowlimit[MAXBUFFERS];				/* determines maximal record length buffer */
	char **lines[MAXBUFFERS];
	int top[MAXBUFFERS];				/* number of lines in this buffer */
	int cur;					/* current buffer used by splitter and update threads */

	int *cols;					/* columns to handle */
	char ***fields;
	int besteffort;
	bte *rowerror;
	int errorcnt;
} READERtask;

static void
tablet_error(READERtask *task, lng row, int col, str msg, str fcn)
{
	if( task->cntxt->error_row == NULL){
		MT_lock_set(&errorlock, "tablet_error");
		BUNappend(task->cntxt->error_row, &row, FALSE);
		BUNappend(task->cntxt->error_fld, &col, FALSE);
		BUNappend(task->cntxt->error_msg, msg, FALSE);
		BUNappend(task->cntxt->error_input, fcn, FALSE);
		if (task->as->error == NULL && (msg == NULL || (task->as->error = GDKstrdup(msg)) == NULL))
			task->as->error = M5OutOfMemory;
		if ( row != lng_nil)
			task->rowerror[row-1]++;
#ifdef _DEBUG_TABLET_
		mnstr_printf(GDKout,"#tablet_error: "LLFMT",%d:%s:%s\n",row, col,msg,fcn);
#endif
		task->errorcnt++;
		MT_lock_unset(&errorlock, "tablet_error");
	}
}

/*
 * The line is broken into pieces directly on their field separators. It assumes that we have
 * the record in the cache already, so we can do most work quickly.
 * Furthermore, it assume a uniform (SQL) pattern, without whitespace skipping, but with quote and separator.
 */

static str
SQLload_error(READERtask *task, lng idx)
{
	str line;
	size_t sz = 0;
	unsigned int i;

	for (i = 0; i < task->as->nr_attrs; i++)
		if (task->fields[i][idx])
			sz += strlen(task->fields[i][idx]) + task->seplen;
		else
			sz += task->seplen;

	line = (str) GDKmalloc(sz + task->rseplen + 1);
	if (line == 0) {
		tablet_error(task, idx, int_nil, "SQLload malloc error","SQLload_error");
		return 0;
	}
	line[0] = 0;
	for (i = 0; i < task->as->nr_attrs; i++) {
		if (task->fields[i][idx])
			strcat(line, task->fields[i][idx]);
		if (i < task->as->nr_attrs - 1)
			strcat(line, task->csep);
	}
	strcat(line, task->rsep);
	return line;
}

/*
 * The parsing of the individual values is straightforward. If the value represents
 * the null-replacement string then we grab the underlying nil.
 * If the string starts with the quote identified from SQL, we locate the tail
 * and interpret the body.
 */
static inline int
SQLinsert_val(READERtask *task, int col, int idx)
{
	Column *fmt = task->as->format+col;
	const void *adt;
	char buf[BUFSIZ];
	char *s = task->fields[col][idx];
	ptr key = 0;
	char *err = NULL;
	int ret  =0;

	/* include testing on the terminating null byte !! */
	if ( s == 0 ){  
		adt = fmt->nildata;
		fmt->c->T->nonil = 0;
	} else
		adt = fmt->frstr(fmt, fmt->adt, s);

	if (adt == NULL) {
		BUN row = task->cnt + idx+1;
		snprintf(buf, BUFSIZ, "'%s' expected", fmt->type);
		err = SQLload_error(task,idx);
		if( task->rowerror){
			MT_lock_set(&errorlock, "insert_val");
			col++;
			BUNappend(task->cntxt->error_row, &row, FALSE);
			BUNappend(task->cntxt->error_fld, &col, FALSE);
			BUNappend(task->cntxt->error_msg, buf, FALSE);
			BUNappend(task->cntxt->error_input, err, FALSE);
			snprintf(buf, BUFSIZ, "line "BUNFMT" field %d '%s' expected in '%s'",row, col, fmt->type, s);
			if (task->as->error == NULL && (task->as->error = GDKstrdup(buf)) == NULL)
				task->as->error = M5OutOfMemory;
			task->rowerror[(int)idx]++;
			task->errorcnt++;
			MT_lock_unset(&errorlock, "insert_val");
		}
		ret = -1 * (task->besteffort ==0);
		GDKfree(err);
		/* replace it with a nil */
		adt = fmt->nildata;
		fmt->c->T->nonil = 0;
	}
	/* key may be NULL but that's not a problem, as long as we have void */
	bunfastins(fmt->c, key, adt);
	return ret;
  bunins_failed:
	if( task->rowerror){
		BUN row = BATcount(fmt->c);
		MT_lock_set(&errorlock, "insert_val");
		BUNappend(task->cntxt->error_row, &row, FALSE);
		BUNappend(task->cntxt->error_fld, &col, FALSE);
		BUNappend(task->cntxt->error_msg, "insert failed", FALSE);
		err = SQLload_error(task,idx);
		BUNappend(task->cntxt->error_input, err, FALSE);
		GDKfree(err);
		task->rowerror[(int)row -1]++;
		task->errorcnt++;
		MT_lock_unset(&errorlock, "insert_val");
	}
	return -1;
}

static int
SQLworker_column(READERtask *task, int col)
{
	int i;
	Column *fmt = task->as->format;

	/* watch out for concurrent threads */
	MT_lock_set(&mal_copyLock, "tablet insert value");
<<<<<<< HEAD
	if (BATcapacity(fmt[col].c) < BATcount(fmt[col].c) + task->top[task->cur]) {
=======
	if (!fmt[col].skip && BATcapacity(fmt[col].c) < BATcount(fmt[col].c) + task->next) {
>>>>>>> 50e9f546
		if (BATextend(fmt[col].c, BATgrows(fmt[col].c) + task->limit) == GDK_FAIL) {
			tablet_error(task, lng_nil, col, "Failed to extend the BAT, perhaps disk full\n","SQLworker_column");
			MT_lock_unset(&mal_copyLock, "tablet insert value");
			return -1;
		}
	}
	MT_lock_unset(&mal_copyLock, "tablet insert value");

<<<<<<< HEAD
	for (i = 0; i < task->top[task->cur]; i++){
			if( SQLinsert_val(task, col, i) < 0)
				return -1;
=======
	for (i = 0; i < task->next; i++)
		if (task->fields[col][i]) {	/* no errors */
			if (!fmt[col].skip && SQLinsert_val(&fmt[col], task->fields[col][i], task->quote, NULL, &err, col + 1)) {
				assert(err != NULL);
				MT_lock_set(&mal_copyLock, "tablet insert value");
				if (!task->as->tryall) {
					/* watch out for concurrent threads */
					MT_lock_set(&errorlock, "SQLworker_column");
					if (task->as->error == NULL)
						task->as->error = err;	/* restore for upper layers */
					MT_lock_unset(&errorlock, "SQLworker_column");
				} else
					BUNins(task->as->complaints, NULL, err, TRUE);
				MT_lock_unset(&mal_copyLock, "tablet insert value");
				break;
			}
		}

	if (err) {
		/* watch out for concurrent threads */
		MT_lock_set(&mal_copyLock, "tablet insert value");
		MT_lock_set(&errorlock, "SQLworker_column");
		if (task->as->error == NULL)
			task->as->error = err;	/* restore for upper layers */
		MT_lock_unset(&errorlock, "SQLworker_column");
		MT_lock_unset(&mal_copyLock, "tablet insert value");
>>>>>>> 50e9f546
	}

	return 0;
}

/*
 * The lines are broken on the column separator. Any error is shown and reflected with
 * setting the reference of the offending row fields to NULL.
 * This allows the loading to continue, skipping the minimal number of rows.
 * The details about the locations can be inspected from the error table.
 * We also trim the quotes around strings.
 */
static int
SQLload_parse_line(READERtask *task, int idx)
{
	BUN i;
	char errmsg[BUFSIZ];
	char ch = *task->csep;
	char  *line = task->lines[task->cur][idx];
	Tablet *as = task->as;
	Column *fmt = as->format;
	int error =0, skip;
	str errline = 0;

#ifdef _DEBUG_TABLET_
	char *s;
	//mnstr_printf(GDKout, "#SQL break line id %d  state %d\n%s", task->id, idx, line);
#endif
	assert(idx < task->top[task->cur]);
	errmsg[0] = 0;

	if( task->quote || task->seplen != 1){
		for (i = 0; i < as->nr_attrs; i++) {
			task->fields[i][idx] = line;
			skip =0;
			/* recognize fields starting with a quote, keep them */
			if (*line == task->quote) {
				skip =1;
#ifdef _DEBUG_TABLET_
				//MT_lock_set(&errorlock, "insert_val");
				mnstr_printf(GDKout,"before #1 %s\n", s=line);
				//MT_lock_unset(&errorlock, "insert_val");
#endif
				task->fields[i][idx] = line +1;
				line = tablet_skip_string(line + 1, task->quote);
#ifdef _DEBUG_TABLET_
				//MT_lock_set(&errorlock, "insert_val");
				mnstr_printf(GDKout,"after #1 %s\n",s);
				//MT_lock_unset(&errorlock, "insert_val");
#endif
				if (!line) {
					str errline = SQLload_error(task, task->top[task->cur]);
					snprintf(errmsg, BUFSIZ, "Quote (%c) missing", task->quote);
					tablet_error(task,idx, (int)i,errmsg,errline);
					GDKfree(errline);
					error++;
					goto errors1;
				} else *line++ = 0;
			}

			/* eat away the column separator */
			for (; *line; line++)
				if (*line == '\\') {
					if (line[1])
						line++;
				} else if (*line == ch && (task->seplen == 1 || strncmp(line, task->csep, task->seplen) == 0)) {
					*line = 0;
					line += task->seplen;
					goto endoffieldcheck;
				}

			/* not enough fields */
			if (i < as->nr_attrs - 1) {
				errline = SQLload_error(task,task->top[task->cur]);
				snprintf(errmsg, BUFSIZ, "Separator missing '%s' ", fmt->sep);
				tablet_error(task,idx, (int) i,errmsg,errline);
				GDKfree(errline);
				error++;
			  errors1:
				/* we save all errors detected  as NULL values*/
				for (; i < as->nr_attrs; i++)
					task->fields[i][idx] = NULL;
				i--;
			}
		  endoffieldcheck:;
			/* check for user defined NULL string */
			if(!skip && fmt->nullstr && task->fields[i][idx]  && strncasecmp(task->fields[i][idx], fmt->nullstr, fmt->null_length + 1) == 0) 
				task->fields[i][idx] = 0;
		}
#ifdef _DEBUG_TABLET_
		if(error)
			mnstr_printf(GDKout,"#line break failed %d:%s\n",idx, line);
#endif
		return error ? -1 : 0;
	}
	assert( !task->quote );
	assert( task->seplen == 1);
	for (i = 0; i < as->nr_attrs; i++) {
		task->fields[i][idx] = line;
#ifdef _DEBUG_TABLET_
		MT_lock_set(&errorlock, "insert_val");
		mnstr_printf(GDKout,"before #2 %s\n",line);
		//MT_lock_unset(&errorlock, "insert_val");
#endif
		/* eat away the column separator */
		for (; *line; line++)
			if (*line == '\\') {
				if (line[1])
					line++;
			} else if (*line == ch ){
				*line = 0;
				line ++;
				goto endoffield2;
			}
#ifdef _DEBUG_TABLET_
		//MT_lock_set(&errorlock, "insert_val");
		mnstr_printf(GDKout,"#after #23 %s\n",line);
		MT_lock_unset(&errorlock, "insert_val");
#endif
		/* not enough fields */
		if (i < as->nr_attrs - 1) {
			errline = SQLload_error(task,task->top[task->cur]);
			snprintf(errmsg, BUFSIZ, "Separator missing '%s' ", fmt->sep);
			tablet_error(task,idx, (int) i,errmsg,errline);
			GDKfree(errline);
			error++;
			/* we save all errors detected */
			for (; i < as->nr_attrs; i++)
				task->fields[i][idx] = NULL;
			i--;
		}
	  endoffield2:;
			/* check for user defined NULL string */
			if( fmt->nullstr && task->fields[i][idx]  && strncasecmp(task->fields[i][idx], fmt->nullstr, fmt->null_length + 1) == 0) {
				task->fields[i][idx] = 0;
			}
	}
#ifdef _DEBUG_TABLET_
	if(error)
		mnstr_printf(GDKout,"#line break failed %d:%s\n",idx, line);
#endif
	return error ? -1 : 0;
}

static void
SQLworker(void *arg)
{
	READERtask *task = (READERtask *) arg;
	unsigned int i;
	int j, piece;
	lng t0;
	Thread thr;

	thr = THRnew("SQLworker");
	GDKsetbuf(GDKmalloc(GDKMAXERRLEN));	/* where to leave errors */
	GDKerrbuf[0] = 0;
	task->errbuf = GDKerrbuf;
#ifdef _DEBUG_TABLET_
	mnstr_printf(GDKout, "#SQLworker %d started\n", task->id);
#endif
	while (task->top[task->cur] >= 0) {
		MT_sema_down(&task->sema, "SQLworker");


		/* stage one, break the lines spread the worker over the workers */
		switch (task->state) {
		case BREAKLINE:
			t0 = GDKusec();
			piece = (task->top[task->cur] + task->workers) / task->workers;
#ifdef _DEBUG_TABLET_
			mnstr_printf(GDKout, "#SQLworker id %d %d  piece %d-%d\n",
						 task->id, task->top[task->cur], piece * task->id,
						 (task->id + 1) * piece);
#endif
			for (j = piece * task->id; j < task->top[task->cur] && j < piece * (task->id +1); j++)
				if (task->lines[task->cur][j]){
					if (SQLload_parse_line(task, j) < 0) {
						task->error++;
						break;
					}
				}
			task->wtime = GDKusec() - t0;
			break;
		case UPDATEBAT:
			/* stage two, updating the BATs */
			for (i = 0; i < task->as->nr_attrs; i++)
				if (task->cols[i]) {
					t0 = GDKusec();
					SQLworker_column(task, task->cols[i] - 1);
					t0 = GDKusec() - t0;
					task->time[i] += t0;
					task->wtime += t0;
				}
				break;
		case SYNCBAT:
			for (i = 0; i < task->as->nr_attrs; i++)
				if (task->cols[i] ){
					BAT *b = task->as->format[task->cols[i]-1].c;
					if( b == NULL)
						continue;
					t0 = GDKusec();
					if( b->batPersistence != PERSISTENT)
						continue;
					BATmsync(b);
					t0 = GDKusec() - t0;
					task->time[i] += t0;
					task->wtime += t0;
				}
				break;
		case ENDOFCOPY:
			MT_sema_up(&task->reply, "SQLworker");
#ifdef _DEBUG_TABLET_
			mnstr_printf(GDKout, "#SQLworker terminated\n");
#endif
			goto do_return;
		}
		MT_sema_up(&task->reply, "SQLworker");
	}
#ifdef _DEBUG_TABLET_
	mnstr_printf(GDKout, "#SQLworker exits\n");
#endif
	MT_sema_up(&task->reply, "SQLworker");

  do_return:
	GDKfree(GDKerrbuf);
	GDKsetbuf(0);
	THRdel(thr);
}
static void
SQLworkdivider(READERtask *task, READERtask *ptask, int nr_attrs, int threads)
{
	int i, j, mi;
	lng loc[MAXWORKERS];

	/* after a few rounds we stick to the work assignment */
	if (task->rounds > 8)
		return;
	/* simple round robin the first time */
	if (threads == 1 || task->rounds++ == 0) {
		for (i = j = 0; i < nr_attrs; i++, j++)
			ptask[j % threads].cols[i] = task->cols[i];
		return;
	}
	memset((char*)loc, 0, sizeof(lng)*MAXWORKERS);
	/* use of load directives */
	for (i = 0; i < nr_attrs; i++)
		for (j = 0; j < threads; j++)
			ptask[j].cols[i] = 0;

	/* now allocate the work to the threads */
	for (i = 0; i < nr_attrs; i++, j++) {
		mi = 0;
		for (j = 1; j < threads; j++)
			if (loc[j] < loc[mi])
				mi = j;

		ptask[mi].cols[i] = task->cols[i];
		loc[mi] += task->time[i];
	}
	/* reset the timer */
	for (i = 0; i < nr_attrs; i++, j++)
		task->time[i] = 0;
}

/*
 * Reading is handled by a separate task as a preparation for more parallelism.
 * A buffer is filled with proper lines.
 * If we are reading from a file then a double buffering scheme ia activated.
 * Reading from the console (stdin) remains single buffered only.
 * If we end up with unfinished records, then the rowlimit will terminate the process.
 */

static void
SQLproducer(void *p)
{
	READERtask *task = (READERtask *) p;
	str msg = 0;
	int consoleinput = 0;
	int cur = 0; // buffer being filled
	int blocked[MAXBUFFERS]= {0};
	int ateof[MAXBUFFERS]= {0};
	BUN cnt=0, bufcnt[MAXBUFFERS] = {0};
	char *end, *e,*s, *base;
	const char *rsep= task->rsep;
	size_t rseplen = strlen(rsep), partial =0;
	char quote = task->quote;
	Thread thr;

	thr = THRnew("SQLproducer");

#ifdef _DEBUG_TABLET_CNTRL
	mnstr_printf(GDKout, "#SQLproducer started size %d len %d\n", (int)task->b->size,  (int)task->b->len);
#endif
	base = end = s = task->input[cur];
	*s = 0;
	task->cur = cur;
	if (task->b == task->cntxt->fdin){
		consoleinput =1;
		goto parseSTDIN;
	}
	while (cnt <= task->maxrow ) {
		ateof[cur] = tablet_read_more(task->b, task->out, task->b->size) == EOF;
#ifdef _DEBUG_TABLET_CNTRL
		if( ateof[cur] == 0)
			mnstr_printf(GDKout, "#read %d bytes pos = %d eof=%d offset="LLFMT" \n", (int) task->b->len, (int) task->b->pos, task->b->eof, (lng)( s - task->input[cur]));
#endif
		// we may be reading from standard input and may be out of input
		// warn the consumers
		if (ateof[cur] && partial){
			if( partial){
				char msg[256]={0};
				snprintf(msg,255,"incomplete record at end of file:%s\n", s);
				tablet_error(task, lng_nil, int_nil, "incomplete record at end of file", s);
				task->as->error = GDKstrdup(msg);
				task->b->pos += partial;
			}
			goto reportlackofinput;
		} 

		if (task->errbuf && task->errbuf[0]) {
			msg = catchKernelException(task->cntxt, msg);
			if (msg) {
				tablet_error(task, lng_nil, int_nil, msg, "SQLload_file");
#ifdef _DEBUG_TABLET_CNTRL
				mnstr_printf(GDKout,"#bailout on SQLload %s\n",msg);
#endif
				ateof[cur] = 1;
				break;
			}
		}

parseSTDIN:
#ifdef _DEBUG_TABLET_
		if( ateof[cur] ==0) {
		 char msg[64]={0};
		 snprintf(msg,63,"%s", task->b->buf+ task->b->pos);
		 mnstr_printf(GDKout, "#parse input:%s\n", msg);
		}
#endif
		/* copy the stream buffer into the input buffer, which is guaranteed larger, but still limited */
		partial = 0;
		task->top[cur] = 0;
		s= task->input[cur];
		base = end;
		/* avoid too long records */
		if ( end - s + task->b->len - task->b->pos >= task->rowlimit[cur]){
			/* the input buffer should be extended, but 'base' is not shared
 				between the threads, which we can not now update.
				Mimick an ateof instead; */
			tablet_error(task, lng_nil, int_nil, msg, "SQLload_file, record too long");
			ateof[cur] =1;
#ifdef _DEBUG_TABLET_CNTRL
			mnstr_printf(GDKout,"#bailout on SQLload confronted with too large record\n");
#endif
			break;
		}
		memcpy(end , task->b->buf + task->b->pos, task->b->len - task->b->pos);
		end = end + task->b->len - task->b->pos;
		*end = '\0';			/* this is safe, as the stream ensures an extra byte */
		/* Note that we rescan from the start of a record (the last
		 * partial buffer from the previous iteration), even if in the
		 * previous iteration we have already established that there
		 * is no record separator in the first, perhaps significant,
		 * part of the buffer. This is because if the record separator
		 * is longer than one byte, it is too complex (i.e. would
		 * require more state) to be sure what the state of the quote
		 * status is when we back off a few bytes from where the last
		 * scan ended (we need to back off some since we could be in
		 * the middle of the record separator).  If this is too
		 * costly, we have to rethink the matter. */
		for( e = s; *e && e < end && cnt <task->maxrow; ){
			char q = 0;
			/* tokenize the record completely the format of the input
			 * should comply to the following grammar rule [
			 * [[quote][[esc]char]*[quote]csep]*rsep]* where quote is
			 * a single user defined character within the quoted
			 * fields a character may be escaped with a backslash The
			 * user should supply the correct number of fields.
			 * In the first phase we simply break the lines at the
			 * record boundary. */
			if (quote == 0) {
				switch (rseplen ) {
				case 1:
					for (; *e; e++) {
						if (*e == '\\') {
							if (*++e == 0)
								break;
							continue;
						}
						if (*e == *rsep)
							break;
					}
					break;
				case 2:
					for (; *e; e++) {
						if (*e == '\\') {
							if (*++e == 0)
								break;
							continue;
						}
						if (*e == *rsep && e[1] == rsep[1])
							break;
					}
					break;
				default:
					for (; *e; e++) {
						if (*e == '\\') {
							if (*++e == 0)
								break;
							continue;
						}
						if (*e == *rsep && strncmp(e, rsep, rseplen) == 0)
							break;
					}
				}
				if (*e == 0) {
					partial = e-s;
					e = 0;      /* nonterminated record, we need more */
				}
			} else 
			switch (rseplen) {
			case 1:
				for (; *e; e++) {
					if (*e == q)
						q = 0;
					else if (*e == quote)
						q = *e;
					else if (*e == '\\') {
						if (*++e == 0)
							break;
					} else if (!q && *e == *rsep)
						break;
				}
				if (*e == 0) {
					partial = e-s;
					e = 0;      /* nonterminated record, we need more */
				}
				break;
			case 2:
				for (; *e; e++) {
					if (*e == q)
						q = 0;
					else if (*e == quote)
						q = *e;
					else if (*e == '\\') {
						if (e[1])
							e++;
					} else if (!q && e[0] == rsep[0] && e[1] == rsep[1])
						break;
				}
				if (*e == 0) {
					partial = e-s;
					e = 0;      /* nonterminated record, we need more */
				}
				break;
			default:
				for (; *e; e++) {
					if (*e == q)
						q = 0;
					else if (*e == quote)
						q = *e;
					else if (*e == '\\') {
						if (*++e == 0)
							break;
					} else if (!q && *e == *rsep && strncmp(e, rsep, rseplen) == 0)
						break;
				}
				if (*e == 0) {
					partial = e-s;
					e = 0;      /* nonterminated record, we need more */
				}
			}
			/* check for incomplete line and end of buffer condition */
			if (e) {
				/* found a complete record, do we need to skip it? */
				if (--task->skip < 0 && cnt <task->maxrow) {
					task->lines[cur][task->top[cur]++] = s;
					cnt++;
				}
				*e = '\0';
				s = e + rseplen;
				e = s;
				task->b->pos += (size_t) (e -  base);
				base = e;
				if ( task->top[cur] == task->limit)
					break;
			} else {
				/* found an incomplete record, saved for next round */
				base = e;
				break;
			}
		}

reportlackofinput:
#ifdef _DEBUG_TABLET_CNTRL
			mnstr_printf(GDKout, "#SQL producer got buffer %d filled with %d records \n", cur, task->top[cur]);
#endif
		if(consoleinput && cnt <= task->maxrow){
			task->cur = cur;
			task->ateof = ateof[cur];
			task->cnt = bufcnt[cur];
			MT_sema_up(&task->consumer, "SQLconsumer");
			MT_sema_down(&task->producer, "SQLproducer");
		} else
		if( cnt <= task->maxrow){
			if( blocked[cur] == 0 && blocked[(cur+1) % MAXBUFFERS ] != 1){
				blocked [cur] = 1;
				task->cur = cur;
				task->ateof = ateof[cur];
				task->cnt = bufcnt[cur];
#ifdef _DEBUG_TABLET_CNTRL
				mnstr_printf(GDKout,"#Let consumer start on buffer %d ateof %d\n", cur, ateof[cur]);
#endif
				MT_sema_up(&task->consumer, "SQLconsumer");
			}

			if( blocked[ (cur+1) % MAXBUFFERS]) {
#ifdef _DEBUG_TABLET_CNTRL
				mnstr_printf(GDKout,"#wait for consumers to finish buffer %d\n", (cur+1) % MAXBUFFERS);
#endif
				MT_sema_down(&task->producer, "SQLproducer");
				if ( task->state == ENDOFCOPY || task->ateof){
					THRdel(thr);
					return;
				}
				blocked[(cur+1)% MAXBUFFERS ] = 0;
				blocked [cur] = 1;
				task->cur = cur;
				task->ateof = ateof[cur];
				task->cnt = bufcnt[cur];
#ifdef _DEBUG_TABLET_CNTRL
				mnstr_printf(GDKout, "#SQL producer got buffer %d filled with %d records \n", cur, task->top[cur]);
#endif
				MT_sema_up(&task->consumer, "SQLconsumer");
				cur = (cur+1) % MAXBUFFERS;
#ifdef _DEBUG_TABLET_CNTRL
				mnstr_printf(GDKout,"#May continue with buffer %d\n", cur);
#endif
			} else
				cur = (cur+1) % MAXBUFFERS;
		}
#ifdef _DEBUG_TABLET_CNTRL
		mnstr_printf(GDKout,"#Continue producer buffer %d\n", cur);
#endif
		/* we have seen and sent all tuples requested? */
		if (cnt == task->maxrow && blocked[(cur +1) % MAXBUFFERS] == 0 && blocked[cur] == 0){
#ifdef _DEBUG_TABLET_CNTRL
			mnstr_printf(GDKout,"#Producer delivered all\n");
#endif
			THRdel(thr);
			return;
		}
		/* we ran out of input? */
		if ( task->ateof ){
#ifdef _DEBUG_TABLET_CNTRL
			mnstr_printf(GDKout,"#Producer encountered eof\n");
#endif
			THRdel(thr);
			return;
		}
		/* consumers ask us to stop? */
		if (task->state == ENDOFCOPY ){
#ifdef _DEBUG_TABLET_CNTRL
			if( ateof[cur] == 0)
			{char msg[64]={0};
			 snprintf(msg,63,"%s", task->b->buf+ task->b->pos);
			 mnstr_printf(GDKout, "#SQL producer early exit %s\n", msg);
			}
#endif
			THRdel(thr);
			return;
		}
		bufcnt[cur]= cnt;
#ifdef _DEBUG_TABLET_CNTRL
		if(ateof[cur] ==0)
		{char msg[64]={0};
		 snprintf(msg,63,"%s", s);
		 mnstr_printf(GDKout, "#shuffle %d: %s\n", (int) strlen(s),  msg);
		}
#endif
		/* move the non-parsed correct row data to the head of the next buffer */
		s= task->input[cur];
		if( partial == 0 || cnt >= task->maxrow){
			memcpy(s, task->b->buf + task->b->pos, task->b->len - task->b->pos);
			end = s + task->b->len - task->b->pos;
		} else {
			end = s;
		}
		*end = '\0';			/* this is safe, as the stream ensures an extra byte */
	}
	if(cnt < task->maxrow && task->maxrow != BUN_NONE ){
		char msg[256]={0};
		snprintf(msg,255,"incomplete record at end of file:%s\n", s);
		task->as->error = GDKstrdup(msg);
		tablet_error(task, lng_nil, int_nil, "incomplete record at end of file", s);
		task->b->pos += partial;
	}
}

BUN
SQLload_file(Client cntxt, Tablet *as, bstream *b, stream *out, char *csep, char *rsep, char quote, lng skip, lng maxrow, int best)
{
	BUN cnt = 0, cntstart=0;
	int res = 0;				/* < 0: error, > 0: success, == 0: continue processing */
	int j;
	BUN i, attr;
	READERtask *task = (READERtask *) GDKzalloc(sizeof(READERtask));
	READERtask ptask[MAXWORKERS];
	int threads = (!maxrow || maxrow > (1 << 16)) ? ( GDKnr_threads < MAXWORKERS ? GDKnr_threads-1 : MAXWORKERS-1) : 1;
	lng lio = 0, tio, t1 = 0, total = 0, iototal = 0;
	int vmtrim = GDK_vm_trim;

#ifdef _DEBUG_TABLET_
	mnstr_printf(GDKout, "#Prepare copy work for %d threads col '%s' rec '%s' quot '%c'\n", threads, csep, rsep, quote);
#endif
	memset((char*)ptask, 0, MAXWORKERS * sizeof(READERtask));

	if (task == 0) {
		//SQLload file error
		return BUN_NONE;
	}
	task->cntxt = cntxt;

	/* create the reject tables */
	MT_lock_set(&mal_contextLock, "copy.initialization");
	if( task->cntxt->error_row == NULL){
        task->cntxt->error_row = BATnew(TYPE_void, TYPE_lng,0,TRANSIENT);
		BATseqbase(task->cntxt->error_row,0);
        task->cntxt->error_fld = BATnew(TYPE_void, TYPE_int,0,TRANSIENT);
		BATseqbase(task->cntxt->error_fld,0);
        task->cntxt->error_msg = BATnew(TYPE_void, TYPE_str,0,TRANSIENT);
		BATseqbase(task->cntxt->error_msg,0);
        task->cntxt->error_input = BATnew(TYPE_void, TYPE_str,0,TRANSIENT);
		BATseqbase(task->cntxt->error_input,0);
		if ( task->cntxt->error_row== NULL || task->cntxt->error_fld == NULL || task->cntxt->error_msg == NULL || task->cntxt->error_input == NULL){
			if (task->cntxt->error_row) BBPunfix(task->cntxt->error_row->batCacheid);
			if (task->cntxt->error_fld) BBPunfix(task->cntxt->error_fld->batCacheid);
			if (task->cntxt->error_msg) BBPunfix(task->cntxt->error_msg->batCacheid);
			if (task->cntxt->error_input) BBPunfix(task->cntxt->error_input->batCacheid);
		} else {
			BBPkeepref( task->cntxt->error_row->batCacheid);
			BBPkeepref( task->cntxt->error_fld->batCacheid);
			BBPkeepref( task->cntxt->error_msg->batCacheid);
			BBPkeepref( task->cntxt->error_input->batCacheid);
		}
	}
	MT_lock_unset(&mal_contextLock, "copy.initialization");
	if( task->cntxt->error_row == NULL || task->cntxt->error_fld == NULL || task->cntxt->error_msg == NULL || task->cntxt->error_input== NULL){
		tablet_error(task, lng_nil, int_nil, NULL, "SQLload initialization failed");
		goto bailout;
	}

	/* trimming process should not be active during this process. */
	/* on sf10 experiments it showed a slowdown of a factor 2 on */
	/* large tables. Instead rely on madvise */
	GDK_vm_trim = 0;

	assert(rsep);
	assert(csep);
	assert(maxrow < 0 || maxrow <= (lng) BUN_MAX);
	task->fields = (char ***) GDKzalloc(as->nr_attrs * sizeof(char **));
	task->cols = (int *) GDKzalloc(as->nr_attrs * sizeof(int));
	task->time = (lng *) GDKzalloc(as->nr_attrs * sizeof(lng));
	task->cur = 0;
	for(i=0; i< MAXBUFFERS; i++){
		task->base[i] = GDKzalloc(MAXROWSIZE(2 * b->size) + 2);
		task->rowlimit[i] = MAXROWSIZE(2 * b->size);
		if ( task->base[i] == 0){
			tablet_error(task, lng_nil, int_nil, NULL, "SQLload_file");
			goto bailout;
		}
		task->base[i][b->size + 1] = 0;
		task->input[i] = task->base[i] + 1;	/* wrap the buffer with null bytes */
	}
	task->besteffort= best;

	if (maxrow < 0)
		task->maxrow =  BUN_MAX;
	else
		task->maxrow  = (BUN) maxrow;

	if (task->fields == 0 || task->cols == 0 || task->time == 0 || task->base == 0) {
		tablet_error(task, lng_nil, int_nil, NULL, "SQLload_file");
		goto bailout;
	}

	task->as = as;
	task->skip = skip;
	task->quote = quote;
	task->csep = csep;
	task->seplen = strlen(csep);
	task->rsep = rsep;
	task->rseplen = strlen(rsep);
	task->errbuf = cntxt->errbuf;

	MT_sema_init(&task->producer, 0, "task->producer");
	MT_sema_init(&task->consumer, 0, "task->consumer");
	task->ateof = 0;
	task->b = b;
	task->out = out;

#ifdef MLOCK_TST
	mlock(task->fields, as->nr_attrs * sizeof(char *));
	mlock(task->cols, as->nr_attrs * sizeof(int));
	mlock(task->time, as->nr_attrs * sizeof(lng));
	for(i=0; i< MAXBUFFERS; i++)
		mlock(task->base[i], b->size + 2);
#endif
	as->error = NULL;

	/* there is no point in creating more threads than we have columns */
	if (as->nr_attrs < (BUN) threads)
		threads = (int) as->nr_attrs;

	/* allocate enough space for pointers into the buffer pool.  */
	/* the record separator is considered a column */
	task->limit = (int) (b->size / as->nr_attrs + as->nr_attrs);
	for (i = 0; i < as->nr_attrs; i++) {
		task->fields[i] = GDKzalloc(sizeof(char *) * task->limit);
		if (task->fields[i] == 0) {
			if (task->as->error == NULL)
				as->error = M5OutOfMemory;
			goto bailout;
		}
#ifdef MLOCK_TST
		mlock(task->fields[i], sizeof(char *) * task->limit);
#endif
		task->cols[i] = (int) (i + 1);	/* to distinguish non initialized later with zero */
	}
	for(i=0; i< MAXBUFFERS; i++) {
		task->lines[i] = GDKzalloc(sizeof(char *) * task->limit);
		if( task->lines[i] == NULL){
			tablet_error(task, lng_nil, int_nil, NULL,"SQLload_file:failed to alloc buffers");
			goto bailout;
		}
	}
	task->rowerror = (bte*) GDKzalloc(sizeof(bte) * task->limit);

	MT_create_thread(&task->tid, SQLproducer, (void *) task, MT_THR_JOINABLE);
#ifdef _DEBUG_TABLET_
	mnstr_printf(GDKout, "#parallel bulk load " LLFMT " - " BUNFMT "\n", skip, task->maxrow);
#endif

	task->workers = threads;
	for (j = 0; j < threads; j++) {
		ptask[j] = *task;
		ptask[j].id = j;
		ptask[j].cols = (int *) GDKzalloc(as->nr_attrs * sizeof(int));
		if (ptask[j].cols == 0) {
			tablet_error(task, lng_nil, int_nil, NULL,"SQLload_file:failed to alloc task descriptors");
			goto bailout;
		}
#ifdef MLOCK_TST
		mlock(ptask[j].cols, sizeof(char *) * task->limit);
#endif
		MT_sema_init(&ptask[j].sema, 0, "ptask[j].sema");
		MT_sema_init(&ptask[j].reply, 0, "ptask[j].reply");
		MT_create_thread(&ptask[j].tid, SQLworker, (void *) &ptask[j], MT_THR_JOINABLE);
	}

	tio = GDKusec();
	tio = GDKusec() - tio;
	t1 = GDKusec();
#ifdef MLOCK_TST
	mlock(task->b->buf, task->b->size);
#endif
	while (res == 0 && cnt < task->maxrow ) {

		// track how many elements are in the aggregated BATs
		cntstart = BATcount(task->as->format[0].c);
		/* block until the producer has data available */
		MT_sema_down(&task->consumer, "SQLload_file");
		cnt += task->top[task->cur];
		if ( task->ateof )
			break;
		t1 = GDKusec() - t1;
		total += t1;
		iototal += tio;
#ifdef _DEBUG_TABLET_
		mnstr_printf(GDKout, "#Break %d lines\n", task->top[task->cur]);
#endif
		t1 = GDKusec();
		if (task->top[task->cur]) {
			/* activate the workers to break lines */
			for (j = 0; j < threads; j++) {
				/* stage one, break the lines in parallel */
				ptask[j].error = 0;
				ptask[j].state = BREAKLINE;
				ptask[j].next = task->top[task->cur];
				ptask[j].fields = task->fields;
				ptask[j].limit = task->limit;
				ptask[j].cnt = task->cnt;
				ptask[j].cur = task->cur;
				ptask[j].top[task->cur] = task->top[task->cur];
				MT_sema_up(&ptask[j].sema, "SQLload_file");
			}
		}
		if (task->top[task->cur]) {
			/* await completion of line break phase */
			for (j = 0; j < threads; j++) {
				MT_sema_down(&ptask[j].reply, "SQLload_file");
				if (ptask[j].error){
					res = -1;
#ifdef _DEBUG_TABLET_
					mnstr_printf(GDKout, "#Error in task %d %d\n", j, ptask[j].error);
#endif
				}
			}
		}
#ifdef _DEBUG_TABLET_
		mnstr_printf(GDKout, "#fill the BATs %d  " BUNFMT " cap " BUNFMT "\n", task->top[task->cur], task->cnt, BATcapacity(as->format[task->cur].c));
#endif
		lio += GDKusec() - t1;	/* line break done */
		if (task->top[task->cur]) {
			if (res == 0) {
				SQLworkdivider(task, ptask, (int) as->nr_attrs, threads);

				/* activate the workers to update the BATs*/
				for (j = 0; j < threads; j++) {
					/* stage two, update the BATs */
					ptask[j].state = UPDATEBAT;
					MT_sema_up(&ptask[j].sema, "SQLload_file");
				}
			}
		}
		tio = GDKusec();
		tio = t1 - tio;

		/* await completion of the BAT updates */
		if (res == 0 && task->top[task->cur]) 
			for (j = 0; j < threads; j++)
				MT_sema_down(&ptask[j].reply, "SQLload_file");

		/* trim the BATs discarding error tuples */
#define trimerrors(TYPE) \
{	unsigned long *src, *dst;\
	BUN leftover= BATcount(task->as->format[attr].c);\
	limit = leftover - cntstart;\
	dst =src= (unsigned long *) BUNtloc(task->as->format[attr].ci,cntstart);\
	for(j = 0; j < (int) limit; j++, src++){\
		if ( task->rowerror[j]){\
			leftover--;\
			continue;\
		}\
		*dst++ = *src;\
	}\
	BATsetcount(task->as->format[attr].c, leftover );\
}

#ifdef _DEBUG_TABLET_
	mnstr_printf(GDKout,"#Trim bbest %d table size " BUNFMT" rows found so far "BUNFMT"\n", best,BATcount(as->format[0].c),task->cnt);
#endif
		if( best && BATcount(as->format[0].c)) {
			BUN limit;
			for( attr=0; attr < as->nr_attrs; attr++){
				switch(ATOMsize(as->format[attr].c->ttype)){
				case 1: trimerrors(unsigned bte); break;
				case 2: trimerrors(unsigned short); break;
				case 4:
					{	unsigned int *src, *dst;
						BUN leftover= BATcount(task->as->format[attr].c);
						limit = leftover - cntstart;
						dst =src= (unsigned int *) BUNtloc(task->as->format[attr].ci,cntstart);
#ifdef _DEBUG_TABLET_
						mnstr_printf(GDKout,"#trim "BUNFMT" to "BUNFMT" limit" BUNFMT " ",cntstart, leftover, limit);
						for(j = 0; j < (int) limit; j++) mnstr_printf(GDKout,"%d",task->rowerror[j]);
#endif
						for(j = 0; j < (int) limit; j++, src++){
							if ( task->rowerror[j]){
								leftover--;
								continue;
							}
							*dst++ = *src;
						}
#ifdef _DEBUG_TABLET_
						mnstr_printf(GDKout," "BUNFMT"\n", leftover);
#endif
						BATsetcount(task->as->format[attr].c, leftover );
					}
					break;
				case 8: trimerrors(unsigned long);
				}
			}
			// re-initialize the error vector;
			memset(task->rowerror, 0,task->limit);
			task->errorcnt =0;
		}

		MT_sema_up(&task->producer, "SQLload_file");
	}
#ifdef _DEBUG_TABLET_
		mnstr_printf(GDKout,"#Enf of block stream eof=%d res=%d\n",task->ateof,res);
#endif

	cnt= BATcount(task->as->format[0].c);
	if (GDKdebug & GRPalgorithms) 
	{
		mnstr_printf(GDKout, "#COPY reader time " LLFMT " line break " LLFMT " io " LLFMT "\n", total, lio, iototal);
#ifdef _DEBUG_TABLET_
		for (i = 0; i < as->nr_attrs; i++)
			mnstr_printf(GDKout, LLFMT " ", task->time[i]);
		mnstr_printf(GDKout, "\n");
#endif
		for (j = 0; j < threads; j++)
			mnstr_printf(GDKout, "#COPY thread time " LLFMT "\n", ptask[j].wtime);
	}

	task->ateof = 1;
	task->state = ENDOFCOPY;
#ifdef _DEBUG_TABLET_
	for(i=0; i < as->nr_attrs; i++){
		mnstr_printf(GDKout,"column "BUNFMT"\n",i);
		BATprint(task->as->format[i].c);
	}
#endif
#ifdef _DEBUG_TABLET_
		mnstr_printf(GDKout,"#Activate sync on disk \n");
#endif
	// activate the workers to sync the BATs to disk
	for (j = 0; j < threads; j++) {
		// stage three, update the BATs 
		ptask[j].state = SYNCBAT;
		MT_sema_up(&ptask[j].sema, "SQLload_file");
	}

	if( !task->ateof || cnt <task->maxrow){
#ifdef _DEBUG_TABLET_
		mnstr_printf(GDKout,"#Shut down reader\n");
#endif
		MT_sema_up(&task->producer, "SQLload_file");
		MT_join_thread(task->tid);
	}

	// await completion of the BAT syncs 
	for (j = 0; j < threads; j++)
		MT_sema_down(&ptask[j].reply, "SQLload_file");

#ifdef _DEBUG_TABLET_
	mnstr_printf(GDKout,"#Activate endofcopy\n");
#endif
	for (j = 0; j < threads; j++) {
		ptask[j].state = ENDOFCOPY;
		MT_sema_up(&ptask[j].sema, "SQLload_file");
	}
	/* wait for their death */
	for (j = 0; j < threads; j++)
		MT_sema_down(&ptask[j].reply, "SQLload_file");

#ifdef _DEBUG_TABLET_
	mnstr_printf(GDKout, "#Kill the workers\n");
#endif
	for (j = 0; j < threads; j++) {
		MT_join_thread(ptask[j].tid);
		GDKfree(ptask[j].cols);
		MT_sema_destroy(&ptask[j].sema);
		MT_sema_destroy(&ptask[j].reply);
	}

#ifdef _DEBUG_TABLET_
	mnstr_printf(GDKout, "#Found " BUNFMT " tuples\n", cnt);
	{char msg[64]={0};
	 snprintf(msg,63,"%s", task->b->buf+ task->b->pos);
	 mnstr_printf(GDKout, "#leftover input:%s\n", msg);
	}
#endif
	for (i = 0; i < as->nr_attrs; i++)
		GDKfree(task->fields[i]);
	GDKfree(task->fields);
	GDKfree(task->cols);
	GDKfree(task->time);
	GDKfree(task->base[task->cur]);
	GDKfree(task->lines[task->cur]);
	MT_sema_destroy(&task->producer);
	MT_sema_destroy(&task->consumer);
	GDKfree(task);
#ifdef MLOCK_TST
	munlockall();
#endif

	/* restore system setting */
	GDK_vm_trim = vmtrim;
	return res < 0 ? BUN_NONE : cnt;

  bailout:
	if (task) {
		if (task->fields) {
			for (i = 0; i < as->nr_attrs; i++) {
				if (task->fields[i])
					GDKfree(task->fields[i]);
			}
			GDKfree(task->fields);
		}
		if (task->time)
			GDKfree(task->time);
		if (task->cols)
			GDKfree(task->cols);
		if (task->base[task->cur])
			GDKfree(task->base[task->cur]);
		if( task->rowerror)
			GDKfree(task->rowerror);
		GDKfree(task);
	}
	for (i = 0; i < MAXWORKERS; i++)
		if (ptask[i].cols)
			GDKfree(ptask[i].cols);
#ifdef MLOCK_TST
	munlockall();
#endif
	/* restore system setting */
	GDK_vm_trim = vmtrim;
	return BUN_NONE;
}

/* return the latest reject table, to be on the safe side we should
 * actually create copies within a critical section. Ignored for now. */
str
COPYrejects(Client cntxt, MalBlkPtr mb, MalStkPtr stk, InstrPtr pci)
{
	bat  *row = getArgReference_bat(stk,pci,0);
	bat  *fld = getArgReference_bat(stk,pci,1);
	bat  *msg = getArgReference_bat(stk,pci,2);
	bat  *inp = getArgReference_bat(stk,pci,3);
	if ( cntxt->error_row == NULL)
		throw(MAL,"sql.rejects","No reject table available");
	BBPincref( *row = cntxt->error_row->batCacheid,TRUE);
	BBPincref( *fld = cntxt->error_fld->batCacheid,TRUE);
	BBPincref( *msg = cntxt->error_msg->batCacheid,TRUE);
	BBPincref( *inp = cntxt->error_input->batCacheid,TRUE);
	(void) mb;
	return MAL_SUCCEED;
}

str
COPYrejects_clear(Client cntxt, MalBlkPtr mb, MalStkPtr stk, InstrPtr pci)
{
	if ( cntxt->error_row ){
		MT_lock_set(&errorlock, "rejects_clear");\
		BATclear(cntxt->error_row,TRUE);
		BATclear(cntxt->error_fld,TRUE);
		BATclear(cntxt->error_msg,TRUE);
		BATclear(cntxt->error_input,TRUE);
		MT_lock_unset(&errorlock, "rejects_clear");\
	}
	(void) mb;
	(void) stk;
	(void) pci;
	return MAL_SUCCEED;
}

#undef _DEBUG_TABLET_<|MERGE_RESOLUTION|>--- conflicted
+++ resolved
@@ -210,7 +210,8 @@
 		fmt[i].ci = bat_iterator(fmt[i].c);
 		if (!fmt[i].c) {
 			for(j=0; j<i; j++)
-			BBPdecref(fmt[j].c->batCacheid, FALSE);
+				if( !fmt[i].skip)
+					BBPdecref(fmt[j].c->batCacheid, FALSE);
 			throw(SQL,"copy","Failed to create bat of size " BUNFMT "\n", as->nr);
 		}
 	}
@@ -221,25 +222,11 @@
 TABLETcollect(BAT **bats, Tablet *as)
 {
 	Column *fmt = as->format;
-<<<<<<< HEAD
-	BUN i;
-	BUN cnt = BATcount(fmt[0].c);
-
-	for (i = 0; i < as->nr_attrs; i++) {
-		bats[i] = fmt[i].c;
-		BBPfix(bats[i]->batCacheid);
-		BATsetaccess(fmt[i].c, BAT_READ);
-		BATderiveProps(fmt[i].c, 0);
-
-		if (cnt != BATcount(fmt[i].c)) 
-			throw(SQL,"copy", "Count " BUNFMT " differs from " BUNFMT "\n", BATcount(fmt[i].c), cnt);
-=======
 	BUN i, j;
 	BUN cnt = 0;
-	char errbuf[42];
 
 	if (bats == NULL)
-		return NULL;
+		throw(SQL,"copy","Missing container");
 	for (i = 0; i < as->nr_attrs && !cnt; i++) 
 		if (!fmt[i].skip)
 			cnt = BATcount(fmt[i].c);
@@ -251,17 +238,8 @@
 		BATsetaccess(fmt[i].c, BAT_READ);
 		BATderiveProps(fmt[i].c, 0);
 
-		if (cnt != BATcount(fmt[i].c)) {
-			snprintf(errbuf, sizeof(errbuf), "Error: column " BUNFMT "  count " BUNFMT " differs from " BUNFMT "\n", i, BATcount(fmt[i].c), cnt);
-			MT_lock_set(&errorlock, "TABLETcollect");
-			if (as->error == NULL && (as->error = GDKstrdup(errbuf)) == NULL)
-				as->error = M5OutOfMemory;
-			MT_lock_unset(&errorlock, "TABLETcollect");
-			GDKfree(bats);
-			return NULL;
-		}
-		j++;
->>>>>>> 50e9f546
+		if (cnt != BATcount(fmt[i].c)) 
+			throw(SQL,"copy", "Count " BUNFMT " differs from " BUNFMT "\n", BATcount(fmt[i].c), cnt);
 	}
 	return MAL_SUCCEED;
 }
@@ -270,30 +248,18 @@
 TABLETcollect_parts(BAT **bats, Tablet *as, BUN offset)
 {
 	Column *fmt = as->format;
-<<<<<<< HEAD
-	BUN i;
-	BUN cnt = BATcount(fmt[0].c);
-
-	for (i = 0; i < as->nr_attrs; i++) {
-		BAT *b = fmt[i].c;
-		BAT *bv = NULL;
-
-=======
 	BUN i, j;
 	BUN cnt = 0;
-	char errbuf[42];
-
-	if (bats == NULL)
-		return NULL;
+
 	for (i = 0; i < as->nr_attrs && !cnt; i++) 
 		if (!fmt[i].skip)
 			cnt = BATcount(fmt[i].c);
+
 	for (i = 0, j = 0; i < as->nr_attrs; i++) {
 		BAT *b, *bv = NULL;
 		if (fmt[i].skip)
 			continue;
 		b = fmt[i].c;
->>>>>>> 50e9f546
 		BATsetaccess(b, BAT_READ);
 		bv = BATslice(b, (offset>0)?offset-1:0, BATcount(b));
 		bats[j] = bv;
@@ -314,21 +280,9 @@
 			BBPunfix(bv->batCacheid);
 			bats[j] = BATslice(b, offset, BATcount(b));
 		}
-<<<<<<< HEAD
+		j++;
 		if (cnt != BATcount(b)) 
 			throw(SQL,"copy", "Count " BUNFMT " differs from " BUNFMT "\n",  BATcount(b), cnt);
-=======
-		if (cnt != BATcount(b)) {
-			snprintf(errbuf, sizeof(errbuf), "Error: column " BUNFMT "  count " BUNFMT " differs from " BUNFMT "\n", i, BATcount(b), cnt);
-			MT_lock_set(&errorlock, "TABLETcollect_parts");
-			if (as->error == NULL && (as->error = GDKstrdup(errbuf)) == NULL)
-				as->error = M5OutOfMemory;
-			MT_lock_unset(&errorlock, "TABLETcollect_parts");
-			GDKfree(bats);
-			return NULL;
-		}
-		j++;
->>>>>>> 50e9f546
 	}
 	return MAL_SUCCEED;
 }
@@ -883,11 +837,7 @@
 
 	/* watch out for concurrent threads */
 	MT_lock_set(&mal_copyLock, "tablet insert value");
-<<<<<<< HEAD
-	if (BATcapacity(fmt[col].c) < BATcount(fmt[col].c) + task->top[task->cur]) {
-=======
 	if (!fmt[col].skip && BATcapacity(fmt[col].c) < BATcount(fmt[col].c) + task->next) {
->>>>>>> 50e9f546
 		if (BATextend(fmt[col].c, BATgrows(fmt[col].c) + task->limit) == GDK_FAIL) {
 			tablet_error(task, lng_nil, col, "Failed to extend the BAT, perhaps disk full\n","SQLworker_column");
 			MT_lock_unset(&mal_copyLock, "tablet insert value");
@@ -896,38 +846,9 @@
 	}
 	MT_lock_unset(&mal_copyLock, "tablet insert value");
 
-<<<<<<< HEAD
 	for (i = 0; i < task->top[task->cur]; i++){
-			if( SQLinsert_val(task, col, i) < 0)
+			if( !fmt[col].skip && SQLinsert_val(task, col, i) < 0)
 				return -1;
-=======
-	for (i = 0; i < task->next; i++)
-		if (task->fields[col][i]) {	/* no errors */
-			if (!fmt[col].skip && SQLinsert_val(&fmt[col], task->fields[col][i], task->quote, NULL, &err, col + 1)) {
-				assert(err != NULL);
-				MT_lock_set(&mal_copyLock, "tablet insert value");
-				if (!task->as->tryall) {
-					/* watch out for concurrent threads */
-					MT_lock_set(&errorlock, "SQLworker_column");
-					if (task->as->error == NULL)
-						task->as->error = err;	/* restore for upper layers */
-					MT_lock_unset(&errorlock, "SQLworker_column");
-				} else
-					BUNins(task->as->complaints, NULL, err, TRUE);
-				MT_lock_unset(&mal_copyLock, "tablet insert value");
-				break;
-			}
-		}
-
-	if (err) {
-		/* watch out for concurrent threads */
-		MT_lock_set(&mal_copyLock, "tablet insert value");
-		MT_lock_set(&errorlock, "SQLworker_column");
-		if (task->as->error == NULL)
-			task->as->error = err;	/* restore for upper layers */
-		MT_lock_unset(&errorlock, "SQLworker_column");
-		MT_lock_unset(&mal_copyLock, "tablet insert value");
->>>>>>> 50e9f546
 	}
 
 	return 0;
