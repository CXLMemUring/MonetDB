/*
 * The contents of this file are subject to the MonetDB Public License
 * Version 1.1 (the "License"); you may not use this file except in
 * compliance with the License. You may obtain a copy of the License at
 * http://www.monetdb.org/Legal/MonetDBLicense
 *
 * Software distributed under the License is distributed on an "AS IS"
 * basis, WITHOUT WARRANTY OF ANY KIND, either express or implied. See the
 * License for the specific language governing rights and limitations
 * under the License.
 *
 * The Original Code is the MonetDB Database System.
 *
 * The Initial Developer of the Original Code is CWI.
 * Portions created by CWI are Copyright (C) 1997-July 2008 CWI.
 * Copyright August 2008-2015 MonetDB B.V.
 * All Rights Reserved.
 */

/*
 *  Niels Nes, Martin Kersten
 *
 * Parallel bulk load for SQL
 * The COPY INTO command for SQL is heavily CPU bound, which means
 * that ideally we would like to exploit the multi-cores to do that
 * work in parallel.
 * Complicating factors are the initial record offset, the
 * possible variable length of the input, and the original sort order
 * that should preferable be maintained.
 *
 * The code below consists of a file reader, which breaks up the
 * file into chunks of distinct lines. Then multiple parallel threads
 * grab them, and break them on the field boundaries.
 * After all fields are identified this way, the columns are converted
 * and stored in the BATs.
 *
 * The threads get a reference to a private copy of the READERtask.
 * It includes a list of columns they should handle. This is a basis
 * to distributed cheap and expensive columns over threads.
 *
 * The file reader overlaps IO with updates of the BAT.
 * Also the buffer size of the block stream might be a little small for
 * this task (1MB). It has been increased to 8MB, which indeed improved.
 *
 * The work divider allocates subtasks to threads based on the
 * observed time spending so far.
 */

#include "monetdb_config.h"
#include "tablet.h"
#include "algebra.h"

#include <string.h>
#include <ctype.h>

/*#define _DEBUG_TABLET_ */
/*#define _DEBUG_TABLET_CNTRL */

#define MAXWORKERS	64
#define MAXBUFFERS 2
/* We restrict the row length to be 32MB for the time being */
#define MAXROWSIZE(X) (X > 32*1024*1024 ? X : 32*1024*1024)

static MT_Lock errorlock MT_LOCK_INITIALIZER("errorlock");

static BAT *
void_bat_create(int adt, BUN nr)
{
	BAT *b = BATnew(TYPE_void, adt, BATTINY, PERSISTENT);

	/* check for correct structures */
	if (b == NULL)
		return b;
	if (BATmirror(b))
		BATseqbase(b, 0);
	BATsetaccess(b, BAT_APPEND);
	if (nr > BATTINY && adt && BATextend(b, nr) == GDK_FAIL) {
		BBPunfix(b->batCacheid);
		return NULL;
	}

	b->hsorted = TRUE;
	b->hrevsorted = FALSE;
	b->H->norevsorted = 1;
	b->hkey = TRUE;
	b->H->nil = FALSE;
	b->H->nonil = TRUE;

	/* disable all properties here */
	b->tsorted = FALSE;
	b->trevsorted = FALSE;
	b->T->nosorted = 0;
	b->T->norevsorted = 0;
	b->tdense = FALSE;
	b->T->nodense = 0;
	b->tkey = FALSE;
	b->T->nokey[0] = 0;
	b->T->nokey[1] = 1;
	return b;
}

static void *
TABLETstrFrStr(Column *c, char *s, char *e)
{
	int len = (int) (e - s + 1);	/* 64bit: should check for overflow */

	if (c->len < len) {
		c->len = len;
		c->data = GDKrealloc(c->data, len);
	}

	if (s == e) {
		*(char *) c->data = 0;
	} else if (GDKstrFromStr(c->data, (unsigned char *) s, (ssize_t) (e - s)) < 0) {
		return NULL;
	}
	return c->data;
}

void *
TABLETadt_frStr(Column *c, int type, char *s, char *e, char quote)
{
	if (s == NULL || (!quote && strcmp(s, "nil") == 0)) {
		memcpy(c->data, ATOMnilptr(type), c->nillen);
	} else if (type == TYPE_str) {
		return TABLETstrFrStr(c, s, e);
	} else if ((*BATatoms[type].atomFromStr) (s, &c->len, (ptr) &c->data) < 0) {
		return NULL;
	}
	return c->data;
}

int
TABLETadt_toStr(void *extra, char **buf, int *len, int type, ptr a)
{
	(void) extra;				/* fool compiler */
	if (type == TYPE_str) {
		char *dst, *src = a;
		int l;

		if (GDK_STRNIL(src)) {
			src = "nil";
		}
		l = (int) strlen(src);
		if (l + 3 > *len) {
			GDKfree(*buf);
			*len = 2 * l + 3;
			*buf = GDKzalloc(*len);
		}
		dst = *buf;
		dst[0] = '"';
		strncpy(dst + 1, src, l);
		dst[l + 1] = '"';
		dst[l + 2] = 0;
		return l + 2;
	} else {
		return (*BATatoms[type].atomToStr) (buf, len, a);
	}
}

void
TABLETdestroy_format(Tablet *as)
{
	BUN p;
	Column *fmt = as->format;

	for (p = 0; p < as->nr_attrs; p++) {
		if (fmt[p].c)
			BBPunfix(fmt[p].c->batCacheid);
		if (fmt[p].data)
			GDKfree(fmt[p].data);
		if (fmt[p].type)
			GDKfree(fmt[p].type);
	}
	GDKfree(fmt);
}

static oid
check_BATs(Tablet *as)
{
	Column *fmt = as->format;
	BUN i = 0;
	BUN cnt;
	oid base;

	if (fmt[i].c == NULL)
		i++;
	cnt = BATcount(fmt[i].c);
	base = fmt[i].c->hseqbase;

	if (!BAThdense(fmt[i].c) || as->nr != cnt)
		return oid_nil;

	for (i = 0; i < as->nr_attrs; i++) {
		BAT *b;
		BUN offset;

		b = fmt[i].c;
		if (b == NULL)
			continue;
		offset = BUNfirst(b) + as->offset;

		if (BATcount(b) != cnt || !BAThdense(b) || b->hseqbase != base)
			return oid_nil;

		fmt[i].p = offset;
	}
	return base;
}

str
TABLETcreate_bats(Tablet *as, BUN est)
{
	Column *fmt = as->format;
	BUN i,j;

	for (i = 0; i < as->nr_attrs; i++) {
		fmt[i].c = void_bat_create(fmt[i].adt, est);
		fmt[i].ci = bat_iterator(fmt[i].c);
		if (!fmt[i].c) {
			for(j=0; j<i; j++)
			BBPdecref(fmt[j].c->batCacheid, FALSE);
			throw(SQL,"copy","Failed to create bat of size " BUNFMT "\n", as->nr);
		}
	}
	return MAL_SUCCEED;
}

str
TABLETcollect(BAT **bats, Tablet *as)
{
	Column *fmt = as->format;
	BUN i;
	BUN cnt = BATcount(fmt[0].c);

	for (i = 0; i < as->nr_attrs; i++) {
		bats[i] = fmt[i].c;
		BBPfix(bats[i]->batCacheid);
		BATsetaccess(fmt[i].c, BAT_READ);
		BATderiveProps(fmt[i].c, 1);

		if (cnt != BATcount(fmt[i].c)) 
			throw(SQL,"copy", "Count " BUNFMT " differs from " BUNFMT "\n", BATcount(fmt[i].c), cnt);
	}
	return MAL_SUCCEED;
}

str
TABLETcollect_parts(BAT **bats, Tablet *as, BUN offset)
{
	Column *fmt = as->format;
	BUN i;
	BUN cnt = BATcount(fmt[0].c);

	for (i = 0; i < as->nr_attrs; i++) {
		BAT *b = fmt[i].c;
		BAT *bv = NULL;

		BATsetaccess(b, BAT_READ);
		bv = BATslice(b, (offset>0)?offset-1:0, BATcount(b));
		bats[i] = bv;
		BATderiveProps(bv, 1);

		b->tkey = (offset>0)?FALSE:bv->tkey; 
		b->T->nonil &= bv->T->nonil;
		b->tdense &= bv->tdense;
		if (b->tsorted != bv->tsorted)
			b->tsorted = 0;
		if (b->trevsorted != bv->trevsorted)
			b->trevsorted = 0;
		if (b->tdense)
			b->tkey = TRUE;
		b->batDirty = TRUE;

		if (offset>0) {
			BBPunfix(bv->batCacheid);
			bats[i] = BATslice(b, offset, BATcount(b));
		}
		if (cnt != BATcount(b)) 
			throw(SQL,"copy", "Count " BUNFMT " differs from " BUNFMT "\n",  BATcount(b), cnt);
	}
	return MAL_SUCCEED;
}

// the starting quote character has already been skipped

static char *
tablet_skip_string(char *s, char quote)
{
    while (*s) {
        if (*s == '\\' && s[1] != '\0')
            s++;
        else if (*s == quote) {
            if (s[1] == quote)
                *s++ = '\\';    /* sneakily replace "" with \" */
            else
                break;
        }
        s++;
    }
    assert(*s == quote || *s == '\0');
    if (*s)
        s++;
    else
        return NULL;
    return s;
}

static int
TABLET_error(stream *s)
{
	if (!mnstr_errnr(GDKerr)) {
		char *err = mnstr_error(s);

		mnstr_printf(GDKout, "#Stream error %s\n", err);
		/* use free as stream allocates out side GDK */
		if (err)
			free(err);
	}
	return -1;
}

/* The output line is first built before being sent. It solves a problem
   with UDP, where you may loose most of the information using short writes
*/
static inline int
output_line(char **buf, int *len, char **localbuf, int *locallen, Column *fmt, stream *fd, BUN nr_attrs, ptr id)
{
	BUN i;
	int fill = 0;

	for (i = 0; i < nr_attrs; i++) {
		if (fmt[i].c == NULL)
			continue;
		fmt[i].p = BUNfnd(BATmirror(fmt[i].c), id);

		if (fmt[i].p == BUN_NONE)
			break;
	}
	if (i == nr_attrs) {
		for (i = 0; i < nr_attrs; i++) {
			Column *f = fmt + i;
			const char *p;
			int l;

			if (f->c) {
				p = BUNtail(f->ci, f->p);

				if (!p || ATOMcmp(f->adt, ATOMnilptr(f->adt), p) == 0) {
					p = f->nullstr;
					l = (int) strlen(f->nullstr);
				} else {
					l = f->tostr(f->extra, localbuf, locallen, f->adt, p);
					p = *localbuf;
				}
				if (fill + l + f->seplen >= *len) {
					/* extend the buffer */
					*buf = GDKrealloc(*buf, fill + l + f->seplen + BUFSIZ);
					*len = fill + l + f->seplen + BUFSIZ;
					if (*buf == NULL)
						return -1;
				}
				strncpy(*buf + fill, p, *len - fill - 1);
				fill += l;
			}
			strncpy(*buf + fill, f->sep, *len - fill - 1);
			fill += f->seplen;
		}
	}
	if (fd && mnstr_write(fd, *buf, 1, fill) != fill)
		return TABLET_error(fd);
	return 0;
}

static inline int
output_line_dense(char **buf, int *len, char **localbuf, int *locallen, Column *fmt, stream *fd, BUN nr_attrs)
{
	BUN i;
	int fill = 0;

	for (i = 0; i < nr_attrs; i++) {
		Column *f = fmt + i;
		const char *p;
		int l;

		if (f->c) {
			p = BUNtail(f->ci, f->p);

			if (!p || ATOMcmp(f->adt, ATOMnilptr(f->adt), p) == 0) {
				p = f->nullstr;
				l = (int) strlen(p);
			} else {
				l = f->tostr(f->extra, localbuf, locallen, f->adt, p);
				p = *localbuf;
			}
			if (fill + l + f->seplen >= *len) {
				/* extend the buffer */
				*buf = GDKrealloc(*buf, fill + l + f->seplen + BUFSIZ);
				*len = fill + l + f->seplen + BUFSIZ;
				if (*buf == NULL)
					return -1;
			}
			strncpy(*buf + fill, p, *len - fill - 1);
			fill += l;
			f->p++;
		}
		strncpy(*buf + fill, f->sep, *len - fill - 1);
		fill += f->seplen;
	}
	if (fd && mnstr_write(fd, *buf, 1, fill) != fill)
		return TABLET_error(fd);
	return 0;
}

static inline int
output_line_lookup(char **buf, int *len, Column *fmt, stream *fd, BUN nr_attrs, BUN id)
{
	BUN i;

	for (i = 0; i < nr_attrs; i++) {
		Column *f = fmt + i;

		if (f->c) {
			char *p = BUNtail(f->ci, id +BUNfirst(f->c));

			if (!p || ATOMcmp(f->adt, ATOMnilptr(f->adt), p) == 0) {
				size_t l = strlen(f->nullstr);
				if (mnstr_write(fd, f->nullstr, 1, l) != (ssize_t) l)
					return TABLET_error(fd);
			} else {
				int l = f->tostr(f->extra, buf, len, f->adt, p);

				if (mnstr_write(fd, *buf, 1, l) != l)
					return TABLET_error(fd);
			}
		}
		if (mnstr_write(fd, f->sep, 1, f->seplen) != f->seplen)
			return TABLET_error(fd);
	}
	return 0;
}

static int
tablet_read_more(bstream *in, stream *out, size_t n)
{
	if (out) {
		do {
			/* query is not finished ask for more */
			/* we need more query text */
			if (bstream_next(in) < 0)
				return EOF;
			if (in->eof) {
				if (out && mnstr_write(out, PROMPT2, sizeof(PROMPT2) - 1, 1) == 1)
					mnstr_flush(out);
				in->eof = 0;
				/* we need more query text */
				if (bstream_next(in) <= 0)
					return EOF;
			}
		} while (in->len <= in->pos);
	} else if (bstream_read(in, n) <= 0) {
		return EOF;
	}
	return 1;
}

/*
 * Fast Load
 * To speedup the CPU intensive loading of files we have to break
 * the file into pieces and perform parallel analysis. Experimentation
 * against lineitem SF1 showed that half of the time goes into very
 * basis atom analysis (41 out of 102 B instructions).
 * Furthermore, the actual insertion into the BATs takes only
 * about 10% of the total. With multi-core processors around
 * it seems we can gain here significantly.
 *
 * The approach taken is to fork a parallel scan over the text file.
 * We assume that the blocked stream is already
 * positioned correctly at the reading position. The start and limit
 * indicates the byte range to search for tuples.
 * If start> 0 then we first skip to the next record separator.
 * If necessary we read more than 'limit' bytes to ensure parsing a complete
 * record and stop at the record boundary.
 * Beware, we should allocate Tablet descriptors for each file segment,
 * otherwise we end up with a gross concurrency control problem.
 * The resulting BATs should be glued at the final phase.
 *
 * Raw Load
 * Front-ends can bypass most of the overhead in loading the BATs
 * by preparing the corresponding files directly and replace those
 * created by e.g. the SQL frontend.
 * This strategy is only advisable for cases where we have very
 * large files >200GB and/or are created by a well debugged code.
 *
 * To experiment with this approach, the code base responds
 * on negative number of cores by dumping the data directly in BAT
 * storage format into a collections of files on disk.
 * It reports on the actions to be taken to replace BATs.
 * This technique is initially only supported for fixed-sized columns.
 * The rawmode() indicator acts as the internal switch.
 */

/*
 * To speed up loading ascii files we have to determine the number of blocks.
 * This depends on the number of cores available.
 * For the time being we hardwire this decision based on our own
 * platforms.
 * Furthermore, we only consider parallel load for file-based requests.
 *
 * To simplify our world, we assume a single producer process.
 */

static int
output_file_default(Tablet *as, BAT *order, stream *fd)
{
	int len = BUFSIZ, locallen = BUFSIZ, res = 0;
	char *buf = GDKmalloc(len);
	char *localbuf = GDKmalloc(len);
	BUN p, q;
	BUN i = 0;
	BUN offset = BUNfirst(order) + as->offset;
	BATiter orderi = bat_iterator(order);

	if (buf == NULL || localbuf == NULL){
		if( buf) GDKfree(buf);
		if( localbuf) GDKfree(localbuf);
		return -1;
	}
	for (q = offset + as->nr, p = offset; p < q; p++) {
		ptr h = BUNhead(orderi, p);

		if ((res = output_line(&buf, &len, &localbuf, &locallen, as->format, fd, as->nr_attrs, h)) < 0) {
			GDKfree(buf);
			GDKfree(localbuf);
			return res;
		}
		i++;
#ifdef _DEBUG_TABLET_
		if ((i % 1000000) == 0)
			mnstr_printf(GDKout, "#dumped " BUNFMT " lines\n", i);
#endif
	}
	GDKfree(localbuf);
	GDKfree(buf);
	return res;
}

static int
output_file_dense(Tablet *as, stream *fd)
{
	int len = BUFSIZ, locallen= BUFSIZ, res = 0;
	char *buf = GDKmalloc(len);
	char *localbuf = GDKmalloc(len);
	BUN i = 0;

	if (buf == NULL || localbuf == NULL){
		if( buf) GDKfree(buf);
		if( localbuf) GDKfree(localbuf);
		return -1;
	}
	for (i = 0; i < as->nr; i++) {
		if ((res = output_line_dense(&buf, &len, &localbuf, &locallen, as->format, fd, as->nr_attrs)) < 0) {
			GDKfree(buf);
			GDKfree(localbuf);
			return res;
		}
#ifdef _DEBUG_TABLET_
		if ((i % 1000000) == 0)
			mnstr_printf(GDKout, "#dumped " BUNFMT " lines\n", i);
#endif
	}
	GDKfree(localbuf);
	GDKfree(buf);
	return res;
}

static int
output_file_ordered(Tablet *as, BAT *order, stream *fd, oid base)
{
	int len = BUFSIZ, res = 0;
	char *buf = GDKmalloc(len);
	BUN p, q;
	BUN i = 0;
	BUN offset = BUNfirst(order) + as->offset;
	BATiter orderi = bat_iterator(order);

	if (buf == NULL)
		return -1;
	for (q = offset + as->nr, p = offset; p < q; p++, i++) {
		BUN h = (BUN) (*(oid *) BUNhead(orderi, p) - base);

		if ((res = output_line_lookup(&buf, &len, as->format, fd, as->nr_attrs, h)) < 0) {
			GDKfree(buf);
			return res;
		}
#ifdef _DEBUG_TABLET_
		if ((i % 1000000) == 0)
			mnstr_printf(GDKout, "#dumped " BUNFMT " lines\n", i);
#endif
	}
	GDKfree(buf);
	return res;
}

int
TABLEToutput_file(Tablet *as, BAT *order, stream *s)
{
	oid base = oid_nil;
	BUN maxnr = BATcount(order);
	int ret = 0;

	/* only set nr if it is zero or lower (bogus) to the maximum value
	 * possible (BATcount), if already set within BATcount range,
	 * preserve value such that for instance SQL's reply_size still
	 * works
	 */
	if (as->nr == BUN_NONE || as->nr > maxnr)
		as->nr = maxnr;

	if ((base = check_BATs(as)) != oid_nil) {
		if (BAThdense(order) && order->hseqbase == base)
			ret = output_file_dense(as, s);
		else
			ret = output_file_ordered(as, order, s, base);
	} else {
		ret = output_file_default(as, order, s);
	}
	return ret;
}
/*
 *  Niels Nes, Martin Kersten
 *
 * Parallel bulk load for SQL
 * The COPY INTO command for SQL is heavily CPU bound, which means
 * that ideally we would like to exploit the multi-cores to do that
 * work in parallel.
 * Complicating factors are the initial record offset, the
 * possible variable length of the input, and the original sort order
 * that should preferable be maintained.
 *
 * The code below consists of a file reader, which breaks up the
 * file into chunks of distinct lines. Then multiple parallel threads
 * grab them, and break them on the field boundaries.
 * After all fields are identified this way, the columns are converted
 * and stored in the BATs.
 *
 * The threads get a reference to a private copy of the READERtask.
 * It includes a list of columns they should handle. This is a basis
 * to distributed cheap and expensive columns over threads.
 *
 * The file reader overlaps IO with updates of the BAT.
 * Also the buffer size of the block stream might be a little small for
 * this task (1MB). It has been increased to 8MB, which indeed improved.
 *
 * The work divider allocates subtasks to threads based on the
 * observed time spending so far.
 */

/* #define MLOCK_TST did not make a difference on sf10 */

#define BREAKLINE 1
#define UPDATEBAT 2
#define SYNCBAT 3
#define ENDOFCOPY 4

typedef struct {
	Client cntxt;
	int id;						/* for self reference */
	int state;					/* line break=1 , 2 = update bat */
	int workers;				/* how many concurrent ones */
	int error;					/* error during line break */
	int next;
	int limit;
	BUN cnt, maxrow;			/* first row in file chunk. */
	lng skip;					/* number of lines to be skipped */
	lng *time, wtime;			/* time per col + time per thread */
	int rounds;					/* how often did we divide the work */
	int ateof;					/* io control */
	bstream *b;
	stream *out;
	MT_Id tid;
	MT_Sema producer;			/* reader waits for call */
	MT_Sema consumer;			/* reader waits for call */
	MT_Sema sema;				/* threads wait for work , negative next implies exit */
	MT_Sema reply;				/* let reader continue */
	Tablet *as;
	char *errbuf;
	char *csep, *rsep;
	size_t seplen, rseplen;
	char quote;

	char *base[MAXBUFFERS], *input[MAXBUFFERS];	/* buffers for line splitter and tokenizer */
	size_t rowlimit[MAXBUFFERS];				/* determines maximal record length buffer */
	char **lines[MAXBUFFERS];
	int top[MAXBUFFERS];				/* number of lines in this buffer */
	int cur;					/* current buffer used by splitter and update threads */

	int *cols;					/* columns to handle */
	char ***fields;
	int besteffort;
	bte *rowerror;
	int errorcnt;
} READERtask;

static void
tablet_error(READERtask *task, lng row, int col, str msg, str fcn)
{
	if( task->cntxt->error_row == NULL){
		MT_lock_set(&errorlock, "tablet_error");
		BUNappend(task->cntxt->error_row, &row, FALSE);
		BUNappend(task->cntxt->error_fld, &col, FALSE);
		BUNappend(task->cntxt->error_msg, msg, FALSE);
		BUNappend(task->cntxt->error_input, fcn, FALSE);
		if (task->as->error == NULL && (msg == NULL || (task->as->error = GDKstrdup(msg)) == NULL))
			task->as->error = M5OutOfMemory;
		if ( row != lng_nil)
			task->rowerror[row-1]++;
#ifdef _DEBUG_TABLET_
		mnstr_printf(GDKout,"#tablet_error: "LLFMT",%d:%s:%s\n",row, col,msg,fcn);
#endif
		task->errorcnt++;
		MT_lock_unset(&errorlock, "tablet_error");
	}
}

/*
 * The line is broken into pieces directly on their field separators. It assumes that we have
 * the record in the cache already, so we can do most work quickly.
 * Furthermore, it assume a uniform (SQL) pattern, without whitespace skipping, but with quote and separator.
 */

static str
SQLload_error(READERtask *task, lng idx)
{
	str line;
	size_t sz = 0;
	unsigned int i;

	for (i = 0; i < task->as->nr_attrs; i++)
		if (task->fields[i][idx])
			sz += strlen(task->fields[i][idx]) + task->seplen;
		else
			sz += task->seplen;

	line = (str) GDKmalloc(sz + task->rseplen + 1);
	if (line == 0) {
		tablet_error(task, idx, int_nil, "SQLload malloc error","SQLload_error");
		return 0;
	}
	line[0] = 0;
	for (i = 0; i < task->as->nr_attrs; i++) {
		if (task->fields[i][idx])
			strcat(line, task->fields[i][idx]);
		if (i < task->as->nr_attrs - 1)
			strcat(line, task->csep);
	}
	strcat(line, task->rsep);
	return line;
}

/*
 * The parsing of the individual values is straightforward. If the value represents
 * the null-replacement string then we grab the underlying nil.
 * If the string starts with the quote identified from SQL, we locate the tail
 * and interpret the body.
 */
static inline int
SQLinsert_val(READERtask *task, int col, int idx)
{
	Column *fmt = task->as->format+col;
	const void *adt;
	char buf[BUFSIZ];
	char *e, *t;
	char *s = task->fields[col][idx];
	char quote = task->quote;
	ptr key = 0;
	char *err = NULL;
	int ret  =0;

	/* include testing on the terminating null byte !! */
	if ( fmt->nullstr && strncasecmp(s, fmt->nullstr, fmt->null_length + 1) == 0) {
		adt = fmt->nildata;
		fmt->c->T->nonil = 0;
	} else if (quote && *s == quote) {
		/* strip the quotes when present */
		s++;
		for (t = e = s; *t; t++)
			if (*t == quote)
				e = t;
		*e = 0;
		adt = fmt->frstr(fmt, fmt->adt, s, e, 0);
		/* The user might have specified a null string escape
		 * e.g. NULL as '', which should be tested */
		if (adt == NULL && s == e && 
			fmt->nullstr && strncasecmp(s, fmt->nullstr, fmt->null_length + 1) == 0) {
			adt = fmt->nildata;
			fmt->c->T->nonil = 0;
		}
	} else {
		for (e = s; *e; e++) ;
		adt = fmt->frstr(fmt, fmt->adt, s, e, 0);
	}

	if (adt == NULL) {
		BUN row = task->cnt + idx+1;
		snprintf(buf, BUFSIZ, "'%s' expected", fmt->type);
		err = SQLload_error(task,idx);
		if( task->rowerror){
			MT_lock_set(&errorlock, "insert_val");
			col++;
			BUNappend(task->cntxt->error_row, &row, FALSE);
			BUNappend(task->cntxt->error_fld, &col, FALSE);
			BUNappend(task->cntxt->error_msg, buf, FALSE);
			BUNappend(task->cntxt->error_input, err, FALSE);
			snprintf(buf, BUFSIZ, "line "BUNFMT" field %d '%s' expected in '%s'",row, col, fmt->type, s);
			if (task->as->error == NULL && (task->as->error = GDKstrdup(buf)) == NULL)
				task->as->error = M5OutOfMemory;
			task->rowerror[(int)idx]++;
			task->errorcnt++;
			MT_lock_unset(&errorlock, "insert_val");
		}
		ret = -1 * (task->besteffort ==0);
		GDKfree(err);
		/* replace it with a nil */
		adt = fmt->nildata;
		fmt->c->T->nonil = 0;
	}
	/* key may be NULL but that's not a problem, as long as we have void */
	bunfastins(fmt->c, key, adt);
	return ret;
  bunins_failed:
	if( task->rowerror){
		BUN row = BATcount(fmt->c);
		MT_lock_set(&errorlock, "insert_val");
		BUNappend(task->cntxt->error_row, &row, FALSE);
		BUNappend(task->cntxt->error_fld, &col, FALSE);
		BUNappend(task->cntxt->error_msg, "insert failed", FALSE);
		err = SQLload_error(task,idx);
		BUNappend(task->cntxt->error_input, err, FALSE);
		GDKfree(err);
		task->rowerror[(int)row -1]++;
		task->errorcnt++;
		MT_lock_unset(&errorlock, "insert_val");
	}
	return -1;
}

static int
SQLworker_column(READERtask *task, int col)
{
	int i;
	Column *fmt = task->as->format;

	/* watch out for concurrent threads */
	MT_lock_set(&mal_copyLock, "tablet insert value");
<<<<<<< HEAD
	if (BATcapacity(fmt[col].c) < BATcount(fmt[col].c) + task->top[task->cur]) {
		if ((fmt[col].c = BATextend(fmt[col].c, BATgrows(fmt[col].c) + task->limit)) == NULL) {
			tablet_error(task, lng_nil, col, "Failed to extend the BAT, perhaps disk full\n","SQLworker_column");
=======
	if (BATcapacity(fmt[col].c) < BATcount(fmt[col].c) + task->next) {
		if (BATextend(fmt[col].c, BATgrows(fmt[col].c) + task->limit) == GDK_FAIL) {
			MT_lock_set(&errorlock, "SQLworker_column");
			if (task->as->error == NULL)
				task->as->error = GDKstrdup("Failed to extend the BAT, perhaps disk full\n");
			MT_lock_unset(&errorlock, "SQLworker_column");
>>>>>>> e2c4881b
			MT_lock_unset(&mal_copyLock, "tablet insert value");
			return -1;
		}
	}
	MT_lock_unset(&mal_copyLock, "tablet insert value");

	for (i = 0; i < task->top[task->cur]; i++){
		if (task->fields[col][i]) 
			if( SQLinsert_val(task, col, i) < 0)
				return -1;
	}

	return 0;
}

/*
 * The lines are broken on the column separator. Any error is shown and reflected with
 * setting the reference of the offending row fields to NULL.
 * This allows the loading to continue, skipping the minimal number of rows.
 * The details about the locations can be inspected from the error table.
 */
static int
SQLload_file_line(READERtask *task, int idx)
{
	BUN i;
	char errmsg[BUFSIZ];
	char ch = *task->csep;
	char  *line = task->lines[task->cur][idx];
	Tablet *as = task->as;
	Column *fmt = as->format;
	int error =0;
	str errline = 0;

#ifdef _DEBUG_TABLET_
	char *s;
	//mnstr_printf(GDKout, "#SQL break line id %d  state %d\n%s", task->id, idx, line);
#endif
	assert(idx < task->top[task->cur]);
	errmsg[0] = 0;

	if( task->quote || task->seplen != 1){
		for (i = 0; i < as->nr_attrs; i++) {
			task->fields[i][idx] = line;
			/* recognize fields starting with a quote, keep them */
			if (*line == task->quote) {
#ifdef _DEBUG_TABLET_
	//MT_lock_set(&errorlock, "insert_val");
	mnstr_printf(GDKout,"before #1 %s\n", s=line);
	//MT_lock_unset(&errorlock, "insert_val");
#endif
				line = tablet_skip_string(line + 1, task->quote);
#ifdef _DEBUG_TABLET_
	//MT_lock_set(&errorlock, "insert_val");
	mnstr_printf(GDKout,"after #1 %s\n",s);
	//MT_lock_unset(&errorlock, "insert_val");
#endif
				if (!line) {
					str errline = SQLload_error(task, task->top[task->cur]);
					snprintf(errmsg, BUFSIZ, "Quote (%c) missing", task->quote);
					tablet_error(task,idx, (int)i,errmsg,errline);
					GDKfree(errline);
					error++;
					goto errors1;
				}
			}

			/* eat away the column separator */
			for (; *line; line++)
				if (*line == '\\') {
					if (line[1])
						line++;
				} else if (*line == ch && (task->seplen == 1 || strncmp(line, task->csep, task->seplen) == 0)) {
					*line = 0;
					line += task->seplen;
					goto endoffield1;
				}
			/* not enough fields */
			if (i < as->nr_attrs - 1) {
				errline = SQLload_error(task,task->top[task->cur]);
				snprintf(errmsg, BUFSIZ, "Separator missing '%s' ", fmt->sep);
				tablet_error(task,idx, (int) i,errmsg,errline);
				GDKfree(errline);
				error++;
			  errors1:
				/* we save all errors detected */
				for (; i < as->nr_attrs; i++)
					task->fields[i][idx] = NULL;
			}
		  endoffield1:;
		}
#ifdef _DEBUG_TABLET_
		if(error)
			mnstr_printf(GDKout,"#line break failed %d:%s\n",idx, line);
#endif
		return error ? -1 : 0;
	}
	assert( !task->quote );
	assert( task->seplen == 1);
	for (i = 0; i < as->nr_attrs; i++) {
		task->fields[i][idx] = line;
#ifdef _DEBUG_TABLET_
	MT_lock_set(&errorlock, "insert_val");
	mnstr_printf(GDKout,"before #2 %s\n",line);
	//MT_lock_unset(&errorlock, "insert_val");
#endif
		/* eat away the column separator */
		for (; *line; line++)
			if (*line == '\\') {
				if (line[1])
					line++;
			} else if (*line == ch ){
				*line = 0;
				line ++;
				goto endoffield2;
			}
#ifdef _DEBUG_TABLET_
	//MT_lock_set(&errorlock, "insert_val");
	mnstr_printf(GDKout,"#after #23 %s\n",line);
	MT_lock_unset(&errorlock, "insert_val");
#endif
		/* not enough fields */
		if (i < as->nr_attrs - 1) {
			errline = SQLload_error(task,task->top[task->cur]);
			snprintf(errmsg, BUFSIZ, "Separator missing '%s' ", fmt->sep);
			tablet_error(task,idx, (int) i,errmsg,errline);
			GDKfree(errline);
			error++;
			/* we save all errors detected */
			for (; i < as->nr_attrs; i++)
				task->fields[i][idx] = NULL;
		}
	  endoffield2:;
	}
#ifdef _DEBUG_TABLET_
	if(error)
		mnstr_printf(GDKout,"#line break failed %d:%s\n",idx, line);
#endif
	return error ? -1 : 0;
}

static void
SQLworker(void *arg)
{
	READERtask *task = (READERtask *) arg;
	unsigned int i;
	int j, piece;
	lng t0;
	Thread thr;

	thr = THRnew("SQLworker");
	GDKsetbuf(GDKmalloc(GDKMAXERRLEN));	/* where to leave errors */
	GDKerrbuf[0] = 0;
	task->errbuf = GDKerrbuf;
#ifdef _DEBUG_TABLET_
	mnstr_printf(GDKout, "#SQLworker %d started\n", task->id);
#endif
	while (task->top[task->cur] >= 0) {
		MT_sema_down(&task->sema, "SQLworker");


		/* stage one, break the lines spread the worker over the workers */
		switch (task->state) {
		case BREAKLINE:
			t0 = GDKusec();
			piece = (task->top[task->cur] + task->workers) / task->workers;
#ifdef _DEBUG_TABLET_
			mnstr_printf(GDKout, "#SQLworker id %d %d  piece %d-%d\n",
						 task->id, task->top[task->cur], piece * task->id,
						 (task->id + 1) * piece);
#endif
			for (j = piece * task->id; j < task->top[task->cur] && j < piece * (task->id +1); j++)
				if (task->lines[task->cur][j]){
					if (SQLload_file_line(task, j) < 0) {
						task->error++;
						break;
					}
				}
			task->wtime = GDKusec() - t0;
			break;
		case UPDATEBAT:
			/* stage two, updating the BATs */
			for (i = 0; i < task->as->nr_attrs; i++)
				if (task->cols[i]) {
					t0 = GDKusec();
					SQLworker_column(task, task->cols[i] - 1);
					t0 = GDKusec() - t0;
					task->time[i] += t0;
					task->wtime += t0;
				}
				break;
		case SYNCBAT:
			for (i = 0; i < task->as->nr_attrs; i++)
				if (task->cols[i] ){
					BAT *b = task->as->format[task->cols[i]-1].c;
					if( b == NULL)
						continue;
					t0 = GDKusec();
					if( b->batPersistence != PERSISTENT)
						continue;
					BATmsync(b);
					t0 = GDKusec() - t0;
					task->time[i] += t0;
					task->wtime += t0;
				}
				break;
		case ENDOFCOPY:
			MT_sema_up(&task->reply, "SQLworker");
#ifdef _DEBUG_TABLET_
			mnstr_printf(GDKout, "#SQLworker terminated\n");
#endif
			goto do_return;
		}
		MT_sema_up(&task->reply, "SQLworker");
	}
#ifdef _DEBUG_TABLET_
	mnstr_printf(GDKout, "#SQLworker exits\n");
#endif
	MT_sema_up(&task->reply, "SQLworker");

  do_return:
	GDKfree(GDKerrbuf);
	GDKsetbuf(0);
	THRdel(thr);
}
static void
SQLworkdivider(READERtask *task, READERtask *ptask, int nr_attrs, int threads)
{
	int i, j, mi;
	lng loc[MAXWORKERS];

	/* after a few rounds we stick to the work assignment */
	if (task->rounds > 8)
		return;
	/* simple round robin the first time */
	if (threads == 1 || task->rounds++ == 0) {
		for (i = j = 0; i < nr_attrs; i++, j++)
			ptask[j % threads].cols[i] = task->cols[i];
		return;
	}
	memset((char*)loc, 0, sizeof(lng)*MAXWORKERS);
	/* use of load directives */
	for (i = 0; i < nr_attrs; i++)
		for (j = 0; j < threads; j++)
			ptask[j].cols[i] = 0;

	/* now allocate the work to the threads */
	for (i = 0; i < nr_attrs; i++, j++) {
		mi = 0;
		for (j = 1; j < threads; j++)
			if (loc[j] < loc[mi])
				mi = j;

		ptask[mi].cols[i] = task->cols[i];
		loc[mi] += task->time[i];
	}
	/* reset the timer */
	for (i = 0; i < nr_attrs; i++, j++)
		task->time[i] = 0;
}

/*
 * Reading is handled by a separate task as a preparation for more parallelism.
 * A buffer is filled with proper lines.
 * If we are reading from a file then a double buffering scheme ia activated.
 * Reading from the console (stdin) remains single buffered only.
 * If we end up with unfinished records, then the rowlimit will terminate the process.
 */

static void
SQLproducer(void *p)
{
	READERtask *task = (READERtask *) p;
	str msg = 0;
	int consoleinput = 0;
	int cur = 0; // buffer being filled
	int blocked[MAXBUFFERS]= {0};
	int ateof[MAXBUFFERS]= {0};
	BUN cnt=0, bufcnt[MAXBUFFERS] = {0};
	char *end, *e,*s, *base;
	const char *rsep= task->rsep;
	size_t rseplen = strlen(rsep), partial =0;
	char quote = task->quote;
	Thread thr;

	thr = THRnew("SQLproducer");

#ifdef _DEBUG_TABLET_CNTRL
	mnstr_printf(GDKout, "#SQLproducer started size %d len %d\n", (int)task->b->size,  (int)task->b->len);
#endif
	base = end = s = task->input[cur];
	*s = 0;
	task->cur = cur;
	if (task->b == task->cntxt->fdin){
		consoleinput =1;
		goto parseSTDIN;
	}
	while (cnt <= task->maxrow ) {
		ateof[cur] = tablet_read_more(task->b, task->out, task->b->size) == EOF;
#ifdef _DEBUG_TABLET_CNTRL
		if( ateof[cur] == 0)
			mnstr_printf(GDKout, "#read %d bytes pos = %d eof=%d offset="LLFMT" \n", (int) task->b->len, (int) task->b->pos, task->b->eof, (lng)( s - task->input[cur]));
#endif
		// we may be reading from standard input and may be out of input
		// warn the consumers
		if (ateof[cur] && partial){
			if( partial){
				char msg[256]={0};
				snprintf(msg,255,"incomplete record at end of file:%s\n", s);
				tablet_error(task, lng_nil, int_nil, "incomplete record at end of file", s);
				task->as->error = GDKstrdup(msg);
				task->b->pos += partial;
			}
			goto reportlackofinput;
		} 

		if (task->errbuf && task->errbuf[0]) {
			msg = catchKernelException(task->cntxt, msg);
			if (msg) {
				tablet_error(task, lng_nil, int_nil, msg, "SQLload_file");
#ifdef _DEBUG_TABLET_CNTRL
				mnstr_printf(GDKout,"#bailout on SQLload %s\n",msg);
#endif
				ateof[cur] = 1;
				break;
			}
		}

parseSTDIN:
#ifdef _DEBUG_TABLET_
		if( ateof[cur] ==0) {
		 char msg[64]={0};
		 snprintf(msg,63,"%s", task->b->buf+ task->b->pos);
		 mnstr_printf(GDKout, "#parse input:%s\n", msg);
		}
#endif
		/* copy the stream buffer into the input buffer, which is guaranteed larger, but still limited */
		partial = 0;
		task->top[cur] = 0;
		s= task->input[cur];
		base = end;
		/* avoid too long records */
		if ( end - s + task->b->len - task->b->pos >= task->rowlimit[cur]){
			/* the input buffer should be extended, but 'base' is not shared
 				between the threads, which we can not now update.
				Mimick an ateof instead; */
			tablet_error(task, lng_nil, int_nil, msg, "SQLload_file, record too long");
			ateof[cur] =1;
#ifdef _DEBUG_TABLET_CNTRL
			mnstr_printf(GDKout,"#bailout on SQLload confronted with too large record\n");
#endif
			break;
		}
		memcpy(end , task->b->buf + task->b->pos, task->b->len - task->b->pos);
		end = end + task->b->len - task->b->pos;
		*end = '\0';			/* this is safe, as the stream ensures an extra byte */
		/* Note that we rescan from the start of a record (the last
		 * partial buffer from the previous iteration), even if in the
		 * previous iteration we have already established that there
		 * is no record separator in the first, perhaps significant,
		 * part of the buffer. This is because if the record separator
		 * is longer than one byte, it is too complex (i.e. would
		 * require more state) to be sure what the state of the quote
		 * status is when we back off a few bytes from where the last
		 * scan ended (we need to back off some since we could be in
		 * the middle of the record separator).  If this is too
		 * costly, we have to rethink the matter. */
		for( e = s; *e && e < end && cnt <task->maxrow; ){
			char q = 0;
			/* tokenize the record completely the format of the input
			 * should comply to the following grammar rule [
			 * [[quote][[esc]char]*[quote]csep]*rsep]* where quote is
			 * a single user defined character within the quoted
			 * fields a character may be escaped with a backslash The
			 * user should supply the correct number of fields.
			 * In the first phase we simply break the lines at the
			 * record boundary. */
			if (quote == 0) {
				switch (rseplen ) {
				case 1:
					for (; *e; e++) {
						if (*e == '\\') {
							if (*++e == 0)
								break;
							continue;
						}
						if (*e == *rsep)
							break;
					}
					break;
				case 2:
					for (; *e; e++) {
						if (*e == '\\') {
							if (*++e == 0)
								break;
							continue;
						}
						if (*e == *rsep && e[1] == rsep[1])
							break;
					}
					break;
				default:
					for (; *e; e++) {
						if (*e == '\\') {
							if (*++e == 0)
								break;
							continue;
						}
						if (*e == *rsep && strncmp(e, rsep, rseplen) == 0)
							break;
					}
				}
				if (*e == 0) {
					partial = e-s;
					e = 0;      /* nonterminated record, we need more */
				}
			} else 
			switch (rseplen) {
			case 1:
				for (; *e; e++) {
					if (*e == q)
						q = 0;
					else if (*e == quote)
						q = *e;
					else if (*e == '\\') {
						if (*++e == 0)
							break;
					} else if (!q && *e == *rsep)
						break;
				}
				if (*e == 0) {
					partial = e-s;
					e = 0;      /* nonterminated record, we need more */
				}
				break;
			case 2:
				for (; *e; e++) {
					if (*e == q)
						q = 0;
					else if (*e == quote)
						q = *e;
					else if (*e == '\\') {
						if (e[1])
							e++;
					} else if (!q && e[0] == rsep[0] && e[1] == rsep[1])
						break;
				}
				if (*e == 0) {
					partial = e-s;
					e = 0;      /* nonterminated record, we need more */
				}
				break;
			default:
				for (; *e; e++) {
					if (*e == q)
						q = 0;
					else if (*e == quote)
						q = *e;
					else if (*e == '\\') {
						if (*++e == 0)
							break;
					} else if (!q && *e == *rsep && strncmp(e, rsep, rseplen) == 0)
						break;
				}
				if (*e == 0) {
					partial = e-s;
					e = 0;      /* nonterminated record, we need more */
				}
			}
			/* check for incomplete line and end of buffer condition */
			if (e) {
				/* found a complete record, do we need to skip it? */
				if (--task->skip < 0 && cnt <task->maxrow) {
					task->lines[cur][task->top[cur]++] = s;
					cnt++;
				}
				*e = '\0';
				s = e + rseplen;
				e = s;
				task->b->pos += (size_t) (e -  base);
				base = e;
				if ( task->top[cur] == task->limit)
					break;
			} else {
				/* found an incomplete record, saved for next round */
				base = e;
				break;
			}
		}

reportlackofinput:
#ifdef _DEBUG_TABLET_CNTRL
			mnstr_printf(GDKout, "#SQL producer got buffer %d filled with %d records \n", cur, task->top[cur]);
#endif
		if(consoleinput && cnt <= task->maxrow){
			task->cur = cur;
			task->ateof = ateof[cur];
			task->cnt = bufcnt[cur];
			MT_sema_up(&task->consumer, "SQLconsumer");
			MT_sema_down(&task->producer, "SQLproducer");
		} else
		if( cnt <= task->maxrow){
			if( blocked[cur] == 0 && blocked[(cur+1) % MAXBUFFERS ] != 1){
				blocked [cur] = 1;
				task->cur = cur;
				task->ateof = ateof[cur];
				task->cnt = bufcnt[cur];
#ifdef _DEBUG_TABLET_CNTRL
				mnstr_printf(GDKout,"#Let consumer start on buffer %d ateof %d\n", cur, ateof[cur]);
#endif
				MT_sema_up(&task->consumer, "SQLconsumer");
			}

			if( blocked[ (cur+1) % MAXBUFFERS]) {
#ifdef _DEBUG_TABLET_CNTRL
				mnstr_printf(GDKout,"#wait for consumers to finish buffer %d\n", (cur+1) % MAXBUFFERS);
#endif
				MT_sema_down(&task->producer, "SQLproducer");
				if ( task->state == ENDOFCOPY || task->ateof){
					THRdel(thr);
					return;
				}
				blocked[(cur+1)% MAXBUFFERS ] = 0;
				blocked [cur] = 1;
				task->cur = cur;
				task->ateof = ateof[cur];
				task->cnt = bufcnt[cur];
#ifdef _DEBUG_TABLET_CNTRL
				mnstr_printf(GDKout, "#SQL producer got buffer %d filled with %d records \n", cur, task->top[cur]);
#endif
				MT_sema_up(&task->consumer, "SQLconsumer");
				cur = (cur+1) % MAXBUFFERS;
#ifdef _DEBUG_TABLET_CNTRL
				mnstr_printf(GDKout,"#May continue with buffer %d\n", cur);
#endif
			} else
				cur = (cur+1) % MAXBUFFERS;
		}
#ifdef _DEBUG_TABLET_CNTRL
		mnstr_printf(GDKout,"#Continue producer buffer %d\n", cur);
#endif
		/* we have seen and sent all tuples requested? */
		if (cnt == task->maxrow && blocked[(cur +1) % MAXBUFFERS] == 0 && blocked[cur] == 0){
#ifdef _DEBUG_TABLET_CNTRL
			mnstr_printf(GDKout,"#Producer delivered all\n");
#endif
			THRdel(thr);
			return;
		}
		/* we ran out of input? */
		if ( task->ateof ){
#ifdef _DEBUG_TABLET_CNTRL
			mnstr_printf(GDKout,"#Producer encountered eof\n");
#endif
			THRdel(thr);
			return;
		}
		/* consumers ask us to stop? */
		if (task->state == ENDOFCOPY ){
#ifdef _DEBUG_TABLET_CNTRL
			if( ateof[cur] == 0)
			{char msg[64]={0};
			 snprintf(msg,63,"%s", task->b->buf+ task->b->pos);
			 mnstr_printf(GDKout, "#SQL producer early exit %s\n", msg);
			}
#endif
			THRdel(thr);
			return;
		}
		bufcnt[cur]= cnt;
#ifdef _DEBUG_TABLET_CNTRL
		if(ateof[cur] ==0)
		{char msg[64]={0};
		 snprintf(msg,63,"%s", s);
		 mnstr_printf(GDKout, "#shuffle %d: %s\n", (int) strlen(s),  msg);
		}
#endif
		/* move the non-parsed correct row data to the head of the next buffer */
		s= task->input[cur];
		if( partial == 0 || cnt >= task->maxrow){
			memcpy(s, task->b->buf + task->b->pos, task->b->len - task->b->pos);
			end = s + task->b->len - task->b->pos;
		} else {
			end = s;
		}
		*end = '\0';			/* this is safe, as the stream ensures an extra byte */
	}
	if(cnt < task->maxrow && task->maxrow != BUN_NONE ){
		char msg[256]={0};
		snprintf(msg,255,"incomplete record at end of file:%s\n", s);
		task->as->error = GDKstrdup(msg);
		tablet_error(task, lng_nil, int_nil, "incomplete record at end of file", s);
		task->b->pos += partial;
	}
}

BUN
SQLload_file(Client cntxt, Tablet *as, bstream *b, stream *out, char *csep, char *rsep, char quote, lng skip, lng maxrow, int best)
{
	BUN cnt = 0, cntstart=0;
	int res = 0;				/* < 0: error, > 0: success, == 0: continue processing */
	int j;
	BUN i, attr;
	READERtask *task = (READERtask *) GDKzalloc(sizeof(READERtask));
	READERtask ptask[MAXWORKERS];
	int threads = (!maxrow || maxrow > (1 << 16)) ? ( GDKnr_threads < MAXWORKERS ? GDKnr_threads : MAXWORKERS) : 1;
	lng lio = 0, tio, t1 = 0, total = 0, iototal = 0;
	int vmtrim = GDK_vm_trim;

#ifdef _DEBUG_TABLET_
	mnstr_printf(GDKout, "#Prepare copy work for %d threads col '%s' rec '%s' quot '%c'\n", threads, csep, rsep, quote);
#endif
	memset((char*)ptask, 0, MAXWORKERS * sizeof(READERtask));

	if (task == 0) {
		//SQLload file error
		return BUN_NONE;
	}
	task->cntxt = cntxt;

	/* create the reject tables */
	MT_lock_set(&mal_contextLock, "copy.initialization");
	if( task->cntxt->error_row == NULL){
        task->cntxt->error_row = BATnew(TYPE_void, TYPE_lng,0,TRANSIENT);
		BATseqbase(task->cntxt->error_row,0);
        task->cntxt->error_fld = BATnew(TYPE_void, TYPE_int,0,TRANSIENT);
		BATseqbase(task->cntxt->error_fld,0);
        task->cntxt->error_msg = BATnew(TYPE_void, TYPE_str,0,TRANSIENT);
		BATseqbase(task->cntxt->error_msg,0);
        task->cntxt->error_input = BATnew(TYPE_void, TYPE_str,0,TRANSIENT);
		BATseqbase(task->cntxt->error_input,0);
		if ( task->cntxt->error_row== NULL || task->cntxt->error_fld == NULL || task->cntxt->error_msg == NULL || task->cntxt->error_input == NULL){
			if (task->cntxt->error_row) BBPunfix(task->cntxt->error_row->batCacheid);
			if (task->cntxt->error_fld) BBPunfix(task->cntxt->error_fld->batCacheid);
			if (task->cntxt->error_msg) BBPunfix(task->cntxt->error_msg->batCacheid);
			if (task->cntxt->error_input) BBPunfix(task->cntxt->error_input->batCacheid);
		} else {
			BBPkeepref( task->cntxt->error_row->batCacheid);
			BBPkeepref( task->cntxt->error_fld->batCacheid);
			BBPkeepref( task->cntxt->error_msg->batCacheid);
			BBPkeepref( task->cntxt->error_input->batCacheid);
		}
	}
	MT_lock_unset(&mal_contextLock, "copy.initialization");
	if( task->cntxt->error_row == NULL || task->cntxt->error_fld == NULL || task->cntxt->error_msg == NULL || task->cntxt->error_input== NULL){
		tablet_error(task, lng_nil, int_nil, NULL, "SQLload initialization failed");
		goto bailout;
	}

	/* trimming process should not be active during this process. */
	/* on sf10 experiments it showed a slowdown of a factor 2 on */
	/* large tables. Instead rely on madvise */
	GDK_vm_trim = 0;

	assert(rsep);
	assert(csep);
	assert(maxrow < 0 || maxrow <= (lng) BUN_MAX);
	task->fields = (char ***) GDKzalloc(as->nr_attrs * sizeof(char **));
	task->cols = (int *) GDKzalloc(as->nr_attrs * sizeof(int));
	task->time = (lng *) GDKzalloc(as->nr_attrs * sizeof(lng));
	task->cur = 0;
	for(i=0; i< MAXBUFFERS; i++){
		task->base[i] = GDKzalloc(MAXROWSIZE(2 * b->size) + 2);
		task->rowlimit[i] = MAXROWSIZE(2 * b->size);
		if ( task->base[i] == 0){
			tablet_error(task, lng_nil, int_nil, NULL, "SQLload_file");
			goto bailout;
		}
		task->base[i][b->size + 1] = 0;
		task->input[i] = task->base[i] + 1;	/* wrap the buffer with null bytes */
	}
	task->besteffort= best;

	if (maxrow < 0)
		task->maxrow =  BUN_MAX;
	else
		task->maxrow  = (BUN) maxrow;

	if (task->fields == 0 || task->cols == 0 || task->time == 0 || task->base == 0) {
		tablet_error(task, lng_nil, int_nil, NULL, "SQLload_file");
		goto bailout;
	}

	task->as = as;
	task->skip = skip;
	task->quote = quote;
	task->csep = csep;
	task->seplen = strlen(csep);
	task->rsep = rsep;
	task->rseplen = strlen(rsep);
	task->errbuf = cntxt->errbuf;

	MT_sema_init(&task->producer, 0, "task->producer");
	MT_sema_init(&task->consumer, 0, "task->consumer");
	task->ateof = 0;
	task->b = b;
	task->out = out;

#ifdef MLOCK_TST
	mlock(task->fields, as->nr_attrs * sizeof(char *));
	mlock(task->cols, as->nr_attrs * sizeof(int));
	mlock(task->time, as->nr_attrs * sizeof(lng));
	for(i=0; i< MAXBUFFERS; i++)
		mlock(task->base[i], b->size + 2);
#endif
	as->error = NULL;

	/* there is no point in creating more threads than we have columns */
	if (as->nr_attrs < (BUN) threads)
		threads = (int) as->nr_attrs;

	/* allocate enough space for pointers into the buffer pool.  */
	/* the record separator is considered a column */
	task->limit = (int) (b->size / as->nr_attrs + as->nr_attrs);
	for (i = 0; i < as->nr_attrs; i++) {
		task->fields[i] = GDKzalloc(sizeof(char *) * task->limit);
		if (task->fields[i] == 0) {
			if (task->as->error == NULL)
				as->error = M5OutOfMemory;
			goto bailout;
		}
#ifdef MLOCK_TST
		mlock(task->fields[i], sizeof(char *) * task->limit);
#endif
		task->cols[i] = (int) (i + 1);	/* to distinguish non initialized later with zero */
	}
	for(i=0; i< MAXBUFFERS; i++) {
		task->lines[i] = GDKzalloc(sizeof(char *) * task->limit);
		if( task->lines[i] == NULL){
			tablet_error(task, lng_nil, int_nil, NULL,"SQLload_file:failed to alloc buffers");
			goto bailout;
		}
	}
	task->rowerror = (bte*) GDKzalloc(sizeof(bte) * task->limit);

	MT_create_thread(&task->tid, SQLproducer, (void *) task, MT_THR_JOINABLE);
#ifdef _DEBUG_TABLET_
	mnstr_printf(GDKout, "#parallel bulk load " LLFMT " - " BUNFMT "\n", skip, task->maxrow);
#endif

	task->workers = threads;
	for (j = 0; j < threads; j++) {
		ptask[j] = *task;
		ptask[j].id = j;
		ptask[j].cols = (int *) GDKzalloc(as->nr_attrs * sizeof(int));
		if (ptask[j].cols == 0) {
			tablet_error(task, lng_nil, int_nil, NULL,"SQLload_file:failed to alloc task descriptors");
			goto bailout;
		}
#ifdef MLOCK_TST
		mlock(ptask[j].cols, sizeof(char *) * task->limit);
#endif
		MT_sema_init(&ptask[j].sema, 0, "ptask[j].sema");
		MT_sema_init(&ptask[j].reply, 0, "ptask[j].reply");
		MT_create_thread(&ptask[j].tid, SQLworker, (void *) &ptask[j], MT_THR_JOINABLE);
	}

	tio = GDKusec();
	tio = GDKusec() - tio;
	t1 = GDKusec();
#ifdef MLOCK_TST
	mlock(task->b->buf, task->b->size);
#endif
	while (res == 0 && cnt < task->maxrow ) {

		// track how many elements are in the aggregated BATs
		cntstart = BATcount(task->as->format[0].c);
		/* block until the producer has data available */
		MT_sema_down(&task->consumer, "SQLload_file");
		cnt += task->top[task->cur];
		if ( task->ateof )
			break;
		t1 = GDKusec() - t1;
		total += t1;
		iototal += tio;
#ifdef _DEBUG_TABLET_
		mnstr_printf(GDKout, "#Break %d lines\n", task->top[task->cur]);
#endif
		t1 = GDKusec();
		if (task->top[task->cur]) {
			/* activate the workers to break lines */
			for (j = 0; j < threads; j++) {
				/* stage one, break the lines in parallel */
				ptask[j].error = 0;
				ptask[j].state = BREAKLINE;
				ptask[j].next = task->top[task->cur];
				ptask[j].fields = task->fields;
				ptask[j].limit = task->limit;
				ptask[j].cnt = task->cnt;
				ptask[j].cur = task->cur;
				ptask[j].top[task->cur] = task->top[task->cur];
				MT_sema_up(&ptask[j].sema, "SQLload_file");
			}
		}
		if (task->top[task->cur]) {
			/* await completion of line break phase */
			for (j = 0; j < threads; j++) {
				MT_sema_down(&ptask[j].reply, "SQLload_file");
				if (ptask[j].error){
					res = -1;
#ifdef _DEBUG_TABLET_
					mnstr_printf(GDKout, "#Error in task %d %d\n", j, ptask[j].error);
#endif
				}
			}
		}
#ifdef _DEBUG_TABLET_
		mnstr_printf(GDKout, "#fill the BATs %d  " BUNFMT " cap " BUNFMT "\n", task->top[task->cur], task->cnt, BATcapacity(as->format[task->cur].c));
#endif
		lio += GDKusec() - t1;	/* line break done */
		if (task->top[task->cur]) {
			if (res == 0) {
				SQLworkdivider(task, ptask, (int) as->nr_attrs, threads);

				/* activate the workers to update the BATs*/
				for (j = 0; j < threads; j++) {
					/* stage two, update the BATs */
					ptask[j].state = UPDATEBAT;
					MT_sema_up(&ptask[j].sema, "SQLload_file");
				}
			}
		}
		tio = GDKusec();
		tio = t1 - tio;

		/* await completion of the BAT updates */
		if (res == 0 && task->top[task->cur]) 
			for (j = 0; j < threads; j++)
				MT_sema_down(&ptask[j].reply, "SQLload_file");

		/* trim the BATs discarding error tuples */
#define trimerrors(TYPE) \
{	unsigned long *src, *dst;\
	BUN leftover= BATcount(task->as->format[attr].c);\
	limit = leftover - cntstart;\
	dst =src= (unsigned long *) BUNtloc(task->as->format[attr].ci,cntstart);\
	for(j = 0; j < (int) limit; j++, src++){\
		if ( task->rowerror[j]){\
			leftover--;\
			continue;\
		}\
		*dst++ = *src;\
	}\
	BATsetcount(task->as->format[attr].c, leftover );\
}

#ifdef _DEBUG_TABLET_
	mnstr_printf(GDKout,"#Trim bbest %d table size " BUNFMT" rows found so far "BUNFMT"\n", best,BATcount(as->format[0].c),task->cnt);
#endif
		if( best && BATcount(as->format[0].c)) {
			BUN limit;
			for( attr=0; attr < as->nr_attrs; attr++){
				switch(ATOMsize(as->format[attr].c->ttype)){
				case 1: trimerrors(unsigned bte); break;
				case 2: trimerrors(unsigned short); break;
				case 4:
					{	unsigned int *src, *dst;
						BUN leftover= BATcount(task->as->format[attr].c);
						limit = leftover - cntstart;
						dst =src= (unsigned int *) BUNtloc(task->as->format[attr].ci,cntstart);
#ifdef _DEBUG_TABLET_
						mnstr_printf(GDKout,"#trim "BUNFMT" to "BUNFMT" limit" BUNFMT " ",cntstart, leftover, limit);
						for(j = 0; j < (int) limit; j++) mnstr_printf(GDKout,"%d",task->rowerror[j]);
#endif
						for(j = 0; j < (int) limit; j++, src++){
							if ( task->rowerror[j]){
								leftover--;
								continue;
							}
							*dst++ = *src;
						}
#ifdef _DEBUG_TABLET_
						mnstr_printf(GDKout," "BUNFMT"\n", leftover);
#endif
						BATsetcount(task->as->format[attr].c, leftover );
					}
					break;
				case 8: trimerrors(unsigned long);
				}
			}
			// re-initialize the error vector;
			memset(task->rowerror, 0,task->limit);
			task->errorcnt =0;
		}

		MT_sema_up(&task->producer, "SQLload_file");
	}
#ifdef _DEBUG_TABLET_
		mnstr_printf(GDKout,"#Enf of block stream eof=%d res=%d\n",task->ateof,res);
#endif

	cnt= BATcount(task->as->format[0].c);
	if (GDKdebug & GRPalgorithms) 
	{
		mnstr_printf(GDKout, "#COPY reader time " LLFMT " line break " LLFMT " io " LLFMT "\n", total, lio, iototal);
#ifdef _DEBUG_TABLET_
		for (i = 0; i < as->nr_attrs; i++)
			mnstr_printf(GDKout, LLFMT " ", task->time[i]);
		mnstr_printf(GDKout, "\n");
#endif
		for (j = 0; j < threads; j++)
			mnstr_printf(GDKout, "#COPY thread time " LLFMT "\n", ptask[j].wtime);
	}

	task->ateof = 1;
	task->state = ENDOFCOPY;
#ifdef _DEBUG_TABLET_
	for(i=0; i < as->nr_attrs; i++){
		mnstr_printf(GDKout,"column "BUNFMT"\n",i);
		BATprint(task->as->format[i].c);
	}
#endif
#ifdef _DEBUG_TABLET_
		mnstr_printf(GDKout,"#Activate sync on disk \n");
#endif
	// activate the workers to sync the BATs to disk
	for (j = 0; j < threads; j++) {
		// stage three, update the BATs 
		ptask[j].state = SYNCBAT;
		MT_sema_up(&ptask[j].sema, "SQLload_file");
	}

	if( !task->ateof || cnt <task->maxrow){
#ifdef _DEBUG_TABLET_
		mnstr_printf(GDKout,"#Shut down reader\n");
#endif
		MT_sema_up(&task->producer, "SQLload_file");
		MT_join_thread(task->tid);
	}

	MT_sema_destroy(&ptask[j].producer);
	MT_sema_destroy(&ptask[j].consumer);

	// await completion of the BAT syncs 
	for (j = 0; j < threads; j++)
		MT_sema_down(&ptask[j].reply, "SQLload_file");

#ifdef _DEBUG_TABLET_
	mnstr_printf(GDKout,"#Activate endofcopy\n");
#endif
	for (j = 0; j < threads; j++) {
		ptask[j].state = ENDOFCOPY;
		MT_sema_up(&ptask[j].sema, "SQLload_file");
	}
	/* wait for their death */
	for (j = 0; j < threads; j++)
		MT_sema_down(&ptask[j].reply, "SQLload_file");

#ifdef _DEBUG_TABLET_
	mnstr_printf(GDKout, "#Kill the workers\n");
#endif
	for (j = 0; j < threads; j++) {
		MT_join_thread(ptask[j].tid);
		GDKfree(ptask[j].cols);
		MT_sema_destroy(&ptask[j].sema);
		MT_sema_destroy(&ptask[j].reply);
	}

#ifdef _DEBUG_TABLET_
	mnstr_printf(GDKout, "#Found " BUNFMT " tuples\n", cnt);
	{char msg[64]={0};
	 snprintf(msg,63,"%s", task->b->buf+ task->b->pos);
	 mnstr_printf(GDKout, "#leftover input:%s\n", msg);
	}
#endif
	for (i = 0; i < as->nr_attrs; i++)
		GDKfree(task->fields[i]);
	GDKfree(task->fields);
	GDKfree(task->cols);
	GDKfree(task->time);
	GDKfree(task->base[task->cur]);
	GDKfree(task->lines[task->cur]);
	MT_sema_destroy(&task->producer);
	MT_sema_destroy(&task->consumer);
	GDKfree(task);
#ifdef MLOCK_TST
	munlockall();
#endif

	/* restore system setting */
	GDK_vm_trim = vmtrim;
	return res < 0 ? BUN_NONE : cnt;

  bailout:
	if (task) {
		if (task->fields) {
			for (i = 0; i < as->nr_attrs; i++) {
				if (task->fields[i])
					GDKfree(task->fields[i]);
			}
			GDKfree(task->fields);
		}
		if (task->time)
			GDKfree(task->time);
		if (task->cols)
			GDKfree(task->cols);
		if (task->base[task->cur])
			GDKfree(task->base[task->cur]);
		if( task->rowerror)
			GDKfree(task->rowerror);
		GDKfree(task);
	}
	for (i = 0; i < MAXWORKERS; i++)
		if (ptask[i].cols)
			GDKfree(ptask[i].cols);
#ifdef MLOCK_TST
	munlockall();
#endif
	/* restore system setting */
	GDK_vm_trim = vmtrim;
	return BUN_NONE;
}

/* return the latest reject table, to be on the safe side we should
 * actually create copies within a critical section. Ignored for now. */
str
COPYrejects(Client cntxt, MalBlkPtr mb, MalStkPtr stk, InstrPtr pci)
{
	bat  *row = getArgReference_bat(stk,pci,0);
	bat  *fld = getArgReference_bat(stk,pci,1);
	bat  *msg = getArgReference_bat(stk,pci,2);
	bat  *inp = getArgReference_bat(stk,pci,3);
	if ( cntxt->error_row == NULL)
		throw(MAL,"sql.rejects","No reject table available");
	BBPincref( *row = cntxt->error_row->batCacheid,TRUE);
	BBPincref( *fld = cntxt->error_fld->batCacheid,TRUE);
	BBPincref( *msg = cntxt->error_msg->batCacheid,TRUE);
	BBPincref( *inp = cntxt->error_input->batCacheid,TRUE);
	(void) mb;
	return MAL_SUCCEED;
}

str
COPYrejects_clear(Client cntxt, MalBlkPtr mb, MalStkPtr stk, InstrPtr pci)
{
	if ( cntxt->error_row ){
		MT_lock_set(&errorlock, "rejects_clear");\
		BATclear(cntxt->error_row,TRUE);
		BATclear(cntxt->error_fld,TRUE);
		BATclear(cntxt->error_msg,TRUE);
		BATclear(cntxt->error_input,TRUE);
		MT_lock_unset(&errorlock, "rejects_clear");\
	}
	(void) mb;
	(void) stk;
	(void) pci;
	return MAL_SUCCEED;
}

#undef _DEBUG_TABLET_<|MERGE_RESOLUTION|>--- conflicted
+++ resolved
@@ -853,18 +853,9 @@
 
 	/* watch out for concurrent threads */
 	MT_lock_set(&mal_copyLock, "tablet insert value");
-<<<<<<< HEAD
 	if (BATcapacity(fmt[col].c) < BATcount(fmt[col].c) + task->top[task->cur]) {
-		if ((fmt[col].c = BATextend(fmt[col].c, BATgrows(fmt[col].c) + task->limit)) == NULL) {
+		if ((fmt[col].c = BATextend(fmt[col].c, BATgrows(fmt[col].c) + task->limit)) == GDK_FAIL) {
 			tablet_error(task, lng_nil, col, "Failed to extend the BAT, perhaps disk full\n","SQLworker_column");
-=======
-	if (BATcapacity(fmt[col].c) < BATcount(fmt[col].c) + task->next) {
-		if (BATextend(fmt[col].c, BATgrows(fmt[col].c) + task->limit) == GDK_FAIL) {
-			MT_lock_set(&errorlock, "SQLworker_column");
-			if (task->as->error == NULL)
-				task->as->error = GDKstrdup("Failed to extend the BAT, perhaps disk full\n");
-			MT_lock_unset(&errorlock, "SQLworker_column");
->>>>>>> e2c4881b
 			MT_lock_unset(&mal_copyLock, "tablet insert value");
 			return -1;
 		}
