--- conflicted
+++ resolved
@@ -1260,20 +1260,17 @@
 						if (*e == *rsep)
 							break;
 					}
-<<<<<<< HEAD
 				} else if (rseplen == 2) {
 					for (; *e; e++) {
 						if (*e == '\\') {
-							e++;
+							if (*++e == 0)
+								break;
 							continue;
 						}
 						if (*e == *rsep && e[1] == rsep[1])
 							break;
 					}
 				} else {
-=======
-				else
->>>>>>> 27c71db7
 					for (; *e; e++) {
 						if (*e == '\\') {
 							if (*++e == 0)
