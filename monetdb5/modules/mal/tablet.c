/*
 * This Source Code Form is subject to the terms of the Mozilla Public
 * License, v. 2.0.  If a copy of the MPL was not distributed with this
 * file, You can obtain one at http://mozilla.org/MPL/2.0/.
 *
 * Copyright 1997 - July 2008 CWI, August 2008 - 2019 MonetDB B.V.
 */

/*
 *  Niels Nes, Martin Kersten
 *
 * Parallel bulk load for SQL
 * The COPY INTO command for SQL is heavily CPU bound, which means
 * that ideally we would like to exploit the multi-cores to do that
 * work in parallel.
 * Complicating factors are the initial record offset, the
 * possible variable length of the input, and the original sort order
 * that should preferable be maintained.
 *
 * The code below consists of a file reader, which breaks up the
 * file into chunks of distinct lines. Then multiple parallel threads
 * grab them, and break them on the field boundaries.
 * After all fields are identified this way, the columns are converted
 * and stored in the BATs.
 *
 * The threads get a reference to a private copy of the READERtask.
 * It includes a list of columns they should handle. This is a basis
 * to distributed cheap and expensive columns over threads.
 *
 * The file reader overlaps IO with updates of the BAT.
 * Also the buffer size of the block stream might be a little small for
 * this task (1MB). It has been increased to 8MB, which indeed improved.
 *
 * The work divider allocates subtasks to threads based on the
 * observed time spending so far.
 */

#include "monetdb_config.h"
#include "tablet.h"
#include "algebra.h"

#include <string.h>
#include <ctype.h>

/*#define _DEBUG_TABLET_ */
/*#define _DEBUG_TABLET_CNTRL */

#define MAXWORKERS	64
#define MAXBUFFERS 2
/* We restrict the row length to be 32MB for the time being */
#define MAXROWSIZE(X) (X > 32*1024*1024 ? X : 32*1024*1024)

static MT_Lock errorlock MT_LOCK_INITIALIZER("errorlock");

static BAT *
void_bat_create(int adt, BUN nr)
{
	BAT *b = COLnew(0, adt, BATTINY, PERSISTENT);

	/* check for correct structures */
	if (b == NULL)
		return NULL;
	if (BATsetaccess(b, BAT_APPEND) != GDK_SUCCEED) {
		BBPunfix(b->batCacheid);
		return NULL;
	}
	if (nr > BATTINY && adt && BATextend(b, nr) != GDK_SUCCEED) {
		BBPunfix(b->batCacheid);
		return NULL;
	}

	/* disable all properties here */
	b->tsorted = false;
	b->trevsorted = false;
	b->tnosorted = 0;
	b->tnorevsorted = 0;
	b->tseqbase = oid_nil;
	b->tkey = false;
	b->tnokey[0] = 0;
	b->tnokey[1] = 0;
	return b;
}

void
TABLETdestroy_format(Tablet *as)
{
	BUN p;
	Column *fmt = as->format;

	for (p = 0; p < as->nr_attrs; p++) {
		if (fmt[p].c)
			BBPunfix(fmt[p].c->batCacheid);
		if (fmt[p].data)
			GDKfree(fmt[p].data);
		if (fmt[p].type)
			GDKfree(fmt[p].type);
	}
	GDKfree(fmt);
}

static oid
check_BATs(Tablet *as)
{
	Column *fmt = as->format;
	BUN i = 0;
	BUN cnt;
	oid base;

	if (fmt[i].c == NULL)
		i++;
	cnt = BATcount(fmt[i].c);
	base = fmt[i].c->hseqbase;

	if (as->nr != cnt)
		return oid_nil;

	for (i = 0; i < as->nr_attrs; i++) {
		BAT *b;
		BUN offset;

		b = fmt[i].c;
		if (b == NULL)
			continue;
		offset = as->offset;

		if (BATcount(b) != cnt || b->hseqbase != base)
			return oid_nil;

		fmt[i].p = offset;
	}
	return base;
}

str
TABLETcreate_bats(Tablet *as, BUN est)
{
	Column *fmt = as->format;
	BUN i, nr = 0;

	for (i = 0; i < as->nr_attrs; i++) {
		if (fmt[i].skip)
			continue;
		fmt[i].c = void_bat_create(fmt[i].adt, est);
		if (!fmt[i].c) {
			while (i > 0) {
				if (!fmt[--i].skip)
					BBPreclaim(fmt[i].c);
			}
			throw(SQL, "copy", "Failed to create bat of size " BUNFMT "\n", as->nr);
		}
		fmt[i].ci = bat_iterator(fmt[i].c);
		nr++;
	}
	if (!nr) 
		throw(SQL, "copy", "At least one column should be read from the input\n");
	return MAL_SUCCEED;
}

str
TABLETcollect(BAT **bats, Tablet *as)
{
	Column *fmt = as->format;
	BUN i, j;
	BUN cnt = 0;

	if (bats == NULL)
		throw(SQL, "copy", "Missing container");
	for (i = 0; i < as->nr_attrs && !cnt; i++)
		if (!fmt[i].skip)
			cnt = BATcount(fmt[i].c);
	for (i = 0, j = 0; i < as->nr_attrs; i++) {
		if (fmt[i].skip)
			continue;
		bats[j] = fmt[i].c;
		BBPfix(bats[j]->batCacheid);
<<<<<<< HEAD
		BATsetaccess(fmt[i].c, BAT_READ);
		fmt[i].c->tsorted = fmt[i].c->trevsorted = false;
		fmt[i].c->tkey = false;
=======
		if (BATsetaccess(fmt[i].c, BAT_READ) != GDK_SUCCEED)
			throw(SQL, "copy", "Failed to set access at tablet part " BUNFMT "\n", cnt);
		fmt[i].c->tsorted = fmt[i].c->trevsorted = 0;
		fmt[i].c->tkey = 0;
>>>>>>> 45edd4a6
		BATsettrivprop(fmt[i].c);

		if (cnt != BATcount(fmt[i].c))
			throw(SQL, "copy", "Count " BUNFMT " differs from " BUNFMT "\n", BATcount(fmt[i].c), cnt);
		j++;
	}
	return MAL_SUCCEED;
}

str
TABLETcollect_parts(BAT **bats, Tablet *as, BUN offset)
{
	Column *fmt = as->format;
	BUN i, j;
	BUN cnt = 0;

	for (i = 0; i < as->nr_attrs && !cnt; i++)
		if (!fmt[i].skip)
			cnt = BATcount(fmt[i].c);
	for (i = 0, j = 0; i < as->nr_attrs; i++) {
		BAT *b, *bv = NULL;
		if (fmt[i].skip)
			continue;
		b = fmt[i].c;
		b->tsorted = b->trevsorted = false;
		b->tkey = false;
		BATsettrivprop(b);
		if (BATsetaccess(b, BAT_READ) != GDK_SUCCEED)
			throw(SQL, "copy", "Failed to set access at tablet part " BUNFMT "\n", cnt);
		bv = BATslice(b, (offset > 0) ? offset - 1 : 0, BATcount(b));
		bats[j] = bv;

		b->tkey = (offset > 0) ? FALSE : bv->tkey;
		b->tnonil &= bv->tnonil;
		if (b->tsorted != bv->tsorted)
			b->tsorted = false;
		if (b->trevsorted != bv->trevsorted)
			b->trevsorted = false;
		if (BATtdense(b))
			b->tkey = true;
		b->batDirtydesc = true;

		if (offset > 0) {
			BBPunfix(bv->batCacheid);
			bats[j] = BATslice(b, offset, BATcount(b));
		}
		if (cnt != BATcount(b))
			throw(SQL, "copy", "Count " BUNFMT " differs from " BUNFMT "\n", BATcount(b), cnt);
		j++;
	}
	return MAL_SUCCEED;
}

// the starting quote character has already been skipped

static char *
tablet_skip_string(char *s, char quote)
{
	while (*s) {
		if (*s == '\\' && s[1] != '\0')
			s++;
		else if (*s == quote) {
			if (s[1] == quote)
				*s++ = '\\';	/* sneakily replace "" with \" */
			else
				break;
		}
		s++;
	}
	assert(*s == quote || *s == '\0');
	if (*s == 0)
		return NULL;
	return s;
}

static int
TABLET_error(stream *s)
{
	if (!mnstr_errnr(GDKerr)) {
		char *err = mnstr_error(s);

		mnstr_printf(GDKout, "#Stream error %s\n", err);
		/* use free as stream allocates out side GDK */
		if (err)
			free(err);
	}
	return -1;
}

/* The output line is first built before being sent. It solves a problem
   with UDP, where you may loose most of the information using short writes
*/
static inline int
output_line(char **buf, size_t *len, char **localbuf, size_t *locallen, Column *fmt, stream *fd, BUN nr_attrs, oid id)
{
	BUN i;
	ssize_t fill = 0;

	for (i = 0; i < nr_attrs; i++) {
		if (fmt[i].c == NULL)
			continue;
		if (id < fmt[i].c->hseqbase || id >= fmt[i].c->hseqbase + BATcount(fmt[i].c))
			break;
		fmt[i].p = id - fmt[i].c->hseqbase;
	}
	if (i == nr_attrs) {
		for (i = 0; i < nr_attrs; i++) {
			Column *f = fmt + i;
			const char *p;
			ssize_t l;

			if (f->c) {
				p = BUNtail(f->ci, f->p);

				if (!p || ATOMcmp(f->adt, ATOMnilptr(f->adt), p) == 0) {
					p = f->nullstr;
					l = (ssize_t) strlen(f->nullstr);
				} else {
					l = f->tostr(f->extra, localbuf, locallen, f->adt, p);
					if (l < 0)
						return -1;
					p = *localbuf;
				}
				if (fill + l + f->seplen >= (ssize_t) *len) {
					/* extend the buffer */
					char *nbuf;
					nbuf = GDKrealloc(*buf, fill + l + f->seplen + BUFSIZ);
					if( nbuf == NULL)
						return -1; /* *buf freed by caller */
					*buf = nbuf;
					*len = fill + l + f->seplen + BUFSIZ;
				}
				strncpy(*buf + fill, p, l);
				fill += l;
			}
			strncpy(*buf + fill, f->sep, f->seplen);
			fill += f->seplen;
		}
	}
	if (fd && mnstr_write(fd, *buf, 1, fill) != fill)
		return TABLET_error(fd);
	return 0;
}

static inline int
output_line_dense(char **buf, size_t *len, char **localbuf, size_t *locallen, Column *fmt, stream *fd, BUN nr_attrs)
{
	BUN i;
	ssize_t fill = 0;

	for (i = 0; i < nr_attrs; i++) {
		Column *f = fmt + i;
		const char *p;
		ssize_t l;

		if (f->c) {
			p = BUNtail(f->ci, f->p);

			if (!p || ATOMcmp(f->adt, ATOMnilptr(f->adt), p) == 0) {
				p = f->nullstr;
				l = (ssize_t) strlen(p);
			} else {
				l = f->tostr(f->extra, localbuf, locallen, f->adt, p);
				if (l < 0)
					return -1;
				p = *localbuf;
			}
			if (fill + l + f->seplen >= (ssize_t) *len) {
				/* extend the buffer */
				char *nbuf;
				nbuf = GDKrealloc(*buf, fill + l + f->seplen + BUFSIZ);
				if( nbuf == NULL)
					return -1;	/* *buf freed by caller */
				*buf = nbuf;
				*len = fill + l + f->seplen + BUFSIZ;
			}
			strncpy(*buf + fill, p, l);
			fill += l;
			f->p++;
		}
		strncpy(*buf + fill, f->sep, f->seplen);
		fill += f->seplen;
	}
	if (fd && mnstr_write(fd, *buf, 1, fill) != fill)
		return TABLET_error(fd);
	return 0;
}

static inline int
output_line_lookup(char **buf, size_t *len, Column *fmt, stream *fd, BUN nr_attrs, oid id)
{
	BUN i;

	for (i = 0; i < nr_attrs; i++) {
		Column *f = fmt + i;

		if (f->c) {
			const void *p = BUNtail(f->ci, id - f->c->hseqbase);

			if (!p || ATOMcmp(f->adt, ATOMnilptr(f->adt), p) == 0) {
				size_t l = strlen(f->nullstr);
				if (mnstr_write(fd, f->nullstr, 1, l) != (ssize_t) l)
					return TABLET_error(fd);
			} else {
				ssize_t l = f->tostr(f->extra, buf, len, f->adt, p);

				if (l < 0 || mnstr_write(fd, *buf, 1, l) != l)
					return TABLET_error(fd);
			}
		}
		if (mnstr_write(fd, f->sep, 1, f->seplen) != f->seplen)
			return TABLET_error(fd);
	}
	return 0;
}

/* returns TRUE if there is/might be more */
static bool
tablet_read_more(bstream *in, stream *out, size_t n)
{
	if (out) {
		do {
			/* query is not finished ask for more */
			/* we need more query text */
			if (bstream_next(in) < 0)
				return false;
			if (in->eof) {
				if (mnstr_write(out, PROMPT2, sizeof(PROMPT2) - 1, 1) == 1)
					mnstr_flush(out);
				in->eof = false;
				/* we need more query text */
				if (bstream_next(in) <= 0)
					return false;
			}
		} while (in->len <= in->pos);
	} else if (bstream_read(in, n) <= 0) {
		return false;
	}
	return true;
}

/*
 * Fast Load
 * To speedup the CPU intensive loading of files we have to break
 * the file into pieces and perform parallel analysis. Experimentation
 * against lineitem SF1 showed that half of the time goes into very
 * basis atom analysis (41 out of 102 B instructions).
 * Furthermore, the actual insertion into the BATs takes only
 * about 10% of the total. With multi-core processors around
 * it seems we can gain here significantly.
 *
 * The approach taken is to fork a parallel scan over the text file.
 * We assume that the blocked stream is already
 * positioned correctly at the reading position. The start and limit
 * indicates the byte range to search for tuples.
 * If start> 0 then we first skip to the next record separator.
 * If necessary we read more than 'limit' bytes to ensure parsing a complete
 * record and stop at the record boundary.
 * Beware, we should allocate Tablet descriptors for each file segment,
 * otherwise we end up with a gross concurrency control problem.
 * The resulting BATs should be glued at the final phase.
 *
 * Raw Load
 * Front-ends can bypass most of the overhead in loading the BATs
 * by preparing the corresponding files directly and replace those
 * created by e.g. the SQL frontend.
 * This strategy is only advisable for cases where we have very
 * large files >200GB and/or are created by a well debugged code.
 *
 * To experiment with this approach, the code base responds
 * on negative number of cores by dumping the data directly in BAT
 * storage format into a collections of files on disk.
 * It reports on the actions to be taken to replace BATs.
 * This technique is initially only supported for fixed-sized columns.
 * The rawmode() indicator acts as the internal switch.
 */

/*
 * To speed up loading ascii files we have to determine the number of blocks.
 * This depends on the number of cores available.
 * For the time being we hardwire this decision based on our own
 * platforms.
 * Furthermore, we only consider parallel load for file-based requests.
 *
 * To simplify our world, we assume a single producer process.
 */

static int
output_file_default(Tablet *as, BAT *order, stream *fd)
{
	size_t len = BUFSIZ, locallen = BUFSIZ;
	int res = 0;
	char *buf = GDKzalloc(len);
	char *localbuf = GDKzalloc(len);
	BUN p, q;
	oid id;
	BUN i = 0;
	BUN offset = as->offset;

	if (buf == NULL || localbuf == NULL) {
		GDKfree(buf);
		GDKfree(localbuf);
		return -1;
	}
	for (q = offset + as->nr, p = offset, id = order->hseqbase + offset; p < q; p++, id++) {
		if ((res = output_line(&buf, &len, &localbuf, &locallen, as->format, fd, as->nr_attrs, id)) < 0) {
			GDKfree(buf);
			GDKfree(localbuf);
			return res;
		}
		i++;
#ifdef _DEBUG_TABLET_
		if ((i % 1000000) == 0)
			mnstr_printf(GDKout, "#dumped " BUNFMT " lines\n", i);
#endif
	}
	GDKfree(localbuf);
	GDKfree(buf);
	return res;
}

static int
output_file_dense(Tablet *as, stream *fd)
{
	size_t len = BUFSIZ, locallen = BUFSIZ;
	int res = 0;
	char *buf = GDKzalloc(len);
	char *localbuf = GDKzalloc(len);
	BUN i = 0;

	if (buf == NULL || localbuf == NULL) {
		GDKfree(buf);
		GDKfree(localbuf);
		return -1;
	}
	for (i = 0; i < as->nr; i++) {
		if ((res = output_line_dense(&buf, &len, &localbuf, &locallen, as->format, fd, as->nr_attrs)) < 0) {
			GDKfree(buf);
			GDKfree(localbuf);
			return res;
		}
#ifdef _DEBUG_TABLET_
		if ((i % 1000000) == 0)
			mnstr_printf(GDKout, "#dumped " BUNFMT " lines\n", i);
#endif
	}
	GDKfree(localbuf);
	GDKfree(buf);
	return res;
}

static int
output_file_ordered(Tablet *as, BAT *order, stream *fd)
{
	size_t len = BUFSIZ;
	int res = 0;
	char *buf = GDKzalloc(len);
	BUN p, q;
	BUN i = 0;
	BUN offset = as->offset;

	if (buf == NULL)
		return -1;
	for (q = offset + as->nr, p = offset; p < q; p++, i++) {
		oid h = order->hseqbase + p;

		if ((res = output_line_lookup(&buf, &len, as->format, fd, as->nr_attrs, h)) < 0) {
			GDKfree(buf);
			return res;
		}
#ifdef _DEBUG_TABLET_
		if ((i % 1000000) == 0)
			mnstr_printf(GDKout, "#dumped " BUNFMT " lines\n", i);
#endif
	}
	GDKfree(buf);
	return res;
}

int
TABLEToutput_file(Tablet *as, BAT *order, stream *s)
{
	oid base = oid_nil;
	BUN maxnr = BATcount(order);
	int ret = 0;

	/* only set nr if it is zero or lower (bogus) to the maximum value
	 * possible (BATcount), if already set within BATcount range,
	 * preserve value such that for instance SQL's reply_size still
	 * works
	 */
	if (as->nr == BUN_NONE || as->nr > maxnr)
		as->nr = maxnr;

	base = check_BATs(as);
	if (!is_oid_nil(base)) {
		if (order->hseqbase == base)
			ret = output_file_dense(as, s);
		else
			ret = output_file_ordered(as, order, s);
	} else {
		ret = output_file_default(as, order, s);
	}
	return ret;
}

/*
 *  Niels Nes, Martin Kersten
 *
 * Parallel bulk load for SQL
 * The COPY INTO command for SQL is heavily CPU bound, which means
 * that ideally we would like to exploit the multi-cores to do that
 * work in parallel.
 * Complicating factors are the initial record offset, the
 * possible variable length of the input, and the original sort order
 * that should preferable be maintained.
 *
 * The code below consists of a file reader, which breaks up the
 * file into chunks of distinct lines. Then multiple parallel threads
 * grab them, and break them on the field boundaries.
 * After all fields are identified this way, the columns are converted
 * and stored in the BATs.
 *
 * The threads get a reference to a private copy of the READERtask.
 * It includes a list of columns they should handle. This is a basis
 * to distributed cheap and expensive columns over threads.
 *
 * The file reader overlaps IO with updates of the BAT.
 * Also the buffer size of the block stream might be a little small for
 * this task (1MB). It has been increased to 8MB, which indeed improved.
 *
 * The work divider allocates subtasks to threads based on the
 * observed time spending so far.
 */

/* #define MLOCK_TST did not make a difference on sf10 */

#define BREAKLINE 1
#define UPDATEBAT 2
#define SYNCBAT 3
#define ENDOFCOPY 4

typedef struct {
	Client cntxt;
	int id;						/* for self reference */
	int state;					/* line break=1 , 2 = update bat */
	int workers;				/* how many concurrent ones */
	int error;					/* error during line break */
	int next;
	int limit;
	BUN cnt, maxrow;			/* first row in file chunk. */
	lng skip;					/* number of lines to be skipped */
	lng *time, wtime;			/* time per col + time per thread */
	int rounds;					/* how often did we divide the work */
	bool ateof;					/* io control */
	bool from_stdin;
	bstream *b;
	stream *out;
	MT_Id tid;
	MT_Sema producer;			/* reader waits for call */
	MT_Sema consumer;			/* reader waits for call */
	MT_Sema sema; /* threads wait for work , negative next implies exit */
	MT_Sema reply;				/* let reader continue */
	Tablet *as;
	char *errbuf;
	const char *csep, *rsep;
	size_t seplen, rseplen;
	char quote;

	char *base[MAXBUFFERS], *input[MAXBUFFERS];	/* buffers for line splitter and tokenizer */
	size_t rowlimit[MAXBUFFERS]; /* determines maximal record length buffer */
	char **lines[MAXBUFFERS];
	int top[MAXBUFFERS];		/* number of lines in this buffer */
	int cur;  /* current buffer used by splitter and update threads */

	int *cols;					/* columns to handle */
	char ***fields;
	int besteffort;
	bte *rowerror;
	int errorcnt;
} READERtask;

static void
tablet_error(READERtask *task, lng row, int col, const char *msg, const char *fcn)
{
	if (task->cntxt->error_row != NULL) {
		MT_lock_set(&errorlock);
		if (BUNappend(task->cntxt->error_row, &row, false) != GDK_SUCCEED ||
			BUNappend(task->cntxt->error_fld, &col, false) != GDK_SUCCEED ||
			BUNappend(task->cntxt->error_msg, msg, false) != GDK_SUCCEED ||
			BUNappend(task->cntxt->error_input, fcn, false) != GDK_SUCCEED)
			task->besteffort = 0;
		if (task->as->error == NULL && (msg == NULL || (task->as->error = GDKstrdup(msg)) == NULL)) {
			task->as->error = createException(MAL, "sql.copy_from", SQLSTATE(HY001) MAL_MALLOC_FAIL);
			task->besteffort = 0;
		}
		if (!is_lng_nil(row) && task->rowerror)
			task->rowerror[row]++;
#ifdef _DEBUG_TABLET_
		mnstr_printf(GDKout, "#tablet_error: " LLFMT ",%d:%s:%s\n",
					 row, col, msg, fcn);
#endif
		task->errorcnt++;
		MT_lock_unset(&errorlock);
	} else {
		MT_lock_set(&errorlock);
		if (task->as->error == NULL && (msg == NULL || (task->as->error = GDKstrdup(msg)) == NULL)) {
			task->as->error = createException(MAL, "sql.copy_from", SQLSTATE(HY001) MAL_MALLOC_FAIL);
			task->besteffort = 0;
		}
		task->errorcnt++;
		MT_lock_unset(&errorlock);
	}
}

/*
 * The line is broken into pieces directly on their field separators. It assumes that we have
 * the record in the cache already, so we can do most work quickly.
 * Furthermore, it assume a uniform (SQL) pattern, without whitespace skipping, but with quote and separator.
 */

static size_t
mystrlen(const char *s)
{
	/* Calculate and return the space that is needed for the function
	 * mycpstr below to do its work. */
	size_t len = 0;
	const char *s0 = s;

	while (*s) {
		if ((*s & 0x80) == 0) {
			;
		} else if ((*s & 0xC0) == 0x80) {
			/* continuation byte */
			len += 3;
		} else if ((*s & 0xE0) == 0xC0) {
			/* two-byte sequence */
			if ((s[1] & 0xC0) != 0x80)
				len += 3;
			else
				s += 2;
		} else if ((*s & 0xF0) == 0xE0) {
			/* three-byte sequence */
			if ((s[1] & 0xC0) != 0x80 || (s[2] & 0xC0) != 0x80)
				len += 3;
			else
				s += 3;
		} else if ((*s & 0xF8) == 0xF0) {
			/* four-byte sequence */
			if ((s[1] & 0xC0) != 0x80 || (s[2] & 0xC0) != 0x80 || (s[3] & 0xC0) != 0x80)
				len += 3;
			else
				s += 4;
		} else {
			/* not a valid start byte */
			len += 3;
		}
		s++;
	}
	len += s - s0;
	return len;
}

static char *
mycpstr(char *t, const char *s)
{
	/* Copy the string pointed to by s into the buffer pointed to by
	 * t, and return a pointer to the NULL byte at the end.  During
	 * the copy we translate incorrect UTF-8 sequences to escapes
	 * looking like <XX> where XX is the hexadecimal representation of
	 * the incorrect byte.  The buffer t needs to be large enough to
	 * hold the result, but the correct length can be calculated by
	 * the function mystrlen above.*/
	while (*s) {
		if ((*s & 0x80) == 0) {
			*t++ = *s++;
		} else if ((*s & 0xC0) == 0x80) {
			t += sprintf(t, "<%02X>", (uint8_t) *s++);
		} else if ((*s & 0xE0) == 0xC0) {
			/* two-byte sequence */
			if ((s[1] & 0xC0) != 0x80)
				t += sprintf(t, "<%02X>", (uint8_t) *s++);
			else {
				*t++ = *s++;
				*t++ = *s++;
			}
		} else if ((*s & 0xF0) == 0xE0) {
			/* three-byte sequence */
			if ((s[1] & 0xC0) != 0x80 || (s[2] & 0xC0) != 0x80)
				t += sprintf(t, "<%02X>", (uint8_t) *s++);
			else {
				*t++ = *s++;
				*t++ = *s++;
				*t++ = *s++;
			}
		} else if ((*s & 0xF8) == 0xF0) {
			/* four-byte sequence */
			if ((s[1] & 0xC0) != 0x80 || (s[2] & 0xC0) != 0x80 || (s[3] & 0xC0) != 0x80)
				t += sprintf(t, "<%02X>", (uint8_t) *s++);
			else {
				*t++ = *s++;
				*t++ = *s++;
				*t++ = *s++;
				*t++ = *s++;
			}
		} else {
			/* not a valid start byte */
			t += sprintf(t, "<%02X>", (uint8_t) *s++);
		}
	}
	*t = 0;
	return t;
}

static str
SQLload_error(READERtask *task, lng idx, BUN attrs)
{
	str line;
	char *s;
	size_t sz = 0;
	BUN i;

	for (i = 0; i < attrs; i++) {
		if (task->fields[i][idx])
			sz += mystrlen(task->fields[i][idx]);
		sz += task->seplen;
	}

	s = line = GDKmalloc(sz + task->rseplen + 1);
	if (line == 0) {
		tablet_error(task, idx, int_nil, "SQLload malloc error", "SQLload_error");
		return 0;
	}
	for (i = 0; i < attrs; i++) {
		if (task->fields[i][idx])
			s = mycpstr(s, task->fields[i][idx]);
		if (i < attrs - 1)
			s = mycpstr(s, task->csep);
	}
	strcpy(s, task->rsep);
	return line;
}

/*
 * The parsing of the individual values is straightforward. If the value represents
 * the null-replacement string then we grab the underlying nil.
 * If the string starts with the quote identified from SQL, we locate the tail
 * and interpret the body.
 *
 * If inserting fails, we return -1; if the value cannot be parsed, we
 * return -1 if besteffort is not set, otherwise we return 0, but in
 * either case an entry is added to the error table.
 */
static inline int
SQLinsert_val(READERtask *task, int col, int idx)
{
	Column *fmt = task->as->format + col;
	const void *adt;
	char buf[BUFSIZ];
	char *s = task->fields[col][idx];
	char *err = NULL;
	int ret = 0;

	/* include testing on the terminating null byte !! */
	if (s == 0) {
		adt = fmt->nildata;
		fmt->c->tnonil = false;
	} else
		adt = fmt->frstr(fmt, fmt->adt, s);

	/* col is zero-based, but for error messages it needs to be
	 * one-based, and from here on, we only use col anymore to produce
	 * error messages */
	col++;

	if (adt == NULL) {
		lng row = task->cnt + idx + 1;
		snprintf(buf, sizeof(buf), "'%s' expected", fmt->type);
		err = SQLload_error(task, idx, task->as->nr_attrs);
		if (task->rowerror) {
			if (s) {
				size_t slen = mystrlen(s);
				char *scpy = GDKmalloc(slen + 1);
				if ( scpy == NULL){
					task->rowerror[idx]++;
					task->errorcnt++;
					task->besteffort = 0; /* no longer best effort */
					if (BUNappend(task->cntxt->error_row, &row, false) != GDK_SUCCEED ||
						BUNappend(task->cntxt->error_fld, &col, false) != GDK_SUCCEED ||
						BUNappend(task->cntxt->error_msg, SQLSTATE(HY001) MAL_MALLOC_FAIL, false) != GDK_SUCCEED ||
						BUNappend(task->cntxt->error_input, err, false) != GDK_SUCCEED) {
						;		/* ignore error here: we're already not best effort */
					}
					GDKfree(err);
					return -1;
				}
				mycpstr(scpy, s);
				s = scpy;
			}
			MT_lock_set(&errorlock);
			snprintf(buf, sizeof(buf),
					 "line " LLFMT " field %s '%s' expected%s%s%s",
					 row, fmt->name ? fmt->name : "", fmt->type,
					 s ? " in '" : "", s ? s : "", s ? "'" : "");
			GDKfree(s);
			buf[sizeof(buf)-1]=0;
			if (task->as->error == NULL && (task->as->error = GDKstrdup(buf)) == NULL)
				task->as->error = createException(MAL, "sql.copy_from", SQLSTATE(HY001) MAL_MALLOC_FAIL);
			task->rowerror[idx]++;
			task->errorcnt++;
			if (BUNappend(task->cntxt->error_row, &row, false) != GDK_SUCCEED ||
				BUNappend(task->cntxt->error_fld, &col, false) != GDK_SUCCEED ||
				BUNappend(task->cntxt->error_msg, buf, false) != GDK_SUCCEED ||
				BUNappend(task->cntxt->error_input, err, false) != GDK_SUCCEED) {
				freeException(err);
				task->besteffort = 0; /* no longer best effort */
				MT_lock_unset(&errorlock);
				return -1;
			}
			MT_lock_unset(&errorlock);
		}
		ret = -!task->besteffort; /* yep, two unary operators ;-) */
		freeException(err);
		/* replace it with a nil */
		adt = fmt->nildata;
		fmt->c->tnonil = false;
	}
	bunfastapp(fmt->c, adt);
	return ret;
  bunins_failed:
	if (task->rowerror) {
		lng row = BATcount(fmt->c);
		MT_lock_set(&errorlock);
		if (BUNappend(task->cntxt->error_row, &row, false) != GDK_SUCCEED ||
			BUNappend(task->cntxt->error_fld, &col, false) != GDK_SUCCEED ||
			BUNappend(task->cntxt->error_msg, "insert failed", false) != GDK_SUCCEED ||
			(err = SQLload_error(task, idx,task->as->nr_attrs)) == NULL ||
			BUNappend(task->cntxt->error_input, err, false) != GDK_SUCCEED)
			task->besteffort = 0;
		freeException(err);
		task->rowerror[idx]++;
		task->errorcnt++;
		MT_lock_unset(&errorlock);
	}
	task->besteffort = 0;		/* no longer best effort */
	return -1;
}

static int
SQLworker_column(READERtask *task, int col)
{
	int i;
	Column *fmt = task->as->format;

	if (fmt[col].c == NULL)
		return 0;

	/* watch out for concurrent threads */
	MT_lock_set(&mal_copyLock);
	if (!fmt[col].skip && BATcapacity(fmt[col].c) < BATcount(fmt[col].c) + task->next) {
		if (BATextend(fmt[col].c, BATgrows(fmt[col].c) + task->limit) != GDK_SUCCEED) {
			tablet_error(task, lng_nil, col, "Failed to extend the BAT, perhaps disk full\n", "SQLworker_column");
			MT_lock_unset(&mal_copyLock);
			return -1;
		}
	}
	MT_lock_unset(&mal_copyLock);

	for (i = 0; i < task->top[task->cur]; i++) {
		if (!fmt[col].skip && SQLinsert_val(task, col, i) < 0) {
			BATsetcount(fmt[col].c, BATcount(fmt[col].c));
			return -1;
		}
	}
	BATsetcount(fmt[col].c, BATcount(fmt[col].c));
	fmt[col].c->theap.dirty |= BATcount(fmt[col].c) > 0;

	return 0;
}

/*
 * The lines are broken on the column separator. Any error is shown and reflected with
 * setting the reference of the offending row fields to NULL.
 * This allows the loading to continue, skipping the minimal number of rows.
 * The details about the locations can be inspected from the error table.
 * We also trim the quotes around strings.
 */
static int
SQLload_parse_line(READERtask *task, int idx)
{
	BUN i;
	char errmsg[BUFSIZ];
	char ch = *task->csep;
	char *line = task->lines[task->cur][idx];
	Tablet *as = task->as;
	Column *fmt = as->format;
	bool error = false;
	str errline = 0;

#ifdef _DEBUG_TABLET_
	char *s;
	//mnstr_printf(GDKout, "#SQL break line id %d  state %d\n%s", task->id, idx, line);
#endif
	assert(idx < task->top[task->cur]);
	assert(line);
	errmsg[0] = 0;

	if (task->quote || task->seplen != 1) {
		for (i = 0; i < as->nr_attrs; i++) {
			bool quote = false;
			task->fields[i][idx] = line;
			/* recognize fields starting with a quote, keep them */
			if (*line && *line == task->quote) {
				quote = true;
#ifdef _DEBUG_TABLET_
				mnstr_printf(GDKout, "before #1 %s\n", s = line);
#endif
				task->fields[i][idx] = line + 1;
				line = tablet_skip_string(line + 1, task->quote);
#ifdef _DEBUG_TABLET_
				mnstr_printf(GDKout, "after #1 %s\n", s);
#endif
				if (!line) {
					errline = SQLload_error(task, idx, i+1);
					snprintf(errmsg, BUFSIZ, "Quote (%c) missing", task->quote);
					tablet_error(task, idx, (int) i, errmsg, errline);
					GDKfree(errline);
					error = true;
					goto errors1;
				} else
					*line++ = 0;
			}

			/* eat away the column separator */
			for (; *line; line++)
				if (*line == '\\') {
					if (line[1])
						line++;
				} else if (*line == ch && (task->seplen == 1 || strncmp(line, task->csep, task->seplen) == 0)) {
					*line = 0;
					line += task->seplen;
					goto endoffieldcheck;
				}

			/* not enough fields */
			if (i < as->nr_attrs - 1) {
				errline = SQLload_error(task, idx, i+1);
				snprintf(errmsg, BUFSIZ, "Column value "BUNFMT" missing", i+1);
				tablet_error(task, idx, (int) i, errmsg, errline);
				GDKfree(errline);
				error = true;
			  errors1:
				/* we save all errors detected  as NULL values */
				for (; i < as->nr_attrs; i++)
					task->fields[i][idx] = NULL;
				i--;
			} 
		  endoffieldcheck:
			;
			/* check for user defined NULL string */
			if ((!quote || !fmt->null_length) && fmt->nullstr && task->fields[i][idx] && strncasecmp(task->fields[i][idx], fmt->nullstr, fmt->null_length + 1) == 0)
				task->fields[i][idx] = 0;
		}
	} else {
		assert(!task->quote);
		assert(task->seplen == 1);
		for (i = 0; i < as->nr_attrs; i++) {
			task->fields[i][idx] = line;
#ifdef _DEBUG_TABLET_
			mnstr_printf(GDKout, "before #2 %s\n", line);
#endif
			/* eat away the column separator */
			for (; *line; line++)
				if (*line == '\\') {
					if (line[1])
						line++;
				} else if (*line == ch) {
					*line = 0;
					line++;
					goto endoffield2;
				}
#ifdef _DEBUG_TABLET_
			mnstr_printf(GDKout, "#after #23 %s\n", line);
#endif
			/* not enough fields */
			if (i < as->nr_attrs - 1) {
				errline = SQLload_error(task, idx,i+1);
				snprintf(errmsg, BUFSIZ, "Column value "BUNFMT" missing",i+1);
				tablet_error(task, idx, (int) i, errmsg, errline);
				GDKfree(errline);
				error = true;
				/* we save all errors detected */
				for (; i < as->nr_attrs; i++)
					task->fields[i][idx] = NULL;
				i--;
			}
		  endoffield2:
			;
			/* check for user defined NULL string */
			if (fmt->nullstr && task->fields[i][idx] && strncasecmp(task->fields[i][idx], fmt->nullstr, fmt->null_length + 1) == 0) {
				task->fields[i][idx] = 0;
			}
		}
	}
	/* check for too many values as well*/
	if (line && *line && i == as->nr_attrs) {
		errline = SQLload_error(task, idx, task->as->nr_attrs);
		snprintf(errmsg, BUFSIZ, "Leftover data '%s'",line);
		tablet_error(task, idx, (int) i, errmsg, errline);
		GDKfree(errline);
		error = true;
	}
#ifdef _DEBUG_TABLET_
	if (error)
		mnstr_printf(GDKout, "#line break failed %d:%s\n", idx, line ? line : "EOF");
#endif
	return error ? -1 : 0;
}

static void
SQLworker(void *arg)
{
	READERtask *task = (READERtask *) arg;
	unsigned int i;
	int j, piece;
	lng t0;

	GDKsetbuf(GDKzalloc(GDKMAXERRLEN));	/* where to leave errors */
	GDKclrerr();
	task->errbuf = GDKerrbuf;
#ifdef _DEBUG_TABLET_
	mnstr_printf(GDKout, "#SQLworker %d started\n", task->id);
#endif
	while (task->top[task->cur] >= 0) {
		MT_sema_down(&task->sema);


		/* stage one, break the lines spread the worker over the workers */
		switch (task->state) {
		case BREAKLINE:
			t0 = GDKusec();
			piece = (task->top[task->cur] + task->workers) / task->workers;
#ifdef _DEBUG_TABLET_
			mnstr_printf(GDKout, "#SQLworker id %d %d  piece %d-%d\n",
						 task->id, task->top[task->cur], piece * task->id,
						 (task->id +1) *piece);
#endif
			for (j = piece * task->id; j < task->top[task->cur] && j < piece * (task->id +1); j++)
				if (task->lines[task->cur][j]) {
					if (SQLload_parse_line(task, j) < 0) {
						task->errorcnt++;
						// early break unless best effort
						if (!task->besteffort)
							break;
					}
				}
			task->wtime = GDKusec() - t0;
			break;
		case UPDATEBAT:
			/* stage two, updating the BATs */
			for (i = 0; i < task->as->nr_attrs; i++)
				if (task->cols[i]) {
					t0 = GDKusec();
					if (SQLworker_column(task, task->cols[i] - 1) < 0)
						break;
					t0 = GDKusec() - t0;
					task->time[i] += t0;
					task->wtime += t0;
				}
			break;
		case SYNCBAT:
			for (i = 0; i < task->as->nr_attrs; i++)
				if (task->cols[i]) {
					BAT *b = task->as->format[task->cols[i] - 1].c;
					if (b == NULL)
						continue;
					t0 = GDKusec();
					if (b->batTransient)
						continue;
					BATmsync(b);
					t0 = GDKusec() - t0;
					task->time[i] += t0;
					task->wtime += t0;
				}
			break;
		case ENDOFCOPY:
			MT_sema_up(&task->reply);
#ifdef _DEBUG_TABLET_
			mnstr_printf(GDKout, "#SQLworker terminated\n");
#endif
			goto do_return;
		}
		MT_sema_up(&task->reply);
	}
#ifdef _DEBUG_TABLET_
	mnstr_printf(GDKout, "#SQLworker exits\n");
#endif
	MT_sema_up(&task->reply);

  do_return:
	GDKfree(GDKerrbuf);
	GDKsetbuf(0);
}

static void
SQLworkdivider(READERtask *task, READERtask *ptask, int nr_attrs, int threads)
{
	int i, j, mi;
	lng loc[MAXWORKERS];

	/* after a few rounds we stick to the work assignment */
	if (task->rounds > 8)
		return;
	/* simple round robin the first time */
	if (threads == 1 || task->rounds++ == 0) {
		for (i = j = 0; i < nr_attrs; i++, j++)
			ptask[j % threads].cols[i] = task->cols[i];
		return;
	}
	memset((char *) loc, 0, sizeof(lng) * MAXWORKERS);
	/* use of load directives */
	for (i = 0; i < nr_attrs; i++)
		for (j = 0; j < threads; j++)
			ptask[j].cols[i] = 0;

	/* now allocate the work to the threads */
	for (i = 0; i < nr_attrs; i++, j++) {
		mi = 0;
		for (j = 1; j < threads; j++)
			if (loc[j] < loc[mi])
				mi = j;

		ptask[mi].cols[i] = task->cols[i];
		loc[mi] += task->time[i];
	}
	/* reset the timer */
	for (i = 0; i < nr_attrs; i++, j++)
		task->time[i] = 0;
}

/*
 * Reading is handled by a separate task as a preparation for more parallelism.
 * A buffer is filled with proper lines.
 * If we are reading from a file then a double buffering scheme ia activated.
 * Reading from the console (stdin) remains single buffered only.
 * If we end up with unfinished records, then the rowlimit will terminate the process.
 */

static void
SQLproducer(void *p)
{
	READERtask *task = (READERtask *) p;
	bool consoleinput = false;
	int cur = 0;		// buffer being filled
	bool blocked[MAXBUFFERS] = { false };
	bool ateof[MAXBUFFERS] = { false };
	BUN cnt = 0, bufcnt[MAXBUFFERS] = { 0 };
	char *end, *e, *s, *base;
	const char *rsep = task->rsep;
	size_t rseplen = strlen(rsep), partial = 0;
	char quote = task->quote;

	MT_sema_down(&task->producer);
	if (task->id < 0) {
		return;
	}

#ifdef _DEBUG_TABLET_CNTRL
	mnstr_printf(GDKout, "#SQLproducer started size %zu len %zu\n",
				 task->b->size, task->b->len);
#endif
	base = end = s = task->input[cur];
	*s = 0;
	task->cur = cur;
	if (task->as->filename == NULL) {
		consoleinput = true;
		goto parseSTDIN;
	}
	for (;;) {
		ateof[cur] = !tablet_read_more(task->b, task->out, task->b->size);
#ifdef _DEBUG_TABLET_CNTRL
		if (!ateof[cur])
			mnstr_printf(GDKout, "#read %zu bytes pos = %zu eof=%d offset=" LLFMT " \n",
						 task->b->len, task->b->pos, task->b->eof,
						 (lng) (s - task->input[cur]));
#endif
		// we may be reading from standard input and may be out of input
		// warn the consumers
		if (ateof[cur] && partial) {
			if (partial) {
				tablet_error(task, lng_nil, int_nil, "incomplete record at end of file", s);
				task->b->pos += partial;
			}
			goto reportlackofinput;
		}

		if (task->errbuf && task->errbuf[0]) {
			if (GDKerrbuf && GDKerrbuf[0]) {
				tablet_error(task, lng_nil, int_nil, GDKerrbuf, "SQLload_file");
#ifdef _DEBUG_TABLET_CNTRL
				mnstr_printf(GDKout, "#bailout on SQLload %s\n", msg);
#endif
				ateof[cur] = true;
				break;
			}
		}

	  parseSTDIN:
#ifdef _DEBUG_TABLET_
		if (!ateof[cur])
			mnstr_printf(GDKout, "#parse input:%.63s\n",
						 task->b->buf + task->b->pos);
#endif
		/* copy the stream buffer into the input buffer, which is guaranteed larger, but still limited */
		partial = 0;
		task->top[cur] = 0;
		s = task->input[cur];
		base = end;
		/* avoid too long records */
		if (end - s + task->b->len - task->b->pos >= task->rowlimit[cur]) {
			/* the input buffer should be extended, but 'base' is not shared
			   between the threads, which we can not now update.
			   Mimick an ateof instead; */
			tablet_error(task, lng_nil, int_nil, "record too long", "");
			ateof[cur] = true;
#ifdef _DEBUG_TABLET_CNTRL
			mnstr_printf(GDKout, "#bailout on SQLload confronted with too large record\n");
#endif
			goto reportlackofinput;
		}
		memcpy(end, task->b->buf + task->b->pos, task->b->len - task->b->pos);
		end = end + task->b->len - task->b->pos;
		*end = '\0';	/* this is safe, as the stream ensures an extra byte */
		/* Note that we rescan from the start of a record (the last
		 * partial buffer from the previous iteration), even if in the
		 * previous iteration we have already established that there
		 * is no record separator in the first, perhaps significant,
		 * part of the buffer. This is because if the record separator
		 * is longer than one byte, it is too complex (i.e. would
		 * require more state) to be sure what the state of the quote
		 * status is when we back off a few bytes from where the last
		 * scan ended (we need to back off some since we could be in
		 * the middle of the record separator).  If this is too
		 * costly, we have to rethink the matter. */
		if (task->from_stdin && *s == '\n' && task->maxrow == BUN_MAX) {
			ateof[cur] = true;
			goto reportlackofinput;
		}
		for (e = s; *e && e < end && cnt < task->maxrow;) {
			/* tokenize the record completely the format of the input
			 * should comply to the following grammar rule [
			 * [[quote][[esc]char]*[quote]csep]*rsep]* where quote is
			 * a single user defined character within the quoted
			 * fields a character may be escaped with a backslash The
			 * user should supply the correct number of fields.
			 * In the first phase we simply break the lines at the
			 * record boundary. */
			if (quote == 0) {
				switch (rseplen) {
				case 1:
					for (; *e; e++) {
						if (*e == '\\') {
							if (*++e == 0)
								break;
							continue;
						}
						if (*e == *rsep)
							break;
					}
					break;
				case 2:
					for (; *e; e++) {
						if (*e == '\\') {
							if (*++e == 0)
								break;
							continue;
						}
						if (*e == *rsep && e[1] == rsep[1])
							break;
					}
					break;
				default:
					for (; *e; e++) {
						if (*e == '\\') {
							if (*++e == 0)
								break;
							continue;
						}
						if (*e == *rsep && strncmp(e, rsep, rseplen) == 0)
							break;
					}
				}
				if (*e == 0) {
					partial = e - s;
					e = 0;	/* nonterminated record, we need more */
				}
			} else {
				char q = 0;

				switch (rseplen) {
				case 1:
					for (; *e; e++) {
						if (*e == q)
							q = 0;
						else if (*e == quote)
							q = *e;
						else if (*e == '\\') {
							if (*++e == 0)
								break;
						} else if (!q && *e == *rsep)
							break;
					}
					if (*e == 0) {
						partial = e - s;
						e = 0;	/* nonterminated record, we need more */
					}
					break;
				case 2:
					for (; *e; e++) {
						if (*e == q)
							q = 0;
						else if (*e == quote)
							q = *e;
						else if (*e == '\\') {
							if (e[1])
								e++;
						} else if (!q && e[0] == rsep[0] && e[1] == rsep[1])
							break;
					}
					if (*e == 0) {
						partial = e - s;
						e = 0;	/* nonterminated record, we need more */
					}
					break;
				default:
					for (; *e; e++) {
						if (*e == q)
							q = 0;
						else if (*e == quote)
							q = *e;
						else if (*e == '\\') {
							if (*++e == 0)
								break;
						} else if (!q && *e == *rsep && strncmp(e, rsep, rseplen) == 0)
							break;
					}
					if (*e == 0) {
						partial = e - s;
						e = 0;	/* nonterminated record, we need more */
					}
				}
			}
			/* check for incomplete line and end of buffer condition */
			if (e) {
				/* found a complete record, do we need to skip it? */
				if (--task->skip < 0 && cnt < task->maxrow) {
					task->lines[cur][task->top[cur]++] = s;
					cnt++;
				}
				*e = '\0';
				s = e + rseplen;
				e = s;
				task->b->pos += (size_t) (e - base);
				base = e;
				if (task->top[cur] == task->limit)
					break;
			} else {
				/* found an incomplete record, saved for next round */
				if (s+partial < end) {
					/* found a EOS in the input */
					tablet_error(task, lng_nil, int_nil, "record too long (EOS found)", "");
					ateof[cur] = true;
					goto reportlackofinput;
				}
				break;
			}
		}

	  reportlackofinput:
#ifdef _DEBUG_TABLET_CNTRL
		mnstr_printf(GDKout, "#SQL producer got buffer %d filled with %d records \n",
					 cur, task->top[cur]);
#endif
		if (consoleinput) {
			task->cur = cur;
			task->ateof = ateof[cur];
			task->cnt = bufcnt[cur];
			/* tell consumer to go ahead */
			MT_sema_up(&task->consumer);
			/* then wait until it is done */
			MT_sema_down(&task->producer);
			if (cnt == task->maxrow) {
				return;
			}
		} else {
			assert(!blocked[cur]);
			if (blocked[(cur + 1) % MAXBUFFERS]) {
				/* first wait until other buffer is done */
#ifdef _DEBUG_TABLET_CNTRL
				mnstr_printf(GDKout, "#wait for consumers to finish buffer %d\n",
							 (cur + 1) % MAXBUFFERS);
#endif
				MT_sema_down(&task->producer);
				blocked[(cur + 1) % MAXBUFFERS] = false;
				if (task->state == ENDOFCOPY) {
					return;
				}
			}
			/* other buffer is done, proceed with current buffer */
			assert(!blocked[(cur + 1) % MAXBUFFERS]);
			blocked[cur] = true;
			task->cur = cur;
			task->ateof = ateof[cur];
			task->cnt = bufcnt[cur];
#ifdef _DEBUG_TABLET_CNTRL
			mnstr_printf(GDKout, "#SQL producer got buffer %d filled with %d records \n",
						 cur, task->top[cur]);
#endif
			MT_sema_up(&task->consumer);

			cur = (cur + 1) % MAXBUFFERS;
#ifdef _DEBUG_TABLET_CNTRL
			mnstr_printf(GDKout, "#May continue with buffer %d\n", cur);
#endif
			if (cnt == task->maxrow) {
				MT_sema_down(&task->producer);
#ifdef _DEBUG_TABLET_CNTRL
				mnstr_printf(GDKout, "#Producer delivered all\n");
#endif
				return;
			}
		}
#ifdef _DEBUG_TABLET_CNTRL
		mnstr_printf(GDKout, "#Continue producer buffer %d\n", cur);
#endif
		/* we ran out of input? */
		if (task->ateof) {
#ifdef _DEBUG_TABLET_CNTRL
			mnstr_printf(GDKout, "#Producer encountered eof\n");
#endif
			return;
		}
		/* consumers ask us to stop? */
		if (task->state == ENDOFCOPY) {
#ifdef _DEBUG_TABLET_CNTRL
			if (!ateof[cur])
				mnstr_printf(GDKout, "#SQL producer early exit %.63s\n",
							 task->b->buf + task->b->pos);
#endif
			return;
		}
		bufcnt[cur] = cnt;
#ifdef _DEBUG_TABLET_CNTRL
		if (!ateof[cur])
			mnstr_printf(GDKout, "#shuffle %zu: %.63s\n", strlen(s), s);
#endif
		/* move the non-parsed correct row data to the head of the next buffer */
		s = task->input[cur];
		if (partial == 0 || cnt >= task->maxrow) {
			memcpy(s, task->b->buf + task->b->pos, task->b->len - task->b->pos);
			end = s + task->b->len - task->b->pos;
		} else {
			end = s;
		}
		*end = '\0';	/* this is safe, as the stream ensures an extra byte */
	}
	if (cnt < task->maxrow && task->maxrow != BUN_NONE) {
		char msg[256];
		snprintf(msg, sizeof(msg), "incomplete record at end of file:%s\n", s);
		task->as->error = GDKstrdup(msg);
		tablet_error(task, lng_nil, int_nil, "incomplete record at end of file", s);
		task->b->pos += partial;
	}
}

static void
create_rejects_table(Client cntxt)
{
	MT_lock_set(&mal_contextLock);
	if (cntxt->error_row == NULL) {
		cntxt->error_row = COLnew(0, TYPE_lng, 0, TRANSIENT);
		cntxt->error_fld = COLnew(0, TYPE_int, 0, TRANSIENT);
		cntxt->error_msg = COLnew(0, TYPE_str, 0, TRANSIENT);
		cntxt->error_input = COLnew(0, TYPE_str, 0, TRANSIENT);
		if (cntxt->error_row == NULL || cntxt->error_fld == NULL || cntxt->error_msg == NULL || cntxt->error_input == NULL) {
			if (cntxt->error_row)
				BBPunfix(cntxt->error_row->batCacheid);
			if (cntxt->error_fld)
				BBPunfix(cntxt->error_fld->batCacheid);
			if (cntxt->error_msg)
				BBPunfix(cntxt->error_msg->batCacheid);
			if (cntxt->error_input)
				BBPunfix(cntxt->error_input->batCacheid);
		} else {
			BBPkeepref(cntxt->error_row->batCacheid);
			BBPkeepref(cntxt->error_fld->batCacheid);
			BBPkeepref(cntxt->error_msg->batCacheid);
			BBPkeepref(cntxt->error_input->batCacheid);
		}
	}
	MT_lock_unset(&mal_contextLock);
}

BUN
SQLload_file(Client cntxt, Tablet *as, bstream *b, stream *out, const char *csep, const char *rsep, char quote, lng skip, lng maxrow, int best, bool from_stdin)
{
	BUN cnt = 0, cntstart = 0, leftover = 0;
	int res = 0;		/* < 0: error, > 0: success, == 0: continue processing */
	int j;
	BUN firstcol;
	BUN i, attr;
	READERtask task;
	READERtask ptask[MAXWORKERS];
	int threads = (!maxrow || maxrow > (1 << 16)) ? (GDKnr_threads < MAXWORKERS && GDKnr_threads > 1 ? GDKnr_threads - 1 : MAXWORKERS - 1) : 1;
	lng lio = 0, tio, t1 = 0, total = 0, iototal = 0;

#ifdef _DEBUG_TABLET_
	mnstr_printf(GDKout, "#Prepare copy work for %d threads col '%s' rec '%s' quot '%c'\n",
				 threads, csep, rsep, quote);
#endif
	memset(ptask, 0, sizeof(ptask));
	task = (READERtask) {
		.cntxt = cntxt,
		.from_stdin = from_stdin,
	};

	/* create the reject tables */
	create_rejects_table(task.cntxt);
	if (task.cntxt->error_row == NULL || task.cntxt->error_fld == NULL || task.cntxt->error_msg == NULL || task.cntxt->error_input == NULL) {
		tablet_error(&task, lng_nil, int_nil, "SQLload initialization failed", "");
		goto bailout;
	}

	assert(rsep);
	assert(csep);
	assert(maxrow < 0 || maxrow <= (lng) BUN_MAX);
	task.fields = (char ***) GDKzalloc(as->nr_attrs * sizeof(char **));
	task.cols = (int *) GDKzalloc(as->nr_attrs * sizeof(int));
	task.time = (lng *) GDKzalloc(as->nr_attrs * sizeof(lng));
	if (task.fields == NULL || task.cols == NULL || task.time == NULL) {
		tablet_error(&task, lng_nil, int_nil, "memory allocation failed", "SQLload_file");
		goto bailout;
	}
	task.cur = 0;
	for (i = 0; i < MAXBUFFERS; i++) {
		task.base[i] = GDKzalloc(MAXROWSIZE(2 * b->size) + 2);
		task.rowlimit[i] = MAXROWSIZE(2 * b->size);
		if (task.base[i] == 0) {
			tablet_error(&task, lng_nil, int_nil, SQLSTATE(HY001) MAL_MALLOC_FAIL, "SQLload_file");
			goto bailout;
		}
		task.base[i][b->size + 1] = 0;
		task.input[i] = task.base[i] + 1;	/* wrap the buffer with null bytes */
	}
	task.besteffort = best;

	if (maxrow < 0)
		task.maxrow = BUN_MAX;
	else
		task.maxrow = (BUN) maxrow;

	if (task.fields == 0 || task.cols == 0 || task.time == 0) {
		tablet_error(&task, lng_nil, int_nil, SQLSTATE(HY001) MAL_MALLOC_FAIL, "SQLload_file");
		goto bailout;
	}

	task.as = as;
	task.skip = skip;
	task.quote = quote;
	task.csep = csep;
	task.seplen = strlen(csep);
	task.rsep = rsep;
	task.rseplen = strlen(rsep);
	task.errbuf = cntxt->errbuf;

	MT_sema_init(&task.producer, 0, "task.producer");
	MT_sema_init(&task.consumer, 0, "task.consumer");
	task.ateof = false;
	task.b = b;
	task.out = out;

#ifdef MLOCK_TST
	mlock(task.fields, as->nr_attrs * sizeof(char *));
	mlock(task.cols, as->nr_attrs * sizeof(int));
	mlock(task.time, as->nr_attrs * sizeof(lng));
	for (i = 0; i < MAXBUFFERS; i++)
		mlock(task.base[i], b->size + 2);
#endif
	as->error = NULL;

	/* there is no point in creating more threads than we have columns */
	if (as->nr_attrs < (BUN) threads)
		threads = (int) as->nr_attrs;

	/* allocate enough space for pointers into the buffer pool.  */
	/* the record separator is considered a column */
	task.limit = (int) (b->size / as->nr_attrs + as->nr_attrs);
	for (i = 0; i < as->nr_attrs; i++) {
		task.fields[i] = GDKzalloc(sizeof(char *) * task.limit);
		if (task.fields[i] == 0) {
			if (task.as->error == NULL)
				as->error = createException(MAL, "sql.copy_from", SQLSTATE(HY001) MAL_MALLOC_FAIL);
			goto bailout;
		}
#ifdef MLOCK_TST
		mlock(task.fields[i], sizeof(char *) * task.limit);
#endif
		task.cols[i] = (int) (i + 1);	/* to distinguish non initialized later with zero */
	}
	for (i = 0; i < MAXBUFFERS; i++) {
		task.lines[i] = GDKzalloc(sizeof(char *) * task.limit);
		if (task.lines[i] == NULL) {
			tablet_error(&task, lng_nil, int_nil, SQLSTATE(HY001) MAL_MALLOC_FAIL, "SQLload_file:failed to alloc buffers");
			goto bailout;
		}
	}
	task.rowerror = (bte *) GDKzalloc(sizeof(bte) * task.limit);
	if( task.rowerror == NULL){
		tablet_error(&task, lng_nil, int_nil, SQLSTATE(HY001) MAL_MALLOC_FAIL, "SQLload_file:failed to alloc rowerror buffer");
		goto bailout;
	}

	task.id = 0;
	if ((task.tid = THRcreate(SQLproducer, (void *) &task, MT_THR_JOINABLE, "SQLproducer")) == 0) {
		tablet_error(&task, lng_nil, int_nil, SQLSTATE(42000) "failed to start producer thread", "SQLload_file");
		goto bailout;
	}
#ifdef _DEBUG_TABLET_
	mnstr_printf(GDKout, "#parallel bulk load " LLFMT " - " BUNFMT "\n",
				 skip, task.maxrow);
#endif

	task.workers = threads;
	for (j = 0; j < threads; j++) {
		ptask[j] = task;
		ptask[j].id = j;
		ptask[j].cols = (int *) GDKzalloc(as->nr_attrs * sizeof(int));
		if (ptask[j].cols == 0) {
			tablet_error(&task, lng_nil, int_nil, SQLSTATE(HY001) MAL_MALLOC_FAIL, "SQLload_file");
			task.id = -1;
			MT_sema_up(&task.producer);
			goto bailout;
		}
#ifdef MLOCK_TST
		mlock(ptask[j].cols, sizeof(char *) * task.limit);
#endif
		MT_sema_init(&ptask[j].sema, 0, "ptask[j].sema");
		MT_sema_init(&ptask[j].reply, 0, "ptask[j].reply");
		if ((ptask[j].tid = THRcreate(SQLworker, (void *) &ptask[j], MT_THR_JOINABLE, "SQLworker")) == 0) {
			tablet_error(&task, lng_nil, int_nil, SQLSTATE(42000) "failed to start worker thread", "SQLload_file");
			threads = j;
			for (j = 0; j < threads; j++)
				ptask[j].workers = threads;
		}
	}
	if (threads == 0) {
		/* no threads started */
		task.id = -1;
		MT_sema_up(&task.producer);
		goto bailout;
	}
	MT_sema_up(&task.producer);

	tio = GDKusec();
	tio = GDKusec() - tio;
	t1 = GDKusec();
#ifdef MLOCK_TST
	mlock(task.b->buf, task.b->size);
#endif
	for (firstcol = 0; firstcol < task.as->nr_attrs; firstcol++)
		if (task.as->format[firstcol].c != NULL)
			break;
	while (res == 0 && cnt < task.maxrow) {

		// track how many elements are in the aggregated BATs
		cntstart = BATcount(task.as->format[firstcol].c);
		/* block until the producer has data available */
		MT_sema_down(&task.consumer);
		cnt += task.top[task.cur];
		if (task.ateof)
			break;
		t1 = GDKusec() - t1;
		total += t1;
		iototal += tio;
#ifdef _DEBUG_TABLET_
		mnstr_printf(GDKout, "#Break %d lines\n", task.top[task.cur]);
#endif
		t1 = GDKusec();
		if (task.top[task.cur]) {
			/* activate the workers to break lines */
			for (j = 0; j < threads; j++) {
				/* stage one, break the lines in parallel */
				ptask[j].error = 0;
				ptask[j].state = BREAKLINE;
				ptask[j].next = task.top[task.cur];
				ptask[j].fields = task.fields;
				ptask[j].limit = task.limit;
				ptask[j].cnt = task.cnt;
				ptask[j].cur = task.cur;
				ptask[j].top[task.cur] = task.top[task.cur];
				MT_sema_up(&ptask[j].sema);
			}
		}
		if (task.top[task.cur]) {
			/* await completion of line break phase */
			for (j = 0; j < threads; j++) {
				MT_sema_down(&ptask[j].reply);
				if (ptask[j].error) {
					res = -1;
#ifdef _DEBUG_TABLET_
					mnstr_printf(GDKout, "#Error in task %d %d\n",
								 j, ptask[j].error);
#endif
				}
			}
		}
#ifdef _DEBUG_TABLET_
		mnstr_printf(GDKout, "#fill the BATs %d  " BUNFMT " cap " BUNFMT "\n",
					 task.top[task.cur], task.cnt,
					 BATcapacity(as->format[task.cur].c));
#endif
		lio += GDKusec() - t1;	/* line break done */
		if (task.top[task.cur]) {
			if (res == 0) {
				SQLworkdivider(&task, ptask, (int) as->nr_attrs, threads);

				/* activate the workers to update the BATs */
				for (j = 0; j < threads; j++) {
					/* stage two, update the BATs */
					ptask[j].state = UPDATEBAT;
					MT_sema_up(&ptask[j].sema);
				}
			}
		}
		tio = GDKusec();
		tio = t1 - tio;

		/* await completion of the BAT updates */
		if (res == 0 && task.top[task.cur]) {
			for (j = 0; j < threads; j++) {
				MT_sema_down(&ptask[j].reply);
				if (ptask[j].errorcnt > 0 && !ptask[j].besteffort) {
					res = -1;
					best = 0;
				}
			}
		}

		/* trim the BATs discarding error tuples */
#define trimerrors(TYPE)												\
		do {															\
			TYPE *src, *dst;											\
			leftover= BATcount(task.as->format[attr].c);				\
			limit = leftover - cntstart;								\
			dst =src= (TYPE *) BUNtloc(task.as->format[attr].ci,cntstart); \
			for(j = 0; j < (int) limit; j++, src++){					\
				if ( task.rowerror[j]){									\
					leftover--;											\
					continue;											\
				}														\
				*dst++ = *src;											\
			}															\
			BATsetcount(task.as->format[attr].c, leftover );			\
		} while (0)

#ifdef _DEBUG_TABLET_
		mnstr_printf(GDKout, "#Trim bbest %d table size " BUNFMT " rows found so far " BUNFMT "\n",
					 best, BATcount(as->format[firstcol].c), task.cnt);
#endif
		if (best && BATcount(as->format[firstcol].c)) {
			BUN limit;
			int width;

			for (attr = 0; attr < as->nr_attrs; attr++) {
				if (as->format[attr].skip)
					continue;
				width = as->format[attr].c->twidth;
				switch (width){
				case 1:
					trimerrors(bte);
					break;
				case 2:
					trimerrors(sht);
					break;
				case 4:
					trimerrors(int);
					break;
				case 8:
					trimerrors(lng);
					break;
#ifdef HAVE_HGE
				case 16:
					trimerrors(hge);
					break;
#endif
				default:
					{
						char *src, *dst;
						leftover= BATcount(task.as->format[attr].c);
						limit = leftover - cntstart;
						dst = src= BUNtloc(task.as->format[attr].ci,cntstart);
						for(j = 0; j < (int) limit; j++, src += width){
							if ( task.rowerror[j]){
								leftover--;
								continue;
							}
							if (dst != src)
								memcpy(dst, src, width);
							dst += width;
						}
						BATsetcount(task.as->format[attr].c, leftover );
					}
					break;
				}
			}
			// re-initialize the error vector;
			memset(task.rowerror, 0, task.limit);
			task.errorcnt = 0;
		}

		if (res < 0) {
			/* producer should stop */
			task.maxrow = cnt;
			task.state = ENDOFCOPY;
		}
		MT_sema_up(&task.producer);
	}
#ifdef _DEBUG_TABLET_
	mnstr_printf(GDKout, "#Enf of block stream eof=%d res=%d\n",
				 task.ateof, res);
#endif

	cnt = BATcount(task.as->format[firstcol].c);
	if (GDKdebug & GRPalgorithms) {
		mnstr_printf(GDKout, "#COPY reader time " LLFMT " line break " LLFMT " io " LLFMT "\n",
					 total, lio, iototal);
#ifdef _DEBUG_TABLET_
		for (i = 0; i < as->nr_attrs; i++)
			mnstr_printf(GDKout, LLFMT " ", task.time[i]);
		mnstr_printf(GDKout, "\n");
#endif
		for (j = 0; j < threads; j++)
			mnstr_printf(GDKout, "#COPY thread time " LLFMT "\n",
						 ptask[j].wtime);
	}

	task.ateof = true;
	task.state = ENDOFCOPY;
#ifdef _DEBUG_TABLET_
	for (i = 0; i < as->nr_attrs; i++) {
		mnstr_printf(GDKout, "column " BUNFMT "\n", i);
		BATprint(task.as->format[i].c);
	}
#endif
#ifdef _DEBUG_TABLET_
	mnstr_printf(GDKout, "#Activate sync on disk \n");
#endif
	// activate the workers to sync the BATs to disk
	if (res == 0) {
		for (j = 0; j < threads; j++) {
			// stage three, update the BATs
			ptask[j].state = SYNCBAT;
			MT_sema_up(&ptask[j].sema);
		}
	}

	if (!task.ateof || cnt < task.maxrow) {
#ifdef _DEBUG_TABLET_
		mnstr_printf(GDKout, "#Shut down reader\n");
#endif
		MT_sema_up(&task.producer);
	}
	MT_join_thread(task.tid);
	if (res == 0) {
		// await completion of the BAT syncs
		for (j = 0; j < threads; j++)
			MT_sema_down(&ptask[j].reply);
	}

#ifdef _DEBUG_TABLET_
	mnstr_printf(GDKout, "#Activate endofcopy\n");
#endif
	for (j = 0; j < threads; j++) {
		ptask[j].state = ENDOFCOPY;
		MT_sema_up(&ptask[j].sema);
	}
	/* wait for their death */
	for (j = 0; j < threads; j++)
		MT_sema_down(&ptask[j].reply);

#ifdef _DEBUG_TABLET_
	mnstr_printf(GDKout, "#Kill the workers\n");
#endif
	for (j = 0; j < threads; j++) {
		MT_join_thread(ptask[j].tid);
		GDKfree(ptask[j].cols);
		MT_sema_destroy(&ptask[j].sema);
		MT_sema_destroy(&ptask[j].reply);
	}

#ifdef _DEBUG_TABLET_
	mnstr_printf(GDKout, "#Found " BUNFMT " tuples\n", cnt);
	mnstr_printf(GDKout, "#leftover input:%.63s\n",
				 task.b->buf + task.b->pos);
#endif
	for (i = 0; i < as->nr_attrs; i++) {
		BAT *b = task.as->format[i].c;
		if (b)
			BATsettrivprop(b);
		GDKfree(task.fields[i]);
	}
	GDKfree(task.fields);
	GDKfree(task.cols);
	GDKfree(task.time);
	for (i = 0; i < MAXBUFFERS; i++) {
		if (task.base[i])
			GDKfree(task.base[i]);
		if (task.lines[i])
			GDKfree(task.lines[i]);
	}
	if (task.rowerror)
		GDKfree(task.rowerror);
	MT_sema_destroy(&task.producer);
	MT_sema_destroy(&task.consumer);
#ifdef MLOCK_TST
	munlockall();
#endif

	return res < 0 ? BUN_NONE : cnt;

  bailout:
	if (task.fields) {
		for (i = 0; i < as->nr_attrs; i++) {
			if (task.fields[i])
				GDKfree(task.fields[i]);
		}
		GDKfree(task.fields);
	}
	GDKfree(task.time);
	GDKfree(task.cols);
	GDKfree(task.base[task.cur]);
	GDKfree(task.rowerror);
	for (i = 0; i < MAXWORKERS; i++)
		GDKfree(ptask[i].cols);
#ifdef MLOCK_TST
	munlockall();
#endif
	return BUN_NONE;
}

/* return the latest reject table, to be on the safe side we should
 * actually create copies within a critical section. Ignored for now. */
str
COPYrejects(Client cntxt, MalBlkPtr mb, MalStkPtr stk, InstrPtr pci)
{
	bat *row = getArgReference_bat(stk, pci, 0);
	bat *fld = getArgReference_bat(stk, pci, 1);
	bat *msg = getArgReference_bat(stk, pci, 2);
	bat *inp = getArgReference_bat(stk, pci, 3);

	create_rejects_table(cntxt);
	if (cntxt->error_row == NULL)
		throw(MAL, "sql.rejects", "No reject table available");
	BBPretain(*row = cntxt->error_row->batCacheid);
	BBPretain(*fld = cntxt->error_fld->batCacheid);
	BBPretain(*msg = cntxt->error_msg->batCacheid);
	BBPretain(*inp = cntxt->error_input->batCacheid);
	(void) mb;
	return MAL_SUCCEED;
}

str
COPYrejects_clear(Client cntxt, MalBlkPtr mb, MalStkPtr stk, InstrPtr pci)
{
	if (cntxt->error_row) {
		MT_lock_set(&errorlock);
		BATclear(cntxt->error_row, true);
		if(cntxt->error_fld) BATclear(cntxt->error_fld, true);
		if(cntxt->error_msg) BATclear(cntxt->error_msg, true);
		if(cntxt->error_input) BATclear(cntxt->error_input, true);
		MT_lock_unset(&errorlock);
	}
	(void) mb;
	(void) stk;
	(void) pci;
	return MAL_SUCCEED;
}

#undef _DEBUG_TABLET_<|MERGE_RESOLUTION|>--- conflicted
+++ resolved
@@ -173,16 +173,10 @@
 			continue;
 		bats[j] = fmt[i].c;
 		BBPfix(bats[j]->batCacheid);
-<<<<<<< HEAD
-		BATsetaccess(fmt[i].c, BAT_READ);
+		if (BATsetaccess(fmt[i].c, BAT_READ) != GDK_SUCCEED)
+			throw(SQL, "copy", "Failed to set access at tablet part " BUNFMT "\n", cnt);
 		fmt[i].c->tsorted = fmt[i].c->trevsorted = false;
 		fmt[i].c->tkey = false;
-=======
-		if (BATsetaccess(fmt[i].c, BAT_READ) != GDK_SUCCEED)
-			throw(SQL, "copy", "Failed to set access at tablet part " BUNFMT "\n", cnt);
-		fmt[i].c->tsorted = fmt[i].c->trevsorted = 0;
-		fmt[i].c->tkey = 0;
->>>>>>> 45edd4a6
 		BATsettrivprop(fmt[i].c);
 
 		if (cnt != BATcount(fmt[i].c))
