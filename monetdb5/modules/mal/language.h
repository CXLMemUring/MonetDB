--- conflicted
+++ resolved
@@ -41,24 +41,15 @@
 #endif
 
 language_export str CMDraise(str *ret, str *msg);
-<<<<<<< HEAD
-language_export str MALassertBit(int *ret, bit *val, str *msg);
-language_export str MALassertStr(int *ret, str *val, str *msg);
-language_export str MALassertOid(int *ret, oid *val, str *msg);
-language_export str MALassertSht(int *ret, sht *val, str *msg);
-language_export str MALassertInt(int *ret, int *val, str *msg);
-language_export str MALassertLng(int *ret, lng *val, str *msg);
-#ifdef HAVE_HGE
-language_export str MALassertHge(int *ret, hge *val, str *msg);
-#endif
-=======
 language_export str MALassertBit(void *ret, bit *val, str *msg);
 language_export str MALassertStr(void *ret, str *val, str *msg);
 language_export str MALassertOid(void *ret, oid *val, str *msg);
 language_export str MALassertSht(void *ret, sht *val, str *msg);
 language_export str MALassertInt(void *ret, int *val, str *msg);
 language_export str MALassertLng(void *ret, lng *val, str *msg);
->>>>>>> b959b506
+#ifdef HAVE_HGE
+language_export str MALassertHge(void *ret, hge *val, str *msg);
+#endif
 language_export str MALstartDataflow( Client cntxt, MalBlkPtr mb, MalStkPtr stk, InstrPtr pci);
 language_export str MALpass( Client cntxt, MalBlkPtr mb, MalStkPtr stk, InstrPtr pci);
 language_export str MALgarbagesink( Client cntxt, MalBlkPtr mb, MalStkPtr stk, InstrPtr pci);
