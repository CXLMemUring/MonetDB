/*
 * The contents of this file are subject to the MonetDB Public License
 * Version 1.1 (the "License"); you may not use this file except in
 * compliance with the License. You may obtain a copy of the License at
 * http://www.monetdb.org/Legal/MonetDBLicense
 *
 * Software distributed under the License is distributed on an "AS IS"
 * basis, WITHOUT WARRANTY OF ANY KIND, either express or implied. See the
 * License for the specific language governing rights and limitations
 * under the License.
 *
 * The Original Code is the MonetDB Database System.
 *
 * The Initial Developer of the Original Code is CWI.
 * Portions created by CWI are Copyright (C) 1997-July 2008 CWI.
 * Copyright August 2008-2014 MonetDB B.V.
 * All Rights Reserved.
 */

/*
 * M.L. Kersten
 */
#include "monetdb_config.h"
#include "manifold.h"
#include "mal_resolve.h"
#include "mal_builder.h"

//#define _DEBUG_MANIFOLD_

/* The default iterator over known scalar commands.
 * It can be less efficient then the vector based implementations,
 * but saves quite some hacking in non-essential cases or
 * expensive user defined functions.
 *
 * To keep things simple and reasonably performant we limit the
 * implementation to those cases where a single BAT is returned.
 * Arguments may be of any type. The MAL signature should be a COMMAND.
 *
 * The functionality has been extended to also perform the manifold
 * over aligned BATs, provided the underlying scalar function carries
 * the 'manifold' property.
 */

typedef struct{
	BAT *b;
	void *first;
	void *last;
	int	size;
	int type;
	BUN cnt;
	BATiter bi;
	BUN  o;
	BUN  q;
	str *s;
} MULTIarg;

typedef struct{
	Client cntxt;
	MalBlkPtr mb;
	MalStkPtr stk;
	InstrPtr pci;
	int fvar,lvar;
	MULTIarg *args;
} MULTItask;


// Loop through the first BAT
// keep the last error message received
#define ManifoldLoop(Type, ...)											\
	do {																\
		Type *v = (Type*) mut->args[0].first;							\
		oid oo, olimit = mut->args[mut->fvar].cnt;						\
		for( oo= 0; oo < olimit; oo++){									\
			msg = (*mut->pci->fcn)(v, __VA_ARGS__);						\
			if (msg) break;												\
			for( i = mut->fvar; i<= mut->lvar; i++) {					\
				if(ATOMstorage(mut->args[i].type == TYPE_void) ){		\
					args[i] = (void*)  &mut->args[i].o;					\
					mut->args[i].o++;									\
				} else if(mut->args[i].size == 0) {						\
					;													\
				} else if(ATOMstorage(mut->args[i].type) < TYPE_str ) {	\
					args[i] += mut->args[i].size;						\
				} else if (ATOMvarsized(mut->args[i].type)) {			\
					mut->args[i].o++;									\
					mut->args[i].s = (str *) BUNtail(mut->args[i].bi, mut->args[i].o); \
					args[i] = (void*)  &mut->args[i].s;					\
				} else {												\
					mut->args[i].o++;									\
					mut->args[i].s = (str *) Tloc(mut->args[i].b, mut->args[i].o); \
					args[i] = (void*)  &mut->args[i].s;					\
				}														\
			}															\
			v++;														\
		}																\
	} while (0)

// The target BAT tail type determines the result variable
<<<<<<< HEAD
#ifdef HAVE_HGE
#define Manifoldbody_hge(...) \
	case TYPE_hge: ManifoldLoop(hge,__VA_ARGS__); break
#else
#define Manifoldbody_hge(...)
#endif
#define Manifoldbody(...) \
switch(ATOMstorage(mut->args[0].b->T->type)){\
case TYPE_bte: ManifoldLoop(bte,__VA_ARGS__); break;\
case TYPE_sht: ManifoldLoop(sht,__VA_ARGS__); break;\
case TYPE_int: ManifoldLoop(int,__VA_ARGS__); break;\
case TYPE_lng: ManifoldLoop(lng,__VA_ARGS__); break;\
Manifoldbody_hge(__VA_ARGS__);                      \
case TYPE_oid: ManifoldLoop(oid,__VA_ARGS__); break;\
case TYPE_flt: ManifoldLoop(flt,__VA_ARGS__); break;\
case TYPE_dbl: ManifoldLoop(dbl,__VA_ARGS__); break;\
case TYPE_str: \
default:\
{   oid oo, olimit = mut->args[mut->fvar].cnt; \
	for( oo= 0; oo < olimit; oo++){\
		msg = (*mut->pci->fcn)(&y, __VA_ARGS__); 	\
		if (msg)					\
			break;					\
		bunfastapp(mut->args[0].b, (void*) y);	\
		for( i = mut->fvar; i<= mut->lvar; i++) {	\
			if(ATOMstorage(mut->args[i].type == TYPE_void) ){ 	\
				args[i] = (void*)  &mut->args[i].o;	 \
				mut->args[i].o++;		\
			} else if(ATOMstorage(mut->args[i].type) < TYPE_str){ 	\
				args[i] += mut->args[i].size;	\
			} else if(ATOMvarsized(mut->args[i].type)){	\
				mut->args[i].o++;		\
				mut->args[i].s = (str*) BUNtail(mut->args[i].bi, mut->args[i].o);\
				args[i] =  (void*) & mut->args[i].s; 	\
			} else {				\
				mut->args[i].o++;		\
				mut->args[i].s = (str*) Tloc(mut->args[i].b, mut->args[i].o);\
				args[i] =  (void*) & mut->args[i].s; 	\
			}					\
		}						\
	}							\
} }
=======
#define Manifoldbody(...)												\
	do {																\
		switch(ATOMstorage(mut->args[0].b->T->type)){					\
		case TYPE_bte: ManifoldLoop(bte,__VA_ARGS__); break;			\
		case TYPE_sht: ManifoldLoop(sht,__VA_ARGS__); break;			\
		case TYPE_int: ManifoldLoop(int,__VA_ARGS__); break;			\
		case TYPE_lng: ManifoldLoop(lng,__VA_ARGS__); break;			\
		case TYPE_oid: ManifoldLoop(oid,__VA_ARGS__); break;			\
		case TYPE_flt: ManifoldLoop(flt,__VA_ARGS__); break;			\
		case TYPE_dbl: ManifoldLoop(dbl,__VA_ARGS__); break;			\
		case TYPE_str:													\
		default: {														\
			oid oo, olimit = mut->args[mut->fvar].cnt;					\
			for( oo= 0; oo < olimit; oo++){								\
				msg = (*mut->pci->fcn)(&y, __VA_ARGS__);				\
				if (msg)												\
					break;												\
				bunfastapp(mut->args[0].b, (void*) y);					\
				for( i = mut->fvar; i<= mut->lvar; i++) {				\
					if(ATOMstorage(mut->args[i].type == TYPE_void) ){ 	\
						args[i] = (void*)  &mut->args[i].o;				\
						mut->args[i].o++;								\
					} else if(mut->args[i].size == 0) {					\
						;												\
					} else if (ATOMstorage(mut->args[i].type) < TYPE_str){ \
						args[i] += mut->args[i].size;					\
					} else if(ATOMvarsized(mut->args[i].type)){			\
						mut->args[i].o++;								\
						mut->args[i].s = (str*) BUNtail(mut->args[i].bi, mut->args[i].o); \
						args[i] =  (void*) & mut->args[i].s;			\
					} else {											\
						mut->args[i].o++;								\
						mut->args[i].s = (str*) Tloc(mut->args[i].b, mut->args[i].o); \
						args[i] =  (void*) & mut->args[i].s;			\
					}													\
				}														\
			}															\
			break;														\
		}																\
		}																\
	} while (0)
>>>>>>> 3a8efca1

// single argument is preparatory step for GDK_mapreduce
// Only the last error message is returned, the value of
// an erroneous call depends on the operator itself.
static str
MANIFOLDjob(MULTItask *mut)
{	int i;
	char **args;
	str y = NULL, msg= MAL_SUCCEED;

	args = (char**) GDKzalloc(sizeof(char*) * mut->pci->argc);
	if( args == NULL)
		throw(MAL,"mal.manifold",MAL_MALLOC_FAIL);
	
	// the mod.fcn arguments are ignored from the call
	for( i = mut->pci->retc+2; i< mut->pci->argc; i++) {
		if ( mut->args[i].b ){
			if(ATOMstorage(mut->args[i].type) < TYPE_str){ 	
				args[i] = (char*) mut->args[i].first;
			} else if(ATOMvarsized(mut->args[i].type)){	
				mut->args[i].s = (str*) BUNtail(mut->args[i].bi, mut->args[i].o);
				args[i] =  (void*) & mut->args[i].s; 
			} else {
				mut->args[i].s = (str*) Tloc(mut->args[i].b, mut->args[i].o);
				args[i] =  (void*) & mut->args[i].s; 
			}
		} else {
			args[i] = (char *) getArgReference(mut->stk,mut->pci,i);
		}
	}

#ifdef _DEBUG_MANIFOLD_
	mnstr_printf(mut->cntxt->fdout,"#MANIFOLDjob fvar %d lvar %d type %d\n",mut->fvar,mut->lvar, ATOMstorage(mut->args[mut->fvar].b->ttype));
#endif
	// use limited argument list expansion.
	switch(mut->pci->argc){
	case 4: Manifoldbody(args[3]); break;
	case 5: Manifoldbody(args[3],args[4]); break;
	case 6: Manifoldbody(args[3],args[4],args[5]); break;
	case 7: Manifoldbody(args[3],args[4],args[5],args[6]); break;
	case 8: Manifoldbody(args[3],args[4],args[5],args[6],args[7]); break;
	default:
		msg= createException(MAL,"mal.manifold","manifold call limitation ");
	}
	if (ATOMextern(mut->args[0].type) && y) 
		GDKfree(y); 
bunins_failed:
	GDKfree(args);
	return msg;
}

/* The manifold optimizer should check for the possibility
 * to use this implementation instead of the MAL loop.
 */
MALfcn
MANIFOLDtypecheck(Client cntxt, MalBlkPtr mb, InstrPtr pci){
	int i, k, tpe= 0;
	InstrPtr q=0;
	MalBlkPtr nmb;
	MALfcn fcn;

	if (pci->retc >1 || pci->argc > 8 || getModuleId(pci) == NULL) // limitation on MANIFOLDjob
		return NULL;
	// We need a private MAL context to resolve the function call
	nmb = newMalBlk(MAXVARS, STMT_INCREMENT);
	if( nmb == NULL)
		return NULL;
	// the scalar function
	q = newStmt(nmb,
		getVarConstant(mb,getArg(pci,pci->retc)).val.sval,
		getVarConstant(mb,getArg(pci,pci->retc+1)).val.sval);

	// Prepare the single result variable
	tpe =getColumnType(getArgType(mb,pci,0));
	k= getArg(q,0);
	setVarType(nmb,k,tpe);
	setVarFixed(nmb,k);
	setVarUDFtype(nmb,k);
	
	// extract their scalar argument type
	for ( i = pci->retc+2; i < pci->argc; i++){
		tpe = getColumnType(getArgType(mb,pci,i));
		q= pushArgument(nmb,q, k= newTmpVariable(nmb, tpe));
		setVarFixed(nmb,k);
		setVarUDFtype(nmb,k);
	}

#ifdef _DEBUG_MANIFOLD_
	mnstr_printf(cntxt->fdout,"#MANIFOLD operation\n");
	printInstruction(cntxt->fdout,mb,0,pci,LIST_MAL_ALL);
	printInstruction(cntxt->fdout,nmb,0,q,LIST_MAL_ALL);
#endif
	// Localize the underlying scalar operator
	typeChecker(cntxt->fdout, cntxt->nspace, nmb, q, TRUE);
	if (nmb->errors || q->fcn == NULL || q->token != CMDcall ||
		varGetProp( q->blk, getArg(getInstrPtr(q->blk,0), 0), PropertyIndex("unsafe") ) != NULL)
		fcn = NULL;
	else
		fcn = q->fcn;
#ifdef _DEBUG_MANIFOLD_
	mnstr_printf(cntxt->fdout,"success? %s\n",(fcn == NULL? "no":"yes"));
	printInstruction(cntxt->fdout,nmb,0,q,LIST_MAL_ALL);
#endif
	freeMalBlk(nmb);
	return fcn;
}

/*
 * The manifold should support aligned BATs as well
 */
str
MANIFOLDevaluate(Client cntxt, MalBlkPtr mb, MalStkPtr stk, InstrPtr pci){
	MULTItask mut;
	MULTIarg *mat;
	int i, tpe= 0;
	BUN cnt = 0;
	oid o = 0;
	str msg = MAL_SUCCEED;
	MALfcn fcn;

	fcn= MANIFOLDtypecheck(cntxt,mb,pci);
	if( fcn == NULL)
		throw(MAL, "mal.manifold", "Illegal manifold function call");

	mat = (MULTIarg *) GDKzalloc(sizeof(MULTIarg) * pci->argc);
	if( mat == NULL)
		throw(MAL, "mal.manifold", MAL_MALLOC_FAIL);
	
	// mr-job structure preparation
	mut.fvar = mut.lvar = 0;
	mut.cntxt= cntxt;
	mut.mb= mb;
	mut.stk= stk;
	mut.args= mat;
	mut.pci = pci;

	// prepare iterators
	for( i = pci->retc+2; i < pci->argc; i++){
		if ( isaBatType(getArgType(mb,pci,i)) ){
			mat[i].b = BATdescriptor( *getArgReference_bat(stk,pci,i));
			if ( mat[i].b == NULL){
				msg = createException(MAL,"mal.manifold", MAL_MALLOC_FAIL);
				goto wrapup;
			}
			mat[i].type = tpe = getColumnType(getArgType(mb,pci,i));
			if (mut.fvar == 0){
				mut.fvar = i;
				cnt = BATcount(mat[i].b);
			} else if (BATcount(mat[i].b)!= cnt){
				msg = createException(MAL,"mal.manifold","Columns must be of same length");
				goto wrapup;
			} 
			mut.lvar = i;
			if (ATOMstorage(tpe) == TYPE_str) 
				mat[i].size = Tsize(mat[i].b);
			else
				mat[i].size = BATatoms[ATOMstorage(tpe)].size;
			mat[i].cnt = cnt;
			if ( mat[i].b->ttype == TYPE_void){
				o = mat[i].b->tseqbase;
				mat[i].first = mat[i].last = (void*) &o;
			} else {
				mat[i].first = (void*)  Tloc(mat[i].b, BUNfirst(mat[i].b));
				mat[i].last = (void*) Tloc(mat[i].b, BUNlast(mat[i].b));
			}
			mat[i].bi = bat_iterator(mat[i].b);
			mat[i].o = BUNfirst(mat[i].b);
			mat[i].q = BUNlast(mat[i].b);
		} else {
			mat[i].last = mat[i].first = (void *) getArgReference(stk,pci,i);
			mat[i].type = getArgType(mb, pci, i);
		}
	}

	// Then iterator over all BATs
	if( mut.fvar ==0){
		msg= createException(MAL,"mal.manifold","At least one column required");
		goto wrapup;
	}

	// prepare result variable
	mat[0].b =BATnew(TYPE_void, getColumnType(getArgType(mb,pci,0)), cnt, TRANSIENT);
	if ( mat[0].b == NULL){
		msg= createException(MAL,"mal.manifold",MAL_MALLOC_FAIL);
		goto wrapup;
	}
	mat[0].b->hsorted= 0;
	mat[0].b->hrevsorted= 0;
	mat[0].b->T->nonil=0;
	mat[0].b->tsorted=0;
	mat[0].b->trevsorted=0;
	mat[0].bi = bat_iterator(mat[0].b);
	mat[0].first = (void *)  Tloc(mat[0].b, BUNfirst(mat[0].b));
	mat[0].last = (void *)  Tloc(mat[0].b, BUNlast(mat[0].b));
	if ( mat[mut.fvar].b->htype == TYPE_void)
		BATseqbase(mat[0].b, mat[mut.fvar].b->H->seq);
	else
		BATseqbase(mat[0].b, 0);

	mut.pci = copyInstruction(pci);
	mut.pci->fcn = fcn;
	msg = MANIFOLDjob(&mut);
	freeInstruction(mut.pci);

	// consolidate the properties
	if (ATOMstorage(mat[0].b->ttype) < TYPE_str)
		BATsetcount(mat[0].b,cnt);
	BATsettrivprop(mat[0].b);
	BATderiveProps(mat[0].b, TRUE);
	BBPkeepref(*getArgReference_bat(stk,pci,0)=mat[0].b->batCacheid);
wrapup:
	// restore the argument types
	for (i = pci->retc; i < pci->argc; i++){
		if ( mat[i].b)
			BBPreleaseref(mat[i].b->batCacheid);
	}
	GDKfree(mat);
	return msg;
}

// The old code
str MANIFOLDremapMultiplex(Client cntxt, MalBlkPtr mb, MalStkPtr stk, InstrPtr p){
    char buf[BUFSIZ];
    (void) mb;
    (void) cntxt;
    snprintf(buf,BUFSIZ,"Function '%s.%s' not defined", (char *) getArgReference(stk,p,p->retc), (char *) getArgReference(stk,p,p->retc+1));
    throw(MAL, "opt.remap", "%s",buf);
}<|MERGE_RESOLUTION|>--- conflicted
+++ resolved
@@ -96,50 +96,12 @@
 	} while (0)
 
 // The target BAT tail type determines the result variable
-<<<<<<< HEAD
 #ifdef HAVE_HGE
-#define Manifoldbody_hge(...) \
+#define Manifoldbody_hge(...)					\
 	case TYPE_hge: ManifoldLoop(hge,__VA_ARGS__); break
 #else
 #define Manifoldbody_hge(...)
 #endif
-#define Manifoldbody(...) \
-switch(ATOMstorage(mut->args[0].b->T->type)){\
-case TYPE_bte: ManifoldLoop(bte,__VA_ARGS__); break;\
-case TYPE_sht: ManifoldLoop(sht,__VA_ARGS__); break;\
-case TYPE_int: ManifoldLoop(int,__VA_ARGS__); break;\
-case TYPE_lng: ManifoldLoop(lng,__VA_ARGS__); break;\
-Manifoldbody_hge(__VA_ARGS__);                      \
-case TYPE_oid: ManifoldLoop(oid,__VA_ARGS__); break;\
-case TYPE_flt: ManifoldLoop(flt,__VA_ARGS__); break;\
-case TYPE_dbl: ManifoldLoop(dbl,__VA_ARGS__); break;\
-case TYPE_str: \
-default:\
-{   oid oo, olimit = mut->args[mut->fvar].cnt; \
-	for( oo= 0; oo < olimit; oo++){\
-		msg = (*mut->pci->fcn)(&y, __VA_ARGS__); 	\
-		if (msg)					\
-			break;					\
-		bunfastapp(mut->args[0].b, (void*) y);	\
-		for( i = mut->fvar; i<= mut->lvar; i++) {	\
-			if(ATOMstorage(mut->args[i].type == TYPE_void) ){ 	\
-				args[i] = (void*)  &mut->args[i].o;	 \
-				mut->args[i].o++;		\
-			} else if(ATOMstorage(mut->args[i].type) < TYPE_str){ 	\
-				args[i] += mut->args[i].size;	\
-			} else if(ATOMvarsized(mut->args[i].type)){	\
-				mut->args[i].o++;		\
-				mut->args[i].s = (str*) BUNtail(mut->args[i].bi, mut->args[i].o);\
-				args[i] =  (void*) & mut->args[i].s; 	\
-			} else {				\
-				mut->args[i].o++;		\
-				mut->args[i].s = (str*) Tloc(mut->args[i].b, mut->args[i].o);\
-				args[i] =  (void*) & mut->args[i].s; 	\
-			}					\
-		}						\
-	}							\
-} }
-=======
 #define Manifoldbody(...)												\
 	do {																\
 		switch(ATOMstorage(mut->args[0].b->T->type)){					\
@@ -147,6 +109,7 @@
 		case TYPE_sht: ManifoldLoop(sht,__VA_ARGS__); break;			\
 		case TYPE_int: ManifoldLoop(int,__VA_ARGS__); break;			\
 		case TYPE_lng: ManifoldLoop(lng,__VA_ARGS__); break;			\
+		Manifoldbody_hge(__VA_ARGS__);									\
 		case TYPE_oid: ManifoldLoop(oid,__VA_ARGS__); break;			\
 		case TYPE_flt: ManifoldLoop(flt,__VA_ARGS__); break;			\
 		case TYPE_dbl: ManifoldLoop(dbl,__VA_ARGS__); break;			\
@@ -181,7 +144,6 @@
 		}																\
 		}																\
 	} while (0)
->>>>>>> 3a8efca1
 
 // single argument is preparatory step for GDK_mapreduce
 // Only the last error message is returned, the value of
