--- conflicted
+++ resolved
@@ -34,12 +34,6 @@
 	if (BBPindex(buf) <= 0 && BBPrename(b->batCacheid, buf) != 0)
 		return -1;
 	BATroles(b,X2);
-<<<<<<< HEAD
-	if (BATmode(b,TRANSIENT) != GDK_SUCCEED)
-		return -1;
-	BATfakeCommit(b);
-=======
->>>>>>> 56b54d7a
 	*ret = b->batCacheid;
 	BBPkeepref(*ret);
 	return 0;
