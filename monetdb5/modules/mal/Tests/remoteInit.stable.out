stdout of test 'remoteInit` in directory 'monetdb5/modules/mal` itself:


# 01:39:39 >  
# 01:39:39 >   mserver5 "--config=/ufs/mk/monet5//Linux/etc/monetdb5.conf" --debug=10 --set gdk_nr_threads=0 --set "monet_mod_path=/ufs/mk/monet5//Linux/lib/MonetDB5:/ufs/mk/monet5//Linux/lib/MonetDB5/lib:/ufs/mk/monet5//Linux/lib/MonetDB5/bin" --set "gdk_dbfarm=/ufs/mk/monet5//Linux/var/MonetDB5/dbfarm" --set "sql_logdir=/ufs/mk/monet5//Linux/var/MonetDB5/sql_logs"  --set mapi_open=true --set xrpc_open=true --set mapi_port=34180 --set xrpc_port=47788 --set monet_prompt= --trace  --dbname=mTests_src_modules_mal  remoteInit.mal
# 01:39:39 >  

# MonetDB server v5.8.0, based on kernel v1.26.0
# Serving database 'mTests_src_modules_mal', using 4 threads
# Compiled for x86_64-unknown-linux-gnu/64bit with 64bit OIDs dynamically linked
# Copyright (c) 1993-July 2008 CWI.
# Copyright (c) August 2008-2015 MonetDB B.V., all rights reserved
# Visit http://www.monetdb.org/ for further information
# Listening for connection requests on mapi:monetdb://gaai.mullender.nl:37132/
# Listening for UNIX domain connection requests on mapi:monetdb:///var/tmp/mtest-8843/.s.monetdb.37132
# MonetDB/GIS module loaded
# Start processing logs sql/sql_logs version 52200
# Start reading the write-ahead log 'sql_logs/sql/log.4'
# Finished reading the write-ahead log 'sql_logs/sql/log.4'
# Finished processing logs sql/sql_logs
# MonetDB/SQL module loaded
<<<<<<< HEAD
function user.remote_internal_servegetbat(type:str,o:bat[:oid,:any_2]):void;
    t := inspect.getType(o);
barrier ifpart := calc.==(type,t);
    len := aggr.count(o);
    io.print(len);
    io.print(o);
exit ifpart;
barrier ifpart := calc.isnil(type);
    io.printf("!MALException:user.serveget:nil type doesn't match anything\n");
exit ifpart;
barrier ifpart := calc.!=(type,t);
    io.printf("!MALException:user.serveget:object type (%s) ",t);
    io.printf("does not match required type (%s)\n",type);
exit ifpart;
end user.remote_internal_servegetbat;
function user.remote_internal_serveget(type:str,o:any):void;
    t := inspect.getType(o);
barrier ifpart := calc.==(type,t);
    io.print(o);
exit ifpart;
barrier ifpart := calc.isnil(type);
    io.printf("!MALException:user.serveget:nil type doesn't match anything\n");
exit ifpart;
barrier ifpart := calc.!=(type,t);
    io.printf("!MALException:user.serveget:object type (%s) ",t);
    io.printf("does not match required type (%s)\n",type);
exit ifpart;
end user.remote_internal_serveget;
function user.main():void;
#test basic interaction scheme 
    remote_test_id_0 := bat.new(:oid,:str,33);
    bat.append(remote_test_id_0,"oid":str);
    user.remote_internal_servegetbat("bat[:oid,:str]",remote_test_id_0);
end user.main;
=======
# MonetDB/R   module loaded

Ready.

# 09:58:28 >  
# 09:58:28 >  "mclient" "-lmal" "-ftest" "-Eutf-8" "--host=/var/tmp/mtest-28552" "--port=35023"
# 09:58:28 >  

>>>>>>> 242cceaf
[ 1 ]
#-----------------#
# h	t	  # name
# int	str	  # type
#-----------------#
[ 0@0,	  "oid"	  ]

# 01:39:39 >  
# 01:39:39 >  Done.
# 01:39:39 >  
<|MERGE_RESOLUTION|>--- conflicted
+++ resolved
@@ -19,42 +19,6 @@
 # Finished reading the write-ahead log 'sql_logs/sql/log.4'
 # Finished processing logs sql/sql_logs
 # MonetDB/SQL module loaded
-<<<<<<< HEAD
-function user.remote_internal_servegetbat(type:str,o:bat[:oid,:any_2]):void;
-    t := inspect.getType(o);
-barrier ifpart := calc.==(type,t);
-    len := aggr.count(o);
-    io.print(len);
-    io.print(o);
-exit ifpart;
-barrier ifpart := calc.isnil(type);
-    io.printf("!MALException:user.serveget:nil type doesn't match anything\n");
-exit ifpart;
-barrier ifpart := calc.!=(type,t);
-    io.printf("!MALException:user.serveget:object type (%s) ",t);
-    io.printf("does not match required type (%s)\n",type);
-exit ifpart;
-end user.remote_internal_servegetbat;
-function user.remote_internal_serveget(type:str,o:any):void;
-    t := inspect.getType(o);
-barrier ifpart := calc.==(type,t);
-    io.print(o);
-exit ifpart;
-barrier ifpart := calc.isnil(type);
-    io.printf("!MALException:user.serveget:nil type doesn't match anything\n");
-exit ifpart;
-barrier ifpart := calc.!=(type,t);
-    io.printf("!MALException:user.serveget:object type (%s) ",t);
-    io.printf("does not match required type (%s)\n",type);
-exit ifpart;
-end user.remote_internal_serveget;
-function user.main():void;
-#test basic interaction scheme 
-    remote_test_id_0 := bat.new(:oid,:str,33);
-    bat.append(remote_test_id_0,"oid":str);
-    user.remote_internal_servegetbat("bat[:oid,:str]",remote_test_id_0);
-end user.main;
-=======
 # MonetDB/R   module loaded
 
 Ready.
@@ -63,7 +27,6 @@
 # 09:58:28 >  "mclient" "-lmal" "-ftest" "-Eutf-8" "--host=/var/tmp/mtest-28552" "--port=35023"
 # 09:58:28 >  
 
->>>>>>> 242cceaf
 [ 1 ]
 #-----------------#
 # h	t	  # name
