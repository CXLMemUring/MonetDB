stdout of test 'partition` in directory 'monetdb5/modules/mal` itself:


# 16:35:42 >  
# 16:35:42 >   mserver5 "--config=/ufs/mk/monet5//Linux/etc/monetdb5.conf" --debug=10 --set gdk_nr_threads=0 --set "monet_mod_path=/ufs/mk/monet5//Linux/lib/MonetDB5:/ufs/mk/monet5//Linux/lib/MonetDB5/lib:/ufs/mk/monet5//Linux/lib/MonetDB5/bin" --set "gdk_dbfarm=/ufs/mk/monet5//Linux/var/MonetDB5/dbfarm" --set "sql_logdir=sql_logs"   --set mapi_open=true --set xrpc_open=true --set mapi_port=34622 --set xrpc_port=40864 --set monet_prompt= --trace  --dbname=mTests_src_modules_mal  partition.mal
# 16:35:42 >  

# MonetDB server v5.11.0, based on kernel v1.29.0
# Serving database 'mTests_src_modules_mal', using 4 threads
# Compiled for x86_64-unknown-linux-gnu/64bit with 64bit OIDs dynamically linked
# Copyright (c) 1993-July 2008 CWI.
<<<<<<< HEAD
# Copyright (c) August 2008-2009 MonetDB B.V., all rights reserved
# Visit http://monetdb.cwi.nl/ for further information
# Listening for connection requests on mapi:monetdb://eir.ins.cwi.nl:33621/
function user.tst():void;
    b := bat.new(:oid,:int);
    bat.append(b,1);
    bat.append(b,2);
    bat.append(b,3);
    bat.append(b,4);
    bat.append(b,5);
    c := bat.partition(b,2,0);
    io.print(c);
    d := bat.partition(b,2,1);
    io.print(d);
    (b1,b2) := bat.partition(b);
    io.print(b1);
    io.print(b2);
    b3 := bat.partition(b);
    io.print(b3);
    e := bat.partition(b,2,-1);
    io.print(e);
end user.tst;
function user.main():void;
    mdb.List("user","tst");
    user.tst();
end user.main;
function user.tst():void;               	#[0]  0 
    b:bat[:oid,:int] := bat.new(:oid,:int);	#[1] CMDBATnew 1 <- 2 3 
    bat.append(b:bat[:oid,:int],1:int); 	#[2] BKCappend_val_wrap 4 <- 1 5 
    bat.append(b:bat[:oid,:int],2:int); 	#[3] BKCappend_val_wrap 6 <- 1 7 
    bat.append(b:bat[:oid,:int],3:int); 	#[4] BKCappend_val_wrap 8 <- 1 9 
    bat.append(b:bat[:oid,:int],4:int); 	#[5] BKCappend_val_wrap 10 <- 1 11 
    bat.append(b:bat[:oid,:int],5:int); 	#[6] BKCappend_val_wrap 12 <- 1 13 
    c:bat[:oid,:int] := bat.partition(b:bat[:oid,:int],2:int,0:int);	#[7] CMDBATpartition2 14 <- 1 7 15 
    io.print(c:bat[:oid,:int]);         	#[8] IOprint_val 16 <- 14 
    d:bat[:oid,:int] := bat.partition(b:bat[:oid,:int],2:int,1:int);	#[9] CMDBATpartition2 17 <- 1 7 5 
    io.print(d:bat[:oid,:int]);         	#[10] IOprint_val 18 <- 17 
    (b1:bat[:oid,:int],b2:bat[:oid,:int]) := bat.partition(b:bat[:oid,:int]);	#[11] CMDBATpartition 19 20 <- 1 
    io.print(b1:bat[:oid,:int]);        	#[12] IOprint_val 21 <- 19 
    io.print(b2:bat[:oid,:int]);        	#[13] IOprint_val 22 <- 20 
    b3:bat[:oid,:int] := bat.partition(b:bat[:oid,:int]);	#[14] CMDBATpartition 23 <- 1 
    io.print(b3:bat[:oid,:int]);        	#[15] IOprint_val 24 <- 23 
# an error should be produced           	#[16]  25 <- 
    e:bat[:oid,:int] := bat.partition(b:bat[:oid,:int],2:int,-1:int);	#[17] CMDBATpartition2 26 <- 1 7 27 
    io.print(e:bat[:oid,:int]);         	#[18] IOprint_val 28 <- 26 
=======
# Copyright (c) August 2008-2015 MonetDB B.V., all rights reserved
# Visit http://www.monetdb.org/ for further information
# Listening for connection requests on mapi:monetdb://vienna.da.cwi.nl:35410/
# Listening for UNIX domain connection requests on mapi:monetdb:///var/tmp/mtest-26774/.s.monetdb.35410
# MonetDB/GIS module loaded
# Start processing logs sql/sql_logs version 52200
# Start reading the write-ahead log 'sql_logs/sql/log.4'
# Finished reading the write-ahead log 'sql_logs/sql/log.4'
# Finished processing logs sql/sql_logs
# MonetDB/SQL module loaded
# MonetDB/R   module loaded

Ready.

# 09:46:29 >  
# 09:46:29 >  "mclient" "-lmal" "-ftest" "-Eutf-8" "--host=/var/tmp/mtest-26774" "--port=35410"
# 09:46:29 >  

function user.tst():void;               	#[0]  0 
    b:bat[:int] := bat.new(:int);       	#[1] CMDBATnewColumn 1 <- 2 
    bat.append(b:bat[:int],1:int);      	#[2] BKCappend_val_wrap 3 <- 1 4 
    bat.append(b:bat[:int],2:int);      	#[3] BKCappend_val_wrap 5 <- 1 6 
    bat.append(b:bat[:int],3:int);      	#[4] BKCappend_val_wrap 7 <- 1 8 
    bat.append(b:bat[:int],4:int);      	#[5] BKCappend_val_wrap 9 <- 1 10 
    bat.append(b:bat[:int],5:int);      	#[6] BKCappend_val_wrap 11 <- 1 12 
    c:bat[:int] := bat.partition(b:bat[:int],2:int,0:int);	#[7] CMDBATpartition2 13 <- 1 6 14 
    io.print(c:bat[:int]);              	#[8] IOprint_val 15 <- 13 
    d:bat[:int] := bat.partition(b:bat[:int],2:int,1:int);	#[9] CMDBATpartition2 16 <- 1 6 4 
    io.print(d:bat[:int]);              	#[10] IOprint_val 17 <- 16 
    (b1:bat[:int],b2:bat[:int]) := bat.partition(b:bat[:int]);	#[11] CMDBATpartition 18 19 <- 1 
    io.print(b1:bat[:int]);             	#[12] IOprint_val 20 <- 18 
    io.print(b2:bat[:int]);             	#[13] IOprint_val 21 <- 19 
    b3:bat[:int] := bat.partition(b:bat[:int]);	#[14] CMDBATpartition 22 <- 1 
    io.print(b3:bat[:int]);             	#[15] IOprint_val 23 <- 22 
# an error should be produced           
    e:bat[:int] := bat.partition(b:bat[:int],2:int,-1:int);	#[17] CMDBATpartition2 25 <- 1 6 26 
    io.print(e:bat[:int]);              	#[18] IOprint_val 27 <- 25 
>>>>>>> 242cceaf
end user.tst;                           	#[19]  
#--------------------------#
# h	t	  # name
# void	int	  # type
#-----------------#
[ 0@0,	  1	  ]
[ 1@0,	  2	  ]
#-----------------#
# h	t	  # name
# void	int	  # type
#--------------------------#
[ 2@0,	3  ]
[ 3@0,	4  ]
[ 4@0,	5  ]
#--------------------------#
# t	t  # name
# void	int	  # type
#-----------------#
[ 0@0,	  1	  ]
[ 1@0,	  2	  ]
[ 2@0,	  3	  ]
#-----------------#
# h	t	  # name
# void	int	  # type
#--------------------------#
[ 3@0,	4  ]
[ 4@0,	5  ]
#--------------------------#
# t	t  # name
# void	int	  # type
#-----------------#
[ 0@0,	  1	  ]
[ 1@0,	  2	  ]
[ 2@0,	  3	  ]
[ 3@0,	  4	  ]
[ 4@0,	  5	  ]

# 16:35:42 >  
# 16:35:42 >  Done.
# 16:35:42 >  
<|MERGE_RESOLUTION|>--- conflicted
+++ resolved
@@ -9,53 +9,6 @@
 # Serving database 'mTests_src_modules_mal', using 4 threads
 # Compiled for x86_64-unknown-linux-gnu/64bit with 64bit OIDs dynamically linked
 # Copyright (c) 1993-July 2008 CWI.
-<<<<<<< HEAD
-# Copyright (c) August 2008-2009 MonetDB B.V., all rights reserved
-# Visit http://monetdb.cwi.nl/ for further information
-# Listening for connection requests on mapi:monetdb://eir.ins.cwi.nl:33621/
-function user.tst():void;
-    b := bat.new(:oid,:int);
-    bat.append(b,1);
-    bat.append(b,2);
-    bat.append(b,3);
-    bat.append(b,4);
-    bat.append(b,5);
-    c := bat.partition(b,2,0);
-    io.print(c);
-    d := bat.partition(b,2,1);
-    io.print(d);
-    (b1,b2) := bat.partition(b);
-    io.print(b1);
-    io.print(b2);
-    b3 := bat.partition(b);
-    io.print(b3);
-    e := bat.partition(b,2,-1);
-    io.print(e);
-end user.tst;
-function user.main():void;
-    mdb.List("user","tst");
-    user.tst();
-end user.main;
-function user.tst():void;               	#[0]  0 
-    b:bat[:oid,:int] := bat.new(:oid,:int);	#[1] CMDBATnew 1 <- 2 3 
-    bat.append(b:bat[:oid,:int],1:int); 	#[2] BKCappend_val_wrap 4 <- 1 5 
-    bat.append(b:bat[:oid,:int],2:int); 	#[3] BKCappend_val_wrap 6 <- 1 7 
-    bat.append(b:bat[:oid,:int],3:int); 	#[4] BKCappend_val_wrap 8 <- 1 9 
-    bat.append(b:bat[:oid,:int],4:int); 	#[5] BKCappend_val_wrap 10 <- 1 11 
-    bat.append(b:bat[:oid,:int],5:int); 	#[6] BKCappend_val_wrap 12 <- 1 13 
-    c:bat[:oid,:int] := bat.partition(b:bat[:oid,:int],2:int,0:int);	#[7] CMDBATpartition2 14 <- 1 7 15 
-    io.print(c:bat[:oid,:int]);         	#[8] IOprint_val 16 <- 14 
-    d:bat[:oid,:int] := bat.partition(b:bat[:oid,:int],2:int,1:int);	#[9] CMDBATpartition2 17 <- 1 7 5 
-    io.print(d:bat[:oid,:int]);         	#[10] IOprint_val 18 <- 17 
-    (b1:bat[:oid,:int],b2:bat[:oid,:int]) := bat.partition(b:bat[:oid,:int]);	#[11] CMDBATpartition 19 20 <- 1 
-    io.print(b1:bat[:oid,:int]);        	#[12] IOprint_val 21 <- 19 
-    io.print(b2:bat[:oid,:int]);        	#[13] IOprint_val 22 <- 20 
-    b3:bat[:oid,:int] := bat.partition(b:bat[:oid,:int]);	#[14] CMDBATpartition 23 <- 1 
-    io.print(b3:bat[:oid,:int]);        	#[15] IOprint_val 24 <- 23 
-# an error should be produced           	#[16]  25 <- 
-    e:bat[:oid,:int] := bat.partition(b:bat[:oid,:int],2:int,-1:int);	#[17] CMDBATpartition2 26 <- 1 7 27 
-    io.print(e:bat[:oid,:int]);         	#[18] IOprint_val 28 <- 26 
-=======
 # Copyright (c) August 2008-2015 MonetDB B.V., all rights reserved
 # Visit http://www.monetdb.org/ for further information
 # Listening for connection requests on mapi:monetdb://vienna.da.cwi.nl:35410/
@@ -93,7 +46,6 @@
 # an error should be produced           
     e:bat[:int] := bat.partition(b:bat[:int],2:int,-1:int);	#[17] CMDBATpartition2 25 <- 1 6 26 
     io.print(e:bat[:int]);              	#[18] IOprint_val 27 <- 25 
->>>>>>> 242cceaf
 end user.tst;                           	#[19]  
 #--------------------------#
 # h	t	  # name
