stdout of test 'iterator03` in directory 'monetdb5/modules/mal` itself:


# 00:03:53 >  
# 00:03:53 >  Mtimeout -timeout 60 Mserver "--config=/ufs/mk/monet5/src/mal/Tests/All.conf" --debug=10 --set "monet_mod_path=/ufs/mk/monet5/Linux/lib/MonetDB5:/ufs/mk/opensource/MonetDB/Linux/lib/MonetDB" --set "gdk_dbfarm=/ufs/mk/opensource/MonetDB/Linux/var/MonetDB5/dbfarm" --set "sql_logdir=/ufs/mk/opensource/MonetDB/Linux/var/MonetDB5/log" --set mapi_port=33330 --set sql_port=49911 --set xquery_port=56575 --set monet_prompt= --trace --dbname=mTests_src_modules_mal  chopper03.mal </dev/null
# 00:03:53 >  

# MonetDB server v5.9.0, based on kernel v1.27.0
# Serving database 'mTests_src_modules_mal', using 4 threads
# Compiled for x86_64-unknown-linux-gnu/64bit with 64bit OIDs dynamically linked
# Copyright (c) 1993-July 2008 CWI.
# Copyright (c) August 2008-2015 MonetDB B.V., all rights reserved
# Visit http://www.monetdb.org/ for further information
# Listening for connection requests on mapi:monetdb://vienna.da.cwi.nl:35410/
# Listening for UNIX domain connection requests on mapi:monetdb:///var/tmp/mtest-26774/.s.monetdb.35410
# MonetDB/GIS module loaded
# Start processing logs sql/sql_logs version 52200
# Start reading the write-ahead log 'sql_logs/sql/log.4'
# Finished reading the write-ahead log 'sql_logs/sql/log.4'
# Finished processing logs sql/sql_logs
# MonetDB/SQL module loaded
# MonetDB/R   module loaded

Ready.

# 09:45:57 >  
# 09:45:57 >  "mclient" "-lmal" "-ftest" "-Eutf-8" "--host=/var/tmp/mtest-26774" "--port=35410"
# 09:45:57 >  

[ "build a table finished" ]
#-------------------------------------------------------------------------#
# h	t								  # name
# void	url  # type
#--------------------------#
[ 0@0,	http://www.cwi.nl	]
[ 1@0,	http://www.cwi.nl/~monet	]
[ 2@0,	http://www.cwi.nl/~mk/Acoi/doc/features.html	]
[ 3@0,	http://www.educ.uva.nl/schoolweb/rocloka.htm	]
[ 4@0,	http://www.nedstat.nl/cgi-bin/viewstat?name=Planetarium	]
[ 5@0,	http://www.edgeonline.com/	]
[ 6@0,	  "http://robotics.stanford.edu/icons/ "			  ]
[ "start loop" ]
[ "next chunk" ]
#---------------------------------------------------------#
# h	t						  # name
# void			url						  # type
#--------------------------#
[ 0@0,	http://www.cwi.nl	]
[ 1@0,	http://www.cwi.nl/~monet	]
[ 2@0,	http://www.cwi.nl/~mk/Acoi/doc/features.html	]
[ "next chunk" ]
#--------------------------#
# t	t  # name
# void	url  # type
#--------------------------#
<<<<<<< HEAD
[ 3@0,	"http://www.educ.uva.nl/schoolweb/rocloka.htm"  ]
[ 4@0,	"http://www.nedstat.nl/cgi-bin/viewstat?name=Planetarium"  ]
[ 5@0,	"http://www.edgeonline.com/"  ]
=======
[ 3@0,	http://www.educ.uva.nl/schoolweb/rocloka.htm	]
[ 4@0,	http://www.nedstat.nl/cgi-bin/viewstat?name=Planetarium	]
[ 5@0,	http://www.edgeonline.com/	]
>>>>>>> 242cceaf
[ "next chunk" ]
#--------------------------#
# t	t  # name
# void	url  # type
#--------------------------#
[ 6@0,	"http://robotics.stanford.edu/icons/ "  ]

# 00:03:53 >  
# 00:03:53 >  Done.
# 00:03:53 >  
<|MERGE_RESOLUTION|>--- conflicted
+++ resolved
@@ -53,15 +53,9 @@
 # t	t  # name
 # void	url  # type
 #--------------------------#
-<<<<<<< HEAD
-[ 3@0,	"http://www.educ.uva.nl/schoolweb/rocloka.htm"  ]
-[ 4@0,	"http://www.nedstat.nl/cgi-bin/viewstat?name=Planetarium"  ]
-[ 5@0,	"http://www.edgeonline.com/"  ]
-=======
 [ 3@0,	http://www.educ.uva.nl/schoolweb/rocloka.htm	]
 [ 4@0,	http://www.nedstat.nl/cgi-bin/viewstat?name=Planetarium	]
 [ 5@0,	http://www.edgeonline.com/	]
->>>>>>> 242cceaf
 [ "next chunk" ]
 #--------------------------#
 # t	t  # name
