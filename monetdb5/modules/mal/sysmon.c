/*
 * This Source Code Form is subject to the terms of the Mozilla Public
 * License, v. 2.0.  If a copy of the MPL was not distributed with this
 * file, You can obtain one at http://mozilla.org/MPL/2.0/.
 *
 * Copyright 1997 - July 2008 CWI, August 2008 - 2019 MonetDB B.V.
 */

#include "monetdb_config.h"
#include "sysmon.h"
#include "mal_authorize.h"
#include "mal_runtime.h"
#include "mtime.h"

/* (c) M.L. Kersten
<<<<<<< HEAD
 * The queries currently in execution are returned to the front-end for managing expensive ones.
=======
 * The query runtime monitor facility is hardwired for speed and evading the SQL transaction manager
>>>>>>> c25240f3
*/

str
SYSMONqueue(Client cntxt, MalBlkPtr mb, MalStkPtr stk, InstrPtr pci)
{
	BAT *tag, *user, *query, *estimate, *started, *progress, *activity, *oids;
	bat *t = getArgReference_bat(stk,pci,0);
	bat *u = getArgReference_bat(stk,pci,1);
	bat *s = getArgReference_bat(stk,pci,2);
	bat *e = getArgReference_bat(stk,pci,3);
	bat *p = getArgReference_bat(stk,pci,4);
	bat *a = getArgReference_bat(stk,pci,5);
	bat *o = getArgReference_bat(stk,pci,6);
	bat *q = getArgReference_bat(stk,pci,7);
	time_t now;
	lng i;
	int prog;
	str usr;
	timestamp tsn;
	str msg = MAL_SUCCEED;

	(void) cntxt;
	(void) mb;
	tag = COLnew(0, TYPE_lng, 256, TRANSIENT);
	user = COLnew(0, TYPE_str, 256, TRANSIENT);
	started = COLnew(0, TYPE_timestamp, 256, TRANSIENT);
	estimate = COLnew(0, TYPE_timestamp, 256, TRANSIENT);
	progress = COLnew(0, TYPE_int, 256, TRANSIENT);
	activity = COLnew(0, TYPE_str, 256, TRANSIENT);
	oids = COLnew(0, TYPE_oid, 256, TRANSIENT);
	query = COLnew(0, TYPE_str, 256, TRANSIENT);
	if ( tag == NULL || user == NULL || query == NULL || started == NULL || estimate == NULL || progress == NULL || activity == NULL || oids == NULL){
		BBPreclaim(tag);
		BBPreclaim(user);
		BBPreclaim(query);
		BBPreclaim(activity);
		BBPreclaim(started);
		BBPreclaim(estimate);
		BBPreclaim(progress);
		BBPreclaim(oids);
		throw(MAL, "SYSMONqueue", SQLSTATE(HY001) MAL_MALLOC_FAIL);
	}

	MT_lock_set(&mal_delayLock);
	for ( i = 0; i< qtop; i++)
	if( QRYqueue[i].query && (QRYqueue[i].cntxt->user == MAL_ADMIN || QRYqueue[i].cntxt->user == cntxt->user)) {
		now= time(0);
		if ( (now-QRYqueue[i].start) > QRYqueue[i].runtime)
			prog =QRYqueue[i].runtime > 0 ? 100: int_nil;
		else
			// calculate progress based on past observations
			prog = (int) ((now- QRYqueue[i].start) / (QRYqueue[i].runtime/100.0));
		if (BUNappend(tag, &QRYqueue[i].tag, false) != GDK_SUCCEED)
			goto bailout;
		msg = AUTHgetUsername(&usr, QRYqueue[i].cntxt);
		if (msg != MAL_SUCCEED)
			goto bailout;

		if (BUNappend(user, usr, false) != GDK_SUCCEED) {
			GDKfree(usr);
			goto bailout;
		}
		GDKfree(usr);
		if (BUNappend(query, QRYqueue[i].query, false) != GDK_SUCCEED ||
			BUNappend(activity, QRYqueue[i].status, false) != GDK_SUCCEED)
			goto bailout;

		/* convert number of seconds into a timestamp */
		tsn = timestamp_fromtime(QRYqueue[i].start);
		if (is_timestamp_nil(tsn)) {
			msg = createException(MAL, "SYSMONqueue", SQLSTATE(22003) "cannot convert time");
			goto bailout;
		}
		if (BUNappend(started, &tsn, false) != GDK_SUCCEED)
			goto bailout;

		if ( QRYqueue[i].mb->runtime == 0) {
			if (BUNappend(estimate, &timestamp_nil, false) != GDK_SUCCEED)
				goto bailout;
		} else {
			tsn = timestamp_add_usec(tsn, 1000 * QRYqueue[i].mb->runtime);
			if (is_timestamp_nil(tsn)) {
				msg = createException(MAL, "SYSMONqueue", SQLSTATE(22003) "cannot convert time");
				goto bailout;
			}
			if (BUNappend(estimate, &tsn, false) != GDK_SUCCEED)
				goto bailout;
		}
		if (BUNappend(oids, &QRYqueue[i].mb->tag, false) != GDK_SUCCEED ||
			BUNappend(progress, &prog, false) != GDK_SUCCEED)
			goto bailout;
	}
	MT_lock_unset(&mal_delayLock);
	BBPkeepref( *t =tag->batCacheid);
	BBPkeepref( *u =user->batCacheid);
	BBPkeepref( *s =started->batCacheid);
	BBPkeepref( *e = estimate->batCacheid);
	BBPkeepref( *a =activity->batCacheid);
	BBPkeepref( *p =progress->batCacheid);
	BBPkeepref( *o =oids->batCacheid);
	BBPkeepref( *q =query->batCacheid);
	return MAL_SUCCEED;

  bailout:
	MT_lock_unset(&mal_delayLock);
	BBPunfix(tag->batCacheid);
	BBPunfix(user->batCacheid);
	BBPunfix(query->batCacheid);
	BBPunfix(activity->batCacheid);
	BBPunfix(started->batCacheid);
	BBPunfix(estimate->batCacheid);
	BBPunfix(progress->batCacheid);
	BBPunfix(oids->batCacheid);
	return msg ? msg : createException(MAL, "SYSMONqueue", SQLSTATE(HY001) MAL_MALLOC_FAIL);
}

str
SYSMONpause(Client cntxt, MalBlkPtr mb, MalStkPtr stk, InstrPtr pci)
{	lng i, tag = 0;
	(void) mb;
	(void) stk;
	(void) pci;
	
	switch( getArgType(mb,pci,1)){
	case TYPE_sht: tag = *getArgReference_sht(stk,pci,1); break;
	case TYPE_int: tag = *getArgReference_int(stk,pci,1); break;
	case TYPE_lng: tag = *getArgReference_lng(stk,pci,1); break;
#ifdef HAVE_HGE
	case TYPE_hge:
		/* Does this happen?
		 * If so, what do we have TODO ? */
		throw(MAL, "SYSMONpause", "type hge not handled, yet");
#endif
	default:
		throw(MAL, "SYSMONpause", "Pause requires integer");
	}
	MT_lock_set(&mal_delayLock);
	for ( i = 0; QRYqueue[i].tag; i++)
	if( QRYqueue[i].tag == tag && (QRYqueue[i].cntxt->user == cntxt->user || cntxt->user == MAL_ADMIN)){
		QRYqueue[i].stk->status = 'p';
		QRYqueue[i].status = "paused";
	}
	MT_lock_unset(&mal_delayLock);
	return MAL_SUCCEED;
}

str
SYSMONresume(Client cntxt, MalBlkPtr mb, MalStkPtr stk, InstrPtr pci)
{	lng i,tag = 0;
	(void) mb;
	(void) stk;
	(void) pci;
	
	switch( getArgType(mb,pci,1)){
	case TYPE_sht: tag = *getArgReference_sht(stk,pci,1); break;
	case TYPE_int: tag = *getArgReference_int(stk,pci,1); break;
	case TYPE_lng: tag = *getArgReference_lng(stk,pci,1); break;
#ifdef HAVE_HGE
	case TYPE_hge:
		/* Does this happen?
		 * If so, what do we have TODO ? */
		throw(MAL, "SYSMONresume", "type hge not handled, yet");
#endif
	default:
		throw(MAL, "SYSMONresume", "Resume requires integer");
	}
	MT_lock_set(&mal_delayLock);
	for ( i = 0; QRYqueue[i].tag; i++)
	if( QRYqueue[i].tag == tag && (QRYqueue[i].cntxt->user == cntxt->user || cntxt->user == MAL_ADMIN)){
		QRYqueue[i].stk->status = 0;
		QRYqueue[i].status = "running";
	}
	MT_lock_unset(&mal_delayLock);
	return MAL_SUCCEED;
}

str
SYSMONstop(Client cntxt, MalBlkPtr mb, MalStkPtr stk, InstrPtr pci)
{	lng i,tag = 0;
	(void) mb;
	(void) stk;
	(void) pci;
	
	switch( getArgType(mb,pci,1)){
	case TYPE_sht: tag = *getArgReference_sht(stk,pci,1); break;
	case TYPE_int: tag = *getArgReference_int(stk,pci,1); break;
	case TYPE_lng: tag = *getArgReference_lng(stk,pci,1); break;
#ifdef HAVE_HGE
	case TYPE_hge:
		/* Does this happen?
		 * If so, what do we have TODO ? */
		throw(MAL, "SYSMONstop", "type hge not handled, yet");
#endif
	default:
		throw(MAL, "SYSMONstop", "Stop requires integer");
	}
	MT_lock_set(&mal_delayLock);
	for ( i = 0; QRYqueue[i].tag; i++)
	if( QRYqueue[i].tag == tag && (QRYqueue[i].cntxt->user == cntxt->user || cntxt->user == MAL_ADMIN)){
		QRYqueue[i].stk->status = 'q';
		QRYqueue[i].status = "stopping";
	}
	MT_lock_unset(&mal_delayLock);
	return MAL_SUCCEED;
}<|MERGE_RESOLUTION|>--- conflicted
+++ resolved
@@ -13,11 +13,7 @@
 #include "mtime.h"
 
 /* (c) M.L. Kersten
-<<<<<<< HEAD
  * The queries currently in execution are returned to the front-end for managing expensive ones.
-=======
- * The query runtime monitor facility is hardwired for speed and evading the SQL transaction manager
->>>>>>> c25240f3
 */
 
 str
