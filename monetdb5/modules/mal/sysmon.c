--- conflicted
+++ resolved
@@ -54,14 +54,9 @@
 		BBPreclaim(status);
 		BBPreclaim(query);
 		BBPreclaim(progress);
-<<<<<<< HEAD
 		BBPreclaim(workers);
 		BBPreclaim(memory);
-		throw(MAL, "SYSMONqueue", SQLSTATE(HY001) MAL_MALLOC_FAIL);
-=======
-		BBPreclaim(oids);
 		throw(MAL, "SYSMONqueue", SQLSTATE(HY013) MAL_MALLOC_FAIL);
->>>>>>> c28d38a7
 	}
 
 	MT_lock_set(&mal_delayLock);
@@ -125,14 +120,9 @@
 	BBPunfix(status->batCacheid);
 	BBPunfix(query->batCacheid);
 	BBPunfix(progress->batCacheid);
-<<<<<<< HEAD
 	BBPunfix(workers->batCacheid);
 	BBPunfix(memory->batCacheid);
-	return msg ? msg : createException(MAL, "SYSMONqueue", SQLSTATE(HY001) MAL_MALLOC_FAIL);
-=======
-	BBPunfix(oids->batCacheid);
 	return msg ? msg : createException(MAL, "SYSMONqueue", SQLSTATE(HY013) MAL_MALLOC_FAIL);
->>>>>>> c28d38a7
 }
 
 str
