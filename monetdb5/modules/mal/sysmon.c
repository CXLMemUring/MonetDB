--- conflicted
+++ resolved
@@ -63,20 +63,9 @@
 
 	MT_lock_set(&mal_delayLock);
 	for ( i = 0; i< qtop; i++)
-<<<<<<< HEAD
-	if( QRYqueue[i].query && (QRYqueue[i].cntxt->user == MAL_ADMIN || QRYqueue[i].cntxt->user == cntxt->user)) {
+	if( QRYqueue[i].query && (cntxt->user == MAL_ADMIN || QRYqueue[i].cntxt->user == cntxt->user)) {
 		qtag = (lng) QRYqueue[i].tag;
 		if (BUNappend(tag, &qtag, false) != GDK_SUCCEED)
-=======
-	if( QRYqueue[i].query && (cntxt->user == MAL_ADMIN || QRYqueue[i].cntxt->user == cntxt->user)) {
-		now= time(0);
-		if ( (now-QRYqueue[i].start) > QRYqueue[i].runtime)
-			prog =QRYqueue[i].runtime > 0 ? 100: int_nil;
-		else
-			// calculate progress based on past observations
-			prog = (int) ((now- QRYqueue[i].start) / (QRYqueue[i].runtime/100.0));
-		if (BUNappend(tag, &(lng){QRYqueue[i].tag}, false) != GDK_SUCCEED)
->>>>>>> fb64278f
 			goto bailout;
 		msg = AUTHgetUsername(&usr, QRYqueue[i].cntxt);
 		if (msg != MAL_SUCCEED)
