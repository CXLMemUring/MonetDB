--- conflicted
+++ resolved
@@ -606,12 +606,8 @@
 	ovecsize = (i + 1) * 3;
 	if ((ovector = (int *) GDKmalloc(sizeof(int) * ovecsize)) == NULL) {
 		pcre_free_study(extra);
-<<<<<<< HEAD
+		pcre_free(pcre_code);
 		throw(MAL, "pcre_replace", SQLSTATE(HY001) MAL_MALLOC_FAIL);
-=======
-		pcre_free(pcre_code);
-		throw(MAL, "pcre.replace", MAL_MALLOC_FAIL);
->>>>>>> df360cce
 	}
 
 	i = 0;
@@ -667,11 +663,7 @@
 	pcre_free(pcre_code);
 	GDKfree(ovector);
 	if (tmpres == NULL)
-<<<<<<< HEAD
-		throw(MAL, "pcre_replace", SQLSTATE(HY001) MAL_MALLOC_FAIL);
-=======
-		throw(MAL, "pcre.replace", MAL_MALLOC_FAIL);
->>>>>>> df360cce
+		throw(MAL, "pcre.replace", SQLSTATE(HY001) MAL_MALLOC_FAIL);
 	*res = tmpres;
 	return MAL_SUCCEED;
 #else
@@ -745,11 +737,7 @@
 	if ((ovector = (int *) GDKzalloc(sizeof(int) * ovecsize)) == NULL) {
 		pcre_free_study(extra);
 		pcre_free(pcre_code);
-<<<<<<< HEAD
-		throw(MAL, "pcre_replace_bat", SQLSTATE(HY001) MAL_MALLOC_FAIL);
-=======
-		throw(MAL, "batpcre.replace", MAL_MALLOC_FAIL);
->>>>>>> df360cce
+		throw(MAL, "batpcre,replace", SQLSTATE(HY001) MAL_MALLOC_FAIL);
 	}
 
 	tmpbat = COLnew(origin_strs->hseqbase, TYPE_str, BATcount(origin_strs), TRANSIENT);
@@ -757,11 +745,7 @@
 		pcre_free_study(extra);
 		pcre_free(pcre_code);
 		GDKfree(ovector);
-<<<<<<< HEAD
-		throw(MAL, "pcre.replace", SQLSTATE(HY001) MAL_MALLOC_FAIL);
-=======
-		throw(MAL, "batpcre.replace", MAL_MALLOC_FAIL);
->>>>>>> df360cce
+		throw(MAL, "batpcre.replace", SQLSTATE(HY001) MAL_MALLOC_FAIL);
 	}
 	BATloop(origin_strs, p, q) {
 		origin_str = BUNtail(origin_strsi, p);
@@ -787,11 +771,7 @@
 				pcre_free(pcre_code);
 				GDKfree(ovector);
 				BBPreclaim(tmpbat);
-<<<<<<< HEAD
-				throw(MAL, "pcre_replace_bat", SQLSTATE(HY001) MAL_MALLOC_FAIL);
-=======
-				throw(MAL, "batpcre.replace", MAL_MALLOC_FAIL);
->>>>>>> df360cce
+				throw(MAL, "batpcre.replace", SQLSTATE(HY001) MAL_MALLOC_FAIL);
 			}
 
 			j = k = 0;
@@ -826,11 +806,7 @@
 				GDKfree(ovector);
 				GDKfree(replaced_str);
 				BBPreclaim(tmpbat);
-<<<<<<< HEAD
-				throw(MAL, "pcre_replace_bat", SQLSTATE(HY001) MAL_MALLOC_FAIL);
-=======
-				throw(MAL, "batpcre.replace", MAL_MALLOC_FAIL);
->>>>>>> df360cce
+				throw(MAL, "batpcre.replace", SQLSTATE(HY001) MAL_MALLOC_FAIL);
 			}
 			GDKfree(replaced_str);
 		} else {
@@ -840,11 +816,7 @@
 				pcre_free(pcre_code);
 				GDKfree(ovector);
 				BBPreclaim(tmpbat);
-<<<<<<< HEAD
-				throw(MAL, "pcre_replace_bat", SQLSTATE(HY001) MAL_MALLOC_FAIL);
-=======
-				throw(MAL, "batpcre.replace", MAL_MALLOC_FAIL);
->>>>>>> df360cce
+				throw(MAL, "batpcre.replace", SQLSTATE(HY001) MAL_MALLOC_FAIL);
 			}
 		}
 	}
