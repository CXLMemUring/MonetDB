/*
 * SPDX-License-Identifier: MPL-2.0
 *
 * This Source Code Form is subject to the terms of the Mozilla Public
 * License, v. 2.0.  If a copy of the MPL was not distributed with this
 * file, You can obtain one at http://mozilla.org/MPL/2.0/.
 *
 * Copyright 2024 MonetDB Foundation;
 * Copyright August 2008 - 2023 MonetDB B.V.;
 * Copyright 1997 - July 2008 CWI.
 */

/*
 * N. Nes
 * PCRE library interface
 * The  PCRE library is a set of functions that implement regular
 * expression pattern matching using the same syntax  and  semantics  as  Perl,
 * with  just  a  few  differences.  The  current  implementation of PCRE
 * (release 4.x) corresponds approximately with Perl 5.8, including  support
 * for  UTF-8  encoded  strings.   However,  this support has to be
 * explicitly enabled; it is not the default.
 *
 * ftp://ftp.csx.cam.ac.uk/pub/software/programming/pcre
 */
#include "monetdb_config.h"
#include <string.h>

#include "mal.h"
#include "mal_client.h"
#include "mal_interpreter.h"
#include "mal_exception.h"

#include <wchar.h>
#include <wctype.h>

#ifdef HAVE_LIBPCRE
#include <pcre.h>
#ifndef PCRE_STUDY_JIT_COMPILE
/* old library version on e.g. EPEL 6 */
#define pcre_free_study(x)		pcre_free(x)
#define PCRE_STUDY_JIT_COMPILE	0
#endif
#define JIT_COMPILE_MIN	1024	/* when to try JIT compilation of patterns */

#else

#include <regex.h>

typedef regex_t pcre;
#endif

/* current implementation assumes simple %keyword% [keyw%]* */
struct RE {
	char *k;
	bool search:1, atend:1, case_ignore:1;
	size_t skip;			/* number of codepoints to skip before matching */
	size_t len;				/* number of bytes in string */
	size_t ulen;			/* number of codepoints in string */
	struct RE *n;
};

/* We cannot use strcasecmp and strncasecmp since they work byte for
 * byte and don't deal with multibyte encodings (such as UTF-8). */

static inline bool
re_is_pattern_properly_escaped(const char *pat, unsigned char esc)
{
	bool escaped = false;

	if (pat == 0)
		return true;
	while (*pat) {
		if (escaped) {
			escaped = false;
		} else if ((unsigned char) *pat == esc) {
			escaped = true;
		}
		pat++;
	}
	return escaped ? false : true;
}

/* returns true if the pattern does not contain wildcard
 * characters ('%' or '_') and no character is escaped
 */
static inline bool
is_strcmpable(const char *pat, const char *esc)
{
	if (pat[strcspn(pat, "%_")])
		return false;
	return strlen(esc) == 0 || strNil(esc) || strstr(pat, esc) == NULL;
}

/* Match regular expression by comparing bytes.
 */
static inline bool
re_match(const char *restrict s, const struct RE *restrict pattern)
{
	const struct RE *r;

	for (r = pattern; r; r = r->n) {
		for (size_t i = 0; i < r->skip; s++) {
			if (*s == 0)
				return false;
			i += (*s & 0xC0) != 0x80;
		}
		if (r->search) {
			if (r->atend) {
				/* we're searching for a string at the end, so just skip
				 * over everything and just compare with the tail of the
				 * haystack */
				size_t slen = strlen(s);
				if (slen < r->ulen) {
					/* remaining string too short: each codepoint
					 * requires at least one byte */
					return false;
				}
				const char *e = s + slen;
				if (!r->case_ignore) {
					if (slen < r->len) {
						/* remaining string is too short to match */
						return false;
					}
					e -= r->len;
					if ((*e & 0xC0) == 0x80) {
						/* not at start of a Unicode character, so
						 * cannot match (this test not strictly
						 * required: the strcmp should also return
						 * unequal) */
						return false;
					}
					return strcmp(e, r->k) == 0;
				}
				size_t ulen = r->ulen;
				while (e > s && ulen != 0) {
					ulen -= (*--e & 0xC0) != 0x80;
				}
				/* ulen != 0 means remaining string is too short */
				return ulen == 0 && GDKstrcasecmp(e, r->k) == 0;
			}
			/* in case we have a pattern consisting of % followed by _,
			 * we need to backtrack, so use recursion; here we know we
			 * have the %, look for an _ in the rest of the pattern
			 * (note %_ and _% are equivalent and is taken care of by
			 * the pattern construction in re_create) */
			for (const struct RE *p = r->n; p; p = p->n) {
				if (p->skip != 0) {
					struct RE pat = *r;
					pat.search = false;
					pat.skip = 0;
					do {
						if (re_match(s, &pat))
							return true;
						do
							s++;
						while (*s && (*s & 0xC0) == 0x80);
					} while (*s != 0);
					return false;
				}
			}
		}
		if (r->k[0] == 0 && (r->search || *s == 0))
			return true;
		if (r->case_ignore) {
			for (;;) {
				if (r->search && (s = GDKstrcasestr(s, r->k)) == NULL)
					return false;
				if (*s == '\0')
					return false;
				/* in "atend" comparison, compare whole string, else
				 * only part */
				if ((!r->search || r->atend) &&
					(r->atend ? GDKstrcasecmp(s, r->k) : GDKstrncasecmp(s, r->k, SIZE_MAX, r->len)) != 0) {
					/* no match */
					if (!r->search)
						return false;
					/* try again with next character */
					do
						s++;
					while (*s != '\0' && (*s & 0xC0) == 0x80);
					continue;
				}
				/* match; find end of match by counting codepoints */
				for (size_t i = 0; *s && i < r->ulen; s++)
					i += (*s & 0xC0) != 0x80;
				break;
			}
		} else {
			for (;;) {
				if (r->search && (s = strstr(s, r->k)) == NULL)
					return false;
				if (*s == '\0')
					return false;
				/* in "atend" comparison, include NUL byte in the compare */
				if ((!r->search || r->atend) &&
					strncmp(s, r->k, r->len + r->atend) != 0) {
					/* no match */
					if (!r->search)
						return false;
					/* try again with next character: have search start
					 * after current first byte */
					if ((s = strchr(s + 1, r->k[0])) == NULL)
						return false;
					continue;
				}
				/* match */
				s += r->len;
				break;
			}
		}
	}
	return true;
}

static void
re_destroy(struct RE *p)
{
	if (p) {
		GDKfree(p->k);
		do {
			struct RE *n = p->n;

			GDKfree(p);
			p = n;
		} while (p);
	}
}

/* Create a linked list of RE structures.  Depending on the
 * caseignore and the ascii_pattern flags, the w
 * (if caseignore == true && ascii_pattern == false) or the k
 * (in every other case) field is used.  These in the first
 * structure are allocated, whereas in all subsequent
 * structures the fields point into the allocated buffer of
 * the first.
 */
static struct RE *
re_create(const char *pat, bool caseignore, uint32_t esc)
{
	struct RE *r = GDKmalloc(sizeof(struct RE)), *n = r;
	bool escaped = false;
	char *p, *q;

	if (r == NULL)
		return NULL;
	*r = (struct RE) {
		.atend = true,
		.case_ignore = caseignore,
	};

	for (;;) {
		if (esc != '%' && *pat == '%') {
			pat++;					/* skip % */
			r->search = true;
		} else if (esc != '_' && *pat == '_') {
			pat++;
			r->skip++;
		} else {
			break;
		}
	}
	if ((p = GDKstrdup(pat)) == NULL) {
		GDKfree(r);
		return NULL;
	}

	r->k = p;
	q = p;
	while (*p) {
		if (escaped) {
			*q++ = *p;
			n->len++;
			n->ulen += (*p & 0xC0) != 0x80;
			escaped = false;
		} else if ((unsigned char) *p == esc) {
			escaped = true;
		} else if (*p == '%' || *p == '_') {
			n->atend = false;
			bool search = false;
			size_t skip = 0;
			for (;;) {
				if (*p == '_')
					skip++;
				else if (*p == '%')
					search = true;
				else
					break;
				p++;
			}
			if (*p || skip != 0) {
				n = n->n = GDKmalloc(sizeof(struct RE));
				if (n == NULL)
					goto bailout;
				*n = (struct RE) {
					.search = search,
					.atend = true,
					.skip = skip,
					.k = p,
					.case_ignore = caseignore,
				};
			}
			*q = 0;
			q = p;
			continue;			/* skip increment, we already did it */
		} else {
			*q++ = *p;
			n->len++;
			n->ulen += (*p & 0xC0) != 0x80;
		}
		p++;
	}
	*q = 0;
	return r;
  bailout:
	re_destroy(r);
	return NULL;
}

#ifdef HAVE_LIBPCRE
static str
pcre_compile_wrap(pcre **res, const char *pattern, bit insensitive)
{
	pcre *r;
	const char *err_p = NULL;
	int errpos = 0;
	int options = PCRE_UTF8 | PCRE_NO_UTF8_CHECK | PCRE_MULTILINE;
	if (insensitive)
		options |= PCRE_CASELESS;

	if ((r = pcre_compile(pattern, options, &err_p, &errpos, NULL)) == NULL) {
		throw(MAL, "pcre.compile", OPERATION_FAILED
			  " with\n'%s'\nat %d in\n'%s'.\n", err_p, errpos, pattern);
	}
	*res = r;
	return MAL_SUCCEED;
}
#endif

/* maximum number of back references and quoted \ or $ in replacement string */
#define MAX_NR_REFS		20

struct backref {
	int idx;
	int start;
	int end;
};

#ifdef HAVE_LIBPCRE
/* fill in parameter backrefs (length maxrefs) with information about
 * back references in the replacement string; a back reference is a
 * dollar or backslash followed by a number */
static int
parse_replacement(const char *replacement, int len_replacement,
				  struct backref *backrefs, int maxrefs)
{
	int nbackrefs = 0;

	for (int i = 0; i < len_replacement && nbackrefs < maxrefs; i++) {
		if (replacement[i] == '$' || replacement[i] == '\\') {
			char *endptr;
			backrefs[nbackrefs].idx = strtol(replacement + i + 1, &endptr, 10);
			if (endptr > replacement + i + 1) {
				int k = (int) (endptr - (replacement + i + 1));
				backrefs[nbackrefs].start = i;
				backrefs[nbackrefs].end = i + k + 1;
				nbackrefs++;
			} else if (replacement[i] == replacement[i + 1]) {
				/* doubled $ or \, we must copy just one to the output */
				backrefs[nbackrefs].idx = INT_MAX;	/* impossible value > 0 */
				backrefs[nbackrefs].start = i;
				backrefs[nbackrefs].end = i + 1;
				i++;			/* don't look at second $ or \ again */
				nbackrefs++;
			}
			/* else: $ or \ followed by something we don't recognize,
			 * so just leave it */
		}
	}
	return nbackrefs;
}

static char *
single_replace(pcre *pcre_code, pcre_extra *extra,
			   const char *origin_str, int len_origin_str,
			   int exec_options, int *ovector, int ovecsize,
			   const char *replacement, int len_replacement,
			   struct backref *backrefs, int nbackrefs,
			   bool global, char *result, int *max_result)
{
	int offset = 0;
	int len_result = 0;
	int addlen;
	int empty_match_correction = 0;
	char *tmp;

	do {
		int j = pcre_exec(pcre_code, extra, origin_str, len_origin_str, offset,
						  exec_options, ovector, ovecsize);
		if (j <= 0)
			break;

		empty_match_correction = ovector[0] == ovector[1] ? 1 : 0;

		// calculate the length of the string that will be appended to result
		addlen = ovector[0] - offset
				+ (nbackrefs == 0 ? len_replacement : 0) + empty_match_correction;
		if (len_result + addlen >= *max_result) {
			tmp = GDKrealloc(result, len_result + addlen + 1);
			if (tmp == NULL) {
				GDKfree(result);
				return NULL;
			}
			result = tmp;
			*max_result = len_result + addlen + 1;
		}
		// append to the result the parts of the original string that are left unchanged
		if (ovector[0] > offset) {
			strncpy(result + len_result, origin_str + offset,
					ovector[0] - offset);
			len_result += ovector[0] - offset;
		}
		// append to the result the replacement of the matched string
		if (nbackrefs == 0) {
			strncpy(result + len_result, replacement, len_replacement);
			len_result += len_replacement;
		} else {
			int prevend = 0;
			for (int i = 0; i < nbackrefs; i++) {
				int off, len;
				if (backrefs[i].idx >= ovecsize / 3) {
					/* out of bounds, replace with empty string */
					off = 0;
					len = 0;
				} else {
					off = ovector[backrefs[i].idx * 2];
					len = ovector[backrefs[i].idx * 2 + 1] - off;
				}
				addlen = backrefs[i].start - prevend + len;
				if (len_result + addlen >= *max_result) {
					tmp = GDKrealloc(result, len_result + addlen + 1);
					if (tmp == NULL) {
						GDKfree(result);
						return NULL;
					}
					result = tmp;
					*max_result = len_result + addlen + 1;
				}
				if (backrefs[i].start > prevend) {
					strncpy(result + len_result, replacement + prevend,
							backrefs[i].start - prevend);
					len_result += backrefs[i].start - prevend;
				}
				if (len > 0) {
					strncpy(result + len_result, origin_str + off, len);
					len_result += len;
				}
				prevend = backrefs[i].end;
			}
			/* copy rest of replacement string (after last backref) */
			addlen = len_replacement - prevend;
			if (addlen > 0) {
				if (len_result + addlen >= *max_result) {
					tmp = GDKrealloc(result, len_result + addlen + 1);
					if (tmp == NULL) {
						GDKfree(result);
						return NULL;
					}
					result = tmp;
					*max_result = len_result + addlen + 1;
				}
				strncpy(result + len_result, replacement + prevend, addlen);
				len_result += addlen;
			}
		}
		// In case of an empty match just advance the offset by 1
		offset = ovector[1] + empty_match_correction;
		// and copy the character that we just advanced over
		if (empty_match_correction) {
			strncpy(result + len_result, origin_str + ovector[1], 1);
			++len_result;
		}
		// before we loop around check with the offset - 1 if we had an empty match
		// since we manually advanced the offset by one. otherwise we gonna skip a
		// replacement at the end of the string
	} while ((offset - empty_match_correction) < len_origin_str && global);

	if (offset < len_origin_str) {
		addlen = len_origin_str - offset;
		if (len_result + addlen >= *max_result) {
			tmp = GDKrealloc(result, len_result + addlen + 1);
			if (tmp == NULL) {
				GDKfree(result);
				return NULL;
			}
			result = tmp;
			*max_result = len_result + addlen + 1;
		}
		strncpy(result + len_result, origin_str + offset, addlen);
		len_result += addlen;
	}
	/* null terminate string */
	result[len_result] = '\0';
	return result;
}
#endif

static str
pcre_replace(str *res, const char *origin_str, const char *pattern,
			 const char *replacement, const char *flags, bool global)
{
#ifdef HAVE_LIBPCRE
	const char *err_p = NULL;
	pcre *pcre_code = NULL;
	pcre_extra *extra;
	char *tmpres;
	int max_result;
	int i, errpos = 0;
	int compile_options = PCRE_UTF8 | PCRE_NO_UTF8_CHECK;
	int exec_options = PCRE_NOTEMPTY | PCRE_NO_UTF8_CHECK;
	int *ovector, ovecsize;
	int len_origin_str = (int) strlen(origin_str);
	int len_replacement = (int) strlen(replacement);
	struct backref backrefs[MAX_NR_REFS];
	int nbackrefs = 0;

	while (*flags) {
		switch (*flags) {
		case 'e':
			exec_options &= ~PCRE_NOTEMPTY;
			break;
		case 'i':
			compile_options |= PCRE_CASELESS;
			break;
		case 'm':
			compile_options |= PCRE_MULTILINE;
			break;
		case 's':
			compile_options |= PCRE_DOTALL;
			break;
		case 'x':
			compile_options |= PCRE_EXTENDED;
			break;
		default:
			throw(MAL, global ? "pcre.replace" : "pcre.replace_first",
				  ILLEGAL_ARGUMENT ": unsupported flag character '%c'\n",
				  *flags);
		}
		flags++;
	}

	if ((pcre_code = pcre_compile(pattern, compile_options, &err_p, &errpos, NULL)) == NULL) {
		throw(MAL, global ? "pcre.replace" : "pcre.replace_first",
			  OPERATION_FAILED
			  ": pcre compile of pattern (%s) failed at %d with\n'%s'.\n",
			  pattern, errpos, err_p);
	}

	/* Since the compiled pattern is going to be used several times, it is
	 * worth spending more time analyzing it in order to speed up the time
	 * taken for matching.
	 */
	extra = pcre_study(pcre_code, 0, &err_p);
	if (err_p != NULL) {
		pcre_free(pcre_code);
		throw(MAL, global ? "pcre.replace" : "pcre.replace_first",
			  OPERATION_FAILED
			  ": pcre study of pattern (%s) failed with '%s'.\n", pattern,
			  err_p);
	}
	pcre_fullinfo(pcre_code, extra, PCRE_INFO_CAPTURECOUNT, &i);
	ovecsize = (i + 1) * 3;
	if ((ovector = (int *) GDKmalloc(sizeof(int) * ovecsize)) == NULL) {
		pcre_free_study(extra);
		pcre_free(pcre_code);
		throw(MAL, global ? "pcre.replace" : "pcre.replace_first",
			  SQLSTATE(HY013) MAL_MALLOC_FAIL);
	}

	/* identify back references in the replacement string */
	nbackrefs = parse_replacement(replacement, len_replacement,
								  backrefs, MAX_NR_REFS);

	max_result = len_origin_str + 1;
	tmpres = GDKmalloc(max_result);
	if (tmpres == NULL) {
		GDKfree(ovector);
		pcre_free_study(extra);
		pcre_free(pcre_code);
		throw(MAL, global ? "pcre.replace" : "pcre.replace_first",
			  SQLSTATE(HY013) MAL_MALLOC_FAIL);
	}

	tmpres = single_replace(pcre_code, extra, origin_str, len_origin_str,
							exec_options, ovector, ovecsize, replacement,
							len_replacement, backrefs, nbackrefs, global,
							tmpres, &max_result);
	GDKfree(ovector);
	pcre_free_study(extra);
	pcre_free(pcre_code);
	if (tmpres == NULL)
		throw(MAL, global ? "pcre.replace" : "pcre.replace_first",
			  SQLSTATE(HY013) MAL_MALLOC_FAIL);

	*res = tmpres;
	return MAL_SUCCEED;
#else
	(void) res;
	(void) origin_str;
	(void) pattern;
	(void) replacement;
	(void) flags;
	(void) global;
	throw(MAL, global ? "pcre.replace" : "pcre.replace_first",
		  "Database was compiled without PCRE support.");
#endif
}

static str
pcre_replace_bat(BAT **res, BAT *origin_strs, const char *pattern,
				 const char *replacement, const char *flags, bool global)
{
#ifdef HAVE_LIBPCRE
	const char *err_p = NULL;
	char *tmpres;
	int i, errpos = 0;
	int compile_options = PCRE_UTF8 | PCRE_NO_UTF8_CHECK;
	int exec_options = PCRE_NOTEMPTY | PCRE_NO_UTF8_CHECK;
	pcre *pcre_code = NULL;
	pcre_extra *extra;
	BAT *tmpbat;
	BUN p, q;
	int *ovector, ovecsize;
	int len_replacement = (int) strlen(replacement);
	struct backref backrefs[MAX_NR_REFS];
	int nbackrefs = 0;
	const char *origin_str;
	int max_dest_size = 0;

	while (*flags) {
		switch (*flags) {
		case 'e':
			exec_options &= ~PCRE_NOTEMPTY;
			break;
		case 'i':
			compile_options |= PCRE_CASELESS;
			break;
		case 'm':
			compile_options |= PCRE_MULTILINE;
			break;
		case 's':
			compile_options |= PCRE_DOTALL;
			break;
		case 'x':
			compile_options |= PCRE_EXTENDED;
			break;
		default:
			throw(MAL, global ? "batpcre.replace" : "batpcre.replace_first",
				  ILLEGAL_ARGUMENT ": unsupported flag character '%c'\n",
				  *flags);
		}
		flags++;
	}

	if ((pcre_code = pcre_compile(pattern, compile_options, &err_p, &errpos, NULL)) == NULL) {
		throw(MAL, global ? "batpcre.replace" : "batpcre.replace_first",
			  OPERATION_FAILED
			  ": pcre compile of pattern (%s) failed at %d with\n'%s'.\n",
			  pattern, errpos, err_p);
	}

	/* Since the compiled pattern is going to be used several times,
	 * it is worth spending more time analyzing it in order to speed
	 * up the time taken for matching.
	 */
	extra = pcre_study(pcre_code,
					   BATcount(origin_strs) >
					   JIT_COMPILE_MIN ? PCRE_STUDY_JIT_COMPILE : 0, &err_p);
	if (err_p != NULL) {
		pcre_free(pcre_code);
		throw(MAL, global ? "batpcre.replace" : "batpcre.replace_first",
			  OPERATION_FAILED);
	}
	pcre_fullinfo(pcre_code, extra, PCRE_INFO_CAPTURECOUNT, &i);
	ovecsize = (i + 1) * 3;
	if ((ovector = (int *) GDKzalloc(sizeof(int) * ovecsize)) == NULL) {
		pcre_free_study(extra);
		pcre_free(pcre_code);
		throw(MAL, global ? "batpcre.replace" : "batpcre.replace_first",
			  SQLSTATE(HY013) MAL_MALLOC_FAIL);
	}

	/* identify back references in the replacement string */
	nbackrefs = parse_replacement(replacement, len_replacement,
								  backrefs, MAX_NR_REFS);

	tmpbat = COLnew(origin_strs->hseqbase, TYPE_str, BATcount(origin_strs),
					TRANSIENT);

	/* the buffer for all destination strings is allocated only once,
	 * and extended when needed */
	max_dest_size = len_replacement + 1;
	tmpres = GDKmalloc(max_dest_size);
	if (tmpbat == NULL || tmpres == NULL) {
		pcre_free_study(extra);
		pcre_free(pcre_code);
		GDKfree(ovector);
		BBPreclaim(tmpbat);
		GDKfree(tmpres);
		throw(MAL, global ? "batpcre.replace" : "batpcre.replace_first",
			  SQLSTATE(HY013) MAL_MALLOC_FAIL);
	}
	BATiter origin_strsi = bat_iterator(origin_strs);
	BATloop(origin_strs, p, q) {
		origin_str = BUNtvar(origin_strsi, p);
		tmpres = single_replace(pcre_code, extra, origin_str,
								(int) strlen(origin_str), exec_options,
								ovector, ovecsize, replacement,
								len_replacement, backrefs, nbackrefs, global,
								tmpres, &max_dest_size);
		if (tmpres == NULL || BUNappend(tmpbat, tmpres, false) != GDK_SUCCEED) {
			bat_iterator_end(&origin_strsi);
			pcre_free_study(extra);
			pcre_free(pcre_code);
			GDKfree(ovector);
			GDKfree(tmpres);
			BBPreclaim(tmpbat);
			throw(MAL, global ? "batpcre.replace" : "batpcre.replace_first",
				  SQLSTATE(HY013) MAL_MALLOC_FAIL);
		}
	}
	bat_iterator_end(&origin_strsi);
	pcre_free_study(extra);
	pcre_free(pcre_code);
	GDKfree(ovector);
	GDKfree(tmpres);
	*res = tmpbat;
	return MAL_SUCCEED;
#else
	(void) res;
	(void) origin_strs;
	(void) pattern;
	(void) replacement;
	(void) flags;
	(void) global;
	throw(MAL, global ? "batpcre.replace" : "batpcre.replace_first",
		  "Database was compiled without PCRE support.");
#endif
}

static str
pcre_match_with_flags(bit *ret, const char *val, const char *pat,
					  const char *flags)
{
	int pos;
#ifdef HAVE_LIBPCRE
	const char *err_p = NULL;
	int errpos = 0;
	int options = PCRE_UTF8 | PCRE_NO_UTF8_CHECK | PCRE_DOTALL;
	pcre *re;
#else
	int options = REG_NOSUB | REG_EXTENDED;
	regex_t re;
	int errcode;
	int retval;
#endif

	while (*flags) {
		switch (*flags) {
		case 'i':
#ifdef HAVE_LIBPCRE
			options |= PCRE_CASELESS;
#else
			options |= REG_ICASE;
#endif
			break;
		case 'm':
#ifdef HAVE_LIBPCRE
			options |= PCRE_MULTILINE;
#else
			options |= REG_NEWLINE;
#endif
			break;
#ifdef HAVE_LIBPCRE
		case 's':
			options |= PCRE_DOTALL;
			break;
#endif
		case 'x':
#ifdef HAVE_LIBPCRE
			options |= PCRE_EXTENDED;
#else
			options |= REG_EXTENDED;
#endif
			break;
		default:
			throw(MAL, "pcre.match", ILLEGAL_ARGUMENT
				  ": unsupported flag character '%c'\n", *flags);
		}
		flags++;
	}
	if (strNil(val)) {
		*ret = FALSE;
		return MAL_SUCCEED;
	}

#ifdef HAVE_LIBPCRE
	if ((re = pcre_compile(pat, options, &err_p, &errpos, NULL)) == NULL)
#else
	if ((errcode = regcomp(&re, pat, options)) != 0)
#endif
	{
		throw(MAL, "pcre.match", OPERATION_FAILED
			  ": compilation of regular expression (%s) failed "
#ifdef HAVE_LIBPCRE
			  "at %d with '%s'", pat, errpos, err_p
#else
			  , pat
#endif
				);
	}
#ifdef HAVE_LIBPCRE
	pos = pcre_exec(re, NULL, val, (int) strlen(val), 0, PCRE_NO_UTF8_CHECK,
					NULL, 0);
	pcre_free(re);
#else
	retval = regexec(&re, val, (size_t) 0, NULL, 0);
	pos = retval == REG_NOMATCH ? -1 : (retval == REG_ENOSYS ? -2 : 0);
	regfree(&re);
#endif
	if (pos >= 0)
		*ret = TRUE;
	else if (pos == -1)
		*ret = FALSE;
	else
		throw(MAL, "pcre.match", OPERATION_FAILED
			  ": matching of regular expression (%s) failed with %d", pat, pos);
	return MAL_SUCCEED;
}

#ifdef HAVE_LIBPCRE
/* special characters in PCRE that need to be escaped */
static const char pcre_specials[] = "$()*+.?[\\]^{|}";
#else
/* special characters in POSIX basic regular expressions that need to
 * be escaped */
static const char pcre_specials[] = "$()*+.?[\\^{|";
#endif

/* change SQL LIKE pattern into PCRE pattern */
static str
sql2pcre(str *r, const char *pat, const char *esc_str)
{
	int escaped = 0;
	int hasWildcard = 0;
	char *ppat;
	int esc = strNil(esc_str) ? 0 : esc_str[0];	/* should change to utf8_convert() */
	int specials;
	int c;

	if (strlen(esc_str) > 1)
		throw(MAL, "pcre.sql2pcre",
			  SQLSTATE(22019) ILLEGAL_ARGUMENT
			  ": ESCAPE string must have length 1");
	if (pat == NULL)
		throw(MAL, "pcre.sql2pcre",
			  SQLSTATE(22019) ILLEGAL_ARGUMENT
			  ": (I)LIKE pattern must not be NULL");
	ppat = GDKmalloc(strlen(pat) * 3 +
					 3 /* 3 = "^'the translated regexp'$0" */ );
	if (ppat == NULL)
		throw(MAL, "pcre.sql2pcre", SQLSTATE(HY013) MAL_MALLOC_FAIL);

	*r = ppat;
	/* The escape character can be a char which is special in a PCRE
	 * expression.  If the user used the "+" char as escape and has "++"
	 * in their pattern, then replacing this with "+" is not correct and
	 * should be "\+" instead. */
	specials = (esc && strchr(pcre_specials, esc) != NULL);

	*ppat++ = '^';
	while ((c = *pat++) != 0) {
		if (c == esc) {
			if (escaped) {
				if (specials) {	/* change ++ into \+ */
					*ppat++ = esc;
				} else {		/* do not escape simple escape symbols */
					ppat[-1] = esc;	/* overwrite backslash */
				}
				escaped = 0;
			} else {
				*ppat++ = '\\';
				escaped = 1;
			}
			hasWildcard = 1;
		} else if (strchr(pcre_specials, c) != NULL) {
			/* escape PCRE special chars, avoid double backslash if the
			 * user uses an invalid escape sequence */
			if (!escaped)
				*ppat++ = '\\';
			*ppat++ = c;
			hasWildcard = 1;
			escaped = 0;
		} else if (c == '%' && !escaped) {
			*ppat++ = '.';
			*ppat++ = '*';
			*ppat++ = '?';
			hasWildcard = 1;
			/* collapse multiple %, but only if it isn't the escape */
			if (esc != '%')
				while (*pat == '%')
					pat++;
		} else if (c == '_' && !escaped) {
			*ppat++ = '.';
			hasWildcard = 1;
		} else {
			if (escaped) {
				ppat[-1] = c;	/* overwrite backslash of invalid escape */
			} else {
				*ppat++ = c;
			}
			escaped = 0;
		}
	}
	/* no wildcard or escape character at end of string */
	if (!hasWildcard || escaped) {
		GDKfree(*r);
		*r = NULL;
		if (escaped)
			throw(MAL, "pcre.sql2pcre",
				  SQLSTATE(22019) ILLEGAL_ARGUMENT
				  ": (I)LIKE pattern must not end with escape character");
		*r = GDKstrdup(str_nil);
		if (*r == NULL)
			throw(MAL, "pcre.sql2pcre", SQLSTATE(HY013) MAL_MALLOC_FAIL);
	} else {
		*ppat++ = '$';
		*ppat = 0;
	}
	return MAL_SUCCEED;
}

#ifdef HAVE_LIBPCRE
/* change SQL PATINDEX pattern into PCRE pattern */
static str
pat2pcre(str *r, const char *pat)
{
	size_t len = strlen(pat);
	char *ppat = GDKmalloc(len * 2 + 3 /* 3 = "^'the translated regexp'$0" */ );
	int start = 0;

	if (ppat == NULL)
		throw(MAL, "pcre.sql2pcre", SQLSTATE(HY013) MAL_MALLOC_FAIL);
	*r = ppat;
	while (*pat) {
		int c = *pat++;

		if (strchr(pcre_specials, c) != NULL) {
			*ppat++ = '\\';
			*ppat++ = c;
		} else if (c == '%') {
			if (start && *pat) {
				*ppat++ = '.';
				*ppat++ = '*';
			}
			start++;
		} else if (c == '_') {
			*ppat++ = '.';
		} else {
			*ppat++ = c;
		}
	}
	*ppat = 0;
	return MAL_SUCCEED;
}
#endif

/*
 * @+ Wrapping
 */

static str
PCREreplace_wrap(str *res, const char *const *or, const char *const *pat,
				 const char *const *repl, const char *const *flags)
{
	return pcre_replace(res, *or, *pat, *repl, *flags, true);
}

static str
PCREreplacefirst_wrap(str *res, const char *const *or, const char *const *pat,
					  const char *const *repl, const char *const *flags)
{
	return pcre_replace(res, *or, *pat, *repl, *flags, false);
}

static str
PCREreplace_bat_wrap(bat *res, const bat *bid, const char *const *pat,
					 const char *const *repl, const char *const *flags)
{
	BAT *b, *bn = NULL;
	str msg;
	if ((b = BATdescriptor(*bid)) == NULL)
		throw(MAL, "batpcre.replace", SQLSTATE(HY002) RUNTIME_OBJECT_MISSING);

	msg = pcre_replace_bat(&bn, b, *pat, *repl, *flags, true);
	if (msg == MAL_SUCCEED) {
		*res = bn->batCacheid;
		BBPkeepref(bn);
	}
	BBPunfix(b->batCacheid);
	return msg;
}

static str
PCREreplacefirst_bat_wrap(bat *res, const bat *bid, const char *const *pat,
						  const char *const *repl, const char *const *flags)
{
	BAT *b, *bn = NULL;
	str msg;
	if ((b = BATdescriptor(*bid)) == NULL)
		throw(MAL, "batpcre.replace_first", RUNTIME_OBJECT_MISSING);

	msg = pcre_replace_bat(&bn, b, *pat, *repl, *flags, false);
	if (msg == MAL_SUCCEED) {
		*res = bn->batCacheid;
		BBPkeepref(bn);
	}
	BBPunfix(b->batCacheid);
	return msg;
}

static str
PCREmatch(bit *ret, const char *const *val, const char *const *pat)
{
	return pcre_match_with_flags(ret, *val, *pat, "");
}

static str
PCREimatch(bit *ret, const char *const *val, const char *const *pat)
{
	return pcre_match_with_flags(ret, *val, *pat, "i");
}

static str
PCREindex(int *res, const pcre *pattern, const char *const *s)
{
#ifdef HAVE_LIBPCRE
	int v[3];

	v[0] = v[1] = *res = 0;
	if (pcre_exec(pattern, NULL, *s, (int) strlen(*s), 0,
				  PCRE_NO_UTF8_CHECK, v, 3) >= 0) {
		*res = v[1];
	}
	return MAL_SUCCEED;
#else
	(void) res;
	(void) pattern;
	(void) s;
	throw(MAL, "pcre.index", "Database was compiled without PCRE support.");
#endif
}

static str
PCREpatindex(int *ret, const char *const *pat, const char *const *val)
{
#ifdef HAVE_LIBPCRE
	pcre *re = NULL;
	char *ppat = NULL, *msg;

	if (strNil(*pat) || strNil(*val)) {
		*ret = int_nil;
		return MAL_SUCCEED;
	}

	if ((msg = pat2pcre(&ppat, *pat)) != MAL_SUCCEED)
		return msg;
	if ((msg = pcre_compile_wrap(&re, ppat, FALSE)) != MAL_SUCCEED) {
		GDKfree(ppat);
		return msg;
	}
	GDKfree(ppat);
	msg = PCREindex(ret, re, val);
	pcre_free(re);
	return msg;
#else
	(void) ret;
	(void) pat;
	(void) val;
	throw(MAL, "pcre.patindex", "Database was compiled without PCRE support.");
#endif
}

static str
PCREquote(str *ret, const char *const *val)
{
	char *p;
	const char *s = *val;

	*ret = p = GDKmalloc(strlen(s) * 2 + 1);	/* certainly long enough */
	if (p == NULL)
		throw(MAL, "pcre.quote", SQLSTATE(HY013) MAL_MALLOC_FAIL);
	/* quote all non-alphanumeric ASCII characters (i.e. leave
	   non-ASCII and alphanumeric alone) */
	while (*s) {
		if (!((*s & 0x80) != 0 ||
			  ('a' <= *s && *s <= 'z') ||
			  ('A' <= *s && *s <= 'Z') || isdigit((unsigned char) *s)))
			*p++ = '\\';
		*p++ = *s++;
	}
	*p = 0;
	return MAL_SUCCEED;
}

static str
PCREsql2pcre(str *ret, const char *const *pat, const char *const *esc)
{
	return sql2pcre(ret, *pat, *esc);
}

static inline str
choose_like_path(bool *use_re, bool *use_strcmp, bool *empty,
				 const char *pat, const char *esc)
{
	str res = MAL_SUCCEED;
	*use_re = false;
	*use_strcmp = false;
	*empty = false;


	if (strNil(pat) || strNil(esc)) {
		*empty = true;
	} else {
		if (!re_is_pattern_properly_escaped(pat, (unsigned char) *esc))
			throw(MAL, "pcre.sql2pcre",
				  SQLSTATE(22019) ILLEGAL_ARGUMENT
				  ": (I)LIKE pattern must not end with escape character");
		if (is_strcmpable(pat, esc)) {
			*use_re = true;
			*use_strcmp = true;
		} else {
			*use_re = true;
		}
	}
	return res;
}

static str
PCRElike_imp(bit *ret, const char *const *s, const char *const *pat,
			 const char *const *esc, const bit *isens)
{
	str res = MAL_SUCCEED;
	bool use_re = false, use_strcmp = false, empty = false;
	struct RE *re = NULL;

	if ((res = choose_like_path(&use_re, &use_strcmp, &empty,
								*pat, *esc)) != MAL_SUCCEED)
		return res;

	MT_thread_setalgorithm(empty ? "pcrelike: trivially empty" : use_strcmp ?
						   "pcrelike: pattern matching using strcmp" : use_re ?
						   "pcrelike: pattern matching using RE" :
						   "pcrelike: pattern matching using pcre");

	if (strNil(*s) || empty) {
		*ret = bit_nil;
	} else {
		if (use_strcmp) {
			*ret = *isens ? GDKstrcasecmp(*s, *pat) == 0
				: strcmp(*s, *pat) == 0;
		} else {
			if (!(re = re_create(*pat, *isens, (unsigned char) **esc)))
				res = createException(MAL, "pcre.like4",
									  SQLSTATE(HY013) MAL_MALLOC_FAIL);
			else
				*ret = re_match(*s, re);
		}
<<<<<<< HEAD
=======
	} else {
		res = pcre_match_with_flags(ret, *s, ppat, *isens ? "i" : "");
>>>>>>> d883a3a0
	}

	if (re)
		re_destroy(re);
	return res;
}

static str
PCRElike(bit *ret, const char *const *s, const char *const *pat,
		 const char *const *esc, const bit *isens)
{
	return PCRElike_imp(ret, s, pat, esc, isens);
}

static str
PCREnotlike(bit *ret, const char *const *s, const char *const *pat,
			const char *const *esc, const bit *isens)
{
	str tmp;
	bit r;

	rethrow("str.not_like", tmp, PCRElike(&r, s, pat, esc, isens));
	*ret = r == bit_nil ? bit_nil : !r;
	return MAL_SUCCEED;
}

static inline str
re_like_build(struct RE **re, const char *pat, bool caseignore,
			  bool use_strcmp, uint32_t esc)
{
	if (!use_strcmp) {
		if (!(*re = re_create(pat, caseignore, esc)))
			return createException(MAL, "pcre.re_like_build",
								   SQLSTATE(HY013) MAL_MALLOC_FAIL);
	}
	return MAL_SUCCEED;
}

static inline bit
re_like_proj_apply(const char *s, const struct RE *restrict re,
				   const char *pat,
				   bool caseignore, bool anti, bool use_strcmp)
{
	if (strNil(s))
		return bit_nil;
	if (use_strcmp) {
		if (caseignore) {
			if (anti)
				return GDKstrcasecmp(s, pat) != 0;
			else
				return GDKstrcasecmp(s, pat) == 0;
		} else {
			if (anti)
				return strcmp(s, pat) != 0;
			else
				return strcmp(s, pat) == 0;
		}
	} else {
		if (anti)
			return !re_match(s, re);
		else
			return re_match(s, re);
	}
}

static inline void
re_like_clean(struct RE **re)
{
	if (*re) {
		re_destroy(*re);
		*re = NULL;
	}
}

static str
BATPCRElike_imp(Client cntxt, MalBlkPtr mb, MalStkPtr stk, InstrPtr pci,
				const char *const *esc, const bit *isens, const bit *not)
{
	str msg = MAL_SUCCEED;
	BAT *b = NULL, *pbn = NULL, *bn = NULL;
	const char *input = NULL;
	bool use_re = false,
		use_strcmp = false,
		empty = false,
		isensitive = (bool) *isens,
		anti = (bool) *not,
		has_nil = false,
		input_is_a_bat = isaBatType(getArgType(mb, pci, 1)),
		pattern_is_a_bat = isaBatType(getArgType(mb, pci, 2));
	bat *r = getArgReference_bat(stk, pci, 0);
	BUN q = 0;
	bit *restrict ret = NULL;
	struct RE *re_simple = NULL;
	BATiter bi = (BATiter) { 0 }, pi;

	(void) cntxt;
	if (input_is_a_bat) {
		bat *bid = getArgReference_bat(stk, pci, 1);
		if (!(b = BATdescriptor(*bid))) {
			msg = createException(MAL, "batalgebra.batpcrelike3",
								  SQLSTATE(HY002) RUNTIME_OBJECT_MISSING);
			goto bailout;
		}
	}
	if (pattern_is_a_bat) {
		bat *pb = getArgReference_bat(stk, pci, 2);
		if (!(pbn = BATdescriptor(*pb))) {
			msg = createException(MAL, "batalgebra.batpcrelike3",
								  SQLSTATE(HY002) RUNTIME_OBJECT_MISSING);
			goto bailout;
		}
	}
	assert((!b || ATOMstorage(b->ttype) == TYPE_str)
		   && (!pbn || ATOMstorage(pbn->ttype) == TYPE_str));

	q = BATcount(b ? b : pbn);
	if (!(bn = COLnew(b ? b->hseqbase : pbn->hseqbase, TYPE_bit, q, TRANSIENT))) {
		msg = createException(MAL, "batalgebra.batpcrelike3",
							  SQLSTATE(HY013) MAL_MALLOC_FAIL);
		goto bailout;
	}
	ret = (bit *) Tloc(bn, 0);

	if (pattern_is_a_bat) {
		pi = bat_iterator(pbn);
		if (b)
			bi = bat_iterator(b);
		else
			input = *getArgReference_str(stk, pci, 1);

		for (BUN p = 0; p < q; p++) {
			const char *next_input = b ? BUNtvar(bi, p) : input,
				*np = BUNtvar(pi, p);

			if ((msg = choose_like_path(&use_re, &use_strcmp, &empty,
										np, *esc)) != MAL_SUCCEED) {
				bat_iterator_end(&pi);
				if (b)
					bat_iterator_end(&bi);
				goto bailout;
			}

			if (empty) {
				ret[p] = bit_nil;
			} else {
				if ((msg = re_like_build(&re_simple, np, isensitive,
										 use_strcmp,
										 (unsigned char) **esc)) != MAL_SUCCEED) {
					bat_iterator_end(&pi);
					if (b)
						bat_iterator_end(&bi);
					goto bailout;
				}
				ret[p] = re_like_proj_apply(next_input, re_simple, np,
											isensitive, anti, use_strcmp);
				re_like_clean(&re_simple);
			}
			has_nil |= is_bit_nil(ret[p]);
		}
		bat_iterator_end(&pi);
		if (b)
			bat_iterator_end(&bi);
	} else {
		const char *pat = *getArgReference_str(stk, pci, 2);
		if ((msg = choose_like_path(&use_re, &use_strcmp, &empty,
									pat, *esc)) != MAL_SUCCEED)
			goto bailout;

		bi = bat_iterator(b);
		MT_thread_setalgorithm(empty ? "pcrelike: trivially empty" : use_strcmp
							   ? "pcrelike: pattern matching using strcmp" :
							   use_re ? "pcrelike: pattern matching using RE" :
							   "pcrelike: pattern matching using pcre");

		if (empty) {
			for (BUN p = 0; p < q; p++)
				ret[p] = bit_nil;
			has_nil = true;
		} else {
			if ((msg = re_like_build(&re_simple, pat, isensitive, use_strcmp,
									 (unsigned char) **esc)) != MAL_SUCCEED) {
				bat_iterator_end(&bi);
				goto bailout;
			}
			for (BUN p = 0; p < q; p++) {
				const char *s = BUNtvar(bi, p);
				ret[p] = re_like_proj_apply(s, re_simple, pat, isensitive,
											anti, use_strcmp);
				has_nil |= is_bit_nil(ret[p]);
			}
		}
		bat_iterator_end(&bi);
	}

  bailout:
	re_like_clean(&re_simple);
	if (bn && !msg) {
		BATsetcount(bn, q);
		bn->tnil = has_nil;
		bn->tnonil = !has_nil;
		bn->tkey = BATcount(bn) <= 1;
		bn->tsorted = BATcount(bn) <= 1;
		bn->trevsorted = BATcount(bn) <= 1;
		*r = bn->batCacheid;
		BBPkeepref(bn);
	} else if (bn)
		BBPreclaim(bn);
	BBPreclaim(b);
	BBPreclaim(pbn);
	return msg;
}

static str
BATPCRElike(Client cntxt, MalBlkPtr mb, MalStkPtr stk, InstrPtr pci)
{
	const char *esc = *getArgReference_str(stk, pci, 3);
	const bit *ci = getArgReference_bit(stk, pci, 4);
	bit no = FALSE;

	return BATPCRElike_imp(cntxt, mb, stk, pci, &esc, ci, &no);
}

static str
BATPCREnotlike(Client cntxt, MalBlkPtr mb, MalStkPtr stk, InstrPtr pci)
{
	const char *esc = *getArgReference_str(stk, pci, 3);
	const bit *ci = getArgReference_bit(stk, pci, 4);
	bit yes = TRUE;

	return BATPCRElike_imp(cntxt, mb, stk, pci, &esc, ci, &yes);
}

/* scan select loop with or without candidates */
#define pcrescanloop(TEST, KEEP_NULLS)									\
	do {																\
		TRC_DEBUG(ALGO,													\
				  "PCREselect(b=%s#"BUNFMT",anti=%d): "					\
				  "scanselect %s\n", BATgetId(b), BATcount(b),			\
				  anti, #TEST);											\
		if (!s || BATtdense(s)) {										\
			for (; p < q; p++) {										\
				GDK_CHECK_TIMEOUT(qry_ctx, counter,						\
								  GOTO_LABEL_TIMEOUT_HANDLER(bailout, qry_ctx)); \
				const char *restrict v = BUNtvar(bi, p - off);			\
				if ((TEST) || ((KEEP_NULLS) && strNil(v)))				\
					vals[cnt++] = p;									\
			}															\
		} else {														\
			for (; p < ncands; p++) {									\
				GDK_CHECK_TIMEOUT(qry_ctx, counter,						\
								  GOTO_LABEL_TIMEOUT_HANDLER(bailout, qry_ctx)); \
				oid o = canditer_next(ci);								\
				const char *restrict v = BUNtvar(bi, o - off);			\
				if ((TEST) || ((KEEP_NULLS) && strNil(v)))				\
					vals[cnt++] = o;									\
			}															\
		}																\
	} while (0)

static str
re_likeselect(BAT *bn, BAT *b, BAT *s, struct canditer *ci, BUN p, BUN q,
			  BUN *rcnt, const char *pat, bool caseignore, bool anti,
			  bool use_strcmp, uint32_t esc, bool keep_nulls)
{
	BATiter bi = bat_iterator(b);
	BUN cnt = 0, ncands = ci->ncand;
	oid off = b->hseqbase, *restrict vals = Tloc(bn, 0);
	struct RE *re = NULL;
	str msg = MAL_SUCCEED;

	size_t counter = 0;
	QryCtx *qry_ctx = MT_thread_get_qry_ctx();

	if ((msg = re_like_build(&re, pat, caseignore, use_strcmp,
							 esc)) != MAL_SUCCEED)
		goto bailout;

	if (use_strcmp) {
		if (caseignore) {
			if (anti)
				pcrescanloop(!strNil(v)
							 && GDKstrcasecmp(v, pat) != 0, keep_nulls);
			else
				pcrescanloop(!strNil(v)
							 && GDKstrcasecmp(v, pat) == 0, keep_nulls);
		} else {
			if (anti)
				pcrescanloop(!strNil(v) && strcmp(v, pat) != 0, keep_nulls);
			else
				pcrescanloop(!strNil(v) && strcmp(v, pat) == 0, keep_nulls);
		}
	} else {
		if (caseignore) {
			if (anti) {
				pcrescanloop(!strNil(v)
							 && !re_match(v, re), keep_nulls);
			} else {
				pcrescanloop(!strNil(v)
							 && re_match(v, re), keep_nulls);
			}
		} else {
			if (anti)
				pcrescanloop(!strNil(v)
							 && !re_match(v, re), keep_nulls);
			else
				pcrescanloop(!strNil(v)
							 && re_match(v, re), keep_nulls);
		}
	}

  bailout:
	bat_iterator_end(&bi);
	re_like_clean(&re);
	*rcnt = cnt;
	return msg;
}

static str
PCRElikeselect(bat *ret, const bat *bid, const bat *sid, const char *const *pat,
			   const char *const *esc, const bit *caseignore, const bit *anti)
{
	BAT *b, *s = NULL, *bn = NULL, *old_s = NULL;
	str msg = MAL_SUCCEED;
	bool use_re = false,
		use_strcmp = false,
		empty = false;
	bool with_strimps = false;
	bool with_strimps_anti = false;
	BUN p = 0, q = 0, rcnt = 0;
	struct canditer ci;

	if ((b = BATdescriptor(*bid)) == NULL) {
		msg = createException(MAL, "algebra.likeselect",
							  SQLSTATE(HY002) RUNTIME_OBJECT_MISSING);
		goto bailout;
	}
	if (sid && !is_bat_nil(*sid) && (s = BATdescriptor(*sid)) == NULL) {
		msg = createException(MAL, "algebra.likeselect",
							  SQLSTATE(HY002) RUNTIME_OBJECT_MISSING);
		goto bailout;
	}

	assert(ATOMstorage(b->ttype) == TYPE_str);

	if ((msg = choose_like_path(&use_re, &use_strcmp, &empty,
								*pat, *esc)) != MAL_SUCCEED)
		goto bailout;

	if (empty) {
		if (!(bn = BATdense(0, 0, 0)))
			msg = createException(MAL, "algebra.likeselect",
								  SQLSTATE(HY013) MAL_MALLOC_FAIL);

		goto bailout;
	}
	/* Since the strimp pre-filtering of a LIKE query produces a superset of the actual result the complement of that
	 * set will necessarily reject some of the matching entries in the NOT LIKE query.
	 *
	 * In this case we run the PCRElikeselect as a LIKE query with strimps and return the complement of the result,
	 * taking extra care to not return NULLs. This currently means that we do not run strimps for NOT LIKE queries if
	 * the BAT contains NULLs.
	 */
	if (BAThasstrimps(b)) {
		if (STRMPcreate(b, NULL) == GDK_SUCCEED) {
			BAT *tmp_s = STRMPfilter(b, s, *pat, *anti);
			if (tmp_s) {
				old_s = s;
				s = tmp_s;
				if (!*anti)
					with_strimps = true;
				else
					with_strimps_anti = true;
			}
		} else {				/* If we cannot filter with the strimp just continue normally */
			GDKclrerr();
		}
	}


	MT_thread_setalgorithm(use_strcmp
						   ? (with_strimps ?
							  "pcrelike: pattern matching using strcmp with strimps"
							  : (with_strimps_anti ?
								 "pcrelike: pattern matching using strcmp with strimps anti"
								 : "pcrelike: pattern matching using strcmp")) :
						   use_re ? (with_strimps ?
									 "pcrelike: pattern matching using RE with strimps"
									 : (with_strimps_anti ?
										"pcrelike: patterm matching using RE with strimps anti"
										:
										"pcrelike: pattern matching using RE"))
						   : (with_strimps ?
							  "pcrelike: pattern matching using pcre with strimps"
							  : (with_strimps_anti ?
								 "pcrelike: pattermatching using pcre with strimps anti"
								 : "pcrelike: pattern matching using pcre")));

	canditer_init(&ci, b, s);
	if (!(bn = COLnew(0, TYPE_oid, ci.ncand, TRANSIENT))) {
		msg = createException(MAL, "algebra.likeselect",
							  SQLSTATE(HY013) MAL_MALLOC_FAIL);
		goto bailout;
	}

	if (!s || BATtdense(s)) {
		if (s) {
			assert(BATtdense(s));
			p = (BUN) s->tseqbase;
			q = p + BATcount(s);
			if ((oid) p < b->hseqbase)
				p = b->hseqbase;
			if ((oid) q > b->hseqbase + BATcount(b))
				q = b->hseqbase + BATcount(b);
		} else {
			p = b->hseqbase;
			q = BATcount(b) + b->hseqbase;
		}
	}

	msg = re_likeselect(bn, b, s, &ci, p, q, &rcnt, *pat, *caseignore, *anti
						&& !with_strimps_anti, use_strcmp,
						(unsigned char) **esc, with_strimps_anti);

	if (!msg) {					/* set some properties */
		BATsetcount(bn, rcnt);
		bn->tsorted = true;
		bn->trevsorted = bn->batCount <= 1;
		bn->tkey = true;
		bn->tnil = false;
		bn->tnonil = true;
		bn->tseqbase = rcnt == 0 ? 0 : rcnt == 1 ? *(const oid *) Tloc(bn, 0) : rcnt == b->batCount ? b->hseqbase : oid_nil;
		if (with_strimps_anti) {
			/* Reverse the result taking into account the original candidate list. */
			// BAT *rev = BATdiffcand(BATdense(b->hseqbase, 0, b->batCount), bn);
			BAT *rev;
			if (old_s) {
				rev = BATdiffcand(old_s, bn);
#ifndef NDEBUG
				BAT *is = BATintersectcand(old_s, bn);
				if (is) {
					assert(is->batCount == bn->batCount);
					BBPreclaim(is);
				}
				assert(rev->batCount == old_s->batCount - bn->batCount);
#endif
			}

			else
				rev = BATnegcands(b->batCount, bn);
			/* BAT *rev = BATnegcands(b->batCount, bn); */
			BBPunfix(bn->batCacheid);
			bn = rev;
		}
	}


  bailout:
	BBPreclaim(b);
	BBPreclaim(s);
	BBPreclaim(old_s);
	if (bn && !msg) {
		*ret = bn->batCacheid;
		BBPkeepref(bn);
	} else if (bn)
		BBPreclaim(bn);
	return msg;
}

#define APPEND(b, o)	(((oid *) b->theap->base)[b->batCount++] = (o))
#define VALUE(s, x)		(s##vars + VarHeapVal(s##vals, (x), s##i.width))

/* nested loop implementation for PCRE join */
#define pcre_join_loop(STRCMP, RE_MATCH)								\
	do {																\
		for (BUN ridx = 0; ridx < rci.ncand; ridx++) {					\
			ro = canditer_next(&rci);									\
			vr = VALUE(r, ro - rbase);									\
			nl = 0;														\
			use_re = use_strcmp = empty = false;						\
			if ((msg = choose_like_path(&use_re, &use_strcmp, &empty, vr, esc))) \
				goto bailout;											\
			if (!empty) {												\
				if ((msg = re_like_build(&re, vr, false, use_strcmp, (unsigned char) *esc)) != MAL_SUCCEED) \
					goto bailout;										\
				canditer_reset(&lci);									\
				TIMEOUT_LOOP_IDX_DECL(lidx, lci.ncand, qry_ctx) {		\
					lo = canditer_next(&lci);							\
					vl = VALUE(l, lo - lbase);							\
					if (strNil(vl)) {									\
						continue;										\
					} else {											\
						if (use_strcmp) {								\
							if (STRCMP)									\
								continue;								\
						} else {										\
							assert(re);									\
							if (RE_MATCH)								\
								continue;								\
						}												\
					}													\
					if (BATcount(r1) == BATcapacity(r1)) {				\
						newcap = BATgrows(r1);							\
						BATsetcount(r1, BATcount(r1));					\
						if (r2)											\
							BATsetcount(r2, BATcount(r2));				\
						if (BATextend(r1, newcap) != GDK_SUCCEED || (r2 && BATextend(r2, newcap) != GDK_SUCCEED)) { \
							msg = createException(MAL, "pcre.join", SQLSTATE(HY013) MAL_MALLOC_FAIL); \
							goto bailout;								\
						}												\
						assert(!r2 || BATcapacity(r1) == BATcapacity(r2)); \
					}													\
					if (BATcount(r1) > 0) {								\
						if (lastl + 1 != lo)							\
							r1->tseqbase = oid_nil;						\
						if (nl == 0) {									\
							if (r2)										\
								r2->trevsorted = false;					\
							if (lastl > lo) {							\
								r1->tsorted = false;					\
								r1->tkey = false;						\
							} else if (lastl < lo) {					\
								r1->trevsorted = false;					\
							} else {									\
								r1->tkey = false;						\
							}											\
						}												\
					}													\
					APPEND(r1, lo);										\
					if (r2)												\
						APPEND(r2, ro);									\
					lastl = lo;											\
					nl++;												\
				}														\
				re_like_clean(&re);										\
				TIMEOUT_CHECK(qry_ctx,									\
							  GOTO_LABEL_TIMEOUT_HANDLER(bailout, qry_ctx)); \
			}															\
			if (r2) {													\
				if (nl > 1) {											\
					r2->tkey = false;									\
					r2->tseqbase = oid_nil;								\
					r1->trevsorted = false;								\
				} else if (nl == 0) {									\
					rskipped = BATcount(r2) > 0;						\
				} else if (rskipped) {									\
					r2->tseqbase = oid_nil;								\
				}														\
			} else if (nl > 1) {										\
				r1->trevsorted = false;									\
			}															\
		}																\
	} while (0)

static char *
pcrejoin(BAT *r1, BAT *r2, BAT *l, BAT *r, BAT *sl, BAT *sr, const char *esc,
		 bit caseignore, bit anti)
{
	struct canditer lci, rci;
	const char *lvals, *rvals, *lvars, *rvars, *vl, *vr;
	int rskipped = 0;			/* whether we skipped values in r */
	oid lbase, rbase, lo, ro, lastl = 0;	/* last value inserted into r1 */
	BUN nl, newcap;
	char *msg = MAL_SUCCEED;
	struct RE *re = NULL;
	bool use_re = false,
		use_strcmp = false,
		empty = false;
	lng t0 = 0;

	QryCtx *qry_ctx = MT_thread_get_qry_ctx();

	TRC_DEBUG_IF(ALGO) t0 = GDKusec();

	assert(ATOMtype(l->ttype) == ATOMtype(r->ttype));
	assert(ATOMtype(l->ttype) == TYPE_str);

	BAT *ol = NULL, *or = NULL;
	if (caseignore) {
		ol = l;
		or = r;
		l = BATcasefold(l, NULL);
		r = BATcasefold(r, NULL);
		if (l == NULL || r == NULL) {
			BBPreclaim(l);
			BBPreclaim(r);
			throw(MAL, "pcre.join", GDK_EXCEPTION);
		}
	}

	canditer_init(&lci, l, sl);
	canditer_init(&rci, r, sr);

	BATiter li = bat_iterator(l);
	BATiter ri = bat_iterator(r);
	lbase = l->hseqbase;
	rbase = r->hseqbase;
	lvals = (const char *) li.base;
	rvals = (const char *) ri.base;
	assert(ri.vh && r->ttype);
	lvars = li.vh->base;
	rvars = ri.vh->base;

	r1->tkey = true;
	r1->tsorted = true;
	r1->trevsorted = true;
	r1->tnil = false;
	r1->tnonil = true;
	if (r2) {
		r2->tkey = true;
		r2->tsorted = true;
		r2->trevsorted = true;
		r2->tnil = false;
		r2->tnonil = true;
	}

	if (anti) {
		pcre_join_loop(strcmp(vl, vr) == 0, re_match(vl, re));
	} else {
		pcre_join_loop(strcmp(vl, vr) != 0, !re_match(vl, re));
	}
	bat_iterator_end(&li);
	bat_iterator_end(&ri);
	if (ol) {
		BBPreclaim(l);
		BBPreclaim(r);
		l = ol;
		r = or;
	}

	assert(!r2 || BATcount(r1) == BATcount(r2));
	/* also set other bits of heap to correct value to indicate size */
	BATsetcount(r1, BATcount(r1));
	if (r2)
		BATsetcount(r2, BATcount(r2));
	if (BATcount(r1) > 0) {
		if (BATtdense(r1))
			r1->tseqbase = ((oid *) r1->theap->base)[0];
		if (r2 && BATtdense(r2))
			r2->tseqbase = ((oid *) r2->theap->base)[0];
	} else {
		r1->tseqbase = 0;
		if (r2)
			r2->tseqbase = 0;
	}

	if (r2)
		TRC_DEBUG(ALGO,
				  "l=%s#" BUNFMT "[%s]%s%s,"
				  "r=%s#" BUNFMT "[%s]%s%s,sl=%s#" BUNFMT "%s%s,"
				  "sr=%s#" BUNFMT "%s%s -> "
				  "%s#" BUNFMT "%s%s,%s#" BUNFMT "%s%s (" LLFMT " usec)\n",
				  BATgetId(l), BATcount(l), ATOMname(l->ttype),
				  l->tsorted ? "-sorted" : "",
				  l->trevsorted ? "-revsorted" : "",
				  BATgetId(r), BATcount(r), ATOMname(r->ttype),
				  r->tsorted ? "-sorted" : "",
				  r->trevsorted ? "-revsorted" : "",
				  sl ? BATgetId(sl) : "NULL", sl ? BATcount(sl) : 0,
				  sl && sl->tsorted ? "-sorted" : "",
				  sl && sl->trevsorted ? "-revsorted" : "",
				  sr ? BATgetId(sr) : "NULL", sr ? BATcount(sr) : 0,
				  sr && sr->tsorted ? "-sorted" : "",
				  sr && sr->trevsorted ? "-revsorted" : "",
				  BATgetId(r1), BATcount(r1),
				  r1->tsorted ? "-sorted" : "",
				  r1->trevsorted ? "-revsorted" : "",
				  BATgetId(r2), BATcount(r2),
				  r2->tsorted ? "-sorted" : "",
				  r2->trevsorted ? "-revsorted" : "", GDKusec() - t0);
	else
		TRC_DEBUG(ALGO,
				  "l=%s#" BUNFMT "[%s]%s%s,"
				  "r=%s#" BUNFMT "[%s]%s%s,sl=%s#" BUNFMT "%s%s,"
				  "sr=%s#" BUNFMT "%s%s -> "
				  "%s#" BUNFMT "%s%s (" LLFMT " usec)\n",
				  BATgetId(l), BATcount(l), ATOMname(l->ttype),
				  l->tsorted ? "-sorted" : "",
				  l->trevsorted ? "-revsorted" : "",
				  BATgetId(r), BATcount(r), ATOMname(r->ttype),
				  r->tsorted ? "-sorted" : "",
				  r->trevsorted ? "-revsorted" : "",
				  sl ? BATgetId(sl) : "NULL", sl ? BATcount(sl) : 0,
				  sl && sl->tsorted ? "-sorted" : "",
				  sl && sl->trevsorted ? "-revsorted" : "",
				  sr ? BATgetId(sr) : "NULL", sr ? BATcount(sr) : 0,
				  sr && sr->tsorted ? "-sorted" : "",
				  sr && sr->trevsorted ? "-revsorted" : "",
				  BATgetId(r1), BATcount(r1),
				  r1->tsorted ? "-sorted" : "",
				  r1->trevsorted ? "-revsorted" : "", GDKusec() - t0);
	return MAL_SUCCEED;

  bailout:
	bat_iterator_end(&li);
	bat_iterator_end(&ri);
	re_like_clean(&re);
	assert(msg != MAL_SUCCEED);
	return msg;
}

static str
PCREjoin(bat *r1, bat *r2, bat lid, bat rid, bat slid, bat srid, bat elid,
		 bat ciid, bit anti)
{
	BAT *left = NULL, *right = NULL, *escape = NULL, *caseignore = NULL,
		*candleft = NULL, *candright = NULL;
	BAT *result1 = NULL, *result2 = NULL;
	char *msg = MAL_SUCCEED;
	const char *esc = "";
	bit ci;
	BATiter bi;

	if ((left = BATdescriptor(lid)) == NULL)
		goto fail;
	if ((right = BATdescriptor(rid)) == NULL)
		goto fail;
	if ((escape = BATdescriptor(elid)) == NULL)
		goto fail;
	if ((caseignore = BATdescriptor(ciid)) == NULL)
		goto fail;
	if (!is_bat_nil(slid) && (candleft = BATdescriptor(slid)) == NULL)
		goto fail;
	if (!is_bat_nil(srid) && (candright = BATdescriptor(srid)) == NULL)
		goto fail;
	result1 = COLnew(0, TYPE_oid, BATcount(left), TRANSIENT);
	if (r2)
		result2 = COLnew(0, TYPE_oid, BATcount(left), TRANSIENT);
	if (!result1 || (r2 && !result2)) {
		msg = createException(MAL, "pcre.join",
							  SQLSTATE(HY013) MAL_MALLOC_FAIL);
		goto fail;
	}
	result1->tnil = false;
	result1->tnonil = true;
	result1->tkey = true;
	result1->tsorted = true;
	result1->trevsorted = true;
	result1->tseqbase = 0;
	if (r2) {
		result2->tnil = false;
		result2->tnonil = true;
		result2->tkey = true;
		result2->tsorted = true;
		result2->trevsorted = true;
		result2->tseqbase = 0;
	}
	if (BATcount(escape) != 1) {
		msg = createException(MAL, "pcre.join",
							  SQLSTATE(42000)
							  "At the moment, only one value is allowed for the escape input at pcre join");
		goto fail;
	}
	if (BATcount(caseignore) != 1) {
		msg = createException(MAL, "pcre.join",
							  SQLSTATE(42000)
							  "At the moment, only one value is allowed for the case ignore input at pcre join");
		goto fail;
	}
	bi = bat_iterator(caseignore);
	ci = *(bit *) BUNtloc(bi, 0);
	bat_iterator_end(&bi);
	bi = bat_iterator(escape);
	esc = BUNtvar(bi, 0);
	msg = pcrejoin(result1, result2, left, right, candleft, candright, esc, ci,
				   anti);
	bat_iterator_end(&bi);
	if (msg)
		goto fail;
	*r1 = result1->batCacheid;
	BBPkeepref(result1);
	if (r2) {
		*r2 = result2->batCacheid;
		BBPkeepref(result2);
	}
	BBPunfix(left->batCacheid);
	BBPunfix(right->batCacheid);
	BBPreclaim(escape);
	BBPreclaim(caseignore);
	BBPreclaim(candleft);
	BBPreclaim(candright);
	return MAL_SUCCEED;

  fail:
	BBPreclaim(left);
	BBPreclaim(right);
	BBPreclaim(escape);
	BBPreclaim(caseignore);
	BBPreclaim(candleft);
	BBPreclaim(candright);
	BBPreclaim(result1);
	BBPreclaim(result2);
	if (msg)
		return msg;
	throw(MAL, "pcre.join", SQLSTATE(HY002) RUNTIME_OBJECT_MISSING);
}

static str
LIKEjoin(bat *r1, bat *r2, const bat *lid, const bat *rid, const bat *elid,
		 const bat *cid, const bat *slid, const bat *srid,
		 const bit *nil_matches, const lng *estimate, const bit *anti)
{
	(void) nil_matches;
	(void) estimate;
	return PCREjoin(r1, r2, *lid, *rid, slid ? *slid : 0, srid ? *srid : 0,
					*elid, *cid, *anti);
}

static str
LIKEjoin1(bat *r1, const bat *lid, const bat *rid, const bat *elid,
		  const bat *cid, const bat *slid, const bat *srid,
		  const bit *nil_matches, const lng *estimate, const bit *anti)
{
	(void) nil_matches;
	(void) estimate;
	return PCREjoin(r1, NULL, *lid, *rid, slid ? *slid : 0, srid ? *srid : 0,
					*elid, *cid, *anti);
}

#include "mel.h"
mel_atom pcre_init_atoms[] = {
 { .name="pcre", },  { .cmp=NULL }
};
mel_func pcre_init_funcs[] = {
 command("pcre", "index", PCREindex, false, "match a pattern, return matched position (or 0 when not found)", args(1,3, arg("",int),arg("pat",pcre),arg("s",str))),
 command("pcre", "match", PCREmatch, false, "Perl Compatible Regular Expression pattern matching against a string", args(1,3, arg("",bit),arg("s",str),arg("pat",str))),
 command("pcre", "imatch", PCREimatch, false, "Caseless Perl Compatible Regular Expression pattern matching against a string", args(1,3, arg("",bit),arg("s",str),arg("pat",str))),
 command("pcre", "patindex", PCREpatindex, false, "Location of the first POSIX pattern matching against a string", args(1,3, arg("",int),arg("pat",str),arg("s",str))),
 command("pcre", "replace", PCREreplace_wrap, false, "Replace _all_ matches of \"pattern\" in \"origin_str\" with \"replacement\".\nParameter \"flags\" accept these flags: 'i', 'm', 's', and 'x'.\n'e': if present, an empty string is considered to be a valid match\n'i': if present, the match operates in case-insensitive mode.\nOtherwise, in case-sensitive mode.\n'm': if present, the match operates in multi-line mode.\n's': if present, the match operates in \"dot-all\"\nThe specifications of the flags can be found in \"man pcreapi\"\nThe flag letters may be repeated.\nNo other letters than 'e', 'i', 'm', 's' and 'x' are allowed in \"flags\".\nReturns the replaced string, or if no matches found, the original string.", args(1,5, arg("",str),arg("origin",str),arg("pat",str),arg("repl",str),arg("flags",str))),
 command("pcre", "replace_first", PCREreplacefirst_wrap, false, "Replace _the first_ match of \"pattern\" in \"origin_str\" with \"replacement\".\nParameter \"flags\" accept these flags: 'i', 'm', 's', and 'x'.\n'e': if present, an empty string is considered to be a valid match\n'i': if present, the match operates in case-insensitive mode.\nOtherwise, in case-sensitive mode.\n'm': if present, the match operates in multi-line mode.\n's': if present, the match operates in \"dot-all\"\nThe specifications of the flags can be found in \"man pcreapi\"\nThe flag letters may be repeated.\nNo other letters than 'e', 'i', 'm', 's' and 'x' are allowed in \"flags\".\nReturns the replaced string, or if no matches found, the original string.", args(1,5, arg("",str),arg("origin",str),arg("pat",str),arg("repl",str),arg("flags",str))),
 command("pcre", "pcre_quote", PCREquote, false, "Return a PCRE pattern string that matches the argument exactly.", args(1,2, arg("",str),arg("s",str))),
 command("pcre", "sql2pcre", PCREsql2pcre, false, "Convert a SQL like pattern with the given escape character into a PCRE pattern.", args(1,3, arg("",str),arg("pat",str),arg("esc",str))),
 command("str", "replace", PCREreplace_wrap, false, "", args(1,5, arg("",str),arg("origin",str),arg("pat",str),arg("repl",str),arg("flags",str))),
 command("batpcre", "replace", PCREreplace_bat_wrap, false, "", args(1,5, batarg("",str),batarg("orig",str),arg("pat",str),arg("repl",str),arg("flag",str))),
 command("batpcre", "replace_first", PCREreplacefirst_bat_wrap, false, "", args(1,5, batarg("",str),batarg("orig",str),arg("pat",str),arg("repl",str),arg("flag",str))),
 command("algebra", "like", PCRElike, false, "", args(1,5, arg("",bit),arg("s",str),arg("pat",str),arg("esc",str),arg("caseignore",bit))),
 command("algebra", "not_like", PCREnotlike, false, "", args(1,5, arg("",bit),arg("s",str),arg("pat",str),arg("esc",str),arg("caseignore",bit))),
 pattern("batalgebra", "like", BATPCRElike, false, "", args(1,5, batarg("",bit),batarg("s",str),arg("pat",str),arg("esc",str),arg("caseignore",bit))),
 pattern("batalgebra", "like", BATPCRElike, false, "", args(1,5, batarg("",bit),arg("s",str),batarg("pat",str),arg("esc",str),arg("caseignore",bit))),
 pattern("batalgebra", "like", BATPCRElike, false, "", args(1,5, batarg("",bit),batarg("s",str),batarg("pat",str),arg("esc",str),arg("caseignore",bit))),
 pattern("batalgebra", "not_like", BATPCREnotlike, false, "", args(1,5, batarg("",bit),batarg("s",str),arg("pat",str),arg("esc",str),arg("caseignore",bit))),
 pattern("batalgebra", "not_like", BATPCREnotlike, false, "", args(1,5, batarg("",bit),arg("s",str),batarg("pat",str),arg("esc",str),arg("caseignore",bit))),
 pattern("batalgebra", "not_like", BATPCREnotlike, false, "", args(1,5, batarg("",bit),batarg("s",str),batarg("pat",str),arg("esc",str),arg("caseignore",bit))),
 command("algebra", "likeselect", PCRElikeselect, false, "Select all head values of the first input BAT for which the\ntail value is \"like\" the given (SQL-style) pattern and for\nwhich the head value occurs in the tail of the second input\nBAT.\nInput is a dense-headed BAT, output is a dense-headed BAT with in\nthe tail the head value of the input BAT for which the\nrelationship holds.  The output BAT is sorted on the tail value.", args(1,7, batarg("",oid),batarg("b",str),batarg("s",oid),arg("pat",str),arg("esc",str),arg("caseignore",bit),arg("anti",bit))),
 command("algebra", "likejoin", LIKEjoin, false, "Join the string bat L with the pattern bat R\nwith optional candidate lists SL and SR using pattern escape string ESC\nand doing a case sensitive match.\nThe result is two aligned bats with oids of matching rows.", args(2,11, batarg("",oid),batarg("",oid),batarg("l",str),batarg("r",str),batarg("esc",str),batarg("caseignore",bit),batarg("sl",oid),batarg("sr",oid),arg("nil_matches",bit),arg("estimate",lng),arg("anti",bit))),
 command("algebra", "likejoin", LIKEjoin1, false, "The same as LIKEjoin_esc, but only produce one output", args(1,10,batarg("",oid),batarg("l",str),batarg("r",str),batarg("esc",str),batarg("caseignore",bit),batarg("sl",oid),batarg("sr",oid),arg("nil_matches",bit),arg("estimate",lng), arg("anti",bit))),
 { .imp=NULL }
};
#include "mal_import.h"
#ifdef _MSC_VER
#undef read
#pragma section(".CRT$XCU",read)
#endif
LIB_STARTUP_FUNC(init_pcre_mal)
{ mal_module("pcre", pcre_init_atoms, pcre_init_funcs); }<|MERGE_RESOLUTION|>--- conflicted
+++ resolved
@@ -1175,11 +1175,6 @@
 			else
 				*ret = re_match(*s, re);
 		}
-<<<<<<< HEAD
-=======
-	} else {
-		res = pcre_match_with_flags(ret, *s, ppat, *isens ? "i" : "");
->>>>>>> d883a3a0
 	}
 
 	if (re)
