--- conflicted
+++ resolved
@@ -623,13 +623,9 @@
 	if (strs->htype == TYPE_void)
 		r = BATnew(TYPE_oid, TYPE_str, BATcount(strs), TRANSIENT);
 	else
-<<<<<<< HEAD
 		r = BATnew(strs->htype, TYPE_str, BATcount(strs), TRANSIENT);
-=======
-		r = BATnew(strs->htype, TYPE_str, BATcount(strs));
 	if (r == NULL)
 		throw(MAL, "pcre_select", MAL_MALLOC_FAIL);
->>>>>>> 5e82733b
 	if ((re = pcre_compile(pattern, options, &err_p, &errpos, NULL)) == NULL) {
 		throw(MAL, "pcre_select", OPERATION_FAILED "pcre compile of pattern (%s) failed at %d with\n'%s'.",
 			pattern, errpos, err_p);
