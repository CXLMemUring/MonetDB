/*
 * This Source Code Form is subject to the terms of the Mozilla Public
 * License, v. 2.0.  If a copy of the MPL was not distributed with this
 * file, You can obtain one at http://mozilla.org/MPL/2.0/.
 *
 * Copyright 1997 - July 2008 CWI, August 2008 - 2020 MonetDB B.V.
 */

/*
 * N. Nes
 * PCRE library interface
 * The  PCRE library is a set of functions that implement regular
 * expression pattern matching using the same syntax  and  semantics  as  Perl,
 * with  just  a  few  differences.  The  current  implementation of PCRE
 * (release 4.x) corresponds approximately with Perl 5.8, including  support
 * for  UTF-8  encoded  strings.   However,  this support has to be
 * explicitly enabled; it is not the default.
 *
 * ftp://ftp.csx.cam.ac.uk/pub/software/programming/pcre
 */
#include "monetdb_config.h"
#include <string.h>

#include "mal.h"
#include "mal_client.h"
#include "mal_interpreter.h"
#include "mal_exception.h"

#include <wchar.h>
#include <wctype.h>

#ifdef HAVE_LIBPCRE
#include <pcre.h>
#ifndef PCRE_STUDY_JIT_COMPILE
/* old library version on e.g. EPEL 6 */
#define pcre_free_study(x)		pcre_free(x)
#define PCRE_STUDY_JIT_COMPILE	0
#endif
#define JIT_COMPILE_MIN	1024	/* when to try JIT compilation of patterns */

#else

#include <regex.h>

typedef regex_t pcre;
#endif

/* current implementation assumes simple %keyword% [keyw%]* */
struct RE {
	char *k;
	uint32_t *w;
	bool search:1,
		atend:1;
	size_t len;
	struct RE *n;
};

/* We cannot use strcasecmp and strncasecmp since they work byte for
 * byte and don't deal with multibyte encodings (such as UTF-8).
 *
 * We implement our own conversion from UTF-8 encoding to Unicode code
 * points which we store in uint32_t.  The reason for this is,
 * functions like mbsrtowcs are locale-dependent (so we need a UTF-8
 * locale to use them), and on Windows, wchar_t is only 2 bytes and
 * therefore cannot hold all Unicode code points.  We do use functions
 * such as towlower to convert a Unicode code point to its lower-case
 * equivalent, but again on Windows, if the code point doesn't fit in
 * 2 bytes, we skip this conversion and compare the unconverted code
 * points.
 *
 * Note, towlower is also locale-dependent, but we don't need a UTF-8
 * locale in order to use it. */

/* helper function to convert a UTF-8 multibyte character to a wide
 * character */
static size_t
utfc8touc(uint32_t *restrict dest, const char *restrict src)
{
	if ((src[0] & 0x80) == 0) {
		*dest = src[0];
		return src[0] != 0;
	} else if ((src[0] & 0xE0) == 0xC0
		   && (src[1] & 0xC0) == 0x80
		   && (src[0] & 0x1E) != 0) {
		*dest = (src[0] & 0x1F) << 6
			| (src[1] & 0x3F);
		return 2;
	} else if ((src[0] & 0xF0) == 0xE0
		   && (src[1] & 0xC0) == 0x80
		   && (src[2] & 0xC0) == 0x80
		   && ((src[0] & 0x0F) != 0
		       || (src[1] & 0x20) != 0)) {
		*dest = (src[0] & 0x0F) << 12
			| (src[1] & 0x3F) << 6
			| (src[2] & 0x3F);
		return 3;
	} else if ((src[0] & 0xF8) == 0xF0
		   && (src[1] & 0xC0) == 0x80
		   && (src[2] & 0xC0) == 0x80
		   && (src[3] & 0xC0) == 0x80) {
		uint32_t c = (src[0] & 0x07) << 18
			| (src[1] & 0x3F) << 12
			| (src[2] & 0x3F) << 6
			| (src[3] & 0x3F);
		if (c < 0x10000
		    || c > 0x10FFFF
		    || (c & 0x1FF800) == 0x00D800)
			return (size_t) -1;
		*dest = c;
		return 4;
	}
	return (size_t) -1;
}

/* helper function to convert a UTF-8 string to a wide character
 * string, the wide character string is allocated */
static uint32_t *
utf8stoucs(const char *src)
{
	uint32_t *dest;
	size_t i = 0;
	size_t j = 0;

	/* count how many uint32_t's we need, while also checking for
	 * correctness of the input */
	while (src[j]) {
		i++;
		if ((src[j+0] & 0x80) == 0) {
			j += 1;
		} else if ((src[j+0] & 0xE0) == 0xC0
			   && (src[j+1] & 0xC0) == 0x80
			   && (src[j+0] & 0x1E) != 0) {
			j += 2;
		} else if ((src[j+0] & 0xF0) == 0xE0
			   && (src[j+1] & 0xC0) == 0x80
			   && (src[j+2] & 0xC0) == 0x80
			   && ((src[j+0] & 0x0F) != 0
			       || (src[j+1] & 0x20) != 0)) {
			j += 3;
		} else if ((src[j+0] & 0xF8) == 0xF0
			   && (src[j+1] & 0xC0) == 0x80
			   && (src[j+2] & 0xC0) == 0x80
			   && (src[j+3] & 0xC0) == 0x80) {
			uint32_t c = (src[j+0] & 0x07) << 18
				| (src[j+1] & 0x3F) << 12
				| (src[j+2] & 0x3F) << 6
				| (src[j+3] & 0x3F);
			if (c < 0x10000
			    || c > 0x10FFFF
			    || (c & 0x1FF800) == 0x00D800)
				return NULL;
			j += 4;
		} else {
			return NULL;
		}
	}
	dest = GDKmalloc((i + 1) * sizeof(uint32_t));
	if (dest == NULL)
		return NULL;
	/* go through the source string again, this time we can skip
	 * the correctness tests */
	i = j = 0;
	while (src[j]) {
		if ((src[j+0] & 0x80) == 0) {
			dest[i++] = src[j+0];
			j += 1;
		} else if ((src[j+0] & 0xE0) == 0xC0) {
			dest[i++] = (src[j+0] & 0x1F) << 6
				| (src[j+1] & 0x3F);
			j += 2;
		} else if ((src[j+0] & 0xF0) == 0xE0) {
			dest[i++] = (src[j+0] & 0x0F) << 12
				| (src[j+1] & 0x3F) << 6
				| (src[j+2] & 0x3F);
			j += 3;
		} else if ((src[j+0] & 0xF8) == 0xF0) {
			dest[i++] = (src[j+0] & 0x07) << 18
				| (src[j+1] & 0x3F) << 12
				| (src[j+2] & 0x3F) << 6
				| (src[j+3] & 0x3F);
			j += 4;
		}
	}
	dest[i] = 0;
	return dest;
}

static size_t
myucslen(const uint32_t *ucs)
{
	size_t i = 0;

	while (ucs[i])
		i++;
	return i;
}

static inline bool
mywstrncaseeq(const char *restrict s1, const uint32_t *restrict s2, size_t n2, bool atend)
{
	uint32_t c1;

	while (n2 > 0) {
		size_t nn1 = utfc8touc(&c1, s1);
		if (nn1 == 0 || nn1 == (size_t) -1)
			return (*s2 == 0);
		if (*s2 == 0)
			return false;
		if (nn1 == (size_t) -1 || nn1 == (size_t) -2)
			return true;	 /* actually an error that shouldn't happen */
#if SIZEOF_WCHAR_T == 2
		if (c1 > 0xFFFF || *s2 > 0xFFFF) {
			if (c1 != *s2)
				return false;
		} else
#endif
		if (towlower((wint_t) c1) != towlower((wint_t) *s2))
			return false;
		s1 += nn1;
		n2--;
		s2++;
	}
	return !atend || *s1 == 0;
}

static inline int
mystrcasecmp(const char *s1, const char *s2)
{
	uint32_t c1, c2;

	for (;;) {
		size_t nn1 = utfc8touc(&c1, s1);
		size_t nn2 = utfc8touc(&c2, s2);
		if (nn1 == 0 || nn1 == (size_t) -1)
			return -(nn2 != 0 && nn2 != (size_t) -1);
		if (nn2 == 0 || nn2 == (size_t) -1)
			return 1;
		if (nn1 == (size_t) -1 || nn1 == (size_t) -2 ||
			nn2 == (size_t) -1 || nn2 == (size_t) -2)
			return 0;	 /* actually an error that shouldn't happen */
#if SIZEOF_WCHAR_T == 2
		if (c1 > 0xFFFF || c2 > 0xFFFF) {
			if (c1 != c2)
				return c1 - c2;
		} else
#endif
		if (towlower((wint_t) c1) != towlower((wint_t) c2))
			return towlower((wint_t) c1) - towlower((wint_t) c2);
		s1 += nn1;
		s2 += nn2;
	}
}

static inline int
mywstrcasecmp(const char *restrict s1, const uint32_t *restrict s2)
{
	uint32_t c1;

	for (;;) {
		size_t nn1 = utfc8touc(&c1, s1);
		if (nn1 == 0 || nn1 == (size_t) -1)
			return -(*s2 != 0);
		if (*s2 == 0)
			return 1;
		if (nn1 == (size_t) -1 || nn1 == (size_t) -2)
			return 0;	 /* actually an error that shouldn't happen */
#if SIZEOF_WCHAR_T == 2
		if (c1 > 0xFFFF || *s2 > 0xFFFF) {
			if (c1 != *s2)
				return c1 - *s2;
		} else
#endif
		if (towlower((wint_t) c1) != towlower((wint_t) *s2))
			return towlower((wint_t) c1) - towlower((wint_t) *s2);
		s1 += nn1;
		s2++;
	}
}

static inline const char *
mywstrcasestr(const char *restrict haystack, const uint32_t *restrict wneedle, bool atend)
{
	size_t nlen = myucslen(wneedle);

	if (nlen == 0)
		return atend ? haystack + strlen(haystack) : haystack;

	size_t hlen = strlen(haystack);

	while (*haystack) {
		size_t i;
		size_t h;
		size_t step = 0;
		for (i = h = 0; i < nlen; i++) {
			uint32_t c;
			size_t j = utfc8touc(&c, haystack + h);
			if (j == 0 || j == (size_t) -1)
				return NULL;
			if (i == 0) {
				step = j;
			}
#if SIZEOF_WCHAR_T == 2
			if (c > 0xFFFF || wneedle[i] > 0xFFFF) {
				if (c != wneedle[i])
					break;
			} else
#endif
			if (towlower((wint_t) c) != towlower((wint_t) wneedle[i]))
				break;
			h += j;
		}
		if (i == nlen && (!atend || haystack[h] == 0))
			return haystack;
		haystack += step;
		hlen -= step;
	}
	return NULL;
}

/* returns true if the pattern does not contain unescaped `_' (single
 * character match) and ends with unescaped `%' (any sequence
 * match) */
static inline bool
re_simple(const char *pat, unsigned char esc)
{
	bool escaped = false;

	if (pat == 0)
		return false;
	if (*pat == '%') {
		pat++;
	}
	while (*pat) {
		if (escaped) {
			escaped = false;
		} else if ((unsigned char) *pat == esc) {
			escaped = true;
		} else if (*pat == '_') {
			return false;
		}
		pat++;
	}
	return true;
}

static inline bool
re_is_pattern_properly_escaped(const char *pat, unsigned char esc)
{
	bool escaped = false;

	if (pat == 0)
		return true;
	while (*pat) {
		if (escaped) {
			escaped = false;
		} else if ((unsigned char) *pat == esc) {
			escaped = true;
		}
		pat++;
	}
	return escaped ? false : true;
}

static inline bool
is_strcmpable(const char *pat, const char *esc)
{
	if (pat[strcspn(pat, "%_")])
		return false;
	return strlen(esc) == 0 || strNil(esc) || strstr(pat, esc) == NULL;
}

static inline bool
re_match_ignore(const char *restrict s, const struct RE *restrict pattern)
{
	const struct RE *r;

	for (r = pattern; r; r = r->n) {
		if (*r->w == 0 && (r->search || *s == 0))
			return true;
		if (!*s ||
			(r->search
			 ? (s = mywstrcasestr(s, r->w, r->atend)) == NULL
			 : !mywstrncaseeq(s, r->w, r->len, r->atend)))
			return false;
		s += r->len;
	}
	return true;
}

static inline bool
re_match_no_ignore(const char *restrict s, const struct RE *restrict pattern)
{
	const struct RE *r;
	size_t l;

	for (r = pattern; r; r = r->n) {
		if (*r->k == 0 && (r->search || *s == 0))
			return true;
		if (!*s ||
			(r->search
			 ? (r->atend
				? (l = strlen(s)) < r->len || strcmp(s + l - r->len, r->k) != 0
				: (s = strstr(s, r->k)) == NULL)
			 : (r->atend
				? strcmp(s, r->k) != 0
				: strncmp(s, r->k, r->len) != 0)))
			return false;
		s += r->len;
	}
	return true;
}

static void
re_destroy(struct RE *p)
{
	if (p) {
		GDKfree(p->k);
		GDKfree(p->w);
		do {
			struct RE *n = p->n;

			GDKfree(p);
			p = n;
		} while (p);
	}
}

/* Create a linked list of RE structures.  Depending on the caseignore
 * flag, the w (if true) or the k (if false) field is used.  These
 * fields in the first structure are allocated, whereas in all
 * subsequent structures the fields point into the allocated buffer of
 * the first. */
static struct RE *
re_create(const char *pat, bool caseignore, uint32_t esc)
{
	struct RE *r = GDKmalloc(sizeof(struct RE)), *n = r;
	bool escaped = false;

	if (r == NULL)
		return NULL;
	*r = (struct RE) {.atend = true};

	while (esc != '%' && *pat == '%') {
		pat++; /* skip % */
		r->search = true;
	}
	if (caseignore) {
		uint32_t *wp;
		uint32_t *wq;
		wp = utf8stoucs(pat);
		if (wp == NULL) {
			GDKfree(r);
			return NULL;
		}
		r->w = wp;
		wq = wp;
		while (*wp) {
			if (escaped) {
				*wq++ = *wp;
				n->len++;
				escaped = false;
			} else if (*wp == esc) {
				escaped = true;
			} else if (*wp == '%') {
				n->atend = false;
				while (wp[1] == '%')
					wp++;
				if (wp[1]) {
					n = n->n = GDKmalloc(sizeof(struct RE));
					if (n == NULL)
						goto bailout;
					*n = (struct RE) {.search = true, .atend = true, .w = wp + 1};
				}
				*wq++ = 0;
			} else {
				*wq++ = *wp;
				n->len++;
			}
			wp++;
		}
		*wq = 0;
	} else {
		char *p, *q;
		if ((p = GDKstrdup(pat)) == NULL) {
			GDKfree(r);
			return NULL;
		}
		r->k = p;
		q = p;
		while (*p) {
			if (escaped) {
				*q++ = *p;
				n->len++;
				escaped = false;
			} else if ((unsigned char) *p == esc) {
				escaped = true;
			} else if (*p == '%') {
				n->atend = false;
				while (p[1] == '%')
					p++;
				if (p[1]) {
					n = n->n = GDKmalloc(sizeof(struct RE));
					if (n == NULL)
						goto bailout;
					*n = (struct RE) {.search = true, .atend = true, .k = p + 1};
				}
				*q++ = 0;
			} else {
				*q++ = *p;
				n->len++;
			}
			p++;
		}
		*q = 0;
	}
	return r;
  bailout:
	re_destroy(r);
	return NULL;
}

#ifdef HAVE_LIBPCRE
static str
pcre_compile_wrap(pcre **res, const char *pattern, bit insensitive)
{
	pcre *r;
	const char *err_p = NULL;
	int errpos = 0;
	int options = PCRE_UTF8 | PCRE_MULTILINE;
	if (insensitive)
		options |= PCRE_CASELESS;

	if ((r = pcre_compile(pattern, options, &err_p, &errpos, NULL)) == NULL) {
		throw(MAL, "pcre.compile", OPERATION_FAILED
			  " with\n'%s'\nat %d in\n'%s'.\n",
			  err_p, errpos, pattern);
	}
	*res = r;
	return MAL_SUCCEED;
}
#endif

<<<<<<< HEAD
/* these two defines are copies from gdk_select.c */

/* scan select loop with candidates */
#define candscanloop(TEST)												\
	do {																\
		TRC_DEBUG(ALGO,													\
				  "BATselect(b=%s#"BUNFMT",s=%s,anti=%d): "				\
				  "scanselect %s\n", BATgetId(b), BATcount(b),			\
				  s ? BATgetId(s) : "NULL", anti, #TEST);				\
		for (p = 0; p < ci.ncand; p++) {								\
			o = canditer_next(&ci);										\
			r = (BUN) (o - off);										\
			v = BUNtvar(bi, r);											\
			if (TEST)													\
				if (bunfastappTYPE(oid, bn, &o) != GDK_SUCCEED)			\
					goto bunins_failed;									\
		}																\
	} while (0)

/* scan select loop without candidates */
#define scanloop(TEST)													\
	do {																\
		TRC_DEBUG(ALGO,													\
				  "BATselect(b=%s#"BUNFMT",s=%s,anti=%d): "				\
				  "scanselect %s\n", BATgetId(b), BATcount(b),			\
				  s ? BATgetId(s) : "NULL", anti, #TEST);				\
		while (p < q) {													\
			v = BUNtvar(bi, p-off);										\
			if (TEST) {													\
				o = (oid) p;											\
				if (bunfastappTYPE(oid, bn, &o) != GDK_SUCCEED)			\
					goto bunins_failed;									\
			}															\
			p++;														\
		}																\
	} while (0)

static str
pcre_likeselect(BAT **bnp, BAT *b, BAT *s, const char *pat, bool caseignore, bool anti)
{
#ifdef HAVE_LIBPCRE
	int options = PCRE_UTF8 | PCRE_MULTILINE | PCRE_DOTALL;
	pcre *re;
	pcre_extra *pe;
	const char *error;
	int errpos;
	int ovector[9];
#else
	int options = REG_NEWLINE | REG_NOSUB | REG_EXTENDED;
	regex_t re;
	int errcode;
#endif
	BATiter bi = bat_iterator(b);
	BAT *bn;
	BUN p, q;
	oid o, off;
	const char *v;
	struct canditer ci;

	canditer_init(&ci, b, s);

	assert(ATOMstorage(b->ttype) == TYPE_str);

	if (caseignore) {
#ifdef HAVE_LIBPCRE
		options |= PCRE_CASELESS;
#else
		options |= REG_ICASE;
#endif
	}
#ifdef HAVE_LIBPCRE
	if ((re = pcre_compile(pat, options, &error, &errpos, NULL)) == NULL)
		throw(MAL, "pcre.likeselect",
			  OPERATION_FAILED ": compilation of pattern \"%s\" failed\n", pat);
	pe = pcre_study(re, (s ? BATcount(s) : BATcount(b)) > JIT_COMPILE_MIN ? PCRE_STUDY_JIT_COMPILE : 0, &error);
	if (error != NULL) {
		pcre_free(re);
		throw(MAL, "pcre.likeselect",
			  OPERATION_FAILED ": studying pattern \"%s\" failed\n", pat);
	}
#else
	if ((errcode = regcomp(&re, pat, options)) != 0) {
		throw(MAL, "pcre.likeselect",
			  OPERATION_FAILED ": compilation of pattern \"%s\" failed\n", pat);
	}
#endif
	bn = COLnew(0, TYPE_oid, ci.ncand, TRANSIENT);
	if (bn == NULL) {
#ifdef HAVE_LIBPCRE
		pcre_free_study(pe);
		pcre_free(re);
#else
		regfree(&re);
#endif
		throw(MAL, "pcre.likeselect", SQLSTATE(HY013) MAL_MALLOC_FAIL);
	}
	off = b->hseqbase;

	if (s && !BATtdense(s)) {
		BUN r;

#ifdef HAVE_LIBPCRE
#define BODY     (pcre_exec(re, pe, v, (int) strlen(v), 0, 0, ovector, 9) >= 0)
#else
#define BODY     (regexec(&re, v, (size_t) 0, NULL, 0) != REG_NOMATCH)
#endif
		if (anti)
			candscanloop(v && *v != '\200' && !BODY);
		else
			candscanloop(v && *v != '\200' && BODY);
	} else {
		if (s) {
			assert(BATtdense(s));
			p = (BUN) s->tseqbase;
			q = p + BATcount(s);
			if ((oid) p < b->hseqbase)
				p = b->hseqbase;
			if ((oid) q > b->hseqbase + BATcount(b))
				q = b->hseqbase + BATcount(b);
		} else {
			p = off;
			q = BUNlast(b) + off;
		}
		if (anti)
			scanloop(v && *v != '\200' && !BODY);
		else
			scanloop(v && *v != '\200' && BODY);
	}
#ifdef HAVE_LIBPCRE
	pcre_free_study(pe);
	pcre_free(re);
#else
	regfree(&re);
#endif
	BATsetcount(bn, BATcount(bn)); /* set some properties */
	bn->theap->dirty |= BATcount(bn) > 0;
	bn->tsorted = true;
	bn->trevsorted = bn->batCount <= 1;
	bn->tkey = true;
	bn->tseqbase = bn->batCount == 0 ? 0 : bn->batCount == 1 ? * (oid *) Tloc(bn, 0) : oid_nil;
	*bnp = bn;
	return MAL_SUCCEED;

  bunins_failed:
	BBPreclaim(bn);
#ifdef HAVE_LIBPCRE
	pcre_free_study(pe);
	pcre_free(re);
#else
	regfree(&re);
#endif
	*bnp = NULL;
	throw(MAL, "pcre.likeselect", OPERATION_FAILED);
}

static str
re_likeselect(BAT **bnp, BAT *b, BAT *s, const char *pat, bool caseignore, bool anti, bool use_strcmp, uint32_t esc)
{
	BATiter bi = bat_iterator(b);
	BAT *bn;
	BUN p, q;
	oid o, off;
	const char *v;
	struct RE *re = NULL;
	uint32_t *wpat = NULL;

	assert(ATOMstorage(b->ttype) == TYPE_str);

	bn = COLnew(0, TYPE_oid, s ? BATcount(s) : BATcount(b), TRANSIENT);
	if (bn == NULL)
		throw(MAL, "pcre.likeselect", SQLSTATE(HY013) MAL_MALLOC_FAIL);
	off = b->hseqbase;

	if (!use_strcmp) {
		re = re_create(pat, caseignore, esc);
		if (!re) {
			BBPreclaim(bn);
			*bnp = NULL;
			throw(MAL, "pcre.likeselect", SQLSTATE(HY013) MAL_MALLOC_FAIL);
		}
	}
	if (s && !BATtdense(s)) {
		struct canditer ci;
		BUN r;

		canditer_init(&ci, b, s);

		if (use_strcmp) {
			if (caseignore) {
				wpat = utf8stoucs(pat);
				if (wpat == NULL) {
					BBPreclaim(bn);
					*bnp = NULL;
					throw(MAL, "pcre.likeselect", SQLSTATE(HY013) MAL_MALLOC_FAIL);
				}
				if (anti)
					candscanloop(v && *v != '\200' &&
								 mywstrcasecmp(v, wpat) != 0);
				else
					candscanloop(v && *v != '\200' &&
								 mywstrcasecmp(v, wpat) == 0);
				GDKfree(wpat);
				wpat = NULL;
			} else {
				if (anti)
					candscanloop(v && *v != '\200' &&
								 strcmp(v, pat) != 0);
				else
					candscanloop(v && *v != '\200' &&
								 strcmp(v, pat) == 0);
			}
		} else {
			if (caseignore) {
				if (anti)
					candscanloop(v && *v != '\200' &&
								 !re_match_ignore(v, re));
				else
					candscanloop(v && *v != '\200' &&
								 re_match_ignore(v, re));
			} else {
				if (anti)
					candscanloop(v && *v != '\200' &&
								 !re_match_no_ignore(v, re));
				else
					candscanloop(v && *v != '\200' &&
								 re_match_no_ignore(v, re));
			}
		}
	} else {
		if (s) {
			assert(BATtdense(s));
			p = (BUN) s->tseqbase;
			q = p + BATcount(s);
			if ((oid) p < b->hseqbase)
				p = b->hseqbase;
			if ((oid) q > b->hseqbase + BATcount(b))
				q = b->hseqbase + BATcount(b);
		} else {
			p = off;
			q = BUNlast(b) + off;
		}
		if (use_strcmp) {
			if (caseignore) {
				wpat = utf8stoucs(pat);
				if (wpat == NULL) {
					BBPreclaim(bn);
					*bnp = NULL;
					throw(MAL, "pcre.likeselect", SQLSTATE(HY013) MAL_MALLOC_FAIL);
				}
				if (anti)
					scanloop(v && *v != '\200' &&
							 mywstrcasecmp(v, wpat) != 0);
				else
					scanloop(v && *v != '\200' &&
							 mywstrcasecmp(v, wpat) == 0);
				GDKfree(wpat);
				wpat = NULL;
			} else {
				if (anti)
					scanloop(v && *v != '\200' &&
							 strcmp(v, pat) != 0);
				else
					scanloop(v && *v != '\200' &&
							 strcmp(v, pat) == 0);
			}
		} else {
			if (caseignore) {
				if (anti)
					scanloop(v && *v != '\200' &&
							 !re_match_ignore(v, re));
				else
					scanloop(v && *v != '\200' &&
							 re_match_ignore(v, re));
			} else {
				if (anti)
					scanloop(v && *v != '\200' &&
							 !re_match_no_ignore(v, re));
				else
					scanloop(v && *v != '\200' &&
							 re_match_no_ignore(v, re));
			}
		}
	}
	BATsetcount(bn, BATcount(bn)); /* set some properties */
	bn->tsorted = true;
	bn->trevsorted = bn->batCount <= 1;
	bn->tkey = true;
	bn->tseqbase = bn->batCount == 0 ? 0 : bn->batCount == 1 ? * (oid *) Tloc(bn, 0) : oid_nil;
	*bnp = bn;
	re_destroy(re);
	return MAL_SUCCEED;

  bunins_failed:
	re_destroy(re);
	GDKfree(wpat);
	BBPreclaim(bn);
	*bnp = NULL;
	throw(MAL, "pcre.likeselect", OPERATION_FAILED);
}

#define proj_scanloop(TEST)	\
	do {	\
		if (b->tnonil) { \
			for (BUN p = 0; p < q; p++) {	\
				v = BUNtail(bi, p);	\
				res[p] = TEST; \
			}	\
		} else { \
			for (BUN p = 0; p < q; p++) {	\
				v = BUNtail(bi, p);	\
				if (*v == '\200') { \
					res[p] = bit_nil; \
					bn->tnonil = false; \
					bn->tnil = true; \
				} else \
					res[p] = TEST; \
			}	\
		} \
	} while (0)

static str
re_like_proj(BAT **bnp, BAT *b, const char *pat, bool caseignore, bool anti, bool use_strcmp, uint32_t esc)
{
	BATiter bi = bat_iterator(b);
	BAT *bn;
	const char *restrict v;
	struct RE *re = NULL;
	uint32_t *wpat = NULL;
	BUN q = BATcount(b);
	bit *restrict res;
	str msg = MAL_SUCCEED;

	assert(ATOMstorage(b->ttype) == TYPE_str);

	bn = COLnew(b->hseqbase, TYPE_bit, q, TRANSIENT);
	if (bn == NULL) {
		msg = createException(MAL, "pcre.likeselect", SQLSTATE(HY013) MAL_MALLOC_FAIL);
		goto bailout;
	}
	res = (bit*) Tloc(bn, 0);

	if (!use_strcmp) {
		re = re_create(pat, caseignore, esc);
		if (!re) {
			msg = createException(MAL, "pcre.likeselect", SQLSTATE(HY013) MAL_MALLOC_FAIL);
			goto bailout;
		}
	}

	if (use_strcmp) {
		if (caseignore) {
			wpat = utf8stoucs(pat);
			if (wpat == NULL) {
				msg = createException(MAL, "pcre.likeselect", SQLSTATE(HY013) MAL_MALLOC_FAIL);
				goto bailout;
			}
			if (anti)
				proj_scanloop(mywstrcasecmp(v, wpat) != 0);
			else
				proj_scanloop(mywstrcasecmp(v, wpat) == 0);
		} else {
			if (anti)
				proj_scanloop(strcmp(v, pat) != 0);
			else
				proj_scanloop(strcmp(v, pat) == 0);
		}
	} else {
		if (caseignore) {
			if (anti)
				proj_scanloop(!re_match_ignore(v, re));
			else
				proj_scanloop(re_match_ignore(v, re));
		} else {
			if (anti)
				proj_scanloop(!re_match_no_ignore(v, re));
			else
				proj_scanloop(re_match_no_ignore(v, re));
		}
	}

bailout:
	if (bn) {
		if (msg) {
			BBPreclaim(bn);
		} else {
			BATsetcount(bn, q);
			bn->tsorted = false;
			bn->trevsorted = false;
			*bnp = bn;
		}
	}
	if (re)
		re_destroy(re);
	GDKfree(wpat);
	return msg;
}

=======
>>>>>>> 82276c8d
/* maximum number of back references and quoted \ or $ in replacement string */
#define MAX_NR_REFS		20

struct backref {
	int idx;
	int start;
	int end;
};

#ifdef HAVE_LIBPCRE
/* fill in parameter backrefs (length maxrefs) with information about
 * back references in the replacement string; a back reference is a
 * dollar or backslash followed by a number */
static int
parse_replacement(const char *replacement, int len_replacement,
				  struct backref *backrefs, int maxrefs)
{
	int nbackrefs = 0;

	for (int i = 0; i < len_replacement && nbackrefs < maxrefs; i++) {
		if (replacement[i] == '$' || replacement[i] == '\\') {
			char *endptr;
			backrefs[nbackrefs].idx = strtol(replacement + i + 1, &endptr, 10);
			if (endptr > replacement + i + 1) {
				int k = (int) (endptr - (replacement + i + 1));
				backrefs[nbackrefs].start = i;
				backrefs[nbackrefs].end = i + k + 1;
				nbackrefs++;
			} else if (replacement[i] == replacement[i + 1]) {
				/* doubled $ or \, we must copy just one to the output */
				backrefs[nbackrefs].idx = INT_MAX; /* impossible value > 0 */
				backrefs[nbackrefs].start = i;
				backrefs[nbackrefs].end = i + 1;
				i++;			/* don't look at second $ or \ again */
				nbackrefs++;
			}
			/* else: $ or \ followed by something we don't recognize,
			 * so just leave it */
		}
	}
	return nbackrefs;
}

static char *
single_replace(pcre *pcre_code, pcre_extra *extra,
			   const char *origin_str, int len_origin_str,
			   int exec_options, int *ovector, int ovecsize,
			   const char *replacement, int len_replacement,
			   struct backref *backrefs, int nbackrefs,
			   bool global, char *result, int *max_result)
{
	int offset = 0;
	int len_result = 0;
	int addlen;
	char *tmp;

	do {
		int j = pcre_exec(pcre_code, extra, origin_str, len_origin_str, offset,
					  exec_options, ovector, ovecsize);
		if (j <= 0)
			break;
		addlen = ovector[0] - offset + (nbackrefs == 0 ? len_replacement : 0);
		if (len_result + addlen >= *max_result) {
			tmp = GDKrealloc(result, len_result + addlen + 1);
			if (tmp == NULL) {
				GDKfree(result);
				return NULL;
			}
			result = tmp;
			*max_result = len_result + addlen + 1;
		}
		if (ovector[0] > offset) {
			strncpy(result + len_result, origin_str + offset,
					ovector[0] - offset);
			len_result += ovector[0] - offset;
		}
		if (nbackrefs == 0) {
			strncpy(result + len_result, replacement, len_replacement);
			len_result += len_replacement;
		} else {
			int prevend = 0;
			for (int i = 0; i < nbackrefs; i++) {
				int off, len;
				if (backrefs[i].idx >= ovecsize / 3) {
					/* out of bounds, replace with empty string */
					off = 0;
					len = 0;
				} else {
					off = ovector[backrefs[i].idx * 2];
					len = ovector[backrefs[i].idx * 2 + 1] - off;
				}
				addlen = backrefs[i].start - prevend + len;
				if (len_result + addlen >= *max_result) {
					tmp = GDKrealloc(result, len_result + addlen + 1);
					if (tmp == NULL) {
						GDKfree(result);
						return NULL;
					}
					result = tmp;
					*max_result = len_result + addlen + 1;
				}
				if (backrefs[i].start > prevend) {
					strncpy(result + len_result, replacement + prevend,
							backrefs[i].start - prevend);
					len_result += backrefs[i].start - prevend;
				}
				if (len > 0) {
					strncpy(result + len_result, origin_str + off, len);
					len_result += len;
				}
				prevend = backrefs[i].end;
			}
			/* copy rest of replacement string (after last backref) */
			addlen = len_replacement - prevend;
			if (addlen > 0) {
				if (len_result + addlen >= *max_result) {
					tmp = GDKrealloc(result, len_result + addlen + 1);
					if (tmp == NULL) {
						GDKfree(result);
						return NULL;
					}
					result = tmp;
					*max_result = len_result + addlen + 1;
				}
				strncpy(result + len_result, replacement + prevend, addlen);
				len_result += addlen;
			}
		}
		offset = ovector[1];
	} while (offset < len_origin_str && global);
	if (offset < len_origin_str) {
		addlen = len_origin_str - offset;
		if (len_result + addlen >= *max_result) {
			tmp = GDKrealloc(result, len_result + addlen + 1);
			if (tmp == NULL) {
				GDKfree(result);
				return NULL;
			}
			result = tmp;
			*max_result = len_result + addlen + 1;
		}
		strncpy(result + len_result, origin_str + offset, addlen);
		len_result += addlen;
	}
	/* null terminate string */
	result[len_result] = '\0';
	return result;
}
#endif

static str
pcre_replace(str *res, const char *origin_str, const char *pattern,
			 const char *replacement, const char *flags, bool global)
{
#ifdef HAVE_LIBPCRE
	const char *err_p = NULL;
	pcre *pcre_code = NULL;
	pcre_extra *extra;
	char *tmpres;
	int max_result;
	int i, errpos = 0;
	int compile_options = PCRE_UTF8, exec_options = PCRE_NOTEMPTY;
	int *ovector, ovecsize;
	int len_origin_str = (int) strlen(origin_str);
	int len_replacement = (int) strlen(replacement);
	struct backref backrefs[MAX_NR_REFS];
	int nbackrefs = 0;

	while (*flags) {
		switch (*flags) {
		case 'e':
			exec_options &= ~PCRE_NOTEMPTY;
			break;
		case 'i':
			compile_options |= PCRE_CASELESS;
			break;
		case 'm':
			compile_options |= PCRE_MULTILINE;
			break;
		case 's':
			compile_options |= PCRE_DOTALL;
			break;
		case 'x':
			compile_options |= PCRE_EXTENDED;
			break;
		default:
			throw(MAL, global ? "pcre.replace" : "pcre.replace_first",
				  ILLEGAL_ARGUMENT ": unsupported flag character '%c'\n",
				  *flags);
		}
		flags++;
	}

	if ((pcre_code = pcre_compile(pattern, compile_options, &err_p, &errpos, NULL)) == NULL) {
		throw(MAL, global ? "pcre.replace" : "pcre.replace_first",
			  OPERATION_FAILED ": pcre compile of pattern (%s) failed at %d with\n'%s'.\n",
			  pattern, errpos, err_p);
	}

	/* Since the compiled pattern is going to be used several times, it is
	 * worth spending more time analyzing it in order to speed up the time
	 * taken for matching.
	 */
	extra = pcre_study(pcre_code, 0, &err_p);
	if (err_p != NULL) {
		pcre_free(pcre_code);
		throw(MAL, global ? "pcre.replace" : "pcre.replace_first",
			  OPERATION_FAILED ": pcre study of pattern (%s) failed with '%s'.\n",
			  pattern, err_p);
	}
	pcre_fullinfo(pcre_code, extra, PCRE_INFO_CAPTURECOUNT, &i);
	ovecsize = (i + 1) * 3;
	if ((ovector = (int *) GDKmalloc(sizeof(int) * ovecsize)) == NULL) {
		pcre_free_study(extra);
		pcre_free(pcre_code);
		throw(MAL, global ? "pcre.replace" : "pcre.replace_first",
			  SQLSTATE(HY013) MAL_MALLOC_FAIL);
	}

	/* identify back references in the replacement string */
	nbackrefs = parse_replacement(replacement, len_replacement,
								  backrefs, MAX_NR_REFS);

	max_result = len_origin_str + 1;
	tmpres = GDKmalloc(max_result);
	if (tmpres == NULL) {
		GDKfree(ovector);
		pcre_free_study(extra);
		pcre_free(pcre_code);
		throw(MAL, global ? "pcre.replace" : "pcre.replace_first",
			  SQLSTATE(HY013) MAL_MALLOC_FAIL);
	}

	tmpres = single_replace(pcre_code, extra, origin_str, len_origin_str,
							exec_options, ovector, ovecsize, replacement,
							len_replacement, backrefs, nbackrefs, global,
							tmpres, &max_result);
	GDKfree(ovector);
	pcre_free_study(extra);
	pcre_free(pcre_code);
	if (tmpres == NULL)
		throw(MAL, global ? "pcre.replace" : "pcre.replace_first",
			  SQLSTATE(HY013) MAL_MALLOC_FAIL);

	*res = tmpres;
	return MAL_SUCCEED;
#else
	(void) res;
	(void) origin_str;
	(void) pattern;
	(void) replacement;
	(void) flags;
	(void) global;
	throw(MAL, global ? "pcre.replace" : "pcre.replace_first",
		  "Database was compiled without PCRE support.");
#endif
}

static str
pcre_replace_bat(BAT **res, BAT *origin_strs, const char *pattern,
				 const char *replacement, const char *flags, bool global)
{
#ifdef HAVE_LIBPCRE
	BATiter origin_strsi = bat_iterator(origin_strs);
	const char *err_p = NULL;
	char *tmpres;
	int i, errpos = 0;
	int compile_options = PCRE_UTF8, exec_options = PCRE_NOTEMPTY;
	pcre *pcre_code = NULL;
	pcre_extra *extra;
	BAT *tmpbat;
	BUN p, q;
	int *ovector, ovecsize;
	int len_replacement = (int) strlen(replacement);
	struct backref backrefs[MAX_NR_REFS];
	int nbackrefs = 0;
	const char *origin_str;
	int max_dest_size = 0;

	while (*flags) {
		switch (*flags) {
		case 'e':
			exec_options &= ~PCRE_NOTEMPTY;
			break;
		case 'i':
			compile_options |= PCRE_CASELESS;
			break;
		case 'm':
			compile_options |= PCRE_MULTILINE;
			break;
		case 's':
			compile_options |= PCRE_DOTALL;
			break;
		case 'x':
			compile_options |= PCRE_EXTENDED;
			break;
		default:
			throw(MAL, global ? "batpcre.replace" : "batpcre.replace_first",
				  ILLEGAL_ARGUMENT ": unsupported flag character '%c'\n",
				  *flags);
		}
		flags++;
	}

	if ((pcre_code = pcre_compile(pattern, compile_options, &err_p, &errpos, NULL)) == NULL) {
		throw(MAL, global ? "batpcre.replace" : "batpcre.replace_first",
			  OPERATION_FAILED
			  ": pcre compile of pattern (%s) failed at %d with\n'%s'.\n",
			  pattern, errpos, err_p);
	}

	/* Since the compiled pattern is going to be used several times,
	 * it is worth spending more time analyzing it in order to speed
	 * up the time taken for matching.
	 */
	extra = pcre_study(pcre_code, BATcount(origin_strs) > JIT_COMPILE_MIN ? PCRE_STUDY_JIT_COMPILE : 0, &err_p);
	if (err_p != NULL) {
		pcre_free(pcre_code);
		throw(MAL, global ? "batpcre.replace" : "batpcre.replace_first",
			  OPERATION_FAILED);
	}
	pcre_fullinfo(pcre_code, extra, PCRE_INFO_CAPTURECOUNT, &i);
	ovecsize = (i + 1) * 3;
	if ((ovector = (int *) GDKzalloc(sizeof(int) * ovecsize)) == NULL) {
		pcre_free_study(extra);
		pcre_free(pcre_code);
		throw(MAL, global ? "batpcre.replace" : "batpcre.replace_first",
			  SQLSTATE(HY013) MAL_MALLOC_FAIL);
	}

	/* identify back references in the replacement string */
	nbackrefs = parse_replacement(replacement, len_replacement,
								  backrefs, MAX_NR_REFS);

	tmpbat = COLnew(origin_strs->hseqbase, TYPE_str, BATcount(origin_strs), TRANSIENT);

	/* the buffer for all destination strings is allocated only once,
	 * and extended when needed */
	max_dest_size = len_replacement + 1;
	tmpres = GDKmalloc(max_dest_size);
	if (tmpbat == NULL || tmpres == NULL) {
		pcre_free_study(extra);
		pcre_free(pcre_code);
		GDKfree(ovector);
		BBPreclaim(tmpbat);
		GDKfree(tmpres);
		throw(MAL, global ? "batpcre.replace" : "batpcre.replace_first",
			  SQLSTATE(HY013) MAL_MALLOC_FAIL);
	}
	BATloop(origin_strs, p, q) {
		origin_str = BUNtvar(origin_strsi, p);
		tmpres = single_replace(pcre_code, extra, origin_str,
								(int) strlen(origin_str), exec_options,
								ovector, ovecsize, replacement,
								len_replacement, backrefs, nbackrefs, global,
								tmpres, &max_dest_size);
		if (tmpres == NULL || BUNappend(tmpbat, tmpres, false) != GDK_SUCCEED) {
			pcre_free_study(extra);
			pcre_free(pcre_code);
			GDKfree(ovector);
			GDKfree(tmpres);
			BBPreclaim(tmpbat);
			throw(MAL, global ? "batpcre.replace" : "batpcre.replace_first",
				  SQLSTATE(HY013) MAL_MALLOC_FAIL);
		}
	}
	pcre_free_study(extra);
	pcre_free(pcre_code);
	GDKfree(ovector);
	GDKfree(tmpres);
	*res = tmpbat;
	return MAL_SUCCEED;
#else
	(void) res;
	(void) origin_strs;
	(void) pattern;
	(void) replacement;
	(void) flags;
	(void) global;
	throw(MAL, global ? "batpcre.replace" : "batpcre.replace_first",
		  "Database was compiled without PCRE support.");
#endif
}

static str
pcre_init(void *ret)
{
	(void) ret;
	return NULL;
}

static str
pcre_match_with_flags(bit *ret, const char *val, const char *pat, const char *flags)
{
	int pos;
#ifdef HAVE_LIBPCRE
	const char *err_p = NULL;
	int errpos = 0;
	int options = PCRE_UTF8;
	pcre *re;
#else
	int options = REG_NOSUB;
	regex_t re;
	int errcode;
	int retval;
#endif

	while (*flags) {
		switch (*flags) {
		case 'i':
#ifdef HAVE_LIBPCRE
			options |= PCRE_CASELESS;
#else
			options |= REG_ICASE;
#endif
			break;
		case 'm':
#ifdef HAVE_LIBPCRE
			options |= PCRE_MULTILINE;
#else
			options |= REG_NEWLINE;
#endif
			break;
#ifdef HAVE_LIBPCRE
		case 's':
			options |= PCRE_DOTALL;
			break;
#endif
		case 'x':
#ifdef HAVE_LIBPCRE
			options |= PCRE_EXTENDED;
#else
			options |= REG_EXTENDED;
#endif
			break;
		default:
			throw(MAL, "pcre.match", ILLEGAL_ARGUMENT
				  ": unsupported flag character '%c'\n", *flags);
		}
		flags++;
	}
	if (strNil(val)) {
		*ret = FALSE;
		return MAL_SUCCEED;
	}

#ifdef HAVE_LIBPCRE
	if ((re = pcre_compile(pat, options, &err_p, &errpos, NULL)) == NULL)
#else
		if ((errcode = regcomp(&re, pat, options)) != 0)
#endif
			{
				throw(MAL, "pcre.match", OPERATION_FAILED
					  ": compilation of regular expression (%s) failed "
#ifdef HAVE_LIBPCRE
					  "at %d with '%s'", pat, errpos, err_p
#else
					  , pat
#endif
					);
			}
#ifdef HAVE_LIBPCRE
	pos = pcre_exec(re, NULL, val, (int) strlen(val), 0, 0, NULL, 0);
	pcre_free(re);
#else
	retval = regexec(&re, val, (size_t) 0, NULL, 0);
	pos = retval == REG_NOMATCH ? -1 : (retval == REG_ENOSYS ? -2 : 0);
	regfree(&re);
#endif
	if (pos >= 0)
		*ret = TRUE;
	else if (pos == -1)
		*ret = FALSE;
	else
		throw(MAL, "pcre.match", OPERATION_FAILED
			  ": matching of regular expression (%s) failed with %d",
			  pat, pos);
	return MAL_SUCCEED;
}

#ifdef HAVE_LIBPCRE
/* special characters in PCRE that need to be escaped */
static const char *pcre_specials = ".+?*()[]{}|^$\\";
#else
/* special characters in POSIX basic regular expressions that need to
 * be escaped */
static const char *pcre_specials = ".*[]^$\\";
#endif

/* change SQL LIKE pattern into PCRE pattern */
static str
sql2pcre(str *r, const char *pat, const char *esc_str)
{
	int escaped = 0;
	int hasWildcard = 0;
	char *ppat;
	int esc = esc_str[0] == '\200' ? 0 : esc_str[0]; /* should change to utf8_convert() */
	int specials;
	int c;

	if (strlen(esc_str) > 1)
		throw(MAL, "pcre.sql2pcre", SQLSTATE(22019) ILLEGAL_ARGUMENT ": ESCAPE string must have length 1");
	if (pat == NULL)
		throw(MAL, "pcre.sql2pcre", SQLSTATE(22019) ILLEGAL_ARGUMENT ": (I)LIKE pattern must not be NULL");
	ppat = GDKmalloc(strlen(pat)*3+3 /* 3 = "^'the translated regexp'$0" */);
	if (ppat == NULL)
		throw(MAL, "pcre.sql2pcre", SQLSTATE(HY013) MAL_MALLOC_FAIL);

	*r = ppat;
	/* The escape character can be a char which is special in a PCRE
	 * expression.  If the user used the "+" char as escape and has "++"
	 * in their pattern, then replacing this with "+" is not correct and
	 * should be "\+" instead. */
	specials = (esc && strchr(pcre_specials, esc) != NULL);

	*ppat++ = '^';
	while ((c = *pat++) != 0) {
		if (c == esc) {
			if (escaped) {
				if (specials) { /* change ++ into \+ */
					*ppat++ = esc;
				} else { /* do not escape simple escape symbols */
					ppat[-1] = esc; /* overwrite backslash */
				}
				escaped = 0;
			} else {
				*ppat++ = '\\';
				escaped = 1;
			}
			hasWildcard = 1;
		} else if (strchr(pcre_specials, c) != NULL) {
			/* escape PCRE special chars, avoid double backslash if the
			 * user uses an invalid escape sequence */
			if (!escaped)
				*ppat++ = '\\';
			*ppat++ = c;
			hasWildcard = 1;
			escaped = 0;
		} else if (c == '%' && !escaped) {
			*ppat++ = '.';
			*ppat++ = '*';
			*ppat++ = '?';
			hasWildcard = 1;
			/* collapse multiple %, but only if it isn't the escape */
			if (esc != '%')
				while (*pat == '%')
					pat++;
		} else if (c == '_' && !escaped) {
			*ppat++ = '.';
			hasWildcard = 1;
		} else {
			if (escaped) {
				ppat[-1] = c; /* overwrite backslash of invalid escape */
			} else {
				*ppat++ = c;
			}
			escaped = 0;
		}
	}
	/* no wildcard or escape character at end of string */
	if (!hasWildcard || escaped) {
		GDKfree(*r);
		*r = NULL;
		if (escaped)
			throw(MAL, "pcre.sql2pcre", SQLSTATE(22019) ILLEGAL_ARGUMENT ": (I)LIKE pattern must not end with escape character");
		*r = GDKstrdup(str_nil);
		if (*r == NULL)
			throw(MAL, "pcre.sql2pcre", SQLSTATE(HY013) MAL_MALLOC_FAIL);
	} else {
		*ppat++ = '$';
		*ppat = 0;
	}
	return MAL_SUCCEED;
}

#ifdef HAVE_LIBPCRE
/* change SQL PATINDEX pattern into PCRE pattern */
static str
pat2pcre(str *r, const char *pat)
{
	size_t len = strlen(pat);
	char *ppat = GDKmalloc(len*2+3 /* 3 = "^'the translated regexp'$0" */);
	int start = 0;

	if (ppat == NULL)
		throw(MAL, "pcre.sql2pcre", SQLSTATE(HY013) MAL_MALLOC_FAIL);
	*r = ppat;
	while (*pat) {
		int c = *pat++;

		if (strchr(pcre_specials, c) != NULL) {
			*ppat++ = '\\';
			*ppat++ = c;
		} else if (c == '%') {
			if (start && *pat) {
				*ppat++ = '.';
				*ppat++ = '*';
			}
			start++;
		} else if (c == '_') {
			*ppat++ = '.';
		} else {
			*ppat++ = c;
		}
	}
	*ppat = 0;
	return MAL_SUCCEED;
}
#endif

/*
 * @+ Wrapping
 */
#include "mal.h"
static str
PCREreplace_wrap(str *res, const str *or, const str *pat, const str *repl, const str *flags)
{
	return pcre_replace(res, *or, *pat, *repl, *flags, true);
}

static str
PCREreplace_bat_wrap(bat *res, const bat *bid, const str *pat, const str *repl, const str *flags)
{
	BAT *b, *bn = NULL;
	str msg;
	if ((b = BATdescriptor(*bid)) == NULL)
		throw(MAL, "batpcre.replace", SQLSTATE(HY002) RUNTIME_OBJECT_MISSING);

	msg = pcre_replace_bat(&bn, b, *pat, *repl, *flags, true);
	if (msg == MAL_SUCCEED) {
		*res = bn->batCacheid;
		BBPkeepref(*res);
	}
	BBPunfix(b->batCacheid);
	return msg;
}

static str
PCREreplacefirst_bat_wrap(bat *res, const bat *bid, const str *pat, const str *repl, const str *flags)
{
	BAT *b,*bn = NULL;
	str msg;
	if ((b = BATdescriptor(*bid)) == NULL)
		throw(MAL, "batpcre.replace_first", RUNTIME_OBJECT_MISSING);

	msg = pcre_replace_bat(&bn, b, *pat, *repl, *flags, false);
	if (msg == MAL_SUCCEED) {
		*res = bn->batCacheid;
		BBPkeepref(*res);
	}
	BBPunfix(b->batCacheid);
	return msg;
}

static str
PCREmatch(bit *ret, const str *val, const str *pat)
{
	return pcre_match_with_flags(ret, *val, *pat,
#ifdef HAVE_LIBPCRE
								 "s"
#else
								 "x"
#endif
		);
}

static str
PCREimatch(bit *ret, const str *val, const str *pat)
{
	return pcre_match_with_flags(ret, *val, *pat, "i"
#ifndef HAVE_LIBPCRE
								 "x"
#endif
		);
}

static str
PCREindex(int *res, const pcre *pattern, const str *s)
{
#ifdef HAVE_LIBPCRE
	int v[3];

	v[0] = v[1] = *res = 0;
	if (pcre_exec(pattern, NULL, *s, (int) strlen(*s), 0, 0, v, 3) >= 0) {
		*res = v[1];
	}
	return MAL_SUCCEED;
#else
	(void) res;
	(void) pattern;
	(void) s;
	throw(MAL, "pcre.index", "Database was compiled without PCRE support.");
#endif
}

static str
PCREpatindex(int *ret, const str *pat, const str *val)
{
#ifdef HAVE_LIBPCRE
	pcre *re = NULL;
	char *ppat = NULL, *msg;

	if (strNil(*pat) || strNil(*val)) {
		*ret = int_nil;
		return MAL_SUCCEED;
	}

	if ((msg = pat2pcre(&ppat, *pat)) != MAL_SUCCEED)
		return msg;
	if ((msg = pcre_compile_wrap(&re, ppat, FALSE)) != MAL_SUCCEED) {
		GDKfree(ppat);
		return msg;
	}
	GDKfree(ppat);
	msg = PCREindex(ret, re, val);
	pcre_free(re);
	return msg;
#else
	(void) ret;
	(void) pat;
	(void) val;
	throw(MAL, "pcre.patindex", "Database was compiled without PCRE support.");
#endif
}

static str
PCREquote(str *ret, const str *val)
{
	char *p;
	const char *s = *val;

	*ret = p = GDKmalloc(strlen(s) * 2 + 1); /* certainly long enough */
	if (p == NULL)
		throw(MAL, "pcre.quote", SQLSTATE(HY013) MAL_MALLOC_FAIL);
	/* quote all non-alphanumeric ASCII characters (i.e. leave
	   non-ASCII and alphanumeric alone) */
	while (*s) {
		if (!((*s & 0x80) != 0 ||
		      ('a' <= *s && *s <= 'z') ||
		      ('A' <= *s && *s <= 'Z') ||
		      isdigit((unsigned char) *s)))
			*p++ = '\\';
		*p++ = *s++;
	}
	*p = 0;
	return MAL_SUCCEED;
}

static str
PCREsql2pcre(str *ret, const str *pat, const str *esc)
{
	return sql2pcre(ret, *pat, *esc);
}

static inline str
choose_like_path(char **ppat, bool *use_re, bool *use_strcmp, bool *empty, const str *pat, const str *esc)
{
	str res = MAL_SUCCEED;
	*use_re = false;
	*use_strcmp = false;
	*empty = false;

	if (strNil(*pat) || strNil(*esc)) {
		*empty = true;
	} else {
		if (!re_is_pattern_properly_escaped(*pat, (unsigned char) **esc))
			throw(MAL, "pcre.sql2pcre", SQLSTATE(22019) ILLEGAL_ARGUMENT ": (I)LIKE pattern must not end with escape character");
		if (is_strcmpable(*pat, *esc)) {
			*use_re = true;
			*use_strcmp = true;
		} else if (re_simple(*pat, (unsigned char) **esc)) {
			*use_re = true;
		} else {
			if ((res = sql2pcre(ppat, *pat, *esc)) != MAL_SUCCEED)
				return res;
			if (strNil(*ppat)) {
				GDKfree(*ppat);
				*ppat = NULL;
				*use_re = true;
				*use_strcmp = true;
			}
		}
	}
	return res;
}

static str
PCRElike4(bit *ret, const str *s, const str *pat, const str *esc, const bit *isens)
{
	str res = MAL_SUCCEED;
	char *ppat = NULL;
	bool use_re = false, use_strcmp = false, isnull = false;
	struct RE *re = NULL;

	if ((res = choose_like_path(&ppat, &use_re, &use_strcmp, &isnull, pat, esc)) != MAL_SUCCEED)
		return res;

	if (strNil(*s) || isnull) {
		*ret = bit_nil;
	} else if (use_re) {
		if (use_strcmp) {
			*ret = *isens ? mystrcasecmp(*s, *pat) == 0 : strcmp(*s, *pat) == 0;
		} else {
			if (!(re = re_create(*pat, *isens, (unsigned char) **esc)))
				res = createException(MAL, "pcre.like4", SQLSTATE(HY013) MAL_MALLOC_FAIL);
			else
				*ret = *isens ? re_match_ignore(*s, re) : re_match_no_ignore(*s, re);
		}
	} else {
		res = *isens ? PCREimatch(ret, s, &ppat) : PCREmatch(ret, s, &ppat);
	}

	if (re)
		re_destroy(re);
	GDKfree(ppat);
	return res;
}

static str
PCRElike3(bit *ret, const str *s, const str *pat, const str *esc)
{
	bit no = FALSE;

	return PCRElike4(ret, s, pat, esc, &no);
}

static str
PCRElike2(bit *ret, const str *s, const str *pat)
{
	char *esc = "";

	return PCRElike3(ret, s, pat, &esc);
}

static str
PCREnotlike3(bit *ret, const str *s, const str *pat, const str *esc)
{
	str tmp;
	bit r;

	rethrow("str.not_like", tmp, PCRElike3(&r, s, pat, esc));
	*ret = r==bit_nil?bit_nil:!r;
	return MAL_SUCCEED;
}

static str
PCREnotlike2(bit *ret, const str *s, const str *pat)
{
	str tmp;
	bit r;

	rethrow("str.not_like", tmp, PCRElike2(&r, s, pat));
	*ret = r==bit_nil?bit_nil:!r;
	return MAL_SUCCEED;
}

static str
PCREilike3(bit *ret, const str *s, const str *pat, const str *esc)
{
	bit yes = TRUE;

	return PCRElike4(ret, s, pat, esc, &yes);
}

static str
PCREilike2(bit *ret, const str *s, const str *pat)
{
	char *esc = "\\";

	return PCREilike3(ret, s, pat, &esc);
}

static str
PCREnotilike3(bit *ret, const str *s, const str *pat, const str *esc)
{
	str tmp;
	bit r;

	rethrow("str.not_ilike", tmp, PCREilike3(&r, s, pat, esc));
	*ret = r==bit_nil?bit_nil:!r;
	return MAL_SUCCEED;
}

static str
PCREnotilike2(bit *ret, const str *s, const str *pat)
{
	str tmp;
	bit r;

	rethrow("str.not_ilike", tmp, PCREilike2(&r, s, pat));
	*ret = r==bit_nil?bit_nil:!r;
	return MAL_SUCCEED;
}

static inline str
re_like_build(struct RE **re, uint32_t **wpat, const char *pat, bool caseignore, bool use_strcmp, uint32_t esc)
{
	if (!use_strcmp) {
		if (!(*re = re_create(pat, caseignore, esc)))
			return createException(MAL, "pcre.re_like_build", SQLSTATE(HY013) MAL_MALLOC_FAIL);
	} else if (caseignore) {
		if (!(*wpat = utf8stoucs(pat)))
			return createException(MAL, "pcre.re_like_build", SQLSTATE(HY013) MAL_MALLOC_FAIL);
	}
	return MAL_SUCCEED;
}

#define proj_scanloop(TEST)	\
	do {	\
		if (*s == '\200') \
			return bit_nil; \
		else \
			return TEST; \
	} while (0)

static inline bit
re_like_proj_apply(str s, struct RE *re, uint32_t *wpat, const char *pat, bool caseignore, bool anti, bool use_strcmp)
{
	if (use_strcmp) {
		if (caseignore) {
			if (anti)
				proj_scanloop(mywstrcasecmp(s, wpat) != 0);
			else
				proj_scanloop(mywstrcasecmp(s, wpat) == 0);
		} else {
			if (anti)
				proj_scanloop(strcmp(s, pat) != 0);
			else
				proj_scanloop(strcmp(s, pat) == 0);
		}
	} else {
		if (caseignore) {
			if (anti)
				proj_scanloop(!re_match_ignore(s, re));
			else
				proj_scanloop(re_match_ignore(s, re));
		} else {
			if (anti)
				proj_scanloop(!re_match_no_ignore(s, re));
			else
				proj_scanloop(re_match_no_ignore(s, re));
		}
	}
}

static inline void
re_like_clean(struct RE **re, uint32_t **wpat)
{
	if (*re) {
		re_destroy(*re);
		*re = NULL;
	}
	if (*wpat) {
		GDKfree(*wpat);
		*wpat = NULL;
	}
}

static inline str
pcre_like_build(
#ifdef HAVE_LIBPCRE
	pcre **res,
	pcre_extra **ex
#else
	regex_t *res,
	void *ex
#endif
, const char *ppat, bool caseignore, BUN count)
{
#ifdef HAVE_LIBPCRE
	const char *err_p = NULL;
	int errpos = 0;
	int options = PCRE_UTF8 | PCRE_MULTILINE | PCRE_DOTALL;
	int pcrestopt = count > JIT_COMPILE_MIN ? PCRE_STUDY_JIT_COMPILE : 0;

	*res = NULL;
	*ex = NULL;
#else
	int options = REG_NEWLINE | REG_NOSUB | REG_EXTENDED;
	int errcode;

	*res = (regex_t) {0};
#endif

	if (caseignore) {
#ifdef HAVE_LIBPCRE
		options |= PCRE_CASELESS;
#else
		options |= REG_ICASE;
#endif
	}
	if (
#ifdef HAVE_LIBPCRE
		(*res = pcre_compile(ppat, options, &err_p, &errpos, NULL)) == NULL
#else
		(errcode = regcomp(res, ppat, options)) != 0
#endif
		)
		return createException(MAL, "pcre.pcre_like_build", OPERATION_FAILED
								": compilation of regular expression (%s) failed"
#ifdef HAVE_LIBPCRE
								" at %d with '%s'", ppat, errpos, err_p
#else
								, ppat
#endif
			);
#ifdef HAVE_LIBPCRE
	*ex = pcre_study(*res, pcrestopt, &err_p);
	if (err_p != NULL)
		return createException(MAL, "pcre.pcre_like_build", OPERATION_FAILED
								": pcre study of pattern (%s) "
								"failed with '%s'", ppat, err_p);
#else
	(void) ex;
#endif
	return MAL_SUCCEED;
}

#define PCRE_LIKE_BODY(LOOP_BODY, RES1, RES2) \
	do { \
		LOOP_BODY  \
		if (*s == '\200') \
			*ret = bit_nil; \
		else if (pos >= 0) \
			*ret = RES1; \
		else if (pos == -1) \
			*ret = RES2; \
		else \
			return createException(MAL, "pcre.match", OPERATION_FAILED ": matching of regular expression (%s) failed with %d", ppat, pos); \
	} while(0)

static inline str
pcre_like_apply(bit *ret, str s,
#ifdef HAVE_LIBPCRE
	pcre *re, pcre_extra *ex
#else
	regex_t re, void *ex
#endif
, const char *ppat, bool anti)
{
	int pos;

#ifdef HAVE_LIBPCRE
#define LOOP_BODY	\
	pos = pcre_exec(re, ex, s, (int) strlen(s), 0, 0, NULL, 0);
#else
#define LOOP_BODY	\
	int retval = regexec(&re, s, (size_t) 0, NULL, 0); \
	(void) ex; \
	pos = retval == REG_NOMATCH ? -1 : (retval == REG_ENOSYS ? -2 : 0);
#endif

	if (anti)
		PCRE_LIKE_BODY(LOOP_BODY, FALSE, TRUE);
	else
		PCRE_LIKE_BODY(LOOP_BODY, TRUE, FALSE);

	return MAL_SUCCEED;
}

static inline void
pcre_clean(
#ifdef HAVE_LIBPCRE
	pcre **re, pcre_extra **ex) {
	if (*re)
		pcre_free(*re);
	if (*ex)
		pcre_free_study(*ex);
	*ex = NULL;
#else
	regex_t *re, void *ex) {
	if (*re)
		regfree(*re);
	(void) ex;
#endif
	*re = NULL;
}

static str
BATPCRElike3(Client cntxt, MalBlkPtr mb, MalStkPtr stk, InstrPtr pci, const str *esc, const bit *isens, const bit *not) 
{
	str msg = MAL_SUCCEED, input = NULL, pat = NULL;
	BAT *b = NULL, *pbn = NULL, *bn = NULL;
	char *ppat = NULL;
	bool use_re = false, use_strcmp = false, allnulls = false, isensitive = (bool) *isens, anti = (bool) *not, has_nil = false,
		 input_is_a_bat = isaBatType(getArgType(mb, pci, 1)), pattern_is_a_bat = isaBatType(getArgType(mb, pci, 2));
	bat *r = getArgReference_bat(stk, pci, 0);
	BUN q = 0;
	bit *restrict ret = NULL;
#ifdef HAVE_LIBPCRE
	pcre *re = NULL;
	pcre_extra *ex = NULL;
#else
	regex_t re = (regex_t) {0};
	int64_t ex = 0;
#endif
	struct RE *re_simple = NULL;
	uint32_t *wpat = NULL;
	BATiter bi = (BATiter) {0}, pi;

	(void) cntxt;
	if (input_is_a_bat) {
		bat *bid = getArgReference_bat(stk, pci, 1);
		if (!(b = BATdescriptor(*bid))) {
			msg = createException(MAL, "batalgebra.batpcrelike3", SQLSTATE(HY005) RUNTIME_OBJECT_MISSING);
			goto bailout;
		}
	}
	if (pattern_is_a_bat) {
		bat *pb = getArgReference_bat(stk, pci, 2);
		if (!(pbn = BATdescriptor(*pb))) {
			msg = createException(MAL, "batalgebra.batpcrelike3", SQLSTATE(HY005) RUNTIME_OBJECT_MISSING);
			goto bailout;
		}
	}
	assert((!b || ATOMstorage(b->ttype) == TYPE_str) && (!pbn || ATOMstorage(pbn->ttype) == TYPE_str));

	q = BATcount(b ? b : pbn);
	if (!(bn = COLnew(b ? b->hseqbase : pbn->hseqbase, TYPE_bit, q, TRANSIENT))) {
		msg = createException(MAL, "batalgebra.batpcrelike3", SQLSTATE(HY013) MAL_MALLOC_FAIL);
		goto bailout;
	}
	ret = (bit*) Tloc(bn, 0);

	if (pattern_is_a_bat) {
		pi = bat_iterator(pbn);
		if (b)
			bi = bat_iterator(b);
		else
			input = *getArgReference_str(stk, pci, 1);

		for (BUN p = 0; p < q; p++) {
			const str next_input = b ? BUNtail(bi, p) : input, np = BUNtail(pi, p);

			if ((msg = choose_like_path(&ppat, &use_re, &use_strcmp, &allnulls, &np, esc)) != MAL_SUCCEED)
				goto bailout;

			if (use_re) {
				if ((msg = re_like_build(&re_simple, &wpat, np, isensitive, use_strcmp, (unsigned char) **esc)) != MAL_SUCCEED)
					goto bailout;
				ret[p] = re_like_proj_apply(next_input, re_simple, wpat, np, isensitive, anti, use_strcmp);
				re_like_clean(&re_simple, &wpat);
			} else if (allnulls) {
				ret[p] = bit_nil;
			} else {
				if ((msg = pcre_like_build(&re, &ex, ppat, isensitive, 0)) != MAL_SUCCEED)
					goto bailout;
				if ((msg = pcre_like_apply(&(ret[p]), next_input, re, ex, ppat, anti)) != MAL_SUCCEED)
					goto bailout;
				pcre_clean(&re, &ex);
			}
			has_nil |= is_bit_nil(ret[p]);
			GDKfree(ppat);
			ppat = NULL;
		}
	} else {
		bi = bat_iterator(b);
		pat = *getArgReference_str(stk, pci, 2);
		if ((msg = choose_like_path(&ppat, &use_re, &use_strcmp, &allnulls, &pat, esc)) != MAL_SUCCEED)
			goto bailout;

		if (use_re) {
			if ((msg = re_like_build(&re_simple, &wpat, pat, isensitive, use_strcmp, (unsigned char) **esc)) != MAL_SUCCEED)
				goto bailout;
			for (BUN p = 0; p < q; p++) {
				const str s = BUNtail(bi, p);
				ret[p] = re_like_proj_apply(s, re_simple, wpat, pat, isensitive, anti, use_strcmp);
				has_nil |= is_bit_nil(ret[p]);
			}
		} else if (allnulls) {
			for (BUN p = 0; p < q; p++)
				ret[p] = bit_nil;
			has_nil = true;
		} else {
			if ((msg = pcre_like_build(&re, &ex, ppat, isensitive, q)) != MAL_SUCCEED)
				goto bailout;
			for (BUN p = 0; p < q; p++) {
				const str s = BUNtail(bi, p);
				if ((msg = pcre_like_apply(&(ret[p]), s, re, ex, ppat, anti)) != MAL_SUCCEED)
					goto bailout;
				has_nil |= is_bit_nil(ret[p]);
			}
		}
	}

bailout:
	GDKfree(ppat);
	re_like_clean(&re_simple, &wpat);
	pcre_clean(&re, &ex);
	if (bn && !msg) {
		BATsetcount(bn, q);
		bn->tnil = has_nil;
		bn->tnonil = !has_nil;
		bn->tkey = BATcount(bn) <= 1;
		bn->tsorted = BATcount(bn) <= 1;
		bn->trevsorted = BATcount(bn) <= 1;
		BBPkeepref(*r = bn->batCacheid);
	} else if (bn)
		BBPreclaim(bn);
	if (b)
		BBPunfix(b->batCacheid);
	if (pbn)
		BBPunfix(pbn->batCacheid);
	return msg;
}

static str
BATPCRElike(Client cntxt, MalBlkPtr mb, MalStkPtr stk, InstrPtr pci)
{
	const str *esc = getArgReference_str(stk, pci, 3);
	bit no = FALSE;

	return BATPCRElike3(cntxt, mb, stk, pci, esc, &no, &no);
}

static str
BATPCRElike2(Client cntxt, MalBlkPtr mb, MalStkPtr stk, InstrPtr pci)
{
	char *esc = "\\";
	bit no = FALSE;

	return BATPCRElike3(cntxt, mb, stk, pci, &esc, &no, &no);
}

static str
BATPCREnotlike(Client cntxt, MalBlkPtr mb, MalStkPtr stk, InstrPtr pci)
{
	const str *esc = getArgReference_str(stk, pci, 3);
	bit no = FALSE, yes = TRUE;

	return BATPCRElike3(cntxt, mb, stk, pci, esc, &no, &yes);
}

static str
BATPCREnotlike2(Client cntxt, MalBlkPtr mb, MalStkPtr stk, InstrPtr pci)
{
	char *esc = "\\";
	bit no = FALSE, yes = TRUE;

	return BATPCRElike3(cntxt, mb, stk, pci, &esc, &no, &yes);
}

static str
BATPCREilike(Client cntxt, MalBlkPtr mb, MalStkPtr stk, InstrPtr pci)
{
	const str *esc = getArgReference_str(stk, pci, 3);
	bit yes = TRUE, no = FALSE;

	return BATPCRElike3(cntxt, mb, stk, pci, esc, &yes, &no);
}

static str
BATPCREilike2(Client cntxt, MalBlkPtr mb, MalStkPtr stk, InstrPtr pci)
{
	char *esc = "\\";
	bit yes = TRUE, no = FALSE;

	return BATPCRElike3(cntxt, mb, stk, pci, &esc, &yes, &no);
}

static str
BATPCREnotilike(Client cntxt, MalBlkPtr mb, MalStkPtr stk, InstrPtr pci)
{
	const str *esc = getArgReference_str(stk, pci, 3);
	bit yes = TRUE;

	return BATPCRElike3(cntxt, mb, stk, pci, esc, &yes, &yes);
}

static str
BATPCREnotilike2(Client cntxt, MalBlkPtr mb, MalStkPtr stk, InstrPtr pci)
{
	char *esc = "\\";
	bit yes = TRUE;

	return BATPCRElike3(cntxt, mb, stk, pci, &esc, &yes, &yes);
}

/* these two defines are copies from gdk_select.c */

/* scan select loop with candidates */
#define candscanloop(TEST)												\
	do {																\
		TRC_DEBUG(ALGO,													\
				  "BATselect(b=%s#"BUNFMT",s=%s,anti=%d): "				\
				  "scanselect %s\n", BATgetId(b), BATcount(b),			\
				  s ? BATgetId(s) : "NULL", anti, #TEST);				\
		for (p = 0; p < ci.ncand; p++) {								\
			o = canditer_next(&ci);										\
			r = (BUN) (o - off);										\
			v = BUNtvar(bi, r);											\
			if (TEST)													\
				if (bunfastappTYPE(oid, bn, &o) != GDK_SUCCEED) {		\
					msg = createException(MAL, "pcre.likeselect", OPERATION_FAILED); \
					goto bailout;									\
				}														\
		}																\
	} while (0)

/* scan select loop without candidates */
#define scanloop(TEST)													\
	do {																\
		TRC_DEBUG(ALGO,													\
				  "BATselect(b=%s#"BUNFMT",s=%s,anti=%d): "				\
				  "scanselect %s\n", BATgetId(b), BATcount(b),			\
				  s ? BATgetId(s) : "NULL", anti, #TEST);				\
		while (p < q) {													\
			v = BUNtvar(bi, p-off);										\
			if (TEST) {													\
				o = (oid) p;											\
				if (bunfastappTYPE(oid, bn, &o) != GDK_SUCCEED)	{		\
					msg = createException(MAL, "pcre.likeselect", OPERATION_FAILED); \
					goto bailout;	 								\
				}														\
			}															\
			p++;														\
		}																\
	} while (0)

#ifdef HAVE_LIBPCRE
#define PCRE_LIKESELECT_BODY (pcre_exec(re, ex, v, (int) strlen(v), 0, 0, NULL, 0) >= 0)
#else
#define PCRE_LIKESELECT_BODY (regexec(&re, v, (size_t) 0, NULL, 0) != REG_NOMATCH)
#endif

static str
pcre_likeselect(BAT **bnp, BAT *b, BAT *s, const char *pat, bool caseignore, bool anti)
{
#ifdef HAVE_LIBPCRE
	pcre *re = NULL;
	pcre_extra *ex = NULL;
#else
	regex_t re;
	int64_t ex = 0;
#endif
	BATiter bi = bat_iterator(b);
	BAT *bn;
	BUN p, q, r;
	oid o, off = b->hseqbase;
	const char *v;
	str msg = MAL_SUCCEED;
	struct canditer ci;

	canditer_init(&ci, b, s);

	if (!(bn = COLnew(0, TYPE_oid, ci.ncand, TRANSIENT))) {
		msg = createException(MAL, "pcre.likeselect", SQLSTATE(HY013) MAL_MALLOC_FAIL);
		goto bailout;
	}
	if ((msg = pcre_like_build(&re, &ex, pat, caseignore, ci.ncand)) != MAL_SUCCEED)
		goto bailout;

	if (s && !BATtdense(s)) {
		if (anti)
			candscanloop(v && *v != '\200' && !PCRE_LIKESELECT_BODY);
		else
			candscanloop(v && *v != '\200' && PCRE_LIKESELECT_BODY);
	} else {
		if (s) {
			assert(BATtdense(s));
			p = (BUN) s->tseqbase;
			q = p + BATcount(s);
			if ((oid) p < b->hseqbase)
				p = b->hseqbase;
			if ((oid) q > b->hseqbase + BATcount(b))
				q = b->hseqbase + BATcount(b);
		} else {
			p = off;
			q = BUNlast(b) + off;
		}

		if (anti)
			scanloop(v && *v != '\200' && !PCRE_LIKESELECT_BODY);
		else
			scanloop(v && *v != '\200' && PCRE_LIKESELECT_BODY);
	}

bailout:
	pcre_clean(&re, &ex);
	if (bn && !msg) {
		BATsetcount(bn, BATcount(bn)); /* set some properties */
		bn->tsorted = true;
		bn->trevsorted = bn->batCount <= 1;
		bn->tkey = true;
		bn->tseqbase = bn->batCount == 0 ? 0 : bn->batCount == 1 ? * (oid *) Tloc(bn, 0) : oid_nil;
	}
	*bnp = bn;
	return msg;
}

static str
re_likeselect(BAT **bnp, BAT *b, BAT *s, const char *pat, bool caseignore, bool anti, bool use_strcmp, uint32_t esc)
{
	BATiter bi = bat_iterator(b);
	BAT *bn = NULL;
	BUN p, q, r;
	oid o, off = b->hseqbase;
	const char *v;
	struct RE *re = NULL;
	uint32_t *wpat = NULL;
	str msg = MAL_SUCCEED;
	struct canditer ci;

	canditer_init(&ci, b, s);

	if (!(bn = COLnew(0, TYPE_oid, ci.ncand, TRANSIENT))) {
		msg = createException(MAL, "pcre.likeselect", SQLSTATE(HY013) MAL_MALLOC_FAIL);
		goto bailout;
	}
	if ((msg = re_like_build(&re, &wpat, pat, caseignore, use_strcmp, esc)) != MAL_SUCCEED)
		goto bailout;

	if (s && !BATtdense(s)) {
		if (use_strcmp) {
			if (caseignore) {
				if (anti)
					candscanloop(v && *v != '\200' && mywstrcasecmp(v, wpat) != 0);
				else
					candscanloop(v && *v != '\200' && mywstrcasecmp(v, wpat) == 0);
			} else {
				if (anti)
					candscanloop(v && *v != '\200' && strcmp(v, pat) != 0);
				else
					candscanloop(v && *v != '\200' && strcmp(v, pat) == 0);
			}
		} else {
			if (caseignore) {
				if (anti)
					candscanloop(v && *v != '\200' && !re_match_ignore(v, re));
				else
					candscanloop(v && *v != '\200' && re_match_ignore(v, re));
			} else {
				if (anti)
					candscanloop(v && *v != '\200' && !re_match_no_ignore(v, re));
				else
					candscanloop(v && *v != '\200' && re_match_no_ignore(v, re));
			}
		}
	} else {
		if (s) {
			assert(BATtdense(s));
			p = (BUN) s->tseqbase;
			q = p + BATcount(s);
			if ((oid) p < b->hseqbase)
				p = b->hseqbase;
			if ((oid) q > b->hseqbase + BATcount(b))
				q = b->hseqbase + BATcount(b);
		} else {
			p = off;
			q = BUNlast(b) + off;
		}
		if (use_strcmp) {
			if (caseignore) {
				if (anti)
					scanloop(v && *v != '\200' && mywstrcasecmp(v, wpat) != 0);
				else
					scanloop(v && *v != '\200' && mywstrcasecmp(v, wpat) == 0);
			} else {
				if (anti)
					scanloop(v && *v != '\200' && strcmp(v, pat) != 0);
				else
					scanloop(v && *v != '\200' && strcmp(v, pat) == 0);
			}
		} else {
			if (caseignore) {
				if (anti)
					scanloop(v && *v != '\200' && !re_match_ignore(v, re));
				else
					scanloop(v && *v != '\200' && re_match_ignore(v, re));
			} else {
				if (anti)
					scanloop(v && *v != '\200' && !re_match_no_ignore(v, re));
				else
					scanloop(v && *v != '\200' && re_match_no_ignore(v, re));
			}
		}
	}

bailout:
	re_like_clean(&re, &wpat);
	if (bn && !msg) {
		BATsetcount(bn, BATcount(bn)); /* set some properties */
		bn->tsorted = true;
		bn->trevsorted = bn->batCount <= 1;
		bn->tkey = true;
		bn->tseqbase = bn->batCount == 0 ? 0 : bn->batCount == 1 ? * (oid *) Tloc(bn, 0) : oid_nil;
	}
	*bnp = bn;
	return msg;
}

static str
PCRElikeselect2(bat *ret, const bat *bid, const bat *sid, const str *pat, const str *esc, const bit *caseignore, const bit *anti)
{
	BAT *b, *s = NULL, *bn = NULL;
	str msg = MAL_SUCCEED;
	char *ppat = NULL;
	bool use_re = false, use_strcmp = false, empty = false;

	if ((b = BATdescriptor(*bid)) == NULL) {
		msg = createException(MAL, "algebra.likeselect", SQLSTATE(HY002) RUNTIME_OBJECT_MISSING);
		goto bailout;
	}
	if (sid && !is_bat_nil(*sid) && (s = BATdescriptor(*sid)) == NULL) {
		msg = createException(MAL, "algebra.likeselect", SQLSTATE(HY002) RUNTIME_OBJECT_MISSING);
		goto bailout;
	}

	assert(ATOMstorage(b->ttype) == TYPE_str);
	if ((msg = choose_like_path(&ppat, &use_re, &use_strcmp, &empty, pat, esc)) != MAL_SUCCEED)
		goto bailout;

	if (use_re) {
		msg = re_likeselect(&bn, b, s, *pat, (bool) *caseignore, (bool) *anti, use_strcmp, (unsigned char) **esc);
	} else if (empty) {
		if (!(bn = BATdense(0, 0, 0)))
			msg = createException(MAL, "algebra.likeselect", SQLSTATE(HY013) MAL_MALLOC_FAIL);
	} else {
		msg = pcre_likeselect(&bn, b, s, ppat, (bool) *caseignore, (bool) *anti);
	}

bailout:
	if (b)
		BBPunfix(b->batCacheid);
	if (s)
		BBPunfix(s->batCacheid);
	GDKfree(ppat);
	if (bn && !msg)
		BBPkeepref(*ret = bn->batCacheid);
	else if (bn)
		BBPreclaim(bn);
	return msg;
}

static str
PCRElikeselect1(bat *ret, const bat *bid, const bat *cid, const str *pat, const str *esc, const bit *anti)
{
	const bit f = TRUE;
	return PCRElikeselect2(ret, bid, cid, pat, esc, &f, anti);
}

static str
PCRElikeselect3(bat *ret, const bat *bid, const bat *sid, const str *pat, const str *esc, const bit *anti)
{
	const bit f = FALSE;
	return PCRElikeselect2(ret, bid, sid, pat, esc, &f, anti);
}

static str
PCRElikeselect4(bat *ret, const bat *bid, const bat *cid, const str *pat, const bit *anti)
{
	const bit f = TRUE;
	const str esc ="";
	return PCRElikeselect2(ret, bid, cid, pat, &esc, &f, anti);
}

static str
PCRElikeselect5(bat *ret, const bat *bid, const bat *sid, const str *pat, const bit *anti)
{
	const bit f = FALSE;
	const str esc ="";
	return PCRElikeselect2(ret, bid, sid, pat, &esc, &f, anti);
}

#define APPEND(b, o)	(((oid *) b->theap->base)[b->batCount++] = (o))
#define VALUE(s, x)		(s##vars + VarHeapVal(s##vals, (x), s##width))

#ifdef HAVE_LIBPCRE
#define PCRE_EXEC \
	do { \
		retval = pcre_exec(pcrere, pcreex, vl, (int) strlen(vl), 0, 0, NULL, 0); \
	} while (0)
#define PCRE_EXEC_COND (retval < 0)
#else
#define PCRE_EXEC \
	do { \
		retval = regexec(&pcrere, vl, (size_t) 0, NULL, 0); \
	} while (0)
#define PCRE_EXEC_COND (retval == REG_NOMATCH || retval == REG_ENOSYS)
#endif

/* nested loop implementation for PCRE join */
#define pcre_join_loop(STRCMP, RE_MATCH, PCRE_COND) \
	do { \
		for (BUN ri = 0; ri < rci.ncand; ri++) { \
			ro = canditer_next(&rci); \
			vr = VALUE(r, ro - r->hseqbase); \
			use_re = use_strcmp = empty = false; \
			if ((msg = choose_like_path(&pcrepat, &use_re, &use_strcmp, &empty, (const str*)&vr, (const str*)&esc))) \
				goto bailout; \
			if (empty) { \
				continue; \
			} else if (use_re) { \
				if ((msg = re_like_build(&re, &wpat, vr, caseignore, use_strcmp, (unsigned char) *esc)) != MAL_SUCCEED) \
					goto bailout; \
			} else if (pcrepat) { \
				if ((msg = pcre_like_build(&pcrere, &pcreex, pcrepat, caseignore, lci.ncand)) != MAL_SUCCEED) \
					goto bailout; \
				GDKfree(pcrepat); \
				pcrepat = NULL; \
			} \
			nl = 0; \
			canditer_reset(&lci); \
			for (BUN li = 0; li < lci.ncand; li++) { \
				lo = canditer_next(&lci); \
				vl = VALUE(l, lo - l->hseqbase); \
				if (strNil(vl)) { \
					continue; \
				} else if (use_re) { \
					if (use_strcmp) { \
						if (STRCMP) \
							continue; \
					} else { \
						assert(re); \
						if (RE_MATCH) \
							continue; \
					} \
				} else { \
					int retval; \
					assert(pcrere); \
					PCRE_EXEC;  \
					if (PCRE_COND) \
						continue; \
				} \
				if (BUNlast(r1) == BATcapacity(r1)) { \
					newcap = BATgrows(r1); \
					BATsetcount(r1, BATcount(r1)); \
					if (r2) \
						BATsetcount(r2, BATcount(r2)); \
					if (BATextend(r1, newcap) != GDK_SUCCEED || (r2 && BATextend(r2, newcap) != GDK_SUCCEED)) { \
						msg = createException(MAL, "pcre.join", SQLSTATE(HY013) MAL_MALLOC_FAIL); \
						goto bailout; \
					} \
					assert(!r2 || BATcapacity(r1) == BATcapacity(r2)); \
				} \
				if (BATcount(r1) > 0) { \
					if (lastl + 1 != lo) \
						r1->tseqbase = oid_nil; \
					if (nl == 0) { \
						if (r2) \
							r2->trevsorted = false; \
						if (lastl > lo) { \
							r1->tsorted = false; \
							r1->tkey = false; \
						} else if (lastl < lo) { \
							r1->trevsorted = false; \
						} else { \
							r1->tkey = false; \
						} \
					} \
				} \
				APPEND(r1, lo); \
				if (r2) \
					APPEND(r2, ro); \
				lastl = lo; \
				nl++; \
			} \
			if (re) \
				re_like_clean(&re, &wpat); \
			if (pcrere) \
				pcre_clean(&pcrere, &pcreex); \
			if (r2) { \
				if (nl > 1) { \
					r2->tkey = false; \
					r2->tseqbase = oid_nil; \
					r1->trevsorted = false; \
				} else if (nl == 0) { \
					rskipped = BATcount(r2) > 0; \
				} else if (rskipped) { \
					r2->tseqbase = oid_nil; \
				} \
			} else if (nl > 1) { \
				r1->trevsorted = false; \
			} \
		} \
	} while (0)

static char *
pcrejoin(BAT *r1, BAT *r2, BAT *l, BAT *r, BAT *sl, BAT *sr, const char *esc, bool caseignore, bool anti)
{
	struct canditer lci, rci;
	const char *lvals, *rvals, *lvars, *rvars, *vl, *vr;
	int lwidth, rwidth, rskipped = 0;	/* whether we skipped values in r */
	oid lo, ro, lastl = 0;		/* last value inserted into r1 */
	BUN nl, newcap;
	char *pcrepat = NULL, *msg = MAL_SUCCEED;
	struct RE *re = NULL;
	bool use_re = false, use_strcmp = false, empty = false;
	uint32_t *wpat = NULL;
#ifdef HAVE_LIBPCRE
	pcre *pcrere = NULL;
	pcre_extra *pcreex = NULL;
#else
	regex_t pcrere;
	int64_t pcreex = 0;
#endif

	TRC_DEBUG(ALGO,
			  "pcrejoin(l=%s#" BUNFMT "[%s]%s%s,"
			  "r=%s#" BUNFMT "[%s]%s%s,sl=%s#" BUNFMT "%s%s,"
			  "sr=%s#" BUNFMT "%s%s)\n",
			  BATgetId(l), BATcount(l), ATOMname(l->ttype),
			  l->tsorted ? "-sorted" : "",
			  l->trevsorted ? "-revsorted" : "",
			  BATgetId(r), BATcount(r), ATOMname(r->ttype),
			  r->tsorted ? "-sorted" : "",
			  r->trevsorted ? "-revsorted" : "",
			  sl ? BATgetId(sl) : "NULL", sl ? BATcount(sl) : 0,
			  sl && sl->tsorted ? "-sorted" : "",
			  sl && sl->trevsorted ? "-revsorted" : "",
			  sr ? BATgetId(sr) : "NULL", sr ? BATcount(sr) : 0,
			  sr && sr->tsorted ? "-sorted" : "",
			  sr && sr->trevsorted ? "-revsorted" : "");

	assert(ATOMtype(l->ttype) == ATOMtype(r->ttype));
	assert(ATOMtype(l->ttype) == TYPE_str);
	assert(sl == NULL || sl->tsorted);
	assert(sr == NULL || sr->tsorted);

	canditer_init(&lci, l, sl);
	canditer_init(&rci, r, sr);

	lvals = (const char *) Tloc(l, 0);
	rvals = (const char *) Tloc(r, 0);
	assert(r->tvarsized && r->ttype);
	lvars = l->tvheap->base;
	rvars = r->tvheap->base;
	lwidth = l->twidth;
	rwidth = r->twidth;

	r1->tkey = true;
	r1->tsorted = true;
	r1->trevsorted = true;
	if (r2) {
		r2->tkey = true;
		r2->tsorted = true;
		r2->trevsorted = true;
	}

	if (anti) {
		if (caseignore) {
			pcre_join_loop(mywstrcasecmp(vl, wpat) == 0, re_match_ignore(vl, re), !PCRE_EXEC_COND);
		} else {
			pcre_join_loop(strcmp(vl, vr) == 0, re_match_no_ignore(vl, re), !PCRE_EXEC_COND);
		}
	} else {
		if (caseignore) {
			pcre_join_loop(mywstrcasecmp(vl, wpat) != 0, !re_match_ignore(vl, re), PCRE_EXEC_COND);
		} else {
			pcre_join_loop(strcmp(vl, vr) != 0, !re_match_no_ignore(vl, re), PCRE_EXEC_COND);
		}
	}

	assert(!r2 || BATcount(r1) == BATcount(r2));
	/* also set other bits of heap to correct value to indicate size */
	BATsetcount(r1, BATcount(r1));
	if (r2)
		BATsetcount(r2, BATcount(r2));
	if (BATcount(r1) > 0) {
		if (BATtdense(r1))
			r1->tseqbase = ((oid *) r1->theap->base)[0];
		if (r2 && BATtdense(r2))
			r2->tseqbase = ((oid *) r2->theap->base)[0];
	} else {
		r1->tseqbase = 0;
		if (r2)
			r2->tseqbase = 0;
	}
	if (r2)
		TRC_DEBUG(ALGO,
				"pcrejoin(l=%s,r=%s)=(%s#"BUNFMT"%s%s,%s#"BUNFMT"%s%s\n",
				BATgetId(l), BATgetId(r),
				BATgetId(r1), BATcount(r1),
				r1->tsorted ? "-sorted" : "",
				r1->trevsorted ? "-revsorted" : "",
				BATgetId(r2), BATcount(r2),
				r2->tsorted ? "-sorted" : "",
				r2->trevsorted ? "-revsorted" : "");
	else
		TRC_DEBUG(ALGO,
			"pcrejoin(l=%s,r=%s)=(%s#"BUNFMT"%s%s\n",
			BATgetId(l), BATgetId(r),
			BATgetId(r1), BATcount(r1),
			r1->tsorted ? "-sorted" : "",
			r1->trevsorted ? "-revsorted" : "");
	return MAL_SUCCEED;

bailout:
	if (pcrepat)
		GDKfree(pcrepat);
	if (re)
		re_like_clean(&re, &wpat);
	if (pcrere)
		pcre_clean(&pcrere, &pcreex);

	assert(msg != MAL_SUCCEED);
	return msg;
}

static str
PCREjoin(bat *r1, bat *r2, bat lid, bat rid, bat slid, bat srid, const char *esc, bool caseignore, bool anti)
{
	BAT *left = NULL, *right = NULL, *candleft = NULL, *candright = NULL;
	BAT *result1 = NULL, *result2 = NULL;
	char *msg = MAL_SUCCEED;

	if ((left = BATdescriptor(lid)) == NULL)
		goto fail;
	if ((right = BATdescriptor(rid)) == NULL)
		goto fail;
	if (!is_bat_nil(slid) && (candleft = BATdescriptor(slid)) == NULL)
		goto fail;
	if (!is_bat_nil(srid) && (candright = BATdescriptor(srid)) == NULL)
		goto fail;
	result1 = COLnew(0, TYPE_oid, BATcount(left), TRANSIENT);
	if (r2)
		result2 = COLnew(0, TYPE_oid, BATcount(left), TRANSIENT);
	if (!result1 || (r2 && !result2)) {
		msg = createException(MAL, "pcre.join", SQLSTATE(HY013) MAL_MALLOC_FAIL);
		goto fail;
	}
	result1->tnil = false;
	result1->tnonil = true;
	result1->tkey = true;
	result1->tsorted = true;
	result1->trevsorted = true;
	result1->tseqbase = 0;
	if (r2) {
		result2->tnil = false;
		result2->tnonil = true;
		result2->tkey = true;
		result2->tsorted = true;
		result2->trevsorted = true;
		result2->tseqbase = 0;
	}
	msg = pcrejoin(result1, result2, left, right, candleft, candright, esc, caseignore, anti);
	if (msg)
		goto fail;
	*r1 = result1->batCacheid;
	BBPkeepref(*r1);
	if (r2) {
		*r2 = result2->batCacheid;
		BBPkeepref(*r2);
	}
	BBPunfix(left->batCacheid);
	BBPunfix(right->batCacheid);
	if (candleft)
		BBPunfix(candleft->batCacheid);
	if (candright)
		BBPunfix(candright->batCacheid);
	return MAL_SUCCEED;

  fail:
	if (left)
		BBPunfix(left->batCacheid);
	if (right)
		BBPunfix(right->batCacheid);
	if (candleft)
		BBPunfix(candleft->batCacheid);
	if (candright)
		BBPunfix(candright->batCacheid);
	if (result1)
		BBPunfix(result1->batCacheid);
	if (result2)
		BBPunfix(result2->batCacheid);
	if (msg)
		return msg;
	throw(MAL, "pcre.join", SQLSTATE(HY002) RUNTIME_OBJECT_MISSING);
}

static str
LIKEjoin_esc(bat *r1, bat *r2, const bat *lid, const bat *rid, const str *esc, const bat *slid, const bat *srid, const bit *nil_matches, const lng *estimate, const bit *anti)
{
	(void) nil_matches;
	(void) estimate;
	return PCREjoin(r1, r2, *lid, *rid, slid ? *slid : 0, srid ? *srid : 0, *esc, 0, *anti);
}

static str
LIKEjoin_esc1(bat *r1, const bat *lid, const bat *rid, const str *esc, const bat *slid, const bat *srid, const bit *nil_matches, const lng *estimate, const bit *anti)
{
	(void) nil_matches;
	(void) estimate;
	return PCREjoin(r1, NULL, *lid, *rid, slid ? *slid : 0, srid ? *srid : 0, *esc, 0, *anti);
}

static str
LIKEjoin(bat *r1, bat *r2, const bat *lid, const bat *rid, const bat *slid, const bat *srid, const bit *nil_matches, const lng *estimate, const bit *anti)
{
	(void) nil_matches;
	(void) estimate;
	return PCREjoin(r1, r2, *lid, *rid, slid ? *slid : 0, srid ? *srid : 0, "", 0, *anti);
}

static str
LIKEjoin1(bat *r1, const bat *lid, const bat *rid, const bat *slid, const bat *srid, const bit *nil_matches, const lng *estimate, const bit *anti)
{
	(void) nil_matches;
	(void) estimate;
	return PCREjoin(r1, NULL, *lid, *rid, slid ? *slid : 0, srid ? *srid : 0, "", 0, *anti);
}

static str
ILIKEjoin_esc(bat *r1, bat *r2, const bat *lid, const bat *rid, const str *esc, const bat *slid, const bat *srid, const bit *nil_matches, const lng *estimate, const bit *anti)
{
	(void) nil_matches;
	(void) estimate;
	return PCREjoin(r1, r2, *lid, *rid, slid ? *slid : 0, srid ? *srid : 0, *esc, 1, *anti);
}

static str
ILIKEjoin_esc1(bat *r1, const bat *lid, const bat *rid, const str *esc, const bat *slid, const bat *srid, const bit *nil_matches, const lng *estimate, const bit *anti)
{
	(void) nil_matches;
	(void) estimate;
	return PCREjoin(r1, NULL, *lid, *rid, slid ? *slid : 0, srid ? *srid : 0, *esc, 1, *anti);
}

static str
ILIKEjoin(bat *r1, bat *r2, const bat *lid, const bat *rid, const bat *slid, const bat *srid, const bit *nil_matches, const lng *estimate, const bit *anti)
{
	(void) nil_matches;
	(void) estimate;
	return PCREjoin(r1, r2, *lid, *rid, slid ? *slid : 0, srid ? *srid : 0, "", 1, *anti);
}

static str
ILIKEjoin1(bat *r1, const bat *lid, const bat *rid, const bat *slid, const bat *srid, const bit *nil_matches, const lng *estimate, const bit *anti)
{
	(void) nil_matches;
	(void) estimate;
	return PCREjoin(r1, NULL, *lid, *rid, slid ? *slid : 0, srid ? *srid : 0, "", 1, *anti);
}

#include "mel.h"
mel_atom pcre_init_atoms[] = {
 { .name="pcre", },  { .cmp=NULL }
};
mel_func pcre_init_funcs[] = {
 command("pcre", "index", PCREindex, false, "match a pattern, return matched position (or 0 when not found)", args(1,3, arg("",int),arg("pat",pcre),arg("s",str))),
 command("pcre", "match", PCREmatch, false, "Perl Compatible Regular Expression pattern matching against a string", args(1,3, arg("",bit),arg("s",str),arg("pat",str))),
 command("pcre", "imatch", PCREimatch, false, "Caseless Perl Compatible Regular Expression pattern matching against a string", args(1,3, arg("",bit),arg("s",str),arg("pat",str))),
 command("pcre", "patindex", PCREpatindex, false, "Location of the first POSIX pattern matching against a string", args(1,3, arg("",int),arg("pat",str),arg("s",str))),
 command("pcre", "replace", PCREreplace_wrap, false, "Replace _all_ matches of \"pattern\" in \"origin_str\" with \"replacement\".\nParameter \"flags\" accept these flags: 'i', 'm', 's', and 'x'.\n'e': if present, an empty string is considered to be a valid match\n'i': if present, the match operates in case-insensitive mode.\nOtherwise, in case-sensitive mode.\n'm': if present, the match operates in multi-line mode.\n's': if present, the match operates in \"dot-all\"\nThe specifications of the flags can be found in \"man pcreapi\"\nThe flag letters may be repeated.\nNo other letters than 'e', 'i', 'm', 's' and 'x' are allowed in \"flags\".\nReturns the replaced string, or if no matches found, the original string.", args(1,5, arg("",str),arg("origin",str),arg("pat",str),arg("repl",str),arg("flags",str))),
 command("pcre", "replace_first", PCREreplace_wrap, false, "Replace _the first_ match of \"pattern\" in \"origin_str\" with \"replacement\".\nParameter \"flags\" accept these flags: 'i', 'm', 's', and 'x'.\n'e': if present, an empty string is considered to be a valid match\n'i': if present, the match operates in case-insensitive mode.\nOtherwise, in case-sensitive mode.\n'm': if present, the match operates in multi-line mode.\n's': if present, the match operates in \"dot-all\"\nThe specifications of the flags can be found in \"man pcreapi\"\nThe flag letters may be repeated.\nNo other letters than 'e', 'i', 'm', 's' and 'x' are allowed in \"flags\".\nReturns the replaced string, or if no matches found, the original string.", args(1,5, arg("",str),arg("origin",str),arg("pat",str),arg("repl",str),arg("flags",str))),
 command("pcre", "pcre_quote", PCREquote, false, "Return a PCRE pattern string that matches the argument exactly.", args(1,2, arg("",str),arg("s",str))),
 command("pcre", "sql2pcre", PCREsql2pcre, false, "Convert a SQL like pattern with the given escape character into a PCRE pattern.", args(1,3, arg("",str),arg("pat",str),arg("esc",str))),
 command("pcre", "prelude", pcre_init, false, "Initialize pcre", args(1,1, arg("",void))),
 command("str", "replace", PCREreplace_wrap, false, "", args(1,5, arg("",str),arg("origin",str),arg("pat",str),arg("repl",str),arg("flags",str))),
 command("algebra", "like", PCRElike3, false, "", args(1,4, arg("",bit),arg("s",str),arg("pat",str),arg("esc",str))),
 command("algebra", "like", PCRElike2, false, "", args(1,3, arg("",bit),arg("s",str),arg("pat",str))),
 command("algebra", "not_like", PCREnotlike3, false, "", args(1,4, arg("",bit),arg("s",str),arg("pat",str),arg("esc",str))),
 command("algebra", "not_like", PCREnotlike2, false, "", args(1,3, arg("",bit),arg("s",str),arg("pat",str))),
 command("algebra", "ilike", PCREilike3, false, "", args(1,4, arg("",bit),arg("s",str),arg("pat",str),arg("esc",str))),
 command("algebra", "ilike", PCREilike2, false, "", args(1,3, arg("",bit),arg("s",str),arg("pat",str))),
 command("algebra", "not_ilike", PCREnotilike3, false, "", args(1,4, arg("",bit),arg("s",str),arg("pat",str),arg("esc",str))),
 command("algebra", "not_ilike", PCREnotilike2, false, "", args(1,3, arg("",bit),arg("s",str),arg("pat",str))),
 command("batpcre", "replace", PCREreplace_bat_wrap, false, "", args(1,5, batarg("",str),batarg("orig",str),arg("pat",str),arg("repl",str),arg("flag",str))),
 command("batpcre", "replace_first", PCREreplacefirst_bat_wrap, false, "", args(1,5, batarg("",str),batarg("orig",str),arg("pat",str),arg("repl",str),arg("flag",str))),
 pattern("batalgebra", "like", BATPCRElike, false, "", args(1,4, batarg("",bit),batarg("s",str),arg("pat",str),arg("esc",str))),
 pattern("batalgebra", "like", BATPCRElike, false, "", args(1,4, batarg("",bit),arg("s",str),batarg("pat",str),arg("esc",str))),
 pattern("batalgebra", "like", BATPCRElike, false, "", args(1,4, batarg("",bit),batarg("s",str),batarg("pat",str),arg("esc",str))),
 pattern("batalgebra", "like", BATPCRElike2, false, "", args(1,3, batarg("",bit),batarg("s",str),arg("pat",str))),
 pattern("batalgebra", "like", BATPCRElike2, false, "", args(1,3, batarg("",bit),arg("s",str),batarg("pat",str))),
 pattern("batalgebra", "like", BATPCRElike2, false, "", args(1,3, batarg("",bit),batarg("s",str),batarg("pat",str))),
 pattern("batalgebra", "not_like", BATPCREnotlike, false, "", args(1,4, batarg("",bit),batarg("s",str),arg("pat",str),arg("esc",str))),
 pattern("batalgebra", "not_like", BATPCREnotlike, false, "", args(1,4, batarg("",bit),arg("s",str),batarg("pat",str),arg("esc",str))),
 pattern("batalgebra", "not_like", BATPCREnotlike, false, "", args(1,4, batarg("",bit),batarg("s",str),batarg("pat",str),arg("esc",str))),
 pattern("batalgebra", "not_like", BATPCREnotlike2, false, "", args(1,3, batarg("",bit),batarg("s",str),arg("pat",str))),
 pattern("batalgebra", "not_like", BATPCREnotlike2, false, "", args(1,3, batarg("",bit),arg("s",str),batarg("pat",str))),
 pattern("batalgebra", "not_like", BATPCREnotlike2, false, "", args(1,3, batarg("",bit),batarg("s",str),batarg("pat",str))),
 pattern("batalgebra", "ilike", BATPCREilike, false, "", args(1,4, batarg("",bit),batarg("s",str),arg("pat",str),arg("esc",str))),
 pattern("batalgebra", "ilike", BATPCREilike, false, "", args(1,4, batarg("",bit),arg("s",str),batarg("pat",str),arg("esc",str))),
 pattern("batalgebra", "ilike", BATPCREilike, false, "", args(1,4, batarg("",bit),batarg("s",str),batarg("pat",str),arg("esc",str))),
 pattern("batalgebra", "ilike", BATPCREilike2, false, "", args(1,3, batarg("",bit),batarg("s",str),arg("pat",str))),
 pattern("batalgebra", "ilike", BATPCREilike2, false, "", args(1,3, batarg("",bit),arg("s",str),batarg("pat",str))),
 pattern("batalgebra", "ilike", BATPCREilike2, false, "", args(1,3, batarg("",bit),batarg("s",str),batarg("pat",str))),
 pattern("batalgebra", "not_ilike", BATPCREnotilike, false, "", args(1,4, batarg("",bit),batarg("s",str),arg("pat",str),arg("esc",str))),
 pattern("batalgebra", "not_ilike", BATPCREnotilike, false, "", args(1,4, batarg("",bit),arg("s",str),batarg("pat",str),arg("esc",str))),
 pattern("batalgebra", "not_ilike", BATPCREnotilike, false, "", args(1,4, batarg("",bit),batarg("s",str),batarg("pat",str),arg("esc",str))),
 pattern("batalgebra", "not_ilike", BATPCREnotilike2, false, "", args(1,3, batarg("",bit),batarg("s",str),arg("pat",str))),
 pattern("batalgebra", "not_ilike", BATPCREnotilike2, false, "", args(1,3, batarg("",bit),arg("s",str),batarg("pat",str))),
 pattern("batalgebra", "not_ilike", BATPCREnotilike2, false, "", args(1,3, batarg("",bit),batarg("s",str),batarg("pat",str))),
 command("algebra", "likeselect", PCRElikeselect2, false, "Select all head values of the first input BAT for which the\ntail value is \"like\" the given (SQL-style) pattern and for\nwhich the head value occurs in the tail of the second input\nBAT.\nInput is a dense-headed BAT, output is a dense-headed BAT with in\nthe tail the head value of the input BAT for which the\nrelationship holds.  The output BAT is sorted on the tail value.", args(1,7, batarg("",oid),batarg("b",str),batarg("s",oid),arg("pat",str),arg("esc",str),arg("caseignore",bit),arg("anti",bit))),
 command("algebra", "likeselect", PCRElikeselect3, false, "", args(1,6, batarg("",oid),batarg("b",str),batarg("cand",oid),arg("pat",str),arg("esc",str),arg("anti",bit))),
 command("algebra", "ilikeselect", PCRElikeselect1, false, "", args(1,6, batarg("",oid),batarg("b",str),batarg("cand",oid),arg("pat",str),arg("esc",str),arg("anti",bit))),
 command("algebra", "likeselect", PCRElikeselect5, false, "", args(1,5, batarg("",oid),batarg("b",str),batarg("cand",oid),arg("pat",str),arg("anti",bit))),
 command("algebra", "ilikeselect", PCRElikeselect4, false, "", args(1,5, batarg("",oid),batarg("b",str),batarg("cand",oid),arg("pat",str),arg("anti",bit))),
 command("algebra", "likejoin", LIKEjoin_esc, false, "Join the string bat L with the pattern bat R\nwith optional candidate lists SL and SR using pattern escape string ESC\nand doing a case sensitive match.\nThe result is two aligned bats with oids of matching rows.", args(2,10, batarg("",oid),batarg("",oid),batarg("l",str),batarg("r",str),arg("esc",str),batarg("sl",oid),batarg("sr",oid),arg("nil_matches",bit),arg("estimate",lng),arg("anti",bit))),
 command("algebra", "likejoin", LIKEjoin_esc1, false, "The same as LIKEjoin_esc, but only produce one output", args(1,9,batarg("",oid),batarg("l",str),batarg("r",str),arg("esc",str),batarg("sl",oid),batarg("sr",oid),arg("nil_matches",bit),arg("estimate",lng), arg("anti",bit))),
 command("algebra", "ilikejoin", ILIKEjoin_esc, false, "Join the string bat L with the pattern bat R\nwith optional candidate lists SL and SR using pattern escape string ESC\nand doing a case insensitive match.\nThe result is two aligned bats with oids of matching rows.", args(2,10, batarg("",oid),batarg("",oid),batarg("l",str),batarg("r",str),arg("esc",str),batarg("sl",oid),batarg("sr",oid),arg("nil_matches",bit),arg("estimate",lng),arg("anti",bit))),
 command("algebra", "ilikejoin", ILIKEjoin_esc1, false, "The same as ILIKEjoin_esc, but only produce one output", args(1,9, batarg("",oid),batarg("l",str),batarg("r",str),arg("esc",str),batarg("sl",oid),batarg("sr",oid),arg("nil_matches",bit),arg("estimate",lng),arg("anti",bit))),
 command("algebra", "likejoin", LIKEjoin, false, "", args(2,9, batarg("",oid),batarg("",oid),batarg("l",str),batarg("r",str),batarg("sl",oid),batarg("sr",oid),arg("nil_matches",bit),arg("estimate",lng),arg("anti",bit))),
 command("algebra", "likejoin", LIKEjoin1, false, "", args(1,8, batarg("",oid),batarg("l",str),batarg("r",str),batarg("sl",oid),batarg("sr",oid),arg("nil_matches",bit),arg("estimate",lng),arg("anti",bit))),
 command("algebra", "ilikejoin", ILIKEjoin, false, "", args(2,9, batarg("",oid),batarg("",oid),batarg("l",str),batarg("r",str),batarg("sl",oid),batarg("sr",oid),arg("nil_matches",bit),arg("estimate",lng),arg("anti",bit))),
 command("algebra", "ilikejoin", ILIKEjoin1, false, "", args(1,8, batarg("",oid),batarg("l",str),batarg("r",str),batarg("sl",oid),batarg("sr",oid),arg("nil_matches",bit),arg("estimate",lng),arg("anti",bit))),
 { .imp=NULL }
};
#include "mal_import.h"
#ifdef _MSC_VER
#undef read
#pragma section(".CRT$XCU",read)
#endif
LIB_STARTUP_FUNC(init_pcre_mal)
{ mal_module("pcre", pcre_init_atoms, pcre_init_funcs); }<|MERGE_RESOLUTION|>--- conflicted
+++ resolved
@@ -540,406 +540,6 @@
 }
 #endif
 
-<<<<<<< HEAD
-/* these two defines are copies from gdk_select.c */
-
-/* scan select loop with candidates */
-#define candscanloop(TEST)												\
-	do {																\
-		TRC_DEBUG(ALGO,													\
-				  "BATselect(b=%s#"BUNFMT",s=%s,anti=%d): "				\
-				  "scanselect %s\n", BATgetId(b), BATcount(b),			\
-				  s ? BATgetId(s) : "NULL", anti, #TEST);				\
-		for (p = 0; p < ci.ncand; p++) {								\
-			o = canditer_next(&ci);										\
-			r = (BUN) (o - off);										\
-			v = BUNtvar(bi, r);											\
-			if (TEST)													\
-				if (bunfastappTYPE(oid, bn, &o) != GDK_SUCCEED)			\
-					goto bunins_failed;									\
-		}																\
-	} while (0)
-
-/* scan select loop without candidates */
-#define scanloop(TEST)													\
-	do {																\
-		TRC_DEBUG(ALGO,													\
-				  "BATselect(b=%s#"BUNFMT",s=%s,anti=%d): "				\
-				  "scanselect %s\n", BATgetId(b), BATcount(b),			\
-				  s ? BATgetId(s) : "NULL", anti, #TEST);				\
-		while (p < q) {													\
-			v = BUNtvar(bi, p-off);										\
-			if (TEST) {													\
-				o = (oid) p;											\
-				if (bunfastappTYPE(oid, bn, &o) != GDK_SUCCEED)			\
-					goto bunins_failed;									\
-			}															\
-			p++;														\
-		}																\
-	} while (0)
-
-static str
-pcre_likeselect(BAT **bnp, BAT *b, BAT *s, const char *pat, bool caseignore, bool anti)
-{
-#ifdef HAVE_LIBPCRE
-	int options = PCRE_UTF8 | PCRE_MULTILINE | PCRE_DOTALL;
-	pcre *re;
-	pcre_extra *pe;
-	const char *error;
-	int errpos;
-	int ovector[9];
-#else
-	int options = REG_NEWLINE | REG_NOSUB | REG_EXTENDED;
-	regex_t re;
-	int errcode;
-#endif
-	BATiter bi = bat_iterator(b);
-	BAT *bn;
-	BUN p, q;
-	oid o, off;
-	const char *v;
-	struct canditer ci;
-
-	canditer_init(&ci, b, s);
-
-	assert(ATOMstorage(b->ttype) == TYPE_str);
-
-	if (caseignore) {
-#ifdef HAVE_LIBPCRE
-		options |= PCRE_CASELESS;
-#else
-		options |= REG_ICASE;
-#endif
-	}
-#ifdef HAVE_LIBPCRE
-	if ((re = pcre_compile(pat, options, &error, &errpos, NULL)) == NULL)
-		throw(MAL, "pcre.likeselect",
-			  OPERATION_FAILED ": compilation of pattern \"%s\" failed\n", pat);
-	pe = pcre_study(re, (s ? BATcount(s) : BATcount(b)) > JIT_COMPILE_MIN ? PCRE_STUDY_JIT_COMPILE : 0, &error);
-	if (error != NULL) {
-		pcre_free(re);
-		throw(MAL, "pcre.likeselect",
-			  OPERATION_FAILED ": studying pattern \"%s\" failed\n", pat);
-	}
-#else
-	if ((errcode = regcomp(&re, pat, options)) != 0) {
-		throw(MAL, "pcre.likeselect",
-			  OPERATION_FAILED ": compilation of pattern \"%s\" failed\n", pat);
-	}
-#endif
-	bn = COLnew(0, TYPE_oid, ci.ncand, TRANSIENT);
-	if (bn == NULL) {
-#ifdef HAVE_LIBPCRE
-		pcre_free_study(pe);
-		pcre_free(re);
-#else
-		regfree(&re);
-#endif
-		throw(MAL, "pcre.likeselect", SQLSTATE(HY013) MAL_MALLOC_FAIL);
-	}
-	off = b->hseqbase;
-
-	if (s && !BATtdense(s)) {
-		BUN r;
-
-#ifdef HAVE_LIBPCRE
-#define BODY     (pcre_exec(re, pe, v, (int) strlen(v), 0, 0, ovector, 9) >= 0)
-#else
-#define BODY     (regexec(&re, v, (size_t) 0, NULL, 0) != REG_NOMATCH)
-#endif
-		if (anti)
-			candscanloop(v && *v != '\200' && !BODY);
-		else
-			candscanloop(v && *v != '\200' && BODY);
-	} else {
-		if (s) {
-			assert(BATtdense(s));
-			p = (BUN) s->tseqbase;
-			q = p + BATcount(s);
-			if ((oid) p < b->hseqbase)
-				p = b->hseqbase;
-			if ((oid) q > b->hseqbase + BATcount(b))
-				q = b->hseqbase + BATcount(b);
-		} else {
-			p = off;
-			q = BUNlast(b) + off;
-		}
-		if (anti)
-			scanloop(v && *v != '\200' && !BODY);
-		else
-			scanloop(v && *v != '\200' && BODY);
-	}
-#ifdef HAVE_LIBPCRE
-	pcre_free_study(pe);
-	pcre_free(re);
-#else
-	regfree(&re);
-#endif
-	BATsetcount(bn, BATcount(bn)); /* set some properties */
-	bn->theap->dirty |= BATcount(bn) > 0;
-	bn->tsorted = true;
-	bn->trevsorted = bn->batCount <= 1;
-	bn->tkey = true;
-	bn->tseqbase = bn->batCount == 0 ? 0 : bn->batCount == 1 ? * (oid *) Tloc(bn, 0) : oid_nil;
-	*bnp = bn;
-	return MAL_SUCCEED;
-
-  bunins_failed:
-	BBPreclaim(bn);
-#ifdef HAVE_LIBPCRE
-	pcre_free_study(pe);
-	pcre_free(re);
-#else
-	regfree(&re);
-#endif
-	*bnp = NULL;
-	throw(MAL, "pcre.likeselect", OPERATION_FAILED);
-}
-
-static str
-re_likeselect(BAT **bnp, BAT *b, BAT *s, const char *pat, bool caseignore, bool anti, bool use_strcmp, uint32_t esc)
-{
-	BATiter bi = bat_iterator(b);
-	BAT *bn;
-	BUN p, q;
-	oid o, off;
-	const char *v;
-	struct RE *re = NULL;
-	uint32_t *wpat = NULL;
-
-	assert(ATOMstorage(b->ttype) == TYPE_str);
-
-	bn = COLnew(0, TYPE_oid, s ? BATcount(s) : BATcount(b), TRANSIENT);
-	if (bn == NULL)
-		throw(MAL, "pcre.likeselect", SQLSTATE(HY013) MAL_MALLOC_FAIL);
-	off = b->hseqbase;
-
-	if (!use_strcmp) {
-		re = re_create(pat, caseignore, esc);
-		if (!re) {
-			BBPreclaim(bn);
-			*bnp = NULL;
-			throw(MAL, "pcre.likeselect", SQLSTATE(HY013) MAL_MALLOC_FAIL);
-		}
-	}
-	if (s && !BATtdense(s)) {
-		struct canditer ci;
-		BUN r;
-
-		canditer_init(&ci, b, s);
-
-		if (use_strcmp) {
-			if (caseignore) {
-				wpat = utf8stoucs(pat);
-				if (wpat == NULL) {
-					BBPreclaim(bn);
-					*bnp = NULL;
-					throw(MAL, "pcre.likeselect", SQLSTATE(HY013) MAL_MALLOC_FAIL);
-				}
-				if (anti)
-					candscanloop(v && *v != '\200' &&
-								 mywstrcasecmp(v, wpat) != 0);
-				else
-					candscanloop(v && *v != '\200' &&
-								 mywstrcasecmp(v, wpat) == 0);
-				GDKfree(wpat);
-				wpat = NULL;
-			} else {
-				if (anti)
-					candscanloop(v && *v != '\200' &&
-								 strcmp(v, pat) != 0);
-				else
-					candscanloop(v && *v != '\200' &&
-								 strcmp(v, pat) == 0);
-			}
-		} else {
-			if (caseignore) {
-				if (anti)
-					candscanloop(v && *v != '\200' &&
-								 !re_match_ignore(v, re));
-				else
-					candscanloop(v && *v != '\200' &&
-								 re_match_ignore(v, re));
-			} else {
-				if (anti)
-					candscanloop(v && *v != '\200' &&
-								 !re_match_no_ignore(v, re));
-				else
-					candscanloop(v && *v != '\200' &&
-								 re_match_no_ignore(v, re));
-			}
-		}
-	} else {
-		if (s) {
-			assert(BATtdense(s));
-			p = (BUN) s->tseqbase;
-			q = p + BATcount(s);
-			if ((oid) p < b->hseqbase)
-				p = b->hseqbase;
-			if ((oid) q > b->hseqbase + BATcount(b))
-				q = b->hseqbase + BATcount(b);
-		} else {
-			p = off;
-			q = BUNlast(b) + off;
-		}
-		if (use_strcmp) {
-			if (caseignore) {
-				wpat = utf8stoucs(pat);
-				if (wpat == NULL) {
-					BBPreclaim(bn);
-					*bnp = NULL;
-					throw(MAL, "pcre.likeselect", SQLSTATE(HY013) MAL_MALLOC_FAIL);
-				}
-				if (anti)
-					scanloop(v && *v != '\200' &&
-							 mywstrcasecmp(v, wpat) != 0);
-				else
-					scanloop(v && *v != '\200' &&
-							 mywstrcasecmp(v, wpat) == 0);
-				GDKfree(wpat);
-				wpat = NULL;
-			} else {
-				if (anti)
-					scanloop(v && *v != '\200' &&
-							 strcmp(v, pat) != 0);
-				else
-					scanloop(v && *v != '\200' &&
-							 strcmp(v, pat) == 0);
-			}
-		} else {
-			if (caseignore) {
-				if (anti)
-					scanloop(v && *v != '\200' &&
-							 !re_match_ignore(v, re));
-				else
-					scanloop(v && *v != '\200' &&
-							 re_match_ignore(v, re));
-			} else {
-				if (anti)
-					scanloop(v && *v != '\200' &&
-							 !re_match_no_ignore(v, re));
-				else
-					scanloop(v && *v != '\200' &&
-							 re_match_no_ignore(v, re));
-			}
-		}
-	}
-	BATsetcount(bn, BATcount(bn)); /* set some properties */
-	bn->tsorted = true;
-	bn->trevsorted = bn->batCount <= 1;
-	bn->tkey = true;
-	bn->tseqbase = bn->batCount == 0 ? 0 : bn->batCount == 1 ? * (oid *) Tloc(bn, 0) : oid_nil;
-	*bnp = bn;
-	re_destroy(re);
-	return MAL_SUCCEED;
-
-  bunins_failed:
-	re_destroy(re);
-	GDKfree(wpat);
-	BBPreclaim(bn);
-	*bnp = NULL;
-	throw(MAL, "pcre.likeselect", OPERATION_FAILED);
-}
-
-#define proj_scanloop(TEST)	\
-	do {	\
-		if (b->tnonil) { \
-			for (BUN p = 0; p < q; p++) {	\
-				v = BUNtail(bi, p);	\
-				res[p] = TEST; \
-			}	\
-		} else { \
-			for (BUN p = 0; p < q; p++) {	\
-				v = BUNtail(bi, p);	\
-				if (*v == '\200') { \
-					res[p] = bit_nil; \
-					bn->tnonil = false; \
-					bn->tnil = true; \
-				} else \
-					res[p] = TEST; \
-			}	\
-		} \
-	} while (0)
-
-static str
-re_like_proj(BAT **bnp, BAT *b, const char *pat, bool caseignore, bool anti, bool use_strcmp, uint32_t esc)
-{
-	BATiter bi = bat_iterator(b);
-	BAT *bn;
-	const char *restrict v;
-	struct RE *re = NULL;
-	uint32_t *wpat = NULL;
-	BUN q = BATcount(b);
-	bit *restrict res;
-	str msg = MAL_SUCCEED;
-
-	assert(ATOMstorage(b->ttype) == TYPE_str);
-
-	bn = COLnew(b->hseqbase, TYPE_bit, q, TRANSIENT);
-	if (bn == NULL) {
-		msg = createException(MAL, "pcre.likeselect", SQLSTATE(HY013) MAL_MALLOC_FAIL);
-		goto bailout;
-	}
-	res = (bit*) Tloc(bn, 0);
-
-	if (!use_strcmp) {
-		re = re_create(pat, caseignore, esc);
-		if (!re) {
-			msg = createException(MAL, "pcre.likeselect", SQLSTATE(HY013) MAL_MALLOC_FAIL);
-			goto bailout;
-		}
-	}
-
-	if (use_strcmp) {
-		if (caseignore) {
-			wpat = utf8stoucs(pat);
-			if (wpat == NULL) {
-				msg = createException(MAL, "pcre.likeselect", SQLSTATE(HY013) MAL_MALLOC_FAIL);
-				goto bailout;
-			}
-			if (anti)
-				proj_scanloop(mywstrcasecmp(v, wpat) != 0);
-			else
-				proj_scanloop(mywstrcasecmp(v, wpat) == 0);
-		} else {
-			if (anti)
-				proj_scanloop(strcmp(v, pat) != 0);
-			else
-				proj_scanloop(strcmp(v, pat) == 0);
-		}
-	} else {
-		if (caseignore) {
-			if (anti)
-				proj_scanloop(!re_match_ignore(v, re));
-			else
-				proj_scanloop(re_match_ignore(v, re));
-		} else {
-			if (anti)
-				proj_scanloop(!re_match_no_ignore(v, re));
-			else
-				proj_scanloop(re_match_no_ignore(v, re));
-		}
-	}
-
-bailout:
-	if (bn) {
-		if (msg) {
-			BBPreclaim(bn);
-		} else {
-			BATsetcount(bn, q);
-			bn->tsorted = false;
-			bn->trevsorted = false;
-			*bnp = bn;
-		}
-	}
-	if (re)
-		re_destroy(re);
-	GDKfree(wpat);
-	return msg;
-}
-
-=======
->>>>>>> 82276c8d
 /* maximum number of back references and quoted \ or $ in replacement string */
 #define MAX_NR_REFS		20
 
