--- conflicted
+++ resolved
@@ -1963,13 +1963,9 @@
 /* nested loop implementation for PCRE join */
 #define pcre_join_loop(STRCMP, RE_MATCH, PCRE_COND) \
 	do { \
-<<<<<<< HEAD
-		for (BUN ri = 0; ri < rci.ncand; ri++) { \
+		for (BUN ridx = 0; ridx < rci.ncand; ridx++) { \
 			GDK_CHECK_TIMEOUT(timeoffset, counter, \
 					GOTO_LABEL_TIMEOUT_HANDLER(bailout)); \
-=======
-		for (BUN ridx = 0; ridx < rci.ncand; ridx++) { \
->>>>>>> f78638bd
 			ro = canditer_next(&rci); \
 			vr = VALUE(r, ro - r->hseqbase); \
 			nl = 0; \
