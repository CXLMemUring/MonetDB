/*
 * This Source Code Form is subject to the terms of the Mozilla Public
 * License, v. 2.0.  If a copy of the MPL was not distributed with this
 * file, You can obtain one at http://mozilla.org/MPL/2.0/.
 *
 * Copyright 1997 - July 2008 CWI, August 2008 - 2020 MonetDB B.V.
 */

/*
 * N. Nes
 * PCRE library interface
 * The  PCRE library is a set of functions that implement regular
 * expression pattern matching using the same syntax  and  semantics  as  Perl,
 * with  just  a  few  differences.  The  current  implementation of PCRE
 * (release 4.x) corresponds approximately with Perl 5.8, including  support
 * for  UTF-8  encoded  strings.   However,  this support has to be
 * explicitly enabled; it is not the default.
 *
 * ftp://ftp.csx.cam.ac.uk/pub/software/programming/pcre
 */
#include "monetdb_config.h"
#include <string.h>

#include "mal.h"
#include "mal_exception.h"

#include <wchar.h>
#include <wctype.h>

#ifdef HAVE_LIBPCRE
#include <pcre.h>
#ifndef PCRE_STUDY_JIT_COMPILE
/* old library version on e.g. EPEL 6 */
#define pcre_free_study(x)		pcre_free(x)
#define PCRE_STUDY_JIT_COMPILE	0
#endif
#define JIT_COMPILE_MIN	1024	/* when to try JIT compilation of patterns */

#else

#include <regex.h>

typedef regex_t pcre;
#endif

#define TYPE_pcre TYPE_ptr 

mal_export str pcre_init(void *ret);

mal_export str PCREquote(str *r, const str *v);
mal_export str PCREmatch(bit *ret, const str *val, const str *pat);
mal_export str PCREimatch(bit *ret, const str *val, const str *pat);
mal_export str PCREindex(int *ret, const pcre *pat, const str *val);
mal_export str PCREpatindex(int *ret, const str *pat, const str *val);
mal_export str PCREreplace_wrap(str *res, const str *or, const str *pat, const str *repl, const str *flags);
mal_export str PCREreplace_bat_wrap(bat *res, const bat *or, const str *pat, const str *repl, const str *flags);
mal_export str PCREreplacefirst_wrap(str *res, const str *or, const str *pat, const str *repl, const str *flags);
mal_export str PCREreplacefirst_bat_wrap(bat *res, const bat *or, const str *pat, const str *repl, const str *flags);
mal_export str PCREsql2pcre(str *ret, const str *pat, const str *esc);

mal_export str PCRElike3(bit *ret, const str *s, const str *pat, const str *esc);
mal_export str PCRElike2(bit *ret, const str *s, const str *pat);
mal_export str PCREnotlike3(bit *ret, const str *s, const str *pat, const str *esc);
mal_export str PCREnotlike2(bit *ret, const str *s, const str *pat);
mal_export str BATPCRElike(bat *ret, const bat *b, const str *pat, const str *esc);
mal_export str BATPCRElike2(bat *ret, const bat *b, const str *pat);
mal_export str BATPCREnotlike(bat *ret, const bat *b, const str *pat, const str *esc);
mal_export str BATPCREnotlike2(bat *ret, const bat *b, const str *pat);
mal_export str PCREilike3(bit *ret, const str *s, const str *pat, const str *esc);
mal_export str PCREilike2(bit *ret, const str *s, const str *pat);
mal_export str PCREnotilike3(bit *ret, const str *s, const str *pat, const str *esc);
mal_export str PCREnotilike2(bit *ret, const str *s, const str *pat);
mal_export str BATPCREilike(bat *ret, const bat *b, const str *pat, const str *esc);
mal_export str BATPCREilike2(bat *ret, const bat *b, const str *pat);
mal_export str BATPCREnotilike(bat *ret, const bat *b, const str *pat, const str *esc);
mal_export str BATPCREnotilike2(bat *ret, const bat *b, const str *pat);

mal_export str PCRElikeselect2(bat *ret, const bat *bid, const bat *sid, const str *pat, const str *esc, const bit *caseignore, const bit *anti);
mal_export str PCRElikeselect1(bat *ret, const bat *bid, const bat *cid, const str *pat, const str *esc, const bit *anti);
mal_export str PCRElikeselect3(bat *ret, const bat *bid, const bat *sid, const str *pat, const str *esc, const bit *anti);
mal_export str PCRElikeselect4(bat *ret, const bat *bid, const bat *cid, const str *pat, const bit *anti);
mal_export str PCRElikeselect5(bat *ret, const bat *bid, const bat *sid, const str *pat, const bit *anti);

mal_export str LIKEjoin_esc(bat *r1, bat *r2, const bat *lid, const bat *rid, const str *esc, const bat *slid, const bat *srid, const bit *nil_matches, const lng *estimate, const bit *anti);
mal_export str LIKEjoin_esc1(bat *r1, const bat *lid, const bat *rid, const str *esc, const bat *slid, const bat *srid, const bit *nil_matches, const lng *estimate, const bit *anti);
mal_export str LIKEjoin(bat *r1, bat *r2, const bat *lid, const bat *rid, const bat *slid, const bat *srid, const bit *nil_matches, const lng *estimate, const bit *anti);
mal_export str LIKEjoin1(bat *r1, const bat *lid, const bat *rid, const bat *slid, const bat *srid, const bit *nil_matches, const lng *estimate, const bit *anti);
mal_export str ILIKEjoin_esc(bat *r1, bat *r2, const bat *lid, const bat *rid, const str *esc, const bat *slid, const bat *srid, const bit *nil_matches, const lng *estimate, const bit *anti);
mal_export str ILIKEjoin_esc1(bat *r1, const bat *lid, const bat *rid, const str *esc, const bat *slid, const bat *srid, const bit *nil_matches, const lng *estimate, const bit *anti);
mal_export str ILIKEjoin(bat *r1, bat *r2, const bat *lid, const bat *rid, const bat *slid, const bat *srid, const bit *nil_matches, const lng *estimate, const bit *anti);
mal_export str ILIKEjoin1(bat *r1, const bat *lid, const bat *rid, const bat *slid, const bat *srid, const bit *nil_matches, const lng *estimate, const bit *anti);

/* current implementation assumes simple %keyword% [keyw%]* */
struct RE {
	char *k;
	uint32_t *w;
	bool search:1,
		atend:1;
	size_t len;
	struct RE *n;
};

/* We cannot use strcasecmp and strncasecmp since they work byte for
 * byte and don't deal with multibyte encodings (such as UTF-8).
 *
 * We implement our own conversion from UTF-8 encoding to Unicode code
 * points which we store in uint32_t.  The reason for this is,
 * functions like mbsrtowcs are locale-dependent (so we need a UTF-8
 * locale to use them), and on Windows, wchar_t is only 2 bytes and
 * therefore cannot hold all Unicode code points.  We do use functions
 * such as towlower to convert a Unicode code point to its lower-case
 * equivalent, but again on Windows, if the code point doesn't fit in
 * 2 bytes, we skip this conversion and compare the unconverted code
 * points.
 *
 * Note, towlower is also locale-dependent, but we don't need a UTF-8
 * locale in order to use it. */

/* helper function to convert a UTF-8 multibyte character to a wide
 * character */
static size_t
utfc8touc(uint32_t *restrict dest, const char *restrict src)
{
	if ((src[0] & 0x80) == 0) {
		*dest = src[0];
		return src[0] != 0;
	} else if ((src[0] & 0xE0) == 0xC0
		   && (src[1] & 0xC0) == 0x80
		   && (src[0] & 0x1E) != 0) {
		*dest = (src[0] & 0x1F) << 6
			| (src[1] & 0x3F);
		return 2;
	} else if ((src[0] & 0xF0) == 0xE0
		   && (src[1] & 0xC0) == 0x80
		   && (src[2] & 0xC0) == 0x80
		   && ((src[0] & 0x0F) != 0
		       || (src[1] & 0x20) != 0)) {
		*dest = (src[0] & 0x0F) << 12
			| (src[1] & 0x3F) << 6
			| (src[2] & 0x3F);
		return 3;
	} else if ((src[0] & 0xF8) == 0xF0
		   && (src[1] & 0xC0) == 0x80
		   && (src[2] & 0xC0) == 0x80
		   && (src[3] & 0xC0) == 0x80) {
		uint32_t c = (src[0] & 0x07) << 18
			| (src[1] & 0x3F) << 12
			| (src[2] & 0x3F) << 6
			| (src[3] & 0x3F);
		if (c < 0x10000
		    || c > 0x10FFFF
		    || (c & 0x1FF800) == 0x00D800)
			return (size_t) -1;
		*dest = c;
		return 4;
	}
	return (size_t) -1;
}

/* helper function to convert a UTF-8 string to a wide character
 * string, the wide character string is allocated */
static uint32_t *
utf8stoucs(const char *src)
{
	uint32_t *dest;
	size_t i = 0;
	size_t j = 0;

	/* count how many uint32_t's we need, while also checking for
	 * correctness of the input */
	while (src[j]) {
		i++;
		if ((src[j+0] & 0x80) == 0) {
			j += 1;
		} else if ((src[j+0] & 0xE0) == 0xC0
			   && (src[j+1] & 0xC0) == 0x80
			   && (src[j+0] & 0x1E) != 0) {
			j += 2;
		} else if ((src[j+0] & 0xF0) == 0xE0
			   && (src[j+1] & 0xC0) == 0x80
			   && (src[j+2] & 0xC0) == 0x80
			   && ((src[j+0] & 0x0F) != 0
			       || (src[j+1] & 0x20) != 0)) {
			j += 3;
		} else if ((src[j+0] & 0xF8) == 0xF0
			   && (src[j+1] & 0xC0) == 0x80
			   && (src[j+2] & 0xC0) == 0x80
			   && (src[j+3] & 0xC0) == 0x80) {
			uint32_t c = (src[j+0] & 0x07) << 18
				| (src[j+1] & 0x3F) << 12
				| (src[j+2] & 0x3F) << 6
				| (src[j+3] & 0x3F);
			if (c < 0x10000
			    || c > 0x10FFFF
			    || (c & 0x1FF800) == 0x00D800)
				return NULL;
			j += 4;
		} else {
			return NULL;
		}
	}
	dest = GDKmalloc((i + 1) * sizeof(uint32_t));
	if (dest == NULL)
		return NULL;
	/* go through the source string again, this time we can skip
	 * the correctness tests */
	i = j = 0;
	while (src[j]) {
		if ((src[j+0] & 0x80) == 0) {
			dest[i++] = src[j+0];
			j += 1;
		} else if ((src[j+0] & 0xE0) == 0xC0) {
			dest[i++] = (src[j+0] & 0x1F) << 6
				| (src[j+1] & 0x3F);
			j += 2;
		} else if ((src[j+0] & 0xF0) == 0xE0) {
			dest[i++] = (src[j+0] & 0x0F) << 12
				| (src[j+1] & 0x3F) << 6
				| (src[j+2] & 0x3F);
			j += 3;
		} else if ((src[j+0] & 0xF8) == 0xF0) {
			dest[i++] = (src[j+0] & 0x07) << 18
				| (src[j+1] & 0x3F) << 12
				| (src[j+2] & 0x3F) << 6
				| (src[j+3] & 0x3F);
			j += 4;
		}
	}
	dest[i] = 0;
	return dest;
}

static size_t
myucslen(const uint32_t *ucs)
{
	size_t i = 0;

	while (ucs[i])
		i++;
	return i;
}

static inline bool
mywstrncaseeq(const char *restrict s1, const uint32_t *restrict s2, size_t n2, bool atend)
{
	uint32_t c1;

	while (n2 > 0) {
		size_t nn1 = utfc8touc(&c1, s1);
		if (nn1 == 0 || nn1 == (size_t) -1)
			return (*s2 == 0);
		if (*s2 == 0)
			return false;
		if (nn1 == (size_t) -1 || nn1 == (size_t) -2)
			return true;	 /* actually an error that shouldn't happen */
#if SIZEOF_WCHAR_T == 2
		if (c1 > 0xFFFF || *s2 > 0xFFFF) {
			if (c1 != *s2)
				return false;
		} else
#endif
		if (towlower((wint_t) c1) != towlower((wint_t) *s2))
			return false;
		s1 += nn1;
		n2--;
		s2++;
	}
	return !atend || *s1 == 0;
}

static inline int
mystrcasecmp(const char *s1, const char *s2)
{
	uint32_t c1, c2;

	for (;;) {
		size_t nn1 = utfc8touc(&c1, s1);
		size_t nn2 = utfc8touc(&c2, s2);
		if (nn1 == 0 || nn1 == (size_t) -1)
			return -(nn2 != 0 && nn2 != (size_t) -1);
		if (nn2 == 0 || nn2 == (size_t) -1)
			return 1;
		if (nn1 == (size_t) -1 || nn1 == (size_t) -2 ||
			nn2 == (size_t) -1 || nn2 == (size_t) -2)
			return 0;	 /* actually an error that shouldn't happen */
#if SIZEOF_WCHAR_T == 2
		if (c1 > 0xFFFF || c2 > 0xFFFF) {
			if (c1 != c2)
				return c1 - c2;
		} else
#endif
		if (towlower((wint_t) c1) != towlower((wint_t) c2))
			return towlower((wint_t) c1) - towlower((wint_t) c2);
		s1 += nn1;
		s2 += nn2;
	}
}

static inline int
mywstrcasecmp(const char *restrict s1, const uint32_t *restrict s2)
{
	uint32_t c1;

	for (;;) {
		size_t nn1 = utfc8touc(&c1, s1);
		if (nn1 == 0 || nn1 == (size_t) -1)
			return -(*s2 != 0);
		if (*s2 == 0)
			return 1;
		if (nn1 == (size_t) -1 || nn1 == (size_t) -2)
			return 0;	 /* actually an error that shouldn't happen */
#if SIZEOF_WCHAR_T == 2
		if (c1 > 0xFFFF || *s2 > 0xFFFF) {
			if (c1 != *s2)
				return c1 - *s2;
		} else
#endif
		if (towlower((wint_t) c1) != towlower((wint_t) *s2))
			return towlower((wint_t) c1) - towlower((wint_t) *s2);
		s1 += nn1;
		s2++;
	}
}

static inline const char *
mywstrcasestr(const char *restrict haystack, const uint32_t *restrict wneedle, bool atend)
{
	size_t nlen = myucslen(wneedle);

	if (nlen == 0)
		return atend ? haystack + strlen(haystack) : haystack;

	size_t hlen = strlen(haystack);

	while (*haystack) {
		size_t i;
		size_t h;
		size_t step = 0;
		for (i = h = 0; i < nlen; i++) {
			uint32_t c;
			size_t j = utfc8touc(&c, haystack + h);
			if (j == 0 || j == (size_t) -1)
				return NULL;
			if (i == 0) {
				step = j;
			}
#if SIZEOF_WCHAR_T == 2
			if (c > 0xFFFF || wneedle[i] > 0xFFFF) {
				if (c != wneedle[i])
					break;
			} else
#endif
			if (towlower((wint_t) c) != towlower((wint_t) wneedle[i]))
				break;
			h += j;
		}
		if (i == nlen && (!atend || haystack[h] == 0))
			return haystack;
		haystack += step;
		hlen -= step;
	}
	return NULL;
}

/* returns true if the pattern does not contain unescaped `_' (single
 * character match) and ends with unescaped `%' (any sequence
 * match) */
static inline bool
re_simple(const char *pat, unsigned char esc)
{
	bool escaped = false;

	if (pat == 0)
		return false;
	if (*pat == '%') {
		pat++;
	}
	while (*pat) {
		if (escaped) {
			escaped = false;
		} else if ((unsigned char) *pat == esc) {
			escaped = true;
		} else if (*pat == '_') {
			return false;
		}
		pat++;
	}
	return true;
}

static inline bool
re_is_pattern_properly_escaped(const char *pat, unsigned char esc)
{
	bool escaped = false;

	if (pat == 0)
		return true;
	while (*pat) {
		if (escaped) {
			escaped = false;
		} else if ((unsigned char) *pat == esc) {
			escaped = true;
		}
		pat++;
	}
	return escaped ? false : true;
}

static inline bool
is_strcmpable(const char *pat, const char *esc)
{
	if (pat[strcspn(pat, "%_")])
		return false;
	return strlen(esc) == 0 || strNil(esc) || strstr(pat, esc) == NULL;
}

static inline bool
re_match_ignore(const char *restrict s, const struct RE *restrict pattern)
{
	const struct RE *r;

	for (r = pattern; r; r = r->n) {
		if (*r->w == 0 && (r->search || *s == 0))
			return true;
		if (!*s ||
			(r->search
			 ? (s = mywstrcasestr(s, r->w, r->atend)) == NULL
			 : !mywstrncaseeq(s, r->w, r->len, r->atend)))
			return false;
		s += r->len;
	}
	return true;
}

static inline bool
re_match_no_ignore(const char *restrict s, const struct RE *restrict pattern)
{
	const struct RE *r;
	size_t l;

	for (r = pattern; r; r = r->n) {
		if (*r->k == 0 && (r->search || *s == 0))
			return true;
		if (!*s ||
			(r->search
			 ? (r->atend
				? (l = strlen(s)) < r->len || strcmp(s + l - r->len, r->k) != 0
				: (s = strstr(s, r->k)) == NULL)
			 : (r->atend
				? strcmp(s, r->k) != 0
				: strncmp(s, r->k, r->len) != 0)))
			return false;
		s += r->len;
	}
	return true;
}

static void
re_destroy(struct RE *p)
{
	if (p) {
		GDKfree(p->k);
		GDKfree(p->w);
		do {
			struct RE *n = p->n;

			GDKfree(p);
			p = n;
		} while (p);
	}
}

/* Create a linked list of RE structures.  Depending on the caseignore
 * flag, the w (if true) or the k (if false) field is used.  These
 * fields in the first structure are allocated, whereas in all
 * subsequent structures the fields point into the allocated buffer of
 * the first. */
static struct RE *
re_create(const char *pat, bool caseignore, uint32_t esc)
{
	struct RE *r = GDKmalloc(sizeof(struct RE)), *n = r;
	bool escaped = false;

	if (r == NULL)
		return NULL;
	*r = (struct RE) {.atend = true};

	while (esc != '%' && *pat == '%') {
		pat++; /* skip % */
		r->search = true;
	}
	if (caseignore) {
		uint32_t *wp;
		uint32_t *wq;
		wp = utf8stoucs(pat);
		if (wp == NULL) {
			GDKfree(r);
			return NULL;
		}
		r->w = wp;
		wq = wp;
		while (*wp) {
			if (escaped) {
				*wq++ = *wp;
				n->len++;
				escaped = false;
			} else if (*wp == esc) {
				escaped = true;
			} else if (*wp == '%') {
				n->atend = false;
				while (wp[1] == '%')
					wp++;
				if (wp[1]) {
					n = n->n = GDKmalloc(sizeof(struct RE));
					if (n == NULL)
						goto bailout;
					*n = (struct RE) {.search = true, .atend = true, .w = wp + 1};
				}
				*wq++ = 0;
			} else {
				*wq++ = *wp;
				n->len++;
			}
			wp++;
		}
		*wq = 0;
	} else {
		char *p, *q;
		if ((p = GDKstrdup(pat)) == NULL) {
			GDKfree(r);
			return NULL;
		}
		r->k = p;
		q = p;
		while (*p) {
			if (escaped) {
				*q++ = *p;
				n->len++;
				escaped = false;
			} else if ((unsigned char) *p == esc) {
				escaped = true;
			} else if (*p == '%') {
				n->atend = false;
				while (p[1] == '%')
					p++;
				if (p[1]) {
					n = n->n = GDKmalloc(sizeof(struct RE));
					if (n == NULL)
						goto bailout;
					*n = (struct RE) {.search = true, .atend = true, .k = p + 1};
				}
				*q++ = 0;
			} else {
				*q++ = *p;
				n->len++;
			}
			p++;
		}
		*q = 0;
	}
	return r;
  bailout:
	re_destroy(r);
	return NULL;
}

#ifdef HAVE_LIBPCRE
static str
pcre_compile_wrap(pcre **res, const char *pattern, bit insensitive)
{
	pcre *r;
	const char *err_p = NULL;
	int errpos = 0;
	int options = PCRE_UTF8 | PCRE_MULTILINE;
	if (insensitive)
		options |= PCRE_CASELESS;

	if ((r = pcre_compile(pattern, options, &err_p, &errpos, NULL)) == NULL) {
		throw(MAL, "pcre.compile", OPERATION_FAILED
			  " with\n'%s'\nat %d in\n'%s'.\n",
			  err_p, errpos, pattern);
	}
	*res = r;
	return MAL_SUCCEED;
}
#endif

/* these two defines are copies from gdk_select.c */

/* scan select loop with candidates */
#define candscanloop(TEST)												\
	do {																\
		TRC_DEBUG(ALGO,													\
				  "BATselect(b=%s#"BUNFMT",s=%s,anti=%d): "				\
				  "scanselect %s\n", BATgetId(b), BATcount(b),			\
				  s ? BATgetId(s) : "NULL", anti, #TEST);				\
		for (p = 0; p < ci.ncand; p++) {								\
			o = canditer_next(&ci);										\
			r = (BUN) (o - off);										\
			v = BUNtvar(bi, r);											\
			if (TEST)													\
				if (bunfastappTYPE(oid, bn, &o) != GDK_SUCCEED)			\
					goto bunins_failed;									\
		}																\
	} while (0)

/* scan select loop without candidates */
#define scanloop(TEST)													\
	do {																\
		TRC_DEBUG(ALGO,													\
				  "BATselect(b=%s#"BUNFMT",s=%s,anti=%d): "				\
				  "scanselect %s\n", BATgetId(b), BATcount(b),			\
				  s ? BATgetId(s) : "NULL", anti, #TEST);				\
		while (p < q) {													\
			v = BUNtvar(bi, p-off);										\
			if (TEST) {													\
				o = (oid) p;											\
				if (bunfastappTYPE(oid, bn, &o) != GDK_SUCCEED)			\
					goto bunins_failed;									\
			}															\
			p++;														\
		}																\
	} while (0)

static str
pcre_likeselect(BAT **bnp, BAT *b, BAT *s, const char *pat, bool caseignore, bool anti)
{
#ifdef HAVE_LIBPCRE
	int options = PCRE_UTF8 | PCRE_MULTILINE | PCRE_DOTALL;
	pcre *re;
	pcre_extra *pe;
	const char *error;
	int errpos;
	int ovector[9];
#else
	int options = REG_NEWLINE | REG_NOSUB | REG_EXTENDED;
	regex_t re;
	int errcode;
#endif
	BATiter bi = bat_iterator(b);
	BAT *bn;
	BUN p, q;
	oid o, off;
	const char *v;
	struct canditer ci;

	canditer_init(&ci, b, s);

	assert(ATOMstorage(b->ttype) == TYPE_str);

	if (caseignore) {
#ifdef HAVE_LIBPCRE
		options |= PCRE_CASELESS;
#else
		options |= REG_ICASE;
#endif
	}
#ifdef HAVE_LIBPCRE
	if ((re = pcre_compile(pat, options, &error, &errpos, NULL)) == NULL)
		throw(MAL, "pcre.likeselect",
			  OPERATION_FAILED ": compilation of pattern \"%s\" failed\n", pat);
	pe = pcre_study(re, (s ? BATcount(s) : BATcount(b)) > JIT_COMPILE_MIN ? PCRE_STUDY_JIT_COMPILE : 0, &error);
	if (error != NULL) {
		pcre_free(re);
		throw(MAL, "pcre.likeselect",
			  OPERATION_FAILED ": studying pattern \"%s\" failed\n", pat);
	}
#else
	if ((errcode = regcomp(&re, pat, options)) != 0) {
		throw(MAL, "pcre.likeselect",
			  OPERATION_FAILED ": compilation of pattern \"%s\" failed\n", pat);
	}
#endif
	bn = COLnew(0, TYPE_oid, ci.ncand, TRANSIENT);
	if (bn == NULL) {
#ifdef HAVE_LIBPCRE
		pcre_free_study(pe);
		pcre_free(re);
#else
		regfree(&re);
#endif
		throw(MAL, "pcre.likeselect", SQLSTATE(HY013) MAL_MALLOC_FAIL);
	}
	off = b->hseqbase;

	if (s && !BATtdense(s)) {
		BUN r;

#ifdef HAVE_LIBPCRE
#define BODY     (pcre_exec(re, pe, v, (int) strlen(v), 0, 0, ovector, 9) >= 0)
#else
#define BODY     (regexec(&re, v, (size_t) 0, NULL, 0) != REG_NOMATCH)
#endif
		if (anti)
			candscanloop(v && *v != '\200' && !BODY);
		else
			candscanloop(v && *v != '\200' && BODY);
	} else {
		if (s) {
			assert(BATtdense(s));
			p = (BUN) s->tseqbase;
			q = p + BATcount(s);
			if ((oid) p < b->hseqbase)
				p = b->hseqbase;
			if ((oid) q > b->hseqbase + BATcount(b))
				q = b->hseqbase + BATcount(b);
		} else {
			p = off;
			q = BUNlast(b) + off;
		}
		if (anti)
			scanloop(v && *v != '\200' && !BODY);
		else
			scanloop(v && *v != '\200' && BODY);
	}
#ifdef HAVE_LIBPCRE
	pcre_free_study(pe);
	pcre_free(re);
#else
	regfree(&re);
#endif
	BATsetcount(bn, BATcount(bn)); /* set some properties */
	bn->theap->dirty |= BATcount(bn) > 0;
	bn->tsorted = true;
	bn->trevsorted = bn->batCount <= 1;
	bn->tkey = true;
	bn->tseqbase = bn->batCount == 0 ? 0 : bn->batCount == 1 ? * (oid *) Tloc(bn, 0) : oid_nil;
	*bnp = bn;
	return MAL_SUCCEED;

  bunins_failed:
	BBPreclaim(bn);
#ifdef HAVE_LIBPCRE
	pcre_free_study(pe);
	pcre_free(re);
#else
	regfree(&re);
#endif
	*bnp = NULL;
	throw(MAL, "pcre.likeselect", OPERATION_FAILED);
}

static str
re_likeselect(BAT **bnp, BAT *b, BAT *s, const char *pat, bool caseignore, bool anti, bool use_strcmp, uint32_t esc)
{
	BATiter bi = bat_iterator(b);
	BAT *bn;
	BUN p, q;
	oid o, off;
	const char *v;
	struct RE *re = NULL;
	uint32_t *wpat = NULL;

	assert(ATOMstorage(b->ttype) == TYPE_str);

	bn = COLnew(0, TYPE_oid, s ? BATcount(s) : BATcount(b), TRANSIENT);
	if (bn == NULL)
		throw(MAL, "pcre.likeselect", SQLSTATE(HY013) MAL_MALLOC_FAIL);
	off = b->hseqbase;

	if (!use_strcmp) {
		re = re_create(pat, caseignore, esc);
		if (!re) {
			BBPreclaim(bn);
			*bnp = NULL;
			throw(MAL, "pcre.likeselect", SQLSTATE(HY013) MAL_MALLOC_FAIL);
		}
	}
	if (s && !BATtdense(s)) {
		struct canditer ci;
		BUN r;

		canditer_init(&ci, b, s);

		if (use_strcmp) {
			if (caseignore) {
				wpat = utf8stoucs(pat);
				if (wpat == NULL) {
					BBPreclaim(bn);
					*bnp = NULL;
					throw(MAL, "pcre.likeselect", SQLSTATE(HY013) MAL_MALLOC_FAIL);
				}
				if (anti)
					candscanloop(v && *v != '\200' &&
								 mywstrcasecmp(v, wpat) != 0);
				else
					candscanloop(v && *v != '\200' &&
								 mywstrcasecmp(v, wpat) == 0);
				GDKfree(wpat);
				wpat = NULL;
			} else {
				if (anti)
					candscanloop(v && *v != '\200' &&
								 strcmp(v, pat) != 0);
				else
					candscanloop(v && *v != '\200' &&
								 strcmp(v, pat) == 0);
			}
		} else {
			if (caseignore) {
				if (anti)
					candscanloop(v && *v != '\200' &&
								 !re_match_ignore(v, re));
				else
					candscanloop(v && *v != '\200' &&
								 re_match_ignore(v, re));
			} else {
				if (anti)
					candscanloop(v && *v != '\200' &&
								 !re_match_no_ignore(v, re));
				else
					candscanloop(v && *v != '\200' &&
								 re_match_no_ignore(v, re));
			}
		}
	} else {
		if (s) {
			assert(BATtdense(s));
			p = (BUN) s->tseqbase;
			q = p + BATcount(s);
			if ((oid) p < b->hseqbase)
				p = b->hseqbase;
			if ((oid) q > b->hseqbase + BATcount(b))
				q = b->hseqbase + BATcount(b);
		} else {
			p = off;
			q = BUNlast(b) + off;
		}
		if (use_strcmp) {
			if (caseignore) {
				wpat = utf8stoucs(pat);
				if (wpat == NULL) {
					BBPreclaim(bn);
					*bnp = NULL;
					throw(MAL, "pcre.likeselect", SQLSTATE(HY013) MAL_MALLOC_FAIL);
				}
				if (anti)
					scanloop(v && *v != '\200' &&
							 mywstrcasecmp(v, wpat) != 0);
				else
					scanloop(v && *v != '\200' &&
							 mywstrcasecmp(v, wpat) == 0);
				GDKfree(wpat);
				wpat = NULL;
			} else {
				if (anti)
					scanloop(v && *v != '\200' &&
							 strcmp(v, pat) != 0);
				else
					scanloop(v && *v != '\200' &&
							 strcmp(v, pat) == 0);
			}
		} else {
			if (caseignore) {
				if (anti)
					scanloop(v && *v != '\200' &&
							 !re_match_ignore(v, re));
				else
					scanloop(v && *v != '\200' &&
							 re_match_ignore(v, re));
			} else {
				if (anti)
					scanloop(v && *v != '\200' &&
							 !re_match_no_ignore(v, re));
				else
					scanloop(v && *v != '\200' &&
							 re_match_no_ignore(v, re));
			}
		}
	}
	BATsetcount(bn, BATcount(bn)); /* set some properties */
	bn->tsorted = true;
	bn->trevsorted = bn->batCount <= 1;
	bn->tkey = true;
	bn->tseqbase = bn->batCount == 0 ? 0 : bn->batCount == 1 ? * (oid *) Tloc(bn, 0) : oid_nil;
	*bnp = bn;
	re_destroy(re);
	return MAL_SUCCEED;

  bunins_failed:
	re_destroy(re);
	GDKfree(wpat);
	BBPreclaim(bn);
	*bnp = NULL;
	throw(MAL, "pcre.likeselect", OPERATION_FAILED);
}

#define proj_scanloop(TEST)	\
	do {	\
		if (b->tnonil) { \
			for (BUN p = 0; p < q; p++) {	\
				v = BUNtail(bi, p);	\
				res[p] = TEST; \
			}	\
		} else { \
			for (BUN p = 0; p < q; p++) {	\
				v = BUNtail(bi, p);	\
				if (*v == '\200') { \
					res[p] = bit_nil; \
					bn->tnonil = false; \
					bn->tnil = true; \
				} else \
					res[p] = TEST; \
			}	\
		} \
	} while (0)

static str
re_like_proj(BAT **bnp, BAT *b, const char *pat, bool caseignore, bool anti, bool use_strcmp, uint32_t esc)
{
	BATiter bi = bat_iterator(b);
	BAT *bn;
	const char *restrict v;
	struct RE *re = NULL;
	uint32_t *wpat = NULL;
	BUN q = BATcount(b);
	bit *restrict res;
	str msg = MAL_SUCCEED;

	assert(ATOMstorage(b->ttype) == TYPE_str);

	bn = COLnew(b->hseqbase, TYPE_bit, q, TRANSIENT);
	if (bn == NULL) {
		msg = createException(MAL, "pcre.likeselect", SQLSTATE(HY013) MAL_MALLOC_FAIL);
		goto bailout;
	}
	res = (bit*) Tloc(bn, 0);

	if (!use_strcmp) {
		re = re_create(pat, caseignore, esc);
		if (!re) {
			msg = createException(MAL, "pcre.likeselect", SQLSTATE(HY013) MAL_MALLOC_FAIL);
			goto bailout;
		}
	}

	if (use_strcmp) {
		if (caseignore) {
			wpat = utf8stoucs(pat);
			if (wpat == NULL) {
				msg = createException(MAL, "pcre.likeselect", SQLSTATE(HY013) MAL_MALLOC_FAIL);
				goto bailout;
			}
			if (anti)
				proj_scanloop(mywstrcasecmp(v, wpat) != 0);
			else
				proj_scanloop(mywstrcasecmp(v, wpat) == 0);
		} else {
			if (anti)
				proj_scanloop(strcmp(v, pat) != 0);
			else
				proj_scanloop(strcmp(v, pat) == 0);
		}
	} else {
		if (caseignore) {
			if (anti)
				proj_scanloop(!re_match_ignore(v, re));
			else
				proj_scanloop(re_match_ignore(v, re));
		} else {
			if (anti)
				proj_scanloop(!re_match_no_ignore(v, re));
			else
				proj_scanloop(re_match_no_ignore(v, re));
		}
	}

bailout:
	if (bn) {
		if (msg) {
			BBPreclaim(bn);
		} else {
			BATsetcount(bn, q);
			bn->tsorted = false;
			bn->trevsorted = false;
			*bnp = bn;
		}
	}
	if (re)
		re_destroy(re);
	GDKfree(wpat);
	return msg;
}

/* maximum number of back references and quoted \ or $ in replacement string */
#define MAX_NR_REFS		20

struct backref {
	int idx;
	int start;
	int end;
};

#ifdef HAVE_LIBPCRE
/* fill in parameter backrefs (length maxrefs) with information about
 * back references in the replacement string; a back reference is a
 * dollar or backslash followed by a number */
static int
parse_replacement(const char *replacement, int len_replacement,
				  struct backref *backrefs, int maxrefs)
{
	int nbackrefs = 0;

	for (int i = 0; i < len_replacement && nbackrefs < maxrefs; i++) {
		if (replacement[i] == '$' || replacement[i] == '\\') {
			char *endptr;
			backrefs[nbackrefs].idx = strtol(replacement + i + 1, &endptr, 10);
			if (endptr > replacement + i + 1) {
				int k = (int) (endptr - (replacement + i + 1));
				backrefs[nbackrefs].start = i;
				backrefs[nbackrefs].end = i + k + 1;
				nbackrefs++;
			} else if (replacement[i] == replacement[i + 1]) {
				/* doubled $ or \, we must copy just one to the output */
				backrefs[nbackrefs].idx = INT_MAX; /* impossible value > 0 */
				backrefs[nbackrefs].start = i;
				backrefs[nbackrefs].end = i + 1;
				i++;			/* don't look at second $ or \ again */
				nbackrefs++;
			}
			/* else: $ or \ followed by something we don't recognize,
			 * so just leave it */
		}
	}
	return nbackrefs;
}

static char *
single_replace(pcre *pcre_code, pcre_extra *extra,
			   const char *origin_str, int len_origin_str,
			   int exec_options, int *ovector, int ovecsize,
			   const char *replacement, int len_replacement,
			   struct backref *backrefs, int nbackrefs,
			   bool global, char *result, int *max_result)
{
	int offset = 0;
	int len_result = 0;
	int addlen;
	char *tmp;

	do {
		int j = pcre_exec(pcre_code, extra, origin_str, len_origin_str, offset,
					  exec_options, ovector, ovecsize);
		if (j <= 0)
			break;
		addlen = ovector[0] - offset + (nbackrefs == 0 ? len_replacement : 0);
		if (len_result + addlen >= *max_result) {
			tmp = GDKrealloc(result, len_result + addlen + 1);
			if (tmp == NULL) {
				GDKfree(result);
				return NULL;
			}
			result = tmp;
			*max_result = len_result + addlen + 1;
		}
		if (ovector[0] > offset) {
			strncpy(result + len_result, origin_str + offset,
					ovector[0] - offset);
			len_result += ovector[0] - offset;
		}
		if (nbackrefs == 0) {
			strncpy(result + len_result, replacement, len_replacement);
			len_result += len_replacement;
		} else {
			int prevend = 0;
			for (int i = 0; i < nbackrefs; i++) {
				int off, len;
				if (backrefs[i].idx >= ovecsize / 3) {
					/* out of bounds, replace with empty string */
					off = 0;
					len = 0;
				} else {
					off = ovector[backrefs[i].idx * 2];
					len = ovector[backrefs[i].idx * 2 + 1] - off;
				}
				addlen = backrefs[i].start - prevend + len;
				if (len_result + addlen >= *max_result) {
					tmp = GDKrealloc(result, len_result + addlen + 1);
					if (tmp == NULL) {
						GDKfree(result);
						return NULL;
					}
					result = tmp;
					*max_result = len_result + addlen + 1;
				}
				if (backrefs[i].start > prevend) {
					strncpy(result + len_result, replacement + prevend,
							backrefs[i].start - prevend);
					len_result += backrefs[i].start - prevend;
				}
				if (len > 0) {
					strncpy(result + len_result, origin_str + off, len);
					len_result += len;
				}
				prevend = backrefs[i].end;
			}
			/* copy rest of replacement string (after last backref) */
			addlen = len_replacement - prevend;
			if (addlen > 0) {
				if (len_result + addlen >= *max_result) {
					tmp = GDKrealloc(result, len_result + addlen + 1);
					if (tmp == NULL) {
						GDKfree(result);
						return NULL;
					}
					result = tmp;
					*max_result = len_result + addlen + 1;
				}
				strncpy(result + len_result, replacement + prevend, addlen);
				len_result += addlen;
			}
		}
		offset = ovector[1];
	} while (offset < len_origin_str && global);
	if (offset < len_origin_str) {
		addlen = len_origin_str - offset;
		if (len_result + addlen >= *max_result) {
			tmp = GDKrealloc(result, len_result + addlen + 1);
			if (tmp == NULL) {
				GDKfree(result);
				return NULL;
			}
			result = tmp;
			*max_result = len_result + addlen + 1;
		}
		strncpy(result + len_result, origin_str + offset, addlen);
		len_result += addlen;
	}
	/* null terminate string */
	result[len_result] = '\0';
	return result;
}
#endif

static str
pcre_replace(str *res, const char *origin_str, const char *pattern,
			 const char *replacement, const char *flags, bool global)
{
#ifdef HAVE_LIBPCRE
	const char *err_p = NULL;
	pcre *pcre_code = NULL;
	pcre_extra *extra;
	char *tmpres;
	int max_result;
	int i, errpos = 0;
	int compile_options = PCRE_UTF8, exec_options = PCRE_NOTEMPTY;
	int *ovector, ovecsize;
	int len_origin_str = (int) strlen(origin_str);
	int len_replacement = (int) strlen(replacement);
	struct backref backrefs[MAX_NR_REFS];
	int nbackrefs = 0;

	while (*flags) {
		switch (*flags) {
		case 'e':
			exec_options &= ~PCRE_NOTEMPTY;
			break;
		case 'i':
			compile_options |= PCRE_CASELESS;
			break;
		case 'm':
			compile_options |= PCRE_MULTILINE;
			break;
		case 's':
			compile_options |= PCRE_DOTALL;
			break;
		case 'x':
			compile_options |= PCRE_EXTENDED;
			break;
		default:
			throw(MAL, global ? "pcre.replace" : "pcre.replace_first",
				  ILLEGAL_ARGUMENT ": unsupported flag character '%c'\n",
				  *flags);
		}
		flags++;
	}

	if ((pcre_code = pcre_compile(pattern, compile_options, &err_p, &errpos, NULL)) == NULL) {
		throw(MAL, global ? "pcre.replace" : "pcre.replace_first",
			  OPERATION_FAILED ": pcre compile of pattern (%s) failed at %d with\n'%s'.\n",
			  pattern, errpos, err_p);
	}

	/* Since the compiled pattern is going to be used several times, it is
	 * worth spending more time analyzing it in order to speed up the time
	 * taken for matching.
	 */
	extra = pcre_study(pcre_code, 0, &err_p);
	if (err_p != NULL) {
		pcre_free(pcre_code);
		throw(MAL, global ? "pcre.replace" : "pcre.replace_first",
			  OPERATION_FAILED ": pcre study of pattern (%s) failed with '%s'.\n",
			  pattern, err_p);
	}
	pcre_fullinfo(pcre_code, extra, PCRE_INFO_CAPTURECOUNT, &i);
	ovecsize = (i + 1) * 3;
	if ((ovector = (int *) GDKmalloc(sizeof(int) * ovecsize)) == NULL) {
		pcre_free_study(extra);
		pcre_free(pcre_code);
		throw(MAL, global ? "pcre.replace" : "pcre.replace_first",
			  SQLSTATE(HY013) MAL_MALLOC_FAIL);
	}

	/* identify back references in the replacement string */
	nbackrefs = parse_replacement(replacement, len_replacement,
								  backrefs, MAX_NR_REFS);

	max_result = len_origin_str + 1;
	tmpres = GDKmalloc(max_result);
	if (tmpres == NULL) {
		GDKfree(ovector);
		pcre_free_study(extra);
		pcre_free(pcre_code);
		throw(MAL, global ? "pcre.replace" : "pcre.replace_first",
			  SQLSTATE(HY013) MAL_MALLOC_FAIL);
	}

	tmpres = single_replace(pcre_code, extra, origin_str, len_origin_str,
							exec_options, ovector, ovecsize, replacement,
							len_replacement, backrefs, nbackrefs, global,
							tmpres, &max_result);
	GDKfree(ovector);
	pcre_free_study(extra);
	pcre_free(pcre_code);
	if (tmpres == NULL)
		throw(MAL, global ? "pcre.replace" : "pcre.replace_first",
			  SQLSTATE(HY013) MAL_MALLOC_FAIL);

	*res = tmpres;
	return MAL_SUCCEED;
#else
	(void) res;
	(void) origin_str;
	(void) pattern;
	(void) replacement;
	(void) flags;
	(void) global;
	throw(MAL, global ? "pcre.replace" : "pcre.replace_first",
		  "Database was compiled without PCRE support.");
#endif
}

static str
pcre_replace_bat(BAT **res, BAT *origin_strs, const char *pattern,
				 const char *replacement, const char *flags, bool global)
{
#ifdef HAVE_LIBPCRE
	BATiter origin_strsi = bat_iterator(origin_strs);
	const char *err_p = NULL;
	char *tmpres;
	int i, errpos = 0;
	int compile_options = PCRE_UTF8, exec_options = PCRE_NOTEMPTY;
	pcre *pcre_code = NULL;
	pcre_extra *extra;
	BAT *tmpbat;
	BUN p, q;
	int *ovector, ovecsize;
	int len_replacement = (int) strlen(replacement);
	struct backref backrefs[MAX_NR_REFS];
	int nbackrefs = 0;
	const char *origin_str;
	int max_dest_size = 0;

	while (*flags) {
		switch (*flags) {
		case 'e':
			exec_options &= ~PCRE_NOTEMPTY;
			break;
		case 'i':
			compile_options |= PCRE_CASELESS;
			break;
		case 'm':
			compile_options |= PCRE_MULTILINE;
			break;
		case 's':
			compile_options |= PCRE_DOTALL;
			break;
		case 'x':
			compile_options |= PCRE_EXTENDED;
			break;
		default:
			throw(MAL, global ? "batpcre.replace" : "batpcre.replace_first",
				  ILLEGAL_ARGUMENT ": unsupported flag character '%c'\n",
				  *flags);
		}
		flags++;
	}

	if ((pcre_code = pcre_compile(pattern, compile_options, &err_p, &errpos, NULL)) == NULL) {
		throw(MAL, global ? "batpcre.replace" : "batpcre.replace_first",
			  OPERATION_FAILED
			  ": pcre compile of pattern (%s) failed at %d with\n'%s'.\n",
			  pattern, errpos, err_p);
	}

	/* Since the compiled pattern is going to be used several times,
	 * it is worth spending more time analyzing it in order to speed
	 * up the time taken for matching.
	 */
	extra = pcre_study(pcre_code, BATcount(origin_strs) > JIT_COMPILE_MIN ? PCRE_STUDY_JIT_COMPILE : 0, &err_p);
	if (err_p != NULL) {
		pcre_free(pcre_code);
		throw(MAL, global ? "batpcre.replace" : "batpcre.replace_first",
			  OPERATION_FAILED);
	}
	pcre_fullinfo(pcre_code, extra, PCRE_INFO_CAPTURECOUNT, &i);
	ovecsize = (i + 1) * 3;
	if ((ovector = (int *) GDKzalloc(sizeof(int) * ovecsize)) == NULL) {
		pcre_free_study(extra);
		pcre_free(pcre_code);
		throw(MAL, global ? "batpcre.replace" : "batpcre.replace_first",
			  SQLSTATE(HY013) MAL_MALLOC_FAIL);
	}

	/* identify back references in the replacement string */
	nbackrefs = parse_replacement(replacement, len_replacement,
								  backrefs, MAX_NR_REFS);

	tmpbat = COLnew(origin_strs->hseqbase, TYPE_str, BATcount(origin_strs), TRANSIENT);

	/* the buffer for all destination strings is allocated only once,
	 * and extended when needed */
	max_dest_size = len_replacement + 1;
	tmpres = GDKmalloc(max_dest_size);
	if (tmpbat == NULL || tmpres == NULL) {
		pcre_free_study(extra);
		pcre_free(pcre_code);
		GDKfree(ovector);
		BBPreclaim(tmpbat);
		GDKfree(tmpres);
		throw(MAL, global ? "batpcre.replace" : "batpcre.replace_first",
			  SQLSTATE(HY013) MAL_MALLOC_FAIL);
	}
	BATloop(origin_strs, p, q) {
		origin_str = BUNtvar(origin_strsi, p);
		tmpres = single_replace(pcre_code, extra, origin_str,
								(int) strlen(origin_str), exec_options,
								ovector, ovecsize, replacement,
								len_replacement, backrefs, nbackrefs, global,
								tmpres, &max_dest_size);
		if (tmpres == NULL || BUNappend(tmpbat, tmpres, false) != GDK_SUCCEED) {
			pcre_free_study(extra);
			pcre_free(pcre_code);
			GDKfree(ovector);
			GDKfree(tmpres);
			BBPreclaim(tmpbat);
			throw(MAL, global ? "batpcre.replace" : "batpcre.replace_first",
				  SQLSTATE(HY013) MAL_MALLOC_FAIL);
		}
	}
	pcre_free_study(extra);
	pcre_free(pcre_code);
	GDKfree(ovector);
	GDKfree(tmpres);
	*res = tmpbat;
	return MAL_SUCCEED;
#else
	(void) res;
	(void) origin_strs;
	(void) pattern;
	(void) replacement;
	(void) flags;
	(void) global;
	throw(MAL, global ? "batpcre.replace" : "batpcre.replace_first",
		  "Database was compiled without PCRE support.");
#endif
}

str
pcre_init(void *ret)
{
	(void) ret;
	return NULL;
}

static str
pcre_match_with_flags(bit *ret, const char *val, const char *pat, const char *flags)
{
	int pos;
#ifdef HAVE_LIBPCRE
	const char *err_p = NULL;
	int errpos = 0;
	int options = PCRE_UTF8;
	pcre *re;
#else
	int options = REG_NOSUB;
	regex_t re;
	int errcode;
	int retval;
#endif

	while (*flags) {
		switch (*flags) {
		case 'i':
#ifdef HAVE_LIBPCRE
			options |= PCRE_CASELESS;
#else
			options |= REG_ICASE;
#endif
			break;
		case 'm':
#ifdef HAVE_LIBPCRE
			options |= PCRE_MULTILINE;
#else
			options |= REG_NEWLINE;
#endif
			break;
#ifdef HAVE_LIBPCRE
		case 's':
			options |= PCRE_DOTALL;
			break;
#endif
		case 'x':
#ifdef HAVE_LIBPCRE
			options |= PCRE_EXTENDED;
#else
			options |= REG_EXTENDED;
#endif
			break;
		default:
			throw(MAL, "pcre.match", ILLEGAL_ARGUMENT
				  ": unsupported flag character '%c'\n", *flags);
		}
		flags++;
	}
	if (strNil(val)) {
		*ret = FALSE;
		return MAL_SUCCEED;
	}

#ifdef HAVE_LIBPCRE
	if ((re = pcre_compile(pat, options, &err_p, &errpos, NULL)) == NULL) 
#else
		if ((errcode = regcomp(&re, pat, options)) != 0)
#endif
			{
				throw(MAL, "pcre.match", OPERATION_FAILED
					  ": compilation of regular expression (%s) failed "
#ifdef HAVE_LIBPCRE
					  "at %d with '%s'", pat, errpos, err_p
#else
					  , pat
#endif
					);
			}
#ifdef HAVE_LIBPCRE
	pos = pcre_exec(re, NULL, val, (int) strlen(val), 0, 0, NULL, 0);
	pcre_free(re);
#else
	retval = regexec(&re, val, (size_t) 0, NULL, 0);
	pos = retval == REG_NOMATCH ? -1 : (retval == REG_ENOSYS ? -2 : 0);
	regfree(&re);
#endif
	if (pos >= 0)
		*ret = TRUE;
	else if (pos == -1)
		*ret = FALSE;
	else
		throw(MAL, "pcre.match", OPERATION_FAILED
			  ": matching of regular expression (%s) failed with %d",
			  pat, pos);
	return MAL_SUCCEED;
}

#ifdef HAVE_LIBPCRE
/* special characters in PCRE that need to be escaped */
static const char *pcre_specials = ".+?*()[]{}|^$\\";
#else
/* special characters in POSIX basic regular expressions that need to
 * be escaped */
static const char *pcre_specials = ".*[]^$\\";
#endif

/* change SQL LIKE pattern into PCRE pattern */
static str
sql2pcre(str *r, const char *pat, const char *esc_str)
{
	int escaped = 0;
	int hasWildcard = 0;
	char *ppat;
	int esc = esc_str[0] == '\200' ? 0 : esc_str[0]; /* should change to utf8_convert() */
	int specials;
	int c;

	if (strlen(esc_str) > 1)
		throw(MAL, "pcre.sql2pcre", SQLSTATE(22019) ILLEGAL_ARGUMENT ": ESCAPE string must have length 1");
	if (pat == NULL)
		throw(MAL, "pcre.sql2pcre", SQLSTATE(22019) ILLEGAL_ARGUMENT ": (I)LIKE pattern must not be NULL");
	ppat = GDKmalloc(strlen(pat)*3+3 /* 3 = "^'the translated regexp'$0" */);
	if (ppat == NULL)
		throw(MAL, "pcre.sql2pcre", SQLSTATE(HY013) MAL_MALLOC_FAIL);

	*r = ppat;
	/* The escape character can be a char which is special in a PCRE
	 * expression.  If the user used the "+" char as escape and has "++"
	 * in their pattern, then replacing this with "+" is not correct and
	 * should be "\+" instead. */
	specials = (esc && strchr(pcre_specials, esc) != NULL);

	*ppat++ = '^';
	while ((c = *pat++) != 0) {
		if (c == esc) {
			if (escaped) {
				if (specials) { /* change ++ into \+ */
					*ppat++ = esc;
				} else { /* do not escape simple escape symbols */
					ppat[-1] = esc; /* overwrite backslash */
				}
				escaped = 0;
			} else {
				*ppat++ = '\\';
				escaped = 1;
			}
			hasWildcard = 1;
		} else if (strchr(pcre_specials, c) != NULL) {
			/* escape PCRE special chars, avoid double backslash if the
			 * user uses an invalid escape sequence */
			if (!escaped)
				*ppat++ = '\\';
			*ppat++ = c;
			hasWildcard = 1;
			escaped = 0;
		} else if (c == '%' && !escaped) {
			*ppat++ = '.';
			*ppat++ = '*';
			*ppat++ = '?';
			hasWildcard = 1;
			/* collapse multiple %, but only if it isn't the escape */
			if (esc != '%')
				while (*pat == '%')
					pat++;
		} else if (c == '_' && !escaped) {
			*ppat++ = '.';
			hasWildcard = 1;
		} else {
			if (escaped) {
				ppat[-1] = c; /* overwrite backslash of invalid escape */
			} else {
				*ppat++ = c;
			}
			escaped = 0;
		}
	}
	/* no wildcard or escape character at end of string */
	if (!hasWildcard || escaped) {
		GDKfree(*r);
		*r = NULL;
		if (escaped)
			throw(MAL, "pcre.sql2pcre", SQLSTATE(22019) ILLEGAL_ARGUMENT ": (I)LIKE pattern must not end with escape character");
		*r = GDKstrdup(str_nil);
		if (*r == NULL)
			throw(MAL, "pcre.sql2pcre", SQLSTATE(HY013) MAL_MALLOC_FAIL);
	} else {
		*ppat++ = '$';
		*ppat = 0;
	}
	return MAL_SUCCEED;
}

#ifdef HAVE_LIBPCRE
/* change SQL PATINDEX pattern into PCRE pattern */
static str
pat2pcre(str *r, const char *pat)
{
	size_t len = strlen(pat);
	char *ppat = GDKmalloc(len*2+3 /* 3 = "^'the translated regexp'$0" */);
	int start = 0;

	if (ppat == NULL)
		throw(MAL, "pcre.sql2pcre", SQLSTATE(HY013) MAL_MALLOC_FAIL);
	*r = ppat;
	while (*pat) {
		int c = *pat++;

		if (strchr(pcre_specials, c) != NULL) {
			*ppat++ = '\\';
			*ppat++ = c;
		} else if (c == '%') {
			if (start && *pat) {
				*ppat++ = '.';
				*ppat++ = '*';
			}
			start++;
		} else if (c == '_') {
			*ppat++ = '.';
		} else {
			*ppat++ = c;
		}
	}
	*ppat = 0;
	return MAL_SUCCEED;
}
#endif

/*
 * @+ Wrapping
 */
#include "mal.h"
str
PCREreplace_wrap(str *res, const str *or, const str *pat, const str *repl, const str *flags)
{
	return pcre_replace(res, *or, *pat, *repl, *flags, true);
}

str
PCREreplace_bat_wrap(bat *res, const bat *bid, const str *pat, const str *repl, const str *flags)
{
	BAT *b, *bn = NULL;
	str msg;
	if ((b = BATdescriptor(*bid)) == NULL)
		throw(MAL, "batpcre.replace", SQLSTATE(HY002) RUNTIME_OBJECT_MISSING);

	msg = pcre_replace_bat(&bn, b, *pat, *repl, *flags, true);
	if (msg == MAL_SUCCEED) {
		*res = bn->batCacheid;
		BBPkeepref(*res);
	}
	BBPunfix(b->batCacheid);
	return msg;
}

str
PCREreplacefirst_wrap(str *res, const str *or, const str *pat, const str *repl, const str *flags)
{
	return pcre_replace(res, *or, *pat, *repl, *flags, false);
}

str
PCREreplacefirst_bat_wrap(bat *res, const bat *bid, const str *pat, const str *repl, const str *flags)
{
	BAT *b,*bn = NULL;
	str msg;
	if ((b = BATdescriptor(*bid)) == NULL)
		throw(MAL, "batpcre.replace_first", RUNTIME_OBJECT_MISSING);

	msg = pcre_replace_bat(&bn, b, *pat, *repl, *flags, false);
	if (msg == MAL_SUCCEED) {
		*res = bn->batCacheid;
		BBPkeepref(*res);
	}
	BBPunfix(b->batCacheid);
	return msg;
}

str
PCREmatch(bit *ret, const str *val, const str *pat)
{
	return pcre_match_with_flags(ret, *val, *pat,
#ifdef HAVE_LIBPCRE
								 "s"
#else
								 "x"
#endif
		);
}

str
PCREimatch(bit *ret, const str *val, const str *pat)
{
	return pcre_match_with_flags(ret, *val, *pat, "i"
#ifndef HAVE_LIBPCRE
								 "x"
#endif
		);
}

str
PCREindex(int *res, const pcre *pattern, const str *s)
{
#ifdef HAVE_LIBPCRE
	int v[3];

	v[0] = v[1] = *res = 0;
	if (pcre_exec(pattern, NULL, *s, (int) strlen(*s), 0, 0, v, 3) >= 0) {
		*res = v[1];
	}
	return MAL_SUCCEED;
#else
	(void) res;
	(void) pattern;
	(void) s;
	throw(MAL, "pcre.index", "Database was compiled without PCRE support.");
#endif
}

str
PCREpatindex(int *ret, const str *pat, const str *val)
{
#ifdef HAVE_LIBPCRE
	pcre *re = NULL;
	char *ppat = NULL, *msg;

	if (strNil(*pat) || strNil(*val)) {
		*ret = int_nil;
		return MAL_SUCCEED;
	}

	if ((msg = pat2pcre(&ppat, *pat)) != MAL_SUCCEED)
		return msg;
	if ((msg = pcre_compile_wrap(&re, ppat, FALSE)) != MAL_SUCCEED) {
		GDKfree(ppat);
		return msg;
	}
	GDKfree(ppat);
	msg = PCREindex(ret, re, val);
	pcre_free(re);
	return msg;
#else
	(void) ret;
	(void) pat;
	(void) val;
	throw(MAL, "pcre.patindex", "Database was compiled without PCRE support.");
#endif
}

str
PCREquote(str *ret, const str *val)
{
	char *p;
	const char *s = *val;

	*ret = p = GDKmalloc(strlen(s) * 2 + 1); /* certainly long enough */
	if (p == NULL)
		throw(MAL, "pcre.quote", SQLSTATE(HY013) MAL_MALLOC_FAIL);
	/* quote all non-alphanumeric ASCII characters (i.e. leave
	   non-ASCII and alphanumeric alone) */
	while (*s) {
		if (!((*s & 0x80) != 0 ||
		      ('a' <= *s && *s <= 'z') ||
		      ('A' <= *s && *s <= 'Z') ||
		      isdigit((unsigned char) *s)))
			*p++ = '\\';
		*p++ = *s++;
	}
	*p = 0;
	return MAL_SUCCEED;
}

str
PCREsql2pcre(str *ret, const str *pat, const str *esc)
{
	return sql2pcre(ret, *pat, *esc);
}

static inline str
choose_like_path(char **ppat, bool *use_re, bool *use_strcmp, bool *empty, const str *pat, const str *esc)
{
	str res = MAL_SUCCEED;
	*use_re = false;
	*use_strcmp = false;
	*empty = false;

	if (strNil(*pat) || strNil(*esc)) {
		*empty = true;
	} else {
		if (!re_is_pattern_properly_escaped(*pat, (unsigned char) **esc))
			throw(MAL, "pcre.sql2pcre", SQLSTATE(22019) ILLEGAL_ARGUMENT ": (I)LIKE pattern must not end with escape character");
		if (is_strcmpable(*pat, *esc)) {
			*use_re = true;
			*use_strcmp = true;
		} else if (re_simple(*pat, (unsigned char) **esc)) {
			*use_re = true;
		} else {
			if ((res = sql2pcre(ppat, *pat, *esc)) != MAL_SUCCEED)
				return res;
			if (strNil(*ppat)) {
				GDKfree(*ppat);
				*ppat = NULL;
				*use_re = true;
				*use_strcmp = true;
			}
		}
	}
	return res;
}

static str
PCRElike4(bit *ret, const str *s, const str *pat, const str *esc, const bit *isens)
{
	str res = MAL_SUCCEED;
	char *ppat = NULL;
	bool use_re = false, use_strcmp = false, isnull = false;
	struct RE *re = NULL;

	if ((res = choose_like_path(&ppat, &use_re, &use_strcmp, &isnull, pat, esc)) != MAL_SUCCEED)
		return res;

	if (strNil(*s) || isnull) {
		*ret = bit_nil;
	} else if (use_re) {
		if (use_strcmp) {
			*ret = *isens ? mystrcasecmp(*s, *pat) == 0 : strcmp(*s, *pat) == 0;
		} else {
			if (!(re = re_create(*pat, *isens, (unsigned char) **esc)))
				res = createException(MAL, "pcre.like4", SQLSTATE(HY013) MAL_MALLOC_FAIL);
			else
				*ret = *isens ? re_match_ignore(*s, re) : re_match_no_ignore(*s, re);
		}
	} else {
		res = *isens ? PCREimatch(ret, s, &ppat) : PCREmatch(ret, s, &ppat);
	}

	if (re)
		re_destroy(re);
	GDKfree(ppat);
	return res;
}

str
PCRElike3(bit *ret, const str *s, const str *pat, const str *esc)
{
	bit no = FALSE;

	return PCRElike4(ret, s, pat, esc, &no);
}

str
PCRElike2(bit *ret, const str *s, const str *pat)
{
	char *esc = "";

	return PCRElike3(ret, s, pat, &esc);
}

str
PCREnotlike3(bit *ret, const str *s, const str *pat, const str *esc)
{
	str tmp;
	bit r;

	rethrow("str.not_like", tmp, PCRElike3(&r, s, pat, esc));
	*ret = r==bit_nil?bit_nil:!r;
	return MAL_SUCCEED;
}

str
PCREnotlike2(bit *ret, const str *s, const str *pat)
{
	str tmp;
	bit r;

	rethrow("str.not_like", tmp, PCRElike2(&r, s, pat));
	*ret = r==bit_nil?bit_nil:!r;
	return MAL_SUCCEED;
}

str
PCREilike3(bit *ret, const str *s, const str *pat, const str *esc)
{
	bit yes = TRUE;

	return PCRElike4(ret, s, pat, esc, &yes);
}

str
PCREilike2(bit *ret, const str *s, const str *pat)
{
	char *esc = "\\";

	return PCREilike3(ret, s, pat, &esc);
}

str
PCREnotilike3(bit *ret, const str *s, const str *pat, const str *esc)
{
	str tmp;
	bit r;

	rethrow("str.not_ilike", tmp, PCREilike3(&r, s, pat, esc));
	*ret = r==bit_nil?bit_nil:!r;
	return MAL_SUCCEED;
}

str
PCREnotilike2(bit *ret, const str *s, const str *pat)
{
	str tmp;
	bit r;

	rethrow("str.not_ilike", tmp, PCREilike2(&r, s, pat));
	*ret = r==bit_nil?bit_nil:!r;
	return MAL_SUCCEED;
}

#define PCRE_LIKE_BODY(LOOP_BODY, RES1, RES2) \
	do { \
		if (b->tnonil) { \
			for (BUN p = 0; p < q; p++) {	\
				const char *restrict s = BUNtail(bi, p); \
				LOOP_BODY  \
				if (pos >= 0) \
					res[p] = RES1; \
				else if (pos == -1) \
					res[p] = RES2; \
				else { \
					msg = createException(MAL, "pcre.match", OPERATION_FAILED ": matching of regular expression (%s) failed with %d", ppat, pos); \
					goto bailout; \
				} \
			}	\
		} else { \
			for (BUN p = 0; p < q; p++) { \
				const char *restrict s = BUNtail(bi, p); \
				LOOP_BODY  \
				if (*s == '\200') { \
					res[p] = bit_nil; \
					bn->tnonil = false; \
					bn->tnil = true; \
				} else { \
					if (pos >= 0) \
						res[p] = RES1; \
					else if (pos == -1) \
						res[p] = RES2; \
					else { \
						msg = createException(MAL, "pcre.match", OPERATION_FAILED ": matching of regular expression (%s) failed with %d", ppat, pos); \
						goto bailout; \
					} \
				} \
			} \
		} \
	} while(0)

static str
pcre_like(BAT **bnp, BAT *b, const char *ppat, bool caseignore, bool anti)
{
	BATiter bi = bat_iterator(b);
	BUN q = BATcount(b);
	int pos;
	BAT *bn;
	bit *restrict res;
	str msg = MAL_SUCCEED;
#ifdef HAVE_LIBPCRE
	const char *err_p = NULL;
	int errpos = 0;
	int options = PCRE_UTF8 | PCRE_DOTALL;
	pcre *re = NULL;
#else
	regex_t re = (regex_t) {0};
	int options = REG_NEWLINE | REG_NOSUB | REG_EXTENDED;
	int errcode;
#endif

	bn = COLnew(b->hseqbase, TYPE_bit, BATcount(b), TRANSIENT);
	if (bn == NULL) {
		msg = createException(MAL, "pcre.likeselect", SQLSTATE(HY013) MAL_MALLOC_FAIL);
		goto bailout;
	}
	res = (bit*)Tloc(bn, 0);

	if (caseignore) {
#ifdef HAVE_LIBPCRE
		options |= PCRE_CASELESS;
#else
		options |= REG_ICASE;
#endif
	}
	if (
#ifdef HAVE_LIBPCRE
		(re = pcre_compile(ppat, options, &err_p, &errpos, NULL)) == NULL
#else
		(errcode = regcomp(&re, ppat, options)) != 0
#endif
		) {
		msg = createException(MAL, "pcre.match", OPERATION_FAILED
								": compilation of regular expression (%s) failed"
#ifdef HAVE_LIBPCRE
								" at %d with '%s'", ppat, errpos, err_p
#else
								, ppat
#endif
			);
		goto bailout;
	}

#ifdef HAVE_LIBPCRE
#define LOOP_BODY	\
	pos = pcre_exec(re, NULL, s, (int) strlen(s), 0, 0, NULL, 0);
#else
#define LOOP_BODY	\
	int retval = regexec(&re, s, (size_t) 0, NULL, 0); \
	pos = retval == REG_NOMATCH ? -1 : (retval == REG_ENOSYS ? -2 : 0);
#endif

	if (anti)
		PCRE_LIKE_BODY(LOOP_BODY, FALSE, TRUE);
	else
		PCRE_LIKE_BODY(LOOP_BODY, TRUE, FALSE);

bailout:
#ifdef HAVE_LIBPCRE
	if (re)
		pcre_free(re);
#else
	regfree(&re);
#endif
	if (bn) {
		if (msg) {
			BBPreclaim(bn);
		} else {
			BATsetcount(bn, BATcount(b));
			bn->tsorted = false;
			bn->trevsorted = false;
			*bnp = bn;
		}
	}
	return msg;
}

static str
BATPCRElike3(bat *ret, const bat *bid, const str *pat, const str *esc, const bit *isens, const bit *not)
{
	str res = MAL_SUCCEED;
	BAT *b = NULL, *bn = NULL;
	char *ppat = NULL;
	bool use_re = false, use_strcmp = false, allnulls = false;

	if (!(b = BATdescriptor(*bid)))
		throw(MAL, "pcre.like3", SQLSTATE(HY002) RUNTIME_OBJECT_MISSING);

	if ((res = choose_like_path(&ppat, &use_re, &use_strcmp, &allnulls, pat, esc)) != MAL_SUCCEED) {
		BBPunfix(b->batCacheid);
		return res;
	}

	if (use_re) {
		res = re_like_proj(&bn, b, *pat, (bool) *isens, (bool) *not, use_strcmp, (unsigned char) **esc);
	} else if (allnulls) {
		if (!(bn = BATconstant(b->hseqbase, TYPE_bit, ATOMnilptr(TYPE_bit), BATcount(b), TRANSIENT)))
			res = createException(MAL, "pcre.like3", SQLSTATE(HY013) MAL_MALLOC_FAIL);
	} else {
		res = pcre_like(&bn, b, ppat, (bool) *isens, (bool) *not);
	}

	GDKfree(ppat);
	BBPunfix(b->batCacheid);
	if (res != MAL_SUCCEED)
		return res;
	assert(bn);
	BBPkeepref(*ret = bn->batCacheid);
	return MAL_SUCCEED;
}

str
BATPCRElike(bat *ret, const bat *bid, const str *pat, const str *esc)
{
	bit no = FALSE;

	return BATPCRElike3(ret, bid, pat, esc, &no, &no);
}

str
BATPCRElike2(bat *ret, const bat *bid, const str *pat)
{
	char *esc = "\\";

	return BATPCRElike(ret, bid, pat, &esc);
}

str
BATPCREnotlike(bat *ret, const bat *bid, const str *pat, const str *esc)
{
	bit no = FALSE;
	bit yes = TRUE;

	return BATPCRElike3(ret, bid, pat, esc, &no, &yes);
}

str
BATPCREnotlike2(bat *ret, const bat *bid, const str *pat)
{
	char *esc = "\\";

	return BATPCREnotlike(ret, bid, pat, &esc);
}

str
BATPCREilike(bat *ret, const bat *bid, const str *pat, const str *esc)
{
	bit yes = TRUE;
	bit no = FALSE;

	return BATPCRElike3(ret, bid, pat, esc, &yes, &no);
}

str
BATPCREilike2(bat *ret, const bat *bid, const str *pat)
{
	char *esc = "\\";

	return BATPCREilike(ret, bid, pat, &esc);
}

str
BATPCREnotilike(bat *ret, const bat *bid, const str *pat, const str *esc)
{
	bit yes = TRUE;

	return BATPCRElike3(ret, bid, pat, esc, &yes, &yes);
}

str
BATPCREnotilike2(bat *ret, const bat *bid, const str *pat)
{
	char *esc = "\\";

	return BATPCREnotilike(ret, bid, pat, &esc);
}

str
PCRElikeselect2(bat *ret, const bat *bid, const bat *sid, const str *pat, const str *esc, const bit *caseignore, const bit *anti)
{
	BAT *b, *s = NULL, *bn = NULL;
	str res = MAL_SUCCEED;
	char *ppat = NULL;
	bool use_re = false, use_strcmp = false, empty = false;

	if ((b = BATdescriptor(*bid)) == NULL) {
		throw(MAL, "algebra.likeselect", SQLSTATE(HY002) RUNTIME_OBJECT_MISSING);
	}
	if (sid && !is_bat_nil(*sid) && *sid && (s = BATdescriptor(*sid)) == NULL) {
		BBPunfix(b->batCacheid);
		throw(MAL, "algebra.likeselect", SQLSTATE(HY002) RUNTIME_OBJECT_MISSING);
	}

	if ((res = choose_like_path(&ppat, &use_re, &use_strcmp, &empty, pat, esc)) != MAL_SUCCEED) {
		BBPunfix(b->batCacheid);
		return res;
	}

	if (use_re) {
		res = re_likeselect(&bn, b, s, *pat, (bool) *caseignore, (bool) *anti, use_strcmp, (unsigned char) **esc);
	} else if (empty) {
		if (!(bn = BATdense(0, 0, 0)))
			res = createException(MAL, "algebra.likeselect", SQLSTATE(HY013) MAL_MALLOC_FAIL);
	} else {
		res = pcre_likeselect(&bn, b, s, ppat, (bool) *caseignore, (bool) *anti);
	}
	BBPunfix(b->batCacheid);
	if (s)
		BBPunfix(s->batCacheid);
	GDKfree(ppat);
	if (res != MAL_SUCCEED)
		return res;
	assert(bn);
	*ret = bn->batCacheid;
	BBPkeepref(bn->batCacheid);
	return MAL_SUCCEED;
}

str
PCRElikeselect1(bat *ret, const bat *bid, const bat *cid, const str *pat, const str *esc, const bit *anti)
{
	const bit f = TRUE;
	return PCRElikeselect2(ret, bid, cid, pat, esc, &f, anti);
}

str
PCRElikeselect3(bat *ret, const bat *bid, const bat *sid, const str *pat, const str *esc, const bit *anti)
{
	const bit f = FALSE;
	return PCRElikeselect2(ret, bid, sid, pat, esc, &f, anti);
}

str
PCRElikeselect4(bat *ret, const bat *bid, const bat *cid, const str *pat, const bit *anti)
{
	const bit f = TRUE;
	const str esc ="";
	return PCRElikeselect2(ret, bid, cid, pat, &esc, &f, anti);
}

str
PCRElikeselect5(bat *ret, const bat *bid, const bat *sid, const str *pat, const bit *anti)
{
	const bit f = FALSE;
	const str esc ="";
	return PCRElikeselect2(ret, bid, sid, pat, &esc, &f, anti);
}

#define APPEND(b, o)	(((oid *) b->theap->base)[b->batCount++] = (o))
#define VALUE(s, x)		(s##vars + VarHeapVal(s##vals, (x), s##width))

#ifdef HAVE_LIBPCRE
#define PCRE_COMPILE \
	do { \
		pcrere = pcre_compile(pcrepat, pcreopt, &err_p, &errpos, NULL); \
		if (pcrere == NULL) { \
			msg = createException(MAL, "pcre.join", OPERATION_FAILED \
									": pcre compile of pattern (%s) " \
									"failed at %d with '%s'", \
									pcrepat, errpos, err_p); \
			goto bailout; \
		} \
		pcreex = pcre_study(pcrere, pcrestopt, &err_p); \
		if (err_p != NULL) { \
			msg = createException(MAL, "pcre.join", OPERATION_FAILED \
									": pcre study of pattern (%s) " \
									"failed with '%s'", pcrepat, err_p); \
			goto bailout; \
		} \
	} while (0)
#else
#define PCRE_COMPILE \
	do { \
		if ((errcode = regcomp(&regex, pcrepat, options)) != 0) { \
			msg = createException(MAL, "pcre.join", OPERATION_FAILED \
									": pcre compile of pattern (%s)", \
									pcrepat); \
			goto bailout; \
		} \
		pcrere = 1; \
	} while (0)
#endif

#ifdef HAVE_LIBPCRE
#define PCRE_EXEC \
	do { \
		retval = pcre_exec(pcrere, pcreex, vl, (int) strlen(vl), 0, 0, NULL, 0); \
	} while (0)
#define PCRE_EXEC_COND (retval < 0)
#else
	do { \
		retval = regexec(&regex, vl, (size_t) 0, NULL, 0); \
	} while (0)
#define PCRE_EXEC_COND (retval == REG_NOMATCH || retval == REG_ENOSYS)
#endif

#ifdef HAVE_LIBPCRE
#define PCRE_CLEAN \
	do { \
		pcre_free_study(pcreex); \
		pcre_free(pcrere); \
		pcrere = NULL; \
		pcreex = NULL; \
	} while (0)
#else
	do { \
		regfree(&regex); \
		pcrere = 0; \
	} while (0)
#endif

/* nested loop implementation for PCRE join */
#define pcre_join_loop(STRCMP, RE_MATCH, PCRE_COND) \
	do { \
		for (BUN ri = 0; ri < rci.ncand; ri++) { \
			ro = canditer_next(&rci); \
			vr = VALUE(r, ro - r->hseqbase); \
			use_re = false; \
			use_strcmp = false; \
			empty = false; \
			if ((msg = choose_like_path(&pcrepat, &use_re, &use_strcmp, &empty, (const str*)&vr, (const str*)&esc))) \
				goto bailout; \
			if (empty) { \
				continue; \
			} else if (use_re) { \
				if (use_strcmp) { \
					if (caseignore && !(wpat = utf8stoucs(vr))) { \
						msg = createException(MAL, "pcre.join", SQLSTATE(HY013) MAL_MALLOC_FAIL); \
						goto bailout; \
					} \
				} else if (!(re = re_create(vr, caseignore, (unsigned char) *esc))) { \
					msg = createException(MAL, "pcre.join", SQLSTATE(HY013) MAL_MALLOC_FAIL); \
					goto bailout; \
				} \
			} else if (pcrepat) { \
				PCRE_COMPILE; \
				GDKfree(pcrepat); \
				pcrepat = NULL; \
			} \
			nl = 0; \
			canditer_reset(&lci); \
			for (BUN li = 0; li < lci.ncand; li++) { \
				lo = canditer_next(&lci); \
				vl = VALUE(l, lo - l->hseqbase); \
				if (strNil(vl)) { \
					continue; \
				} else if (use_re) { \
					if (use_strcmp) { \
						if (STRCMP) \
							continue; \
					} else { \
						assert(re); \
						if (RE_MATCH) \
							continue; \
					} \
				} else { \
					int retval; \
					assert(pcrere); \
					PCRE_EXEC;  \
					if (PCRE_COND) \
						continue; \
				} \
				if (BUNlast(r1) == BATcapacity(r1)) { \
					newcap = BATgrows(r1); \
					BATsetcount(r1, BATcount(r1)); \
					if (r2) \
						BATsetcount(r2, BATcount(r2)); \
					if (BATextend(r1, newcap) != GDK_SUCCEED || (r2 && BATextend(r2, newcap) != GDK_SUCCEED)) { \
						msg = createException(MAL, "pcre.join", SQLSTATE(HY013) MAL_MALLOC_FAIL); \
						goto bailout; \
					} \
					assert(!r2 || BATcapacity(r1) == BATcapacity(r2)); \
				} \
				if (BATcount(r1) > 0) { \
					if (lastl + 1 != lo) \
						r1->tseqbase = oid_nil; \
					if (nl == 0) { \
						if (r2) \
							r2->trevsorted = false; \
						if (lastl > lo) { \
							r1->tsorted = false; \
							r1->tkey = false; \
						} else if (lastl < lo) { \
							r1->trevsorted = false; \
						} else { \
							r1->tkey = false; \
						} \
					} \
				} \
				APPEND(r1, lo); \
				if (r2) \
					APPEND(r2, ro); \
				lastl = lo; \
				nl++; \
			} \
			if (re) { \
				re_destroy(re); \
				re = NULL; \
			} \
			if (wpat) { \
				GDKfree(wpat); \
				wpat = NULL; \
			} \
			if (pcrere) { \
				PCRE_CLEAN; \
			} \
			if (r2) { \
				if (nl > 1) { \
					r2->tkey = false; \
					r2->tseqbase = oid_nil; \
					r1->trevsorted = false; \
				} else if (nl == 0) { \
					rskipped = BATcount(r2) > 0; \
				} else if (rskipped) { \
					r2->tseqbase = oid_nil; \
				} \
			} else if (nl > 1) { \
				r1->trevsorted = false; \
			} \
		} \
	} while (0)

static char *
pcrejoin(BAT *r1, BAT *r2, BAT *l, BAT *r, BAT *sl, BAT *sr, const char *esc, bool caseignore, bool anti)
{
	struct canditer lci, rci;
	const char *lvals, *rvals;
	const char *lvars, *rvars;
	int lwidth, rwidth;
	const char *vl, *vr;
	oid lastl = 0;		/* last value inserted into r1 */
	BUN nl;
	BUN newcap;
	oid lo, ro;
	int rskipped = 0;	/* whether we skipped values in r */
	char *msg = MAL_SUCCEED;
	struct RE *re = NULL;
	char *pcrepat = NULL;
	bool use_re = false, use_strcmp = false, empty = false;
	uint32_t *wpat = NULL;
#ifdef HAVE_LIBPCRE
	pcre *pcrere = NULL;
	pcre_extra *pcreex = NULL;
	const char *err_p = NULL;
	int errpos;
	int pcreopt = PCRE_UTF8 | PCRE_MULTILINE;
	int pcrestopt = (sl ? BATcount(sl) : BATcount(l)) > JIT_COMPILE_MIN ? PCRE_STUDY_JIT_COMPILE : 0;
#else
	int pcrere = 0;
	regex_t regex;
	int options =  REG_NEWLINE | REG_NOSUB | REG_EXTENDED;
	int errcode = -1;
#endif

	if (caseignore) {
#ifdef HAVE_LIBPCRE
		pcreopt |= PCRE_CASELESS;
#else
		options |= REG_ICASE;
#endif
	}

	TRC_DEBUG(ALGO, 
			  "pcrejoin(l=%s#" BUNFMT "[%s]%s%s,"
			  "r=%s#" BUNFMT "[%s]%s%s,sl=%s#" BUNFMT "%s%s,"
			  "sr=%s#" BUNFMT "%s%s)\n",
			  BATgetId(l), BATcount(l), ATOMname(l->ttype),
			  l->tsorted ? "-sorted" : "",
			  l->trevsorted ? "-revsorted" : "",
			  BATgetId(r), BATcount(r), ATOMname(r->ttype),
			  r->tsorted ? "-sorted" : "",
			  r->trevsorted ? "-revsorted" : "",
			  sl ? BATgetId(sl) : "NULL", sl ? BATcount(sl) : 0,
			  sl && sl->tsorted ? "-sorted" : "",
			  sl && sl->trevsorted ? "-revsorted" : "",
			  sr ? BATgetId(sr) : "NULL", sr ? BATcount(sr) : 0,
			  sr && sr->tsorted ? "-sorted" : "",
			  sr && sr->trevsorted ? "-revsorted" : "");

	assert(ATOMtype(l->ttype) == ATOMtype(r->ttype));
	assert(ATOMtype(l->ttype) == TYPE_str);
	assert(sl == NULL || sl->tsorted);
	assert(sr == NULL || sr->tsorted);

	canditer_init(&lci, l, sl);
	canditer_init(&rci, r, sr);

	lvals = (const char *) Tloc(l, 0);
	rvals = (const char *) Tloc(r, 0);
	assert(r->tvarsized && r->ttype);
	lvars = l->tvheap->base;
	rvars = r->tvheap->base;
	lwidth = l->twidth;
	rwidth = r->twidth;

	r1->tkey = true;
	r1->tsorted = true;
	r1->trevsorted = true;
	if (r2) {
		r2->tkey = true;
		r2->tsorted = true;
		r2->trevsorted = true;
	}

	if (anti) {
		if (caseignore) {
			pcre_join_loop(mywstrcasecmp(vl, wpat) == 0, re_match_ignore(vl, re), !PCRE_EXEC_COND);
		} else {
			pcre_join_loop(strcmp(vl, vr) == 0, re_match_no_ignore(vl, re), !PCRE_EXEC_COND);
		}
	} else {
		if (caseignore) {
			pcre_join_loop(mywstrcasecmp(vl, wpat) != 0, !re_match_ignore(vl, re), PCRE_EXEC_COND);
		} else {
			pcre_join_loop(strcmp(vl, vr) != 0, !re_match_no_ignore(vl, re), PCRE_EXEC_COND);
		}
	}

	assert(!r2 || BATcount(r1) == BATcount(r2));
	/* also set other bits of heap to correct value to indicate size */
	BATsetcount(r1, BATcount(r1));
	if (r2)
		BATsetcount(r2, BATcount(r2));
	if (BATcount(r1) > 0) {
		if (BATtdense(r1))
<<<<<<< HEAD
			r1->tseqbase = ((oid *) r1->theap->base)[0];
		if (BATtdense(r2))
			r2->tseqbase = ((oid *) r2->theap->base)[0];
=======
			r1->tseqbase = ((oid *) r1->theap.base)[0];
		if (r2 && BATtdense(r2))
			r2->tseqbase = ((oid *) r2->theap.base)[0];
>>>>>>> d17a98d3
	} else {
		r1->tseqbase = 0;
		if (r2)
			r2->tseqbase = 0;
	}
	if (r2)
		TRC_DEBUG(ALGO, 
				"pcrejoin(l=%s,r=%s)=(%s#"BUNFMT"%s%s,%s#"BUNFMT"%s%s\n",
				BATgetId(l), BATgetId(r),
				BATgetId(r1), BATcount(r1),
				r1->tsorted ? "-sorted" : "",
				r1->trevsorted ? "-revsorted" : "",
				BATgetId(r2), BATcount(r2),
				r2->tsorted ? "-sorted" : "",
				r2->trevsorted ? "-revsorted" : "");
	else
		TRC_DEBUG(ALGO, 
			"pcrejoin(l=%s,r=%s)=(%s#"BUNFMT"%s%s\n",
			BATgetId(l), BATgetId(r),
			BATgetId(r1), BATcount(r1),
			r1->tsorted ? "-sorted" : "",
			r1->trevsorted ? "-revsorted" : "");
	return MAL_SUCCEED;

  bailout:
	if (re)
		re_destroy(re);
	if (pcrepat)
		GDKfree(pcrepat);
	if (wpat)
		GDKfree(wpat);
#ifdef HAVE_LIBPCRE
	if (pcreex)
		pcre_free_study(pcreex);
	if (pcrere)
		pcre_free(pcrere);
#else
	if (pcrere)
		regfree(&regex);
#endif

	assert(msg != MAL_SUCCEED);
	return msg;
}

static str
PCREjoin(bat *r1, bat *r2, bat lid, bat rid, bat slid, bat srid, const char *esc, bool caseignore, bool anti)
{
	BAT *left = NULL, *right = NULL, *candleft = NULL, *candright = NULL;
	BAT *result1 = NULL, *result2 = NULL;
	char *msg = MAL_SUCCEED;

	if ((left = BATdescriptor(lid)) == NULL)
		goto fail;
	if ((right = BATdescriptor(rid)) == NULL)
		goto fail;
	if (!is_bat_nil(slid) && (candleft = BATdescriptor(slid)) == NULL)
		goto fail;
	if (!is_bat_nil(srid) && (candright = BATdescriptor(srid)) == NULL)
		goto fail;
	result1 = COLnew(0, TYPE_oid, BATcount(left), TRANSIENT);
	if (r2)
		result2 = COLnew(0, TYPE_oid, BATcount(left), TRANSIENT);
	if (!result1 || (r2 && !result2)) {
		msg = createException(MAL, "pcre.join", SQLSTATE(HY013) MAL_MALLOC_FAIL);
		goto fail;
	}
	result1->tnil = false;
	result1->tnonil = true;
	result1->tkey = true;
	result1->tsorted = true;
	result1->trevsorted = true;
	result1->tseqbase = 0;
	if (r2) {
		result2->tnil = false;
		result2->tnonil = true;
		result2->tkey = true;
		result2->tsorted = true;
		result2->trevsorted = true;
		result2->tseqbase = 0;
	}
	msg = pcrejoin(result1, result2, left, right, candleft, candright, esc, caseignore, anti);
	if (msg)
		goto fail;
	*r1 = result1->batCacheid;
	BBPkeepref(*r1);
	if (r2) {
		*r2 = result2->batCacheid;
		BBPkeepref(*r2);
	}
	BBPunfix(left->batCacheid);
	BBPunfix(right->batCacheid);
	if (candleft)
		BBPunfix(candleft->batCacheid);
	if (candright)
		BBPunfix(candright->batCacheid);
	return MAL_SUCCEED;

  fail:
	if (left)
		BBPunfix(left->batCacheid);
	if (right)
		BBPunfix(right->batCacheid);
	if (candleft)
		BBPunfix(candleft->batCacheid);
	if (candright)
		BBPunfix(candright->batCacheid);
	if (result1)
		BBPunfix(result1->batCacheid);
	if (result2)
		BBPunfix(result2->batCacheid);
	if (msg)
		return msg;
	throw(MAL, "pcre.join", SQLSTATE(HY002) RUNTIME_OBJECT_MISSING);
}

str
LIKEjoin_esc(bat *r1, bat *r2, const bat *lid, const bat *rid, const str *esc, const bat *slid, const bat *srid, const bit *nil_matches, const lng *estimate, const bit *anti)
{
	(void) nil_matches;
	(void) estimate;
	return PCREjoin(r1, r2, *lid, *rid, slid ? *slid : 0, srid ? *srid : 0, *esc, 0, *anti);
}

str
LIKEjoin_esc1(bat *r1, const bat *lid, const bat *rid, const str *esc, const bat *slid, const bat *srid, const bit *nil_matches, const lng *estimate, const bit *anti)
{
	(void) nil_matches;
	(void) estimate;
	return PCREjoin(r1, NULL, *lid, *rid, slid ? *slid : 0, srid ? *srid : 0, *esc, 0, *anti);
}

str
LIKEjoin(bat *r1, bat *r2, const bat *lid, const bat *rid, const bat *slid, const bat *srid, const bit *nil_matches, const lng *estimate, const bit *anti)
{
	(void) nil_matches;
	(void) estimate;
	return PCREjoin(r1, r2, *lid, *rid, slid ? *slid : 0, srid ? *srid : 0, "", 0, *anti);
}

str
LIKEjoin1(bat *r1, const bat *lid, const bat *rid, const bat *slid, const bat *srid, const bit *nil_matches, const lng *estimate, const bit *anti)
{
	(void) nil_matches;
	(void) estimate;
	return PCREjoin(r1, NULL, *lid, *rid, slid ? *slid : 0, srid ? *srid : 0, "", 0, *anti);
}

str
ILIKEjoin_esc(bat *r1, bat *r2, const bat *lid, const bat *rid, const str *esc, const bat *slid, const bat *srid, const bit *nil_matches, const lng *estimate, const bit *anti)
{
	(void) nil_matches;
	(void) estimate;
	return PCREjoin(r1, r2, *lid, *rid, slid ? *slid : 0, srid ? *srid : 0, *esc, 1, *anti);
}

str
ILIKEjoin_esc1(bat *r1, const bat *lid, const bat *rid, const str *esc, const bat *slid, const bat *srid, const bit *nil_matches, const lng *estimate, const bit *anti)
{
	(void) nil_matches;
	(void) estimate;
	return PCREjoin(r1, NULL, *lid, *rid, slid ? *slid : 0, srid ? *srid : 0, *esc, 1, *anti);
}

str
ILIKEjoin(bat *r1, bat *r2, const bat *lid, const bat *rid, const bat *slid, const bat *srid, const bit *nil_matches, const lng *estimate, const bit *anti)
{
	(void) nil_matches;
	(void) estimate;
	return PCREjoin(r1, r2, *lid, *rid, slid ? *slid : 0, srid ? *srid : 0, "", 1, *anti);
}

str
ILIKEjoin1(bat *r1, const bat *lid, const bat *rid, const bat *slid, const bat *srid, const bit *nil_matches, const lng *estimate, const bit *anti)
{
	(void) nil_matches;
	(void) estimate;
	return PCREjoin(r1, NULL, *lid, *rid, slid ? *slid : 0, srid ? *srid : 0, "", 1, *anti);
}

#include "mel.h"
mel_atom pcre_init_atoms[] = {
 { .name="pcre", },  { .cmp=NULL } 
};
mel_func pcre_init_funcs[] = {
 command("pcre", "index", PCREindex, false, "match a pattern, return matched position (or 0 when not found)", args(1,3, arg("",int),arg("pat",pcre),arg("s",str))),
 command("pcre", "match", PCREmatch, false, "Perl Compatible Regular Expression pattern matching against a string", args(1,3, arg("",bit),arg("s",str),arg("pat",str))),
 command("pcre", "imatch", PCREimatch, false, "Caseless Perl Compatible Regular Expression pattern matching against a string", args(1,3, arg("",bit),arg("s",str),arg("pat",str))),
 command("pcre", "patindex", PCREpatindex, false, "Location of the first POSIX pattern matching against a string", args(1,3, arg("",int),arg("pat",str),arg("s",str))),
 command("pcre", "replace", PCREreplace_wrap, false, "Replace _all_ matches of \"pattern\" in \"origin_str\" with \"replacement\".\nParameter \"flags\" accept these flags: 'i', 'm', 's', and 'x'.\n'e': if present, an empty string is considered to be a valid match\n'i': if present, the match operates in case-insensitive mode.\nOtherwise, in case-sensitive mode.\n'm': if present, the match operates in multi-line mode.\n's': if present, the match operates in \"dot-all\"\nThe specifications of the flags can be found in \"man pcreapi\"\nThe flag letters may be repeated.\nNo other letters than 'e', 'i', 'm', 's' and 'x' are allowed in \"flags\".\nReturns the replaced string, or if no matches found, the original string.", args(1,5, arg("",str),arg("origin",str),arg("pat",str),arg("repl",str),arg("flags",str))),
 command("pcre", "replace_first", PCREreplace_wrap, false, "Replace _the first_ match of \"pattern\" in \"origin_str\" with \"replacement\".\nParameter \"flags\" accept these flags: 'i', 'm', 's', and 'x'.\n'e': if present, an empty string is considered to be a valid match\n'i': if present, the match operates in case-insensitive mode.\nOtherwise, in case-sensitive mode.\n'm': if present, the match operates in multi-line mode.\n's': if present, the match operates in \"dot-all\"\nThe specifications of the flags can be found in \"man pcreapi\"\nThe flag letters may be repeated.\nNo other letters than 'e', 'i', 'm', 's' and 'x' are allowed in \"flags\".\nReturns the replaced string, or if no matches found, the original string.", args(1,5, arg("",str),arg("origin",str),arg("pat",str),arg("repl",str),arg("flags",str))),
 command("pcre", "pcre_quote", PCREquote, false, "Return a PCRE pattern string that matches the argument exactly.", args(1,2, arg("",str),arg("s",str))),
 command("pcre", "sql2pcre", PCREsql2pcre, false, "Convert a SQL like pattern with the given escape character into a PCRE pattern.", args(1,3, arg("",str),arg("pat",str),arg("esc",str))),
 command("pcre", "prelude", pcre_init, false, "Initialize pcre", args(1,1, arg("",void))),
 command("str", "replace", PCREreplace_wrap, false, "", args(1,5, arg("",str),arg("origin",str),arg("pat",str),arg("repl",str),arg("flags",str))),
 command("algebra", "like", PCRElike3, false, "", args(1,4, arg("",bit),arg("s",str),arg("pat",str),arg("esc",str))),
 command("algebra", "like", PCRElike2, false, "", args(1,3, arg("",bit),arg("s",str),arg("pat",str))),
 command("algebra", "not_like", PCREnotlike3, false, "", args(1,4, arg("",bit),arg("s",str),arg("pat",str),arg("esc",str))),
 command("algebra", "not_like", PCREnotlike2, false, "", args(1,3, arg("",bit),arg("s",str),arg("pat",str))),
 command("algebra", "ilike", PCREilike3, false, "", args(1,4, arg("",bit),arg("s",str),arg("pat",str),arg("esc",str))),
 command("algebra", "ilike", PCREilike2, false, "", args(1,3, arg("",bit),arg("s",str),arg("pat",str))),
 command("algebra", "not_ilike", PCREnotilike3, false, "", args(1,4, arg("",bit),arg("s",str),arg("pat",str),arg("esc",str))),
 command("algebra", "not_ilike", PCREnotilike2, false, "", args(1,3, arg("",bit),arg("s",str),arg("pat",str))),
 command("batpcre", "replace", PCREreplace_bat_wrap, false, "", args(1,5, batarg("",str),batarg("orig",str),arg("pat",str),arg("repl",str),arg("flag",str))),
 command("batpcre", "replace_first", PCREreplacefirst_bat_wrap, false, "", args(1,5, batarg("",str),batarg("orig",str),arg("pat",str),arg("repl",str),arg("flag",str))),
 command("batalgebra", "like", BATPCRElike, false, "", args(1,4, batarg("",bit),batarg("s",str),arg("pat",str),arg("esc",str))),
 command("batalgebra", "like", BATPCRElike2, false, "", args(1,3, batarg("",bit),batarg("s",str),arg("pat",str))),
 command("batalgebra", "not_like", BATPCREnotlike, false, "", args(1,4, batarg("",bit),batarg("s",str),arg("pat",str),arg("esc",str))),
 command("batalgebra", "not_like", BATPCREnotlike2, false, "", args(1,3, batarg("",bit),batarg("s",str),arg("pat",str))),
 command("batalgebra", "ilike", BATPCREilike, false, "", args(1,4, batarg("",bit),batarg("s",str),arg("pat",str),arg("esc",str))),
 command("batalgebra", "ilike", BATPCREilike2, false, "", args(1,3, batarg("",bit),batarg("s",str),arg("pat",str))),
 command("batalgebra", "not_ilike", BATPCREnotilike, false, "", args(1,4, batarg("",bit),batarg("s",str),arg("pat",str),arg("esc",str))),
 command("batalgebra", "not_ilike", BATPCREnotilike2, false, "", args(1,3, batarg("",bit),batarg("s",str),arg("pat",str))),
 command("algebra", "likeselect", PCRElikeselect2, false, "Select all head values of the first input BAT for which the\ntail value is \"like\" the given (SQL-style) pattern and for\nwhich the head value occurs in the tail of the second input\nBAT.\nInput is a dense-headed BAT, output is a dense-headed BAT with in\nthe tail the head value of the input BAT for which the\nrelationship holds.  The output BAT is sorted on the tail value.", args(1,7, batarg("",oid),batarg("b",str),batarg("s",oid),arg("pat",str),arg("esc",str),arg("caseignore",bit),arg("anti",bit))),
 command("algebra", "likeselect", PCRElikeselect3, false, "", args(1,6, batarg("",oid),batarg("b",str),batarg("cand",oid),arg("pat",str),arg("esc",str),arg("anti",bit))),
 command("algebra", "ilikeselect", PCRElikeselect1, false, "", args(1,6, batarg("",oid),batarg("b",str),batarg("cand",oid),arg("pat",str),arg("esc",str),arg("anti",bit))),
 command("algebra", "likeselect", PCRElikeselect5, false, "", args(1,5, batarg("",oid),batarg("b",str),batarg("cand",oid),arg("pat",str),arg("anti",bit))),
 command("algebra", "ilikeselect", PCRElikeselect4, false, "", args(1,5, batarg("",oid),batarg("b",str),batarg("cand",oid),arg("pat",str),arg("anti",bit))),
 command("algebra", "likejoin", LIKEjoin_esc, false, "Join the string bat L with the pattern bat R\nwith optional candidate lists SL and SR using pattern escape string ESC\nand doing a case sensitive match.\nThe result is two aligned bats with oids of matching rows.", args(2,10, batarg("",oid),batarg("",oid),batarg("l",str),batarg("r",str),arg("esc",str),batarg("sl",oid),batarg("sr",oid),arg("nil_matches",bit),arg("estimate",lng),arg("anti",bit))),
 command("algebra", "likejoin", LIKEjoin_esc1, false, "The same as LIKEjoin_esc, but only produce one output", args(1,9,batarg("",oid),batarg("l",str),batarg("r",str),arg("esc",str),batarg("sl",oid),batarg("sr",oid),arg("nil_matches",bit),arg("estimate",lng), arg("anti",bit))),
 command("algebra", "ilikejoin", ILIKEjoin_esc, false, "Join the string bat L with the pattern bat R\nwith optional candidate lists SL and SR using pattern escape string ESC\nand doing a case insensitive match.\nThe result is two aligned bats with oids of matching rows.", args(2,10, batarg("",oid),batarg("",oid),batarg("l",str),batarg("r",str),arg("esc",str),batarg("sl",oid),batarg("sr",oid),arg("nil_matches",bit),arg("estimate",lng),arg("anti",bit))),
 command("algebra", "ilikejoin", ILIKEjoin_esc1, false, "The same as ILIKEjoin_esc, but only produce one output", args(1,9, batarg("",oid),batarg("l",str),batarg("r",str),arg("esc",str),batarg("sl",oid),batarg("sr",oid),arg("nil_matches",bit),arg("estimate",lng),arg("anti",bit))),
 command("algebra", "likejoin", LIKEjoin, false, "", args(2,9, batarg("",oid),batarg("",oid),batarg("l",str),batarg("r",str),batarg("sl",oid),batarg("sr",oid),arg("nil_matches",bit),arg("estimate",lng),arg("anti",bit))),
 command("algebra", "likejoin", LIKEjoin1, false, "", args(1,8, batarg("",oid),batarg("l",str),batarg("r",str),batarg("sl",oid),batarg("sr",oid),arg("nil_matches",bit),arg("estimate",lng),arg("anti",bit))),
 command("algebra", "ilikejoin", ILIKEjoin, false, "", args(2,9, batarg("",oid),batarg("",oid),batarg("l",str),batarg("r",str),batarg("sl",oid),batarg("sr",oid),arg("nil_matches",bit),arg("estimate",lng),arg("anti",bit))),
 command("algebra", "ilikejoin", ILIKEjoin1, false, "", args(1,8, batarg("",oid),batarg("l",str),batarg("r",str),batarg("sl",oid),batarg("sr",oid),arg("nil_matches",bit),arg("estimate",lng),arg("anti",bit))),
 { .imp=NULL }
};
#include "mal_import.h"
#ifdef _MSC_VER
#undef read
#pragma section(".CRT$XCU",read)
#endif
LIB_STARTUP_FUNC(init_pcre_mal)
{ mal_module("pcre", pcre_init_atoms, pcre_init_funcs); }<|MERGE_RESOLUTION|>--- conflicted
+++ resolved
@@ -2453,15 +2453,9 @@
 		BATsetcount(r2, BATcount(r2));
 	if (BATcount(r1) > 0) {
 		if (BATtdense(r1))
-<<<<<<< HEAD
 			r1->tseqbase = ((oid *) r1->theap->base)[0];
-		if (BATtdense(r2))
+		if (r2 && BATtdense(r2))
 			r2->tseqbase = ((oid *) r2->theap->base)[0];
-=======
-			r1->tseqbase = ((oid *) r1->theap.base)[0];
-		if (r2 && BATtdense(r2))
-			r2->tseqbase = ((oid *) r2->theap.base)[0];
->>>>>>> d17a98d3
 	} else {
 		r1->tseqbase = 0;
 		if (r2)
