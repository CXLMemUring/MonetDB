--- conflicted
+++ resolved
@@ -632,11 +632,6 @@
  pattern("io", "printf", IOprintf, false, "Select default format ", args(1,2, arg("",void),arg("fmt",str))),
  pattern("io", "printf", IOprintfStream, false, "Select default format ", args(1,4, arg("",void),arg("filep",streams),arg("fmt",str),varargany("val",0))),
  pattern("io", "printf", IOprintfStream, false, "Select default format ", args(1,3, arg("",void),arg("filep",streams),arg("fmt",str))),
-<<<<<<< HEAD
- command("io", "export", IOexport, false, "Export a BAT as ASCII to a file. If the 'filepath' is not absolute, it\nis put into the $DBPATH directory. Success of failure is indicated.", args(0,2, batargany("b",1),arg("filepath",str))),
- command("io", "import", IOimport, false, "Import a BAT from an ASCII dump. The tuples are appended to the\nfirst argument. Its signature must match the dump,\nelse parsing errors will occur as an exception.", args(0,2, batargany("b",1),arg("filepath",str))),
-=======
->>>>>>> 41c2e88a
  command("io", "setmallocsuccesscount", IOsetmallocsuccesscount, false, "Set number of mallocs that are allowed to succeed.", args(1,2, arg("",void),arg("count",lng))),
  { .imp=NULL }
 };
