/*
 * This Source Code Form is subject to the terms of the Mozilla Public
 * License, v. 2.0.  If a copy of the MPL was not distributed with this
 * file, You can obtain one at http://mozilla.org/MPL/2.0/.
 *
 * Copyright 1997 - July 2008 CWI, August 2008 - 2019 MonetDB B.V.
 */

/*
 * @a N.J. Nes P. Boncz, S. Mullender, M. Kersten
 * @v 1.1
 * @+ MAPI interface
 * The complete Mapi library is available to setup
 * communication with another Mserver.
 *
 * Clients may initialize a private listener to implement
 * specific services. For example, in an OLTP environment
 * it may make sense to have a listener for each transaction
 * type, which simply parses a sequence of transaction parameters.
 *
 * Authorization of access to the server is handled as part
 * of the client record initialization phase.
 *
 * This library internally uses pointer handles, which we replace with
 * an index in a locally maintained table. It provides a handle
 * to easily detect havoc clients.
 *
 * A cleaner and simplier interface for distributed processing is available in
 * the module remote.
 */
#include "monetdb_config.h"
#ifdef HAVE_MAPI
#include "mal_mapi.h"
#include <sys/types.h>
#include "stream_socket.h"
#include "mapi.h"
#ifdef HAVE_OPENSSL
# include <openssl/rand.h>		/* RAND_bytes() */
#else
#ifdef HAVE_COMMONCRYPTO
# include <CommonCrypto/CommonCrypto.h>
# include <CommonCrypto/CommonRandom.h>
#endif
#endif
#ifdef HAVE_WINSOCK_H   /* Windows specific */
# include <winsock.h>
#else           /* UNIX specific */
# include <sys/select.h>
# include <sys/socket.h>
# include <unistd.h>     /* gethostname() */
# include <netinet/in.h> /* hton and ntoh */
# include <arpa/inet.h>  /* addr_in */
#endif
#ifdef HAVE_SYS_UN_H
# include <sys/un.h>
#endif
#ifdef HAVE_NETDB_H
# include <netdb.h>
# include <netinet/in.h>
#endif
#ifdef HAVE_SYS_UIO_H
# include <sys/uio.h>
#endif
#ifdef HAVE_FCNTL_H
#include <fcntl.h>
#endif

#define SOCKPTR struct sockaddr *
#ifdef HAVE_SOCKLEN_T
#define SOCKLEN socklen_t
#else
#define SOCKLEN int
#endif

#if !defined(HAVE_ACCEPT4) || !defined(SOCK_CLOEXEC)
#define accept4(sockfd, addr, addrlen, flags)	accept(sockfd, addr, addrlen)
#endif

static char seedChars[] = {'a', 'b', 'c', 'd', 'e', 'f', 'g', 'h', 'i', 'j',
	'k', 'l', 'm', 'n', 'o', 'p', 'q', 'r', 's', 't', 'u', 'v', 'w', 'x',
	'y', 'z', 'A', 'B', 'C', 'D', 'E', 'F', 'G', 'H', 'I', 'J', 'K', 'L',
	'M', 'N', 'O', 'P', 'Q', 'R', 'S', 'T', 'U', 'V', 'W', 'X', 'Y', 'Z',
	'1', '2', '3', '4', '5', '6', '7', '8', '9', '0'};


static void generateChallenge(str buf, int min, int max) {
	size_t size;
	size_t bte;
	size_t i;

	/* don't seed the randomiser here, or you get the same challenge
	 * during the same second */
#ifdef HAVE_OPENSSL
	if (RAND_bytes((unsigned char *) &size, (int) sizeof(size)) < 0)
#else
#ifdef HAVE_COMMONCRYPTO
	if (CCRandomGenerateBytes(&size, sizeof(size)) != kCCSuccess)
#endif
#endif
		size = rand();
	size = (size % (max - min)) + min;
#ifdef HAVE_OPENSSL
	if (RAND_bytes((unsigned char *) buf, (int) size) >= 0)
		for (i = 0; i < size; i++)
			buf[i] = seedChars[((unsigned char *) buf)[i] % 62];
	else
#else
#ifdef HAVE_COMMONCRYPTO
	if (CCRandomGenerateBytes(buf, size) == kCCSuccess)
		for (i = 0; i < size; i++)
			buf[i] = seedChars[((unsigned char *) buf)[i] % 62];
	else
#endif
#endif
		for (i = 0; i < size; i++) {
			bte = rand();
			bte %= 62;
			buf[i] = seedChars[bte];
		}
	buf[i] = '\0';
}

struct challengedata {
	stream *in;
	stream *out;
};

static void
doChallenge(void *data)
{
#ifdef DEBUG_SERVER
	Client cntxt= mal_clients;
#endif
	char *buf = GDKmalloc(BLOCK + 1);
	char challenge[13];

	stream *fdin = ((struct challengedata *) data)->in;
	stream *fdout = ((struct challengedata *) data)->out;
	bstream *bs;
	ssize_t len = 0;
	protocol_version protocol = PROTOCOL_9;
	size_t buflen = BLOCK;

	MT_thread_setworking("challenging client");
#ifdef _MSC_VER
	srand((unsigned int) GDKusec());
#endif
	GDKfree(data);
	if (buf == NULL) {
		close_stream(fdin);
		close_stream(fdout);
		return;
	}

	/* generate the challenge string */
	generateChallenge(challenge, 8, 12);

	// send the challenge over the block stream
	mnstr_printf(fdout, "%s:mserver:9:%s:%s:%s:",
			challenge,
			mcrypt_getHashAlgorithms(),
#ifdef WORDS_BIGENDIAN
			"BIG",
#else
			"LIT",
#endif
			MONETDB5_PASSWDHASH
			);
	mnstr_flush(fdout);
	/* get response */
	if ((len = mnstr_read_block(fdin, buf, 1, BLOCK)) < 0) {
		/* the client must have gone away, so no reason to write anything */
		close_stream(fdin);
		close_stream(fdout);
		GDKfree(buf);
		return;
	}
	buf[len] = 0;

	if (strstr(buf, "PROT10")) {
		char *errmsg = NULL;
		char *buflenstrend, *buflenstr = strstr(buf, "PROT10");
		compression_method comp;
		protocol = PROTOCOL_10;
		if ((buflenstr = strchr(buflenstr, ':')) == NULL ||
			(buflenstr = strchr(buflenstr + 1, ':')) == NULL) {
			mnstr_printf(fdout, "!buffer size needs to be set and bigger than %d\n", BLOCK);
			close_stream(fdin);
			close_stream(fdout);
			GDKfree(buf);
			return;
		}
		buflenstr++;			/* position after ':' */
		buflenstrend = strchr(buflenstr, ':');

		if (buflenstrend) buflenstrend[0] = '\0';
		buflen = atol(buflenstr);
		if (buflenstrend) buflenstrend[0] = ':';

		if (buflen < BLOCK) {
			mnstr_printf(fdout, "!buffer size needs to be set and bigger than %d\n", BLOCK);
			close_stream(fdin);
			close_stream(fdout);
			GDKfree(buf);
			return;
		}

		comp = COMPRESSION_NONE;
		if (strstr(buf, "COMPRESSION_SNAPPY")) {
#ifdef HAVE_LIBSNAPPY
			comp = COMPRESSION_SNAPPY;
#else
			errmsg = "!server does not support Snappy compression.\n";
#endif
		} else if (strstr(buf, "COMPRESSION_LZ4")) {
#ifdef HAVE_LIBLZ4
			comp = COMPRESSION_LZ4;
#else
			errmsg = "!server does not support LZ4 compression.\n";
#endif
		} else if (strstr(buf, "COMPRESSION_NONE")) {
			comp = COMPRESSION_NONE;
		} else {
			errmsg = "!no compression type specified.\n";
		}

		if (errmsg) {
			// incorrect compression type specified
			mnstr_printf(fdout, "%s", errmsg);
			close_stream(fdin);
			close_stream(fdout);
			GDKfree(buf);
			return;
		}

		{
			// convert the block_stream into a block_stream2
			stream *from, *to;
			from = block_stream2(fdin, buflen, comp);
			to = block_stream2(fdout, buflen, comp);
			if (from == NULL || to == NULL) {
				GDKsyserror("SERVERlisten:"MAL_MALLOC_FAIL);
				close_stream(fdin);
				close_stream(fdout);
				GDKfree(buf);
				return;
			}
			fdin = from;
			fdout = to;
		}
	}

#ifdef DEBUG_SERVER
	fprintf(stderr,"mal_mapi:Client accepted %s\n", buf);
	fflush(stderr);

	mnstr_printf(cntxt->fdout, "#SERVERlisten:client accepted\n");
	mnstr_printf(cntxt->fdout, "#SERVERlisten:client string %s\n", buf);
#endif
	bs = bstream_create(fdin, 128 * BLOCK);

	if (bs == NULL){
		mnstr_printf(fdout, "!allocation failure in the server\n");
		close_stream(fdin);
		close_stream(fdout);
		GDKfree(buf);
		GDKsyserror("SERVERlisten:"MAL_MALLOC_FAIL);
		return;
	}
	bs->eof = true;
	MSscheduleClient(buf, challenge, bs, fdout, protocol, buflen);
}

static ATOMIC_TYPE nlistener = ATOMIC_VAR_INIT(0); /* nr of listeners */
static ATOMIC_TYPE serveractive = ATOMIC_VAR_INIT(0);
static ATOMIC_TYPE serverexiting = ATOMIC_VAR_INIT(0); /* listeners should exit */
static ATOMIC_TYPE threadno = ATOMIC_VAR_INIT(0);	   /* thread sequence no */

static void
SERVERlistenThread(SOCKET *Sock)
{
	char *msg = 0;
	int retval;
	struct timeval tv;
	fd_set fds;
	SOCKET sock = INVALID_SOCKET;
	SOCKET usock = INVALID_SOCKET;
	SOCKET msgsock = INVALID_SOCKET;
	struct challengedata *data;
	MT_Id tid;
	stream *s;

	sock = Sock[0];
	usock = Sock[1];
	GDKfree(Sock);

	(void) ATOMIC_INC(&nlistener);

	do {
		FD_ZERO(&fds);
		if (sock != INVALID_SOCKET)
			FD_SET(sock, &fds);
#ifdef HAVE_SYS_UN_H
		if (usock != INVALID_SOCKET)
			FD_SET(usock, &fds);
#endif
		/* Wait up to 0.025 seconds (0.01 if testing) */
		tv.tv_sec = 0;
		tv.tv_usec = GDKdebug & FORCEMITOMASK ? 10000 : 25000;

		/* temporarily use msgsock to record the larger of sock and usock */
		msgsock = sock;
#ifdef HAVE_SYS_UN_H
		if (usock != INVALID_SOCKET && (sock == INVALID_SOCKET || usock > sock))
			msgsock = usock;
#endif
		retval = select((int)msgsock + 1, &fds, NULL, NULL, &tv);
		if (ATOMIC_GET(&serverexiting) || GDKexiting())
			break;
		if (retval == 0) {
			/* nothing interesting has happened */
			continue;
		}
		if (retval == SOCKET_ERROR) {
			if (
#ifdef _MSC_VER
				WSAGetLastError() != WSAEINTR
#else
				errno != EINTR
#endif
				) {
				msg = "select failed";
				goto error;
			}
			continue;
		}
		if (sock != INVALID_SOCKET && FD_ISSET(sock, &fds)) {
			if ((msgsock = accept4(sock, (SOCKPTR)0, (socklen_t *)0, SOCK_CLOEXEC)) == INVALID_SOCKET) {
				if (
#ifdef _MSC_VER
					WSAGetLastError() != WSAEINTR
#else
					errno != EINTR
#endif
					|| !ATOMIC_GET(&serveractive)) {
					msg = "accept failed";
					goto error;
				}
				continue;
			}
#if defined(HAVE_FCNTL) && (!defined(SOCK_CLOEXEC) || !defined(HAVE_ACCEPT4))
			(void) fcntl(msgsock, F_SETFD, FD_CLOEXEC);
#endif
#ifdef HAVE_SYS_UN_H
		} else if (usock != INVALID_SOCKET && FD_ISSET(usock, &fds)) {
			struct msghdr msgh;
			struct iovec iov;
			char buf[1];
			int rv;
			char ccmsg[CMSG_SPACE(sizeof(int))];
			struct cmsghdr *cmsg;

			if ((msgsock = accept4(usock, (SOCKPTR)0, (socklen_t *)0, SOCK_CLOEXEC)) == INVALID_SOCKET) {
				if (
#ifdef _MSC_VER
					WSAGetLastError() != WSAEINTR
#else
					errno != EINTR
#endif
					) {
					msg = "accept failed";
					goto error;
				}
				continue;
			}
#if defined(HAVE_FCNTL) && (!defined(SOCK_CLOEXEC) || !defined(HAVE_ACCEPT4))
			(void) fcntl(msgsock, F_SETFD, FD_CLOEXEC);
#endif

			/* BEWARE: unix domain sockets have a slightly different
			 * behaviour initialy than normal sockets, because we can
			 * send filedescriptors or credentials with them.  To do so,
			 * we need to use sendmsg/recvmsg, which operates on a bare
			 * socket.  Unfortunately we *have* to send something, so it
			 * is one byte that can optionally carry the ancillary data.
			 * This byte is at this moment defined to contain a character:
			 *  '0' - there is no ancillary data
			 *  '1' - ancillary data for passing a file descriptor
			 * The future may introduce a state for passing credentials.
			 * Any unknown character must be interpreted as some unknown
			 * action, and hence not supported by the server. */

			iov.iov_base = buf;
			iov.iov_len = 1;

			msgh.msg_name = 0;
			msgh.msg_namelen = 0;
			msgh.msg_iov = &iov;
			msgh.msg_iovlen = 1;
			msgh.msg_control = ccmsg;
			msgh.msg_controllen = sizeof(ccmsg);

			rv = recvmsg(msgsock, &msgh, 0);
			if (rv == -1) {
				closesocket(msgsock);
				continue;
			}

			switch (buf[0]) {
				case '0':
					/* nothing special, nothing to do */
				break;
				case '1':
				{	int *c_d;
					/* filedescriptor, put it in place of msgsock */
					cmsg = CMSG_FIRSTHDR(&msgh);
					(void) shutdown(msgsock, SHUT_WR);
					closesocket(msgsock);
					if (!cmsg || cmsg->cmsg_type != SCM_RIGHTS) {
						fprintf(stderr, "!mal_mapi.listen: "
								"expected filedescriptor, but "
								"received something else\n");
						continue;
					}
					/* HACK to avoid
					 * "dereferencing type-punned pointer will break strict-aliasing rules"
					 * (with gcc 4.5.1 on Fedora 14)
					 */
					c_d = (int*)CMSG_DATA(cmsg);
					msgsock = *c_d;
				}
				break;
				default:
					/* some unknown state */
					closesocket(msgsock);
					fprintf(stderr, "!mal_mapi.listen: "
							"unknown command type in first byte\n");
					continue;
			}
#endif
		} else {
			continue;
		}
#ifdef DEBUG_SERVER
		fprintf(stderr,"server:accepted\n");
		fflush(stdout);
#endif
		data = GDKmalloc(sizeof(*data));
		if( data == NULL){
			closesocket(msgsock);
			showException(GDKstdout, MAL, "initClient", SQLSTATE(HY001) MAL_MALLOC_FAIL);
			continue;
		}
		data->in = socket_rstream(msgsock, "Server read");
		data->out = socket_wstream(msgsock, "Server write");
		if (data->in == NULL || data->out == NULL) {
		  stream_alloc_fail:
			mnstr_destroy(data->in);
			mnstr_destroy(data->out);
			GDKfree(data);
			closesocket(msgsock);
			showException(GDKstdout, MAL, "initClient",
						  "cannot allocate stream");
			continue;
		}
		s = block_stream(data->in);
		if (s == NULL) {
			goto stream_alloc_fail;
		}
		data->in = s;
		s = block_stream(data->out);
		if (s == NULL) {
			goto stream_alloc_fail;
		}
		data->out = s;
		char name[16];
		snprintf(name, sizeof(name), "client%d",
				 (int) ATOMIC_INC(&threadno));
		if ((tid = THRcreate(doChallenge, data, MT_THR_DETACHED, name)) == 0) {
			mnstr_destroy(data->in);
			mnstr_destroy(data->out);
			GDKfree(data);
			closesocket(msgsock);
			showException(GDKstdout, MAL, "initClient",
						  "cannot fork new client thread");
			continue;
		}
	} while (!ATOMIC_GET(&serverexiting) && !GDKexiting());
	(void) ATOMIC_DEC(&nlistener);
	if (sock != INVALID_SOCKET)
		closesocket(sock);
	if (usock != INVALID_SOCKET)
		closesocket(usock);
	return;
error:
	fprintf(stderr, "!mal_mapi.listen: %s, terminating listener\n", msg);
	if (sock != INVALID_SOCKET)
		closesocket(sock);
	if (usock != INVALID_SOCKET)
		closesocket(usock);
}

<<<<<<< HEAD
static const struct in6_addr ipv6_loopback_addr = IN6ADDR_LOOPBACK_INIT;
=======
/**
 * Small utility function to call the sabaoth marchConnection function
 * with the right arguments.  If the socket is bound to 0.0.0.0 the
 * hostname address is used, to make the info usable for servers outside
 * localhost.
 */
static void
SERVERannounce(struct in_addr addr, int port, const char *usockfile)
{
	str buf;
	char host[128];
>>>>>>> 49705163

static const struct in6_addr ipv6_any_addr = IN6ADDR_ANY_INIT;

static str
<<<<<<< HEAD
SERVERlisten(int *Port, const char *Usockfile, int *Maxusers)
=======
SERVERlisten(int port, const char *usockfile, int maxusers)
>>>>>>> 49705163
{
	struct sockaddr* server = NULL;
	struct sockaddr_in server_ipv4;
	struct sockaddr_in6 server_ipv6;
	SOCKET sock = INVALID_SOCKET;
	SOCKET *psock;
	bool bind_ipv6 = false;
	bool accept_any = false;
	bool autosense = false;
#ifdef HAVE_SYS_UN_H
	struct sockaddr_un userver;
	SOCKET usock = INVALID_SOCKET;
#endif
	SOCKLEN length = 0;
	int on = 1;
	int i = 0;
	MT_Id pid;
<<<<<<< HEAD
	int port;
	int maxusers;
	char *usockfile;
	str buf;
	char host[128];
	const char *listenaddr;
=======
>>>>>>> 49705163
#ifdef DEBUG_SERVER
	char msg[512], host[512];
	Client cntxt= mal_clients;
#endif

	accept_any = GDKgetenv_istrue("mapi_open");
	bind_ipv6 = GDKgetenv_istrue("mapi_ipv6");
	autosense = GDKgetenv_istrue("mapi_autosense");
	listenaddr = GDKgetenv("mapi_listenaddr");

	/* early way out, we do not want to listen on any port when running in embedded mode */
	if (GDKgetenv_istrue("mapi_disable")) {
		return MAL_SUCCEED;
	}

<<<<<<< HEAD
	if (listenaddr && accept_any)
		throw(ILLARG,"mal_mapi.listen", OPERATION_FAILED
									   ": mapi_open and mapi_listenaddr cannot be set at the same time");

	psock = GDKmalloc(sizeof(SOCKET) * 3);
	if (psock == NULL)
		throw(MAL,"mal_mapi.listen", SQLSTATE(HY001) MAL_MALLOC_FAIL);

	port = *Port;
	if (Usockfile == NULL || *Usockfile == 0 ||
		strcmp(Usockfile, str_nil) == 0)
	{
		usockfile = NULL;
	} else {
#ifdef HAVE_SYS_UN_H
		usockfile = GDKstrdup(Usockfile);
		if (usockfile == NULL) {
			GDKfree(psock);
			throw(MAL,"mal_mapi.listen", SQLSTATE(HY001) MAL_MALLOC_FAIL);
		}
#else
		usockfile = NULL;
=======
	psock = GDKmalloc(sizeof(SOCKET) * 2);
	if (psock == NULL)
		throw(MAL,"mal_mapi.listen", SQLSTATE(HY001) MAL_MALLOC_FAIL);

	if (usockfile == NULL || strcmp(usockfile, str_nil) == 0) {
		usockfile = NULL;
	} else {
#ifndef HAVE_SYS_UN_H
>>>>>>> 49705163
		GDKfree(psock);
		throw(IO, "mal_mapi.listen", OPERATION_FAILED ": UNIX domain sockets are not supported");
#endif
	}
	maxusers = (maxusers ? maxusers : SERVERMAXUSERS);

	if (port <= 0 && usockfile == NULL) {
		GDKfree(psock);
		throw(ILLARG, "mal_mapi.listen", OPERATION_FAILED ": no port or socket file specified");
	}

	if (port > 65535) {
		GDKfree(psock);
		throw(ILLARG, "mal_mapi.listen", OPERATION_FAILED ": port number should be between 1 and 65535");
	}

	if (port > 0) {
		if (listenaddr && *listenaddr) {
			int check = 0, e = errno;
			char sport[16];
			struct addrinfo *result = NULL, *rp = NULL, hints = (struct addrinfo) {
				.ai_family = bind_ipv6 ? AF_INET6 : AF_INET,
				.ai_socktype = SOCK_STREAM,
				.ai_flags = AI_PASSIVE,
				.ai_protocol = IPPROTO_TCP,
			};

			do {
				snprintf(sport, 16, "%d", port);
				check = getaddrinfo(listenaddr, sport, &hints, &result);
				if (check != 0) {
					if (autosense && port <= 65535) {
						port++;
						continue;
					}
					GDKfree(psock);
					GDKfree(usockfile);
					throw(IO, "mal_mapi.listen", OPERATION_FAILED
							  ": bind to stream socket on address %s and port %d failed: %s", listenaddr, port,
							  gai_strerror(check));
				}

				for (rp = result; rp != NULL; rp = rp->ai_next) {
					int bind_check;
					sock = socket(rp->ai_family, rp->ai_socktype
#ifdef SOCK_CLOEXEC
								  | SOCK_CLOEXEC
#endif
<<<<<<< HEAD
								  , rp->ai_protocol);
					if (sock == INVALID_SOCKET) {
						e = errno;
						continue;
					}
#if !defined(SOCK_CLOEXEC) && defined(HAVE_FCNTL)
					(void) fcntl(sock, F_SETFD, FD_CLOEXEC);
#endif

					if (setsockopt(sock, SOL_SOCKET, SO_REUSEADDR, (char *) &on, sizeof on) == SOCKET_ERROR) {
						e = errno;
						closesocket(sock);
						continue;
					}

					bind_check = bind(sock, (SOCKPTR) rp->ai_addr, (socklen_t) rp->ai_addrlen);
					e = errno;
					if (bind_check == SOCKET_ERROR) {
						closesocket(sock);
						continue;
					} else
						break;
				}
				if (result)
					freeaddrinfo(result);
				errno = e;
				if (errno == 0 && sock != INVALID_SOCKET)
					break;

				if (port > 65535) {
					GDKfree(psock);
					GDKfree(usockfile);
					throw(IO, "mal_mapi.listen", OPERATION_FAILED ": bind to stream socket port %d failed", port);
				} else if (
=======
					  , 0);
		if (sock == INVALID_SOCKET) {
			int e = errno;
			GDKfree(psock);
			errno = e;
			throw(IO, "mal_mapi.listen",
				  OPERATION_FAILED ": creation of stream socket failed: %s",
>>>>>>> 49705163
#ifdef _MSC_VER
							WSAGetLastError() == WSAEADDRINUSE &&
#else
#ifdef EADDRINUSE
							errno == EADDRINUSE &&
#else
#endif
#endif
							autosense && port <= 65535) {
								port++;
								continue;
				}
				GDKfree(psock);
				GDKfree(usockfile);
				errno = e;
				throw(IO, "mal_mapi.listen", OPERATION_FAILED ": bind to stream socket port %d failed: %s", port,
#ifdef _MSC_VER
					  wsaerror(WSAGetLastError())
#else
					  strerror(errno)
#endif
				);
			} while (1);
		} else {
			sock = socket(bind_ipv6 ? AF_INET6 : AF_INET, SOCK_STREAM
#ifdef SOCK_CLOEXEC
						  | SOCK_CLOEXEC
#endif
						  , 0);
			if (sock == INVALID_SOCKET) {
				int e = errno;
				GDKfree(psock);
				GDKfree(usockfile);
				errno = e;
				throw(IO, "mal_mapi.listen",
					  OPERATION_FAILED ": bind to stream socket port %d "
					  "failed: %s", port,
#ifdef _MSC_VER
					  wsaerror(WSAGetLastError())
#else
					  strerror(errno)
#endif
				);
			}
#if !defined(SOCK_CLOEXEC) && defined(HAVE_FCNTL)
			(void) fcntl(sock, F_SETFD, FD_CLOEXEC);
#endif

			if (setsockopt(sock, SOL_SOCKET, SO_REUSEADDR, (char *) &on, sizeof on) == SOCKET_ERROR) {
				int e = errno;
#ifdef _MSC_VER
				const char *err = wsaerror(WSAGetLastError());
#else
				const char *err = strerror(errno);
#endif
<<<<<<< HEAD
				GDKfree(psock);
				GDKfree(usockfile);
				closesocket(sock);
				errno = e;
				throw(IO, "mal_mapi.listen", OPERATION_FAILED ": setsockptr failed %s", err);
			}
=======
			GDKfree(psock);
			closesocket(sock);
			throw(IO, "mal_mapi.listen", OPERATION_FAILED ": setsockptr failed %s", err);
		}
>>>>>>> 49705163

			if (bind_ipv6) {
				memset(&server_ipv6, 0, sizeof(server_ipv6));
				server_ipv6.sin6_family = AF_INET6;
				if (accept_any)
					server_ipv6.sin6_addr = ipv6_any_addr;
				else
					server_ipv6.sin6_addr = ipv6_loopback_addr;
				server = (struct sockaddr*) &server_ipv6;
				length = (SOCKLEN) sizeof(server_ipv6);
			} else {
				server_ipv4.sin_family = AF_INET;
				if (accept_any)
					server_ipv4.sin_addr.s_addr = htonl(INADDR_ANY);
				else
					server_ipv4.sin_addr.s_addr = htonl(INADDR_LOOPBACK);
				for (i = 0; i < 8; i++)
					server_ipv4.sin_zero[i] = 0;
				server = (struct sockaddr*) &server_ipv4;
				length = (SOCKLEN) sizeof(server_ipv4);
			}

			for (;;) {
				if (bind_ipv6)
					server_ipv6.sin6_port = htons((unsigned short) ((port) & 0xFFFF));
				else
					server_ipv4.sin_port = htons((unsigned short) ((port) & 0xFFFF));

				if (bind(sock, (SOCKPTR) server, length) == SOCKET_ERROR) {
					int e = errno;
					if (
#ifdef _MSC_VER
						WSAGetLastError() == WSAEADDRINUSE &&
#else
#ifdef EADDRINUSE
						errno == EADDRINUSE &&
#else
#endif
#endif
						autosense && port <= 65535)
					{
						port++;
						continue;
					}
					closesocket(sock);
					GDKfree(psock);
					GDKfree(usockfile);
					errno = e;
					throw(IO, "mal_mapi.listen", OPERATION_FAILED ": bind to stream socket port %d failed: %s", port,
#ifdef _MSC_VER
						  wsaerror(WSAGetLastError())
#else
						  strerror(errno)
#endif
					);
				} else {
					break;
				}
			}

			if (getsockname(sock, server, &length) == SOCKET_ERROR) {
				int e = errno;
				closesocket(sock);
				GDKfree(psock);
				errno = e;
				throw(IO, "mal_mapi.listen", OPERATION_FAILED ": failed getting socket name: %s",
#ifdef _MSC_VER
					  wsaerror(WSAGetLastError())
#else
					  strerror(errno)
#endif
				);
			}
		}

		if (listen(sock, maxusers) == SOCKET_ERROR) {
			int e = errno;
			GDKfree(psock);
<<<<<<< HEAD
			GDKfree(usockfile);
			if (sock != INVALID_SOCKET)
				closesocket(sock);
=======
>>>>>>> 49705163
			errno = e;
			throw(IO, "mal_mapi.listen",
				  OPERATION_FAILED ": failed getting socket name: %s",
#ifdef _MSC_VER
				  wsaerror(WSAGetLastError())
#else
				  strerror(errno)
#endif
				);
		}
<<<<<<< HEAD
=======
		if(listen(sock, maxusers) == SOCKET_ERROR) {
			int e = errno;
			closesocket(sock);
			GDKfree(psock);
			errno = e;
			throw(IO, "mal_mapi.listen",
				  OPERATION_FAILED ": failed to set socket to listen %s",
#ifdef _MSC_VER
				  wsaerror(WSAGetLastError())
#else
				  strerror(errno)
#endif
				);
		}
>>>>>>> 49705163
	}
#ifdef HAVE_SYS_UN_H
	if (usockfile) {
		/* prevent silent truncation, sun_path is typically around 108
		 * chars long :/ */
		if (strlen(usockfile) >= sizeof(userver.sun_path)) {
			char *e;
			if (sock != INVALID_SOCKET)
				closesocket(sock);
			GDKfree(psock);
			e = createException(MAL, "mal_mapi.listen",
					OPERATION_FAILED ": UNIX socket path too long: %s",
					usockfile);
			return e;
		}

		usock = socket(AF_UNIX, SOCK_STREAM
#ifdef SOCK_CLOEXEC
					   | SOCK_CLOEXEC
#endif
					   , 0);
		if (usock == INVALID_SOCKET) {
			int e = errno;
			GDKfree(psock);
<<<<<<< HEAD
			GDKfree(usockfile);
=======
			errno = e;
>>>>>>> 49705163
			if (sock != INVALID_SOCKET)
				closesocket(sock);
			errno = e;
			throw(IO, "mal_mapi.listen",
				  OPERATION_FAILED ": creation of UNIX socket failed: %s",
#ifdef _MSC_VER
				  wsaerror(WSAGetLastError())
#else
				  strerror(errno)
#endif
				);
		}
#if !defined(SOCK_CLOEXEC) && defined(HAVE_FCNTL)
		(void) fcntl(usock, F_SETFD, FD_CLOEXEC);
#endif

<<<<<<< HEAD
		/* prevent silent truncation, sun_path is typically around 108
		 * chars long :/ */
		if (strlen(usockfile) >= sizeof(userver.sun_path)) {
			char *e;
			if (sock != INVALID_SOCKET)
				closesocket(sock);
			closesocket(usock);
			GDKfree(psock);
			e = createException(MAL, "mal_mapi.listen", OPERATION_FAILED ": UNIX socket path too long: %s",
					usockfile);
			GDKfree(usockfile);
			return e;
		}

=======
>>>>>>> 49705163
		userver.sun_family = AF_UNIX;
		strncpy(userver.sun_path, usockfile, sizeof(userver.sun_path));
		userver.sun_path[sizeof(userver.sun_path) - 1] = 0;

		length = (SOCKLEN) sizeof(userver);
		if(remove(usockfile) == -1 && errno != ENOENT) {
			char *e = createException(IO, "mal_mapi.listen", OPERATION_FAILED ": remove UNIX socket file");
			if (sock != INVALID_SOCKET)
				closesocket(sock);
			closesocket(usock);
			GDKfree(psock);
			return e;
		}
		if (bind(usock, (SOCKPTR) &userver, length) == SOCKET_ERROR) {
			char *e;
			int err = errno;
			if (sock != INVALID_SOCKET)
				closesocket(sock);
			closesocket(usock);
			(void) remove(usockfile);
			GDKfree(psock);
			errno = err;
			e = createException(IO, "mal_mapi.listen",
								OPERATION_FAILED
								": binding to UNIX socket file %s failed: %s",
								usockfile,
#ifdef _MSC_VER
								wsaerror(WSAGetLastError())
#else
								strerror(errno)
#endif
				);
			return e;
		}
		if(listen(usock, maxusers) == SOCKET_ERROR) {
			char *e;
			int err = errno;
			if (sock != INVALID_SOCKET)
				closesocket(sock);
			closesocket(usock);
			(void) remove(usockfile);
			GDKfree(psock);
			errno = err;
			e = createException(IO, "mal_mapi.listen",
								OPERATION_FAILED
								": setting UNIX socket file %s to listen failed: %s",
								usockfile,
#ifdef _MSC_VER
								wsaerror(WSAGetLastError())
#else
								strerror(errno)
#endif
				);
			return e;
		}
	}
#endif

#ifdef DEBUG_SERVER
	fprintf(stderr, "#SERVERlisten:Network started at %d\n", port);
#endif

	psock[0] = sock;
#ifdef HAVE_SYS_UN_H
	psock[1] = usock;
#else
	psock[1] = INVALID_SOCKET;
#endif
	if (MT_create_thread(&pid, (void (*)(void *)) SERVERlistenThread, psock,
						 MT_THR_DETACHED, "listenThread") != 0) {
		if (sock != INVALID_SOCKET)
			closesocket(sock);
#ifdef HAVE_SYS_UN_H
		if (usock != INVALID_SOCKET)
			closesocket(usock);
#endif
		GDKfree(psock);
		throw(MAL, "mal_mapi.listen", OPERATION_FAILED ": starting thread failed");
	}
#ifdef DEBUG_SERVER
	gethostname(host, (int) 512);
	snprintf(msg, (int) 512, "#Ready to accept connections on %s:%d\n", host, port);
	fprintf(stderr, "%s", msg);
#endif

	/* seed the randomiser such that our challenges aren't
	 * predictable... */
	srand((unsigned int) GDKusec());

<<<<<<< HEAD
	if (port > 0) {
		if (bind_ipv6) {
			if (memcmp(server_ipv6.sin6_addr.s6_addr, &ipv6_loopback_addr, sizeof(struct in6_addr)) == 0) {
				sprintf(host, "[::1]");
			} else if (memcmp(server_ipv6.sin6_addr.s6_addr, &ipv6_any_addr, sizeof(struct in6_addr)) == 0) {
				gethostname(host, sizeof(host));
				host[sizeof(host) - 1] = '\0';
			} else {
				snprintf(host, sizeof(host),"[%02x%02x:%02x%02x:%02x%02x:%02x%02x:%02x%02x:%02x%02x:%02x%02x:%02x%02x]",
						(int)server_ipv6.sin6_addr.s6_addr[0],  (int)server_ipv6.sin6_addr.s6_addr[1],
						(int)server_ipv6.sin6_addr.s6_addr[2],  (int)server_ipv6.sin6_addr.s6_addr[3],
						(int)server_ipv6.sin6_addr.s6_addr[4],  (int)server_ipv6.sin6_addr.s6_addr[5],
						(int)server_ipv6.sin6_addr.s6_addr[6],  (int)server_ipv6.sin6_addr.s6_addr[7],
						(int)server_ipv6.sin6_addr.s6_addr[8],  (int)server_ipv6.sin6_addr.s6_addr[9],
						(int)server_ipv6.sin6_addr.s6_addr[10], (int)server_ipv6.sin6_addr.s6_addr[11],
						(int)server_ipv6.sin6_addr.s6_addr[12], (int)server_ipv6.sin6_addr.s6_addr[13],
						(int)server_ipv6.sin6_addr.s6_addr[14], (int)server_ipv6.sin6_addr.s6_addr[15]);
			}
		} else {
			if (server_ipv4.sin_addr.s_addr == INADDR_ANY) {
				gethostname(host, sizeof(host));
				host[sizeof(host) - 1] = '\0';
			} else {
				/* avoid doing this, it requires some includes that probably
				 * give trouble on windowz
				host = inet_ntoa(addr);
				 */
				snprintf(host, sizeof(host), "%u.%u.%u.%u",
						(unsigned) ((ntohl(server_ipv4.sin_addr.s_addr) >> 24) & 0xff),
						(unsigned) ((ntohl(server_ipv4.sin_addr.s_addr) >> 16) & 0xff),
						(unsigned) ((ntohl(server_ipv4.sin_addr.s_addr) >> 8) & 0xff),
						(unsigned) (ntohl(server_ipv4.sin_addr.s_addr) & 0xff));
			}
		}

		if (!GDKinmemory() && (buf = msab_marchConnection(host, port)) != NULL)
			free(buf);
		else
			/* announce that we're now reachable */
			printf("# Listening for connection requests on "
				   "mapi:monetdb://%s:%i/\n", host, port);
	}
	if (usockfile != NULL) {
		port = 0;
		if (!GDKinmemory() && (buf = msab_marchConnection(usockfile, port)) != NULL)
			free(buf);
		else
			/* announce that we're now reachable */
			printf("# Listening for UNIX domain connection requests on "
				   "mapi:monetdb://%s\n", usockfile);
	}

	if (usockfile)
		GDKfree(usockfile);
=======
	SERVERannounce(server.sin_addr, port, usockfile);
>>>>>>> 49705163
	return MAL_SUCCEED;
}

/*
 * @- Wrappers
 * The MonetDB Version 5 wrappers are collected here
 * The latest port known to gain access is stored
 * in the database, so that others can more easily
 * be notified.
 */
str
SERVERlisten_default(int *ret)
{
	int port = SERVERPORT;
<<<<<<< HEAD
	const char *p;
	int maxusers = SERVERMAXUSERS;
=======
	str p;
>>>>>>> 49705163

	(void) ret;
	p = GDKgetenv("mapi_port");
	if (p)
		port = (int) strtol(p, NULL, 10);
	p = GDKgetenv("mapi_usock");
<<<<<<< HEAD
	return SERVERlisten(&port, p, &maxusers);
=======
	return SERVERlisten(port, p, SERVERMAXUSERS);
>>>>>>> 49705163
}

str
SERVERlisten_usock(int *ret, str *usock)
{
	(void) ret;
<<<<<<< HEAD
	return SERVERlisten(0, usock ? *usock : NULL, &maxusers);
=======
	return SERVERlisten(0, usock ? *usock : NULL, SERVERMAXUSERS);
>>>>>>> 49705163
}

str
SERVERlisten_port(int *ret, int *pid)
{
	(void) ret;
<<<<<<< HEAD
	return SERVERlisten(&port, NULL, &maxusers);
=======
	return SERVERlisten(*pid, NULL, SERVERMAXUSERS);
>>>>>>> 49705163
}
/*
 * The internet connection listener may be terminated from the server console,
 * or temporarily suspended to enable system maintenance.
 * It is advisable to trace the interactions of clients on the server
 * side. At least as far as it concerns requests received.
 * The kernel supports this 'spying' behavior with a file descriptor
 * field in the client record.
 */

str
SERVERstop(void *ret)
{
fprintf(stderr, "SERVERstop\n");
	ATOMIC_SET(&serverexiting, 1);
	/* wait until they all exited, but skip the wait if the whole
	 * system is going down */
	while (ATOMIC_GET(&nlistener) > 0 && !GDKexiting())
		MT_sleep_ms(100);
	(void) ret;		/* fool compiler */
	return MAL_SUCCEED;
}


str
SERVERsuspend(void *res)
{
	(void) res;
	ATOMIC_SET(&serveractive, 0);
	return MAL_SUCCEED;
}

str
SERVERresume(void *res)
{
	ATOMIC_SET(&serveractive, 1);
	(void) res;
	return MAL_SUCCEED;
}

str
SERVERclient(void *res, const Stream *In, const Stream *Out)
{
	struct challengedata *data;
	MT_Id tid;

	(void) res;
	/* in embedded mode we allow just one client */
	data = GDKmalloc(sizeof(*data));
	if( data == NULL)
		throw(MAL, "mapi.SERVERclient", SQLSTATE(HY001) MAL_MALLOC_FAIL);
	data->in = block_stream(*In);
	data->out = block_stream(*Out);
	if (data->in == NULL || data->out == NULL) {
		mnstr_destroy(data->in);
		mnstr_destroy(data->out);
		GDKfree(data);
		throw(MAL, "mapi.SERVERclient", SQLSTATE(HY001) MAL_MALLOC_FAIL);
	}
	char name[16];
	snprintf(name, sizeof(name), "client%d",
			 (int) ATOMIC_INC(&threadno));
	if ((tid = THRcreate(doChallenge, data, MT_THR_DETACHED, name)) == 0) {
		mnstr_destroy(data->in);
		mnstr_destroy(data->out);
		GDKfree(data);
		throw(MAL, "mapi.SERVERclient", "cannot fork new client thread");
	}
	return MAL_SUCCEED;
}

/*
 * @+ Remote Processing
 * The remainder of the file contains the wrappers around
 * the Mapi library used by application programmers.
 * Details on the functions can be found there.
 *
 * Sessions have a lifetime different from dynamic scopes.
 * This means the  user should use a session identifier
 * to select the correct handle.
 * For the time being we use the index in the global
 * session table. The client pointer is retained to
 * perform access control.
 *
 * We use a single result set handle. All data should be
 * consumed before continueing.
 *
 * A few extra routines should be defined to
 * dump and inspect the sessions table.
 *
 * The remote site may return a single error
 * with a series of error lines. These contain
 * then a starting !. They are all stripped here.
 */
#define catchErrors(fcn)												\
	do {																\
		int rn = mapi_error(mid);										\
		if ((rn == -4 && hdl && mapi_result_error(hdl)) || rn) {		\
			const char *err, *e;										\
			str newerr;													\
			str ret;													\
			size_t l;													\
			char *f;													\
																		\
			if (hdl && mapi_result_error(hdl))							\
				err = mapi_result_error(hdl);							\
			else														\
				err = mapi_result_error(SERVERsessions[i].hdl);			\
																		\
			if (err == NULL)											\
				err = "(no additional error message)";					\
																		\
			l = 2 * strlen(err) + 8192;									\
			newerr = (str) GDKmalloc(l);								\
			if(newerr == NULL) { err = SQLSTATE(HY001) MAL_MALLOC_FAIL; break;}	\
																		\
			f = newerr;													\
			/* I think this code tries to deal with multiple errors, this \
			 * will fail this way if it does, since no ! is in the error \
			 * string, only newlines to separate them */				\
			for (e = err; *e && l > 1; e++) {							\
				if (*e == '!' && *(e - 1) == '\n') {					\
					snprintf(f, l, "MALException:" fcn ":remote error:"); \
					l -= strlen(f);										\
					while (*f)											\
						f++;											\
				} else {												\
					*f++ = *e;											\
					l--;												\
				}														\
			}															\
																		\
			*f = 0;														\
			ret = createException(MAL, fcn,								\
								  OPERATION_FAILED ": remote error: %s", \
								  newerr);								\
			GDKfree(newerr);											\
			return ret;													\
		}																\
	} while (0)

#define MAXSESSIONS 32
struct{
	int key;
	str dbalias;	/* logical name of the session */
	Client c;
	Mapi mid;		/* communication channel */
	MapiHdl hdl;	/* result set handle */
} SERVERsessions[MAXSESSIONS];

static int sessionkey=0;

/* #define MAPI_TEST*/

static str
SERVERconnectAll(Client cntxt, int *key, str *host, int *port, str *username, str *password, str *lang)
{
	Mapi mid;
	int i;

	MT_lock_set(&mal_contextLock);
	for(i=1; i< MAXSESSIONS; i++)
	if( SERVERsessions[i].c ==0 ) break;

	if( i==MAXSESSIONS){
		MT_lock_unset(&mal_contextLock);
		throw(IO, "mapi.connect", OPERATION_FAILED ": too many sessions");
	}
	SERVERsessions[i].c= cntxt;
	SERVERsessions[i].key= ++sessionkey;
	MT_lock_unset(&mal_contextLock);

	mid = mapi_connect(*host, *port, *username, *password, *lang, NULL);

	if (mapi_error(mid)) {
		const char *err = mapi_error_str(mid);
		str ex;
		if (err == NULL)
			err = "(no reason given)";
		if (err[0] == '!')
			err = err + 1;
		SERVERsessions[i].c = NULL;
		ex = createException(IO, "mapi.connect", "Could not connect: %s", err);
		mapi_destroy(mid);
		return(ex);
	}

#ifdef MAPI_TEST
	mnstr_printf(SERVERsessions[i].c->fdout,"Succeeded to establish session\n");
#endif
	SERVERsessions[i].mid= mid;
	*key = SERVERsessions[i].key;
	return MAL_SUCCEED;
}

str
SERVERdisconnectALL(int *key){
	int i;

	MT_lock_set(&mal_contextLock);

	for(i=1; i< MAXSESSIONS; i++)
		if( SERVERsessions[i].c != 0 ) {
#ifdef MAPI_TEST
	mnstr_printf(SERVERsessions[i].c->fdout,"Close session %d\n",i);
#endif
			SERVERsessions[i].c = 0;
			if( SERVERsessions[i].dbalias)
				GDKfree(SERVERsessions[i].dbalias);
			SERVERsessions[i].dbalias = NULL;
			*key = SERVERsessions[i].key;
			mapi_disconnect(SERVERsessions[i].mid);
		}

	MT_lock_unset(&mal_contextLock);

	return MAL_SUCCEED;
}

str
SERVERdisconnectWithAlias(int *key, str *dbalias){
	int i;

	MT_lock_set(&mal_contextLock);

	for(i=0; i<MAXSESSIONS; i++)
		 if( SERVERsessions[i].dbalias &&
			 strcmp(SERVERsessions[i].dbalias, *dbalias)==0){
				SERVERsessions[i].c = 0;
				if( SERVERsessions[i].dbalias)
					GDKfree(SERVERsessions[i].dbalias);
				SERVERsessions[i].dbalias = NULL;
				*key = SERVERsessions[i].key;
				mapi_disconnect(SERVERsessions[i].mid);
				break;
		}

	if( i==MAXSESSIONS){
		MT_lock_unset(&mal_contextLock);
		throw(IO, "mapi.disconnect", "Impossible to close session for db_alias: '%s'", *dbalias);
	}

	MT_lock_unset(&mal_contextLock);
	return MAL_SUCCEED;
}

str
SERVERconnect(Client cntxt, MalBlkPtr mb, MalStkPtr stk, InstrPtr pci){
	int *key =getArgReference_int(stk,pci,0);
	str *host = getArgReference_str(stk,pci,1);
	int *port = getArgReference_int(stk,pci,2);
	str *username = getArgReference_str(stk,pci,3);
	str *password= getArgReference_str(stk,pci,4);
	str *lang = getArgReference_str(stk,pci,5);

	(void) mb;
	return SERVERconnectAll(cntxt, key,host,port,username,password,lang);
}


str
SERVERreconnectAlias(Client cntxt, MalBlkPtr mb, MalStkPtr stk, InstrPtr pci)
{
	int *key =getArgReference_int(stk,pci,0);
	str *host = getArgReference_str(stk,pci,1);
	int *port = getArgReference_int(stk,pci,2);
	str *dbalias = getArgReference_str(stk,pci,3);
	str *username = getArgReference_str(stk,pci,4);
	str *password= getArgReference_str(stk,pci,5);
	str *lang = getArgReference_str(stk,pci,6);
	int i;
	str msg=MAL_SUCCEED;

	(void) mb;

	for(i=0; i<MAXSESSIONS; i++)
	 if( SERVERsessions[i].key &&
		 SERVERsessions[i].dbalias &&
		 strcmp(SERVERsessions[i].dbalias, *dbalias)==0){
			*key = SERVERsessions[i].key;
			return msg;
	}

	msg= SERVERconnectAll(cntxt, key, host, port, username, password, lang);
	if( msg == MAL_SUCCEED)
		msg = SERVERsetAlias(NULL, key, dbalias);
	return msg;
}

str
SERVERreconnectWithoutAlias(Client cntxt, MalBlkPtr mb, MalStkPtr stk, InstrPtr pci) {
	int *key =getArgReference_int(stk,pci,0);
	str *host = getArgReference_str(stk,pci,1);
	int *port = getArgReference_int(stk,pci,2);
	str *username = getArgReference_str(stk,pci,3);
	str *password= getArgReference_str(stk,pci,4);
	str *lang = getArgReference_str(stk,pci,5);
	int i;
	str msg=MAL_SUCCEED, nme= "anonymous";

	(void) mb;

	for(i=0; i<MAXSESSIONS; i++)
	 if( SERVERsessions[i].key ){
			*key = SERVERsessions[i].key;
			return msg;
	}

	msg= SERVERconnectAll(cntxt, key, host, port, username, password, lang);
	if( msg == MAL_SUCCEED)
		msg = SERVERsetAlias(NULL, key, &nme);
	return msg;
}

#define accessTest(val, fcn)										\
	do {															\
		for(i=0; i< MAXSESSIONS; i++)								\
			if( SERVERsessions[i].c &&								\
				SERVERsessions[i].key== (val)) break;				\
		if( i== MAXSESSIONS)										\
			throw(MAL, "mapi." fcn, "Access violation,"				\
				  " could not find matching session descriptor");	\
		mid= SERVERsessions[i].mid;									\
		(void) mid; /* silence compilers */							\
	} while (0)

str
SERVERsetAlias(void *ret, int *key, str *dbalias){
	int i;
	Mapi mid;
	accessTest(*key, "setAlias");
	SERVERsessions[i].dbalias= GDKstrdup(*dbalias);
	if(SERVERsessions[i].dbalias == NULL)
		throw(MAL, "mapi.set_alias", SQLSTATE(HY001) MAL_MALLOC_FAIL);
	(void) ret;
	return MAL_SUCCEED;
}

str
SERVERlookup(int *ret, str *dbalias)
{
	int i;
	for(i=0; i< MAXSESSIONS; i++)
	if( SERVERsessions[i].dbalias &&
		strcmp(SERVERsessions[i].dbalias, *dbalias)==0){
		*ret= SERVERsessions[i].key;
		return MAL_SUCCEED;
	}
	throw(MAL, "mapi.lookup", "Could not find database connection");
}

str
SERVERtrace(void *ret, int *key, int *flag){
	(void )ret;
	mapi_trace(SERVERsessions[*key].mid,(bool)*flag);
	return MAL_SUCCEED;
}

str
SERVERdisconnect(void *ret, int *key){
	int i;
	Mapi mid;
	(void) ret;
	accessTest(*key, "disconnect");
	mapi_disconnect(mid);
	if( SERVERsessions[i].dbalias)
		GDKfree(SERVERsessions[i].dbalias);
	SERVERsessions[i].c= 0;
	SERVERsessions[i].dbalias= 0;
	return MAL_SUCCEED;
}

str
SERVERdestroy(void *ret, int *key){
	int i;
	Mapi mid;
	(void) ret;
	accessTest(*key, "destroy");
	mapi_destroy(mid);
	SERVERsessions[i].c= 0;
	if( SERVERsessions[i].dbalias)
		GDKfree(SERVERsessions[i].dbalias);
	SERVERsessions[i].dbalias= 0;
	return MAL_SUCCEED;
}

str
SERVERreconnect(void *ret, int *key){
	int i;
	Mapi mid;
	(void) ret;
	accessTest(*key, "destroy");
	mapi_reconnect(mid);
	return MAL_SUCCEED;
}

str
SERVERping(int *ret, int *key){
	int i;
	Mapi mid;
	accessTest(*key, "destroy");
	*ret= mapi_ping(mid);
	return MAL_SUCCEED;
}

str
SERVERquery(int *ret, int *key, str *qry){
	Mapi mid;
	MapiHdl hdl=0;
	int i;
	accessTest(*key, "query");
	if( SERVERsessions[i].hdl)
		mapi_close_handle(SERVERsessions[i].hdl);
	SERVERsessions[i].hdl = mapi_query(mid, *qry);
	catchErrors("mapi.query");
	*ret = *key;
	return MAL_SUCCEED;
}

str
SERVERquery_handle(int *ret, int *key, str *qry){
	Mapi mid;
	MapiHdl hdl=0;
	int i;
	accessTest(*key, "query_handle");
	mapi_query_handle(SERVERsessions[i].hdl, *qry);
	catchErrors("mapi.query_handle");
	*ret = *key;
	return MAL_SUCCEED;
}

str
SERVERquery_array(Client cntxt, MalBlkPtr mb, MalStkPtr stk, InstrPtr pc){
	(void)cntxt, (void) mb; (void) stk; (void) pc;
	throw(MAL, "mapi.query_array", SQLSTATE(0A000) PROGRAM_NYI);
}

str
SERVERprepare(int *ret, int *key, str *qry){
	Mapi mid;
	int i;
	accessTest(*key, "prepare");
	if( SERVERsessions[i].hdl)
		mapi_close_handle(SERVERsessions[i].hdl);
	SERVERsessions[i].hdl= mapi_prepare(mid, *qry);
	if( mapi_error(mid) )
		throw(MAL, "mapi.prepare", "%s",
			mapi_result_error(SERVERsessions[i].hdl));
	*ret = *key;
	return MAL_SUCCEED;
}

str
SERVERfinish(int *ret, int *key){
	Mapi mid;
	int i;
	accessTest(*key, "finish");
	mapi_finish(SERVERsessions[i].hdl);
	if( mapi_error(mid) )
		throw(MAL, "mapi.finish", "%s",
			mapi_result_error(SERVERsessions[i].hdl));
	*ret = *key;
	return MAL_SUCCEED;
}

str
SERVERget_row_count(lng *ret, int *key){
	Mapi mid;
	int i;
	accessTest(*key, "get_row_count");
	*ret= (lng) mapi_get_row_count(SERVERsessions[i].hdl);
	if( mapi_error(mid) )
		throw(MAL, "mapi.get_row_count", "%s",
			mapi_result_error(SERVERsessions[i].hdl));
	return MAL_SUCCEED;
}

str
SERVERget_field_count(int *ret, int *key){
	Mapi mid;
	int i;
	accessTest(*key, "get_field_count");
	*ret= mapi_get_field_count(SERVERsessions[i].hdl);
	if( mapi_error(mid) )
		throw(MAL, "mapi.get_field_count", "%s",
			mapi_result_error(SERVERsessions[i].hdl));
	return MAL_SUCCEED;
}

str
SERVERrows_affected(lng *ret, int *key){
	Mapi mid;
	int i;
	accessTest(*key, "rows_affected");
	*ret= (lng) mapi_rows_affected(SERVERsessions[i].hdl);
	return MAL_SUCCEED;
}

str
SERVERfetch_row(int *ret, int *key){
	Mapi mid;
	int i;
	accessTest(*key, "fetch_row");
	*ret= mapi_fetch_row(SERVERsessions[i].hdl);
	return MAL_SUCCEED;
}

str
SERVERfetch_all_rows(lng *ret, int *key){
	Mapi mid;
	int i;
	accessTest(*key, "fetch_all_rows");
	*ret= (lng) mapi_fetch_all_rows(SERVERsessions[i].hdl);
	return MAL_SUCCEED;
}

str
SERVERfetch_field_str(str *ret, int *key, int *fnr){
	Mapi mid;
	int i;
	str fld;
	accessTest(*key, "fetch_field");
	fld= mapi_fetch_field(SERVERsessions[i].hdl,*fnr);
	*ret= GDKstrdup(fld? fld: str_nil);
	if(*ret == NULL)
		throw(MAL, "mapi.fetch_field_str", SQLSTATE(HY001) MAL_MALLOC_FAIL);
	if( mapi_error(mid) )
		throw(MAL, "mapi.fetch_field_str", "%s",
			mapi_result_error(SERVERsessions[i].hdl));
	return MAL_SUCCEED;
}

str
SERVERfetch_field_int(int *ret, int *key, int *fnr){
	Mapi mid;
	int i;
	str fld;
	accessTest(*key, "fetch_field");
	fld= mapi_fetch_field(SERVERsessions[i].hdl,*fnr);
	*ret= fld? (int) atol(fld): int_nil;
	if( mapi_error(mid) )
		throw(MAL, "mapi.fetch_field_int", "%s",
			mapi_result_error(SERVERsessions[i].hdl));
	return MAL_SUCCEED;
}

str
SERVERfetch_field_lng(lng *ret, int *key, int *fnr){
	Mapi mid;
	int i;
	str fld;
	accessTest(*key, "fetch_field");
	fld= mapi_fetch_field(SERVERsessions[i].hdl,*fnr);
	*ret= fld? atol(fld): lng_nil;
	if( mapi_error(mid) )
		throw(MAL, "mapi.fetch_field_lng", "%s",
			mapi_result_error(SERVERsessions[i].hdl));
	return MAL_SUCCEED;
}

#ifdef HAVE_HGE
str
SERVERfetch_field_hge(hge *ret, int *key, int *fnr){
	Mapi mid;
	int i;
	str fld;
	accessTest(*key, "fetch_field");
	fld= mapi_fetch_field(SERVERsessions[i].hdl,*fnr);
	*ret= fld? atol(fld): hge_nil;
	if( mapi_error(mid) )
		throw(MAL, "mapi.fetch_field_hge", "%s",
			mapi_result_error(SERVERsessions[i].hdl));
	return MAL_SUCCEED;
}
#endif

str
SERVERfetch_field_sht(sht *ret, int *key, int *fnr){
	Mapi mid;
	int i;
	str fld;
	accessTest(*key, "fetch_field");
	fld= mapi_fetch_field(SERVERsessions[i].hdl,*fnr);
	*ret= fld? (sht) atol(fld): sht_nil;
	if( mapi_error(mid) )
		throw(MAL, "mapi.fetch_field", "%s",
			mapi_result_error(SERVERsessions[i].hdl));
	return MAL_SUCCEED;
}

str
SERVERfetch_field_void(void *ret, int *key, int *fnr){
	Mapi mid;
	int i;
	(void) ret;
	(void) fnr;
	accessTest(*key, "fetch_field");
	throw(MAL, "mapi.fetch_field_void","defaults to nil");
}

str
SERVERfetch_field_oid(oid *ret, int *key, int *fnr){
	Mapi mid;
	int i;
	str fld;
	accessTest(*key, "fetch_field");
	fld= mapi_fetch_field(SERVERsessions[i].hdl,*fnr);
	if( mapi_error(mid) )
		throw(MAL, "mapi.fetch_field_oid", "%s",
			mapi_result_error(SERVERsessions[i].hdl));
	if(fld==0 || strcmp(fld,"nil")==0)
		*(oid*) ret= void_nil;
	else *(oid*) ret = (oid) atol(fld);
	return MAL_SUCCEED;
}

str
SERVERfetch_field_bte(bte *ret, int *key, int *fnr){
	Mapi mid;
	int i;
	str fld;
	accessTest(*key, "fetch_field");
	fld= mapi_fetch_field(SERVERsessions[i].hdl,*fnr);
	if( mapi_error(mid) )
		throw(MAL, "mapi.fetch_field_bte", "%s",
			mapi_result_error(SERVERsessions[i].hdl));
	if(fld==0 || strcmp(fld,"nil")==0)
		*(bte*) ret= bte_nil;
	else *(bte*) ret = *fld;
	return MAL_SUCCEED;
}

str
SERVERfetch_line(str *ret, int *key){
	Mapi mid;
	int i;
	str fld;
	accessTest(*key, "fetch_line");
	fld= mapi_fetch_line(SERVERsessions[i].hdl);
	if( mapi_error(mid) )
		throw(MAL, "mapi.fetch_line", "%s",
			mapi_result_error(SERVERsessions[i].hdl));
	*ret= GDKstrdup(fld? fld:str_nil);
	if(*ret == NULL)
		throw(MAL, "mapi.fetch_line", SQLSTATE(HY001) MAL_MALLOC_FAIL);
	return MAL_SUCCEED;
}

str
SERVERnext_result(int *ret, int *key){
	Mapi mid;
	int i;
	accessTest(*key, "next_result");
	mapi_next_result(SERVERsessions[i].hdl);
	if( mapi_error(mid) )
		throw(MAL, "mapi.next_result", "%s",
			mapi_result_error(SERVERsessions[i].hdl));
	*ret= *key;
	return MAL_SUCCEED;
}

str
SERVERfetch_reset(int *ret, int *key){
	Mapi mid;
	int i;
	accessTest(*key, "fetch_reset");
	mapi_fetch_reset(SERVERsessions[i].hdl);
	if( mapi_error(mid) )
		throw(MAL, "mapi.fetch_reset", "%s",
			mapi_result_error(SERVERsessions[i].hdl));
	*ret= *key;
	return MAL_SUCCEED;
}

str
SERVERfetch_field_bat(bat *bid, int *key){
	int i,j,cnt;
	Mapi mid;
	char *fld;
	BAT *b;

	accessTest(*key, "rpc");
	b= COLnew(0,TYPE_str,256, TRANSIENT);
	if( b == NULL)
		throw(MAL,"mapi.fetch", SQLSTATE(HY001) MAL_MALLOC_FAIL);
	cnt= mapi_get_field_count(SERVERsessions[i].hdl);
	for(j=0; j< cnt; j++){
		fld= mapi_fetch_field(SERVERsessions[i].hdl,j);
		if( mapi_error(mid) ) {
			BBPreclaim(b);
			throw(MAL, "mapi.fetch_field_bat", "%s",
				mapi_result_error(SERVERsessions[i].hdl));
		}
		if (BUNappend(b,fld, false) != GDK_SUCCEED) {
			BBPreclaim(b);
			throw(MAL, "mapi.fetch_field_bat", SQLSTATE(HY001) MAL_MALLOC_FAIL);
		}
	}
	*bid = b->batCacheid;
	BBPkeepref(*bid);
	return MAL_SUCCEED;
}

str
SERVERerror(int *ret, int *key){
	Mapi mid;
	int i;
	accessTest(*key, "error");
	*ret= mapi_error(mid);
	return MAL_SUCCEED;
}

str
SERVERgetError(str *ret, int *key){
	Mapi mid;
	int i;
	accessTest(*key, "getError");
	*ret= GDKstrdup(mapi_error_str(mid));
	if(*ret == NULL)
		throw(MAL, "mapi.get_error", SQLSTATE(HY001) MAL_MALLOC_FAIL);
	return MAL_SUCCEED;
}

str
SERVERexplain(str *ret, int *key){
	Mapi mid;
	int i;

	accessTest(*key, "explain");
	*ret= GDKstrdup(mapi_error_str(mid));
	if(*ret == NULL)
		throw(MAL, "mapi.explain", SQLSTATE(HY001) MAL_MALLOC_FAIL);
	return MAL_SUCCEED;
}
/*
 * The remainder should contain the wrapping of
 * relevant SERVER functions. Furthermore, we
 * should analyse the return value and update
 * the stack trace.
 *
 * Two routines should be
 * mapi.rpc(key,"query")
 *
 * The generic scheme for handling a remote MAL
 * procedure call with a single row answer.
 */
static int SERVERfieldAnalysis(str fld, int tpe, ValPtr v){
	v->vtype= tpe;
	switch(tpe){
	case TYPE_void:
		v->val.oval = void_nil;
		break;
	case TYPE_oid:
		if(fld==0 || strcmp(fld,"nil")==0)
			v->val.oval= void_nil;
		else v->val.oval = (oid) atol(fld);
		break;
	case TYPE_bit:
		if(fld== 0 || strcmp(fld,"nil")==0)
			v->val.btval= bit_nil;
		else
		if(strcmp(fld,"true")==0)
			v->val.btval= TRUE;
		else
		if(strcmp(fld,"false")==0)
			v->val.btval= FALSE;
		break;
	case TYPE_bte:
		if(fld==0 || strcmp(fld,"nil")==0)
			v->val.btval= bte_nil;
		else
			v->val.btval= *fld;
		break;
	case TYPE_sht:
		if(fld==0 || strcmp(fld,"nil")==0)
			v->val.shval = sht_nil;
		else v->val.shval= (sht)  atol(fld);
		break;
	case TYPE_int:
		if(fld==0 || strcmp(fld,"nil")==0)
			v->val.ival = int_nil;
		else v->val.ival= (int)  atol(fld);
		break;
	case TYPE_lng:
		if(fld==0 || strcmp(fld,"nil")==0)
			v->val.lval= lng_nil;
		else v->val.lval= (lng)  atol(fld);
		break;
#ifdef HAVE_HGE
	case TYPE_hge:
		if(fld==0 || strcmp(fld,"nil")==0)
			v->val.hval= hge_nil;
		else v->val.hval= (hge)  atol(fld);
		break;
#endif
	case TYPE_flt:
		if(fld==0 || strcmp(fld,"nil")==0)
			v->val.fval= flt_nil;
		else v->val.fval= (flt)  atof(fld);
		break;
	case TYPE_dbl:
		if(fld==0 || strcmp(fld,"nil")==0)
			v->val.dval= dbl_nil;
		else v->val.dval= (dbl)  atof(fld);
		break;
	case TYPE_str:
		if(fld==0 || strcmp(fld,"nil")==0){
			if((v->val.sval= GDKstrdup(str_nil)) == NULL)
				return -1;
			v->len = strlen(v->val.sval);
		} else {
			if((v->val.sval= GDKstrdup(fld)) == NULL)
				return -1;
			v->len = strlen(fld);
		}
		break;
	}
	return 0;
}

str
SERVERmapi_rpc_single_row(Client cntxt, MalBlkPtr mb, MalStkPtr stk, InstrPtr pci)
{
	int key,i,j;
	Mapi mid;
	MapiHdl hdl;
	char *s,*fld, *qry=0;

	(void) cntxt;
	key= * getArgReference_int(stk,pci,pci->retc);
	accessTest(key, "rpc");
#ifdef MAPI_TEST
	mnstr_printf(cntxt->fdout,"about to send: %s\n",qry);
#endif
	/* glue all strings together */
	for(i= pci->retc+1; i<pci->argc; i++){
		fld= * getArgReference_str(stk,pci,i);
		if( qry == 0) {
			qry= GDKstrdup(fld);
			if ( qry == NULL)
				throw(MAL, "mapi.rpc",SQLSTATE(HY001) MAL_MALLOC_FAIL);
		} else {
			s= (char*) GDKmalloc(strlen(qry)+strlen(fld)+1);
			if ( s == NULL) {
				GDKfree(qry);
				throw(MAL, "mapi.rpc", SQLSTATE(HY001) MAL_MALLOC_FAIL);
			}
			strcpy(s,qry);
			strcat(s,fld);
			GDKfree(qry);
			qry= s;
		}
	}
	hdl= mapi_query(mid, qry);
	GDKfree(qry);
	catchErrors("mapi.rpc");

	i= 0;
	while( mapi_fetch_row(hdl)){
		for(j=0; j<pci->retc; j++){
			fld= mapi_fetch_field(hdl,j);
#ifdef MAPI_TEST
			mnstr_printf(cntxt->fdout,"Got: %s\n",fld);
#endif
			switch(getVarType(mb,getArg(pci,j)) ){
			case TYPE_void:
			case TYPE_oid:
			case TYPE_bit:
			case TYPE_bte:
			case TYPE_sht:
			case TYPE_int:
			case TYPE_lng:
#ifdef HAVE_HGE
			case TYPE_hge:
#endif
			case TYPE_flt:
			case TYPE_dbl:
			case TYPE_str:
				if(SERVERfieldAnalysis(fld,getVarType(mb,getArg(pci,j)),&stk->stk[pci->argv[j]]) < 0)
					throw(MAL, "mapi.rpc", SQLSTATE(HY001) MAL_MALLOC_FAIL);
				break;
			default:
				throw(MAL, "mapi.rpc",
						"Missing type implementation ");
			/* all the other basic types come here */
			}
		}
		i++;
	}
	if( i>1)
		throw(MAL, "mapi.rpc","Too many answers");
	return MAL_SUCCEED;
}
/*
 * Transport of the BATs is only slightly more complicated.
 * The generic implementation based on a pattern is the next
 * step.
 */
str
SERVERmapi_rpc_bat(Client cntxt, MalBlkPtr mb, MalStkPtr stk, InstrPtr pci){
	bat *ret;
	int *key;
	str *qry,err= MAL_SUCCEED;
	Mapi mid;
	MapiHdl hdl;
	char *fld2;
	BAT *b;
	ValRecord tval;
	int i=0, tt;

	(void) cntxt;
	ret= getArgReference_bat(stk,pci,0);
	key= getArgReference_int(stk,pci,pci->retc);
	qry= getArgReference_str(stk,pci,pci->retc+1);
	accessTest(*key, "rpc");
	tt= getBatType(getVarType(mb,getArg(pci,0)));

	hdl= mapi_query(mid, *qry);
	catchErrors("mapi.rpc");

	b= COLnew(0,tt,256, TRANSIENT);
	if ( b == NULL)
		throw(MAL,"mapi.rpc", SQLSTATE(HY001) MAL_MALLOC_FAIL);
	while( mapi_fetch_row(hdl)){
		fld2= mapi_fetch_field(hdl,1);
		if(SERVERfieldAnalysis(fld2, tt, &tval) < 0) {
			BBPreclaim(b);
			throw(MAL, "mapi.rpc", SQLSTATE(HY001) MAL_MALLOC_FAIL);
		}
		if (BUNappend(b,VALptr(&tval), false) != GDK_SUCCEED) {
			BBPreclaim(b);
			throw(MAL, "mapi.rpc", SQLSTATE(HY001) MAL_MALLOC_FAIL);
		}
	}
	*ret = b->batCacheid;
	BBPkeepref(*ret);

	return err;
}

str
SERVERput(Client cntxt, MalBlkPtr mb, MalStkPtr stk, InstrPtr pci){
	int *key;
	str *nme;
	ptr val;
	int i,tpe;
	Mapi mid;
	MapiHdl hdl=0;
	char *w=0, buf[BUFSIZ];

	(void) cntxt;
	key= getArgReference_int(stk,pci,pci->retc);
	nme= getArgReference_str(stk,pci,pci->retc+1);
	val= getArgReference(stk,pci,pci->retc+2);
	accessTest(*key, "put");
	switch( (tpe=getArgType(mb,pci, pci->retc+2)) ){
	case TYPE_bat:{
		/* generate a tuple batch */
		/* and reload it into the proper format */
		str ht,tt;
		BAT *b= BATdescriptor(BBPindex(*nme));
		size_t len;

		if( b== NULL){
			throw(MAL,"mapi.put","Can not access BAT");
		}

		/* reconstruct the object */
		ht = getTypeName(TYPE_oid);
		tt = getTypeName(getBatType(tpe));
		snprintf(buf,BUFSIZ,"%s:= bat.new(:%s,%s);", *nme, ht,tt );
		len = strlen(buf);
		snprintf(buf+len,BUFSIZ-len,"%s:= io.import(%s,tuples);", *nme, *nme);

		/* and execute the request */
		if( SERVERsessions[i].hdl)
			mapi_close_handle(SERVERsessions[i].hdl);
		SERVERsessions[i].hdl= mapi_query(mid, buf);

		GDKfree(ht); GDKfree(tt);
		BBPrelease(b->batCacheid);
		break;
		}
	case TYPE_str:
		snprintf(buf,BUFSIZ,"%s:=%s;",*nme,*(char**)val);
		if( SERVERsessions[i].hdl)
			mapi_close_handle(SERVERsessions[i].hdl);
		SERVERsessions[i].hdl= mapi_query(mid, buf);
		break;
	default:
		if ((w = ATOMformat(tpe,val)) == NULL)
			throw(MAL, "mapi.put", SQLSTATE(HY001) GDK_EXCEPTION);
		snprintf(buf,BUFSIZ,"%s:=%s;",*nme,w);
		GDKfree(w);
		if( SERVERsessions[i].hdl)
			mapi_close_handle(SERVERsessions[i].hdl);
		SERVERsessions[i].hdl= mapi_query(mid, buf);
		break;
	}
	catchErrors("mapi.put");
	return MAL_SUCCEED;
}

str
SERVERputLocal(Client cntxt, MalBlkPtr mb, MalStkPtr stk, InstrPtr pci){
	str *ret, *nme;
	ptr val;
	int tpe;
	char *w=0, buf[BUFSIZ];

	(void) cntxt;
	ret= getArgReference_str(stk,pci,0);
	nme= getArgReference_str(stk,pci,pci->retc);
	val= getArgReference(stk,pci,pci->retc+1);
	switch( (tpe=getArgType(mb,pci, pci->retc+1)) ){
	case TYPE_bat:
	case TYPE_ptr:
		throw(MAL, "mapi.glue","Unsupported type");
	case TYPE_str:
		snprintf(buf,BUFSIZ,"%s:=%s;",*nme,*(char**)val);
		break;
	default:
		if ((w = ATOMformat(tpe,val)) == NULL)
			throw(MAL, "mapi.glue", SQLSTATE(HY001) GDK_EXCEPTION);
		snprintf(buf,BUFSIZ,"%s:=%s;",*nme,w);
		GDKfree(w);
		break;
	}
	*ret= GDKstrdup(buf);
	if(*ret == NULL)
		throw(MAL, "mapi.glue", SQLSTATE(HY001) GDK_EXCEPTION);
	return MAL_SUCCEED;
}

str
SERVERbindBAT(Client cntxt, MalBlkPtr mb, MalStkPtr stk, InstrPtr pci){
	int *key;
	str *nme,*tab,*col;
	int i;
	Mapi mid;
	MapiHdl hdl=0;
	char buf[BUFSIZ];

	(void) cntxt;
	key= getArgReference_int(stk,pci,pci->retc);
	nme= getArgReference_str(stk,pci,pci->retc+1);
	accessTest(*key, "bind");
	if( pci->argc == 6) {
		char *tn;
		tab= getArgReference_str(stk,pci,pci->retc+2);
		col= getArgReference_str(stk,pci,pci->retc+3);
		i= *getArgReference_int(stk,pci,pci->retc+4);
		tn = getTypeName(getBatType(getVarType(mb,getDestVar(pci))));
		snprintf(buf,BUFSIZ,"%s:bat[:%s]:=sql.bind(\"%s\",\"%s\",\"%s\",%d);",
			getVarName(mb,getDestVar(pci)),
			tn,
			*nme, *tab,*col,i);
		GDKfree(tn);
	} else if( pci->argc == 5) {
		tab= getArgReference_str(stk,pci,pci->retc+2);
		i= *getArgReference_int(stk,pci,pci->retc+3);
		snprintf(buf,BUFSIZ,"%s:bat[:oid]:=sql.bind(\"%s\",\"%s\",0,%d);",
			getVarName(mb,getDestVar(pci)),*nme, *tab,i);
	} else {
		str hn,tn;
		int target= getArgType(mb,pci,0);
		hn= getTypeName(TYPE_oid);
		tn= getTypeName(getBatType(target));
		snprintf(buf,BUFSIZ,"%s:bat[:%s]:=bbp.bind(\"%s\");",
			getVarName(mb,getDestVar(pci)), tn, *nme);
		GDKfree(hn);
		GDKfree(tn);
	}
	if( SERVERsessions[i].hdl)
		mapi_close_handle(SERVERsessions[i].hdl);
	SERVERsessions[i].hdl= mapi_query(mid, buf);
	catchErrors("mapi.bind");
	return MAL_SUCCEED;
}
#else
// this avoids a compiler warning w.r.t. empty compilation units.
int SERVERdummy = 42;
#endif // HAVE_MAPI<|MERGE_RESOLUTION|>--- conflicted
+++ resolved
@@ -500,30 +500,12 @@
 		closesocket(usock);
 }
 
-<<<<<<< HEAD
 static const struct in6_addr ipv6_loopback_addr = IN6ADDR_LOOPBACK_INIT;
-=======
-/**
- * Small utility function to call the sabaoth marchConnection function
- * with the right arguments.  If the socket is bound to 0.0.0.0 the
- * hostname address is used, to make the info usable for servers outside
- * localhost.
- */
-static void
-SERVERannounce(struct in_addr addr, int port, const char *usockfile)
-{
-	str buf;
-	char host[128];
->>>>>>> 49705163
 
 static const struct in6_addr ipv6_any_addr = IN6ADDR_ANY_INIT;
 
 static str
-<<<<<<< HEAD
-SERVERlisten(int *Port, const char *Usockfile, int *Maxusers)
-=======
 SERVERlisten(int port, const char *usockfile, int maxusers)
->>>>>>> 49705163
 {
 	struct sockaddr* server = NULL;
 	struct sockaddr_in server_ipv4;
@@ -541,15 +523,9 @@
 	int on = 1;
 	int i = 0;
 	MT_Id pid;
-<<<<<<< HEAD
-	int port;
-	int maxusers;
-	char *usockfile;
 	str buf;
 	char host[128];
 	const char *listenaddr;
-=======
->>>>>>> 49705163
 #ifdef DEBUG_SERVER
 	char msg[512], host[512];
 	Client cntxt= mal_clients;
@@ -565,30 +541,6 @@
 		return MAL_SUCCEED;
 	}
 
-<<<<<<< HEAD
-	if (listenaddr && accept_any)
-		throw(ILLARG,"mal_mapi.listen", OPERATION_FAILED
-									   ": mapi_open and mapi_listenaddr cannot be set at the same time");
-
-	psock = GDKmalloc(sizeof(SOCKET) * 3);
-	if (psock == NULL)
-		throw(MAL,"mal_mapi.listen", SQLSTATE(HY001) MAL_MALLOC_FAIL);
-
-	port = *Port;
-	if (Usockfile == NULL || *Usockfile == 0 ||
-		strcmp(Usockfile, str_nil) == 0)
-	{
-		usockfile = NULL;
-	} else {
-#ifdef HAVE_SYS_UN_H
-		usockfile = GDKstrdup(Usockfile);
-		if (usockfile == NULL) {
-			GDKfree(psock);
-			throw(MAL,"mal_mapi.listen", SQLSTATE(HY001) MAL_MALLOC_FAIL);
-		}
-#else
-		usockfile = NULL;
-=======
 	psock = GDKmalloc(sizeof(SOCKET) * 2);
 	if (psock == NULL)
 		throw(MAL,"mal_mapi.listen", SQLSTATE(HY001) MAL_MALLOC_FAIL);
@@ -597,7 +549,6 @@
 		usockfile = NULL;
 	} else {
 #ifndef HAVE_SYS_UN_H
->>>>>>> 49705163
 		GDKfree(psock);
 		throw(IO, "mal_mapi.listen", OPERATION_FAILED ": UNIX domain sockets are not supported");
 #endif
@@ -634,7 +585,6 @@
 						continue;
 					}
 					GDKfree(psock);
-					GDKfree(usockfile);
 					throw(IO, "mal_mapi.listen", OPERATION_FAILED
 							  ": bind to stream socket on address %s and port %d failed: %s", listenaddr, port,
 							  gai_strerror(check));
@@ -646,7 +596,6 @@
 #ifdef SOCK_CLOEXEC
 								  | SOCK_CLOEXEC
 #endif
-<<<<<<< HEAD
 								  , rp->ai_protocol);
 					if (sock == INVALID_SOCKET) {
 						e = errno;
@@ -678,18 +627,8 @@
 
 				if (port > 65535) {
 					GDKfree(psock);
-					GDKfree(usockfile);
 					throw(IO, "mal_mapi.listen", OPERATION_FAILED ": bind to stream socket port %d failed", port);
 				} else if (
-=======
-					  , 0);
-		if (sock == INVALID_SOCKET) {
-			int e = errno;
-			GDKfree(psock);
-			errno = e;
-			throw(IO, "mal_mapi.listen",
-				  OPERATION_FAILED ": creation of stream socket failed: %s",
->>>>>>> 49705163
 #ifdef _MSC_VER
 							WSAGetLastError() == WSAEADDRINUSE &&
 #else
@@ -703,7 +642,6 @@
 								continue;
 				}
 				GDKfree(psock);
-				GDKfree(usockfile);
 				errno = e;
 				throw(IO, "mal_mapi.listen", OPERATION_FAILED ": bind to stream socket port %d failed: %s", port,
 #ifdef _MSC_VER
@@ -722,7 +660,6 @@
 			if (sock == INVALID_SOCKET) {
 				int e = errno;
 				GDKfree(psock);
-				GDKfree(usockfile);
 				errno = e;
 				throw(IO, "mal_mapi.listen",
 					  OPERATION_FAILED ": bind to stream socket port %d "
@@ -745,19 +682,11 @@
 #else
 				const char *err = strerror(errno);
 #endif
-<<<<<<< HEAD
 				GDKfree(psock);
-				GDKfree(usockfile);
 				closesocket(sock);
 				errno = e;
 				throw(IO, "mal_mapi.listen", OPERATION_FAILED ": setsockptr failed %s", err);
 			}
-=======
-			GDKfree(psock);
-			closesocket(sock);
-			throw(IO, "mal_mapi.listen", OPERATION_FAILED ": setsockptr failed %s", err);
-		}
->>>>>>> 49705163
 
 			if (bind_ipv6) {
 				memset(&server_ipv6, 0, sizeof(server_ipv6));
@@ -804,7 +733,6 @@
 					}
 					closesocket(sock);
 					GDKfree(psock);
-					GDKfree(usockfile);
 					errno = e;
 					throw(IO, "mal_mapi.listen", OPERATION_FAILED ": bind to stream socket port %d failed: %s", port,
 #ifdef _MSC_VER
@@ -836,28 +764,8 @@
 		if (listen(sock, maxusers) == SOCKET_ERROR) {
 			int e = errno;
 			GDKfree(psock);
-<<<<<<< HEAD
-			GDKfree(usockfile);
 			if (sock != INVALID_SOCKET)
 				closesocket(sock);
-=======
->>>>>>> 49705163
-			errno = e;
-			throw(IO, "mal_mapi.listen",
-				  OPERATION_FAILED ": failed getting socket name: %s",
-#ifdef _MSC_VER
-				  wsaerror(WSAGetLastError())
-#else
-				  strerror(errno)
-#endif
-				);
-		}
-<<<<<<< HEAD
-=======
-		if(listen(sock, maxusers) == SOCKET_ERROR) {
-			int e = errno;
-			closesocket(sock);
-			GDKfree(psock);
 			errno = e;
 			throw(IO, "mal_mapi.listen",
 				  OPERATION_FAILED ": failed to set socket to listen %s",
@@ -868,7 +776,6 @@
 #endif
 				);
 		}
->>>>>>> 49705163
 	}
 #ifdef HAVE_SYS_UN_H
 	if (usockfile) {
@@ -893,11 +800,7 @@
 		if (usock == INVALID_SOCKET) {
 			int e = errno;
 			GDKfree(psock);
-<<<<<<< HEAD
-			GDKfree(usockfile);
-=======
 			errno = e;
->>>>>>> 49705163
 			if (sock != INVALID_SOCKET)
 				closesocket(sock);
 			errno = e;
@@ -914,23 +817,6 @@
 		(void) fcntl(usock, F_SETFD, FD_CLOEXEC);
 #endif
 
-<<<<<<< HEAD
-		/* prevent silent truncation, sun_path is typically around 108
-		 * chars long :/ */
-		if (strlen(usockfile) >= sizeof(userver.sun_path)) {
-			char *e;
-			if (sock != INVALID_SOCKET)
-				closesocket(sock);
-			closesocket(usock);
-			GDKfree(psock);
-			e = createException(MAL, "mal_mapi.listen", OPERATION_FAILED ": UNIX socket path too long: %s",
-					usockfile);
-			GDKfree(usockfile);
-			return e;
-		}
-
-=======
->>>>>>> 49705163
 		userver.sun_family = AF_UNIX;
 		strncpy(userver.sun_path, usockfile, sizeof(userver.sun_path));
 		userver.sun_path[sizeof(userver.sun_path) - 1] = 0;
@@ -1020,7 +906,6 @@
 	 * predictable... */
 	srand((unsigned int) GDKusec());
 
-<<<<<<< HEAD
 	if (port > 0) {
 		if (bind_ipv6) {
 			if (memcmp(server_ipv6.sin6_addr.s6_addr, &ipv6_loopback_addr, sizeof(struct in6_addr)) == 0) {
@@ -1073,11 +958,6 @@
 				   "mapi:monetdb://%s\n", usockfile);
 	}
 
-	if (usockfile)
-		GDKfree(usockfile);
-=======
-	SERVERannounce(server.sin_addr, port, usockfile);
->>>>>>> 49705163
 	return MAL_SUCCEED;
 }
 
@@ -1092,45 +972,27 @@
 SERVERlisten_default(int *ret)
 {
 	int port = SERVERPORT;
-<<<<<<< HEAD
-	const char *p;
-	int maxusers = SERVERMAXUSERS;
-=======
-	str p;
->>>>>>> 49705163
+	const char* p = GDKgetenv("mapi_port");
 
 	(void) ret;
-	p = GDKgetenv("mapi_port");
 	if (p)
 		port = (int) strtol(p, NULL, 10);
 	p = GDKgetenv("mapi_usock");
-<<<<<<< HEAD
-	return SERVERlisten(&port, p, &maxusers);
-=======
 	return SERVERlisten(port, p, SERVERMAXUSERS);
->>>>>>> 49705163
 }
 
 str
 SERVERlisten_usock(int *ret, str *usock)
 {
 	(void) ret;
-<<<<<<< HEAD
-	return SERVERlisten(0, usock ? *usock : NULL, &maxusers);
-=======
 	return SERVERlisten(0, usock ? *usock : NULL, SERVERMAXUSERS);
->>>>>>> 49705163
 }
 
 str
 SERVERlisten_port(int *ret, int *pid)
 {
 	(void) ret;
-<<<<<<< HEAD
-	return SERVERlisten(&port, NULL, &maxusers);
-=======
 	return SERVERlisten(*pid, NULL, SERVERMAXUSERS);
->>>>>>> 49705163
 }
 /*
  * The internet connection listener may be terminated from the server console,
