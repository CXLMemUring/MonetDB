--- conflicted
+++ resolved
@@ -127,14 +127,9 @@
 	char *buf = (char *) GDKmalloc(BLOCK + 1);
 	char challenge[13];
 	char *algos;
-<<<<<<< HEAD
 
 	stream *fdin = block_stream(((struct challengedata *) data)->in);
 	stream *fdout = block_stream(((struct challengedata *) data)->out);
-=======
-	stream *fdin = ((struct challengedata *) data)->in;
-	stream *fdout = ((struct challengedata *) data)->out;
->>>>>>> 90c76ca8
 	bstream *bs;
 	ssize_t len = 0;
 	protocol_version protocol = prot9;
