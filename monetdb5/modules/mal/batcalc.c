--- conflicted
+++ resolved
@@ -1049,11 +1049,7 @@
 			BBPunfix(b->batCacheid);
 			throw(MAL, "batcalc.convert", SQLSTATE(HY002) RUNTIME_OBJECT_MISSING);
 		}
-<<<<<<< HEAD
-		if (ATOMtype(s->ttype) != TYPE_oid) {
-=======
 		if (s && ATOMtype(s->ttype) != TYPE_oid) {
->>>>>>> 69529a75
 			BBPunfix(b->batCacheid);
 			if (s)
 				BBPunfix(s->batCacheid);
@@ -1542,8 +1538,6 @@
 	    }
 	  }
 	}
-<<<<<<< HEAD
-=======
 	{	/* multiplication between integers and floating-points, returning integers */
 		int *tp1, *tp2, *tp3;
 		for(tp1 = integer; tp1 < floats && !err; tp1++) {
@@ -1574,7 +1568,6 @@
 			}
 		}
 	}
->>>>>>> 69529a75
 	struct {
 	   char *op;
 	   char *op_ne;
@@ -1626,8 +1619,6 @@
 	      }
 	    }
 	}
-<<<<<<< HEAD
-=======
 	/* division between integers and floating-points, returning integers */
 	for(tp1 = floats; tp1 < extra && !err; tp1++) {
 	    for(tp2 = integer; tp2 < floats && !err; tp2++) {
@@ -1647,7 +1638,6 @@
 	      }
 	    }
 	}
->>>>>>> 69529a75
 	struct {
 	   char *op;
 	   char *op_ne;
