--- conflicted
+++ resolved
@@ -1154,8 +1154,6 @@
  pattern("calc", "mul_noerror", CMDvarMUL, false, "Return V1 * V2, overflow results in NIL value", args(1,3, arg("",flt),arg("v1",flt),arg("v2",hge))),
  pattern("calc", "*", CMDvarMULsignal, false, "Return V1 * V2, signal error on overflow", args(1,3, arg("",dbl),arg("v1",dbl),arg("v2",hge))),
  pattern("calc", "mul_noerror", CMDvarMUL, false, "Return V1 * V2, overflow results in NIL value", args(1,3, arg("",dbl),arg("v1",dbl),arg("v2",hge))),
-<<<<<<< HEAD
-=======
  pattern("calc", "*", CMDvarMULsignal, false, "Return V1 * V2, signal error on overflow", args(1,3, arg("",bte),arg("v1",hge),arg("v2",flt))),
  pattern("calc", "mul_noerror", CMDvarMUL, false, "Return V1 * V2, overflow results in NIL value", args(1,3, arg("",bte),arg("v1",hge),arg("v2",flt))),
  pattern("calc", "*", CMDvarMULsignal, false, "Return V1 * V2, signal error on overflow", args(1,3, arg("",sht),arg("v1",hge),arg("v2",flt))),
@@ -1228,7 +1226,6 @@
  pattern("calc", "mul_noerror", CMDvarMUL, false, "Return V1 * V2, overflow results in NIL value", args(1,3, arg("",hge),arg("v1",dbl),arg("v2",lng))),
  pattern("calc", "*", CMDvarMULsignal, false, "Return V1 * V2, signal error on overflow", args(1,3, arg("",hge),arg("v1",dbl),arg("v2",hge))),
  pattern("calc", "mul_noerror", CMDvarMUL, false, "Return V1 * V2, overflow results in NIL value", args(1,3, arg("",hge),arg("v1",dbl),arg("v2",hge))),
->>>>>>> 69529a75
  pattern("calc", "/", CMDvarDIVsignal, false, "Return V1 / V2, signal error on divide by zero", args(1,3, arg("",hge),arg("v1",bte),arg("v2",bte))),
  pattern("calc", "div_noerror", CMDvarDIV, false, "Return V1 / V2, divide by zero results in NIL value", args(1,3, arg("",hge),arg("v1",bte),arg("v2",bte))),
  pattern("calc", "/", CMDvarDIVsignal, false, "Return V1 / V2, signal error on divide by zero", args(1,3, arg("",hge),arg("v1",bte),arg("v2",sht))),
@@ -1369,13 +1366,10 @@
  pattern("calc", "div_noerror", CMDvarDIV, false, "Return V1 / V2, divide by zero results in NIL value", args(1,3, arg("",flt),arg("v1",flt),arg("v2",hge))),
  pattern("calc", "/", CMDvarDIVsignal, false, "Return V1 / V2, signal error on divide by zero", args(1,3, arg("",dbl),arg("v1",dbl),arg("v2",hge))),
  pattern("calc", "div_noerror", CMDvarDIV, false, "Return V1 / V2, divide by zero results in NIL value", args(1,3, arg("",dbl),arg("v1",dbl),arg("v2",hge))),
-<<<<<<< HEAD
-=======
  pattern("calc", "/", CMDvarDIVsignal, false, "Return V1 / V2, signal error on divide by zero", args(1,3, arg("",hge),arg("v1",flt),arg("v2",hge))),
  pattern("calc", "div_noerror", CMDvarDIV, false, "Return V1 / V2, divide by zero results in NIL value", args(1,3, arg("",hge),arg("v1",flt),arg("v2",hge))),
  pattern("calc", "/", CMDvarDIVsignal, false, "Return V1 / V2, signal error on divide by zero", args(1,3, arg("",hge),arg("v1",dbl),arg("v2",hge))),
  pattern("calc", "div_noerror", CMDvarDIV, false, "Return V1 / V2, divide by zero results in NIL value", args(1,3, arg("",hge),arg("v1",dbl),arg("v2",hge))),
->>>>>>> 69529a75
  pattern("calc", "%", CMDvarMODsignal, false, "Return V1 % V2, signal error on divide by zero", args(1,3, arg("",hge),arg("v1",bte),arg("v2",bte))),
  pattern("calc", "mod_noerror", CMDvarMOD, false, "Return V1 % V2, divide by zero results in NIL value", args(1,3, arg("",hge),arg("v1",bte),arg("v2",bte))),
  pattern("calc", "%", CMDvarMODsignal, false, "Return V1 % V2, signal error on divide by zero", args(1,3, arg("",hge),arg("v1",bte),arg("v2",sht))),
@@ -2184,8 +2178,6 @@
  pattern("calc", "mul_noerror", CMDvarMUL, false, "Return V1 * V2, overflow results in NIL value", args(1,3, arg("",dbl),arg("v1",dbl),arg("v2",flt))),
  pattern("calc", "*", CMDvarMULsignal, false, "Return V1 * V2, signal error on overflow", args(1,3, arg("",dbl),arg("v1",dbl),arg("v2",dbl))),
  pattern("calc", "mul_noerror", CMDvarMUL, false, "Return V1 * V2, overflow results in NIL value", args(1,3, arg("",dbl),arg("v1",dbl),arg("v2",dbl))),
-<<<<<<< HEAD
-=======
  pattern("calc", "*", CMDvarMULsignal, false, "Return V1 * V2, signal error on overflow", args(1,3, arg("",bte),arg("v1",bte),arg("v2",flt))),
  pattern("calc", "mul_noerror", CMDvarMUL, false, "Return V1 * V2, overflow results in NIL value", args(1,3, arg("",bte),arg("v1",bte),arg("v2",flt))),
  pattern("calc", "*", CMDvarMULsignal, false, "Return V1 * V2, signal error on overflow", args(1,3, arg("",bte),arg("v1",sht),arg("v2",flt))),
@@ -2314,7 +2306,6 @@
  pattern("calc", "mul_noerror", CMDvarMUL, false, "Return V1 * V2, overflow results in NIL value", args(1,3, arg("",lng),arg("v1",dbl),arg("v2",int))),
  pattern("calc", "*", CMDvarMULsignal, false, "Return V1 * V2, signal error on overflow", args(1,3, arg("",lng),arg("v1",dbl),arg("v2",lng))),
  pattern("calc", "mul_noerror", CMDvarMUL, false, "Return V1 * V2, overflow results in NIL value", args(1,3, arg("",lng),arg("v1",dbl),arg("v2",lng))),
->>>>>>> 69529a75
  command("calc", "+", CMDvarADDstr, false, "Concatenate LEFT and RIGHT", args(1,3, arg("",str),arg("v1",str),arg("v2",str))),
  command("calc", "+", CMDvarADDstrint, false, "Concatenate LEFT and string representation of RIGHT", args(1,3, arg("",str),arg("v1",str),arg("i",int))),
  pattern("calc", "/", CMDvarDIVsignal, false, "Return V1 / V2, signal error on divide by zero", args(1,3, arg("",dbl),arg("v1",bte),arg("v2",bte))),
@@ -2569,8 +2560,6 @@
  pattern("calc", "div_noerror", CMDvarDIV, false, "Return V1 / V2, divide by zero results in NIL value", args(1,3, arg("",dbl),arg("v1",dbl),arg("v2",flt))),
  pattern("calc", "/", CMDvarDIVsignal, false, "Return V1 / V2, signal error on divide by zero", args(1,3, arg("",dbl),arg("v1",dbl),arg("v2",dbl))),
  pattern("calc", "div_noerror", CMDvarDIV, false, "Return V1 / V2, divide by zero results in NIL value", args(1,3, arg("",dbl),arg("v1",dbl),arg("v2",dbl))),
-<<<<<<< HEAD
-=======
  pattern("calc", "/", CMDvarDIVsignal, false, "Return V1 / V2, signal error on divide by zero", args(1,3, arg("",bte),arg("v1",flt),arg("v2",bte))),
  pattern("calc", "div_noerror", CMDvarDIV, false, "Return V1 / V2, divide by zero results in NIL value", args(1,3, arg("",bte),arg("v1",flt),arg("v2",bte))),
  pattern("calc", "/", CMDvarDIVsignal, false, "Return V1 / V2, signal error on divide by zero", args(1,3, arg("",sht),arg("v1",flt),arg("v2",sht))),
@@ -2587,7 +2576,6 @@
  pattern("calc", "div_noerror", CMDvarDIV, false, "Return V1 / V2, divide by zero results in NIL value", args(1,3, arg("",int),arg("v1",dbl),arg("v2",int))),
  pattern("calc", "/", CMDvarDIVsignal, false, "Return V1 / V2, signal error on divide by zero", args(1,3, arg("",lng),arg("v1",dbl),arg("v2",lng))),
  pattern("calc", "div_noerror", CMDvarDIV, false, "Return V1 / V2, divide by zero results in NIL value", args(1,3, arg("",lng),arg("v1",dbl),arg("v2",lng))),
->>>>>>> 69529a75
  pattern("calc", "%", CMDvarMODsignal, false, "Return V1 % V2, signal error on divide by zero", args(1,3, arg("",lng),arg("v1",bte),arg("v2",bte))),
  pattern("calc", "mod_noerror", CMDvarMOD, false, "Return V1 % V2, divide by zero results in NIL value", args(1,3, arg("",lng),arg("v1",bte),arg("v2",bte))),
  pattern("calc", "%", CMDvarMODsignal, false, "Return V1 % V2, signal error on divide by zero", args(1,3, arg("",int),arg("v1",bte),arg("v2",bte))),
