/*
 * The contents of this file are subject to the MonetDB Public License
 * Version 1.1 (the "License"); you may not use this file except in
 * compliance with the License. You may obtain a copy of the License at
 * http://www.monetdb.org/Legal/MonetDBLicense
 *
 * Software distributed under the License is distributed on an "AS IS"
 * basis, WITHOUT WARRANTY OF ANY KIND, either express or implied. See the
 * License for the specific language governing rights and limitations
 * under the License.
 *
 * The Original Code is the MonetDB Database System.
 *
 * The Initial Developer of the Original Code is CWI.
 * Portions created by CWI are Copyright (C) 1997-July 2008 CWI.
 * Copyright August 2008-2014 MonetDB B.V.
 * All Rights Reserved.
 */

/*
 * author Martin Kersten
 * Z-order
 * This module provides the primitives to implement 2-dim Z-order functionality.
 * Arrays stored in Z-order have a better locality of reference for many
 * operations. Slicing part of the array amounts to deriving a BAT with
 * the z-order indices required, whereafter a simple semijoin would be
 * sufficient to fetch the values.
 *
 * The encoding produces OIDs, which makes it easy to align
 * any void headed BAT as a sorted Z-ordered representation.
 * This gives both fast point access and clustered slicing.
 */

#include "monetdb_config.h"
#include "mal.h"
#include "mal_exception.h"
#include "zorder.h"

static inline oid Zencode_int_oid(int x, int y)
{
	oid v = 0;
	int i,mask=1;
	for ( i = 0; i < (int) (8 * sizeof(oid)/2) ; i++) {
		v |= ((x & 1) * mask);
		x>>=1;
		mask <<= 1;
		v |= ((y & 1) * mask);
		y>>=1;
		mask <<= 1;
	}
	return v;
}

static inline void Zdecode_int_oid(int *x, int *y, oid *z)
{
	int xv = 0, yv=0, mask =1;
	oid zv = *z;
	int i;
	for ( i = 0; i < (int) (8 * sizeof(oid)); i+= 2) {
		xv |= ((zv & 1) * mask);
		zv >>= 1;
		yv |= ((zv & 1) * mask);
		zv >>= 1;
		mask <<=1;
	}
	*x = xv;
	*y = yv;
}
static inline void Zdecode_int_oid_x(int *x, oid *z)
{
	int xv = 0, mask =1;
	oid zv = *z;
	int i;
	for ( i = 0; i < (int) (8 * sizeof(oid)); i+= 2) {
		xv |= ((zv & 1) * mask);
		zv >>= 2;
		mask <<=1;
	}
	*x = xv;
}
static inline void Zdecode_int_oid_y(int *y, oid *z)
{
	int yv=0, mask =1;
	oid zv = *z;
	int i;
	for ( i = 0; i < (int) (8 * sizeof(oid)); i+= 2) {
		zv >>= 1;
		yv |= ((zv & 1) * mask);
		zv >>= 1;
		mask <<=1;
	}
	*y = yv;
}

str 
ZORDencode_int_oid(oid *z, int *x, int *y)
{
	*z = Zencode_int_oid(*x,*y);
	return MAL_SUCCEED;
}

str 
ZORDdecode_int_oid(int *x, int *y, oid *z)
{
	Zdecode_int_oid(x,y,z);
	return MAL_SUCCEED;
}

str 
ZORDdecode_int_oid_x(int *x, oid *z)
{
	Zdecode_int_oid_x(x,z);
	return MAL_SUCCEED;
}

str 
ZORDdecode_int_oid_y(int *y, oid *z)
{
	Zdecode_int_oid_y(y,z);
	return MAL_SUCCEED;
}

str
ZORDbatencode_int_oid(int *zbid, int *xbid, int *ybid)
{
	BAT *bx, *by,*bz;
	int *p, *q, *r;
	oid *z;

	bx = BATdescriptor(*xbid);
	by = BATdescriptor(*ybid);
	if ( bx == 0 || by == 0){
		if ( bx ) BBPunfix(bx->batCacheid);
		if ( by ) BBPunfix(by->batCacheid);
		throw(OPTIMIZER, "zorder.encode", RUNTIME_OBJECT_MISSING);
	}
	if ( BATcount(bx) != BATcount(by)){
		BBPunfix(bx->batCacheid);
		BBPunfix(by->batCacheid);
		throw(OPTIMIZER, "zorder.encode", ILLEGAL_ARGUMENT);
	}
	
	bz = BATnew(TYPE_void, TYPE_oid, BATcount(bx), TRANSIENT);
	if (bz == 0){
		BBPunfix(bx->batCacheid);
		BBPunfix(by->batCacheid);
		throw(OPTIMIZER, "zorder.encode", MAL_MALLOC_FAIL);
	}
	p = (int *) Tloc(bx, BUNfirst(bx));
	q = (int *) Tloc(bx, BUNlast(bx));
	r = (int *) Tloc(by, BUNfirst(by));
	z = (oid *) Tloc(bz, BUNfirst(bz));

	if ( bx->T->nonil && by->T->nonil){
		for ( ; p<q; z++,p++,r++)
			*z = Zencode_int_oid( *p, *r );
	} else
	if ( bx->T->nonil ){
		for ( ; p<q; z++,p++,r++)
		if ( *r == int_nil)
			*z = oid_nil;
		else
			*z = Zencode_int_oid( *p, *r );
	} else
	if ( by->T->nonil ){
		for ( ; p<q; z++,p++,r++)
		if ( *p == int_nil)
			*z = oid_nil;
		else
			*z = Zencode_int_oid( *p, *r );
	} else {
		for ( ; p<q; z++,p++,r++)
		if ( *r == int_nil)
			*z = oid_nil;
		else
		if ( *p == int_nil)
			*z = oid_nil;
		else
			*z = Zencode_int_oid( *p, *r );
	}

	BBPunfix(bx->batCacheid);
	BBPunfix(by->batCacheid);

	if (!(bz->batDirty&2)) 
		bz = BATsetaccess(bz, BAT_READ);
	BATsetcount(bz, BATcount(bx));
	BATseqbase(bz, bx->hseqbase);
	bz->hsorted = 1;
	bz->hrevsorted = 0;
	bz->tsorted = 0;
	bz->trevsorted = 0;
	bz->H->nonil = 1;
	bz->T->nonil = bx->T->nonil && by->T->nonil;

	if (bx->htype != bz->htype) {
        BAT *r = VIEWcreate(bx,bz);
        BBPreleaseref(bz->batCacheid);
        bz = r;
    }

	BBPkeepref(*zbid = bz->batCacheid);
	return MAL_SUCCEED;
}

str
ZORDbatdecode_int_oid(int *xbid, int *ybid, int *zbid)
{
	BAT *bx, *by,*bz;
	oid *z, *q;
	int *x, *y;

	bz = BATdescriptor(*zbid);
	if ( bz == 0 )
		throw(OPTIMIZER, "zorder.decode", RUNTIME_OBJECT_MISSING);
	
	bx = BATnew(TYPE_void, TYPE_int, BATcount(bz), TRANSIENT);
	by = BATnew(TYPE_void, TYPE_int, BATcount(bz), TRANSIENT);
	if ( bx == 0 || by == 0 ){
		if ( bx ) BBPunfix(bx->batCacheid);
		if ( by ) BBPunfix(by->batCacheid);
		BBPunfix(bz->batCacheid);
		throw(OPTIMIZER, "zorder.decode", RUNTIME_OBJECT_MISSING);
	}
	
	z = (oid *) Tloc(bz, BUNfirst(bz));
	q = (oid *) Tloc(bz, BUNlast(bz));
	x = (int *) Tloc(bx, BUNfirst(bx));
	y = (int *) Tloc(by, BUNfirst(by));

	if ( bz->T->nonil ){
		for ( ; z<q; z++,x++,y++)
			Zdecode_int_oid(x,y,z);
	} else {
		for ( ; z<q; z++,x++,y++)
		if ( *z == oid_nil) {
			*x = int_nil;
			*y = int_nil;
		} else
			Zdecode_int_oid( x,y,z);
	} 

	if (!(bx->batDirty&2)) 
		bx = BATsetaccess(bx, BAT_READ);
	BATsetcount(bx, BATcount(bz));
	BATseqbase(bx, bz->hseqbase);
	bx->hsorted = 1;
	bx->hrevsorted = 0;
	bx->tsorted = 0;
	bx->trevsorted = 0;
	bx->H->nonil = 1;
	bx->T->nonil = bz->T->nonil;

	if (bx->htype != bz->htype) {
        BAT *r = VIEWcreate(bz,bx);
        BBPreleaseref(bx->batCacheid);
        bx = r;
    }

	if (!(by->batDirty&2)) 
		by = BATsetaccess(by, BAT_READ);
	BATsetcount(by, BATcount(bz));
	BATseqbase(by, bz->hseqbase);
	by->hsorted = 1;
	by->hrevsorted = 0;
	by->tsorted = 0;
	by->trevsorted = 0;
	by->H->nonil = 1;
	by->T->nonil = bz->T->nonil;

	if (by->htype != bz->htype) {
        BAT *r = VIEWcreate(bz,by);
        BBPreleaseref(by->batCacheid);
        by = r;
    }

	BBPunfix(bz->batCacheid);
	BBPkeepref(*xbid = bx->batCacheid);
	BBPkeepref(*ybid = by->batCacheid);
	return MAL_SUCCEED;
}

str
ZORDbatdecode_int_oid_x(int *xbid, int *zbid)
{
	BAT *bx,*bz;
	oid *z, *q;
	int *x;

	bz = BATdescriptor(*zbid);
	if ( bz == 0 )
		throw(OPTIMIZER, "zorder.decode", RUNTIME_OBJECT_MISSING);
	
	bx = BATnew(TYPE_void, TYPE_int, BATcount(bz), TRANSIENT);
	if ( bx == 0 ){
		BBPunfix(bz->batCacheid);
		throw(OPTIMIZER, "zorder.decode", RUNTIME_OBJECT_MISSING);
	}
	
	z = (oid *) Tloc(bz, BUNfirst(bz));
	q = (oid *) Tloc(bz, BUNlast(bz));
	x = (int *) Tloc(bx, BUNfirst(bx));

	if ( bz->T->nonil ){
		for ( ; z<q; z++,x++)
			Zdecode_int_oid_x(x,z);
	} else {
		for ( ; z<q; z++,x++)
		if ( *z == oid_nil) {
			*x = int_nil;
		} else
			Zdecode_int_oid_x(x,z);
	} 

	if (!(bx->batDirty&2)) 
		bx = BATsetaccess(bx, BAT_READ);
	BATsetcount(bx, BATcount(bz));
	BATseqbase(bx, bz->hseqbase);
	bx->hsorted = 1;
	bx->hrevsorted = 0;
	bx->tsorted = 0;
	bx->trevsorted = 0;
	bx->H->nonil = 1;
	bx->T->nonil = bz->T->nonil;

	if (bx->htype != bz->htype) {
        BAT *r = VIEWcreate(bz,bx);
        BBPreleaseref(bx->batCacheid);
        bx = r;
    }

	BBPunfix(bz->batCacheid);
	BBPkeepref(*xbid = bx->batCacheid);
	return MAL_SUCCEED;
}

str
ZORDbatdecode_int_oid_y(int *ybid, int *zbid)
{
	BAT *by,*bz;
	oid *z, *q;
	int *y;

	bz = BATdescriptor(*zbid);
	if ( bz == 0 )
		throw(OPTIMIZER, "zorder.decode", RUNTIME_OBJECT_MISSING);
	
	by = BATnew(TYPE_void, TYPE_int, BATcount(bz), TRANSIENT);
	if ( by == 0 ){
		BBPunfix(bz->batCacheid);
		throw(OPTIMIZER, "zorder.decode", RUNTIME_OBJECT_MISSING);
	}
	
	z = (oid *) Tloc(bz, BUNfirst(bz));
	q = (oid *) Tloc(bz, BUNlast(bz));
	y = (int *) Tloc(by, BUNfirst(by));

	if ( bz->T->nonil ){
		for ( ; z<q; z++,y++)
			Zdecode_int_oid_y(y,z);
	} else {
		for ( ; z<q; z++,y++)
		if ( *z == oid_nil) {
			*y = int_nil;
		} else
			Zdecode_int_oid_y(y,z);
	} 

	if (!(by->batDirty&2)) 
		by = BATsetaccess(by, BAT_READ);
	BATsetcount(by, BATcount(bz));
	BATseqbase(by, bz->hseqbase);
	by->hsorted = 1;
	by->hrevsorted = 0;
	by->tsorted = 0;
	by->trevsorted = 0;
	by->H->nonil = 1;
	by->T->nonil = bz->T->nonil;

	if (by->htype != bz->htype) {
        BAT *r = VIEWcreate(bz,by);
        BBPreleaseref(by->batCacheid);
        by = r;
    }

	BBPunfix(bz->batCacheid);
	BBPkeepref(*ybid = by->batCacheid);
	return MAL_SUCCEED;
}

str ZORDslice_int(int *r, int *xb, int *yb, int *xt, int *yt)
{
	BAT *bn;
	int i,j;
	oid zv;

<<<<<<< HEAD
	bn = BATnew(TYPE_void, TYPE_oid, 0, TRANSIENT);
	BATseqbase(bn, 0);
=======
	bn = BATnew(TYPE_void, TYPE_oid, 0);
>>>>>>> 5e82733b
	if( bn == 0)
		throw(OPTIMIZER, "zorder.slice", MAL_MALLOC_FAIL);
	BATseqbase(bn, 0);
	/* use the expensive road, could be improved by bit masking */
	for ( i= *xb; i < *xt; i++)
	{
		for (j= *yb; j < *yt; j++){
			zv= Zencode_int_oid(i,j);
			BUNappend(bn, &zv, FALSE);
		}
	}

	if (!(bn->batDirty&2)) 
		bn = BATsetaccess(bn, BAT_READ);
	BBPkeepref(*r = bn->batCacheid);
	return MAL_SUCCEED;
}<|MERGE_RESOLUTION|>--- conflicted
+++ resolved
@@ -394,12 +394,7 @@
 	int i,j;
 	oid zv;
 
-<<<<<<< HEAD
 	bn = BATnew(TYPE_void, TYPE_oid, 0, TRANSIENT);
-	BATseqbase(bn, 0);
-=======
-	bn = BATnew(TYPE_void, TYPE_oid, 0);
->>>>>>> 5e82733b
 	if( bn == 0)
 		throw(OPTIMIZER, "zorder.slice", MAL_MALLOC_FAIL);
 	BATseqbase(bn, 0);
