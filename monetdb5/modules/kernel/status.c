/*
 * This Source Code Form is subject to the terms of the Mozilla Public
 * License, v. 2.0.  If a copy of the MPL was not distributed with this
 * file, You can obtain one at http://mozilla.org/MPL/2.0/.
 *
 * Copyright 1997 - July 2008 CWI, August 2008 - 2018 MonetDB B.V.
 */

/*
 * author M.L. Kersten, P. Boncz, N.Nes
 * System state information
 * This document introduces a series of bats  and operations that provide access
 * to information stored within the Monet Version 5 internal data structures.
 * In all cases, pseudo BAT operation returns a transient BAT that
 * should be garbage collected after being used.
 *
 * The main performance drain would be to use a pseudo BAT directly to
 * successively access it components. This can be avoided by first assigning
 * the pseudo BAT to a variable.
 */

#include "monetdb_config.h"
#include "gdk.h"
#include <time.h>
#include "mal_exception.h"
#include "status.h"
#ifdef HAVE_UNISTD_H
# include <unistd.h>
#endif

#ifdef HAVE_SYS_TIMES_H
# include <sys/times.h>
#endif

#ifdef HAVE_SYS_RESOURCE_H
# include <sys/resource.h>
#endif

static int
pseudo(bat *ret, bat *ret2, BAT *bn, BAT *b) {
	*ret = bn->batCacheid;
	BBPkeepref(*ret);
	*ret2 = b->batCacheid;
	BBPkeepref(*ret2);
	return 0;
}

str
SYSgetmem_cursize(lng *num)
{
	*num = GDKmem_cursize();
	return MAL_SUCCEED;
}

str
SYSgetmem_maxsize(lng *num)
{
	*num = GDK_mem_maxsize;
	return MAL_SUCCEED;
}

str
SYSsetmem_maxsize(void *ret, const lng *num)
{
	size_t sze = 0;
	(void) ret;
	if (*num < 0)
		throw(ILLARG, "status.mem_maxsize", "new size must not be < 0");
#if SIZEOF_SIZE_T == SIZEOF_INT
	{
		lng size_t_max = 2 * (lng)INT_MAX;
		if (*num > size_t_max)
			throw(ILLARG, "status.mem_maxsize", "new size must not be > " LLFMT, size_t_max);
	}
#endif
	GDK_mem_maxsize = sze;
	return MAL_SUCCEED;
}

str
SYSgetvm_cursize(lng *num)
{
	*num = GDKvm_cursize();
	return MAL_SUCCEED;
}

str
SYSgetvm_maxsize(lng *num)
{
	*num = GDK_vm_maxsize;
	return MAL_SUCCEED;
}

str
SYSsetvm_maxsize(void *ret, const lng *num)
{
	(void) ret;
	GDK_vm_maxsize = (size_t) *num;
	return MAL_SUCCEED;
}

/*
 * Performance
 * To obtain a good impression of the Monet performance we need timing information.
 * The most detailed information is best obtained with the system profiler.
 *
 * However, the direct approach is to enable the user to read the timers maintained
 * internally. This is done with the CPU, IO, MEMORY, and BBP command which
 * displays the elapsed time in seconds, user- and system-cpu time in milliseconds
 * since its last invocation and the amount of space in use.  The process
 * identifier is used to differentiate among the possible processes.
 *
 * Note that in multi threaded mode the routine prints the elapsed
 * time since the beginning of each process.
 */
#ifdef HAVE_TIMES
static time_t clk = 0;
static struct tms state;
#endif

str
SYScpuStatistics(bat *ret, bat *ret2)
{
	int i;
	BAT *b, *bn;
#ifdef HAVE_TIMES
	struct tms newst;
# ifndef HZ
	static int HZ;

	if (HZ == 0) {
#  if defined(HAVE_SYSCONF) && defined(_SC_CLK_TCK)
		HZ = sysconf(_SC_CLK_TCK);
#  else
		HZ = CLK_TCK;
#  endif
	}
# endif
#endif

	bn = COLnew(0, TYPE_str, 32, TRANSIENT);
	b = COLnew(0, TYPE_int, 32, TRANSIENT);
	if (b == 0 || bn == 0){
		if ( b) BBPunfix(b->batCacheid);
		if ( bn) BBPunfix(bn->batCacheid);
		throw(MAL, "status.cpuStatistics", SQLSTATE(HY001) MAL_MALLOC_FAIL);
	}
#ifdef HAVE_TIMES
	if (clk == 0) {
		clk = time(0);
		times(&state);
	}
	times(&newst);
	/* store counters, ignore errors */
	i = (int) (time(0) - clk);
	if (BUNappend(bn, "elapsed", false) != GDK_SUCCEED ||
		BUNappend(b, &i, false) != GDK_SUCCEED)
		goto bailout;
	i = newst.tms_utime * 1000 / HZ;
	if (BUNappend(bn, "user", false) != GDK_SUCCEED ||
		BUNappend(b, &i, false) != GDK_SUCCEED)
		goto bailout;
	i = (newst.tms_utime - state.tms_utime) * 1000 / HZ;
	if (BUNappend(bn, "elapuser", false) != GDK_SUCCEED ||
		BUNappend(b, &i, false) != GDK_SUCCEED)
		goto bailout;
	i = newst.tms_stime * 1000 / HZ;
	if (BUNappend(bn, "system", false) != GDK_SUCCEED ||
		BUNappend(b, &i, false) != GDK_SUCCEED)
		goto bailout;
	i = (newst.tms_stime - state.tms_stime) * 1000 / HZ;
	if (BUNappend(bn, "elapsystem", false) != GDK_SUCCEED ||
		BUNappend(b, &i, false) != GDK_SUCCEED)
		goto bailout;

	state = newst;
#else
	i = int_nil;
	if (BUNappend(bn, "elapsed", false) != GDK_SUCCEED ||
		BUNappend(b, &i, false) != GDK_SUCCEED ||
		BUNappend(bn, "user", false) != GDK_SUCCEED ||
		BUNappend(b, &i, false) != GDK_SUCCEED ||
		BUNappend(bn, "elapuser", false) != GDK_SUCCEED ||
		BUNappend(b, &i, false) != GDK_SUCCEED ||
		BUNappend(bn, "system", false) != GDK_SUCCEED ||
		BUNappend(b, &i, false) != GDK_SUCCEED ||
		BUNappend(bn, "elapsystem", false) != GDK_SUCCEED ||
		BUNappend(b, &i, false) != GDK_SUCCEED)
		goto bailout;
#endif
	if (pseudo(ret,ret2,bn,b))
		goto bailout;
	return MAL_SUCCEED;
  bailout:
	BBPunfix(b->batCacheid);
	BBPunfix(bn->batCacheid);
	throw(MAL, "status.cpuStatistics", SQLSTATE(HY001) MAL_MALLOC_FAIL);
}

static size_t memincr;
str
SYSmemStatistics(bat *ret, bat *ret2)
{
	BAT *b, *bn;
	lng i;

	bn = COLnew(0,TYPE_str, 32, TRANSIENT);
	b = COLnew(0, TYPE_lng, 32, TRANSIENT);
	if (b == 0 || bn == 0) {
		if ( b) BBPunfix(b->batCacheid);
		if ( bn) BBPunfix(bn->batCacheid);
		throw(MAL, "status.memStatistics", SQLSTATE(HY001) MAL_MALLOC_FAIL);
	}

	/* store counters, ignore errors */
	i = (lng) (GDKmem_cursize() - memincr);
	memincr = GDKmem_cursize();
	if (BUNappend(bn, "memincr", false) != GDK_SUCCEED ||
		BUNappend(b, &i, false) != GDK_SUCCEED)
		goto bailout;
	if (pseudo(ret,ret2,bn,b))
		goto bailout;
	return MAL_SUCCEED;
  bailout:
	BBPunfix(b->batCacheid);
	BBPunfix(bn->batCacheid);
	throw(MAL, "status.memStatistics", SQLSTATE(HY001) MAL_MALLOC_FAIL);
}

#define heap(X1,X2,X3,X4)									\
	if (X1) {												\
		sz = HEAPmemsize(X2);								\
		if (sz > *minsize) {								\
			sprintf(buf, X4"/%s", s);						\
			if (BUNappend(bn, buf, false) != GDK_SUCCEED ||	\
				BUNappend(b, &sz, false) != GDK_SUCCEED)	\
				goto bailout;								\
		}													\
		X3 += sz; tot += sz;								\
	}
#define heapvm(X1,X2,X3,X4)									\
	if (X1) {												\
		sz = HEAPvmsize(X2);								\
		if (sz > *minsize) {								\
			sprintf(buf, X4"/%s", s);						\
			if (BUNappend(bn, buf, false) != GDK_SUCCEED ||	\
				BUNappend(b, &sz, false) != GDK_SUCCEED)	\
				goto bailout;								\
		}													\
		X3 += sz; tot += sz;								\
	}

str
SYSmem_usage(bat *ret, bat *ret2, const lng *minsize)
{
	lng hbuns = 0, tbuns = 0, hhsh = 0, thsh = 0, hind = 0, tind = 0, head = 0, tail = 0, tot = 0, n = 0, sz;
	BAT *bn = COLnew(0, TYPE_str, 2 * getBBPsize(), TRANSIENT);
	BAT *b = COLnew(0, TYPE_lng, 2 * getBBPsize(), TRANSIENT);
	char buf[1024];
	bat i;

	if (b == 0 || bn == 0) {
		if ( b) BBPunfix(b->batCacheid);
		if ( bn) BBPunfix(bn->batCacheid);
		throw(MAL, "status.memUsage", SQLSTATE(HY001) MAL_MALLOC_FAIL);
	}
	BBPlock();
	for (i = 1; i < getBBPsize(); i++) {
		BAT *c = BBPquickdesc(i,0);
		str s;

		if( c == NULL  || !BBPvalid(i))
			continue;

		s = BBPname(i);
		sz = 0;
		if (BBP_desc(i))
			sz += sizeof(BAT);
		if (BBP_logical(i))
			n += strLen(BBP_logical(i));
		if (BBP_physical(i))
			n += strLen(BBP_physical(i));

		if (sz > *minsize) {
			sprintf(buf, "desc/%s", s);
			if (BUNappend(bn, buf, false) != GDK_SUCCEED ||
				BUNappend(b, &sz, false) != GDK_SUCCEED)
				goto bailout;
		}
		tot += (lng) sz;

		if (c == NULL || isVIEW(c)) {
			continue;
		}
		heap(1,&c->theap,tbuns,"tbuns");
		heap(c->thash && c->thash != (Hash *) 1,&c->thash->heap,thsh,"thsh");
		heap(c->tvheap,c->tvheap,tail,"tail");
	}
	/* totals per category */
	if (BUNappend(bn, "_tot/hbuns", false) != GDK_SUCCEED ||
		BUNappend(b, &hbuns, false) != GDK_SUCCEED ||
		BUNappend(bn, "_tot/tbuns", false) != GDK_SUCCEED ||
		BUNappend(b, &tbuns, false) != GDK_SUCCEED ||
		BUNappend(bn, "_tot/head", false) != GDK_SUCCEED ||
		BUNappend(b, &head, false) != GDK_SUCCEED ||
		BUNappend(bn, "_tot/tail", false) != GDK_SUCCEED ||
		BUNappend(b, &tail, false) != GDK_SUCCEED ||
		BUNappend(bn, "_tot/hhsh", false) != GDK_SUCCEED ||
		BUNappend(b, &hhsh, false) != GDK_SUCCEED ||
		BUNappend(bn, "_tot/thsh", false) != GDK_SUCCEED ||
		BUNappend(b, &thsh, false) != GDK_SUCCEED ||
		BUNappend(bn, "_tot/hind", false) != GDK_SUCCEED ||
		BUNappend(b, &hind, false) != GDK_SUCCEED ||
		BUNappend(bn, "_tot/tind", false) != GDK_SUCCEED ||
		BUNappend(b, &tind, false) != GDK_SUCCEED)
		goto bailout;

	/* special area 1: BBP rec */
	sz = BBPlimit * sizeof(BBPrec) + n;
	if (BUNappend(bn, "_tot/bbp", false) != GDK_SUCCEED ||
		BUNappend(b, &sz, false) != GDK_SUCCEED)
		goto bailout;
	tot += sz;

	/* this concludes all major traceable Monet memory usages */
	tot += sz;
	if (BUNappend(bn, "_tot/found", false) != GDK_SUCCEED ||
		BUNappend(b, &tot, false) != GDK_SUCCEED)
		goto bailout;

	/* now look at what the global statistics report (to see if it coincides) */

	/* measure actual heap size, includes wasted fragmented space and anon mmap space used by malloc() */
	sz = GDKmem_cursize();
	if (BUNappend(bn, "_tot/heap", false) != GDK_SUCCEED ||
		BUNappend(b, &sz, false) != GDK_SUCCEED)
		goto bailout;

	tot = GDKmem_cursize();

	/* allocated swap area memory that is not plain malloc() */
	sz = MAX(0, sz - tot);
	if (BUNappend(bn, "_tot/valloc", false) != GDK_SUCCEED ||
		BUNappend(b, &sz, false) != GDK_SUCCEED)
		goto bailout;

	/* swap-area memory is in either GDKvmalloc or heap */
	if (BUNappend(bn, "_tot/swapmem", false) != GDK_SUCCEED ||
		BUNappend(b, &tot, false) != GDK_SUCCEED)
		goto bailout;

	BBPunlock();
	*ret = bn->batCacheid;
	BBPkeepref(bn->batCacheid);
	*ret2 = b->batCacheid;
	BBPkeepref(b->batCacheid);

	return MAL_SUCCEED;

  bailout:
	BBPunlock();
	BBPunfix(b->batCacheid);
	BBPunfix(bn->batCacheid);
	throw(MAL, "status.memUsage", SQLSTATE(HY001) MAL_MALLOC_FAIL);
}

str
SYSvm_usage(bat *ret, bat *ret2, const lng *minsize)
{
	lng hbuns = 0, tbuns = 0, hhsh = 0, thsh = 0, hind = 0, tind = 0, head = 0, tail = 0, tot = 0, sz;
	BAT *bn = COLnew(0, TYPE_str, 2 * getBBPsize(), TRANSIENT);
	BAT *b = COLnew(0, TYPE_lng, 2 * getBBPsize(), TRANSIENT);
	char buf[1024];
	bat i;

	if (b == 0 || bn == 0) {
		if ( b) BBPunfix(b->batCacheid);
		if ( bn) BBPunfix(bn->batCacheid);
		throw(MAL, "status.vmStatistics", SQLSTATE(HY001) MAL_MALLOC_FAIL);
	}
	BBPlock();
	for (i = 1; i < getBBPsize(); i++) {
		BAT *c;
		str s;

		if (!BBPvalid(i))
			continue;

		s = BBPname(i);
 		c = BBP_cache(i);
		if (c == NULL || isVIEW(c)) {
			continue;
		}
		heapvm(1,&c->theap,tbuns,"tcuns");
		heapvm(c->thash && c->thash != (Hash *) 1,&c->thash->heap,thsh,"thsh");
		heapvm(c->tvheap,c->tvheap,tail,"tail");
	}
	/* totals per category */
	if (BUNappend(bn, "_tot/hbuns", false) != GDK_SUCCEED ||
		BUNappend(b, &hbuns, false) != GDK_SUCCEED ||
		BUNappend(bn, "_tot/tbuns", false) != GDK_SUCCEED ||
		BUNappend(b, &tbuns, false) != GDK_SUCCEED ||
		BUNappend(bn, "_tot/head", false) != GDK_SUCCEED ||
		BUNappend(b, &head, false) != GDK_SUCCEED ||
		BUNappend(bn, "_tot/tail", false) != GDK_SUCCEED ||
		BUNappend(b, &tail, false) != GDK_SUCCEED ||
		BUNappend(bn, "_tot/hhsh", false) != GDK_SUCCEED ||
		BUNappend(b, &hhsh, false) != GDK_SUCCEED ||
		BUNappend(bn, "_tot/thsh", false) != GDK_SUCCEED ||
		BUNappend(b, &thsh, false) != GDK_SUCCEED ||
		BUNappend(bn, "_tot/hind", false) != GDK_SUCCEED ||
		BUNappend(b, &hind, false) != GDK_SUCCEED ||
		BUNappend(bn, "_tot/tind", false) != GDK_SUCCEED ||
		BUNappend(b, &tind, false) != GDK_SUCCEED)
		goto bailout;

	/* special area 1: BBP rec */
	sz = BBPlimit * sizeof(BBPrec);
	if (BUNappend(bn, "_tot/bbp", false) != GDK_SUCCEED ||
		BUNappend(b, &sz, false) != GDK_SUCCEED)
		goto bailout;
	tot += sz;


	/* this concludes all major traceable Monet virtual memory usages */
	tot += sz;
	if (BUNappend(bn, "_tot/found", false) != GDK_SUCCEED ||
		BUNappend(b, &tot, false) != GDK_SUCCEED)
		goto bailout;

	/* all VM is either GDKmmap or GDKvmalloc (possibly redirected GDKmalloc), *plus* the heap */
	sz = GDKvm_cursize();
	if (BUNappend(bn, "_tot/vm", false) != GDK_SUCCEED ||
		BUNappend(b, &sz, false) != GDK_SUCCEED)
		goto bailout;

	BBPunlock();
	*ret = bn->batCacheid;
	BBPkeepref(bn->batCacheid);
	*ret2 = b->batCacheid;
	BBPkeepref(b->batCacheid);
	return MAL_SUCCEED;

  bailout:
	BBPunlock();
	BBPunfix(b->batCacheid);
	BBPunfix(bn->batCacheid);
	throw(MAL, "status.vmStatistics", SQLSTATE(HY001) MAL_MALLOC_FAIL);
}

/*
 * Additional information on the process utilization is given by
 * the ioStatistics command. The following information is obtained.
 *
 * @T
 * \begin{tabular}{| l| l|}\hline
 * maxrss     &the maximum resident set size utilized (in kilobytes).\\
 * minflt     &the number of page faults serviced without any I/O\\
 * 	 &activity; here I/O activity is avoided by "reclaiming" a\\
 *
 * 	 &activity; here I/O activity is avoided by "reclaiming" a\\
 * 	 &page frame from the list of pages awaiting reallocation.\\
 * majflt     &the number of page faults serviced that required I/O\\
 * 	 &activity.\\
 * nswap      &the number of times a process was "swapped" out of main\\
 * 	 &memory\\
 * inblock    &the number of times the file system had to perform input.\\
 * oublock    &the number of times the file system had to perform output.\\
 * nvcsw      &the number of times a context switch resulted due to a\\
 * 	 &process voluntarily giving up the processor before its\\
 * 	 &time slice was completed (usually to await availability of\\
 * 	 &a resource).\\
 * nivcsw     &the number of times a context switch resulted due to a\\
 * 	 &higher priority process becoming runnable or because the\\
 * 	 &current process exceeded its time slice.\\
 * \end{tabular}
 *
 * The resource statistics are collected in a BAT. It can then
 * be queried. A default listing is produced by the command usagecmd.
 * (which should be moved to Monet)
 *
 * The BAT grows. It should be compacted.
 */
str
SYSioStatistics(bat *ret, bat *ret2)
{
#ifndef NATIVE_WIN32
	struct rusage ru;
#endif
	int i;
	BAT *b, *bn;

#ifndef NATIVE_WIN32
	getrusage(RUSAGE_SELF, &ru);
#endif
	bn = COLnew(0, TYPE_str, 32, TRANSIENT);
	b = COLnew(0, TYPE_int, 32, TRANSIENT);
	if (b == 0 || bn == 0) {
		if ( b) BBPunfix(b->batCacheid);
		if ( bn) BBPunfix(bn->batCacheid);
		throw(MAL, "status.ioStatistics", SQLSTATE(HY001) MAL_MALLOC_FAIL);
	}

#ifndef NATIVE_WIN32
	/* store counters, ignore errors */
	i = ru.ru_maxrss;
	if (BUNappend(bn, "maxrss", false) != GDK_SUCCEED ||
		BUNappend(b, &i, false) != GDK_SUCCEED)
		goto bailout;
	i = ru.ru_minflt;
	if (BUNappend(bn, "minflt", false) != GDK_SUCCEED ||
		BUNappend(b, &i, false) != GDK_SUCCEED)
		goto bailout;
	i = ru.ru_majflt;
	if (BUNappend(bn, "majflt", false) != GDK_SUCCEED ||
		BUNappend(b, &i, false) != GDK_SUCCEED)
		goto bailout;
	i = ru.ru_nswap;
	if (BUNappend(bn, "nswap", false) != GDK_SUCCEED ||
		BUNappend(b, &i, false) != GDK_SUCCEED)
		goto bailout;
	i = ru.ru_inblock;
	if (BUNappend(bn, "inblock", false) != GDK_SUCCEED ||
		BUNappend(b, &i, false) != GDK_SUCCEED)
		goto bailout;
	i = ru.ru_oublock;
	if (BUNappend(bn, "oublock", false) != GDK_SUCCEED ||
		BUNappend(b, &i, false) != GDK_SUCCEED)
		goto bailout;
	i = ru.ru_nvcsw;
	if (BUNappend(bn, "nvcsw", false) != GDK_SUCCEED ||
		BUNappend(b, &i, false) != GDK_SUCCEED)
		goto bailout;
	i = ru.ru_nivcsw;
	if (BUNappend(bn, "ninvcsw", false) != GDK_SUCCEED ||
		BUNappend(b, &i, false) != GDK_SUCCEED)
		goto bailout;
#else
	i = int_nil;
	if (BUNappend(bn, "maxrss", false) != GDK_SUCCEED ||
		BUNappend(b, &i, false) != GDK_SUCCEED ||
		BUNappend(bn, "minflt", false) != GDK_SUCCEED ||
		BUNappend(b, &i, false) != GDK_SUCCEED ||
		BUNappend(bn, "majflt", false) != GDK_SUCCEED ||
		BUNappend(b, &i, false) != GDK_SUCCEED ||
		BUNappend(bn, "nswap", false) != GDK_SUCCEED ||
		BUNappend(b, &i, false) != GDK_SUCCEED ||
		BUNappend(bn, "inblock", false) != GDK_SUCCEED ||
		BUNappend(b, &i, false) != GDK_SUCCEED ||
		BUNappend(bn, "oublock", false) != GDK_SUCCEED ||
		BUNappend(b, &i, false) != GDK_SUCCEED ||
		BUNappend(bn, "nvcsw", false) != GDK_SUCCEED ||
		BUNappend(b, &i, false) != GDK_SUCCEED ||
		BUNappend(bn, "ninvcsw", false) != GDK_SUCCEED ||
		BUNappend(b, &i, false) != GDK_SUCCEED)
		goto bailout;
#endif

	if (pseudo(ret,ret2,bn,b))
		goto bailout;
	return MAL_SUCCEED;

  bailout:
	BBPunfix(b->batCacheid);
	BBPunfix(bn->batCacheid);
	throw(MAL, "status.ioStatistics", SQLSTATE(HY001) MAL_MALLOC_FAIL);
}

str
SYSgdkEnv(bat *ret, bat *ret2)
{
	int pbat = 0;
	int pdisk = 0;
	bat i;
	int tmp = 0, per = 0;
	BAT *b,*bn;

	bn = COLnew(0, TYPE_str, 32, TRANSIENT);
	b = COLnew(0, TYPE_int, 32, TRANSIENT);
	if (b == 0 || bn == 0) {
		if ( b) BBPunfix(b->batCacheid);
		if ( bn) BBPunfix(bn->batCacheid);
		throw(MAL, "status.batStatistics", SQLSTATE(HY001) MAL_MALLOC_FAIL);
	}

	for (i = 1; i < getBBPsize(); i++) {
		if (BBPvalid(i)) {
			pbat++;
			if (BBP_cache(i)) {
				if (BBP_cache(i)->batPersistence == PERSISTENT)
					per++;
				else
					tmp++;
			} else {
				pdisk++;
			}
		}
	}
	if (BUNappend(bn, "bats", false) != GDK_SUCCEED ||
		BUNappend(b, &pbat, false) != GDK_SUCCEED ||
		BUNappend(bn, "tmpbats", false) != GDK_SUCCEED ||
		BUNappend(b, &tmp, false) != GDK_SUCCEED ||
		BUNappend(bn, "perbats", false) != GDK_SUCCEED ||
		BUNappend(b, &per, false) != GDK_SUCCEED ||
		BUNappend(bn, "ondisk", false) != GDK_SUCCEED ||
		BUNappend(b, &pdisk, false) != GDK_SUCCEED ||
		BUNappend(bn, "todisk", false) != GDK_SUCCEED ||
		BUNappend(b, &BBPout, false) != GDK_SUCCEED ||
		BUNappend(bn, "fromdisk", false) != GDK_SUCCEED ||
		BUNappend(b, &BBPin, false) != GDK_SUCCEED ||
		pseudo(ret,ret2, bn,b)) {
		BBPunfix(b->batCacheid);
		BBPunfix(bn->batCacheid);
		throw(MAL, "status.batStatistics", SQLSTATE(HY001) MAL_MALLOC_FAIL);
	}
	return MAL_SUCCEED;
}

str
SYSgdkThread(bat *ret, bat *ret2)
{
	BAT *b, *bn;
	int i;
	Thread thr;

	bn = COLnew(0,TYPE_int, THREADS, TRANSIENT);
	b = COLnew(0, TYPE_str, THREADS, TRANSIENT);
	if (b == 0 || bn == 0) {
		if ( b) BBPunfix(b->batCacheid);
		if ( bn) BBPunfix(bn->batCacheid);
		throw(MAL, "status.getThreads", SQLSTATE(HY001) MAL_MALLOC_FAIL);
	}

<<<<<<< HEAD
	for (i = 0; i < THREADS; i++) {
		if (GDKthreads[i].pid){
			if (BUNappend(bn, &GDKthreads[i].tid, false) != GDK_SUCCEED ||
				BUNappend(b, GDKthreads[i].name? GDKthreads[i].name:"", false) != GDK_SUCCEED)
=======
	for (i = 1; i <= THREADS; i++) {
		thr = THRget(i);
		if (thr->pid){
			if (BUNappend(bn, &thr->tid, false) != GDK_SUCCEED ||
				BUNappend(b, thr->name? thr->name:"", false) != GDK_SUCCEED)
>>>>>>> 574506cb
				goto bailout;
		}
	}
	if (pseudo(ret,ret2,bn,b))
		goto bailout;
	return MAL_SUCCEED;

  bailout:
	BBPunfix(b->batCacheid);
	BBPunfix(bn->batCacheid);
	throw(MAL, "status.getThreads", SQLSTATE(HY001) MAL_MALLOC_FAIL);
}<|MERGE_RESOLUTION|>--- conflicted
+++ resolved
@@ -631,18 +631,11 @@
 		throw(MAL, "status.getThreads", SQLSTATE(HY001) MAL_MALLOC_FAIL);
 	}
 
-<<<<<<< HEAD
-	for (i = 0; i < THREADS; i++) {
-		if (GDKthreads[i].pid){
-			if (BUNappend(bn, &GDKthreads[i].tid, false) != GDK_SUCCEED ||
-				BUNappend(b, GDKthreads[i].name? GDKthreads[i].name:"", false) != GDK_SUCCEED)
-=======
 	for (i = 1; i <= THREADS; i++) {
 		thr = THRget(i);
 		if (thr->pid){
 			if (BUNappend(bn, &thr->tid, false) != GDK_SUCCEED ||
 				BUNappend(b, thr->name? thr->name:"", false) != GDK_SUCCEED)
->>>>>>> 574506cb
 				goto bailout;
 		}
 	}
