/*
 * This Source Code Form is subject to the terms of the Mozilla Public
 * License, v. 2.0.  If a copy of the MPL was not distributed with this
 * file, You can obtain one at http://mozilla.org/MPL/2.0/.
 *
 * Copyright 1997 - July 2008 CWI, August 2008 - 2020 MonetDB B.V.
 */

/*
 * Peter Boncz, M.L. Kersten
 * Binary Association Tables
 * This module contains the commands and patterns to manage Binary
 * Association Tables (BATs). The relational operations you can execute
 * on BATs have the form of a neat algebra, described in algebra.c
 *
 * But a database system needs more that just this algebra, since often it
 * is crucial to do table-updates (this would not be permitted in a strict
 * algebra).
 *
 * All commands needed for BAT updates, property management, basic I/O,
 * persistence, and storage options can be found in this module.
 *
 * All parameters to the modules are passed by reference.
 * In particular, this means that string values are passed to the module
 * layer as (str *)
 * and we have to de-reference them before entering the gdk library.
 * (Actual a design error in gdk to differentiate passing int/str)
 * This calls for knowledge on the underlying BAT types`s
 */

#include "monetdb_config.h"
#include "bat5.h"
#include "mal_exception.h"
#include "mal_debugger.h"

/* set access mode to bat, replacing input with output */
static BAT *
setaccess(BAT *b, restrict_t mode)
{
	BAT *bn = b;

	if (BATsetaccess(b, mode) != GDK_SUCCEED) {
		if (b->batSharecnt && mode != BAT_READ) {
			bn = COLcopy(b, b->ttype, true, TRANSIENT);
			if (bn != NULL &&
				BATsetaccess(bn, mode) != GDK_SUCCEED) {
				BBPreclaim(bn);
				bn = NULL;
			}
		} else {
			bn = NULL;
		}
		BBPunfix(b->batCacheid);
	}
	return bn;
}

<<<<<<< HEAD
static inline char *
pre(const char *s1, const char *s2, char *buf)
{
	snprintf(buf, 64, "%s%s", s1, s2);
	return buf;
}
static inline const char *
local_bool(bool i)
{
	return i ? "true" : "false";
}
static inline char *
local_itoa(ssize_t i, char *buf)
{
	snprintf(buf, 32, "%zd", i);
	return buf;
}
static char *
local_utoa(size_t i, char *buf)
{
	snprintf(buf, 32, "%zu", i);
	return buf;
}

#define COLLISION (8 * sizeof(size_t))

static gdk_return
HASHinfo(BAT *bk, BAT *bv, Hash *h, str s)
{
	BUN i;
	BUN j;
	BUN k;
	BUN cnt[COLLISION + 1];
	char buf[32];
	char prebuf[64];

	if (BUNappend(bk, pre(s, "type", prebuf), false) != GDK_SUCCEED ||
	    BUNappend(bv, ATOMname(h->type),false) != GDK_SUCCEED ||
	    BUNappend(bk, pre(s, "mask", prebuf), false) != GDK_SUCCEED ||
	    BUNappend(bv, local_utoa(h->nbucket, buf),false) != GDK_SUCCEED)
		return GDK_FAIL;

	for (i = 0; i < COLLISION + 1; i++) {
		cnt[i] = 0;
	}
	for (i = 0; i < h->nbucket; i++) {
		j = HASHlist(h, i);
		for (k = 0; j; k++)
			j >>= 1;
		cnt[k]++;
	}

	for (i = 0; i < COLLISION + 1; i++)
		if (cnt[i]) {
			if (BUNappend(bk, pre(s, local_utoa(i?(((size_t)1)<<(i-1)):0, buf), prebuf), false) != GDK_SUCCEED ||
			    BUNappend(bv, local_utoa((size_t) cnt[i], buf), false) != GDK_SUCCEED)
				return GDK_FAIL;
		}
	return GDK_SUCCEED;
}

static gdk_return
infoHeap(BAT *bk, BAT*bv, Heap *hp, str nme)
{
	char buf[1024], *p = buf;

	if (!hp)
		return GDK_SUCCEED;
	while (*nme)
		*p++ = *nme++;
	strcpy(p, "free");
	if (BUNappend(bk, buf, false) != GDK_SUCCEED ||
		BUNappend(bv, local_utoa(hp->free, buf), false) != GDK_SUCCEED)
		return GDK_FAIL;
	strcpy(p, "size");
	if (BUNappend(bk, buf, false) != GDK_SUCCEED ||
		BUNappend(bv, local_utoa(hp->size, buf), false) != GDK_SUCCEED)
		return GDK_FAIL;
	strcpy(p, "storage");
	if (BUNappend(bk, buf, false) != GDK_SUCCEED ||
		BUNappend(bv, (hp->base == NULL || hp->base == (char*)1) ? "absent" : (hp->storage == STORE_MMAP) ? (hp->filename[0] ? "memory mapped" : "anonymous vm") : (hp->storage == STORE_PRIV) ? "private map" : "malloced", false) != GDK_SUCCEED)
		return GDK_FAIL;
	strcpy(p, "newstorage");
	if (BUNappend(bk, buf, false) != GDK_SUCCEED ||
		BUNappend(bv, (hp->newstorage == STORE_MEM) ? "malloced" : (hp->newstorage == STORE_PRIV) ? "private map" : "memory mapped", false) != GDK_SUCCEED)
		return GDK_FAIL;
	strcpy(p, "filename");
	if (BUNappend(bk, buf, false) != GDK_SUCCEED ||
		BUNappend(bv, hp->filename[0] ? hp->filename : "no file", false) != GDK_SUCCEED)
		return GDK_FAIL;
	return GDK_SUCCEED;
}

static inline char *
oidtostr(oid i, char *p, size_t len)
{
	if (OIDtoStr(&p, &len, &i, false) < 0)
		return NULL;
	return p;
}

=======
>>>>>>> fdfebd90
/*
 * The remainder contains the wrapper code over the mserver version 4
 * InformationFunctions
 * In most cases we pass a BAT identifier, which should be unified
 * with a BAT descriptor. Upon failure we can simply abort the function.
 *
 * The logical head type :oid is mapped to a TYPE_void
 * with sequenceBase. It represents the old fashioned :vid
 */


str
BKCnewBAT(bat *res, const int *tt, const BUN *cap, role_t role)
{
	BAT *bn;

	bn = COLnew(0, *tt, *cap, role);
	if (bn == NULL)
		throw(MAL, "bat.new", GDK_EXCEPTION);
	*res = bn->batCacheid;
	BBPkeepref(*res);
	return MAL_SUCCEED;
}

str
BKCattach(bat *ret, const int *tt, const char * const *heapfile)
{
	BAT *bn;

	bn = BATattach(*tt, *heapfile, TRANSIENT);
	if (bn == NULL)
		throw(MAL, "bat.attach", GDK_EXCEPTION);
	if( !bn->batTransient)
		BATmsync(bn);
	*ret = bn->batCacheid;
	BBPkeepref(*ret);
	return MAL_SUCCEED;
}

str
BKCdensebat(bat *ret, const lng *size)
{
	BAT *bn;
	lng sz = *size;

	if (sz < 0)
		sz = 0;
	if (sz > (lng) BUN_MAX)
		sz = (lng) BUN_MAX;
	bn = BATdense(0, 0, (BUN) sz);
	if (bn == NULL)
		throw(MAL, "bat.densebat", GDK_EXCEPTION);
	*ret = bn->batCacheid;
	BBPkeepref(*ret);
	return MAL_SUCCEED;
}

str
BKCmirror(bat *ret, const bat *bid)
{
	BAT *b, *bn;

	*ret = 0;
	if ((b = BATdescriptor(*bid)) == NULL) {
		throw(MAL, "bat.mirror", SQLSTATE(HY002) RUNTIME_OBJECT_MISSING);
	}
	bn = BATdense(b->hseqbase, b->hseqbase, BATcount(b));
	BBPunfix(b->batCacheid);
	if (bn == NULL) {
		throw(MAL, "bat.mirror", GDK_EXCEPTION);
	}
	*ret = bn->batCacheid;
	BBPkeepref(*ret);
	return MAL_SUCCEED;
}

str
BKCdelete(bat *r, const bat *bid, const oid *h)
{
	BAT *b;

	if ((b = BATdescriptor(*bid)) == NULL)
		throw(MAL, "bat.delete", SQLSTATE(HY002) RUNTIME_OBJECT_MISSING);
	if ((b = setaccess(b, BAT_WRITE)) == NULL)
		throw(MAL, "bat.delete", OPERATION_FAILED);
	if (BUNdelete(b, *h) != GDK_SUCCEED) {
		BBPunfix(b->batCacheid);
		throw(MAL, "bat.delete", GDK_EXCEPTION);
	}
	BBPkeepref(*r = b->batCacheid);
	return MAL_SUCCEED;
}

str
BKCdelete_multi(bat *r, const bat *bid, const bat *sid)
{
	BAT *b, *s;
	gdk_return ret;

	if ((b = BATdescriptor(*bid)) == NULL)
		throw(MAL, "bat.delete", SQLSTATE(HY002) RUNTIME_OBJECT_MISSING);
	if ((s = BATdescriptor(*sid)) == NULL) {
		BBPunfix(b->batCacheid);
		throw(MAL, "bat.delete", SQLSTATE(HY002) RUNTIME_OBJECT_MISSING);
	}
	ret = BATdel(b, s);
	BBPunfix(s->batCacheid);
	if (ret != GDK_SUCCEED) {
		BBPunfix(b->batCacheid);
		throw(MAL, "bat.delete", GDK_EXCEPTION);
	}
	BBPkeepref(*r = b->batCacheid);
	return MAL_SUCCEED;
}

str
BKCdelete_all(bat *r, const bat *bid)
{
	BAT *b;

	if ((b = BATdescriptor(*bid)) == NULL)
		throw(MAL, "bat.delete", SQLSTATE(HY002) RUNTIME_OBJECT_MISSING);
	if (BATclear(b, false) != GDK_SUCCEED) {
		BBPunfix(b->batCacheid);
		throw(MAL, "bat.delete", GDK_EXCEPTION);
	}
	if( !b->batTransient)
		BATmsync(b);
	BBPkeepref(*r = b->batCacheid);
	return MAL_SUCCEED;
}

str
BKCappend_cand_force_wrap(bat *r, const bat *bid, const bat *uid, const bat *sid, const bit *force)
{
	BAT *b, *u, *s = NULL;
	gdk_return ret;

	if ((b = BATdescriptor(*bid)) == NULL)
		throw(MAL, "bat.append", SQLSTATE(HY002) RUNTIME_OBJECT_MISSING);
	if ((b = setaccess(b, BAT_WRITE)) == NULL)
		throw(MAL, "bat.append", OPERATION_FAILED);
	if ((u = BATdescriptor(*uid)) == NULL) {
		BBPunfix(b->batCacheid);
		throw(MAL, "bat.append", SQLSTATE(HY002) RUNTIME_OBJECT_MISSING);
	}
	if (sid && *sid && (s = BATdescriptor(*sid)) == NULL) {
		BBPunfix(b->batCacheid);
		BBPunfix(u->batCacheid);
		throw(MAL, "bat.append", SQLSTATE(HY002) RUNTIME_OBJECT_MISSING);
	}
	ret = BATappend(b, u, s, force ? *force : false);
	BBPunfix(u->batCacheid);
	if (s)
		BBPunfix(s->batCacheid);
	if (ret != GDK_SUCCEED) {
		BBPunfix(b->batCacheid);
		throw(MAL, "bat.append", GDK_EXCEPTION);
	}
	if( !b->batTransient)
		BATmsync(b);
	BBPkeepref(*r = b->batCacheid);
	return MAL_SUCCEED;
}

str
BKCappend_cand_wrap(bat *r, const bat *bid, const bat *uid, const bat *sid)
{
	return BKCappend_cand_force_wrap(r, bid, uid, sid, NULL);
}

str
BKCappend_wrap(bat *r, const bat *bid, const bat *uid)
{
	return BKCappend_cand_force_wrap(r, bid, uid, NULL, NULL);
}

str
BKCappend_force_wrap(bat *r, const bat *bid, const bat *uid, const bit *force)
{
	return BKCappend_cand_force_wrap(r, bid, uid, NULL, force);
}

str
BKCappend_val_force_wrap(bat *r, const bat *bid, const void *u, const bit *force)
{
	BAT *b;

	if ((b = BATdescriptor(*bid)) == NULL)
		throw(MAL, "bat.append", SQLSTATE(HY002) RUNTIME_OBJECT_MISSING);
	if ((b = setaccess(b, BAT_WRITE)) == NULL)
		throw(MAL, "bat.append", OPERATION_FAILED);
	if (b->ttype >= TYPE_str && ATOMstorage(b->ttype) >= TYPE_str) {
		if (u == 0 || *(str*)u == 0)
			u = (ptr) str_nil;
		else
			u = (ptr) *(str *)u;
	}
	if (BUNappend(b, u, force ? *force : false) != GDK_SUCCEED) {
		BBPunfix(b->batCacheid);
		throw(MAL, "bat.append", GDK_EXCEPTION);
	}
	BBPkeepref(*r = b->batCacheid);
	return MAL_SUCCEED;
}

str
BKCappend_val_wrap(bat *r, const bat *bid, const void *u)
{
	return BKCappend_val_force_wrap(r, bid, u, NULL);
}

str
BKCbun_inplace(bat *r, const bat *bid, const oid *id, const void *t)
{
	BAT *b;

	if ((b = BATdescriptor(*bid)) == NULL)
		throw(MAL, "bat.inplace", SQLSTATE(HY002) RUNTIME_OBJECT_MISSING);
	if (void_inplace(b, *id, t, false) != GDK_SUCCEED) {
		BBPunfix(b->batCacheid);
		throw(MAL, "bat.inplace", GDK_EXCEPTION);
	}
	BBPkeepref(*r = b->batCacheid);
	return MAL_SUCCEED;
}

str
BKCbun_inplace_force(bat *r, const bat *bid, const oid *id, const void *t, const bit *force)
{
	BAT *b;

	if ((b = BATdescriptor(*bid)) == NULL)
		throw(MAL, "bat.inplace", SQLSTATE(HY002) RUNTIME_OBJECT_MISSING);
	if (void_inplace(b, *id, t, *force) != GDK_SUCCEED) {
		BBPunfix(b->batCacheid);
		throw(MAL, "bat.inplace", GDK_EXCEPTION);
	}
	BBPkeepref(*r = b->batCacheid);
	return MAL_SUCCEED;
}


str
BKCbat_inplace_force(bat *r, const bat *bid, const bat *rid, const bat *uid, const bit *force)
{
	BAT *b, *p, *u;

	if ((b = BATdescriptor(*bid)) == NULL)
		throw(MAL, "bat.inplace", SQLSTATE(HY002) RUNTIME_OBJECT_MISSING);
	if ((p = BATdescriptor(*rid)) == NULL) {
		BBPunfix(b->batCacheid);
		throw(MAL, "bat.inplace", SQLSTATE(HY002) RUNTIME_OBJECT_MISSING);
	}
	if ((u = BATdescriptor(*uid)) == NULL) {
		BBPunfix(b->batCacheid);
		BBPunfix(p->batCacheid);
		throw(MAL, "bat.inplace", SQLSTATE(HY002) RUNTIME_OBJECT_MISSING);
	}
	if (BATreplace(b, p, u, *force) != GDK_SUCCEED) {
		BBPunfix(b->batCacheid);
		BBPunfix(p->batCacheid);
		BBPunfix(u->batCacheid);
		throw(MAL, "bat.inplace", GDK_EXCEPTION);
	}
	BBPkeepref(*r = b->batCacheid);
	BBPunfix(p->batCacheid);
	BBPunfix(u->batCacheid);
	return MAL_SUCCEED;
}

str
BKCbat_inplace(bat *r, const bat *bid, const bat *rid, const bat *uid)
{
	bit F = FALSE;

	return BKCbat_inplace_force(r, bid, rid, uid, &F);
}

/*end of SQL enhancement */

str
BKCgetCapacity(lng *res, const bat *bid)
{
	*res = lng_nil;
	if (BBPcheck(*bid, "bat.getCapacity")) {
		BAT *b = BBPquickdesc(*bid, false);

		if (b != NULL)
			*res = (lng) BATcapacity(b);
	}
	return MAL_SUCCEED;
}

str
BKCgetColumnType(str *res, const bat *bid)
{
	const char *ret = str_nil;

	if (BBPcheck(*bid, "bat.getColumnType")) {
		BAT *b = BBPquickdesc(*bid, false);

		if (b) {
			ret = *bid < 0 ? ATOMname(TYPE_void) : ATOMname(b->ttype);
		}
	}
	*res = GDKstrdup(ret);
	if(*res == NULL)
		throw(MAL,"bat.getColumnType", SQLSTATE(HY013) MAL_MALLOC_FAIL);
	return MAL_SUCCEED;
}

str
BKCgetRole(str *res, const bat *bid)
{
	BAT *b;

	if ((b = BATdescriptor(*bid)) == NULL) {
		throw(MAL, "bat.getRole", SQLSTATE(HY002) RUNTIME_OBJECT_MISSING);
	}
	*res = GDKstrdup(b->tident);
	BBPunfix(b->batCacheid);
	if(*res == NULL)
		throw(MAL,"bat.getRole", SQLSTATE(HY013) MAL_MALLOC_FAIL);
	return MAL_SUCCEED;
}

str
BKCisSorted(bit *res, const bat *bid)
{
	BAT *b;

	if ((b = BATdescriptor(*bid)) == NULL) {
		throw(MAL, "bat.isSorted", SQLSTATE(HY002) RUNTIME_OBJECT_MISSING);
	}
	*res = BATordered(b);
	BBPunfix(b->batCacheid);
	return MAL_SUCCEED;
}

str
BKCisSortedReverse(bit *res, const bat *bid)
{
	BAT *b;

	if ((b = BATdescriptor(*bid)) == NULL) {
		throw(MAL, "bat.isSorted", SQLSTATE(HY002) RUNTIME_OBJECT_MISSING);
	}
	*res = BATordered_rev(b);
	BBPunfix(b->batCacheid);
	return MAL_SUCCEED;
}

/*
 * We must take care of the special case of a nil column (TYPE_void,seqbase=nil)
 * such nil columns never set tkey
 * a nil column of a BAT with <= 1 entries does not contain doubles => return TRUE.
 */

str
BKCgetKey(bit *ret, const bat *bid)
{
	BAT *b;

	if ((b = BATdescriptor(*bid)) == NULL) 
		throw(MAL, "bat.setPersistence", SQLSTATE(HY002) RUNTIME_OBJECT_MISSING);
	*ret = BATkeyed(b);
	BBPunfix(b->batCacheid);
	return MAL_SUCCEED;
}

static str
BKCpersists(void *r, const bat *bid, const bit *flg)
{
	BAT *b;

	(void) r;
	if ((b = BATdescriptor(*bid)) == NULL) {
		throw(MAL, "bat.setPersistence", SQLSTATE(HY002) RUNTIME_OBJECT_MISSING);
	}
	if (BATmode(b, (*flg != TRUE)) != GDK_SUCCEED) {
		BBPunfix(b->batCacheid);
		throw(MAL, "bat.setPersistence", ILLEGAL_ARGUMENT);
	}
	BBPunfix(b->batCacheid);
	return MAL_SUCCEED;
}

str
BKCsetPersistent(void *r, const bat *bid)
{
	bit flag= TRUE;
	return BKCpersists(r, bid, &flag);
}

str
BKCisPersistent(bit *res, const bat *bid)
{
	BAT *b;

	if ((b = BATdescriptor(*bid)) == NULL) {
		throw(MAL, "bat.setPersistence", SQLSTATE(HY002) RUNTIME_OBJECT_MISSING);
	}
	*res = !b->batTransient;
	BBPunfix(b->batCacheid);
	return MAL_SUCCEED;
}

str
BKCsetTransient(void *r, const bat *bid)
{
	bit flag = FALSE;
	return BKCpersists(r, bid, &flag);
}

str
BKCisTransient(bit *res, const bat *bid)
{
	BAT *b;

	if ((b = BATdescriptor(*bid)) == NULL) {
		throw(MAL, "bat.setTransient", SQLSTATE(HY002) RUNTIME_OBJECT_MISSING);
	}
	*res = b->batTransient;
	BBPunfix(b->batCacheid);
	return MAL_SUCCEED;
}

str
BKCsetAccess(bat *res, const bat *bid, const char * const *param)
{
	BAT *b;
	restrict_t m;

	if ((b = BATdescriptor(*bid)) == NULL)
		throw(MAL, "bat.setAccess", SQLSTATE(HY002) RUNTIME_OBJECT_MISSING);
	switch (*param[0]) {
	case 'r':
		m = BAT_READ;
		break;
	case 'a':
		m = BAT_APPEND;
		break;
	case 'w':
		m = BAT_WRITE;
		break;
	default:
		*res = 0;
		BBPunfix(b->batCacheid);
		throw(MAL, "bat.setAccess", ILLEGAL_ARGUMENT " Got %c" " expected 'r','a', or 'w'", *param[0]);
	}
	if ((b = setaccess(b, m)) == NULL)
		throw(MAL, "bat.setAccess", OPERATION_FAILED);
	BBPkeepref(*res = b->batCacheid);
	return MAL_SUCCEED;
}

str
BKCgetAccess(str *res, const bat *bid)
{
	BAT *b;

	if ((b = BATdescriptor(*bid)) == NULL)
		throw(MAL, "bat.getAccess", SQLSTATE(HY002) RUNTIME_OBJECT_MISSING);
	switch (BATgetaccess(b)) {
	case BAT_READ:
		*res = GDKstrdup("read");
		break;
	case BAT_APPEND:
		*res = GDKstrdup("append");
		break;
	case BAT_WRITE:
		*res = GDKstrdup("write");
		break;
	}
	BBPunfix(b->batCacheid);
	if(*res == NULL)
		throw(MAL,"bat.getAccess", SQLSTATE(HY013) MAL_MALLOC_FAIL);
	return MAL_SUCCEED;
}

/*
 * Property management
 * All property operators should ensure exclusive access to the BAT
 * descriptor.
 * Where necessary use the primary view to access the properties
 */
str
BKCinfo(bat *ret1, bat *ret2, const bat *bid)
{
	BAT *bv, *bk;
	str msg;

<<<<<<< HEAD
	bk = COLnew(0, TYPE_str, 128, TRANSIENT);
	bv = COLnew(0, TYPE_str, 128, TRANSIENT);
	if (bk == NULL || bv == NULL) {
		BBPreclaim(bk);
		BBPreclaim(bv);
		BBPunfix(b->batCacheid);
		throw(MAL, "bat.getInfo", SQLSTATE(HY013) MAL_MALLOC_FAIL);
	}

	if (b->batTransient) {
		mode = "transient";
	} else {
		mode = "persistent";
	}

	switch (b->batRestricted) {
	case BAT_READ:
		accessmode = "read-only";
		break;
	case BAT_WRITE:
		accessmode = "updatable";
		break;
	case BAT_APPEND:
		accessmode = "append-only";
		break;
	default:
		accessmode = "unknown";
	}

	if (BUNappend(bk, "batId", false) != GDK_SUCCEED ||
	    BUNappend(bv, BATgetId(b), false) != GDK_SUCCEED ||
	    BUNappend(bk, "batCacheid", false) != GDK_SUCCEED ||
	    BUNappend(bv, local_itoa((ssize_t) b->batCacheid, buf), false) != GDK_SUCCEED ||
	    BUNappend(bk, "tparentid", false) != GDK_SUCCEED ||
	    BUNappend(bv, local_itoa((ssize_t) b->theap.parentid, buf), false) != GDK_SUCCEED ||
	    BUNappend(bk, "batSharecnt", false) != GDK_SUCCEED ||
	    BUNappend(bv, local_itoa((ssize_t) b->batSharecnt, buf), false) != GDK_SUCCEED ||
	    BUNappend(bk, "batCount", false) != GDK_SUCCEED ||
	    BUNappend(bv, local_utoa((size_t) b->batCount, buf), false) != GDK_SUCCEED ||
	    BUNappend(bk, "batCapacity", false) != GDK_SUCCEED ||
	    BUNappend(bv, local_utoa((size_t) b->batCapacity, buf), false) != GDK_SUCCEED ||
	    BUNappend(bk, "head", false) != GDK_SUCCEED ||
	    BUNappend(bv, ATOMname(TYPE_void), false) != GDK_SUCCEED ||
	    BUNappend(bk, "tail", false) != GDK_SUCCEED ||
	    BUNappend(bv, ATOMname(b->ttype), false) != GDK_SUCCEED ||
	    BUNappend(bk, "batPersistence", false) != GDK_SUCCEED ||
	    BUNappend(bv, mode, false) != GDK_SUCCEED ||
	    BUNappend(bk, "batRestricted", false) != GDK_SUCCEED ||
	    BUNappend(bv, accessmode, false) != GDK_SUCCEED ||
	    BUNappend(bk, "batRefcnt", false) != GDK_SUCCEED ||
	    BUNappend(bv, local_itoa((ssize_t) BBP_refs(b->batCacheid), buf), false) != GDK_SUCCEED ||
	    BUNappend(bk, "batLRefcnt", false) != GDK_SUCCEED ||
	    BUNappend(bv, local_itoa((ssize_t) BBP_lrefs(b->batCacheid), buf), false) != GDK_SUCCEED ||
	    BUNappend(bk, "batDirty", false) != GDK_SUCCEED ||
	    BUNappend(bv, BATdirty(b) ? "dirty" : "clean", false) != GDK_SUCCEED ||

	    BUNappend(bk, "hseqbase", false) != GDK_SUCCEED ||
	    BUNappend(bv, oidtostr(b->hseqbase, bf, sizeof(bf)), FALSE) != GDK_SUCCEED ||

	    BUNappend(bk, "tident", false) != GDK_SUCCEED ||
	    BUNappend(bv, b->tident, false) != GDK_SUCCEED ||
	    BUNappend(bk, "tdense", false) != GDK_SUCCEED ||
	    BUNappend(bv, local_bool(BATtdense(b)), false) != GDK_SUCCEED ||
	    BUNappend(bk, "tseqbase", false) != GDK_SUCCEED ||
	    BUNappend(bv, oidtostr(b->tseqbase, bf, sizeof(bf)), FALSE) != GDK_SUCCEED ||
	    BUNappend(bk, "tsorted", false) != GDK_SUCCEED ||
	    BUNappend(bv, local_bool(BATtordered(b)), false) != GDK_SUCCEED ||
	    BUNappend(bk, "trevsorted", false) != GDK_SUCCEED ||
	    BUNappend(bv, local_bool(BATtrevordered(b)), false) != GDK_SUCCEED ||
	    BUNappend(bk, "tkey", false) != GDK_SUCCEED ||
	    BUNappend(bv, local_bool(b->tkey), false) != GDK_SUCCEED ||
	    BUNappend(bk, "tvarsized", false) != GDK_SUCCEED ||
	    BUNappend(bv, local_bool(b->tvarsized), false) != GDK_SUCCEED ||
	    BUNappend(bk, "tnosorted", false) != GDK_SUCCEED ||
	    BUNappend(bv, local_utoa(b->tnosorted, buf), false) != GDK_SUCCEED ||
	    BUNappend(bk, "tnorevsorted", false) != GDK_SUCCEED ||
	    BUNappend(bv, local_utoa(b->tnorevsorted, buf), false) != GDK_SUCCEED ||
	    BUNappend(bk, "tnokey[0]", false) != GDK_SUCCEED ||
	    BUNappend(bv, local_utoa(b->tnokey[0], buf), false) != GDK_SUCCEED ||
	    BUNappend(bk, "tnokey[1]", false) != GDK_SUCCEED ||
	    BUNappend(bv, local_utoa(b->tnokey[1], buf), false) != GDK_SUCCEED ||
	    BUNappend(bk, "tnonil", false) != GDK_SUCCEED ||
	    BUNappend(bv, local_bool(b->tnonil), false) != GDK_SUCCEED ||
	    BUNappend(bk, "tnil", false) != GDK_SUCCEED ||
	    BUNappend(bv, local_bool(b->tnil), false) != GDK_SUCCEED ||

	    BUNappend(bk, "batInserted", false) != GDK_SUCCEED ||
	    BUNappend(bv, local_utoa(b->batInserted, buf), false) != GDK_SUCCEED ||
	    BUNappend(bk, "ttop", false) != GDK_SUCCEED ||
	    BUNappend(bv, local_utoa(b->theap.free, buf), false) != GDK_SUCCEED ||
	    BUNappend(bk, "batCopiedtodisk", false) != GDK_SUCCEED ||
	    BUNappend(bv, local_bool(b->batCopiedtodisk), false) != GDK_SUCCEED ||
	    BUNappend(bk, "batDirtydesc", false) != GDK_SUCCEED ||
	    BUNappend(bv, b->batDirtydesc ? "dirty" : "clean", false) != GDK_SUCCEED ||

	    BUNappend(bk, "theap.dirty", false) != GDK_SUCCEED ||
	    BUNappend(bv, b->theap.dirty ? "dirty" : "clean", false) != GDK_SUCCEED ||
		infoHeap(bk, bv, &b->theap, "tail.") != GDK_SUCCEED ||

	    BUNappend(bk, "tvheap->dirty", false) != GDK_SUCCEED ||
	    BUNappend(bv, (b->tvheap && b->tvheap->dirty) ? "dirty" : "clean", false) != GDK_SUCCEED ||
		infoHeap(bk, bv, b->tvheap, "theap.") != GDK_SUCCEED ||

		/* dump index information */
		(b->thash &&
		 HASHinfo(bk, bv, b->thash, "thash->") != GDK_SUCCEED)) {
		BBPreclaim(bk);
		BBPreclaim(bv);
		BBPunfix(b->batCacheid);
		throw(MAL, "bat.getInfo", SQLSTATE(HY013) MAL_MALLOC_FAIL);
	}

	assert(BATcount(bk) == BATcount(bv));

	BBPunfix(*bid);
=======
	if ((msg = BATinfo(&bk, &bv, *bid)) != NULL)
		return msg;
>>>>>>> fdfebd90
	BBPkeepref(*ret1 = bk->batCacheid);
	BBPkeepref(*ret2 = bv->batCacheid);
	return MAL_SUCCEED;
}

// get the actual size of all constituents, also for views
#define ROUND_UP(x,y) ((y)*(((x)+(y)-1)/(y)))

str
BKCgetSize(lng *tot, const bat *bid){
	BAT *b;
	lng size = 0;
	lng blksize = (lng) MT_pagesize();
	if ((b = BATdescriptor(*bid)) == NULL) {
		throw(MAL, "bat.getDiskSize", SQLSTATE(HY002) RUNTIME_OBJECT_MISSING);
	}

	size = sizeof (bat);
	if ( !isVIEW(b)) {
		BUN cnt = BATcapacity(b);
		size += ROUND_UP(b->theap.free, blksize);
		if (b->tvheap)
			size += ROUND_UP(b->tvheap->free, blksize);
		if (b->thash)
			size += ROUND_UP(sizeof(BUN) * cnt, blksize);
		size += IMPSimprintsize(b);
	} 
	*tot = size;
	BBPunfix(*bid);
	return MAL_SUCCEED;
}

/*
 * Synced BATs
 */
str
BKCisSynced(bit *ret, const bat *bid1, const bat *bid2)
{
	BAT *b1, *b2;

	if ((b1 = BATdescriptor(*bid1)) == NULL) {
		throw(MAL, "bat.isSynced", SQLSTATE(HY002) RUNTIME_OBJECT_MISSING);
	}
	if ((b2 = BATdescriptor(*bid2)) == NULL) {
		BBPunfix(b1->batCacheid);
		throw(MAL, "bat.isSynced", SQLSTATE(HY002) RUNTIME_OBJECT_MISSING);
	}
	*ret = ALIGNsynced(b1, b2) != 0;
	BBPunfix(b1->batCacheid);
	BBPunfix(b2->batCacheid);
	return MAL_SUCCEED;
}

/*
 * Role Management
 */
str
BKCsetColumn(void *r, const bat *bid, const char * const *tname)
{
	BAT *b;

	(void) r;
	if ((b = BATdescriptor(*bid)) == NULL) {
		throw(MAL, "bat.setColumn", SQLSTATE(HY002) RUNTIME_OBJECT_MISSING);
	}
	if (tname == 0 || *tname == 0 || **tname == 0){
		BBPunfix(b->batCacheid);
		throw(MAL, "bat.setColumn", ILLEGAL_ARGUMENT " Column name missing");
	}
	if (BATroles(b, *tname) != GDK_SUCCEED) {
		BBPunfix(b->batCacheid);
		throw(MAL, "bat.setColumn", SQLSTATE(HY013) MAL_MALLOC_FAIL);
	}
	BBPunfix(b->batCacheid);
	return MAL_SUCCEED;
}

str
BKCsetName(void *r, const bat *bid, const char * const *s)
{
	BAT *b;
	int ret;
	int c;
	const char *t = *s;

	(void) r;
	if ((b = BATdescriptor(*bid)) == NULL)
		throw(MAL, "bat.setName", SQLSTATE(HY002) RUNTIME_OBJECT_MISSING);

	for ( ; (c = *t) != 0; t++)
		if (c != '_' && !GDKisalnum(c)) {
			BBPunfix(b->batCacheid);
			throw(MAL, "bat.setName", ILLEGAL_ARGUMENT ": identifier expected: %s", *s);
		}

	t = *s;
	ret = BBPrename(b->batCacheid, t);
	BBPunfix(b->batCacheid);
	switch (ret) {
	case BBPRENAME_ILLEGAL:
		GDKclrerr();
		throw(MAL, "bat.setName", ILLEGAL_ARGUMENT ": illegal temporary name: '%s'", t);
	case BBPRENAME_LONG:
		GDKclrerr();
		throw(MAL, "bat.setName", ILLEGAL_ARGUMENT ": name too long: '%s'", t);
	case BBPRENAME_ALREADY:
		GDKclrerr();
		/* fall through */
	case 0:
		break;
	}
	return MAL_SUCCEED;
}

str
BKCgetBBPname(str *ret, const bat *bid)
{
	BAT *b;

	if ((b = BATdescriptor(*bid)) == NULL) {
		throw(MAL, "bat.getName", SQLSTATE(HY002) RUNTIME_OBJECT_MISSING);
	}
	*ret = GDKstrdup(BBPname(b->batCacheid));
	BBPunfix(b->batCacheid);
	return *ret ? MAL_SUCCEED : createException(MAL, "bat.getName", SQLSTATE(HY013) MAL_MALLOC_FAIL);
}

str
BKCsave(bit *res, const char * const *input)
{
	bat bid = BBPindex(*input);
	BAT *b;

	*res = FALSE;
	if (!is_bat_nil(bid)) {
		if (BBPfix(bid) > 0) {
			b = BBP_cache(bid);
			if (b && BATdirty(b)) {
				if (BBPsave(b) == GDK_SUCCEED)
					*res = TRUE;
			}
			BBPunfix(bid);
			return MAL_SUCCEED;
		}
		throw(MAL, "bat.save", "fix failed");
	}
	return MAL_SUCCEED;
}

str
BKCsave2(void *r, const bat *bid)
{
	BAT *b;

	(void) r;
	if ((b = BATdescriptor(*bid)) == NULL) {
		throw(MAL, "bat.save", SQLSTATE(HY002) RUNTIME_OBJECT_MISSING);
	}
	if ( !b->batTransient){
		BBPunfix(b->batCacheid);
		throw(MAL, "bat.save", "Only save transient columns.");
	}

	if (b && BATdirty(b))
		BBPsave(b);
	BBPunfix(b->batCacheid);
	return MAL_SUCCEED;
}

/*
 * Accelerator Control
 */
str
BKCsetHash(bit *ret, const bat *bid)
{
	BAT *b;

	(void) ret;
	if ((b = BATdescriptor(*bid)) == NULL) {
		throw(MAL, "bat.setHash", SQLSTATE(HY002) RUNTIME_OBJECT_MISSING);
	}
	*ret = BAThash(b) == GDK_SUCCEED;
	BBPunfix(b->batCacheid);
	return MAL_SUCCEED;
}

str
BKCsetImprints(bit *ret, const bat *bid)
{
	BAT *b;

	(void) ret;
	if ((b = BATdescriptor(*bid)) == NULL) {
		throw(MAL, "bat.setImprints", SQLSTATE(HY002) RUNTIME_OBJECT_MISSING);
	}
	*ret = BATimprints(b) == GDK_SUCCEED;
	BBPunfix(b->batCacheid);
	return MAL_SUCCEED;
}

str
BKCgetSequenceBase(oid *r, const bat *bid)
{
	BAT *b;

	if ((b = BATdescriptor(*bid)) == NULL) {
		throw(MAL, "bat.setSequenceBase", SQLSTATE(HY002) RUNTIME_OBJECT_MISSING);
	}
	*r = b->hseqbase;
	BBPunfix(b->batCacheid);
	return MAL_SUCCEED;
}

/*
 * Shrinking a void-headed BAT using a list of oids to ignore.
 */
#define shrinkloop(Type)							\
	do {											\
		Type *p = (Type*)Tloc(b, 0);				\
		Type *q = (Type*)Tloc(b, BUNlast(b));		\
		Type *r = (Type*)Tloc(bn, 0);				\
		cnt=0;										\
		for (;p<q; oidx++, p++) {					\
			if ( o < ol && *o == oidx ){			\
				o++;								\
			} else {								\
				cnt++;								\
				*r++ = *p;							\
			}										\
		}											\
	} while (0)

str
BKCshrinkBAT(bat *ret, const bat *bid, const bat *did)
{
	BAT *b, *d, *bn, *bs;
	BUN cnt =0;
	oid oidx = 0, *o, *ol;
	gdk_return res;

	if ((b = BATdescriptor(*bid)) == NULL) {
		throw(MAL, "bat.shrink", SQLSTATE(HY002) RUNTIME_OBJECT_MISSING);
	}
	if ((d = BATdescriptor(*did)) == NULL) {
		BBPunfix(b->batCacheid);
		throw(MAL, "bat.shrink", SQLSTATE(HY002) RUNTIME_OBJECT_MISSING);
	}
	bn= COLnew(0, b->ttype, BATcount(b) - BATcount(d), b->batRole);
	if (bn == NULL) {
		BBPunfix(b->batCacheid);
		BBPunfix(d->batCacheid);
		throw(MAL, "bat.shrink", SQLSTATE(HY013) MAL_MALLOC_FAIL );
	}
	res = BATsort(&bs, NULL, NULL, d, NULL, NULL, false, false, false);
	BBPunfix(d->batCacheid);
	if (res != GDK_SUCCEED) {
		BBPunfix(b->batCacheid);
		BBPunfix(bn->batCacheid);
		throw(MAL, "bat.shrink", SQLSTATE(HY013) MAL_MALLOC_FAIL );
	}

	o = (oid*)Tloc(bs, 0);
	ol= (oid*)Tloc(bs, BUNlast(bs));

	switch(ATOMstorage(b->ttype) ){
	case TYPE_bte: shrinkloop(bte); break;
	case TYPE_sht: shrinkloop(sht); break;
	case TYPE_int: shrinkloop(int); break;
	case TYPE_lng: shrinkloop(lng); break;
#ifdef HAVE_HGE
	case TYPE_hge: shrinkloop(hge); break;
#endif
	case TYPE_flt: shrinkloop(flt); break;
	case TYPE_dbl: shrinkloop(dbl); break;
	case TYPE_oid: shrinkloop(oid); break;
	default:
		if (ATOMvarsized(bn->ttype)) {
			BUN p = 0;
			BUN q = BUNlast(b);
			BATiter bi = bat_iterator(b);

			cnt=0;
			for (;p<q; oidx++, p++) {
				if ( o < ol && *o == oidx ){
					o++;
				} else {
					if (BUNappend(bn, BUNtail(bi, p), false) != GDK_SUCCEED) {
						BBPunfix(b->batCacheid);
						BBPunfix(bn->batCacheid);
						throw(MAL, "bat.shrink", SQLSTATE(HY013) MAL_MALLOC_FAIL);
					}
					cnt++;
				}
			}
		} else {
			switch( b->twidth){
			case 1:shrinkloop(bte); break;
			case 2:shrinkloop(sht); break;
			case 4:shrinkloop(int); break;
			case 8:shrinkloop(lng); break;
#ifdef HAVE_HGE
			case 16:shrinkloop(hge); break;
#endif
			default:
				BBPunfix(b->batCacheid);
				BBPunfix(bn->batCacheid);
				throw(MAL, "bat.shrink", "Illegal argument type");
			}
		}
	}

	BATsetcount(bn, cnt);
	bn->tsorted = false;
	bn->trevsorted = false;
	bn->tseqbase = oid_nil;
	bn->tkey = b->tkey;
	bn->tnonil = b->tnonil;
	bn->tnil = b->tnil;


	BBPunfix(b->batCacheid);
	BBPunfix(bs->batCacheid);
	BBPkeepref(*ret= bn->batCacheid);
	return MAL_SUCCEED;
}

#if 0
str
BKCshrinkBATmap(bat *ret, const bat *bid, const bat *did)
{
	BAT *b, *d, *bn, *bs;
	oid lim,oidx = 0, *o, *ol;
	oid *r;
	gdk_return res;

	if ((b = BATdescriptor(*bid)) == NULL) {
		throw(MAL, "bat.shrinkMap", SQLSTATE(HY002) RUNTIME_OBJECT_MISSING);
	}
	if ((d = BATdescriptor(*did)) == NULL) {
		BBPunfix(b->batCacheid);
		throw(MAL, "bat.shrinkMap", SQLSTATE(HY002) RUNTIME_OBJECT_MISSING);
	}

	bn= COLnew(b->hseqbase, TYPE_oid, BATcount(b) , TRANSIENT);
	if (bn == NULL) {
		BBPunfix(b->batCacheid);
		BBPunfix(d->batCacheid);
		throw(MAL, "bat.shrinkMap", SQLSTATE(HY013) MAL_MALLOC_FAIL );
	}
	res = BATsort(&bs, NULL, NULL, d, NULL, NULL, false, false, false);
	BBPunfix(d->batCacheid);
	if (res != GDK_SUCCEED) {
		BBPunfix(b->batCacheid);
		BBPunfix(bn->batCacheid);
		throw(MAL, "bat.shrinkMap", SQLSTATE(HY013) MAL_MALLOC_FAIL );
	}

	o = (oid*)Tloc(bs, 0);
	ol= (oid*)Tloc(bs, BUNlast(bs));
	r = (oid*)Tloc(bn, 0);

	lim = BATcount(b);

	for (;oidx<lim; oidx++) {
		if ( o < ol && *o == oidx ){
			o++;
		} else {
			*r++ = oidx;
		}
	}

    BATsetcount(bn, BATcount(b)-BATcount(bs));
    bn->tsorted = false;
    bn->trevsorted = false;
	bn->tseqbase = oid_nil;


	BBPunfix(b->batCacheid);
	BBPunfix(bs->batCacheid);
	BBPkeepref(*ret= bn->batCacheid);
	return MAL_SUCCEED;
}
#endif	/* unused */

/*
 * Shrinking a void-headed BAT using a list of oids to ignore.
 */
#define reuseloop(Type)								\
	do {											\
		Type *p = (Type*)Tloc(b, 0);				\
		Type *q = (Type*)Tloc(b, BUNlast(b));		\
		Type *r = (Type*)Tloc(bn, 0);				\
		for (;p<q; oidx++, p++) {					\
			if ( *o == oidx ){						\
				while ( ol>o && ol[-1] == bidx) {	\
					bidx--;							\
					q--;							\
					ol--;							\
				}									\
				*r++ = *(--q);						\
				o += (o < ol);						\
				bidx--;								\
			} else									\
				*r++ = *p;							\
		}											\
	} while (0)

str
BKCreuseBAT(bat *ret, const bat *bid, const bat *did)
{
	BAT *b, *d, *bn, *bs;
	oid oidx = 0, bidx, *o, *ol;
	gdk_return res;

	if ((b = BATdescriptor(*bid)) == NULL) {
		throw(MAL, "bat.reuse", SQLSTATE(HY002) RUNTIME_OBJECT_MISSING);
	}
	if ((d = BATdescriptor(*did)) == NULL) {
		BBPunfix(b->batCacheid);
		throw(MAL, "bat.reuse", SQLSTATE(HY002) RUNTIME_OBJECT_MISSING);
	}
	bn= COLnew(b->hseqbase, b->ttype, BATcount(b) - BATcount(d), b->batRole);
	if (bn == NULL) {
		BBPunfix(b->batCacheid);
		BBPunfix(d->batCacheid);
		throw(MAL, "bat.reuse", SQLSTATE(HY013) MAL_MALLOC_FAIL );
	}
	res = BATsort(&bs, NULL, NULL, d, NULL, NULL, false, false, false);
	BBPunfix(d->batCacheid);
	if (res != GDK_SUCCEED) {
		BBPunfix(b->batCacheid);
		BBPunfix(bn->batCacheid);
		throw(MAL, "bat.reuse", SQLSTATE(HY013) MAL_MALLOC_FAIL );
	}

	oidx = b->hseqbase;
	bidx = oidx + BATcount(b)-1;
	o = (oid*)Tloc(bs, 0);
	ol= (oid*)Tloc(bs, BUNlast(bs));

	switch(ATOMstorage(b->ttype) ){
	case TYPE_bte: reuseloop(bte); break;
	case TYPE_sht: reuseloop(sht); break;
	case TYPE_int: reuseloop(int); break;
	case TYPE_lng: reuseloop(lng); break;
#ifdef HAVE_HGE
	case TYPE_hge: reuseloop(hge); break;
#endif
	case TYPE_flt: reuseloop(flt); break;
	case TYPE_dbl: reuseloop(dbl); break;
	case TYPE_oid: reuseloop(oid); break;
	case TYPE_str: /* to be done based on its index width */
	default:
		if (ATOMvarsized(bn->ttype)) {
			BUN p = 0;
			BUN q = BUNlast(b);
			BATiter bi = bat_iterator(b);

			for (;p<q; oidx++, p++) {
				if ( *o == oidx ){
					while ( ol > o && ol[-1] == bidx) {
						bidx--;
						q--;
						ol--;
					}
					if (BUNappend(bn, BUNtail(bi, --q), false) != GDK_SUCCEED) {
						BBPunfix(b->batCacheid);
						BBPunfix(bn->batCacheid);
						throw(MAL, "bat.shrink", SQLSTATE(HY013) MAL_MALLOC_FAIL);
					}
					o += (o < ol);
					bidx--;
				} else {
					if (BUNappend(bn, BUNtail(bi, p), false) != GDK_SUCCEED) {
						BBPunfix(b->batCacheid);
						BBPunfix(bn->batCacheid);
						throw(MAL,  "bat.shrink", SQLSTATE(HY013) MAL_MALLOC_FAIL);
					}
				}
			}
		} else {
			switch( b->twidth){
			case 1:reuseloop(bte); break;
			case 2:reuseloop(sht); break;
			case 4:reuseloop(int); break;
			case 8:reuseloop(lng); break;
#ifdef HAVE_HGE
			case 16:reuseloop(hge); break;
#endif
			default:
				BBPunfix(b->batCacheid);
				BBPunfix(bn->batCacheid);
				throw(MAL, "bat.shrink", "Illegal argument type");
			}
		}
	}

    BATsetcount(bn, BATcount(b) - BATcount(bs));
    bn->tsorted = false;
    bn->trevsorted = false;
	bn->tseqbase = oid_nil;
	bn->tkey = b->tkey;


	BBPunfix(b->batCacheid);
	BBPunfix(bs->batCacheid);
	BBPkeepref(*ret= bn->batCacheid);
	return MAL_SUCCEED;
}

str
BKCreuseBATmap(bat *ret, const bat *bid, const bat *did)
{
	BAT *b, *d, *bn, *bs;
	oid bidx, oidx = 0, *o, *ol;
	oid *r;
	gdk_return res;

	if ((b = BATdescriptor(*bid)) == NULL) {
		throw(MAL, "bat.shrinkMap", SQLSTATE(HY002) RUNTIME_OBJECT_MISSING);
	}
	if ((d = BATdescriptor(*did)) == NULL) {
		BBPunfix(b->batCacheid);
		throw(MAL, "bat.shrinkMap", SQLSTATE(HY002) RUNTIME_OBJECT_MISSING);
	}
	bn= COLnew(b->hseqbase, TYPE_oid, BATcount(b) - BATcount(d), TRANSIENT);
	if (bn == NULL) {
		BBPunfix(b->batCacheid);
		BBPunfix(d->batCacheid);
		throw(MAL, "bat.shrinkMap", SQLSTATE(HY013) MAL_MALLOC_FAIL );
	}
	res = BATsort(&bs, NULL, NULL, d, NULL, NULL, false, false, false);
	BBPunfix(d->batCacheid);
	if (res != GDK_SUCCEED) {
		BBPunfix(b->batCacheid);
		BBPunfix(bn->batCacheid);
		throw(MAL, "bat.shrinkMap", SQLSTATE(HY013) MAL_MALLOC_FAIL );
	}

	oidx = b->hseqbase;
	bidx = oidx + BATcount(b)-1;
	o  = (oid*)Tloc(bs, 0);
	ol = (oid*)Tloc(bs, BUNlast(bs));
	r  = (oid*)Tloc(bn, 0);

	for (; oidx <= bidx; oidx++) {
		if ( *o == oidx ){
			while ( ol > o && ol[-1] == bidx) {
				bidx--;
				ol--;
			}
			*r++ = bidx;
			o += (o < ol);
			bidx--;
		} else {
			*r++ = oidx;
		}
	}

    BATsetcount(bn, BATcount(b)-BATcount(bs));
    bn->tsorted = false;
    bn->trevsorted = false;
	bn->tseqbase = oid_nil;


	BBPunfix(b->batCacheid);
	BBPunfix(bs->batCacheid);
	BBPkeepref(*ret= bn->batCacheid);
	return MAL_SUCCEED;
}

str
BKCmergecand(bat *ret, const bat *aid, const bat *bid)
{
	BAT *a, *b, *bn;

	if ((a = BATdescriptor(*aid)) == NULL) {
		throw(MAL, "bat.mergecand", SQLSTATE(HY002) RUNTIME_OBJECT_MISSING);
	}
	if ((b = BATdescriptor(*bid)) == NULL) {
		BBPunfix(a->batCacheid);
		throw(MAL, "bat.mergecand", SQLSTATE(HY002) RUNTIME_OBJECT_MISSING);
	}
	bn = BATmergecand(a, b);
	BBPunfix(a->batCacheid);
	BBPunfix(b->batCacheid);
	if (bn == NULL)
		throw(MAL, "bat.mergecand", OPERATION_FAILED);
	*ret = bn->batCacheid;
	BBPkeepref(*ret);
	return MAL_SUCCEED;
}

str
BKCintersectcand(bat *ret, const bat *aid, const bat *bid)
{
	BAT *a, *b, *bn;

	if ((a = BATdescriptor(*aid)) == NULL) {
		throw(MAL, "bat.intersectcand", SQLSTATE(HY002) RUNTIME_OBJECT_MISSING);
	}
	if ((b = BATdescriptor(*bid)) == NULL) {
		BBPunfix(a->batCacheid);
		throw(MAL, "bat.intersectcand", SQLSTATE(HY002) RUNTIME_OBJECT_MISSING);
	}
	bn = BATintersectcand(a, b);
	BBPunfix(a->batCacheid);
	BBPunfix(b->batCacheid);
	if (bn == NULL)
		throw(MAL, "bat.intersectcand", OPERATION_FAILED);
	*ret = bn->batCacheid;
	BBPkeepref(*ret);
	return MAL_SUCCEED;
}

str
BKCdiffcand(bat *ret, const bat *aid, const bat *bid)
{
	BAT *a, *b, *bn;

	if ((a = BATdescriptor(*aid)) == NULL) {
		throw(MAL, "bat.diffcand", SQLSTATE(HY002) RUNTIME_OBJECT_MISSING);
	}
	if ((b = BATdescriptor(*bid)) == NULL) {
		BBPunfix(a->batCacheid);
		throw(MAL, "bat.diffcand", SQLSTATE(HY002) RUNTIME_OBJECT_MISSING);
	}
	bn = BATdiffcand(a, b);
	BBPunfix(a->batCacheid);
	BBPunfix(b->batCacheid);
	if (bn == NULL)
		throw(MAL, "bat.diffcand", OPERATION_FAILED);
	*ret = bn->batCacheid;
	BBPkeepref(*ret);
	return MAL_SUCCEED;
}

#include "mel.h"
mel_func bat5_init_funcs[] = {
 command("bat", "mirror", BKCmirror, false, "Returns the head-mirror image of a BAT (two head columns).", args(1,2, batarg("",oid),batargany("b",2))),
 command("bat", "delete", BKCdelete, false, "Delete BUN indicated by head value, exchanging with last BUN", args(1,3, batargany("",1),batargany("b",1),arg("h",oid))),
 command("bat", "delete", BKCdelete_multi, false, "Delete multiple BUN, shifting BUNs up", args(1,3, batargany("",1),batargany("b",1),batarg("d",oid))),
 command("bat", "delete", BKCdelete_all, false, "Delete all entries.", args(1,2, batargany("",1),batargany("b",1))),
 command("bat", "replace", BKCbun_inplace, false, "Replace the tail value of one BUN that has some head value.", args(1,4, batargany("",1),batargany("b",1),arg("h",oid),argany("t",1))),
 command("bat", "replace", BKCbun_inplace_force, false, "Replace the tail value of one BUN that has some head value.", args(1,5, batargany("",1),batargany("b",1),arg("h",oid),argany("t",1),arg("force",bit))),
 command("bat", "replace", BKCbat_inplace, false, "Perform replace for all BUNs of the second BAT into the first.", args(1,4, batargany("",1),batargany("b",1),batarg("rid",oid),batargany("val",1))),
 command("bat", "replace", BKCbat_inplace_force, false, "Perform replace for all BUNs of the second BAT into the first.", args(1,5, batargany("",1),batargany("b",1),batarg("rid",oid),batargany("val",1),arg("force",bit))),
 command("bat", "append", BKCappend_wrap, false, "append the content of u to i", args(1,3, batargany("",1),batargany("i",1),batargany("u",1))),
 command("bat", "append", BKCappend_force_wrap, false, "append the content of u to i", args(1,4, batargany("",1),batargany("i",1),batargany("u",1),arg("force",bit))),
 command("bat", "append", BKCappend_cand_wrap, false, "append the content of u with candidate list s to i", args(1,4, batargany("",1),batargany("i",1),batargany("u",1),batarg("s",oid))),
 command("bat", "append", BKCappend_cand_force_wrap, false, "append the content of u with candidate list s to i", args(1,5, batargany("",1),batargany("i",1),batargany("u",1),batarg("s",oid),arg("force",bit))),
 command("bat", "append", BKCappend_val_force_wrap, false, "append the value u to i", args(1,4, batargany("",1),batargany("i",1),argany("u",1),arg("force",bit))),
 command("bat", "attach", BKCattach, false, "Returns a new BAT with dense head and tail of the given type and uses\nthe given file to initialize the tail. The file will be owned by the\nserver.", args(1,3, batargany("",1),arg("tt",int),arg("heapfile",str))),
 command("bat", "densebat", BKCdensebat, false, "Creates a new [void,void] BAT of size 'sz'.", args(1,2, batarg("",oid),arg("sz",lng))),
 command("bat", "info", BKCinfo, false, "Produce a table containing information about a BAT in [attribute,value] format. \nIt contains all properties of the BAT record. ", args(2,3, batarg("",str),batarg("",str),batargany("b",1))),
 command("bat", "getSize", BKCgetSize, false, "Calculate the actual size of the BAT descriptor, heaps, hashes and imprint indices in bytes\nrounded to the memory page size (see bbp.getPageSize()).", args(1,2, arg("",lng),batargany("b",1))),
 command("bat", "getCapacity", BKCgetCapacity, false, "Returns the current allocation size (in max number of elements) of a BAT.", args(1,2, arg("",lng),batargany("b",1))),
 command("bat", "getColumnType", BKCgetColumnType, false, "Returns the type of the tail column of a BAT, as an integer type number.", args(1,2, arg("",str),batargany("b",1))),
 command("bat", "getRole", BKCgetRole, false, "Returns the rolename of the head column of a BAT.", args(1,2, arg("",str),batargany("bid",1))),
 command("bat", "isaKey", BKCgetKey, false, "Return whether the column tail values are unique (key).", args(1,2, arg("",bit),batargany("b",1))),
 command("bat", "setAccess", BKCsetAccess, false, "Try to change the update access priviliges \nto this BAT. Mode:\nr[ead-only]      - allow only read access.\na[append-only]   - allow reads and update.\nw[riteable]      - allow all operations.\nBATs are updatable by default. On making a BAT read-only, \nall subsequent updates fail with an error message.\nReturns the BAT itself.", args(1,3, batargany("",1),batargany("b",1),arg("mode",str))),
 command("bat", "getAccess", BKCgetAccess, false, "Return the access mode attached to this BAT as a character.", args(1,2, arg("",str),batargany("b",1))),
 command("bat", "getSequenceBase", BKCgetSequenceBase, false, "Get the sequence base for the void column of a BAT.", args(1,2, arg("",oid),batargany("b",1))),
 command("bat", "isSorted", BKCisSorted, false, "Returns true if BAT values are ordered.", args(1,2, arg("",bit),batargany("b",1))),
 command("bat", "isSortedReverse", BKCisSortedReverse, false, "Returns true if BAT values are reversely ordered.", args(1,2, arg("",bit),batargany("b",1))),
 command("bat", "append", BKCappend_val_wrap, false, "append the value u to i", args(1,3, batargany("",1),batargany("i",1),argany("u",1))),
 command("bat", "setName", BKCsetName, false, "Give a logical name to a BAT. ", args(1,3, arg("",void),batargany("b",1),arg("s",str))),
 command("bat", "getName", BKCgetBBPname, false, "Gives back the logical name of a BAT.", args(1,2, arg("",str),batargany("b",1))),
 command("bat", "setColumn", BKCsetColumn, false, "Give a logical name to the tail column of a BAT.", args(1,3, arg("",void),batargany("b",1),arg("t",str))),
 command("bat", "isTransient", BKCisTransient, false, "", args(1,2, arg("",bit),batargany("b",1))),
 command("bat", "setTransient", BKCsetTransient, false, "Make the BAT transient.  Returns \nboolean which indicates if the\nBAT administration has indeed changed.", args(1,2, arg("",void),batargany("b",1))),
 command("bat", "isPersistent", BKCisPersistent, false, "", args(1,2, arg("",bit),batargany("b",1))),
 command("bat", "setPersistent", BKCsetPersistent, false, "Make the BAT persistent.", args(1,2, arg("",void),batargany("b",1))),
 command("bat", "save", BKCsave2, false, "", args(1,2, arg("",void),batargany("nme",1))),
 command("bat", "save", BKCsave, false, "Save a BAT to storage, if it was loaded and dirty.  \nReturns whether IO was necessary.  Please realize that \ncalling this function violates the atomic commit protocol!!", args(1,2, arg("",bit),arg("nme",str))),
 command("bat", "setHash", BKCsetHash, false, "Create a hash structure on the column", args(1,2, arg("",bit),batargany("b",1))),
 command("bat", "setImprints", BKCsetImprints, false, "Create an imprints structure on the column", args(1,2, arg("",bit),batargany("b",1))),
 command("bat", "isSynced", BKCisSynced, false, "Tests whether two BATs are synced or not. ", args(1,3, arg("",bit),batargany("b1",1),batargany("b2",2))),
 command("bat", "reuse", BKCreuseBAT, false, "Shuffle the values around to restore a dense representation of buns.", args(1,3, batargany("",1),batargany("b",1),batarg("del",oid))),
 command("bat", "reuseMap", BKCreuseBATmap, false, "Derive the oid mapping for reuse BAT based on list of to-be-deleted", args(1,3, batarg("",oid),batargany("b",1),batarg("del",oid))),
 command("bat", "mergecand", BKCmergecand, false, "Merge two candidate lists into one", args(1,3, batarg("",oid),batarg("a",oid),batarg("b",oid))),
 command("bat", "intersectcand", BKCintersectcand, false, "Intersect two candidate lists into one", args(1,3, batarg("",oid),batarg("a",oid),batarg("b",oid))),
 command("bat", "diffcand", BKCdiffcand, false, "Calculate difference of two candidate lists", args(1,3, batarg("",oid),batarg("a",oid),batarg("b",oid))),
 { .imp=NULL }
};
#include "mal_import.h"
#ifdef _MSC_VER
#undef read
#pragma section(".CRT$XCU",read)
#endif
LIB_STARTUP_FUNC(init_bat5_mal)
{ mal_module("bat5", NULL, bat5_init_funcs); }<|MERGE_RESOLUTION|>--- conflicted
+++ resolved
@@ -55,110 +55,6 @@
 	return bn;
 }
 
-<<<<<<< HEAD
-static inline char *
-pre(const char *s1, const char *s2, char *buf)
-{
-	snprintf(buf, 64, "%s%s", s1, s2);
-	return buf;
-}
-static inline const char *
-local_bool(bool i)
-{
-	return i ? "true" : "false";
-}
-static inline char *
-local_itoa(ssize_t i, char *buf)
-{
-	snprintf(buf, 32, "%zd", i);
-	return buf;
-}
-static char *
-local_utoa(size_t i, char *buf)
-{
-	snprintf(buf, 32, "%zu", i);
-	return buf;
-}
-
-#define COLLISION (8 * sizeof(size_t))
-
-static gdk_return
-HASHinfo(BAT *bk, BAT *bv, Hash *h, str s)
-{
-	BUN i;
-	BUN j;
-	BUN k;
-	BUN cnt[COLLISION + 1];
-	char buf[32];
-	char prebuf[64];
-
-	if (BUNappend(bk, pre(s, "type", prebuf), false) != GDK_SUCCEED ||
-	    BUNappend(bv, ATOMname(h->type),false) != GDK_SUCCEED ||
-	    BUNappend(bk, pre(s, "mask", prebuf), false) != GDK_SUCCEED ||
-	    BUNappend(bv, local_utoa(h->nbucket, buf),false) != GDK_SUCCEED)
-		return GDK_FAIL;
-
-	for (i = 0; i < COLLISION + 1; i++) {
-		cnt[i] = 0;
-	}
-	for (i = 0; i < h->nbucket; i++) {
-		j = HASHlist(h, i);
-		for (k = 0; j; k++)
-			j >>= 1;
-		cnt[k]++;
-	}
-
-	for (i = 0; i < COLLISION + 1; i++)
-		if (cnt[i]) {
-			if (BUNappend(bk, pre(s, local_utoa(i?(((size_t)1)<<(i-1)):0, buf), prebuf), false) != GDK_SUCCEED ||
-			    BUNappend(bv, local_utoa((size_t) cnt[i], buf), false) != GDK_SUCCEED)
-				return GDK_FAIL;
-		}
-	return GDK_SUCCEED;
-}
-
-static gdk_return
-infoHeap(BAT *bk, BAT*bv, Heap *hp, str nme)
-{
-	char buf[1024], *p = buf;
-
-	if (!hp)
-		return GDK_SUCCEED;
-	while (*nme)
-		*p++ = *nme++;
-	strcpy(p, "free");
-	if (BUNappend(bk, buf, false) != GDK_SUCCEED ||
-		BUNappend(bv, local_utoa(hp->free, buf), false) != GDK_SUCCEED)
-		return GDK_FAIL;
-	strcpy(p, "size");
-	if (BUNappend(bk, buf, false) != GDK_SUCCEED ||
-		BUNappend(bv, local_utoa(hp->size, buf), false) != GDK_SUCCEED)
-		return GDK_FAIL;
-	strcpy(p, "storage");
-	if (BUNappend(bk, buf, false) != GDK_SUCCEED ||
-		BUNappend(bv, (hp->base == NULL || hp->base == (char*)1) ? "absent" : (hp->storage == STORE_MMAP) ? (hp->filename[0] ? "memory mapped" : "anonymous vm") : (hp->storage == STORE_PRIV) ? "private map" : "malloced", false) != GDK_SUCCEED)
-		return GDK_FAIL;
-	strcpy(p, "newstorage");
-	if (BUNappend(bk, buf, false) != GDK_SUCCEED ||
-		BUNappend(bv, (hp->newstorage == STORE_MEM) ? "malloced" : (hp->newstorage == STORE_PRIV) ? "private map" : "memory mapped", false) != GDK_SUCCEED)
-		return GDK_FAIL;
-	strcpy(p, "filename");
-	if (BUNappend(bk, buf, false) != GDK_SUCCEED ||
-		BUNappend(bv, hp->filename[0] ? hp->filename : "no file", false) != GDK_SUCCEED)
-		return GDK_FAIL;
-	return GDK_SUCCEED;
-}
-
-static inline char *
-oidtostr(oid i, char *p, size_t len)
-{
-	if (OIDtoStr(&p, &len, &i, false) < 0)
-		return NULL;
-	return p;
-}
-
-=======
->>>>>>> fdfebd90
 /*
  * The remainder contains the wrapper code over the mserver version 4
  * InformationFunctions
@@ -652,126 +548,8 @@
 	BAT *bv, *bk;
 	str msg;
 
-<<<<<<< HEAD
-	bk = COLnew(0, TYPE_str, 128, TRANSIENT);
-	bv = COLnew(0, TYPE_str, 128, TRANSIENT);
-	if (bk == NULL || bv == NULL) {
-		BBPreclaim(bk);
-		BBPreclaim(bv);
-		BBPunfix(b->batCacheid);
-		throw(MAL, "bat.getInfo", SQLSTATE(HY013) MAL_MALLOC_FAIL);
-	}
-
-	if (b->batTransient) {
-		mode = "transient";
-	} else {
-		mode = "persistent";
-	}
-
-	switch (b->batRestricted) {
-	case BAT_READ:
-		accessmode = "read-only";
-		break;
-	case BAT_WRITE:
-		accessmode = "updatable";
-		break;
-	case BAT_APPEND:
-		accessmode = "append-only";
-		break;
-	default:
-		accessmode = "unknown";
-	}
-
-	if (BUNappend(bk, "batId", false) != GDK_SUCCEED ||
-	    BUNappend(bv, BATgetId(b), false) != GDK_SUCCEED ||
-	    BUNappend(bk, "batCacheid", false) != GDK_SUCCEED ||
-	    BUNappend(bv, local_itoa((ssize_t) b->batCacheid, buf), false) != GDK_SUCCEED ||
-	    BUNappend(bk, "tparentid", false) != GDK_SUCCEED ||
-	    BUNappend(bv, local_itoa((ssize_t) b->theap.parentid, buf), false) != GDK_SUCCEED ||
-	    BUNappend(bk, "batSharecnt", false) != GDK_SUCCEED ||
-	    BUNappend(bv, local_itoa((ssize_t) b->batSharecnt, buf), false) != GDK_SUCCEED ||
-	    BUNappend(bk, "batCount", false) != GDK_SUCCEED ||
-	    BUNappend(bv, local_utoa((size_t) b->batCount, buf), false) != GDK_SUCCEED ||
-	    BUNappend(bk, "batCapacity", false) != GDK_SUCCEED ||
-	    BUNappend(bv, local_utoa((size_t) b->batCapacity, buf), false) != GDK_SUCCEED ||
-	    BUNappend(bk, "head", false) != GDK_SUCCEED ||
-	    BUNappend(bv, ATOMname(TYPE_void), false) != GDK_SUCCEED ||
-	    BUNappend(bk, "tail", false) != GDK_SUCCEED ||
-	    BUNappend(bv, ATOMname(b->ttype), false) != GDK_SUCCEED ||
-	    BUNappend(bk, "batPersistence", false) != GDK_SUCCEED ||
-	    BUNappend(bv, mode, false) != GDK_SUCCEED ||
-	    BUNappend(bk, "batRestricted", false) != GDK_SUCCEED ||
-	    BUNappend(bv, accessmode, false) != GDK_SUCCEED ||
-	    BUNappend(bk, "batRefcnt", false) != GDK_SUCCEED ||
-	    BUNappend(bv, local_itoa((ssize_t) BBP_refs(b->batCacheid), buf), false) != GDK_SUCCEED ||
-	    BUNappend(bk, "batLRefcnt", false) != GDK_SUCCEED ||
-	    BUNappend(bv, local_itoa((ssize_t) BBP_lrefs(b->batCacheid), buf), false) != GDK_SUCCEED ||
-	    BUNappend(bk, "batDirty", false) != GDK_SUCCEED ||
-	    BUNappend(bv, BATdirty(b) ? "dirty" : "clean", false) != GDK_SUCCEED ||
-
-	    BUNappend(bk, "hseqbase", false) != GDK_SUCCEED ||
-	    BUNappend(bv, oidtostr(b->hseqbase, bf, sizeof(bf)), FALSE) != GDK_SUCCEED ||
-
-	    BUNappend(bk, "tident", false) != GDK_SUCCEED ||
-	    BUNappend(bv, b->tident, false) != GDK_SUCCEED ||
-	    BUNappend(bk, "tdense", false) != GDK_SUCCEED ||
-	    BUNappend(bv, local_bool(BATtdense(b)), false) != GDK_SUCCEED ||
-	    BUNappend(bk, "tseqbase", false) != GDK_SUCCEED ||
-	    BUNappend(bv, oidtostr(b->tseqbase, bf, sizeof(bf)), FALSE) != GDK_SUCCEED ||
-	    BUNappend(bk, "tsorted", false) != GDK_SUCCEED ||
-	    BUNappend(bv, local_bool(BATtordered(b)), false) != GDK_SUCCEED ||
-	    BUNappend(bk, "trevsorted", false) != GDK_SUCCEED ||
-	    BUNappend(bv, local_bool(BATtrevordered(b)), false) != GDK_SUCCEED ||
-	    BUNappend(bk, "tkey", false) != GDK_SUCCEED ||
-	    BUNappend(bv, local_bool(b->tkey), false) != GDK_SUCCEED ||
-	    BUNappend(bk, "tvarsized", false) != GDK_SUCCEED ||
-	    BUNappend(bv, local_bool(b->tvarsized), false) != GDK_SUCCEED ||
-	    BUNappend(bk, "tnosorted", false) != GDK_SUCCEED ||
-	    BUNappend(bv, local_utoa(b->tnosorted, buf), false) != GDK_SUCCEED ||
-	    BUNappend(bk, "tnorevsorted", false) != GDK_SUCCEED ||
-	    BUNappend(bv, local_utoa(b->tnorevsorted, buf), false) != GDK_SUCCEED ||
-	    BUNappend(bk, "tnokey[0]", false) != GDK_SUCCEED ||
-	    BUNappend(bv, local_utoa(b->tnokey[0], buf), false) != GDK_SUCCEED ||
-	    BUNappend(bk, "tnokey[1]", false) != GDK_SUCCEED ||
-	    BUNappend(bv, local_utoa(b->tnokey[1], buf), false) != GDK_SUCCEED ||
-	    BUNappend(bk, "tnonil", false) != GDK_SUCCEED ||
-	    BUNappend(bv, local_bool(b->tnonil), false) != GDK_SUCCEED ||
-	    BUNappend(bk, "tnil", false) != GDK_SUCCEED ||
-	    BUNappend(bv, local_bool(b->tnil), false) != GDK_SUCCEED ||
-
-	    BUNappend(bk, "batInserted", false) != GDK_SUCCEED ||
-	    BUNappend(bv, local_utoa(b->batInserted, buf), false) != GDK_SUCCEED ||
-	    BUNappend(bk, "ttop", false) != GDK_SUCCEED ||
-	    BUNappend(bv, local_utoa(b->theap.free, buf), false) != GDK_SUCCEED ||
-	    BUNappend(bk, "batCopiedtodisk", false) != GDK_SUCCEED ||
-	    BUNappend(bv, local_bool(b->batCopiedtodisk), false) != GDK_SUCCEED ||
-	    BUNappend(bk, "batDirtydesc", false) != GDK_SUCCEED ||
-	    BUNappend(bv, b->batDirtydesc ? "dirty" : "clean", false) != GDK_SUCCEED ||
-
-	    BUNappend(bk, "theap.dirty", false) != GDK_SUCCEED ||
-	    BUNappend(bv, b->theap.dirty ? "dirty" : "clean", false) != GDK_SUCCEED ||
-		infoHeap(bk, bv, &b->theap, "tail.") != GDK_SUCCEED ||
-
-	    BUNappend(bk, "tvheap->dirty", false) != GDK_SUCCEED ||
-	    BUNappend(bv, (b->tvheap && b->tvheap->dirty) ? "dirty" : "clean", false) != GDK_SUCCEED ||
-		infoHeap(bk, bv, b->tvheap, "theap.") != GDK_SUCCEED ||
-
-		/* dump index information */
-		(b->thash &&
-		 HASHinfo(bk, bv, b->thash, "thash->") != GDK_SUCCEED)) {
-		BBPreclaim(bk);
-		BBPreclaim(bv);
-		BBPunfix(b->batCacheid);
-		throw(MAL, "bat.getInfo", SQLSTATE(HY013) MAL_MALLOC_FAIL);
-	}
-
-	assert(BATcount(bk) == BATcount(bv));
-
-	BBPunfix(*bid);
-=======
 	if ((msg = BATinfo(&bk, &bv, *bid)) != NULL)
 		return msg;
->>>>>>> fdfebd90
 	BBPkeepref(*ret1 = bk->batCacheid);
 	BBPkeepref(*ret2 = bv->batCacheid);
 	return MAL_SUCCEED;
