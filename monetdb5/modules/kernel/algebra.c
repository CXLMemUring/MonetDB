--- conflicted
+++ resolved
@@ -1088,35 +1088,10 @@
 str
 ALGslice_oid(bat *ret, const bat *bid, const oid *start, const oid *end)
 {
-<<<<<<< HEAD
-	BAT *b, *bn = NULL;
 	lng s = (lng) (*start == oid_nil ? 0 : (lng) *start);
 	lng e = (*end == oid_nil ? lng_nil : (lng) *end);
 
-	if (*start == oid_nil && end && *end == oid_nil) {
-		*ret = *bid;
-		BBPincref(*ret, TRUE);
-		return MAL_SUCCEED;
-	}
-	if ((b = BATdescriptor(*bid)) == NULL)
-		throw(MAL, "algebra.slice", RUNTIME_OBJECT_MISSING);
-
-	slice(&bn, b, s, e);
-	if(bn == NULL){
-		BBPunfix(b->batCacheid);
-		throw(MAL, "algebra.slice", "Slicing failed");
-	}
-
-	*ret = bn->batCacheid;
-	BBPkeepref(*ret);
-	BBPunfix(b->batCacheid);
-	return MAL_SUCCEED;
-=======
-	lng s = (lng) (*start == oid_nil ? 0 : (lng) *start);
-	lng e = (*end == oid_nil ? lng_nil : (lng) *end);
-
 	return ALGslice(ret, bid, &s, &e) ;
->>>>>>> 3b1adf63
 }
 
 str
