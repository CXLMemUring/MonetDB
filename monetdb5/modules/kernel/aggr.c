--- conflicted
+++ resolved
@@ -1058,17 +1058,10 @@
 {
 	BAT *a, *b, *r;
 	str res;
-<<<<<<< HEAD
-	int ret;
+	bat ret;
 
 	if ((res = AGGRsubgrouped(&ret, NULL, bid, gid, eid, NULL, *skip_nils,
 						  0, TYPE_oid, BATgroupmin, NULL, "aggr.submin")) != MAL_SUCCEED)
-=======
-	bat ret;
-
-	if ((res = AGGRsubgrouped(&ret, bid, gid, eid, NULL, *skip_nils,
-						  0, TYPE_oid, BATgroupmin, "aggr.submin")) != MAL_SUCCEED)
->>>>>>> 0f929ce7
 		return res;
 	b = BATdescriptor(*bid);
 	a = BATdescriptor(ret);
@@ -1086,17 +1079,10 @@
 {
 	BAT *a, *b, *r;
 	str res;
-<<<<<<< HEAD
-	int ret;
+	bat ret;
 
 	if ((res = AGGRsubgrouped(&ret, NULL, bid, gid, eid, sid, *skip_nils,
 						  0, TYPE_oid, BATgroupmin, NULL, "aggr.submin")) != MAL_SUCCEED)
-=======
-	bat ret;
-
-	if ((res = AGGRsubgrouped(&ret, bid, gid, eid, sid, *skip_nils,
-						  0, TYPE_oid, BATgroupmin, "aggr.submin")) != MAL_SUCCEED)
->>>>>>> 0f929ce7
 		return res;
 	b = BATdescriptor(*bid);
 	a = BATdescriptor(ret);
@@ -1114,17 +1100,10 @@
 {
 	BAT *a, *b, *r;
 	str res;
-<<<<<<< HEAD
-	int ret;
+	bat ret;
 
 	if ((res = AGGRsubgrouped(&ret, NULL, bid, gid, eid, NULL, *skip_nils,
 						  0, TYPE_oid, BATgroupmax, NULL, "aggr.submax")) != MAL_SUCCEED)
-=======
-	bat ret;
-
-	if ((res = AGGRsubgrouped(&ret, bid, gid, eid, NULL, *skip_nils,
-						  0, TYPE_oid, BATgroupmax, "aggr.submax")) != MAL_SUCCEED)
->>>>>>> 0f929ce7
 		return res;
 	b = BATdescriptor(*bid);
 	a = BATdescriptor(ret);
@@ -1142,17 +1121,10 @@
 {
 	BAT *a, *b, *r;
 	str res;
-<<<<<<< HEAD
-	int ret;
+	bat ret;
 
 	if ((res = AGGRsubgrouped(&ret, NULL, bid, gid, eid, sid, *skip_nils,
 						  0, TYPE_oid, BATgroupmax, NULL, "aggr.submax")) != MAL_SUCCEED)
-=======
-	bat ret;
-
-	if ((res = AGGRsubgrouped(&ret, bid, gid, eid, sid, *skip_nils,
-						  0, TYPE_oid, BATgroupmax, "aggr.submax")) != MAL_SUCCEED)
->>>>>>> 0f929ce7
 		return res;
 	b = BATdescriptor(*bid);
 	a = BATdescriptor(ret);
