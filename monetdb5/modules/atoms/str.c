/*
 * SPDX-License-Identifier: MPL-2.0
 *
 * This Source Code Form is subject to the terms of the Mozilla Public
 * License, v. 2.0.  If a copy of the MPL was not distributed with this
 * file, You can obtain one at http://mozilla.org/MPL/2.0/.
 *
 * Copyright 2024 MonetDB Foundation;
 * Copyright August 2008 - 2023 MonetDB B.V.;
 * Copyright 1997 - July 2008 CWI.
 */

/*
 *  N.J. Nes, M.L. Kersten
 * The String Module
 * Strings can be created in many ways. Already in the built-in
 * operations each atom can be cast to a string using the str(atom)
 * mil command.  The string module gives the possibility of
 * construction string as a substring of the a given string (s). There
 * are two such construction functions.  The first is the substring
 * from some position (offset) until the end of the string. The second
 * start again on the given offset position but only copies count
 * number of bytes. The functions fail when the position and count
 * fall out of bounds. A negative position indicates that the position
 * is computed from the end of the source string.
 *
 * The strings can be compared using the "=" and "!=" operators.
 *
 * The operator "+" concatenates a string and an atom. The atom will
 * be converted to a string using the atom to string c function. The
 * string and the result of the conversion are concatenated to form a
 * new string. This string is returned.
 *
 * The length function returns the length of the string. The length is
 * the number of characters in the string. The maximum string length
 * handled by the kernel is 32-bits long.
 *
 * chrAt() returns the character at position index in the string
 * s. The function will fail when the index is out of range. The range
 * is from 0 to length(s)-1.
 *
 * The startsWith and endsWith functions test if the string s starts
 * with or ends with the given prefix or suffix.
 *
 * The toLower and toUpper functions cast the string to lower or upper
 * case characters.
 *
 * The search(str,chr) function searches for the first occurrence of a
 * character from the begining of the string. The search(chr,str)
 * searches for the last occurrence (or first from the end of the
 * string). The last search function locates the position of first
 * occurrence of the string s2 in string s. All search functions
 * return -1 when the search failed.  Otherwise the position is
 * returned.
 *
 * All string functions fail when an incorrect string (NULL pointer)
 * is given.  In the current implementation, a fail is signaled by
 * returning nil, since this facilitates the use of the string module
 * in bulk operations.
 *
 * All functions in the module have now been converted to
 * Unicode. Internally, we use UTF-8 to store strings as Unicode in
 * zero-terminated byte-sequences.
 */
#include "monetdb_config.h"
#include "str.h"
#include <string.h>
#ifdef HAVE_ICONV
#include <iconv.h>
#include <locale.h>
#endif
#ifdef HAVE_WCWIDTH
#include <wchar.h>
#endif
#include "mal_interpreter.h"

#define UTF8_assert(s)		assert(checkUTF8(s))

/* return the number of codepoints in `s' before `end'. */
static inline int
UTF8_strpos(const char *s, const char *end)
{
	int pos = 0;

	UTF8_assert(s);

	if (s > end) {
		return -1;
	}
	while (s < end) {
		/* just count leading bytes of encoded code points; only works
		 * for correctly encoded UTF-8 */
		pos += (*s++ & 0xC0) != 0x80;
	}
	return pos;
}

/* return a pointer to the byte that starts the pos'th (0-based)
 * codepoint in s */
static inline char *
UTF8_strtail(const char *s, int pos)
{
	UTF8_assert(s);
	while (*s) {
		if ((*s & 0xC0) != 0x80) {
			if (pos <= 0)
				break;
			pos--;
		}
		s++;
	}
	return (char *) s;
}

/* copy n Unicode codepoints from s to dst, return pointer to new end */
static inline str
UTF8_strncpy(char *restrict dst, const char *restrict s, int n)
{
	UTF8_assert(s);
	while (*s && n) {
		if ((*s & 0xF8) == 0xF0) {
			/* 4 byte UTF-8 sequence */
			*dst++ = *s++;
			*dst++ = *s++;
			*dst++ = *s++;
			*dst++ = *s++;
		} else if ((*s & 0xF0) == 0xE0) {
			/* 3 byte UTF-8 sequence */
			*dst++ = *s++;
			*dst++ = *s++;
			*dst++ = *s++;
		} else if ((*s & 0xE0) == 0xC0) {
			/* 2 byte UTF-8 sequence */
			*dst++ = *s++;
			*dst++ = *s++;
		} else {
			/* 1 byte UTF-8 "sequence" */
			*dst++ = *s++;
		}
		n--;
	}
	*dst = '\0';
	return dst;
}

/* return number of Unicode codepoints in s; s is not nil */
int
UTF8_strlen(const char *s)
{								/* This function assumes, s is never nil */
	size_t pos = 0;

	UTF8_assert(s);
	assert(!strNil(s));

	while (*s) {
		/* just count leading bytes of encoded code points; only works
		 * for correctly encoded UTF-8 */
		pos += (*s++ & 0xC0) != 0x80;
	}
	assert(pos < INT_MAX);
	return (int) pos;
}

/* return (int) strlen(s); s is not nil */
int
str_strlen(const char *s)
{								/* This function assumes s is never nil */
	UTF8_assert(s);
	assert(!strNil(s));

	return (int) strlen(s);
}

#ifndef HAVE_WCWIDTH
struct interval {
	int first;
	int last;
};

static const struct interval zero_width[] = {
	/* sorted list of non-overlapping ranges; ranges represent all
	 * codepoints with general_category Me, Mn or Cf except U+00AD (SOFT
	 * HYPHEN), all codepoints \U+1160 through U+11FF (Hangul Jamo
	 * medial vowels and final consonants) -- see
	 * https://www.cl.cam.ac.uk/~mgk25/ucs/wcwidth.c from which this is
	 * derived */
	{ 0x0300, 0x036F }, { 0x0483, 0x0489 }, { 0x0591, 0x05BD },
	{ 0x05BF, 0x05BF }, { 0x05C1, 0x05C2 }, { 0x05C4, 0x05C5 },
	{ 0x05C7, 0x05C7 }, { 0x0600, 0x0605 }, { 0x0610, 0x061A },
	{ 0x061C, 0x061C }, { 0x064B, 0x065F }, { 0x0670, 0x0670 },
	{ 0x06D6, 0x06DD }, { 0x06DF, 0x06E4 }, { 0x06E7, 0x06E8 },
	{ 0x06EA, 0x06ED }, { 0x070F, 0x070F }, { 0x0711, 0x0711 },
	{ 0x0730, 0x074A }, { 0x07A6, 0x07B0 }, { 0x07EB, 0x07F3 },
	{ 0x07FD, 0x07FD }, { 0x0816, 0x0819 }, { 0x081B, 0x0823 },
	{ 0x0825, 0x0827 }, { 0x0829, 0x082D }, { 0x0859, 0x085B },
	{ 0x0890, 0x0891 }, { 0x0898, 0x089F }, { 0x08CA, 0x0902 },
	{ 0x093A, 0x093A }, { 0x093C, 0x093C }, { 0x0941, 0x0948 },
	{ 0x094D, 0x094D }, { 0x0951, 0x0957 }, { 0x0962, 0x0963 },
	{ 0x0981, 0x0981 }, { 0x09BC, 0x09BC }, { 0x09C1, 0x09C4 },
	{ 0x09CD, 0x09CD }, { 0x09E2, 0x09E3 }, { 0x09FE, 0x09FE },
	{ 0x0A01, 0x0A02 }, { 0x0A3C, 0x0A3C }, { 0x0A41, 0x0A42 },
	{ 0x0A47, 0x0A48 }, { 0x0A4B, 0x0A4D }, { 0x0A51, 0x0A51 },
	{ 0x0A70, 0x0A71 }, { 0x0A75, 0x0A75 }, { 0x0A81, 0x0A82 },
	{ 0x0ABC, 0x0ABC }, { 0x0AC1, 0x0AC5 }, { 0x0AC7, 0x0AC8 },
	{ 0x0ACD, 0x0ACD }, { 0x0AE2, 0x0AE3 }, { 0x0AFA, 0x0AFF },
	{ 0x0B01, 0x0B01 }, { 0x0B3C, 0x0B3C }, { 0x0B3F, 0x0B3F },
	{ 0x0B41, 0x0B44 }, { 0x0B4D, 0x0B4D }, { 0x0B55, 0x0B56 },
	{ 0x0B62, 0x0B63 }, { 0x0B82, 0x0B82 }, { 0x0BC0, 0x0BC0 },
	{ 0x0BCD, 0x0BCD }, { 0x0C00, 0x0C00 }, { 0x0C04, 0x0C04 },
	{ 0x0C3C, 0x0C3C }, { 0x0C3E, 0x0C40 }, { 0x0C46, 0x0C48 },
	{ 0x0C4A, 0x0C4D }, { 0x0C55, 0x0C56 }, { 0x0C62, 0x0C63 },
	{ 0x0C81, 0x0C81 }, { 0x0CBC, 0x0CBC }, { 0x0CBF, 0x0CBF },
	{ 0x0CC6, 0x0CC6 }, { 0x0CCC, 0x0CCD }, { 0x0CE2, 0x0CE3 },
	{ 0x0D00, 0x0D01 }, { 0x0D3B, 0x0D3C }, { 0x0D41, 0x0D44 },
	{ 0x0D4D, 0x0D4D }, { 0x0D62, 0x0D63 }, { 0x0D81, 0x0D81 },
	{ 0x0DCA, 0x0DCA }, { 0x0DD2, 0x0DD4 }, { 0x0DD6, 0x0DD6 },
	{ 0x0E31, 0x0E31 }, { 0x0E34, 0x0E3A }, { 0x0E47, 0x0E4E },
	{ 0x0EB1, 0x0EB1 }, { 0x0EB4, 0x0EBC }, { 0x0EC8, 0x0ECE },
	{ 0x0F18, 0x0F19 }, { 0x0F35, 0x0F35 }, { 0x0F37, 0x0F37 },
	{ 0x0F39, 0x0F39 }, { 0x0F71, 0x0F7E }, { 0x0F80, 0x0F84 },
	{ 0x0F86, 0x0F87 }, { 0x0F8D, 0x0F97 }, { 0x0F99, 0x0FBC },
	{ 0x0FC6, 0x0FC6 }, { 0x102D, 0x1030 }, { 0x1032, 0x1037 },
	{ 0x1039, 0x103A }, { 0x103D, 0x103E }, { 0x1058, 0x1059 },
	{ 0x105E, 0x1060 }, { 0x1071, 0x1074 }, { 0x1082, 0x1082 },
	{ 0x1085, 0x1086 }, { 0x108D, 0x108D }, { 0x109D, 0x109D },
	{ 0x1160, 0x11FF }, { 0x135D, 0x135F }, { 0x1712, 0x1714 },
	{ 0x1732, 0x1733 }, { 0x1752, 0x1753 }, { 0x1772, 0x1773 },
	{ 0x17B4, 0x17B5 }, { 0x17B7, 0x17BD }, { 0x17C6, 0x17C6 },
	{ 0x17C9, 0x17D3 }, { 0x17DD, 0x17DD }, { 0x180B, 0x180F },
	{ 0x1885, 0x1886 }, { 0x18A9, 0x18A9 }, { 0x1920, 0x1922 },
	{ 0x1927, 0x1928 }, { 0x1932, 0x1932 }, { 0x1939, 0x193B },
	{ 0x1A17, 0x1A18 }, { 0x1A1B, 0x1A1B }, { 0x1A56, 0x1A56 },
	{ 0x1A58, 0x1A5E }, { 0x1A60, 0x1A60 }, { 0x1A62, 0x1A62 },
	{ 0x1A65, 0x1A6C }, { 0x1A73, 0x1A7C }, { 0x1A7F, 0x1A7F },
	{ 0x1AB0, 0x1ACE }, { 0x1B00, 0x1B03 }, { 0x1B34, 0x1B34 },
	{ 0x1B36, 0x1B3A }, { 0x1B3C, 0x1B3C }, { 0x1B42, 0x1B42 },
	{ 0x1B6B, 0x1B73 }, { 0x1B80, 0x1B81 }, { 0x1BA2, 0x1BA5 },
	{ 0x1BA8, 0x1BA9 }, { 0x1BAB, 0x1BAD }, { 0x1BE6, 0x1BE6 },
	{ 0x1BE8, 0x1BE9 }, { 0x1BED, 0x1BED }, { 0x1BEF, 0x1BF1 },
	{ 0x1C2C, 0x1C33 }, { 0x1C36, 0x1C37 }, { 0x1CD0, 0x1CD2 },
	{ 0x1CD4, 0x1CE0 }, { 0x1CE2, 0x1CE8 }, { 0x1CED, 0x1CED },
	{ 0x1CF4, 0x1CF4 }, { 0x1CF8, 0x1CF9 }, { 0x1DC0, 0x1DFF },
	{ 0x200B, 0x200F }, { 0x202A, 0x202E }, { 0x2060, 0x2064 },
	{ 0x2066, 0x206F }, { 0x20D0, 0x20F0 }, { 0x2CEF, 0x2CF1 },
	{ 0x2D7F, 0x2D7F }, { 0x2DE0, 0x2DFF }, { 0x302A, 0x302D },
	{ 0x3099, 0x309A }, { 0xA66F, 0xA672 }, { 0xA674, 0xA67D },
	{ 0xA69E, 0xA69F }, { 0xA6F0, 0xA6F1 }, { 0xA802, 0xA802 },
	{ 0xA806, 0xA806 }, { 0xA80B, 0xA80B }, { 0xA825, 0xA826 },
	{ 0xA82C, 0xA82C }, { 0xA8C4, 0xA8C5 }, { 0xA8E0, 0xA8F1 },
	{ 0xA8FF, 0xA8FF }, { 0xA926, 0xA92D }, { 0xA947, 0xA951 },
	{ 0xA980, 0xA982 }, { 0xA9B3, 0xA9B3 }, { 0xA9B6, 0xA9B9 },
	{ 0xA9BC, 0xA9BD }, { 0xA9E5, 0xA9E5 }, { 0xAA29, 0xAA2E },
	{ 0xAA31, 0xAA32 }, { 0xAA35, 0xAA36 }, { 0xAA43, 0xAA43 },
	{ 0xAA4C, 0xAA4C }, { 0xAA7C, 0xAA7C }, { 0xAAB0, 0xAAB0 },
	{ 0xAAB2, 0xAAB4 }, { 0xAAB7, 0xAAB8 }, { 0xAABE, 0xAABF },
	{ 0xAAC1, 0xAAC1 }, { 0xAAEC, 0xAAED }, { 0xAAF6, 0xAAF6 },
	{ 0xABE5, 0xABE5 }, { 0xABE8, 0xABE8 }, { 0xABED, 0xABED },
	{ 0xFB1E, 0xFB1E }, { 0xFE00, 0xFE0F }, { 0xFE20, 0xFE2F },
	{ 0xFEFF, 0xFEFF }, { 0xFFF9, 0xFFFB }, { 0x101FD, 0x101FD },
	{ 0x102E0, 0x102E0 }, { 0x10376, 0x1037A }, { 0x10A01, 0x10A03 },
	{ 0x10A05, 0x10A06 }, { 0x10A0C, 0x10A0F }, { 0x10A38, 0x10A3A },
	{ 0x10A3F, 0x10A3F }, { 0x10AE5, 0x10AE6 }, { 0x10D24, 0x10D27 },
	{ 0x10EAB, 0x10EAC }, { 0x10EFD, 0x10EFF }, { 0x10F46, 0x10F50 },
	{ 0x10F82, 0x10F85 }, { 0x11001, 0x11001 }, { 0x11038, 0x11046 },
	{ 0x11070, 0x11070 }, { 0x11073, 0x11074 }, { 0x1107F, 0x11081 },
	{ 0x110B3, 0x110B6 }, { 0x110B9, 0x110BA }, { 0x110BD, 0x110BD },
	{ 0x110C2, 0x110C2 }, { 0x110CD, 0x110CD }, { 0x11100, 0x11102 },
	{ 0x11127, 0x1112B }, { 0x1112D, 0x11134 }, { 0x11173, 0x11173 },
	{ 0x11180, 0x11181 }, { 0x111B6, 0x111BE }, { 0x111C9, 0x111CC },
	{ 0x111CF, 0x111CF }, { 0x1122F, 0x11231 }, { 0x11234, 0x11234 },
	{ 0x11236, 0x11237 }, { 0x1123E, 0x1123E }, { 0x11241, 0x11241 },
	{ 0x112DF, 0x112DF }, { 0x112E3, 0x112EA }, { 0x11300, 0x11301 },
	{ 0x1133B, 0x1133C }, { 0x11340, 0x11340 }, { 0x11366, 0x1136C },
	{ 0x11370, 0x11374 }, { 0x11438, 0x1143F }, { 0x11442, 0x11444 },
	{ 0x11446, 0x11446 }, { 0x1145E, 0x1145E }, { 0x114B3, 0x114B8 },
	{ 0x114BA, 0x114BA }, { 0x114BF, 0x114C0 }, { 0x114C2, 0x114C3 },
	{ 0x115B2, 0x115B5 }, { 0x115BC, 0x115BD }, { 0x115BF, 0x115C0 },
	{ 0x115DC, 0x115DD }, { 0x11633, 0x1163A }, { 0x1163D, 0x1163D },
	{ 0x1163F, 0x11640 }, { 0x116AB, 0x116AB }, { 0x116AD, 0x116AD },
	{ 0x116B0, 0x116B5 }, { 0x116B7, 0x116B7 }, { 0x1171D, 0x1171F },
	{ 0x11722, 0x11725 }, { 0x11727, 0x1172B }, { 0x1182F, 0x11837 },
	{ 0x11839, 0x1183A }, { 0x1193B, 0x1193C }, { 0x1193E, 0x1193E },
	{ 0x11943, 0x11943 }, { 0x119D4, 0x119D7 }, { 0x119DA, 0x119DB },
	{ 0x119E0, 0x119E0 }, { 0x11A01, 0x11A0A }, { 0x11A33, 0x11A38 },
	{ 0x11A3B, 0x11A3E }, { 0x11A47, 0x11A47 }, { 0x11A51, 0x11A56 },
	{ 0x11A59, 0x11A5B }, { 0x11A8A, 0x11A96 }, { 0x11A98, 0x11A99 },
	{ 0x11C30, 0x11C36 }, { 0x11C38, 0x11C3D }, { 0x11C3F, 0x11C3F },
	{ 0x11C92, 0x11CA7 }, { 0x11CAA, 0x11CB0 }, { 0x11CB2, 0x11CB3 },
	{ 0x11CB5, 0x11CB6 }, { 0x11D31, 0x11D36 }, { 0x11D3A, 0x11D3A },
	{ 0x11D3C, 0x11D3D }, { 0x11D3F, 0x11D45 }, { 0x11D47, 0x11D47 },
	{ 0x11D90, 0x11D91 }, { 0x11D95, 0x11D95 }, { 0x11D97, 0x11D97 },
	{ 0x11EF3, 0x11EF4 }, { 0x11F00, 0x11F01 }, { 0x11F36, 0x11F3A },
	{ 0x11F40, 0x11F40 }, { 0x11F42, 0x11F42 }, { 0x13430, 0x13440 },
	{ 0x13447, 0x13455 }, { 0x16AF0, 0x16AF4 }, { 0x16B30, 0x16B36 },
	{ 0x16F4F, 0x16F4F }, { 0x16F8F, 0x16F92 }, { 0x16FE4, 0x16FE4 },
	{ 0x1BC9D, 0x1BC9E }, { 0x1BCA0, 0x1BCA3 }, { 0x1CF00, 0x1CF2D },
	{ 0x1CF30, 0x1CF46 }, { 0x1D167, 0x1D169 }, { 0x1D173, 0x1D182 },
	{ 0x1D185, 0x1D18B }, { 0x1D1AA, 0x1D1AD }, { 0x1D242, 0x1D244 },
	{ 0x1DA00, 0x1DA36 }, { 0x1DA3B, 0x1DA6C }, { 0x1DA75, 0x1DA75 },
	{ 0x1DA84, 0x1DA84 }, { 0x1DA9B, 0x1DA9F }, { 0x1DAA1, 0x1DAAF },
	{ 0x1E000, 0x1E006 }, { 0x1E008, 0x1E018 }, { 0x1E01B, 0x1E021 },
	{ 0x1E023, 0x1E024 }, { 0x1E026, 0x1E02A }, { 0x1E08F, 0x1E08F },
	{ 0x1E130, 0x1E136 }, { 0x1E2AE, 0x1E2AE }, { 0x1E2EC, 0x1E2EF },
	{ 0x1E4EC, 0x1E4EF }, { 0x1E8D0, 0x1E8D6 }, { 0x1E944, 0x1E94A },
	{ 0xE0001, 0xE0001 }, { 0xE0020, 0xE007F }, { 0xE0100, 0xE01EF },
};

static const struct interval double_width[] = {
	/* sorted list of non-overlapping ranges; ranges represent all
	 * codepoints in the East Asian Wide (W) or East Asian Full-width
	 * (F) category as defined in the EastAsianWidth.txt file */
	{ 0x1100, 0x115F }, { 0x231A, 0x231B }, { 0x2329, 0x232A },
	{ 0x23E9, 0x23EC }, { 0x23F0, 0x23F0 }, { 0x23F3, 0x23F3 },
	{ 0x25FD, 0x25FE }, { 0x2614, 0x2615 }, { 0x2648, 0x2653 },
	{ 0x267F, 0x267F }, { 0x2693, 0x2693 }, { 0x26A1, 0x26A1 },
	{ 0x26AA, 0x26AB }, { 0x26BD, 0x26BE }, { 0x26C4, 0x26C5 },
	{ 0x26CE, 0x26CE }, { 0x26D4, 0x26D4 }, { 0x26EA, 0x26EA },
	{ 0x26F2, 0x26F3 }, { 0x26F5, 0x26F5 }, { 0x26FA, 0x26FA },
	{ 0x26FD, 0x26FD }, { 0x2705, 0x2705 }, { 0x270A, 0x270B },
	{ 0x2728, 0x2728 }, { 0x274C, 0x274C }, { 0x274E, 0x274E },
	{ 0x2753, 0x2755 }, { 0x2757, 0x2757 }, { 0x2795, 0x2797 },
	{ 0x27B0, 0x27B0 }, { 0x27BF, 0x27BF }, { 0x2B1B, 0x2B1C },
	{ 0x2B50, 0x2B50 }, { 0x2B55, 0x2B55 }, { 0x2E80, 0x2E99 },
	{ 0x2E9B, 0x2EF3 }, { 0x2F00, 0x2FD5 }, { 0x2FF0, 0x303E },
	{ 0x3041, 0x3096 }, { 0x3099, 0x30FF }, { 0x3105, 0x312F },
	{ 0x3131, 0x318E }, { 0x3190, 0x31E3 }, { 0x31EF, 0x321E },
	{ 0x3220, 0x3247 }, { 0x3250, 0x3400 }, { 0x4DBF, 0x4DBF },
	{ 0x4E00, 0x4E00 }, { 0x9FFF, 0xA48C }, { 0xA490, 0xA4C6 },
	{ 0xA960, 0xA97C }, { 0xAC00, 0xAC00 }, { 0xD7A3, 0xD7A3 },
	{ 0xF900, 0xFA6D }, { 0xFA70, 0xFAD9 }, { 0xFE10, 0xFE19 },
	{ 0xFE30, 0xFE52 }, { 0xFE54, 0xFE66 }, { 0xFE68, 0xFE6B },
	{ 0xFF01, 0xFF60 }, { 0xFFE0, 0xFFE6 }, { 0x16FE0, 0x16FE4 },
	{ 0x16FF0, 0x16FF1 }, { 0x17000, 0x17000 }, { 0x187F7, 0x187F7 },
	{ 0x18800, 0x18CD5 }, { 0x18D00, 0x18D00 }, { 0x18D08, 0x18D08 },
	{ 0x1AFF0, 0x1AFF3 }, { 0x1AFF5, 0x1AFFB }, { 0x1AFFD, 0x1AFFE },
	{ 0x1B000, 0x1B122 }, { 0x1B132, 0x1B132 }, { 0x1B150, 0x1B152 },
	{ 0x1B155, 0x1B155 }, { 0x1B164, 0x1B167 }, { 0x1B170, 0x1B2FB },
	{ 0x1F004, 0x1F004 }, { 0x1F0CF, 0x1F0CF }, { 0x1F18E, 0x1F18E },
	{ 0x1F191, 0x1F19A }, { 0x1F200, 0x1F202 }, { 0x1F210, 0x1F23B },
	{ 0x1F240, 0x1F248 }, { 0x1F250, 0x1F251 }, { 0x1F260, 0x1F265 },
	{ 0x1F300, 0x1F320 }, { 0x1F32D, 0x1F335 }, { 0x1F337, 0x1F37C },
	{ 0x1F37E, 0x1F393 }, { 0x1F3A0, 0x1F3CA }, { 0x1F3CF, 0x1F3D3 },
	{ 0x1F3E0, 0x1F3F0 }, { 0x1F3F4, 0x1F3F4 }, { 0x1F3F8, 0x1F43E },
	{ 0x1F440, 0x1F440 }, { 0x1F442, 0x1F4FC }, { 0x1F4FF, 0x1F53D },
	{ 0x1F54B, 0x1F54E }, { 0x1F550, 0x1F567 }, { 0x1F57A, 0x1F57A },
	{ 0x1F595, 0x1F596 }, { 0x1F5A4, 0x1F5A4 }, { 0x1F5FB, 0x1F64F },
	{ 0x1F680, 0x1F6C5 }, { 0x1F6CC, 0x1F6CC }, { 0x1F6D0, 0x1F6D2 },
	{ 0x1F6D5, 0x1F6D7 }, { 0x1F6DC, 0x1F6DF }, { 0x1F6EB, 0x1F6EC },
	{ 0x1F6F4, 0x1F6FC }, { 0x1F7E0, 0x1F7EB }, { 0x1F7F0, 0x1F7F0 },
	{ 0x1F90C, 0x1F93A }, { 0x1F93C, 0x1F945 }, { 0x1F947, 0x1F9FF },
	{ 0x1FA70, 0x1FA7C }, { 0x1FA80, 0x1FA88 }, { 0x1FA90, 0x1FABD },
	{ 0x1FABF, 0x1FAC5 }, { 0x1FACE, 0x1FADB }, { 0x1FAE0, 0x1FAE8 },
	{ 0x1FAF0, 0x1FAF8 }, { 0x20000, 0x20000 }, { 0x2A6DF, 0x2A6DF },
	{ 0x2A700, 0x2A700 }, { 0x2B739, 0x2B739 }, { 0x2B740, 0x2B740 },
	{ 0x2B81D, 0x2B81D }, { 0x2B820, 0x2B820 }, { 0x2CEA1, 0x2CEA1 },
	{ 0x2CEB0, 0x2CEB0 }, { 0x2EBE0, 0x2EBE0 }, { 0x2EBF0, 0x2EBF0 },
	{ 0x2EE5D, 0x2EE5D }, { 0x2F800, 0x2FA1D }, { 0x30000, 0x30000 },
	{ 0x3134A, 0x3134A }, { 0x31350, 0x31350 }, { 0x323AF, 0x323AF },
};

static inline bool
binsearch(int c, int max, const struct interval *tab)
{
	int min = 0;

	if (c >= tab[min].first && c <= tab[max].last) {
		while (max >= min) {
			int mid = (min + max) / 2;
			if (c > tab[mid].last)
				min = mid + 1;
			else if (c < tab[mid].first)
				max = mid - 1;
			else
				return true;
		}
	}
	return false;
}

static inline bool
iszerowidth(int c)
{
	return binsearch(c, (int) (sizeof(zero_width) / sizeof(zero_width[0])) - 1, zero_width);
}

static inline bool
isdoublewidth(int c)
{
	return binsearch(c, (int) (sizeof(double_width) / sizeof(double_width[0])) - 1, zero_width);
}

static int
wcwidth(int c)
{
	if (c == 0)
		return 0;
	if ((c & ~0x80) <= 0x1F || c == 0x007F)
		return -1;				/* control character or DELETE */
	if (iszerowidth(c))
		return 0;
	if (isdoublewidth(c))
		return 2;
	return 1;
}
#endif

/* return the display width of s */
int
UTF8_strwidth(const char *s)
{
	int len = 0;
	int c;
	int n;

	if (strNil(s))
		return int_nil;
	c = 0;
	n = 0;
	while (*s != 0) {
		if ((*s & 0x80) == 0) {
			assert(n == 0);
			len++;
			n = 0;
		} else if ((*s & 0xC0) == 0x80) {
			c = (c << 6) | (*s & 0x3F);
			if (--n == 0) {
				/* last byte of a multi-byte character */
				n = wcwidth(c);
				if (n >= 0)
					len += n;
				else
					len++;		/* assume width 1 if unprintable */
				n = 0;
			}
		} else if ((*s & 0xE0) == 0xC0) {
			assert(n == 0);
			n = 1;
			c = *s & 0x1F;
		} else if ((*s & 0xF0) == 0xE0) {
			assert(n == 0);
			n = 2;
			c = *s & 0x0F;
		} else if ((*s & 0xF8) == 0xF0) {
			assert(n == 0);
			n = 3;
			c = *s & 0x07;
		} else if ((*s & 0xFC) == 0xF8) {
			assert(n == 0);
			n = 4;
			c = *s & 0x03;
		} else {
			assert(0);
			n = 0;
		}
		s++;
	}
	return len;
}

/*
 * Here you find the wrappers around the version 4 library code
 * It also contains the direct implementation of the string
 * matching support routines.
 */
#include "mal_exception.h"

/*
 * The SQL like function return a boolean
 */
static bool
STRlike(const char *s, const char *pat, const char *esc)
{
	const char *t, *p;

	t = s;
	for (p = pat; *p && *t; p++) {
		if (esc && *p == *esc) {
			p++;
			if (*p != *t)
				return false;
			t++;
		} else if (*p == '_')
			t++;
		else if (*p == '%') {
			p++;
			while (*p == '%')
				p++;
			if (*p == 0)
				return true;	/* tail is acceptable */
			for (; *p && *t; t++)
				if (STRlike(t, p, esc))
					return true;
			if (*p == 0 && *t == 0)
				return true;
			return false;
		} else if (*p == *t)
			t++;
		else
			return false;
	}
	if (*p == '%' && *(p + 1) == 0)
		return true;
	return *t == 0 && *p == 0;
}

static str
STRlikewrap3(bit *ret, const str *s, const str *pat, const str *esc)
{
	if (strNil(*s) || strNil(*pat) || strNil(*esc))
		*ret = bit_nil;
	else
		*ret = (bit) STRlike(*s, *pat, *esc);
	return MAL_SUCCEED;
}

static str
STRlikewrap(bit *ret, const str *s, const str *pat)
{
	if (strNil(*s) || strNil(*pat))
		*ret = bit_nil;
	else
		*ret = (bit) STRlike(*s, *pat, NULL);
	return MAL_SUCCEED;
}

static str
STRtostr(str *res, const str *src)
{
	if (*src == 0)
		*res = GDKstrdup(str_nil);
	else
		*res = GDKstrdup(*src);
	if (*res == NULL)
		throw(MAL, "str.str", SQLSTATE(HY013) MAL_MALLOC_FAIL);
	return MAL_SUCCEED;
}

static str
STRLength(int *res, const str *arg1)
{
	const char *s = *arg1;

	*res = strNil(s) ? int_nil : UTF8_strlen(s);
	return MAL_SUCCEED;
}

static str
STRBytes(int *res, const str *arg1)
{
	const char *s = *arg1;

	*res = strNil(s) ? int_nil : str_strlen(s);
	return MAL_SUCCEED;
}

str
str_tail(str *buf, size_t *buflen, const char *s, int off)
{
	if (off < 0) {
		off += UTF8_strlen(s);
		if (off < 0)
			off = 0;
	}
	const char *tail = UTF8_strtail(s, off);
	size_t nextlen = strlen(tail) + 1;
	CHECK_STR_BUFFER_LENGTH(buf, buflen, nextlen, "str.tail");
	strcpy(*buf, tail);
	return MAL_SUCCEED;
}

static str
STRTail(str *res, const str *arg1, const int *offset)
{
	str buf = NULL, msg = MAL_SUCCEED;
	const char *s = *arg1;
	int off = *offset;

	if (strNil(s) || is_int_nil(off)) {
		*res = GDKstrdup(str_nil);
	} else {
		size_t buflen = INITIAL_STR_BUFFER_LENGTH;

		*res = NULL;
		if (!(buf = GDKmalloc(buflen)))
			throw(MAL, "str.tail", SQLSTATE(HY013) MAL_MALLOC_FAIL);
		if ((msg = str_tail(&buf, &buflen, s, off)) != MAL_SUCCEED) {
			GDKfree(buf);
			return msg;
		}
		*res = GDKstrdup(buf);
	}

	GDKfree(buf);
	if (!*res)
		msg = createException(MAL, "str.tail", SQLSTATE(HY013) MAL_MALLOC_FAIL);
	return msg;
}

/* copy the substring s[off:off+l] into *buf, replacing *buf with a
 * freshly allocated buffer if the substring doesn't fit; off is 0
 * based, and both off and l count in Unicode codepoints (i.e. not
 * bytes); if off < 0, off counts from the end of the string */
str
str_Sub_String(str *buf, size_t *buflen, const char *s, int off, int l)
{
	size_t len;

	if (off < 0) {
		off += UTF8_strlen(s);
		if (off < 0) {
			l += off;
			off = 0;
		}
	}
	/* here, off >= 0 */
	if (l < 0) {
		strcpy(*buf, "");
		return MAL_SUCCEED;
	}
	s = UTF8_strtail(s, off);
	len = (size_t) (UTF8_strtail(s, l) - s + 1);
	CHECK_STR_BUFFER_LENGTH(buf, buflen, len, "str.substring");
	strcpy_len(*buf, s, len);
	return MAL_SUCCEED;
}

static str
STRSubString(str *res, const str *arg1, const int *offset, const int *length)
{
	str buf = NULL, msg = MAL_SUCCEED;
	const char *s = *arg1;
	int off = *offset, len = *length;

	if (strNil(s) || is_int_nil(off) || is_int_nil(len)) {
		*res = GDKstrdup(str_nil);
	} else {
		size_t buflen = INITIAL_STR_BUFFER_LENGTH;

		*res = NULL;
		if (!(buf = GDKmalloc(buflen)))
			throw(MAL, "str.substring", SQLSTATE(HY013) MAL_MALLOC_FAIL);
		if ((msg = str_Sub_String(&buf, &buflen, s, off, len)) != MAL_SUCCEED) {
			GDKfree(buf);
			return msg;
		}
		*res = GDKstrdup(buf);
	}

	GDKfree(buf);
	if (!*res)
		msg = createException(MAL, "str.substring",
							  SQLSTATE(HY013) MAL_MALLOC_FAIL);
	return msg;
}

str
str_from_wchr(str *buf, size_t *buflen, int c)
{
	CHECK_STR_BUFFER_LENGTH(buf, buflen, 5, "str.unicode");
	str s = *buf;
	UTF8_PUTCHAR(c, s);
	*s = 0;
	return MAL_SUCCEED;
  illegal:
	throw(MAL, "str.unicode", SQLSTATE(42000) "Illegal Unicode code point");
}

static str
STRFromWChr(str *res, const int *c)
{
	str buf = NULL, msg = MAL_SUCCEED;
	int cc = *c;

	if (is_int_nil(cc)) {
		*res = GDKstrdup(str_nil);
	} else {
		size_t buflen = MAX(strlen(str_nil) + 1, 8);

		*res = NULL;
		if (!(buf = GDKmalloc(buflen)))
			throw(MAL, "str.unicode", SQLSTATE(HY013) MAL_MALLOC_FAIL);
		if ((msg = str_from_wchr(&buf, &buflen, cc)) != MAL_SUCCEED) {
			GDKfree(buf);
			return msg;
		}
		*res = GDKstrdup(buf);
	}

	GDKfree(buf);
	if (!*res)
		msg = createException(MAL, "str.unicode",
							  SQLSTATE(HY013) MAL_MALLOC_FAIL);
	return msg;
}

/* return the Unicode code point of arg1 at position at */
str
str_wchr_at(int *res, const char *s, int at)
{
	/* 64bit: should have lng arg */
	if (strNil(s) || is_int_nil(at) || at < 0) {
		*res = int_nil;
		return MAL_SUCCEED;
	}
	s = UTF8_strtail(s, at);
	if (s == NULL || *s == 0) {
		*res = int_nil;
		return MAL_SUCCEED;
	}
	UTF8_GETCHAR(*res, s);
	return MAL_SUCCEED;
  illegal:
	throw(MAL, "str.unicodeAt", SQLSTATE(42000) "Illegal Unicode code point");
}

static str
STRWChrAt(int *res, const str *arg1, const int *at)
{
	return str_wchr_at(res, *arg1, *at);
}

static inline str
STRlower(str *res, const str *arg1)
{
	str buf = NULL, msg = MAL_SUCCEED;
	const char *s = *arg1;

	if (strNil(s)) {
		*res = GDKstrdup(str_nil);
	} else {
		size_t buflen = INITIAL_STR_BUFFER_LENGTH;

		*res = NULL;
		if (!(buf = GDKmalloc(buflen)))
			throw(MAL, "str.lower", SQLSTATE(HY013) MAL_MALLOC_FAIL);
		if (GDKtolower(&buf, &buflen, s) != GDK_SUCCEED) {
			GDKfree(buf);
			throw(MAL, "str.lower", GDK_EXCEPTION);
		}
		*res = GDKstrdup(buf);
	}

	GDKfree(buf);
	if (!*res)
		msg = createException(MAL, "str.lower",
							  SQLSTATE(HY013) MAL_MALLOC_FAIL);
	return msg;
}

static str
STRupper(str *res, const str *arg1)
{
	str buf = NULL, msg = MAL_SUCCEED;
	const char *s = *arg1;

	if (strNil(s)) {
		*res = GDKstrdup(str_nil);
	} else {
		size_t buflen = INITIAL_STR_BUFFER_LENGTH;

		*res = NULL;
		if (!(buf = GDKmalloc(buflen)))
			throw(MAL, "str.upper", SQLSTATE(HY013) MAL_MALLOC_FAIL);
		if (GDKtoupper(&buf, &buflen, s) != GDK_SUCCEED) {
			GDKfree(buf);
			throw(MAL, "str.upper", GDK_EXCEPTION);
		}
		*res = GDKstrdup(buf);
	}

	GDKfree(buf);
	if (!*res)
		msg = createException(MAL, "str.upper",
							  SQLSTATE(HY013) MAL_MALLOC_FAIL);
	return msg;
}

/* returns whether arg1 starts with arg2 */
int
str_is_prefix(const char *s, const char *prefix, int plen)
{
	return strncmp(s, prefix, plen);
}

int
str_is_iprefix(const char *s, const char *prefix, int plen)
{
<<<<<<< HEAD
	return GDKstrncasecmp(s, prefix, SIZE_MAX, plen) == 0;
}

static str
STRstartswith(Client cntxt, MalBlkPtr mb, MalStkPtr stk, InstrPtr pci)
{
	(void) cntxt;
	(void) mb;
	bit *res = getArgReference(stk, pci, 0);
	const str *arg1 = getArgReference(stk, pci, 1),
		*arg2 = getArgReference(stk, pci, 2);
	bit icase = pci->argc == 4
			&& *getArgReference_bit(stk, pci, 3) ? true : false;
	str s = *arg1, prefix = *arg2, msg = MAL_SUCCEED;
	if (strNil(s) || strNil(prefix)) {
		*res = bit_nil;
	} else {
		int plen = str_strlen(prefix);

		*res = icase ?
			str_is_iprefix(s, prefix, plen) :
			str_is_prefix(s, prefix, plen);
	}
	return msg;
=======
	return utf8ncasecmp(s, prefix, plen);
>>>>>>> 7fe0d28f
}

int
str_is_suffix(const char *s, const char *suffix, int sul)
{
	int sl = str_strlen(s);

	if (sl < sul)
		return -1;
	else
		return strcmp(s + sl - sul, suffix);
}

int
str_is_isuffix(const char *s, const char *suffix, int sul)
{
<<<<<<< HEAD
	(void) sul;
	int sufl = UTF8_strlen(suffix);
	int sl = UTF8_strlen(s);
	if (sufl > sl) {
		/* suffix too long */
		return 0;
	}
	return GDKstrcasecmp(UTF8_strtail(s, sl - sufl), suffix) == 0;
=======
	int sl = str_strlen(s);

	if (sl < sul)
		return -1;
	else
		return utf8casecmp(s + sl - sul, suffix);
>>>>>>> 7fe0d28f
}

int
str_contains(const char *h, const char *n, int nlen)
{
	(void) nlen;
	/* 64bit: should return lng */
	return strstr(h, n) ? 0 : 1;
}

int
str_icontains(const char *h, const char *n, int nlen)
{
	(void) nlen;
	/* 64bit: should return lng */
	return utf8casestr(h, n) ? 0 : 1;
}

#define STR_MAPARGS(STK, PCI, R, S1, S2, ICASE)				\
	do{														\
		R = getArgReference(STK, PCI, 0);						\
		S1 = *getArgReference_str(STK, PCI, 1);				\
		S2 = *getArgReference_str(STK, PCI, 2);				\
		icase = PCI->argc == 4 &&								\
			*getArgReference_bit(STK, PCI, 3) ? true : false;	\
																\
	} while(0)

static str
STRstartswith(Client cntxt, MalBlkPtr mb, MalStkPtr stk, InstrPtr pci)
{
	(void) cntxt;
	(void) mb;

	str s1, s2;
	bit *r, icase;

	STR_MAPARGS(stk, pci, r, s1, s2, icase);

	if (strNil(s1) || strNil(s2)) {
		*r = bit_nil;
	} else {
		int s2_len = str_strlen(s2);
		*r = icase ?
			str_is_iprefix(s1, s2, s2_len) == 0 :
			str_is_prefix(s1, s2, s2_len) == 0;
	}
	return MAL_SUCCEED;
}

static str
STRendswith(Client cntxt, MalBlkPtr mb, MalStkPtr stk, InstrPtr pci)
{
<<<<<<< HEAD
	(void) nlen;
	return (strstr(h, n) != NULL);
}

bit
str_icontains(const char *h, const char *n, int nlen)
{
	(void) nlen;
	return (GDKstrcasestr(h, n) != NULL);
=======
	(void) cntxt;
	(void) mb;

	str s1, s2;
	bit *r, icase;

	STR_MAPARGS(stk, pci, r, s1, s2, icase);

	if (strNil(s1) || strNil(s2)) {
		*r = bit_nil;
	} else {
		int s2_len = str_strlen(s2);
		*r = icase ?
			str_is_isuffix(s1, s2, s2_len) == 0 :
			str_is_suffix(s1, s2, s2_len) == 0;
	}
	return MAL_SUCCEED;
>>>>>>> 7fe0d28f
}

/* returns whether haystack contains needle */
static str
STRcontains(Client cntxt, MalBlkPtr mb, MalStkPtr stk, InstrPtr pci)
{
	(void) cntxt;
	(void) mb;

	str s1, s2;
	bit *r, icase;

	STR_MAPARGS(stk, pci, r, s1, s2, icase);

	if (strNil(s1) || strNil(s2)) {
		*r = bit_nil;
	} else {
		int s2_len = str_strlen(s2);
		*r = icase ?
			str_icontains(s1, s2, s2_len) == 0 :
			str_contains(s1, s2, s2_len) == 0;
	}
	return MAL_SUCCEED;
}

int
str_search(const char *haystack, const char *needle)
{
	needle = strstr(haystack, needle);
	if (needle == NULL)
		return -1;

	return UTF8_strpos(haystack, needle);
}

int
str_isearch(const char *haystack, const char *needle)
{
	needle = GDKstrcasestr(haystack, needle);
	if (needle == NULL)
		return -1;

	return UTF8_strpos(haystack, needle);
}

/* find first occurrence of needle in haystack */
static str
STRstr_search(Client cntxt, MalBlkPtr mb, MalStkPtr stk, InstrPtr pci)
{
	(void) cntxt;
	(void) mb;
	bit *res = getArgReference(stk, pci, 0);
	const str *haystack = getArgReference(stk, pci, 1),
		*needle = getArgReference(stk, pci, 2);
	bit icase = pci->argc == 4
			&& *getArgReference_bit(stk, pci, 3) ? true : false;
	str s = *haystack, h = *needle, msg = MAL_SUCCEED;
	if (strNil(s) || strNil(h)) {
		*res = bit_nil;
	} else {
		*res = icase ?
			str_isearch(s, h) :
			str_search(s, h);
	}
	return msg;
}

int
str_reverse_str_search(const char *haystack, const char *needle)
{
	int nulen = UTF8_strlen(needle);
	size_t nlen = strlen(needle);

	for (int pos = str_strlen(haystack) - 1; pos >= 0; pos--) {
		if ((haystack[pos] & 0xC0) != 0x80) {
			if (nulen > 0)
				nulen--;
			else if (strncmp(haystack + pos, needle, nlen) == 0)
				return pos;
		}
	}
	return -1;
}

int
str_reverse_str_isearch(const char *haystack, const char *needle)
{
	int nulen = UTF8_strlen(needle);
	size_t nlen = strlen(needle);

	for (int pos = str_strlen(haystack) - 1; pos >= 0; pos--) {
		if ((haystack[pos] & 0xC0) != 0x80) {
			if (nulen > 0)
				nulen--;
			else if (GDKstrncasecmp(haystack + pos, needle, SIZE_MAX, nlen) == 0)
				return pos;
		}
	}
	return -1;
}

/* find last occurrence of arg2 in arg1 */
static str
STRrevstr_search(Client cntxt, MalBlkPtr mb, MalStkPtr stk, InstrPtr pci)
{
	(void) cntxt;
	(void) mb;
	int *res = getArgReference_int(stk, pci, 0);
	const str haystack = *getArgReference_str(stk, pci, 1);
	const str needle = *getArgReference_str(stk, pci, 2);
	bit icase = pci->argc == 4
			&& *getArgReference_bit(stk, pci, 3) ? true : false;

	if (strNil(haystack) || strNil(needle)) {
		*res = bit_nil;
	} else {
		*res = icase ?
			str_reverse_str_isearch(haystack, needle) :
			str_reverse_str_search(haystack, needle);
	}
	return MAL_SUCCEED;
}

str
str_splitpart(str *buf, size_t *buflen, const char *s, const char *s2, int f)
{
	size_t len;
	char *p = NULL;

	if (f <= 0)
		throw(MAL, "str.splitpart",
			  SQLSTATE(42000) "field position must be greater than zero");

	len = strlen(s2);
	if (len) {
		while ((p = strstr(s, s2)) != NULL && f > 1) {
			s = p + len;
			f--;
		}
	}

	if (f != 1) {
		strcpy(*buf, "");
		return MAL_SUCCEED;
	}

	if (p == NULL) {
		len = strlen(s);
	} else {
		len = (size_t) (p - s);
	}

	len++;
	CHECK_STR_BUFFER_LENGTH(buf, buflen, len, "str.splitpart");
	strcpy_len(*buf, s, len);
	return MAL_SUCCEED;
}

static str
STRsplitpart(str *res, str *haystack, str *needle, int *field)
{
	str buf = NULL, msg = MAL_SUCCEED;
	const char *s = *haystack, *s2 = *needle;
	int f = *field;

	if (strNil(s) || strNil(s2) || is_int_nil(f)) {
		*res = GDKstrdup(str_nil);
	} else {
		size_t buflen = INITIAL_STR_BUFFER_LENGTH;

		*res = NULL;
		if (!(buf = GDKmalloc(buflen)))
			throw(MAL, "str.splitpart", SQLSTATE(HY013) MAL_MALLOC_FAIL);
		if ((msg = str_splitpart(&buf, &buflen, s, s2, f)) != MAL_SUCCEED) {
			GDKfree(buf);
			return msg;
		}
		*res = GDKstrdup(buf);
	}

	GDKfree(buf);
	if (!*res)
		msg = createException(MAL, "str.splitpart",
							  SQLSTATE(HY013) MAL_MALLOC_FAIL);
	return msg;
}

/* returns number of bytes to remove from left to strip the codepoints in rm */
static size_t
lstrip(const char *s, size_t len, const int *rm, size_t nrm)
{
	int c;
	size_t i, n, skip = 0;

	while (len > 0) {
		UTF8_NEXTCHAR(c, n, s);
		assert(n > 0 && n <= len);
		for (i = 0; i < nrm; i++) {
			if (rm[i] == c) {
				s += n;
				skip += n;
				len -= n;
				break;
			}
		}
		if (i == nrm)
			break;
	}
	return skip;
}

/* returns the resulting length of s after stripping codepoints in rm
 * from the right */
static size_t
rstrip(const char *s, size_t len, const int *rm, size_t nrm)
{
	int c;
	size_t i, n;

	while (len > 0) {
		UTF8_LASTCHAR(c, n, s, len);
		assert(n > 0 && n <= len);
		for (i = 0; i < nrm; i++) {
			if (rm[i] == c) {
				len -= n;
				break;
			}
		}
		if (i == nrm)
			break;
	}
	return len;
}

const int whitespace[] = {
	' ',						/* space */
	'\t',						/* tab (character tabulation) */
	'\n',						/* line feed */
	'\r',						/* carriage return */
	'\f',						/* form feed */
	'\v',						/* vertical tab (line tabulation) */
/* below the code points that have the Unicode Zs (space separator) property */
	0x00A0,						/* no-break space */
	0x1680,						/* ogham space mark */
	0x2000,						/* en quad */
	0x2001,						/* em quad */
	0x2002,						/* en space */
	0x2003,						/* em space */
	0x2004,						/* three-per-em space */
	0x2005,						/* four-per-em space */
	0x2006,						/* six-per-em space */
	0x2007,						/* figure space */
	0x2008,						/* punctuation space */
	0x2009,						/* thin space */
	0x200A,						/* hair space */
	0x202F,						/* narrow no-break space */
	0x205F,						/* medium mathematical space */
	0x3000,						/* ideographic space */
};

#define NSPACES		(sizeof(whitespace) / sizeof(whitespace[0]))

str
str_strip(str *buf, size_t *buflen, const char *s)
{
	size_t len = strlen(s);
	size_t n = lstrip(s, len, whitespace, NSPACES);
	s += n;
	len -= n;
	n = rstrip(s, len, whitespace, NSPACES);

	n++;
	CHECK_STR_BUFFER_LENGTH(buf, buflen, n, "str.strip");
	strcpy_len(*buf, s, n);
	return MAL_SUCCEED;
}

/* remove all whitespace from either side of arg1 */
static str
STRStrip(str *res, const str *arg1)
{
	str buf = NULL, msg = MAL_SUCCEED;
	const char *s = *arg1;

	if (strNil(s)) {
		*res = GDKstrdup(str_nil);
	} else {
		size_t buflen = INITIAL_STR_BUFFER_LENGTH;

		*res = NULL;
		if (!(buf = GDKmalloc(buflen)))
			throw(MAL, "str.strip", SQLSTATE(HY013) MAL_MALLOC_FAIL);
		if ((msg = str_strip(&buf, &buflen, s)) != MAL_SUCCEED) {
			GDKfree(buf);
			return msg;
		}
		*res = GDKstrdup(buf);
	}

	GDKfree(buf);
	if (!*res)
		msg = createException(MAL, "str.strip",
							  SQLSTATE(HY013) MAL_MALLOC_FAIL);
	return msg;
}

str
str_ltrim(str *buf, size_t *buflen, const char *s)
{
	size_t len = strlen(s);
	size_t n = lstrip(s, len, whitespace, NSPACES);
	size_t nallocate = len - n + 1;

	CHECK_STR_BUFFER_LENGTH(buf, buflen, nallocate, "str.ltrim");
	strcpy_len(*buf, s + n, nallocate);
	return MAL_SUCCEED;
}

/* remove all whitespace from the start (left) of arg1 */
static str
STRLtrim(str *res, const str *arg1)
{
	str buf = NULL, msg = MAL_SUCCEED;
	const char *s = *arg1;

	if (strNil(s)) {
		*res = GDKstrdup(str_nil);
	} else {
		size_t buflen = INITIAL_STR_BUFFER_LENGTH;

		*res = NULL;
		if (!(buf = GDKmalloc(buflen)))
			throw(MAL, "str.ltrim", SQLSTATE(HY013) MAL_MALLOC_FAIL);
		if ((msg = str_ltrim(&buf, &buflen, s)) != MAL_SUCCEED) {
			GDKfree(buf);
			return msg;
		}
		*res = GDKstrdup(buf);
	}

	GDKfree(buf);
	if (!*res)
		msg = createException(MAL, "str.ltrim",
							  SQLSTATE(HY013) MAL_MALLOC_FAIL);
	return msg;
}

str
str_rtrim(str *buf, size_t *buflen, const char *s)
{
	size_t len = strlen(s);
	size_t n = rstrip(s, len, whitespace, NSPACES);

	n++;
	CHECK_STR_BUFFER_LENGTH(buf, buflen, n, "str.rtrim");
	strcpy_len(*buf, s, n);
	return MAL_SUCCEED;
}

/* remove all whitespace from the end (right) of arg1 */
static str
STRRtrim(str *res, const str *arg1)
{
	str buf = NULL, msg = MAL_SUCCEED;
	const char *s = *arg1;

	if (strNil(s)) {
		*res = GDKstrdup(str_nil);
	} else {
		size_t buflen = INITIAL_STR_BUFFER_LENGTH;

		*res = NULL;
		if (!(buf = GDKmalloc(buflen)))
			throw(MAL, "str.rtrim", SQLSTATE(HY013) MAL_MALLOC_FAIL);
		if ((msg = str_rtrim(&buf, &buflen, s)) != MAL_SUCCEED) {
			GDKfree(buf);
			return msg;
		}
		*res = GDKstrdup(buf);
	}

	GDKfree(buf);
	if (!*res)
		msg = createException(MAL, "str.rtrim",
							  SQLSTATE(HY013) MAL_MALLOC_FAIL);
	return msg;
}

/* return a list of codepoints in s */
static str
trimchars(str *buf, size_t *buflen, size_t *n, const char *s, size_t len_s,
		  const char *malfunc)
{
	size_t len = 0, nlen = len_s * sizeof(int);
	int c, *cbuf;

	assert(s);
	CHECK_STR_BUFFER_LENGTH(buf, buflen, nlen, malfunc);
	cbuf = *(int **) buf;

	while (*s) {
		UTF8_GETCHAR(c, s);
		assert(!is_int_nil(c));
		cbuf[len++] = c;
	}
	*n = len;
	return MAL_SUCCEED;
  illegal:
	throw(MAL, malfunc, SQLSTATE(42000) "Illegal Unicode code point");
}

str
str_strip2(str *buf, size_t *buflen, const char *s, const char *s2)
{
	str msg = MAL_SUCCEED;
	size_t len, n, n2, n3;

	if ((n2 = strlen(s2)) == 0) {
		len = strlen(s) + 1;
		CHECK_STR_BUFFER_LENGTH(buf, buflen, len, "str.strip2");
		strcpy(*buf, s);
		return MAL_SUCCEED;
	} else {
		if ((msg = trimchars(buf, buflen, &n3, s2, n2, "str.strip2")) != MAL_SUCCEED)
			return msg;
		len = strlen(s);
		n = lstrip(s, len, *(int **) buf, n3);
		s += n;
		len -= n;
		n = rstrip(s, len, *(int **) buf, n3);

		n++;
		CHECK_STR_BUFFER_LENGTH(buf, buflen, n, "str.strip2");
		strcpy_len(*buf, s, n);
		return MAL_SUCCEED;
	}
}

/* remove the longest string containing only characters from arg2 from
 * either side of arg1 */
static str
STRStrip2(str *res, const str *arg1, const str *arg2)
{
	str buf = NULL, msg = MAL_SUCCEED;
	const char *s = *arg1, *s2 = *arg2;

	if (strNil(s) || strNil(s2)) {
		*res = GDKstrdup(str_nil);
	} else {
		size_t buflen = INITIAL_STR_BUFFER_LENGTH * sizeof(int);

		*res = NULL;
		if (!(buf = GDKmalloc(buflen)))
			throw(MAL, "str.strip2", SQLSTATE(HY013) MAL_MALLOC_FAIL);
		if ((msg = str_strip2(&buf, &buflen, s, s2)) != MAL_SUCCEED) {
			GDKfree(buf);
			return msg;
		}
		*res = GDKstrdup(buf);
	}

	GDKfree(buf);
	if (!*res)
		msg = createException(MAL, "str.strip2",
							  SQLSTATE(HY013) MAL_MALLOC_FAIL);
	return msg;
}

str
str_ltrim2(str *buf, size_t *buflen, const char *s, const char *s2)
{
	str msg = MAL_SUCCEED;
	size_t len, n, n2, n3, nallocate;

	if ((n2 = strlen(s2)) == 0) {
		len = strlen(s) + 1;
		CHECK_STR_BUFFER_LENGTH(buf, buflen, len, "str.ltrim2");
		strcpy(*buf, s);
		return MAL_SUCCEED;
	} else {
		if ((msg = trimchars(buf, buflen, &n3, s2, n2, "str.ltrim2")) != MAL_SUCCEED)
			return msg;
		len = strlen(s);
		n = lstrip(s, len, *(int **) buf, n3);
		nallocate = len - n + 1;

		CHECK_STR_BUFFER_LENGTH(buf, buflen, nallocate, "str.ltrim2");
		strcpy_len(*buf, s + n, nallocate);
		return MAL_SUCCEED;
	}
}

/* remove the longest string containing only characters from arg2 from
 * the start (left) of arg1 */
static str
STRLtrim2(str *res, const str *arg1, const str *arg2)
{
	str buf = NULL, msg = MAL_SUCCEED;
	const char *s = *arg1, *s2 = *arg2;

	if (strNil(s) || strNil(s2)) {
		*res = GDKstrdup(str_nil);
	} else {
		size_t buflen = INITIAL_STR_BUFFER_LENGTH * sizeof(int);

		*res = NULL;
		if (!(buf = GDKmalloc(buflen)))
			throw(MAL, "str.ltrim2", SQLSTATE(HY013) MAL_MALLOC_FAIL);
		if ((msg = str_ltrim2(&buf, &buflen, s, s2)) != MAL_SUCCEED) {
			GDKfree(buf);
			return msg;
		}
		*res = GDKstrdup(buf);
	}

	GDKfree(buf);
	if (!*res)
		msg = createException(MAL, "str.ltrim2",
							  SQLSTATE(HY013) MAL_MALLOC_FAIL);
	return msg;
}

str
str_rtrim2(str *buf, size_t *buflen, const char *s, const char *s2)
{
	str msg = MAL_SUCCEED;
	size_t len, n, n2, n3;

	if ((n2 = strlen(s2)) == 0) {
		len = strlen(s) + 1;
		CHECK_STR_BUFFER_LENGTH(buf, buflen, len, "str.rtrim2");
		strcpy(*buf, s);
		return MAL_SUCCEED;
	} else {
		if ((msg = trimchars(buf, buflen, &n3, s2, n2, "str.ltrim2")) != MAL_SUCCEED)
			return msg;
		len = strlen(s);
		n = rstrip(s, len, *(int **) buf, n3);
		n++;

		CHECK_STR_BUFFER_LENGTH(buf, buflen, n, "str.rtrim2");
		strcpy_len(*buf, s, n);
		return MAL_SUCCEED;
	}
}

/* remove the longest string containing only characters from arg2 from
 * the end (right) of arg1 */
static str
STRRtrim2(str *res, const str *arg1, const str *arg2)
{
	str buf = NULL, msg = MAL_SUCCEED;
	const char *s = *arg1, *s2 = *arg2;

	if (strNil(s) || strNil(s2)) {
		*res = GDKstrdup(str_nil);
	} else {
		size_t buflen = INITIAL_STR_BUFFER_LENGTH * sizeof(int);

		*res = NULL;
		if (!(buf = GDKmalloc(buflen)))
			throw(MAL, "str.rtrim2", SQLSTATE(HY013) MAL_MALLOC_FAIL);
		if ((msg = str_rtrim2(&buf, &buflen, s, s2)) != MAL_SUCCEED) {
			GDKfree(buf);
			return msg;
		}
		*res = GDKstrdup(buf);
	}

	GDKfree(buf);
	if (!*res)
		msg = createException(MAL, "str.rtrim2",
							  SQLSTATE(HY013) MAL_MALLOC_FAIL);
	return msg;
}

static str
pad(str *buf, size_t *buflen, const char *s, const char *pad, int len, int left,
	const char *malfunc)
{
	size_t slen, padlen, repeats, residual, i, nlen;
	char *res;

	if (len < 0)
		len = 0;

	slen = (size_t) UTF8_strlen(s);
	if (slen > (size_t) len) {
		/* truncate */
		pad = UTF8_strtail(s, len);
		slen = pad - s + 1;

		CHECK_STR_BUFFER_LENGTH(buf, buflen, slen, malfunc);
		strcpy_len(*buf, s, slen);
		return MAL_SUCCEED;
	}

	padlen = (size_t) UTF8_strlen(pad);
	if (slen == (size_t) len || padlen == 0) {
		/* nothing to do (no padding if there is no pad string) */
		slen = strlen(s) + 1;
		CHECK_STR_BUFFER_LENGTH(buf, buflen, slen, malfunc);
		strcpy(*buf, s);
		return MAL_SUCCEED;
	}

	repeats = ((size_t) len - slen) / padlen;
	residual = ((size_t) len - slen) % padlen;
	if (residual > 0)
		residual = (size_t) (UTF8_strtail(pad, (int) residual) - pad);
	padlen = strlen(pad);
	slen = strlen(s);

	nlen = slen + repeats * padlen + residual + 1;
	CHECK_STR_BUFFER_LENGTH(buf, buflen, nlen, malfunc);
	res = *buf;
	if (left) {
		for (i = 0; i < repeats; i++)
			memcpy(res + i * padlen, pad, padlen);
		if (residual > 0)
			memcpy(res + repeats * padlen, pad, residual);
		if (slen > 0)
			memcpy(res + repeats * padlen + residual, s, slen);
	} else {
		if (slen > 0)
			memcpy(res, s, slen);
		for (i = 0; i < repeats; i++)
			memcpy(res + slen + i * padlen, pad, padlen);
		if (residual > 0)
			memcpy(res + slen + repeats * padlen, pad, residual);
	}
	res[repeats * padlen + residual + slen] = 0;
	return MAL_SUCCEED;
}

str
str_lpad(str *buf, size_t *buflen, const char *s, int len)
{
	return pad(buf, buflen, s, " ", len, 1, "str.lpad");
}

/* Fill up 'arg1' to length 'len' by prepending whitespaces.
 * If 'arg1' is already longer than 'len', then it's truncated on the right
 * (NB: this is the PostgreSQL definition).
 *
 * Example: lpad('hi', 5)
 * Result: '   hi'
 */
static str
STRLpad(str *res, const str *arg1, const int *len)
{
	str buf = NULL, msg = MAL_SUCCEED;
	const char *s = *arg1;
	int l = *len;

	if (strNil(s) || is_int_nil(l)) {
		*res = GDKstrdup(str_nil);
	} else {
		size_t buflen = INITIAL_STR_BUFFER_LENGTH;

		*res = NULL;
		if (!(buf = GDKmalloc(buflen)))
			throw(MAL, "str.lpad", SQLSTATE(HY013) MAL_MALLOC_FAIL);
		if ((msg = str_lpad(&buf, &buflen, s, l)) != MAL_SUCCEED) {
			GDKfree(buf);
			return msg;
		}
		*res = GDKstrdup(buf);
	}

	GDKfree(buf);
	if (!*res)
		msg = createException(MAL, "str.lpad", SQLSTATE(HY013) MAL_MALLOC_FAIL);
	return msg;
}

str
str_rpad(str *buf, size_t *buflen, const char *s, int len)
{
	return pad(buf, buflen, s, " ", len, 0, "str.lpad");
}

/* Fill up 'arg1' to length 'len' by appending whitespaces.
 * If 'arg1' is already longer than 'len', then it's truncated (on the right)
 * (NB: this is the PostgreSQL definition).
 *
 * Example: rpad('hi', 5)
 * Result: 'hi   '
 */
static str
STRRpad(str *res, const str *arg1, const int *len)
{
	str buf = NULL, msg = MAL_SUCCEED;
	const char *s = *arg1;
	int l = *len;

	if (strNil(s) || is_int_nil(l)) {
		*res = GDKstrdup(str_nil);
	} else {
		size_t buflen = INITIAL_STR_BUFFER_LENGTH;

		*res = NULL;
		if (!(buf = GDKmalloc(buflen)))
			throw(MAL, "str.rpad", SQLSTATE(HY013) MAL_MALLOC_FAIL);
		if ((msg = str_rpad(&buf, &buflen, s, l)) != MAL_SUCCEED) {
			GDKfree(buf);
			return msg;
		}
		*res = GDKstrdup(buf);
	}

	GDKfree(buf);
	if (!*res)
		msg = createException(MAL, "str.rpad", SQLSTATE(HY013) MAL_MALLOC_FAIL);
	return msg;
}

str
str_lpad3(str *buf, size_t *buflen, const char *s, int len, const char *s2)
{
	return pad(buf, buflen, s, s2, len, 1, "str.lpad2");
}

/* Fill up 'arg1' to length 'len' by prepending characters from 'arg2'
 * If 'arg1' is already longer than 'len', then it's truncated on the right
 * (NB: this is the PostgreSQL definition).
 *
 * Example: lpad('hi', 5, 'xy')
 * Result: xyxhi
 */
static str
STRLpad3(str *res, const str *arg1, const int *len, const str *arg2)
{
	str buf = NULL, msg = MAL_SUCCEED;
	const char *s = *arg1, *s2 = *arg2;
	int l = *len;

	if (strNil(s) || strNil(s2) || is_int_nil(l)) {
		*res = GDKstrdup(str_nil);
	} else {
		size_t buflen = INITIAL_STR_BUFFER_LENGTH;

		*res = NULL;
		if (!(buf = GDKmalloc(buflen)))
			throw(MAL, "str.lpad2", SQLSTATE(HY013) MAL_MALLOC_FAIL);
		if ((msg = str_lpad3(&buf, &buflen, s, l, s2)) != MAL_SUCCEED) {
			GDKfree(buf);
			return msg;
		}
		*res = GDKstrdup(buf);
	}

	GDKfree(buf);
	if (!*res)
		msg = createException(MAL, "str.lpad2",
							  SQLSTATE(HY013) MAL_MALLOC_FAIL);
	return msg;
}

str
str_rpad3(str *buf, size_t *buflen, const char *s, int len, const char *s2)
{
	return pad(buf, buflen, s, s2, len, 0, "str.rpad2");
}

/* Fill up 'arg1' to length 'len' by appending characters from 'arg2'
 * If 'arg1' is already longer than 'len', then it's truncated (on the right)
 * (NB: this is the PostgreSQL definition).
 *
 * Example: rpad('hi', 5, 'xy')
 * Result: hixyx
 */
static str
STRRpad3(str *res, const str *arg1, const int *len, const str *arg2)
{
	str buf = NULL, msg = MAL_SUCCEED;
	const char *s = *arg1, *s2 = *arg2;
	int l = *len;

	if (strNil(s) || strNil(s2) || is_int_nil(l)) {
		*res = GDKstrdup(str_nil);
	} else {
		size_t buflen = INITIAL_STR_BUFFER_LENGTH;

		*res = NULL;
		if (!(buf = GDKmalloc(buflen)))
			throw(MAL, "str.rpad2", SQLSTATE(HY013) MAL_MALLOC_FAIL);
		if ((msg = str_rpad3(&buf, &buflen, s, l, s2)) != MAL_SUCCEED) {
			GDKfree(buf);
			return msg;
		}
		*res = GDKstrdup(buf);
	}

	GDKfree(buf);
	if (!*res)
		msg = createException(MAL, "str.rpad2",
							  SQLSTATE(HY013) MAL_MALLOC_FAIL);
	return msg;
}

str
str_substitute(str *buf, size_t *buflen, const char *s, const char *src,
			   const char *dst, bit repeat)
{
	size_t lsrc = strlen(src), ldst = strlen(dst), n, l = strlen(s);
	char *b, *fnd;
	const char *pfnd;

	if (!lsrc || !l) {			/* s/src is an empty string, there's nothing to substitute */
		l++;
		CHECK_STR_BUFFER_LENGTH(buf, buflen, l, "str.substitute");
		strcpy(*buf, s);
		return MAL_SUCCEED;
	}

	n = l + ldst;
	if (repeat && ldst > lsrc)
		n = (ldst * l) / lsrc;	/* max length */

	n++;
	CHECK_STR_BUFFER_LENGTH(buf, buflen, n, "str.substitute");
	b = *buf;
	pfnd = s;
	do {
		fnd = strstr(pfnd, src);
		if (fnd == NULL)
			break;
		n = fnd - pfnd;
		if (n > 0) {
			strcpy_len(b, pfnd, n + 1);
			b += n;
		}
		if (ldst > 0) {
			strcpy_len(b, dst, ldst + 1);
			b += ldst;
		}
		if (*fnd == 0)
			break;
		pfnd = fnd + lsrc;
	} while (repeat);
	strcpy(b, pfnd);
	return MAL_SUCCEED;
}

static str
STRSubstitute(str *res, const str *arg1, const str *arg2, const str *arg3,
			  const bit *g)
{
	str buf = NULL, msg = MAL_SUCCEED;
	const char *s = *arg1, *s2 = *arg2, *s3 = *arg3;

	if (strNil(s) || strNil(s2) || strNil(s3)) {
		*res = GDKstrdup(str_nil);
	} else {
		size_t buflen = INITIAL_STR_BUFFER_LENGTH;

		*res = NULL;
		if (!(buf = GDKmalloc(buflen)))
			throw(MAL, "str.substitute", SQLSTATE(HY013) MAL_MALLOC_FAIL);
		if ((msg = str_substitute(&buf, &buflen, s, s2, s3, *g)) != MAL_SUCCEED) {
			GDKfree(buf);
			return msg;
		}
		*res = GDKstrdup(buf);
	}

	GDKfree(buf);
	if (!*res)
		msg = createException(MAL, "str.substitute",
							  SQLSTATE(HY013) MAL_MALLOC_FAIL);
	return msg;
}

static str
STRascii(int *ret, const str *s)
{
	return str_wchr_at(ret, *s, 0);
}

str
str_substring_tail(str *buf, size_t *buflen, const char *s, int start)
{
	if (start < 1)
		start = 1;
	start--;
	return str_tail(buf, buflen, s, start);
}

static str
STRsubstringTail(str *res, const str *arg1, const int *start)
{
	str buf = NULL, msg = MAL_SUCCEED;
	const char *s = *arg1;
	int st = *start;

	if (strNil(s) || is_int_nil(st)) {
		*res = GDKstrdup(str_nil);
	} else {
		size_t buflen = INITIAL_STR_BUFFER_LENGTH;

		*res = NULL;
		if (!(buf = GDKmalloc(buflen)))
			throw(MAL, "str.substringTail", SQLSTATE(HY013) MAL_MALLOC_FAIL);
		if ((msg = str_substring_tail(&buf, &buflen, s, st)) != MAL_SUCCEED) {
			GDKfree(buf);
			return msg;
		}
		*res = GDKstrdup(buf);
	}

	GDKfree(buf);
	if (!*res)
		msg = createException(MAL, "str.substringTail",
							  SQLSTATE(HY013) MAL_MALLOC_FAIL);
	return msg;
}

str
str_sub_string(str *buf, size_t *buflen, const char *s, int start, int l)
{
	if (start < 1)
		start = 1;
	start--;
	return str_Sub_String(buf, buflen, s, start, l);
}

static str
STRsubstring(str *res, const str *arg1, const int *start, const int *ll)
{
	str buf = NULL, msg = MAL_SUCCEED;
	const char *s = *arg1;
	int st = *start, l = *ll;

	if (strNil(s) || is_int_nil(st) || is_int_nil(l)) {
		*res = GDKstrdup(str_nil);
	} else {
		size_t buflen = INITIAL_STR_BUFFER_LENGTH;

		*res = NULL;
		if (!(buf = GDKmalloc(buflen)))
			throw(MAL, "str.substring", SQLSTATE(HY013) MAL_MALLOC_FAIL);
		if ((msg = str_sub_string(&buf, &buflen, s, st, l)) != MAL_SUCCEED) {
			GDKfree(buf);
			return msg;
		}
		*res = GDKstrdup(buf);
	}

	GDKfree(buf);
	if (!*res)
		msg = createException(MAL, "str.substring",
							  SQLSTATE(HY013) MAL_MALLOC_FAIL);
	return msg;
}

static str
STRprefix(str *res, const str *arg1, const int *ll)
{
	str buf = NULL, msg = MAL_SUCCEED;
	const char *s = *arg1;
	int l = *ll;

	if (strNil(s) || is_int_nil(l)) {
		*res = GDKstrdup(str_nil);
	} else {
		size_t buflen = INITIAL_STR_BUFFER_LENGTH;

		*res = NULL;
		if (!(buf = GDKmalloc(buflen)))
			throw(MAL, "str.prefix", SQLSTATE(HY013) MAL_MALLOC_FAIL);
		if ((msg = str_Sub_String(&buf, &buflen, s, 0, l)) != MAL_SUCCEED) {
			GDKfree(buf);
			return msg;
		}
		*res = GDKstrdup(buf);
	}

	GDKfree(buf);
	if (!*res)
		msg = createException(MAL, "str.prefix",
							  SQLSTATE(HY013) MAL_MALLOC_FAIL);
	return msg;
}

str
str_suffix(str *buf, size_t *buflen, const char *s, int l)
{
	int start = (int) (strlen(s) - l);
	return str_Sub_String(buf, buflen, s, start, l);
}

static str
STRsuffix(str *res, const str *arg1, const int *ll)
{
	str buf = NULL, msg = MAL_SUCCEED;
	const char *s = *arg1;
	int l = *ll;

	if (strNil(s) || is_int_nil(l)) {
		*res = GDKstrdup(str_nil);
	} else {
		size_t buflen = INITIAL_STR_BUFFER_LENGTH;

		*res = NULL;
		if (!(buf = GDKmalloc(buflen)))
			throw(MAL, "str.suffix", SQLSTATE(HY013) MAL_MALLOC_FAIL);
		if ((msg = str_suffix(&buf, &buflen, s, l)) != MAL_SUCCEED) {
			GDKfree(buf);
			return msg;
		}
		*res = GDKstrdup(buf);
	}

	GDKfree(buf);
	if (!*res)
		msg = createException(MAL, "str.suffix",
							  SQLSTATE(HY013) MAL_MALLOC_FAIL);
	return msg;
}

int
str_locate2(const char *needle, const char *haystack, int start)
{
	int off, res;
	const char *s;

	off = start <= 0 ? 1 : start;
	s = UTF8_strtail(haystack, off - 1);
	res = str_search(s, needle);
	return res >= 0 ? res + off : 0;
}

static str
STRlocate3(int *ret, const str *needle, const str *haystack, const int *start)
{
	const char *s = *needle, *s2 = *haystack;
	int st = *start;

	*ret = (strNil(s) || strNil(s2) || is_int_nil(st)) ?
		int_nil :
		str_locate2(s, s2, st);
	return MAL_SUCCEED;
}

static str
STRlocate(int *ret, const str *needle, const str *haystack)
{
	const char *s = *needle, *s2 = *haystack;

	*ret = (strNil(s) || strNil(s2)) ? int_nil : str_locate2(s, s2, 1);
	return MAL_SUCCEED;
}

str
str_insert(str *buf, size_t *buflen, const char *s, int strt, int l,
		   const char *s2)
{
	str v;
	int l1 = UTF8_strlen(s);
	size_t nextlen;

	if (l < 0)
		throw(MAL, "str.insert",
			  SQLSTATE(42000)
			  "The number of characters for insert function must be non negative");
	if (strt < 0) {
		if (-strt <= l1)
			strt = l1 + strt;
		else
			strt = 0;
	}
	if (strt > l1)
		strt = l1;

	nextlen = strlen(s) + strlen(s2) + 1;
	CHECK_STR_BUFFER_LENGTH(buf, buflen, nextlen, "str.insert");
	v = *buf;
	if (strt > 0)
		v = UTF8_strncpy(v, s, strt);
	strcpy(v, s2);
	if (strt + l < l1)
		strcat(v, UTF8_strtail(s, strt + l));
	return MAL_SUCCEED;
}

static str
STRinsert(str *res, const str *input, const int *start, const int *nchars,
		  const str *input2)
{
	str buf = NULL, msg = MAL_SUCCEED;
	const char *s = *input, *s2 = *input2;
	int st = *start, n = *nchars;

	if (strNil(s) || is_int_nil(st) || is_int_nil(n) || strNil(s2)) {
		*res = GDKstrdup(str_nil);
	} else {
		size_t buflen = INITIAL_STR_BUFFER_LENGTH;

		*res = NULL;
		if (!(buf = GDKmalloc(buflen)))
			throw(MAL, "str.insert", SQLSTATE(HY013) MAL_MALLOC_FAIL);
		if ((msg = str_insert(&buf, &buflen, s, st, n, s2)) != MAL_SUCCEED) {
			GDKfree(buf);
			return msg;
		}
		*res = GDKstrdup(buf);
	}

	GDKfree(buf);
	if (!*res)
		msg = createException(MAL, "str.insert",
							  SQLSTATE(HY013) MAL_MALLOC_FAIL);
	return msg;
}

static str
STRreplace(str *ret, const str *s1, const str *s2, const str *s3)
{
	bit flag = TRUE;
	return STRSubstitute(ret, s1, s2, s3, &flag);
}

str
str_repeat(str *buf, size_t *buflen, const char *s, int c)
{
	size_t l = strlen(s), nextlen;

	if (l >= INT_MAX)
		throw(MAL, "str.repeat", SQLSTATE(HY013) MAL_MALLOC_FAIL);
	nextlen = (size_t) c *l + 1;

	CHECK_STR_BUFFER_LENGTH(buf, buflen, nextlen, "str.repeat");
	str t = *buf;
	*t = 0;
	for (int i = c; i > 0; i--, t += l)
		strcpy(t, s);
	return MAL_SUCCEED;
}

static str
STRrepeat(str *res, const str *arg1, const int *c)
{
	str buf = NULL, msg = MAL_SUCCEED;
	const char *s = *arg1;
	int cc = *c;

	if (strNil(s) || is_int_nil(cc) || cc < 0) {
		*res = GDKstrdup(str_nil);
	} else {
		size_t buflen = INITIAL_STR_BUFFER_LENGTH;

		*res = NULL;
		if (!(buf = GDKmalloc(buflen)))
			throw(MAL, "str.repeat", SQLSTATE(HY013) MAL_MALLOC_FAIL);
		if ((msg = str_repeat(&buf, &buflen, s, cc)) != MAL_SUCCEED) {
			GDKfree(buf);
			return msg;
		}
		*res = GDKstrdup(buf);
	}

	GDKfree(buf);
	if (!*res)
		msg = createException(MAL, "str.repeat",
							  SQLSTATE(HY013) MAL_MALLOC_FAIL);
	return msg;
}

static str
STRspace(str *res, const int *ll)
{
	str buf = NULL, msg = MAL_SUCCEED;
	int l = *ll;

	if (is_int_nil(l) || l < 0) {
		*res = GDKstrdup(str_nil);
	} else {
		const char space[] = " ", *s = space;
		size_t buflen = INITIAL_STR_BUFFER_LENGTH;

		*res = NULL;
		if (!(buf = GDKmalloc(buflen)))
			throw(MAL, "str.space", SQLSTATE(HY013) MAL_MALLOC_FAIL);
		if ((msg = str_repeat(&buf, &buflen, s, l)) != MAL_SUCCEED) {
			GDKfree(buf);
			return msg;
		}
		*res = GDKstrdup(buf);
	}

	GDKfree(buf);
	if (!*res)
		msg = createException(MAL, "str.space",
							  SQLSTATE(HY013) MAL_MALLOC_FAIL);
	return msg;
}

static str
STRasciify(str *r, const str *s)
{
#ifdef HAVE_ICONV

	if (strNil(*s)) {
		if ((*r = GDKstrdup(str_nil)) == NULL)
			throw(MAL, "str.asciify", SQLSTATE(HY013) MAL_MALLOC_FAIL);
		else
			return MAL_SUCCEED;
	}

	iconv_t cd;
	const str f = "UTF-8", t = "ASCII//TRANSLIT";
	str in = *s, out;
	size_t in_len = strlen(in), out_len = in_len * 4; /* oversized as a single utf8 char could change into multiple ascii char */

	if ((cd = iconv_open(t, f)) == (iconv_t) (-1))
		throw(MAL, "str.asciify", "ICONV: cannot convert from (%s) to (%s).", f, t);

	if ((*r = out = GDKmalloc(out_len)) == NULL) {
		iconv_close(cd);
		throw(MAL, "str.asciify", SQLSTATE(HY013) MAL_MALLOC_FAIL);
	}

	str o = out;

	if (iconv(cd, &in, &in_len, &o, &out_len) == (size_t) -1) {
		GDKfree(out);
		*r = NULL;
		iconv_close(cd);
		throw(MAL, "str.asciify", "Conversion failed, possibly due to system locale %s.", setlocale(0, NULL));
	}

	*o = '\0';
	iconv_close(cd);
	return MAL_SUCCEED;

#else
	throw(MAL, "str.asciify", "ICONV library not available.");
#endif
}

static inline void
BBPnreclaim(int nargs, ...)
{
	va_list valist;
	va_start(valist, nargs);
	for (int i = 0; i < nargs; i++) {
		BAT *b = va_arg(valist, BAT *);
		BBPreclaim(b);
	}
	va_end(valist);
}

/* scan select loop with or without candidates */
#define scanloop(TEST, KEEP_NULLS)									    \
	do {																\
		TRC_DEBUG(ALGO,													\
				  "scanselect(b=%s#"BUNFMT",anti=%d): "					\
				  "scanselect %s\n", BATgetId(b), BATcount(b),			\
				  anti, #TEST);											\
		if (!s || BATtdense(s)) {										\
			for (; p < q; p++) {										\
				GDK_CHECK_TIMEOUT(qry_ctx, counter,						\
								  GOTO_LABEL_TIMEOUT_HANDLER(bailout, qry_ctx)); \
				const char *restrict v = BUNtvar(bi, p - off);			\
				if ((TEST) || ((KEEP_NULLS) && *v == '\200'))			\
					vals[cnt++] = p;									\
			}															\
		} else {														\
			for (; p < ncands; p++) {									\
				GDK_CHECK_TIMEOUT(qry_ctx, counter,						\
								  GOTO_LABEL_TIMEOUT_HANDLER(bailout, qry_ctx)); \
				oid o = canditer_next(ci);								\
				const char *restrict v = BUNtvar(bi, o - off);			\
				if ((TEST) || ((KEEP_NULLS) && *v == '\200'))			\
					vals[cnt++] = o;									\
			}															\
		}																\
	} while (0)

/* scan select loop with or without candidates */
#define scanloop_anti(TEST, KEEP_NULLS)									\
	do {																\
		TRC_DEBUG(ALGO,													\
				  "scanselect(b=%s#"BUNFMT",anti=%d): "					\
				  "scanselect %s\n", BATgetId(b), BATcount(b),			\
				  anti, #TEST);											\
		if (!s || BATtdense(s)) {										\
			for (; p < q; p++) {										\
				GDK_CHECK_TIMEOUT(qry_ctx, counter,						\
								  GOTO_LABEL_TIMEOUT_HANDLER(bailout, qry_ctx)); \
				const char *restrict v = BUNtvar(bi, p - off);			\
				if ((TEST) || ((KEEP_NULLS) && *v == '\200'))			\
					vals[cnt++] = p;									\
			}															\
		} else {														\
			for (; p < ncands; p++) {									\
				GDK_CHECK_TIMEOUT(qry_ctx, counter,						\
								  GOTO_LABEL_TIMEOUT_HANDLER(bailout, qry_ctx)); \
				oid o = canditer_next(ci);								\
				const char *restrict v = BUNtvar(bi, o - off);			\
				if ((TEST) || ((KEEP_NULLS) && *v == '\200'))			\
					vals[cnt++] = o;									\
			}															\
		}																\
	} while (0)

static str
str_select(BAT *bn, BAT *b, BAT *s, struct canditer *ci, BUN p, BUN q,
				 BUN *rcnt, const char *key, bool anti,
				 int (*str_cmp)(const char *, const char *, int),
				 bool keep_nulls)
{
	if (strNil(key))
		return MAL_SUCCEED;

	BATiter bi = bat_iterator(b);
	BUN cnt = 0, ncands = ci->ncand;
	oid off = b->hseqbase, *restrict vals = Tloc(bn, 0);
	str msg = MAL_SUCCEED;
	int klen = str_strlen(key);

	size_t counter = 0;
	QryCtx *qry_ctx = MT_thread_get_qry_ctx();
	qry_ctx = qry_ctx ? qry_ctx : &(QryCtx) {.endtime = 0};

	if (anti)					/* keep nulls ? (use false for now) */
		scanloop_anti(v && *v != '\200' && str_cmp(v, key, klen) != 0, keep_nulls);
	else
		scanloop(v && *v != '\200' && str_cmp(v, key, klen) == 0, keep_nulls);

  bailout:
	bat_iterator_end(&bi);
	*rcnt = cnt;
	return msg;
}

static str
STRselect(bat *r_id, const bat *b_id, const bat *cb_id, const char *key,
			  const bit anti, int (*str_cmp)(const char *, const char *, int),
			  const str fname)
{
	str msg = MAL_SUCCEED;

	BAT *b, *cb = NULL, *r = NULL, *old_s = NULL;;
	BUN p = 0, q = 0, rcnt = 0;
	struct canditer ci;
	bool with_strimps = false,
		with_strimps_anti = false;

	if (!(b = BATdescriptor(*b_id)))
		throw(MAL, fname, RUNTIME_OBJECT_MISSING);

	if (cb_id && !is_bat_nil(*cb_id) && !(cb = BATdescriptor(*cb_id))) {
		BBPreclaim(b);
		throw(MAL, fname, RUNTIME_OBJECT_MISSING);
	}

	assert(ATOMstorage(b->ttype) == TYPE_str);

	if (BAThasstrimps(b)) {
		if (STRMPcreate(b, NULL) == GDK_SUCCEED) {
			BAT *tmp_s = STRMPfilter(b, cb, key, anti);
			if (tmp_s) {
				old_s = cb;
				cb = tmp_s;
				if (!anti)
					with_strimps = true;
				else
					with_strimps_anti = true;
			}
		} else {
			GDKclrerr();
		}
	}

	MT_thread_setalgorithm(with_strimps ?
						   "string_select: strcmp function using strimps" :
						   (with_strimps_anti ?
							"string_select: strcmp function using strimps anti"
							: "string_select: strcmp function with no accelerator"));

	canditer_init(&ci, b, cb);
	if (!(r = COLnew(0, TYPE_oid, ci.ncand, TRANSIENT))) {
		BBPnreclaim(2, b, cb);
		throw(MAL, fname, SQLSTATE(HY013) MAL_MALLOC_FAIL);
	}

	if (!cb || BATtdense(cb)) {
		if (cb) {
			assert(BATtdense(cb));
			p = (BUN) cb->tseqbase;
			q = p + BATcount(cb);
			if ((oid) p < b->hseqbase)
				p = b->hseqbase;
			if ((oid) q > b->hseqbase + BATcount(b))
				q = b->hseqbase + BATcount(b);
		} else {
			p = b->hseqbase;
			q = BATcount(b) + b->hseqbase;
		}
	}

	msg = str_select(r, b, cb, &ci, p, q, &rcnt, key, anti
					 && !with_strimps_anti, str_cmp, with_strimps_anti);

	if (!msg) {
		BATsetcount(r, rcnt);
		r->tsorted = r->batCount <= 1;
		r->trevsorted = r->batCount <= 1;
		r->tkey = false;
		r->tnil = false;
		r->tnonil = true;
		r->tseqbase = rcnt == 0 ?
			0 : rcnt == 1 ?
			*(const oid *) Tloc(r, 0) : rcnt == b->batCount ? b->hseqbase : oid_nil;

		if (with_strimps_anti) {
			BAT *rev;
			if (old_s) {
				rev = BATdiffcand(old_s, r);
#ifndef NDEBUG
				BAT *is = BATintersectcand(old_s, r);
				if (is) {
					assert(is->batCount == r->batCount);
					BBPreclaim(is);
				}
				assert(rev->batCount == old_s->batCount - r->batCount);
#endif
			} else
				rev = BATnegcands(b->batCount, r);

			BBPreclaim(r);
			r = rev;
			if (r == NULL)
				msg = createException(MAL, fname, SQLSTATE(HY013) MAL_MALLOC_FAIL);
		}
	}

	if (r && !msg) {
		*r_id = r->batCacheid;
		BBPkeepref(r);
	} else {
		BBPreclaim(r);
	}

	BBPnreclaim(3, b, cb, old_s);
	return msg;
}

#define STRSELECT_MAPARGS(STK, PCI, R_ID, B_ID, CB_ID, KEY, ICASE, ANTI) \
	do {																\
		R_ID = getArgReference(STK, PCI, 0);							\
		B_ID = getArgReference(STK, PCI, 1);							\
		CB_ID = getArgReference(STK, PCI, 2);							\
		KEY = *getArgReference_str(STK, PCI, 3);						\
		ICASE = PCI->argc == 5 ? false : true;							\
		ANTI = PCI->argc == 5 ? *getArgReference_bit(STK, PCI, 4) :	\
			*getArgReference_bit(STK, PCI, 5);							\
	} while (0)

/**
 * @r_id: result oid
 * @b_id: input bat oid
 * @cb_id: input bat candidates oid
 * @key: input string
 * @icase: ignore case
 * @anti: anti join
 */
static str
STRstartswithselect(Client cntxt, MalBlkPtr mb, MalStkPtr stk, InstrPtr pci)
{
	(void) cntxt;
	(void) mb;

	bat *r_id = NULL, *b_id = NULL, *cb_id = NULL;
	char *key = NULL;
	bit icase = 0, anti = 0;

	STRSELECT_MAPARGS(stk, pci, r_id, b_id, cb_id, key, icase, anti);
	return STRselect(r_id, b_id, cb_id, key, anti,
					 icase ? str_is_iprefix : str_is_prefix, "str.startswithselect");
}

/**
 * @r_id: result oid
 * @b_id: input bat oid
 * @cb_id: input bat candidates oid
 * @key: input string
 * @icase: ignore case
 * @anti: anti join
 */
static str
STRendswithselect(Client cntxt, MalBlkPtr mb, MalStkPtr stk, InstrPtr pci)
{
	(void) cntxt;
	(void) mb;

	bat *r_id = NULL, *b_id = NULL, *cb_id = NULL;
	char *key = NULL;
	bit icase = 0, anti = 0;

	STRSELECT_MAPARGS(stk, pci, r_id, b_id, cb_id, key, icase, anti);
	return STRselect(r_id, b_id, cb_id, key, anti,
					 icase ? str_is_isuffix : str_is_suffix, "str.endswithselect");
}

/**
 * @r_id: result oid
 * @b_id: input bat oid
 * @cb_id: input bat candidates oid
 * @key: input string
 * @icase: ignore case
 * @anti: anti join
 */
static str
STRcontainsselect(Client cntxt, MalBlkPtr mb, MalStkPtr stk, InstrPtr pci)
{
	(void) cntxt;
	(void) mb;

	bat *r_id = NULL, *b_id = NULL, *cb_id = NULL;
	char *key = NULL;
	bit icase = 0, anti = 0;

	STRSELECT_MAPARGS(stk, pci, r_id, b_id, cb_id, key, icase, anti);
	return STRselect(r_id, b_id, cb_id, key, anti,
					 icase ? str_icontains : str_contains, "str.containsselect");
}

#define APPEND(b, o) (((oid *) b->theap->base)[b->batCount++] = (o))
#define VALUE(s, x)  (s##vars + VarHeapVal(s##vals, (x), s##i.width))

#define set_empty_bat_props(B)					\
	do {										\
		B->tnil = false;						\
		B->tnonil = true;						\
		B->tkey = true;							\
		B->tsorted = true;						\
		B->trevsorted = true;					\
		B->tseqbase = 0;						\
	} while (0)

#define CONTAINS_JOIN_LOOP(STR_CMP, STR_LEN)							\
	do {																\
		canditer_init(&rci, r, cr);										\
		for (BUN ridx = 0; ridx < rci.ncand; ridx++) {					\
			BAT *filtered_sl = NULL;									\
			GDK_CHECK_TIMEOUT(qry_ctx, counter, GOTO_LABEL_TIMEOUT_HANDLER(exit, qry_ctx)); \
			ro = canditer_next(&rci);									\
			vr = VALUE(r, ro - rbase);									\
			matches = 0;												\
			if (!strNil(vr)) {											\
				vr_len = STR_LEN;										\
				if (with_strimps)										\
					filtered_sl = STRMPfilter(l, cl, vr, anti);			\
				if (filtered_sl)										\
					canditer_init(&lci, l, filtered_sl);				\
				else													\
					canditer_init(&lci, l, cl);							\
				for (BUN lidx = 0; lidx < lci.ncand; lidx++) {			\
					lo = canditer_next(&lci);							\
					vl = VALUE(l, lo - lbase);							\
					if (strNil(vl))										\
						continue;										\
					if (STR_CMP)										\
						continue;										\
					if (BATcount(rl) == BATcapacity(rl)) {				\
						newcap = BATgrows(rl);							\
						BATsetcount(rl, BATcount(rl));					\
						if (rr)											\
							BATsetcount(rr, BATcount(rr));				\
						if (BATextend(rl, newcap) != GDK_SUCCEED ||		\
							(rr && BATextend(rr, newcap) != GDK_SUCCEED)) { \
							msg = createException(MAL, fname, SQLSTATE(HY013) MAL_MALLOC_FAIL);	\
							goto exit;									\
						}												\
						assert(!rr || BATcapacity(rl) == BATcapacity(rr)); \
					}													\
					if (BATcount(rl) > 0) {								\
						if (lastl + 1 != lo)							\
							rl->tseqbase = oid_nil;						\
						if (matches == 0) {								\
							if (rr)										\
								rr->trevsorted = false;					\
							if (lastl > lo) {							\
								rl->tsorted = false;					\
								rl->tkey = false;						\
							} else if (lastl < lo) {					\
								rl->trevsorted = false;					\
							} else {									\
								rl->tkey = false;						\
							}											\
						}												\
					}													\
					APPEND(rl, lo);										\
					if (rr)												\
						APPEND(rr, ro);									\
					lastl = lo;											\
					matches++;											\
				}														\
				BBPreclaim(filtered_sl);								\
			}															\
			if (rr) {													\
				if (matches > 1) {										\
					rr->tkey = false;									\
					rr->tseqbase = oid_nil;								\
					rl->trevsorted = false;								\
				} else if (matches == 0) {								\
					rskipped = BATcount(rr) > 0;						\
				} else if (rskipped) {									\
					rr->tseqbase = oid_nil;								\
				}														\
			} else if (matches > 1) {									\
				rl->trevsorted = false;									\
			}															\
		}																\
	} while (0)

#define STR_JOIN_NESTED_LOOP(STR_CMP, STR_LEN, FNAME)					\
	do {																\
		canditer_init(&rci, r, cr);										\
		for (BUN ridx = 0; ridx < rci.ncand; ridx++) {					\
			GDK_CHECK_TIMEOUT(qry_ctx, counter, GOTO_LABEL_TIMEOUT_HANDLER(exit, qry_ctx)); \
			ro = canditer_next(&rci);									\
			vr = VALUE(r, ro - rbase);									\
			matches = 0;												\
			if (!strNil(vr)) {											\
				vr_len = STR_LEN;										\
				canditer_init(&lci, l, cl);								\
				for (BUN lidx = 0; lidx < lci.ncand; lidx++) {			\
					lo = canditer_next(&lci);							\
					vl = VALUE(l, lo - lbase);							\
					if (strNil(vl))										\
						continue;										\
					if (!(STR_CMP))										\
						continue;										\
					if (BATcount(rl) == BATcapacity(rl)) {				\
						newcap = BATgrows(rl);							\
						BATsetcount(rl, BATcount(rl));					\
						if (rr)											\
							BATsetcount(rr, BATcount(rr));				\
						if (BATextend(rl, newcap) != GDK_SUCCEED ||		\
							(rr && BATextend(rr, newcap) != GDK_SUCCEED)) { \
							msg = createException(MAL, FNAME, SQLSTATE(HY013) MAL_MALLOC_FAIL); \
							goto exit;									\
						}												\
						assert(!rr || BATcapacity(rl) == BATcapacity(rr)); \
					}													\
					if (BATcount(rl) > 0) {								\
						if (last_lo + 1 != lo)							\
							rl->tseqbase = oid_nil;						\
						if (matches == 0) {								\
							if (rr)										\
								rr->trevsorted = false;					\
							if (last_lo > lo) {							\
								rl->tsorted = false;					\
								rl->tkey = false;						\
							} else if (last_lo < lo) {					\
								rl->trevsorted = false;					\
							} else {									\
								rl->tkey = false;						\
							}											\
						}												\
					}													\
					APPEND(rl, lo);										\
					if (rr)												\
						APPEND(rr, ro);									\
					last_lo = lo;										\
					matches++;											\
				}														\
			}															\
			if (rr) {													\
				if (matches > 1) {										\
					rr->tkey = false;									\
					rr->tseqbase = oid_nil;								\
					rl->trevsorted = false;								\
				} else if (matches == 0) {								\
					rskipped = BATcount(rr) > 0;						\
				} else if (rskipped) {									\
					rr->tseqbase = oid_nil;								\
				}														\
			} else if (matches > 1) {									\
				rl->trevsorted = false;									\
			}															\
		}																\
	} while (0)

#define STARTSWITH_SORTED_LOOP(STR_CMP, STR_LEN, FNAME)				\
	do {																\
		canditer_init(&rci, sorted_r, sorted_cr);						\
		canditer_init(&lci, sorted_l, sorted_cl);						\
		for (lx = 0; lx < lci.ncand; lx++) {							\
			lo = canditer_next(&lci);									\
			vl = VALUE(l, lo - lbase);									\
			if (!strNil(vl))											\
				break;													\
		}																\
		for (rx = 0; rx < rci.ncand; rx++) {							\
			ro = canditer_next(&rci);									\
			vr = VALUE(r, ro - rbase);									\
			if (!strNil(vr)) {											\
				canditer_setidx(&rci, rx);								\
				break;													\
			}															\
		}																\
		for (; rx < rci.ncand; rx++) {									\
			GDK_CHECK_TIMEOUT(qry_ctx, counter, GOTO_LABEL_TIMEOUT_HANDLER(exit, qry_ctx)); \
			ro = canditer_next(&rci);									\
			vr = VALUE(r, ro - rbase);									\
			vr_len = STR_LEN;									\
			matches = 0;												\
			for (canditer_setidx(&lci, lx), n = lx; n < lci.ncand; n++) { \
				lo = canditer_next_dense(&lci);						\
				vl = VALUE(l, lo - lbase);								\
				cmp = STR_CMP;											\
				if (cmp < 0) {											\
					lx++;												\
					continue;											\
				}														\
				else if (cmp > 0)										\
					break;												\
				if (BATcount(rl) == BATcapacity(rl)) {					\
					newcap = BATgrows(rl);								\
					BATsetcount(rl, BATcount(rl));						\
					if (rr)											\
						BATsetcount(rr, BATcount(rr));					\
					if (BATextend(rl, newcap) != GDK_SUCCEED ||		\
						(rr && BATextend(rr, newcap) != GDK_SUCCEED)) { \
						msg = createException(MAL, FNAME, SQLSTATE(HY013) MAL_MALLOC_FAIL); \
						goto exit;										\
					}													\
					assert(!rr || BATcapacity(rl) == BATcapacity(rr));	\
				}														\
				if (BATcount(rl) > 0) {								\
					if (last_lo + 1 != lo)								\
						rl->tseqbase = oid_nil;						\
					if (matches == 0) {								\
						if (rr)										\
							rr->trevsorted = false;					\
						if (last_lo > lo) {							\
							rl->tsorted = false;						\
							rl->tkey = false;							\
						} else if (last_lo < lo) {						\
							rl->trevsorted = false;					\
						} else {										\
							rl->tkey = false;							\
						}												\
					}													\
				}														\
				APPEND(rl, lo);										\
				if (rr)												\
					APPEND(rr, ro);									\
				last_lo = lo;											\
				matches++;												\
			}															\
			if (rr) {													\
				if (matches > 1) {										\
					rr->tkey = false;									\
					rr->tseqbase = oid_nil;							\
					rl->trevsorted = false;							\
				} else if (matches == 0) {								\
					rskipped = BATcount(rr) > 0;						\
				} else if (rskipped) {									\
					rr->tseqbase = oid_nil;							\
				}														\
			} else if (matches > 1) {									\
				rl->trevsorted = false;								\
			}															\
		}																\
	} while (0)

static void
do_strrev(char *dst, const char *src, size_t len)
{
	dst[len] = 0;
	if (strNil(src)) {
		assert(len == strlen(str_nil));
		strcpy(dst, str_nil);
		return;
	}
	while (*src) {
		if ((*src & 0xF8) == 0xF0) {
			assert(len >= 4);
			dst[len - 4] = *src++;
			assert((*src & 0xC0) == 0x80);
			dst[len - 3] = *src++;
			assert((*src & 0xC0) == 0x80);
			dst[len - 2] = *src++;
			assert((*src & 0xC0) == 0x80);
			dst[len - 1] = *src++;
			len -= 4;
		} else if ((*src & 0xF0) == 0xE0) {
			assert(len >= 3);
			dst[len - 3] = *src++;
			assert((*src & 0xC0) == 0x80);
			dst[len - 2] = *src++;
			assert((*src & 0xC0) == 0x80);
			dst[len - 1] = *src++;
			len -= 3;
		} else if ((*src & 0xE0) == 0xC0) {
			assert(len >= 2);
			dst[len - 2] = *src++;
			assert((*src & 0xC0) == 0x80);
			dst[len - 1] = *src++;
			len -= 2;
		} else {
			assert(len >= 1);
			assert((*src & 0x80) == 0);
			dst[--len] = *src++;
		}
	}
	assert(len == 0);
}

static BAT *
batstr_strrev(BAT *b)
{
	BAT *bn = NULL;
	BATiter bi;
	BUN p, q;
	const char *src;
	size_t len;
	char *dst;
	size_t dstlen;

	dstlen = 1024;
	dst = GDKmalloc(dstlen);
	if (dst == NULL)
		return NULL;

	assert(b->ttype == TYPE_str);

	bn = COLnew(b->hseqbase, TYPE_str, BATcount(b), TRANSIENT);
	if (bn == NULL) {
		GDKfree(dst);
		return NULL;
	}

	bi = bat_iterator(b);
	BATloop(b, p, q) {
		src = (const char *) BUNtail(bi, p);
		len = strlen(src);
		if (len >= dstlen) {
			char *ndst;
			dstlen = len + 1024;
			ndst = GDKrealloc(dst, dstlen);
			if (ndst == NULL) {
				bat_iterator_end(&bi);
				BBPreclaim(bn);
				GDKfree(dst);
				return NULL;
			}
			dst = ndst;
		}
		do_strrev(dst, src, len);
		if (BUNappend(bn, dst, false) != GDK_SUCCEED) {
			bat_iterator_end(&bi);
			BBPreclaim(bn);
			GDKfree(dst);
			return NULL;
		}
	}

	bat_iterator_end(&bi);
	GDKfree(dst);
	return bn;
}

static BAT *
batstr_strlower(BAT *b)
{
	BAT *bn = NULL;
	BATiter bi;
	BUN p, q;

	assert(b->ttype == TYPE_str);

	bn = COLnew(b->hseqbase, TYPE_str, BATcount(b), TRANSIENT);
	if (bn == NULL)
		return NULL;

	bi = bat_iterator(b);
	BATloop(b, p, q) {
		str vb = BUNtail(bi, p), vb_low = NULL;
		if (STRlower(&vb_low, &vb)) {
			bat_iterator_end(&bi);
			BBPreclaim(bn);
			return NULL;
		}
		if (BUNappend(bn, vb_low, false) != GDK_SUCCEED) {
			GDKfree(vb_low);
			bat_iterator_end(&bi);
			BBPreclaim(bn);
			return NULL;
		}
		GDKfree(vb_low);
	}
	bat_iterator_end(&bi);
	return bn;
}

static str
str_join_nested(BAT *rl, BAT *rr, BAT *l, BAT *r, BAT *cl, BAT *cr,
				bit anti, int (*str_cmp)(const char *, const char *, int), str fname)
{
	str msg = MAL_SUCCEED;

	size_t counter = 0;
	QryCtx *qry_ctx = MT_thread_get_qry_ctx();
	qry_ctx = qry_ctx ? qry_ctx : &(QryCtx) {.endtime = 0};

	TRC_DEBUG(ALGO,
			  "(%s, %s, l=%s#" BUNFMT "[%s]%s%s,"
			  "r=%s#" BUNFMT "[%s]%s%s,sl=%s#" BUNFMT "%s%s,"
			  "sr=%s#" BUNFMT "%s%s)\n",
			  fname, "nested loop",
			  BATgetId(l), BATcount(l), ATOMname(l->ttype),
			  l->tsorted ? "-sorted" : "",
			  l->trevsorted ? "-revsorted" : "",
			  BATgetId(r), BATcount(r), ATOMname(r->ttype),
			  r->tsorted ? "-sorted" : "",
			  r->trevsorted ? "-revsorted" : "",
			  cl ? BATgetId(cl) : "NULL", cl ? BATcount(cl) : 0,
			  cl && cl->tsorted ? "-sorted" : "",
			  cl && cl->trevsorted ? "-revsorted" : "",
			  cr ? BATgetId(cr) : "NULL", cr ? BATcount(cr) : 0,
			  cr && cr->tsorted ? "-sorted" : "",
			  cr && cr->trevsorted ? "-revsorted" : "");

	assert(ATOMtype(l->ttype) == ATOMtype(r->ttype));
	assert(ATOMtype(l->ttype) == TYPE_str);

	BATiter li = bat_iterator(l);
	BATiter ri = bat_iterator(r);
	assert(ri.vh && r->ttype);

	struct canditer lci, rci;
	oid lbase = l->hseqbase,
		rbase = r->hseqbase,
		lo, ro, last_lo = 0;
	const char *lvals = (const char *) li.base,
		*rvals = (const char *) ri.base,
		*lvars = li.vh->base,
		*rvars = ri.vh->base,
		*vl, *vr;
	BUN matches, newcap;
	int rskipped = 0, vr_len = 0;

	if (anti)
		STR_JOIN_NESTED_LOOP((str_cmp(vl, vr, vr_len) != 0), str_strlen(vr), fname);
	else
		STR_JOIN_NESTED_LOOP((str_cmp(vl, vr, vr_len) == 0), str_strlen(vr), fname);

	assert(!rr || BATcount(rl) == BATcount(rr));
	BATsetcount(rl, BATcount(rl));
	if (rr)
		BATsetcount(rr, BATcount(rr));

	if (BATcount(rl) > 0) {
		if (BATtdense(rl))
			rl->tseqbase = ((oid *) rl->theap->base)[0];
		if (rr && BATtdense(rr))
			rr->tseqbase = ((oid *) rr->theap->base)[0];
	} else {
		rl->tseqbase = 0;
		if (rr)
			rr->tseqbase = 0;
	}

	TRC_DEBUG(ALGO,
			  "(%s, l=%s,r=%s)=(%s#" BUNFMT "%s%s,%s#" BUNFMT "%s%s\n",
			  fname,
			  BATgetId(l), BATgetId(r), BATgetId(rl), BATcount(rl),
			  rl->tsorted ? "-sorted" : "",
			  rl->trevsorted ? "-revsorted" : "",
			  rr ? BATgetId(rr) : NULL, rr ? BATcount(rr) : 0,
			  rr && rr->tsorted ? "-sorted" : "",
			  rr && rr->trevsorted ? "-revsorted" : "");

exit:
	bat_iterator_end(&li);
	bat_iterator_end(&ri);
	return msg;
}

static str
contains_join(BAT *rl, BAT *rr, BAT *l, BAT *r, BAT *cl, BAT *cr, bit anti,
			  int (*str_cmp)(const char *, const char *, int), const str fname)
{
	str msg = MAL_SUCCEED;

	size_t counter = 0;
	QryCtx *qry_ctx = MT_thread_get_qry_ctx();
	qry_ctx = qry_ctx ? qry_ctx : &(QryCtx) {.endtime = 0};

	TRC_DEBUG(ALGO,
			  "(%s, l=%s#" BUNFMT "[%s]%s%s,"
			  "r=%s#" BUNFMT "[%s]%s%s,sl=%s#" BUNFMT "%s%s,"
			  "sr=%s#" BUNFMT "%s%s)\n",
			  fname,
			  BATgetId(l), BATcount(l), ATOMname(l->ttype),
			  l->tsorted ? "-sorted" : "",
			  l->trevsorted ? "-revsorted" : "",
			  BATgetId(r), BATcount(r), ATOMname(r->ttype),
			  r->tsorted ? "-sorted" : "",
			  r->trevsorted ? "-revsorted" : "",
			  cl ? BATgetId(cl) : "NULL", cl ? BATcount(cl) : 0,
			  cl && cl->tsorted ? "-sorted" : "",
			  cl && cl->trevsorted ? "-revsorted" : "",
			  cr ? BATgetId(cr) : "NULL", cr ? BATcount(cr) : 0,
			  cr && cr->tsorted ? "-sorted" : "",
			  cr && cr->trevsorted ? "-revsorted" : "");

	bool with_strimps = false;

	if (BAThasstrimps(l)) {
		with_strimps = true;
		if (STRMPcreate(l, NULL) != GDK_SUCCEED) {
			GDKclrerr();
			with_strimps = false;
		}
	}

	assert(ATOMtype(l->ttype) == ATOMtype(r->ttype));
	assert(ATOMtype(l->ttype) == TYPE_str);

	BATiter li = bat_iterator(l);
	BATiter ri = bat_iterator(r);
	assert(ri.vh && r->ttype);

	struct canditer lci, rci;
	oid lbase = l->hseqbase,
		rbase = r->hseqbase,
		lo, ro, lastl = 0;
	const char *lvals = (const char *) li.base,
		*rvals = (const char *) ri.base,
		*lvars = li.vh->base,
		*rvars = ri.vh->base,
		*vl, *vr;
	int rskipped = 0, vr_len = 0;
	BUN matches, newcap;

	if (anti)
		CONTAINS_JOIN_LOOP(str_cmp(vl, vr, vr_len) == 0, str_strlen(vr));
	else
		CONTAINS_JOIN_LOOP(str_cmp(vl, vr, vr_len) != 0, str_strlen(vr));

	assert(!rr || BATcount(rl) == BATcount(rr));
	BATsetcount(rl, BATcount(rl));
	if (rr)
		BATsetcount(rr, BATcount(rr));
	if (BATcount(rl) > 0) {
		if (BATtdense(rl))
			rl->tseqbase = ((oid *) rl->theap->base)[0];
		if (rr && BATtdense(rr))
			rr->tseqbase = ((oid *) rr->theap->base)[0];
	} else {
		rl->tseqbase = 0;
		if (rr)
			rr->tseqbase = 0;
	}

	TRC_DEBUG(ALGO,
			  "(%s, l=%s,r=%s)=(%s#" BUNFMT "%s%s,%s#" BUNFMT "%s%s\n",
			  fname,
			  BATgetId(l), BATgetId(r), BATgetId(rl), BATcount(rl),
			  rl->tsorted ? "-sorted" : "",
			  rl->trevsorted ? "-revsorted" : "",
			  rr ? BATgetId(rr) : NULL, rr ? BATcount(rr) : 0,
			  rr && rr->tsorted ? "-sorted" : "",
			  rr && rr->trevsorted ? "-revsorted" : "");
exit:
	bat_iterator_end(&li);
	bat_iterator_end(&ri);
	return msg;
}

static str
startswith_join(BAT **rl_ptr, BAT **rr_ptr, BAT *l, BAT *r, BAT *cl, BAT *cr,
				bit anti, int (*str_cmp)(const char *, const char *, int), str fname)
{
	str msg = MAL_SUCCEED;
	gdk_return rc;

	size_t counter = 0;
	QryCtx *qry_ctx = MT_thread_get_qry_ctx();
	qry_ctx = qry_ctx ? qry_ctx : &(QryCtx) {.endtime = 0};

	assert(*rl_ptr && *rr_ptr);

	BAT *sorted_l = NULL, *sorted_r = NULL,
		*sorted_cl = NULL, *sorted_cr = NULL,
		*ord_sorted_l = NULL, *ord_sorted_r = NULL,
		*proj_rl = NULL, *proj_rr = NULL,
		*rl = *rl_ptr, *rr = *rr_ptr;

	TRC_DEBUG(ALGO,
			  "(%s, %s, l=%s#" BUNFMT "[%s]%s%s,"
			  "r=%s#" BUNFMT "[%s]%s%s,sl=%s#" BUNFMT "%s%s,"
			  "sr=%s#" BUNFMT "%s%s)\n",
			  fname, "sorted inputs",
			  BATgetId(l), BATcount(l), ATOMname(l->ttype),
			  l->tsorted ? "-sorted" : "",
			  l->trevsorted ? "-revsorted" : "",
			  BATgetId(r), BATcount(r), ATOMname(r->ttype),
			  r->tsorted ? "-sorted" : "",
			  r->trevsorted ? "-revsorted" : "",
			  cl ? BATgetId(cl) : "NULL", cl ? BATcount(cl) : 0,
			  cl && cl->tsorted ? "-sorted" : "",
			  cl && cl->trevsorted ? "-revsorted" : "",
			  cr ? BATgetId(cr) : "NULL", cr ? BATcount(cr) : 0,
			  cr && cr->tsorted ? "-sorted" : "",
			  cr && cr->trevsorted ? "-revsorted" : "");

	bool l_sorted = BATordered(l);
	bool r_sorted = BATordered(r);

	if (l_sorted == FALSE) {
		rc = BATsort(&sorted_l, &ord_sorted_l, NULL,
					 l, NULL, NULL, false, false, false);
		if (rc != GDK_SUCCEED) {
			throw(MAL, fname, "Sorting left input failed");
		} else {
			if (cl) {
				rc = BATsort(&sorted_cl, NULL, NULL,
							 cl, ord_sorted_l, NULL, false, false, false);
				if (rc != GDK_SUCCEED) {
					BBPnreclaim(2, sorted_l, ord_sorted_l);
					throw(MAL, fname, "Sorting left candidates input failed");
				}
			}
		}
	} else {
		sorted_l = l;
		sorted_cl = cl;
	}

	if (r_sorted == FALSE) {
		rc = BATsort(&sorted_r, &ord_sorted_r, NULL,
					 r, NULL, NULL, false, false, false);
		if (rc != GDK_SUCCEED) {
			BBPnreclaim(3, sorted_l, ord_sorted_l, sorted_cl);
			throw(MAL, fname, "Sorting right input failed");
		} else {
			if (cr) {
				rc = BATsort(&sorted_cr, NULL, NULL,
							 cr, ord_sorted_r, NULL, false, false, false);
				if (rc != GDK_SUCCEED) {
					BBPnreclaim(5, sorted_l, ord_sorted_l, sorted_cl, sorted_r, ord_sorted_r);
					throw(MAL, fname, "Sorting right candidates input failed");
				}
			}
		}
	} else {
		sorted_r = r;
		sorted_cr = cr;
	}

	assert(BATordered(sorted_l) && BATordered(sorted_r));

	BATiter li = bat_iterator(sorted_l);
	BATiter ri = bat_iterator(sorted_r);
	assert(ri.vh && r->ttype);

	struct canditer lci, rci;
	oid lbase = sorted_l->hseqbase,
		rbase = sorted_r->hseqbase,
		lo, ro, last_lo = 0;
	const char *lvals = (const char *) li.base,
		*rvals = (const char *) ri.base,
		*lvars = li.vh->base,
		*rvars = ri.vh->base,
		*vl, *vr;
	BUN matches, newcap, n = 0, rx = 0, lx = 0;
	int rskipped = 0, vr_len = 0, cmp = 0;

	if (anti)
		STR_JOIN_NESTED_LOOP((str_cmp(vl, vr, vr_len) != 0), str_strlen(vr), fname);
	else
		STARTSWITH_SORTED_LOOP(str_cmp(vl, vr, vr_len), str_strlen(vr), fname);

	assert(!rr || BATcount(rl) == BATcount(rr));
	BATsetcount(rl, BATcount(rl));
	if (rr)
		BATsetcount(rr, BATcount(rr));

	if (BATcount(rl) > 0) {
		if (BATtdense(rl))
			rl->tseqbase = ((oid *) rl->theap->base)[0];
		if (rr && BATtdense(rr))
			rr->tseqbase = ((oid *) rr->theap->base)[0];
	} else {
		rl->tseqbase = 0;
		if (rr)
			rr->tseqbase = 0;
	}

	if (l_sorted == FALSE) {
		proj_rl = BATproject(rl, ord_sorted_l);
		if (!proj_rl) {
			msg = createException(MAL, fname, "Project left pre-sort order failed");
			goto exit;
		} else {
			BBPreclaim(rl);
			*rl_ptr = proj_rl;
		}
	}

	if (rr && r_sorted == FALSE) {
		proj_rr = BATproject(rr, ord_sorted_r);
		if (!proj_rr) {
			BBPreclaim(proj_rl);
			msg = createException(MAL, fname, "Project right pre-sort order failed");
			goto exit;
		} else {
			BBPreclaim(rr);
			*rr_ptr = proj_rr;
		}
	}

	TRC_DEBUG(ALGO,
			  "(%s, l=%s,r=%s)=(%s#" BUNFMT "%s%s,%s#" BUNFMT "%s%s\n",
			  fname,
			  BATgetId(l), BATgetId(r), BATgetId(rl), BATcount(rl),
			  rl->tsorted ? "-sorted" : "",
			  rl->trevsorted ? "-revsorted" : "",
			  rr ? BATgetId(rr) : NULL, rr ? BATcount(rr) : 0,
			  rr && rr->tsorted ? "-sorted" : "",
			  rr && rr->trevsorted ? "-revsorted" : "");

exit:
	if (l_sorted == FALSE)
		BBPnreclaim(3, sorted_l, ord_sorted_l, sorted_cl);

	if (r_sorted == FALSE)
		BBPnreclaim(3, sorted_r, ord_sorted_r, sorted_cr);

	bat_iterator_end(&li);
	bat_iterator_end(&ri);
	return msg;
}

static str
STRjoin(bat *rl_id, bat *rr_id, const bat l_id, const bat r_id,
		const bat cl_id, const bat cr_id, const bit anti, bool icase,
		int (*str_cmp)(const char *, const char *, int), const str fname)
{
	str msg = MAL_SUCCEED;

	BAT *rl = NULL, *rr = NULL, *l = NULL, *r = NULL, *cl = NULL, *cr = NULL;

	if (!(l = BATdescriptor(l_id)) || !(r = BATdescriptor(r_id))) {
		BBPnreclaim(2, l, r);
		throw(MAL, fname, RUNTIME_OBJECT_MISSING);
	}

	if ((cl_id && !is_bat_nil(cl_id) && (cl = BATdescriptor(cl_id)) == NULL) ||
		(cr_id && !is_bat_nil(cr_id) && (cr = BATdescriptor(cr_id)) == NULL)) {
		BBPnreclaim(4, l, r, cl, cr);
		throw(MAL, fname, RUNTIME_OBJECT_MISSING);
	}

	rl = COLnew(0, TYPE_oid, BATcount(l), TRANSIENT);
	if (rr_id)
		rr = COLnew(0, TYPE_oid, BATcount(l), TRANSIENT);

	if (!rl || (rr_id && !rr)) {
		BBPnreclaim(6, l, r, cl, cr, rl, rr);
		throw(MAL, fname, SQLSTATE(HY013) MAL_MALLOC_FAIL);
	}

	set_empty_bat_props(rl);
	if (rr_id)
		set_empty_bat_props(rr);

	assert(ATOMtype(l->ttype) == ATOMtype(r->ttype));
	assert(ATOMtype(l->ttype) == TYPE_str);

	BAT *nl = l, *nr = r;

	if (strcmp(fname, "str.containsjoin") == 0) {
		msg = contains_join(rl, rr, l, r, cl, cr, anti, str_cmp, fname);
		if (msg) {
			BBPnreclaim(6, rl, rr, l, r, cl, cr);
			return msg;
		}
	} else {
		struct canditer lci, rci;
		canditer_init(&lci, l, cl);
		canditer_init(&rci, r, cr);
		BUN lcnt = lci.ncand, rcnt = rci.ncand;
		BUN nl_cost = lci.ncand * rci.ncand,
			sorted_cost =
			(BUN) floor(0.8 * (lcnt*log2((double)lcnt)
							   + rcnt*log2((double)rcnt)));

		if (nl_cost < sorted_cost) {
			msg = str_join_nested(rl, rr, nl, nr, cl, cr, anti, str_cmp, fname);
		} else {
			BAT *l_low = NULL, *r_low = NULL, *l_rev = NULL, *r_rev = NULL;
			if (icase) {
				l_low = batstr_strlower(nl);
				if (l_low == NULL) {
					BBPnreclaim(6, rl, rr, nl, nr, cl, cr);
					throw(MAL, fname, "Failed lowering strings of left input");
				}
				r_low = batstr_strlower(nr);
				if (r_low == NULL) {
					BBPnreclaim(7, rl, rr, nl, nr, cl, cr, l_low);
					throw(MAL, fname, "Failed lowering strings of right input");
				}
				BBPnreclaim(2, nl, nr);
				nl = l_low;
				nr = r_low;
			}
			if (strcmp(fname, "str.endswithjoin") == 0) {
				l_rev = batstr_strrev(nl);
				if (l_rev == NULL) {
					BBPnreclaim(6, rl, rr, nl, nr, cl, cr);
					throw(MAL, fname, "Failed reversing strings of left input");
				}
				r_rev = batstr_strrev(nr);
				if (r_rev == NULL) {
					BBPnreclaim(7, rl, rr, nl, nr, cl, cr, l_rev);
					throw(MAL, fname, "Failed reversing strings of right input");
				}
				BBPnreclaim(2, nl, nr);
				nl = l_rev;
				nr = r_rev;
			}
			msg = startswith_join(&rl, &rr, nl, nr, cl, cr, anti, str_is_prefix, fname);
		}
	}

	if (!msg) {
		*rl_id = rl->batCacheid;
		BBPkeepref(rl);
		if (rr_id) {
			*rr_id = rr->batCacheid;
			BBPkeepref(rr);
		}
	} else {
		BBPnreclaim(2, rl, rr);
	}

	BBPnreclaim(4, nl, nr, cl, cr);
	return msg;
}

#define STRJOIN_MAPARGS(STK, PCI, RL_ID, RR_ID, L_ID, R_ID, CL_ID, CR_ID, IC_ID, ANTI) \
	do {																\
		RL_ID = getArgReference(STK, PCI, 0);							\
		RR_ID = PCI->retc == 1 ? 0 : getArgReference(STK, PCI, 1);		\
		int i = PCI->retc == 1 ? 1 : 2;								\
		L_ID = getArgReference(STK, PCI, i++);							\
		R_ID = getArgReference(STK, PCI, i++);							\
		IC_ID = PCI->argc - PCI->retc == 7 ?							\
			NULL : getArgReference(stk, pci, i++);						\
		CL_ID = getArgReference(STK, PCI, i++);						\
		CR_ID = getArgReference(STK, PCI, i++);						\
		ANTI = PCI->argc - PCI->retc == 7 ?							\
			getArgReference(STK, PCI, 8) : getArgReference(STK, PCI, 9);\
	} while (0)

static inline str
ignorecase(const bat *ic_id, bool *icase, str fname)
{
	BAT *c = NULL;

	if ((c = BATdescriptor(*ic_id)) == NULL)
		throw(MAL, fname, SQLSTATE(HY002) RUNTIME_OBJECT_MISSING);

	assert(BATcount(c) == 1);

	BATiter bi = bat_iterator(c);
	*icase = *(bit *) BUNtloc(bi, 0);
	bat_iterator_end(&bi);

	BBPreclaim(c);
	return MAL_SUCCEED;
}

/**
 * @rl_id: result left oid
 * @rr_id: result right oid
 * @l_id: left oid
 * @r_id: right oid
 * @cl_id: candidates left oid
 * @cr_id: candidates right oid
 * @ic_id: ignore case oid
 * @anti: anti join oid
 */
static str
STRstartswithjoin(Client cntxt, MalBlkPtr mb, MalStkPtr stk, InstrPtr pci)
{
	(void)cntxt;
	(void)mb;

	str msg = MAL_SUCCEED;
	bat *rl_id = NULL, *rr_id = NULL, *l_id = NULL, *r_id = NULL,
		*cl_id = NULL, *cr_id = NULL, *ic_id = NULL;
	bit *anti = NULL;
	bool icase = false;

	STRJOIN_MAPARGS(stk, pci, rl_id, rr_id, l_id, r_id, cl_id, cr_id, ic_id, anti);

	if (pci->argc - pci->retc == 8)
		msg = ignorecase(ic_id, &icase, "str.startswithjoin");

	return msg ? msg : STRjoin(rl_id, rr_id, *l_id, *r_id,
							   cl_id ? *cl_id : 0,
							   cr_id ? *cr_id : 0,
							   *anti, icase, icase ? str_is_iprefix : str_is_prefix,
							   "str.startswithjoin");
}

/**
 * @rl_id: result left oid
 * @rr_id: result right oid
 * @l_id: left oid
 * @r_id: right oid
 * @cl_id: candidates left oid
 * @cr_id: candidates right oid
 * @ic_id: ignore case oid
 * @anti: anti join oid
 */
static str
STRendswithjoin(Client cntxt, MalBlkPtr mb, MalStkPtr stk, InstrPtr pci)
{
	(void) cntxt;
	(void) mb;

	str msg = MAL_SUCCEED;
	bat *rl_id = NULL, *rr_id = NULL, *l_id = NULL, *r_id = NULL,
		*cl_id = NULL, *cr_id = NULL, *ic_id = NULL;
	bit *anti = NULL;
	bool icase = false;

	STRJOIN_MAPARGS(stk, pci, rl_id, rr_id, l_id, r_id, cl_id, cr_id, ic_id, anti);

	if (pci->argc - pci->retc == 8)
		msg = ignorecase(ic_id, &icase, "str.endswithjoin");

	return msg ? msg : STRjoin(rl_id, rr_id, *l_id, *r_id,
							   cl_id ? *cl_id : 0, cr_id ? *cr_id : 0,
							   *anti, icase, icase ? str_is_isuffix : str_is_suffix,
							   "str.endswithjoin");
}

/**
 * @rl_id: result left oid
 * @rr_id: result right oid
 * @l_id: left oid
 * @r_id: right oid
 * @cl_id: candidates left oid
 * @cr_id: candidates right oid
 * @ic_id: ignore case oid
 * @anti: anti join oid
 */
static str
STRcontainsjoin(Client cntxt, MalBlkPtr mb, MalStkPtr stk, InstrPtr pci)
{
	(void) cntxt;
	(void) mb;

	str msg = MAL_SUCCEED;
	bat *rl_id = NULL, *rr_id = NULL, *l_id = NULL, *r_id = NULL,
		*cl_id = NULL, *cr_id = NULL, *ic_id = NULL;
	bit *anti = NULL;
	bool icase = false;

	STRJOIN_MAPARGS(stk, pci, rl_id, rr_id, l_id, r_id, cl_id, cr_id, ic_id, anti);

	if (pci->argc - pci->retc == 8)
		msg = ignorecase(ic_id, &icase, "str.containsjoin");

	return msg ? msg : STRjoin(rl_id, rr_id, *l_id, *r_id,
							   cl_id ? *cl_id : 0, cr_id ? *cr_id : 0,
							   *anti, icase, icase ? str_icontains : str_contains,
							   "str.containsjoin");
}

#include "mel.h"
mel_func str_init_funcs[] = {
 command("str", "str", STRtostr, false, "Noop routine.", args(1,2, arg("",str),arg("s",str))),
 command("str", "string", STRTail, false, "Return the tail s[offset..n]\nof a string s[0..n].", args(1,3, arg("",str),arg("s",str),arg("offset",int))),
 command("str", "string3", STRSubString, false, "Return substring s[offset..offset+count] of a string s[0..n]", args(1,4, arg("",str),arg("s",str),arg("offset",int),arg("count",int))),
 command("str", "length", STRLength, false, "Return the length of a string.", args(1,2, arg("",int),arg("s",str))),
 command("str", "nbytes", STRBytes, false, "Return the string length in bytes.", args(1,2, arg("",int),arg("s",str))),
 command("str", "unicodeAt", STRWChrAt, false, "get a unicode character\n(as an int) from a string position.", args(1,3, arg("",int),arg("s",str),arg("index",int))),
 command("str", "unicode", STRFromWChr, false, "convert a unicode to a character.", args(1,2, arg("",str),arg("wchar",int))),
 pattern("str", "startswith", STRstartswith, false, "Check if string starts with substring.", args(1,3, arg("",bit),arg("s",str),arg("prefix",str))),
 pattern("str", "startswith", STRstartswith, false, "Check if string starts with substring, icase flag.", args(1,4, arg("",bit),arg("s",str),arg("prefix",str),arg("icase",bit))),
 pattern("str", "endswith", STRendswith, false, "Check if string ends with substring.", args(1,3, arg("",bit),arg("s",str),arg("suffix",str))),
 pattern("str", "endswith", STRendswith, false, "Check if string ends with substring, icase flag.", args(1,4, arg("",bit),arg("s",str),arg("suffix",str),arg("icase",bit))),
 pattern("str", "contains", STRcontains, false, "Check if string haystack contains string needle.", args(1,3, arg("",bit),arg("haystack",str),arg("needle",str))),
 pattern("str", "contains", STRcontains, false, "Check if string haystack contains string needle, icase flag.", args(1,4, arg("",bit),arg("haystack",str),arg("needle",str),arg("icase",bit))),
 command("str", "toLower", STRlower, false, "Convert a string to lower case.", args(1,2, arg("",str),arg("s",str))),
 command("str", "toUpper", STRupper, false, "Convert a string to upper case.", args(1,2, arg("",str),arg("s",str))),
 pattern("str", "search", STRstr_search, false, "Search for a substring. Returns\nposition, -1 if not found.", args(1,3, arg("",int),arg("s",str),arg("c",str))),
 pattern("str", "search", STRstr_search, false, "Search for a substring, icase flag. Returns\nposition, -1 if not found.", args(1,4, arg("",int),arg("s",str),arg("c",str),arg("icase",bit))),
 pattern("str", "r_search", STRrevstr_search, false, "Reverse search for a substring. Returns\nposition, -1 if not found.", args(1,3, arg("",int),arg("s",str),arg("c",str))),
 pattern("str", "r_search", STRrevstr_search, false, "Reverse search for a substring, icase flag. Returns\nposition, -1 if not found.", args(1,4, arg("",int),arg("s",str),arg("c",str),arg("icase",bit))),
 command("str", "splitpart", STRsplitpart, false, "Split string on delimiter. Returns\ngiven field (counting from one.)", args(1,4, arg("",str),arg("s",str),arg("needle",str),arg("field",int))),
 command("str", "trim", STRStrip, false, "Strip whitespaces around a string.", args(1,2, arg("",str),arg("s",str))),
 command("str", "ltrim", STRLtrim, false, "Strip whitespaces from start of a string.", args(1,2, arg("",str),arg("s",str))),
 command("str", "rtrim", STRRtrim, false, "Strip whitespaces from end of a string.", args(1,2, arg("",str),arg("s",str))),
 command("str", "trim2", STRStrip2, false, "Remove the longest string containing only characters from the second string around the first string.", args(1,3, arg("",str),arg("s",str),arg("s2",str))),
 command("str", "ltrim2", STRLtrim2, false, "Remove the longest string containing only characters from the second string from the start of the first string.", args(1,3, arg("",str),arg("s",str),arg("s2",str))),
 command("str", "rtrim2", STRRtrim2, false, "Remove the longest string containing only characters from the second string from the end of the first string.", args(1,3, arg("",str),arg("s",str),arg("s2",str))),
 command("str", "lpad", STRLpad, false, "Fill up a string to the given length prepending the whitespace character.", args(1,3, arg("",str),arg("s",str),arg("len",int))),
 command("str", "rpad", STRRpad, false, "Fill up a string to the given length appending the whitespace character.", args(1,3, arg("",str),arg("s",str),arg("len",int))),
 command("str", "lpad3", STRLpad3, false, "Fill up the first string to the given length prepending characters of the second string.", args(1,4, arg("",str),arg("s",str),arg("len",int),arg("s2",str))),
 command("str", "rpad3", STRRpad3, false, "Fill up the first string to the given length appending characters of the second string.", args(1,4, arg("",str),arg("s",str),arg("len",int),arg("s2",str))),
 command("str", "substitute", STRSubstitute, false, "Substitute first occurrence of 'src' by\n'dst'.  Iff repeated = true this is\nrepeated while 'src' can be found in the\nresult string. In order to prevent\nrecursion and result strings of unlimited\nsize, repeating is only done iff src is\nnot a substring of dst.", args(1,5, arg("",str),arg("s",str),arg("src",str),arg("dst",str),arg("rep",bit))),
 command("str", "like", STRlikewrap, false, "SQL pattern match function", args(1,3, arg("",bit),arg("s",str),arg("pat",str))),
 command("str", "like3", STRlikewrap3, false, "SQL pattern match function", args(1,4, arg("",bit),arg("s",str),arg("pat",str),arg("esc",str))),
 command("str", "ascii", STRascii, false, "Return unicode of head of string", args(1,2, arg("",int),arg("s",str))),
 command("str", "substring", STRsubstringTail, false, "Extract the tail of a string", args(1,3, arg("",str),arg("s",str),arg("start",int))),
 command("str", "substring3", STRsubstring, false, "Extract a substring from str starting at start, for length len", args(1,4, arg("",str),arg("s",str),arg("start",int),arg("len",int))),
 command("str", "prefix", STRprefix, false, "Extract the prefix of a given length", args(1,3, arg("",str),arg("s",str),arg("l",int))),
 command("str", "suffix", STRsuffix, false, "Extract the suffix of a given length", args(1,3, arg("",str),arg("s",str),arg("l",int))),
 command("str", "stringleft", STRprefix, false, "", args(1,3, arg("",str),arg("s",str),arg("l",int))),
 command("str", "stringright", STRsuffix, false, "", args(1,3, arg("",str),arg("s",str),arg("l",int))),
 command("str", "locate", STRlocate, false, "Locate the start position of a string", args(1,3, arg("",int),arg("s1",str),arg("s2",str))),
 command("str", "locate3", STRlocate3, false, "Locate the start position of a string", args(1,4, arg("",int),arg("s1",str),arg("s2",str),arg("start",int))),
 command("str", "insert", STRinsert, false, "Insert a string into another", args(1,5, arg("",str),arg("s",str),arg("start",int),arg("l",int),arg("s2",str))),
 command("str", "replace", STRreplace, false, "Insert a string into another", args(1,4, arg("",str),arg("s",str),arg("pat",str),arg("s2",str))),
 command("str", "repeat", STRrepeat, false, "", args(1,3, arg("",str),arg("s2",str),arg("c",int))),
 command("str", "space", STRspace, false, "", args(1,2, arg("",str),arg("l",int))),
 command("str", "asciify", STRasciify, false, "Transform string from UTF8 to ASCII", args(1, 2, arg("out",str), arg("in",str))),
 pattern("str", "startswithselect", STRstartswithselect, false, "Select all head values of the first input BAT for which the\ntail value starts with the given prefix.", args(1,5, batarg("",oid),batarg("b",str),batarg("s",oid),arg("prefix",str),arg("anti",bit))),
 pattern("str", "startswithselect", STRstartswithselect, false, "Select all head values of the first input BAT for which the\ntail value starts with the given prefix + icase.", args(1,6, batarg("",oid),batarg("b",str),batarg("s",oid),arg("prefix",str),arg("caseignore",bit),arg("anti",bit))),
 pattern("str", "endswithselect", STRendswithselect, false, "Select all head values of the first input BAT for which the\ntail value end with the given suffix.", args(1,5, batarg("",oid),batarg("b",str),batarg("s",oid),arg("suffix",str),arg("anti",bit))),
 pattern("str", "endswithselect", STRendswithselect, false, "Select all head values of the first input BAT for which the\ntail value end with the given suffix + icase.", args(1,6, batarg("",oid),batarg("b",str),batarg("s",oid),arg("suffix",str),arg("caseignore",bit),arg("anti",bit))),
 pattern("str", "containsselect", STRcontainsselect, false, "Select all head values of the first input BAT for which the\ntail value contains the given needle.", args(1,5, batarg("",oid),batarg("b",str),batarg("s",oid),arg("needle",str),arg("anti",bit))),
 pattern("str", "containsselect", STRcontainsselect, false, "Select all head values of the first input BAT for which the\ntail value contains the given needle + icase.", args(1,6, batarg("",oid),batarg("b",str),batarg("s",oid),arg("needle",str),arg("caseignore",bit),arg("anti",bit))),
 pattern("str", "startswithjoin", STRstartswithjoin, false, "Join the string bat L with the prefix bat R\nwith optional candidate lists SL and SR\nThe result is two aligned bats with oids of matching rows.", args(2,9, batarg("",oid),batarg("",oid),batarg("l",str),batarg("r",str),batarg("sl",oid),batarg("sr",oid),arg("nil_matches",bit),arg("estimate",lng),arg("anti",bit))),
 pattern("str", "startswithjoin", STRstartswithjoin, false, "Join the string bat L with the prefix bat R\nwith optional candidate lists SL and SR\nThe result is two aligned bats with oids of matching rows + icase.", args(2,10, batarg("",oid),batarg("",oid),batarg("l",str),batarg("r",str),batarg("caseignore",bit),batarg("sl",oid),batarg("sr",oid),arg("nil_matches",bit),arg("estimate",lng),arg("anti",bit))),
 pattern("str", "startswithjoin", STRstartswithjoin, false, "The same as STRstartswithjoin, but only produce one output.", args(1,8,batarg("",oid),batarg("l",str),batarg("r",str),batarg("sl",oid),batarg("sr",oid),arg("nil_matches",bit),arg("estimate",lng), arg("anti",bit))),
 pattern("str", "startswithjoin", STRstartswithjoin, false, "The same as STRstartswithjoin, but only produce one output + icase.", args(1,9,batarg("",oid),batarg("l",str),batarg("r",str),batarg("caseignore",bit),batarg("sl",oid),batarg("sr",oid),arg("nil_matches",bit),arg("estimate",lng), arg("anti",bit))),
 pattern("str", "endswithjoin", STRendswithjoin, false, "Join the string bat L with the suffix bat R\nwith optional candidate lists SL and SR\nThe result is two aligned bats with oids of matching rows.", args(2,9, batarg("",oid),batarg("",oid),batarg("l",str),batarg("r",str),batarg("sl",oid),batarg("sr",oid),arg("nil_matches",bit),arg("estimate",lng),arg("anti",bit))),
 pattern("str", "endswithjoin", STRendswithjoin, false, "Join the string bat L with the suffix bat R\nwith optional candidate lists SL and SR\nThe result is two aligned bats with oids of matching rows + icase.", args(2,10, batarg("",oid),batarg("",oid),batarg("l",str),batarg("r",str),batarg("caseignore",bit),batarg("sl",oid),batarg("sr",oid),arg("nil_matches",bit),arg("estimate",lng),arg("anti",bit))),
 pattern("str", "endswithjoin", STRendswithjoin, false, "The same as STRendswithjoin, but only produce one output.", args(1,8,batarg("",oid),batarg("l",str),batarg("r",str),batarg("sl",oid),batarg("sr",oid),arg("nil_matches",bit),arg("estimate",lng), arg("anti",bit))),
 pattern("str", "endswithjoin", STRendswithjoin, false, "The same as STRendswithjoin, but only produce one output + icase.", args(1,9,batarg("",oid),batarg("l",str),batarg("r",str),batarg("caseignore",bit),batarg("sl",oid),batarg("sr",oid),arg("nil_matches",bit),arg("estimate",lng), arg("anti",bit))),
 pattern("str", "containsjoin", STRcontainsjoin, false, "Join the string bat L with the bat R if L contains the string of R\nwith optional candidate lists SL and SR\nThe result is two aligned bats with oids of matching rows.", args(2,9, batarg("",oid),batarg("",oid),batarg("l",str),batarg("r",str),batarg("sl",oid),batarg("sr",oid),arg("nil_matches",bit),arg("estimate",lng),arg("anti",bit))),
 pattern("str", "containsjoin", STRcontainsjoin, false, "Join the string bat L with the bat R if L contains the string of R\nwith optional candidate lists SL and SR\nThe result is two aligned bats with oids of matching rows + icase.", args(2,10, batarg("",oid),batarg("",oid),batarg("l",str),batarg("r",str),batarg("caseignore",bit),batarg("sl",oid),batarg("sr",oid),arg("nil_matches",bit),arg("estimate",lng),arg("anti",bit))),
 pattern("str", "containsjoin", STRcontainsjoin, false, "The same as STRcontainsjoin, but only produce one output.", args(1,8,batarg("",oid),batarg("l",str),batarg("r",str),batarg("sl",oid),batarg("sr",oid),arg("nil_matches",bit),arg("estimate",lng), arg("anti",bit))),
 pattern("str", "containsjoin", STRcontainsjoin, false, "The same as STRcontainsjoin, but only produce one output + icase.", args(1,9,batarg("",oid),batarg("l",str),batarg("r",str),batarg("caseignore",bit),batarg("sl",oid),batarg("sr",oid),arg("nil_matches",bit),arg("estimate",lng), arg("anti",bit))),
 { .imp=NULL }
};
#include "mal_import.h"
#ifdef _MSC_VER
#undef read
#pragma section(".CRT$XCU",read)
#endif
LIB_STARTUP_FUNC(init_str_mal)
{ mal_module2("str", NULL, str_init_funcs, NULL, NULL); }<|MERGE_RESOLUTION|>--- conflicted
+++ resolved
@@ -785,34 +785,7 @@
 int
 str_is_iprefix(const char *s, const char *prefix, int plen)
 {
-<<<<<<< HEAD
-	return GDKstrncasecmp(s, prefix, SIZE_MAX, plen) == 0;
-}
-
-static str
-STRstartswith(Client cntxt, MalBlkPtr mb, MalStkPtr stk, InstrPtr pci)
-{
-	(void) cntxt;
-	(void) mb;
-	bit *res = getArgReference(stk, pci, 0);
-	const str *arg1 = getArgReference(stk, pci, 1),
-		*arg2 = getArgReference(stk, pci, 2);
-	bit icase = pci->argc == 4
-			&& *getArgReference_bit(stk, pci, 3) ? true : false;
-	str s = *arg1, prefix = *arg2, msg = MAL_SUCCEED;
-	if (strNil(s) || strNil(prefix)) {
-		*res = bit_nil;
-	} else {
-		int plen = str_strlen(prefix);
-
-		*res = icase ?
-			str_is_iprefix(s, prefix, plen) :
-			str_is_prefix(s, prefix, plen);
-	}
-	return msg;
-=======
-	return utf8ncasecmp(s, prefix, plen);
->>>>>>> 7fe0d28f
+	return GDKstrncasecmp(s, prefix, SIZE_MAX, plen);
 }
 
 int
@@ -829,23 +802,12 @@
 int
 str_is_isuffix(const char *s, const char *suffix, int sul)
 {
-<<<<<<< HEAD
-	(void) sul;
-	int sufl = UTF8_strlen(suffix);
-	int sl = UTF8_strlen(s);
-	if (sufl > sl) {
-		/* suffix too long */
-		return 0;
-	}
-	return GDKstrcasecmp(UTF8_strtail(s, sl - sufl), suffix) == 0;
-=======
 	int sl = str_strlen(s);
 
 	if (sl < sul)
 		return -1;
 	else
-		return utf8casecmp(s + sl - sul, suffix);
->>>>>>> 7fe0d28f
+		return GDKstrcasecmp(s + sl - sul, suffix);
 }
 
 int
@@ -861,7 +823,7 @@
 {
 	(void) nlen;
 	/* 64bit: should return lng */
-	return utf8casestr(h, n) ? 0 : 1;
+	return GDKstrcasestr(h, n) ? 0 : 1;
 }
 
 #define STR_MAPARGS(STK, PCI, R, S1, S2, ICASE)				\
@@ -899,17 +861,6 @@
 static str
 STRendswith(Client cntxt, MalBlkPtr mb, MalStkPtr stk, InstrPtr pci)
 {
-<<<<<<< HEAD
-	(void) nlen;
-	return (strstr(h, n) != NULL);
-}
-
-bit
-str_icontains(const char *h, const char *n, int nlen)
-{
-	(void) nlen;
-	return (GDKstrcasestr(h, n) != NULL);
-=======
 	(void) cntxt;
 	(void) mb;
 
@@ -927,7 +878,6 @@
 			str_is_suffix(s1, s2, s2_len) == 0;
 	}
 	return MAL_SUCCEED;
->>>>>>> 7fe0d28f
 }
 
 /* returns whether haystack contains needle */
