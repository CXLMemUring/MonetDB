--- conflicted
+++ resolved
@@ -1775,13 +1775,8 @@
 	if (iconv(cd, &from, &len, &r, &size) == (size_t) - 1) {
 		GDKfree(*res);
 		*res = NULL;
-<<<<<<< HEAD
+		iconv_close(cd);
 		throw(MAL, "str.iconv", "String conversion failed from (%s) to (%s)", f, t);
-=======
-		iconv_close(cd);
-		GDKerror("strIconv: String conversion failed from (%s) to (%s)\n", f, t);
-		return GDK_FAIL;
->>>>>>> 2e034d27
 	}
 	*r = 0;
 	iconv_close(cd);
