/*
 * This Source Code Form is subject to the terms of the Mozilla Public
 * License, v. 2.0.  If a copy of the MPL was not distributed with this
 * file, You can obtain one at http://mozilla.org/MPL/2.0/.
 *
 * Copyright 1997 - July 2008 CWI, August 2008 - 2020 MonetDB B.V.
 */

/*
 *  N.J. Nes, M.L. Kersten
 * The String Module
 * Strings can be created in many ways. Already in the built-in
 * operations each atom can be cast to a string using the str(atom)
 * mil command.  The string module gives the possibility of
 * construction string as a substring of the a given string (s). There
 * are two such construction functions.  The first is the substring
 * from some position (offset) until the end of the string. The second
 * start again on the given offset position but only copies count
 * number of bytes. The functions fail when the position and count
 * fall out of bounds. A negative position indicates that the position
 * is computed from the end of the source string.
 *
 * The strings can be compared using the "=" and "!=" operators.
 *
 * The operator "+" concatenates a string and an atom. The atom will
 * be converted to a string using the atom to string c function. The
 * string and the result of the conversion are concatenated to form a
 * new string. This string is returned.
 *
 * The length function returns the length of the string. The length is
 * the number of characters in the string. The maximum string length
 * handled by the kernel is 32-bits long.
 *
 * chrAt() returns the character at position index in the string
 * s. The function will fail when the index is out of range. The range
 * is from 0 to length(s)-1.
 *
 * The startsWith and endsWith functions test if the string s starts
 * with or ends with the given prefix or suffix.
 *
 * The toLower and toUpper functions cast the string to lower or upper
 * case characters.
 *
 * The search(str,chr) function searches for the first occurrence of a
 * character from the begining of the string. The search(chr,str)
 * searches for the last occurrence (or first from the end of the
 * string). The last search function locates the position of first
 * occurrence of the string s2 in string s. All search functions
 * return -1 when the search failed.  Otherwise the position is
 * returned.
 *
 * All string functions fail when an incorrect string (NULL pointer)
 * is given.  In the current implementation, a fail is signaled by
 * returning nil, since this facilitates the use of the string module
 * in bulk operations.
 *
 * All functions in the module have now been converted to
 * Unicode. Internally, we use UTF-8 to store strings as Unicode in
 * zero-terminated byte-sequences.
 */
#include "monetdb_config.h"
#include "str.h"
#include <string.h>

/*
 * UTF-8 Handling
 * UTF-8 is a way to store Unicode strings in zero-terminated byte
 * sequences, which you can e.g. strcmp() with old 8-bit Latin-1
 * strcmp() functions and which then gives the same results as doing
 * the strcmp() on equivalent Latin-1 and ASCII character strings
 * stored in simple one-byte sequences.  These characteristics make
 * UTF-8 an attractive format for upgrading an ASCII-oriented computer
 * program towards one that supports Unicode. That is why we use UTF-8
 * in MonetDB.
 *
 * For MonetDB, UTF-8 mostly has no consequences, as strings stored in
 * BATs are regarded as data, and it does not matter for the database
 * kernel whether the zero-terminated byte sequence it is processing
 * has UTF-8 or Latin-1 semantics. This module is the only place where
 * explicit string functionality is located. We {\bf do} have to adapt
 * the behavior of the length(), search(), substring() and the
 * like commands to the fact that one (Unicode) character is now
 * stored in a variable number of bytes (possibly > 1).
 *
 * One of the things that become more complex in Unicode are
 * uppercase/lowercase conversions. The below tables are the simple
 * one-to-one Unicode case mappings. We do not support the special
 * casing mappings (e.g. from one to two letters).
 *
 * References:
 * simple casing:	http://www.unicode.org/Public/UNIDATA/UnicodeData.txt
 * complex casing: http://www.unicode.org/Public/UNIDATA/SpecialCasing.txt
 *
 * The Unicode case conversion implementation in MonetDB fills a
 * mapping BAT of int,int combinations, in which we perform
 * high-performance hash-lookup (all code inlined).
 */

/* These tables were generated from the Unicode 12.1.0 spec. */
struct UTF8_lower_upper {
	unsigned int from, to;
} UTF8_toUpper[] = { /* code points with non-null uppercase conversion */
	{ 0x0061, 0x0041, },
	{ 0x0062, 0x0042, },
	{ 0x0063, 0x0043, },
	{ 0x0064, 0x0044, },
	{ 0x0065, 0x0045, },
	{ 0x0066, 0x0046, },
	{ 0x0067, 0x0047, },
	{ 0x0068, 0x0048, },
	{ 0x0069, 0x0049, },
	{ 0x006A, 0x004A, },
	{ 0x006B, 0x004B, },
	{ 0x006C, 0x004C, },
	{ 0x006D, 0x004D, },
	{ 0x006E, 0x004E, },
	{ 0x006F, 0x004F, },
	{ 0x0070, 0x0050, },
	{ 0x0071, 0x0051, },
	{ 0x0072, 0x0052, },
	{ 0x0073, 0x0053, },
	{ 0x0074, 0x0054, },
	{ 0x0075, 0x0055, },
	{ 0x0076, 0x0056, },
	{ 0x0077, 0x0057, },
	{ 0x0078, 0x0058, },
	{ 0x0079, 0x0059, },
	{ 0x007A, 0x005A, },
	{ 0x00B5, 0x039C, },
	{ 0x00E0, 0x00C0, },
	{ 0x00E1, 0x00C1, },
	{ 0x00E2, 0x00C2, },
	{ 0x00E3, 0x00C3, },
	{ 0x00E4, 0x00C4, },
	{ 0x00E5, 0x00C5, },
	{ 0x00E6, 0x00C6, },
	{ 0x00E7, 0x00C7, },
	{ 0x00E8, 0x00C8, },
	{ 0x00E9, 0x00C9, },
	{ 0x00EA, 0x00CA, },
	{ 0x00EB, 0x00CB, },
	{ 0x00EC, 0x00CC, },
	{ 0x00ED, 0x00CD, },
	{ 0x00EE, 0x00CE, },
	{ 0x00EF, 0x00CF, },
	{ 0x00F0, 0x00D0, },
	{ 0x00F1, 0x00D1, },
	{ 0x00F2, 0x00D2, },
	{ 0x00F3, 0x00D3, },
	{ 0x00F4, 0x00D4, },
	{ 0x00F5, 0x00D5, },
	{ 0x00F6, 0x00D6, },
	{ 0x00F8, 0x00D8, },
	{ 0x00F9, 0x00D9, },
	{ 0x00FA, 0x00DA, },
	{ 0x00FB, 0x00DB, },
	{ 0x00FC, 0x00DC, },
	{ 0x00FD, 0x00DD, },
	{ 0x00FE, 0x00DE, },
	{ 0x00FF, 0x0178, },
	{ 0x0101, 0x0100, },
	{ 0x0103, 0x0102, },
	{ 0x0105, 0x0104, },
	{ 0x0107, 0x0106, },
	{ 0x0109, 0x0108, },
	{ 0x010B, 0x010A, },
	{ 0x010D, 0x010C, },
	{ 0x010F, 0x010E, },
	{ 0x0111, 0x0110, },
	{ 0x0113, 0x0112, },
	{ 0x0115, 0x0114, },
	{ 0x0117, 0x0116, },
	{ 0x0119, 0x0118, },
	{ 0x011B, 0x011A, },
	{ 0x011D, 0x011C, },
	{ 0x011F, 0x011E, },
	{ 0x0121, 0x0120, },
	{ 0x0123, 0x0122, },
	{ 0x0125, 0x0124, },
	{ 0x0127, 0x0126, },
	{ 0x0129, 0x0128, },
	{ 0x012B, 0x012A, },
	{ 0x012D, 0x012C, },
	{ 0x012F, 0x012E, },
	{ 0x0131, 0x0049, },
	{ 0x0133, 0x0132, },
	{ 0x0135, 0x0134, },
	{ 0x0137, 0x0136, },
	{ 0x013A, 0x0139, },
	{ 0x013C, 0x013B, },
	{ 0x013E, 0x013D, },
	{ 0x0140, 0x013F, },
	{ 0x0142, 0x0141, },
	{ 0x0144, 0x0143, },
	{ 0x0146, 0x0145, },
	{ 0x0148, 0x0147, },
	{ 0x014B, 0x014A, },
	{ 0x014D, 0x014C, },
	{ 0x014F, 0x014E, },
	{ 0x0151, 0x0150, },
	{ 0x0153, 0x0152, },
	{ 0x0155, 0x0154, },
	{ 0x0157, 0x0156, },
	{ 0x0159, 0x0158, },
	{ 0x015B, 0x015A, },
	{ 0x015D, 0x015C, },
	{ 0x015F, 0x015E, },
	{ 0x0161, 0x0160, },
	{ 0x0163, 0x0162, },
	{ 0x0165, 0x0164, },
	{ 0x0167, 0x0166, },
	{ 0x0169, 0x0168, },
	{ 0x016B, 0x016A, },
	{ 0x016D, 0x016C, },
	{ 0x016F, 0x016E, },
	{ 0x0171, 0x0170, },
	{ 0x0173, 0x0172, },
	{ 0x0175, 0x0174, },
	{ 0x0177, 0x0176, },
	{ 0x017A, 0x0179, },
	{ 0x017C, 0x017B, },
	{ 0x017E, 0x017D, },
	{ 0x017F, 0x0053, },
	{ 0x0180, 0x0243, },
	{ 0x0183, 0x0182, },
	{ 0x0185, 0x0184, },
	{ 0x0188, 0x0187, },
	{ 0x018C, 0x018B, },
	{ 0x0192, 0x0191, },
	{ 0x0195, 0x01F6, },
	{ 0x0199, 0x0198, },
	{ 0x019A, 0x023D, },
	{ 0x019E, 0x0220, },
	{ 0x01A1, 0x01A0, },
	{ 0x01A3, 0x01A2, },
	{ 0x01A5, 0x01A4, },
	{ 0x01A8, 0x01A7, },
	{ 0x01AD, 0x01AC, },
	{ 0x01B0, 0x01AF, },
	{ 0x01B4, 0x01B3, },
	{ 0x01B6, 0x01B5, },
	{ 0x01B9, 0x01B8, },
	{ 0x01BD, 0x01BC, },
	{ 0x01BF, 0x01F7, },
	{ 0x01C5, 0x01C4, },
	{ 0x01C6, 0x01C4, },
	{ 0x01C8, 0x01C7, },
	{ 0x01C9, 0x01C7, },
	{ 0x01CB, 0x01CA, },
	{ 0x01CC, 0x01CA, },
	{ 0x01CE, 0x01CD, },
	{ 0x01D0, 0x01CF, },
	{ 0x01D2, 0x01D1, },
	{ 0x01D4, 0x01D3, },
	{ 0x01D6, 0x01D5, },
	{ 0x01D8, 0x01D7, },
	{ 0x01DA, 0x01D9, },
	{ 0x01DC, 0x01DB, },
	{ 0x01DD, 0x018E, },
	{ 0x01DF, 0x01DE, },
	{ 0x01E1, 0x01E0, },
	{ 0x01E3, 0x01E2, },
	{ 0x01E5, 0x01E4, },
	{ 0x01E7, 0x01E6, },
	{ 0x01E9, 0x01E8, },
	{ 0x01EB, 0x01EA, },
	{ 0x01ED, 0x01EC, },
	{ 0x01EF, 0x01EE, },
	{ 0x01F2, 0x01F1, },
	{ 0x01F3, 0x01F1, },
	{ 0x01F5, 0x01F4, },
	{ 0x01F9, 0x01F8, },
	{ 0x01FB, 0x01FA, },
	{ 0x01FD, 0x01FC, },
	{ 0x01FF, 0x01FE, },
	{ 0x0201, 0x0200, },
	{ 0x0203, 0x0202, },
	{ 0x0205, 0x0204, },
	{ 0x0207, 0x0206, },
	{ 0x0209, 0x0208, },
	{ 0x020B, 0x020A, },
	{ 0x020D, 0x020C, },
	{ 0x020F, 0x020E, },
	{ 0x0211, 0x0210, },
	{ 0x0213, 0x0212, },
	{ 0x0215, 0x0214, },
	{ 0x0217, 0x0216, },
	{ 0x0219, 0x0218, },
	{ 0x021B, 0x021A, },
	{ 0x021D, 0x021C, },
	{ 0x021F, 0x021E, },
	{ 0x0223, 0x0222, },
	{ 0x0225, 0x0224, },
	{ 0x0227, 0x0226, },
	{ 0x0229, 0x0228, },
	{ 0x022B, 0x022A, },
	{ 0x022D, 0x022C, },
	{ 0x022F, 0x022E, },
	{ 0x0231, 0x0230, },
	{ 0x0233, 0x0232, },
	{ 0x023C, 0x023B, },
	{ 0x023F, 0x2C7E, },
	{ 0x0240, 0x2C7F, },
	{ 0x0242, 0x0241, },
	{ 0x0247, 0x0246, },
	{ 0x0249, 0x0248, },
	{ 0x024B, 0x024A, },
	{ 0x024D, 0x024C, },
	{ 0x024F, 0x024E, },
	{ 0x0250, 0x2C6F, },
	{ 0x0251, 0x2C6D, },
	{ 0x0252, 0x2C70, },
	{ 0x0253, 0x0181, },
	{ 0x0254, 0x0186, },
	{ 0x0256, 0x0189, },
	{ 0x0257, 0x018A, },
	{ 0x0259, 0x018F, },
	{ 0x025B, 0x0190, },
	{ 0x025C, 0xA7AB, },
	{ 0x0260, 0x0193, },
	{ 0x0261, 0xA7AC, },
	{ 0x0263, 0x0194, },
	{ 0x0265, 0xA78D, },
	{ 0x0266, 0xA7AA, },
	{ 0x0268, 0x0197, },
	{ 0x0269, 0x0196, },
	{ 0x026A, 0xA7AE, },
	{ 0x026B, 0x2C62, },
	{ 0x026C, 0xA7AD, },
	{ 0x026F, 0x019C, },
	{ 0x0271, 0x2C6E, },
	{ 0x0272, 0x019D, },
	{ 0x0275, 0x019F, },
	{ 0x027D, 0x2C64, },
	{ 0x0280, 0x01A6, },
	{ 0x0282, 0xA7C5, },
	{ 0x0283, 0x01A9, },
	{ 0x0287, 0xA7B1, },
	{ 0x0288, 0x01AE, },
	{ 0x0289, 0x0244, },
	{ 0x028A, 0x01B1, },
	{ 0x028B, 0x01B2, },
	{ 0x028C, 0x0245, },
	{ 0x0292, 0x01B7, },
	{ 0x029D, 0xA7B2, },
	{ 0x029E, 0xA7B0, },
	{ 0x0345, 0x0399, },
	{ 0x0371, 0x0370, },
	{ 0x0373, 0x0372, },
	{ 0x0377, 0x0376, },
	{ 0x037B, 0x03FD, },
	{ 0x037C, 0x03FE, },
	{ 0x037D, 0x03FF, },
	{ 0x03AC, 0x0386, },
	{ 0x03AD, 0x0388, },
	{ 0x03AE, 0x0389, },
	{ 0x03AF, 0x038A, },
	{ 0x03B1, 0x0391, },
	{ 0x03B2, 0x0392, },
	{ 0x03B3, 0x0393, },
	{ 0x03B4, 0x0394, },
	{ 0x03B5, 0x0395, },
	{ 0x03B6, 0x0396, },
	{ 0x03B7, 0x0397, },
	{ 0x03B8, 0x0398, },
	{ 0x03B9, 0x0399, },
	{ 0x03BA, 0x039A, },
	{ 0x03BB, 0x039B, },
	{ 0x03BC, 0x039C, },
	{ 0x03BD, 0x039D, },
	{ 0x03BE, 0x039E, },
	{ 0x03BF, 0x039F, },
	{ 0x03C0, 0x03A0, },
	{ 0x03C1, 0x03A1, },
	{ 0x03C2, 0x03A3, },
	{ 0x03C3, 0x03A3, },
	{ 0x03C4, 0x03A4, },
	{ 0x03C5, 0x03A5, },
	{ 0x03C6, 0x03A6, },
	{ 0x03C7, 0x03A7, },
	{ 0x03C8, 0x03A8, },
	{ 0x03C9, 0x03A9, },
	{ 0x03CA, 0x03AA, },
	{ 0x03CB, 0x03AB, },
	{ 0x03CC, 0x038C, },
	{ 0x03CD, 0x038E, },
	{ 0x03CE, 0x038F, },
	{ 0x03D0, 0x0392, },
	{ 0x03D1, 0x0398, },
	{ 0x03D5, 0x03A6, },
	{ 0x03D6, 0x03A0, },
	{ 0x03D7, 0x03CF, },
	{ 0x03D9, 0x03D8, },
	{ 0x03DB, 0x03DA, },
	{ 0x03DD, 0x03DC, },
	{ 0x03DF, 0x03DE, },
	{ 0x03E1, 0x03E0, },
	{ 0x03E3, 0x03E2, },
	{ 0x03E5, 0x03E4, },
	{ 0x03E7, 0x03E6, },
	{ 0x03E9, 0x03E8, },
	{ 0x03EB, 0x03EA, },
	{ 0x03ED, 0x03EC, },
	{ 0x03EF, 0x03EE, },
	{ 0x03F0, 0x039A, },
	{ 0x03F1, 0x03A1, },
	{ 0x03F2, 0x03F9, },
	{ 0x03F3, 0x037F, },
	{ 0x03F5, 0x0395, },
	{ 0x03F8, 0x03F7, },
	{ 0x03FB, 0x03FA, },
	{ 0x0430, 0x0410, },
	{ 0x0431, 0x0411, },
	{ 0x0432, 0x0412, },
	{ 0x0433, 0x0413, },
	{ 0x0434, 0x0414, },
	{ 0x0435, 0x0415, },
	{ 0x0436, 0x0416, },
	{ 0x0437, 0x0417, },
	{ 0x0438, 0x0418, },
	{ 0x0439, 0x0419, },
	{ 0x043A, 0x041A, },
	{ 0x043B, 0x041B, },
	{ 0x043C, 0x041C, },
	{ 0x043D, 0x041D, },
	{ 0x043E, 0x041E, },
	{ 0x043F, 0x041F, },
	{ 0x0440, 0x0420, },
	{ 0x0441, 0x0421, },
	{ 0x0442, 0x0422, },
	{ 0x0443, 0x0423, },
	{ 0x0444, 0x0424, },
	{ 0x0445, 0x0425, },
	{ 0x0446, 0x0426, },
	{ 0x0447, 0x0427, },
	{ 0x0448, 0x0428, },
	{ 0x0449, 0x0429, },
	{ 0x044A, 0x042A, },
	{ 0x044B, 0x042B, },
	{ 0x044C, 0x042C, },
	{ 0x044D, 0x042D, },
	{ 0x044E, 0x042E, },
	{ 0x044F, 0x042F, },
	{ 0x0450, 0x0400, },
	{ 0x0451, 0x0401, },
	{ 0x0452, 0x0402, },
	{ 0x0453, 0x0403, },
	{ 0x0454, 0x0404, },
	{ 0x0455, 0x0405, },
	{ 0x0456, 0x0406, },
	{ 0x0457, 0x0407, },
	{ 0x0458, 0x0408, },
	{ 0x0459, 0x0409, },
	{ 0x045A, 0x040A, },
	{ 0x045B, 0x040B, },
	{ 0x045C, 0x040C, },
	{ 0x045D, 0x040D, },
	{ 0x045E, 0x040E, },
	{ 0x045F, 0x040F, },
	{ 0x0461, 0x0460, },
	{ 0x0463, 0x0462, },
	{ 0x0465, 0x0464, },
	{ 0x0467, 0x0466, },
	{ 0x0469, 0x0468, },
	{ 0x046B, 0x046A, },
	{ 0x046D, 0x046C, },
	{ 0x046F, 0x046E, },
	{ 0x0471, 0x0470, },
	{ 0x0473, 0x0472, },
	{ 0x0475, 0x0474, },
	{ 0x0477, 0x0476, },
	{ 0x0479, 0x0478, },
	{ 0x047B, 0x047A, },
	{ 0x047D, 0x047C, },
	{ 0x047F, 0x047E, },
	{ 0x0481, 0x0480, },
	{ 0x048B, 0x048A, },
	{ 0x048D, 0x048C, },
	{ 0x048F, 0x048E, },
	{ 0x0491, 0x0490, },
	{ 0x0493, 0x0492, },
	{ 0x0495, 0x0494, },
	{ 0x0497, 0x0496, },
	{ 0x0499, 0x0498, },
	{ 0x049B, 0x049A, },
	{ 0x049D, 0x049C, },
	{ 0x049F, 0x049E, },
	{ 0x04A1, 0x04A0, },
	{ 0x04A3, 0x04A2, },
	{ 0x04A5, 0x04A4, },
	{ 0x04A7, 0x04A6, },
	{ 0x04A9, 0x04A8, },
	{ 0x04AB, 0x04AA, },
	{ 0x04AD, 0x04AC, },
	{ 0x04AF, 0x04AE, },
	{ 0x04B1, 0x04B0, },
	{ 0x04B3, 0x04B2, },
	{ 0x04B5, 0x04B4, },
	{ 0x04B7, 0x04B6, },
	{ 0x04B9, 0x04B8, },
	{ 0x04BB, 0x04BA, },
	{ 0x04BD, 0x04BC, },
	{ 0x04BF, 0x04BE, },
	{ 0x04C2, 0x04C1, },
	{ 0x04C4, 0x04C3, },
	{ 0x04C6, 0x04C5, },
	{ 0x04C8, 0x04C7, },
	{ 0x04CA, 0x04C9, },
	{ 0x04CC, 0x04CB, },
	{ 0x04CE, 0x04CD, },
	{ 0x04CF, 0x04C0, },
	{ 0x04D1, 0x04D0, },
	{ 0x04D3, 0x04D2, },
	{ 0x04D5, 0x04D4, },
	{ 0x04D7, 0x04D6, },
	{ 0x04D9, 0x04D8, },
	{ 0x04DB, 0x04DA, },
	{ 0x04DD, 0x04DC, },
	{ 0x04DF, 0x04DE, },
	{ 0x04E1, 0x04E0, },
	{ 0x04E3, 0x04E2, },
	{ 0x04E5, 0x04E4, },
	{ 0x04E7, 0x04E6, },
	{ 0x04E9, 0x04E8, },
	{ 0x04EB, 0x04EA, },
	{ 0x04ED, 0x04EC, },
	{ 0x04EF, 0x04EE, },
	{ 0x04F1, 0x04F0, },
	{ 0x04F3, 0x04F2, },
	{ 0x04F5, 0x04F4, },
	{ 0x04F7, 0x04F6, },
	{ 0x04F9, 0x04F8, },
	{ 0x04FB, 0x04FA, },
	{ 0x04FD, 0x04FC, },
	{ 0x04FF, 0x04FE, },
	{ 0x0501, 0x0500, },
	{ 0x0503, 0x0502, },
	{ 0x0505, 0x0504, },
	{ 0x0507, 0x0506, },
	{ 0x0509, 0x0508, },
	{ 0x050B, 0x050A, },
	{ 0x050D, 0x050C, },
	{ 0x050F, 0x050E, },
	{ 0x0511, 0x0510, },
	{ 0x0513, 0x0512, },
	{ 0x0515, 0x0514, },
	{ 0x0517, 0x0516, },
	{ 0x0519, 0x0518, },
	{ 0x051B, 0x051A, },
	{ 0x051D, 0x051C, },
	{ 0x051F, 0x051E, },
	{ 0x0521, 0x0520, },
	{ 0x0523, 0x0522, },
	{ 0x0525, 0x0524, },
	{ 0x0527, 0x0526, },
	{ 0x0529, 0x0528, },
	{ 0x052B, 0x052A, },
	{ 0x052D, 0x052C, },
	{ 0x052F, 0x052E, },
	{ 0x0561, 0x0531, },
	{ 0x0562, 0x0532, },
	{ 0x0563, 0x0533, },
	{ 0x0564, 0x0534, },
	{ 0x0565, 0x0535, },
	{ 0x0566, 0x0536, },
	{ 0x0567, 0x0537, },
	{ 0x0568, 0x0538, },
	{ 0x0569, 0x0539, },
	{ 0x056A, 0x053A, },
	{ 0x056B, 0x053B, },
	{ 0x056C, 0x053C, },
	{ 0x056D, 0x053D, },
	{ 0x056E, 0x053E, },
	{ 0x056F, 0x053F, },
	{ 0x0570, 0x0540, },
	{ 0x0571, 0x0541, },
	{ 0x0572, 0x0542, },
	{ 0x0573, 0x0543, },
	{ 0x0574, 0x0544, },
	{ 0x0575, 0x0545, },
	{ 0x0576, 0x0546, },
	{ 0x0577, 0x0547, },
	{ 0x0578, 0x0548, },
	{ 0x0579, 0x0549, },
	{ 0x057A, 0x054A, },
	{ 0x057B, 0x054B, },
	{ 0x057C, 0x054C, },
	{ 0x057D, 0x054D, },
	{ 0x057E, 0x054E, },
	{ 0x057F, 0x054F, },
	{ 0x0580, 0x0550, },
	{ 0x0581, 0x0551, },
	{ 0x0582, 0x0552, },
	{ 0x0583, 0x0553, },
	{ 0x0584, 0x0554, },
	{ 0x0585, 0x0555, },
	{ 0x0586, 0x0556, },
	{ 0x10D0, 0x1C90, },
	{ 0x10D1, 0x1C91, },
	{ 0x10D2, 0x1C92, },
	{ 0x10D3, 0x1C93, },
	{ 0x10D4, 0x1C94, },
	{ 0x10D5, 0x1C95, },
	{ 0x10D6, 0x1C96, },
	{ 0x10D7, 0x1C97, },
	{ 0x10D8, 0x1C98, },
	{ 0x10D9, 0x1C99, },
	{ 0x10DA, 0x1C9A, },
	{ 0x10DB, 0x1C9B, },
	{ 0x10DC, 0x1C9C, },
	{ 0x10DD, 0x1C9D, },
	{ 0x10DE, 0x1C9E, },
	{ 0x10DF, 0x1C9F, },
	{ 0x10E0, 0x1CA0, },
	{ 0x10E1, 0x1CA1, },
	{ 0x10E2, 0x1CA2, },
	{ 0x10E3, 0x1CA3, },
	{ 0x10E4, 0x1CA4, },
	{ 0x10E5, 0x1CA5, },
	{ 0x10E6, 0x1CA6, },
	{ 0x10E7, 0x1CA7, },
	{ 0x10E8, 0x1CA8, },
	{ 0x10E9, 0x1CA9, },
	{ 0x10EA, 0x1CAA, },
	{ 0x10EB, 0x1CAB, },
	{ 0x10EC, 0x1CAC, },
	{ 0x10ED, 0x1CAD, },
	{ 0x10EE, 0x1CAE, },
	{ 0x10EF, 0x1CAF, },
	{ 0x10F0, 0x1CB0, },
	{ 0x10F1, 0x1CB1, },
	{ 0x10F2, 0x1CB2, },
	{ 0x10F3, 0x1CB3, },
	{ 0x10F4, 0x1CB4, },
	{ 0x10F5, 0x1CB5, },
	{ 0x10F6, 0x1CB6, },
	{ 0x10F7, 0x1CB7, },
	{ 0x10F8, 0x1CB8, },
	{ 0x10F9, 0x1CB9, },
	{ 0x10FA, 0x1CBA, },
	{ 0x10FD, 0x1CBD, },
	{ 0x10FE, 0x1CBE, },
	{ 0x10FF, 0x1CBF, },
	{ 0x13F8, 0x13F0, },
	{ 0x13F9, 0x13F1, },
	{ 0x13FA, 0x13F2, },
	{ 0x13FB, 0x13F3, },
	{ 0x13FC, 0x13F4, },
	{ 0x13FD, 0x13F5, },
	{ 0x1C80, 0x0412, },
	{ 0x1C81, 0x0414, },
	{ 0x1C82, 0x041E, },
	{ 0x1C83, 0x0421, },
	{ 0x1C84, 0x0422, },
	{ 0x1C85, 0x0422, },
	{ 0x1C86, 0x042A, },
	{ 0x1C87, 0x0462, },
	{ 0x1C88, 0xA64A, },
	{ 0x1D79, 0xA77D, },
	{ 0x1D7D, 0x2C63, },
	{ 0x1D8E, 0xA7C6, },
	{ 0x1E01, 0x1E00, },
	{ 0x1E03, 0x1E02, },
	{ 0x1E05, 0x1E04, },
	{ 0x1E07, 0x1E06, },
	{ 0x1E09, 0x1E08, },
	{ 0x1E0B, 0x1E0A, },
	{ 0x1E0D, 0x1E0C, },
	{ 0x1E0F, 0x1E0E, },
	{ 0x1E11, 0x1E10, },
	{ 0x1E13, 0x1E12, },
	{ 0x1E15, 0x1E14, },
	{ 0x1E17, 0x1E16, },
	{ 0x1E19, 0x1E18, },
	{ 0x1E1B, 0x1E1A, },
	{ 0x1E1D, 0x1E1C, },
	{ 0x1E1F, 0x1E1E, },
	{ 0x1E21, 0x1E20, },
	{ 0x1E23, 0x1E22, },
	{ 0x1E25, 0x1E24, },
	{ 0x1E27, 0x1E26, },
	{ 0x1E29, 0x1E28, },
	{ 0x1E2B, 0x1E2A, },
	{ 0x1E2D, 0x1E2C, },
	{ 0x1E2F, 0x1E2E, },
	{ 0x1E31, 0x1E30, },
	{ 0x1E33, 0x1E32, },
	{ 0x1E35, 0x1E34, },
	{ 0x1E37, 0x1E36, },
	{ 0x1E39, 0x1E38, },
	{ 0x1E3B, 0x1E3A, },
	{ 0x1E3D, 0x1E3C, },
	{ 0x1E3F, 0x1E3E, },
	{ 0x1E41, 0x1E40, },
	{ 0x1E43, 0x1E42, },
	{ 0x1E45, 0x1E44, },
	{ 0x1E47, 0x1E46, },
	{ 0x1E49, 0x1E48, },
	{ 0x1E4B, 0x1E4A, },
	{ 0x1E4D, 0x1E4C, },
	{ 0x1E4F, 0x1E4E, },
	{ 0x1E51, 0x1E50, },
	{ 0x1E53, 0x1E52, },
	{ 0x1E55, 0x1E54, },
	{ 0x1E57, 0x1E56, },
	{ 0x1E59, 0x1E58, },
	{ 0x1E5B, 0x1E5A, },
	{ 0x1E5D, 0x1E5C, },
	{ 0x1E5F, 0x1E5E, },
	{ 0x1E61, 0x1E60, },
	{ 0x1E63, 0x1E62, },
	{ 0x1E65, 0x1E64, },
	{ 0x1E67, 0x1E66, },
	{ 0x1E69, 0x1E68, },
	{ 0x1E6B, 0x1E6A, },
	{ 0x1E6D, 0x1E6C, },
	{ 0x1E6F, 0x1E6E, },
	{ 0x1E71, 0x1E70, },
	{ 0x1E73, 0x1E72, },
	{ 0x1E75, 0x1E74, },
	{ 0x1E77, 0x1E76, },
	{ 0x1E79, 0x1E78, },
	{ 0x1E7B, 0x1E7A, },
	{ 0x1E7D, 0x1E7C, },
	{ 0x1E7F, 0x1E7E, },
	{ 0x1E81, 0x1E80, },
	{ 0x1E83, 0x1E82, },
	{ 0x1E85, 0x1E84, },
	{ 0x1E87, 0x1E86, },
	{ 0x1E89, 0x1E88, },
	{ 0x1E8B, 0x1E8A, },
	{ 0x1E8D, 0x1E8C, },
	{ 0x1E8F, 0x1E8E, },
	{ 0x1E91, 0x1E90, },
	{ 0x1E93, 0x1E92, },
	{ 0x1E95, 0x1E94, },
	{ 0x1E9B, 0x1E60, },
	{ 0x1EA1, 0x1EA0, },
	{ 0x1EA3, 0x1EA2, },
	{ 0x1EA5, 0x1EA4, },
	{ 0x1EA7, 0x1EA6, },
	{ 0x1EA9, 0x1EA8, },
	{ 0x1EAB, 0x1EAA, },
	{ 0x1EAD, 0x1EAC, },
	{ 0x1EAF, 0x1EAE, },
	{ 0x1EB1, 0x1EB0, },
	{ 0x1EB3, 0x1EB2, },
	{ 0x1EB5, 0x1EB4, },
	{ 0x1EB7, 0x1EB6, },
	{ 0x1EB9, 0x1EB8, },
	{ 0x1EBB, 0x1EBA, },
	{ 0x1EBD, 0x1EBC, },
	{ 0x1EBF, 0x1EBE, },
	{ 0x1EC1, 0x1EC0, },
	{ 0x1EC3, 0x1EC2, },
	{ 0x1EC5, 0x1EC4, },
	{ 0x1EC7, 0x1EC6, },
	{ 0x1EC9, 0x1EC8, },
	{ 0x1ECB, 0x1ECA, },
	{ 0x1ECD, 0x1ECC, },
	{ 0x1ECF, 0x1ECE, },
	{ 0x1ED1, 0x1ED0, },
	{ 0x1ED3, 0x1ED2, },
	{ 0x1ED5, 0x1ED4, },
	{ 0x1ED7, 0x1ED6, },
	{ 0x1ED9, 0x1ED8, },
	{ 0x1EDB, 0x1EDA, },
	{ 0x1EDD, 0x1EDC, },
	{ 0x1EDF, 0x1EDE, },
	{ 0x1EE1, 0x1EE0, },
	{ 0x1EE3, 0x1EE2, },
	{ 0x1EE5, 0x1EE4, },
	{ 0x1EE7, 0x1EE6, },
	{ 0x1EE9, 0x1EE8, },
	{ 0x1EEB, 0x1EEA, },
	{ 0x1EED, 0x1EEC, },
	{ 0x1EEF, 0x1EEE, },
	{ 0x1EF1, 0x1EF0, },
	{ 0x1EF3, 0x1EF2, },
	{ 0x1EF5, 0x1EF4, },
	{ 0x1EF7, 0x1EF6, },
	{ 0x1EF9, 0x1EF8, },
	{ 0x1EFB, 0x1EFA, },
	{ 0x1EFD, 0x1EFC, },
	{ 0x1EFF, 0x1EFE, },
	{ 0x1F00, 0x1F08, },
	{ 0x1F01, 0x1F09, },
	{ 0x1F02, 0x1F0A, },
	{ 0x1F03, 0x1F0B, },
	{ 0x1F04, 0x1F0C, },
	{ 0x1F05, 0x1F0D, },
	{ 0x1F06, 0x1F0E, },
	{ 0x1F07, 0x1F0F, },
	{ 0x1F10, 0x1F18, },
	{ 0x1F11, 0x1F19, },
	{ 0x1F12, 0x1F1A, },
	{ 0x1F13, 0x1F1B, },
	{ 0x1F14, 0x1F1C, },
	{ 0x1F15, 0x1F1D, },
	{ 0x1F20, 0x1F28, },
	{ 0x1F21, 0x1F29, },
	{ 0x1F22, 0x1F2A, },
	{ 0x1F23, 0x1F2B, },
	{ 0x1F24, 0x1F2C, },
	{ 0x1F25, 0x1F2D, },
	{ 0x1F26, 0x1F2E, },
	{ 0x1F27, 0x1F2F, },
	{ 0x1F30, 0x1F38, },
	{ 0x1F31, 0x1F39, },
	{ 0x1F32, 0x1F3A, },
	{ 0x1F33, 0x1F3B, },
	{ 0x1F34, 0x1F3C, },
	{ 0x1F35, 0x1F3D, },
	{ 0x1F36, 0x1F3E, },
	{ 0x1F37, 0x1F3F, },
	{ 0x1F40, 0x1F48, },
	{ 0x1F41, 0x1F49, },
	{ 0x1F42, 0x1F4A, },
	{ 0x1F43, 0x1F4B, },
	{ 0x1F44, 0x1F4C, },
	{ 0x1F45, 0x1F4D, },
	{ 0x1F51, 0x1F59, },
	{ 0x1F53, 0x1F5B, },
	{ 0x1F55, 0x1F5D, },
	{ 0x1F57, 0x1F5F, },
	{ 0x1F60, 0x1F68, },
	{ 0x1F61, 0x1F69, },
	{ 0x1F62, 0x1F6A, },
	{ 0x1F63, 0x1F6B, },
	{ 0x1F64, 0x1F6C, },
	{ 0x1F65, 0x1F6D, },
	{ 0x1F66, 0x1F6E, },
	{ 0x1F67, 0x1F6F, },
	{ 0x1F70, 0x1FBA, },
	{ 0x1F71, 0x1FBB, },
	{ 0x1F72, 0x1FC8, },
	{ 0x1F73, 0x1FC9, },
	{ 0x1F74, 0x1FCA, },
	{ 0x1F75, 0x1FCB, },
	{ 0x1F76, 0x1FDA, },
	{ 0x1F77, 0x1FDB, },
	{ 0x1F78, 0x1FF8, },
	{ 0x1F79, 0x1FF9, },
	{ 0x1F7A, 0x1FEA, },
	{ 0x1F7B, 0x1FEB, },
	{ 0x1F7C, 0x1FFA, },
	{ 0x1F7D, 0x1FFB, },
	{ 0x1F80, 0x1F88, },
	{ 0x1F81, 0x1F89, },
	{ 0x1F82, 0x1F8A, },
	{ 0x1F83, 0x1F8B, },
	{ 0x1F84, 0x1F8C, },
	{ 0x1F85, 0x1F8D, },
	{ 0x1F86, 0x1F8E, },
	{ 0x1F87, 0x1F8F, },
	{ 0x1F90, 0x1F98, },
	{ 0x1F91, 0x1F99, },
	{ 0x1F92, 0x1F9A, },
	{ 0x1F93, 0x1F9B, },
	{ 0x1F94, 0x1F9C, },
	{ 0x1F95, 0x1F9D, },
	{ 0x1F96, 0x1F9E, },
	{ 0x1F97, 0x1F9F, },
	{ 0x1FA0, 0x1FA8, },
	{ 0x1FA1, 0x1FA9, },
	{ 0x1FA2, 0x1FAA, },
	{ 0x1FA3, 0x1FAB, },
	{ 0x1FA4, 0x1FAC, },
	{ 0x1FA5, 0x1FAD, },
	{ 0x1FA6, 0x1FAE, },
	{ 0x1FA7, 0x1FAF, },
	{ 0x1FB0, 0x1FB8, },
	{ 0x1FB1, 0x1FB9, },
	{ 0x1FB3, 0x1FBC, },
	{ 0x1FBE, 0x0399, },
	{ 0x1FC3, 0x1FCC, },
	{ 0x1FD0, 0x1FD8, },
	{ 0x1FD1, 0x1FD9, },
	{ 0x1FE0, 0x1FE8, },
	{ 0x1FE1, 0x1FE9, },
	{ 0x1FE5, 0x1FEC, },
	{ 0x1FF3, 0x1FFC, },
	{ 0x214E, 0x2132, },
	{ 0x2170, 0x2160, },
	{ 0x2171, 0x2161, },
	{ 0x2172, 0x2162, },
	{ 0x2173, 0x2163, },
	{ 0x2174, 0x2164, },
	{ 0x2175, 0x2165, },
	{ 0x2176, 0x2166, },
	{ 0x2177, 0x2167, },
	{ 0x2178, 0x2168, },
	{ 0x2179, 0x2169, },
	{ 0x217A, 0x216A, },
	{ 0x217B, 0x216B, },
	{ 0x217C, 0x216C, },
	{ 0x217D, 0x216D, },
	{ 0x217E, 0x216E, },
	{ 0x217F, 0x216F, },
	{ 0x2184, 0x2183, },
	{ 0x24D0, 0x24B6, },
	{ 0x24D1, 0x24B7, },
	{ 0x24D2, 0x24B8, },
	{ 0x24D3, 0x24B9, },
	{ 0x24D4, 0x24BA, },
	{ 0x24D5, 0x24BB, },
	{ 0x24D6, 0x24BC, },
	{ 0x24D7, 0x24BD, },
	{ 0x24D8, 0x24BE, },
	{ 0x24D9, 0x24BF, },
	{ 0x24DA, 0x24C0, },
	{ 0x24DB, 0x24C1, },
	{ 0x24DC, 0x24C2, },
	{ 0x24DD, 0x24C3, },
	{ 0x24DE, 0x24C4, },
	{ 0x24DF, 0x24C5, },
	{ 0x24E0, 0x24C6, },
	{ 0x24E1, 0x24C7, },
	{ 0x24E2, 0x24C8, },
	{ 0x24E3, 0x24C9, },
	{ 0x24E4, 0x24CA, },
	{ 0x24E5, 0x24CB, },
	{ 0x24E6, 0x24CC, },
	{ 0x24E7, 0x24CD, },
	{ 0x24E8, 0x24CE, },
	{ 0x24E9, 0x24CF, },
	{ 0x2C30, 0x2C00, },
	{ 0x2C31, 0x2C01, },
	{ 0x2C32, 0x2C02, },
	{ 0x2C33, 0x2C03, },
	{ 0x2C34, 0x2C04, },
	{ 0x2C35, 0x2C05, },
	{ 0x2C36, 0x2C06, },
	{ 0x2C37, 0x2C07, },
	{ 0x2C38, 0x2C08, },
	{ 0x2C39, 0x2C09, },
	{ 0x2C3A, 0x2C0A, },
	{ 0x2C3B, 0x2C0B, },
	{ 0x2C3C, 0x2C0C, },
	{ 0x2C3D, 0x2C0D, },
	{ 0x2C3E, 0x2C0E, },
	{ 0x2C3F, 0x2C0F, },
	{ 0x2C40, 0x2C10, },
	{ 0x2C41, 0x2C11, },
	{ 0x2C42, 0x2C12, },
	{ 0x2C43, 0x2C13, },
	{ 0x2C44, 0x2C14, },
	{ 0x2C45, 0x2C15, },
	{ 0x2C46, 0x2C16, },
	{ 0x2C47, 0x2C17, },
	{ 0x2C48, 0x2C18, },
	{ 0x2C49, 0x2C19, },
	{ 0x2C4A, 0x2C1A, },
	{ 0x2C4B, 0x2C1B, },
	{ 0x2C4C, 0x2C1C, },
	{ 0x2C4D, 0x2C1D, },
	{ 0x2C4E, 0x2C1E, },
	{ 0x2C4F, 0x2C1F, },
	{ 0x2C50, 0x2C20, },
	{ 0x2C51, 0x2C21, },
	{ 0x2C52, 0x2C22, },
	{ 0x2C53, 0x2C23, },
	{ 0x2C54, 0x2C24, },
	{ 0x2C55, 0x2C25, },
	{ 0x2C56, 0x2C26, },
	{ 0x2C57, 0x2C27, },
	{ 0x2C58, 0x2C28, },
	{ 0x2C59, 0x2C29, },
	{ 0x2C5A, 0x2C2A, },
	{ 0x2C5B, 0x2C2B, },
	{ 0x2C5C, 0x2C2C, },
	{ 0x2C5D, 0x2C2D, },
	{ 0x2C5E, 0x2C2E, },
	{ 0x2C61, 0x2C60, },
	{ 0x2C65, 0x023A, },
	{ 0x2C66, 0x023E, },
	{ 0x2C68, 0x2C67, },
	{ 0x2C6A, 0x2C69, },
	{ 0x2C6C, 0x2C6B, },
	{ 0x2C73, 0x2C72, },
	{ 0x2C76, 0x2C75, },
	{ 0x2C81, 0x2C80, },
	{ 0x2C83, 0x2C82, },
	{ 0x2C85, 0x2C84, },
	{ 0x2C87, 0x2C86, },
	{ 0x2C89, 0x2C88, },
	{ 0x2C8B, 0x2C8A, },
	{ 0x2C8D, 0x2C8C, },
	{ 0x2C8F, 0x2C8E, },
	{ 0x2C91, 0x2C90, },
	{ 0x2C93, 0x2C92, },
	{ 0x2C95, 0x2C94, },
	{ 0x2C97, 0x2C96, },
	{ 0x2C99, 0x2C98, },
	{ 0x2C9B, 0x2C9A, },
	{ 0x2C9D, 0x2C9C, },
	{ 0x2C9F, 0x2C9E, },
	{ 0x2CA1, 0x2CA0, },
	{ 0x2CA3, 0x2CA2, },
	{ 0x2CA5, 0x2CA4, },
	{ 0x2CA7, 0x2CA6, },
	{ 0x2CA9, 0x2CA8, },
	{ 0x2CAB, 0x2CAA, },
	{ 0x2CAD, 0x2CAC, },
	{ 0x2CAF, 0x2CAE, },
	{ 0x2CB1, 0x2CB0, },
	{ 0x2CB3, 0x2CB2, },
	{ 0x2CB5, 0x2CB4, },
	{ 0x2CB7, 0x2CB6, },
	{ 0x2CB9, 0x2CB8, },
	{ 0x2CBB, 0x2CBA, },
	{ 0x2CBD, 0x2CBC, },
	{ 0x2CBF, 0x2CBE, },
	{ 0x2CC1, 0x2CC0, },
	{ 0x2CC3, 0x2CC2, },
	{ 0x2CC5, 0x2CC4, },
	{ 0x2CC7, 0x2CC6, },
	{ 0x2CC9, 0x2CC8, },
	{ 0x2CCB, 0x2CCA, },
	{ 0x2CCD, 0x2CCC, },
	{ 0x2CCF, 0x2CCE, },
	{ 0x2CD1, 0x2CD0, },
	{ 0x2CD3, 0x2CD2, },
	{ 0x2CD5, 0x2CD4, },
	{ 0x2CD7, 0x2CD6, },
	{ 0x2CD9, 0x2CD8, },
	{ 0x2CDB, 0x2CDA, },
	{ 0x2CDD, 0x2CDC, },
	{ 0x2CDF, 0x2CDE, },
	{ 0x2CE1, 0x2CE0, },
	{ 0x2CE3, 0x2CE2, },
	{ 0x2CEC, 0x2CEB, },
	{ 0x2CEE, 0x2CED, },
	{ 0x2CF3, 0x2CF2, },
	{ 0x2D00, 0x10A0, },
	{ 0x2D01, 0x10A1, },
	{ 0x2D02, 0x10A2, },
	{ 0x2D03, 0x10A3, },
	{ 0x2D04, 0x10A4, },
	{ 0x2D05, 0x10A5, },
	{ 0x2D06, 0x10A6, },
	{ 0x2D07, 0x10A7, },
	{ 0x2D08, 0x10A8, },
	{ 0x2D09, 0x10A9, },
	{ 0x2D0A, 0x10AA, },
	{ 0x2D0B, 0x10AB, },
	{ 0x2D0C, 0x10AC, },
	{ 0x2D0D, 0x10AD, },
	{ 0x2D0E, 0x10AE, },
	{ 0x2D0F, 0x10AF, },
	{ 0x2D10, 0x10B0, },
	{ 0x2D11, 0x10B1, },
	{ 0x2D12, 0x10B2, },
	{ 0x2D13, 0x10B3, },
	{ 0x2D14, 0x10B4, },
	{ 0x2D15, 0x10B5, },
	{ 0x2D16, 0x10B6, },
	{ 0x2D17, 0x10B7, },
	{ 0x2D18, 0x10B8, },
	{ 0x2D19, 0x10B9, },
	{ 0x2D1A, 0x10BA, },
	{ 0x2D1B, 0x10BB, },
	{ 0x2D1C, 0x10BC, },
	{ 0x2D1D, 0x10BD, },
	{ 0x2D1E, 0x10BE, },
	{ 0x2D1F, 0x10BF, },
	{ 0x2D20, 0x10C0, },
	{ 0x2D21, 0x10C1, },
	{ 0x2D22, 0x10C2, },
	{ 0x2D23, 0x10C3, },
	{ 0x2D24, 0x10C4, },
	{ 0x2D25, 0x10C5, },
	{ 0x2D27, 0x10C7, },
	{ 0x2D2D, 0x10CD, },
	{ 0xA641, 0xA640, },
	{ 0xA643, 0xA642, },
	{ 0xA645, 0xA644, },
	{ 0xA647, 0xA646, },
	{ 0xA649, 0xA648, },
	{ 0xA64B, 0xA64A, },
	{ 0xA64D, 0xA64C, },
	{ 0xA64F, 0xA64E, },
	{ 0xA651, 0xA650, },
	{ 0xA653, 0xA652, },
	{ 0xA655, 0xA654, },
	{ 0xA657, 0xA656, },
	{ 0xA659, 0xA658, },
	{ 0xA65B, 0xA65A, },
	{ 0xA65D, 0xA65C, },
	{ 0xA65F, 0xA65E, },
	{ 0xA661, 0xA660, },
	{ 0xA663, 0xA662, },
	{ 0xA665, 0xA664, },
	{ 0xA667, 0xA666, },
	{ 0xA669, 0xA668, },
	{ 0xA66B, 0xA66A, },
	{ 0xA66D, 0xA66C, },
	{ 0xA681, 0xA680, },
	{ 0xA683, 0xA682, },
	{ 0xA685, 0xA684, },
	{ 0xA687, 0xA686, },
	{ 0xA689, 0xA688, },
	{ 0xA68B, 0xA68A, },
	{ 0xA68D, 0xA68C, },
	{ 0xA68F, 0xA68E, },
	{ 0xA691, 0xA690, },
	{ 0xA693, 0xA692, },
	{ 0xA695, 0xA694, },
	{ 0xA697, 0xA696, },
	{ 0xA699, 0xA698, },
	{ 0xA69B, 0xA69A, },
	{ 0xA723, 0xA722, },
	{ 0xA725, 0xA724, },
	{ 0xA727, 0xA726, },
	{ 0xA729, 0xA728, },
	{ 0xA72B, 0xA72A, },
	{ 0xA72D, 0xA72C, },
	{ 0xA72F, 0xA72E, },
	{ 0xA733, 0xA732, },
	{ 0xA735, 0xA734, },
	{ 0xA737, 0xA736, },
	{ 0xA739, 0xA738, },
	{ 0xA73B, 0xA73A, },
	{ 0xA73D, 0xA73C, },
	{ 0xA73F, 0xA73E, },
	{ 0xA741, 0xA740, },
	{ 0xA743, 0xA742, },
	{ 0xA745, 0xA744, },
	{ 0xA747, 0xA746, },
	{ 0xA749, 0xA748, },
	{ 0xA74B, 0xA74A, },
	{ 0xA74D, 0xA74C, },
	{ 0xA74F, 0xA74E, },
	{ 0xA751, 0xA750, },
	{ 0xA753, 0xA752, },
	{ 0xA755, 0xA754, },
	{ 0xA757, 0xA756, },
	{ 0xA759, 0xA758, },
	{ 0xA75B, 0xA75A, },
	{ 0xA75D, 0xA75C, },
	{ 0xA75F, 0xA75E, },
	{ 0xA761, 0xA760, },
	{ 0xA763, 0xA762, },
	{ 0xA765, 0xA764, },
	{ 0xA767, 0xA766, },
	{ 0xA769, 0xA768, },
	{ 0xA76B, 0xA76A, },
	{ 0xA76D, 0xA76C, },
	{ 0xA76F, 0xA76E, },
	{ 0xA77A, 0xA779, },
	{ 0xA77C, 0xA77B, },
	{ 0xA77F, 0xA77E, },
	{ 0xA781, 0xA780, },
	{ 0xA783, 0xA782, },
	{ 0xA785, 0xA784, },
	{ 0xA787, 0xA786, },
	{ 0xA78C, 0xA78B, },
	{ 0xA791, 0xA790, },
	{ 0xA793, 0xA792, },
	{ 0xA794, 0xA7C4, },
	{ 0xA797, 0xA796, },
	{ 0xA799, 0xA798, },
	{ 0xA79B, 0xA79A, },
	{ 0xA79D, 0xA79C, },
	{ 0xA79F, 0xA79E, },
	{ 0xA7A1, 0xA7A0, },
	{ 0xA7A3, 0xA7A2, },
	{ 0xA7A5, 0xA7A4, },
	{ 0xA7A7, 0xA7A6, },
	{ 0xA7A9, 0xA7A8, },
	{ 0xA7B5, 0xA7B4, },
	{ 0xA7B7, 0xA7B6, },
	{ 0xA7B9, 0xA7B8, },
	{ 0xA7BB, 0xA7BA, },
	{ 0xA7BD, 0xA7BC, },
	{ 0xA7BF, 0xA7BE, },
	{ 0xA7C3, 0xA7C2, },
	{ 0xAB53, 0xA7B3, },
	{ 0xAB70, 0x13A0, },
	{ 0xAB71, 0x13A1, },
	{ 0xAB72, 0x13A2, },
	{ 0xAB73, 0x13A3, },
	{ 0xAB74, 0x13A4, },
	{ 0xAB75, 0x13A5, },
	{ 0xAB76, 0x13A6, },
	{ 0xAB77, 0x13A7, },
	{ 0xAB78, 0x13A8, },
	{ 0xAB79, 0x13A9, },
	{ 0xAB7A, 0x13AA, },
	{ 0xAB7B, 0x13AB, },
	{ 0xAB7C, 0x13AC, },
	{ 0xAB7D, 0x13AD, },
	{ 0xAB7E, 0x13AE, },
	{ 0xAB7F, 0x13AF, },
	{ 0xAB80, 0x13B0, },
	{ 0xAB81, 0x13B1, },
	{ 0xAB82, 0x13B2, },
	{ 0xAB83, 0x13B3, },
	{ 0xAB84, 0x13B4, },
	{ 0xAB85, 0x13B5, },
	{ 0xAB86, 0x13B6, },
	{ 0xAB87, 0x13B7, },
	{ 0xAB88, 0x13B8, },
	{ 0xAB89, 0x13B9, },
	{ 0xAB8A, 0x13BA, },
	{ 0xAB8B, 0x13BB, },
	{ 0xAB8C, 0x13BC, },
	{ 0xAB8D, 0x13BD, },
	{ 0xAB8E, 0x13BE, },
	{ 0xAB8F, 0x13BF, },
	{ 0xAB90, 0x13C0, },
	{ 0xAB91, 0x13C1, },
	{ 0xAB92, 0x13C2, },
	{ 0xAB93, 0x13C3, },
	{ 0xAB94, 0x13C4, },
	{ 0xAB95, 0x13C5, },
	{ 0xAB96, 0x13C6, },
	{ 0xAB97, 0x13C7, },
	{ 0xAB98, 0x13C8, },
	{ 0xAB99, 0x13C9, },
	{ 0xAB9A, 0x13CA, },
	{ 0xAB9B, 0x13CB, },
	{ 0xAB9C, 0x13CC, },
	{ 0xAB9D, 0x13CD, },
	{ 0xAB9E, 0x13CE, },
	{ 0xAB9F, 0x13CF, },
	{ 0xABA0, 0x13D0, },
	{ 0xABA1, 0x13D1, },
	{ 0xABA2, 0x13D2, },
	{ 0xABA3, 0x13D3, },
	{ 0xABA4, 0x13D4, },
	{ 0xABA5, 0x13D5, },
	{ 0xABA6, 0x13D6, },
	{ 0xABA7, 0x13D7, },
	{ 0xABA8, 0x13D8, },
	{ 0xABA9, 0x13D9, },
	{ 0xABAA, 0x13DA, },
	{ 0xABAB, 0x13DB, },
	{ 0xABAC, 0x13DC, },
	{ 0xABAD, 0x13DD, },
	{ 0xABAE, 0x13DE, },
	{ 0xABAF, 0x13DF, },
	{ 0xABB0, 0x13E0, },
	{ 0xABB1, 0x13E1, },
	{ 0xABB2, 0x13E2, },
	{ 0xABB3, 0x13E3, },
	{ 0xABB4, 0x13E4, },
	{ 0xABB5, 0x13E5, },
	{ 0xABB6, 0x13E6, },
	{ 0xABB7, 0x13E7, },
	{ 0xABB8, 0x13E8, },
	{ 0xABB9, 0x13E9, },
	{ 0xABBA, 0x13EA, },
	{ 0xABBB, 0x13EB, },
	{ 0xABBC, 0x13EC, },
	{ 0xABBD, 0x13ED, },
	{ 0xABBE, 0x13EE, },
	{ 0xABBF, 0x13EF, },
	{ 0xFF41, 0xFF21, },
	{ 0xFF42, 0xFF22, },
	{ 0xFF43, 0xFF23, },
	{ 0xFF44, 0xFF24, },
	{ 0xFF45, 0xFF25, },
	{ 0xFF46, 0xFF26, },
	{ 0xFF47, 0xFF27, },
	{ 0xFF48, 0xFF28, },
	{ 0xFF49, 0xFF29, },
	{ 0xFF4A, 0xFF2A, },
	{ 0xFF4B, 0xFF2B, },
	{ 0xFF4C, 0xFF2C, },
	{ 0xFF4D, 0xFF2D, },
	{ 0xFF4E, 0xFF2E, },
	{ 0xFF4F, 0xFF2F, },
	{ 0xFF50, 0xFF30, },
	{ 0xFF51, 0xFF31, },
	{ 0xFF52, 0xFF32, },
	{ 0xFF53, 0xFF33, },
	{ 0xFF54, 0xFF34, },
	{ 0xFF55, 0xFF35, },
	{ 0xFF56, 0xFF36, },
	{ 0xFF57, 0xFF37, },
	{ 0xFF58, 0xFF38, },
	{ 0xFF59, 0xFF39, },
	{ 0xFF5A, 0xFF3A, },
	{ 0x10428, 0x10400, },
	{ 0x10429, 0x10401, },
	{ 0x1042A, 0x10402, },
	{ 0x1042B, 0x10403, },
	{ 0x1042C, 0x10404, },
	{ 0x1042D, 0x10405, },
	{ 0x1042E, 0x10406, },
	{ 0x1042F, 0x10407, },
	{ 0x10430, 0x10408, },
	{ 0x10431, 0x10409, },
	{ 0x10432, 0x1040A, },
	{ 0x10433, 0x1040B, },
	{ 0x10434, 0x1040C, },
	{ 0x10435, 0x1040D, },
	{ 0x10436, 0x1040E, },
	{ 0x10437, 0x1040F, },
	{ 0x10438, 0x10410, },
	{ 0x10439, 0x10411, },
	{ 0x1043A, 0x10412, },
	{ 0x1043B, 0x10413, },
	{ 0x1043C, 0x10414, },
	{ 0x1043D, 0x10415, },
	{ 0x1043E, 0x10416, },
	{ 0x1043F, 0x10417, },
	{ 0x10440, 0x10418, },
	{ 0x10441, 0x10419, },
	{ 0x10442, 0x1041A, },
	{ 0x10443, 0x1041B, },
	{ 0x10444, 0x1041C, },
	{ 0x10445, 0x1041D, },
	{ 0x10446, 0x1041E, },
	{ 0x10447, 0x1041F, },
	{ 0x10448, 0x10420, },
	{ 0x10449, 0x10421, },
	{ 0x1044A, 0x10422, },
	{ 0x1044B, 0x10423, },
	{ 0x1044C, 0x10424, },
	{ 0x1044D, 0x10425, },
	{ 0x1044E, 0x10426, },
	{ 0x1044F, 0x10427, },
	{ 0x104D8, 0x104B0, },
	{ 0x104D9, 0x104B1, },
	{ 0x104DA, 0x104B2, },
	{ 0x104DB, 0x104B3, },
	{ 0x104DC, 0x104B4, },
	{ 0x104DD, 0x104B5, },
	{ 0x104DE, 0x104B6, },
	{ 0x104DF, 0x104B7, },
	{ 0x104E0, 0x104B8, },
	{ 0x104E1, 0x104B9, },
	{ 0x104E2, 0x104BA, },
	{ 0x104E3, 0x104BB, },
	{ 0x104E4, 0x104BC, },
	{ 0x104E5, 0x104BD, },
	{ 0x104E6, 0x104BE, },
	{ 0x104E7, 0x104BF, },
	{ 0x104E8, 0x104C0, },
	{ 0x104E9, 0x104C1, },
	{ 0x104EA, 0x104C2, },
	{ 0x104EB, 0x104C3, },
	{ 0x104EC, 0x104C4, },
	{ 0x104ED, 0x104C5, },
	{ 0x104EE, 0x104C6, },
	{ 0x104EF, 0x104C7, },
	{ 0x104F0, 0x104C8, },
	{ 0x104F1, 0x104C9, },
	{ 0x104F2, 0x104CA, },
	{ 0x104F3, 0x104CB, },
	{ 0x104F4, 0x104CC, },
	{ 0x104F5, 0x104CD, },
	{ 0x104F6, 0x104CE, },
	{ 0x104F7, 0x104CF, },
	{ 0x104F8, 0x104D0, },
	{ 0x104F9, 0x104D1, },
	{ 0x104FA, 0x104D2, },
	{ 0x104FB, 0x104D3, },
	{ 0x10CC0, 0x10C80, },
	{ 0x10CC1, 0x10C81, },
	{ 0x10CC2, 0x10C82, },
	{ 0x10CC3, 0x10C83, },
	{ 0x10CC4, 0x10C84, },
	{ 0x10CC5, 0x10C85, },
	{ 0x10CC6, 0x10C86, },
	{ 0x10CC7, 0x10C87, },
	{ 0x10CC8, 0x10C88, },
	{ 0x10CC9, 0x10C89, },
	{ 0x10CCA, 0x10C8A, },
	{ 0x10CCB, 0x10C8B, },
	{ 0x10CCC, 0x10C8C, },
	{ 0x10CCD, 0x10C8D, },
	{ 0x10CCE, 0x10C8E, },
	{ 0x10CCF, 0x10C8F, },
	{ 0x10CD0, 0x10C90, },
	{ 0x10CD1, 0x10C91, },
	{ 0x10CD2, 0x10C92, },
	{ 0x10CD3, 0x10C93, },
	{ 0x10CD4, 0x10C94, },
	{ 0x10CD5, 0x10C95, },
	{ 0x10CD6, 0x10C96, },
	{ 0x10CD7, 0x10C97, },
	{ 0x10CD8, 0x10C98, },
	{ 0x10CD9, 0x10C99, },
	{ 0x10CDA, 0x10C9A, },
	{ 0x10CDB, 0x10C9B, },
	{ 0x10CDC, 0x10C9C, },
	{ 0x10CDD, 0x10C9D, },
	{ 0x10CDE, 0x10C9E, },
	{ 0x10CDF, 0x10C9F, },
	{ 0x10CE0, 0x10CA0, },
	{ 0x10CE1, 0x10CA1, },
	{ 0x10CE2, 0x10CA2, },
	{ 0x10CE3, 0x10CA3, },
	{ 0x10CE4, 0x10CA4, },
	{ 0x10CE5, 0x10CA5, },
	{ 0x10CE6, 0x10CA6, },
	{ 0x10CE7, 0x10CA7, },
	{ 0x10CE8, 0x10CA8, },
	{ 0x10CE9, 0x10CA9, },
	{ 0x10CEA, 0x10CAA, },
	{ 0x10CEB, 0x10CAB, },
	{ 0x10CEC, 0x10CAC, },
	{ 0x10CED, 0x10CAD, },
	{ 0x10CEE, 0x10CAE, },
	{ 0x10CEF, 0x10CAF, },
	{ 0x10CF0, 0x10CB0, },
	{ 0x10CF1, 0x10CB1, },
	{ 0x10CF2, 0x10CB2, },
	{ 0x118C0, 0x118A0, },
	{ 0x118C1, 0x118A1, },
	{ 0x118C2, 0x118A2, },
	{ 0x118C3, 0x118A3, },
	{ 0x118C4, 0x118A4, },
	{ 0x118C5, 0x118A5, },
	{ 0x118C6, 0x118A6, },
	{ 0x118C7, 0x118A7, },
	{ 0x118C8, 0x118A8, },
	{ 0x118C9, 0x118A9, },
	{ 0x118CA, 0x118AA, },
	{ 0x118CB, 0x118AB, },
	{ 0x118CC, 0x118AC, },
	{ 0x118CD, 0x118AD, },
	{ 0x118CE, 0x118AE, },
	{ 0x118CF, 0x118AF, },
	{ 0x118D0, 0x118B0, },
	{ 0x118D1, 0x118B1, },
	{ 0x118D2, 0x118B2, },
	{ 0x118D3, 0x118B3, },
	{ 0x118D4, 0x118B4, },
	{ 0x118D5, 0x118B5, },
	{ 0x118D6, 0x118B6, },
	{ 0x118D7, 0x118B7, },
	{ 0x118D8, 0x118B8, },
	{ 0x118D9, 0x118B9, },
	{ 0x118DA, 0x118BA, },
	{ 0x118DB, 0x118BB, },
	{ 0x118DC, 0x118BC, },
	{ 0x118DD, 0x118BD, },
	{ 0x118DE, 0x118BE, },
	{ 0x118DF, 0x118BF, },
	{ 0x16E60, 0x16E40, },
	{ 0x16E61, 0x16E41, },
	{ 0x16E62, 0x16E42, },
	{ 0x16E63, 0x16E43, },
	{ 0x16E64, 0x16E44, },
	{ 0x16E65, 0x16E45, },
	{ 0x16E66, 0x16E46, },
	{ 0x16E67, 0x16E47, },
	{ 0x16E68, 0x16E48, },
	{ 0x16E69, 0x16E49, },
	{ 0x16E6A, 0x16E4A, },
	{ 0x16E6B, 0x16E4B, },
	{ 0x16E6C, 0x16E4C, },
	{ 0x16E6D, 0x16E4D, },
	{ 0x16E6E, 0x16E4E, },
	{ 0x16E6F, 0x16E4F, },
	{ 0x16E70, 0x16E50, },
	{ 0x16E71, 0x16E51, },
	{ 0x16E72, 0x16E52, },
	{ 0x16E73, 0x16E53, },
	{ 0x16E74, 0x16E54, },
	{ 0x16E75, 0x16E55, },
	{ 0x16E76, 0x16E56, },
	{ 0x16E77, 0x16E57, },
	{ 0x16E78, 0x16E58, },
	{ 0x16E79, 0x16E59, },
	{ 0x16E7A, 0x16E5A, },
	{ 0x16E7B, 0x16E5B, },
	{ 0x16E7C, 0x16E5C, },
	{ 0x16E7D, 0x16E5D, },
	{ 0x16E7E, 0x16E5E, },
	{ 0x16E7F, 0x16E5F, },
	{ 0x1E922, 0x1E900, },
	{ 0x1E923, 0x1E901, },
	{ 0x1E924, 0x1E902, },
	{ 0x1E925, 0x1E903, },
	{ 0x1E926, 0x1E904, },
	{ 0x1E927, 0x1E905, },
	{ 0x1E928, 0x1E906, },
	{ 0x1E929, 0x1E907, },
	{ 0x1E92A, 0x1E908, },
	{ 0x1E92B, 0x1E909, },
	{ 0x1E92C, 0x1E90A, },
	{ 0x1E92D, 0x1E90B, },
	{ 0x1E92E, 0x1E90C, },
	{ 0x1E92F, 0x1E90D, },
	{ 0x1E930, 0x1E90E, },
	{ 0x1E931, 0x1E90F, },
	{ 0x1E932, 0x1E910, },
	{ 0x1E933, 0x1E911, },
	{ 0x1E934, 0x1E912, },
	{ 0x1E935, 0x1E913, },
	{ 0x1E936, 0x1E914, },
	{ 0x1E937, 0x1E915, },
	{ 0x1E938, 0x1E916, },
	{ 0x1E939, 0x1E917, },
	{ 0x1E93A, 0x1E918, },
	{ 0x1E93B, 0x1E919, },
	{ 0x1E93C, 0x1E91A, },
	{ 0x1E93D, 0x1E91B, },
	{ 0x1E93E, 0x1E91C, },
	{ 0x1E93F, 0x1E91D, },
	{ 0x1E940, 0x1E91E, },
	{ 0x1E941, 0x1E91F, },
	{ 0x1E942, 0x1E920, },
	{ 0x1E943, 0x1E921, },
}, UTF8_toLower[] = { /* code points with non-null lowercase conversion */
	{ 0x0041, 0x0061, },
	{ 0x0042, 0x0062, },
	{ 0x0043, 0x0063, },
	{ 0x0044, 0x0064, },
	{ 0x0045, 0x0065, },
	{ 0x0046, 0x0066, },
	{ 0x0047, 0x0067, },
	{ 0x0048, 0x0068, },
	{ 0x0049, 0x0069, },
	{ 0x004A, 0x006A, },
	{ 0x004B, 0x006B, },
	{ 0x004C, 0x006C, },
	{ 0x004D, 0x006D, },
	{ 0x004E, 0x006E, },
	{ 0x004F, 0x006F, },
	{ 0x0050, 0x0070, },
	{ 0x0051, 0x0071, },
	{ 0x0052, 0x0072, },
	{ 0x0053, 0x0073, },
	{ 0x0054, 0x0074, },
	{ 0x0055, 0x0075, },
	{ 0x0056, 0x0076, },
	{ 0x0057, 0x0077, },
	{ 0x0058, 0x0078, },
	{ 0x0059, 0x0079, },
	{ 0x005A, 0x007A, },
	{ 0x00C0, 0x00E0, },
	{ 0x00C1, 0x00E1, },
	{ 0x00C2, 0x00E2, },
	{ 0x00C3, 0x00E3, },
	{ 0x00C4, 0x00E4, },
	{ 0x00C5, 0x00E5, },
	{ 0x00C6, 0x00E6, },
	{ 0x00C7, 0x00E7, },
	{ 0x00C8, 0x00E8, },
	{ 0x00C9, 0x00E9, },
	{ 0x00CA, 0x00EA, },
	{ 0x00CB, 0x00EB, },
	{ 0x00CC, 0x00EC, },
	{ 0x00CD, 0x00ED, },
	{ 0x00CE, 0x00EE, },
	{ 0x00CF, 0x00EF, },
	{ 0x00D0, 0x00F0, },
	{ 0x00D1, 0x00F1, },
	{ 0x00D2, 0x00F2, },
	{ 0x00D3, 0x00F3, },
	{ 0x00D4, 0x00F4, },
	{ 0x00D5, 0x00F5, },
	{ 0x00D6, 0x00F6, },
	{ 0x00D8, 0x00F8, },
	{ 0x00D9, 0x00F9, },
	{ 0x00DA, 0x00FA, },
	{ 0x00DB, 0x00FB, },
	{ 0x00DC, 0x00FC, },
	{ 0x00DD, 0x00FD, },
	{ 0x00DE, 0x00FE, },
	{ 0x0100, 0x0101, },
	{ 0x0102, 0x0103, },
	{ 0x0104, 0x0105, },
	{ 0x0106, 0x0107, },
	{ 0x0108, 0x0109, },
	{ 0x010A, 0x010B, },
	{ 0x010C, 0x010D, },
	{ 0x010E, 0x010F, },
	{ 0x0110, 0x0111, },
	{ 0x0112, 0x0113, },
	{ 0x0114, 0x0115, },
	{ 0x0116, 0x0117, },
	{ 0x0118, 0x0119, },
	{ 0x011A, 0x011B, },
	{ 0x011C, 0x011D, },
	{ 0x011E, 0x011F, },
	{ 0x0120, 0x0121, },
	{ 0x0122, 0x0123, },
	{ 0x0124, 0x0125, },
	{ 0x0126, 0x0127, },
	{ 0x0128, 0x0129, },
	{ 0x012A, 0x012B, },
	{ 0x012C, 0x012D, },
	{ 0x012E, 0x012F, },
	{ 0x0130, 0x0069, },
	{ 0x0132, 0x0133, },
	{ 0x0134, 0x0135, },
	{ 0x0136, 0x0137, },
	{ 0x0139, 0x013A, },
	{ 0x013B, 0x013C, },
	{ 0x013D, 0x013E, },
	{ 0x013F, 0x0140, },
	{ 0x0141, 0x0142, },
	{ 0x0143, 0x0144, },
	{ 0x0145, 0x0146, },
	{ 0x0147, 0x0148, },
	{ 0x014A, 0x014B, },
	{ 0x014C, 0x014D, },
	{ 0x014E, 0x014F, },
	{ 0x0150, 0x0151, },
	{ 0x0152, 0x0153, },
	{ 0x0154, 0x0155, },
	{ 0x0156, 0x0157, },
	{ 0x0158, 0x0159, },
	{ 0x015A, 0x015B, },
	{ 0x015C, 0x015D, },
	{ 0x015E, 0x015F, },
	{ 0x0160, 0x0161, },
	{ 0x0162, 0x0163, },
	{ 0x0164, 0x0165, },
	{ 0x0166, 0x0167, },
	{ 0x0168, 0x0169, },
	{ 0x016A, 0x016B, },
	{ 0x016C, 0x016D, },
	{ 0x016E, 0x016F, },
	{ 0x0170, 0x0171, },
	{ 0x0172, 0x0173, },
	{ 0x0174, 0x0175, },
	{ 0x0176, 0x0177, },
	{ 0x0178, 0x00FF, },
	{ 0x0179, 0x017A, },
	{ 0x017B, 0x017C, },
	{ 0x017D, 0x017E, },
	{ 0x0181, 0x0253, },
	{ 0x0182, 0x0183, },
	{ 0x0184, 0x0185, },
	{ 0x0186, 0x0254, },
	{ 0x0187, 0x0188, },
	{ 0x0189, 0x0256, },
	{ 0x018A, 0x0257, },
	{ 0x018B, 0x018C, },
	{ 0x018E, 0x01DD, },
	{ 0x018F, 0x0259, },
	{ 0x0190, 0x025B, },
	{ 0x0191, 0x0192, },
	{ 0x0193, 0x0260, },
	{ 0x0194, 0x0263, },
	{ 0x0196, 0x0269, },
	{ 0x0197, 0x0268, },
	{ 0x0198, 0x0199, },
	{ 0x019C, 0x026F, },
	{ 0x019D, 0x0272, },
	{ 0x019F, 0x0275, },
	{ 0x01A0, 0x01A1, },
	{ 0x01A2, 0x01A3, },
	{ 0x01A4, 0x01A5, },
	{ 0x01A6, 0x0280, },
	{ 0x01A7, 0x01A8, },
	{ 0x01A9, 0x0283, },
	{ 0x01AC, 0x01AD, },
	{ 0x01AE, 0x0288, },
	{ 0x01AF, 0x01B0, },
	{ 0x01B1, 0x028A, },
	{ 0x01B2, 0x028B, },
	{ 0x01B3, 0x01B4, },
	{ 0x01B5, 0x01B6, },
	{ 0x01B7, 0x0292, },
	{ 0x01B8, 0x01B9, },
	{ 0x01BC, 0x01BD, },
	{ 0x01C4, 0x01C6, },
	{ 0x01C5, 0x01C6, },
	{ 0x01C7, 0x01C9, },
	{ 0x01C8, 0x01C9, },
	{ 0x01CA, 0x01CC, },
	{ 0x01CB, 0x01CC, },
	{ 0x01CD, 0x01CE, },
	{ 0x01CF, 0x01D0, },
	{ 0x01D1, 0x01D2, },
	{ 0x01D3, 0x01D4, },
	{ 0x01D5, 0x01D6, },
	{ 0x01D7, 0x01D8, },
	{ 0x01D9, 0x01DA, },
	{ 0x01DB, 0x01DC, },
	{ 0x01DE, 0x01DF, },
	{ 0x01E0, 0x01E1, },
	{ 0x01E2, 0x01E3, },
	{ 0x01E4, 0x01E5, },
	{ 0x01E6, 0x01E7, },
	{ 0x01E8, 0x01E9, },
	{ 0x01EA, 0x01EB, },
	{ 0x01EC, 0x01ED, },
	{ 0x01EE, 0x01EF, },
	{ 0x01F1, 0x01F3, },
	{ 0x01F2, 0x01F3, },
	{ 0x01F4, 0x01F5, },
	{ 0x01F6, 0x0195, },
	{ 0x01F7, 0x01BF, },
	{ 0x01F8, 0x01F9, },
	{ 0x01FA, 0x01FB, },
	{ 0x01FC, 0x01FD, },
	{ 0x01FE, 0x01FF, },
	{ 0x0200, 0x0201, },
	{ 0x0202, 0x0203, },
	{ 0x0204, 0x0205, },
	{ 0x0206, 0x0207, },
	{ 0x0208, 0x0209, },
	{ 0x020A, 0x020B, },
	{ 0x020C, 0x020D, },
	{ 0x020E, 0x020F, },
	{ 0x0210, 0x0211, },
	{ 0x0212, 0x0213, },
	{ 0x0214, 0x0215, },
	{ 0x0216, 0x0217, },
	{ 0x0218, 0x0219, },
	{ 0x021A, 0x021B, },
	{ 0x021C, 0x021D, },
	{ 0x021E, 0x021F, },
	{ 0x0220, 0x019E, },
	{ 0x0222, 0x0223, },
	{ 0x0224, 0x0225, },
	{ 0x0226, 0x0227, },
	{ 0x0228, 0x0229, },
	{ 0x022A, 0x022B, },
	{ 0x022C, 0x022D, },
	{ 0x022E, 0x022F, },
	{ 0x0230, 0x0231, },
	{ 0x0232, 0x0233, },
	{ 0x023A, 0x2C65, },
	{ 0x023B, 0x023C, },
	{ 0x023D, 0x019A, },
	{ 0x023E, 0x2C66, },
	{ 0x0241, 0x0242, },
	{ 0x0243, 0x0180, },
	{ 0x0244, 0x0289, },
	{ 0x0245, 0x028C, },
	{ 0x0246, 0x0247, },
	{ 0x0248, 0x0249, },
	{ 0x024A, 0x024B, },
	{ 0x024C, 0x024D, },
	{ 0x024E, 0x024F, },
	{ 0x0370, 0x0371, },
	{ 0x0372, 0x0373, },
	{ 0x0376, 0x0377, },
	{ 0x037F, 0x03F3, },
	{ 0x0386, 0x03AC, },
	{ 0x0388, 0x03AD, },
	{ 0x0389, 0x03AE, },
	{ 0x038A, 0x03AF, },
	{ 0x038C, 0x03CC, },
	{ 0x038E, 0x03CD, },
	{ 0x038F, 0x03CE, },
	{ 0x0391, 0x03B1, },
	{ 0x0392, 0x03B2, },
	{ 0x0393, 0x03B3, },
	{ 0x0394, 0x03B4, },
	{ 0x0395, 0x03B5, },
	{ 0x0396, 0x03B6, },
	{ 0x0397, 0x03B7, },
	{ 0x0398, 0x03B8, },
	{ 0x0399, 0x03B9, },
	{ 0x039A, 0x03BA, },
	{ 0x039B, 0x03BB, },
	{ 0x039C, 0x03BC, },
	{ 0x039D, 0x03BD, },
	{ 0x039E, 0x03BE, },
	{ 0x039F, 0x03BF, },
	{ 0x03A0, 0x03C0, },
	{ 0x03A1, 0x03C1, },
	{ 0x03A3, 0x03C3, },
	{ 0x03A4, 0x03C4, },
	{ 0x03A5, 0x03C5, },
	{ 0x03A6, 0x03C6, },
	{ 0x03A7, 0x03C7, },
	{ 0x03A8, 0x03C8, },
	{ 0x03A9, 0x03C9, },
	{ 0x03AA, 0x03CA, },
	{ 0x03AB, 0x03CB, },
	{ 0x03CF, 0x03D7, },
	{ 0x03D8, 0x03D9, },
	{ 0x03DA, 0x03DB, },
	{ 0x03DC, 0x03DD, },
	{ 0x03DE, 0x03DF, },
	{ 0x03E0, 0x03E1, },
	{ 0x03E2, 0x03E3, },
	{ 0x03E4, 0x03E5, },
	{ 0x03E6, 0x03E7, },
	{ 0x03E8, 0x03E9, },
	{ 0x03EA, 0x03EB, },
	{ 0x03EC, 0x03ED, },
	{ 0x03EE, 0x03EF, },
	{ 0x03F4, 0x03B8, },
	{ 0x03F7, 0x03F8, },
	{ 0x03F9, 0x03F2, },
	{ 0x03FA, 0x03FB, },
	{ 0x03FD, 0x037B, },
	{ 0x03FE, 0x037C, },
	{ 0x03FF, 0x037D, },
	{ 0x0400, 0x0450, },
	{ 0x0401, 0x0451, },
	{ 0x0402, 0x0452, },
	{ 0x0403, 0x0453, },
	{ 0x0404, 0x0454, },
	{ 0x0405, 0x0455, },
	{ 0x0406, 0x0456, },
	{ 0x0407, 0x0457, },
	{ 0x0408, 0x0458, },
	{ 0x0409, 0x0459, },
	{ 0x040A, 0x045A, },
	{ 0x040B, 0x045B, },
	{ 0x040C, 0x045C, },
	{ 0x040D, 0x045D, },
	{ 0x040E, 0x045E, },
	{ 0x040F, 0x045F, },
	{ 0x0410, 0x0430, },
	{ 0x0411, 0x0431, },
	{ 0x0412, 0x0432, },
	{ 0x0413, 0x0433, },
	{ 0x0414, 0x0434, },
	{ 0x0415, 0x0435, },
	{ 0x0416, 0x0436, },
	{ 0x0417, 0x0437, },
	{ 0x0418, 0x0438, },
	{ 0x0419, 0x0439, },
	{ 0x041A, 0x043A, },
	{ 0x041B, 0x043B, },
	{ 0x041C, 0x043C, },
	{ 0x041D, 0x043D, },
	{ 0x041E, 0x043E, },
	{ 0x041F, 0x043F, },
	{ 0x0420, 0x0440, },
	{ 0x0421, 0x0441, },
	{ 0x0422, 0x0442, },
	{ 0x0423, 0x0443, },
	{ 0x0424, 0x0444, },
	{ 0x0425, 0x0445, },
	{ 0x0426, 0x0446, },
	{ 0x0427, 0x0447, },
	{ 0x0428, 0x0448, },
	{ 0x0429, 0x0449, },
	{ 0x042A, 0x044A, },
	{ 0x042B, 0x044B, },
	{ 0x042C, 0x044C, },
	{ 0x042D, 0x044D, },
	{ 0x042E, 0x044E, },
	{ 0x042F, 0x044F, },
	{ 0x0460, 0x0461, },
	{ 0x0462, 0x0463, },
	{ 0x0464, 0x0465, },
	{ 0x0466, 0x0467, },
	{ 0x0468, 0x0469, },
	{ 0x046A, 0x046B, },
	{ 0x046C, 0x046D, },
	{ 0x046E, 0x046F, },
	{ 0x0470, 0x0471, },
	{ 0x0472, 0x0473, },
	{ 0x0474, 0x0475, },
	{ 0x0476, 0x0477, },
	{ 0x0478, 0x0479, },
	{ 0x047A, 0x047B, },
	{ 0x047C, 0x047D, },
	{ 0x047E, 0x047F, },
	{ 0x0480, 0x0481, },
	{ 0x048A, 0x048B, },
	{ 0x048C, 0x048D, },
	{ 0x048E, 0x048F, },
	{ 0x0490, 0x0491, },
	{ 0x0492, 0x0493, },
	{ 0x0494, 0x0495, },
	{ 0x0496, 0x0497, },
	{ 0x0498, 0x0499, },
	{ 0x049A, 0x049B, },
	{ 0x049C, 0x049D, },
	{ 0x049E, 0x049F, },
	{ 0x04A0, 0x04A1, },
	{ 0x04A2, 0x04A3, },
	{ 0x04A4, 0x04A5, },
	{ 0x04A6, 0x04A7, },
	{ 0x04A8, 0x04A9, },
	{ 0x04AA, 0x04AB, },
	{ 0x04AC, 0x04AD, },
	{ 0x04AE, 0x04AF, },
	{ 0x04B0, 0x04B1, },
	{ 0x04B2, 0x04B3, },
	{ 0x04B4, 0x04B5, },
	{ 0x04B6, 0x04B7, },
	{ 0x04B8, 0x04B9, },
	{ 0x04BA, 0x04BB, },
	{ 0x04BC, 0x04BD, },
	{ 0x04BE, 0x04BF, },
	{ 0x04C0, 0x04CF, },
	{ 0x04C1, 0x04C2, },
	{ 0x04C3, 0x04C4, },
	{ 0x04C5, 0x04C6, },
	{ 0x04C7, 0x04C8, },
	{ 0x04C9, 0x04CA, },
	{ 0x04CB, 0x04CC, },
	{ 0x04CD, 0x04CE, },
	{ 0x04D0, 0x04D1, },
	{ 0x04D2, 0x04D3, },
	{ 0x04D4, 0x04D5, },
	{ 0x04D6, 0x04D7, },
	{ 0x04D8, 0x04D9, },
	{ 0x04DA, 0x04DB, },
	{ 0x04DC, 0x04DD, },
	{ 0x04DE, 0x04DF, },
	{ 0x04E0, 0x04E1, },
	{ 0x04E2, 0x04E3, },
	{ 0x04E4, 0x04E5, },
	{ 0x04E6, 0x04E7, },
	{ 0x04E8, 0x04E9, },
	{ 0x04EA, 0x04EB, },
	{ 0x04EC, 0x04ED, },
	{ 0x04EE, 0x04EF, },
	{ 0x04F0, 0x04F1, },
	{ 0x04F2, 0x04F3, },
	{ 0x04F4, 0x04F5, },
	{ 0x04F6, 0x04F7, },
	{ 0x04F8, 0x04F9, },
	{ 0x04FA, 0x04FB, },
	{ 0x04FC, 0x04FD, },
	{ 0x04FE, 0x04FF, },
	{ 0x0500, 0x0501, },
	{ 0x0502, 0x0503, },
	{ 0x0504, 0x0505, },
	{ 0x0506, 0x0507, },
	{ 0x0508, 0x0509, },
	{ 0x050A, 0x050B, },
	{ 0x050C, 0x050D, },
	{ 0x050E, 0x050F, },
	{ 0x0510, 0x0511, },
	{ 0x0512, 0x0513, },
	{ 0x0514, 0x0515, },
	{ 0x0516, 0x0517, },
	{ 0x0518, 0x0519, },
	{ 0x051A, 0x051B, },
	{ 0x051C, 0x051D, },
	{ 0x051E, 0x051F, },
	{ 0x0520, 0x0521, },
	{ 0x0522, 0x0523, },
	{ 0x0524, 0x0525, },
	{ 0x0526, 0x0527, },
	{ 0x0528, 0x0529, },
	{ 0x052A, 0x052B, },
	{ 0x052C, 0x052D, },
	{ 0x052E, 0x052F, },
	{ 0x0531, 0x0561, },
	{ 0x0532, 0x0562, },
	{ 0x0533, 0x0563, },
	{ 0x0534, 0x0564, },
	{ 0x0535, 0x0565, },
	{ 0x0536, 0x0566, },
	{ 0x0537, 0x0567, },
	{ 0x0538, 0x0568, },
	{ 0x0539, 0x0569, },
	{ 0x053A, 0x056A, },
	{ 0x053B, 0x056B, },
	{ 0x053C, 0x056C, },
	{ 0x053D, 0x056D, },
	{ 0x053E, 0x056E, },
	{ 0x053F, 0x056F, },
	{ 0x0540, 0x0570, },
	{ 0x0541, 0x0571, },
	{ 0x0542, 0x0572, },
	{ 0x0543, 0x0573, },
	{ 0x0544, 0x0574, },
	{ 0x0545, 0x0575, },
	{ 0x0546, 0x0576, },
	{ 0x0547, 0x0577, },
	{ 0x0548, 0x0578, },
	{ 0x0549, 0x0579, },
	{ 0x054A, 0x057A, },
	{ 0x054B, 0x057B, },
	{ 0x054C, 0x057C, },
	{ 0x054D, 0x057D, },
	{ 0x054E, 0x057E, },
	{ 0x054F, 0x057F, },
	{ 0x0550, 0x0580, },
	{ 0x0551, 0x0581, },
	{ 0x0552, 0x0582, },
	{ 0x0553, 0x0583, },
	{ 0x0554, 0x0584, },
	{ 0x0555, 0x0585, },
	{ 0x0556, 0x0586, },
	{ 0x10A0, 0x2D00, },
	{ 0x10A1, 0x2D01, },
	{ 0x10A2, 0x2D02, },
	{ 0x10A3, 0x2D03, },
	{ 0x10A4, 0x2D04, },
	{ 0x10A5, 0x2D05, },
	{ 0x10A6, 0x2D06, },
	{ 0x10A7, 0x2D07, },
	{ 0x10A8, 0x2D08, },
	{ 0x10A9, 0x2D09, },
	{ 0x10AA, 0x2D0A, },
	{ 0x10AB, 0x2D0B, },
	{ 0x10AC, 0x2D0C, },
	{ 0x10AD, 0x2D0D, },
	{ 0x10AE, 0x2D0E, },
	{ 0x10AF, 0x2D0F, },
	{ 0x10B0, 0x2D10, },
	{ 0x10B1, 0x2D11, },
	{ 0x10B2, 0x2D12, },
	{ 0x10B3, 0x2D13, },
	{ 0x10B4, 0x2D14, },
	{ 0x10B5, 0x2D15, },
	{ 0x10B6, 0x2D16, },
	{ 0x10B7, 0x2D17, },
	{ 0x10B8, 0x2D18, },
	{ 0x10B9, 0x2D19, },
	{ 0x10BA, 0x2D1A, },
	{ 0x10BB, 0x2D1B, },
	{ 0x10BC, 0x2D1C, },
	{ 0x10BD, 0x2D1D, },
	{ 0x10BE, 0x2D1E, },
	{ 0x10BF, 0x2D1F, },
	{ 0x10C0, 0x2D20, },
	{ 0x10C1, 0x2D21, },
	{ 0x10C2, 0x2D22, },
	{ 0x10C3, 0x2D23, },
	{ 0x10C4, 0x2D24, },
	{ 0x10C5, 0x2D25, },
	{ 0x10C7, 0x2D27, },
	{ 0x10CD, 0x2D2D, },
	{ 0x13A0, 0xAB70, },
	{ 0x13A1, 0xAB71, },
	{ 0x13A2, 0xAB72, },
	{ 0x13A3, 0xAB73, },
	{ 0x13A4, 0xAB74, },
	{ 0x13A5, 0xAB75, },
	{ 0x13A6, 0xAB76, },
	{ 0x13A7, 0xAB77, },
	{ 0x13A8, 0xAB78, },
	{ 0x13A9, 0xAB79, },
	{ 0x13AA, 0xAB7A, },
	{ 0x13AB, 0xAB7B, },
	{ 0x13AC, 0xAB7C, },
	{ 0x13AD, 0xAB7D, },
	{ 0x13AE, 0xAB7E, },
	{ 0x13AF, 0xAB7F, },
	{ 0x13B0, 0xAB80, },
	{ 0x13B1, 0xAB81, },
	{ 0x13B2, 0xAB82, },
	{ 0x13B3, 0xAB83, },
	{ 0x13B4, 0xAB84, },
	{ 0x13B5, 0xAB85, },
	{ 0x13B6, 0xAB86, },
	{ 0x13B7, 0xAB87, },
	{ 0x13B8, 0xAB88, },
	{ 0x13B9, 0xAB89, },
	{ 0x13BA, 0xAB8A, },
	{ 0x13BB, 0xAB8B, },
	{ 0x13BC, 0xAB8C, },
	{ 0x13BD, 0xAB8D, },
	{ 0x13BE, 0xAB8E, },
	{ 0x13BF, 0xAB8F, },
	{ 0x13C0, 0xAB90, },
	{ 0x13C1, 0xAB91, },
	{ 0x13C2, 0xAB92, },
	{ 0x13C3, 0xAB93, },
	{ 0x13C4, 0xAB94, },
	{ 0x13C5, 0xAB95, },
	{ 0x13C6, 0xAB96, },
	{ 0x13C7, 0xAB97, },
	{ 0x13C8, 0xAB98, },
	{ 0x13C9, 0xAB99, },
	{ 0x13CA, 0xAB9A, },
	{ 0x13CB, 0xAB9B, },
	{ 0x13CC, 0xAB9C, },
	{ 0x13CD, 0xAB9D, },
	{ 0x13CE, 0xAB9E, },
	{ 0x13CF, 0xAB9F, },
	{ 0x13D0, 0xABA0, },
	{ 0x13D1, 0xABA1, },
	{ 0x13D2, 0xABA2, },
	{ 0x13D3, 0xABA3, },
	{ 0x13D4, 0xABA4, },
	{ 0x13D5, 0xABA5, },
	{ 0x13D6, 0xABA6, },
	{ 0x13D7, 0xABA7, },
	{ 0x13D8, 0xABA8, },
	{ 0x13D9, 0xABA9, },
	{ 0x13DA, 0xABAA, },
	{ 0x13DB, 0xABAB, },
	{ 0x13DC, 0xABAC, },
	{ 0x13DD, 0xABAD, },
	{ 0x13DE, 0xABAE, },
	{ 0x13DF, 0xABAF, },
	{ 0x13E0, 0xABB0, },
	{ 0x13E1, 0xABB1, },
	{ 0x13E2, 0xABB2, },
	{ 0x13E3, 0xABB3, },
	{ 0x13E4, 0xABB4, },
	{ 0x13E5, 0xABB5, },
	{ 0x13E6, 0xABB6, },
	{ 0x13E7, 0xABB7, },
	{ 0x13E8, 0xABB8, },
	{ 0x13E9, 0xABB9, },
	{ 0x13EA, 0xABBA, },
	{ 0x13EB, 0xABBB, },
	{ 0x13EC, 0xABBC, },
	{ 0x13ED, 0xABBD, },
	{ 0x13EE, 0xABBE, },
	{ 0x13EF, 0xABBF, },
	{ 0x13F0, 0x13F8, },
	{ 0x13F1, 0x13F9, },
	{ 0x13F2, 0x13FA, },
	{ 0x13F3, 0x13FB, },
	{ 0x13F4, 0x13FC, },
	{ 0x13F5, 0x13FD, },
	{ 0x1C90, 0x10D0, },
	{ 0x1C91, 0x10D1, },
	{ 0x1C92, 0x10D2, },
	{ 0x1C93, 0x10D3, },
	{ 0x1C94, 0x10D4, },
	{ 0x1C95, 0x10D5, },
	{ 0x1C96, 0x10D6, },
	{ 0x1C97, 0x10D7, },
	{ 0x1C98, 0x10D8, },
	{ 0x1C99, 0x10D9, },
	{ 0x1C9A, 0x10DA, },
	{ 0x1C9B, 0x10DB, },
	{ 0x1C9C, 0x10DC, },
	{ 0x1C9D, 0x10DD, },
	{ 0x1C9E, 0x10DE, },
	{ 0x1C9F, 0x10DF, },
	{ 0x1CA0, 0x10E0, },
	{ 0x1CA1, 0x10E1, },
	{ 0x1CA2, 0x10E2, },
	{ 0x1CA3, 0x10E3, },
	{ 0x1CA4, 0x10E4, },
	{ 0x1CA5, 0x10E5, },
	{ 0x1CA6, 0x10E6, },
	{ 0x1CA7, 0x10E7, },
	{ 0x1CA8, 0x10E8, },
	{ 0x1CA9, 0x10E9, },
	{ 0x1CAA, 0x10EA, },
	{ 0x1CAB, 0x10EB, },
	{ 0x1CAC, 0x10EC, },
	{ 0x1CAD, 0x10ED, },
	{ 0x1CAE, 0x10EE, },
	{ 0x1CAF, 0x10EF, },
	{ 0x1CB0, 0x10F0, },
	{ 0x1CB1, 0x10F1, },
	{ 0x1CB2, 0x10F2, },
	{ 0x1CB3, 0x10F3, },
	{ 0x1CB4, 0x10F4, },
	{ 0x1CB5, 0x10F5, },
	{ 0x1CB6, 0x10F6, },
	{ 0x1CB7, 0x10F7, },
	{ 0x1CB8, 0x10F8, },
	{ 0x1CB9, 0x10F9, },
	{ 0x1CBA, 0x10FA, },
	{ 0x1CBD, 0x10FD, },
	{ 0x1CBE, 0x10FE, },
	{ 0x1CBF, 0x10FF, },
	{ 0x1E00, 0x1E01, },
	{ 0x1E02, 0x1E03, },
	{ 0x1E04, 0x1E05, },
	{ 0x1E06, 0x1E07, },
	{ 0x1E08, 0x1E09, },
	{ 0x1E0A, 0x1E0B, },
	{ 0x1E0C, 0x1E0D, },
	{ 0x1E0E, 0x1E0F, },
	{ 0x1E10, 0x1E11, },
	{ 0x1E12, 0x1E13, },
	{ 0x1E14, 0x1E15, },
	{ 0x1E16, 0x1E17, },
	{ 0x1E18, 0x1E19, },
	{ 0x1E1A, 0x1E1B, },
	{ 0x1E1C, 0x1E1D, },
	{ 0x1E1E, 0x1E1F, },
	{ 0x1E20, 0x1E21, },
	{ 0x1E22, 0x1E23, },
	{ 0x1E24, 0x1E25, },
	{ 0x1E26, 0x1E27, },
	{ 0x1E28, 0x1E29, },
	{ 0x1E2A, 0x1E2B, },
	{ 0x1E2C, 0x1E2D, },
	{ 0x1E2E, 0x1E2F, },
	{ 0x1E30, 0x1E31, },
	{ 0x1E32, 0x1E33, },
	{ 0x1E34, 0x1E35, },
	{ 0x1E36, 0x1E37, },
	{ 0x1E38, 0x1E39, },
	{ 0x1E3A, 0x1E3B, },
	{ 0x1E3C, 0x1E3D, },
	{ 0x1E3E, 0x1E3F, },
	{ 0x1E40, 0x1E41, },
	{ 0x1E42, 0x1E43, },
	{ 0x1E44, 0x1E45, },
	{ 0x1E46, 0x1E47, },
	{ 0x1E48, 0x1E49, },
	{ 0x1E4A, 0x1E4B, },
	{ 0x1E4C, 0x1E4D, },
	{ 0x1E4E, 0x1E4F, },
	{ 0x1E50, 0x1E51, },
	{ 0x1E52, 0x1E53, },
	{ 0x1E54, 0x1E55, },
	{ 0x1E56, 0x1E57, },
	{ 0x1E58, 0x1E59, },
	{ 0x1E5A, 0x1E5B, },
	{ 0x1E5C, 0x1E5D, },
	{ 0x1E5E, 0x1E5F, },
	{ 0x1E60, 0x1E61, },
	{ 0x1E62, 0x1E63, },
	{ 0x1E64, 0x1E65, },
	{ 0x1E66, 0x1E67, },
	{ 0x1E68, 0x1E69, },
	{ 0x1E6A, 0x1E6B, },
	{ 0x1E6C, 0x1E6D, },
	{ 0x1E6E, 0x1E6F, },
	{ 0x1E70, 0x1E71, },
	{ 0x1E72, 0x1E73, },
	{ 0x1E74, 0x1E75, },
	{ 0x1E76, 0x1E77, },
	{ 0x1E78, 0x1E79, },
	{ 0x1E7A, 0x1E7B, },
	{ 0x1E7C, 0x1E7D, },
	{ 0x1E7E, 0x1E7F, },
	{ 0x1E80, 0x1E81, },
	{ 0x1E82, 0x1E83, },
	{ 0x1E84, 0x1E85, },
	{ 0x1E86, 0x1E87, },
	{ 0x1E88, 0x1E89, },
	{ 0x1E8A, 0x1E8B, },
	{ 0x1E8C, 0x1E8D, },
	{ 0x1E8E, 0x1E8F, },
	{ 0x1E90, 0x1E91, },
	{ 0x1E92, 0x1E93, },
	{ 0x1E94, 0x1E95, },
	{ 0x1E9E, 0x00DF, },
	{ 0x1EA0, 0x1EA1, },
	{ 0x1EA2, 0x1EA3, },
	{ 0x1EA4, 0x1EA5, },
	{ 0x1EA6, 0x1EA7, },
	{ 0x1EA8, 0x1EA9, },
	{ 0x1EAA, 0x1EAB, },
	{ 0x1EAC, 0x1EAD, },
	{ 0x1EAE, 0x1EAF, },
	{ 0x1EB0, 0x1EB1, },
	{ 0x1EB2, 0x1EB3, },
	{ 0x1EB4, 0x1EB5, },
	{ 0x1EB6, 0x1EB7, },
	{ 0x1EB8, 0x1EB9, },
	{ 0x1EBA, 0x1EBB, },
	{ 0x1EBC, 0x1EBD, },
	{ 0x1EBE, 0x1EBF, },
	{ 0x1EC0, 0x1EC1, },
	{ 0x1EC2, 0x1EC3, },
	{ 0x1EC4, 0x1EC5, },
	{ 0x1EC6, 0x1EC7, },
	{ 0x1EC8, 0x1EC9, },
	{ 0x1ECA, 0x1ECB, },
	{ 0x1ECC, 0x1ECD, },
	{ 0x1ECE, 0x1ECF, },
	{ 0x1ED0, 0x1ED1, },
	{ 0x1ED2, 0x1ED3, },
	{ 0x1ED4, 0x1ED5, },
	{ 0x1ED6, 0x1ED7, },
	{ 0x1ED8, 0x1ED9, },
	{ 0x1EDA, 0x1EDB, },
	{ 0x1EDC, 0x1EDD, },
	{ 0x1EDE, 0x1EDF, },
	{ 0x1EE0, 0x1EE1, },
	{ 0x1EE2, 0x1EE3, },
	{ 0x1EE4, 0x1EE5, },
	{ 0x1EE6, 0x1EE7, },
	{ 0x1EE8, 0x1EE9, },
	{ 0x1EEA, 0x1EEB, },
	{ 0x1EEC, 0x1EED, },
	{ 0x1EEE, 0x1EEF, },
	{ 0x1EF0, 0x1EF1, },
	{ 0x1EF2, 0x1EF3, },
	{ 0x1EF4, 0x1EF5, },
	{ 0x1EF6, 0x1EF7, },
	{ 0x1EF8, 0x1EF9, },
	{ 0x1EFA, 0x1EFB, },
	{ 0x1EFC, 0x1EFD, },
	{ 0x1EFE, 0x1EFF, },
	{ 0x1F08, 0x1F00, },
	{ 0x1F09, 0x1F01, },
	{ 0x1F0A, 0x1F02, },
	{ 0x1F0B, 0x1F03, },
	{ 0x1F0C, 0x1F04, },
	{ 0x1F0D, 0x1F05, },
	{ 0x1F0E, 0x1F06, },
	{ 0x1F0F, 0x1F07, },
	{ 0x1F18, 0x1F10, },
	{ 0x1F19, 0x1F11, },
	{ 0x1F1A, 0x1F12, },
	{ 0x1F1B, 0x1F13, },
	{ 0x1F1C, 0x1F14, },
	{ 0x1F1D, 0x1F15, },
	{ 0x1F28, 0x1F20, },
	{ 0x1F29, 0x1F21, },
	{ 0x1F2A, 0x1F22, },
	{ 0x1F2B, 0x1F23, },
	{ 0x1F2C, 0x1F24, },
	{ 0x1F2D, 0x1F25, },
	{ 0x1F2E, 0x1F26, },
	{ 0x1F2F, 0x1F27, },
	{ 0x1F38, 0x1F30, },
	{ 0x1F39, 0x1F31, },
	{ 0x1F3A, 0x1F32, },
	{ 0x1F3B, 0x1F33, },
	{ 0x1F3C, 0x1F34, },
	{ 0x1F3D, 0x1F35, },
	{ 0x1F3E, 0x1F36, },
	{ 0x1F3F, 0x1F37, },
	{ 0x1F48, 0x1F40, },
	{ 0x1F49, 0x1F41, },
	{ 0x1F4A, 0x1F42, },
	{ 0x1F4B, 0x1F43, },
	{ 0x1F4C, 0x1F44, },
	{ 0x1F4D, 0x1F45, },
	{ 0x1F59, 0x1F51, },
	{ 0x1F5B, 0x1F53, },
	{ 0x1F5D, 0x1F55, },
	{ 0x1F5F, 0x1F57, },
	{ 0x1F68, 0x1F60, },
	{ 0x1F69, 0x1F61, },
	{ 0x1F6A, 0x1F62, },
	{ 0x1F6B, 0x1F63, },
	{ 0x1F6C, 0x1F64, },
	{ 0x1F6D, 0x1F65, },
	{ 0x1F6E, 0x1F66, },
	{ 0x1F6F, 0x1F67, },
	{ 0x1F88, 0x1F80, },
	{ 0x1F89, 0x1F81, },
	{ 0x1F8A, 0x1F82, },
	{ 0x1F8B, 0x1F83, },
	{ 0x1F8C, 0x1F84, },
	{ 0x1F8D, 0x1F85, },
	{ 0x1F8E, 0x1F86, },
	{ 0x1F8F, 0x1F87, },
	{ 0x1F98, 0x1F90, },
	{ 0x1F99, 0x1F91, },
	{ 0x1F9A, 0x1F92, },
	{ 0x1F9B, 0x1F93, },
	{ 0x1F9C, 0x1F94, },
	{ 0x1F9D, 0x1F95, },
	{ 0x1F9E, 0x1F96, },
	{ 0x1F9F, 0x1F97, },
	{ 0x1FA8, 0x1FA0, },
	{ 0x1FA9, 0x1FA1, },
	{ 0x1FAA, 0x1FA2, },
	{ 0x1FAB, 0x1FA3, },
	{ 0x1FAC, 0x1FA4, },
	{ 0x1FAD, 0x1FA5, },
	{ 0x1FAE, 0x1FA6, },
	{ 0x1FAF, 0x1FA7, },
	{ 0x1FB8, 0x1FB0, },
	{ 0x1FB9, 0x1FB1, },
	{ 0x1FBA, 0x1F70, },
	{ 0x1FBB, 0x1F71, },
	{ 0x1FBC, 0x1FB3, },
	{ 0x1FC8, 0x1F72, },
	{ 0x1FC9, 0x1F73, },
	{ 0x1FCA, 0x1F74, },
	{ 0x1FCB, 0x1F75, },
	{ 0x1FCC, 0x1FC3, },
	{ 0x1FD8, 0x1FD0, },
	{ 0x1FD9, 0x1FD1, },
	{ 0x1FDA, 0x1F76, },
	{ 0x1FDB, 0x1F77, },
	{ 0x1FE8, 0x1FE0, },
	{ 0x1FE9, 0x1FE1, },
	{ 0x1FEA, 0x1F7A, },
	{ 0x1FEB, 0x1F7B, },
	{ 0x1FEC, 0x1FE5, },
	{ 0x1FF8, 0x1F78, },
	{ 0x1FF9, 0x1F79, },
	{ 0x1FFA, 0x1F7C, },
	{ 0x1FFB, 0x1F7D, },
	{ 0x1FFC, 0x1FF3, },
	{ 0x2126, 0x03C9, },
	{ 0x212A, 0x006B, },
	{ 0x212B, 0x00E5, },
	{ 0x2132, 0x214E, },
	{ 0x2160, 0x2170, },
	{ 0x2161, 0x2171, },
	{ 0x2162, 0x2172, },
	{ 0x2163, 0x2173, },
	{ 0x2164, 0x2174, },
	{ 0x2165, 0x2175, },
	{ 0x2166, 0x2176, },
	{ 0x2167, 0x2177, },
	{ 0x2168, 0x2178, },
	{ 0x2169, 0x2179, },
	{ 0x216A, 0x217A, },
	{ 0x216B, 0x217B, },
	{ 0x216C, 0x217C, },
	{ 0x216D, 0x217D, },
	{ 0x216E, 0x217E, },
	{ 0x216F, 0x217F, },
	{ 0x2183, 0x2184, },
	{ 0x24B6, 0x24D0, },
	{ 0x24B7, 0x24D1, },
	{ 0x24B8, 0x24D2, },
	{ 0x24B9, 0x24D3, },
	{ 0x24BA, 0x24D4, },
	{ 0x24BB, 0x24D5, },
	{ 0x24BC, 0x24D6, },
	{ 0x24BD, 0x24D7, },
	{ 0x24BE, 0x24D8, },
	{ 0x24BF, 0x24D9, },
	{ 0x24C0, 0x24DA, },
	{ 0x24C1, 0x24DB, },
	{ 0x24C2, 0x24DC, },
	{ 0x24C3, 0x24DD, },
	{ 0x24C4, 0x24DE, },
	{ 0x24C5, 0x24DF, },
	{ 0x24C6, 0x24E0, },
	{ 0x24C7, 0x24E1, },
	{ 0x24C8, 0x24E2, },
	{ 0x24C9, 0x24E3, },
	{ 0x24CA, 0x24E4, },
	{ 0x24CB, 0x24E5, },
	{ 0x24CC, 0x24E6, },
	{ 0x24CD, 0x24E7, },
	{ 0x24CE, 0x24E8, },
	{ 0x24CF, 0x24E9, },
	{ 0x2C00, 0x2C30, },
	{ 0x2C01, 0x2C31, },
	{ 0x2C02, 0x2C32, },
	{ 0x2C03, 0x2C33, },
	{ 0x2C04, 0x2C34, },
	{ 0x2C05, 0x2C35, },
	{ 0x2C06, 0x2C36, },
	{ 0x2C07, 0x2C37, },
	{ 0x2C08, 0x2C38, },
	{ 0x2C09, 0x2C39, },
	{ 0x2C0A, 0x2C3A, },
	{ 0x2C0B, 0x2C3B, },
	{ 0x2C0C, 0x2C3C, },
	{ 0x2C0D, 0x2C3D, },
	{ 0x2C0E, 0x2C3E, },
	{ 0x2C0F, 0x2C3F, },
	{ 0x2C10, 0x2C40, },
	{ 0x2C11, 0x2C41, },
	{ 0x2C12, 0x2C42, },
	{ 0x2C13, 0x2C43, },
	{ 0x2C14, 0x2C44, },
	{ 0x2C15, 0x2C45, },
	{ 0x2C16, 0x2C46, },
	{ 0x2C17, 0x2C47, },
	{ 0x2C18, 0x2C48, },
	{ 0x2C19, 0x2C49, },
	{ 0x2C1A, 0x2C4A, },
	{ 0x2C1B, 0x2C4B, },
	{ 0x2C1C, 0x2C4C, },
	{ 0x2C1D, 0x2C4D, },
	{ 0x2C1E, 0x2C4E, },
	{ 0x2C1F, 0x2C4F, },
	{ 0x2C20, 0x2C50, },
	{ 0x2C21, 0x2C51, },
	{ 0x2C22, 0x2C52, },
	{ 0x2C23, 0x2C53, },
	{ 0x2C24, 0x2C54, },
	{ 0x2C25, 0x2C55, },
	{ 0x2C26, 0x2C56, },
	{ 0x2C27, 0x2C57, },
	{ 0x2C28, 0x2C58, },
	{ 0x2C29, 0x2C59, },
	{ 0x2C2A, 0x2C5A, },
	{ 0x2C2B, 0x2C5B, },
	{ 0x2C2C, 0x2C5C, },
	{ 0x2C2D, 0x2C5D, },
	{ 0x2C2E, 0x2C5E, },
	{ 0x2C60, 0x2C61, },
	{ 0x2C62, 0x026B, },
	{ 0x2C63, 0x1D7D, },
	{ 0x2C64, 0x027D, },
	{ 0x2C67, 0x2C68, },
	{ 0x2C69, 0x2C6A, },
	{ 0x2C6B, 0x2C6C, },
	{ 0x2C6D, 0x0251, },
	{ 0x2C6E, 0x0271, },
	{ 0x2C6F, 0x0250, },
	{ 0x2C70, 0x0252, },
	{ 0x2C72, 0x2C73, },
	{ 0x2C75, 0x2C76, },
	{ 0x2C7E, 0x023F, },
	{ 0x2C7F, 0x0240, },
	{ 0x2C80, 0x2C81, },
	{ 0x2C82, 0x2C83, },
	{ 0x2C84, 0x2C85, },
	{ 0x2C86, 0x2C87, },
	{ 0x2C88, 0x2C89, },
	{ 0x2C8A, 0x2C8B, },
	{ 0x2C8C, 0x2C8D, },
	{ 0x2C8E, 0x2C8F, },
	{ 0x2C90, 0x2C91, },
	{ 0x2C92, 0x2C93, },
	{ 0x2C94, 0x2C95, },
	{ 0x2C96, 0x2C97, },
	{ 0x2C98, 0x2C99, },
	{ 0x2C9A, 0x2C9B, },
	{ 0x2C9C, 0x2C9D, },
	{ 0x2C9E, 0x2C9F, },
	{ 0x2CA0, 0x2CA1, },
	{ 0x2CA2, 0x2CA3, },
	{ 0x2CA4, 0x2CA5, },
	{ 0x2CA6, 0x2CA7, },
	{ 0x2CA8, 0x2CA9, },
	{ 0x2CAA, 0x2CAB, },
	{ 0x2CAC, 0x2CAD, },
	{ 0x2CAE, 0x2CAF, },
	{ 0x2CB0, 0x2CB1, },
	{ 0x2CB2, 0x2CB3, },
	{ 0x2CB4, 0x2CB5, },
	{ 0x2CB6, 0x2CB7, },
	{ 0x2CB8, 0x2CB9, },
	{ 0x2CBA, 0x2CBB, },
	{ 0x2CBC, 0x2CBD, },
	{ 0x2CBE, 0x2CBF, },
	{ 0x2CC0, 0x2CC1, },
	{ 0x2CC2, 0x2CC3, },
	{ 0x2CC4, 0x2CC5, },
	{ 0x2CC6, 0x2CC7, },
	{ 0x2CC8, 0x2CC9, },
	{ 0x2CCA, 0x2CCB, },
	{ 0x2CCC, 0x2CCD, },
	{ 0x2CCE, 0x2CCF, },
	{ 0x2CD0, 0x2CD1, },
	{ 0x2CD2, 0x2CD3, },
	{ 0x2CD4, 0x2CD5, },
	{ 0x2CD6, 0x2CD7, },
	{ 0x2CD8, 0x2CD9, },
	{ 0x2CDA, 0x2CDB, },
	{ 0x2CDC, 0x2CDD, },
	{ 0x2CDE, 0x2CDF, },
	{ 0x2CE0, 0x2CE1, },
	{ 0x2CE2, 0x2CE3, },
	{ 0x2CEB, 0x2CEC, },
	{ 0x2CED, 0x2CEE, },
	{ 0x2CF2, 0x2CF3, },
	{ 0xA640, 0xA641, },
	{ 0xA642, 0xA643, },
	{ 0xA644, 0xA645, },
	{ 0xA646, 0xA647, },
	{ 0xA648, 0xA649, },
	{ 0xA64A, 0xA64B, },
	{ 0xA64C, 0xA64D, },
	{ 0xA64E, 0xA64F, },
	{ 0xA650, 0xA651, },
	{ 0xA652, 0xA653, },
	{ 0xA654, 0xA655, },
	{ 0xA656, 0xA657, },
	{ 0xA658, 0xA659, },
	{ 0xA65A, 0xA65B, },
	{ 0xA65C, 0xA65D, },
	{ 0xA65E, 0xA65F, },
	{ 0xA660, 0xA661, },
	{ 0xA662, 0xA663, },
	{ 0xA664, 0xA665, },
	{ 0xA666, 0xA667, },
	{ 0xA668, 0xA669, },
	{ 0xA66A, 0xA66B, },
	{ 0xA66C, 0xA66D, },
	{ 0xA680, 0xA681, },
	{ 0xA682, 0xA683, },
	{ 0xA684, 0xA685, },
	{ 0xA686, 0xA687, },
	{ 0xA688, 0xA689, },
	{ 0xA68A, 0xA68B, },
	{ 0xA68C, 0xA68D, },
	{ 0xA68E, 0xA68F, },
	{ 0xA690, 0xA691, },
	{ 0xA692, 0xA693, },
	{ 0xA694, 0xA695, },
	{ 0xA696, 0xA697, },
	{ 0xA698, 0xA699, },
	{ 0xA69A, 0xA69B, },
	{ 0xA722, 0xA723, },
	{ 0xA724, 0xA725, },
	{ 0xA726, 0xA727, },
	{ 0xA728, 0xA729, },
	{ 0xA72A, 0xA72B, },
	{ 0xA72C, 0xA72D, },
	{ 0xA72E, 0xA72F, },
	{ 0xA732, 0xA733, },
	{ 0xA734, 0xA735, },
	{ 0xA736, 0xA737, },
	{ 0xA738, 0xA739, },
	{ 0xA73A, 0xA73B, },
	{ 0xA73C, 0xA73D, },
	{ 0xA73E, 0xA73F, },
	{ 0xA740, 0xA741, },
	{ 0xA742, 0xA743, },
	{ 0xA744, 0xA745, },
	{ 0xA746, 0xA747, },
	{ 0xA748, 0xA749, },
	{ 0xA74A, 0xA74B, },
	{ 0xA74C, 0xA74D, },
	{ 0xA74E, 0xA74F, },
	{ 0xA750, 0xA751, },
	{ 0xA752, 0xA753, },
	{ 0xA754, 0xA755, },
	{ 0xA756, 0xA757, },
	{ 0xA758, 0xA759, },
	{ 0xA75A, 0xA75B, },
	{ 0xA75C, 0xA75D, },
	{ 0xA75E, 0xA75F, },
	{ 0xA760, 0xA761, },
	{ 0xA762, 0xA763, },
	{ 0xA764, 0xA765, },
	{ 0xA766, 0xA767, },
	{ 0xA768, 0xA769, },
	{ 0xA76A, 0xA76B, },
	{ 0xA76C, 0xA76D, },
	{ 0xA76E, 0xA76F, },
	{ 0xA779, 0xA77A, },
	{ 0xA77B, 0xA77C, },
	{ 0xA77D, 0x1D79, },
	{ 0xA77E, 0xA77F, },
	{ 0xA780, 0xA781, },
	{ 0xA782, 0xA783, },
	{ 0xA784, 0xA785, },
	{ 0xA786, 0xA787, },
	{ 0xA78B, 0xA78C, },
	{ 0xA78D, 0x0265, },
	{ 0xA790, 0xA791, },
	{ 0xA792, 0xA793, },
	{ 0xA796, 0xA797, },
	{ 0xA798, 0xA799, },
	{ 0xA79A, 0xA79B, },
	{ 0xA79C, 0xA79D, },
	{ 0xA79E, 0xA79F, },
	{ 0xA7A0, 0xA7A1, },
	{ 0xA7A2, 0xA7A3, },
	{ 0xA7A4, 0xA7A5, },
	{ 0xA7A6, 0xA7A7, },
	{ 0xA7A8, 0xA7A9, },
	{ 0xA7AA, 0x0266, },
	{ 0xA7AB, 0x025C, },
	{ 0xA7AC, 0x0261, },
	{ 0xA7AD, 0x026C, },
	{ 0xA7AE, 0x026A, },
	{ 0xA7B0, 0x029E, },
	{ 0xA7B1, 0x0287, },
	{ 0xA7B2, 0x029D, },
	{ 0xA7B3, 0xAB53, },
	{ 0xA7B4, 0xA7B5, },
	{ 0xA7B6, 0xA7B7, },
	{ 0xA7B8, 0xA7B9, },
	{ 0xA7BA, 0xA7BB, },
	{ 0xA7BC, 0xA7BD, },
	{ 0xA7BE, 0xA7BF, },
	{ 0xA7C2, 0xA7C3, },
	{ 0xA7C4, 0xA794, },
	{ 0xA7C5, 0x0282, },
	{ 0xA7C6, 0x1D8E, },
	{ 0xFF21, 0xFF41, },
	{ 0xFF22, 0xFF42, },
	{ 0xFF23, 0xFF43, },
	{ 0xFF24, 0xFF44, },
	{ 0xFF25, 0xFF45, },
	{ 0xFF26, 0xFF46, },
	{ 0xFF27, 0xFF47, },
	{ 0xFF28, 0xFF48, },
	{ 0xFF29, 0xFF49, },
	{ 0xFF2A, 0xFF4A, },
	{ 0xFF2B, 0xFF4B, },
	{ 0xFF2C, 0xFF4C, },
	{ 0xFF2D, 0xFF4D, },
	{ 0xFF2E, 0xFF4E, },
	{ 0xFF2F, 0xFF4F, },
	{ 0xFF30, 0xFF50, },
	{ 0xFF31, 0xFF51, },
	{ 0xFF32, 0xFF52, },
	{ 0xFF33, 0xFF53, },
	{ 0xFF34, 0xFF54, },
	{ 0xFF35, 0xFF55, },
	{ 0xFF36, 0xFF56, },
	{ 0xFF37, 0xFF57, },
	{ 0xFF38, 0xFF58, },
	{ 0xFF39, 0xFF59, },
	{ 0xFF3A, 0xFF5A, },
	{ 0x10400, 0x10428, },
	{ 0x10401, 0x10429, },
	{ 0x10402, 0x1042A, },
	{ 0x10403, 0x1042B, },
	{ 0x10404, 0x1042C, },
	{ 0x10405, 0x1042D, },
	{ 0x10406, 0x1042E, },
	{ 0x10407, 0x1042F, },
	{ 0x10408, 0x10430, },
	{ 0x10409, 0x10431, },
	{ 0x1040A, 0x10432, },
	{ 0x1040B, 0x10433, },
	{ 0x1040C, 0x10434, },
	{ 0x1040D, 0x10435, },
	{ 0x1040E, 0x10436, },
	{ 0x1040F, 0x10437, },
	{ 0x10410, 0x10438, },
	{ 0x10411, 0x10439, },
	{ 0x10412, 0x1043A, },
	{ 0x10413, 0x1043B, },
	{ 0x10414, 0x1043C, },
	{ 0x10415, 0x1043D, },
	{ 0x10416, 0x1043E, },
	{ 0x10417, 0x1043F, },
	{ 0x10418, 0x10440, },
	{ 0x10419, 0x10441, },
	{ 0x1041A, 0x10442, },
	{ 0x1041B, 0x10443, },
	{ 0x1041C, 0x10444, },
	{ 0x1041D, 0x10445, },
	{ 0x1041E, 0x10446, },
	{ 0x1041F, 0x10447, },
	{ 0x10420, 0x10448, },
	{ 0x10421, 0x10449, },
	{ 0x10422, 0x1044A, },
	{ 0x10423, 0x1044B, },
	{ 0x10424, 0x1044C, },
	{ 0x10425, 0x1044D, },
	{ 0x10426, 0x1044E, },
	{ 0x10427, 0x1044F, },
	{ 0x104B0, 0x104D8, },
	{ 0x104B1, 0x104D9, },
	{ 0x104B2, 0x104DA, },
	{ 0x104B3, 0x104DB, },
	{ 0x104B4, 0x104DC, },
	{ 0x104B5, 0x104DD, },
	{ 0x104B6, 0x104DE, },
	{ 0x104B7, 0x104DF, },
	{ 0x104B8, 0x104E0, },
	{ 0x104B9, 0x104E1, },
	{ 0x104BA, 0x104E2, },
	{ 0x104BB, 0x104E3, },
	{ 0x104BC, 0x104E4, },
	{ 0x104BD, 0x104E5, },
	{ 0x104BE, 0x104E6, },
	{ 0x104BF, 0x104E7, },
	{ 0x104C0, 0x104E8, },
	{ 0x104C1, 0x104E9, },
	{ 0x104C2, 0x104EA, },
	{ 0x104C3, 0x104EB, },
	{ 0x104C4, 0x104EC, },
	{ 0x104C5, 0x104ED, },
	{ 0x104C6, 0x104EE, },
	{ 0x104C7, 0x104EF, },
	{ 0x104C8, 0x104F0, },
	{ 0x104C9, 0x104F1, },
	{ 0x104CA, 0x104F2, },
	{ 0x104CB, 0x104F3, },
	{ 0x104CC, 0x104F4, },
	{ 0x104CD, 0x104F5, },
	{ 0x104CE, 0x104F6, },
	{ 0x104CF, 0x104F7, },
	{ 0x104D0, 0x104F8, },
	{ 0x104D1, 0x104F9, },
	{ 0x104D2, 0x104FA, },
	{ 0x104D3, 0x104FB, },
	{ 0x10C80, 0x10CC0, },
	{ 0x10C81, 0x10CC1, },
	{ 0x10C82, 0x10CC2, },
	{ 0x10C83, 0x10CC3, },
	{ 0x10C84, 0x10CC4, },
	{ 0x10C85, 0x10CC5, },
	{ 0x10C86, 0x10CC6, },
	{ 0x10C87, 0x10CC7, },
	{ 0x10C88, 0x10CC8, },
	{ 0x10C89, 0x10CC9, },
	{ 0x10C8A, 0x10CCA, },
	{ 0x10C8B, 0x10CCB, },
	{ 0x10C8C, 0x10CCC, },
	{ 0x10C8D, 0x10CCD, },
	{ 0x10C8E, 0x10CCE, },
	{ 0x10C8F, 0x10CCF, },
	{ 0x10C90, 0x10CD0, },
	{ 0x10C91, 0x10CD1, },
	{ 0x10C92, 0x10CD2, },
	{ 0x10C93, 0x10CD3, },
	{ 0x10C94, 0x10CD4, },
	{ 0x10C95, 0x10CD5, },
	{ 0x10C96, 0x10CD6, },
	{ 0x10C97, 0x10CD7, },
	{ 0x10C98, 0x10CD8, },
	{ 0x10C99, 0x10CD9, },
	{ 0x10C9A, 0x10CDA, },
	{ 0x10C9B, 0x10CDB, },
	{ 0x10C9C, 0x10CDC, },
	{ 0x10C9D, 0x10CDD, },
	{ 0x10C9E, 0x10CDE, },
	{ 0x10C9F, 0x10CDF, },
	{ 0x10CA0, 0x10CE0, },
	{ 0x10CA1, 0x10CE1, },
	{ 0x10CA2, 0x10CE2, },
	{ 0x10CA3, 0x10CE3, },
	{ 0x10CA4, 0x10CE4, },
	{ 0x10CA5, 0x10CE5, },
	{ 0x10CA6, 0x10CE6, },
	{ 0x10CA7, 0x10CE7, },
	{ 0x10CA8, 0x10CE8, },
	{ 0x10CA9, 0x10CE9, },
	{ 0x10CAA, 0x10CEA, },
	{ 0x10CAB, 0x10CEB, },
	{ 0x10CAC, 0x10CEC, },
	{ 0x10CAD, 0x10CED, },
	{ 0x10CAE, 0x10CEE, },
	{ 0x10CAF, 0x10CEF, },
	{ 0x10CB0, 0x10CF0, },
	{ 0x10CB1, 0x10CF1, },
	{ 0x10CB2, 0x10CF2, },
	{ 0x118A0, 0x118C0, },
	{ 0x118A1, 0x118C1, },
	{ 0x118A2, 0x118C2, },
	{ 0x118A3, 0x118C3, },
	{ 0x118A4, 0x118C4, },
	{ 0x118A5, 0x118C5, },
	{ 0x118A6, 0x118C6, },
	{ 0x118A7, 0x118C7, },
	{ 0x118A8, 0x118C8, },
	{ 0x118A9, 0x118C9, },
	{ 0x118AA, 0x118CA, },
	{ 0x118AB, 0x118CB, },
	{ 0x118AC, 0x118CC, },
	{ 0x118AD, 0x118CD, },
	{ 0x118AE, 0x118CE, },
	{ 0x118AF, 0x118CF, },
	{ 0x118B0, 0x118D0, },
	{ 0x118B1, 0x118D1, },
	{ 0x118B2, 0x118D2, },
	{ 0x118B3, 0x118D3, },
	{ 0x118B4, 0x118D4, },
	{ 0x118B5, 0x118D5, },
	{ 0x118B6, 0x118D6, },
	{ 0x118B7, 0x118D7, },
	{ 0x118B8, 0x118D8, },
	{ 0x118B9, 0x118D9, },
	{ 0x118BA, 0x118DA, },
	{ 0x118BB, 0x118DB, },
	{ 0x118BC, 0x118DC, },
	{ 0x118BD, 0x118DD, },
	{ 0x118BE, 0x118DE, },
	{ 0x118BF, 0x118DF, },
	{ 0x16E40, 0x16E60, },
	{ 0x16E41, 0x16E61, },
	{ 0x16E42, 0x16E62, },
	{ 0x16E43, 0x16E63, },
	{ 0x16E44, 0x16E64, },
	{ 0x16E45, 0x16E65, },
	{ 0x16E46, 0x16E66, },
	{ 0x16E47, 0x16E67, },
	{ 0x16E48, 0x16E68, },
	{ 0x16E49, 0x16E69, },
	{ 0x16E4A, 0x16E6A, },
	{ 0x16E4B, 0x16E6B, },
	{ 0x16E4C, 0x16E6C, },
	{ 0x16E4D, 0x16E6D, },
	{ 0x16E4E, 0x16E6E, },
	{ 0x16E4F, 0x16E6F, },
	{ 0x16E50, 0x16E70, },
	{ 0x16E51, 0x16E71, },
	{ 0x16E52, 0x16E72, },
	{ 0x16E53, 0x16E73, },
	{ 0x16E54, 0x16E74, },
	{ 0x16E55, 0x16E75, },
	{ 0x16E56, 0x16E76, },
	{ 0x16E57, 0x16E77, },
	{ 0x16E58, 0x16E78, },
	{ 0x16E59, 0x16E79, },
	{ 0x16E5A, 0x16E7A, },
	{ 0x16E5B, 0x16E7B, },
	{ 0x16E5C, 0x16E7C, },
	{ 0x16E5D, 0x16E7D, },
	{ 0x16E5E, 0x16E7E, },
	{ 0x16E5F, 0x16E7F, },
	{ 0x1E900, 0x1E922, },
	{ 0x1E901, 0x1E923, },
	{ 0x1E902, 0x1E924, },
	{ 0x1E903, 0x1E925, },
	{ 0x1E904, 0x1E926, },
	{ 0x1E905, 0x1E927, },
	{ 0x1E906, 0x1E928, },
	{ 0x1E907, 0x1E929, },
	{ 0x1E908, 0x1E92A, },
	{ 0x1E909, 0x1E92B, },
	{ 0x1E90A, 0x1E92C, },
	{ 0x1E90B, 0x1E92D, },
	{ 0x1E90C, 0x1E92E, },
	{ 0x1E90D, 0x1E92F, },
	{ 0x1E90E, 0x1E930, },
	{ 0x1E90F, 0x1E931, },
	{ 0x1E910, 0x1E932, },
	{ 0x1E911, 0x1E933, },
	{ 0x1E912, 0x1E934, },
	{ 0x1E913, 0x1E935, },
	{ 0x1E914, 0x1E936, },
	{ 0x1E915, 0x1E937, },
	{ 0x1E916, 0x1E938, },
	{ 0x1E917, 0x1E939, },
	{ 0x1E918, 0x1E93A, },
	{ 0x1E919, 0x1E93B, },
	{ 0x1E91A, 0x1E93C, },
	{ 0x1E91B, 0x1E93D, },
	{ 0x1E91C, 0x1E93E, },
	{ 0x1E91D, 0x1E93F, },
	{ 0x1E91E, 0x1E940, },
	{ 0x1E91F, 0x1E941, },
	{ 0x1E920, 0x1E942, },
	{ 0x1E921, 0x1E943, },
};

static BAT *UTF8_toUpperFrom = NULL, *UTF8_toUpperTo = NULL,
	*UTF8_toLowerFrom = NULL, *UTF8_toLowerTo = NULL;

#ifndef NDEBUG
static void
UTF8_assert(const char *s)
{
	int c;

	if (s == NULL)
		return;
	if (*s == '\200' && s[1] == '\0')
		return;					/* str_nil */
	while ((c = *s++) != '\0') {
		if ((c & 0x80) == 0)
			continue;
		if ((*s++ & 0xC0) != 0x80)
			assert(0);
		if ((c & 0xE0) == 0xC0)
			continue;
		if ((*s++ & 0xC0) != 0x80)
			assert(0);
		if ((c & 0xF0) == 0xE0)
			continue;
		if ((*s++ & 0xC0) != 0x80)
			assert(0);
		if ((c & 0xF8) == 0xF0)
			continue;
		assert(0);
	}
}
#else
#define UTF8_assert(s)		((void) 0)
#endif

static str
<<<<<<< HEAD
strPrelude(void *ret)
=======
STRprelude(void *ret)
>>>>>>> 69529a75
{
	(void) ret;
	if (UTF8_toUpperFrom == NULL) {
		size_t i;

		UTF8_toUpperFrom = COLnew(0, TYPE_int, 1500, TRANSIENT);
		UTF8_toUpperTo = COLnew(0, TYPE_int, 1500, TRANSIENT);
		UTF8_toLowerFrom = COLnew(0, TYPE_int, 1500, TRANSIENT);
		UTF8_toLowerTo = COLnew(0, TYPE_int, 1500, TRANSIENT);
		if (UTF8_toUpperFrom == NULL || UTF8_toUpperTo == NULL ||
			UTF8_toLowerFrom == NULL || UTF8_toLowerTo == NULL) {
			goto bailout;
		}

		for (i = 0; i < sizeof(UTF8_toUpper) / sizeof(UTF8_toUpper[0]); i++) {
			if (BUNappend(UTF8_toUpperFrom, &UTF8_toUpper[i].from, false) != GDK_SUCCEED ||
				BUNappend(UTF8_toUpperTo, &UTF8_toUpper[i].to, false) != GDK_SUCCEED)
				goto bailout;
		}

		for (i = 0; i < sizeof(UTF8_toLower) / sizeof(UTF8_toLower[0]); i++) {
			if (BUNappend(UTF8_toLowerFrom, &UTF8_toLower[i].from, false) != GDK_SUCCEED ||
				BUNappend(UTF8_toLowerTo, &UTF8_toLower[i].to, false) != GDK_SUCCEED)
				goto bailout;
		}

		if (BBPrename(UTF8_toUpperFrom->batCacheid, "monet_unicode_upper_from") != 0 ||
			BBPrename(UTF8_toUpperTo->batCacheid, "monet_unicode_upper_to") != 0 ||
			BBPrename(UTF8_toLowerFrom->batCacheid, "monet_unicode_lower_from") != 0 ||
			BBPrename(UTF8_toLowerTo->batCacheid, "monet_unicode_lower_to") != 0) {
			goto bailout;
		}
	}
	return MAL_SUCCEED;

  bailout:
	BBPreclaim(UTF8_toUpperFrom);
	BBPreclaim(UTF8_toUpperTo);
	BBPreclaim(UTF8_toLowerFrom);
	BBPreclaim(UTF8_toLowerTo);
	UTF8_toUpperFrom = NULL;
	UTF8_toUpperTo = NULL;
	UTF8_toLowerFrom = NULL;
	UTF8_toLowerTo = NULL;
	throw(MAL, "str.prelude", GDK_EXCEPTION);
}

static str
<<<<<<< HEAD
strEpilogue(void *ret)
=======
STRepilogue(void *ret)
>>>>>>> 69529a75
{
	(void) ret;
	if (UTF8_toUpperFrom)
		BBPunfix(UTF8_toUpperFrom->batCacheid);
	if (UTF8_toUpperTo)
		BBPunfix(UTF8_toUpperTo->batCacheid);
	if (UTF8_toLowerFrom)
		BBPunfix(UTF8_toLowerFrom->batCacheid);
	if (UTF8_toLowerTo)
		BBPunfix(UTF8_toLowerTo->batCacheid);
	UTF8_toUpperFrom = NULL;
	UTF8_toUpperTo = NULL;
	UTF8_toLowerFrom = NULL;
	UTF8_toLowerTo = NULL;
	return MAL_SUCCEED;
}

/* Get the last char in (X2), and #bytes it takes, but do not decrease
 * the pos in (X2).  See gdk_atoms.c for UTF-8 encoding */
#define UTF8_LASTCHAR(X1, SZ, X2, SZ2)				\
	do {											\
		if (((X2)[SZ2-1] & 0x80) == 0) {			\
			(X1) = (X2)[SZ2-1];						\
			(SZ) = 1;								\
		} else if (((X2)[SZ2-2] & 0xE0) == 0xC0) {	\
			(X1)  = ((X2)[SZ2-2] & 0x1F) << 6;		\
			(X1) |= ((X2)[SZ2-1] & 0x3F);			\
			(SZ) = 2;								\
		} else if (((X2)[SZ2-3] & 0xF0) == 0xE0) {	\
			(X1)  = ((X2)[SZ2-3] & 0x0F) << 12;		\
			(X1) |= ((X2)[SZ2-2] & 0x3F) << 6;		\
			(X1) |= ((X2)[SZ2-1] & 0x3F);			\
			(SZ) = 3;								\
		} else if (((X2)[SZ2-4] & 0xF8) == 0xF0) {	\
			(X1)  = ((X2)[SZ2-4] & 0x07) << 18;		\
			(X1) |= ((X2)[SZ2-3] & 0x3F) << 12;		\
			(X1) |= ((X2)[SZ2-2] & 0x3F) << 6;		\
			(X1) |= ((X2)[SZ2-1] & 0x3F);			\
			(SZ) = 4;								\
		} else {									\
			(X1) = int_nil;							\
			(SZ) = 0;								\
		}											\
	} while (0)

/* Get the first char in (X2), and #bytes it takes, but do not
 * increase the pos in (X2) */
#define UTF8_NEXTCHAR(X1, SZ, X2)				\
	do {										\
		if (((X2)[0] & 0x80) == 0) {			\
			(X1) = (X2)[0];						\
			(SZ) = 1;							\
		} else if (((X2)[0] & 0xE0) == 0xC0) {	\
			(X1)  = ((X2)[0] & 0x1F) << 6;		\
			(X1) |= ((X2)[1] & 0x3F);			\
			(SZ) = 2;							\
		} else if (((X2)[0] & 0xF0) == 0xE0) {	\
			(X1)  = ((X2)[0] & 0x0F) << 12;		\
			(X1) |= ((X2)[1] & 0x3F) << 6;		\
			(X1) |= ((X2)[2] & 0x3F);			\
			(SZ) = 3;							\
		} else if (((X2)[0] & 0xF8) == 0xF0) {	\
			(X1)  = ((X2)[0] & 0x07) << 18;		\
			(X1) |= ((X2)[1] & 0x3F) << 12;		\
			(X1) |= ((X2)[2] & 0x3F) << 6;		\
			(X1) |= ((X2)[3] & 0x3F);			\
			(SZ) = 4;							\
		} else {								\
			(X1) = int_nil;						\
			(SZ) = 0;							\
		}										\
	} while (0)

#define UTF8_GETCHAR(X1, X2)											\
	do {																\
		if ((*(X2) & 0x80) == 0) {										\
			(X1) = *(X2)++;												\
		} else if ((*(X2) & 0xE0) == 0xC0) {							\
			(X1)  = (*(X2)++ & 0x1F) << 6;								\
			(X1) |= (*(X2)++ & 0x3F);									\
		} else if ((*(X2) & 0xF0) == 0xE0) {							\
			(X1)  = (*(X2)++ & 0x0F) << 12;								\
			(X1) |= (*(X2)++ & 0x3F) << 6;								\
			(X1) |= (*(X2)++ & 0x3F);									\
		} else if ((*(X2) & 0xF8) == 0xF0) {							\
			(X1)  = (*(X2)++ & 0x07) << 18;								\
			(X1) |= (*(X2)++ & 0x3F) << 12;								\
			(X1) |= (*(X2)++ & 0x3F) << 6;								\
			(X1) |= (*(X2)++ & 0x3F);									\
			if ((X1) > 0x10FFFF || ((X1) & 0x1FF800) == 0xD800)			\
				goto illegal;											\
		} else {														\
			(X1) = int_nil;												\
		}																\
	} while (0)

#define UTF8_PUTCHAR(X1, X2)											\
	do {																\
		if ((X1) < 0 || (X1) > 0x10FFFF || ((X1) & 0x1FF800) == 0xD800) { \
			goto illegal;												\
		} else if ((X1) <= 0x7F) {										\
			*(X2)++ = (X1);												\
		} else if ((X1) <= 0x7FF) {										\
			*(X2)++ = 0xC0 | ((X1) >> 6);								\
			*(X2)++ = 0x80 | ((X1) & 0x3F);								\
		} else if ((X1) <= 0xFFFF) {									\
			*(X2)++ = 0xE0 | ((X1) >> 12);								\
			*(X2)++ = 0x80 | (((X1) >> 6) & 0x3F);						\
			*(X2)++ = 0x80 | ((X1) & 0x3F);								\
		} else {														\
			*(X2)++ = 0xF0 | ((X1) >> 18);								\
			*(X2)++ = 0x80 | (((X1) >> 12) & 0x3F);						\
			*(X2)++ = 0x80 | (((X1) >> 6) & 0x3F);						\
			*(X2)++ = 0x80 | ((X1) & 0x3F);								\
		}																\
	} while (0)

#define UTF8_CHARLEN(UC) \
	((UC) <= 0x7F ? 1 : (UC) <= 0x7FF ? 2 : (UC) <= 0xFFFF ? 3 : 4)
//	(1 + ((UC) > 0x7F) + ((UC) > 0x7FF) + ((UC) > 0xFFFF))

static inline size_t
UTF8_strlen(const char *s) /* This function assumes, s is never nil */
{
	size_t pos = 0;

	UTF8_assert(s);
	assert(!strNil(s));

	while (*s) {
		/* just count leading bytes of encoded code points; only works
		 * for correctly encoded UTF-8 */
		pos += (*s++ & 0xC0) != 0x80;
	}
	return pos;
}

static inline int
UTF8_strpos(const char *s, const char *end)
{
	int pos = 0;

	UTF8_assert(s);

	if (s > end) {
		return -1;
	}
	while (s < end) {
		/* just count leading bytes of encoded code points; only works
		 * for correctly encoded UTF-8 */
		pos += (*s++ & 0xC0) != 0x80;
	}
	return pos;
}

static inline str
UTF8_strtail(const char *s, int pos)
{
	UTF8_assert(s);
	while (*s) {
		if ((*s & 0xC0) != 0x80) {
			if (pos <= 0)
				break;
			pos--;
		}
		s++;
	}
	return (str) s;
}

static inline str
UTF8_strncpy(char *restrict dst, const char *restrict s, int n)
{
	UTF8_assert(s);
	while (*s && n) {
		if ((*s & 0xF8) == 0xF0) {
			/* 4 byte UTF-8 sequence */
			*dst++ = *s++;
			*dst++ = *s++;
			*dst++ = *s++;
			*dst++ = *s++;
		} else if ((*s & 0xF0) == 0xE0) {
			/* 3 byte UTF-8 sequence */
			*dst++ = *s++;
			*dst++ = *s++;
			*dst++ = *s++;
		} else if ((*s & 0xE0) == 0xC0) {
			/* 2 byte UTF-8 sequence */
			*dst++ = *s++;
			*dst++ = *s++;
		} else {
			/* 1 byte UTF-8 "sequence" */
			*dst++ = *s++;
		}
		n--;
	}
	*dst = '\0';
	return dst;
}

static inline str
UTF8_offset(char *restrict s, int n)
{
	UTF8_assert(s);
	while (*s && n) {
		if ((*s & 0xF8) == 0xF0) {
			/* 4 byte UTF-8 sequence */
			s += 4;
		} else if ((*s & 0xF0) == 0xE0) {
			/* 3 byte UTF-8 sequence */
			s += 3;
		} else if ((*s & 0xE0) == 0xC0) {
			/* 2 byte UTF-8 sequence */
			s += 2;
		} else {
			/* 1 byte UTF-8 "sequence" */
			s++;
		}
		n--;
	}
	return s;
}

static str
convertCase(BAT *from, BAT *to, str *buf, size_t *buflen, const char *src, const char *malfunc)
{
	size_t len = strlen(src);
	char *dst;
	const char *end = src + len;
	bool lower_to_upper = from == UTF8_toUpperFrom;
	Hash *h;
	size_t nextlen = len + 1;

	if (BAThash(from) != GDK_SUCCEED)
		throw(MAL, malfunc, SQLSTATE(HY013) MAL_MALLOC_FAIL);
	h = from->thash;
	CHECK_STR_BUFFER_LENGTH(buf, buflen, nextlen, malfunc);
	dst = *buf;
	while (src < end) {
		int c;

		UTF8_GETCHAR(c, src);
		if ((c & 0x80) == 0) {
			/* for ASCII characters we don't need to do a hash lookup */
			if (lower_to_upper) {
				if ('a' <= c && c <= 'z')
					c += 'A' - 'a';
			} else {
				if ('A' <= c && c <= 'Z')
					c += 'a' - 'A';
			}
		} else {
			/* use hash, even though BAT is sorted */
			for (BUN hb = HASHget(h, hash_int(h, &c));
					hb != HASHnil(h);
					hb = HASHgetlink(h, hb)) {
				if (c == ((int *) from->theap.base)[hb]) {
					c = ((int *) to->theap.base)[hb];
					break;
				}
			}
		}
		if (dst + UTF8_CHARLEN(c) > *buf + len) {
			/* doesn't fit, so allocate more space;
			 * also allocate enough for the rest of the
			 * source */
			size_t off = dst - *buf;
			size_t nextlen = (len += 4 + (end - src)) + 1;

			CHECK_STR_BUFFER_LENGTH(buf, buflen, nextlen, malfunc);
			dst = *buf + off;
		}
		UTF8_PUTCHAR(c, dst);
	}
	*dst = 0;
	return MAL_SUCCEED;
illegal:
	throw(MAL, malfunc, SQLSTATE(42000) "Illegal Unicode code point");
}

/*
 * Here you find the wrappers around the version 4 library code
 * It also contains the direct implementation of the string
 * matching support routines.
 */
#include "mal_exception.h"

/*
 * The SQL like function return a boolean
 */
static bool
STRlike(const char *s, const char *pat, const char *esc)
{
	const char *t, *p;

	t = s;
	for (p = pat; *p && *t; p++) {
		if (esc && *p == *esc) {
			p++;
			if (*p != *t)
				return false;
			t++;
		} else if (*p == '_')
			t++;
		else if (*p == '%') {
			p++;
			while (*p == '%')
				p++;
			if (*p == 0)
				return true;	/* tail is acceptable */
			for (; *p && *t; t++)
				if (STRlike(t, p, esc))
					return true;
			if (*p == 0 && *t == 0)
				return true;
			return false;
		} else if (*p == *t)
			t++;
		else
			return false;
	}
	if (*p == '%' && *(p + 1) == 0)
		return true;
	return *t == 0 && *p == 0;
}

static str
STRlikewrap(bit *ret, const str *s, const str *pat, const str *esc)
{
	if (strNil(*s) || strNil(*pat) || strNil(*esc))
		*ret = bit_nil;
	else
		*ret = (bit) STRlike(*s, *pat, *esc);
	return MAL_SUCCEED;
}

static str
STRlikewrap2(bit *ret, const str *s, const str *pat)
{
	if (strNil(*s) || strNil(*pat))
		*ret = bit_nil;
	else
		*ret = (bit) STRlike(*s, *pat, NULL);
	return MAL_SUCCEED;
}

static str
STRtostr(str *res, const str *src)
{
	if( *src == 0)
		*res= GDKstrdup(str_nil);
	else
		*res = GDKstrdup(*src);
	if (*res == NULL)
		throw(MAL, "str.str", SQLSTATE(HY013) MAL_MALLOC_FAIL);
	return MAL_SUCCEED;
}

int
str_length(str s)
{
	size_t l = UTF8_strlen(s);
	assert(l < INT_MAX);
	if (l > INT_MAX)
		l = INT_MAX;
	return (int) l;
}

static str
STRLength(int *res, const str *arg1)
{
	str s = *arg1;

	*res = strNil(s) ? int_nil : str_length(s);
	return MAL_SUCCEED;
}

int
str_utf8_length(str s)
{
	return strNil(s) ? int_nil : str_length(s);
}

int
str_nbytes(str s)
{
	size_t l = strlen(s);
	assert(l < INT_MAX);
	return (int) l;
}

static str
STRBytes(int *res, const str *arg1)
{
	str s = *arg1;

	*res = strNil(s) ? int_nil : str_nbytes(s);
	return MAL_SUCCEED;
}

str
str_tail(str *buf, size_t *buflen, str s, int off)
{
	if (off < 0) {
		size_t len = UTF8_strlen(s);

		assert(len <= INT_MAX);
		off += (int) len;
		if (off < 0)
			off = 0;
	}
	str tail = UTF8_strtail(s, off);
	size_t nextlen = strlen(tail) + 1;
	CHECK_STR_BUFFER_LENGTH(buf, buflen, nextlen, "str.tail");
	strcpy(*buf, tail);
	return MAL_SUCCEED;
}

static str
STRTail(str *res, const str *arg1, const int *offset)
{
	str buf = NULL, msg = MAL_SUCCEED, s = *arg1;
	int off = *offset;

	if (strNil(s) || is_int_nil(off)) {
		*res = GDKstrdup(str_nil);
	} else {
		size_t buflen = INITIAL_STR_BUFFER_LENGTH;

		*res = NULL;
		if (!(buf = GDKmalloc(buflen)))
			throw(MAL, "str.tail", SQLSTATE(HY013) MAL_MALLOC_FAIL);
		if ((msg = str_tail(&buf, &buflen, s, off)) != MAL_SUCCEED) {
			GDKfree(buf);
			return msg;
		}
		*res = GDKstrdup(buf);
	}

	GDKfree(buf);
	if (!*res)
		msg = createException(MAL, "str.tail", SQLSTATE(HY013) MAL_MALLOC_FAIL);
	return msg;
}

str
str_Sub_String(str *buf, size_t *buflen, str s, int off, int l)
{
	size_t len;

	if (off < 0) {
		len = UTF8_strlen(s);
		assert(len <= INT_MAX);
		if (len > INT_MAX)
			len = INT_MAX;
		off += (int) len;
		if (off < 0) {
			l += off;
			off = 0;
		}
	}
	/* here, off >= 0 */
	if (l < 0) {
		strcpy(*buf, "");
		return MAL_SUCCEED;
	}
	s = UTF8_strtail(s, off);
	len = (size_t)(UTF8_strtail(s, l) - s + 1);
	CHECK_STR_BUFFER_LENGTH(buf, buflen, len, "str.substring");
	strcpy_len(*buf, s, len);
	return MAL_SUCCEED;
}

static str
STRSubString(str *res, const str *arg1, const int *offset, const int *length)
{
	str buf = NULL, msg = MAL_SUCCEED, s = *arg1;
	int off = *offset, len = *length;

	if (strNil(s) || is_int_nil(off) || is_int_nil(len)) {
		*res = GDKstrdup(str_nil);
	} else {
		size_t buflen = INITIAL_STR_BUFFER_LENGTH;

		*res = NULL;
		if (!(buf = GDKmalloc(buflen)))
			throw(MAL, "str.substring", SQLSTATE(HY013) MAL_MALLOC_FAIL);
		if ((msg = str_Sub_String(&buf, &buflen, s, off, len)) != MAL_SUCCEED) {
			GDKfree(buf);
			return msg;
		}
		*res = GDKstrdup(buf);
	}

	GDKfree(buf);
	if (!*res)
		msg = createException(MAL, "str.substring", SQLSTATE(HY013) MAL_MALLOC_FAIL);
	return msg;
}

str
str_from_wchr(str *buf, size_t *buflen, int c)
{
	CHECK_STR_BUFFER_LENGTH(buf, buflen, 5, "str.unicode");
	str s = *buf;
	UTF8_PUTCHAR(c, s);
	*s = 0;
	return MAL_SUCCEED;
illegal:
	throw(MAL, "str.unicode", SQLSTATE(42000) "Illegal Unicode code point");
}

static str
STRFromWChr(str *res, const int *c)
{
	str buf = NULL, msg = MAL_SUCCEED;
	int cc = *c;

	if (is_int_nil(cc)) {
		*res = GDKstrdup(str_nil);
	} else {
		size_t buflen = MAX(strlen(str_nil) + 1, 8);

		*res = NULL;
		if (!(buf = GDKmalloc(buflen)))
			throw(MAL, "str.unicode", SQLSTATE(HY013) MAL_MALLOC_FAIL);
		if ((msg = str_from_wchr(&buf, &buflen, cc)) != MAL_SUCCEED) {
			GDKfree(buf);
			return msg;
		}
		*res = GDKstrdup(buf);
	}

	GDKfree(buf);
	if (!*res)
		msg = createException(MAL, "str.unicode", SQLSTATE(HY013) MAL_MALLOC_FAIL);
	return msg;
}

/* return the Unicode code point of arg1 at position at */
str
str_wchr_at(int *res, str s, int at)
{
	/* 64bit: should have lng arg */
	if (strNil(s) || is_int_nil(at) || at < 0) {
		*res = int_nil;
		return MAL_SUCCEED;
	}
	s = UTF8_strtail(s, at);
	if (s == NULL || *s == 0) {
		*res = int_nil;
		return MAL_SUCCEED;
	}
	UTF8_GETCHAR(*res, s);
	return MAL_SUCCEED;
illegal:
	throw(MAL, "str.unicodeAt", SQLSTATE(42000) "Illegal Unicode code point");
}

static str
STRWChrAt(int *res, const str *arg1, const int *at)
{
	return str_wchr_at(res, *arg1, *at);
}

/* returns whether arg1 starts with arg2 */
bit
str_is_prefix(str s, str prefix)
{
	return strncmp(s, prefix, strlen(prefix)) == 0;
}

static str
STRPrefix(bit *res, const str *arg1, const str *arg2)
{
	str s = *arg1, prefix = *arg2;

	*res = (strNil(s) || strNil(prefix)) ? bit_nil : str_is_prefix(s, prefix);
	return MAL_SUCCEED;
}

bit
str_is_suffix(str s, str suffix)
{
	size_t sl = strlen(s), sul = strlen(suffix);

	if (sl < sul)
		return 0;
	else
		return strcmp(s + sl - sul, suffix) == 0;
}

/* returns whether arg1 ends with arg2 */
static str
STRSuffix(bit *res, const str *arg1, const str *arg2)
{
	str s = *arg1, suffix = *arg2;

	*res = (strNil(s) || strNil(suffix)) ? bit_nil : str_is_suffix(s, suffix);
	return MAL_SUCCEED;
}

str
str_lower(str *buf, size_t *buflen, str s)
{
	return convertCase(UTF8_toLowerFrom, UTF8_toLowerTo, buf, buflen, s, "str.lower");
}

static str
STRLower(str *res, const str *arg1)
{
	str buf = NULL, msg = MAL_SUCCEED, s = *arg1;

	if (strNil(s)) {
		*res = GDKstrdup(str_nil);
	} else {
		size_t buflen = INITIAL_STR_BUFFER_LENGTH;

		*res = NULL;
		if (!(buf = GDKmalloc(buflen)))
			throw(MAL, "str.lower", SQLSTATE(HY013) MAL_MALLOC_FAIL);
		if ((msg = str_lower(&buf, &buflen, s)) != MAL_SUCCEED) {
			GDKfree(buf);
			return msg;
		}
		*res = GDKstrdup(buf);
	}

	GDKfree(buf);
	if (!*res)
		msg = createException(MAL, "str.lower", SQLSTATE(HY013) MAL_MALLOC_FAIL);
	return msg;
}

str
str_upper(str *buf, size_t *buflen, str s)
{
	return convertCase(UTF8_toUpperFrom, UTF8_toUpperTo, buf, buflen, s, "str.upper");
}

static str
STRUpper(str *res, const str *arg1)
{
	str buf = NULL, msg = MAL_SUCCEED, s = *arg1;

	if (strNil(s)) {
		*res = GDKstrdup(str_nil);
	} else {
		size_t buflen = INITIAL_STR_BUFFER_LENGTH;

		*res = NULL;
		if (!(buf = GDKmalloc(buflen)))
			throw(MAL, "str.upper", SQLSTATE(HY013) MAL_MALLOC_FAIL);
		if ((msg = str_upper(&buf, &buflen, s)) != MAL_SUCCEED) {
			GDKfree(buf);
			return msg;
		}
		*res = GDKstrdup(buf);
	}

	GDKfree(buf);
	if (!*res)
		msg = createException(MAL, "str.upper", SQLSTATE(HY013) MAL_MALLOC_FAIL);
	return msg;
}

int
str_search(str s, str s2)
{
	/* 64bit: should return lng */
	if ((s2 = strstr(s, s2)) != NULL)
		return UTF8_strpos(s, s2);
	else
		return -1;
}

/* find first occurrence of needle in haystack */
static str
STRstrSearch(int *res, const str *haystack, const str *needle)
{
	str s = *haystack, s2 = *needle;

	*res = (strNil(s) || strNil(s2)) ? int_nil : str_search(s, s2);
	return MAL_SUCCEED;
}

int
str_reverse_str_search(str s, str s2)
{
	/* 64bit: should return lng */
	size_t len = strlen(s), slen = strlen(s2);
	int res = -1; /* changed if found */

	if (len >= slen) {
		const char *p = s + len - slen;
		do {
			if (strncmp(p, s2, slen) == 0) {
				res = UTF8_strpos(s, p);
				break;
			}
		} while (p-- > s);
	}
	return res;
}

/* find last occurrence of arg2 in arg1 */
static str
STRReverseStrSearch(int *res, const str *arg1, const str *arg2)
{
	str s = *arg1, s2 = *arg2;

	*res = (strNil(s) || strNil(s2)) ? int_nil : str_reverse_str_search(s, s2);
	return MAL_SUCCEED;
}

str
str_splitpart(str *buf, size_t *buflen, str s, str s2, int f)
{
	size_t len;
	char *p = NULL;

	if (f <= 0)
		throw(MAL, "str.splitpart", SQLSTATE(42000) "field position must be greater than zero");

	len = strlen(s2);
	if (len) {
		while ((p = strstr(s, s2)) != NULL && f > 1) {
			s = p + len;
			f--;
		}
	}

	if (f != 1) {
		strcpy(*buf, "");
		return MAL_SUCCEED;
	}

	if (p == NULL) {
		len = strlen(s);
	} else {
		len = (size_t) (p - s);
	}

	len++;
	CHECK_STR_BUFFER_LENGTH(buf, buflen, len, "str.splitpart");
	strcpy_len(*buf, s, len);
	return MAL_SUCCEED;
}

static str
STRsplitpart(str *res, str *haystack, str *needle, int *field)
{
	str buf = NULL, msg = MAL_SUCCEED, s = *haystack, s2 = *needle;
	int f = *field;

	if (strNil(s) || strNil(s2) || is_int_nil(f)) {
		*res = GDKstrdup(str_nil);
	} else {
		size_t buflen = INITIAL_STR_BUFFER_LENGTH;

		*res = NULL;
		if (!(buf = GDKmalloc(buflen)))
			throw(MAL, "str.splitpart", SQLSTATE(HY013) MAL_MALLOC_FAIL);
		if ((msg = str_splitpart(&buf, &buflen, s, s2, f)) != MAL_SUCCEED) {
			GDKfree(buf);
			return msg;
		}
		*res = GDKstrdup(buf);
	}

	GDKfree(buf);
	if (!*res)
		msg = createException(MAL, "str.splitpart", SQLSTATE(HY013) MAL_MALLOC_FAIL);
	return msg;
}

/* returns number of bytes to remove from left to strip the codepoints in rm */
static size_t
lstrip(const char *s, size_t len, const int *rm, size_t nrm)
{
	int c;
	size_t i, n, skip = 0;

	while (len > 0) {
		UTF8_NEXTCHAR(c, n, s);
		assert(n > 0 && n <= len);
		for (i = 0; i < nrm; i++) {
			if (rm[i] == c) {
				s += n;
				skip += n;
				len -= n;
				break;
			}
		}
		if (i == nrm)
			break;
	}
	return skip;
}

/* returns the resulting length of s after stripping codepoints in rm
 * from the right */
static size_t
rstrip(const char *s, size_t len, const int *rm, size_t nrm)
{
	int c;
	size_t i, n;

	while (len > 0) {
		UTF8_LASTCHAR(c, n, s, len);
		assert(n > 0 && n <= len);
		for (i = 0; i < nrm; i++) {
			if (rm[i] == c) {
				len -= n;
				break;
			}
		}
		if (i == nrm)
			break;
	}
	return len;
}

const int whitespace[] = {
	' ',						/* space */
	'\t',						/* tab (character tabulation) */
	'\n',						/* line feed */
	'\r',						/* carriage return */
	'\f',						/* form feed */
	'\v',						/* vertical tab (line tabulation) */
/* below the code points that have the Unicode Zs (space separator) property */
	0x00A0,						/* no-break space */
	0x1680,						/* ogham space mark */
	0x2000,						/* en quad */
	0x2001,						/* em quad */
	0x2002,						/* en space */
	0x2003,						/* em space */
	0x2004,						/* three-per-em space */
	0x2005,						/* four-per-em space */
	0x2006,						/* six-per-em space */
	0x2007,						/* figure space */
	0x2008,						/* punctuation space */
	0x2009,						/* thin space */
	0x200A,						/* hair space */
	0x202F,						/* narrow no-break space */
	0x205F,						/* medium mathematical space */
	0x3000,						/* ideographic space */
};
#define NSPACES		(sizeof(whitespace) / sizeof(whitespace[0]))

str
str_strip(str *buf, size_t *buflen, str s)
{
	size_t len = strlen(s);
	size_t n = lstrip(s, len, whitespace, NSPACES);
	s += n;
	len -= n;
	n = rstrip(s, len, whitespace, NSPACES);

	n++;
	CHECK_STR_BUFFER_LENGTH(buf, buflen, n, "str.strip");
	strcpy_len(*buf, s, n);
	return MAL_SUCCEED;
}

/* remove all whitespace from either side of arg1 */
static str
STRStrip(str *res, const str *arg1)
{
	str buf = NULL, msg = MAL_SUCCEED, s = *arg1;

	if (strNil(s)) {
		*res = GDKstrdup(str_nil);
	} else {
		size_t buflen = INITIAL_STR_BUFFER_LENGTH;

		*res = NULL;
		if (!(buf = GDKmalloc(buflen)))
			throw(MAL, "str.strip", SQLSTATE(HY013) MAL_MALLOC_FAIL);
		if ((msg = str_strip(&buf, &buflen, s)) != MAL_SUCCEED) {
			GDKfree(buf);
			return msg;
		}
		*res = GDKstrdup(buf);
	}

	GDKfree(buf);
	if (!*res)
		msg = createException(MAL, "str.strip", SQLSTATE(HY013) MAL_MALLOC_FAIL);
	return msg;
}

str
str_ltrim(str *buf, size_t *buflen, str s)
{
	size_t len = strlen(s);
	size_t n = lstrip(s, len, whitespace, NSPACES);
	size_t nallocate = len - n + 1;

	CHECK_STR_BUFFER_LENGTH(buf, buflen, nallocate, "str.ltrim");
	strcpy_len(*buf, s + n, nallocate);
	return MAL_SUCCEED;
}

/* remove all whitespace from the start (left) of arg1 */
static str
STRLtrim(str *res, const str *arg1)
{
	str buf = NULL, msg = MAL_SUCCEED, s = *arg1;

	if (strNil(s)) {
		*res = GDKstrdup(str_nil);
	} else {
		size_t buflen = INITIAL_STR_BUFFER_LENGTH;

		*res = NULL;
		if (!(buf = GDKmalloc(buflen)))
			throw(MAL, "str.ltrim", SQLSTATE(HY013) MAL_MALLOC_FAIL);
		if ((msg = str_ltrim(&buf, &buflen, s)) != MAL_SUCCEED) {
			GDKfree(buf);
			return msg;
		}
		*res = GDKstrdup(buf);
	}

	GDKfree(buf);
	if (!*res)
		msg = createException(MAL, "str.ltrim", SQLSTATE(HY013) MAL_MALLOC_FAIL);
	return msg;
}

str
str_rtrim(str *buf, size_t *buflen, str s)
{
	size_t len = strlen(s);
	size_t n = rstrip(s, len, whitespace, NSPACES);

	n++;
	CHECK_STR_BUFFER_LENGTH(buf, buflen, n, "str.rtrim");
	strcpy_len(*buf, s, n);
	return MAL_SUCCEED;
}

/* remove all whitespace from the end (right) of arg1 */
static str
STRRtrim(str *res, const str *arg1)
{
	str buf = NULL, msg = MAL_SUCCEED, s = *arg1;

	if (strNil(s)) {
		*res = GDKstrdup(str_nil);
	} else {
		size_t buflen = INITIAL_STR_BUFFER_LENGTH;

		*res = NULL;
		if (!(buf = GDKmalloc(buflen)))
			throw(MAL, "str.rtrim", SQLSTATE(HY013) MAL_MALLOC_FAIL);
		if ((msg = str_rtrim(&buf, &buflen, s)) != MAL_SUCCEED) {
			GDKfree(buf);
			return msg;
		}
		*res = GDKstrdup(buf);
	}

	GDKfree(buf);
	if (!*res)
		msg = createException(MAL, "str.rtrim", SQLSTATE(HY013) MAL_MALLOC_FAIL);
	return msg;
}

/* return a list of codepoints in s */
static str
trimchars(str *buf, size_t *buflen, size_t *n, const char *s, size_t len_s, const char *malfunc)
{
	size_t len = 0, nlen = len_s * sizeof(int);
	int c, *cbuf;

	CHECK_STR_BUFFER_LENGTH(buf, buflen, nlen, malfunc);
	cbuf = *(int**)buf;

	while (*s) {
		UTF8_GETCHAR(c, s);
		assert(!is_int_nil(c));
		cbuf[len++] = c;
	}
	*n = len;
	return MAL_SUCCEED;
illegal:
	throw(MAL, malfunc, SQLSTATE(42000) "Illegal Unicode code point");
}

str
str_strip2(str *buf, size_t *buflen, str s, str s2)
{
	str msg = MAL_SUCCEED;
	size_t len, n, n2, n3;

	if ((n2 = strlen(s2)) == 0) {
		len = strlen(s) + 1;
		CHECK_STR_BUFFER_LENGTH(buf, buflen, len, "str.strip2");
		strcpy(*buf, s);
		return MAL_SUCCEED;
	} else {
		if ((msg = trimchars(buf, buflen, &n3, s2, n2, "str.strip2")) != MAL_SUCCEED)
			return msg;
		len = strlen(s);
		n = lstrip(s, len, *(int**)buf, n3);
		s += n;
		len -= n;
		n = rstrip(s, len, *(int**)buf, n3);

		n++;
		CHECK_STR_BUFFER_LENGTH(buf, buflen, n, "str.strip2");
		strcpy_len(*buf, s, n);
		return MAL_SUCCEED;
	}
}

/* remove the longest string containing only characters from arg2 from
 * either side of arg1 */
static str
STRStrip2(str *res, const str *arg1, const str *arg2)
{
	str buf = NULL, msg = MAL_SUCCEED, s = *arg1, s2 = *arg2;

	if (strNil(s) || strNil(s2)) {
		*res = GDKstrdup(str_nil);
	} else {
		size_t buflen = INITIAL_STR_BUFFER_LENGTH * sizeof(int);

		*res = NULL;
		if (!(buf = GDKmalloc(buflen)))
			throw(MAL, "str.strip2", SQLSTATE(HY013) MAL_MALLOC_FAIL);
		if ((msg = str_strip2(&buf, &buflen, s, s2)) != MAL_SUCCEED) {
			GDKfree(buf);
			return msg;
		}
		*res = GDKstrdup(buf);
	}

	GDKfree(buf);
	if (!*res)
		msg = createException(MAL, "str.strip2", SQLSTATE(HY013) MAL_MALLOC_FAIL);
	return msg;
}

str
str_ltrim2(str *buf, size_t *buflen, str s, str s2)
{
	str msg = MAL_SUCCEED;
	size_t len, n, n2, n3, nallocate;

	if ((n2 = strlen(s2)) == 0) {
		len = strlen(s) + 1;
		CHECK_STR_BUFFER_LENGTH(buf, buflen, len, "str.ltrim2");
		strcpy(*buf, s);
		return MAL_SUCCEED;
	} else {
		if ((msg = trimchars(buf, buflen, &n3, s2, n2, "str.ltrim2")) != MAL_SUCCEED)
			return msg;
		len = strlen(s);
		n = lstrip(s, len, *(int**)buf, n3);
		nallocate = len - n + 1;

		CHECK_STR_BUFFER_LENGTH(buf, buflen, nallocate, "str.ltrim2");
		strcpy_len(*buf, s + n, nallocate);
		return MAL_SUCCEED;
	}
}

/* remove the longest string containing only characters from arg2 from
 * the start (left) of arg1 */
static str
STRLtrim2(str *res, const str *arg1, const str *arg2)
{
	str buf = NULL, msg = MAL_SUCCEED, s = *arg1, s2 = *arg2;

	if (strNil(s) || strNil(s2)) {
		*res = GDKstrdup(str_nil);
	} else {
		size_t buflen = INITIAL_STR_BUFFER_LENGTH * sizeof(int);

		*res = NULL;
		if (!(buf = GDKmalloc(buflen)))
			throw(MAL, "str.ltrim2", SQLSTATE(HY013) MAL_MALLOC_FAIL);
		if ((msg = str_ltrim2(&buf, &buflen, s, s2)) != MAL_SUCCEED) {
			GDKfree(buf);
			return msg;
		}
		*res = GDKstrdup(buf);
	}

	GDKfree(buf);
	if (!*res)
		msg = createException(MAL, "str.ltrim2", SQLSTATE(HY013) MAL_MALLOC_FAIL);
	return msg;
}

str
str_rtrim2(str *buf, size_t *buflen, str s, str s2)
{
	str msg = MAL_SUCCEED;
	size_t len, n, n2, n3;

	if ((n2 = strlen(s2)) == 0) {
		len = strlen(s) + 1;
		CHECK_STR_BUFFER_LENGTH(buf, buflen, len, "str.rtrim2");
		strcpy(*buf, s);
		return MAL_SUCCEED;
	} else {
		if ((msg = trimchars(buf, buflen, &n3, s2, n2, "str.ltrim2")) != MAL_SUCCEED)
			return msg;
		len = strlen(s);
		n = rstrip(s, len, *(int**)buf, n3);
		n++;

		CHECK_STR_BUFFER_LENGTH(buf, buflen, n, "str.rtrim2");
		strcpy_len(*buf, s, n);
		return MAL_SUCCEED;
	}
}

/* remove the longest string containing only characters from arg2 from
 * the end (right) of arg1 */
static str
STRRtrim2(str *res, const str *arg1, const str *arg2)
{
	str buf = NULL, msg = MAL_SUCCEED, s = *arg1, s2 = *arg2;

	if (strNil(s) || strNil(s2)) {
		*res = GDKstrdup(str_nil);
	} else {
		size_t buflen = INITIAL_STR_BUFFER_LENGTH * sizeof(int);

		*res = NULL;
		if (!(buf = GDKmalloc(buflen)))
			throw(MAL, "str.rtrim2", SQLSTATE(HY013) MAL_MALLOC_FAIL);
		if ((msg = str_rtrim2(&buf, &buflen, s, s2)) != MAL_SUCCEED) {
			GDKfree(buf);
			return msg;
		}
		*res = GDKstrdup(buf);
	}

	GDKfree(buf);
	if (!*res)
		msg = createException(MAL, "str.rtrim2", SQLSTATE(HY013) MAL_MALLOC_FAIL);
	return msg;
}

static str
pad(str *buf, size_t *buflen, const char *s, const char *pad, int len, int left, const char *malfunc)
{
	size_t slen, padlen, repeats, residual, i, nlen;
	char *res;

	if (len < 0)
		len = 0;

	slen = UTF8_strlen(s);
	if (slen > (size_t) len) {
		/* truncate */
		pad = UTF8_strtail(s, len);
		slen = pad - s + 1;

		CHECK_STR_BUFFER_LENGTH(buf, buflen, slen, malfunc);
		strcpy_len(*buf, s, slen);
		return MAL_SUCCEED;
	}

	padlen = UTF8_strlen(pad);
	if (slen == (size_t) len || padlen == 0) {
		/* nothing to do (no padding if there is no pad string) */
		slen = strlen(s) + 1;
		CHECK_STR_BUFFER_LENGTH(buf, buflen, slen, malfunc);
		strcpy(*buf, s);
		return MAL_SUCCEED;
	}

	repeats = ((size_t) len - slen) / padlen;
	residual = ((size_t) len - slen) % padlen;
	if (residual > 0)
		residual = (size_t) (UTF8_strtail(pad, (int) residual) - pad);
	padlen = strlen(pad);
	slen = strlen(s);

	nlen = slen + repeats * padlen + residual + 1;
	CHECK_STR_BUFFER_LENGTH(buf, buflen, nlen, malfunc);
	res = *buf;
	if (left) {
		for (i = 0; i < repeats; i++)
			memcpy(res + i * padlen, pad, padlen);
		if (residual > 0)
			memcpy(res + repeats * padlen, pad, residual);
		if (slen > 0)
			memcpy(res + repeats * padlen + residual, s, slen);
	} else {
		if (slen > 0)
			memcpy(res, s, slen);
		for (i = 0; i < repeats; i++)
			memcpy(res + slen + i * padlen, pad, padlen);
		if (residual > 0)
			memcpy(res + slen + repeats * padlen, pad, residual);
	}
	res[repeats * padlen + residual + slen] = 0;
	return MAL_SUCCEED;
}

str
str_lpad(str *buf, size_t *buflen, str s, int len)
{
	return pad(buf, buflen, s, " ", len, 1, "str.lpad");
}

/* Fill up 'arg1' to length 'len' by prepending whitespaces.
 * If 'arg1' is already longer than 'len', then it's truncated on the right
 * (NB: this is the PostgreSQL definition).
 *
 * Example: lpad('hi', 5)
 * Result: '   hi'
 */
static str
STRLpad(str *res, const str *arg1, const int *len)
{
	str buf = NULL, msg = MAL_SUCCEED, s = *arg1;
	int l = *len;

	if (strNil(s) || is_int_nil(l)) {
		*res = GDKstrdup(str_nil);
	} else {
		size_t buflen = INITIAL_STR_BUFFER_LENGTH;

		*res = NULL;
		if (!(buf = GDKmalloc(buflen)))
			throw(MAL, "str.lpad", SQLSTATE(HY013) MAL_MALLOC_FAIL);
		if ((msg = str_lpad(&buf, &buflen, s, l)) != MAL_SUCCEED) {
			GDKfree(buf);
			return msg;
		}
		*res = GDKstrdup(buf);
	}

	GDKfree(buf);
	if (!*res)
		msg = createException(MAL, "str.lpad", SQLSTATE(HY013) MAL_MALLOC_FAIL);
	return msg;
}

str
str_rpad(str *buf, size_t *buflen, str s, int len)
{
	return pad(buf, buflen, s, " ", len, 0, "str.lpad");
}

/* Fill up 'arg1' to length 'len' by appending whitespaces.
 * If 'arg1' is already longer than 'len', then it's truncated (on the right)
 * (NB: this is the PostgreSQL definition).
 *
 * Example: rpad('hi', 5)
 * Result: 'hi   '
 */
static str
STRRpad(str *res, const str *arg1, const int *len)
{
	str buf = NULL, msg = MAL_SUCCEED, s = *arg1;
	int l = *len;

	if (strNil(s) || is_int_nil(l)) {
		*res = GDKstrdup(str_nil);
	} else {
		size_t buflen = INITIAL_STR_BUFFER_LENGTH;

		*res = NULL;
		if (!(buf = GDKmalloc(buflen)))
			throw(MAL, "str.rpad", SQLSTATE(HY013) MAL_MALLOC_FAIL);
		if ((msg = str_rpad(&buf, &buflen, s, l)) != MAL_SUCCEED) {
			GDKfree(buf);
			return msg;
		}
		*res = GDKstrdup(buf);
	}

	GDKfree(buf);
	if (!*res)
		msg = createException(MAL, "str.rpad", SQLSTATE(HY013) MAL_MALLOC_FAIL);
	return msg;
}

str
str_lpad2(str *buf, size_t *buflen, str s, int len, str s2)
{
	return pad(buf, buflen, s, s2, len, 1, "str.lpad2");
}

/* Fill up 'arg1' to length 'len' by prepending characters from 'arg2'
 * If 'arg1' is already longer than 'len', then it's truncated on the right
 * (NB: this is the PostgreSQL definition).
 *
 * Example: lpad('hi', 5, 'xy')
 * Result: xyxhi
 */
static str
STRLpad2(str *res, const str *arg1, const int *len, const str *arg2)
{
	str buf = NULL, msg = MAL_SUCCEED, s = *arg1, s2 = *arg2;
	int l = *len;

	if (strNil(s) || strNil(s2) || is_int_nil(l)) {
		*res = GDKstrdup(str_nil);
	} else {
		size_t buflen = INITIAL_STR_BUFFER_LENGTH;

		*res = NULL;
		if (!(buf = GDKmalloc(buflen)))
			throw(MAL, "str.lpad2", SQLSTATE(HY013) MAL_MALLOC_FAIL);
		if ((msg = str_lpad2(&buf, &buflen, s, l, s2)) != MAL_SUCCEED) {
			GDKfree(buf);
			return msg;
		}
		*res = GDKstrdup(buf);
	}

	GDKfree(buf);
	if (!*res)
		msg = createException(MAL, "str.lpad2", SQLSTATE(HY013) MAL_MALLOC_FAIL);
	return msg;
}

str
str_rpad2(str *buf, size_t *buflen, str s, int len, str s2)
{
	return pad(buf, buflen, s, s2, len, 0, "str.rpad2");
}

/* Fill up 'arg1' to length 'len' by appending characters from 'arg2'
 * If 'arg1' is already longer than 'len', then it's truncated (on the right)
 * (NB: this is the PostgreSQL definition).
 *
 * Example: rpad('hi', 5, 'xy')
 * Result: hixyx
 */
static str
STRRpad2(str *res, const str *arg1, const int *len, const str *arg2)
{
	str buf = NULL, msg = MAL_SUCCEED, s = *arg1, s2 = *arg2;
	int l = *len;

	if (strNil(s) || strNil(s2) || is_int_nil(l)) {
		*res = GDKstrdup(str_nil);
	} else {
		size_t buflen = INITIAL_STR_BUFFER_LENGTH;

		*res = NULL;
		if (!(buf = GDKmalloc(buflen)))
			throw(MAL, "str.rpad2", SQLSTATE(HY013) MAL_MALLOC_FAIL);
		if ((msg = str_rpad2(&buf, &buflen, s, l, s2)) != MAL_SUCCEED) {
			GDKfree(buf);
			return msg;
		}
		*res = GDKstrdup(buf);
	}

	GDKfree(buf);
	if (!*res)
		msg = createException(MAL, "str.rpad2", SQLSTATE(HY013) MAL_MALLOC_FAIL);
	return msg;
}

str
str_substitute(str *buf, size_t *buflen, str s, str src, str dst, bit repeat)
{
	size_t lsrc = strlen(src), ldst = strlen(dst), n, l = strlen(s);
	char *b, *fnd;
	const char *pfnd;

	if (!lsrc || !l) { /* s/src is an empty string, there's nothing to substitute */
		l++;
		CHECK_STR_BUFFER_LENGTH(buf, buflen, l, "str.substitute");
		strcpy(*buf, s);
		return MAL_SUCCEED;
	}

	n = l + ldst;
	if (repeat && ldst > lsrc)
		n = (ldst * l) / lsrc;	/* max length */

	n++;
	CHECK_STR_BUFFER_LENGTH(buf, buflen, n, "str.substitute");
	b = *buf;
	pfnd = s;
	do {
		fnd = strstr(pfnd, src);
		if (fnd == NULL)
			break;
		n = fnd - pfnd;
		if (n > 0) {
			strcpy_len(b, pfnd, n + 1);
			b += n;
		}
		if (ldst > 0) {
			strcpy_len(b, dst, ldst + 1);
			b += ldst;
		}
		if (*fnd == 0)
			break;
		pfnd = fnd + lsrc;
	} while (repeat);
	strcpy(b, pfnd);
	return MAL_SUCCEED;
}

static str
STRSubstitute(str *res, const str *arg1, const str *arg2, const str *arg3, const bit *g)
{
	str buf = NULL, msg = MAL_SUCCEED, s = *arg1, s2 = *arg2, s3 = *arg3;

	if (strNil(s) || strNil(s2) || strNil(s3)) {
		*res = GDKstrdup(str_nil);
	} else {
		size_t buflen = INITIAL_STR_BUFFER_LENGTH;

		*res = NULL;
		if (!(buf = GDKmalloc(buflen)))
			throw(MAL, "str.substitute", SQLSTATE(HY013) MAL_MALLOC_FAIL);
		if ((msg = str_substitute(&buf, &buflen, s, s2, s3, *g)) != MAL_SUCCEED) {
			GDKfree(buf);
			return msg;
		}
		*res = GDKstrdup(buf);
	}

	GDKfree(buf);
	if (!*res)
		msg = createException(MAL, "str.substitute", SQLSTATE(HY013) MAL_MALLOC_FAIL);
	return msg;
}

static str
STRascii(int *ret, const str *s)
{
	return str_wchr_at(ret, *s, 0);
}

str
str_substring_tail(str *buf, size_t *buflen, str s, int start)
{
	if( start <1) start =1;
	start--;
	return str_tail(buf, buflen, s, start);
}

static str
STRsubstringTail(str *res, const str *arg1, const int *start)
{
	str buf = NULL, msg = MAL_SUCCEED, s = *arg1;
	int st = *start;

	if (strNil(s) || is_int_nil(st)) {
		*res = GDKstrdup(str_nil);
	} else {
		size_t buflen = INITIAL_STR_BUFFER_LENGTH;

		*res = NULL;
		if (!(buf = GDKmalloc(buflen)))
			throw(MAL, "str.substringTail", SQLSTATE(HY013) MAL_MALLOC_FAIL);
		if ((msg = str_substring_tail(&buf, &buflen, s, st)) != MAL_SUCCEED) {
			GDKfree(buf);
			return msg;
		}
		*res = GDKstrdup(buf);
	}

	GDKfree(buf);
	if (!*res)
		msg = createException(MAL, "str.substringTail", SQLSTATE(HY013) MAL_MALLOC_FAIL);
	return msg;
}

str
str_sub_string(str *buf, size_t *buflen, str s, int start, int l)
{
	if( start <1) start =1;
	start--;
	return str_Sub_String(buf, buflen, s, start, l);
}

static str
STRsubstring(str *res, const str *arg1, const int *start, const int *ll)
{
	str buf = NULL, msg = MAL_SUCCEED, s = *arg1;
	int st = *start, l = *ll;

	if (strNil(s) || is_int_nil(st) || is_int_nil(l)) {
		*res = GDKstrdup(str_nil);
	} else {
		size_t buflen = INITIAL_STR_BUFFER_LENGTH;

		*res = NULL;
		if (!(buf = GDKmalloc(buflen)))
			throw(MAL, "str.substring", SQLSTATE(HY013) MAL_MALLOC_FAIL);
		if ((msg = str_sub_string(&buf, &buflen, s, st, l)) != MAL_SUCCEED) {
			GDKfree(buf);
			return msg;
		}
		*res = GDKstrdup(buf);
	}

	GDKfree(buf);
	if (!*res)
		msg = createException(MAL, "str.substring", SQLSTATE(HY013) MAL_MALLOC_FAIL);
	return msg;
}

static str
STRprefix(str *res, const str *arg1, const int *ll)
{
	str buf = NULL, msg = MAL_SUCCEED, s = *arg1;
	int l = *ll;

	if (strNil(s) || is_int_nil(l)) {
		*res = GDKstrdup(str_nil);
	} else {
		size_t buflen = INITIAL_STR_BUFFER_LENGTH;

		*res = NULL;
		if (!(buf = GDKmalloc(buflen)))
			throw(MAL, "str.prefix", SQLSTATE(HY013) MAL_MALLOC_FAIL);
		if ((msg = str_Sub_String(&buf, &buflen, s, 0, l)) != MAL_SUCCEED) {
			GDKfree(buf);
			return msg;
		}
		*res = GDKstrdup(buf);
	}

	GDKfree(buf);
	if (!*res)
		msg = createException(MAL, "str.prefix", SQLSTATE(HY013) MAL_MALLOC_FAIL);
	return msg;
}

str
str_suffix(str *buf, size_t *buflen, str s, int l)
{
	int start = (int) (strlen(s) - l);
	return str_Sub_String(buf, buflen, s, start, l);
}

static str
STRsuffix(str *res, const str *arg1, const int *ll)
{
	str buf = NULL, msg = MAL_SUCCEED, s = *arg1;
	int l = *ll;

	if (strNil(s) || is_int_nil(l)) {
		*res = GDKstrdup(str_nil);
	} else {
		size_t buflen = INITIAL_STR_BUFFER_LENGTH;

		*res = NULL;
		if (!(buf = GDKmalloc(buflen)))
			throw(MAL, "str.suffix", SQLSTATE(HY013) MAL_MALLOC_FAIL);
		if ((msg = str_suffix(&buf, &buflen, s, l)) != MAL_SUCCEED) {
			GDKfree(buf);
			return msg;
		}
		*res = GDKstrdup(buf);
	}

	GDKfree(buf);
	if (!*res)
		msg = createException(MAL, "str.suffix", SQLSTATE(HY013) MAL_MALLOC_FAIL);
	return msg;
}

int
str_locate2(str needle, str haystack, int start)
{
	int off, res;
	char *s;

	off = start <= 0 ? 1 : start;
	s = UTF8_strtail(haystack, off - 1);
	res = str_search(s, needle);
	return res >= 0 ? res + off : 0;
}

static str
STRlocate2(int *ret, const str *needle, const str *haystack, const int *start)
{
	str s = *needle, s2 = *haystack;
	int st = *start;

	*ret = (strNil(s) || strNil(s2) || is_int_nil(st)) ? int_nil : str_locate2(s, s2, st);
	return MAL_SUCCEED;
}

static str
STRlocate(int *ret, const str *needle, const str *haystack)
{	
	str s = *needle, s2 = *haystack;

	*ret = (strNil(s) || strNil(s2)) ? int_nil : str_locate2(s, s2, 1);
	return MAL_SUCCEED;
}

str
str_insert(str *buf, size_t *buflen, str s, int strt, int l, str s2)
{
	str v;
	size_t l1 = UTF8_strlen(s), nextlen;

	if (l < 0)
		throw(MAL, "str.insert", SQLSTATE(42000) "The number of characters for insert function must be non negative");
	if (strt < 0) {
		if ((size_t) -strt <= l1)
			strt = (int) (l1 + strt);
		else
			strt = 0;
	}
	if ((size_t) strt > l1)
		strt = (int) l1;

	nextlen = strlen(s) + strlen(s2) + 1;
	CHECK_STR_BUFFER_LENGTH(buf, buflen, nextlen, "str.insert");
	v = *buf;
	if (strt > 0)
		v = UTF8_strncpy(v, s, strt);
	strcpy(v, s2);
	if (strt + l < (int) l1)
		strcat(v, UTF8_offset((char *)s, strt + l));
	return MAL_SUCCEED;
}

static str
STRinsert(str *res, const str *input, const int *start, const int *nchars, const str *input2)
{
	str buf = NULL, msg = MAL_SUCCEED, s = *input, s2 = *input2;
	int st = *start, n = *nchars;

	if (strNil(s) || is_int_nil(st) || is_int_nil(n) || strNil(s2)) {
		*res = GDKstrdup(str_nil);
	} else {
		size_t buflen = INITIAL_STR_BUFFER_LENGTH;

		*res = NULL;
		if (!(buf = GDKmalloc(buflen)))
			throw(MAL, "str.insert", SQLSTATE(HY013) MAL_MALLOC_FAIL);
		if ((msg = str_insert(&buf, &buflen, s, st, n, s2)) != MAL_SUCCEED) {
			GDKfree(buf);
			return msg;
		}
		*res = GDKstrdup(buf);
	}

	GDKfree(buf);
	if (!*res)
		msg = createException(MAL, "str.insert", SQLSTATE(HY013) MAL_MALLOC_FAIL);
	return msg;
}

static str
STRreplace(str *ret, const str *s1, const str *s2, const str *s3)
{
	bit flag= TRUE;
	return STRSubstitute(ret,s1,s2,s3,&flag);
}

str
str_repeat(str *buf, size_t *buflen, str s, int c)
{
	size_t l = strlen(s), nextlen;

	if (l >= INT_MAX)
		throw(MAL, "str.repeat", SQLSTATE(HY013) MAL_MALLOC_FAIL);
	nextlen = (size_t) c * l + 1;

	CHECK_STR_BUFFER_LENGTH(buf, buflen, nextlen, "str.repeat");
	str t = *buf;
	*t = 0;
	for (int i = c; i>0; i--, t += l)
		strcpy(t, s);
	return MAL_SUCCEED;
}

static str
STRrepeat(str *res, const str *arg1, const int *c)
{
	str buf = NULL, msg = MAL_SUCCEED, s = *arg1;
	int cc = *c;

	if (strNil(s) || is_int_nil(cc) || cc < 0) {
		*res = GDKstrdup(str_nil);
	} else {
		size_t buflen = INITIAL_STR_BUFFER_LENGTH;

		*res = NULL;
		if (!(buf = GDKmalloc(buflen)))
			throw(MAL, "str.repeat", SQLSTATE(HY013) MAL_MALLOC_FAIL);
		if ((msg = str_repeat(&buf, &buflen, s, cc)) != MAL_SUCCEED) {
			GDKfree(buf);
			return msg;
		}
		*res = GDKstrdup(buf);
	}

	GDKfree(buf);
	if (!*res)
		msg = createException(MAL, "str.repeat", SQLSTATE(HY013) MAL_MALLOC_FAIL);
	return msg;
}

static str
STRspace(str *res, const int *ll)
{
<<<<<<< HEAD
	char buf[]= " ", *s= buf;
	return STRrepeat(ret,&s,l);
=======
	str buf = NULL, msg = MAL_SUCCEED;
	int l = *ll;

	if (is_int_nil(l) || l < 0) {
		*res = GDKstrdup(str_nil);
	} else {
		char space[] = " ", *s= space;
		size_t buflen = INITIAL_STR_BUFFER_LENGTH;

		*res = NULL;
		if (!(buf = GDKmalloc(buflen)))
			throw(MAL, "str.space", SQLSTATE(HY013) MAL_MALLOC_FAIL);
		if ((msg = str_repeat(&buf, &buflen, s, l)) != MAL_SUCCEED) {
			GDKfree(buf);
			return msg;
		}
		*res = GDKstrdup(buf);
	}

	GDKfree(buf);
	if (!*res)
		msg = createException(MAL, "str.space", SQLSTATE(HY013) MAL_MALLOC_FAIL);
	return msg;
>>>>>>> 69529a75
}

#include "mel.h"
mel_func str_init_funcs[] = {
 command("str", "str", STRtostr, false, "Noop routine.", args(1,2, arg("",str),arg("s",str))),
 command("str", "string", STRTail, false, "Return the tail s[offset..n]\nof a string s[0..n].", args(1,3, arg("",str),arg("s",str),arg("offset",int))),
 command("str", "string", STRSubString, false, "Return substring s[offset..offset+count] of a string s[0..n]", args(1,4, arg("",str),arg("s",str),arg("offset",int),arg("count",int))),
<<<<<<< HEAD
 command("str", "+", STRConcat, false, "Concatenate two strings.", args(1,3, arg("",str),arg("l",str),arg("r",str))),
=======
>>>>>>> 69529a75
 command("str", "length", STRLength, false, "Return the length of a string.", args(1,2, arg("",int),arg("s",str))),
 command("str", "nbytes", STRBytes, false, "Return the string length in bytes.", args(1,2, arg("",int),arg("s",str))),
 command("str", "unicodeAt", STRWChrAt, false, "get a unicode character\n(as an int) from a string position.", args(1,3, arg("",int),arg("s",str),arg("index",int))),
 command("str", "unicode", STRFromWChr, false, "convert a unicode to a character.", args(1,2, arg("",str),arg("wchar",int))),
 command("str", "startsWith", STRPrefix, false, "Prefix check.", args(1,3, arg("",bit),arg("s",str),arg("prefix",str))),
 command("str", "endsWith", STRSuffix, false, "Suffix check.", args(1,3, arg("",bit),arg("s",str),arg("suffix",str))),
 command("str", "toLower", STRLower, false, "Convert a string to lower case.", args(1,2, arg("",str),arg("s",str))),
 command("str", "toUpper", STRUpper, false, "Convert a string to upper case.", args(1,2, arg("",str),arg("s",str))),
 command("str", "search", STRstrSearch, false, "Search for a substring. Returns\nposition, -1 if not found.", args(1,3, arg("",int),arg("s",str),arg("c",str))),
 command("str", "r_search", STRReverseStrSearch, false, "Reverse search for a substring. Returns\nposition, -1 if not found.", args(1,3, arg("",int),arg("s",str),arg("c",str))),
 command("str", "splitpart", STRsplitpart, false, "Split string on delimiter. Returns\ngiven field (counting from one.)", args(1,4, arg("",str),arg("s",str),arg("needle",str),arg("field",int))),
 command("str", "trim", STRStrip, false, "Strip whitespaces around a string.", args(1,2, arg("",str),arg("s",str))),
 command("str", "ltrim", STRLtrim, false, "Strip whitespaces from start of a string.", args(1,2, arg("",str),arg("s",str))),
 command("str", "rtrim", STRRtrim, false, "Strip whitespaces from end of a string.", args(1,2, arg("",str),arg("s",str))),
 command("str", "trim", STRStrip2, false, "Remove the longest string containing only characters from the second string around the first string.", args(1,3, arg("",str),arg("s",str),arg("s2",str))),
 command("str", "ltrim", STRLtrim2, false, "Remove the longest string containing only characters from the second string from the start of the first string.", args(1,3, arg("",str),arg("s",str),arg("s2",str))),
 command("str", "rtrim", STRRtrim2, false, "Remove the longest string containing only characters from the second string from the end of the first string.", args(1,3, arg("",str),arg("s",str),arg("s2",str))),
 command("str", "lpad", STRLpad, false, "Fill up a string to the given length prepending the whitespace character.", args(1,3, arg("",str),arg("s",str),arg("len",int))),
 command("str", "rpad", STRRpad, false, "Fill up a string to the given length appending the whitespace character.", args(1,3, arg("",str),arg("s",str),arg("len",int))),
 command("str", "lpad", STRLpad2, false, "Fill up the first string to the given length prepending characters of the second string.", args(1,4, arg("",str),arg("s",str),arg("len",int),arg("s2",str))),
 command("str", "rpad", STRRpad2, false, "Fill up the first string to the given length appending characters of the second string.", args(1,4, arg("",str),arg("s",str),arg("len",int),arg("s2",str))),
 command("str", "substitute", STRSubstitute, false, "Substitute first occurrence of 'src' by\n'dst'.  Iff repeated = true this is\nrepeated while 'src' can be found in the\nresult string. In order to prevent\nrecursion and result strings of unlimited\nsize, repeating is only done iff src is\nnot a substring of dst.", args(1,5, arg("",str),arg("s",str),arg("src",str),arg("dst",str),arg("rep",bit))),
 command("str", "like", STRlikewrap2, false, "SQL pattern match function", args(1,3, arg("",bit),arg("s",str),arg("pat",str))),
 command("str", "like", STRlikewrap, false, "SQL pattern match function", args(1,4, arg("",bit),arg("s",str),arg("pat",str),arg("esc",str))),
 command("str", "ascii", STRascii, false, "Return unicode of head of string", args(1,2, arg("",int),arg("s",str))),
 command("str", "substring", STRsubstringTail, false, "Extract the tail of a string", args(1,3, arg("",str),arg("s",str),arg("start",int))),
 command("str", "substring", STRsubstring, false, "Extract a substring from str starting at start, for length len", args(1,4, arg("",str),arg("s",str),arg("start",int),arg("len",int))),
 command("str", "prefix", STRprefix, false, "Extract the prefix of a given length", args(1,3, arg("",str),arg("s",str),arg("l",int))),
 command("str", "suffix", STRsuffix, false, "Extract the suffix of a given length", args(1,3, arg("",str),arg("s",str),arg("l",int))),
 command("str", "stringleft", STRprefix, false, "", args(1,3, arg("",str),arg("s",str),arg("l",int))),
 command("str", "stringright", STRsuffix, false, "", args(1,3, arg("",str),arg("s",str),arg("l",int))),
 command("str", "locate", STRlocate, false, "Locate the start position of a string", args(1,3, arg("",int),arg("s1",str),arg("s2",str))),
 command("str", "locate", STRlocate2, false, "Locate the start position of a string", args(1,4, arg("",int),arg("s1",str),arg("s2",str),arg("start",int))),
 command("str", "insert", STRinsert, false, "Insert a string into another", args(1,5, arg("",str),arg("s",str),arg("start",int),arg("l",int),arg("s2",str))),
 command("str", "replace", STRreplace, false, "Insert a string into another", args(1,4, arg("",str),arg("s",str),arg("pat",str),arg("s2",str))),
 command("str", "repeat", STRrepeat, false, "", args(1,3, arg("",str),arg("s2",str),arg("c",int))),
 command("str", "space", STRspace, false, "", args(1,2, arg("",str),arg("l",int))),
<<<<<<< HEAD
 command("str", "prelude", strPrelude, false, "", args(1,1, arg("",void))),
 command("str", "STRepilogue", strEpilogue, false, "", args(1,1, arg("",void))),
=======
 command("str", "prelude", STRprelude, false, "", args(1,1, arg("",void))),
 command("str", "epilogue", STRepilogue, false, "", args(1,1, arg("",void))),
>>>>>>> 69529a75
 { .imp=NULL }
};
#include "mal_import.h"
#ifdef _MSC_VER
#undef read
#pragma section(".CRT$XCU",read)
#endif
LIB_STARTUP_FUNC(init_str_mal)
{ mal_module("str", NULL, str_init_funcs); }<|MERGE_RESOLUTION|>--- conflicted
+++ resolved
@@ -2936,11 +2936,7 @@
 #endif
 
 static str
-<<<<<<< HEAD
-strPrelude(void *ret)
-=======
 STRprelude(void *ret)
->>>>>>> 69529a75
 {
 	(void) ret;
 	if (UTF8_toUpperFrom == NULL) {
@@ -2989,11 +2985,7 @@
 }
 
 static str
-<<<<<<< HEAD
-strEpilogue(void *ret)
-=======
 STRepilogue(void *ret)
->>>>>>> 69529a75
 {
 	(void) ret;
 	if (UTF8_toUpperFrom)
@@ -4708,10 +4700,6 @@
 static str
 STRspace(str *res, const int *ll)
 {
-<<<<<<< HEAD
-	char buf[]= " ", *s= buf;
-	return STRrepeat(ret,&s,l);
-=======
 	str buf = NULL, msg = MAL_SUCCEED;
 	int l = *ll;
 
@@ -4735,7 +4723,6 @@
 	if (!*res)
 		msg = createException(MAL, "str.space", SQLSTATE(HY013) MAL_MALLOC_FAIL);
 	return msg;
->>>>>>> 69529a75
 }
 
 #include "mel.h"
@@ -4743,10 +4730,6 @@
  command("str", "str", STRtostr, false, "Noop routine.", args(1,2, arg("",str),arg("s",str))),
  command("str", "string", STRTail, false, "Return the tail s[offset..n]\nof a string s[0..n].", args(1,3, arg("",str),arg("s",str),arg("offset",int))),
  command("str", "string", STRSubString, false, "Return substring s[offset..offset+count] of a string s[0..n]", args(1,4, arg("",str),arg("s",str),arg("offset",int),arg("count",int))),
-<<<<<<< HEAD
- command("str", "+", STRConcat, false, "Concatenate two strings.", args(1,3, arg("",str),arg("l",str),arg("r",str))),
-=======
->>>>>>> 69529a75
  command("str", "length", STRLength, false, "Return the length of a string.", args(1,2, arg("",int),arg("s",str))),
  command("str", "nbytes", STRBytes, false, "Return the string length in bytes.", args(1,2, arg("",int),arg("s",str))),
  command("str", "unicodeAt", STRWChrAt, false, "get a unicode character\n(as an int) from a string position.", args(1,3, arg("",int),arg("s",str),arg("index",int))),
@@ -4784,13 +4767,8 @@
  command("str", "replace", STRreplace, false, "Insert a string into another", args(1,4, arg("",str),arg("s",str),arg("pat",str),arg("s2",str))),
  command("str", "repeat", STRrepeat, false, "", args(1,3, arg("",str),arg("s2",str),arg("c",int))),
  command("str", "space", STRspace, false, "", args(1,2, arg("",str),arg("l",int))),
-<<<<<<< HEAD
- command("str", "prelude", strPrelude, false, "", args(1,1, arg("",void))),
- command("str", "STRepilogue", strEpilogue, false, "", args(1,1, arg("",void))),
-=======
  command("str", "prelude", STRprelude, false, "", args(1,1, arg("",void))),
  command("str", "epilogue", STRepilogue, false, "", args(1,1, arg("",void))),
->>>>>>> 69529a75
  { .imp=NULL }
 };
 #include "mal_import.h"
