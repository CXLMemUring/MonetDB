/*
 * This Source Code Form is subject to the terms of the Mozilla Public
 * License, v. 2.0.  If a copy of the MPL was not distributed with this
 * file, You can obtain one at http://mozilla.org/MPL/2.0/.
 *
 * Copyright 1997 - July 2008 CWI, August 2008 - 2019 MonetDB B.V.
 */

/*
 *  M. Kersten
 *  Y. Zhang
 * The URL module
 * The URL module contains a collection of commands to manipulate
 * Uniform Resource Locators - a resource on the World Wide Web-
 * represented as a string in Monet. The URL can represent
 * anything from a file, a directory or a complete movie.
 * This module is geared towards manipulation of their name only.
 * A complementary module can be used to gain access.[IOgate]
 *
 * The URL syntax is specified in RFC2396, Uniform Resource Identifiers
 * (URI): Generic Syntax. The URL syntax is dependent upon the scheme.
 * In general, a URL has the form <scheme>:<scheme-specific-part>.
 * Thus, accepting a valid URL is a simple proccess, unless the scheme
 * is known and schema-specific syntax is checked (e.g., http or ftp
 * scheme). For the URL module implemented here, we assume some common
 * fields of the <scheme-specific-part> that are shared among different
 * schemes.
 *
 * The core of the extension involves several operators to extract
 * portions of the URLs for further manipulation. In particular,
 * the domain, the server, and the protocol, and the file extension
 * can be extracted without copying the complete URL from the heap
 * into a string variable first.
 *
 * The commands provided are based on the corresponding Java class.
 *
 * A future version should use a special atom, because this may save
 * considerable space. Alternatively, break the URL strings into
 * components and represent them with a bunch of BATs. An intermediate
 * step would be to refine the atom STR, then it would be possible to
 * redefine hashing.
 */

#include "monetdb_config.h"
#include "mal.h"
#include "url.h"
#include "mal_exception.h"

static char x2c(char *what);

/* SCHEME "://" AUTHORITY [ PATH ] [ "?" SEARCH ] [ "#" FRAGMENT ]
 * AUTHORITY is: [ USER [ ":" PASSWORD ] "@" ] HOST [ ":" PORT ] */

/* return pointer to string after the scheme and colon; input: pointer
 * to start of URI */
static const char *
skip_scheme(const char *uri)
{
	if (('a' <= *uri && *uri <= 'z') || ('A' <= *uri && *uri <= 'Z')) {
		uri++;
		while (('a' <= *uri && *uri <= 'z') ||
			   ('A' <= *uri && *uri <= 'Z') ||
			   isdigit((unsigned char) *uri) ||
			   *uri == '+' || *uri == '-' || *uri == '.')
			uri++;
		if (*uri == ':')
			return uri + 1;
	}
	return NULL;
}

#define ishex(c)		isxdigit((unsigned char) (c))
#define isreserved(c)	((c) == ';' || (c) == '/' || (c) == '?' || \
						 (c) == ':' || (c) == '@' || (c) == '&' || \
						 (c) == '=' || (c) == '+' || (c) == '$' || \
						 (c) == ',')
#define isunreserved(c) (('a' <= (c) && (c) <= 'z') || \
						 ('A' <= (c) && (c) <= 'Z') || \
						 isdigit((unsigned char) (c)) || \
						 (c) == '-' || (c) == '_' || (c) == '.' || \
						 (c) == '!' || (c) == '~' || (c) == '*' || \
						 (c) == '\'' || (c) == '(' || (c) == ')')

/* return pointer to string after the authority, filling in pointers
 * to start of user, password, host, and port, if provided; input:
 * result of skip_scheme() */
static const char *
skip_authority(const char *uri, const char **userp, const char **passp, const char **hostp, const char **portp)
{
	const char *user = NULL, *pass = NULL, *host = NULL, *port = NULL;

	if (uri[0] == '/' && uri[1] == '/') {
		uri += 2;
		user = host = uri;
		while (isunreserved(*uri) ||
			   (*uri == '%' && ishex(uri[1]) && ishex(uri[2])) ||
			   *uri == ';' || *uri == ':' || *uri == '=' || *uri == '+'|| *uri == '$' || *uri == ',' ||
			   *uri == '@') {
			if (*uri == ':') {
				if (user == host)
					port = pass = uri + 1;
				else
					port = uri + 1;
			} else if (*uri == '@')
				host = uri + 1;
			uri += *uri == '%' ? 3 : 1;
		}
		if (user == host) {
			/* no "@", so no user info */
			if (userp)
				*userp = NULL;
			if (passp)
				*passp = NULL;
		} else {
			if (userp)
				*userp = user;
			if (passp)
				*passp = pass;
		}
		if (portp)
			*portp = port;
		if (hostp)
			*hostp = host;
		return uri;
	}
	return NULL;
}

/* return pointer to string after the path, filling in pointer to
 * start of last component and extension of that component; input:
 * result of skip_authority() */
static const char *
skip_path(const char *uri, const char **basep, const char **extp)
{
	const char *base = NULL, *ext = NULL;

	if (*uri == '/') {
		uri++;
		base = uri;
		while (isunreserved(*uri) ||
			   (*uri == '%' && ishex(uri[1]) && ishex(uri[2])) ||
			   *uri == ':' || *uri == '@' || *uri == '&' || *uri == '=' || *uri == '+' || *uri == '$' || *uri == ',' ||
			   *uri == ';' ||
			   *uri == '/') {
			if (*uri == '/') {
				base = uri + 1;
				ext = NULL;
			} else if (*uri == '.' && ext == NULL && uri != base) {
				ext = uri;
			}
			uri += *uri == '%' ? 3 : 1;
		}
	}
	if (basep)
		*basep = base;
	if (extp)
		*extp = ext;
	return uri;
}

/* return pointer to string after the search string; input: result of
 * skip_path() */
static const char *
skip_search(const char *uri)
{
	if (*uri == '?') {
		uri++;
		while (isreserved(*uri) || isunreserved(*uri) ||
			   (*uri == '%' && ishex(uri[1]) && ishex(uri[2]))) {
			uri += *uri == '%' ? 3 : 1;
		}
	}
	return uri;
}

static int needEscape(char c){
	if( isalnum((unsigned char)c) )
		return 0;
	if( c == '#' || c == '-' || c == '_' || c == '.' || c == '!' ||
		c == '~' || c == '*' || c == '\'' || c == '(' || c == ')' )
		return 0;
	return 1;
}

/* COMMAND "escape": this function applies the URI escaping rules defined in
 * section 2 of [RFC 3986] to the string supplied as 's'.
 * The effect of the function is to escape a set of identified characters in
 * the string. Each such character is replaced in the string by an escape
 * sequence, which is formed by encoding the character as a sequence of octets
 * in UTF-8, and then reprensenting each of these octets in the form %HH.
 *
 * All characters are escaped other than:
 * [a-z], [A-Z], [0-9], "#", "-", "_", ".", "!", "~", "*", "'", "(", ")"
 *
 * This function must always generate hexadecimal values using the upper-case
 * letters A-F.
 *
 * SIGNATURE: escape(str) : str; */
str
escape_str(str *retval, str s)
{
	int x, y;
	str res;

	if (!s)
		throw(ILLARG, "url.escape", "url missing");

	if (!( res = (str) GDKmalloc( strlen(s) * 3 ) ))
		throw(MAL, "url.escape", SQLSTATE(HY013) MAL_MALLOC_FAIL);
	for (x = 0, y = 0; s[x]; ++x, ++y) {
		if (needEscape(s[x])) {
			if (s[x] == ' ') {
				res[y] = '+';
			} else {
				sprintf(res+y, "%%%2x", (uint8_t) s[x]);
				y += 2;
			}
		} else {
			res[y] = s[x];
		}
	}
	res[y] = '\0';

	if ((*retval = GDKrealloc(res, strlen(res)+1)) == NULL) {
		GDKfree(res);
		throw(MAL, "url.escape", SQLSTATE(HY013) MAL_MALLOC_FAIL);
	}
	return MAL_SUCCEED;
}

/* COMMAND "unescape": Convert hexadecimal representations to ASCII characters.
 *                     All sequences of the form "% HEX HEX" are unescaped.
 * SIGNATURE: unescape(str) : str; */
str
unescape_str(str *retval, str s)
{
	int x, y;
	str res;

	if (!s)
		throw(ILLARG, "url.escape", "url missing");

	res = (str) GDKmalloc(strlen(s));
	if (!res)
		throw(MAL, "url.unescape", SQLSTATE(HY013) MAL_MALLOC_FAIL);

	for (x = 0, y = 0; s[x]; ++x, ++y) {
		if (s[x] == '%') {
			res[y] = x2c(&s[x + 1]);
			x += 2;
		} else {
			res[y] = s[x];
		}
	}
	res[y] = '\0';

	if ((*retval = GDKrealloc(res, strlen(res)+1)) == NULL) {
		GDKfree(res);
		throw(MAL, "url.unescape", SQLSTATE(HY013) MAL_MALLOC_FAIL);
	}
	return MAL_SUCCEED;
}

/*
 * Utilities
 */

static char
x2c(char *what)
{
	char digit;

	digit = (what[0] >= 'A' ? ((what[0] & 0xdf) - 'A') + 10 : (what[0] - '0'));
	digit *= 16;
	digit += (what[1] >= 'A' ? ((what[1] & 0xdf) - 'A') + 10 : (what[1] - '0'));
	return (digit);
}

/*
 * Wrapping
 * Here you find the wrappers around the V4 url library included above.
 */

ssize_t
URLfromString(const char *src, size_t *len, str *u, bool external)
{
	size_t l = strlen(src) + 1;

	if (*len < l || *u == NULL) {
		GDKfree(*u);
		*u = GDKmalloc(l);
		if (*u == NULL)
			return -1;
		*len = l;
	}

	/* actually parse the message for valid url */

	if (external && strcmp(src, "nil") == 0)
		strcpy(*u, str_nil);
	else
		memcpy(*u, src, l);
	return (ssize_t) l - 1;
}

ssize_t
URLtoString(str *s, size_t *len, const char *src, bool external)
{
	size_t l = strlen(src);

	if (external)
		l += 2;
	if (l >= *len || *s == NULL) {
		GDKfree(*s);
		*s = GDKmalloc(l + 1);
		if (*s == NULL)
			return -1;
		*len = l + 1;
	}

	if (external) {
		if (GDK_STRNIL(src)) {
			strcpy(*s, "nil");
			return 3;
		}
		snprintf(*s, l + 1, "\"%s\"", src);
	} else {
		strcpy(*s, src);
	}
	return (ssize_t) l;
}

/* COMMAND "getAnchor": Extract an anchor (reference) from the URL
 * SIGNATURE: getAnchor(url) : str; */
str
URLgetAnchor(str *retval, url *val)
{
	const char *s;

	if (val == NULL || *val == NULL)
		throw(ILLARG, "url.getAnchor", "url missing");
	if ((s = skip_scheme(*val)) == NULL ||
		(s = skip_authority(s, NULL, NULL, NULL, NULL)) == NULL ||
		(s = skip_path(s, NULL, NULL)) == NULL ||
		(s = skip_search(s)) == NULL)
		throw(ILLARG, "url.getAnchor", "bad url");
	if (*s == '#')
		s++;
	else
		s = str_nil;
	if ((*retval = GDKstrdup(s)) == NULL)
		throw(MAL, "url.getAnchor", SQLSTATE(HY013) MAL_MALLOC_FAIL);
	return MAL_SUCCEED;
}

/* COMMAND "getBasename": Extract the base of the last file name of the URL,
 *                        thus, excluding the file extension.
 * SIGNATURE: getBasename(str) : str; */
str
URLgetBasename(str *retval, url *val)
{
	const char *s;
	const char *b = NULL;
	const char *e = NULL;

	if (val == NULL || *val == NULL)
		throw(ILLARG, "url.getBasename", "url missing");
	if ((s = skip_scheme(*val)) == NULL ||
		(s = skip_authority(s, NULL, NULL, NULL, NULL)) == NULL ||
		(s = skip_path(s, &b, &e)) == NULL)
		throw(ILLARG, "url.getBasename", "bad url");
	if (b == NULL) {
		*retval = GDKstrdup(str_nil);
	} else {
		size_t l;

		if (e != NULL) {
			l = e - b;
		} else {
			l = s - b;
		}
		if ((*retval = GDKmalloc(l + 1)) != NULL) {
			strcpy_len(*retval, b, l + 1);
		}
	}
	if (*retval == NULL)
		throw(MAL, "url.getBasename", SQLSTATE(HY013) MAL_MALLOC_FAIL);
	return MAL_SUCCEED;
}

/* COMMAND "getContent": Retrieve the file referenced
 * SIGNATURE: getContent(str) : str; */
str
URLgetContent(str *retval, url *Str1)
{
	(void) retval;
	(void) Str1;

	throw(MAL, "url.getContent", SQLSTATE(0A000) "Feature not supported");
}

/* COMMAND "getContext": Extract the path context from the URL
 * SIGNATURE: getContext(str) : str; */
str
URLgetContext(str *retval, url *val)
{
	const char *s;
	const char *p;

	if (val == NULL || *val == NULL)
		throw(ILLARG, "url.getContext", "url missing");
	if ((s = skip_scheme(*val)) == NULL ||
		(p = skip_authority(s, NULL, NULL, NULL, NULL)) == NULL ||
		(s = skip_path(p, NULL, NULL)) == NULL)
		throw(ILLARG, "url.getContext", "bad url");
	if (p == s) {
		*retval = GDKstrdup(str_nil);
	} else if ((*retval = GDKmalloc(s - p + 1)) != NULL) {
		strcpy_len(*retval, p, s - p + 1);
	}
	if (*retval == NULL)
		throw(MAL, "url.getContext", SQLSTATE(HY013) MAL_MALLOC_FAIL);
	return MAL_SUCCEED;
}

/* COMMAND "getExtension": Extract the file extension of the URL
 * SIGNATURE: getExtension(str) : str; */
str
URLgetExtension(str *retval, url *val)
{
	const char *s;
	const char *e = NULL;

	if (val == NULL || *val == NULL)
		throw(ILLARG, "url.getExtension", "url missing");
	if ((s = skip_scheme(*val)) == NULL ||
		(s = skip_authority(s, NULL, NULL, NULL, NULL)) == NULL ||
		(s = skip_path(s, NULL, &e)) == NULL)
		throw(ILLARG, "url.getExtension", "bad url");
	if (e == NULL) {
		*retval = GDKstrdup(str_nil);
	} else {
		size_t l = s - e;

		assert(*e == '.');
		if ((*retval = GDKmalloc(l)) != NULL) {
			strcpy_len(*retval, e + 1, l);
		}
	}
	if (*retval == NULL)
		throw(MAL, "url.getExtension", SQLSTATE(HY013) MAL_MALLOC_FAIL);
	return MAL_SUCCEED;
}

/* COMMAND "getFile": Extract the last file name of the URL
 * SIGNATURE: getFile(str) : str; */
str
URLgetFile(str *retval, url *val)
{
	const char *s;
	const char *b = NULL;

	if (val == NULL || *val == NULL)
		throw(ILLARG, "url.getFile", "url missing");
	if ((s = skip_scheme(*val)) == NULL ||
		(s = skip_authority(s, NULL, NULL, NULL, NULL)) == NULL ||
		(s = skip_path(s, &b, NULL)) == NULL)
		throw(ILLARG, "url.getFile", "bad url");
	if (b == NULL) {
		*retval = GDKstrdup(str_nil);
	} else {
		size_t l;

		l = s - b;
		if ((*retval = GDKmalloc(l + 1)) != NULL) {
			strcpy_len(*retval, b, l + 1);
		}
	}
	if (*retval == NULL)
		throw(MAL, "url.getFile", SQLSTATE(HY013) MAL_MALLOC_FAIL);
	return MAL_SUCCEED;
}

/* COMMAND "getHost": Extract the server identity from the URL */
/* SIGNATURE: getHost(str) : str; */
str
URLgetHost(str *retval, url *val)
{
	const char *s;
	const char *h = NULL;
	const char *p = NULL;

	if (val == NULL || *val == NULL)
		throw(ILLARG, "url.getHost", "url missing");
	if ((s = skip_scheme(*val)) == NULL ||
		(s = skip_authority(s, NULL, NULL, &h, &p)) == NULL)
		throw(ILLARG, "url.getHost", "bad url");
	if (h == NULL) {
		*retval = GDKstrdup(str_nil);
	} else {
		size_t l;

		if (p != NULL) {
			l = p - h - 1;
		} else {
			l = s - h;
		}
		if ((*retval = GDKmalloc(l + 1)) != NULL) {
			strcpy_len(*retval, h, l + 1);
		}
	}
	if (*retval == NULL)
		throw(MAL, "url.getHost", SQLSTATE(HY013) MAL_MALLOC_FAIL);
	return MAL_SUCCEED;
}

/* COMMAND "getDomain": Extract the Internet domain from the URL
 * SIGNATURE: getDomain(str) : str; */
str
URLgetDomain(str *retval, url *val)
{
	const char *s;
	const char *h = NULL;
	const char *p = NULL;

	if (val == NULL || *val == NULL)
		throw(ILLARG, "url.getDomain", "url missing");
	if ((s = skip_scheme(*val)) == NULL ||
		(s = skip_authority(s, NULL, NULL, &h, &p)) == NULL)
		throw(ILLARG, "url.getDomain", "bad url");
	if (h == NULL) {
		*retval = GDKstrdup(str_nil);
	} else {
		size_t l;

		if (p != NULL)
			p--;
		else
			p = s;
		l = 0;
		while (p > h && p[-1] != '.') {
			p--;
			l++;
		}
		if ((*retval = GDKmalloc(l + 1)) != NULL) {
			strcpy_len(*retval, p, l + 1);
		}
	}
	if (*retval == NULL)
		throw(MAL, "url.getDomain", SQLSTATE(HY013) MAL_MALLOC_FAIL);
	return MAL_SUCCEED;
}

/* COMMAND "getPort": Extract the port id from the URL
 * SIGNATURE: getPort(str) : str; */
str
URLgetPort(str *retval, url *val)
{
	const char *s;
	const char *p = NULL;

	if (val == NULL || *val == NULL)
		throw(ILLARG, "url.getPort", "url missing");
	if ((s = skip_scheme(*val)) == NULL ||
		(s = skip_authority(s, NULL, NULL, NULL, &p)) == NULL)
		throw(ILLARG, "url.getPort", "bad url");
	if (p == NULL) {
		*retval = GDKstrdup(str_nil);
	} else {
		size_t l = s - p;

		if ((*retval = GDKmalloc(l + 1)) != NULL) {
			strcpy_len(*retval, p, l + 1);
		}
	}
	if (*retval == NULL)
		throw(MAL, "url.getPort", SQLSTATE(HY013) MAL_MALLOC_FAIL);
	return MAL_SUCCEED;
}

/* COMMAND "getProtocol": Extract the protocol from the URL
 * SIGNATURE: getProtocol(str) : str; */
str
URLgetProtocol(str *retval, url *val)
{
	const char *s;
	size_t l;

	if (val == NULL || *val == NULL)
		throw(ILLARG, "url.getProtocol", "url missing");
	if ((s = skip_scheme(*val)) == NULL)
		throw(ILLARG, "url.getProtocol", "bad url");
	l = s - *val;
	if ((*retval = GDKmalloc(l)) == NULL)
<<<<<<< HEAD
		throw(MAL, "url.getProtocol", SQLSTATE(HY001) MAL_MALLOC_FAIL);
	strcpy_len(*retval, *val, l);
=======
		throw(MAL, "url.getProtocol", SQLSTATE(HY013) MAL_MALLOC_FAIL);
	strncpy(*retval, *val, l - 1);
	(*retval)[l - 1] = 0;
>>>>>>> c28d38a7
	return MAL_SUCCEED;
}

/* COMMAND "getQuery": Extract the query part from the URL
 * SIGNATURE: getQuery(str) : str; */
str
URLgetQuery(str *retval, url *val)
{
	const char *s;
	const char *q;

	if (val == NULL || *val == NULL)
		throw(ILLARG, "url.getQuery", "url missing");
	if ((s = skip_scheme(*val)) == NULL ||
		(s = skip_authority(s, NULL, NULL, NULL, NULL)) == NULL ||
		(q = skip_path(s, NULL, NULL)) == NULL ||
		(s = skip_search(q)) == NULL)
		throw(ILLARG, "url.getQuery", "bad url");
	if (*q == '?') {
		size_t l;

		q++;
		l = s - q;
		if ((*retval = GDKmalloc(l + 1)) != NULL) {
			strcpy_len(*retval, q, l + 1);
		}
	} else {
		*retval = GDKstrdup(str_nil);
	}
	if (*retval == NULL)
		throw(MAL, "url.getQuery", SQLSTATE(HY013) MAL_MALLOC_FAIL);
	return MAL_SUCCEED;
}

/* COMMAND "getRobotURL": Extract the location of the robot control file
 * SIGNATURE: getRobotURL(str) : str; */
str
URLgetRobotURL(str *retval, url *val)
{
	const char *s;
	size_t l;

	if (val == NULL || *val == NULL)
		throw(ILLARG, "url.getQuery", "url missing");
	if ((s = skip_scheme(*val)) == NULL ||
		(s = skip_authority(s, NULL, NULL, NULL, NULL)) == NULL)
		throw(ILLARG, "url.getQuery", "bad url");
	l = s - *val;
	if ((*retval = GDKmalloc(l + sizeof("/robots.txt"))) == NULL)
		throw(MAL, "url.getQuery", SQLSTATE(HY013) MAL_MALLOC_FAIL);
	sprintf(*retval, "%.*s/robots.txt", (int) l, *val);
	return MAL_SUCCEED;
}


/* COMMAND "getUser": Extract the user identity from the URL
 * SIGNATURE: getUser(str) : str; */
str
URLgetUser(str *retval, url *val)
{
	const char *s;
	const char *p;
	const char *u;

	if (val == NULL || *val == NULL)
		throw(ILLARG, "url.getUser", "url missing");
	if ((s = skip_scheme(*val)) == NULL ||
		(p = skip_authority(s, NULL, NULL, NULL, NULL)) == NULL ||
		(s = skip_path(p, NULL, NULL)) == NULL)
		throw(ILLARG, "url.getUser", "bad url");
	if (p == s || *p != '/' || p[1] != '~') {
		*retval = GDKstrdup(str_nil);
	} else {
		size_t l;

		u = p + 2;
		for (p = u; p < s && *p != '/'; p++)
			;
		l = p - u;
		if ((*retval = GDKmalloc(l + 1)) != NULL) {
			strcpy_len(*retval, u, l + 1);
		}
	}
	if (*retval == NULL)
		throw(MAL, "url.getUser", SQLSTATE(HY013) MAL_MALLOC_FAIL);
	return MAL_SUCCEED;
}

/* COMMAND "isaURL": Check conformity of the URL syntax
 * SIGNATURE: isaURL(str) : bit; */
str
URLisaURL(bit *retval, url *val)
{
	if (val == NULL || *val == NULL)
		throw(ILLARG, "url.isaURL", "url missing");
	*retval = skip_scheme(*val) != NULL;
	return MAL_SUCCEED;
}

str
URLnew(url *u, str *val)
{
	*u = GDKstrdup(*val);
	if (*u == NULL)
		throw(MAL, "url.new", SQLSTATE(HY013) MAL_MALLOC_FAIL);
	return MAL_SUCCEED;
}

str
URLnew3(url *u, str *protocol, str *server, str *file)
{
	size_t l;

	l = GDK_STRLEN(*file) + GDK_STRLEN(*server) + GDK_STRLEN(*protocol) + 10;
	*u = GDKmalloc(l);
	if (*u == NULL)
		throw(MAL, "url.newurl", SQLSTATE(HY013) MAL_MALLOC_FAIL);
	snprintf(*u, l, "%s://%s/%s", *protocol, *server, *file);
	return MAL_SUCCEED;
}

str
URLnew4(url *u, str *protocol, str *server, int *port, str *file)
{
	str Protocol = *protocol;
	str Server = *server;
	str File = *file;
	size_t l;

	if (GDK_STRNIL(File))
		File = "";
	else if (*File == '/')
		File++;
	if (GDK_STRNIL(Server))
		Server = "";
	if (GDK_STRNIL(Protocol))
		Protocol = "";
	l = strlen(File) + strlen(Server) + strlen(Protocol) + 20;
	*u = GDKmalloc(l);
	if (*u == NULL)
		throw(MAL, "url.newurl", SQLSTATE(HY013) MAL_MALLOC_FAIL);
	snprintf(*u, l, "%s://%s:%d/%s", Protocol, Server, *port, File);
	return MAL_SUCCEED;
}

str URLnoop(url *u, url *val)
{
	*u = GDKstrdup(*val);
	if (*u == NULL)
		throw(MAL, "url.noop", SQLSTATE(HY013) MAL_MALLOC_FAIL);
	return MAL_SUCCEED;
}<|MERGE_RESOLUTION|>--- conflicted
+++ resolved
@@ -592,14 +592,8 @@
 		throw(ILLARG, "url.getProtocol", "bad url");
 	l = s - *val;
 	if ((*retval = GDKmalloc(l)) == NULL)
-<<<<<<< HEAD
-		throw(MAL, "url.getProtocol", SQLSTATE(HY001) MAL_MALLOC_FAIL);
+		throw(MAL, "url.getProtocol", SQLSTATE(HY013) MAL_MALLOC_FAIL);
 	strcpy_len(*retval, *val, l);
-=======
-		throw(MAL, "url.getProtocol", SQLSTATE(HY013) MAL_MALLOC_FAIL);
-	strncpy(*retval, *val, l - 1);
-	(*retval)[l - 1] = 0;
->>>>>>> c28d38a7
 	return MAL_SUCCEED;
 }
 
