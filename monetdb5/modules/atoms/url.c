/*
 * This Source Code Form is subject to the terms of the Mozilla Public
 * License, v. 2.0.  If a copy of the MPL was not distributed with this
 * file, You can obtain one at http://mozilla.org/MPL/2.0/.
 *
 * Copyright 1997 - July 2008 CWI, August 2008 - 2020 MonetDB B.V.
 */

/*
 *  M. Kersten
 *  Y. Zhang
 * The URL module
 * The URL module contains a collection of commands to manipulate
 * Uniform Resource Locators - a resource on the World Wide Web-
 * represented as a string in Monet. The URL can represent
 * anything from a file, a directory or a complete movie.
 * This module is geared towards manipulation of their name only.
 * A complementary module can be used to gain access.[IOgate]
 *
 * The URL syntax is specified in RFC2396, Uniform Resource Identifiers
 * (URI): Generic Syntax. The URL syntax is dependent upon the scheme.
 * In general, a URL has the form <scheme>:<scheme-specific-part>.
 * Thus, accepting a valid URL is a simple proccess, unless the scheme
 * is known and schema-specific syntax is checked (e.g., http or ftp
 * scheme). For the URL module implemented here, we assume some common
 * fields of the <scheme-specific-part> that are shared among different
 * schemes.
 *
 * The core of the extension involves several operators to extract
 * portions of the URLs for further manipulation. In particular,
 * the domain, the server, and the protocol, and the file extension
 * can be extracted without copying the complete URL from the heap
 * into a string variable first.
 *
 * The commands provided are based on the corresponding Java class.
 *
 * A future version should use a special atom, because this may save
 * considerable space. Alternatively, break the URL strings into
 * components and represent them with a bunch of BATs. An intermediate
 * step would be to refine the atom STR, then it would be possible to
 * redefine hashing.
 */

#include "monetdb_config.h"
#include "mal.h"
#include "url.h"
#include "mal_exception.h"

static char x2c(char *what);

/* SCHEME "://" AUTHORITY [ PATH ] [ "?" SEARCH ] [ "#" FRAGMENT ]
 * AUTHORITY is: [ USER [ ":" PASSWORD ] "@" ] HOST [ ":" PORT ] */

/* return pointer to string after the scheme and colon; input: pointer
 * to start of URI */
static const char *
skip_scheme(const char *uri)
{
	if (('a' <= *uri && *uri <= 'z') || ('A' <= *uri && *uri <= 'Z')) {
		uri++;
		while (('a' <= *uri && *uri <= 'z') ||
			   ('A' <= *uri && *uri <= 'Z') ||
			   isdigit((unsigned char) *uri) ||
			   *uri == '+' || *uri == '-' || *uri == '.')
			uri++;
		if (*uri == ':')
			return uri + 1;
	}
	return NULL;
}

#define ishex(c)		isxdigit((unsigned char) (c))
#define isreserved(c)	((c) == ';' || (c) == '/' || (c) == '?' || \
						 (c) == ':' || (c) == '@' || (c) == '&' || \
						 (c) == '=' || (c) == '+' || (c) == '$' || \
						 (c) == ',')
#define isunreserved(c) (('a' <= (c) && (c) <= 'z') || \
						 ('A' <= (c) && (c) <= 'Z') || \
						 isdigit((unsigned char) (c)) || \
						 (c) == '-' || (c) == '_' || (c) == '.' || \
						 (c) == '!' || (c) == '~' || (c) == '*' || \
						 (c) == '\'' || (c) == '(' || (c) == ')')

/* return pointer to string after the authority, filling in pointers
 * to start of user, password, host, and port, if provided; input:
 * result of skip_scheme() */
static const char *
skip_authority(const char *uri, const char **userp, const char **passp, const char **hostp, const char **portp)
{
	const char *user = NULL, *pass = NULL, *host = NULL, *port = NULL;

	if (uri[0] == '/' && uri[1] == '/') {
		uri += 2;
		user = host = uri;
		while (isunreserved(*uri) ||
			   (*uri == '%' && ishex(uri[1]) && ishex(uri[2])) ||
			   *uri == ';' || *uri == ':' || *uri == '=' || *uri == '+'|| *uri == '$' || *uri == ',' ||
			   *uri == '@') {
			if (*uri == ':') {
				if (user == host)
					port = pass = uri + 1;
				else
					port = uri + 1;
			} else if (*uri == '@')
				host = uri + 1;
			uri += *uri == '%' ? 3 : 1;
		}
		if (user == host) {
			/* no "@", so no user info */
			if (userp)
				*userp = NULL;
			if (passp)
				*passp = NULL;
		} else {
			if (userp)
				*userp = user;
			if (passp)
				*passp = pass;
		}
		if (portp)
			*portp = port;
		if (hostp)
			*hostp = host;
		return uri;
	}
	return NULL;
}

/* return pointer to string after the path, filling in pointer to
 * start of last component and extension of that component; input:
 * result of skip_authority() */
static const char *
skip_path(const char *uri, const char **basep, const char **extp)
{
	const char *base = NULL, *ext = NULL;

	if (*uri == '/') {
		uri++;
		base = uri;
		while (isunreserved(*uri) ||
			   (*uri == '%' && ishex(uri[1]) && ishex(uri[2])) ||
			   *uri == ':' || *uri == '@' || *uri == '&' || *uri == '=' || *uri == '+' || *uri == '$' || *uri == ',' ||
			   *uri == ';' ||
			   *uri == '/') {
			if (*uri == '/') {
				base = uri + 1;
				ext = NULL;
			} else if (*uri == '.' && ext == NULL && uri != base) {
				ext = uri;
			}
			uri += *uri == '%' ? 3 : 1;
		}
	}
	if (basep)
		*basep = base;
	if (extp)
		*extp = ext;
	return uri;
}

/* return pointer to string after the search string; input: result of
 * skip_path() */
static const char *
skip_search(const char *uri)
{
	if (*uri == '?') {
		uri++;
		while (isreserved(*uri) || isunreserved(*uri) ||
			   (*uri == '%' && ishex(uri[1]) && ishex(uri[2]))) {
			uri += *uri == '%' ? 3 : 1;
		}
	}
	return uri;
}

static int needEscape(char c){
	if( isalnum((unsigned char)c) )
		return 0;
	if( c == '#' || c == '-' || c == '_' || c == '.' || c == '!' ||
		c == '~' || c == '*' || c == '\'' || c == '(' || c == ')' )
		return 0;
	return 1;
}

/* COMMAND "escape": this function applies the URI escaping rules defined in
 * section 2 of [RFC 3986] to the string supplied as 's'.
 * The effect of the function is to escape a set of identified characters in
 * the string. Each such character is replaced in the string by an escape
 * sequence, which is formed by encoding the character as a sequence of octets
 * in UTF-8, and then reprensenting each of these octets in the form %HH.
 *
 * All characters are escaped other than:
 * [a-z], [A-Z], [0-9], "#", "-", "_", ".", "!", "~", "*", "'", "(", ")"
 *
 * This function must always generate hexadecimal values using the upper-case
 * letters A-F.
 *
 * SIGNATURE: escape(str) : str; */
str
escape_str(str *retval, str s)
{
	int x, y;
	str res;

	if (!s)
		throw(ILLARG, "url.escape", "url missing");

	if (!( res = (str) GDKmalloc( strlen(s) * 3 ) ))
		throw(MAL, "url.escape", SQLSTATE(HY013) MAL_MALLOC_FAIL);
	for (x = 0, y = 0; s[x]; ++x, ++y) {
		if (needEscape(s[x])) {
			if (s[x] == ' ') {
				res[y] = '+';
			} else {
				sprintf(res+y, "%%%2x", (uint8_t) s[x]);
				y += 2;
			}
		} else {
			res[y] = s[x];
		}
	}
	res[y] = '\0';

	if ((*retval = GDKrealloc(res, strlen(res)+1)) == NULL) {
		GDKfree(res);
		throw(MAL, "url.escape", SQLSTATE(HY013) MAL_MALLOC_FAIL);
	}
	return MAL_SUCCEED;
}

/* COMMAND "unescape": Convert hexadecimal representations to ASCII characters.
 *                     All sequences of the form "% HEX HEX" are unescaped.
 * SIGNATURE: unescape(str) : str; */
str
unescape_str(str *retval, str s)
{
	int x, y;
	str res;

	if (!s)
		throw(ILLARG, "url.escape", "url missing");

	res = (str) GDKmalloc(strlen(s));
	if (!res)
		throw(MAL, "url.unescape", SQLSTATE(HY013) MAL_MALLOC_FAIL);

	for (x = 0, y = 0; s[x]; ++x, ++y) {
		if (s[x] == '%') {
			res[y] = x2c(&s[x + 1]);
			x += 2;
		} else {
			res[y] = s[x];
		}
	}
	res[y] = '\0';

	if ((*retval = GDKrealloc(res, strlen(res)+1)) == NULL) {
		GDKfree(res);
		throw(MAL, "url.unescape", SQLSTATE(HY013) MAL_MALLOC_FAIL);
	}
	return MAL_SUCCEED;
}

/*
 * Utilities
 */

static char
x2c(char *what)
{
	char digit;

	digit = (what[0] >= 'A' ? ((what[0] & 0xdf) - 'A') + 10 : (what[0] - '0'));
	digit *= 16;
	digit += (what[1] >= 'A' ? ((what[1] & 0xdf) - 'A') + 10 : (what[1] - '0'));
	return (digit);
}

/*
 * Wrapping
 * Here you find the wrappers around the V4 url library included above.
 */

ssize_t
URLfromString(const char *src, size_t *len, str *u, bool external)
{
	size_t l = strlen(src) + 1;

	if (*len < l || *u == NULL) {
		GDKfree(*u);
		*u = GDKmalloc(l);
		if (*u == NULL)
			return -1;
		*len = l;
	}

	/* actually parse the message for valid url */

	if (external && strcmp(src, "nil") == 0)
		strcpy(*u, str_nil);
	else
		memcpy(*u, src, l);
	return (ssize_t) l - 1;
}

ssize_t
URLtoString(str *s, size_t *len, const char *src, bool external)
{
	size_t l = strlen(src);

	if (external)
		l += 2;
	if (l >= *len || *s == NULL) {
		GDKfree(*s);
		*s = GDKmalloc(l + 1);
		if (*s == NULL)
			return -1;
		*len = l + 1;
	}

	if (external) {
		if (strNil(src)) {
			strcpy(*s, "nil");
			return 3;
		}
		snprintf(*s, l + 1, "\"%s\"", src);
	} else {
		strcpy(*s, src);
	}
	return (ssize_t) l;
}

/* COMMAND "getAnchor": Extract an anchor (reference) from the URL
 * SIGNATURE: getAnchor(url) : str; */
str
URLgetAnchor(str *retval, url *val)
{
	const char *s;

	if (val == NULL || *val == NULL)
		throw(ILLARG, "url.getAnchor", "url missing");
	if ((s = skip_scheme(*val)) == NULL ||
		(s = skip_authority(s, NULL, NULL, NULL, NULL)) == NULL ||
		(s = skip_path(s, NULL, NULL)) == NULL ||
		(s = skip_search(s)) == NULL)
		throw(ILLARG, "url.getAnchor", "bad url");
	if (*s == '#')
		s++;
	else
		s = str_nil;
	if ((*retval = GDKstrdup(s)) == NULL)
		throw(MAL, "url.getAnchor", SQLSTATE(HY013) MAL_MALLOC_FAIL);
	return MAL_SUCCEED;
}

/* COMMAND "getBasename": Extract the base of the last file name of the URL,
 *                        thus, excluding the file extension.
 * SIGNATURE: getBasename(str) : str; */
str
URLgetBasename(str *retval, url *val)
{
	const char *s;
	const char *b = NULL;
	const char *e = NULL;

	if (val == NULL || *val == NULL)
		throw(ILLARG, "url.getBasename", "url missing");
	if ((s = skip_scheme(*val)) == NULL ||
		(s = skip_authority(s, NULL, NULL, NULL, NULL)) == NULL ||
		(s = skip_path(s, &b, &e)) == NULL)
		throw(ILLARG, "url.getBasename", "bad url");
	if (b == NULL) {
		*retval = GDKstrdup(str_nil);
	} else {
		size_t l;

		if (e != NULL) {
			l = e - b;
		} else {
			l = s - b;
		}
		if ((*retval = GDKmalloc(l + 1)) != NULL) {
			strcpy_len(*retval, b, l + 1);
		}
	}
	if (*retval == NULL)
		throw(MAL, "url.getBasename", SQLSTATE(HY013) MAL_MALLOC_FAIL);
	return MAL_SUCCEED;
}

/* COMMAND "getContext": Extract the path context from the URL
 * SIGNATURE: getContext(str) : str; */
str
URLgetContext(str *retval, url *val)
{
	const char *s;
	const char *p;

	if (val == NULL || *val == NULL)
		throw(ILLARG, "url.getContext", "url missing");
	if ((s = skip_scheme(*val)) == NULL ||
		(p = skip_authority(s, NULL, NULL, NULL, NULL)) == NULL ||
		(s = skip_path(p, NULL, NULL)) == NULL)
		throw(ILLARG, "url.getContext", "bad url");
	if (p == s) {
		*retval = GDKstrdup(str_nil);
	} else if ((*retval = GDKmalloc(s - p + 1)) != NULL) {
		strcpy_len(*retval, p, s - p + 1);
	}
	if (*retval == NULL)
		throw(MAL, "url.getContext", SQLSTATE(HY013) MAL_MALLOC_FAIL);
	return MAL_SUCCEED;
}

/* COMMAND "getExtension": Extract the file extension of the URL
 * SIGNATURE: getExtension(str) : str; */
str
URLgetExtension(str *retval, url *val)
{
	const char *s;
	const char *e = NULL;

	if (val == NULL || *val == NULL)
		throw(ILLARG, "url.getExtension", "url missing");
	if ((s = skip_scheme(*val)) == NULL ||
		(s = skip_authority(s, NULL, NULL, NULL, NULL)) == NULL ||
		(s = skip_path(s, NULL, &e)) == NULL)
		throw(ILLARG, "url.getExtension", "bad url");
	if (e == NULL) {
		*retval = GDKstrdup(str_nil);
	} else {
		size_t l = s - e;

		assert(*e == '.');
		if ((*retval = GDKmalloc(l)) != NULL) {
			strcpy_len(*retval, e + 1, l);
		}
	}
	if (*retval == NULL)
		throw(MAL, "url.getExtension", SQLSTATE(HY013) MAL_MALLOC_FAIL);
	return MAL_SUCCEED;
}

/* COMMAND "getFile": Extract the last file name of the URL
 * SIGNATURE: getFile(str) : str; */
str
URLgetFile(str *retval, url *val)
{
	const char *s;
	const char *b = NULL;

	if (val == NULL || *val == NULL)
		throw(ILLARG, "url.getFile", "url missing");
	if ((s = skip_scheme(*val)) == NULL ||
		(s = skip_authority(s, NULL, NULL, NULL, NULL)) == NULL ||
		(s = skip_path(s, &b, NULL)) == NULL)
		throw(ILLARG, "url.getFile", "bad url");
	if (b == NULL) {
		*retval = GDKstrdup(str_nil);
	} else {
		size_t l;

		l = s - b;
		if ((*retval = GDKmalloc(l + 1)) != NULL) {
			strcpy_len(*retval, b, l + 1);
		}
	}
	if (*retval == NULL)
		throw(MAL, "url.getFile", SQLSTATE(HY013) MAL_MALLOC_FAIL);
	return MAL_SUCCEED;
}

/* COMMAND "getHost": Extract the server identity from the URL */
/* SIGNATURE: getHost(str) : str; */
str
URLgetHost(str *retval, url *val)
{
	const char *s;
	const char *h = NULL;
	const char *p = NULL;

	if (val == NULL || *val == NULL)
		throw(ILLARG, "url.getHost", "url missing");
	if ((s = skip_scheme(*val)) == NULL ||
		(s = skip_authority(s, NULL, NULL, &h, &p)) == NULL)
		throw(ILLARG, "url.getHost", "bad url");
	if (h == NULL) {
		*retval = GDKstrdup(str_nil);
	} else {
		size_t l;

		if (p != NULL) {
			l = p - h - 1;
		} else {
			l = s - h;
		}
		if ((*retval = GDKmalloc(l + 1)) != NULL) {
			strcpy_len(*retval, h, l + 1);
		}
	}
	if (*retval == NULL)
		throw(MAL, "url.getHost", SQLSTATE(HY013) MAL_MALLOC_FAIL);
	return MAL_SUCCEED;
}

/* COMMAND "getDomain": Extract the Internet domain from the URL
 * SIGNATURE: getDomain(str) : str; */
str
URLgetDomain(str *retval, url *val)
{
	const char *s;
	const char *h = NULL;
	const char *p = NULL;

	if (val == NULL || *val == NULL)
		throw(ILLARG, "url.getDomain", "url missing");
	if ((s = skip_scheme(*val)) == NULL ||
		(s = skip_authority(s, NULL, NULL, &h, &p)) == NULL)
		throw(ILLARG, "url.getDomain", "bad url");
	if (h == NULL) {
		*retval = GDKstrdup(str_nil);
	} else {
		size_t l;

		if (p != NULL)
			p--;
		else
			p = s;
		l = 0;
		while (p > h && p[-1] != '.') {
			p--;
			l++;
		}
		if ((*retval = GDKmalloc(l + 1)) != NULL) {
			strcpy_len(*retval, p, l + 1);
		}
	}
	if (*retval == NULL)
		throw(MAL, "url.getDomain", SQLSTATE(HY013) MAL_MALLOC_FAIL);
	return MAL_SUCCEED;
}

/* COMMAND "getPort": Extract the port id from the URL
 * SIGNATURE: getPort(str) : str; */
str
URLgetPort(str *retval, url *val)
{
	const char *s;
	const char *p = NULL;

	if (val == NULL || *val == NULL)
		throw(ILLARG, "url.getPort", "url missing");
	if ((s = skip_scheme(*val)) == NULL ||
		(s = skip_authority(s, NULL, NULL, NULL, &p)) == NULL)
		throw(ILLARG, "url.getPort", "bad url");
	if (p == NULL) {
		*retval = GDKstrdup(str_nil);
	} else {
		size_t l = s - p;

		if ((*retval = GDKmalloc(l + 1)) != NULL) {
			strcpy_len(*retval, p, l + 1);
		}
	}
	if (*retval == NULL)
		throw(MAL, "url.getPort", SQLSTATE(HY013) MAL_MALLOC_FAIL);
	return MAL_SUCCEED;
}

/* COMMAND "getProtocol": Extract the protocol from the URL
 * SIGNATURE: getProtocol(str) : str; */
str
URLgetProtocol(str *retval, url *val)
{
	const char *s;
	size_t l;

	if (val == NULL || *val == NULL)
		throw(ILLARG, "url.getProtocol", "url missing");
	if ((s = skip_scheme(*val)) == NULL)
		throw(ILLARG, "url.getProtocol", "bad url");
	l = s - *val;
	if ((*retval = GDKmalloc(l)) == NULL)
		throw(MAL, "url.getProtocol", SQLSTATE(HY013) MAL_MALLOC_FAIL);
	strcpy_len(*retval, *val, l);
	return MAL_SUCCEED;
}

/* COMMAND "getQuery": Extract the query part from the URL
 * SIGNATURE: getQuery(str) : str; */
str
URLgetQuery(str *retval, url *val)
{
	const char *s;
	const char *q;

	if (val == NULL || *val == NULL)
		throw(ILLARG, "url.getQuery", "url missing");
	if ((s = skip_scheme(*val)) == NULL ||
		(s = skip_authority(s, NULL, NULL, NULL, NULL)) == NULL ||
		(q = skip_path(s, NULL, NULL)) == NULL ||
		(s = skip_search(q)) == NULL)
		throw(ILLARG, "url.getQuery", "bad url");
	if (*q == '?') {
		size_t l;

		q++;
		l = s - q;
		if ((*retval = GDKmalloc(l + 1)) != NULL) {
			strcpy_len(*retval, q, l + 1);
		}
	} else {
		*retval = GDKstrdup(str_nil);
	}
	if (*retval == NULL)
		throw(MAL, "url.getQuery", SQLSTATE(HY013) MAL_MALLOC_FAIL);
	return MAL_SUCCEED;
}

/* COMMAND "getRobotURL": Extract the location of the robot control file
 * SIGNATURE: getRobotURL(str) : str; */
str
URLgetRobotURL(str *retval, url *val)
{
	const char *s;
	size_t l;

	if (val == NULL || *val == NULL)
		throw(ILLARG, "url.getQuery", "url missing");
	if ((s = skip_scheme(*val)) == NULL ||
		(s = skip_authority(s, NULL, NULL, NULL, NULL)) == NULL)
		throw(ILLARG, "url.getQuery", "bad url");
	l = s - *val;
	if ((*retval = GDKmalloc(l + sizeof("/robots.txt"))) == NULL)
		throw(MAL, "url.getQuery", SQLSTATE(HY013) MAL_MALLOC_FAIL);
	sprintf(*retval, "%.*s/robots.txt", (int) l, *val);
	return MAL_SUCCEED;
}

/* COMMAND "getUser": Extract the user identity from the URL
 * SIGNATURE: getUser(str) : str; */
str
URLgetUser(str *retval, url *val)
{
	const char *s, *h, *u, *p;

	if (val == NULL || *val == NULL)
		throw(ILLARG, "url.getUser", "url missing");
	if ((s = skip_scheme(*val)) == NULL ||
<<<<<<< HEAD
		(p = skip_authority(s, &u, NULL, NULL, NULL)) == NULL)
		throw(ILLARG, "url.getUser", "bad url");
	if (u == s || !u) {
		*retval = GDKstrdup(str_nil);
	} else {
		*retval = GDKstrdup(u);
=======
		(s = skip_authority(s, &u, &p, &h, NULL)) == NULL)
		throw(ILLARG, "url.getHost", "bad url");
	if (u == NULL || h == NULL) {
		*retval = GDKstrdup(str_nil);
	} else {
		size_t l;

		if (p) {
			l = p - u - 1;
		} else {
			l = h - u - 1;
		}
		if ((*retval = GDKmalloc(l + 1)) != NULL) {
			strcpy_len(*retval, u, l + 1);
		}
>>>>>>> dc1db636
	}
	if (*retval == NULL)
		throw(MAL, "url.getUser", SQLSTATE(HY013) MAL_MALLOC_FAIL);
	return MAL_SUCCEED;
}

/* COMMAND "isaURL": Check conformity of the URL syntax
 * SIGNATURE: isaURL(str) : bit; */
str
URLisaURL(bit *retval, str *val)
{
	if (val == NULL || *val == NULL)
		throw(ILLARG, "url.isaURL", "url missing");
	if (strNil(*val))
		*retval = bit_nil;
	else
		*retval = skip_scheme(*val) != NULL;
	return MAL_SUCCEED;
}

str
URLnew(url *u, str *val)
{
	*u = GDKstrdup(*val);
	if (*u == NULL)
		throw(MAL, "url.new", SQLSTATE(HY013) MAL_MALLOC_FAIL);
	return MAL_SUCCEED;
}

str
URLnew3(url *u, str *protocol, str *server, str *file)
{
	size_t l;

	l = strLen(*file) + strLen(*server) + strLen(*protocol) + 10;
	*u = GDKmalloc(l);
	if (*u == NULL)
		throw(MAL, "url.newurl", SQLSTATE(HY013) MAL_MALLOC_FAIL);
	snprintf(*u, l, "%s://%s/%s", *protocol, *server, *file);
	return MAL_SUCCEED;
}

str
URLnew4(url *u, str *protocol, str *server, int *port, str *file)
{
	str Protocol = *protocol;
	str Server = *server;
	str File = *file;
	size_t l;

	if (strNil(File))
		File = "";
	else if (*File == '/')
		File++;
	if (strNil(Server))
		Server = "";
	if (strNil(Protocol))
		Protocol = "";
	l = strlen(File) + strlen(Server) + strlen(Protocol) + 20;
	*u = GDKmalloc(l);
	if (*u == NULL)
		throw(MAL, "url.newurl", SQLSTATE(HY013) MAL_MALLOC_FAIL);
	snprintf(*u, l, "%s://%s:%d/%s", Protocol, Server, *port, File);
	return MAL_SUCCEED;
}

str URLnoop(url *u, url *val)
{
	*u = GDKstrdup(*val);
	if (*u == NULL)
		throw(MAL, "url.noop", SQLSTATE(HY013) MAL_MALLOC_FAIL);
	return MAL_SUCCEED;
}

#include "mel.h"
mel_atom url_init_atoms[] = {
 { .name="url", .basetype="str", .fromstr=(fptr)&URLfromString, .tostr=(fptr)&URLtoString, },  { .cmp=NULL } 
};
mel_func url_init_funcs[] = {
 command("url", "url", URLnew, false, "Create an URL from a string literal", args(1,2, arg("",url),arg("s",str))),
 command("url", "url", URLnoop, false, "Create an URL from a string literal", args(1,2, arg("",url),arg("s",url))),
 command("calc", "url", URLnew, false, "Create an URL from a string literal", args(1,2, arg("",url),arg("s",str))),
 command("calc", "url", URLnoop, false, "Create an URL from a string literal", args(1,2, arg("",url),arg("s",url))),
 command("url", "getAnchor", URLgetAnchor, false, "Extract the URL anchor (reference)", args(1,2, arg("",str),arg("u",url))),
 command("url", "getBasename", URLgetBasename, false, "Extract the URL base file name", args(1,2, arg("",str),arg("u",url))),
 command("url", "getContext", URLgetContext, false, "Get the path context of a URL", args(1,2, arg("",str),arg("u",url))),
 command("url", "getDomain", URLgetDomain, false, "Extract Internet domain from the URL", args(1,2, arg("",str),arg("u",url))),
 command("url", "getExtension", URLgetExtension, false, "Extract the file extension of the URL", args(1,2, arg("",str),arg("u",url))),
 command("url", "getFile", URLgetFile, false, "Extract the last file name of the URL", args(1,2, arg("",str),arg("u",url))),
 command("url", "getHost", URLgetHost, false, "Extract the server name from the URL", args(1,2, arg("",str),arg("u",url))),
 command("url", "getPort", URLgetPort, false, "Extract the port id from the URL", args(1,2, arg("",str),arg("u",url))),
 command("url", "getProtocol", URLgetProtocol, false, "Extract the protocol from the URL", args(1,2, arg("",str),arg("u",url))),
 command("url", "getQuery", URLgetQuery, false, "Extract the query string from the URL", args(1,2, arg("",str),arg("u",url))),
 command("url", "getUser", URLgetUser, false, "Extract the user identity from the URL", args(1,2, arg("",str),arg("u",url))),
 command("url", "getRobotURL", URLgetRobotURL, false, "Extract the location of the robot control file", args(1,2, arg("",str),arg("u",url))),
 command("url", "isaURL", URLisaURL, false, "Check conformity of the URL syntax", args(1,2, arg("",bit),arg("u",str))),
 command("url", "new", URLnew4, false, "Construct URL from protocol, host, port, and file", args(1,5, arg("",url),arg("p",str),arg("h",str),arg("prt",int),arg("f",str))),
 command("url", "new", URLnew3, false, "Construct URL from protocol, host,and file", args(1,4, arg("",url),arg("prot",str),arg("host",str),arg("fnme",str))),
 { .imp=NULL }
};
#include "mal_import.h"
#ifdef _MSC_VER
#undef read
#pragma section(".CRT$XCU",read)
#endif
LIB_STARTUP_FUNC(init_url_mal)
{ mal_module("url", url_init_atoms, url_init_funcs); }<|MERGE_RESOLUTION|>--- conflicted
+++ resolved
@@ -647,14 +647,6 @@
 	if (val == NULL || *val == NULL)
 		throw(ILLARG, "url.getUser", "url missing");
 	if ((s = skip_scheme(*val)) == NULL ||
-<<<<<<< HEAD
-		(p = skip_authority(s, &u, NULL, NULL, NULL)) == NULL)
-		throw(ILLARG, "url.getUser", "bad url");
-	if (u == s || !u) {
-		*retval = GDKstrdup(str_nil);
-	} else {
-		*retval = GDKstrdup(u);
-=======
 		(s = skip_authority(s, &u, &p, &h, NULL)) == NULL)
 		throw(ILLARG, "url.getHost", "bad url");
 	if (u == NULL || h == NULL) {
@@ -670,7 +662,6 @@
 		if ((*retval = GDKmalloc(l + 1)) != NULL) {
 			strcpy_len(*retval, u, l + 1);
 		}
->>>>>>> dc1db636
 	}
 	if (*retval == NULL)
 		throw(MAL, "url.getUser", SQLSTATE(HY013) MAL_MALLOC_FAIL);
