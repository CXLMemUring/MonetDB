/*
 * This Source Code Form is subject to the terms of the Mozilla Public
 * License, v. 2.0.  If a copy of the MPL was not distributed with this
 * file, You can obtain one at http://mozilla.org/MPL/2.0/.
 *
 * Copyright 1997 - July 2008 CWI, August 2008 - 2020 MonetDB B.V.
 */

/*
 * (c) 2013 Martin Kersten
 */
#include "monetdb_config.h"
#include "gdk.h"
#include "mal.h"
#include "mal_client.h"
#include "mal_instruction.h"
#include "mal_exception.h"
#include "mal_interpreter.h"

typedef enum JSONkind {
	JSON_OBJECT=1,
	JSON_ARRAY,
	JSON_ELEMENT,
	JSON_VALUE,
	JSON_STRING,
	JSON_NUMBER,
	JSON_BOOL,
	JSON_NULL
} JSONkind;

/* The JSON index structure is meant for short lived versions */
typedef struct JSONterm {
	JSONkind kind;
	char *name; /* exclude the quotes */
	size_t namelen;
	const char *value; /* start of string rep */
	size_t valuelen;
	int child, next, tail; /* next offsets allow you to walk array/object chains
							  and append quickly */
	/* An array or object item has a number of components */
} JSONterm;

typedef struct JSON{
    JSONterm *elm;
    str error;
    int size;
    int free;
} JSON;

typedef str json;

// just validate the string according to www.json.org
// A straightforward recursive solution
#define skipblancs(J)							\
	do {										\
		for(; *(J); (J)++)						\
			if (*(J) != ' ' &&					\
				*(J) != '\n' &&					\
				*(J) != '\t' &&					\
				*(J) != '\f' &&					\
				*(J) != '\r')					\
				break;							\
	} while (0)

#define CHECK_JSON(jt)													\
	do {																\
		if (jt == NULL || jt->error) {									\
			char *msg;													\
			if (jt) {													\
				msg = jt->error;										\
				jt->error = NULL;										\
				JSONfree(jt);											\
			} else {													\
				msg = createException(MAL, "json.new", SQLSTATE(HY013) MAL_MALLOC_FAIL); \
			}															\
			return msg;													\
		}																\
	} while (0)

int TYPE_json;

/* Internal constructors. */
static int jsonhint = 8;
static JSON *JSONparse(const char *j);

static JSON *
JSONnewtree(void)
{
	JSON *js;

	js = (JSON *) GDKzalloc(sizeof(JSON));
	if (js == NULL)
		return NULL;
	js->elm = (JSONterm *) GDKzalloc(sizeof(JSONterm) * jsonhint);
	if (js->elm == NULL) {
		GDKfree(js);
		return NULL;
	}
	js->size = jsonhint;
	return js;
}

static int
JSONnew(JSON *js)
{
	JSONterm *term;

	if (js->free == js->size) {
		term = (JSONterm *) GDKrealloc(js->elm, sizeof(JSONterm) * (js->size + 8));
		if (term == NULL) {
			js->error = createException(MAL, "json.new", SQLSTATE(HY013) MAL_MALLOC_FAIL);
			return js->free - 1;
		}
		js->elm = term;
		memset(term + js->size, 0, 8 * sizeof(JSONterm));
		js->size += 8;
		if (jsonhint < js->size)
			jsonhint = js->size;
	}
	return js->free++;
}

/* Delete a JSON structure. */
static void
JSONfree(JSON *c)
{
	if (c == 0)
		return;
	freeException(c->error);
	GDKfree(c->elm);
	GDKfree(c);
}

static ssize_t
JSONfromString(const char *src, size_t *len, void **J, bool external)
{
	json *j = (json *) J;
	size_t slen = strlen(src);
	JSON *jt;

	if (strNil(src) || (external && strncmp(src, "nil", 3) == 0)) {
		if (*len < 2 || *j == NULL) {
			GDKfree(*j);
			if ((*j = GDKmalloc(2)) == NULL)
				return -1;
			*len = 2;
		}
		strcpy(*j, str_nil);
		return strNil(src) ? 1 : 3;
	}
	if (*len <= slen || *j == NULL) {
		GDKfree(*j);
		if ((*j = GDKmalloc(slen + 1)) == NULL)
			return -1;
		*len = slen + 1;
	}
	strcpy(*j, src);
	jt = JSONparse(*j);
	if (jt == NULL)
		return -1;
	if (jt->error) {
		GDKerror("%s", getExceptionMessageAndState(jt->error));
		JSONfree(jt);
		return -1;
	}
	JSONfree(jt);

	return (ssize_t) slen;
}

static ssize_t
JSONtoString(str *s, size_t *len, const void *SRC, bool external)
{
	const char *src = SRC;
	size_t cnt;
	const char *c;
	char *dst;

	if (strNil(src)) {
		if (*s == NULL || *len < 4) {
			GDKfree(*s);
			*len = 4;
			*s = GDKmalloc(4);
			if (*s == NULL)
				return -1;
		}
		if (external) {
			return (ssize_t) strcpy_len(*s, "nil", 4);
		}
		strcpy(*s, str_nil);
		return 1;
	}
	/* count how much space we need for the output string */
	if (external) {
		cnt = 3;		/* two times " plus \0 */
		for (c = src; *c; c++)
			switch (*c) {
			case '"':
			case '\\':
			case '\n':
				cnt++;
				/* fall through */
			default:
				cnt++;
				break;
			}
	} else {
		cnt = strlen(src) + 1;	/* just the \0 */
	}

	if (cnt > (size_t) *len) {
		GDKfree(*s);
		*s = GDKmalloc(cnt);
		if (*s == NULL)
			return -1;
		*len = cnt;
	}
	dst = *s;
	if (external) {
		*dst++ = '"';
		for (c = src; *c; c++) {
			switch (*c) {
			case '"':
			case '\\':
				*dst++ = '\\';
				/* fall through */
			default:
				*dst++ = *c;
				break;
			case '\n':
				*dst++ = '\\';
				*dst++ = 'n';
				break;
			}
		}
		*dst++ = '"';
		*dst = 0;
	} else {
		dst += snprintf(dst, cnt, "%s", src);
	}
	return (ssize_t) (dst - *s);
}

#define tab(D)									\
	do {										\
		int kk;									\
		for (kk = 0; kk < (D) * 4; kk++)		\
			mnstr_printf(fd, " ");				\
	} while (0)

static void
JSONdumpInternal(stream *fd, JSON *jt, int depth)
{
	int i, idx;
	JSONterm *je;

	for (idx = 0; idx < jt->free; idx++) {
		je = jt->elm + idx;

		tab(depth);
		mnstr_printf(fd, "[%d] ", idx);
		switch (je->kind) {
		case JSON_OBJECT:
			mnstr_printf(fd, "object ");
			break;
		case JSON_ARRAY:
			mnstr_printf(fd, "array ");
			break;
		case JSON_ELEMENT:
			mnstr_printf(fd, "element ");
			break;
		case JSON_VALUE:
			mnstr_printf(fd, "value ");
			break;
		case JSON_STRING:
			mnstr_printf(fd, "string ");
			break;
		case JSON_NUMBER:
			mnstr_printf(fd, "number ");
			break;
		case JSON_BOOL:
			mnstr_printf(fd, "bool ");
			break;
		case JSON_NULL:
			mnstr_printf(fd, "null ");
			break;
		default:
			mnstr_printf(fd, "unknown %d ", (int) je->kind);
		}
		mnstr_printf(fd, "child %d list ", je->child);
		for (i = je->next; i; i = jt->elm[i].next)
			mnstr_printf(fd, "%d ", i);
		if (je->name) {
			mnstr_printf(fd, "%.*s : ", (int) je->namelen, je->name);
		}
		if (je->value)
			mnstr_printf(fd, "%.*s", (int) je->valuelen, je->value);
		mnstr_printf(fd, "\n");
	}
}

static str
JSONdump(Client cntxt, MalBlkPtr mb, MalStkPtr stk, InstrPtr pci)
{
	(void) mb;

	json *val = (json*) getArgReference(stk, pci, 1);
	JSON *jt = JSONparse(*val);

	CHECK_JSON(jt);
	JSONdumpInternal(cntxt->fdout, jt, 0);
	JSONfree(jt);
	return MAL_SUCCEED;
}

static str
JSONjson2str(str *ret, json *j)
{
	char *s = *j, *c;

	if (*s == '"')
		s++;
	if ((s = GDKstrdup(s)) == NULL)
		throw(MAL, "json.str", SQLSTATE(HY013) MAL_MALLOC_FAIL);
	c = s + strlen(s) - 1;
	if (*c == '"')
		*c = 0;
	*ret = s;
	return MAL_SUCCEED;
}

static str
JSONstr2json(json *ret, str *j)
{
	JSON *jt = JSONparse(*j);

	CHECK_JSON(jt);
	JSONfree(jt);
	if ((*ret = GDKstrdup(*j)) == NULL)
		throw(MAL, "json.new", SQLSTATE(HY013) MAL_MALLOC_FAIL);
	return MAL_SUCCEED;
}

static str
JSONisvalid(bit *ret, json *j)
{
	if (strNil(*j)) {
		*ret = bit_nil;
	} else {
		JSON *jt = JSONparse(*j);
		if (jt == NULL)
			throw(MAL, "json.isvalid", SQLSTATE(HY013) MAL_MALLOC_FAIL);
		*ret = jt->error == MAL_SUCCEED;
		JSONfree(jt);
	}
	return MAL_SUCCEED;
}

static str
JSONisobject(bit *ret, json *js)
{
	if (strNil(*js)) {
		*ret = bit_nil;
	} else {
		char *j = *js;

		skipblancs(j);
		*ret = *j == '{';
	}
	return MAL_SUCCEED;
}

static str
JSONisarray(bit *ret, json *js)
{
	if (strNil(*js)) {
		*ret = bit_nil;
	} else {
		char *j = *js;

		skipblancs(j);
		*ret = *j == '[';
	}
	return MAL_SUCCEED;
}

static str
JSONprelude(void *ret)
{
	(void) ret;
	TYPE_json = ATOMindex("json");
	return MAL_SUCCEED;
}

static void
JSONappend(JSON *jt, int idx, int nxt)
{
	int chld;

	if (jt->elm[nxt].kind == JSON_OBJECT || jt->elm[nxt].kind == JSON_ARRAY) {
		chld = JSONnew(jt);
		if (jt->error)
			return;
		jt->elm[chld].kind = jt->elm[nxt].kind;
		jt->elm[chld].name = jt->elm[nxt].name;
		jt->elm[chld].namelen = jt->elm[nxt].namelen;
		jt->elm[chld].value = jt->elm[nxt].value;
		jt->elm[chld].valuelen = jt->elm[nxt].valuelen;
		jt->elm[chld].child = jt->elm[nxt].child;
		jt->elm[chld].next = jt->elm[nxt].next;
		jt->elm[chld].tail = jt->elm[nxt].tail;
		jt->elm[chld].child = nxt;

		jt->elm[nxt].child = 0;
		jt->elm[nxt].next = 0;
		jt->elm[nxt].tail = 0;
		nxt = chld;
	}
	if (jt->elm[idx].next == 0)
		jt->elm[idx].next = jt->elm[idx].tail = nxt;
	else {
		jt->elm[jt->elm[idx].tail].next = nxt;
		jt->elm[idx].tail = nxt;
	}
}

/*
 * The JSON filter operation takes a path expression which is
 * purposely kept simple, It provides step (.), multistep (..) and
 * indexed ([nr]) access to the JSON elements.  A wildcard * can be
 * used as placeholder for a step identifier.
 *
 * A path expression is always validated upfront and can only be
 * applied to valid json strings.
 * Path samples:
 * .store.book
 * .store.book[0]
 * .store.book.author
 * ..author
 */
#define MAXTERMS 256

typedef enum path_token {
	ROOT_STEP,
	CHILD_STEP,
	INDEX_STEP,
	ANY_STEP,
	END_STEP
} path_token;

typedef struct {
	path_token token;
	char *name;
	size_t namelen;
	int index;
	int first, last;
} pattern;

static str
JSONcompile(char *expr, pattern terms[])
{
	int t = 0;
	char *s, *beg;

	for (s = expr; *s; s++) {
		terms[t].token = CHILD_STEP;
		terms[t].index = INT_MAX;
		terms[t].first = INT_MAX;
		terms[t].last = INT_MAX;
		if (*s == '$') {
			if (t && terms[t - 1].token != END_STEP)
				throw(MAL, "json.compile", "Root node must be first");
			if (!(*(s + 1) == '.' || *(s + 1) == '[' || *(s + 1) == 0))
				throw(MAL, "json.compile", "Root node must be first");
			s++;
			if (*s == 0)
				terms[t].token = ROOT_STEP;
		}
		if (*s == '.' && *(s + 1) == '.') {
			terms[t].token = ANY_STEP;
			s += 2;
			if (*s == '.')
				throw(MAL, "json.compile", "Step identifier expected");
		} else if (*s == '.')
			s++;

		// child step
		if (*s != '[') {
			for (beg = s; *s; s++)
				if (*s == '.' || *s == '[' || *s == ',')
					break;
			terms[t].name = GDKzalloc(s - beg + 1);
			if(terms[t].name == NULL)
				throw(MAL, "json.compile", SQLSTATE(HY013) MAL_MALLOC_FAIL);
			terms[t].namelen = s - beg;
			strncpy(terms[t].name, beg, s - beg);
			if (*s == '.')
				s--;
			if (*s == 0) {
				t++;
				break;
			}
		}
		if (*s == '[') {
			// array step
			bool closed = false;
			s++;
			skipblancs(s);
			if (*s != '*') {
				if (isdigit((unsigned char) *s)) {
					terms[t].index = atoi(s);
					terms[t].first = terms[t].last = atoi(s);
				} else
					throw(MAL, "json.path", "'*' or digit expected");
			}
			for (; *s; s++)
				if (*s == ']') {
					closed = true;
					break;
				}
			if (*s == 0) {
				if (!closed) {
					throw(MAL, "json.path", "] expected");
				}
				t++;
				break;
			}
			if (*s != ']')
				throw(MAL, "json.path", "] expected");
		}
		if (*s == ',') {
			if (++t == MAXTERMS)
				throw(MAL, "json.path", "too many terms");
			terms[t].token = END_STEP;
		}
		if (++t == MAXTERMS)
			throw(MAL, "json.path", "too many terms");
	}
	if (t >= MAXTERMS - 1)
		throw(MAL, "json.path", "too many terms");
	terms[t].token = END_STEP;
	return MAL_SUCCEED;
}

static str
JSONgetValue(JSON *jt, int idx)
{
	str s;

	if (jt->elm[idx].valuelen == 0)
		return GDKstrdup(str_nil);
	s = GDKzalloc(jt->elm[idx].valuelen + 1);
	if (s)
		strncpy(s, jt->elm[idx].value, jt->elm[idx].valuelen);
	return s;
}

static str
JSONglue(str res, str r, char sep)
{
	size_t len, l;
	str n;

	if (r == 0 || *r == 0) {
		GDKfree(r);
		return res;
	}
	len = strlen(r);
	if (res == 0)
		return r;
	l = strlen(res);
	n = GDKzalloc(l + len + 3);
	if( n == NULL) {
		GDKfree(res);
		GDKfree(r);
		return NULL;
	}
	snprintf(n, l + len + 3, "%s%s%s", res, sep ? "," : "", r);
	GDKfree(res);
	GDKfree(r);
	return n;
}

/* return NULL on no match, return (str) -1 on (malloc) failure */
static str
JSONmatch(JSON *jt, int ji, pattern * terms, int ti)
{
	str r = NULL, res = NULL;
	int i;
	int cnt;

	if (ti >= MAXTERMS)
		return res;

	if (terms[ti].token == ROOT_STEP) {
		if (ti + 1 == MAXTERMS)
			return NULL;
		if (terms[ti + 1].token == END_STEP) {
			res = JSONgetValue(jt, 0);
			if (res == NULL)
				res = (str) -1;
			return res;
		}
		ti++;
	}

	switch (jt->elm[ji].kind) {
	case JSON_ARRAY:
		if (terms[ti].name != 0 && terms[ti].token != ANY_STEP) {
			if (terms[ti].token == END_STEP) {
				res = JSONgetValue(jt, ji);
				if (res == NULL)
					res = (str) -1;
			}
			return res;
		}
		cnt = 0;
		for (i = jt->elm[ji].next; i && cnt >= 0; i = jt->elm[i].next, cnt++) {
			if (terms[ti].index == INT_MAX || (cnt >= terms[ti].first && cnt <= terms[ti].last)) {
				if (terms[ti].token == ANY_STEP) {
					if (jt->elm[i].child)
						r = JSONmatch(jt, jt->elm[i].child, terms, ti);
					else
						r = 0;
				} else if (ti + 1 == MAXTERMS) {
					return NULL;
				} else if (terms[ti + 1].token == END_STEP) {
					if (jt->elm[i].kind == JSON_VALUE)
						r = JSONgetValue(jt, jt->elm[i].child);
					else
						r = JSONgetValue(jt, i);
					if (r == NULL)
						r = (str) -1;
				} else
					r = JSONmatch(jt, jt->elm[i].child, terms, ti + 1);
				if (r == (str) -1) {
					GDKfree(res);
					return r;
				}
				res = JSONglue(res, r, ',');
			}
		}
		break;
	case JSON_OBJECT:
		cnt = 0;
		for (i = jt->elm[ji].next; i && cnt >= 0; i = jt->elm[i].next) {
			// check the element label
			if ((terms[ti].name &&
				 jt->elm[i].valuelen == terms[ti].namelen &&
				 strncmp(terms[ti].name, jt->elm[i].value, terms[ti].namelen) == 0) ||
				terms[ti].name == 0 ||
				terms[ti].name[0] == '*') {
				if (terms[ti].index == INT_MAX ||
					(cnt >= terms[ti].first && cnt <= terms[ti].last)) {
					if (ti + 1 == MAXTERMS)
						return NULL;
					if (terms[ti + 1].token == END_STEP) {
						r = JSONgetValue(jt, jt->elm[i].child);
						if (r == NULL)
							r = (str) -1;
					} else
						r = JSONmatch(jt, jt->elm[i].child, terms, ti + 1);
					if (r == (str) -1) {
						GDKfree(res);
						return r;
					}
					res = JSONglue(res, r, ',');
				}
				cnt++;
			} else if (terms[ti].token == ANY_STEP && jt->elm[i].child) {
				r = JSONmatch(jt, jt->elm[i].child, terms, ti);
				if (r == (str) -1) {
					GDKfree(res);
					return r;
				}
				res = JSONglue(res, r, ',');
				cnt++;
			}
		}
		break;
	default:
		res = NULL;
	}
	return res;
}

static str
JSONfilterInternal(json *ret, json *js, str *expr, str other)
{
	pattern terms[MAXTERMS];
	int tidx = 0;
	JSON *jt;
	str j = *js, msg = MAL_SUCCEED, s;
	json result = 0;
	size_t l;

	(void) other;
	if (strNil(j)) {
		*ret = GDKstrdup(j);
		if (*ret == NULL)
			throw(MAL,"JSONfilterInternal", SQLSTATE(HY013) MAL_MALLOC_FAIL);
		return MAL_SUCCEED;
	}
	jt = JSONparse(j);
	CHECK_JSON(jt);
	memset(terms, 0, sizeof(terms));
	msg = JSONcompile(*expr, terms);
	if (msg)
		goto bailout;

	result = s = JSONmatch(jt, 0, terms, tidx);
	if (s == (char *) -1) {
		msg = createException(MAL,"JSONfilterInternal", SQLSTATE(HY013) MAL_MALLOC_FAIL);
		goto bailout;
	}
	// process all other PATH expression
	for (tidx++; tidx < MAXTERMS && terms[tidx].token; tidx++)
		if (terms[tidx].token == END_STEP && tidx + 1 < MAXTERMS && terms[tidx + 1].token) {
			s = JSONmatch(jt, 0, terms, ++tidx);
			if (s == (char *) -1) {
				msg = createException(MAL,"JSONfilterInternal", SQLSTATE(HY013) MAL_MALLOC_FAIL);
				goto bailout;
			}
			result = JSONglue(result, s, ',');
		}
	if (result) {
		l = strlen(result);
		if (result[l - 1] == ',')
			result[l - 1] = 0;
	} else
		l = 3;
	s = GDKzalloc(l + 3);
	if (s == NULL) {
		GDKfree(result);
		throw(MAL,"JSONfilterInternal", SQLSTATE(HY013) MAL_MALLOC_FAIL);
	}
	snprintf(s, l + 3, "[%s]", (result ? result : ""));
	GDKfree(result);
	*ret = s;

  bailout:
	for (l = 0; l < MAXTERMS; l++)
		if (terms[l].name)
			GDKfree(terms[l].name);
	JSONfree(jt);
	return msg;
}


static str
JSONstringParser(const char *j, const char **next)
{
	unsigned int u;
	bool seensurrogate = false;

	assert(*j == '"');
	j++;
	for (; *j; j++) {
		switch (*j) {
		case '\\':
			// parse all escapes
			j++;
			switch (*j) {
			case '"':
			case '\\':
			case '/':
			case 'b':
			case 'f':
			case 'n':
			case 'r':
			case 't':
				if (seensurrogate)
					throw(MAL, "json.parser", "illegal escape char");
				continue;
			case 'u':
				u = 0;
				for (int i = 0; i < 4; i++) {
					u <<= 4;
					j++;
					if ('0' <= *j && *j <= '9')
						u |= *j - '0';
					else if ('a' <= *j && *j <= 'f')
						u |= *j - 'a' + 10;
					else if ('A' <= *j && *j <= 'F')
						u |= *j - 'A' + 10;
					else
						throw(MAL, "json.parser", "illegal escape char");
				}
				if (seensurrogate) {
					if ((u & 0xFC00) == 0xDC00)
						seensurrogate = false;
					else
						throw(MAL, "json.parser", "illegal escape char");
				} else {
					if ((u & 0xFC00) == 0xD800)
						seensurrogate = true;
					else if ((u & 0xFC00) == 0xDC00)
						throw(MAL, "json.parser", "illegal escape char");
				}
				break;
			default:
				*next = j;
				throw(MAL, "json.parser", "illegal escape char");
			}
			break;
		case '"':
			if (seensurrogate)
				throw(MAL, "json.parser", "illegal escape char");
			j++;
			*next = j;
			return MAL_SUCCEED;
		default:
			if (seensurrogate)
				throw(MAL, "json.parser", "illegal escape char");
			break;
		}
	}
	*next = j;
	throw(MAL, "json.parser", "Nonterminated string");
}

static bool
JSONintegerParser(const char *j, const char **next) {
	if (*j == '-')
		j++;

	// skipblancs(j);
	if (!isdigit((unsigned char)*j)) {
		*next = j;
		return false;
	}

	if (*j == '0') {
		*next = ++j;
		return true;
	}

	for(; *j; j++)
		if (!(isdigit((unsigned char) *j)))
			break;
	*next = j;

	return true;
}

static bool
JSONfractionParser(const char *j, const char **next) {
	if (*j != '.')
		return false;

	// skip the period character
	j++;
	for (; *j; j++)
		if (!isdigit((unsigned char)*j))
			break;
	*next = j;

	return true;
}

static bool
JSONexponentParser(const char *j, const char **next) {
	if (*j != 'e' && *j != 'E') {
		return false;
	}

	j++;
	if (*j == '-')
		j++;

	for (; *j; j++)
		if (!isdigit((unsigned char)*j))
			break;

	*next = j;

	return true;
}

static str
JSONnumberParser(const char *j, const char **next)
{
	if (!JSONintegerParser(j, next)) {
		throw(MAL, "json.parser", "Number expected");
	}

	j = *next;
	// backup = j;
	// skipblancs(j);

	if (!JSONfractionParser(j, next)) {
		*next = j;
	}

	j = *next;

	if (!JSONexponentParser(j, next)) {
		*next = j;
	}
	return MAL_SUCCEED;
}

static int
JSONtoken(JSON *jt, const char *j, const char **next)
{
	str msg;
	int nxt, idx = JSONnew(jt);
	const char *string_start = j;

	if (jt->error)
		return idx;
	skipblancs(j);
	switch (*j) {
	case '{':
		jt->elm[idx].kind = JSON_OBJECT;
		jt->elm[idx].value = j;
		j++;
		while (*j) {
			skipblancs(j);
			if (*j == '}')
				break;
			nxt = JSONtoken(jt, j, next);
			if (jt->error)
				return idx;
			j = *next;
			skipblancs(j);
			if (jt->elm[nxt].kind != JSON_STRING || *j != ':') {
				jt->error = createException(MAL, "json.parser", "JSON syntax error: element expected at offset %td", jt->elm[nxt].value - string_start);
				return idx;
			}
			j++;
			skipblancs(j);
			jt->elm[nxt].kind = JSON_ELEMENT;
			/* do in two steps since JSONtoken may realloc jt->elm */
			int chld = JSONtoken(jt, j, next);
			if (jt->error)
				return idx;
			jt->elm[nxt].child = chld;
			jt->elm[nxt].value++;
			jt->elm[nxt].valuelen -= 2;
			JSONappend(jt, idx, nxt);
			if (jt->error)
				return idx;
			j = *next;
			skipblancs(j);
			if (*j == '}')
				break;
			if (*j != '}' && *j != ',') {
				jt->error = createException(MAL, "json.parser", "JSON syntax error: ',' or '}' expected at offset %td", j - string_start);
				return idx;
			}
			j++;
		}
		if (*j != '}') {
			jt->error = createException(MAL, "json.parser", "JSON syntax error: '}' expected at offset %td", j - string_start);
			return idx;
		} else
			j++;
		*next = j;
		jt->elm[idx].valuelen = *next - jt->elm[idx].value;
		return idx;
	case '[':
		jt->elm[idx].kind = JSON_ARRAY;
		jt->elm[idx].value = j;
		j++;
		while (*j) {
			skipblancs(j);
			if (*j == ']')
				break;
			nxt = JSONtoken(jt, j, next);
			if (jt->error)
				return idx;
			switch (jt->elm[nxt].kind) {
			case JSON_ELEMENT:{
				int k = JSONnew(jt);
				if (jt->error)
					return idx;
				jt->elm[k].kind = JSON_OBJECT;
				jt->elm[k].child = nxt;
				nxt = k;
			}
				/* fall through */
			case JSON_OBJECT:
			case JSON_ARRAY:
				if (jt->elm[nxt].kind == JSON_OBJECT || jt->elm[nxt].kind == JSON_ARRAY) {
					int k = JSONnew(jt);
					if (jt->error)
						return idx;
					JSONappend(jt, idx, k);
					if (jt->error)
						return idx;
					jt->elm[k].kind = JSON_VALUE;
					jt->elm[k].child = nxt;
				}
				break;
			default:
				JSONappend(jt, idx, nxt);
				if (jt->error)
					return idx;
			}
			j = *next;
			skipblancs(j);
			if (*j == ']')
				break;
			if (jt->elm[nxt].kind == JSON_ELEMENT) {
				jt->error = createException(MAL, "json.parser", "JSON syntax error: Array value expected at offset %td", j - string_start);
				return idx;
			}
			if (*j != ']' && *j != ',') {
				jt->error = createException(MAL, "json.parser", "JSON syntax error: ',' or ']' expected at offset %td (context: %c%c%c)", j - string_start, *(j - 1), *j, *(j + 1));
				return idx;
			}
			j++;
			skipblancs(j);
		}
		if (*j != ']') {
			jt->error = createException(MAL, "json.parser", "JSON syntax error: ']' expected at offset %td", j - string_start);
		} else
			j++;
		*next = j;
		jt->elm[idx].valuelen = *next - jt->elm[idx].value;
		return idx;
	case '"':
		msg = JSONstringParser(j, next);
		if (msg) {
			jt->error = msg;
			return idx;
		}
		jt->elm[idx].kind = JSON_STRING;
		jt->elm[idx].value = j;
		jt->elm[idx].valuelen = *next - j;
		return idx;
	case 'n':
		if (strncmp("null", j, 4) == 0) {
			*next = j + 4;
			jt->elm[idx].kind = JSON_NULL;
			jt->elm[idx].value = j;
			jt->elm[idx].valuelen = 4;
			return idx;
		}
		jt->error = createException(MAL, "json.parser", "JSON syntax error: NULL expected at offset %td", j - string_start);
		return idx;
	case 't':
		if (strncmp("true", j, 4) == 0) {
			*next = j + 4;
			jt->elm[idx].kind = JSON_NUMBER;
			jt->elm[idx].value = j;
			jt->elm[idx].valuelen = 4;
			return idx;
		}
		jt->error = createException(MAL, "json.parser", "JSON syntax error: True expected at offset %td", j - string_start);
		return idx;
	case 'f':
		if (strncmp("false", j, 5) == 0) {
			*next = j + 5;
			jt->elm[idx].kind = JSON_NUMBER;
			jt->elm[idx].value = j;
			jt->elm[idx].valuelen = 5;
			return idx;
		}
		jt->error = createException(MAL, "json.parser", "JSON syntax error: False expected at offset %td", j - string_start);
		return idx;
	default:
		if (*j == '-' || isdigit((unsigned char) *j)) {
			jt->elm[idx].value = j;
			msg = JSONnumberParser(j, next);
			if (msg)
				jt->error = msg;
			jt->elm[idx].kind = JSON_NUMBER;
			jt->elm[idx].valuelen = *next - jt->elm[idx].value;
			return idx;
		}
		jt->error = createException(MAL, "json.parser", "JSON syntax error: value expected at offset %td", j - string_start);
		return idx;
	}
}


static JSON *
JSONparse(const char *j)
{
	JSON *jt = JSONnewtree();

	if (jt == NULL)
		return NULL;
	skipblancs(j);
	JSONtoken(jt, j, &j);
	if (jt->error)
		return jt;
	skipblancs(j);
	if (*j)
		jt->error = createException(MAL, "json.parser", "JSON syntax error: json parse failed");
	return jt;
}

static str
JSONlength(int *ret, json *j)
{
	int i, cnt = 0;
	JSON *jt = JSONparse(*j);

	CHECK_JSON(jt);
	for (i = jt->elm[0].next; i; i = jt->elm[i].next)
		cnt++;
	*ret = cnt;
	JSONfree(jt);
	return MAL_SUCCEED;
}

static str
JSONfilterArrayDefault(json *ret, json *js, lng index, str other)
{
	char expr[BUFSIZ], *s = expr;
	snprintf(expr, BUFSIZ, "[" LLFMT "]", index);
	return JSONfilterInternal(ret, js, &s, other);
}

static str
JSONfilterArray_bte(json *ret, json *js, bte *index)
{
	return JSONfilterArrayDefault(ret, js, (lng) *index, 0);
}

static str
JSONfilterArrayDefault_bte(json *ret, json *js, bte *index, str *other)
{
	return JSONfilterArrayDefault(ret, js, (lng) *index, *other);
}

static str
JSONfilterArray_sht(json *ret, json *js, sht *index)
{
	return JSONfilterArrayDefault(ret, js, (lng) *index, 0);
}

static str
JSONfilterArrayDefault_sht(json *ret, json *js, sht *index, str *other)
{
	return JSONfilterArrayDefault(ret, js, (lng) *index, *other);
}

static str
JSONfilterArray_int(json *ret, json *js, int *index)
{
	return JSONfilterArrayDefault(ret, js, (lng) *index, 0);
}

static str
JSONfilterArrayDefault_int(json *ret, json *js, int *index, str *other)
{
	return JSONfilterArrayDefault(ret, js, (lng) *index, *other);
}

static str
JSONfilterArray_lng(json *ret, json *js, lng *index)
{
	return JSONfilterArrayDefault(ret, js, (lng) *index, 0);
}

static str
JSONfilterArrayDefault_lng(json *ret, json *js, lng *index, str *other)
{
	return JSONfilterArrayDefault(ret, js, (lng) *index, *other);
}

#ifdef HAVE_HGE
static str
JSONfilterArray_hge(json *ret, json *js, hge *index)
{
	if (*index < (hge) GDK_lng_min || *index > (hge) GDK_lng_max)
		throw(MAL, "json.filter", "index out of range");
	return JSONfilterArrayDefault(ret, js, (lng) *index, 0);
}

static str
JSONfilterArrayDefault_hge(json *ret, json *js, hge *index, str *other)
{
	if (*index < (hge) GDK_lng_min || *index > (hge) GDK_lng_max)
		throw(MAL, "json.filter", "index out of range");
	return JSONfilterArrayDefault(ret, js, (lng) *index, *other);
}
#endif

static str
JSONfilter(json *ret, json *js, str *expr)
{
	return JSONfilterInternal(ret, js, expr, 0);
}

// glue all values together with an optional separator
// The json string should be valid

static char *
JSONplaintext(char **r, size_t *l, size_t *ilen, JSON *jt, int idx, str sep, size_t sep_len)
{
	int i;
	unsigned int j, u;

	switch (jt->elm[idx].kind) {
	case JSON_OBJECT:
		for (i = jt->elm[idx].next; i; i = jt->elm[i].next)
			if (jt->elm[i].child)
				*r = JSONplaintext(r, l, ilen, jt, jt->elm[i].child, sep, sep_len);
		break;
	case JSON_ARRAY:
		for (i = jt->elm[idx].next; i; i = jt->elm[i].next)
			*r = JSONplaintext(r, l, ilen, jt, i, sep, sep_len);
		break;
	case JSON_ELEMENT:
	case JSON_VALUE:
		if (jt->elm[idx].child)
			*r = JSONplaintext(r, l, ilen, jt, jt->elm[idx].child, sep, sep_len);
		break;
	case JSON_STRING:
		// Make sure there is enough space for the value plus the separator plus the NULL byte
		if (*l < jt->elm[idx].valuelen - 2 + sep_len + 1) {
			char *p = *r - *ilen + *l;
			*ilen *= 2;
			*r = GDKrealloc(p, *ilen);
			*r += *l;
			*l = *ilen - *l;
		}
		for (j = 1; j < jt->elm[idx].valuelen - 1; j++) {
			if (jt->elm[idx].value[j] == '\\') {
				switch (jt->elm[idx].value[++j]) {
				case '"':
				case '\\':
				case '/':
					*(*r)++ = jt->elm[idx].value[j];
					(*l)--;
					break;
				case 'b':
					*(*r)++ = '\b';
					(*l)--;
					break;
				case 'f':
					*(*r)++ = '\f';
					(*l)--;
					break;
				case 'r':
					*(*r)++ = '\r';
					(*l)--;
					break;
				case 'n':
					*(*r)++ = '\n';
					(*l)--;
					break;
				case 't':
					*(*r)++ = '\t';
					(*l)--;
					break;
				case 'u':
					u = 0;
					for (int i = 0;i < 4; i++) {
						char c = jt->elm[idx].value[++j];
						u <<= 4;
						if ('0' <= c && c <= '9')
							u |= c - '0';
						else if ('a' <= c && c <= 'f')
							u |= c - 'a' + 10;
						else /* if ('A' <= c && c <= 'F') */
							u |= c - 'A' + 10;
					}
					if (u <= 0x7F) {
						*(*r)++ = (char) u;
						(*l)--;
					} else if (u <= 0x7FF) {
						*(*r)++ = 0xC0 | (u >> 6);
						*(*r)++ = 0x80 | (u & 0x3F);
						(*l) -= 2;
					} else if ((u & 0xFC00) == 0xD800) {
						/* high surrogate; must be followed by low surrogate */
						*(*r)++ = 0xF0 | (((u & 0x03C0) + 0x0040) >> 8);
						*(*r)++ = 0x80 | ((((u & 0x03C0) + 0x0040) >> 2) & 0x3F);
						**r = 0x80 | ((u & 0x0003) << 4); /* no increment */
						(*l) -= 2;
					} else if ((u & 0xFC00) == 0xDC00) {
						/* low surrogate; must follow high surrogate */
						*(*r)++ |= (u & 0x03C0) >> 6; /* amend last value */
						*(*r)++ = 0x80 | (u & 0x3F);
						(*l) -= 2;
					} else /* if (u <= 0xFFFF) */ {
						*(*r)++ = 0xE0 | (u >> 12);
						*(*r)++ = 0x80 | ((u >> 6) & 0x3F);
						*(*r)++ = 0x80 | (u & 0x3F);
						(*l) -= 3;
					}
				}
			} else {
				*(*r)++ = jt->elm[idx].value[j];
				(*l)--;
			}
		}
		memcpy(*r, sep, sep_len);
		*l -= sep_len;
		*r += sep_len;
		break;
	default:
		if (*l < jt->elm[idx].valuelen + sep_len + 1) {
			size_t offset = *ilen - *l;
			char *p = *r - offset;
			*ilen *= 2;
			*r = GDKrealloc(p, *ilen);
			*r += offset;
			*l = *ilen - offset;
		}
		memcpy(*r, jt->elm[idx].value, jt->elm[idx].valuelen);
		*l -= jt->elm[idx].valuelen;
		*r += jt->elm[idx].valuelen;
		memcpy(*r, sep, sep_len);
		*l -= sep_len;
		*r += sep_len;
	}
	assert(*l > 0);
	**r = 0;
	return *r;
}

static str
JSONjson2textSeparator(str *ret, json *js, str *sep)
{
	JSON *jt;
	size_t l, ilen, sep_len;
	str s;

	jt = JSONparse(*js);

	CHECK_JSON(jt);
	sep_len = strlen(*sep);
	ilen = l = strlen(*js) + 1;
	s = GDKmalloc(l);
	if(s == NULL) {
		JSONfree(jt);
		throw(MAL,"json2txt", SQLSTATE(HY013) MAL_MALLOC_FAIL);
	}
	s = JSONplaintext(&s, &l, &ilen, jt, 0, *sep, sep_len);
	s -= ilen - l;
	l = strlen(s);
	if (l && sep_len)
		s[l - sep_len] = 0;
	*ret = s;
	JSONfree(jt);
	return MAL_SUCCEED;
}

static str
JSONjson2text(str *ret, json *js)
{
	char *sep = " ";
	return JSONjson2textSeparator(ret, js, &sep);
}

static str
JSONjson2numberInternal(void **ret, json *js, void (*str2num)(void **ret, const char *nptr, size_t len)) {
	JSON *jt;

	jt = JSONparse(*js);
	CHECK_JSON(jt);
	switch (jt->elm[0].kind) {
	case JSON_NUMBER:
		str2num(ret, jt->elm[0].value, jt->elm[0].valuelen);
		break;
	case JSON_ARRAY:
		if (jt->free == 2) {
			str2num(ret, jt->elm[1].value, jt->elm[1].valuelen);
		}
		else {
			*ret = NULL;
		}
		break;
	case JSON_OBJECT:
		if (jt->free == 3) {
			str2num(ret, jt->elm[2].value, jt->elm[2].valuelen);
		}
		else {
			*ret = NULL;
		}
		break;
	default:
		*ret = NULL;
	}
	JSONfree(jt);

	return MAL_SUCCEED;
}

static void
strtod_wrapper(void **ret, const char *nptr, size_t len) {
	char *rest;
	dbl val;

	val = strtod(nptr, &rest);
	if(rest && (size_t)(rest - nptr) != len) {
		*ret = NULL;
	}
	else {
		**(dbl **)ret = val;
	}
}

static  void
strtol_wrapper(void **ret, const char *nptr, size_t len) {
	char *rest;
	lng val;

	val = strtol(nptr, &rest, 0);
	if(rest && (size_t)(rest - nptr) != len) {
		*ret = NULL;
	}
	else {
		**(lng **)ret = val;
	}
}

static str
JSONjson2number(dbl *ret, json *js)
{
	dbl val = 0;
	dbl *val_ptr = &val;
	str tmp;
	rethrow(__func__, tmp, JSONjson2numberInternal((void **)&val_ptr, js, strtod_wrapper));

	if (val_ptr == NULL) {
		*ret = dbl_nil;
	}
	else {
		*ret = val;
	}

	return MAL_SUCCEED;
}

static str
JSONjson2integer(lng *ret, json *js)
{
	lng val = 0;
	lng *val_ptr = &val;
	str tmp;

	rethrow(__func__, tmp, JSONjson2numberInternal((void **)&val_ptr, js, strtol_wrapper));
	if (val_ptr == NULL) {
		*ret = lng_nil;
	}
	else {
		*ret = val;
	}

	return MAL_SUCCEED;
}

static str
JSONunfoldContainer(JSON *jt, int idx, BAT *bo, BAT *bk, BAT *bv, oid *o)
{
	int i, last;
	int cnt = 0;
	char *r;

	last = jt->elm[idx].tail;
	if (jt->elm[idx].kind == JSON_OBJECT) {
		for (i = jt->elm[idx].next; i; i = jt->elm[i].next) {
			if ((r = JSONgetValue(jt, i)) == NULL)
				goto memfail;
			if (BUNappend(bk, r, false) != GDK_SUCCEED) {
				GDKfree(r);
				goto memfail;
			}
			GDKfree(r);
			if ((r = JSONgetValue(jt, jt->elm[i].child)) == NULL)
				goto memfail;
			if (BUNappend(bv, r, false) != GDK_SUCCEED) {
				GDKfree(r);
				goto memfail;
			}
			GDKfree(r);
			if (bo) {
				if (BUNappend(bo, o, false) != GDK_SUCCEED)
					goto memfail;
			}
			(*o)++;
			if (i == last)
				break;
		}
	} else if (jt->elm[idx].kind == JSON_ARRAY) {
		for (i = jt->elm[idx].next; i; i = jt->elm[i].next) {
			if (BUNappend(bk, str_nil, false) != GDK_SUCCEED)
				goto memfail;
			if (jt->elm[i].kind == JSON_VALUE)
				r = JSONgetValue(jt, jt->elm[i].child);
			else
				r = JSONgetValue(jt, i);
			if (r == NULL)
				goto memfail;
			if (BUNappend(bv, r, false) != GDK_SUCCEED) {
				GDKfree(r);
				goto memfail;
			}
			GDKfree(r);
			if (bo) {
				if (BUNappend(bo, o, false) != GDK_SUCCEED)
					goto memfail;
			}
			(*o)++;
			cnt++;
			if (i == last)
				break;
		}
	}
	return MAL_SUCCEED;

  memfail:
	throw(MAL, "json.unfold", SQLSTATE(HY013) MAL_MALLOC_FAIL);
}

static str
JSONunfoldInternal(bat *od, bat *key, bat *val, json *js)
{
	BAT *bo = NULL, *bk, *bv;
	oid o = 0;
	str msg = MAL_SUCCEED;

	JSON *jt = JSONparse(*js);

	CHECK_JSON(jt);
	bk = COLnew(0, TYPE_str, 64, TRANSIENT);
	if (bk == NULL) {
		JSONfree(jt);
		throw(MAL, "json.unfold", SQLSTATE(HY013) MAL_MALLOC_FAIL);
	}
	bk->tsorted = true;
	bk->trevsorted = false;
	bk->tnonil = true;

	if (od) {
		bo = COLnew(0, TYPE_oid, 64, TRANSIENT);
		if (bo == NULL) {
			BBPreclaim(bk);
			JSONfree(jt);
			throw(MAL, "json.unfold", SQLSTATE(HY013) MAL_MALLOC_FAIL);
		}
		bo->tsorted = true;
		bo->trevsorted = false;
		bo->tnonil = true;
	}

	bv = COLnew(0, TYPE_json, 64, TRANSIENT);
	if (bv == NULL) {
		JSONfree(jt);
		BBPreclaim(bo);
		BBPreclaim(bk);
		throw(MAL, "json.unfold", SQLSTATE(HY013) MAL_MALLOC_FAIL);
	}
	bv->tsorted = true;
	bv->trevsorted = false;
	bv->tnonil = true;

	if (jt->elm[0].kind == JSON_ARRAY || jt->elm[0].kind == JSON_OBJECT)
		msg = JSONunfoldContainer(jt, 0, (od ? bo : 0), bk, bv, &o);
	else
		msg = createException(MAL, "json.unfold", "JSON object or array expected");
	JSONfree(jt);
	if (msg) {
		BBPreclaim(bk);
		BBPreclaim(bo);
		BBPreclaim(bv);
	} else {
		BBPkeepref(*key = bk->batCacheid);
		BBPkeepref(*val = bv->batCacheid);
		if (od)
			BBPkeepref(*od = bo->batCacheid);
	}
	return msg;
}



static str
JSONkeyTable(bat *ret, json *js)
{
	BAT *bn;
	char *r;
	int i;
	JSON *jt;

	jt = JSONparse(*js);		// already validated
	CHECK_JSON(jt);
	bn = COLnew(0, TYPE_str, 64, TRANSIENT);
	if (bn == NULL) {
		JSONfree(jt);
		throw(MAL, "json.keys", SQLSTATE(HY013) MAL_MALLOC_FAIL);
	}
	bn->tsorted = true;
	bn->trevsorted = false;
	bn->tnonil = true;

	for (i = jt->elm[0].next; i; i = jt->elm[i].next) {
		r = JSONgetValue(jt, i);
		if (r == NULL ||
			BUNappend(bn, r, false) != GDK_SUCCEED) {
			GDKfree(r);
			JSONfree(jt);
			BBPreclaim(bn);
			throw(MAL, "json.keys", SQLSTATE(HY013) MAL_MALLOC_FAIL);
		}
		GDKfree(r);
	}
	JSONfree(jt);
	BBPkeepref(*ret = bn->batCacheid);
	return MAL_SUCCEED;
}

static str
JSONkeyArray(json *ret, json *js)
{
	char *result = NULL;
	str r;
	int i;
	JSON *jt;

	jt = JSONparse(*js);		// already validated

	CHECK_JSON(jt);
	if (jt->elm[0].kind == JSON_OBJECT) {
		for (i = jt->elm[0].next; i; i = jt->elm[i].next) {
			if (jt->elm[i].valuelen) {
				r = GDKzalloc(jt->elm[i].valuelen + 3);
				if (r == NULL) {
					JSONfree(jt);
					goto memfail;
				}
				strncpy(r, jt->elm[i].value - 1, jt->elm[i].valuelen + 2);
			} else {
				r = GDKstrdup("\"\"");
				if(r == NULL) {
					JSONfree(jt);
					goto memfail;
				}
			}
			result = JSONglue(result, r, ',');
			if (result == NULL) {
				JSONfree(jt);
				goto memfail;
			}
		}
		JSONfree(jt);
	} else {
		JSONfree(jt);
		throw(MAL, "json.keyarray", "Object expected");
	}
	r = GDKstrdup("[");
	if (r == NULL)
		goto memfail;
	result = JSONglue(r, result, 0);
	if (result == NULL)
		goto memfail;
	r = GDKstrdup("]");
	if (r == NULL)
		goto memfail;
	result = JSONglue(result, r, 0);
	if (result == NULL)
		goto memfail;
	*ret = result;
	return MAL_SUCCEED;

  memfail:
	GDKfree(result);
	throw(MAL, "json.keyarray", SQLSTATE(HY013) MAL_MALLOC_FAIL);
}


static str
JSONvalueTable(bat *ret, json *js)
{
	BAT *bn;
	char *r;
	int i;
	JSON *jt;

	jt = JSONparse(*js);		// already validated
	CHECK_JSON(jt);
	bn = COLnew(0, TYPE_json, 64, TRANSIENT);
	if (bn == NULL) {
		JSONfree(jt);
		throw(MAL, "json.values", SQLSTATE(HY013) MAL_MALLOC_FAIL);
	}
	bn->tsorted = true;
	bn->trevsorted = false;
	bn->tnonil = true;

	for (i = jt->elm[0].next; i; i = jt->elm[i].next) {
		if (jt->elm[i].kind == JSON_ELEMENT)
			r = JSONgetValue(jt, jt->elm[i].child);
		else
			r = JSONgetValue(jt, i);
		if (r == NULL ||
			BUNappend(bn, r, false) != GDK_SUCCEED) {
			GDKfree(r);
			BBPreclaim(bn);
			JSONfree(jt);
			throw(MAL, "json.values", SQLSTATE(HY013) MAL_MALLOC_FAIL);
		}
		GDKfree(r);
	}
	JSONfree(jt);
	BBPkeepref(*ret = bn->batCacheid);
	return MAL_SUCCEED;
}

static str
JSONvalueArray(json *ret, json *js)
{
	char *result = NULL;
	str r;
	int i;
	JSON *jt;

	jt = JSONparse(*js);		// already validated

	CHECK_JSON(jt);
	if (jt->elm[0].kind == JSON_OBJECT) {
		for (i = jt->elm[0].next; i; i = jt->elm[i].next) {
			r = JSONgetValue(jt, jt->elm[i].child);
			if (r == NULL) {
				JSONfree(jt);
				goto memfail;
			}
			result = JSONglue(result, r, ',');
			if (result == NULL) {
				JSONfree(jt);
				goto memfail;
			}
		}
		JSONfree(jt);
	} else {
		JSONfree(jt);
		throw(MAL, "json.valuearray", "Object expected");
	}
	r = GDKstrdup("[");
	if (r == NULL)
		goto memfail;
	result = JSONglue(r, result, 0);
	if (result == NULL)
		goto memfail;
	r = GDKstrdup("]");
	if (r == NULL)
		goto memfail;
	result = JSONglue(result, r, 0);
	if (result == NULL)
		goto memfail;
	*ret = result;
	return MAL_SUCCEED;

  memfail:
	GDKfree(result);
	throw(MAL, "json.valuearray", SQLSTATE(HY013) MAL_MALLOC_FAIL);
}

static BAT **
JSONargumentlist(MalBlkPtr mb, MalStkPtr stk, InstrPtr pci)
{
	int i, error = 0, bats = 0;
	BUN cnt = 0;
	BAT **bl;

	bl = (BAT **) GDKzalloc(sizeof(*bl) * pci->argc);
	if (bl == NULL)
		return NULL;
	for (i = pci->retc; i < pci->argc; i++)
		if (isaBatType(getArgType(mb, pci, i))) {
			bats++;
			bl[i] = BATdescriptor(stk->stk[getArg(pci, i)].val.bval);
			if (bl[i] == NULL || (cnt > 0 && BATcount(bl[i]) != cnt)) {
				error = 1;
				break;
			}
			cnt = BATcount(bl[i]);
		}
	if (error || bats == 0) {
		for (i = pci->retc; i < pci->argc; i++)
			if (bl[i])
				BBPunfix(bl[i]->batCacheid);
		GDKfree(bl);
		return NULL;
	}
	return bl;
}

static void
JSONfreeArgumentlist(BAT **bl, InstrPtr pci)
{
	int i;

	for (i = pci->retc; i < pci->argc; i++)
		if (bl[i])
			BBPunfix(bl[i]->batCacheid);
	GDKfree(bl);
}

static str
JSONrenderRowObject(BAT **bl, MalBlkPtr mb, MalStkPtr stk, InstrPtr pci, BUN idx)
{
	int i, tpe;
	char *row, *row2, *name = 0, *val = 0;
	size_t len, lim, l;
	void *p;
	BATiter bi;

	row = GDKmalloc(lim = BUFSIZ);
	if (row == NULL)
		return NULL;
	row[0] = '{';
	row[1] = 0;
	len = 1;
	for (i = pci->retc; i < pci->argc; i += 2) {
		name = stk->stk[getArg(pci, i)].val.sval;
		bi = bat_iterator(bl[i + 1]);
		p = BUNtail(bi, idx);
		tpe = getBatType(getArgType(mb, pci, i + 1));
		if ((val = ATOMformat(tpe, p)) == NULL) {
			GDKfree(row);
			return NULL;
		}
		if (strncmp(val, "nil", 3) == 0) {
			GDKfree(val);
			val = NULL;
			l = 4;
		} else {
			l = strlen(val);
		}
		l += strlen(name) + 4;
		while (l > lim - len)
			lim += BUFSIZ;
		row2 = GDKrealloc(row, lim);
		if (row2 == NULL) {
			GDKfree(row);
			GDKfree(val);
			return NULL;
		}
		row = row2;
		snprintf(row + len, lim - len, "\"%s\":%s,", name, val ? val : "null");
		len += l;
		GDKfree(val);
	}
	if (row[1])
		row[len - 1] = '}';
	else {
		row[1] = '}';
		row[2] = 0;
	}
	return row;
}

static str
JSONrenderobject(Client cntxt, MalBlkPtr mb, MalStkPtr stk, InstrPtr pci)
{
	BAT **bl;
	char *result, *row;
	int i;
	size_t len, lim, l;
	json *ret;
	BUN j, cnt;

	(void) cntxt;
	bl = JSONargumentlist(mb, stk, pci);
	if (bl == 0)
		throw(MAL, "json.renderobject", "Non-aligned BAT sizes");
	for (i = pci->retc; i < pci->argc; i += 2) {
		if (getArgType(mb, pci, i) != TYPE_str) {
			JSONfreeArgumentlist(bl, pci);
			throw(MAL, "json.renderobject", "Keys missing");
		}
	}

	cnt = BATcount(bl[pci->retc + 1]);
	result = (char *) GDKmalloc(lim = BUFSIZ);
	if (result == NULL) {
		JSONfreeArgumentlist(bl, pci);
		throw(MAL,"json.renderobject", SQLSTATE(HY013) MAL_MALLOC_FAIL);
	}
	result[0] = '[';
	result[1] = 0;
	len = 1;

	for (j = 0; j < cnt; j++) {
		char *result2;
		row = JSONrenderRowObject(bl, mb, stk, pci, j);
		if (row == NULL)
			goto memfail;
		l = strlen(row);
		while (l + 2 > lim - len)
			lim = cnt * l <= lim ? cnt * l : lim + BUFSIZ;
		result2 = GDKrealloc(result, lim);
		if (result2 == NULL)
			goto memfail;
		result = result2;
		strcpy(result + len, row);
		GDKfree(row);
		len += l;
		result[len++] = ',';
		result[len] = 0;
	}
	result[len - 1] = ']';
	ret = getArgReference_TYPE(stk, pci, 0, json);
	*ret = result;
	JSONfreeArgumentlist(bl, pci);
	return MAL_SUCCEED;

  memfail:
	GDKfree(result);
	GDKfree(row);
	JSONfreeArgumentlist(bl, pci);
	throw(MAL,"json.renderobject", SQLSTATE(HY013) MAL_MALLOC_FAIL);
}

static str
JSONrenderRowArray(BAT **bl, MalBlkPtr mb, InstrPtr pci, BUN idx)
{
	int i, tpe;
	char *row, *row2, *val = 0;
	size_t len, lim, l;
	void *p;
	BATiter bi;

	row = GDKmalloc(lim = BUFSIZ);
	if (row == NULL)
		return NULL;
	row[0] = '[';
	row[1] = 0;
	len = 1;
	for (i = pci->retc; i < pci->argc; i++) {
		bi = bat_iterator(bl[i]);
		p = BUNtail(bi, idx);
		tpe = getBatType(getArgType(mb, pci, i));
		if ((val = ATOMformat(tpe, p)) == NULL) {
			goto memfail;
		}
		if (strcmp(val, "nil") == 0) {
			GDKfree(val);
			val = NULL;
			l = 4;
		} else {
			l = strlen(val);
		}
		while (len + l > lim)
			lim += BUFSIZ;
		row2 = GDKrealloc(row, lim);
		if (row2 == NULL)
			goto memfail;
		row = row2;
		snprintf(row + len, lim - len, "%s,", val ? val : "null");
		len += l + 1;
		GDKfree(val);
		val = NULL;
	}
	if (row[1])
		row[len - 1] = ']';
	else {
		row[1] = '}';
		row[2] = 0;
	}
	return row;

  memfail:
	GDKfree(row);
	GDKfree(val);
	return NULL;
}

static str
JSONrenderarray(Client cntxt, MalBlkPtr mb, MalStkPtr stk, InstrPtr pci)
{
	BAT **bl;
	char *result, *row;
	size_t len, lim, l;
	str *ret;
	BUN j, cnt;

	(void) cntxt;
	bl = JSONargumentlist(mb, stk, pci);
	if (bl == 0)
		throw(MAL, "json.renderrray", "Non-aligned BAT sizes");

	cnt = BATcount(bl[pci->retc + 1]);
	result = GDKmalloc(lim = BUFSIZ);
	if( result == NULL) {
		goto memfail;
	}
	result[0] = '[';
	result[1] = 0;
	len = 1;

	for (j = 0; j < cnt; j++) {
		char *result2;
		row = JSONrenderRowArray(bl, mb, pci, j);
		if (row == NULL) {
			goto memfail;
		}
		l = strlen(row);
		while (l + 2 > lim - len)
			lim = cnt * l <= lim ? cnt * l : lim + BUFSIZ;
		result2 = GDKrealloc(result, lim);
		if (result2 == NULL) {
			GDKfree(row);
			goto memfail;
		}
		result = result2;
		strcpy(result + len, row);
		GDKfree(row);
		len += l;
		result[len++] = ',';
		result[len] = 0;
	}
	result[len - 1] = ']';
	ret = getArgReference_TYPE(stk, pci, 0, json);
	*ret = result;
	JSONfreeArgumentlist(bl, pci);
	return MAL_SUCCEED;

  memfail:
	GDKfree(result);
	JSONfreeArgumentlist(bl, pci);
	throw(MAL,"json.renderArray", SQLSTATE(HY013) MAL_MALLOC_FAIL);
}

static str
JSONfoldKeyValue(str *ret, const bat *id, const bat *key, const bat *values)
{
	BAT *bo = 0, *bk = 0, *bv;
	BATiter bki, bvi;
	int tpe;
	char *row, *val = 0, *nme = 0;
	BUN i, cnt;
	size_t len, lim, l;
	void *p;
	oid o = 0;

	if (key) {
		bk = BATdescriptor(*key);
		if (bk == NULL) {
			throw(MAL, "json.fold", SQLSTATE(HY002) RUNTIME_OBJECT_MISSING);
		}
	}

	bv = BATdescriptor(*values);
	if (bv == NULL) {
		if (bk)
			BBPunfix(bk->batCacheid);
		throw(MAL, "json.fold", SQLSTATE(HY002) RUNTIME_OBJECT_MISSING);
	}
	tpe = bv->ttype;
	cnt = BATcount(bv);
	bki = bat_iterator(bk);
	bvi = bat_iterator(bv);
	if (id) {
		bo = BATdescriptor(*id);
		if (bo == NULL) {
			if (bk)
				BBPunfix(bk->batCacheid);
			BBPunfix(bv->batCacheid);
			throw(MAL, "json.nest", SQLSTATE(HY002) RUNTIME_OBJECT_MISSING);
		}
	}

	row = GDKmalloc(lim = BUFSIZ);
	if (row == NULL) {
		goto memfail;
	}
	row[0] = '[';
	row[1] = 0;
	len = 1;
	if (id) {
		o = BUNtoid(bo, 0);
	}

	for (i = 0; i < cnt; i++) {
		if (id && bk) {
			if (BUNtoid(bo, i) != o) {
				snprintf(row + len, lim - len, ", ");
				len += 2;
				o = BUNtoid(bo, i);
			}
		}

		if (bk) {
			nme = (str) BUNtvar(bki, i);
			l = strlen(nme);
			while (l + 3 > lim - len)
				lim = (lim / (i + 1)) * cnt + BUFSIZ + l + 3;
			p = GDKrealloc(row, lim);
			if (p == NULL) {
				goto memfail;
			}
			row = p;
			if (!strNil(nme)) {
				snprintf(row + len, lim - len, "\"%s\":", nme);
				len += l + 3;
			}
		}

		bvi = bat_iterator(bv);
		p = BUNtail(bvi, i);
		if (tpe == TYPE_json)
			val = p;
		else {
			if ((val = ATOMformat(tpe, p))  == NULL)
				goto memfail;
			if (strcmp(val, "nil") == 0) {
				GDKfree(val);
				val = NULL;
			}
		}
		l = val ? strlen(val) : 4;
		while (l > lim - len)
			lim = (lim / (i + 1)) * cnt + BUFSIZ + l + 3;
		p = GDKrealloc(row, lim);
		if (p == NULL) {
			if (tpe != TYPE_json)
				GDKfree(val);
			goto memfail;
		}
		row = p;
		strncpy(row + len, val ? val : "null", l);
		len += l;
		row[len++] = ',';
		row[len] = 0;
		if (tpe != TYPE_json)
			GDKfree(val);
	}
	if (row[1]) {
		row[len - 1] = ']';
		row[len] = 0;
	} else {
		row[1] = ']';
		row[2] = 0;
	}
	if (bo)
		BBPunfix(bo->batCacheid);
	if (bk)
		BBPunfix(bk->batCacheid);
	BBPunfix(bv->batCacheid);
	*ret = row;
	return MAL_SUCCEED;

  memfail:
	GDKfree(row);
	if (bo)
		BBPunfix(bo->batCacheid);
	if (bk)
		BBPunfix(bk->batCacheid);
	BBPunfix(bv->batCacheid);
	throw(MAL, "json.fold", SQLSTATE(HY013) MAL_MALLOC_FAIL);
}

static str
JSONunfold(Client cntxt, MalBlkPtr mb, MalStkPtr stk, InstrPtr pci)
{
	bat *id = 0, *key = 0, *val = 0;
	json *js;

	(void) cntxt;
	(void) mb;

	switch (pci->retc) {
	case 2:
		key = getArgReference_bat(stk, pci, 0);
		val = getArgReference_bat(stk, pci, 1);
		break;
	case 3:
		id = getArgReference_bat(stk, pci, 0);
		key = getArgReference_bat(stk, pci, 1);
		val = getArgReference_bat(stk, pci, 2);
		break;
	default:
		assert(0);
		throw(MAL, "json.unfold", ILLEGAL_ARGUMENT);
	}
	js = getArgReference_TYPE(stk, pci, pci->retc, json);
	return JSONunfoldInternal(id, key, val, js);
}

static str
JSONfold(Client cntxt, MalBlkPtr mb, MalStkPtr stk, InstrPtr pci)
{
	bat *id = 0, *key = 0, *val = 0;
	str *ret;

	(void) cntxt;
	(void) mb;

	assert(pci->retc == 1);
	switch (pci->argc - pci->retc) {
	case 1:
		val = getArgReference_bat(stk, pci, 1);
		break;
	case 2:
		key = getArgReference_bat(stk, pci, 1);
		val = getArgReference_bat(stk, pci, 2);
		break;
	case 3:
		id = getArgReference_bat(stk, pci, 1);
		key = getArgReference_bat(stk, pci, 2);
		val = getArgReference_bat(stk, pci, 3);
		break;
	default:
		assert(0);
		throw(MAL, "json.fold", ILLEGAL_ARGUMENT);
	}
	ret = getArgReference_TYPE(stk, pci, 0, json);
	return JSONfoldKeyValue(ret, id, key, val);
}

static str
JSONgroupStr(str *ret, const bat *bid)
{
	BAT *b;
	BUN p, q;
	const char *t = NULL;
	size_t len, size = BUFSIZ, offset, cnt = 0;
	str buf = GDKmalloc(size);
	BATiter bi;
	const char *err = NULL;
	char temp[128] = "";
	const double *val = NULL;

	if (buf == NULL)
		throw(MAL, "json.group", SQLSTATE(HY013) MAL_MALLOC_FAIL);
	if ((b = BATdescriptor(*bid)) == NULL) {
		GDKfree(buf);
		throw(MAL, "json.agg", SQLSTATE(HY002) RUNTIME_OBJECT_MISSING);
	}
	assert(b->ttype == TYPE_str || b->ttype == TYPE_dbl);

	strcpy(buf, str_nil);
	offset = 0;
	bi = bat_iterator(b);
	BATloop(b, p, q) {
		int n = 0, nil = 0;

		switch (b->ttype) {
		case TYPE_str:
			t = (const char *) BUNtvar(bi, p);
			nil = (strNil(t));
			break;
		case TYPE_dbl:
			val = (const double *) BUNtloc(bi, p);
			nil = is_dbl_nil(*val);
			if (!nil)
				snprintf(temp, sizeof(temp), "%f", *val);
			t = (const char *) temp;
			break;
		}

		if (nil)
			continue;
		if (!cnt)
			offset = snprintf(buf, size, "[ ");
		len = strlen(t) + 1 + 4; /* closing bracket and optional ',' */
		if (len >= size - offset) {
			str nbuf;
			size += len + 128;
			nbuf = GDKrealloc(buf, size);
			if (nbuf == NULL) {
				err = SQLSTATE(HY013) MAL_MALLOC_FAIL;
				goto failed;
			}
			buf = nbuf;
		}
		if (cnt)
			offset += snprintf(buf + offset, size - offset, ", ");
		switch (b->ttype) {
		case TYPE_str:
			n = snprintf(buf + offset, size - offset, "\"%s\"", t);
			break;
		case TYPE_dbl:
			n = snprintf(buf + offset, size - offset, "%s", t);
			break;
		}
		cnt++;
		offset += n;
	}
	if (cnt)
		offset += snprintf(buf + offset, size - offset, " ]");
	BBPunfix(b->batCacheid);
	*ret = buf;
	return MAL_SUCCEED;
  failed:
	BBPunfix(b->batCacheid);
	GDKfree(buf);
	throw(MAL, "json.agg", "%s", err);
}

static const char *
JSONjsonaggr(BAT **bnp, BAT *b, BAT *g, BAT *e, BAT *s, int skip_nils)
{
	BAT *bn = NULL, *t1, *t2 = NULL;
	BATiter bi;
	oid min, max;
	BUN ngrp;
	BUN nils = 0;
	int isnil;
	struct canditer ci;
	BUN ncand;
	const char *v = NULL;
	const oid *grps, *map;
	oid mapoff = 0;
	oid prev;
	BUN p, q;
	int freeb = 0, freeg = 0;
	char *buf = NULL, *buf2;
	size_t buflen, maxlen, len;
	const char *err;
	char temp[128] = "";
	const double *val = NULL;

	assert(b->ttype == TYPE_str || b->ttype == TYPE_dbl);
	if ((err = BATgroupaggrinit(b, g, e, s, &min, &max, &ngrp, &ci, &ncand)) != NULL) {
		return err;
	}
	if (BATcount(b) == 0 || ngrp == 0) {
		bn = BATconstant(ngrp == 0 ? 0 : min, TYPE_str, ATOMnilptr(TYPE_str), ngrp, TRANSIENT);
		if (bn == NULL)
			return SQLSTATE(HY013) MAL_MALLOC_FAIL;
		*bnp = bn;
		return NULL;
	}
	if (s) {
		b = BATproject(s, b);
		if (b == NULL) {
			err = "internal project failed";
			goto out;
		}
		freeb = 1;
		if (g) {
			g = BATproject(s, g);
			if (g == NULL) {
				err = "internal project failed";
				goto out;
			}
			freeg = 1;
		}
	}

	maxlen = BUFSIZ;
	if ((buf = GDKmalloc(maxlen)) == NULL) {
		err = SQLSTATE(HY013) MAL_MALLOC_FAIL;
		goto out;
	}
	buflen = 0;
	bn = COLnew(min, TYPE_str, ngrp, TRANSIENT);
	if (bn == NULL) {
		err = SQLSTATE(HY013) MAL_MALLOC_FAIL;
		goto out;
	}
	bi = bat_iterator(b);
	if (g) {
		/* stable sort g */
		if (BATsort(&t1, &t2, NULL, g, NULL, NULL, false, false, true) != GDK_SUCCEED) {
			err = "internal sort failed";
			goto out;
		}
		if (freeg)
			BBPunfix(g->batCacheid);
		g = t1;
		freeg = 1;
		if (t2->ttype == TYPE_void) {
			map = NULL;
		} else {
			map = (const oid *) Tloc(t2, 0);
			mapoff = t2->tseqbase;
		}
		if (g && BATtdense(g)) {
			for (p = 0, q = BATcount(g); p < q; p++) {
				switch (b->ttype) {
				case TYPE_str:
					v = (const char *) BUNtvar(bi, (map ? (BUN) map[p] - mapoff : p));
					break;
				case TYPE_dbl:
					val = (const double *) BUNtloc(bi, (map ? (BUN) map[p] - mapoff : p));
					if (!is_dbl_nil(*val)) {
						snprintf(temp, sizeof(temp), "%f", *val);
						v = (const char *) temp;
					} else {
						v = NULL;
					}
					break;
				}
				if (strNil(v)) {
					if (skip_nils) {
						/*
						 * if q is 1 and the value is
						 * null, then we need to fill
						 * in a value. Otherwise
						 * BATproject will fail.
						 */
						if ((p == 0) && (q == 1)) {
							strcpy(buf, "[ null ]");
							isnil = 1;
						} else {
							continue;
						}
					} else {
						strcpy(buf, str_nil);
						isnil = 1;
					}
				} else {
					len = strlen(v);
					if (len + 7 >= maxlen) {
						maxlen += len + BUFSIZ;
						buf2 = GDKrealloc(buf, maxlen);
						if (buf2 == NULL) {
							err = SQLSTATE(HY013) MAL_MALLOC_FAIL;
							goto bunins_failed;
						}
						buf = buf2;
					}
					switch (b->ttype) {
					case TYPE_str:
						snprintf(buf, maxlen, "[ \"%s\" ]", v);
						break;
					case TYPE_dbl:
						snprintf(buf, maxlen, "[ %s ]", v);
						break;
					}
				}
				if (bunfastapp_nocheckVAR(bn, BUNlast(bn), buf, Tsize(bn)) != GDK_SUCCEED)
					goto bunins_failed;
			}
			bn->tnil = nils != 0;
			bn->tnonil = nils == 0;
			bn->tsorted = BATcount(bn) <= 1;
			bn->trevsorted = BATcount(bn) <= 1;
			bn->tkey = BATcount(bn) <= 1;
			goto out;
		}
		grps = (const oid *) Tloc(g, 0);
		prev = grps[0];
		isnil = 0;
		for (p = 0, q = BATcount(g); p <= q; p++) {
			if (p == 0) {
				strncpy(buf + buflen, "[ ", maxlen - buflen);
				buflen += 2;
			}
			if (p == q || grps[p] != prev) {
				strncpy(buf + buflen, " ]", maxlen - buflen);
				buflen += 2;
				while (BATcount(bn) < prev - min) {
					if (bunfastapp_nocheckVAR(bn, BUNlast(bn), str_nil, Tsize(bn)) != GDK_SUCCEED)
						goto bunins_failed;
					nils++;
				}
				if (bunfastapp_nocheckVAR(bn, BUNlast(bn), buf, Tsize(bn)) != GDK_SUCCEED)
					goto bunins_failed;
				nils += strNil(buf);
				strncpy(buf + buflen, str_nil, maxlen - buflen);
				buflen = 0;
				if (p == q)
					break;
				prev = grps[p];
				strncpy(buf + buflen, "[ ", maxlen - buflen);
				buflen += 2;
				isnil = 0;
			}
			if (isnil)
				continue;
			switch (b->ttype) {
			case TYPE_str:
				v = (const char *) BUNtvar(bi, (map ? (BUN) map[p] : p + mapoff));
				break;
			case TYPE_dbl:
				val = (const double *) BUNtloc(bi, (map ? (BUN) map[p] : p + mapoff));
				if (!is_dbl_nil(*val)) {
					snprintf(temp, sizeof(temp), "%f", *val);
					v = (const char *) temp;
				} else {
					v = NULL;
				}
				break;
			}
			if (strNil(v)) {
				if (skip_nils)
					continue;
				strncpy(buf, str_nil, buflen);
				isnil = 1;
			} else {
				len = strlen(v);
				if (len >= maxlen - buflen) {
					maxlen += len + BUFSIZ;
					buf2 = GDKrealloc(buf, maxlen);
					if (buf2 == NULL) {
						err = SQLSTATE(HY013) MAL_MALLOC_FAIL;
						goto bunins_failed;
					}
					buf = buf2;
				}
				switch (b->ttype) {
				case TYPE_str:
					if (buflen == 2) {
						len = snprintf(buf + buflen, maxlen - buflen, "\"%s\"", v);
						buflen += len;
					} else {
						len = snprintf(buf + buflen, maxlen - buflen, ", \"%s\"", v);
						buflen += len;
					}
					break;
				case TYPE_dbl:
					if (buflen == 2) {
						len = snprintf(buf + buflen, maxlen - buflen, "%s", v);
						buflen += len;
					} else {
						len = snprintf(buf + buflen, maxlen - buflen, ", %s", v);
						buflen += len;
					}
					break;
				}
			}
		}
		BBPunfix(t2->batCacheid);
		t2 = NULL;
	} else {
		for (p = 0, q = p + BATcount(b); p < q; p++) {
			switch (b->ttype) {
			case TYPE_str:
				v = (const char *) BUNtvar(bi, p);
				break;
			case TYPE_dbl:
				val = (const double *) BUNtloc(bi, p);
				if (!is_dbl_nil(*val)) {
					snprintf(temp, sizeof(temp), "%f", *val);
					v = (const char *) temp;
				} else {
					v = NULL;
				}
				break;
			}

			if (strNil(v)) {
				if (skip_nils)
					continue;
				strncpy(buf, str_nil, buflen);
				nils++;
				break;
			}
			len = strlen(v);
			if (len >= maxlen - buflen) {
				maxlen += len + BUFSIZ;
				buf2 = GDKrealloc(buf, maxlen);
				if (buf2 == NULL) {
					err = SQLSTATE(HY013) MAL_MALLOC_FAIL;
					goto bunins_failed;
				}
				buf = buf2;
			}
			switch (b->ttype) {
			case TYPE_str:
				if (buflen == 2) {
					len = snprintf(buf + buflen, maxlen - buflen, "\"%s\"", v);
					buflen += len;
				} else {
					len = snprintf(buf + buflen, maxlen - buflen, ", \"%s\"", v);
					buflen += len;
				}
				break;
			case TYPE_dbl:
				if (buflen == 2) {
					len = snprintf(buf + buflen, maxlen - buflen, "%s", v);
					buflen += len;
				} else {
					len = snprintf(buf + buflen, maxlen - buflen, ", %s", v);
					buflen += len;
				}
				break;
			}
		}
		if (bunfastapp_nocheckVAR(bn, BUNlast(bn), buf, Tsize(bn)) != GDK_SUCCEED)
			goto bunins_failed;
	}
	bn->tnil = nils != 0;
	bn->tnonil = nils == 0;
	bn->tsorted = BATcount(bn) <= 1;
	bn->trevsorted = BATcount(bn) <= 1;
	bn->tkey = BATcount(bn) <= 1;

  out:
<<<<<<< HEAD
	bn->theap->dirty |= BATcount(bn) > 0;
=======
	if (bn)
		bn->theap.dirty |= BATcount(bn) > 0;
>>>>>>> afa21998
	if (t2)
		BBPunfix(t2->batCacheid);
	if (freeb)
		BBPunfix(b->batCacheid);
	if (freeg)
		BBPunfix(g->batCacheid);
	if (buf)
		GDKfree(buf);
	if (err && bn) {
		BBPreclaim(bn);
		bn = NULL;
	}
	*bnp = bn;
	return err;

  bunins_failed:
	if (err == NULL)
		err = SQLSTATE(HY013) MAL_MALLOC_FAIL;	/* insertion into result BAT failed */
	goto out;
}

static str
JSONsubjsoncand(bat *retval, bat *bid, bat *gid, bat *eid, bat *sid, bit *skip_nils)
{
	BAT *b, *g, *e, *s, *bn = NULL;
	const char *err;

	b = BATdescriptor(*bid);
	g = gid ? BATdescriptor(*gid) : NULL;
	e = eid ? BATdescriptor(*eid) : NULL;
	s = sid ? BATdescriptor(*sid) : NULL;
	if (b == NULL ||
		(gid != NULL && g == NULL) ||
		(eid != NULL && e == NULL) ||
		(sid != NULL && s == NULL)) {
		err = SQLSTATE(HY002) RUNTIME_OBJECT_MISSING;
	} else {
		err = JSONjsonaggr(&bn, b, g, e, s, *skip_nils);
	}
	if (b)
		BBPunfix(b->batCacheid);
	if (g)
		BBPunfix(g->batCacheid);
	if (e)
		BBPunfix(e->batCacheid);
	if (s)
		BBPunfix(s->batCacheid);
	if (err != NULL)
		throw(MAL, "aggr.subjson", "%s", err);

	*retval = bn->batCacheid;
	BBPkeepref(bn->batCacheid);
	return MAL_SUCCEED;
}

static str
JSONsubjson(bat *retval, bat *bid, bat *gid, bat *eid, bit *skip_nils)
{
	return JSONsubjsoncand(retval, bid, gid, eid, NULL, skip_nils);
}

#include "mel.h"
static mel_atom json_init_atoms[] = {
 { .name="json", .basetype="str", .fromstr=JSONfromString, .tostr=JSONtoString, },  { .cmp=NULL }
};
static mel_func json_init_funcs[] = {
 command("json", "new", JSONstr2json, false, "Convert string to its JSON. Dealing with escape characters", args(1,2, arg("",json),arg("j",str))),
 command("calc", "json", JSONstr2json, false, "Convert string to its JSON. Dealing with escape characters", args(1,2, arg("",json),arg("j",str))),
 command("calc", "json", JSONstr2json, false, "Convert JSON to JSON. Dealing with escape characters", args(1,2, arg("",json),arg("j",json))),
 command("json", "str", JSONjson2str, false, "Convert JSON to its string equivalent. Dealing with escape characters", args(1,2, arg("",str),arg("j",json))),
 command("json", "text", JSONjson2text, false, "Convert JSON values to their plain string equivalent.", args(1,2, arg("",str),arg("j",json))),
 command("json", "text", JSONjson2textSeparator, false, "Convert JSON values to their plain string equivalent, injecting a separator.", args(1,3, arg("",str),arg("j",json),arg("s",str))),
 command("json", "number", JSONjson2number, false, "Convert simple JSON values to a double, return nil upon error.", args(1,2, arg("",dbl),arg("j",json))),
 command("json", "integer", JSONjson2integer, false, "Convert simple JSON values to an integer, return nil upon error.", args(1,2, arg("",lng),arg("j",json))),
 pattern("json", "dump", JSONdump, false, "", args(1,2, arg("",void),arg("j",json))),
 command("json", "filter", JSONfilter, false, "Filter all members of an object by a path expression, returning an array.\nNon-matching elements are skipped.", args(1,3, arg("",json),arg("name",json),arg("pathexpr",str))),
 command("json", "filter", JSONfilterArray_bte, false, "", args(1,3, arg("",json),arg("name",json),arg("idx",bte))),
 command("json", "filter", JSONfilterArrayDefault_bte, false, "", args(1,4, arg("",json),arg("name",json),arg("idx",bte),arg("other",str))),
 command("json", "filter", JSONfilterArray_sht, false, "", args(1,3, arg("",json),arg("name",json),arg("idx",sht))),
 command("json", "filter", JSONfilterArrayDefault_sht, false, "", args(1,4, arg("",json),arg("name",json),arg("idx",sht),arg("other",str))),
 command("json", "filter", JSONfilterArray_int, false, "", args(1,3, arg("",json),arg("name",json),arg("idx",int))),
 command("json", "filter", JSONfilterArrayDefault_int, false, "", args(1,4, arg("",json),arg("name",json),arg("idx",int),arg("other",str))),
 command("json", "filter", JSONfilterArray_lng, false, "", args(1,3, arg("",json),arg("name",json),arg("idx",lng))),
 command("json", "filter", JSONfilterArrayDefault_lng, false, "Extract a single array element", args(1,4, arg("",json),arg("name",json),arg("idx",lng),arg("other",str))),
#ifdef HAVE_HGE
 command("json", "filter", JSONfilterArray_hge, false, "", args(1,3, arg("",json),arg("name",json),arg("idx",hge))),
 command("json", "filter", JSONfilterArrayDefault_hge, false, "Extract a single array element", args(1,4, arg("",json),arg("name",json),arg("idx",hge),arg("other",str))),
#endif
 command("json", "isvalid", JSONisvalid, false, "Validate the string as a valid JSON document", args(1,2, arg("",bit),arg("val",json))),
 command("json", "isobject", JSONisobject, false, "Validate the string as a valid JSON object", args(1,2, arg("",bit),arg("val",json))),
 command("json", "isarray", JSONisarray, false, "Validate the string as a valid JSON array", args(1,2, arg("",bit),arg("val",json))),
 command("json", "isvalid", JSONisvalid, false, "Validate the string as a valid JSON document", args(1,2, arg("",bit),arg("val",str))),
 command("json", "isobject", JSONisobject, false, "Validate the string as a valid JSON object", args(1,2, arg("",bit),arg("val",str))),
 command("json", "isarray", JSONisarray, false, "Validate the string as a valid JSON array", args(1,2, arg("",bit),arg("val",str))),
 command("json", "length", JSONlength, false, "Returns the number of elements in the outermost JSON object.", args(1,2, arg("",int),arg("val",json))),
 pattern("json", "unfold", JSONunfold, false, "Expands the outermost JSON object into key-value pairs.", args(2,3, batarg("k",str),batarg("v",json),arg("val",json))),
 pattern("json", "unfold", JSONunfold, false, "Expands the outermost JSON object into key-value pairs.", args(3,4, batarg("o",oid),batarg("k",str),batarg("v",json),arg("val",json))),
 pattern("json", "fold", JSONfold, false, "Combine the key-value pairs into a single json object list.", args(1,4, arg("",json),batarg("o",oid),batarg("k",str),batargany("v",0))),
 pattern("json", "fold", JSONfold, false, "Combine the key-value pairs into a single json object list.", args(1,3, arg("",json),batarg("k",str),batargany("v",0))),
 pattern("json", "fold", JSONfold, false, "Combine the value list into a single json array object.", args(1,2, arg("",json),batargany("v",0))),
 command("json", "keyarray", JSONkeyArray, false, "Expands the outermost JSON object keys into a JSON value array.", args(1,2, arg("",json),arg("val",json))),
 command("json", "valuearray", JSONvalueArray, false, "Expands the outermost JSON object values into a JSON value array.", args(1,2, arg("",json),arg("val",json))),
 command("json", "keys", JSONkeyTable, false, "Expands the outermost JSON object names.", args(1,2, batarg("",str),arg("val",json))),
 command("json", "values", JSONvalueTable, false, "Expands the outermost JSON values.", args(1,2, batarg("",json),arg("val",json))),
 command("json", "prelude", JSONprelude, false, "", noargs),
 pattern("json", "renderobject", JSONrenderobject, false, "", args(1,2, arg("",json),varargany("val",0))),
 pattern("json", "renderarray", JSONrenderarray, false, "", args(1,2, arg("",json),varargany("val",0))),
 command("aggr", "jsonaggr", JSONgroupStr, false, "Aggregate the string values to array.", args(1,2, arg("",str),batarg("val",str))),
 command("aggr", "jsonaggr", JSONgroupStr, false, "Aggregate the double values to array.", args(1,2, arg("",str),batarg("val",dbl))),
 command("aggr", "subjsonaggr", JSONsubjson, false, "Grouped aggregation of values.", args(1,5, batarg("",str),batarg("val",str),batarg("g",oid),batargany("e",1),arg("skip_nils",bit))),
 command("aggr", "subjsonaggr", JSONsubjson, false, "Grouped aggregation of values.", args(1,5, batarg("",str),batarg("val",dbl),batarg("g",oid),batargany("e",1),arg("skip_nils",bit))),
 command("aggr", "subjsonaggr", JSONsubjsoncand, false, "Grouped aggregation of values with candidates list.", args(1,6, batarg("",str),batarg("val",str),batarg("g",oid),batargany("e",1),batarg("s",oid),arg("skip_nils",bit))),
 command("aggr", "subjsonaggr", JSONsubjsoncand, false, "Grouped aggregation of values with candidates list.", args(1,6, batarg("",str),batarg("val",dbl),batarg("g",oid),batargany("e",1),batarg("s",oid),arg("skip_nils",bit))),
 { .imp=NULL }
};
#include "mal_import.h"
#ifdef _MSC_VER
#undef read
#pragma section(".CRT$XCU",read)
#endif
LIB_STARTUP_FUNC(init_json_mal)
{ mal_module("json", json_init_atoms, json_init_funcs); }<|MERGE_RESOLUTION|>--- conflicted
+++ resolved
@@ -2580,12 +2580,8 @@
 	bn->tkey = BATcount(bn) <= 1;
 
   out:
-<<<<<<< HEAD
-	bn->theap->dirty |= BATcount(bn) > 0;
-=======
 	if (bn)
-		bn->theap.dirty |= BATcount(bn) > 0;
->>>>>>> afa21998
+		bn->theap->dirty |= BATcount(bn) > 0;
 	if (t2)
 		BBPunfix(t2->batCacheid);
 	if (freeb)
