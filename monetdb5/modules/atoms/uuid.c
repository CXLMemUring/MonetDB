/*
 * This Source Code Form is subject to the terms of the Mozilla Public
 * License, v. 2.0.  If a copy of the MPL was not distributed with this
 * file, You can obtain one at http://mozilla.org/MPL/2.0/.
 *
 * Copyright 1997 - July 2008 CWI, August 2008 - 2019 MonetDB B.V.
 */

/*
 * K.S. Mullender & A. de Rijke
 * The UUID module
 * The UUID module contains a wrapper for all function in
 * libuuid.
 */

#include "monetdb_config.h"
#include "mal.h"
#include "mal_exception.h"
#include "mal_atom.h"			/* for malAtomSize */
#ifdef HAVE_UUID_UUID_H
#include <uuid/uuid.h>
#endif
#ifndef HAVE_UUID
#ifdef HAVE_OPENSSL
# include <openssl/rand.h>
#else
#ifdef HAVE_COMMONCRYPTO
#include <CommonCrypto/CommonRandom.h>
#endif
#endif
#endif

#ifdef HAVE_UUID
#define UUID_SIZE	((int) sizeof(uuid_t)) /* size of a UUID */
#else
#define UUID_SIZE	16			/* size of a UUID */
#endif
#define UUID_STRLEN	36			/* length of string representation */

typedef union {
#ifdef HAVE_HGE
	hge h;						/* force alignment, not otherwise used */
#else
	lng l[2];					/* force alignment, not otherwise used */
#endif
#ifdef HAVE_UUID
	uuid_t u;
#else
	unsigned char u[UUID_SIZE];
#endif
} uuid;

mal_export str UUIDprelude(void *ret);
mal_export int UUIDcompare(const uuid *l, const uuid *r);
mal_export ssize_t UUIDfromString(const char *svalue, size_t *len, uuid **retval, bool external);
mal_export BUN UUIDhash(const void *u);
mal_export const uuid *UUIDnull(void);
mal_export uuid *UUIDread(uuid *u, stream *s, size_t cnt);
mal_export ssize_t UUIDtoString(str *retval, size_t *len, const uuid *value, bool external);
mal_export gdk_return UUIDwrite(const uuid *u, stream *s, size_t cnt);

mal_export str UUIDgenerateUuid(uuid **retval);
mal_export str UUIDgenerateUuidInt(uuid **retval, int *d);
mal_export str UUIDstr2uuid(uuid **retval, str *s);
mal_export str UUIDuuid2str(str *retval, uuid **u);
mal_export str UUIDisaUUID(bit *retval, str *u);
mal_export str UUIDequal(bit *retval, uuid **l, uuid **r);

static uuid uuid_nil;			/* automatically initialized as zeros */
static uuid *uuid_session;		/* automatically set during system restart */

str
UUIDprelude(void *ret)
{
<<<<<<< HEAD
	if (uuid_session)
		return MAL_SUCCEED;
=======
	size_t len = 0;
	str msg;

>>>>>>> 15d023a8
	(void) ret;
	assert(UUID_SIZE == 16);
	(void) malAtomSize(sizeof(uuid), "uuid");
	return MAL_SUCCEED;
}

#define is_uuid_nil(x)	(memcmp((x)->u, uuid_nil.u, UUID_SIZE) == 0)

/**
 * Returns the string representation of the given uuid value.
 * Warning: GDK function
 * Returns the length of the string
 */
ssize_t
UUIDtoString(str *retval, size_t *len, const uuid *value, bool external)
{
	if (*len <= UUID_STRLEN || *retval == NULL) {
		if (*retval)
			GDKfree(*retval);
		if ((*retval = GDKmalloc(UUID_STRLEN + 1)) == NULL)
			return -1;
		*len = UUID_STRLEN + 1;
	}
	if (is_uuid_nil(value)) {
		if (external) {
			snprintf(*retval, *len, "nil");
			return 3;
		}
		strcpy(*retval, str_nil);
		return 1;
	}
	snprintf(*retval, *len,
			 "%02x%02x%02x%02x-%02x%02x-%02x%02x-%02x%02x-%02x%02x%02x%02x%02x%02x",
			 value->u[0], value->u[1], value->u[2], value->u[3],
			 value->u[4], value->u[5], value->u[6], value->u[7],
			 value->u[8], value->u[9], value->u[10], value->u[11],
			 value->u[12], value->u[13], value->u[14], value->u[15]);
	assert(strlen(*retval) == UUID_STRLEN);
	return UUID_STRLEN;
}

ssize_t
UUIDfromString(const char *svalue, size_t *len, uuid **retval, bool external)
{
	const char *s = svalue;
	int i, j;

	if (*len < UUID_SIZE || *retval == NULL) {
		GDKfree(*retval);
		if ((*retval = GDKmalloc(UUID_SIZE)) == NULL)
			return -1;
		*len = UUID_SIZE;
	}
	if (external && strcmp(svalue, "nil") == 0) {
		**retval = uuid_nil;
		return 3;
	}
	if (GDK_STRNIL(svalue)) {
		**retval = uuid_nil;
		return 1;
	}
	for (i = 0, j = 0; i < UUID_SIZE; i++) {
		/* on select locations we allow a '-' in the source string */
		if (j == 8 || j == 12 || j == 16 || j == 20) {
			if (*s == '-')
				s++;
		}
		if (isdigit((unsigned char) *s))
			(*retval)->u[i] = *s - '0';
		else if ('a' <= *s && *s <= 'f')
			(*retval)->u[i] = *s - 'a' + 10;
		else if ('A' <= *s && *s <= 'F')
			(*retval)->u[i] = *s - 'A' + 10;
		else
			goto bailout;
		s++;
		j++;
		(*retval)->u[i] <<= 4;
		if (isdigit((unsigned char) *s))
			(*retval)->u[i] |= *s - '0';
		else if ('a' <= *s && *s <= 'f')
			(*retval)->u[i] |= *s - 'a' + 10;
		else if ('A' <= *s && *s <= 'F')
			(*retval)->u[i] |= *s - 'A' + 10;
		else
			goto bailout;
		s++;
		j++;
	}
	return (ssize_t) (s - svalue);

  bailout:
	GDKerror("Syntax error in UUID.\n");
	return -1;
}

int
UUIDcompare(const uuid *l, const uuid *r)
{
	return memcmp(l->u, r->u, UUID_SIZE);
}

str
UUIDgenerateUuid(uuid **retval)
{
	uuid *u;
	int i = 0, r = 0;

	if (*retval == NULL && (*retval = GDKmalloc(UUID_SIZE)) == NULL)
		throw(MAL, "uuid.new", SQLSTATE(HY001) MAL_MALLOC_FAIL);
	u = *retval;
#ifdef HAVE_UUID
	uuid_generate(u->u);
	(void) i;
	(void) r;
#else
#ifdef HAVE_OPENSSL
	if (RAND_bytes(u->u, 16) < 0)
#else
#ifdef HAVE_COMMONCRYPTO
	if (CCRandomGenerateBytes(u->u, 16) != kCCSuccess)
#endif
#endif
		/* if it failed, use rand */
		for (i = 0; i < UUID_SIZE;) {
			r = rand() % 65536;
			u->u[i++] = (unsigned char) (r >> 8);
			u->u[i++] = (unsigned char) r;
		}
#endif
	return MAL_SUCCEED;
}

str
UUIDgenerateUuidInt(uuid **retval, int *d)
{
	(void)d;
	return UUIDgenerateUuid(retval);
}

str
UUIDisaUUID(bit *retval, str *s)
{
	uuid u;
	uuid *pu = &u;
	size_t l = UUID_SIZE;
	*retval = UUIDfromString(*s, &l, &pu, false) == UUID_STRLEN;
	return MAL_SUCCEED;
}

str
UUIDstr2uuid(uuid **retval, str *s)
{
	size_t l = *retval ? UUID_SIZE : 0;

	if (UUIDfromString(*s, &l, retval, false) == UUID_STRLEN) {
		return MAL_SUCCEED;
	}
	throw(MAL, "uuid.uuid", "Not a UUID");
}

str
UUIDuuid2str(str *retval, uuid **u)
{
	size_t l = 0;
	*retval = NULL;
	if (UUIDtoString(retval, &l, *u, false) < 0)
		throw(MAL, "uuid.str", GDK_EXCEPTION);
	return MAL_SUCCEED;
}

str
UUIDequal(bit *retval, uuid **l, uuid **r)
{
	if (is_uuid_nil(*l) || is_uuid_nil(*r))
		*retval = bit_nil;
	else
		*retval = memcmp((*l)->u, (*r)->u, UUID_SIZE) == 0;
	return MAL_SUCCEED;
}

BUN
UUIDhash(const void *v)
{
	const uuid *u = (const uuid *) v;
	unsigned int u1, u2, u3, u4;

	u1 = (unsigned int) u->u[0] << 24 | (unsigned int) u->u[1] << 16 |
		(unsigned int) u->u[2] << 8 | (unsigned int) u->u[3];
	u2 = (unsigned int) u->u[4] << 24 | (unsigned int) u->u[5] << 16 |
		(unsigned int) u->u[6] << 8 | (unsigned int) u->u[7];
	u3 = (unsigned int) u->u[8] << 24 | (unsigned int) u->u[9] << 16 |
		(unsigned int) u->u[10] << 8 | (unsigned int) u->u[11];
	u4 = (unsigned int) u->u[12] << 24 | (unsigned int) u->u[13] << 16 |
		(unsigned int) u->u[14] << 8 | (unsigned int) u->u[15];
	return (BUN) mix_int(u1 ^ u2 ^ u3 ^ u4);
}

const uuid *
UUIDnull(void)
{
	return &uuid_nil;
}

uuid *
UUIDread(uuid *U, stream *s, size_t cnt)
{
	uuid *u = U;
	if (u == NULL && (u = GDKmalloc(cnt * sizeof(uuid))) == NULL)
		return NULL;
	if (mnstr_read(s, u, UUID_SIZE, cnt) < (ssize_t) cnt) {
		if (u != U)
			GDKfree(u);
		return NULL;
	}
	return u;
}

gdk_return
UUIDwrite(const uuid *u, stream *s, size_t cnt)
{
	return mnstr_write(s, u, UUID_SIZE, cnt) ? GDK_SUCCEED : GDK_FAIL;
}<|MERGE_RESOLUTION|>--- conflicted
+++ resolved
@@ -72,14 +72,8 @@
 str
 UUIDprelude(void *ret)
 {
-<<<<<<< HEAD
 	if (uuid_session)
 		return MAL_SUCCEED;
-=======
-	size_t len = 0;
-	str msg;
-
->>>>>>> 15d023a8
 	(void) ret;
 	assert(UUID_SIZE == 16);
 	(void) malAtomSize(sizeof(uuid), "uuid");
