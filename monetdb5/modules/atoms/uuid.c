--- conflicted
+++ resolved
@@ -246,10 +246,21 @@
 	return UUIDgenerateUuid(retval);
 }
 
-<<<<<<< HEAD
 static inline bit
 isaUUID(str s)
-=======
+{
+	uuid u, *pu = &u;
+	size_t l = UUID_SIZE;
+	ssize_t res = UUIDfromString(s, &l, (void **) &pu, false);
+
+	if (res > 1)
+		return true;
+	else if (res == 1)
+		return bit_nil;
+	else
+		return false;
+}
+
 static str
 UUIDgenerateUuidInt_bulk(bat *ret, const bat *bid)
 {
@@ -284,22 +295,6 @@
 	else if (bn)
 		BBPkeepref(*ret = bn->batCacheid);
 	return msg;
-}
-
-static str
-UUIDisaUUID(bit *retval, str *s)
->>>>>>> 1aaad3d4
-{
-	uuid u, *pu = &u;
-	size_t l = UUID_SIZE;
-	ssize_t res = UUIDfromString(s, &l, (void **) &pu, false);
-
-	if (res > 1)
-		return true;
-	else if (res == 1)
-		return bit_nil;
-	else
-		return false;
 }
 
 static str
