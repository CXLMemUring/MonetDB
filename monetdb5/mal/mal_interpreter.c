/*
 * This Source Code Form is subject to the terms of the Mozilla Public
 * License, v. 2.0.  If a copy of the MPL was not distributed with this
 * file, You can obtain one at http://mozilla.org/MPL/2.0/.
 *
 * Copyright 1997 - July 2008 CWI, August 2008 - 2017 MonetDB B.V.
 */

/*
 * Author M. Kersten
 * The MAL Interpreter
 */
#include "monetdb_config.h"
#include "mal_runtime.h"
#include "mal_interpreter.h"
#include "mal_resource.h"
#include "mal_listing.h"
#include "mal_debugger.h"   /* for mdbStep() */
#include "mal_type.h"
#include "mal_private.h"

/*
 * The struct alignment leads to 40% gain in simple instructions when set.
 */
inline
ptr getArgReference(MalStkPtr stk, InstrPtr pci, int k)
{
	ValRecord *v = &stk->stk[pci->argv[k]];

#ifdef STRUCT_ALIGNED
	return (ptr) &v->val.ival;
#else
	switch (ATOMstorage(v->vtype)) {
	case TYPE_void: return (ptr) &v->val.ival;
	case TYPE_bit:  return (ptr) &v->val.btval;
	case TYPE_sht:  return (ptr) &v->val.shval;
	case TYPE_bat:  return (ptr) &v->val.bval;
	case TYPE_int:  return (ptr) &v->val.ival;
	case TYPE_bte:  return (ptr) &v->val.btval;
	case TYPE_oid:  return (ptr) &v->val.oval;
	case TYPE_ptr:  return (ptr) &v->val.pval;
	case TYPE_flt:  return (ptr) &v->val.fval;
	case TYPE_dbl:  return (ptr) &v->val.dval;
	case TYPE_lng:  return (ptr) &v->val.lval;
#ifdef HAVE_HGE
	case TYPE_hge:  return (ptr) &v->val.hval;
#endif
	case TYPE_str:  return (ptr) &v->val.sval;
	default:        return (ptr) &v->val.pval;
	}
#endif
}

/* code is obsolete, because all should be handled as exceptions */
void showErrors(Client cntxt)
{
	int i;
	char *errbuf = GDKerrbuf;
	if (errbuf && *errbuf) {
		i = (int)strlen(errbuf);
		mnstr_printf(cntxt->fdout, "%s", errbuf);
		if (errbuf[i - 1] != '\n')
			mnstr_printf(cntxt->fdout, "\n");
		errbuf[0] = '\0';
	}
}

str malCommandCall(MalStkPtr stk, InstrPtr pci)
{
	str ret= MAL_SUCCEED;

	switch (pci->argc) {
	case 0: ret = (*pci->fcn)();
		break;
	case 1: ret = (*pci->fcn)(
			getArgReference(stk, pci, 0));
		break;
	case 2: ret = (*pci->fcn)(
			getArgReference(stk, pci, 0),
			getArgReference(stk, pci, 1));
		break;
	case 3: ret = (*pci->fcn)(
			getArgReference(stk, pci, 0),
			getArgReference(stk, pci, 1),
			getArgReference(stk, pci, 2));
		break;
	case 4: ret = (*pci->fcn)(
			getArgReference(stk, pci, 0),
			getArgReference(stk, pci, 1),
			getArgReference(stk, pci, 2),
			getArgReference(stk, pci, 3));
		break;
	case 5: ret = (*pci->fcn)(
			getArgReference(stk, pci, 0),
			getArgReference(stk, pci, 1),
			getArgReference(stk, pci, 2),
			getArgReference(stk, pci, 3),
			getArgReference(stk, pci, 4));
		break;
	case 6: ret = (*pci->fcn)(
			getArgReference(stk, pci, 0),
			getArgReference(stk, pci, 1),
			getArgReference(stk, pci, 2),
			getArgReference(stk, pci, 3),
			getArgReference(stk, pci, 4),
			getArgReference(stk, pci, 5));
		break;
	case 7: ret = (*pci->fcn)(
			getArgReference(stk, pci, 0),
			getArgReference(stk, pci, 1),
			getArgReference(stk, pci, 2),
			getArgReference(stk, pci, 3),
			getArgReference(stk, pci, 4),
			getArgReference(stk, pci, 5),
			getArgReference(stk, pci, 6));
		break;
	case 8: ret = (*pci->fcn)(
			getArgReference(stk, pci, 0),
			getArgReference(stk, pci, 1),
			getArgReference(stk, pci, 2),
			getArgReference(stk, pci, 3),
			getArgReference(stk, pci, 4),
			getArgReference(stk, pci, 5),
			getArgReference(stk, pci, 6),
			getArgReference(stk, pci, 7));
		break;
	case 9: ret = (*pci->fcn)(
			getArgReference(stk, pci, 0),
			getArgReference(stk, pci, 1),
			getArgReference(stk, pci, 2),
			getArgReference(stk, pci, 3),
			getArgReference(stk, pci, 4),
			getArgReference(stk, pci, 5),
			getArgReference(stk, pci, 6),
			getArgReference(stk, pci, 7),
			getArgReference(stk, pci, 8));
		break;
	case 10: ret = (*pci->fcn)(
			getArgReference(stk, pci, 0),
			getArgReference(stk, pci, 1),
			getArgReference(stk, pci, 2),
			getArgReference(stk, pci, 3),
			getArgReference(stk, pci, 4),
			getArgReference(stk, pci, 5),
			getArgReference(stk, pci, 6),
			getArgReference(stk, pci, 7),
			getArgReference(stk, pci, 8),
			getArgReference(stk, pci, 9));
		break;
	case 11: ret = (*pci->fcn)(
			getArgReference(stk, pci, 0),
			getArgReference(stk, pci, 1),
			getArgReference(stk, pci, 2),
			getArgReference(stk, pci, 3),
			getArgReference(stk, pci, 4),
			getArgReference(stk, pci, 5),
			getArgReference(stk, pci, 6),
			getArgReference(stk, pci, 7),
			getArgReference(stk, pci, 8),
			getArgReference(stk, pci, 9),
			getArgReference(stk, pci, 10));
		break;
	case 12: ret = (*pci->fcn)(
			getArgReference(stk, pci, 0),
			getArgReference(stk, pci, 1),
			getArgReference(stk, pci, 2),
			getArgReference(stk, pci, 3),
			getArgReference(stk, pci, 4),
			getArgReference(stk, pci, 5),
			getArgReference(stk, pci, 6),
			getArgReference(stk, pci, 7),
			getArgReference(stk, pci, 8),
			getArgReference(stk, pci, 9),
			getArgReference(stk, pci, 10),
			getArgReference(stk, pci, 11));
		break;
	case 13: ret = (*pci->fcn)(
			getArgReference(stk, pci, 0),
			getArgReference(stk, pci, 1),
			getArgReference(stk, pci, 2),
			getArgReference(stk, pci, 3),
			getArgReference(stk, pci, 4),
			getArgReference(stk, pci, 5),
			getArgReference(stk, pci, 6),
			getArgReference(stk, pci, 7),
			getArgReference(stk, pci, 8),
			getArgReference(stk, pci, 9),
			getArgReference(stk, pci, 10),
			getArgReference(stk, pci, 11),
			getArgReference(stk, pci, 12));
		break;
	case 14: ret = (*pci->fcn)(
			getArgReference(stk, pci, 0),
			getArgReference(stk, pci, 1),
			getArgReference(stk, pci, 2),
			getArgReference(stk, pci, 3),
			getArgReference(stk, pci, 4),
			getArgReference(stk, pci, 5),
			getArgReference(stk, pci, 6),
			getArgReference(stk, pci, 7),
			getArgReference(stk, pci, 8),
			getArgReference(stk, pci, 9),
			getArgReference(stk, pci, 10),
			getArgReference(stk, pci, 11),
			getArgReference(stk, pci, 12),
			getArgReference(stk, pci, 13));
		break;
	case 15: ret = (*pci->fcn)(
			getArgReference(stk, pci, 0),
			getArgReference(stk, pci, 1),
			getArgReference(stk, pci, 2),
			getArgReference(stk, pci, 3),
			getArgReference(stk, pci, 4),
			getArgReference(stk, pci, 5),
			getArgReference(stk, pci, 6),
			getArgReference(stk, pci, 7),
			getArgReference(stk, pci, 8),
			getArgReference(stk, pci, 9),
			getArgReference(stk, pci, 10),
			getArgReference(stk, pci, 11),
			getArgReference(stk, pci, 12),
			getArgReference(stk, pci, 13),
			getArgReference(stk, pci, 14));
		break;
	case 16: ret = (*pci->fcn)(
			getArgReference(stk, pci, 0),
			getArgReference(stk, pci, 1),
			getArgReference(stk, pci, 2),
			getArgReference(stk, pci, 3),
			getArgReference(stk, pci, 4),
			getArgReference(stk, pci, 5),
			getArgReference(stk, pci, 6),
			getArgReference(stk, pci, 7),
			getArgReference(stk, pci, 8),
			getArgReference(stk, pci, 9),
			getArgReference(stk, pci, 10),
			getArgReference(stk, pci, 11),
			getArgReference(stk, pci, 12),
			getArgReference(stk, pci, 13),
			getArgReference(stk, pci, 14),
			getArgReference(stk, pci, 15));
		break;
	default:
		throw(MAL, "mal.interpreter", "too many arguments for command call");
	}
	return ret;
}

/*
 * Copy the constant values onto the stack frame
 * Also we cannot overwrite values on the stack as this maybe part of a
 * sequence of factory calls.
 */
#define initStack(S)\
	for (i = S; i < mb->vtop; i++) {\
		lhs = &stk->stk[i];\
		if (isVarConstant(mb, i) > 0) {\
			if (!isVarDisabled(mb, i)) {\
				rhs = &getVarConstant(mb, i);\
				VALcopy(lhs, rhs);\
			}\
		} else {\
			lhs->vtype = getVarGDKType(mb, i);\
			lhs->val.pval = 0;\
			lhs->len = 0;\
		}\
	} 

int
isNotUsedIn(InstrPtr p, int start, int a)
{
	int k;
	for (k = start; k < p->argc; k++)
		if (getArg(p, k) == a)
			return 0;
	return 1;
}

MalStkPtr
prepareMALstack(MalBlkPtr mb, int size)
{
	MalStkPtr stk = NULL;
	int i;
	ValPtr lhs, rhs;

	assert(size >= mb->vsize);
	stk = newGlobalStack(size);
	//memset((char *)stk, 0, stackSize(size)); already set
	//stk->stksize = size;
	stk->stktop = mb->vtop;
	stk->blk = mb;

	initStack(0);
	return stk;
}

str runMAL(Client cntxt, MalBlkPtr mb, MalBlkPtr mbcaller, MalStkPtr env)
{
	MalStkPtr stk = NULL;
	int i;
	ValPtr lhs, rhs;
	str ret;
	(void) mbcaller;

	/* Prepare a new interpreter call. This involves two steps, (1)
	 * allocate the minimum amount of stack space needed, some slack
	 * resources are included to permit code optimizers to add a few
	 * variables at run time, (2) copying the arguments into the new
	 * stack frame.
	 *
	 * The env stackframe is set when a MAL function is called
	 * recursively.  Alternatively, there is no caller but a stk to be
	 * re-used for interpretation.  We assume here that it aligns with
	 * the variable table of the routine being called.
	 *
	 * allocate space for value stack the global stack should be large
	 * enough
	 */
	cntxt->lastcmd= time(0);
	if (env != NULL) {
		stk = env;
		if (mb != stk->blk)
			showScriptException(cntxt->fdout, mb, 0, MAL, "runMAL:misalignment of symbols\n");
		if (mb->vtop > stk->stksize)
			showScriptException(cntxt->fdout, mb, 0, MAL, "stack too small\n");
		initStack(env->stkbot);
	} else {
		stk = prepareMALstack(mb, mb->vsize);
		if (stk == 0)
			throw(MAL, "mal.interpreter", MAL_STACK_FAIL);
		stk->blk = mb;
		stk->cmd = cntxt->itrace;    /* set debug mode */
		/*safeguardStack*/
		if( env){
			stk->stkdepth = stk->stksize + env->stkdepth;
			stk->calldepth = env->calldepth + 1;
			stk->up = env;
			if (stk->calldepth > 256)
				throw(MAL, "mal.interpreter", MAL_CALLDEPTH_FAIL);
		}
		/*
		 * An optimization is to copy all constant variables used in
		 * functions immediately onto the value stack. Then we do not
		 * have to check for their location later on any more. At some
		 * point, the effect is optimal, if at least several constants
		 * are referenced in a function (a gain on tst400a of 20% has
		 * been observed due the small size of the function).
		 */
	}
	if (stk->cmd && env && stk->cmd != 'f')
		stk->cmd = env->cmd;
	ret = runMALsequence(cntxt, mb, 1, 0, stk, env, 0);

	/* pass the new debug mode to the caller */
	if (stk->cmd && env && stk->cmd != 'f')
		env->cmd = stk->cmd;
	if (!stk->keepAlive && garbageControl(getInstrPtr(mb, 0)))
		garbageCollector(cntxt, mb, stk, env != stk);
	if (stk && stk != env)
		freeStack(stk);
	if (cntxt->qtimeout && GDKusec()- mb->starttime > cntxt->qtimeout)
		throw(MAL, "mal.interpreter", RUNTIME_QRY_TIMEOUT);
	return ret;
}

/* Single instruction
 * It is possible to re-enter the interpreter at a specific place.
 * This is used in the area where we need to support co-routines.
 *
 * A special case for MAL interpretation is to execute just one instruction.
 * This is typically used by optimizers and schedulers that need part of the
 * answer to direct their actions. Or, a dataflow scheduler could step in
 * to enforce a completely different execution order.
 */
str reenterMAL(Client cntxt, MalBlkPtr mb, int startpc, int stoppc, MalStkPtr stk)
{
	str ret;
	int keepAlive;

	if (stk == NULL)
		throw(MAL, "mal.interpreter", MAL_STACK_FAIL);
	keepAlive = stk->keepAlive;
	ret = runMALsequence(cntxt, mb, startpc, stoppc, stk, 0, 0);

	/* pass the new debug mode to the caller */
	if (keepAlive == 0 && garbageControl(getInstrPtr(mb, 0)))
		garbageCollector(cntxt, mb, stk, stk != 0);
	return ret;
}

/*
 * Front ends may benefit from a more direct call to any of the MAL
 * procedural abstractions. The argument list points to the arguments
 * for the block to be executed. An old stack frame may be re-used,
 * but it is then up to the caller to ensure it is properly
 * initialized.
 * The call does not return values, they are ignored.
 */
str
callMAL(Client cntxt, MalBlkPtr mb, MalStkPtr *env, ValPtr argv[], char debug)
{
	MalStkPtr stk = NULL;
	str ret = MAL_SUCCEED;
	int i;
	ValPtr lhs;
	InstrPtr pci = getInstrPtr(mb, 0);

	cntxt->lastcmd= time(0);
#ifdef DEBUG_CALLMAL
	mnstr_printf(cntxt->fdout, "callMAL\n");
	printInstruction(cntxt->fdout, mb, 0, pci, LIST_MAL_ALL);
#endif
	switch (pci->token) {
	case FUNCTIONsymbol:
	case FCNcall:
		/*
		 * Prepare the stack frame for this operation. Copy all the arguments
		 * in place. We assume that the caller has supplied pointers for
		 * all arguments and return values.
		 */
		if (*env == NULL) {
			stk = prepareMALstack(mb, mb->vsize);
			stk->up = 0;
			*env = stk;
		} else {
			ValPtr lhs, rhs;

			stk = *env;
			initStack(0);
		}
		assert(stk);
		for (i = pci->retc; i < pci->argc; i++) {
			lhs = &stk->stk[pci->argv[i]];
			if (VALcopy(lhs, argv[i]) == NULL)
				throw(MAL, "mal.interpreter", MAL_MALLOC_FAIL);
			if (lhs->vtype == TYPE_bat)
				BBPretain(lhs->val.bval);
		}
		stk->cmd = debug;
		ret = runMALsequence(cntxt, mb, 1, 0, stk, 0, 0);
		break;
	case FACTORYsymbol:
	case FACcall:
		ret = callFactory(cntxt, mb, argv, debug);
		break;
	case PATcall:
	case CMDcall:
	default:
		throw(MAL, "mal.interpreter", RUNTIME_UNKNOWN_INSTRUCTION);
	}
	if ( ret == MAL_SUCCEED && cntxt->qtimeout && GDKusec()- mb->starttime > cntxt->qtimeout)
		throw(MAL, "mal.interpreter", RUNTIME_QRY_TIMEOUT);
	if (stk) 
		garbageCollector(cntxt, mb, stk, TRUE);
	return ret;
}

/*
 * The core of the interpreter is presented next. It takes the context
 * information and starts the interpretation at the designated
 * instruction.  Note that the stack frame is aligned and initialized
 * in the enclosing routine.  When we start executing the first
 * instruction, we take the wall-clock time for resource management.
 */
str runMALsequence(Client cntxt, MalBlkPtr mb, int startpc,
				   int stoppc, MalStkPtr stk, MalStkPtr env, InstrPtr pcicaller)
{
	ValPtr lhs, rhs, v;
	int i, k;
	InstrPtr pci = 0;
	int exceptionVar;
	str ret = 0, localGDKerrbuf= GDKerrbuf;
	ValRecord backups[16];
	ValPtr backup;
	int garbages[16], *garbage;
	int stkpc = 0;
	RuntimeProfileRecord runtimeProfile, runtimeProfileFunction;
	lng lastcheck = 0;
#define CHECKINTERVAL 1000 /* how often do we check for client disconnect */
	runtimeProfile.ticks = runtimeProfileFunction.ticks = 0;

	if (stk == NULL)
		throw(MAL, "mal.interpreter", MAL_STACK_FAIL);

	/* prepare extended backup and garbage structures */
	if (startpc+1 == stoppc) {
		pci = getInstrPtr(mb, startpc);
		if (pci->argc > 16) {
			backup = GDKmalloc(pci->argc * sizeof(ValRecord));
			if( backup == NULL)
				throw(MAL, "mal.interpreter", MAL_MALLOC_FAIL);
			garbage = (int*)GDKzalloc(pci->argc * sizeof(int));
			if( garbage == NULL){
				GDKfree(backup);
				throw(MAL, "mal.interpreter", MAL_MALLOC_FAIL);
			}
		} else {
			backup = backups;
			garbage = garbages;
			memset(garbages, 0, sizeof(garbages));
		}
	} else if ( mb->maxarg > 16 ){
		backup = GDKmalloc(mb->maxarg * sizeof(ValRecord));
		if( backup == NULL)
			throw(MAL, "mal.interpreter", MAL_MALLOC_FAIL);
		garbage = (int*)GDKzalloc(mb->maxarg * sizeof(int));
		if( garbage == NULL){
			GDKfree(backup);
			throw(MAL, "mal.interpreter", MAL_MALLOC_FAIL);
		}
	} else {
		backup = backups;
		garbage = garbages;
		memset(garbages, 0, sizeof(garbages));
	}

	/* also produce event record for start of function */
	if ( startpc == 1 &&  startpc < mb->stop ){
		runtimeProfileInit(cntxt, mb, stk);
		runtimeProfileBegin(cntxt, mb, stk, getInstrPtr(mb,0), &runtimeProfileFunction);
		mb->starttime = GDKusec();
		if (cntxt->stimeout && cntxt->session && GDKusec()- cntxt->session > cntxt->stimeout) {
			if ( backup != backups) GDKfree(backup);
			if ( garbage != garbages) GDKfree(garbage);
			throw(MAL, "mal.interpreter", RUNTIME_SESSION_TIMEOUT);
		}
	} 
	stkpc = startpc;
	exceptionVar = -1;

	while (stkpc < mb->stop && stkpc != stoppc) {
		// incomplete block being executed, requires at least signature and end statement
		pci = getInstrPtr(mb, stkpc);
		if (cntxt->mode == FINISHCLIENT){
			stkpc = stoppc;
			ret= createException(MAL, "mal.interpreter", "prematurely stopped client");
			break;
		}
		if (cntxt->itrace || mb->trap || stk->status) {
			if (stk->status == 'p'){
				// execution is paused
				while ( stk->status == 'p')
					MT_sleep_ms(50);
				continue;
			}
			if ( stk->status == 'q')
				stk->cmd = 'x';

			if (stk->cmd == 0)
				stk->cmd = cntxt->itrace;
			mdbStep(cntxt, mb, stk, stkpc);
			if (stk->cmd == 'x' ) {
				stk->cmd = 0;
				stkpc = mb->stop;
				continue;
			}
		}

		//Ensure we spread system resources over multiple users as well.
		runtimeProfileBegin(cntxt, mb, stk, pci, &runtimeProfile);
		if (runtimeProfile.ticks > lastcheck + CHECKINTERVAL) {
			if (cntxt->fdin && !mnstr_isalive(cntxt->fdin->s)) {
				cntxt->mode = FINISHCLIENT;
				stkpc = stoppc;
				ret= createException(MAL, "mal.interpreter", "prematurely stopped client");
				break;
			}
			lastcheck = runtimeProfile.ticks;
		}

		/* The interpreter loop
		 * The interpreter is geared towards execution a MAL
		 * procedure together with all its descendant
		 * invocations. As such, it provides the MAL abtract
		 * machine processor.
		 *
		 * The value-stack frame of the surrounding scope is
		 * needed to resolve binding values.  Getting (putting) a
		 * value from (into) a surrounding scope should be guarded
		 * with the exclusive access lock.  This situation is
		 * encapsulated by a bind() function call, whose
		 * parameters contain the access mode required.
		 *
		 * The formal procedure arguments are assumed to always
		 * occupy the first elements in the value stack.
		 *
		 * Before we execute an instruction the variables to be
		 * garbage collected are identified. In the post-execution
		 * phase they are removed.
		 */
		for (i = 0; i < pci->retc; i++)
			backup[i] = stk->stk[getArg(pci, i)];

		if (garbageControl(pci)) {
			for (i = 0; i < pci->argc; i++) {
				int a = getArg(pci, i);

				garbage[i] = -1;
				if (stk->stk[a].vtype == TYPE_bat && getEndScope(mb, a) == stkpc && isNotUsedIn(pci, i + 1, a))
					garbage[i] = a;
			}
		}

		freeException(ret);
		ret = 0;
		switch (pci->token) {
		case ASSIGNsymbol:
			/* Assignment command
			 * The assignment statement copies values around on
			 * the stack frame, including multiple assignments.
			 *
			 * Pushing constants/initial values onto the stack is
			 * a separate operation.  It takes the constant value
			 * discovered at compile time and stored in the symbol
			 * table and moves it to the stackframe location. This
			 * activity is made part of the start-up procedure.
			 *
			 * The before after calls should be reconsidered here,
			 * because their. They seem superflous and the way
			 * they are used will cause errors in multi-assignment
			 * statements.
			 */
			for (k = 0, i = pci->retc; k < pci->retc && i < pci->argc; i++, k++) {
				lhs = &stk->stk[pci->argv[k]];
				rhs = &stk->stk[pci->argv[i]];
				VALcopy(lhs, rhs);
				if (lhs->vtype == TYPE_bat && lhs->val.bval != bat_nil)
					BBPretain(lhs->val.bval);
			}
			freeException(ret);
			ret = 0;
			break;
		case PATcall:
			if (pci->fcn == NULL) {
				ret = createScriptException(mb, stkpc, MAL, NULL,
					"address of pattern %s.%s missing", pci->modname, pci->fcnname);
			} else {
				ret = (*pci->fcn)(cntxt, mb, stk, pci);
#ifndef NDEBUG
				/* check that the types of actual results match
				 * expected results */
				for (i = 0; i < pci->retc; i++) {
					int a = getArg(pci, i);
					int t = getArgType(mb, pci, i);

					if (isaBatType(t)) {
						bat bid = stk->stk[a].val.bval;
						BAT *_b = BATdescriptor(bid);
						t = getBatType(t);
						assert(stk->stk[a].vtype == TYPE_bat);
						assert(bid == 0 ||
							   bid == bat_nil ||
							   t == TYPE_any ||
							   ATOMtype(_b->ttype) == ATOMtype(t));
						if(_b) BBPunfix(bid);
					} else {
						assert(t == stk->stk[a].vtype);
					}
				}
#endif
			}
			break;
		case CMDcall:
			ret =malCommandCall(stk, pci);
#ifndef NDEBUG
			/* check that the types of actual results match
			 * expected results */
			for (i = 0; i < pci->retc; i++) {
				int a = getArg(pci, i);
				int t = getArgType(mb, pci, i);

				if (isaBatType(t)) {
					bat bid = stk->stk[a].val.bval;
					t = getBatType(t);
					assert(stk->stk[a].vtype == TYPE_bat);
					assert(bid == 0 ||
						   bid == bat_nil ||
						   t == TYPE_any ||
						   ATOMtype(BBP_desc(bid)->ttype) == ATOMtype(t));
				} else {
					assert(t == stk->stk[a].vtype);
				}
			}
#endif
			break;
		case FACcall:
			/*
			 * Factory calls are more involved. At this stage it
			 * is a synchrononous call to the factory manager.
			 * Factory calls should deal with the reference
			 * counting.
			 */
			if (pci->blk == NULL)
				ret = createScriptException(mb, stkpc, MAL, NULL,
					"reference to MAL function missing");
			else {
				/* show call before entering the factory */
				if (cntxt->itrace || mb->trap) {
					if (stk->cmd == 0)
						stk->cmd = cntxt->itrace;
					mdbStep(cntxt, pci->blk, stk, 0);
					if (stk->cmd == 'x') {
						stk->cmd = 0;
						stkpc = mb->stop;
					}
				}
				ret = runFactory(cntxt, pci->blk, mb, stk, pci);
			}
			break;
		case FCNcall:
			/*
			 * MAL function calls are relatively expensive,
			 * because they have to assemble a new stack frame and
			 * do housekeeping, such as garbagecollection of all
			 * non-returned values.
			 */
			{	MalStkPtr nstk;
				InstrPtr q;
				int ii, arg;

				stk->pcup = stkpc;
				nstk = prepareMALstack(pci->blk, pci->blk->vsize);
				if (nstk == 0){
					ret= createException(MAL,"mal.interpreter",MAL_STACK_FAIL);
					break;
				}

				/*safeguardStack*/
				nstk->stkdepth = nstk->stksize + stk->stkdepth;
				nstk->calldepth = stk->calldepth + 1;
				nstk->up = stk;
				if (nstk->calldepth > 256) {
					ret= createException(MAL, "mal.interpreter", MAL_CALLDEPTH_FAIL);
					GDKfree(nstk);
					break;
				}
				if ((unsigned)nstk->stkdepth > THREAD_STACK_SIZE / sizeof(mb->var[0]) / 4 && THRhighwater()){
					/* we are running low on stack space */
					ret= createException(MAL, "mal.interpreter", MAL_STACK_FAIL);
					GDKfree(nstk);
					break;
				}

				/* copy arguments onto destination stack */
				q= getInstrPtr(pci->blk,0);
				arg = q->retc;
				for (ii = pci->retc; ii < pci->argc; ii++,arg++) {
					lhs = &nstk->stk[q->argv[arg]];
					rhs = &stk->stk[pci->argv[ii]];
					VALcopy(lhs, rhs);
					if (lhs->vtype == TYPE_bat)
						BBPretain(lhs->val.bval);
				}
				ret = runMALsequence(cntxt, pci->blk, 1, pci->blk->stop, nstk, stk, pci);
				for (ii = 0; ii < nstk->stktop; ii++)
					if (ATOMextern(nstk->stk[ii].vtype))
						GDKfree(nstk->stk[ii].val.pval);
				GDKfree(nstk);
			}
			break;
		case NOOPsymbol:
		case REMsymbol:
			break;
		case ENDsymbol:
			if (getInstrPtr(mb, 0)->token == FACTORYsymbol)
				ret = shutdownFactory(cntxt, mb);
			runtimeProfileExit(cntxt, mb, stk, pci, &runtimeProfile);
			runtimeProfileExit(cntxt, mb, stk, getInstrPtr(mb,0), &runtimeProfileFunction);
			runtimeProfileFinish(cntxt, mb);
			if (pcicaller && garbageControl(getInstrPtr(mb, 0)))
				garbageCollector(cntxt, mb, stk, TRUE);
			if (cntxt->qtimeout && GDKusec()- mb->starttime > cntxt->qtimeout){
				ret= createException(MAL, "mal.interpreter", RUNTIME_QRY_TIMEOUT);
				break;
			}
			stkpc = mb->stop;	// force end of loop
			continue;
		default: {
			str w;
			if (pci->token < 0) {
				/* temporary NOOP instruction */
				break;
			}
			w= instruction2str(mb, 0, pci, FALSE);
			ret = createScriptException(mb, stkpc, MAL, NULL, "unkown operation:%s",w);
			GDKfree(w);
			if (cntxt->qtimeout && GDKusec()- mb->starttime > cntxt->qtimeout){
				ret= createException(MAL, "mal.interpreter", RUNTIME_QRY_TIMEOUT);
				break;
			}
			stkpc= mb->stop;
			continue;
		}	}

		/* monitoring information should reflect the input arguments,
		   which may be removed by garbage collection  */
		/* BEWARE, the SQL engine or MAL function could zap the block, leaving garbage behind in pci */
		/* this hack means we loose a closing event */
		if( mb->stop <= 1)
			continue;
		runtimeProfileExit(cntxt, mb, stk, pci, &runtimeProfile);
		if (ret != MAL_SUCCEED)
			runtimeProfileFinish(cntxt, mb);
		/* check for strong debugging after each MAL statement */
		if ( pci->token != FACcall && ret== MAL_SUCCEED) {
			for (i = 0; i < pci->retc; i++) {
				lhs = &backup[i];
				if (BATatoms[lhs->vtype].atomUnfix)
					(*BATatoms[lhs->vtype].atomUnfix)(VALget(lhs));
				if (ATOMextern(lhs->vtype) &&
					lhs->val.pval &&
					lhs->val.pval != ATOMnilptr(lhs->vtype) &&
					lhs->val.pval != stk->stk[getArg(pci, i)].val.pval)
					GDKfree(lhs->val.pval);
			}
			if (GDKdebug & (CHECKMASK|PROPMASK) && exceptionVar < 0) {
				BAT *b;

				for (i = 0; i < pci->retc; i++) {
					if (garbage[i] == -1 && stk->stk[getArg(pci, i)].vtype == TYPE_bat &&
						stk->stk[getArg(pci, i)].val.bval != bat_nil &&
						stk->stk[getArg(pci, i)].val.bval != 0) {
						assert(stk->stk[getArg(pci, i)].val.bval > 0);
						b = BBPquickdesc(stk->stk[getArg(pci, i)].val.bval, FALSE);
						if (b == NULL) {
							if (ret == MAL_SUCCEED)
								ret = createException(MAL, "mal.propertyCheck", RUNTIME_OBJECT_MISSING);
							continue;
						}
						b = BATdescriptor(stk->stk[getArg(pci, i)].val.bval);
						BATassertProps(b);
						BBPunfix(b->batCacheid);
					}
				}
			}

			/* general garbage collection */
			if (ret == MAL_SUCCEED && garbageControl(pci)) {
				for (i = 0; i < pci->argc; i++) {
					int a = getArg(pci, i);

					if (isaBatType(getArgType(mb, pci, i))) {
						bat bid = stk->stk[a].val.bval;

<<<<<<< HEAD
						if (i < pci->retc && backup[i].val.bval != bat_nil) {
							bat bx = backup[i].val.bval;
							backup[i].val.bval = bat_nil;
							BBPrelease(bx);
						}
=======
>>>>>>> fe0244fc
						if (garbage[i] >= 0) {
							PARDEBUG mnstr_printf(GDKstdout, "#GC pc=%d bid=%d %s done\n", stkpc, bid, getVarName(mb, garbage[i]));
							bid = stk->stk[garbage[i]].val.bval;
							stk->stk[garbage[i]].val.bval = bat_nil;
							BBPrelease(bid);
						}
					}
				}
			}
		}

		/* Exception handling */
		if (localGDKerrbuf && localGDKerrbuf[0]) {
			str oldret = ret;
			ret = catchKernelException(cntxt, ret);
			if (ret != oldret)
				freeException(oldret);
		}

		if (ret != MAL_SUCCEED) {
			str msg = 0;

			if (stk->cmd || mb->trap) {
				mnstr_printf(cntxt->fdout, "!ERROR: %s\n", ret);
				stk->cmd = '\n'; /* in debugging go to step mode */
				mdbStep(cntxt, mb, stk, stkpc);
				if (stk->cmd == 'x' || stk->cmd == 'q' ) {
					stkpc = mb->stop;
					continue;
				}
				if (stk->cmd == 'r') {
					stk->cmd = 'n';
					stkpc = startpc;
					exceptionVar = -1;
					continue;
				}
			}
			/* Detect any exception received from the implementation. */
			/* The first identifier is an optional exception name */
			if (strstr(ret, "!skip-to-end")) {
				freeException(ret);
				ret = MAL_SUCCEED;
				stkpc = mb->stop;
				continue;
			}
			/*
			 * Exceptions are caught based on their name, which is part of the
			 * exception message. The ANYexception variable catches all.
			 */
			exceptionVar = -1;
			msg = strchr(ret, ':');
			if (msg) {
				*msg = 0;
				exceptionVar = findVariableLength(mb, ret, (int)(msg - ret));
				*msg = ':';
			}
			if (exceptionVar == -1)
				exceptionVar = findVariableLength(mb, "ANYexception", 12);

			/* unknown exceptions lead to propagation */
			if (exceptionVar == -1) {
				if (cntxt->qtimeout && GDKusec()- mb->starttime > cntxt->qtimeout)
					ret= createException(MAL, "mal.interpreter", RUNTIME_QRY_TIMEOUT);
				stkpc = mb->stop;
				continue;
			}
			/* assure correct variable type */
			if (getVarType(mb, exceptionVar) == TYPE_str) {
				/* watch out for concurrent access */
				MT_lock_set(&mal_contextLock);
				v = &stk->stk[exceptionVar];
				if (v->val.sval)
					freeException(v->val.sval);    /* old exception*/
				v->vtype = TYPE_str;
				v->val.sval = ret;
				v->len = (int)strlen(v->val.sval);
				ret = 0;
				MT_lock_unset(&mal_contextLock);
			} else {
				mnstr_printf(cntxt->fdout, "%s", ret);
				freeException(ret);
			}
			/* position yourself at the catch instruction for further decisions */
			/* skipToCatch(exceptionVar,@2,@3) */
			if (stk->cmd == 'C' || mb->trap) {
				stk->cmd = 'n';
				mdbStep(cntxt, mb, stk, stkpc);
				if (stk->cmd == 'x' ) {
					stkpc = mb->stop;
					continue;
				}
			}
			/* skip to catch block or end */
			for (; stkpc < mb->stop; stkpc++) {
				InstrPtr l = getInstrPtr(mb, stkpc);
				if (l->barrier == CATCHsymbol) {
					int j;
					for (j = 0; j < l->retc; j++)
						if (getArg(l, j) == exceptionVar)
							break;
						else if (getArgName(mb, l, j) ||
								 strcmp(getArgName(mb, l, j), "ANYexception") == 0)
							break;
					if (j < l->retc)
						break;
				}
			}
			if (stkpc == mb->stop) {
				if (cntxt->qtimeout && GDKusec()- mb->starttime > cntxt->qtimeout){
					ret= createException(MAL, "mal.interpreter", RUNTIME_QRY_TIMEOUT);
					stkpc = mb->stop;
				}
				continue;
			}
			pci = getInstrPtr(mb, stkpc);
		}

		/*
		 * After the expression has been evaluated we should check for
		 * a possible change in the control flow.
		 */
		switch (pci->barrier) {
		case BARRIERsymbol:
			v = &stk->stk[getDestVar(pci)];
			/* skip to end of barrier, depends on the type */
			switch (v->vtype) {
			case TYPE_bit:
				if (v->val.btval == FALSE || v->val.btval == bit_nil)
					stkpc = pci->jump;
				break;
			case TYPE_bte:
				if (v->val.btval == bte_nil)
					stkpc = pci->jump;
				break;
			case TYPE_oid:
				if (v->val.oval == oid_nil)
					stkpc = pci->jump;
				break;
			case TYPE_sht:
				if (v->val.shval == sht_nil)
					stkpc = pci->jump;
				break;
			case TYPE_int:
				if (v->val.ival == int_nil)
					stkpc = pci->jump;
				break;
			case TYPE_lng:
				if (v->val.lval == lng_nil)
					stkpc = pci->jump;
				break;
#ifdef HAVE_HGE
			case TYPE_hge:
				if (v->val.hval == hge_nil)
					stkpc = pci->jump;
				break;
#endif
			case TYPE_flt:
				if (v->val.fval == flt_nil)
					stkpc = pci->jump;
				break;
			case TYPE_dbl:
				if (v->val.dval == dbl_nil)
					stkpc = pci->jump;
				break;
			case TYPE_str:
				if (v->val.sval == str_nil)
					stkpc = pci->jump;
				break;
			default:
				ret = createScriptException(mb, stkpc, MAL, NULL,
					"%s: Unknown barrier type",
					getVarName(mb, getDestVar(pci)));
			}
			stkpc++;
			break;
		case LEAVEsymbol:
		case REDOsymbol:
			v = &stk->stk[getDestVar(pci)];
			/* skip to end of barrier, depending on the type */
			switch (v->vtype) {
			case TYPE_bit:
				if (v->val.btval == TRUE )
					stkpc = pci->jump;
				else
					stkpc++;
				break;
			case TYPE_str:
				if (v->val.sval != str_nil)
					stkpc = pci->jump;
				else
					stkpc++;
				break;
			case TYPE_oid:
				if (v->val.oval != oid_nil)
					stkpc = pci->jump;
				else
					stkpc++;
				break;
			case TYPE_sht:
				if (v->val.shval != sht_nil)
					stkpc = pci->jump;
				else
					stkpc++;
				break;
			case TYPE_int:
				if (v->val.ival != int_nil)
					stkpc = pci->jump;
				else
					stkpc++;
				break;
			case TYPE_bte:
				if (v->val.btval != bte_nil)
					stkpc = pci->jump;
				else
					stkpc++;
				break;
			case TYPE_lng:
				if (v->val.lval != lng_nil)
					stkpc = pci->jump;
				else
					stkpc++;
				break;
#ifdef HAVE_HGE
			case TYPE_hge:
				if (v->val.hval != hge_nil)
					stkpc = pci->jump;
				else
					stkpc++;
				break;
#endif
			case TYPE_flt:
				if (v->val.fval != flt_nil)
					stkpc = pci->jump;
				else
					stkpc++;
				break;
			case TYPE_dbl:
				if (v->val.dval != dbl_nil)
					stkpc = pci->jump;
				else
					stkpc++;
				break;
			default:
				break;
			}
			break;
		case CATCHsymbol:
			/* catch blocks are skipped unless
			   searched for explicitly*/
			if (exceptionVar < 0) {
				stkpc = pci->jump;
				break;
			}
			exceptionVar = -1;
			stkpc++;
			break;
		case EXITsymbol:
			if (getDestVar(pci) == exceptionVar)
				exceptionVar = -1;
			stkpc++;
			break;
		case RAISEsymbol:
			exceptionVar = getDestVar(pci);
			freeException(ret);
			ret = NULL;
			if (getVarType(mb, getDestVar(pci)) == TYPE_str) {
				ret = createScriptException(mb, stkpc, MAL, NULL,
					"%s", stk->stk[getDestVar(pci)].val.sval);
			}
			/* skipToCatch(exceptionVar, @2, stk) */
			if (stk->cmd == 'C' || mb->trap) {
				stk->cmd = 'n';
				mdbStep(cntxt, mb, stk, stkpc);
				if (stk->cmd == 'x' ) {
					stkpc = mb->stop;
					continue;
				}
			}
			/* skip to catch block or end */
			for (; stkpc < mb->stop; stkpc++) {
				InstrPtr l = getInstrPtr(mb, stkpc);
				if (l->barrier == CATCHsymbol) {
					int j;
					for (j = 0; j < l->retc; j++)
						if (getArg(l, j) == exceptionVar)
							break;
						else if (getArgName(mb, l, j) ||
								 strcmp(getArgName(mb, l, j), "ANYexception") == 0)
							break;
					if (j < l->retc)
						break;
				}
			}
			if (stkpc == mb->stop) {
				runtimeProfileExit(cntxt, mb, stk, pci, &runtimeProfile);
				runtimeProfileExit(cntxt, mb, stk, getInstrPtr(mb,0), &runtimeProfileFunction);
				runtimeProfileFinish(cntxt, mb);
				break;
			}
			if (stkpc == mb->stop)
				ret = createScriptException(mb, stkpc, MAL, ret,
					"Exception raised");
			break;
		case YIELDsymbol:     /* to be defined */
			if ( backup != backups) GDKfree(backup);
			if ( garbage != garbages) GDKfree(garbage);
			return yieldFactory(mb, pci, stkpc);
		case RETURNsymbol:
			/* Return from factory involves cleanup */

			if (getInstrPtr(mb, 0)->token == FACTORYsymbol) {
				yieldResult(mb, pci, stkpc);
				shutdownFactory(cntxt, mb);
			} else {
				/* a fake multi-assignment */
				if (env != NULL && pcicaller != NULL) {
					InstrPtr pp = pci;
					pci = pcicaller;
					for (i = 0; i < pci->retc; i++) {
						rhs = &stk->stk[pp->argv[i]];
						lhs = &env->stk[pci->argv[i]];
						VALcopy(lhs, rhs);
						if (lhs->vtype == TYPE_bat)
							BBPretain(lhs->val.bval);
					}
					if (garbageControl(getInstrPtr(mb, 0)))
						garbageCollector(cntxt, mb, stk, TRUE);
					/* reset the clock */
					runtimeProfileExit(cntxt, mb, stk, pp, &runtimeProfile);
					runtimeProfileExit(cntxt, mb, stk, getInstrPtr(mb,0), &runtimeProfileFunction);
					runtimeProfileFinish(cntxt, mb);
				} 
			}
			stkpc = mb->stop;
			continue;
		default:
			stkpc++;
		}
		if (cntxt->qtimeout && GDKusec()- mb->starttime > cntxt->qtimeout){
			if (ret == MAL_SUCCEED)
				ret= createException(MAL, "mal.interpreter", RUNTIME_QRY_TIMEOUT);
			stkpc= mb->stop;
		}
	}

	/* if we could not find the exception variable, cascade a new one */
	if (exceptionVar >= 0) {
		str oldret = ret;
		if (ret) {
			ret = createScriptException(mb, mb->stop - 1,
				getExceptionType(getVarName(mb, exceptionVar)),
				ret, "Exception not caught");
		} else {
			if (stk->stk[exceptionVar].vtype == TYPE_str) {
				ret = createScriptException(mb, mb->stop - 1, MAL,
					stk->stk[exceptionVar].val.sval,
					"Exception not caught");
			} else {
				ret = createScriptException(mb, mb->stop - 1, MAL,
					NULL, "Exception not caught");
			}
		}
		freeException(oldret);
	}
	if ( backup != backups) GDKfree(backup);
	if ( garbage != garbages) GDKfree(garbage);
	return ret;
}


/*
 * MAL API
 * The linkage between MAL interpreter and compiled C-routines
 * is kept as simple as possible.
 * Basically we distinguish four kinds of calling conventions:
 * CMDcall, FCNcall, FACcall, and  PATcall.
 * The FCNcall indicates calling a MAL procedure, which leads
 * to a recursive call to the interpreter.
 *
 * CMDcall initiates calling a linked function, passing pointers
 * to the parameters and result variable, i.e.  f(ptr a0,..., ptr aN)
 * The function returns a MAL-SUCCEED upon success and a pointer
 * to an exception string upon failure.
 * Failure leads to raise-ing an exception in the interpreter loop,
 * by either looking up the relevant exception message in the module
 * administration or construction of a standard string.
 *
 * The PATcall initiates a call which contains the MAL context,
 * i.e. f(MalBlkPtr mb, MalStkPtr stk, InstrPtr pci)
 * The mb provides access to the code definitions. It is primarilly
 * used by routines intended to manipulate the code base itself, such
 * as the optimizers. The Mal stack frame pointer provides access
 * to the values maintained. The arguments passed are offsets
 * into the stack frame rather than pointers to the actual value.
 *
 * BAT parameters require some care. Ideally, a BAT should not be kept
 * around long. This would mean that each time we access a BAT it has to be
 * pinned in memory and upon leaving the function, it is unpinned.
 * This degrades performance significantly.
 * After the parameters are fixed, we can safely free the destination
 * variable and re-initialize it to nil.
 *
 */

/*
 * The type dispatching table in getArgReference can be removed if we
 * determine at compile time the address offset within a ValRecord.
 * We leave this optimization for the future, it leads to about 10%
 * improvement (100ms for 1M calls).
 *
 * Flow of control statements
 * Each assignment (function call) may be part of the initialization
 * of a barrier- block. In that case we have to test the
 * outcome of the operation and possibly skip the block altogether.
 * The latter is implemented as a linear scan for the corresponding
 * labeled statemtent. This might be optimized later.
 *
 * You can skip to a catch block by searching for the corresponding 'lab'
 * The return value should be set to pass the error automatically upon
 * reaching end of function block.
 */

/*
 * Each time we enter a barrier block, we could keep its position in the
 * interpreter stack frame. It forms the starting point to issue a redo.
 * Unfortunately, this does not easily work in the presence of optimizers, which
 * may change the order/block structure. Therefore, we simple have to search
 * the beginning or ensure that during chkProgram the barrier/redo/leave/catch
 * jumps are re-established.
 *
 * Exception handling
 * Calling a built-in or user-defined routine may lead to an error or a
 * cached status message to be dealt with in MAL.
 * To improve error handling in MAL, an exception handling
 * scheme based on @sc{catch}-@sc{exit} blocks. The @sc{catch}
 * statement identifies a (string-valued) variable, which carries the
 * exception message from
 * the originally failed routine or @sc{raise} exception assignment.
 * During normal processing @sc{catch}-@sc{exit} blocks are simply skipped.
 * Upon receiving an exception status from a function call, we set the
 * exception variable and skip to the first associated @sc{catch}-@sc{exit}
 * block.
 * MAL interpretation then continues until it reaches the end of the block.
 * If no exception variable was defined, we should abandon the function
 * alltogether searching for a catch block at a higher layer.
 *
 * For the time being we have ignored cascaded/stacked exceptions.
 * The policy is to pass the first recognized exception to a context
 * in which it can be handled.
 *
 * Exceptions raised within a linked-in function requires some care.
 * First, the called procedure does not know anything about the MAL
 * interpreter context. Thus, we need to return all relevant information
 * upon leaving the linked library routine.
 *
 * Second, exceptional cases can be handled deeply in the recursion, where they
 * may also be handled, i.e. by issueing an GDKerror message. The upper layers
 * merely receive a negative integer value to indicate occurrence of an
 * error somewhere in the calling sequence.
 * We then have to also look into GDKerrbuf to see if there was
 * an error raised deeply inside the system.
 *
 * The policy is to require all C-functions to return a string-pointer.
 * Upon a successfull call, it is a NULL string. Otherwise it contains an
 * encoding of the exceptional state encountered. This message
 * starts with the exception identifer, followed by contextual details.
 */
str catchKernelException(Client cntxt, str ret)
{
	str z;
	char *errbuf = GDKerrbuf;
	(void) cntxt;
	if (errbuf && errbuf[0]) {
		if (ret != MAL_SUCCEED) {
			z = (char*)GDKmalloc(strlen(ret) + strlen(errbuf) + 2);
			if (z) {
				strcpy(z, ret);
				if (z[strlen(z) - 1] != '\n') strcat(z, "\n");
				strcat(z, errbuf);
			} else // when malloc fails, leave it somewhere
				fprintf(stderr,"!catchKernelException:%s\n",ret);
		} else {
			/* trap hidden (GDK) exception */
			z = (char*)GDKmalloc(strlen("GDKerror:") + strlen(errbuf) + 2);
			if (z)
				sprintf(z, "GDKerror:%s", errbuf);
			else
				fprintf(stderr,"!catchKernelException:GDKerror:%s\n",errbuf);
		}
		/* did we eat the error away of not */
		if (z)
			errbuf[0] = '\0';
	} else
		z = ret;
	return z;
}

/*
 * Garbage collection
 * Garbage collection is relatively straightforward, because most values are
 * retained on the stackframe of an interpreter call. However, two storage
 * types and possibly user-defined type garbage collector definitions
 * require attention: BATs and strings.
 *
 * A key issue is to deal with temporary BATs in an efficient way.
 * References to bats in the buffer pool may cause dangling references
 * at the language level. This appears as soons as your share
 * a reference and delete the BAT from one angle. If not carefull, the
 * dangling pointer may subsequently be associated with another BAT
 *
 * All string values are private to the VALrecord, which means they
 * have to be freed explicitly before a MAL function returns.
 * The first step is to always safe the destination variable
 * before a function call is made.
 */
void garbageElement(Client cntxt, ValPtr v)
{
	(void) cntxt;
	if (v->vtype == TYPE_str) {
		if (v->val.sval) {
			GDKfree(v->val.sval);
			v->val.sval = NULL;
		}
		v->len = 0;
	} else if (v->vtype == TYPE_bat) {
		/*
		 * All operations are responsible to properly set the
		 * reference count of the BATs being produced or destroyed.
		 * The libraries should not leave the
		 * physical reference count being set. This is only
		 * allowed during the execution of a GDK operation.
		 * All references should be logical.
		 */
		bat bid = v->val.bval;
		/* printf("garbage collecting: %d lrefs=%d refs=%d\n",
		   bid, BBP_lrefs(bid),BBP_refs(bid));*/
		v->val.bval = bat_nil;
		if (bid == bat_nil)
			return;
		if (!BBP_lrefs(bid))
			return;
		BBPrelease(bid);
	} else if (0 < v->vtype && v->vtype < MAXATOMS && ATOMextern(v->vtype)) {
		if (v->val.pval)
			GDKfree(v->val.pval);
		v->val.pval = 0;
		v->len = 0;
	}
}

/*
 * Before we return from the interpreter, we should free all
 * dynamically allocated objects and adjust the BAT reference counts.
 * Early experience shows that for small stack frames the overhead
 * is about 200 ms for a 1M function call loop (tst400e). This means that
 * for the time being we do not introduce more complex garbage
 * administration code.
 *
 * Also note that for top-level stack frames (no environment available),
 * we should retain the value stack because it acts as a global variables.
 * This situation is indicated by the 'global' in the stack frame.
 * Upon termination of the session, the stack should be cleared.
 * Beware that variables may be know polymorphic, their actual
 * type should be saved for variables that recide on a global
 * stack frame.
 */
void garbageCollector(Client cntxt, MalBlkPtr mb, MalStkPtr stk, int flag)
{
	int k;
	ValPtr v;

#ifdef STACKTRACE
	if (cntxt) {
		mnstr_printf(cntxt->fdout, "#--->stack before garbage collector\n");
		printStack(cntxt->fdout, mb, stk, 0);
	}
#endif
	(void) flag;
	for (k = 0; k < mb->vtop; k++) {
	//	if (isVarCleanup(mb, k) ){
			garbageElement(cntxt, v = &stk->stk[k]);
			v->vtype = TYPE_int;
			v->val.ival = int_nil;
	//	}
	}
#ifdef STACKTRACE
	if (cntxt) {
		mnstr_printf(cntxt->fdout, "#-->stack after garbage collector\n");
		printStack(cntxt->fdout, mb, stk, 0);
	}
#else
	(void)cntxt;
#endif
}<|MERGE_RESOLUTION|>--- conflicted
+++ resolved
@@ -842,14 +842,6 @@
 					if (isaBatType(getArgType(mb, pci, i))) {
 						bat bid = stk->stk[a].val.bval;
 
-<<<<<<< HEAD
-						if (i < pci->retc && backup[i].val.bval != bat_nil) {
-							bat bx = backup[i].val.bval;
-							backup[i].val.bval = bat_nil;
-							BBPrelease(bx);
-						}
-=======
->>>>>>> fe0244fc
 						if (garbage[i] >= 0) {
 							PARDEBUG mnstr_printf(GDKstdout, "#GC pc=%d bid=%d %s done\n", stkpc, bid, getVarName(mb, garbage[i]));
 							bid = stk->stk[garbage[i]].val.bval;
