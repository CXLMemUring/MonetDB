--- conflicted
+++ resolved
@@ -229,17 +229,11 @@
 	if( b == NULL)
 		return 0;
 	space += BATcount(b) * b->T->width;
-<<<<<<< HEAD
 	if( space){
 		if( b->T->vheap) space += heapinfo(b->T->vheap, abs(b->batCacheid)); 
-		if( b->T) space += hashinfo(b->T->hash, abs(b->batCacheid)); 
+		space += hashinfo(b->T->hash, abs(b->batCacheid)); 
 		space += IMPSimprintsize(b);
 	}
-=======
-	if( b->T->vheap) space += heapinfo(b->T->vheap, abs(b->batCacheid)); 
-	space += hashinfo(b->T->hash, abs(b->batCacheid)); 
-	space += IMPSimprintsize(b);
->>>>>>> 57556453
 	return space;
 }
 
