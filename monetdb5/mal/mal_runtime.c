--- conflicted
+++ resolved
@@ -102,11 +102,7 @@
 runtimeTiming(Client cntxt, MalBlkPtr mb, MalStkPtr stk, InstrPtr pci, int tid, MT_Lock *lock, RuntimeProfile prof)
 {
 	str line;
-<<<<<<< HEAD
-	if (cntxt->flags && stk->cmd != 't' && stk->cmd != 'C') {
-=======
-	if( cntxt->flags && stk->cmd != '\0' && stk->cmd != 't' && stk->cmd != 'C'){
->>>>>>> 35cf7a99
+	if (cntxt->flags && stk->cmd != '\0' && stk->cmd != 't' && stk->cmd != 'C') {
 		if (lock)
 			MT_lock_set(&*lock, "timing");
 		mnstr_printf(cntxt->fdout, "= ");    /* single column rendering */
