--- conflicted
+++ resolved
@@ -1455,11 +1455,7 @@
 			@:DFLOWscheduler_body( DFLOWeligible(flow,fs,i,p,pc) && (*flow->stk->admit)(flow->cntxt, flow->mb, flow->stk, p) )@
 		}
 @= DFLOWscheduler_body
-<<<<<<< HEAD
 		/* first try to find an instructions that use the released target */
-=======
-		/* first try to find all instructions that use any of the released targets */
->>>>>>> c5ec36ef
 		candidates = 0;
 		if ( last)
 		for(i = pc; i < lookahead ; i++)
