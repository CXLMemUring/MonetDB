--- conflicted
+++ resolved
@@ -613,42 +613,7 @@
 	}
 	MT_lock_unset(&mal_contextLock);
 	return 0;
-<<<<<<< HEAD
-}
-
-void
-MCprintinfo(void)
-{
-	int nrun = 0, nfinish = 0, nblock = 0;
-
-	MT_lock_set(&mal_contextLock);
-	for (Client c = mal_clients; c < mal_clients + MAL_MAXCLIENTS; c++) {
-		switch (c->mode) {
-		case RUNCLIENT:
-			/* running */
-			nrun++;
-			if (c->idle)
-				printf("client %d, user %s, using %"PRIu64" bytes of transient space, idle since %s", c->idx, c->username, (uint64_t) ATOMIC_GET(&c->qryctx.datasize), ctime(&c->idle));
-			else
-				printf("client %d, user %s, using %"PRIu64" bytes of transient space\n", c->idx, c->username, (uint64_t) ATOMIC_GET(&c->qryctx.datasize));
-			break;
-		case FINISHCLIENT:
-			/* finishing */
-			nfinish++;
-			break;
-		case BLOCKCLIENT:
-			/* blocked */
-			nblock++;
-			break;
-		case FREECLIENT:
-			break;
-		}
-	}
-	MT_lock_unset(&mal_contextLock);
-	printf("%d active clients, %d finishing clients, %d blocked clients\n",
-		   nrun, nfinish, nblock);
-}
-
+}
 
 void
 MCsetClientInfo(Client c, const char *property, const char *value)
@@ -700,6 +665,4 @@
 		default:
 			break;
 	}
-=======
->>>>>>> 455278e4
 }