--- conflicted
+++ resolved
@@ -576,21 +576,12 @@
 
 	Client cntxt = mal_clients;
 
-<<<<<<< HEAD
-	for(cntxt = mal_clients;  cntxt<mal_clients+MAL_MAXCLIENTS; cntxt++)
-=======
 	MT_lock_set(&mal_contextLock);
 	for(cntxt = mal_clients;  cntxt<mal_clients+MAL_MAXCLIENTS; cntxt++) {
->>>>>>> 4721934d
 		if( cntxt->idle == 0 && cntxt->mode == RUNCLIENT){
 			if(cntxt->memorylimit){
 				claim += cntxt->memorylimit;
 				active ++;
-<<<<<<< HEAD
-			} else
-				return GDK_mem_maxsize;
-		}
-=======
 			} else {
 				MT_lock_unset(&mal_contextLock);
 				return GDK_mem_maxsize;
@@ -598,7 +589,6 @@
 		}
 	}
 	MT_lock_unset(&mal_contextLock);
->>>>>>> 4721934d
 	if(active == 0 ||  claim  * LL_CONSTANT(1048576) >= GDK_mem_maxsize)
 		return GDK_mem_maxsize;
 	return claim * LL_CONSTANT(1048576);
