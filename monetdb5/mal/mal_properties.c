--- conflicted
+++ resolved
@@ -302,13 +302,8 @@
 		if (strcmp(properties[i], name) == 0)
 			return i;
 	}
-<<<<<<< HEAD
 	MT_lock_set(&mal_contextLock, "propertyIndex");
-	/* small change its allready added */
-=======
-	mal_set_lock(mal_contextLock,"propertyIndex");
 	/* small change its already added */
->>>>>>> 9eb7af65
 	for (i=0; i<nr_properties; i++) {
 		if (strcmp(properties[i], name) == 0) {
 			MT_lock_unset(&mal_contextLock, "propertyIndex");
