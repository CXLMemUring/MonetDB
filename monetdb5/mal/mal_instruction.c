/*
 * This Source Code Form is subject to the terms of the Mozilla Public
 * License, v. 2.0.  If a copy of the MPL was not distributed with this
 * file, You can obtain one at http://mozilla.org/MPL/2.0/.
 *
 * Copyright 1997 - July 2008 CWI, August 2008 - 2017 MonetDB B.V.
 */

/*
 * (author)  Author M. Kersten
 * For documentation see website
 */
#include "monetdb_config.h"
#include "mal_instruction.h"
#include "mal_function.h"		/* for getPC() */
#include "mal_utils.h"
#include "mal_exception.h"

Symbol
newSymbol(str nme, int kind)
{
	Symbol cur;

	if (nme == NULL) {
		GDKerror("newSymbol:unexpected name (=null)\n");
		return NULL;
	}
	cur = (Symbol) GDKzalloc(sizeof(SymRecord));
	if (cur == NULL)
		return NULL;
	cur->name = putName(nme);
	cur->kind = kind;
	cur->peer = NULL;
	cur->def = newMalBlk(kind == FUNCTIONsymbol? STMT_INCREMENT : 2);
	if (cur->def == NULL){
		GDKfree(cur);
		return NULL;
	}
	return cur;
}

void
freeSymbol(Symbol s)
{
	if (s == NULL)
		return;
	if (s->def) {
		freeMalBlk(s->def);
		s->def = NULL;
	}
	GDKfree(s);
}

void
freeSymbolList(Symbol s)
{
	Symbol t = s;

	while (s) {
		t = s->peer;
		s->peer = NULL;
		freeSymbol(s);
		s = t;
	}
}

int
newMalBlkStmt(MalBlkPtr mb, int maxstmts)
{
	InstrPtr *p;

	p = (InstrPtr *) GDKzalloc(sizeof(InstrPtr) * maxstmts);
	if (p == NULL) {
		return -1;
	}
	mb->stmt = p;
	mb->stop = 0;
	mb->ssize = maxstmts;
	return 0;
}

MalBlkPtr
newMalBlk(int elements)
{
	MalBlkPtr mb;
<<<<<<< HEAD
	VarRecord *v;

	mb = (MalBlkPtr) GDKmalloc(sizeof(MalBlkRecord));
	if (mb == NULL) {
		GDKerror("newMalBlk:" MAL_MALLOC_FAIL);
=======
	VarPtr *v;

	/* each MAL instruction implies at least on variable */
	// TODO: this check/assignment makes little sense
	/*
	if (maxvars < maxstmts)
		maxvars = maxvars;
	*/
	v = (VarPtr *) GDKzalloc(sizeof(VarPtr) * maxvars);
	if (v == NULL) {
		return NULL;
	}
	mb = (MalBlkPtr) GDKmalloc(sizeof(MalBlkRecord));
	if (mb == NULL) {
		GDKfree(v);
>>>>>>> 46abb699
		return NULL;
	}

	/* each MAL instruction implies at least on variable 
 	 * we reserve some extra for constants */
	v = (VarRecord *) GDKzalloc(sizeof(VarRecord) * (elements + 8) );
	if (v == NULL) {
		GDKfree(mb);
		GDKerror("newMalBlk:" MAL_MALLOC_FAIL);
		return NULL;
	}
	mb->var = v;
	mb->vtop = 0;
	mb->vid = 0;
	mb->vsize = elements;
	mb->help = NULL;
	mb->binding[0] = 0;
	mb->tag = 0;
	mb->errors = 0;
	mb->alternative = NULL;
	mb->history = NULL;
	mb->keephistory = 0;
	mb->maxarg = MAXARG;		/* the minimum for each instruction */
	mb->typefixed = 0;
	mb->flowfixed = 0;
	mb->inlineProp = 0;
	mb->unsafeProp = 0;
	mb->sealedProp = 0;
	mb->replica = NULL;
	mb->trap = 0;
	mb->runtime = 0;
	mb->calls = 0;
	mb->optimize = 0;
	mb->stmt = NULL;
	mb->activeClients = 1;
	if (newMalBlkStmt(mb, elements) < 0) {
		GDKfree(mb->var);
		GDKfree(mb->stmt);
		GDKfree(mb);
		return NULL;
	}
	return mb;
}

/* We only grow until the MAL block can be used */
static int growBlk(int elm)
{
	int steps =1 ;
	int old = elm;

	while( old / 2 > 1){
		old /= 2;
		steps++;
	}
	return elm + steps * STMT_INCREMENT;
}

int
resizeMalBlk(MalBlkPtr mb, int elements)
{
	int i;
	void *tmp;

<<<<<<< HEAD
	assert(mb->vsize >= mb->ssize);
	if( elements > mb->ssize){
		InstrPtr *ostmt = mb->stmt;
		mb->stmt = (InstrPtr *) GDKrealloc(mb->stmt, elements * sizeof(InstrPtr));
		if ( mb->stmt ){
			for ( i = mb->ssize; i < elements; i++)
				mb->stmt[i] = 0;
			mb->ssize = elements;
		} else {
			mb->stmt = ostmt;	/* reinstate old pointer */
			mb->errors++;
			showException(GDKout, MAL, "resizeMalBlk", "out of memory (requested: "LLFMT" bytes)", (lng) elements * sizeof(InstrPtr));
			return -1;
		}
	}


	if( elements > mb->vsize){
		VarRecord *ovar = mb->var;
		mb->var = (VarRecord*) GDKrealloc(mb->var, elements * sizeof (VarRecord));
		if ( mb->var ){
			memset( ((char*) mb->var) + sizeof(VarRecord) * mb->vsize, 0, (elements - mb->vsize) * sizeof(VarRecord));
			mb->vsize = elements;
		} else{
			mb->var = ovar;
			mb->errors++;
			showException(GDKout, MAL, "resizeMalBlk", "out of memory (requested: "LLFMT" bytes)", (lng) elements * sizeof(InstrPtr));
			return -1;
		}
	}
	return 0;
=======
	if ( maxvar < maxstmt)
		maxvar = maxstmt;
	if ( mb->ssize > maxstmt && mb->vsize > maxvar)
		return;

	tmp = GDKrealloc(mb->stmt, maxstmt * sizeof(InstrPtr));
	if (tmp == NULL)
		goto wrapup;
	mb->stmt = tmp;
	for ( i = mb->ssize; i < maxstmt; i++)
		mb->stmt[i] = 0;
	mb->ssize = maxstmt;

	tmp = GDKrealloc(mb->var, maxvar * sizeof (VarPtr));
	if (tmp == NULL)
		goto wrapup;
	mb->var = tmp;
	for( i = mb->vsize; i < maxvar; i++)
		mb->var[i] = 0;
	mb->vsize = maxvar;
	return;
wrapup:
	mb->errors++;
>>>>>>> 46abb699
}
/* The resetMalBlk code removes instructions, but without freeing the
 * space. This way the structure is prepared for re-use */
void
resetMalBlk(MalBlkPtr mb, int stop)
{
	int i;

	for(i=0; i<stop; i++) 
		mb->stmt[i] ->typechk = TYPE_UNKNOWN;
	mb->stop = stop;
}

/* The freeMalBlk code is quite defensive. It is used to localize an
 * illegal re-use of a MAL blk. */
void
freeMalBlk(MalBlkPtr mb)
{
	int i;

	for (i = 0; i < mb->ssize; i++)
		if (mb->stmt[i]) {
			freeInstruction(mb->stmt[i]);
			mb->stmt[i] = NULL;
		}
	mb->stop = 0;
	for(i=0; i< mb->vtop; i++)
		VALclear(&getVarConstant(mb,i));
	mb->vtop = 0;
	mb->vid = 0;
	GDKfree(mb->stmt);
	mb->stmt = 0;
	GDKfree(mb->var);
	mb->var = 0;

	if (mb->history)
		freeMalBlk(mb->history);
	mb->binding[0] = 0;
	mb->tag = 0;
	if (mb->help)
		GDKfree(mb->help);
	mb->help = 0;
	mb->inlineProp = 0;
	mb->unsafeProp = 0;
	mb->sealedProp = 0;
	GDKfree(mb);
}

/* The routine below should assure that all referenced structures are
 * private. The copying is memory conservative. */
MalBlkPtr
copyMalBlk(MalBlkPtr old)
{
	MalBlkPtr mb;
	int i;

	mb = (MalBlkPtr) GDKzalloc(sizeof(MalBlkRecord));
	if (mb == NULL) {
<<<<<<< HEAD
		GDKerror("copyMalBlk:" MAL_MALLOC_FAIL);
=======
>>>>>>> 46abb699
		return NULL;
	}
	mb->alternative = old->alternative;
	mb->history = NULL;
	mb->keephistory = old->keephistory;

	mb->var = (VarRecord *) GDKzalloc(sizeof(VarRecord) * old->vsize);
	if (mb->var == NULL) {
		GDKfree(mb);
<<<<<<< HEAD
		GDKerror("copyMalBlk:" MAL_MALLOC_FAIL);
=======
>>>>>>> 46abb699
		return NULL;
	}

	mb->activeClients = 1;
	mb->vsize = old->vsize;
	mb->vtop = old->vtop;
	mb->vid = old->vid;

	// copy all variable records
	for (i = 0; i < old->vtop; i++) {
		mb->var[i]=  old->var[i];
		if (!VALcopy(&(mb->var[i].value), &(old->var[i].value))) {
			while (--i >= 0)
				VALclear(&mb->var[i].value);
			GDKfree(mb->var);
			GDKfree(mb);
			GDKerror("copyMalBlk:" MAL_MALLOC_FAIL);
			return NULL;
		}
	}

	mb->stmt = (InstrPtr *) GDKzalloc(sizeof(InstrPtr) * old->ssize);

	if (mb->stmt == NULL) {
		for (i = 0; i < old->vtop; i++)
			VALclear(&mb->var[i].value);
		GDKfree(mb->var);
		GDKfree(mb);
<<<<<<< HEAD
		GDKerror("copyMalBlk:" MAL_MALLOC_FAIL);
=======
>>>>>>> 46abb699
		return NULL;
	}

	mb->stop = old->stop;
	mb->ssize = old->ssize;
	assert(old->stop < old->ssize);
	for (i = 0; i < old->stop; i++) {
		mb->stmt[i] = copyInstruction(old->stmt[i]);
		if(!mb->stmt[i]) {
			while (--i >= 0)
				freeInstruction(mb->stmt[i]);
			for (i = 0; i < old->vtop; i++)
				VALclear(&mb->var[i].value);
			GDKfree(mb->var);
			GDKfree(mb->stmt);
			GDKfree(mb);
			GDKerror("copyMalBlk:" MAL_MALLOC_FAIL);
			return NULL;
		}
	}
	mb->help = old->help ? GDKstrdup(old->help) : NULL;
	if (old->help && !mb->help) {
		for (i = 0; i < old->stop; i++)
			freeInstruction(mb->stmt[i]);
		for (i = 0; i < old->vtop; i++)
			VALclear(&mb->var[i].value);
		GDKfree(mb->var);
		GDKfree(mb->stmt);
		GDKfree(mb);
		GDKerror("copyMalBlk:" MAL_MALLOC_FAIL);
		return NULL;
	}
	strncpy(mb->binding,  old->binding, IDLENGTH);
	mb->errors = old->errors;
	mb->tag = old->tag;
	mb->typefixed = old->typefixed;
	mb->flowfixed = old->flowfixed;
	mb->trap = old->trap;
	mb->runtime = old->runtime;
	mb->calls = old->calls;
	mb->optimize = old->optimize;
	mb->replica = old->replica;
	mb->maxarg = old->maxarg;
	mb->inlineProp = old->inlineProp;
	mb->unsafeProp = old->unsafeProp;
	mb->sealedProp = old->sealedProp;
	return mb;
}

void
addtoMalBlkHistory(MalBlkPtr mb)
{
	MalBlkPtr cpy, h;
	if (mb->keephistory) {
		cpy = copyMalBlk(mb);
		if (cpy == NULL)
			return;				/* ignore history */
		cpy->history = NULL;
		if (mb->history == NULL)
			mb->history = cpy;
		else {
			for (h = mb; h->history; h = h->history)
				;
			h->history = cpy;
		}
	}
}

MalBlkPtr
getMalBlkHistory(MalBlkPtr mb, int idx)
{
	MalBlkPtr h = mb;
	while (h && idx-- >= 0)
		h = h->history;
	return h ? h : mb;
}


/* Before compiling a large string, it makes sense to allocate
 * approximately enough space to keep the intermediate
 * code. Otherwise, we end up with a repeated extend on the MAL block,
 * which really consumes a lot of memcpy resources. The average MAL
 * string length could been derived from the test cases. An error in
 * the estimate is more expensive than just counting the lines.
 */
int
prepareMalBlk(MalBlkPtr mb, str s)
{
	int cnt = STMT_INCREMENT;

	while (s) {
		s = strchr(s, '\n');
		if (s) {
			s++;
			cnt++;
		}
	}
	cnt = (int) (cnt * 1.1);
	return resizeMalBlk(mb, cnt);
}

/* The MAL records should be managed from a pool to
 * avoid repeated alloc/free and reduce probability of
 * memory fragmentation. (todo)
 * The complicating factor is their variable size,
 * which leads to growing records as a result of pushArguments
 * Allocation of an instruction should always succeed.
 */
InstrPtr
newInstruction(MalBlkPtr mb, str modnme, str fcnnme)
{
	InstrPtr p = NULL;

	p = GDKzalloc(MAXARG * sizeof(p->argv[0]) + offsetof(InstrRecord, argv));
	if (p == NULL) {
<<<<<<< HEAD
		/* We are facing an hard problem.
		 * The hack is to re-use an already allocated instruction.
		 * The marking of the block as containing errors should protect further actions.
		 */
		showException(GDKout, MAL, "newInstruction", MAL_MALLOC_FAIL);
		if( mb)
			mb->errors ++;
		return NULL;
=======
		p = GDKzalloc(MAXARG * sizeof(p->argv[0]) + offsetof(InstrRecord, argv));
		if (p == NULL) {
			showException(GDKout, MAL, "pushEndInstruction", MAL_MALLOC_FAIL);
			return NULL;
		}
		p->maxarg = MAXARG;
>>>>>>> 46abb699
	}
	p->maxarg = MAXARG;
	p->typechk = TYPE_UNKNOWN;
	setModuleId(p, modnme);
	setFunctionId(p, fcnnme);
	p->argc = 1;
	p->retc = 1;
	p->mitosis = -1;
	p->argv[0] = -1;			/* watch out for direct use in variable table */
	/* Flow of control instructions are always marked as an assignment
	 * with modifier */
	p->token = ASSIGNsymbol;
	return p;
}

/* Copying an instruction is space conservative. */
InstrPtr
copyInstruction(InstrPtr p)
{
<<<<<<< HEAD
	InstrPtr new = (InstrPtr) GDKmalloc(offsetof(InstrRecord, argv) + p->maxarg * sizeof(p->maxarg));
	if(new == NULL) {
		GDKerror("copyInstruction: failed to allocated space");
=======
	InstrPtr new;
	new = (InstrPtr) GDKmalloc(offsetof(InstrRecord, argv) + p->maxarg * sizeof(p->maxarg));
	if( new == NULL) {
>>>>>>> 46abb699
		return new;
	}
	oldmoveInstruction(new, p);
	return new;
}

void
clrFunction(InstrPtr p)
{
	p->token = ASSIGNsymbol;
	p->fcn = 0;
	p->blk = 0;
	p->typechk = TYPE_UNKNOWN;
	setModuleId(p, NULL);
	setFunctionId(p, NULL);
}

void
clrInstruction(InstrPtr p)
{
	clrFunction(p);
	memset((char *) p, 0, offsetof(InstrRecord, argv) + p->maxarg * sizeof(p->argv[0]));
}

void
freeInstruction(InstrPtr p)
{
	assert(p != 0);
	GDKfree(p);
}

/* Moving instructions around calls for care, because all dependent
 * information should also be updated. */
void
oldmoveInstruction(InstrPtr new, InstrPtr p)
{
	int space;

	space = offsetof(InstrRecord, argv) + p->maxarg * sizeof(p->argv[0]);
	memcpy((char *) new, (char *) p, space);
	setFunctionId(new, getFunctionId(p));
	setModuleId(new, getModuleId(p));
	new->typechk = TYPE_UNKNOWN;
}

/* Query optimizers walk their way through a MAL program block. They
 * require some primitives to move instructions around and to remove
 * superflous instructions. The removal is based on the assumption
 * that indeed the instruction belonged to the block. */
void
removeInstruction(MalBlkPtr mb, InstrPtr p)
{
	int i;

	for (i = 0; i < mb->stop - 1; i++)
		if (mb->stmt[i] == p)
			break;

	if (i == mb->stop)
		return;

	for (; i < mb->stop - 1; i++) 
		mb->stmt[i] = mb->stmt[i + 1];
	mb->stmt[i] = 0;
	mb->stop--;
	assert(i == mb->stop);

	/* move statement after stop */
	mb->stmt[i] = p;
}

void
removeInstructionBlock(MalBlkPtr mb, int pc, int cnt)
{
	int i;
	InstrPtr p;

	for (i = pc; i < pc + cnt; i++) {
		p = getInstrPtr(mb, i);
		freeInstruction(p);
	}

	for (i = pc; i < mb->stop - cnt; i++)
		mb->stmt[i] = mb->stmt[i + cnt];

	mb->stop -= cnt;
	for (; i < mb->stop; i++)
		mb->stmt[i] = 0;
}

void
moveInstruction(MalBlkPtr mb, int pc, int target)
{
	InstrPtr p;
	int i;

	p = getInstrPtr(mb, pc);
	if (pc > target) {
		for (i = pc; i > target; i--)
			mb->stmt[i] = mb->stmt[i - 1];
		mb->stmt[i] = p;
	} else {
		for (i = target; i > pc; i--)
			mb->stmt[i] = mb->stmt[i - 1];
		mb->stmt[i] = p;
	}
}

/* Beware that the first argument of a signature is reserved for the
 * function return type , which should be equal to the destination
 * variable type.
 */

int
findVariable(MalBlkPtr mb, const char *name)
{
	int i;

	if (name == NULL)
		return -1;
	for (i = mb->vtop - 1; i >= 0; i--)
		if (idcmp(name, getVarName(mb, i)) == 0)
			return i;
	return -1;
}

/* The second version of findVariable assumes you have not yet
 * allocated a private structure. This is particularly usefull during
 * parsing, because most variables are already defined. This way we
 * safe GDKmalloc/GDKfree. */
int
findVariableLength(MalBlkPtr mb, str name, int len)
{
	int i;
	int j;

	for (i = mb->vtop - 1; i >= 0; i--)
	{
			str s = mb->var[i].id;

			j = 0;
			if (s)
				for (j = 0; j < len; j++)
					if (name[j] != s[j])
						break;
			if (j == len && s && s[j] == 0)
				return i;
		}
	return -1;
}

/* Note that getType also checks for type names directly. They have
 * preference over variable names. */
malType
getType(MalBlkPtr mb, str nme)
{
	int i;

	i = findVariable(mb, nme);
	if (i < 0)
		return getAtomIndex(nme, -1, TYPE_any);
	return getVarType(mb, i);
}

str
getArgDefault(MalBlkPtr mb, InstrPtr p, int idx)
{
	ValPtr v = &getVarConstant(mb, getArg(p, idx));

	if (v->vtype == TYPE_str)
		return v->val.sval;
	return NULL;
}

/* All variables are implicitly declared upon their first assignment.
 *
 * Lexical constants require some care. They typically appear as
 * arguments in operator/function calls. To simplify program analysis
 * later on, we stick to the situation that function/operator
 * arguments are always references to by variables.
 *
 * Reserved words
 * Although MAL has been designed as a minimal language, several
 * identifiers are not eligible as variables. The encoding below is
 * geared at simple and speed. */
#if 0
int
isReserved(str nme)
{
	switch (*nme) {
	case 'A':
	case 'a':
		if (idcmp("atom", nme) == 0)
			return 1;
		break;
	case 'B':
	case 'b':
		if (idcmp("barrier", nme) == 0)
			return 1;
		break;
	case 'C':
	case 'c':
		if (idcmp("command", nme) == 0)
			return 1;
		break;
	case 'E':
	case 'e':
		if (idcmp("exit", nme) == 0)
			return 1;
		if (idcmp("end", nme) == 0)
			return 1;
		break;
	case 'F':
	case 'f':
		if (idcmp("false", nme) == 0)
			return 1;
		if (idcmp("function", nme) == 0)
			return 1;
		if (idcmp("factory", nme) == 0)
			return 1;
		break;
	case 'I':
	case 'i':
		if (idcmp("include", nme) == 0)
			return 1;
		break;
	case 'M':
	case 'm':
		if (idcmp("module", nme) == 0)
			return 1;
		if (idcmp("macro", nme) == 0)
			return 1;
		break;
	case 'O':
	case 'o':
		if (idcmp("orcam", nme) == 0)
			return 1;
		break;
	case 'P':
	case 'p':
		if (idcmp("pattern", nme) == 0)
			return 1;
		break;
	case 'T':
	case 't':
		if (idcmp("thread", nme) == 0)
			return 1;
		if (idcmp("true", nme) == 0)
			return 1;
		break;
	}
	return 0;
}
#endif

/* Beware, the symbol table structure assumes that it is relatively
 * cheap to perform a linear search to a variable or constant. */
static int
makeVarSpace(MalBlkPtr mb)
{
	if (mb->vtop >= mb->vsize) {
		VarRecord *new;
		int s = growBlk(mb->vsize);

		new = (VarRecord*) GDKrealloc(mb->var, s * sizeof(VarRecord));
		if (new == NULL) {
			// the only place to return an error signal at this stage.
			// The Client context should be passed around more deeply
			mb->errors++;
<<<<<<< HEAD
			showException(GDKout, MAL, "newMalBlk",MAL_MALLOC_FAIL);
=======
			showScriptException(GDKout, mb, 0, MAL, MAL_MALLOC_FAIL);
>>>>>>> 46abb699
			return -1;
		}
		memset( ((char*) new) + mb->vsize * sizeof(VarRecord), 0, (s- mb->vsize) * sizeof(VarRecord));
		mb->vsize = s;
		mb->var = new;
	}
	return 0;
}

/* create and initialize a variable record*/
int
newVariable(MalBlkPtr mb, const char *name, size_t len, malType type)
{
	int n;

	if( len >= IDLENGTH)
		return -1;
	if (makeVarSpace(mb)) 
		/* no space for a new variable */
		return -1;
	n = mb->vtop;
<<<<<<< HEAD
=======
	if (getVar(mb, n) == NULL){
		getVar(mb, n) = (VarPtr) GDKzalloc(sizeof(VarRecord) );
		if ( getVar(mb,n) == NULL) {
			mb->errors++;
			return -1;
		}
	}
>>>>>>> 46abb699
	if( name == 0 || len == 0)
		(void) snprintf(getVarName(mb,n), IDLENGTH,"%c%c%d", REFMARKER, TMPMARKER,mb->vid++);
	else{
		(void) strncpy( getVarName(mb,n), name,len);
		getVarName(mb,n)[len]=0;
	}

	setRowCnt(mb,n,0);
	setVarType(mb, n, type);
	clrVarFixed(mb, n);
	clrVarUsed(mb, n);
	clrVarInit(mb, n);
	clrVarDisabled(mb, n);
	clrVarUDFtype(mb, n);
	clrVarConstant(mb, n);
	clrVarCleanup(mb, n);
	mb->vtop++;
	return n;
}

/* Simplified cloning. */
int
cloneVariable(MalBlkPtr tm, MalBlkPtr mb, int x)
{
	int res;
	if (isVarConstant(mb, x))
		res = cpyConstant(tm, getVar(mb, x));
	else
		res = newVariable(tm, getVarName(mb, x), strlen(getVarName(mb,x)), getVarType(mb, x));
	if (res < 0)
		return res;
	if (isVarFixed(mb, x))
		setVarFixed(tm, res);
	if (isVarUsed(mb, x))
		setVarUsed(tm, res);
	if (isVarInit(mb, x))
		setVarInit(tm, res);
	if (isVarDisabled(mb, x))
		setVarDisabled(tm, res);
	if (isVarUDFtype(mb, x))
		setVarUDFtype(tm, res);
	if (isVarCleanup(mb, x))
		setVarCleanup(tm, res);
	getVarSTC(tm,x) = getVarSTC(mb,x);
	return res;
}

/* generate a new variable name based on a pattern with 1 %d argument*/
void
renameVariable(MalBlkPtr mb, int id, str pattern, int newid)
{
	assert(id >=0 && id <mb->vtop);
	snprintf(getVarName(mb,id),IDLENGTH,pattern,newid);
}

int
newTmpVariable(MalBlkPtr mb, malType type)
{
	return newVariable(mb,0,0,type);
}

int
newTypeVariable(MalBlkPtr mb, malType type)
{
	int n, i;
	for (i = 0; i < mb->vtop; i++)
		if (isVarTypedef(mb, i) && getVarType(mb, i) == type)
			break;

	if( i < mb->vtop )
		return i;
	n = newTmpVariable(mb, type);
	setVarTypedef(mb, n);
	return n;
}

void
clearVariable(MalBlkPtr mb, int varid)
{
	VarPtr v;

	v = getVar(mb, varid);
	if (v == 0)
		return;
	if (isVarConstant(mb, varid) || isVarDisabled(mb, varid))
		VALclear(&v->value);
	v->type = 0;
	v->constant= 0;
	v->typevar= 0;		
	v->fixedtype= 0;
	v->udftype= 0;
	v->cleanup= 0;
	v->initialized= 0;
	v->used= 0;
	v->rowcnt = 0;
	v->eolife = 0;
	v->stc = 0;
}

void
freeVariable(MalBlkPtr mb, int varid)
{
	clearVariable(mb, varid);
}

/* A special action is to reduce the variable space by removing all
 * that do not contribute.
 * All temporary variables are renamed in the process to trim the varid.
 */
void
trimMalVariables_(MalBlkPtr mb, MalStkPtr glb)
{
	int *alias, cnt = 0, i, j;
	InstrPtr q;

	alias = (int *) GDKzalloc(mb->vtop * sizeof(int));
	if (alias == NULL)
		return;					/* forget it if we run out of memory */

	/* build the alias table */
	for (i = 0; i < mb->vtop; i++) {
		if ( isVarUsed(mb,i) == 0) {
			if (glb && isVarConstant(mb, i))
				VALclear(&glb->stk[i]);
			freeVariable(mb, i);
			continue;
		}
        if (i > cnt) {
            /* remap temporary variables */
            VarRecord t = mb->var[cnt];
            mb->var[cnt] = mb->var[i];
            mb->var[i] = t;
        }

		/* valgrind finds a leak when we move these variable record
		 * pointers around. */
		alias[i] = cnt;
		if (glb && i != cnt) {
			glb->stk[cnt] = glb->stk[i];
			VALempty(&glb->stk[i]);
		}
		cnt++;
	}
#ifdef DEBUG_REDUCE
	fprintf(stderr, "Variable reduction %d -> %d\n", mb->vtop, cnt);
	for (i = 0; i < mb->vtop; i++)
		fprintf(stderr, "map %d->%d\n", i, alias[i]);
#endif

	/* remap all variable references to their new position. */
	if (cnt < mb->vtop) {
		for (i = 0; i < mb->stop; i++) {
			q = getInstrPtr(mb, i);
			for (j = 0; j < q->argc; j++)
				getArg(q, j) = alias[getArg(q, j)];
		}
	}
	/* rename the temporary variable */
	mb->vid = 0;
	for( i =0; i< cnt; i++)
	if( isTmpVar(mb,i))
        (void) snprintf(mb->var[i].id, IDLENGTH,"%c%c%d", REFMARKER, TMPMARKER,mb->vid++);
	
#ifdef DEBUG_REDUCE
	fprintf(stderr, "After reduction \n");
	fprintFunction(stderr, mb, 0, 0);
#endif
	GDKfree(alias);
	mb->vtop = cnt;
}

void
trimMalVariables(MalBlkPtr mb, MalStkPtr stk)
{
	int i, j;
	InstrPtr q;

	/* reset the use bit */
	for (i = 0; i < mb->vtop; i++) 
		clrVarUsed(mb,i);
	/* build the use table */
	for (i = 0; i < mb->stop; i++) {
		q = getInstrPtr(mb, i);

		for (j = 0; j < q->argc; j++)
			setVarUsed(mb,getArg(q,j));
	}
	trimMalVariables_(mb, stk);
}

/* MAL constants
 * Constants are stored in the symbol table and referenced by a
 * variable identifier. This means that per MAL instruction, we may
 * end up with MAXARG entries in the symbol table. This may lead to
 * long searches for variables. An optimization strategy deployed in
 * the current implementation is to look around for a similar
 * (constant) definition and to reuse its identifier. This avoids an
 * exploding symbol table with a lot of temporary variables (as in
 * tst400cHuge)
 *
 * But then the question becomes how far to search? Searching through
 * all variables is only useful when the list remains short or when
 * the constant-variable-name is easily derivable from its literal
 * value and a hash-based index leads you quickly to it.
 *
 * For the time being, we use a MAL system parameter, MAL_VAR_WINDOW,
 * to indicate the number of symbol table entries to consider. Setting
 * it to >= MAXARG will at least capture repeated use of a constant
 * within a single function call or repeated use within a small block
 * of code.
 *
 * The final step is to prepare a GDK value record, from which the
 * internal representation can be obtained during MAL interpretation.
 *
 * The constant values are linked together to improve searching
 * them. This start of the constant list is kept in the MalBlk.
 *
 * Conversion of a constant to another type is limited to well-known
 * coercion rules. Errors are reported and the nil value is set. */

/* Converts the constant in vr to the MAL type type.  Conversion is
 * done in the vr struct. */
str
convertConstant(int type, ValPtr vr)
{
	if( type > GDKatomcnt )
		throw(SYNTAX, "convertConstant", "type index out of bound");
	if (vr->vtype == type)
		return MAL_SUCCEED;
	if (vr->vtype == TYPE_str) {
		int ll = 0;
		ptr d = NULL;
		char *s = vr->val.sval;

		if (ATOMfromstr(type, &d, &ll, vr->val.sval) < 0 || d == NULL) {
			VALinit(vr, type, ATOMnilptr(type));
			throw(SYNTAX, "convertConstant", "parse error in '%s'", s);
		}
		if (strncmp(vr->val.sval, "nil", 3) != 0 && ATOMcmp(type, d, ATOMnilptr(type)) == 0) {
			GDKfree(d);
			VALinit(vr, type, ATOMnilptr(type));
			throw(SYNTAX, "convertConstant", "parse error in '%s'", s);
		}
		VALset(vr, type, d);
		if (ATOMextern(type) == 0)
			GDKfree(d);
		if (vr->vtype != type)
			throw(SYNTAX, "convertConstant", "coercion failed in '%s'", s);
	}

	if (type == TYPE_bat || isaBatType(type)) {
		/* BAT variables can only be set to nil */
		vr->vtype = type;
		vr->val.bval = bat_nil;
		return MAL_SUCCEED;
	}
	switch (ATOMstorage(type)) {
	case TYPE_any:
		/* In case *DEBUG*_MAL_INSTR is not defined and assertions are
		 * disabled, this will fall-through to the type cases below,
		 * rather than triggering an exception.
		 * Is this correct/intended like this??
		 */
#ifdef DEBUG_MAL_INSTR
		throw(SYNTAX, "convertConstant", "missing type");
#else
		assert(0);
#endif
	case TYPE_bit:
	case TYPE_bte:
	case TYPE_sht:
	case TYPE_int:
	case TYPE_void:
	case TYPE_oid:
	case TYPE_flt:
	case TYPE_dbl:
	case TYPE_lng:
#ifdef HAVE_HGE
	case TYPE_hge:
#endif
		if (VALconvert(type, vr) == NULL)
			throw(SYNTAX, "convertConstant", "coercion failed");
		return MAL_SUCCEED;
	case TYPE_str:
	{
		str w = 0;
		if (vr->vtype == TYPE_void || ATOMcmp(vr->vtype, ATOMnilptr(vr->vtype), VALptr(vr)) == 0) {
			vr->vtype = type;
			vr->val.sval = GDKstrdup(str_nil);
			vr->len = (int) strlen(vr->val.sval);
			return MAL_SUCCEED;
		}
		ATOMformat(vr->vtype, VALptr(vr), &w);
		assert(w != NULL);
		vr->vtype = TYPE_str;
		vr->len = (int) strlen(w);
		vr->val.sval = w;
		/* VALset(vr, type, w); does not use TYPE-str */
		if (vr->vtype != type)
			throw(SYNTAX, "convertConstant", "coercion failed");
		return MAL_SUCCEED;
	}

	case TYPE_bat:
		/* BAT variables can only be set to nil */
		vr->vtype = type;
		vr->val.bval = bat_nil;
		return MAL_SUCCEED;
	case TYPE_ptr:
		/* all coercions should be avoided to protect against memory probing */
		if (vr->vtype == TYPE_void) {
			vr->vtype = type;
			vr->val.pval = 0;
			return MAL_SUCCEED;
		}
		/*
		   if (ATOMcmp(vr->vtype, ATOMnilptr(vr->vtype), VALptr(vr)) == 0) {
		   vr->vtype = type;
		   vr->val.pval = 0;
		   return MAL_SUCCEED;
		   }
		   if (vr->vtype == TYPE_int) {
		   char buf[BUFSIZ];
		   int ll = 0;
		   ptr d = NULL;

		   snprintf(buf, BUFSIZ, "%d", vr->val.ival);
		   (*BATatoms[type].atomFromStr) (buf, &ll, &d);
		   if( d==0 ){
		   VALinit(vr, type, ATOMnilptr(type));
		   throw(SYNTAX, "convertConstant", "conversion error");
		   }
		   VALset(vr, type, d);
		   if (ATOMextern(type) == 0 )
		   GDKfree(d);
		   }
		 */
		if (vr->vtype != type)
			throw(SYNTAX, "convertConstant", "pointer conversion error");
		return MAL_SUCCEED;
		/* Extended types are always represented as string literals
		 * and converted to the internal storage structure. Beware
		 * that the typeFromStr routines generate storage space for
		 * the new value. This should be garbage collected at the
		 * end. */
	default:{
		int ll = 0;
		ptr d = NULL;

		if (isaBatType(type)) {
			if (VALinit(vr, TYPE_bat, ATOMnilptr(TYPE_bat)) == NULL)
				throw(MAL, "convertConstant", MAL_MALLOC_FAIL);
			break;
		}
		/* see if an atomFromStr() function is available */
		if (BATatoms[type].atomFromStr == 0)
			throw(SYNTAX, "convertConstant", "no conversion operator defined");

		/* if the value we're converting from is nil, the to
		 * convert to value will also be nil */
		if (ATOMcmp(vr->vtype, ATOMnilptr(vr->vtype), VALptr(vr)) == 0) {
			if (VALinit(vr, type, ATOMnilptr(type)) == NULL)
				throw(MAL, "convertConstant", MAL_MALLOC_FAIL);
			break;
		}

		/* if what we're converting from is not a string */
		if (vr->vtype != TYPE_str) {
			/* an extern type */
			str w = 0;

			/* dump the non-string atom as string in w */
			ATOMformat(vr->vtype, VALptr(vr), &w);
			/* and try to parse it from string as the desired type */
			if (ATOMfromstr(type, &d, &ll, w) < 0 || d == 0) {
				VALinit(vr, type, ATOMnilptr(type));
				GDKfree(w);
				throw(SYNTAX, "convertConstant", "conversion error");
			}
			memset((char *) vr, 0, sizeof(*vr));
			VALset(vr, type, d);
			if (ATOMextern(type) == 0)
				GDKfree(d);
			GDKfree(w);
		} else {				/* what we're converting from is a string */
			if (ATOMfromstr(type, &d, &ll, vr->val.sval) < 0 || d == NULL) {
				VALinit(vr, type, ATOMnilptr(type));
				throw(SYNTAX, "convertConstant", "conversion error");
			}
			VALset(vr, type, d);
			if (ATOMextern(type) == 0)
				GDKfree(d);
		}
	}
	}
	if (vr->vtype != type)
		throw(SYNTAX, "convertConstant", "conversion error");
	return MAL_SUCCEED;
}

int
fndConstant(MalBlkPtr mb, const ValRecord *cst, int depth)
{
	int i, k;
	const void *p;

	/* pointers never match */
	if (ATOMstorage(cst->vtype) == TYPE_ptr)
		return -1;

	p = VALptr(cst);
	k = mb->vtop - depth;
	if (k < 0)
		k = 0;
	for (i=k; i < mb->vtop - 1; i++) 
	if (getVar(mb,i) && isVarConstant(mb,i)){
		VarPtr v = getVar(mb, i);
		if (v && v->type == cst->vtype && ATOMcmp(cst->vtype, VALptr(&v->value), p) == 0)
			return i;
	}
	return -1;
}

int
cpyConstant(MalBlkPtr mb, VarPtr vr)
{
	int i;
	ValRecord cst;

	if (VALcopy(&cst, &vr->value) == NULL)
		return -1;

	i = defConstant(mb, vr->type, &cst);
	return i;
}

int
defConstant(MalBlkPtr mb, int type, ValPtr cst)
{
	int k;
	str msg;

	if (isaBatType(type) && cst->vtype == TYPE_void) {
		cst->vtype = TYPE_bat;
		cst->val.bval = bat_nil;
	} else if (cst->vtype != type && !isaBatType(type) && !isPolyType(type)) {
		ValRecord vr = *cst;
		int otype = cst->vtype;
		assert(type != TYPE_any);	/* help Coverity */
		msg = convertConstant(type, cst);
		if (msg) {
			str ft, tt;

			/* free old value */
			ft = getTypeName(otype);
			tt = getTypeName(type);
			showException(GDKout, SYNTAX, "defConstant", "constant coercion error from %s to %s", ft, tt);
			GDKfree(ft);
			GDKfree(tt);
			mb->errors++;
			freeException(msg);
		} else {
			assert(cst->vtype == type);
		}
		VALclear(&vr);
	}
	k = fndConstant(mb, cst, MAL_VAR_WINDOW);
	if (k >= 0) {
		/* protect against leaks coming from constant reuse */
		if (ATOMextern(type) && cst->val.pval)
			VALclear(cst);
		return k;
	}
	k = newTmpVariable(mb, type);
	setVarConstant(mb, k);
	setVarFixed(mb, k);
	if (type >= 0 && type < GDKatomcnt && ATOMextern(type))
		setVarCleanup(mb, k);
	else
		clrVarCleanup(mb, k);
	VALcopy( &getVarConstant(mb, k),cst);
	if (ATOMextern(cst->vtype) && cst->val.pval)
		VALclear(cst);
	return k;
}

/* Argument handling
 * The number of arguments for procedures is currently
 * limited. Furthermore, we should assure that no variable is
 * referenced before being assigned. Failure to obey should mark the
 * instruction as type-error. */
InstrPtr
pushArgument(MalBlkPtr mb, InstrPtr p, int varid)
{
	if (p == NULL)
		return NULL;
	if (varid < 0) {
		/* leave everything as is in this exceptional programming error */
		showException(GDKout,MAL,"pushArgument","improper variable id");
		mb->errors ++;
		return p;
	}

	if (p->argc + 1 == p->maxarg) {
		int i = 0;
		int space = p->maxarg * sizeof(p->argv[0]) + offsetof(InstrRecord, argv);
		InstrPtr pn = (InstrPtr) GDKrealloc(p,space + MAXARG * sizeof(p->argv[0]));

		if (pn == NULL) {
			/* In the exceptional case we can not allocate more space
			 * then we show an exception, mark the block as erroneous
			 * and leave the instruction as is.
			*/
			mb->errors ++;
			showException(GDKout,MAL,"pushArgument",MAL_MALLOC_FAIL);
			return p;
		}
		memset( ((char*)pn) + space, 0, MAXARG * sizeof(pn->argv[0]));
		pn->maxarg += MAXARG;

		/* if the instruction is already stored in the MAL block
		 * it should be replaced by an extended version.
		 */
		if( p != pn)
			for (i = mb->stop - 1; i >= 0; i--)
				if (mb->stmt[i] == p) {
					mb->stmt[i] =  pn;
					break;
				}

		p = pn;
		/* we have to keep track on the maximal arguments/block
		 * because it is needed by the interpreter */
		if (mb->maxarg < pn->maxarg)
			mb->maxarg = pn->maxarg;
	}
	p->argv[p->argc++] = varid;
	return p;
}

InstrPtr
setArgument(MalBlkPtr mb, InstrPtr p, int idx, int varid)
{
	int i;

	if (p == NULL)
		return NULL;
	p = pushArgument(mb, p, varid);	/* make space */
	if (p == NULL)
		return NULL;
	for (i = p->argc - 1; i > idx; i--)
		getArg(p, i) = getArg(p, i - 1);
	getArg(p, i) = varid;
	return p;
}

InstrPtr
pushReturn(MalBlkPtr mb, InstrPtr p, int varid)
{
	if (p->retc == 1 && p->argv[0] == -1) {
		p->argv[0] = varid;
		return p;
	}
	if ((p = setArgument(mb, p, p->retc, varid)) == NULL)
		return NULL;
	p->retc++;
	return p;
}

/* Store the information of a destination variable in the signature
 * structure of each instruction. This code is largely equivalent to
 * pushArgument, but it is more efficient in searching and collecting
 * the information.
 * TODO */
/* swallows name argument */
InstrPtr
pushArgumentId(MalBlkPtr mb, InstrPtr p, const char *name)
{
	int v;

	if (p == NULL)
		return NULL;
	v = findVariable(mb, name);
	if (v < 0) {
		if ((v = newVariable(mb, name, strlen(name), getAtomIndex(name, -1, TYPE_any))) < 0) {
			freeInstruction(p);
			return NULL;
		}
	}
	return pushArgument(mb, p, v);
}

/* The alternative is to remove arguments from an instruction
 * record. This is typically part of instruction constructions. */
void
delArgument(InstrPtr p, int idx)
{
	int i;

	for (i = idx; i < p->argc - 1; i++)
		p->argv[i] = p->argv[i + 1];
	p->argc--;
	if (idx < p->retc)
		p->retc--;
}

/* Cleaning a variable type by setting it to TYPE_any possibly
 * invalidates all other type derivations in the program. Beware of
 * the exception variables. They are globally known. */
void
clrAllTypes(MalBlkPtr mb)
{
	int i;
	InstrPtr p;

	p = getInstrPtr(mb, 0);

	for (i = p->argc; i < mb->vtop; i++)
		if (!isVarUDFtype(mb, i) && isVarUsed(mb, i) && !isVarTypedef(mb, i) && !isVarConstant(mb, i) && !isExceptionVariable( getVarName(mb,i)) ) {
			setVarType(mb, i, TYPE_any);
			clrVarCleanup(mb, i);
			clrVarFixed(mb, i);
		}
	for (i = 1; i < mb->stop - 1; i++) {
		p = getInstrPtr(mb, i);
		p->typechk = TYPE_UNKNOWN;
		p->fcn = 0;
		p->blk = NULL;

		switch (p->token) {
		default:
			p->token = ASSIGNsymbol;
		case RAISEsymbol:
		case CATCHsymbol:
		case RETURNsymbol:
		case LEAVEsymbol:
		case YIELDsymbol:
		case EXITsymbol:
		case NOOPsymbol:
			break;
		case ENDsymbol:
			return;
		}
	}
}

void
setArgType(MalBlkPtr mb, InstrPtr p, int i, int tpe)
{
	assert(p->argv[i] < mb->vsize);
	setVarType(mb,getArg(p, i),tpe);
}

void
setReturnArgument(InstrPtr p, int i)
{
	setDestVar(p, i);
}

malType
destinationType(MalBlkPtr mb, InstrPtr p)
{
	if (p->argc > 0)
		return getVarType(mb, getDestVar(p));
	return TYPE_any;
}

/* For polymorphic instructions we should keep around the maximal
 * index to later allocate sufficient space for type resolutions
 * maps. Beware, that we only consider the instruction polymorphic if
 * it has an index or belongs to the signature. In other cases it
 * merely has to be filled. */
inline void
setPolymorphic(InstrPtr p, int tpe, int force)
{
	int c1 = 0, c2 = 0;

	if (force == FALSE && tpe == TYPE_any)
		return;
	if (isaBatType(tpe)) 
		c1= TYPE_oid;
	if (getTypeIndex(tpe) > 0)
		c2 = getTypeIndex(tpe);
	else if (getBatType(tpe) == TYPE_any)
		c2 = 1;
	c1 = c1 > c2 ? c1 : c2;
	if (c1 > 0 && c1 >= p->polymorphic)
		p->polymorphic = c1 + 1;

}

/* Instructions are simply appended to a MAL block. It should always succeed.
 * The assumption is to push it when you are completely done with its preparation.
 */

void
pushInstruction(MalBlkPtr mb, InstrPtr p)
{
	int i;
	InstrPtr q;

	if (p == NULL)
		return;

<<<<<<< HEAD
	if (mb->stop + 1 >= mb->ssize) {
		if( resizeMalBlk(mb, growBlk(mb->ssize)) ){
			/* perhaps we can continue with a smaller increment.
			 * But the block remains marked as faulty.
			 */
			if( resizeMalBlk(mb,mb->ssize + 1)){
				/* we are now left with the situation that the new instruction is dangling .
				 * The hack is to take an instruction out of the block that is likely not referenced independently
				 * The last resort is to take the first, which should always be there
				 * This assumes that no references are kept elsewhere to the statement
				 */
				for( i = 1; i < mb->stop; i++){
					q= getInstrPtr(mb,i);
					if( q->token == REMsymbol){
						freeInstruction(q);
						mb->stmt[i] = p;
						return;
					}		
				}
				freeInstruction(getInstrPtr(mb,0));
				mb->stmt[0] = p;
				return;
			}
=======
	i = mb->stop;
	if (i + 1 >= mb->ssize) {
		int space = (mb->ssize + STMT_INCREMENT) * sizeof(InstrPtr);
		InstrPtr *newblk = (InstrPtr *) GDKzalloc(space);

		if (newblk == NULL) {
			mb->errors++;
			showException(GDKout, MAL, "pushInstruction", MAL_MALLOC_FAIL " (requested: %d bytes)", space);
			return;
>>>>>>> 46abb699
		}
	}
	if (mb->stmt[mb->stop])
		freeInstruction(mb->stmt[mb->stop]);
	mb->stmt[mb->stop++] = p;
}<|MERGE_RESOLUTION|>--- conflicted
+++ resolved
@@ -83,29 +83,10 @@
 newMalBlk(int elements)
 {
 	MalBlkPtr mb;
-<<<<<<< HEAD
 	VarRecord *v;
 
 	mb = (MalBlkPtr) GDKmalloc(sizeof(MalBlkRecord));
 	if (mb == NULL) {
-		GDKerror("newMalBlk:" MAL_MALLOC_FAIL);
-=======
-	VarPtr *v;
-
-	/* each MAL instruction implies at least on variable */
-	// TODO: this check/assignment makes little sense
-	/*
-	if (maxvars < maxstmts)
-		maxvars = maxvars;
-	*/
-	v = (VarPtr *) GDKzalloc(sizeof(VarPtr) * maxvars);
-	if (v == NULL) {
-		return NULL;
-	}
-	mb = (MalBlkPtr) GDKmalloc(sizeof(MalBlkRecord));
-	if (mb == NULL) {
-		GDKfree(v);
->>>>>>> 46abb699
 		return NULL;
 	}
 
@@ -114,7 +95,6 @@
 	v = (VarRecord *) GDKzalloc(sizeof(VarRecord) * (elements + 8) );
 	if (v == NULL) {
 		GDKfree(mb);
-		GDKerror("newMalBlk:" MAL_MALLOC_FAIL);
 		return NULL;
 	}
 	mb->var = v;
@@ -167,9 +147,7 @@
 resizeMalBlk(MalBlkPtr mb, int elements)
 {
 	int i;
-	void *tmp;
-
-<<<<<<< HEAD
+
 	assert(mb->vsize >= mb->ssize);
 	if( elements > mb->ssize){
 		InstrPtr *ostmt = mb->stmt;
@@ -201,31 +179,6 @@
 		}
 	}
 	return 0;
-=======
-	if ( maxvar < maxstmt)
-		maxvar = maxstmt;
-	if ( mb->ssize > maxstmt && mb->vsize > maxvar)
-		return;
-
-	tmp = GDKrealloc(mb->stmt, maxstmt * sizeof(InstrPtr));
-	if (tmp == NULL)
-		goto wrapup;
-	mb->stmt = tmp;
-	for ( i = mb->ssize; i < maxstmt; i++)
-		mb->stmt[i] = 0;
-	mb->ssize = maxstmt;
-
-	tmp = GDKrealloc(mb->var, maxvar * sizeof (VarPtr));
-	if (tmp == NULL)
-		goto wrapup;
-	mb->var = tmp;
-	for( i = mb->vsize; i < maxvar; i++)
-		mb->var[i] = 0;
-	mb->vsize = maxvar;
-	return;
-wrapup:
-	mb->errors++;
->>>>>>> 46abb699
 }
 /* The resetMalBlk code removes instructions, but without freeing the
  * space. This way the structure is prepared for re-use */
@@ -284,10 +237,6 @@
 
 	mb = (MalBlkPtr) GDKzalloc(sizeof(MalBlkRecord));
 	if (mb == NULL) {
-<<<<<<< HEAD
-		GDKerror("copyMalBlk:" MAL_MALLOC_FAIL);
-=======
->>>>>>> 46abb699
 		return NULL;
 	}
 	mb->alternative = old->alternative;
@@ -297,10 +246,6 @@
 	mb->var = (VarRecord *) GDKzalloc(sizeof(VarRecord) * old->vsize);
 	if (mb->var == NULL) {
 		GDKfree(mb);
-<<<<<<< HEAD
-		GDKerror("copyMalBlk:" MAL_MALLOC_FAIL);
-=======
->>>>>>> 46abb699
 		return NULL;
 	}
 
@@ -329,10 +274,6 @@
 			VALclear(&mb->var[i].value);
 		GDKfree(mb->var);
 		GDKfree(mb);
-<<<<<<< HEAD
-		GDKerror("copyMalBlk:" MAL_MALLOC_FAIL);
-=======
->>>>>>> 46abb699
 		return NULL;
 	}
 
@@ -448,7 +389,6 @@
 
 	p = GDKzalloc(MAXARG * sizeof(p->argv[0]) + offsetof(InstrRecord, argv));
 	if (p == NULL) {
-<<<<<<< HEAD
 		/* We are facing an hard problem.
 		 * The hack is to re-use an already allocated instruction.
 		 * The marking of the block as containing errors should protect further actions.
@@ -457,14 +397,6 @@
 		if( mb)
 			mb->errors ++;
 		return NULL;
-=======
-		p = GDKzalloc(MAXARG * sizeof(p->argv[0]) + offsetof(InstrRecord, argv));
-		if (p == NULL) {
-			showException(GDKout, MAL, "pushEndInstruction", MAL_MALLOC_FAIL);
-			return NULL;
-		}
-		p->maxarg = MAXARG;
->>>>>>> 46abb699
 	}
 	p->maxarg = MAXARG;
 	p->typechk = TYPE_UNKNOWN;
@@ -484,15 +416,8 @@
 InstrPtr
 copyInstruction(InstrPtr p)
 {
-<<<<<<< HEAD
 	InstrPtr new = (InstrPtr) GDKmalloc(offsetof(InstrRecord, argv) + p->maxarg * sizeof(p->maxarg));
 	if(new == NULL) {
-		GDKerror("copyInstruction: failed to allocated space");
-=======
-	InstrPtr new;
-	new = (InstrPtr) GDKmalloc(offsetof(InstrRecord, argv) + p->maxarg * sizeof(p->maxarg));
-	if( new == NULL) {
->>>>>>> 46abb699
 		return new;
 	}
 	oldmoveInstruction(new, p);
@@ -762,11 +687,7 @@
 			// the only place to return an error signal at this stage.
 			// The Client context should be passed around more deeply
 			mb->errors++;
-<<<<<<< HEAD
 			showException(GDKout, MAL, "newMalBlk",MAL_MALLOC_FAIL);
-=======
-			showScriptException(GDKout, mb, 0, MAL, MAL_MALLOC_FAIL);
->>>>>>> 46abb699
 			return -1;
 		}
 		memset( ((char*) new) + mb->vsize * sizeof(VarRecord), 0, (s- mb->vsize) * sizeof(VarRecord));
@@ -788,16 +709,6 @@
 		/* no space for a new variable */
 		return -1;
 	n = mb->vtop;
-<<<<<<< HEAD
-=======
-	if (getVar(mb, n) == NULL){
-		getVar(mb, n) = (VarPtr) GDKzalloc(sizeof(VarRecord) );
-		if ( getVar(mb,n) == NULL) {
-			mb->errors++;
-			return -1;
-		}
-	}
->>>>>>> 46abb699
 	if( name == 0 || len == 0)
 		(void) snprintf(getVarName(mb,n), IDLENGTH,"%c%c%d", REFMARKER, TMPMARKER,mb->vid++);
 	else{
@@ -1502,7 +1413,6 @@
 	if (p == NULL)
 		return;
 
-<<<<<<< HEAD
 	if (mb->stop + 1 >= mb->ssize) {
 		if( resizeMalBlk(mb, growBlk(mb->ssize)) ){
 			/* perhaps we can continue with a smaller increment.
@@ -1526,17 +1436,6 @@
 				mb->stmt[0] = p;
 				return;
 			}
-=======
-	i = mb->stop;
-	if (i + 1 >= mb->ssize) {
-		int space = (mb->ssize + STMT_INCREMENT) * sizeof(InstrPtr);
-		InstrPtr *newblk = (InstrPtr *) GDKzalloc(space);
-
-		if (newblk == NULL) {
-			mb->errors++;
-			showException(GDKout, MAL, "pushInstruction", MAL_MALLOC_FAIL " (requested: %d bytes)", space);
-			return;
->>>>>>> 46abb699
 		}
 	}
 	if (mb->stmt[mb->stop])
