--- conflicted
+++ resolved
@@ -1042,19 +1042,13 @@
 		if (vr->vtype == TYPE_void || ATOMcmp(vr->vtype, ATOMnilptr(vr->vtype), VALptr(vr)) == 0) {
 			vr->vtype = type;
 			if ((vr->val.sval = GDKstrdup(str_nil)) == NULL)
-				throw(MAL, "convertConstant", MAL_MALLOC_FAIL);
+				throw(SYNTAX, "convertConstant", SQLSTATE(HY001) GDK_EXCEPTION);
 			vr->len = (int) strlen(vr->val.sval);
 			return MAL_SUCCEED;
 		}
-<<<<<<< HEAD
 		w = ATOMformat(vr->vtype, VALptr(vr));
 		if (w == NULL)
 			throw(SYNTAX, "convertConstant", GDK_EXCEPTION);
-=======
-		if (ATOMformat(vr->vtype, VALptr(vr), &w) < 0)
-			throw(MAL, "convertConstant", MAL_MALLOC_FAIL);
-		assert(w != NULL);
->>>>>>> cf7bbbfc
 		vr->vtype = TYPE_str;
 		vr->len = (int) strlen(w);
 		vr->val.sval = w;
@@ -1133,19 +1127,11 @@
 			str w;
 
 			/* dump the non-string atom as string in w */
-<<<<<<< HEAD
 			if ((w = ATOMformat(vr->vtype, VALptr(vr))) == NULL ||
 				/* and try to parse it from string as the desired type */
 				ATOMfromstr(type, &d, &ll, w) < 0 ||
 				d == NULL) {
 				GDKfree(d);
-=======
-			if(ATOMformat(vr->vtype, VALptr(vr), &w) < 0)
-				throw(MAL, "convertConstant", MAL_MALLOC_FAIL);
-			/* and try to parse it from string as the desired type */
-			if (ATOMfromstr(type, &d, &ll, w) < 0 || d == 0) {
-				VALinit(vr, type, ATOMnilptr(type));
->>>>>>> cf7bbbfc
 				GDKfree(w);
 				VALinit(vr, type, ATOMnilptr(type));
 				throw(SYNTAX, "convertConstant", "conversion error");
