--- conflicted
+++ resolved
@@ -359,13 +359,7 @@
 			c->curmodule = c->usermodule = userModule();
 			if(c->curmodule  == NULL) {
 				mnstr_printf(fout, "!could not allocate space\n");
-<<<<<<< HEAD
 				cleanUpScheduleClient(c, NULL, &command, &msg);
-=======
-				exit_streams(fin, fout);
-				GDKfree(command);
-				MCcloseClient(c);
->>>>>>> e23dd7ae
 				return;
 			}
 		}
