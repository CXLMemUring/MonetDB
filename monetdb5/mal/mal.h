/*
 * The contents of this file are subject to the MonetDB Public License
 * Version 1.1 (the "License"); you may not use this file except in
 * compliance with the License. You may obtain a copy of the License at
 * http://www.monetdb.org/Legal/MonetDBLicense
 *
 * Software distributed under the License is distributed on an "AS IS"
 * basis, WITHOUT WARRANTY OF ANY KIND, either express or implied. See the
 * License for the specific language governing rights and limitations
 * under the License.
 *
 * The Original Code is the MonetDB Database System.
 *
 * The Initial Developer of the Original Code is CWI.
 * Portions created by CWI are Copyright (C) 1997-July 2008 CWI.
 * Copyright August 2008-2013 MonetDB B.V.
 * All Rights Reserved.
 */

/*
<<<<<<< HEAD
 * @+ MonetDB Basic Definitions
=======
 * (c) Martin Kersten
 * @+ Monet Basic Definitions
>>>>>>> fafd2c35
 * Definitions that need to included in every file of the Monet system,
 * as well as in user defined module implementations.
 */
#ifndef _MAL_H
#define _MAL_H

#include <gdk.h>

#ifdef WIN32
#if !defined(LIBMAL) && !defined(LIBATOMS) && !defined(LIBKERNEL) && !defined(LIBMAL) && !defined(LIBOPTIMIZER) && !defined(LIBSCHEDULER) && !defined(LIBMONETDB5)
#define mal_export extern __declspec(dllimport)
#else
#define mal_export extern __declspec(dllexport)
#endif
#else
#define mal_export extern
#endif

/*
 * @+ MonetDB Calling Options
 * The number of invocation arguments is kept to a minimum.
 * See `man mserver5` or tools/mserver/mserver5.1
 * for additional system variable settings.
 */
#define MAXSCRIPT 64
#define MEMORY_THRESHOLD  0.8

mal_export char     monet_cwd[PATHLENGTH];
mal_export size_t	monet_memory;
mal_export lng 		memorypool;      /* memory claimed by concurrent threads */
mal_export int 		memoryclaims;    /* number of threads active with expensive operations */
mal_export char		*mal_trace;		/* enable profile events on console */

/*
   See gdk/gdk.mx for the definition of all debug masks.
   See `man mserver5` or tools/mserver/mserver5.1
   for a documentation of all debug options.
*/
#define GRPthreads (THRDMASK | PARMASK)
#define GRPmemory (MEMMASK | ALLOCMASK )
#define GRPproperties (CHECKMASK | PROPMASK | BATMASK )
#define GRPio (IOMASK | PERFMASK )
#define GRPheaps (HEAPMASK)
#define GRPtransactions (TMMASK | DELTAMASK | TEMMASK)
#define GRPmodules (LOADMASK)
#define GRPalgorithms (ALGOMASK | ESTIMASK)
#define GRPperformance (JOINPROPMASK | DEADBEEFMASK)
#define GRPoptimizers  (OPTMASK)
#define GRPforcemito (FORCEMITOMASK)
#define GRPrecycler (1<<30)
/*
 * @+ Execution Engine
 * The execution engine comes in several flavors. The default is a
 * simple, sequential MAL interpreter. For each MAL function call it creates
 * a stack frame, which is initialized with all constants found in the
 * function body. During interpretation the garbage collector
 * ensures freeing of space consumptive tables (BATs) and strings.
 * Furthermore, all temporary structures are garbage collected before
 * the funtion returns the result.
 *
 * This simple approach leads to an accumulation of temporary variables.
 * They can be freed earlier in the process using an explicit garbage collection
 * command, but the general intend is to leave such decisions to an optimizer
 * or scheduler.
 *
 * The execution engine is only called when all MAL instructions
 * can be resolved against the available libraries.
 * Most modules are loaded when the server starts using a
 * bootstrap script @sc{mal_init.mx}
 * Failure to find the startup-file terminates the session.
 * It most likely points to an error in the MonetDB configuration file.
 *
 * During the boot phase, the global symbol table is initialized
 * with MAL function and factory definitions, and
 * loading the pre-compiled commands and patterns.
 * The libraries are dynamically loaded by default.
 * Expect tens of modules and hundreds of operations to become readily available.
 *
 * Modules can not be dropped without restarting the server.
 * The rational behind this design decision is that a dynamic load/drop feature
 * is often hardly used and severely complicates the code base.
 * In particular, upon each access to the global symbol table we have to be
 * prepared that concurrent threads may be actively changing its structure.
 * Especially, dropping modules may cause severe problems by not being
 * able to detect all references kept around.
 * This danger required all accesses to global information to be packaged
 * in a critical section, which is known to be a severe performance hindrance.
 *
 */


mal_export MT_Lock  mal_contextLock;
mal_export MT_Lock  mal_remoteLock;
mal_export MT_Lock  mal_profileLock ;
mal_export MT_Lock  mal_copyLock ;
mal_export MT_Lock  mal_delayLock ;


mal_export int mal_init(void);
mal_export void mal_exit(void);

/* This should be here, but cannot, as "Client" isn't known, yet ... |-(
 * For now, we move the prototype declaration to src/mal/mal_client.c,
 * the only place where it is currently used. Maybe, we should concider
 * also moving the implementation there...
 */


/* Listing modes are globally known */
#define LIST_INPUT      1       /* echo original input */
#define LIST_MAL_STMT  2       /* show mal instruction */
#define LIST_MAL_TYPE   4       /* show type resolutoin */
#define LIST_MAL_UDF    8       /* show type resolutoin */
#define LIST_MAL_PROPS    16       /* show line numbers */
#define LIST_MAL_DETAIL 32		/* type details */
#define LIST_MAL_VALUE  64		/* list bat tuple count */
#define LIST_MAPI       128       /* output Mapi compatible output */
#define LIST_MAL_ARG 256		/* show the formal argument name */
#define LIST_MAL_LNR    512       /* show line numbers */
#define LIST_MAL_CALL  (LIST_MAL_STMT | LIST_MAL_UDF | LIST_MAL_VALUE )
#define LIST_MAL_DEBUG  (LIST_MAL_STMT | LIST_MAL_UDF | LIST_MAL_VALUE | LIST_MAL_ARG)
#define LIST_MAL_EXPLAIN  (LIST_MAL_STMT | LIST_MAL_UDF | LIST_MAL_ARG)
#define LIST_MAL_ALL   (LIST_MAL_STMT | LIST_MAL_TYPE | LIST_MAL_UDF | LIST_MAL_PROPS | LIST_MAL_DETAIL  | LIST_MAL_ARG | LIST_MAL_LNR | LIST_MAPI)

#ifndef WORDS_BIGENDIAN
#define STRUCT_ALIGNED
#endif

#ifndef MAXPATHLEN
#define MAXPATHLEN 1024
#endif

#define SERVERSHUTDOWNDELAY 5 /* seconds */
#endif /*  _MAL_H*/<|MERGE_RESOLUTION|>--- conflicted
+++ resolved
@@ -18,12 +18,8 @@
  */
 
 /*
-<<<<<<< HEAD
+ * (c) Martin Kersten
  * @+ MonetDB Basic Definitions
-=======
- * (c) Martin Kersten
- * @+ Monet Basic Definitions
->>>>>>> fafd2c35
  * Definitions that need to included in every file of the Monet system,
  * as well as in user defined module implementations.
  */
