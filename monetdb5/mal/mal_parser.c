/*
 * This Source Code Form is subject to the terms of the Mozilla Public
 * License, v. 2.0.  If a copy of the MPL was not distributed with this
 * file, You can obtain one at http://mozilla.org/MPL/2.0/.
 *
 * Copyright 1997 - July 2008 CWI, August 2008 - 2017 MonetDB B.V.
 */

/* (c): M. L. Kersten
*/

#include "monetdb_config.h"
#include "mal_parser.h"
#include "mal_resolve.h"
#include "mal_linker.h"
#include "mal_atom.h"       /* for malAtomDefinition(), malAtomProperty() */
#include "mal_interpreter.h"    /* for showErrors() */
#include "mal_instruction.h"    /* for pushEndInstruction(), findVariableLength() */
#include "mal_namespace.h"
#include "mal_utils.h"
#include "mal_builder.h"
#include "mal_type.h"
#include "mal_private.h"

#define FATALINPUT MAXERRORS+1
#define NL(X) ((X)=='\n' || (X)=='\r')

static str idCopy(Client cntxt, int len);
static str strCopy(Client cntxt, int len);

static str parseError(Client cntxt, str msg);

/* Before a line is parsed we check for a request to echo it.
 * This command should be executed at the beginning of a parse
 * request and each time we encounter EOL.
*/
static void 
echoInput(Client cntxt)
{
	char *c = CURRENT(cntxt);
	if (cntxt->listing == 1 && *c && !NL(*c)) {
		mnstr_printf(cntxt->fdout,"#");
		while (*c && !NL(*c)) {
			mnstr_printf(cntxt->fdout, "%c", *c++);
		}
		mnstr_printf(cntxt->fdout, "\n");
	}
}

static inline void
skipSpace(Client cntxt)
{
	char *s= &currChar(cntxt);
	for (;;) {
		switch (*s++) {
		case ' ':
		case '\t':
		case '\n':
		case '\r':
			nextChar(cntxt);
			break;
		default:
			return;
		}
	}
}

static inline void
advance(Client cntxt, int length)
{
	cntxt->yycur += length;
	skipSpace(cntxt);
}

/*
 * The most recurring situation is to recognize identifiers.
 * This process is split into a few steps to simplify subsequent
 * construction and comparison.
 * IdLength searches the end of an identifier without changing
 * the cursor into the input pool.
 * IdCopy subsequently prepares a GDK string for inclusion in the
 * instruction datastructures.
*/

short opCharacter[256];
short idCharacter[256];
short idCharacter2[256];

void
initParser(void)
{
	int i;

	for (i = 0; i < 256; i++) {
		idCharacter2[i] = isalpha(i) || isdigit(i);
		idCharacter[i] = isalpha(i);
	}
	for (i = 0; i < 256; i++)
		switch (i) {
		case '-': case '!': case '\\': case '$': case '%':
		case '^': case '*': case '~': case '+': case '&':
		case '|': case '<': case '>': case '=': case '/':
		case ':':
			opCharacter[i] = 1;
		}

	idCharacter[TMPMARKER] = 1;
	idCharacter2[TMPMARKER] = 1;
	idCharacter2['@'] = 1;
}

#undef isdigit
#define isdigit(X)  ((X) >= '0' && (X) <= '9')

static int
idLength(Client cntxt)
{
	str s,t;
	int len = 0;
	
	skipSpace(cntxt);
	s = CURRENT(cntxt);
	t = s;

	if (!idCharacter[(int) (*s)])
		return 0;
	/* avoid a clash with old temporaries */
	if (s[0] == TMPMARKER)
		s[0] = REFMARKER;
	/* prepare escape of temporary names */
	s++;
	while (len < IDLENGTH && idCharacter2[(int) (*s)]){
		s++;
		len++;
	}
	if( len == IDLENGTH)
		// skip remainder
		while (idCharacter2[(int) (*s)])
			s++;
	return (int) (s-t);;
}

/* Simple type identifiers can not be marked with a type variable. */
static int
typeidLength(Client cntxt)
{
	int l;
	char id[IDLENGTH], *t= id;
	str s;
	skipSpace(cntxt);
	s = CURRENT(cntxt);

	if (!idCharacter[(int) (*s)])
		return 0;
	l = 1;
	*t++ = *s++;
	while (l < IDLENGTH && (idCharacter[(int) (*s)] || isdigit(*s)) ) {
		*t++ = *s++;
		l++;
	}
	/* recognize the special type variables {any, any_<nr>} */
	if( strncmp(id, "any",3) == 0)
		return 3;
	if( strncmp(id, "any_",4) == 0)
		return 4;
	return l;
}

static str
idCopy(Client cntxt, int length)
{
	str s = GDKmalloc(length + 1);
	if (s == NULL)
		return NULL;
	memcpy(s, CURRENT(cntxt), (size_t) length);
	s[length] = 0;
	/* avoid a clash with old temporaries */
	advance(cntxt, length);
	return s;
}

static int
MALlookahead(Client cntxt, str kw, int length)
{
	int i;

	/* avoid double test or use lowercase only. */
	if (currChar(cntxt) == *kw &&
		strncmp(CURRENT(cntxt), kw, length) == 0 &&
		!idCharacter[(int) (CURRENT(cntxt)[length])] &&
		!isdigit((int) (CURRENT(cntxt)[length]))) {
		return 1;
	}
	/* check for captialized versions */
	for (i = 0; i < length; i++)
		if (tolower(CURRENT(cntxt)[i]) != kw[i])
			return 0;
	if (!idCharacter[(int) (CURRENT(cntxt)[length])] &&
		!isdigit((int) (CURRENT(cntxt)[length]))) {
		return 1;
	}
	return 0;
}

static inline int
MALkeyword(Client cntxt, str kw, int length)
{
	skipSpace(cntxt);
	if (MALlookahead(cntxt, kw, length)) {
		advance(cntxt, length);
		return 1;
	}
	return 0;
}

/*
 * Keyphrase testing is limited to a few characters only
 * (check manually). To speed this up we use a pipelined and inline macros.
*/

static inline int
keyphrase1(Client cntxt, str kw)
{
	skipSpace(cntxt);
	if (currChar(cntxt) == *kw) {
		advance(cntxt, 1);
		return 1;
	}
	return 0;
}

static inline int
keyphrase2(Client cntxt, str kw)
{
	skipSpace(cntxt);
	if (CURRENT(cntxt)[0] == kw[0] && CURRENT(cntxt)[1] == kw[1]) {
		advance(cntxt, 2);
		return 1;
	}
	return 0;
}

/*
 * A similar approach is used for string literals.
 * Beware, string lengths returned include the
 * brackets and escapes. They are eaten away in strCopy.
 * We should provide the C-method to split strings and
 * concatenate them upon retrieval[todo]
*/
static int
stringLength(Client cntxt)
{
	int l = 0;
	int quote = 0;
	str s;
	skipSpace(cntxt);
	s = CURRENT(cntxt);

	if (*s != '"')
		return 0;
	for (s++;*s; l++, s++) {
		if (quote) {
			quote = 0;
		} else {
			if (*s == '"')
				break;
			quote = *s == '\\';
		}
	}
	return l + 2;
}

/*Beware, the idcmp routine uses a short cast to compare multiple bytes
 * at once. This may cause problems when the net string length is zero.
*/

str
strCopy(Client cntxt, int length)
{
	str s;
	int i;

	i = length < 4 ? 4 : length;
	s = GDKmalloc(i);
	if (s == 0)
		return NULL;
	memcpy(s, CURRENT(cntxt) + 1, (size_t) (length - 2));
	s[length-2] = 0;
	mal_unquote(s);
	return s;
}

/*
 * And a similar approach is used for operator names.
 * A lookup table is considered, because it generally is
 * faster then a non-dense switch.
*/
static int
operatorLength(Client cntxt)
{
	int l = 0;
	str s;

	skipSpace(cntxt);
	for (s = CURRENT(cntxt); *s; s++) {
		if (opCharacter[(int) (*s)])
			l++;
		else
			return l;
	}
	return l;
}

/*
 * For error reporting we may have to find the start of the previous line,
 * which, ofcourse, is easy given the client buffer.
 * The remaining functions are self-explanatory.
*/
static str
lastline(Client cntxt)
{
	str s = CURRENT(cntxt);
	if (NL(*s))
		s++;
	while (s && s > cntxt->fdin->buf && !NL(*s))
		s--;
	if (NL(*s))
		s++;
	return s;
}

static ssize_t
position(Client cntxt)
{
	str s = lastline(cntxt);
	return (ssize_t) (CURRENT(cntxt) - s);
}

/*
 * Upon encountering an error we skip to the nearest semicolon,
 * or comment terminated by a new line
 */
static inline void
skipToEnd(Client cntxt)
{
	char c;
	while ((c = *CURRENT(cntxt)) != ';' && c && c != '\n')
		nextChar(cntxt);
	if (c && c != '\n')
		nextChar(cntxt);
}

/*
 * The lexical analyser for constants is a little more complex.
 * Aside from getting its length, we need an indication of its type.
 * The constant structure is initialized for later use.
 */
static int
cstToken(Client cntxt, ValPtr cst)
{
	int i = 0;
	int hex = 0;
	str s = CURRENT(cntxt);

	cst->vtype = TYPE_int;
	cst->val.lval = 0;
	switch (*s) {
	case '{': case '[':
		/* JSON Literal */
		break;
	case '"':
		cst->vtype = TYPE_str;
		i = stringLength(cntxt);
		cst->val.sval = strCopy(cntxt, i);
		if (cst->val.sval)
			cst->len = (int) strlen(cst->val.sval);
		else
			cst->len = 0;
		return i;
	case '-':
		i++;
		s++;
	case '0':
		if ((s[1] == 'x' || s[1] == 'X')) {
			/* deal with hex */
			hex = TRUE;
			i += 2;
			s += 2;
		}
	case '1': case '2': case '3': case '4': case '5':
	case '6': case '7': case '8': case '9':
		if (hex)
			while (isdigit((int) *s) || isalpha((int) *s)) {
				if (!((tolower(*s) >= 'a' && tolower(*s) <= 'f')
					  || isdigit((int) *s)))
					break;
				i++;
				s++;
			}
		else
			while (isdigit((int) *s)) {
				i++;
				s++;
			}

		if (hex)
			goto handleInts;
	case '.':
		if (*s == '.' && isdigit(*(s + 1))) {
			i++;
			s++;
			while (isdigit(*s)) {
				i++;
				s++;
			}
			cst->vtype = TYPE_dbl;
		}
		if (*s == 'e' || *s == 'E') {
			i++;
			s++;
			if (*s == '-' || *s == '+') {
				i++;
				s++;
			}
			cst->vtype = TYPE_dbl;
			while (isdigit(*s)) {
				i++;
				s++;
			}
		}
		if (cst->vtype == TYPE_flt) {
			int len = i;
			float *pval = 0;
			fltFromStr(CURRENT(cntxt), &len, &pval);
			if (pval) {
				cst->val.fval = *pval;
				GDKfree(pval);
			} else
				cst->val.fval = 0;
		}
		if (cst->vtype == TYPE_dbl) {
			int len = i;
			double *pval = 0;
			dblFromStr(CURRENT(cntxt), &len, &pval);
			if (pval) {
				cst->val.dval = *pval;
				GDKfree(pval);
			} else
				cst->val.dval = 0;
		}
		if (*s == '@') {
			int len = (int) sizeof(lng);
			lng l, *pval = &l;
			lngFromStr(CURRENT(cntxt), &len, &pval);
			if (l == lng_nil || l < 0
#if SIZEOF_OID < SIZEOF_LNG
				|| l > GDK_oid_max
#endif
				)
				cst->val.oval = oid_nil;
			else
				cst->val.oval = (oid) l;
			cst->vtype = TYPE_oid;
			i++;
			s++;
			while (isdigit(*s)) {
				i++;
				s++;
			}
			return i;
		}
		if (*s == 'L') {
			if (cst->vtype == TYPE_int)
				cst->vtype = TYPE_lng;
			if (cst->vtype == TYPE_flt)
				cst->vtype = TYPE_dbl;
			i++;
			s++;
			if (*s == 'L') {
				i++;
				s++;
			}
			if (cst->vtype == TYPE_dbl) {
				int len = i;
				double *pval = 0;
				dblFromStr(CURRENT(cntxt), &len, &pval);
				if (pval) {
					cst->val.dval = *pval;
					GDKfree(pval);
				} else
					cst->val.dval = 0;
			} else {
				int len = i;
				lng *pval = 0;
				lngFromStr(CURRENT(cntxt), &len, &pval);
				if (pval) {
					cst->val.lval = *pval;
					GDKfree(pval);
				} else
					cst->val.lval = 0;
			}
			return i;
		}
#ifdef HAVE_HGE
		if (*s == 'H' && cst->vtype == TYPE_int) {
			int len = i;
			hge *pval = 0;
			cst->vtype = TYPE_hge;
			i++;
			s++;
			if (*s == 'H') {
				i++;
				s++;
			}
			hgeFromStr(CURRENT(cntxt), &len, &pval);
			if (pval) {
				cst->val.hval = *pval;
				GDKfree(pval);
			} else
				cst->val.hval = 0;
			return i;
		}
#endif
handleInts:
		assert(cst->vtype != TYPE_lng);
#ifdef HAVE_HGE
		assert(cst->vtype != TYPE_hge);
#endif
		if (cst->vtype == TYPE_int) {
#ifdef HAVE_HGE
			int len = (int) sizeof(hge);
			hge l, *pval = &l;
			if (hgeFromStr(CURRENT(cntxt), &len, &pval) <= 0 || l == hge_nil)
				l = hge_nil;

			if ((hge) GDK_int_min < l && l <= (hge) GDK_int_max) {
				cst->vtype = TYPE_int;
				cst->val.ival = (int) l;
			} else
			if ((hge) GDK_lng_min < l && l <= (hge) GDK_lng_max) {
				cst->vtype = TYPE_lng;
				cst->val.lval = (lng) l;
			} else {
				cst->vtype = TYPE_hge;
				cst->val.hval = l;
				if (l == hge_nil)
					showException(cntxt->fdout, SYNTAX, "convertConstant", "integer parse error");
			}
#else
			int len = (int) sizeof(lng);
			lng l, *pval = &l;
			if (lngFromStr(CURRENT(cntxt), &len, &pval) <= 0 || l == lng_nil)
				l = lng_nil;

			if ((lng) GDK_int_min < l && l <= (lng) GDK_int_max) {
				cst->vtype = TYPE_int;
				cst->val.ival = (int) l;
			} else {
				cst->vtype = TYPE_lng;
				cst->val.lval = l;
				if (l == lng_nil)
					showException(cntxt->fdout, SYNTAX, "convertConstant", "integer parse error");
			}
#endif
		}
		return i;

	case 'f':
		if (strncmp(s, "false", 5) == 0 && !isalnum((int) *(s + 5)) &&
			*(s + 5) != '_') {
			cst->vtype = TYPE_bit;
			cst->val.btval = 0;
			cst->len = 1;
			return 5;
		}
		return 0;
	case 't':
		if (strncmp(s, "true", 4) == 0 && !isalnum((int) *(s + 4)) &&
			*(s + 4) != '_') {
			cst->vtype = TYPE_bit;
			cst->val.btval = 1;
			cst->len = 1;
			return 4;
		}
		return 0;
	case 'n':
		if (strncmp(s, "nil", 3) == 0 && !isalnum((int) *(s + 3)) &&
			*(s + 3) != '_') {
			cst->vtype = TYPE_void;
			cst->len = 0;
			cst->val.oval = oid_nil;
			return 3;
		}
	}
	return 0;
}

#define cstCopy(C,I)  idCopy(C,I)

/* Type qualifier
 * Types are recognized as identifiers preceded by a colon.
 * They may be extended with a property list
 * and 'any' types can be marked with an alias.
 * The type qualifier parser returns the encoded type
 * as a short 32-bit integer.
 * The syntax structure is
 *
 * @multitable @columnfractions 0.15 0.8
 * @item typeQualifier
 * @tab : typeName propQualifier
 * @item typeName
 * @tab : scalarType | collectionType | anyType
 * @item scalarType
 * @tab :  ':' @sc{ identifier}
 * @item collectionType
 * @tab :  ':' @sc{ bat} ['['  col ']']
 * @item anyType
 * @tab :  ':' @sc{ any} [typeAlias]
 * @item col
 * @tab :  scalarType | anyType
 * @end multitable
 *
 * The type ANY matches any type specifier.
 * Appending it with an alias turns it into a type variable.
 * The type alias is \$DIGIT (1-9) and can be used to relate types
 * by type equality.
 * The type variable are defined within the context of a function
 * scope.
 * Additional information, such as a repetition factor,
 * encoding tables, or type dependency should be modeled as properties.
 */
static int
typeAlias(Client cntxt, int tpe)
{
	int t;

	if (tpe != TYPE_any)
		return -1;
	if (currChar(cntxt) == TMPMARKER) {
		nextChar(cntxt);
		t = currChar(cntxt) - '0';
		if (t <= 0 || t > 9)
			parseError(cntxt, "[1-9] expected\n");
		else
			nextChar(cntxt);
		return t;
	}
	return -1;
}

/*
 * The simple type analysis currently assumes a proper type identifier.
 * We should change getMALtype to return a failure instead.
 */
static int
simpleTypeId(Client cntxt)
{
	int l, tpe;

	nextChar(cntxt);
	l = typeidLength(cntxt);
	if (l == 0) {
		parseError(cntxt, "Type identifier expected\n");
		cntxt->yycur--; /* keep it */
		return -1;
	}
	tpe = getAtomIndex(CURRENT(cntxt), l, -1);
	if (tpe < 0) {
		parseError(cntxt, "Type identifier expected\n");
		cntxt->yycur -= l; /* keep it */
		return TYPE_void;
	}
	advance(cntxt, l);
	return tpe;
}

static int
parseTypeId(Client cntxt, int defaultType)
{
	int i = TYPE_any, tt, kt = 0;
	char *s = CURRENT(cntxt);

	if (s[0] == ':' && s[1] == 'b' && s[2] == 'a' && s[3] == 't' && s[4] == '[') {
		/* parse :bat[:oid,:type] */
		advance(cntxt, 5);
		if (currChar(cntxt) == ':') {
			tt = simpleTypeId(cntxt);
			kt = typeAlias(cntxt, tt);
		} else{
			parseError(cntxt, "':bat[:any]' expected\n");
			return TYPE_bat;
		}

		i = newBatType(tt);
		if (kt > 0)
			setTypeIndex(i, kt);

		if (currChar(cntxt) != ']')
			parseError(cntxt, "']' expected\n");
		nextChar(cntxt); // skip ']' 
		skipSpace(cntxt);
		return i;
	}
	if (currChar(cntxt) == ':') {
		tt = simpleTypeId(cntxt);
		kt = typeAlias(cntxt, tt);
		if (kt > 0)
			setTypeIndex(tt, kt);
		return tt;
	}
	parseError(cntxt, "<type identifier> expected\n");
	return defaultType;
}

static inline int
typeElm(Client cntxt, int def)
{
	if (currChar(cntxt) != ':')
		return def;  /* no type qualifier */
	return parseTypeId(cntxt, def);
}

 /*
 * The Parser
 * The client is responsible to collect the
 * input for parsing in a single string before calling the parser.
 * Once the input is available parsing runs in a critial section for
 * a single client thread.
 *
 * The parser uses the rigid structure of the language to speedup
 * analysis. In particular, each input line is translated into
 * a MAL instruction record as quickly as possible. Its context is
 * manipulated during the parsing process, by keeping the  curPrg,
 * curBlk, and curInstr variables.
 *
 * The language statements of the parser are gradually introduced, with
 * the overall integration framework last.
 * The convention is to return a zero when an error has been
 * reported or when the structure can not be recognized.
 * Furthermore, we assume that blancs have been skipped before entering
 * recognition of a new token.
 *
 * Module statement.
 * The module and import commands have immediate effect.
 * The module statement switches the location for symbol table update
 * to a specific named area. The effect is that all definitions may become
 * globally known (?) and symbol table should be temporarilly locked
 * for updates by concurrent users.
 *
 * @multitable @columnfractions 0.15 0.8
 * @item moduleStmt
 * @tab :  @sc{atom} ident [':'ident]
 * @item
 * @tab | @sc{module} ident
 * @end multitable
 *
 * An atom statement does not introduce a new module.
*/
static void
helpInfo(Client cntxt, str *help)
{
	int l;

	if (MALkeyword(cntxt, "comment", 7)) {
		skipSpace(cntxt);
		if ((l = stringLength(cntxt))) {
			GDKfree(*help);
			*help = strCopy(cntxt, l);
			if (*help)
				advance(cntxt, l - 1);
		} else {
			parseError(cntxt, "<string> expected\n");
		}
	} else if (currChar(cntxt) != ';')
		parseError(cntxt, "';' expected\n");
	skipToEnd(cntxt);
}

static InstrPtr
binding(Client cntxt, MalBlkPtr curBlk, InstrPtr curInstr, int flag)
{
	int l, varid = -1;
	malType type;

	l = idLength(cntxt);
	if (l > 0) {
		varid = findVariableLength(curBlk, CURRENT(cntxt), l);
		if (varid < 0) {
			varid = newVariable(curBlk, CURRENT(cntxt), l, TYPE_any);
			advance(cntxt, l);
			if ( varid < 0)
				return curInstr;
			type = typeElm(cntxt, TYPE_any);
			if (isPolymorphic(type))
				setPolymorphic(curInstr, type, TRUE);
			setVarType(curBlk, varid, type);
		} else if (flag) {
			parseError(cntxt, "Argument defined twice\n");
			typeElm(cntxt, getVarType(curBlk, varid));
		} else {
			advance(cntxt, l);
			type = typeElm(cntxt, getVarType(curBlk, varid));
			if( type != getVarType(curBlk,varid))
				parseError(cntxt, "Incompatible argument type\n");
			if (isPolymorphic(type))
				setPolymorphic(curInstr, type, TRUE);
			setVarType(curBlk, varid, type);
		}
	} else if (currChar(cntxt) == ':') {
		type = typeElm(cntxt, TYPE_any);
		varid = newTmpVariable(curBlk, type);
		if ( varid < 0)
			return curInstr;
		if ( isPolymorphic(type))
			setPolymorphic(curInstr, type, TRUE);
		setVarType(curBlk, varid, type);
	} else {
		parseError(cntxt, "argument expected\n");
		return curInstr;
	}
	if( varid >=0)
		curInstr = pushArgument(curBlk, curInstr, varid);
	return curInstr;
}

/*
 * At this stage the LHS part has been parsed and the destination
 * variables have been set. Next step is to parse the expression,
 * which starts with an operand.
 * This code is used in both positions of the expression
 */
static int
term(Client cntxt, MalBlkPtr curBlk, InstrPtr *curInstr, int ret)
{
	int i, idx, flag, free = 1;
	ValRecord cst;
	int cstidx = -1;
	malType tpe = TYPE_any;

	if ((i = cstToken(cntxt, &cst))) {
		advance(cntxt, i);
		if (currChar(cntxt) != ':' && cst.vtype == TYPE_dbl && cst.val.dval > FLT_MIN && cst.val.dval <= FLT_MAX) {
			cst.vtype = TYPE_flt;
			cst.val.fval = (flt) cst.val.dval;
		}
		cstidx = fndConstant(curBlk, &cst, MAL_VAR_WINDOW);
		if (cstidx >= 0) {

			if (currChar(cntxt) == ':') {
				tpe = typeElm(cntxt, getVarType(curBlk, cstidx));
				if (tpe < 0)
					return 3;
				if(tpe == getVarType(curBlk,cstidx) ){
					setVarUDFtype(curBlk, cstidx);
				} else {
					cstidx = defConstant(curBlk, tpe, &cst);
					setPolymorphic(*curInstr, tpe, FALSE);
					setVarUDFtype(curBlk, cstidx);
					free = 0;
				}
			} else if (cst.vtype != getVarType(curBlk, cstidx)) {
				cstidx = defConstant(curBlk, cst.vtype, &cst);
				setPolymorphic(*curInstr, cst.vtype, FALSE);
				free = 0;
			}
			/* protect against leaks coming from constant reuse */
			if (free && ATOMextern(cst.vtype) && cst.val.pval)
				VALclear(&cst);
			*curInstr = pushArgument(curBlk, *curInstr, cstidx);
			return ret;
		} else {
			/* add a new constant */
			flag = currChar(cntxt) == ':';
			tpe = typeElm(cntxt, cst.vtype);
			if (tpe < 0)
				return 3;
			cstidx = defConstant(curBlk, tpe, &cst);
			setPolymorphic(*curInstr, tpe, FALSE);
			if (flag)
				setVarUDFtype(curBlk, cstidx);
			*curInstr = pushArgument(curBlk, *curInstr, cstidx);
			return ret;
		}
	} else if ((i = idLength(cntxt))) {
		if ((idx = findVariableLength(curBlk, CURRENT(cntxt), i)) == -1) {
			idx = newVariable(curBlk, CURRENT(cntxt), i, TYPE_any);
			advance(cntxt, i);
			if( idx <0)
				return 0;
		} else {
			advance(cntxt, i);
		}
		*curInstr = pushArgument(curBlk, *curInstr, idx);
	} else if (currChar(cntxt) == ':') {
		tpe = typeElm(cntxt, TYPE_any);
		if (tpe < 0)
			return 3;
		setPolymorphic(*curInstr, tpe, FALSE);
		idx = newTypeVariable(curBlk, tpe);
		*curInstr = pushArgument(curBlk, *curInstr, idx);
		return ret;
	}
	return 0;
}

static str
parseAtom(Client cntxt)
{
	str modnme = 0;
	int l, tpe;
	char *nxt = CURRENT(cntxt);

	if ((l = idLength(cntxt)) <= 0)
		return parseError(cntxt, "atom name expected\n");

	/* parse: ATOM id:type */
	modnme = putNameLen(nxt, l);
	advance(cntxt, l);
	if (currChar(cntxt) != ':')
		tpe = TYPE_void;  /* no type qualifier */
	else
		tpe = parseTypeId(cntxt, TYPE_int);
	if( malAtomDefinition(cntxt->fdout, modnme, tpe) < 0){
		skipToEnd(cntxt);
		return 0;
	}
	cntxt->nspace = fixModule(cntxt->nspace, modnme);
	cntxt->nspace->isAtomModule = TRUE;
	skipSpace(cntxt);
	helpInfo(cntxt, &cntxt->nspace->help);
	return "";
}

/*
 * All modules, except 'user', should be global
 */
static str parseModule(Client cntxt)
{
	str modnme = 0;
	int l;
	char *nxt;

	nxt = CURRENT(cntxt);
	if ((l = idLength(cntxt)) <= 0)
		return parseError(cntxt, "<module path> expected\n");
	modnme = putNameLen(nxt, l);
	advance(cntxt, l);
	if( ! isModuleDefined(cntxt->nspace,modnme))
		newModule(NULL,modnme);
	cntxt->nspace = fixModule(cntxt->nspace, modnme);
	skipSpace(cntxt);
	helpInfo(cntxt, &cntxt->nspace->help);
	return "";
}

#define pyapi_enableflag "embedded_py"
// returns the currently enabled python version, if any
// defaults to python 2 if none is enabled
static int
enabled_python_version(void) {
    char* env = GDKgetenv(pyapi_enableflag);
    if (env && strncmp(env, "3", 1) == 0) {
        return 3;
    }
   	return 2;
}

/*
 * Include statement
 * An include statement is immediately taken into effect. This
 * calls for temporary switching the input for a particular client.
 * The administration for this is handled by malInclude.
 * No listing is produced, because module sources are assumed to
 * be debugged upfront already.
 * @multitable @columnfractions 0.15 0.8
 * @item includeStmt
 * @tab : @sc{include} identifier
 * @item
 * @tab | @sc{include} string_literal
 * @end multitable
 *
 * Include files should be handled in line with parsing. This way we
 * are ensured that any possible signature definition will be known
 * afterwards. The effect is that errors in the include sequence are
 * marked as warnings.
 */
static str
parseInclude(Client cntxt)
{
	str modnme = 0, s;
	int x;
	char *nxt;

	if (!MALkeyword(cntxt, "include", 7))
		return 0;
	nxt = CURRENT(cntxt);

	if ((x = idLength(cntxt)) > 0) {
		modnme = putNameLen(nxt, x);
		advance(cntxt, x);
	} else if ((x = stringLength(cntxt)) > 0) {
		modnme = putNameLen(nxt + 1, x - 1);
		advance(cntxt, x);
	} else
		return parseError(cntxt, "<module name> expected\n");

	if (currChar(cntxt) != ';') {
		parseError(cntxt, "';' expected\n");
		skipToEnd(cntxt);
		return 0;
	}
	skipToEnd(cntxt);

<<<<<<< HEAD
	// loading both the python 2 and python 3 DLLs messes up the server
	// thus we only load whichever one is enabled (if any)
	if (strncmp(modnme, "pyapi", 5) == 0) {
		if (strcmp(modnme, "pyapi3") == 0) {
			if (enabled_python_version() != 3) {
				return "";
			}
		} else {
			if (enabled_python_version() != 2) {
				return "";
			}
		}
=======
	if (!malLibraryEnabled(modnme)) {
		return "";
>>>>>>> 849bcb3b
	}

	s = loadLibrary(modnme, FALSE);
	if (s) {
		parseError(cntxt, s);
		GDKfree(s);
		return 0;
	}
	if ((s = malInclude(cntxt, modnme, 0))) {
		parseError(cntxt, s);
		GDKfree(s);
		return 0;
	}
	return "";
}

/*
 * Definition
 * The definition statements share a lot in common, which calls for factoring
 * out the code in a few text macros. Upon encountering a definition, we
 * initialize a MAL instruction container. We should also check for
 * non-terminated definitions.
 *
 * @multitable @columnfractions 0.15 0.8
 * @item program
 * @tab : ( definition [helpinfo] | statement ) *
 *
 * @item definition
 * @tab : moduleStmt | includeStmt
 * @item
 * @tab  |  commandStmt | patternStmt
 * @item
 * @tab  | functionStmt | factoryStmt
 * @item
 * @tab  | includeStmt
 * @end multitable
 *
 * Beware, a function signature f(a1..an):(b1..bn) is parsed in such a way that
 * the symbol table and stackframe contains the sequence
 * f,a1..an,b1..bn. This slightly complicates the implementation
 * of the return statement.
 *
 * Note, the function name could be mod.fcn, which calls for storing
 * the function definition in a particular module instead of the current one.
 */
static MalBlkPtr
fcnHeader(Client cntxt, int kind)
{
	int l;
	malType tpe;
	str fnme, modnme = NULL;
	char ch;
	Symbol curPrg;
	MalBlkPtr curBlk = 0;
	InstrPtr curInstr;

	l = operatorLength(cntxt);
	if (l == 0)
		l = idLength(cntxt);
	if (l == 0) {
		parseError(cntxt, "<identifier> | <operator> expected\n");
		skipToEnd(cntxt);
		return 0;
	}

	fnme = putNameLen(((char *) CURRENT(cntxt)), l);
	advance(cntxt, l);

	if (currChar(cntxt) == '.') {
		nextChar(cntxt); /* skip '.' */
		modnme = fnme;
		if (isModuleDefined(cntxt->nspace, modnme) == FALSE) {
			parseError(cntxt, "<module> name not defined\n");
			skipToEnd(cntxt);
			return curBlk;
		}
		l = operatorLength(cntxt);
		if (l == 0)
			l = idLength(cntxt);
		if (l == 0){
			parseError(cntxt, "<identifier> | <operator> expected\n");
			skipToEnd(cntxt);
			return 0;
		}
		fnme = putNameLen(((char *) CURRENT(cntxt)), l);
		advance(cntxt, l);
	} else 
		modnme= cntxt->nspace->name;

	/* temporary suspend capturing statements in main block */
	if (cntxt->backup){
		parseError(cntxt, "mal_parser: unexpected recursion\n");
		skipToEnd(cntxt);
		return 0;
	}
	if (currChar(cntxt) != '('){
		parseError(cntxt, "function header '(' expected\n");
		skipToEnd(cntxt);
		return curBlk;
	}
	advance(cntxt, 1);

	assert(!cntxt->backup);
	cntxt->backup = cntxt->curprg;
	cntxt->curprg = newFunction( modnme, fnme, kind);
	curPrg = cntxt->curprg;
	curBlk = curPrg->def;
	curBlk->flowfixed = 0;
	curBlk->typefixed = 0;
	curInstr = getInstrPtr(curBlk, 0);

	/* get calling parameters */
	ch = currChar(cntxt);
	while (ch != ')' && ch && !NL(ch)) {
		curInstr = binding(cntxt, curBlk, curInstr, 1);
		/* the last argument may be variable length */
		if (MALkeyword(cntxt, "...", 3)) {
			curInstr->varargs |= VARARGS;
			setPolymorphic(curInstr, TYPE_any, TRUE);
			break;
		}
		if ((ch = currChar(cntxt)) != ',') {
			if (ch == ')')
				break;
			if (cntxt->backup) {
				freeSymbol(cntxt->curprg);
				cntxt->curprg = cntxt->backup;
				cntxt->backup = 0;
			}
			parseError(cntxt, "',' expected\n");
			skipToEnd(cntxt);
			return curBlk;
		} else
			nextChar(cntxt);  /* skip ',' */
		skipSpace(cntxt);
		ch = currChar(cntxt);
	}
	if (currChar(cntxt) != ')') {
		freeInstruction(curInstr);
		if (cntxt->backup) {
			freeSymbol(cntxt->curprg);
			cntxt->curprg = cntxt->backup;
			cntxt->backup = 0;
		}
		parseError(cntxt, "')' expected\n");
		skipToEnd(cntxt);
		return curBlk;
	}
	advance(cntxt, 1); /* skip ')' */
/*
   The return type is either a single type or multiple return type structure.
   We simply keep track of the number of arguments added and
   during the final phase reshuffle the return values to the beginning (?)
 */
	if (currChar(cntxt) == ':') {
		tpe = typeElm(cntxt, TYPE_void);
		setPolymorphic(curInstr, tpe, TRUE);
		setVarType(curBlk, curInstr->argv[0], tpe);
		/* we may be confronted by a variable target type list */
		if (MALkeyword(cntxt, "...", 3)) {
			curInstr->varargs |= VARRETS;
			setPolymorphic(curInstr, TYPE_any, TRUE);
		}

	} else if (keyphrase1(cntxt, "(")) { /* deal with compound return */
		int retc = curInstr->argc, i1, i2 = 0;
		int max;
		short *newarg;
		/* parse multi-target result */
		/* skipSpace(cntxt);*/
		ch = currChar(cntxt);
		while (ch != ')' && ch && !NL(ch)) {
			curInstr = binding(cntxt, curBlk, curInstr, 0);
			/* we may be confronted by a variable target type list */
			if (MALkeyword(cntxt, "...", 3)) {
				curInstr->varargs |= VARRETS;
				setPolymorphic(curInstr, TYPE_any, TRUE);
			}
			if ((ch = currChar(cntxt)) != ',') {
				if (ch == ')')
					break;
				if (cntxt->backup) {
					freeSymbol(cntxt->curprg);
					cntxt->curprg = cntxt->backup;
					cntxt->backup = 0;
				}
				parseError(cntxt, "',' expected\n");
				skipToEnd(cntxt);
				return curBlk;
			} else {
				nextChar(cntxt); /* skip ',' */
			}
			skipSpace(cntxt);
			ch = currChar(cntxt);
		}
		/* re-arrange the parameters, results first*/
		max = curInstr->maxarg;
		newarg = (short *) GDKmalloc(max * sizeof(curInstr->argv[0]));
		if (newarg == NULL){
			parseError(cntxt, MAL_MALLOC_FAIL);
			if (cntxt->backup) {
				freeSymbol(cntxt->curprg);
				cntxt->curprg = cntxt->backup;
				cntxt->backup = 0;
			}
			skipToEnd(cntxt);
			return curBlk;
		}
		for (i1 = retc; i1 < curInstr->argc; i1++)
			newarg[i2++] = curInstr->argv[i1];
		curInstr->retc = curInstr->argc - retc;
		for (i1 = 1; i1 < retc; i1++)
			newarg[i2++] = curInstr->argv[i1];
		curInstr->argc = i2;
		for (; i2 < max; i2++)
			newarg[i2] = 0;
		for (i1 = 0; i1 < max; i1++)
			curInstr->argv[i1] = newarg[i1];
		GDKfree(newarg);
		if (currChar(cntxt) != ')') {
			freeInstruction(curInstr);
			if (cntxt->backup) {
				freeSymbol(cntxt->curprg);
				cntxt->curprg = cntxt->backup;
				cntxt->backup = 0;
			}
			parseError(cntxt, "')' expected\n");
			skipToEnd(cntxt);
			return curBlk;
		}
		nextChar(cntxt); /* skip ')' */
	} else { /* default */
		setVarType(curBlk, 0, TYPE_void);
	}
	if (curInstr != getInstrPtr(curBlk, 0)) {
		freeInstruction(getInstrPtr(curBlk, 0));
		getInstrPtr(curBlk, 0) = curInstr;
	}
	return curBlk;
}

/*
 * The common theme in definitions is to parse the argument list.
 * @multitable @columnfractions .15 .8
 * @item header
 * @tab :  hdrName '(' params ')' result
 * @item result
 * @tab :  paramType | '(' params ')'
 * @item params
 * @tab :  binding [',' binding]*
 * @item binding
 * @tab :  identifier typeName [propQualifier]
 * @end multitable
*/
/*
 * MAL variables are statically/dynamically typed.
 * Function and procedure arguments should always be typed.
 * We do not permit polymorphism at this interpretation level.
 *
 * The type information maintained simplifies analysis of
 * column results. If the underlying type is not known, then it
 * may be replaced once during execution of a MAL instruction
 * typically as a side-effect of calling a bat-returning function.
 *
 * We should also allow for variable argument lists. However, they
 * may only appear in patterns, because the calling context is necessary
 * to resolve the actual argument list. Furthermore, we can not
 * assume much about its type structure.
 * Variables are extended with a property list to enable
 * optimizers to make decisions. (See the section on properties).
*/
/*
 * @-
 */
/*
 * Each procedure definition opens a structure in which the
 * information is gathered. The enclosing module is statically
 * determined.
 *
 * A proc-header translates into a single MAL instruction.
 * Since no recursive rules are included, we can stick to
 * using a single global variable to accummulate the
 * properties.
 *
 * The external commands and rules come with a short
 * help information.
*/

static MalBlkPtr
parseCommandPattern(Client cntxt, int kind)
{
	MalBlkPtr curBlk = 0;
	Symbol curPrg = 0;
	InstrPtr curInstr = 0;
	str modnme = NULL;
	size_t l = 0;

	curBlk = fcnHeader(cntxt, kind);
	if (curBlk == NULL) 
		return curBlk;
	getInstrPtr(curBlk, 0)->token = kind;
	curPrg = cntxt->curprg;
	curPrg->kind = kind;
	curInstr = getInstrPtr(curBlk, 0);

	modnme = getModuleId(getInstrPtr(curBlk, 0));
	if (modnme && isModuleDefined(cntxt->nspace, modnme) == FALSE)
		return (MalBlkPtr) parseError(cntxt, "<module> not defined\n");
	modnme = modnme ? modnme : cntxt->nspace->name;

	l = strlen(modnme);
	modnme = putNameLen(modnme, l);
	if (isModuleDefined(cntxt->nspace, modnme))
		insertSymbol(findModule(cntxt->nspace, modnme), curPrg);
	else {
		freeSymbol(curPrg);
		cntxt->curprg = cntxt->backup;
		cntxt->backup = 0;
		return (MalBlkPtr) parseError(cntxt, "<module> not found\n");
	}
	chkProgram(cntxt->fdout, cntxt->nspace, curBlk);
	if (cntxt->backup) {
		cntxt->curprg = cntxt->backup;
		cntxt->backup = 0;
	}
/*
 * Short-cut function calls
 * Most functions are (dynamically) linked with the kernel as
 * commands or pattern definitions.  This enables for fast execution.
 *
 * In addition we allow functions to be bound to both
 * a linked C-function and a MAL specification block.
 * It the function address is not available, the interpreter
 * will use the MAL block instead.
 * This scheme is intended for just-in-time compilation.
 *
 * [note, command and patterns do not have a MAL block]
 */
	if (MALkeyword(cntxt, "address", 7)) {
		int i;
		i = idLength(cntxt);
		if (i == 0) {
			parseError(cntxt, "<identifier> expected\n");
			return 0;
		}
		cntxt->blkmode = 0;
		if (getModuleId(curInstr))
			setModuleId(curInstr, NULL);
		setModuleScope(curInstr,
				findModule(cntxt->nspace, modnme));

		memcpy(curBlk->binding, CURRENT(cntxt), (size_t)(i < IDLENGTH? i:IDLENGTH-1));
		curBlk->binding[(i< IDLENGTH? i:IDLENGTH-1)] = 0;
		/* avoid a clash with old temporaries */
		advance(cntxt, i);
		curInstr->fcn = getAddress(cntxt->fdout, cntxt->srcFile, curBlk->binding, 0);

		if (cntxt->nspace->isAtomModule) {
			if (curInstr->fcn == NULL) {
				parseError(cntxt, "<address> not found\n");
				return 0;
			}
			malAtomProperty(curBlk, curInstr);
		}
		skipSpace(cntxt);
	} else {
		parseError(cntxt, "'address' expected\n");
		return 0;
	}
	helpInfo(cntxt, &curBlk->help);
	showErrors(cntxt);
	if (curBlk && cntxt->listing > 1)
		printFunction(cntxt->fdout, curBlk, 0, cntxt->listing);
#ifdef HAVE_HGE
	if (!have_hge)
		have_hge = strcmp(modnme, "calc") == 0 && strcmp(getFunctionId(curInstr), "hge") == 0;
#endif
	return curBlk;
}

static MalBlkPtr
parseFunction(Client cntxt, int kind)
{
	MalBlkPtr curBlk = 0;

	curBlk = fcnHeader(cntxt, kind);
	if (curBlk == NULL) 
		return curBlk;
	if (MALkeyword(cntxt, "address", 7)) {
		str nme;
		int i;
		InstrPtr curInstr = getInstrPtr(curBlk, 0);
		i = idLength(cntxt);
		if (i == 0) {
			parseError(cntxt, "<identifier> expected\n");
			return 0;
		}
		nme = idCopy(cntxt, i);
		curInstr->fcn = getAddress(cntxt->fdout, cntxt->srcFile, nme, 0);
		GDKfree(nme);
		if (curInstr->fcn == NULL) {
			parseError(cntxt, "<address> not found\n");
			return 0;
		}
		skipSpace(cntxt);
	}
	/* block is terminated at the END statement */
	helpInfo(cntxt, &curBlk->help);
	return curBlk;
}

/*
 * Functions and  factories end with a labeled end-statement.
 * The routine below checks for misalignment of the closing statements.
 * Any instruction parsed after the function block is considered an error.
 */
static int
parseEnd(Client cntxt)
{
	MalBlkPtr curBlk = 0;
	Symbol curPrg = 0;
	int l, showit = 0;

	if (MALkeyword(cntxt, "end", 3)) {
		curPrg = cntxt->curprg;
		curBlk = curPrg->def;
		l = idLength(cntxt);
		if (l == 0)
			l = operatorLength(cntxt);

		if (strncmp(CURRENT(cntxt), getModuleId(getSignature(curPrg)), l) == 0) {
			advance(cntxt, l);
			skipSpace(cntxt);
			if (currChar(cntxt) == '.')
				nextChar(cntxt);
			skipSpace(cntxt);
			l = idLength(cntxt);
			if (l == 0)
				l = operatorLength(cntxt);
		}
		/* parse fcn */
		if ((l == (int) strlen(curPrg->name) &&
			 strncmp(CURRENT(cntxt), curPrg->name, l) == 0) || l == 0) {} else {
			parseError(cntxt, "non matching end label\n");
		}
		pushEndInstruction(curBlk);
		insertSymbol(cntxt->nspace, cntxt->curprg);
		cntxt->blkmode = 0;
		curBlk->typefixed = 0;
		chkProgram(cntxt->fdout, cntxt->nspace, cntxt->curprg->def);
		if (cntxt->backup) {
			cntxt->curprg = cntxt->backup;
			cntxt->backup = 0;
		}
		showit = TRUE;
		skipToEnd(cntxt);
		if (showit && cntxt->listing > 1)
			printFunction(cntxt->fdout, curBlk, 0, cntxt->listing);
		showErrors(cntxt);
		return 1;
	}
	return 0;
}
/*
 * Most instructions are simple assignments, possibly
 * modified with a barrier/catch tag.
 * @multitable @columnfractions .15 .8
 * @item statement
 * @tab :  tag varlist [':=' expr ] propQualifier
 * @item tag
 * @tab :  @sc{ return} | @sc{ barrier} | @sc{ catch}
 * @item
 * @tab |  @sc{ leave} | @sc{ redo} |
 * @item expr
 * @tab :  fcncall
 * @item
 * @tab : [factor  operator] factor
 * @item varlist
 * @tab :  variable
 * @item
 * @tab |  @verb{'{' variable {',' variable}* ')' }
 * @item variable
 * @tab :  identifier propQualifier
 * @item factor
 * @tab :  constant | var
 * @end multitable
 *
 * The basic types are also predefined as a variable.
 * This makes it easier to communicate types to MAL patterns.
 */

#define GETvariable	\
	if ((varid = findVariableLength(curBlk, CURRENT(cntxt), l)) == -1) { \
		varid = newVariable(curBlk, CURRENT(cntxt),l, TYPE_any);	\
		advance(cntxt, l);\
		if(varid <  0) return;\
	} else \
		advance(cntxt, l);

/* The parameter of parseArguments is the return value of the enclosing function. */
static int
parseArguments(Client cntxt, MalBlkPtr curBlk, InstrPtr *curInstr)
{
	while (currChar(cntxt) != ')') {
		switch (term(cntxt, curBlk, curInstr, 0)) {
		case 0:
			break;
		case 2: return 2;
		case 3: return 3;
		default:
			parseError(cntxt, "<factor> expected\n");
			pushInstruction(curBlk, *curInstr);
			skipToEnd(cntxt);
			return 1;
		}
		if (currChar(cntxt) == ',')
			advance(cntxt, 1);
		else if (currChar(cntxt) != ')') {
			parseError(cntxt, "',' expected\n");
			cntxt->yycur--; /* keep it */
			break;
		}
	}
	if (currChar(cntxt) == ')')
		advance(cntxt, 1);
	return 0;
}

static void
parseAssign(Client cntxt, int cntrl)
{
	InstrPtr curInstr;
	MalBlkPtr curBlk;
	Symbol curPrg;
	int i = 0, l, type = TYPE_any, varid = -1;
	str arg = 0;
	ValRecord cst;

	curPrg = cntxt->curprg;
	curBlk = curPrg->def;
	curInstr = newInstruction(curBlk, NULL, NULL);
	
	if( cntrl){
		curInstr->token = ASSIGNsymbol;
		curInstr->barrier = cntrl;
	}

	/* start the parsing by recognition of the lhs of an assignment */
	if (currChar(cntxt) == '(') {
		/* parsing multi-assignment */
		advance(cntxt, 1);
		curInstr->argc = 0; /*reset to handle pushArg correctly !! */
		curInstr->retc = 0;
		while (currChar(cntxt) != ')' && currChar(cntxt)) {
			l = idLength(cntxt);
			i = cstToken(cntxt, &cst);
			if (l == 0 || i) {
				parseError(cntxt, "<identifier> expected\n");
				skipToEnd(cntxt);
				freeInstruction(curInstr);
				return;
			}
			GETvariable;
			if (currChar(cntxt) == ':') {
				setVarUDFtype(curBlk, varid);
				type = typeElm(cntxt, getVarType(curBlk, varid));
				if (type < 0)
					goto part3;
				setPolymorphic(curInstr, type, FALSE);
				setVarType(curBlk, varid, type);
			}
			curInstr = pushArgument(curBlk, curInstr, varid);
			curInstr->retc++;
			if (currChar(cntxt) == ')')
				break;
			if (currChar(cntxt) == ',')
				keyphrase1(cntxt, ",");
		}
		advance(cntxt, 1); /* skip ')' */
		if (curInstr->retc == 0) {
			/* add dummy variable */
			curInstr = pushArgument(curBlk, curInstr, newTmpVariable(curBlk, TYPE_any));
			curInstr->retc++;
		}
	} else {
		/* are we dealing with a simple assignment? */
		l = idLength(cntxt);
		i = cstToken(cntxt, &cst);
		if (l == 0 || i) {
			/* we haven't seen a target variable */
			/* flow of control statements may end here. */
			/* shouldn't allow for nameless controls todo*/
			if (i && cst.vtype == TYPE_str)
				GDKfree(cst.val.sval);
			if (cntrl == LEAVEsymbol || cntrl == REDOsymbol ||
				cntrl == RETURNsymbol || cntrl == EXITsymbol) {
				curInstr->argv[0] = getBarrierEnvelop(curBlk);
				pushInstruction(curBlk, curInstr);
				if (currChar(cntxt) != ';')
					parseError(cntxt, "<identifier> expected\n");
				skipToEnd(cntxt);
				return;
			}
			getArg(curInstr, 0) = newTmpVariable(curBlk, TYPE_any);
			pushInstruction(curBlk, curInstr);
			parseError(cntxt, "<identifier> expected\n");
			skipToEnd(cntxt);
			return;
		}
		/* Check if we are dealing with module.fcn call*/
		if (CURRENT(cntxt)[l] == '.' || CURRENT(cntxt)[l] == '(') {
			curInstr->argv[0] = newTmpVariable(curBlk, TYPE_any);
			goto FCNcallparse;
		}

		/* Get target variable details*/
		GETvariable;
		if (!(currChar(cntxt) == ':' && CURRENT(cntxt)[1] == '=')) {
			curInstr->argv[0] = varid;
			if (currChar(cntxt) == ':') {
				setVarUDFtype(curBlk, varid);
				type = typeElm(cntxt, getVarType(curBlk, varid));
				if (type < 0)
					goto part3;
				setPolymorphic(curInstr, type, FALSE);
				setVarType(curBlk, varid, type);
			}
		}
		curInstr->argv[0] = varid;
	}
	/* look for assignment operator */
	if (!keyphrase2(cntxt, ":=")) {
		/* no assignment !! a control variable is allowed */
		/* for the case RETURN X, we normalize it to include the function arguments */
		if (cntrl == RETURNsymbol || cntrl == YIELDsymbol) {
			int e;
			InstrPtr sig = getInstrPtr(curBlk,0);
			curInstr->retc = 0;
			for (e = 0; e < sig->retc; e++) 
				curInstr = pushReturn(curBlk, curInstr, getArg(sig, e));
		}

		goto part3;
	}
	if (currChar(cntxt) == '(') {
		/* parse multi assignment */
		advance(cntxt, 1);
		switch (parseArguments(cntxt, curBlk, &curInstr)) {
		case 2: goto part2;
		default:
		case 3: goto part3;
		}
		/* unreachable */
	}
/*
 * We have so far the LHS part of an assignment. The remainder is
 * either a simple term expression, a multi assignent, or the start
 * of a function call.
 */
FCNcallparse:
	if ((l = idLength(cntxt)) && CURRENT(cntxt)[l] == '(') {
		/*  parseError(cntxt,"<module> expected\n");*/
		setModuleId(curInstr, getModuleId(getInstrPtr(curBlk, 0)));
		i = l;
		goto FCNcallparse2;
	} else if ((l = idLength(cntxt)) && CURRENT(cntxt)[l] == '.') {
		/* continue with parseing a function/operator call */
		arg = putNameLen(CURRENT(cntxt), l);
		advance(cntxt, l + 1); /* skip '.' too */
		setModuleId(curInstr, arg);
		i = idLength(cntxt);
		if (i == 0)
			i = operatorLength(cntxt);
FCNcallparse2:
		if (i) {
			setFunctionId(curInstr, putNameLen(((char *) CURRENT(cntxt)), i));
			advance(cntxt, i);
		} else {
			parseError(cntxt, "<functionname> expected\n");
			skipToEnd(cntxt);
			pushInstruction(curBlk, curInstr);
			return;
		}
		skipSpace(cntxt);
		if (currChar(cntxt) != '(') {
			parseError(cntxt, "'(' expected\n");
			skipToEnd(cntxt);
			pushInstruction(curBlk, curInstr);
			return;
		}
		advance(cntxt, 1);
		switch (parseArguments(cntxt, curBlk, &curInstr)) {
		case 2: goto part2;
		default:
		case 3: goto part3;
		}
		/* unreachable */
	}
	/* Handle the ordinary assignments and expressions */
	switch (term(cntxt, curBlk, &curInstr, 2)) {
	case 2: goto part2;
	case 3: goto part3;
	}
part2:  /* consume <operator><term> part of expression */
	if ((i = operatorLength(cntxt))) {
		/* simple arithmetic operator expression */
		setFunctionId(curInstr, putNameLen(((char *) CURRENT(cntxt)), i));
		advance(cntxt, i);
		curInstr->modname = putName("calc");
		if ((l = idLength(cntxt)) && !(l == 3 && strncmp(CURRENT(cntxt), "nil", 3) == 0)) {
			GETvariable;
			curInstr = pushArgument(curBlk, curInstr, varid);
			goto part3;
		}
		switch (term(cntxt, curBlk, &curInstr, 3)) {
		case 2: goto part2;
		case 3: goto part3;
		}
		parseError(cntxt, "<term> expected\n");
		skipToEnd(cntxt);
		pushInstruction(curBlk, curInstr);
		return;
	} else {
		skipSpace(cntxt);
		if (currChar(cntxt) == '(')
			parseError(cntxt, "module name missing\n");
		else if (currChar(cntxt) != ';' && currChar(cntxt) != '#') {
			parseError(cntxt, "operator expected\n");
			skipToEnd(cntxt);
		}
		pushInstruction(curBlk, curInstr);
		return;
	}
part3:
	skipSpace(cntxt);
	if (currChar(cntxt) != ';')
		parseError(cntxt, "';' expected\n");
	skipToEnd(cntxt);
	pushInstruction(curBlk, curInstr);
	if (cntrl == RETURNsymbol && !(curInstr->token == ASSIGNsymbol || getModuleId(curInstr) != 0))
		parseError(cntxt, "return assignment expected\n");
}

int
parseMAL(Client cntxt, Symbol curPrg, int skipcomments)
{
	int cntrl = 0;
	/*Symbol curPrg= cntxt->curprg;*/
	char c;
	int inlineProp =0, unsafeProp = 0, sealedProp = 0;

	echoInput(cntxt);
	/* here the work takes place */
	while ((c = currChar(cntxt))) {
		switch (c) {
		case '\n': case '\r': case '\f':
			nextChar(cntxt);
			echoInput(cntxt);
			continue;
		case ';': case '\t': case ' ':
			nextChar(cntxt);
			continue;
		case '#':
		{ /* keep the full line comments unless it is a MX #line */
			char start[256], *e = start, c;
			MalBlkPtr curBlk = cntxt->curprg->def;
			InstrPtr curInstr;

			*e = 0;
			nextChar(cntxt);
			while ((c = currChar(cntxt))) {
				if (e < start + 256 - 1)
					*e++ = c;
				nextChar(cntxt);
				if (c == '\n' || c == '\r') {
					*e = 0;
					if (e > start)
						e--;
					/* prevChar(cntxt);*/
					break;
				}
			}
			if (e > start)
				*e = 0;
			if (! skipcomments && e > start && curBlk->stop > 0 ) {
				ValRecord cst;
				curInstr = newInstruction(curBlk, NULL, NULL);
				curInstr->token= REMsymbol;
				curInstr->barrier= 0;
				cst.vtype = TYPE_str;
				cst.len = (int) strlen(start);
				cst.val.sval = GDKstrdup(start);
				getArg(curInstr, 0) = defConstant(curBlk, TYPE_str, &cst);
				clrVarConstant(curBlk, getArg(curInstr, 0));
				setVarDisabled(curBlk, getArg(curInstr, 0));
				pushInstruction(curBlk, curInstr);
			}
			echoInput(cntxt);
		}
			continue;
		case 'A': case 'a':
			if (MALkeyword(cntxt, "atom", 4) &&
				parseAtom(cntxt) != 0)
				break;
			goto allLeft;
		case 'b': case 'B':
			if (MALkeyword(cntxt, "barrier", 7)) {
				cntxt->blkmode++;
				cntrl = BARRIERsymbol;
			}
			goto allLeft;
		case 'C': case 'c':
			if (MALkeyword(cntxt, "command", 7)) {
				parseCommandPattern(cntxt, COMMANDsymbol);
				cntxt->curprg->def->unsafeProp = unsafeProp;
				cntxt->curprg->def->sealedProp = sealedProp;
				if (inlineProp)
					showException(cntxt->fdout, SYNTAX, "parseError", "INLINE ignored");
				inlineProp = 0;
				unsafeProp = 0;
				sealedProp = 0;
				continue;
			}
			if (MALkeyword(cntxt, "catch", 5)) {
				cntxt->blkmode++;
				cntrl = CATCHsymbol;
				goto allLeft;
			}
			goto allLeft;
		case 'E': case 'e':
			if (MALkeyword(cntxt, "exit", 4)) {
				if (cntxt->blkmode > 0)
					cntxt->blkmode--;
				cntrl = EXITsymbol;
			} else if (parseEnd(cntxt)) {
				break;
			}
			goto allLeft;
		case 'F': case 'f':
			if (MALkeyword(cntxt, "function", 8)) {
				cntxt->blkmode++;
				if (parseFunction(cntxt, FUNCTIONsymbol)){
					cntxt->curprg->def->inlineProp = inlineProp;
					cntxt->curprg->def->unsafeProp = unsafeProp;
					cntxt->curprg->def->sealedProp = sealedProp;
					inlineProp = 0;
					unsafeProp = 0;
					sealedProp = 0;
					break;
				}
			} else if (MALkeyword(cntxt, "factory", 7)) {
				if( inlineProp )
					showException(cntxt->fdout, SYNTAX, "parseError", "INLINE ignored");
				if( unsafeProp)
					showException(cntxt->fdout, SYNTAX, "parseError", "UNSAFE ignored");
				if( sealedProp)
					showException(cntxt->fdout, SYNTAX, "parseError", "SEALED ignored");
				inlineProp = 0;
				unsafeProp = 0;
				sealedProp = 0;
				cntxt->blkmode++;
				parseFunction(cntxt, FACTORYsymbol);
				break;
			}
			goto allLeft;
		case 'I': case 'i': 
			if (MALkeyword(cntxt, "inline", 6)) {
				inlineProp= 1;
				skipSpace(cntxt);
				continue;
			} else
			if (parseInclude(cntxt))
				continue;
			goto allLeft;
		case 'L': case 'l':
			if (MALkeyword(cntxt, "leave", 5))
				cntrl = LEAVEsymbol;
			goto allLeft;
		case 'M': case 'm':
			if (MALkeyword(cntxt, "module", 6) &&
				parseModule(cntxt) != 0)
				break;
			goto allLeft;
		case 'P': case 'p':
			if (MALkeyword(cntxt, "pattern", 7)) {
				if( inlineProp )
					showException(cntxt->fdout, SYNTAX, "parseError", "INLINE ignored");
				parseCommandPattern(cntxt, PATTERNsymbol);
				cntxt->curprg->def->unsafeProp = unsafeProp;
				cntxt->curprg->def->sealedProp = sealedProp;
				inlineProp = 0;
				unsafeProp = 0;
				sealedProp = 0;
				continue;
			}
			goto allLeft;
		case 'R': case 'r':
			if (MALkeyword(cntxt, "redo", 4)) {
				cntrl = REDOsymbol;
				goto allLeft;
			}
			if (MALkeyword(cntxt, "raise", 5)) {
				cntrl = RAISEsymbol;
				goto allLeft;
			}
			if (MALkeyword(cntxt, "return", 6)) {
				cntrl = RETURNsymbol;
			}
			goto allLeft;
		case 's':
			if (MALkeyword(cntxt, "sealed", 6)) {
				sealedProp= 1;
				skipSpace(cntxt);
				continue;
			}
			goto allLeft;
		case 'U': case 'u': 
			if (MALkeyword(cntxt, "unsafe", 6)) {
				unsafeProp= 1;
				skipSpace(cntxt);
				continue;
			}
			goto allLeft;
		case 'Y': case 'y':
			if (MALkeyword(cntxt, "yield", 5)) {
				cntrl = YIELDsymbol;
				goto allLeft;
			}
		default: allLeft :
			parseAssign(cntxt, cntrl);
			cntrl = 0;
			if (curPrg->def->errors >= MAXERRORS) \
				return curPrg->def->errors;
		}
	}
	return curPrg->def->errors;
}

/*
 * Error display
 * Display the error information for the current client.
 * An arrow and state number is printed at the "appropriate" place.
 * If no lookahead character is a used and the next character is a newline,
 * we should also copy the input.
 */
static str
parseError(Client cntxt, str msg)
{
	Symbol curPrg;
	MalBlkPtr curBlk;
	char buf[1028];
	char *s = buf, *t, *l = lastline(cntxt);
	lng i;

	curPrg = cntxt->curprg;
	curBlk = curPrg->def;
	if (curBlk)
		curBlk->errors++;

	for (t = l; *t && *t != '\n' && s < buf+sizeof(buf)-4; t++) {
		*s++ = *t;
	}
	*s++ = '\n';
	*s = 0;
	if (s != buf + 1 && strlen(buf) < sizeof(buf) - 4) {
		showException(cntxt->fdout, SYNTAX, "parseError", "%s", buf);
		/* produce the position marker*/
		s = buf;
		i = position(cntxt) - 1;
		for (; i > 0 && s < buf+sizeof(buf)-4; i--) {
			*s++ = ((l && *(l + 1) && *l++ != '\t')) ? ' ' : '\t';
		}
		*s++ = '^';
		*s = 0;
	}

	if (msg && strlen(msg))
		snprintf(s, sizeof(buf)-(s-buf), "%s", msg);
	skipToEnd(cntxt);
	showException(cntxt->fdout, SYNTAX, "parseError", "%s", buf);
	return 0;
}<|MERGE_RESOLUTION|>--- conflicted
+++ resolved
@@ -1011,23 +1011,8 @@
 	}
 	skipToEnd(cntxt);
 
-<<<<<<< HEAD
-	// loading both the python 2 and python 3 DLLs messes up the server
-	// thus we only load whichever one is enabled (if any)
-	if (strncmp(modnme, "pyapi", 5) == 0) {
-		if (strcmp(modnme, "pyapi3") == 0) {
-			if (enabled_python_version() != 3) {
-				return "";
-			}
-		} else {
-			if (enabled_python_version() != 2) {
-				return "";
-			}
-		}
-=======
 	if (!malLibraryEnabled(modnme)) {
 		return "";
->>>>>>> 849bcb3b
 	}
 
 	s = loadLibrary(modnme, FALSE);
