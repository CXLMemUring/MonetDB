--- conflicted
+++ resolved
@@ -612,11 +612,7 @@
  * @item scalarType
  * @tab :  ':' @sc{ identifier}
  * @item collectionType
-<<<<<<< HEAD
- * @tab :  ':' @sc{ bat} ['[' ':' oid ',' col ']']
-=======
  * @tab :  ':' @sc{ bat} ['['  col ']']
->>>>>>> 242cceaf
  * @item anyType
  * @tab :  ':' @sc{ any} [typeAlias]
  * @item col
@@ -687,21 +683,12 @@
 		/* parse :bat[:oid,:type] */
 		advance(cntxt, 5);
 		if (currChar(cntxt) == ':') {
-<<<<<<< HEAD
-			ht = simpleTypeId(cntxt);
-			if( ht != TYPE_oid){
-				parseError(cntxt, "':oid' expected\n");
-				return i;
-			}
-		} 
-=======
 			tt = simpleTypeId(cntxt);
 			kt = typeAlias(cntxt, tt);
 		} else{
 			parseError(cntxt, "':bat[:any]' expected\n");
 			return TYPE_bat;
 		}
->>>>>>> 242cceaf
 
 		if (currChar(cntxt) == ']') {
 			i = newBatType(TYPE_void, tt);
@@ -727,11 +714,6 @@
 			tt = TYPE_any;
 
 		i = newBatType(TYPE_void, tt);
-<<<<<<< HEAD
-		if (kh > 0)
-			setAnyHeadIndex(i, kh);
-=======
->>>>>>> 242cceaf
 		if (kt > 0)
 			setAnyColumnIndex(i, kt);
 
@@ -750,17 +732,6 @@
 		//parseError(cntxt, "':bat[:oid,:any]' expected\n");
 		return TYPE_bat;
 	}
-<<<<<<< HEAD
-	// Headless definition of a column
-	if (s[0] == ':' && s[1] == 'c' && s[2] == 'o' && s[3] == 'l' && s[4] == '[') {
-		/* parse default for :col[:any] */
-		advance(cntxt, 5);
-		skipSpace(cntxt);
-		tt = simpleTypeId(cntxt);
-		return newColumnType(tt);
-	}
-=======
->>>>>>> 242cceaf
 	if (currChar(cntxt) == ':') {
 		tt = simpleTypeId(cntxt);
 		kt = typeAlias(cntxt, tt);
