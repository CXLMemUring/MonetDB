--- conflicted
+++ resolved
@@ -1714,14 +1714,11 @@
 	skipSpace(cntxt);
 	if (currChar(cntxt) != ';') {
 		parseError(cntxt, "';' expected\n");
-<<<<<<< HEAD
-=======
 		skipToEnd(cntxt);
 		pushInstruction(curBlk, curInstr);
 		return;
 	}
 	skipToEnd(cntxt);
->>>>>>> f04accc1
 	pushInstruction(curBlk, curInstr);
 	if (cntrl == RETURNsymbol && !(curInstr->token == ASSIGNsymbol || getModuleId(curInstr) != 0))
 		parseError(cntxt, "return assignment expected\n");
