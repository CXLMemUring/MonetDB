/*
 * The contents of this file are subject to the MonetDB Public License
 * Version 1.1 (the "License"); you may not use this file except in
 * compliance with the License. You may obtain a copy of the License at
 * http://www.monetdb.org/Legal/MonetDBLicense
 * 
 * Software distributed under the License is distributed on an "AS IS"
 * basis, WITHOUT WARRANTY OF ANY KIND, either express or implied. See the
 * License for the specific language governing rights and limitations
 * under the License.
 * 
 * The Original Code is the MonetDB Database System.
 * 
 * The Initial Developer of the Original Code is CWI.
 * Portions created by CWI are Copyright (C) 1997-July 2008 CWI.
 * Copyright August 2008-2013 MonetDB B.V.
 * All Rights Reserved.
*/

/*
 * Out of order execution
 * The alternative is to execute the instructions out of order
 * using dataflow dependencies and as an independent process.
 * Dataflow processing only works on a code
 * sequence that does not include additional (implicit) flow of control
 * statements and, ideally, consist of expensive BAT operations.
 * The dataflow interpreter selects cheap instructions
 * using a simple costfunction based on the size of the BATs involved.
 *
 * The dataflow portion is identified as a guarded block,
 * whose entry is controlled by the function language.dataflow();
 * This way the function can inform the caller to skip the block
 * when dataflow execution was performed.
 *
 * The flow graphs should be organized such that parallel threads can
 * access it mostly without expensive locking.
 */
#include "monetdb_config.h"
#include "mal_dataflow.h"
#include "mal_client.h"

#define DFLOWpending 0		/* runnable */
#define DFLOWrunning 1		/* currently in progress */
#define DFLOWwrapup  2		/* done! */
#define DFLOWretry   3		/* reschedule */
#define DFLOWskipped 4		/* due to errors */

/* The per instruction status of execution */
typedef struct FLOWEVENT {
	struct DATAFLOW *flow;/* execution context */
	int pc;         /* pc in underlying malblock */
	int blocks;     /* awaiting for variables */
	sht state;      /* of execution */
	lng clk;
	sht cost;
	lng hotclaim;   /* memory foot print of result variables */
	lng argclaim;   /* memory foot print of arguments */
} *FlowEvent, FlowEventRec;

typedef struct queue {
	int size;	/* size of queue */
	int last;	/* last element in the queue */
	FlowEvent *data;
	MT_Lock l;	/* it's a shared resource, ie we need locks */
	MT_Sema s;	/* threads wait on empty queues */
} Queue;

/*
 * The dataflow dependency is administered in a graph list structure.
 * For each instruction we keep the list of instructions that
 * should be checked for eligibility once we are finished with it.
 */
typedef struct DATAFLOW {
	Client cntxt;   /* for debugging and client resolution */
	MalBlkPtr mb;   /* carry the context */
	MalStkPtr stk;
	int start, stop;    /* guarded block under consideration*/
	FlowEvent status;   /* status of each instruction */
	str error;          /* error encountered */
	int *nodes;         /* dependency graph nodes */
	int *edges;         /* dependency graph */
	MT_Lock flowlock;   /* lock to protect the above */
	Queue *done;        /* instructions handled */
} *DataFlow, DataFlowRec;

#define MAXQ 1024
static MT_Id workers[THREADS] = {0};
static int workerqueue[THREADS] = {0}; /* maps workers towards the todo queues */
static Queue *todo[MAXQ] = {0};	/* pending instructions organized by user MAXTODO > #users */
static int volatile exiting = 0;

/*
 * Calculate the size of the dataflow dependency graph.
 */
static int
DFLOWgraphSize(MalBlkPtr mb, int start, int stop)
{
	int cnt = 0;
	int i;

	for (i = start; i < stop; i++)
		cnt += getInstrPtr(mb, i)->argc;
	return cnt;
}

/*
 * The dataflow execution is confined to a barrier block.
 * Within the block there are multiple flows, which, in principle,
 * can be executed in parallel.
 */

static Queue*
q_create(int sz, const char *name)
{
	Queue *q = (Queue*)GDKmalloc(sizeof(Queue));

	if (q == NULL)
		return NULL;
	q->size = ((sz << 1) >> 1); /* we want a multiple of 2 */
	q->last = 0;
	q->data = (FlowEvent*) GDKmalloc(sizeof(FlowEvent) * q->size);
	if (q->data == NULL) {
		GDKfree(q);
		return NULL;
	}

	(void) name; /* in case MT_LOCK_TRACE is not enabled in gdk_system.h */
	MT_lock_init(&q->l, name);
	MT_sema_init(&q->s, 0, name);
	return q;
}

static void
q_destroy(Queue *q)
{
	assert(q);
	MT_lock_destroy(&q->l);
	MT_sema_destroy(&q->s);
	GDKfree(q->data);
	GDKfree(q);
}

/* keep a simple LIFO queue. It won't be a large one, so shuffles of requeue is possible */
/* we might actually sort it for better scheduling behavior */
static void
q_enqueue_(Queue *q, FlowEvent d)
{
	assert(q);
	assert(d);
	if (q->last == q->size) {
		q->size <<= 1;
		q->data = (FlowEvent*) GDKrealloc(q->data, sizeof(FlowEvent) * q->size);
		assert(q->data);
	}
	q->data[q->last++] = d;
}
static void
q_enqueue(Queue *q, FlowEvent d)
{
	assert(q);
	assert(d);
	MT_lock_set(&q->l, "q_enqueue");
	q_enqueue_(q, d);
	MT_lock_unset(&q->l, "q_enqueue");
	MT_sema_up(&q->s, "q_enqueue");
}

/*
 * A priority queue over the hot claims of memory may
 * be more effective. It priorizes those instructions
 * that want to use a big recent result
 */

#ifdef USE_MAL_ADMISSION
static void
q_requeue_(Queue *q, FlowEvent d)
{
	int i;

	assert(q);
	assert(d);
	if (q->last == q->size) {
		/* enlarge buffer */
		q->size <<= 1;
		q->data = (FlowEvent*) GDKrealloc(q->data, sizeof(FlowEvent) * q->size);
		assert(q->data);
	}
	for (i = q->last; i > 0; i--)
		q->data[i] = q->data[i - 1];
	q->data[0] = d;
	q->last++;
}
static void
q_requeue(Queue *q, FlowEvent d)
{
	assert(q);
	assert(d);
	MT_lock_set(&q->l, "q_requeue");
	q_requeue_(q, d);
	MT_lock_unset(&q->l, "q_requeue");
	MT_sema_up(&q->s, "q_requeue");
}
#endif

static void *
q_dequeue(Queue *q)
{
	void *r = NULL;

	assert(q);
	MT_sema_down(&q->s, "q_dequeue");
	if (exiting)
		return NULL;
	MT_lock_set(&q->l, "q_dequeue");
	assert(q->last > 0);
	if (q->last > 0) {
		/* LIFO favors garbage collection */
		r = (void*) q->data[--q->last];
		q->data[q->last] = 0;
	}
	/* else: terminating */
	/* try out random draw *
	{
		int i;
		i = rand() % q->last;
		r = q->data[i];
		for (i++; i < q->last; i++)
			q->data[i - 1] = q->data[i];
		q->last--; i
	}
	 */

	MT_lock_unset(&q->l, "q_dequeue");
	assert(r);
	return r;
}

/*
 * We simply move an instruction into the front of the queue.
 * Beware, we assume that variables are assigned a value once, otherwise
 * the order may really create errors.
 * The order of the instructions should be retained as long as possible.
 * Delay processing when we run out of memory.  Push the instruction back
 * on the end of queue, waiting for another attempt. Problem might become
 * that all threads but one are cycling through the queue, each time
 * finding an eligible instruction, but without enough space.
 * Therefore, we wait for a few milliseconds as an initial punishment.
 *
 * The process could be refined by checking for cheap operations,
 * i.e. those that would require no memory at all (aggr.count)
 * This, however, would lead to a dependency to the upper layers,
 * because in the kernel we don't know what routines are available
 * with this property. Nor do we maintain such properties.
 */

static void
DFLOWworker(void *t)
{
	DataFlow flow;
	FlowEvent fe = 0, fnxt = 0;
	int id = (int) ((MT_Id *) t - workers), last = 0;
	int wq;
	Thread thr;
	str error = 0;

	int i;

	thr = THRnew("DFLOWworker");

	GDKsetbuf(GDKmalloc(GDKMAXERRLEN)); /* where to leave errors */
	GDKerrbuf[0] = 0;
	while (1) {
		assert(workerqueue[id] > 0);
		wq = workerqueue[id] - 1;
		if (fnxt == 0)
			fe = q_dequeue(todo[wq]);
		else
			fe = fnxt;
		if (exiting) {
			break;
		}
		fnxt = 0;
		assert(fe);
		flow = fe->flow;
		assert(flow);

		/* whenever we have a (concurrent) error, skip it */
		if (flow->error) {
			q_enqueue(flow->done, fe);
			continue;
		}

		/* skip all instructions when we have encontered an error */
		if (flow->error == 0) {
#ifdef USE_MAL_ADMISSION
			if (MALadmission(fe->argclaim, fe->hotclaim)) {
				fe->hotclaim = 0;   /* don't assume priority anymore */
				assert(todo[wq]);
				if (todo[wq]->last == 0)
					MT_sleep_ms(DELAYUNIT);
				q_requeue(todo[wq], fe);
				continue;
			}
#endif
			error = runMALsequence(flow->cntxt, flow->mb, fe->pc, fe->pc + 1, flow->stk, 0, 0);
			PARDEBUG mnstr_printf(GDKstdout, "#executed pc= %d wrk= %d claim= " LLFMT "," LLFMT " %s\n",
								  fe->pc, id, fe->argclaim, fe->hotclaim, error ? error : "");
#ifdef USE_MAL_ADMISSION
			/* release the memory claim */
			MALadmission(-fe->argclaim, -fe->hotclaim);
#endif

			fe->state = DFLOWwrapup;
			if (error) {
				MT_lock_set(&flow->flowlock, "runMALdataflow");
				/* only collect one error (from one thread, needed for stable testing) */
				if (!flow->error) 
					flow->error = error;
				MT_lock_unset(&flow->flowlock, "runMALdataflow");
				/* after an error we skip the rest of the block */
				q_enqueue(flow->done, fe);
				continue;
			}
		}

		/* see if you can find an eligible instruction that uses the
		 * result just produced. Then we can continue with it right away.
		 * We are just looking forward for the last block, which means we
		 * are safe from concurrent actions. No other thread can steal it,
		 * because we hold the logical lock.
		 * All eligible instructions are queued
		 */
#ifdef USE_MAL_ADMISSION
		{
		InstrPtr p = getInstrPtr(flow->mb, fe->pc);
		assert(p);
		fe->hotclaim = 0;
		for (i = 0; i < p->retc; i++)
			fe->hotclaim += getMemoryClaim(flow->mb, flow->stk, p, i, FALSE);
		}
#endif
		MT_lock_set(&flow->flowlock, "MALworker");
	
		for (last = fe->pc - flow->start; last >= 0 && (i = flow->nodes[last]) > 0; last = flow->edges[last])
			if (flow->status[i].state == DFLOWpending &&
				flow->status[i].blocks == 1) {
				flow->status[i].state = DFLOWrunning;
				flow->status[i].blocks = 0;
				flow->status[i].hotclaim = fe->hotclaim;
				flow->status[i].argclaim += fe->hotclaim;
				fnxt = flow->status + i;
				break;
			}
		MT_lock_unset(&flow->flowlock, "MALworker");

		if ( fnxt == 0 && flow->cntxt->idx > 1 )
				MALresourceFairness(GDKusec()- flow->mb->starttime);
		q_enqueue(flow->done, fe);
		if ( fnxt == 0) {
			assert(todo[wq]);
			if (todo[wq]->last == 0)
				profilerHeartbeatEvent("wait");
		}
	}
	GDKfree(GDKerrbuf);
	GDKsetbuf(0);
	workerqueue[wq] = 0;
	workers[wq] = 0;
	THRdel(thr);
}

/* 
 * Create a set of DFLOW interpreters.
 * One worker will adaptively be available for each client.
 * The remainder are taken from the GDKnr_threads argument and
 * typically is equal to the number of cores.
 * A recursive MAL function call would make for one worker less,
 * which limits the number of cores for parallel processing.
 * The workers are assembled in a local table to enable debugging.
 */
static str
DFLOWinitialize(int index)
{
	int i, worker, limit;

	assert(index >= 0);
	assert(index < THREADS);
	MT_lock_set(&mal_contextLock, "DFLOWinitialize");
	if (todo[index]) {
		MT_lock_unset(&mal_contextLock, "DFLOWinitialize");
		return MAL_SUCCEED;
	}
	todo[index] = q_create(2048, "todo");
	if (todo[index] == NULL) {
		MT_lock_unset(&mal_contextLock, "DFLOWinitialize");
		throw(MAL, "dataflow", "DFLOWinitialize(): Failed to create todo queue");
	}
<<<<<<< HEAD
	limit = GDKnr_threads ? GDKnr_threads : 1;
	for (worker = 0, i = 0; i < limit && i < THREADS; i++) {
		for (; worker < THREADS; worker++)
			if( workers[worker] == 0)
				break;
		assert(workers[worker] == 0);
		if (MT_create_thread(&workers[worker], DFLOWworker, (void *) &workers[worker], MT_THR_JOINABLE) < 0) {
			MT_lock_unset(&mal_contextLock, "DFLOWinitialize");
			throw(MAL, "dataflow", "Can not create interpreter thread");
		}
		assert(workers[worker] > 0);
		workerqueue[worker] = index + 1;
=======
	todo[index] = q_create(2048);
	assert(todo[index]);
	limit = GDKnr_threads ? GDKnr_threads : 1;
	assert(limit <= THREADS);
	for (worker = 0, i = 0; i < limit; i++){
		for (; worker < THREADS; worker++)
			if( workers[worker] == 0)
				break;
		assert(worker < THREADS);
		if (worker < THREADS) {
			assert(workers[worker] == 0);
			MT_create_thread(&workers[worker], DFLOWworker, (void *) &workers[worker], MT_THR_JOINABLE);
			assert(workers[worker] > 0);
			workerqueue[worker] = index + 1;
		}
>>>>>>> 41751cbf
	}
	MT_lock_unset(&mal_contextLock, "DFLOWinitialize");
	return MAL_SUCCEED;
}
 
/*
 * The dataflow administration is based on administration of
 * how many variables are still missing before it can be executed.
 * For each instruction we keep a list of instructions whose
 * blocking counter should be decremented upon finishing it.
 */
static str
DFLOWinitBlk(DataFlow flow, MalBlkPtr mb, int size)
{
	int pc, i, j, k, l, n, etop = 0;
	int *assign;
	InstrPtr p;

	if (flow == NULL)
		throw(MAL, "dataflow", "DFLOWinitBlk(): Called with flow == NULL");
	if (mb == NULL)
		throw(MAL, "dataflow", "DFLOWinitBlk(): Called with mb == NULL");
	PARDEBUG printf("Initialize dflow block\n");
	assign = (int *) GDKzalloc(mb->vtop * sizeof(int));
	if (assign == NULL)
		throw(MAL, "dataflow", "DFLOWinitBlk(): Failed to allocate assign");
	etop = flow->stop - flow->start;
	for (n = 0, pc = flow->start; pc < flow->stop; pc++, n++) {
		p = getInstrPtr(mb, pc);
		if (p == NULL) {
			GDKfree(assign);
			throw(MAL, "dataflow", "DFLOWinitBlk(): getInstrPtr() returned NULL");
		}

		/* initial state, ie everything can run */
		flow->status[n].flow = flow;
		flow->status[n].pc = pc;
		flow->status[n].state = DFLOWpending;
		flow->status[n].cost = -1;
		flow->status[n].flow->error = NULL;

		/* administer flow dependencies */
		for (j = p->retc; j < p->argc; j++) {
			/* list of instructions that wake n-th instruction up */
			if (!isVarConstant(mb, getArg(p, j)) && (k = assign[getArg(p, j)])) {
				assert(k < pc); /* only dependencies on earlier instructions */
				/* add edge to the target instruction for wakeup call */
				k -= flow->start;
				if (flow->nodes[k]) {
					/* add wakeup to tail of list */
					for (i = k; flow->edges[i] > 0; i = flow->edges[i])
						;
					flow->nodes[etop] = n;
					flow->edges[etop] = -1;
					flow->edges[i] = etop;
					etop++;
					(void) size;
					assert(etop < size);
				} else {
					flow->nodes[k] = n;
					flow->edges[k] = -1;
				}

				flow->status[n].blocks++;
			}

			/* list of instructions to be woken up explicitly */
			if (!isVarConstant(mb, getArg(p, j))) {
				/* be careful, watch out for garbage collection interference */
				/* those should be scheduled after all its other uses */
				l = getEndOfLife(mb, getArg(p, j));
				if (l != pc && l < flow->stop && l > flow->start) {
					/* add edge to the target instruction for wakeup call */
					PARDEBUG mnstr_printf(GDKstdout, "endoflife for %s is %d -> %d\n", getVarName(mb, getArg(p, j)), n + flow->start, l);
					assert(pc < l); /* only dependencies on earlier instructions */
					l -= flow->start;
					if (flow->nodes[n]) {
						/* add wakeup to tail of list */
						for (i = n; flow->edges[i] > 0; i = flow->edges[i])
							;
						flow->nodes[etop] = l;
						flow->edges[etop] = -1;
						flow->edges[i] = etop;
						etop++;
						assert(etop < size);
					} else {
						flow->nodes[n] = l;
						flow->edges[n] = -1;
					}
					flow->status[l].blocks++;
				}
			}
		}

		for (j = 0; j < p->retc; j++)
			assign[getArg(p, j)] = pc;  /* ensure recognition of dependency on first instruction and constant */
	}
	GDKfree(assign);
	PARDEBUG
	for (n = 0; n < flow->stop - flow->start; n++) {
		mnstr_printf(GDKstdout, "#[%d] %d: ", flow->start + n, n);
		printInstruction(GDKstdout, mb, 0, getInstrPtr(mb, n + flow->start), LIST_MAL_STMT | LIST_MAPI);
		mnstr_printf(GDKstdout, "#[%d]Dependents block count %d wakeup", flow->start + n, flow->status[n].blocks);
		for (j = n; flow->edges[j]; j = flow->edges[j]) {
			mnstr_printf(GDKstdout, "%d ", flow->start + flow->nodes[j]);
			if (flow->edges[j] == -1)
				break;
		}
		mnstr_printf(GDKstdout, "\n");
	}
#ifdef USE_MAL_ADMISSION
	memorypool = memoryclaims = 0;
#endif
	return MAL_SUCCEED;
}

/*
 * Parallel processing is mostly driven by dataflow, but within this context
 * there may be different schemes to take instructions into execution.
 * The admission scheme (and wrapup) are the necessary scheduler hooks.
 * A scheduler registers the functions needed and should release them
 * at the end of the parallel block.
 * They take effect after we have ensured that the basic properties for
 * execution hold.
 */
/*
static void showFlowEvent(DataFlow flow, int pc)
{
	int i;
	FlowEvent fe = flow->status;

	mnstr_printf(GDKstdout, "#end of data flow %d done %d \n", pc, flow->stop - flow->start);
	for (i = 0; i < flow->stop - flow->start; i++)
		if (fe[i].state != DFLOWwrapup && fe[i].pc >= 0) {
			mnstr_printf(GDKstdout, "#missed pc %d status %d %d  blocks %d", fe[i].state, i, fe[i].pc, fe[i].blocks);
			printInstruction(GDKstdout, fe[i].flow->mb, 0, getInstrPtr(fe[i].flow->mb, fe[i].pc), LIST_MAL_STMT | LIST_MAPI);
		}
}
*/

static str
DFLOWscheduler(DataFlow flow)
{
	int last;
	int i;
#ifdef USE_MAL_ADMISSION
	int j;
	InstrPtr p;
#endif
	int tasks=0, actions;
	str ret = MAL_SUCCEED;
	FlowEvent fe, f = 0;
	int wq;

	if (flow == NULL)
		throw(MAL, "dataflow", "DFLOWscheduler(): Called with flow == NULL");
	actions = flow->stop - flow->start;
	if (actions == 0)
		throw(MAL, "dataflow", "Empty dataflow block");
	/* initialize the eligible statements */
	fe = flow->status;

	MT_lock_set(&flow->flowlock, "MALworker");
	wq = flow->cntxt->idx;
	for (i = 0; i < actions; i++)
		if (fe[i].blocks == 0) {
#ifdef USE_MAL_ADMISSION
			p = getInstrPtr(flow->mb,fe[i].pc);
			if (p == NULL) {
				MT_lock_unset(&flow->flowlock, "MALworker");
				throw(MAL, "dataflow", "DFLOWscheduler(): getInstrPtr(flow->mb,fe[i].pc) returned NULL");
			}
			for (j = p->retc; j < p->argc; j++)
				fe[i].argclaim = getMemoryClaim(fe[0].flow->mb, fe[0].flow->stk, p, j, FALSE);
#endif
			q_enqueue(todo[wq], flow->status + i);
			flow->status[i].state = DFLOWrunning;
			PARDEBUG mnstr_printf(GDKstdout, "#enqueue pc=%d claim=" LLFMT "\n", flow->status[i].pc, flow->status[i].argclaim);
		}
	MT_lock_unset(&flow->flowlock, "MALworker");

	PARDEBUG mnstr_printf(GDKstdout, "#run %d instructions in dataflow block\n", actions);

	while (actions != tasks ) {
		f = q_dequeue(flow->done);
		if (exiting)
			break;
		if (f == NULL)
			throw(MAL, "dataflow", "DFLOWscheduler(): q_dequeue(flow->done) returned NULL");

		/*
		 * When an instruction is finished we have to reduce the blocked
		 * counter for all dependent instructions.  for those where it
		 * drops to zero we can scheduler it we do it here instead of the scheduler
		 */

		MT_lock_set(&flow->flowlock, "MALworker");
		tasks++;
		for (last = f->pc - flow->start; last >= 0 && (i = flow->nodes[last]) > 0; last = flow->edges[last])
			if (flow->status[i].state == DFLOWpending) {
				flow->status[i].argclaim += f->hotclaim;
				if (flow->status[i].blocks == 1 ) {
					flow->status[i].state = DFLOWrunning;
					flow->status[i].blocks--;
					q_enqueue(todo[wq], flow->status + i);
					PARDEBUG
					mnstr_printf(GDKstdout, "#enqueue pc=%d claim= " LLFMT "\n", flow->status[i].pc, flow->status[i].argclaim);
				} else {
					flow->status[i].blocks--;
				}
			} 
		MT_lock_unset(&flow->flowlock, "MALworker");
	}
	/* wrap up errors */
	assert(flow->done->last == 0);
	if (flow->error ) {
		PARDEBUG mnstr_printf(GDKstdout, "#errors encountered %s ", flow->error ? flow->error : "unknown");
		ret = flow->error;
	}
	return ret;
}

str
runMALdataflow(Client cntxt, MalBlkPtr mb, int startpc, int stoppc, MalStkPtr stk)
{
	DataFlow flow = NULL;
	str ret = MAL_SUCCEED;
	int size;

#ifdef DEBUG_FLOW
	mnstr_printf(GDKstdout, "runMALdataflow for block %d - %d\n", startpc, stoppc);
	printFunction(GDKstdout, mb, 0, LIST_MAL_STMT | LIST_MAPI);
#endif

	/* in debugging mode we should not start multiple threads */
	if (stk == NULL)
		throw(MAL, "dataflow", "runMALdataflow(): Called with stk == NULL");
	if (stk->cmd)
		return MAL_SUCCEED;
	/* too many threads turns dataflow processing off */
	if ( cntxt->idx > MAXQ)
		return MAL_SUCCEED;

	assert(stoppc > startpc);

	/* check existence of workers */
	if (todo[cntxt->idx] == 0)
		ret = DFLOWinitialize(cntxt->idx);
	if ( ret != MAL_SUCCEED)
		return ret;

	flow = (DataFlow)GDKzalloc(sizeof(DataFlowRec));
	if (flow == NULL)
		throw(MAL, "dataflow", "runMALdataflow(): Failed to allocate flow");

	flow->cntxt = cntxt;
	flow->mb = mb;
	flow->stk = stk;
	flow->error = 0;

	/* keep real block count, exclude brackets */
	flow->start = startpc + 1;
	flow->stop = stoppc;

	MT_lock_init(&flow->flowlock, "DFLOWworker");
	flow->done = q_create(stoppc- startpc+1, "flow->done");
	if (flow->done == NULL) {
		MT_lock_destroy(&flow->flowlock);
		GDKfree(flow);
		throw(MAL, "dataflow", "runMALdataflow(): Failed to create flow->done queue");
	}

	flow->status = (FlowEvent)GDKzalloc((stoppc - startpc + 1) * sizeof(FlowEventRec));
	if (flow->status == NULL) {
		q_destroy(flow->done);
		MT_lock_destroy(&flow->flowlock);
		GDKfree(flow);
		throw(MAL, "dataflow", "runMALdataflow(): Failed to allocate flow->status");
	}
	size = DFLOWgraphSize(mb, startpc, stoppc);
	size += stoppc - startpc;
	flow->nodes = (int*)GDKzalloc(sizeof(int) * size);
	if (flow->nodes == NULL) {
		GDKfree(flow->status);
		q_destroy(flow->done);
		MT_lock_destroy(&flow->flowlock);
		GDKfree(flow);
		throw(MAL, "dataflow", "runMALdataflow(): Failed to allocate flow->nodes");
	}
	flow->edges = (int*)GDKzalloc(sizeof(int) * size);
	if (flow->edges == NULL) {
		GDKfree(flow->nodes);
		GDKfree(flow->status);
		q_destroy(flow->done);
		MT_lock_destroy(&flow->flowlock);
		GDKfree(flow);
		throw(MAL, "dataflow", "runMALdataflow(): Failed to allocate flow->edges");
	}
	ret = DFLOWinitBlk(flow, mb, size);

	if (ret == MAL_SUCCEED)
		ret = DFLOWscheduler(flow);

	GDKfree(flow->status);
	GDKfree(flow->edges);
	GDKfree(flow->nodes);
	q_destroy(flow->done);
	MT_lock_destroy(&flow->flowlock);
	GDKfree(flow);
	return ret;
}

void
stopMALdataflow(void)
{
	int i, worker;

	exiting = 1;
	for (worker = 0; worker < THREADS; worker++) {
		int wq = workerqueue[worker] - 1;
		if (wq >= 0 && todo[wq])
			for (i = 0; i < THREADS; i++)
				MT_sema_up(&todo[wq]->s, "stopMALdataflow");
	}
	for (i = 0; i < THREADS; i++) {
		if (workers[i])
			MT_join_thread(workers[i]);
		workers[i] = 0;
	}
}<|MERGE_RESOLUTION|>--- conflicted
+++ resolved
@@ -395,36 +395,28 @@
 		MT_lock_unset(&mal_contextLock, "DFLOWinitialize");
 		throw(MAL, "dataflow", "DFLOWinitialize(): Failed to create todo queue");
 	}
-<<<<<<< HEAD
 	limit = GDKnr_threads ? GDKnr_threads : 1;
-	for (worker = 0, i = 0; i < limit && i < THREADS; i++) {
-		for (; worker < THREADS; worker++)
-			if( workers[worker] == 0)
-				break;
-		assert(workers[worker] == 0);
-		if (MT_create_thread(&workers[worker], DFLOWworker, (void *) &workers[worker], MT_THR_JOINABLE) < 0) {
-			MT_lock_unset(&mal_contextLock, "DFLOWinitialize");
-			throw(MAL, "dataflow", "Can not create interpreter thread");
-		}
-		assert(workers[worker] > 0);
-		workerqueue[worker] = index + 1;
-=======
-	todo[index] = q_create(2048);
-	assert(todo[index]);
-	limit = GDKnr_threads ? GDKnr_threads : 1;
-	assert(limit <= THREADS);
+	if (limit > THREADS) {
+		MT_lock_unset(&mal_contextLock, "DFLOWinitialize");
+		throw(MAL, "dataflow", "DFLOWinitialize(): using more threads than thread slots: %d > %d", limit, THREADS);
+	}
 	for (worker = 0, i = 0; i < limit; i++){
 		for (; worker < THREADS; worker++)
 			if( workers[worker] == 0)
 				break;
-		assert(worker < THREADS);
-		if (worker < THREADS) {
-			assert(workers[worker] == 0);
-			MT_create_thread(&workers[worker], DFLOWworker, (void *) &workers[worker], MT_THR_JOINABLE);
-			assert(workers[worker] > 0);
-			workerqueue[worker] = index + 1;
-		}
->>>>>>> 41751cbf
+		if (worker >= THREADS || workers[worker] > 0) {
+			MT_lock_unset(&mal_contextLock, "DFLOWinitialize");
+			throw(MAL, "dataflow", "No free worker slot found");
+		}
+		if (MT_create_thread(&workers[worker], DFLOWworker, (void *) &workers[worker], MT_THR_JOINABLE) < 0) {
+			MT_lock_unset(&mal_contextLock, "DFLOWinitialize");
+			throw(MAL, "dataflow", "Can not create interpreter thread");
+		}
+		if (workers[worker] == 0) {
+			MT_lock_unset(&mal_contextLock, "DFLOWinitialize");
+			throw(MAL, "dataflow", "Failed to create interpreter thread");
+		}
+		workerqueue[worker] = index + 1;
 	}
 	MT_lock_unset(&mal_contextLock, "DFLOWinitialize");
 	return MAL_SUCCEED;
