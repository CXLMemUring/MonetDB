/*
 * The contents of this file are subject to the MonetDB Public License
 * Version 1.1 (the "License"); you may not use this file except in
 * compliance with the License. You may obtain a copy of the License at
 * http://www.monetdb.org/Legal/MonetDBLicense
 * 
 * Software distributed under the License is distributed on an "AS IS"
 * basis, WITHOUT WARRANTY OF ANY KIND, either express or implied. See the
 * License for the specific language governing rights and limitations
 * under the License.
 * 
 * The Original Code is the MonetDB Database System.
 * 
 * The Initial Developer of the Original Code is CWI.
 * Portions created by CWI are Copyright (C) 1997-July 2008 CWI.
 * Copyright August 2008-2013 MonetDB B.V.
 * All Rights Reserved.
*/

/*
 * Out of order execution
 * The alternative is to execute the instructions out of order
 * using dataflow dependencies and as an independent process.
 * Dataflow processing only works on a code
 * sequence that does not include additional (implicit) flow of control
 * statements and, ideally, consist of expensive BAT operations.
 * The dataflow interpreter selects cheap instructions
 * using a simple costfunction based on the size of the BATs involved.
 *
 * The dataflow portion is identified as a guarded block,
 * whose entry is controlled by the function language.dataflow();
 * This way the function can inform the caller to skip the block
 * when dataflow execution was performed.
 *
 * The flow graphs should be organized such that parallel threads can
 * access it mostly without expensive locking.
 */
#include "monetdb_config.h"
#include "mal_dataflow.h"
#include "mal_client.h"

#define DFLOWpending 0		/* runnable */
#define DFLOWrunning 1		/* currently in progress */
#define DFLOWwrapup  2		/* done! */
#define DFLOWretry   3		/* reschedule */
#define DFLOWskipped 4		/* due to errors */

/* The per instruction status of execution */
typedef struct FLOWEVENT {
	struct DATAFLOW *flow;/* execution context */
	int pc;         /* pc in underlying malblock */
	int blocks;     /* awaiting for variables */
	sht state;      /* of execution */
	lng clk;
	sht cost;
	lng hotclaim;   /* memory foot print of result variables */
	lng argclaim;   /* memory foot print of arguments */
} *FlowEvent, FlowEventRec;

typedef struct queue {
	int size;	/* size of queue */
	int last;	/* last element in the queue */
	FlowEvent *data;
	MT_Lock l;	/* it's a shared resource, ie we need locks */
	MT_Sema s;	/* threads wait on empty queues */
} Queue;

/*
 * The dataflow dependency is administered in a graph list structure.
 * For each instruction we keep the list of instructions that
 * should be checked for eligibility once we are finished with it.
 */
typedef struct DATAFLOW {
	Client cntxt;   /* for debugging and client resolution */
	MalBlkPtr mb;   /* carry the context */
	MalStkPtr stk;
	int start, stop;    /* guarded block under consideration*/
	FlowEvent status;   /* status of each instruction */
	str error;          /* error encountered */
	int *nodes;         /* dependency graph nodes */
	int *edges;         /* dependency graph */
	MT_Lock flowlock;   /* lock to protect the above */
	Queue *done;        /* instructions handled */
} *DataFlow, DataFlowRec;

#define MAXQ 1024
static MT_Id workers[THREADS];
<<<<<<< HEAD
static queue *todo = 0;	/* pending instructions */
static int volatile exiting;
=======
static int workerqueue[THREADS]; /* maps workers towards the todo queues */
static Queue *todo[MAXQ];	/* pending instructions organized by user MAXTODO > #users */
>>>>>>> 67a0d0d0

/*
 * Calculate the size of the dataflow dependency graph.
 */
static int
DFLOWgraphSize(MalBlkPtr mb, int start, int stop)
{
	int cnt = 0;
	int i;

	for (i = start; i < stop; i++)
		cnt += getInstrPtr(mb, i)->argc;
	return cnt;
}

/*
 * The dataflow execution is confined to a barrier block.
 * Within the block there are multiple flows, which, in principle,
 * can be executed in parallel.
 */

<<<<<<< HEAD
static queue*
q_create(int sz, const char *name)
=======
static Queue*
q_create(int sz)
>>>>>>> 67a0d0d0
{
	Queue *q = (Queue*)GDKmalloc(sizeof(Queue));

	(void) name;
	if (q == NULL)
		return NULL;
	q->size = ((sz << 1) >> 1); /* we want a multiple of 2 */
	q->last = 0;
	q->data = (FlowEvent*) GDKmalloc(sizeof(FlowEvent) * q->size);
	if (q->data == NULL) {
		GDKfree(q);
		return NULL;
	}

	MT_lock_init(&q->l, name);
	MT_sema_init(&q->s, 0, name);
	return q;
}

static void
q_destroy(Queue *q)
{
	MT_lock_destroy(&q->l);
	MT_sema_destroy(&q->s);
	GDKfree(q->data);
	GDKfree(q);
}

/* keep a simple LIFO queue. It won't be a large one, so shuffles of requeue is possible */
/* we might actually sort it for better scheduling behavior */
static void
q_enqueue_(Queue *q, FlowEvent d)
{
	if (q->last == q->size) {
		q->size <<= 1;
		q->data = (FlowEvent*) GDKrealloc(q->data, sizeof(FlowEvent) * q->size);
		assert(q->data);
	}
	q->data[q->last++] = d;
}
static void
q_enqueue(Queue *q, FlowEvent d)
{
	assert(q);
	assert(d);
	MT_lock_set(&q->l, "q_enqueue");
	q_enqueue_(q, d);
	MT_lock_unset(&q->l, "q_enqueue");
	MT_sema_up(&q->s, "q_enqueue");
}

/*
 * A priority queue over the hot claims of memory may
 * be more effective. It priorizes those instructions
 * that want to use a big recent result
 */

#ifdef USE_MAL_ADMISSION
static void
q_requeue_(Queue *q, FlowEvent d)
{
	int i;

	if (q->last == q->size) {
		/* enlarge buffer */
		q->size <<= 1;
		q->data = (FlowEvent*) GDKrealloc(q->data, sizeof(FlowEvent) * q->size);
		assert(q->data);
	}
	for (i = q->last; i > 0; i--)
		q->data[i] = q->data[i - 1];
	q->data[0] = d;
	q->last++;
}
static void
q_requeue(Queue *q, FlowEvent d)
{
	assert(q);
	assert(d);
	MT_lock_set(&q->l, "q_requeue");
	q_requeue_(q, d);
	MT_lock_unset(&q->l, "q_requeue");
	MT_sema_up(&q->s, "q_requeue");
}
#endif

static void *
q_dequeue(Queue *q)
{
	void *r = NULL;

	assert(q);
	MT_sema_down(&q->s, "q_dequeue");
	if (exiting)
		return NULL;
	MT_lock_set(&q->l, "q_dequeue");
	assert(q->last > 0);
	if (q->last > 0) {
		/* LIFO favors garbage collection */
		r = (void*) q->data[--q->last];
		q->data[q->last] = 0;
	}
	/* else: terminating */
	/* try out random draw *
	{
		int i;
		i = rand() % q->last;
		r = q->data[i];
		for (i++; i < q->last; i++)
			q->data[i - 1] = q->data[i];
		q->last--; i
	}
	 */

	MT_lock_unset(&q->l, "q_dequeue");
	assert(r);
	return r;
}

/*
 * We simply move an instruction into the front of the queue.
 * Beware, we assume that variables are assigned a value once, otherwise
 * the order may really create errors.
 * The order of the instructions should be retained as long as possible.
 * Delay processing when we run out of memory.  Push the instruction back
 * on the end of queue, waiting for another attempt. Problem might become
 * that all threads but one are cycling through the queue, each time
 * finding an eligible instruction, but without enough space.
 * Therefore, we wait for a few milliseconds as an initial punishment.
 *
 * The process could be refined by checking for cheap operations,
 * i.e. those that would require no memory at all (aggr.count)
 * This, however, would lead to a dependency to the upper layers,
 * because in the kernel we don't know what routines are available
 * with this property. Nor do we maintain such properties.
 */

static void
DFLOWworker(void *t)
{
	DataFlow flow;
	FlowEvent fe = 0, fnxt = 0;
	int id = (int) ((MT_Id *) t - workers), last = 0;
	int wq;
	Thread thr;
	str error = 0;

	int i;

	thr = THRnew("DFLOWworker");

	GDKsetbuf(GDKmalloc(GDKMAXERRLEN)); /* where to leave errors */
	GDKerrbuf[0] = 0;
	while (1) {
		wq = workerqueue[id];
		if (fnxt == 0)
<<<<<<< HEAD
			fe = q_dequeue(todo);
		else
			fe = fnxt;
		if (exiting) {
			break;
		}
=======
			fe = q_dequeue(todo[wq]);
		else fe = fnxt;
>>>>>>> 67a0d0d0
		fnxt = 0;
		assert(fe);
		flow = fe->flow;
		assert(flow);

		/* whenever we have a (concurrent) error, skip it */
		if (flow->error) {
			q_enqueue(flow->done, fe);
			continue;
		}

		/* skip all instructions when we have encontered an error */
		if (flow->error == 0) {
#ifdef USE_MAL_ADMISSION
			if (MALadmission(fe->argclaim, fe->hotclaim)) {
				fe->hotclaim = 0;   /* don't assume priority anymore */
<<<<<<< HEAD
				assert(todo);
				if (todo->last == 0)
=======
				if (todo[wq]->last == 0)
>>>>>>> 67a0d0d0
					MT_sleep_ms(DELAYUNIT);
				q_requeue(todo[wq], fe);
				continue;
			}
#endif
			error = runMALsequence(flow->cntxt, flow->mb, fe->pc, fe->pc + 1, flow->stk, 0, 0);
			PARDEBUG mnstr_printf(GDKstdout, "#executed pc= %d wrk= %d claim= " LLFMT "," LLFMT " %s\n",
								  fe->pc, id, fe->argclaim, fe->hotclaim, error ? error : "");
#ifdef USE_MAL_ADMISSION
			/* release the memory claim */
			MALadmission(-fe->argclaim, -fe->hotclaim);
#endif

			fe->state = DFLOWwrapup;
			if (error) {
				MT_lock_set(&flow->flowlock, "runMALdataflow");
				/* only collect one error (from one thread, needed for stable testing) */
				if (!flow->error) 
					flow->error = error;
				MT_lock_unset(&flow->flowlock, "runMALdataflow");
				/* after an error we skip the rest of the block */
				q_enqueue(flow->done, fe);
				continue;
			}
		}

		/* see if you can find an eligible instruction that uses the
		 * result just produced. Then we can continue with it right away.
		 * We are just looking forward for the last block, which means we
		 * are safe from concurrent actions. No other thread can steal it,
		 * because we hold the logical lock.
		 * All eligible instructions are queued
		 */
#ifdef USE_MAL_ADMISSION
		{
		InstrPtr p = getInstrPtr(flow->mb, fe->pc);
		assert(p);
		fe->hotclaim = 0;
		for (i = 0; i < p->retc; i++)
			fe->hotclaim += getMemoryClaim(flow->mb, flow->stk, p, i, FALSE);
		}
#endif
		MT_lock_set(&flow->flowlock, "MALworker");
	
		for (last = fe->pc - flow->start; last >= 0 && (i = flow->nodes[last]) > 0; last = flow->edges[last])
			if (flow->status[i].state == DFLOWpending &&
				flow->status[i].blocks == 1) {
				flow->status[i].state = DFLOWrunning;
				flow->status[i].blocks = 0;
				flow->status[i].hotclaim = fe->hotclaim;
				flow->status[i].argclaim += fe->hotclaim;
				fnxt = flow->status + i;
				break;
			}
		MT_lock_unset(&flow->flowlock, "MALworker");

		if ( fnxt == 0 && flow->cntxt->idx > 1 )
				MALresourceFairness(GDKusec()- flow->mb->starttime);
		q_enqueue(flow->done, fe);
		if ( fnxt == 0) {
<<<<<<< HEAD
			assert(todo);
			if (todo->last == 0)
=======
			if (todo[wq]->last == 0)
>>>>>>> 67a0d0d0
				profilerHeartbeatEvent("wait");
		}
	}
	GDKfree(GDKerrbuf);
	GDKsetbuf(0);
	workerqueue[wq] = 0;
	workers[wq] = 0;
	THRdel(thr);
}

/* 
 * Create a set of DFLOW interpreters.
 * One worker will adaptively be available for each client.
 * The remainder are taken from the GDKnr_threads argument and
 * typically is equal to the number of cores.
 * A recursive MAL function call would make for one worker less,
 * which limits the number of cores for parallel processing.
 * The workers are assembled in a local table to enable debugging.
 */
<<<<<<< HEAD
static str
DFLOWinitialize(void)
=======
static void
DFLOWinitialize(int index)
>>>>>>> 67a0d0d0
{
	int i, worker, limit;

	MT_lock_set(&mal_contextLock, "DFLOWinitialize");
	if (todo[index]) {
		MT_lock_unset(&mal_contextLock, "DFLOWinitialize");
		return MAL_SUCCEED;
	}
	todo = q_create(2048, "todo");
	if (todo == NULL) {
		MT_lock_unset(&mal_contextLock, "DFLOWinitialize");
		throw(MAL, "dataflow", "DFLOWinitialize(): Failed to create todo queue");
	}
<<<<<<< HEAD
	limit = GDKnr_threads ? GDKnr_threads : 1;
	for (i = 0; i < limit && i < THREADS; i++) {
		if (MT_create_thread(&workers[i], DFLOWworker, (void *) &workers[i], MT_THR_JOINABLE) < 0) {
			MT_lock_unset(&mal_contextLock, "DFLOWinitialize");
			throw(MAL, "dataflow", "Can not create interpreter thread");
		}
=======
	todo[index] = q_create(2048);
	limit = GDKnr_threads ? GDKnr_threads : 1;
	for (worker = 0; worker < THREADS; worker++)
		if( workers[worker] == 0)
			break;
	for (i = 0; i < limit; i++){
		MT_create_thread(&workers[worker], DFLOWworker, (void *) &workers[worker], MT_THR_JOINABLE);
		workerqueue[worker] = index;
		for (; worker < THREADS; worker++)
			if( workers[worker] == 0)
				break;
>>>>>>> 67a0d0d0
	}
	MT_lock_unset(&mal_contextLock, "DFLOWinitialize");
	return MAL_SUCCEED;
}
 
/*
 * The dataflow administration is based on administration of
 * how many variables are still missing before it can be executed.
 * For each instruction we keep a list of instructions whose
 * blocking counter should be decremented upon finishing it.
 */
static str
DFLOWinitBlk(DataFlow flow, MalBlkPtr mb, int size)
{
	int pc, i, j, k, l, n, etop = 0;
	int *assign;
	InstrPtr p;

	if (flow == NULL)
		throw(MAL, "dataflow", "DFLOWinitBlk(): Called with flow == NULL");
	if (mb == NULL)
		throw(MAL, "dataflow", "DFLOWinitBlk(): Called with mb == NULL");
	PARDEBUG printf("Initialize dflow block\n");
	assign = (int *) GDKzalloc(mb->vtop * sizeof(int));
	if (assign == NULL)
		throw(MAL, "dataflow", "DFLOWinitBlk(): Failed to allocate assign");
	etop = flow->stop - flow->start;
	for (n = 0, pc = flow->start; pc < flow->stop; pc++, n++) {
		p = getInstrPtr(mb, pc);
		if (p == NULL) {
			GDKfree(assign);
			throw(MAL, "dataflow", "DFLOWinitBlk(): getInstrPtr() returned NULL");
		}

		/* initial state, ie everything can run */
		flow->status[n].flow = flow;
		flow->status[n].pc = pc;
		flow->status[n].state = DFLOWpending;
		flow->status[n].cost = -1;
		flow->status[n].flow->error = NULL;

		/* administer flow dependencies */
		for (j = p->retc; j < p->argc; j++) {
			/* list of instructions that wake n-th instruction up */
			if (!isVarConstant(mb, getArg(p, j)) && (k = assign[getArg(p, j)])) {
				assert(k < pc); /* only dependencies on earlier instructions */
				/* add edge to the target instruction for wakeup call */
				k -= flow->start;
				if (flow->nodes[k]) {
					/* add wakeup to tail of list */
					for (i = k; flow->edges[i] > 0; i = flow->edges[i])
						;
					flow->nodes[etop] = n;
					flow->edges[etop] = -1;
					flow->edges[i] = etop;
					etop++;
					(void) size;
					assert(etop < size);
				} else {
					flow->nodes[k] = n;
					flow->edges[k] = -1;
				}

				flow->status[n].blocks++;
			}

			/* list of instructions to be woken up explicitly */
			if (!isVarConstant(mb, getArg(p, j))) {
				/* be careful, watch out for garbage collection interference */
				/* those should be scheduled after all its other uses */
				l = getEndOfLife(mb, getArg(p, j));
				if (l != pc && l < flow->stop && l > flow->start) {
					/* add edge to the target instruction for wakeup call */
					PARDEBUG mnstr_printf(GDKstdout, "endoflife for %s is %d -> %d\n", getVarName(mb, getArg(p, j)), n + flow->start, l);
					assert(pc < l); /* only dependencies on earlier instructions */
					l -= flow->start;
					if (flow->nodes[n]) {
						/* add wakeup to tail of list */
						for (i = n; flow->edges[i] > 0; i = flow->edges[i])
							;
						flow->nodes[etop] = l;
						flow->edges[etop] = -1;
						flow->edges[i] = etop;
						etop++;
						assert(etop < size);
					} else {
						flow->nodes[n] = l;
						flow->edges[n] = -1;
					}
					flow->status[l].blocks++;
				}
			}
		}

		for (j = 0; j < p->retc; j++)
			assign[getArg(p, j)] = pc;  /* ensure recognition of dependency on first instruction and constant */
	}
	GDKfree(assign);
	PARDEBUG
	for (n = 0; n < flow->stop - flow->start; n++) {
		mnstr_printf(GDKstdout, "#[%d] %d: ", flow->start + n, n);
		printInstruction(GDKstdout, mb, 0, getInstrPtr(mb, n + flow->start), LIST_MAL_STMT | LIST_MAPI);
		mnstr_printf(GDKstdout, "#[%d]Dependents block count %d wakeup", flow->start + n, flow->status[n].blocks);
		for (j = n; flow->edges[j]; j = flow->edges[j]) {
			mnstr_printf(GDKstdout, "%d ", flow->start + flow->nodes[j]);
			if (flow->edges[j] == -1)
				break;
		}
		mnstr_printf(GDKstdout, "\n");
	}
#ifdef USE_MAL_ADMISSION
	memorypool = memoryclaims = 0;
#endif
	return MAL_SUCCEED;
}

/*
 * Parallel processing is mostly driven by dataflow, but within this context
 * there may be different schemes to take instructions into execution.
 * The admission scheme (and wrapup) are the necessary scheduler hooks.
 * A scheduler registers the functions needed and should release them
 * at the end of the parallel block.
 * They take effect after we have ensured that the basic properties for
 * execution hold.
 */
/*
static void showFlowEvent(DataFlow flow, int pc)
{
	int i;
	FlowEvent fe = flow->status;

	mnstr_printf(GDKstdout, "#end of data flow %d done %d \n", pc, flow->stop - flow->start);
	for (i = 0; i < flow->stop - flow->start; i++)
		if (fe[i].state != DFLOWwrapup && fe[i].pc >= 0) {
			mnstr_printf(GDKstdout, "#missed pc %d status %d %d  blocks %d", fe[i].state, i, fe[i].pc, fe[i].blocks);
			printInstruction(GDKstdout, fe[i].flow->mb, 0, getInstrPtr(fe[i].flow->mb, fe[i].pc), LIST_MAL_STMT | LIST_MAPI);
		}
}
*/

static str
DFLOWscheduler(DataFlow flow)
{
	int last;
	int i;
#ifdef USE_MAL_ADMISSION
	int j;
	InstrPtr p;
#endif
	int tasks=0, actions;
	str ret = MAL_SUCCEED;
	FlowEvent fe, f = 0;
	int wq;

	if (flow == NULL)
		throw(MAL, "dataflow", "DFLOWscheduler(): Called with flow == NULL");
	actions = flow->stop - flow->start;
	if (actions == 0)
		throw(MAL, "dataflow", "Empty dataflow block");
	/* initialize the eligible statements */
	fe = flow->status;

	MT_lock_set(&flow->flowlock, "MALworker");
	wq = flow->cntxt->idx;
	for (i = 0; i < actions; i++)
		if (fe[i].blocks == 0) {
#ifdef USE_MAL_ADMISSION
			p = getInstrPtr(flow->mb,fe[i].pc);
			if (p == NULL) {
				MT_lock_unset(&flow->flowlock, "MALworker");
				throw(MAL, "dataflow", "DFLOWscheduler(): getInstrPtr(flow->mb,fe[i].pc) returned NULL");
			}
			for (j = p->retc; j < p->argc; j++)
				fe[i].argclaim = getMemoryClaim(fe[0].flow->mb, fe[0].flow->stk, p, j, FALSE);
#endif
			q_enqueue(todo[wq], flow->status + i);
			flow->status[i].state = DFLOWrunning;
			PARDEBUG mnstr_printf(GDKstdout, "#enqueue pc=%d claim=" LLFMT "\n", flow->status[i].pc, flow->status[i].argclaim);
		}
	MT_lock_unset(&flow->flowlock, "MALworker");

	PARDEBUG mnstr_printf(GDKstdout, "#run %d instructions in dataflow block\n", actions);

	while (actions != tasks ) {
		f = q_dequeue(flow->done);
		if (exiting)
			break;
		if (f == NULL)
			throw(MAL, "dataflow", "DFLOWscheduler(): q_dequeue(flow->done) returned NULL");

		/*
		 * When an instruction is finished we have to reduce the blocked
		 * counter for all dependent instructions.  for those where it
		 * drops to zero we can scheduler it we do it here instead of the scheduler
		 */

		MT_lock_set(&flow->flowlock, "MALworker");
		tasks++;
		for (last = f->pc - flow->start; last >= 0 && (i = flow->nodes[last]) > 0; last = flow->edges[last])
			if (flow->status[i].state == DFLOWpending) {
				flow->status[i].argclaim += f->hotclaim;
				if (flow->status[i].blocks == 1 ) {
					flow->status[i].state = DFLOWrunning;
					flow->status[i].blocks--;
					q_enqueue(todo[wq], flow->status + i);
					PARDEBUG
					mnstr_printf(GDKstdout, "#enqueue pc=%d claim= " LLFMT "\n", flow->status[i].pc, flow->status[i].argclaim);
				} else {
					flow->status[i].blocks--;
				}
			} 
		MT_lock_unset(&flow->flowlock, "MALworker");
	}
	/* wrap up errors */
	assert(flow->done->last == 0);
	if (flow->error ) {
		PARDEBUG mnstr_printf(GDKstdout, "#errors encountered %s ", flow->error ? flow->error : "unknown");
		ret = flow->error;
	}
	return ret;
}

str
runMALdataflow(Client cntxt, MalBlkPtr mb, int startpc, int stoppc, MalStkPtr stk)
{
	DataFlow flow = NULL;
	str ret = MAL_SUCCEED;
	int size;

#ifdef DEBUG_FLOW
	mnstr_printf(GDKstdout, "runMALdataflow for block %d - %d\n", startpc, stoppc);
	printFunction(GDKstdout, mb, 0, LIST_MAL_STMT | LIST_MAPI);
#endif

	/* in debugging mode we should not start multiple threads */
	if (stk == NULL)
		throw(MAL, "dataflow", "runMALdataflow(): Called with stk == NULL");
	if (stk->cmd)
		return MAL_SUCCEED;
	/* too many threads turns dataflow processing off */
	if ( cntxt->idx > MAXQ)
		return MAL_SUCCEED;

	assert(stoppc > startpc);

	/* check existence of workers */
<<<<<<< HEAD
	if (workers[0] == 0)
		ret = DFLOWinitialize();
	if ( ret != MAL_SUCCEED)
		return ret;
	assert(workers[0]);
	assert(todo);
=======
	if (todo[cntxt->idx] == 0)
		DFLOWinitialize(cntxt->idx);
>>>>>>> 67a0d0d0

	flow = (DataFlow)GDKzalloc(sizeof(DataFlowRec));
	if (flow == NULL)
		throw(MAL, "dataflow", "runMALdataflow(): Failed to allocate flow");

	flow->cntxt = cntxt;
	flow->mb = mb;
	flow->stk = stk;
	flow->error = 0;

	/* keep real block count, exclude brackets */
	flow->start = startpc + 1;
	flow->stop = stoppc;

	MT_lock_init(&flow->flowlock, "DFLOWworker");
	flow->done = q_create(stoppc- startpc+1, "flow->done");
	if (flow->done == NULL) {
		MT_lock_destroy(&flow->flowlock);
		GDKfree(flow);
		throw(MAL, "dataflow", "runMALdataflow(): Failed to create flow->done queue");
	}

	flow->status = (FlowEvent)GDKzalloc((stoppc - startpc + 1) * sizeof(FlowEventRec));
	if (flow->status == NULL) {
		q_destroy(flow->done);
		MT_lock_destroy(&flow->flowlock);
		GDKfree(flow);
		throw(MAL, "dataflow", "runMALdataflow(): Failed to allocate flow->status");
	}
	size = DFLOWgraphSize(mb, startpc, stoppc);
	size += stoppc - startpc;
	flow->nodes = (int*)GDKzalloc(sizeof(int) * size);
	if (flow->nodes == NULL) {
		GDKfree(flow->status);
		q_destroy(flow->done);
		MT_lock_destroy(&flow->flowlock);
		GDKfree(flow);
		throw(MAL, "dataflow", "runMALdataflow(): Failed to allocate flow->nodes");
	}
	flow->edges = (int*)GDKzalloc(sizeof(int) * size);
	if (flow->edges == NULL) {
		GDKfree(flow->nodes);
		GDKfree(flow->status);
		q_destroy(flow->done);
		MT_lock_destroy(&flow->flowlock);
		GDKfree(flow);
		throw(MAL, "dataflow", "runMALdataflow(): Failed to allocate flow->edges");
	}
	ret = DFLOWinitBlk(flow, mb, size);

	if (ret == MAL_SUCCEED)
		ret = DFLOWscheduler(flow);

	GDKfree(flow->status);
	GDKfree(flow->edges);
	GDKfree(flow->nodes);
	q_destroy(flow->done);
	MT_lock_destroy(&flow->flowlock);
	GDKfree(flow);
	return ret;
}

void
stopMALdataflow(void)
{
	int i;

	exiting = 1;
	if (todo) {
		for (i = 0; i < THREADS; i++)
			MT_sema_up(&todo->s, "stopMALdataflow");
		for (i = 0; i < THREADS; i++) {
			if (workers[i])
				MT_join_thread(workers[i]);
			workers[i] = 0;
		}
	}
}<|MERGE_RESOLUTION|>--- conflicted
+++ resolved
@@ -85,13 +85,9 @@
 
 #define MAXQ 1024
 static MT_Id workers[THREADS];
-<<<<<<< HEAD
-static queue *todo = 0;	/* pending instructions */
-static int volatile exiting;
-=======
 static int workerqueue[THREADS]; /* maps workers towards the todo queues */
 static Queue *todo[MAXQ];	/* pending instructions organized by user MAXTODO > #users */
->>>>>>> 67a0d0d0
+static int volatile exiting;
 
 /*
  * Calculate the size of the dataflow dependency graph.
@@ -113,13 +109,8 @@
  * can be executed in parallel.
  */
 
-<<<<<<< HEAD
-static queue*
+static Queue*
 q_create(int sz, const char *name)
-=======
-static Queue*
-q_create(int sz)
->>>>>>> 67a0d0d0
 {
 	Queue *q = (Queue*)GDKmalloc(sizeof(Queue));
 
@@ -276,17 +267,12 @@
 	while (1) {
 		wq = workerqueue[id];
 		if (fnxt == 0)
-<<<<<<< HEAD
-			fe = q_dequeue(todo);
+			fe = q_dequeue(todo[wq]);
 		else
 			fe = fnxt;
 		if (exiting) {
 			break;
 		}
-=======
-			fe = q_dequeue(todo[wq]);
-		else fe = fnxt;
->>>>>>> 67a0d0d0
 		fnxt = 0;
 		assert(fe);
 		flow = fe->flow;
@@ -303,12 +289,8 @@
 #ifdef USE_MAL_ADMISSION
 			if (MALadmission(fe->argclaim, fe->hotclaim)) {
 				fe->hotclaim = 0;   /* don't assume priority anymore */
-<<<<<<< HEAD
-				assert(todo);
-				if (todo->last == 0)
-=======
+				assert(todo[wq]);
 				if (todo[wq]->last == 0)
->>>>>>> 67a0d0d0
 					MT_sleep_ms(DELAYUNIT);
 				q_requeue(todo[wq], fe);
 				continue;
@@ -369,12 +351,8 @@
 				MALresourceFairness(GDKusec()- flow->mb->starttime);
 		q_enqueue(flow->done, fe);
 		if ( fnxt == 0) {
-<<<<<<< HEAD
-			assert(todo);
-			if (todo->last == 0)
-=======
+			assert(todo[wq]);
 			if (todo[wq]->last == 0)
->>>>>>> 67a0d0d0
 				profilerHeartbeatEvent("wait");
 		}
 	}
@@ -394,13 +372,8 @@
  * which limits the number of cores for parallel processing.
  * The workers are assembled in a local table to enable debugging.
  */
-<<<<<<< HEAD
 static str
-DFLOWinitialize(void)
-=======
-static void
 DFLOWinitialize(int index)
->>>>>>> 67a0d0d0
 {
 	int i, worker, limit;
 
@@ -409,31 +382,24 @@
 		MT_lock_unset(&mal_contextLock, "DFLOWinitialize");
 		return MAL_SUCCEED;
 	}
-	todo = q_create(2048, "todo");
-	if (todo == NULL) {
+	todo[index] = q_create(2048, "todo");
+	if (todo[index] == NULL) {
 		MT_lock_unset(&mal_contextLock, "DFLOWinitialize");
 		throw(MAL, "dataflow", "DFLOWinitialize(): Failed to create todo queue");
 	}
-<<<<<<< HEAD
-	limit = GDKnr_threads ? GDKnr_threads : 1;
-	for (i = 0; i < limit && i < THREADS; i++) {
-		if (MT_create_thread(&workers[i], DFLOWworker, (void *) &workers[i], MT_THR_JOINABLE) < 0) {
-			MT_lock_unset(&mal_contextLock, "DFLOWinitialize");
-			throw(MAL, "dataflow", "Can not create interpreter thread");
-		}
-=======
-	todo[index] = q_create(2048);
 	limit = GDKnr_threads ? GDKnr_threads : 1;
 	for (worker = 0; worker < THREADS; worker++)
 		if( workers[worker] == 0)
 			break;
-	for (i = 0; i < limit; i++){
-		MT_create_thread(&workers[worker], DFLOWworker, (void *) &workers[worker], MT_THR_JOINABLE);
+	for (i = 0; i < limit && i < THREADS; i++) {
+		if (MT_create_thread(&workers[worker], DFLOWworker, (void *) &workers[worker], MT_THR_JOINABLE) < 0) {
+			MT_lock_unset(&mal_contextLock, "DFLOWinitialize");
+			throw(MAL, "dataflow", "Can not create interpreter thread");
+		}
 		workerqueue[worker] = index;
 		for (; worker < THREADS; worker++)
 			if( workers[worker] == 0)
 				break;
->>>>>>> 67a0d0d0
 	}
 	MT_lock_unset(&mal_contextLock, "DFLOWinitialize");
 	return MAL_SUCCEED;
@@ -680,17 +646,10 @@
 	assert(stoppc > startpc);
 
 	/* check existence of workers */
-<<<<<<< HEAD
-	if (workers[0] == 0)
-		ret = DFLOWinitialize();
+	if (todo[cntxt->idx] == 0)
+		ret = DFLOWinitialize(cntxt->idx);
 	if ( ret != MAL_SUCCEED)
 		return ret;
-	assert(workers[0]);
-	assert(todo);
-=======
-	if (todo[cntxt->idx] == 0)
-		DFLOWinitialize(cntxt->idx);
->>>>>>> 67a0d0d0
 
 	flow = (DataFlow)GDKzalloc(sizeof(DataFlowRec));
 	if (flow == NULL)
@@ -756,16 +715,19 @@
 void
 stopMALdataflow(void)
 {
-	int i;
+	int i, worker;
 
 	exiting = 1;
-	if (todo) {
-		for (i = 0; i < THREADS; i++)
-			MT_sema_up(&todo->s, "stopMALdataflow");
-		for (i = 0; i < THREADS; i++) {
-			if (workers[i])
-				MT_join_thread(workers[i]);
-			workers[i] = 0;
+	for (worker = 0; worker < THREADS; worker++) {
+		int wq = workerqueue[worker];
+		if (todo[wq]) {
+			for (i = 0; i < THREADS; i++)
+				MT_sema_up(&todo[wq]->s, "stopMALdataflow");
+			for (i = 0; i < THREADS; i++) {
+				if (workers[i])
+					MT_join_thread(workers[i]);
+				workers[i] = 0;
+			}
 		}
 	}
 }