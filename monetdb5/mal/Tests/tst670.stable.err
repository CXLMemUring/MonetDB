stderr of test 'tst670` in directory 'monetdb5/mal` itself:


# 23:53:05 >  
# 23:53:05 >  Mtimeout -timeout 60 mserver5 "--config=/ufs/mk/monet5/Linux/etc/MonetDB5.conf" --debug=10 --set "monet_mod_path=/ufs/mk/monet5/Linux/lib/MonetDB5:/ufs/mk/opensource/MonetDB/Linux/lib/MonetDB" --set "gdk_dbfarm=/ufs/mk/monet5/Linux/var/MonetDB5/dbfarm" --set "sql_logdir=/ufs/mk/monet5/Linux/var/MonetDB5/dblogs" --set mapi_port=38826 --set monet_prompt= --trace --dbname=mTests_src_mal  tst670.mal < /dev/null
# 23:53:05 >  


# 09:29:49 >  
# 09:29:49 >  "mclient" "-lmal" "-ftest" "-Eutf-8" "-i" "-e" "--host=/var/tmp/mtest-25470" "--port=39422"
# 09:29:49 >  

<<<<<<< HEAD
MAPI  = (monetdb) /var/tmp/mtest-25470/.s.monetdb.39422
ACTION= mapi_query_done
QUERY = io.print("gone");
ERROR = !write error on stream
=======
>>>>>>> 242cceaf

# 09:29:49 >  
# 09:29:49 >  "Done."
# 09:29:49 >  
<|MERGE_RESOLUTION|>--- conflicted
+++ resolved
@@ -10,13 +10,6 @@
 # 09:29:49 >  "mclient" "-lmal" "-ftest" "-Eutf-8" "-i" "-e" "--host=/var/tmp/mtest-25470" "--port=39422"
 # 09:29:49 >  
 
-<<<<<<< HEAD
-MAPI  = (monetdb) /var/tmp/mtest-25470/.s.monetdb.39422
-ACTION= mapi_query_done
-QUERY = io.print("gone");
-ERROR = !write error on stream
-=======
->>>>>>> 242cceaf
 
 # 09:29:49 >  
 # 09:29:49 >  "Done."
