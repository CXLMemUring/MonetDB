--- conflicted
+++ resolved
@@ -27,9 +27,6 @@
 # 10:37:23 >  "mclient" "-lmal" "-ftest" "-Eutf-8" "-i" "-e" "--host=/var/tmp/mtest-6574" "--port=37178"
 # 10:37:23 >  
 
-<<<<<<< HEAD
-#user.foo();
-=======
 function user.foo():void;               	#[0]  0 
     r:int := 0:int;                     	#[1]  1 <- 2 
 barrier l:bit := calc.<(r:int,1:int);   	#[2] CMDvarLT 3 <- 1 4 
@@ -40,7 +37,6 @@
     redo l:bit;                         	#[7]  3 
 exit l:bit;                             	#[8]  3 
 end user.foo;                           	#[9]  
->>>>>>> 242cceaf
 [ true ]
 [ 0 ]
 
