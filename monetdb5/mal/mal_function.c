--- conflicted
+++ resolved
@@ -384,17 +384,11 @@
 		return NULL;
 	}
 	freeMalBlk(new->def);
-<<<<<<< HEAD
-	new->def = copyMalBlk(proc->def);
-	if( new->def == NULL)
-		return NULL;
-=======
 	if((new->def = copyMalBlk(proc->def)) == NULL) {
 		freeSymbol(new);
 		fprintf(stderr,"cloneFunction() failed");
 		return NULL;
 	}
->>>>>>> eaca15c6
 	/* now change the definition of the original proc */
 #ifdef DEBUG_CLONE
 	fprintf(stderr, "CLONED VERSION\n");
