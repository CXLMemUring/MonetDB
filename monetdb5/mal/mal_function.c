/*
 * This Source Code Form is subject to the terms of the Mozilla Public
 * License, v. 2.0.  If a copy of the MPL was not distributed with this
 * file, You can obtain one at http://mozilla.org/MPL/2.0/.
 *
 * Copyright 1997 - July 2008 CWI, August 2008 - 2019 MonetDB B.V.
 */

/*
 * (author) M. Kersten
 * For documentation see website
 */
#include "monetdb_config.h"
#include "mal_function.h"
#include "mal_resolve.h"	/* for isPolymorphic() & chkProgram() */
#include "mal_interpreter.h"	/* for showErrors() */
#include "mal_listing.h"
#include "mal_namespace.h"
#include "mal_private.h"

Symbol newFunction(str mod, str nme,int kind){
	Symbol s;
	InstrPtr p;
	int varid;

	if(mod == NULL || nme == NULL)
		return NULL;

	s = newSymbol(nme,kind);
	if (s == NULL)
		return NULL;

	varid = newVariable(s->def,nme,strlen(nme),TYPE_any);
	if( varid < 0){
		freeSymbol(s);
		return NULL;
	}

	p = newInstruction(NULL, mod, nme);
	if (p == NULL) {
		freeSymbol(s);
		return NULL;
	}
	p->token = kind;
	p->barrier = 0;
	setDestVar(p, varid);
	pushInstruction(s->def,p);
	return s;
}
/*
 * Optimizers may be interested in the function definition
 * for obtaining properties. Rather than polution of the
 * instruction record with a scope reference, we use a lookup function until it
 * becomes a performance hindrance.
 */
Symbol  getFunctionSymbol(Module scope, InstrPtr p){
	Module m;
	Symbol s;

	for(m= findModule(scope,getModuleId(p)); m; m= m->link)
		if(idcmp(m->name, getModuleId(p))==0 ) {
			s= m->space[getSymbolIndex(getFunctionId(p))];
			for(; s; s= s->peer)
				if( getSignature(s)->fcn == p->fcn)
					return s;
		}
	return 0;
}

int getPC(MalBlkPtr mb, InstrPtr p)
{   int i;
	for( i=0;i<mb->stop; i++)
	if( getInstrPtr(mb,i)==p) return i;
	return -1;
}
/*
 * Checking the control flow structure is done by a single pass over the
 * MAL program after the program has been type-checked.
 * It should inspect all BARRIER and CATCH blocks for proper structure.
 * If the flow is correct and not dependent on an undefined typed instruction
 * we avoid doing this check any further.
 */
#define DEPTH 128

void chkFlow(MalBlkPtr mb)
{   int i,j,k, v,lastInstruction;
	int  pc[DEPTH];
	int  var[DEPTH];
	InstrPtr stmt[DEPTH];
	int btop=0;
	int endseen=0, retseen=0, yieldseen=0;
	InstrPtr p;
	str msg = MAL_SUCCEED;

	if ( mb->errors != MAL_SUCCEED)
		return ;
	lastInstruction = mb->stop-1;
	for(i= 0; i<mb->stop; i++){
		p= getInstrPtr(mb,i);
		/* we have to keep track on the maximal arguments/block
		  because it is needed by the interpreter */
		switch( p->barrier){
		case BARRIERsymbol:
		case CATCHsymbol:
			if(btop== DEPTH){
			    mb->errors = createMalException(mb,0,TYPE,"Too many nested MAL blocks");
			    return;
			}
			pc[btop]= i;
			v= var[btop]= getDestVar(p);
			stmt[btop]=p;

			for(j=btop-1;j>=0;j--)
			if( v==var[j]){
			    mb->errors = createMalException(mb,i,MAL,
					"recursive %s[%d] shields %s[%d]",
						getVarName(mb,v), pc[j],
						getFcnName(mb),pc[i]);
			    return;
			}

			btop++;
			break;
		case EXITsymbol:
			v= getDestVar(p);
			if( btop>0 && var[btop-1] != v){
			    mb->errors = createMalException( mb,i,MAL,
					"exit-label '%s' doesnot match '%s'",
					getVarName(mb,v), getVarName(mb,var[btop-1]));
			}
			if(btop==0){
			    mb->errors = createMalException(mb,i,MAL,
					"exit-label '%s' without begin-label",
					getVarName(mb,v));
			    continue;
			}
			/* search the matching block */
			for(j=btop-1;j>=0;j--)
			if( var[j]==v) break;
			if(j>=0) btop= j; else btop--;

			/* retrofit LEAVE/REDO instructions */
			stmt[btop]->jump= i;
			for(k=pc[btop]; k<i; k++){
			    InstrPtr p1= getInstrPtr(mb,k);
			    if( getDestVar(p1)==v ) {
			        /* handle assignments with leave/redo option*/
			        if(p1->barrier== LEAVEsymbol )
			            p1->jump= i;
			        if( p1->barrier==REDOsymbol )
			            p1->jump= pc[btop]+1;
			    }
			}
			break;
		case LEAVEsymbol:
		case REDOsymbol:
			v= getDestVar(p);
			for(j=btop-1;j>=0;j--)
			if( var[j]==v) break;
			if(j<0){
				str nme=getVarName(mb,v);
			    mb->errors = createMalException(mb,i,MAL,
					"label '%s' not in guarded block", nme);
			} 
			break;
		case YIELDsymbol:
			{ InstrPtr ps= getInstrPtr(mb,0);
			if( ps->token != FACTORYsymbol){
			    mb->errors = createMalException(mb,i,MAL, "yield misplaced!");
			}
			yieldseen= TRUE;
			 }
			/* fall through */
		case RETURNsymbol:
			{
				InstrPtr ps = getInstrPtr(mb, 0);
				int e;
				if (p->barrier == RETURNsymbol)
					yieldseen = FALSE;    /* always end with a return */
				if (ps->retc != p->retc) {
					mb->errors = createMalException( mb, i, MAL,
							"invalid return target!");
				} else 
				if (ps->typechk == TYPE_RESOLVED)
					for (e = 0; e < p->retc; e++) {
						if (resolveType(getArgType(mb, ps, e), getArgType(mb, p, e)) < 0) {
							str tpname = getTypeName(getArgType(mb, p, e));
							mb->errors = createMalException(mb, i, TYPE,
									"%s type mismatch at type '%s'\n",
									(p->barrier == RETURNsymbol ? "RETURN" : "YIELD"), tpname);
							GDKfree(tpname);
						}
					}
			}
			//if (btop == 0)
				retseen = 1;
			break;
	    case RAISEsymbol:
			endseen = 1;
	        break;
	    case ENDsymbol:
			endseen =1;
	        break;
		default:
			if( isaSignature(p) ){
				if( p->token == REMsymbol){
					/* do nothing */
				} else if( i) {
					str msg=instruction2str(mb,0,p,i,TRUE);
					mb->errors = createMalException( mb,i,MAL, "signature misplaced\n!%s",msg);
					GDKfree(msg);
				}
			}
		}
	}

	if(msg == MAL_SUCCEED && lastInstruction < mb->stop-1 ){
		mb->errors = createMalException( mb,lastInstruction,SYNTAX,
			"instructions after END");
		TRC_DEBUG_IF(MAL_FCN)
			debugFunction(MAL_FCN, mb, 0, LIST_MAL_ALL);
	}
	if( endseen)
	for(btop--; btop>=0;btop--){
		mb->errors = createMalException( mb,lastInstruction, SYNTAX,
			"barrier '%s' without exit in %s[%d]",
				getVarName(mb,var[btop]),getFcnName(mb),i);
	}
	p= getInstrPtr(mb,0);
	if( !isaSignature(p)){
		mb->errors = createMalException( mb,0,SYNTAX,"signature missing");
	}
	if( retseen == 0){
		if( getArgType(mb,p,0)!= TYPE_void &&
			(p->token==FUNCTIONsymbol || p->token==FACTORYsymbol)){
				mb->errors = createMalException( mb,0,SYNTAX,"RETURN missing");
		}
	}
	if ( msg== MAL_SUCCEED && yieldseen && getArgType(mb,p,0)!= TYPE_void){
			mb->errors = createMalException( mb,0,SYNTAX,"RETURN missing");
	}
}

/*
 * A code may contain temporary names for marking barrier blocks.
 * Since they are introduced by the compiler, the parser should locate
 * them itself when encountering the LEAVE,EXIT,REDO.
 * The starting position is mostly the last statement entered.
 * Purposely, the nameless envelops searches the name of the last
 * unclosed block. All others are ignored.
 */
int getBarrierEnvelop(MalBlkPtr mb){
	int pc;
	InstrPtr p;
	for(pc= mb->stop-2 ; pc>=0; pc--){
		p= getInstrPtr(mb,pc);
		if( blockExit(p)){
			int l= p->argv[0];
			for(; pc>=0;pc--){
			    p= getInstrPtr(mb,pc);
			    if( blockStart(p) && p->argv[0]==l) break;
			}
			continue;
		}
		if( blockStart(p) ) return p->argv[0];
	}
	return newTmpVariable(mb,TYPE_any);
}

static void replaceTypeVar(MalBlkPtr mb, InstrPtr p, int v, malType t){
	int j,i,x,y;

	TRC_DEBUG(MAL_FCN, "Replace type '_%d' by type '%s'\n", v, getTypeName(t));
	for(j=0; j<mb->stop; j++){
	    p= getInstrPtr(mb,j);
		TRC_DEBUG_IF(MAL_FCN)
			debugInstruction(MAL_FCN, mb, 0, p, j, LIST_MAL_ALL);
		
	if( p->polymorphic)
	for(i=0;i<p->argc; i++)
	if( isPolymorphic(x= getArgType(mb,p,i))) {
		if( isaBatType(x)){
			int tail;
			int tx;
			tail = getBatType(x);
			tx = getTypeIndex(x);
			if(v && tx == v && tail == TYPE_any){
			    tx= 0;
			    tail = t;
			}
			y= newBatType(tail);
			setTypeIndex(y,tx);
			setArgType(mb,p,i,y);
			TRC_DEBUG(MAL_FCN, "%d replaced %s -> %s\n", i, getTypeName(x), getTypeName(y));
		} else
		if(getTypeIndex(x) == v){
			TRC_DEBUG(MAL_FCN, "Replace x= %s polymorphic\n", getTypeName(x));
			setArgType(mb,p,i,t);
		}
		else {
			TRC_DEBUG(MAL_FCN, "Non x= %s %d\n", getTypeName(x), getTypeIndex(x));
		}
	}
		TRC_DEBUG_IF(MAL_FCN)
			debugInstruction(MAL_FCN, mb, 0, p, j, LIST_MAL_ALL);
	}
}

/* insert a symbol into the symbol table just before the symbol
 * "before". */
static void
insertSymbolBefore(Module scope, Symbol prg, Symbol before)
{
	InstrPtr sig;
	int t;
	Symbol s;

	assert(strcmp(prg->name, before->name) == 0);
	sig = getSignature(prg);
	if (getModuleId(sig) && getModuleId(sig) != scope->name) {
		Module c = findModule(scope, getModuleId(sig));
		if (c)
			scope = c;
	}
	t = getSymbolIndex(getFunctionId(sig));
	assert(scope->space != NULL);
	assert(scope->space[t] != NULL);
	s = scope->space[t];
	prg->skip = before->skip;
	prg->peer = before;
	if (s == before) {
		scope->space[t] = prg;
	} else {
		for (;;) {
			assert(s != NULL);
			if (s->skip == before) {
				s->skip = prg;
			}
			if (s->peer == before) {
				s->peer = prg;
				break;
			}
			s = s->peer;
		}
	}
}

/*
 * Upon cloning a function we should remove all the polymorphic flags.
 * Otherwise we may end up with a recursive clone.
 */
Symbol
cloneFunction(Module scope, Symbol proc, MalBlkPtr mb, InstrPtr p)
{
	Symbol new;
	int i,v;
	InstrPtr pp;

	TRC_DEBUG_IF(MAL_FCN)
	{
		TRC_DEBUG_ENDIF(MAL_FCN, "Clone function '%s' to scope '%s'\n", proc->name,scope->name);
		debugInstruction(MAL_FCN, mb, 0, p, getPC(mb, p), LIST_MAL_ALL);
	}

	new = newFunction(scope->name, proc->name, getSignature(proc)->token);
	if( new == NULL){
		TRC_ERROR(MAL_FCN, "Failed to clone function\n");
		return NULL;
	}
	freeMalBlk(new->def);
	if((new->def = copyMalBlk(proc->def)) == NULL) {
		freeSymbol(new);
		TRC_ERROR(MAL_FCN, "Failed to clone function\n");
		return NULL;
	}
	/* now change the definition of the original proc */
	TRC_DEBUG_IF(MAL_FCN)
	{
		TRC_DEBUG_ENDIF(MAL_FCN, "Cloned version\n");
		debugFunction(MAL_FCN, new->def, 0, LIST_MAL_ALL);
	}

	/* check for errors after fixation , TODO*/
	pp = getSignature(new);
	for (i = 0; i < pp->argc; i++)
		if (isPolymorphic(v = getArgType(new->def,pp, i))) {
			int t = getArgType(mb, p, i);

			if (v == TYPE_any)
				replaceTypeVar(new->def, pp, v, t);
			if (isaBatType(v)) {
				if (getTypeIndex(v))
					replaceTypeVar(new->def, pp, getTypeIndex(v), getBatType(t));
			} else
				replaceTypeVar(new->def, pp, getTypeIndex(v), t);
		} else {
			TRC_DEBUG(MAL_FCN, "%d remains %s\n", i, getTypeName(v));
		}
	/* include the function at the proper place in the scope */
	insertSymbolBefore(scope, new, proc);
	/* clear polymorphic and type to force analysis*/
	for (i = 0; i < new->def->stop; i++) {
		pp = getInstrPtr(new->def, i);
	    pp->typechk = TYPE_UNKNOWN;
		pp->polymorphic = 0;
	}
	/* clear type fixations */
	for (i = 0; i < new->def->vtop; i++)
		clrVarFixed(new->def, i);

	TRC_DEBUG_IF(MAL_FCN)
	{
		TRC_DEBUG_ENDIF(MAL_FCN, "Function to be checked\n");
		debugFunction(MAL_FCN, new->def, 0, LIST_MAL_ALL);
	}

	/* check for errors after fixation , TODO*/
	/* beware, we should now ignore any cloning */
	if (proc->def->errors == 0) {
		chkProgram(scope,new->def);
		if(new->def->errors){
			assert(mb->errors == NULL);
			mb->errors = new->def->errors;
			mb->errors = createMalException(mb,0,TYPE,"Error in cloned function");
			new->def->errors = 0;
			TRC_DEBUG_IF(MAL_FCN)
				debugFunction(MAL_FCN, new->def, 0, LIST_MAL_ALL);
		}
	}

	TRC_DEBUG_IF(MAL_FCN)
	{
		TRC_DEBUG_ENDIF(MAL_FCN, "Newly cloned function added to: %s %d\n", scope->name, i);
		debugFunction(MAL_FCN, new->def, 0, LIST_MAL_ALL);
	}
	return new;
}

/*
 * For commands we do not have to clone the routine. We merely have to
 * assure that the type-constraints are obeyed. The resulting type
 * is returned.
 */
void
snprintFunction(stream *fd, MalBlkPtr mb, MalStkPtr stk, int flg, int first, int step)
{
	int i,j;
	str ps;
	InstrPtr p;

	if (mb == NULL) {
		mnstr_printf(fd, "# function definition missing\n");
		return;
	}
	if ( flg == 0 || step < 0  || first < 0 )
		return;

	for (i = first; i < first +step && i < mb->stop; i++){
		ps = instruction2str(mb, stk, (p=getInstrPtr(mb, i)), i, flg);
		if (ps) {
			if (p->token == REMsymbol)
				mnstr_printf(fd,"%-40s\n",ps);
			else {
				mnstr_printf(fd,"%-40s\t#[%d] ("BUNFMT") %s ",ps, i, getRowCnt(mb,getArg(p,0)), (p->blk? p->blk->binding:""));
				for(j =0; j < p->retc; j++)
					mnstr_printf(fd,"%d ",getArg(p,j));
				if( p->argc - p->retc > 0)
					mnstr_printf(fd,"<- ");
				for(; j < p->argc; j++)
					mnstr_printf(fd,"%d ",getArg(p,j));
				// also show type check property
				if( p->typechk == TYPE_UNKNOWN)
					mnstr_printf(fd," type check needed ");
				mnstr_printf(fd,"\n");
			}
			GDKfree(ps);
		} else mnstr_printf(fd,"#failed instruction2str()\n");
	}
}

void
listFunction(stream *fd, MalBlkPtr mb, MalStkPtr stk, int flg, int first, int size)
{
	int i;
	int sample = 256;

	if (mb == NULL) {
		mnstr_printf(fd, "# function definition missing\n");
		return;
	}
	if ( flg == 0)
		return;
	assert(size>=0);
	assert(first>=0 && first <mb->stop);
	if (flg & LIST_MAL_MAPI) {
		size_t len = 0;
		str ps;
		mnstr_printf(fd, "&1 0 %d 1 %d\n", /* type id rows columns tuples */
				mb->stop, mb->stop);
		mnstr_printf(fd, "%% .explain # table_name\n");
		mnstr_printf(fd, "%% mal # name\n");
		mnstr_printf(fd, "%% clob # type\n");
<<<<<<< HEAD
		for (i = first; i < first +size && i < mb->stop; i++) {
			ps = instruction2str(mb, stk, getInstrPtr(mb, i), i, flg);
=======
		for (i = first; i < first +size && i < mb->stop && sample-- > 0; i++) {
			ps = instruction2str(mb, stk, getInstrPtr(mb, i), flg);
>>>>>>> c85f5c43
			if (ps) {
				size_t l = strlen(ps);
				if (l > len)
					len = l;
				GDKfree(ps);
			} else mnstr_printf(fd,"#failed instruction2str()\n");
		}
		mnstr_printf(fd, "%% %zu # length\n", len);
	}
	for (i = first; i < first +size && i < mb->stop; i++)
		printInstruction(fd, mb, stk, getInstrPtr(mb, i), i, flg);
}

void printFunction(stream *fd, MalBlkPtr mb, MalStkPtr stk, int flg)
{
	int i,j;
	InstrPtr p;
	// Set the used bits properly
	for(i=0; i< mb->vtop; i++)
		clrVarUsed(mb,i);
	for(i=0; i< mb->stop; i++){
		p= getInstrPtr(mb,i);
		for(j= p->retc; j<p->argc; j++)
			setVarUsed(mb, getArg(p,j));
		if( p->barrier)
			for(j= 0; j< p->retc; j++)
				setVarUsed(mb, getArg(p,j));
	}
	listFunction(fd,mb,stk,flg,0,mb->stop);
}

void debugFunction(COMPONENT comp, MalBlkPtr mb, MalStkPtr stk, int flg)
{
	int i,j;
	InstrPtr p;
	// Set the used bits properly
	for(i=0; i< mb->vtop; i++)
		clrVarUsed(mb,i);
	for(i=0; i< mb->stop; i++){
		p= getInstrPtr(mb,i);
		for(j= p->retc; j<p->argc; j++)
			setVarUsed(mb, getArg(p,j));
		if( p->barrier)
			for(j= 0; j< p->retc; j++)
				setVarUsed(mb, getArg(p,j));
	}
	for (i = 0; i < mb->stop; i++)
		debugInstruction(comp, mb, stk, getInstrPtr(mb, i), i, flg);
}

/* initialize the static scope boundaries for all variables */
void
setVariableScope(MalBlkPtr mb)
{
	int pc, k, depth=0, dflow= -1;
	InstrPtr p;

	/* reset the scope admin */
	for (k = 0; k < mb->vtop; k++)
	if( isVarConstant(mb,k)){
		setVarScope(mb,k,0);
		setVarDeclared(mb,k,0);
		setVarUpdated(mb,k,0);
		setVarEolife(mb,k,mb->stop);
	} else {
		setVarScope(mb,k,0);
		setVarDeclared(mb,k,0);
		setVarUpdated(mb,k,0);
		setVarEolife(mb,k,0);
	}

	for (pc = 0; pc < mb->stop; pc++) {
		p = getInstrPtr(mb, pc);
		if( p->token == NOOPsymbol)
			continue;

		if( blockStart(p)){
			if (getModuleId(p) && getFunctionId(p) && strcmp(getModuleId(p),"language")==0 && strcmp(getFunctionId(p),"dataflow")==0){
				if( dflow != -1)
					addMalException(mb,"setLifeSpan nested dataflow blocks not allowed" );
				dflow= depth;
			} else
				depth++;
		}

		for (k = 0; k < p->argc; k++) {
			int v = getArg(p,k);
			if( isVarConstant(mb,v) && getVarUpdated(mb,v) == 0)
				setVarUpdated(mb,v, pc);

			if ( getVarDeclared(mb,v) == 0 ){
				setVarDeclared(mb,v, pc);
				setVarScope(mb,v,depth);
			}
			if (k < p->retc )
				setVarUpdated(mb,v, pc);
			if ( getVarScope(mb,v) == depth )
				setVarEolife(mb,v,pc);

			if ( k >= p->retc && getVarScope(mb,v) < depth )
				setVarEolife(mb,v,-1);
		}
		/*
		 * At a block exit we can finalize all variables defined within that block.
		 * This does not hold for dataflow blocks. They merely direct the execution
		 * thread, not the syntactic scope.
		 */
		if( blockExit(p) ){
			for (k = 0; k < mb->vtop; k++)
			if ( getVarEolife(mb,k) == 0 && getVarScope(mb,k) ==depth )
				setVarEolife(mb,k,pc);
			else if ( getVarEolife(mb,k) == -1 )
				setVarEolife(mb,k,pc);
			
			if( dflow == depth)
				dflow= -1;
			else depth--;
		}
		if( blockReturn(p)){
			for (k = 0; k < p->argc; k++)
				setVarEolife(mb,getArg(p,k),pc);
		}
	}
	for (k = 0; k < mb->vtop; k++)
		if( getVarEolife(mb,k) == 0)
			setVarEolife(mb,k, mb->stop-1);
}

int
isLoopBarrier(MalBlkPtr mb, int pc){
	InstrPtr p;
	int varid;
	p= getInstrPtr(mb,pc);
	if( p->barrier != BARRIERsymbol)
		return 0;
	varid= getDestVar(p);
	for(pc++; pc< mb->stop; pc++){
		p= getInstrPtr(mb,pc);
		if( p->barrier == REDOsymbol && getDestVar(p)== varid)
			return 1;
		if( p->barrier == EXITsymbol && getDestVar(p)== varid)
			break;
	}
	return 0;
}
int
getBlockBegin(MalBlkPtr mb,int pc){
	InstrPtr p;
	int varid=0,i;

	for(i= pc; i< mb->stop; i++){
		p= getInstrPtr(mb,i);
		if( p->barrier == EXITsymbol ){
			varid= getDestVar(p);
			break;
		}
	}
	if( i==mb->stop) return 0;

	for(; pc> 0; pc--){
		p= getInstrPtr(mb,pc);
		if( (p->barrier == BARRIERsymbol || p->barrier == CATCHsymbol) &&
		    getDestVar(p)== varid)
			return pc;
	}
	return 0;
}
int
getBlockExit(MalBlkPtr mb,int pc){
	InstrPtr p;
	int varid;
	p= getInstrPtr(mb,pc);
	if( p->barrier != BARRIERsymbol && p->barrier != CATCHsymbol)
		return 0;
	varid= getDestVar(p);
	for(pc++; pc< mb->stop; pc++){
		p= getInstrPtr(mb,pc);
		if( p->barrier == EXITsymbol && getDestVar(p)== varid)
			return pc;
	}
	return 0;
}
/*
 * Variable declaration
 * Variables are implicitly declared upon first use.
 * This feature may become a source of runtime errors and
 * complicates the analyse during optimization.
 * Therefore, in line with the flow of control check,
 * we make sure that all variables are properly initialized
 * before being used. Since barrier blocks may be skipped at
 * runtime, they actually introduce a separate scope.
 * Variables declared within a block may not be used outside it.
 * Variables can only be declared once.
 *
 * In many situation chkFlow and chkDeclarations should be called
 * together. Moreover, an erroneous chkFlow most likely implies
 * errors in the declarations as well.
 *
 * Since in interactive mode each statement is handled separately,
 * we have to remember the scope assigned to a variable.
 */
void clrDeclarations(MalBlkPtr mb){
	int i;
	for(i=0;i<mb->vtop; i++){
		clrVarInit(mb,i);
		clrVarUsed(mb,i);
		clrVarDisabled(mb,i);
	}
}

void chkDeclarations(MalBlkPtr mb){
	int pc,i, k,l;
	InstrPtr p;
	short blks[MAXDEPTH], top= 0, blkId=1;
	int dflow = -1;
	str msg = MAL_SUCCEED;

	if( mb->errors)
		return;
	blks[top] = blkId;

	/* initialize the scope */
	for(i=0; i< mb->vtop; i++)
		setVarScope(mb,i,0);

	/* all signature variables are declared at outer level */
	p= getInstrPtr(mb,0);
	for(k=0;k<p->argc; k++)
		setVarScope(mb, getArg(p,k), blkId);

	for(pc=1;pc<mb->stop; pc++){
		p= getInstrPtr(mb,pc);
		if ( p->token == REMsymbol || p->token == NOOPsymbol)
			continue;
		/* check correct use of the arguments*/
		for(k=p->retc;k<p->argc; k++) {
			l=getArg(p,k);
			setVarUsed(mb,l);
			if( getVarScope(mb,l) == 0){
				/*
				 * The problem created here is that only variables are
				 * recognized that are declared through instructions.
				 * For interactive code, and code that is based on a global
				 * stack this is insufficient. In those cases, the variable
				 * can be defined in a previous execution.
				 * We have to recognize if the declaration takes place
				 * in the context of a global stack.
				 */
				if( p->barrier == CATCHsymbol){
					setVarScope(mb, l, blks[0]);
				} else if( !( isVarConstant(mb, l) || isVarTypedef(mb,l)) &&
					!isVarInit(mb,l) ) {
					mb->errors = createMalException( mb,pc,TYPE,
						"'%s' may not be used before being initialized",
						getVarName(mb,l));
				}
			} else if( !isVarInit(mb,l) ){
			    /* is the block still active ? */
			    for( i=0; i<= top; i++)
				if( blks[i] == getVarScope(mb,l) )
					break;
			    if( i> top || blks[i]!= getVarScope(mb,l) ){
			        mb->errors = createMalException( mb,pc,TYPE,
							"'%s' used outside scope",
							getVarName(mb,l));
			    }
			}
			if( blockCntrl(p) || blockStart(p) )
				setVarInit(mb, l);
		}
		/* define variables */
		for(k=0; k<p->retc; k++){
			l= getArg(p,k);
			if (isVarInit(mb, l) && getVarScope(mb,l) == 0) {
				/* first time we see this variable and it is already
				 * initialized: assume it exists globally */
				setVarScope(mb, l, blks[0]);
			}
			setVarInit(mb,l);
			if( getVarScope(mb,l) == 0){
				/* variable has not been defined yet */
				/* exceptions are always declared at level 1 */
				if( p->barrier == CATCHsymbol)
					setVarScope(mb, l, blks[0]);
				else
					setVarScope(mb, l, blks[top]);
				TRC_DEBUG(MAL_FCN, "Defined '%s' in block '%d'\n", getVarName(mb,l), getVarScope(mb,l));
			}
			if( blockCntrl(p) || blockStart(p) )
				setVarUsed(mb, l);
		}
		if( p->barrier && msg == MAL_SUCCEED){
			if ( blockStart(p)){
				if( top == MAXDEPTH-2){
					mb->errors = createMalException(mb,pc,SYNTAX, "too deeply nested  MAL program");
					return;
				}
				blkId++;
				if (getModuleId(p) && getFunctionId(p) && strcmp(getModuleId(p),"language")==0 && strcmp(getFunctionId(p),"dataflow")== 0){
					if( dflow != -1){
						mb->errors = createMalException(mb,0, TYPE,"setLifeSpan nested dataflow blocks not allowed" );
					}
					dflow= blkId;
				} 
				blks[++top]= blkId;
				TRC_DEBUG(MAL_FCN, "New block '%d' at top '%d'\n", blks[top], top);
			}
			if( blockExit(p) && top > 0 ){
				TRC_DEBUG(MAL_FCN, "Leave block '%d' at top '%d'\n", blks[top], top);
				if( dflow == blkId){
					dflow = -1;
				} else
				/*
				 * At the end of the block we should reset the status of all variables
				 * defined within the block. For, the block could have been skipped
				 * leading to uninitialized variables.
				 */
				for (l = 0; l < mb->vtop; l++)
				if( getVarScope(mb,l) == blks[top]){
					setVarScope(mb,l, 0);
					clrVarInit(mb,l);
				}
			    top--;
			}
		}
	}
}<|MERGE_RESOLUTION|>--- conflicted
+++ resolved
@@ -269,8 +269,11 @@
 
 static void replaceTypeVar(MalBlkPtr mb, InstrPtr p, int v, malType t){
 	int j,i,x,y;
-
-	TRC_DEBUG(MAL_FCN, "Replace type '_%d' by type '%s'\n", v, getTypeName(t));
+	TRC_DEBUG_IF(MAL_FCN) {
+		char *tpenme = getTypeName(t);
+		TRC_DEBUG_ENDIF(MAL_FCN, "Replace type '_%d' by type '%s'\n", v, tpenme);
+		GDKfree(tpenme);
+	}
 	for(j=0; j<mb->stop; j++){
 	    p= getInstrPtr(mb,j);
 		TRC_DEBUG_IF(MAL_FCN)
@@ -291,14 +294,26 @@
 			y= newBatType(tail);
 			setTypeIndex(y,tx);
 			setArgType(mb,p,i,y);
-			TRC_DEBUG(MAL_FCN, "%d replaced %s -> %s\n", i, getTypeName(x), getTypeName(y));
+			TRC_DEBUG_IF(MAL_FCN) {
+				char *xnme = getTypeName(x), *ynme = getTypeName(y);
+				TRC_DEBUG_ENDIF(MAL_FCN, "%d replaced %s -> %s\n", i, xnme, ynme);
+				GDKfree(xnme);
+				GDKfree(ynme);
+			}
 		} else
 		if(getTypeIndex(x) == v){
-			TRC_DEBUG(MAL_FCN, "Replace x= %s polymorphic\n", getTypeName(x));
+			TRC_DEBUG_IF(MAL_FCN) {
+				char *xnme = getTypeName(x);
+				TRC_DEBUG_ENDIF(MAL_FCN, "Replace x= %s polymorphic\n", xnme);
+				GDKfree(xnme);
 			setArgType(mb,p,i,t);
 		}
 		else {
-			TRC_DEBUG(MAL_FCN, "Non x= %s %d\n", getTypeName(x), getTypeIndex(x));
+			TRC_DEBUG_IF(MAL_FCN) {
+				char *xnme = getTypeName(x);
+				TRC_DEBUG_ENDIF(MAL_FCN, "Non x= %s %d\n", xnme, getTypeIndex(x));
+				GDKfree(xnme);
+			}
 		}
 	}
 		TRC_DEBUG_IF(MAL_FCN)
@@ -394,7 +409,11 @@
 			} else
 				replaceTypeVar(new->def, pp, getTypeIndex(v), t);
 		} else {
-			TRC_DEBUG(MAL_FCN, "%d remains %s\n", i, getTypeName(v));
+			TRC_DEBUG_IF(MAL_FCN) {
+				char *tpenme = getTypeName(v);
+				TRC_DEBUG_ENDIF(MAL_FCN, "%d remains %s\n", i, tpenme);
+				GDKfree(tpenme);
+			}
 		}
 	/* include the function at the proper place in the scope */
 	insertSymbolBefore(scope, new, proc);
@@ -500,13 +519,8 @@
 		mnstr_printf(fd, "%% .explain # table_name\n");
 		mnstr_printf(fd, "%% mal # name\n");
 		mnstr_printf(fd, "%% clob # type\n");
-<<<<<<< HEAD
-		for (i = first; i < first +size && i < mb->stop; i++) {
+		for (i = first; i < first +size && i < mb->stop && sample-- > 0; i++) {
 			ps = instruction2str(mb, stk, getInstrPtr(mb, i), i, flg);
-=======
-		for (i = first; i < first +size && i < mb->stop && sample-- > 0; i++) {
-			ps = instruction2str(mb, stk, getInstrPtr(mb, i), flg);
->>>>>>> c85f5c43
 			if (ps) {
 				size_t l = strlen(ps);
 				if (l > len)
