/*
 * This Source Code Form is subject to the terms of the Mozilla Public
 * License, v. 2.0.  If a copy of the MPL was not distributed with this
 * file, You can obtain one at http://mozilla.org/MPL/2.0/.
 *
 * Copyright 1997 - July 2008 CWI, August 2008 - 2016 MonetDB B.V.
 */

/*
 * (author) M. Kersten
 * For documentation see website
 */
#include "monetdb_config.h"
#include "mal_function.h"
#include "mal_resolve.h"	/* for isPolymorphic() & chkProgram() */
#include "mal_interpreter.h"	/* for showErrors() */
#include "mal_listing.h"
#include "mal_namespace.h"
#include "mal_private.h"

Symbol newFunction(str mod, str nme,int kind){
	Symbol s;
	InstrPtr p;
	int varid;

	s = newSymbol(nme,kind);
	if (s == NULL)
		return NULL;

	varid = newVariable(s->def,nme,strlen(nme),TYPE_any);
	if( varid < 0){
		freeSymbol(s);
		return NULL;
	}

	p = newInstruction(NULL,kind);
	if (p == NULL) {
		freeSymbol(s);
		return NULL;
	}
	setModuleId(p, mod);
	setFunctionId(p, nme);
	setDestVar(p, varid);
	pushInstruction(s->def,p);
	return s;
}
/*
 * Optimizers may be interested in the function definition
 * for obtaining properties. Rather than polution of the
 * instruction record with a scope reference, we use a lookup function until it
 * becomes a performance hindrance.
 */
Symbol  getFunctionSymbol(Module scope, InstrPtr p){
	Module m;
	Symbol s;

	for(m= findModule(scope,getModuleId(p)); m; m= m->link)
		if(idcmp(m->name, getModuleId(p))==0 ) {
			s= m->space[getSymbolIndex(getFunctionId(p))];
			for(; s; s= s->peer)
				if( getSignature(s)->fcn == p->fcn)
					return s;
		}
	return 0;
}

int getPC(MalBlkPtr mb, InstrPtr p)
{   int i;
	for( i=0;i<mb->stop; i++)
	if( getInstrPtr(mb,i)==p) return i;
	return -1;
}
/*
 * Checking the control flow structure is done by a single pass over the
 * MAL program after the program has been type-checked.
 * It should inspect all BARRIER and CATCH blocks for proper structure.
 * If the flow is correct and not dependent on an undefined typed instruction
 * we avoid doing this check any further.
 */
#define DEPTH 128

void chkFlow(stream *out, MalBlkPtr mb)
{   int i,j,k, v,lastInstruction;
	int  pc[DEPTH];
	int  var[DEPTH];
	InstrPtr stmt[DEPTH];
	int btop=0;
	int endseen=0, retseen=0, yieldseen=0;
	int fixed=1;
	InstrPtr p;

	if ( mb->errors)
		return;
	lastInstruction = mb->stop-1;
	for(i= 0; i<mb->stop; i++){
		p= getInstrPtr(mb,i);
		/* we have to keep track on the maximal arguments/block
		  because it is needed by the interpreter */
		if( mb->maxarg < p->maxarg)
			mb->maxarg= p->maxarg;
		switch( p->barrier){
		case BARRIERsymbol:
		case CATCHsymbol:
			if(btop== DEPTH){
			    showScriptException(out, mb,i,SYNTAX,
					"Too many nested MAL blocks");
			    mb->errors++;
			    return;
			}
			pc[btop]= i;
			v= var[btop]= getDestVar(p);
			stmt[btop]=p;

			for(j=btop-1;j>=0;j--)
			if( v==var[j]){
			    showScriptException(out, mb,i,SYNTAX,
					"recursive %s[%d] shields %s[%d]",
						getVarName(mb,v), pc[j],
						getFcnName(mb),pc[i]);
			    mb->errors++;
			    return;
			}

			btop++;
			if( p->typechk != TYPE_RESOLVED) fixed =0;
			break;
		case EXITsymbol:
			v= getDestVar(p);
			if( btop>0 && var[btop-1] != v){
			    mb->errors++;
			    showScriptException(out, mb,i,SYNTAX,
					"exit-label '%s' doesnot match '%s'",
					getVarName(mb,v), getVarName(mb,var[btop-1]));
			}
			if(btop==0){
			    showScriptException(out, mb,i,SYNTAX,
					"exit-label '%s' without begin-label",
					getVarName(mb,v));
			    mb->errors++;
			    continue;
			}
			/* search the matching block */
			for(j=btop-1;j>=0;j--)
			if( var[j]==v) break;
			if(j>=0) btop= j; else btop--;

			/* retrofit LEAVE/REDO instructions */
			stmt[btop]->jump= i;
			for(k=pc[btop]; k<i; k++){
			    InstrPtr p1= getInstrPtr(mb,k);
			    if( getDestVar(p1)==v ) {
			        /* handle assignments with leave/redo option*/
			        if(p1->barrier== LEAVEsymbol )
			            p1->jump= i;
			        if( p1->barrier==REDOsymbol )
			            p1->jump= pc[btop]+1;
			    }
			}
			if( p->typechk != TYPE_RESOLVED) fixed =0;
			break;
		case LEAVEsymbol:
		case REDOsymbol:
			v= getDestVar(p);
			for(j=btop-1;j>=0;j--)
			if( var[j]==v) break;
			if(j<0){
				str nme= getVarName(mb,v);
			    showScriptException(out, mb,i,SYNTAX,
					"label '%s' not in guarded block",nme);
			    mb->errors++;
			} else
			if( p->typechk != TYPE_RESOLVED) fixed =0;
			break;
		case YIELDsymbol:
			{ InstrPtr ps= getInstrPtr(mb,0);
			if( ps->token != FACTORYsymbol){
			    showScriptException(out, mb,i,SYNTAX,"yield misplaced!");
			    mb->errors++;
			}
			yieldseen= TRUE;
			 }
		case RETURNsymbol:
			{
				InstrPtr ps = getInstrPtr(mb, 0);
				int e;
				if (p->barrier == RETURNsymbol)
					yieldseen = FALSE;    /* always end with a return */
				if (ps->retc != p->retc) {
					showScriptException(out, mb, i, SYNTAX,
							"invalid return target!");
					mb->errors++;
				} else 
				if (ps->typechk == TYPE_RESOLVED)
					for (e = 0; e < p->retc; e++) {
						if (resolveType(getArgType(mb, ps, e), getArgType(mb, p, e)) < 0) {
							str tpname = getTypeName(getArgType(mb, p, e));
							showScriptException(out, mb, i, TYPE,
									"%s type mismatch at type '%s'",
									(p->barrier == RETURNsymbol ? "RETURN" : "YIELD"), tpname);
							GDKfree(tpname);
							mb->errors++;
						}
					}
				if (ps->typechk != TYPE_RESOLVED) fixed = 0;
			}
			if (btop == 0)
				retseen = 1;
			break;
	    case RAISEsymbol:
	        break;
	    case ENDsymbol:
			endseen =1;
	        break;
		default:
			if( isaSignature(p) ){
				if( p->token == REMsymbol){
					/* do nothing */
				} else if( i) {
					str msg=instruction2str(mb,0,p,TRUE);
					showScriptException(out, mb,i,SYNTAX,"signature misplaced\n!%s",msg);
					GDKfree(msg);
					mb->errors++;
				}
			}
		}
	}
	if( lastInstruction < mb->stop-1 ){
		showScriptException(out, mb,lastInstruction,SYNTAX,
			"instructions after END");
#ifdef DEBUG_MAL_FCN
		printFunction(out, mb, 0, LIST_MAL_ALL);
#endif
		mb->errors++;
	}
	if( endseen)
	for(btop--; btop>=0;btop--){
		showScriptException(out, mb,lastInstruction, SYNTAX,
			"barrier '%s' without exit in %s[%d]",
				getVarName(mb,var[btop]),getFcnName(mb),i);
		mb->errors++;
	}
	p= getInstrPtr(mb,0);
	if( !isaSignature(p)){
		showScriptException(out, mb,0,SYNTAX,"signature missing");
		mb->errors++;
	}
	if( retseen == 0){
		if( getArgType(mb,p,0)!= TYPE_void &&
			(p->token==FUNCTIONsymbol || p->token==FACTORYsymbol)){
			showScriptException(out, mb,0,SYNTAX,"RETURN missing");
			mb->errors++;
		}
	}
	if ( yieldseen && getArgType(mb,p,0)!= TYPE_void){
			showScriptException(out, mb,0,SYNTAX,"RETURN missing");
		mb->errors++;
	}
	if( mb->errors == 0 )
		mb->flowfixed = fixed; /* we might not have to come back here */
}
/*
 * A code may contain temporary names for marking barrier blocks.
 * Since they are introduced by the compiler, the parser should locate
 * them itself when encountering the LEAVE,EXIT,REDO.
 * The starting position is mostly the last statement entered.
 * Purposely, the nameless envelops searches the name of the last
 * unclosed block. All others are ignored.
 */
int getBarrierEnvelop(MalBlkPtr mb){
	int pc;
	InstrPtr p;
	for(pc= mb->stop-2 ; pc>=0; pc--){
		p= getInstrPtr(mb,pc);
		if( blockExit(p)){
			int l= p->argv[0];
			for(; pc>=0;pc--){
			    p= getInstrPtr(mb,pc);
			    if( blockStart(p) && p->argv[0]==l) break;
			}
			continue;
		}
		if( blockStart(p) ) return p->argv[0];
	}
	return newTmpVariable(mb,TYPE_any);
}

static void replaceTypeVar(MalBlkPtr mb, InstrPtr p, int v, malType t){
	int j,i,x,y;
#ifdef DEBUG_MAL_FCN
	char *tpenme = getTypeName(t);
	mnstr_printf(GDKout,"replace type _%d by type %s\n",v, tpenme);
	GDKfree(tpenme);
#endif
	for(j=0; j<mb->stop; j++){
	    p= getInstrPtr(mb,j);
#ifdef DEBUG_MAL_FCN
		printInstruction(GDKout,mb,0,p,LIST_MAL_ALL);
#endif
	if( p->polymorphic)
	for(i=0;i<p->argc; i++)
	if( isPolymorphic(x= getArgType(mb,p,i))) {
		if( isaBatType(x)){
			int tail;
			int tx;
			tail = getBatType(x);
			tx = getTypeIndex(x);
			if(v && tx == v && tail == TYPE_any){
			    tx= 0;
			    tail = t;
			}
			y= newBatType(tail);
			setTypeIndex(y,tx);
			setArgType(mb,p,i,y);
#ifdef DEBUG_MAL_FCN
			{
				char *xnme = getTypeName(x), *ynme = getTypeName(y);
				mnstr_printf(GDKout," %d replaced %s->%s \n",i,xnme,ynme);
				GDKfree(xnme);
				GDKfree(ynme);
			}
#endif
		} else
		if(getTypeIndex(x) == v){
#ifdef DEBUG_MAL_FCN
			char *xnme = getTypeName(x);
			mnstr_printf(GDKout," replace x= %s polymorphic\n",xnme);
			GDKfree(xnme);
#endif
			setArgType(mb,p,i,t);
		}
#ifdef DEBUG_MAL_FCN
		else {
			char *xnme = getTypeName(x);
			mnstr_printf(GDKout," non x= %s %d\n",xnme,getTypeIndex(x));
			GDKfree(xnme);
		}
#endif
	}
#ifdef DEBUG_MAL_FCN
		printInstruction(GDKout,mb,0,p,LIST_MAL_ALL);
#endif
	}
}

/* insert a symbol into the symbol table just before the symbol
 * "before". */
static void
insertSymbolBefore(Module scope, Symbol prg, Symbol before)
{
	InstrPtr sig;
	int t;
	Symbol s;

	assert(strcmp(prg->name, before->name) == 0);
	sig = getSignature(prg);
	if (getModuleId(sig) && getModuleId(sig) != scope->name) {
		Module c = findModule(scope, getModuleId(sig));
		if (c)
			scope = c;
	}
	t = getSymbolIndex(getFunctionId(sig));
	assert(scope->space != NULL);
	assert(scope->space[t] != NULL);
	s = scope->space[t];
	prg->skip = before->skip;
	prg->peer = before;
	if (s == before) {
		scope->space[t] = prg;
	} else {
		for (;;) {
			assert(s != NULL);
			if (s->skip == before) {
				s->skip = prg;
			}
			if (s->peer == before) {
				s->peer = prg;
				break;
			}
			s = s->peer;
		}
	}
}

/*
 * Upon cloning a function we should remove all the polymorphic flags.
 * Otherwise we may end up with a recursive clone.
 */
Symbol
cloneFunction(stream *out, Module scope, Symbol proc, MalBlkPtr mb, InstrPtr p)
{
	Symbol new;
	int i,v;
	InstrPtr pp;

#ifdef DEBUG_CLONE
	mnstr_printf(out,"clone the function %s to scope %s\n",
				 proc->name,scope->name);
	printInstruction(out,mb,0,p,LIST_MAL_ALL);
#endif
	new = newFunction(scope->name, proc->name, getSignature(proc)->token);
	freeMalBlk(new->def);
	new->def = copyMalBlk(proc->def);
	/* now change the definition of the original proc */
#ifdef DEBUG_CLONE
	mnstr_printf(out, "CLONED VERSION\n");
	printFunction(out, new->def, 0, LIST_MAL_ALL);
#endif
	/* check for errors after fixation , TODO*/
	pp = getSignature(new);
	for (i = 0; i < pp->argc; i++)
		if (isPolymorphic(v = getArgType(new->def,pp, i))) {
			int t = getArgType(mb, p, i);

			if (v == TYPE_any)
				replaceTypeVar(new->def, pp, v, t);
			if (isaBatType(v)) {
				if (getTypeIndex(v))
					replaceTypeVar(new->def, pp, getTypeIndex(v), getBatType(t));
			} else
				replaceTypeVar(new->def, pp, getTypeIndex(v), t);
		}
#ifdef DEBUG_MAL_FCN
		else {
			char *tpenme = getTypeName(v);
			mnstr_printf(out,"%d remains %s\n", i, tpenme);
			GDKfree(tpenme);
		}
#endif
	/* include the function at the proper place in the scope */
	insertSymbolBefore(scope, new, proc);
	/* clear polymorphic and type to force analysis*/
	for (i = 0; i < new->def->stop; i++) {
		pp = getInstrPtr(new->def, i);
	    pp->typechk = TYPE_UNKNOWN;
		pp->polymorphic = 0;
	}
	/* clear type fixations */
	for (i = 0; i < new->def->vtop; i++)
		clrVarFixed(new->def, i);

#ifdef DEBUG_MAL_FCN
	mnstr_printf(out, "FUNCTION TO BE CHECKED\n");
	printFunction(out, new->def, 0, LIST_MAL_ALL);
#endif

	/* check for errors after fixation , TODO*/
	/* beware, we should now ignore any cloning */
	if (proc->def->errors == 0) {
		chkProgram(out, scope,new->def);
		if (new->def->errors) {
			showScriptException(out, new->def, 0, MAL,
								"Error in cloned function");
#ifdef DEBUG_MAL_FCN
			printFunction(out, new->def, 0, LIST_MAL_ALL);
#endif
		}
	}
#ifdef DEBUG_CLONE
	mnstr_printf(out, "newly cloned function added to %s %d \n",
				 scope->name, i);
	printFunction(out, new->def, 0, LIST_MAL_ALL);
#endif
	return new;
}

/*
 * For commands we do not have to clone the routine. We merely have to
 * assure that the type-constraints are obeyed. The resulting type
 * is returned.
 */
<<<<<<< HEAD
=======
void
debugFunction(stream *fd, MalBlkPtr mb, MalStkPtr stk, int flg, int first, int step)
{
	int i,j;
	str ps;
	InstrPtr p;

	if (mb == NULL) {
		mnstr_printf(fd, "# function definition missing\n");
		return;
	}
	if ( flg == 0 || step < 0  || first < 0 )
		return;

	for (i = first; i < first +step && i < mb->stop; i++){
		ps = instruction2str(mb, stk, (p=getInstrPtr(mb, i)), flg);
		if (ps) {
			if (p->token == REMsymbol)
				mnstr_printf(fd,"%-40s\n",ps);
			else {
				mnstr_printf(fd,"%-40s\t#[%d] ("BUNFMT") %s ",ps, i, getRowCnt(mb,getArg(p,0)), (p->blk && p->blk->binding? p->blk->binding:""));
				for(j =0; j < p->retc; j++)
					mnstr_printf(fd,"%d ",getArg(p,j));
				if( p->argc - p->retc > 0)
					mnstr_printf(fd,"<- ");
				for(; j < p->argc; j++)
					mnstr_printf(fd,"%d ",getArg(p,j));
				mnstr_printf(fd,"\n");
			}
			GDKfree(ps);
		}
	}
}

void
listFunction(stream *fd, MalBlkPtr mb, MalStkPtr stk, int flg, int first, int size)
{
	int i;
	if (mb == NULL) {
		mnstr_printf(fd, "# function definition missing\n");
		return;
	}
	if ( flg == 0)
		return;
	assert(size>=0);
	assert(first>=0 && first <mb->stop);
	if (flg & LIST_MAL_MAPI) {
		size_t len = 0;
		str ps;
		mnstr_printf(fd, "&1 0 %d 1 %d\n", /* type id rows columns tuples */
				mb->stop, mb->stop);
		mnstr_printf(fd, "%% .explain # table_name\n");
		mnstr_printf(fd, "%% mal # name\n");
		mnstr_printf(fd, "%% clob # type\n");
		for (i = first; i < first +size && i < mb->stop; i++) {
			ps = instruction2str(mb, stk, getInstrPtr(mb, i), flg);
			if (ps) {
				size_t l = strlen(ps);
				if (l > len)
					len = l;
				GDKfree(ps);
			}
		}
		mnstr_printf(fd, "%% " SZFMT " # length\n", len);
	}
	for (i = first; i < first +size && i < mb->stop; i++)
		printInstruction(fd, mb, stk, getInstrPtr(mb, i), flg);
}

void printFunction(stream *fd, MalBlkPtr mb, MalStkPtr stk, int flg)
{
	int i,j;
	InstrPtr p;
	// Set the used bits properly
	for(i=0; i< mb->vtop; i++)
		clrVarUsed(mb,i);
	for(i=0; i< mb->stop; i++){
		p= getInstrPtr(mb,i);
		for(j= p->retc; j<p->argc; j++)
			setVarUsed(mb, getArg(p,j));
		if( p->barrier)
			for(j= 0; j< p->retc; j++)
				setVarUsed(mb, getArg(p,j));
	}
	listFunction(fd,mb,stk,flg,0,mb->stop);
}
>>>>>>> 04f24be5

/* initialize the static scope boundaries for all variables */
void
setVariableScope(MalBlkPtr mb)
{
	int pc, k, depth=0, dflow= -1;
	InstrPtr p;

	/* reset the scope admin */
	for (k = 0; k < mb->vtop; k++)
	if( isVarConstant(mb,k)){
		setVarScope(mb,k,0);
		mb->var[k]->declared = 0;
		mb->var[k]->eolife = mb->stop;
	} else {
		setVarScope(mb,k,0);
		mb->var[k]->declared = 0;
		mb->var[k]->eolife = 0;
	}

	for (pc = 0; pc < mb->stop; pc++) {
		p = getInstrPtr(mb, pc);
		if( p->token == NOOPsymbol)
			continue;

		if( blockStart(p)){
			if (getModuleId(p) && getFunctionId(p) && strcmp(getModuleId(p),"language")==0 && strcmp(getFunctionId(p),"dataflow")==0){
				if( dflow != -1){
					GDKerror("setLifeSpan nested dataflow blocks not allowed" );
					mb->errors++;
				}
				dflow= depth;
			} else
				depth++;
		}

		for (k = 0; k < p->argc; k++) {
			int v = getArg(p,k);
			if( isVarConstant(mb,v) && mb->var[v]->updated == 0)
				mb->var[v]->updated= pc;

			if (mb->var[v]->declared == 0 ){
				mb->var[v]->declared = pc;
				setVarScope(mb,v,depth);
			}
			if (k < p->retc )
				mb->var[v]->updated= pc;
			if ( getVarScope(mb,v) == depth )
				mb->var[v]->eolife = pc;

			if ( k >= p->retc && getVarScope(mb,v) < depth )
				mb->var[v]->eolife = -1;
		}
		/*
		 * At a block exit we can finalize all variables defined within that block.
		 * This does not hold for dataflow blocks. They merely direct the execution
		 * thread, not the syntactic scope.
		 */
		if( blockExit(p) ){
			for (k = 0; k < mb->vtop; k++)
			if ( mb->var[k]->eolife == 0 && getVarScope(mb,k) ==depth )
				mb->var[k]->eolife = pc;
			else if ( mb->var[k]->eolife == -1 )
				mb->var[k]->eolife = pc;
			
			if( dflow == depth)
				dflow= -1;
			else depth--;
		}
	}
	for (k = 0; k < mb->vtop; k++)
		if( mb->var[k]->eolife == 0)
			mb->var[k]->eolife = mb->stop-1;
}

int
isLoopBarrier(MalBlkPtr mb, int pc){
	InstrPtr p;
	int varid;
	p= getInstrPtr(mb,pc);
	if( p->barrier != BARRIERsymbol)
		return 0;
	varid= getDestVar(p);
	for(pc++; pc< mb->stop; pc++){
		p= getInstrPtr(mb,pc);
		if( p->barrier == REDOsymbol && getDestVar(p)== varid)
			return 1;
		if( p->barrier == EXITsymbol && getDestVar(p)== varid)
			break;
	}
	return 0;
}
int
getBlockBegin(MalBlkPtr mb,int pc){
	InstrPtr p;
	int varid=0,i;

	for(i= pc; i< mb->stop; i++){
		p= getInstrPtr(mb,i);
		if( p->barrier == EXITsymbol ){
			varid= getDestVar(p);
			break;
		}
	}
	if( i==mb->stop) return 0;

	for(; pc> 0; pc--){
		p= getInstrPtr(mb,pc);
		if( (p->barrier == BARRIERsymbol || p->barrier == CATCHsymbol) &&
		    getDestVar(p)== varid)
			return pc;
	}
	return 0;
}
int
getBlockExit(MalBlkPtr mb,int pc){
	InstrPtr p;
	int varid;
	p= getInstrPtr(mb,pc);
	if( p->barrier != BARRIERsymbol && p->barrier != CATCHsymbol)
		return 0;
	varid= getDestVar(p);
	for(pc++; pc< mb->stop; pc++){
		p= getInstrPtr(mb,pc);
		if( p->barrier == EXITsymbol && getDestVar(p)== varid)
			return pc;
	}
	return 0;
}
/*
 * Garbage collection
 * Variables are marked with their last line of use. At that point they
 * can be garbage collected by the interpreter. Care should be taken
 * for variables defined within a barrier block, they can be garbage collected
 * at the end only due to possible redo-statements.
 */
void
malGarbageCollector(MalBlkPtr mb)
{
	int i;

	setVariableScope(mb);

	for (i = 0; i < mb->vtop; i++)
		if( isVarCleanup(mb,i) && getEndScope(mb,i) >= 0) {
			mb->var[i]->eolife = getEndScope(mb,i);
			mb->stmt[mb->var[i]->eolife]->gc |= GARBAGECONTROL;
		}
}
/*
 * Variable declaration
 * Variables are implicitly declared upon first use.
 * This feature may become a source of runtime errors and
 * complicates the analyse during optimization.
 * Therefore, in line with the flow of control check,
 * we make sure that all variables are properly initialized
 * before being used. Since barrier blocks may be skipped at
 * runtime, they actually introduce a separate scope.
 * Variables declared within a block may not be used outside it.
 * Variables can only be declared once.
 *
 * In many situation chkFlow and chkDeclarations should be called
 * together. Moreover, an erroneous chkFlow most likely implies
 * errors in the declarations as well.
 *
 * Since in interactive mode each statement is handled separately,
 * we have to remember the scope assigned to a variable.
 */
void clrDeclarations(MalBlkPtr mb){
	int i;
	for(i=0;i<mb->vtop; i++){
		clrVarInit(mb,i);
		clrVarUsed(mb,i);
		clrVarDisabled(mb,i);
	}
}

void chkDeclarations(stream *out, MalBlkPtr mb){
	int pc,i, k,l;
	InstrPtr p;
	short blks[MAXDEPTH], top= 0, blkId=1;
	int dflow = -1;

	blks[top] = blkId;

	/* initialize the scope */
	for(i=0; i< mb->vtop; i++)
		setVarScope(mb,i,0);

	/* all signature variables are declared at outer level */
	p= getInstrPtr(mb,0);
	for(k=0;k<p->argc; k++)
		setVarScope(mb, getArg(p,k), blkId);

	for(pc=1;pc<mb->stop; pc++){
		p= getInstrPtr(mb,pc);
		if ( p->token == REMsymbol || p->token == NOOPsymbol)
			continue;
		/* check correct use of the arguments*/
		for(k=p->retc;k<p->argc; k++) {
			l=getArg(p,k);
			setVarUsed(mb,l);
			if( getVarScope(mb,l) == 0){
				/*
				 * The problem created here is that only variables are
				 * recognized that are declared through instructions.
				 * For interactive code, and code that is based on a global
				 * stack this is insufficient. In those cases, the variable
				 * can be defined in a previous execution.
				 * We have to recognize if the declaration takes place
				 * in the context of a global stack.
				 */
				if( p->barrier == CATCHsymbol){
					setVarScope(mb, l, blks[0]);
				} else
				if( !( isVarConstant(mb, l) || isVarTypedef(mb,l)) &&
					!isVarInit(mb,l) ) {
					showScriptException(out, mb,pc,TYPE,
						"'%s' may not be used before being initialized",
						getVarName(mb,l));
					mb->errors++;
				}
			} else
			if( !isVarInit(mb,l) ){
			    /* is the block still active ? */
			    for( i=0; i<= top; i++)
					if( blks[i] == getVarScope(mb,l) )
						break;
			    if( i> top || blks[i]!= getVarScope(mb,l) ){
			            showScriptException(out, mb,pc,TYPE,
							"'%s' used outside scope",
							getVarName(mb,l));
			        mb->errors++;
			    }
			}
			if( blockCntrl(p) || blockStart(p) )
				setVarInit(mb, l);
		}
		/* define variables */
		for(k=0; k<p->retc; k++){
			l= getArg(p,k);
			if (isVarInit(mb, l) && getVarScope(mb,l) == 0) {
				/* first time we see this variable and it is already
				 * initialized: assume it exists globally */
				setVarScope(mb, l, blks[0]);
			}
			setVarInit(mb,l);
			if( getVarScope(mb,l) == 0){
				/* variable has not been defined yet */
				/* exceptions are always declared at level 1 */
				if( p->barrier == CATCHsymbol)
					setVarScope(mb, l, blks[0]);
				else
					setVarScope(mb, l, blks[top]);
#ifdef DEBUG_MAL_FCN
				mnstr_printf(out,"defined %s in block %d\n",
					getVarName(mb,l), getVarScope(mb,l));
#endif
			}
			if( blockCntrl(p) || blockStart(p) )
				setVarUsed(mb, l);
		}
		if( p->barrier){
			if ( blockStart(p)){
				if( top == MAXDEPTH-2){
					showScriptException(out, mb,pc,SYNTAX, "too deeply nested  MAL program");
					mb->errors++;
					return;
				}
				blkId++;
				if (getModuleId(p) && getFunctionId(p) && strcmp(getModuleId(p),"language")==0 && strcmp(getFunctionId(p),"dataflow")== 0){
					if( dflow != -1){
						GDKerror("setLifeSpan nested dataflow blocks not allowed" );
						mb->errors++;
					}
					dflow= blkId;
				} 
				blks[++top]= blkId;
#ifdef DEBUG_MAL_FCN
				mnstr_printf(out,"new block %d at top %d\n",blks[top], top);
#endif
			}
			if( blockExit(p) && top > 0 ){
#ifdef DEBUG_MAL_FCN
				mnstr_printf(out,"leave block %d at top %d\n",blks[top], top);
#endif
				if( dflow == blkId){
					dflow = -1;
				} else
				/*
				 * At the end of the block we should reset the status of all variables
				 * defined within the block. For, the block could have been skipped
				 * leading to uninitialized variables.
				 */
				for (l = 0; l < mb->vtop; l++)
				if( getVarScope(mb,l) == blks[top]){
					setVarScope(mb,l, 0);
					clrVarInit(mb,l);
				}
			    top--;
			}
		}
	}
}

/*
 * Data flow analysis.
 * Flow graph display is handy for debugging and analysis.
 * A better flow analysis is needed, which takes into account barrier blocks 
 */
static void
showOutFlow(MalBlkPtr mb, int pc, int varid, stream *f)
{
	InstrPtr p;
	int i, k, found;

	for (i = pc + 1; i < mb->stop - 1; i++) {
		p = getInstrPtr(mb, i);
		found = 0;
		for (k = 0; k < p->argc; k++) {
			if (p->argv[k] == varid) {
				mnstr_printf(f, "n%d -> n%d\n", pc, i);
				found++;
			}
		}
		/* stop as soon you find a re-assignment */
		for (k = 0; k < p->retc; k++) {
			if (getArg(p, k) == varid)
				i = mb->stop;
		}
		/* or a side-effect usage */
		if (found &&
			(p->retc == 0 || getArgType(mb, p, 0) == TYPE_void))
			i = mb->stop;
	}
}

static void
showInFlow(MalBlkPtr mb, int pc, int varid, stream *f)
{
	InstrPtr p;
	int i, k;

	/* find last use, needed for operations with side effects */
	for (i = pc - 1; i >= 0; i--) {
		p = getInstrPtr(mb, i);
		for (k = 0; k < p->argc; k++) {
			if (p->argv[k] == varid ) {
				mnstr_printf(f, "n%d -> n%d\n", i, pc);
				return;
			}
		}
	}
}

/*
 * We only display the minimal debugging information. The remainder
 * can be obtained through the profiler.
 */
static void
showFlowDetails(MalBlkPtr mb, MalStkPtr stk, InstrPtr p, int pc, stream *f)
{
	(void) mb;     /* fool the compiler */
	(void) stk;     /* fool the compiler */
	mnstr_printf(f, "n%d [fontsize=8, shape=box, label=\"%s\"]\n", pc, getFunctionId(p));
}

/* the stethoscope needs dot files for its graphical interface.
 * They are produced whenever a main() is called.
 * In all cases a single dot file is produced.
 */
#define MAXFLOWGRAPHS 128

int getFlowGraphs(MalBlkPtr mb, MalStkPtr stk, MalBlkPtr *mblist, MalStkPtr *stklist,int top);
int getFlowGraphs(MalBlkPtr mb, MalStkPtr stk, MalBlkPtr *mblist, MalStkPtr *stklist,int top){
	int i;
	InstrPtr p;

	for ( i=0; i<top; i++)
	if ( mblist[i] == mb)
		return top;

	if ( top == MAXFLOWGRAPHS)
		return top; /* just bail out */
	mblist[top] = mb;
	stklist[top++] = stk;
	for (i=1; i < mb->stop; i++){
		p = getInstrPtr(mb,i);
		if ( p->token == FCNcall || p->token == FACcall )
			top =getFlowGraphs(p->blk, 0,mblist, stklist, top);
	}
	return top;
}

void
showFlowGraph(MalBlkPtr mb, MalStkPtr stk, str fname)
{
	stream *f;
	InstrPtr p;
	int i, j,k, stethoscope=0;
	char mapimode = 0;
	buffer *bufstr = NULL;
	MalBlkPtr mblist[MAXFLOWGRAPHS];
	MalStkPtr stklist[MAXFLOWGRAPHS];
	int top =0;

	(void) stk;     /* fool the compiler */

	memset(mblist, 0, sizeof(mblist));
	memset(stklist, 0, sizeof(stklist));

	if (idcmp(fname, "stdout") == 0) {
		f = GDKout;
	} else if (idcmp(fname, "stdout-mapi") == 0) {
		bufstr = buffer_create(8096);
		f = buffer_wastream(bufstr, "bufstr_write");
		mapimode = 1;
	} else {
		f = open_wastream(fname);
	}
	if ( f == NULL)
		return;

	top = getFlowGraphs(mb,stk,mblist,stklist,0);
	if ( stethoscope == 0)
		top =1;
	for( j=0; j< top; j++){
		mb = mblist[j];
		stk = stklist[j];
		if (mb == 0 || (mb->dotfile && stethoscope))
			continue; /* already sent */
		p = getInstrPtr(mb, 0);
		mnstr_printf(f, "digraph %s {\n", getFunctionId(p));
		p = getInstrPtr(mb, 0);
		showFlowDetails(mb, stk, p, 0, f);
		for (k = p->retc; k < p->argc; k++) {
			showOutFlow(mb, 0, p->argv[k], f);
		}
		for (i = 1; i < mb->stop; i++) {
			p = getInstrPtr(mb, i);

			showFlowDetails(mb, stk, p, i, f);

			for (k = 0; k < p->retc; k++)
				showOutFlow(mb, i, p->argv[k], f);

			if (p->retc == 0 || getArgType(mb, p, 0) == TYPE_void) /* assume side effects */
				for (k = p->retc; k < p->argc; k++)
					if (getArgType(mb, p, k) != TYPE_void &&
						!isVarConstant(mb, getArg(p, k)))
						showOutFlow(mb, i, p->argv[k], f);

			if (getFunctionId(p) == 0)
				for (k = 0; k < p->retc; k++)
					if (getArgType(mb, p, k) != TYPE_void)
						showInFlow(mb, i, p->argv[k], f);
			if (p->token == ENDsymbol)
				break;
		}
		mnstr_printf(f, "}\n");
		mb->dotfile++;
	}

	if (mapimode == 1) {
		size_t maxlen = 0;
		size_t rows = 0;
		str buf = buffer_get_buf(bufstr);
		str line, oline;

		/* calculate width of column, and the number of tuples */
		oline = buf;
		while ((line = strchr(oline, '\n')) != NULL) {
			if ((size_t) (line - oline) > maxlen)
				maxlen = line - oline;
			rows++;
			oline = line + 1;
		} /* see printf before this mapimode if, last line ends with \n */

		/* write mapi header */
		if ( f == GDKout) {
			mnstr_printf(f, "&1 0 " SZFMT " 1 " SZFMT "\n",
					/* type id rows columns tuples */ rows, rows);
			mnstr_printf(f, "%% .dot # table_name\n");
			mnstr_printf(f, "%% dot # name\n");
			mnstr_printf(f, "%% clob # type\n");
			mnstr_printf(f, "%% " SZFMT " # length\n", maxlen);
		}
		oline = buf;
		while ((line = strchr(oline, '\n')) != NULL) {
			*line++ = '\0';
			mnstr_printf(GDKout, "=%s\n", oline);
			oline = line;
		}
		free(buf);
	}
	if (f != GDKout) {
		if (!stethoscope ) {
			MT_sleep_ms(4000); /* delay for stethoscope */
			close_stream(f);
		}
	}
}
<|MERGE_RESOLUTION|>--- conflicted
+++ resolved
@@ -468,8 +468,6 @@
  * assure that the type-constraints are obeyed. The resulting type
  * is returned.
  */
-<<<<<<< HEAD
-=======
 void
 debugFunction(stream *fd, MalBlkPtr mb, MalStkPtr stk, int flg, int first, int step)
 {
@@ -556,7 +554,6 @@
 	}
 	listFunction(fd,mb,stk,flg,0,mb->stop);
 }
->>>>>>> 04f24be5
 
 /* initialize the static scope boundaries for all variables */
 void
