/*
 * The contents of this file are subject to the MonetDB Public License
 * Version 1.1 (the "License"); you may not use this file except in
 * compliance with the License. You may obtain a copy of the License at
 * http://www.monetdb.org/Legal/MonetDBLicense
 * 
 * Software distributed under the License is distributed on an "AS IS"
 * basis, WITHOUT WARRANTY OF ANY KIND, either express or implied. See the
 * License for the specific language governing rights and limitations
 * under the License.
 * 
 * The Original Code is the MonetDB Database System.
 * 
 * The Initial Developer of the Original Code is CWI.
 * Portions created by CWI are Copyright (C) 1997-July 2008 CWI.
 * Copyright August 2008-2013 MonetDB B.V.
 * All Rights Reserved.
*/

/*
 * Performance tracing
 * The interpreter comes with several variables to hold performance
 * related data.
 * Every MAL instruction record is extended with two fields: counter and timer.
 * The counter is incremented each time the instruction is taken into
 * execution. Upon return, the timer is incremented with the microseconds
 * spent.
 * In addition to the default performance data collection,
 * the user can request performance events to be collected on a statement
 * basis. Care should be taken, because it leads to a large trace file,
 * unless the results are directly passed to a performance monitor
 * front-end for filtering and summarization.
 *
 * The performance monitor has exclusive access to the event file, which
 * avoid concurrency conflicts amongst clients. It avoid cluthered
 * event records on the event stream. Since this event stream is owned
 * by a client, we should ensure that the profiler is automatically be
 * reset once the owner leaves. The routine profilerReset() handles the case.
 */
#include "monetdb_config.h"
#include "mal_function.h"
#include "mal_listing.h"
#include "mal_profiler.h"
#include "mal_runtime.h"
#include "mal_debugger.h"

stream *eventstream = 0;

static int offlineProfiling = FALSE;
static int cachedProfiling = FALSE;
static str myname = 0;

int
profilerAvailable(void)
{
	return 1;
}
static void offlineProfilerEvent(int idx, MalBlkPtr mb, MalStkPtr stk, int pc, int start);
static void cachedProfilerEvent(int idx, MalBlkPtr mb, MalStkPtr stk, int pc);
static int initTrace(void);
static void startHeartbeat(int delay);

int malProfileMode = 0;     /* global flag to indicate profiling mode */
static int profileAll = 0;  /* all instructions should be profiled */
static int delayswitch = 0; /* to wait before sending the profile info */
static int eventcounter = 0;

static struct {
	str name;		/* which logical counter is needed */
	int status;		/* trace it or not */
} profileCounter[] = {
	/*  0 */  { "event", 0},
	/*  1 */  { "time", 0},
	/*  2 */  { "thread", 0},
	/*  3 */  { "pc", 0},
	/*  4 */  { "function", 0},
	/*  5 */  { "ticks", 0},
	/*  6 */  { "cpu", 0},
	/*  7 */  { "memory", 0},
	/*  8 */  { "reads", 0},
	/*  9 */  { "writes", 0},
	/*  10 */  { "rbytes", 0},
	/*  11 */  { "wbytes", 0},
	/*  12 */  { "stmt", 0},
	/*  13 */  { "aggregate", 0},
	/*  14 */  { "process", 0},
	/*  15 */  { "user", 0},
	/*  16 */  { "start", 0},
	/*  17 */  { "type", 0},
	/*  18 */  { "dot", 0},
	/*  19 */  { "flow", 0},
	/*  20 */  { "ping", 0},
	/*  21 */  { "footprint", 0},
	/*  21 */  { 0, 0}
};

int
getProfileCounter(int idx){
	return profileCounter[idx].status ==1;
}

/*
 * The counters can be set individually.
 */
str
activateCounter(str name)
{
	int i;
	char *s;

	for (i = 0; profileCounter[i].name; i++)
		if (strcmp(profileCounter[i].name, name) == 0) {
			profileCounter[i].status = 1;
			return 0;
		} 
	if ( strncmp("ping",name,4) == 0){
		startHeartbeat(atoi(name+4));
		profileCounter[PROFping].status = 1;
		return 0;
	}
	/* interpret the string equivalent to the tomograph command line argument */
	for ( s= name; *s; s++)
	switch(*s){
	case 'a':
		profileCounter[PROFaggr].status = 1;
		break;
	case 'b':
		profileCounter[PROFrbytes].status = 1;
		profileCounter[PROFwbytes].status = 1;
		break;
	case 'c':
		profileCounter[PROFcpu].status = 1;
		break;
	case 'e':
		profileCounter[PROFevent].status = 1;
		break;
	case 'f':
		profileCounter[PROFfunc].status = 1;
		break;
	case 'i':
		profileCounter[PROFpc].status = 1;
		break;
	case 'I':
		profileCounter[PROFthread].status = 1;
		break;
	case 'm':
		profileCounter[PROFmemory].status = 1;
		break;
	case 'p':
		profileCounter[PROFprocess].status = 1;
		break;
	case 'r':
		profileCounter[PROFreads].status = 1;
		break;
	case 's':
		profileCounter[PROFstmt].status = 1;
		break;
	case 'S':
		profileCounter[PROFstart].status = 1;
		break;
	case 't':
		profileCounter[PROFticks].status = 1;
		break;
	case 'T':
		profileCounter[PROFtime].status = 1;
		break;
	case 'u':
		profileCounter[PROFuser].status = 1;
		break;
	case 'w':
		profileCounter[PROFwrites].status = 1;
		break;
	case 'x':
		startHeartbeat(atoi(s+1));
		profileCounter[PROFping].status = 1;
		break;
	case 'y':
		profileCounter[PROFtype].status = 1;
		break;
	default:
		throw(MAL, "activateCounter", RUNTIME_OBJECT_UNDEFINED ":%s", name);
	}
	return MAL_SUCCEED;
}

str
deactivateCounter(str name)
{
	int i;
	for (i = 0; profileCounter[i].name; i++)
		if (strcmp(profileCounter[i].name, name) == 0) {
			profileCounter[i].status = 0;
			return 0;
		} else
		if ( strncmp("ping",name,4) == 0){
			startHeartbeat(0);
			return 0;
		}
	throw(MAL, "deactivateCounter", RUNTIME_OBJECT_UNDEFINED ":%s", name);
}

/*
 * Offline processing
 * The offline processing structure is the easiest. We merely have to
 * produce a correct tuple format for the front-end.
 * To avoid unnecessary locks we first built the event as a string
 * It uses a local logbuffer[LOGLEN] and logbase, logtop, loglen
 */
#define LOGLEN 8192
#define lognew()  loglen = 0; logbase = logbuffer; *logbase = 0;\

#define logadd(...) 											\
	do {														\
		(void) snprintf(logbase+loglen, LOGLEN -1 - loglen, __VA_ARGS__);					\
		loglen += (int) strlen(logbase+loglen);					\
	} while (0)

<<<<<<< HEAD
static void logsent(char *logbuffer)
{
=======
static void logsend(int header, char *logbuffer)
{
	MT_lock_set(&mal_profileLock, "logsend");
>>>>>>> 8c89247d
	if (eventstream) {
		MT_lock_set(&mal_profileLock, "profileLock");
		eventcounter++;
		if (profileCounter[PROFevent].status && eventcounter)
			mnstr_printf(eventstream,"[ %d,\t%s", eventcounter, logbuffer);
		else
			mnstr_printf(eventstream,"[ %s", logbuffer);
		mnstr_flush(eventstream);
		MT_lock_unset(&mal_profileLock, "profileLock");
	}
<<<<<<< HEAD
=======
	eventcounter++;
	MT_lock_unset(&mal_profileLock, "logsend");
>>>>>>> 8c89247d
}

#define flushLog() if (eventstream) mnstr_flush(eventstream);

/*
 * Event dispatching
 * The profiler strategy is encapsulated here
 * Note that the profiler itself should lead to event generations.
 */
void
profilerEvent(int idx, MalBlkPtr mb, MalStkPtr stk, int pc, int start)
{
	InstrPtr p;
	if (mb->profiler == NULL) return;
	if (profileCounter[PROFdot].status == 1 && start && pc == 0){
		if (mb->dotfile == 0){
			MT_lock_set(&mal_profileLock, "profilerEvent");
			showFlowGraph(mb,stk,"stethoscope");
			MT_lock_unset(&mal_profileLock, "profilerEvent");
		}
	}
	if (profileCounter[PROFstart].status == 0 && start)
		return;
	p = getInstrPtr(mb,pc);
	if ( !start && p && p->token == ENDsymbol)
		profilerHeartbeatEvent("ping");
	if (myname == 0)
		myname = putName("profiler", 8);
	if (getModuleId(getInstrPtr(mb, pc)) == myname)
		return;
	if (offlineProfiling)
		offlineProfilerEvent(idx, mb, stk, pc,start);
	if (cachedProfiling && !start)
		cachedProfilerEvent(idx, mb, stk, pc);
}

static void
offlineProfilerHeader(void)
{
	char logbuffer[LOGLEN], *logbase;
	int loglen;

	if (eventstream == NULL) {
		return ;
	}
	lognew();
	logadd("# ");
	if (profileCounter[PROFevent].status) {
		logadd("event,\tstatus,\t");
	}
	if (profileCounter[PROFtime].status) {
		logadd("time,\t");
	}
	if (profileCounter[PROFthread].status) {
		logadd("thread,\t");
	}
	if (profileCounter[PROFflow].status)
		logadd("claim,\tmemory,\t");
	if (profileCounter[PROFfunc].status) {
		logadd("function,\t");
	}
	if (profileCounter[PROFpc].status) {
		logadd("pc,\t");
	}
	if (profileCounter[PROFticks].status) {
		logadd("usec,\t");
	}
	if (profileCounter[PROFcpu].status) {
		logadd("utime,\t");
		logadd("cutime,\t");
		logadd("stime,\t");
		logadd("cstime,\t");
	}

	if (profileCounter[PROFmemory].status) {
		logadd("rss,\t");
/*
		logadd("maxrss,\t");
		logadd("arena,\t");
		logadd("ordblks,\t");
		logadd("smblks,\t");
		logadd("hblkhd,\t");
		logadd("hblks,\t");
		logadd("fsmblks,\t");
		logadd("uordblks,\t");
*/
	}
	if (profileCounter[PROFfootprint].status) {
		logadd("footprint,\t");
	}
	if (profileCounter[PROFreads].status)
		logadd("blk reads,\t");
	if (profileCounter[PROFwrites].status)
		logadd("blk writes,\t");
	if (profileCounter[PROFprocess].status) {
		logadd("pg reclaim,\t");
		logadd("pg faults,\t");
		logadd("swaps,\t");
		logadd("ctxt switch,\t");
		logadd("inv switch,\t");
	}
	if (profileCounter[PROFrbytes].status)
		logadd("rbytes,\t");
	if (profileCounter[PROFwbytes].status)
		logadd("wbytes,\t");
	if (profileCounter[PROFaggr].status)
		logadd("count,\t totalticks,\t");
	if (profileCounter[PROFstmt].status)
		logadd("stmt,\t");
	if (profileCounter[PROFtype].status)
		logadd("types,\t");
	if (profileCounter[PROFuser].status)
		logadd("user,\t");
<<<<<<< HEAD
	logadd("# name \n");
	if (eventstream){
		mnstr_printf(eventstream,"%s\n", logbuffer);
		mnstr_flush(eventstream);
	}
=======
	logadd("# name");
	logsend(1, logbuffer);
>>>>>>> 8c89247d
}

void
offlineProfilerEvent(int idx, MalBlkPtr mb, MalStkPtr stk, int pc, int start)
{
	char logbuffer[LOGLEN], *logbase;
	int loglen;
	/*static struct Mallinfo prevMalloc;*/
	InstrPtr pci = getInstrPtr(mb, pc);

#ifdef HAVE_SYS_RESOURCE_H
	static struct rusage prevUsage;
	struct rusage infoUsage;
#endif
#ifdef HAVE_TIMES
	struct tms newTms;
#endif
/*
	struct Mallinfo infoMalloc;
*/
	str stmt, c;

	if (delayswitch > 0) {
		/* first call to profiled */
		offlineProfilerHeader();
		delayswitch--;
	}
	if (eventstream == NULL) {
		return ;
	}
	if (delayswitch == 0) {
		delayswitch = -1;
	}
	if (!profileAll && mb->profiler[pc].trace == FALSE) {
		return;
	}
#ifdef HAVE_TIMES
	times(&newTms);
#endif
/*
	infoMalloc = MT_mallinfo();
*/
#ifdef HAVE_SYS_RESOURCE_H
	getrusage(RUSAGE_SELF, &infoUsage);
#endif

	/* make basic profile event tuple  */
	lognew();
	if (profileCounter[PROFstart].status) {
		if ( start) {
			logadd("\"start\",\t");
		} else {
			logadd("\"done\" ,\t");
		}
	}
	if (profileCounter[PROFtime].status) {
		char *tbuf, *c;

		/* without this cast, compilation on Windows fails with
		 * argument of type "long *" is incompatible with parameter of type "const time_t={__time64_t={__int64}} *"
		 */
		time_t clock = (time_t) mb->profiler[pc].clock.tv_sec;
		tbuf = ctime(&clock);
		if (tbuf) {
			c = strchr(tbuf, '\n');
			if (c) {
				c[-5] = 0;
			}
			tbuf[10] = '"';
			logadd("%s", tbuf + 10);
			logadd(".%06d\",\t", (int)mb->profiler[pc].clock.tv_usec);
		} else
			logadd("%s,\t", "nil");
	}
	if (profileCounter[PROFthread].status) {
		logadd(" %d,\t", THRgettid());
	}
	if (profileCounter[PROFflow].status) {
		logadd("%d,\t", memoryclaims);
		logadd(LLFMT",\t", memoryclaims?((lng)(MEMORY_THRESHOLD * monet_memory)-memorypool)/1024/1024:0);
	}
	if (profileCounter[PROFfunc].status) {
		if (getModuleId(getInstrPtr(mb,0)) && getFunctionId(getInstrPtr(mb,0))) {
			logadd("\"%s.%s\",\t", getModuleId(getInstrPtr(mb,0)), getFunctionId(getInstrPtr(mb,0)));
		} else
			logadd("\"%s\",\t", operatorName(pci->token));
	}
	if (profileCounter[PROFpc].status) {
		logadd("%d,\t", getPC(mb, pci));
	}
	if (profileCounter[PROFticks].status) {
		logadd(LLFMT ",\t", start? 0: mb->profiler[pc].ticks);
	}
#ifdef HAVE_TIMES
	if (profileCounter[PROFcpu].status && delayswitch < 0) {
		logadd(LLFMT",\t", (lng) (newTms.tms_utime - mb->profiler[pc].timer.tms_utime));
		logadd(LLFMT",\t", (lng) (newTms.tms_cutime - mb->profiler[pc].timer.tms_cutime));
		logadd(LLFMT",\t", (lng) (newTms.tms_stime - mb->profiler[pc].timer.tms_stime));
		logadd(LLFMT",\t", (lng) (newTms.tms_cstime - mb->profiler[pc].timer.tms_cstime));
	}
#endif

	if (profileCounter[PROFmemory].status && delayswitch < 0) {
		logadd(SZFMT ",\t", MT_getrss()/1024/1024);
/*
#ifdef HAVE_SYS_RESOURCE_H
		logadd("%ld,\t", infoUsage.ru_maxrss);
#endif
		logadd(SZFMT ",\t", (size_t)(infoMalloc.arena - prevMalloc.arena));
		logadd(SZFMT ",\t", (size_t)(infoMalloc.ordblks - prevMalloc.ordblks));
		logadd(SZFMT ",\t", (size_t)(infoMalloc.smblks - prevMalloc.smblks));
		logadd(SZFMT ",\t", (size_t)(infoMalloc.hblkhd - prevMalloc.hblkhd));
		logadd(SZFMT ",\t", (size_t)(infoMalloc.hblks - prevMalloc.hblks));
		logadd(SZFMT ",\t", (size_t)(infoMalloc.fsmblks - prevMalloc.fsmblks));
		logadd(SZFMT ",\t", (size_t)(infoMalloc.uordblks - prevMalloc.uordblks));
		prevMalloc = infoMalloc;
*/
	}
	if (profileCounter[PROFfootprint].status) {
		logadd(LLFMT",\t", stk->tmpspace);
	}
#ifdef HAVE_SYS_RESOURCE_H
	if ((profileCounter[PROFreads].status ||
		 profileCounter[PROFwrites].status) && delayswitch < 0) {
		logadd("%ld,\t", infoUsage.ru_inblock - prevUsage.ru_inblock);
		logadd("%ld,\t", infoUsage.ru_oublock - prevUsage.ru_oublock);
		prevUsage = infoUsage;
	}
	if (profileCounter[PROFprocess].status && delayswitch < 0) {
		logadd("%ld,\t", infoUsage.ru_minflt - prevUsage.ru_minflt);
		logadd("%ld,\t", infoUsage.ru_majflt - prevUsage.ru_majflt);
		logadd("%ld,\t", infoUsage.ru_nswap - prevUsage.ru_nswap);
		logadd("%ld,\t", infoUsage.ru_nvcsw - prevUsage.ru_nvcsw);
		logadd("%ld,\t", infoUsage.ru_nivcsw - prevUsage.ru_nivcsw);
		prevUsage = infoUsage;
	}
#endif
	if (profileCounter[PROFrbytes].status)
		logadd(LLFMT ",\t", mb->profiler[pc].rbytes);
	if (profileCounter[PROFwbytes].status)
		logadd(LLFMT ",\t", mb->profiler[pc].wbytes);

	if (profileCounter[PROFaggr].status)
		logadd("%d,\t" LLFMT ",\t", mb->profiler[pc].calls, mb->profiler[pc].totalticks);

	if (profileCounter[PROFstmt].status) {
		/* generate actual call statement */
		str stmtq;
		stmt = instruction2str(mb, stk, pci, LIST_MAL_DEBUG);
		c = stmt;

		while (c && *c && isspace((int)*c))
			c++;
		stmtq = mal_quote(c, strlen(c));
		if (stmtq != NULL) {
			logadd(" \"%s\",\t", stmtq);
			GDKfree(stmtq);
		} else logadd(" ,\t");
		GDKfree(stmt);
	}
	if (profileCounter[PROFtype].status) {
		char abuf[BUFSIZ], *tpe;
		int i, j;
		abuf[0] = 0;
		for (i = 0; i < pci->retc; i++)
			if (getArgType(mb, pci, i) != TYPE_void) {
				j = (int)strlen(abuf);
				tpe = getTypeName(getArgType(mb, pci, i));
				snprintf(abuf + j, BUFSIZ - j, "%s:%s%s", getVarName(mb, getArg(pci, i)), tpe, (i < pci->retc - 1 ? ", " : ""));
				GDKfree(tpe);
			}
		logadd("\"%s\",\t", abuf);
	}
	if (profileCounter[PROFuser].status) {
		logadd(" %d", idx);
	}
<<<<<<< HEAD
	logadd("]\n");
	logsent(logbuffer);
=======
	logsend(0, logbuffer);
>>>>>>> 8c89247d
}
/*
 * Postprocessing events
 * The events may be sent for offline processing through a
 * stream, including "stdout".
 */


str
setLogFile(stream *fd, Module mod, str fname)
{
	(void)mod;      /* still unused */
	MT_lock_set(&mal_profileLock, "setLogFile");
	if (eventstream ) {
		MT_lock_unset(&mal_profileLock, "setLogFile");
		throw(IO, "mal.profiler", "Log file already set");
	}
	if (strcmp(fname, "console") == 0)
		eventstream = mal_clients[0].fdout;
	else if (strcmp(fname, "stdout") == 0)
		eventstream = fd;
	else
		eventstream = open_wastream(fname);
	if (eventstream == NULL) {
		MT_lock_unset(&mal_profileLock, "setLogFile");
		throw(IO, "mal.profiler", RUNTIME_STREAM_FAILED);
	}
	MT_lock_unset(&mal_profileLock, "setLogFile");
	return MAL_SUCCEED;
}

str
setLogStream(Module cntxt, str host, int port)
{
	(void)cntxt;        /* still unused */
	MT_lock_set(&mal_profileLock, "setLogStream");
	if ((eventstream = udp_wastream(host, port, "profileStream")) == NULL) {
		MT_lock_unset(&mal_profileLock, "setLogStream");
		throw(IO, "mal.profiler", RUNTIME_STREAM_FAILED);
	}
	eventstream = wbstream(eventstream, BUFSIZ);
	MT_lock_unset(&mal_profileLock, "setLogStream");
	return MAL_SUCCEED;
}

str
setLogStreamStream(Module cntxt, stream *s)
{
	(void)cntxt;        /* still unused */
	MT_lock_set(&mal_profileLock, "setLogStreamStream");
	if ((eventstream = s) == NULL) {
		MT_lock_unset(&mal_profileLock, "setLogStreamStream");
		throw(ILLARG, "mal.profiler", "stream must not be NULL");
	}
	eventstream = wbstream(eventstream, BUFSIZ);
	MT_lock_unset(&mal_profileLock, "setLogStreamStream");
	return MAL_SUCCEED;
}

str
openProfilerStream(stream *fd)
{
	malProfileMode = TRUE;
	eventstream = fd;
	delayswitch = 1;    /* avoid an incomplete initial profile event */
	return MAL_SUCCEED;
}

str
closeProfilerStream(void)
{
<<<<<<< HEAD
	profilerHeartbeatEvent("ping");
	if (eventstream && eventstream != GDKout && eventstream != GDKerr) {
=======
	if (eventstream) {
>>>>>>> 8c89247d
		(void)mnstr_close(eventstream);
		(void)mnstr_destroy(eventstream);
	}
	eventstream = NULL;
	malProfileMode = FALSE;
	return MAL_SUCCEED;
}

str
setStartPoint(Module cntxt, str mod, str fcn)
{
	(void)cntxt;
	(void)mod;
	(void)fcn;      /* still unused */
	MT_lock_set(&mal_profileLock, "setStartPoint");
	if (eventstream == NULL) {
		MT_lock_unset(&mal_profileLock, "setStartPoint");
		return MAL_SUCCEED ;
	}
	mnstr_printf(GDKout, "# start point not set\n");
	flushLog();
	MT_lock_unset(&mal_profileLock, "setStartPoint");
	return MAL_SUCCEED;
}

str
setEndPoint(Module cntxt, str mod, str fcn)
{
	(void)cntxt;
	(void)mod;
	(void)fcn;      /* still unused */
	MT_lock_set(&mal_profileLock, "setEndPoint");
	if (eventstream == NULL) {
		MT_lock_unset(&mal_profileLock, "setEndPoint");
		return MAL_SUCCEED ;
	}
	mnstr_printf(GDKout, "# end point not set\n");
	flushLog();
	MT_lock_unset(&mal_profileLock, "setEndPoint");
	return MAL_SUCCEED;
}

/*
 * When you receive the message to start profiling, we
 * should wait for the next instruction the stream
 * is initiated. This is controlled by a delay-switch
 */
static int TRACE_init = 0;
str
startProfiling(void)
{
	MT_lock_set(&mal_profileLock, "startProfiling");
	if (eventstream != NULL) {
		offlineProfiling = TRUE;
		delayswitch = 1;
	} else
		cachedProfiling = TRUE;
	if (TRACE_init == 0)
		_initTrace();
	malProfileMode = TRUE;
	eventcounter = 0;
	MT_lock_unset(&mal_profileLock, "startProfiling");
	return MAL_SUCCEED;
}

str
stopProfiling(void)
{
	MT_lock_set(&mal_profileLock, "stopProfiling");
	malProfileMode = FALSE;
	offlineProfiling = FALSE;
	cachedProfiling = FALSE;
	closeProfilerStream();
	MT_lock_unset(&mal_profileLock, "stopProfiling");
	return MAL_SUCCEED;
}

/*
 * The resetProfiler is called when the owner of the event stream
 * leaves the scene. (Unclear if parallelism may cause errors)
 */
void
MPresetProfiler(stream *fdout)
{
	if (fdout != eventstream)
		return;
<<<<<<< HEAD
	if (mal_trace)
		return;
	MT_lock_set(&mal_profileLock, "profileLock");
=======
	MT_lock_set(&mal_profileLock, "MPresetProfiler");
>>>>>>> 8c89247d
	eventstream = 0;
	MT_lock_unset(&mal_profileLock, "MPresetProfiler");
}

void setFilterAll(void){
	profileAll = 1;
}

/*
 * Extern sources may dump information on the profiler stream
*/
stream *
getProfilerStream(void)  
{
	return eventstream;
}

/*
 * Performance tracing is triggered on an instruction basis
 * or a the global flag 'profileAll' being set.
 * Calling setFilter(M,F) switches the performance tracing
 * bit in the instruction record. The routine clrFilter
 * clears all performance bits.
 *
 * The routines rely on waking their way through the
 * instructions space from a given context. This has been
 * abstracted away.
 */
int
instrFilter(InstrPtr pci, str mod, str fcn)
{
	if (pci && getFunctionId(pci) && fcn && mod &&
			(*fcn == '*' || fcn == getFunctionId(pci)) &&
			(*mod == '*' || mod == getModuleId(pci)))
		return 1;
	return 0;
}

/*
 * The last filter values are saved as replacement for missing
 * arguments. It can be used to set the profile bits for modules
 * that has not been checked yet, e.g created on the fly.
 */
static str modFilter[32], fcnFilter[32];
static int topFilter;

void
setFilterOnBlock(MalBlkPtr mb, str mod, str fcn)
{
	int cnt, k, i;
	InstrPtr p;

	initProfiler(mb);
	if ( profileAll )
		for (k = 0; k < mb->stop; k++)
			mb->profiler[k].trace = 1;
	else
	for (k = 0; k < mb->stop; k++) {
		p = getInstrPtr(mb, k);
		cnt = 0;
		for (i = 0; i < topFilter; i++)
			cnt += instrFilter(p, modFilter[i], fcnFilter[i]);
		mb->profiler[k].trace = cnt || (mod && fcn && instrFilter(p, mod, fcn));
	}
}

void
setFilter(Module cntxt, str mod, str fcn)
{
	int j;
	Module s = cntxt;
	Symbol t;
	str matchall = "*";

	(void)cntxt;
	if (mod == NULL)
		mod = matchall;
	if (fcn == NULL)
		fcn = matchall;
	profileAll = strcmp(mod, "*") == 0 && strcmp(fcn, "*") == 0;

	MT_lock_set(&mal_profileLock, "setFilter");
	if (mod && fcn && topFilter < 32) {
		modFilter[topFilter] = putName(mod, strlen(mod));
		fcnFilter[topFilter++] = putName(fcn, strlen(fcn));
	}
	while (s != NULL) {
		if (s->subscope)
			for (j = 0; j < MAXSCOPE; j++)
				if (s->subscope[j]) {
					for (t = s->subscope[j]; t != NULL; t = t->peer) {
						if (t->def)
							setFilterOnBlock(t->def, mod, fcn);
					}
				}
		s = s->outer;
	}
	MT_lock_unset(&mal_profileLock, "setFilter");
}

/*
 * Watch out. The profiling bits are only set for the shared modules and
 * the private main(). The profiler setFilter should explicitly be called in
 * each separate top level routine.
 */
void
clrFilter(Module cntxt, str mod, str fcn)
{
	int j, k;
	Module s = cntxt;
	Symbol t;
	MalBlkPtr mb;

	(void)mod;
	(void)fcn;      /* still unused */

	MT_lock_set(&mal_profileLock, "clrFilter");
	for (j = 0; j < topFilter; j++) {
		modFilter[j] = NULL;
		fcnFilter[j] = NULL;
	}
	topFilter = 0;
	profileAll = FALSE;
	while (s != NULL) {
		if (s->subscope)
			for (j = 0; j < MAXSCOPE; j++)
				if (s->subscope[j]) {
					for (t = s->subscope[j]; t != NULL; t = t->peer) {
						if (t->def && (mb = t->def)->profiler)
							for (k = 0; k < t->def->stop; k++)
								if (instrFilter(getInstrPtr(t->def, k), mod, fcn)) {
									mb->profiler[k].trace = FALSE;
								}
					}
				}
		s = s->outer;
	}
	MT_lock_unset(&mal_profileLock, "clrFilter");
}
/*
 * The instructions to be monitored can also be identified
 * using a variable. Any instruction that references it
 * is traced. Beware, this operation should be executed
 * in the context of the function to avoid loosing
 * track due to optimizers re-assigning names.
 */
void
setFilterVariable(MalBlkPtr mb, int arg)
{
	int i, k;
	InstrPtr p;

	for (i = 0; i < mb->stop; i++) {
		p = getInstrPtr(mb, i);
		for (k = 0; k < p->argc; k++)
			if (getArg(p, k) == arg) {
				initProfiler(mb);
				mb->profiler[i].trace = TRUE;
			}
	}
}

void
clrFilterVariable(MalBlkPtr mb, int arg)
{
	int i, k;
	InstrPtr p;

	for (i = 0; i < mb->stop; i++) {
		p = getInstrPtr(mb, i);
		for (k = 0; k < p->argc; k++)
			if (getArg(p, k) == arg) {
				mb->profiler[i].trace = FALSE;
			}
	}
}

/*
 * Offline tracing
 * The events being captured are stored in separate BATs.
 * They are made persistent to accumate information over
 * multiple sessions. This means it has to be explicitly reset
 * to avoid disc overflow using profiler.reset().
 *
 * All properties identified below are maintained, because this allows
 * for easy integration with SQL.
 */
static int TRACE_event = 0;
static BAT *TRACE_id_tag = 0;
static BAT *TRACE_id_event = 0;
static BAT *TRACE_id_time = 0;
static BAT *TRACE_id_ticks = 0;
static BAT *TRACE_id_pc = 0;
static BAT *TRACE_id_stmt = 0;
static BAT *TRACE_id_type = 0;
static BAT *TRACE_id_rbytes = 0;
static BAT *TRACE_id_wbytes = 0;
static BAT *TRACE_id_reads = 0;
static BAT *TRACE_id_writes = 0;
static BAT *TRACE_id_thread = 0;
static BAT *TRACE_id_user = 0;

void
TRACEtable(BAT **r)
{
	if (initTrace())
		return ;
<<<<<<< HEAD
	MT_lock_set(&mal_profileLock, "profileLock");
	r[0] = BATcopy(TRACE_id_tag, TRACE_id_tag->htype, TRACE_id_tag->ttype, 0);
=======
	MT_lock_set(&mal_profileLock, "TRACEtable");
>>>>>>> 8c89247d
	r[0] = BATcopy(TRACE_id_event, TRACE_id_event->htype, TRACE_id_event->ttype, 0);
	r[1] = BATcopy(TRACE_id_time, TRACE_id_time->htype, TRACE_id_time->ttype, 0);
	r[2] = BATcopy(TRACE_id_pc, TRACE_id_pc->htype, TRACE_id_pc->ttype, 0);
	r[3] = BATcopy(TRACE_id_thread, TRACE_id_thread->htype, TRACE_id_thread->ttype, 0);
	r[4] = BATcopy(TRACE_id_user, TRACE_id_user->htype, TRACE_id_user->ttype, 0);
	r[5] = BATcopy(TRACE_id_ticks, TRACE_id_ticks->htype, TRACE_id_ticks->ttype, 0);
	r[6] = BATcopy(TRACE_id_reads, TRACE_id_reads->htype, TRACE_id_reads->ttype, 0);
	r[7] = BATcopy(TRACE_id_writes, TRACE_id_writes->htype, TRACE_id_writes->ttype, 0);
	r[8] = BATcopy(TRACE_id_rbytes, TRACE_id_rbytes->htype, TRACE_id_rbytes->ttype, 0);
	r[9] = BATcopy(TRACE_id_wbytes, TRACE_id_wbytes->htype, TRACE_id_wbytes->ttype, 0);
	r[10] = BATcopy(TRACE_id_type, TRACE_id_type->htype, TRACE_id_type->ttype, 0);
	r[11] = BATcopy(TRACE_id_stmt, TRACE_id_stmt->htype, TRACE_id_stmt->ttype, 0);
	MT_lock_unset(&mal_profileLock, "TRACEtable");
}

static BAT *
TRACEcreate(str hnme, str tnme, int tt)
{
	BAT *b;
	char buf[128];

	snprintf(buf, 128, "trace_%s_%s", hnme, tnme);
	b = BATdescriptor(BBPindex(buf));
	if (b) 
		return b;

	b = BATnew(TYPE_void, tt, 1 << 16);
	if (b == NULL)
		return NULL;

	BATmode(b, PERSISTENT);
	BATseqbase(b, 0);
	BATkey(b, TRUE);
	BBPrename(b->batCacheid, buf);
	BATcommit(b);
	return b;
}


#define CLEANUPprofile(X)  if (X) { BBPdecref((X)->batCacheid, TRUE); (X)->batPersistence = TRANSIENT; } (X) = NULL;

static void
_cleanupProfiler(void)
{
	CLEANUPprofile(TRACE_id_tag);
	CLEANUPprofile(TRACE_id_event);
	CLEANUPprofile(TRACE_id_time);
	CLEANUPprofile(TRACE_id_pc);
	CLEANUPprofile(TRACE_id_stmt);
	CLEANUPprofile(TRACE_id_type);
	CLEANUPprofile(TRACE_id_rbytes);
	CLEANUPprofile(TRACE_id_wbytes);
	CLEANUPprofile(TRACE_id_reads);
	CLEANUPprofile(TRACE_id_writes);
	CLEANUPprofile(TRACE_id_thread);
	CLEANUPprofile(TRACE_id_user);
	TRACE_init = 0;
}

void
_initTrace(void)
{
	TRACE_id_tag = TRACEcreate("id", "tag", TYPE_int);
	TRACE_id_event = TRACEcreate("id", "event", TYPE_int);
	TRACE_id_time = TRACEcreate("id", "time", TYPE_str);
	TRACE_id_ticks = TRACEcreate("id", "ticks", TYPE_lng);
	TRACE_id_pc = TRACEcreate("id", "pc", TYPE_str);
	TRACE_id_stmt = TRACEcreate("id", "stmt", TYPE_str);
	TRACE_id_type = TRACEcreate("id", "type", TYPE_str);
	TRACE_id_rbytes = TRACEcreate("id", "rbytes", TYPE_lng);
	TRACE_id_wbytes = TRACEcreate("id", "wbytes", TYPE_lng);
	TRACE_id_reads = TRACEcreate("id", "read", TYPE_lng);
	TRACE_id_writes = TRACEcreate("id", "write", TYPE_lng);
	TRACE_id_thread = TRACEcreate("id", "thread", TYPE_int);
	TRACE_id_user = TRACEcreate("id", "user", TYPE_int);
	if (TRACE_id_event == NULL ||
		TRACE_id_tag == NULL ||
		TRACE_id_time == NULL ||
		TRACE_id_ticks == NULL ||
		TRACE_id_pc == NULL ||
		TRACE_id_stmt == NULL ||
		TRACE_id_type == NULL ||
		TRACE_id_rbytes == NULL ||
		TRACE_id_wbytes == NULL ||
		TRACE_id_reads == NULL ||
		TRACE_id_writes == NULL ||
		TRACE_id_thread == NULL ||
		TRACE_id_user == NULL
		) {
		_cleanupProfiler();
	} else {
		TRACE_init = 1;
	}
}

int
initTrace(void)
{
	if (TRACE_init)
		return 0;       /* already initialized */
	MT_lock_set(&mal_contextLock, "initTrace");
	_initTrace();
	MT_lock_unset(&mal_contextLock, "initTrace");
	return TRACE_init ? 0 : -1;
}

str
cleanupProfiler(void)
{
	MT_lock_set(&mal_contextLock, "cleanup");
	_cleanupProfiler();
	MT_lock_unset(&mal_contextLock, "cleanup");
	return MAL_SUCCEED;
}

void
clearTrace(void)
{
	if (TRACE_init == 0)
		return;     /* not initialized */
	MT_lock_set(&mal_contextLock, "cleanup");
	/* drop all trace tables */
	BBPclear(TRACE_id_tag->batCacheid);
	BBPclear(TRACE_id_event->batCacheid);
	BBPclear(TRACE_id_time->batCacheid);
	BBPclear(TRACE_id_ticks->batCacheid);
	BBPclear(TRACE_id_pc->batCacheid);
	BBPclear(TRACE_id_stmt->batCacheid);
	BBPclear(TRACE_id_type->batCacheid);
	BBPclear(TRACE_id_thread->batCacheid);
	BBPclear(TRACE_id_user->batCacheid);
	BBPclear(TRACE_id_reads->batCacheid);
	BBPclear(TRACE_id_writes->batCacheid);
	TRACE_init = 0;
	_initTrace();
	MT_lock_unset(&mal_contextLock, "cleanup");
}

BAT *
getTrace(str nme)
{
	if (TRACE_init == 0)
		return NULL;
	if (strcmp(nme, "tag") == 0)
		return BATcopy(TRACE_id_tag, TRACE_id_tag->htype, TRACE_id_tag->ttype, 0);
	if (strcmp(nme, "event") == 0)
		return BATcopy(TRACE_id_event, TRACE_id_event->htype, TRACE_id_event->ttype, 0);
	if (strcmp(nme, "time") == 0)
		return BATcopy(TRACE_id_time, TRACE_id_time->htype, TRACE_id_time->ttype, 0);
	if (strcmp(nme, "ticks") == 0)
		return BATcopy(TRACE_id_ticks, TRACE_id_ticks->htype, TRACE_id_ticks->ttype, 0);
	if (strcmp(nme, "pc") == 0)
		return BATcopy(TRACE_id_pc, TRACE_id_pc->htype, TRACE_id_pc->ttype, 0);
	if (strcmp(nme, "thread") == 0)
		return BATcopy(TRACE_id_thread, TRACE_id_thread->htype, TRACE_id_thread->ttype, 0);
	if (strcmp(nme, "user") == 0)
		return BATcopy(TRACE_id_user, TRACE_id_user->htype, TRACE_id_user->ttype, 0);
	if (strcmp(nme, "stmt") == 0)
		return BATcopy(TRACE_id_stmt, TRACE_id_stmt->htype, TRACE_id_stmt->ttype, 0);
	if (strcmp(nme, "type") == 0)
		return BATcopy(TRACE_id_type, TRACE_id_type->htype, TRACE_id_type->ttype, 0);
	if (strcmp(nme, "rbytes") == 0)
		return BATcopy(TRACE_id_rbytes, TRACE_id_rbytes->htype, TRACE_id_rbytes->ttype, 0);
	if (strcmp(nme, "wbytes") == 0)
		return BATcopy(TRACE_id_wbytes, TRACE_id_wbytes->htype, TRACE_id_wbytes->ttype, 0);
	if (strcmp(nme, "reads") == 0)
		return BATcopy(TRACE_id_reads, TRACE_id_reads->htype, TRACE_id_reads->ttype, 0);
	if (strcmp(nme, "writes") == 0)
		return BATcopy(TRACE_id_writes, TRACE_id_writes->htype, TRACE_id_writes->ttype, 0);
	return NULL;
}

int
getTraceType(str nme)
{
	if (initTrace())
		return TYPE_any;
	if (strcmp(nme, "time") == 0)
		return newBatType(TYPE_void, TYPE_str);
	if (strcmp(nme, "ticks") == 0)
		return newBatType(TYPE_void, TYPE_lng);
	if (strcmp(nme, "pc") == 0)
		return newBatType(TYPE_void, TYPE_str);
	if (strcmp(nme, "thread") == 0)
		return newBatType(TYPE_void, TYPE_int);
	if (strcmp(nme, "stmt") == 0)
		return newBatType(TYPE_void, TYPE_str);
	if (strcmp(nme, "rbytes") == 0)
		return newBatType(TYPE_void, TYPE_lng);
	if (strcmp(nme, "wbytes") == 0)
		return newBatType(TYPE_void, TYPE_lng);
	if (strcmp(nme, "reads") == 0 || strcmp(nme, "writes") == 0)
		return newBatType(TYPE_void, TYPE_lng);
	return TYPE_any;
}

void
cachedProfilerEvent(int idx, MalBlkPtr mb, MalStkPtr stk, int pc)
{
	/* static struct Mallinfo prevMalloc; */
	char buf[1024];
	int tid = (int)THRgettid();
	lng v = 0;

#ifdef HAVE_TIMES
	struct tms newTms;
#endif

	/* struct Mallinfo infoMalloc; */
#ifdef HAVE_SYS_RESOURCE_H
	struct rusage infoUsage;
	static struct rusage prevUsage;
#endif
	str stmt, c;
	InstrPtr pci = getInstrPtr(mb, pc);

	if (delayswitch > 0) {
		/* first call to profiled */
		delayswitch--;
		return;
	}
	if (delayswitch == 0) {
		delayswitch = -1;
	}
	if (!(profileAll || mb->profiler[pc].trace))
		return;
#ifdef HAVE_TIMES
	times(&newTms);
#endif
	/* infoMalloc = MT_mallinfo(); */
#ifdef HAVE_SYS_RESOURCE_H
	getrusage(RUSAGE_SELF, &infoUsage);
#endif
	if (initTrace() || TRACE_init == 0)
		return;

	/* update the Trace tables */
	snprintf(buf, 1024, "%s.%s[%d]",
		getModuleId(getInstrPtr(mb, 0)),
		getFunctionId(getInstrPtr(mb, 0)), getPC(mb, pci));

	MT_lock_set(&mal_profileLock, "cachedProfilerEvent");
	TRACE_id_pc = BUNappend(TRACE_id_pc, buf, FALSE);

	TRACE_id_thread = BUNappend(TRACE_id_thread, &tid, FALSE);

	TRACE_id_user = BUNappend(TRACE_id_user, &idx, FALSE);

	TRACE_id_tag = BUNappend(TRACE_id_tag, &mb->tag, FALSE);
	TRACE_id_event = BUNappend(TRACE_id_event, &TRACE_event, FALSE);
	TRACE_event++;

	{
		char *tbuf, *c;

		/* without this cast, compilation on Windows fails with
		 * argument of type "long *" is incompatible with parameter of type "const time_t={__time64_t={__int64}} *"
		 */
		time_t clock = (time_t) mb->profiler[pc].clock.tv_sec;
		tbuf = ctime(&clock);
		c = strchr(tbuf, '\n');
		if (c)
			snprintf(c-5, 6, ".%03d", (int)mb->profiler[pc].clock.tv_usec / 1000);
		TRACE_id_time = BUNappend(TRACE_id_time, tbuf, FALSE);
	}

	TRACE_id_ticks = BUNappend(TRACE_id_ticks, &mb->profiler[pc].ticks, FALSE);

	/* generate actual call statement */
	stmt = instruction2str(mb, stk, pci, LIST_MAL_DEBUG);
	c = stmt;

	while (c && *c && (isspace((int)*c) || *c == '!'))
		c++;
	TRACE_id_stmt = BUNappend(TRACE_id_stmt, c, FALSE);

	{
		char abuf[BUFSIZ], *tpe;
		int i, j;
		abuf[0] = 0;
		for (i = 0; i < pci->retc; i++)
			if (getArgType(mb, pci, i) != TYPE_void) {
				j = (int)strlen(abuf);
				tpe = getTypeName(getArgType(mb, pci, i));
				snprintf(abuf + j, BUFSIZ - j, "%s:%s%s", getVarName(mb, getArg(pci, i)), tpe, (i < pci->retc - 1 ? ", " : ""));
				GDKfree(tpe);
			}
		TRACE_id_type = BUNappend(TRACE_id_type, &abuf, FALSE);
	}
	if (stmt) GDKfree(stmt);

#ifdef HAVE_SYS_RESOURCE_H
	v = infoUsage.ru_inblock - prevUsage.ru_inblock;
	TRACE_id_reads = BUNappend(TRACE_id_reads, &v, FALSE);
	v = infoUsage.ru_oublock - prevUsage.ru_oublock;
	TRACE_id_writes = BUNappend(TRACE_id_writes, &v, FALSE);
	prevUsage = infoUsage;
#else
	TRACE_id_reads = BUNappend(TRACE_id_reads, &v, FALSE);
	TRACE_id_writes = BUNappend(TRACE_id_writes, &v, FALSE);
#endif

	TRACE_id_rbytes = BUNappend(TRACE_id_rbytes, &mb->profiler[pc].rbytes, FALSE);
	TRACE_id_wbytes = BUNappend(TRACE_id_wbytes, &mb->profiler[pc].wbytes, FALSE);

	eventcounter++;
	MT_lock_unset(&mal_profileLock, "cachedProfilerEvent");
}
/*
 * The profile vector is added to the MAL block the first time we
 * have to safe monitor information.
 */
void initProfiler(MalBlkPtr mb)
{
	if (mb->profiler) return;
	initTrace();
	mb->profiler = (ProfPtr)GDKzalloc(mb->ssize * sizeof(ProfRecord));
}

lng
getDiskWrites(void)
{
#ifdef HAVE_SYS_RESOURCE_H
	struct rusage infoUsage;
	getrusage(RUSAGE_SELF, &infoUsage);
	return infoUsage.ru_oublock;
#else
	return 0;
#endif
}

lng
getDiskReads(void)
{
#ifdef HAVE_SYS_RESOURCE_H
	struct rusage infoUsage;
	getrusage(RUSAGE_SELF, &infoUsage);
	return infoUsage.ru_inblock;
#else
	return 0;
#endif
}

lng
getUserTime(void)
{
#ifdef HAVE_TIMES
	struct tms newTms;
	times(&newTms);
	return newTms.tms_utime;
#else
	return 0;
#endif
}

lng
getSystemTime(void)
{
#ifdef HAVE_TIMES
	struct tms newTms;
	times(&newTms);
	return newTms.tms_stime;
#else
	return 0;
#endif
}

lng
getDiskSpace(void)
{
	BAT *b;
	int i;
	lng size = 0;

	for (i = 1; i < BBPsize; i++)
		if (BBP_logical(i) && (BBP_refs(i) || BBP_lrefs(i))) {
			b = BATdescriptor(i);
			if (b) {
				size += sizeof(BAT);
				if (!isVIEW(b)) {
					BUN cnt = BATcount(b);

					size += headsize(b, cnt);
					size += tailsize(b, cnt);
					/* the upperbound is used for the heaps */
					if (b->H->vheap)
						size += b->H->vheap->size;
					if (b->T->vheap)
						size += b->T->vheap->size;
					if (b->H->hash)
						size += sizeof(BUN) * cnt;
					if (b->T->hash)
						size += sizeof(BUN) * cnt;
				}
				BBPunfix(i);
			}
		}
	return size;
}

/* the heartbeat process produces a ping event once every X milliseconds */
static int hbdelay = 0;

/* the processor statistics are gathered in Linux settings from the proc files.
 * Given the parsing involved, it should be used sparingly */

static struct{
	lng user, nice, system, idle, iowait;
	double load;
} corestat[256];

static int getCPULoad(char cpuload[BUFSIZ]){
    int cpu, len, i;
	lng user, nice, system, idle, iowait;
	size_t n;
    char buf[BUFSIZ+1],*s;
	static FILE *proc= NULL;
	lng newload;

	if ( proc == NULL || ferror(proc))
		proc = fopen("/proc/stat","r");
	else rewind(proc);
	if ( proc == NULL) {
		/* unexpected */
		return -1;
	}
	/* read complete file to avoid concurrent write issues */
	if ((n = fread(buf, 1, BUFSIZ,proc)) == 0 )
		return -1;
	buf[n] = 0;
	for ( s= buf; *s; s++)
	{
		if ( strncmp(s,"cpu",3)== 0){
			s +=3;
			if ( *s == ' ') {
				s++;
				cpu = 255; // the cpu totals stored here
			}  else 
				cpu = atoi(s);
			s= strchr(s,' ');
			if ( s== 0) goto skip;
			
			while( *s && isspace((int)*s)) s++;
			i= sscanf(s,LLFMT" "LLFMT" "LLFMT" "LLFMT" "LLFMT,  &user, &nice, &system, &idle, &iowait);
			if ( i != 5 )
				goto skip;
			newload = (user - corestat[cpu].user + nice - corestat[cpu].nice + system - corestat[cpu].system);
			if (  newload)
				corestat[cpu].load = (double) newload / (newload + idle - corestat[cpu].idle + iowait - corestat[cpu].iowait);
			corestat[cpu].user = user;
			corestat[cpu].nice = nice;
			corestat[cpu].system = system;
			corestat[cpu].idle = idle;
			corestat[cpu].iowait = iowait;
		} 
		skip: while( *s && *s != '\n') s++;
	}

	s= cpuload;
	len = BUFSIZ;
	// identify core processing
	for ( cpu = 0; cpuload && cpu < 255 && corestat[cpu].user; cpu++) {
		snprintf(s, len, " %.2f ",corestat[cpu].load);
		len -= (int)strlen(s);
		s += (int) strlen(s);
	}
	return 0;
}

// Give users the option to check for the system load between two heart beats
double HeartbeatCPUload(void)
{
	return corestat[255].load;
}
void profilerGetCPUStat(lng *user, lng *nice, lng *sys, lng *idle, lng *iowait)
{
	(void) getCPULoad(0);
	*user = corestat[255].user;
	*nice = corestat[255].nice;
	*sys = corestat[255].system;
	*idle = corestat[255].idle;
	*iowait = corestat[255].iowait;
}

void profilerHeartbeatEvent(str msg)
{
	char logbuffer[LOGLEN], *logbase;
	char cpuload[BUFSIZ];
	int loglen;
#ifdef HAVE_SYS_RESOURCE_H
	static struct rusage prevUsage;
	struct rusage infoUsage;
#endif
	struct timeval tv;
	time_t clock;
#ifdef HAVE_TIMES
	struct tms newTms;
	struct tms prevtimer;

	if( hbdelay ==0 || eventstream  == NULL ) 
		return;
	times(&prevtimer);
#endif
#ifdef HAVE_SYS_RESOURCE_H
		getrusage(RUSAGE_SELF, &prevUsage);
#endif
	gettimeofday(&tv,NULL);

	/* without this cast, compilation on Windows fails with
	 * argument of type "long *" is incompatible with parameter of type "const time_t={__time64_t={__int64}} *"
	 */

	gettimeofday(&tv,NULL);
	clock = (time_t) tv.tv_sec;

	/* get CPU load on second boundaries only */
	if ( getCPULoad(cpuload) )
		return;
	lognew();
#ifdef HAVE_TIMES
	times(&newTms);
#endif
#ifdef HAVE_SYS_RESOURCE_H
	getrusage(RUSAGE_SELF, &infoUsage);
#endif

	/* make ping profile event tuple  */
	if (profileCounter[PROFstart].status) 
		logadd("\"%s\",\t",msg);
	if (profileCounter[PROFtime].status) {
		char *tbuf, *c;
		tbuf = ctime(&clock);
		if (tbuf) {
			c = strchr(tbuf, '\n');
			if (c) {
				c[-5] = 0;
			}
			tbuf[10] = '"';
			logadd("%s", tbuf + 10);
			logadd(".%06d\",\t", (int)tv.tv_usec);
		} else
			logadd("%s,\t", "nil");
	}
	if (profileCounter[PROFthread].status)
		logadd(" %d,\t", THRgettid());
	if (profileCounter[PROFflow].status) {
		logadd("%d,\t", memoryclaims);
		logadd(LLFMT",\t", memoryclaims?((lng)(MEMORY_THRESHOLD * monet_memory)-memorypool)/1024/1024:0);
	}
	if (profileCounter[PROFfunc].status) 
			logadd("\"ping\",\t");
	if (profileCounter[PROFpc].status) 
		logadd("0,\t");
	if (profileCounter[PROFticks].status) 
		logadd("0,\t");
#ifdef HAVE_TIMES
	if (profileCounter[PROFcpu].status && delayswitch < 0) {
		logadd(LLFMT",\t", (lng) (newTms.tms_utime - prevtimer.tms_utime));
		logadd(LLFMT",\t", (lng) (newTms.tms_cutime -prevtimer.tms_cutime));
		logadd(LLFMT",\t", (lng) (newTms.tms_stime - prevtimer.tms_stime));
		logadd(LLFMT",\t", (lng) (newTms.tms_cstime -prevtimer.tms_cstime));
		prevtimer = newTms;
	}
#endif
	if (profileCounter[PROFmemory].status && delayswitch < 0)
		logadd(SZFMT ",\t", MT_getrss()/1024/1024);
#ifdef HAVE_SYS_RESOURCE_H
	if ((profileCounter[PROFreads].status ||
		 profileCounter[PROFwrites].status) && delayswitch < 0) {
		logadd("%ld,\t", infoUsage.ru_inblock - prevUsage.ru_inblock);
		logadd("%ld,\t", infoUsage.ru_oublock - prevUsage.ru_oublock);
		prevUsage = infoUsage;
	}
	if (profileCounter[PROFfootprint].status)
		logadd("0,\t");
	if (profileCounter[PROFprocess].status && delayswitch < 0) {
		logadd("%ld,\t", infoUsage.ru_minflt - prevUsage.ru_minflt);
		logadd("%ld,\t", infoUsage.ru_majflt - prevUsage.ru_majflt);
		logadd("%ld,\t", infoUsage.ru_nswap - prevUsage.ru_nswap);
		logadd("%ld,\t", infoUsage.ru_nvcsw - prevUsage.ru_nvcsw);
		logadd("%ld,\t", infoUsage.ru_nivcsw - prevUsage.ru_nivcsw);
		prevUsage = infoUsage;
	}
#endif
	if (profileCounter[PROFrbytes].status)
		logadd("0,\t");
	if (profileCounter[PROFwbytes].status)
		logadd("0,\t");

	if (profileCounter[PROFaggr].status)
		logadd("0,\t0,\t");

	if (profileCounter[PROFstmt].status)
			logadd(" %s", cpuload);
	//if (profileCounter[PROFtype].status)
		//logadd("\"\",\t");
	//if (profileCounter[PROFuser].status)
		//logadd(" 0");
<<<<<<< HEAD
	logadd("]\n");
	logsent(logbuffer);
=======
	logsend(0, logbuffer);
>>>>>>> 8c89247d
}

static MT_Id hbthread;
static int volatile hbrunning;

static void profilerHeartbeat(void *dummy)
{
	int t;

	(void) dummy;
	while (hbrunning) {
		/* wait until you need this info */
		while( hbdelay ==0 || eventstream  == NULL ) {
			for (t = 1000; t > 0; t -= 50) {
				MT_sleep_ms(50);
				if (!hbrunning)
					return;
			}
		}
		for (t = hbdelay; t > 0; t -= 50) {
			MT_sleep_ms(t > 50 ? 50 : t);
			if (!hbrunning)
				return;
		}
		profilerHeartbeatEvent("ping");
	}
	hbdelay = 0;
}

void startHeartbeat(int delay){
	if ( delay < 0 )
		return;
	hbdelay = delay;
}

void stopHeartbeat(void){
	hbrunning = 0;
	if (hbthread)
		MT_join_thread(hbthread);
}

void initHeartbeat(void)
{
	hbrunning = 1;
	if (MT_create_thread(&hbthread, profilerHeartbeat, NULL, MT_THR_JOINABLE) < 0) {
		/* it didn't happen */
		hbthread = 0;
		hbrunning = 0;
	}
}<|MERGE_RESOLUTION|>--- conflicted
+++ resolved
@@ -215,29 +215,18 @@
 		loglen += (int) strlen(logbase+loglen);					\
 	} while (0)
 
-<<<<<<< HEAD
-static void logsent(char *logbuffer)
-{
-=======
-static void logsend(int header, char *logbuffer)
-{
-	MT_lock_set(&mal_profileLock, "logsend");
->>>>>>> 8c89247d
+static void logsend(char *logbuffer)
+{
 	if (eventstream) {
-		MT_lock_set(&mal_profileLock, "profileLock");
+		MT_lock_set(&mal_profileLock, "logsend");
 		eventcounter++;
 		if (profileCounter[PROFevent].status && eventcounter)
 			mnstr_printf(eventstream,"[ %d,\t%s", eventcounter, logbuffer);
 		else
 			mnstr_printf(eventstream,"[ %s", logbuffer);
 		mnstr_flush(eventstream);
-		MT_lock_unset(&mal_profileLock, "profileLock");
-	}
-<<<<<<< HEAD
-=======
-	eventcounter++;
-	MT_lock_unset(&mal_profileLock, "logsend");
->>>>>>> 8c89247d
+		MT_lock_unset(&mal_profileLock, "logsend");
+	}
 }
 
 #define flushLog() if (eventstream) mnstr_flush(eventstream);
@@ -351,16 +340,11 @@
 		logadd("types,\t");
 	if (profileCounter[PROFuser].status)
 		logadd("user,\t");
-<<<<<<< HEAD
 	logadd("# name \n");
 	if (eventstream){
 		mnstr_printf(eventstream,"%s\n", logbuffer);
 		mnstr_flush(eventstream);
 	}
-=======
-	logadd("# name");
-	logsend(1, logbuffer);
->>>>>>> 8c89247d
 }
 
 void
@@ -537,12 +521,8 @@
 	if (profileCounter[PROFuser].status) {
 		logadd(" %d", idx);
 	}
-<<<<<<< HEAD
 	logadd("]\n");
-	logsent(logbuffer);
-=======
-	logsend(0, logbuffer);
->>>>>>> 8c89247d
+	logsend(logbuffer);
 }
 /*
  * Postprocessing events
@@ -614,12 +594,7 @@
 str
 closeProfilerStream(void)
 {
-<<<<<<< HEAD
-	profilerHeartbeatEvent("ping");
 	if (eventstream && eventstream != GDKout && eventstream != GDKerr) {
-=======
-	if (eventstream) {
->>>>>>> 8c89247d
 		(void)mnstr_close(eventstream);
 		(void)mnstr_destroy(eventstream);
 	}
@@ -706,13 +681,9 @@
 {
 	if (fdout != eventstream)
 		return;
-<<<<<<< HEAD
 	if (mal_trace)
 		return;
-	MT_lock_set(&mal_profileLock, "profileLock");
-=======
 	MT_lock_set(&mal_profileLock, "MPresetProfiler");
->>>>>>> 8c89247d
 	eventstream = 0;
 	MT_lock_unset(&mal_profileLock, "MPresetProfiler");
 }
@@ -920,12 +891,8 @@
 {
 	if (initTrace())
 		return ;
-<<<<<<< HEAD
-	MT_lock_set(&mal_profileLock, "profileLock");
+	MT_lock_set(&mal_profileLock, "TRACEtable");
 	r[0] = BATcopy(TRACE_id_tag, TRACE_id_tag->htype, TRACE_id_tag->ttype, 0);
-=======
-	MT_lock_set(&mal_profileLock, "TRACEtable");
->>>>>>> 8c89247d
 	r[0] = BATcopy(TRACE_id_event, TRACE_id_event->htype, TRACE_id_event->ttype, 0);
 	r[1] = BATcopy(TRACE_id_time, TRACE_id_time->htype, TRACE_id_time->ttype, 0);
 	r[2] = BATcopy(TRACE_id_pc, TRACE_id_pc->htype, TRACE_id_pc->ttype, 0);
@@ -1524,12 +1491,8 @@
 		//logadd("\"\",\t");
 	//if (profileCounter[PROFuser].status)
 		//logadd(" 0");
-<<<<<<< HEAD
 	logadd("]\n");
-	logsent(logbuffer);
-=======
-	logsend(0, logbuffer);
->>>>>>> 8c89247d
+	logsend(logbuffer);
 }
 
 static MT_Id hbthread;
