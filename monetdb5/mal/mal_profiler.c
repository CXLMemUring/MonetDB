--- conflicted
+++ resolved
@@ -671,7 +671,6 @@
 	// Ignore the JSON rendering mode, use compiled time version
 
 	/* show all in progress instructions for stethoscope startup */
-<<<<<<< HEAD
 	/* wait a short time for instructions to finish updating their thread admin
 	 * and then follow the locking scheme */
 
@@ -690,15 +689,6 @@
 			MT_lock_set(&mal_profileLock);
 		}
 	}
-=======
-	/* this code is not thread safe, because the inprogress administration may change concurrently */
-	MT_lock_set(&mal_delayLock);
-	for(j = 0; j <THREADS; j++)
-		if(workingset[j].mb)
-			/* show the event */
-			profilerEvent(workingset[j].cntxt, workingset[j].mb, workingset[j].stk, workingset[j].pci, 1);
-	MT_lock_unset(&mal_delayLock);
->>>>>>> 80e850fd
 	MT_lock_unset(&mal_profileLock);
 	return MAL_SUCCEED;
 }
