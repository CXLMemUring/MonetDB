--- conflicted
+++ resolved
@@ -694,17 +694,9 @@
 
 	snprintf(buf, BUFSIZ, "trace_%s_%s", hnme, tnme);
 
-<<<<<<< HEAD
-	b = COLnew(0, tt, 1 << 16, PERSISTENT);
+	b = COLnew(0, tt, 1 << 16, TRANSIENT);
 	if (b == NULL)
 		return NULL;
-
-	BATmode(b, PERSISTENT);
-=======
-	b = BATnew(TYPE_void, tt, 1 << 16, TRANSIENT);
-	if (b == NULL)
-		return NULL;
->>>>>>> 01f9a50b
 	BBPrename(b->batCacheid, buf);
 	return b;
 }
