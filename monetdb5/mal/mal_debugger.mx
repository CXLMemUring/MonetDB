--- conflicted
+++ resolved
@@ -878,11 +878,7 @@
 			return NULL;
 		}
 		m= fsym->def;
-<<<<<<< HEAD
-		return getMalBlkHistory(m, h?idx:-1);
-=======
 		return getMalBlkHistory(m, h? idx:-1);
->>>>>>> 5dbf9144
 	} 
 	return getMalBlkHistory(mb,-1);
 }
