--- conflicted
+++ resolved
@@ -153,14 +153,7 @@
 		return;
 
 	MT_lock_set(&admissionLock);
-<<<<<<< HEAD
-	/* on hold until after experiments
-	if ( 0 && cntxt->memorylimit) {
-=======
 	if ( cntxt->memorylimit) {
-		PARDEBUG
-			fprintf(stderr, "#Return memory to session budget " LLFMT "\n", stk->memory);
->>>>>>> c85f5c43
 		stk->memory -= argclaim;
 	}
 	memorypool += argclaim;
