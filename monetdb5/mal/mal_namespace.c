/*
 * This Source Code Form is subject to the terms of the Mozilla Public
 * License, v. 2.0.  If a copy of the MPL was not distributed with this
 * file, You can obtain one at http://mozilla.org/MPL/2.0/.
 *
 * Copyright 1997 - July 2008 CWI, August 2008 - 2019 MonetDB B.V.
 */

/*
 * (author) M.L. Kersten
 */
#include "monetdb_config.h"
#include "mal_type.h"
#include "mal_namespace.h"
#include "mal_exception.h"
#include "mal_private.h"

#define MAXIDENTIFIERS 4096
#define HASHMASK  4095

MT_Lock mal_namespaceLock = MT_LOCK_INITIALIZER("mal_namespaceLk");

/* taken from gdk_atoms */
#define NME_HASH(_key,y,K)								\
	do {												\
		size_t _i;										\
		for (_i = y = 0; _i < K && _key[_i]; _i++) {	\
			y += _key[_i];								\
			y += (y << 10);								\
			y ^= (y >> 6);								\
		}												\
		y += (y << 3);									\
		y ^= (y >> 11);									\
		y += (y << 15);									\
		y = y & HASHMASK;								\
	} while (0)

typedef struct NAME{
	struct NAME *next;
	char nme[IDLENGTH + 1];
	unsigned short length;
} *NamePtr;

static NamePtr hash[MAXIDENTIFIERS];

static struct namespace {
	struct namespace *next;
	int count;
	struct NAME data[4096];
} *namespace;

void initNamespace(void) {
	namespace = NULL;
}

void mal_namespace_reset(void) {
	struct namespace *ns;

	/* assume we are at the end of the server session */
	MT_lock_set(&mal_namespaceLock);
	memset(hash, 0, sizeof(hash));
	while (namespace) {
		ns = namespace->next;
		GDKfree(namespace);
		namespace = ns;
	}
	MT_lock_unset(&mal_namespaceLock);
}

/*
 * Before a name is being stored we should check for its occurrence first.
 * The administration is initialized incrementally.
 * Beware, the routine getName relies on data structure maintenance that
 * is conflict free.
 */

static str findName(const char *nme, size_t len, int allocate)
{
	NamePtr *n, m;
	size_t key;

	assert(len == 0 || nme != NULL);
	if (len == 0 || nme == NULL)
		return NULL;
	if (len > IDLENGTH) {
		len = IDLENGTH;
	}
	NME_HASH(nme, key, len);
	MT_lock_set(&mal_namespaceLock);
	for (n = &hash[key]; *n; n = &(*n)->next) {
#ifdef KEEP_SORTED
		/* keep each list sorted on length, then name */
		if (len < (*n)->length)
			continue;
		if (len == (*n)->length) {
			int c;
			if ((c = strncmp(nme, (*n)->nme, len)) < 0)
				continue;
			if (c == 0) {
				MT_lock_unset(&mal_namespaceLock);
				return (*n)->nme;
			}
			break;
		}
		break;
#else
		/* append entries to list */
		if (len == (*n)->length && strncmp(nme, (*n)->nme, len) == 0) {
			MT_lock_unset(&mal_namespaceLock);
			return (*n)->nme;
		}
#endif
	}
	/* item not found */
	if (!allocate) {
		MT_lock_unset(&mal_namespaceLock);
		return NULL;
	}
	if (namespace == NULL || namespace->count == 4096) {
		struct namespace *ns = GDKmalloc(sizeof(struct namespace));
		if (ns == NULL) {
			/* error we cannot recover from */
<<<<<<< HEAD
			TRC_CRITICAL(MAL_NAMESPACE, SQLSTATE(HY001) MAL_MALLOC_FAIL "\n");
=======
			fprintf(stderr, "!findName" SQLSTATE(HY013) MAL_MALLOC_FAIL);
>>>>>>> b5ff0369
			mal_exit(1);
		}
		ns->next = namespace;
		ns->count = 0;
		namespace = ns;
	}
	m = &namespace->data[namespace->count++];
	strncpy(m->nme, nme, len);
	m->nme[len] = 0;
	m->length = (unsigned short) len;
	m->next = *n;
	*n = m;
	MT_lock_unset(&mal_namespaceLock);
	return (*n)->nme;
}

str getName(const char *nme) {
	return findName(nme, strlen(nme), 0);
}

str getNameLen(const char *nme, size_t len)
{
	return findName(nme, len, 0);
}
/*
 * Name deletion from the namespace is tricky, because there may
 * be multiple threads active on the structure. Moreover, the
 * symbol may be picked up by a concurrent thread and stored
 * somewhere.
 * To avoid all these problems, the namespace should become
 * private to each Client, but this would mean expensive look ups
 * deep into the kernel to access the context.
 */
void delName(const char *nme, size_t len){
	str n;
	n= getNameLen(nme,len);
	if( nme[0]==0 || n == 0) return ;
	/*Namespace garbage collection not available yet */
}

str putName(const char *nme) {
	return findName(nme, strlen(nme), 1);
}

str putNameLen(const char *nme, size_t len)
{
	return findName(nme, len, 1);
}<|MERGE_RESOLUTION|>--- conflicted
+++ resolved
@@ -120,11 +120,7 @@
 		struct namespace *ns = GDKmalloc(sizeof(struct namespace));
 		if (ns == NULL) {
 			/* error we cannot recover from */
-<<<<<<< HEAD
-			TRC_CRITICAL(MAL_NAMESPACE, SQLSTATE(HY001) MAL_MALLOC_FAIL "\n");
-=======
-			fprintf(stderr, "!findName" SQLSTATE(HY013) MAL_MALLOC_FAIL);
->>>>>>> b5ff0369
+			TRC_CRITICAL(MAL_NAMESPACE, SQLSTATE(HY013) MAL_MALLOC_FAIL "\n");
 			mal_exit(1);
 		}
 		ns->next = namespace;
