stdout of test 'casts` in directory 'tests/gdkTests` itself:


# 17:01:43 >  
# 17:01:43 >  "mserver5" "--debug=10" "--set" "gdk_nr_threads=0" "--set" "gdk_dbfarm=/ufs/sjoerd/Monet-candidate/var/MonetDB" "--set" "mapi_open=true" "--set" "mapi_port=35923" "--set" "monet_prompt=" "--trace" "--forcemito" "--set" "mal_listing=2" "--dbname=mTests_tests_gdkTests" "casts.mal"
# 17:01:43 >  

# MonetDB 5 server v11.9.0 (hg id: 74e646d14451+)
# This is an unreleased version
# Serving database 'mTests_tests_gdkTests', using 8 threads
# Compiled for x86_64-unknown-linux-gnu/64bit with 64bit OIDs dynamically linked
# Found 15.629 GiB available main-memory.
# Copyright (c) 1993-July 2008 CWI.
# Copyright (c) August 2008-2012 MonetDB B.V., all rights reserved
# Visit http://www.monetdb.org/ for further information
# Listening for connection requests on mapi:monetdb://madrid.ins.cwi.nl:35923/
# MonetDB/GIS module loaded
# MonetDB/SQL module loaded
function user.main():void;
    io.printf("# casting to int\n");
    io.print(0:int);
    io.print(1:int);
    io.print(32767);
    io.print(32768);
    io.print(32769);
    io.print(2147483647);
    io.print(2147483648:lng);
    io.print(2147483649:lng);
    io.print(-2147483647:int);
    io.print(-2147483648:lng);
    io.print(-2147483649:lng);
    io.printf("# int from bit\n");
    bi := 1:int;
    io.print(bi);
    bi := 0:int;
    io.print(bi);
    io.printf("# int from sht\n");
    sh := 1:sht;
    si := calc.int(sh);
    io.print(si);
    sh := 32767:sht;
    si := calc.int(sh);
    io.print(si);
    io.printf("# int from int\n");
    io.print(1:int);
    io.print(32767:int);
    io.print(32768:int);
    io.print(2147483647:int);
    io.print(-2147483647:int);
    i := calc.+(2147483647:int,1:int);
catch MALException:str ;
    io.printf("Caught exception\n");
exit MALException:str ;
    io.print(i);
    z := calc.-(-2147483647:int,1:int);
catch MALException:str ;
    io.printf("Caught exception\n");
exit MALException:str ;
    io.print(z);
    io.printf("# should this produce nil (overflow)?\n");
    z := calc.+(2147483647:int,2:int);
catch MALException:str ;
    io.printf("Caught exception\n");
exit MALException:str ;
    io.print(z);
    io.printf("# should this produce nil (overflow)?\n");
    z := calc.-(-2147483647:int,2:int);
catch MALException:str ;
    io.printf("Caught exception\n");
exit MALException:str ;
    io.print(z);
    io.printf("# int from lng\n");
    io.print(1:int);
    io.print(2147483647:int);
    io.print(nil:int);
    io.print(nil:int);
    io.print(-2147483647:int);
    io.print(nil:int);
    io.print(nil:int);
    io.printf("# int from flt\n");
    io.print(0:int);
    io.print(0:int);
    io.print(0:int);
    io.print(0:int);
    io.print(1:int);
    io.print(0:int);
    io.print(0:int);
    io.print(0:int);
    io.print(-1:int);
    io.print(nil:int);
    io.print(nil:int);
    io.print(nil:int);
    io.print(nil:int);
    io.print(nil:int);
    io.print(nil:int);
    io.printf("# int from dbl\n");
    io.print(0:int);
    io.print(0:int);
    io.print(0:int);
    io.print(0:int);
    io.print(1:int);
    io.print(0:int);
    io.print(0:int);
    io.print(0:int);
    io.print(-1:int);
    io.print(2147483647:int);
    io.print(nil:int);
    io.print(nil:int);
    io.print(-2147483647:int);
    io.print(nil:int);
    io.print(nil:int);
    io.printf("# int from oid\n");
    io.print(2:int);
    io.print(2:int);
    io.print(2147483647:int);
    io.print(nil:int);
    io.print(nil:int);
    io.printf("# int from str\n");
<<<<<<< HEAD
    io.print(0:int);
    io.print(32767:int);
    io.print(2147483647:int);
    io.print(nil:int);
    io.print(-2147483647:int);
    io.print(-2147483647:int);
    io.print(nil:int);
    io.print(2147483647:int);
    io.print(nil:int);
    io.print(nil:int);
=======
    s := "0";
    s_int := calc.int(s);
    io.print(s_int);
    s := "32767";
    s_int := calc.int(s);
    io.print(s_int);
    s := "2147483647";
    s_int := calc.int(s);
    io.print(s_int);
    s := "2147483648";
    s_int := calc.int(s);
    io.print(s_int);
catch SQLException:str ;
    io.printf("Caught exception\n");
exit SQLException:str ;
    s := "2147483649";
    s_int := calc.int(s);
    io.print(s_int);
catch SQLException:str ;
    io.printf("Caught exception\n");
exit SQLException:str ;
    s := "-2147483647";
    s_int := calc.int(s);
    io.print(s_int);
    s := "-2147483648";
    s_int := calc.int(s);
    io.print(s_int);
catch SQLException:str ;
    io.printf("Caught exception\n");
exit SQLException:str ;
    s := "-2147483649";
    s_int := calc.int(s);
    io.print(s_int);
catch SQLException:str ;
    io.printf("Caught exception\n");
exit SQLException:str ;
    s := "";
    s_int := calc.int(s);
    io.print(s_int);
catch SQLException:str ;
    io.printf("Caught exception\n");
exit SQLException:str ;
    s := "random string";
    s_int := calc.int(s);
    io.print(s_int);
catch SQLException:str ;
    io.printf("Caught exception\n");
exit SQLException:str ;
>>>>>>> d625bba6
    io.printf("# to bit\n");
    io.printf("# bit from bit\n");
    io.print(true:bit);
    io.print(false:bit);
    io.printf("# bit from sht\n");
    j := 0:sht;
    b := calc.bit(j);
    io.print(b);
    j := 1:sht;
    b := calc.bit(j);
    io.print(b);
    j := -1:sht;
    b := calc.bit(j);
    io.print(b);
    j := 4096:sht;
    b := calc.bit(j);
    io.print(b);
    io.printf("# bit from int\n");
    io.print(false:bit);
    io.print(true:bit);
    io.print(true:bit);
    io.print(true:bit);
    io.printf("# bit from lng\n");
    io.print(false:bit);
    io.print(true:bit);
    io.print(true:bit);
    io.print(true:bit);
    io.printf("# bit from flt\n");
    io.print(false:bit);
    io.print(true:bit);
    io.print(true:bit);
    io.print(true:bit);
    io.print(true:bit);
    io.print(true:bit);
    io.printf("# bit from dbl\n");
    io.print(false:bit);
    io.print(true:bit);
    io.print(true:bit);
    io.print(true:bit);
    io.print(true:bit);
    io.print(true:bit);
    io.printf("# bit from oid\n");
    io.print(false:bit);
    io.print(true:bit);
    io.print(true:bit);
    io.print(true:bit);
    io.print(true:bit);
    io.printf("# bit from str\n");
    s := "true";
    s_bit := calc.bit(s);
    io.print(s_bit);
    s := "false";
    s_bit := calc.bit(s);
    io.print(s_bit);
    s := "0";
    s_bit := calc.bit(s);
    io.print(s_bit);
    s := "1";
    s_bit := calc.bit(s);
    io.print(s_bit);
    s := "random string";
    s_bit := calc.bit(s);
    io.print(s_bit);
catch SQLException:str ;
    io.printf("Caught exception\n");
exit SQLException:str ;
    s := "";
    s_bit := calc.bit(s);
    io.print(s_bit);
catch SQLException:str ;
    io.printf("Caught exception\n");
exit SQLException:str ;
    io.printf("# to sht\n");
    io.printf("# sht from bit\n");
    io.print(1:sht);
    io.print(0:sht);
    io.printf("# sht from int\n");
    io.print(0:sht);
    io.print(32767:sht);
    io.print(nil:sht);
    io.print(nil:sht);
    io.print(-32767:sht);
    io.print(nil:sht);
    io.print(nil:sht);
    io.print(nil:sht);
    io.printf("# sht from lng\n");
    io.print(0:sht);
    io.print(32767:sht);
    io.print(nil:sht);
    io.print(nil:sht);
    io.print(-32767:sht);
    io.print(nil:sht);
    io.print(nil:sht);
    io.print(nil:sht);
    io.printf("# sht from flt\n");
    io.print(0:sht);
    io.print(0:sht);
    io.print(0:sht);
    io.print(0:sht);
    io.print(1:sht);
    io.print(0:sht);
    io.print(0:sht);
    io.print(0:sht);
    io.print(-1:sht);
    io.print(32767:sht);
    io.print(nil:sht);
    io.print(nil:sht);
    io.print(-32767:sht);
    io.print(nil:sht);
    io.print(nil:sht);
    io.printf("# sht from dbl\n");
    io.print(0:sht);
    io.print(0:sht);
    io.print(0:sht);
    io.print(0:sht);
    io.print(1:sht);
    io.print(0:sht);
    io.print(0:sht);
    io.print(0:sht);
    io.print(-1:sht);
    io.print(32767:sht);
    io.print(nil:sht);
    io.print(nil:sht);
    io.print(-32767:sht);
    io.print(nil:sht);
    io.print(nil:sht);
    io.printf("# sht from oid\n");
    io.print(0:sht);
    io.print(1:sht);
    io.print(4096:sht);
    io.print(nil:sht);
    io.print(nil:sht);
    io.printf("# sht from str\n");
<<<<<<< HEAD
    io.print(0:sht);
    io.print(32767:sht);
    io.print(nil:sht);
    io.print(-32767:sht);
    io.print(-32767:sht);
    io.print(nil:sht);
    io.print(32767:sht);
    io.print(nil:sht);
    io.print(nil:sht);
=======
    s := "0";
    s_sht := calc.sht(s);
    io.print(s_sht);
    s := "32767";
    s_sht := calc.sht(s);
    io.print(s_sht);
    s := "32768";
    s_sht := calc.sht(s);
    io.print(s_sht);
catch SQLException:str ;
    io.printf("Caught exception\n");
exit SQLException:str ;
    s := "32769";
    s_sht := calc.sht(s);
    io.print(s_sht);
catch SQLException:str ;
    io.printf("Caught exception\n");
exit SQLException:str ;
    s := "-32767";
    s_sht := calc.sht(s);
    io.print(s_sht);
    s := "-32768";
    s_sht := calc.sht(s);
    io.print(s_sht);
catch SQLException:str ;
    io.printf("Caught exception\n");
exit SQLException:str ;
    s := "-32769";
    s_sht := calc.sht(s);
    io.print(s_sht);
catch SQLException:str ;
    io.printf("Caught exception\n");
exit SQLException:str ;
    s := "";
    s_sht := calc.sht(s);
    io.print(s_sht);
catch SQLException:str ;
    io.printf("Caught exception\n");
exit SQLException:str ;
    s := "random string";
    s_sht := calc.sht(s);
    io.print(s_sht);
catch SQLException:str ;
    io.printf("Caught exception\n");
exit SQLException:str ;
>>>>>>> d625bba6
    io.printf("# to long\n");
    io.print(0:lng);
    io.print(1:lng);
    io.print(32767:lng);
    io.print(32768:lng);
    io.print(32769:lng);
    io.print(2147483647:lng);
    io.print(2147483648:lng);
    io.print(2147483649:lng);
    io.print(-2147483647:lng);
    io.print(-2147483648:lng);
    io.print(-2147483649:lng);
    io.print(9223372036854775807:lng);
    io.print(nil:lng);
    io.print(-9223372036854775807:lng);
    io.print(-9223372036854775807:lng);
    io.print(nil:lng);
    io.print(9223372036854775807:lng);
    io.printf("# lng from bit\n");
    io.print(1:lng);
    io.print(0:lng);
    io.printf("# lng from sht\n");
    ls := 1:sht;
    ll := calc.lng(ls);
    io.print(ll);
    lk := 32767:sht;
    ll := calc.lng(lk);
    io.print(ll);
    io.printf("# lng from int\n");
    io.print(1:lng);
    io.print(32767:lng);
    io.print(32768:lng);
    io.print(2147483647:lng);
    io.print(-2147483647:lng);
    lz := calc.+(2147483647,1);
catch MALException:str ;
    io.printf("Caught exception\n");
exit MALException:str ;
    l := calc.lng(lz);
    io.print(l);
    lu := calc.-(-2147483647,1);
catch MALException:str ;
    io.printf("Caught exception\n");
exit MALException:str ;
    l := calc.lng(lu);
    io.print(l);
    io.printf("# should this produce nil (overflow)?\n");
    la := calc.+(2147483647,2);
catch MALException:str ;
    io.printf("Caught exception\n");
exit MALException:str ;
    io.print(la);
    io.printf("# should this produce nil (overflow)?\n");
    lb := calc.-(-2147483647,2);
catch MALException:str ;
    io.printf("Caught exception\n");
exit MALException:str ;
    io.print(lb);
    io.printf("# lng from lng\n");
    io.printf("# lng from flt\n");
    io.print(0:lng);
    io.print(0:lng);
    io.print(0:lng);
    io.print(0:lng);
    io.print(1:lng);
    io.print(0:lng);
    io.print(0:lng);
    io.print(0:lng);
    io.print(-1:lng);
    io.print(2147483648:lng);
    io.print(2147483648:lng);
    io.print(2147483648:lng);
    io.print(-2147483648:lng);
    io.print(-2147483648:lng);
    io.print(-2147483648:lng);
    io.print(nil:lng);
    io.print(nil:lng);
    io.print(nil:lng);
    io.print(nil:lng);
    io.print(nil:lng);
    io.print(nil:lng);
    io.printf("# lng from dbl\n");
    io.print(0:lng);
    io.print(0:lng);
    io.print(0:lng);
    io.print(0:lng);
    io.print(1:lng);
    io.print(0:lng);
    io.print(0:lng);
    io.print(0:lng);
    io.print(-1:lng);
    io.print(2147483647:lng);
    io.print(2147483648:lng);
    io.print(2147483649:lng);
    io.print(-2147483647:lng);
    io.print(-2147483648:lng);
    io.print(-2147483649:lng);
    io.print(nil:lng);
    io.print(nil:lng);
    io.print(nil:lng);
    io.print(nil:lng);
    io.print(nil:lng);
    io.print(nil:lng);
    io.printf("# lng from oid\n");
    io.print(2:lng);
    io.print(2:lng);
    io.print(2147483647:lng);
    io.print(2147483648:lng);
    io.print(2147483649:lng);
    io.print(9223372036854775807:lng);
    io.print(nil:lng);
    io.print(nil:lng);
    io.printf("# lng from str\n");
<<<<<<< HEAD
    io.print(0:lng);
    io.print(32767:lng);
    io.print(2147483647:lng);
    io.print(2147483648:lng);
    io.print(2147483649:lng);
    io.print(-2147483647:lng);
    io.print(-2147483648:lng);
    io.print(-2147483649:lng);
    io.print(nil:lng);
    io.print(nil:lng);
    io.print(9223372036854775807:lng);
    io.print(nil:lng);
    io.print(-9223372036854775807:lng);
    io.print(-9223372036854775807:lng);
    io.print(nil:lng);
    io.print(9223372036854775807:lng);
=======
    s := "0";
    s_lng := calc.lng(s);
    io.print(s_lng);
    s := "32767";
    s_lng := calc.lng(s);
    io.print(s_lng);
    s := "2147483647";
    s_lng := calc.lng(s);
    io.print(s_lng);
    s := "2147483648";
    s_lng := calc.lng(s);
    io.print(s_lng);
    s := "2147483649";
    s_lng := calc.lng(s);
    io.print(s_lng);
    s := "-2147483647";
    s_lng := calc.lng(s);
    io.print(s_lng);
    s := "-2147483648";
    s_lng := calc.lng(s);
    io.print(s_lng);
    s := "-2147483649";
    s_lng := calc.lng(s);
    io.print(s_lng);
    s := "";
    s_lng := calc.lng(s);
    io.print(s_lng);
catch SQLException:str ;
    io.printf("Caught exception\n");
exit SQLException:str ;
    s := "random string";
    s_lng := calc.lng(s);
    io.print(s_lng);
catch SQLException:str ;
    io.printf("Caught exception\n");
exit SQLException:str ;
    s := "9223372036854775807";
    s_lng := calc.lng(s);
    io.print(s_lng);
    s := "9223372036854775808";
    s_lng := calc.lng(s);
    io.print(s_lng);
catch SQLException:str ;
    io.printf("Caught exception\n");
exit SQLException:str ;
    s := "9223372036854775809";
    s_lng := calc.lng(s);
    io.print(s_lng);
catch SQLException:str ;
    io.printf("Caught exception\n");
exit SQLException:str ;
    s := "-9223372036854775807";
    s_lng := calc.lng(s);
    io.print(s_lng);
    s := "-9223372036854775808";
    s_lng := calc.lng(s);
    io.print(s_lng);
catch SQLException:str ;
    io.printf("Caught exception\n");
exit SQLException:str ;
    s := "-9223372036854775809";
    s_lng := calc.lng(s);
    io.print(s_lng);
catch SQLException:str ;
    io.printf("Caught exception\n");
exit SQLException:str ;
>>>>>>> d625bba6
    io.printf("# to flt\n");
    io.printf("# flt from bit\n");
    io.print(1:flt);
    io.print(0:flt);
    io.printf("# flt from sht\n");
    s1 := 1:sht;
    f1 := calc.flt(s1);
    io.print(f1);
    s1 := 32767:sht;
    f1 := calc.flt(s1);
    io.print(f1);
    io.printf("# flt from int\n");
    io.print(1:flt);
    io.print(32767:flt);
    io.print(32768:flt);
    io.print(2.14748365e+09:flt);
    io.print(-2.14748365e+09:flt);
    fl := calc.+(2147483647,1);
catch MALException:str ;
    io.printf("Caught exception\n");
exit MALException:str ;
    f := calc.flt(fl);
    io.print(f);
    fi := calc.-(-2147483647,1);
catch MALException:str ;
    io.printf("Caught exception\n");
exit MALException:str ;
    f := calc.flt(fi);
    io.print(f);
    io.printf("# should this produce nil (overflow)?\n");
    ff := calc.+(2147483647,2);
catch MALException:str ;
    io.printf("Caught exception\n");
exit MALException:str ;
    f := calc.flt(ff);
    io.print(f);
    io.printf("# should this produce nil (overflow)?\n");
    fg := calc.-(-2147483647,2);
catch MALException:str ;
    io.printf("Caught exception\n");
exit MALException:str ;
    f := calc.flt(fg);
    io.print(f);
    io.printf("# flt from lng\n");
    io.print(1:flt);
    io.print(2.14748365e+09:flt);
    io.print(2.14748365e+09:flt);
    io.print(2.14748365e+09:flt);
    io.print(-2.14748365e+09:flt);
    io.print(-2.14748365e+09:flt);
    io.print(-2.14748365e+09:flt);
    io.print(9.22337204e+18:flt);
    io.print(nil:flt);
    io.print(-9.22337204e+18:flt);
    io.print(-9.22337204e+18:flt);
    io.print(nil:flt);
    io.print(9.22337204e+18:flt);
    io.printf("# flt from dbl\n");
    io.print(0:flt);
    io.print(0.100000001:flt);
    io.print(0.5:flt);
    io.print(0.899999976:flt);
    io.print(1:flt);
    io.print(-0.100000001:flt);
    io.print(-0.5:flt);
    io.print(-0.899999976:flt);
    io.print(-1:flt);
    io.print(2.14748365e+09:flt);
    io.print(2.14748365e+09:flt);
    io.print(2.14748365e+09:flt);
    io.print(-2.14748365e+09:flt);
    io.print(-2.14748365e+09:flt);
    io.print(-2.14748365e+09:flt);
    io.printf("# flt from oid\n");
    io.print(2:flt);
    io.print(2:flt);
    io.print(2.14748365e+09:flt);
    io.print(2.14748365e+09:flt);
    io.print(2.14748365e+09:flt);
    io.printf("# flt from str\n");
    s := "0";
    s_flt := calc.flt(s);
    io.print(s_flt);
    s := "32767";
    s_flt := calc.flt(s);
    io.print(s_flt);
    s := "2147483647";
    s_flt := calc.flt(s);
    io.print(s_flt);
    s := "2147483648";
    s_flt := calc.flt(s);
    io.print(s_flt);
    s := "2147483649";
    s_flt := calc.flt(s);
    io.print(s_flt);
    s := "-2147483647";
    s_flt := calc.flt(s);
    io.print(s_flt);
    s := "-2147483648";
    s_flt := calc.flt(s);
    io.print(s_flt);
    s := "-2147483649";
    s_flt := calc.flt(s);
    io.print(s_flt);
    s := "0.0";
    s_flt := calc.flt(s);
    io.print(s_flt);
    s := "0.1";
    s_flt := calc.flt(s);
    io.print(s_flt);
    s := "1.0";
    s_flt := calc.flt(s);
    io.print(s_flt);
    s := "1e0";
    s_flt := calc.flt(s);
    io.print(s_flt);
    s := "1e1";
    s_flt := calc.flt(s);
    io.print(s_flt);
    s := "1e10";
    s_flt := calc.flt(s);
    io.print(s_flt);
    s := "1e+10";
    s_flt := calc.flt(s);
    io.print(s_flt);
    s := "1e-10";
    s_flt := calc.flt(s);
    io.print(s_flt);
    s := "1.e0";
    s_flt := calc.flt(s);
    io.print(s_flt);
    s := "1.e1";
    s_flt := calc.flt(s);
    io.print(s_flt);
    s := "1.e10";
    s_flt := calc.flt(s);
    io.print(s_flt);
    s := "1.e+10";
    s_flt := calc.flt(s);
    io.print(s_flt);
    s := "1.e-10";
    s_flt := calc.flt(s);
    io.print(s_flt);
    s := "1.0e0";
    s_flt := calc.flt(s);
    io.print(s_flt);
    s := "1.0e1";
    s_flt := calc.flt(s);
    io.print(s_flt);
    s := "1.0e10";
    s_flt := calc.flt(s);
    io.print(s_flt);
    s := "1.0e+10";
    s_flt := calc.flt(s);
    io.print(s_flt);
    s := "1.0e-10";
    s_flt := calc.flt(s);
    io.print(s_flt);
    s := "-0.0";
    s_flt := calc.flt(s);
    io.print(s_flt);
    s := "-0.1";
    s_flt := calc.flt(s);
    io.print(s_flt);
    s := "-1.0";
    s_flt := calc.flt(s);
    io.print(s_flt);
    s := "-1e0";
    s_flt := calc.flt(s);
    io.print(s_flt);
    s := "-1e1";
    s_flt := calc.flt(s);
    io.print(s_flt);
    s := "-1e10";
    s_flt := calc.flt(s);
    io.print(s_flt);
    s := "-1e+10";
    s_flt := calc.flt(s);
    io.print(s_flt);
    s := "-1e-10";
    s_flt := calc.flt(s);
    io.print(s_flt);
    s := "-1.e0";
    s_flt := calc.flt(s);
    io.print(s_flt);
    s := "-1.e1";
    s_flt := calc.flt(s);
    io.print(s_flt);
    s := "-1.e10";
    s_flt := calc.flt(s);
    io.print(s_flt);
    s := "-1.e+10";
    s_flt := calc.flt(s);
    io.print(s_flt);
    s := "-1.e-10";
    s_flt := calc.flt(s);
    io.print(s_flt);
    s := "-1.0e0";
    s_flt := calc.flt(s);
    io.print(s_flt);
    s := "-1.0e1";
    s_flt := calc.flt(s);
    io.print(s_flt);
    s := "-1.0e10";
    s_flt := calc.flt(s);
    io.print(s_flt);
    s := "-1.0e+10";
    s_flt := calc.flt(s);
    io.print(s_flt);
    s := "-1.0e-10";
    s_flt := calc.flt(s);
    io.print(s_flt);
    s := "1E0";
    s_flt := calc.flt(s);
    io.print(s_flt);
    s := "1E1";
    s_flt := calc.flt(s);
    io.print(s_flt);
    s := "1E10";
    s_flt := calc.flt(s);
    io.print(s_flt);
    s := "1E+10";
    s_flt := calc.flt(s);
    io.print(s_flt);
    s := "1E-10";
    s_flt := calc.flt(s);
    io.print(s_flt);
    s := "1.E0";
    s_flt := calc.flt(s);
    io.print(s_flt);
    s := "1.E1";
    s_flt := calc.flt(s);
    io.print(s_flt);
    s := "1.E10";
    s_flt := calc.flt(s);
    io.print(s_flt);
    s := "1.E+10";
    s_flt := calc.flt(s);
    io.print(s_flt);
    s := "1.E-10";
    s_flt := calc.flt(s);
    io.print(s_flt);
    s := "1.0E0";
    s_flt := calc.flt(s);
    io.print(s_flt);
    s := "1.0E1";
    s_flt := calc.flt(s);
    io.print(s_flt);
    s := "1.0E10";
    s_flt := calc.flt(s);
    io.print(s_flt);
    s := "1.0E+10";
    s_flt := calc.flt(s);
    io.print(s_flt);
    s := "1.0E-10";
    s_flt := calc.flt(s);
    io.print(s_flt);
    s := "-1E0";
    s_flt := calc.flt(s);
    io.print(s_flt);
    s := "-1E1";
    s_flt := calc.flt(s);
    io.print(s_flt);
    s := "-1E10";
    s_flt := calc.flt(s);
    io.print(s_flt);
    s := "-1E+10";
    s_flt := calc.flt(s);
    io.print(s_flt);
    s := "-1E-10";
    s_flt := calc.flt(s);
    io.print(s_flt);
    s := "-1.E0";
    s_flt := calc.flt(s);
    io.print(s_flt);
    s := "-1.E1";
    s_flt := calc.flt(s);
    io.print(s_flt);
    s := "-1.E10";
    s_flt := calc.flt(s);
    io.print(s_flt);
    s := "-1.E+10";
    s_flt := calc.flt(s);
    io.print(s_flt);
    s := "-1.E-10";
    s_flt := calc.flt(s);
    io.print(s_flt);
    s := "-1.0E0";
    s_flt := calc.flt(s);
    io.print(s_flt);
    s := "-1.0E1";
    s_flt := calc.flt(s);
    io.print(s_flt);
    s := "-1.0E10";
    s_flt := calc.flt(s);
    io.print(s_flt);
    s := "-1.0E+10";
    s_flt := calc.flt(s);
    io.print(s_flt);
    s := "-1.0E-10";
    s_flt := calc.flt(s);
    io.print(s_flt);
    io.printf("# flt range is -3.402823466E+38F to 3.402823466E+38F which is\n");
    io.printf("# -3.4028234663852886e+38 to 3.4028234663852886e+38 in double\n");
    io.printf("# precission\n");
    s := "340282347000000000000000000000000000000";
    s_flt := calc.flt(s);
    io.print(s_flt);
    s := "340282346600000000000000000000000000000";
    s_flt := calc.flt(s);
    io.print(s_flt);
    s := "340282346700000000000000000000000000000";
    s_flt := calc.flt(s);
    io.print(s_flt);
    s := "-340282346600000000000000000000000000000";
    s_flt := calc.flt(s);
    io.print(s_flt);
catch SQLException:str ;
    io.printf("Caught exception\n");
exit SQLException:str ;
    s := "-340282346700000000000000000000000000000";
    s_flt := calc.flt(s);
    io.print(s_flt);
catch SQLException:str ;
    io.printf("Caught exception\n");
exit SQLException:str ;
    s := "3.402823466E+38";
    s_flt := calc.flt(s);
    io.print(s_flt);
    s := "3.402823467E+38";
    s_flt := calc.flt(s);
    io.print(s_flt);
    s := "0.3402823466E+39";
    s_flt := calc.flt(s);
    io.print(s_flt);
    s := "34.02823466E+37";
    s_flt := calc.flt(s);
    io.print(s_flt);
    s := "-3.402823466E+38";
    s_flt := calc.flt(s);
    io.print(s_flt);
catch SQLException:str ;
    io.printf("Caught exception\n");
exit SQLException:str ;
    s := "-3.402823467E+38";
    s_flt := calc.flt(s);
    io.print(s_flt);
catch SQLException:str ;
    io.printf("Caught exception\n");
exit SQLException:str ;
    s := "-0.3402823466E+39";
    s_flt := calc.flt(s);
    io.print(s_flt);
catch SQLException:str ;
    io.printf("Caught exception\n");
exit SQLException:str ;
    s := "-34.02823466E+37";
    s_flt := calc.flt(s);
    io.print(s_flt);
catch SQLException:str ;
    io.printf("Caught exception\n");
exit SQLException:str ;
    s := "";
    s_flt := calc.flt(s);
    io.print(s_flt);
catch SQLException:str ;
    io.printf("Caught exception\n");
exit SQLException:str ;
    s := "random string";
    s_flt := calc.flt(s);
    io.print(s_flt);
catch SQLException:str ;
    io.printf("Caught exception\n");
exit SQLException:str ;
    io.printf("# to dbl\n");
    io.printf("# dbl from bit\n");
    io.print(1:dbl);
    io.print(0:dbl);
    io.printf("# dbl from sht\n");
    a := 1:sht;
    d1 := calc.dbl(a);
    io.print(d1);
    a := 32767:sht;
    d1 := calc.dbl(a);
    io.print(d1);
    io.printf("# dbl from int\n");
    io.print(1:dbl);
    io.print(32767:dbl);
    io.print(32768:dbl);
    io.print(2147483647:dbl);
    io.print(-2147483647:dbl);
    zd := calc.+(2147483647,1);
catch MALException:str ;
    io.printf("Caught exception\n");
exit MALException:str ;
    ze := calc.dbl(zd);
    io.print(zd);
    zj := calc.-(-2147483647,1);
catch MALException:str ;
    io.printf("Caught exception\n");
exit MALException:str ;
    d := calc.dbl(zj);
    io.print(d);
    io.printf("# should this produce nil (overflow)?\n");
    zn := calc.+(2147483647,2);
catch MALException:str ;
    io.printf("Caught exception\n");
exit MALException:str ;
    d := calc.dbl(zn);
    io.print(d);
    io.printf("# should this produce nil (overflow)?\n");
    zk := calc.-(-2147483647,2);
catch MALException:str ;
    io.printf("Caught exception\n");
exit MALException:str ;
    d := calc.dbl(zk);
    io.print(d);
    io.printf("# dbl from lng\n");
    io.print(1:dbl);
    io.print(2147483647:dbl);
    io.print(2147483648:dbl);
    io.print(2147483649:dbl);
    io.print(-2147483647:dbl);
    io.print(-2147483648:dbl);
    io.print(-2147483649:dbl);
    io.print(9.2233720368547758e+18:dbl);
    io.print(nil:dbl);
    io.print(-9.2233720368547758e+18:dbl);
    io.print(-9.2233720368547758e+18:dbl);
    io.print(nil:dbl);
    io.print(9.2233720368547758e+18:dbl);
    io.printf("# dbl from flt\n");
    io.print(0:dbl);
    io.print(0.10000000149011612:dbl);
    io.print(0.5:dbl);
    io.print(0.89999997615814209:dbl);
    io.print(1:dbl);
    io.print(-0.10000000149011612:dbl);
    io.print(-0.5:dbl);
    io.print(-0.89999997615814209:dbl);
    io.print(-1:dbl);
    io.print(2147483648:dbl);
    io.print(2147483648:dbl);
    io.print(2147483648:dbl);
    io.print(-2147483648:dbl);
    io.print(-2147483648:dbl);
    io.print(-2147483648:dbl);
    io.printf("# dbl from oid\n");
    io.print(2:dbl);
    io.print(2:dbl);
    io.print(2147483647:dbl);
    io.print(2147483648:dbl);
    io.print(2147483649:dbl);
    io.printf("# dbl from str\n");
    s := "0";
    s_dbl := calc.dbl(s);
    io.print(s_dbl);
    s := "32767";
    s_dbl := calc.dbl(s);
    io.print(s_dbl);
    s := "2147483647";
    s_dbl := calc.dbl(s);
    io.print(s_dbl);
    s := "2147483648";
    s_dbl := calc.dbl(s);
    io.print(s_dbl);
    s := "2147483649";
    s_dbl := calc.dbl(s);
    io.print(s_dbl);
    s := "-2147483647";
    s_dbl := calc.dbl(s);
    io.print(s_dbl);
    s := "-2147483648";
    s_dbl := calc.dbl(s);
    io.print(s_dbl);
    s := "-2147483649";
    s_dbl := calc.dbl(s);
    io.print(s_dbl);
    s := "0.0";
    s_dbl := calc.dbl(s);
    io.print(s_dbl);
    s := "0.1";
    s_dbl := calc.dbl(s);
    io.print(s_dbl);
    s := "1.0";
    s_dbl := calc.dbl(s);
    io.print(s_dbl);
    s := "1e0";
    s_dbl := calc.dbl(s);
    io.print(s_dbl);
    s := "1e1";
    s_dbl := calc.dbl(s);
    io.print(s_dbl);
    s := "1e10";
    s_dbl := calc.dbl(s);
    io.print(s_dbl);
    s := "1e+10";
    s_dbl := calc.dbl(s);
    io.print(s_dbl);
    s := "1e-10";
    s_dbl := calc.dbl(s);
    io.print(s_dbl);
    s := "1.e0";
    s_dbl := calc.dbl(s);
    io.print(s_dbl);
    s := "1.e1";
    s_dbl := calc.dbl(s);
    io.print(s_dbl);
    s := "1.e10";
    s_dbl := calc.dbl(s);
    io.print(s_dbl);
    s := "1.e+10";
    s_dbl := calc.dbl(s);
    io.print(s_dbl);
    s := "1.e-10";
    s_dbl := calc.dbl(s);
    io.print(s_dbl);
    s := "1.0e0";
    s_dbl := calc.dbl(s);
    io.print(s_dbl);
    s := "1.0e1";
    s_dbl := calc.dbl(s);
    io.print(s_dbl);
    s := "1.0e10";
    s_dbl := calc.dbl(s);
    io.print(s_dbl);
    s := "1.0e+10";
    s_dbl := calc.dbl(s);
    io.print(s_dbl);
    s := "1.0e-10";
    s_dbl := calc.dbl(s);
    io.print(s_dbl);
    s := "-0.0";
    s_dbl := calc.dbl(s);
    io.print(s_dbl);
    s := "-0.1";
    s_dbl := calc.dbl(s);
    io.print(s_dbl);
    s := "-1.0";
    s_dbl := calc.dbl(s);
    io.print(s_dbl);
    s := "-1e0";
    s_dbl := calc.dbl(s);
    io.print(s_dbl);
    s := "-1e1";
    s_dbl := calc.dbl(s);
    io.print(s_dbl);
    s := "-1e10";
    s_dbl := calc.dbl(s);
    io.print(s_dbl);
    s := "-1e+10";
    s_dbl := calc.dbl(s);
    io.print(s_dbl);
    s := "-1e-10";
    s_dbl := calc.dbl(s);
    io.print(s_dbl);
    s := "-1.e0";
    s_dbl := calc.dbl(s);
    io.print(s_dbl);
    s := "-1.e1";
    s_dbl := calc.dbl(s);
    io.print(s_dbl);
    s := "-1.e10";
    s_dbl := calc.dbl(s);
    io.print(s_dbl);
    s := "-1.e+10";
    s_dbl := calc.dbl(s);
    io.print(s_dbl);
    s := "-1.e-10";
    s_dbl := calc.dbl(s);
    io.print(s_dbl);
    s := "-1.0e0";
    s_dbl := calc.dbl(s);
    io.print(s_dbl);
    s := "-1.0e1";
    s_dbl := calc.dbl(s);
    io.print(s_dbl);
    s := "-1.0e10";
    s_dbl := calc.dbl(s);
    io.print(s_dbl);
    s := "-1.0e+10";
    s_dbl := calc.dbl(s);
    io.print(s_dbl);
    s := "-1.0e-10";
    s_dbl := calc.dbl(s);
    io.print(s_dbl);
    s := "1E0";
    s_dbl := calc.dbl(s);
    io.print(s_dbl);
    s := "1E1";
    s_dbl := calc.dbl(s);
    io.print(s_dbl);
    s := "1E10";
    s_dbl := calc.dbl(s);
    io.print(s_dbl);
    s := "1E+10";
    s_dbl := calc.dbl(s);
    io.print(s_dbl);
    s := "1E-10";
    s_dbl := calc.dbl(s);
    io.print(s_dbl);
    s := "1.E0";
    s_dbl := calc.dbl(s);
    io.print(s_dbl);
    s := "1.E1";
    s_dbl := calc.dbl(s);
    io.print(s_dbl);
    s := "1.E10";
    s_dbl := calc.dbl(s);
    io.print(s_dbl);
    s := "1.E+10";
    s_dbl := calc.dbl(s);
    io.print(s_dbl);
    s := "1.E-10";
    s_dbl := calc.dbl(s);
    io.print(s_dbl);
    s := "1.0E0";
    s_dbl := calc.dbl(s);
    io.print(s_dbl);
    s := "1.0E1";
    s_dbl := calc.dbl(s);
    io.print(s_dbl);
    s := "1.0E10";
    s_dbl := calc.dbl(s);
    io.print(s_dbl);
    s := "1.0E+10";
    s_dbl := calc.dbl(s);
    io.print(s_dbl);
    s := "1.0E-10";
    s_dbl := calc.dbl(s);
    io.print(s_dbl);
    s := "-1E0";
    s_dbl := calc.dbl(s);
    io.print(s_dbl);
    s := "-1E1";
    s_dbl := calc.dbl(s);
    io.print(s_dbl);
    s := "-1E10";
    s_dbl := calc.dbl(s);
    io.print(s_dbl);
    s := "-1E+10";
    s_dbl := calc.dbl(s);
    io.print(s_dbl);
    s := "-1E-10";
    s_dbl := calc.dbl(s);
    io.print(s_dbl);
    s := "-1.E0";
    s_dbl := calc.dbl(s);
    io.print(s_dbl);
    s := "-1.E1";
    s_dbl := calc.dbl(s);
    io.print(s_dbl);
    s := "-1.E10";
    s_dbl := calc.dbl(s);
    io.print(s_dbl);
    s := "-1.E+10";
    s_dbl := calc.dbl(s);
    io.print(s_dbl);
    s := "-1.E-10";
    s_dbl := calc.dbl(s);
    io.print(s_dbl);
    s := "-1.0E0";
    s_dbl := calc.dbl(s);
    io.print(s_dbl);
    s := "-1.0E1";
    s_dbl := calc.dbl(s);
    io.print(s_dbl);
    s := "-1.0E10";
    s_dbl := calc.dbl(s);
    io.print(s_dbl);
    s := "-1.0E+10";
    s_dbl := calc.dbl(s);
    io.print(s_dbl);
    s := "-1.0E-10";
    s_dbl := calc.dbl(s);
    io.print(s_dbl);
    s := "340282346600000000000000000000000000000";
    s_dbl := calc.dbl(s);
    io.print(s_dbl);
    s := "340282346700000000000000000000000000000";
    s_dbl := calc.dbl(s);
    io.print(s_dbl);
    s := "-340282346600000000000000000000000000000";
    s_dbl := calc.dbl(s);
    io.print(s_dbl);
    s := "-340282346700000000000000000000000000000";
    s_dbl := calc.dbl(s);
    io.print(s_dbl);
    s := "3.402823466E+38";
    s_dbl := calc.dbl(s);
    io.print(s_dbl);
    s := "3.402823467E+38";
    s_dbl := calc.dbl(s);
    io.print(s_dbl);
    s := "0.3402823466E+39";
    s_dbl := calc.dbl(s);
    io.print(s_dbl);
    s := "34.02823466E+37";
    s_dbl := calc.dbl(s);
    io.print(s_dbl);
    s := "-3.402823466E+38";
    s_dbl := calc.dbl(s);
    io.print(s_dbl);
    s := "-3.402823467E+38";
    s_dbl := calc.dbl(s);
    io.print(s_dbl);
    s := "-0.3402823466E+39";
    s_dbl := calc.dbl(s);
    io.print(s_dbl);
    s := "-34.02823466E+37";
    s_dbl := calc.dbl(s);
    io.print(s_dbl);
    io.printf("# dbl range is -1.7976931348623157E+308 to 1.7976931348623157E+308.\n");
    s := "179769313486231570000000000000000000000000000000000000000000000000000000000000000000000000000000000000000000000000000000000000000000000000000000000000000000000000000000000000000000000000000000000000000000000000000000000000000000000000000000000000000000000000000000000000000000000000000000000000000000000000000";
    s_dbl := calc.dbl(s);
    io.print(s_dbl);
    s := "179769313486231580000000000000000000000000000000000000000000000000000000000000000000000000000000000000000000000000000000000000000000000000000000000000000000000000000000000000000000000000000000000000000000000000000000000000000000000000000000000000000000000000000000000000000000000000000000000000000000000000000";
    s_dbl := calc.dbl(s);
    io.print(s_dbl);
    s := "-179769313486231570000000000000000000000000000000000000000000000000000000000000000000000000000000000000000000000000000000000000000000000000000000000000000000000000000000000000000000000000000000000000000000000000000000000000000000000000000000000000000000000000000000000000000000000000000000000000000000000000000";
    s_dbl := calc.dbl(s);
    io.print(s_dbl);
catch SQLException:str ;
    io.printf("Caught exception\n");
exit SQLException:str ;
    s := "-179769313486231580000000000000000000000000000000000000000000000000000000000000000000000000000000000000000000000000000000000000000000000000000000000000000000000000000000000000000000000000000000000000000000000000000000000000000000000000000000000000000000000000000000000000000000000000000000000000000000000000000";
    s_dbl := calc.dbl(s);
    io.print(s_dbl);
catch SQLException:str ;
    io.printf("Caught exception\n");
exit SQLException:str ;
    s := "1.7976931348623157E+308";
    s_dbl := calc.dbl(s);
    io.print(s_dbl);
    s := "1.7976931348623158E+308";
    s_dbl := calc.dbl(s);
    io.print(s_dbl);
    s := "0.17976931348623157E+309";
    s_dbl := calc.dbl(s);
    io.print(s_dbl);
    s := "17.976931348623157E+307";
    s_dbl := calc.dbl(s);
    io.print(s_dbl);
    s := "-1.7976931348623157E+308";
    s_dbl := calc.dbl(s);
    io.print(s_dbl);
catch SQLException:str ;
    io.printf("Caught exception\n");
exit SQLException:str ;
    s := "-1.7976931348623158E+308";
    s_dbl := calc.dbl(s);
    io.print(s_dbl);
catch SQLException:str ;
    io.printf("Caught exception\n");
exit SQLException:str ;
    s := "-0.17976931348623157E+309";
    s_dbl := calc.dbl(s);
    io.print(s_dbl);
catch SQLException:str ;
    io.printf("Caught exception\n");
exit SQLException:str ;
    s := "-17.976931348623157E+307";
    s_dbl := calc.dbl(s);
    io.print(s_dbl);
catch SQLException:str ;
    io.printf("Caught exception\n");
exit SQLException:str ;
    s := "";
    s_dbl := calc.dbl(s);
    io.print(s_dbl);
catch SQLException:str ;
    io.printf("Caught exception\n");
exit SQLException:str ;
    s := "random string";
    s_dbl := calc.dbl(s);
    io.print(s_dbl);
catch SQLException:str ;
    io.printf("Caught exception\n");
exit SQLException:str ;
    io.printf("# to oid\n");
    io.printf("# oid from bit\n");
    io.print(1@0:oid);
    io.print(0@0:oid);
    io.printf("# oid from sht\n");
    o1 := 1:sht;
    o2 := calc.oid(o1);
    io.print(o2);
    o1 := 32767:sht;
    o2 := calc.oid(o1);
    io.print(o2);
    io.printf("# oid from int\n");
    io.print(1@0:oid);
    io.print(32767@0:oid);
    io.print(32768@0:oid);
    io.print(2147483647@0:oid);
    o9 := -2147483647;
    o := calc.oid(o9);
    io.print(o);
catch MALException:str ;
    io.printf("Caught exception\n");
exit MALException:str ;
    o3 := calc.+(2147483647,1);
    o := calc.oid(o3);
    io.print(o);
catch MALException:str ;
    io.printf("Caught exception\n");
exit MALException:str ;
    o4 := calc.-(-2147483647,1);
    o := calc.oid(o4);
    io.print(o);
catch MALException:str ;
    io.printf("Caught exception\n");
exit MALException:str ;
    io.printf("# should this produce nil (overflow)?\n");
    o5 := calc.+(2147483647,2);
    o := calc.oid(o5);
    io.print(o);
catch MALException:str ;
    io.printf("Caught exception\n");
exit MALException:str ;
    io.printf("# should this produce nil (overflow)?\n");
    o6 := calc.-(-2147483647,2);
    o := calc.oid(o6);
    io.print(o);
<<<<<<< HEAD
catch MALException:str ;
    io.printf("Caught exception\n");
exit MALException:str ;
    io.printf("# from lng\n");
=======
    io.printf("# oid from lng\n");
>>>>>>> d625bba6
    io.print(1@0:oid);
    io.print(2147483647@0:oid);
    ol3 := 2147483647:lng;
    o := calc.oid(ol3);
    io.print(o);
    io.print(2147483648@0:oid);
    ol3 := 2147483648:lng;
    o := calc.oid(ol3);
    io.print(o);
    io.print(2147483649@0:oid);
    ol3 := 2147483649:lng;
    o := calc.oid(ol3);
    io.print(o);
    io.print(nil:oid);
catch MALException:str ;
    io.printf("Caught exception\n");
exit MALException:str ;
    io.print(nil:oid);
catch MALException:str ;
    io.printf("Caught exception\n");
exit MALException:str ;
    io.print(nil:oid);
<<<<<<< HEAD
catch MALException:str ;
    io.printf("Caught exception\n");
exit MALException:str ;
    io.printf("# from flt\n");
=======
    io.printf("# oid from flt\n");
>>>>>>> d625bba6
    io.print(0@0:oid);
    io.print(0@0:oid);
    io.print(0@0:oid);
    io.print(0@0:oid);
    io.print(1@0:oid);
    io.print(nil:oid);
    io.print(nil:oid);
    io.print(nil:oid);
    io.print(nil:oid);
    io.print(2147483648@0:oid);
    io.print(2147483648@0:oid);
    io.print(2147483648@0:oid);
    io.print(nil:oid);
    io.print(nil:oid);
    io.print(nil:oid);
    io.printf("# oid from dbl\n");
    io.print(0@0:oid);
    io.print(0@0:oid);
    io.print(0@0:oid);
    io.print(0@0:oid);
    io.print(1@0:oid);
    io.print(nil:oid);
    io.print(nil:oid);
    io.print(nil:oid);
    io.print(nil:oid);
    io.print(2147483647@0:oid);
    io.print(2147483648@0:oid);
    io.print(2147483649@0:oid);
    io.print(nil:oid);
    io.print(nil:oid);
    io.print(nil:oid);
    io.printf("# oid from oid\n");
    io.print(2@0:oid);
    io.print(2@0:oid);
    io.print(2147483647@0:oid);
    io.print(2147483648@0:oid);
    io.print(2147483649@0:oid);
    io.printf("# oid from str\n");
    s := "0";
    s_oid := calc.oid(s);
    io.print(s_oid);
    s := "32767";
    s_oid := calc.oid(s);
    io.print(s_oid);
    s := "2147483647";
    s_oid := calc.oid(s);
    io.print(s_oid);
    s := "2147483648";
    s_oid := calc.oid(s);
    io.print(s_oid);
catch SQLException:str ;
    io.printf("Caught exception\n");
exit SQLException:str ;
    s := "2147483649";
    s_oid := calc.oid(s);
    io.print(s_oid);
catch SQLException:str ;
    io.printf("Caught exception\n");
exit SQLException:str ;
    s := "-2147483647";
    s_oid := calc.oid(s);
    io.print(s_oid);
catch SQLException:str ;
    io.printf("Caught exception\n");
exit SQLException:str ;
    s := "-2147483648";
    s_oid := calc.oid(s);
    io.print(s_oid);
catch SQLException:str ;
    io.printf("Caught exception\n");
exit SQLException:str ;
    s := "-2147483649";
    s_oid := calc.oid(s);
    io.print(s_oid);
catch SQLException:str ;
    io.printf("Caught exception\n");
exit SQLException:str ;
    s := "";
    s_oid := calc.oid(s);
    io.print(s_oid);
catch SQLException:str ;
    io.printf("Caught exception\n");
exit SQLException:str ;
    s := "random string";
    s_oid := calc.oid(s);
    io.print(s_oid);
catch SQLException:str ;
    io.printf("Caught exception\n");
exit SQLException:str ;
    io.printf("# to str\n");
    io.printf("# str from bit\n");
    io.print("true":str);
    io.print("false":str);
    io.printf("# str from sht\n");
    s4 := 1:sht;
    s5 := calc.str(s4);
    io.print(s5);
    s4 := 32767:sht;
    s5 := calc.str(s4);
    io.print(s5);
    io.printf("# str from int\n");
    io.print("1":str);
    io.print("32767":str);
    io.print("32768":str);
    io.print("2147483647":str);
    io.print("-2147483647":str);
    wd := calc.+(2147483647:int,1);
    sv := calc.str(wd);
    io.print(sv);
catch MALException:str ;
    io.printf("Caught exception\n");
exit MALException:str ;
    wc := calc.-(-2147483647,1);
    sv := calc.str(wc);
    io.print(sv);
catch MALException:str ;
    io.printf("Caught exception\n");
exit MALException:str ;
    io.printf("# should this produce nil (overflow)?\n");
    we := calc.+(2147483647:int,2);
    sv := calc.str(we);
    io.print(sv);
catch MALException:str ;
    io.printf("Caught exception\n");
exit MALException:str ;
    io.printf("# should this produce nil (overflow)?\n");
    wb := calc.-(-2147483647,2);
    sv := calc.str(wb);
    io.print(sv);
<<<<<<< HEAD
catch MALException:str ;
    io.printf("Caught exception\n");
exit MALException:str ;
    io.printf("# from lng\n");
=======
    io.printf("# str from lng\n");
>>>>>>> d625bba6
    io.print("1":str);
    io.print("2147483647":str);
    io.print("2147483648":str);
    io.print("2147483649":str);
    io.print("-2147483647":str);
    io.print("-2147483648":str);
    io.print("-2147483649":str);
    io.printf("# str from flt\n");
    io.print("0":str);
    io.print("0.100000001":str);
    io.print("0.5":str);
    io.print("0.899999976":str);
    io.print("1":str);
    io.print("-0.100000001":str);
    io.print("-0.5":str);
    io.print("-0.899999976":str);
    io.print("-1":str);
    io.print("2.14748365e+09":str);
    io.print("2.14748365e+09":str);
    io.print("2.14748365e+09":str);
    io.print("-2.14748365e+09":str);
    io.print("-2.14748365e+09":str);
    io.print("-2.14748365e+09":str);
    io.printf("# str from dbl\n");
    io.print("0":str);
    io.print("0.10000000000000001":str);
    io.print("0.5":str);
    io.print("0.90000000000000002":str);
    io.print("1":str);
    io.print("-0.10000000000000001":str);
    io.print("-0.5":str);
    io.print("-0.90000000000000002":str);
    io.print("-1":str);
    io.print("2147483647":str);
    io.print("2147483648":str);
    io.print("2147483649":str);
    io.print("-2147483647":str);
    io.print("-2147483648":str);
    io.print("-2147483649":str);
    io.printf("# str from oid\n");
    io.print("2@0":str);
    io.print("2@0":str);
    io.print("2147483647@0":str);
    io.print("2147483648@0":str);
    io.print("2147483649@0":str);
    io.printf("# str from str\n");
    s := "0";
    s_str := calc.str(s);
    io.print(s_str);
    s := "32767";
    s_str := calc.str(s);
    io.print(s_str);
    s := "2147483647":str;
    s_str := calc.str(s);
    io.print(s_str);
    s := "2147483648":str;
    s_str := calc.str(s);
    io.print(s_str);
    s := "2147483649":str;
    s_str := calc.str(s);
    io.print(s_str);
    s := "-2147483647":str;
    s_str := calc.str(s);
    io.print(s_str);
    s := "-2147483648":str;
    s_str := calc.str(s);
    io.print(s_str);
    s := "-2147483649":str;
    s_str := calc.str(s);
    io.print(s_str);
    s := "";
    s_str := calc.str(s);
    io.print(s_str);
    s := "random string";
    s_str := calc.str(s);
    io.print(s_str);
end main;
# casting to int
[ 0 ]
[ 1 ]
[ 32767 ]
[ 32768 ]
[ 32769 ]
[ 2147483647 ]
[ 2147483648 ]
[ 2147483649 ]
[ -2147483647 ]
[ -2147483648 ]
[ -2147483649 ]
# int from bit
[ 1 ]
[ 0 ]
# int from sht
[ 1 ]
[ 32767 ]
# int from int
[ 1 ]
[ 32767 ]
[ 32768 ]
[ 2147483647 ]
[ -2147483647 ]
Caught exception
[ 0 ]
Caught exception
[ 0 ]
# should this produce nil (overflow)?
Caught exception
[ 0 ]
# should this produce nil (overflow)?
<<<<<<< HEAD
Caught exception
[ 0 ]
=======
[ 2147483647 ]
>>>>>>> d625bba6
# int from lng
[ 1 ]
[ 2147483647 ]
[ nil ]
[ nil ]
[ -2147483647 ]
[ nil ]
[ nil ]
# int from flt
[ 0 ]
[ 0 ]
[ 0 ]
[ 0 ]
[ 1 ]
[ 0 ]
[ 0 ]
[ 0 ]
[ -1 ]
[ nil ]
[ nil ]
[ nil ]
[ nil ]
[ nil ]
[ nil ]
# int from dbl
[ 0 ]
[ 0 ]
[ 0 ]
[ 0 ]
[ 1 ]
[ 0 ]
[ 0 ]
[ 0 ]
[ -1 ]
[ 2147483647 ]
[ nil ]
[ nil ]
[ -2147483647 ]
[ nil ]
[ nil ]
# int from oid
[ 2 ]
[ 2 ]
[ 2147483647 ]
[ nil ]
[ nil ]
# int from str
[ 0 ]
[ 32767 ]
[ 2147483647 ]
<<<<<<< HEAD
[ nil ]
[ -2147483647 ]
[ -2147483647 ]
[ nil ]
[ 2147483647 ]
[ nil ]
[ nil ]
=======
Caught exception
Caught exception
[ -2147483647 ]
Caught exception
Caught exception
Caught exception
Caught exception
>>>>>>> d625bba6
# to bit
# bit from bit
[ true ]
[ false ]
# bit from sht
[ false ]
[ true ]
[ true ]
[ true ]
# bit from int
[ false ]
[ true ]
[ true ]
[ true ]
# bit from lng
[ false ]
[ true ]
[ true ]
[ true ]
# bit from flt
[ false ]
[ true ]
[ true ]
[ true ]
[ true ]
[ true ]
# bit from dbl
[ false ]
[ true ]
[ true ]
[ true ]
[ true ]
[ true ]
# bit from oid
[ false ]
[ true ]
[ true ]
[ true ]
[ true ]
# bit from str
[ true ]
[ false ]
[ false ]
[ true ]
[ nil ]
[ nil ]
# to sht
# sht from bit
[ 1 ]
[ 0 ]
# sht from int
[ 0 ]
[ 32767 ]
[ nil ]
[ nil ]
[ -32767 ]
[ nil ]
[ nil ]
[ nil ]
# sht from lng
[ 0 ]
[ 32767 ]
[ nil ]
[ nil ]
[ -32767 ]
[ nil ]
[ nil ]
[ nil ]
# sht from flt
[ 0 ]
[ 0 ]
[ 0 ]
[ 0 ]
[ 1 ]
[ 0 ]
[ 0 ]
[ 0 ]
[ -1 ]
[ 32767 ]
[ nil ]
[ nil ]
[ -32767 ]
[ nil ]
[ nil ]
# sht from dbl
[ 0 ]
[ 0 ]
[ 0 ]
[ 0 ]
[ 1 ]
[ 0 ]
[ 0 ]
[ 0 ]
[ -1 ]
[ 32767 ]
[ nil ]
[ nil ]
[ -32767 ]
[ nil ]
[ nil ]
# sht from oid
[ 0 ]
[ 1 ]
[ 4096 ]
[ nil ]
[ nil ]
# sht from str
[ 0 ]
[ 32767 ]
<<<<<<< HEAD
[ nil ]
[ -32767 ]
[ -32767 ]
[ nil ]
[ 32767 ]
[ nil ]
[ nil ]
=======
Caught exception
Caught exception
[ -32767 ]
Caught exception
Caught exception
Caught exception
Caught exception
>>>>>>> d625bba6
# to long
[ 0 ]
[ 1 ]
[ 32767 ]
[ 32768 ]
[ 32769 ]
[ 2147483647 ]
[ 2147483648 ]
[ 2147483649 ]
[ -2147483647 ]
[ -2147483648 ]
[ -2147483649 ]
[ 9223372036854775807 ]
[ nil ]
[ -9223372036854775807 ]
[ -9223372036854775807 ]
[ nil ]
[ 9223372036854775807 ]
# lng from bit
[ 1 ]
[ 0 ]
# lng from sht
[ 1 ]
[ 32767 ]
# lng from int
[ 1 ]
[ 32767 ]
[ 32768 ]
[ 2147483647 ]
[ -2147483647 ]
Caught exception
[ 0 ]
Caught exception
[ 0 ]
# should this produce nil (overflow)?
Caught exception
[ 0 ]
# should this produce nil (overflow)?
<<<<<<< HEAD
Caught exception
[ 0 ]
=======
[ 2147483647 ]
>>>>>>> d625bba6
# lng from lng
# lng from flt
[ 0 ]
[ 0 ]
[ 0 ]
[ 0 ]
[ 1 ]
[ 0 ]
[ 0 ]
[ 0 ]
[ -1 ]
[ 2147483648 ]
[ 2147483648 ]
[ 2147483648 ]
[ -2147483648 ]
[ -2147483648 ]
[ -2147483648 ]
[ nil ]
[ nil ]
[ nil ]
[ nil ]
[ nil ]
[ nil ]
# lng from dbl
[ 0 ]
[ 0 ]
[ 0 ]
[ 0 ]
[ 1 ]
[ 0 ]
[ 0 ]
[ 0 ]
[ -1 ]
[ 2147483647 ]
[ 2147483648 ]
[ 2147483649 ]
[ -2147483647 ]
[ -2147483648 ]
[ -2147483649 ]
[ nil ]
[ nil ]
[ nil ]
[ nil ]
[ nil ]
[ nil ]
# lng from oid
[ 2 ]
[ 2 ]
[ 2147483647 ]
[ 2147483648 ]
[ 2147483649 ]
[ 9223372036854775807 ]
[ nil ]
[ nil ]
# lng from str
[ 0 ]
[ 32767 ]
[ 2147483647 ]
[ 2147483648 ]
[ 2147483649 ]
[ -2147483647 ]
[ -2147483648 ]
[ -2147483649 ]
Caught exception
Caught exception
[ 9223372036854775807 ]
<<<<<<< HEAD
[ nil ]
[ -9223372036854775807 ]
[ -9223372036854775807 ]
[ nil ]
[ 9223372036854775807 ]
=======
Caught exception
Caught exception
[ -9223372036854775807 ]
Caught exception
Caught exception
>>>>>>> d625bba6
# to flt
# flt from bit
[ 1 ]
[ 0 ]
# flt from sht
[ 1 ]
[ 32767 ]
# flt from int
[ 1 ]
[ 32767 ]
[ 32768 ]
[ 2.14748365e+09 ]
[ -2.14748365e+09 ]
Caught exception
[ 0 ]
Caught exception
[ 0 ]
# should this produce nil (overflow)?
Caught exception
[ 0 ]
# should this produce nil (overflow)?
<<<<<<< HEAD
Caught exception
[ 0 ]
=======
[ 2.14748365e+09 ]
>>>>>>> d625bba6
# flt from lng
[ 1 ]
[ 2.14748365e+09 ]
[ 2.14748365e+09 ]
[ 2.14748365e+09 ]
[ -2.14748365e+09 ]
[ -2.14748365e+09 ]
[ -2.14748365e+09 ]
[ 9.22337204e+18 ]
[ nil ]
[ -9.22337204e+18 ]
[ -9.22337204e+18 ]
[ nil ]
<<<<<<< HEAD
[ 9.22337204e+18 ]
=======
[ nil ]
>>>>>>> d625bba6
# flt from dbl
[ 0 ]
[ 0.100000001 ]
[ 0.5 ]
[ 0.899999976 ]
[ 1 ]
[ -0.100000001 ]
[ -0.5 ]
[ -0.899999976 ]
[ -1 ]
[ 2.14748365e+09 ]
[ 2.14748365e+09 ]
[ 2.14748365e+09 ]
[ -2.14748365e+09 ]
[ -2.14748365e+09 ]
[ -2.14748365e+09 ]
# flt from oid
[ 2 ]
[ 2 ]
[ 2.14748365e+09 ]
[ 2.14748365e+09 ]
[ 2.14748365e+09 ]
# flt from str
[ 0 ]
[ 32767 ]
[ 2.14748365e+09 ]
[ 2.14748365e+09 ]
[ 2.14748365e+09 ]
[ -2.14748365e+09 ]
[ -2.14748365e+09 ]
[ -2.14748365e+09 ]
[ 0 ]
[ 0.100000001 ]
[ 1 ]
[ 1 ]
[ 10 ]
[ 1e+10 ]
[ 1e+10 ]
[ 1.00000001e-10 ]
[ 1 ]
[ 10 ]
[ 1e+10 ]
[ 1e+10 ]
[ 1.00000001e-10 ]
[ 1 ]
[ 10 ]
[ 1e+10 ]
[ 1e+10 ]
[ 1.00000001e-10 ]
[ -0 ]
[ -0.100000001 ]
[ -1 ]
[ -1 ]
[ -10 ]
[ -1e+10 ]
[ -1e+10 ]
[ -1.00000001e-10 ]
[ -1 ]
[ -10 ]
[ -1e+10 ]
[ -1e+10 ]
[ -1.00000001e-10 ]
[ -1 ]
[ -10 ]
[ -1e+10 ]
[ -1e+10 ]
[ -1.00000001e-10 ]
[ 1 ]
[ 10 ]
[ 1e+10 ]
[ 1e+10 ]
[ 1.00000001e-10 ]
[ 1 ]
[ 10 ]
[ 1e+10 ]
[ 1e+10 ]
[ 1.00000001e-10 ]
[ 1 ]
[ 10 ]
[ 1e+10 ]
[ 1e+10 ]
[ 1.00000001e-10 ]
[ -1 ]
[ -10 ]
[ -1e+10 ]
[ -1e+10 ]
[ -1.00000001e-10 ]
[ -1 ]
[ -10 ]
[ -1e+10 ]
[ -1e+10 ]
[ -1.00000001e-10 ]
[ -1 ]
[ -10 ]
[ -1e+10 ]
[ -1e+10 ]
[ -1.00000001e-10 ]
# flt range is -3.402823466E+38F to 3.402823466E+38F which is
# -3.4028234663852886e+38 to 3.4028234663852886e+38 in double
# precission
[ 3.40282347e+38 ]
[ 3.40282347e+38 ]
[ 3.40282347e+38 ]
Caught exception
Caught exception
[ 3.40282347e+38 ]
[ 3.40282347e+38 ]
[ 3.40282347e+38 ]
[ 3.40282347e+38 ]
Caught exception
Caught exception
Caught exception
Caught exception
Caught exception
Caught exception
# to dbl
# dbl from bit
[ 1 ]
[ 0 ]
# dbl from sht
[ 1 ]
[ 32767 ]
# dbl from int
[ 1 ]
[ 32767 ]
[ 32768 ]
[ 2147483647 ]
[ -2147483647 ]
Caught exception
[ 0 ]
Caught exception
[ 0 ]
# should this produce nil (overflow)?
Caught exception
[ 0 ]
# should this produce nil (overflow)?
<<<<<<< HEAD
Caught exception
[ 0 ]
=======
[ 2147483647 ]
>>>>>>> d625bba6
# dbl from lng
[ 1 ]
[ 2147483647 ]
[ 2147483648 ]
[ 2147483649 ]
[ -2147483647 ]
[ -2147483648 ]
[ -2147483649 ]
[ 9.2233720368547758e+18 ]
[ nil ]
[ -9.2233720368547758e+18 ]
[ -9.2233720368547758e+18 ]
[ nil ]
<<<<<<< HEAD
[ 9.2233720368547758e+18 ]
=======
[ nil ]
>>>>>>> d625bba6
# dbl from flt
[ 0 ]
[ 0.10000000149011612 ]
[ 0.5 ]
[ 0.89999997615814209 ]
[ 1 ]
[ -0.10000000149011612 ]
[ -0.5 ]
[ -0.89999997615814209 ]
[ -1 ]
[ 2147483648 ]
[ 2147483648 ]
[ 2147483648 ]
[ -2147483648 ]
[ -2147483648 ]
[ -2147483648 ]
# dbl from oid
[ 2 ]
[ 2 ]
[ 2147483647 ]
[ 2147483648 ]
[ 2147483649 ]
# dbl from str
[ 0 ]
[ 32767 ]
[ 2147483647 ]
[ 2147483648 ]
[ 2147483649 ]
[ -2147483647 ]
[ -2147483648 ]
[ -2147483649 ]
[ 0 ]
[ 0.10000000000000001 ]
[ 1 ]
[ 1 ]
[ 10 ]
[ 10000000000 ]
[ 10000000000 ]
[ 1e-10 ]
[ 1 ]
[ 10 ]
[ 10000000000 ]
[ 10000000000 ]
[ 1e-10 ]
[ 1 ]
[ 10 ]
[ 10000000000 ]
[ 10000000000 ]
[ 1e-10 ]
[ -0 ]
[ -0.10000000000000001 ]
[ -1 ]
[ -1 ]
[ -10 ]
[ -10000000000 ]
[ -10000000000 ]
[ -1e-10 ]
[ -1 ]
[ -10 ]
[ -10000000000 ]
[ -10000000000 ]
[ -1e-10 ]
[ -1 ]
[ -10 ]
[ -10000000000 ]
[ -10000000000 ]
[ -1e-10 ]
[ 1 ]
[ 10 ]
[ 10000000000 ]
[ 10000000000 ]
[ 1e-10 ]
[ 1 ]
[ 10 ]
[ 10000000000 ]
[ 10000000000 ]
[ 1e-10 ]
[ 1 ]
[ 10 ]
[ 10000000000 ]
[ 10000000000 ]
[ 1e-10 ]
[ -1 ]
[ -10 ]
[ -10000000000 ]
[ -10000000000 ]
[ -1e-10 ]
[ -1 ]
[ -10 ]
[ -10000000000 ]
[ -10000000000 ]
[ -1e-10 ]
[ -1 ]
[ -10 ]
[ -10000000000 ]
[ -10000000000 ]
[ -1e-10 ]
[ 3.4028234660000002e+38 ]
[ 3.4028234670000002e+38 ]
[ -3.4028234660000002e+38 ]
[ -3.4028234670000002e+38 ]
[ 3.4028234660000002e+38 ]
[ 3.4028234670000002e+38 ]
[ 3.4028234660000002e+38 ]
[ 3.4028234660000002e+38 ]
[ -3.4028234660000002e+38 ]
[ -3.4028234670000002e+38 ]
[ -3.4028234660000002e+38 ]
[ -3.4028234660000002e+38 ]
# dbl range is -1.7976931348623157E+308 to 1.7976931348623157E+308.
[ 1.7976931348623157e+308 ]
[ 1.7976931348623157e+308 ]
Caught exception
Caught exception
[ 1.7976931348623157e+308 ]
[ 1.7976931348623157e+308 ]
[ 1.7976931348623157e+308 ]
[ 1.7976931348623157e+308 ]
Caught exception
Caught exception
Caught exception
Caught exception
Caught exception
Caught exception
# to oid
# oid from bit
[ 1@0 ]
[ 0@0 ]
# oid from sht
[ 1@0 ]
[ 32767@0 ]
# oid from int
[ 1@0 ]
[ 32767@0 ]
[ 32768@0 ]
[ 2147483647@0 ]
Caught exception
Caught exception
Caught exception
# should this produce nil (overflow)?
Caught exception
# should this produce nil (overflow)?
<<<<<<< HEAD
Caught exception
# from lng
=======
[ 2147483647@0 ]
# oid from lng
>>>>>>> d625bba6
[ 1@0 ]
[ 2147483647@0 ]
[ 2147483647@0 ]
[ 2147483648@0 ]
[ 2147483648@0 ]
[ 2147483649@0 ]
[ 2147483649@0 ]
[ nil ]
[ nil ]
[ nil ]
# oid from flt
[ 0@0 ]
[ 0@0 ]
[ 0@0 ]
[ 0@0 ]
[ 1@0 ]
[ nil ]
[ nil ]
[ nil ]
[ nil ]
[ 2147483648@0 ]
[ 2147483648@0 ]
[ 2147483648@0 ]
[ nil ]
[ nil ]
[ nil ]
# oid from dbl
[ 0@0 ]
[ 0@0 ]
[ 0@0 ]
[ 0@0 ]
[ 1@0 ]
[ nil ]
[ nil ]
[ nil ]
[ nil ]
[ 2147483647@0 ]
[ 2147483648@0 ]
[ 2147483649@0 ]
[ nil ]
[ nil ]
[ nil ]
# oid from oid
[ 2@0 ]
[ 2@0 ]
[ 2147483647@0 ]
[ 2147483648@0 ]
[ 2147483649@0 ]
# oid from str
[ 0@0 ]
[ 32767@0 ]
[ 2147483647@0 ]
[ 2147483648@0 ]
[ 2147483649@0 ]
[ nil ]
[ nil ]
[ nil ]
[ nil ]
[ nil ]
# to str
# str from bit
[ "true" ]
[ "false" ]
# str from sht
[ "1" ]
[ "32767" ]
# str from int
[ "1" ]
[ "32767" ]
[ "32768" ]
[ "2147483647" ]
[ "-2147483647" ]
Caught exception
Caught exception
# should this produce nil (overflow)?
Caught exception
# should this produce nil (overflow)?
<<<<<<< HEAD
Caught exception
# from lng
=======
[ "2147483647" ]
# str from lng
>>>>>>> d625bba6
[ "1" ]
[ "2147483647" ]
[ "2147483648" ]
[ "2147483649" ]
[ "-2147483647" ]
[ "-2147483648" ]
[ "-2147483649" ]
# str from flt
[ "0" ]
[ "0.100000001" ]
[ "0.5" ]
[ "0.899999976" ]
[ "1" ]
[ "-0.100000001" ]
[ "-0.5" ]
[ "-0.899999976" ]
[ "-1" ]
[ "2.14748365e+09" ]
[ "2.14748365e+09" ]
[ "2.14748365e+09" ]
[ "-2.14748365e+09" ]
[ "-2.14748365e+09" ]
[ "-2.14748365e+09" ]
# str from dbl
[ "0" ]
[ "0.10000000000000001" ]
[ "0.5" ]
[ "0.90000000000000002" ]
[ "1" ]
[ "-0.10000000000000001" ]
[ "-0.5" ]
[ "-0.90000000000000002" ]
[ "-1" ]
[ "2147483647" ]
[ "2147483648" ]
[ "2147483649" ]
[ "-2147483647" ]
[ "-2147483648" ]
[ "-2147483649" ]
# str from oid
[ "2@0" ]
[ "2@0" ]
[ "2147483647@0" ]
[ "2147483648@0" ]
[ "2147483649@0" ]
# str from str
[ "0" ]
[ "32767" ]
[ "2147483647" ]
[ "2147483648" ]
[ "2147483649" ]
[ "-2147483647" ]
[ "-2147483648" ]
[ "-2147483649" ]
[ "" ]
[ "random string" ]

# 17:01:43 >  
# 17:01:43 >  "Done."
# 17:01:43 >  
<|MERGE_RESOLUTION|>--- conflicted
+++ resolved
@@ -116,18 +116,6 @@
     io.print(nil:int);
     io.print(nil:int);
     io.printf("# int from str\n");
-<<<<<<< HEAD
-    io.print(0:int);
-    io.print(32767:int);
-    io.print(2147483647:int);
-    io.print(nil:int);
-    io.print(-2147483647:int);
-    io.print(-2147483647:int);
-    io.print(nil:int);
-    io.print(2147483647:int);
-    io.print(nil:int);
-    io.print(nil:int);
-=======
     s := "0";
     s_int := calc.int(s);
     io.print(s_int);
@@ -176,7 +164,6 @@
 catch SQLException:str ;
     io.printf("Caught exception\n");
 exit SQLException:str ;
->>>>>>> d625bba6
     io.printf("# to bit\n");
     io.printf("# bit from bit\n");
     io.print(true:bit);
@@ -310,17 +297,6 @@
     io.print(nil:sht);
     io.print(nil:sht);
     io.printf("# sht from str\n");
-<<<<<<< HEAD
-    io.print(0:sht);
-    io.print(32767:sht);
-    io.print(nil:sht);
-    io.print(-32767:sht);
-    io.print(-32767:sht);
-    io.print(nil:sht);
-    io.print(32767:sht);
-    io.print(nil:sht);
-    io.print(nil:sht);
-=======
     s := "0";
     s_sht := calc.sht(s);
     io.print(s_sht);
@@ -366,7 +342,6 @@
 catch SQLException:str ;
     io.printf("Caught exception\n");
 exit SQLException:str ;
->>>>>>> d625bba6
     io.printf("# to long\n");
     io.print(0:lng);
     io.print(1:lng);
@@ -480,24 +455,6 @@
     io.print(nil:lng);
     io.print(nil:lng);
     io.printf("# lng from str\n");
-<<<<<<< HEAD
-    io.print(0:lng);
-    io.print(32767:lng);
-    io.print(2147483647:lng);
-    io.print(2147483648:lng);
-    io.print(2147483649:lng);
-    io.print(-2147483647:lng);
-    io.print(-2147483648:lng);
-    io.print(-2147483649:lng);
-    io.print(nil:lng);
-    io.print(nil:lng);
-    io.print(9223372036854775807:lng);
-    io.print(nil:lng);
-    io.print(-9223372036854775807:lng);
-    io.print(-9223372036854775807:lng);
-    io.print(nil:lng);
-    io.print(9223372036854775807:lng);
-=======
     s := "0";
     s_lng := calc.lng(s);
     io.print(s_lng);
@@ -564,7 +521,6 @@
 catch SQLException:str ;
     io.printf("Caught exception\n");
 exit SQLException:str ;
->>>>>>> d625bba6
     io.printf("# to flt\n");
     io.printf("# flt from bit\n");
     io.print(1:flt);
@@ -1389,14 +1345,10 @@
     o6 := calc.-(-2147483647,2);
     o := calc.oid(o6);
     io.print(o);
-<<<<<<< HEAD
-catch MALException:str ;
-    io.printf("Caught exception\n");
-exit MALException:str ;
-    io.printf("# from lng\n");
-=======
+catch MALException:str ;
+    io.printf("Caught exception\n");
+exit MALException:str ;
     io.printf("# oid from lng\n");
->>>>>>> d625bba6
     io.print(1@0:oid);
     io.print(2147483647@0:oid);
     ol3 := 2147483647:lng;
@@ -1419,14 +1371,10 @@
     io.printf("Caught exception\n");
 exit MALException:str ;
     io.print(nil:oid);
-<<<<<<< HEAD
-catch MALException:str ;
-    io.printf("Caught exception\n");
-exit MALException:str ;
-    io.printf("# from flt\n");
-=======
+catch MALException:str ;
+    io.printf("Caught exception\n");
+exit MALException:str ;
     io.printf("# oid from flt\n");
->>>>>>> d625bba6
     io.print(0@0:oid);
     io.print(0@0:oid);
     io.print(0@0:oid);
@@ -1556,14 +1504,10 @@
     wb := calc.-(-2147483647,2);
     sv := calc.str(wb);
     io.print(sv);
-<<<<<<< HEAD
-catch MALException:str ;
-    io.printf("Caught exception\n");
-exit MALException:str ;
-    io.printf("# from lng\n");
-=======
+catch MALException:str ;
+    io.printf("Caught exception\n");
+exit MALException:str ;
     io.printf("# str from lng\n");
->>>>>>> d625bba6
     io.print("1":str);
     io.print("2147483647":str);
     io.print("2147483648":str);
@@ -1673,12 +1617,8 @@
 Caught exception
 [ 0 ]
 # should this produce nil (overflow)?
-<<<<<<< HEAD
-Caught exception
-[ 0 ]
-=======
-[ 2147483647 ]
->>>>>>> d625bba6
+Caught exception
+[ 0 ]
 # int from lng
 [ 1 ]
 [ 2147483647 ]
@@ -1729,23 +1669,13 @@
 [ 0 ]
 [ 32767 ]
 [ 2147483647 ]
-<<<<<<< HEAD
 [ nil ]
 [ -2147483647 ]
 [ -2147483647 ]
 [ nil ]
 [ 2147483647 ]
-[ nil ]
-[ nil ]
-=======
-Caught exception
-Caught exception
-[ -2147483647 ]
-Caught exception
-Caught exception
-Caught exception
-Caught exception
->>>>>>> d625bba6
+Caught exception
+Caught exception
 # to bit
 # bit from bit
 [ true ]
@@ -1790,8 +1720,8 @@
 [ false ]
 [ false ]
 [ true ]
-[ nil ]
-[ nil ]
+Caught exception
+Caught exception
 # to sht
 # sht from bit
 [ 1 ]
@@ -1855,23 +1785,13 @@
 # sht from str
 [ 0 ]
 [ 32767 ]
-<<<<<<< HEAD
 [ nil ]
 [ -32767 ]
 [ -32767 ]
 [ nil ]
 [ 32767 ]
-[ nil ]
-[ nil ]
-=======
-Caught exception
-Caught exception
-[ -32767 ]
-Caught exception
-Caught exception
-Caught exception
-Caught exception
->>>>>>> d625bba6
+Caught exception
+Caught exception
 # to long
 [ 0 ]
 [ 1 ]
@@ -1910,12 +1830,8 @@
 Caught exception
 [ 0 ]
 # should this produce nil (overflow)?
-<<<<<<< HEAD
-Caught exception
-[ 0 ]
-=======
-[ 2147483647 ]
->>>>>>> d625bba6
+Caught exception
+[ 0 ]
 # lng from lng
 # lng from flt
 [ 0 ]
@@ -1982,19 +1898,11 @@
 Caught exception
 Caught exception
 [ 9223372036854775807 ]
-<<<<<<< HEAD
 [ nil ]
 [ -9223372036854775807 ]
 [ -9223372036854775807 ]
 [ nil ]
 [ 9223372036854775807 ]
-=======
-Caught exception
-Caught exception
-[ -9223372036854775807 ]
-Caught exception
-Caught exception
->>>>>>> d625bba6
 # to flt
 # flt from bit
 [ 1 ]
@@ -2016,12 +1924,8 @@
 Caught exception
 [ 0 ]
 # should this produce nil (overflow)?
-<<<<<<< HEAD
-Caught exception
-[ 0 ]
-=======
-[ 2.14748365e+09 ]
->>>>>>> d625bba6
+Caught exception
+[ 0 ]
 # flt from lng
 [ 1 ]
 [ 2.14748365e+09 ]
@@ -2035,11 +1939,7 @@
 [ -9.22337204e+18 ]
 [ -9.22337204e+18 ]
 [ nil ]
-<<<<<<< HEAD
 [ 9.22337204e+18 ]
-=======
-[ nil ]
->>>>>>> d625bba6
 # flt from dbl
 [ 0 ]
 [ 0.100000001 ]
@@ -2143,16 +2043,16 @@
 [ 3.40282347e+38 ]
 [ 3.40282347e+38 ]
 [ 3.40282347e+38 ]
-Caught exception
-Caught exception
+[ nil ]
+[ nil ]
 [ 3.40282347e+38 ]
 [ 3.40282347e+38 ]
 [ 3.40282347e+38 ]
 [ 3.40282347e+38 ]
-Caught exception
-Caught exception
-Caught exception
-Caught exception
+[ nil ]
+[ nil ]
+[ nil ]
+[ nil ]
 Caught exception
 Caught exception
 # to dbl
@@ -2176,12 +2076,8 @@
 Caught exception
 [ 0 ]
 # should this produce nil (overflow)?
-<<<<<<< HEAD
-Caught exception
-[ 0 ]
-=======
-[ 2147483647 ]
->>>>>>> d625bba6
+Caught exception
+[ 0 ]
 # dbl from lng
 [ 1 ]
 [ 2147483647 ]
@@ -2195,11 +2091,7 @@
 [ -9.2233720368547758e+18 ]
 [ -9.2233720368547758e+18 ]
 [ nil ]
-<<<<<<< HEAD
 [ 9.2233720368547758e+18 ]
-=======
-[ nil ]
->>>>>>> d625bba6
 # dbl from flt
 [ 0 ]
 [ 0.10000000149011612 ]
@@ -2312,16 +2204,16 @@
 # dbl range is -1.7976931348623157E+308 to 1.7976931348623157E+308.
 [ 1.7976931348623157e+308 ]
 [ 1.7976931348623157e+308 ]
-Caught exception
-Caught exception
+[ nil ]
+[ nil ]
 [ 1.7976931348623157e+308 ]
 [ 1.7976931348623157e+308 ]
 [ 1.7976931348623157e+308 ]
 [ 1.7976931348623157e+308 ]
-Caught exception
-Caught exception
-Caught exception
-Caught exception
+[ nil ]
+[ nil ]
+[ nil ]
+[ nil ]
 Caught exception
 Caught exception
 # to oid
@@ -2342,13 +2234,8 @@
 # should this produce nil (overflow)?
 Caught exception
 # should this produce nil (overflow)?
-<<<<<<< HEAD
-Caught exception
-# from lng
-=======
-[ 2147483647@0 ]
+Caught exception
 # oid from lng
->>>>>>> d625bba6
 [ 1@0 ]
 [ 2147483647@0 ]
 [ 2147483647@0 ]
@@ -2403,11 +2290,11 @@
 [ 2147483647@0 ]
 [ 2147483648@0 ]
 [ 2147483649@0 ]
-[ nil ]
-[ nil ]
-[ nil ]
-[ nil ]
-[ nil ]
+Caught exception
+Caught exception
+Caught exception
+Caught exception
+Caught exception
 # to str
 # str from bit
 [ "true" ]
@@ -2426,13 +2313,8 @@
 # should this produce nil (overflow)?
 Caught exception
 # should this produce nil (overflow)?
-<<<<<<< HEAD
-Caught exception
-# from lng
-=======
-[ "2147483647" ]
+Caught exception
 # str from lng
->>>>>>> d625bba6
 [ "1" ]
 [ "2147483647" ]
 [ "2147483648" ]
