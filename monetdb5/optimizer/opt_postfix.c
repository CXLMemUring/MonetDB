/*
 * This Source Code Form is subject to the terms of the Mozilla Public
 * License, v. 2.0.  If a copy of the MPL was not distributed with this
 * file, You can obtain one at http://mozilla.org/MPL/2.0/.
 *
 * Copyright 1997 - July 2008 CWI, August 2008 - 2019 MonetDB B.V.
 */

/* The SQL code generator can not always look ahead to avoid
 * generation of intermediates.
 * Some of these patterns are captured in a postfix optimalisation.
 */
#include "monetdb_config.h"
#include "mal_instruction.h"
#include "opt_postfix.h"

#define isCandidateList(M,P,I) ((M)->var[getArg(P,I)].id[0]== 'C')
str
OPTpostfixImplementation(Client cntxt, MalBlkPtr mb, MalStkPtr stk, InstrPtr p)
{
	int i, slimit, actions = 0;
	lng usec = GDKusec();
	char buf[256];

	(void) cntxt;
	(void) stk;
	
	slimit = mb->stop;
	setVariableScope(mb);
	/* Remove the result from any join/group instruction when it is not used later on */
	for( i = 0; i< slimit; i++){
/* POSTFIX ACTION FOR THE JOIN CASE  */
		p= getInstrPtr(mb, i);
		if ( getModuleId(p) == algebraRef && getFunctionId(p) == joinRef && getVarEolife(mb, getArg(p, p->retc -1)) == i){
			delArgument(p, p->retc -1);
			typeChecker(cntxt->usermodule, mb, p, TRUE);
			actions++;
			continue;
		}
<<<<<<< HEAD
		if ( getModuleId(p) == algebraRef && getFunctionId(p) == leftjoinRef && getVarEolife(mb, getArg(p, p->retc -1)) == i){
			delArgument(p, p->retc -1);
			typeChecker(cntxt->usermodule, mb, p, TRUE);
			actions++;
			continue;
		}
/* POSTFIX ACTION FOR THE EXTENT CASE  */
		if ( getModuleId(p) == groupRef && getFunctionId(p) == groupRef && getVarEolife(mb, getArg(p, p->retc -1)) == i){
			delArgument(p, p->retc -1);
			typeChecker(cntxt->usermodule, mb, p, TRUE);
			actions++;
			continue;
		}
		if ( getModuleId(p) == groupRef && getFunctionId(p) == subgroupRef && getVarEolife(mb, getArg(p, p->retc -1)) == i){
			delArgument(p, p->retc -1);
			typeChecker(cntxt->usermodule, mb, p, TRUE);
			actions++;
			continue;
		}
		if ( getModuleId(p) == groupRef && getFunctionId(p) == subgroupdoneRef && getVarEolife(mb, getArg(p, p->retc -1)) == i){
			delArgument(p, p->retc -1);
			typeChecker(cntxt->usermodule, mb, p, TRUE);
			actions++;
			continue;
		}
		if ( getModuleId(p) == groupRef && getFunctionId(p) == groupdoneRef && getVarEolife(mb, getArg(p, p->retc -1)) == i){
			delArgument(p, p->retc -1);
			typeChecker(cntxt->usermodule, mb, p, TRUE);
			actions++;
			continue;
=======
	}
	if( actions == 0)
		goto finished;

    vars= (InstrPtr*) GDKzalloc(sizeof(InstrPtr)* mb->vtop);
    if (vars == NULL)
        throw(MAL,"optimizer.batcalc", SQLSTATE(HY013) MAL_MALLOC_FAIL);

	old = mb->stmt;
    if (newMalBlkStmt(mb, mb->ssize) < 0) {
        msg= createException(MAL,"optimizer.postfix", SQLSTATE(HY013) MAL_MALLOC_FAIL);
        goto wrapup;
    }
	/* collect where variables are assigned last */
	for ( i = 0; i < limit; i++){
		p= old[i];
		for( j = 0; j< p->retc; j++)
			vars[getArg(p,j)]= p;
	}
	/* construct the new plan */
	for ( i = 0; i < limit; i++)
	{
		p= old[i];
		if( getFunctionId(p) == countRef  && getModuleId(p)== aggrRef && p->argc == 2 ){
			q= vars[getArg(p,1)];
			if( getArg(q,0) == getArg(p,1) && getFunctionId(q) == projectionRef && getModuleId(q) == algebraRef && q->argc == 3 && isCandidateList(mb, q, 1)){
				getArg(p,1) = getArg(q,2);
				p = pushArgument(mb, p, getArg(q,1));
			}
>>>>>>> c28d38a7
		}
	}
	/* Defense line against incorrect plans */
	if( actions ){
		//chkTypes(cntxt->usermodule, mb, FALSE);
		//chkFlow(mb);
		//chkDeclarations(mb);
	}
	usec= GDKusec() - usec;
    snprintf(buf,256,"%-20s actions=%2d time=" LLFMT " usec", "postfix", actions, usec);
    newComment(mb,buf);
	if( actions > 0)
		addtoMalBlkHistory(mb);
	return MAL_SUCCEED;
}<|MERGE_RESOLUTION|>--- conflicted
+++ resolved
@@ -37,7 +37,6 @@
 			actions++;
 			continue;
 		}
-<<<<<<< HEAD
 		if ( getModuleId(p) == algebraRef && getFunctionId(p) == leftjoinRef && getVarEolife(mb, getArg(p, p->retc -1)) == i){
 			delArgument(p, p->retc -1);
 			typeChecker(cntxt->usermodule, mb, p, TRUE);
@@ -68,39 +67,9 @@
 			typeChecker(cntxt->usermodule, mb, p, TRUE);
 			actions++;
 			continue;
-=======
-	}
-	if( actions == 0)
-		goto finished;
-
-    vars= (InstrPtr*) GDKzalloc(sizeof(InstrPtr)* mb->vtop);
-    if (vars == NULL)
-        throw(MAL,"optimizer.batcalc", SQLSTATE(HY013) MAL_MALLOC_FAIL);
-
-	old = mb->stmt;
-    if (newMalBlkStmt(mb, mb->ssize) < 0) {
-        msg= createException(MAL,"optimizer.postfix", SQLSTATE(HY013) MAL_MALLOC_FAIL);
-        goto wrapup;
-    }
-	/* collect where variables are assigned last */
-	for ( i = 0; i < limit; i++){
-		p= old[i];
-		for( j = 0; j< p->retc; j++)
-			vars[getArg(p,j)]= p;
-	}
-	/* construct the new plan */
-	for ( i = 0; i < limit; i++)
-	{
-		p= old[i];
-		if( getFunctionId(p) == countRef  && getModuleId(p)== aggrRef && p->argc == 2 ){
-			q= vars[getArg(p,1)];
-			if( getArg(q,0) == getArg(p,1) && getFunctionId(q) == projectionRef && getModuleId(q) == algebraRef && q->argc == 3 && isCandidateList(mb, q, 1)){
-				getArg(p,1) = getArg(q,2);
-				p = pushArgument(mb, p, getArg(q,1));
-			}
->>>>>>> c28d38a7
 		}
 	}
+
 	/* Defense line against incorrect plans */
 	if( actions ){
 		//chkTypes(cntxt->usermodule, mb, FALSE);
