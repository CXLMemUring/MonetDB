--- conflicted
+++ resolved
@@ -524,14 +524,10 @@
 inline int
 isMatLeftJoinOp(InstrPtr p)
 {
-<<<<<<< HEAD
-	return (getModuleId(p) == algebraRef &&
-		(getFunctionId(p) == leftjoinRef || getFunctionId(p) == outerjoinRef || getFunctionId(p) == markjoinRef));
-=======
 	return (getModuleId(p) == algebraRef
 			&& (getFunctionId(p) == leftjoinRef
-				|| getFunctionId(p) == outerjoinRef));
->>>>>>> 8df11633
+				|| getFunctionId(p) == outerjoinRef
+				|| getFunctionId(p) == markjoinRef));
 }
 
 inline int
