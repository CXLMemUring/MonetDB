--- conflicted
+++ resolved
@@ -120,10 +120,12 @@
 			return 1;
 		return getState(states,p,p->retc) & (VARREAD | VARBLOCK);
 	}
-	for(j=p->retc; j < p->argc; j++)
+
+	for(j=p->retc; j < p->argc; j++){
 		if ( getState(states,p,j) & VARBLOCK){
 			return 1;
 		}
+	}
 	return hasSideEffects(mb,p,FALSE);
 }
 
@@ -201,7 +203,7 @@
 		if ( breakpoint ){
 			/* close previous flow block */
 			simple = simpleFlow(old,start,i);
-			
+
 			if ( !simple){
 				flowblock = newTmpVariable(mb,TYPE_bit);
 				q= newFcnCall(mb,languageRef,dataflowRef);
@@ -287,17 +289,10 @@
     /* Defense line against incorrect plans */
     if( actions > 0){
         msg = chkTypes(cntxt->usermodule, mb, FALSE);
-<<<<<<< HEAD
-        if( msg == MAL_SUCCEED)
-			msg = chkFlow(mb);
-        if( msg == MAL_SUCCEED) 
-			msg = chkDeclarations(mb);
-=======
 	if (!msg)
         	msg = chkFlow(mb);
 	if (!msg)
         	msg = chkDeclarations(mb);
->>>>>>> 3cc428dc
     }
     /* keep all actions taken as a post block comment */
 	usec = GDKusec()- usec;
