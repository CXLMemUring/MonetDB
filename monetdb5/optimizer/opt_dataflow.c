/*
 * This Source Code Form is subject to the terms of the Mozilla Public
 * License, v. 2.0.  If a copy of the MPL was not distributed with this
 * file, You can obtain one at http://mozilla.org/MPL/2.0/.
 *
 * Copyright 1997 - July 2008 CWI, August 2008 - 2019 MonetDB B.V.
 */

/*
 * The statemens are all checked for being eligible for dataflow.
 */
#include "monetdb_config.h"
#include "opt_dataflow.h"
#include "mal_instruction.h"
#include "mal_interpreter.h"
#include "manifold.h"

/*
 * Dataflow processing incurs overhead and is only
 * relevant if multiple tasks kan be handled at the same time.
 * Also simple expressions dont have to be executed in parallel.
 *
 * The garbagesink contains variables whose endoflife is within
 * a dataflow block and who are used concurrently. 
 * They are garbage collected at the end of the parallel block.
 *
 * The dataflow analysis centers around the read/write use patterns of
 * the variables and the occurrence of side-effect bearing functions.
 * Any such function should break the dataflow block as it may rely
 * on the sequential order in the plan.
 *
 * The following state properties can be distinguished for all variables:
 * VARWRITE  - variable assigned a value in the dataflow block
 * VARREAD   - variable is used in an argument
 * VAR2READ  - variable is read in concurrent mode
 * VARBLOCK  - variable next use terminate the // block, set after encountering an update
 *
 * Only some combinations are allowed.
 */

#define VARFREE  0
#define VARWRITE 1
#define VARREAD  2
#define VARBLOCK 4
#define VAR2READ 8

typedef char *States;

#define setState(S,P,K,F)  ( assert(getArg(P,K) < vlimit), (S)[getArg(P,K)] |= F)
#define getState(S,P,K)  ((S)[getArg(P,K)])

static int
simpleFlow(InstrPtr *old, int start, int last)
{
	int i, j, k, simple = TRUE;
	InstrPtr p = NULL, q;

	/* ignore trivial blocks */
	if ( last - start == 1)
		return TRUE;
	/* skip sequence of simple arithmetic first */
	for( ; simple && start < last; start++)  
	if ( old[start] ) {
		p= old[start];
		simple = getModuleId(p) == calcRef || getModuleId(p) == mtimeRef || getModuleId(p) == strRef || getModuleId(p)== mmathRef;
	}
	for( i = start; i < last; i++) 
	if ( old[i]) {
		q= old[i];
		simple = getModuleId(q) == calcRef || getModuleId(q) == mtimeRef || getModuleId(q) == strRef || getModuleId(q)== mmathRef;
		if( !simple)  {
			/* if not arithmetic than we should consume the previous result directly */
			for( j= q->retc; j < q->argc; j++)
				for( k =0; k < p->retc; k++)
					if( getArg(p,k) == getArg(q,j))
						simple= TRUE;
			if( !simple)
				return 0;
		}
		p = q;
	}
	return simple;
}

/* Updates are permitted if it is a unique update on 
 * a BAT created in the context of this block
 * As far as we know, no SQL nor MAL test re-uses the
 * target BAT to insert again and subsequently calls dataflow.
 * In MAL scripts, they still can occur.
*/

/* a limited set of MAL instructions may appear in the dataflow block*/
static int
dataflowBreakpoint(Client cntxt, MalBlkPtr mb, InstrPtr p, States states)
{
	int j;

	if (p->token == ENDsymbol || p->barrier || isUnsafeFunction(p) || 
		(isMultiplex(p) && MANIFOLDtypecheck(cntxt,mb,p,0) == NULL) ){
<<<<<<< HEAD
			TRC_DEBUG(MAL_OPT_DATAFLOW, "Breakpoint on instruction\n");
=======
>>>>>>> eb66093c
			return TRUE;
		}

	/* flow blocks should be closed when we reach a point
	   where a variable is assigned  more then once or already
	   being read.
	*/
	for(j=0; j<p->retc; j++)
		if ( getState(states,p,j) & (VARWRITE | VARREAD | VARBLOCK)){
			TRC_DEBUG(MAL_OPT_DATAFLOW, "Breakpoint on argument '%s' state '%d'\n", getVarName(mb,getArg(p,j)), getState(states,p,j));
			return 1;
		}

	/* update instructions can be updated if the target variable
	 * has not been read in the block so far */
	if ( isUpdateInstruction(p) ){
		/* the SQL update functions change BATs that are not
		 * explicitly mentioned as arguments (and certainly not as the
		 * first argument), but that can still be available to the MAL
		 * program (see bugs.monetdb.org/6641) */
		if (getModuleId(p) == sqlRef)
			return 1;

		/* CHECK */
		// If is in DEBUG MAL_OPT_DATAFLOW
		if( getState(states,p,1) & (VARREAD | VARBLOCK))
			TRC_DEBUG(MAL_OPT_DATAFLOW, "Breakpoint on update '%s' state '%d'\n", getVarName(mb,getArg(p,j)), getState(states,p,j));
		return getState(states,p,p->retc) & (VARREAD | VARBLOCK);
	}

	for(j=p->retc; j < p->argc; j++){
		if ( getState(states,p,j) & VARBLOCK){
			/* CHECK */
			// If is in DEBUG MAL_OPT_DATAFLOW
			if( getState(states,p,j) & VARREAD)
				TRC_DEBUG(MAL_OPT_DATAFLOW, "Breakpoint on blocked var '%s' state '%d'\n", getVarName(mb,getArg(p,j)), getState(states,p,j));
			return 1;
		}

		/* CHECK */
		// If is in DEBUG MAL_OPT_DATAFLOW
		if( hasSideEffects(mb,p,FALSE))
			TRC_DEBUG(MAL_OPT_DATAFLOW, "Breakpoint on side-effect var '%s' '%s.%s'\n", getVarName(mb,getArg(p,j)), getModuleId(p), getFunctionId(p));
	}
	return hasSideEffects(mb,p,FALSE);
}

/* Collect the BATs that are used concurrently to ensure that
 * there is a single point where they can be released
 */
static int
dflowGarbagesink(Client cntxt, MalBlkPtr mb, int var, InstrPtr *sink, int top)
{
	InstrPtr r;
	int i;
	for( i =0; i<top; i++)
		if( getArg(sink[i],1) == var)
			return top;
	(void) cntxt;
	
	r = newInstruction(NULL,languageRef, passRef);
	getArg(r,0) = newTmpVariable(mb,TYPE_void);
	r= addArgument(mb,r, var);
	sink[top++] = r;
	return top;
}

/* dataflow blocks are transparent, because they are always
   executed, either sequentially or in parallel */

str
OPTdataflowImplementation(Client cntxt, MalBlkPtr mb, MalStkPtr stk, InstrPtr p)
{
	int i,j,k, start=1, slimit, breakpoint, actions=0, simple = TRUE;
	int flowblock= 0;
	InstrPtr *sink = NULL, *old = NULL, q;
	int limit, vlimit, top = 0;
	States states;
	char  buf[256];
	lng usec = GDKusec();
	str msg = MAL_SUCCEED;

	/* don't use dataflow on single processor systems */
	if (GDKnr_threads <= 1)
		return MAL_SUCCEED;

	if ( optimizerIsApplied(mb,"dataflow"))
		return MAL_SUCCEED;
	(void) stk;
	/* inlined functions will get their dataflow control later */
	if ( mb->inlineProp)
		return MAL_SUCCEED;

<<<<<<< HEAD
	TRC_DEBUG(MAL_OPT_DATAFLOW, "DATAFLOW optimizer enter\n");

=======
>>>>>>> eb66093c
	vlimit = mb->vsize;
	states = (States) GDKzalloc(vlimit * sizeof(char));
	sink = (InstrPtr *) GDKzalloc(mb->stop * sizeof(InstrPtr));
	if (states == NULL || sink == NULL){
		msg= createException(MAL,"optimizer.dataflow", SQLSTATE(HY001) MAL_MALLOC_FAIL);
		goto wrapup;
	}
	
	setVariableScope(mb);

	limit= mb->stop;
	slimit= mb->ssize;
	old = mb->stmt;
	if (newMalBlkStmt(mb, mb->ssize) < 0) {
		msg= createException(MAL,"optimizer.dataflow", SQLSTATE(HY001) MAL_MALLOC_FAIL);
		actions = -1;
		goto wrapup;
	}
	pushInstruction(mb,old[0]);

	/* inject new dataflow barriers using a single pass through the program */
	for (i = 1; i<limit; i++) {
		p = old[i];
		assert(p);
		breakpoint = dataflowBreakpoint(cntxt, mb, p ,states);
		if ( breakpoint ){
			/* close previous flow block */
			simple = simpleFlow(old,start,i);
			
			TRC_DEBUG(MAL_OPT_DATAFLOW, "Breakpoint pc: %d %s\n", i, (simple?"simple":""));
			
			if ( !simple){
				flowblock = newTmpVariable(mb,TYPE_bit);
				q= newFcnCall(mb,languageRef,dataflowRef);
				q->barrier= BARRIERsymbol;
				getArg(q,0)= flowblock;
				actions++;
			}
			// copyblock the collected statements 
			for( j=start ; j<i; j++) {
				q= old[j];
				pushInstruction(mb,q);
				// collect BAT variables garbage collected within the block 
				if( !simple)
					for( k=q->retc; k<q->argc; k++){
						if (getState(states,q,k) & VAR2READ &&  getEndScope(mb,getArg(q,k)) == j && isaBatType(getVarType(mb,getArg(q,k))) )
								top = dflowGarbagesink(cntxt, mb, getArg(q,k), sink, top);
					}
			}
			/* exit parallel block */
			if ( ! simple){ 
				// force the pending final garbage statements
				for( j=0; j<top; j++) 
					pushInstruction(mb,sink[j]);
				q= newAssignment(mb); 
				q->barrier= EXITsymbol; 
				getArg(q,0) = flowblock; 
			}
			if (p->token == ENDsymbol){
				for(; i < limit; i++)
					if( old[i])
						pushInstruction(mb,old[i]);
				break;
			}
			// implicitly a new flow block starts unless we have a hard side-effect
			memset((char*) states, 0, vlimit * sizeof(char));
			top = 0;
			if ( p->token == ENDsymbol  || (hasSideEffects(mb,p,FALSE) && !blockStart(p)) || isMultiplex(p)){
				start = i+1;
				pushInstruction(mb,p);
				continue;
			}
			start = i;
		}

		if (blockStart(p)){
			/* barrier blocks are kept out of the dataflow */
			/* assumes that barrier entry/exit pairs are correct. */
			/* A refinement is parallelize within a barrier block */
			int copy= 1;
			pushInstruction(mb,p);
			for ( i++; i<limit; i++) {
				p = old[i];
				pushInstruction(mb,p);

				if (blockStart(p))
					copy++;
				if (blockExit(p)) {
					copy--;
					if ( copy == 0) break;
				}
			}
			// reset admin
			start = i+1;
		} 
		// remember you assigned/read variables
		for ( k = 0; k < p->retc; k++)
			setState(states, p, k, VARWRITE);
		if( isUpdateInstruction(p) && (getState(states,p,1) == 0 || getState(states,p,1) & VARWRITE))
			setState(states, p,1, VARBLOCK);
		for ( k = p->retc; k< p->argc; k++)
		if( !isVarConstant(mb,getArg(p,k)) ){
			if( getState(states, p, k) & VARREAD)
				setState(states, p, k, VAR2READ);
			else
			if( getState(states, p, k) & VARWRITE)
				setState(states, p ,k, VARREAD);
		}
<<<<<<< HEAD

		/* CHECK */
		// From here
		TRC_DEBUG(MAL_OPT_DATAFLOW, "Variable states\n");
		debugInstruction(MAL_OPT_DATAFLOW, mb, 0, p, LIST_MAL_ALL);
		for(k = 0; k < p->argc; k++)
			TRC_DEBUG(MAL_OPT_DATAFLOW, "%s %d\n", getVarName(mb,getArg(p,k)), states[getArg(p,k)]);
		// To here - is in DEBUG MAL_OPT_DATAFLOW

=======
>>>>>>> eb66093c
	}
	/* take the remainder as is */
	for (; i<slimit; i++) 
		if (old[i])
			freeInstruction(old[i]);
    /* Defense line against incorrect plans */
    if( actions > 0){
        chkTypes(cntxt->usermodule, mb, FALSE);
        chkFlow(mb);
        chkDeclarations(mb);
    }
    /* keep all actions taken as a post block comment */
	usec = GDKusec()- usec;
    snprintf(buf,256,"%-20s actions=%2d time=" LLFMT " usec","dataflow",actions,usec);
    newComment(mb,buf);
	if( actions > 0)
		addtoMalBlkHistory(mb);

wrapup:
	if(states) GDKfree(states);
	if(sink)   GDKfree(sink);
	if(old)    GDKfree(old);
<<<<<<< HEAD

	debugFunction(MAL_OPT_DATAFLOW, mb, 0, LIST_MAL_ALL);
	TRC_DEBUG(MAL_OPT_DATAFLOW, "DATAFLOW optimizer exit\n");

=======
>>>>>>> eb66093c
	return msg;
}<|MERGE_RESOLUTION|>--- conflicted
+++ resolved
@@ -97,10 +97,6 @@
 
 	if (p->token == ENDsymbol || p->barrier || isUnsafeFunction(p) || 
 		(isMultiplex(p) && MANIFOLDtypecheck(cntxt,mb,p,0) == NULL) ){
-<<<<<<< HEAD
-			TRC_DEBUG(MAL_OPT_DATAFLOW, "Breakpoint on instruction\n");
-=======
->>>>>>> eb66093c
 			return TRUE;
 		}
 
@@ -194,11 +190,6 @@
 	if ( mb->inlineProp)
 		return MAL_SUCCEED;
 
-<<<<<<< HEAD
-	TRC_DEBUG(MAL_OPT_DATAFLOW, "DATAFLOW optimizer enter\n");
-
-=======
->>>>>>> eb66093c
 	vlimit = mb->vsize;
 	states = (States) GDKzalloc(vlimit * sizeof(char));
 	sink = (InstrPtr *) GDKzalloc(mb->stop * sizeof(InstrPtr));
@@ -307,18 +298,6 @@
 			if( getState(states, p, k) & VARWRITE)
 				setState(states, p ,k, VARREAD);
 		}
-<<<<<<< HEAD
-
-		/* CHECK */
-		// From here
-		TRC_DEBUG(MAL_OPT_DATAFLOW, "Variable states\n");
-		debugInstruction(MAL_OPT_DATAFLOW, mb, 0, p, LIST_MAL_ALL);
-		for(k = 0; k < p->argc; k++)
-			TRC_DEBUG(MAL_OPT_DATAFLOW, "%s %d\n", getVarName(mb,getArg(p,k)), states[getArg(p,k)]);
-		// To here - is in DEBUG MAL_OPT_DATAFLOW
-
-=======
->>>>>>> eb66093c
 	}
 	/* take the remainder as is */
 	for (; i<slimit; i++) 
@@ -341,12 +320,5 @@
 	if(states) GDKfree(states);
 	if(sink)   GDKfree(sink);
 	if(old)    GDKfree(old);
-<<<<<<< HEAD
-
-	debugFunction(MAL_OPT_DATAFLOW, mb, 0, LIST_MAL_ALL);
-	TRC_DEBUG(MAL_OPT_DATAFLOW, "DATAFLOW optimizer exit\n");
-
-=======
->>>>>>> eb66093c
 	return msg;
 }