--- conflicted
+++ resolved
@@ -190,13 +190,9 @@
 str openRef;
 str optimizerRef;
 str pack2Ref;
-<<<<<<< HEAD
 str packIncrementRef;
-str passRef;
-=======
 str packRef;
 str parametersRef;
->>>>>>> 5a514122
 str partitionRef;
 str passRef;
 str pcreRef;
@@ -235,11 +231,8 @@
 str reuseRef;
 str revoke_functionRef;
 str revokeRef;
-<<<<<<< HEAD
+str revoke_rolesRef;
 str rollbackRef;
-=======
-str revoke_rolesRef;
->>>>>>> 5a514122
 str row_numberRef;
 str rpcRef;
 str rsColumnRef;
@@ -298,17 +291,10 @@
 str unpackRef;
 str unpinRef;
 str updateRef;
-<<<<<<< HEAD
+str userRef;
+str vectorRef;
 str wlcRef;
 str wlrRef;
-str timestampRef;
-str thetaselectRef;
-str likeselectRef;
-str ilikeselectRef;
-=======
->>>>>>> 5a514122
-str userRef;
-str vectorRef;
 str zero_or_oneRef;
 
 void optimizerInit(void)
