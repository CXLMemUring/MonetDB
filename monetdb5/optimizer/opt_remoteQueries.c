/*
 * This Source Code Form is subject to the terms of the Mozilla Public
 * License, v. 2.0.  If a copy of the MPL was not distributed with this
 * file, You can obtain one at http://mozilla.org/MPL/2.0/.
 *
 * Copyright 1997 - July 2008 CWI, August 2008 - 2020 MonetDB B.V.
 */

#include "monetdb_config.h"
#include "opt_remoteQueries.h"
#include "mal_interpreter.h"	/* for showErrors() */
#include "mal_builder.h"

/*
 * The instruction sent is produced with a variation of call2str
 * from the debugger.
 */
static str
RQcall2str(MalBlkPtr mb, InstrPtr p)
{
	int k;
	size_t len=1;
	str msg;
	str s,cv= NULL;

	msg = (str) GDKmalloc(BUFSIZ);
	if (msg == NULL)
		return NULL;
	msg[0]='#';
	msg[1]=0;
	if( p->barrier)
		strcat(msg, operatorName(p->barrier));
	
	if( p->retc > 1) strcat(msg,"(");
	len = strlen(msg);
	for (k = 0; k < p->retc; k++) {
		if( isVarUDFtype(mb, getArg(p,k)) ){
			str tpe = getTypeName(getVarType(mb, getArg(p, k)));
			sprintf(msg+len, "%s:%s ", getVarName(mb, getArg(p,k)), tpe);
			GDKfree(tpe);
		} else
			sprintf(msg+len, "%s", getVarName(mb,getArg(p,k)));
		if (k < p->retc - 1)
			strcat(msg,",");
		len = strlen(msg);
	}
	if( p->retc > 1) strcat(msg,")");
	sprintf(msg+len,":= %s.%s(",getModuleId(p),getFunctionId(p));
	s = strchr(msg, '(');
	if (s) {
		s++;
		*s = 0;
		len = strlen(msg);
		for (k = p->retc; k < p->argc; k++) {
			VarPtr v = getVar(mb, getArg(p, k));
			if( isVarConstant(mb, getArg(p,k)) ){
				if( v->type == TYPE_void) {
					sprintf(msg+len, "nil");
				} else {
					if ((cv = VALformat(&v->value)) == NULL) {
						GDKfree(msg);
						return NULL;
					}
					sprintf(msg+len,"%s:%s",cv, ATOMname(v->type));
					GDKfree(cv);
				}

			} else
				sprintf(msg+len, "%s", v->id);
			if (k < p->argc - 1)
				strcat(msg,",");
			len = strlen(msg);
		}
		strcat(msg,");");
	}
/* printf("#RQcall:%s\n",msg);*/
	return msg;
}
/*
 * The algorithm follows the common scheme used so far.
 * Instructions are taken out one-by-one and copied
 * to the new block.
 *
 * A local cache of connections is established, because
 * the statements related to a single remote database
 * should be executed in the same stack context.
 * A pitfall is to create multiple connections with
 * their isolated runtime environment.
 */
#define lookupServer(X)\
	/* lookup the server connection */\
	if( location[getArg(p,0)] == 0){\
		db = 0;\
		if( isVarConstant(mb,getArg(p,X)) )\
			db= getVarConstant(mb, getArg(p,X)).val.sval;\
		for(k=0; k<dbtop; k++)\
			if( strcmp(db, dbalias[k].dbname)== 0)\
				break;\
		\
		if( k== dbtop){\
			r= newInstruction(mb,mapiRef,lookupRef);\
			j= getArg(r,0)= newTmpVariable(mb, TYPE_int);\
			r= addArgument(mb,r, getArg(p,X));\
			pushInstruction(mb,r);\
			dbalias[dbtop].dbhdl= j;\
			dbalias[dbtop++].dbname= db;\
			if( dbtop== 127) dbtop--;\
		} else j= dbalias[k].dbhdl;\
		location[getArg(p,0)]= j;\
	} else j= location[getArg(p,0)];

#define prepareRemote(X)\
	r= newInstruction(mb,mapiRef,rpcRef);\
	getArg(r,0)= newTmpVariable(mb, X);\
	r= addArgument(mb,r,j);

#define putRemoteVariables()\
	for(j=p->retc; j<p->argc; j++)\
	if( location[getArg(p,j)] == 0 && !isVarConstant(mb,getArg(p,j)) ){\
		q= newInstruction(0, mapiRef, putRef);\
		getArg(q,0)= newTmpVariable(mb, TYPE_void);\
		q= addArgument(mb,q,location[getArg(p,j)]);\
		q= pushStr(mb,q, getVarName(mb,getArg(p,j)));\
		(void) addArgument(mb,q,getArg(p,j));\
		pushInstruction(mb,q);\
	}

#define remoteAction()\
	s= RQcall2str(mb,p);\
	r= pushStr(mb,r,s+1);\
	GDKfree(s);\
	pushInstruction(mb,r);\
	freeInstruction(p);\
	doit++;

typedef struct{
	str dbname;
	int dbhdl;
} DBalias;

str
OPTremoteQueriesImplementation(Client cntxt, MalBlkPtr mb, MalStkPtr stk, InstrPtr pci)
{
	InstrPtr p, q, r, *old;
	int i, j, k, cnt, limit, slimit, doit=0;
	int remoteSite,collectFirst;
	int *location;
	DBalias *dbalias;
	int dbtop;
	char buf[BUFSIZ],*s, *db;
	ValRecord cst;
	lng usec = GDKusec();
	str msg = MAL_SUCCEED;

	cst.vtype= TYPE_int;
	cst.val.ival= 0;
	cst.len = 0;

	(void) cntxt;
	(void) stk;
	(void) pci;

	limit = mb->stop;
	slimit = mb->ssize;
	old = mb->stmt;

	location= (int*) GDKzalloc(mb->vsize * sizeof(int));
	if ( location == NULL)
		throw(MAL, "optimizer.remote", SQLSTATE(HY013) MAL_MALLOC_FAIL);
	dbalias= (DBalias*) GDKzalloc(128 * sizeof(DBalias));
	if (dbalias == NULL){
		GDKfree(location);
		throw(MAL, "optimizer.remote", SQLSTATE(HY013) MAL_MALLOC_FAIL);
	}
	dbtop= 0;

	if ( newMalBlkStmt(mb, mb->ssize) < 0){
		GDKfree(dbalias);
		GDKfree(location);
		throw(MAL, "optimizer.remote", SQLSTATE(HY013) MAL_MALLOC_FAIL);
	}

	for (i = 0; i < limit; i++) {
		p = old[i];

		/* detect remote instructions */
		cnt=0;
		for(j=0; j<p->argc; j++)
			if (location[getArg(p,j)])
				cnt++;

		/* detect remote variable binding */
		
		if( (getModuleId(p)== mapiRef && getFunctionId(p)==bindRef)){
			if( p->argc == 3 && getArgType(mb,p,1) == TYPE_int ) {
				int tpe;
				setVarUDFtype(mb,getArg(p,0));
				j = getArg(p,1); /* lookupServer with key */
				tpe = getArgType(mb,p,0);
				/* result is remote */
				location[getArg(p,0)]= j;

				/* turn the instruction into a local one */
				/* one argument less */
				p->argc--;
				/* only use the second argument (string) */
				getArg(p,1)= getArg(p,2);

				getModuleId(p) = bbpRef;

				prepareRemote(tpe)
				putRemoteVariables()
				remoteAction()
			} else
				pushInstruction(mb,p);
		} else if( (getModuleId(p)== sqlRef && getFunctionId(p)==evalRef) ){
			if( p->argc == 3){
				/* a remote sql eval is needed */
				lookupServer(1)

				/* turn the instruction into a local one */
				/* one argument less */
				p->argc--;
				/* only use the second argument (string) */
				getArg(p,1)= getArg(p,2);

				prepareRemote(TYPE_void)

				s= RQcall2str(mb,p);
				r= pushStr(mb,r,s+1);
				GDKfree(s);
				pushInstruction(mb,r);
				freeInstruction(p);
				doit++;
			}
		} else if( (getModuleId(p)== sqlRef && getFunctionId(p)==bindRef) ){

			if( p->argc == 6 && getArgType(mb,p,4) == TYPE_str ) {
				int tpe;
				setVarUDFtype(mb,getArg(p,0));
				j = getArg(p,1); /* lookupServer with key */
				tpe = getArgType(mb,p,0);

				lookupServer(4)

				/* turn the instruction into a local one */
				k = defConstant(mb, TYPE_int, &cst);
				if( k>=0){
					getArg(p,4)= k;
					prepareRemote(tpe)
					putRemoteVariables()
					remoteAction()
				}
			} else
				pushInstruction(mb,p);
		} else
		if(getModuleId(p)== sqlRef && getFunctionId(p)== binddbatRef) {

			if( p->argc == 5 && getArgType(mb,p,3) == TYPE_str ) {
				lookupServer(3)

				/* turn the instruction into a local one */
				k= defConstant(mb, TYPE_int, &cst);
				if( k >= 0){
					getArg(p,3)= defConstant(mb, TYPE_int, &cst);
					prepareRemote(TYPE_void)
					putRemoteVariables()
					remoteAction()
				}
			} else {
				pushInstruction(mb,p);
			}
		} else
		if( getModuleId(p) && strcmp(getModuleId(p),"optimizer")==0 &&
		    getFunctionId(p) && strcmp(getFunctionId(p),"remoteQueries")==0 )
			freeInstruction(p);
		else if (cnt == 0 || p->barrier) /* local only or flow control statement */
			pushInstruction(mb,p);
		else {
			/*
			 * The hard part is to decide what to do with instructions that
			 * contain a reference to a remote variable.
			 * In the first implementation we use the following policy.
			 * If there are multiple sites involved, all arguments are
			 * moved local for processing. Moreover, all local arguments
			 * to be shipped should be simple.
			 */
			remoteSite=0;
			collectFirst= FALSE;
			for(j=0; j<p->argc; j++)
			if( location[getArg(p,j)]){
				if (remoteSite == 0)
					remoteSite= location[getArg(p,j)];
				else if( remoteSite != location[getArg(p,j)])
					collectFirst= TRUE;
			}
			if( getModuleId(p)== ioRef || (getModuleId(p)== sqlRef
		            && (getFunctionId(p)== resultSetRef ||
				getFunctionId(p)== rsColumnRef)))
				 collectFirst= TRUE;

			/* local BATs are not shipped */
			if( remoteSite && collectFirst== FALSE)
				for(j=p->retc; j<p->argc; j++)
				if( location[getArg(p,j)] == 0 &&
					isaBatType(getVarType(mb,getArg(p,j))))
						collectFirst= TRUE;

			if (collectFirst){
				/* perform locally */
				for(j=p->retc; j<p->argc; j++)
				if( location[getArg(p,j)]){
					q= newInstruction(0,mapiRef,rpcRef);
					getArg(q,0)= getArg(p,j);
					q= addArgument(mb,q,location[getArg(p,j)]);
					snprintf(buf,BUFSIZ,"io.print(%s);",
						getVarName(mb,getArg(p,j)) );
					q=  pushStr(mb,q,buf);
					pushInstruction(mb,q);
				}
				pushInstruction(mb,p);
				/* as of now all the targets are also local */
				for(j=0; j<p->retc; j++)
					location[getArg(p,j)]= 0;
				doit++;
			} else if (remoteSite){
				/* single remote site involved */
				r= newInstruction(mb,mapiRef,rpcRef);
				getArg(r,0)= newTmpVariable(mb, TYPE_void);
				r= addArgument(mb, r, remoteSite);

				for(j=p->retc; j<p->argc; j++)
				if( location[getArg(p,j)] == 0 && !isVarConstant(mb,getArg(p,j)) ){
					q= newInstruction(0,mapiRef,putRef);
					getArg(q,0)= newTmpVariable(mb, TYPE_void);
					q= addArgument(mb, q, remoteSite);
					q= pushStr(mb,q, getVarName(mb,getArg(p,j)));
					(void) addArgument(mb, q, getArg(p,j));
					pushInstruction(mb,q);
				}
				s= RQcall2str(mb, p);
				pushInstruction(mb,r);
				(void) pushStr(mb,r,s+1);
				GDKfree(s);
				for(j=0; j<p->retc; j++)
					location[getArg(p,j)]= remoteSite;
				freeInstruction(p);
				doit++;
			} else
				pushInstruction(mb,p);
		}
	}
	for(; i<slimit; i++)
	if( old[i])
		freeInstruction(old[i]);
	GDKfree(old);
	GDKfree(location);
	GDKfree(dbalias);

    /* Defense line against incorrect plans */
    if( doit){
        msg = chkTypes(cntxt->usermodule, mb, FALSE);
<<<<<<< HEAD
        if( msg == MAL_SUCCEED) 
			msg = chkFlow(mb);
        if( msg == MAL_SUCCEED) 
			msg = chkDeclarations(mb);
=======
	if (!msg)
        	msg = chkFlow(mb);
	if (!msg)
        	msg = chkDeclarations(mb);
>>>>>>> 3cc428dc
    }
    /* keep all actions taken as a post block comment */
	usec = GDKusec()- usec;
    snprintf(buf,256,"%-20s actions=%2d time=" LLFMT " usec","remoteQueries",doit,  usec);
    newComment(mb,buf);
	if( doit > 0)
		addtoMalBlkHistory(mb);
	return msg;
}<|MERGE_RESOLUTION|>--- conflicted
+++ resolved
@@ -360,17 +360,10 @@
     /* Defense line against incorrect plans */
     if( doit){
         msg = chkTypes(cntxt->usermodule, mb, FALSE);
-<<<<<<< HEAD
-        if( msg == MAL_SUCCEED) 
-			msg = chkFlow(mb);
-        if( msg == MAL_SUCCEED) 
-			msg = chkDeclarations(mb);
-=======
 	if (!msg)
         	msg = chkFlow(mb);
 	if (!msg)
         	msg = chkDeclarations(mb);
->>>>>>> 3cc428dc
     }
     /* keep all actions taken as a post block comment */
 	usec = GDKusec()- usec;
