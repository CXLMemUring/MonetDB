/*
 * SPDX-License-Identifier: MPL-2.0
 *
 * This Source Code Form is subject to the terms of the Mozilla Public
 * License, v. 2.0.  If a copy of the MPL was not distributed with this
 * file, You can obtain one at http://mozilla.org/MPL/2.0/.
 *
 * Copyright 1997 - July 2008 CWI, August 2008 - 2023 MonetDB B.V.
 */

/*
 * author M.L. Kersten
 * The default SQL optimizer pipeline can be set per server.  See the
 * optpipe setting in monetdb(1) when using merovingian.  During SQL
 * initialization, the optimizer pipeline is checked against the
 * dependency information maintained in the optimizer library to ensure
 * there are no conflicts and at least the pre-requisite optimizers are
 * used.  The setting of sql_optimizer can be either the list of
 * optimizers to run, or one or more variables containing the optimizer
 * pipeline to run.  The latter is provided for readability purposes
 * only.
 */
#include "monetdb_config.h"
#include "opt_pipes.h"
#include "mal_import.h"
#include "opt_support.h"
#include "mal_client.h"
#include "mal_instruction.h"
#include "mal_function.h"
#include "mal_listing.h"
#include "mal_linker.h"

#define MAXOPTPIPES 64

static struct pipeline {
	char *name;
	const char *status;			/* "stable" or "experimental" */
	char **def;					/* NULL terminated list of optimizers */
	bool builtin;
} pipes[MAXOPTPIPES] = {
/* The minimal pipeline necessary by the server to operate correctly
 *
 * NOTE:
 * If you change the minimal pipe, please also update the man page
 * (see tools/mserver/mserver5.1) accordingly!
 */
	{"minimal_pipe",
<<<<<<< HEAD
	 "stable",
	 (char *[]) {
		 "inline",
		 "remap",
		 "emptybind",
		 "deadcode",
		 "for",
		 "dict",
		 "multiplex",
		 "generator",
		 "garbageCollector",
		 "profiler",
		 NULL,
	 },
	 true,
	},
=======
	 "optimizer.inline();"
	 "optimizer.remap();"
	 "optimizer.bincopyfrom();"
	 "optimizer.emptybind();"
	 "optimizer.deadcode();"
	 "optimizer.for();"
	 "optimizer.dict();"
	 "optimizer.multiplex();"
	 "optimizer.generator();"
	 //"optimizer.candidates();" only for decoration in explain
	 //"optimizer.mask();"
	 "optimizer.profiler();"
	 "optimizer.garbageCollector();",
	 "stable", NULL, 1},
#ifdef USE_STRIMPS_OPTIMIZERS
	{"minimal_strimps_pipe",
	 "optimizer.inline();"
	 "optimizer.remap();"
	 "optimizer.bincopyfrom();"
	 "optimizer.aliases();"
	 "optimizer.constants();"
	 "optimizer.deadcode();"
	 "optimizer.multiplex();"
	 "optimizer.strimps();"
	 "optimizer.generator();"
	 //"optimizer.candidates();" only for decoration in explain
	 //"optimizer.mask();"
	 "optimizer.garbageCollector();"
	 "optimizer.profiler();",
	 "stable", NULL, 1},
#endif  // USE_STRIMPS_OPTIMIZERS
>>>>>>> 8a9990ed
	{"minimal_fast",
	 "stable",
	 (char *[]) {
		 "minimalfast",
		 NULL,
	 },
	 true,
	},
/* NOTE:
 * If you change the default pipe, please also update the no_mitosis
 * pipe and sequential pipe (see below, as well as the man page (see
 * tools/mserver/mserver5.1) accordingly!
 */
	{"default_pipe",
<<<<<<< HEAD
	 "stable",
	 (char *[]) {
		 "inline",
		 "remap",
		 "costModel",
		 "coercions",
		 "aliases",
		 "evaluate",
		 "emptybind",
		 "deadcode",
		 "pushselect",
		 "aliases",
		 "for",
		 "dict",
		 "mitosis",
		 "mergetable",
		 "aliases",
		 "constants",
		 "commonTerms",
		 "projectionpath",
		 "deadcode",
		 "matpack",
		 "reorder",
		 "dataflow",
		 "querylog",
		 "multiplex",
		 "generator",
		 "candidates",
		 "deadcode",
		 "postfix",
		 "garbageCollector",
		 "profiler",
		 NULL,
	 },
	 true,
	},
	{"default_fast",
	 "stable",
	 (char *[]) {
		 "defaultfast",
		 NULL,
	 },
	 true,
	},
=======
	 "optimizer.inline();"
	 "optimizer.remap();"
	 "optimizer.costModel();"
	 "optimizer.coercions();"
	 "optimizer.aliases();"
	 "optimizer.evaluate();"
	 "optimizer.emptybind();"
	 "optimizer.deadcode();" /* Feb2021 update, I pushed deadcode optimizer earlier in the pipeline so it runs before mitosis, thus removing less instructions */
	 "optimizer.pushselect();"
	 "optimizer.aliases();"
	 "optimizer.for();"
	 "optimizer.dict();"
	 "optimizer.mitosis();"
	 "optimizer.mergetable();"
	 "optimizer.bincopyfrom();"
	 "optimizer.aliases();"
	 "optimizer.constants();"
	 "optimizer.commonTerms();"
	 "optimizer.projectionpath();"
	 "optimizer.deadcode();"
	 "optimizer.matpack();"
	 "optimizer.reorder();"
	 "optimizer.dataflow();"
	 "optimizer.querylog();"
	 "optimizer.multiplex();"
	 "optimizer.generator();"
	 "optimizer.candidates();"
	 //"optimizer.mask();"
	 "optimizer.deadcode();"
	 "optimizer.postfix();"
//	 "optimizer.jit();" awaiting the new batcalc api
	 "optimizer.wlc();"
	 "optimizer.profiler();"
	 "optimizer.garbageCollector();",
	 "stable", NULL, 1},
#ifdef USE_STRIMPS_OPTIMIZERS
	{"strimps_pipe",
	 "optimizer.inline();"
	 "optimizer.remap();"
	 "optimizer.costModel();"
	 "optimizer.coercions();"
	 "optimizer.aliases();"
	 "optimizer.evaluate();"
	 "optimizer.emptybind();"
	 "optimizer.deadcode();" /* Feb2021 update, I pushed deadcode optimizer earlier in the pipeline so it runs before mitosis, thus removing less instructions */
	 "optimizer.pushselect();"
	 "optimizer.aliases();"
	 "optimizer.mitosis();"
	 "optimizer.mergetable();"
	 "optimizer.bincopyfrom();"
	 "optimizer.aliases();"
	 "optimizer.constants();"
	 "optimizer.commonTerms();"
	 "optimizer.projectionpath();"
	 "optimizer.deadcode();"
	 "optimizer.matpack();"
	 "optimizer.reorder();"
	 "optimizer.dataflow();"
	 "optimizer.querylog();"
	 "optimizer.multiplex();"
	 "optimizer.strimps();"
	 "optimizer.generator();"
	 "optimizer.candidates();"
	 //"optimizer.mask();"
	 "optimizer.deadcode();"
	 "optimizer.postfix();"
//	 "optimizer.jit();" awaiting the new batcalc api
	 "optimizer.wlc();"
	 "optimizer.profiler();"
	 "optimizer.garbageCollector();",
	 "stable", NULL, 1},
#endif  // USE_STRIMPS_OPTIMIZERS
	{"default_fast",
	 "optimizer.defaultfast()",
	 "stable", NULL, 1},
/* Apr2022 update. I disabled the volcano_pipe because it has issues on it */
#if 0
/*
 * Volcano style execution produces a sequence of blocks from the source relation
 */
	{"volcano_pipe",
	 "optimizer.inline();"
	 "optimizer.remap();"
	 "optimizer.costModel();"
	 "optimizer.coercions();"
	 "optimizer.aliases();"
	 "optimizer.evaluate();"
	 "optimizer.emptybind();"
	 "optimizer.deadcode();" /* Feb2021 update, I pushed deadcode optimizer earlier in the pipeline so it runs before mitosis, thus removing less instructions */
	 "optimizer.pushselect();"
	 "optimizer.aliases();"
	 "optimizer.mitosis();"
	 "optimizer.mergetable();"
	 "optimizer.bincopyfrom();"
	 "optimizer.aliases();"
	 "optimizer.constants();"
	 "optimizer.commonTerms();"
	 "optimizer.projectionpath();"
	 "optimizer.deadcode();"
	 "optimizer.matpack();"
	 "optimizer.reorder();"
	 "optimizer.dataflow();"
	 "optimizer.querylog();"
	 "optimizer.multiplex();"
	 "optimizer.generator();"
	 "optimizer.volcano();"
	 "optimizer.candidates();"
	 //"optimizer.mask();"
	 "optimizer.deadcode();"
	 "optimizer.postfix();"
//	 "optimizer.jit();" awaiting the new batcalc api
	 "optimizer.wlc();"
	 "optimizer.profiler();"
	 "optimizer.garbageCollector();",
	 "stable", NULL, 1},
#endif
>>>>>>> 8a9990ed
/* The no_mitosis pipe line is (and should be kept!) identical to the
 * default pipeline, except that optimizer mitosis is omitted.  It is
 * used mainly to make some tests work deterministically, and to check
 * / debug whether "unexpected" problems are related to mitosis
 * (and/or mergetable).
 *
 * NOTE:
 * If you change the no_mitosis pipe, please also update the man page
 * (see tools/mserver/mserver5.1) accordingly!
 */
	{"no_mitosis_pipe",
<<<<<<< HEAD
	 "stable",
	 (char *[]) {
		 "inline",
		 "remap",
		 "costModel",
		 "coercions",
		 "aliases",
		 "evaluate",
		 "emptybind",
		 "deadcode",
		 "pushselect",
		 "aliases",
		 "mergetable",
		 "aliases",
		 "constants",
		 "commonTerms",
		 "projectionpath",
		 "deadcode",
		 "matpack",
		 "reorder",
		 "dataflow",
		 "querylog",
		 "multiplex",
		 "generator",
		 "candidates",
		 "deadcode",
		 "postfix",
		 "garbageCollector",
		 "profiler",
		 NULL,
	 },
	 true,
	},
=======
	 "optimizer.inline();"
	 "optimizer.remap();"
	 "optimizer.costModel();"
	 "optimizer.coercions();"
	 "optimizer.aliases();"
	 "optimizer.evaluate();"
	 "optimizer.emptybind();"
	 "optimizer.deadcode();" /* Feb2021 update, I pushed deadcode optimizer earlier in the pipeline so it runs before mitosis, thus removing less instructions */
	 "optimizer.pushselect();"
	 "optimizer.aliases();"
	 "optimizer.mergetable();"
	 "optimizer.bincopyfrom();"
	 "optimizer.aliases();"
	 "optimizer.constants();"
	 "optimizer.commonTerms();"
	 "optimizer.projectionpath();"
	 "optimizer.deadcode();"
	 "optimizer.matpack();"
	 "optimizer.reorder();"
	 "optimizer.dataflow();"
	 "optimizer.querylog();"
	 "optimizer.multiplex();"
	 "optimizer.generator();"
	 "optimizer.candidates();"
	 //"optimizer.mask();"
	 "optimizer.deadcode();"
	 "optimizer.postfix();"
//	 "optimizer.jit();" awaiting the new batcalc api
	 "optimizer.wlc();"
	 "optimizer.profiler();"
	 "optimizer.garbageCollector();",
	 "stable", NULL, 1},
>>>>>>> 8a9990ed
/* The sequential pipe line is (and should be kept!) identical to the
 * default pipeline, except that optimizers mitosis & dataflow are
 * omitted.  It is used mainly to make some tests work
 * deterministically, i.e., avoid ambiguous output, by avoiding
 * parallelism.
 *
 * NOTE:
 * If you change the sequential pipe, please also update the man page
 * (see tools/mserver/mserver5.1) accordingly!
 */
	{"sequential_pipe",
<<<<<<< HEAD
	 "stable",
	 (char *[]) {
		 "inline",
		 "remap",
		 "costModel",
		 "coercions",
		 "aliases",
		 "evaluate",
		 "emptybind",
		 "deadcode",
		 "pushselect",
		 "aliases",
		 "for",
		 "dict",
		 "mergetable",
		 "aliases",
		 "constants",
		 "commonTerms",
		 "projectionpath",
		 "deadcode",
		 "matpack",
		 "reorder",
		 "querylog",
		 "multiplex",
		 "generator",
		 "candidates",
		 "deadcode",
		 "postfix",
		 "garbageCollector",
		 "profiler",
		 NULL,
	 },
	 true,
	},
=======
	 "optimizer.inline();"
	 "optimizer.remap();"
	 "optimizer.costModel();"
	 "optimizer.coercions();"
	 "optimizer.aliases();"
	 "optimizer.evaluate();"
	 "optimizer.emptybind();"
	 "optimizer.deadcode();" /* Feb2021 update, I pushed deadcode optimizer earlier in the pipeline so it runs before mitosis, thus removing less instructions */
	 "optimizer.pushselect();"
	 "optimizer.aliases();"
	 "optimizer.for();"
	 "optimizer.dict();"
	 "optimizer.mergetable();"
	 "optimizer.bincopyfrom();"
	 "optimizer.aliases();"
	 "optimizer.constants();"
	 "optimizer.commonTerms();"
	 "optimizer.projectionpath();"
	 "optimizer.deadcode();"
	 "optimizer.matpack();"
	 "optimizer.reorder();"
	 "optimizer.querylog();"
	 "optimizer.multiplex();"
	 "optimizer.generator();"
	 "optimizer.candidates();"
	 //"optimizer.mask();"
	 "optimizer.deadcode();"
	 "optimizer.postfix();"
//	 "optimizer.jit();" awaiting the new batcalc api
	 "optimizer.wlc();"
	 "optimizer.profiler();"
	 "optimizer.garbageCollector();",
	 "stable", NULL, 1},
>>>>>>> 8a9990ed
/* Experimental pipelines stressing various components under
 * development.  Do not use any of these pipelines in production
 * settings!
 */
/* sentinel */
	{NULL, NULL, NULL, false, },
};

#include "optimizer_private.h"

static MT_Lock pipeLock = MT_LOCK_INITIALIZER(pipeLock);

static str
validatePipe(struct pipeline *pipe)
{
	bool mitosis = false, deadcode = false, mergetable = false;
	bool multiplex = false, garbage = false, generator = false, remap = false;
	int i;

	if (pipe->def == NULL || pipe->def[0] == NULL)
		throw(MAL, "optimizer.validate", SQLSTATE(42000) "missing optimizers");

	if (strcmp(pipe->def[0], "defaultfast") == 0 ||
		strcmp(pipe->def[0], "minimalfast") == 0)
		return MAL_SUCCEED;

	if (strcmp(pipe->def[0], "inline") != 0)
		throw(MAL, "optimizer.validate", SQLSTATE(42000) "'inline' should be the first\n");

	for (i = 0; pipe->def[i]; i++) {
		const char *fname = pipe->def[i];
		if (strcmp(fname, "deadcode") == 0)
			deadcode = true;
		else if (strcmp(fname, "remap") == 0)
			remap = true;
		else if (strcmp(fname, "mitosis") == 0)
			mitosis = true;
		else if (strcmp(fname, "mergetable") == 0)
			mergetable = true;
		else if (strcmp(fname, "multiplex") == 0)
			multiplex = true;
		else if (strcmp(fname, "generator") == 0)
			generator = true;
		else if (strcmp(fname, "garbageCollector") == 0)
			garbage = true;
	}

	if (mitosis && !mergetable)
		throw(MAL, "optimizer.validate", SQLSTATE(42000) "'mitosis' needs 'mergetable'\n");

	/* several optimizer should be used */
	if (!multiplex)
		throw(MAL, "optimizer.validate", SQLSTATE(42000) "'multiplex' should be used\n");
	if (!deadcode)
		throw(MAL, "optimizer.validate", SQLSTATE(42000) "'deadcode' should be used at least once\n");
	if (!garbage)
		throw(MAL, "optimizer.validate", SQLSTATE(42000) "'garbageCollector' should be used as the last one\n");
	if (!remap)
		throw(MAL, "optimizer.validate", SQLSTATE(42000) "'remap' should be used\n");
	if (!generator)
		throw(MAL, "optimizer.validate", SQLSTATE(42000) "'generator' should be used\n");

	return MAL_SUCCEED;
}

/* the session_pipe is the one defined by the user */
str
addPipeDefinition(Client cntxt, const char *name, const char *pipe)
{
	int i, n;
	str msg = MAL_SUCCEED;
	struct pipeline oldpipe;
	const char *p;

	(void) cntxt;
	MT_lock_set(&pipeLock);
	for (i = 0; i < MAXOPTPIPES && pipes[i].name; i++)
		if (strcmp(name, pipes[i].name) == 0)
			break;

	if (i == MAXOPTPIPES) {
		MT_lock_unset(&pipeLock);
		throw(MAL, "optimizer.addPipeDefinition", SQLSTATE(HY013) "Out of slots");
	}
	if (pipes[i].name && pipes[i].builtin) {
		MT_lock_unset(&pipeLock);
		throw(MAL, "optimizer.addPipeDefinition", SQLSTATE(42000) "No overwrite of built in allowed");
	}

	/* save old value */
	oldpipe = pipes[i];
	pipes[i] = (struct pipeline) {
		.name = GDKstrdup(name),
		.status = "experimental",
	};
	if(pipes[i].name == NULL)
		goto bailout;
	n = 1;
	for (p = pipe; p; p = strchr(p, ';')) {
		p++;
		n++;
	}
	if ((pipes[i].def = GDKmalloc(n * sizeof(char *))) == NULL)
		goto bailout;
	n = 0;
	while ((p = strchr(pipe, ';')) != NULL) {
		if (strncmp(pipe, "optimizer.", 10) == 0)
			pipe += 10;
		const char *q = pipe;
		while (q < p && *q != '(' && *q != '.' && !GDKisspace(*q))
			q++;
		if (*q == '.') {
			msg = createException(MAL, "optimizer.addPipeDefinition", SQLSTATE(42000) "Bad pipeline definition");
			goto bailout;
		}
		if (q > pipe) {
			if ((pipes[i].def[n++] = GDKstrndup(pipe, q - pipe)) == NULL)
				goto bailout;
		}
		pipe = p + 1;
		while (*pipe && GDKisspace(*pipe))
			pipe++;
	}
	pipes[i].def[n] = NULL;
	msg = validatePipe(&pipes[i]);
	if (msg != MAL_SUCCEED) {
		/* failed: restore old value */
		goto bailout;
	}
	MT_lock_unset(&pipeLock);
	/* succeeded: destroy old value */
	GDKfree(oldpipe.name);
	if (oldpipe.def)
		for (n = 0; oldpipe.def[n]; n++)
			GDKfree(oldpipe.def[n]);
	GDKfree(oldpipe.def);
	return msg;

  bailout:
	GDKfree(pipes[i].name);
	if (pipes[i].def)
		for (n = 0; pipes[i].def[n]; n++)
			GDKfree(pipes[i].def[n]);
	GDKfree(pipes[i].def);
	pipes[i] = oldpipe;
	MT_lock_unset(&pipeLock);
	if (msg)
		return msg;
	throw(MAL, "optimizer.addPipeDefinition", SQLSTATE(HY013) MAL_MALLOC_FAIL);
}

bool
isOptimizerPipe(const char *name)
{
	int i;

	for (i = 0; i < MAXOPTPIPES && pipes[i].name; i++)
		if (strcmp(name, pipes[i].name) == 0)
			return true;
	return false;
}

str
getPipeCatalog(bat *nme, bat *def, bat *stat)
{
	BAT *b, *bn, *bs;
	int i;
	size_t l = 2048;
	char *buf = GDKmalloc(l);

	b = COLnew(0, TYPE_str, 20, TRANSIENT);
	bn = COLnew(0, TYPE_str, 20, TRANSIENT);
	bs = COLnew(0, TYPE_str, 20, TRANSIENT);
	if (buf == NULL || b == NULL || bn == NULL || bs == NULL) {
		BBPreclaim(b);
		BBPreclaim(bn);
		BBPreclaim(bs);
		GDKfree(buf);
		throw(MAL, "optimizer.getpipeDefinition", SQLSTATE(HY013) MAL_MALLOC_FAIL);
	}

	for (i = 0; i < MAXOPTPIPES && pipes[i].name; i++) {
		size_t n = 1;
		for (int j = 0; pipes[i].def[j]; j++)
			n += strlen(pipes[i].def[j]) + 13;
		if (n > l) {
			GDKfree(buf);
			buf = GDKmalloc(n);
			l = n;
			if (buf == NULL) {
				BBPreclaim(b);
				BBPreclaim(bn);
				BBPreclaim(bs);
				GDKfree(buf);
				throw(MAL, "optimizer.getpipeDefinition", SQLSTATE(HY013) MAL_MALLOC_FAIL);
			}
		}
		char *p = buf;
		for (int j = 0; pipes[i].def[j]; j++) {
			p = stpcpy(p, "optimizer.");
			p = stpcpy(p, pipes[i].def[j]);
			p = stpcpy(p, "();");
		}
		if (BUNappend(b, pipes[i].name, false) != GDK_SUCCEED ||
			BUNappend(bn, buf, false) != GDK_SUCCEED ||
			BUNappend(bs, pipes[i].status, false) != GDK_SUCCEED) {
			BBPreclaim(b);
			BBPreclaim(bn);
			BBPreclaim(bs);
			GDKfree(buf);
			throw(MAL, "optimizer.getpipeDefinition", SQLSTATE(HY013) MAL_MALLOC_FAIL);
		}
	}
	GDKfree(buf);

	*nme = b->batCacheid;
	BBPkeepref(b);
	*def = bn->batCacheid;
	BBPkeepref(bn);
	*stat = bs->batCacheid;
	BBPkeepref(bs);
	return MAL_SUCCEED;
}

<<<<<<< HEAD
=======
static str
validatePipe(MalBlkPtr mb)
{
	bool mitosis = false, deadcode = false, mergetable = false, multiplex = false;
	bool bincopyfrom = false, garbage = false, generator = false, remap =  false;
	int i;
	InstrPtr p;

	if (mb == NULL )
		throw(MAL, "optimizer.validate", SQLSTATE(42000) "missing optimizer mal block\n");
	p = getInstrPtr(mb,1);

	if (getFunctionId(p) && (idcmp(getFunctionId(p), "defaultfast") == 0 || (idcmp(getFunctionId(p), "minimalfast") == 0)))
		return MAL_SUCCEED;

	if (getFunctionId(p) == NULL || idcmp(getFunctionId(p), "inline") != 0)
		throw(MAL, "optimizer.validate", SQLSTATE(42000) "'inline' should be the first\n");

	for (i = 1; i < mb->stop - 1; i++){
		p = getInstrPtr(mb, i);
		const char *fname = getFunctionId(p);
		if (garbage)
			throw(MAL, "optimizer.validate", SQLSTATE(42000) "'garbageCollector' should be used as the last one\n");
		garbage = false;
		if (fname != NULL) {
			if (strcmp(fname, "deadcode") == 0)
				deadcode = true;
			else if (strcmp(fname, "remap") == 0)
				remap = true;
			else if (strcmp(fname, "mitosis") == 0)
				mitosis = true;
			else if (strcmp(fname, "bincopyfrom") == 0)
				bincopyfrom = true;
			else if (strcmp(fname, "mergetable") == 0)
				mergetable = true;
			else if (strcmp(fname, "multiplex") == 0)
				multiplex = true;
			else if (strcmp(fname, "generator") == 0)
				generator = true;
			else if (strcmp(fname, "garbageCollector") == 0)
				garbage = true;
		} else
			throw(MAL, "optimizer.validate", SQLSTATE(42000) "Missing optimizer call\n");
	}

	if (mitosis && !mergetable)
		throw(MAL, "optimizer.validate", SQLSTATE(42000) "'mitosis' needs 'mergetable'\n");

	/* several optimizer should be used */
	if (!multiplex)
		throw(MAL, "optimizer.validate", SQLSTATE(42000) "'multiplex' should be used\n");
	if (!deadcode)
		throw(MAL, "optimizer.validate", SQLSTATE(42000) "'deadcode' should be used at least once\n");
	if (!garbage)
		throw(MAL, "optimizer.validate", SQLSTATE(42000) "'garbageCollector' should be used as the last one\n");
	if (!remap)
		throw(MAL, "optimizer.validate", SQLSTATE(42000) "'remap' should be used\n");
	if (!generator)
		throw(MAL, "optimizer.validate", SQLSTATE(42000) "'generator' should be used\n");
	if (!bincopyfrom)
		throw(MAL, "optimizer.validate", SQLSTATE(42000) "'bincopyfrom' should be used\n");

	return MAL_SUCCEED;
}

static str
validateOptimizerPipes(void)
{
	int i;
	str msg = MAL_SUCCEED;

	for (i = 0; i < MAXOPTPIPES && pipes[i].def; i++)
		if (pipes[i].mb) {
			msg = validatePipe(pipes[i].mb);
			if (msg != MAL_SUCCEED)
				break;
		}
	return msg;
}

/*
 * Compile (the first time) an optimizer pipe string
 * then copy the statements to the end of the MAL plan
*/
str
compileOptimizer(Client cntxt, const char *name)
{
	int i, j;
	char buf[2048];
	str msg = MAL_SUCCEED;
	Symbol fcn, compiled;

	MT_lock_set(&pipeLock);
	for (i = 0; i < MAXOPTPIPES && pipes[i].name; i++)
		if (strcmp(pipes[i].name, name) == 0 && pipes[i].mb == 0) {
			/* precompile a pipeline as MAL string */
			for (j = 0; j < MAXOPTPIPES && pipes[j].def; j++) {
				if (pipes[j].mb == NULL) {
					snprintf(buf,2048,"function optimizer.%s(); %s;end %s;", pipes[j].name,pipes[j].def,pipes[j].name);
					msg = compileString(&fcn,cntxt, buf);
					if( msg == MAL_SUCCEED){
						compiled = findSymbol(cntxt->usermodule,getName("optimizer"), getName(pipes[j].name));
						if( compiled)
							pipes[j].mb = compiled->def;
					} else break;
				}
			}
			if (msg != MAL_SUCCEED ||
				(msg = validateOptimizerPipes()) != MAL_SUCCEED)
				break;
		}
	MT_lock_unset(&pipeLock);
	return msg;
}

str
compileAllOptimizers(Client cntxt)
{
	int i;
	str msg = MAL_SUCCEED;

	for(i=0;pipes[i].def && msg == MAL_SUCCEED; i++){
		msg =compileOptimizer(cntxt,pipes[i].name);
	}
	return msg;
}

>>>>>>> 8a9990ed
/*
 * Add a new components of the optimizer pipe to the plan
 */
str
addOptimizerPipe(Client cntxt, MalBlkPtr mb, const char *name)
{
	int i, j;
	InstrPtr p;
	str msg = MAL_SUCCEED;

	(void) cntxt;
	if (strcmp(name, "default_fast") == 0 && isSimpleSQL(mb)) {
		for (i = 0; i < MAXOPTPIPES && pipes[i].name; i++)
			if (strcmp(pipes[i].name, "minimal_fast") == 0)
				break;
	} else {
		for (i = 0; i < MAXOPTPIPES && pipes[i].name; i++)
			if (strcmp(pipes[i].name, name) == 0)
				break;
	}

	if (i == MAXOPTPIPES || pipes[i].name == NULL)
		throw(MAL, "optimizer.addOptimizerPipe", SQLSTATE(22023) "Unknown optimizer");

	for (j = 0; pipes[i].def[j]; j++) {
		p = newFcnCall(mb, optimizerRef, pipes[i].def[j]);
		if (p == NULL)
			throw(MAL, "optimizer.addOptimizerPipe", SQLSTATE(HY013) MAL_MALLOC_FAIL);
		p->fcn = OPTwrapper;
		p->token = PATcall;
		pushInstruction(mb, p);
	}
	return msg;
}

void
opt_pipes_reset(void)
{
	for (int i = 0; i < MAXOPTPIPES; i++)
		if (pipes[i].name && !pipes[i].builtin) {
			GDKfree(pipes[i].name);
			if (pipes[i].def)
				for (int n = 0; pipes[i].def[n]; n++)
					GDKfree(pipes[i].def[n]);
			GDKfree(pipes[i].def);
			pipes[i] = (struct pipeline) {
				.name = NULL,
			};
		}
}<|MERGE_RESOLUTION|>--- conflicted
+++ resolved
@@ -45,7 +45,6 @@
  * (see tools/mserver/mserver5.1) accordingly!
  */
 	{"minimal_pipe",
-<<<<<<< HEAD
 	 "stable",
 	 (char *[]) {
 		 "inline",
@@ -56,45 +55,12 @@
 		 "dict",
 		 "multiplex",
 		 "generator",
+		 "profiler",
 		 "garbageCollector",
-		 "profiler",
-		 NULL,
-	 },
-	 true,
-	},
-=======
-	 "optimizer.inline();"
-	 "optimizer.remap();"
-	 "optimizer.bincopyfrom();"
-	 "optimizer.emptybind();"
-	 "optimizer.deadcode();"
-	 "optimizer.for();"
-	 "optimizer.dict();"
-	 "optimizer.multiplex();"
-	 "optimizer.generator();"
-	 //"optimizer.candidates();" only for decoration in explain
-	 //"optimizer.mask();"
-	 "optimizer.profiler();"
-	 "optimizer.garbageCollector();",
-	 "stable", NULL, 1},
-#ifdef USE_STRIMPS_OPTIMIZERS
-	{"minimal_strimps_pipe",
-	 "optimizer.inline();"
-	 "optimizer.remap();"
-	 "optimizer.bincopyfrom();"
-	 "optimizer.aliases();"
-	 "optimizer.constants();"
-	 "optimizer.deadcode();"
-	 "optimizer.multiplex();"
-	 "optimizer.strimps();"
-	 "optimizer.generator();"
-	 //"optimizer.candidates();" only for decoration in explain
-	 //"optimizer.mask();"
-	 "optimizer.garbageCollector();"
-	 "optimizer.profiler();",
-	 "stable", NULL, 1},
-#endif  // USE_STRIMPS_OPTIMIZERS
->>>>>>> 8a9990ed
+		 NULL,
+	 },
+	 true,
+	},
 	{"minimal_fast",
 	 "stable",
 	 (char *[]) {
@@ -109,7 +75,6 @@
  * tools/mserver/mserver5.1) accordingly!
  */
 	{"default_pipe",
-<<<<<<< HEAD
 	 "stable",
 	 (char *[]) {
 		 "inline",
@@ -140,8 +105,8 @@
 		 "candidates",
 		 "deadcode",
 		 "postfix",
+		 "profiler",
 		 "garbageCollector",
-		 "profiler",
 		 NULL,
 	 },
 	 true,
@@ -154,124 +119,6 @@
 	 },
 	 true,
 	},
-=======
-	 "optimizer.inline();"
-	 "optimizer.remap();"
-	 "optimizer.costModel();"
-	 "optimizer.coercions();"
-	 "optimizer.aliases();"
-	 "optimizer.evaluate();"
-	 "optimizer.emptybind();"
-	 "optimizer.deadcode();" /* Feb2021 update, I pushed deadcode optimizer earlier in the pipeline so it runs before mitosis, thus removing less instructions */
-	 "optimizer.pushselect();"
-	 "optimizer.aliases();"
-	 "optimizer.for();"
-	 "optimizer.dict();"
-	 "optimizer.mitosis();"
-	 "optimizer.mergetable();"
-	 "optimizer.bincopyfrom();"
-	 "optimizer.aliases();"
-	 "optimizer.constants();"
-	 "optimizer.commonTerms();"
-	 "optimizer.projectionpath();"
-	 "optimizer.deadcode();"
-	 "optimizer.matpack();"
-	 "optimizer.reorder();"
-	 "optimizer.dataflow();"
-	 "optimizer.querylog();"
-	 "optimizer.multiplex();"
-	 "optimizer.generator();"
-	 "optimizer.candidates();"
-	 //"optimizer.mask();"
-	 "optimizer.deadcode();"
-	 "optimizer.postfix();"
-//	 "optimizer.jit();" awaiting the new batcalc api
-	 "optimizer.wlc();"
-	 "optimizer.profiler();"
-	 "optimizer.garbageCollector();",
-	 "stable", NULL, 1},
-#ifdef USE_STRIMPS_OPTIMIZERS
-	{"strimps_pipe",
-	 "optimizer.inline();"
-	 "optimizer.remap();"
-	 "optimizer.costModel();"
-	 "optimizer.coercions();"
-	 "optimizer.aliases();"
-	 "optimizer.evaluate();"
-	 "optimizer.emptybind();"
-	 "optimizer.deadcode();" /* Feb2021 update, I pushed deadcode optimizer earlier in the pipeline so it runs before mitosis, thus removing less instructions */
-	 "optimizer.pushselect();"
-	 "optimizer.aliases();"
-	 "optimizer.mitosis();"
-	 "optimizer.mergetable();"
-	 "optimizer.bincopyfrom();"
-	 "optimizer.aliases();"
-	 "optimizer.constants();"
-	 "optimizer.commonTerms();"
-	 "optimizer.projectionpath();"
-	 "optimizer.deadcode();"
-	 "optimizer.matpack();"
-	 "optimizer.reorder();"
-	 "optimizer.dataflow();"
-	 "optimizer.querylog();"
-	 "optimizer.multiplex();"
-	 "optimizer.strimps();"
-	 "optimizer.generator();"
-	 "optimizer.candidates();"
-	 //"optimizer.mask();"
-	 "optimizer.deadcode();"
-	 "optimizer.postfix();"
-//	 "optimizer.jit();" awaiting the new batcalc api
-	 "optimizer.wlc();"
-	 "optimizer.profiler();"
-	 "optimizer.garbageCollector();",
-	 "stable", NULL, 1},
-#endif  // USE_STRIMPS_OPTIMIZERS
-	{"default_fast",
-	 "optimizer.defaultfast()",
-	 "stable", NULL, 1},
-/* Apr2022 update. I disabled the volcano_pipe because it has issues on it */
-#if 0
-/*
- * Volcano style execution produces a sequence of blocks from the source relation
- */
-	{"volcano_pipe",
-	 "optimizer.inline();"
-	 "optimizer.remap();"
-	 "optimizer.costModel();"
-	 "optimizer.coercions();"
-	 "optimizer.aliases();"
-	 "optimizer.evaluate();"
-	 "optimizer.emptybind();"
-	 "optimizer.deadcode();" /* Feb2021 update, I pushed deadcode optimizer earlier in the pipeline so it runs before mitosis, thus removing less instructions */
-	 "optimizer.pushselect();"
-	 "optimizer.aliases();"
-	 "optimizer.mitosis();"
-	 "optimizer.mergetable();"
-	 "optimizer.bincopyfrom();"
-	 "optimizer.aliases();"
-	 "optimizer.constants();"
-	 "optimizer.commonTerms();"
-	 "optimizer.projectionpath();"
-	 "optimizer.deadcode();"
-	 "optimizer.matpack();"
-	 "optimizer.reorder();"
-	 "optimizer.dataflow();"
-	 "optimizer.querylog();"
-	 "optimizer.multiplex();"
-	 "optimizer.generator();"
-	 "optimizer.volcano();"
-	 "optimizer.candidates();"
-	 //"optimizer.mask();"
-	 "optimizer.deadcode();"
-	 "optimizer.postfix();"
-//	 "optimizer.jit();" awaiting the new batcalc api
-	 "optimizer.wlc();"
-	 "optimizer.profiler();"
-	 "optimizer.garbageCollector();",
-	 "stable", NULL, 1},
-#endif
->>>>>>> 8a9990ed
 /* The no_mitosis pipe line is (and should be kept!) identical to the
  * default pipeline, except that optimizer mitosis is omitted.  It is
  * used mainly to make some tests work deterministically, and to check
@@ -283,7 +130,6 @@
  * (see tools/mserver/mserver5.1) accordingly!
  */
 	{"no_mitosis_pipe",
-<<<<<<< HEAD
 	 "stable",
 	 (char *[]) {
 		 "inline",
@@ -311,46 +157,12 @@
 		 "candidates",
 		 "deadcode",
 		 "postfix",
+		 "profiler",
 		 "garbageCollector",
-		 "profiler",
-		 NULL,
-	 },
-	 true,
-	},
-=======
-	 "optimizer.inline();"
-	 "optimizer.remap();"
-	 "optimizer.costModel();"
-	 "optimizer.coercions();"
-	 "optimizer.aliases();"
-	 "optimizer.evaluate();"
-	 "optimizer.emptybind();"
-	 "optimizer.deadcode();" /* Feb2021 update, I pushed deadcode optimizer earlier in the pipeline so it runs before mitosis, thus removing less instructions */
-	 "optimizer.pushselect();"
-	 "optimizer.aliases();"
-	 "optimizer.mergetable();"
-	 "optimizer.bincopyfrom();"
-	 "optimizer.aliases();"
-	 "optimizer.constants();"
-	 "optimizer.commonTerms();"
-	 "optimizer.projectionpath();"
-	 "optimizer.deadcode();"
-	 "optimizer.matpack();"
-	 "optimizer.reorder();"
-	 "optimizer.dataflow();"
-	 "optimizer.querylog();"
-	 "optimizer.multiplex();"
-	 "optimizer.generator();"
-	 "optimizer.candidates();"
-	 //"optimizer.mask();"
-	 "optimizer.deadcode();"
-	 "optimizer.postfix();"
-//	 "optimizer.jit();" awaiting the new batcalc api
-	 "optimizer.wlc();"
-	 "optimizer.profiler();"
-	 "optimizer.garbageCollector();",
-	 "stable", NULL, 1},
->>>>>>> 8a9990ed
+		 NULL,
+	 },
+	 true,
+	},
 /* The sequential pipe line is (and should be kept!) identical to the
  * default pipeline, except that optimizers mitosis & dataflow are
  * omitted.  It is used mainly to make some tests work
@@ -362,7 +174,6 @@
  * (see tools/mserver/mserver5.1) accordingly!
  */
 	{"sequential_pipe",
-<<<<<<< HEAD
 	 "stable",
 	 (char *[]) {
 		 "inline",
@@ -391,47 +202,12 @@
 		 "candidates",
 		 "deadcode",
 		 "postfix",
+		 "profiler",
 		 "garbageCollector",
-		 "profiler",
-		 NULL,
-	 },
-	 true,
-	},
-=======
-	 "optimizer.inline();"
-	 "optimizer.remap();"
-	 "optimizer.costModel();"
-	 "optimizer.coercions();"
-	 "optimizer.aliases();"
-	 "optimizer.evaluate();"
-	 "optimizer.emptybind();"
-	 "optimizer.deadcode();" /* Feb2021 update, I pushed deadcode optimizer earlier in the pipeline so it runs before mitosis, thus removing less instructions */
-	 "optimizer.pushselect();"
-	 "optimizer.aliases();"
-	 "optimizer.for();"
-	 "optimizer.dict();"
-	 "optimizer.mergetable();"
-	 "optimizer.bincopyfrom();"
-	 "optimizer.aliases();"
-	 "optimizer.constants();"
-	 "optimizer.commonTerms();"
-	 "optimizer.projectionpath();"
-	 "optimizer.deadcode();"
-	 "optimizer.matpack();"
-	 "optimizer.reorder();"
-	 "optimizer.querylog();"
-	 "optimizer.multiplex();"
-	 "optimizer.generator();"
-	 "optimizer.candidates();"
-	 //"optimizer.mask();"
-	 "optimizer.deadcode();"
-	 "optimizer.postfix();"
-//	 "optimizer.jit();" awaiting the new batcalc api
-	 "optimizer.wlc();"
-	 "optimizer.profiler();"
-	 "optimizer.garbageCollector();",
-	 "stable", NULL, 1},
->>>>>>> 8a9990ed
+		 NULL,
+	 },
+	 true,
+	},
 /* Experimental pipelines stressing various components under
  * development.  Do not use any of these pipelines in production
  * settings!
@@ -656,136 +432,6 @@
 	return MAL_SUCCEED;
 }
 
-<<<<<<< HEAD
-=======
-static str
-validatePipe(MalBlkPtr mb)
-{
-	bool mitosis = false, deadcode = false, mergetable = false, multiplex = false;
-	bool bincopyfrom = false, garbage = false, generator = false, remap =  false;
-	int i;
-	InstrPtr p;
-
-	if (mb == NULL )
-		throw(MAL, "optimizer.validate", SQLSTATE(42000) "missing optimizer mal block\n");
-	p = getInstrPtr(mb,1);
-
-	if (getFunctionId(p) && (idcmp(getFunctionId(p), "defaultfast") == 0 || (idcmp(getFunctionId(p), "minimalfast") == 0)))
-		return MAL_SUCCEED;
-
-	if (getFunctionId(p) == NULL || idcmp(getFunctionId(p), "inline") != 0)
-		throw(MAL, "optimizer.validate", SQLSTATE(42000) "'inline' should be the first\n");
-
-	for (i = 1; i < mb->stop - 1; i++){
-		p = getInstrPtr(mb, i);
-		const char *fname = getFunctionId(p);
-		if (garbage)
-			throw(MAL, "optimizer.validate", SQLSTATE(42000) "'garbageCollector' should be used as the last one\n");
-		garbage = false;
-		if (fname != NULL) {
-			if (strcmp(fname, "deadcode") == 0)
-				deadcode = true;
-			else if (strcmp(fname, "remap") == 0)
-				remap = true;
-			else if (strcmp(fname, "mitosis") == 0)
-				mitosis = true;
-			else if (strcmp(fname, "bincopyfrom") == 0)
-				bincopyfrom = true;
-			else if (strcmp(fname, "mergetable") == 0)
-				mergetable = true;
-			else if (strcmp(fname, "multiplex") == 0)
-				multiplex = true;
-			else if (strcmp(fname, "generator") == 0)
-				generator = true;
-			else if (strcmp(fname, "garbageCollector") == 0)
-				garbage = true;
-		} else
-			throw(MAL, "optimizer.validate", SQLSTATE(42000) "Missing optimizer call\n");
-	}
-
-	if (mitosis && !mergetable)
-		throw(MAL, "optimizer.validate", SQLSTATE(42000) "'mitosis' needs 'mergetable'\n");
-
-	/* several optimizer should be used */
-	if (!multiplex)
-		throw(MAL, "optimizer.validate", SQLSTATE(42000) "'multiplex' should be used\n");
-	if (!deadcode)
-		throw(MAL, "optimizer.validate", SQLSTATE(42000) "'deadcode' should be used at least once\n");
-	if (!garbage)
-		throw(MAL, "optimizer.validate", SQLSTATE(42000) "'garbageCollector' should be used as the last one\n");
-	if (!remap)
-		throw(MAL, "optimizer.validate", SQLSTATE(42000) "'remap' should be used\n");
-	if (!generator)
-		throw(MAL, "optimizer.validate", SQLSTATE(42000) "'generator' should be used\n");
-	if (!bincopyfrom)
-		throw(MAL, "optimizer.validate", SQLSTATE(42000) "'bincopyfrom' should be used\n");
-
-	return MAL_SUCCEED;
-}
-
-static str
-validateOptimizerPipes(void)
-{
-	int i;
-	str msg = MAL_SUCCEED;
-
-	for (i = 0; i < MAXOPTPIPES && pipes[i].def; i++)
-		if (pipes[i].mb) {
-			msg = validatePipe(pipes[i].mb);
-			if (msg != MAL_SUCCEED)
-				break;
-		}
-	return msg;
-}
-
-/*
- * Compile (the first time) an optimizer pipe string
- * then copy the statements to the end of the MAL plan
-*/
-str
-compileOptimizer(Client cntxt, const char *name)
-{
-	int i, j;
-	char buf[2048];
-	str msg = MAL_SUCCEED;
-	Symbol fcn, compiled;
-
-	MT_lock_set(&pipeLock);
-	for (i = 0; i < MAXOPTPIPES && pipes[i].name; i++)
-		if (strcmp(pipes[i].name, name) == 0 && pipes[i].mb == 0) {
-			/* precompile a pipeline as MAL string */
-			for (j = 0; j < MAXOPTPIPES && pipes[j].def; j++) {
-				if (pipes[j].mb == NULL) {
-					snprintf(buf,2048,"function optimizer.%s(); %s;end %s;", pipes[j].name,pipes[j].def,pipes[j].name);
-					msg = compileString(&fcn,cntxt, buf);
-					if( msg == MAL_SUCCEED){
-						compiled = findSymbol(cntxt->usermodule,getName("optimizer"), getName(pipes[j].name));
-						if( compiled)
-							pipes[j].mb = compiled->def;
-					} else break;
-				}
-			}
-			if (msg != MAL_SUCCEED ||
-				(msg = validateOptimizerPipes()) != MAL_SUCCEED)
-				break;
-		}
-	MT_lock_unset(&pipeLock);
-	return msg;
-}
-
-str
-compileAllOptimizers(Client cntxt)
-{
-	int i;
-	str msg = MAL_SUCCEED;
-
-	for(i=0;pipes[i].def && msg == MAL_SUCCEED; i++){
-		msg =compileOptimizer(cntxt,pipes[i].name);
-	}
-	return msg;
-}
-
->>>>>>> 8a9990ed
 /*
  * Add a new components of the optimizer pipe to the plan
  */
