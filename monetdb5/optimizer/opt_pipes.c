/*
 * This Source Code Form is subject to the terms of the Mozilla Public
 * License, v. 2.0.  If a copy of the MPL was not distributed with this
 * file, You can obtain one at http://mozilla.org/MPL/2.0/.
 *
 * Copyright 1997 - July 2008 CWI, August 2008 - 2020 MonetDB B.V.
 */

/*
 * author M.L. Kersten
 * The default SQL optimizer pipeline can be set per server.  See the
 * optpipe setting in monetdb(1) when using merovingian.  During SQL
 * initialization, the optimizer pipeline is checked against the
 * dependency information maintained in the optimizer library to ensure
 * there are no conflicts and at least the pre-requisite optimizers are
 * used.  The setting of sql_optimizer can be either the list of
 * optimizers to run, or one or more variables containing the optimizer
 * pipeline to run.  The latter is provided for readability purposes
 * only.
 */
#include "monetdb_config.h"
#include "opt_pipes.h"
#include "mal_client.h"
#include "mal_instruction.h"
#include "mal_function.h"
#include "mal_listing.h"
#include "mal_linker.h"

#define MAXOPTPIPES 64

static struct PIPELINES {
	char *name;
	char *def;
	char *status;
	char *prerequisite;
	MalBlkPtr mb;
	char builtin;
} pipes[MAXOPTPIPES] = {
/* The minimal pipeline necessary by the server to operate correctly
 *
 * NOTE:
 * If you change the minimal pipe, please also update the man page
 * (see tools/mserver/mserver5.1) accordingly!
 */
	{"minimal_pipe",
	 "optimizer.inline();"
	 "optimizer.remap();"
	 "optimizer.deadcode();"
	 "optimizer.multiplex();"
	 "optimizer.generator();"
	 "optimizer.profiler();"
	 "optimizer.candidates();"
	 "optimizer.garbageCollector();",
	 "stable", NULL, NULL, 1},
/* The default pipe line contains as of Feb2010
 * mitosis-mergetable-reorder, aimed at large tables and improved
 * access locality.
 *
 * NOTE:
 * If you change the default pipe, please also update the no_mitosis pipe
 * and sequential pipe (see below, as well as the man page (see
 * tools/mserver/mserver5.1) accordingly!
 */
	{"default_pipe",
	 "optimizer.inline();"
	 "optimizer.remap();"
	 "optimizer.costModel();"
	 "optimizer.coercions();"
	 "optimizer.aliases();"
	 "optimizer.evaluate();"
	 "optimizer.emptybind();"
	 "optimizer.pushselect();"
	 "optimizer.aliases();"
	 "optimizer.mitosis();"
	 "optimizer.mergetable();"
	 "optimizer.deadcode();"
	 "optimizer.aliases();"
	 "optimizer.constants();"
	 "optimizer.commonTerms();"
	 "optimizer.projectionpath();"
	 "optimizer.deadcode();"
	 "optimizer.reorder();"
	 "optimizer.matpack();"
	 "optimizer.dataflow();"
	 "optimizer.querylog();"
	 "optimizer.multiplex();"
	 "optimizer.generator();"
	 "optimizer.profiler();"
	 "optimizer.candidates();"
	 "optimizer.deadcode();"
	 "optimizer.postfix();"
//	 "optimizer.jit();" awaiting the new batcalc api
	 "optimizer.wlc();"
	 "optimizer.garbageCollector();",
	 "stable", NULL, NULL, 1},
/*
 * Optimistic concurreny control in general leads to more transaction failures 
 * in an OLTP setting. The partial solution provided is to give out 
 * advisory locks and delay updates until they are released or timeout.
 */
	{"oltp_pipe",
	 "optimizer.inline();"
	 "optimizer.remap();"
	 "optimizer.costModel();"
	 "optimizer.coercions();"
	 "optimizer.evaluate();"
	 "optimizer.emptybind();"
	 "optimizer.pushselect();"
	 "optimizer.aliases();"
	 "optimizer.mitosis();"
	 "optimizer.mergetable();"
	 "optimizer.deadcode();"
	 "optimizer.aliases();"
	 "optimizer.constants();"
	 "optimizer.commonTerms();"
	 "optimizer.projectionpath();"
	 "optimizer.deadcode();"
	 "optimizer.reorder();"
	 "optimizer.matpack();"
	 "optimizer.dataflow();"
	 "optimizer.querylog();"
	 "optimizer.multiplex();"
	 "optimizer.generator();"
	 "optimizer.profiler();"
	 "optimizer.candidates();"
	 "optimizer.deadcode();"
	 "optimizer.postfix();"
//	 "optimizer.jit();" awaiting the new batcalc api
	 "optimizer.oltp();"
	 "optimizer.wlc();"
	 "optimizer.garbageCollector();",
	 "stable", NULL, NULL, 1},
/*
 * Volcano style execution produces a sequence of blocks from the source relation
 */
	{"volcano_pipe",
	 "optimizer.inline();"
	 "optimizer.remap();"
	 "optimizer.costModel();"
	 "optimizer.coercions();"
	 "optimizer.aliases();"
	 "optimizer.evaluate();"
	 "optimizer.emptybind();"
	 "optimizer.pushselect();"
	 "optimizer.aliases();"
	 "optimizer.mitosis();"
	 "optimizer.mergetable();"
	 "optimizer.deadcode();"
	 "optimizer.aliases();"
	 "optimizer.constants();"
	 "optimizer.commonTerms();"
	 "optimizer.projectionpath();"
	 "optimizer.deadcode();"
	 "optimizer.reorder();"
	 "optimizer.matpack();"
	 "optimizer.dataflow();"
	 "optimizer.querylog();"
	 "optimizer.multiplex();"
	 "optimizer.generator();"
	 "optimizer.volcano();"
	 "optimizer.profiler();"
	 "optimizer.candidates();"
	 "optimizer.deadcode();"
	 "optimizer.postfix();"
//	 "optimizer.jit();" awaiting the new batcalc api
	 "optimizer.wlc();"
	 "optimizer.garbageCollector();",
	 "stable", NULL, NULL, 1},
/* The no_mitosis pipe line is (and should be kept!) identical to the
 * default pipeline, except that optimizer mitosis is omitted.  It is
 * used mainly to make some tests work deterministically, and to check
 * / debug whether "unexpected" problems are related to mitosis
 * (and/or mergetable).
 *
 * NOTE:
 * If you change the no_mitosis pipe, please also update the man page
 * (see tools/mserver/mserver5.1) accordingly!
 */
	{"no_mitosis_pipe",
	 "optimizer.inline();"
	 "optimizer.remap();"
	 "optimizer.costModel();"
	 "optimizer.coercions();"
	 "optimizer.aliases();"
	 "optimizer.evaluate();"
	 "optimizer.emptybind();"
	 "optimizer.pushselect();"
	 "optimizer.aliases();"
	 "optimizer.mergetable();"
	 "optimizer.deadcode();"
	 "optimizer.aliases();"
	 "optimizer.constants();"
	 "optimizer.commonTerms();"
	 "optimizer.projectionpath();"
	 "optimizer.deadcode();"
	 "optimizer.reorder();"
	 "optimizer.matpack();"
	 "optimizer.dataflow();"
	 "optimizer.querylog();"
	 "optimizer.multiplex();"
	 "optimizer.generator();"
	 "optimizer.profiler();"
	 "optimizer.candidates();"
	 "optimizer.deadcode();"
	 "optimizer.postfix();"
//	 "optimizer.jit();" awaiting the new batcalc api
	 "optimizer.wlc();"
	 "optimizer.garbageCollector();",
	 "stable", NULL, NULL, 1},
/* The sequential pipe line is (and should be kept!) identical to the
 * default pipeline, except that optimizers mitosis & dataflow are
 * omitted.  It is use mainly to make some tests work
 * deterministically, i.e., avoid ambigious output, by avoiding
 * parallelism.
 *
 * NOTE:
 * If you change the sequential pipe, please also update the man page
 * (see tools/mserver/mserver5.1) accordingly!
 */
	{"sequential_pipe",
	 "optimizer.inline();"
	 "optimizer.remap();"
	 "optimizer.costModel();"
	 "optimizer.coercions();"
	 "optimizer.aliases();"
	 "optimizer.evaluate();"
	 "optimizer.emptybind();"
	 "optimizer.pushselect();"
	 "optimizer.aliases();"
	 "optimizer.mergetable();"
	 "optimizer.deadcode();"
	 "optimizer.aliases();"
	 "optimizer.constants();"
	 "optimizer.commonTerms();"
	 "optimizer.projectionpath();"
	 "optimizer.deadcode();"
	 "optimizer.reorder();"
	 "optimizer.matpack();"
	 "optimizer.querylog();"
	 "optimizer.multiplex();"
	 "optimizer.generator();"
	 "optimizer.profiler();"
	 "optimizer.candidates();"
	 "optimizer.deadcode();"
	 "optimizer.postfix();"
//	 "optimizer.jit();" awaiting the new batcalc api
	 "optimizer.wlc();"
	 "optimizer.garbageCollector();",
	 "stable", NULL, NULL, 1},
/* Experimental pipelines stressing various components under
 * development.  Do not use any of these pipelines in production
 * settings!
 */
/* sentinel */
	{NULL, NULL, NULL, NULL, NULL, 0}
};

/*
 * Debugging the optimizer pipeline",
 * The best way is to use mdb and inspect the information gathered",
 * during the optimization phase.  Several optimizers produce more",
 * intermediate information, which may shed light on the details.  The",
 * opt_debug bitvector controls their output. It can be set to a",
 * pipeline or a comma separated list of optimizers you would like to",
 * trace. It is a server wide property and can not be set dynamically,",
 * as it is intended for internal use.",
 */
#include "opt_pipes.h"
#include "optimizer_private.h"

static MT_Lock pipeLock = MT_LOCK_INITIALIZER("pipeLock");

/* the session_pipe is the one defined by the user */
str
addPipeDefinition(Client cntxt, const char *name, const char *pipe)
{
	int i;
	str msg;
	struct PIPELINES oldpipe;

	MT_lock_set(&pipeLock);
	for (i = 0; i < MAXOPTPIPES && pipes[i].name; i++)
		if (strcmp(name, pipes[i].name) == 0)
			break;

	if (i == MAXOPTPIPES) {
		MT_lock_unset(&pipeLock);
		throw(MAL, "optimizer.addPipeDefinition", SQLSTATE(HY013) "Out of slots");
	}
	if (pipes[i].name && pipes[i].builtin) {
		MT_lock_unset(&pipeLock);
		throw(MAL, "optimizer.addPipeDefinition", SQLSTATE(42000) "No overwrite of built in allowed");
	}

	/* save old value */
	oldpipe = pipes[i];
	pipes[i].name = GDKstrdup(name);
	pipes[i].def = GDKstrdup(pipe);
	pipes[i].status = GDKstrdup("experimental");
	if(pipes[i].name == NULL || pipes[i].def == NULL || pipes[i].status == NULL) {
		GDKfree(pipes[i].name);
		GDKfree(pipes[i].def);
		GDKfree(pipes[i].status);
		pipes[i].name = oldpipe.name;
		pipes[i].def = oldpipe.def;
		pipes[i].status = oldpipe.status;
		MT_lock_unset(&pipeLock);
		throw(MAL, "optimizer.addPipeDefinition", SQLSTATE(HY013) MAL_MALLOC_FAIL);
	}
	pipes[i].mb = NULL;
	MT_lock_unset(&pipeLock);
	msg = compileOptimizer(cntxt, name);
	if (msg) {
		/* failed: restore old value */
		MT_lock_set(&pipeLock);
		GDKfree(pipes[i].name);
		GDKfree(pipes[i].def);
		GDKfree(pipes[i].status);
		pipes[i] = oldpipe;
		MT_lock_unset(&pipeLock);
	} else {
		/* succeeded: destroy old value */
		if (oldpipe.name)
			GDKfree(oldpipe.name);
		if (oldpipe.def)
			GDKfree(oldpipe.def);
		if (oldpipe.mb)
			freeMalBlk(oldpipe.mb);
		if (oldpipe.status)
			GDKfree(oldpipe.status);
	}
	return msg;
}

int
isOptimizerPipe(const char *name)
{
	int i;

	for (i = 0; i < MAXOPTPIPES && pipes[i].name; i++)
		if (strcmp(name, pipes[i].name) == 0)
			return TRUE;
	return FALSE;
}

str
getPipeDefinition(str name)
{
	int i;

	for (i = 0; i < MAXOPTPIPES && pipes[i].name; i++)
		if (strcmp(name, pipes[i].name) == 0)
			return GDKstrdup(pipes[i].def);
	return NULL;
}

str
getPipeCatalog(bat *nme, bat *def, bat *stat)
{
	BAT *b, *bn, *bs;
	int i;

	b = COLnew(0, TYPE_str, 20, TRANSIENT);
	bn = COLnew(0, TYPE_str, 20, TRANSIENT);
	bs = COLnew(0, TYPE_str, 20, TRANSIENT);
	if (b == NULL || bn == NULL || bs == NULL) {
		BBPreclaim(b);
		BBPreclaim(bn);
		BBPreclaim(bs);
		throw(MAL, "optimizer.getpipeDefinition", SQLSTATE(HY013) MAL_MALLOC_FAIL);
	}

	for (i = 0; i < MAXOPTPIPES && pipes[i].name; i++) {
		if (pipes[i].prerequisite && getAddress(pipes[i].prerequisite) == NULL){
			BBPreclaim(b);
			BBPreclaim(bn);
			BBPreclaim(bs);
			throw(MAL,"getPipeCatalog", SQLSTATE(HY002) "#MAL.getAddress address of '%s' not found",pipes[i].name);
		}
		if (BUNappend(b, pipes[i].name, false) != GDK_SUCCEED ||
			BUNappend(bn, pipes[i].def, false) != GDK_SUCCEED ||
			BUNappend(bs, pipes[i].status, false) != GDK_SUCCEED) {
			BBPreclaim(b);
			BBPreclaim(bn);
			BBPreclaim(bs);
			throw(MAL, "optimizer.getpipeDefinition", SQLSTATE(HY013) MAL_MALLOC_FAIL);
		}
	}

	BBPkeepref(*nme = b->batCacheid);
	BBPkeepref(*def = bn->batCacheid);
	BBPkeepref(*stat = bs->batCacheid);
	return MAL_SUCCEED;
}

static str
validatePipe(MalBlkPtr mb)
{
	int mitosis = FALSE, deadcode = FALSE, mergetable = FALSE, multiplex = FALSE, garbage = FALSE, generator = FALSE, remap =  FALSE;
	int i;
	InstrPtr p;

	if (mb == NULL )
		throw(MAL, "optimizer.validate", SQLSTATE(42000) "missing optimizer mal block\n");
	p = getInstrPtr(mb,1);
	if (getFunctionId(p) == NULL || idcmp(getFunctionId(p), "inline"))
		throw(MAL, "optimizer.validate", SQLSTATE(42000) "'inline' should be the first\n");

	for (i = 1; i < mb->stop - 1; i++){
		p = getInstrPtr(mb,i);
		if (getFunctionId(getInstrPtr(mb, i)) != NULL) {
			if (strcmp(getFunctionId(p), "deadcode") == 0)
				deadcode = TRUE;
			else if (strcmp(getFunctionId(p), "remap") == 0)
				remap = TRUE;
			else if (strcmp(getFunctionId(p), "mitosis") == 0)
				mitosis = TRUE;
			else if (strcmp(getFunctionId(p), "mergetable") == 0)
				mergetable = TRUE;
			else if (strcmp(getFunctionId(p), "multiplex") == 0)
				multiplex = TRUE;
			else if (strcmp(getFunctionId(p), "generator") == 0)
				generator = TRUE;
			else if (strcmp(getFunctionId(p), "garbageCollector") == 0)
				garbage = TRUE;
		} else
			throw(MAL, "optimizer.validate", SQLSTATE(42000) "Missing optimizer call\n");
	}

	if (mitosis == TRUE && mergetable == FALSE)
		throw(MAL, "optimizer.validate", SQLSTATE(42000) "'mitosis' needs 'mergetable'\n");

	/* several optimizer should be used */
	if (multiplex == 0)
		throw(MAL, "optimizer.validate", SQLSTATE(42000) "'multiplex' should be used\n");
	if (deadcode == FALSE)
		throw(MAL, "optimizer.validate", SQLSTATE(42000) "'deadcode' should be used at least once\n");
	if (garbage == FALSE)
		throw(MAL, "optimizer.validate", SQLSTATE(42000) "'garbageCollector' should be used as the last one\n");
	if (remap == FALSE)
		throw(MAL, "optimizer.validate", SQLSTATE(42000) "'remap' should be used\n");
	if (generator == FALSE)
		throw(MAL, "optimizer.validate", SQLSTATE(42000) "'generator' should be used\n");

	return MAL_SUCCEED;
}

static str
validateOptimizerPipes(void)
{
	int i;
	str msg = MAL_SUCCEED;

	for (i = 0; i < MAXOPTPIPES && pipes[i].def; i++)
		if (pipes[i].mb) {
			msg = validatePipe(pipes[i].mb);
			if (msg != MAL_SUCCEED)
				break;
		}
	return msg;
}

/*
 * Compile (the first time) an optimizer pipe string
 * then copy the statements to the end of the MAL plan
*/
str
compileOptimizer(Client cntxt, const char *name)
{
	int i, j;
	char buf[2048];
	str msg = MAL_SUCCEED;
	Symbol fcn, compiled;

	MT_lock_set(&pipeLock);
	for (i = 0; i < MAXOPTPIPES && pipes[i].name; i++) 
		if (strcmp(pipes[i].name, name) == 0 && pipes[i].mb == 0) {
			/* precompile a pipeline as MAL string */
			for (j = 0; j < MAXOPTPIPES && pipes[j].def; j++) {
				if (pipes[j].mb == NULL) {
					if (pipes[j].prerequisite && getAddress(pipes[j].prerequisite) == NULL)
						continue;
					snprintf(buf,2048,"function optimizer.%s(); %s;end %s;", pipes[j].name,pipes[j].def,pipes[j].name);
					msg = compileString(&fcn,cntxt, buf);
					if( msg == MAL_SUCCEED){
						compiled = findSymbol(cntxt->usermodule,getName("optimizer"), getName(pipes[j].name));
						if( compiled)
							pipes[j].mb = compiled->def;
<<<<<<< HEAD
					}
=======
							//fprintFunction(stderr, pipes[j].mb, 0, LIST_MAL_ALL);
						}
					} else break;
>>>>>>> 1784b90c
				}
			}
			if (msg != MAL_SUCCEED ||
				(msg = validateOptimizerPipes()) != MAL_SUCCEED)
				break;
		}
	MT_lock_unset(&pipeLock);
	return msg;
}

str
compileAllOptimizers(Client cntxt)
{
    int i;
    str msg = MAL_SUCCEED;

    for(i=0;pipes[i].def && msg == MAL_SUCCEED; i++){
        msg =compileOptimizer(cntxt,pipes[i].name);
    }
	return msg;
}

/* 
 * Add a new components of the optimizer pipe to the plan
 */
str
addOptimizerPipe(Client cntxt, MalBlkPtr mb, const char *name)
{
	int i, j, k;
	InstrPtr p,q;
	str msg = MAL_SUCCEED;

	for (i = 0; i < MAXOPTPIPES && pipes[i].name; i++)
		if (strcmp(pipes[i].name, name) == 0)
			break;

	if (i == MAXOPTPIPES)
		throw(MAL, "optimizer.addOptimizerPipe", SQLSTATE(HY013) "Out of slots");

	if (pipes[i].mb == NULL)
		msg = compileOptimizer(cntxt, name);

	if (pipes[i].mb && pipes[i].mb->stop) {
		for (j = 1; j < pipes[i].mb->stop - 1; j++) {
			q= getInstrPtr(pipes[i].mb,j);
			if( getModuleId(q) != optimizerRef)
				continue;
			p = copyInstruction(q);
			if (!p)
				throw(MAL, "optimizer.addOptimizerPipe", SQLSTATE(HY013) MAL_MALLOC_FAIL);
			for (k = 0; k < p->argc; k++)
				getArg(p, k) = cloneVariable(mb, pipes[i].mb, getArg(p, k));
			typeChecker(cntxt->usermodule, mb, p, j, FALSE);
			pushInstruction(mb, p);
		}
	}
	return msg;
}

void
opt_pipes_reset(void)
{
	int i;

	for (i = 0; i < MAXOPTPIPES; i++)
		pipes[i].mb = NULL;
}<|MERGE_RESOLUTION|>--- conflicted
+++ resolved
@@ -486,13 +486,7 @@
 						compiled = findSymbol(cntxt->usermodule,getName("optimizer"), getName(pipes[j].name));
 						if( compiled)
 							pipes[j].mb = compiled->def;
-<<<<<<< HEAD
-					}
-=======
-							//fprintFunction(stderr, pipes[j].mb, 0, LIST_MAL_ALL);
-						}
 					} else break;
->>>>>>> 1784b90c
 				}
 			}
 			if (msg != MAL_SUCCEED ||
