/*
 * This Source Code Form is subject to the terms of the Mozilla Public
 * License, v. 2.0.  If a copy of the MPL was not distributed with this
 * file, You can obtain one at http://mozilla.org/MPL/2.0/.
 *
 * Copyright 1997 - July 2008 CWI, August 2008 - 2021 MonetDB B.V.
 */

/*  author M.L. Kersten
 * The optimizer wrapper code is the interface to the MAL optimizer calls.
 *
 * Before an optimizer is finished, it should leave a clean state behind.
 * Moreover, some information of the optimization step is saved for
 * debugging and analysis.
*/

#include "monetdb_config.h"
#include "mal_listing.h"

/*
 * The optimizer used so far
*/
#include "opt_aliases.h"
#include "opt_bincopyfrom.h"
#include "opt_coercion.h"
#include "opt_commonTerms.h"
#include "opt_candidates.h"
#include "opt_constants.h"
#include "opt_costModel.h"
#include "opt_dataflow.h"
#include "opt_deadcode.h"
#include "opt_emptybind.h"
#include "opt_evaluate.h"
#include "opt_garbageCollector.h"
#include "opt_generator.h"
#include "opt_inline.h"
#include "opt_jit.h"
#include "opt_projectionpath.h"
#include "opt_matpack.h"
#include "opt_json.h"
#include "opt_oltp.h"
#include "opt_postfix.h"
#include "opt_mask.h"
#include "opt_mergetable.h"
#include "opt_mitosis.h"
#include "opt_multiplex.h"
#include "opt_profiler.h"
#include "opt_pushselect.h"
#include "opt_querylog.h"
#include "opt_reduce.h"
#include "opt_remap.h"
#include "opt_remoteQueries.h"
#include "opt_reorder.h"
#include "opt_volcano.h"
#include "opt_fastpath.h"
#include "opt_wlc.h"
#include "optimizer_private.h"

// keep the optimizer list sorted
struct{
	str nme;
	str (*fcn)();
	int calls;
	lng timing;
} codes[] = {
	{"aliases", &OPTaliasesImplementation,0,0},
	{"bincopyfrom", &OPTbincopyfromImplementation,0,0},
	{"candidates", &OPTcandidatesImplementation,0,0},
	{"coercions", &OPTcoercionImplementation,0,0},
	{"commonTerms", &OPTcommonTermsImplementation,0,0},
	{"constants", &OPTconstantsImplementation,0,0},
	{"costModel", &OPTcostModelImplementation,0,0},
	{"dataflow", &OPTdataflowImplementation,0,0},
	{"deadcode", &OPTdeadcodeImplementation,0,0},
	{"defaultfast", &OPTdefaultfastImplementation,0,0},
	{"emptybind", &OPTemptybindImplementation,0,0},
	{"evaluate", &OPTevaluateImplementation,0,0},
	{"garbageCollector", &OPTgarbageCollectorImplementation,0,0},
	{"generator", &OPTgeneratorImplementation,0,0},
	{"inline", &OPTinlineImplementation,0,0},
	{"jit", &OPTjitImplementation,0,0},
	{"json", &OPTjsonImplementation,0,0},
	{"mask", &OPTmaskImplementation,0,0},
	{"matpack", &OPTmatpackImplementation,0,0},
	{"mergetable", &OPTmergetableImplementation,0,0},
	{"minimalfast", &OPTminimalfastImplementation,0,0},
	{"mitosis", &OPTmitosisImplementation,0,0},
	{"multiplex", &OPTmultiplexImplementation,0,0},
	{"oltp", &OPToltpImplementation,0,0},
	{"postfix", &OPTpostfixImplementation,0,0},
	{"profiler", &OPTprofilerImplementation,0,0},
	{"projectionpath", &OPTprojectionpathImplementation,0,0},
	{"pushselect", &OPTpushselectImplementation,0,0},
	{"querylog", &OPTquerylogImplementation,0,0},
	{"reduce", &OPTreduceImplementation,0,0},
	{"remap", &OPTremapImplementation,0,0},
	{"remoteQueries", &OPTremoteQueriesImplementation,0,0},
	{"reorder", &OPTreorderImplementation,0,0},
	{"volcano", &OPTvolcanoImplementation,0,0},
	{"wlc", &OPTwlcImplementation,0,0},
	{0,0,0,0}
};
int codehash[256];

static
void fillcodehash(void)
{
	int i, idx;
		
	for( i=0;  i< 256; i++)
		codehash[i] = -1;
	for (i=0; codes[i].nme; i++){
		idx = (int) codes[i].nme[0];
		if( codehash[idx] == -1 ){
			codehash[idx] = i;
		}
	}
}

str OPTwrapper (Client cntxt, MalBlkPtr mb, MalStkPtr stk, InstrPtr p){
	str modnme = "(NONE)";
	const char *fcnnme = "(NONE)";
	Symbol s= NULL;
	int i;
	str msg = MAL_SUCCEED;
	lng clk;

	// no optimizer starts with a null byte, initialization sets a zero
	if( codehash[0] != -1 || codehash[0] == 0)
		fillcodehash();
	if (cntxt->mode == FINISHCLIENT)
		throw(MAL, "optimizer", SQLSTATE(42000) "prematurely stopped client");

	if( p == NULL)
		throw(MAL, "opt_wrapper", SQLSTATE(HY002) "missing optimizer statement");

	if( mb->errors)
		throw(MAL, "opt_wrapper", SQLSTATE(42000) "MAL block contains errors");
	fcnnme = getFunctionId(p);

	if( p && p->argc > 1 ){
		if( getArgType(mb,p,1) != TYPE_str ||
			getArgType(mb,p,2) != TYPE_str ||
			!isVarConstant(mb,getArg(p,1)) ||
			!isVarConstant(mb,getArg(p,2))
			)
			throw(MAL, getFunctionId(p), SQLSTATE(42000) ILLARG_CONSTANTS);

		if( stk != 0){
			modnme= *getArgReference_str(stk,p,1);
			fcnnme= *getArgReference_str(stk,p,2);
		} else {
			modnme= getArgDefault(mb,p,1);
			fcnnme= getArgDefault(mb,p,2);
		}
		//removeInstruction(mb, p);
		p->token = REMsymbol;
		s= findSymbol(cntxt->usermodule, putName(modnme),putName(fcnnme));

		if( s == NULL)
			throw(MAL, getFunctionId(p), SQLSTATE(HY002) RUNTIME_OBJECT_UNDEFINED "%s.%s", modnme, fcnnme);
		mb = s->def;
		stk= 0;
	} else if( p ){
		p->token = REMsymbol;
	}

	clk = GDKusec();
	const char *id = getFunctionId(p);
	for (i=codehash[*id]; codes[i].nme; i++){
		if (codes[i].nme[0] == *id && strcmp(codes[i].nme, getFunctionId(p)) == 0){
			msg = (str)(*(codes[i].fcn))(cntxt, mb, stk, p);
			clk = GDKusec() - clk;
			codes[i].timing += clk;
			codes[i].calls++;
			p= pushLng(mb, p, clk);
			codes[i].calls++;
			if (msg) {
<<<<<<< HEAD
				throw(MAL, getFunctionId(p), SQLSTATE(42000) "Error in optimizer %s: %s", getFunctionId(p), msg);
=======
				str newmsg = createException(MAL, codes[i].nme, SQLSTATE(42000) "Error in optimizer %s: %s", codes[i].nme, msg);
				freeException(msg);
				return newmsg;
>>>>>>> bc5d1a1c
			}
			addtoMalBlkHistory(mb);
			break;
		}
	}
	if (codes[i].nme == 0)
		throw(MAL, fcnnme,  SQLSTATE(HY002) "Optimizer implementation '%s' missing", fcnnme);

	if ( mb->errors)
		throw(MAL, fcnnme, SQLSTATE(42000) PROGRAM_GENERAL "%s.%s %s", modnme, fcnnme, mb->errors);
	return MAL_SUCCEED;
}

str
OPTstatistics(Client cntxt, MalBlkPtr mb, MalStkPtr stk, InstrPtr p)
{
	bat  *nme = (bat*) getArgReference_bat(stk, p, 0);
	bat  *cnt = (bat*) getArgReference_bat(stk, p, 1);
	bat  *time = (bat*) getArgReference_bat(stk, p, 2);
	BAT *n, *c, *t;
	int i;

	(void) cntxt;
	(void) mb;
	n = COLnew(0, TYPE_str, 256, TRANSIENT);
	c = COLnew(0, TYPE_int, 256, TRANSIENT);
	t = COLnew(0, TYPE_lng, 256, TRANSIENT);
	if( n == NULL || c == NULL || t == NULL){
		BBPreclaim(n);
		BBPreclaim(c);
		BBPreclaim(t);
		throw(MAL,"optimizer.statistics", SQLSTATE(HY013) MAL_MALLOC_FAIL);
	}
	for( i= 0; codes[i].nme; i++){
		if (BUNappend(n, codes[i].nme, false) != GDK_SUCCEED ||
			BUNappend(c, &codes[i].calls, false) != GDK_SUCCEED ||
			BUNappend(t, &codes[i].timing, false) != GDK_SUCCEED) {
			BBPreclaim(n);
			BBPreclaim(c);
			BBPreclaim(t);
			throw(MAL,"optimizer.statistics", SQLSTATE(HY013) MAL_MALLOC_FAIL);
		}
	}
	BBPkeepref( *nme = n->batCacheid);
	BBPkeepref( *cnt = c->batCacheid);
	BBPkeepref( *time = t->batCacheid);
	return MAL_SUCCEED;
}<|MERGE_RESOLUTION|>--- conflicted
+++ resolved
@@ -176,13 +176,9 @@
 			p= pushLng(mb, p, clk);
 			codes[i].calls++;
 			if (msg) {
-<<<<<<< HEAD
-				throw(MAL, getFunctionId(p), SQLSTATE(42000) "Error in optimizer %s: %s", getFunctionId(p), msg);
-=======
-				str newmsg = createException(MAL, codes[i].nme, SQLSTATE(42000) "Error in optimizer %s: %s", codes[i].nme, msg);
+				str newmsg = createException(MAL, getFunctionId(p), SQLSTATE(42000) "Error in optimizer %s: %s", getFunctionId(p), msg);
 				freeException(msg);
 				return newmsg;
->>>>>>> bc5d1a1c
 			}
 			addtoMalBlkHistory(mb);
 			break;
