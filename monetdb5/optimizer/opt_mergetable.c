--- conflicted
+++ resolved
@@ -2294,12 +2294,5 @@
    	newComment(mb,buf);
 	if( actions > 0)
 		addtoMalBlkHistory(mb);
-<<<<<<< HEAD
-
-	debugFunction(MAL_OPT_MERGETABLE, mb, 0, LIST_MAL_ALL);
-	TRC_DEBUG(MAL_OPT_MERGETABLE, "MERGETABLE optimizer exit\n");
-    
-=======
->>>>>>> eb66093c
 	return msg;
 }