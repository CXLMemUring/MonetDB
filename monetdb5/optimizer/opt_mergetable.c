/*
 * SPDX-License-Identifier: MPL-2.0
 *
 * This Source Code Form is subject to the terms of the Mozilla Public
 * License, v. 2.0.  If a copy of the MPL was not distributed with this
 * file, You can obtain one at http://mozilla.org/MPL/2.0/.
 *
 * Copyright 1997 - July 2008 CWI, August 2008 - 2023 MonetDB B.V.
 */

#include "monetdb_config.h"
#include "opt_mergetable.h"

typedef enum mat_type_t {
	mat_none = 0,				/* Simple mat aligned operations (ie batcalc etc) */
	mat_grp = 1,				/* result of phase one of a mat - group.new/derive */
	mat_ext = 2,				/* mat_grp extend */
	mat_cnt = 3,				/* mat_grp count */
	mat_tpn = 4,				/* Phase one of topn on a mat */
	mat_slc = 5,				/* Last phase of topn (or just slice) on a mat */
	mat_rdr = 6					/* Phase one of sorting, ie sorted the parts so far */
} mat_type_t;

typedef struct mat {
	InstrPtr mi;				/* mat instruction */
	InstrPtr org;				/* orignal instruction */
	int mv;						/* mat variable */
	int im;						/* input mat, for attribute of sub relations */
	int pm;						/* parent mat, for sub relations */
	mat_type_t type;			/* type of operation */
	int packed;
	int pushed;					/* set if instruction pushed and shouldn't be freed */
} mat_t;

typedef struct matlist {
	mat_t *v;
	int *vars;					/* result variable is a mat */
	int top;
	int size;

	int *horigin;
	int *torigin;
	int vsize;
} matlist_t;

static inline mat_type_t
mat_type(mat_t *mat, int n)
{
	mat_type_t type = mat_none;
	(void) mat;
	(void) n;
	return type;
}

static inline int
is_a_mat(int idx, const matlist_t *ml)
{
	if (ml->vars[idx] >= 0 && !ml->v[ml->vars[idx]].packed)
		return ml->vars[idx];
	return -1;
}

static int
nr_of_mats(InstrPtr p, const matlist_t *ml)
{
	int j, cnt = 0;
	for (j = p->retc; j < p->argc; j++)
		if (is_a_mat(getArg(p, j), ml) >= 0)
			cnt++;
	return cnt;
}

static int
nr_of_bats(MalBlkPtr mb, InstrPtr p)
{
	int j, cnt = 0;
	for (j = p->retc; j < p->argc; j++)
		if (isaBatType(getArgType(mb, p, j))
			&& !isVarConstant(mb, getArg(p, j)))
			cnt++;
	return cnt;
}

static int
nr_of_nilbats(MalBlkPtr mb, InstrPtr p)
{
	int j, cnt = 0;
	for (j = p->retc; j < p->argc; j++)
		if (getArgType(mb, p, j) == TYPE_bat
			|| (isaBatType(getArgType(mb, p, j))
				&& isVarConstant(mb, getArg(p, j))
				&& getVarConstant(mb, getArg(p, j)).val.bval == bat_nil))
			cnt++;
	return cnt;
}

/* some mat's have intermediates (with intermediate result variables),
 * therefore we pass the old output mat variable */
inline static int
mat_add_var(matlist_t *ml, InstrPtr q, InstrPtr p, int var, mat_type_t type,
			int inputmat, int parentmat, int pushed)
{
	if (ml->top == ml->size) {
		int s = ml->size * 2;
		mat_t *v = (mat_t *) GDKzalloc(s * sizeof(mat_t));
		if (!v)
			return -1;
		memcpy(v, ml->v, ml->top * sizeof(mat_t));
		GDKfree(ml->v);
		ml->size = s;
		ml->v = v;
	}
	mat_t *dst = &ml->v[ml->top];
	dst->mi = q;
	dst->org = p;
	dst->mv = var;
	dst->type = type;
	dst->im = inputmat;
	dst->pm = parentmat;
	dst->packed = 0;
	dst->pushed = pushed;
	if (ml->vars[var] < 0 || dst->type != mat_ext) {
		if (ml->vars[var] >= 0) {
			ml->v[ml->vars[var]].packed = 1;
		}
		ml->vars[var] = ml->top;
	}
	++ml->top;
	return 0;
}

inline static int
mat_add(matlist_t *ml, InstrPtr q, mat_type_t type, const char *func)
{
	(void) func;
	//printf (" ml.top %d %s\n", ml.top, func);
	return mat_add_var(ml, q, NULL, getArg(q, 0), type, -1, -1, 0);
}

static void
matlist_pack(matlist_t *ml, int m)
{
	int i, idx = ml->v[m].mv;

	assert(ml->v[m].packed == 0);
	ml->v[m].packed = 1;
	ml->vars[idx] = -1;

	for (i = 0; i < ml->top; i++)
		if (!ml->v[i].packed && ml->v[i].mv == idx) {
			ml->vars[idx] = i;
			break;
		}
}

static str
mat_pack(MalBlkPtr mb, matlist_t *ml, int m)
{
	InstrPtr r;

	if (ml->v[m].packed)
		return MAL_SUCCEED;

	if ((ml->v[m].mi->argc - ml->v[m].mi->retc) == 1) {
		/* simple assignment is sufficient */
		r = newInstruction(mb, NULL, NULL);
		if (r == NULL) {
			throw(MAL, "optimizer.mergetable", SQLSTATE(HY013) MAL_MALLOC_FAIL);
		}
		getArg(r, 0) = getArg(ml->v[m].mi, 0);
		getArg(r, 1) = getArg(ml->v[m].mi, 1);
		r->retc = 1;
		r->argc = 2;
	} else {
		int l;

		r = newInstructionArgs(mb, matRef, packRef, ml->v[m].mi->argc);
		if (r == NULL) {
			throw(MAL, "optimizer.mergetable", SQLSTATE(HY013) MAL_MALLOC_FAIL);
		}
		getArg(r, 0) = getArg(ml->v[m].mi, 0);
		for (l = ml->v[m].mi->retc; l < ml->v[m].mi->argc; l++)
			r = pushArgument(mb, r, getArg(ml->v[m].mi, l));
		if (mb->errors) {
			freeInstruction(r);
			char *msg = mb->errors;
			mb->errors = NULL;
			return msg;
		}
	}
	matlist_pack(ml, m);
	pushInstruction(mb, r);
	return MAL_SUCCEED;
}

static int
checksize(matlist_t *ml, int v)
{
	if (v >= ml->vsize) {
		int sz = ml->vsize, i, *nhorigin, *ntorigin, *nvars;

		int nvsize = ml->vsize * 2;
		assert(v < nvsize);
		if (v >= nvsize)
			nvsize = v + 10;
		nhorigin = (int *) GDKrealloc(ml->horigin, sizeof(int) * nvsize);
		if (nhorigin == NULL)
			return -1;
		ml->horigin = nhorigin;
		ntorigin = (int *) GDKrealloc(ml->torigin, sizeof(int) * nvsize);
		if (ntorigin == NULL)
			return -1;
		ml->torigin = ntorigin;
		nvars = (int *) GDKrealloc(ml->vars, sizeof(int) * nvsize);
		if (nvars == NULL)
			return -1;
		ml->vars = nvars;
		ml->vsize = nvsize;

		for (i = sz; i < ml->vsize; i++) {
			ml->horigin[i] = ml->torigin[i] = -1;
			ml->vars[i] = -1;
		}
	}
	return 0;
}

static int
setPartnr(matlist_t *ml, int ivar, int ovar, int pnr)
{
	int tpnr = -1;

	if (checksize(ml, ivar) || checksize(ml, ovar))
		return -1;
	if (ivar >= 0)
		tpnr = ml->torigin[ivar];
	if (tpnr >= 0)
		ml->torigin[ovar] = tpnr;
	assert(ovar < ml->vsize);
	ml->horigin[ovar] = pnr;
	//printf("%d %d ", pnr, tpnr);
	return 0;
}

static int
propagatePartnr(matlist_t *ml, int ivar, int ovar, int pnr)
{
	/* prop head ids to tail */
	int tpnr = -1;

	if (checksize(ml, ivar) || checksize(ml, ovar))
		return -1;
	if (ivar >= 0)
		tpnr = ml->horigin[ivar];
	if (tpnr >= 0)
		ml->torigin[ovar] = tpnr;
	assert(ovar < ml->vsize);
	ml->horigin[ovar] = pnr;
	//printf("%d %d ", pnr, tpnr);
	return 0;
}

static int
propagateMirror(matlist_t *ml, int ivar, int ovar)
{
	/* prop head ids to head and tail */
	int tpnr;

	if (checksize(ml, ivar) || checksize(ml, ovar))
		return -1;
	tpnr = ml->horigin[ivar];
	if (tpnr >= 0) {
		assert(ovar < ml->vsize);
		ml->horigin[ovar] = tpnr;
		ml->torigin[ovar] = tpnr;
	}
	return 0;
}

static int
overlap(matlist_t *ml, int lv, int rv, int lnr, int rnr, int ontails)
{
	int lpnr, rpnr;

	if (checksize(ml, lv) || checksize(ml, rv))
		return -1;
	lpnr = ml->torigin[lv];
	rpnr = (ontails) ? ml->torigin[rv] : ml->horigin[rv];

	if (lpnr < 0 && rpnr < 0)
		return lnr == rnr;
	if (rpnr < 0)
		return lpnr == rnr;
	if (lpnr < 0)
		return rpnr == lnr;
	return lpnr == rpnr;
}

static int
mat_set_prop(matlist_t *ml, MalBlkPtr mb, InstrPtr p)
{
	int k, tpe = getArgType(mb, p, 0);

	tpe = getBatType(tpe);
	for (k = 1; k < p->argc; k++) {
		if (setPartnr(ml, -1, getArg(p, k), k))
			return -1;
		if (tpe == TYPE_oid && propagateMirror(ml, getArg(p, k), getArg(p, k)))
			return -1;
	}
	return 0;
}

static InstrPtr
mat_delta(matlist_t *ml, MalBlkPtr mb, InstrPtr p, mat_t *mat, int m, int n,
		  int o, int e, int mvar, int nvar, int ovar, int evar)
{
	int tpe, k, j, is_subdelta = (getFunctionId(p) == subdeltaRef),
		is_projectdelta = (getFunctionId(p) == projectdeltaRef);
	InstrPtr r = NULL;
	int pushed = 0;

	//printf("# %s.%s(%d,%d,%d,%d)", getModuleId(p), getFunctionId(p), m, n, o, e);

	if ((r = newInstructionArgs(mb, matRef, packRef, mat[m].mi->argc)) == NULL)
		return NULL;
	getArg(r, 0) = getArg(p, 0);
	tpe = getArgType(mb, p, 0);

	/* Handle like mat_projection, ie overlapping partitions */
	if (evar == 1 && mat[e].mi->argc != mat[m].mi->argc) {
		int nr = 1;
		for (k = 1; k < mat[e].mi->argc; k++) {
			for (j = 1; j < mat[m].mi->argc; j++) {
				InstrPtr q;
				switch (overlap
						(ml, getArg(mat[e].mi, k), getArg(mat[m].mi, j), k, j,
						 0)) {
				case 0:
					continue;
				case -1:
					return NULL;
				case 1:
					q = copyInstruction(p);
					if (!q) {
						freeInstruction(r);
						return NULL;
					}
					getArg(q, 0) = newTmpVariable(mb, tpe);
					getArg(q, mvar) = getArg(mat[m].mi, j);
					getArg(q, nvar) = getArg(mat[n].mi, j);
					getArg(q, ovar) = getArg(mat[o].mi, j);
					getArg(q, evar) = getArg(mat[e].mi, k);
					pushInstruction(mb, q);
					if (mb->errors) {
						freeInstruction(r);
						return NULL;
					}
					if (setPartnr(ml, getArg(mat[m].mi, j), getArg(q, 0), nr)) {
						freeInstruction(r);
						return NULL;
					}
					r = pushArgument(mb, r, getArg(q, 0));

					nr++;
					break;
				}
			}
		}
	} else {
		for (k = 1; k < mat[m].mi->argc; k++) {
			InstrPtr q = copyInstruction(p);
			if (!q) {
				freeInstruction(r);
				return NULL;
			}
			getArg(q, 0) = newTmpVariable(mb, tpe);
			getArg(q, mvar) = getArg(mat[m].mi, k);
			getArg(q, nvar) = getArg(mat[n].mi, k);
			getArg(q, ovar) = getArg(mat[o].mi, k);
			if (e >= 0)
				getArg(q, evar) = getArg(mat[e].mi, k);
			pushInstruction(mb, q);
			if (mb->errors) {
				freeInstruction(r);
				return NULL;
			}
			if (setPartnr
				(ml, is_subdelta ? getArg(mat[m].mi, k) : -1, getArg(q, 0),
				 k)) {
				freeInstruction(r);
				return NULL;
			}
			r = pushArgument(mb, r, getArg(q, 0));
		}
		if (evar == 1 && e >= 0 && mat[e].type == mat_slc && is_projectdelta) {
			InstrPtr q = newInstruction(mb, algebraRef, projectionRef);
			if (q == NULL) {
				freeInstruction(r);
				return NULL;
			}
			getArg(q, 0) = getArg(r, 0);
			q = pushArgument(mb, q, getArg(mat[e].mi, 0));
			getArg(r, 0) = newTmpVariable(mb, tpe);
			q = pushArgument(mb, q, getArg(r, 0));
			pushInstruction(mb, r);
			pushInstruction(mb, q);
			if (mb->errors)
				return NULL;
			pushed = 1;
			r = q;
		}
	}
	if (mat_add_var(ml, r, NULL, getArg(r, 0), mat_type(mat, m), -1, -1, pushed)) {
		freeInstruction(r);
		return NULL;
	}
	if (pushed)
		matlist_pack(ml, ml->top - 1);
	return r;
}

static InstrPtr
mat_assign(MalBlkPtr mb, InstrPtr p, matlist_t *ml)
{
	InstrPtr r = NULL;
	mat_t *mat = ml->v;

	for (int i = 0; i < p->retc; i++) {
		int m = is_a_mat(getArg(p, p->retc + i), ml);
		assert(is_a_mat(getArg(p, i), ml) < 0 && m >= 0);

		if ((r = newInstructionArgs(mb, matRef, packRef, mat[m].mi->argc)) == NULL)
			return NULL;
		getArg(r, 0) = getArg(p, i);
		for (int k = 1; k < mat[m].mi->argc; k++) {
			/* reuse inputs of old mat */
			r = pushArgument(mb, r, getArg(mat[m].mi, k));
			if (setPartnr(ml, -1, getArg(mat[m].mi, k), k)) {
				freeInstruction(r);
				return NULL;
			}
		}
		if (mat_add(ml, r, mat_none, getFunctionId(p))) {
			freeInstruction(r);
			return NULL;
		}
	}
	return r;
}

static int
mat_apply1(MalBlkPtr mb, InstrPtr p, matlist_t *ml, int m, int var)
{
	int tpe, k, is_select = isSelect(p),
		is_mirror = (getFunctionId(p) == mirrorRef);
	int is_identity = (getFunctionId(p) == identityRef
					   && getModuleId(p) == batcalcRef);
	int ident_var = 0, is_assign = (getFunctionId(p) == NULL), n = 0;
	InstrPtr r = NULL, q;
	mat_t *mat = ml->v;

	assert(!is_assign);

	assert(p->retc == 1);

	/* Find the mat we overwrite */
	if (is_assign) {
		n = is_a_mat(getArg(p, 0), ml);
		is_assign = (n >= 0);
	}

	if (m < 0
		|| (r = newInstructionArgs(mb, matRef, packRef, mat[m].mi->argc)) == NULL)
		return -1;
	getArg(r, 0) = getArg(p, 0);
	tpe = getArgType(mb, p, 0);

	if (is_identity) {
		if ((q = newInstruction(mb, NULL, NULL)) == NULL) {
			freeInstruction(r);
			return -1;
		}
		getArg(q, 0) = newTmpVariable(mb, TYPE_oid);
		q->retc = 1;
		q->argc = 1;
		q = pushOid(mb, q, 0);
		ident_var = getArg(q, 0);
		pushInstruction(mb, q);
		if (mb->errors) {
			freeInstruction(r);
			return -1;
		}
	}
	for (k = 1; k < mat[m].mi->argc; k++) {
		int res = 0;
		if ((q = copyInstruction(p)) == NULL) {
			freeInstruction(r);
			return -1;
		}

		if (is_assign)
			getArg(q, 0) = getArg(mat[n].mi, k);
		else
			getArg(q, 0) = newTmpVariable(mb, tpe);
		if (is_identity)
			getArg(q, 1) = newTmpVariable(mb, TYPE_oid);
		getArg(q, var +is_identity) = getArg(mat[m].mi, k);
		if (is_identity) {
			getArg(q, 3) = ident_var;
			q->retc = 2;
			q->argc = 4;
			/* make sure to resolve again */
			q->token = ASSIGNsymbol;
			q->typechk = TYPE_UNKNOWN;
			q->fcn = NULL;
			q->blk = NULL;
		}
		ident_var = getArg(q, 1);
		pushInstruction(mb, q);
		if (mb->errors) {
			freeInstruction(r);
			return -1;
		}
		if (is_mirror || is_identity) {
			res = propagateMirror(ml, getArg(mat[m].mi, k), getArg(q, 0));
		} else if (is_select)
			res = propagatePartnr(ml, getArg(mat[m].mi, k), getArg(q, 0), k);
		else
			res = setPartnr(ml, -1, getArg(q, 0), k);
		if (res) {
			freeInstruction(r);
			return -1;
		}
		r = pushArgument(mb, r, getArg(q, 0));
	}
	if (mb->errors) {
		freeInstruction(r);
		return -1;
	}
	if (!r || mat_add(ml, r, mat_type(ml->v, m), getFunctionId(p))) {
		freeInstruction(r);
		return -1;
	}
	return 0;
}

static int
mat_apply(MalBlkPtr mb, InstrPtr p, matlist_t *ml, int nrmats)
{
	int matvar[8], fargument[8], k, l, parts = 0;

	if (nrmats == 1
		&& ((getModuleId(p) == batcalcRef && getFunctionId(p) == identityRef)
			|| (getModuleId(p) == batRef && getFunctionId(p) == mirrorRef)))
		return mat_apply1(mb, p, ml, is_a_mat(getArg(p, 1), ml), 1);
	assert(nrmats <= 8);

	assert(p->retc < p->argc);	/* i.e. matvar[0] gets initialized */
	for (k = p->retc, l = 0; k < p->argc; k++) {
		int mv = is_a_mat(getArg(p, k), ml);
		if (mv >= 0) {
			matvar[l] = mv;
			fargument[l] = k;
			l++;
			if (parts == 0)
				parts = ml->v[mv].mi->argc;
			if (parts != ml->v[mv].mi->argc)
				return -1;
		}
	}

	InstrPtr *r = (InstrPtr *) GDKmalloc(sizeof(InstrPtr) * p->retc);
	if (!r)
		return -1;
	for (k = 0; k < p->retc; k++) {
		if ((r[k] = newInstructionArgs(mb, matRef, packRef, parts)) == NULL) {
			while (k > 0)
				freeInstruction(r[--k]);
			GDKfree(r);
			return -1;
		}
		getArg(r[k], 0) = getArg(p, k);
	}

	for (k = 1; k < ml->v[matvar[0]].mi->argc; k++) {
		int tpe;
		InstrPtr q = copyInstruction(p);
		if (q == NULL) {
			for (k = 0; k < p->retc; k++)
				freeInstruction(r[k]);
			GDKfree(r);
			return -1;
		}

		for (l = 0; l < p->retc; l++) {
			tpe = getArgType(mb, p, l);
			getArg(q, l) = newTmpVariable(mb, tpe);
		}
		for (l = 0; l < nrmats; l++)
			getArg(q, fargument[l]) = getArg(ml->v[matvar[l]].mi, k);
		pushInstruction(mb, q);
		for (l = 0; l < p->retc; l++) {
			if (setPartnr(ml, -1, getArg(q, l), k)) {
				for (k = 0; k < p->retc; k++)
					freeInstruction(r[k]);
				GDKfree(r);
				return -1;
			}
			r[l] = pushArgument(mb, r[l], getArg(q, l));
		}
		if (mb->errors) {
			for (k = 0; k < p->retc; k++)
				freeInstruction(r[k]);
			GDKfree(r);
			return -1;
		}
	}
	for (k = 0; k < p->retc; k++) {
		if (mat_add_var(ml, r[k], NULL, getArg(r[k], 0),
						mat_type(ml->v, matvar[0]), -1, -1, 0)) {
			for (l = k; l < p->retc; l++)
				freeInstruction(r[l]);
			GDKfree(r);
			return -1;
		}
	}
	GDKfree(r);
	return 0;
}


static int
mat_setop(MalBlkPtr mb, InstrPtr p, matlist_t *ml, int m, int n, int o)
{
	int tpe = getArgType(mb, p, 0), k, j;
	mat_t *mat = ml->v;
	InstrPtr r = newInstructionArgs(mb, matRef, packRef, mat[m].mi->argc);

	if (!r)
		return -1;

	getArg(r, 0) = getArg(p, 0);

	//printf("# %s.%s(%d,%d)", getModuleId(p), getFunctionId(p), m, n);
	assert(m >= 0 || n >= 0);
	if (m >= 0 && n >= 0) {
		int nr = 1;

		assert(o < 0 || mat[m].mi->argc == mat[o].mi->argc);

		for (k = 1; mb->errors == NULL && k < mat[m].mi->argc; k++) {
			InstrPtr q = copyInstruction(p);
			InstrPtr s = newInstructionArgs(mb, matRef, packRef,
											mat[n].mi->argc);
			int ttpe = 0;

			if (q == NULL
				|| s == NULL
				|| (getArg(s, 0) = newTmpVariable(mb, getArgType(mb, mat[n].mi, k))) < 0) {
				freeInstruction(q);
				freeInstruction(s);
				freeInstruction(r);
				return -1;
			}

			ttpe = getArgType(mb, mat[n].mi, 0);
			for (j = 1; j < mat[n].mi->argc; j++) {
				int ov = 0;
				if (getBatType(ttpe) != TYPE_oid
					|| (ov = overlap(ml, getArg(mat[m].mi, k),
									 getArg(mat[n].mi, j), k, j, 1)) == 1) {
					s = pushArgument(mb, s, getArg(mat[n].mi, j));
				}
				if (ov == -1) {
					freeInstruction(q);
					freeInstruction(s);
					freeInstruction(r);
					return -1;
				}
			}
			if (s->retc == 1 && s->argc == 2) {	/* only one input, change into an assignment */
				getFunctionId(s) = NULL;
				getModuleId(s) = NULL;
				s->token = ASSIGNsymbol;
				s->typechk = TYPE_UNKNOWN;
				s->fcn = NULL;
				s->blk = NULL;
			}
			pushInstruction(mb, s);

			getArg(q, 0) = newTmpVariable(mb, tpe);
			getArg(q, 1) = getArg(mat[m].mi, k);
			getArg(q, 2) = getArg(s, 0);
			if (o >= 0)
				getArg(q, 3) = getArg(mat[o].mi, k);
			if (setPartnr(ml, getArg(mat[m].mi, k), getArg(q, 0), nr)) {
				freeInstruction(q);
				freeInstruction(r);
				return -1;
			}
			pushInstruction(mb, q);

			r = pushArgument(mb, r, getArg(q, 0));
			nr++;
		}
	} else {
		assert(m >= 0);
		assert(o < 0 || mat[m].mi->argc == mat[o].mi->argc);

		for (k = 1; mb->errors == NULL && k < mat[m].mi->argc; k++) {
			InstrPtr q = copyInstruction(p);
			if (!q) {
				freeInstruction(r);
				return -1;
			}

			getArg(q, 0) = newTmpVariable(mb, tpe);
			getArg(q, 1) = getArg(mat[m].mi, k);
			if (o >= 0)
				getArg(q, 3) = getArg(mat[o].mi, k);
			pushInstruction(mb, q);

			if (setPartnr(ml, getArg(q, 2), getArg(q, 0), k)) {
				freeInstruction(r);
				return -1;
			}
			r = pushArgument(mb, r, getArg(q, 0));
		}
	}

	if (mb->errors || mat_add(ml, r, mat_none, getFunctionId(p))) {
		freeInstruction(r);
		return -1;
	}
	return 0;
}

static int
mat_projection(MalBlkPtr mb, InstrPtr p, matlist_t *ml, int m, int n)
{
	int tpe = getArgType(mb, p, 0), k, j;
	mat_t *mat = ml->v;
	InstrPtr r;

	//printf("# %s.%s(%d,%d)", getModuleId(p), getFunctionId(p), m, n);
	assert(m >= 0 || n >= 0);
	if (m >= 0 && n >= 0) {
		int nr = 1;
		r = newInstructionArgs(mb, matRef, packRef,
							   mat[m].mi->argc * mat[n].mi->argc);

		if (!r)
			return -1;

		getArg(r, 0) = getArg(p, 0);

		for (k = 1; mb->errors == NULL && k < mat[m].mi->argc; k++) {
			for (j = 1; j < mat[n].mi->argc; j++) {
				InstrPtr q;
				switch (overlap(ml, getArg(mat[m].mi, k),
								getArg(mat[n].mi, j), k, j, 0)) {
				case 0:
					continue;
				case -1:
					freeInstruction(r);
					return -1;
				case 1:
					q = copyInstruction(p);

					if (!q) {
						freeInstruction(r);
						return -1;
					}

					getArg(q, 0) = newTmpVariable(mb, tpe);
					getArg(q, 1) = getArg(mat[m].mi, k);
					getArg(q, 2) = getArg(mat[n].mi, j);
					pushInstruction(mb, q);

					if (mb->errors || setPartnr(ml, getArg(mat[n].mi, j), getArg(q, 0), nr)) {
						freeInstruction(r);
						return -1;
					}
					r = pushArgument(mb, r, getArg(q, 0));

					nr++;
					break;
				}
				break;			/* only in case of overlap */
			}
		}
	} else {
		assert(m >= 0);
		r = newInstructionArgs(mb, matRef, packRef, mat[m].mi->argc);

		if (!r)
			return -1;

		getArg(r, 0) = getArg(p, 0);

		for (k = 1; mb->errors == NULL && k < mat[m].mi->argc; k++) {
			InstrPtr q = copyInstruction(p);

			if (!q) {
				freeInstruction(r);
				return -1;
			}

			getArg(q, 0) = newTmpVariable(mb, tpe);
			getArg(q, 1) = getArg(mat[m].mi, k);
			pushInstruction(mb, q);

			if (mb->errors || setPartnr(ml, getArg(q, 2), getArg(q, 0), k)) {
				freeInstruction(r);
				return -1;
			}
			r = pushArgument(mb, r, getArg(q, 0));
		}
	}

	if (mb->errors || mat_add(ml, r, mat_none, getFunctionId(p))) {
		freeInstruction(r);
		return -1;
	}
	return 0;
}

static int
mat_join2(MalBlkPtr mb, InstrPtr p, matlist_t *ml, int m, int n, int lc, int rc)
{
<<<<<<< HEAD
	int tpe1 = getArgType(mb,p, 0), tpe2 = getArgType(mb,p, 1), j,k, nr = 1;
=======
	int tpe = getArgType(mb, p, 0), j, k, nr = 1;
>>>>>>> 8df11633
	mat_t *mat = ml->v;
	InstrPtr l;
	InstrPtr r;

	//printf("# %s.%s(%d,%d)", getModuleId(p), getFunctionId(p), m, n);

	assert(m >= 0 || n >= 0);
	if (m >= 0 && n >= 0) {
		l = newInstructionArgs(mb, matRef, packRef,
							   mat[m].mi->argc * mat[n].mi->argc);
		r = newInstructionArgs(mb, matRef, packRef,
							   mat[m].mi->argc * mat[n].mi->argc);
		if (!l || !r) {
			freeInstruction(l);
			freeInstruction(r);
			return -1;
		}

		getArg(l, 0) = getArg(p, 0);
		getArg(r, 0) = getArg(p, 1);

		for (k = 1; k < mat[m].mi->argc; k++) {
			for (j = 1; j < mat[n].mi->argc; j++) {
				InstrPtr q = copyInstruction(p);

				if (!q) {
					freeInstruction(l);
					freeInstruction(r);
					return -1;
				}

<<<<<<< HEAD
				getArg(q,0) = newTmpVariable(mb, tpe1);
				getArg(q,1) = newTmpVariable(mb, tpe2);
				getArg(q,2) = getArg(mat[m].mi,k);
				getArg(q,3) = getArg(mat[n].mi,j);
				if (lc>=0)
					getArg(q,4) = getArg(mat[lc].mi,k);
				if (rc>=0)
					getArg(q,5) = getArg(mat[rc].mi,j);
				pushInstruction(mb,q);

				if(propagatePartnr(ml, getArg(mat[m].mi, k), getArg(q,0), nr) ||
				   propagatePartnr(ml, getArg(mat[n].mi, j), getArg(q,1), nr)) {
=======
				getArg(q, 0) = newTmpVariable(mb, tpe);
				getArg(q, 1) = newTmpVariable(mb, tpe);
				getArg(q, 2) = getArg(mat[m].mi, k);
				getArg(q, 3) = getArg(mat[n].mi, j);
				if (lc >= 0)
					getArg(q, 4) = getArg(mat[lc].mi, k);
				if (rc >= 0)
					getArg(q, 5) = getArg(mat[rc].mi, j);
				pushInstruction(mb, q);

				if (mb->errors
					|| propagatePartnr(ml, getArg(mat[m].mi, k), getArg(q, 0),
									   nr)
					|| propagatePartnr(ml, getArg(mat[n].mi, j), getArg(q, 1),
									   nr)) {
>>>>>>> 8df11633
					freeInstruction(r);
					freeInstruction(l);
					return -1;
				}

				/* add result to mat */
				l = pushArgument(mb, l, getArg(q, 0));
				r = pushArgument(mb, r, getArg(q, 1));
				nr++;
			}
		}
	} else {
		int mv = (m >= 0) ? m : n;
		int av = (m < 0);
		int bv = (m >= 0);
		int mc = (lc >= 0) ? lc : rc;

		l = newInstructionArgs(mb, matRef, packRef, mat[mv].mi->argc);
		r = newInstructionArgs(mb, matRef, packRef, mat[mv].mi->argc);
		if (!l || !r) {
			freeInstruction(l);
			freeInstruction(r);
			return -1;
		}

		getArg(l, 0) = getArg(p, 0);
		getArg(r, 0) = getArg(p, 1);

		for (k = 1; k < mat[mv].mi->argc; k++) {
			InstrPtr q = copyInstruction(p);

			if (!q) {
				freeInstruction(l);
				freeInstruction(r);
				return -1;
			}

<<<<<<< HEAD
			getArg(q,0) = newTmpVariable(mb, tpe1);
			getArg(q,1) = newTmpVariable(mb, tpe2);
			getArg(q,p->retc+av) = getArg(mat[mv].mi, k);
			if (mc>=0)
				getArg(q,p->retc+2+av) = getArg(mat[mc].mi, k);
			pushInstruction(mb,q);
=======
			getArg(q, 0) = newTmpVariable(mb, tpe);
			getArg(q, 1) = newTmpVariable(mb, tpe);
			getArg(q, p->retc + av) = getArg(mat[mv].mi, k);
			if (mc >= 0)
				getArg(q, p->retc + 2 + av) = getArg(mat[mc].mi, k);
			pushInstruction(mb, q);
>>>>>>> 8df11633

			if (mb->errors
				|| propagatePartnr(ml, getArg(mat[mv].mi, k), getArg(q, av), k)
				|| propagatePartnr(ml, getArg(p, p->retc + bv), getArg(q, bv),
								   k)) {
				freeInstruction(l);
				freeInstruction(r);
				return -1;
			}

			/* add result to mat */
			l = pushArgument(mb, l, getArg(q, 0));
			r = pushArgument(mb, r, getArg(q, 1));
		}
	}
	if (mb->errors || mat_add(ml, l, mat_none, getFunctionId(p))) {
		freeInstruction(l);
		freeInstruction(r);
		return -1;
	}
	if (mat_add(ml, r, mat_none, getFunctionId(p))) {
		freeInstruction(r);
		return -1;
	}
	return 0;
}

static int
join_split(Client cntxt, InstrPtr p, int args)
{
	char *name = NULL;
	size_t len;
	int i, res = 0;
	Symbol sym;
	MalBlkPtr mb;
	InstrPtr q;

	if (args <= 3)				/* we asume there are no 2x1 joins! */
		return 1;

	len = strlen(getFunctionId(p));
	name = GDKmalloc(len + 3);
	if (!name)
		return -2;
	strncpy(name, getFunctionId(p), len - 7);
	strcpy(name + len - 7, "join");

	sym = findSymbol(cntxt->usermodule, getModuleId(p), name);
	assert(sym);
	mb = sym->def;

	q = mb->stmt[0];
	for (i = q->retc; i < q->argc; i++) {
		if (isaBatType(getArgType(mb, q, i)))
			res++;
		else
			break;
	}
	GDKfree(name);
	return res - 1;
}

/* 1 or 2 mat lists:
 * 	in case of one take the second half of the code
 * 	in case of two we need to detect the list lengths.
 *
 * input is one list of arguments (just total length of mats)
 */
static int
mat_joinNxM(Client cntxt, MalBlkPtr mb, InstrPtr p, matlist_t *ml, int args)
{
<<<<<<< HEAD
	int tpe1 = getArgType(mb,p, 0), tpe2 = getArgType(mb,p, 1), j,k, nr = 1;
=======
	int tpe = getArgType(mb, p, 0), j, k, nr = 1;
>>>>>>> 8df11633
	InstrPtr l;
	InstrPtr r;
	mat_t *mat = ml->v;
	int *mats = (int *) GDKzalloc(sizeof(int) * args);
	int nr_mats = 0, first = -1, res = 0;

	if (!mats) {
		return -1;
	}

	for (j = 0; j < args; j++) {
		mats[j] = is_a_mat(getArg(p, p->retc + j), ml);
		if (mats[j] != -1) {
			nr_mats++;
			if (first < 0)
				first = j;
		}
	}

	//printf("# %s.%s(%d,%d)", getModuleId(p), getFunctionId(p), m, n);

	if (args == nr_mats) {
		int mv1 = mats[0], i;
		int mv2 = mats[args - 1];
		int split = join_split(cntxt, p, args);
		int nr_mv1 = split;

		if (split == -2) {
			GDKfree(mats);
			return -1;
		}
		if (split < 0) {
			GDKfree(mats);
			mb->errors = createException(MAL, "mergetable.join",
										 SQLSTATE(42000) " incorrect split level");
			return 0;
		}

		l = newInstructionArgs(mb, matRef, packRef,
							   mat[mv1].mi->argc * mat[mv2].mi->argc);
		r = newInstructionArgs(mb, matRef, packRef,
							   mat[mv1].mi->argc * mat[mv2].mi->argc);
		if (l == NULL || r == NULL) {
			freeInstruction(l);
			freeInstruction(r);
			GDKfree(mats);
			return -1;
		}
		getArg(l, 0) = getArg(p, 0);
		getArg(r, 0) = getArg(p, 1);

		/* now detect split point */
		for (k = 1; k < mat[mv1].mi->argc; k++) {
			for (j = 1; j < mat[mv2].mi->argc; j++) {
				InstrPtr q = copyInstruction(p);
				if (!q) {
					freeInstruction(r);
					freeInstruction(l);
					GDKfree(mats);
					return -1;
				}

<<<<<<< HEAD
				getArg(q,0) = newTmpVariable(mb, tpe1);
				getArg(q,1) = newTmpVariable(mb, tpe2);
				for (i = 0; i < nr_mv1; i++ )
					getArg(q,q->retc+i) = getArg(mat[mats[i]].mi,k);
				for (; i < nr_mats; i++ )
					getArg(q,q->retc+i) = getArg(mat[mats[i]].mi,j);
				pushInstruction(mb,q);

				if(propagatePartnr(ml, getArg(mat[mv1].mi, k), getArg(q,0), nr) ||
				   propagatePartnr(ml, getArg(mat[mv2].mi, j), getArg(q,1), nr)) {
=======
				getArg(q, 0) = newTmpVariable(mb, tpe);
				getArg(q, 1) = newTmpVariable(mb, tpe);
				for (i = 0; i < nr_mv1; i++)
					getArg(q, q->retc + i) = getArg(mat[mats[i]].mi, k);
				for (; i < nr_mats; i++)
					getArg(q, q->retc + i) = getArg(mat[mats[i]].mi, j);
				pushInstruction(mb, q);

				if (mb->errors
					|| propagatePartnr(ml, getArg(mat[mv1].mi, k), getArg(q, 0),
									   nr)
					|| propagatePartnr(ml, getArg(mat[mv2].mi, j), getArg(q, 1),
									   nr)) {
>>>>>>> 8df11633
					freeInstruction(r);
					freeInstruction(l);
					GDKfree(mats);
					return -1;
				}

				/* add result to mat */
				l = pushArgument(mb, l, getArg(q, 0));
				r = pushArgument(mb, r, getArg(q, 1));
				nr++;
			}
		}
	} else {
		/* only one side
		 * mats from first..first+nr_mats
		 */
		int mv = mats[first];

		l = newInstructionArgs(mb, matRef, packRef, mat[mv].mi->argc);
		r = newInstructionArgs(mb, matRef, packRef, mat[mv].mi->argc);
		if (l == NULL || r == NULL) {
			freeInstruction(l);
			freeInstruction(r);
			GDKfree(mats);
			return -1;
		}
		getArg(l, 0) = getArg(p, 0);
		getArg(r, 0) = getArg(p, 1);

		for (k = 1; k < mat[mv].mi->argc; k++) {
			InstrPtr q = copyInstruction(p);
			if (!q) {
				freeInstruction(r);
				freeInstruction(l);
				GDKfree(mats);
				return -1;
			}

<<<<<<< HEAD
			getArg(q,0) = newTmpVariable(mb, tpe1);
			getArg(q,1) = newTmpVariable(mb, tpe2);
			for (j=0;j<nr_mats;j++) {
				assert(mat[mats[first]].mi->argc == mat[mats[first+j]].mi->argc);
				getArg(q,p->retc+first+j) = getArg(mat[mats[first+j]].mi, k);
=======
			getArg(q, 0) = newTmpVariable(mb, tpe);
			getArg(q, 1) = newTmpVariable(mb, tpe);
			for (j = 0; j < nr_mats; j++) {
				assert(mat[mats[first]].mi->argc == mat[mats[first + j]].mi->argc);
				getArg(q, p->retc + first + j) = getArg(mat[mats[first + j]].mi, k);
>>>>>>> 8df11633
			}
			if (mb->errors
				|| propagatePartnr(ml, getArg(mat[mv].mi, k),
								   getArg(q, (first != 0)), k)
				|| propagatePartnr(ml,
								   getArg(p, p->retc + (first) ? nr_mats : 0),
								   getArg(q, (first == 0)), k)) {
				freeInstruction(q);
				freeInstruction(r);
				freeInstruction(l);
				GDKfree(mats);
				return -1;
			}
			pushInstruction(mb, q);

			/* add result to mat */
			l = pushArgument(mb, l, getArg(q, 0));
			r = pushArgument(mb, r, getArg(q, 1));
		}
	}
	if (mb->errors || mat_add(ml, l, mat_none, getFunctionId(p))) {
		freeInstruction(l);
		freeInstruction(r);
		res = -1;
	} else if (mat_add(ml, r, mat_none, getFunctionId(p))) {
		freeInstruction(r);
		res = -1;
	}
	GDKfree(mats);
	return res;
}


static const char *
aggr_phase2(const char *aggr, int type_dbl)
{
	if (aggr == countRef || aggr == count_no_nilRef
		|| (aggr == avgRef && type_dbl))
		return sumRef;
	if (aggr == subcountRef || (aggr == subavgRef && type_dbl))
		return subsumRef;
	/* min/max/sum/prod and unique are fine */
	return aggr;
}

static str
mat_aggr(MalBlkPtr mb, InstrPtr p, mat_t *mat, int m)
{
	int tp = getArgType(mb, p, 0), k, tp2 = TYPE_lng, i;
	int battp = (getModuleId(p) == aggrRef) ? newBatType(tp) : tp, battp2 = 0;
	int isAvg = (getFunctionId(p) == avgRef);
	InstrPtr r = NULL, s = NULL, q = NULL, u = NULL, v = NULL;

	/* we pack the partitial result */
	r = newInstructionArgs(mb, matRef, packRef, mat[m].mi->argc);
	if (r == NULL)
		throw(MAL, "optimizer.mergetable", SQLSTATE(HY013) MAL_MALLOC_FAIL);
	getArg(r, 0) = newTmpVariable(mb, battp);

	if (isAvg) {				/* remainders or counts */
		battp2 = newBatType(tp2);
		u = newInstructionArgs(mb, matRef, packRef, mat[m].mi->argc);
		if (u == NULL) {
			freeInstruction(r);
			throw(MAL, "optimizer.mergetable", SQLSTATE(HY013) MAL_MALLOC_FAIL);
		}
		getArg(u, 0) = newTmpVariable(mb, battp2);
	}
	if (isAvg && tp != TYPE_dbl) {	/* counts */
		battp2 = newBatType(tp2);
		v = newInstructionArgs(mb, matRef, packRef, mat[m].mi->argc);
		if (v == NULL) {
			freeInstruction(r);
			freeInstruction(u);
			throw(MAL, "optimizer.mergetable", SQLSTATE(HY013) MAL_MALLOC_FAIL);
		}
		getArg(v, 0) = newTmpVariable(mb, battp2);
	}
	for (k = 1; mb->errors == NULL && k < mat[m].mi->argc; k++) {
		q = newInstruction(mb, NULL, NULL);
		if (q == NULL) {
			freeInstruction(r);
			freeInstruction(u);
			freeInstruction(v);
			throw(MAL, "optimizer.mergetable", SQLSTATE(HY013) MAL_MALLOC_FAIL);
		}
		if (isAvg && tp == TYPE_dbl)
			setModuleId(q, batcalcRef);
		else
			setModuleId(q, getModuleId(p));
		setFunctionId(q, getFunctionId(p));
		getArg(q, 0) = newTmpVariable(mb, tp);
		if (isAvg)
			q = pushReturn(mb, q, newTmpVariable(mb, tp2));
		if (isAvg && tp != TYPE_dbl)
			q = pushReturn(mb, q, newTmpVariable(mb, tp2));
		q = pushArgument(mb, q, getArg(mat[m].mi, k));
		for (i = q->argc; i < p->argc; i++)
			q = pushArgument(mb, q, getArg(p, i));
		pushInstruction(mb, q);

		r = pushArgument(mb, r, getArg(q, 0));
		if (isAvg)
			u = pushArgument(mb, u, getArg(q, 1));
		if (isAvg && tp != TYPE_dbl)
			v = pushArgument(mb, v, getArg(q, 2));
	}
	pushInstruction(mb, r);
	if (isAvg)
		pushInstruction(mb, u);
	if (isAvg && tp != TYPE_dbl)
		pushInstruction(mb, v);

	/* Filter empty partitions */
	if (mb->errors == NULL && getModuleId(p) == aggrRef && !isAvg) {
		s = newInstruction(mb, algebraRef, selectNotNilRef);
		if (s == NULL) {
			throw(MAL, "optimizer.mergetable", SQLSTATE(HY013) MAL_MALLOC_FAIL);
		}
		getArg(s, 0) = newTmpVariable(mb, battp);
		s = pushArgument(mb, s, getArg(r, 0));
		pushInstruction(mb, s);
		r = s;
	}

	/* for avg we do sum (avg*(count/sumcount) ) */
	if (mb->errors == NULL && isAvg && tp == TYPE_dbl) {
		InstrPtr v, w, x, y, cond;

		/* lng w = sum counts */
		w = newInstruction(mb, aggrRef, sumRef);
		if (w == NULL) {
			throw(MAL, "optimizer.mergetable", SQLSTATE(HY013) MAL_MALLOC_FAIL);
		}
		getArg(w, 0) = newTmpVariable(mb, tp2);
		w = pushArgument(mb, w, getArg(u, 0));
		pushInstruction(mb, w);

		/*  y=count = ifthenelse(w=count==0,NULL,w=count)  */
		cond = newInstruction(mb, calcRef, eqRef);
		if (cond == NULL) {
			throw(MAL, "optimizer.mergetable", SQLSTATE(HY013) MAL_MALLOC_FAIL);
		}
		getArg(cond, 0) = newTmpVariable(mb, TYPE_bit);
		cond = pushArgument(mb, cond, getArg(w, 0));
		cond = pushLng(mb, cond, 0);
		pushInstruction(mb, cond);

		y = newInstruction(mb, calcRef, ifthenelseRef);
		if (y == NULL) {
			throw(MAL, "optimizer.mergetable", SQLSTATE(HY013) MAL_MALLOC_FAIL);
		}
		getArg(y, 0) = newTmpVariable(mb, tp2);
		y = pushArgument(mb, y, getArg(cond, 0));
		y = pushNil(mb, y, tp2);
		y = pushArgument(mb, y, getArg(w, 0));
		pushInstruction(mb, y);

		/* dbl v = double(count) */
		v = newInstruction(mb, batcalcRef, dblRef);
		if (v == NULL) {
			throw(MAL, "optimizer.mergetable", SQLSTATE(HY013) MAL_MALLOC_FAIL);
		}
		getArg(v, 0) = newTmpVariable(mb, newBatType(TYPE_dbl));
		v = pushArgument(mb, v, getArg(u, 0));
		pushInstruction(mb, v);

		/* dbl x = v / y */
		x = newInstruction(mb, batcalcRef, divRef);
		if (x == NULL) {
			throw(MAL, "optimizer.mergetable", SQLSTATE(HY013) MAL_MALLOC_FAIL);
		}
		getArg(x, 0) = newTmpVariable(mb, newBatType(TYPE_dbl));
		x = pushArgument(mb, x, getArg(v, 0));
		x = pushArgument(mb, x, getArg(y, 0));
		if (isaBatType(getArgType(mb, x, 0)))
			x = pushNil(mb, x, TYPE_bat);
		if (isaBatType(getArgType(mb, y, 0)))
			x = pushNil(mb, x, TYPE_bat);
		pushInstruction(mb, x);

		/* dbl w = avg * x */
		w = newInstruction(mb, batcalcRef, mulRef);
		if (w == NULL) {
			throw(MAL, "optimizer.mergetable", SQLSTATE(HY013) MAL_MALLOC_FAIL);
		}
		getArg(w, 0) = newTmpVariable(mb, battp);
		w = pushArgument(mb, w, getArg(r, 0));
		w = pushArgument(mb, w, getArg(x, 0));
		if (isaBatType(getArgType(mb, r, 0)))
			w = pushNil(mb, w, TYPE_bat);
		if (isaBatType(getArgType(mb, x, 0)))
			w = pushNil(mb, w, TYPE_bat);
		pushInstruction(mb, w);

		r = w;

		/* filter nils */
		s = newInstruction(mb, algebraRef, selectNotNilRef);
		if (s == NULL) {
			throw(MAL, "optimizer.mergetable", SQLSTATE(HY013) MAL_MALLOC_FAIL);
		}
		getArg(s, 0) = newTmpVariable(mb, battp);
		s = pushArgument(mb, s, getArg(r, 0));
		pushInstruction(mb, s);
		r = s;
	}

	if (mb->errors == NULL) {
		s = newInstruction(mb, getModuleId(p),
						   aggr_phase2(getFunctionId(p), tp == TYPE_dbl));
		if (s == NULL) {
			throw(MAL, "optimizer.mergetable", SQLSTATE(HY013) MAL_MALLOC_FAIL);
		}
		getArg(s, 0) = getArg(p, 0);
		s = pushArgument(mb, s, getArg(r, 0));
		if (isAvg && tp != TYPE_dbl) {
			s = pushArgument(mb, s, getArg(u, 0));
			s = pushArgument(mb, s, getArg(v, 0));
		}
		pushInstruction(mb, s);
	}
	if (mb->errors) {
		str msg = mb->errors;
		mb->errors = NULL;
		return msg;
	}
	return MAL_SUCCEED;
}

static int
chain_by_length(mat_t *mat, int g)
{
	int cnt = 0;
	while (g >= 0) {
		g = mat[g].pm;
		cnt++;
	}
	return cnt;
}

static int
walk_n_back(mat_t *mat, int g, int cnt)
{
	while (cnt > 0) {
		g = mat[g].pm;
		cnt--;
	}
	return g;
}

static int
group_by_ext(matlist_t *ml, int g)
{
	int i;

	for (i = g; i < ml->top; i++) {
		if (ml->v[i].pm == g)
			return i;
	}
	return 0;
}

/* In some cases we have non groupby attribute columns, these require
 * gext.projection(mat.pack(per partition ext.projections(x)))
 */

static int
mat_group_project(MalBlkPtr mb, InstrPtr p, matlist_t *ml, int e, int a)
{
	int tp = getArgType(mb, p, 0), k;
	mat_t *mat = ml->v;
	InstrPtr ai1 = newInstructionArgs(mb, matRef, packRef, mat[a].mi->argc), r;

	if (!ai1)
		return -1;

	getArg(ai1, 0) = newTmpVariable(mb, tp);
	if (mb->errors) {
		freeInstruction(ai1);
		return -1;
	}

	assert(mat[e].mi->argc == mat[a].mi->argc);
	for (k = 1; k < mat[a].mi->argc; k++) {
		InstrPtr q = copyInstruction(p);
		if (!q) {
			freeInstruction(ai1);
			return -1;
		}

		getArg(q, 0) = newTmpVariable(mb, tp);
		getArg(q, 1) = getArg(mat[e].mi, k);
		getArg(q, 2) = getArg(mat[a].mi, k);
		pushInstruction(mb, q);
		if (mb->errors) {
			freeInstruction(ai1);
			return -1;
		}
		if (setPartnr(ml, getArg(mat[a].mi, k), getArg(q, 0), k)) {
			freeInstruction(ai1);
			return -1;
		}

		/* pack the result into a mat */
		ai1 = pushArgument(mb, ai1, getArg(q, 0));
	}
	pushInstruction(mb, ai1);
	if (mb->errors) {
		return -1;
	}

	if ((r = copyInstruction(p)) == NULL)
		return -1;
	getArg(r, 1) = mat[e].mv;
	getArg(r, 2) = getArg(ai1, 0);
	pushInstruction(mb, r);
	return mb->errors ? -1 : 0;
}

/* Per partition aggregates are merged and aggregated together. For
 * most (handled) aggregates thats relatively simple. AVG is somewhat
 * more complex. */
static int
mat_group_aggr(MalBlkPtr mb, InstrPtr p, mat_t *mat, int b, int g, int e)
{
	int tp = getArgType(mb, p, 0), k, tp2 = 0, tpe = getBatType(tp);
	const char *aggr2 = aggr_phase2(getFunctionId(p), tpe == TYPE_dbl);
	int isAvg = (getFunctionId(p) == subavgRef);
	InstrPtr ai1 = newInstructionArgs(mb, matRef, packRef, mat[b].mi->argc),
		ai10 = NULL, ai11 = NULL, ai2;

	if (!ai1)
		return -1;

	getArg(ai1, 0) = newTmpVariable(mb, tp);

	if (mb->errors == NULL && isAvg) {				/* remainders or counts */
		tp2 = newBatType(TYPE_lng);
		ai10 = newInstructionArgs(mb, matRef, packRef, mat[b].mi->argc);
		if (!ai10) {
			freeInstruction(ai1);
			return -1;
		}
		getArg(ai10, 0) = newTmpVariable(mb, tp2);
	}
	if (mb->errors == NULL && isAvg && tpe != TYPE_dbl) {	/* counts */
		tp2 = newBatType(TYPE_lng);
		ai11 = newInstructionArgs(mb, matRef, packRef, mat[b].mi->argc);
		if (!ai11) {
			freeInstruction(ai1);
			freeInstruction(ai10);
			return -1;
		}
		getArg(ai11, 0) = newTmpVariable(mb, tp2);
	}

	for (k = 1; mb->errors == NULL && k < mat[b].mi->argc; k++) {
		int off = 0;
		InstrPtr q = copyInstructionArgs(p, p->argc + (isAvg && tpe == TYPE_dbl));
		if (!q) {
			freeInstruction(ai1);
			freeInstruction(ai10);
			return -1;
		}

		getArg(q, 0) = newTmpVariable(mb, tp);
		if (isAvg && tpe == TYPE_dbl) {
			off = 1;
			getArg(q, 1) = newTmpVariable(mb, tp2);
			q = pushArgument(mb, q, getArg(q, 1));	/* push at end, create space */
			q->retc = 2;
			getArg(q, q->argc - 1) = getArg(q, q->argc - 2);
			getArg(q, q->argc - 2) = getArg(q, q->argc - 3);
		} else if (isAvg) {
			getArg(q, 1) = newTmpVariable(mb, tp2);
			getArg(q, 2) = newTmpVariable(mb, tp2);
			off = 2;
		}
		getArg(q, 1 + off) = getArg(mat[b].mi, k);
		getArg(q, 2 + off) = getArg(mat[g].mi, k);
		getArg(q, 3 + off) = getArg(mat[e].mi, k);
		pushInstruction(mb, q);

		/* pack the result into a mat */
		ai1 = pushArgument(mb, ai1, getArg(q, 0));
		if (isAvg)
			ai10 = pushArgument(mb, ai10, getArg(q, 1));
		if (isAvg && tpe != TYPE_dbl)
			ai11 = pushArgument(mb, ai11, getArg(q, 2));
	}
	pushInstruction(mb, ai1);
	if (isAvg)
		pushInstruction(mb, ai10);
	if (isAvg && tpe != TYPE_dbl)
		pushInstruction(mb, ai11);

	/* for avg we do sum (avg*(count/sumcount) ) */
	if (mb->errors == NULL && isAvg && tpe == TYPE_dbl) {
		InstrPtr r, s, v, w, cond;

		/* lng s = sum counts */
		s = newInstruction(mb, aggrRef, subsumRef);
		if (s == NULL)
			return -1;
		getArg(s, 0) = newTmpVariable(mb, tp2);
		s = pushArgument(mb, s, getArg(ai10, 0));
		s = pushArgument(mb, s, mat[g].mv);
		s = pushArgument(mb, s, mat[e].mv);
		s = pushBit(mb, s, 1);	/* skip nils */
		pushInstruction(mb, s);

		/*  w=count = ifthenelse(s=count==0,NULL,s=count)  */
		cond = newInstruction(mb, batcalcRef, eqRef);
		if (cond == NULL)
			return -1;
		getArg(cond, 0) = newTmpVariable(mb, newBatType(TYPE_bit));
		cond = pushArgument(mb, cond, getArg(s, 0));
		cond = pushLng(mb, cond, 0);
		pushInstruction(mb, cond);

		w = newInstruction(mb, batcalcRef, ifthenelseRef);
		if (w == NULL)
			return -1;
		getArg(w, 0) = newTmpVariable(mb, tp2);
		w = pushArgument(mb, w, getArg(cond, 0));
		w = pushNil(mb, w, TYPE_lng);
		w = pushArgument(mb, w, getArg(s, 0));
		pushInstruction(mb, w);

		/* fetchjoin with groups */
		r = newInstruction(mb, algebraRef, projectionRef);
		if (r == NULL)
			return -1;
		getArg(r, 0) = newTmpVariable(mb, tp2);
		r = pushArgument(mb, r, mat[g].mv);
		r = pushArgument(mb, r, getArg(w, 0));
		pushInstruction(mb, r);
		s = r;

		/* dbl v = double(count) */
		v = newInstruction(mb, batcalcRef, dblRef);
		if (v == NULL)
			return -1;
		getArg(v, 0) = newTmpVariable(mb, newBatType(TYPE_dbl));
		v = pushArgument(mb, v, getArg(ai10, 0));
		pushInstruction(mb, v);

		/* dbl r = v / s */
		r = newInstruction(mb, batcalcRef, divRef);
		if (r == NULL)
			return -1;
		getArg(r, 0) = newTmpVariable(mb, newBatType(TYPE_dbl));
		r = pushArgument(mb, r, getArg(v, 0));
		r = pushArgument(mb, r, getArg(s, 0));
		if (isaBatType(getArgType(mb, v, 0)))
			r = pushNil(mb, r, TYPE_bat);
		if (isaBatType(getArgType(mb, s, 0)))
			r = pushNil(mb, r, TYPE_bat);
		pushInstruction(mb, r);

		/* dbl s = avg * r */
		s = newInstruction(mb, batcalcRef, mulRef);
		if (s == NULL)
			return -1;
		getArg(s, 0) = newTmpVariable(mb, tp);
		s = pushArgument(mb, s, getArg(ai1, 0));
		s = pushArgument(mb, s, getArg(r, 0));
		if (isaBatType(getArgType(mb, ai1, 0)))
			s = pushNil(mb, s, TYPE_bat);
		if (isaBatType(getArgType(mb, r, 0)))
			s = pushNil(mb, s, TYPE_bat);
		pushInstruction(mb, s);

		ai1 = s;
	}
	ai2 = newInstruction(mb, aggrRef, aggr2);
	if (ai2 == NULL)
		return -1;
	getArg(ai2, 0) = getArg(p, 0);
	if (isAvg && tpe != TYPE_dbl) {
		getArg(ai2, 1) = getArg(p, 1);
		getArg(ai2, 2) = getArg(p, 2);
	}
	ai2 = pushArgument(mb, ai2, getArg(ai1, 0));
	if (isAvg && tpe != TYPE_dbl) {
		ai2 = pushArgument(mb, ai2, getArg(ai10, 0));
		ai2 = pushArgument(mb, ai2, getArg(ai11, 0));
	}
	ai2 = pushArgument(mb, ai2, mat[g].mv);
	ai2 = pushArgument(mb, ai2, mat[e].mv);
	ai2 = pushBit(mb, ai2, 1);	/* skip nils */
	pushInstruction(mb, ai2);
	if (mb->errors)
		return -1;
	return 0;
}

/* The mat_group_{new,derive} keep an ext,attr1..attrn table.
 * This is the input for the final second phase group by.
 */
static int
mat_pack_group(MalBlkPtr mb, matlist_t *ml, int g)
{
	mat_t *mat = ml->v;
	int cnt = chain_by_length(mat, g), i;
	InstrPtr cur = NULL;

	for (i = cnt - 1; i >= 0; i--) {
		/* if cur is non-NULL, it's a subgroup; if i is zero, it's "done" */
		InstrPtr grp = newInstruction(mb, groupRef,
									  cur ? i ? subgroupRef : subgroupdoneRef : i ?
									  groupRef : groupdoneRef);
		if (grp == NULL)
			return -1;
		int ogrp = walk_n_back(mat, g, i);
		int oext = group_by_ext(ml, ogrp);
		int attr = mat[oext].im;

		getArg(grp, 0) = mat[ogrp].mv;
		grp = pushReturn(mb, grp, mat[oext].mv);
		grp = pushReturn(mb, grp, newTmpVariable(mb, newBatType(TYPE_lng)));
		grp = pushArgument(mb, grp, getArg(mat[attr].mi, 0));
		if (cur)
			grp = pushArgument(mb, grp, getArg(cur, 0));
		pushInstruction(mb, grp);
		cur = grp;
		if (mb->errors)
			return -1;
	}
	mat[g].im = -1;				/* only pack once */
	return 0;
}

/*
 * foreach parent subgroup, do the
 * 	e2.projection(grp.projection((ext.projection(b)))
 * and one for the current group
 */
static int
mat_group_attr(MalBlkPtr mb, matlist_t *ml, int g, InstrPtr cext, int push)
{
	int cnt = chain_by_length(ml->v, g), i;	/* number of attributes */
	int ogrp = g;				/* previous group */

	for (i = 0; i < cnt; i++) {
		int agrp = walk_n_back(ml->v, ogrp, i);
		int b = ml->v[agrp].im;
		int aext = group_by_ext(ml, agrp);
		int a = ml->v[aext].im;
		int atp = getArgType(mb, ml->v[a].mi, 0), k;
		InstrPtr attr = newInstructionArgs(mb, matRef, packRef, ml->v[a].mi->argc);
		if (attr == NULL) {
			return -1;
		}

		//getArg(attr,0) = newTmpVariable(mb, atp);
		getArg(attr, 0) = getArg(ml->v[b].mi, 0);

		for (k = 1; mb->errors == NULL && k < ml->v[a].mi->argc; k++) {
			InstrPtr r = newInstruction(mb, algebraRef, projectionRef);
			InstrPtr q = newInstruction(mb, algebraRef, projectionRef);
			if (r == NULL || q == NULL) {
				freeInstruction(attr);
				freeInstruction(r);
				freeInstruction(q);
				return -1;
			}

			getArg(r, 0) = newTmpVariable(mb, newBatType(TYPE_oid));
			r = pushArgument(mb, r, getArg(cext, k));
			r = pushArgument(mb, r, getArg(ml->v[ogrp].mi, k));
			pushInstruction(mb, r);

			getArg(q, 0) = newTmpVariable(mb, atp);
			q = pushArgument(mb, q, getArg(r, 0));
			q = pushArgument(mb, q, getArg(ml->v[a].mi, k));
			pushInstruction(mb, q);

			attr = pushArgument(mb, attr, getArg(q, 0));
		}
		if (push)
			pushInstruction(mb, attr);
		if (mb->errors || mat_add_var(ml, attr, NULL, getArg(attr, 0), mat_ext,
									  -1, -1, push)) {
			if (!push)
				freeInstruction(attr);
			return -1;
		}
		/* keep new attribute with the group extend */
		ml->v[aext].im = ml->top - 1;
	}
	return 0;
}

static int
mat_group_new(MalBlkPtr mb, InstrPtr p, matlist_t *ml, int b)
{
	int tp0 = getArgType(mb, p, 0);
	int tp1 = getArgType(mb, p, 1);
	int tp2 = getArgType(mb, p, 2);
	int atp = getArgType(mb, p, 3), i, a, g, push = 0;
	InstrPtr r0, r1, r2, attr;

	if (getFunctionId(p) == subgroupdoneRef || getFunctionId(p) == groupdoneRef)
		push = 1;

	r0 = newInstructionArgs(mb, matRef, packRef, ml->v[b].mi->argc);
	if (r0 == NULL)
		return -1;
	getArg(r0, 0) = newTmpVariable(mb, tp0);

	r1 = newInstructionArgs(mb, matRef, packRef, ml->v[b].mi->argc);
	if (r1 == NULL) {
		freeInstruction(r0);
		return -1;
	}
	getArg(r1, 0) = newTmpVariable(mb, tp1);

	r2 = newInstructionArgs(mb, matRef, packRef, ml->v[b].mi->argc);
	if (r2 == NULL) {
		freeInstruction(r0);
		freeInstruction(r1);
		return -1;
	}
	getArg(r2, 0) = newTmpVariable(mb, tp2);

	/* we keep an extend, attr table result, which will later be used
	 * when we pack the group result */
	attr = newInstructionArgs(mb, matRef, packRef, ml->v[b].mi->argc);
	if (attr == NULL) {
		freeInstruction(r0);
		freeInstruction(r1);
		freeInstruction(r2);
		return -1;
	}
	getArg(attr, 0) = getArg(ml->v[b].mi, 0);

	for (i = 1; mb->errors == NULL && i < ml->v[b].mi->argc; i++) {
		InstrPtr q = copyInstruction(p), r;
		if (!q) {
			freeInstruction(r0);
			freeInstruction(r1);
			freeInstruction(r2);
			freeInstruction(attr);
			return -1;
		}

		getArg(q, 0) = newTmpVariable(mb, tp0);
		getArg(q, 1) = newTmpVariable(mb, tp1);
		getArg(q, 2) = newTmpVariable(mb, tp2);
		getArg(q, 3) = getArg(ml->v[b].mi, i);
		pushInstruction(mb, q);
		if (setPartnr(ml, getArg(ml->v[b].mi, i), getArg(q, 0), i)
			|| setPartnr(ml, getArg(ml->v[b].mi, i), getArg(q, 1), i)
			|| setPartnr(ml, getArg(ml->v[b].mi, i), getArg(q, 2), i)) {
			freeInstruction(r0);
			freeInstruction(r1);
			freeInstruction(r2);
			freeInstruction(attr);
			return -1;
		}

		/* add result to mats */
		r0 = pushArgument(mb, r0, getArg(q, 0));
		r1 = pushArgument(mb, r1, getArg(q, 1));
		r2 = pushArgument(mb, r2, getArg(q, 2));

		r = newInstruction(mb, algebraRef, projectionRef);
		if (r == NULL) {
			freeInstruction(r0);
			freeInstruction(r1);
			freeInstruction(r2);
			freeInstruction(attr);
			return -1;
		}
		getArg(r, 0) = newTmpVariable(mb, atp);
		r = pushArgument(mb, r, getArg(q, 1));
		r = pushArgument(mb, r, getArg(ml->v[b].mi, i));
		if (setPartnr(ml, getArg(ml->v[b].mi, i), getArg(r, 0), i)) {
			freeInstruction(r0);
			freeInstruction(r1);
			freeInstruction(r2);
			freeInstruction(attr);
			freeInstruction(r);
			return -1;
		}
		pushInstruction(mb, r);

		attr = pushArgument(mb, attr, getArg(r, 0));
	}
	pushInstruction(mb, r0);
	pushInstruction(mb, r1);
	pushInstruction(mb, r2);
	if (push)
		pushInstruction(mb, attr);

	/* create mat's for the intermediates */
	a = ml->top;
	if (mb->errors || mat_add_var(ml, attr, NULL, getArg(attr, 0), mat_ext,
								  -1, -1, push)) {
		if (!push)
			freeInstruction(attr);
		return -1;
	}
	g = ml->top;
	if (mat_add_var(ml, r0, p, getArg(p, 0), mat_grp, b, -1, 1)
		|| mat_add_var(ml, r1, p, getArg(p, 1), mat_ext, a, ml->top - 1, 1)	/* point back at group */
		|| mat_add_var(ml, r2, p, getArg(p, 2), mat_cnt, -1, ml->top - 1, 1)) /* point back at ext */
		return -1;
	if (push)
		return mat_pack_group(mb, ml, g);
	return 0;
}

static int
mat_group_derive(MalBlkPtr mb, InstrPtr p, matlist_t *ml, int b, int g)
{
	int tp0 = getArgType(mb, p, 0);
	int tp1 = getArgType(mb, p, 1);
	int tp2 = getArgType(mb, p, 2);
	int atp = getArgType(mb, p, 3), i, a, push = 0;
	InstrPtr r0, r1, r2, attr;

	if (getFunctionId(p) == subgroupdoneRef || getFunctionId(p) == groupdoneRef)
		push = 1;

	if (ml->v[g].im == -1) {	/* already packed */
		InstrPtr q = copyInstruction(p);
		if (!q)
			return -1;
		pushInstruction(mb, q);
		return 0;
	}

	r0 = newInstructionArgs(mb, matRef, packRef, ml->v[b].mi->argc);
	if (r0 == NULL)
		return -1;
	getArg(r0, 0) = newTmpVariable(mb, tp0);

	r1 = newInstructionArgs(mb, matRef, packRef, ml->v[b].mi->argc);
	if (r1 == NULL) {
		freeInstruction(r0);
		return -1;
	}
	getArg(r1, 0) = newTmpVariable(mb, tp1);

	r2 = newInstructionArgs(mb, matRef, packRef, ml->v[b].mi->argc);
	if (r2 == NULL) {
		freeInstruction(r0);
		freeInstruction(r1);
		return -1;
	}
	getArg(r2, 0) = newTmpVariable(mb, tp2);

	/* we keep an extend, attr table result, which will later be used
	 * when we pack the group result */
	attr = newInstructionArgs(mb, matRef, packRef, ml->v[b].mi->argc);
	if (attr == NULL) {
		freeInstruction(r0);
		freeInstruction(r1);
		freeInstruction(r2);
		return -1;
	}
	getArg(attr, 0) = getArg(ml->v[b].mi, 0);

	/* we need overlapping ranges */
	for (i = 1; mb->errors == NULL && i < ml->v[b].mi->argc; i++) {
		InstrPtr q = copyInstruction(p), r;
		if (!q) {
			freeInstruction(r0);
			freeInstruction(r1);
			freeInstruction(r2);
			freeInstruction(attr);
			return -1;
		}

		getArg(q, 0) = newTmpVariable(mb, tp0);
		getArg(q, 1) = newTmpVariable(mb, tp1);
		getArg(q, 2) = newTmpVariable(mb, tp2);
		getArg(q, 3) = getArg(ml->v[b].mi, i);
		getArg(q, 4) = getArg(ml->v[g].mi, i);
		pushInstruction(mb, q);
		if (setPartnr(ml, getArg(ml->v[b].mi, i), getArg(q, 0), i)
			|| setPartnr(ml, getArg(ml->v[b].mi, i), getArg(q, 1), i)
			|| setPartnr(ml, getArg(ml->v[b].mi, i), getArg(q, 2), i)) {
			freeInstruction(r0);
			freeInstruction(r1);
			freeInstruction(r2);
			freeInstruction(attr);
			return -1;
		}

		/* add result to mats */
		r0 = pushArgument(mb, r0, getArg(q, 0));
		r1 = pushArgument(mb, r1, getArg(q, 1));
		r2 = pushArgument(mb, r2, getArg(q, 2));

		r = newInstruction(mb, algebraRef, projectionRef);
		if (r == NULL) {
			freeInstruction(r0);
			freeInstruction(r1);
			freeInstruction(r2);
			freeInstruction(attr);
			return -1;
		}
		getArg(r, 0) = newTmpVariable(mb, atp);
		r = pushArgument(mb, r, getArg(q, 1));
		r = pushArgument(mb, r, getArg(ml->v[b].mi, i));
		if (setPartnr(ml, getArg(ml->v[b].mi, i), getArg(r, 0), i)) {
			freeInstruction(r0);
			freeInstruction(r1);
			freeInstruction(r2);
			freeInstruction(attr);
			freeInstruction(r);
			return -1;
		}
		pushInstruction(mb, r);

		attr = pushArgument(mb, attr, getArg(r, 0));
	}
	pushInstruction(mb, r0);
	pushInstruction(mb, r1);
	pushInstruction(mb, r2);
	if (push)
		pushInstruction(mb, attr);

	if (mb->errors || mat_group_attr(mb, ml, g, r1, push))
		return -1;

	/* create mat's for the intermediates */
	a = ml->top;
	if (mat_add_var(ml, attr, NULL, getArg(attr, 0), mat_ext, -1, -1, push)) {
		if (!push)
			freeInstruction(attr);
		return -1;
	}
	if (mat_add_var(ml, r0, p, getArg(p, 0), mat_grp, b, g, 1))
		return -1;
	g = ml->top - 1;
	if (mat_add_var(ml, r1, p, getArg(p, 1), mat_ext, a, ml->top - 1, 1) ||	/* point back at group */
		mat_add_var(ml, r2, p, getArg(p, 2), mat_cnt, -1, ml->top - 1, 1))	/* point back at ext */
		return -1;
	if (push)
		return mat_pack_group(mb, ml, g);
	return 0;
}

static int
mat_topn_project(MalBlkPtr mb, InstrPtr p, mat_t *mat, int m, int n)
{
	int tpe = getArgType(mb, p, 0), k;
	InstrPtr pck, q;

	pck = newInstructionArgs(mb, matRef, packRef, mat[m].mi->argc);
	if (pck == NULL)
		return -1;
	getArg(pck, 0) = newTmpVariable(mb, tpe);

	for (k = 1; mb->errors == NULL && k < mat[m].mi->argc; k++) {
		InstrPtr q = copyInstruction(p);
		if (!q) {
			freeInstruction(pck);
			return -1;
		}

		getArg(q, 0) = newTmpVariable(mb, tpe);
		getArg(q, 1) = getArg(mat[m].mi, k);
		getArg(q, 2) = getArg(mat[n].mi, k);
		pushInstruction(mb, q);

		pck = pushArgument(mb, pck, getArg(q, 0));
	}
	pushInstruction(mb, pck);

	if (mb->errors || (q = copyInstruction(p)) == NULL)
		return -1;
	getArg(q, 2) = getArg(pck, 0);
	pushInstruction(mb, q);
	if (mb->errors)
		return -1;
	return 0;
}

static int
mat_pack_topn(MalBlkPtr mb, InstrPtr slc, mat_t *mat, int m)
{
	/* find chain of topn's */
	int cnt = chain_by_length(mat, m), i;
	InstrPtr cur = NULL;

	for (i = cnt - 1; mb->errors == NULL && i >= 0; i--) {
		int otpn = walk_n_back(mat, m, i), var = 1, k;
		int attr = mat[otpn].im;
		int tpe = getVarType(mb, getArg(mat[attr].mi, 0));
		InstrPtr pck, tpn, otopn = mat[otpn].org, a;

		pck = newInstructionArgs(mb, matRef, packRef, mat[attr].mi->argc);
		if (pck == NULL)
			return -1;
		getArg(pck, 0) = newTmpVariable(mb, tpe);

		/* m.projection(attr); */
		for (k = 1; mb->errors == NULL && k < mat[attr].mi->argc; k++) {
			InstrPtr q = newInstruction(mb, algebraRef, projectionRef);
			if (q == NULL) {
				freeInstruction(pck);
				return -1;
			}
			getArg(q, 0) = newTmpVariable(mb, tpe);

			q = pushArgument(mb, q, getArg(slc, k));
			q = pushArgument(mb, q, getArg(mat[attr].mi, k));
			pushInstruction(mb, q);

			pck = pushArgument(mb, pck, getArg(q, 0));
		}
		pushInstruction(mb, pck);

		a = pck;

		if (mb->errors || (tpn = copyInstruction(otopn)) == NULL)
			return -1;
		var = 1;
		if (cur) {
			getArg(tpn, tpn->retc + var) = getArg(cur, 0);
			var ++;
			if (cur->retc == 2) {
				getArg(tpn, tpn->retc + var) = getArg(cur, 1);
				var ++;
			}
		}
		getArg(tpn, tpn->retc) = getArg(a, 0);
		pushInstruction(mb, tpn);
		cur = tpn;
	}
	if (mb->errors)
		return -1;
	return 0;
}

static int
mat_topn(MalBlkPtr mb, InstrPtr p, matlist_t *ml, int m, int n, int o)
{
	int tpe = getArgType(mb, p, 0), k, is_slice = isSlice(p), zero = -1;
	InstrPtr pck, gpck = NULL, q, r;
	int with_groups = (p->retc == 2), piv = 0, topn2 = (n >= 0);

	assert(topn2 || o < 0);
	/* dummy mat instruction (needed to share result of p) */
	pck = newInstructionArgs(mb, matRef, packRef, ml->v[m].mi->argc);
	if (pck == NULL)
		return -1;
	getArg(pck, 0) = getArg(p, 0);

	if (with_groups) {
		gpck = newInstructionArgs(mb, matRef, packRef, ml->v[m].mi->argc);
		if (gpck == NULL) {
			freeInstruction(pck);
			return -1;
		}
		getArg(gpck, 0) = getArg(p, 1);
	}

	if (is_slice) {
		ValRecord cst;
		cst.vtype = getArgType(mb, p, 2);
		cst.val.lval = 0;
		cst.len = 0;
		zero = defConstant(mb, cst.vtype, &cst);
		if (zero < 0) {
			freeInstruction(pck);
			return -1;
		}
	}
	assert((n < 0 && o < 0)
		   || (ml->v[m].mi->argc == ml->v[n].mi->argc
			   && ml->v[m].mi->argc == ml->v[o].mi->argc));

	for (k = 1; mb->errors == NULL && k < ml->v[m].mi->argc; k++) {
		if ((q = copyInstruction(p)) == NULL) {
			freeInstruction(gpck);
			freeInstruction(pck);
			return -1;
		}
		getArg(q, 0) = newTmpVariable(mb, tpe);
		if (with_groups)
			getArg(q, 1) = newTmpVariable(mb, tpe);
		getArg(q, q->retc) = getArg(ml->v[m].mi, k);
		if (is_slice)			/* lower bound should always be 0 on partial slices */
			getArg(q, q->retc + 1) = zero;
		else if (topn2) {
			getArg(q, q->retc + 1) = getArg(ml->v[n].mi, k);
			getArg(q, q->retc + 2) = getArg(ml->v[o].mi, k);
		}
		pushInstruction(mb, q);

		pck = pushArgument(mb, pck, getArg(q, 0));
		if (with_groups)
			gpck = pushArgument(mb, gpck, getArg(q, 1));
	}

	piv = ml->top;
	if (mb->errors || mat_add_var(ml, pck, p, getArg(p, 0), is_slice ? mat_slc : mat_tpn, m, n, 0)) {
		freeInstruction(pck);
		freeInstruction(gpck);
		return -1;
	}
	if (with_groups
		&& mat_add_var(ml, gpck, p, getArg(p, 1), is_slice ? mat_slc : mat_tpn,
					   m, piv, 0)) {
		freeInstruction(gpck);
		return -1;
	}

	if (is_slice || p->retc == 1 /* single result, ie last of the topn's */ ) {
		if (ml->v[m].type == mat_tpn || !is_slice) {
			if (mat_pack_topn(mb, pck, ml->v, (!is_slice) ? piv : m))
				return -1;
		}

		/* topn/slice over merged parts */
		if (is_slice) {
			/* real instruction */
			r = newInstructionArgs(mb, matRef, packRef, pck->argc);
			if (r == NULL)
				return -1;
			getArg(r, 0) = newTmpVariable(mb, tpe);

			for (k = 1; k < pck->argc; k++)
				r = pushArgument(mb, r, getArg(pck, k));
			pushInstruction(mb, r);

			if ((q = copyInstruction(p)) == NULL)
				return -1;
			setFunctionId(q, subsliceRef);
			if (ml->v[m].type != mat_tpn || is_slice)
				getArg(q, 1) = getArg(r, 0);
			pushInstruction(mb, q);
		}

		ml->v[piv].type = mat_slc;
	}
	if (mb->errors)
		return -1;
	return 0;
}

static int
mat_sample(MalBlkPtr mb, InstrPtr p, matlist_t *ml, int m)
{
	/* transform
	 * a := sample.subuniform(b,n);
	 * into
	 * t1 := sample.subuniform(b1,n);
	 * t2 := sample.subuniform(b2,n);
	 * ...
	 * t0 := mat.pack(t1,t2,...);
	 * tn := sample.subuniform(t0,n);
	 * a := algebra.projection(tn,t0);
	 *
	 * Note that this does *not* give a uniform sample of the original
	 * bat b!
	 */

	int tpe = getArgType(mb, p, 0), k, piv;
	InstrPtr pck, q, r;

	pck = newInstructionArgs(mb, matRef, packRef, ml->v[m].mi->argc);
	if (pck == NULL)
		return -1;
	getArg(pck, 0) = newTmpVariable(mb, tpe);

	for (k = 1; mb->errors == NULL && k < ml->v[m].mi->argc; k++) {
		if ((q = copyInstruction(p)) == NULL) {
			freeInstruction(pck);
			return -1;
		}
		getArg(q, 0) = newTmpVariable(mb, tpe);
		getArg(q, q->retc) = getArg(ml->v[m].mi, k);
		pushInstruction(mb, q);
		pck = pushArgument(mb, pck, getArg(q, 0));
	}

	piv = ml->top;
	if (mb->errors || mat_add_var(ml, pck, p, getArg(p, 0), mat_slc, m, -1, 1)) {
		freeInstruction(pck);
		return -1;
	}
	pushInstruction(mb, pck);

	if ((q = copyInstruction(p)) == NULL)
		return -1;
	getArg(q, 0) = newTmpVariable(mb, tpe);
	getArg(q, q->retc) = getArg(pck, 0);
	pushInstruction(mb, q);

	r = newInstruction(mb, algebraRef, projectionRef);
	if (r == NULL)
		return -1;
	getArg(r, 0) = getArg(p, 0);
	r = pushArgument(mb, r, getArg(q, 0));
	r = pushArgument(mb, r, getArg(pck, 0));
	pushInstruction(mb, r);

	matlist_pack(ml, piv);
	ml->v[piv].type = mat_slc;
	if (mb->errors)
		return -1;
	return 0;
}

str
OPTmergetableImplementation(Client cntxt, MalBlkPtr mb, MalStkPtr stk,
							InstrPtr pci)
{
	InstrPtr p, *old;
	matlist_t ml;
	int oldtop, fm, fn, fo, fe, i, k, m, n, o, e, slimit, bailout = 0;
	int size = 0, match, actions = 0, distinct_topn = 0, /*topn_res = 0, */ groupdone = 0, *vars;	//, maxvars;
	char *group_input;
	str msg = MAL_SUCCEED;

	if (isOptimizerUsed(mb, pci, mitosisRef) <= 0)
		goto cleanup2;
	old = mb->stmt;
	oldtop = mb->stop;

	vars = (int *) GDKmalloc(sizeof(int) * mb->vtop);
	//maxvars = mb->vtop;
	group_input = (char *) GDKzalloc(sizeof(char) * mb->vtop);
	if (vars == NULL || group_input == NULL) {
		if (vars)
			GDKfree(vars);
		throw(MAL, "optimizer.mergetable", SQLSTATE(HY013) MAL_MALLOC_FAIL);
	}
	/* check for bailout conditions */
	for (i = 1; i < oldtop && !bailout; i++) {
		int j;

		p = old[i];

		for (j = 0; j < p->retc; j++) {
			int res = getArg(p, j);
			vars[res] = i;
		}

		/* pack if there is a group statement following a groupdone (ie aggr(distinct)) */
		if (getModuleId(p) == groupRef && p->argc == 5
			&& (getFunctionId(p) == subgroupRef
				|| getFunctionId(p) == subgroupdoneRef
				|| getFunctionId(p) == groupRef
				|| getFunctionId(p) == groupdoneRef)) {
			InstrPtr q = old[vars[getArg(p, p->argc - 1)]];	/* group result from a previous group(done) */

			if (getFunctionId(q) == subgroupdoneRef
				|| getFunctionId(q) == groupdoneRef)
				groupdone = 1;
		}
		/* bail out if there is a input for a group, which has been used for a group already (solves problems with cube like groupings) */
		if (getModuleId(p) == groupRef
			&& (getFunctionId(p) == subgroupRef
				|| getFunctionId(p) == subgroupdoneRef
				|| getFunctionId(p) == groupRef
				|| getFunctionId(p) == groupdoneRef)) {
			int input = getArg(p, p->retc);	/* argument one is first input */

			if (group_input[input]) {
				TRC_INFO(MAL_OPTIMIZER,
						 "Mergetable bailout on group input reuse in group statement\n");
				bailout = 1;
			}

			group_input[input] = 1;
		}
		if (getModuleId(p) == algebraRef && getFunctionId(p) == selectNotNilRef) {
			TRC_INFO(MAL_OPTIMIZER, "Mergetable bailout not nil ref\n");
			bailout = 1;
		}
		if (getModuleId(p) == algebraRef && getFunctionId(p) == semijoinRef) {
			TRC_INFO(MAL_OPTIMIZER, "Mergetable bailout semijoin ref\n");
			bailout = 1;
		}
		if (getModuleId(p) == algebraRef && getFunctionId(p) == thetajoinRef) {
			assert(p->argc == 9);
			if (p->argc == 9
				&& getVarConstant(mb,
								  getArg(p,
										 6)).val.ival == 6 /* op == '<>' */ ) {
				TRC_INFO(MAL_OPTIMIZER, "Mergetable bailout thetajoin ref\n");
				bailout = 1;
			}
		}
		if (isSample(p)) {
			bailout = 1;
		}
		/*
		   if (isTopn(p))
		   topn_res = getArg(p, 0);
		 */
		/* not idea how to detect this yet */
		//distinct_topn = 1;
	}
	GDKfree(group_input);

	ml.horigin = 0;
	ml.torigin = 0;
	ml.v = 0;
	ml.vars = 0;
	if (bailout)
		goto cleanup;

	/* the number of MATs is limited to the variable stack */
	ml.size = mb->vtop;
	ml.top = 0;
	ml.v = (mat_t *) GDKzalloc(ml.size * sizeof(mat_t));
	ml.vsize = mb->vsize;
	ml.horigin = (int *) GDKmalloc(sizeof(int) * ml.vsize);
	ml.torigin = (int *) GDKmalloc(sizeof(int) * ml.vsize);
	ml.vars = (int *) GDKmalloc(sizeof(int) * ml.vsize);
	if (ml.v == NULL || ml.horigin == NULL || ml.torigin == NULL
		|| ml.vars == NULL) {
		goto cleanup;
	}
	for (i = 0; i < ml.vsize; i++) {
		ml.horigin[i] = ml.torigin[i] = -1;
		ml.vars[i] = -1;
	}

	slimit = mb->ssize;
	size = (mb->stop * 1.2 < mb->ssize) ? mb->ssize : (int) (mb->stop * 1.2);
	mb->stmt = (InstrPtr *) GDKzalloc(size * sizeof(InstrPtr));
	if (mb->stmt == NULL) {
		mb->stmt = old;
		msg = createException(MAL, "optimizer.mergetable",
							  SQLSTATE(HY013) MAL_MALLOC_FAIL);
		goto cleanup;
	}
	mb->ssize = size;
	mb->stop = 0;

	for (i = 0; i < oldtop; i++) {
		int bats = 0, nilbats = 0;
		InstrPtr r, cp;

		p = old[i];

		if (p->token == ENDsymbol)	/* don't copy the optimizer pipeline added after final instruction */
			break;
		if (getModuleId(p) == matRef
			&& (getFunctionId(p) == newRef || getFunctionId(p) == packRef)) {
			if (mat_set_prop(&ml, mb, p)
				|| mat_add_var(&ml, p, NULL, getArg(p, 0), mat_none, -1, -1,
							   1)) {
				msg = createException(MAL, "optimizer.mergetable",
									  SQLSTATE(HY013) MAL_MALLOC_FAIL);
				goto cleanup;
			}
			continue;
		}

		/*
		 * If the instruction does not contain MAT references it can simply be added.
		 * Otherwise we have to decide on either packing them or replacement.
		 */
		if ((match = nr_of_mats(p, &ml)) == 0) {
			cp = copyInstruction(p);
			if (!cp) {
				msg = createException(MAL, "optimizer.mergetable",
									  SQLSTATE(HY013) MAL_MALLOC_FAIL);
				goto cleanup;
			}
			pushInstruction(mb, cp);
			continue;
		}
		bats = nr_of_bats(mb, p);
		nilbats = nr_of_nilbats(mb, p);

		/* left joins can match at isMatJoinOp, so run this check beforehand */
		if (match > 0 && isMatLeftJoinOp(p) && p->argc >= 5 && p->retc == 2
			&& (match == 1 || match == 2) && bats + nilbats == 4) {
			m = is_a_mat(getArg(p, p->retc), &ml);
			o = is_a_mat(getArg(p, p->retc + 2), &ml);

			if ((match == 1 && m >= 0) || (match == 2 && m >= 0 && o >= 0)) {
				if (mat_join2(mb, p, &ml, m, -1, o, -1)) {
					msg = createException(MAL, "optimizer.mergetable",
										  SQLSTATE(HY013) MAL_MALLOC_FAIL);
					goto cleanup;
				}
				actions++;
				continue;
			}
		}

		/* (l,r) Join (L, R, ..)
		 * 2 -> (l,r) equi/theta joins (l,r)
		 * 3 -> (l,r) range-joins (l,r1,r2)
		 * NxM -> (l,r) filter-joins (l1,..,ln,r1,..,rm)
		 */
		if (match > 0 && isMatJoinOp(p) && !isMatLeftJoinOp(p) && p->argc >= 5
			&& p->retc == 2 && bats + nilbats >= 4) {
			if (bats + nilbats == 4) {
				m = is_a_mat(getArg(p, p->retc), &ml);
				n = is_a_mat(getArg(p, p->retc + 1), &ml);
				o = is_a_mat(getArg(p, p->retc + 2), &ml);
				e = is_a_mat(getArg(p, p->retc + 3), &ml);
				if (mat_join2(mb, p, &ml, m, n, o, e)) {
					msg = createException(MAL, "optimizer.mergetable",
										  SQLSTATE(HY013) MAL_MALLOC_FAIL);
					goto cleanup;
				}
			} else {
				if (mat_joinNxM(cntxt, mb, p, &ml, bats)) {
					msg = createException(MAL, "optimizer.mergetable",
										  SQLSTATE(HY013) MAL_MALLOC_FAIL);
					goto cleanup;
				}
			}
			actions++;
			continue;
		}
		if (match > 0 && getModuleId(p) == algebraRef
			&& getFunctionId(p) == crossRef && p->argc == 5 && p->retc == 2
			&& bats == 2) {
			int max_one = (isVarConstant(mb, getArg(p, 4))
						   && getVarConstant(mb, getArg(p, 4)).val.btval);
			if (!max_one) {
				m = is_a_mat(getArg(p, p->retc), &ml);
				n = is_a_mat(getArg(p, p->retc + 1), &ml);
				if (mat_join2(mb, p, &ml, m, n, -1, -1)) {
					msg = createException(MAL, "optimizer.mergetable",
										  SQLSTATE(HY013) MAL_MALLOC_FAIL);
					goto cleanup;
				}
				actions++;
				continue;
			}
		}
		/*
		 * Aggregate handling is a prime target for optimization.
		 * The simple cases are dealt with first.
		 * Handle the rewrite v:=aggr.count(b) and sum()
		 * And the min/max is as easy
		 */
		if (match == 1 && p->argc >= 2 &&
			((getModuleId(p) == aggrRef &&
			  (getFunctionId(p) == countRef
			   || getFunctionId(p) == count_no_nilRef
			   || getFunctionId(p) == minRef || getFunctionId(p) == maxRef
			   || getFunctionId(p) == avgRef || getFunctionId(p) == sumRef
			   || getFunctionId(p) == prodRef)))
			&& (m = is_a_mat(getArg(p, p->retc + 0), &ml)) >= 0) {
			if ((msg = mat_aggr(mb, p, ml.v, m)) != MAL_SUCCEED)
				goto cleanup;
			actions++;
			continue;
		}

		if (match == 1 && bats == 1 && p->argc == 4 && isSlice(p)
			&& ((m = is_a_mat(getArg(p, p->retc), &ml)) >= 0)) {
			if (mat_topn(mb, p, &ml, m, -1, -1)) {
				msg = createException(MAL, "optimizer.mergetable",
									  SQLSTATE(HY013) MAL_MALLOC_FAIL);
				goto cleanup;
			}
			actions++;
			continue;
		}

		if (match == 1 && bats == 1 && p->argc == 3 && isSample(p)
			&& ((m = is_a_mat(getArg(p, p->retc), &ml)) >= 0)) {
			if (mat_sample(mb, p, &ml, m)) {
				msg = createException(MAL, "optimizer.mergetable",
									  SQLSTATE(HY013) MAL_MALLOC_FAIL);
				goto cleanup;
			}
			actions++;
			continue;
		}

		if (!distinct_topn && match == 1 && bats == 1 && isTopn(p)
			&& ((m = is_a_mat(getArg(p, p->retc), &ml)) >= 0)) {
			if (mat_topn(mb, p, &ml, m, -1, -1)) {
				msg = createException(MAL, "optimizer.mergetable",
									  SQLSTATE(HY013) MAL_MALLOC_FAIL);
				goto cleanup;
			}
			actions++;
			continue;
		}
		if (!distinct_topn && match == 3 && bats == 3 && isTopn(p)
			&& ((m = is_a_mat(getArg(p, p->retc), &ml)) >= 0)
			&& ((n = is_a_mat(getArg(p, p->retc + 1), &ml)) >= 0)
			&& ((o = is_a_mat(getArg(p, p->retc + 2), &ml)) >= 0)) {
			if (mat_topn(mb, p, &ml, m, n, o)) {
				msg = createException(MAL, "optimizer.mergetable",
									  SQLSTATE(HY013) MAL_MALLOC_FAIL);
				goto cleanup;
			}
			actions++;
			continue;
		}

		/* Now we handle subgroup and aggregation statements. */
		if (!groupdone && match == 1 && bats == 1 && p->argc == 4
			&& getModuleId(p) == groupRef &&
			(getFunctionId(p) == subgroupRef
			 || getFunctionId(p) == subgroupdoneRef
			 || getFunctionId(p) == groupRef
			 || getFunctionId(p) == groupdoneRef)
			&& ((m = is_a_mat(getArg(p, p->retc), &ml)) >= 0)) {
			if (mat_group_new(mb, p, &ml, m)) {
				msg = createException(MAL, "optimizer.mergetable",
									  SQLSTATE(HY013) MAL_MALLOC_FAIL);
				goto cleanup;
			}
			actions++;
			continue;
		}
		if (!groupdone && match == 2 && bats == 2 && p->argc == 5
			&& getModuleId(p) == groupRef &&
			(getFunctionId(p) == subgroupRef
			 || getFunctionId(p) == subgroupdoneRef
			 || getFunctionId(p) == groupRef
			 || getFunctionId(p) == groupdoneRef)
			&& ((m = is_a_mat(getArg(p, p->retc), &ml)) >= 0)
			&& ((n = is_a_mat(getArg(p, p->retc + 1), &ml)) >= 0)
			&& ml.v[n].im >= 0 /* not packed */ ) {
			if (mat_group_derive(mb, p, &ml, m, n)) {
				msg = createException(MAL, "optimizer.mergetable",
									  SQLSTATE(HY013) MAL_MALLOC_FAIL);
				goto cleanup;
			}
			actions++;
			continue;
		}
		/* TODO sub'aggr' with cand list */
		if (match == 3 && bats == 3 && getModuleId(p) == aggrRef && p->argc >= 4
			&& (getFunctionId(p) == subcountRef
				|| getFunctionId(p) == subminRef
				|| getFunctionId(p) == submaxRef
				|| getFunctionId(p) == subavgRef
				|| getFunctionId(p) == subsumRef
				|| getFunctionId(p) == subprodRef)
			&& ((m = is_a_mat(getArg(p, p->retc + 0), &ml)) >= 0)
			&& ((n = is_a_mat(getArg(p, p->retc + 1), &ml)) >= 0)
			&& ((o = is_a_mat(getArg(p, p->retc + 2), &ml)) >= 0)) {
			if (mat_group_aggr(mb, p, ml.v, m, n, o)) {
				msg = createException(MAL, "optimizer.mergetable",
									  SQLSTATE(HY013) MAL_MALLOC_FAIL);
				goto cleanup;
			}
			actions++;
			continue;
		}
		/* Handle cases of ext.projection and .projection(grp) */
		if (match == 2 && getModuleId(p) == algebraRef
			&& getFunctionId(p) == projectionRef
			&& (m = is_a_mat(getArg(p, 1), &ml)) >= 0
			&& (n = is_a_mat(getArg(p, 2), &ml)) >= 0
			&& (ml.v[m].type == mat_ext || ml.v[n].type == mat_grp)) {
			assert(ml.v[m].pushed);
			if (!ml.v[n].pushed) {
				if (mat_group_project(mb, p, &ml, m, n)) {
					msg = createException(MAL, "optimizer.mergetable",
										  SQLSTATE(HY013) MAL_MALLOC_FAIL);
					goto cleanup;
				}
			} else {
				cp = copyInstruction(p);
				if (!cp) {
					msg = createException(MAL, "optimizer.mergetable",
										  SQLSTATE(HY013) MAL_MALLOC_FAIL);
					goto cleanup;
				}
				pushInstruction(mb, cp);
			}
			continue;
		}
		if (match == 1 && getModuleId(p) == algebraRef
			&& getFunctionId(p) == projectRef
			&& (m = is_a_mat(getArg(p, 1), &ml)) >= 0
			&& (ml.v[m].type == mat_ext)) {
			assert(ml.v[m].pushed);
			cp = copyInstruction(p);
			if (!cp) {
				msg = createException(MAL, "optimizer.mergetable",
									  SQLSTATE(HY013) MAL_MALLOC_FAIL);
				goto cleanup;
			}
			pushInstruction(mb, cp);
			continue;
		}

		/* Handle cases of slice.projection */
		if (match == 2 && getModuleId(p) == algebraRef
			&& getFunctionId(p) == projectionRef
			&& (m = is_a_mat(getArg(p, 1), &ml)) >= 0
			&& (n = is_a_mat(getArg(p, 2), &ml)) >= 0
			&& (ml.v[m].type == mat_slc)) {
			if (mat_topn_project(mb, p, ml.v, m, n)) {
				msg = createException(MAL, "optimizer.mergetable",
									  SQLSTATE(HY013) MAL_MALLOC_FAIL);
				goto cleanup;
			}
			actions++;
			continue;
		}

		/* Handle projection */
		if (match > 0
			&&
			((getModuleId(p) == algebraRef && getFunctionId(p) == projectionRef)
			 || ((getModuleId(p) == dictRef || getModuleId(p) == forRef)
				 && getFunctionId(p) == decompressRef))
			&& (m = is_a_mat(getArg(p, 1), &ml)) >= 0) {
			n = is_a_mat(getArg(p, 2), &ml);
			if (mat_projection(mb, p, &ml, m, n)) {
				msg = createException(MAL, "optimizer.mergetable",
									  SQLSTATE(HY013) MAL_MALLOC_FAIL);
				goto cleanup;
			}
			actions++;
			continue;
		}
		/* Handle setops */
		if (match > 0 && getModuleId(p) == algebraRef
			&& (getFunctionId(p) == differenceRef
				|| getFunctionId(p) == intersectRef)
			&& (m = is_a_mat(getArg(p, 1), &ml)) >= 0) {
			n = is_a_mat(getArg(p, 2), &ml);
			o = is_a_mat(getArg(p, 3), &ml);
			if (mat_setop(mb, p, &ml, m, n, o)) {
				msg = createException(MAL, "optimizer.mergetable",
									  SQLSTATE(HY013) MAL_MALLOC_FAIL);
				goto cleanup;
			}
			actions++;
			continue;
		}

		if (match == p->retc && p->argc == (p->retc * 2)
			&& getFunctionId(p) == NULL) {
			if ((r = mat_assign(mb, p, &ml)) == NULL) {
				msg = createException(MAL, "optimizer.mergetable",
									  SQLSTATE(HY013) MAL_MALLOC_FAIL);
				goto cleanup;
			}
			actions++;
			continue;
		}

		m = n = o = e = -1;
		for (fm = p->argc - 1; fm >= p->retc; fm--)
			if ((m = is_a_mat(getArg(p, fm), &ml)) >= 0)
				break;

		for (fn = fm - 1; fn >= p->retc; fn--)
			if ((n = is_a_mat(getArg(p, fn), &ml)) >= 0)
				break;

		for (fo = fn - 1; fo >= p->retc; fo--)
			if ((o = is_a_mat(getArg(p, fo), &ml)) >= 0)
				break;

		for (fe = fo - 1; fe >= p->retc; fe--)
			if ((e = is_a_mat(getArg(p, fe), &ml)) >= 0)
				break;

		/* delta* operator */
		if (match == 3 && bats == 3 && isDelta(p)
			&& (m = is_a_mat(getArg(p, fm), &ml)) >= 0
			&& (n = is_a_mat(getArg(p, fn), &ml)) >= 0
			&& (o = is_a_mat(getArg(p, fo), &ml)) >= 0) {
			if ((r = mat_delta(&ml, mb, p, ml.v, m, n, o, -1, fm, fn, fo, 0)) != NULL) {
				actions++;
			} else {
				msg = createException(MAL, "optimizer.mergetable",
									  SQLSTATE(HY013) MAL_MALLOC_FAIL);
				goto cleanup;
			}

			continue;
		}
		if (match == 4 && bats == 4 && isDelta(p)
			&& (m = is_a_mat(getArg(p, fm), &ml)) >= 0
			&& (n = is_a_mat(getArg(p, fn), &ml)) >= 0
			&& (o = is_a_mat(getArg(p, fo), &ml)) >= 0
			&& (e = is_a_mat(getArg(p, fe), &ml)) >= 0) {
			if ((r = mat_delta(&ml, mb, p, ml.v, m, n, o, e, fm, fn, fo, fe)) != NULL) {
				actions++;
			} else {
				msg = createException(MAL, "optimizer.mergetable",
									  SQLSTATE(HY013) MAL_MALLOC_FAIL);
				goto cleanup;
			}
			continue;
		}

		/* select on insert, should use last tid only */
#if 0
		if (match == 1 && fm == 2 && isSelect(p) && p->retc == 1 && (m = is_a_mat(getArg(p, fm), &ml)) >= 0 && !ml.v[m].packed &&	/* not packed yet */
			(getArg(p, fm - 1) > maxvars
			 || getModuleId(old[vars[getArg(p, fm - 1)]]) == sqlRef)) {
			if ((r = copyInstruction(p)) == NULL) {
				msg = createException(MAL, "optimizer.mergetable",
									  SQLSTATE(HY013) MAL_MALLOC_FAIL);
				goto cleanup;
			}
			getArg(r, fm) = getArg(ml.v[m].mi, ml.v[m].mi->argc - 1);
			pushInstruction(mb, r);
			actions++;
			continue;
		}
#endif

		/* select on update, with nil bat */
		if (match == 1 && fm == 1 && isSelect(p) && p->retc == 1
			&& (m = is_a_mat(getArg(p, fm), &ml)) >= 0 && bats == 2
			&& isaBatType(getArgType(mb, p, 2))
			&& isVarConstant(mb, getArg(p, 2))
			&& is_bat_nil(getVarConstant(mb, getArg(p, 2)).val.bval)) {
			if (mat_apply1(mb, p, &ml, m, fm)) {
				msg = createException(MAL, "optimizer.mergetable",
									  SQLSTATE(HY013) MAL_MALLOC_FAIL);
				goto cleanup;
			}
			actions++;
			continue;
		}

		/* handle dict select */
		if ((match == 1 || match == bats - 1) && p->retc == 1 && isSelect(p)
			&& getModuleId(p) == dictRef) {
			if (mat_apply(mb, p, &ml, match)) {
				msg = createException(MAL, "optimizer.mergetable",
									  SQLSTATE(HY013) MAL_MALLOC_FAIL);
				goto cleanup;
			}
			actions++;
			continue;
		}
		/* handle dict renumber */
		if (match == 1 && match == bats - 1 && p->retc == 1
			&& getFunctionId(p) == renumberRef && getModuleId(p) == dictRef) {
			if (mat_apply(mb, p, &ml, match)) {
				msg = createException(MAL, "optimizer.mergetable",
									  SQLSTATE(HY013) MAL_MALLOC_FAIL);
				goto cleanup;
			}
			actions++;
			continue;
		}

		if (match == bats && p->retc == 1
			&& (isMap2Op(p) || isMapOp(p) || isFragmentGroup(p)
				|| isFragmentGroup2(p))) {
			if (mat_apply(mb, p, &ml, match)) {
				msg = createException(MAL, "optimizer.mergetable",
									  SQLSTATE(HY013) MAL_MALLOC_FAIL);
				goto cleanup;
			}
			actions++;
			continue;
		}

		/*
		 * All other instructions should be checked for remaining MAT dependencies.
		 * It requires MAT materialization.
		 */

		for (k = p->retc; msg == MAL_SUCCEED && k < p->argc; k++) {
			if ((m = is_a_mat(getArg(p, k), &ml)) >= 0) {
				msg = mat_pack(mb, &ml, m);
				if (msg)
					break;
			}
		}
		if (msg)
			break;

		cp = copyInstruction(p);
		if (!cp) {
			msg = createException(MAL, "optimizer.mergetable",
								  SQLSTATE(HY013) MAL_MALLOC_FAIL);
			goto cleanup;
		}
		pushInstruction(mb, cp);
	}
	(void) stk;

	for (; i < oldtop; i++) {	/* add optimizer pipeline back again */
		pushInstruction(mb, old[i]);
	}

	if (mb->errors == MAL_SUCCEED) {
		for (i = 0; i < slimit; i++) {
			if (old[i] && old[i]->token == ENDsymbol)	/* don't free optimizer calls */
				break;
			freeInstruction(old[i]);
		}
		GDKfree(old);
	}
	for (i = 0; i < ml.top; i++) {
		if (ml.v[i].mi && !ml.v[i].pushed)
			freeInstruction(ml.v[i].mi);
	}
  cleanup:
	if (vars)
		GDKfree(vars);
	if (ml.v)
		GDKfree(ml.v);
	if (ml.horigin)
		GDKfree(ml.horigin);
	if (ml.torigin)
		GDKfree(ml.torigin);
	if (ml.vars)
		GDKfree(ml.vars);
	if (mb->errors) {
		freeException(msg);
		msg = mb->errors;
		mb->errors = NULL;
	}
	/* Defense line against incorrect plans */
	if (actions > 0 && msg == MAL_SUCCEED) {
		msg = chkTypes(cntxt->usermodule, mb, FALSE);
		if (!msg)
			msg = chkFlow(mb);
		if (!msg)
			msg = chkDeclarations(mb);
	}
  cleanup2:
	/* keep actions taken as a fake argument */
	if (msg == MAL_SUCCEED) {
		(void) pushInt(mb, pci, actions);
		msg = mb->errors;		/* may well be NULL */
		mb->errors = NULL;
	}

#ifndef NDEBUG
	if (bailout)
		TRC_INFO(MAL_OPTIMIZER, "Merge table bailout\n");
#endif
	return msg;
}<|MERGE_RESOLUTION|>--- conflicted
+++ resolved
@@ -829,11 +829,7 @@
 static int
 mat_join2(MalBlkPtr mb, InstrPtr p, matlist_t *ml, int m, int n, int lc, int rc)
 {
-<<<<<<< HEAD
-	int tpe1 = getArgType(mb,p, 0), tpe2 = getArgType(mb,p, 1), j,k, nr = 1;
-=======
-	int tpe = getArgType(mb, p, 0), j, k, nr = 1;
->>>>>>> 8df11633
+	int tpe1 = getArgType(mb, p, 0), tpe2 = getArgType(mb, p, 1), j, k, nr = 1;
 	mat_t *mat = ml->v;
 	InstrPtr l;
 	InstrPtr r;
@@ -865,22 +861,8 @@
 					return -1;
 				}
 
-<<<<<<< HEAD
-				getArg(q,0) = newTmpVariable(mb, tpe1);
-				getArg(q,1) = newTmpVariable(mb, tpe2);
-				getArg(q,2) = getArg(mat[m].mi,k);
-				getArg(q,3) = getArg(mat[n].mi,j);
-				if (lc>=0)
-					getArg(q,4) = getArg(mat[lc].mi,k);
-				if (rc>=0)
-					getArg(q,5) = getArg(mat[rc].mi,j);
-				pushInstruction(mb,q);
-
-				if(propagatePartnr(ml, getArg(mat[m].mi, k), getArg(q,0), nr) ||
-				   propagatePartnr(ml, getArg(mat[n].mi, j), getArg(q,1), nr)) {
-=======
-				getArg(q, 0) = newTmpVariable(mb, tpe);
-				getArg(q, 1) = newTmpVariable(mb, tpe);
+				getArg(q, 0) = newTmpVariable(mb, tpe1);
+				getArg(q, 1) = newTmpVariable(mb, tpe2);
 				getArg(q, 2) = getArg(mat[m].mi, k);
 				getArg(q, 3) = getArg(mat[n].mi, j);
 				if (lc >= 0)
@@ -894,7 +876,6 @@
 									   nr)
 					|| propagatePartnr(ml, getArg(mat[n].mi, j), getArg(q, 1),
 									   nr)) {
->>>>>>> 8df11633
 					freeInstruction(r);
 					freeInstruction(l);
 					return -1;
@@ -932,21 +913,12 @@
 				return -1;
 			}
 
-<<<<<<< HEAD
-			getArg(q,0) = newTmpVariable(mb, tpe1);
-			getArg(q,1) = newTmpVariable(mb, tpe2);
-			getArg(q,p->retc+av) = getArg(mat[mv].mi, k);
-			if (mc>=0)
-				getArg(q,p->retc+2+av) = getArg(mat[mc].mi, k);
-			pushInstruction(mb,q);
-=======
-			getArg(q, 0) = newTmpVariable(mb, tpe);
-			getArg(q, 1) = newTmpVariable(mb, tpe);
+			getArg(q, 0) = newTmpVariable(mb, tpe1);
+			getArg(q, 1) = newTmpVariable(mb, tpe2);
 			getArg(q, p->retc + av) = getArg(mat[mv].mi, k);
 			if (mc >= 0)
 				getArg(q, p->retc + 2 + av) = getArg(mat[mc].mi, k);
 			pushInstruction(mb, q);
->>>>>>> 8df11633
 
 			if (mb->errors
 				|| propagatePartnr(ml, getArg(mat[mv].mi, k), getArg(q, av), k)
@@ -1018,11 +990,7 @@
 static int
 mat_joinNxM(Client cntxt, MalBlkPtr mb, InstrPtr p, matlist_t *ml, int args)
 {
-<<<<<<< HEAD
-	int tpe1 = getArgType(mb,p, 0), tpe2 = getArgType(mb,p, 1), j,k, nr = 1;
-=======
-	int tpe = getArgType(mb, p, 0), j, k, nr = 1;
->>>>>>> 8df11633
+	int tpe1 = getArgType(mb, p, 0), tpe2 = getArgType(mb, p, 1), j, k, nr = 1;
 	InstrPtr l;
 	InstrPtr r;
 	mat_t *mat = ml->v;
@@ -1085,20 +1053,8 @@
 					return -1;
 				}
 
-<<<<<<< HEAD
-				getArg(q,0) = newTmpVariable(mb, tpe1);
-				getArg(q,1) = newTmpVariable(mb, tpe2);
-				for (i = 0; i < nr_mv1; i++ )
-					getArg(q,q->retc+i) = getArg(mat[mats[i]].mi,k);
-				for (; i < nr_mats; i++ )
-					getArg(q,q->retc+i) = getArg(mat[mats[i]].mi,j);
-				pushInstruction(mb,q);
-
-				if(propagatePartnr(ml, getArg(mat[mv1].mi, k), getArg(q,0), nr) ||
-				   propagatePartnr(ml, getArg(mat[mv2].mi, j), getArg(q,1), nr)) {
-=======
-				getArg(q, 0) = newTmpVariable(mb, tpe);
-				getArg(q, 1) = newTmpVariable(mb, tpe);
+				getArg(q, 0) = newTmpVariable(mb, tpe1);
+				getArg(q, 1) = newTmpVariable(mb, tpe2);
 				for (i = 0; i < nr_mv1; i++)
 					getArg(q, q->retc + i) = getArg(mat[mats[i]].mi, k);
 				for (; i < nr_mats; i++)
@@ -1110,7 +1066,6 @@
 									   nr)
 					|| propagatePartnr(ml, getArg(mat[mv2].mi, j), getArg(q, 1),
 									   nr)) {
->>>>>>> 8df11633
 					freeInstruction(r);
 					freeInstruction(l);
 					GDKfree(mats);
@@ -1149,19 +1104,11 @@
 				return -1;
 			}
 
-<<<<<<< HEAD
-			getArg(q,0) = newTmpVariable(mb, tpe1);
-			getArg(q,1) = newTmpVariable(mb, tpe2);
-			for (j=0;j<nr_mats;j++) {
-				assert(mat[mats[first]].mi->argc == mat[mats[first+j]].mi->argc);
-				getArg(q,p->retc+first+j) = getArg(mat[mats[first+j]].mi, k);
-=======
-			getArg(q, 0) = newTmpVariable(mb, tpe);
-			getArg(q, 1) = newTmpVariable(mb, tpe);
+			getArg(q, 0) = newTmpVariable(mb, tpe1);
+			getArg(q, 1) = newTmpVariable(mb, tpe2);
 			for (j = 0; j < nr_mats; j++) {
 				assert(mat[mats[first]].mi->argc == mat[mats[first + j]].mi->argc);
 				getArg(q, p->retc + first + j) = getArg(mat[mats[first + j]].mi, k);
->>>>>>> 8df11633
 			}
 			if (mb->errors
 				|| propagatePartnr(ml, getArg(mat[mv].mi, k),
