/*
 * This Source Code Form is subject to the terms of the Mozilla Public
 * License, v. 2.0.  If a copy of the MPL was not distributed with this
 * file, You can obtain one at http://mozilla.org/MPL/2.0/.
 *
 * Copyright 1997 - July 2008 CWI, August 2008 - 2020 MonetDB B.V.
 */

#include "monetdb_config.h"
#include "opt_mergetable.h"

typedef enum mat_type_t {
	mat_none = 0,	/* Simple mat aligned operations (ie batcalc etc) */
	mat_grp = 1,	/* result of phase one of a mat - group.new/derive */
	mat_ext = 2,	/* mat_grp extend */
	mat_cnt = 3,	/* mat_grp count */
	mat_tpn = 4,	/* Phase one of topn on a mat */
	mat_slc = 5,	/* Last phase of topn (or just slice) on a mat */
	mat_rdr = 6	/* Phase one of sorting, ie sorted the parts sofar */
} mat_type_t;

typedef struct mat {
	InstrPtr mi;		/* mat instruction */
	InstrPtr org;		/* orignal instruction */
	int mv;			/* mat variable */
	int im;			/* input mat, for attribute of sub relations */
	int pm;			/* parent mat, for sub relations */
	mat_type_t type;	/* type of operation */
	int packed;
	int pushed;		 /* set if instruction pushed and shouldn't be freed */
} mat_t;

typedef struct matlist {
	mat_t *v;
	int *vars;		/* result variable is a mat */
	int top;
	int size;

	int *horigin;
	int *torigin;
	int vsize;
} matlist_t;

static mat_type_t
mat_type( mat_t *mat, int n) 
{
	mat_type_t type = mat_none;
	(void)mat;
	(void)n;
	return type;
}

static int
is_a_mat(int idx, matlist_t *ml)
{
	if (ml->vars[idx] >= 0 && !ml->v[ml->vars[idx]].packed)
		return ml->vars[idx];
	return -1;
}

static int
was_a_mat(int idx, matlist_t *ml){
	int i;
	for(i =0; i<ml->top; i++)
		if (ml->v[i].mv == idx) 
			return i;
	return -1;
}

static int
nr_of_mats(InstrPtr p, matlist_t *ml)
{
	int j,cnt=0;
	for(j=p->retc; j<p->argc; j++)
		if (is_a_mat(getArg(p,j), ml) >= 0) 
			cnt++;
	return cnt;
}

static int
nr_of_bats(MalBlkPtr mb, InstrPtr p)
{
	int j,cnt=0;
	for(j=p->retc; j<p->argc; j++)
		if (isaBatType(getArgType(mb,p,j))) 
			cnt++;
	return cnt;
}

/* some mat's have intermediates (with intermediate result variables), therefor
 * we pass the old output mat variable */
inline static int
mat_add_var(matlist_t *ml, InstrPtr q, InstrPtr p, int var, mat_type_t type, int inputmat, int parentmat, int pushed)
{
	mat_t *dst = &ml->v[ml->top];
	if (ml->top == ml->size) {
		int s = ml->size * 2;
		mat_t *v = (mat_t*)GDKzalloc(s * sizeof(mat_t));
		if (!v)
			return -1;
		memcpy(v, ml->v, ml->top * sizeof(mat_t));
		GDKfree(ml->v);
		ml->size = s;
		ml->v = v;
		dst = &ml->v[ml->top];
	}
	dst->mi = q;
	dst->org = p;
	dst->mv = var;
	dst->type = type;
	dst->im = inputmat;
	dst->pm = parentmat;
	dst->packed = 0;
	dst->pushed = pushed;
	if (ml->vars[var] < 0 || dst->type != mat_ext) {
		if (ml->vars[var] >= 0) {
			ml->v[ml->vars[var]].packed = 1;
		}
		ml->vars[var] = ml->top;
	}
	++ml->top;
	return 0;
}

inline static int
mat_add(matlist_t *ml, InstrPtr q, mat_type_t type, const char *func)
{
	(void)func;
	//printf (" ml.top %d %s\n", ml.top, func);
	return mat_add_var(ml, q, NULL, getArg(q,0), type, -1, -1, 0);
}

static void
matlist_pack(matlist_t *ml, int m)
{
	int i, idx = ml->v[m].mv;

	assert(ml->v[m].packed  == 0);
	ml->v[m].packed = 1;
	ml->vars[idx] = -1;

	for(i =0; i<ml->top; i++)
		if (!ml->v[i].packed && ml->v[i].mv == idx) {
			ml->vars[idx] = i;
			break;
		}
}

static void 
mat_pack(MalBlkPtr mb, matlist_t *ml, int m)
{
	InstrPtr r;

	if (ml->v[m].packed)
		return ;

	if((ml->v[m].mi->argc-ml->v[m].mi->retc) == 1){
		/* simple assignment is sufficient */
		r = newInstruction(mb, NULL, NULL);
		getArg(r,0) = getArg(ml->v[m].mi,0);
		getArg(r,1) = getArg(ml->v[m].mi,1);
		r->retc = 1;
		r->argc = 2;
	} else {
		int l;

		r = newInstruction(mb, matRef, packRef);
		getArg(r,0) = getArg(ml->v[m].mi, 0);
		for(l=ml->v[m].mi->retc; l< ml->v[m].mi->argc; l++)
			r= addArgument(mb,r, getArg(ml->v[m].mi,l));
	}
	matlist_pack(ml, m);
	pushInstruction(mb, r);
}

static int
checksize(matlist_t *ml, int v)
{
	if (v >= ml->vsize) {
		int sz = ml->vsize, i, nvsize, *nhorigin, *ntorigin, *nvars;

		nvsize = ml->vsize * 2;
		nhorigin = (int*) GDKrealloc(ml->horigin, sizeof(int)* nvsize);
		ntorigin = (int*) GDKrealloc(ml->torigin, sizeof(int)* nvsize);
		nvars = (int*) GDKrealloc(ml->vars, sizeof(int)* nvsize);
		if(!nhorigin || !ntorigin || !nvars) {
			if(nhorigin)
				GDKfree(nhorigin);
			if(ntorigin)
				GDKfree(ntorigin);
			if(nvars)
				GDKfree(nvars);
			return -1;
		}
		ml->vsize = nvsize;
		ml->horigin = nhorigin;
		ml->torigin = ntorigin;
		ml->vars = nvars;

		for (i = sz; i < ml->vsize; i++) {
			ml->horigin[i] = ml->torigin[i] = -1;
			ml->vars[i] = -1;
		}
	}
	return 0;
}

static int
setPartnr(matlist_t *ml, int ivar, int ovar, int pnr)
{
	int tpnr = -1;

	if(checksize(ml, ivar) || checksize(ml, ovar))
		return -1;
	if (ivar >= 0) 
		tpnr = ml->torigin[ivar];
	if (tpnr >= 0) 
		ml->torigin[ovar] = tpnr;
	ml->horigin[ovar] = pnr;
	//printf("%d %d ", pnr, tpnr);
	return 0;
}

static int
propagatePartnr(matlist_t *ml, int ivar, int ovar, int pnr)
{
	/* prop head ids to tail */
	int tpnr = -1;

	if(checksize(ml, ivar) || checksize(ml, ovar))
		return -1;
	if (ivar >= 0) 
		tpnr = ml->horigin[ivar];
	if (tpnr >= 0) 
		ml->torigin[ovar] = tpnr;
	ml->horigin[ovar] = pnr;
	//printf("%d %d ", pnr, tpnr);
	return 0;
}

static int
propagateMirror(matlist_t *ml, int ivar, int ovar)
{
	/* prop head ids to head and tail */
	int tpnr;

	if(checksize(ml, ivar) || checksize(ml, ovar))
		return -1;
	tpnr = ml->horigin[ivar];
	if (tpnr >= 0) {
		ml->horigin[ovar] = tpnr;
		ml->torigin[ovar] = tpnr;
	}
	return 0;
}

static int 
overlap(matlist_t *ml, int lv, int rv, int lnr, int rnr, int ontails)
{
	int lpnr, rpnr;

	checksize(ml, lv);
	checksize(ml, rv);
	lpnr = ml->torigin[lv];
	rpnr = (ontails)?ml->torigin[rv]:ml->horigin[rv];

	if (lpnr < 0 && rpnr < 0)
		return lnr == rnr;
	if (rpnr < 0) 
		return lpnr == rnr; 
	if (lpnr < 0)
		return rpnr == lnr; 
	return lpnr == rpnr;
}

static int
mat_set_prop(matlist_t *ml, MalBlkPtr mb, InstrPtr p)
{
	int k, tpe = getArgType(mb, p, 0);

	tpe = getBatType(tpe);
	for(k=1; k < p->argc; k++) {
		if(setPartnr(ml, -1, getArg(p,k), k))
			return -1;
		if (tpe == TYPE_oid && propagateMirror(ml, getArg(p,k), getArg(p,k)))
			return -1;
	}
	return 0;
}

static InstrPtr
mat_delta(matlist_t *ml, MalBlkPtr mb, InstrPtr p, mat_t *mat, int m, int n, int o, int e, int mvar, int nvar, int ovar, int evar)
{
	int tpe, k, j, is_subdelta = (getFunctionId(p) == subdeltaRef), is_projectdelta = (getFunctionId(p) == projectdeltaRef);
	InstrPtr r = NULL;
	int pushed = 0;

	//printf("# %s.%s(%d,%d,%d,%d)", getModuleId(p), getFunctionId(p), m, n, o, e);

	if((r = newInstruction(mb,  matRef,packRef)) == NULL)
		return NULL;
	getArg(r, 0) = getArg(p,0);
	tpe = getArgType(mb,p,0);

	/* Handle like mat_projection, ie overlapping partitions */
	if (evar == 1 && mat[e].mi->argc != mat[m].mi->argc) {
		int nr = 1;
		for(k=1; k < mat[e].mi->argc; k++) {
			for(j=1; j < mat[m].mi->argc; j++) {
				if (overlap(ml, getArg(mat[e].mi, k), getArg(mat[m].mi, j), k, j, 0)){
					InstrPtr q = copyInstruction(p);
					if(!q)
						return NULL;

					/* remove last argument (inserts only on last part) */
					if (k < mat[m].mi->argc-1)
						q->argc--;
					/* make sure to resolve again */
					q->token = ASSIGNsymbol; 
					q->typechk = TYPE_UNKNOWN;
					q->fcn = NULL;
					q->blk = NULL;

					getArg(q, 0) = newTmpVariable(mb, tpe);
					getArg(q, mvar) = getArg(mat[m].mi, j);
					getArg(q, nvar) = getArg(mat[n].mi, j);
					getArg(q, ovar) = getArg(mat[o].mi, j);
					getArg(q, evar) = getArg(mat[e].mi, k);
					pushInstruction(mb, q);
					if(setPartnr(ml, getArg(mat[m].mi, j), getArg(q,0), nr)) {
						freeInstruction(r);
						return NULL;
					}
					r = addArgument(mb, r, getArg(q, 0));

					nr++;
					break;
				}
			}
		}
	} else {
		for(k=1; k < mat[m].mi->argc; k++) {
			InstrPtr q = copyInstruction(p);
			if(!q)
				return NULL;

			/* remove last argument (inserts only on last part) */
			if (k < mat[m].mi->argc-1)
				q->argc--;
			/* make sure to resolve again */
			q->token = ASSIGNsymbol; 
			q->typechk = TYPE_UNKNOWN;
			q->fcn = NULL;
			q->blk = NULL;

			getArg(q, 0) = newTmpVariable(mb, tpe);
			getArg(q, mvar) = getArg(mat[m].mi, k);
			getArg(q, nvar) = getArg(mat[n].mi, k);
			getArg(q, ovar) = getArg(mat[o].mi, k);
			if (e >= 0)
				getArg(q, evar) = getArg(mat[e].mi, k);
			pushInstruction(mb, q);
			if(setPartnr(ml, is_subdelta?getArg(mat[m].mi, k):-1, getArg(q,0), k)) {
				freeInstruction(r);
				return NULL;
			}
			r = addArgument(mb, r, getArg(q, 0));
		}
		if (evar == 1 && e >= 0 && mat[e].type == mat_slc && is_projectdelta) {
			InstrPtr q = newInstruction(mb, algebraRef, projectionRef);
			getArg(q, 0) = getArg(r, 0);
			q = addArgument(mb, q, getArg(mat[e].mi, 0));
			getArg(r, 0) = newTmpVariable(mb, tpe);
			q = addArgument(mb, q, getArg(r, 0));
			pushInstruction(mb, r);
			pushInstruction(mb, q);
			pushed = 1;
			r = q;
		}
	}
	if(mat_add_var(ml, r, NULL, getArg(r, 0), mat_type(mat, m),  -1, -1, pushed))
		return NULL;
	if (pushed)
		matlist_pack(ml, ml->top-1);
	return r;
}


static InstrPtr
mat_apply1(MalBlkPtr mb, InstrPtr p, matlist_t *ml, int m, int var)
{
	int tpe, k, is_select = isSelect(p), is_mirror = (getFunctionId(p) == mirrorRef);
	int is_identity = (getFunctionId(p) == identityRef && getModuleId(p) == batcalcRef);
	int ident_var = 0, is_assign = (getFunctionId(p) == NULL), n = 0;
	InstrPtr r = NULL, q;
	mat_t *mat = ml->v;

	assert (p->retc == 1);

	/* Find the mat we overwrite */
	if (is_assign) {
		n = is_a_mat(getArg(p, 0), ml);
		is_assign = (n >= 0);
	}

	if((r = newInstruction(mb, matRef, packRef)) == NULL)
		return NULL;
	getArg(r, 0) = getArg(p,0);
	tpe = getArgType(mb,p,0);

	if (is_identity) {
		if((q = newInstruction(mb,  NULL,NULL)) == NULL) {
			freeInstruction(r);
			return NULL;
		}
		getArg(q, 0) = newTmpVariable(mb, TYPE_oid);
		q->retc = 1;
		q->argc = 1;
		q = pushOid(mb, q, 0);
		ident_var = getArg(q, 0);
		pushInstruction(mb, q);
	}
	for(k=1; k < mat[m].mi->argc; k++) {
		int res = 0;
		if((q = copyInstruction(p)) == NULL) {
			freeInstruction(r);
			return NULL;
		}

		if (is_assign)
			getArg(q, 0) = getArg(mat[n].mi, k);
		else
			getArg(q, 0) = newTmpVariable(mb, tpe);
		if (is_identity)
			getArg(q, 1) = newTmpVariable(mb, TYPE_oid);
		getArg(q, var+is_identity) = getArg(mat[m].mi, k);
		if (is_identity) {
			getArg(q, 3) = ident_var;
			q->retc = 2;
			q->argc = 4;
			/* make sure to resolve again */
			q->token = ASSIGNsymbol; 
			q->typechk = TYPE_UNKNOWN;
			q->fcn = NULL;
			q->blk = NULL;
		}
		ident_var = getArg(q, 1);
		pushInstruction(mb, q);
		if (is_mirror || is_identity) {
			res = propagateMirror(ml, getArg(mat[m].mi, k), getArg(q,0));
		} else if (is_select)
			res = propagatePartnr(ml, getArg(mat[m].mi, k), getArg(q,0), k);
		else
			res = setPartnr(ml, -1, getArg(q,0), k);
		if(res) {
			freeInstruction(r);
			return NULL;
		}
		r = addArgument(mb, r, getArg(q, 0));
	}
	return r;
}

static int
mat_apply2(matlist_t *ml, MalBlkPtr mb, InstrPtr p, mat_t *mat, int m, int n, int mvar, int nvar)
{
	int k, l, is_select = isSelect(p);
	InstrPtr *r = NULL;
	r = (InstrPtr*) GDKmalloc(sizeof(InstrPtr)* p->retc);
	if(!r)
		return -1;
	for(k=0; k < p->retc; k++) {
		if((r[k] = newInstruction(mb, matRef, packRef)) == NULL) {
			for(l=0; l < k; l++)
				freeInstruction(r[l]);
			GDKfree(r);
			return -1;
		}
		getArg(r[k],0) = getArg(p,k);
	}

	for(k=1; k < mat[m].mi->argc; k++) {
		int tpe;
		InstrPtr q = copyInstruction(p);
		if(!q) {
			GDKfree(r);
			return -1;
		}

		for(l=0; l < p->retc; l++) {
			tpe = getArgType(mb,p,l);
			getArg(q, l) = newTmpVariable(mb, tpe);
		}
		getArg(q, mvar) = getArg(mat[m].mi, k);
		getArg(q, nvar) = getArg(mat[n].mi, k);
		pushInstruction(mb, q);
		for(l=0; l < p->retc; l++) {
			int res = 0;
			if (is_select)
				res = propagatePartnr(ml, getArg(q,p->retc+1), getArg(q,l), k);
			else
				res = propagatePartnr(ml, -1, getArg(q,l), k);
			if(res) {
				for(l=0; l < k; l++)
					freeInstruction(r[l]);
				GDKfree(r);
				return -1;
			}
			r[l] = addArgument(mb, r[l], getArg(q, l));
		}
	}

	for(k=0; k < p->retc; k++) {
		if(mat_add_var(ml, r[k], NULL, getArg(r[k], 0), mat_type(ml->v, m),  -1, -1, 0)) {
			for(l=0; l < k; l++)
				freeInstruction(r[l]);
			GDKfree(r);
			return -1;
		}
	}
	GDKfree(r);
	return 0;
}

static int
mat_apply3(MalBlkPtr mb, InstrPtr p, matlist_t *ml, int m, int n, int o, int mvar, int nvar, int ovar)
{
	int k, l;
	InstrPtr *r = NULL;
	r = (InstrPtr*) GDKmalloc(sizeof(InstrPtr)* p->retc);
	if(!r)
		return -1;
	for(k=0; k < p->retc; k++) {
		if((r[k] = newInstruction(mb, matRef, packRef)) == NULL) {
			for(l=0; l < k; l++)
				freeInstruction(r[l]);
			GDKfree(r);
			return -1;
		}
		getArg(r[k],0) = getArg(p,k);
	}

	for(k = 1; k < ml->v[m].mi->argc; k++) {
		int tpe;
		InstrPtr q = copyInstruction(p);
		if(!q) {
			GDKfree(r);
			return -1;
		}

		for(l=0; l < p->retc; l++) {
			tpe = getArgType(mb,p,l);
			getArg(q, l) = newTmpVariable(mb, tpe);
		}
		getArg(q, mvar) = getArg(ml->v[m].mi, k);
		getArg(q, nvar) = getArg(ml->v[n].mi, k);
		getArg(q, ovar) = getArg(ml->v[o].mi, k);
		pushInstruction(mb, q);
		for(l=0; l < p->retc; l++) {
			if(setPartnr(ml, -1, getArg(q,l), k)) {
				for(l=0; l < k; l++)
					freeInstruction(r[l]);
				GDKfree(r);
				return -1;
			}
			r[l] = addArgument(mb, r[l], getArg(q, l));
		}
	}
	for(k=0; k < p->retc; k++) {
		if(mat_add_var(ml, r[k], NULL, getArg(r[k], 0), mat_type(ml->v, m),  -1, -1, 1)) {
			for(l=0; l < k; l++)
				freeInstruction(r[l]);
			GDKfree(r);
			return -1;
		}
		pushInstruction(mb, r[k]);
	}
	GDKfree(r);
	return 0;
}

static int
mat_setop(MalBlkPtr mb, InstrPtr p, matlist_t *ml, int m, int n)
{
	int tpe = getArgType(mb,p, 0), k, j;
	InstrPtr r = newInstruction(mb, matRef, packRef);
	mat_t *mat = ml->v;

	if(!r)
		return -1;

	getArg(r,0) = getArg(p,0);
	
	//printf("# %s.%s(%d,%d)", getModuleId(p), getFunctionId(p), m, n);
	assert(m>=0 || n>=0);
	if (m >= 0 && n >= 0) {
		int nr = 1;
		for(k=1; k<mat[m].mi->argc; k++) { 
			InstrPtr q = copyInstruction(p);
			InstrPtr s = newInstruction(mb, matRef, packRef);
			int ttpe = 0;

			if(!q || !s) {
				if(q)
					freeInstruction(q);
				if(s)
					freeInstruction(s);
				freeInstruction(r);
				return -1;
			}

			getArg(s,0) = newTmpVariable(mb, getArgType(mb, mat[n].mi, k));
	
		       	ttpe = getArgType(mb, mat[n].mi, 0);
			for (j=1; j<mat[n].mi->argc; j++) {
				if (getBatType(ttpe) != TYPE_oid || overlap(ml, getArg(mat[m].mi, k), getArg(mat[n].mi, j), k, j, 1)){
					s = addArgument(mb,s,getArg(mat[n].mi,j));
				}
			}
			if (s->retc == 1 && s->argc == 2){ /* only one input, change into an assignment */
				getFunctionId(s) = NULL; 
				getModuleId(s) = NULL; 
				s->token = ASSIGNsymbol; 
				s->typechk = TYPE_UNKNOWN;
				s->fcn = NULL;
				s->blk = NULL;
			}
			pushInstruction(mb,s);

			getArg(q,0) = newTmpVariable(mb, tpe);
			getArg(q,1) = getArg(mat[m].mi,k);
			getArg(q,2) = getArg(s,0);
			if(setPartnr(ml, getArg(mat[m].mi,k), getArg(q,0), nr)) {
				freeInstruction(q);
				freeInstruction(r);
				return -1;
			}
			pushInstruction(mb,q);

			r = addArgument(mb,r,getArg(q,0));
			nr++;
		}
	} else {
		assert(m >= 0);
		for(k=1; k<mat[m].mi->argc; k++) {
			InstrPtr q = copyInstruction(p);
			if(!q) {
				freeInstruction(r);
				return -1;
			}

			getArg(q,0) = newTmpVariable(mb, tpe);
			getArg(q,1) = getArg(mat[m].mi, k);
			pushInstruction(mb,q);

			if(setPartnr(ml, getArg(q, 2), getArg(q,0), k)) {
				freeInstruction(r);
				return -1;
			}
			r = addArgument(mb, r, getArg(q,0));
		}
	}

	return mat_add(ml, r, mat_none, getFunctionId(p));
}

static int
mat_projection(MalBlkPtr mb, InstrPtr p, matlist_t *ml, int m, int n)
{
	int tpe = getArgType(mb,p, 0), k, j;
	InstrPtr r = newInstruction(mb, matRef, packRef);
	mat_t *mat = ml->v;

	if(!r)
		return -1;

	getArg(r,0) = getArg(p,0);
	
	//printf("# %s.%s(%d,%d)", getModuleId(p), getFunctionId(p), m, n);
	assert(m>=0 || n>=0);
	if (m >= 0 && n >= 0) {
		int nr = 1;
		for(k=1; k<mat[m].mi->argc; k++) { 
			for (j=1; j<mat[n].mi->argc; j++) {
				if (overlap(ml, getArg(mat[m].mi, k), getArg(mat[n].mi, j), k, j, 0)){
					InstrPtr q = copyInstruction(p);

					if(!q) {
						if(q)
							freeInstruction(q);
						freeInstruction(r);
						return -1;
					}

					getArg(q,0) = newTmpVariable(mb, tpe);
					getArg(q,1) = getArg(mat[m].mi,k);
					getArg(q,2) = getArg(mat[n].mi,j);
					pushInstruction(mb,q);

					if(setPartnr(ml, getArg(mat[n].mi, j), getArg(q,0), nr)) {
						freeInstruction(r);
						return -1;
					}
					r = addArgument(mb,r,getArg(q,0));

					nr++;
					break;
				}
			}
		}
	} else {
		assert(m >= 0);
		for(k=1; k<mat[m].mi->argc; k++) {
			InstrPtr q = copyInstruction(p);

			if(!q) {
				if(q)
					freeInstruction(q);
				freeInstruction(r);
				return -1;
			}

			getArg(q,0) = newTmpVariable(mb, tpe);
			getArg(q,1) = getArg(mat[m].mi, k);
			pushInstruction(mb,q);

			if(setPartnr(ml, getArg(q, 2), getArg(q,0), k)) {
				freeInstruction(r);
				return -1;
			}
			r = addArgument(mb, r, getArg(q,0));
		}
	}

	return mat_add(ml, r, mat_none, getFunctionId(p));
}

static int
mat_join2(MalBlkPtr mb, InstrPtr p, matlist_t *ml, int m, int n)
{
	int tpe = getArgType(mb,p, 0), j,k, nr = 1;
	InstrPtr l = newInstruction(mb, matRef, packRef);
	InstrPtr r = newInstruction(mb, matRef, packRef);
	mat_t *mat = ml->v;

	if(!l || !r) {
		if(l)
			freeInstruction(l);
		if(r)
			freeInstruction(r);
		return -1;
	}

	getArg(l,0) = getArg(p,0);
	getArg(r,0) = getArg(p,1);

	//printf("# %s.%s(%d,%d)", getModuleId(p), getFunctionId(p), m, n);
	
	assert(m>=0 || n>=0);
	if (m >= 0 && n >= 0) {
		for(k=1; k<mat[m].mi->argc; k++) {
			for (j=1; j<mat[n].mi->argc; j++) {
				InstrPtr q = copyInstruction(p);

				if(!q) {
					freeInstruction(l);
					freeInstruction(r);
					return -1;
				}

				getArg(q,0) = newTmpVariable(mb, tpe);
				getArg(q,1) = newTmpVariable(mb, tpe);
				getArg(q,2) = getArg(mat[m].mi,k);
				getArg(q,3) = getArg(mat[n].mi,j);
				pushInstruction(mb,q);

				if(propagatePartnr(ml, getArg(mat[m].mi, k), getArg(q,0), nr) ||
				   propagatePartnr(ml, getArg(mat[n].mi, j), getArg(q,1), nr)) {
					freeInstruction(r);
					return -1;
				}

				/* add result to mat */
				l = addArgument(mb,l,getArg(q,0));
				r = addArgument(mb,r,getArg(q,1));
				nr++;
			}
		}
	} else {
		int mv = (m>=0)?m:n;
		int av = (m<0);
		int bv = (m>=0);

		for(k=1; k<mat[mv].mi->argc; k++) {
			InstrPtr q = copyInstruction(p);

			if(!q) {
				freeInstruction(l);
				freeInstruction(r);
				return -1;
			}

			getArg(q,0) = newTmpVariable(mb, tpe);
			getArg(q,1) = newTmpVariable(mb, tpe);
			getArg(q,p->retc+av) = getArg(mat[mv].mi, k);
			pushInstruction(mb,q);

			if(propagatePartnr(ml, getArg(mat[mv].mi, k), getArg(q,av), k) ||
			   propagatePartnr(ml, getArg(p, p->retc+bv), getArg(q,bv), k)) {
				freeInstruction(l);
				freeInstruction(r);
				return -1;
			}

			/* add result to mat */
			l = addArgument(mb, l, getArg(q,0));
			r = addArgument(mb, r, getArg(q,1));
		}
	}
	return mat_add(ml, l, mat_none, getFunctionId(p)) || mat_add(ml, r, mat_none, getFunctionId(p));
}

static int
join_split(Client cntxt, InstrPtr p, int args)
{
	char *name = NULL;
	size_t len;
	int i, res = 0;
	Symbol sym;
	MalBlkPtr mb;
	InstrPtr q;

	if (args <= 3) /* we asume there are no 2x1 joins! */
		return 1;

	len = strlen( getFunctionId(p) );
	name = GDKmalloc(len+3);
	if (!name)
		return -1;
	strncpy(name, getFunctionId(p), len-7);
	strcpy(name+len-7, "join");

	sym = findSymbol(cntxt->usermodule, getModuleId(p), name);
	assert(sym);
	mb = sym->def;

	q = mb->stmt[0];
	for(i = q->retc; i<q->argc; i++ ) {
		if (isaBatType(getArgType(mb,q,i)))
			res++;
		else 
			break;
	}
	GDKfree(name);
	return res-1;
}

/* 1 or 2 mat lists: 
 * 	in case of one take the second half of the code 
 * 	in case of two we need to detect the list lengths.
 *
 * input is one list of arguments (just total length of mats) 
 */
static int
mat_joinNxM(Client cntxt, MalBlkPtr mb, InstrPtr p, matlist_t *ml, int args)
{
	int tpe = getArgType(mb,p, 0), j,k, nr = 1;
	InstrPtr l = newInstruction(mb, matRef, packRef);
	InstrPtr r = newInstruction(mb, matRef, packRef);
	mat_t *mat = ml->v;
	int *mats = (int*)GDKzalloc(sizeof(int) * args); 
	int nr_mats = 0, first = 0, res = 0;

	if (!mats) {
		return -1;
	}

	for(j=0;j<args;j++) {
		mats[j] = is_a_mat(getArg(p,p->retc+j), ml);
		if (mats[j] != -1) {
			nr_mats++;
			if (!first)
				first = j;
		}
	}
	getArg(l,0) = getArg(p,0);
	getArg(r,0) = getArg(p,1);

	//printf("# %s.%s(%d,%d)", getModuleId(p), getFunctionId(p), m, n);
	
	if (args == nr_mats) {
		int mv1 = mats[0], i;
		int mv2 = mats[args-1];
		int split = join_split(cntxt, p, args);
		int nr_mv1 = split;

		if (split < 0) {
			freeInstruction(r);
			freeInstruction(l);
			GDKfree(mats);
			mb->errors= createException(MAL,"mergetable.join", SQLSTATE(42000) " incorrect split level");
			return 0;
		}
		/* now detect split point */
		for(k=1; k<mat[mv1].mi->argc; k++) {
			for (j=1; j<mat[mv2].mi->argc; j++) {
				InstrPtr q = copyInstruction(p);
				if(!q) {
					freeInstruction(r);
					freeInstruction(l);
					GDKfree(mats);
					return -1;
				}

				getArg(q,0) = newTmpVariable(mb, tpe);
				getArg(q,1) = newTmpVariable(mb, tpe);
				for (i = 0; i < nr_mv1; i++ )
					getArg(q,q->retc+i) = getArg(mat[mats[i]].mi,k);
				for (; i < nr_mats; i++ )
					getArg(q,q->retc+i) = getArg(mat[mats[i]].mi,j);
				pushInstruction(mb,q);

				if(propagatePartnr(ml, getArg(mat[mv1].mi, k), getArg(q,0), nr) ||
				   propagatePartnr(ml, getArg(mat[mv2].mi, j), getArg(q,1), nr)) {
					freeInstruction(r);
					freeInstruction(l);
					GDKfree(mats);
					return -1;
				}

				/* add result to mat */
				l = addArgument(mb,l,getArg(q,0));
				r = addArgument(mb,r,getArg(q,1));
				nr++;
			}
		}
	} else {
		/* only one side 
		 * mats from first..first+nr_mats
		 */
		int mv = mats[first];

		for(k=1; k<mat[mv].mi->argc; k++) {
			InstrPtr q = copyInstruction(p);
			if(!q) {
				freeInstruction(r);
				freeInstruction(l);
				GDKfree(mats);
				return -1;
			}

			getArg(q,0) = newTmpVariable(mb, tpe);
			getArg(q,1) = newTmpVariable(mb, tpe);
			for (j=0;j<nr_mats;j++) {
				assert(mat[mats[first]].mi->argc == mat[mats[first+j]].mi->argc);
				getArg(q,p->retc+first+j) = getArg(mat[mats[first+j]].mi, k);
			}
			if(propagatePartnr(ml, getArg(mat[mv].mi, k), getArg(q,(first!=0)), k) ||
			   propagatePartnr(ml, getArg(p, p->retc+(first)?nr_mats:0), getArg(q,(first==0)), k)) {
				freeInstruction(q);
				freeInstruction(r);
				freeInstruction(l);
				GDKfree(mats);
				return -1;
			}
			pushInstruction(mb,q);

			/* add result to mat */
			l = addArgument(mb, l, getArg(q,0));
			r = addArgument(mb, r, getArg(q,1));
		}
	}
	res = mat_add(ml, l, mat_none, getFunctionId(p)) || mat_add(ml, r, mat_none, getFunctionId(p));
	GDKfree(mats);
	return res;
}


static char *
aggr_phase2(char *aggr)
{
	if (aggr == countRef || aggr == count_no_nilRef || aggr == avgRef)
		return sumRef;
	if (aggr == subcountRef || aggr == subavgRef)
		return subsumRef;
	/* min/max/sum/prod and unique are fine */
	return aggr;
}

static void
mat_aggr(MalBlkPtr mb, InstrPtr p, mat_t *mat, int m)
{
	int tp = getArgType(mb,p,0), k, tp2 = TYPE_lng, i;
	int battp = (getModuleId(p)==aggrRef)?newBatType(tp):tp, battp2 = 0;
	int isAvg = (getFunctionId(p) == avgRef);
	InstrPtr r = NULL, s = NULL, q = NULL, u = NULL;

	/* we pack the partitial result */
	r = newInstruction(mb, matRef, packRef);
	getArg(r,0) = newTmpVariable(mb, battp);

	if (isAvg) { /* counts */
		battp2 = newBatType( tp2);
		u = newInstruction(mb, matRef, packRef);
		getArg(u,0) = newTmpVariable(mb, battp2);
	}
	for(k=1; k< mat[m].mi->argc; k++) {
		q = newInstruction(mb, NULL, NULL);
		setModuleId(q,getModuleId(p));
		if (isAvg)
			setModuleId(q,batcalcRef);
		setFunctionId(q,getFunctionId(p));
		getArg(q,0) = newTmpVariable(mb, tp);
		if (isAvg) 
			q = pushReturn(mb, q, newTmpVariable(mb, tp2));
		q = addArgument(mb,q,getArg(mat[m].mi,k));
		for (i = q->argc; i<p->argc; i++)
			q = addArgument(mb,q,getArg(p,i));
		pushInstruction(mb,q);
		
		r = addArgument(mb,r,getArg(q,0));
		if (isAvg) 
			u = addArgument(mb,u,getArg(q,1));
	}
	pushInstruction(mb,r);
	if (isAvg)
		pushInstruction(mb, u);

	/* Filter empty partitions */
	if (getModuleId(p) == aggrRef && !isAvg) {
		s = newInstruction(mb, algebraRef, selectNotNilRef);
		getArg(s,0) = newTmpVariable(mb, battp);
		s = addArgument(mb, s, getArg(r,0));
		pushInstruction(mb, s);
		r = s;
	}

	/* for avg we do sum (avg*(count/sumcount) ) */
	if (isAvg) {
		InstrPtr v,w,x,y,cond;

		/* lng w = sum counts */
 		w = newInstruction(mb, aggrRef, sumRef);
		getArg(w,0) = newTmpVariable(mb, tp2);
		w = addArgument(mb, w, getArg(u, 0));
		pushInstruction(mb, w);

		/*  y=count = ifthenelse(w=count==0,NULL,w=count)  */
		cond = newInstruction(mb, calcRef, eqRef);
		getArg(cond,0) = newTmpVariable(mb, TYPE_bit);
		cond = addArgument(mb, cond, getArg(w, 0));
		cond = pushLng(mb, cond, 0);
		pushInstruction(mb,cond);

		y = newInstruction(mb, calcRef, ifthenelseRef);
		getArg(y,0) = newTmpVariable(mb, tp2);
		y = addArgument(mb, y, getArg(cond, 0));
		y = pushNil(mb, y, tp2);
		y = addArgument(mb, y, getArg(w, 0));
		pushInstruction(mb,y);

		/* dbl v = double(count) */
		v = newInstruction(mb,  batcalcRef, dblRef);
		getArg(v,0) = newTmpVariable(mb, newBatType(TYPE_dbl));
		v = addArgument(mb, v, getArg(u, 0));
		pushInstruction(mb, v);

		/* dbl x = v / y */
		x = newInstruction(mb, batcalcRef, divRef);
		getArg(x,0) = newTmpVariable(mb, newBatType(TYPE_dbl));
		x = addArgument(mb, x, getArg(v, 0));
		x = addArgument(mb, x, getArg(y, 0));
		pushInstruction(mb, x);

		/* dbl w = avg * x */
		w = newInstruction(mb, batcalcRef, mulRef);
		getArg(w,0) = newTmpVariable(mb, battp);
		w = addArgument(mb, w, getArg(r, 0));
		w = addArgument(mb, w, getArg(x, 0));
		pushInstruction(mb, w);

		r = w;

		/* filter nils */
		s = newInstruction(mb, algebraRef, selectNotNilRef);
		getArg(s,0) = newTmpVariable(mb, battp);
		s = addArgument(mb, s, getArg(r,0));
		pushInstruction(mb, s);
		r = s;
	}

	s = newInstruction(mb, getModuleId(p), aggr_phase2(getFunctionId(p)));
	getArg(s,0) = getArg(p,0);
	s = addArgument(mb, s, getArg(r,0));
	pushInstruction(mb, s);
}

static int
chain_by_length(mat_t *mat, int g)
{
	int cnt = 0;
	while(g >= 0) {
		g = mat[g].pm;
		cnt++;
	}
	return cnt;
}

static int
walk_n_back(mat_t *mat, int g, int cnt)
{
	while(cnt > 0){ 
		g = mat[g].pm;
		cnt--;
	}
	return g;
}

static int
group_by_ext(matlist_t *ml, int g)
{
	int i;

	for(i=g; i< ml->top; i++){ 
		if (ml->v[i].pm == g)
			return i;
	}
	return 0;
}

/* In some cases we have non groupby attribute columns, these require 
 * gext.projection(mat.pack(per partition ext.projections(x))) 
 */

static int
mat_group_project(MalBlkPtr mb, InstrPtr p, matlist_t *ml, int e, int a)
{
	int tp = getArgType(mb,p,0), k;
	InstrPtr ai1 = newInstruction(mb, matRef, packRef), r;
	mat_t *mat = ml->v;

	if(!ai1)
		return -1;

	getArg(ai1,0) = newTmpVariable(mb, tp);

	assert(mat[e].mi->argc == mat[a].mi->argc);
	for(k=1; k<mat[a].mi->argc; k++) {
		InstrPtr q = copyInstruction(p);
		if(!q) {
			freeInstruction(ai1);
			return -1;
		}

		getArg(q,0) = newTmpVariable(mb, tp);
		getArg(q,1) = getArg(mat[e].mi,k);
		getArg(q,2) = getArg(mat[a].mi,k);
		pushInstruction(mb,q);
		if(setPartnr(ml, getArg(mat[a].mi,k), getArg(q,0), k))
			return -1;

		/* pack the result into a mat */
		ai1 = addArgument(mb,ai1,getArg(q,0));
	}
	pushInstruction(mb, ai1);

	if((r = copyInstruction(p)) == NULL)
		return -1;
	getArg(r,1) = mat[e].mv;
	getArg(r,2) = getArg(ai1,0);
	pushInstruction(mb,r);
	return 0;
}

/* Per partition aggregates are merged and aggregated together. For 
 * most (handled) aggregates thats relatively simple. AVG is somewhat
 * more complex. */
static int
mat_group_aggr(MalBlkPtr mb, InstrPtr p, mat_t *mat, int b, int g, int e)
{
	int tp = getArgType(mb,p,0), k, tp2 = 0;
	char *aggr2 = aggr_phase2(getFunctionId(p));
	int isAvg = (getFunctionId(p) == subavgRef);
	InstrPtr ai1 = newInstruction(mb, matRef, packRef), ai10 = NULL, ai2;

	if(!ai1)
		return -1;

	getArg(ai1,0) = newTmpVariable(mb, tp);

	if (isAvg) { /* counts */
		tp2 = newBatType(TYPE_lng);
		ai10 = newInstruction(mb, matRef, packRef);
		if(!ai10) {
			freeInstruction(ai1);
			return -1;
		}
		getArg(ai10,0) = newTmpVariable(mb, tp2);
	}

	for(k=1; k<mat[b].mi->argc; k++) {
		InstrPtr q = copyInstruction(p);
		if(!q) {
			freeInstruction(ai1);
			return -1;
		}

		getArg(q,0) = newTmpVariable(mb, tp);
		if (isAvg) {
			getArg(q,1) = newTmpVariable(mb, tp2);
			q = addArgument(mb, q, getArg(q,1)); /* push at end, create space */
			q->retc = 2;
			getArg(q,q->argc-1) = getArg(q,q->argc-2);
			getArg(q,q->argc-2) = getArg(q,q->argc-3);
		}
		getArg(q,1+isAvg) = getArg(mat[b].mi,k);
		getArg(q,2+isAvg) = getArg(mat[g].mi,k);
		getArg(q,3+isAvg) = getArg(mat[e].mi,k);
		pushInstruction(mb,q);

		/* pack the result into a mat */
		ai1 = addArgument(mb,ai1,getArg(q,0));
		if (isAvg)
			ai10 = addArgument(mb,ai10,getArg(q,1));
	}
	pushInstruction(mb, ai1);
	if (isAvg)
		pushInstruction(mb, ai10);

	/* for avg we do sum (avg*(count/sumcount) ) */
	if (isAvg) {
		InstrPtr r,s,v,w, cond;

		/* lng s = sum counts */
 		s = newInstruction(mb, aggrRef, subsumRef);
		getArg(s,0) = newTmpVariable(mb, tp2);
		s = addArgument(mb, s, getArg(ai10, 0));
		s = addArgument(mb, s, mat[g].mv);
		s = addArgument(mb, s, mat[e].mv);
		s = pushBit(mb, s, 1); /* skip nils */
		s = pushBit(mb, s, 1);
		pushInstruction(mb,s);

		/*  w=count = ifthenelse(s=count==0,NULL,s=count)  */
		cond = newInstruction(mb, batcalcRef, eqRef);
		getArg(cond,0) = newTmpVariable(mb, newBatType(TYPE_bit));
		cond = addArgument(mb, cond, getArg(s, 0));
		cond = pushLng(mb, cond, 0);
		pushInstruction(mb,cond);

		w = newInstruction(mb, batcalcRef, ifthenelseRef);
		getArg(w,0) = newTmpVariable(mb, tp2);
		w = addArgument(mb, w, getArg(cond, 0));
		w = pushNil(mb, w, TYPE_lng);
		w = addArgument(mb, w, getArg(s, 0));
		pushInstruction(mb,w);

		/* fetchjoin with groups */
 		r = newInstruction(mb, algebraRef, projectionRef);
		getArg(r, 0) = newTmpVariable(mb, tp2);
		r = addArgument(mb, r, mat[g].mv);
		r = addArgument(mb, r, getArg(w,0));
		pushInstruction(mb,r);
		s = r;

		/* dbl v = double(count) */
		v = newInstruction(mb, batcalcRef, dblRef);
		getArg(v,0) = newTmpVariable(mb, newBatType(TYPE_dbl));
		v = addArgument(mb, v, getArg(ai10, 0));
		pushInstruction(mb, v);

		/* dbl r = v / s */
		r = newInstruction(mb, batcalcRef, divRef);
		getArg(r,0) = newTmpVariable(mb, newBatType(TYPE_dbl));
		r = addArgument(mb, r, getArg(v, 0));
		r = addArgument(mb, r, getArg(s, 0));
		pushInstruction(mb,r);

		/* dbl s = avg * r */
		s = newInstruction(mb, batcalcRef, mulRef);
		getArg(s,0) = newTmpVariable(mb, tp);
		s = addArgument(mb, s, getArg(ai1, 0));
		s = addArgument(mb, s, getArg(r, 0));
		pushInstruction(mb,s);

		ai1 = s;
	}
 	ai2 = newInstruction(mb, aggrRef, aggr2);
	getArg(ai2,0) = getArg(p,0);
	ai2 = addArgument(mb, ai2, getArg(ai1, 0));
	ai2 = addArgument(mb, ai2, mat[g].mv);
	ai2 = addArgument(mb, ai2, mat[e].mv);
	ai2 = pushBit(mb, ai2, 1); /* skip nils */
	if (getFunctionId(p) != subminRef && getFunctionId(p) != submaxRef)
		ai2 = pushBit(mb, ai2, 1);
	pushInstruction(mb, ai2);
	return 0;
}

/* The mat_group_{new,derive} keep an ext,attr1..attrn table.
 * This is the input for the final second phase group by.
 */
static void
mat_pack_group(MalBlkPtr mb, matlist_t *ml, int g)
{
	mat_t *mat = ml->v;
	int cnt = chain_by_length(mat, g), i;
	InstrPtr cur = NULL;

	for(i=cnt-1; i>=0; i--) {
		/* if cur is non-NULL, it's a subgroup; if i is zero, it's "done" */
		InstrPtr grp = newInstruction(mb, groupRef,cur?i?subgroupRef:subgroupdoneRef:i?groupRef:groupdoneRef);
		int ogrp = walk_n_back(mat, g, i);
		int oext = group_by_ext(ml, ogrp);
		int attr = mat[oext].im;

		getArg(grp,0) = mat[ogrp].mv;
		grp = pushReturn(mb, grp, mat[oext].mv);
		grp = pushReturn(mb, grp, newTmpVariable(mb, newBatType(TYPE_lng)));
		grp = addArgument(mb, grp, getArg(mat[attr].mi, 0));
		if (cur) 
			grp = addArgument(mb, grp, getArg(cur, 0));
		pushInstruction(mb, grp);
		cur = grp;
	}
	mat[g].im = -1; /* only pack once */
}

/* 
 * foreach parent subgroup, do the 
 * 	e2.projection(grp.projection((ext.projection(b))) 
 * and one for the current group 
 */
static int
mat_group_attr(MalBlkPtr mb, matlist_t *ml, int g, InstrPtr cext, int push )
{
	int cnt = chain_by_length(ml->v, g), i;	/* number of attributes */
	int ogrp = g; 				/* previous group */

	for(i = 0; i < cnt; i++) {
		int agrp = walk_n_back(ml->v, ogrp, i); 
		int b = ml->v[agrp].im;
		int aext = group_by_ext(ml, agrp);
		int a = ml->v[aext].im;
		int atp = getArgType(mb,ml->v[a].mi,0), k;
		InstrPtr attr = newInstruction(mb, matRef, packRef);

		//getArg(attr,0) = newTmpVariable(mb, atp);
		getArg(attr,0) = getArg(ml->v[b].mi,0);

		for (k = 1; k<ml->v[a].mi->argc; k++ ) {
			InstrPtr r = newInstruction(mb, algebraRef, projectionRef);
			InstrPtr q = newInstruction(mb, algebraRef, projectionRef);

			getArg(r, 0) = newTmpVariable(mb, newBatType(TYPE_oid));
			r = addArgument(mb, r, getArg(cext,k));
			r = addArgument(mb, r, getArg(ml->v[ogrp].mi,k));
			pushInstruction(mb,r);

			getArg(q, 0) = newTmpVariable(mb, atp);
			q = addArgument(mb, q, getArg(r,0));
			q = addArgument(mb, q, getArg(ml->v[a].mi,k));
			pushInstruction(mb,q);
	
			attr = addArgument(mb, attr, getArg(q, 0)); 
		}
		if (push)
			pushInstruction(mb,attr);
		if(mat_add_var(ml, attr, NULL, getArg(attr, 0), mat_ext,  -1, -1, push))
			return -1;
		/* keep new attribute with the group extend */
		ml->v[aext].im = ml->top-1;
	}
	return 0;
}

static int
mat_group_new(MalBlkPtr mb, InstrPtr p, matlist_t *ml, int b)
{
	int tp0 = getArgType(mb,p,0);
	int tp1 = getArgType(mb,p,1);
	int tp2 = getArgType(mb,p,2);
	int atp = getArgType(mb,p,3), i, a, g, push = 0;
	InstrPtr r0, r1, r2, attr;

	if (getFunctionId(p) == subgroupdoneRef || getFunctionId(p) == groupdoneRef)
		push = 1;

	r0 = newInstruction(mb, matRef, packRef);
	getArg(r0,0) = newTmpVariable(mb, tp0);

	r1 = newInstruction(mb, matRef, packRef);
	getArg(r1,0) = newTmpVariable(mb, tp1);

	r2 = newInstruction(mb,  matRef, packRef);
	getArg(r2,0) = newTmpVariable(mb, tp2);

	/* we keep an extend, attr table result, which will later be used
	 * when we pack the group result */
	attr = newInstruction(mb, matRef, packRef);
	getArg(attr,0) = getArg(ml->v[b].mi,0);

	for(i=1; i<ml->v[b].mi->argc; i++) {
		InstrPtr q = copyInstruction(p), r;
		if(!q) {
			freeInstruction(r0);
			freeInstruction(r1);
			freeInstruction(r2);
			freeInstruction(attr);
			return -1;
		}

		getArg(q, 0) = newTmpVariable(mb, tp0);
		getArg(q, 1) = newTmpVariable(mb, tp1);
		getArg(q, 2) = newTmpVariable(mb, tp2);
		getArg(q, 3) = getArg(ml->v[b].mi, i);
		pushInstruction(mb, q);
		if(setPartnr(ml, getArg(ml->v[b].mi,i), getArg(q,0), i) ||
		   setPartnr(ml, getArg(ml->v[b].mi,i), getArg(q,1), i) ||
		   setPartnr(ml, getArg(ml->v[b].mi,i), getArg(q,2), i))
			return -1;

		/* add result to mats */
		r0 = addArgument(mb,r0,getArg(q,0));
		r1 = addArgument(mb,r1,getArg(q,1));
		r2 = addArgument(mb,r2,getArg(q,2));

		r = newInstruction(mb, algebraRef, projectionRef);
		getArg(r, 0) = newTmpVariable(mb, atp);
		r = addArgument(mb, r, getArg(q,1));
		r = addArgument(mb, r, getArg(ml->v[b].mi,i));
		if(setPartnr(ml, getArg(ml->v[b].mi,i), getArg(r,0), i))
			return -1;
		pushInstruction(mb,r);

		attr = addArgument(mb, attr, getArg(r, 0)); 
	}
	pushInstruction(mb,r0);
	pushInstruction(mb,r1);
	pushInstruction(mb,r2);
	if (push)
		pushInstruction(mb,attr);

	/* create mat's for the intermediates */
	a = ml->top;
	if(mat_add_var(ml, attr, NULL, getArg(attr, 0), mat_ext,  -1, -1, push))
		return -1;
	g = ml->top;
	if(mat_add_var(ml, r0, p, getArg(p, 0), mat_grp, b, -1, 1) ||
	   mat_add_var(ml, r1, p, getArg(p, 1), mat_ext, a, ml->top-1, 1) || /* point back at group */
	   mat_add_var(ml, r2, p, getArg(p, 2), mat_cnt, -1, ml->top-1, 1)) /* point back at ext */
		return -1;
	if (push)
		mat_pack_group(mb, ml, g);
	return 0;
}

static int
mat_group_derive(MalBlkPtr mb, InstrPtr p, matlist_t *ml, int b, int g)
{
	int tp0 = getArgType(mb,p,0);
	int tp1 = getArgType(mb,p,1);
	int tp2 = getArgType(mb,p,2); 
	int atp = getArgType(mb,p,3), i, a, push = 0; 
	InstrPtr r0, r1, r2, attr;

	if (getFunctionId(p) == subgroupdoneRef || getFunctionId(p) == groupdoneRef)
		push = 1;

	if (ml->v[g].im == -1){ /* already packed */
		InstrPtr q = copyInstruction(p);
		if(!q)
			return -1;
		pushInstruction(mb, q);
		return 0;
	}

	r0 = newInstruction(mb, matRef, packRef);
	getArg(r0,0) = newTmpVariable(mb, tp0);

	r1 = newInstruction(mb, matRef, packRef);
	getArg(r1,0) = newTmpVariable(mb, tp1);

	r2 = newInstruction(mb, matRef, packRef);
	getArg(r2,0) = newTmpVariable(mb, tp2);
	
	/* we keep an extend, attr table result, which will later be used
	 * when we pack the group result */
	attr = newInstruction(mb, matRef, packRef);
	getArg(attr,0) = getArg(ml->v[b].mi,0);

	/* we need overlapping ranges */
	for(i=1; i<ml->v[b].mi->argc; i++) {
		InstrPtr q = copyInstruction(p), r;
		if(!q) {
			freeInstruction(r0);
			freeInstruction(r1);
			freeInstruction(r2);
			freeInstruction(attr);
			return -1;
		}

		getArg(q,0) = newTmpVariable(mb, tp0);
		getArg(q,1) = newTmpVariable(mb, tp1);
		getArg(q,2) = newTmpVariable(mb, tp2);
		getArg(q,3) = getArg(ml->v[b].mi,i);
		getArg(q,4) = getArg(ml->v[g].mi,i);
		pushInstruction(mb,q);
		if(setPartnr(ml, getArg(ml->v[b].mi,i), getArg(q,0), i) ||
		   setPartnr(ml, getArg(ml->v[b].mi,i), getArg(q,1), i) ||
		   setPartnr(ml, getArg(ml->v[b].mi,i), getArg(q,2), i))
			return -1;

		/* add result to mats */
		r0 = addArgument(mb,r0,getArg(q,0));
		r1 = addArgument(mb,r1,getArg(q,1));
		r2 = addArgument(mb,r2,getArg(q,2));

		r = newInstruction(mb, algebraRef, projectionRef);
		getArg(r, 0) = newTmpVariable(mb, atp);
		r = addArgument(mb, r, getArg(q,1));
		r = addArgument(mb, r, getArg(ml->v[b].mi,i));
		if(setPartnr(ml, getArg(ml->v[b].mi,i), getArg(r,0), i))
			return -1;
		pushInstruction(mb,r);

		attr = addArgument(mb, attr, getArg(r, 0)); 
	}
	pushInstruction(mb,r0);
	pushInstruction(mb,r1);
	pushInstruction(mb,r2);
	if (push)
		pushInstruction(mb,attr);

	if(mat_group_attr(mb, ml, g, r1, push))
		return -1;

	/* create mat's for the intermediates */
	a = ml->top;
	if(mat_add_var(ml, attr, NULL, getArg(attr, 0), mat_ext,  -1, -1, push) ||
	   mat_add_var(ml, r0, p, getArg(p, 0), mat_grp, b, g, 1))
		return -1;
	g = ml->top-1;
	if(mat_add_var(ml, r1, p, getArg(p, 1), mat_ext, a, ml->top-1, 1) || /* point back at group */
	   mat_add_var(ml, r2, p, getArg(p, 2), mat_cnt, -1, ml->top-1, 1)) /* point back at ext */
		return -1;
	if (push)
		mat_pack_group(mb, ml, g);
	return 0;
}

static int
mat_topn_project(MalBlkPtr mb, InstrPtr p, mat_t *mat, int m, int n)
{
	int tpe = getArgType(mb, p, 0), k;
	InstrPtr pck, q;

	pck = newInstruction(mb, matRef, packRef);
	getArg(pck,0) = newTmpVariable(mb, tpe);

	for(k=1; k<mat[m].mi->argc; k++) { 
		InstrPtr q = copyInstruction(p);
		if(!q) {
			freeInstruction(pck);
			return -1;
		}

		getArg(q,0) = newTmpVariable(mb, tpe);
		getArg(q,1) = getArg(mat[m].mi, k);
		getArg(q,2) = getArg(mat[n].mi, k);
		pushInstruction(mb, q);

		pck = addArgument(mb, pck, getArg(q, 0));
	}
	pushInstruction(mb, pck);

	if((q = copyInstruction(p)) == NULL)
		return -1;
	getArg(q,2) = getArg(pck,0);
	pushInstruction(mb, q);
	return 0;
}

static int
mat_pack_topn(MalBlkPtr mb, InstrPtr slc, mat_t *mat, int m)
{
	/* find chain of topn's */
	int cnt = chain_by_length(mat, m), i;
	InstrPtr cur = NULL;

	for(i=cnt-1; i>=0; i--) {
		int otpn = walk_n_back(mat, m, i), var = 1, k;
		int attr = mat[otpn].im;
		int tpe = getVarType(mb, getArg(mat[attr].mi,0));
		InstrPtr pck, tpn, otopn = mat[otpn].org, a;

		pck = newInstruction(mb, matRef, packRef);
		getArg(pck,0) = newTmpVariable(mb, tpe);

		/* m.projection(attr); */
		for(k=1; k < mat[attr].mi->argc; k++) {
			InstrPtr q = newInstruction(mb, algebraRef, projectionRef);
			getArg(q, 0) = newTmpVariable(mb, tpe);

			q = addArgument(mb, q, getArg(slc, k));
			q = addArgument(mb, q, getArg(mat[attr].mi, k));
			pushInstruction(mb, q);

			pck = addArgument(mb, pck, getArg(q,0));
		}
		pushInstruction(mb, pck);

		a = pck;

		if((tpn = copyInstruction(otopn)) == NULL)
			return -1;
		var = 1;
		if (cur) {
			getArg(tpn, tpn->retc+var) = getArg(cur, 0);
			var++;
			if (cur->retc == 2) {
				getArg(tpn, tpn->retc+var) = getArg(cur, 1);
				var++;
			}
		}
		getArg(tpn, tpn->retc) = getArg(a,0);
		pushInstruction(mb, tpn);
		cur = tpn;
	}
	return 0;
}

static int
mat_topn(MalBlkPtr mb, InstrPtr p, matlist_t *ml, int m, int n, int o)
{
	int tpe = getArgType(mb,p,0), k, is_slice = isSlice(p), zero = -1;
	InstrPtr pck, gpck = NULL, q, r;
	int with_groups = (p->retc == 2), piv = 0, topn2 = (n >= 0);

	assert( topn2 || o < 0);
	/* dummy mat instruction (needed to share result of p) */
	pck = newInstruction(mb, matRef, packRef);
	getArg(pck,0) = getArg(p,0);

	if (with_groups) {
		gpck = newInstruction(mb, matRef, packRef);
		getArg(gpck,0) = getArg(p,1);
	}

	if (is_slice) {
		ValRecord cst;
		cst.vtype= getArgType(mb,p,2);
		cst.val.lval= 0;
		cst.len = 0;
		zero = defConstant(mb, cst.vtype, &cst);
		if( zero < 0)
			return -1;
	}
	assert( (n<0 && o<0) || 
		(ml->v[m].mi->argc == ml->v[n].mi->argc && 
		 ml->v[m].mi->argc == ml->v[o].mi->argc));
	
	for(k=1; k< ml->v[m].mi->argc; k++) {
		if((q = copyInstruction(p)) == NULL) {
			if(gpck)
				freeInstruction(gpck);
			freeInstruction(pck);
		}
		getArg(q,0) = newTmpVariable(mb, tpe);
		if (with_groups)
			getArg(q,1) = newTmpVariable(mb, tpe);
		getArg(q,q->retc) = getArg(ml->v[m].mi,k);
		if (is_slice) /* lower bound should always be 0 on partial slices */
			getArg(q,q->retc+1) = zero;
		else if (topn2) {
			getArg(q,q->retc+1) = getArg(ml->v[n].mi,k);
			getArg(q,q->retc+2) = getArg(ml->v[o].mi,k);
		}
		pushInstruction(mb,q);
		
		pck = addArgument(mb, pck, getArg(q,0));
		if (with_groups)
			gpck = addArgument(mb, gpck, getArg(q,1));
	}

	piv = ml->top;
	if(mat_add_var(ml, pck, p, getArg(p,0), is_slice?mat_slc:mat_tpn, m, n, 0))
		return -1;
	if (with_groups && mat_add_var(ml, gpck, p, getArg(p,1), is_slice?mat_slc:mat_tpn, m, piv, 0))
		return -1;

	if (is_slice || p->retc ==1 /* single result, ie last of the topn's */) {
		if (ml->v[m].type == mat_tpn || !is_slice) {
			if(mat_pack_topn(mb, pck, ml->v, (!is_slice)?piv:m))
				return -1;
		}

		/* topn/slice over merged parts */
		if (is_slice) {
			/* real instruction */
			r = newInstruction(mb, matRef, packRef);
			getArg(r,0) = newTmpVariable(mb, tpe);
	
			for(k=1; k< pck->argc; k++) 
				r = addArgument(mb, r, getArg(pck,k));
			pushInstruction(mb,r);

			if((q = copyInstruction(p)) == NULL)
				return -1;
			setFunctionId(q, subsliceRef);
			if (ml->v[m].type != mat_tpn || is_slice) 
				getArg(q,1) = getArg(r,0);
			pushInstruction(mb,q);
		}

		ml->v[piv].type = mat_slc;
	}
	return 0;
}

static int
mat_sample(MalBlkPtr mb, InstrPtr p, matlist_t *ml, int m)
{
	/* transform
	 * a := sample.subuniform(b,n);
	 * into
	 * t1 := sample.subuniform(b1,n);
	 * t2 := sample.subuniform(b2,n);
	 * ...
	 * t0 := mat.pack(t1,t2,...);
	 * tn := sample.subuniform(t0,n);
	 * a := algebra.projection(tn,t0);
	 *
	 * Note that this does *not* give a uniform sample of the original
	 * bat b!
	 */

	int tpe = getArgType(mb,p,0), k, piv;
	InstrPtr pck, q, r;

	pck = newInstruction(mb,matRef,packRef);
	getArg(pck,0) = newTmpVariable(mb, tpe);

	for(k=1; k< ml->v[m].mi->argc; k++) {
		if((q = copyInstruction(p)) == NULL) {
			freeInstruction(pck);
			return -1;
		}
		getArg(q,0) = newTmpVariable(mb, tpe);
		getArg(q,q->retc) = getArg(ml->v[m].mi,k);
		pushInstruction(mb,q);
		pck = addArgument(mb, pck, getArg(q,0));
	}

	piv = ml->top;
	if(mat_add_var(ml, pck, p, getArg(p,0), mat_slc, m, -1, 1)) {
		freeInstruction(pck);
		return -1;
	}
	pushInstruction(mb,pck);

	if((q = copyInstruction(p)) == NULL)
		return -1;
	getArg(q,0) = newTmpVariable(mb, tpe);
	getArg(q,q->retc) = getArg(pck,0);
	pushInstruction(mb,q);

	r = newInstruction(mb, algebraRef, projectionRef);
	getArg(r,0) = getArg(p,0);
	addArgument(mb, r, getArg(q, 0));
	addArgument(mb, r, getArg(pck, 0));
	pushInstruction(mb, r);

	matlist_pack(ml, piv);
	ml->v[piv].type = mat_slc;
	return 0;
}

str
OPTmergetableImplementation(Client cntxt, MalBlkPtr mb, MalStkPtr stk, InstrPtr p) 
{
	InstrPtr *old;
	matlist_t ml;
	int oldtop, fm, fn, fo, fe, i, k, m, n, o, e, slimit, bailout = 0;
	int size=0, match, actions=0, distinct_topn = 0, /*topn_res = 0,*/ groupdone = 0, *vars;
	char buf[256], *group_input;
	lng usec = GDKusec();
	str msg = MAL_SUCCEED;

	//if( optimizerIsApplied(mb, "mergetable") || !optimizerIsApplied(mb,"mitosis"))
		//return 0;
	old = mb->stmt;
	oldtop= mb->stop;

	vars = (int*) GDKmalloc(sizeof(int)* mb->vtop);
	group_input = (char*) GDKzalloc(sizeof(char)* mb->vtop);
	if (vars == NULL || group_input == NULL){
		if (vars)
			GDKfree(vars);
		throw(MAL, "optimizer.mergetable", SQLSTATE(HY013) MAL_MALLOC_FAIL);
	}
	/* check for bailout conditions */
	for (i = 1; i < oldtop && !bailout; i++) {
		int j;

		p = old[i];

		for (j = 0; j<p->retc; j++) {
 			int res = getArg(p, j);
			vars[res] = i;
		}

		/* pack if there is a group statement following a groupdone (ie aggr(distinct)) */
		if (getModuleId(p) == groupRef && p->argc == 5 && 
		   (getFunctionId(p) == subgroupRef ||
			getFunctionId(p) == subgroupdoneRef ||
			getFunctionId(p) == groupRef ||
			getFunctionId(p) == groupdoneRef)) {
			InstrPtr q = old[vars[getArg(p, p->argc-1)]]; /* group result from a previous group(done) */

			if (getFunctionId(q) == subgroupdoneRef || getFunctionId(q) == groupdoneRef)
				groupdone = 1;
		}
		/* bail out if there is a input for a group, which has been used for a group already (solves problems with qube like groupings) */
		if (getModuleId(p) == groupRef &&
		   (getFunctionId(p) == subgroupRef ||
			getFunctionId(p) == subgroupdoneRef ||
			getFunctionId(p) == groupRef ||
			getFunctionId(p) == groupdoneRef)) {
			int input = getArg(p, p->retc); /* argument one is first input */

			if (group_input[input]) {
				TRC_ERROR(MAL_OPTIMIZER, "Mergetable bailout on group input reuse in group statement\n");
				bailout = 1;
			}

			group_input[input] = 1;
		}
		if (getModuleId(p) == algebraRef && 
		    getFunctionId(p) == selectNotNilRef ) {
			TRC_ERROR(MAL_OPTIMIZER, "Mergetable bailout not nil ref\n");
			bailout = 1;
		}
		if (isSample(p)) {
			bailout = 1;
		}
		/*
		if (isTopn(p))
			topn_res = getArg(p, 0);
			*/
		/* not idea how to detect this yet */
			//distinct_topn = 1;
	}
	GDKfree(vars);
	GDKfree(group_input);

	ml.horigin = 0;
	ml.torigin = 0;
	ml.v = 0;
	ml.vars = 0;
	if (bailout)
		goto cleanup;

	/* the number of MATs is limited to the variable stack*/
	ml.size = mb->vtop;
	ml.top = 0;
	ml.v = (mat_t*) GDKzalloc(ml.size * sizeof(mat_t));
	ml.vsize = mb->vsize;
	ml.horigin = (int*) GDKmalloc(sizeof(int)* ml.vsize);
	ml.torigin = (int*) GDKmalloc(sizeof(int)* ml.vsize);
	ml.vars = (int*) GDKzalloc(sizeof(int)* ml.vsize);
	if ( ml.v == NULL || ml.horigin == NULL || ml.torigin == NULL || ml.vars == NULL) {
		goto cleanup;
	}
	for (i=0; i<ml.vsize; i++) {
		ml.horigin[i] = ml.torigin[i] = -1;
		ml.vars[i] = -1;
	}

	slimit = mb->ssize;
	size = (mb->stop * 1.2 < mb->ssize)? mb->ssize:(int)(mb->stop * 1.2);
	mb->stmt = (InstrPtr *) GDKzalloc(size * sizeof(InstrPtr));
	if ( mb->stmt == NULL) {
		mb->stmt = old;
		msg = createException(MAL,"optimizer.mergetable", SQLSTATE(HY013) MAL_MALLOC_FAIL);
		goto cleanup;
	}
	mb->ssize = size;
	mb->stop = 0;

	for( i=0; i<oldtop; i++){
		int bats = 0;
		InstrPtr r, cp;

		p = old[i];
		if (getModuleId(p) == matRef && 
		   (getFunctionId(p) == newRef || getFunctionId(p) == packRef)){
			if(mat_set_prop(&ml, mb, p) || mat_add_var(&ml, p, NULL, getArg(p,0), mat_none, -1, -1, 1)) {
				msg = createException(MAL,"optimizer.mergetable",SQLSTATE(HY013) MAL_MALLOC_FAIL);
				goto cleanup;
			}
			continue;
		}

		/*
		 * If the instruction does not contain MAT references it can simply be added.
		 * Otherwise we have to decide on either packing them or replacement.
		 */
		if ((match = nr_of_mats(p, &ml)) == 0) {
			cp = copyInstruction(p);
			if(!cp) {
				msg = createException(MAL,"optimizer.mergetable",SQLSTATE(HY013) MAL_MALLOC_FAIL);
				goto cleanup;
			}
			pushInstruction(mb, cp);
			continue;
		}
		bats = nr_of_bats(mb, p);

		/* (l,r) Join (L, R, ..)
		 * 2 -> (l,r) equi/theta joins (l,r)
		 * 3 -> (l,r) range-joins (l,r1,r2)
		 * NxM -> (l,r) filter-joins (l1,..,ln,r1,..,rm)
		 */
		if (match > 0 && isMatJoinOp(p) && 
		    p->argc >= 3 && p->retc == 2 && bats >= 2) {
			if (bats == 2) {
		   		m = is_a_mat(getArg(p,p->retc), &ml);
		   		n = is_a_mat(getArg(p,p->retc+1), &ml);
				if(mat_join2(mb, p, &ml, m, n)) {
					msg = createException(MAL,"optimizer.mergetable",SQLSTATE(HY013) MAL_MALLOC_FAIL);
					goto cleanup;
				}
			} else {
				if ( mat_joinNxM(cntxt, mb, p, &ml, bats)) {
					msg = createException(MAL,"optimizer.mergetable",SQLSTATE(HY013) MAL_MALLOC_FAIL);
					goto cleanup;
				}
			}
			actions++;
			continue;
		}
		if (match > 0 && isMatLeftJoinOp(p) && p->argc >= 3 && p->retc == 2 &&
				match == 1 && bats == 2) {
		   	m = is_a_mat(getArg(p,p->retc), &ml);
			n = -1;

			if (m >= 0) {
				if(mat_join2(mb, p, &ml, m, n)) {
					msg = createException(MAL,"optimizer.mergetable",SQLSTATE(HY013) MAL_MALLOC_FAIL);
					goto cleanup;
				}
				actions++;
				continue;
			}
		}
		/*
		 * Aggregate handling is a prime target for optimization.
		 * The simple cases are dealt with first.
		 * Handle the rewrite v:=aggr.count(b) and sum()
		 * And the min/max is as easy
		 */
		if (match == 1 && p->argc >= 2 &&
		   ((getModuleId(p)==aggrRef &&
			(getFunctionId(p)== countRef || 
			 getFunctionId(p)== count_no_nilRef || 
			 getFunctionId(p)== minRef ||
			 getFunctionId(p)== maxRef ||
			 getFunctionId(p)== avgRef ||
			 getFunctionId(p)== sumRef ||
			 getFunctionId(p) == prodRef))) &&
			(m=is_a_mat(getArg(p,1), &ml)) >= 0) {
			mat_aggr(mb, p, ml.v, m);
			actions++;
			continue;
		} 

		if (match == 1 && bats == 1 && p->argc == 4 && isSlice(p) && ((m=is_a_mat(getArg(p,p->retc), &ml)) >= 0)) {
			if(mat_topn(mb, p, &ml, m, -1, -1)) {
				msg = createException(MAL,"optimizer.mergetable",SQLSTATE(HY013) MAL_MALLOC_FAIL);
				goto cleanup;
			}
			actions++;
			continue;
		}

		if (match == 1 && bats == 1 && p->argc == 3 && isSample(p) && ((m=is_a_mat(getArg(p,p->retc), &ml)) >= 0)) {
			if(mat_sample(mb, p, &ml, m)) {
				msg = createException(MAL,"optimizer.mergetable",SQLSTATE(HY013) MAL_MALLOC_FAIL);
				goto cleanup;
			}
			actions++;
			continue;
		}

		if (!distinct_topn && match == 1 && bats == 1 && (p->argc-p->retc) == 4 && isTopn(p) && ((m=is_a_mat(getArg(p,p->retc), &ml)) >= 0)) {
			if(mat_topn(mb, p, &ml, m, -1, -1)) {
				msg = createException(MAL,"optimizer.mergetable",SQLSTATE(HY013) MAL_MALLOC_FAIL);
				goto cleanup;
			}
			actions++;
			continue;
		}
		if (!distinct_topn && match == 3 && bats == 3 && (p->argc-p->retc) == 6 && isTopn(p) &&
	 	   ((m=is_a_mat(getArg(p,p->retc), &ml)) >= 0) &&
	 	   ((n=is_a_mat(getArg(p,p->retc+1), &ml)) >= 0) &&
	 	   ((o=is_a_mat(getArg(p,p->retc+2), &ml)) >= 0)) {
			if(mat_topn(mb, p, &ml, m, n, o)) {
				msg = createException(MAL,"optimizer.mergetable",SQLSTATE(HY013) MAL_MALLOC_FAIL);
				goto cleanup;
			}
			actions++;
			continue;
		}

		/* Now we handle subgroup and aggregation statements. */
		if (!groupdone && match == 1 && bats == 1 && p->argc == 4 && getModuleId(p) == groupRef && 
		   (getFunctionId(p) == subgroupRef || getFunctionId(p) == subgroupdoneRef || getFunctionId(p) == groupRef || getFunctionId(p) == groupdoneRef) && 
	 	   ((m=is_a_mat(getArg(p,p->retc), &ml)) >= 0)) {
			if(mat_group_new(mb, p, &ml, m)) {
				msg = createException(MAL,"optimizer.mergetable",SQLSTATE(HY013) MAL_MALLOC_FAIL);
				goto cleanup;
			}
			actions++;
			continue;
		}
		if (!groupdone && match == 2 && bats == 2 && p->argc == 5 && getModuleId(p) == groupRef && 
		   (getFunctionId(p) == subgroupRef || getFunctionId(p) == subgroupdoneRef || getFunctionId(p) == groupRef || getFunctionId(p) == groupdoneRef) && 
		   ((m=is_a_mat(getArg(p,p->retc), &ml)) >= 0) &&
		   ((n=is_a_mat(getArg(p,p->retc+1), &ml)) >= 0) && 
		     ml.v[n].im >= 0 /* not packed */) {
			if(mat_group_derive(mb, p, &ml, m, n)) {
				msg = createException(MAL,"optimizer.mergetable",SQLSTATE(HY013) MAL_MALLOC_FAIL);
				goto cleanup;
			}
			actions++;
			continue;
		}
		/* TODO sub'aggr' with cand list */
		if (match == 3 && bats == 3 && getModuleId(p) == aggrRef && p->argc >= 4 &&
		   (getFunctionId(p) == subcountRef ||
		    getFunctionId(p) == subminRef ||
		    getFunctionId(p) == submaxRef ||
		    getFunctionId(p) == subavgRef ||
		    getFunctionId(p) == subsumRef ||
		    getFunctionId(p) == subprodRef) &&
		   ((m=is_a_mat(getArg(p,1), &ml)) >= 0) &&
		   ((n=is_a_mat(getArg(p,2), &ml)) >= 0) &&
		   ((o=is_a_mat(getArg(p,3), &ml)) >= 0)) {
			if(mat_group_aggr(mb, p, ml.v, m, n, o)) {
				msg = createException(MAL,"optimizer.mergetable",SQLSTATE(HY013) MAL_MALLOC_FAIL);
				goto cleanup;
			}
			actions++;
			continue;
		}
		/* Handle cases of ext.projection and .projection(grp) */
		if (match == 2 && getModuleId(p) == algebraRef &&
		    getFunctionId(p) == projectionRef &&
		   (m=is_a_mat(getArg(p,1), &ml)) >= 0 &&
		   (n=is_a_mat(getArg(p,2), &ml)) >= 0 &&
		   (ml.v[m].type == mat_ext || ml.v[n].type == mat_grp)) {
			assert(ml.v[m].pushed);
			if (!ml.v[n].pushed) {
				if(mat_group_project(mb, p, &ml, m, n)) {
					msg = createException(MAL,"optimizer.mergetable",SQLSTATE(HY013) MAL_MALLOC_FAIL);
					goto cleanup;
				}
			} else {
				cp = copyInstruction(p);
				if(!cp) {
					msg = createException(MAL,"optimizer.mergetable",SQLSTATE(HY013) MAL_MALLOC_FAIL);
					goto cleanup;
				}
				pushInstruction(mb, cp);
			}
			continue;
		}

		/* Handle cases of slice.projection */
		if (match == 2 && getModuleId(p) == algebraRef &&
		    getFunctionId(p) == projectionRef &&
		   (m=is_a_mat(getArg(p,1), &ml)) >= 0 &&
		   (n=is_a_mat(getArg(p,2), &ml)) >= 0 &&
		   (ml.v[m].type == mat_slc)) {
			if(mat_topn_project(mb, p, ml.v, m, n)) {
				msg = createException(MAL,"optimizer.mergetable",SQLSTATE(HY013) MAL_MALLOC_FAIL);
				goto cleanup;
			}
			actions++;
			continue;
		}

		/* Handle projection */
		if (match > 0 && getModuleId(p) == algebraRef &&
		    getFunctionId(p) == projectionRef &&
		   (m=is_a_mat(getArg(p,1), &ml)) >= 0) { 
		   	n=is_a_mat(getArg(p,2), &ml);
			if(mat_projection(mb, p, &ml, m, n)) {
				msg = createException(MAL,"optimizer.mergetable",SQLSTATE(HY013) MAL_MALLOC_FAIL);
				goto cleanup;
			}
			actions++;
			continue;
		}
		/* Handle setops */
		if (match > 0 && getModuleId(p) == algebraRef &&
		    (getFunctionId(p) == differenceRef ||
		     getFunctionId(p) == intersectRef) &&
		   (m=is_a_mat(getArg(p,1), &ml)) >= 0) { 
		   	n=is_a_mat(getArg(p,2), &ml);
			if(mat_setop(mb, p, &ml, m, n)) {
				msg = createException(MAL,"optimizer.mergetable",SQLSTATE(HY013) MAL_MALLOC_FAIL);
				goto cleanup;
			}
			actions++;
			continue;
		}

		m = n = o = e = -1;
		for( fm= p->argc-1; fm>=p->retc ; fm--)
			if ((m=is_a_mat(getArg(p,fm), &ml)) >= 0)
				break;

		for( fn= fm-1; fn>=p->retc ; fn--)
			if ((n=is_a_mat(getArg(p,fn), &ml)) >= 0)
				break;

		for( fo= fn-1; fo>=p->retc ; fo--)
			if ((o=is_a_mat(getArg(p,fo), &ml)) >= 0)
				break;

		for( fe= fo-1; fe>=p->retc ; fe--)
			if ((e=is_a_mat(getArg(p,fe), &ml)) >= 0)
				break;

		/* delta* operator have a ins bat as last argument, we move the inserts into the last delta statement, ie
  		 * all but last need to remove one argument */
		if (match == 3 && bats == 4 && isDelta(p) && 
		   (m=is_a_mat(getArg(p,fm), &ml)) >= 0 &&
		   (n=is_a_mat(getArg(p,fn), &ml)) >= 0 &&
		   (o=is_a_mat(getArg(p,fo), &ml)) >= 0){
			if ((r = mat_delta(&ml, mb, p, ml.v, m, n, o, -1, fm, fn, fo, 0)) != NULL) {
				actions++;
			} else {
				msg = createException(MAL,"optimizer.mergetable",SQLSTATE(HY013) MAL_MALLOC_FAIL);
				goto cleanup;
			}

			continue;
		}
		if (match == 4 && bats == 5 && isDelta(p) && 
		   (m=is_a_mat(getArg(p,fm), &ml)) >= 0 &&
		   (n=is_a_mat(getArg(p,fn), &ml)) >= 0 &&
		   (o=is_a_mat(getArg(p,fo), &ml)) >= 0 &&
		   (e=is_a_mat(getArg(p,fe), &ml)) >= 0){
			if ((r = mat_delta(&ml, mb, p, ml.v, m, n, o, e, fm, fn, fo, fe)) != NULL) {
				actions++;
			} else {
				msg = createException(MAL,"optimizer.mergetable",SQLSTATE(HY013) MAL_MALLOC_FAIL);
				goto cleanup;
			}
			continue;
		}

		/* select on insert, should use last tid only */
		if (match == 1 && fm == 2 && isSelect(p) && p->retc == 1 &&
		   (m=is_a_mat(getArg(p,fm), &ml)) >= 0 && 
		   !ml.v[m].packed && /* not packed yet */ 
			was_a_mat(getArg(p,fm-1), &ml) < 0){ /* not previously packed */
			if((r = copyInstruction(p)) == NULL) {
				msg = createException(MAL,"optimizer.mergetable",SQLSTATE(HY013) MAL_MALLOC_FAIL);
				goto cleanup;
			}
			getArg(r, fm) = getArg(ml.v[m].mi, ml.v[m].mi->argc-1);
			pushInstruction(mb, r);
			actions++;
			continue;
		}

		/* select on update, with nil bat */
		if (match == 1 && fm == 1 && isSelect(p) && p->retc == 1 && 
		   (m=is_a_mat(getArg(p,fm), &ml)) >= 0 && bats == 2 &&
			isaBatType(getArgType(mb,p,2)) && isVarConstant(mb,getArg(p,2)) &&
			is_bat_nil(getVarConstant(mb,getArg(p,2)).val.bval)) {
			if ((r = mat_apply1(mb, p, &ml, m, fm)) != NULL) {
				if(mat_add(&ml, r, mat_type(ml.v, m), getFunctionId(p))) {
					msg = createException(MAL,"optimizer.mergetable",SQLSTATE(HY013) MAL_MALLOC_FAIL);
					goto cleanup;
				}
			} else {
				msg = createException(MAL,"optimizer.mergetable",SQLSTATE(HY013) MAL_MALLOC_FAIL);
				goto cleanup;
			}
			actions++;
			continue;
		}


		if (match == 3 && bats == 3 && (isFragmentGroup(p) || isFragmentGroup2(p) || isMapOp(p)) &&  p->retc != 2 &&
		   (m=is_a_mat(getArg(p,fm), &ml)) >= 0 &&
		   (n=is_a_mat(getArg(p,fn), &ml)) >= 0 &&
		   (o=is_a_mat(getArg(p,fo), &ml)) >= 0){
			assert(ml.v[m].mi->argc == ml.v[n].mi->argc); 
			if(mat_apply3(mb, p, &ml, m, n, o, fm, fn, fo)) {
				msg = createException(MAL,"optimizer.mergetable",SQLSTATE(HY013) MAL_MALLOC_FAIL);
				goto cleanup;
			}
			actions++;
			continue;
		}
		if (match == 2 && bats == 2 && (isFragmentGroup(p) || isFragmentGroup2(p) || isMapOp(p)) &&  p->retc != 2 &&
		   (m=is_a_mat(getArg(p,fm), &ml)) >= 0 &&
		   (n=is_a_mat(getArg(p,fn), &ml)) >= 0){
			assert(ml.v[m].mi->argc == ml.v[n].mi->argc); 
			if(mat_apply2(&ml, mb, p, ml.v, m, n, fm, fn)) {
				msg = createException(MAL,"optimizer.mergetable",SQLSTATE(HY013) MAL_MALLOC_FAIL);
				goto cleanup;
			}
			actions++;
			continue;
		}

		if (match == 1 && bats == 1 && (isFragmentGroup(p) || isMapOp(p) || 
		   (!getModuleId(p) && !getFunctionId(p) && p->barrier == 0 /* simple assignment */)) && p->retc != 2 && 
		   (m=is_a_mat(getArg(p,fm), &ml)) >= 0){
			if ((r = mat_apply1(mb, p, &ml, m, fm)) != NULL) {
				if(mat_add(&ml, r, mat_type(ml.v, m), getFunctionId(p))) {
					msg = createException(MAL,"optimizer.mergetable",SQLSTATE(HY013) MAL_MALLOC_FAIL);
					goto cleanup;
				}
			} else {
				msg = createException(MAL,"optimizer.mergetable",SQLSTATE(HY013) MAL_MALLOC_FAIL);
				goto cleanup;
			}
			actions++;
			continue;
		}

		/*
		 * All other instructions should be checked for remaining MAT dependencies.
		 * It requires MAT materialization.
		 */

		for (k = p->retc; k<p->argc; k++) {
			if((m=is_a_mat(getArg(p,k), &ml)) >= 0){
				mat_pack(mb, &ml, m);
			}
		}

		cp = copyInstruction(p);
		if(!cp) {
			msg = createException(MAL,"optimizer.mergetable",SQLSTATE(HY013) MAL_MALLOC_FAIL);
			goto cleanup;
		}
		pushInstruction(mb, cp);
	}
	(void) stk; 
	msg = chkTypes(cntxt->usermodule,mb, TRUE);
	if( msg)
		goto cleanup;

<<<<<<< HEAD
=======
	if( OPTdebug &  OPTmergetable)
	{
		fprintf(stderr,"#Result of multi table optimizer\n");
		if (!msg)
        		msg = chkTypes(cntxt->usermodule, mb, FALSE);
		if (!msg)
        		msg = chkFlow(mb);
		if (!msg)
        		msg = chkDeclarations(mb);
		fprintFunction(stderr, mb, 0, LIST_MAL_ALL);
	}

>>>>>>> 3cc428dc
	if ( mb->errors == MAL_SUCCEED) {
		for(i=0; i<slimit; i++)
			if (old[i]) 
				freeInstruction(old[i]);
		GDKfree(old);
	}
	for (i=0; i<ml.top; i++) {
		if (ml.v[i].mi && !ml.v[i].pushed)
			freeInstruction(ml.v[i].mi);
	}
cleanup:
	if (ml.v) GDKfree(ml.v);
	if (ml.horigin) GDKfree(ml.horigin);
	if (ml.torigin) GDKfree(ml.torigin);
	if (ml.vars) GDKfree(ml.vars);
    /* Defense line against incorrect plans */
    if( actions > 0 && msg == MAL_SUCCEED){
<<<<<<< HEAD
        if( msg == MAL_SUCCEED)
			msg = chkTypes(cntxt->usermodule, mb, FALSE);
        if( msg == MAL_SUCCEED) 
			msg = chkFlow(mb);
        if(msg == MAL_SUCCEED) 
			msg = chkDeclarations(mb);
=======
	    if (!msg)
        	msg = chkTypes(cntxt->usermodule, mb, FALSE);
	    if (!msg)
        	msg = chkFlow(mb);
	    if (!msg)
        	msg = chkDeclarations(mb);
>>>>>>> 3cc428dc
    }
    /* keep all actions taken as a post block comment */
	usec = GDKusec()- usec;
    snprintf(buf,256,"%-20s actions=%2d time=" LLFMT " usec","mergetable",actions, usec);
   	newComment(mb,buf);
	if( actions > 0)
		addtoMalBlkHistory(mb);
	return msg;
}<|MERGE_RESOLUTION|>--- conflicted
+++ resolved
@@ -2167,7 +2167,7 @@
 		if (match == 1 && fm == 2 && isSelect(p) && p->retc == 1 &&
 		   (m=is_a_mat(getArg(p,fm), &ml)) >= 0 && 
 		   !ml.v[m].packed && /* not packed yet */ 
-			was_a_mat(getArg(p,fm-1), &ml) < 0){ /* not previously packed */
+		   was_a_mat(getArg(p,fm-1), &ml) < 0){ /* not previously packed */
 			if((r = copyInstruction(p)) == NULL) {
 				msg = createException(MAL,"optimizer.mergetable",SQLSTATE(HY013) MAL_MALLOC_FAIL);
 				goto cleanup;
@@ -2260,21 +2260,6 @@
 	if( msg)
 		goto cleanup;
 
-<<<<<<< HEAD
-=======
-	if( OPTdebug &  OPTmergetable)
-	{
-		fprintf(stderr,"#Result of multi table optimizer\n");
-		if (!msg)
-        		msg = chkTypes(cntxt->usermodule, mb, FALSE);
-		if (!msg)
-        		msg = chkFlow(mb);
-		if (!msg)
-        		msg = chkDeclarations(mb);
-		fprintFunction(stderr, mb, 0, LIST_MAL_ALL);
-	}
-
->>>>>>> 3cc428dc
 	if ( mb->errors == MAL_SUCCEED) {
 		for(i=0; i<slimit; i++)
 			if (old[i]) 
@@ -2292,21 +2277,12 @@
 	if (ml.vars) GDKfree(ml.vars);
     /* Defense line against incorrect plans */
     if( actions > 0 && msg == MAL_SUCCEED){
-<<<<<<< HEAD
-        if( msg == MAL_SUCCEED)
-			msg = chkTypes(cntxt->usermodule, mb, FALSE);
-        if( msg == MAL_SUCCEED) 
-			msg = chkFlow(mb);
-        if(msg == MAL_SUCCEED) 
-			msg = chkDeclarations(mb);
-=======
 	    if (!msg)
         	msg = chkTypes(cntxt->usermodule, mb, FALSE);
 	    if (!msg)
         	msg = chkFlow(mb);
 	    if (!msg)
         	msg = chkDeclarations(mb);
->>>>>>> 3cc428dc
     }
     /* keep all actions taken as a post block comment */
 	usec = GDKusec()- usec;
