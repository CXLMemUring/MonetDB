--- conflicted
+++ resolved
@@ -1843,13 +1843,9 @@
 			}
 			bailout = 1;
 		}
-<<<<<<< HEAD
-
-=======
 		if (isSample(p)) {
 			bailout = 1;
 		}
->>>>>>> c28d38a7
 		/*
 		if (isTopn(p))
 			topn_res = getArg(p, 0);
