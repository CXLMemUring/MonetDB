/*
 * This Source Code Form is subject to the terms of the Mozilla Public
 * License, v. 2.0.  If a copy of the MPL was not distributed with this
 * file, You can obtain one at http://mozilla.org/MPL/2.0/.
 *
 * Copyright 1997 - July 2008 CWI, August 2008 - 2016 MonetDB B.V.
 */

#include "monetdb_config.h"
#include "opt_mergetable.h"

typedef enum mat_type_t {
	mat_none = 0,	/* Simple mat aligned operations (ie batcalc etc) */
	mat_grp = 1,	/* result of phase one of a mat - group.new/derive */
	mat_ext = 2,	/* mat_grp extend */
	mat_cnt = 3,	/* mat_grp count */
	mat_tpn = 4,	/* Phase one of topn on a mat */
	mat_slc = 5,	/* Last phase of topn (or just slice) on a mat */
	mat_rdr = 6	/* Phase one of sorting, ie sorted the parts sofar */
} mat_type_t;

typedef struct mat {
	InstrPtr mi;		/* mat instruction */
	InstrPtr org;		/* orignal instruction */
	int mv;			/* mat variable */
	int im;			/* input mat, for attribute of sub relations */
	int pm;			/* parent mat, for sub relations */
	mat_type_t type;	/* type of operation */
	int packed;
	int pushed;		 /* set if instruction pushed and shouldn't be freed */
} mat_t;

typedef struct matlist {
	mat_t *v;
	int top;
	int size;

	int *horigin;
	int *torigin;
	int vsize;
} matlist_t;

static mat_type_t
mat_type( mat_t *mat, int n) 
{
	mat_type_t type = mat_none;
	(void)mat;
	(void)n;
	return type;
}

static int
is_a_mat(int idx, matlist_t *ml){
	int i;
	for(i =0; i<ml->top; i++)
		if (!ml->v[i].packed && ml->v[i].mv == idx) 
			return i;
	return -1;
}

static int
was_a_mat(int idx, matlist_t *ml){
	int i;
	for(i =0; i<ml->top; i++)
		if (ml->v[i].mv == idx) 
			return i;
	return -1;
}

static int
nr_of_mats(InstrPtr p, matlist_t *ml)
{
	int j,cnt=0;
	for(j=p->retc; j<p->argc; j++)
		if (is_a_mat(getArg(p,j), ml) >= 0) 
			cnt++;
	return cnt;
}

static int
nr_of_bats(MalBlkPtr mb, InstrPtr p)
{
	int j,cnt=0;
	for(j=p->retc; j<p->argc; j++)
		if (isaBatType(getArgType(mb,p,j))) 
			cnt++;
	return cnt;
}

/* some mat's have intermediates (with intermediate result variables), therefor
 * we pass the old output mat variable */
inline static void
mat_add_var(matlist_t *ml, InstrPtr q, InstrPtr p, int var, mat_type_t type, int inputmat, int parentmat, int pushed)
{
	mat_t *dst = &ml->v[ml->top];
	if (ml->top == ml->size) {
		int s = ml->size * 2;
		mat_t *v = (mat_t*)GDKzalloc(s * sizeof(mat_t));
		if (!v)
			return;	   /* FIXME: error checking */
		memcpy(v, ml->v, ml->top * sizeof(mat_t));
		GDKfree(ml->v);
		ml->size = s;
		ml->v = v;
		dst = &ml->v[ml->top];
	}
	dst->mi = q;
	dst->org = p;
	dst->mv = var;
	dst->type = type;
	dst->im = inputmat;
	dst->pm = parentmat;
	dst->packed = 0;
	dst->pushed = pushed;
	++ml->top;
}

inline static void
mat_add(matlist_t *ml, InstrPtr q, mat_type_t type, const char *func)
{
	mat_add_var(ml, q, NULL, getArg(q,0), type, -1, -1, 0);
	(void)func;
	//printf (" ml.top %d %s\n", ml.top, func);
}

static void 
mat_pack(MalBlkPtr mb, mat_t *mat, int m)
{
	InstrPtr r;

	if (mat[m].packed)
		return ;

	if((mat[m].mi->argc-mat[m].mi->retc) == 1){
		/* simple assignment is sufficient */
		r = newInstruction(mb, NULL, NULL);
		getArg(r,0) = getArg(mat[m].mi,0);
		getArg(r,1) = getArg(mat[m].mi,1);
		r->retc = 1;
		r->argc = 2;
	} else {
		int l;

		r = newInstruction(mb, matRef, packRef);
		getArg(r,0) = getArg(mat[m].mi, 0);
		for(l=mat[m].mi->retc; l< mat[m].mi->argc; l++)
			r= pushArgument(mb,r, getArg(mat[m].mi,l));
	}
	mat[m].packed = 1;
	pushInstruction(mb, r);
}

static void
checksize(matlist_t *ml, int v)
{
	if (v >= ml->vsize) {
		int sz = ml->vsize, i;

		ml->vsize *= 2;
		ml->horigin = (int*) GDKrealloc(ml->horigin, sizeof(int)* ml->vsize);
		ml->torigin = (int*) GDKrealloc(ml->torigin, sizeof(int)* ml->vsize);
		for (i = sz; i < ml->vsize; i++) 
			ml->horigin[i] = ml->torigin[i] = -1;
	}
}

static void
setPartnr(matlist_t *ml, int ivar, int ovar, int pnr)
{
	int tpnr = -1;

	checksize(ml, ivar);
	checksize(ml, ovar);
	if (ivar >= 0) 
		tpnr = ml->torigin[ivar];
	if (tpnr >= 0) 
		ml->torigin[ovar] = tpnr;
	ml->horigin[ovar] = pnr;
	//printf("%d %d ", pnr, tpnr);
}

static void
propagatePartnr(matlist_t *ml, int ivar, int ovar, int pnr)
{
	/* prop head ids to tail */
	int tpnr = -1;

	checksize(ml, ivar);
	checksize(ml, ovar);
	if (ivar >= 0) 
		tpnr = ml->horigin[ivar];
	if (tpnr >= 0) 
		ml->torigin[ovar] = tpnr;
	ml->horigin[ovar] = pnr;
	//printf("%d %d ", pnr, tpnr);
}

static void
propagateMirror(matlist_t *ml, int ivar, int ovar)
{
	/* prop head ids to head and tail */
	int tpnr;

	checksize(ml, ivar);
	checksize(ml, ovar);
       	tpnr = ml->horigin[ivar];
	if (tpnr >= 0) {
		ml->horigin[ovar] = tpnr;
		ml->torigin[ovar] = tpnr;
	} 
}

static int 
overlap(matlist_t *ml, int lv, int rv, int lnr, int rnr, int ontails)
{
	int lpnr, rpnr;

	checksize(ml, lv);
	checksize(ml, rv);
	lpnr = ml->torigin[lv];
	rpnr = (ontails)?ml->torigin[rv]:ml->horigin[rv];

	if (lpnr < 0 && rpnr < 0)
		return lnr == rnr;
	if (rpnr < 0) 
		return lpnr == rnr; 
	if (lpnr < 0)
		return rpnr == lnr; 
	return lpnr == rpnr;
}

static void
mat_set_prop(matlist_t *ml, MalBlkPtr mb, InstrPtr p)
{
	int k, tpe = getArgType(mb, p, 0);

	tpe = getBatType(tpe);
	for(k=1; k < p->argc; k++) {
		setPartnr(ml, -1, getArg(p,k), k);
		if (tpe == TYPE_oid)
			propagateMirror(ml, getArg(p,k), getArg(p,k));
	}
}

static InstrPtr
mat_delta(matlist_t *ml, MalBlkPtr mb, InstrPtr p, mat_t *mat, int m, int n, int o, int e, int mvar, int nvar, int ovar, int evar)
{
	int tpe, k, j, is_subdelta = (getFunctionId(p) == subdeltaRef), is_projectdelta = (getFunctionId(p) == projectdeltaRef);
	InstrPtr r = NULL;
	int pushed = 0;

	//printf("# %s.%s(%d,%d,%d,%d)", getModuleId(p), getFunctionId(p), m, n, o, e);

	r = newInstruction(mb,  matRef,packRef);
	getArg(r, 0) = getArg(p,0);
	tpe = getArgType(mb,p,0);

	/* Handle like mat_projection, ie overlapping partitions */
	if (evar == 1 && mat[e].mi->argc != mat[m].mi->argc) {
		int nr = 1;
		for(k=1; k < mat[e].mi->argc; k++) {
			for(j=1; j < mat[m].mi->argc; j++) {
				if (overlap(ml, getArg(mat[e].mi, k), getArg(mat[m].mi, j), k, j, 0)){
					InstrPtr q = copyInstruction(p);

					/* remove last argument */
					if (k < mat[m].mi->argc-1)
						q->argc--;
					/* make sure to resolve again */
					q->token = ASSIGNsymbol; 
					q->typechk = TYPE_UNKNOWN;
        				q->fcn = NULL;
        				q->blk = NULL;

					getArg(q, 0) = newTmpVariable(mb, tpe);
					getArg(q, mvar) = getArg(mat[m].mi, j);
					getArg(q, nvar) = getArg(mat[n].mi, j);
					getArg(q, ovar) = getArg(mat[o].mi, j);
					getArg(q, evar) = getArg(mat[e].mi, k);
					pushInstruction(mb, q);
					setPartnr(ml, getArg(mat[m].mi, j), getArg(q,0), nr);
					r = pushArgument(mb, r, getArg(q, 0));

					nr++;
					break;
				}
			}
		}
	} else {
		for(k=1; k < mat[m].mi->argc; k++) {
			InstrPtr q = copyInstruction(p);

			/* remove last argument */
			if (k < mat[m].mi->argc-1)
				q->argc--;
			/* make sure to resolve again */
			q->token = ASSIGNsymbol; 
			q->typechk = TYPE_UNKNOWN;
        		q->fcn = NULL;
        		q->blk = NULL;

			getArg(q, 0) = newTmpVariable(mb, tpe);
			getArg(q, mvar) = getArg(mat[m].mi, k);
			getArg(q, nvar) = getArg(mat[n].mi, k);
			getArg(q, ovar) = getArg(mat[o].mi, k);
			if (e >= 0)
				getArg(q, evar) = getArg(mat[e].mi, k);
			pushInstruction(mb, q);
			setPartnr(ml, is_subdelta?getArg(mat[m].mi, k):-1, getArg(q,0), k);
			r = pushArgument(mb, r, getArg(q, 0));
		}
		if (evar == 1 && e >= 0 && mat[e].type == mat_slc && is_projectdelta) {
 			InstrPtr q = newInstruction(mb, algebraRef, projectionRef);
			getArg(q, 0) = getArg(r, 0);
			q = pushArgument(mb, q, getArg(mat[e].mi, 0));
			getArg(r, 0) = newTmpVariable(mb, tpe);
			q = pushArgument(mb, q, getArg(r, 0));
			pushInstruction(mb, r);
			pushInstruction(mb, q);
			pushed = 1;
			r = q;
		}
	}
	mat_add_var(ml, r, NULL, getArg(r, 0), mat_type(mat, m),  -1, -1, pushed);
	if (pushed)
		mat[ml->top-1].packed = 1;
	return r;
}


static InstrPtr
mat_apply1(MalBlkPtr mb, InstrPtr p, matlist_t *ml, int m, int var)
{
	int tpe, k, is_select = isSelect(p), is_mirror = (getFunctionId(p) == mirrorRef);
	int is_identity = (getFunctionId(p) == identityRef && getModuleId(p) == batcalcRef);
	int ident_var = 0, is_assign = (getFunctionId(p) == NULL), n = 0;
	InstrPtr r = NULL, q;
	mat_t *mat = ml->v;

	assert (p->retc == 1);

	/* Find the mat we overwrite */
	if (is_assign) {
		n = is_a_mat(getArg(p, 0), ml);
		is_assign = (n >= 0);
	}

	r = newInstruction(mb, matRef, packRef);
	getArg(r, 0) = getArg(p,0);
	tpe = getArgType(mb,p,0);

	if (is_identity) {
		q = newInstruction(mb,  NULL,NULL);
		getArg(q, 0) = newTmpVariable(mb, TYPE_oid);
		q->retc = 1;
		q->argc = 1;
		q = pushOid(mb, q, 0);
		ident_var = getArg(q, 0);
		pushInstruction(mb, q);
	}
	for(k=1; k < mat[m].mi->argc; k++) {
		q = copyInstruction(p);

		if (is_assign)
			getArg(q, 0) = getArg(mat[n].mi, k);
		else
			getArg(q, 0) = newTmpVariable(mb, tpe);
		if (is_identity)
			getArg(q, 1) = newTmpVariable(mb, TYPE_oid);
		getArg(q, var+is_identity) = getArg(mat[m].mi, k);
		if (is_identity) {
			getArg(q, 3) = ident_var;
			q->retc = 2;
			q->argc = 4;
			/* make sure to resolve again */
			q->token = ASSIGNsymbol; 
			q->typechk = TYPE_UNKNOWN;
        		q->fcn = NULL;
        		q->blk = NULL;
		}
		ident_var = getArg(q, 1);
		pushInstruction(mb, q);
		if (is_mirror || is_identity) {
			propagateMirror(ml, getArg(mat[m].mi, k), getArg(q,0));
		} else if (is_select)
			propagatePartnr(ml, getArg(mat[m].mi, k), getArg(q,0), k);
		else
			setPartnr(ml, -1, getArg(q,0), k);
		r = pushArgument(mb, r, getArg(q, 0));
	}
	return r;
}

static void
mat_apply2(matlist_t *ml, MalBlkPtr mb, InstrPtr p, mat_t *mat, int m, int n, int mvar, int nvar)
{
	int k, is_select = isSelect(p);
	InstrPtr *r = NULL;

	r = (InstrPtr*) GDKmalloc(sizeof(InstrPtr)* p->retc);
	for(k=0; k < p->retc; k++) {
		r[k] = newInstruction(mb, matRef, packRef);
		getArg(r[k],0) = getArg(p,k);
	}

	for(k=1; k < mat[m].mi->argc; k++) {
		int l, tpe;
		InstrPtr q = copyInstruction(p);

		for(l=0; l < p->retc; l++) {
			tpe = getArgType(mb,p,l);
			getArg(q, l) = newTmpVariable(mb, tpe);
		}
		getArg(q, mvar) = getArg(mat[m].mi, k);
		getArg(q, nvar) = getArg(mat[n].mi, k);
		pushInstruction(mb, q);
		for(l=0; l < p->retc; l++) {
			if (is_select)
				setPartnr(ml, getArg(q,p->retc+1), getArg(q,l), k);
			else
				setPartnr(ml, -1, getArg(q,l), k);
			r[l] = pushArgument(mb, r[l], getArg(q, l));
		}
	}

	for(k=0; k < p->retc; k++) {
		mat_add_var(ml, r[k], NULL, getArg(r[k], 0), mat_type(ml->v, m),  -1, -1, 1);
		pushInstruction(mb, r[k]);
	}
	GDKfree(r);
}

static void
mat_apply3(MalBlkPtr mb, InstrPtr p, matlist_t *ml, int m, int n, int o, int mvar, int nvar, int ovar)
{
	int k;
	InstrPtr *r = NULL;

	r = (InstrPtr*) GDKmalloc(sizeof(InstrPtr)* p->retc);
	for(k=0; k < p->retc; k++) {
		r[k] = newInstruction(mb, matRef, packRef);
		getArg(r[k],0) = getArg(p,k);
	}

	for(k = 1; k < ml->v[m].mi->argc; k++) {
		int l, tpe;
		InstrPtr q = copyInstruction(p);

		for(l=0; l < p->retc; l++) {
			tpe = getArgType(mb,p,l);
			getArg(q, l) = newTmpVariable(mb, tpe);
		}
		getArg(q, mvar) = getArg(ml->v[m].mi, k);
		getArg(q, nvar) = getArg(ml->v[n].mi, k);
		getArg(q, ovar) = getArg(ml->v[o].mi, k);
		pushInstruction(mb, q);
		for(l=0; l < p->retc; l++) {
			setPartnr(ml, -1, getArg(q,l), k);
			r[l] = pushArgument(mb, r[l], getArg(q, l));
		}
	}
	for(k=0; k < p->retc; k++) {
		mat_add_var(ml, r[k], NULL, getArg(r[k], 0), mat_type(ml->v, m),  -1, -1, 1);
		pushInstruction(mb, r[k]);
	}
	GDKfree(r);
}

static void
mat_setop(MalBlkPtr mb, InstrPtr p, matlist_t *ml, int m, int n)
{
	int tpe = getArgType(mb,p, 0), k, j;
	InstrPtr r = newInstruction(mb, NULL, NULL);
	mat_t *mat = ml->v;

	setModuleId(r,matRef);
	setFunctionId(r,packRef);
	getArg(r,0) = getArg(p,0);
	
	//printf("# %s.%s(%d,%d)", getModuleId(p), getFunctionId(p), m, n);
	assert(m>=0 || n>=0);
	if (m >= 0 && n >= 0) {
		int nr = 1;
		for(k=1; k<mat[m].mi->argc; k++) { 
			InstrPtr q = copyInstruction(p);
			InstrPtr s = newInstruction(mb, matRef, packRef);

			getArg(s,0) = newTmpVariable(mb, tpe);
	
			for (j=1; j<mat[n].mi->argc; j++) {
				if (overlap(ml, getArg(mat[m].mi, k), getArg(mat[n].mi, j), -1, -2, 1)){
					s = pushArgument(mb,s,getArg(mat[n].mi,j));
				}
			}
			pushInstruction(mb,s);

			getArg(q,0) = newTmpVariable(mb, tpe);
			getArg(q,1) = getArg(mat[m].mi,k);
			getArg(q,2) = getArg(s,0);
			setPartnr(ml, getArg(mat[m].mi,k), getArg(q,0), nr);
			pushInstruction(mb,q);

			r = pushArgument(mb,r,getArg(q,0));
			nr++;
		}
	} else {
		assert(m >= 0);
		for(k=1; k<mat[m].mi->argc; k++) {
			InstrPtr q = copyInstruction(p);

			getArg(q,0) = newTmpVariable(mb, tpe);
			getArg(q,1) = getArg(mat[m].mi, k);
			pushInstruction(mb,q);

			setPartnr(ml, getArg(q, 2), getArg(q,0), k);
			r = pushArgument(mb, r, getArg(q,0));
		}
	}

	mat_add(ml, r, mat_none, getFunctionId(p));
}

static void
mat_projection(MalBlkPtr mb, InstrPtr p, matlist_t *ml, int m, int n)
{
	int tpe = getArgType(mb,p, 0), k, j;
	InstrPtr r = newInstruction(mb, matRef, packRef);
	mat_t *mat = ml->v;

	getArg(r,0) = getArg(p,0);
	
	//printf("# %s.%s(%d,%d)", getModuleId(p), getFunctionId(p), m, n);
	assert(m>=0 || n>=0);
	if (m >= 0 && n >= 0) {
		int nr = 1;
		for(k=1; k<mat[m].mi->argc; k++) { 
			for (j=1; j<mat[n].mi->argc; j++) {
				if (overlap(ml, getArg(mat[m].mi, k), getArg(mat[n].mi, j), k, j, 0)){
					InstrPtr q = copyInstruction(p);

					getArg(q,0) = newTmpVariable(mb, tpe);
					getArg(q,1) = getArg(mat[m].mi,k);
					getArg(q,2) = getArg(mat[n].mi,j);
					pushInstruction(mb,q);
		
					setPartnr(ml, getArg(mat[n].mi, j), getArg(q,0), nr);
					r = pushArgument(mb,r,getArg(q,0));

					nr++;
					break;
				}
			}
		}
	} else {
		assert(m >= 0);
		for(k=1; k<mat[m].mi->argc; k++) {
			InstrPtr q = copyInstruction(p);

			getArg(q,0) = newTmpVariable(mb, tpe);
			getArg(q,1) = getArg(mat[m].mi, k);
			pushInstruction(mb,q);

			setPartnr(ml, getArg(q, 2), getArg(q,0), k);
			r = pushArgument(mb, r, getArg(q,0));
		}
	}

	mat_add(ml, r, mat_none, getFunctionId(p));
}

static void
mat_join2(MalBlkPtr mb, InstrPtr p, matlist_t *ml, int m, int n)
{
	int tpe = getArgType(mb,p, 0), j,k, nr = 1;
	InstrPtr l = newInstruction(mb, matRef, packRef);
	InstrPtr r = newInstruction(mb, matRef, packRef);
	mat_t *mat = ml->v;

	getArg(l,0) = getArg(p,0);
	getArg(r,0) = getArg(p,1);

	//printf("# %s.%s(%d,%d)", getModuleId(p), getFunctionId(p), m, n);
	
	assert(m>=0 || n>=0);
	if (m >= 0 && n >= 0) {
		for(k=1; k<mat[m].mi->argc; k++) {
			for (j=1; j<mat[n].mi->argc; j++) {
				InstrPtr q = copyInstruction(p);

				getArg(q,0) = newTmpVariable(mb, tpe);
				getArg(q,1) = newTmpVariable(mb, tpe);
				getArg(q,2) = getArg(mat[m].mi,k);
				getArg(q,3) = getArg(mat[n].mi,j);
				pushInstruction(mb,q);
	
				propagatePartnr(ml, getArg(mat[m].mi, k), getArg(q,0), nr);
				propagatePartnr(ml, getArg(mat[n].mi, j), getArg(q,1), nr);

				/* add result to mat */
				l = pushArgument(mb,l,getArg(q,0));
				r = pushArgument(mb,r,getArg(q,1));
				nr++;
			}
		}
	} else {
		int mv = (m>=0)?m:n;
		int av = (m<0);
		int bv = (m>=0);

		for(k=1; k<mat[mv].mi->argc; k++) {
			InstrPtr q = copyInstruction(p);

			getArg(q,0) = newTmpVariable(mb, tpe);
			getArg(q,1) = newTmpVariable(mb, tpe);
			getArg(q,p->retc+av) = getArg(mat[mv].mi, k);
			pushInstruction(mb,q);

			propagatePartnr(ml, getArg(mat[mv].mi, k), getArg(q,av), k);
			propagatePartnr(ml, getArg(p, p->retc+bv), getArg(q,bv), k);

			/* add result to mat */
			l = pushArgument(mb, l, getArg(q,0));
			r = pushArgument(mb, r, getArg(q,1));
		}
	}
	mat_add(ml, l, mat_none, getFunctionId(p));
	mat_add(ml, r, mat_none, getFunctionId(p));
}

static int
join_split(Client cntxt, InstrPtr p, int args)
{
	char *name = NULL;
	size_t len;
	int i, res = 0;
	Symbol sym;
	MalBlkPtr mb;
	InstrPtr q;

	if (args <= 3) /* we asume there are no 2x1 joins! */
		return 1;

	len = strlen( getFunctionId(p) );
	name = GDKmalloc(len+3);
	if (!name)
		return -1;
	strncpy(name, getFunctionId(p), len-7);
	strcpy(name+len-7, "join");

	sym = findSymbol(cntxt->nspace, getModuleId(p), name);
	assert(sym);
	mb = sym->def;

	q = mb->stmt[0];
	for(i = q->retc; i<q->argc; i++ ) {
		if (isaBatType(getArgType(mb,q,i)))
			res++;
		else 
			break;
	}
	GDKfree(name);
	return res-1;
}

/* 1 or 2 mat lists: 
 * 	in case of one take the second half of the code 
 * 	in case of two we need to detect the list lengths.
 *
 * input is one list of arguments (just total length of mats) 
 */
static void
mat_joinNxM(Client cntxt, MalBlkPtr mb, InstrPtr p, matlist_t *ml, int args)
{
	int tpe = getArgType(mb,p, 0), j,k, nr = 1;
	InstrPtr l = newInstruction(mb, matRef, packRef);
	InstrPtr r = newInstruction(mb, matRef, packRef);
	mat_t *mat = ml->v;
	int *mats = (int*)GDKzalloc(sizeof(int) * args); 
	int nr_mats = 0, first = 0;

	for(j=0;j<args;j++) {
		mats[j] = is_a_mat(getArg(p,p->retc+j), ml);
		if (mats[j] != -1) {
			nr_mats++;
			if (!first)
				first = j;
		}
	}
	getArg(l,0) = getArg(p,0);
	getArg(r,0) = getArg(p,1);

	//printf("# %s.%s(%d,%d)", getModuleId(p), getFunctionId(p), m, n);
	
	if (args == nr_mats) {
		int mv1 = mats[0], i;
		int mv2 = mats[args-1];
		int split = join_split(cntxt, p, args);
		int nr_mv1 = split;

		if (split < 0) {
			GDKfree(mats);
			mb->errors++;
			return ;
		}
		/* now detect split point */
		for(k=1; k<mat[mv1].mi->argc; k++) {
			for (j=1; j<mat[mv2].mi->argc; j++) {
				InstrPtr q = copyInstruction(p);

				getArg(q,0) = newTmpVariable(mb, tpe);
				getArg(q,1) = newTmpVariable(mb, tpe);
				for (i = 0; i < nr_mv1; i++ )
					getArg(q,q->retc+i) = getArg(mat[mats[i]].mi,k);
				for (; i < nr_mats; i++ )
					getArg(q,q->retc+i) = getArg(mat[mats[i]].mi,j);
				pushInstruction(mb,q);
	
				propagatePartnr(ml, getArg(mat[mv1].mi, k), getArg(q,0), nr);
				propagatePartnr(ml, getArg(mat[mv2].mi, j), getArg(q,1), nr);

				/* add result to mat */
				l = pushArgument(mb,l,getArg(q,0));
				r = pushArgument(mb,r,getArg(q,1));
				nr++;
			}
		}
	} else {
		/* only one side 
		 * mats from first..first+nr_mats
		 */
		int mv = mats[first];

		for(k=1; k<mat[mv].mi->argc; k++) {
			InstrPtr q = copyInstruction(p);

			getArg(q,0) = newTmpVariable(mb, tpe);
			getArg(q,1) = newTmpVariable(mb, tpe);
			for (j=0;j<nr_mats;j++) {
				assert(mat[mats[first]].mi->argc == mat[mats[first+j]].mi->argc);
				getArg(q,p->retc+first+j) = getArg(mat[mats[first+j]].mi, k);
			}
			propagatePartnr(ml, getArg(mat[mv].mi, k), getArg(q,(first!=0)), k);
			propagatePartnr(ml, getArg(p, p->retc+(first)?nr_mats:0), getArg(q,(first==0)), k);
			pushInstruction(mb,q);

			/* add result to mat */
			l = pushArgument(mb, l, getArg(q,0));
			r = pushArgument(mb, r, getArg(q,1));
		}
	}
	mat_add(ml, l, mat_none, getFunctionId(p));
	mat_add(ml, r, mat_none, getFunctionId(p));
	GDKfree(mats);
}


static char *
aggr_phase2(char *aggr)
{
	if (aggr == countRef || aggr == count_no_nilRef || aggr == avgRef)
		return sumRef;
	if (aggr == subcountRef || aggr == subavgRef)
		return subsumRef;
	/* min/max/sum/prod and unique are fine */
	return aggr;
}

static void
mat_aggr(MalBlkPtr mb, InstrPtr p, mat_t *mat, int m)
{
	int tp = getArgType(mb,p,0), k, tp2 = TYPE_lng;
	int battp = (getModuleId(p)==aggrRef)?newBatType(tp):tp, battp2 = 0;
	int isAvg = (getFunctionId(p) == avgRef);
	InstrPtr r = NULL, s = NULL, q = NULL, u = NULL;

	/* we pack the partitial result */
	r = newInstruction(mb, matRef, packRef);
	getArg(r,0) = newTmpVariable(mb, battp);

	if (isAvg) { /* counts */
		battp2 = newBatType( tp2);
		u = newInstruction(mb, matRef, packRef);
		getArg(u,0) = newTmpVariable(mb, battp2);
	}
	for(k=1; k< mat[m].mi->argc; k++) {
		q = newInstruction(mb, NULL, NULL);
		setModuleId(q,getModuleId(p));
		if (isAvg)
			setModuleId(q,batcalcRef);
		setFunctionId(q,getFunctionId(p));
		getArg(q,0) = newTmpVariable(mb, tp);
		if (isAvg) 
			q = pushReturn(mb, q, newTmpVariable(mb, tp2));
		q = pushArgument(mb,q,getArg(mat[m].mi,k));
		pushInstruction(mb,q);
		
		r = pushArgument(mb,r,getArg(q,0));
		if (isAvg) 
			u = pushArgument(mb,u,getArg(q,1));
	}
	pushInstruction(mb,r);
	if (isAvg)
		pushInstruction(mb, u);

	/* Filter empty partitions */
	if (getModuleId(p) == aggrRef && !isAvg) {
		s = newInstruction(mb, algebraRef, selectNotNilRef);
		getArg(s,0) = newTmpVariable(mb, battp);
		s = pushArgument(mb, s, getArg(r,0));
		pushInstruction(mb, s);
		r = s;
	}

	/* for avg we do sum (avg*(count/sumcount) ) */
	if (isAvg) {
		InstrPtr v,w,x,y,cond;

		/* lng w = sum counts */
 		w = newInstruction(mb, aggrRef, sumRef);
		getArg(w,0) = newTmpVariable(mb, tp2);
		w = pushArgument(mb, w, getArg(u, 0));
		pushInstruction(mb, w);

		/*  y=count = ifthenelse(w=count==0,NULL,w=count)  */
		cond = newInstruction(mb, calcRef, eqRef);
		getArg(cond,0) = newTmpVariable(mb, TYPE_bit);
		cond = pushArgument(mb, cond, getArg(w, 0));
		cond = pushLng(mb, cond, 0);
		pushInstruction(mb,cond);

		y = newInstruction(mb, calcRef, ifthenelseRef);
		getArg(y,0) = newTmpVariable(mb, tp2);
		y = pushArgument(mb, y, getArg(cond, 0));
		y = pushNil(mb, y, tp2);
		y = pushArgument(mb, y, getArg(w, 0));
		pushInstruction(mb,y);

		/* dbl v = double(count) */
		v = newInstruction(mb,  batcalcRef, dblRef);
		getArg(v,0) = newTmpVariable(mb, newBatType(TYPE_dbl));
		v = pushArgument(mb, v, getArg(u, 0));
		pushInstruction(mb, v);

		/* dbl x = v / y */
		x = newInstruction(mb, batcalcRef, divRef);
		getArg(x,0) = newTmpVariable(mb, newBatType(TYPE_dbl));
		x = pushArgument(mb, x, getArg(v, 0));
		x = pushArgument(mb, x, getArg(y, 0));
		pushInstruction(mb, x);

		/* dbl w = avg * x */
		w = newInstruction(mb, batcalcRef, mulRef);
		getArg(w,0) = newTmpVariable(mb, battp);
		w = pushArgument(mb, w, getArg(r, 0));
		w = pushArgument(mb, w, getArg(x, 0));
		pushInstruction(mb, w);

		r = w;

		/* filter nils */
		s = newInstruction(mb, algebraRef, selectNotNilRef);
		getArg(s,0) = newTmpVariable(mb, battp);
		s = pushArgument(mb, s, getArg(r,0));
		pushInstruction(mb, s);
		r = s;
	}

	s = newInstruction(mb, getModuleId(p), aggr_phase2(getFunctionId(p)));
	getArg(s,0) = getArg(p,0);
	s = pushArgument(mb, s, getArg(r,0));
	pushInstruction(mb, s);
}

static int
chain_by_length(mat_t *mat, int g)
{
	int cnt = 0;
	while(g >= 0) {
		g = mat[g].pm;
		cnt++;
	}
	return cnt;
}

static int
walk_n_back(mat_t *mat, int g, int cnt)
{
	while(cnt > 0){ 
		g = mat[g].pm;
		cnt--;
	}
	return g;
}

static int
group_by_ext(matlist_t *ml, int g)
{
	int i;

	for(i=g; i< ml->top; i++){ 
		if (ml->v[i].pm == g)
			return i;
	}
	return 0;
}

/* In some cases we have non groupby attribute columns, these require 
 * gext.projection(mat.pack(per partition ext.projections(x))) 
 */

static void
mat_group_project(MalBlkPtr mb, InstrPtr p, matlist_t *ml, int e, int a)
{
	int tp = getArgType(mb,p,0), k;
	InstrPtr ai1 = newInstruction(mb, matRef, packRef), r;
	mat_t *mat = ml->v;

	getArg(ai1,0) = newTmpVariable(mb, tp);

	assert(mat[e].mi->argc == mat[a].mi->argc);
	for(k=1; k<mat[a].mi->argc; k++) {
		InstrPtr q = copyInstruction(p);

		getArg(q,0) = newTmpVariable(mb, tp);
		getArg(q,1) = getArg(mat[e].mi,k);
		getArg(q,2) = getArg(mat[a].mi,k);
		pushInstruction(mb,q);
		setPartnr(ml, getArg(mat[a].mi,k), getArg(q,0), k);

		/* pack the result into a mat */
		ai1 = pushArgument(mb,ai1,getArg(q,0));
	}
	pushInstruction(mb, ai1);

	r = copyInstruction(p);
	getArg(r,1) = mat[e].mv;
	getArg(r,2) = getArg(ai1,0);
	pushInstruction(mb,r);
}

/* Per partition aggregates are merged and aggregated together. For 
 * most (handled) aggregates thats relatively simple. AVG is somewhat
 * more complex. */
static void
mat_group_aggr(MalBlkPtr mb, InstrPtr p, mat_t *mat, int b, int g, int e)
{
	int tp = getArgType(mb,p,0), k, tp2 = 0;
	char *aggr2 = aggr_phase2(getFunctionId(p));
	int isAvg = (getFunctionId(p) == subavgRef);
	InstrPtr ai1 = newInstruction(mb, matRef, packRef), ai10 = NULL, ai2;

	getArg(ai1,0) = newTmpVariable(mb, tp);

	if (isAvg) { /* counts */
		tp2 = newBatType(TYPE_lng);
		ai10 = newInstruction(mb, matRef, packRef);
		getArg(ai10,0) = newTmpVariable(mb, tp2);
	}

	for(k=1; k<mat[b].mi->argc; k++) {
		InstrPtr q = copyInstruction(p);

		getArg(q,0) = newTmpVariable(mb, tp);
		if (isAvg) {
			getArg(q,1) = newTmpVariable(mb, tp2);
			q = pushArgument(mb, q, getArg(q,1)); /* push at end, create space */
			q->retc = 2;
			getArg(q,q->argc-1) = getArg(q,q->argc-2);
			getArg(q,q->argc-2) = getArg(q,q->argc-3);
		}
		getArg(q,1+isAvg) = getArg(mat[b].mi,k);
		getArg(q,2+isAvg) = getArg(mat[g].mi,k);
		getArg(q,3+isAvg) = getArg(mat[e].mi,k);
		pushInstruction(mb,q);

		/* pack the result into a mat */
		ai1 = pushArgument(mb,ai1,getArg(q,0));
		if (isAvg)
			ai10 = pushArgument(mb,ai10,getArg(q,1));
	}
	pushInstruction(mb, ai1);
	if (isAvg)
		pushInstruction(mb, ai10);

	/* for avg we do sum (avg*(count/sumcount) ) */
	if (isAvg) {
		InstrPtr r,s,v,w, cond;

		/* lng s = sum counts */
 		s = newInstruction(mb, aggrRef, subsumRef);
		getArg(s,0) = newTmpVariable(mb, tp2);
		s = pushArgument(mb, s, getArg(ai10, 0));
		s = pushArgument(mb, s, mat[g].mv);
		s = pushArgument(mb, s, mat[e].mv);
		s = pushBit(mb, s, 1); /* skip nils */
		s = pushBit(mb, s, 1);
		pushInstruction(mb,s);

		/*  w=count = ifthenelse(s=count==0,NULL,s=count)  */
		cond = newInstruction(mb, batcalcRef, eqRef);
		getArg(cond,0) = newTmpVariable(mb, newBatType(TYPE_bit));
		cond = pushArgument(mb, cond, getArg(s, 0));
		cond = pushLng(mb, cond, 0);
		pushInstruction(mb,cond);

		w = newInstruction(mb, batcalcRef, ifthenelseRef);
		getArg(w,0) = newTmpVariable(mb, tp2);
		w = pushArgument(mb, w, getArg(cond, 0));
		w = pushNil(mb, w, TYPE_lng);
		w = pushArgument(mb, w, getArg(s, 0));
		pushInstruction(mb,w);

		/* fetchjoin with groups */
 		r = newInstruction(mb, algebraRef, projectionRef);
		getArg(r, 0) = newTmpVariable(mb, tp2);
		r = pushArgument(mb, r, mat[g].mv);
		r = pushArgument(mb, r, getArg(w,0));
		pushInstruction(mb,r);
		s = r;

		/* dbl v = double(count) */
		v = newInstruction(mb, batcalcRef, dblRef);
		getArg(v,0) = newTmpVariable(mb, newBatType(TYPE_dbl));
		v = pushArgument(mb, v, getArg(ai10, 0));
		pushInstruction(mb, v);

		/* dbl r = v / s */
		r = newInstruction(mb, batcalcRef, divRef);
		getArg(r,0) = newTmpVariable(mb, newBatType(TYPE_dbl));
		r = pushArgument(mb, r, getArg(v, 0));
		r = pushArgument(mb, r, getArg(s, 0));
		pushInstruction(mb,r);

		/* dbl s = avg * r */
		s = newInstruction(mb, batcalcRef, mulRef);
		getArg(s,0) = newTmpVariable(mb, tp);
		s = pushArgument(mb, s, getArg(ai1, 0));
		s = pushArgument(mb, s, getArg(r, 0));
		pushInstruction(mb,s);

		ai1 = s;
	}
 	ai2 = newInstruction(mb, aggrRef, aggr2);
	getArg(ai2,0) = getArg(p,0);
	ai2 = pushArgument(mb, ai2, getArg(ai1, 0));
	ai2 = pushArgument(mb, ai2, mat[g].mv);
	ai2 = pushArgument(mb, ai2, mat[e].mv);
	if (isAvg)
		ai2 = pushBit(mb, ai2, 0); /* do not skip nils */
	else
		ai2 = pushBit(mb, ai2, 1); /* skip nils */
	if (getFunctionId(p) != subminRef && getFunctionId(p) != submaxRef)
		ai2 = pushBit(mb, ai2, 1);
	pushInstruction(mb, ai2);
}

/* The mat_group_{new,derive} keep an ext,attr1..attrn table.
 * This is the input for the final second phase group by.
 */
static void
mat_pack_group(MalBlkPtr mb, matlist_t *ml, int g)
{
	mat_t *mat = ml->v;
	int cnt = chain_by_length(mat, g), i;
	InstrPtr cur = NULL;

	for(i=cnt-1; i>=0; i--) {
		/* if cur is non-NULL, it's a subgroup; if i is zero, it's "done" */
		InstrPtr grp = newInstruction(mb, groupRef,cur?i?subgroupRef:subgroupdoneRef:i?groupRef:groupdoneRef);
		int ogrp = walk_n_back(mat, g, i);
		int oext = group_by_ext(ml, ogrp);
		int attr = mat[oext].im;

		getArg(grp,0) = mat[ogrp].mv;
		grp = pushReturn(mb, grp, mat[oext].mv);
		grp = pushReturn(mb, grp, newTmpVariable(mb, newBatType(TYPE_lng)));
		grp = pushArgument(mb, grp, getArg(mat[attr].mi, 0));
		if (cur) 
			grp = pushArgument(mb, grp, getArg(cur, 0));
		pushInstruction(mb, grp);
		cur = grp;
	}
	mat[g].im = -1; /* only pack once */
}

/* 
 * foreach parent subgroup, do the 
 * 	e2.projection(grp.projection((ext.projection(b))) 
 * and one for the current group 
 */
static void
mat_group_attr(MalBlkPtr mb, matlist_t *ml, int g, InstrPtr cext, int push )
{
	int cnt = chain_by_length(ml->v, g), i;	/* number of attributes */
	int ogrp = g; 				/* previous group */

	for(i = 0; i < cnt; i++) {
		int agrp = walk_n_back(ml->v, ogrp, i); 
		int b = ml->v[agrp].im;
		int aext = group_by_ext(ml, agrp);
		int a = ml->v[aext].im;
		int atp = getArgType(mb,ml->v[a].mi,0), k;
		InstrPtr attr = newInstruction(mb, matRef, packRef);

		//getArg(attr,0) = newTmpVariable(mb, atp);
		getArg(attr,0) = getArg(ml->v[b].mi,0);

		for (k = 1; k<ml->v[a].mi->argc; k++ ) {
			InstrPtr r = newInstruction(mb, algebraRef, projectionRef);
			InstrPtr q = newInstruction(mb, algebraRef, projectionRef);

			getArg(r, 0) = newTmpVariable(mb, newBatType(TYPE_oid));
			r = pushArgument(mb, r, getArg(cext,k));
			r = pushArgument(mb, r, getArg(ml->v[ogrp].mi,k));
			pushInstruction(mb,r);

			getArg(q, 0) = newTmpVariable(mb, atp);
			q = pushArgument(mb, q, getArg(r,0));
			q = pushArgument(mb, q, getArg(ml->v[a].mi,k));
			pushInstruction(mb,q);
	
			attr = pushArgument(mb, attr, getArg(q, 0)); 
		}
		if (push)
			pushInstruction(mb,attr);
		mat_add_var(ml, attr, NULL, getArg(attr, 0), mat_ext,  -1, -1, push);
		/* keep new attribute with the group extend */
		ml->v[aext].im = ml->top-1;
	}	
}

static void
mat_group_new(MalBlkPtr mb, InstrPtr p, matlist_t *ml, int b)
{
	int tp0 = getArgType(mb,p,0);
	int tp1 = getArgType(mb,p,1);
	int tp2 = getArgType(mb,p,2);
	int atp = getArgType(mb,p,3), i, a, g, push = 0;
	InstrPtr r0, r1, r2, attr;

	if (getFunctionId(p) == subgroupdoneRef || getFunctionId(p) == groupdoneRef)
		push = 1;

	r0 = newInstruction(mb, matRef, packRef);
	getArg(r0,0) = newTmpVariable(mb, tp0);

	r1 = newInstruction(mb, matRef, packRef);
	getArg(r1,0) = newTmpVariable(mb, tp1);

	r2 = newInstruction(mb,  matRef, packRef);
	getArg(r2,0) = newTmpVariable(mb, tp2);

	/* we keep an extend, attr table result, which will later be used
	 * when we pack the group result */
	attr = newInstruction(mb, matRef, packRef);
	getArg(attr,0) = getArg(ml->v[b].mi,0);

	for(i=1; i<ml->v[b].mi->argc; i++) {
		InstrPtr q = copyInstruction(p), r;
		getArg(q, 0) = newTmpVariable(mb, tp0);
		getArg(q, 1) = newTmpVariable(mb, tp1);
		getArg(q, 2) = newTmpVariable(mb, tp2);
		getArg(q, 3) = getArg(ml->v[b].mi, i);
		pushInstruction(mb, q);
		setPartnr(ml, getArg(ml->v[b].mi,i), getArg(q,0), i);
		setPartnr(ml, getArg(ml->v[b].mi,i), getArg(q,1), i);
		setPartnr(ml, getArg(ml->v[b].mi,i), getArg(q,2), i);

		/* add result to mats */
		r0 = pushArgument(mb,r0,getArg(q,0));
		r1 = pushArgument(mb,r1,getArg(q,1));
		r2 = pushArgument(mb,r2,getArg(q,2));

		r = newInstruction(mb, algebraRef, projectionRef);
		getArg(r, 0) = newTmpVariable(mb, atp);
		r = pushArgument(mb, r, getArg(q,1));
		r = pushArgument(mb, r, getArg(ml->v[b].mi,i));
		setPartnr(ml, getArg(ml->v[b].mi,i), getArg(r,0), i);
		pushInstruction(mb,r);

		attr = pushArgument(mb, attr, getArg(r, 0)); 
	}
	pushInstruction(mb,r0);
	pushInstruction(mb,r1);
	pushInstruction(mb,r2);
	if (push)
		pushInstruction(mb,attr);

	/* create mat's for the intermediates */
	a = ml->top;
	mat_add_var(ml, attr, NULL, getArg(attr, 0), mat_ext,  -1, -1, push);
	g = ml->top;
	mat_add_var(ml, r0, p, getArg(p, 0), mat_grp, b, -1, 1);
	mat_add_var(ml, r1, p, getArg(p, 1), mat_ext, a, ml->top-1, 1); /* point back at group */
	mat_add_var(ml, r2, p, getArg(p, 2), mat_cnt, -1, ml->top-1, 1); /* point back at ext */
	if (push)
		mat_pack_group(mb, ml, g);
}

static void
mat_group_derive(MalBlkPtr mb, InstrPtr p, matlist_t *ml, int b, int g)
{
	int tp0 = getArgType(mb,p,0);
	int tp1 = getArgType(mb,p,1);
	int tp2 = getArgType(mb,p,2); 
	int atp = getArgType(mb,p,3), i, a, push = 0; 
	InstrPtr r0, r1, r2, attr;

	if (getFunctionId(p) == subgroupdoneRef || getFunctionId(p) == groupdoneRef)
		push = 1;

	if (ml->v[g].im == -1){ /* already packed */
		pushInstruction(mb, copyInstruction(p));
		return;
	}

	r0 = newInstruction(mb, matRef, packRef);
	getArg(r0,0) = newTmpVariable(mb, tp0);

	r1 = newInstruction(mb, matRef, packRef);
	getArg(r1,0) = newTmpVariable(mb, tp1);

	r2 = newInstruction(mb, matRef, packRef);
	getArg(r2,0) = newTmpVariable(mb, tp2);
	
	/* we keep an extend, attr table result, which will later be used
	 * when we pack the group result */
	attr = newInstruction(mb, matRef, packRef);
	getArg(attr,0) = getArg(ml->v[b].mi,0);

	/* we need overlapping ranges */
	for(i=1; i<ml->v[b].mi->argc; i++) {
		InstrPtr q = copyInstruction(p), r;

		getArg(q,0) = newTmpVariable(mb, tp0);
		getArg(q,1) = newTmpVariable(mb, tp1);
		getArg(q,2) = newTmpVariable(mb, tp2);
		getArg(q,3) = getArg(ml->v[b].mi,i);
		getArg(q,4) = getArg(ml->v[g].mi,i);
		pushInstruction(mb,q);
		setPartnr(ml, getArg(ml->v[b].mi,i), getArg(q,0), i);
		setPartnr(ml, getArg(ml->v[b].mi,i), getArg(q,1), i);
		setPartnr(ml, getArg(ml->v[b].mi,i), getArg(q,2), i);
	
		/* add result to mats */
		r0 = pushArgument(mb,r0,getArg(q,0));
		r1 = pushArgument(mb,r1,getArg(q,1));
		r2 = pushArgument(mb,r2,getArg(q,2));

		r = newInstruction(mb, algebraRef, projectionRef);
		getArg(r, 0) = newTmpVariable(mb, atp);
		r = pushArgument(mb, r, getArg(q,1));
		r = pushArgument(mb, r, getArg(ml->v[b].mi,i));
		setPartnr(ml, getArg(ml->v[b].mi,i), getArg(r,0), i);
		pushInstruction(mb,r);

		attr = pushArgument(mb, attr, getArg(r, 0)); 
	}
	pushInstruction(mb,r0);
	pushInstruction(mb,r1);
	pushInstruction(mb,r2);
	if (push)
		pushInstruction(mb,attr);

	mat_group_attr(mb, ml, g, r1, push);

	/* create mat's for the intermediates */
	a = ml->top;
	mat_add_var(ml, attr, NULL, getArg(attr, 0), mat_ext,  -1, -1, push);
	mat_add_var(ml, r0, p, getArg(p, 0), mat_grp, b, g, 1);
	g = ml->top-1;
	mat_add_var(ml, r1, p, getArg(p, 1), mat_ext, a, ml->top-1, 1); /* point back at group */
	mat_add_var(ml, r2, p, getArg(p, 2), mat_cnt, -1, ml->top-1, 1); /* point back at ext */

	if (push)
		mat_pack_group(mb, ml, g);
}

static void
mat_topn_project(MalBlkPtr mb, InstrPtr p, mat_t *mat, int m, int n)
{
	int tpe = getArgType(mb, p, 0), k;
	InstrPtr pck, q;

	pck = newInstruction(mb, matRef, packRef);
	getArg(pck,0) = newTmpVariable(mb, tpe);

	for(k=1; k<mat[m].mi->argc; k++) { 
		InstrPtr q = copyInstruction(p);

		getArg(q,0) = newTmpVariable(mb, tpe);
		getArg(q,1) = getArg(mat[m].mi, k);
		getArg(q,2) = getArg(mat[n].mi, k);
		pushInstruction(mb, q);

		pck = pushArgument(mb, pck, getArg(q, 0));
	}
	pushInstruction(mb, pck);

       	q = copyInstruction(p);
	getArg(q,2) = getArg(pck,0);
	pushInstruction(mb, q);
}

static void
mat_pack_topn(MalBlkPtr mb, InstrPtr slc, mat_t *mat, int m)
{
	/* find chain of topn's */
	int cnt = chain_by_length(mat, m), i;
	InstrPtr cur = NULL;

	for(i=cnt-1; i>=0; i--) {
		int otpn = walk_n_back(mat, m, i), var = 1, k;
		int attr = mat[otpn].im;
		int tpe = getVarType(mb, getArg(mat[attr].mi,0));
		InstrPtr pck, tpn, otopn = mat[otpn].org, a;

		pck = newInstruction(mb, matRef, packRef);
		getArg(pck,0) = newTmpVariable(mb, tpe);

		/* m.projection(attr); */
		for(k=1; k < mat[attr].mi->argc; k++) {
			InstrPtr q = newInstruction(mb, algebraRef, projectionRef);
			getArg(q, 0) = newTmpVariable(mb, tpe);

			q = pushArgument(mb, q, getArg(slc, k));
			q = pushArgument(mb, q, getArg(mat[attr].mi, k));
			pushInstruction(mb, q);

			pck = pushArgument(mb, pck, getArg(q,0));
		}
		pushInstruction(mb, pck);

		a = pck;

		tpn = copyInstruction(otopn);
		var = 1;
		if (cur) {
			getArg(tpn, tpn->retc+var) = getArg(cur, 0);
			var++;
			if (cur->retc == 2) {
				getArg(tpn, tpn->retc+var) = getArg(cur, 1);
				var++;
			}
		}
		getArg(tpn, tpn->retc) = getArg(a,0);
		pushInstruction(mb, tpn);
		cur = tpn;
	}
}

static void
mat_topn(MalBlkPtr mb, InstrPtr p, matlist_t *ml, int m, int n, int o)
{
	int tpe = getArgType(mb,p,0), k, is_slice = isSlice(p), zero = -1;
	InstrPtr pck, gpck = NULL, q, r;
	int with_groups = (p->retc == 2), piv = 0, topn2 = (n >= 0);

	assert( topn2 || o < 0);
	/* dummy mat instruction (needed to share result of p) */
	pck = newInstruction(mb, matRef, packRef);
	getArg(pck,0) = getArg(p,0);

	if (with_groups) {
		gpck = newInstruction(mb, matRef, packRef);
		getArg(gpck,0) = getArg(p,1);
	}

	if (is_slice) {
		ValRecord cst;
		cst.vtype= getArgType(mb,p,2);
		cst.val.lval= 0;
		cst.len = 0;
		zero = defConstant(mb, cst.vtype, &cst);
	}
	assert( (n<0 && o<0) || 
		(ml->v[m].mi->argc == ml->v[n].mi->argc && 
		 ml->v[m].mi->argc == ml->v[o].mi->argc));
	
	for(k=1; k< ml->v[m].mi->argc; k++) {
		q = copyInstruction(p);
		getArg(q,0) = newTmpVariable(mb, tpe);
		if (with_groups)
			getArg(q,1) = newTmpVariable(mb, tpe);
		getArg(q,q->retc) = getArg(ml->v[m].mi,k);
		if (is_slice) /* lower bound should always be 0 on partial slices */
			getArg(q,q->retc+1) = zero;
		else if (topn2) {
			getArg(q,q->retc+1) = getArg(ml->v[n].mi,k);
			getArg(q,q->retc+2) = getArg(ml->v[o].mi,k);
		}
		pushInstruction(mb,q);
		
		pck = pushArgument(mb, pck, getArg(q,0));
		if (with_groups)
			gpck = pushArgument(mb, gpck, getArg(q,1));
	}

	piv = ml->top;
	mat_add_var(ml, pck, p, getArg(p,0), is_slice?mat_slc:mat_tpn, m, n, 0);
	if (with_groups)
		mat_add_var(ml, gpck, p, getArg(p,1), is_slice?mat_slc:mat_tpn, m, piv, 0);

	if (is_slice || p->retc ==1 /* single result, ie last of the topn's */) {
		if (ml->v[m].type == mat_tpn || !is_slice) 
			mat_pack_topn(mb, pck, ml->v, (!is_slice)?piv:m);

		/* topn/slice over merged parts */
		if (is_slice) {
			/* real instruction */
			r = newInstruction(mb, matRef, packRef);
			getArg(r,0) = newTmpVariable(mb, tpe);
	
			for(k=1; k< pck->argc; k++) 
				r = pushArgument(mb, r, getArg(pck,k));
			pushInstruction(mb,r);

			q = copyInstruction(p);
			setFunctionId(q, subsliceRef);
			if (ml->v[m].type != mat_tpn || is_slice) 
				getArg(q,1) = getArg(r,0);
			pushInstruction(mb,q);
		}

		ml->v[piv].type = mat_slc;
	}
}

static void
mat_sample(MalBlkPtr mb, InstrPtr p, matlist_t *ml, int m)
{
	/* transform
	 * a := sample.subuniform(b,n);
	 * into
	 * t1 := sample.subuniform(b1,n);
	 * t2 := sample.subuniform(b2,n);
	 * ...
	 * t0 := mat.pack(t1,t2,...);
	 * tn := sample.subuniform(t0,n);
	 * a := algebra.projection(tn,t0);
	 *
	 * Note that this does *not* give a uniform sample of the original
	 * bat b!
	 */

	int tpe = getArgType(mb,p,0), k, piv;
	InstrPtr pck, q, r;

<<<<<<< HEAD
	pck = newInstruction(mb,matRef,packRef);
	getArg(pck,0) = getArg(p,0);
=======
	pck = newInstruction(mb,ASSIGNsymbol);
	setModuleId(pck, matRef);
	setFunctionId(pck, packRef);
	getArg(pck,0) = newTmpVariable(mb, tpe);
>>>>>>> d7badc17

	for(k=1; k< ml->v[m].mi->argc; k++) {
		q = copyInstruction(p);
		getArg(q,0) = newTmpVariable(mb, tpe);
		getArg(q,q->retc) = getArg(ml->v[m].mi,k);
		pushInstruction(mb,q);
		pck = pushArgument(mb, pck, getArg(q,0));
	}

	piv = ml->top;
	mat_add_var(ml, pck, p, getArg(p,0), mat_slc, m, -1, 1);
	pushInstruction(mb,pck);

	q = copyInstruction(p);
	getArg(q,0) = newTmpVariable(mb, tpe);
	getArg(q,q->retc) = getArg(pck,0);
	pushInstruction(mb,q);

	r = newInstruction(mb, ASSIGNsymbol);
	setModuleId(r, algebraRef);
	setFunctionId(r, projectionRef);
	getArg(r,0) = getArg(p,0);
	pushArgument(mb, r, getArg(q, 0));
	pushArgument(mb, r, getArg(pck, 0));
	pushInstruction(mb, r);

	ml->v[piv].packed = 1;
	ml->v[piv].type = mat_slc;
}

int
OPTmergetableImplementation(Client cntxt, MalBlkPtr mb, MalStkPtr stk, InstrPtr p) 
{
	InstrPtr *old;
	matlist_t ml;
	int oldtop, fm, fn, fo, fe, i, k, m, n, o, e, slimit, bailout = 0;
	int size=0, match, actions=0, distinct_topn = 0, /*topn_res = 0,*/ groupdone = 0, *vars;
	char buf[256];
	lng usec = GDKusec();

	//if( optimizerIsApplied(mb, "mergetable") || !optimizerIsApplied(mb,"mitosis"))
		//return 0;
	old = mb->stmt;
	oldtop= mb->stop;
#ifdef DEBUG_OPT_MERGETABLE
	mnstr_printf(GDKout,"#Start of multi table optimizer\n");
	printFunction(GDKout, mb, 0, LIST_MAL_ALL);
#endif

	vars= (int*) GDKmalloc(sizeof(int)* mb->vtop);
	if( vars == NULL){
		GDKerror("mergetable"MAL_MALLOC_FAIL);
		return 0;
	}
	/* check for bailout conditions */
	for (i = 1; i < oldtop; i++) {
		int j;

		p = old[i];

		for (j = 0; j<p->retc; j++) {
 			int res = getArg(p, j);
			vars[res] = i;
		}

		/* pack if there is a group statement following a groupdone (ie aggr(distinct)) */
		if (getModuleId(p) == groupRef && p->argc == 5 && 
		   (getFunctionId(p) == subgroupRef ||
			getFunctionId(p) == subgroupdoneRef ||
			getFunctionId(p) == groupRef ||
			getFunctionId(p) == groupdoneRef)) {
			InstrPtr q = old[vars[getArg(p, p->argc-1)]]; /* group result from a previous group(done) */

			if (getFunctionId(q) == subgroupdoneRef || getFunctionId(q) == groupdoneRef)
				groupdone = 1;
		}
		if (getModuleId(p) == algebraRef && 
		    getFunctionId(p) == selectNotNilRef ) 
			bailout = 1;
		/*
		if (isTopn(p))
			topn_res = getArg(p, 0);
			*/
		/* not idea how to detect this yet */
			//distinct_topn = 1;
	}
	GDKfree(vars);

	ml.horigin = 0;
	ml.torigin = 0;
	ml.v = 0;
	if (bailout)
		goto cleanup;

	/* the number of MATs is limited to the variable stack*/
	ml.size = mb->vtop;
	ml.top = 0;
	ml.v = (mat_t*) GDKzalloc(ml.size * sizeof(mat_t));
	ml.vsize = mb->vsize;
	ml.horigin = (int*) GDKmalloc(sizeof(int)* ml.vsize);
	ml.torigin = (int*) GDKmalloc(sizeof(int)* ml.vsize);
	if ( ml.v == NULL || ml.horigin == NULL || ml.torigin == NULL) 
		goto cleanup;
	for (i=0; i<ml.vsize; i++) 
		ml.horigin[i] = ml.torigin[i] = -1;

	slimit = mb->ssize;
	size = (mb->stop * 1.2 < mb->ssize)? mb->ssize:(int)(mb->stop * 1.2);
	mb->stmt = (InstrPtr *) GDKzalloc(size * sizeof(InstrPtr));
	if ( mb->stmt == NULL) {
		mb->stmt = old;
		goto cleanup;
	}
	mb->ssize = size;
	mb->stop = 0;

	for( i=0; i<oldtop; i++){
		int bats = 0;
		InstrPtr r;

		p = old[i];
		if (getModuleId(p) == matRef && 
		   (getFunctionId(p) == newRef || getFunctionId(p) == packRef)){
			mat_set_prop(&ml, mb, p);
			mat_add_var(&ml, p, NULL, getArg(p,0), mat_none, -1, -1, 1);
			continue;
		}

		/*
		 * If the instruction does not contain MAT references it can simply be added.
		 * Otherwise we have to decide on either packing them or replacement.
		 */
		if ((match = nr_of_mats(p, &ml)) == 0) {
			pushInstruction(mb, copyInstruction(p));
			continue;
		}
		bats = nr_of_bats(mb, p);

		/* (l,r) Join (L, R, ..)
		 * 2 -> (l,r) equi/theta joins (l,r)
		 * 3 -> (l,r) range-joins (l,r1,r2)
		 * NxM -> (l,r) filter-joins (l1,..,ln,r1,..,rm)
		 */
		if (match > 0 && isMatJoinOp(p) && 
		    p->argc >= 3 && p->retc == 2 && bats >= 2) {
			if (bats == 2) {
		   		m = is_a_mat(getArg(p,p->retc), &ml);
		   		n = is_a_mat(getArg(p,p->retc+1), &ml);
				mat_join2(mb, p, &ml, m, n);
			} else {
				mat_joinNxM(cntxt, mb, p, &ml, bats);
			}
			actions++;
			continue;
		}
		if (match > 0 && isMatLeftJoinOp(p) && p->argc >= 3 && p->retc == 2 &&
				match == 1 && bats == 2) {
		   	m = is_a_mat(getArg(p,p->retc), &ml);
			n = -1;

			if (m >= 0) {
				mat_join2(mb, p, &ml, m, n);
				actions++;
				continue;
			}
		}
		/*
		 * Aggregate handling is a prime target for optimization.
		 * The simple cases are dealt with first.
		 * Handle the rewrite v:=aggr.count(b) and sum()
		 * And the min/max is as easy
		 */
		if (match == 1 && p->argc == 2 &&
		   ((getModuleId(p)==aggrRef &&
			(getFunctionId(p)== countRef || 
			 getFunctionId(p)== count_no_nilRef || 
			 getFunctionId(p)== minRef ||
			 getFunctionId(p)== maxRef ||
			 getFunctionId(p)== avgRef ||
			 getFunctionId(p)== sumRef ||
			 getFunctionId(p) == prodRef))) &&
			(m=is_a_mat(getArg(p,1), &ml)) >= 0) {
			mat_aggr(mb, p, ml.v, m);
			actions++;
			continue;
		} 

		if (match == 1 && bats == 1 && p->argc == 4 && isSlice(p) && ((m=is_a_mat(getArg(p,p->retc), &ml)) >= 0)) {
			mat_topn(mb, p, &ml, m, -1, -1);
			actions++;
			continue;
		}

		if (match == 1 && bats == 1 && p->argc == 3 && isSample(p) && ((m=is_a_mat(getArg(p,p->retc), &ml)) >= 0)) {
			mat_sample(mb, p, &ml, m);
			actions++;
			continue;
		}

		if (!distinct_topn && match == 1 && bats == 1 && (p->argc-p->retc) == 4 && isTopn(p) && ((m=is_a_mat(getArg(p,p->retc), &ml)) >= 0)) {
			mat_topn(mb, p, &ml, m, -1, -1);
			actions++;
			continue;
		}
		if (!distinct_topn && match == 3 && bats == 3 && (p->argc-p->retc) == 6 && isTopn(p) &&
	 	   ((m=is_a_mat(getArg(p,p->retc), &ml)) >= 0) &&
	 	   ((n=is_a_mat(getArg(p,p->retc+1), &ml)) >= 0) &&
	 	   ((o=is_a_mat(getArg(p,p->retc+2), &ml)) >= 0)) {
			mat_topn(mb, p, &ml, m, n, o);
			actions++;
			continue;
		}

		/* Now we handle subgroup and aggregation statements. */
		if (!groupdone && match == 1 && bats == 1 && p->argc == 4 && getModuleId(p) == groupRef && 
		   (getFunctionId(p) == subgroupRef || getFunctionId(p) == subgroupdoneRef || getFunctionId(p) == groupRef || getFunctionId(p) == groupdoneRef) && 
	 	   ((m=is_a_mat(getArg(p,p->retc), &ml)) >= 0)) {
			mat_group_new(mb, p, &ml, m);
			actions++;
			continue;
		}
		if (!groupdone && match == 2 && bats == 2 && p->argc == 5 && getModuleId(p) == groupRef && 
		   (getFunctionId(p) == subgroupRef || getFunctionId(p) == subgroupdoneRef || getFunctionId(p) == groupRef || getFunctionId(p) == groupdoneRef) && 
		   ((m=is_a_mat(getArg(p,p->retc), &ml)) >= 0) &&
		   ((n=is_a_mat(getArg(p,p->retc+1), &ml)) >= 0) && 
		     ml.v[n].im >= 0 /* not packed */) {
			mat_group_derive(mb, p, &ml, m, n);
			actions++;
			continue;
		}
		/* TODO sub'aggr' with cand list */
		if (match == 3 && bats == 3 && getModuleId(p) == aggrRef && p->argc >= 4 &&
		   (getFunctionId(p) == subcountRef ||
		    getFunctionId(p) == subminRef ||
		    getFunctionId(p) == submaxRef ||
		    getFunctionId(p) == subavgRef ||
		    getFunctionId(p) == subsumRef ||
		    getFunctionId(p) == subprodRef) &&
		   ((m=is_a_mat(getArg(p,1), &ml)) >= 0) &&
		   ((n=is_a_mat(getArg(p,2), &ml)) >= 0) &&
		   ((o=is_a_mat(getArg(p,3), &ml)) >= 0)) {
			mat_group_aggr(mb, p, ml.v, m, n, o);
			actions++;
			continue;
		}
		/* Handle cases of ext.projection and .projection(grp) */
		if (match == 2 && getModuleId(p) == algebraRef &&
		    getFunctionId(p) == projectionRef &&
		   (m=is_a_mat(getArg(p,1), &ml)) >= 0 &&
		   (n=is_a_mat(getArg(p,2), &ml)) >= 0 &&
		   (ml.v[m].type == mat_ext || ml.v[n].type == mat_grp)) {
			assert(ml.v[m].pushed);
			if (!ml.v[n].pushed) 
				mat_group_project(mb, p, &ml, m, n);
			else
				pushInstruction(mb, copyInstruction(p));
			continue;
		}

		/* Handle cases of slice.projection */
		if (match == 2 && getModuleId(p) == algebraRef &&
		    getFunctionId(p) == projectionRef &&
		   (m=is_a_mat(getArg(p,1), &ml)) >= 0 &&
		   (n=is_a_mat(getArg(p,2), &ml)) >= 0 &&
		   (ml.v[m].type == mat_slc)) {
			mat_topn_project(mb, p, ml.v, m, n);
			actions++;
			continue;
		}

		/* Handle projection */
		if (match > 0 && getModuleId(p) == algebraRef &&
		    getFunctionId(p) == projectionRef && 
		   (m=is_a_mat(getArg(p,1), &ml)) >= 0) { 
		   	n=is_a_mat(getArg(p,2), &ml);
			mat_projection(mb, p, &ml, m, n);
			actions++;
			continue;
		}
		/* Handle setops */
		if (match > 0 && getModuleId(p) == algebraRef &&
		    (getFunctionId(p) == differenceRef || 
		     getFunctionId(p) == intersectRef) && 
		   (m=is_a_mat(getArg(p,1), &ml)) >= 0) { 
		   	n=is_a_mat(getArg(p,2), &ml);
			mat_setop(mb, p, &ml, m, n);
			actions++;
			continue;
		}

		m = n = o = e = -1;
		for( fm= p->argc-1; fm>=p->retc ; fm--)
			if ((m=is_a_mat(getArg(p,fm), &ml)) >= 0)
				break;

		for( fn= fm-1; fn>=p->retc ; fn--)
			if ((n=is_a_mat(getArg(p,fn), &ml)) >= 0)
				break;

		for( fo= fn-1; fo>=p->retc ; fo--)
			if ((o=is_a_mat(getArg(p,fo), &ml)) >= 0)
				break;

		for( fe= fo-1; fe>=p->retc ; fe--)
			if ((e=is_a_mat(getArg(p,fe), &ml)) >= 0)
				break;

		/* delta* operator have a ins bat as last argument, we move the inserts into the last delta statement, ie
  		 * all but last need to remove one argument */
		if (match == 3 && bats == 4 && isDelta(p) && 
		   (m=is_a_mat(getArg(p,fm), &ml)) >= 0 &&
		   (n=is_a_mat(getArg(p,fn), &ml)) >= 0 &&
		   (o=is_a_mat(getArg(p,fo), &ml)) >= 0){
			if ((r = mat_delta(&ml, mb, p, ml.v, m, n, o, -1, fm, fn, fo, 0)) != NULL)
				actions++;

			continue;
		}
		if (match == 4 && bats == 5 && isDelta(p) && 
		   (m=is_a_mat(getArg(p,fm), &ml)) >= 0 &&
		   (n=is_a_mat(getArg(p,fn), &ml)) >= 0 &&
		   (o=is_a_mat(getArg(p,fo), &ml)) >= 0 &&
		   (e=is_a_mat(getArg(p,fe), &ml)) >= 0){
			if ((r = mat_delta(&ml, mb, p, ml.v, m, n, o, e, fm, fn, fo, fe)) != NULL)
				actions++;
			continue;
		}

		/* select on insert, should use last tid only */
		if (match == 1 && fm == 2 && isSelect(p) && p->retc == 1 &&
		   (m=is_a_mat(getArg(p,fm), &ml)) >= 0 && 
		   !ml.v[m].packed && /* not packed yet */ 
		   !was_a_mat(getArg(p,fm-1), &ml)){ /* not previously packed */
			r = copyInstruction(p);
			getArg(r, fm) = getArg(ml.v[m].mi, ml.v[m].mi->argc-1);
			pushInstruction(mb, r);
			actions++;
			continue;
		}

		/* select on update, with nil bat */
		if (match == 1 && fm == 1 && isSelect(p) && p->retc == 1 && 
		   (m=is_a_mat(getArg(p,fm), &ml)) >= 0 && bats == 2 &&
		   isaBatType(getArgType(mb,p,2)) && isVarConstant(mb,getArg(p,2)) && getVarConstant(mb,getArg(p,2)).val.bval == bat_nil) {
			if ((r = mat_apply1(mb, p, &ml, m, fm)) != NULL)
				mat_add(&ml, r, mat_type(ml.v, m), getFunctionId(p));
			actions++;
			continue;
		}


		if (match == 3 && bats == 3 && (isFragmentGroup(p) || isFragmentGroup2(p) || isMapOp(p)) &&  p->retc != 2 &&
		   (m=is_a_mat(getArg(p,fm), &ml)) >= 0 &&
		   (n=is_a_mat(getArg(p,fn), &ml)) >= 0 &&
		   (o=is_a_mat(getArg(p,fo), &ml)) >= 0){
			assert(ml.v[m].mi->argc == ml.v[n].mi->argc); 
			mat_apply3(mb, p, &ml, m, n, o, fm, fn, fo);
			actions++;
			continue;
		}
		if (match == 2 && bats == 2 && (isFragmentGroup(p) || isFragmentGroup2(p) || isMapOp(p)) &&  p->retc != 2 &&
		   (m=is_a_mat(getArg(p,fm), &ml)) >= 0 &&
		   (n=is_a_mat(getArg(p,fn), &ml)) >= 0){
			assert(ml.v[m].mi->argc == ml.v[n].mi->argc); 
			mat_apply2(&ml, mb, p, ml.v, m, n, fm, fn);
			actions++;
			continue;
		}

		if (match == 1 && bats == 1 && (isFragmentGroup(p) || isMapOp(p) || 
		   (!getModuleId(p) && !getFunctionId(p) && p->barrier == 0 /* simple assignment */)) && p->retc != 2 && 
		   (m=is_a_mat(getArg(p,fm), &ml)) >= 0){
			if ((r = mat_apply1(mb, p, &ml, m, fm)) != NULL)
				mat_add(&ml, r, mat_type(ml.v, m), getFunctionId(p));
			actions++;
			continue;
		}

		/*
		 * All other instructions should be checked for remaining MAT dependencies.
		 * It requires MAT materialization.
		 */
#ifdef DEBUG_OPT_MERGETABLE
		mnstr_printf(GDKout, "# %s.%s %d\n", getModuleId(p), getFunctionId(p), match);
#endif

		for (k = p->retc; k<p->argc; k++) {
			if((m=is_a_mat(getArg(p,k), &ml)) >= 0){
				mat_pack(mb, ml.v, m);
			}
		}
		pushInstruction(mb, copyInstruction(p));
	}
	(void) stk; 
	chkTypes(cntxt->fdout, cntxt->nspace,mb, TRUE);

#ifdef DEBUG_OPT_MERGETABLE
	{
		str err;
		mnstr_printf(GDKout,"#Result of multi table optimizer\n");
		err= optimizerCheck(cntxt,mb,"merge test",1,0);
		printFunction(GDKout, mb, 0, LIST_MAL_ALL);
		if( err) GDKfree(err);
	}
#endif

	if ( mb->errors == 0) {
		for(i=0; i<slimit; i++)
			if (old[i]) 
				freeInstruction(old[i]);
		GDKfree(old);
	}
	for (i=0; i<ml.top; i++) {
		if (ml.v[i].mi && !ml.v[i].pushed)
			freeInstruction(ml.v[i].mi);
	}
cleanup:
	GDKfree(ml.v);
	GDKfree(ml.horigin);
	GDKfree(ml.torigin);
    /* Defense line against incorrect plans */
    if( actions > 0){
        chkTypes(cntxt->fdout, cntxt->nspace, mb, FALSE);
        chkFlow(cntxt->fdout, mb);
        chkDeclarations(cntxt->fdout, mb);
    }
    /* keep all actions taken as a post block comment */
    snprintf(buf,256,"%-20s actions=%2d time=" LLFMT " usec","mergetable",actions,GDKusec() - usec);
    if ( mb->errors == 0) 
   	 newComment(mb,buf);

	return actions;
}<|MERGE_RESOLUTION|>--- conflicted
+++ resolved
@@ -1446,15 +1446,8 @@
 	int tpe = getArgType(mb,p,0), k, piv;
 	InstrPtr pck, q, r;
 
-<<<<<<< HEAD
 	pck = newInstruction(mb,matRef,packRef);
-	getArg(pck,0) = getArg(p,0);
-=======
-	pck = newInstruction(mb,ASSIGNsymbol);
-	setModuleId(pck, matRef);
-	setFunctionId(pck, packRef);
 	getArg(pck,0) = newTmpVariable(mb, tpe);
->>>>>>> d7badc17
 
 	for(k=1; k< ml->v[m].mi->argc; k++) {
 		q = copyInstruction(p);
@@ -1473,9 +1466,7 @@
 	getArg(q,q->retc) = getArg(pck,0);
 	pushInstruction(mb,q);
 
-	r = newInstruction(mb, ASSIGNsymbol);
-	setModuleId(r, algebraRef);
-	setFunctionId(r, projectionRef);
+	r = newInstruction(mb, algebraRef, projectionRef);
 	getArg(r,0) = getArg(p,0);
 	pushArgument(mb, r, getArg(q, 0));
 	pushArgument(mb, r, getArg(pck, 0));
