--- conflicted
+++ resolved
@@ -486,12 +486,8 @@
 				setVarCList(mb,getArg(r,0));
 				getArg(r, 1) = getArg(s, 1); 
 				cst.vtype = getArgType(mb, r, 2);
-<<<<<<< HEAD
 				cst.val.lval = 0;
-=======
 				cst.len = 0;
-				cst.val.wval = 0;
->>>>>>> 57556453
 				getArg(r, 2) = defConstant(mb, cst.vtype, &cst); /* start from zero */
 				pushInstruction(mb,r);
 
