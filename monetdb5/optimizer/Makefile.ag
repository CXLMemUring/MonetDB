# The contents of this file are subject to the MonetDB Public License
# Version 1.1 (the "License"); you may not use this file except in
# compliance with the License. You may obtain a copy of the License at
# http://www.monetdb.org/Legal/MonetDBLicense
#
# Software distributed under the License is distributed on an "AS IS"
# basis, WITHOUT WARRANTY OF ANY KIND, either express or implied. See the
# License for the specific language governing rights and limitations
# under the License.
#
# The Original Code is the MonetDB Database System.
#
# The Initial Developer of the Original Code is CWI.
# Portions created by CWI are Copyright (C) 1997-July 2008 CWI.
# Copyright August 2008-2011 MonetDB B.V.
# All Rights Reserved.

INCLUDES = ../misc ../mal ../modules/atoms ../modules/mal ../modules/kernel \
	../../clients/mapilib \
	../../common/options \
	../../common/stream \
	../../gdk


MTSAFE

lib_optimizer = {
	NOINST
	SOURCES = \
		optimizer.mx \
		opt_accessmode.mx \
		opt_accumulators.mx \
		opt_aliases.mx \
		opt_cluster.mx \
		opt_coercion.mx \
		opt_commonTerms.mx \
		opt_compression.mx \
		opt_constants.mx \
		opt_costModel.mx \
		opt_datacyclotron.mx \
		opt_dataflow.mx \
		opt_deadcode.mx \
		opt_derivepath.mx \
		opt_dictionary.mx \
		opt_emptySet.mx \
		opt_evaluate.mx \
		opt_factorize.mx \
		opt_garbageCollector.mx \
		opt_heuristics.mx \
		opt_history.mx \
		opt_inline.mx \
		opt_joinpath.mx \
		opt_joinselect.mx \
		opt_macro.mx \
		opt_mapreduce.mx \
		opt_mergetable.mx \
		opt_mitosis.mx \
		opt_multiplex.mx \
		opt_octopus.mx \
		opt_origin.mx \
		opt_peephole.mx \
		opt_pipes.c opt_pipes.h \
		opt_prejoin.mx \
		opt_prelude.c opt_prelude.h \
		opt_pushranges.mx \
		opt_qep.mx \
		opt_recycler.mx \
		opt_reduce.mx \
		opt_remap.mx \
		opt_remoteQueries.mx \
		opt_reorder.mx \
		opt_singleton.mx \
		opt_statistics.c opt_statistics.h \
		opt_strengthReduction.mx \
<<<<<<< HEAD
		opt_support.c \
		opt_partition.mx \
=======
		opt_support.c opt_support.h \
>>>>>>> 79f0a809
		opt_trace.mx
}

headers_mal = {
	HEADERS = mal
	DIR = libdir/monetdb5
	SOURCES = \
		opt_support.mal optimizer.mx  opt_factorize.mx \
		opt_deadcode.mx opt_garbageCollector.mx opt_strengthReduction.mx \
		opt_aliases.mx opt_constants.mx opt_commonTerms.mx opt_datacyclotron.mx \
		opt_coercion.mx opt_emptySet.mx opt_peephole.mx opt_multiplex.mx \
		opt_singleton.mx opt_costModel.mx opt_reduce.mx opt_macro.mx \
		opt_accumulators.mx opt_qep.mx opt_mergetable.mx \
		opt_remoteQueries.mx opt_joinselect.mx \
		opt_reorder.mx opt_prejoin.mx opt_compression.mx \
		opt_evaluate.mx opt_inline.mx opt_pushranges.mx opt_derivepath.mx \
		opt_accessmode.mx opt_joinpath.mx opt_heuristics.mx opt_remap.mx \
		opt_statistics.mal opt_trace.mx  opt_recycler.mx opt_dataflow.mx \
		opt_cluster.mx opt_dictionary.mx opt_mapreduce.mx opt_origin.mx \
		opt_mitosis.mx opt_octopus.mx opt_partition.mx opt_history.mx
}

EXTRA_DIST = optimizerWrapper.mx opt_statistics.mal opt_support.mal

EXTRA_DIST_DIR = Tests<|MERGE_RESOLUTION|>--- conflicted
+++ resolved
@@ -72,12 +72,8 @@
 		opt_singleton.mx \
 		opt_statistics.c opt_statistics.h \
 		opt_strengthReduction.mx \
-<<<<<<< HEAD
-		opt_support.c \
+		opt_support.c opt_support.h \
 		opt_partition.mx \
-=======
-		opt_support.c opt_support.h \
->>>>>>> 79f0a809
 		opt_trace.mx
 }
 
