--- conflicted
+++ resolved
@@ -38,6 +38,7 @@
 		return 0;
 
 	limit = mb->stop;
+	
 
 	/* variables get their name from the position */
 	/* rename all temporaries for ease of variable table interpretation */
@@ -49,6 +50,8 @@
 		else
 		if (getVarName(mb,i)[0] == 'C' && getVarName(mb,i)[1] == '_')
 			snprintf(getVarName(mb,i),IDLENGTH,"C_%d",i);
+		//if(strcmp(buf, getVarName(mb,i)) )
+			//fprintf(stderr, "non-matching name/entry %s %s\n", buf, getVarName(mb,i));
 	}
 
 	// move SQL query definition to the front for event profiling tools
@@ -82,42 +85,16 @@
 		throw(MAL, "optimizer.garbagecollector", SQLSTATE(42000) "Incorrect MAL plan encountered");
 	}
 	getInstrPtr(mb,0)->gc |= GARBAGECONTROL;
-<<<<<<< HEAD
-=======
-    	if( OPTdebug &  OPTgarbagecollector)
-	{ 	int k;
-		fprintf(stderr, "#Garbage collected BAT variables \n");
-		for ( k =0; k < mb->vtop; k++)
-		fprintf(stderr,"%10s eolife %3d  begin %3d lastupd %3d end %3d\n",
-			getVarName(mb,k), getVarEolife(mb,k),
-			getBeginScope(mb,k), getLastUpdate(mb,k), getEndScope(mb,k));
-		msg = chkFlow(mb);
-		if ( mb->errors != MAL_SUCCEED ){
-			fprintf(stderr,"%s\n",mb->errors);
-			freeException(mb->errors);
-			mb->errors = MAL_SUCCEED;
-		}
-		fprintFunction(stderr,mb, 0, LIST_MAL_ALL);
-		fprintf(stderr, "End of GCoptimizer\n");
-	}
->>>>>>> 3cc428dc
 
 	/* leave a consistent scope admin behind */
 	setVariableScope(mb);
 	/* Defense line against incorrect plans */
 	if( actions > 0){
-<<<<<<< HEAD
-		msg = chkTypes(cntxt->usermodule, mb, FALSE);
-		if( msg == MAL_SUCCEED)
-			msg = chkFlow(mb);
-		if( msg == MAL_SUCCEED) 
-=======
 		if (!msg)
 			msg = chkTypes(cntxt->usermodule, mb, FALSE);
 		if (!msg)
 			msg = chkFlow(mb);
 		if (!msg)
->>>>>>> 3cc428dc
 			msg = chkDeclarations(mb);
 	}
 	/* keep all actions taken as a post block comment */
