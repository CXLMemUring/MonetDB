--- conflicted
+++ resolved
@@ -168,12 +168,6 @@
 		for (k = p->retc; k < p->argc; k++)
 			if (alias[getArg(p, k)])
 				getArg(p, k) = alias[getArg(p, k)];
-<<<<<<< HEAD
-				
-		debugInstruction(MAL_OPT_EVALUATE, mb, 0, p, LIST_MAL_ALL);
-	
-=======
->>>>>>> eb66093c
 		/* be aware that you only assign once to a variable */
 		if (use && p->retc == 1 && OPTallConstant(cntxt, mb, p) && !isUnsafeFunction(p)) {
 			barrier = p->barrier;
@@ -188,12 +182,6 @@
 			}
 			msg = reenterMAL(cntxt, mb, i, i + 1, env);
 			p->barrier = barrier;
-<<<<<<< HEAD
-			
-			TRC_DEBUG(MAL_OPT_EVALUATE, "Retc var: %s - Result: %s\n", getVarName(mb, getArg(p, 0)), msg == MAL_SUCCEED ? "ok" : msg);
-
-=======
->>>>>>> eb66093c
 			if (msg == MAL_SUCCEED) {
 				int nvar;
 				ValRecord cst;
@@ -216,18 +204,9 @@
 				/* freeze the type */
 				setVarFixed(mb,getArg(p,1));
 				setVarUDFtype(mb,getArg(p,1));
-<<<<<<< HEAD
-				TRC_DEBUG(MAL_OPT_EVALUATE, "Evaluated new constant=%d -> %d:%s\n",
-										getArg(p, 0), getArg(p, 1), getTypeName(getArgType(mb, p, 1)));
 			} else {
 				/* if there is an error, we should postpone message handling,
 					as the actual error (eg. division by zero ) may not happen) */
-				TRC_DEBUG(MAL_OPT_EVALUATE, "Evaluated: %s\n", msg);
-=======
-			} else {
-				/* if there is an error, we should postpone message handling,
-					as the actual error (eg. division by zero ) may not happen) */
->>>>>>> eb66093c
 				freeException(msg);
 				msg= MAL_SUCCEED;
 				mb->errors = 0;
@@ -257,12 +236,5 @@
 	if ( env) freeStack(env);
 	if(assigned) GDKfree(assigned);
 	if(alias)	GDKfree(alias);
-<<<<<<< HEAD
-
-	debugFunction(MAL_OPT_EVALUATE, mb, 0, LIST_MAL_ALL);
-	TRC_DEBUG(MAL_OPT_EVALUATE, "EVALUATE optimizer exit\n");
-
-=======
->>>>>>> eb66093c
 	return msg;
 }