/*
 * This Source Code Form is subject to the terms of the Mozilla Public
 * License, v. 2.0.  If a copy of the MPL was not distributed with this
 * file, You can obtain one at http://mozilla.org/MPL/2.0/.
 *
 * Copyright 1997 - July 2008 CWI, August 2008 - 2020 MonetDB B.V.
 */

/*
 * The dataflow reorder
 * MAL programs are largely logical descriptions of an execution plan.
 * After the mitosis and mergetable optimizers we have a large program, which when
 * executed as is, does not necessarily benefit from the locality
 * of data and operations. The problem is that the execution plan is
 * a DAG for which a topological order should be found that
 * minimizes the life time of variables and maximizes parallel execution.
 * This is an NP hard optimization problem. Therefore, we have
 * to rely on an affordable heuristic steps.
 *
 * The reorder optimizer transfers the breadth-first plans of
 * the mergetable into a depth-first traversal.
 * This increases cohesion for parallel execution.
 * It is performed by basic block that ends in a side-effect
 * bearing instruction.
 * Simply walking backward and pulling out subplans is then
 * the way to go. This step could be optimized somewhat
 * by giving preference to variables that are too far
 * away in the plan from their source. It is however not
 * explored.
 *
 * The secondary approach is to pull instructions to the
 * head of the plan if the dataflow such permits.
 * If you are not careful, you will end up with
 * the breadth first plan again.
 *
 * Beware, variables can be assigned a value multiple times.
 * The order this implies should be respected.
 *
 * Hidden dependencies occur als with e.g. sql.assert() calls.
 * Reordering them may easily lead to an assertion violation.
 * Therefore, reordering should be limited to basic blocks without
 * side-effects.
 */
#include "monetdb_config.h"
#include "opt_reorder.h"
#include "mal_instruction.h"
#include "mal_interpreter.h"
/*
 * Collect the statement dependencies in a table first
 * This can be done in linear time in size of the program.
 * Also check for barrier blocks. We only allow reordering
 * for a linear plan. Future extensions could consider
 * re-ordering basic blocks only.
 */
typedef struct{
	int cnt;
	int used;
	int pos,pos2;
	int stmt[FLEXIBLE_ARRAY_MEMBER];
} *Node, NodeRecord;

static void
OPTremoveDep(Node *list, int lim)
{
	int i;

	for (i=0; i< lim; i++)
		if (list[i])
			GDKfree(list[i]);
	GDKfree(list);
}

static Node *
OPTdependencies(Client cntxt, MalBlkPtr mb, int **Ulist)
{
	Node *list = (Node *) GDKzalloc(sizeof(Node) * mb->stop);
	int *var = (int*) GDKzalloc(sizeof(int) * mb->vtop), *uselist = NULL;
	int i,j,sz=0;
	InstrPtr p = NULL;
	int block = 0;
	
	(void) cntxt;

	if (list == NULL || var == NULL){
		if (list ) GDKfree(list);
		if (var) GDKfree(var);
		return NULL;
	}

	for ( i=0; i< mb->stop; i++){
		p= getInstrPtr(mb,i);
		block |= p->barrier != 0;
		list[i]= (Node) GDKzalloc(offsetof(NodeRecord, stmt) + sizeof(int) * p->argc);
		if (list[i] == NULL){
			OPTremoveDep(list, i);
			GDKfree(var);
			return 0;
		}
		list[i]->cnt = p->argc;
		for( j=p->retc; j<p->argc; j++) {
			list[i]->stmt[j] = var[getArg(p,j)];
			list[var[getArg(p,j)]]->used++;
		}
		/* keep the assignment order */
		for( j= 0; j < p->retc; j++) {
			if ( var[ getArg(p,j)] ) {
				//list[i]->stmt[j] = var [getArg(p,j)];
				// escape we should avoid reused variables.
				OPTremoveDep(list, i + 1);
				GDKfree(var);
				return 0;
			}
		}
		/* remember the last assignment */
		for( j=0; j<p->retc; j++)
			var[getArg(p,j)] = i;
	}
	/*
	 * 	mnstr_printf(cntxt->fdout,"DEPENDENCY TABLE\n");
	 * 	for(i=0;i<mb->stop; i++)
	 * 		if( list[i]->cnt){
	 * 			mnstr_printf(cntxt->fdout,"%s.%s [%d,%d]",
	 * 				mb->stmt[i]->modname,
	 * 				mb->stmt[i]->fcnname, i, list[i]->used);
	 * 			for(j=p->retc; j< list[i]->cnt; j++)
	 * 				mnstr_printf(cntxt->fdout, " %d", list[i]->stmt[j]);
	 * 			mnstr_printf(cntxt->fdout,"\n");
	 * 		}
	 */
	for(i=0;i<mb->stop; i++) {
		list[i]->pos = sz;
		list[i]->pos2 = sz;
		sz += list[i]->used;
	}
	if( sz == 0){
		OPTremoveDep(list, mb->stop);
		GDKfree(var);
		return NULL;
	}
	uselist = GDKzalloc(sizeof(int)*sz);
	if (!uselist) {
		OPTremoveDep(list, mb->stop);
		GDKfree(var);
		return NULL;
	}

	for(i=0;i<mb->stop; i++) {
		if (list[i]->cnt) {
			p= getInstrPtr(mb,i);
			for(j=p->retc; j< list[i]->cnt; j++) {
				uselist[list[list[i]->stmt[j]]->pos2] = i;
				list[list[i]->stmt[j]]->pos2++;
			}
		}
	}
	/*
	 * 	for(i=0, sz = 0; i<mb->stop; i++) {
	 * 		mnstr_printf(cntxt->fdout,"%d is used by", i);
	 * 		for(j=0; j<list[i]->used; j++, sz++)
	 * 			mnstr_printf(cntxt->fdout," %d", uselist[sz]);
	 * 		mnstr_printf(cntxt->fdout,"\n");
	 * 	}
	 */

	if ( block ){
		OPTremoveDep(list, mb->stop);
		GDKfree(uselist);
		GDKfree(var);
		return NULL;
	}
	GDKfree(var);
	*Ulist = uselist;
	return list;
}

static int
OPTbreadthfirst(Client cntxt, MalBlkPtr mb, int pc, int max, InstrPtr old[], Node dep[], int *uselist)
{
	int i;
	InstrPtr p;

	if (pc > max)
		return 0;

	p = old[pc];
	if (p == NULL)
		return 0;

	if (THRhighwater())
		return -1;

	for (i= p->retc; i< dep[pc]->cnt; i++)
		if (OPTbreadthfirst(cntxt, mb, dep[pc]->stmt[i], max, old, dep, uselist) < 0)
			return -1;
	if (old[pc] != NULL) {
		old[pc] = 0;
		pushInstruction(mb, p);
	}
	if (getModuleId(p) == groupRef)
		for (i = 0; i< dep[pc]->used; i++)
			if (OPTbreadthfirst(cntxt, mb, uselist[dep[pc]->pos+i], max, old, dep, uselist) < 0)
				return -1;
	return 0;
}

/* SQL appends are collected to create a better dataflow block */
/* alternatively, we should postpone all mcv-chained actions */
static int
OPTpostponeAppends(Client cntxt, MalBlkPtr mb, MalStkPtr stk, InstrPtr p)
{
	int i,j,k=0, actions =0, last=-1;
	InstrPtr *old, *appends;
	int limit;
	(void) cntxt;
	(void) stk;
	(void) p;

	appends =(InstrPtr*) GDKzalloc(mb->ssize * sizeof(InstrPtr));
	if( appends == NULL)
		return 0;
	limit= mb->stop;
	old = mb->stmt;
	if ( newMalBlkStmt(mb, mb->ssize) < 0) {
		GDKfree(appends);
		return 0;
	}
	for( i=0; i<limit; i++){
		if ( getModuleId(old[i]) == sqlRef && getFunctionId(old[i]) == appendRef){
			last = i;
		}
	}
	for( i=0; i<limit; i++){
		if ( getModuleId(old[i]) == sqlRef && getFunctionId(old[i]) == appendRef){
			// only postpone under strict conditions
			assert( isVarConstant(mb,getArg(old[i],2)));
			assert( isVarConstant(mb,getArg(old[i],3)));
			assert( isVarConstant(mb,getArg(old[i],4)));
			if( actions )
				pushInstruction(mb, old[i]);
			else {
				if (k > 0 &&  getArg(old[i],1) == getArg(appends[k-1],0))
					appends[k++]= old[i];
				else {
					for(j=0; j<k; j++)
						pushInstruction(mb,appends[j]);
					pushInstruction(mb, old[i]);
					actions++;
				}
			}
			continue;
		}
		if ( i == last){
			actions++;
			for(j=0; j<k; j++)
				pushInstruction(mb,appends[j]);
		}
		pushInstruction(mb,old[i]);
	}
	for( ; i<limit; i++){
		pushInstruction(mb,old[i]);
	}
	GDKfree(appends);
	GDKfree(old);
	return actions;
}

str
OPTreorderImplementation(Client cntxt, MalBlkPtr mb, MalStkPtr stk, InstrPtr p)
{
	int i,j, start;
	InstrPtr *old;
	int limit, slimit, *uselist = NULL;
	Node *dep;
	char buf[256];
	lng usec= GDKusec();
	str msg = MAL_SUCCEED;

	(void) cntxt;
	(void) stk;

	dep = OPTdependencies(cntxt,mb,&uselist);
	if ( dep == NULL)
		return MAL_SUCCEED;

	limit= mb->stop;
	slimit= mb->ssize;
	old = mb->stmt;
	if ( newMalBlkStmt(mb, mb->ssize) < 0) {
		GDKfree(uselist);
		OPTremoveDep(dep, limit);
		throw(MAL,"optimizer.reorder", SQLSTATE(HY013) MAL_MALLOC_FAIL);
	}

	pushInstruction(mb,old[0]);
	old[0]=0;

	start=1;
	for (i=1; i<limit; i++){
		p= old[i];
		if ( p == 0)
			continue;
		if( p->token == ENDsymbol)
			break;
		if( hasSideEffects(mb, p,FALSE) || p->barrier ){
			if (OPTbreadthfirst(cntxt, mb, i, i, old, dep, uselist) < 0)
				break;
			/* remove last instruction and keep for later */
			if (p == mb->stmt[mb->stop-1]) {
				p= mb->stmt[mb->stop-1];
				mb->stmt[mb->stop-1]=0;
				mb->stop--;
			} else {
				p = 0;
			}
			/* collect all seen sofar by backward grouping */
			/* since p has side-effects, we should secure all seen sofar */
			for(j=i-1; j>=start;j--) {
				if (OPTbreadthfirst(cntxt, mb, j, i, old, dep, uselist) < 0) {
					i = limit;	/* cause break from outer loop */
					break;
				}
			}
			if (p)
				pushInstruction(mb,p);
			start = i+1;
		}
	}
	for(i=0; i<limit; i++)
		if (old[i])
			pushInstruction(mb,old[i]);
	for(; i<slimit; i++)
		if (old[i])
			freeInstruction(old[i]);
	OPTremoveDep(dep, limit);
	GDKfree(uselist);
	GDKfree(old);
	(void) OPTpostponeAppends(cntxt, mb, 0, 0);

<<<<<<< HEAD
    /* Defense line against incorrect plans */
    if( 1){
        msg = chkTypes(cntxt->usermodule, mb, FALSE);
        if( msg == MAL_SUCCEED)
			msg = chkFlow(mb);
        if( msg == MAL_SUCCEED) 
			msg = chkDeclarations(mb);
    }
    /* keep all actions taken as a post block comment */
=======
    	/* Defense line against incorrect plans */
        msg = chkTypes(cntxt->usermodule, mb, FALSE);
	if (!msg)
        	msg = chkFlow(mb);
	if (!msg)
        	msg = chkDeclarations(mb);
    	/* keep all actions taken as a post block comment */
>>>>>>> 3cc428dc
	usec = GDKusec()- usec;
    	snprintf(buf,256,"%-20s actions=%2d time=" LLFMT " usec","reorder",1,usec);
    	newComment(mb,buf);
	addtoMalBlkHistory(mb);
	return msg;
}<|MERGE_RESOLUTION|>--- conflicted
+++ resolved
@@ -277,11 +277,9 @@
 
 	(void) cntxt;
 	(void) stk;
-
 	dep = OPTdependencies(cntxt,mb,&uselist);
 	if ( dep == NULL)
 		return MAL_SUCCEED;
-
 	limit= mb->stop;
 	slimit= mb->ssize;
 	old = mb->stmt;
@@ -336,17 +334,6 @@
 	GDKfree(old);
 	(void) OPTpostponeAppends(cntxt, mb, 0, 0);
 
-<<<<<<< HEAD
-    /* Defense line against incorrect plans */
-    if( 1){
-        msg = chkTypes(cntxt->usermodule, mb, FALSE);
-        if( msg == MAL_SUCCEED)
-			msg = chkFlow(mb);
-        if( msg == MAL_SUCCEED) 
-			msg = chkDeclarations(mb);
-    }
-    /* keep all actions taken as a post block comment */
-=======
     	/* Defense line against incorrect plans */
         msg = chkTypes(cntxt->usermodule, mb, FALSE);
 	if (!msg)
@@ -354,7 +341,6 @@
 	if (!msg)
         	msg = chkDeclarations(mb);
     	/* keep all actions taken as a post block comment */
->>>>>>> 3cc428dc
 	usec = GDKusec()- usec;
     	snprintf(buf,256,"%-20s actions=%2d time=" LLFMT " usec","reorder",1,usec);
     	newComment(mb,buf);
