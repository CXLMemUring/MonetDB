--- conflicted
+++ resolved
@@ -29,19 +29,6 @@
 # 21:55:32 >  "mclient" "-lmal" "-ftest" "-Eutf-8" "-i" "-e" "--host=/var/tmp/mtest-1801" "--port=39930"
 # 21:55:32 >  
 
-<<<<<<< HEAD
-#mdb.List("user","qry");
-function user.qry(a:bat[:oid,:any_2],b:bat[:oid,:any_3],c:bat[:oid,:any_4]):bat[:oid,:any_4];	#[0]  0 <- 1 2 3 
-    a1:bat[:oid,:any_2] := a:bat[:oid,:any_2];	#[1]  4 <- 1 
-    b1:bat[:oid,:any_3] := b:bat[:oid,:any_3];	#[2]  5 <- 2 
-    c1:bat[:oid,:any_4] := c:bat[:oid,:any_4];	#[3]  6 <- 3 
-    z:any := algebra.join(a:bat[:oid,:any_2],b:bat[:oid,:any_3]);	#[4]  7 <- 1 2 
-    zz:any := algebra.join(z:any,c:bat[:oid,:any_4]);	#[5]  8 <- 7 3 
-    ww:any := algebra.join(z:any,a1:bat[:oid,:any_2]);	#[6]  9 <- 7 4 
-    yy:any := algebra.join(ww:any,b1:bat[:oid,:any_3]);	#[7]  10 <- 9 5 
-    xx:any := algebra.join(yy:any,c1:bat[:oid,:any_4]);	#[8]  11 <- 10 6 
-    return qry:bat[:oid,:any_4] := xx:any;	#[9]  0 <- 11 
-=======
 function user.qry(a:bat[:any_2],b:bat[:any_3],c:bat[:any_4]):bat[:any_4];	#[0]  0 <- 1 2 3 
     a1:bat[:any_2] := a:bat[:any_2];    	#[1]  4 <- 1 
     b1:bat[:any_3] := b:bat[:any_3];    	#[2]  5 <- 2 
@@ -52,7 +39,6 @@
     yy:any := algebra.join(ww:any,b1:bat[:any_3]);	#[7]  10 <- 9 5 
     xx:any := algebra.join(yy:any,c1:bat[:any_4]);	#[8]  11 <- 10 6 
     return qry:bat[:any_4] := xx:any;   	#[9]  0 <- 11 
->>>>>>> 242cceaf
 end user.qry;                           	#[10]  
 
 # 12:56:30 >  
