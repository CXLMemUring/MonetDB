stdout of test 'inlineFunction` in directory 'monetdb5/optimizer` itself:


# 01:05:28 >  
# 01:05:28 >   mserver5 "--config=/ufs/mk/monet5//Linux/etc/monetdb5.conf" --debug=10 --set gdk_nr_threads=0 --set "monet_mod_path=/ufs/mk/monet5//Linux/lib/MonetDB5:/ufs/mk/monet5//Linux/lib/MonetDB5/lib:/ufs/mk/monet5//Linux/lib/MonetDB5/bin" --set "gdk_dbfarm=/ufs/mk/monet5//Linux/var/MonetDB5/dbfarm" --set "sql_logdir=/ufs/mk/monet5//Linux/var/MonetDB5/sql_logs"   --set mapi_open=true --set xrpc_open=true --set mapi_port=35829 --set xrpc_port=48951 --set xrpc_docroot=/ufs/mk/monet5/package/MonetDB5 --set monet_prompt= --trace  --dbname=mTests_src_optimizer  inlineFunction.mal
# 01:05:28 >  

# MonetDB server v5.10.0, based on kernel v1.28.0
# Serving database 'mTests_src_optimizer', using 4 threads
# Compiled for x86_64-unknown-linux-gnu/64bit with 64bit OIDs dynamically linked
# Copyright (c) 1993-July 2008 CWI.
# Copyright (c) August 2008-2015 MonetDB B.V., all rights reserved
# Visit http://www.monetdb.org/ for further information
# Listening for connection requests on mapi:monetdb://vienna.ins.cwi.nl:31052/
# Listening for UNIX domain connection requests on mapi:monetdb:///var/tmp/mtest-8467/.s.monetdb.31052
# MonetDB/GIS module loaded
# Start processing logs sql/sql_logs version 52200
# Start reading the write-ahead log 'sql_logs/sql/log.4'
# Finished reading the write-ahead log 'sql_logs/sql/log.4'
# Finished processing logs sql/sql_logs
# MonetDB/SQL module loaded
<<<<<<< HEAD
inline function user.my_case(Av:int):int;
    X3 := calc.==(Av,1);
    res:int  := 0;
barrier X4 := X3;
    X6 := calc.int(100);
    res:int  := X6;
exit X4;
barrier X7 := calc.not(X3);
    X9 := calc.==(Av,2);
barrier X10 := X9;
    X12 := calc.int(200:sht);
    res:int  := X12;
exit X10;
barrier X13 := calc.not(X9);
    X14 := calc.-(1);
    X15 := calc.int(X14);
    res:int  := X15;
exit X13;
exit X7;
    return my_case:int  := res;
end user.my_case;
function user.tst():void;
    z := user.my_case(1);
end user.tst;
function user.main():void;
    io.printf("#result of inline\n");
    mdb.list("user","tst");
end user.main;
=======
# MonetDB/R   module loaded

Ready.

# 11:30:42 >  
# 11:30:42 >  "mclient" "-lmal" "-ftest" "-Eutf-8" "--host=/var/tmp/mtest-24656" "--port=37417"
# 11:30:42 >  

>>>>>>> 242cceaf
#result of inline
function user.tst():void;
    X_5 := true:bit;
    X_6:int  := 0;
    X_6:int  := 100;
    z := X_6;
end user.tst;

# 01:05:28 >  
# 01:05:28 >  Done.
# 01:05:28 >  
<|MERGE_RESOLUTION|>--- conflicted
+++ resolved
@@ -19,36 +19,6 @@
 # Finished reading the write-ahead log 'sql_logs/sql/log.4'
 # Finished processing logs sql/sql_logs
 # MonetDB/SQL module loaded
-<<<<<<< HEAD
-inline function user.my_case(Av:int):int;
-    X3 := calc.==(Av,1);
-    res:int  := 0;
-barrier X4 := X3;
-    X6 := calc.int(100);
-    res:int  := X6;
-exit X4;
-barrier X7 := calc.not(X3);
-    X9 := calc.==(Av,2);
-barrier X10 := X9;
-    X12 := calc.int(200:sht);
-    res:int  := X12;
-exit X10;
-barrier X13 := calc.not(X9);
-    X14 := calc.-(1);
-    X15 := calc.int(X14);
-    res:int  := X15;
-exit X13;
-exit X7;
-    return my_case:int  := res;
-end user.my_case;
-function user.tst():void;
-    z := user.my_case(1);
-end user.tst;
-function user.main():void;
-    io.printf("#result of inline\n");
-    mdb.list("user","tst");
-end user.main;
-=======
 # MonetDB/R   module loaded
 
 Ready.
@@ -57,7 +27,6 @@
 # 11:30:42 >  "mclient" "-lmal" "-ftest" "-Eutf-8" "--host=/var/tmp/mtest-24656" "--port=37417"
 # 11:30:42 >  
 
->>>>>>> 242cceaf
 #result of inline
 function user.tst():void;
     X_5 := true:bit;
