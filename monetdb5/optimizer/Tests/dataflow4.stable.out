--- conflicted
+++ resolved
@@ -28,34 +28,22 @@
 
 #mdb.list("user","tst");
 function user.tst():void;
-<<<<<<< HEAD
-    i := 1;
-    b := bat.new(:oid,:int);
-    a := bat.new(:oid,:int);
-=======
 barrier X_19 := language.dataflow();
     i := 1;
     b := bat.new(:oid,:int);
     a := bat.new(:oid,:int);
 exit X_19;
 barrier X_22 := language.dataflow();
->>>>>>> 242cceaf
     i := 2;
     b := bat.new(:oid,:int);
     c := bat.new(:oid,:int);
     a := bat.new(:oid,:int);
-<<<<<<< HEAD
-    c := bat.new(:oid,:int);
-    a := bat.new(:oid,:int);
-    d := bat.new(:oid,:int);
-=======
 exit X_22;
 barrier X_25 := language.dataflow();
     c := bat.new(:oid,:int);
     a := bat.new(:oid,:int);
     d := bat.new(:oid,:int);
 exit X_25;
->>>>>>> 242cceaf
     io.print(a);
     io.print(d);
 end user.tst;
