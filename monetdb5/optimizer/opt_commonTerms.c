/*
 * This Source Code Form is subject to the terms of the Mozilla Public
 * License, v. 2.0.  If a copy of the MPL was not distributed with this
 * file, You can obtain one at http://mozilla.org/MPL/2.0/.
 *
 * Copyright 1997 - July 2008 CWI, August 2008 - 2019 MonetDB B.V.
 */

#include "monetdb_config.h"
#include "opt_commonTerms.h"
#include "mal_exception.h"

 /*
 * Caveat. A lot of time was lost due to constants that are indistinguisable
 * at the surface level.  It requires the constant optimizer to be ran first.
 */

/* The key for finding common terms is that they share variables.
 * Therefore we skip all constants, except for a constant only situation.
 */

static int 
hashInstruction(MalBlkPtr mb, InstrPtr p)
{
	int i;
	for ( i = p->argc - 1 ; i >= p->retc; i--)
		if (! isVarConstant(mb,getArg(p,i)) ) 
			return getArg(p,i);
	if (isVarConstant(mb,getArg(p, p->retc)) ) 
		return p->retc;
	return -1;
}

str
OPTcommonTermsImplementation(Client cntxt, MalBlkPtr mb, MalStkPtr stk, InstrPtr pci)
{
	int i, j, k, barrier= 0, bailout = 0;
	InstrPtr p, q;
	int actions = 0;
	int limit, slimit;
	int duplicate;
	int *alias;
	int *hash, h;
	int *list;	

	InstrPtr *old = NULL;
	char buf[256];
	lng usec = GDKusec();
	str msg = MAL_SUCCEED;

	(void) cntxt;
	(void) stk;
	(void) pci;

	TRC_DEBUG(MAL_OPT_COMMONTERMS, "COMMONTERMS optimizer enter\n");

	alias = (int*) GDKzalloc(sizeof(int) * mb->vtop);
	list = (int*) GDKzalloc(sizeof(int) * mb->stop);
	hash = (int*) GDKzalloc(sizeof(int) * mb->vtop);
	if ( alias == NULL || list == NULL || hash == NULL){
		msg = createException(MAL,"optimizer.commonTerms", SQLSTATE(HY001) MAL_MALLOC_FAIL);
		goto wrapup;
	}

	old = mb->stmt;
	limit = mb->stop;
	slimit = mb->ssize;
	if ( newMalBlkStmt(mb, mb->ssize) < 0) {
		msg = createException(MAL,"optimizer.commonTerms", SQLSTATE(HY001) MAL_MALLOC_FAIL);
		old = NULL;
		goto wrapup;
	}

	for ( i = 0; i < limit; i++) {
		p = old[i];
		duplicate = 0;

		for ( k = 0; k < p->argc; k++)
			if ( alias[getArg(p,k)] )
				getArg(p,k) = alias[getArg(p,k)];
			
		if (p->token == ENDsymbol){
			pushInstruction(mb,p);
			/* wrap up the remainder */
			for(i++; i<limit; i++)
				if( old[i])
					pushInstruction(mb,old[i]);
			break;
		}
		/*
		 * Any barrier block signals the end of this optimizer,
		 * because the impact of the block can affect the common code eliminated.
		 */
		barrier |= (p->barrier== BARRIERsymbol || p->barrier== CATCHsymbol || p->barrier == RETURNsymbol);
		/*
		 * Also block further optimization when you have seen an assert().
		 * This works particularly for SQL, because it is not easy to track
		 * the BAT identifier aliases to look for updates. The sql.assert
		 * at least tells us that an update is planned.
		 * Like all optimizer decisions, it is safe to stop.
		 */
		barrier |= getFunctionId(p) == assertRef;
		if (barrier || p->token == NOOPsymbol || p->token == ASSIGNsymbol) {
			TRC_DEBUG(MAL_OPT_COMMONTERMS, "Skipped[%d]: %d %d\n", i, barrier, p->retc == p->argc);
			pushInstruction(mb,p);
			continue;
		}

		/* when we enter a barrier block, we should ditch all previous instructions from consideration */
		if( p->barrier== BARRIERsymbol || p->barrier== CATCHsymbol || p->barrier == RETURNsymbol){
			memset(list, 0, sizeof(int) * mb->stop);
			memset(hash, 0, sizeof(int) * mb->vtop);
		}
		/* side-effect producing operators can never be replaced */
		/* the same holds for function calls without an argument, it is unclear where the results comes from (e.g. clock()) */
		if ( mayhaveSideEffects(cntxt, mb, p,TRUE) || p->argc == p->retc){
			TRC_DEBUG(MAL_OPT_COMMONTERMS, "Skipped[%d] side-effect: %d\n", i, p->retc == p->argc);
			pushInstruction(mb,p);
			continue;
		}

		/* from here we have a candidate to look for a match */

		h = hashInstruction(mb, p);
		TRC_DEBUG(MAL_OPT_COMMONTERMS, "Candidate[%d] look at list[%d] => %d\n",
										i, h, hash[h]);
		debugInstruction(MAL_OPT_COMMONTERMS, mb, 0, p, LIST_MAL_ALL);
		
		if( h < 0){
			pushInstruction(mb,p);
			continue;
		}

		bailout = 1024 ;  // don't run over long collision list
		/* Look into the hash structure for matching instructions */
		for (j = hash[h];  j > 0 && bailout-- > 0  ; j = list[j]) 
			if ( (q= getInstrPtr(mb,j)) && getFunctionId(q) == getFunctionId(p) && getModuleId(q) == getModuleId(p)  ){
				TRC_DEBUG(MAL_OPT_COMMONTERMS, "Candidate[%d->%d] %d %d :%d %d %d=%d %d %d %d\n",
					j, list[j], 
					hasSameSignature(mb, p, q), 
					hasSameArguments(mb, p, q),
					q->token != ASSIGNsymbol ,
					list[getArg(q,q->argc-1)],i,
					!hasCommonResults(p, q), 
					!isUnsafeFunction(q),
					!isUpdateInstruction(q),
					isLinearFlow(q));
				debugInstruction(MAL_OPT_COMMONTERMS, mb, 0, q, LIST_MAL_ALL);

				/*
				 * Simple assignments are not replaced either. They should be
				 * handled by the alias removal part. All arguments should
				 * be assigned their value before instruction p.
				 */
				if ( hasSameArguments(mb, p, q) && 
					 hasSameSignature(mb, p, q) && 
					 !hasCommonResults(p, q) && 
					 !isUnsafeFunction(q) && 
					 !isUpdateInstruction(q) &&
					 isLinearFlow(q) 
					) {
					if (safetyBarrier(p, q) ){
						TRC_DEBUG(MAL_OPT_COMMONTERMS, "Safety barrier reached\n");
						break;
					}
					duplicate = 1;
					clrFunction(p);
					p->argc = p->retc;
					for (k = 0; k < q->retc; k++){
						alias[getArg(p,k)] = getArg(q,k);
						/* we know the arguments fit so the instruction can safely be patched */
						p= addArgument(mb,p, getArg(q,k));
					}

					TRC_DEBUG(MAL_OPT_COMMONTERMS, "Modified expression %d -> %d ", getArg(p,0), getArg(p,1));
					debugInstruction(MAL_OPT_COMMONTERMS, mb, 0, p, LIST_MAL_ALL);

					actions++;
					break; /* end of search */
				}
			}

			else if(isUpdateInstruction(p)){
				TRC_DEBUG(MAL_OPT_COMMONTERMS, "Skipped: %d %d\n", mayhaveSideEffects(cntxt, mb, q, TRUE) , isUpdateInstruction(p));
				debugInstruction(MAL_OPT_COMMONTERMS, mb, 0, q, LIST_MAL_ALL);
			}

		if (duplicate){
			pushInstruction(mb,p);
			continue;
		} 
		/* update the hash structure with another candidate for re-use */
		TRC_DEBUG(MAL_OPT_COMMONTERMS, "Update hash[%d] - look at arg '%d' hash '%d' list '%d'\n",
										i, getArg(p,p->argc-1), h, hash[h]);
		debugInstruction(MAL_OPT_COMMONTERMS, mb, 0, p, LIST_MAL_ALL);

		if ( !mayhaveSideEffects(cntxt, mb, p, TRUE) && p->argc != p->retc &&  isLinearFlow(p) && !isUnsafeFunction(p) && !isUpdateInstruction(p)){
			list[i] = hash[h];
			hash[h] = i;
			pushInstruction(mb,p);
		}
	}
	for(; i<slimit; i++)
		if( old[i])
			freeInstruction(old[i]);
    /* Defense line against incorrect plans */
    if( actions > 0){
        chkTypes(cntxt->usermodule, mb, FALSE);
        chkFlow(mb);
        chkDeclarations(mb);
    }
    /* keep all actions taken as a post block comment */
	usec = GDKusec()- usec;
    snprintf(buf,256,"%-20s actions=%2d time=" LLFMT " usec","commonTerms",actions,usec);
    newComment(mb,buf);
	if( actions > 0)
		addtoMalBlkHistory(mb);

  wrapup:
	if(alias) GDKfree(alias);
	if(list) GDKfree(list);
	if(hash) GDKfree(hash);
	if(old) GDKfree(old);
<<<<<<< HEAD

	debugFunction(MAL_OPT_COMMONTERMS, mb, 0, LIST_MAL_ALL);
	TRC_DEBUG(MAL_OPT_COMMONTERMS, "COMMONTERMS optimizer exit\n");
    
=======
>>>>>>> eb66093c
	return msg;
}<|MERGE_RESOLUTION|>--- conflicted
+++ resolved
@@ -221,12 +221,5 @@
 	if(list) GDKfree(list);
 	if(hash) GDKfree(hash);
 	if(old) GDKfree(old);
-<<<<<<< HEAD
-
-	debugFunction(MAL_OPT_COMMONTERMS, mb, 0, LIST_MAL_ALL);
-	TRC_DEBUG(MAL_OPT_COMMONTERMS, "COMMONTERMS optimizer exit\n");
-    
-=======
->>>>>>> eb66093c
 	return msg;
 }