--- conflicted
+++ resolved
@@ -247,15 +247,9 @@
 	GDKfree(updated);
     /* Defense line against incorrect plans */
 	msg = chkTypes(cntxt->usermodule, mb, FALSE);
-<<<<<<< HEAD
-	if( msg == MAL_SUCCEED)
-		msg = chkFlow(mb);
-	if( msg == MAL_SUCCEED) 
-=======
 	if (!msg)
 		msg = chkFlow(mb);
 	if (!msg)
->>>>>>> 3cc428dc
 		msg = chkDeclarations(mb);
     /* keep all actions taken as a post block comment */
 wrapup:
