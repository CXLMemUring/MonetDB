--- conflicted
+++ resolved
@@ -35,17 +35,13 @@
 	(void) cntxt;
 	(void) stk;		/* to fool compilers */
 
-    if ( mb->inlineProp )
-        return MAL_SUCCEED;
+	if ( mb->inlineProp )
+		return MAL_SUCCEED;
 
-    limit= mb->stop;
-    if ( newMalBlkStmt(mb, mb->ssize + 20) < 0)
-<<<<<<< HEAD
-		throw(MAL,"optimizer.volcano", SQLSTATE(HY001) MAL_MALLOC_FAIL);
-=======
+	limit= mb->stop;
+	if ( newMalBlkStmt(mb, mb->ssize + 20) < 0)
 		throw(MAL,"optimizer.volcano", SQLSTATE(HY013) MAL_MALLOC_FAIL);
 
->>>>>>> c28d38a7
 	for (i = 0; i < limit; i++) {
 		p = old[i];
 
