--- conflicted
+++ resolved
@@ -194,19 +194,11 @@
 		}
 	if( doit) {
 		msg = OPTmultiplexImplementation(cntxt, mb, 0, 0);
-<<<<<<< HEAD
-		if( msg == MAL_SUCCEED)
-			msg = chkTypes(cntxt->usermodule, mb,TRUE);
-		if( msg == MAL_SUCCEED)
-			msg = chkFlow(mb);
-		if( msg == MAL_SUCCEED) 
-=======
 		if (!msg)
 			msg = chkTypes(cntxt->usermodule, mb,TRUE);
 		if (!msg)
 			msg = chkFlow(mb);
 		if (!msg)
->>>>>>> 3cc428dc
 			msg = chkDeclarations(mb);
 	}
 	return msg;
@@ -223,12 +215,12 @@
 
 	(void) stk;
 	(void) pci;
-	
+
 	old = mb->stmt;
 	limit = mb->stop;
 	slimit = mb->ssize;
 	if ( newMalBlkStmt(mb, mb->ssize) < 0 )
-		throw(MAL,"optimizer.multiplex", SQLSTATE(HY013) MAL_MALLOC_FAIL);
+		throw(MAL,"optimizer.mergetable", SQLSTATE(HY013) MAL_MALLOC_FAIL);
 
 	for (i = 0; i < limit; i++) {
 		p = old[i];
@@ -259,21 +251,12 @@
 	GDKfree(old);
 
     /* Defense line against incorrect plans */
-<<<<<<< HEAD
-    if( msg == MAL_SUCCEED &&  actions > 0){
-        msg = chkTypes(cntxt->usermodule, mb, FALSE);
-        if( msg == MAL_SUCCEED)
-			msg = chkFlow(mb);
-        if( msg == MAL_SUCCEED) 
-			msg = chkDeclarations(mb);
-=======
     if( msg == MAL_SUCCEED && actions > 0){
         msg = chkTypes(cntxt->usermodule, mb, FALSE);
 	if (!msg)
         	msg = chkFlow(mb);
 	if (!msg)
         	msg = chkDeclarations(mb);
->>>>>>> 3cc428dc
     }
     /* keep all actions taken as a post block comment */
 	usec = GDKusec()- usec;
