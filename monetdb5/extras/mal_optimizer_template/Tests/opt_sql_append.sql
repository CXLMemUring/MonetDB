--- conflicted
+++ resolved
@@ -1,9 +1,10 @@
 create table ttt (a int, b int, c int);
 select optimizer;
 select def from optimizers() where name = optimizer;
-<<<<<<< HEAD
 
-explain copy into ttt from '/:\tmp/xyz';
+explain copy into ttt from '/tmp/xyz';
+explain copy into ttt from '\tmp/xyz';
+explain copy into ttt from 'a:\tmp/xyz';
 
 declare opt_pipe_name string;
 set opt_pipe_name = ( select optimizer );
@@ -11,13 +12,6 @@
 declare opt_pipe_def  string;
 set opt_pipe_def  = ( select def from optimizers() where name = opt_pipe_name );
 
-=======
-explain copy into ttt from '/tmp/xyz';
-explain copy into ttt from '\tmp/xyz';
-explain copy into ttt from 'a:\tmp/xyz';
-declare opt_pipe_name string; set opt_pipe_name = ( select optimizer );
-declare opt_pipe_def  string; set opt_pipe_def  = ( select def from optimizers() where name = opt_pipe_name );
->>>>>>> 34629cf6
 set optimizer = substring(opt_pipe_def,0,length(opt_pipe_def)-length('optimizer.garbageCollector();')) || 'optimizer.sql_append();optimizer.garbageCollector();';
 select optimizer;
 
