--- conflicted
+++ resolved
@@ -252,13 +252,8 @@
 	HEAPdecref(b->theap, false);
 	b->theap = tail;
 	b->tbaseoff = 0;
-<<<<<<< HEAD
 	b->theap->dirty = true;
 	b->tunique_est = is_oid_nil(t) ? 1.0 : (double) b->batCount;
-=======
-	BATsetprop_nolock(b, GDK_NUNIQUE, TYPE_oid, &(oid){is_oid_nil(t) ? 1 : b->batCount});
-	BATsetprop_nolock(b, GDK_UNIQUE_ESTIMATE, TYPE_dbl, &(dbl){is_oid_nil(t) ? 1.0 : (dbl)b->batCount});
->>>>>>> 4d4a29b0
 	MT_lock_unset(&b->theaplock);
 	b->ttype = TYPE_oid;
 	BATsetdims(b);
