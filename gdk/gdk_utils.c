/*
 * This Source Code Form is subject to the terms of the Mozilla Public
 * License, v. 2.0.  If a copy of the MPL was not distributed with this
 * file, You can obtain one at http://mozilla.org/MPL/2.0/.
 *
 * Copyright 1997 - July 2008 CWI, August 2008 - 2019 MonetDB B.V.
 */

/*
 * @a M. L. Kersten, P. Boncz, N. Nes
 *
 * @* Utilities
 * The utility section contains functions to initialize the Monet
 * database system, memory allocation details, and a basic system
 * logging scheme.
 */
#include "monetdb_config.h"

#include "gdk.h"
#include "gdk_private.h"
#include "mutils.h"

static BAT *GDKkey = NULL;
static BAT *GDKval = NULL;
int GDKdebug = 0;
int GDKverbose = 0;

static char THRprintbuf[BUFSIZ];

#include <signal.h>

#ifdef HAVE_FCNTL_H
#include <fcntl.h>
#endif

#ifdef HAVE_PWD_H
# include <pwd.h>
#endif

#ifdef HAVE_SYS_PARAM_H
# include <sys/param.h>  /* prerequisite of sys/sysctl on OpenBSD */
#endif
#ifdef HAVE_SYS_SYSCTL_H
# include <sys/sysctl.h>
#endif

#ifdef __CYGWIN__
#include <sysinfoapi.h>
#endif

#ifdef NATIVE_WIN32
#define chdir _chdir
#endif

static volatile ATOMIC_FLAG GDKstopped = ATOMIC_FLAG_INIT;
static void GDKunlockHome(int farmid);

static MT_Lock MT_system_lock MT_LOCK_INITIALIZER("MT_system_lock");

#undef malloc
#undef calloc
#undef realloc
#undef free

/*
 * @+ Monet configuration file
 * Parse a possible MonetDB config file (if specified by command line
 * option -c/--config) to extract pre-settings of system variables.
 * Un-recognized parameters are simply skipped, because they may be
 * picked up by other components of the system.  The consequence is
 * that making a typing error in the configuration file may be
 * unnoticed for a long time.  Syntax errors are immediately flagged,
 * though.
 *
 * Since the GDK kernel moves into the database directory, we need to
 * keep the absolute path to the MonetDB config file for top-levels to
 * access its information.
 */

static bool
GDKenvironment(const char *dbpath)
{
	if (dbpath == NULL) {
		fprintf(stderr, "!GDKenvironment: database name missing.\n");
		return false;
	}
	if (strlen(dbpath) >= FILENAME_MAX) {
		fprintf(stderr, "!GDKenvironment: database name too long.\n");
		return false;
	}
	if (!MT_path_absolute(dbpath)) {
		fprintf(stderr, "!GDKenvironment: directory not an absolute path: %s.\n", dbpath);
		return false;
	}
	return true;
}

const char *
GDKgetenv(const char *name)
{
	if (GDKkey && GDKval) {
		BUN b = BUNfnd(GDKkey, (ptr) name);

		if (b != BUN_NONE) {
			BATiter GDKenvi = bat_iterator(GDKval);
			return BUNtvar(GDKenvi, b);
		}
	}
	return NULL;
}

bool
GDKgetenv_istext(const char *name, const char *text)
{
	const char *val = GDKgetenv(name);

	return val && strcasecmp(val, text) == 0;
}

bool
GDKgetenv_isyes(const char *name)
{
	return GDKgetenv_istext(name, "yes");
}

bool
GDKgetenv_istrue(const char *name)
{
	return GDKgetenv_istext(name, "true");
}

int
GDKgetenv_int(const char *name, int def)
{
	const char *val = GDKgetenv(name);

	if (val)
		return atoi(val);
	return def;
}

gdk_return
GDKsetenv(const char *name, const char *value)
{
	if (BUNappend(GDKkey, name, false) != GDK_SUCCEED ||
	    BUNappend(GDKval, value, false) != GDK_SUCCEED)
		return GDK_FAIL;
	return GDK_SUCCEED;
}

gdk_return
GDKcopyenv(BAT **key, BAT **val, bool writable)
{
	BAT *k, *v;

	if (key == NULL || val == NULL) {
		GDKerror("GDKcopyenv: called incorrectly.\n");
		return GDK_FAIL;
	}
	k = COLcopy(GDKkey, GDKkey->ttype, writable, TRANSIENT);
	v = COLcopy(GDKval, GDKval->ttype, writable, TRANSIENT);
	if (k == NULL || v == NULL) {
		BBPreclaim(k);
		BBPreclaim(v);
		return GDK_FAIL;
	}
	*key = k;
	*val = v;
	return GDK_SUCCEED;
}


/*
 * @+ System logging
 * Per database a log file can be maintained for collection of system
 * management information. Its contents is driven by the upper layers,
 * which encode information such as who logged on and how long the
 * session went on.  The lower layers merely store error information
 * on the file.  It should not be used for crash recovery, because
 * this should be dealt with on a per client basis.
 *
 * A system log can be maintained in the database to keep track of
 * session and crash information. It should regularly be refreshed to
 * avoid disk overflow.
 */
#define GDKLOCK	".gdk_lock"

#define GET_GDKLOCK(x) BBPfarms[BBPselectfarm((x), 0, offheap)].lock_file

#define GDKLOGOFF	"LOGOFF"
#define GDKFOUNDDEAD	"FOUND	DEAD"
#define GDKLOGON	"LOGON"
#define GDKCRASH	"CRASH"

/*
 * Single-lined comments can now be logged safely, together with
 * process, thread and user ID, and the current time.
 */
void
GDKlog(FILE *lockFile, const char *format, ...)
{
	va_list ap;
	char *p = 0, buf[1024];
	time_t tm = time(0);
#if defined(HAVE_CTIME_R3) || defined(HAVE_CTIME_R)
	char tbuf[26];
#endif
	char *ctm;

	if (MT_pagesize() == 0 || lockFile == NULL)
		return;

	va_start(ap, format);
	vsprintf(buf, format, ap);
	va_end(ap);

	/* remove forbidden characters from message */
	for (p = buf; (p = strchr(p, '\n')) != NULL; *p = ' ')
		;
	for (p = buf; (p = strchr(p, '@')) != NULL; *p = ' ')
		;

	fseek(lockFile, 0, SEEK_END);
#ifndef HAVE_GETUID
#define getuid() 0
#endif
#ifdef HAVE_CTIME_R3
	ctm = ctime_r(&tm, tbuf, sizeof(tbuf));
#else
#ifdef HAVE_CTIME_R
	ctm = ctime_r(&tm, tbuf);
#else
	ctm = ctime(&tm);
#endif
#endif
	fprintf(lockFile, "USR=%d PID=%d TIME=%.24s @ %s\n", (int) getuid(), (int) getpid(), ctm, buf);
	fflush(lockFile);
}

/*
 * @+ Interrupt handling
 * The current version simply catches signals and prints a warning.
 * It should be extended to cope with the specifics of the interrupt
 * received.
 */
#if 0				/* these are unused */
static void
BATSIGignore(int nr)
{
	(void) nr;
	GDKsyserror("! ERROR signal %d caught by thread %zu\n", nr, (size_t) MT_getpid());
}
#endif

#ifdef WIN32
static void
BATSIGabort(int nr)
{
	(void) nr;
	_Exit(3);		/* emulate Windows exit code without pop-up */
}
#endif

#ifndef NATIVE_WIN32
<<<<<<< HEAD
=======
static void
BATSIGinterrupt(int nr)
{
	_Exit(nr);
}

>>>>>>> 253acb27
static int
BATSIGinit(void)
{
#ifdef SIGPIPE
	(void) signal(SIGPIPE, SIG_IGN);
#endif
	return 0;
}
#endif /* NATIVE_WIN32 */

/* memory thresholds; these values some "sane" constants only, really
 * set in GDKinit() */
#define MMAP_MINSIZE_PERSISTENT	((size_t) 1 << 18)
#if SIZEOF_SIZE_T == 4
#define MMAP_MINSIZE_TRANSIENT	((size_t) 1 << 20)
#else
#define MMAP_MINSIZE_TRANSIENT	((size_t) 1 << 32)
#endif
#define MMAP_PAGESIZE		((size_t) 1 << 16)
size_t GDK_mmap_minsize_persistent = MMAP_MINSIZE_PERSISTENT;
size_t GDK_mmap_minsize_transient = MMAP_MINSIZE_TRANSIENT;
size_t GDK_mmap_pagesize = MMAP_PAGESIZE; /* mmap granularity */
size_t GDK_mem_maxsize = GDK_VM_MAXSIZE;
size_t GDK_vm_maxsize = GDK_VM_MAXSIZE;

#define SEG_SIZE(x,y)	((x)+(((x)&((1<<(y))-1))?(1<<(y))-((x)&((1<<(y))-1)):0))

/* This block is to provide atomic addition and subtraction to select
 * variables.  We use intrinsic functions (recognized and inlined by
 * the compiler) for both the GNU C compiler and Microsoft Visual
 * Studio.  By doing this, we avoid locking overhead.  There is also a
 * fall-back for other compilers. */
#include "gdk_atomic.h"
static volatile ATOMIC_TYPE GDK_mallocedbytes_estimate = 0;
#ifndef NDEBUG
static volatile lng GDK_malloc_success_count = -1;
#endif
static volatile ATOMIC_TYPE GDK_vm_cursize = 0;
#ifdef ATOMIC_LOCK
static MT_Lock mbyteslock MT_LOCK_INITIALIZER("mbyteslock");
static MT_Lock GDKstoppedLock MT_LOCK_INITIALIZER("GDKstoppedLock");
#endif

size_t _MT_pagesize = 0;	/* variable holding page size */
size_t _MT_npages = 0;		/* variable holding memory size in pages */

void
MT_init(void)
{
#ifdef _MSC_VER
	{
		SYSTEM_INFO sysInfo;

		GetSystemInfo(&sysInfo);
		_MT_pagesize = sysInfo.dwPageSize;
	}
#elif defined(HAVE_SYS_SYSCTL_H) && defined(HW_PAGESIZE)
	{
		int size;
		size_t len = sizeof(int);
		int mib[2];

		/* Everyone should have permission to make this call,
		 * if we get a failure something is really wrong. */
		mib[0] = CTL_HW;
		mib[1] = HW_PAGESIZE;
		sysctl(mib, 2, &size, &len, NULL, 0);
		_MT_pagesize = size;
	}
#elif defined(HAVE_SYSCONF) && defined(_SC_PAGESIZE)
	_MT_pagesize = (size_t)sysconf(_SC_PAGESIZE);
#endif
	if (_MT_pagesize <= 0)
		_MT_pagesize = 4096;	/* default */

#ifdef WIN32
	{
		MEMORYSTATUSEX memStatEx;

		memStatEx.dwLength = sizeof(memStatEx);
		if (GlobalMemoryStatusEx(&memStatEx))
			_MT_npages = (size_t) (memStatEx.ullTotalPhys / _MT_pagesize);
	}
#elif defined(HAVE_SYS_SYSCTL_H) && defined(HW_MEMSIZE) && SIZEOF_SIZE_T == SIZEOF_LNG
	/* Darwin, 64-bits */
	{
		uint64_t size = 0;
		size_t len = sizeof(size);
		int mib[2];

		/* Everyone should have permission to make this call,
		 * if we get a failure something is really wrong. */
		mib[0] = CTL_HW;
		mib[1] = HW_MEMSIZE;
		sysctl(mib, 2, &size, &len, NULL, 0);
		_MT_npages = size / _MT_pagesize;
	}
#elif defined(HAVE_SYS_SYSCTL_H) && defined (HW_PHYSMEM64) && SIZEOF_SIZE_T == SIZEOF_LNG
	/* OpenBSD, 64-bits */
	{
		int64_t size = 0;
		size_t len = sizeof(size);
		int mib[2];

		/* Everyone should have permission to make this call,
		 * if we get a failure something is really wrong. */
		mib[0] = CTL_HW;
		mib[1] = HW_PHYSMEM64;
		sysctl(mib, 2, &size, &len, NULL, 0);
		_MT_npages = size / _MT_pagesize;
	}
#elif defined(HAVE_SYS_SYSCTL_H) && defined(HW_PHYSMEM)
	/* NetBSD, OpenBSD, Darwin, 32-bits; FreeBSD 32 & 64-bits */
	{
# ifdef __FreeBSD__
		unsigned long size = 0; /* type long required by sysctl() (?) */
# else
		int size = 0;
# endif
		size_t len = sizeof(size);
		int mib[2];

		/* Everyone should have permission to make this call,
		 * if we get a failure something is really wrong. */
		mib[0] = CTL_HW;
		mib[1] = HW_PHYSMEM;
		sysctl(mib, 2, &size, &len, NULL, 0);
		_MT_npages = size / _MT_pagesize;
	}
#elif defined(HAVE_SYSCONF) && defined(_SC_PHYS_PAGES)
	_MT_npages = (size_t)sysconf(_SC_PHYS_PAGES);
# if SIZEOF_SIZE_T == SIZEOF_INT
	/* Bug #2935: the value returned here can be more than what can be
	 * addressed on Solaris, so cap the value */
	if (UINT_MAX / _MT_pagesize < _MT_npages)
		_MT_npages = UINT_MAX / _MT_pagesize;
# endif
#else
# error "don't know how to get the amount of physical memory for your OS"
#endif
}

/*
 * @+ Session Initialization
 * The interface code to the operating system is highly dependent on
 * the processing environment. It can be filtered away with
 * compile-time flags.  Suicide is necessary due to some system
 * implementation errors.
 *
 * The kernel requires file descriptors for I/O with the user.  They
 * are thread specific and should be obtained by a function.
 *
 * The arguments relevant for the kernel are extracted from the list.
 * Their value is turned into a blanc space.
 */

#define CATNAP		50	/* time to sleep in ms for catnaps */

static int THRinit(void);
static gdk_return GDKlockHome(int farmid);

#ifndef STATIC_CODE_ANALYSIS
#ifndef NDEBUG
static MT_Lock mallocsuccesslock MT_LOCK_INITIALIZER("mallocsuccesslk");
#endif
#endif

void
GDKsetdebug(int debug)
{
	GDKdebug = debug;
}

void
GDKsetverbose(int verbose)
{
	GDKverbose = verbose;
}

gdk_return
GDKinit(opt *set, int setlen)
{
	char *dbpath = mo_find_option(set, setlen, "gdk_dbpath");
	const char *p;
	opt *n;
	int i, nlen = 0;
	int farmid;
	char buf[16];

	/* some sanity checks (should also find if symbols are not defined) */
	static_assert(sizeof(char) == SIZEOF_CHAR,
		      "error in configure: bad value for SIZEOF_CHAR");
	static_assert(sizeof(short) == SIZEOF_SHORT,
		      "error in configure: bad value for SIZEOF_SHORT");
	static_assert(sizeof(int) == SIZEOF_INT,
		      "error in configure: bad value for SIZEOF_INT");
	static_assert(sizeof(long) == SIZEOF_LONG,
		      "error in configure: bad value for SIZEOF_LONG");
	static_assert(sizeof(lng) == SIZEOF_LNG,
		      "error in configure: bad value for SIZEOF_LNG");
#ifdef HAVE_HGE
	static_assert(sizeof(hge) == SIZEOF_HGE,
		      "error in configure: bad value for SIZEOF_HGE");
#endif
	static_assert(sizeof(oid) == SIZEOF_OID,
		      "error in configure: bad value for SIZEOF_OID");
	static_assert(sizeof(void *) == SIZEOF_VOID_P,
		      "error in configure: bad value for SIZEOF_VOID_P");
	static_assert(sizeof(size_t) == SIZEOF_SIZE_T,
		      "error in configure: bad value for SIZEOF_SIZE_T");
	static_assert(SIZEOF_OID == SIZEOF_INT || SIZEOF_OID == SIZEOF_LNG,
		      "SIZEOF_OID should be equal to SIZEOF_INT or SIZEOF_LNG");

	if (!MT_thread_init())
		return GDK_FAIL;

#ifdef NEED_MT_LOCK_INIT
	MT_lock_init(&MT_system_lock, "MT_system_lock");
	ATOMIC_INIT(GDKstoppedLock);
	ATOMIC_INIT(mbyteslock);
	MT_lock_init(&GDKnameLock, "GDKnameLock");
	MT_lock_init(&GDKthreadLock, "GDKthreadLock");
	MT_lock_init(&GDKtmLock, "GDKtmLock");
#ifndef NDEBUG
	MT_lock_init(&mallocsuccesslock, "mallocsuccesslock");
#endif
#endif
	for (i = 0; i <= BBP_BATMASK; i++) {
		char name[16];
		snprintf(name, sizeof(name), "GDKswapLock%d", i);
		MT_lock_init(&GDKbatLock[i].swap, name);
		snprintf(name, sizeof(name), "GDKhashLock%d", i);
		MT_lock_init(&GDKbatLock[i].hash, name);
		snprintf(name, sizeof(name), "GDKimpsLock%d", i);
		MT_lock_init(&GDKbatLock[i].imprints, name);
	}
	for (i = 0; i <= BBP_THREADMASK; i++) {
		char name[16];
		snprintf(name, sizeof(name), "GDKcacheLock%d", i);
		MT_lock_init(&GDKbbpLock[i].cache, name);
		snprintf(name, sizeof(name), "GDKtrimLock%d", i);
		MT_lock_init(&GDKbbpLock[i].trim, name);
		GDKbbpLock[i].free = 0;
	}
	errno = 0;
	if (!GDKenvironment(dbpath))
		return GDK_FAIL;

	if (mnstr_init() < 0)
		return GDK_FAIL;
	MT_init_posix();
	if (THRinit() < 0)
		return GDK_FAIL;
#ifndef NATIVE_WIN32
	if (BATSIGinit() < 0)
		return GDK_FAIL;
#endif
#ifdef WIN32
	(void) signal(SIGABRT, BATSIGabort);
#if !defined(__MINGW32__) && !defined(__CYGWIN__)
	_set_abort_behavior(0, _CALL_REPORTFAULT | _WRITE_ABORT_MSG);
	_set_error_mode(_OUT_TO_STDERR);
#endif
#endif
	MT_init();

	/* now try to lock the database: go through all farms, and if
	 * we see a new directory, lock it */
	for (farmid = 0; farmid < MAXFARMS; farmid++) {
		if (BBPfarms[farmid].dirname != NULL) {
			int skip = 0;
			int j;
			for (j = 0; j < farmid; j++) {
				if (BBPfarms[j].dirname != NULL &&
				    strcmp(BBPfarms[farmid].dirname, BBPfarms[j].dirname) == 0) {
					skip = 1;
					break;
				}
			}
			if (!skip && GDKlockHome(farmid) != GDK_SUCCEED)
				return GDK_FAIL;
		}
	}

	/* Mserver by default takes 80% of all memory as a default */
	GDK_mem_maxsize = (size_t) ((double) MT_npages() * (double) MT_pagesize() * 0.815);
	if (BBPinit() != GDK_SUCCEED)
		return GDK_FAIL;

	if (GDK_mem_maxsize / 16 < GDK_mmap_minsize_transient) {
		GDK_mmap_minsize_transient = GDK_mem_maxsize / 16;
		if (GDK_mmap_minsize_persistent > GDK_mmap_minsize_transient)
			GDK_mmap_minsize_persistent = GDK_mmap_minsize_transient;
	}

	n = (opt *) malloc(setlen * sizeof(opt));
	if (n == NULL)
		return GDK_FAIL;

	for (i = 0; i < setlen; i++) {
		int done = 0;
		int j;

		for (j = 0; j < nlen; j++) {
			if (strcmp(n[j].name, set[i].name) == 0) {
				if (n[j].kind < set[i].kind) {
					n[j] = set[i];
				}
				done = 1;
				break;
			}
		}
		if (!done) {
			n[nlen] = set[i];
			nlen++;
		}
	}
	/* check some options before creating our first BAT */
	for (i = 0; i < nlen; i++) {
		if (strcmp("gdk_mem_maxsize", n[i].name) == 0) {
			GDK_mem_maxsize = (size_t) strtoll(n[i].value, NULL, 10);
			GDK_mem_maxsize = MAX(1 << 26, GDK_mem_maxsize);
		} else if (strcmp("gdk_vm_maxsize", n[i].name) == 0) {
			GDK_vm_maxsize = (size_t) strtoll(n[i].value, NULL, 10);
			GDK_vm_maxsize = MAX(1 << 30, GDK_vm_maxsize);
			if (GDK_vm_maxsize < GDK_mmap_minsize_persistent / 4)
				GDK_mmap_minsize_persistent = GDK_vm_maxsize / 4;
			if (GDK_vm_maxsize < GDK_mmap_minsize_transient / 4)
				GDK_mmap_minsize_transient = GDK_vm_maxsize / 4;
		} else if (strcmp("gdk_mmap_minsize_persistent", n[i].name) == 0) {
			GDK_mmap_minsize_persistent = (size_t) strtoll(n[i].value, NULL, 10);
		} else if (strcmp("gdk_mmap_minsize_transient", n[i].name) == 0) {
			GDK_mmap_minsize_transient = (size_t) strtoll(n[i].value, NULL, 10);
		} else if (strcmp("gdk_mmap_pagesize", n[i].name) == 0) {
			GDK_mmap_pagesize = (size_t) strtoll(n[i].value, NULL, 10);
			if (GDK_mmap_pagesize < 1 << 12 ||
			    GDK_mmap_pagesize > 1 << 20 ||
			    /* x & (x - 1): turn off rightmost 1 bit;
			     * i.e. if result is zero, x is power of
			     * two */
			    (GDK_mmap_pagesize & (GDK_mmap_pagesize - 1)) != 0) {
				free(n);
				GDKerror("GDKinit: gdk_mmap_pagesize must be power of 2 between 2**12 and 2**20\n");
				return GDK_FAIL;
			}
		}
	}

	GDKkey = COLnew(0, TYPE_str, 100, TRANSIENT);
	GDKval = COLnew(0, TYPE_str, 100, TRANSIENT);
	if (GDKkey == NULL || GDKval == NULL) {
		free(n);
		GDKerror("GDKinit: Could not create environment BAT");
		return GDK_FAIL;
	}
	if (BBPrename(GDKkey->batCacheid, "environment_key") != 0 ||
	    BBPrename(GDKval->batCacheid, "environment_val") != 0) {
		free(n);
		GDKerror("GDKinit: BBPrename failed");
		return GDK_FAIL;
	}

	/* store options into environment BATs */
	for (i = 0; i < nlen; i++)
		if (GDKsetenv(n[i].name, n[i].value) != GDK_SUCCEED) {
			free(n);
			GDKerror("GDKinit: GDKsetenv failed");
			return GDK_FAIL;
		}
	free(n);

	GDKnr_threads = GDKgetenv_int("gdk_nr_threads", 0);
	if (GDKnr_threads == 0)
		GDKnr_threads = MT_check_nr_cores();

	if ((p = GDKgetenv("gdk_dbpath")) != NULL &&
	    (p = strrchr(p, DIR_SEP)) != NULL) {
		if (GDKsetenv("gdk_dbname", p + 1) != GDK_SUCCEED) {
			GDKerror("GDKinit: GDKsetenv failed");
			return GDK_FAIL;
		}
#if DIR_SEP != '/'		/* on Windows look for different separator */
	} else if ((p = GDKgetenv("gdk_dbpath")) != NULL &&
	    (p = strrchr(p, '/')) != NULL) {
		if (GDKsetenv("gdk_dbname", p + 1) != GDK_SUCCEED) {
			GDKerror("GDKinit: GDKsetenv failed");
			return GDK_FAIL;
		}
#endif
	}
	if (GDKgetenv("gdk_vm_maxsize") == NULL) {
		snprintf(buf, sizeof(buf), "%zu", GDK_vm_maxsize);
		if (GDKsetenv("gdk_vm_maxsize", buf) != GDK_SUCCEED) {
			GDKerror("GDKinit: GDKsetenv failed");
			return GDK_FAIL;
		}
	}
	if (GDKgetenv("gdk_mem_maxsize") == NULL) {
		snprintf(buf, sizeof(buf), "%zu", GDK_mem_maxsize);
		if (GDKsetenv("gdk_mem_maxsize", buf) != GDK_SUCCEED) {
			GDKerror("GDKinit: GDKsetenv failed");
			return GDK_FAIL;
		}
	}
	if (GDKgetenv("gdk_mmap_minsize_persistent") == NULL) {
		snprintf(buf, sizeof(buf), "%zu", GDK_mmap_minsize_persistent);
		if (GDKsetenv("gdk_mmap_minsize_persistent", buf) != GDK_SUCCEED) {
			GDKerror("GDKinit: GDKsetenv failed");
			return GDK_FAIL;
		}
	}
	if (GDKgetenv("gdk_mmap_minsize_transient") == NULL) {
		snprintf(buf, sizeof(buf), "%zu", GDK_mmap_minsize_transient);
		if (GDKsetenv("gdk_mmap_minsize_transient", buf) != GDK_SUCCEED) {
			GDKerror("GDKinit: GDKsetenv failed");
			return GDK_FAIL;
		}
	}
	if (GDKgetenv("gdk_mmap_pagesize") == NULL) {
		snprintf(buf, sizeof(buf), "%zu", GDK_mmap_pagesize);
		if (GDKsetenv("gdk_mmap_pagesize", buf) != GDK_SUCCEED) {
			GDKerror("GDKinit: GDKsetenv failed");
			return GDK_FAIL;
		}
	}
	if (GDKgetenv("monet_pid") == NULL) {
		snprintf(buf, sizeof(buf), "%d", (int) getpid());
		if (GDKsetenv("monet_pid", buf) != GDK_SUCCEED) {
			GDKerror("GDKinit: GDKsetenv failed");
			return GDK_FAIL;
		}
	}
	if (GDKsetenv("revision", mercurial_revision()) != GDK_SUCCEED) {
		GDKerror("GDKinit: GDKsetenv failed");
		return GDK_FAIL;
	}

	return GDK_SUCCEED;
}

int GDKnr_threads = 0;
static int GDKnrofthreads;
static ThreadRec GDKthreads[THREADS];

bool
GDKexiting(void)
{
	return (bool) ATOMIC_ISSET(GDKstopped, GDKstoppedLock);
}

static struct serverthread {
	struct serverthread *next;
	MT_Id pid;
} *serverthread;

void
GDKprepareExit(void)
{
	struct serverthread *st;

	if (ATOMIC_TAS(GDKstopped, GDKstoppedLock) != 0)
		return;

	MT_lock_set(&GDKthreadLock);
	for (st = serverthread; st; st = serverthread) {
		MT_lock_unset(&GDKthreadLock);
		MT_join_thread(st->pid);
		MT_lock_set(&GDKthreadLock);
		serverthread = st->next;
		GDKfree(st);
	}
	MT_lock_unset(&GDKthreadLock);
	join_detached_threads();
}

/* Register a thread that should be waited for in GDKreset.  The
 * thread must exit by itself when GDKexiting() returns true. */
void
GDKregister(MT_Id pid)
{
	struct serverthread *st;

	if ((st = GDKmalloc(sizeof(struct serverthread))) == NULL)
		return;
	st->pid = pid;
	MT_lock_set(&GDKthreadLock);
	st->next = serverthread;
	serverthread = st;
	MT_lock_unset(&GDKthreadLock);
}

void
GDKreset(int status)
{
	MT_Id pid = MT_getpid();

	assert(GDKexiting());

	if (GDKkey) {
		BBPunfix(GDKkey->batCacheid);
		GDKkey = NULL;
	}
	if (GDKval) {
		BBPunfix(GDKval->batCacheid);
		GDKval = NULL;
	}

	MT_lock_set(&GDKthreadLock);
	while (serverthread != NULL) {
		struct serverthread *st = serverthread;
		serverthread = st->next;
		MT_lock_unset(&GDKthreadLock);
		MT_join_thread(st->pid);
		MT_lock_set(&GDKthreadLock);
		GDKfree(st);
	}
	MT_lock_unset(&GDKthreadLock);
	join_detached_threads();

	if (status == 0) {
		/* they had their chance, now kill them */
		int killed = 0;
		MT_lock_set(&GDKthreadLock);
		for (Thread t = GDKthreads; t < GDKthreads + THREADS; t++) {
			if (t->pid) {
				MT_Id victim = t->pid;

				if (t->pid != pid) {
					int e;

					killed = 1;
					e = MT_kill_thread(victim);
					fprintf(stderr, "#GDKexit: killing thread %d\n", e);
					GDKnrofthreads --;
				}
			}
			if (t->name)
				GDKfree(t->name);
		}
		assert(GDKnrofthreads <= 1);
		/* all threads ceased running, now we can clean up */
		if (!killed) {
			/* we can't clean up after killing threads */
			BBPexit();
		}
		GDKlog(GET_GDKLOCK(PERSISTENT), GDKLOGOFF);

		for (int farmid = 0; farmid < MAXFARMS; farmid++) {
			if (BBPfarms[farmid].dirname != NULL) {
				bool skip = false;
				for (int j = 0; j < farmid; j++) {
					if (BBPfarms[j].dirname != NULL &&
					    strcmp(BBPfarms[farmid].dirname, BBPfarms[j].dirname) == 0) {
						skip = true;
						break;
					}
				}
				if (!skip)
					GDKunlockHome(farmid);
			}
		}

#ifdef LOCK_STATS
		TEMDEBUG GDKlockstatistics(1);
#endif
		GDKdebug = 0;
		GDK_mmap_minsize_persistent = MMAP_MINSIZE_PERSISTENT;
		GDK_mmap_minsize_transient = MMAP_MINSIZE_TRANSIENT;
		GDK_mmap_pagesize = MMAP_PAGESIZE;
		GDK_mem_maxsize = (size_t) ((double) MT_npages() * (double) MT_pagesize() * 0.815);
		GDK_vm_maxsize = GDK_VM_MAXSIZE;
		GDKatomcnt = TYPE_str + 1;

		if (GDK_mem_maxsize / 16 < GDK_mmap_minsize_transient) {
			GDK_mmap_minsize_transient = GDK_mem_maxsize / 16;
			if (GDK_mmap_minsize_persistent > GDK_mmap_minsize_transient)
				GDK_mmap_minsize_persistent = GDK_mmap_minsize_transient;
		}

		GDKnr_threads = 0;
		GDKnrofthreads = 0;
		close_stream((stream *) THRdata[0]);
		close_stream((stream *) THRdata[1]);
		for (int i = 0; i <= BBP_BATMASK; i++) {
			MT_lock_destroy(&GDKbatLock[i].swap);
			MT_lock_destroy(&GDKbatLock[i].hash);
			MT_lock_destroy(&GDKbatLock[i].imprints);
		}
		for (int i = 0; i <= BBP_THREADMASK; i++) {
			MT_lock_destroy(&GDKbbpLock[i].cache);
			MT_lock_destroy(&GDKbbpLock[i].trim);
			GDKbbpLock[i].free = 0;
		}

		memset(GDKthreads, 0, sizeof(GDKthreads));
		memset(THRdata, 0, sizeof(THRdata));
		memset(THRprintbuf, 0, sizeof(THRprintbuf));
		gdk_bbp_reset();
		MT_lock_unset(&GDKthreadLock);
		//gdk_system_reset(); CHECK OUT
	}
	ATOMunknown_clean();
#ifdef NEED_MT_LOCK_INIT
	MT_lock_destroy(&MT_system_lock);
#ifdef ATOMIC_LOCK
	MT_lock_destroy(&GDKstoppedLock);
	MT_lock_destroy(&mbyteslock);
#endif
	MT_lock_destroy(&GDKnameLock);
	MT_lock_destroy(&GDKthreadLock);
	MT_lock_destroy(&GDKtmLock);
#ifndef NDEBUG
	MT_lock_destroy(&mallocsuccesslock);
#endif
#endif
}

/* coverity[+kill] */
void
GDKexit(int status)
{
	if (GET_GDKLOCK(PERSISTENT) == NULL) {
#ifdef HAVE_EMBEDDED
		return;
#else
		/* no database lock, so no threads, so exit now */
		exit(status);
#endif
	}
	GDKprepareExit();
	GDKreset(status);
#ifndef HAVE_EMBEDDED
	exit(status);
#endif
}

/*
 * All semaphores used by the application should be mentioned here.
 * They are initialized during system initialization.
 */

batlock_t GDKbatLock[BBP_BATMASK + 1];
bbplock_t GDKbbpLock[BBP_THREADMASK + 1];
MT_Lock GDKnameLock MT_LOCK_INITIALIZER("GDKnameLock");
MT_Lock GDKthreadLock MT_LOCK_INITIALIZER("GDKthreadLock");
MT_Lock GDKtmLock MT_LOCK_INITIALIZER("GDKtmLock");

/*
 * @+ Concurrency control
 * Concurrency control requires actions at several levels of the
 * system.  First, it should be ensured that each database is
 * controlled by a single server process (group). Subsequent attempts
 * should be stopped.  This is regulated through file locking against
 * ".gdk_lock".
 *
 * Before the locks and threads are initiated, we cannot use the
 * normal routines yet. So we have a local fatal here instead of
 * GDKfatal.
 */
static gdk_return
GDKlockHome(int farmid)
{
	int fd;
	struct stat st;
	char *gdklockpath;
	FILE *GDKlockFile;

	assert(BBPfarms[farmid].dirname != NULL);
	assert(BBPfarms[farmid].lock_file == NULL);

	if(!(gdklockpath = GDKfilepath(farmid, NULL, GDKLOCK, NULL))) {
		GDKerror("GDKlockHome: malloc failure\n");
		return GDK_FAIL;
	}

	/*
	 * Obtain the global database lock.
	 */
	if (stat(BBPfarms[farmid].dirname, &st) < 0 &&
	    GDKcreatedir(gdklockpath) != GDK_SUCCEED) {
		GDKerror("GDKlockHome: could not create %s\n",
			 BBPfarms[farmid].dirname);
		return GDK_FAIL;
	}
	if ((fd = MT_lockf(gdklockpath, F_TLOCK, 4, 1)) < 0) {
		GDKerror("GDKlockHome: Database lock '%s' denied\n",
			 gdklockpath);
		return GDK_FAIL;
	}

	/* now we have the lock on the database and are the only
	 * process allowed in this section */

	if ((GDKlockFile = fdopen(fd, "r+")) == NULL) {
		close(fd);
		GDKerror("GDKlockHome: Could not fdopen %s\n", gdklockpath);
		return GDK_FAIL;
	}

	/*
	 * Print the new process list in the global lock file.
	 */
	if (fseek(GDKlockFile, 0, SEEK_SET) == -1) {
		fclose(GDKlockFile);
		GDKerror("GDKlockHome: Error while setting the file pointer on %s\n", gdklockpath);
		return GDK_FAIL;
	}
	if (ftruncate(fileno(GDKlockFile), 0) < 0) {
		fclose(GDKlockFile);
		GDKerror("GDKlockHome: Could not truncate %s\n", gdklockpath);
		return GDK_FAIL;
	}
	if (fflush(GDKlockFile) == EOF) {
		fclose(GDKlockFile);
		GDKerror("GDKlockHome: Could not flush %s\n", gdklockpath);
		return GDK_FAIL;
	}
	GDKlog(GDKlockFile, GDKLOGON);
	GDKfree(gdklockpath);
	BBPfarms[farmid].lock_file = GDKlockFile;
	return GDK_SUCCEED;
}


static void
GDKunlockHome(int farmid)
{
	if (BBPfarms[farmid].lock_file) {
		char *gdklockpath = GDKfilepath(farmid, NULL, GDKLOCK, NULL);
		MT_lockf(gdklockpath, F_ULOCK, 4, 1);
		fclose(BBPfarms[farmid].lock_file);
		BBPfarms[farmid].lock_file = NULL;
		GDKfree(gdklockpath);
	}
}

/*
 * @+ Error handling
 * Errors come in three flavors: warnings, non-fatal and fatal errors.
 * A fatal error leaves a core dump behind after trying to safe the
 * content of the relation.  A non-fatal error returns a message to
 * the user and aborts the current transaction.  Fatal errors are also
 * recorded on the system log for post-mortem analysis.
 * In non-silent mode the errors are immediately sent to output, which
 * makes it hard for upper layers to detect if an error was produced
 * in the process. To facilitate such testing, a global error count is
 * maintained on a thread basis, which can be read out by the function
 * GDKerrorCount(); Furthermore, threads may have set their private
 * error buffer.
 */

/* do the real work for GDKaddbuf below. */
static void
doGDKaddbuf(const char *prefix, const char *message, size_t messagelen, const char *suffix)
{
	char *buf;

	buf = GDKerrbuf;
	if (buf) {
		char *dst = buf + strlen(buf);
		size_t maxlen = GDKMAXERRLEN - (dst - buf) - 1;

		if (*prefix && dst < buf + GDKMAXERRLEN) {
			size_t preflen;

			strncpy(dst, prefix, maxlen);
			dst[maxlen] = '\0';
			preflen = strlen(dst);
			maxlen -= preflen;
			dst += preflen;
		}
		if (maxlen > messagelen)
			maxlen = messagelen;
		strncpy(dst, message, maxlen);
		dst += maxlen;
		if (*suffix && dst < buf + GDKMAXERRLEN) {
			size_t sufflen;

			maxlen = buf + GDKMAXERRLEN - dst - 1;
			strncpy(dst, suffix, maxlen);
			dst[maxlen] = '\0';
			sufflen = strlen(dst);
			maxlen -= sufflen;
			dst += sufflen;
		}
		*dst = '\0';
	} else {
		THRprintf(GDKout, "%s%.*s%s", prefix,
			  (int) messagelen, message, suffix);
	}
	fprintf(stderr, "#%s:%s%.*s%s",
		MT_thread_getname(),
		prefix[0] == '#' ? prefix + 1 : prefix,
		(int) messagelen, message, suffix);
}

/* print an error or warning message, making sure the message ends in
 * a newline, and also that every line in the message (if there are
 * multiple), starts with an exclamation point.
 * One of the problems complicating this whole issue is that each line
 * should be printed using a single call to THRprintf, and moreover,
 * the format string should start with a "!".  This is because
 * THRprintf adds a "#" to the start of the printed text if the format
 * string doesn't start with "!".
 * Another problem is that we're religious about bounds checking. It
 * would probably also not be quite as bad if we could write in the
 * message buffer.
 */
static void
GDKaddbuf(const char *message)
{
	const char *p, *q;
	char prefix[16];

	if (message == NULL || *message == '\0')	/* empty message, nothing to do */
		return;
	p = message;
	strcpy(prefix, "!");	/* default prefix */
	while (p && *p) {
		if (*p == '!') {
			size_t preflen;

			/* remember last ! prefix (e.g. "!ERROR: ")
			 * for any subsequent lines that start without
			 * ! */
			message = p;
			/* A prefix consists of a ! immediately
			 * followed by some text, followed by a : and
			 * a space.  Anything else results in no
			 * prefix being remembered */
			while (*++p && *p != ':' && *p != '\n' && *p != ' ')
				;
			if (*p == ':' && *++p == ' ') {
				/* found prefix, now remember it */
				preflen = (size_t) (p - message) + 1;
				if (preflen > sizeof(prefix) - 1)
					preflen = sizeof(prefix) - 1;
				strncpy(prefix, message, preflen);
				prefix[preflen] = 0;
			} else {
				/* there is a ! but no proper prefix */
				strcpy(prefix, "!");
				preflen = 1;
			}
			p = message + preflen;
		}

		/* find end of line */
		q = strchr(p, '\n');
		if (q) {
			/* print line including newline */
			q++;
			doGDKaddbuf(prefix, p, (size_t) (q - p), "");
		} else {
			/* no newline at end of buffer: print all the
			 * rest and add a newline */
			doGDKaddbuf(prefix, p, strlen(p), "\n");
			/* we're done since there were no more newlines */
			break;
		}
		p = q;
	}
}

#define GDKERRLEN	(1024+512)

void
GDKerror(const char *format, ...)
{
	char message[GDKERRLEN];
	size_t len = strlen(GDKERROR);
	va_list ap;

	if (!strncmp(format, GDKERROR, len)) {
		len = 0;
	} else {
		strcpy(message, GDKERROR);
	}
	va_start(ap, format);
	if (vsnprintf(message + len, sizeof(message) - (len + 2), format, ap) < 0)
		strcpy(message, GDKERROR "an error occurred within GDKerror.\n");
	va_end(ap);

	GDKaddbuf(message);
}

void
GDKsyserror(const char *format, ...)
{
	int err = errno;
	char message[GDKERRLEN];
	size_t len = strlen(GDKERROR);
	va_list ap;

	if (strncmp(format, GDKERROR, len) == 0) {
		len = 0;
	} else {
		strncpy(message, GDKERROR, sizeof(message));
	}
	va_start(ap, format);
	vsnprintf(message + len, sizeof(message) - (len + 2), format, ap);
	va_end(ap);
#ifndef NATIVE_WIN32
	if (err > 0 && err < 1024)
#endif
	{
		size_t len1;
		size_t len2;
		size_t len3;
		char *osmsg;
#ifdef NATIVE_WIN32
		char osmsgbuf[256];
		osmsg = osmsgbuf;
		FormatMessage(FORMAT_MESSAGE_FROM_SYSTEM, NULL, err,
			      MAKELANGID(LANG_NEUTRAL, SUBLANG_DEFAULT),
			      (LPTSTR) osmsgbuf, sizeof(osmsgbuf), NULL);
#else
		osmsg = strerror(err);
#endif
		len1 = strlen(message);
		len2 = len1 + strlen(GDKMESSAGE);
		len3 = len2 + strlen(osmsg);

		if (len3 + 2 < sizeof(message)) {
			strcpy(message + len1, GDKMESSAGE);
			strcpy(message + len2, osmsg);
			if (len3 > 0 && message[len3 - 1] != '\n') {
				message[len3] = '\n';
				message[len3 + 1] = 0;
			}
		}
	}
	GDKaddbuf(message);

	errno = 0;
}

void
GDKclrerr(void)
{
	char *buf;

	buf = GDKerrbuf;
	if (buf)
		*buf = 0;
}

jmp_buf GDKfataljump;
str GDKfatalmsg;
bit GDKfataljumpenable = 0;

/* coverity[+kill] */
void
GDKfatal(const char *format, ...)
{
	char message[GDKERRLEN];
	size_t len = strlen(GDKFATAL);
	va_list ap;

	GDKdebug |= IOMASK;
#ifndef NATIVE_WIN32
	BATSIGinit();
#endif
	if (!strncmp(format, GDKFATAL, len)) {
		len = 0;
	} else {
		strcpy(message, GDKFATAL);
	}
	va_start(ap, format);
	vsnprintf(message + len, sizeof(message) - (len + 2), format, ap);
	va_end(ap);

#ifndef STATIC_CODE_ANALYSIS
	if (GDKfataljumpenable) {
		// in embedded mode, we really don't want to kill our host
		GDKfatalmsg = GDKstrdup(message);
		longjmp(GDKfataljump, 42);
	} else
#endif
	{
		fputs(message, stderr);
		fputs("\n", stderr);
		fflush(stderr);

		/*
		 * Real errors should be saved in the log file for post-crash
		 * inspection.
		 */
		if (GDKexiting()) {
			fflush(stdout);
			exit(1);
		} else {
			GDKlog(GET_GDKLOCK(PERSISTENT), "%s", message);
#ifdef COREDUMP
			abort();
#else
			GDKexit(1);
#endif
		}
	}
}


lng
GDKusec(void)
{
	/* Return the time in microseconds since an epoch.  The epoch
	 * is roughly the time this program started. */
#ifdef _MSC_VER
	static LARGE_INTEGER freq, start;	/* automatically initialized to 0 */
	LARGE_INTEGER ctr;

	if (start.QuadPart == 0 &&
	    (!QueryPerformanceFrequency(&freq) ||
	     !QueryPerformanceCounter(&start)))
		start.QuadPart = -1;
	if (start.QuadPart > 0) {
		QueryPerformanceCounter(&ctr);
		return (lng) (((ctr.QuadPart - start.QuadPart) * 1000000) / freq.QuadPart);
	}
#endif
#ifdef HAVE_CLOCK_GETTIME
#if defined(CLOCK_UPTIME_FAST)
#define CLK_ID CLOCK_UPTIME_FAST	/* FreeBSD */
#else
#define CLK_ID CLOCK_MONOTONIC		/* Posix (fallback) */
#endif
	{
		static struct timespec tsbase;
		struct timespec ts;
		if (tsbase.tv_sec == 0) {
			clock_gettime(CLK_ID, &tsbase);
			return tsbase.tv_nsec / 1000;
		}
		if (clock_gettime(CLK_ID, &ts) == 0)
			return (ts.tv_sec - tsbase.tv_sec) * 1000000 + ts.tv_nsec / 1000;
	}
#endif
#ifdef HAVE_GETTIMEOFDAY
	{
		static struct timeval tpbase;	/* automatically initialized to 0 */
		struct timeval tp;

		if (tpbase.tv_sec == 0) {
			gettimeofday(&tpbase, NULL);
			return (lng) tpbase.tv_usec;
		}
		gettimeofday(&tp, NULL);
		return (lng) (tp.tv_sec - tpbase.tv_sec) * 1000000 + (lng) tp.tv_usec;
	}
#else
#ifdef HAVE_FTIME
	{
		static struct timeb tbbase;	/* automatically initialized to 0 */
		struct timeb tb;

		if (tbbase.time == 0) {
			ftime(&tbbase);
			return (lng) tbbase.millitm * 1000;
		}
		ftime(&tb);
		return (lng) (tb.time - tbbase.time) * 1000000 + (lng) tb.millitm * 1000;
	}
#endif
#endif
}


int
GDKms(void)
{
	return (int) (GDKusec() / 1000);
}


/*
 * @+ Logical Thread management
 *
 * All semaphores used by the application should be mentioned here.
 * They are initialized during system initialization.
 *
 * The first action upon thread creation is to add it to the pool of
 * known threads. This should be done by the thread itself.
 * Subsequently, the thread descriptor can be obtained using THRget.
 * Note that the users should have gained exclusive access already.  A
 * new entry is initialized automatically when not found.  Its file
 * descriptors are the same as for the server and should be
 * subsequently reset.
 */
void *THRdata[THREADDATA] = { 0 };

Thread
THRget(int tid)
{
	assert(0 < tid && tid <= THREADS);
	return (GDKthreads + tid - 1);
}

#if defined(_MSC_VER) && _MSC_VER >= 1900
#pragma warning(disable : 4172)
#endif
static inline uintptr_t
THRsp(void)
{
	int l = 0;
	uintptr_t sp = (uintptr_t) (&l);

	return sp;
}

static Thread
GDK_find_thread(MT_Id pid)
{
	MT_lock_set(&GDKthreadLock);
	for (Thread t = GDKthreads; t < GDKthreads + THREADS; t++) {
		if (t->pid == pid) {
			MT_lock_unset(&GDKthreadLock);
			return t;
		}
	}
	MT_lock_unset(&GDKthreadLock);
	return NULL;
}

static Thread
GDK_find_self(void)
{
	Thread t;

	if ((t = MT_thread_getdata()) != NULL) /* should succeed */
		return t;
	return GDK_find_thread(MT_getpid());
}

Thread
THRnew(const char *name)
{
	int tid = 0;
	Thread s;
	MT_Id pid = MT_getpid();

	s = GDK_find_thread(pid);
	if (s == NULL) {
		MT_lock_set(&GDKthreadLock);
		for (s = GDKthreads; s < GDKthreads + THREADS; s++) {
			if (s->pid == 0) {
				break;
			}
		}
		if (s == GDKthreads + THREADS) {
			MT_lock_unset(&GDKthreadLock);
			IODEBUG fprintf(stderr, "#THRnew: too many threads\n");
			GDKerror("THRnew: too many threads\n");
			return NULL;
		}
		tid = s->tid;
		*s = (ThreadRec) {
			.pid = pid,
			.tid = tid,
			.data[0] = THRdata[0],
			.data[1] = THRdata[1],
			.sp = THRsp(),
			.name = GDKstrdup(name),
		};

		if (s->name == NULL) {
			s->pid = 0;
			MT_lock_unset(&GDKthreadLock);
			IODEBUG fprintf(stderr, "#THRnew: malloc failure\n");
			GDKerror("THRnew: malloc failure\n");
			return NULL;
		}
		MT_thread_setdata(s);
		GDKnrofthreads++;
		PARDEBUG fprintf(stderr, "#%x %zu sp = %zu\n", (unsigned) s->tid, (size_t) pid, (size_t) s->sp);
		PARDEBUG fprintf(stderr, "#nrofthreads %d\n", GDKnrofthreads);
		MT_lock_unset(&GDKthreadLock);
	}
	return s;
}

struct THRstart {
	void (*func) (void *);
	void *arg;
	MT_Sema sem;
	Thread thr;
	char semname[16];
};

static void
THRstarter(void *a)
{
	struct THRstart *t = a;
	void (*func) (void *) = t->func;
	void *arg = t->arg;

	MT_sema_down(&t->sem);
	t->thr->sp = THRsp();
	MT_thread_setdata(t->thr);
	(*func)(arg);
	THRdel(t->thr);
	MT_sema_destroy(&t->sem);
	GDKfree(a);
}

MT_Id
THRcreate(void (*f) (void *), void *arg, enum MT_thr_detach d, const char *name)
{
	MT_Id pid;
	Thread s;
	struct THRstart *t;
	static uint64_t ctr = 0; /* protected by GDKthreadLock */

	if ((t = GDKmalloc(sizeof(*t))) == NULL)
		return 0;
	*t = (struct THRstart) {
		.func = f,
		.arg = arg,
	};
	MT_lock_set(&GDKthreadLock);
	for (s = GDKthreads; s < GDKthreads + THREADS; s++) {
		if (s->pid == 0) {
			break;
		}
	}
	if (s == GDKthreads + THREADS) {
		MT_lock_unset(&GDKthreadLock);
		IODEBUG fprintf(stderr, "#THRcreate: too many threads\n");
		GDKerror("THRcreate: too many threads\n");
		return 0;
	}
	int tid = s->tid;
	/* name is for debugging and may be NULL */
	*s = (ThreadRec) {
		.pid = ~0,
		.tid = tid,
		.data[0] = THRdata[0],
		.data[1] = THRdata[1],
		.name = GDKstrdup(name),
	};
	MT_lock_unset(&GDKthreadLock);
	t->thr = s;
	snprintf(t->semname, sizeof(t->semname), "THRcreate%" PRIu64, ++ctr);
	MT_sema_init(&t->sem, 0, t->semname);
	if (MT_create_thread(&pid, THRstarter, t, d, name) != 0) {
		GDKerror("THRcreate: could not start thread\n");
		MT_sema_destroy(&t->sem);
		GDKfree(t);
		MT_lock_set(&GDKthreadLock);
		GDKfree(s->name);
		s->name = NULL;
		s->pid = 0;
		MT_lock_unset(&GDKthreadLock);
		return 0;
	}
	/* must not fail after this: the thread has been started */
	MT_lock_set(&GDKthreadLock);
	GDKnrofthreads++;
	s->pid = pid;
	MT_lock_unset(&GDKthreadLock);
	/* send new thread on its way */
	MT_sema_up(&t->sem);
	return pid;
}

void
THRdel(Thread t)
{
	assert(GDKthreads <= t && t < GDKthreads + THREADS);
	MT_thread_setdata(NULL);
	MT_lock_set(&GDKthreadLock);
	PARDEBUG fprintf(stderr, "#pid = %zu, disconnected, %d left\n", (size_t) t->pid, GDKnrofthreads);

	GDKfree(t->name);
	t->name = NULL;
	t->pid = 0;
	GDKnrofthreads--;
	MT_lock_unset(&GDKthreadLock);
}

int
THRhighwater(void)
{
	uintptr_t c;
	Thread s;
	size_t diff;
	int rc = 0;

	s = GDK_find_self();
	if (s != NULL) {
		c = THRsp();
		diff = c < s->sp ? s->sp - c : c - s->sp;
		if (diff > THREAD_STACK_SIZE - 80 * 1024)
			rc = 1;
	}
	return rc;
}

/*
 * I/O is organized per thread, because users may gain access through
 * the network.  The code below should be improved to gain speed.
 */

static int
THRinit(void)
{
	int i = 0;

	if ((THRdata[0] = (void *) file_wastream(stdout, "stdout")) == NULL)
		return -1;
	if ((THRdata[1] = (void *) file_rastream(stdin, "stdin")) == NULL) {
		mnstr_destroy(THRdata[0]);
		THRdata[0] = NULL;
		return -1;
	}
	for (i = 0; i < THREADS; i++) {
		GDKthreads[i].tid = i + 1;
	}
	if (THRnew("main thread") == NULL) {
		mnstr_destroy(THRdata[0]);
		THRdata[0] = NULL;
		mnstr_destroy(THRdata[1]);
		THRdata[1] = NULL;
		return -1;
	}
	return 0;
}

void
THRsetdata(int n, ptr val)
{
	Thread s;

	s = GDK_find_self();
	if (s) {
		assert(val == NULL || s->data[n] == NULL);
		s->data[n] = val;
	}
}

void *
THRgetdata(int n)
{
	Thread s;
	void *d;

	s = GDK_find_self();
	d = s ? s->data[n] : THRdata[n];
	return d;
}

int
THRgettid(void)
{
	Thread s;
	int t;

	s = GDK_find_self();
	t = s ? s->tid : 1;
	return t;
}

int
THRprintf(stream *s, const char *format, ...)
{
	str bf = THRprintbuf, p = 0;
	size_t bfsz = BUFSIZ;
	int n = 0;
	ptrdiff_t m = 0;
	char c;
	va_list ap;

	if (!s)
		return -1;

	MT_lock_set(&MT_system_lock);
	if (*format != '!') {
		c = '#';
		if (*format == '#')
			format++;
	} else {
		c = '!';
		format++;
	}

	do {
		p = bf;
		*p++ = c;
		if (GDKdebug & THRDMASK) {
			sprintf(p, "%02d ", THRgettid());
			while (*p)
				p++;
		}
		m = p - bf;
		va_start(ap, format);
		n = vsnprintf(p, bfsz-m, format, ap);
		va_end(ap);
		if (n < 0)
			goto cleanup;
		if ((size_t) n < bfsz - m)
			break;	  /* normal loop exit, usually 1st iteration */
		bfsz = m + n + 1;	/* precisely what is needed */
		if (bf != THRprintbuf)
			free(bf);
		bf = (str) malloc(bfsz);
		if (bf == NULL)
			return -1;
	} while (1);

	p += n;

	n = 0;
	if (mnstr_write(s, bf, p - bf, 1) != 1)
		n = -1;
      cleanup:
	if (bf != THRprintbuf)
		free(bf);
	MT_lock_unset(&MT_system_lock);
	return n;
}

static const char *_gdk_version_string = VERSION;
/**
 * Returns the GDK version as internally allocated string.  Hence the
 * string does not have to (and should not) be freed.  Do not inline
 * this function or the wrong VERSION will be used.
 */
const char *
GDKversion(void)
{
	return (_gdk_version_string);
}

/**
 * Extracts the last directory from a path string, if possible.
 * Stores the parent directory (path) in last_dir_parent and
 * the last directory (name) without a leading separators in last_dir.
 * Returns GDK_SUCCEED for success, GDK_FAIL on failure.
 */
gdk_return
GDKextractParentAndLastDirFromPath(const char *path, char *last_dir_parent, char *last_dir)
{
	char *last_dir_with_sep;
	ptrdiff_t last_dirsep_index;

	if (path == NULL || *path == 0) {
		GDKerror("GDKextractParentAndLastDirFromPath: no path\n");
		return GDK_FAIL;
	}

	last_dir_with_sep = strrchr(path, DIR_SEP);
	if (last_dir_with_sep == NULL) {
		/* it wasn't a path, can't work with that */
		GDKerror("GDKextractParentAndLastDirFromPath: no separator\n");
		return GDK_FAIL;
	}
	last_dirsep_index = last_dir_with_sep - path;
	/* split the dir string into absolute parent dir path and
	 * (relative) log dir name */
	strncpy(last_dir, last_dir_with_sep + 1, strlen(path));
	strncpy(last_dir_parent, path, last_dirsep_index);
	last_dir_parent[last_dirsep_index] = 0;

	return GDK_SUCCEED;
}

size_t
GDKmem_cursize(void)
{
	/* RAM/swapmem that Monet is really using now */
	return (size_t) ATOMIC_GET(GDK_mallocedbytes_estimate, mbyteslock);
}

size_t
GDKvm_cursize(void)
{
	/* current Monet VM address space usage */
	return (size_t) ATOMIC_GET(GDK_vm_cursize, mbyteslock) + GDKmem_cursize();
}

#define heapinc(_memdelta)						\
	(void) ATOMIC_ADD(GDK_mallocedbytes_estimate, _memdelta, mbyteslock)
#define heapdec(_memdelta)						\
	(void) ATOMIC_SUB(GDK_mallocedbytes_estimate, _memdelta, mbyteslock)

#define meminc(vmdelta)							\
	(void) ATOMIC_ADD(GDK_vm_cursize, (ssize_t) SEG_SIZE((vmdelta), MT_VMUNITLOG), mbyteslock)
#define memdec(vmdelta)							\
	(void) ATOMIC_SUB(GDK_vm_cursize, (ssize_t) SEG_SIZE((vmdelta), MT_VMUNITLOG), mbyteslock)

#ifndef STATIC_CODE_ANALYSIS

static void
GDKmemfail(const char *s, size_t len)
{
	/* bumped your nose against the wall; try to prevent
	 * repetition by adjusting maxsizes
	   if (memtarget < 0.3 * GDKmem_cursize()) {
		   size_t newmax = (size_t) (0.7 * (double) GDKmem_cursize());

		   if (newmax < GDK_mem_maxsize)
		   GDK_mem_maxsize = newmax;
	   }
	   if (vmtarget < 0.3 * GDKvm_cursize()) {
		   size_t newmax = (size_t) (0.7 * (double) GDKvm_cursize());

		   if (newmax < GDK_vm_maxsize)
			   GDK_vm_maxsize = newmax;
	   }
	 */

	fprintf(stderr, "#%s(%zu) fails, try to free up space [memory in use=%zu,virtual memory in use=%zu]\n", s, len, GDKmem_cursize(), GDKvm_cursize());
}

/* Memory allocation
 *
 * The functions GDKmalloc, GDKzalloc, GDKrealloc, GDKstrdup, and
 * GDKfree are used throughout to allocate and free memory.  These
 * functions are almost directly mapped onto the system
 * malloc/realloc/free functions, but they give us some extra
 * debugging hooks.
 *
 * When allocating memory, we allocate a bit more than was asked for.
 * The extra space is added onto the front of the memory area that is
 * returned, and in debug builds also some at the end.  The area in
 * front is used to store the actual size of the allocated area.  The
 * most important use is to be able to keep statistics on how much
 * memory is being used.  In debug builds, the size is also used to
 * make sure that we don't write outside of the allocated arena.  This
 * is also where the extra space at the end comes in.
 */

/* we allocate extra space and return a pointer offset by this amount */
#define MALLOC_EXTRA_SPACE	(2 * SIZEOF_VOID_P)

#ifdef NDEBUG
#define DEBUG_SPACE	0
#else
#define DEBUG_SPACE	16
#endif

static void *
GDKmalloc_internal(size_t size)
{
	void *s;
	size_t nsize;

	assert(size != 0);
#ifndef NDEBUG
	/* fail malloc for testing purposes depending on set limit */
	if (GDK_malloc_success_count > 0) {
		MT_lock_set(&mallocsuccesslock);
		if (GDK_malloc_success_count > 0)
			GDK_malloc_success_count--;
		MT_lock_unset(&mallocsuccesslock);
	}
	if (GDK_malloc_success_count == 0) {
		return NULL;
	}
#endif
	if (GDKvm_cursize() + size >= GDK_vm_maxsize) {
		GDKerror("allocating too much memory\n");
		return NULL;
	}

	/* pad to multiple of eight bytes and add some extra space to
	 * write real size in front; when debugging, also allocate
	 * extra space for check bytes */
	nsize = (size + 7) & ~7;
	if ((s = malloc(nsize + MALLOC_EXTRA_SPACE + DEBUG_SPACE)) == NULL) {
		GDKmemfail("GDKmalloc", size);
		GDKerror("GDKmalloc_internal: failed for %zu bytes", size);
		return NULL;
	}
	s = (void *) ((char *) s + MALLOC_EXTRA_SPACE);

	heapinc(nsize + MALLOC_EXTRA_SPACE + DEBUG_SPACE);

	/* just before the pointer that we return, write how much we
	 * asked of malloc */
	((size_t *) s)[-1] = nsize + MALLOC_EXTRA_SPACE + DEBUG_SPACE;
#ifndef NDEBUG
	/* just before that, write how much was asked of us */
	((size_t *) s)[-2] = size;
	/* write pattern to help find out-of-bounds writes */
	memset((char *) s + size, '\xBD', nsize + DEBUG_SPACE - size);
#endif
	return s;
}

#undef GDKmalloc
void *
GDKmalloc(size_t size)
{
	void *s;

	if ((s = GDKmalloc_internal(size)) == NULL)
		return NULL;
#ifndef NDEBUG
	/* write a pattern to help make sure all data is properly
	 * initialized by the caller */
	DEADBEEFCHK memset(s, '\xBD', size);
#endif
	return s;
}

#undef GDKzalloc
void *
GDKzalloc(size_t size)
{
	void *s;

	if ((s = GDKmalloc_internal(size)) == NULL)
		return NULL;
	memset(s, 0, size);
	return s;
}

#undef GDKstrdup
char *
GDKstrdup(const char *s)
{
	size_t size;
	char *p;

	if (s == NULL)
		return NULL;
	size = strlen(s) + 1;

	if ((p = GDKmalloc_internal(size)) == NULL)
		return NULL;
	memcpy(p, s, size);	/* including terminating NULL byte */
	return p;
}

#undef GDKstrndup
char *
GDKstrndup(const char *s, size_t size)
{
	char *p;

	if (s == NULL)
		return NULL;
	if ((p = GDKmalloc_internal(size + 1)) == NULL)
		return NULL;
	if (size > 0)
		memcpy(p, s, size);
	p[size] = '\0';		/* make sure it's NULL terminated */
	return p;
}

#undef GDKfree
void
GDKfree(void *s)
{
	size_t asize;

	if (s == NULL)
		return;

	asize = ((size_t *) s)[-1]; /* how much allocated last */

#ifndef NDEBUG
	assert((asize & 2) == 0);   /* check against duplicate free */
	/* check for out-of-bounds writes */
	{
		size_t i = ((size_t *) s)[-2]; /* how much asked for last */
		for (; i < asize - MALLOC_EXTRA_SPACE; i++)
			assert(((char *) s)[i] == '\xBD');
	}
	((size_t *) s)[-1] |= 2; /* indicate area is freed */
#endif

#ifndef NDEBUG
	/* overwrite memory that is to be freed with a pattern that
	 * will help us recognize access to already freed memory in
	 * the debugger */
	DEADBEEFCHK memset(s, '\xDB', asize - MALLOC_EXTRA_SPACE);
#endif

	free((char *) s - MALLOC_EXTRA_SPACE);
	heapdec((ssize_t) asize);
}

#undef GDKrealloc
void *
GDKrealloc(void *s, size_t size)
{
	size_t nsize, asize;
#ifndef NDEBUG
	size_t osize;
	size_t *os;
#endif

	assert(size != 0);

	if (s == NULL)
		return GDKmalloc(size);

	nsize = (size + 7) & ~7;
	asize = ((size_t *) s)[-1]; /* how much allocated last */

	if (nsize > asize &&
	    GDKvm_cursize() + nsize - asize >= GDK_vm_maxsize) {
		GDKerror("allocating too much memory\n");
		return NULL;
	}
#ifndef NDEBUG
	assert((asize & 2) == 0);   /* check against duplicate free */
	/* check for out-of-bounds writes */
	osize = ((size_t *) s)[-2]; /* how much asked for last */
	{
		size_t i;
		for (i = osize; i < asize - MALLOC_EXTRA_SPACE; i++)
			assert(((char *) s)[i] == '\xBD');
	}
	/* if shrinking, write debug pattern into to-be-freed memory */
	DEADBEEFCHK if (size < osize)
		memset((char *) s + size, '\xDB', osize - size);
	os = s;
	os[-1] |= 2;		/* indicate area is freed */
#endif
	s = realloc((char *) s - MALLOC_EXTRA_SPACE,
		    nsize + MALLOC_EXTRA_SPACE + DEBUG_SPACE);
	if (s == NULL) {
#ifndef NDEBUG
		os[-1] &= ~2;	/* not freed after all */
#endif
		GDKmemfail("GDKrealloc", size);
		GDKerror("GDKrealloc: failed for %zu bytes", size);
		return NULL;
	}
	s = (void *) ((char *) s + MALLOC_EXTRA_SPACE);
	/* just before the pointer that we return, write how much we
	 * asked of malloc */
	((size_t *) s)[-1] = nsize + MALLOC_EXTRA_SPACE + DEBUG_SPACE;
#ifndef NDEBUG
	/* just before that, write how much was asked of us */
	((size_t *) s)[-2] = size;
	/* if growing, initialize new memory with debug pattern */
	DEADBEEFCHK if (size > osize)
 		memset((char *) s + osize, '\xBD', size - osize);
	/* write pattern to help find out-of-bounds writes */
	memset((char *) s + size, '\xBD', nsize + DEBUG_SPACE - size);
#endif

	heapinc(nsize + MALLOC_EXTRA_SPACE + DEBUG_SPACE);
	heapdec((ssize_t) asize);

	return s;
}

#else

#define GDKmemfail(s, len)	/* nothing */

void *
GDKmalloc(size_t size)
{
	void *p = malloc(size);
	if (p == NULL)
		GDKerror("GDKmalloc: failed for %zu bytes", size);
	return p;
}

void
GDKfree(void *ptr)
{
	if (ptr)
		free(ptr);
}

void *
GDKzalloc(size_t size)
{
	void *ptr = calloc(size, 1);
	if (ptr == NULL)
		GDKerror("GDKzalloc: failed for %zu bytes", size);
	return ptr;
}

void *
GDKrealloc(void *ptr, size_t size)
{
	void *p = realloc(ptr, size);
	if (p == NULL)
		GDKerror("GDKrealloc: failed for %zu bytes", size);
	return p;
}

char *
GDKstrdup(const char *s)
{
	char *p = strdup(s);
	if (p == NULL)
		GDKerror("GDKstrdup failed for %s\n", s);
	return p;
}

char *
GDKstrndup(const char *s, size_t size)
{
	char *p = malloc(size + 1);
	if (p == NULL) {
		GDKerror("GDKstrdup failed for %s\n", s);
		return NULL;
	}
	memcpy(p, s, size);
	p[size] = 0;
	return p;
}

#endif	/* STATIC_CODE_ANALYSIS */

void
GDKsetmallocsuccesscount(lng count)
{
	(void) count;
#ifndef NDEBUG
	GDK_malloc_success_count = count;
#endif
}

/*
 * @- virtual memory
 * allocations affect only the logical VM resources.
 */
#undef GDKmmap
void *
GDKmmap(const char *path, int mode, size_t len)
{
	void *ret;

	if (GDKvm_cursize() + len >= GDK_vm_maxsize) {
		GDKerror("allocating too much virtual address space\n");
		return NULL;
	}
	ret = MT_mmap(path, mode, len);
	if (ret == NULL) {
		GDKmemfail("GDKmmap", len);
	}
	if (ret != NULL) {
		meminc(len);
	}
	return ret;
}

#undef GDKmunmap
gdk_return
GDKmunmap(void *addr, size_t size)
{
	int ret;

	ret = MT_munmap(addr, size);
	if (ret == 0)
		memdec(size);
	return ret == 0 ? GDK_SUCCEED : GDK_FAIL;
}

#undef GDKmremap
void *
GDKmremap(const char *path, int mode, void *old_address, size_t old_size, size_t *new_size)
{
	void *ret;

	if (*new_size > old_size &&
	    GDKvm_cursize() + *new_size - old_size >= GDK_vm_maxsize) {
		GDKerror("allocating too much virtual address space\n");
		return NULL;
	}
	ret = MT_mremap(path, mode, old_address, old_size, new_size);
	if (ret == NULL) {
		GDKmemfail("GDKmremap", *new_size);
	}
	if (ret != NULL) {
		memdec(old_size);
		meminc(*new_size);
	}
	return ret;
}<|MERGE_RESOLUTION|>--- conflicted
+++ resolved
@@ -262,15 +262,6 @@
 #endif
 
 #ifndef NATIVE_WIN32
-<<<<<<< HEAD
-=======
-static void
-BATSIGinterrupt(int nr)
-{
-	_Exit(nr);
-}
-
->>>>>>> 253acb27
 static int
 BATSIGinit(void)
 {
