/*
 * This Source Code Form is subject to the terms of the Mozilla Public
 * License, v. 2.0.  If a copy of the MPL was not distributed with this
 * file, You can obtain one at http://mozilla.org/MPL/2.0/.
 *
 * Copyright 1997 - July 2008 CWI, August 2008 - 2019 MonetDB B.V.
 */

/*
 * @a M. L. Kersten, P. Boncz, N. Nes
 *
 * @* Utilities
 * The utility section contains functions to initialize the Monet
 * database system, memory allocation details, and a basic system
 * logging scheme.
 */
#include "monetdb_config.h"
#include "monet_options.h"

#include "gdk.h"
#include "gdk_private.h"
#include "mutils.h"

static BAT *GDKkey = NULL;
static BAT *GDKval = NULL;
int GDKdebug = 0;
int GDKverbose = 0;

#include <signal.h>

#ifdef HAVE_FCNTL_H
#include <fcntl.h>
#endif

#ifdef HAVE_PWD_H
# include <pwd.h>
#endif

#ifdef HAVE_SYS_PARAM_H
# include <sys/param.h>  /* prerequisite of sys/sysctl on OpenBSD */
#endif
#ifdef HAVE_SYS_SYSCTL_H
# include <sys/sysctl.h>
#endif
#if defined(HAVE_SYS_RESOURCE_H) && defined(HAVE_GETRLIMIT)
#include <sys/resource.h>
#endif

#ifdef __CYGWIN__
#include <sysinfoapi.h>
#endif

#ifdef NATIVE_WIN32
#define chdir _chdir
#endif

static ATOMIC_TYPE GDKstopped = ATOMIC_VAR_INIT(0);
static void GDKunlockHome(int farmid);

#undef malloc
#undef calloc
#undef realloc
#undef free

/*
 * @+ Monet configuration file
 * Parse a possible MonetDB config file (if specified by command line
 * option -c/--config) to extract pre-settings of system variables.
 * Un-recognized parameters are simply skipped, because they may be
 * picked up by other components of the system.  The consequence is
 * that making a typing error in the configuration file may be
 * unnoticed for a long time.  Syntax errors are immediately flagged,
 * though.
 *
 * Since the GDK kernel moves into the database directory, we need to
 * keep the absolute path to the MonetDB config file for top-levels to
 * access its information.
 */

static bool
GDKenvironment(const char *dbpath)
{
	if (dbpath == NULL) {
		fprintf(stderr, "!GDKenvironment: database name missing.\n");
		return false;
	}
	if (strlen(dbpath) >= FILENAME_MAX) {
		fprintf(stderr, "!GDKenvironment: database name too long.\n");
		return false;
	}
	if (!MT_path_absolute(dbpath)) {
		fprintf(stderr, "!GDKenvironment: directory not an absolute path: %s.\n", dbpath);
		return false;
	}
	return true;
}

const char *
GDKgetenv(const char *name)
{
	if (GDKkey && GDKval) {
		BUN b = BUNfnd(GDKkey, (ptr) name);

		if (b != BUN_NONE) {
			BATiter GDKenvi = bat_iterator(GDKval);
			return BUNtvar(GDKenvi, b);
		}
	}
	return NULL;
}

bool
GDKgetenv_istext(const char *name, const char *text)
{
	const char *val = GDKgetenv(name);

	return val && strcasecmp(val, text) == 0;
}

bool
GDKgetenv_isyes(const char *name)
{
	return GDKgetenv_istext(name, "yes");
}

bool
GDKgetenv_istrue(const char *name)
{
	return GDKgetenv_istext(name, "true");
}

int
GDKgetenv_int(const char *name, int def)
{
	const char *val = GDKgetenv(name);

	if (val)
		return atoi(val);
	return def;
}

gdk_return
GDKsetenv(const char *name, const char *value)
{
	if (BUNappend(GDKkey, name, false) != GDK_SUCCEED ||
	    BUNappend(GDKval, value, false) != GDK_SUCCEED)
		return GDK_FAIL;
	return GDK_SUCCEED;
}

gdk_return
GDKcopyenv(BAT **key, BAT **val, bool writable)
{
	BAT *k, *v;

	if (key == NULL || val == NULL) {
		GDKerror("GDKcopyenv: called incorrectly.\n");
		return GDK_FAIL;
	}
	k = COLcopy(GDKkey, GDKkey->ttype, writable, TRANSIENT);
	v = COLcopy(GDKval, GDKval->ttype, writable, TRANSIENT);
	if (k == NULL || v == NULL) {
		BBPreclaim(k);
		BBPreclaim(v);
		return GDK_FAIL;
	}
	*key = k;
	*val = v;
	return GDK_SUCCEED;
}


/*
 * @+ System logging
 * Per database a log file can be maintained for collection of system
 * management information. Its contents is driven by the upper layers,
 * which encode information such as who logged on and how long the
 * session went on.  The lower layers merely store error information
 * on the file.  It should not be used for crash recovery, because
 * this should be dealt with on a per client basis.
 *
 * A system log can be maintained in the database to keep track of
 * session and crash information. It should regularly be refreshed to
 * avoid disk overflow.
 */
#define GDKLOCK	".gdk_lock"

#define GET_GDKLOCK(x) BBPfarms[BBPselectfarm((x), 0, offheap)].lock_file

#define GDKLOGOFF	"LOGOFF"
#define GDKFOUNDDEAD	"FOUND	DEAD"
#define GDKLOGON	"LOGON"
#define GDKCRASH	"CRASH"

/*
 * Single-lined comments can now be logged safely, together with
 * process, thread and user ID, and the current time.
 */
void
GDKlog(FILE *lockFile, const char *format, ...)
{
	va_list ap;
	char *p = 0, buf[1024];
	time_t tm = time(0);
#if defined(HAVE_CTIME_R3) || defined(HAVE_CTIME_R)
	char tbuf[26];
#endif
	char *ctm;

	if (MT_pagesize() == 0 || lockFile == NULL)
		return;

	va_start(ap, format);
	vsprintf(buf, format, ap);
	va_end(ap);

	/* remove forbidden characters from message */
	for (p = buf; (p = strchr(p, '\n')) != NULL; *p = ' ')
		;
	for (p = buf; (p = strchr(p, '@')) != NULL; *p = ' ')
		;

	fseek(lockFile, 0, SEEK_END);
#ifndef HAVE_GETUID
#define getuid() 0
#endif
#ifdef HAVE_CTIME_R3
	ctm = ctime_r(&tm, tbuf, sizeof(tbuf));
#else
#ifdef HAVE_CTIME_R
	ctm = ctime_r(&tm, tbuf);
#else
	ctm = ctime(&tm);
#endif
#endif
	fprintf(lockFile, "USR=%d PID=%d TIME=%.24s @ %s\n", (int) getuid(), (int) getpid(), ctm, buf);
	fflush(lockFile);
}

/*
 * @+ Interrupt handling
 * The current version simply catches signals and prints a warning.
 * It should be extended to cope with the specifics of the interrupt
 * received.
 */
#if 0				/* these are unused */
static void
BATSIGignore(int nr)
{
	(void) nr;
	GDKsyserror("! ERROR signal %d caught by thread %zu\n", nr, (size_t) MT_getpid());
}
#endif

#ifdef WIN32
static void
BATSIGabort(int nr)
{
	(void) nr;
	_Exit(3);		/* emulate Windows exit code without pop-up */
}
#endif

#ifndef NATIVE_WIN32
static int
BATSIGinit(void)
{
#ifdef SIGPIPE
	(void) signal(SIGPIPE, SIG_IGN);
#endif
	return 0;
}
#endif /* NATIVE_WIN32 */

/* memory thresholds; these values some "sane" constants only, really
 * set in GDKinit() */
#define MMAP_MINSIZE_PERSISTENT	((size_t) 1 << 18)
#if SIZEOF_SIZE_T == 4
#define MMAP_MINSIZE_TRANSIENT	((size_t) 1 << 20)
#else
#define MMAP_MINSIZE_TRANSIENT	((size_t) 1 << 32)
#endif
#define MMAP_PAGESIZE		((size_t) 1 << 16)
size_t GDK_mmap_minsize_persistent = MMAP_MINSIZE_PERSISTENT;
size_t GDK_mmap_minsize_transient = MMAP_MINSIZE_TRANSIENT;
size_t GDK_mmap_pagesize = MMAP_PAGESIZE; /* mmap granularity */
size_t GDK_mem_maxsize = GDK_VM_MAXSIZE;
size_t GDK_vm_maxsize = GDK_VM_MAXSIZE;

#define SEG_SIZE(x,y)	((x)+(((x)&((1<<(y))-1))?(1<<(y))-((x)&((1<<(y))-1)):0))

/* This block is to provide atomic addition and subtraction to select
 * variables.  We use intrinsic functions (recognized and inlined by
 * the compiler) for both the GNU C compiler and Microsoft Visual
 * Studio.  By doing this, we avoid locking overhead.  There is also a
 * fall-back for other compilers. */
#include "matomic.h"
static ATOMIC_TYPE GDK_mallocedbytes_estimate = ATOMIC_VAR_INIT(0);
#ifndef NDEBUG
static volatile lng GDK_malloc_success_count = -1;
#endif
static ATOMIC_TYPE GDK_vm_cursize = ATOMIC_VAR_INIT(0);

size_t _MT_pagesize = 0;	/* variable holding page size */
size_t _MT_npages = 0;		/* variable holding memory size in pages */

static lng programepoch;

void
MT_init(void)
{
	programepoch = GDKusec();
#ifdef _MSC_VER
	{
		SYSTEM_INFO sysInfo;

		GetSystemInfo(&sysInfo);
		_MT_pagesize = sysInfo.dwPageSize;
	}
#elif defined(HAVE_SYS_SYSCTL_H) && defined(HW_PAGESIZE)
	{
		int size;
		size_t len = sizeof(int);
		int mib[2];

		/* Everyone should have permission to make this call,
		 * if we get a failure something is really wrong. */
		mib[0] = CTL_HW;
		mib[1] = HW_PAGESIZE;
		sysctl(mib, 2, &size, &len, NULL, 0);
		_MT_pagesize = size;
	}
#elif defined(HAVE_SYSCONF) && defined(_SC_PAGESIZE)
	_MT_pagesize = (size_t)sysconf(_SC_PAGESIZE);
#endif
	if (_MT_pagesize <= 0)
		_MT_pagesize = 4096;	/* default */

#ifdef WIN32
	{
		MEMORYSTATUSEX memStatEx;

		memStatEx.dwLength = sizeof(memStatEx);
		if (GlobalMemoryStatusEx(&memStatEx))
			_MT_npages = (size_t) (memStatEx.ullTotalPhys / _MT_pagesize);
	}
#elif defined(HAVE_SYS_SYSCTL_H) && defined(HW_MEMSIZE) && SIZEOF_SIZE_T == SIZEOF_LNG
	/* Darwin, 64-bits */
	{
		uint64_t size = 0;
		size_t len = sizeof(size);
		int mib[2];

		/* Everyone should have permission to make this call,
		 * if we get a failure something is really wrong. */
		mib[0] = CTL_HW;
		mib[1] = HW_MEMSIZE;
		sysctl(mib, 2, &size, &len, NULL, 0);
		_MT_npages = size / _MT_pagesize;
	}
#elif defined(HAVE_SYS_SYSCTL_H) && defined (HW_PHYSMEM64) && SIZEOF_SIZE_T == SIZEOF_LNG
	/* OpenBSD, 64-bits */
	{
		int64_t size = 0;
		size_t len = sizeof(size);
		int mib[2];

		/* Everyone should have permission to make this call,
		 * if we get a failure something is really wrong. */
		mib[0] = CTL_HW;
		mib[1] = HW_PHYSMEM64;
		sysctl(mib, 2, &size, &len, NULL, 0);
		_MT_npages = size / _MT_pagesize;
	}
#elif defined(HAVE_SYS_SYSCTL_H) && defined(HW_PHYSMEM)
	/* NetBSD, OpenBSD, Darwin, 32-bits; FreeBSD 32 & 64-bits */
	{
# ifdef __FreeBSD__
		unsigned long size = 0; /* type long required by sysctl() (?) */
# else
		int size = 0;
# endif
		size_t len = sizeof(size);
		int mib[2];

		/* Everyone should have permission to make this call,
		 * if we get a failure something is really wrong. */
		mib[0] = CTL_HW;
		mib[1] = HW_PHYSMEM;
		sysctl(mib, 2, &size, &len, NULL, 0);
		_MT_npages = size / _MT_pagesize;
	}
#elif defined(HAVE_SYSCONF) && defined(_SC_PHYS_PAGES)
	_MT_npages = (size_t)sysconf(_SC_PHYS_PAGES);
# if SIZEOF_SIZE_T == SIZEOF_INT
	/* Bug #2935: the value returned here can be more than what can be
	 * addressed on Solaris, so cap the value */
	if (UINT_MAX / _MT_pagesize < _MT_npages)
		_MT_npages = UINT_MAX / _MT_pagesize;
# endif
#else
# error "don't know how to get the amount of physical memory for your OS"
#endif
	/* limit values to whatever cgroups gives us */
	FILE *f;
	/* limit of memory usage */
	f = fopen("/sys/fs/cgroup/memory/memory.limit_in_bytes", "r");
	if (f != NULL) {
		uint64_t mem;
		if (fscanf(f, "%" SCNu64, &mem) == 1
		    && mem < (uint64_t) _MT_pagesize * _MT_npages) {
			_MT_npages = (size_t) (mem / _MT_pagesize);
		}
		fclose(f);
	}
	/* soft limit of memory usage */
	f = fopen("/sys/fs/cgroup/memory/memory.soft_limit_in_bytes", "r");
	if (f != NULL) {
		uint64_t mem;
		if (fscanf(f, "%" SCNu64, &mem) == 1
		    && mem < (uint64_t) _MT_pagesize * _MT_npages) {
			_MT_npages = (size_t) (mem / _MT_pagesize);
		}
		fclose(f);
	}
	/* limit of memory+swap usage
	 * we use this as maximum virtual memory size */
	f = fopen("/sys/fs/cgroup/memory/memory.memsw.limit_in_bytes", "r");
	if (f != NULL) {
		uint64_t mem;
		if (fscanf(f, "%" SCNu64, &mem) == 1
		    && mem < (uint64_t) GDK_vm_maxsize) {
			GDK_vm_maxsize = (size_t) mem;
		}
		fclose(f);
	}
#if defined(HAVE_SYS_RESOURCE_H) && defined(HAVE_GETRLIMIT) && defined(RLIMIT_AS)
	struct rlimit l;
	/* address space (virtual memory) limit */
	if (getrlimit(RLIMIT_AS, &l) == 0
	    && l.rlim_cur != RLIM_INFINITY
	    && l.rlim_cur < GDK_vm_maxsize) {
		GDK_vm_maxsize = l.rlim_cur;
	}
#endif
}

/*
 * @+ Session Initialization
 * The interface code to the operating system is highly dependent on
 * the processing environment. It can be filtered away with
 * compile-time flags.  Suicide is necessary due to some system
 * implementation errors.
 *
 * The kernel requires file descriptors for I/O with the user.  They
 * are thread specific and should be obtained by a function.
 *
 * The arguments relevant for the kernel are extracted from the list.
 * Their value is turned into a blanc space.
 */

#define CATNAP		50	/* time to sleep in ms for catnaps */

static int THRinit(void);
static gdk_return GDKlockHome(int farmid);

#ifndef STATIC_CODE_ANALYSIS
#ifndef NDEBUG
static MT_Lock mallocsuccesslock = MT_LOCK_INITIALIZER("mallocsuccesslk");
#endif
#endif

void
GDKsetdebug(int debug)
{
	GDKdebug = debug;
}

void
GDKsetverbose(int verbose)
{
	GDKverbose = verbose;
}

gdk_return
GDKinit(opt *set, int setlen)
{
	static bool first = true;
	char *dbpath = mo_find_option(set, setlen, "gdk_dbpath");
	const char *p;
	opt *n;
	int i, nlen = 0;
	char buf[16];

	/* some sanity checks (should also find if symbols are not defined) */
	static_assert(sizeof(char) == SIZEOF_CHAR,
		      "error in configure: bad value for SIZEOF_CHAR");
	static_assert(sizeof(short) == SIZEOF_SHORT,
		      "error in configure: bad value for SIZEOF_SHORT");
	static_assert(sizeof(int) == SIZEOF_INT,
		      "error in configure: bad value for SIZEOF_INT");
	static_assert(sizeof(long) == SIZEOF_LONG,
		      "error in configure: bad value for SIZEOF_LONG");
	static_assert(sizeof(lng) == SIZEOF_LNG,
		      "error in configure: bad value for SIZEOF_LNG");
#ifdef HAVE_HGE
	static_assert(sizeof(hge) == SIZEOF_HGE,
		      "error in configure: bad value for SIZEOF_HGE");
#endif
	static_assert(sizeof(oid) == SIZEOF_OID,
		      "error in configure: bad value for SIZEOF_OID");
	static_assert(sizeof(void *) == SIZEOF_VOID_P,
		      "error in configure: bad value for SIZEOF_VOID_P");
	static_assert(sizeof(size_t) == SIZEOF_SIZE_T,
		      "error in configure: bad value for SIZEOF_SIZE_T");
	static_assert(SIZEOF_OID == SIZEOF_INT || SIZEOF_OID == SIZEOF_LNG,
		      "SIZEOF_OID should be equal to SIZEOF_INT or SIZEOF_LNG");

	if (first) {
		/* some things are really only initialized once */
		if (!MT_thread_init())
			return GDK_FAIL;

		for (i = 0; i <= BBP_BATMASK; i++) {
			char name[16];
			snprintf(name, sizeof(name), "GDKswapLock%d", i);
			MT_lock_init(&GDKbatLock[i].swap, name);
			snprintf(name, sizeof(name), "GDKhashLock%d", i);
			MT_lock_init(&GDKbatLock[i].hash, name);
			snprintf(name, sizeof(name), "GDKimpsLock%d", i);
			MT_lock_init(&GDKbatLock[i].imprints, name);
		}
		for (i = 0; i <= BBP_THREADMASK; i++) {
			char name[16];
			snprintf(name, sizeof(name), "GDKcacheLock%d", i);
			MT_lock_init(&GDKbbpLock[i].cache, name);
			snprintf(name, sizeof(name), "GDKtrimLock%d", i);
			MT_lock_init(&GDKbbpLock[i].trim, name);
			GDKbbpLock[i].free = 0;
		}
		if (mnstr_init() < 0)
			return GDK_FAIL;
		first = false;
	} else {
		/* BBP was locked by BBPexit() */
		BBPunlock();
	}
	errno = 0;
	if (!GDKinmemory() && !GDKenvironment(dbpath))
		return GDK_FAIL;

	MT_init_posix();
	if (THRinit() < 0)
		return GDK_FAIL;
#ifndef NATIVE_WIN32
	if (BATSIGinit() < 0)
		return GDK_FAIL;
#endif
#ifdef WIN32
	(void) signal(SIGABRT, BATSIGabort);
#if !defined(__MINGW32__) && !defined(__CYGWIN__)
	_set_abort_behavior(0, _CALL_REPORTFAULT | _WRITE_ABORT_MSG);
	_set_error_mode(_OUT_TO_STDERR);
#endif
#endif
	MT_init();

	/* now try to lock the database: go through all farms, and if
	 * we see a new directory, lock it */
	for (int farmid = 0; farmid < MAXFARMS; farmid++) {
		if (BBPfarms[farmid].dirname != NULL) {
			bool skip = false;
			for (int j = 0; j < farmid; j++) {
				if (BBPfarms[j].dirname != NULL &&
				    strcmp(BBPfarms[farmid].dirname, BBPfarms[j].dirname) == 0) {
					skip = true;
					break;
				}
			}
			if (!skip && GDKlockHome(farmid) != GDK_SUCCEED)
				return GDK_FAIL;
		}
	}

	/* Mserver by default takes 80% of all memory as a default */
	GDK_mem_maxsize = (size_t) ((double) MT_npages() * (double) MT_pagesize() * 0.815);
	if (BBPinit() != GDK_SUCCEED)
		return GDK_FAIL;

	if (GDK_mem_maxsize / 16 < GDK_mmap_minsize_transient) {
		GDK_mmap_minsize_transient = GDK_mem_maxsize / 16;
		if (GDK_mmap_minsize_persistent > GDK_mmap_minsize_transient)
			GDK_mmap_minsize_persistent = GDK_mmap_minsize_transient;
	}

	n = (opt *) malloc(setlen * sizeof(opt));
	if (n == NULL)
		return GDK_FAIL;

	for (i = 0; i < setlen; i++) {
		bool done = false;

		for (int j = 0; j < nlen; j++) {
			if (strcmp(n[j].name, set[i].name) == 0) {
				if (n[j].kind < set[i].kind) {
					n[j] = set[i];
				}
				done = true;
				break;
			}
		}
		if (!done) {
			n[nlen] = set[i];
			nlen++;
		}
	}
	/* check some options before creating our first BAT */
	for (i = 0; i < nlen; i++) {
		if (strcmp("gdk_mem_maxsize", n[i].name) == 0) {
			GDK_mem_maxsize = (size_t) strtoll(n[i].value, NULL, 10);
			GDK_mem_maxsize = MAX(1 << 26, GDK_mem_maxsize);
		} else if (strcmp("gdk_vm_maxsize", n[i].name) == 0) {
			GDK_vm_maxsize = (size_t) strtoll(n[i].value, NULL, 10);
			GDK_vm_maxsize = MAX(1 << 30, GDK_vm_maxsize);
			if (GDK_vm_maxsize < GDK_mmap_minsize_persistent / 4)
				GDK_mmap_minsize_persistent = GDK_vm_maxsize / 4;
			if (GDK_vm_maxsize < GDK_mmap_minsize_transient / 4)
				GDK_mmap_minsize_transient = GDK_vm_maxsize / 4;
		} else if (strcmp("gdk_mmap_minsize_persistent", n[i].name) == 0) {
			GDK_mmap_minsize_persistent = (size_t) strtoll(n[i].value, NULL, 10);
		} else if (strcmp("gdk_mmap_minsize_transient", n[i].name) == 0) {
			GDK_mmap_minsize_transient = (size_t) strtoll(n[i].value, NULL, 10);
		} else if (strcmp("gdk_mmap_pagesize", n[i].name) == 0) {
			GDK_mmap_pagesize = (size_t) strtoll(n[i].value, NULL, 10);
			if (GDK_mmap_pagesize < 1 << 12 ||
			    GDK_mmap_pagesize > 1 << 20 ||
			    /* x & (x - 1): turn off rightmost 1 bit;
			     * i.e. if result is zero, x is power of
			     * two */
			    (GDK_mmap_pagesize & (GDK_mmap_pagesize - 1)) != 0) {
				free(n);
				GDKerror("GDKinit: gdk_mmap_pagesize must be power of 2 between 2**12 and 2**20\n");
				return GDK_FAIL;
			}
		}
	}

	GDKkey = COLnew(0, TYPE_str, 100, TRANSIENT);
	GDKval = COLnew(0, TYPE_str, 100, TRANSIENT);
	if (GDKkey == NULL || GDKval == NULL) {
		free(n);
		GDKerror("GDKinit: Could not create environment BAT");
		return GDK_FAIL;
	}
	if (BBPrename(GDKkey->batCacheid, "environment_key") != 0 ||
	    BBPrename(GDKval->batCacheid, "environment_val") != 0) {
		free(n);
		GDKerror("GDKinit: BBPrename failed");
		return GDK_FAIL;
	}

	/* store options into environment BATs */
	for (i = 0; i < nlen; i++)
		if (GDKsetenv(n[i].name, n[i].value) != GDK_SUCCEED) {
			free(n);
			GDKerror("GDKinit: GDKsetenv failed");
			return GDK_FAIL;
		}
	free(n);

	GDKnr_threads = GDKgetenv_int("gdk_nr_threads", 0);
	if (GDKnr_threads == 0)
		GDKnr_threads = MT_check_nr_cores();

	if (!GDKinmemory()) {
		if ((p = GDKgetenv("gdk_dbpath")) != NULL &&
			(p = strrchr(p, DIR_SEP)) != NULL) {
			if (GDKsetenv("gdk_dbname", p + 1) != GDK_SUCCEED) {
				GDKerror("GDKinit: GDKsetenv failed");
				return GDK_FAIL;
			}
#if DIR_SEP != '/'		/* on Windows look for different separator */
		} else if ((p = GDKgetenv("gdk_dbpath")) != NULL &&
				   (p = strrchr(p, '/')) != NULL) {
			if (GDKsetenv("gdk_dbname", p + 1) != GDK_SUCCEED) {
				GDKerror("GDKinit: GDKsetenv failed");
				return GDK_FAIL;
			}
#endif
		}
	} else {
		if (GDKsetenv("gdk_dbname", ":inmemory") != GDK_SUCCEED) {
			GDKerror("GDKinit: GDKsetenv failed");
			return GDK_FAIL;
		}
	}
	if (GDKgetenv("gdk_vm_maxsize") == NULL) {
		snprintf(buf, sizeof(buf), "%zu", GDK_vm_maxsize);
		if (GDKsetenv("gdk_vm_maxsize", buf) != GDK_SUCCEED) {
			GDKerror("GDKinit: GDKsetenv failed");
			return GDK_FAIL;
		}
	}
	if (GDKgetenv("gdk_mem_maxsize") == NULL) {
		snprintf(buf, sizeof(buf), "%zu", GDK_mem_maxsize);
		if (GDKsetenv("gdk_mem_maxsize", buf) != GDK_SUCCEED) {
			GDKerror("GDKinit: GDKsetenv failed");
			return GDK_FAIL;
		}
	}
	if (GDKgetenv("gdk_mmap_minsize_persistent") == NULL) {
		snprintf(buf, sizeof(buf), "%zu", GDK_mmap_minsize_persistent);
		if (GDKsetenv("gdk_mmap_minsize_persistent", buf) != GDK_SUCCEED) {
			GDKerror("GDKinit: GDKsetenv failed");
			return GDK_FAIL;
		}
	}
	if (GDKgetenv("gdk_mmap_minsize_transient") == NULL) {
		snprintf(buf, sizeof(buf), "%zu", GDK_mmap_minsize_transient);
		if (GDKsetenv("gdk_mmap_minsize_transient", buf) != GDK_SUCCEED) {
			GDKerror("GDKinit: GDKsetenv failed");
			return GDK_FAIL;
		}
	}
	if (GDKgetenv("gdk_mmap_pagesize") == NULL) {
		snprintf(buf, sizeof(buf), "%zu", GDK_mmap_pagesize);
		if (GDKsetenv("gdk_mmap_pagesize", buf) != GDK_SUCCEED) {
			GDKerror("GDKinit: GDKsetenv failed");
			return GDK_FAIL;
		}
	}
	if (GDKgetenv("monet_pid") == NULL) {
		snprintf(buf, sizeof(buf), "%d", (int) getpid());
		if (GDKsetenv("monet_pid", buf) != GDK_SUCCEED) {
			GDKerror("GDKinit: GDKsetenv failed");
			return GDK_FAIL;
		}
	}
	if (GDKsetenv("revision", mercurial_revision()) != GDK_SUCCEED) {
		GDKerror("GDKinit: GDKsetenv failed");
		return GDK_FAIL;
	}

	return GDK_SUCCEED;
}

int GDKnr_threads = 0;
static ATOMIC_TYPE GDKnrofthreads = ATOMIC_VAR_INIT(0);
static ThreadRec GDKthreads[THREADS];

bool
GDKexiting(void)
{
	return (bool) (ATOMIC_GET(&GDKstopped) > 0);
}

void
GDKprepareExit(void)
{
	if (ATOMIC_ADD(&GDKstopped, 1) > 0)
		return;

	THRDDEBUG dump_threads();
	join_detached_threads();
}

void
GDKreset(int status)
{
	MT_Id pid = MT_getpid();

	assert(GDKexiting());

	if (GDKkey) {
		BBPunfix(GDKkey->batCacheid);
		GDKkey = NULL;
	}
	if (GDKval) {
		BBPunfix(GDKval->batCacheid);
		GDKval = NULL;
	}

	join_detached_threads();

	if (status == 0) {
		/* they had their chance, now kill them */
		bool killed = false;
		MT_lock_set(&GDKthreadLock);
		for (Thread t = GDKthreads; t < GDKthreads + THREADS; t++) {
			MT_Id victim;
			if ((victim = (MT_Id) ATOMIC_GET(&t->pid)) != 0) {
				if (victim != pid) {
					int e;

					killed = true;
					e = MT_kill_thread(victim);
					fprintf(stderr, "#GDKexit: killing thread %d\n", e);
					(void) ATOMIC_DEC(&GDKnrofthreads);
				}
				GDKfree(t->name);
				t->name = NULL;
				ATOMIC_SET(&t->pid, 0);
			}
		}
		assert(ATOMIC_GET(&GDKnrofthreads) <= 1);
		/* all threads ceased running, now we can clean up */
		if (!killed) {
			/* we can't clean up after killing threads */
			BBPexit();
		}
		GDKlog(GET_GDKLOCK(PERSISTENT), GDKLOGOFF);

		for (int farmid = 0; farmid < MAXFARMS; farmid++) {
			if (BBPfarms[farmid].dirname != NULL) {
				bool skip = false;
				for (int j = 0; j < farmid; j++) {
					if (BBPfarms[j].dirname != NULL &&
					    strcmp(BBPfarms[farmid].dirname, BBPfarms[j].dirname) == 0) {
						skip = true;
						break;
					}
				}
				if (!skip)
					GDKunlockHome(farmid);
			}
		}

#ifdef LOCK_STATS
		TEMDEBUG GDKlockstatistics(1);
#endif
		GDKdebug = 0;
		GDK_mmap_minsize_persistent = MMAP_MINSIZE_PERSISTENT;
		GDK_mmap_minsize_transient = MMAP_MINSIZE_TRANSIENT;
		GDK_mmap_pagesize = MMAP_PAGESIZE;
		GDK_mem_maxsize = (size_t) ((double) MT_npages() * (double) MT_pagesize() * 0.815);
		GDK_vm_maxsize = GDK_VM_MAXSIZE;
		GDKatomcnt = TYPE_str + 1;

		if (GDK_mem_maxsize / 16 < GDK_mmap_minsize_transient) {
			GDK_mmap_minsize_transient = GDK_mem_maxsize / 16;
			if (GDK_mmap_minsize_persistent > GDK_mmap_minsize_transient)
				GDK_mmap_minsize_persistent = GDK_mmap_minsize_transient;
		}

		GDKnr_threads = 0;
		ATOMIC_SET(&GDKnrofthreads, 0);
		close_stream((stream *) THRdata[0]);
		close_stream((stream *) THRdata[1]);
		for (int i = 0; i <= BBP_THREADMASK; i++) {
			GDKbbpLock[i].free = 0;
		}

		memset(THRdata, 0, sizeof(THRdata));
		gdk_bbp_reset();
		MT_lock_unset(&GDKthreadLock);
	}
	ATOMunknown_clean();
}

/* coverity[+kill] */
void
GDKexit(int status)
{
	if (!GDKinmemory() && GET_GDKLOCK(PERSISTENT) == NULL) {
#ifdef HAVE_EMBEDDED
		return;
#else
		/* no database lock, so no threads, so exit now */
		exit(status);
#endif
	}
	GDKprepareExit();
	GDKreset(status);
#ifndef HAVE_EMBEDDED
	exit(status);
#endif
}

/*
 * All semaphores used by the application should be mentioned here.
 * They are initialized during system initialization.
 */

batlock_t GDKbatLock[BBP_BATMASK + 1];
bbplock_t GDKbbpLock[BBP_THREADMASK + 1];
MT_Lock GDKnameLock = MT_LOCK_INITIALIZER("GDKnameLock");
MT_Lock GDKthreadLock = MT_LOCK_INITIALIZER("GDKthreadLock");
MT_Lock GDKtmLock = MT_LOCK_INITIALIZER("GDKtmLock");

/*
 * @+ Concurrency control
 * Concurrency control requires actions at several levels of the
 * system.  First, it should be ensured that each database is
 * controlled by a single server process (group). Subsequent attempts
 * should be stopped.  This is regulated through file locking against
 * ".gdk_lock".
 *
 * Before the locks and threads are initiated, we cannot use the
 * normal routines yet. So we have a local fatal here instead of
 * GDKfatal.
 */
static gdk_return
GDKlockHome(int farmid)
{
	int fd;
	struct stat st;
	char *gdklockpath;
	FILE *GDKlockFile;

	assert(BBPfarms[farmid].dirname != NULL);
	assert(BBPfarms[farmid].lock_file == NULL);

	if(!(gdklockpath = GDKfilepath(farmid, NULL, GDKLOCK, NULL))) {
		GDKerror("GDKlockHome: malloc failure\n");
		return GDK_FAIL;
	}

	/*
	 * Obtain the global database lock.
	 */
	if (stat(BBPfarms[farmid].dirname, &st) < 0 &&
	    GDKcreatedir(gdklockpath) != GDK_SUCCEED) {
		GDKerror("GDKlockHome: could not create %s\n",
			 BBPfarms[farmid].dirname);
		return GDK_FAIL;
	}
	if ((fd = MT_lockf(gdklockpath, F_TLOCK, 4, 1)) < 0) {
		GDKerror("GDKlockHome: Database lock '%s' denied\n",
			 gdklockpath);
		return GDK_FAIL;
	}

	/* now we have the lock on the database and are the only
	 * process allowed in this section */

	if ((GDKlockFile = fdopen(fd, "r+")) == NULL) {
		close(fd);
		GDKerror("GDKlockHome: Could not fdopen %s\n", gdklockpath);
		return GDK_FAIL;
	}

	/*
	 * Print the new process list in the global lock file.
	 */
	if (fseek(GDKlockFile, 0, SEEK_SET) == -1) {
		fclose(GDKlockFile);
		GDKerror("GDKlockHome: Error while setting the file pointer on %s\n", gdklockpath);
		return GDK_FAIL;
	}
	if (ftruncate(fileno(GDKlockFile), 0) < 0) {
		fclose(GDKlockFile);
		GDKerror("GDKlockHome: Could not truncate %s\n", gdklockpath);
		return GDK_FAIL;
	}
	if (fflush(GDKlockFile) == EOF) {
		fclose(GDKlockFile);
		GDKerror("GDKlockHome: Could not flush %s\n", gdklockpath);
		return GDK_FAIL;
	}
	GDKlog(GDKlockFile, GDKLOGON);
	GDKfree(gdklockpath);
	BBPfarms[farmid].lock_file = GDKlockFile;
	return GDK_SUCCEED;
}


static void
GDKunlockHome(int farmid)
{
	if (BBPfarms[farmid].lock_file) {
		char *gdklockpath = GDKfilepath(farmid, NULL, GDKLOCK, NULL);
		MT_lockf(gdklockpath, F_ULOCK, 4, 1);
		fclose(BBPfarms[farmid].lock_file);
		BBPfarms[farmid].lock_file = NULL;
		GDKfree(gdklockpath);
	}
}

/*
 * @+ Error handling
 * Errors come in three flavors: warnings, non-fatal and fatal errors.
 * A fatal error leaves a core dump behind after trying to safe the
 * content of the relation.  A non-fatal error returns a message to
 * the user and aborts the current transaction.  Fatal errors are also
 * recorded on the system log for post-mortem analysis.
 * In non-silent mode the errors are immediately sent to output, which
 * makes it hard for upper layers to detect if an error was produced
 * in the process. To facilitate such testing, a global error count is
 * maintained on a thread basis, which can be read out by the function
 * GDKerrorCount(); Furthermore, threads may have set their private
 * error buffer.
 */

/* do the real work for GDKaddbuf below. */
static void
doGDKaddbuf(const char *prefix, const char *message, size_t messagelen, const char *suffix)
{
	char *buf;

	buf = GDKerrbuf;
	if (buf) {
		char *dst = buf + strlen(buf);
		size_t maxlen = GDKMAXERRLEN - (dst - buf) - 1;

		if (*prefix && dst < buf + GDKMAXERRLEN) {
			size_t preflen;

			strncpy(dst, prefix, maxlen);
			dst[maxlen] = '\0';
			preflen = strlen(dst);
			maxlen -= preflen;
			dst += preflen;
		}
		if (maxlen > messagelen)
			maxlen = messagelen;
		strncpy(dst, message, maxlen);
		dst += maxlen;
		if (*suffix && dst < buf + GDKMAXERRLEN) {
			size_t sufflen;

			maxlen = buf + GDKMAXERRLEN - dst - 1;
			strncpy(dst, suffix, maxlen);
			dst[maxlen] = '\0';
			sufflen = strlen(dst);
			maxlen -= sufflen;
			dst += sufflen;
		}
		*dst = '\0';
	} else {
		mnstr_printf(GDKout, "%s%.*s%s", prefix,
			     (int) messagelen, message, suffix);
	}
	fprintf(stderr, "#%s:%s%.*s%s",
		MT_thread_getname(),
		prefix[0] == '#' ? prefix + 1 : prefix,
		(int) messagelen, message, suffix);
}

/* print an error or warning message, making sure the message ends in
 * a newline, and also that every line in the message (if there are
 * multiple), starts with an exclamation point.
 * One of the problems complicating this whole issue is that each line
 * should be printed using a single call to mnstr_printf, and moreover,
 * the format string should start with a "!".
 * Another problem is that we're religious about bounds checking. It
 * would probably also not be quite as bad if we could write in the
 * message buffer.
 */
static void
GDKaddbuf(const char *message)
{
	const char *p, *q;
	char prefix[16];

	if (message == NULL || *message == '\0')	/* empty message, nothing to do */
		return;
	p = message;
	strcpy(prefix, "!");	/* default prefix */
	while (p && *p) {
		if (*p == '!') {
			size_t preflen;

			/* remember last ! prefix (e.g. "!ERROR: ")
			 * for any subsequent lines that start without
			 * ! */
			message = p;
			/* A prefix consists of a ! immediately
			 * followed by some text, followed by a : and
			 * a space.  Anything else results in no
			 * prefix being remembered */
			while (*++p && *p != ':' && *p != '\n' && *p != ' ')
				;
			if (*p == ':' && *++p == ' ') {
				/* found prefix, now remember it */
				preflen = (size_t) (p - message) + 1;
				if (preflen > sizeof(prefix) - 1)
					preflen = sizeof(prefix) - 1;
				strncpy(prefix, message, preflen);
				prefix[preflen] = 0;
			} else {
				/* there is a ! but no proper prefix */
				strcpy(prefix, "!");
				preflen = 1;
			}
			p = message + preflen;
		}

		/* find end of line */
		q = strchr(p, '\n');
		if (q) {
			/* print line including newline */
			q++;
			doGDKaddbuf(prefix, p, (size_t) (q - p), "");
		} else {
			/* no newline at end of buffer: print all the
			 * rest and add a newline */
			doGDKaddbuf(prefix, p, strlen(p), "\n");
			/* we're done since there were no more newlines */
			break;
		}
		p = q;
	}
}

#define GDKERRLEN	(1024+512)

void
GDKerror(const char *format, ...)
{
	char message[GDKERRLEN];
	size_t len = strlen(GDKERROR);
	va_list ap;

	if (!strncmp(format, GDKERROR, len)) {
		len = 0;
	} else {
		strcpy(message, GDKERROR);
	}
	va_start(ap, format);
	if (vsnprintf(message + len, sizeof(message) - (len + 2), format, ap) < 0)
		strcpy(message, GDKERROR "an error occurred within GDKerror.\n");
	va_end(ap);

	GDKaddbuf(message);
}

void
GDKsyserror(const char *format, ...)
{
	int err = errno;
	char message[GDKERRLEN];
	size_t len = strlen(GDKERROR);
	va_list ap;

	if (strncmp(format, GDKERROR, len) == 0) {
		len = 0;
	} else {
		strncpy(message, GDKERROR, sizeof(message));
	}
	va_start(ap, format);
	vsnprintf(message + len, sizeof(message) - (len + 2), format, ap);
	va_end(ap);
#ifndef NATIVE_WIN32
	if (err > 0 && err < 1024)
#endif
	{
		size_t len1;
		size_t len2;
		size_t len3;
		char *osmsg;
#ifdef NATIVE_WIN32
		char osmsgbuf[256];
		osmsg = osmsgbuf;
		FormatMessage(FORMAT_MESSAGE_FROM_SYSTEM, NULL, err,
			      MAKELANGID(LANG_NEUTRAL, SUBLANG_DEFAULT),
			      (LPTSTR) osmsgbuf, sizeof(osmsgbuf), NULL);
#else
		osmsg = strerror(err);
#endif
		len1 = strlen(message);
		len2 = len1 + strlen(GDKMESSAGE);
		len3 = len2 + strlen(osmsg);

		if (len3 + 2 < sizeof(message)) {
			strcpy(message + len1, GDKMESSAGE);
			strcpy(message + len2, osmsg);
			if (len3 > 0 && message[len3 - 1] != '\n') {
				message[len3] = '\n';
				message[len3 + 1] = 0;
			}
		}
	}
	GDKaddbuf(message);

	errno = 0;
}

void
GDKclrerr(void)
{
	char *buf;

	buf = GDKerrbuf;
	if (buf)
		*buf = 0;
}

jmp_buf GDKfataljump;
str GDKfatalmsg;
bit GDKfataljumpenable = 0;

/* coverity[+kill] */
void
GDKfatal(const char *format, ...)
{
	char message[GDKERRLEN];
	size_t len = strlen(GDKFATAL);
	va_list ap;

	GDKdebug |= IOMASK;
#ifndef NATIVE_WIN32
	BATSIGinit();
#endif
	if (!strncmp(format, GDKFATAL, len)) {
		len = 0;
	} else {
		strcpy(message, GDKFATAL);
	}
	va_start(ap, format);
	vsnprintf(message + len, sizeof(message) - (len + 2), format, ap);
	va_end(ap);

#ifndef STATIC_CODE_ANALYSIS
	if (GDKfataljumpenable) {
		// in embedded mode, we really don't want to kill our host
		GDKfatalmsg = GDKstrdup(message);
		longjmp(GDKfataljump, 42);
	} else
#endif
	{
		fputs(message, stderr);
		fputs("\n", stderr);
		fflush(stderr);

		/*
		 * Real errors should be saved in the log file for post-crash
		 * inspection.
		 */
		if (GDKexiting()) {
			fflush(stdout);
			exit(1);
		} else {
			GDKlog(GET_GDKLOCK(PERSISTENT), "%s", message);
#ifdef COREDUMP
			abort();
#else
			GDKexit(1);
#endif
		}
	}
}


lng
GDKusec(void)
{
	/* Return the time in microseconds since an epoch.  The epoch
	 * is currently midnight at the start of January 1, 1970, UTC. */
#if defined(NATIVE_WIN32)
	FILETIME ft;
	ULARGE_INTEGER f;
	GetSystemTimeAsFileTime(&ft); /* time since Jan 1, 1601 */
	f.LowPart = ft.dwLowDateTime;
	f.HighPart = ft.dwHighDateTime;
	/* there are 369 years, of which 89 are leap years from
	 * January 1, 1601 to January 1, 1970 which makes 134774 days;
	 * multiply that with the number of seconds in a day and the
	 * number of 100ns units in a second; subtract that from the
	 * value for the current time since January 1, 1601 to get the
	 * time since the Unix epoch */
	f.QuadPart -= LL_CONSTANT(134774) * 24 * 60 * 60 * 10000000;
	/* and convert to microseconds */
	return (lng) (f.QuadPart / 10);
#elif defined(HAVE_CLOCK_GETTIME)
	struct timespec ts;
	clock_gettime(CLOCK_REALTIME, &ts);
	return (lng) (ts.tv_sec * LL_CONSTANT(1000000) + ts.tv_nsec / 1000);
#elif defined(HAVE_GETTIMEOFDAY)
	struct timeval tv;
	gettimeofday(&tv, NULL);
	return (lng) (tv.tv_sec * LL_CONSTANT(1000000) + tv.tv_usec);
#elif defined(HAVE_FTIME)
	struct timeb tb;
	ftime(&tb);
	return (lng) (tb.time * LL_CONSTANT(1000000) + tb.millitm * LL_CONSTANT(1000));
#else
	/* last resort */
	return (lng) (time(NULL) * LL_CONSTANT(1000000));
#endif
}


int
GDKms(void)
{
	/* wraps around after a bit over 24 days */
	return (int) ((GDKusec() - programepoch) / 1000);
}


/*
 * @+ Logical Thread management
 *
 * All semaphores used by the application should be mentioned here.
 * They are initialized during system initialization.
 *
 * The first action upon thread creation is to add it to the pool of
 * known threads. This should be done by the thread itself.
 * Subsequently, the thread descriptor can be obtained using THRget.
 * Note that the users should have gained exclusive access already.  A
 * new entry is initialized automatically when not found.  Its file
 * descriptors are the same as for the server and should be
 * subsequently reset.
 */
void *THRdata[THREADDATA] = { 0 };

Thread
THRget(int tid)
{
	assert(0 < tid && tid <= THREADS);
	return &GDKthreads[tid - 1];
}

#if defined(_MSC_VER) && _MSC_VER >= 1900
#pragma warning(disable : 4172)
#endif
static inline uintptr_t
THRsp(void)
{
	int l = 0;
	uintptr_t sp = (uintptr_t) (&l);

	return sp;
}

static inline Thread
GDK_find_self(void)
{
	return (Thread) MT_thread_getdata();
}

static Thread
THRnew(const char *name, MT_Id pid)
{
	char *nme = GDKstrdup(name);

	if (nme == NULL) {
		IODEBUG fprintf(stderr, "#THRnew: malloc failure\n");
		GDKerror("THRnew: malloc failure\n");
		return NULL;
	}
	for (Thread s = GDKthreads; s < GDKthreads + THREADS; s++) {
		ATOMIC_BASE_TYPE npid = 0;
		if (ATOMIC_CAS(&s->pid, &npid, pid)) {
			/* successfully allocated, fill in rest */
			s->data[0] = THRdata[0];
			s->data[1] = THRdata[1];
			s->sp = THRsp();
			s->name = nme;
			PARDEBUG fprintf(stderr, "#%x %zu sp = %zu\n",
					 (unsigned) s->tid,
					 (size_t) ATOMIC_GET(&s->pid),
					 (size_t) s->sp);
			PARDEBUG fprintf(stderr, "#nrofthreads %d\n",
					 (int) ATOMIC_GET(&GDKnrofthreads) + 1);
			return s;
		}
	}
	GDKfree(nme);
	IODEBUG fprintf(stderr, "#THRnew: too many threads\n");
	GDKerror("THRnew: too many threads\n");
	return NULL;
}

struct THRstart {
	void (*func) (void *);
	void *arg;
	MT_Sema sem;
	Thread thr;
};

static void
THRstarter(void *a)
{
	struct THRstart *t = a;
	void (*func) (void *) = t->func;
	void *arg = t->arg;

	MT_sema_down(&t->sem);
	t->thr->sp = THRsp();
	MT_thread_setdata(t->thr);
	(*func)(arg);
	THRdel(t->thr);
	MT_sema_destroy(&t->sem);
	GDKfree(a);
}

MT_Id
THRcreate(void (*f) (void *), void *arg, enum MT_thr_detach d, const char *name)
{
	MT_Id pid;
	Thread s;
	struct THRstart *t;
<<<<<<< HEAD
	static ATOMIC_TYPE ctr = ATOMIC_VAR_INIT(0);
	char semname[16];
=======
	static uint64_t ctr = 0; /* protected by GDKthreadLock */
	int len;
>>>>>>> 8143cb6e

	if ((t = GDKmalloc(sizeof(*t))) == NULL)
		return 0;
	if ((s = THRnew(name, ~(MT_Id)0)) == NULL) {
		GDKfree(t);
		return 0;
	}
	*t = (struct THRstart) {
		.func = f,
		.arg = arg,
		.thr = s,
	};
<<<<<<< HEAD
	snprintf(semname, sizeof(semname), "THRcreate%" PRIu64,
		 (uint64_t) ATOMIC_INC(&ctr));
	MT_sema_init(&t->sem, 0, semname);
=======
	MT_lock_set(&GDKthreadLock);
	for (s = GDKthreads; s < GDKthreads + THREADS; s++) {
		if (s->pid == 0) {
			break;
		}
	}
	if (s == GDKthreads + THREADS) {
		MT_lock_unset(&GDKthreadLock);
		IODEBUG fprintf(stderr, "#THRcreate: too many threads\n");
		GDKerror("THRcreate: too many threads\n");
		return 0;
	}
	int tid = s->tid;
	/* name is for debugging and may be NULL */
	*s = (ThreadRec) {
		.pid = ~0,
		.tid = tid,
		.data[0] = THRdata[0],
		.data[1] = THRdata[1],
		.name = GDKstrdup(name),
	};
	MT_lock_unset(&GDKthreadLock);
	t->thr = s;
	len = snprintf(t->semname, sizeof(t->semname), "THRcreate%" PRIu64, ++ctr);
	if (len == -1 || len > (int) sizeof(t->semname)) {
		IODEBUG fprintf(stderr, "#THRcreate: thread name is too large\n");
		GDKerror("THRcreate: thread name is too large\n");
		return 0;
	}
	MT_sema_init(&t->sem, 0, t->semname);
>>>>>>> 8143cb6e
	if (MT_create_thread(&pid, THRstarter, t, d, name) != 0) {
		GDKerror("THRcreate: could not start thread\n");
		MT_sema_destroy(&t->sem);
		GDKfree(t);
		GDKfree(s->name);
		s->name = NULL;
		ATOMIC_SET(&s->pid, 0); /* deallocate */
		return 0;
	}
	/* must not fail after this: the thread has been started */
	(void) ATOMIC_INC(&GDKnrofthreads);
	ATOMIC_SET(&s->pid, pid);
	/* send new thread on its way */
	MT_sema_up(&t->sem);
	return pid;
}

void
THRdel(Thread t)
{
	assert(GDKthreads <= t && t < GDKthreads + THREADS);
	MT_thread_setdata(NULL);
	PARDEBUG fprintf(stderr, "#pid = %zu, disconnected, %d left\n",
			 (size_t) ATOMIC_GET(&t->pid),
			 (int) ATOMIC_GET(&GDKnrofthreads));

	GDKfree(t->name);
	t->name = NULL;
	for (int i = 0; i < THREADDATA; i++)
		t->data[i] = NULL;
	t->sp = 0;
	ATOMIC_SET(&t->pid, 0);	/* deallocate */
	(void) ATOMIC_DEC(&GDKnrofthreads);
}

int
THRhighwater(void)
{
	uintptr_t c;
	Thread s;
	size_t diff;
	int rc = 0;

	s = GDK_find_self();
	if (s != NULL) {
		c = THRsp();
		diff = c < s->sp ? s->sp - c : c - s->sp;
		if (diff > THREAD_STACK_SIZE - 80 * 1024)
			rc = 1;
	}
	return rc;
}

/*
 * I/O is organized per thread, because users may gain access through
 * the network.  The code below should be improved to gain speed.
 */

static int
THRinit(void)
{
	int i = 0;
	Thread s;
	static bool first = true;

	if ((THRdata[0] = (void *) file_wastream(stdout, "stdout")) == NULL)
		return -1;
	if ((THRdata[1] = (void *) file_rastream(stdin, "stdin")) == NULL) {
		mnstr_destroy(THRdata[0]);
		THRdata[0] = NULL;
		return -1;
	}
	if (first) {
		for (i = 0; i < THREADS; i++) {
			GDKthreads[i].tid = i + 1;
			ATOMIC_INIT(&GDKthreads[i].pid, 0);
		}
		first = false;
	}
	if ((s = THRnew("main thread", MT_getpid())) == NULL) {
		mnstr_destroy(THRdata[0]);
		THRdata[0] = NULL;
		mnstr_destroy(THRdata[1]);
		THRdata[1] = NULL;
		return -1;
	}
	(void) ATOMIC_INC(&GDKnrofthreads);
	MT_thread_setdata(s);
	return 0;
}

void
THRsetdata(int n, ptr val)
{
	Thread s;

	s = GDK_find_self();
	if (s) {
		assert(val == NULL || s->data[n] == NULL);
		s->data[n] = val;
	}
}

void *
THRgetdata(int n)
{
	Thread s;
	void *d;

	s = GDK_find_self();
	d = s ? s->data[n] : THRdata[n];
	return d;
}

int
THRgettid(void)
{
	Thread s;
	int t;

	s = GDK_find_self();
	t = s ? s->tid : 1;
	return t;
}

static const char *_gdk_version_string = VERSION;
/**
 * Returns the GDK version as internally allocated string.  Hence the
 * string does not have to (and should not) be freed.  Do not inline
 * this function or the wrong VERSION will be used.
 */
const char *
GDKversion(void)
{
	return (_gdk_version_string);
}

size_t
GDKmem_cursize(void)
{
	/* RAM/swapmem that Monet is really using now */
	return (size_t) ATOMIC_GET(&GDK_mallocedbytes_estimate);
}

size_t
GDKvm_cursize(void)
{
	/* current Monet VM address space usage */
	return (size_t) ATOMIC_GET(&GDK_vm_cursize) + GDKmem_cursize();
}

#define heapinc(_memdelta)						\
	(void) ATOMIC_ADD(&GDK_mallocedbytes_estimate, _memdelta)
#define heapdec(_memdelta)						\
	(void) ATOMIC_SUB(&GDK_mallocedbytes_estimate, _memdelta)

#define meminc(vmdelta)							\
	(void) ATOMIC_ADD(&GDK_vm_cursize, (ssize_t) SEG_SIZE((vmdelta), MT_VMUNITLOG))
#define memdec(vmdelta)							\
	(void) ATOMIC_SUB(&GDK_vm_cursize, (ssize_t) SEG_SIZE((vmdelta), MT_VMUNITLOG))

#ifndef STATIC_CODE_ANALYSIS

static void
GDKmemfail(const char *s, size_t len)
{
	/* bumped your nose against the wall; try to prevent
	 * repetition by adjusting maxsizes
	   if (memtarget < 0.3 * GDKmem_cursize()) {
		   size_t newmax = (size_t) (0.7 * (double) GDKmem_cursize());

		   if (newmax < GDK_mem_maxsize)
		   GDK_mem_maxsize = newmax;
	   }
	   if (vmtarget < 0.3 * GDKvm_cursize()) {
		   size_t newmax = (size_t) (0.7 * (double) GDKvm_cursize());

		   if (newmax < GDK_vm_maxsize)
			   GDK_vm_maxsize = newmax;
	   }
	 */

	fprintf(stderr, "#%s(%zu) fails, try to free up space [memory in use=%zu,virtual memory in use=%zu]\n", s, len, GDKmem_cursize(), GDKvm_cursize());
}

/* Memory allocation
 *
 * The functions GDKmalloc, GDKzalloc, GDKrealloc, GDKstrdup, and
 * GDKfree are used throughout to allocate and free memory.  These
 * functions are almost directly mapped onto the system
 * malloc/realloc/free functions, but they give us some extra
 * debugging hooks.
 *
 * When allocating memory, we allocate a bit more than was asked for.
 * The extra space is added onto the front of the memory area that is
 * returned, and in debug builds also some at the end.  The area in
 * front is used to store the actual size of the allocated area.  The
 * most important use is to be able to keep statistics on how much
 * memory is being used.  In debug builds, the size is also used to
 * make sure that we don't write outside of the allocated arena.  This
 * is also where the extra space at the end comes in.
 */

/* we allocate extra space and return a pointer offset by this amount */
#define MALLOC_EXTRA_SPACE	(2 * SIZEOF_VOID_P)

#ifdef NDEBUG
#define DEBUG_SPACE	0
#else
#define DEBUG_SPACE	16
#endif

static void *
GDKmalloc_internal(size_t size)
{
	void *s;
	size_t nsize;

	assert(size != 0);
#ifndef NDEBUG
	/* fail malloc for testing purposes depending on set limit */
	if (GDK_malloc_success_count > 0) {
		MT_lock_set(&mallocsuccesslock);
		if (GDK_malloc_success_count > 0)
			GDK_malloc_success_count--;
		MT_lock_unset(&mallocsuccesslock);
	}
	if (GDK_malloc_success_count == 0) {
		return NULL;
	}
#endif
	if (GDKvm_cursize() + size >= GDK_vm_maxsize) {
		GDKerror("allocating too much memory\n");
		return NULL;
	}

	/* pad to multiple of eight bytes and add some extra space to
	 * write real size in front; when debugging, also allocate
	 * extra space for check bytes */
	nsize = (size + 7) & ~7;
	if ((s = malloc(nsize + MALLOC_EXTRA_SPACE + DEBUG_SPACE)) == NULL) {
		GDKmemfail("GDKmalloc", size);
		GDKerror("GDKmalloc_internal: failed for %zu bytes", size);
		return NULL;
	}
	s = (void *) ((char *) s + MALLOC_EXTRA_SPACE);

	heapinc(nsize + MALLOC_EXTRA_SPACE + DEBUG_SPACE);

	/* just before the pointer that we return, write how much we
	 * asked of malloc */
	((size_t *) s)[-1] = nsize + MALLOC_EXTRA_SPACE + DEBUG_SPACE;
#ifndef NDEBUG
	/* just before that, write how much was asked of us */
	((size_t *) s)[-2] = size;
	/* write pattern to help find out-of-bounds writes */
	memset((char *) s + size, '\xBD', nsize + DEBUG_SPACE - size);
#endif
	return s;
}

#undef GDKmalloc
void *
GDKmalloc(size_t size)
{
	void *s;

	if ((s = GDKmalloc_internal(size)) == NULL)
		return NULL;
#ifndef NDEBUG
	/* write a pattern to help make sure all data is properly
	 * initialized by the caller */
	DEADBEEFCHK memset(s, '\xBD', size);
#endif
	return s;
}

#undef GDKzalloc
void *
GDKzalloc(size_t size)
{
	void *s;

	if ((s = GDKmalloc_internal(size)) == NULL)
		return NULL;
	memset(s, 0, size);
	return s;
}

#undef GDKstrdup
char *
GDKstrdup(const char *s)
{
	size_t size;
	char *p;

	if (s == NULL)
		return NULL;
	size = strlen(s) + 1;

	if ((p = GDKmalloc_internal(size)) == NULL)
		return NULL;
	memcpy(p, s, size);	/* including terminating NULL byte */
	return p;
}

#undef GDKstrndup
char *
GDKstrndup(const char *s, size_t size)
{
	char *p;

	if (s == NULL)
		return NULL;
	if ((p = GDKmalloc_internal(size + 1)) == NULL)
		return NULL;
	if (size > 0)
		memcpy(p, s, size);
	p[size] = '\0';		/* make sure it's NULL terminated */
	return p;
}

#undef GDKfree
void
GDKfree(void *s)
{
	size_t asize;

	if (s == NULL)
		return;

	asize = ((size_t *) s)[-1]; /* how much allocated last */

#ifndef NDEBUG
	assert((asize & 2) == 0);   /* check against duplicate free */
	/* check for out-of-bounds writes */
	{
		size_t i = ((size_t *) s)[-2]; /* how much asked for last */
		for (; i < asize - MALLOC_EXTRA_SPACE; i++)
			assert(((char *) s)[i] == '\xBD');
	}
	((size_t *) s)[-1] |= 2; /* indicate area is freed */
#endif

#ifndef NDEBUG
	/* overwrite memory that is to be freed with a pattern that
	 * will help us recognize access to already freed memory in
	 * the debugger */
	DEADBEEFCHK memset(s, '\xDB', asize - MALLOC_EXTRA_SPACE);
#endif

	free((char *) s - MALLOC_EXTRA_SPACE);
	heapdec((ssize_t) asize);
}

#undef GDKrealloc
void *
GDKrealloc(void *s, size_t size)
{
	size_t nsize, asize;
#ifndef NDEBUG
	size_t osize;
	size_t *os;
#endif

	assert(size != 0);

	if (s == NULL)
		return GDKmalloc(size);

	nsize = (size + 7) & ~7;
	asize = ((size_t *) s)[-1]; /* how much allocated last */

	if (nsize > asize &&
	    GDKvm_cursize() + nsize - asize >= GDK_vm_maxsize) {
		GDKerror("allocating too much memory\n");
		return NULL;
	}
#ifndef NDEBUG
	assert((asize & 2) == 0);   /* check against duplicate free */
	/* check for out-of-bounds writes */
	osize = ((size_t *) s)[-2]; /* how much asked for last */
	{
		size_t i;
		for (i = osize; i < asize - MALLOC_EXTRA_SPACE; i++)
			assert(((char *) s)[i] == '\xBD');
	}
	/* if shrinking, write debug pattern into to-be-freed memory */
	DEADBEEFCHK if (size < osize)
		memset((char *) s + size, '\xDB', osize - size);
	os = s;
	os[-1] |= 2;		/* indicate area is freed */
#endif
	s = realloc((char *) s - MALLOC_EXTRA_SPACE,
		    nsize + MALLOC_EXTRA_SPACE + DEBUG_SPACE);
	if (s == NULL) {
#ifndef NDEBUG
		os[-1] &= ~2;	/* not freed after all */
#endif
		GDKmemfail("GDKrealloc", size);
		GDKerror("GDKrealloc: failed for %zu bytes", size);
		return NULL;
	}
	s = (void *) ((char *) s + MALLOC_EXTRA_SPACE);
	/* just before the pointer that we return, write how much we
	 * asked of malloc */
	((size_t *) s)[-1] = nsize + MALLOC_EXTRA_SPACE + DEBUG_SPACE;
#ifndef NDEBUG
	/* just before that, write how much was asked of us */
	((size_t *) s)[-2] = size;
	/* if growing, initialize new memory with debug pattern */
	DEADBEEFCHK if (size > osize)
 		memset((char *) s + osize, '\xBD', size - osize);
	/* write pattern to help find out-of-bounds writes */
	memset((char *) s + size, '\xBD', nsize + DEBUG_SPACE - size);
#endif

	heapinc(nsize + MALLOC_EXTRA_SPACE + DEBUG_SPACE);
	heapdec((ssize_t) asize);

	return s;
}

#else

#define GDKmemfail(s, len)	/* nothing */

void *
GDKmalloc(size_t size)
{
	void *p = malloc(size);
	if (p == NULL)
		GDKerror("GDKmalloc: failed for %zu bytes", size);
	return p;
}

void
GDKfree(void *ptr)
{
	if (ptr)
		free(ptr);
}

void *
GDKzalloc(size_t size)
{
	void *ptr = calloc(size, 1);
	if (ptr == NULL)
		GDKerror("GDKzalloc: failed for %zu bytes", size);
	return ptr;
}

void *
GDKrealloc(void *ptr, size_t size)
{
	void *p = realloc(ptr, size);
	if (p == NULL)
		GDKerror("GDKrealloc: failed for %zu bytes", size);
	return p;
}

char *
GDKstrdup(const char *s)
{
	char *p = strdup(s);
	if (p == NULL)
		GDKerror("GDKstrdup failed for %s\n", s);
	return p;
}

char *
GDKstrndup(const char *s, size_t size)
{
	char *p = malloc(size + 1);
	if (p == NULL) {
		GDKerror("GDKstrdup failed for %s\n", s);
		return NULL;
	}
	memcpy(p, s, size);
	p[size] = 0;
	return p;
}

#endif	/* STATIC_CODE_ANALYSIS */

void
GDKsetmallocsuccesscount(lng count)
{
	(void) count;
#ifndef NDEBUG
	GDK_malloc_success_count = count;
#endif
}

/*
 * @- virtual memory
 * allocations affect only the logical VM resources.
 */
#undef GDKmmap
void *
GDKmmap(const char *path, int mode, size_t len)
{
	void *ret;

	if (GDKvm_cursize() + len >= GDK_vm_maxsize) {
		GDKerror("allocating too much virtual address space\n");
		return NULL;
	}
	ret = MT_mmap(path, mode, len);
	if (ret == NULL) {
		GDKmemfail("GDKmmap", len);
	}
	if (ret != NULL) {
		meminc(len);
	}
	return ret;
}

#undef GDKmunmap
gdk_return
GDKmunmap(void *addr, size_t size)
{
	int ret;

	ret = MT_munmap(addr, size);
	if (ret == 0)
		memdec(size);
	return ret == 0 ? GDK_SUCCEED : GDK_FAIL;
}

#undef GDKmremap
void *
GDKmremap(const char *path, int mode, void *old_address, size_t old_size, size_t *new_size)
{
	void *ret;

	if (*new_size > old_size &&
	    GDKvm_cursize() + *new_size - old_size >= GDK_vm_maxsize) {
		GDKerror("allocating too much virtual address space\n");
		return NULL;
	}
	ret = MT_mremap(path, mode, old_address, old_size, new_size);
	if (ret == NULL) {
		GDKmemfail("GDKmremap", *new_size);
	}
	if (ret != NULL) {
		memdec(old_size);
		meminc(*new_size);
	}
	return ret;
}<|MERGE_RESOLUTION|>--- conflicted
+++ resolved
@@ -1391,13 +1391,9 @@
 	MT_Id pid;
 	Thread s;
 	struct THRstart *t;
-<<<<<<< HEAD
 	static ATOMIC_TYPE ctr = ATOMIC_VAR_INIT(0);
 	char semname[16];
-=======
-	static uint64_t ctr = 0; /* protected by GDKthreadLock */
 	int len;
->>>>>>> 8143cb6e
 
 	if ((t = GDKmalloc(sizeof(*t))) == NULL)
 		return 0;
@@ -1410,42 +1406,17 @@
 		.arg = arg,
 		.thr = s,
 	};
-<<<<<<< HEAD
-	snprintf(semname, sizeof(semname), "THRcreate%" PRIu64,
-		 (uint64_t) ATOMIC_INC(&ctr));
+	len = snprintf(semname, sizeof(semname), "THRcreate%" PRIu64, (uint64_t) ATOMIC_INC(&ctr));
+	if (len == -1 || len > (int) sizeof(semname)) {
+		IODEBUG fprintf(stderr, "#THRcreate: semaphore name is too large\n");
+		GDKerror("THRcreate: semaphore name is too large\n");
+		GDKfree(t);
+		GDKfree(s->name);
+		s->name = NULL;
+		ATOMIC_SET(&s->pid, 0); /* deallocate */
+		return 0;
+	}
 	MT_sema_init(&t->sem, 0, semname);
-=======
-	MT_lock_set(&GDKthreadLock);
-	for (s = GDKthreads; s < GDKthreads + THREADS; s++) {
-		if (s->pid == 0) {
-			break;
-		}
-	}
-	if (s == GDKthreads + THREADS) {
-		MT_lock_unset(&GDKthreadLock);
-		IODEBUG fprintf(stderr, "#THRcreate: too many threads\n");
-		GDKerror("THRcreate: too many threads\n");
-		return 0;
-	}
-	int tid = s->tid;
-	/* name is for debugging and may be NULL */
-	*s = (ThreadRec) {
-		.pid = ~0,
-		.tid = tid,
-		.data[0] = THRdata[0],
-		.data[1] = THRdata[1],
-		.name = GDKstrdup(name),
-	};
-	MT_lock_unset(&GDKthreadLock);
-	t->thr = s;
-	len = snprintf(t->semname, sizeof(t->semname), "THRcreate%" PRIu64, ++ctr);
-	if (len == -1 || len > (int) sizeof(t->semname)) {
-		IODEBUG fprintf(stderr, "#THRcreate: thread name is too large\n");
-		GDKerror("THRcreate: thread name is too large\n");
-		return 0;
-	}
-	MT_sema_init(&t->sem, 0, t->semname);
->>>>>>> 8143cb6e
 	if (MT_create_thread(&pid, THRstarter, t, d, name) != 0) {
 		GDKerror("THRcreate: could not start thread\n");
 		MT_sema_destroy(&t->sem);
