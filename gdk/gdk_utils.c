/*
 * The contents of this file are subject to the MonetDB Public License
 * Version 1.1 (the "License"); you may not use this file except in
 * compliance with the License. You may obtain a copy of the License at
 * http://www.monetdb.org/Legal/MonetDBLicense
 *
 * Software distributed under the License is distributed on an "AS IS"
 * basis, WITHOUT WARRANTY OF ANY KIND, either express or implied. See the
 * License for the specific language governing rights and limitations
 * under the License.
 *
 * The Original Code is the MonetDB Database System.
 *
 * The Initial Developer of the Original Code is CWI.
 * Portions created by CWI are Copyright (C) 1997-July 2008 CWI.
 * Copyright August 2008-2014 MonetDB B.V.
 * All Rights Reserved.
 */

/*
 * @a M. L. Kersten, P. Boncz, N. Nes
 *
 * @* Utilities
 * The utility section contains functions to initialize the Monet
 * database system, memory allocation details, and a basic system
 * logging scheme.
 */
#include "monetdb_config.h"

#include "gdk.h"
#include "gdk_private.h"
#include "mutils.h"

static char GDKdbpathStr[PATHLENGTH] = { "dbpath" };

BAT *GDKkey = NULL;
BAT *GDKval = NULL;

#include <signal.h>

#ifdef HAVE_FCNTL_H
#include <fcntl.h>
#endif

#ifdef HAVE_PWD_H
# include <pwd.h>
#endif

#ifdef HAVE_SYS_PARAM_H
# include <sys/param.h>  /* prerequisite of sys/sysctl on OpenBSD */
#endif
#ifdef HAVE_SYS_SYSCTL_H
# include <sys/sysctl.h>
#endif

#ifdef NATIVE_WIN32
#define chdir _chdir
#endif

#ifdef NDEBUG
#ifndef NVALGRIND
#define NVALGRIND NDEBUG
#endif
#endif

#if defined(__GNUC__) && defined(HAVE_VALGRIND)
#include <valgrind.h>
#else
#define VALGRIND_MALLOCLIKE_BLOCK(addr, sizeB, rzB, is_zeroed)
#define VALGRIND_FREELIKE_BLOCK(addr, rzB)
#endif

static volatile ATOMIC_FLAG GDKstopped = ATOMIC_FLAG_INIT;
static void GDKunlockHome(void);

#undef malloc
#undef calloc
#undef realloc
#undef free

/*
 * @+ Monet configuration file
 * Parse a possible MonetDB config file (if specified by command line
 * option -c/--config) to extract pre-settings of system variables.
 * Un-recognized parameters are simply skipped, because they may be
 * picked up by other components of the system.  The consequence is
 * that making a typing error in the configuration file may be
 * unnoticed for a long time.  Syntax errors are immediately flagged,
 * though.
 *
 * Since the GDK kernel moves into the database directory, we need to
 * keep the absolute path to the MonetDB config file for top-levels to
 * access its information.
 */

static int
GDKenvironment(str dbpath)
{
	if (dbpath == 0) {
		fprintf(stderr, "!GDKenvironment: database name missing.\n");
		return 0;
	}
	if (strlen(dbpath) >= PATHLENGTH) {
		fprintf(stderr, "!GDKenvironment: database name too long.\n");
		return 0;
	}
	if (!MT_path_absolute(dbpath)) {
		fprintf(stderr, "!GDKenvironment: directory not an absolute path: %s.\n", dbpath);
		return 0;
	}
	strncpy(GDKdbpathStr, dbpath, PATHLENGTH);
	/* make coverity happy: */
	GDKdbpathStr[PATHLENGTH - 1] = 0;
	return 1;
}

char *
GDKgetenv(const char *name)
{
	BUN b = BUNfnd(BATmirror(GDKkey), (ptr) name);

	if (b != BUN_NONE) {
		BATiter GDKenvi = bat_iterator(GDKval);
		return BUNtail(GDKenvi, b);
	}
	return NULL;
}

int
GDKgetenv_isyes(const char *name)
{
	char *val = GDKgetenv(name);

	if (val && strcasecmp(val, "yes") == 0) {
		return 1;
	}
	return 0;
}

int
GDKgetenv_istrue(const char *name)
{
	char *val = GDKgetenv(name);

	if (val && strcasecmp(val, "true") == 0) {
		return 1;
	}
	return 0;
}

int
GDKgetenv_int(const char *name, int def)
{
	char *val = GDKgetenv(name);

	if (val)
		return atoi(val);
	return def;
}

void
GDKsetenv(str name, str value)
{
	BUNappend(GDKkey, name, FALSE);
	BUNappend(GDKval, value, FALSE);
	BATfakeCommit(GDKkey);
	BATfakeCommit(GDKval);
}


/*
 * @+ System logging
 * Per database a log file can be maintained for collection of system
 * management information. Its contents is driven by the upper layers,
 * which encode information such as who logged on and how long the
 * session went on.  The lower layers merely store error information
 * on the file.  It should not be used for crash recovery, because
 * this should be dealt with on a per client basis.
 *
 * A system log can be maintained in the database to keep track of
 * session and crash information. It should regularly be refreshed to
 * avoid disk overflow.
 */
#define GDKLOCK	".gdk_lock"

static FILE *GDKlockFile = 0;

#define GDKLOGOFF	"LOGOFF"
#define GDKFOUNDDEAD	"FOUND	DEAD"
#define GDKLOGON	"LOGON"
#define GDKCRASH	"CRASH"

/*
 * Single-lined comments can now be logged safely, together with
 * process, thread and user ID, and the current time.
 */
void
GDKlog(const char *format, ...)
{
	va_list ap;
	char *p = 0, buf[1024];
	time_t tm = time(0);
#if defined(HAVE_CTIME_R3) || defined(HAVE_CTIME_R)
	char tbuf[26];
#endif
	char *ctm;

	if (MT_pagesize() == 0 || GDKlockFile == NULL)
		return;

	va_start(ap, format);
	vsprintf(buf, format, ap);
	va_end(ap);

	/* remove forbidden characters from message */
	for (p = buf; (p = strchr(p, '\n')) != NULL; *p = ' ')
		;
	for (p = buf; (p = strchr(p, '@')) != NULL; *p = ' ')
		;

	fseek(GDKlockFile, 0, SEEK_END);
#ifndef HAVE_GETUID
#define getuid() 0
#endif
#ifdef HAVE_CTIME_R3
	ctm = ctime_r(&tm, tbuf, sizeof(tbuf));
#else
#ifdef HAVE_CTIME_R
	ctm = ctime_r(&tm, tbuf);
#else
	ctm = ctime(&tm);
#endif
#endif
	fprintf(GDKlockFile, "USR=%d PID=%d TIME=%.24s @ %s\n", (int) getuid(), (int) getpid(), ctm, buf);
	fflush(GDKlockFile);
}

/*
 * @+ Interrupt handling
 * The current version simply catches signals and prints a warning.
 * It should be extended to cope with the specifics of the interrupt
 * received.
 */
#if 0				/* these are unused */
static void
BATSIGignore(int nr)
{
	GDKsyserror("! ERROR signal %d caught by thread " SZFMT "\n", nr, (size_t) MT_getpid());
}
#endif

#ifdef WIN32
static void
BATSIGabort(int nr)
{
	GDKexit(3);		/* emulate Windows exit code without pop-up */
}
#endif

#ifndef NATIVE_WIN32
static void
BATSIGinterrupt(int nr)
{
	GDKexit(nr);
}

static int
BATSIGinit(void)
{
/* HACK to pacify compiler */
#if (defined(__INTEL_COMPILER) && (SIZEOF_VOID_P > SIZEOF_INT))
#undef  SIG_IGN			/*((__sighandler_t)1 ) */
#define SIG_IGN   ((__sighandler_t)1L)
#endif

#ifdef SIGPIPE
	(void) signal(SIGPIPE, SIG_IGN);
#endif
#ifdef __SIGRTMIN
	(void) signal(__SIGRTMIN + 1, SIG_IGN);
#endif
#ifdef SIGHUP
	(void) signal(SIGHUP, MT_global_exit);
#endif
#ifdef SIGINT
	(void) signal(SIGINT, BATSIGinterrupt);
#endif
#ifdef SIGTERM
	(void) signal(SIGTERM, BATSIGinterrupt);
#endif
	return 0;
}
#endif /* NATIVE_WIN32 */

/* memory thresholds; these values some "sane" constants only, really
 * set in GDKinit() */
size_t GDK_mmap_minsize = (size_t) 1 << 18;
size_t GDK_mmap_pagesize = (size_t) 1 << 16; /* mmap granularity */
size_t GDK_mem_maxsize = GDK_VM_MAXSIZE;
size_t GDK_vm_maxsize = GDK_VM_MAXSIZE;

int GDK_vm_trim = 1;

#define SEG_SIZE(x,y)	((x)+(((x)&((1<<(y))-1))?(1<<(y))-((x)&((1<<(y))-1)):0))
#define MAX_BIT		((int) (sizeof(ssize_t)<<3))

#if defined(GDK_MEM_KEEPHISTO) || defined(GDK_VM_KEEPHISTO)
/* histogram update macro */
#define GDKmallidx(idx, size)				\
	do {						\
		int _mask;				\
							\
		if (size < 128) {			\
			_mask = (1<<6);			\
			idx = 7;			\
		} else {				\
			_mask = (1<<(MAX_BIT-1));	\
			idx = MAX_BIT;			\
		}					\
		while(idx-- > 4) {			\
			if (_mask&size) break;		\
			_mask >>=1;			\
		}					\
	} while (0)
#endif

/* This block is to provide atomic addition and subtraction to select
 * variables.  We use intrinsic functions (recognized and inlined by
 * the compiler) for both the GNU C compiler and Microsoft Visual
 * Studio.  By doing this, we avoid locking overhead.  There is also a
 * fall-back for other compilers. */
#include "gdk_atomic.h"
static volatile ATOMIC_TYPE GDK_mallocedbytes_estimate = 0;
static volatile ATOMIC_TYPE GDK_vm_cursize = 0;
#ifdef GDK_VM_KEEPHISTO
volatile ATOMIC_TYPE GDK_vm_nallocs[MAX_BIT] = { 0 };
#endif
#ifdef GDK_MEM_KEEPHISTO
volatile ATOMIC_TYPE GDK_nmallocs[MAX_BIT] = { 0 };
#endif
#ifdef ATOMIC_LOCK
static MT_Lock mbyteslock MT_LOCK_INITIALIZER("mbyteslock");
static MT_Lock GDKstoppedLock MT_LOCK_INITIALIZER("GDKstoppedLock");
#endif

size_t _MT_pagesize = 0;	/* variable holding page size */
size_t _MT_npages = 0;		/* variable holding memory size in pages */

void
MT_init(void)
{
#ifdef _MSC_VER
	{
		SYSTEM_INFO sysInfo;

		GetSystemInfo(&sysInfo);
		_MT_pagesize = sysInfo.dwPageSize;
	}
#elif defined(HAVE_SYS_SYSCTL_H) && defined(HW_PAGESIZE)
	{
		int size;
		size_t len = sizeof(int);
		int mib[2];

		/* Everyone should have permission to make this call,
		 * if we get a failure something is really wrong. */
		mib[0] = CTL_HW;
		mib[1] = HW_PAGESIZE;
		sysctl(mib, 2, &size, &len, NULL, 0);
		_MT_pagesize = size;
	}
#elif defined(HAVE_SYSCONF) && defined(_SC_PAGESIZE)
	_MT_pagesize = (size_t)sysconf(_SC_PAGESIZE);
#endif
	if (_MT_pagesize <= 0)
		_MT_pagesize = 4096;	/* default */

#ifdef _MSC_VER
	{
		MEMORYSTATUSEX memStatEx;

		memStatEx.dwLength = sizeof(memStatEx);
		if (GlobalMemoryStatusEx(&memStatEx))
			_MT_npages = (size_t) (memStatEx.ullTotalPhys / _MT_pagesize);
	}
#elif defined(HAVE_SYS_SYSCTL_H) && defined(HW_MEMSIZE) && SIZEOF_SIZE_T == SIZEOF_LNG
	/* Darwin, 64-bits */
	{
		uint64_t size = 0;
		size_t len = sizeof(size);
		int mib[2];

		/* Everyone should have permission to make this call,
		 * if we get a failure something is really wrong. */
		mib[0] = CTL_HW;
		mib[1] = HW_MEMSIZE;
		sysctl(mib, 2, &size, &len, NULL, 0);
		_MT_npages = size / _MT_pagesize;
	}
#elif defined(HAVE_SYS_SYSCTL_H) && defined (HW_PHYSMEM64) && SIZEOF_SIZE_T == SIZEOF_LNG
	/* OpenBSD, 64-bits */
	{
		int64_t size = 0;
		size_t len = sizeof(size);
		int mib[2];

		/* Everyone should have permission to make this call,
		 * if we get a failure something is really wrong. */
		mib[0] = CTL_HW;
		mib[1] = HW_PHYSMEM64;
		sysctl(mib, 2, &size, &len, NULL, 0);
		_MT_npages = size / _MT_pagesize;
	}
#elif defined(HAVE_SYS_SYSCTL_H) && defined(HW_PHYSMEM)
	/* NetBSD, OpenBSD, Darwin, 32-bits; FreeBSD 32 & 64-bits */
	{
# ifdef __FreeBSD__
		unsigned long size = 0;
# else
		int size = 0;
# endif
		size_t len = sizeof(size);
		int mib[2];

		/* Everyone should have permission to make this call,
		 * if we get a failure something is really wrong. */
		mib[0] = CTL_HW;
		mib[1] = HW_PHYSMEM;
		sysctl(mib, 2, &size, &len, NULL, 0);
		_MT_npages = size / _MT_pagesize;
	}
#elif defined(HAVE_SYSCONF) && defined(_SC_PHYS_PAGES)
	_MT_npages = (size_t)sysconf(_SC_PHYS_PAGES);
# if SIZEOF_SIZE_T == SIZEOF_INT
	/* Bug #2935: the value returned here can be more than what can be
	 * addressed on Solaris, so cap the value */
	if (UINT_MAX / _MT_pagesize < _MT_npages)
		_MT_npages = UINT_MAX / _MT_pagesize;
# endif
#else
# error "don't know how to get the amount of physical memory for your OS"
#endif
}

size_t
GDKmem_cursize(void)
{
	/* RAM/swapmem that Monet is really using now */
	return (size_t) ATOMIC_GET(GDK_mallocedbytes_estimate, mbyteslock, "GDKmem_cursize");
}

size_t
GDKvm_cursize(void)
{
	/* current Monet VM address space usage */
	return (size_t) ATOMIC_GET(GDK_vm_cursize, mbyteslock, "GDKvm_cursize") + GDKmem_cursize();
}

#ifdef GDK_MEM_KEEPHISTO
#define heapinc(_memdelta)						\
	do {								\
		int _idx;						\
									\
		ATOMIC_ADD(GDK_mallocedbytes_estimate, _memdelta, mbyteslock, "heapinc"); \
		GDKmallidx(_idx, _memdelta);				\
		(void) ATOMIC_INC(GDK_nmallocs[_idx], mbyteslock, "heapinc"); \
	} while (0)
#define heapdec(memdelta)						\
	do {								\
		ssize_t _memdelta = (ssize_t) (memdelta);		\
		int _idx;						\
									\
		ATOMIC_SUB(GDK_mallocedbytes_estimate, _memdelta, mbyteslock, "heapdec"); \
		GDKmallidx(_idx, _memdelta);				\
		(void) ATOMIC_DEC(GDK_nmallocs[_idx], mbyteslock, "heapdec"); \
	} while (0)
#else
#define heapinc(_memdelta)						\
	ATOMIC_ADD(GDK_mallocedbytes_estimate, _memdelta, mbyteslock, "heapinc")
#define heapdec(_memdelta)						\
	ATOMIC_SUB(GDK_mallocedbytes_estimate, _memdelta, mbyteslock, "heapdec")
#endif

#ifdef GDK_VM_KEEPHISTO
#define meminc(vmdelta, fcn)						\
	do {								\
		ssize_t _vmdelta = (ssize_t) SEG_SIZE((vmdelta),MT_VMUNITLOG); \
		int _idx;						\
									\
		GDKmallidx(_idx, _vmdelta);				\
		(void) ATOMIC_INC(GDK_vm_nallocs[_idx], mbyteslock, fcn); \
		ATOMIC_ADD(GDK_vm_cursize, _vmdelta, mbyteslock, fcn);	\
	} while (0)
#define memdec(vmdelta, fcn)						\
	do {								\
		ssize_t _vmdelta = (ssize_t) SEG_SIZE((vmdelta),MT_VMUNITLOG); \
		int _idx;						\
									\
		GDKmallidx(_idx, _vmdelta);				\
		(void) ATOMIC_DEC(GDK_vm_nallocs[_idx], mbyteslock, fcn); \
		ATOMIC_SUB(GDK_vm_cursize, _vmdelta, mbyteslock, fcn);	\
	} while (0)
#else
#define meminc(vmdelta, fcn)						\
	ATOMIC_ADD(GDK_vm_cursize, (ssize_t) SEG_SIZE((vmdelta), MT_VMUNITLOG), mbyteslock, fcn)
#define memdec(vmdelta, fcn)						\
	ATOMIC_SUB(GDK_vm_cursize, (ssize_t) SEG_SIZE((vmdelta), MT_VMUNITLOG), mbyteslock, fcn)
#endif

#ifndef STATIC_CODE_ANALYSIS

static void
GDKmemdump(void)
{
	struct Mallinfo m = MT_mallinfo();

	MEMDEBUG {
		THRprintf(GDKstdout, "\n#mallinfo.arena = " SSZFMT "\n", (ssize_t) m.arena);
		THRprintf(GDKstdout, "#mallinfo.ordblks = " SSZFMT "\n", (ssize_t) m.ordblks);
		THRprintf(GDKstdout, "#mallinfo.smblks = " SSZFMT "\n", (ssize_t) m.smblks);
		THRprintf(GDKstdout, "#mallinfo.hblkhd = " SSZFMT "\n", (ssize_t) m.hblkhd);
		THRprintf(GDKstdout, "#mallinfo.hblks = " SSZFMT "\n", (ssize_t) m.hblks);
		THRprintf(GDKstdout, "#mallinfo.usmblks = " SSZFMT "\n", (ssize_t) m.usmblks);
		THRprintf(GDKstdout, "#mallinfo.fsmblks = " SSZFMT "\n", (ssize_t) m.fsmblks);
		THRprintf(GDKstdout, "#mallinfo.uordblks = " SSZFMT "\n", (ssize_t) m.uordblks);
		THRprintf(GDKstdout, "#mallinfo.fordblks = " SSZFMT "\n", (ssize_t) m.fordblks);
	}
#ifdef GDK_MEM_KEEPHISTO
	{
		int i;

		THRprintf(GDKstdout, "#memory histogram\n");
		for (i = 3; i < GDK_HISTO_MAX_BIT - 1; i++) {
			size_t j = 1 << i;

			THRprintf(GDKstdout, "# " SZFMT " " SZFMT "\n", j,
				  ATOMIC_GET(GDK_nmallocs[i],
					     mbyteslock, "GDKmemdump"));
		}
	}
#endif
#ifdef GDK_VM_KEEPHISTO
	{
		int i;

		THRprintf(GDKstdout, "\n#virtual memory histogram\n");
		for (i = 12; i < GDK_HISTO_MAX_BIT - 1; i++) {
			size_t j = 1 << i;

			THRprintf(GDKstdout, "# " SZFMT " " SZFMT "\n", j,
				  ATOMIC_GET(GDK_vm_nallocs[i],
					     mbyteslock, "GDKmemdump"));
		}
	}
#endif
}


/*
 * @+ Malloc
 * Malloc normally maps through directly to the OS provided
 * malloc/free/realloc calls. Where possible, we want to use the
 * -lmalloc library on Unix systems, because it allows to influence
 * the memory allocation strategy. This can prevent fragmentation and
 * greatly help enhance performance.
 *
 * The "added-value" of the GDKmalloc/GDKfree/GDKrealloc over the
 * standard OS primitives is that the GDK versions try to do recovery
 * from failure to malloc by initiating a BBPtrim. Also, big requests
 * are redirected to anonymous virtual memory. Finally, additional
 * information on block sizes is kept (helping efficient
 * reallocations) as well as some debugging that guards against
 * duplicate frees.
 *
 * A number of different strategies are available using different
 * switches, however:
 *
 * - zero sized blocks
 *   Normally, GDK gives fatal errors on illegal block sizes.
 *   This can be overridden with  GDK_MEM_NULLALLOWED.
 *
 * - resource tracking
 *   Many malloc interfaces lack a routine that tells the size of a
 *   block by the pointer. We need this information for correct malloc
 *   statistics.
 *
 * - outstanding block histograms
 *   In order to solve the problem, we allocate extra memory in front
 *   of the returned block. With the resource tracking in place, we
 *   keep a total of allocated bytes.  Also, if GDK_MEM_KEEPHISTO is
 *   defined, we keep a histogram of the outstanding blocks on the
 *   log2 of the block size (similarly for virtual.  memory blocks;
 *   define GDK_VM_KEEPHISTO).
 *
 * 64-bits update: Some 64-bit implementations (Linux) of mallinfo is
 * severely broken, as they use int-s for memory sizes!!  This causes
 * corruption of mallinfo stats. As we depend on those, we should keep
 * the malloc arena small. Thus, VM redirection is now quickly
 * applied: for all mallocs > 1MB.
 */
static void
GDKmemfail(str s, size_t len)
{
	int bak = GDKdebug;

	/* bumped your nose against the wall; try to prevent
	 * repetition by adjusting maxsizes
	   if (memtarget < 0.3 * GDKmem_cursize()) {
		   size_t newmax = (size_t) (0.7 * (double) GDKmem_cursize());

		   if (newmax < GDK_mem_maxsize)
		   GDK_mem_maxsize = newmax;
	   }
	   if (vmtarget < 0.3 * GDKvm_cursize()) {
		   size_t newmax = (size_t) (0.7 * (double) GDKvm_cursize());

		   if (newmax < GDK_vm_maxsize)
			   GDK_vm_maxsize = newmax;
	   }
	 */

	THRprintf(GDKstdout, "#%s(" SZFMT ") fails, try to free up space [memory in use=" SZFMT ",virtual memory in use=" SZFMT "]\n", s, len, GDKmem_cursize(), GDKvm_cursize());
	GDKmemdump();
/*	GDKdebug |= MEMMASK;  avoid debugging output */

	BBPtrim(BBPTRIM_ALL);

	GDKdebug = MIN(GDKdebug, bak);
	THRprintf(GDKstdout, "#%s(" SZFMT ") result [mem=" SZFMT ",vm=" SZFMT "]\n", s, len, GDKmem_cursize(), GDKvm_cursize());
	GDKmemdump();
}

/* the blocksize is stored in the ssize_t before it. Negative size <=>
 * VM memory */
#define GDK_MEM_BLKSIZE(p) ((ssize_t*) (p))[-1]
#ifdef __GLIBC__
#define GLIBC_BUG 8
#else
#define GLIBC_BUG 0
#endif

/* we allocate extra space and return a pointer offset by this amount */
#define MALLOC_EXTRA_SPACE	(2 * SIZEOF_VOID_P)

/* allocate 8 bytes extra (so it stays 8-bytes aligned) and put
 * realsize in front */
static inline void *
GDKmalloc_prefixsize(size_t size)
{
	ssize_t *s;

	if ((s = malloc(size + MALLOC_EXTRA_SPACE + GLIBC_BUG)) != NULL) {
		assert((((size_t) s) & 7) == 0); /* no MISALIGN */
		s = (ssize_t*) ((char*) s + MALLOC_EXTRA_SPACE);
		s[-1] = (ssize_t) (size + MALLOC_EXTRA_SPACE);
	}
	return s;
}

/*
 * The emergency flag can be set to force a fatal error if needed.
 * Otherwise, the caller is able to deal with the lack of memory.
 */
#undef GDKmallocmax
void *
GDKmallocmax(size_t size, size_t *maxsize, int emergency)
{
	void *s;

	if (size == 0) {
#ifdef GDK_MEM_NULLALLOWED
		return NULL;
#else
		GDKfatal("GDKmallocmax: called with size " SZFMT "", size);
#endif
	}
	size = (size + 7) & ~7;	/* round up to a multiple of eight */
	s = GDKmalloc_prefixsize(size);
	if (s == NULL) {
		GDKmemfail("GDKmalloc", size);
		s = GDKmalloc_prefixsize(size);
		if (s == NULL) {
			if (emergency == 0) {
				GDKerror("GDKmallocmax: failed for " SZFMT " bytes", size);
				return NULL;
			}
			GDKfatal("GDKmallocmax: failed for " SZFMT " bytes", size);
		} else {
			THRprintf(GDKstdout, "#GDKmallocmax: recovery ok. Continuing..\n");
		}
	}
	*maxsize = size;
	heapinc(size + MALLOC_EXTRA_SPACE);
	return s;
}

#undef GDKmalloc
void *
GDKmalloc(size_t size)
{
	void *p = GDKmallocmax(size, &size, 0);
#ifndef NDEBUG
	DEADBEEFCHK if (p)
		memset(p, 0xBD, size);
#endif
	return p;
}

#undef GDKzalloc
void *
GDKzalloc(size_t size)
{
	size_t maxsize = size;
	void *p = GDKmallocmax(size, &maxsize, 0);
	if (p) {
		memset(p, 0, size);
#ifndef NDEBUG
		/* DeadBeef allocated area beyond what was requested */
		DEADBEEFCHK if (maxsize > size)
			memset((char *) p + size, 0xBD, maxsize - size);
#endif
	}
	return p;
}

#undef GDKfree
void
GDKfree(void *blk)
{
	ssize_t size = 0, *s = (ssize_t *) blk;

	if (s == NULL)
		return;

	size = GDK_MEM_BLKSIZE(s);

	/* check against duplicate free */
	assert((size & 2) == 0);

	assert(size != 0);

#ifndef NDEBUG
	/* The check above detects obvious duplicate free's, but fails
	 * in case the "check-bit" is cleared between two free's
	 * (e.g., as the respective memory has been re-allocated and
	 * initialized.
	 * To simplify detection & debugging of duplicate free's, we
	 * now overwrite the to be freed memory, which will trigger a
	 * segfault in case the memory had already been freed and/or
	 * trigger some error in case the memory is accessed after is
	 * has been freed.
	 * To avoid performance penalty in the "production version",
	 * we only do this in debugging/development mode (i.e., when
	 * configured with --enable-assert).
	 * Disable at command line using --debug=33554432
	 */
	DEADBEEFCHK memset(s, 0xDB, size - (MALLOC_EXTRA_SPACE + (size & 1)));	/* 0xDeadBeef */
#endif
	free(((char *) s) - MALLOC_EXTRA_SPACE);
	heapdec(size);
}

#undef GDKreallocmax
ptr
GDKreallocmax(void *blk, size_t size, size_t *maxsize, int emergency)
{
	void *oldblk = blk;
	ssize_t oldsize = 0;
	size_t newsize;

	if (blk == NULL) {
		return GDKmallocmax(size, maxsize, emergency);
	}
	if (size == 0) {
#ifdef GDK_MEM_NULLALLOWED
		GDKfree(blk);
		*maxsize = 0;
		return NULL;
#else
		GDKfatal("GDKreallocmax: called with size 0");
#endif
	}
	size = (size + 7) & ~7;	/* round up to a multiple of eight */
	oldsize = GDK_MEM_BLKSIZE(blk);

	/* check against duplicate free */
	assert((oldsize & 2) == 0);

	newsize = size + MALLOC_EXTRA_SPACE;

	blk = realloc(((char *) blk) - MALLOC_EXTRA_SPACE,
		      newsize + GLIBC_BUG);
	if (blk == NULL) {
		GDKmemfail("GDKrealloc", newsize);
		blk = realloc(((char *) oldblk) - MALLOC_EXTRA_SPACE,
			      newsize);
		if (blk == NULL) {
			if (emergency == 0) {
				GDKerror("GDKreallocmax: failed for "
					 SZFMT " bytes", newsize);
				return NULL;
			}
			GDKfatal("GDKreallocmax: failed for "
				 SZFMT " bytes", newsize);
		} else {
			THRprintf(GDKstdout, "#GDKremallocmax: "
				  "recovery ok. Continuing..\n");
		}
	}
	/* place MALLOC_EXTRA_SPACE bytes before it */
	assert((((size_t) blk) & 4) == 0);
	blk = ((char *) blk) + MALLOC_EXTRA_SPACE;
	((ssize_t *) blk)[-1] = (ssize_t) newsize;

	/* adapt statistics */
	heapinc(newsize);
	heapdec(oldsize);
	*maxsize = size;
	return blk;
}

#undef GDKrealloc
ptr
GDKrealloc(void *blk, size_t size)
{
	size_t sz = size;
	void *p;

	p = GDKreallocmax(blk, sz, &size, 0);
	return p;
}

#undef GDKstrdup
char *
GDKstrdup(const char *s)
{
	int l = strLen(s);
	char *n = (char *) GDKmalloc(l);

	if (n)
		memcpy(n, s, l);
	return n;
}

<<<<<<< HEAD
#undef GDKstrndup
char *
GDKstrndup(const char *s, size_t n)
{
	char *r = (char *) GDKmalloc(n+1);

	if (r) {
		memcpy(r, s, n);
		r[n] = '\0';
	}
	return r;
}
=======
#else

#define GDKmemfail(s, len)	/* nothing */

void *
GDKmallocmax(size_t size, size_t *maxsize, int emergency)
{
	void *ptr = malloc(size);
	*maxsize = size;
	if (ptr == 0 && emergency)
		GDKfatal("fatal\n");
	return ptr;
}

void *
GDKmalloc(size_t size)
{
	return malloc(size);
}

void
GDKfree(void *ptr)
{
	if (ptr)
		free(ptr);
}

void *
GDKzalloc(size_t size)
{
	void *ptr = malloc(size);
	if (ptr)
		memset(ptr, 0, size);
	return ptr;
}

void *
GDKreallocmax(void *blk, size_t size, size_t *maxsize, int emergency)
{
	void *ptr = realloc(blk, size);
	*maxsize = size;
	if (ptr == 0 && emergency)
		GDKfatal("fatal\n");
	return ptr;
}

void *
GDKrealloc(void *ptr, size_t size)
{
	return realloc(ptr, size);
}

char *
GDKstrdup(const char *s)
{
	return strdup(s);
}

#endif	/* STATIC_CODE_ANALYSIS */

>>>>>>> 1a0c90fb

/*
 * @- virtual memory
 * allocations affect only the logical VM resources.
 */
#undef GDKmmap
void *
GDKmmap(const char *path, int mode, size_t len)
{
	void *ret = MT_mmap(path, mode, len);

	if (ret == NULL) {
		GDKmemfail("GDKmmap", len);
		ret = MT_mmap(path, mode, len);
		if (ret != NULL) {
			THRprintf(GDKstdout, "#GDKmmap: recovery ok. Continuing..\n");
		}
	}
	if (ret != NULL) {
		/* since mmap directly have content we say it's zero-ed
		 * memory */
		VALGRIND_MALLOCLIKE_BLOCK(ret, len, 0, 1);
		meminc(len, "GDKmmap");
	}
	return ret;
}

#undef GDKmunmap
int
GDKmunmap(void *addr, size_t size)
{
	int ret;

	ret = MT_munmap(addr, size);
	VALGRIND_FREELIKE_BLOCK(addr, 0);
	if (ret == 0)
		memdec(size, "GDKunmap");
	return ret;
}


/*
 * @+ Session Initialization
 * The interface code to the operating system is highly dependent on
 * the processing environment. It can be filtered away with
 * compile-time flags.  Suicide is necessary due to some system
 * implementation errors.
 *
 * The kernel requires file descriptors for I/O with the user.  They
 * are thread specific and should be obtained by a function.
 *
 * The arguments relevant for the kernel are extracted from the list.
 * Their value is turned into a blanc space.
 */

#define CATNAP		50	/* time to sleep in ms for catnaps */

static MT_Id GDKvmtrim_id;

static void
GDKvmtrim(void *limit)
{
	int highload = 0;
	ssize_t prevmem = 0, prevrss = 0;

	(void) limit;

	do {
		int t;
		size_t rss;
		ssize_t rssdiff, memdiff;
		size_t cursize;

		/* sleep using catnaps so we can exit in a timely fashion */
		for (t = highload ? 500 : 5000; t > 0; t -= CATNAP) {
			MT_sleep_ms(CATNAP);
			if (GDKexiting())
				return;
		}
		rss = MT_getrss();
		rssdiff = (ssize_t) rss - (ssize_t) prevrss;
		cursize = GDKvm_cursize();
		memdiff = (ssize_t) cursize - (ssize_t) prevmem;
		MEMDEBUG THRprintf(GDKstdout, "alloc = " SZFMT " %+zd rss = " SZFMT " %+zd\n", cursize, memdiff, rss, rssdiff);
		prevmem = cursize;
		prevrss = rss;
		if (memdiff >= 0 && rssdiff < -32 * (ssize_t) MT_pagesize()) {
			BBPtrim(rss);
			highload = 1;
		} else {
			highload = 0;
		}
	} while (!GDKexiting());
}

static int THRinit(void);
static void GDKlockHome(void);

int
GDKinit(opt *set, int setlen)
{
	char *dbpath = mo_find_option(set, setlen, "gdk_dbpath");
	char *p;
	opt *n;
	int i, nlen = 0;
	char buf[16];

	/* some sanity checks (should also find if symbols are not defined) */
	assert(sizeof(char) == SIZEOF_CHAR);
	assert(sizeof(short) == SIZEOF_SHORT);
	assert(sizeof(int) == SIZEOF_INT);
	assert(sizeof(long) == SIZEOF_LONG);
	assert(sizeof(lng) == SIZEOF_LNG);
	assert(sizeof(oid) == SIZEOF_OID);
	assert(sizeof(void *) == SIZEOF_VOID_P);
	assert(sizeof(wrd) == SIZEOF_WRD);
	assert(sizeof(size_t) == SIZEOF_SIZE_T);
	assert(sizeof(ptrdiff_t) == SIZEOF_PTRDIFF_T);
	assert(SIZEOF_OID == SIZEOF_INT || SIZEOF_OID == SIZEOF_LNG);

#ifdef NEED_MT_LOCK_INIT
	MT_lock_init(&MT_system_lock,"MT_system_lock");
	ATOMIC_INIT(GDKstoppedLock, "GDKstoppedLock");
	ATOMIC_INIT(mbyteslock, "mbyteslock");
	MT_lock_init(&GDKnameLock, "GDKnameLock");
	MT_lock_init(&GDKthreadLock, "GDKthreadLock");
	MT_lock_init(&GDKtmLock, "GDKtmLock");
#endif
	(void) ATOMIC_TAS(GDKstopped, GDKstoppedLock, "GDKinit");
	for (i = 0; i <= BBP_BATMASK; i++) {
		MT_lock_init(&GDKbatLock[i].swap, "GDKswapLock");
		MT_lock_init(&GDKbatLock[i].hash, "GDKhashLock");
		MT_lock_init(&GDKbatLock[i].imprints, "GDKimprintsLock");
	}
	for (i = 0; i <= BBP_THREADMASK; i++) {
		MT_lock_init(&GDKbbpLock[i].alloc, "GDKcacheLock");
		MT_lock_init(&GDKbbpLock[i].trim, "GDKtrimLock");
		GDKbbpLock[i].free = 0;
	}
	errno = 0;
	if (!GDKenvironment(dbpath))
		return 0;

	if ((p = mo_find_option(set, setlen, "gdk_debug")))
		GDKdebug = strtol(p, NULL, 10);

	if (mnstr_init() < 0)
		return 0;
	MT_init_posix();
	THRinit();
#ifndef NATIVE_WIN32
	BATSIGinit();
#endif
#ifdef WIN32
	(void) signal(SIGABRT, BATSIGabort);
	_set_abort_behavior(0, _CALL_REPORTFAULT | _WRITE_ABORT_MSG);
	_set_error_mode(_OUT_TO_STDERR);
#endif
	/* now try to lock the database */
	GDKlockHome();

	/* Mserver by default takes 80% of all memory as a default */
	GDK_mem_maxsize = (size_t) ((double) MT_npages() * (double) MT_pagesize() * 0.815);
	GDKremovedir(DELDIR);
	BBPinit();

	n = (opt *) malloc(setlen * sizeof(opt));
	for (i = 0; i < setlen; i++) {
		int done = 0;
		int j;

		for (j = 0; j < nlen; j++) {
			if (strcmp(n[j].name, set[i].name) == 0) {
				if (n[j].kind < set[i].kind) {
					n[j] = set[i];
				}
				done = 1;
				break;
			}
		}
		if (!done) {
			n[nlen] = set[i];
			nlen++;
		}
	}
	/* check some options before creating our first BAT */
	for (i = 0; i < nlen; i++) {
		if (strcmp("gdk_mem_maxsize", n[i].name) == 0) {
			GDK_mem_maxsize = (size_t) strtoll(n[i].value, NULL, 10);
			GDK_mem_maxsize = MAX(1 << 26, GDK_mem_maxsize);
		} else if (strcmp("gdk_vm_maxsize", n[i].name) == 0) {
			GDK_vm_maxsize = (size_t) strtoll(n[i].value, NULL, 10);
			GDK_vm_maxsize = MAX(1 << 30, GDK_vm_maxsize);
		} else if (strcmp("gdk_mmap_minsize", n[i].name) == 0) {
			GDK_mmap_minsize = (size_t) strtoll(n[i].value, NULL, 10);
		} else if (strcmp("gdk_mmap_pagesize", n[i].name) == 0) {
			GDK_mmap_pagesize = (size_t) strtoll(n[i].value, NULL, 10);
			if (GDK_mmap_pagesize < 1 << 12 ||
			    GDK_mmap_pagesize > 1 << 20 ||
			    /* x & (x - 1): turn off rightmost 1 bit;
			     * i.e. if result is zero, x is power of
			     * two */
			    (GDK_mmap_pagesize & (GDK_mmap_pagesize - 1)) != 0)
				GDKfatal("GDKinit: gdk_mmap_pagesize must be power of 2 between 2**12 and 2**20\n");
		}
	}

	GDKkey = BATnew(TYPE_void, TYPE_str, 100);
	GDKval = BATnew(TYPE_void, TYPE_str, 100);
	if (GDKkey == NULL)
		GDKfatal("GDKinit: Could not create environment BAT");
	if (GDKval == NULL)
		GDKfatal("GDKinit: Could not create environment BAT");
	BATseqbase(GDKkey,0);
	BATkey(GDKkey, BOUND2BTRUE);
	BATrename(GDKkey, "environment_key");
	BATmode(GDKkey, TRANSIENT);

	BATseqbase(GDKval,0);
	BATkey(GDKval, BOUND2BTRUE);
	BATrename(GDKval, "environment_val");
	BATmode(GDKval, TRANSIENT);

	/* store options into environment BATs */
	for (i = 0; i < nlen; i++)
		GDKsetenv(n[i].name, n[i].value);
	free(n);

	GDKnr_threads = GDKgetenv_int("gdk_nr_threads", 0);
	if (GDKnr_threads == 0)
		GDKnr_threads = MT_check_nr_cores();

	if ((p = GDKgetenv("gdk_dbpath")) != NULL &&
	    (p = strrchr(p, DIR_SEP)) != NULL) {
		GDKsetenv("gdk_dbname", p + 1);
#if DIR_SEP != '/'		/* on Windows look for different separator */
	} else if ((p = GDKgetenv("gdk_dbpath")) != NULL &&
	    (p = strrchr(p, '/')) != NULL) {
		GDKsetenv("gdk_dbname", p + 1);
#endif
	}
	if (GDKgetenv("gdk_vm_maxsize") == NULL) {
		snprintf(buf, sizeof(buf), SZFMT, GDK_vm_maxsize);
		GDKsetenv("gdk_vm_maxsize", buf);
	}
	if (GDKgetenv("gdk_mem_maxsize") == NULL) {
		snprintf(buf, sizeof(buf), SZFMT, GDK_mem_maxsize);
		GDKsetenv("gdk_mem_maxsize", buf);
	}
	if (GDKgetenv("gdk_mmap_minsize") == NULL) {
		snprintf(buf, sizeof(buf), SZFMT, GDK_mmap_minsize);
		GDKsetenv("gdk_mmap_minsize", buf);
	}
	if (GDKgetenv("gdk_mmap_pagesize") == NULL) {
		snprintf(buf, sizeof(buf), SZFMT, GDK_mmap_pagesize);
		GDKsetenv("gdk_mmap_pagesize", buf);
	}
	if (GDKgetenv("monet_pid") == NULL) {
		snprintf(buf, sizeof(buf), "%d", (int) getpid());
		GDKsetenv("monet_pid", buf);
	}

	/* only start vmtrim thread when explicitly asked to do so or
	 * when on a 32 bit architecture and not told to not start
	 * it;
	 * see also mo_builtin_settings() in common/options/monet_options.c
	 */
	p = mo_find_option(set, setlen, "gdk_vmtrim");
	if (
#if SIZEOF_VOID_P == 4
	    /* 32 bit architecture */
	    p == NULL ||	/* default is yes */
#else
	    /* 64 bit architecture */
	    p != NULL &&	/* default is no */
#endif
	    strcasecmp(p, "yes") == 0)
		MT_create_thread(&GDKvmtrim_id, GDKvmtrim, &GDK_mem_maxsize,
				 MT_THR_JOINABLE);

	return 1;
}

int GDKnr_threads = 0;
static int GDKnrofthreads;

int
GDKexiting(void)
{
	int stopped;
#ifdef ATOMIC_LOCK
	pthread_mutex_lock(&GDKstoppedLock);
#endif
	stopped = GDKstopped != 0;
#ifdef ATOMIC_LOCK
	pthread_mutex_unlock(&GDKstoppedLock);
#endif
	return stopped;
}

/* coverity[+kill] */
void
GDKexit(int status)
{
	if (GDKlockFile == NULL) {
		/* no database lock, so no threads, so exit now */
		exit(status);
	}
	if (ATOMIC_TAS(GDKstopped, GDKstoppedLock, "GDKexit") == 0) {
		MT_Id pid = MT_getpid();
		Thread t, s;
		int i;

		MT_lock_set(&GDKthreadLock, "GDKexit");
		GDKnrofthreads = 0;
		MT_lock_unset(&GDKthreadLock, "GDKexit");
		if (GDKvmtrim_id)
			MT_join_thread(GDKvmtrim_id);
		/* first give the other threads a chance to exit */
		for (i = 0; i < 10; i++) {
			MT_lock_set(&GDKthreadLock, "GDKexit");
			for (t = GDKthreads, s = t + THREADS; t < s; t++)
				if (t->pid && t->pid != pid)
					break;
			MT_lock_unset(&GDKthreadLock, "GDKexit");
			if (t == s) /* no other threads? */
				break;
			MT_sleep_ms(CATNAP);
		}
		if (status == 0) {
			/* they had there chance, now kill them */
			MT_lock_set(&GDKthreadLock, "GDKexit");
			for (t = GDKthreads, s = t + THREADS; t < s; t++) {
				if (t->pid) {
					MT_Id victim = t->pid;

					if (t->pid != pid) {
						fprintf(stderr, "#GDKexit: killing thread\n");
						MT_kill_thread(victim);
					}
				}
			}
			MT_lock_unset(&GDKthreadLock, "GDKexit");
		}
#if 0
		/* we can't clean up after killing threads */
		BBPexit();
#endif
		GDKlog(GDKLOGOFF);
		GDKunlockHome();
#if !defined(ATOMIC_LOCK) && !defined(NDEBUG)
		TEMDEBUG GDKlockstatistics(1);
#endif
		MT_global_exit(status);
	}
	MT_exit_thread(-1);
}

/*
 * All semaphores used by the application should be mentioned here.
 * They are initialized during system initialization.
 */
int GDKdebug = 0;

batlock_t GDKbatLock[BBP_BATMASK + 1];
bbplock_t GDKbbpLock[BBP_THREADMASK + 1];
MT_Lock GDKnameLock MT_LOCK_INITIALIZER("GDKnameLock");
MT_Lock GDKthreadLock MT_LOCK_INITIALIZER("GDKthreadLock");
MT_Lock GDKtmLock MT_LOCK_INITIALIZER("GDKtmLock");

/*
 * @+ Concurrency control
 * Concurrency control requires actions at several levels of the
 * system.  First, it should be ensured that each database is
 * controlled by a single server process (group). Subsequent attempts
 * should be stopped.  This is regulated through file locking against
 * ".gdk_lock".  Furthermore, the server process is moved to the
 * database directory for improved speed.
 *
 * Before the locks and threads are initiated, we cannot use the
 * normal routines yet. So we have a local fatal here instead of
 * GDKfatal.
 */
static void
GDKlockHome(void)
{
	int fd;

	assert(GDKlockFile == NULL);
	/*
	 * Go there and obtain the global database lock.
	 */
	if (chdir(GDKdbpathStr) < 0) {
		char GDKdirStr[PATHLENGTH];

		/* The DIR_SEP at the end of the path is needed for a
		 * successful call to GDKcreatedir */
		snprintf(GDKdirStr, PATHLENGTH, "%s%c", GDKdbpathStr, DIR_SEP);
		if (!GDKcreatedir(GDKdirStr))
			GDKfatal("GDKlockHome: could not create %s\n", GDKdbpathStr);
		if (chdir(GDKdbpathStr) < 0)
			GDKfatal("GDKlockHome: could not move to %s\n", GDKdbpathStr);
		IODEBUG THRprintf(GDKstdout, "#GDKlockHome: created directory %s\n", GDKdbpathStr);
	}
	if ((fd = MT_lockf(GDKLOCK, F_TLOCK, 4, 1)) < 0) {
		GDKfatal("GDKlockHome: Database lock '%s' denied\n", GDKLOCK);
	}

	/* now we have the lock on the database */

	if ((GDKlockFile = fdopen(fd, "r+")) == NULL) {
		close(fd);
		GDKfatal("GDKlockHome: Could not open %s\n", GDKLOCK);
	}
	/*
	 * We have the lock, are the only process currently allowed in
	 * this section.
	 */
	MT_init();
	OIDinit();
	/*
	 * Print the new process list in the global lock file.
	 */
	fseek(GDKlockFile, 0, SEEK_SET);
	if (ftruncate(fileno(GDKlockFile), 0) < 0)
		GDKfatal("GDKlockHome: Could not truncate %s\n", GDKLOCK);
	fflush(GDKlockFile);
	GDKlog(GDKLOGON);
	/*
	 * In shared mode, we allow more parties to join. Release the lock.
	 */
	ATOMIC_CLEAR(GDKstopped, GDKstoppedLock, "");
}

static void
GDKunlockHome(void)
{
	if (GDKlockFile) {
		MT_lockf(GDKLOCK, F_ULOCK, 4, 1);
		fclose(GDKlockFile);
		GDKlockFile = 0;
	}
}

/*
 * @+ Error handling
 * Errors come in three flavors: warnings, non-fatal and fatal errors.
 * A fatal error leaves a core dump behind after trying to safe the
 * content of the relation.  A non-fatal error returns a message to
 * the user and aborts the current transaction.  Fatal errors are also
 * recorded on the system log for post-mortem analysis.
 * In non-silent mode the errors are immediately sent to output, which
 * makes it hard for upper layers to detect if an error was produced
 * in the process. To facilitate such testing, a global error count is
 * maintained on a thread basis, which can be read out by the function
 * GDKerrorCount(); Furthermore, threads may have set their private
 * error buffer.
 */
static int THRerrorcount[THREADDATA];

/* do the real work for GDKaddbuf below. */
static void
doGDKaddbuf(const char *prefix, const char *message, size_t messagelen, const char *suffix)
{
	char *buf;

	THRerrorcount[THRgettid()]++;
	buf = GDKerrbuf;
	if (buf) {
		char *dst = buf + strlen(buf);
		size_t maxlen = GDKMAXERRLEN - (dst - buf) - 1;

		if (prefix && *prefix && dst < buf + GDKMAXERRLEN) {
			size_t preflen;

			strncpy(dst, prefix, maxlen);
			dst[maxlen] = '\0';
			preflen = strlen(dst);
			maxlen -= preflen;
			dst += preflen;
		}
		if (maxlen > messagelen)
			maxlen = messagelen;
		strncpy(dst, message, maxlen);
		dst += maxlen;
		if (suffix && *suffix && dst < buf + GDKMAXERRLEN) {
			size_t sufflen;

			maxlen = buf + GDKMAXERRLEN - dst - 1;
			strncpy(dst, suffix, maxlen);
			dst[maxlen] = '\0';
			sufflen = strlen(dst);
			maxlen -= sufflen;
			dst += sufflen;
		}
		*dst = '\0';
	} else {
		/* construct format string because the format string
		 * must start with ! */
		char format[32];

		snprintf(format, sizeof(format), "%s%%.*s%s", prefix ? prefix : "", suffix ? suffix : "");
		THRprintf(GDKout, format, (int) messagelen, message);
	}
}

/* print an error or warning message, making sure the message ends in
 * a newline, and also that every line in the message (if there are
 * multiple), starts with an exclamation point.
 * One of the problems complicating this whole issue is that each line
 * should be printed using a single call to THRprintf, and moreover,
 * the format string should start with a "!".  This is because
 * THRprintf adds a "#" to the start of the printed text if the format
 * string doesn't start with "!".
 * Another problem is that we're religious about bounds checking. It
 * would probably also not be quite as bad if we could write in the
 * message buffer.
 */
static void
GDKaddbuf(const char *message)
{
	const char *p, *q;
	char prefix[16];

	if (message == NULL || *message == '\0')	/* empty message, nothing to do */
		return;
	p = message;
	strcpy(prefix, "!");	/* default prefix */
	while (p && *p) {
		if (*p == '!') {
			size_t preflen;

			/* remember last ! prefix (e.g. "!ERROR: ")
			 * for any subsequent lines that start without
			 * ! */
			message = p;
			/* A prefix consists of a ! immediately
			 * followed by some text, followed by a : and
			 * a space.  Anything else results in no
			 * prefix being remembered */
			while (*++p && *p != ':' && *p != '\n' && *p != ' ')
				;
			if (*p == ':' && *++p == ' ') {
				/* found prefix, now remember it */
				preflen = (size_t) (p - message) + 1;
				if (preflen > sizeof(prefix) - 1)
					preflen = sizeof(prefix) - 1;
				strncpy(prefix, message, preflen);
				prefix[preflen] = 0;
			} else {
				/* there is a ! but no proper prefix */
				strcpy(prefix, "!");
				preflen = 1;
			}
			p = message + preflen;
		}

		/* find end of line */
		q = strchr(p, '\n');
		if (q) {
			/* print line including newline */
			q++;
			doGDKaddbuf(prefix, p, (size_t) (q - p), "");
		} else {
			/* no newline at end of buffer: print all the
			 * rest and add a newline */
			doGDKaddbuf(prefix, p, strlen(p), "\n");
			/* we're done since there were no more newlines */
			break;
		}
		p = q;
	}
}

#define GDKERRLEN	(1024+512)

int
GDKerror(const char *format, ...)
{
	char message[GDKERRLEN];
	size_t len = strlen(GDKERROR);
	va_list ap;

	if (!strncmp(format, GDKERROR, len)) {
		len = 0;
	} else {
		strcpy(message, GDKERROR);
	}
	va_start(ap, format);
	vsnprintf(message + len, sizeof(message) - (len + 2), format, ap);
	va_end(ap);

	GDKaddbuf(message);

	return 0;
}

int
GDKsyserror(const char *format, ...)
{
	char message[GDKERRLEN];
	size_t len = strlen(GDKERROR);

#ifdef NATIVE_WIN32
	DWORD err = GetLastError();
#else
	int err = errno;
#endif
	va_list ap;

	if (strncmp(format, GDKERROR, len) == 0) {
		len = 0;
	} else {
		strncpy(message, GDKERROR, sizeof(message));
	}
	va_start(ap, format);
	vsnprintf(message + len, sizeof(message) - (len + 2), format, ap);
	va_end(ap);
#ifndef NATIVE_WIN32
	if (err > 0 && err < 1024)
#endif
	{
		size_t len1;
		size_t len2;
		size_t len3;
		char *osmsg;
#ifdef NATIVE_WIN32
		char osmsgbuf[256];
		osmsg = osmsgbuf;
		FormatMessage(FORMAT_MESSAGE_FROM_SYSTEM, NULL, err,
			      MAKELANGID(LANG_NEUTRAL, SUBLANG_DEFAULT),
			      (LPTSTR) osmsgbuf, sizeof(osmsgbuf), NULL);
#else
		osmsg = strerror(err);
#endif
		len1 = strlen(message);
		len2 = len1 + strlen(GDKMESSAGE);
		len3 = len2 + strlen(osmsg);

		if (len3 + 2 < sizeof(message)) {
			strcpy(message + len1, GDKMESSAGE);
			strcpy(message + len2, osmsg);
			if (len3 > 0 && message[len3 - 1] != '\n') {
				message[len3] = '\n';
				message[len3 + 1] = 0;
			}
		}
	}
	GDKaddbuf(message);

	errno = 0;
	return err;
}

void
GDKclrerr(void)
{
	char *buf;

	buf = GDKerrbuf;
	if (buf)
		*buf = 0;
}

/* coverity[+kill] */
void
GDKfatal(const char *format, ...)
{
	char message[GDKERRLEN];
	size_t len = strlen(GDKFATAL);
	va_list ap;

	GDKdebug |= IOMASK;
#ifndef NATIVE_WIN32
	BATSIGinit();
#endif
	if (!strncmp(format, GDKFATAL, len)) {
		len = 0;
	} else {
		strcpy(message, GDKFATAL);
	}
	va_start(ap, format);
	vsnprintf(message + len, sizeof(message) - (len + 2), format, ap);
	va_end(ap);

	fputs(message, stderr);
	fputs("\n", stderr);
	fflush(stderr);

	/*
	 * Real errors should be saved in the lock file for post-crash
	 * inspection.
	 */
	if (GDKexiting()) {
		fflush(stdout);
		MT_exit_thread(1);
		/* exit(1); */
	} else {
		GDKlog("%s", message);
#ifdef COREDUMP
		abort();
#else
		GDKexit(1);
#endif
	}
}


/*
 * @+ Logical Thread management
 *
 * All semaphores used by the application should be mentioned here.
 * They are initialized during system initialization.
 *
 * The first action upon thread creation is to add it to the pool of
 * known threads. This should be done by the thread itself.
 * Subsequently, the thread descriptor can be obtained using THRget.
 * Note that the users should have gained exclusive access already.  A
 * new entry is initialized automatically when not found.  Its file
 * descriptors are the same as for the server and should be
 * subsequently reset.
 */
ThreadRec GDKthreads[THREADS];
void *THRdata[THREADDATA] = { 0 };

Thread
THRget(int tid)
{
	assert(0 < tid && tid <= THREADS);
	return (GDKthreads + tid - 1);
}

static inline size_t
THRsp(void)
{
	int l = 0;
	size_t sp = (size_t) (&l);

	return sp;
}

static Thread
GDK_find_thread(MT_Id pid)
{
	Thread t, s;

	for (t = GDKthreads, s = t + THREADS; t < s; t++) {
		if (t->pid && t->pid == pid) {
			return t;
		}
	}
	return NULL;
}

Thread
THRnew(str name)
{
	int tid = 0;
	Thread t;
	Thread s;
	MT_Id pid = MT_getpid();

	MT_lock_set(&GDKthreadLock, "THRnew");
	s = GDK_find_thread(pid);
	if (s == NULL) {
		for (s = GDKthreads, t = s + THREADS; s < t; s++) {
			if (s->pid == pid) {
				MT_lock_unset(&GDKthreadLock, "THRnew");
				IODEBUG THRprintf(GDKstdout, "#THRnew:duplicate " SZFMT "\n", (size_t) pid);
				return s;
			}
		}
		for (s = GDKthreads, t = s + THREADS; s < t; s++) {
			if (s->pid == 0) {
				break;
			}
		}
		if (s == t) {
			MT_lock_unset(&GDKthreadLock, "THRnew");
			IODEBUG THRprintf(GDKstdout, "#THRnew: too many threads\n");
			return NULL;
		}
		tid = s->tid;
		memset((char *) s, 0, sizeof(*s));
		s->pid = pid;
		s->tid = tid;
		s->data[1] = THRdata[1];
		s->data[0] = THRdata[0];
		s->sp = THRsp();

		PARDEBUG fprintf(stderr, "#%x " SZFMT " sp = " SZFMT "\n", s->tid, (size_t) pid, s->sp);
		PARDEBUG fprintf(stderr, "#nrofthreads %d\n", GDKnrofthreads);

		GDKnrofthreads++;
	}
	s->name = name;
	MT_lock_unset(&GDKthreadLock, "THRnew");

	return s;
}

void
THRdel(Thread t)
{
	if (t < GDKthreads || t > GDKthreads + THREADS) {
		GDKfatal("THRdel: illegal call\n");
	}
	MT_lock_set(&GDKthreadLock, "THRdel");
	PARDEBUG fprintf(stderr, "#pid = " SZFMT ", disconnected, %d left\n", (size_t) t->pid, GDKnrofthreads);

	t->pid = 0;
	GDKnrofthreads--;
	MT_lock_unset(&GDKthreadLock, "THRdel");
}

int
THRhighwater(void)
{
	size_t c;
	Thread s;
	size_t diff;
	int rc = 0;

	MT_lock_set(&GDKthreadLock, "THRhighwater");
	s = GDK_find_thread(MT_getpid());
	if (s != NULL) {
		c = THRsp();
		diff = c < s->sp ? s->sp - c : c - s->sp;
		if (diff > THREAD_STACK_SIZE - 16 * 1024)
			rc = 1;
	}
	MT_lock_unset(&GDKthreadLock, "THRhighwater");
	return rc;
}

/*
 * I/O is organized per thread, because users may gain access through
 * the network.  The code below should be improved to gain speed.
 */

static int
THRinit(void)
{
	int i = 0;

	THRdata[0] = (void *) file_wastream(stdout, "stdout");
	THRdata[1] = (void *) file_rastream(stdin, "stdin");
	for (i = 0; i < THREADS; i++) {
		GDKthreads[i].tid = i + 1;
	}
	return 0;
}

void
THRsetdata(int n, ptr val)
{
	Thread s;

	MT_lock_set(&GDKthreadLock, "THRsetdata");
	s = GDK_find_thread(MT_getpid());
	if (s)
		s->data[n] = val;
	MT_lock_unset(&GDKthreadLock, "THRsetdata");
}

void *
THRgetdata(int n)
{
	Thread s;
	void *d;

	MT_lock_set(&GDKthreadLock, "THRgetdata");
	s = GDK_find_thread(MT_getpid());
	d = s ? s->data[n] : THRdata[n];
	MT_lock_unset(&GDKthreadLock, "THRgetdata");
	return d;
}

int
THRgettid(void)
{
	Thread s;
	int t;

	MT_lock_set(&GDKthreadLock, "THRgettid");
	s = GDK_find_thread(MT_getpid());
	t = s ? s->tid : 1;
	MT_lock_unset(&GDKthreadLock, "THRgettid");
	return t;
}

static char THRprintbuf[BUFSIZ];

int
THRprintf(stream *s, const char *format, ...)
{
	str bf = THRprintbuf, p = 0;
	size_t bfsz = BUFSIZ;
	int n = 0;
	ptrdiff_t m = 0;
	char c;
	va_list ap;

	if (!s)
		return -1;

	MT_lock_set(&MT_system_lock, "THRprintf");
	if (*format != '!') {
		c = '#';
		if (*format == '#')
			format++;
	} else {
		c = '!';
		format++;
	}

	do {
		p = bf;
		*p++ = c;
		if (GDKdebug & THRDMASK) {
			sprintf(p, "%02d ", THRgettid());
			while (*p)
				p++;
		}
		m = p - bf;
		va_start(ap, format);
		n = vsnprintf(p, bfsz-m, format, ap);
		va_end(ap);
		if (n < 0)
			goto cleanup;
		if ((size_t) n < bfsz - m)
			break;	  /* normal loop exit, usually 1st iteration */
		bfsz = m + n + 1;	/* precisely what is needed */
		if (bf != THRprintbuf)
			free(bf);
		bf = (str) malloc(bfsz);
		assert(bf != NULL);
	} while (1);

	p += n;

	n = 0;
	if (mnstr_write(s, bf, p - bf, 1) != 1)
		n = -1;
      cleanup:
	if (bf != THRprintbuf)
		free(bf);
	MT_lock_unset(&MT_system_lock, "THRprintf");
	return n;
}

static char *_gdk_version_string = VERSION;
/**
 * Returns the GDK version as internally allocated string.  Hence the
 * string does not have to (and should not) be freed.  Do not inline
 * this function or the wrong VERSION will be used.
 */
const char *
GDKversion(void)
{
	return (_gdk_version_string);
}
<|MERGE_RESOLUTION|>--- conflicted
+++ resolved
@@ -842,20 +842,6 @@
 	return n;
 }
 
-<<<<<<< HEAD
-#undef GDKstrndup
-char *
-GDKstrndup(const char *s, size_t n)
-{
-	char *r = (char *) GDKmalloc(n+1);
-
-	if (r) {
-		memcpy(r, s, n);
-		r[n] = '\0';
-	}
-	return r;
-}
-=======
 #else
 
 #define GDKmemfail(s, len)	/* nothing */
@@ -916,7 +902,18 @@
 
 #endif	/* STATIC_CODE_ANALYSIS */
 
->>>>>>> 1a0c90fb
+#undef GDKstrndup
+char *
+GDKstrndup(const char *s, size_t n)
+{
+	char *r = (char *) GDKmalloc(n+1);
+
+	if (r) {
+		memcpy(r, s, n);
+		r[n] = '\0';
+	}
+	return r;
+}
 
 /*
  * @- virtual memory
