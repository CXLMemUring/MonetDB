/*
 * This Source Code Form is subject to the terms of the Mozilla Public
 * License, v. 2.0.  If a copy of the MPL was not distributed with this
 * file, You can obtain one at http://mozilla.org/MPL/2.0/.
 *
 * Copyright 1997 - July 2008 CWI, August 2008 - 2020 MonetDB B.V.
 */

/*
 * @a M. L. Kersten, P. Boncz, N. Nes
 *
 * @* Utilities
 * The utility section contains functions to initialize the Monet
 * database system, memory allocation details, and a basic system
 * logging scheme.
 */
#include "monetdb_config.h"
#include "monet_options.h"

#include "gdk.h"
#include "gdk_private.h"
#include "mutils.h"

static BAT *GDKkey = NULL;
static BAT *GDKval = NULL;
int GDKdebug = 0;

#include <signal.h>

#ifdef HAVE_FCNTL_H
#include <fcntl.h>
#endif

#ifdef HAVE_PWD_H
# include <pwd.h>
#endif

#ifdef HAVE_SYS_PARAM_H
# include <sys/param.h>  /* prerequisite of sys/sysctl on OpenBSD */
#endif
#ifdef BSD /* BSD macro is defined in sys/param.h */
# include <sys/sysctl.h>
#endif
#if defined(HAVE_SYS_RESOURCE_H) && defined(HAVE_GETRLIMIT)
#include <sys/resource.h>
#endif

#ifdef __CYGWIN__
#include <sysinfoapi.h>
#endif

#ifdef NATIVE_WIN32
#define chdir _chdir
#endif

static ATOMIC_TYPE GDKstopped = ATOMIC_VAR_INIT(0);
static void GDKunlockHome(int farmid);

#undef malloc
#undef calloc
#undef realloc
#undef free

/*
 * @+ Monet configuration file
 * Parse a possible MonetDB config file (if specified by command line
 * option -c/--config) to extract pre-settings of system variables.
 * Un-recognized parameters are simply skipped, because they may be
 * picked up by other components of the system.  The consequence is
 * that making a typing error in the configuration file may be
 * unnoticed for a long time.  Syntax errors are immediately flagged,
 * though.
 *
 * Since the GDK kernel moves into the database directory, we need to
 * keep the absolute path to the MonetDB config file for top-levels to
 * access its information.
 */

static bool
GDKenvironment(const char *dbpath)
{
	if (dbpath == NULL) {
		TRC_CRITICAL(GDK, "Database name missing.\n");
		return false;
	}
	if (strlen(dbpath) >= FILENAME_MAX) {
		TRC_CRITICAL(GDK, "Database name too long.\n");
		return false;
	}
	if (!MT_path_absolute(dbpath)) {
		TRC_CRITICAL(GDK, "Directory not an absolute path: %s.\n", dbpath);
		return false;
	}
	return true;
}

const char *
GDKgetenv(const char *name)
{
	if (GDKkey && GDKval) {
		BUN b = BUNfnd(GDKkey, (ptr) name);

		if (b != BUN_NONE) {
			BATiter GDKenvi = bat_iterator(GDKval);
			return BUNtvar(GDKenvi, b);
		}
	}
	return NULL;
}

bool
GDKgetenv_istext(const char *name, const char *text)
{
	const char *val = GDKgetenv(name);

	return val && strcasecmp(val, text) == 0;
}

bool
GDKgetenv_isyes(const char *name)
{
	return GDKgetenv_istext(name, "yes");
}

bool
GDKgetenv_istrue(const char *name)
{
	return GDKgetenv_istext(name, "true");
}

int
GDKgetenv_int(const char *name, int def)
{
	const char *val = GDKgetenv(name);

	if (val)
		return atoi(val);
	return def;
}

gdk_return
GDKsetenv(const char *name, const char *value)
{
	if (BUNappend(GDKkey, name, false) != GDK_SUCCEED ||
	    BUNappend(GDKval, value, false) != GDK_SUCCEED)
		return GDK_FAIL;
	return GDK_SUCCEED;
}

gdk_return
GDKcopyenv(BAT **key, BAT **val, bool writable)
{
	BAT *k, *v;

	if (key == NULL || val == NULL) {
		GDKerror("called incorrectly.\n");
		return GDK_FAIL;
	}
	k = COLcopy(GDKkey, GDKkey->ttype, writable, TRANSIENT);
	v = COLcopy(GDKval, GDKval->ttype, writable, TRANSIENT);
	if (k == NULL || v == NULL) {
		BBPreclaim(k);
		BBPreclaim(v);
		return GDK_FAIL;
	}
	*key = k;
	*val = v;
	return GDK_SUCCEED;
}


/*
 * @+ System logging
 * Per database a log file can be maintained for collection of system
 * management information. Its contents is driven by the upper layers,
 * which encode information such as who logged on and how long the
 * session went on.  The lower layers merely store error information
 * on the file.  It should not be used for crash recovery, because
 * this should be dealt with on a per client basis.
 *
 * A system log can be maintained in the database to keep track of
 * session and crash information. It should regularly be refreshed to
 * avoid disk overflow.
 */
#define GDKLOCK	".gdk_lock"

#define GET_GDKLOCK(x) BBPfarms[BBPselectfarm((x), 0, offheap)].lock_file

#define GDKLOGOFF	"LOGOFF"
#define GDKFOUNDDEAD	"FOUND	DEAD"
#define GDKLOGON	"LOGON"
#define GDKCRASH	"CRASH"

/*
 * Single-lined comments can now be logged safely, together with
 * process, thread and user ID, and the current time.
 */
void
GDKlog(FILE *lockFile, const char *format, ...)
{
	va_list ap;
	char *p = 0, buf[1024];
	time_t tm = time(0);
#if defined(HAVE_CTIME_R3) || defined(HAVE_CTIME_R)
	char tbuf[26];
#endif
	char *ctm;

	if (MT_pagesize() == 0 || lockFile == NULL)
		return;

	va_start(ap, format);
	vsprintf(buf, format, ap);
	va_end(ap);

	/* remove forbidden characters from message */
	for (p = buf; (p = strchr(p, '\n')) != NULL; *p = ' ')
		;
	for (p = buf; (p = strchr(p, '@')) != NULL; *p = ' ')
		;

	fseek(lockFile, 0, SEEK_END);
#ifndef HAVE_GETUID
#define getuid() 0
#endif
#ifdef HAVE_CTIME_R3
	ctm = ctime_r(&tm, tbuf, sizeof(tbuf));
#else
	ctm = ctime_r(&tm, tbuf);
#endif
	fprintf(lockFile, "USR=%d PID=%d TIME=%.24s @ %s\n", (int) getuid(), (int) getpid(), ctm, buf);
	fflush(lockFile);
}

/*
 * @+ Interrupt handling
 * The current version simply catches signals and prints a warning.
 * It should be extended to cope with the specifics of the interrupt
 * received.
 */
#if 0				/* these are unused */
static void
BATSIGignore(int nr)
{
	(void) nr;
	GDKsyserror("! ERROR signal %d caught by thread %zu\n", nr, (size_t) MT_getpid());
}
#endif

#ifdef WIN32
static void
BATSIGabort(int nr)
{
	(void) nr;
	_Exit(3);		/* emulate Windows exit code without pop-up */
}
#endif

#ifndef NATIVE_WIN32
static void
BATSIGinit(void)
{
#ifdef SIGPIPE
	(void) signal(SIGPIPE, SIG_IGN);
#endif
}
#endif /* NATIVE_WIN32 */

/* memory thresholds; these values some "sane" constants only, really
 * set in GDKinit() */
#define MMAP_MINSIZE_PERSISTENT	((size_t) 1 << 18)
#if SIZEOF_SIZE_T == 4
#define MMAP_MINSIZE_TRANSIENT	((size_t) 1 << 20)
#else
#define MMAP_MINSIZE_TRANSIENT	((size_t) 1 << 32)
#endif
#define MMAP_PAGESIZE		((size_t) 1 << 16)
size_t GDK_mmap_minsize_persistent = MMAP_MINSIZE_PERSISTENT;
size_t GDK_mmap_minsize_transient = MMAP_MINSIZE_TRANSIENT;
size_t GDK_mmap_pagesize = MMAP_PAGESIZE; /* mmap granularity */
size_t GDK_mem_maxsize = GDK_VM_MAXSIZE;
size_t GDK_vm_maxsize = GDK_VM_MAXSIZE;

#define SEG_SIZE(x,y)	((x)+(((x)&((1<<(y))-1))?(1<<(y))-((x)&((1<<(y))-1)):0))

/* This block is to provide atomic addition and subtraction to select
 * variables.  We use intrinsic functions (recognized and inlined by
 * the compiler) for both the GNU C compiler and Microsoft Visual
 * Studio.  By doing this, we avoid locking overhead.  There is also a
 * fall-back for other compilers. */
#include "matomic.h"
static ATOMIC_TYPE GDK_mallocedbytes_estimate = ATOMIC_VAR_INIT(0);
#ifndef NDEBUG
static volatile lng GDK_malloc_success_count = -1;
#endif
static ATOMIC_TYPE GDK_vm_cursize = ATOMIC_VAR_INIT(0);

size_t _MT_pagesize = 0;	/* variable holding page size */
size_t _MT_npages = 0;		/* variable holding memory size in pages */

static lng programepoch;

void
MT_init(void)
{
	programepoch = GDKusec();
#ifdef _MSC_VER
	{
		SYSTEM_INFO sysInfo;

		GetSystemInfo(&sysInfo);
		_MT_pagesize = sysInfo.dwPageSize;
	}
#elif defined(BSD) && defined(HW_PAGESIZE)
	{
		int size;
		size_t len = sizeof(int);
		int mib[2];

		/* Everyone should have permission to make this call,
		 * if we get a failure something is really wrong. */
		mib[0] = CTL_HW;
		mib[1] = HW_PAGESIZE;
		sysctl(mib, 2, &size, &len, NULL, 0);
		_MT_pagesize = size;
	}
#elif defined(HAVE_SYSCONF) && defined(_SC_PAGESIZE)
	_MT_pagesize = (size_t)sysconf(_SC_PAGESIZE);
#endif
	if (_MT_pagesize <= 0)
		_MT_pagesize = 4096;	/* default */

#ifdef WIN32
	{
		MEMORYSTATUSEX memStatEx;

		memStatEx.dwLength = sizeof(memStatEx);
		if (GlobalMemoryStatusEx(&memStatEx))
			_MT_npages = (size_t) (memStatEx.ullTotalPhys / _MT_pagesize);
	}
#elif defined(BSD) && defined(HW_MEMSIZE) && SIZEOF_SIZE_T == SIZEOF_LNG
	/* Darwin, 64-bits */
	{
		uint64_t size = 0;
		size_t len = sizeof(size);
		int mib[2];

		/* Everyone should have permission to make this call,
		 * if we get a failure something is really wrong. */
		mib[0] = CTL_HW;
		mib[1] = HW_MEMSIZE;
		sysctl(mib, 2, &size, &len, NULL, 0);
		_MT_npages = size / _MT_pagesize;
	}
#elif defined(BSD) && defined (HW_PHYSMEM64) && SIZEOF_SIZE_T == SIZEOF_LNG
	/* OpenBSD, 64-bits */
	{
		int64_t size = 0;
		size_t len = sizeof(size);
		int mib[2];

		/* Everyone should have permission to make this call,
		 * if we get a failure something is really wrong. */
		mib[0] = CTL_HW;
		mib[1] = HW_PHYSMEM64;
		sysctl(mib, 2, &size, &len, NULL, 0);
		_MT_npages = size / _MT_pagesize;
	}
#elif defined(BSD) && defined(HW_PHYSMEM)
	/* NetBSD, OpenBSD, Darwin, 32-bits; FreeBSD 32 & 64-bits */
	{
# ifdef __FreeBSD__
		unsigned long size = 0; /* type long required by sysctl() (?) */
# else
		int size = 0;
# endif
		size_t len = sizeof(size);
		int mib[2];

		/* Everyone should have permission to make this call,
		 * if we get a failure something is really wrong. */
		mib[0] = CTL_HW;
		mib[1] = HW_PHYSMEM;
		sysctl(mib, 2, &size, &len, NULL, 0);
		_MT_npages = size / _MT_pagesize;
	}
#elif defined(HAVE_SYSCONF) && defined(_SC_PHYS_PAGES)
	_MT_npages = (size_t)sysconf(_SC_PHYS_PAGES);
# if SIZEOF_SIZE_T == SIZEOF_INT
	/* Bug #2935: the value returned here can be more than what can be
	 * addressed on Solaris, so cap the value */
	if (UINT_MAX / _MT_pagesize < _MT_npages)
		_MT_npages = UINT_MAX / _MT_pagesize;
# endif
#else
# error "don't know how to get the amount of physical memory for your OS"
#endif

#ifdef __linux__
	/* limit values to whatever cgroups gives us */
	FILE *fc;
	char buf[1024];
	char cgr1[1024] = "/sys/fs/cgroup/memory";
	char cgr2[1024] = "/sys/fs/cgroup";
	fc = fopen("/proc/self/mountinfo", "r");
	if (fc != NULL) {
		while (fgets(buf, (int) sizeof(buf), fc) != NULL) {
			char *p, *cgr;
			if ((p = strstr(buf, " - cgroup ")) != NULL &&
			    strstr(p, "memory") != NULL)
				cgr = cgr1;
			else if (strstr(buf, " - cgroup2 ") != NULL)
				cgr = cgr2;
			else
				continue;
			/* buf point at mount ID */
			p = strchr(buf, ' ');
			if (p == NULL)
				break;
			p++;
			/* p points at parent ID */
			p = strchr(p, ' ');
			if (p == NULL)
				break;
			p++;
			/* p points at major:minor */
			p = strchr(p, ' ');
			if (p == NULL)
				break;
			p++;
			/* p points at root */
			p = strchr(p, ' ');
			if (p == NULL)
				break;
			p++;
			/* p points at mount point */
			char *dir = p;
			p = strchr(p, ' ');
			if (p == NULL)
				break;
			*p = 0;
			strcpy_len(cgr, dir, 1024);
		}
		fclose(fc);
	}
	fc = fopen("/proc/self/cgroup", "r");
	if (fc != NULL) {
		/* each line is of the form:
		 * hierarchy-ID:controller-list:cgroup-path
		 *
		 * For cgroup v1, the hierarchy-ID refers to the
		 * second column in /proc/cgroups (which we ignore)
		 * and the controller-list is a comma-separated list
		 * of the controllers bound to the hierarchy.  We look
		 * for the "memory" controller and use its
		 * cgroup-path.  We ignore the other lines.
		 *
		 * For cgroup v2, the hierarchy-ID is 0 and the
		 * controller-list is empty.  We just use the
		 * cgroup-path.
		 *
		 * We use the first line that we can match (either v1
		 * or v2) and for which we can open any of the files
		 * that we are looking for.
		 */
		while (fgets(buf, (int) sizeof(buf), fc) != NULL) {
			char pth[1024];
			char *p, *q;
			bool success = false; /* true if we can open any file */
			FILE *f;
			uint64_t mem;
			size_t l;

			p = strchr(buf, '\n');
			if (p == NULL)
				break;
			*p = 0;
			if (strncmp(buf, "0::", 3) == 0) {
				/* cgroup v2 entry */
				l = strconcat_len(pth, sizeof(pth),
						  cgr2, buf + 3, "/", NULL);
				/* hard limit */
				strcpy(pth + l, "memory.max");
				f = fopen(pth, "r");
				if (f != NULL) {
					if (fscanf(f, "%" SCNu64, &mem) == 1 && mem < (uint64_t) _MT_pagesize * _MT_npages) {
						_MT_npages = (size_t) (mem / _MT_pagesize);
					}
					success = true;
					/* assume "max" if not a number */
					fclose(f);
				}
				/* soft limit */
				strcpy(pth + l, "memory.high");
				f = fopen(pth, "r");
				if (f != NULL) {
					if (fscanf(f, "%" SCNu64, &mem) == 1 && mem < (uint64_t) _MT_pagesize * _MT_npages) {
						_MT_npages = (size_t) (mem / _MT_pagesize);
					}
					success = true;
					/* assume "max" if not a number */
					fclose(f);
				}
				/* limit of memory+swap usage
				 * we use this as maximum virtual memory size */
				strcpy(pth + l, "memory.swap.max");
				f = fopen(pth, "r");
				if (f != NULL) {
					if (fscanf(f, "%" SCNu64, &mem) == 1
					    && mem < (uint64_t) GDK_vm_maxsize) {
						GDK_vm_maxsize = (size_t) mem;
					}
					success = true;
					fclose(f);
				}
			} else {
				/* cgroup v1 entry */
				p = strchr(buf, ':');
				if (p == NULL)
					break;
				q = p + 1;
				p = strchr(q, ':');
				if (p == NULL)
					break;
				*p++ = 0;
				if (strstr(q, "memory") == NULL)
					continue;
				l = strconcat_len(pth, sizeof(pth),
						  cgr1, p, "/", NULL);
				/* limit of memory usage */
				strcpy(pth + l, "memory.limit_in_bytes");
				f = fopen(pth, "r");
				if (f != NULL) {
					if (fscanf(f, "%" SCNu64, &mem) == 1
					    && mem < (uint64_t) _MT_pagesize * _MT_npages) {
						_MT_npages = (size_t) (mem / _MT_pagesize);
					}
					success = true;
					fclose(f);
				}
				/* soft limit of memory usage */
				strcpy(pth + l, "memory.soft_limit_in_bytes");
				f = fopen(pth, "r");
				if (f != NULL) {
					if (fscanf(f, "%" SCNu64, &mem) == 1
					    && mem < (uint64_t) _MT_pagesize * _MT_npages) {
						_MT_npages = (size_t) (mem / _MT_pagesize);
					}
					success = true;
					fclose(f);
				}
				/* limit of memory+swap usage
				 * we use this as maximum virtual memory size */
				strcpy(pth + l, "memory.memsw.limit_in_bytes");
				f = fopen(pth, "r");
				if (f != NULL) {
					if (fscanf(f, "%" SCNu64, &mem) == 1
					    && mem < (uint64_t) GDK_vm_maxsize) {
						GDK_vm_maxsize = (size_t) mem;
					}
					success = true;
					fclose(f);
				}
			}
			if (success)
				break;
		}
		fclose(fc);
	}
#endif

#if defined(HAVE_SYS_RESOURCE_H) && defined(HAVE_GETRLIMIT) && defined(RLIMIT_AS)
	struct rlimit l;
	/* address space (virtual memory) limit */
	if (getrlimit(RLIMIT_AS, &l) == 0
	    && l.rlim_cur != (rlim_t)RLIM_INFINITY
	    && (size_t)l.rlim_cur < GDK_vm_maxsize) {
		GDK_vm_maxsize = l.rlim_cur;
	}
#endif
}

/*
 * @+ Session Initialization
 * The interface code to the operating system is highly dependent on
 * the processing environment. It can be filtered away with
 * compile-time flags.  Suicide is necessary due to some system
 * implementation errors.
 *
 * The kernel requires file descriptors for I/O with the user.  They
 * are thread specific and should be obtained by a function.
 *
 * The arguments relevant for the kernel are extracted from the list.
 * Their value is turned into a blanc space.
 */

#define CATNAP		50	/* time to sleep in ms for catnaps */

static int THRinit(void);
static gdk_return GDKlockHome(int farmid);

#ifndef STATIC_CODE_ANALYSIS
#ifndef NDEBUG
static MT_Lock mallocsuccesslock = MT_LOCK_INITIALIZER("mallocsuccesslk");
#endif
#endif

void
GDKsetdebug(int debug)
{
	GDKdebug = debug;
	if (debug & ACCELMASK)
		GDKtracer_set_component_level("accelerator", "debug");
	else
		GDKtracer_reset_component_level("accelerator");
	if (debug & ALGOMASK)
		GDKtracer_set_component_level("algo", "debug");
	else
		GDKtracer_reset_component_level("algo");
	if (debug & ALLOCMASK)
		GDKtracer_set_component_level("alloc", "debug");
	else
		GDKtracer_reset_component_level("alloc");
	if (debug & BATMASK)
		GDKtracer_set_component_level("bat", "debug");
	else
		GDKtracer_reset_component_level("bat");
	if (debug & CHECKMASK)
		GDKtracer_set_component_level("check", "debug");
	else
		GDKtracer_reset_component_level("check");
	if (debug & DELTAMASK)
		GDKtracer_set_component_level("delta", "debug");
	else
		GDKtracer_reset_component_level("delta");
	if (debug & HEAPMASK)
		GDKtracer_set_component_level("heap", "debug");
	else
		GDKtracer_reset_component_level("heap");
	if (debug & IOMASK)
		GDKtracer_set_component_level("io", "debug");
	else
		GDKtracer_reset_component_level("io");
	if (debug & PARMASK)
		GDKtracer_set_component_level("par", "debug");
	else
		GDKtracer_reset_component_level("par");
	if (debug & PERFMASK)
		GDKtracer_set_component_level("perf", "debug");
	else
		GDKtracer_reset_component_level("perf");
	if (debug & TEMMASK)
		GDKtracer_set_component_level("tem", "debug");
	else
		GDKtracer_reset_component_level("tem");
	if (debug & THRDMASK)
		GDKtracer_set_component_level("thrd", "debug");
	else
		GDKtracer_reset_component_level("thrd");
}

<<<<<<< HEAD
static bool Mbedded = 1;
bool
GDKembedded(void)
{
	return Mbedded;
=======
int
GDKgetdebug(void)
{
	int debug = GDKdebug;
	const char *lvl;
	lvl = GDKtracer_get_component_level("accelerator");
	if (lvl && strcmp(lvl, "debug") == 0)
		debug |= ACCELMASK;
	lvl = GDKtracer_get_component_level("algo");
	if (lvl && strcmp(lvl, "debug") == 0)
		debug |= ALGOMASK;
	lvl = GDKtracer_get_component_level("alloc");
	if (lvl && strcmp(lvl, "debug") == 0)
		debug |= ALLOCMASK;
	lvl = GDKtracer_get_component_level("bat");
	if (lvl && strcmp(lvl, "debug") == 0)
		debug |= BATMASK;
	lvl = GDKtracer_get_component_level("check");
	if (lvl && strcmp(lvl, "debug") == 0)
		debug |= CHECKMASK;
	lvl = GDKtracer_get_component_level("delta");
	if (lvl && strcmp(lvl, "debug") == 0)
		debug |= DELTAMASK;
	lvl = GDKtracer_get_component_level("heap");
	if (lvl && strcmp(lvl, "debug") == 0)
		debug |= HEAPMASK;
	lvl = GDKtracer_get_component_level("io");
	if (lvl && strcmp(lvl, "debug") == 0)
		debug |= IOMASK;
	lvl = GDKtracer_get_component_level("par");
	if (lvl && strcmp(lvl, "debug") == 0)
		debug |= PARMASK;
	lvl = GDKtracer_get_component_level("perf");
	if (lvl && strcmp(lvl, "debug") == 0)
		debug |= PERFMASK;
	lvl = GDKtracer_get_component_level("tem");
	if (lvl && strcmp(lvl, "debug") == 0)
		debug |= TEMMASK;
	lvl = GDKtracer_get_component_level("thrd");
	if (lvl && strcmp(lvl, "debug") == 0)
		debug |= THRDMASK;
	return debug;
>>>>>>> 2de0e2e5
}

gdk_return
GDKinit(opt *set, int setlen, int embedded)
{
	static bool first = true;
	char *dbpath = mo_find_option(set, setlen, "gdk_dbpath");
	const char *p;
	opt *n;
	int i, nlen = 0;
	char buf[16];

	Mbedded = embedded;
	/* some sanity checks (should also find if symbols are not defined) */
	static_assert(sizeof(int) == sizeof(int32_t),
		      "int is not equal in size to int32_t");
	static_assert(sizeof(char) == SIZEOF_CHAR,
		      "error in configure: bad value for SIZEOF_CHAR");
	static_assert(sizeof(short) == SIZEOF_SHORT,
		      "error in configure: bad value for SIZEOF_SHORT");
	static_assert(sizeof(int) == SIZEOF_INT,
		      "error in configure: bad value for SIZEOF_INT");
	static_assert(sizeof(long) == SIZEOF_LONG,
		      "error in configure: bad value for SIZEOF_LONG");
	static_assert(sizeof(lng) == SIZEOF_LNG,
		      "error in configure: bad value for SIZEOF_LNG");
#ifdef HAVE_HGE
	static_assert(sizeof(hge) == SIZEOF_HGE,
		      "error in configure: bad value for SIZEOF_HGE");
#endif
	static_assert(sizeof(oid) == SIZEOF_OID,
		      "error in configure: bad value for SIZEOF_OID");
	static_assert(sizeof(void *) == SIZEOF_VOID_P,
		      "error in configure: bad value for SIZEOF_VOID_P");
	static_assert(sizeof(size_t) == SIZEOF_SIZE_T,
		      "error in configure: bad value for SIZEOF_SIZE_T");
	static_assert(SIZEOF_OID == SIZEOF_INT || SIZEOF_OID == SIZEOF_LNG,
		      "SIZEOF_OID should be equal to SIZEOF_INT or SIZEOF_LNG");

	if (first) {
		/* some things are really only initialized once */
		if (!MT_thread_init()) {
			TRC_CRITICAL(GDK, "MT_thread_init failed\n");
			return GDK_FAIL;
		}

		for (i = 0; i <= BBP_BATMASK; i++) {
			char name[MT_NAME_LEN];
			snprintf(name, sizeof(name), "GDKswapLock%d", i);
			MT_lock_init(&GDKbatLock[i].swap, name);
		}
		for (i = 0; i <= BBP_THREADMASK; i++) {
			char name[MT_NAME_LEN];
			snprintf(name, sizeof(name), "GDKcacheLock%d", i);
			MT_lock_init(&GDKbbpLock[i].cache, name);
			snprintf(name, sizeof(name), "GDKtrimLock%d", i);
			MT_lock_init(&GDKbbpLock[i].trim, name);
			GDKbbpLock[i].free = 0;
		}
		if (mnstr_init(embedded) < 0) {
			TRC_CRITICAL(GDK, "mnstr_init failed\n");
			return GDK_FAIL;
		}
		first = false;
	} else {
		/* BBP was locked by BBPexit() */
		BBPunlock();
	}
	errno = 0;
	if (!GDKinmemory() && !GDKenvironment(dbpath))
		return GDK_FAIL;

	MT_init_posix();
	if (THRinit() < 0)
		return GDK_FAIL;
#ifndef NATIVE_WIN32
	BATSIGinit();
#endif
#ifdef WIN32
	(void) signal(SIGABRT, BATSIGabort);
#if !defined(__MINGW32__) && !defined(__CYGWIN__)
	_set_abort_behavior(0, _CALL_REPORTFAULT | _WRITE_ABORT_MSG);
	_set_error_mode(_OUT_TO_STDERR);
#endif
#endif
	MT_init();

	/* now try to lock the database: go through all farms, and if
	 * we see a new directory, lock it */
	for (int farmid = 0; farmid < MAXFARMS; farmid++) {
		if (BBPfarms[farmid].dirname != NULL) {
			bool skip = false;
			for (int j = 0; j < farmid; j++) {
				if (BBPfarms[j].dirname != NULL &&
				    strcmp(BBPfarms[farmid].dirname, BBPfarms[j].dirname) == 0) {
					skip = true;
					break;
				}
			}
			if (!skip && GDKlockHome(farmid) != GDK_SUCCEED)
				return GDK_FAIL;
		}
	}

	/* Mserver by default takes 80% of all memory as a default */
#if SIZEOF_SIZE_T == 4
	if ((double) MT_npages() * (double) MT_pagesize() * 0.815 >= (double) GDK_VM_MAXSIZE)
		GDK_mem_maxsize = GDK_VM_MAXSIZE;
	else
#endif
	GDK_mem_maxsize = (size_t) ((double) MT_npages() * (double) MT_pagesize() * 0.815);
	if (BBPinit() != GDK_SUCCEED)
		return GDK_FAIL;

	if (GDK_mem_maxsize / 16 < GDK_mmap_minsize_transient) {
		GDK_mmap_minsize_transient = GDK_mem_maxsize / 16;
		if (GDK_mmap_minsize_persistent > GDK_mmap_minsize_transient)
			GDK_mmap_minsize_persistent = GDK_mmap_minsize_transient;
	}

	n = (opt *) malloc(setlen * sizeof(opt));
	if (n == NULL) {
		TRC_CRITICAL(GDK, "malloc failed\n");
		return GDK_FAIL;
	}

	for (i = 0; i < setlen; i++) {
		bool done = false;

		for (int j = 0; j < nlen; j++) {
			if (strcmp(n[j].name, set[i].name) == 0) {
				if (n[j].kind < set[i].kind) {
					n[j] = set[i];
				}
				done = true;
				break;
			}
		}
		if (!done) {
			n[nlen] = set[i];
			nlen++;
		}
	}
	/* check some options before creating our first BAT */
	for (i = 0; i < nlen; i++) {
		if (strcmp("gdk_mem_maxsize", n[i].name) == 0) {
			GDK_mem_maxsize = (size_t) strtoll(n[i].value, NULL, 10);
			GDK_mem_maxsize = MAX(1 << 26, GDK_mem_maxsize);
		} else if (strcmp("gdk_vm_maxsize", n[i].name) == 0) {
			GDK_vm_maxsize = (size_t) strtoll(n[i].value, NULL, 10);
			GDK_vm_maxsize = MAX(1 << 30, GDK_vm_maxsize);
			if (GDK_vm_maxsize < GDK_mmap_minsize_persistent / 4)
				GDK_mmap_minsize_persistent = GDK_vm_maxsize / 4;
			if (GDK_vm_maxsize < GDK_mmap_minsize_transient / 4)
				GDK_mmap_minsize_transient = GDK_vm_maxsize / 4;
		} else if (strcmp("gdk_mmap_minsize_persistent", n[i].name) == 0) {
			GDK_mmap_minsize_persistent = (size_t) strtoll(n[i].value, NULL, 10);
		} else if (strcmp("gdk_mmap_minsize_transient", n[i].name) == 0) {
			GDK_mmap_minsize_transient = (size_t) strtoll(n[i].value, NULL, 10);
		} else if (strcmp("gdk_mmap_pagesize", n[i].name) == 0) {
			GDK_mmap_pagesize = (size_t) strtoll(n[i].value, NULL, 10);
			if (GDK_mmap_pagesize < 1 << 12 ||
			    GDK_mmap_pagesize > 1 << 20 ||
			    /* x & (x - 1): turn off rightmost 1 bit;
			     * i.e. if result is zero, x is power of
			     * two */
			    (GDK_mmap_pagesize & (GDK_mmap_pagesize - 1)) != 0) {
				free(n);
				TRC_CRITICAL(GDK, "gdk_mmap_pagesize must be power of 2 between 2**12 and 2**20\n");
				return GDK_FAIL;
			}
		}
	}

	GDKkey = COLnew(0, TYPE_str, 100, TRANSIENT);
	GDKval = COLnew(0, TYPE_str, 100, TRANSIENT);
	if (GDKkey == NULL || GDKval == NULL) {
		free(n);
		TRC_CRITICAL(GDK, "Could not create environment BATs");
		return GDK_FAIL;
	}
	if (BBPrename(GDKkey->batCacheid, "environment_key") != 0 ||
	    BBPrename(GDKval->batCacheid, "environment_val") != 0) {
		free(n);
		TRC_CRITICAL(GDK, "BBPrename of environment BATs failed");
		return GDK_FAIL;
	}

	/* store options into environment BATs */
	for (i = 0; i < nlen; i++)
		if (GDKsetenv(n[i].name, n[i].value) != GDK_SUCCEED) {
			TRC_CRITICAL(GDK, "GDKsetenv %s failed", n[i].name);
			free(n);
			return GDK_FAIL;
		}
	free(n);

	GDKnr_threads = GDKgetenv_int("gdk_nr_threads", 0);
	if (GDKnr_threads == 0)
		GDKnr_threads = MT_check_nr_cores();

	if (!GDKinmemory()) {
		if ((p = GDKgetenv("gdk_dbpath")) != NULL &&
			(p = strrchr(p, DIR_SEP)) != NULL) {
			if (GDKsetenv("gdk_dbname", p + 1) != GDK_SUCCEED) {
				TRC_CRITICAL(GDK, "GDKsetenv gdk_dbname failed");
				return GDK_FAIL;
			}
#if DIR_SEP != '/'		/* on Windows look for different separator */
		} else if ((p = GDKgetenv("gdk_dbpath")) != NULL &&
				   (p = strrchr(p, '/')) != NULL) {
			if (GDKsetenv("gdk_dbname", p + 1) != GDK_SUCCEED) {
				TRC_CRITICAL(GDK, "GDKsetenv gdk_dbname failed");
				return GDK_FAIL;
			}
#endif
		}
	} else {
		if (GDKsetenv("gdk_dbname", ":inmemory") != GDK_SUCCEED) {
			TRC_CRITICAL(GDK, "GDKsetenv gdk_dbname failed");
			return GDK_FAIL;
		}
	}
	if (GDKgetenv("gdk_vm_maxsize") == NULL) {
		snprintf(buf, sizeof(buf), "%zu", GDK_vm_maxsize);
		if (GDKsetenv("gdk_vm_maxsize", buf) != GDK_SUCCEED) {
			TRC_CRITICAL(GDK, "GDKsetenv gdk_vm_maxsize failed");
			return GDK_FAIL;
		}
	}
	if (GDKgetenv("gdk_mem_maxsize") == NULL) {
		snprintf(buf, sizeof(buf), "%zu", GDK_mem_maxsize);
		if (GDKsetenv("gdk_mem_maxsize", buf) != GDK_SUCCEED) {
			TRC_CRITICAL(GDK, "GDKsetenv gdk_mem_maxsize failed");
			return GDK_FAIL;
		}
	}
	if (GDKgetenv("gdk_mmap_minsize_persistent") == NULL) {
		snprintf(buf, sizeof(buf), "%zu", GDK_mmap_minsize_persistent);
		if (GDKsetenv("gdk_mmap_minsize_persistent", buf) != GDK_SUCCEED) {
			TRC_CRITICAL(GDK, "GDKsetenv gdk_mmap_minsize_persistent failed");
			return GDK_FAIL;
		}
	}
	if (GDKgetenv("gdk_mmap_minsize_transient") == NULL) {
		snprintf(buf, sizeof(buf), "%zu", GDK_mmap_minsize_transient);
		if (GDKsetenv("gdk_mmap_minsize_transient", buf) != GDK_SUCCEED) {
			TRC_CRITICAL(GDK, "GDKsetenv gdk_mmap_minsize_transient failed");
			return GDK_FAIL;
		}
	}
	if (GDKgetenv("gdk_mmap_pagesize") == NULL) {
		snprintf(buf, sizeof(buf), "%zu", GDK_mmap_pagesize);
		if (GDKsetenv("gdk_mmap_pagesize", buf) != GDK_SUCCEED) {
			TRC_CRITICAL(GDK, "GDKsetenv gdk_mmap_pagesize failed");
			return GDK_FAIL;
		}
	}
	if (GDKgetenv("monet_pid") == NULL) {
		snprintf(buf, sizeof(buf), "%d", (int) getpid());
		if (GDKsetenv("monet_pid", buf) != GDK_SUCCEED) {
			TRC_CRITICAL(GDK, "GDKsetenv monet_pid failed");
			return GDK_FAIL;
		}
	}
	if (GDKsetenv("revision", mercurial_revision()) != GDK_SUCCEED) {
		TRC_CRITICAL(GDK, "GDKsetenv revision failed");
		return GDK_FAIL;
	}

	return GDK_SUCCEED;
}

int GDKnr_threads = 0;
static ATOMIC_TYPE GDKnrofthreads = ATOMIC_VAR_INIT(0);
static struct threadStruct GDKthreads[THREADS];

bool
GDKexiting(void)
{
	return (bool) (ATOMIC_GET(&GDKstopped) > 0);
}

void
GDKprepareExit(void)
{
	if (ATOMIC_ADD(&GDKstopped, 1) > 0)
		return;

	TRC_DEBUG_IF(THRD)
		dump_threads();
	join_detached_threads();
}

void
GDKreset(int status)
{
	MT_Id pid = MT_getpid();

	assert(GDKexiting());

	if (GDKkey) {
		BBPunfix(GDKkey->batCacheid);
		GDKkey = NULL;
	}
	if (GDKval) {
		BBPunfix(GDKval->batCacheid);
		GDKval = NULL;
	}

	join_detached_threads();

	if (status == 0) {
		/* they had their chance, now kill them */
		bool killed = false;
		MT_lock_set(&GDKthreadLock);
		for (Thread t = GDKthreads; t < GDKthreads + THREADS; t++) {
			MT_Id victim;
			if ((victim = (MT_Id) ATOMIC_GET(&t->pid)) != 0) {
				if (victim != pid) {
					int e;

					killed = true;
					e = MT_kill_thread(victim);
					TRC_INFO(GDK, "Killing thread: %d\n", e);
					(void) ATOMIC_DEC(&GDKnrofthreads);
				}
				ATOMIC_SET(&t->pid, 0);
			}
		}
		assert(ATOMIC_GET(&GDKnrofthreads) <= 1);
		/* all threads ceased running, now we can clean up */
		if (!killed) {
			/* we can't clean up after killing threads */
			BBPexit();
		}
		GDKlog(GET_GDKLOCK(PERSISTENT), GDKLOGOFF);

		for (int farmid = 0; farmid < MAXFARMS; farmid++) {
			if (BBPfarms[farmid].dirname != NULL) {
				bool skip = false;
				for (int j = 0; j < farmid; j++) {
					if (BBPfarms[j].dirname != NULL &&
					    strcmp(BBPfarms[farmid].dirname, BBPfarms[j].dirname) == 0) {
						skip = true;
						break;
					}
				}
				if (!skip)
					GDKunlockHome(farmid);
			}
		}

#ifdef LOCK_STATS
		TRC_DEBUG_IF(TEM) GDKlockstatistics(1);
#endif
		GDKdebug = 0;
		GDK_mmap_minsize_persistent = MMAP_MINSIZE_PERSISTENT;
		GDK_mmap_minsize_transient = MMAP_MINSIZE_TRANSIENT;
		GDK_mmap_pagesize = MMAP_PAGESIZE;
		GDK_mem_maxsize = (size_t) ((double) MT_npages() * (double) MT_pagesize() * 0.815);
		GDK_vm_maxsize = GDK_VM_MAXSIZE;
		GDKatomcnt = TYPE_str + 1;

		if (GDK_mem_maxsize / 16 < GDK_mmap_minsize_transient) {
			GDK_mmap_minsize_transient = GDK_mem_maxsize / 16;
			if (GDK_mmap_minsize_persistent > GDK_mmap_minsize_transient)
				GDK_mmap_minsize_persistent = GDK_mmap_minsize_transient;
		}

		GDKnr_threads = 0;
		ATOMIC_SET(&GDKnrofthreads, 0);
		close_stream((stream *) THRdata[0]);
		close_stream((stream *) THRdata[1]);
		for (int i = 0; i <= BBP_THREADMASK; i++) {
			GDKbbpLock[i].free = 0;
		}

		memset(THRdata, 0, sizeof(THRdata));
		gdk_bbp_reset();
		MT_lock_unset(&GDKthreadLock);
	}
	ATOMunknown_clean();

	/* stop GDKtracer */
	GDKtracer_stop();
}

/* coverity[+kill] */
void
GDKexit(int status)
{
	if (!GDKinmemory() && GET_GDKLOCK(PERSISTENT) == NULL) {
		/* stop GDKtracer */
		GDKtracer_stop();

		/* no database lock, so no threads, so exit now */
		if (!GDKembedded())
			exit(status);
	}
	GDKprepareExit();
	GDKreset(status);
	if (!GDKembedded())
		exit(status);
}

/*
 * All semaphores used by the application should be mentioned here.
 * They are initialized during system initialization.
 */

batlock_t GDKbatLock[BBP_BATMASK + 1];
bbplock_t GDKbbpLock[BBP_THREADMASK + 1];
MT_Lock GDKnameLock = MT_LOCK_INITIALIZER("GDKnameLock");
MT_Lock GDKthreadLock = MT_LOCK_INITIALIZER("GDKthreadLock");
MT_Lock GDKtmLock = MT_LOCK_INITIALIZER("GDKtmLock");

/*
 * @+ Concurrency control
 * Concurrency control requires actions at several levels of the
 * system.  First, it should be ensured that each database is
 * controlled by a single server process (group). Subsequent attempts
 * should be stopped.  This is regulated through file locking against
 * ".gdk_lock".
 *
 * Before the locks and threads are initiated, we cannot use the
 * normal routines yet. So we have a local fatal here instead of
 * GDKfatal.
 */
static gdk_return
GDKlockHome(int farmid)
{
	int fd;
	struct stat st;
	char *gdklockpath;
	FILE *GDKlockFile;

	assert(BBPfarms[farmid].dirname != NULL);
	assert(BBPfarms[farmid].lock_file == NULL);

	if(!(gdklockpath = GDKfilepath(farmid, NULL, GDKLOCK, NULL))) {
		TRC_CRITICAL(GDK, "malloc failure\n");
		return GDK_FAIL;
	}

	/*
	 * Obtain the global database lock.
	 */
	if (stat(BBPfarms[farmid].dirname, &st) < 0 &&
	    GDKcreatedir(gdklockpath) != GDK_SUCCEED) {
		TRC_CRITICAL(GDK, "could not create %s\n",
			 BBPfarms[farmid].dirname);
		GDKfree(gdklockpath);
		return GDK_FAIL;
	}
	if ((fd = MT_lockf(gdklockpath, F_TLOCK)) < 0) {
		TRC_CRITICAL(GDK, "Database lock '%s' denied\n",
			 gdklockpath);
		GDKfree(gdklockpath);
		return GDK_FAIL;
	}

	/* now we have the lock on the database and are the only
	 * process allowed in this section */

	if ((GDKlockFile = fdopen(fd, "r+")) == NULL) {
		close(fd);
		TRC_CRITICAL(GDK, "Could not fdopen %s\n", gdklockpath);
		GDKfree(gdklockpath);
		return GDK_FAIL;
	}

	/*
	 * Print the new process list in the global lock file.
	 */
	if (fseek(GDKlockFile, 0, SEEK_SET) == -1) {
		fclose(GDKlockFile);
		TRC_CRITICAL(GDK, "Error while setting the file pointer on %s\n", gdklockpath);
		GDKfree(gdklockpath);
		return GDK_FAIL;
	}
	if (ftruncate(fileno(GDKlockFile), 0) < 0) {
		fclose(GDKlockFile);
		TRC_CRITICAL(GDK, "Could not truncate %s\n", gdklockpath);
		GDKfree(gdklockpath);
		return GDK_FAIL;
	}
	if (fflush(GDKlockFile) == EOF) {
		fclose(GDKlockFile);
		TRC_CRITICAL(GDK, "Could not flush %s\n", gdklockpath);
		GDKfree(gdklockpath);
		return GDK_FAIL;
	}
	GDKlog(GDKlockFile, GDKLOGON);
	GDKfree(gdklockpath);
	BBPfarms[farmid].lock_file = GDKlockFile;
	return GDK_SUCCEED;
}


static void
GDKunlockHome(int farmid)
{
	if (BBPfarms[farmid].lock_file) {
		char *gdklockpath = GDKfilepath(farmid, NULL, GDKLOCK, NULL);
		if (gdklockpath)
			MT_lockf(gdklockpath, F_ULOCK);
		fclose(BBPfarms[farmid].lock_file);
		BBPfarms[farmid].lock_file = NULL;
		GDKfree(gdklockpath);
	}
}

/*
 * @+ Error handling
 * Errors come in three flavors: warnings, non-fatal and fatal errors.
 * A fatal error leaves a core dump behind after trying to safe the
 * content of the relation.  A non-fatal error returns a message to
 * the user and aborts the current transaction.  Fatal errors are also
 * recorded on the system log for post-mortem analysis.
 * In non-silent mode the errors are immediately sent to output, which
 * makes it hard for upper layers to detect if an error was produced
 * in the process. To facilitate such testing, a global error count is
 * maintained on a thread basis, which can be read out by the function
 * GDKerrorCount(); Furthermore, threads may have set their private
 * error buffer.
 */

#define GDKERRLEN	(1024+512)

void
GDKclrerr(void)
{
	char *buf;

	buf = GDKerrbuf;
	if (buf)
		*buf = 0;
}

jmp_buf GDKfataljump;
str GDKfatalmsg;
bit GDKfataljumpenable = 0;

/* coverity[+kill] */
void
GDKfatal(const char *format, ...)
{
	char message[GDKERRLEN];
	size_t len = strlen(GDKFATAL);
	va_list ap;

	GDKtracer_set_component_level("io", "debug");
#ifndef NATIVE_WIN32
	BATSIGinit();
#endif
	if (!strncmp(format, GDKFATAL, len)) {
		len = 0;
	} else {
		strcpy(message, GDKFATAL);
	}
	va_start(ap, format);
	vsnprintf(message + len, sizeof(message) - (len + 2), format, ap);
	va_end(ap);

#ifndef STATIC_CODE_ANALYSIS
	if (GDKfataljumpenable) {
		// in embedded mode, we really don't want to kill our host
		GDKfatalmsg = GDKstrdup(message);
		longjmp(GDKfataljump, 42);
	} else
#endif
	{
		fputs(message, stderr);
		fputs("\n", stderr);
		fflush(stderr);

		/*
		 * Real errors should be saved in the log file for post-crash
		 * inspection.
		 */
		if (GDKexiting()) {
			fflush(stdout);
			exit(1);
		} else {
			GDKlog(GET_GDKLOCK(PERSISTENT), "%s", message);
#ifdef COREDUMP
			abort();
#else
			exit(1);
#endif
		}
	}
}


lng
GDKusec(void)
{
	/* Return the time in microseconds since an epoch.  The epoch
	 * is currently midnight at the start of January 1, 1970, UTC. */
#if defined(NATIVE_WIN32)
	FILETIME ft;
	ULARGE_INTEGER f;
	GetSystemTimeAsFileTime(&ft); /* time since Jan 1, 1601 */
	f.LowPart = ft.dwLowDateTime;
	f.HighPart = ft.dwHighDateTime;
	/* there are 369 years, of which 89 are leap years from
	 * January 1, 1601 to January 1, 1970 which makes 134774 days;
	 * multiply that with the number of seconds in a day and the
	 * number of 100ns units in a second; subtract that from the
	 * value for the current time since January 1, 1601 to get the
	 * time since the Unix epoch */
	f.QuadPart -= LL_CONSTANT(134774) * 24 * 60 * 60 * 10000000;
	/* and convert to microseconds */
	return (lng) (f.QuadPart / 10);
#elif defined(HAVE_CLOCK_GETTIME)
	struct timespec ts;
	clock_gettime(CLOCK_REALTIME, &ts);
	return (lng) (ts.tv_sec * LL_CONSTANT(1000000) + ts.tv_nsec / 1000);
#elif defined(HAVE_GETTIMEOFDAY)
	struct timeval tv;
	gettimeofday(&tv, NULL);
	return (lng) (tv.tv_sec * LL_CONSTANT(1000000) + tv.tv_usec);
#elif defined(HAVE_FTIME)
	struct timeb tb;
	ftime(&tb);
	return (lng) (tb.time * LL_CONSTANT(1000000) + tb.millitm * LL_CONSTANT(1000));
#else
	/* last resort */
	return (lng) (time(NULL) * LL_CONSTANT(1000000));
#endif
}


int
GDKms(void)
{
	/* wraps around after a bit over 24 days */
	return (int) ((GDKusec() - programepoch) / 1000);
}


/*
 * @+ Logical Thread management
 *
 * All semaphores used by the application should be mentioned here.
 * They are initialized during system initialization.
 *
 * The first action upon thread creation is to add it to the pool of
 * known threads. This should be done by the thread itself.
 * Subsequently, the thread descriptor can be obtained using THRget.
 * Note that the users should have gained exclusive access already.  A
 * new entry is initialized automatically when not found.  Its file
 * descriptors are the same as for the server and should be
 * subsequently reset.
 */
void *THRdata[THREADDATA] = { 0 };

Thread
THRget(int tid)
{
	assert(0 < tid && tid <= THREADS);
	return &GDKthreads[tid - 1];
}

#if defined(_MSC_VER) && _MSC_VER >= 1900
#pragma warning(disable : 4172)
#endif
static inline uintptr_t
THRsp(void)
{
	int l = 0;
	uintptr_t sp = (uintptr_t) (&l);

	return sp;
}

static inline Thread
GDK_find_self(void)
{
	return (Thread) MT_thread_getdata();
}

static Thread
THRnew(const char *name, MT_Id pid)
{
	for (Thread s = GDKthreads; s < GDKthreads + THREADS; s++) {
		ATOMIC_BASE_TYPE npid = 0;
		if (ATOMIC_CAS(&s->pid, &npid, pid)) {
			/* successfully allocated, fill in rest */
			s->data[0] = THRdata[0];
			s->data[1] = THRdata[1];
			s->sp = THRsp();
			strcpy_len(s->name, name, sizeof(s->name));
			TRC_DEBUG(PAR, "%x %zu sp = %zu\n",
				  (unsigned) s->tid,
				  (size_t) ATOMIC_GET(&s->pid),
				  (size_t) s->sp);
			TRC_DEBUG(PAR, "Number of threads: %d\n",
				  (int) ATOMIC_GET(&GDKnrofthreads) + 1);
			return s;
		}
	}
	TRC_DEBUG(IO_, "Too many threads\n");
	GDKerror("too many threads\n");
	return NULL;
}

struct THRstart {
	void (*func) (void *);
	void *arg;
	MT_Sema sem;
	Thread thr;
};

static void
THRstarter(void *a)
{
	struct THRstart *t = a;
	void (*func) (void *) = t->func;
	void *arg = t->arg;

	MT_sema_down(&t->sem);
	t->thr->sp = THRsp();
	MT_thread_setdata(t->thr);
	(*func)(arg);
	THRdel(t->thr);
	MT_sema_destroy(&t->sem);
	GDKfree(a);
}

MT_Id
THRcreate(void (*f) (void *), void *arg, enum MT_thr_detach d, const char *name)
{
	MT_Id pid;
	Thread s;
	struct THRstart *t;
	static ATOMIC_TYPE ctr = ATOMIC_VAR_INIT(0);
	char semname[32];
	int len;

	if ((t = GDKmalloc(sizeof(*t))) == NULL)
		return 0;
	if ((s = THRnew(name, ~(MT_Id)0)) == NULL) {
		GDKfree(t);
		return 0;
	}
	*t = (struct THRstart) {
		.func = f,
		.arg = arg,
		.thr = s,
	};
	len = snprintf(semname, sizeof(semname), "THRcreate%" PRIu64, (uint64_t) ATOMIC_INC(&ctr));
	if (len == -1 || len > (int) sizeof(semname)) {
		TRC_DEBUG(IO_, "Semaphore name is too large\n");
		GDKerror("semaphore name is too large\n");
		GDKfree(t);
		ATOMIC_SET(&s->pid, 0); /* deallocate */
		return 0;
	}
	MT_sema_init(&t->sem, 0, semname);
	if (MT_create_thread(&pid, THRstarter, t, d, name) != 0) {
		GDKerror("could not start thread\n");
		MT_sema_destroy(&t->sem);
		GDKfree(t);
		ATOMIC_SET(&s->pid, 0); /* deallocate */
		return 0;
	}
	/* must not fail after this: the thread has been started */
	(void) ATOMIC_INC(&GDKnrofthreads);
	ATOMIC_SET(&s->pid, pid);
	/* send new thread on its way */
	MT_sema_up(&t->sem);
	return pid;
}

void
THRdel(Thread t)
{
	assert(GDKthreads <= t && t < GDKthreads + THREADS);
	MT_thread_setdata(NULL);
	TRC_DEBUG(PAR, "pid = %zu, disconnected, %d left\n",
		  (size_t) ATOMIC_GET(&t->pid),
		  (int) ATOMIC_GET(&GDKnrofthreads));

	t->name[0] = 0;
	for (int i = 0; i < THREADDATA; i++)
		t->data[i] = NULL;
	t->sp = 0;
	ATOMIC_SET(&t->pid, 0);	/* deallocate */
	(void) ATOMIC_DEC(&GDKnrofthreads);
}

int
THRhighwater(void)
{
	uintptr_t c;
	Thread s;
	size_t diff;
	int rc = 0;

	s = GDK_find_self();
	if (s != NULL) {
		c = THRsp();
		diff = c < s->sp ? s->sp - c : c - s->sp;
		if (diff > THREAD_STACK_SIZE - 80 * 1024)
			rc = 1;
	}
	return rc;
}

/*
 * I/O is organized per thread, because users may gain access through
 * the network.  The code below should be improved to gain speed.
 */

static int
THRinit(void)
{
	int i = 0;
	Thread s;
	static bool first = true;

	if ((THRdata[0] = (void *) file_wastream(stdout, "stdout")) == NULL) {
		TRC_CRITICAL(GDK, "malloc for stdout failed\n");
		return -1;
	}
	if ((THRdata[1] = (void *) file_rastream(stdin, "stdin")) == NULL) {
		TRC_CRITICAL(GDK, "malloc for stdin failed\n");
		mnstr_destroy(THRdata[0]);
		THRdata[0] = NULL;
		return -1;
	}
	if (first) {
		for (i = 0; i < THREADS; i++) {
			GDKthreads[i].tid = i + 1;
			ATOMIC_INIT(&GDKthreads[i].pid, 0);
		}
		first = false;
	}
	if ((s = THRnew("main thread", MT_getpid())) == NULL) {
		TRC_CRITICAL(GDK, "THRnew failed\n");
		mnstr_destroy(THRdata[0]);
		THRdata[0] = NULL;
		mnstr_destroy(THRdata[1]);
		THRdata[1] = NULL;
		return -1;
	}
	(void) ATOMIC_INC(&GDKnrofthreads);
	MT_thread_setdata(s);
	return 0;
}

void
THRsetdata(int n, ptr val)
{
	Thread s;

	s = GDK_find_self();
	if (s) {
		assert(val == NULL || s->data[n] == NULL);
		s->data[n] = val;
	}
}

void *
THRgetdata(int n)
{
	Thread s;
	void *d;

	s = GDK_find_self();
	d = s ? s->data[n] : THRdata[n];
	return d;
}

int
THRgettid(void)
{
	Thread s;
	int t;

	s = GDK_find_self();
	t = s ? s->tid : 1;
	return t;
}

static const char *_gdk_version_string = VERSION;
/**
 * Returns the GDK version as internally allocated string.  Hence the
 * string does not have to (and should not) be freed.  Do not inline
 * this function or the wrong VERSION will be used.
 */
const char *
GDKversion(void)
{
	return (_gdk_version_string);
}

size_t
GDKmem_cursize(void)
{
	/* RAM/swapmem that Monet is really using now */
	return (size_t) ATOMIC_GET(&GDK_mallocedbytes_estimate);
}

size_t
GDKvm_cursize(void)
{
	/* current Monet VM address space usage */
	return (size_t) ATOMIC_GET(&GDK_vm_cursize) + GDKmem_cursize();
}

#define heapinc(_memdelta)						\
	(void) ATOMIC_ADD(&GDK_mallocedbytes_estimate, _memdelta)
#define heapdec(_memdelta)						\
	(void) ATOMIC_SUB(&GDK_mallocedbytes_estimate, _memdelta)

#define meminc(vmdelta)							\
	(void) ATOMIC_ADD(&GDK_vm_cursize, (ssize_t) SEG_SIZE((vmdelta), MT_VMUNITLOG))
#define memdec(vmdelta)							\
	(void) ATOMIC_SUB(&GDK_vm_cursize, (ssize_t) SEG_SIZE((vmdelta), MT_VMUNITLOG))

#ifndef STATIC_CODE_ANALYSIS

static void
GDKmemfail(const char *s, size_t len)
{
	/* bumped your nose against the wall; try to prevent
	 * repetition by adjusting maxsizes
	   if (memtarget < 0.3 * GDKmem_cursize()) {
		   size_t newmax = (size_t) (0.7 * (double) GDKmem_cursize());

		   if (newmax < GDK_mem_maxsize)
		   GDK_mem_maxsize = newmax;
	   }
	   if (vmtarget < 0.3 * GDKvm_cursize()) {
		   size_t newmax = (size_t) (0.7 * (double) GDKvm_cursize());

		   if (newmax < GDK_vm_maxsize)
			   GDK_vm_maxsize = newmax;
	   }
	 */

	TRC_WARNING(GDK, "%s(%zu) fails, try to free up space [memory in use=%zu,virtual memory in use=%zu]\n", s, len, GDKmem_cursize(), GDKvm_cursize());
}

/* Memory allocation
 *
 * The functions GDKmalloc, GDKzalloc, GDKrealloc, GDKstrdup, and
 * GDKfree are used throughout to allocate and free memory.  These
 * functions are almost directly mapped onto the system
 * malloc/realloc/free functions, but they give us some extra
 * debugging hooks.
 *
 * When allocating memory, we allocate a bit more than was asked for.
 * The extra space is added onto the front of the memory area that is
 * returned, and in debug builds also some at the end.  The area in
 * front is used to store the actual size of the allocated area.  The
 * most important use is to be able to keep statistics on how much
 * memory is being used.  In debug builds, the size is also used to
 * make sure that we don't write outside of the allocated arena.  This
 * is also where the extra space at the end comes in.
 */

/* we allocate extra space and return a pointer offset by this amount */
#define MALLOC_EXTRA_SPACE	(2 * SIZEOF_VOID_P)

#ifdef NDEBUG
#define DEBUG_SPACE	0
#else
#define DEBUG_SPACE	16
#endif

static void *
GDKmalloc_internal(size_t size)
{
	void *s;
	size_t nsize;

	assert(size != 0);
#ifndef NDEBUG
	/* fail malloc for testing purposes depending on set limit */
	if (GDK_malloc_success_count > 0) {
		MT_lock_set(&mallocsuccesslock);
		if (GDK_malloc_success_count > 0)
			GDK_malloc_success_count--;
		MT_lock_unset(&mallocsuccesslock);
	}
	if (GDK_malloc_success_count == 0) {
		GDKerror("allocation failed because of testing limit\n");
		return NULL;
	}
#endif
	if (GDKvm_cursize() + size >= GDK_vm_maxsize &&
	    !MT_thread_override_limits()) {
		GDKerror("allocating too much memory\n");
		return NULL;
	}

	/* pad to multiple of eight bytes and add some extra space to
	 * write real size in front; when debugging, also allocate
	 * extra space for check bytes */
	nsize = (size + 7) & ~7;
	if ((s = malloc(nsize + MALLOC_EXTRA_SPACE + DEBUG_SPACE)) == NULL) {
		GDKmemfail("GDKmalloc", size);
		GDKerror("failed for %zu bytes", size);
		return NULL;
	}
	s = (void *) ((char *) s + MALLOC_EXTRA_SPACE);

	heapinc(nsize + MALLOC_EXTRA_SPACE + DEBUG_SPACE);

	/* just before the pointer that we return, write how much we
	 * asked of malloc */
	((size_t *) s)[-1] = nsize + MALLOC_EXTRA_SPACE + DEBUG_SPACE;
#ifndef NDEBUG
	/* just before that, write how much was asked of us */
	((size_t *) s)[-2] = size;
	/* write pattern to help find out-of-bounds writes */
	memset((char *) s + size, '\xBD', nsize + DEBUG_SPACE - size);
#endif
	return s;
}

#undef GDKmalloc
void *
GDKmalloc(size_t size)
{
	void *s;

	if ((s = GDKmalloc_internal(size)) == NULL)
		return NULL;
#ifndef NDEBUG
	/* write a pattern to help make sure all data is properly
	 * initialized by the caller */
	DEADBEEFCHK memset(s, '\xBD', size);
#endif
	return s;
}

#undef GDKzalloc
void *
GDKzalloc(size_t size)
{
	void *s;

	if ((s = GDKmalloc_internal(size)) == NULL)
		return NULL;
	memset(s, 0, size);
	return s;
}

#undef GDKstrdup
char *
GDKstrdup(const char *s)
{
	size_t size;
	char *p;

	if (s == NULL)
		return NULL;
	size = strlen(s) + 1;

	if ((p = GDKmalloc_internal(size)) == NULL)
		return NULL;
	memcpy(p, s, size);	/* including terminating NULL byte */
	return p;
}

#undef GDKstrndup
char *
GDKstrndup(const char *s, size_t size)
{
	char *p;

	if (s == NULL)
		return NULL;
	if ((p = GDKmalloc_internal(size + 1)) == NULL)
		return NULL;
	if (size > 0)
		memcpy(p, s, size);
	p[size] = '\0';		/* make sure it's NULL terminated */
	return p;
}

#undef GDKfree
void
GDKfree(void *s)
{
	size_t asize;

	if (s == NULL)
		return;

	asize = ((size_t *) s)[-1]; /* how much allocated last */

#ifndef NDEBUG
	assert((asize & 2) == 0);   /* check against duplicate free */
	/* check for out-of-bounds writes */
	{
		size_t i = ((size_t *) s)[-2]; /* how much asked for last */
		for (; i < asize - MALLOC_EXTRA_SPACE; i++)
			assert(((char *) s)[i] == '\xBD');
	}
	((size_t *) s)[-1] |= 2; /* indicate area is freed */
#endif

#ifndef NDEBUG
	/* overwrite memory that is to be freed with a pattern that
	 * will help us recognize access to already freed memory in
	 * the debugger */
	DEADBEEFCHK memset(s, '\xDB', asize - MALLOC_EXTRA_SPACE);
#endif

	free((char *) s - MALLOC_EXTRA_SPACE);
	heapdec((ssize_t) asize);
}

#undef GDKrealloc
void *
GDKrealloc(void *s, size_t size)
{
	size_t nsize, asize;
#ifndef NDEBUG
	size_t osize;
	size_t *os;
#endif

	assert(size != 0);

	if (s == NULL)
		return GDKmalloc(size);

	nsize = (size + 7) & ~7;
	asize = ((size_t *) s)[-1]; /* how much allocated last */

	if (nsize > asize &&
	    GDKvm_cursize() + nsize - asize >= GDK_vm_maxsize &&
	    !MT_thread_override_limits()) {
		GDKerror("allocating too much memory\n");
		return NULL;
	}
#ifndef NDEBUG
	assert((asize & 2) == 0);   /* check against duplicate free */
	/* check for out-of-bounds writes */
	osize = ((size_t *) s)[-2]; /* how much asked for last */
	{
		size_t i;
		for (i = osize; i < asize - MALLOC_EXTRA_SPACE; i++)
			assert(((char *) s)[i] == '\xBD');
	}
	/* if shrinking, write debug pattern into to-be-freed memory */
	DEADBEEFCHK if (size < osize)
		memset((char *) s + size, '\xDB', osize - size);
	os = s;
	os[-1] |= 2;		/* indicate area is freed */
#endif
	s = realloc((char *) s - MALLOC_EXTRA_SPACE,
		    nsize + MALLOC_EXTRA_SPACE + DEBUG_SPACE);
	if (s == NULL) {
#ifndef NDEBUG
		os[-1] &= ~2;	/* not freed after all */
#endif
		GDKmemfail(__func__, size);
		GDKerror("failed for %zu bytes", size);
		return NULL;
	}
	s = (void *) ((char *) s + MALLOC_EXTRA_SPACE);
	/* just before the pointer that we return, write how much we
	 * asked of malloc */
	((size_t *) s)[-1] = nsize + MALLOC_EXTRA_SPACE + DEBUG_SPACE;
#ifndef NDEBUG
	/* just before that, write how much was asked of us */
	((size_t *) s)[-2] = size;
	/* if growing, initialize new memory with debug pattern */
	DEADBEEFCHK if (size > osize)
 		memset((char *) s + osize, '\xBD', size - osize);
	/* write pattern to help find out-of-bounds writes */
	memset((char *) s + size, '\xBD', nsize + DEBUG_SPACE - size);
#endif

	heapinc(nsize + MALLOC_EXTRA_SPACE + DEBUG_SPACE);
	heapdec((ssize_t) asize);

	return s;
}

#else

#define GDKmemfail(s, len)	/* nothing */

void *
GDKmalloc(size_t size)
{
	void *p = malloc(size);
	if (p == NULL)
		GDKerror("failed for %zu bytes", size);
	return p;
}

void
GDKfree(void *ptr)
{
	if (ptr)
		free(ptr);
}

void *
GDKzalloc(size_t size)
{
	void *ptr = calloc(size, 1);
	if (ptr == NULL)
		GDKerror("failed for %zu bytes", size);
	return ptr;
}

void *
GDKrealloc(void *ptr, size_t size)
{
	void *p = realloc(ptr, size);
	if (p == NULL)
		GDKerror("failed for %zu bytes", size);
	return p;
}

char *
GDKstrdup(const char *s)
{
	char *p = strdup(s);
	if (p == NULL)
		GDKerror("failed for %s\n", s);
	return p;
}

char *
GDKstrndup(const char *s, size_t size)
{
	char *p = malloc(size + 1);
	if (p == NULL) {
		GDKerror("failed for %s\n", s);
		return NULL;
	}
	memcpy(p, s, size);
	p[size] = 0;
	return p;
}

#endif	/* STATIC_CODE_ANALYSIS */

void
GDKsetmallocsuccesscount(lng count)
{
	(void) count;
#ifndef NDEBUG
	GDK_malloc_success_count = count;
#endif
}

/*
 * @- virtual memory
 * allocations affect only the logical VM resources.
 */
#undef GDKmmap
void *
GDKmmap(const char *path, int mode, size_t len)
{
	void *ret;

	if (GDKvm_cursize() + len >= GDK_vm_maxsize &&
	    !MT_thread_override_limits()) {
		GDKmemfail(__func__, len);
		GDKerror("allocating too much virtual address space\n");
		return NULL;
	}
	ret = MT_mmap(path, mode, len);
	if (ret == NULL) {
		GDKmemfail(__func__, len);
	}
	if (ret != NULL) {
		meminc(len);
	}
	return ret;
}

#undef GDKmunmap
gdk_return
GDKmunmap(void *addr, size_t size)
{
	int ret;

	ret = MT_munmap(addr, size);
	if (ret == 0)
		memdec(size);
	return ret == 0 ? GDK_SUCCEED : GDK_FAIL;
}

#undef GDKmremap
void *
GDKmremap(const char *path, int mode, void *old_address, size_t old_size, size_t *new_size)
{
	void *ret;

	if (*new_size > old_size &&
	    GDKvm_cursize() + *new_size - old_size >= GDK_vm_maxsize &&
	    !MT_thread_override_limits()) {
		GDKmemfail(__func__, *new_size);
		GDKerror("allocating too much virtual address space\n");
		return NULL;
	}
	ret = MT_mremap(path, mode, old_address, old_size, new_size);
	if (ret == NULL) {
		GDKmemfail(__func__, *new_size);
	}
	if (ret != NULL) {
		memdec(old_size);
		meminc(*new_size);
	}
	return ret;
}<|MERGE_RESOLUTION|>--- conflicted
+++ resolved
@@ -659,13 +659,6 @@
 		GDKtracer_reset_component_level("thrd");
 }
 
-<<<<<<< HEAD
-static bool Mbedded = 1;
-bool
-GDKembedded(void)
-{
-	return Mbedded;
-=======
 int
 GDKgetdebug(void)
 {
@@ -708,7 +701,13 @@
 	if (lvl && strcmp(lvl, "debug") == 0)
 		debug |= THRDMASK;
 	return debug;
->>>>>>> 2de0e2e5
+}
+
+static bool Mbedded = 1;
+bool
+GDKembedded(void)
+{
+	return Mbedded;
 }
 
 gdk_return
