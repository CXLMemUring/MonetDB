--- conflicted
+++ resolved
@@ -732,11 +732,7 @@
 	return debug;
 }
 
-<<<<<<< HEAD
-static bool Mbedded = 1;
-=======
 static bool Mbedded = true;
->>>>>>> 69529a75
 bool
 GDKembedded(void)
 {
@@ -744,11 +740,7 @@
 }
 
 gdk_return
-<<<<<<< HEAD
-GDKinit(opt *set, int setlen, int embedded)
-=======
 GDKinit(opt *set, int setlen, bool embedded)
->>>>>>> 69529a75
 {
 	static bool first = true;
 	char *dbpath = mo_find_option(set, setlen, "gdk_dbpath");
