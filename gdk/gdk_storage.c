--- conflicted
+++ resolved
@@ -87,7 +87,6 @@
 	return path;
 }
 
-<<<<<<< HEAD
 /* Same as GDKfilepath, but tries to extract a filename from multilevel dir paths. */
 char *
 GDKfilepath_long(int farmid, const char *dir, const char *ext) {
@@ -100,10 +99,8 @@
 	return NULL;
 }
 
-=======
 /* make sure the parent directory of DIR exists (the argument itself
  * is usually a file that is to be created) */
->>>>>>> 84e496b8
 gdk_return
 GDKcreatedir(const char *dir)
 {
