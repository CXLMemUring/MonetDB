--- conflicted
+++ resolved
@@ -102,16 +102,11 @@
 	DIR *dirp;
 
 	TRC_DEBUG(IO_, "GDKcreatedir(%s)\n", dir);
-<<<<<<< HEAD
 	assert(!GDKinmemory(0));
-	assert(MT_path_absolute(dir));
-=======
-	assert(!GDKinmemory());
 	if (!MT_path_absolute(dir)) {
 		GDKerror("directory '%s' is not absolute\n", dir);
 		return GDK_FAIL;
 	}
->>>>>>> 6c170f48
 	if (strlen(dir) >= FILENAME_MAX) {
 		GDKerror("directory name too long\n");
 		return GDK_FAIL;
