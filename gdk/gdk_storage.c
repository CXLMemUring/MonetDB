/*
 * This Source Code Form is subject to the terms of the Mozilla Public
 * License, v. 2.0.  If a copy of the MPL was not distributed with this
 * file, You can obtain one at http://mozilla.org/MPL/2.0/.
 *
 * Copyright 1997 - July 2008 CWI, August 2008 - 2020 MonetDB B.V.
 */

/*
 * @a M. L. Kersten, P. Boncz, N. Nes
 *
 * @* Database Storage Management
 * Contains routines for writing and reading GDK data to and from
 * disk.  This section contains the primitives to manage the
 * disk-based images of the BATs. It relies on the existence of a UNIX
 * file system, including memory mapped files. Solaris and IRIX have
 * different implementations of madvise().
 *
 * The current version assumes that all BATs are stored on a single
 * disk partition. This simplistic assumption should be replaced in
 * the near future by a multi-volume version. The intention is to use
 * several BAT home locations.  The files should be owned by the
 * database server. Otherwise, IO operations are likely to fail. This
 * is accomplished by setting the GID and UID upon system start.
 */
#include "monetdb_config.h"
#include "gdk.h"
#include "gdk_private.h"
#include "gdk_storage.h"
#include "mutils.h"
#ifdef HAVE_FCNTL_H
#include <fcntl.h>
#endif

#ifndef O_CLOEXEC
#define O_CLOEXEC 0
#endif

/* GDKfilepath returns a newly allocated string containing the path
 * name of a database farm.
 * The arguments are the farmID or -1, the name of a subdirectory
 * within the farm (i.e., something like BATDIR or BAKDIR -- see
 * gdk.h) or NULL, the name of a BAT (i.e. the name that is stored in
 * BBP.dir -- something like 07/714), and finally the file extension.
 *
 * If farmid is >= 0, GDKfilepath returns the complete path to the
 * specified farm concatenated with the other arguments with
 * appropriate separators.  If farmid is -1, it returns the
 * concatenation of its other arguments (in this case, the result
 * cannot be used to access a file directly -- the farm needs to be
 * prepended in some other place). */
char *
GDKfilepath(int farmid, const char *dir, const char *name, const char *ext)
{
	const char *sep;
	size_t pathlen;
	char *path;

<<<<<<< HEAD
	if (GDKinmemory(farmid))
		return GDKstrdup(":inmemory");
=======
	if (GDKinmemory())
		return GDKstrdup(":memory:");
>>>>>>> 99a1cba6

	assert(dir == NULL || *dir != DIR_SEP);
	assert(farmid == NOFARM ||
	       (farmid >= 0 && farmid < MAXFARMS && BBPfarms[farmid].dirname));
	if (MT_path_absolute(name)) {
		GDKerror("name should not be absolute\n");
		return NULL;
	}
	if (dir && *dir == DIR_SEP)
		dir++;
	if (dir == NULL || dir[0] == 0 || dir[strlen(dir) - 1] == DIR_SEP) {
		sep = "";
	} else {
		sep = DIR_SEP_STR;
	}
	pathlen = (farmid == NOFARM ? 0 : strlen(BBPfarms[farmid].dirname) + 1) +
		(dir ? strlen(dir) : 0) + strlen(sep) + strlen(name) +
		(ext ? strlen(ext) + 1 : 0) + 1;
	path = GDKmalloc(pathlen);
	if (path == NULL)
		return NULL;
 	if (farmid == NOFARM) {
		strconcat_len(path, pathlen,
			      dir ? dir : "", sep, name,
			      ext ? "." : NULL, ext, NULL);
 	} else {
		strconcat_len(path, pathlen,
			      BBPfarms[farmid].dirname, DIR_SEP_STR,
			      dir ? dir : "", sep, name,
			      ext ? "." : NULL, ext, NULL);
 	}
	return path;
}

/* make sure the parent directory of DIR exists (the argument itself
 * is usually a file that is to be created) */
gdk_return
GDKcreatedir(const char *dir)
{
	char path[FILENAME_MAX];
	char *r;
	DIR *dirp;

	TRC_DEBUG(IO_, "GDKcreatedir(%s)\n", dir);
	assert(!GDKinmemory(0));
	assert(MT_path_absolute(dir));
	if (strlen(dir) >= FILENAME_MAX) {
		GDKerror("directory name too long\n");
		return GDK_FAIL;
	}
	strcpy(path, dir);	/* we know this fits (see above) */
	/* skip initial /, if any */
	for (r = strchr(path + 1, DIR_SEP); r; r = strchr(r, DIR_SEP)) {
		*r = 0;
		if (
#ifdef WIN32
			strlen(path) > 3 &&
#endif
			mkdir(path, MONETDB_DIRMODE) < 0) {
			if (errno != EEXIST) {
				GDKsyserror("cannot create directory %s\n", path);
				return GDK_FAIL;
			}
			if ((dirp = opendir(path)) == NULL) {
				GDKsyserror("%s cannot open directory\n", path);
				return GDK_FAIL;
			}
			/* it's a directory, we can continue */
			closedir(dirp);
		}
		*r++ = DIR_SEP;
	}
	return GDK_SUCCEED;
}

/* remove the directory DIRNAME with its file contents; does not
 * recurse into subdirectories */
gdk_return
GDKremovedir(int farmid, const char *dirname)
{
	str dirnamestr;
	DIR *dirp;
	char *path;
	struct dirent *dent;
	int ret;

	assert(!GDKinmemory(farmid));
	if ((dirnamestr = GDKfilepath(farmid, NULL, dirname, NULL)) == NULL)
		return GDK_FAIL;

	TRC_DEBUG(IO_, "GDKremovedir(%s)\n", dirnamestr);

	if ((dirp = opendir(dirnamestr)) == NULL) {
		GDKfree(dirnamestr);
		return GDK_SUCCEED;
	}
	while ((dent = readdir(dirp)) != NULL) {
		if (dent->d_name[0] == '.' &&
		    (dent->d_name[1] == 0 ||
		     (dent->d_name[1] == '.' && dent->d_name[2] == 0))) {
			/* skip . and .. */
			continue;
		}
		path = GDKfilepath(farmid, dirname, dent->d_name, NULL);
		if (path == NULL) {
			/* most likely the rmdir will now fail causing
			 * an error return */
			break;
		}
		ret = remove(path);
		if (ret == -1)
			GDKsyserror("remove(%s) failed\n", path);
		TRC_DEBUG(IO_, "Remove %s = %d\n", path, ret);
		GDKfree(path);
	}
	closedir(dirp);
	ret = rmdir(dirnamestr);
	if (ret != 0)
		GDKsyserror("rmdir(%s) failed.\n", dirnamestr);
	TRC_DEBUG(IO_, "rmdir %s = %d\n", dirnamestr, ret);
	GDKfree(dirnamestr);
	return ret ? GDK_FAIL : GDK_SUCCEED;
}

#define _FUNBUF		0x040000
#define _FWRTHR		0x080000
#define _FRDSEQ		0x100000

/* open a file and return its file descriptor; the file is specified
 * using farmid, name and extension; if opening for writing, we create
 * the parent directory if necessary; if opening for reading, we don't
 * necessarily report an error if it fails, but we make sure errno is
 * set */
int
GDKfdlocate(int farmid, const char *nme, const char *mode, const char *extension)
{
	char *path = NULL;
	int fd, flags = O_CLOEXEC;

	assert(!GDKinmemory(farmid));
	if (nme == NULL || *nme == 0) {
		GDKerror("no name specified\n");
		errno = EFAULT;
		return -1;
	}

	assert(farmid != NOFARM || extension == NULL);
	if (farmid != NOFARM) {
		path = GDKfilepath(farmid, BATDIR, nme, extension);
		if (path == NULL) {
			errno = ENOMEM;
			return -1;
		}
		nme = path;
	}

	if (*mode == 'm') {	/* file open for mmap? */
		mode++;
#ifdef _CYGNUS_H_
	} else {
		flags |= _FRDSEQ;	/* WIN32 CreateFile(FILE_FLAG_SEQUENTIAL_SCAN) */
#endif
	}

	if (strchr(mode, 'w')) {
		flags |= O_WRONLY | O_CREAT;
	} else if (!strchr(mode, '+')) {
		flags |= O_RDONLY;
	} else {
		flags |= O_RDWR;
	}
#ifdef WIN32
	flags |= strchr(mode, 'b') ? O_BINARY : O_TEXT;
#endif
	fd = open(nme, flags, MONETDB_MODE);
	if (fd < 0 && *mode == 'w') {
		/* try to create the directory, in case that was the problem */
		if (GDKcreatedir(nme) == GDK_SUCCEED) {
			fd = open(nme, flags, MONETDB_MODE);
			if (fd < 0)
				GDKsyserror("cannot open file %s\n", nme);
		}
	}
	int err = errno;	/* save */
	/* don't generate error if we can't open a file for reading */
	GDKfree(path);
	errno = err;		/* restore */
	return fd;
}

/* like GDKfdlocate, except return a FILE pointer */
FILE *
GDKfilelocate(int farmid, const char *nme, const char *mode, const char *extension)
{
	int fd;
	FILE *f;

	if ((fd = GDKfdlocate(farmid, nme, mode, extension)) < 0)
		return NULL;
	if (*mode == 'm')
		mode++;
	if ((f = fdopen(fd, mode)) == NULL) {
		GDKsyserror("cannot fdopen file\n");
		close(fd);
		return NULL;
	}
	return f;
}

FILE *
GDKfileopen(int farmid, const char *dir, const char *name, const char *extension, const char *mode)
{
	char *path;

	/* if name is null, try to get one from dir (in case it was a path) */
	path = GDKfilepath(farmid, dir, name, extension);

	if (path != NULL) {
		FILE *f;
		TRC_DEBUG(IO_, "GDKfileopen(%s)\n", path);
		f = fopen(path, mode);
		int err = errno;
		GDKfree(path);
		errno = err;
		return f;
	}
	return NULL;
}

/* remove the file */
gdk_return
GDKunlink(int farmid, const char *dir, const char *nme, const char *ext)
{
	if (nme && *nme) {
		char *path;

		path = GDKfilepath(farmid, dir, nme, ext);
		if (path == NULL)
			return GDK_FAIL;
		/* if file already doesn't exist, we don't care */
		if (remove(path) != 0 && errno != ENOENT) {
			GDKsyserror("remove(%s)\n", path);
			GDKfree(path);
			return GDK_FAIL;
		}
		GDKfree(path);
		return GDK_SUCCEED;
	}
	return GDK_FAIL;
}

/*
 * A move routine is overloaded to deal with extensions.
 */
gdk_return
GDKmove(int farmid, const char *dir1, const char *nme1, const char *ext1, const char *dir2, const char *nme2, const char *ext2)
{
	char *path1;
	char *path2;
	int ret, t0 = GDKms();

	if (nme1 == NULL || *nme1 == 0) {
		GDKerror("no file specified\n");
		return GDK_FAIL;
	}
	path1 = GDKfilepath(farmid, dir1, nme1, ext1);
	path2 = GDKfilepath(farmid, dir2, nme2, ext2);
	if (path1 && path2) {
		ret = rename(path1, path2);
		if (ret < 0)
			GDKsyserror("cannot rename %s to %s\n", path1, path2);

		TRC_DEBUG(IO_, "Move %s %s = %d (%dms)\n", path1, path2, ret, GDKms() - t0);
	} else {
		ret = -1;
	}
	GDKfree(path1);
	GDKfree(path2);
	return ret < 0 ? GDK_FAIL : GDK_SUCCEED;
}

gdk_return
GDKextendf(int fd, size_t size, const char *fn)
{
	struct stat stb;
	int rt = 0;
	int t0 = GDKms();

	assert(!GDKinmemory(0));
#ifdef STATIC_CODE_ANALYSIS
	if (fd < 0)		/* in real life, if fd < 0, fstat will fail */
		return GDK_FAIL;
#endif
	if (fstat(fd, &stb) < 0) {
		/* shouldn't happen */
		GDKsyserror("fstat failed unexpectedly\n");
		return GDK_FAIL;
	}
	/* if necessary, extend the underlying file */
	if (stb.st_size < (off_t) size) {
#ifdef HAVE_FALLOCATE
		if ((rt = fallocate(fd, 0, stb.st_size, (off_t) size - stb.st_size)) < 0 &&
		    errno == EOPNOTSUPP)
			/* on Linux, posix_fallocate uses a slow
			 * method to allocate blocks if the underlying
			 * file system doesn't support the operation,
			 * so use fallocate instead and just resize
			 * the file if it fails */
#else
#ifdef HAVE_POSIX_FALLOCATE
		/* posix_fallocate returns error number on failure,
		 * not -1 :-( */
		if ((rt = posix_fallocate(fd, stb.st_size, (off_t) size - stb.st_size)) == EINVAL)
			/* on Solaris/OpenIndiana, this may mean that
			 * the underlying file system doesn't support
			 * the operation, so just resize the file */
#endif
#endif
			/* we get here when (posix_)fallocate fails
			 * because it is not supported on the file
			 * system, or if neither function exists */
			rt = ftruncate(fd, (off_t) size);
		if (rt != 0) {
			/* extending failed, try to reduce file size
			 * back to original */
			GDKsyserror("could not extend file\n");
			if (ftruncate(fd, stb.st_size))
				GDKsyserror("ftruncate to old size");
		}
	}
	TRC_DEBUG(IO_, "GDKextend %s %zu -> %zu %dms%s\n",
		  fn, (size_t) stb.st_size, size,
		  GDKms() - t0, rt != 0 ? " (failed)" : "");
	/* posix_fallocate returns != 0 on failure, fallocate and
	 * ftruncate return -1 on failure, but all three return 0 on
	 * success */
	return rt != 0 ? GDK_FAIL : GDK_SUCCEED;
}

gdk_return
GDKextend(const char *fn, size_t size)
{
	int fd, flags = O_RDWR;
	gdk_return rt = GDK_FAIL;

	assert(!GDKinmemory(0));
#ifdef O_BINARY
	/* On Windows, open() fails if the file is bigger than 2^32
	 * bytes without O_BINARY. */
	flags |= O_BINARY;
#endif
	if ((fd = open(fn, flags | O_CLOEXEC)) >= 0) {
		rt = GDKextendf(fd, size, fn);
		close(fd);
	} else {
		GDKsyserror("cannot open file %s\n", fn);
	}
	return rt;
}

/*
 * @+ Save and load.
 * The BAT is saved on disk in several files. The extension DESC
 * denotes the descriptor, BUNs the bun heap, and HHEAP and THEAP the
 * other heaps. The storage mechanism off a file can be memory mapped
 * (STORE_MMAP) or malloced (STORE_MEM).
 *
 * These modes indicates the disk-layout and the intended mapping.
 * The primary concern here is to handle STORE_MMAP and STORE_MEM.
 */
gdk_return
GDKsave(int farmid, const char *nme, const char *ext, void *buf, size_t size, storage_t mode, bool dosync)
{
	int err = 0;

	TRC_DEBUG(IO_, "GDKsave: name=%s, ext=%s, mode %d, dosync=%d\n", nme, ext ? ext : "", (int) mode, dosync);

	assert(!GDKinmemory(farmid));
	if (mode == STORE_MMAP) {
		if (dosync && size && !(GDKdebug & NOSYNCMASK))
			err = MT_msync(buf, size);
		if (err)
			GDKerror("error on: name=%s, ext=%s, mode=%d\n",
				 nme, ext ? ext : "", (int) mode);
		TRC_DEBUG(IO_, "MT_msync(buf %p, size %zu) = %d\n",
			  buf, size, err);
	} else {
		int fd;

		if ((fd = GDKfdlocate(farmid, nme, "wb", ext)) >= 0) {
			/* write() on 64-bits Redhat for IA64 returns
			 * 32-bits signed result (= OS BUG)! write()
			 * on Windows only takes unsigned int as
			 * size */
			while (size > 0) {
				/* circumvent problems by writing huge
				 * buffers in chunks <= 1GiB */
				ssize_t ret;

				ret = write(fd, buf,
					    (unsigned) MIN(1 << 30, size));
				if (ret < 0) {
					err = -1;
					GDKsyserror("GDKsave: error %zd"
						    " on: name=%s, ext=%s, "
						    "mode=%d\n", ret, nme,
						    ext ? ext : "", (int) mode);
					break;
				}
				size -= ret;
				buf = (void *) ((char *) buf + ret);
				TRC_DEBUG(IO_, "Write(fd %d, buf %p"
					  ", size %u) = %zd\n",
					  fd, buf,
					  (unsigned) MIN(1 << 30, size),
					  ret);
			}
			if (dosync && !(GDKdebug & NOSYNCMASK)
#if defined(NATIVE_WIN32)
			    && _commit(fd) < 0
#elif defined(HAVE_FDATASYNC)
			    && fdatasync(fd) < 0
#elif defined(HAVE_FSYNC)
			    && fsync(fd) < 0
#endif
				) {
				GDKsyserror("GDKsave: error on: name=%s, "
					    "ext=%s, mode=%d\n", nme,
					    ext ? ext : "", (int) mode);
				err = -1;
			}
			err |= close(fd);
			if (err && GDKunlink(farmid, BATDIR, nme, ext) != GDK_SUCCEED) {
				/* do not tolerate corrupt heap images
				 * (BBPrecover on restart will kill
				 * them) */
				GDKerror("could not remove: name=%s, "
					 "ext=%s, mode %d\n", nme,
					 ext ? ext : "", (int) mode);
				return GDK_FAIL;
			}
		} else {
			err = -1;
			GDKerror("failed name=%s, ext=%s, mode %d\n",
				 nme, ext ? ext : "", (int) mode);
		}
	}
	return err ? GDK_FAIL : GDK_SUCCEED;
}

/*
 * Space for the load is directly allocated and the heaps are mapped.
 * Further initialization of the atom heaps require a separate action
 * defined in their implementation.
 *
 * size -- how much to read
 * *maxsize -- (in/out) how much to allocate / how much was allocated
 */
char *
GDKload(int farmid, const char *nme, const char *ext, size_t size, size_t *maxsize, storage_t mode)
{
	char *ret = NULL;

	assert(!GDKinmemory(farmid));
	assert(size <= *maxsize);
	assert(farmid != NOFARM || ext == NULL);
	TRC_DEBUG(IO_, "GDKload: name=%s, ext=%s, mode %d\n", nme, ext ? ext : "", (int) mode);

	if (mode == STORE_MEM) {
		int fd = GDKfdlocate(farmid, nme, "rb", ext);

		if (fd >= 0) {
			char *dst = ret = GDKmalloc(*maxsize);
			ssize_t n_expected, n = 0;

			if (ret) {
				/* read in chunks, some OSs do not
				 * give you all at once and Windows
				 * only accepts int */
				for (n_expected = (ssize_t) size; n_expected > 0; n_expected -= n) {
					n = read(fd, dst, (unsigned) MIN(1 << 30, n_expected));
					if (n < 0)
						GDKsyserror("GDKload: cannot read: name=%s, ext=%s, %zu bytes missing.\n", nme, ext ? ext : "", (size_t) n_expected);
#ifndef STATIC_CODE_ANALYSIS
					/* Coverity doesn't seem to
					 * recognize that we're just
					 * printing the value of ptr,
					 * not its contents */
					TRC_DEBUG(IO_, "read(dst %p, n_expected %zd, fd %d) = %zd\n", (void *)dst, n_expected, fd, n);
#endif

					if (n <= 0)
						break;
					dst += n;
				}
				if (n_expected > 0) {
					/* we couldn't read all, error
					 * already generated */
					GDKfree(ret);
					ret = NULL;
				}
#ifndef NDEBUG
				/* just to make valgrind happy, we
				 * initialize the whole thing */
				if (ret && *maxsize > size)
					memset(ret + size, 0, *maxsize - size);
#endif
			}
			close(fd);
		} else {
			GDKsyserror("cannot open: name=%s, ext=%s\n", nme, ext ? ext : "");
		}
	} else {
		char *path = NULL;

		/* round up to multiple of GDK_mmap_pagesize with a
		 * minimum of one */
		size = (*maxsize + GDK_mmap_pagesize - 1) & ~(GDK_mmap_pagesize - 1);
		if (size == 0)
			size = GDK_mmap_pagesize;
		if (farmid != NOFARM) {
			path = GDKfilepath(farmid, BATDIR, nme, ext);
			nme = path;
		}
		if (nme != NULL && GDKextend(nme, size) == GDK_SUCCEED) {
			int mod = MMAP_READ | MMAP_WRITE | MMAP_SEQUENTIAL;

			if (mode == STORE_PRIV)
				mod |= MMAP_COPY;
			else
				mod |= MMAP_SYNC;
			ret = GDKmmap(nme, mod, size);
			if (ret != NULL) {
				/* success: update allocated size */
				*maxsize = size;
			}
			TRC_DEBUG(IO_, "mmap(NULL, 0, maxsize %zu, mod %d, path %s, 0) = %p\n", size, mod, nme, (void *)ret);
		}
		GDKfree(path);
	}
	return ret;
}

/*
 * @+ BAT disk storage
 *
 * Between sessions the BATs comprising the database are saved on
 * disk.  To simplify code, we assume a UNIX directory called its
 * physical @%home@ where they are to be located.  The subdirectories
 * BAT and PRG contain what its name says.
 *
 * A BAT created by @%COLnew@ is considered temporary until one calls
 * the routine @%BATsave@. This routine reserves disk space and checks
 * for name clashes.
 *
 * Saving and restoring BATs is left to the upper layers. The library
 * merely copies the data into place.  Failure to read or write the
 * BAT results in a NULL, otherwise it returns the BAT pointer.
 */
static BAT *
DESCload(int i)
{
	const char *s, *nme = BBP_physical(i);
	BAT *b = NULL;
	int tt;

	TRC_DEBUG(IO_, "DESCload: %s\n", nme ? nme : "<noname>");

	b = BBP_desc(i);

	if (b == NULL)
		return 0;

	tt = b->ttype;
	if ((tt < 0 && (tt = ATOMindex(s = ATOMunknown_name(tt))) < 0)) {
		GDKerror("atom '%s' unknown, in BAT '%s'.\n", s, nme);
		return NULL;
	}
	b->ttype = tt;

	/* reconstruct mode from BBP status (BATmode doesn't flush
	 * descriptor, so loaded mode may be stale) */
	b->batTransient = (BBP_status(b->batCacheid) & BBPPERSISTENT) == 0;
	b->batCopiedtodisk = true;
	DESCclean(b);
	return b;
}

void
DESCclean(BAT *b)
{
	b->batDirtyflushed = DELTAdirty(b);
	b->batDirtydesc = false;
	b->theap.dirty = false;
	if (b->tvheap)
		b->tvheap->dirty = false;
}

/* spawning the background msync should be done carefully
 * because there is a (small) chance that the BAT has been
 * deleted by the time you issue the msync.
 * This leaves you with possibly deadbeef BAT descriptors.
 */

/* #define DISABLE_MSYNC */
#define MSYNC_BACKGROUND

#ifndef DISABLE_MSYNC
#ifndef MS_ASYNC
struct msync {
	bat id;
	Heap *h;
};

static void
BATmsyncImplementation(void *arg)
{
	Heap *h = ((struct msync *) arg)->h;

	(void) MT_msync(h->base, h->size);
	BBPunfix(((struct msync *) arg)->id);
	GDKfree(arg);
}
#endif
#endif

void
BATmsync(BAT *b)
{
	/* we don't sync views or if we're told not to */
	if (GDKinmemory(b->theap.farmid) || isVIEW(b) || (GDKdebug & NOSYNCMASK))
		return;
	/* we don't sync transients */
	if (b->theap.farmid != 0 ||
	    (b->tvheap != NULL && b->tvheap->farmid != 0))
		return;
#ifndef DISABLE_MSYNC
#ifdef MS_ASYNC
	if (b->theap.storage == STORE_MMAP &&
	    msync(b->theap.base, b->theap.free, MS_ASYNC) < 0)
		GDKsyserror("msync heap of bat %d failed\n", b->batCacheid);
	if (b->tvheap && b->tvheap->storage == STORE_MMAP &&
	    msync(b->tvheap->base, b->tvheap->free, MS_ASYNC) < 0)
		GDKsyserror("msync vheap of bat %d failed\n", b->batCacheid);
#else
	{
		struct msync *arg;

		assert(!b->batTransient);
		if (b->theap.storage == STORE_MMAP &&
		    (arg = GDKmalloc(sizeof(*arg))) != NULL) {
			arg->id = b->batCacheid;
			arg->h = &b->theap;
			BBPfix(b->batCacheid);
#ifdef MSYNC_BACKGROUND
			char name[MT_NAME_LEN];
			MT_Id tid;
			snprintf(name, sizeof(name), "msync%d", b->batCacheid);
			if (MT_create_thread(&tid, BATmsyncImplementation, arg,
					     MT_THR_DETACHED, name) < 0) {
				/* don't bother if we can't create a thread */
				BBPunfix(b->batCacheid);
				GDKfree(arg);
			}
#else
			BATmsyncImplementation(arg);
#endif
		}

		if (b->tvheap && b->tvheap->storage == STORE_MMAP &&
		    (arg = GDKmalloc(sizeof(*arg))) != NULL) {
			arg->id = b->batCacheid;
			arg->h = b->tvheap;
			BBPfix(b->batCacheid);
#ifdef MSYNC_BACKGROUND
			char name[MT_NAME_LEN];
			MT_Id tid;
			snprintf(name, sizeof(name), "msync%d", b->batCacheid);
			if (MT_create_thread(&tid, BATmsyncImplementation, arg,
					     MT_THR_DETACHED, name) < 0) {
				/* don't bother if we can't create a thread */
				BBPunfix(b->batCacheid);
				GDKfree(arg);
			}
#else
			BATmsyncImplementation(arg);
#endif
		}
	}
#endif
#else
	(void) b;
#endif	/* DISABLE_MSYNC */
}

gdk_return
BATsave(BAT *bd)
{
	gdk_return err = GDK_SUCCEED;
	const char *nme;
	BAT bs;
	Heap vhs;
	BAT *b = bd;
	bool dosync = (BBP_status(b->batCacheid) & BBPPERSISTENT) != 0;

	assert(!GDKinmemory(b->theap.farmid));
	BATcheck(b, GDK_FAIL);

	assert(b->batCacheid > 0);
	/* views cannot be saved, but make an exception for
	 * force-remapped views */
	if (isVIEW(b) &&
	    !(b->theap.copied && b->theap.storage == STORE_MMAP)) {
		GDKerror("%s is a view on %s; cannot be saved\n", BATgetId(b), BBPname(VIEWtparent(b)));
		return GDK_FAIL;
	}
	if (!BATdirty(b)) {
		return GDK_SUCCEED;
	}

	/* copy the descriptor to a local variable in order to let our
	 * messing in the BAT descriptor not affect other threads that
	 * only read it. */
	bs = *b;
	b = &bs;

	if (b->tvheap) {
		vhs = *bd->tvheap;
		b->tvheap = &vhs;
	}

	/* start saving data */
	nme = BBP_physical(b->batCacheid);
	if (!b->batCopiedtodisk || b->batDirtydesc || b->theap.dirty)
		if (err == GDK_SUCCEED && b->ttype)
			err = HEAPsave(&b->theap, nme, "tail", dosync);
	if (b->tvheap
	    && (!b->batCopiedtodisk || b->batDirtydesc || b->tvheap->dirty)
	    && b->ttype
	    && b->tvarsized
	    && err == GDK_SUCCEED)
		err = HEAPsave(b->tvheap, nme, "theap", dosync);
	if (b->thash && b->thash != (Hash *) 1)
		BAThashsave(b, dosync);

	if (err == GDK_SUCCEED) {
		bd->batCopiedtodisk = true;
		DESCclean(bd);
		return GDK_SUCCEED;
	}
	return err;
}


/*
 * TODO: move to gdk_bbp.c
 */
BAT *
BATload_intern(bat bid, bool lock)
{
	const char *nme;
	BAT *b;

	assert(!GDKinmemory(0));
	assert(bid > 0);

	nme = BBP_physical(bid);
	b = DESCload(bid);

	if (b == NULL) {
		return NULL;
	}
	assert(!GDKinmemory(b->theap.farmid));

	/* LOAD bun heap */
	if (b->ttype != TYPE_void) {
		if (HEAPload(&b->theap, nme, "tail", b->batRestricted == BAT_READ) != GDK_SUCCEED) {
			HEAPfree(&b->theap, false);
			return NULL;
		}
		assert(b->theap.size >> b->tshift <= BUN_MAX);
		b->batCapacity = (BUN) (b->theap.size >> b->tshift);
	} else {
		b->theap.base = NULL;
	}

	/* LOAD tail heap */
	if (ATOMvarsized(b->ttype)) {
		if (HEAPload(b->tvheap, nme, "theap", b->batRestricted == BAT_READ) != GDK_SUCCEED) {
			HEAPfree(&b->theap, false);
			HEAPfree(b->tvheap, false);
			return NULL;
		}
		if (ATOMstorage(b->ttype) == TYPE_str) {
			strCleanHash(b->tvheap, false);	/* ensure consistency */
		} else {
			HEAP_recover(b->tvheap, (const var_t *) Tloc(b, 0),
				     BATcount(b));
		}
	}

	/* initialize descriptor */
	b->batDirtydesc = false;
	b->theap.parentid = 0;

	/* load succeeded; register it in BBP */
	if (BBPcacheit(b, lock) != GDK_SUCCEED) {
		HEAPfree(&b->theap, false);
		if (b->tvheap)
			HEAPfree(b->tvheap, false);
		return NULL;
	}
	return b;
}

/*
 * @- BATdelete
 * The new behavior is to let the routine produce warnings but always
 * succeed.  rationale: on a delete, we must get rid of *all* the
 * files. We do not have to care about preserving them or be too much
 * concerned if a file that had to be deleted was not found (end
 * result is still that it does not exist). The past behavior to
 * delete some files and then fail was erroneous. The BAT would
 * continue to exist with an incorrect disk status, causing havoc
 * later on.
 *
 * NT forces us to close all files before deleting them; in case of
 * memory mapped files this means that we have to unload the BATs
 * before deleting. This is enforced now.
 */
void
BATdelete(BAT *b)
{
	bat bid = b->batCacheid;
	const char *o = BBP_physical(bid);
	BAT *loaded = BBP_cache(bid);

	assert(bid > 0);
	if (loaded) {
		b = loaded;
	}
	HASHdestroy(b);
	IMPSdestroy(b);
	OIDXdestroy(b);
	PROPdestroy(b);
	if (b->batCopiedtodisk || (b->theap.storage != STORE_MEM)) {
		if (b->ttype != TYPE_void &&
		    HEAPdelete(&b->theap, o, "tail") != GDK_SUCCEED &&
		    b->batCopiedtodisk)
			TRC_DEBUG(IO_, "BATdelete(%s): bun heap\n", BATgetId(b));
	} else if (b->theap.base) {
		HEAPfree(&b->theap, true);
	}
	if (b->tvheap) {
		assert(b->tvheap->parentid == bid);
		if (b->batCopiedtodisk || (b->tvheap->storage != STORE_MEM)) {
			if (HEAPdelete(b->tvheap, o, "theap") != GDK_SUCCEED &&
			    b->batCopiedtodisk)
				TRC_DEBUG(IO_, "BATdelete(%s): tail heap\n", BATgetId(b));
		} else {
			HEAPfree(b->tvheap, true);
		}
	}
	b->batCopiedtodisk = false;
}

/*
 * BAT specific printing
 */

gdk_return
BATprintcolumns(stream *s, int argc, BAT *argv[])
{
	int i;
	BUN n, cnt;
	struct colinfo {
		ssize_t (*s) (str *, size_t *, const void *, bool);
		BATiter i;
	} *colinfo;
	char *buf;
	size_t buflen = 0;
	ssize_t len;

	/* error checking */
	for (i = 0; i < argc; i++) {
		if (argv[i] == NULL) {
			GDKerror("Columns missing\n");
			return GDK_FAIL;
		}
		if (BATcount(argv[0]) != BATcount(argv[i])) {
			GDKerror("Columns must be the same size\n");
			return GDK_FAIL;
		}
	}

	if ((colinfo = GDKmalloc(argc * sizeof(*colinfo))) == NULL) {
		GDKerror("Cannot allocate memory\n");
		return GDK_FAIL;
	}

	for (i = 0; i < argc; i++) {
		colinfo[i].i = bat_iterator(argv[i]);
		colinfo[i].s = BATatoms[argv[i]->ttype].atomToStr;
	}

	mnstr_write(s, "#--------------------------#\n", 1, 29);
	mnstr_write(s, "# ", 1, 2);
	for (i = 0; i < argc; i++) {
		if (i > 0)
			mnstr_write(s, "\t", 1, 1);
		buf = argv[i]->tident;
		mnstr_write(s, buf, 1, strlen(buf));
	}
	mnstr_write(s, "  # name\n", 1, 9);
	mnstr_write(s, "# ", 1, 2);
	for (i = 0; i < argc; i++) {
		if (i > 0)
			mnstr_write(s, "\t", 1, 1);
		buf = ATOMname(argv[i]->ttype);
		mnstr_write(s, buf, 1, strlen(buf));
	}
	mnstr_write(s, "  # type\n", 1, 9);
	mnstr_write(s, "#--------------------------#\n", 1, 29);
	buf = NULL;

	for (n = 0, cnt = BATcount(argv[0]); n < cnt; n++) {
		mnstr_write(s, "[ ", 1, 2);
		for (i = 0; i < argc; i++) {
			len = colinfo[i].s(&buf, &buflen, BUNtail(colinfo[i].i, n), true);
			if (len < 0) {
				GDKfree(buf);
				GDKfree(colinfo);
				return GDK_FAIL;
			}
			if (i > 0)
				mnstr_write(s, ",\t", 1, 2);
			mnstr_write(s, buf, 1, len);
		}
		mnstr_write(s, "  ]\n", 1, 4);
	}

	GDKfree(buf);
	GDKfree(colinfo);

	return GDK_SUCCEED;
}

gdk_return
BATprint(stream *fdout, BAT *b)
{
	BAT *argv[2];
	gdk_return ret = GDK_FAIL;

	argv[0] = BATdense(b->hseqbase, b->hseqbase, BATcount(b));
	if (argv[0]) {
		argv[1] = b;
		ret = BATroles(argv[0], "h");
		if (ret == GDK_SUCCEED)
			ret = BATprintcolumns(fdout, 2, argv);
		BBPunfix(argv[0]->batCacheid);
	}
	return ret;
}<|MERGE_RESOLUTION|>--- conflicted
+++ resolved
@@ -56,13 +56,8 @@
 	size_t pathlen;
 	char *path;
 
-<<<<<<< HEAD
 	if (GDKinmemory(farmid))
-		return GDKstrdup(":inmemory");
-=======
-	if (GDKinmemory())
 		return GDKstrdup(":memory:");
->>>>>>> 99a1cba6
 
 	assert(dir == NULL || *dir != DIR_SEP);
 	assert(farmid == NOFARM ||
