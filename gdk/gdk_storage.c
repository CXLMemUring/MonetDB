--- conflicted
+++ resolved
@@ -683,13 +683,9 @@
 		GDKerror("%s is a view on %s; cannot be saved\n", BATgetId(b), BBP_logical(VIEWtparent(b)));
 		return GDK_FAIL;
 	}
-<<<<<<< HEAD
 	if (!BATdirtybi(*bi)) {
-=======
-	if (!BATdirty(b)) {
 		if (locked)
 			MT_rwlock_rdunlock(&b->thashlock);
->>>>>>> 645d5b31
 		return GDK_SUCCEED;
 	}
 
