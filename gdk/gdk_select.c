/*
 * This Source Code Form is subject to the terms of the Mozilla Public
 * License, v. 2.0.  If a copy of the MPL was not distributed with this
* file, You can obtain one at http://mozilla.org/MPL/2.0/.
 *
 * Copyright 1997 - July 2008 CWI, August 2008 - 2021 MonetDB B.V.
 */

#include "monetdb_config.h"
#include "gdk.h"
#include "gdk_private.h"

/* auxiliary functions and structs for imprints */
#include "gdk_imprints.h"

static inline oid *
buninsfix(BAT *bn, oid *a, BUN i, oid v, BUN g, BUN m)
{
	if (i == BATcapacity(bn)) {
		BATsetcount(bn, i);
		if (BATextend(bn, MIN(BATcapacity(bn) + g, m)) != GDK_SUCCEED)
			return NULL;
		a = (oid *) Tloc(bn, 0);
	}
	a[i] = v;
	return a;
}

BAT *
virtualize(BAT *bn)
{
	/* input must be a valid candidate list or NULL */
	if (bn == NULL)
		return NULL;
	if ((bn->ttype != TYPE_void && bn->ttype != TYPE_oid) || !bn->tkey || !bn->tsorted) {
		fprintf(stderr, "#bn type %d nil %d key %d sorted %d\n",
			bn->ttype, is_oid_nil(bn->tseqbase),
			bn->tkey, bn->tsorted);
		fflush(stderr);
	}
	assert(((bn->ttype == TYPE_void && !is_oid_nil(bn->tseqbase)) ||
		bn->ttype == TYPE_oid) &&
	       bn->tkey && bn->tsorted);
	assert(BBP_refs(bn->batCacheid) == 1);
	assert(BBP_lrefs(bn->batCacheid) == 0);
	/* since bn has unique and strictly ascending values, we can
	 * easily check whether the column is dense */
	if (bn->ttype == TYPE_oid &&
	    (BATcount(bn) <= 1 ||
	     * (const oid *) Tloc(bn, 0) + BATcount(bn) - 1 ==
	     * (const oid *) Tloc(bn, BUNlast(bn) - 1))) {
		/* column is dense, replace by virtual oid */
		TRC_DEBUG(ALGO, ALGOBATFMT ",seq=" OIDFMT "\n",
			  ALGOBATPAR(bn),
			  BATcount(bn) > 0 ? * (const oid *) Tloc(bn, 0) : 0);
		if (BATcount(bn) == 0)
			bn->tseqbase = 0;
		else
			bn->tseqbase = * (const oid *) Tloc(bn, 0);
		if (VIEWtparent(bn)) {
			Heap *h = GDKmalloc(sizeof(Heap));
			bat bid = VIEWtparent(bn);
			if (h == NULL) {
				BBPunfix(bn->batCacheid);
				return NULL;
			}
			*h = *bn->theap;
			h->parentid = bn->batCacheid;
			h->base = NULL;
			ATOMIC_INIT(&h->refs, 1);
			HEAPdecref(bn->theap, false);
			bn->theap = h;
			BBPunshare(bid);
			BBPunfix(bid);
		} else {
			HEAPfree(bn->theap, true);
		}
		bn->theap->storage = bn->theap->newstorage = STORE_MEM;
		bn->theap->size = 0;
		bn->ttype = TYPE_void;
		bn->tvarsized = true;
		bn->twidth = 0;
		bn->tshift = 0;
	}

	return bn;
}

#define HASHloop_bound(bi, h, hb, v, lo, hi)		\
	for (hb = HASHget(h, HASHprobe((h), v));	\
	     hb != BUN_NONE;				\
	     hb = HASHgetlink(h,hb))			\
		if (hb >= (lo) && hb < (hi) &&		\
		    (cmp == NULL ||			\
		     (*cmp)(v, BUNtail(bi, hb)) == 0))

static BAT *
hashselect(BAT *b, BATiter *bi, struct canditer *restrict ci, BAT *bn,
	   const void *tl, BUN maximum, bool phash, const char **algo)
{
	BUN i, cnt;
	oid o, *restrict dst;
	BUN l, h, d = 0;
	oid seq;
	int (*cmp)(const void *, const void *);

	size_t counter = 0;
	lng timeoffset = 0;
	QryCtx *qry_ctx = MT_thread_get_qry_ctx();
	if (qry_ctx != NULL) {
		timeoffset = (qry_ctx->starttime && qry_ctx->querytimeout) ? (qry_ctx->starttime + qry_ctx->querytimeout) : 0;
	}

	assert(bn->ttype == TYPE_oid);
	seq = b->hseqbase;
	l = ci->seq - seq;
	h = canditer_last(ci) + 1 - seq;

	*algo = "hashselect";
	if (phash) {
		BAT *b2 = BBPdescriptor(VIEWtparent(b));
		*algo = "hashselect on parent";
		TRC_DEBUG(ALGO, ALGOBATFMT
			  " using parent(" ALGOBATFMT ") "
			  "for hash\n",
			  ALGOBATPAR(b),
			  ALGOBATPAR(b2));
		d = b->tbaseoff - b2->tbaseoff;
		l += d;
		h += d;
		b = b2;
		bat_iterator_end(bi);
		*bi = bat_iterator(b);
	}

	if (BAThash(b) != GDK_SUCCEED) {
		BBPreclaim(bn);
		return NULL;
	}
	switch (ATOMbasetype(b->ttype)) {
	case TYPE_bte:
	case TYPE_sht:
		cmp = NULL;	/* no need to compare: "hash" is perfect */
		break;
	default:
		cmp = ATOMcompare(b->ttype);
		break;
	}
	dst = (oid *) Tloc(bn, 0);
	cnt = 0;
	MT_rwlock_rdlock(&b->thashlock);
	if (ci->tpe != cand_dense) {
<<<<<<< HEAD
		HASHloop_bound(bi, b->thash, i, tl, l, h) {
			GDK_CHECK_TIMEOUT(timeoffset, counter,
					  GOTO_LABEL_TIMEOUT_HANDLER(bailout));
=======
		HASHloop_bound(*bi, b->thash, i, tl, l, h) {
>>>>>>> f78638bd
			o = (oid) (i + seq - d);
			if (canditer_contains(ci, o)) {
				dst = buninsfix(bn, dst, cnt, o,
						maximum - BATcapacity(bn),
						maximum);
				if (dst == NULL) {
					MT_rwlock_rdunlock(&b->thashlock);
					BBPreclaim(bn);
					return NULL;
				}
				cnt++;
			}
		}
	} else {
<<<<<<< HEAD
		HASHloop_bound(bi, b->thash, i, tl, l, h) {
			GDK_CHECK_TIMEOUT(timeoffset, counter,
					  GOTO_LABEL_TIMEOUT_HANDLER(bailout));
=======
		HASHloop_bound(*bi, b->thash, i, tl, l, h) {
>>>>>>> f78638bd
			o = (oid) (i + seq - d);
			dst = buninsfix(bn, dst, cnt, o,
					maximum - BATcapacity(bn),
					maximum);
			if (dst == NULL) {
				MT_rwlock_rdunlock(&b->thashlock);
				BBPreclaim(bn);
				return NULL;
			}
			cnt++;
		}
	}
	MT_rwlock_rdunlock(&b->thashlock);
	BATsetcount(bn, cnt);
	bn->tkey = true;
	if (cnt > 1) {
		/* hash chains produce results in the order high to
		 * low, so we just need to reverse */
		for (l = 0, h = BUNlast(bn) - 1; l < h; l++, h--) {
			o = dst[l];
			dst[l] = dst[h];
			dst[h] = o;
		}
	}
	bn->tsorted = true;
	bn->trevsorted = bn->batCount <= 1;
	bn->tseqbase = bn->batCount == 0 ? 0 : bn->batCount == 1 ? *dst : oid_nil;
	return bn;

  bailout:
	BBPreclaim(bn);
	return NULL;
}

/* Imprints select code */

/* inner check, non-dense canditer */
#define impscheck(TEST,ADD)						\
	do {								\
		const oid e = (oid) (i+limit-pr_off+hseq);		\
		if (im[icnt] & mask) {					\
			if ((im[icnt] & ~innermask) == 0) {		\
				while (p < ci->ncand && o < e) {	\
					v = src[o-hseq];		\
					if ((ADD) == NULL) {		\
						BBPreclaim(bn);		\
						return BUN_NONE;	\
					}				\
					cnt++;				\
					p++;				\
					o = canditer_next(ci);		\
				}					\
			} else {					\
				while (p < ci->ncand && o < e) {	\
					v = src[o-hseq];		\
					if ((ADD) == NULL) {		\
						BBPreclaim(bn);		\
						return BUN_NONE;	\
					}				\
					cnt += (TEST) != 0;		\
					p++;				\
					o = canditer_next(ci);		\
				}					\
			}						\
		} else {						\
			while (p < ci->ncand && o < e) {		\
				p++;					\
				o = canditer_next(ci);			\
			}						\
		}							\
	} while (false)

/* inner check, dense canditer */
#define impscheck_dense(TEST,ADD)					\
	do {								\
		const oid e = (oid) (i+limit-pr_off+hseq);		\
		if (im[icnt] & mask) {					\
			if ((im[icnt] & ~innermask) == 0) {		\
				while (p < ci->ncand && o < e) {	\
					v = src[o-hseq];		\
					if ((ADD) == NULL) {		\
						BBPreclaim(bn);		\
						return BUN_NONE;	\
					}				\
					cnt++;				\
					p++;				\
					o = canditer_next_dense(ci);	\
				}					\
			} else {					\
				while (p < ci->ncand && o < e) {	\
					v = src[o-hseq];		\
					if ((ADD) == NULL) {		\
						BBPreclaim(bn);		\
						return BUN_NONE;	\
					}				\
					cnt += (TEST) != 0;		\
					p++;				\
					o = canditer_next_dense(ci);	\
				}					\
			}						\
		} else {						\
			BUN skip_sz = MIN(ci->ncand - p, e - o);	\
			p += skip_sz;					\
			o += skip_sz;					\
			ci->next += skip_sz;				\
		}							\
	} while (false)

/* main loop for imprints */
/*
 * icnt is the iterator for imprints
 * dcnt is the iterator for dictionary entries
 * i    is the iterator for the values in imprints
 */
#define impsloop(ISDENSE,TEST,ADD)					\
	do {								\
		BUN dcnt, icnt, limit, i;				\
		const cchdc_t *restrict d = (cchdc_t *) imprints->dict;	\
		const uint8_t rpp = ATOMelmshift(IMPS_PAGE >> bi->shift); \
		o = canditer_next(ci);					\
		for (i = 0, dcnt = 0, icnt = 0, p = 0;			\
		     dcnt < imprints->dictcnt && i <= w - hseq + pr_off && p < ci->ncand; \
		     dcnt++) {						\
			GDK_CHECK_TIMEOUT(timeoffset, counter, GOTO_LABEL_TIMEOUT_HANDLER(bailout)); \
			limit = ((BUN) d[dcnt].cnt) << rpp;		\
			while (i + limit <= o - hseq + pr_off) {	\
				i += limit;				\
				icnt += d[dcnt].repeat ? 1 : d[dcnt].cnt; \
				dcnt++;					\
				limit = ((BUN) d[dcnt].cnt) << rpp;	\
			}						\
			if (!d[dcnt].repeat) {				\
				const BUN l = icnt + d[dcnt].cnt;	\
				limit = (BUN) 1 << rpp;			\
				while (i + limit <= o - hseq + pr_off) { \
					icnt++;				\
					i += limit;			\
				}					\
				for (;					\
				     icnt < l && i <= w - hseq + pr_off; \
				     icnt++) {				\
					impscheck##ISDENSE(TEST,ADD);	\
					i += limit;			\
				}					\
			}						\
			else {						\
				impscheck##ISDENSE(TEST,ADD);		\
				i += limit;				\
				icnt++;					\
			}						\
		}							\
	} while (false)

static inline oid *
quickins(oid *dst, BUN cnt, oid o, BAT *bn)
{
	(void) bn;
	assert(cnt < BATcapacity(bn));
	dst[cnt] = o;
	return dst;
}

/* construct the mask */
#define impsmask(ISDENSE,TEST,B)					\
	do {								\
		const uint##B##_t *restrict im = (uint##B##_t *) imprints->imps; \
		uint##B##_t mask = 0, innermask;			\
		const int tpe = ATOMbasetype(b->ttype);			\
		const int lbin = IMPSgetbin(tpe, imprints->bits, imprints->bins, tl); \
		const int hbin = IMPSgetbin(tpe, imprints->bits, imprints->bins, th); \
		/* note: (1<<n)-1 gives a sequence of n one bits */	\
		/* to set bits hbin..lbin inclusive, we would do: */	\
		/* mask = ((1 << (hbin + 1)) - 1) - ((1 << lbin) - 1); */ \
		/* except ((1 << (hbin + 1)) - 1) is not defined if */	\
		/* hbin == sizeof(uint##B##_t)*8 - 1 */			\
		/* the following does work, however */			\
		mask = (((((uint##B##_t) 1 << hbin) - 1) << 1) | 1) - (((uint##B##_t) 1 << lbin) - 1); \
		innermask = mask;					\
		if (vl != minval)					\
			innermask = IMPSunsetBit(B, innermask, lbin);	\
		if (vh != maxval)					\
			innermask = IMPSunsetBit(B, innermask, hbin);	\
		if (anti) {						\
			uint##B##_t tmp = mask;				\
			mask = ~innermask;				\
			innermask = ~tmp;				\
		}							\
		/* if there are nils, we may need to check bin 0 */	\
		if (!b->tnonil)						\
			innermask = IMPSunsetBit(B, innermask, 0);	\
									\
		if (BATcapacity(bn) < maximum) {			\
			impsloop(ISDENSE, TEST,				\
				 dst = buninsfix(bn, dst, cnt, o,	\
						 (BUN) ((dbl) cnt / (dbl) (p == 0 ? 1 : p) \
							* (dbl) (ci->ncand-p) * 1.1 + 1024), \
						 maximum));		\
		} else {						\
			impsloop(ISDENSE, TEST, dst = quickins(dst, cnt, o, bn)); \
		}							\
	} while (false)

#define checkMINMAX(B, TYPE)						\
	do {								\
		const BUN *restrict imp_cnt = imprints->stats + 128;	\
		imp_min = imp_max = nil;				\
		for (BUN ii = 0; ii < B; ii++) {			\
			if (is_##TYPE##_nil(imp_min) && imp_cnt[ii]) {	\
				imp_min = basesrc[imprints->stats[ii]];	\
			}						\
			if (is_##TYPE##_nil(imp_max) && imp_cnt[B-1-ii]) { \
				imp_max = basesrc[imprints->stats[64+B-1-ii]]; \
			}						\
		}							\
		assert(!is_##TYPE##_nil(imp_min) &&			\
		       !is_##TYPE##_nil(imp_max));			\
		if (anti ?						\
		    vl < imp_min && vh > imp_max :			\
		    vl > imp_max || vh < imp_min) {			\
			return 0;					\
		}							\
	} while (false)

/* choose number of bits */
#define bitswitch(ISDENSE, TEST, TYPE)					\
	do {								\
		assert(imprints);					\
		*algo = parent ? "parent imprints select " #TEST " (canditer_next" #ISDENSE ")" : "imprints select " #TEST " (canditer_next" #ISDENSE ")"; \
		switch (imprints->bits) {				\
		case 8:							\
			checkMINMAX(8, TYPE);				\
			impsmask(ISDENSE,TEST,8);			\
			break;						\
		case 16:						\
			checkMINMAX(16, TYPE);				\
			impsmask(ISDENSE,TEST,16);			\
			break;						\
		case 32:						\
			checkMINMAX(32, TYPE);				\
			impsmask(ISDENSE,TEST,32);			\
			break;						\
		case 64:						\
			checkMINMAX(64, TYPE);				\
			impsmask(ISDENSE,TEST,64);			\
			break;						\
		default: assert(0); break;				\
		}							\
	} while (false)

/* scan select without imprints */

/* core scan select loop with & without candidates */
#define scanloop(NAME,canditer_next,TEST)				\
	do {								\
		*algo = "select: " #NAME " " #TEST " (" #canditer_next ")"; \
		if (BATcapacity(bn) < maximum) {			\
			TIMEOUT_LOOP_IDX(p, ci->ncand, timeoffset) {	\
				o = canditer_next(ci);			\
				v = src[o-hseq];			\
				if (TEST) {				\
					dst = buninsfix(bn, dst, cnt, o, \
						  (BUN) ((dbl) cnt / (dbl) (p == 0 ? 1 : p) \
							 * (dbl) (ci->ncand-p) * 1.1 + 1024), \
							maximum);	\
					if (dst == NULL) {		\
						BBPreclaim(bn);		\
						return BUN_NONE;	\
					}				\
					cnt++;				\
				}					\
			}						\
		} else {						\
			TIMEOUT_LOOP(ci->ncand, timeoffset) {		\
				o = canditer_next(ci);			\
				v = src[o-hseq];			\
				assert(cnt < BATcapacity(bn));		\
				dst[cnt] = o;				\
				cnt += (TEST) != 0;			\
			}						\
		}							\
		TIMEOUT_CHECK(timeoffset, TIMEOUT_HANDLER(BUN_NONE));	\
	} while (false)

/* argument list for type-specific core scan select function call */
#define scanargs							\
	b, bi, ci, bn, tl, th, li, hi, equi, anti, lval, hval, lnil,	\
	cnt, b->hseqbase, dst, maximum, use_imprints, algo

#define PREVVALUEbte(x)	((x) - 1)
#define PREVVALUEsht(x)	((x) - 1)
#define PREVVALUEint(x)	((x) - 1)
#define PREVVALUElng(x)	((x) - 1)
#ifdef HAVE_HGE
#define PREVVALUEhge(x)	((x) - 1)
#endif
#define PREVVALUEoid(x)	((x) - 1)
#define PREVVALUEflt(x)	nextafterf((x), -GDK_flt_max)
#define PREVVALUEdbl(x)	nextafter((x), -GDK_dbl_max)

#define NEXTVALUEbte(x)	((x) + 1)
#define NEXTVALUEsht(x)	((x) + 1)
#define NEXTVALUEint(x)	((x) + 1)
#define NEXTVALUElng(x)	((x) + 1)
#ifdef HAVE_HGE
#define NEXTVALUEhge(x)	((x) + 1)
#endif
#define NEXTVALUEoid(x)	((x) + 1)
#define NEXTVALUEflt(x)	nextafterf((x), GDK_flt_max)
#define NEXTVALUEdbl(x)	nextafter((x), GDK_dbl_max)

#define MINVALUEbte	GDK_bte_min
#define MINVALUEsht	GDK_sht_min
#define MINVALUEint	GDK_int_min
#define MINVALUElng	GDK_lng_min
#ifdef HAVE_HGE
#define MINVALUEhge	GDK_hge_min
#endif
#define MINVALUEoid	GDK_oid_min
#define MINVALUEflt	GDK_flt_min
#define MINVALUEdbl	GDK_dbl_min

#define MAXVALUEbte	GDK_bte_max
#define MAXVALUEsht	GDK_sht_max
#define MAXVALUEint	GDK_int_max
#define MAXVALUElng	GDK_lng_max
#ifdef HAVE_HGE
#define MAXVALUEhge	GDK_hge_max
#endif
#define MAXVALUEoid	GDK_oid_max
#define MAXVALUEflt	GDK_flt_max
#define MAXVALUEdbl	GDK_dbl_max

#define choose(NAME, ISDENSE, TEST, TYPE)				\
	do {								\
		if (use_imprints) {					\
			bitswitch(ISDENSE, TEST, TYPE);			\
		} else {						\
			scanloop(NAME, canditer_next##ISDENSE, TEST);	\
		}							\
	} while (false)

/* definition of type-specific core scan select function */
#define scanfunc(NAME, TYPE, ISDENSE)					\
static BUN								\
NAME##_##TYPE(BAT *b, BATiter *bi, struct canditer *restrict ci, BAT *bn, \
	      const TYPE *tl, const TYPE *th, bool li, bool hi,		\
	      bool equi, bool anti, bool lval, bool hval,		\
	      bool lnil, BUN cnt, const oid hseq, oid *restrict dst,	\
	      BUN maximum, bool use_imprints, const char **algo)	\
{									\
	TYPE vl = *tl;							\
	TYPE vh = *th;							\
	TYPE imp_min;							\
	TYPE imp_max;							\
	TYPE v;								\
	const TYPE nil = TYPE##_nil;					\
	const TYPE minval = MINVALUE##TYPE;				\
	const TYPE maxval = MAXVALUE##TYPE;				\
	const TYPE *src = (const TYPE *) bi->base;			\
	const TYPE *basesrc;						\
	oid o, w;							\
	BUN p;								\
	BUN pr_off = 0;							\
	Imprints *imprints;						\
	bat parent = 0;							\
	(void) li;							\
	(void) hi;							\
	(void) lval;							\
	(void) hval;							\
	assert(li == !anti);						\
	assert(hi == !anti);						\
	assert(lval);							\
	assert(hval);							\
<<<<<<< HEAD
	size_t counter = 0;						\
	lng timeoffset = 0;						\
	QryCtx *qry_ctx = MT_thread_get_qry_ctx();			\
	if (qry_ctx != NULL) {						\
		timeoffset = (qry_ctx->starttime && qry_ctx->querytimeout) ? (qry_ctx->starttime + qry_ctx->querytimeout) : 0; \
	}								\
	if (use_imprints && /* DISABLES CODE */ (0) && (parent = VIEWtparent(b))) {		\
=======
	if (use_imprints && /* DISABLES CODE */ (0) && (parent = VIEWtparent(b))) { \
>>>>>>> f78638bd
		BAT *pbat = BBPdescriptor(parent);			\
		assert(pbat);						\
/* NOTE: this code is incorrect since pbat could be changed while */	\
/* we're using the heap, but this code is disabled, so we don't */	\
/* worry about it */							\
		basesrc = (const TYPE *) Tloc(pbat, 0);			\
		imprints = pbat->timprints;				\
		pr_off = (BUN) (src - basesrc);				\
	} else {							\
		imprints = b->timprints;				\
		basesrc = src;						\
	}								\
	w = canditer_last(ci);						\
	if (equi) {							\
		assert(!use_imprints);					\
		if (lnil)						\
			scanloop(NAME, canditer_next##ISDENSE, is_##TYPE##_nil(v)); \
		else							\
			scanloop(NAME, canditer_next##ISDENSE, v == vl); \
	} else if (anti) {						\
		if (b->tnonil) {					\
			choose(NAME, ISDENSE, (v <= vl || v >= vh), TYPE); \
		} else {						\
			choose(NAME, ISDENSE, !is_##TYPE##_nil(v) && (v <= vl || v >= vh), TYPE); \
		}							\
	} else if (b->tnonil && vl == minval) {				\
		choose(NAME, ISDENSE, v <= vh, TYPE);			\
	} else if (vh == maxval) {					\
		choose(NAME, ISDENSE, v >= vl, TYPE);			\
	} else {							\
		choose(NAME, ISDENSE, v >= vl && v <= vh, TYPE);	\
	}								\
	return cnt;							\
  bailout:								\
	BBPreclaim(bn);							\
	return BUN_NONE;						\
}

static BUN
fullscan_any(BAT *b, BATiter *bi, struct canditer *restrict ci, BAT *bn,
	     const void *tl, const void *th,
	     bool li, bool hi, bool equi, bool anti, bool lval, bool hval,
	     bool lnil, BUN cnt, const oid hseq, oid *restrict dst,
	     BUN maximum, bool use_imprints, const char **algo)
{
	const void *v;
	const void *restrict nil = ATOMnilptr(b->ttype);
	int (*cmp)(const void *, const void *) = ATOMcompare(b->ttype);
	oid o;
	BUN p;
	int c;

	(void) maximum;
	(void) use_imprints;
	(void) lnil;
	lng timeoffset = 0;
	QryCtx *qry_ctx = MT_thread_get_qry_ctx();
	if (qry_ctx != NULL) {
		timeoffset = (qry_ctx->starttime && qry_ctx->querytimeout) ? (qry_ctx->starttime + qry_ctx->querytimeout) : 0;
	}

	if (equi) {
		*algo = "select: fullscan equi";
		if (ci->tpe == cand_dense) {
			TIMEOUT_LOOP_IDX(p, ci->ncand, timeoffset) {
				o = canditer_next_dense(ci);
				v = BUNtail(*bi, o-hseq);
				if ((*cmp)(tl, v) == 0) {
					dst = buninsfix(bn, dst, cnt, o,
							(BUN) ((dbl) cnt / (dbl) (p == 0 ? 1 : p)
							       * (dbl) (ci->ncand-p) * 1.1 + 1024),
							maximum);
					if (dst == NULL) {
						BBPreclaim(bn);
						return BUN_NONE;
					}
					cnt++;
				}
			}
		} else {
			TIMEOUT_LOOP_IDX(p, ci->ncand, timeoffset) {
				o = canditer_next(ci);
				v = BUNtail(*bi, o-hseq);
				if ((*cmp)(tl, v) == 0) {
					dst = buninsfix(bn, dst, cnt, o,
						(BUN) ((dbl) cnt / (dbl) (p == 0 ? 1 : p)
							* (dbl) (ci->ncand-p) * 1.1 + 1024),
						maximum);
					if (dst == NULL) {
						BBPreclaim(bn);
						return BUN_NONE;
					}
					cnt++;
				}
			}
		}
	} else if (anti) {
		*algo = "select: fullscan anti";
		if (ci->tpe == cand_dense) {
			TIMEOUT_LOOP_IDX(p, ci->ncand, timeoffset) {
				o = canditer_next_dense(ci);
				v = BUNtail(*bi, o-hseq);
				if ((nil == NULL || (*cmp)(v, nil) != 0) &&
					((lval &&
					((c = (*cmp)(tl, v)) > 0 ||
					(!li && c == 0))) ||
					(hval &&
					((c = (*cmp)(th, v)) < 0 ||
					(!hi && c == 0))))) {
					dst = buninsfix(bn, dst, cnt, o,
							(BUN) ((dbl) cnt / (dbl) (p == 0 ? 1 : p)
							       * (dbl) (ci->ncand-p) * 1.1 + 1024),
							maximum);
					if (dst == NULL) {
						BBPreclaim(bn);
						return BUN_NONE;
					}
					cnt++;
				}
			}
		} else {
			TIMEOUT_LOOP_IDX(p, ci->ncand, timeoffset) {
				o = canditer_next(ci);
				v = BUNtail(*bi, o-hseq);
				if ((nil == NULL || (*cmp)(v, nil) != 0) &&
					((lval &&
					((c = (*cmp)(tl, v)) > 0 ||
					(!li && c == 0))) ||
					(hval &&
					((c = (*cmp)(th, v)) < 0 ||
					(!hi && c == 0))))) {
					dst = buninsfix(bn, dst, cnt, o,
							(BUN) ((dbl) cnt / (dbl) (p == 0 ? 1 : p)
							       * (dbl) (ci->ncand-p) * 1.1 + 1024),
							maximum);
					if (dst == NULL) {
						BBPreclaim(bn);
						return BUN_NONE;
					}
					cnt++;
				}
			}
		}
	} else {
		*algo = "select: fullscan range";
		if (ci->tpe == cand_dense) {
			TIMEOUT_LOOP_IDX(p, ci->ncand, timeoffset) {
				o = canditer_next_dense(ci);
				v = BUNtail(*bi, o-hseq);
				if ((nil == NULL || (*cmp)(v, nil) != 0) &&
					((!lval ||
					(c = cmp(tl, v)) < 0 ||
					(li && c == 0)) &&
					(!hval ||
					(c = cmp(th, v)) > 0 ||
					(hi && c == 0)))) {
					dst = buninsfix(bn, dst, cnt, o,
							(BUN) ((dbl) cnt / (dbl) (p == 0 ? 1 : p)
							       * (dbl) (ci->ncand-p) * 1.1 + 1024),
							maximum);
					if (dst == NULL) {
						BBPreclaim(bn);
						return BUN_NONE;
					}
					cnt++;
				}
			}
		} else {
			TIMEOUT_LOOP_IDX(p, ci->ncand, timeoffset) {
				o = canditer_next(ci);
				v = BUNtail(*bi, o-hseq);
				if ((nil == NULL || (*cmp)(v, nil) != 0) &&
					((!lval ||
					(c = cmp(tl, v)) < 0 ||
					(li && c == 0)) &&
					(!hval ||
					(c = cmp(th, v)) > 0 ||
					(hi && c == 0)))) {
					dst = buninsfix(bn, dst, cnt, o,
							(BUN) ((dbl) cnt / (dbl) (p == 0 ? 1 : p)
							       * (dbl) (ci->ncand-p) * 1.1 + 1024),
							maximum);
					if (dst == NULL) {
						BBPreclaim(bn);
						return BUN_NONE;
					}
					cnt++;
				}
			}
		}
	}
	TIMEOUT_CHECK(timeoffset, GOTO_LABEL_TIMEOUT_HANDLER(bailout));
	return cnt;
  bailout:
	BBPreclaim(bn);
	return BUN_NONE;
}

static BUN
fullscan_str(BAT *b, BATiter *bi, struct canditer *restrict ci, BAT *bn,
	     const char *tl, const char *th,
	     bool li, bool hi, bool equi, bool anti, bool lval, bool hval,
	     bool lnil, BUN cnt, const oid hseq, oid *restrict dst,
	     BUN maximum, bool use_imprints, const char **algo)
{
	var_t pos;
	BUN p;
	oid o;
<<<<<<< HEAD
	const bool locked = false;
	lng timeoffset = 0;
	QryCtx *qry_ctx = MT_thread_get_qry_ctx();
	if (qry_ctx != NULL) {
		timeoffset = (qry_ctx->starttime && qry_ctx->querytimeout) ? (qry_ctx->starttime + qry_ctx->querytimeout) : 0;
	}
=======
>>>>>>> f78638bd

	if (!equi || !GDK_ELIMDOUBLES(b->tvheap))
		return fullscan_any(b, bi, ci, bn, tl, th, li, hi, equi, anti,
				    lval, hval, lnil, cnt, hseq, dst,
				    maximum, use_imprints, algo);
	if ((pos = strLocate(b->tvheap, tl)) == 0) {
		*algo = "select: fullscan equi strelim (nomatch)";
		return 0;
	}
	*algo = "select: fullscan equi strelim";
	assert(pos >= GDK_VAROFFSET);
	switch (bi->width) {
	case 1: {
		const unsigned char *ptr = (const unsigned char *) bi->base;
		pos -= GDK_VAROFFSET;
		if (ci->tpe == cand_dense) {
			TIMEOUT_LOOP_IDX(p, ci->ncand, timeoffset) {
				o = canditer_next_dense(ci);
				if (ptr[o - hseq] == pos) {
					dst = buninsfix(bn, dst, cnt, o,
							(BUN) ((dbl) cnt / (dbl) (p == 0 ? 1 : p)
							       * (dbl) (ci->ncand-p) * 1.1 + 1024),
							maximum);
					if (dst == NULL) {
						BBPreclaim(bn);
						return BUN_NONE;
					}
					cnt++;
				}
			}
		} else {
			TIMEOUT_LOOP_IDX(p, ci->ncand, timeoffset) {
				o = canditer_next(ci);
				if (ptr[o - hseq] == pos) {
					dst = buninsfix(bn, dst, cnt, o,
							(BUN) ((dbl) cnt / (dbl) (p == 0 ? 1 : p)
							       * (dbl) (ci->ncand-p) * 1.1 + 1024),
							maximum);
					if (dst == NULL) {
						BBPreclaim(bn);
						return BUN_NONE;
					}
					cnt++;
				}
			}
		}
		break;
	}
	case 2: {
		const unsigned short *ptr = (const unsigned short *) bi->base;
		pos -= GDK_VAROFFSET;
		if (ci->tpe == cand_dense) {
			TIMEOUT_LOOP_IDX(p, ci->ncand, timeoffset) {
				o = canditer_next_dense(ci);
				if (ptr[o - hseq] == pos) {
					dst = buninsfix(bn, dst, cnt, o,
							(BUN) ((dbl) cnt / (dbl) (p == 0 ? 1 : p)
							       * (dbl) (ci->ncand-p) * 1.1 + 1024),
							maximum);
					if (dst == NULL) {
						BBPreclaim(bn);
						return BUN_NONE;
					}
					cnt++;
				}
			}
		} else {
			TIMEOUT_LOOP_IDX(p, ci->ncand, timeoffset) {
				o = canditer_next(ci);
				if (ptr[o - hseq] == pos) {
					dst = buninsfix(bn, dst, cnt, o,
							(BUN) ((dbl) cnt / (dbl) (p == 0 ? 1 : p)
							       * (dbl) (ci->ncand-p) * 1.1 + 1024),
							maximum);
					if (dst == NULL) {
						BBPreclaim(bn);
						return BUN_NONE;
					}
					cnt++;
				}
			}
		}
		break;
	}
#if SIZEOF_VAR_T == 8
	case 4: {
		const unsigned int *ptr = (const unsigned int *) bi->base;
		if (ci->tpe == cand_dense) {
			TIMEOUT_LOOP_IDX(p, ci->ncand, timeoffset) {
				o = canditer_next_dense(ci);
				if (ptr[o - hseq] == pos) {
					dst = buninsfix(bn, dst, cnt, o,
							(BUN) ((dbl) cnt / (dbl) (p == 0 ? 1 : p)
							       * (dbl) (ci->ncand-p) * 1.1 + 1024),
							maximum);
					if (dst == NULL) {
						BBPreclaim(bn);
						return BUN_NONE;
					}
					cnt++;
				}
			}
		} else {
			TIMEOUT_LOOP_IDX(p, ci->ncand, timeoffset) {
				o = canditer_next(ci);
				if (ptr[o - hseq] == pos) {
					dst = buninsfix(bn, dst, cnt, o,
							(BUN) ((dbl) cnt / (dbl) (p == 0 ? 1 : p)
							       * (dbl) (ci->ncand-p) * 1.1 + 1024),
							maximum);
					if (dst == NULL) {
						BBPreclaim(bn);
						return BUN_NONE;
					}
					cnt++;
				}
			}
		}
		break;
	}
#endif
	default: {
		const var_t *ptr = (const var_t *) bi->base;
		if (ci->tpe == cand_dense) {
			TIMEOUT_LOOP_IDX(p, ci->ncand, timeoffset) {
				o = canditer_next_dense(ci);
				if (ptr[o - hseq] == pos) {
					dst = buninsfix(bn, dst, cnt, o,
							(BUN) ((dbl) cnt / (dbl) (p == 0 ? 1 : p)
							       * (dbl) (ci->ncand-p) * 1.1 + 1024),
							maximum);
					if (dst == NULL) {
						BBPreclaim(bn);
						return BUN_NONE;
					}
					cnt++;
				}
			}
		} else {
			TIMEOUT_LOOP_IDX(p, ci->ncand, timeoffset) {
				o = canditer_next(ci);
				if (ptr[o - hseq] == pos) {
					dst = buninsfix(bn, dst, cnt, o,
							(BUN) ((dbl) cnt / (dbl) (p == 0 ? 1 : p)
							       * (dbl) (ci->ncand-p) * 1.1 + 1024),
							maximum);
					if (dst == NULL) {
						BBPreclaim(bn);
						return BUN_NONE;
					}
					cnt++;
				}
			}
		}
		break;
	}
	}
	TIMEOUT_CHECK(timeoffset, GOTO_LABEL_TIMEOUT_HANDLER(bailout));
	return cnt;
  bailout:
	BBPreclaim(bn);
	return BUN_NONE;
}

/* scan select type switch */
#ifdef HAVE_HGE
#define scanfunc_hge(NAME, ISDENSE)		\
	scanfunc(NAME, hge, ISDENSE)
#else
#define scanfunc_hge(NAME, ISDENSE)
#endif
#define scan_sel(NAME, ISDENSE)			\
	scanfunc(NAME, bte, ISDENSE)		\
	scanfunc(NAME, sht, ISDENSE)		\
	scanfunc(NAME, int, ISDENSE)		\
	scanfunc(NAME, flt, ISDENSE)		\
	scanfunc(NAME, dbl, ISDENSE)		\
	scanfunc(NAME, lng, ISDENSE)		\
	scanfunc_hge(NAME, ISDENSE)

/* scan/imprints select */
scan_sel(fullscan, )
scan_sel(densescan, _dense)


static BAT *
scanselect(BAT *b, BATiter *bi, struct canditer *restrict ci, BAT *bn,
	   const void *tl, const void *th,
	   bool li, bool hi, bool equi, bool anti, bool lval, bool hval,
	   bool lnil, BUN maximum, bool use_imprints, const char **algo)
{
#ifndef NDEBUG
	int (*cmp)(const void *, const void *);
#endif
	int t;
	BUN cnt = 0;
	oid *restrict dst;

	assert(b != NULL);
	assert(bn != NULL);
	assert(bn->ttype == TYPE_oid);
	assert(!lval || tl != NULL);
	assert(!hval || th != NULL);
	assert(!equi || (li && hi && !anti));
	assert(!anti || lval || hval);
	assert(b->ttype != TYPE_void || equi || b->tnonil);

#ifndef NDEBUG
	cmp = ATOMcompare(b->ttype);
#endif

	assert(!lval || !hval || (*cmp)(tl, th) <= 0);

	/* build imprints if they do not exist */
	if (use_imprints && (BATimprints(b) != GDK_SUCCEED)) {
		GDKclrerr();	/* not interested in BATimprints errors */
		use_imprints = false;
	}

	dst = (oid *) Tloc(bn, 0);

	t = ATOMbasetype(b->ttype);

	/* call type-specific core scan select function */
	switch (t) {
	case TYPE_bte:
		if (ci->tpe == cand_dense)
			cnt = densescan_bte(scanargs);
		else
			cnt = fullscan_bte(scanargs);
		break;
	case TYPE_sht:
		if (ci->tpe == cand_dense)
			cnt = densescan_sht(scanargs);
		else
			cnt = fullscan_sht(scanargs);
		break;
	case TYPE_int:
		if (ci->tpe == cand_dense)
			cnt = densescan_int(scanargs);
		else
			cnt = fullscan_int(scanargs);
		break;
	case TYPE_flt:
		if (ci->tpe == cand_dense)
			cnt = densescan_flt(scanargs);
		else
			cnt = fullscan_flt(scanargs);
		break;
	case TYPE_dbl:
		if (ci->tpe == cand_dense)
			cnt = densescan_dbl(scanargs);
		else
			cnt = fullscan_dbl(scanargs);
		break;
	case TYPE_lng:
		if (ci->tpe == cand_dense)
			cnt = densescan_lng(scanargs);
		else
			cnt = fullscan_lng(scanargs);
		break;
#ifdef HAVE_HGE
	case TYPE_hge:
		if (ci->tpe == cand_dense)
			cnt = densescan_hge(scanargs);
		else
			cnt = fullscan_hge(scanargs);
		break;
#endif
	case TYPE_str:
		cnt = fullscan_str(scanargs);
		break;
	default:
		cnt = fullscan_any(scanargs);
		break;
	}
	if (cnt == BUN_NONE) {
		return NULL;
	}
	assert(bn->batCapacity >= cnt);

	BATsetcount(bn, cnt);
	bn->tsorted = true;
	bn->trevsorted = bn->batCount <= 1;
	bn->tkey = true;
	bn->tseqbase = cnt == 0 ? 0 : cnt == 1 || cnt == b->batCount ? b->hseqbase : oid_nil;

	return bn;
}

/* Normalize the variables li, hi, lval, hval, possibly changing anti
 * in the process.  This works for all (and only) numeric types.
 *
 * Note that the expression x < v is equivalent to x <= v' where v' is
 * the next smaller value in the domain of v (similarly for x > v).
 * Also note that for floating point numbers there actually is such a
 * value.  In fact, there is a function in standard C that calculates
 * that value.
 *
 * The result of this macro is:
 * li == !anti, hi == !anti, lval == true, hval == true
 * This means that all ranges that we check for are closed ranges.  If
 * a range is one-sided, we fill in the minimum resp. maximum value in
 * the domain so that we create a closed range. */
#define NORMALIZE(TYPE)							\
	do {								\
		if (anti && li) {					\
			/* -inf < x < vl === -inf < x <= vl-1 */	\
			if (*(TYPE*)tl == MINVALUE##TYPE) {		\
				/* -inf < x < MIN || *th <[=] x < +inf */ \
				/* degenerates into half range */	\
				/* *th <[=] x < +inf */			\
				anti = false;				\
				tl = th;				\
				li = !hi;				\
				hval = false;				\
				/* further dealt with below */		\
			} else {					\
				vl.v_##TYPE = PREVVALUE##TYPE(*(TYPE*)tl); \
				tl = &vl.v_##TYPE;			\
				li = false;				\
			}						\
		}							\
		if (anti && hi) {					\
			/* vl < x < +inf === vl+1 <= x < +inf */	\
			if (*(TYPE*)th == MAXVALUE##TYPE) {		\
				/* -inf < x <[=] *tl || MAX > x > +inf */ \
				/* degenerates into half range */	\
				/* -inf < x <[=] *tl */			\
				anti = false;				\
				if (tl == &vl.v_##TYPE) {		\
					vh.v_##TYPE = vl.v_##TYPE;	\
					th = &vh.v_##TYPE;		\
				} else {				\
					th = tl;			\
				}					\
				hi = !li;				\
				lval = false;				\
				/* further dealt with below */		\
			} else {					\
				vh.v_##TYPE = NEXTVALUE##TYPE(*(TYPE*)th); \
				th = &vh.v_##TYPE;			\
				hi = false;				\
			}						\
		}							\
		if (!anti) {						\
			if (lval) {					\
				/* range bounded on left */		\
				if (!li) {				\
					/* open range on left */	\
					if (*(TYPE*)tl == MAXVALUE##TYPE) \
						return BATdense(0, 0, 0); \
					/* vl < x === vl+1 <= x */	\
					vl.v_##TYPE = NEXTVALUE##TYPE(*(TYPE*)tl); \
					li = true;			\
					tl = &vl.v_##TYPE;		\
				}					\
			} else {					\
				/* -inf, i.e. smallest value */		\
				vl.v_##TYPE = MINVALUE##TYPE;		\
				li = true;				\
				tl = &vl.v_##TYPE;			\
				lval = true;				\
			}						\
			if (hval) {					\
				/* range bounded on right */		\
				if (!hi) {				\
					/* open range on right */	\
					if (*(TYPE*)th == MINVALUE##TYPE) \
						return BATdense(0, 0, 0); \
					/* x < vh === x <= vh-1 */	\
					vh.v_##TYPE = PREVVALUE##TYPE(*(TYPE*)th); \
					hi = true;			\
					th = &vh.v_##TYPE;		\
				}					\
			} else {					\
				/* +inf, i.e. largest value */		\
				vh.v_##TYPE = MAXVALUE##TYPE;		\
				hi = true;				\
				th = &vh.v_##TYPE;			\
				hval = true;				\
			}						\
			if (*(TYPE*)tl > *(TYPE*)th)			\
				return BATdense(0, 0, 0);		\
		}							\
		assert(lval);						\
		assert(hval);						\
		assert(li != anti);					\
		assert(hi != anti);					\
		/* if anti is set, we can now check */			\
		/* (x <= *tl || x >= *th) && x != nil */		\
		/* if equi==true, the check is x != *tl && x != nil */	\
		/* if anti is not set, we can check just */		\
		/* *tl <= x && x <= *th */				\
		/* if equi==true, the check is x == *tl */		\
		/* note that this includes the check for != nil */	\
		/* in the case where equi==true, the check is x == *tl */ \
	} while (false)

/* generic range select
 *
 * Return a BAT with the OID values of b for qualifying tuples.  The
 * return BAT is sorted (i.e. in the same order as the input BAT).
 *
 * If s is non-NULL, it is a list of candidates.  s must be sorted.
 *
 * tl may not be NULL, li, hi, and anti must be either 0 or 1.
 *
 * If th is NULL, hi is ignored.
 *
 * If anti is 0, qualifying tuples are those whose value is between tl
 * and th (as in x >[=] tl && x <[=] th, where equality depends on li
 * and hi--so if tl > th, nothing will be returned).  If li or hi is
 * 1, the respective boundary is inclusive, otherwise exclusive.  If
 * th is NULL it is taken to be equal to tl, turning this into an
 * equi- or point-select.  Note that for a point select to return
 * anything, li (and hi if th was not NULL) must be 1.  There is a
 * special case if tl is nil and th is NULL.  This is the only way to
 * select for nil values.
 *
 * If anti is 1, the result is the complement of what the result would
 * be if anti were 0, except that nils are filtered out.
 *
 * In brief:
 * - if tl==nil and th==NULL and anti==0, return all nils (only way to
 *   get nils);
 * - it tl==nil and th==nil, return all but nils;
 * - if tl==nil and th!=NULL, no lower bound;
 * - if th==NULL or tl==th, point (equi) select;
 * - if th==nil, no upper bound
 *
 * A complete breakdown of the various arguments follows.  Here, v, v1
 * and v2 are values from the appropriate domain, and
 * v != nil, v1 != nil, v2 != nil, v1 < v2.
 *	tl	th	li	hi	anti	result list of OIDs for values
 *	-----------------------------------------------------------------
 *	nil	NULL	true	ignored	false	x == nil (only way to get nil)
 *	nil	NULL	false	ignored	false	NOTHING
 *	nil	NULL	ignored	ignored	true	x != nil
 *	nil	nil	ignored	ignored	false	x != nil
 *	nil	nil	ignored	ignored	true	NOTHING
 *	nil	v	ignored	false	false	x < v
 *	nil	v	ignored	true	false	x <= v
 *	nil	v	ignored	false	true	x >= v
 *	nil	v	ignored	true	true	x > v
 *	v	nil	false	ignored	false	x > v
 *	v	nil	true	ignored	false	x >= v
 *	v	nil	false	ignored	true	x <= v
 *	v	nil	true	ignored	true	x < v
 *	v	NULL	false	ignored	false	NOTHING
 *	v	NULL	true	ignored	false	x == v
 *	v	NULL	false	ignored	true	x != nil
 *	v	NULL	true	ignored	true	x != v
 *	v	v	false	false	false	NOTHING
 *	v	v	true	false	false	NOTHING
 *	v	v	false	true	false	NOTHING
 *	v	v	true	true	false	x == v
 *	v	v	false	false	true	x != nil
 *	v	v	true	false	true	x != nil
 *	v	v	false	true	true	x != nil
 *	v	v	true	true	true	x != v
 *	v1	v2	false	false	false	v1 < x < v2
 *	v1	v2	true	false	false	v1 <= x < v2
 *	v1	v2	false	true	false	v1 < x <= v2
 *	v1	v2	true	true	false	v1 <= x <= v2
 *	v1	v2	false	false	true	x <= v1 or x >= v2
 *	v1	v2	true	false	true	x < v1 or x >= v2
 *	v1	v2	false	true	true	x <= v1 or x > v2
 *	v1	v2	true	true	true	x < v1 or x > v2
 *	v2	v1	ignored	ignored	false	NOTHING
 *	v2	v1	ignored	ignored	true	x != nil
 */
BAT *
BATselect(BAT *b, BAT *s, const void *tl, const void *th,
	     bool li, bool hi, bool anti)
{
	bool lval;		/* low value used for comparison */
	bool lnil;		/* low value is nil */
	bool hval;		/* high value used for comparison */
	bool equi;		/* select for single value (not range) */
	bool hash;		/* use hash (equi must be true) */
	bool phash = false;	/* use hash on parent BAT (if view) */
	int t;			/* data type */
	bat parent;		/* b's parent bat (if b is a view) */
	const void *nil;
	BAT *bn, *tmp;
	struct canditer ci;
	BUN estimate = BUN_NONE, maximum = BUN_NONE;
	oid vwl = 0, vwh = 0;
	lng vwo = 0;
	bool use_orderidx = false;
	const char *algo;
	union {
		bte v_bte;
		sht v_sht;
		int v_int;
		lng v_lng;
#ifdef HAVE_HGE
		hge v_hge;
#endif
		flt v_flt;
		dbl v_dbl;
		oid v_oid;
	} vl, vh;
	lng t0 = GDKusec();

	BATcheck(b, NULL);
	if (tl == NULL) {
		GDKerror("tl value required");
		return NULL;
	}

	if (s && s->ttype != TYPE_msk && !BATtordered(s)) {
		GDKerror("invalid argument: s must be sorted.\n");
		return NULL;
	}

	if (canditer_init(&ci, b, s) == 0) {
		/* trivially empty result */
		MT_thread_setalgorithm("select: trivially empty");
		bn = BATdense(0, 0, 0);
		TRC_DEBUG(ALGO, "b=" ALGOBATFMT
			  ",s=" ALGOOPTBATFMT ",anti=%d -> " ALGOOPTBATFMT
			  " (" LLFMT " usec): "
			  "trivially empty\n",
			  ALGOBATPAR(b), ALGOOPTBATPAR(s), anti,
			  ALGOOPTBATPAR(bn), GDKusec() - t0);
		return bn;
	}

	t = b->ttype;
	nil = ATOMnilptr(t);
	/* can we use the base type? */
	t = ATOMbasetype(t);
	lnil = ATOMcmp(t, tl, nil) == 0; /* low value = nil? */

	if (!lnil && th != NULL && (!li || !hi) && !anti && ATOMcmp(t, tl, th) == 0) {
		/* upper and lower bound of range are equal and we
		 * want an interval that's open on at least one
		 * side */
		MT_thread_setalgorithm("select: empty interval");
		bn = BATdense(0, 0, 0);
		TRC_DEBUG(ALGO, "b=" ALGOBATFMT
			  ",s=" ALGOOPTBATFMT ",li=%d,hi=%d,anti=%d -> "
			  ALGOOPTBATFMT " (" LLFMT " usec): "
			  "empty interval\n",
			  ALGOBATPAR(b), ALGOOPTBATPAR(s),
			  li, hi, anti, ALGOOPTBATPAR(bn), GDKusec() - t0);
		return bn;
	}

	lval = !lnil || th == NULL;	 /* low value used for comparison */
	equi = th == NULL || (lval && ATOMcmp(t, tl, th) == 0); /* point select? */
	if (equi) {
		assert(lval);
		if (th == NULL)
			hi = li;
		th = tl;
		hval = true;
	} else {
		hval = ATOMcmp(t, th, nil) != 0;
	}
	if (anti) {
		if (lval != hval) {
			/* one of the end points is nil and the other
			 * isn't: swap sub-ranges */
			const void *tv;
			bool ti;
			assert(!equi);
			ti = li;
			li = !hi;
			hi = !ti;
			tv = tl;
			tl = th;
			th = tv;
			ti = lval;
			lval = hval;
			hval = ti;
			lnil = ATOMcmp(t, tl, nil) == 0;
			anti = false;
			TRC_DEBUG(ALGO, "b=" ALGOBATFMT
				  ",s=" ALGOOPTBATFMT ",anti=%d "
				  "anti: switch ranges...\n",
				  ALGOBATPAR(b), ALGOOPTBATPAR(s),
				  anti);
		} else if (!lval && !hval) {
			/* antiselect for nil-nil range: all non-nil
			 * values are in range; we must return all
			 * other non-nil values, i.e. nothing */
			MT_thread_setalgorithm("select: anti: nil-nil range, nonil");
			bn = BATdense(0, 0, 0);
			TRC_DEBUG(ALGO, "b=" ALGOBATFMT
				  ",s=" ALGOOPTBATFMT ",anti=%d -> "
				  ALGOOPTBATFMT " (" LLFMT " usec): "
				  "anti: nil-nil range, nonil\n",
				  ALGOBATPAR(b), ALGOOPTBATPAR(s),
				  anti, ALGOOPTBATPAR(bn), GDKusec() - t0);
			return bn;
		} else if (equi && lnil) {
			/* antiselect for nil value: turn into range
			 * select for nil-nil range (i.e. everything
			 * but nil) */
			equi = false;
			anti = false;
			lval = false;
			hval = false;
			TRC_DEBUG(ALGO, "b=" ALGOBATFMT
				  ",s=" ALGOOPTBATFMT ",anti=0 "
				  "anti-nil...\n",
				  ALGOBATPAR(b), ALGOOPTBATPAR(s));
		} else if (equi) {
			equi = false;
			if (!(li && hi)) {
				/* antiselect for nothing: turn into
				 * range select for nil-nil range
				 * (i.e. everything but nil) */
				anti = false;
				lval = false;
				hval = false;
				TRC_DEBUG(ALGO, "b="
					  ALGOBATFMT ",s="
					  ALGOOPTBATFMT ",anti=0 "
					  "anti-nothing...\n",
					  ALGOBATPAR(b),
					  ALGOOPTBATPAR(s));
			}
		} else if (ATOMcmp(t, tl, th) > 0) {
			/* empty range: turn into range select for
			 * nil-nil range (i.e. everything but nil) */
			equi = false;
			anti = false;
			lval = false;
			hval = false;
			TRC_DEBUG(ALGO, "b=" ALGOBATFMT
				  ",s=" ALGOOPTBATFMT ",anti=0 "
				  "anti-nil...\n",
				  ALGOBATPAR(b), ALGOOPTBATPAR(s));
		}
	}

	/* if equi set, then so are both lval and hval */
	assert(!equi || (lval && hval));

	if (hval && (equi ? !li || !hi : ATOMcmp(t, tl, th) > 0)) {
		/* empty range */
		MT_thread_setalgorithm("select: empty range");
		bn = BATdense(0, 0, 0);
		TRC_DEBUG(ALGO, "b=" ALGOBATFMT
			  ",s=" ALGOOPTBATFMT ",anti=%d -> " ALGOOPTBATFMT
			  " (" LLFMT " usec) "
			  "empty range\n",
			  ALGOBATPAR(b), ALGOOPTBATPAR(s), anti,
			  ALGOOPTBATPAR(bn), GDKusec() - t0);
		return bn;
	}
	if (equi && lnil && b->tnonil) {
		/* return all nils, but there aren't any */
		MT_thread_setalgorithm("select: equi-nil, nonil");
		bn = BATdense(0, 0, 0);
		TRC_DEBUG(ALGO, "b=" ALGOBATFMT
			  ",s=" ALGOOPTBATFMT ",anti=%d -> " ALGOOPTBATFMT
			  " (" LLFMT " usec): "
			  "equi-nil, nonil\n",
			  ALGOBATPAR(b), ALGOOPTBATPAR(s), anti,
			  ALGOOPTBATPAR(bn), GDKusec() - t0);
		return bn;
	}

	if (!equi && !lval && !hval && lnil && b->tnonil) {
		/* return all non-nils from a BAT that doesn't have
		 * any: i.e. return everything */
		MT_thread_setalgorithm("select: everything, nonil");
		bn = canditer_slice(&ci, 0, ci.ncand);
		TRC_DEBUG(ALGO, "b=" ALGOBATFMT
			  ",s=" ALGOOPTBATFMT ",anti=%d -> " ALGOOPTBATFMT
			  " (" LLFMT " usec): "
			  "everything, nonil\n",
			  ALGOBATPAR(b), ALGOOPTBATPAR(s), anti,
			  ALGOOPTBATPAR(bn), GDKusec() - t0);
		return bn;
	}

	if (anti) {
		const ValRecord *prop;
		int c;

		if ((prop = BATgetprop(b, GDK_MIN_VALUE)) != NULL) {
			c = ATOMcmp(t, tl, VALptr(prop));
			if (c < 0 || (li && c == 0)) {
				if ((prop = BATgetprop(b, GDK_MAX_VALUE)) != NULL) {
					c = ATOMcmp(t, th, VALptr(prop));
					if (c > 0 || (hi && c == 0)) {
						/* tl..th range fully
						 * inside MIN..MAX
						 * range of values in
						 * BAT, so nothing
						 * left over for
						 * anti */
						MT_thread_setalgorithm("select: nothing, out of range");
						bn = BATdense(0, 0, 0);
						TRC_DEBUG(ALGO, "b=" ALGOBATFMT
							  ",s=" ALGOOPTBATFMT ",anti=%d -> " ALGOOPTBATFMT
							  " (" LLFMT " usec): "
							  "nothing, out of range\n",
							  ALGOBATPAR(b), ALGOOPTBATPAR(s), anti, ALGOOPTBATPAR(bn), GDKusec() - t0);
						return bn;
					}
				}
			}
		}
	} else if (!equi || !lnil) {
		const ValRecord *prop;
		int c;

		if (hval && (prop = BATgetprop(b, GDK_MIN_VALUE)) != NULL) {
			c = ATOMcmp(t, th, VALptr(prop));
			if (c < 0 || (!hi && c == 0)) {
				/* smallest value in BAT larger than
				 * what we're looking for */
				MT_thread_setalgorithm("select: nothing, out of range");
				bn = BATdense(0, 0, 0);
				TRC_DEBUG(ALGO, "b="
					  ALGOBATFMT ",s="
					  ALGOOPTBATFMT ",anti=%d -> " ALGOOPTBATFMT
					  " (" LLFMT " usec): "
					  "nothing, out of range\n",
					  ALGOBATPAR(b),
					  ALGOOPTBATPAR(s), anti,
					  ALGOOPTBATPAR(bn), GDKusec() - t0);
				return bn;
			}
		}
		if (lval && (prop = BATgetprop(b, GDK_MAX_VALUE)) != NULL) {
			c = ATOMcmp(t, tl, VALptr(prop));
			if (c > 0 || (!li && c == 0)) {
				/* largest value in BAT smaller than
				 * what we're looking for */
				MT_thread_setalgorithm("select: nothing, out of range");
				bn = BATdense(0, 0, 0);
				TRC_DEBUG(ALGO, "b="
					  ALGOBATFMT ",s="
					  ALGOOPTBATFMT ",anti=%d -> " ALGOOPTBATFMT
					  " (" LLFMT " usec): "
					  "nothing, out of range\n",
					  ALGOBATPAR(b),
					  ALGOOPTBATPAR(s), anti,
					  ALGOOPTBATPAR(bn), GDKusec() - t0);
				return bn;
			}
		}
	}

	if (ATOMtype(b->ttype) == TYPE_oid) {
		NORMALIZE(oid);
	} else {
		switch (t) {
		case TYPE_bte:
			NORMALIZE(bte);
			break;
		case TYPE_sht:
			NORMALIZE(sht);
			break;
		case TYPE_int:
			NORMALIZE(int);
			break;
		case TYPE_lng:
			NORMALIZE(lng);
			break;
#ifdef HAVE_HGE
		case TYPE_hge:
			NORMALIZE(hge);
			break;
#endif
		case TYPE_flt:
			NORMALIZE(flt);
			break;
		case TYPE_dbl:
			NORMALIZE(dbl);
			break;
		}
	}

	parent = VIEWtparent(b);
	assert(parent >= 0);
	/* use hash only for equi-join, and then only if b or its
	 * parent already has a hash, or if b or its parent is
	 * persistent and the total size wouldn't be too large; check
	 * for existence of hash last since that may involve I/O */
	hash = equi &&
		(BATcheckhash(b) ||
		 (!b->batTransient &&
		  ATOMsize(b->ttype) >= sizeof(BUN) / 4 &&
		  BATcount(b) * (ATOMsize(b->ttype) + 2 * sizeof(BUN)) < GDK_mem_maxsize / 2));
	if (equi && !hash && parent != 0) {
		/* use parent hash if it already exists and if either
		 * a quick check shows the value we're looking for
		 * does not occur, or if it is cheaper to check the
		 * candidate list for each value in the hash chain
		 * than to scan (cost for probe is average length of
		 * hash chain (count divided by #slots) times the cost
		 * to do a binary search on the candidate list (or 1
		 * if no need for search)) */
		tmp = BBPquickdesc(parent, false);
		if (tmp && BATcheckhash(tmp)) {
			MT_rwlock_rdlock(&tmp->thashlock);
			hash = phash = tmp->thash != NULL &&
				(BATcount(tmp) == BATcount(b) ||
				 BATcount(tmp) / tmp->thash->nheads * (ci.tpe != cand_dense ? ilog2(BATcount(s)) : 1) < (s ? BATcount(s) : BATcount(b)) ||
				 HASHget(tmp->thash, HASHprobe(tmp->thash, tl)) == BUN_NONE);
			MT_rwlock_rdunlock(&tmp->thashlock);
		}
		/* create a hash on the parent bat (and use it) if it is
		 * the same size as the view and it is persistent */
		if (!phash &&
		    !tmp->batTransient &&
		    BATcount(tmp) == BATcount(b) &&
		    BAThash(tmp) == GDK_SUCCEED)
			hash = phash = true;
	}

	if (!(hash && (phash || b->thash))) {
		/* make sure tsorted and trevsorted flags are set, but
		 * we only need to know if we're not yet sure that we're
		 * going for the hash (i.e. it already exists) */
		(void) BATordered(b);
		(void) BATordered_rev(b);
	}

	/* If there is an order index or it is a view and the parent
	 * has an ordered index, and the bat is not tsorted or
	 * trevstorted then use the order index.  And there is no cand
	 * list or if there is one, it is dense.
	 * TODO: we do not support anti-select with order index */
	bool poidx = false;
	if (!anti &&
	    !(hash && (phash || b->thash)) &&
	    !(b->tsorted || b->trevsorted) &&
	    ci.tpe == cand_dense &&
	    (BATcheckorderidx(b) ||
	     (/* DISABLES CODE */ (0) &&
	      VIEWtparent(b) &&
	      BATcheckorderidx(BBPquickdesc(VIEWtparent(b), false))))) {
		BAT *view = NULL;
		if (/* DISABLES CODE */ (0) && VIEWtparent(b) && !BATcheckorderidx(b)) {
			view = b;
			b = BBPdescriptor(VIEWtparent(b));
		}
		/* Is query selective enough to use the ordered index ? */
		/* TODO: Test if this heuristic works in practice */
		/*if ((ORDERfnd(b, th) - ORDERfnd(b, tl)) < ((BUN)1000 < b->batCount/1000 ? (BUN)1000: b->batCount/1000))*/
		if ((ORDERfnd(b, th) - ORDERfnd(b, tl)) < b->batCount/3) {
			use_orderidx = true;
			if (view) {
				poidx = true; /* using parent oidx */
				vwo = (lng) (view->tbaseoff - b->tbaseoff);
				vwl = b->hseqbase + (oid) vwo + ci.seq - view->hseqbase;
				vwh = vwl + canditer_last(&ci) - ci.seq;
				vwo = (lng) view->hseqbase - (lng) b->hseqbase - vwo;
			} else {
				vwl = ci.seq;
				vwh = canditer_last(&ci);
			}
		} else if (view) {
			b = view;
			view = NULL;
		}
		if( view)
			TRC_DEBUG(ALGO, "Switch from " ALGOBATFMT " to " ALGOBATFMT " " OIDFMT "-" OIDFMT " hseq " LLFMT "\n", ALGOBATPAR(view), ALGOBATPAR(b), vwl, vwh, vwo);
	}

	if (!(hash && (phash || b->thash)) &&
	    (b->tsorted || b->trevsorted || use_orderidx)) {
		BUN low = 0;
		BUN high = b->batCount;

		if (BATtdense(b)) {
			/* positional */
			/* we expect nonil to be set, in which case we
			 * already know that we're not dealing with a
			 * nil equiselect (dealt with above) */
			oid h, l;
			assert(b->tnonil);
			assert(b->tsorted);
			algo = "select: dense";
			h = * (oid *) th + hi;
			if (h > b->tseqbase)
				h -= b->tseqbase;
			else
				h = 0;
			if ((BUN) h < high)
				high = (BUN) h;

			l = *(oid *) tl + !li;
			if (l > b->tseqbase)
				l -= b->tseqbase;
			else
				l = 0;
			if ((BUN) l > low)
				low = (BUN) l;
			if (low > high)
				low = high;
		} else if (b->tsorted) {
			algo = "select: sorted";
			if (lval) {
				if (li)
					low = SORTfndfirst(b, tl);
				else
					low = SORTfndlast(b, tl);
			} else {
				/* skip over nils at start of column */
				low = SORTfndlast(b, nil);
			}
			if (hval) {
				if (hi)
					high = SORTfndlast(b, th);
				else
					high = SORTfndfirst(b, th);
			}
		} else if (b->trevsorted) {
			algo = "select: reverse sorted";
			if (lval) {
				if (li)
					high = SORTfndlast(b, tl);
				else
					high = SORTfndfirst(b, tl);
			} else {
				/* skip over nils at end of column */
				high = SORTfndfirst(b, nil);
			}
			if (hval) {
				if (hi)
					low = SORTfndfirst(b, th);
				else
					low = SORTfndlast(b, th);
			}
		} else {
			assert(use_orderidx);
			algo = poidx ? "select: parent orderidx" : "select: orderidx";
			if (lval) {
				if (li)
					low = ORDERfndfirst(b, tl);
				else
					low = ORDERfndlast(b, tl);
			} else {
				/* skip over nils at start of column */
				low = ORDERfndlast(b, nil);
			}
			if (hval) {
				if (hi)
					high = ORDERfndlast(b, th);
				else
					high = ORDERfndfirst(b, th);
			}
		}
		if (anti) {
			if (b->tsorted) {
				BUN first = SORTfndlast(b, nil);
				/* match: [first..low) + [high..last) */
				bn = canditer_slice2val(&ci,
							first + b->hseqbase,
							low + b->hseqbase,
							high + b->hseqbase,
							oid_nil);
			} else {
				BUN last = SORTfndfirst(b, nil);
				/* match: [first..low) + [high..last) */
				bn = canditer_slice2val(&ci,
							oid_nil,
							low + b->hseqbase,
							high + b->hseqbase,
							last + b->hseqbase);
			}
		} else {
			if (b->tsorted || b->trevsorted) {
				/* match: [low..high) */
				bn = canditer_sliceval(&ci,
						       low + b->hseqbase,
						       high + b->hseqbase);
			} else {
				BUN i;
				BUN cnt = 0;
				const oid *rs;
				oid *rbn;

				rs = (const oid *) b->torderidx->base + ORDERIDXOFF;
				rs += low;
				bn = COLnew(0, TYPE_oid, high-low, TRANSIENT);
				if (bn == NULL)
					return NULL;

				rbn = (oid *) Tloc((bn), 0);

				for (i = low; i < high; i++) {
					if (vwl <= *rs && *rs <= vwh) {
						*rbn++ = (oid) ((lng) *rs + vwo);
						cnt++;
					}
					rs++;
				}
				BATsetcount(bn, cnt);

				/* output must be sorted */
				GDKqsort(Tloc(bn, 0), NULL, NULL, (size_t) bn->batCount, sizeof(oid), 0, TYPE_oid, false, false);
				bn->tsorted = true;
				bn->trevsorted = bn->batCount <= 1;
				bn->tkey = true;
				bn->tseqbase = bn->batCount == 0 ? 0 : bn->batCount == 1 ? * (oid *) Tloc(bn, 0) : oid_nil;
				bn->tnil = false;
				bn->tnonil = true;
				if (s) {
					s = BATintersectcand(bn, s);
					BBPunfix(bn->batCacheid);
					bn = s;
				}
			}
		}

		bn = virtualize(bn);
		MT_thread_setalgorithm(algo);
		TRC_DEBUG(ALGO, "b=" ALGOBATFMT ",anti=%s -> "
			  ALGOOPTBATFMT " %s (" LLFMT " usec)\n",
			  ALGOBATPAR(b), anti ? "true" : "false",
			  ALGOOPTBATPAR(bn), algo,
			  GDKusec() - t0);

		return bn;
	}

	/* upper limit for result size */
	maximum = ci.ncand;
	if (b->tkey) {
		/* exact result size in special cases */
		if (equi) {
			estimate = 1;
		} else if (!anti && lval && hval) {
			switch (t) {
			case TYPE_bte:
				estimate = (BUN) (*(bte *) th - *(bte *) tl);
				break;
			case TYPE_sht:
				estimate = (BUN) (*(sht *) th - *(sht *) tl);
				break;
			case TYPE_int:
				estimate = (BUN) (*(int *) th - *(int *) tl);
				break;
			case TYPE_lng:
				estimate = (BUN) (*(lng *) th - *(lng *) tl);
				break;
#ifdef HAVE_HGE
			case TYPE_hge:
				if (*(hge *) th - *(hge *) tl < (hge) BUN_MAX)
					estimate = (BUN) (*(hge *) th - *(hge *) tl);
				break;
#endif
			}
			if (estimate != BUN_NONE)
				estimate += li + hi - 1;
		}
	}
	/* refine upper limit by exact size (if known) */
	maximum = MIN(maximum, estimate);
	if (hash &&
	    !phash && /* phash implies there is a hash table already */
	    estimate == BUN_NONE &&
	    !b->thash) {
		/* no exact result size, but we need estimate to
		 * choose between hash- & scan-select (if we already
		 * have a hash, it's a no-brainer: we use it) */
		if (ci.ncand <= 10000) {
			/* "small" input: don't bother about more accurate
			 * estimate */
			estimate = maximum;
		} else {
			/* layman's quick "pseudo-sample" of 1000 tuples,
			 * i.e., 333 from begin, middle & end of BAT */
			BUN smpl_cnt = 0, slct_cnt = 0, pos, skip, delta;
			BAT *smpl, *slct;

			delta = 1000 / 3 / 2;
			skip = (BATcount(b) - (2 * delta)) / 2;
			for (pos = delta; pos < BATcount(b); pos += skip) {
				smpl = BATslice(b, pos - delta, pos + delta);
				if (smpl) {
					slct = BATselect(smpl, NULL, tl,
							    th, li, hi, anti);
					if (slct) {
						smpl_cnt += BATcount(smpl);
						slct_cnt += BATcount(slct);
						BBPreclaim(slct);
					}
					BBPreclaim(smpl);
				}
			}
			if (smpl_cnt > 0 && slct_cnt > 0) {
				/* linear extrapolation plus 10% margin */
				estimate = (BUN) ((dbl) slct_cnt / (dbl) smpl_cnt
						  * (dbl) BATcount(b) * 1.1);
			} else if (smpl_cnt > 0 && slct_cnt == 0) {
				/* estimate low enough to trigger hash select */
				estimate = (ci.ncand / 100) - 1;
			}
		}
		hash = estimate < ci.ncand / 100;
	}
	if (estimate == BUN_NONE) {
		/* no better estimate possible/required:
		 * (pre-)allocate 1M tuples, i.e., avoid/delay extend
		 * without too much overallocation */
		estimate = 1000000;
	}
	/* limit estimation by upper limit */
	estimate = MIN(estimate, maximum);

	bn = COLnew(0, TYPE_oid, estimate, TRANSIENT);
	if (bn == NULL)
		return NULL;

	BATiter bi = bat_iterator(b);
	if (hash) {
		bn = hashselect(b, &bi, &ci, bn, tl, maximum, phash, &algo);
	} else {
		/* use imprints if
		 *   i) bat is persistent, or parent is persistent
		 *  ii) it is not an equi-select, and
		 * iii) is not var-sized.
		 */
		bool use_imprints = !equi &&
			!b->tvarsized &&
			(!b->batTransient ||
			 (/* DISABLES CODE */ (0) &&
			  parent != 0 &&
			  (tmp = BBPquickdesc(parent, false)) != NULL &&
			  !tmp->batTransient));
		bn = scanselect(b, &bi, &ci, bn, tl, th, li, hi, equi, anti,
				lval, hval, lnil, maximum, use_imprints, &algo);
	}
	bat_iterator_end(&bi);

	bn = virtualize(bn);
	MT_thread_setalgorithm(algo);
	TRC_DEBUG(ALGO, "b=" ALGOBATFMT ",s=" ALGOOPTBATFMT",anti=%s -> " ALGOOPTBATFMT
		  " %s (" LLFMT " usec)\n",
		  ALGOBATPAR(b), ALGOOPTBATPAR(s),
		  anti ? "true" : "false",
		  ALGOOPTBATPAR(bn), algo,
		  GDKusec() - t0);

	return bn;
}

/* theta select
 *
 * Returns a BAT with the OID values of b for qualifying tuples.  The
 * return BAT is sorted (i.e. in the same order as the input BAT).
 *
 * If s is not NULL, it is a list of candidates.  s must be sorted.
 *
 * Theta select returns all values from b which are less/greater than
 * or (not) equal to the provided value depending on the value of op.
 * Op is a string with one of the values: "=", "==", "<", "<=", ">",
 * ">=", "<>", "!=" (the first two are equivalent and the last two are
 * equivalent).  Theta select never returns nils.
 *
 * If value is nil, the result is empty.
 */
BAT *
BATthetaselect(BAT *b, BAT *s, const void *val, const char *op)
{
	const void *nil;

	BATcheck(b, NULL);
	BATcheck(val, NULL);
	BATcheck(op, NULL);

	nil = ATOMnilptr(b->ttype);
	if (ATOMcmp(b->ttype, val, nil) == 0)
		return BATdense(0, 0, 0);
	if (op[0] == '=' && ((op[1] == '=' && op[2] == 0) || op[1] == 0)) {
		/* "=" or "==" */
		return BATselect(b, s, val, NULL, true, true, false);
	}
	if (op[0] == '!' && op[1] == '=' && op[2] == 0) {
		/* "!=" (equivalent to "<>") */
		return BATselect(b, s, val, NULL, true, true, true);
	}
	if (op[0] == '<') {
		if (op[1] == 0) {
			/* "<" */
			return BATselect(b, s, nil, val, false, false, false);
		}
		if (op[1] == '=' && op[2] == 0) {
			/* "<=" */
			return BATselect(b, s, nil, val, false, true, false);
		}
		if (op[1] == '>' && op[2] == 0) {
			/* "<>" (equivalent to "!=") */
			return BATselect(b, s, val, NULL, true, true, true);
		}
	}
	if (op[0] == '>') {
		if (op[1] == 0) {
			/* ">" */
			return BATselect(b, s, val, nil, false, false, false);
		}
		if (op[1] == '=' && op[2] == 0) {
			/* ">=" */
			return BATselect(b, s, val, nil, true, false, false);
		}
	}
	GDKerror("unknown operator.\n");
	return NULL;
}

#define VALUE(s, x)	(s##vars ?					\
			 s##vars + VarHeapVal(s##vals, (x), s##width) : \
			 s##vals + ((x) * s##width))
#define FVALUE(s, x)	(s##vals + ((x) * s##width))

#define LTany(a,b)	((*cmp)(a, b) < 0)
#define EQany(a,b)	((*cmp)(a, b) == 0)
#define is_any_nil(v)	((v) == NULL || (*cmp)((v), nil) == 0)

#define less3(a,b,i,t)	(is_##t##_nil(a) || is_##t##_nil(b) ? bit_nil : LT##t(a, b) || (i && EQ##t(a, b)))
#define grtr3(a,b,i,t)	(is_##t##_nil(a) || is_##t##_nil(b) ? bit_nil : LT##t(b, a) || (i && EQ##t(a, b)))
#define or3(a,b)	((a) == 1 || (b) == 1 ? 1 : is_bit_nil(a) || is_bit_nil(b) ? bit_nil : 0)
#define and3(a,b)	((a) == 0 || (b) == 0 ? 0 : is_bit_nil(a) || is_bit_nil(b) ? bit_nil : 1)
#define not3(a)		(is_bit_nil(a) ? bit_nil : !(a))

#define between3(v, lo, linc, hi, hinc, TYPE)				\
	and3(grtr3(v, lo, linc, TYPE), less3(v, hi, hinc, TYPE))

#define BETWEEN(v, lo, linc, hi, hinc, TYPE)				\
	(is_##TYPE##_nil(v)						\
	 ? bit_nil							\
	 : (bit) (anti							\
		  ? (symmetric						\
		     ? not3(or3(between3(v, lo, linc, hi, hinc, TYPE),	\
				between3(v, hi, hinc, lo, linc, TYPE)))	\
		     : not3(between3(v, lo, linc, hi, hinc, TYPE)))	\
		  : (symmetric						\
		     ? or3(between3(v, lo, linc, hi, hinc, TYPE),	\
			   between3(v, hi, hinc, lo, linc, TYPE))	\
		     : between3(v, lo, linc, hi, hinc, TYPE))))

gdk_return
rangejoin(BAT *r1, BAT *r2, BAT *l, BAT *rl, BAT *rh,
	  struct canditer *lci, struct canditer *rci,
	  bool linc, bool hinc, bool anti, bool symmetric, BUN maxsize)
{
	const char *rlvals, *rhvals;
	const char *lvars, *rlvars, *rhvars;
	int rlwidth, rhwidth;
	int lwidth;
	const void *nil = ATOMnilptr(l->ttype);
	int (*cmp)(const void *, const void *) = ATOMcompare(l->ttype);
	int t;
	BUN cnt, ncnt;
	oid *restrict dst1, *restrict dst2;
	const void *vrl, *vrh;
	oid ro;
	oid rlval = oid_nil, rhval = oid_nil;
	int sorted = 0;		/* which output column is sorted */
	BAT *tmp = NULL;
	bool use_orderidx = false;
	const char *algo = NULL;
	BATiter li = bat_iterator(l);
	BATiter rli = bat_iterator(rl);
	BATiter rhi = bat_iterator(rh);

	lng timeoffset = 0;
	QryCtx *qry_ctx = MT_thread_get_qry_ctx();
	if (qry_ctx != NULL) {
		timeoffset = (qry_ctx->starttime && qry_ctx->querytimeout) ? (qry_ctx->starttime + qry_ctx->querytimeout) : 0;
	}

	assert(ATOMtype(l->ttype) == ATOMtype(rl->ttype));
	assert(ATOMtype(l->ttype) == ATOMtype(rh->ttype));
	assert(BATcount(rl) == BATcount(rh));
	assert(rl->hseqbase == rh->hseqbase);
	assert(r1->ttype == TYPE_oid);
	assert(r2 == NULL || r2->ttype == TYPE_oid);
	assert(r2 == NULL || BATcount(r1) == BATcount(r2));
	assert(l->ttype != TYPE_void || !is_oid_nil(l->tseqbase));
	assert(rl->ttype != TYPE_void || !is_oid_nil(rl->tseqbase));
	assert(rh->ttype != TYPE_void || !is_oid_nil(rh->tseqbase));

	TRC_DEBUG(ALGO, "l=" ALGOBATFMT ","
		  "rl=" ALGOBATFMT ",rh=" ALGOBATFMT ","
		  "sl=" ALGOOPTBATFMT ",sr=" ALGOOPTBATFMT ","
		  "anti=%s,symmetric=%s\n",
		  ALGOBATPAR(l),
		  ALGOBATPAR(rl),
		  ALGOBATPAR(rh),
		  ALGOOPTBATPAR(lci->s),
		  ALGOOPTBATPAR(rci->s),
		  anti ? "true" : "false",
		  symmetric ? "true" : "false");

	rlvals = rl->ttype == TYPE_void ? NULL : (const char *) rli.base;
	rhvals = rh->ttype == TYPE_void ? NULL : (const char *) rhi.base;
	lwidth = l->twidth;
	rlwidth = rl->twidth;
	rhwidth = rh->twidth;
	dst1 = (oid *) Tloc(r1, 0);
	dst2 = r2 ? (oid *) Tloc(r2, 0) : NULL;

	t = ATOMtype(l->ttype);
	t = ATOMbasetype(t);

	if (l->tvarsized && l->ttype) {
		assert(rl->tvarsized && rl->ttype);
		assert(rh->tvarsized && rh->ttype);
		lvars = l->tvheap->base;
		rlvars = rl->tvheap->base;
		rhvars = rh->tvheap->base;
	} else {
		assert(!rl->tvarsized || !rl->ttype);
		assert(!rh->tvarsized || !rh->ttype);
		lvars = rlvars = rhvars = NULL;
	}

	if (!BATordered(l) && !BATordered_rev(l) &&
	    (BATcheckorderidx(l) || (/* DISABLES CODE */ (0) && VIEWtparent(l) && BATcheckorderidx(BBPquickdesc(VIEWtparent(l), false))))) {
		use_orderidx = true;
		if (/* DISABLES CODE */ (0) && VIEWtparent(l) && !BATcheckorderidx(l)) {
			l = BBPdescriptor(VIEWtparent(l));
		}
	}

	vrl = &rlval;
	vrh = &rhval;
	if (!anti && !symmetric && (BATordered(l) || BATordered_rev(l) || use_orderidx)) {
		/* left column is sorted, use binary search */
		sorted = 2;
		TIMEOUT_LOOP(rci->ncand, timeoffset) {
			BUN low, high;

			ro = canditer_next(rci);
			if (rlvals) {
				vrl = VALUE(rl, ro - rl->hseqbase);
			} else {
				/* TYPE_void */
				rlval = ro - rl->hseqbase + rl->tseqbase;
			}
			if (rhvals) {
				vrh = VALUE(rh, ro - rh->hseqbase);
			} else {
				/* TYPE_void */
				rhval = ro - rh->hseqbase + rh->tseqbase;
			}
			if (cmp(vrl, nil) == 0 || cmp(vrh, nil) == 0)
				continue;
			if (l->tsorted) {
				if (linc)
					low = SORTfndfirst(l, vrl);
				else
					low = SORTfndlast(l, vrl);
				if (hinc)
					high = SORTfndlast(l, vrh);
				else
					high = SORTfndfirst(l, vrh);
			} else  if (l->trevsorted) {
				if (hinc)
					low = SORTfndfirst(l, vrh);
				else
					low = SORTfndlast(l, vrh);
				if (linc)
					high = SORTfndlast(l, vrl);
				else
					high = SORTfndfirst(l, vrl);
			} else {
				assert(use_orderidx);
				if (linc)
					low = ORDERfndfirst(l, vrl);
				else
					low = ORDERfndlast(l, vrl);
				if (hinc)
					high = ORDERfndlast(l, vrh);
				else
					high = ORDERfndfirst(l, vrh);
			}
			if (high <= low)
				continue;
			if (l->tsorted || l->trevsorted) {
				low = canditer_search(lci, low + l->hseqbase, true);
				high = canditer_search(lci, high + l->hseqbase, true);
				assert(high >= low);

				if (BATcapacity(r1) < BUNlast(r1) + high - low) {
					cnt = BUNlast(r1) + high - low + 1024;
					if (cnt > maxsize)
						cnt = maxsize;
					BATsetcount(r1, BATcount(r1));
					if (BATextend(r1, cnt) != GDK_SUCCEED)
						goto bailout;
					dst1 = (oid *) Tloc(r1, 0);
					if (r2) {
						BATsetcount(r2, BATcount(r2));
						if (BATextend(r2, cnt) != GDK_SUCCEED)
							goto bailout;
						assert(BATcapacity(r1) == BATcapacity(r2));
						dst2 = (oid *) Tloc(r2, 0);
					}
				}
				canditer_setidx(lci, low);
				while (low < high) {
					dst1[r1->batCount++] = canditer_next(lci);
					if (r2) {
						dst2[r2->batCount++] = ro;
					}
					low++;
				}
			} else {
				const oid *ord;

				assert(use_orderidx);
				ord = (const oid *) l->torderidx->base + ORDERIDXOFF;

				if (BATcapacity(r1) < BUNlast(r1) + high - low) {
					cnt = BUNlast(r1) + high - low + 1024;
					if (cnt > maxsize)
						cnt = maxsize;
					BATsetcount(r1, BATcount(r1));
					if (BATextend(r1, cnt) != GDK_SUCCEED)
						goto bailout;
					dst1 = (oid *) Tloc(r1, 0);
					if (r2) {
						BATsetcount(r2, BATcount(r2));
						if (BATextend(r2, cnt) != GDK_SUCCEED)
							goto bailout;
						assert(BATcapacity(r1) == BATcapacity(r2));
						dst2 = (oid *) Tloc(r2, 0);
					}
				}

				while (low < high) {
					if (canditer_contains(lci, ord[low])) {
						dst1[r1->batCount++] = ord[low];
						if (r2) {
							dst2[r2->batCount++] = ro;
						}
					}
					low++;
				}
			}
		}
		TIMEOUT_CHECK(timeoffset, GOTO_LABEL_TIMEOUT_HANDLER(bailout));
		cnt = BATcount(r1);
		assert(r2 == NULL || BATcount(r1) == BATcount(r2));
	} else if (!anti && !symmetric &&
		   (BATcount(rl) > 2 ||
		    !l->batTransient ||
		    (/* DISABLES CODE */ (0) &&
		     VIEWtparent(l) != 0 &&
		     (tmp = BBPquickdesc(VIEWtparent(l), false)) != NULL &&
		     !tmp->batTransient) ||
		    BATcheckimprints(l)) &&
		   BATimprints(l) == GDK_SUCCEED) {
		(void) tmp;	/* void cast because of disabled code */
		/* implementation using imprints on left column
		 *
		 * we use imprints if we can (the type is right for
		 * imprints) and either the left bat is persistent or
		 * already has imprints, or the right bats are long
		 * enough (for creating imprints being worth it) */

		sorted = 2;
		cnt = 0;
		TIMEOUT_LOOP_IDX_DECL(i, rci->ncand, timeoffset) {
			maxsize = cnt + (rci->ncand - i) * lci->ncand;
			ro = canditer_next(rci);
			if (rlvals) {
				vrl = FVALUE(rl, ro - rl->hseqbase);
			} else {
				/* TYPE_void */
				rlval = ro - rl->hseqbase + rl->tseqbase;
			}
			if (rhvals) {
				vrh = FVALUE(rh, ro - rh->hseqbase);
			} else {
				/* TYPE_void */
				rhval = ro - rl->hseqbase + rl->tseqbase;
			}
			dst1 = (oid *) Tloc(r1, 0);
			canditer_reset(lci);
			switch (t) {
			case TYPE_bte: {
				bte vl, vh;
				if (is_bte_nil((vl = *(bte *) vrl)))
					continue;
				if (is_bte_nil((vh = *(bte *) vrh)))
					continue;
				if (!linc) {
					if (vl == MAXVALUEbte)
						continue;
					vl = NEXTVALUEbte(vl);
				}
				if (!hinc) {
					if (vh == MINVALUEbte)
						continue;
					vh = PREVVALUEbte(vh);
				}
				if (vl > vh)
					continue;
				ncnt = fullscan_bte(l, &li, lci, r1, &vl, &vh,
						    true, true, false,
						    false, true, true,
						    false, cnt,
						    l->hseqbase, dst1,
						    maxsize,
						    true, &algo);
				break;
			}
			case TYPE_sht: {
				sht vl, vh;
				if (is_sht_nil((vl = *(sht *) vrl)))
					continue;
				if (is_sht_nil((vh = *(sht *) vrh)))
					continue;
				if (!linc) {
					if (vl == MAXVALUEsht)
						continue;
					vl = NEXTVALUEsht(vl);
				}
				if (!hinc) {
					if (vh == MINVALUEsht)
						continue;
					vh = PREVVALUEsht(vh);
				}
				if (vl > vh)
					continue;
				ncnt = fullscan_sht(l, &li, lci, r1, &vl, &vh,
						    true, true, false,
						    false, true, true,
						    false, cnt,
						    l->hseqbase, dst1,
						    maxsize,
						    true, &algo);
				break;
			}
			case TYPE_int:
#if SIZEOF_OID == SIZEOF_INT
			case TYPE_oid:
#endif
			{
				int vl, vh;
				if (is_int_nil((vl = *(int *) vrl)))
					continue;
				if (is_int_nil((vh = *(int *) vrh)))
					continue;
				if (!linc) {
					if (vl == MAXVALUEint)
						continue;
					vl = NEXTVALUEint(vl);
				}
				if (!hinc) {
#if SIZEOF_OID == SIZEOF_INT
					if (t == TYPE_oid) {
						if (vh == MINVALUEoid)
							continue;
						vh = PREVVALUEoid(vh);
					} else
#endif
					{
						if (vh == MINVALUEint)
							continue;
						vh = PREVVALUEint(vh);
					}
				}
				if (vl > vh)
					continue;
				ncnt = fullscan_int(l, &li, lci, r1, &vl, &vh,
						    true, true, false,
						    false, true, true,
						    false, cnt,
						    l->hseqbase, dst1,
						    maxsize,
						    true, &algo);
				break;
			}
			case TYPE_lng:
#if SIZEOF_OID == SIZEOF_LNG
			case TYPE_oid:
#endif
			{
				lng vl, vh;
				if (is_lng_nil((vl = *(lng *) vrl)))
					continue;
				if (is_lng_nil((vh = *(lng *) vrh)))
					continue;
				if (!linc) {
					if (vl == MAXVALUElng)
						continue;
					vl = NEXTVALUElng(vl);
				}
				if (!hinc) {
#if SIZEOF_OID == SIZEOF_LNG
					if (t == TYPE_oid) {
						if (vh == MINVALUEoid)
							continue;
						vh = PREVVALUEoid(vh);
					} else
#endif
					{
						if (vh == MINVALUElng)
							continue;
						vh = PREVVALUElng(vh);
					}
				}
				if (vl > vh)
					continue;
				ncnt = fullscan_lng(l, &li, lci, r1, &vl, &vh,
						    true, true, false,
						    false, true, true,
						    false, cnt,
						    l->hseqbase, dst1,
						    maxsize,
						    true, &algo);
				break;
			}
#ifdef HAVE_HGE
			case TYPE_hge: {
				hge vl, vh;
				if (is_hge_nil((vl = *(hge *) vrl)))
					continue;
				if (is_hge_nil((vh = *(hge *) vrh)))
					continue;
				if (!linc) {
					if (vl == MAXVALUEhge)
						continue;
					vl = NEXTVALUEhge(vl);
				}
				if (!hinc) {
					if (vh == MINVALUEhge)
						continue;
					vh = PREVVALUEhge(vh);
				}
				if (vl > vh)
					continue;
				ncnt = fullscan_hge(l, &li, lci, r1, &vl, &vh,
						    true, true, false,
						    false, true, true,
						    false, cnt,
						    l->hseqbase, dst1,
						    maxsize,
						    true, &algo);
				break;
			}
#endif
			case TYPE_flt: {
				flt vl, vh;
				vl = *(flt *) vrl;
				if (is_flt_nil(vl))
					continue;
				vh = *(flt *) vrh;
				if (is_flt_nil(vh))
					continue;
				if (!linc) {
					if (vl == MAXVALUEflt)
						continue;
					vl = NEXTVALUEflt(vl);
				}
				if (!hinc) {
					if (vh == MINVALUEflt)
						continue;
					vh = PREVVALUEflt(vh);
				}
				if (vl > vh)
					continue;
				ncnt = fullscan_flt(l, &li, lci, r1, &vl, &vh,
						    true, true, false,
						    false, true, true,
						    false, cnt,
						    l->hseqbase, dst1,
						    maxsize,
						    true, &algo);
				break;
			}
			case TYPE_dbl: {
				dbl vl, vh;
				vl = *(dbl *) vrl;
				if (is_dbl_nil(vl))
					continue;
				vh = *(dbl *) vrh;
				if (is_dbl_nil(vh))
					continue;
				if (!linc) {
					if (vl == MAXVALUEdbl)
						continue;
					vl = NEXTVALUEdbl(vl);
				}
				if (!hinc) {
					if (vh == MINVALUEdbl)
						continue;
					vh = PREVVALUEdbl(vh);
				}
				if (vl > vh)
					continue;
				ncnt = fullscan_dbl(l, &li, lci, r1, &vl, &vh,
						    true, true, false,
						    false, true, true,
						    false, cnt,
						    l->hseqbase, dst1,
						    maxsize,
						    true, &algo);
				break;
			}
			default:
				ncnt = BUN_NONE;
				GDKerror("unsupported type\n");
				assert(0);
			}
			if (ncnt == BUN_NONE)
				goto bailout;
			assert(ncnt >= cnt || ncnt == 0);
			if (ncnt == cnt || ncnt == 0)
				continue;
			if (r2) {
				if (BATcapacity(r2) < ncnt) {
					BATsetcount(r2, cnt);
					if (BATextend(r2, BATcapacity(r1)) != GDK_SUCCEED)
						goto bailout;
					dst2 = (oid *) Tloc(r2, 0);
				}
				while (cnt < ncnt)
					dst2[cnt++] = ro;
			} else {
				cnt = ncnt;
			}
		}
		TIMEOUT_CHECK(timeoffset, GOTO_LABEL_TIMEOUT_HANDLER(bailout));
	} else {
		/* nested loop implementation */
		const void *vl;
		const char *lvals;
		oid lval;

		GDKclrerr();	/* not interested in BATimprints errors */
		sorted = 1;
		lvals = l->ttype == TYPE_void ? NULL : (const char *) li.base;
		vl = &lval;
		TIMEOUT_LOOP(lci->ncand, timeoffset) {
			oid lo;

			lo = canditer_next(lci);
			if (lvals) {
				vl = VALUE(l, lo - l->hseqbase);
				if (cmp(vl, nil) == 0)
					continue;
			} else {
				lval = lo - l->hseqbase + l->tseqbase;
			}
			canditer_reset(rci);
			for (BUN j = 0; j < rci->ncand; j++) {
				ro = canditer_next(rci);
				if (rlvals) {
					vrl = VALUE(rl, ro - rl->hseqbase);
				} else {
					/* TYPE_void */
					rlval = ro - rl->hseqbase + rl->tseqbase;
				}
				if (rhvals) {
					vrh = VALUE(rh, ro - rh->hseqbase);
				} else {
					/* TYPE_void */
					rhval = ro - rh->hseqbase + rh->tseqbase;
				}
				if (BETWEEN(vl, vrl, linc, vrh, hinc, any) != 1)
					continue;
				if (BUNlast(r1) == BATcapacity(r1)) {
					BUN newcap = BATgrows(r1);
					if (newcap > maxsize)
						newcap = maxsize;
					BATsetcount(r1, BATcount(r1));
					if (BATextend(r1, newcap) != GDK_SUCCEED)
						goto bailout;
					dst1 = (oid *) Tloc(r1, 0);
					if (r2) {
						BATsetcount(r2, BATcount(r2));
						if (BATextend(r2, newcap) != GDK_SUCCEED)
							goto bailout;
						assert(BATcapacity(r1) == BATcapacity(r2));
						dst2 = (oid *) Tloc(r2, 0);
					}
				}
				dst1[r1->batCount++] = lo;
				if (r2) {
					dst2[r2->batCount++] = ro;
				}
			}
		}
		TIMEOUT_CHECK(timeoffset, GOTO_LABEL_TIMEOUT_HANDLER(bailout));
		cnt = BATcount(r1);
		assert(r2 == NULL || BATcount(r1) == BATcount(r2));
	}

	/* also set other bits of heap to correct value to indicate size */
	BATsetcount(r1, cnt);

	/* set properties using an extra scan (usually not complete) */
	dst1 = (oid *) Tloc(r1, 0);
	r1->tkey = true;
	r1->tsorted = true;
	r1->trevsorted = true;
	r1->tseqbase = 0;
	r1->tnil = false;
	r1->tnonil = true;
	for (ncnt = 1; ncnt < cnt; ncnt++) {
		if (dst1[ncnt - 1] == dst1[ncnt]) {
			r1->tseqbase = oid_nil;
			r1->tkey = false;
		} else if (dst1[ncnt - 1] < dst1[ncnt]) {
			r1->trevsorted = false;
			if (dst1[ncnt - 1] + 1 != dst1[ncnt])
				r1->tseqbase = oid_nil;
		} else {
			assert(sorted != 1);
			r1->tsorted = false;
			r1->tseqbase = oid_nil;
			r1->tkey = false;
		}
		if (!(r1->trevsorted | BATtdense(r1) | r1->tkey | ((sorted != 1) & r1->tsorted)))
			break;
	}
	if (BATtdense(r1))
		r1->tseqbase = cnt > 0 ? dst1[0] : 0;
	if (r2) {
		BATsetcount(r2, cnt);
		dst2 = (oid *) Tloc(r2, 0);
		r2->tkey = true;
		r2->tsorted = true;
		r2->trevsorted = true;
		r2->tseqbase = 0;
		r2->tnil = false;
		r2->tnonil = true;
		for (ncnt = 1; ncnt < cnt; ncnt++) {
			if (dst2[ncnt - 1] == dst2[ncnt]) {
				r2->tseqbase = oid_nil;
				r2->tkey = false;
			} else if (dst2[ncnt - 1] < dst2[ncnt]) {
				r2->trevsorted = false;
				if (dst2[ncnt - 1] + 1 != dst2[ncnt])
					r2->tseqbase = oid_nil;
			} else {
				assert(sorted != 2);
				r2->tsorted = false;
				r2->tseqbase = oid_nil;
				r2->tkey = false;
			}
			if (!(r2->trevsorted | BATtdense(r2) | r2->tkey | ((sorted != 2) & r2->tsorted)))
				break;
		}
		if (BATtdense(r2))
			r2->tseqbase = cnt > 0 ? dst2[0] : 0;
	}
	TRC_DEBUG(ALGO, "l=%s,rl=%s,rh=%s -> "
		  "(" ALGOBATFMT "," ALGOOPTBATFMT ")\n",
		  BATgetId(l), BATgetId(rl), BATgetId(rh),
		  ALGOBATPAR(r1), ALGOOPTBATPAR(r2));
	bat_iterator_end(&li);
	bat_iterator_end(&rli);
	bat_iterator_end(&rhi);
	return GDK_SUCCEED;

  bailout:
	bat_iterator_end(&li);
	bat_iterator_end(&rli);
	bat_iterator_end(&rhi);
	BBPreclaim(r1);
	BBPreclaim(r2);
	return GDK_FAIL;
}<|MERGE_RESOLUTION|>--- conflicted
+++ resolved
@@ -150,13 +150,9 @@
 	cnt = 0;
 	MT_rwlock_rdlock(&b->thashlock);
 	if (ci->tpe != cand_dense) {
-<<<<<<< HEAD
-		HASHloop_bound(bi, b->thash, i, tl, l, h) {
+		HASHloop_bound(*bi, b->thash, i, tl, l, h) {
 			GDK_CHECK_TIMEOUT(timeoffset, counter,
 					  GOTO_LABEL_TIMEOUT_HANDLER(bailout));
-=======
-		HASHloop_bound(*bi, b->thash, i, tl, l, h) {
->>>>>>> f78638bd
 			o = (oid) (i + seq - d);
 			if (canditer_contains(ci, o)) {
 				dst = buninsfix(bn, dst, cnt, o,
@@ -171,13 +167,9 @@
 			}
 		}
 	} else {
-<<<<<<< HEAD
-		HASHloop_bound(bi, b->thash, i, tl, l, h) {
+		HASHloop_bound(*bi, b->thash, i, tl, l, h) {
 			GDK_CHECK_TIMEOUT(timeoffset, counter,
 					  GOTO_LABEL_TIMEOUT_HANDLER(bailout));
-=======
-		HASHloop_bound(*bi, b->thash, i, tl, l, h) {
->>>>>>> f78638bd
 			o = (oid) (i + seq - d);
 			dst = buninsfix(bn, dst, cnt, o,
 					maximum - BATcapacity(bn),
@@ -551,17 +543,13 @@
 	assert(hi == !anti);						\
 	assert(lval);							\
 	assert(hval);							\
-<<<<<<< HEAD
 	size_t counter = 0;						\
 	lng timeoffset = 0;						\
 	QryCtx *qry_ctx = MT_thread_get_qry_ctx();			\
 	if (qry_ctx != NULL) {						\
 		timeoffset = (qry_ctx->starttime && qry_ctx->querytimeout) ? (qry_ctx->starttime + qry_ctx->querytimeout) : 0; \
 	}								\
-	if (use_imprints && /* DISABLES CODE */ (0) && (parent = VIEWtparent(b))) {		\
-=======
 	if (use_imprints && /* DISABLES CODE */ (0) && (parent = VIEWtparent(b))) { \
->>>>>>> f78638bd
 		BAT *pbat = BBPdescriptor(parent);			\
 		assert(pbat);						\
 /* NOTE: this code is incorrect since pbat could be changed while */	\
@@ -770,15 +758,11 @@
 	var_t pos;
 	BUN p;
 	oid o;
-<<<<<<< HEAD
-	const bool locked = false;
 	lng timeoffset = 0;
 	QryCtx *qry_ctx = MT_thread_get_qry_ctx();
 	if (qry_ctx != NULL) {
 		timeoffset = (qry_ctx->starttime && qry_ctx->querytimeout) ? (qry_ctx->starttime + qry_ctx->querytimeout) : 0;
 	}
-=======
->>>>>>> f78638bd
 
 	if (!equi || !GDK_ELIMDOUBLES(b->tvheap))
 		return fullscan_any(b, bi, ci, bn, tl, th, li, hi, equi, anti,
