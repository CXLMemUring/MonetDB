/*
 * SPDX-License-Identifier: MPL-2.0
 *
 * This Source Code Form is subject to the terms of the Mozilla Public
 * License, v. 2.0.  If a copy of the MPL was not distributed with this
 * file, You can obtain one at http://mozilla.org/MPL/2.0/.
 *
 * Copyright 2024 MonetDB Foundation;
 * Copyright August 2008 - 2023 MonetDB B.V.;
 * Copyright 1997 - July 2008 CWI.
 */

#include "monetdb_config.h"
#include "gdk.h"
#include "gdk_private.h"

/* auxiliary functions and structs for imprints */
#include "gdk_imprints.h"

static inline oid *
buninsfix(BAT *bn, oid *a, BUN i, oid v, BUN g, BUN m)
{
	if (i == BATcapacity(bn)) {
		BATsetcount(bn, i);
		if (BATextend(bn, MIN(BATcapacity(bn) + g, m)) != GDK_SUCCEED)
			return NULL;
		a = (oid *) Tloc(bn, 0);
	}
	a[i] = v;
	return a;
}

BAT *
virtualize(BAT *bn)
{
	/* input must be a valid candidate list or NULL */
	if (bn == NULL)
		return NULL;
	if ((bn->ttype != TYPE_void && bn->ttype != TYPE_oid) || !bn->tkey || !bn->tsorted) {
		fprintf(stderr, "#bn type %d nil %d key %d sorted %d\n",
			bn->ttype, is_oid_nil(bn->tseqbase),
			bn->tkey, bn->tsorted);
		fflush(stderr);
	}
	assert(((bn->ttype == TYPE_void && !is_oid_nil(bn->tseqbase)) ||
		bn->ttype == TYPE_oid) &&
	       bn->tkey && bn->tsorted);
	assert(BBP_refs(bn->batCacheid) == 1);
	assert(BBP_lrefs(bn->batCacheid) == 0);
	/* since bn has unique and strictly ascending values, we can
	 * easily check whether the column is dense */
	if (bn->ttype == TYPE_oid &&
	    (BATcount(bn) <= 1 ||
	     * (const oid *) Tloc(bn, 0) + BATcount(bn) - 1 ==
	     * (const oid *) Tloc(bn, BATcount(bn) - 1))) {
		/* column is dense, replace by virtual oid */
		oid tseq;	/* work around bug in Intel compiler */
		if (BATcount(bn) == 0)
			tseq = 0;
		else
			tseq = * (const oid *) Tloc(bn, 0);
		TRC_DEBUG(ALGO, ALGOBATFMT ",seq=" OIDFMT "\n",
			  ALGOBATPAR(bn), tseq);
		bn->tseqbase = tseq;
		if (VIEWtparent(bn)) {
			Heap *h = GDKmalloc(sizeof(Heap));
			if (h == NULL) {
				BBPunfix(bn->batCacheid);
				return NULL;
			}
			*h = *bn->theap;
			settailname(h, BBP_physical(bn->batCacheid), TYPE_oid, 0);
			h->parentid = bn->batCacheid;
			h->base = NULL;
			h->hasfile = false;
			ATOMIC_INIT(&h->refs, 1);
			if (bn->theap->parentid != bn->batCacheid)
				BBPrelease(bn->theap->parentid);
			HEAPdecref(bn->theap, false);
			bn->theap = h;
		} else {
			HEAPfree(bn->theap, true);
		}
		bn->theap->storage = bn->theap->newstorage = STORE_MEM;
		bn->theap->size = 0;
		bn->ttype = TYPE_void;
		bn->twidth = 0;
		bn->tshift = 0;
	}

	return bn;
}

#define HASHloop_bound(bi, h, hb, v, lo, hi)		\
	for (hb = HASHget(h, HASHprobe((h), v));	\
	     hb != BUN_NONE;				\
	     hb = HASHgetlink(h,hb))			\
		if (hb >= (lo) && hb < (hi) &&		\
		    (cmp == NULL ||			\
		     (*cmp)(v, BUNtail(bi, hb)) == 0))

static BAT *
hashselect(BATiter *bi, struct canditer *restrict ci, BAT *bn,
	   const void *tl, BUN maximum, bool havehash, bool phash,
	   const char **algo)
{
	BUN i, cnt;
	oid o, *restrict dst;
	BUN l, h, d = 0;
	oid seq;
	int (*cmp)(const void *, const void *);
	BAT *b2 = NULL;

	size_t counter = 0;
	QryCtx *qry_ctx = MT_thread_get_qry_ctx();

	assert(bn->ttype == TYPE_oid);
	seq = bi->b->hseqbase;
	l = ci->seq - seq;
	h = canditer_last(ci) + 1 - seq;

	*algo = "hashselect";
	if (phash && (b2 = BATdescriptor(VIEWtparent(bi->b))) != NULL) {
		*algo = "hashselect on parent";
		TRC_DEBUG(ALGO, ALGOBATFMT
			  " using parent(" ALGOBATFMT ") "
			  "for hash\n",
			  ALGOBATPAR(bi->b),
			  ALGOBATPAR(b2));
		d = bi->baseoff - b2->tbaseoff;
		l += d;
		h += d;
		bat_iterator_end(bi);
		*bi = bat_iterator(b2);
	}

	if (!havehash) {
		if (BAThash(bi->b) != GDK_SUCCEED) {
			BBPreclaim(bn);
			BBPreclaim(b2);
			return NULL;
		}
		MT_rwlock_rdlock(&bi->b->thashlock);
		if (bi->b->thash == NULL) {
			GDKerror("Hash destroyed before we could use it\n");
			goto bailout;
		}
	}
	switch (ATOMbasetype(bi->type)) {
	case TYPE_bte:
	case TYPE_sht:
		cmp = NULL;	/* no need to compare: "hash" is perfect */
		break;
	default:
		cmp = ATOMcompare(bi->type);
		break;
	}
	dst = (oid *) Tloc(bn, 0);
	cnt = 0;
	if (ci->tpe != cand_dense) {
		HASHloop_bound(*bi, bi->b->thash, i, tl, l, h) {
			GDK_CHECK_TIMEOUT(qry_ctx, counter,
					  GOTO_LABEL_TIMEOUT_HANDLER(bailout, qry_ctx));
			o = (oid) (i + seq - d);
			if (canditer_contains(ci, o)) {
				dst = buninsfix(bn, dst, cnt, o,
						maximum - BATcapacity(bn),
						maximum);
				if (dst == NULL)
					goto bailout;
				cnt++;
			}
		}
	} else {
		HASHloop_bound(*bi, bi->b->thash, i, tl, l, h) {
			GDK_CHECK_TIMEOUT(qry_ctx, counter,
					  GOTO_LABEL_TIMEOUT_HANDLER(bailout, qry_ctx));
			o = (oid) (i + seq - d);
			dst = buninsfix(bn, dst, cnt, o,
					maximum - BATcapacity(bn),
					maximum);
			if (dst == NULL)
				goto bailout;
			cnt++;
		}
	}
	MT_rwlock_rdunlock(&bi->b->thashlock);
	BBPreclaim(b2);
	BATsetcount(bn, cnt);
	bn->tkey = true;
	if (cnt > 1) {
		/* hash chains produce results in the order high to
		 * low, so we just need to reverse */
		for (l = 0, h = BATcount(bn) - 1; l < h; l++, h--) {
			o = dst[l];
			dst[l] = dst[h];
			dst[h] = o;
		}
	}
	bn->tsorted = true;
	bn->trevsorted = bn->batCount <= 1;
	bn->tseqbase = bn->batCount == 0 ? 0 : bn->batCount == 1 ? *dst : oid_nil;
	return bn;

  bailout:
	MT_rwlock_rdunlock(&bi->b->thashlock);
	BBPreclaim(b2);
	BBPreclaim(bn);
	return NULL;
}

/* Imprints select code */

/* inner check, non-dense canditer */
#define impscheck(TEST,ADD)					\
	do {							\
		const oid e = (oid) (i+limit-pr_off+hseq);	\
		if (im[icnt] & mask) {				\
			if ((im[icnt] & ~innermask) == 0) {	\
				while (p < ncand && o < e) {	\
					v = src[o-hseq];	\
					if ((ADD) == NULL) {	\
						goto bailout;	\
					}			\
					cnt++;			\
					p++;			\
					o = canditer_next(ci);	\
				}				\
			} else {				\
				while (p < ncand && o < e) {	\
					v = src[o-hseq];	\
					if ((ADD) == NULL) {	\
						goto bailout;	\
					}			\
					cnt += (TEST) != 0;	\
					p++;			\
					o = canditer_next(ci);	\
				}				\
			}					\
		} else {					\
			while (p < ncand && o < e) {		\
				p++;				\
				o = canditer_next(ci);		\
			}					\
		}						\
	} while (false)

/* inner check, dense canditer */
#define impscheck_dense(TEST,ADD)					\
	do {								\
		const oid e = (oid) (i+limit-pr_off+hseq);		\
		if (im[icnt] & mask) {					\
			if ((im[icnt] & ~innermask) == 0) {		\
				while (p < ncand && o < e) {		\
					v = src[o-hseq];		\
					if ((ADD) == NULL) {		\
						goto bailout;		\
					}				\
					cnt++;				\
					p++;				\
					o = canditer_next_dense(ci);	\
				}					\
			} else {					\
				while (p < ncand && o < e) {		\
					v = src[o-hseq];		\
					if ((ADD) == NULL) {		\
						goto bailout;		\
					}				\
					cnt += (TEST) != 0;		\
					p++;				\
					o = canditer_next_dense(ci);	\
				}					\
			}						\
		} else {						\
			BUN skip_sz = MIN(ncand - p, e - o);		\
			p += skip_sz;					\
			o += skip_sz;					\
			ci->next += skip_sz;				\
		}							\
	} while (false)

/* main loop for imprints */
/*
 * icnt is the iterator for imprints
 * dcnt is the iterator for dictionary entries
 * i    is the iterator for the values in imprints
 */
#define impsloop(ISDENSE,TEST,ADD)					\
	do {								\
		BUN dcnt, icnt, limit, i;				\
		const cchdc_t *restrict d = (cchdc_t *) imprints->dict;	\
		const uint8_t rpp = ATOMelmshift(IMPS_PAGE >> bi->shift); \
		o = canditer_next(ci);					\
		for (i = 0, dcnt = 0, icnt = 0, p = 0;			\
		     dcnt < imprints->dictcnt && i <= w - hseq + pr_off && p < ncand; \
		     dcnt++) {						\
			GDK_CHECK_TIMEOUT(qry_ctx, counter, GOTO_LABEL_TIMEOUT_HANDLER(bailout, qry_ctx)); \
			limit = ((BUN) d[dcnt].cnt) << rpp;		\
			while (i + limit <= o - hseq + pr_off) {	\
				i += limit;				\
				icnt += d[dcnt].repeat ? 1 : d[dcnt].cnt; \
				dcnt++;					\
				limit = ((BUN) d[dcnt].cnt) << rpp;	\
			}						\
			if (!d[dcnt].repeat) {				\
				const BUN l = icnt + d[dcnt].cnt;	\
				limit = (BUN) 1 << rpp;			\
				while (i + limit <= o - hseq + pr_off) { \
					icnt++;				\
					i += limit;			\
				}					\
				for (;					\
				     icnt < l && i <= w - hseq + pr_off; \
				     icnt++) {				\
					impscheck##ISDENSE(TEST,ADD);	\
					i += limit;			\
				}					\
			}						\
			else {						\
				impscheck##ISDENSE(TEST,ADD);		\
				i += limit;				\
				icnt++;					\
			}						\
		}							\
	} while (false)

static inline oid *
quickins(oid *dst, BUN cnt, oid o, BAT *bn)
{
	(void) bn;
	assert(cnt < BATcapacity(bn));
	dst[cnt] = o;
	return dst;
}

/* construct the mask */
#define impsmask(ISDENSE,TEST,B)					\
	do {								\
		const uint##B##_t *restrict im = (uint##B##_t *) imprints->imps; \
		uint##B##_t mask = 0, innermask;			\
		const int tpe = ATOMbasetype(bi->type);			\
		const int lbin = IMPSgetbin(tpe, imprints->bits, imprints->bins, tl); \
		const int hbin = IMPSgetbin(tpe, imprints->bits, imprints->bins, th); \
		/* note: (1<<n)-1 gives a sequence of n one bits */	\
		/* to set bits hbin..lbin inclusive, we would do: */	\
		/* mask = ((1 << (hbin + 1)) - 1) - ((1 << lbin) - 1); */ \
		/* except ((1 << (hbin + 1)) - 1) is not defined if */	\
		/* hbin == sizeof(uint##B##_t)*8 - 1 */			\
		/* the following does work, however */			\
		mask = (((((uint##B##_t) 1 << hbin) - 1) << 1) | 1) - (((uint##B##_t) 1 << lbin) - 1); \
		innermask = mask;					\
		if (vl != minval)					\
			innermask = IMPSunsetBit(B, innermask, lbin);	\
		if (vh != maxval)					\
			innermask = IMPSunsetBit(B, innermask, hbin);	\
		if (anti) {						\
			uint##B##_t tmp = mask;				\
			mask = ~innermask;				\
			innermask = ~tmp;				\
		}							\
		/* if there are nils, we may need to check bin 0 */	\
		if (!bi->nonil)						\
			innermask = IMPSunsetBit(B, innermask, 0);	\
									\
		if (BATcapacity(bn) < maximum) {			\
			impsloop(ISDENSE, TEST,				\
				 dst = buninsfix(bn, dst, cnt, o,	\
						 (BUN) ((dbl) cnt / (dbl) (p == 0 ? 1 : p) \
							* (dbl) (ncand-p) * 1.1 + 1024), \
						 maximum));		\
		} else {						\
			impsloop(ISDENSE, TEST, dst = quickins(dst, cnt, o, bn)); \
		}							\
	} while (false)

#define checkMINMAX(B, TYPE)						\
	do {								\
		const BUN *restrict imp_cnt = imprints->stats + 128;	\
		imp_min = imp_max = nil;				\
		for (BUN ii = 0; ii < B; ii++) {			\
			if (is_##TYPE##_nil(imp_min) && imp_cnt[ii]) {	\
				imp_min = basesrc[imprints->stats[ii]];	\
			}						\
			if (is_##TYPE##_nil(imp_max) && imp_cnt[B-1-ii]) { \
				imp_max = basesrc[imprints->stats[64+B-1-ii]]; \
			}						\
		}							\
		assert(!is_##TYPE##_nil(imp_min) &&			\
		       !is_##TYPE##_nil(imp_max));			\
		if (anti ?						\
		    vl < imp_min && vh > imp_max :			\
		    vl > imp_max || vh < imp_min) {			\
			if (pbat)					\
				BBPunfix(pbat->batCacheid);		\
			return 0;					\
		}							\
	} while (false)

/* choose number of bits */
#define bitswitch(ISDENSE, TEST, TYPE)					\
	do {								\
		BUN ncand = ci->ncand;					\
		assert(imprints);					\
		*algo = parent ? "parent imprints select " #TEST " (canditer_next" #ISDENSE ")" : "imprints select " #TEST " (canditer_next" #ISDENSE ")"; \
		switch (imprints->bits) {				\
		case 8:							\
			checkMINMAX(8, TYPE);				\
			impsmask(ISDENSE,TEST,8);			\
			break;						\
		case 16:						\
			checkMINMAX(16, TYPE);				\
			impsmask(ISDENSE,TEST,16);			\
			break;						\
		case 32:						\
			checkMINMAX(32, TYPE);				\
			impsmask(ISDENSE,TEST,32);			\
			break;						\
		case 64:						\
			checkMINMAX(64, TYPE);				\
			impsmask(ISDENSE,TEST,64);			\
			break;						\
		default:						\
			MT_UNREACHABLE();				\
		}							\
	} while (false)

/* scan select without imprints */

/* core scan select loop with & without candidates */
#define scanloop(NAME,canditer_next,TEST)				\
	do {								\
		BUN ncand = ci->ncand;					\
		*algo = "select: " #NAME " " #TEST " (" #canditer_next ")"; \
		if (BATcapacity(bn) < maximum) {			\
			TIMEOUT_LOOP_IDX(p, ncand, qry_ctx) {		\
				o = canditer_next(ci);			\
				v = src[o-hseq];			\
				if (TEST) {				\
					dst = buninsfix(bn, dst, cnt, o, \
						  (BUN) ((dbl) cnt / (dbl) (p == 0 ? 1 : p) \
							 * (dbl) (ncand-p) * 1.1 + 1024), \
							maximum);	\
					if (dst == NULL) {		\
						goto bailout;		\
					}				\
					cnt++;				\
				}					\
			}						\
		} else {						\
			TIMEOUT_LOOP(ncand, qry_ctx) {			\
				o = canditer_next(ci);			\
				v = src[o-hseq];			\
				assert(cnt < BATcapacity(bn));		\
				dst[cnt] = o;				\
				cnt += (TEST) != 0;			\
			}						\
		}							\
		TIMEOUT_CHECK(qry_ctx, GOTO_LABEL_TIMEOUT_HANDLER(bailout, qry_ctx)); \
	} while (false)

/* argument list for type-specific core scan select function call */
#define scanargs							\
	bi, ci, bn, tl, th, li, hi, equi, anti, lval, hval, lnil,	\
	cnt, bi->b->hseqbase, dst, maximum, imprints, algo

#define PREVVALUEbte(x)	((x) - 1)
#define PREVVALUEsht(x)	((x) - 1)
#define PREVVALUEint(x)	((x) - 1)
#define PREVVALUElng(x)	((x) - 1)
#ifdef HAVE_HGE
#define PREVVALUEhge(x)	((x) - 1)
#endif
#define PREVVALUEoid(x)	((x) - 1)
#define PREVVALUEflt(x)	nextafterf((x), -GDK_flt_max)
#define PREVVALUEdbl(x)	nextafter((x), -GDK_dbl_max)

#define NEXTVALUEbte(x)	((x) + 1)
#define NEXTVALUEsht(x)	((x) + 1)
#define NEXTVALUEint(x)	((x) + 1)
#define NEXTVALUElng(x)	((x) + 1)
#ifdef HAVE_HGE
#define NEXTVALUEhge(x)	((x) + 1)
#endif
#define NEXTVALUEoid(x)	((x) + 1)
#define NEXTVALUEflt(x)	nextafterf((x), GDK_flt_max)
#define NEXTVALUEdbl(x)	nextafter((x), GDK_dbl_max)

#define MINVALUEbte	GDK_bte_min
#define MINVALUEsht	GDK_sht_min
#define MINVALUEint	GDK_int_min
#define MINVALUElng	GDK_lng_min
#ifdef HAVE_HGE
#define MINVALUEhge	GDK_hge_min
#endif
#define MINVALUEoid	GDK_oid_min
#define MINVALUEflt	GDK_flt_min
#define MINVALUEdbl	GDK_dbl_min

#define MAXVALUEbte	GDK_bte_max
#define MAXVALUEsht	GDK_sht_max
#define MAXVALUEint	GDK_int_max
#define MAXVALUElng	GDK_lng_max
#ifdef HAVE_HGE
#define MAXVALUEhge	GDK_hge_max
#endif
#define MAXVALUEoid	GDK_oid_max
#define MAXVALUEflt	GDK_flt_max
#define MAXVALUEdbl	GDK_dbl_max

#define choose(NAME, ISDENSE, TEST, TYPE)				\
	do {								\
		if (imprints) {						\
			bitswitch(ISDENSE, TEST, TYPE);			\
		} else {						\
			scanloop(NAME, canditer_next##ISDENSE, TEST);	\
		}							\
	} while (false)

/* definition of type-specific core scan select function */
#define scanfunc(NAME, TYPE, ISDENSE)					\
static BUN								\
NAME##_##TYPE(BATiter *bi, struct canditer *restrict ci, BAT *bn,	\
	      const TYPE *tl, const TYPE *th, bool li, bool hi,		\
	      bool equi, bool anti, bool lval, bool hval,		\
	      bool lnil, BUN cnt, const oid hseq, oid *restrict dst,	\
	      BUN maximum, Imprints *imprints, const char **algo)	\
{									\
	TYPE vl = *tl;							\
	TYPE vh = *th;							\
	TYPE imp_min;							\
	TYPE imp_max;							\
	TYPE v;								\
	const TYPE nil = TYPE##_nil;					\
	const TYPE minval = MINVALUE##TYPE;				\
	const TYPE maxval = MAXVALUE##TYPE;				\
	const TYPE *src = (const TYPE *) bi->base;			\
	const TYPE *basesrc;						\
	oid o, w;							\
	BUN p;								\
	BUN pr_off = 0;							\
	bat parent = 0;							\
	BAT *pbat = NULL;						\
	(void) li;							\
	(void) hi;							\
	(void) lval;							\
	(void) hval;							\
	assert(li == !anti);						\
	assert(hi == !anti);						\
	assert(lval);							\
	assert(hval);							\
	size_t counter = 0;						\
	QryCtx *qry_ctx = MT_thread_get_qry_ctx();			\
	if (imprints && imprints->imprints.parentid != bi->b->batCacheid) { \
		parent = imprints->imprints.parentid;			\
		pbat = BATdescriptor(parent);				\
		if (pbat == NULL) {					\
			/* can't load parent: don't use imprints */	\
			imprints = NULL;				\
			basesrc = src;					\
		} else {						\
			basesrc = (const TYPE *) Tloc(pbat, 0);		\
			pr_off = (BUN) (src - basesrc);			\
		}							\
	} else {							\
		basesrc = src;						\
	}								\
	w = canditer_last(ci);						\
	if (equi) {							\
		assert(imprints == NULL);				\
		if (lnil)						\
			scanloop(NAME, canditer_next##ISDENSE, is_##TYPE##_nil(v)); \
		else							\
			scanloop(NAME, canditer_next##ISDENSE, v == vl); \
	} else if (anti) {						\
		if (bi->nonil) {					\
			choose(NAME, ISDENSE, (v <= vl || v >= vh), TYPE); \
		} else {						\
			choose(NAME, ISDENSE, !is_##TYPE##_nil(v) && (v <= vl || v >= vh), TYPE); \
		}							\
	} else if (bi->nonil && vl == minval) {				\
		choose(NAME, ISDENSE, v <= vh, TYPE);			\
	} else if (vh == maxval) {					\
		choose(NAME, ISDENSE, v >= vl, TYPE);			\
	} else {							\
		choose(NAME, ISDENSE, v >= vl && v <= vh, TYPE);	\
	}								\
	if (pbat)							\
		BBPunfix(pbat->batCacheid);				\
	return cnt;							\
  bailout:								\
	if (pbat)							\
		BBPunfix(pbat->batCacheid);				\
	BBPreclaim(bn);							\
	return BUN_NONE;						\
}

static BUN
fullscan_any(BATiter *bi, struct canditer *restrict ci, BAT *bn,
	     const void *tl, const void *th,
	     bool li, bool hi, bool equi, bool anti, bool lval, bool hval,
	     bool lnil, BUN cnt, const oid hseq, oid *restrict dst,
	     BUN maximum, Imprints *imprints, const char **algo)
{
	const void *v;
	const void *restrict nil = ATOMnilptr(bi->type);
	int (*cmp)(const void *, const void *) = ATOMcompare(bi->type);
	oid o;
	BUN p, ncand = ci->ncand;
	int c;

	(void) maximum;
	(void) imprints;
	(void) lnil;
	QryCtx *qry_ctx = MT_thread_get_qry_ctx();

	if (equi) {
		*algo = "select: fullscan equi";
		if (ci->tpe == cand_dense) {
			TIMEOUT_LOOP_IDX(p, ncand, qry_ctx) {
				o = canditer_next_dense(ci);
				v = BUNtail(*bi, o-hseq);
				if ((*cmp)(tl, v) == 0) {
					dst = buninsfix(bn, dst, cnt, o,
							(BUN) ((dbl) cnt / (dbl) (p == 0 ? 1 : p)
							       * (dbl) (ncand-p) * 1.1 + 1024),
							maximum);
					if (dst == NULL) {
						BBPreclaim(bn);
						return BUN_NONE;
					}
					cnt++;
				}
			}
		} else {
			TIMEOUT_LOOP_IDX(p, ncand, qry_ctx) {
				o = canditer_next(ci);
				v = BUNtail(*bi, o-hseq);
				if ((*cmp)(tl, v) == 0) {
					dst = buninsfix(bn, dst, cnt, o,
						(BUN) ((dbl) cnt / (dbl) (p == 0 ? 1 : p)
							* (dbl) (ncand-p) * 1.1 + 1024),
						maximum);
					if (dst == NULL) {
						BBPreclaim(bn);
						return BUN_NONE;
					}
					cnt++;
				}
			}
		}
	} else if (anti) {
		*algo = "select: fullscan anti";
		if (ci->tpe == cand_dense) {
			TIMEOUT_LOOP_IDX(p, ncand, qry_ctx) {
				o = canditer_next_dense(ci);
				v = BUNtail(*bi, o-hseq);
				if ((nil == NULL || (*cmp)(v, nil) != 0) &&
					((lval &&
					((c = (*cmp)(tl, v)) > 0 ||
					(!li && c == 0))) ||
					(hval &&
					((c = (*cmp)(th, v)) < 0 ||
					(!hi && c == 0))))) {
					dst = buninsfix(bn, dst, cnt, o,
							(BUN) ((dbl) cnt / (dbl) (p == 0 ? 1 : p)
							       * (dbl) (ncand-p) * 1.1 + 1024),
							maximum);
					if (dst == NULL) {
						BBPreclaim(bn);
						return BUN_NONE;
					}
					cnt++;
				}
			}
		} else {
			TIMEOUT_LOOP_IDX(p, ncand, qry_ctx) {
				o = canditer_next(ci);
				v = BUNtail(*bi, o-hseq);
				if ((nil == NULL || (*cmp)(v, nil) != 0) &&
					((lval &&
					((c = (*cmp)(tl, v)) > 0 ||
					(!li && c == 0))) ||
					(hval &&
					((c = (*cmp)(th, v)) < 0 ||
					(!hi && c == 0))))) {
					dst = buninsfix(bn, dst, cnt, o,
							(BUN) ((dbl) cnt / (dbl) (p == 0 ? 1 : p)
							       * (dbl) (ncand-p) * 1.1 + 1024),
							maximum);
					if (dst == NULL) {
						BBPreclaim(bn);
						return BUN_NONE;
					}
					cnt++;
				}
			}
		}
	} else {
		*algo = "select: fullscan range";
		if (ci->tpe == cand_dense) {
			TIMEOUT_LOOP_IDX(p, ncand, qry_ctx) {
				o = canditer_next_dense(ci);
				v = BUNtail(*bi, o-hseq);
				if ((nil == NULL || (*cmp)(v, nil) != 0) &&
					((!lval ||
					(c = cmp(tl, v)) < 0 ||
					(li && c == 0)) &&
					(!hval ||
					(c = cmp(th, v)) > 0 ||
					(hi && c == 0)))) {
					dst = buninsfix(bn, dst, cnt, o,
							(BUN) ((dbl) cnt / (dbl) (p == 0 ? 1 : p)
							       * (dbl) (ncand-p) * 1.1 + 1024),
							maximum);
					if (dst == NULL) {
						BBPreclaim(bn);
						return BUN_NONE;
					}
					cnt++;
				}
			}
		} else {
			TIMEOUT_LOOP_IDX(p, ncand, qry_ctx) {
				o = canditer_next(ci);
				v = BUNtail(*bi, o-hseq);
				if ((nil == NULL || (*cmp)(v, nil) != 0) &&
					((!lval ||
					(c = cmp(tl, v)) < 0 ||
					(li && c == 0)) &&
					(!hval ||
					(c = cmp(th, v)) > 0 ||
					(hi && c == 0)))) {
					dst = buninsfix(bn, dst, cnt, o,
							(BUN) ((dbl) cnt / (dbl) (p == 0 ? 1 : p)
							       * (dbl) (ncand-p) * 1.1 + 1024),
							maximum);
					if (dst == NULL) {
						BBPreclaim(bn);
						return BUN_NONE;
					}
					cnt++;
				}
			}
		}
	}
	TIMEOUT_CHECK(qry_ctx, GOTO_LABEL_TIMEOUT_HANDLER(bailout, qry_ctx));
	return cnt;
  bailout:
	BBPreclaim(bn);
	return BUN_NONE;
}

static BUN
fullscan_str(BATiter *bi, struct canditer *restrict ci, BAT *bn,
	     const char *tl, const char *th,
	     bool li, bool hi, bool equi, bool anti, bool lval, bool hval,
	     bool lnil, BUN cnt, const oid hseq, oid *restrict dst,
	     BUN maximum, Imprints *imprints, const char **algo)
{
	var_t pos;
	BUN p, ncand = ci->ncand;
	oid o;
	QryCtx *qry_ctx = MT_thread_get_qry_ctx();

	if (anti && tl == th && !bi->nonil && GDK_ELIMDOUBLES(bi->vh) &&
	    strcmp(tl, str_nil) != 0 &&
	    strLocate(bi->vh, str_nil) == (var_t) -2) {
		/* anti-equi select for non-nil value, and there are no
		 * nils, so we can use fast path; trigger by setting
		 * nonil */
		bi->nonil = true;
	}
	if (!((equi ||
	       (anti && tl == th && (bi->nonil || strcmp(tl, str_nil) == 0))) &&
	      GDK_ELIMDOUBLES(bi->vh)))
		return fullscan_any(bi, ci, bn, tl, th, li, hi, equi, anti,
				    lval, hval, lnil, cnt, hseq, dst,
				    maximum, imprints, algo);
	if ((pos = strLocate(bi->vh, tl)) == (var_t) -2) {
		if (anti) {
			/* return the whole shebang */
			*algo = "select: fullscan anti-equi strelim (all)";
			if (BATextend(bn, ncand) != GDK_SUCCEED) {
				BBPreclaim(bn);
				return BUN_NONE;
			}
			dst = Tloc(bn, 0);
			TIMEOUT_LOOP_IDX(p, ncand, timeoffset) {
				dst[p] = canditer_next(ci);
			}
			TIMEOUT_CHECK(timeoffset, GOTO_LABEL_TIMEOUT_HANDLER(bailout));
			return ncand;
		}
		*algo = "select: fullscan equi strelim (nomatch)";
		return 0;
	}
	if (pos == (var_t) -1) {
		BBPreclaim(bn);
		return BUN_NONE;
	}
	*algo = anti ? "select: fullscan anti-equi strelim" : "select: fullscan equi strelim";
	assert(pos >= GDK_VAROFFSET);
	switch (bi->width) {
	case 1: {
		const unsigned char *ptr = (const unsigned char *) bi->base;
		pos -= GDK_VAROFFSET;
		if (ci->tpe == cand_dense) {
<<<<<<< HEAD
			TIMEOUT_LOOP_IDX(p, ncand, qry_ctx) {
				o = canditer_next_dense(ci);
				if (ptr[o - hseq] == pos) {
					dst = buninsfix(bn, dst, cnt, o,
							(BUN) ((dbl) cnt / (dbl) (p == 0 ? 1 : p)
							       * (dbl) (ncand-p) * 1.1 + 1024),
							maximum);
					if (dst == NULL) {
						BBPreclaim(bn);
						return BUN_NONE;
=======
			if (anti) {
				TIMEOUT_LOOP_IDX(p, ncand, timeoffset) {
					o = canditer_next_dense(ci);
					if (ptr[o - hseq] != pos) {
						dst = buninsfix(bn, dst, cnt, o,
								(BUN) ((dbl) cnt / (dbl) (p == 0 ? 1 : p)
								       * (dbl) (ncand-p) * 1.1 + 1024),
								maximum);
						if (dst == NULL) {
							BBPreclaim(bn);
							return BUN_NONE;
						}
						cnt++;
					}
				}
			} else {
				TIMEOUT_LOOP_IDX(p, ncand, timeoffset) {
					o = canditer_next_dense(ci);
					if (ptr[o - hseq] == pos) {
						dst = buninsfix(bn, dst, cnt, o,
								(BUN) ((dbl) cnt / (dbl) (p == 0 ? 1 : p)
								       * (dbl) (ncand-p) * 1.1 + 1024),
								maximum);
						if (dst == NULL) {
							BBPreclaim(bn);
							return BUN_NONE;
						}
						cnt++;
>>>>>>> 7202edb0
					}
				}
			}
		} else {
<<<<<<< HEAD
			TIMEOUT_LOOP_IDX(p, ncand, qry_ctx) {
				o = canditer_next(ci);
				if (ptr[o - hseq] == pos) {
					dst = buninsfix(bn, dst, cnt, o,
							(BUN) ((dbl) cnt / (dbl) (p == 0 ? 1 : p)
							       * (dbl) (ncand-p) * 1.1 + 1024),
							maximum);
					if (dst == NULL) {
						BBPreclaim(bn);
						return BUN_NONE;
=======
			if (anti) {
				TIMEOUT_LOOP_IDX(p, ncand, timeoffset) {
					o = canditer_next(ci);
					if (ptr[o - hseq] != pos) {
						dst = buninsfix(bn, dst, cnt, o,
								(BUN) ((dbl) cnt / (dbl) (p == 0 ? 1 : p)
								       * (dbl) (ncand-p) * 1.1 + 1024),
								maximum);
						if (dst == NULL) {
							BBPreclaim(bn);
							return BUN_NONE;
						}
						cnt++;
					}
				}
			} else {
				TIMEOUT_LOOP_IDX(p, ncand, timeoffset) {
					o = canditer_next(ci);
					if (ptr[o - hseq] == pos) {
						dst = buninsfix(bn, dst, cnt, o,
								(BUN) ((dbl) cnt / (dbl) (p == 0 ? 1 : p)
								       * (dbl) (ncand-p) * 1.1 + 1024),
								maximum);
						if (dst == NULL) {
							BBPreclaim(bn);
							return BUN_NONE;
						}
						cnt++;
>>>>>>> 7202edb0
					}
				}
			}
		}
		break;
	}
	case 2: {
		const unsigned short *ptr = (const unsigned short *) bi->base;
		pos -= GDK_VAROFFSET;
		if (ci->tpe == cand_dense) {
<<<<<<< HEAD
			TIMEOUT_LOOP_IDX(p, ncand, qry_ctx) {
				o = canditer_next_dense(ci);
				if (ptr[o - hseq] == pos) {
					dst = buninsfix(bn, dst, cnt, o,
							(BUN) ((dbl) cnt / (dbl) (p == 0 ? 1 : p)
							       * (dbl) (ncand-p) * 1.1 + 1024),
							maximum);
					if (dst == NULL) {
						BBPreclaim(bn);
						return BUN_NONE;
=======
			if (anti) {
				TIMEOUT_LOOP_IDX(p, ncand, timeoffset) {
					o = canditer_next_dense(ci);
					if (ptr[o - hseq] != pos) {
						dst = buninsfix(bn, dst, cnt, o,
								(BUN) ((dbl) cnt / (dbl) (p == 0 ? 1 : p)
								       * (dbl) (ncand-p) * 1.1 + 1024),
								maximum);
						if (dst == NULL) {
							BBPreclaim(bn);
							return BUN_NONE;
						}
						cnt++;
					}
				}
			} else {
				TIMEOUT_LOOP_IDX(p, ncand, timeoffset) {
					o = canditer_next_dense(ci);
					if (ptr[o - hseq] == pos) {
						dst = buninsfix(bn, dst, cnt, o,
								(BUN) ((dbl) cnt / (dbl) (p == 0 ? 1 : p)
								       * (dbl) (ncand-p) * 1.1 + 1024),
								maximum);
						if (dst == NULL) {
							BBPreclaim(bn);
							return BUN_NONE;
						}
						cnt++;
>>>>>>> 7202edb0
					}
				}
			}
		} else {
<<<<<<< HEAD
			TIMEOUT_LOOP_IDX(p, ncand, qry_ctx) {
				o = canditer_next(ci);
				if (ptr[o - hseq] == pos) {
					dst = buninsfix(bn, dst, cnt, o,
							(BUN) ((dbl) cnt / (dbl) (p == 0 ? 1 : p)
							       * (dbl) (ncand-p) * 1.1 + 1024),
							maximum);
					if (dst == NULL) {
						BBPreclaim(bn);
						return BUN_NONE;
=======
			if (anti) {
				TIMEOUT_LOOP_IDX(p, ncand, timeoffset) {
					o = canditer_next(ci);
					if (ptr[o - hseq] != pos) {
						dst = buninsfix(bn, dst, cnt, o,
								(BUN) ((dbl) cnt / (dbl) (p == 0 ? 1 : p)
								       * (dbl) (ncand-p) * 1.1 + 1024),
								maximum);
						if (dst == NULL) {
							BBPreclaim(bn);
							return BUN_NONE;
						}
						cnt++;
					}
				}
			} else {
				TIMEOUT_LOOP_IDX(p, ncand, timeoffset) {
					o = canditer_next(ci);
					if (ptr[o - hseq] == pos) {
						dst = buninsfix(bn, dst, cnt, o,
								(BUN) ((dbl) cnt / (dbl) (p == 0 ? 1 : p)
								       * (dbl) (ncand-p) * 1.1 + 1024),
								maximum);
						if (dst == NULL) {
							BBPreclaim(bn);
							return BUN_NONE;
						}
						cnt++;
>>>>>>> 7202edb0
					}
				}
			}
		}
		break;
	}
#if SIZEOF_VAR_T == 8
	case 4: {
		const unsigned int *ptr = (const unsigned int *) bi->base;
		if (ci->tpe == cand_dense) {
<<<<<<< HEAD
			TIMEOUT_LOOP_IDX(p, ncand, qry_ctx) {
				o = canditer_next_dense(ci);
				if (ptr[o - hseq] == pos) {
					dst = buninsfix(bn, dst, cnt, o,
							(BUN) ((dbl) cnt / (dbl) (p == 0 ? 1 : p)
							       * (dbl) (ncand-p) * 1.1 + 1024),
							maximum);
					if (dst == NULL) {
						BBPreclaim(bn);
						return BUN_NONE;
=======
			if (anti) {
				TIMEOUT_LOOP_IDX(p, ncand, timeoffset) {
					o = canditer_next_dense(ci);
					if (ptr[o - hseq] != pos) {
						dst = buninsfix(bn, dst, cnt, o,
								(BUN) ((dbl) cnt / (dbl) (p == 0 ? 1 : p)
								       * (dbl) (ncand-p) * 1.1 + 1024),
								maximum);
						if (dst == NULL) {
							BBPreclaim(bn);
							return BUN_NONE;
						}
						cnt++;
					}
				}
			} else {
				TIMEOUT_LOOP_IDX(p, ncand, timeoffset) {
					o = canditer_next_dense(ci);
					if (ptr[o - hseq] == pos) {
						dst = buninsfix(bn, dst, cnt, o,
								(BUN) ((dbl) cnt / (dbl) (p == 0 ? 1 : p)
								       * (dbl) (ncand-p) * 1.1 + 1024),
								maximum);
						if (dst == NULL) {
							BBPreclaim(bn);
							return BUN_NONE;
						}
						cnt++;
>>>>>>> 7202edb0
					}
				}
			}
		} else {
<<<<<<< HEAD
			TIMEOUT_LOOP_IDX(p, ncand, qry_ctx) {
				o = canditer_next(ci);
				if (ptr[o - hseq] == pos) {
					dst = buninsfix(bn, dst, cnt, o,
							(BUN) ((dbl) cnt / (dbl) (p == 0 ? 1 : p)
							       * (dbl) (ncand-p) * 1.1 + 1024),
							maximum);
					if (dst == NULL) {
						BBPreclaim(bn);
						return BUN_NONE;
=======
			if (anti) {
				TIMEOUT_LOOP_IDX(p, ncand, timeoffset) {
					o = canditer_next(ci);
					if (ptr[o - hseq] != pos) {
						dst = buninsfix(bn, dst, cnt, o,
								(BUN) ((dbl) cnt / (dbl) (p == 0 ? 1 : p)
								       * (dbl) (ncand-p) * 1.1 + 1024),
								maximum);
						if (dst == NULL) {
							BBPreclaim(bn);
							return BUN_NONE;
						}
						cnt++;
					}
				}
			} else {
				TIMEOUT_LOOP_IDX(p, ncand, timeoffset) {
					o = canditer_next(ci);
					if (ptr[o - hseq] == pos) {
						dst = buninsfix(bn, dst, cnt, o,
								(BUN) ((dbl) cnt / (dbl) (p == 0 ? 1 : p)
								       * (dbl) (ncand-p) * 1.1 + 1024),
								maximum);
						if (dst == NULL) {
							BBPreclaim(bn);
							return BUN_NONE;
						}
						cnt++;
>>>>>>> 7202edb0
					}
				}
			}
		}
		break;
	}
#endif
	default: {
		const var_t *ptr = (const var_t *) bi->base;
		if (ci->tpe == cand_dense) {
<<<<<<< HEAD
			TIMEOUT_LOOP_IDX(p, ncand, qry_ctx) {
				o = canditer_next_dense(ci);
				if (ptr[o - hseq] == pos) {
					dst = buninsfix(bn, dst, cnt, o,
							(BUN) ((dbl) cnt / (dbl) (p == 0 ? 1 : p)
							       * (dbl) (ncand-p) * 1.1 + 1024),
							maximum);
					if (dst == NULL) {
						BBPreclaim(bn);
						return BUN_NONE;
=======
			if (anti) {
				TIMEOUT_LOOP_IDX(p, ncand, timeoffset) {
					o = canditer_next_dense(ci);
					if (ptr[o - hseq] != pos) {
						dst = buninsfix(bn, dst, cnt, o,
								(BUN) ((dbl) cnt / (dbl) (p == 0 ? 1 : p)
								       * (dbl) (ncand-p) * 1.1 + 1024),
								maximum);
						if (dst == NULL) {
							BBPreclaim(bn);
							return BUN_NONE;
						}
						cnt++;
					}
				}
			} else {
				TIMEOUT_LOOP_IDX(p, ncand, timeoffset) {
					o = canditer_next_dense(ci);
					if (ptr[o - hseq] == pos) {
						dst = buninsfix(bn, dst, cnt, o,
								(BUN) ((dbl) cnt / (dbl) (p == 0 ? 1 : p)
								       * (dbl) (ncand-p) * 1.1 + 1024),
								maximum);
						if (dst == NULL) {
							BBPreclaim(bn);
							return BUN_NONE;
						}
						cnt++;
>>>>>>> 7202edb0
					}
				}
			}
		} else {
<<<<<<< HEAD
			TIMEOUT_LOOP_IDX(p, ncand, qry_ctx) {
				o = canditer_next(ci);
				if (ptr[o - hseq] == pos) {
					dst = buninsfix(bn, dst, cnt, o,
							(BUN) ((dbl) cnt / (dbl) (p == 0 ? 1 : p)
							       * (dbl) (ncand-p) * 1.1 + 1024),
							maximum);
					if (dst == NULL) {
						BBPreclaim(bn);
						return BUN_NONE;
=======
			if (anti) {
				TIMEOUT_LOOP_IDX(p, ncand, timeoffset) {
					o = canditer_next(ci);
					if (ptr[o - hseq] != pos) {
						dst = buninsfix(bn, dst, cnt, o,
								(BUN) ((dbl) cnt / (dbl) (p == 0 ? 1 : p)
								       * (dbl) (ncand-p) * 1.1 + 1024),
								maximum);
						if (dst == NULL) {
							BBPreclaim(bn);
							return BUN_NONE;
						}
						cnt++;
					}
				}
			} else {
				TIMEOUT_LOOP_IDX(p, ncand, timeoffset) {
					o = canditer_next(ci);
					if (ptr[o - hseq] == pos) {
						dst = buninsfix(bn, dst, cnt, o,
								(BUN) ((dbl) cnt / (dbl) (p == 0 ? 1 : p)
								       * (dbl) (ncand-p) * 1.1 + 1024),
								maximum);
						if (dst == NULL) {
							BBPreclaim(bn);
							return BUN_NONE;
						}
						cnt++;
>>>>>>> 7202edb0
					}
				}
			}
		}
		break;
	}
	}
	TIMEOUT_CHECK(qry_ctx, GOTO_LABEL_TIMEOUT_HANDLER(bailout, qry_ctx));
	return cnt;
  bailout:
	BBPreclaim(bn);
	return BUN_NONE;
}

/* scan select type switch */
#ifdef HAVE_HGE
#define scanfunc_hge(NAME, ISDENSE)		\
	scanfunc(NAME, hge, ISDENSE)
#else
#define scanfunc_hge(NAME, ISDENSE)
#endif
#define scan_sel(NAME, ISDENSE)			\
	scanfunc(NAME, bte, ISDENSE)		\
	scanfunc(NAME, sht, ISDENSE)		\
	scanfunc(NAME, int, ISDENSE)		\
	scanfunc(NAME, flt, ISDENSE)		\
	scanfunc(NAME, dbl, ISDENSE)		\
	scanfunc(NAME, lng, ISDENSE)		\
	scanfunc_hge(NAME, ISDENSE)

/* scan/imprints select */
scan_sel(fullscan, )
scan_sel(densescan, _dense)

#if 0
/* some programs that produce editor tags files don't recognize the
 * scanselect function because before it are the scan_del macro
 * calls that don't look like function definitions or variable
 * declarations, hence we have this hidden away function to realign the
 * tags program */
void
realign_tags(void)
{
}
#endif

static BAT *
scanselect(BATiter *bi, struct canditer *restrict ci, BAT *bn,
	   const void *tl, const void *th,
	   bool li, bool hi, bool equi, bool anti, bool lval, bool hval,
	   bool lnil, BUN maximum, Imprints *imprints, const char **algo)
{
#ifndef NDEBUG
	int (*cmp)(const void *, const void *);
#endif
	int t;
	BUN cnt = 0;
	oid *restrict dst;

	assert(bi->b != NULL);
	assert(bn != NULL);
	assert(bn->ttype == TYPE_oid);
	assert(!lval || tl != NULL);
	assert(!hval || th != NULL);
	assert(!equi || (li && hi && !anti));
	assert(!anti || lval || hval);
	assert(bi->type != TYPE_void || equi || bi->nonil);

#ifndef NDEBUG
	cmp = ATOMcompare(bi->type);
#endif

	assert(!lval || !hval || tl == th || (*cmp)(tl, th) <= 0);

	dst = (oid *) Tloc(bn, 0);

	t = ATOMbasetype(bi->type);

	/* call type-specific core scan select function */
	switch (t) {
	case TYPE_bte:
		if (ci->tpe == cand_dense)
			cnt = densescan_bte(scanargs);
		else
			cnt = fullscan_bte(scanargs);
		break;
	case TYPE_sht:
		if (ci->tpe == cand_dense)
			cnt = densescan_sht(scanargs);
		else
			cnt = fullscan_sht(scanargs);
		break;
	case TYPE_int:
		if (ci->tpe == cand_dense)
			cnt = densescan_int(scanargs);
		else
			cnt = fullscan_int(scanargs);
		break;
	case TYPE_flt:
		if (ci->tpe == cand_dense)
			cnt = densescan_flt(scanargs);
		else
			cnt = fullscan_flt(scanargs);
		break;
	case TYPE_dbl:
		if (ci->tpe == cand_dense)
			cnt = densescan_dbl(scanargs);
		else
			cnt = fullscan_dbl(scanargs);
		break;
	case TYPE_lng:
		if (ci->tpe == cand_dense)
			cnt = densescan_lng(scanargs);
		else
			cnt = fullscan_lng(scanargs);
		break;
#ifdef HAVE_HGE
	case TYPE_hge:
		if (ci->tpe == cand_dense)
			cnt = densescan_hge(scanargs);
		else
			cnt = fullscan_hge(scanargs);
		break;
#endif
	case TYPE_str:
		cnt = fullscan_str(scanargs);
		break;
	default:
		cnt = fullscan_any(scanargs);
		break;
	}
	if (cnt == BUN_NONE) {
		return NULL;
	}
	assert(bn->batCapacity >= cnt);

	BATsetcount(bn, cnt);
	bn->tsorted = true;
	bn->trevsorted = bn->batCount <= 1;
	bn->tkey = true;
	bn->tseqbase = cnt == 0 ? 0 : cnt == 1 || cnt == bi->count ? bi->b->hseqbase : oid_nil;

	return bn;
}

/* Normalize the variables li, hi, lval, hval, possibly changing anti
 * in the process.  This works for all (and only) numeric types.
 *
 * Note that the expression x < v is equivalent to x <= v' where v' is
 * the next smaller value in the domain of v (similarly for x > v).
 * Also note that for floating point numbers there actually is such a
 * value.  In fact, there is a function in standard C that calculates
 * that value.
 *
 * The result of this macro is:
 * li == !anti, hi == !anti, lval == true, hval == true
 * This means that all ranges that we check for are closed ranges.  If
 * a range is one-sided, we fill in the minimum resp. maximum value in
 * the domain so that we create a closed range. */
#define NORMALIZE(TYPE)							\
	do {								\
		if (anti && li) {					\
			/* -inf < x < vl === -inf < x <= vl-1 */	\
			if (*(TYPE*)tl == MINVALUE##TYPE) {		\
				/* -inf < x < MIN || *th <[=] x < +inf */ \
				/* degenerates into half range */	\
				/* *th <[=] x < +inf */			\
				anti = false;				\
				tl = th;				\
				li = !hi;				\
				hval = false;				\
				/* further dealt with below */		\
			} else {					\
				vl.v_##TYPE = PREVVALUE##TYPE(*(TYPE*)tl); \
				tl = &vl.v_##TYPE;			\
				li = false;				\
			}						\
		}							\
		if (anti && hi) {					\
			/* vl < x < +inf === vl+1 <= x < +inf */	\
			if (*(TYPE*)th == MAXVALUE##TYPE) {		\
				/* -inf < x <[=] *tl || MAX > x > +inf */ \
				/* degenerates into half range */	\
				/* -inf < x <[=] *tl */			\
				anti = false;				\
				if (tl == &vl.v_##TYPE) {		\
					vh.v_##TYPE = vl.v_##TYPE;	\
					th = &vh.v_##TYPE;		\
				} else {				\
					th = tl;			\
				}					\
				hi = !li;				\
				lval = false;				\
				/* further dealt with below */		\
			} else {					\
				vh.v_##TYPE = NEXTVALUE##TYPE(*(TYPE*)th); \
				th = &vh.v_##TYPE;			\
				hi = false;				\
			}						\
		}							\
		if (!anti) {						\
			if (lval) {					\
				/* range bounded on left */		\
				if (!li) {				\
					/* open range on left */	\
					if (*(TYPE*)tl == MAXVALUE##TYPE) { \
						bat_iterator_end(&bi);	\
						return BATdense(0, 0, 0); \
					}				\
					/* vl < x === vl+1 <= x */	\
					vl.v_##TYPE = NEXTVALUE##TYPE(*(TYPE*)tl); \
					li = true;			\
					tl = &vl.v_##TYPE;		\
				}					\
			} else {					\
				/* -inf, i.e. smallest value */		\
				vl.v_##TYPE = MINVALUE##TYPE;		\
				li = true;				\
				tl = &vl.v_##TYPE;			\
				lval = true;				\
			}						\
			if (hval) {					\
				/* range bounded on right */		\
				if (!hi) {				\
					/* open range on right */	\
					if (*(TYPE*)th == MINVALUE##TYPE) { \
						bat_iterator_end(&bi);	\
						return BATdense(0, 0, 0); \
					}				\
					/* x < vh === x <= vh-1 */	\
					vh.v_##TYPE = PREVVALUE##TYPE(*(TYPE*)th); \
					hi = true;			\
					th = &vh.v_##TYPE;		\
				}					\
			} else {					\
				/* +inf, i.e. largest value */		\
				vh.v_##TYPE = MAXVALUE##TYPE;		\
				hi = true;				\
				th = &vh.v_##TYPE;			\
				hval = true;				\
			}						\
			if (*(TYPE*)tl > *(TYPE*)th) {			\
				bat_iterator_end(&bi);			\
				return BATdense(0, 0, 0);		\
			}						\
		}							\
		assert(lval);						\
		assert(hval);						\
		assert(li != anti);					\
		assert(hi != anti);					\
		/* if anti is set, we can now check */			\
		/* (x <= *tl || x >= *th) && x != nil */		\
		/* if equi==true, the check is x != *tl && x != nil */	\
		/* if anti is not set, we can check just */		\
		/* *tl <= x && x <= *th */				\
		/* if equi==true, the check is x == *tl */		\
		/* note that this includes the check for != nil */	\
		/* in the case where equi==true, the check is x == *tl */ \
	} while (false)

#if SIZEOF_BUN == SIZEOF_INT
#define CALC_ESTIMATE(TPE)						\
	do {								\
		if (*(TPE*)tl < 1) {					\
			if ((int) BUN_MAX + *(TPE*)tl >= *(TPE*)th)	\
				estimate = (BUN) ((int) *(TPE*)th - *(TPE*)tl); \
		} else {						\
			if (-(int) BUN_MAX + *(TPE*)tl <= *(TPE*)th)	\
				estimate = (BUN) ((int) *(TPE*)th - *(TPE*)tl); \
		}							\
	} while (0)
#else
#define CALC_ESTIMATE(TPE)						\
	do {								\
		if (*(TPE*)tl < 1) {					\
			if ((lng) BUN_MAX + *(TPE*)tl >= *(TPE*)th)	\
				estimate = (BUN) ((lng) *(TPE*)th - *(TPE*)tl); \
		} else {						\
			if (-(lng) BUN_MAX + *(TPE*)tl <= *(TPE*)th)	\
				estimate = (BUN) ((lng) *(TPE*)th - *(TPE*)tl); \
		}							\
	} while (0)
#endif

static enum range_comp_t
BATrange(BATiter *bi, const void *tl, const void *th, bool li, bool hi)
{
	enum range_comp_t range;
	const ValRecord *minprop = NULL, *maxprop = NULL;
	const void *minval = NULL, *maxval = NULL;
	bool maxincl = true;
	BAT *pb = NULL;
	int c;
	int (*atomcmp) (const void *, const void *) = ATOMcompare(bi->type);

	if (tl && (*atomcmp)(tl, ATOMnilptr(bi->type)) == 0)
		tl = NULL;
	if (th && (*atomcmp)(th, ATOMnilptr(bi->type)) == 0)
		th = NULL;
	if (tl == NULL && th == NULL)
		return range_contains; /* looking for everything */

	if (VIEWtparent(bi->b))
		pb = BATdescriptor(VIEWtparent(bi->b));

	/* keep locked while we look at the property values */
	MT_lock_set(&bi->b->theaplock);
	if (bi->minpos != BUN_NONE)
		minval = BUNtail(*bi, bi->minpos);
	else if ((minprop = BATgetprop_nolock(bi->b, GDK_MIN_BOUND)) != NULL)
		minval = VALptr(minprop);
	if (bi->maxpos != BUN_NONE) {
		maxval = BUNtail(*bi, bi->maxpos);
		maxincl = true;
	} else if ((maxprop = BATgetprop_nolock(bi->b, GDK_MAX_BOUND)) != NULL) {
		maxval = VALptr(maxprop);
		maxincl = false;
	}
	bool keep = false;	/* keep lock on parent bat? */
	if (minprop == NULL || maxprop == NULL) {
		if (pb != NULL) {
			MT_lock_set(&pb->theaplock);
			if (minprop == NULL && (minprop = BATgetprop_nolock(pb, GDK_MIN_BOUND)) != NULL) {
				keep = true;
				minval = VALptr(minprop);
			}
			if (maxprop == NULL && (maxprop = BATgetprop_nolock(pb, GDK_MAX_BOUND)) != NULL) {
				keep = true;
				maxval = VALptr(maxprop);
				maxincl = true;
			}
			if (!keep) {
				MT_lock_unset(&pb->theaplock);
			}
		}
	}

	if (minprop == NULL && maxprop == NULL) {
		range = range_inside; /* strictly: unknown */
	} else if (maxprop &&
		   tl &&
		   ((c = atomcmp(tl, maxval)) > 0 ||
		    ((!maxincl || !li) && c == 0))) {
		range = range_after;
	} else if (minprop &&
		   th &&
		   ((c = atomcmp(th, minval)) < 0 ||
		    (!hi && c == 0))) {
		range = range_before;
	} else if (tl == NULL) {
		if (minprop == NULL) {
			c = atomcmp(th, maxval);
			if (c < 0 || ((maxincl || !hi) && c == 0))
				range = range_atstart;
			else
				range = range_contains;
		} else {
			c = atomcmp(th, minval);
			if (c < 0 || (!hi && c == 0))
				range = range_before;
			else if (maxprop == NULL)
				range = range_atstart;
			else {
				c = atomcmp(th, maxval);
				if (c < 0 || ((maxincl || !hi) && c == 0))
					range = range_atstart;
				else
					range = range_contains;
			}
		}
	} else if (th == NULL) {
		if (maxprop == NULL) {
			c = atomcmp(tl, minval);
			if (c >= 0)
				range = range_atend;
			else
				range = range_contains;
		} else {
			c = atomcmp(tl, maxval);
			if (c > 0 || ((!maxincl || !li) && c == 0))
				range = range_after;
			else if (minprop == NULL)
				range = range_atend;
			else {
				c = atomcmp(tl, minval);
				if (c >= 0)
					range = range_atend;
				else
					range = range_contains;
			}
		}
	} else if (minprop == NULL) {
		c = atomcmp(th, maxval);
		if (c < 0 || ((maxincl || !hi) && c == 0))
			range = range_inside;
		else
			range = range_atend;
	} else if (maxprop == NULL) {
		c = atomcmp(tl, minval);
		if (c >= 0)
			range = range_inside;
		else
			range = range_atstart;
	} else {
		c = atomcmp(tl, minval);
		if (c >= 0) {
			c = atomcmp(th, maxval);
			if (c < 0 || ((maxincl || !hi) && c == 0))
				range = range_inside;
			else
				range = range_atend;
		} else {
			c = atomcmp(th, maxval);
			if (c < 0 || ((maxincl || !hi) && c == 0))
				range = range_atstart;
			else
				range = range_contains;
		}
	}

	MT_lock_unset(&bi->b->theaplock);
	if (pb) {
		if (keep)
			MT_lock_unset(&pb->theaplock);
		BBPreclaim(pb);
	}

	return range;
}

/* generic range select
 *
 * Return a BAT with the OID values of b for qualifying tuples.  The
 * return BAT is sorted (i.e. in the same order as the input BAT).
 *
 * If s is non-NULL, it is a list of candidates.  s must be sorted.
 *
 * tl may not be NULL, li, hi, and anti must be either 0 or 1.
 *
 * If th is NULL, hi is ignored.
 *
 * If anti is 0, qualifying tuples are those whose value is between tl
 * and th (as in x >[=] tl && x <[=] th, where equality depends on li
 * and hi--so if tl > th, nothing will be returned).  If li or hi is
 * 1, the respective boundary is inclusive, otherwise exclusive.  If
 * th is NULL it is taken to be equal to tl, turning this into an
 * equi- or point-select.  Note that for a point select to return
 * anything, li (and hi if th was not NULL) must be 1.  There is a
 * special case if tl is nil and th is NULL.  This is the only way to
 * select for nil values.
 *
 * If anti is 1, the result is the complement of what the result would
 * be if anti were 0, except that nils are filtered out.
 *
 * In brief:
 * - if tl==nil and th==NULL and anti==0, return all nils (only way to
 *   get nils);
 * - it tl==nil and th==nil, return all but nils;
 * - if tl==nil and th!=NULL, no lower bound;
 * - if th==NULL or tl==th, point (equi) select;
 * - if th==nil, no upper bound
 *
 * A complete breakdown of the various arguments follows.  Here, v, v1
 * and v2 are values from the appropriate domain, and
 * v != nil, v1 != nil, v2 != nil, v1 < v2.
 *	tl	th	li	hi	anti	result list of OIDs for values
 *	-----------------------------------------------------------------
 *	nil	NULL	true	ignored	false	x == nil (only way to get nil)
 *	nil	NULL	false	ignored	false	NOTHING
 *	nil	NULL	ignored	ignored	true	x != nil
 *	nil	nil	ignored	ignored	false	x != nil
 *	nil	nil	ignored	ignored	true	NOTHING
 *	nil	v	ignored	false	false	x < v
 *	nil	v	ignored	true	false	x <= v
 *	nil	v	ignored	false	true	x >= v
 *	nil	v	ignored	true	true	x > v
 *	v	nil	false	ignored	false	x > v
 *	v	nil	true	ignored	false	x >= v
 *	v	nil	false	ignored	true	x <= v
 *	v	nil	true	ignored	true	x < v
 *	v	NULL	false	ignored	false	NOTHING
 *	v	NULL	true	ignored	false	x == v
 *	v	NULL	false	ignored	true	x != nil
 *	v	NULL	true	ignored	true	x != v
 *	v	v	false	false	false	NOTHING
 *	v	v	true	false	false	NOTHING
 *	v	v	false	true	false	NOTHING
 *	v	v	true	true	false	x == v
 *	v	v	false	false	true	x != nil
 *	v	v	true	false	true	x != nil
 *	v	v	false	true	true	x != nil
 *	v	v	true	true	true	x != v
 *	v1	v2	false	false	false	v1 < x < v2
 *	v1	v2	true	false	false	v1 <= x < v2
 *	v1	v2	false	true	false	v1 < x <= v2
 *	v1	v2	true	true	false	v1 <= x <= v2
 *	v1	v2	false	false	true	x <= v1 or x >= v2
 *	v1	v2	true	false	true	x < v1 or x >= v2
 *	v1	v2	false	true	true	x <= v1 or x > v2
 *	v1	v2	true	true	true	x < v1 or x > v2
 *	v2	v1	ignored	ignored	false	NOTHING
 *	v2	v1	ignored	ignored	true	x != nil
 */
BAT *
BATselect(BAT *b, BAT *s, const void *tl, const void *th,
	     bool li, bool hi, bool anti)
{
	bool lval;		/* low value used for comparison */
	bool lnil;		/* low value is nil */
	bool hval;		/* high value used for comparison */
	bool equi;		/* select for single value (not range) */
	bool wanthash = false;	/* use hash (equi must be true) */
	bool havehash = false;	/* we have a hash (and the hashlock) */
	bool phash = false;	/* use hash on parent BAT (if view) */
	int t;			/* data type */
	bat parent;		/* b's parent bat (if b is a view) */
	const void *nil;
	BAT *bn;
	struct canditer ci;
	BUN estimate = BUN_NONE, maximum = BUN_NONE;
	oid vwl = 0, vwh = 0;
	lng vwo = 0;
	Heap *oidxh = NULL;
	const char *algo;
	union {
		bte v_bte;
		sht v_sht;
		int v_int;
		lng v_lng;
#ifdef HAVE_HGE
		hge v_hge;
#endif
		flt v_flt;
		dbl v_dbl;
		oid v_oid;
	} vl, vh;
	enum range_comp_t range;
	const bool notnull = BATgetprop(b, GDK_NOT_NULL) != NULL;
	lng t0 = GDKusec();

	BATcheck(b, NULL);
	if (tl == NULL) {
		GDKerror("tl value required");
		return NULL;
	}

	if (s && s->ttype != TYPE_msk && !s->tsorted) {
		GDKerror("invalid argument: s must be sorted.\n");
		return NULL;
	}

	canditer_init(&ci, b, s);
	if (ci.ncand == 0) {
		/* trivially empty result */
		MT_thread_setalgorithm("select: trivially empty");
		bn = BATdense(0, 0, 0);
		TRC_DEBUG(ALGO, "b=" ALGOBATFMT
			  ",s=" ALGOOPTBATFMT ",anti=%d -> " ALGOOPTBATFMT
			  " (" LLFMT " usec): "
			  "trivially empty\n",
			  ALGOBATPAR(b), ALGOOPTBATPAR(s), anti,
			  ALGOOPTBATPAR(bn), GDKusec() - t0);
		return bn;
	}

	BATiter bi = bat_iterator(b);

	t = bi.type;
	nil = ATOMnilptr(t);
	/* can we use the base type? */
	t = ATOMbasetype(t);
	lnil = nil && ATOMcmp(t, tl, nil) == 0; /* low value = nil? */

	if (!lnil && th != NULL && (!li || !hi) && !anti && ATOMcmp(t, tl, th) == 0) {
		/* upper and lower bound of range are equal and we
		 * want an interval that's open on at least one
		 * side */
		MT_thread_setalgorithm("select: empty interval");
		bn = BATdense(0, 0, 0);
		TRC_DEBUG(ALGO, "b=" ALGOBATFMT
			  ",s=" ALGOOPTBATFMT ",li=%d,hi=%d,anti=%d -> "
			  ALGOOPTBATFMT " (" LLFMT " usec): "
			  "empty interval\n",
			  ALGOBATPAR(b), ALGOOPTBATPAR(s),
			  li, hi, anti, ALGOOPTBATPAR(bn), GDKusec() - t0);
		bat_iterator_end(&bi);
		return bn;
	}

	lval = !lnil || th == NULL;	 /* low value used for comparison */
	equi = th == NULL || (lval && ATOMcmp(t, tl, th) == 0); /* point select? */
	if (equi) {
		assert(lval);
		if (th == NULL)
			hi = li;
		th = tl;
		hval = true;
	} else if (nil == NULL) {
		hval = true;
	} else {
		hval = ATOMcmp(t, th, nil) != 0;
	}
	if (anti) {
		if (lval != hval) {
			/* one of the end points is nil and the other
			 * isn't: swap sub-ranges */
			const void *tv;
			bool ti;
			assert(!equi);
			ti = li;
			li = !hi;
			hi = !ti;
			tv = tl;
			tl = th;
			th = tv;
			ti = lval;
			lval = hval;
			hval = ti;
			lnil = ATOMcmp(t, tl, nil) == 0;
			anti = false;
			TRC_DEBUG(ALGO, "b=" ALGOBATFMT
				  ",s=" ALGOOPTBATFMT ",anti=%d "
				  "anti: switch ranges...\n",
				  ALGOBATPAR(b), ALGOOPTBATPAR(s),
				  anti);
		} else if (!lval && !hval) {
			/* antiselect for nil-nil range: all non-nil
			 * values are in range; we must return all
			 * other non-nil values, i.e. nothing */
			MT_thread_setalgorithm("select: anti: nil-nil range, nonil");
			bn = BATdense(0, 0, 0);
			TRC_DEBUG(ALGO, "b=" ALGOBATFMT
				  ",s=" ALGOOPTBATFMT ",anti=%d -> "
				  ALGOOPTBATFMT " (" LLFMT " usec): "
				  "anti: nil-nil range, nonil\n",
				  ALGOBATPAR(b), ALGOOPTBATPAR(s),
				  anti, ALGOOPTBATPAR(bn), GDKusec() - t0);
			bat_iterator_end(&bi);
			return bn;
		} else if (equi && lnil) {
			/* antiselect for nil value: turn into range
			 * select for nil-nil range (i.e. everything
			 * but nil) */
			equi = false;
			anti = false;
			lval = false;
			hval = false;
			TRC_DEBUG(ALGO, "b=" ALGOBATFMT
				  ",s=" ALGOOPTBATFMT ",anti=0 "
				  "anti-nil...\n",
				  ALGOBATPAR(b), ALGOOPTBATPAR(s));
		} else if (equi) {
			equi = false;
			if (!(li && hi)) {
				/* antiselect for nothing: turn into
				 * range select for nil-nil range
				 * (i.e. everything but nil) */
				anti = false;
				lval = false;
				hval = false;
				TRC_DEBUG(ALGO, "b="
					  ALGOBATFMT ",s="
					  ALGOOPTBATFMT ",anti=0 "
					  "anti-nothing...\n",
					  ALGOBATPAR(b),
					  ALGOOPTBATPAR(s));
			}
		} else if (ATOMcmp(t, tl, th) > 0) {
			/* empty range: turn into range select for
			 * nil-nil range (i.e. everything but nil) */
			equi = false;
			anti = false;
			lval = false;
			hval = false;
			TRC_DEBUG(ALGO, "b=" ALGOBATFMT
				  ",s=" ALGOOPTBATFMT ",anti=0 "
				  "anti-nil...\n",
				  ALGOBATPAR(b), ALGOOPTBATPAR(s));
		}
	}

	/* if equi set, then so are both lval and hval */
	assert(!equi || (lval && hval));

	if (hval && (equi ? !li || !hi : ATOMcmp(t, tl, th) > 0)) {
		/* empty range */
		MT_thread_setalgorithm("select: empty range");
		bn = BATdense(0, 0, 0);
		TRC_DEBUG(ALGO, "b=" ALGOBATFMT
			  ",s=" ALGOOPTBATFMT ",anti=%d -> " ALGOOPTBATFMT
			  " (" LLFMT " usec) "
			  "empty range\n",
			  ALGOBATPAR(b), ALGOOPTBATPAR(s), anti,
			  ALGOOPTBATPAR(bn), GDKusec() - t0);
		bat_iterator_end(&bi);
		return bn;
	}
	if (equi && lnil && (notnull || bi.nonil)) {
		/* return all nils, but there aren't any */
		MT_thread_setalgorithm("select: equi-nil, nonil");
		bn = BATdense(0, 0, 0);
		TRC_DEBUG(ALGO, "b=" ALGOBATFMT
			  ",s=" ALGOOPTBATFMT ",anti=%d -> " ALGOOPTBATFMT
			  " (" LLFMT " usec): "
			  "equi-nil, nonil\n",
			  ALGOBATPAR(b), ALGOOPTBATPAR(s), anti,
			  ALGOOPTBATPAR(bn), GDKusec() - t0);
		bat_iterator_end(&bi);
		return bn;
	}

	if (!equi && !lval && !hval && lnil && (notnull || bi.nonil)) {
		/* return all non-nils from a BAT that doesn't have
		 * any: i.e. return everything */
		MT_thread_setalgorithm("select: everything, nonil");
		bn = canditer_slice(&ci, 0, ci.ncand);
		TRC_DEBUG(ALGO, "b=" ALGOBATFMT
			  ",s=" ALGOOPTBATFMT ",anti=%d -> " ALGOOPTBATFMT
			  " (" LLFMT " usec): "
			  "everything, nonil\n",
			  ALGOBATPAR(b), ALGOOPTBATPAR(s), anti,
			  ALGOOPTBATPAR(bn), GDKusec() - t0);
		bat_iterator_end(&bi);
		return bn;
	}

	/* figure out how the searched for range compares with the known
	 * minimum and maximum values */
	range = BATrange(&bi, lval ? tl : NULL, hval ? th : NULL, li, hi);
	if (anti) {
		switch (range) {
		case range_contains:
			/* MIN..MAX range of values in BAT fully inside
			 * tl..th range, so nothing left over for
			 * anti */
			MT_thread_setalgorithm("select: nothing, out of range");
			bn = BATdense(0, 0, 0);
			TRC_DEBUG(ALGO, "b=" ALGOBATFMT
				  ",s=" ALGOOPTBATFMT ",anti=%d -> " ALGOOPTBATFMT
				  " (" LLFMT " usec): "
				  "nothing, out of range\n",
				  ALGOBATPAR(b), ALGOOPTBATPAR(s), anti, ALGOOPTBATPAR(bn), GDKusec() - t0);
			bat_iterator_end(&bi);
			return bn;
		case range_before:
		case range_after:
			if (notnull || b->tnonil) {
				/* search range does not overlap with BAT range,
				 * and there are no nils, so we can return
				 * everything */
				MT_thread_setalgorithm("select: everything, anti, nonil");
				bn = canditer_slice(&ci, 0, ci.ncand);
				TRC_DEBUG(ALGO, "b=" ALGOBATFMT
					  ",s=" ALGOOPTBATFMT ",anti=%d -> " ALGOOPTBATFMT
					  " (" LLFMT " usec): "
					  "everything, nonil\n",
					  ALGOBATPAR(b), ALGOOPTBATPAR(s), anti,
					  ALGOOPTBATPAR(bn), GDKusec() - t0);
				bat_iterator_end(&bi);
				return bn;
			}
			break;
		default:
			break;
		}
	} else if (!equi || !lnil) {
		switch (range) {
		case range_before:
		case range_after:
			/* range we're looking for either completely
			 * before or complete after the range of values
			 * in the BAT */
			MT_thread_setalgorithm("select: nothing, out of range");
			bn = BATdense(0, 0, 0);
			TRC_DEBUG(ALGO, "b="
				  ALGOBATFMT ",s="
				  ALGOOPTBATFMT ",anti=%d -> " ALGOOPTBATFMT
				  " (" LLFMT " usec): "
				  "nothing, out of range\n",
				  ALGOBATPAR(b),
				  ALGOOPTBATPAR(s), anti,
				  ALGOOPTBATPAR(bn), GDKusec() - t0);
			bat_iterator_end(&bi);
			return bn;
		case range_contains:
			if (notnull || b->tnonil) {
				/* search range contains BAT range, and
				 * there are no nils, so we can return
				 * everything */
				MT_thread_setalgorithm("select: everything, nonil");
				bn = canditer_slice(&ci, 0, ci.ncand);
				TRC_DEBUG(ALGO, "b=" ALGOBATFMT
					  ",s=" ALGOOPTBATFMT ",anti=%d -> " ALGOOPTBATFMT
					  " (" LLFMT " usec): "
					  "everything, nonil\n",
					  ALGOBATPAR(b), ALGOOPTBATPAR(s), anti,
					  ALGOOPTBATPAR(bn), GDKusec() - t0);
				bat_iterator_end(&bi);
				return bn;
			}
			break;
		default:
			break;
		}
	}

	if (ATOMtype(bi.type) == TYPE_oid) {
		NORMALIZE(oid);
	} else {
		switch (t) {
		case TYPE_bte:
			NORMALIZE(bte);
			break;
		case TYPE_sht:
			NORMALIZE(sht);
			break;
		case TYPE_int:
			NORMALIZE(int);
			break;
		case TYPE_lng:
			NORMALIZE(lng);
			break;
#ifdef HAVE_HGE
		case TYPE_hge:
			NORMALIZE(hge);
			break;
#endif
		case TYPE_flt:
			NORMALIZE(flt);
			break;
		case TYPE_dbl:
			NORMALIZE(dbl);
			break;
		}
	}

	parent = VIEWtparent(b);
	assert(parent >= 0);
	BAT *pb;
	BATiter pbi;
	if (parent > 0)
		pb = BATdescriptor(parent);
	else
		pb = NULL;
	pbi = bat_iterator(pb);
	/* use hash only for equi-join, and then only if b or its
	 * parent already has a hash, or if b or its parent is
	 * persistent and the total size wouldn't be too large; check
	 * for existence of hash last since that may involve I/O */
	if (equi) {
		double cost = joincost(b, 1, &ci, &havehash, &phash, NULL);
		if (cost > 0 && cost < ci.ncand) {
			wanthash = true;
			if (havehash) {
				if (phash) {
					MT_rwlock_rdlock(&pb->thashlock);
					if (pb->thash == NULL) {
						MT_rwlock_rdunlock(&pb->thashlock);
						havehash = false;
					}
				} else {
					MT_rwlock_rdlock(&b->thashlock);
					if (b->thash == NULL) {
						MT_rwlock_rdunlock(&b->thashlock);
						havehash = false;
					}
				}
			}
			if (wanthash && !havehash && b->batRole != PERSISTENT) {
				MT_lock_set(&b->theaplock);
				if (++b->selcnt > 1000)
					b->selcnt = 1000; /* limit value */
				else
					wanthash = false;
				MT_lock_unset(&b->theaplock);
			}
		} else {
			wanthash = havehash = false;
		}
	}

	/* at this point, if havehash is set, we have the hash lock
	 * the lock is on the parent if phash is set, on b itself if not
	 * also, if havehash is set, then so is wanthash (but not v.v.) */

	if (!havehash) {
		/* make sure tsorted and trevsorted flags are set, but
		 * we only need to know if we're not yet sure that we're
		 * going for the hash (i.e. it already exists) */
		(void) BATordered(b);
		(void) BATordered_rev(b);
		/* reinitialize iterator since properties may have changed */
		bat_iterator_end(&bi);
		bi = bat_iterator(b);
	}

	/* If there is an order index or it is a view and the parent
	 * has an ordered index, and the bat is not tsorted or
	 * trevstorted then use the order index.  And there is no cand
	 * list or if there is one, it is dense.
	 * TODO: we do not support anti-select with order index */
	bool poidx = false;
	if (!anti &&
	    !havehash &&
	    !bi.sorted &&
	    !bi.revsorted &&
	    ci.tpe == cand_dense) {
		BAT *view = NULL;
		(void) BATcheckorderidx(b);
		MT_lock_set(&b->batIdxLock);
		if ((oidxh = b->torderidx) != NULL)
			HEAPincref(oidxh);
		MT_lock_unset(&b->batIdxLock);
		if (oidxh == NULL && pb != NULL) {
			(void) BATcheckorderidx(pb);
			MT_lock_set(&pb->batIdxLock);
			if ((oidxh = pb->torderidx) != NULL) {
				HEAPincref(oidxh);
				view = b;
				b = pb;
			}
			MT_lock_unset(&pb->batIdxLock);
		}
		if (oidxh) {
			/* Is query selective enough to use the ordered index ? */
			/* TODO: Test if this heuristic works in practice */
			/*if ((ORDERfnd(b, th) - ORDERfnd(b, tl)) < ((BUN)1000 < bi.count/1000 ? (BUN)1000: bi.count/1000))*/
			if ((ORDERfnd(b, oidxh, th) - ORDERfnd(b, oidxh, tl)) < bi.count/3) {
				if (view) {
					bat_iterator_end(&bi);
					bi = bat_iterator(b);
					poidx = true; /* using parent oidx */
					vwo = (lng) (view->tbaseoff - bi.baseoff);
					vwl = b->hseqbase + (oid) vwo + ci.seq - view->hseqbase;
					vwh = vwl + canditer_last(&ci) - ci.seq;
					vwo = (lng) view->hseqbase - (lng) b->hseqbase - vwo;
					TRC_DEBUG(ALGO, "Switch from " ALGOBATFMT " to " ALGOBATFMT " " OIDFMT "-" OIDFMT " hseq " LLFMT "\n", ALGOBATPAR(view), ALGOBATPAR(b), vwl, vwh, vwo);
				} else {
					vwl = ci.seq;
					vwh = canditer_last(&ci);
				}
			} else {
				if (view) {
					b = view;
					view = NULL;
				}
				HEAPdecref(oidxh, false);
				oidxh = NULL;
			}
		}
	}

	if (!havehash && (bi.sorted || bi.revsorted || oidxh != NULL)) {
		BUN low = 0;
		BUN high = bi.count;

		if (BATtdensebi(&bi)) {
			/* positional */
			/* we expect nonil to be set, in which case we
			 * already know that we're not dealing with a
			 * nil equiselect (dealt with above) */
			oid h, l;
			assert(bi.nonil);
			assert(bi.sorted);
			assert(oidxh == NULL);
			algo = "select: dense";
			h = * (oid *) th + hi;
			if (h > bi.tseq)
				h -= bi.tseq;
			else
				h = 0;
			if ((BUN) h < high)
				high = (BUN) h;

			l = *(oid *) tl + !li;
			if (l > bi.tseq)
				l -= bi.tseq;
			else
				l = 0;
			if ((BUN) l > low)
				low = (BUN) l;
			if (low > high)
				low = high;
		} else if (bi.sorted) {
			assert(oidxh == NULL);
			algo = "select: sorted";
			if (lval) {
				if (li)
					low = SORTfndfirst(b, tl);
				else
					low = SORTfndlast(b, tl);
			} else {
				/* skip over nils at start of column */
				low = SORTfndlast(b, nil);
			}
			if (hval) {
				if (hi)
					high = SORTfndlast(b, th);
				else
					high = SORTfndfirst(b, th);
			}
		} else if (bi.revsorted) {
			assert(oidxh == NULL);
			algo = "select: reverse sorted";
			if (lval) {
				if (li)
					high = SORTfndlast(b, tl);
				else
					high = SORTfndfirst(b, tl);
			} else {
				/* skip over nils at end of column */
				high = SORTfndfirst(b, nil);
			}
			if (hval) {
				if (hi)
					low = SORTfndfirst(b, th);
				else
					low = SORTfndlast(b, th);
			}
		} else {
			assert(oidxh != NULL);
			algo = poidx ? "select: parent orderidx" : "select: orderidx";
			if (lval) {
				if (li)
					low = ORDERfndfirst(b, oidxh, tl);
				else
					low = ORDERfndlast(b, oidxh, tl);
			} else {
				/* skip over nils at start of column */
				low = ORDERfndlast(b, oidxh, nil);
			}
			if (hval) {
				if (hi)
					high = ORDERfndlast(b, oidxh, th);
				else
					high = ORDERfndfirst(b, oidxh, th);
			}
		}
		if (anti) {
			assert(oidxh == NULL);
			if (bi.sorted) {
				BUN first = SORTfndlast(b, nil);
				/* match: [first..low) + [high..last) */
				bn = canditer_slice2val(&ci,
							first + b->hseqbase,
							low + b->hseqbase,
							high + b->hseqbase,
							oid_nil);
			} else {
				BUN last = SORTfndfirst(b, nil);
				/* match: [first..low) + [high..last) */
				bn = canditer_slice2val(&ci,
							oid_nil,
							low + b->hseqbase,
							high + b->hseqbase,
							last + b->hseqbase);
			}
		} else {
			if (bi.sorted || bi.revsorted) {
				assert(oidxh == NULL);
				/* match: [low..high) */
				bn = canditer_sliceval(&ci,
						       low + b->hseqbase,
						       high + b->hseqbase);
			} else {
				BUN i;
				BUN cnt = 0;
				const oid *rs;
				oid *rbn;

				rs = (const oid *) oidxh->base + ORDERIDXOFF;
				rs += low;
				bn = COLnew(0, TYPE_oid, high-low, TRANSIENT);
				if (bn == NULL) {
					HEAPdecref(oidxh, false);
					bat_iterator_end(&bi);
					bat_iterator_end(&pbi);
					BBPreclaim(pb);
					return NULL;
				}

				rbn = (oid *) Tloc((bn), 0);

				for (i = low; i < high; i++) {
					if (vwl <= *rs && *rs <= vwh) {
						*rbn++ = (oid) ((lng) *rs + vwo);
						cnt++;
					}
					rs++;
				}
				HEAPdecref(oidxh, false);
				BATsetcount(bn, cnt);

				/* output must be sorted */
				GDKqsort(Tloc(bn, 0), NULL, NULL, (size_t) bn->batCount, sizeof(oid), 0, TYPE_oid, false, false);
				bn->tsorted = true;
				bn->trevsorted = bn->batCount <= 1;
				bn->tkey = true;
				bn->tseqbase = bn->batCount == 0 ? 0 : bn->batCount == 1 ? * (oid *) Tloc(bn, 0) : oid_nil;
				bn->tnil = false;
				bn->tnonil = true;
				if (s) {
					s = BATintersectcand(bn, s);
					BBPunfix(bn->batCacheid);
					bn = s;
				}
			}
		}

		bn = virtualize(bn);
		MT_thread_setalgorithm(algo);
		TRC_DEBUG(ALGO, "b=" ALGOBATFMT ",anti=%s -> "
			  ALGOOPTBATFMT " %s (" LLFMT " usec)\n",
			  ALGOBATPAR(b), anti ? "true" : "false",
			  ALGOOPTBATPAR(bn), algo,
			  GDKusec() - t0);

		bat_iterator_end(&bi);
		bat_iterator_end(&pbi);
		BBPreclaim(pb);
		return bn;
	}

	assert(oidxh == NULL);
	/* upper limit for result size */
	maximum = ci.ncand;
	if (equi && havehash) {
		/* we can look in the hash struct to see whether all
		 * values are distinct and set estimate accordingly */
		if (phash) {
			if (pb->thash->nunique == pbi.count)
				estimate = 1;
		} else if (b->thash->nunique == bi.count)
			estimate = 1;
	}
	if (estimate == BUN_NONE && (bi.key || (pb != NULL && pbi.key))) {
		/* exact result size in special cases */
		if (equi) {
			estimate = 1;
		} else if (!anti && lval && hval) {
			switch (t) {
			case TYPE_bte:
				estimate = (BUN) (*(bte *) th - *(bte *) tl);
				break;
			case TYPE_sht:
				estimate = (BUN) (*(sht *) th - *(sht *) tl);
				break;
			case TYPE_int:
				CALC_ESTIMATE(int);
				break;
			case TYPE_lng:
				CALC_ESTIMATE(lng);
				break;
#ifdef HAVE_HGE
			case TYPE_hge:
				CALC_ESTIMATE(hge);
				break;
#endif
			}
			if (estimate == BUN_NONE)
				estimate += li + hi - 1;
		}
	}
	/* refine upper limit by exact size (if known) */
	maximum = MIN(maximum, estimate);
	if (wanthash && !havehash && estimate == BUN_NONE) {
		/* no exact result size, but we need estimate to
		 * choose between hash- & scan-select (if we already
		 * have a hash, it's a no-brainer: we use it) */
		if (ci.ncand <= 10000) {
			/* "small" input: don't bother about more accurate
			 * estimate */
			estimate = maximum;
		} else {
			/* layman's quick "pseudo-sample" of 1000 tuples,
			 * i.e., 333 from begin, middle & end of BAT */
			BUN smpl_cnt = 0, slct_cnt = 0, pos, skip, delta;
			BAT *smpl, *slct;

			delta = 1000 / 3 / 2;
			skip = (bi.count - (2 * delta)) / 2;
			for (pos = delta; pos < bi.count; pos += skip) {
				smpl = BATslice(b, pos - delta, pos + delta);
				if (smpl) {
					slct = BATselect(smpl, NULL, tl,
							    th, li, hi, anti);
					if (slct) {
						smpl_cnt += BATcount(smpl);
						slct_cnt += BATcount(slct);
						BBPreclaim(slct);
					}
					BBPreclaim(smpl);
				}
			}
			if (smpl_cnt > 0 && slct_cnt > 0) {
				/* linear extrapolation plus 10% margin */
				estimate = (BUN) ((dbl) slct_cnt / (dbl) smpl_cnt
						  * (dbl) bi.count * 1.1);
			} else if (smpl_cnt > 0 && slct_cnt == 0) {
				/* estimate low enough to trigger hash select */
				estimate = (ci.ncand / 100) - 1;
			}
		}
		wanthash = estimate < ci.ncand / 100;
	}
	if (estimate == BUN_NONE) {
		/* no better estimate possible/required:
		 * (pre-)allocate 1M tuples, i.e., avoid/delay extend
		 * without too much overallocation */
		estimate = 1000000;
	}
	/* limit estimation by upper limit */
	estimate = MIN(estimate, maximum);

	bn = COLnew(0, TYPE_oid, estimate, TRANSIENT);
	if (bn == NULL) {
		if (havehash) {
			if (phash)
				MT_rwlock_rdunlock(&pb->thashlock);
			else
				MT_rwlock_rdunlock(&b->thashlock);
		}
		bat_iterator_end(&bi);
		bat_iterator_end(&pbi);
		BBPreclaim(pb);
		return NULL;
	}

	if (wanthash) {
		/* hashselect unlocks the hash lock */
		bn = hashselect(&bi, &ci, bn, tl, maximum, havehash, phash, &algo);
	} else {
		assert(!havehash);
		/* use imprints if
		 *   i) bat is persistent, or parent is persistent
		 *  ii) it is not an equi-select, and
		 * iii) imprints are supported.
		 */
		Imprints *imprints = NULL;
		if (!equi &&
		    /* DISABLES CODE */ (0) && imprintable(bi.type) &&
		    (!bi.transient ||
		     (pb != NULL && !pbi.transient)) &&
		    BATimprints(b) == GDK_SUCCEED) {
			if (pb != NULL) {
				MT_lock_set(&pb->batIdxLock);
				imprints = pb->timprints;
				if (imprints != NULL)
					IMPSincref(imprints);
				else
					imprints = NULL;
				MT_lock_unset(&pb->batIdxLock);
			} else {
				MT_lock_set(&b->batIdxLock);
				imprints = b->timprints;
				if (imprints != NULL)
					IMPSincref(imprints);
				else
					imprints = NULL;
				MT_lock_unset(&b->batIdxLock);
			}
		}
		GDKclrerr();
		bn = scanselect(&bi, &ci, bn, tl, th, li, hi, equi, anti,
				lval, hval, lnil, maximum, imprints, &algo);
		if (imprints)
			IMPSdecref(imprints, false);
	}
	bat_iterator_end(&bi);
	bat_iterator_end(&pbi);
	BBPreclaim(pb);

	bn = virtualize(bn);
	MT_thread_setalgorithm(algo);
	TRC_DEBUG(ALGO, "b=" ALGOBATFMT ",s=" ALGOOPTBATFMT",anti=%s -> " ALGOOPTBATFMT
		  " %s (" LLFMT " usec)\n",
		  ALGOBATPAR(b), ALGOOPTBATPAR(s),
		  anti ? "true" : "false",
		  ALGOOPTBATPAR(bn), algo,
		  GDKusec() - t0);

	return bn;
}

/* theta select
 *
 * Returns a BAT with the OID values of b for qualifying tuples.  The
 * return BAT is sorted (i.e. in the same order as the input BAT).
 *
 * If s is not NULL, it is a list of candidates.  s must be sorted.
 *
 * Theta select returns all values from b which are less/greater than
 * or (not) equal to the provided value depending on the value of op.
 * Op is a string with one of the values: "=", "==", "<", "<=", ">",
 * ">=", "<>", "!=" (the first two are equivalent and the last two are
 * equivalent).  Theta select never returns nils.
 *
 * If value is nil, the result is empty.
 */
BAT *
BATthetaselect(BAT *b, BAT *s, const void *val, const char *op)
{
	const void *nil;

	BATcheck(b, NULL);
	BATcheck(val, NULL);
	BATcheck(op, NULL);

	nil = ATOMnilptr(b->ttype);
	if (ATOMcmp(b->ttype, val, nil) == 0)
		return BATdense(0, 0, 0);
	if (op[0] == '=' && ((op[1] == '=' && op[2] == 0) || op[1] == 0)) {
		/* "=" or "==" */
		return BATselect(b, s, val, NULL, true, true, false);
	}
	if (op[0] == '!' && op[1] == '=' && op[2] == 0) {
		/* "!=" (equivalent to "<>") */
		return BATselect(b, s, val, NULL, true, true, true);
	}
	if (op[0] == '<') {
		if (op[1] == 0) {
			/* "<" */
			return BATselect(b, s, nil, val, false, false, false);
		}
		if (op[1] == '=' && op[2] == 0) {
			/* "<=" */
			return BATselect(b, s, nil, val, false, true, false);
		}
		if (op[1] == '>' && op[2] == 0) {
			/* "<>" (equivalent to "!=") */
			return BATselect(b, s, val, NULL, true, true, true);
		}
	}
	if (op[0] == '>') {
		if (op[1] == 0) {
			/* ">" */
			return BATselect(b, s, val, nil, false, false, false);
		}
		if (op[1] == '=' && op[2] == 0) {
			/* ">=" */
			return BATselect(b, s, val, nil, true, false, false);
		}
	}
	GDKerror("unknown operator.\n");
	return NULL;
}

#define VALUE(s, x)	(s##vars ?					\
			 s##vars + VarHeapVal(s##vals, (x), s##width) : \
			 s##vals + ((x) * s##width))
#define FVALUE(s, x)	(s##vals + ((x) * s##width))

#define LTany(a,b)	((*cmp)(a, b) < 0)
#define EQany(a,b)	((*cmp)(a, b) == 0)
#define is_any_nil(v)	((v) == NULL || (*cmp)((v), nil) == 0)

#define less3(a,b,i,t)	(is_##t##_nil(a) || is_##t##_nil(b) ? bit_nil : LT##t(a, b) || (i && EQ##t(a, b)))
#define grtr3(a,b,i,t)	(is_##t##_nil(a) || is_##t##_nil(b) ? bit_nil : LT##t(b, a) || (i && EQ##t(a, b)))
#define or3(a,b)	((a) == 1 || (b) == 1 ? 1 : is_bit_nil(a) || is_bit_nil(b) ? bit_nil : 0)
#define and3(a,b)	((a) == 0 || (b) == 0 ? 0 : is_bit_nil(a) || is_bit_nil(b) ? bit_nil : 1)
#define not3(a)		(is_bit_nil(a) ? bit_nil : !(a))

#define between3(v, lo, linc, hi, hinc, TYPE)				\
	and3(grtr3(v, lo, linc, TYPE), less3(v, hi, hinc, TYPE))

#define BETWEEN(v, lo, linc, hi, hinc, TYPE)				\
	(is_##TYPE##_nil(v)						\
	 ? bit_nil							\
	 : (bit) (anti							\
		  ? (symmetric						\
		     ? not3(or3(between3(v, lo, linc, hi, hinc, TYPE),	\
				between3(v, hi, hinc, lo, linc, TYPE)))	\
		     : not3(between3(v, lo, linc, hi, hinc, TYPE)))	\
		  : (symmetric						\
		     ? or3(between3(v, lo, linc, hi, hinc, TYPE),	\
			   between3(v, hi, hinc, lo, linc, TYPE))	\
		     : between3(v, lo, linc, hi, hinc, TYPE))))

gdk_return
rangejoin(BAT *r1, BAT *r2, BAT *l, BAT *rl, BAT *rh,
	  struct canditer *lci, struct canditer *rci,
	  bool linc, bool hinc, bool anti, bool symmetric, BUN maxsize)
{
	if (!anti && !symmetric) {
		/* we'll need these */
		(void) BATordered(l);
		(void) BATordered_rev(l);
	}
	BATiter li = bat_iterator(l);
	BATiter rli = bat_iterator(rl);
	BATiter rhi = bat_iterator(rh);
	const char *rlvals, *rhvals;
	const char *lvars, *rlvars, *rhvars;
	int rlwidth, rhwidth;
	int lwidth;
	const void *nil = ATOMnilptr(li.type);
	int (*cmp)(const void *, const void *) = ATOMcompare(li.type);
	int t;
	BUN cnt, ncnt, lncand = lci->ncand, rncand = rci->ncand;
	oid *restrict dst1, *restrict dst2;
	const void *vrl, *vrh;
	oid ro;
	oid rlval = oid_nil, rhval = oid_nil;
	int sorted = 0;		/* which output column is sorted */
	BAT *tmp = NULL;
	const char *algo = NULL;
	Heap *oidxh = NULL;

	QryCtx *qry_ctx = MT_thread_get_qry_ctx();

	assert(ATOMtype(li.type) == ATOMtype(rli.type));
	assert(ATOMtype(li.type) == ATOMtype(rhi.type));
	assert(BATcount(rl) == BATcount(rh));
	assert(rl->hseqbase == rh->hseqbase);
	assert(r1->ttype == TYPE_oid);
	assert(r2 == NULL || r2->ttype == TYPE_oid);
	assert(r2 == NULL || BATcount(r1) == BATcount(r2));
	assert(li.type != TYPE_void || !is_oid_nil(l->tseqbase));
	assert(rli.type != TYPE_void || !is_oid_nil(rl->tseqbase));
	assert(rhi.type != TYPE_void || !is_oid_nil(rh->tseqbase));

	TRC_DEBUG(ALGO, "l=" ALGOBATFMT ","
		  "rl=" ALGOBATFMT ",rh=" ALGOBATFMT ","
		  "sl=" ALGOOPTBATFMT ",sr=" ALGOOPTBATFMT ","
		  "anti=%s,symmetric=%s\n",
		  ALGOBATPAR(l),
		  ALGOBATPAR(rl),
		  ALGOBATPAR(rh),
		  ALGOOPTBATPAR(lci->s),
		  ALGOOPTBATPAR(rci->s),
		  anti ? "true" : "false",
		  symmetric ? "true" : "false");

	rlvals = rli.type == TYPE_void ? NULL : (const char *) rli.base;
	rhvals = rhi.type == TYPE_void ? NULL : (const char *) rhi.base;
	lwidth = li.width;
	rlwidth = rli.width;
	rhwidth = rhi.width;
	dst1 = (oid *) Tloc(r1, 0);
	dst2 = r2 ? (oid *) Tloc(r2, 0) : NULL;

	t = ATOMtype(li.type);
	t = ATOMbasetype(t);

	if (li.vh && li.type) {
		assert(rli.vh && rli.type);
		assert(rhi.vh && rhi.type);
		lvars = li.vh->base;
		rlvars = rli.vh->base;
		rhvars = rhi.vh->base;
	} else {
		assert(rli.vh == NULL);
		assert(rhi.vh == NULL);
		lvars = rlvars = rhvars = NULL;
	}

	if (!anti && !symmetric && !li.sorted && !li.revsorted) {
		(void) BATcheckorderidx(l);
		MT_lock_set(&l->batIdxLock);
		if ((oidxh = l->torderidx) != NULL)
			HEAPincref(oidxh);
		MT_lock_unset(&l->batIdxLock);
#if 0 /* needs checking */
		if (oidxh == NULL && VIEWtparent(l)) {
/* if enabled, need to fix/unfix parent bat */
			BAT *pb = BBP_desc(VIEWtparent(l));
			(void) BATcheckorderidx(pb);
			MT_lock_set(&pb->batIdxLock);
			if ((oidxh = pb->torderidx) != NULL) {
				HEAPincref(oidxh);
				l = pb;
			}
			MT_lock_unset(&pb->batIdxLock);
		}
#endif
	}

	vrl = &rlval;
	vrh = &rhval;
	if (!anti && !symmetric && (li.sorted || li.revsorted || oidxh)) {
		/* left column is sorted, use binary search */
		sorted = 2;
		TIMEOUT_LOOP(rncand, qry_ctx) {
			BUN low, high;

			ro = canditer_next(rci);
			if (rlvals) {
				vrl = VALUE(rl, ro - rl->hseqbase);
			} else {
				/* TYPE_void */
				rlval = ro - rl->hseqbase + rl->tseqbase;
			}
			if (rhvals) {
				vrh = VALUE(rh, ro - rh->hseqbase);
			} else {
				/* TYPE_void */
				rhval = ro - rh->hseqbase + rh->tseqbase;
			}
			if (cmp(vrl, nil) == 0 || cmp(vrh, nil) == 0)
				continue;
			if (li.sorted) {
				if (linc)
					low = SORTfndfirst(l, vrl);
				else
					low = SORTfndlast(l, vrl);
				if (hinc)
					high = SORTfndlast(l, vrh);
				else
					high = SORTfndfirst(l, vrh);
			} else  if (li.revsorted) {
				if (hinc)
					low = SORTfndfirst(l, vrh);
				else
					low = SORTfndlast(l, vrh);
				if (linc)
					high = SORTfndlast(l, vrl);
				else
					high = SORTfndfirst(l, vrl);
			} else {
				assert(oidxh);
				if (linc)
					low = ORDERfndfirst(l, oidxh, vrl);
				else
					low = ORDERfndlast(l, oidxh, vrl);
				if (hinc)
					high = ORDERfndlast(l, oidxh, vrh);
				else
					high = ORDERfndfirst(l, oidxh, vrh);
			}
			if (high <= low)
				continue;
			if (li.sorted || li.revsorted) {
				low = canditer_search(lci, low + l->hseqbase, true);
				high = canditer_search(lci, high + l->hseqbase, true);
				assert(high >= low);

				if (BATcapacity(r1) < BATcount(r1) + high - low) {
					cnt = BATcount(r1) + high - low + 1024;
					if (cnt > maxsize)
						cnt = maxsize;
					BATsetcount(r1, BATcount(r1));
					if (BATextend(r1, cnt) != GDK_SUCCEED)
						goto bailout;
					dst1 = (oid *) Tloc(r1, 0);
					if (r2) {
						BATsetcount(r2, BATcount(r2));
						if (BATextend(r2, cnt) != GDK_SUCCEED)
							goto bailout;
						assert(BATcapacity(r1) == BATcapacity(r2));
						dst2 = (oid *) Tloc(r2, 0);
					}
				}
				canditer_setidx(lci, low);
				while (low < high) {
					dst1[r1->batCount++] = canditer_next(lci);
					if (r2) {
						dst2[r2->batCount++] = ro;
					}
					low++;
				}
			} else {
				const oid *ord;

				assert(oidxh);
				ord = (const oid *) oidxh->base + ORDERIDXOFF;

				if (BATcapacity(r1) < BATcount(r1) + high - low) {
					cnt = BATcount(r1) + high - low + 1024;
					if (cnt > maxsize)
						cnt = maxsize;
					BATsetcount(r1, BATcount(r1));
					if (BATextend(r1, cnt) != GDK_SUCCEED)
						goto bailout;
					dst1 = (oid *) Tloc(r1, 0);
					if (r2) {
						BATsetcount(r2, BATcount(r2));
						if (BATextend(r2, cnt) != GDK_SUCCEED)
							goto bailout;
						assert(BATcapacity(r1) == BATcapacity(r2));
						dst2 = (oid *) Tloc(r2, 0);
					}
				}

				while (low < high) {
					if (canditer_contains(lci, ord[low])) {
						dst1[r1->batCount++] = ord[low];
						if (r2) {
							dst2[r2->batCount++] = ro;
						}
					}
					low++;
				}
			}
		}
		if (oidxh)
			HEAPdecref(oidxh, false);
		TIMEOUT_CHECK(qry_ctx, GOTO_LABEL_TIMEOUT_HANDLER(bailout, qry_ctx));
		cnt = BATcount(r1);
		assert(r2 == NULL || BATcount(r1) == BATcount(r2));
	} else if (/* DISABLES CODE */ (0) &&
		   !anti && !symmetric &&
		   imprintable(li.type) &&
		   (BATcount(rl) > 2 ||
		    !li.transient ||
		    (VIEWtparent(l) != 0 &&
/* if enabled, need to fix/unfix parent bat */
		     /* batTransient access needs to be protected */
		     !(tmp = BBP_desc(VIEWtparent(l)))->batTransient) ||
		    BATcheckimprints(l)) &&
		   BATimprints(l) == GDK_SUCCEED) {
		/* implementation using imprints on left column
		 *
		 * we use imprints if we can (the type is right for
		 * imprints) and either the left bat is persistent or
		 * already has imprints, or the right bats are long
		 * enough (for creating imprints being worth it) */
		Imprints *imprints = NULL;

		if (tmp) {
			MT_lock_set(&tmp->batIdxLock);
			imprints = tmp->timprints;
			if (imprints != NULL)
				IMPSincref(imprints);
			else
				imprints = NULL;
			MT_lock_unset(&tmp->batIdxLock);
		} else {
			MT_lock_set(&l->batIdxLock);
			imprints = l->timprints;
			if (imprints != NULL)
				IMPSincref(imprints);
			else
				imprints = NULL;
			MT_lock_unset(&l->batIdxLock);
		}
		/* in the unlikely case that the imprints were removed
		 * before we could get at them, take the slow, nested
		 * loop implementation */
		if (imprints == NULL)
			goto nestedloop;

		sorted = 2;
		cnt = 0;
		TIMEOUT_LOOP_IDX_DECL(i, rncand, qry_ctx) {
			maxsize = cnt + (rncand - i) * lncand;
			ro = canditer_next(rci);
			if (rlvals) {
				vrl = FVALUE(rl, ro - rl->hseqbase);
			} else {
				/* TYPE_void */
				rlval = ro - rl->hseqbase + rl->tseqbase;
			}
			if (rhvals) {
				vrh = FVALUE(rh, ro - rh->hseqbase);
			} else {
				/* TYPE_void */
				rhval = ro - rl->hseqbase + rl->tseqbase;
			}
			dst1 = (oid *) Tloc(r1, 0);
			canditer_reset(lci);
			switch (t) {
			case TYPE_bte: {
				bte vl, vh;
				if (is_bte_nil((vl = *(bte *) vrl)))
					continue;
				if (is_bte_nil((vh = *(bte *) vrh)))
					continue;
				if (!linc) {
					if (vl == MAXVALUEbte)
						continue;
					vl = NEXTVALUEbte(vl);
				}
				if (!hinc) {
					if (vh == MINVALUEbte)
						continue;
					vh = PREVVALUEbte(vh);
				}
				if (vl > vh)
					continue;
				ncnt = fullscan_bte(&li, lci, r1, &vl, &vh,
						    true, true, false,
						    false, true, true,
						    false, cnt,
						    l->hseqbase, dst1,
						    maxsize,
						    imprints, &algo);
				break;
			}
			case TYPE_sht: {
				sht vl, vh;
				if (is_sht_nil((vl = *(sht *) vrl)))
					continue;
				if (is_sht_nil((vh = *(sht *) vrh)))
					continue;
				if (!linc) {
					if (vl == MAXVALUEsht)
						continue;
					vl = NEXTVALUEsht(vl);
				}
				if (!hinc) {
					if (vh == MINVALUEsht)
						continue;
					vh = PREVVALUEsht(vh);
				}
				if (vl > vh)
					continue;
				ncnt = fullscan_sht(&li, lci, r1, &vl, &vh,
						    true, true, false,
						    false, true, true,
						    false, cnt,
						    l->hseqbase, dst1,
						    maxsize,
						    imprints, &algo);
				break;
			}
			case TYPE_int:
#if SIZEOF_OID == SIZEOF_INT
			case TYPE_oid:
#endif
			{
				int vl, vh;
				if (is_int_nil((vl = *(int *) vrl)))
					continue;
				if (is_int_nil((vh = *(int *) vrh)))
					continue;
				if (!linc) {
					if (vl == MAXVALUEint)
						continue;
					vl = NEXTVALUEint(vl);
				}
				if (!hinc) {
#if SIZEOF_OID == SIZEOF_INT
					if (t == TYPE_oid) {
						if (vh == MINVALUEoid)
							continue;
						vh = PREVVALUEoid(vh);
					} else
#endif
					{
						if (vh == MINVALUEint)
							continue;
						vh = PREVVALUEint(vh);
					}
				}
				if (vl > vh)
					continue;
				ncnt = fullscan_int(&li, lci, r1, &vl, &vh,
						    true, true, false,
						    false, true, true,
						    false, cnt,
						    l->hseqbase, dst1,
						    maxsize,
						    imprints, &algo);
				break;
			}
			case TYPE_lng:
#if SIZEOF_OID == SIZEOF_LNG
			case TYPE_oid:
#endif
			{
				lng vl, vh;
				if (is_lng_nil((vl = *(lng *) vrl)))
					continue;
				if (is_lng_nil((vh = *(lng *) vrh)))
					continue;
				if (!linc) {
					if (vl == MAXVALUElng)
						continue;
					vl = NEXTVALUElng(vl);
				}
				if (!hinc) {
#if SIZEOF_OID == SIZEOF_LNG
					if (t == TYPE_oid) {
						if (vh == MINVALUEoid)
							continue;
						vh = PREVVALUEoid(vh);
					} else
#endif
					{
						if (vh == MINVALUElng)
							continue;
						vh = PREVVALUElng(vh);
					}
				}
				if (vl > vh)
					continue;
				ncnt = fullscan_lng(&li, lci, r1, &vl, &vh,
						    true, true, false,
						    false, true, true,
						    false, cnt,
						    l->hseqbase, dst1,
						    maxsize,
						    imprints, &algo);
				break;
			}
#ifdef HAVE_HGE
			case TYPE_hge: {
				hge vl, vh;
				if (is_hge_nil((vl = *(hge *) vrl)))
					continue;
				if (is_hge_nil((vh = *(hge *) vrh)))
					continue;
				if (!linc) {
					if (vl == MAXVALUEhge)
						continue;
					vl = NEXTVALUEhge(vl);
				}
				if (!hinc) {
					if (vh == MINVALUEhge)
						continue;
					vh = PREVVALUEhge(vh);
				}
				if (vl > vh)
					continue;
				ncnt = fullscan_hge(&li, lci, r1, &vl, &vh,
						    true, true, false,
						    false, true, true,
						    false, cnt,
						    l->hseqbase, dst1,
						    maxsize,
						    imprints, &algo);
				break;
			}
#endif
			case TYPE_flt: {
				flt vl, vh;
				vl = *(flt *) vrl;
				if (is_flt_nil(vl))
					continue;
				vh = *(flt *) vrh;
				if (is_flt_nil(vh))
					continue;
				if (!linc) {
					if (vl == MAXVALUEflt)
						continue;
					vl = NEXTVALUEflt(vl);
				}
				if (!hinc) {
					if (vh == MINVALUEflt)
						continue;
					vh = PREVVALUEflt(vh);
				}
				if (vl > vh)
					continue;
				ncnt = fullscan_flt(&li, lci, r1, &vl, &vh,
						    true, true, false,
						    false, true, true,
						    false, cnt,
						    l->hseqbase, dst1,
						    maxsize,
						    imprints, &algo);
				break;
			}
			case TYPE_dbl: {
				dbl vl, vh;
				vl = *(dbl *) vrl;
				if (is_dbl_nil(vl))
					continue;
				vh = *(dbl *) vrh;
				if (is_dbl_nil(vh))
					continue;
				if (!linc) {
					if (vl == MAXVALUEdbl)
						continue;
					vl = NEXTVALUEdbl(vl);
				}
				if (!hinc) {
					if (vh == MINVALUEdbl)
						continue;
					vh = PREVVALUEdbl(vh);
				}
				if (vl > vh)
					continue;
				ncnt = fullscan_dbl(&li, lci, r1, &vl, &vh,
						    true, true, false,
						    false, true, true,
						    false, cnt,
						    l->hseqbase, dst1,
						    maxsize,
						    imprints, &algo);
				break;
			}
			default:
				ncnt = BUN_NONE;
				GDKerror("unsupported type\n");
				MT_UNREACHABLE();
			}
			if (ncnt == BUN_NONE) {
				IMPSdecref(imprints, false);
				goto bailout;
			}
			assert(ncnt >= cnt || ncnt == 0);
			if (ncnt == cnt || ncnt == 0)
				continue;
			if (r2) {
				if (BATcapacity(r2) < ncnt) {
					BATsetcount(r2, cnt);
					if (BATextend(r2, BATcapacity(r1)) != GDK_SUCCEED) {
						IMPSdecref(imprints, false);
						goto bailout;
					}
					dst2 = (oid *) Tloc(r2, 0);
				}
				while (cnt < ncnt)
					dst2[cnt++] = ro;
			} else {
				cnt = ncnt;
			}
		}
		IMPSdecref(imprints, false);
		TIMEOUT_CHECK(qry_ctx, GOTO_LABEL_TIMEOUT_HANDLER(bailout, qry_ctx));
	} else {
	  nestedloop:;
		/* nested loop implementation */
		const void *vl;
		const char *lvals;
		oid lval;

		GDKclrerr();	/* not interested in BATimprints errors */
		sorted = 1;
		lvals = li.type == TYPE_void ? NULL : (const char *) li.base;
		vl = &lval;
		TIMEOUT_LOOP(lncand, qry_ctx) {
			oid lo;

			lo = canditer_next(lci);
			if (lvals) {
				vl = VALUE(l, lo - l->hseqbase);
				if (cmp(vl, nil) == 0)
					continue;
			} else {
				lval = lo - l->hseqbase + l->tseqbase;
			}
			canditer_reset(rci);
			for (BUN j = 0; j < rncand; j++) {
				ro = canditer_next(rci);
				if (rlvals) {
					vrl = VALUE(rl, ro - rl->hseqbase);
				} else {
					/* TYPE_void */
					rlval = ro - rl->hseqbase + rl->tseqbase;
				}
				if (rhvals) {
					vrh = VALUE(rh, ro - rh->hseqbase);
				} else {
					/* TYPE_void */
					rhval = ro - rh->hseqbase + rh->tseqbase;
				}
				if (BETWEEN(vl, vrl, linc, vrh, hinc, any) != 1)
					continue;
				if (BATcount(r1) == BATcapacity(r1)) {
					BUN newcap = BATgrows(r1);
					if (newcap > maxsize)
						newcap = maxsize;
					BATsetcount(r1, BATcount(r1));
					if (BATextend(r1, newcap) != GDK_SUCCEED)
						goto bailout;
					dst1 = (oid *) Tloc(r1, 0);
					if (r2) {
						BATsetcount(r2, BATcount(r2));
						if (BATextend(r2, newcap) != GDK_SUCCEED)
							goto bailout;
						assert(BATcapacity(r1) == BATcapacity(r2));
						dst2 = (oid *) Tloc(r2, 0);
					}
				}
				dst1[r1->batCount++] = lo;
				if (r2) {
					dst2[r2->batCount++] = ro;
				}
			}
		}
		TIMEOUT_CHECK(qry_ctx, GOTO_LABEL_TIMEOUT_HANDLER(bailout, qry_ctx));
		cnt = BATcount(r1);
		assert(r2 == NULL || BATcount(r1) == BATcount(r2));
	}

	/* also set other bits of heap to correct value to indicate size */
	BATsetcount(r1, cnt);

	/* set properties using an extra scan (usually not complete) */
	dst1 = (oid *) Tloc(r1, 0);
	r1->tkey = true;
	r1->tsorted = true;
	r1->trevsorted = true;
	r1->tseqbase = 0;
	r1->tnil = false;
	r1->tnonil = true;
	for (ncnt = 1; ncnt < cnt; ncnt++) {
		if (dst1[ncnt - 1] == dst1[ncnt]) {
			r1->tseqbase = oid_nil;
			r1->tkey = false;
		} else if (dst1[ncnt - 1] < dst1[ncnt]) {
			r1->trevsorted = false;
			if (dst1[ncnt - 1] + 1 != dst1[ncnt])
				r1->tseqbase = oid_nil;
		} else {
			assert(sorted != 1);
			r1->tsorted = false;
			r1->tseqbase = oid_nil;
			r1->tkey = false;
		}
		if (!(r1->trevsorted | BATtdense(r1) | r1->tkey | ((sorted != 1) & r1->tsorted)))
			break;
	}
	if (BATtdense(r1))
		r1->tseqbase = cnt > 0 ? dst1[0] : 0;
	if (r2) {
		BATsetcount(r2, cnt);
		dst2 = (oid *) Tloc(r2, 0);
		r2->tkey = true;
		r2->tsorted = true;
		r2->trevsorted = true;
		r2->tseqbase = 0;
		r2->tnil = false;
		r2->tnonil = true;
		for (ncnt = 1; ncnt < cnt; ncnt++) {
			if (dst2[ncnt - 1] == dst2[ncnt]) {
				r2->tseqbase = oid_nil;
				r2->tkey = false;
			} else if (dst2[ncnt - 1] < dst2[ncnt]) {
				r2->trevsorted = false;
				if (dst2[ncnt - 1] + 1 != dst2[ncnt])
					r2->tseqbase = oid_nil;
			} else {
				assert(sorted != 2);
				r2->tsorted = false;
				r2->tseqbase = oid_nil;
				r2->tkey = false;
			}
			if (!(r2->trevsorted | BATtdense(r2) | r2->tkey | ((sorted != 2) & r2->tsorted)))
				break;
		}
		if (BATtdense(r2))
			r2->tseqbase = cnt > 0 ? dst2[0] : 0;
	}
	TRC_DEBUG(ALGO, "l=%s,rl=%s,rh=%s -> "
		  "(" ALGOBATFMT "," ALGOOPTBATFMT ")\n",
		  BATgetId(l), BATgetId(rl), BATgetId(rh),
		  ALGOBATPAR(r1), ALGOOPTBATPAR(r2));
	bat_iterator_end(&li);
	bat_iterator_end(&rli);
	bat_iterator_end(&rhi);
	return GDK_SUCCEED;

  bailout:
	bat_iterator_end(&li);
	bat_iterator_end(&rli);
	bat_iterator_end(&rhi);
	BBPreclaim(r1);
	BBPreclaim(r2);
	return GDK_FAIL;
}<|MERGE_RESOLUTION|>--- conflicted
+++ resolved
@@ -785,10 +785,10 @@
 				return BUN_NONE;
 			}
 			dst = Tloc(bn, 0);
-			TIMEOUT_LOOP_IDX(p, ncand, timeoffset) {
+			TIMEOUT_LOOP_IDX(p, ncand, qry_ctx) {
 				dst[p] = canditer_next(ci);
 			}
-			TIMEOUT_CHECK(timeoffset, GOTO_LABEL_TIMEOUT_HANDLER(bailout));
+			TIMEOUT_CHECK(qry_ctx, GOTO_LABEL_TIMEOUT_HANDLER(bailout, qry_ctx));
 			return ncand;
 		}
 		*algo = "select: fullscan equi strelim (nomatch)";
@@ -805,20 +805,8 @@
 		const unsigned char *ptr = (const unsigned char *) bi->base;
 		pos -= GDK_VAROFFSET;
 		if (ci->tpe == cand_dense) {
-<<<<<<< HEAD
-			TIMEOUT_LOOP_IDX(p, ncand, qry_ctx) {
-				o = canditer_next_dense(ci);
-				if (ptr[o - hseq] == pos) {
-					dst = buninsfix(bn, dst, cnt, o,
-							(BUN) ((dbl) cnt / (dbl) (p == 0 ? 1 : p)
-							       * (dbl) (ncand-p) * 1.1 + 1024),
-							maximum);
-					if (dst == NULL) {
-						BBPreclaim(bn);
-						return BUN_NONE;
-=======
 			if (anti) {
-				TIMEOUT_LOOP_IDX(p, ncand, timeoffset) {
+				TIMEOUT_LOOP_IDX(p, ncand, qry_ctx) {
 					o = canditer_next_dense(ci);
 					if (ptr[o - hseq] != pos) {
 						dst = buninsfix(bn, dst, cnt, o,
@@ -833,7 +821,7 @@
 					}
 				}
 			} else {
-				TIMEOUT_LOOP_IDX(p, ncand, timeoffset) {
+				TIMEOUT_LOOP_IDX(p, ncand, qry_ctx) {
 					o = canditer_next_dense(ci);
 					if (ptr[o - hseq] == pos) {
 						dst = buninsfix(bn, dst, cnt, o,
@@ -845,25 +833,12 @@
 							return BUN_NONE;
 						}
 						cnt++;
->>>>>>> 7202edb0
 					}
 				}
 			}
 		} else {
-<<<<<<< HEAD
-			TIMEOUT_LOOP_IDX(p, ncand, qry_ctx) {
-				o = canditer_next(ci);
-				if (ptr[o - hseq] == pos) {
-					dst = buninsfix(bn, dst, cnt, o,
-							(BUN) ((dbl) cnt / (dbl) (p == 0 ? 1 : p)
-							       * (dbl) (ncand-p) * 1.1 + 1024),
-							maximum);
-					if (dst == NULL) {
-						BBPreclaim(bn);
-						return BUN_NONE;
-=======
 			if (anti) {
-				TIMEOUT_LOOP_IDX(p, ncand, timeoffset) {
+				TIMEOUT_LOOP_IDX(p, ncand, qry_ctx) {
 					o = canditer_next(ci);
 					if (ptr[o - hseq] != pos) {
 						dst = buninsfix(bn, dst, cnt, o,
@@ -878,7 +853,7 @@
 					}
 				}
 			} else {
-				TIMEOUT_LOOP_IDX(p, ncand, timeoffset) {
+				TIMEOUT_LOOP_IDX(p, ncand, qry_ctx) {
 					o = canditer_next(ci);
 					if (ptr[o - hseq] == pos) {
 						dst = buninsfix(bn, dst, cnt, o,
@@ -890,7 +865,6 @@
 							return BUN_NONE;
 						}
 						cnt++;
->>>>>>> 7202edb0
 					}
 				}
 			}
@@ -901,20 +875,8 @@
 		const unsigned short *ptr = (const unsigned short *) bi->base;
 		pos -= GDK_VAROFFSET;
 		if (ci->tpe == cand_dense) {
-<<<<<<< HEAD
-			TIMEOUT_LOOP_IDX(p, ncand, qry_ctx) {
-				o = canditer_next_dense(ci);
-				if (ptr[o - hseq] == pos) {
-					dst = buninsfix(bn, dst, cnt, o,
-							(BUN) ((dbl) cnt / (dbl) (p == 0 ? 1 : p)
-							       * (dbl) (ncand-p) * 1.1 + 1024),
-							maximum);
-					if (dst == NULL) {
-						BBPreclaim(bn);
-						return BUN_NONE;
-=======
 			if (anti) {
-				TIMEOUT_LOOP_IDX(p, ncand, timeoffset) {
+				TIMEOUT_LOOP_IDX(p, ncand, qry_ctx) {
 					o = canditer_next_dense(ci);
 					if (ptr[o - hseq] != pos) {
 						dst = buninsfix(bn, dst, cnt, o,
@@ -929,7 +891,7 @@
 					}
 				}
 			} else {
-				TIMEOUT_LOOP_IDX(p, ncand, timeoffset) {
+				TIMEOUT_LOOP_IDX(p, ncand, qry_ctx) {
 					o = canditer_next_dense(ci);
 					if (ptr[o - hseq] == pos) {
 						dst = buninsfix(bn, dst, cnt, o,
@@ -941,25 +903,12 @@
 							return BUN_NONE;
 						}
 						cnt++;
->>>>>>> 7202edb0
 					}
 				}
 			}
 		} else {
-<<<<<<< HEAD
-			TIMEOUT_LOOP_IDX(p, ncand, qry_ctx) {
-				o = canditer_next(ci);
-				if (ptr[o - hseq] == pos) {
-					dst = buninsfix(bn, dst, cnt, o,
-							(BUN) ((dbl) cnt / (dbl) (p == 0 ? 1 : p)
-							       * (dbl) (ncand-p) * 1.1 + 1024),
-							maximum);
-					if (dst == NULL) {
-						BBPreclaim(bn);
-						return BUN_NONE;
-=======
 			if (anti) {
-				TIMEOUT_LOOP_IDX(p, ncand, timeoffset) {
+				TIMEOUT_LOOP_IDX(p, ncand, qry_ctx) {
 					o = canditer_next(ci);
 					if (ptr[o - hseq] != pos) {
 						dst = buninsfix(bn, dst, cnt, o,
@@ -974,7 +923,7 @@
 					}
 				}
 			} else {
-				TIMEOUT_LOOP_IDX(p, ncand, timeoffset) {
+				TIMEOUT_LOOP_IDX(p, ncand, qry_ctx) {
 					o = canditer_next(ci);
 					if (ptr[o - hseq] == pos) {
 						dst = buninsfix(bn, dst, cnt, o,
@@ -986,7 +935,6 @@
 							return BUN_NONE;
 						}
 						cnt++;
->>>>>>> 7202edb0
 					}
 				}
 			}
@@ -997,20 +945,8 @@
 	case 4: {
 		const unsigned int *ptr = (const unsigned int *) bi->base;
 		if (ci->tpe == cand_dense) {
-<<<<<<< HEAD
-			TIMEOUT_LOOP_IDX(p, ncand, qry_ctx) {
-				o = canditer_next_dense(ci);
-				if (ptr[o - hseq] == pos) {
-					dst = buninsfix(bn, dst, cnt, o,
-							(BUN) ((dbl) cnt / (dbl) (p == 0 ? 1 : p)
-							       * (dbl) (ncand-p) * 1.1 + 1024),
-							maximum);
-					if (dst == NULL) {
-						BBPreclaim(bn);
-						return BUN_NONE;
-=======
 			if (anti) {
-				TIMEOUT_LOOP_IDX(p, ncand, timeoffset) {
+				TIMEOUT_LOOP_IDX(p, ncand, qry_ctx) {
 					o = canditer_next_dense(ci);
 					if (ptr[o - hseq] != pos) {
 						dst = buninsfix(bn, dst, cnt, o,
@@ -1025,7 +961,7 @@
 					}
 				}
 			} else {
-				TIMEOUT_LOOP_IDX(p, ncand, timeoffset) {
+				TIMEOUT_LOOP_IDX(p, ncand, qry_ctx) {
 					o = canditer_next_dense(ci);
 					if (ptr[o - hseq] == pos) {
 						dst = buninsfix(bn, dst, cnt, o,
@@ -1037,25 +973,12 @@
 							return BUN_NONE;
 						}
 						cnt++;
->>>>>>> 7202edb0
 					}
 				}
 			}
 		} else {
-<<<<<<< HEAD
-			TIMEOUT_LOOP_IDX(p, ncand, qry_ctx) {
-				o = canditer_next(ci);
-				if (ptr[o - hseq] == pos) {
-					dst = buninsfix(bn, dst, cnt, o,
-							(BUN) ((dbl) cnt / (dbl) (p == 0 ? 1 : p)
-							       * (dbl) (ncand-p) * 1.1 + 1024),
-							maximum);
-					if (dst == NULL) {
-						BBPreclaim(bn);
-						return BUN_NONE;
-=======
 			if (anti) {
-				TIMEOUT_LOOP_IDX(p, ncand, timeoffset) {
+				TIMEOUT_LOOP_IDX(p, ncand, qry_ctx) {
 					o = canditer_next(ci);
 					if (ptr[o - hseq] != pos) {
 						dst = buninsfix(bn, dst, cnt, o,
@@ -1070,7 +993,7 @@
 					}
 				}
 			} else {
-				TIMEOUT_LOOP_IDX(p, ncand, timeoffset) {
+				TIMEOUT_LOOP_IDX(p, ncand, qry_ctx) {
 					o = canditer_next(ci);
 					if (ptr[o - hseq] == pos) {
 						dst = buninsfix(bn, dst, cnt, o,
@@ -1082,7 +1005,6 @@
 							return BUN_NONE;
 						}
 						cnt++;
->>>>>>> 7202edb0
 					}
 				}
 			}
@@ -1093,20 +1015,8 @@
 	default: {
 		const var_t *ptr = (const var_t *) bi->base;
 		if (ci->tpe == cand_dense) {
-<<<<<<< HEAD
-			TIMEOUT_LOOP_IDX(p, ncand, qry_ctx) {
-				o = canditer_next_dense(ci);
-				if (ptr[o - hseq] == pos) {
-					dst = buninsfix(bn, dst, cnt, o,
-							(BUN) ((dbl) cnt / (dbl) (p == 0 ? 1 : p)
-							       * (dbl) (ncand-p) * 1.1 + 1024),
-							maximum);
-					if (dst == NULL) {
-						BBPreclaim(bn);
-						return BUN_NONE;
-=======
 			if (anti) {
-				TIMEOUT_LOOP_IDX(p, ncand, timeoffset) {
+				TIMEOUT_LOOP_IDX(p, ncand, qry_ctx) {
 					o = canditer_next_dense(ci);
 					if (ptr[o - hseq] != pos) {
 						dst = buninsfix(bn, dst, cnt, o,
@@ -1121,7 +1031,7 @@
 					}
 				}
 			} else {
-				TIMEOUT_LOOP_IDX(p, ncand, timeoffset) {
+				TIMEOUT_LOOP_IDX(p, ncand, qry_ctx) {
 					o = canditer_next_dense(ci);
 					if (ptr[o - hseq] == pos) {
 						dst = buninsfix(bn, dst, cnt, o,
@@ -1133,25 +1043,12 @@
 							return BUN_NONE;
 						}
 						cnt++;
->>>>>>> 7202edb0
 					}
 				}
 			}
 		} else {
-<<<<<<< HEAD
-			TIMEOUT_LOOP_IDX(p, ncand, qry_ctx) {
-				o = canditer_next(ci);
-				if (ptr[o - hseq] == pos) {
-					dst = buninsfix(bn, dst, cnt, o,
-							(BUN) ((dbl) cnt / (dbl) (p == 0 ? 1 : p)
-							       * (dbl) (ncand-p) * 1.1 + 1024),
-							maximum);
-					if (dst == NULL) {
-						BBPreclaim(bn);
-						return BUN_NONE;
-=======
 			if (anti) {
-				TIMEOUT_LOOP_IDX(p, ncand, timeoffset) {
+				TIMEOUT_LOOP_IDX(p, ncand, qry_ctx) {
 					o = canditer_next(ci);
 					if (ptr[o - hseq] != pos) {
 						dst = buninsfix(bn, dst, cnt, o,
@@ -1166,7 +1063,7 @@
 					}
 				}
 			} else {
-				TIMEOUT_LOOP_IDX(p, ncand, timeoffset) {
+				TIMEOUT_LOOP_IDX(p, ncand, qry_ctx) {
 					o = canditer_next(ci);
 					if (ptr[o - hseq] == pos) {
 						dst = buninsfix(bn, dst, cnt, o,
@@ -1178,7 +1075,6 @@
 							return BUN_NONE;
 						}
 						cnt++;
->>>>>>> 7202edb0
 					}
 				}
 			}
