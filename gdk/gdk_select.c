/*
 * This Source Code Form is subject to the terms of the Mozilla Public
 * License, v. 2.0.  If a copy of the MPL was not distributed with this
* file, You can obtain one at http://mozilla.org/MPL/2.0/.
 *
 * Copyright 1997 - July 2008 CWI, August 2008 - 2021 MonetDB B.V.
 */

#include "monetdb_config.h"
#include "gdk.h"
#include "gdk_private.h"

/* auxiliary functions and structs for imprints */
#include "gdk_imprints.h"

#define buninsfix(B,A,I,V,G,M,R)					\
	do {								\
		if ((I) == BATcapacity(B)) {				\
			BATsetcount((B), (I));				\
			if (BATextend((B),				\
				      MIN(BATcapacity(B) + (G),		\
					  (M))) != GDK_SUCCEED) {	\
				if (locked)				\
					MT_rwlock_rdunlock(&b->thashlock); \
				BBPreclaim(B);				\
				return (R);				\
			}						\
			A = (oid *) Tloc((B), 0);			\
		}							\
		A[(I)] = (V);						\
	} while (false)

BAT *
virtualize(BAT *bn)
{
	/* input must be a valid candidate list or NULL */
	if (bn == NULL)
		return NULL;
	if ((bn->ttype != TYPE_void && bn->ttype != TYPE_oid) || !bn->tkey || !bn->tsorted) {
		fprintf(stderr, "#bn type %d nil %d key %d sorted %d\n",
			bn->ttype, is_oid_nil(bn->tseqbase),
			bn->tkey, bn->tsorted);
		fflush(stderr);
	}
	assert(((bn->ttype == TYPE_void && !is_oid_nil(bn->tseqbase)) ||
		bn->ttype == TYPE_oid) &&
	       bn->tkey && bn->tsorted);
	assert(BBP_refs(bn->batCacheid) == 1);
	assert(BBP_lrefs(bn->batCacheid) == 0);
	/* since bn has unique and strictly ascending values, we can
	 * easily check whether the column is dense */
	if (bn->ttype == TYPE_oid &&
	    (BATcount(bn) <= 1 ||
	     * (const oid *) Tloc(bn, 0) + BATcount(bn) - 1 ==
	     * (const oid *) Tloc(bn, BUNlast(bn) - 1))) {
		/* column is dense, replace by virtual oid */
		TRC_DEBUG(ALGO, ALGOBATFMT ",seq=" OIDFMT "\n",
			  ALGOBATPAR(bn),
			  BATcount(bn) > 0 ? * (const oid *) Tloc(bn, 0) : 0);
		if (BATcount(bn) == 0)
			bn->tseqbase = 0;
		else
			bn->tseqbase = * (const oid *) Tloc(bn, 0);
		if (VIEWtparent(bn)) {
			Heap *h = GDKmalloc(sizeof(Heap));
			bat bid = VIEWtparent(bn);
			if (h == NULL) {
				BBPunfix(bn->batCacheid);
				return NULL;
			}
			*h = *bn->theap;
			h->parentid = bn->batCacheid;
			h->base = NULL;
			ATOMIC_INIT(&h->refs, 1);
			HEAPdecref(bn->theap, false);
			bn->theap = h;
			BBPunshare(bid);
			BBPunfix(bid);
		} else {
			HEAPfree(bn->theap, true);
		}
		bn->theap->storage = bn->theap->newstorage = STORE_MEM;
		bn->theap->size = 0;
		bn->ttype = TYPE_void;
		bn->tvarsized = true;
		bn->twidth = 0;
		bn->tshift = 0;
	}

	return bn;
}

#define HASHloop_bound(bi, h, hb, v, lo, hi)		\
	for (hb = HASHget(h, HASHprobe((h), v));	\
	     hb != HASHnil(h);				\
	     hb = HASHgetlink(h,hb))			\
		if (hb >= (lo) && hb < (hi) &&		\
		    (cmp == NULL ||			\
		     (*cmp)(v, BUNtail(bi, hb)) == 0))

static BAT *
hashselect(BAT *b, struct canditer *restrict ci, BAT *bn,
	   const void *tl, BUN maximum, bool phash, const char **algo)
{
	BATiter bi;
	BUN i, cnt;
	oid o, *restrict dst;
	BUN l, h, d = 0;
	oid seq;
	int (*cmp)(const void *, const void *);
	bool locked = false;

	size_t counter = 0;
	lng timeoffset = 0;
	QryCtx *qry_ctx = MT_thread_get_qry_ctx();
	if (qry_ctx != NULL) {
		timeoffset = (qry_ctx->starttime && qry_ctx->querytimeout) ? (qry_ctx->starttime + qry_ctx->querytimeout) : 0;
	}

	assert(bn->ttype == TYPE_oid);
	seq = b->hseqbase;
	l = ci->seq - seq;
	h = canditer_last(ci) + 1 - seq;

	*algo = "hashselect";
	if (phash) {
		BAT *b2 = BBPdescriptor(VIEWtparent(b));
		*algo = "hashselect on parent";
		TRC_DEBUG(ALGO, ALGOBATFMT
			  " using parent(" ALGOBATFMT ") "
			  "for hash\n",
			  ALGOBATPAR(b),
			  ALGOBATPAR(b2));
		d = b->tbaseoff - b2->tbaseoff;
		l += d;
		h += d;
		b = b2;
	}

	if (BAThash(b) != GDK_SUCCEED) {
		BBPreclaim(bn);
		return NULL;
	}
	switch (ATOMbasetype(b->ttype)) {
	case TYPE_bte:
	case TYPE_sht:
		cmp = NULL;	/* no need to compare: "hash" is perfect */
		break;
	default:
		cmp = ATOMcompare(b->ttype);
		break;
	}
	bi = bat_iterator(b);
	dst = (oid *) Tloc(bn, 0);
	cnt = 0;
	MT_rwlock_rdlock(&b->thashlock);
	locked = true;
	if (ci->tpe != cand_dense) {
		HASHloop_bound(bi, b->thash, i, tl, l, h) {
			GDK_CHECK_TIMEOUT(timeoffset, counter,
					  GOTO_LABEL_TIMEOUT_HANDLER(bailout));
			o = (oid) (i + seq - d);
			if (canditer_contains(ci, o)) {
				buninsfix(bn, dst, cnt, o,
					  maximum - BATcapacity(bn),
					  maximum, NULL);
				cnt++;
			}
		}
	} else {
		HASHloop_bound(bi, b->thash, i, tl, l, h) {
			GDK_CHECK_TIMEOUT(timeoffset, counter,
					  GOTO_LABEL_TIMEOUT_HANDLER(bailout));
			o = (oid) (i + seq - d);
			buninsfix(bn, dst, cnt, o,
				  maximum - BATcapacity(bn),
				  maximum, NULL);
			cnt++;
		}
	}
	MT_rwlock_rdunlock(&b->thashlock);
	locked = false;
	BATsetcount(bn, cnt);
	bn->tkey = true;
	if (cnt > 1) {
		/* hash chains produce results in the order high to
		 * low, so we just need to reverse */
		for (l = 0, h = BUNlast(bn) - 1; l < h; l++, h--) {
			o = dst[l];
			dst[l] = dst[h];
			dst[h] = o;
		}
	}
	bn->tsorted = true;
	bn->trevsorted = bn->batCount <= 1;
	bn->tseqbase = bn->batCount == 0 ? 0 : bn->batCount == 1 ? *dst : oid_nil;
	return bn;

  bailout:
	BBPreclaim(bn);
	return NULL;
}

/* Imprints select code */

/* inner check, non-dense canditer */
#define impscheck(TEST,ADD)						\
	do {								\
		const oid e = (oid) (i+limit-pr_off+hseq);		\
		if (im[icnt] & mask) {					\
			if ((im[icnt] & ~innermask) == 0) {		\
				while (p < ci->ncand && o < e) {	\
					v = src[o-hseq];		\
					ADD;				\
					cnt++;				\
					p++;				\
					o = canditer_next(ci);		\
				}					\
			} else {					\
				while (p < ci->ncand && o < e) {	\
					v = src[o-hseq];		\
					ADD;				\
					cnt += (TEST) != 0;		\
					p++;				\
					o = canditer_next(ci);		\
				}					\
			}						\
		} else {						\
			while (p < ci->ncand && o < e) {		\
				p++;					\
				o = canditer_next(ci);			\
			}						\
		}							\
	} while (false)

/* inner check, dense canditer */
#define impscheck_dense(TEST,ADD)					\
	do {								\
		const oid e = (oid) (i+limit-pr_off+hseq);		\
		if (im[icnt] & mask) {					\
			if ((im[icnt] & ~innermask) == 0) {		\
				while (p < ci->ncand && o < e) {	\
					v = src[o-hseq];		\
					ADD;				\
					cnt++;				\
					p++;				\
					o = canditer_next_dense(ci);	\
				}					\
			} else {					\
				while (p < ci->ncand && o < e) {	\
					v = src[o-hseq];		\
					ADD;				\
					cnt += (TEST) != 0;		\
					p++;				\
					o = canditer_next_dense(ci);	\
				}					\
			}						\
		} else {						\
			BUN skip_sz = MIN(ci->ncand - p, e - o);	\
			p += skip_sz;					\
			o += skip_sz;					\
			ci->next += skip_sz;				\
		}							\
	} while (false)

/* main loop for imprints */
/*
 * icnt is the iterator for imprints
 * dcnt is the iterator for dictionary entries
 * i    is the iterator for the values in imprints
 */
#define impsloop(ISDENSE,TEST,ADD)					\
	do {								\
		BUN dcnt, icnt, limit, i;				\
		const cchdc_t *restrict d = (cchdc_t *) imprints->dict;	\
		const uint8_t rpp = ATOMelmshift(IMPS_PAGE >> b->tshift); \
		o = canditer_next(ci);					\
		for (i = 0, dcnt = 0, icnt = 0, p = 0;			\
		     dcnt < imprints->dictcnt && i <= w - hseq + pr_off && p < ci->ncand; \
		     dcnt++) {						\
			GDK_CHECK_TIMEOUT(timeoffset, counter, GOTO_LABEL_TIMEOUT_HANDLER(bailout)); \
			limit = ((BUN) d[dcnt].cnt) << rpp;		\
			while (i + limit <= o - hseq + pr_off) {	\
				i += limit;				\
				icnt += d[dcnt].repeat ? 1 : d[dcnt].cnt; \
				dcnt++;					\
				limit = ((BUN) d[dcnt].cnt) << rpp;	\
			}						\
			if (!d[dcnt].repeat) {				\
				const BUN l = icnt + d[dcnt].cnt;	\
				limit = (BUN) 1 << rpp;			\
				while (i + limit <= o - hseq + pr_off) { \
					icnt++;				\
					i += limit;			\
				}					\
				for (;					\
				     icnt < l && i <= w - hseq + pr_off; \
				     icnt++) {				\
					impscheck##ISDENSE(TEST,ADD);	\
					i += limit;			\
				}					\
			}						\
			else {						\
				impscheck##ISDENSE(TEST,ADD);		\
				i += limit;				\
				icnt++;					\
			}						\
		}							\
	} while (false)

#define quickins(dst, cnt, o, bn)			\
	do {						\
		assert((cnt) < BATcapacity(bn));	\
		dst[cnt] = (o);				\
	} while (false)

/* construct the mask */
#define impsmask(ISDENSE,TEST,B)					\
	do {								\
		const uint##B##_t *restrict im = (uint##B##_t *) imprints->imps; \
		uint##B##_t mask = 0, innermask;			\
		const int tpe = ATOMbasetype(b->ttype);			\
		const int lbin = IMPSgetbin(tpe, imprints->bits, imprints->bins, tl); \
		const int hbin = IMPSgetbin(tpe, imprints->bits, imprints->bins, th); \
		/* note: (1<<n)-1 gives a sequence of n one bits */	\
		/* to set bits hbin..lbin inclusive, we would do: */	\
		/* mask = ((1 << (hbin + 1)) - 1) - ((1 << lbin) - 1); */ \
		/* except ((1 << (hbin + 1)) - 1) is not defined if */	\
		/* hbin == sizeof(uint##B##_t)*8 - 1 */			\
		/* the following does work, however */			\
		mask = (((((uint##B##_t) 1 << hbin) - 1) << 1) | 1) - (((uint##B##_t) 1 << lbin) - 1); \
		innermask = mask;					\
		if (vl != minval)					\
			innermask = IMPSunsetBit(B, innermask, lbin);	\
		if (vh != maxval)					\
			innermask = IMPSunsetBit(B, innermask, hbin);	\
		if (anti) {						\
			uint##B##_t tmp = mask;				\
			mask = ~innermask;				\
			innermask = ~tmp;				\
		}							\
		/* if there are nils, we may need to check bin 0 */	\
		if (!b->tnonil)						\
			innermask = IMPSunsetBit(B, innermask, 0);	\
									\
		if (BATcapacity(bn) < maximum) {			\
			impsloop(ISDENSE, TEST,				\
				 buninsfix(bn, dst, cnt, o,		\
					   (BUN) ((dbl) cnt / (dbl) (p == 0 ? 1 : p) \
						  * (dbl) (ci->ncand-p) * 1.1 + 1024), \
					   maximum, BUN_NONE)); \
		} else {						\
			impsloop(ISDENSE, TEST, quickins(dst, cnt, o, bn)); \
		}							\
	} while (false)

#define checkMINMAX(B, TYPE)						\
	do {								\
		const BUN *restrict imp_cnt = imprints->stats + 128;	\
		imp_min = imp_max = nil;				\
		for (BUN ii = 0; ii < B; ii++) {			\
			if (is_##TYPE##_nil(imp_min) && imp_cnt[ii]) {	\
				imp_min = basesrc[imprints->stats[ii]];	\
			}						\
			if (is_##TYPE##_nil(imp_max) && imp_cnt[B-1-ii]) { \
				imp_max = basesrc[imprints->stats[64+B-1-ii]]; \
			}						\
		}							\
		assert(!is_##TYPE##_nil(imp_min) &&			\
		       !is_##TYPE##_nil(imp_max));			\
		if (anti ?						\
		    vl < imp_min && vh > imp_max :			\
		    vl > imp_max || vh < imp_min) {			\
			return 0;					\
		}							\
	} while (false)

/* choose number of bits */
#define bitswitch(ISDENSE, TEST, TYPE)					\
	do {								\
		assert(imprints);					\
		*algo = parent ? "parent imprints select " #TEST " (canditer_next" #ISDENSE ")" : "imprints select " #TEST " (canditer_next" #ISDENSE ")"; \
		switch (imprints->bits) {				\
		case 8:							\
			checkMINMAX(8, TYPE);				\
			impsmask(ISDENSE,TEST,8);			\
			break;						\
		case 16:						\
			checkMINMAX(16, TYPE);				\
			impsmask(ISDENSE,TEST,16);			\
			break;						\
		case 32:						\
			checkMINMAX(32, TYPE);				\
			impsmask(ISDENSE,TEST,32);			\
			break;						\
		case 64:						\
			checkMINMAX(64, TYPE);				\
			impsmask(ISDENSE,TEST,64);			\
			break;						\
		default: assert(0); break;				\
		}							\
	} while (false)

/* scan select without imprints */

/* core scan select loop with & without candidates */
#define scanloop(NAME,canditer_next,TEST)				\
	do {								\
		*algo = "select: " #NAME " " #TEST " (" #canditer_next ")"; \
		if (BATcapacity(bn) < maximum) {			\
			TIMEOUT_LOOP_IDX(p, ci->ncand, timeoffset) {	\
				o = canditer_next(ci);			\
				v = src[o-hseq];			\
				if (TEST) {				\
					buninsfix(bn, dst, cnt, o,	\
						  (BUN) ((dbl) cnt / (dbl) (p == 0 ? 1 : p) \
							 * (dbl) (ci->ncand-p) * 1.1 + 1024), \
						  maximum, BUN_NONE);	\
					cnt++;				\
				}					\
			}						\
		} else {						\
			TIMEOUT_LOOP(ci->ncand, timeoffset) {		\
				o = canditer_next(ci);			\
				v = src[o-hseq];			\
				assert(cnt < BATcapacity(bn));		\
				dst[cnt] = o;				\
				cnt += (TEST) != 0;			\
			}						\
		}							\
		TIMEOUT_CHECK(timeoffset, TIMEOUT_HANDLER(BUN_NONE));	\
	} while (false)

/* argument list for type-specific core scan select function call */
#define scanargs							\
	b, ci, bn, tl, th, li, hi, equi, anti, lval, hval, lnil,	\
	cnt, b->hseqbase, dst, maximum, use_imprints, algo

#define PREVVALUEbte(x)	((x) - 1)
#define PREVVALUEsht(x)	((x) - 1)
#define PREVVALUEint(x)	((x) - 1)
#define PREVVALUElng(x)	((x) - 1)
#ifdef HAVE_HGE
#define PREVVALUEhge(x)	((x) - 1)
#endif
#define PREVVALUEoid(x)	((x) - 1)
#define PREVVALUEflt(x)	nextafterf((x), -GDK_flt_max)
#define PREVVALUEdbl(x)	nextafter((x), -GDK_dbl_max)

#define NEXTVALUEbte(x)	((x) + 1)
#define NEXTVALUEsht(x)	((x) + 1)
#define NEXTVALUEint(x)	((x) + 1)
#define NEXTVALUElng(x)	((x) + 1)
#ifdef HAVE_HGE
#define NEXTVALUEhge(x)	((x) + 1)
#endif
#define NEXTVALUEoid(x)	((x) + 1)
#define NEXTVALUEflt(x)	nextafterf((x), GDK_flt_max)
#define NEXTVALUEdbl(x)	nextafter((x), GDK_dbl_max)

#define MINVALUEbte	GDK_bte_min
#define MINVALUEsht	GDK_sht_min
#define MINVALUEint	GDK_int_min
#define MINVALUElng	GDK_lng_min
#ifdef HAVE_HGE
#define MINVALUEhge	GDK_hge_min
#endif
#define MINVALUEoid	GDK_oid_min
#define MINVALUEflt	GDK_flt_min
#define MINVALUEdbl	GDK_dbl_min

#define MAXVALUEbte	GDK_bte_max
#define MAXVALUEsht	GDK_sht_max
#define MAXVALUEint	GDK_int_max
#define MAXVALUElng	GDK_lng_max
#ifdef HAVE_HGE
#define MAXVALUEhge	GDK_hge_max
#endif
#define MAXVALUEoid	GDK_oid_max
#define MAXVALUEflt	GDK_flt_max
#define MAXVALUEdbl	GDK_dbl_max

#define choose(NAME, ISDENSE, TEST, TYPE)				\
	do {								\
		if (use_imprints) {					\
			bitswitch(ISDENSE, TEST, TYPE);			\
		} else {						\
			scanloop(NAME, canditer_next##ISDENSE, TEST);	\
		}							\
	} while (false)

/* definition of type-specific core scan select function */
#define scanfunc(NAME, TYPE, ISDENSE)					\
static BUN								\
NAME##_##TYPE(BAT *b, struct canditer *restrict ci, BAT *bn,		\
	      const TYPE *tl, const TYPE *th, bool li, bool hi,		\
	      bool equi, bool anti, bool lval, bool hval,		\
	      bool lnil, BUN cnt, const oid hseq, oid *restrict dst,	\
	      BUN maximum, bool use_imprints, const char **algo)	\
{									\
	TYPE vl = *tl;							\
	TYPE vh = *th;							\
	TYPE imp_min;							\
	TYPE imp_max;							\
	TYPE v;								\
	const TYPE nil = TYPE##_nil;					\
	const TYPE minval = MINVALUE##TYPE;				\
	const TYPE maxval = MAXVALUE##TYPE;				\
	const TYPE *src = (const TYPE *) Tloc(b, 0);			\
	const TYPE *basesrc;						\
	oid o, w;							\
	BUN p;								\
	BUN pr_off = 0;							\
	Imprints *imprints;						\
	bat parent = 0;							\
	const bool locked = false;					\
	(void) li;							\
	(void) hi;							\
	(void) lval;							\
	(void) hval;							\
	assert(li == !anti);						\
	assert(hi == !anti);						\
	assert(lval);							\
	assert(hval);							\
	size_t counter = 0;						\
	lng timeoffset = 0;						\
	QryCtx *qry_ctx = MT_thread_get_qry_ctx();			\
	if (qry_ctx != NULL) {						\
		timeoffset = (qry_ctx->starttime && qry_ctx->querytimeout) ? (qry_ctx->starttime + qry_ctx->querytimeout) : 0; \
	}								\
	if (use_imprints && /* DISABLES CODE */ (0) && (parent = VIEWtparent(b))) {		\
		BAT *pbat = BBPdescriptor(parent);			\
		assert(pbat);						\
		basesrc = (const TYPE *) Tloc(pbat, 0);			\
		imprints = pbat->timprints;				\
		pr_off = (BUN) (src - basesrc);				\
	} else {							\
		imprints = b->timprints;				\
		basesrc = src;						\
	}								\
	w = canditer_last(ci);						\
	if (equi) {							\
		assert(!use_imprints);					\
		if (lnil)						\
			scanloop(NAME, canditer_next##ISDENSE, is_##TYPE##_nil(v)); \
		else							\
			scanloop(NAME, canditer_next##ISDENSE, v == vl); \
	} else if (anti) {						\
		if (b->tnonil) {					\
			choose(NAME, ISDENSE, (v <= vl || v >= vh), TYPE); \
		} else {						\
			choose(NAME, ISDENSE, !is_##TYPE##_nil(v) && (v <= vl || v >= vh), TYPE); \
		}							\
	} else if (b->tnonil && vl == minval) {				\
		choose(NAME, ISDENSE, v <= vh, TYPE);			\
	} else if (vh == maxval) {					\
		choose(NAME, ISDENSE, v >= vl, TYPE);			\
	} else {							\
		choose(NAME, ISDENSE, v >= vl && v <= vh, TYPE);	\
	}								\
	return cnt;							\
  bailout:								\
	BBPreclaim(bn);							\
	return BUN_NONE;						\
}

static BUN
fullscan_any(BAT *b, struct canditer *restrict ci, BAT *bn,
	     const void *tl, const void *th,
	     bool li, bool hi, bool equi, bool anti, bool lval, bool hval,
	     bool lnil, BUN cnt, const oid hseq, oid *restrict dst,
	     BUN maximum, bool use_imprints, const char **algo)
{
	const void *v;
	const void *restrict nil = ATOMnilptr(b->ttype);
	int (*cmp)(const void *, const void *) = ATOMcompare(b->ttype);
	BATiter bi = bat_iterator(b);
	oid o;
	BUN p;
	int c;
	const bool locked = false;

	(void) maximum;
	(void) use_imprints;
	(void) lnil;
	lng timeoffset = 0;
	QryCtx *qry_ctx = MT_thread_get_qry_ctx();
	if (qry_ctx != NULL) {
		timeoffset = (qry_ctx->starttime && qry_ctx->querytimeout) ? (qry_ctx->starttime + qry_ctx->querytimeout) : 0;
	}

	if (equi) {
		*algo = "select: fullscan equi";
		if (ci->tpe == cand_dense) {
			TIMEOUT_LOOP_IDX(p, ci->ncand, timeoffset) {
				o = canditer_next_dense(ci);
				v = BUNtail(bi, o-hseq);
				if ((*cmp)(tl, v) == 0) {
					buninsfix(bn, dst, cnt, o,
						(BUN) ((dbl) cnt / (dbl) (p == 0 ? 1 : p)
							* (dbl) (ci->ncand-p) * 1.1 + 1024),
						maximum, BUN_NONE);
					cnt++;
				}
			}
		} else {
			TIMEOUT_LOOP_IDX(p, ci->ncand, timeoffset) {
				o = canditer_next(ci);
				v = BUNtail(bi, o-hseq);
				if ((*cmp)(tl, v) == 0) {
					buninsfix(bn, dst, cnt, o,
						(BUN) ((dbl) cnt / (dbl) (p == 0 ? 1 : p)
							* (dbl) (ci->ncand-p) * 1.1 + 1024),
						maximum, BUN_NONE);
					cnt++;
				}
			}
		}
	} else if (anti) {
		*algo = "select: fullscan anti";
		if (ci->tpe == cand_dense) {
			TIMEOUT_LOOP_IDX(p, ci->ncand, timeoffset) {
				o = canditer_next_dense(ci);
				v = BUNtail(bi, o-hseq);
				if ((nil == NULL || (*cmp)(v, nil) != 0) &&
					((lval &&
					((c = (*cmp)(tl, v)) > 0 ||
					(!li && c == 0))) ||
					(hval &&
					((c = (*cmp)(th, v)) < 0 ||
					(!hi && c == 0))))) {
					buninsfix(bn, dst, cnt, o,
						(BUN) ((dbl) cnt / (dbl) (p == 0 ? 1 : p)
							* (dbl) (ci->ncand-p) * 1.1 + 1024),
						maximum, BUN_NONE);
					cnt++;
				}
			}
		} else {
			TIMEOUT_LOOP_IDX(p, ci->ncand, timeoffset) {
				o = canditer_next(ci);
				v = BUNtail(bi, o-hseq);
				if ((nil == NULL || (*cmp)(v, nil) != 0) &&
					((lval &&
					((c = (*cmp)(tl, v)) > 0 ||
					(!li && c == 0))) ||
					(hval &&
					((c = (*cmp)(th, v)) < 0 ||
					(!hi && c == 0))))) {
					buninsfix(bn, dst, cnt, o,
						(BUN) ((dbl) cnt / (dbl) (p == 0 ? 1 : p)
							* (dbl) (ci->ncand-p) * 1.1 + 1024),
						maximum, BUN_NONE);
					cnt++;
				}
			}
		}
	} else {
		*algo = "select: fullscan range";
		if (ci->tpe == cand_dense) {
			TIMEOUT_LOOP_IDX(p, ci->ncand, timeoffset) {
				o = canditer_next_dense(ci);
				v = BUNtail(bi, o-hseq);
				if ((nil == NULL || (*cmp)(v, nil) != 0) &&
					((!lval ||
					(c = cmp(tl, v)) < 0 ||
					(li && c == 0)) &&
					(!hval ||
					(c = cmp(th, v)) > 0 ||
					(hi && c == 0)))) {
					buninsfix(bn, dst, cnt, o,
						(BUN) ((dbl) cnt / (dbl) (p == 0 ? 1 : p)
							* (dbl) (ci->ncand-p) * 1.1 + 1024),
						maximum, BUN_NONE);
					cnt++;
				}
			}
		} else {
			TIMEOUT_LOOP_IDX(p, ci->ncand, timeoffset) {
				o = canditer_next(ci);
				v = BUNtail(bi, o-hseq);
				if ((nil == NULL || (*cmp)(v, nil) != 0) &&
					((!lval ||
					(c = cmp(tl, v)) < 0 ||
					(li && c == 0)) &&
					(!hval ||
					(c = cmp(th, v)) > 0 ||
					(hi && c == 0)))) {
					buninsfix(bn, dst, cnt, o,
						(BUN) ((dbl) cnt / (dbl) (p == 0 ? 1 : p)
							* (dbl) (ci->ncand-p) * 1.1 + 1024),
						maximum, BUN_NONE);
					cnt++;
				}
			}
		}
	}
	TIMEOUT_CHECK(timeoffset, GOTO_LABEL_TIMEOUT_HANDLER(bailout));
	return cnt;
  bailout:
	BBPreclaim(bn);
	return BUN_NONE;
}

static BUN
fullscan_str(BAT *b, struct canditer *restrict ci, BAT *bn,
	     const char *tl, const char *th,
	     bool li, bool hi, bool equi, bool anti, bool lval, bool hval,
	     bool lnil, BUN cnt, const oid hseq, oid *restrict dst,
	     BUN maximum, bool use_imprints, const char **algo)
{
	var_t pos;
	BUN p;
	oid o;
<<<<<<< HEAD
	lng timeoffset = 0;
	QryCtx *qry_ctx = MT_thread_get_qry_ctx();
	if (qry_ctx != NULL) {
		timeoffset = (qry_ctx->starttime && qry_ctx->querytimeout) ? (qry_ctx->starttime + qry_ctx->querytimeout) : 0;
	}
=======
	const bool locked = false;
>>>>>>> 081ff3a9

	if (!equi || !GDK_ELIMDOUBLES(b->tvheap))
		return fullscan_any(b, ci, bn, tl, th, li, hi, equi, anti,
				    lval, hval, lnil, cnt, hseq, dst,
				    maximum, use_imprints, algo);
	if ((pos = strLocate(b->tvheap, tl)) == 0) {
		*algo = "select: fullscan equi strelim (nomatch)";
		return 0;
	}
	*algo = "select: fullscan equi strelim";
	assert(pos >= GDK_VAROFFSET);
	switch (b->twidth) {
	case 1: {
		const unsigned char *ptr = (const unsigned char *) Tloc(b, 0);
		pos -= GDK_VAROFFSET;
		if (ci->tpe == cand_dense) {
			TIMEOUT_LOOP_IDX(p, ci->ncand, timeoffset) {
				o = canditer_next_dense(ci);
				if (ptr[o - hseq] == pos) {
					buninsfix(bn, dst, cnt, o,
						(BUN) ((dbl) cnt / (dbl) (p == 0 ? 1 : p)
							* (dbl) (ci->ncand-p) * 1.1 + 1024),
						maximum, BUN_NONE);
					cnt++;
				}
			}
		} else {
			TIMEOUT_LOOP_IDX(p, ci->ncand, timeoffset) {
				o = canditer_next(ci);
				if (ptr[o - hseq] == pos) {
					buninsfix(bn, dst, cnt, o,
						(BUN) ((dbl) cnt / (dbl) (p == 0 ? 1 : p)
							* (dbl) (ci->ncand-p) * 1.1 + 1024),
						maximum, BUN_NONE);
					cnt++;
				}
			}
		}
		break;
	}
	case 2: {
		const unsigned short *ptr = (const unsigned short *) Tloc(b, 0);
		pos -= GDK_VAROFFSET;
		if (ci->tpe == cand_dense) {
			TIMEOUT_LOOP_IDX(p, ci->ncand, timeoffset) {
				o = canditer_next_dense(ci);
				if (ptr[o - hseq] == pos) {
					buninsfix(bn, dst, cnt, o,
						(BUN) ((dbl) cnt / (dbl) (p == 0 ? 1 : p)
							* (dbl) (ci->ncand-p) * 1.1 + 1024),
						maximum, BUN_NONE);
					cnt++;
				}
			}
		} else {
			TIMEOUT_LOOP_IDX(p, ci->ncand, timeoffset) {
				o = canditer_next(ci);
				if (ptr[o - hseq] == pos) {
					buninsfix(bn, dst, cnt, o,
						(BUN) ((dbl) cnt / (dbl) (p == 0 ? 1 : p)
							* (dbl) (ci->ncand-p) * 1.1 + 1024),
						maximum, BUN_NONE);
					cnt++;
				}
			}
		}
		break;
	}
#if SIZEOF_VAR_T == 8
	case 4: {
		const unsigned int *ptr = (const unsigned int *) Tloc(b, 0);
		if (ci->tpe == cand_dense) {
			TIMEOUT_LOOP_IDX(p, ci->ncand, timeoffset) {
				o = canditer_next_dense(ci);
				if (ptr[o - hseq] == pos) {
					buninsfix(bn, dst, cnt, o,
						(BUN) ((dbl) cnt / (dbl) (p == 0 ? 1 : p)
							* (dbl) (ci->ncand-p) * 1.1 + 1024),
						maximum, BUN_NONE);
					cnt++;
				}
			}
		} else {
			TIMEOUT_LOOP_IDX(p, ci->ncand, timeoffset) {
				o = canditer_next(ci);
				if (ptr[o - hseq] == pos) {
					buninsfix(bn, dst, cnt, o,
						(BUN) ((dbl) cnt / (dbl) (p == 0 ? 1 : p)
							* (dbl) (ci->ncand-p) * 1.1 + 1024),
						maximum, BUN_NONE);
					cnt++;
				}
			}
		}
		break;
	}
#endif
	default: {
		const var_t *ptr = (const var_t *) Tloc(b, 0);
		if (ci->tpe == cand_dense) {
			TIMEOUT_LOOP_IDX(p, ci->ncand, timeoffset) {
				o = canditer_next_dense(ci);
				if (ptr[o - hseq] == pos) {
					buninsfix(bn, dst, cnt, o,
						(BUN) ((dbl) cnt / (dbl) (p == 0 ? 1 : p)
							* (dbl) (ci->ncand-p) * 1.1 + 1024),
						maximum, BUN_NONE);
					cnt++;
				}
			}
		} else {
			TIMEOUT_LOOP_IDX(p, ci->ncand, timeoffset) {
				o = canditer_next(ci);
				if (ptr[o - hseq] == pos) {
					buninsfix(bn, dst, cnt, o,
						(BUN) ((dbl) cnt / (dbl) (p == 0 ? 1 : p)
							* (dbl) (ci->ncand-p) * 1.1 + 1024),
						maximum, BUN_NONE);
					cnt++;
				}
			}
		}
		break;
	}
	}
	TIMEOUT_CHECK(timeoffset, GOTO_LABEL_TIMEOUT_HANDLER(bailout));
	return cnt;
  bailout:
	BBPreclaim(bn);
	return BUN_NONE;
}

/* scan select type switch */
#ifdef HAVE_HGE
#define scanfunc_hge(NAME, ISDENSE)		\
	scanfunc(NAME, hge, ISDENSE)
#else
#define scanfunc_hge(NAME, ISDENSE)
#endif
#define scan_sel(NAME, ISDENSE)			\
	scanfunc(NAME, bte, ISDENSE)		\
	scanfunc(NAME, sht, ISDENSE)		\
	scanfunc(NAME, int, ISDENSE)		\
	scanfunc(NAME, flt, ISDENSE)		\
	scanfunc(NAME, dbl, ISDENSE)		\
	scanfunc(NAME, lng, ISDENSE)		\
	scanfunc_hge(NAME, ISDENSE)

/* scan/imprints select */
scan_sel(fullscan, )
scan_sel(densescan, _dense)


static BAT *
scanselect(BAT *b, struct canditer *restrict ci, BAT *bn,
	   const void *tl, const void *th,
	   bool li, bool hi, bool equi, bool anti, bool lval, bool hval,
	   bool lnil, BUN maximum, bool use_imprints, const char **algo)
{
#ifndef NDEBUG
	int (*cmp)(const void *, const void *);
#endif
	int t;
	BUN cnt = 0;
	oid *restrict dst;

	assert(b != NULL);
	assert(bn != NULL);
	assert(bn->ttype == TYPE_oid);
	assert(!lval || tl != NULL);
	assert(!hval || th != NULL);
	assert(!equi || (li && hi && !anti));
	assert(!anti || lval || hval);
	assert(b->ttype != TYPE_void || equi || b->tnonil);

#ifndef NDEBUG
	cmp = ATOMcompare(b->ttype);
#endif

	assert(!lval || !hval || (*cmp)(tl, th) <= 0);

	/* build imprints if they do not exist */
	if (use_imprints && (BATimprints(b) != GDK_SUCCEED)) {
		GDKclrerr();	/* not interested in BATimprints errors */
		use_imprints = false;
	}

	dst = (oid *) Tloc(bn, 0);

	t = ATOMbasetype(b->ttype);

	/* call type-specific core scan select function */
	switch (t) {
	case TYPE_bte:
		if (ci->tpe == cand_dense)
			cnt = densescan_bte(scanargs);
		else
			cnt = fullscan_bte(scanargs);
		break;
	case TYPE_sht:
		if (ci->tpe == cand_dense)
			cnt = densescan_sht(scanargs);
		else
			cnt = fullscan_sht(scanargs);
		break;
	case TYPE_int:
		if (ci->tpe == cand_dense)
			cnt = densescan_int(scanargs);
		else
			cnt = fullscan_int(scanargs);
		break;
	case TYPE_flt:
		if (ci->tpe == cand_dense)
			cnt = densescan_flt(scanargs);
		else
			cnt = fullscan_flt(scanargs);
		break;
	case TYPE_dbl:
		if (ci->tpe == cand_dense)
			cnt = densescan_dbl(scanargs);
		else
			cnt = fullscan_dbl(scanargs);
		break;
	case TYPE_lng:
		if (ci->tpe == cand_dense)
			cnt = densescan_lng(scanargs);
		else
			cnt = fullscan_lng(scanargs);
		break;
#ifdef HAVE_HGE
	case TYPE_hge:
		if (ci->tpe == cand_dense)
			cnt = densescan_hge(scanargs);
		else
			cnt = fullscan_hge(scanargs);
		break;
#endif
	case TYPE_str:
		cnt = fullscan_str(scanargs);
		break;
	default:
		cnt = fullscan_any(scanargs);
		break;
	}
	if (cnt == BUN_NONE) {
		return NULL;
	}
	assert(bn->batCapacity >= cnt);

	BATsetcount(bn, cnt);
	bn->tsorted = true;
	bn->trevsorted = bn->batCount <= 1;
	bn->tkey = true;
	bn->tseqbase = cnt == 0 ? 0 : cnt == 1 || cnt == b->batCount ? b->hseqbase : oid_nil;

	return bn;
}

/* Normalize the variables li, hi, lval, hval, possibly changing anti
 * in the process.  This works for all (and only) numeric types.
 *
 * Note that the expression x < v is equivalent to x <= v' where v' is
 * the next smaller value in the domain of v (similarly for x > v).
 * Also note that for floating point numbers there actually is such a
 * value.  In fact, there is a function in standard C that calculates
 * that value.
 *
 * The result of this macro is:
 * li == !anti, hi == !anti, lval == true, hval == true
 * This means that all ranges that we check for are closed ranges.  If
 * a range is one-sided, we fill in the minimum resp. maximum value in
 * the domain so that we create a closed range. */
#define NORMALIZE(TYPE)							\
	do {								\
		if (anti && li) {					\
			/* -inf < x < vl === -inf < x <= vl-1 */	\
			if (*(TYPE*)tl == MINVALUE##TYPE) {		\
				/* -inf < x < MIN || *th <[=] x < +inf */ \
				/* degenerates into half range */	\
				/* *th <[=] x < +inf */			\
				anti = false;				\
				tl = th;				\
				li = !hi;				\
				hval = false;				\
				/* further dealt with below */		\
			} else {					\
				vl.v_##TYPE = PREVVALUE##TYPE(*(TYPE*)tl); \
				tl = &vl.v_##TYPE;			\
				li = false;				\
			}						\
		}							\
		if (anti && hi) {					\
			/* vl < x < +inf === vl+1 <= x < +inf */	\
			if (*(TYPE*)th == MAXVALUE##TYPE) {		\
				/* -inf < x <[=] *tl || MAX > x > +inf */ \
				/* degenerates into half range */	\
				/* -inf < x <[=] *tl */			\
				anti = false;				\
				if (tl == &vl.v_##TYPE) {		\
					vh.v_##TYPE = vl.v_##TYPE;	\
					th = &vh.v_##TYPE;		\
				} else {				\
					th = tl;			\
				}					\
				hi = !li;				\
				lval = false;				\
				/* further dealt with below */		\
			} else {					\
				vh.v_##TYPE = NEXTVALUE##TYPE(*(TYPE*)th); \
				th = &vh.v_##TYPE;			\
				hi = false;				\
			}						\
		}							\
		if (!anti) {						\
			if (lval) {					\
				/* range bounded on left */		\
				if (!li) {				\
					/* open range on left */	\
					if (*(TYPE*)tl == MAXVALUE##TYPE) \
						return BATdense(0, 0, 0); \
					/* vl < x === vl+1 <= x */	\
					vl.v_##TYPE = NEXTVALUE##TYPE(*(TYPE*)tl); \
					li = true;			\
					tl = &vl.v_##TYPE;		\
				}					\
			} else {					\
				/* -inf, i.e. smallest value */		\
				vl.v_##TYPE = MINVALUE##TYPE;		\
				li = true;				\
				tl = &vl.v_##TYPE;			\
				lval = true;				\
			}						\
			if (hval) {					\
				/* range bounded on right */		\
				if (!hi) {				\
					/* open range on right */	\
					if (*(TYPE*)th == MINVALUE##TYPE) \
						return BATdense(0, 0, 0); \
					/* x < vh === x <= vh-1 */	\
					vh.v_##TYPE = PREVVALUE##TYPE(*(TYPE*)th); \
					hi = true;			\
					th = &vh.v_##TYPE;		\
				}					\
			} else {					\
				/* +inf, i.e. largest value */		\
				vh.v_##TYPE = MAXVALUE##TYPE;		\
				hi = true;				\
				th = &vh.v_##TYPE;			\
				hval = true;				\
			}						\
			if (*(TYPE*)tl > *(TYPE*)th)			\
				return BATdense(0, 0, 0);		\
		}							\
		assert(lval);						\
		assert(hval);						\
		assert(li != anti);					\
		assert(hi != anti);					\
		/* if anti is set, we can now check */			\
		/* (x <= *tl || x >= *th) && x != nil */		\
		/* if equi==true, the check is x != *tl && x != nil */	\
		/* if anti is not set, we can check just */		\
		/* *tl <= x && x <= *th */				\
		/* if equi==true, the check is x == *tl */		\
		/* note that this includes the check for != nil */	\
		/* in the case where equi==true, the check is x == *tl */ \
	} while (false)

/* generic range select
 *
 * Return a BAT with the OID values of b for qualifying tuples.  The
 * return BAT is sorted (i.e. in the same order as the input BAT).
 *
 * If s is non-NULL, it is a list of candidates.  s must be sorted.
 *
 * tl may not be NULL, li, hi, and anti must be either 0 or 1.
 *
 * If th is NULL, hi is ignored.
 *
 * If anti is 0, qualifying tuples are those whose value is between tl
 * and th (as in x >[=] tl && x <[=] th, where equality depends on li
 * and hi--so if tl > th, nothing will be returned).  If li or hi is
 * 1, the respective boundary is inclusive, otherwise exclusive.  If
 * th is NULL it is taken to be equal to tl, turning this into an
 * equi- or point-select.  Note that for a point select to return
 * anything, li (and hi if th was not NULL) must be 1.  There is a
 * special case if tl is nil and th is NULL.  This is the only way to
 * select for nil values.
 *
 * If anti is 1, the result is the complement of what the result would
 * be if anti were 0, except that nils are filtered out.
 *
 * In brief:
 * - if tl==nil and th==NULL and anti==0, return all nils (only way to
 *   get nils);
 * - it tl==nil and th==nil, return all but nils;
 * - if tl==nil and th!=NULL, no lower bound;
 * - if th==NULL or tl==th, point (equi) select;
 * - if th==nil, no upper bound
 *
 * A complete breakdown of the various arguments follows.  Here, v, v1
 * and v2 are values from the appropriate domain, and
 * v != nil, v1 != nil, v2 != nil, v1 < v2.
 *	tl	th	li	hi	anti	result list of OIDs for values
 *	-----------------------------------------------------------------
 *	nil	NULL	true	ignored	false	x == nil (only way to get nil)
 *	nil	NULL	false	ignored	false	NOTHING
 *	nil	NULL	ignored	ignored	true	x != nil
 *	nil	nil	ignored	ignored	false	x != nil
 *	nil	nil	ignored	ignored	true	NOTHING
 *	nil	v	ignored	false	false	x < v
 *	nil	v	ignored	true	false	x <= v
 *	nil	v	ignored	false	true	x >= v
 *	nil	v	ignored	true	true	x > v
 *	v	nil	false	ignored	false	x > v
 *	v	nil	true	ignored	false	x >= v
 *	v	nil	false	ignored	true	x <= v
 *	v	nil	true	ignored	true	x < v
 *	v	NULL	false	ignored	false	NOTHING
 *	v	NULL	true	ignored	false	x == v
 *	v	NULL	false	ignored	true	x != nil
 *	v	NULL	true	ignored	true	x != v
 *	v	v	false	false	false	NOTHING
 *	v	v	true	false	false	NOTHING
 *	v	v	false	true	false	NOTHING
 *	v	v	true	true	false	x == v
 *	v	v	false	false	true	x != nil
 *	v	v	true	false	true	x != nil
 *	v	v	false	true	true	x != nil
 *	v	v	true	true	true	x != v
 *	v1	v2	false	false	false	v1 < x < v2
 *	v1	v2	true	false	false	v1 <= x < v2
 *	v1	v2	false	true	false	v1 < x <= v2
 *	v1	v2	true	true	false	v1 <= x <= v2
 *	v1	v2	false	false	true	x <= v1 or x >= v2
 *	v1	v2	true	false	true	x < v1 or x >= v2
 *	v1	v2	false	true	true	x <= v1 or x > v2
 *	v1	v2	true	true	true	x < v1 or x > v2
 *	v2	v1	ignored	ignored	false	NOTHING
 *	v2	v1	ignored	ignored	true	x != nil
 */
BAT *
BATselect(BAT *b, BAT *s, const void *tl, const void *th,
	     bool li, bool hi, bool anti)
{
	bool lval;		/* low value used for comparison */
	bool lnil;		/* low value is nil */
	bool hval;		/* high value used for comparison */
	bool equi;		/* select for single value (not range) */
	bool hash;		/* use hash (equi must be true) */
	bool phash = false;	/* use hash on parent BAT (if view) */
	int t;			/* data type */
	bat parent;		/* b's parent bat (if b is a view) */
	const void *nil;
	BAT *bn, *tmp;
	struct canditer ci;
	BUN estimate = BUN_NONE, maximum = BUN_NONE;
	oid vwl = 0, vwh = 0;
	lng vwo = 0;
	bool use_orderidx = false;
	const char *algo;
	union {
		bte v_bte;
		sht v_sht;
		int v_int;
		lng v_lng;
#ifdef HAVE_HGE
		hge v_hge;
#endif
		flt v_flt;
		dbl v_dbl;
		oid v_oid;
	} vl, vh;
	lng t0 = GDKusec();

	BATcheck(b, NULL);
	if (tl == NULL) {
		GDKerror("tl value required");
		return NULL;
	}

	if (s && s->ttype != TYPE_msk && !BATtordered(s)) {
		GDKerror("invalid argument: s must be sorted.\n");
		return NULL;
	}

	if (canditer_init(&ci, b, s) == 0) {
		/* trivially empty result */
		MT_thread_setalgorithm("select: trivially empty");
		bn = BATdense(0, 0, 0);
		TRC_DEBUG(ALGO, "b=" ALGOBATFMT
			  ",s=" ALGOOPTBATFMT ",anti=%d -> " ALGOOPTBATFMT
			  " (" LLFMT " usec): "
			  "trivially empty\n",
			  ALGOBATPAR(b), ALGOOPTBATPAR(s), anti,
			  ALGOOPTBATPAR(bn), GDKusec() - t0);
		return bn;
	}

	t = b->ttype;
	nil = ATOMnilptr(t);
	/* can we use the base type? */
	t = ATOMbasetype(t);
	lnil = ATOMcmp(t, tl, nil) == 0; /* low value = nil? */

	if (!lnil && th != NULL && (!li || !hi) && !anti && ATOMcmp(t, tl, th) == 0) {
		/* upper and lower bound of range are equal and we
		 * want an interval that's open on at least one
		 * side */
		MT_thread_setalgorithm("select: empty interval");
		bn = BATdense(0, 0, 0);
		TRC_DEBUG(ALGO, "b=" ALGOBATFMT
			  ",s=" ALGOOPTBATFMT ",li=%d,hi=%d,anti=%d -> "
			  ALGOOPTBATFMT " (" LLFMT " usec): "
			  "empty interval\n",
			  ALGOBATPAR(b), ALGOOPTBATPAR(s),
			  li, hi, anti, ALGOOPTBATPAR(bn), GDKusec() - t0);
		return bn;
	}

	lval = !lnil || th == NULL;	 /* low value used for comparison */
	equi = th == NULL || (lval && ATOMcmp(t, tl, th) == 0); /* point select? */
	if (equi) {
		assert(lval);
		if (th == NULL)
			hi = li;
		th = tl;
		hval = true;
	} else {
		hval = ATOMcmp(t, th, nil) != 0;
	}
	if (anti) {
		if (lval != hval) {
			/* one of the end points is nil and the other
			 * isn't: swap sub-ranges */
			const void *tv;
			bool ti;
			assert(!equi);
			ti = li;
			li = !hi;
			hi = !ti;
			tv = tl;
			tl = th;
			th = tv;
			ti = lval;
			lval = hval;
			hval = ti;
			lnil = ATOMcmp(t, tl, nil) == 0;
			anti = false;
			TRC_DEBUG(ALGO, "b=" ALGOBATFMT
				  ",s=" ALGOOPTBATFMT ",anti=%d "
				  "anti: switch ranges...\n",
				  ALGOBATPAR(b), ALGOOPTBATPAR(s),
				  anti);
		} else if (!lval && !hval) {
			/* antiselect for nil-nil range: all non-nil
			 * values are in range; we must return all
			 * other non-nil values, i.e. nothing */
			MT_thread_setalgorithm("select: anti: nil-nil range, nonil");
			bn = BATdense(0, 0, 0);
			TRC_DEBUG(ALGO, "b=" ALGOBATFMT
				  ",s=" ALGOOPTBATFMT ",anti=%d -> "
				  ALGOOPTBATFMT " (" LLFMT " usec): "
				  "anti: nil-nil range, nonil\n",
				  ALGOBATPAR(b), ALGOOPTBATPAR(s),
				  anti, ALGOOPTBATPAR(bn), GDKusec() - t0);
			return bn;
		} else if (equi && lnil) {
			/* antiselect for nil value: turn into range
			 * select for nil-nil range (i.e. everything
			 * but nil) */
			equi = false;
			anti = false;
			lval = false;
			hval = false;
			TRC_DEBUG(ALGO, "b=" ALGOBATFMT
				  ",s=" ALGOOPTBATFMT ",anti=0 "
				  "anti-nil...\n",
				  ALGOBATPAR(b), ALGOOPTBATPAR(s));
		} else if (equi) {
			equi = false;
			if (!(li && hi)) {
				/* antiselect for nothing: turn into
				 * range select for nil-nil range
				 * (i.e. everything but nil) */
				anti = false;
				lval = false;
				hval = false;
				TRC_DEBUG(ALGO, "b="
					  ALGOBATFMT ",s="
					  ALGOOPTBATFMT ",anti=0 "
					  "anti-nothing...\n",
					  ALGOBATPAR(b),
					  ALGOOPTBATPAR(s));
			}
		} else if (ATOMcmp(t, tl, th) > 0) {
			/* empty range: turn into range select for
			 * nil-nil range (i.e. everything but nil) */
			equi = false;
			anti = false;
			lval = false;
			hval = false;
			TRC_DEBUG(ALGO, "b=" ALGOBATFMT
				  ",s=" ALGOOPTBATFMT ",anti=0 "
				  "anti-nil...\n",
				  ALGOBATPAR(b), ALGOOPTBATPAR(s));
		}
	}

	/* if equi set, then so are both lval and hval */
	assert(!equi || (lval && hval));

	if (hval && (equi ? !li || !hi : ATOMcmp(t, tl, th) > 0)) {
		/* empty range */
		MT_thread_setalgorithm("select: empty range");
		bn = BATdense(0, 0, 0);
		TRC_DEBUG(ALGO, "b=" ALGOBATFMT
			  ",s=" ALGOOPTBATFMT ",anti=%d -> " ALGOOPTBATFMT
			  " (" LLFMT " usec) "
			  "empty range\n",
			  ALGOBATPAR(b), ALGOOPTBATPAR(s), anti,
			  ALGOOPTBATPAR(bn), GDKusec() - t0);
		return bn;
	}
	if (equi && lnil && b->tnonil) {
		/* return all nils, but there aren't any */
		MT_thread_setalgorithm("select: equi-nil, nonil");
		bn = BATdense(0, 0, 0);
		TRC_DEBUG(ALGO, "b=" ALGOBATFMT
			  ",s=" ALGOOPTBATFMT ",anti=%d -> " ALGOOPTBATFMT
			  " (" LLFMT " usec): "
			  "equi-nil, nonil\n",
			  ALGOBATPAR(b), ALGOOPTBATPAR(s), anti,
			  ALGOOPTBATPAR(bn), GDKusec() - t0);
		return bn;
	}

	if (!equi && !lval && !hval && lnil && b->tnonil) {
		/* return all non-nils from a BAT that doesn't have
		 * any: i.e. return everything */
		MT_thread_setalgorithm("select: everything, nonil");
		bn = canditer_slice(&ci, 0, ci.ncand);
		TRC_DEBUG(ALGO, "b=" ALGOBATFMT
			  ",s=" ALGOOPTBATFMT ",anti=%d -> " ALGOOPTBATFMT
			  " (" LLFMT " usec): "
			  "everything, nonil\n",
			  ALGOBATPAR(b), ALGOOPTBATPAR(s), anti,
			  ALGOOPTBATPAR(bn), GDKusec() - t0);
		return bn;
	}

	if (anti) {
		const ValRecord *prop;
		int c;

		if ((prop = BATgetprop(b, GDK_MIN_VALUE)) != NULL) {
			c = ATOMcmp(t, tl, VALptr(prop));
			if (c < 0 || (li && c == 0)) {
				if ((prop = BATgetprop(b, GDK_MAX_VALUE)) != NULL) {
					c = ATOMcmp(t, th, VALptr(prop));
					if (c > 0 || (hi && c == 0)) {
						/* tl..th range fully
						 * inside MIN..MAX
						 * range of values in
						 * BAT, so nothing
						 * left over for
						 * anti */
						MT_thread_setalgorithm("select: nothing, out of range");
						bn = BATdense(0, 0, 0);
						TRC_DEBUG(ALGO, "b=" ALGOBATFMT
							  ",s=" ALGOOPTBATFMT ",anti=%d -> " ALGOOPTBATFMT
							  " (" LLFMT " usec): "
							  "nothing, out of range\n",
							  ALGOBATPAR(b), ALGOOPTBATPAR(s), anti, ALGOOPTBATPAR(bn), GDKusec() - t0);
						return bn;
					}
				}
			}
		}
	} else if (!equi || !lnil) {
		const ValRecord *prop;
		int c;

		if (hval && (prop = BATgetprop(b, GDK_MIN_VALUE)) != NULL) {
			c = ATOMcmp(t, th, VALptr(prop));
			if (c < 0 || (!hi && c == 0)) {
				/* smallest value in BAT larger than
				 * what we're looking for */
				MT_thread_setalgorithm("select: nothing, out of range");
				bn = BATdense(0, 0, 0);
				TRC_DEBUG(ALGO, "b="
					  ALGOBATFMT ",s="
					  ALGOOPTBATFMT ",anti=%d -> " ALGOOPTBATFMT
					  " (" LLFMT " usec): "
					  "nothing, out of range\n",
					  ALGOBATPAR(b),
					  ALGOOPTBATPAR(s), anti,
					  ALGOOPTBATPAR(bn), GDKusec() - t0);
				return bn;
			}
		}
		if (lval && (prop = BATgetprop(b, GDK_MAX_VALUE)) != NULL) {
			c = ATOMcmp(t, tl, VALptr(prop));
			if (c > 0 || (!li && c == 0)) {
				/* largest value in BAT smaller than
				 * what we're looking for */
				MT_thread_setalgorithm("select: nothing, out of range");
				bn = BATdense(0, 0, 0);
				TRC_DEBUG(ALGO, "b="
					  ALGOBATFMT ",s="
					  ALGOOPTBATFMT ",anti=%d -> " ALGOOPTBATFMT
					  " (" LLFMT " usec): "
					  "nothing, out of range\n",
					  ALGOBATPAR(b),
					  ALGOOPTBATPAR(s), anti,
					  ALGOOPTBATPAR(bn), GDKusec() - t0);
				return bn;
			}
		}
	}

	if (ATOMtype(b->ttype) == TYPE_oid) {
		NORMALIZE(oid);
	} else {
		switch (t) {
		case TYPE_bte:
			NORMALIZE(bte);
			break;
		case TYPE_sht:
			NORMALIZE(sht);
			break;
		case TYPE_int:
			NORMALIZE(int);
			break;
		case TYPE_lng:
			NORMALIZE(lng);
			break;
#ifdef HAVE_HGE
		case TYPE_hge:
			NORMALIZE(hge);
			break;
#endif
		case TYPE_flt:
			NORMALIZE(flt);
			break;
		case TYPE_dbl:
			NORMALIZE(dbl);
			break;
		}
	}

	parent = VIEWtparent(b);
	assert(parent >= 0);
	/* use hash only for equi-join, and then only if b or its
	 * parent already has a hash, or if b or its parent is
	 * persistent and the total size wouldn't be too large; check
	 * for existence of hash last since that may involve I/O */
	hash = equi &&
		(BATcheckhash(b) ||
		 (!b->batTransient &&
		  ATOMsize(b->ttype) >= sizeof(BUN) / 4 &&
		  BATcount(b) * (ATOMsize(b->ttype) + 2 * sizeof(BUN)) < GDK_mem_maxsize / 2));
	if (equi && !hash && parent != 0) {
		/* use parent hash if it already exists and if either
		 * a quick check shows the value we're looking for
		 * does not occur, or if it is cheaper to check the
		 * candidate list for each value in the hash chain
		 * than to scan (cost for probe is average length of
		 * hash chain (count divided by #slots) times the cost
		 * to do a binary search on the candidate list (or 1
		 * if no need for search)) */
		tmp = BBPquickdesc(parent, false);
		hash = phash = tmp && BATcheckhash(tmp) &&
			(BATcount(tmp) == BATcount(b) ||
			 BATcount(tmp) / tmp->thash->nheads * (ci.tpe != cand_dense ? ilog2(BATcount(s)) : 1) < (s ? BATcount(s) : BATcount(b)) ||
			 HASHget(tmp->thash, HASHprobe(tmp->thash, tl)) == HASHnil(tmp->thash));
		/* create a hash on the parent bat (and use it) if it is
		 * the same size as the view and it is persistent */
		if (!phash &&
		    !tmp->batTransient &&
		    BATcount(tmp) == BATcount(b) &&
		    BAThash(tmp) == GDK_SUCCEED)
			hash = phash = true;
	}

	if (hash && (phash || b->thash)) {
		/* make sure tsorted and trevsorted flags are set, but
		 * we only need to know if we're not yet sure that we're
		 * going for the hash (i.e. it already exists) */
		(void) BATordered(b);
		(void) BATordered_rev(b);
	}

	/* If there is an order index or it is a view and the parent
	 * has an ordered index, and the bat is not tsorted or
	 * trevstorted then use the order index.  And there is no cand
	 * list or if there is one, it is dense.
	 * TODO: we do not support anti-select with order index */
	bool poidx = false;
	if (!anti &&
	    !(hash && (phash || b->thash)) &&
	    !(b->tsorted || b->trevsorted) &&
	    ci.tpe == cand_dense &&
	    (BATcheckorderidx(b) ||
	     (/* DISABLES CODE */ (0) &&
	      VIEWtparent(b) &&
	      BATcheckorderidx(BBPquickdesc(VIEWtparent(b), false))))) {
		BAT *view = NULL;
		if (/* DISABLES CODE */ (0) && VIEWtparent(b) && !BATcheckorderidx(b)) {
			view = b;
			b = BBPdescriptor(VIEWtparent(b));
		}
		/* Is query selective enough to use the ordered index ? */
		/* TODO: Test if this heuristic works in practice */
		/*if ((ORDERfnd(b, th) - ORDERfnd(b, tl)) < ((BUN)1000 < b->batCount/1000 ? (BUN)1000: b->batCount/1000))*/
		if ((ORDERfnd(b, th) - ORDERfnd(b, tl)) < b->batCount/3) {
			use_orderidx = true;
			if (view) {
				poidx = true; /* using parent oidx */
				vwo = (lng) (view->tbaseoff - b->tbaseoff);
				vwl = b->hseqbase + (oid) vwo + ci.seq - view->hseqbase;
				vwh = vwl + canditer_last(&ci) - ci.seq;
				vwo = (lng) view->hseqbase - (lng) b->hseqbase - vwo;
			} else {
				vwl = ci.seq;
				vwh = canditer_last(&ci);
			}
		} else if (view) {
			b = view;
			view = NULL;
		}
		if( view)
			TRC_DEBUG(ALGO, "Switch from " ALGOBATFMT " to " ALGOBATFMT " " OIDFMT "-" OIDFMT " hseq " LLFMT "\n", ALGOBATPAR(view), ALGOBATPAR(b), vwl, vwh, vwo);
	}

	if (!(hash && (phash || b->thash)) &&
	    (b->tsorted || b->trevsorted || use_orderidx)) {
		BUN low = 0;
		BUN high = b->batCount;

		if (BATtdense(b)) {
			/* positional */
			/* we expect nonil to be set, in which case we
			 * already know that we're not dealing with a
			 * nil equiselect (dealt with above) */
			oid h, l;
			assert(b->tnonil);
			assert(b->tsorted);
			algo = "select: dense";
			h = * (oid *) th + hi;
			if (h > b->tseqbase)
				h -= b->tseqbase;
			else
				h = 0;
			if ((BUN) h < high)
				high = (BUN) h;

			l = *(oid *) tl + !li;
			if (l > b->tseqbase)
				l -= b->tseqbase;
			else
				l = 0;
			if ((BUN) l > low)
				low = (BUN) l;
			if (low > high)
				low = high;
		} else if (b->tsorted) {
			algo = "select: sorted";
			if (lval) {
				if (li)
					low = SORTfndfirst(b, tl);
				else
					low = SORTfndlast(b, tl);
			} else {
				/* skip over nils at start of column */
				low = SORTfndlast(b, nil);
			}
			if (hval) {
				if (hi)
					high = SORTfndlast(b, th);
				else
					high = SORTfndfirst(b, th);
			}
		} else if (b->trevsorted) {
			algo = "select: reverse sorted";
			if (lval) {
				if (li)
					high = SORTfndlast(b, tl);
				else
					high = SORTfndfirst(b, tl);
			} else {
				/* skip over nils at end of column */
				high = SORTfndfirst(b, nil);
			}
			if (hval) {
				if (hi)
					low = SORTfndfirst(b, th);
				else
					low = SORTfndlast(b, th);
			}
		} else {
			assert(use_orderidx);
			algo = poidx ? "select: parent orderidx" : "select: orderidx";
			if (lval) {
				if (li)
					low = ORDERfndfirst(b, tl);
				else
					low = ORDERfndlast(b, tl);
			} else {
				/* skip over nils at start of column */
				low = ORDERfndlast(b, nil);
			}
			if (hval) {
				if (hi)
					high = ORDERfndlast(b, th);
				else
					high = ORDERfndfirst(b, th);
			}
		}
		if (anti) {
			if (b->tsorted) {
				BUN first = SORTfndlast(b, nil);
				/* match: [first..low) + [high..last) */
				bn = canditer_slice2val(&ci,
							first + b->hseqbase,
							low + b->hseqbase,
							high + b->hseqbase,
							oid_nil);
			} else {
				BUN last = SORTfndfirst(b, nil);
				/* match: [first..low) + [high..last) */
				bn = canditer_slice2val(&ci,
							oid_nil,
							low + b->hseqbase,
							high + b->hseqbase,
							last + b->hseqbase);
			}
		} else {
			if (b->tsorted || b->trevsorted) {
				/* match: [low..high) */
				bn = canditer_sliceval(&ci,
						       low + b->hseqbase,
						       high + b->hseqbase);
			} else {
				BUN i;
				BUN cnt = 0;
				const oid *rs;
				oid *rbn;

				rs = (const oid *) b->torderidx->base + ORDERIDXOFF;
				rs += low;
				bn = COLnew(0, TYPE_oid, high-low, TRANSIENT);
				if (bn == NULL)
					return NULL;

				rbn = (oid *) Tloc((bn), 0);

				for (i = low; i < high; i++) {
					if (vwl <= *rs && *rs <= vwh) {
						*rbn++ = (oid) ((lng) *rs + vwo);
						cnt++;
					}
					rs++;
				}
				BATsetcount(bn, cnt);

				/* output must be sorted */
				GDKqsort(Tloc(bn, 0), NULL, NULL, (size_t) bn->batCount, sizeof(oid), 0, TYPE_oid, false, false);
				bn->tsorted = true;
				bn->trevsorted = bn->batCount <= 1;
				bn->tkey = true;
				bn->tseqbase = bn->batCount == 0 ? 0 : bn->batCount == 1 ? * (oid *) Tloc(bn, 0) : oid_nil;
				bn->tnil = false;
				bn->tnonil = true;
				if (s) {
					s = BATintersectcand(bn, s);
					BBPunfix(bn->batCacheid);
					bn = s;
				}
			}
		}

		bn = virtualize(bn);
		MT_thread_setalgorithm(algo);
		TRC_DEBUG(ALGO, "b=" ALGOBATFMT ",anti=%s -> "
			  ALGOOPTBATFMT " %s (" LLFMT " usec)\n",
			  ALGOBATPAR(b), anti ? "true" : "false",
			  ALGOOPTBATPAR(bn), algo,
			  GDKusec() - t0);

		return bn;
	}

	/* upper limit for result size */
	maximum = ci.ncand;
	if (b->tkey) {
		/* exact result size in special cases */
		if (equi) {
			estimate = 1;
		} else if (!anti && lval && hval) {
			switch (t) {
			case TYPE_bte:
				estimate = (BUN) (*(bte *) th - *(bte *) tl);
				break;
			case TYPE_sht:
				estimate = (BUN) (*(sht *) th - *(sht *) tl);
				break;
			case TYPE_int:
				estimate = (BUN) (*(int *) th - *(int *) tl);
				break;
			case TYPE_lng:
				estimate = (BUN) (*(lng *) th - *(lng *) tl);
				break;
#ifdef HAVE_HGE
			case TYPE_hge:
				if (*(hge *) th - *(hge *) tl < (hge) BUN_MAX)
					estimate = (BUN) (*(hge *) th - *(hge *) tl);
				break;
#endif
			}
			if (estimate != BUN_NONE)
				estimate += li + hi - 1;
		}
	}
	/* refine upper limit by exact size (if known) */
	maximum = MIN(maximum, estimate);
	if (hash &&
	    !phash && /* phash implies there is a hash table already */
	    estimate == BUN_NONE &&
	    !b->thash) {
		/* no exact result size, but we need estimate to
		 * choose between hash- & scan-select (if we already
		 * have a hash, it's a no-brainer: we use it) */
		if (ci.ncand <= 10000) {
			/* "small" input: don't bother about more accurate
			 * estimate */
			estimate = maximum;
		} else {
			/* layman's quick "pseudo-sample" of 1000 tuples,
			 * i.e., 333 from begin, middle & end of BAT */
			BUN smpl_cnt = 0, slct_cnt = 0, pos, skip, delta;
			BAT *smpl, *slct;

			delta = 1000 / 3 / 2;
			skip = (BATcount(b) - (2 * delta)) / 2;
			for (pos = delta; pos < BATcount(b); pos += skip) {
				smpl = BATslice(b, pos - delta, pos + delta);
				if (smpl) {
					slct = BATselect(smpl, NULL, tl,
							    th, li, hi, anti);
					if (slct) {
						smpl_cnt += BATcount(smpl);
						slct_cnt += BATcount(slct);
						BBPreclaim(slct);
					}
					BBPreclaim(smpl);
				}
			}
			if (smpl_cnt > 0 && slct_cnt > 0) {
				/* linear extrapolation plus 10% margin */
				estimate = (BUN) ((dbl) slct_cnt / (dbl) smpl_cnt
						  * (dbl) BATcount(b) * 1.1);
			} else if (smpl_cnt > 0 && slct_cnt == 0) {
				/* estimate low enough to trigger hash select */
				estimate = (ci.ncand / 100) - 1;
			}
		}
		hash = estimate < ci.ncand / 100;
	}
	if (estimate == BUN_NONE) {
		/* no better estimate possible/required:
		 * (pre-)allocate 1M tuples, i.e., avoid/delay extend
		 * without too much overallocation */
		estimate = 1000000;
	}
	/* limit estimation by upper limit */
	estimate = MIN(estimate, maximum);

	bn = COLnew(0, TYPE_oid, estimate, TRANSIENT);
	if (bn == NULL)
		return NULL;

	if (hash) {
		bn = hashselect(b, &ci, bn, tl, maximum, phash, &algo);
	} else {
		/* use imprints if
		 *   i) bat is persistent, or parent is persistent
		 *  ii) it is not an equi-select, and
		 * iii) is not var-sized.
		 */
		bool use_imprints = !equi &&
			!b->tvarsized &&
			(!b->batTransient ||
			 (/* DISABLES CODE */ (0) &&
			  parent != 0 &&
			  (tmp = BBPquickdesc(parent, false)) != NULL &&
			  !tmp->batTransient));
		bn = scanselect(b, &ci, bn, tl, th, li, hi, equi, anti,
				lval, hval, lnil, maximum, use_imprints, &algo);
	}

	bn = virtualize(bn);
	MT_thread_setalgorithm(algo);
	TRC_DEBUG(ALGO, "b=" ALGOBATFMT ",s=" ALGOOPTBATFMT",anti=%s -> " ALGOOPTBATFMT
		  " %s (" LLFMT " usec)\n",
		  ALGOBATPAR(b), ALGOOPTBATPAR(s),
		  anti ? "true" : "false",
		  ALGOOPTBATPAR(bn), algo,
		  GDKusec() - t0);

	return bn;
}

/* theta select
 *
 * Returns a BAT with the OID values of b for qualifying tuples.  The
 * return BAT is sorted (i.e. in the same order as the input BAT).
 *
 * If s is not NULL, it is a list of candidates.  s must be sorted.
 *
 * Theta select returns all values from b which are less/greater than
 * or (not) equal to the provided value depending on the value of op.
 * Op is a string with one of the values: "=", "==", "<", "<=", ">",
 * ">=", "<>", "!=" (the first two are equivalent and the last two are
 * equivalent).  Theta select never returns nils.
 *
 * If value is nil, the result is empty.
 */
BAT *
BATthetaselect(BAT *b, BAT *s, const void *val, const char *op)
{
	const void *nil;

	BATcheck(b, NULL);
	BATcheck(val, NULL);
	BATcheck(op, NULL);

	nil = ATOMnilptr(b->ttype);
	if (ATOMcmp(b->ttype, val, nil) == 0)
		return BATdense(0, 0, 0);
	if (op[0] == '=' && ((op[1] == '=' && op[2] == 0) || op[1] == 0)) {
		/* "=" or "==" */
		return BATselect(b, s, val, NULL, true, true, false);
	}
	if (op[0] == '!' && op[1] == '=' && op[2] == 0) {
		/* "!=" (equivalent to "<>") */
		return BATselect(b, s, val, NULL, true, true, true);
	}
	if (op[0] == '<') {
		if (op[1] == 0) {
			/* "<" */
			return BATselect(b, s, nil, val, false, false, false);
		}
		if (op[1] == '=' && op[2] == 0) {
			/* "<=" */
			return BATselect(b, s, nil, val, false, true, false);
		}
		if (op[1] == '>' && op[2] == 0) {
			/* "<>" (equivalent to "!=") */
			return BATselect(b, s, val, NULL, true, true, true);
		}
	}
	if (op[0] == '>') {
		if (op[1] == 0) {
			/* ">" */
			return BATselect(b, s, val, nil, false, false, false);
		}
		if (op[1] == '=' && op[2] == 0) {
			/* ">=" */
			return BATselect(b, s, val, nil, true, false, false);
		}
	}
	GDKerror("unknown operator.\n");
	return NULL;
}

#define VALUE(s, x)	(s##vars ?					\
			 s##vars + VarHeapVal(s##vals, (x), s##width) : \
			 s##vals + ((x) * s##width))
#define FVALUE(s, x)	(s##vals + ((x) * s##width))

#define LTany(a,b)	((*cmp)(a, b) < 0)
#define EQany(a,b)	((*cmp)(a, b) == 0)
#define is_any_nil(v)	((v) == NULL || (*cmp)((v), nil) == 0)

#define less3(a,b,i,t)	(is_##t##_nil(a) || is_##t##_nil(b) ? bit_nil : LT##t(a, b) || (i && EQ##t(a, b)))
#define grtr3(a,b,i,t)	(is_##t##_nil(a) || is_##t##_nil(b) ? bit_nil : LT##t(b, a) || (i && EQ##t(a, b)))
#define or3(a,b)	((a) == 1 || (b) == 1 ? 1 : is_bit_nil(a) || is_bit_nil(b) ? bit_nil : 0)
#define and3(a,b)	((a) == 0 || (b) == 0 ? 0 : is_bit_nil(a) || is_bit_nil(b) ? bit_nil : 1)
#define not3(a)		(is_bit_nil(a) ? bit_nil : !(a))

#define between3(v, lo, linc, hi, hinc, TYPE)	\
	and3(grtr3(v, lo, linc, TYPE), less3(v, hi, hinc, TYPE))

#define BETWEEN(v, lo, linc, hi, hinc, TYPE)				\
	(is_##TYPE##_nil(v)						\
	 ? bit_nil							\
	 : (bit) (anti							\
		  ? (symmetric						\
		     ? not3(or3(between3(v, lo, linc, hi, hinc, TYPE),	\
				between3(v, hi, hinc, lo, linc, TYPE)))	\
		     : not3(between3(v, lo, linc, hi, hinc, TYPE)))	\
		  : (symmetric						\
		     ? or3(between3(v, lo, linc, hi, hinc, TYPE),	\
			   between3(v, hi, hinc, lo, linc, TYPE))	\
		     : between3(v, lo, linc, hi, hinc, TYPE))))

gdk_return
rangejoin(BAT *r1, BAT *r2, BAT *l, BAT *rl, BAT *rh,
	  struct canditer *lci, struct canditer *rci,
	  bool li, bool hi, bool anti, bool symmetric, BUN maxsize)
{
	const char *rlvals, *rhvals;
	const char *lvars, *rlvars, *rhvars;
	int rlwidth, rhwidth;
	int lwidth;
	const void *nil = ATOMnilptr(l->ttype);
	int (*cmp)(const void *, const void *) = ATOMcompare(l->ttype);
	int t;
	BUN cnt, ncnt;
	oid *restrict dst1, *restrict dst2;
	const void *vrl, *vrh;
	oid ro;
	oid rlval = oid_nil, rhval = oid_nil;
	int sorted = 0;		/* which output column is sorted */
	BAT *tmp = NULL;
	bool use_orderidx = false;
	const char *algo = NULL;

	lng timeoffset = 0;
	QryCtx *qry_ctx = MT_thread_get_qry_ctx();
	if (qry_ctx != NULL) {
		timeoffset = (qry_ctx->starttime && qry_ctx->querytimeout) ? (qry_ctx->starttime + qry_ctx->querytimeout) : 0;
	}

	assert(ATOMtype(l->ttype) == ATOMtype(rl->ttype));
	assert(ATOMtype(l->ttype) == ATOMtype(rh->ttype));
	assert(BATcount(rl) == BATcount(rh));
	assert(rl->hseqbase == rh->hseqbase);
	assert(r1->ttype == TYPE_oid);
	assert(r2 == NULL || r2->ttype == TYPE_oid);
	assert(r2 == NULL || BATcount(r1) == BATcount(r2));
	assert(l->ttype != TYPE_void || !is_oid_nil(l->tseqbase));
	assert(rl->ttype != TYPE_void || !is_oid_nil(rl->tseqbase));
	assert(rh->ttype != TYPE_void || !is_oid_nil(rh->tseqbase));

	TRC_DEBUG(ALGO, "l=" ALGOBATFMT ","
		  "rl=" ALGOBATFMT ",rh=" ALGOBATFMT ","
		  "sl=" ALGOOPTBATFMT ",sr=" ALGOOPTBATFMT ","
		  "anti=%s,symmetric=%s\n",
		  ALGOBATPAR(l),
		  ALGOBATPAR(rl),
		  ALGOBATPAR(rh),
		  ALGOOPTBATPAR(lci->s),
		  ALGOOPTBATPAR(rci->s),
		  anti ? "true" : "false",
		  symmetric ? "true" : "false");

	rlvals = rl->ttype == TYPE_void ? NULL : (const char *) Tloc(rl, 0);
	rhvals = rh->ttype == TYPE_void ? NULL : (const char *) Tloc(rh, 0);
	lwidth = l->twidth;
	rlwidth = rl->twidth;
	rhwidth = rh->twidth;
	dst1 = (oid *) Tloc(r1, 0);
	dst2 = r2 ? (oid *) Tloc(r2, 0) : NULL;

	t = ATOMtype(l->ttype);
	t = ATOMbasetype(t);

	if (l->tvarsized && l->ttype) {
		assert(rl->tvarsized && rl->ttype);
		assert(rh->tvarsized && rh->ttype);
		lvars = l->tvheap->base;
		rlvars = rl->tvheap->base;
		rhvars = rh->tvheap->base;
	} else {
		assert(!rl->tvarsized || !rl->ttype);
		assert(!rh->tvarsized || !rh->ttype);
		lvars = rlvars = rhvars = NULL;
	}

	if (!BATordered(l) && !BATordered_rev(l) &&
	    (BATcheckorderidx(l) || (/* DISABLES CODE */ (0) && VIEWtparent(l) && BATcheckorderidx(BBPquickdesc(VIEWtparent(l), false))))) {
		use_orderidx = true;
		if (/* DISABLES CODE */ (0) && VIEWtparent(l) && !BATcheckorderidx(l)) {
			l = BBPdescriptor(VIEWtparent(l));
		}
	}

	vrl = &rlval;
	vrh = &rhval;
	if (!anti && !symmetric && (BATordered(l) || BATordered_rev(l) || use_orderidx)) {
		/* left column is sorted, use binary search */
		sorted = 2;
		TIMEOUT_LOOP(rci->ncand, timeoffset) {
			BUN low, high;

			ro = canditer_next(rci);
			if (rlvals) {
				vrl = VALUE(rl, ro - rl->hseqbase);
			} else {
				/* TYPE_void */
				rlval = ro - rl->hseqbase + rl->tseqbase;
			}
			if (rhvals) {
				vrh = VALUE(rh, ro - rh->hseqbase);
			} else {
				/* TYPE_void */
				rhval = ro - rh->hseqbase + rh->tseqbase;
			}
			if (cmp(vrl, nil) == 0 || cmp(vrh, nil) == 0)
				continue;
			if (l->tsorted) {
				if (li)
					low = SORTfndfirst(l, vrl);
				else
					low = SORTfndlast(l, vrl);
				if (hi)
					high = SORTfndlast(l, vrh);
				else
					high = SORTfndfirst(l, vrh);
			} else  if (l->trevsorted) {
				if (hi)
					low = SORTfndfirst(l, vrh);
				else
					low = SORTfndlast(l, vrh);
				if (li)
					high = SORTfndlast(l, vrl);
				else
					high = SORTfndfirst(l, vrl);
			} else {
				assert(use_orderidx);
				if (li)
					low = ORDERfndfirst(l, vrl);
				else
					low = ORDERfndlast(l, vrl);
				if (hi)
					high = ORDERfndlast(l, vrh);
				else
					high = ORDERfndfirst(l, vrh);
			}
			if (high <= low)
				continue;
			if (l->tsorted || l->trevsorted) {
				low = canditer_search(lci, low + l->hseqbase, true);
				high = canditer_search(lci, high + l->hseqbase, true);
				assert(high >= low);

				if (BATcapacity(r1) < BUNlast(r1) + high - low) {
					cnt = BUNlast(r1) + high - low + 1024;
					if (cnt > maxsize)
						cnt = maxsize;
					BATsetcount(r1, BATcount(r1));
					if (BATextend(r1, cnt) != GDK_SUCCEED)
						goto bailout;
					dst1 = (oid *) Tloc(r1, 0);
					if (r2) {
						BATsetcount(r2, BATcount(r2));
						if (BATextend(r2, cnt) != GDK_SUCCEED)
							goto bailout;
						assert(BATcapacity(r1) == BATcapacity(r2));
						dst2 = (oid *) Tloc(r2, 0);
					}
				}
				canditer_setidx(lci, low);
				while (low < high) {
					dst1[r1->batCount++] = canditer_next(lci);
					if (r2) {
						dst2[r2->batCount++] = ro;
					}
					low++;
				}
			} else {
				const oid *ord;

				assert(use_orderidx);
				ord = (const oid *) l->torderidx->base + ORDERIDXOFF;

				if (BATcapacity(r1) < BUNlast(r1) + high - low) {
					cnt = BUNlast(r1) + high - low + 1024;
					if (cnt > maxsize)
						cnt = maxsize;
					BATsetcount(r1, BATcount(r1));
					if (BATextend(r1, cnt) != GDK_SUCCEED)
						goto bailout;
					dst1 = (oid *) Tloc(r1, 0);
					if (r2) {
						BATsetcount(r2, BATcount(r2));
						if (BATextend(r2, cnt) != GDK_SUCCEED)
							goto bailout;
						assert(BATcapacity(r1) == BATcapacity(r2));
						dst2 = (oid *) Tloc(r2, 0);
					}
				}

				while (low < high) {
					if (canditer_contains(lci, ord[low])) {
						dst1[r1->batCount++] = ord[low];
						if (r2) {
							dst2[r2->batCount++] = ro;
						}
					}
					low++;
				}
			}
		}
		TIMEOUT_CHECK(timeoffset, GOTO_LABEL_TIMEOUT_HANDLER(bailout));
		cnt = BATcount(r1);
		assert(r2 == NULL || BATcount(r1) == BATcount(r2));
	} else if (!anti && !symmetric &&
		   (BATcount(rl) > 2 ||
		    !l->batTransient ||
		    (/* DISABLES CODE */ (0) &&
		     VIEWtparent(l) != 0 &&
		     (tmp = BBPquickdesc(VIEWtparent(l), false)) != NULL &&
		     !tmp->batTransient) ||
		    BATcheckimprints(l)) &&
		   BATimprints(l) == GDK_SUCCEED) {
		(void) tmp;	/* void cast because of disabled code */
		/* implementation using imprints on left column
		 *
		 * we use imprints if we can (the type is right for
		 * imprints) and either the left bat is persistent or
		 * already has imprints, or the right bats are long
		 * enough (for creating imprints being worth it) */

		sorted = 2;
		cnt = 0;
		TIMEOUT_LOOP_IDX_DECL(i, rci->ncand, timeoffset) {
			maxsize = cnt + (rci->ncand - i) * lci->ncand;
			ro = canditer_next(rci);
			if (rlvals) {
				vrl = FVALUE(rl, ro - rl->hseqbase);
			} else {
				/* TYPE_void */
				rlval = ro - rl->hseqbase + rl->tseqbase;
			}
			if (rhvals) {
				vrh = FVALUE(rh, ro - rh->hseqbase);
			} else {
				/* TYPE_void */
				rhval = ro - rl->hseqbase + rl->tseqbase;
			}
			dst1 = (oid *) Tloc(r1, 0);
			canditer_reset(lci);
			switch (t) {
			case TYPE_bte: {
				bte vl, vh;
				if (is_bte_nil((vl = *(bte *) vrl)))
					continue;
				if (is_bte_nil((vh = *(bte *) vrh)))
					continue;
				if (!li) {
					if (vl == MAXVALUEbte)
						continue;
					vl = NEXTVALUEbte(vl);
				}
				if (!hi) {
					if (vh == MINVALUEbte)
						continue;
					vh = PREVVALUEbte(vh);
				}
				if (vl > vh)
					continue;
				ncnt = fullscan_bte(l, lci, r1, &vl, &vh,
						    true, true, false,
						    false, true, true,
						    false, cnt,
						    l->hseqbase, dst1,
						    maxsize,
						    true, &algo);
				break;
			}
			case TYPE_sht: {
				sht vl, vh;
				if (is_sht_nil((vl = *(sht *) vrl)))
					continue;
				if (is_sht_nil((vh = *(sht *) vrh)))
					continue;
				if (!li) {
					if (vl == MAXVALUEsht)
						continue;
					vl = NEXTVALUEsht(vl);
				}
				if (!hi) {
					if (vh == MINVALUEsht)
						continue;
					vh = PREVVALUEsht(vh);
				}
				if (vl > vh)
					continue;
				ncnt = fullscan_sht(l, lci, r1, &vl, &vh,
						    true, true, false,
						    false, true, true,
						    false, cnt,
						    l->hseqbase, dst1,
						    maxsize,
						    true, &algo);
				break;
			}
			case TYPE_int:
#if SIZEOF_OID == SIZEOF_INT
			case TYPE_oid:
#endif
			{
				int vl, vh;
				if (is_int_nil((vl = *(int *) vrl)))
					continue;
				if (is_int_nil((vh = *(int *) vrh)))
					continue;
				if (!li) {
					if (vl == MAXVALUEint)
						continue;
					vl = NEXTVALUEint(vl);
				}
				if (!hi) {
#if SIZEOF_OID == SIZEOF_INT
					if (t == TYPE_oid) {
						if (vh == MINVALUEoid)
							continue;
						vh = PREVVALUEoid(vh);
					} else
#endif
					{
						if (vh == MINVALUEint)
							continue;
						vh = PREVVALUEint(vh);
					}
				}
				if (vl > vh)
					continue;
				ncnt = fullscan_int(l, lci, r1, &vl, &vh,
						    true, true, false,
						    false, true, true,
						    false, cnt,
						    l->hseqbase, dst1,
						    maxsize,
						    true, &algo);
				break;
			}
			case TYPE_lng:
#if SIZEOF_OID == SIZEOF_LNG
			case TYPE_oid:
#endif
			{
				lng vl, vh;
				if (is_lng_nil((vl = *(lng *) vrl)))
					continue;
				if (is_lng_nil((vh = *(lng *) vrh)))
					continue;
				if (!li) {
					if (vl == MAXVALUElng)
						continue;
					vl = NEXTVALUElng(vl);
				}
				if (!hi) {
#if SIZEOF_OID == SIZEOF_LNG
					if (t == TYPE_oid) {
						if (vh == MINVALUEoid)
							continue;
						vh = PREVVALUEoid(vh);
					} else
#endif
					{
						if (vh == MINVALUElng)
							continue;
						vh = PREVVALUElng(vh);
					}
				}
				if (vl > vh)
					continue;
				ncnt = fullscan_lng(l, lci, r1, &vl, &vh,
						    true, true, false,
						    false, true, true,
						    false, cnt,
						    l->hseqbase, dst1,
						    maxsize,
						    true, &algo);
				break;
			}
#ifdef HAVE_HGE
			case TYPE_hge: {
				hge vl, vh;
				if (is_hge_nil((vl = *(hge *) vrl)))
					continue;
				if (is_hge_nil((vh = *(hge *) vrh)))
					continue;
				if (!li) {
					if (vl == MAXVALUEhge)
						continue;
					vl = NEXTVALUEhge(vl);
				}
				if (!hi) {
					if (vh == MINVALUEhge)
						continue;
					vh = PREVVALUEhge(vh);
				}
				if (vl > vh)
					continue;
				ncnt = fullscan_hge(l, lci, r1, &vl, &vh,
						    true, true, false,
						    false, true, true,
						    false, cnt,
						    l->hseqbase, dst1,
						    maxsize,
						    true, &algo);
				break;
			}
#endif
			case TYPE_flt: {
				flt vl, vh;
				vl = *(flt *) vrl;
				if (is_flt_nil(vl))
					continue;
				vh = *(flt *) vrh;
				if (is_flt_nil(vh))
					continue;
				if (!li) {
					if (vl == MAXVALUEflt)
						continue;
					vl = NEXTVALUEflt(vl);
				}
				if (!hi) {
					if (vh == MINVALUEflt)
						continue;
					vh = PREVVALUEflt(vh);
				}
				if (vl > vh)
					continue;
				ncnt = fullscan_flt(l, lci, r1, &vl, &vh,
						    true, true, false,
						    false, true, true,
						    false, cnt,
						    l->hseqbase, dst1,
						    maxsize,
						    true, &algo);
				break;
			}
			case TYPE_dbl: {
				dbl vl, vh;
				vl = *(dbl *) vrl;
				if (is_dbl_nil(vl))
					continue;
				vh = *(dbl *) vrh;
				if (is_dbl_nil(vh))
					continue;
				if (!li) {
					if (vl == MAXVALUEdbl)
						continue;
					vl = NEXTVALUEdbl(vl);
				}
				if (!hi) {
					if (vh == MINVALUEdbl)
						continue;
					vh = PREVVALUEdbl(vh);
				}
				if (vl > vh)
					continue;
				ncnt = fullscan_dbl(l, lci, r1, &vl, &vh,
						    true, true, false,
						    false, true, true,
						    false, cnt,
						    l->hseqbase, dst1,
						    maxsize,
						    true, &algo);
				break;
			}
			default:
				ncnt = BUN_NONE;
				GDKerror("unsupported type\n");
				assert(0);
			}
			if (ncnt == BUN_NONE)
				goto bailout;
			assert(ncnt >= cnt || ncnt == 0);
			if (ncnt == cnt || ncnt == 0)
				continue;
			if (r2) {
				if (BATcapacity(r2) < ncnt) {
					BATsetcount(r2, cnt);
					if (BATextend(r2, BATcapacity(r1)) != GDK_SUCCEED)
						goto bailout;
					dst2 = (oid *) Tloc(r2, 0);
				}
				while (cnt < ncnt)
					dst2[cnt++] = ro;
			} else {
				cnt = ncnt;
			}
		}
		TIMEOUT_CHECK(timeoffset, GOTO_LABEL_TIMEOUT_HANDLER(bailout));
	} else {
		/* nested loop implementation */
		const void *vl;
		const char *lvals;
		oid lval;

		GDKclrerr();	/* not interested in BATimprints errors */
		sorted = 1;
		lvals = l->ttype == TYPE_void ? NULL : (const char *) Tloc(l, 0);
		vl = &lval;
		TIMEOUT_LOOP(lci->ncand, timeoffset) {
			oid lo;

			lo = canditer_next(lci);
			if (lvals) {
				vl = VALUE(l, lo - l->hseqbase);
				if (cmp(vl, nil) == 0)
					continue;
			} else {
				lval = lo - l->hseqbase + l->tseqbase;
			}
			canditer_reset(rci);
			for (BUN j = 0; j < rci->ncand; j++) {
				ro = canditer_next(rci);
				if (rlvals) {
					vrl = VALUE(rl, ro - rl->hseqbase);
				} else {
					/* TYPE_void */
					rlval = ro - rl->hseqbase + rl->tseqbase;
				}
				if (rhvals) {
					vrh = VALUE(rh, ro - rh->hseqbase);
				} else {
					/* TYPE_void */
					rhval = ro - rh->hseqbase + rh->tseqbase;
				}
				if (BETWEEN(vl, vrl, li, vrh, hi, any) != 1)
					continue;
				if (BUNlast(r1) == BATcapacity(r1)) {
					BUN newcap = BATgrows(r1);
					if (newcap > maxsize)
						newcap = maxsize;
					BATsetcount(r1, BATcount(r1));
					if (BATextend(r1, newcap) != GDK_SUCCEED)
						goto bailout;
					dst1 = (oid *) Tloc(r1, 0);
					if (r2) {
						BATsetcount(r2, BATcount(r2));
						if (BATextend(r2, newcap) != GDK_SUCCEED)
							goto bailout;
						assert(BATcapacity(r1) == BATcapacity(r2));
						dst2 = (oid *) Tloc(r2, 0);
					}
				}
				dst1[r1->batCount++] = lo;
				if (r2) {
					dst2[r2->batCount++] = ro;
				}
			}
		}
		TIMEOUT_CHECK(timeoffset, GOTO_LABEL_TIMEOUT_HANDLER(bailout));
		cnt = BATcount(r1);
		assert(r2 == NULL || BATcount(r1) == BATcount(r2));
	}

	/* also set other bits of heap to correct value to indicate size */
	BATsetcount(r1, cnt);

	/* set properties using an extra scan (usually not complete) */
	dst1 = (oid *) Tloc(r1, 0);
	r1->tkey = true;
	r1->tsorted = true;
	r1->trevsorted = true;
	r1->tseqbase = 0;
	r1->tnil = false;
	r1->tnonil = true;
	for (ncnt = 1; ncnt < cnt; ncnt++) {
		if (dst1[ncnt - 1] == dst1[ncnt]) {
			r1->tseqbase = oid_nil;
			r1->tkey = false;
		} else if (dst1[ncnt - 1] < dst1[ncnt]) {
			r1->trevsorted = false;
			if (dst1[ncnt - 1] + 1 != dst1[ncnt])
				r1->tseqbase = oid_nil;
		} else {
			assert(sorted != 1);
			r1->tsorted = false;
			r1->tseqbase = oid_nil;
			r1->tkey = false;
		}
		if (!(r1->trevsorted | BATtdense(r1) | r1->tkey | ((sorted != 1) & r1->tsorted)))
			break;
	}
	if (BATtdense(r1))
		r1->tseqbase = cnt > 0 ? dst1[0] : 0;
	if (r2) {
		BATsetcount(r2, cnt);
		dst2 = (oid *) Tloc(r2, 0);
		r2->tkey = true;
		r2->tsorted = true;
		r2->trevsorted = true;
		r2->tseqbase = 0;
		r2->tnil = false;
		r2->tnonil = true;
		for (ncnt = 1; ncnt < cnt; ncnt++) {
			if (dst2[ncnt - 1] == dst2[ncnt]) {
				r2->tseqbase = oid_nil;
				r2->tkey = false;
			} else if (dst2[ncnt - 1] < dst2[ncnt]) {
				r2->trevsorted = false;
				if (dst2[ncnt - 1] + 1 != dst2[ncnt])
					r2->tseqbase = oid_nil;
			} else {
				assert(sorted != 2);
				r2->tsorted = false;
				r2->tseqbase = oid_nil;
				r2->tkey = false;
			}
			if (!(r2->trevsorted | BATtdense(r2) | r2->tkey | ((sorted != 2) & r2->tsorted)))
				break;
		}
		if (BATtdense(r2))
			r2->tseqbase = cnt > 0 ? dst2[0] : 0;
	}
	TRC_DEBUG(ALGO, "l=%s,rl=%s,rh=%s -> "
		  "(" ALGOBATFMT "," ALGOOPTBATFMT ")\n",
		  BATgetId(l), BATgetId(rl), BATgetId(rh),
		  ALGOBATPAR(r1), ALGOOPTBATPAR(r2));
	return GDK_SUCCEED;

  bailout:
	BBPreclaim(r1);
	BBPreclaim(r2);
	return GDK_FAIL;
}<|MERGE_RESOLUTION|>--- conflicted
+++ resolved
@@ -712,15 +712,12 @@
 	var_t pos;
 	BUN p;
 	oid o;
-<<<<<<< HEAD
+	const bool locked = false;
 	lng timeoffset = 0;
 	QryCtx *qry_ctx = MT_thread_get_qry_ctx();
 	if (qry_ctx != NULL) {
 		timeoffset = (qry_ctx->starttime && qry_ctx->querytimeout) ? (qry_ctx->starttime + qry_ctx->querytimeout) : 0;
 	}
-=======
-	const bool locked = false;
->>>>>>> 081ff3a9
 
 	if (!equi || !GDK_ELIMDOUBLES(b->tvheap))
 		return fullscan_any(b, ci, bn, tl, th, li, hi, equi, anti,
