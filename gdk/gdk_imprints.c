--- conflicted
+++ resolved
@@ -377,11 +377,7 @@
 
 	if (b->timprints == NULL) {
 		BUN cnt;
-<<<<<<< HEAD
-		const char *nme = GDKinmemory(b->theap.farmid) ? ":inmemory" : BBP_physical(b->batCacheid);
-=======
 		const char *nme = GDKinmemory(b->theap.farmid) ? ":memory:" : BBP_physical(b->batCacheid);
->>>>>>> 69529a75
 		size_t pages;
 
 		MT_lock_unset(&b->batIdxLock);
