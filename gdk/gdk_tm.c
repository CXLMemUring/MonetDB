--- conflicted
+++ resolved
@@ -78,12 +78,8 @@
 				/* check mmap modes */
 				MT_lock_set(&b->theaplock);
 				if (BATcheckmodes(b, true) != GDK_SUCCEED)
-<<<<<<< HEAD
-					TRC_WARNING(GDK, "BATcheckmodes failed\n");
+					GDKwarning("BATcheckmodes failed\n");
 				MT_lock_unset(&b->theaplock);
-=======
-					GDKwarning("BATcheckmodes failed\n");
->>>>>>> 797ecd54
 			}
 		}
 		b = BBP_desc(bid);
