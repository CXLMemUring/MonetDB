--- conflicted
+++ resolved
@@ -56,639 +56,7 @@
 #include "gdk.h"
 #include "gdk_private.h"
 
-<<<<<<< HEAD
-static int
-HASHwidth(BUN hashsize)
-{
-	if (hashsize <= (BUN) BUN2_NONE)
-		return BUN2;
-#if SIZEOF_BUN <= 4
-	return BUN4;
-#else
-	if (hashsize <= (BUN) BUN4_NONE)
-		return BUN4;
-	return BUN8;
-#endif
-}
-
-BUN
-HASHmask(BUN cnt)
-{
-	BUN m = cnt;
-
-	/* find largest power of 2 smaller than or equal to cnt */
-	m |= m >> 1;
-	m |= m >> 2;
-	m |= m >> 4;
-	m |= m >> 8;
-	m |= m >> 16;
-#if SIZEOF_BUN == 8
-	m |= m >> 32;
-#endif
-	m -= m >> 1;
-
-	/* if cnt is more than 1/3 into the gap between m and 2*m,
-	   double m */
-	if (m + m - cnt < 2 * (cnt - m))
-		m += m;
-	if (m < BATTINY)
-		m = BATTINY;
-	return m;
-}
-
-static void
-HASHclear(Hash *h)
-{
-	/* since BUN2_NONE, BUN4_NONE, BUN8_NONE
-	 * are all equal to -1 (~0), i.e., have all bits set,
-	 * we can use a simple memset() to clear the Hash,
-	 * rather than iteratively assigning individual
-	 * BUNi_NONE values in a for-loop
-	 */
-	memset(h->Hash, 0xFF, (h->mask + 1) * h->width);
-}
-
-#define HASH_VERSION		1
-#define HASH_HEADER_SIZE	5 /* nr of size_t fields in header */
-
-Hash *
-HASHnew(Heap *hp, int tpe, BUN size, BUN mask, BUN count)
-{
-	Hash *h = NULL;
-	int width = HASHwidth(size);
-
-	if (HEAPalloc(hp, mask + size + HASH_HEADER_SIZE * SIZEOF_SIZE_T / width, width) != GDK_SUCCEED)
-		return NULL;
-	hp->free = (mask + size) * width + HASH_HEADER_SIZE * SIZEOF_SIZE_T;
-	h = GDKmalloc(sizeof(Hash));
-	if (h == NULL)
-		return NULL;
-	h->lim = size;
-	h->mask = mask - 1;
-	h->width = width;
-	switch (width) {
-	case BUN2:
-		h->nil = (BUN) BUN2_NONE;
-		break;
-	case BUN4:
-		h->nil = (BUN) BUN4_NONE;
-		break;
-#ifdef BUN8
-	case BUN8:
-		h->nil = (BUN) BUN8_NONE;
-		break;
-#endif
-	default:
-		assert(0);
-	}
-	h->Link = hp->base + HASH_HEADER_SIZE * SIZEOF_SIZE_T;
-	h->Hash = (void *) ((char *) h->Link + h->lim * width);
-	h->type = tpe;
-	h->heap = hp;
-	HASHclear(h);		/* zero the mask */
-	((size_t *) hp->base)[0] = HASH_VERSION;
-	((size_t *) hp->base)[1] = size;
-	((size_t *) hp->base)[2] = mask;
-	((size_t *) hp->base)[3] = width;
-	((size_t *) hp->base)[4] = count;
-	ALGODEBUG fprintf(stderr, "#HASHnew: create hash(size " BUNFMT ", mask " BUNFMT ",width %d, nil " BUNFMT ", total " BUNFMT " bytes);\n", size, mask, width, h->nil, (size + mask) * width);
-	return h;
-}
-
-#define starthash(TYPE)							\
-	do {								\
-		TYPE *v = (TYPE *) BUNtloc(bi, 0);			\
-		for (; r < p; r++) {					\
-			BUN c = (BUN) hash_##TYPE(h, v+r);		\
-									\
-			if (HASHget(h, c) == HASHnil(h) && nslots-- == 0) \
-				break; /* mask too full */		\
-			HASHputlink(h, r, HASHget(h, c));		\
-			HASHput(h, c, r);				\
-		}							\
-	} while (0)
-#define finishhash(TYPE)					\
-	do {							\
-		TYPE *v = (TYPE *) BUNtloc(bi, 0);		\
-		for (; p < q; p++) {				\
-			BUN c = (BUN) hash_##TYPE(h, v + p);	\
-								\
-			HASHputlink(h, p, HASHget(h, c));	\
-			HASHput(h, c, p);			\
-		}						\
-	} while (0)
-
-/* collect HASH statistics for analysis */
-static void
-HASHcollisions(BAT *b, Hash *h)
-{
-	lng cnt, entries = 0, max = 0;
-	double total = 0;
-	BUN p, i, j, nil;
-
-	if (b == 0 || h == 0)
-		return;
-	nil = HASHnil(h);
-	for (i = 0, j = h->mask; i <= j; i++)
-		if ((p = HASHget(h, i)) != nil) {
-			entries++;
-			cnt = 0;
-			for (; p != nil; p = HASHgetlink(h, p))
-				cnt++;
-			if (cnt > max)
-				max = cnt;
-			total += cnt;
-		}
-	fprintf(stderr, "#BAThash: statistics (" BUNFMT ", entries " LLFMT ", mask " BUNFMT ", max " LLFMT ", avg %2.6f);\n", BATcount(b), entries, h->mask, max, entries == 0 ? 0 : total / entries);
-}
-
-/* Return TRUE if we have a hash on the tail, even if we need to read
- * one from disk.
- *
- * Note that the b->T->hash pointer can be NULL, meaning there is no
- * hash; (Hash *) 1, meaning there is no hash loaded, but it may exist
- * on disk; or a valid pointer to a loaded hash.  These values are
- * maintained here, in the HASHdestroy/HASHremove and HASHfree
- * functions, and in BBPdiskscan during initialization. */
-int
-BATcheckhash(BAT *b)
-{
-	int ret;
-	lng t;
-
-	t = GDKusec();
-	MT_lock_set(&GDKhashLock(abs(b->batCacheid)));
-	t = GDKusec() - t;
-	if (b->T->hash == (Hash *) 1) {
-		Hash *h;
-		Heap *hp;
-		const char *nme = BBP_physical(b->batCacheid);
-		const char *ext = b->batCacheid > 0 ? "thash" : "hhash";
-		int fd;
-
-		b->T->hash = NULL;
-		if ((hp = GDKzalloc(sizeof(*hp))) != NULL &&
-		    (hp->farmid = BBPselectfarm(b->batRole, b->ttype, hashheap)) >= 0 &&
-		    (hp->filename = GDKmalloc(strlen(nme) + 12)) != NULL) {
-			sprintf(hp->filename, "%s.%s", nme, ext);
-
-			/* check whether a persisted hash can be found */
-			if ((fd = GDKfdlocate(hp->farmid, nme, "rb+", ext)) >= 0) {
-				size_t hdata[HASH_HEADER_SIZE];
-				struct stat st;
-
-				if ((h = GDKmalloc(sizeof(*h))) != NULL &&
-				    read(fd, hdata, sizeof(hdata)) == sizeof(hdata) &&
-				    hdata[0] == (
-#ifdef PERSISTENTHASH
-					    ((size_t) 1 << 24) |
-#endif
-					    HASH_VERSION) &&
-				    hdata[4] == (size_t) BATcount(b) &&
-				    fstat(fd, &st) == 0 &&
-				    st.st_size >= (off_t) (hp->size = hp->free = (hdata[1] + hdata[2]) * hdata[3] + HASH_HEADER_SIZE * SIZEOF_SIZE_T) &&
-				    HEAPload(hp, nme, ext, 0) == GDK_SUCCEED) {
-					h->lim = (BUN) hdata[1];
-					h->type = ATOMtype(b->ttype);
-					h->mask = (BUN) (hdata[2] - 1);
-					h->heap = hp;
-					h->width = (int) hdata[3];
-					switch (h->width) {
-					case BUN2:
-						h->nil = (BUN) BUN2_NONE;
-						break;
-					case BUN4:
-						h->nil = (BUN) BUN4_NONE;
-						break;
-#ifdef BUN8
-					case BUN8:
-						h->nil = (BUN) BUN8_NONE;
-						break;
-#endif
-					default:
-						assert(0);
-					}
-					h->Link = hp->base + HASH_HEADER_SIZE * SIZEOF_SIZE_T;
-					h->Hash = (void *) ((char *) h->Link + h->lim * h->width);
-					close(fd);
-					b->T->hash = h;
-					ALGODEBUG fprintf(stderr, "#BATcheckhash: reusing persisted hash %s\n", BATgetId(b));
-					MT_lock_unset(&GDKhashLock(abs(b->batCacheid)));
-					return 1;
-				}
-				GDKfree(h);
-				close(fd);
-				/* unlink unusable file */
-				GDKunlink(hp->farmid, BATDIR, nme, ext);
-			}
-			GDKfree(hp->filename);
-		}
-		GDKfree(hp);
-		GDKclrerr();	/* we're not currently interested in errors */
-	}
-	ret = b->T->hash != NULL;
-	MT_lock_unset(&GDKhashLock(abs(b->batCacheid)));
-	ALGODEBUG if (ret) fprintf(stderr, "#BATcheckhash: already has hash %s, waited " LLFMT " usec\n", BATgetId(b), t);
-	return ret;
-}
-
-#ifdef PERSISTENTHASH
-struct hashsync {
-	Heap *hp;
-	bat id;
-};
-
-static void
-BAThashsync(void *arg)
-{
-	struct hashsync *hs = arg;
-	Heap *hp = hs->hp;
-	int fd;
-	lng t0 = GDKusec();
-
-	if (HEAPsave(hp, hp->filename, NULL) != GDK_SUCCEED ||
-	    (fd = GDKfdlocate(hp->farmid, hp->filename, "rb+", NULL)) < 0) {
-		BBPunfix(hs->id);
-		GDKfree(arg);
-		return;
-	}
-	((size_t *) hp->base)[0] |= 1 << 24;
-	if (write(fd, hp->base, SIZEOF_SIZE_T) < 0)
-		perror("write hash");
-	if (!(GDKdebug & FORCEMITOMASK)) {
-#if defined(NATIVE_WIN32)
-		_commit(fd);
-#elif defined(HAVE_FDATASYNC)
-		fdatasync(fd);
-#elif defined(HAVE_FSYNC)
-		fsync(fd);
-#endif
-	}
-	close(fd);
-	BBPunfix(hs->id);
-	GDKfree(arg);
-	ALGODEBUG fprintf(stderr, "#BAThash: persisting hash %s (" LLFMT " usec)\n", hp->filename, GDKusec() - t0);
-}
-#endif
-
-/*
- * The prime routine for the BAT layer is to create a new hash index.
- * Its argument is the element type and the maximum number of BUNs be
- * stored under the hash function.
- */
-gdk_return
-BAThash(BAT *b, BUN masksize)
-{
-	lng t0 = 0, t1 = 0;
-
-	if (BATcheckhash(b)) {
-		return GDK_SUCCEED;
-	}
-	MT_lock_set(&GDKhashLock(abs(b->batCacheid)));
-	if (b->T->hash == NULL) {
-		unsigned int tpe = ATOMbasetype(b->ttype);
-		BUN cnt = BATcount(b);
-		BUN mask, maxmask = 0;
-		BUN p = BUNfirst(b), q = BUNlast(b), r;
-		Hash *h = NULL;
-		Heap *hp;
-		const char *nme = BBP_physical(b->batCacheid);
-		const char *ext = b->batCacheid > 0 ? "thash" : "hhash";
-		BATiter bi = bat_iterator(b);
-
-		ALGODEBUG fprintf(stderr, "#BAThash: create hash(%s#" BUNFMT ");\n", BATgetId(b), BATcount(b));
-		if ((hp = GDKzalloc(sizeof(*hp))) == NULL ||
-		    (hp->farmid = BBPselectfarm(b->batRole, b->ttype, hashheap)) < 0 ||
-		    (hp->filename = GDKmalloc(strlen(nme) + 12)) == NULL) {
-			MT_lock_unset(&GDKhashLock(abs(b->batCacheid)));
-			GDKfree(hp);
-			return GDK_FAIL;
-		}
-		sprintf(hp->filename, "%s.%s", nme, ext);
-
-		/* cnt = 0, hopefully there is a proper capacity from
-		 * which we can derive enough information */
-		if (!cnt)
-			cnt = BATcapacity(b);
-
-		if (b->ttype == TYPE_void) {
-			if (b->tseqbase == oid_nil) {
-				MT_lock_unset(&GDKhashLock(abs(b->batCacheid)));
-				ALGODEBUG fprintf(stderr, "#BAThash: cannot create hash-table on void-NIL column.\n");
-				GDKfree(hp->filename);
-				GDKfree(hp);
-				GDKerror("BAThash: no hash on void/nil column\n");
-				return GDK_FAIL;
-			}
-			ALGODEBUG fprintf(stderr, "#BAThash: creating hash-table on void column..\n");
-
-			tpe = TYPE_void;
-		}
-		/* determine hash mask size p = first; then no dynamic
-		 * scheme */
-		if (masksize > 0) {
-			mask = HASHmask(masksize);
-		} else if (ATOMsize(tpe) == 1) {
-			mask = (1 << 8);
-		} else if (ATOMsize(tpe) == 2) {
-			mask = (1 << 16);
-		} else if (b->tkey) {
-			mask = HASHmask(cnt);
-		} else {
-			/* dynamic hash: we start with
-			 * HASHmask(cnt)/64; if there are too many
-			 * collisions we try HASHmask(cnt)/16, then
-			 * HASHmask(cnt)/4, and finally
-			 * HASHmask(cnt).  */
-			maxmask = HASHmask(cnt);
-			mask = maxmask >> 6;
-			p += (cnt >> 2);	/* try out on first 25% of b */
-			if (p > q)
-				p = q;
-		}
-
-		t0 = GDKusec();
-
-		do {
-			BUN nslots = mask >> 3;	/* 1/8 full is too full */
-
-			r = BUNfirst(b);
-			if (h) {
-				char *fnme;
-				bte farmid;
-
-				ALGODEBUG fprintf(stderr, "#BAThash: retry hash construction\n");
-				fnme = GDKstrdup(hp->filename);
-				farmid = hp->farmid;
-				HEAPfree(hp, 1);
-				memset(hp, 0, sizeof(*hp));
-				hp->filename = fnme;
-				hp->farmid = farmid;
-				GDKfree(h);
-				h = NULL;
-			}
-			/* create the hash structures */
-			if ((h = HASHnew(hp, ATOMtype(b->ttype), BATcapacity(b), mask, BATcount(b))) == NULL) {
-
-				MT_lock_unset(&GDKhashLock(abs(b->batCacheid)));
-				GDKfree(hp->filename);
-				GDKfree(hp);
-				return GDK_FAIL;
-			}
-
-			switch (tpe) {
-			case TYPE_bte:
-				starthash(bte);
-				break;
-			case TYPE_sht:
-				starthash(sht);
-				break;
-			case TYPE_int:
-			case TYPE_flt:
-#if SIZEOF_OID == SIZEOF_INT
-			case TYPE_oid:
-#endif
-#if SIZEOF_WRD == SIZEOF_INT
-			case TYPE_wrd:
-#endif
-				starthash(int);
-				break;
-			case TYPE_dbl:
-			case TYPE_lng:
-#if SIZEOF_OID == SIZEOF_LNG
-			case TYPE_oid:
-#endif
-#if SIZEOF_WRD == SIZEOF_LNG
-			case TYPE_wrd:
-#endif
-				starthash(lng);
-				break;
-#ifdef HAVE_HGE
-			case TYPE_hge:
-				starthash(hge);
-				break;
-#endif
-			default:
-				for (; r < p; r++) {
-					ptr v = BUNtail(bi, r);
-					BUN c = (BUN) heap_hash_any(b->T->vheap, h, v);
-
-					if (HASHget(h, c) == HASHnil(h) &&
-					    nslots-- == 0)
-						break;	/* mask too full */
-					HASHputlink(h, r, HASHget(h, c));
-					HASHput(h, c, r);
-				}
-				break;
-			}
-		} while (r < p && mask < maxmask && (mask <<= 2));
-
-		/* finish the hashtable with the current mask */
-		p = r;
-		switch (tpe) {
-		case TYPE_bte:
-			finishhash(bte);
-			break;
-		case TYPE_sht:
-			finishhash(sht);
-			break;
-		case TYPE_int:
-		case TYPE_flt:
-#if SIZEOF_OID == SIZEOF_INT
-		case TYPE_oid:
-#endif
-#if SIZEOF_WRD == SIZEOF_INT
-		case TYPE_wrd:
-#endif
-			finishhash(int);
-			break;
-		case TYPE_dbl:
-		case TYPE_lng:
-#if SIZEOF_OID == SIZEOF_LNG
-		case TYPE_oid:
-#endif
-#if SIZEOF_WRD == SIZEOF_LNG
-		case TYPE_wrd:
-#endif
-			finishhash(lng);
-			break;
-#ifdef HAVE_HGE
-		case TYPE_hge:
-			finishhash(hge);
-			break;
-#endif
-		default:
-			for (; p < q; p++) {
-				ptr v = BUNtail(bi, p);
-				BUN c = (BUN) heap_hash_any(b->T->vheap, h, v);
-
-				HASHputlink(h, p, HASHget(h, c));
-				HASHput(h, c, p);
-			}
-			break;
-		}
-#ifdef PERSISTENTHASH
-		if (BBP_status(b->batCacheid) & BBPEXISTING) {
-			MT_Id tid;
-			struct hashsync *hs = GDKmalloc(sizeof(*hs));
-			if (hs != NULL) {
-				BBPfix(b->batCacheid);
-				hs->id = b->batCacheid;
-				hs->hp = hp;
-				MT_create_thread(&tid, BAThashsync, hs, MT_THR_DETACHED);
-			}
-		} else
-			ALGODEBUG fprintf(stderr, "#BAThash: NOT persisting hash %d\n", b->batCacheid);
-#endif
-		b->T->hash = h;
-		t1 = GDKusec();
-		ALGODEBUG fprintf(stderr, "#BAThash: hash construction " LLFMT " usec\n", t1 - t0);
-		ALGODEBUG HASHcollisions(b, b->T->hash);
-	}
-	MT_lock_unset(&GDKhashLock(abs(b->batCacheid)));
-	return GDK_SUCCEED;
-}
-
-/*
- * The entry on which a value hashes can be calculated with the
- * routine HASHprobe.
- */
-BUN
-HASHprobe(const Hash *h, const void *v)
-{
-	switch (ATOMbasetype(h->type)) {
-	case TYPE_bte:
-		return hash_bte(h, v);
-	case TYPE_sht:
-		return hash_sht(h, v);
-	case TYPE_int:
-	case TYPE_flt:
-		return hash_int(h, v);
-	case TYPE_dbl:
-	case TYPE_lng:
-		return hash_lng(h, v);
-#ifdef HAVE_HGE
-	case TYPE_hge:
-		return hash_hge(h, v);
-#endif
-	default:
-		return hash_any(h, v);
-	}
-}
-
-BUN
-HASHlist(Hash *h, BUN i)
-{
-	BUN c = 1;
-	BUN j = HASHget(h, i), nil = HASHnil(h);
-
-	if (j == nil)
-		return 1;
-	while ((j = HASHgetlink(h, i)) != nil) {
-		c++;
-		i = j;
-	}
-	return c;
-}
-
-void
-HASHremove(BAT *b)
-{
-	if (b) {
-		if (b->T->hash == (Hash *) 1) {
-			GDKunlink(BBPselectfarm(b->batRole, b->ttype, hashheap),
-				  BATDIR,
-				  BBP_physical(b->batCacheid),
-				  b->batCacheid > 0 ? "thash" : "hhash");
-		} else if (b->T->hash) {
-			bat p = -VIEWtparent(b);
-			BAT *hp = NULL;
-
-			if (p)
-				hp = BBP_cache(p);
-
-			if ((!hp || b->T->hash != hp->T->hash) && b->T->hash != (Hash *) -1) {
-				ALGODEBUG if (*(size_t *) b->T->hash->heap->base & (1 << 24))
-					fprintf(stderr, "#HASHremove: removing persisted hash %d\n", b->batCacheid);
-				HEAPfree(b->T->hash->heap, 1);
-				GDKfree(b->T->hash->heap);
-				GDKfree(b->T->hash);
-			}
-		}
-		b->T->hash = NULL;
-	}
-}
-
-void
-HASHdestroy(BAT *b)
-{
-	if (b) {
-		HASHremove(b);
-		if (BATmirror(b))
-			HASHremove(BATmirror(b));
-
-	}
-}
-
-void
-HASHfree(BAT *b)
-{
-	if (b) {
-		MT_lock_set(&GDKhashLock(abs(b->batCacheid)));
-		if (b->T->hash && b->T->hash != (Hash *) -1) {
-			if (b->T->hash != (Hash *) 1) {
-				HEAPfree(b->T->hash->heap, 0);
-				GDKfree(b->T->hash->heap);
-				GDKfree(b->T->hash);
-				b->T->hash = (Hash *) 1;
-			}
-		} else {
-			b->T->hash = NULL;
-		}
-		MT_lock_unset(&GDKhashLock(abs(b->batCacheid)));
-	}
-}
-
-int
-HASHgonebad(BAT *b, const void *v)
-{
-	Hash *h = b->T->hash;
-	BATiter bi = bat_iterator(b);
-	BUN cnt, hit;
-
-	if (h == NULL)
-		return 1;	/* no hash is bad hash? */
-
-	if (h->mask * 2 < BATcount(b)) {
-		int (*cmp) (const void *, const void *) = ATOMcompare(b->ttype);
-		BUN i = HASHget(h, (BUN) HASHprobe(h, v)), nil = HASHnil(h);
-		for (cnt = hit = 1; i != nil; i = HASHgetlink(h, i), cnt++)
-			hit += ((*cmp) (v, BUNtail(bi, (BUN) i)) == 0);
-
-		if (cnt / hit > 4)
-			return 1;	/* linked list too long */
-
-		/* in this case, linked lists are long but contain the
-		 * desired values such hash tables may be useful for
-		 * locating all duplicates */
-	}
-	return 0;		/* a-ok */
-}
-
-
-/*
- * By Peter sept-99. This is a simple implementation that avoids all
- * multiply and divs on most bats by using integer BUNindex numbers
- * rather than absolute pointers (the BUNptr employed to obtain a
- * pointer uses shift where possible).  Also, the gradient-based
- * approach has been dropped again, which allows all atoms to be
- * treated in one macro. Main motivation: distrust of gradient
- * performance on odmg data and its high mult/div overhead.
- */
 #define SORTfndloop(TYPE, CMP, BUNtail, POS)				\
-=======
-#define SORTfndloop(TYPE, CMP, BUNtail)					\
->>>>>>> d8b79a34
 	do {								\
 		while (lo < hi) {					\
 			cur = mid = (lo + hi) >> 1;			\
