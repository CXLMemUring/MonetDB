--- conflicted
+++ resolved
@@ -98,11 +98,7 @@
 BUN
 HASHmask(BUN cnt)
 {
-<<<<<<< HEAD
-	BUN m = 1 << 8;		/* minimum size */
-=======
-	BUN m = 256;	/* minimum size; == BATTINY */
->>>>>>> d5b68b22
+	BUN m = 1 << 8;	/* minimum size; == BATTINY */
 
 	/* find largest power of 2 smaller than cnt */
 	while (m + m < cnt)
