--- conflicted
+++ resolved
@@ -395,31 +395,20 @@
 
 #define is_ptr_nil(val)		((val) == ptr_nil)
 
-<<<<<<< HEAD
 #define atomtostr(TYPE, FMT, FMTCAST)					\
 ssize_t									\
 TYPE##ToStr(char **dst, size_t *len, const TYPE *src, bool external)	\
 {									\
 	atommem(TYPE##Strlen);						\
 	if (is_##TYPE##_nil(*src)) {					\
-		if (external)						\
-			return snprintf(*dst, *len, "nil");		\
+		if (external) {						\
+			strcpy(*dst, "nil");				\
+			return 3;					\
+		}							\
 		strcpy(*dst, str_nil);					\
 		return 1;						\
 	}								\
 	return snprintf(*dst, *len, FMT, FMTCAST *src);			\
-=======
-#define atomtostr(TYPE, FMT, FMTCAST)			\
-ssize_t							\
-TYPE##ToStr(char **dst, size_t *len, const TYPE *src)	\
-{							\
-	atommem(TYPE##Strlen);				\
-	if (is_##TYPE##_nil(*src)) {			\
-		strcpy(*dst, "nil");			\
-		return 3;				\
-	}						\
-	return snprintf(*dst, *len, FMT, FMTCAST *src);	\
->>>>>>> 1edb752d
 }
 
 #define num10(x)	GDKisdigit(x)
@@ -494,18 +483,12 @@
 	atommem(6);
 
 	if (is_bit_nil(*src)) {
-<<<<<<< HEAD
-		if (external)
-			return snprintf(*dst, *len, "nil");
+		if (external) {
+			strcpy(*dst, "nil");
+			return 3;
+		}
 		strcpy(*dst, str_nil);
 		return 1;
-	}
-	if (*src)
-		return snprintf(*dst, *len, "true");
-	return snprintf(*dst, *len, "false");
-=======
-		strcpy(*dst, "nil");
-		return 3;
 	}
 	if (*src) {
 		strcpy(*dst, "true");
@@ -513,7 +496,6 @@
 	}
 	strcpy(*dst, "false");
 	return 5;
->>>>>>> 1edb752d
 }
 
 ssize_t
@@ -563,15 +545,12 @@
 
 	if (is_bat_nil(b) || (s = BBPname(b)) == NULL || *s == 0) {
 		atommem(4);
-<<<<<<< HEAD
-		if (external)
-			return snprintf(*dst, *len, "nil");
+		if (external) {
+			strcpy(*dst, "nil");
+			return 3;
+		}
 		strcpy(*dst, str_nil);
 		return 1;
-=======
-		strcpy(*dst, "nil");
-		return 3;
->>>>>>> 1edb752d
 	}
 	i = strlen(s) + 3;
 	atommem(i);
@@ -1019,15 +998,12 @@
 
 	atommem(dblStrlen);
 	if (is_dbl_nil(*src)) {
-<<<<<<< HEAD
-		if (external)
-			return snprintf(*dst, *len, "nil");
+		if (external) {
+			strcpy(*dst, "nil");
+			return 3;
+		}
 		strcpy(*dst, str_nil);
 		return 1;
-=======
-		strcpy(*dst, "nil");
-		return 3;
->>>>>>> 1edb752d
 	}
 	for (i = 4; i < 18; i++) {
 		snprintf(*dst, *len, "%.*g", i, *src);
@@ -1094,15 +1070,12 @@
 
 	atommem(fltStrlen);
 	if (is_flt_nil(*src)) {
-<<<<<<< HEAD
-		if (external)
-			return snprintf(*dst, *len, "nil");
+		if (external) {
+			strcpy(*dst, "nil");
+			return 3;
+		}
 		strcpy(*dst, str_nil);
 		return 1;
-=======
-		strcpy(*dst, "nil");
-		return 3;
->>>>>>> 1edb752d
 	}
 	for (i = 4; i < 10; i++) {
 		snprintf(*dst, *len, "%.*g", i, *src);
@@ -1115,749 +1088,6 @@
 atom_io(flt, Int, int)
 
 
-<<<<<<< HEAD
-=======
-/* String Atom Implementation
- *
- * Strings are stored in two parts.  The first part is the normal tail
- * heap which contains a list of offsets.  The second part is the
- * theap which contains the actual strings.  The offsets in the tail
- * heap (a.k.a. offset heap) point into the theap (a.k.a. string
- * heap).  Strings are NULL-terminated and are stored without any
- * escape sequec=nces.  Strings are encoded using the UTF-8 encoding
- * of Unicode.  This means that individual "characters" (really,
- * Unicode code points) can be between one and four bytes long.
- *
- * Because in many typical situations there are lots of duplicated
- * string values that are being stored in a table, but also in many
- * (other) typical situations there are very few duplicated string
- * values stored, a scheme has been introduced to cater to both
- * situations.
- *
- * When the string heap is "small" (defined as less than 64KiB), the
- * string heap is fully duplicate eliminated.  When the string heap
- * grows beyond this size, the heap is not kept free of duplicate
- * strings, but there is then a heuristic that tries to limit the
- * number of duplicates.
- *
- * This is done by having a fixed sized hash table at the start of the
- * string heap, and allocating space for collision lists in the first
- * 64KiB of the string heap.  After the first 64KiB no extra space is
- * allocated for lists, so hash collisions cannot be resolved.
- */
-
-int
-strNil(const char *s)
-{
-	return GDK_STRNIL(s);
-}
-
-size_t
-strLen(const char *s)
-{
-	return GDK_STRLEN(s);
-}
-
-static int
-strCmp(const char *l, const char *r)
-{
-	return GDK_STRCMP(l, r);
-}
-
-int
-strCmpNoNil(const unsigned char *l, const unsigned char *r)
-{
-	while (*l == *r) {
-		if (*l == 0)
-			return 0;
-		l++;
-		r++;
-	}
-	return (*l < *r) ? -1 : 1;
-}
-
-static void
-strHeap(Heap *d, size_t cap)
-{
-	size_t size;
-
-	cap = MAX(cap, BATTINY);
-	size = GDK_STRHASHTABLE * sizeof(stridx_t) + MIN(GDK_ELIMLIMIT, cap * GDK_VARALIGN);
-	if (HEAPalloc(d, size, 1) == GDK_SUCCEED) {
-		d->free = GDK_STRHASHTABLE * sizeof(stridx_t);
-		d->dirty = 1;
-		memset(d->base, 0, d->free);
-		d->hashash = 0;
-#ifndef NDEBUG
-		/* fill should solve initialization problems within valgrind */
-		memset(d->base + d->free, 0, d->size - d->free);
-#endif
-	}
-}
-
-
-BUN
-strHash(const char *s)
-{
-	BUN res;
-
-	GDK_STRHASH(s, res);
-	return res;
-}
-
-void
-strCleanHash(Heap *h, bool rebuild)
-{
-	stridx_t newhash[GDK_STRHASHTABLE];
-	size_t pad, pos;
-	const size_t extralen = h->hashash ? EXTRALEN : 0;
-	BUN off, strhash;
-	const char *s;
-
-	(void) rebuild;
-	if (!h->cleanhash)
-		return;
-	/* rebuild hash table for double elimination
-	 *
-	 * If appending strings to the BAT was aborted, if the heap
-	 * was memory mapped, the hash in the string heap may well be
-	 * incorrect.  Therefore we don't trust it when we read in a
-	 * string heap and we rebuild the complete table (it is small,
-	 * so this won't take any time at all).
-	 * Note that we will only do this the first time the heap is
-	 * loaded, and only for heaps that existed when the server was
-	 * started. */
-	memset(newhash, 0, sizeof(newhash));
-	pos = GDK_STRHASHSIZE;
-	while (pos < h->free && pos < GDK_ELIMLIMIT) {
-		pad = GDK_VARALIGN - (pos & (GDK_VARALIGN - 1));
-		if (pad < sizeof(stridx_t))
-			pad += GDK_VARALIGN;
-		pos += pad + extralen;
-		s = h->base + pos;
-		if (h->hashash)
-			strhash = ((const BUN *) s)[-1];
-		else
-			GDK_STRHASH(s, strhash);
-		off = strhash & GDK_STRHASHMASK;
-		newhash[off] = (stridx_t) (pos - extralen - sizeof(stridx_t));
-		pos += GDK_STRLEN(s);
-	}
-	/* only set dirty flag if the hash table actually changed */
-	if (memcmp(newhash, h->base, sizeof(newhash)) != 0) {
-		memcpy(h->base, newhash, sizeof(newhash));
-		if (h->storage == STORE_MMAP) {
-			if (!(GDKdebug & NOSYNCMASK))
-				(void) MT_msync(h->base, GDK_STRHASHSIZE);
-		} else
-			h->dirty = 1;
-	}
-#ifndef NDEBUG
-	if (GDK_ELIMDOUBLES(h)) {
-		pos = GDK_STRHASHSIZE;
-		while (pos < h->free) {
-			pad = GDK_VARALIGN - (pos & (GDK_VARALIGN - 1));
-			if (pad < sizeof(stridx_t))
-				pad += GDK_VARALIGN;
-			pos += pad + extralen;
-			s = h->base + pos;
-			assert(strLocate(h, s) != 0);
-			pos += GDK_STRLEN(s);
-		}
-	}
-#endif
-	h->cleanhash = 0;
-}
-
-/*
- * The strPut routine. The routine strLocate can be used to identify
- * the location of a string in the heap if it exists. Otherwise it
- * returns zero.
- */
-var_t
-strLocate(Heap *h, const char *v)
-{
-	stridx_t *ref, *next;
-	const size_t extralen = h->hashash ? EXTRALEN : 0;
-
-	/* search hash-table, if double-elimination is still in place */
-	BUN off;
-	GDK_STRHASH(v, off);
-	off &= GDK_STRHASHMASK;
-
-	/* should only use strLocate iff fully double eliminated */
-	assert(GDK_ELIMBASE(h->free) == 0);
-
-	/* search the linked list */
-	for (ref = ((stridx_t *) h->base) + off; *ref; ref = next) {
-		next = (stridx_t *) (h->base + *ref);
-		if (GDK_STRCMP(v, (str) (next + 1) + extralen) == 0)
-			return (var_t) ((sizeof(stridx_t) + *ref + extralen));	/* found */
-	}
-	return 0;
-}
-
-static var_t
-strPut(Heap *h, var_t *dst, const char *v)
-{
-	size_t elimbase = GDK_ELIMBASE(h->free);
-	size_t pad;
-	size_t pos, len = GDK_STRLEN(v);
-	const size_t extralen = h->hashash ? EXTRALEN : 0;
-	stridx_t *bucket;
-	BUN off, strhash;
-
-	GDK_STRHASH(v, off);
-	strhash = off;
-	off &= GDK_STRHASHMASK;
-	bucket = ((stridx_t *) h->base) + off;
-
-	if (*bucket) {
-		/* the hash list is not empty */
-		if (*bucket < GDK_ELIMLIMIT) {
-			/* small string heap (<64KiB) -- fully double
-			 * eliminated: search the linked list */
-			const stridx_t *ref = bucket;
-
-			do {
-				pos = *ref + sizeof(stridx_t) + extralen;
-				if (GDK_STRCMP(v, h->base + pos) == 0) {
-					/* found */
-					return *dst = (var_t) pos;
-				}
-				ref = (stridx_t *) (h->base + *ref);
-			} while (*ref);
-		} else {
-			/* large string heap (>=64KiB) -- there is no
-			 * linked list, so only look at single
-			 * entry */
-			pos = *bucket + extralen;
-			if (GDK_STRCMP(v, h->base + pos) == 0) {
-				/* already in heap: reuse */
-				return *dst = (var_t) pos;
-			}
-		}
-	}
-	/* the string was not found in the heap, we need to enter it */
-
-	pad = GDK_VARALIGN - (h->free & (GDK_VARALIGN - 1));
-	if (elimbase == 0) {	/* i.e. h->free < GDK_ELIMLIMIT */
-		if (pad < sizeof(stridx_t)) {
-			/* make room for hash link */
-			pad += GDK_VARALIGN;
-		}
-	} else if (extralen == 0) { /* i.e., h->hashash == FALSE */
-		/* no VARSHIFT and no string hash value stored => no
-		 * padding/alignment needed */
-		pad = 0;
-	} else {
-		/* pad to align on VARALIGN for VARSHIFT and/or string
-		 * hash value */
-		pad &= (GDK_VARALIGN - 1);
-	}
-
-	/* check heap for space (limited to a certain maximum after
-	 * which nils are inserted) */
-	if (h->free + pad + len + extralen >= h->size) {
-		size_t newsize = MAX(h->size, 4096);
-
-		/* double the heap size until we have enough space */
-		do {
-			if (newsize < 4 * 1024 * 1024)
-				newsize <<= 1;
-			else
-				newsize += 4 * 1024 * 1024;
-		} while (newsize <= h->free + pad + len + extralen);
-
-		assert(newsize);
-
-		if (h->free + pad + len + extralen >= (size_t) VAR_MAX) {
-			GDKerror("strPut: string heaps gets larger than %zuGiB.\n", (size_t) VAR_MAX >> 30);
-			return 0;
-		}
-		HEAPDEBUG fprintf(stderr, "#HEAPextend in strPut %s %zu %zu\n", h->filename, h->size, newsize);
-		if (HEAPextend(h, newsize, true) != GDK_SUCCEED) {
-			return 0;
-		}
-#ifndef NDEBUG
-		/* fill should solve initialization problems within
-		 * valgrind */
-		memset(h->base + h->free, 0, h->size - h->free);
-#endif
-
-		/* make bucket point into the new heap */
-		bucket = ((stridx_t *) h->base) + off;
-	}
-
-	/* insert string */
-	pos = h->free + pad + extralen;
-	*dst = (var_t) pos;
-#ifndef NDEBUG
-	/* just before inserting into the heap, make sure that the
-	 * string is actually UTF-8 (if we encountered a return
-	 * statement before this, the string was already in the heap,
-	 * and hence already checked) */
-	if (v[0] != '\200' || v[1] != '\0') {
-		/* not str_nil, must be UTF-8 */
-		size_t i;
-
-		for (i = 0; v[i] != '\0'; i++) {
-			/* check that v[i] is the start of a validly
-			 * coded UTF-8 sequence: this involves
-			 * checking that the first byte is a valid
-			 * start byte and is followed by the correct
-			 * number of follow-up bytes, but also that
-			 * the sequence cannot be shorter */
-			if ((v[i] & 0x80) == 0) {
-				/* 0aaaaaaa */
-				continue;
-			} else if ((v[i] & 0xE0) == 0xC0) {
-				/* 110bbbba 10aaaaaa
-				 * one of the b's must be set*/
-				assert(v[i] & 0x4D);
-				i++;
-				assert((v[i] & 0xC0) == 0x80);
-			} else if ((v[i] & 0xF0) == 0xE0) {
-				/* 1110cccc 10cbbbba 10aaaaaa
-				 * one of the c's must be set*/
-				assert(v[i] & 0x0F || v[i + 1] & 0x20);
-				i++;
-				assert((v[i] & 0xC0) == 0x80);
-				i++;
-				assert((v[i] & 0xC0) == 0x80);
-			} else if ((v[i] & 0xF8) == 0xF0) {
-				/* 11110ddd 10ddcccc 10cbbbba 10aaaaaa
-				 * one of the d's must be set */
-				assert(v[i] & 0x07 || v[i + 1] & 0x30);
-				i++;
-				assert((v[i] & 0xC0) == 0x80);
-				i++;
-				assert((v[i] & 0xC0) == 0x80);
-				i++;
-				assert((v[i] & 0xC0) == 0x80);
-			} else {
-				/* this will fail */
-				assert((v[i] & 0x80) == 0);
-			}
-		}
-	}
-#endif
-	memcpy(h->base + pos, v, len);
-	if (h->hashash) {
-		((BUN *) (h->base + pos))[-1] = strhash;
-#if EXTRALEN > SIZEOF_BUN
-		((BUN *) (h->base + pos))[-2] = (BUN) len;
-#endif
-	}
-	h->free += pad + len + extralen;
-	h->dirty = 1;
-
-	/* maintain hash table */
-	pos -= extralen;
-	if (elimbase == 0) {	/* small string heap: link the next pointer */
-		/* the stridx_t next pointer directly precedes the
-		 * string and optional (depending on hashash) hash
-		 * value */
-		pos -= sizeof(stridx_t);
-		*(stridx_t *) (h->base + pos) = *bucket;
-	}
-	*bucket = (stridx_t) pos;	/* set bucket to the new string */
-
-	return *dst;
-}
-
-/*
- * Convert an "" separated string to a GDK string value, checking that
- * the input is correct UTF-8.
- */
-
-/*
-   UTF-8 encoding is as follows:
-U-00000000 - U-0000007F: 0xxxxxxx
-U-00000080 - U-000007FF: 110xxxxx 10xxxxxx
-U-00000800 - U-0000FFFF: 1110xxxx 10xxxxxx 10xxxxxx
-U-00010000 - U-001FFFFF: 11110xxx 10xxxxxx 10xxxxxx 10xxxxxx
-U-00200000 - U-03FFFFFF: 111110xx 10xxxxxx 10xxxxxx 10xxxxxx 10xxxxxx
-U-04000000 - U-7FFFFFFF: 1111110x 10xxxxxx 10xxxxxx 10xxxxxx 10xxxxxx 10xxxxxx
-*/
-/* To be correctly coded UTF-8, the sequence should be the shortest
- * possible encoding of the value being encoded.  This means that for
- * an encoding of length n+1 (1 <= n <= 5), at least one of the bits
- * in utf8chkmsk[n] should be non-zero (else the encoding could be
- * shorter). */
-static int utf8chkmsk[] = {
-	0x0000007f,
-	0x00000780,
-	0x0000f800,
-	0x001f0000,
-	0x03e00000,
-	0x7c000000,
-};
-
-ssize_t
-GDKstrFromStr(unsigned char *restrict dst, const unsigned char *restrict src, ssize_t len)
-{
-	unsigned char *p = dst;
-	const unsigned char *cur = src, *end = src + len;
-	int escaped = FALSE, mask = 0, n, c, utf8char = 0;
-
-	if (len >= 2 && strcmp((const char *) src, str_nil) == 0) {
-		strcpy((char *) dst, str_nil);
-		return 1;
-	}
-
-	/* copy it in, while performing the correct escapes */
-	/* n is the number of follow-on bytes left in a multi-byte
-	 * UTF-8 sequence */
-	for (cur = src, n = 0; cur < end || escaped; cur++) {
-		/* first convert any \ escapes and store value in c */
-		if (escaped) {
-			switch (*cur) {
-			case '0':
-			case '1':
-			case '2':
-			case '3':
-			case '4':
-			case '5':
-			case '6':
-			case '7':
-				/* \ with up to three octal digits */
-				c = base08(*cur);
-				if (num08(cur[1])) {
-					cur++;
-					c = mult08(c) + base08(*cur);
-					if (num08(cur[1])) {
-						if (c > 037) {
-							/* octal
-							 * escape
-							 * sequence
-							 * out or
-							 * range */
-							GDKerror("not an octal number\n");
-							return -1;
-						}
-						cur++;
-						c = mult08(c) + base08(*cur);
-						assert(c >= 0 && c <= 0377);
-					}
-				}
-				break;
-			case 'x':
-				/* \x with one or two hexadecimal digits */
-				if (num16(cur[1])) {
-					cur++;
-					c = base16(*cur);
-					if (num16(cur[1])) {
-						cur++;
-						c = mult16(c) + base16(*cur);
-					}
-				} else
-					c = 'x';
-				break;
-			case 'a':
-				c = '\a';
-				break;
-			case 'b':
-				c = '\b';
-				break;
-			case 'f':
-				c = '\f';
-				break;
-			case 'n':
-				c = '\n';
-				break;
-			case 'r':
-				c = '\r';
-				break;
-			case 't':
-				c = '\t';
-				break;
-			case '\0':
-				c = '\\';
-				break;
-			case '\'':
-			case '\\':
-				/* \' and \\ can be handled by the
-				 * default case */
-			default:
-				/* unrecognized \ escape, just copy
-				 * the backslashed character */
-				c = *cur;
-				break;
-			}
-			escaped = FALSE;
-		} else if ((c = *cur) == '\\') {
-			escaped = TRUE;
-			continue;
-		}
-
-		if (n > 0) {
-			/* we're still expecting follow-up bytes in a
-			 * UTF-8 sequence */
-			if ((c & 0xC0) != 0x80) {
-				/* incorrect UTF-8 sequence: byte is
-				 * not 10xxxxxx */
-				goto notutf8;
-			}
-			utf8char = (utf8char << 6) | (c & 0x3F);
-			n--;
-			if (n == 0) {
-				/* this was the last byte in the sequence */
-				if ((utf8char & mask) == 0) {
-					/* incorrect UTF-8 sequence:
-					 * not shortest possible */
-					goto notutf8;
-				}
-				if (utf8char > 0x10FFFF) {
-					/* incorrect UTF-8 sequence:
-					 * value too large */
-					goto notutf8;
-				}
-				if ((utf8char & 0x1FFF800) == 0xD800) {
-					/* incorrect UTF-8 sequence:
-					 * low or high surrogate
-					 * encoded as UTF-8 */
-					goto notutf8;
-				}
-			}
-		} else if (c >= 0x80) {
-			int m;
-
-			/* start of multi-byte UTF-8 character */
-			for (n = 0, m = 0x40; c & m; n++, m >>= 1)
-				;
-			/* n now is number of 10xxxxxx bytes that
-			 * should follow */
-			if (n == 0 || n >= 4) {
-				/* incorrect UTF-8 sequence */
-				/* n==0: c == 10xxxxxx */
-				/* n>=4: c == 11111xxx */
-				goto notutf8;
-			}
-			mask = utf8chkmsk[n];
-			/* collect the Unicode code point in utf8char */
-			utf8char = c & ~(0xFFC0 >> n);	/* remove non-x bits */
-		}
-		*p++ = c;
-	}
-	if (n > 0) {
-		/* incomplete UTF-8 sequence */
-		goto notutf8;
-	}
-	*p++ = 0;
-	return len;
-  notutf8:
-	GDKerror("not a proper UTF-8 sequence\n");
-	return -1;
-}
-
-ssize_t
-strFromStr(const char *restrict src, size_t *restrict len, char **restrict dst)
-{
-	const char *cur = src, *start = NULL;
-	size_t l = 1;
-	int escaped = FALSE;
-
-	if (GDK_STRNIL(src)) {
-		atommem(2);
-		strcpy(*dst, str_nil);
-		return 1;
-	}
-
-	while (GDKisspace(*cur))
-		cur++;
-	if (*cur != '"') {
-		if (strncmp(cur, "nil", 3) == 0) {
-			atommem(2);
-			strcpy(*dst, str_nil);
-			return (ssize_t) (cur - src) + 3;
-		}
-		GDKerror("not a quoted string\n");
-		return -1;
-	}
-
-	/* scout the string to find out its length and whether it was
-	 * properly quoted */
-	for (start = ++cur; *cur != '"' || escaped; cur++) {
-		if (*cur == 0) {
-			GDKerror("no closing quotes\n");
-			return -1;
-		} else if (*cur == '\\' && escaped == FALSE) {
-			escaped = TRUE;
-		} else {
-			escaped = FALSE;
-			l++;
-		}
-	}
-
-	/* alloc new memory */
-	if (*dst == NULL || *len < l) {
-		GDKfree(*dst);
-		*dst = GDKmalloc(*len = l);
-		if (*dst == NULL) {
-			*len = 0;
-			return -1;
-		}
-	}
-
-	return GDKstrFromStr((unsigned char *) *dst,
-			     (const unsigned char *) start,
-			     (ssize_t) (cur - start));
-}
-
-/*
- * Convert a GDK string value to something printable.
- */
-/* all but control characters (in range 0 to 31) and DEL */
-#ifdef ASCII_CHR
-/* ASCII printable characters */
-#define printable_chr(ch)	(' ' <= (ch) && (ch) <= '~')
-#else
-/* everything except ASCII control characters */
-#define printable_chr(ch)	((' ' <= (ch) && (ch) <= '~') || ((ch) & 0x80) != 0)
-#endif
-
-size_t
-escapedStrlen(const char *restrict src, const char *sep1, const char *sep2, int quote)
-{
-	size_t end, sz = 0;
-	size_t sep1len, sep2len;
-
-	sep1len = sep1 ? strlen(sep1) : 0;
-	sep2len = sep2 ? strlen(sep2) : 0;
-	for (end = 0; src[end]; end++)
-		if (src[end] == '\\' ||
-		    src[end] == quote ||
-		    (sep1len && strncmp(src + end, sep1, sep1len) == 0) ||
-		    (sep2len && strncmp(src + end, sep2, sep2len) == 0)) {
-			sz += 2;
-#ifndef ASCII_CHR
-		} else if (src[end] == (char) '\302' &&
-			   0200 <= ((int) src[end + 1] & 0377) &&
-			   ((int) src[end + 1] & 0377) <= 0237) {
-			/* Unicode control character (code point range
-			 * U-00000080 through U-0000009F encoded in
-			 * UTF-8 */
-			/* for the first one of the two UTF-8 bytes we
-			 * count a width of 7 and for the second one
-			 * 1, together that's 8, i.e. the width of two
-			 * backslash-escaped octal coded characters */
-			sz += 7;
-#endif
-		} else if (!printable_chr(src[end])) {
-			sz += 4;
-		} else {
-			sz++;
-		}
-	return sz;
-}
-
-size_t
-escapedStr(char *restrict dst, const char *restrict src, size_t dstlen, const char *sep1, const char *sep2, int quote)
-{
-	size_t cur = 0, l = 0;
-	size_t sep1len, sep2len;
-
-	sep1len = sep1 ? strlen(sep1) : 0;
-	sep2len = sep2 ? strlen(sep2) : 0;
-	for (; src[cur] && l < dstlen; cur++)
-		if (!printable_chr(src[cur])
-#ifndef ASCII_CHR
-		    || (src[cur] == '\302' &&
-			0200 <= (src[cur + 1] & 0377) &&
-			((int) src[cur + 1] & 0377) <= 0237)
-		    || (cur > 0 &&
-			src[cur - 1] == '\302' &&
-			0200 <= (src[cur] & 0377) &&
-			(src[cur] & 0377) <= 0237)
-#endif
-			) {
-			dst[l++] = '\\';
-			switch (src[cur]) {
-			case '\t':
-				dst[l++] = 't';
-				break;
-			case '\n':
-				dst[l++] = 'n';
-				break;
-			case '\r':
-				dst[l++] = 'r';
-				break;
-			case '\f':
-				dst[l++] = 'f';
-				break;
-			default:
-				snprintf(dst + l, dstlen - l, "%03o", (unsigned char) src[cur]);
-				l += 3;
-				break;
-			}
-		} else if (src[cur] == '\\' ||
-			   src[cur] == quote ||
-			   (sep1len && strncmp(src + cur, sep1, sep1len) == 0) ||
-			   (sep2len && strncmp(src + cur, sep2, sep2len) == 0)) {
-			dst[l++] = '\\';
-			dst[l++] = src[cur];
-		} else {
-			dst[l++] = src[cur];
-		}
-	assert(l < dstlen);
-	dst[l] = 0;
-	return l;
-}
-
-static ssize_t
-strToStr(char **restrict dst, size_t *restrict len, const char *restrict src)
-{
-	if (GDK_STRNIL(src)) {
-		atommem(4);
-		strcpy(*dst, "nil");
-		return 3;
-	} else {
-		ssize_t l = 0;
-		size_t sz = escapedStrlen(src, NULL, NULL, '"');
-
-		atommem(sz + 3);
-		l = (ssize_t) escapedStr((*dst) + 1, src, *len - 1, NULL, NULL, '"');
-		l++;
-		(*dst)[0] = (*dst)[l++] = '"';
-		(*dst)[l] = 0;
-		return l;
-	}
-}
-
-static str
-strRead(str a, stream *s, size_t cnt)
-{
-	int len;
-
-	(void) cnt;
-	assert(cnt == 1);
-	if (mnstr_readInt(s, &len) != 1)
-		return NULL;
-	if ((a = GDKmalloc(len + 1)) == NULL)
-		return NULL;
-	if (len && mnstr_read(s, a, len, 1) != 1) {
-		GDKfree(a);
-		return NULL;
-	}
-	a[len] = 0;
-	return a;
-}
-
-static gdk_return
-strWrite(const char *a, stream *s, size_t cnt)
-{
-	size_t len = strlen(a);
-
-	(void) cnt;
-	assert(cnt == 1);
-	if (mnstr_writeInt(s, (int) len) && mnstr_write(s, a, len, 1) == 1)
-		return GDK_SUCCEED;
-	else
-		return GDK_FAIL;
-}
-
->>>>>>> 1edb752d
 /*
  * String conversion routines.
  */
@@ -1917,15 +1147,12 @@
 	atommem(oidStrlen);
 
 	if (is_oid_nil(*src)) {
-<<<<<<< HEAD
-		if (external)
-			return snprintf(*dst, *len, "nil");
+		if (external) {
+			strcpy(*dst, "nil");
+			return 3;
+		}
 		strcpy(*dst, str_nil);
 		return 1;
-=======
-		strcpy(*dst, "nil");
-		return 3;
->>>>>>> 1edb752d
 	}
 	return snprintf(*dst, *len, OIDFMT "@0", *src);
 }
