--- conflicted
+++ resolved
@@ -2255,17 +2255,11 @@
 	assert(b->T->nonil);
 
 	if (BATcount(a) == 0 || BATcount(b) == 0) {
-<<<<<<< HEAD
 		bn = BATnew(TYPE_void, TYPE_void, 0, TRANSIENT);
-		BATseqbase(bn, 0);
-		BATseqbase(BATmirror(bn), 0);
-=======
-		bn = BATnew(TYPE_void, TYPE_void, 0);
 		if (bn) {
 			BATseqbase(bn, 0);
 			BATseqbase(BATmirror(bn), 0);
 		}
->>>>>>> 5e82733b
 		return bn;
 	}
 
