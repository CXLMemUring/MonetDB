/*
 * This Source Code Form is subject to the terms of the Mozilla Public
 * License, v. 2.0.  If a copy of the MPL was not distributed with this
 * file, You can obtain one at http://mozilla.org/MPL/2.0/.
 *
 * Copyright 1997 - July 2008 CWI, August 2008 - 2022 MonetDB B.V.
 */

/*
 * (c) M. L. Kersten, P. Boncz, S. Manegold, N. Nes, K.S. Mullender
 * Common BAT Operations
 * We factor out all possible overhead by inlining code.  This
 * includes the macros BUNhead and BUNtail, which do a test to see
 * whether the atom resides in the buns or in a variable storage
 * heap.
 */
#include "monetdb_config.h"
#include "gdk.h"
#include "gdk_private.h"

gdk_return
unshare_varsized_heap(BAT *b)
{
	if (ATOMvarsized(b->ttype) &&
	    b->tvheap->parentid != b->batCacheid) {
		Heap *h = GDKmalloc(sizeof(Heap));
		if (h == NULL)
			return GDK_FAIL;
		MT_thread_setalgorithm("unshare vheap");
		*h = (Heap) {
			.parentid = b->batCacheid,
			.farmid = BBPselectfarm(b->batRole, TYPE_str, varheap),
		};
		strconcat_len(h->filename, sizeof(h->filename),
			      BBP_physical(b->batCacheid), ".theap", NULL);
		if (HEAPcopy(h, b->tvheap, 0) != GDK_SUCCEED) {
			HEAPfree(h, true);
			GDKfree(h);
			return GDK_FAIL;
		}
		ATOMIC_INIT(&h->refs, 1);
		MT_lock_set(&b->theaplock);
		int parent = b->tvheap->parentid;
		Heap *oh = b->tvheap;
		b->tvheap = h;
		MT_lock_unset(&b->theaplock);
		HEAPdecref(oh, false);
		BBPunshare(parent);
		BBPunfix(parent);
	}
	return GDK_SUCCEED;
}

/* We try to be clever when appending one string bat to another.
 * First of all, we try to actually share the string heap so that we
 * don't need an extra copy, and if that can't be done, we see whether
 * it makes sense to just quickly copy the whole string heap instead
 * of inserting individual strings.  See the comments in the code for
 * more information. */
static gdk_return
insert_string_bat(BAT *b, BATiter *ni, struct canditer *ci, bool force, bool mayshare, lng timeoffset)
{
	size_t toff = ~(size_t) 0;	/* tail offset */
	BUN p, r;		/* loop variables */
	const void *tp = NULL;	/* tail value pointer */
	var_t v;
	size_t off;		/* offset within n's string heap */
	BUN cnt = ci->ncand;
	BUN oldcnt = BATcount(b);

	assert(b->ttype == TYPE_str);
	assert(b->tbaseoff == 0);
	assert(b->theap->parentid == b->batCacheid);
	/* only transient bats can use some other bat's string heap */
	assert(b->batRole == TRANSIENT || b->tvheap->parentid == b->batCacheid);
	if (cnt == 0)
		return GDK_SUCCEED;

	if (b->tvheap == ni->vh) {
		/* vheaps are already shared, continue doing so: we just
		 * need to append the offsets */
		toff = 0;
		MT_thread_setalgorithm("shared vheap");
	} else if (mayshare && b->batRole == TRANSIENT && oldcnt == 0) {
		/* we can share the vheaps, so we then only need to
		 * append the offsets */
		MT_lock_set(&b->theaplock);
		if (b->tvheap->parentid != b->batCacheid) {
			BBPunshare(b->tvheap->parentid);
			BBPunfix(b->tvheap->parentid);
		}
		HEAPdecref(b->tvheap, b->tvheap->parentid == b->batCacheid);
		HEAPincref(ni->vh);
		b->tvheap = ni->vh;
		MT_lock_unset(&b->theaplock);
		BBPshare(ni->vh->parentid);
		toff = 0;
		MT_thread_setalgorithm("share vheap");
	} else {
		/* no heap sharing, so also make sure the heap isn't
		 * shared currently (we're not allowed to write in
		 * another bat's heap) */
		if (b->tvheap->parentid != b->batCacheid &&
		    unshare_varsized_heap(b) != GDK_SUCCEED) {
			return GDK_FAIL;
		}
		if (oldcnt == 0 || (!GDK_ELIMDOUBLES(b->tvheap) &&
				    !GDK_ELIMDOUBLES(ni->vh))) {
			/* we'll consider copying the string heap completely
			 *
			 * we first estimate how much space the string heap
			 * should occupy, given the number of rows we need to
			 * insert, then, if that is way smaller than the actual
			 * space occupied, we will skip the copy and just insert
			 * one by one */
			size_t len = 0;
			for (int i = 0; i < 1024; i++) {
				p = (BUN) (((double) rand() / RAND_MAX) * (cnt - 1));
				p = canditer_idx(ci, p) - ni->b->hseqbase;
				len += strlen(BUNtvar(*ni, p)) + 1;
			}
			len = (len + 512) / 1024; /* rounded average length */
			r = (GDK_ELIMLIMIT - GDK_STRHASHSIZE) / (len + 12);
			/* r is estimate of number of strings in
			 * double-eliminated area */
			if (r < ci->ncand)
				len = GDK_ELIMLIMIT + (ci->ncand - r) * len;
			else
				len = GDK_STRHASHSIZE + ci->ncand * (len + 12);
			/* len is total estimated expected size of vheap */

			if (len > ni->vhfree / 2) {
				/* we copy the string heap, perhaps appending */
				if (oldcnt == 0) {
					toff = 0;
					MT_thread_setalgorithm("copy vheap");
				} else {
					toff = (b->tvheap->free + GDK_VARALIGN - 1) & ~(GDK_VARALIGN - 1);
					MT_thread_setalgorithm("append vheap");
				}

				MT_lock_set(&b->theaplock);
				if (HEAPgrow(&b->tvheap, toff + ni->vh->size, force) != GDK_SUCCEED) {
					MT_lock_unset(&b->theaplock);
					return GDK_FAIL;
				}
				memcpy(b->tvheap->base + toff, ni->vh->base, ni->vhfree);
				b->tvheap->free = toff + ni->vhfree;
				MT_lock_unset(&b->theaplock);
			}
		}
	}
	/* if toff has the initial value of ~0, we insert strings
	 * individually, otherwise we only copy (insert) offsets */
	if (toff == ~(size_t) 0)
		v = GDK_VAROFFSET;
	else
		v = b->tvheap->free - 1;

	/* make sure there is (vertical) space in the offset heap, we
	 * may also widen thanks to v, set above */
	if (GDKupgradevarheap(b, v, oldcnt + cnt < b->batCapacity ? b->batCapacity : oldcnt + cnt, b->batCount) != GDK_SUCCEED) {
		return GDK_FAIL;
	}

	if (toff == 0 && ni->width == b->twidth && ci->tpe == cand_dense) {
		/* we don't need to do any translation of offset
		 * values, so we can use fast memcpy */
		MT_thread_setalgorithm("memcpy offsets");
		memcpy(Tloc(b, BATcount(b)), (const char *) ni->base + ((ci->seq - ni->b->hseqbase) << ni->shift), cnt << ni->shift);
	} else if (toff != ~(size_t) 0) {
		/* we don't need to insert any actual strings since we
		 * have already made sure that they are all in b's
		 * string heap at known locations (namely the offset
		 * in n added to toff), so insert offsets from n after
		 * adding toff into b */
		/* note the use of the "restrict" qualifier here: all
		 * four pointers below point to the same value, but
		 * only one of them will actually be used, hence we
		 * still obey the rule for restrict-qualified
		 * pointers */
		const uint8_t *restrict tbp = (const uint8_t *) ni->base;
		const uint16_t *restrict tsp = (const uint16_t *) ni->base;
		const uint32_t *restrict tip = (const uint32_t *) ni->base;
#if SIZEOF_VAR_T == 8
		const uint64_t *restrict tlp = (const uint64_t *) ni->base;
#endif

		MT_thread_setalgorithm("copy offset values");
		r = b->batCount;
		TIMEOUT_LOOP(cnt, timeoffset) {
			p = canditer_next(ci) - ni->b->hseqbase;
			switch (ni->width) {
			case 1:
				v = (var_t) tbp[p] + GDK_VAROFFSET;
				break;
			case 2:
				v = (var_t) tsp[p] + GDK_VAROFFSET;
				break;
			case 4:
				v = (var_t) tip[p];
				break;
#if SIZEOF_VAR_T == 8
			case 8:
				v = (var_t) tlp[p];
				break;
#endif
			default:
				MT_UNREACHABLE();
			}
			v = (var_t) ((size_t) v + toff);
			assert(v >= GDK_VAROFFSET);
			assert((size_t) v < b->tvheap->free);
			switch (b->twidth) {
			case 1:
				assert(v - GDK_VAROFFSET < ((var_t) 1 << 8));
				((uint8_t *) b->theap->base)[r++] = (uint8_t) (v - GDK_VAROFFSET);
				break;
			case 2:
				assert(v - GDK_VAROFFSET < ((var_t) 1 << 16));
				((uint16_t *) b->theap->base)[r++] = (uint16_t) (v - GDK_VAROFFSET);
				break;
			case 4:
#if SIZEOF_VAR_T == 8
				assert(v < ((var_t) 1 << 32));
#endif
				((uint32_t *) b->theap->base)[r++] = (uint32_t) v;
				break;
#if SIZEOF_VAR_T == 8
			case 8:
				((uint64_t *) b->theap->base)[r++] = (uint64_t) v;
				break;
#endif
			default:
				MT_UNREACHABLE();
			}
		}
	} else if (b->tvheap->free < ni->vhfree / 2 ||
		   GDK_ELIMDOUBLES(b->tvheap)) {
		/* if b's string heap is much smaller than n's string
		 * heap, don't bother checking whether n's string
		 * values occur in b's string heap; also, if b is
		 * (still) fully double eliminated, we must continue
		 * to use the double elimination mechanism */
		r = b->batCount;
		oid hseq = ni->b->hseqbase;
		MT_thread_setalgorithm("insert string values");
		TIMEOUT_LOOP(cnt, timeoffset) {
			p = canditer_next(ci) - hseq;
			tp = BUNtvar(*ni, p);
			if (tfastins_nocheckVAR(b, r, tp) != GDK_SUCCEED) {
				return GDK_FAIL;
			}
			r++;
		}
	} else {
		/* Insert values from n individually into b; however,
		 * we check whether there is a string in b's string
		 * heap at the same offset as the string is in n's
		 * string heap (in case b's string heap is a copy of
		 * n's).  If this is the case, we just copy the
		 * offset, otherwise we insert normally.  */
		r = b->batCount;
		MT_thread_setalgorithm("insert string values with check");
		TIMEOUT_LOOP(cnt, timeoffset) {
			p = canditer_next(ci) - ni->b->hseqbase;
			off = BUNtvaroff(*ni, p); /* the offset */
			tp = ni->vh->base + off; /* the string */
			if (off < b->tvheap->free &&
			    strcmp(b->tvheap->base + off, tp) == 0) {
				/* we found the string at the same
				 * offset in b's string heap as it was
				 * in n's string heap, so we don't
				 * have to insert a new string into b:
				 * we can just copy the offset */
				v = (var_t) off;
				switch (b->twidth) {
				case 1:
					assert(v - GDK_VAROFFSET < ((var_t) 1 << 8));
					((uint8_t *) b->theap->base)[r] = (uint8_t) (v - GDK_VAROFFSET);
					break;
				case 2:
					assert(v - GDK_VAROFFSET < ((var_t) 1 << 16));
					((uint16_t *) b->theap->base)[r] = (uint16_t) (v - GDK_VAROFFSET);
					break;
				case 4:
#if SIZEOF_VAR_T == 8
					assert(v < ((var_t) 1 << 32));
#endif
					((uint32_t *) b->theap->base)[r] = (uint32_t) v;
					break;
#if SIZEOF_VAR_T == 8
				case 8:
					((uint64_t *) b->theap->base)[r] = (uint64_t) v;
					break;
#endif
				default:
					MT_UNREACHABLE();
				}
			} else {
				if (tfastins_nocheckVAR(b, r, tp) != GDK_SUCCEED) {
					return GDK_FAIL;
				}
			}
			r++;
		}
	}
	TIMEOUT_CHECK(timeoffset, TIMEOUT_HANDLER(GDK_FAIL));
	MT_lock_set(&b->theaplock);
	BATsetcount(b, oldcnt + ci->ncand);
	assert(b->batCapacity >= b->batCount);
	MT_lock_unset(&b->theaplock);
	/* maintain hash */
	MT_rwlock_wrlock(&b->thashlock);
	for (r = oldcnt, cnt = BATcount(b); b->thash && r < cnt; r++) {
		HASHappend_locked(b, r, b->tvheap->base + VarHeapVal(Tloc(b, 0), r, b->twidth));
	}
	MT_rwlock_wrunlock(&b->thashlock);
	return GDK_SUCCEED;
}

static gdk_return
append_varsized_bat(BAT *b, BATiter *ni, struct canditer *ci, bool mayshare)
{
	BUN cnt = ci->ncand, r;
	oid hseq = ni->b->hseqbase;

	/* only transient bats can use some other bat's vheap */
	assert(b->batRole == TRANSIENT || b->tvheap->parentid == b->batCacheid);
	/* make sure the bats use var_t */
	assert(b->twidth == ni->width);
	assert(b->twidth == SIZEOF_VAR_T);
	if (cnt == 0)
		return GDK_SUCCEED;
	if (cnt > BATcapacity(b) - BATcount(b)) {
		/* if needed space exceeds a normal growth extend just
		 * with what's needed */
		BUN ncap = BATcount(b) + cnt;
		BUN grows = BATgrows(b);

		if (ncap > grows)
			grows = ncap;
		if (BATextend(b, grows) != GDK_SUCCEED)
			return GDK_FAIL;
	}
	if (mayshare &&
	    BATcount(b) == 0 &&
	    b->batRole == TRANSIENT &&
	    ni->restricted == BAT_READ &&
	    b->tvheap != ni->vh) {
		/* if b is still empty, in the transient farm, and n
		 * is read-only, we replace b's vheap with a reference
		 * to n's */
		MT_lock_set(&b->theaplock);
		if (b->tvheap->parentid != b->batCacheid) {
			BBPunshare(b->tvheap->parentid);
<<<<<<< HEAD
		BBPshare(ni->vh->parentid);
=======
			BBPunfix(b->tvheap->parentid);
		}
		BBPshare(ni.vh->parentid);
>>>>>>> 36b04b83
		HEAPdecref(b->tvheap, true);
		HEAPincref(ni->vh);
		b->tvheap = ni->vh;
		MT_lock_unset(&b->theaplock);
	}
	if (b->tvheap == ni->vh) {
		/* if b and n use the same vheap, we only need to copy
		 * the offsets from n to b */
		if (ci->tpe == cand_dense) {
			/* fast memcpy since we copy a consecutive
			 * chunk of memory */
			memcpy(Tloc(b, BATcount(b)),
			       (const var_t *) ni->base + (ci->seq - hseq),
			       cnt << b->tshift);
		} else {
			var_t *restrict dst = (var_t *) Tloc(b, BATcount(b));
			const var_t *restrict src = (const var_t *) ni->base;
			while (cnt > 0) {
				cnt--;
				*dst++ = src[canditer_next(ci) - hseq];
			}
		}
		MT_lock_set(&b->theaplock);
		BATsetcount(b, BATcount(b) + ci->ncand);
		MT_lock_unset(&b->theaplock);
		/* maintain hash table */
		MT_rwlock_wrlock(&b->thashlock);
		for (BUN i = BATcount(b) - ci->ncand;
		     b->thash && i < BATcount(b);
		     i++) {
			HASHappend_locked(b, i, b->tvheap->base + *(var_t *) Tloc(b, i));
		}
		MT_rwlock_wrunlock(&b->thashlock);
		return GDK_SUCCEED;
	}
	/* b and n do not share their vheap, so we need to copy data */
	if (b->tvheap->parentid != b->batCacheid) {
		/* if b shares its vheap with some other bat, unshare it */
		Heap *h = GDKmalloc(sizeof(Heap));
		if (h == NULL) {
			return GDK_FAIL;
		}
		*h = (Heap) {
			.parentid = b->batCacheid,
			.farmid = BBPselectfarm(b->batRole, b->ttype, varheap),
		};
		strconcat_len(h->filename, sizeof(h->filename),
			      BBP_physical(b->batCacheid), ".theap", NULL);
		if (HEAPcopy(h, b->tvheap, 0) != GDK_SUCCEED) {
			HEAPfree(h, true);
			GDKfree(h);
			return GDK_FAIL;
		}
<<<<<<< HEAD
		BBPunshare(b->tvheap->parentid);
=======
		bat parid = b->tvheap->parentid;
		BBPunshare(parid);
		MT_lock_set(&b->theaplock);
		HEAPdecref(b->tvheap, false);
>>>>>>> 36b04b83
		ATOMIC_INIT(&h->refs, 1);
		MT_lock_set(&b->theaplock);
		Heap *oh = b->tvheap;
		b->tvheap = h;
		MT_lock_unset(&b->theaplock);
<<<<<<< HEAD
		HEAPdecref(oh, false);
=======
		BBPunfix(parid);
>>>>>>> 36b04b83
	}
	if (BATcount(b) == 0 && BATatoms[b->ttype].atomFix == NULL &&
	    ci->tpe == cand_dense && ci->ncand == ni->count) {
		/* just copy the heaps */
		MT_lock_set(&b->theaplock);
		if (HEAPgrow(&b->tvheap, ni->vhfree, false) != GDK_SUCCEED) {
			MT_lock_unset(&b->theaplock);
			return GDK_FAIL;
		}
		memcpy(b->theap->base, ni->base, ni->hfree);
		memcpy(b->tvheap->base, ni->vh->base, ni->vhfree);
		b->theap->free = ni->hfree;
		b->tvheap->free = ni->vhfree;
		BATsetcount(b, ni->count);
		b->tnil = ni->nil;
		b->tnonil = ni->nonil;
		b->tsorted = ni->sorted;
		b->tnosorted = ni->nosorted;
		b->trevsorted = ni->revsorted;
		b->tnorevsorted = ni->norevsorted;
		b->tkey = ni->key;
		b->tnokey[0] = ni->nokey[0];
		b->tnokey[1] = ni->nokey[1];
		b->tminpos = ni->minpos;
		b->tmaxpos = ni->maxpos;
		b->tunique_est = ni->unique_est;
		MT_lock_unset(&b->theaplock);
		return GDK_SUCCEED;
	}
	/* copy data from n to b */
	r = BATcount(b);
	for (BUN i = 0; i < cnt; i++) {
		BUN p = canditer_next(ci) - hseq;
		const void *t = BUNtvar(*ni, p);
		if (tfastins_nocheckVAR(b, r, t) != GDK_SUCCEED) {
			return GDK_FAIL;
		}
		r++;
	}
	MT_rwlock_wrlock(&b->thashlock);
	if (b->thash) {
		r -= cnt;
		BATiter bi = bat_iterator_nolock(b);
		for (BUN i = 0; i < cnt; i++) {
			const void *t = BUNtvar(bi, r);
			HASHappend_locked(b, r, t);
			r++;
		}
	}
	MT_rwlock_wrunlock(&b->thashlock);
	MT_lock_set(&b->theaplock);
	BATsetcount(b, r);
	MT_lock_unset(&b->theaplock);
	return GDK_SUCCEED;
}

static gdk_return
append_msk_bat(BAT *b, BATiter *ni, struct canditer *ci)
{
	if (ci->ncand == 0)
		return GDK_SUCCEED;
	if (BATextend(b, BATcount(b) + ci->ncand) != GDK_SUCCEED)
		return GDK_FAIL;

	MT_lock_set(&b->theaplock);

	uint32_t boff = b->batCount % 32;
	uint32_t *bp = (uint32_t *) b->theap->base + b->batCount / 32;
	b->batCount += ci->ncand;
	b->theap->dirty = true;
	b->theap->free = ((b->batCount + 31) / 32) * 4;
	if (ci->tpe == cand_dense) {
		const uint32_t *np;
		uint32_t noff, mask;
		BUN cnt;
		noff = (ci->seq - ni->b->hseqbase) % 32;
		cnt = ci->ncand;
		np = (const uint32_t *) ni->base + (ci->seq - ni->b->hseqbase) / 32;
		if (boff == noff) {
			/* words of b and n are aligned, so we don't
			 * need to shift bits around */
			if (boff + cnt <= 32) {
				/* all new bits within one word */
				if (cnt == 32) {
					*bp = *np;
				} else {
					mask = ((1U << cnt) - 1) << boff;
					*bp &= ~mask;
					*bp |= *np & mask;
				}
			} else {
				/* multiple words of b are affected */
				if (boff != 0) {
					/* first fill up the rest of the first
					 * word */
					mask = ~0U << boff;
					*bp &= ~mask;
					*bp++ |= *np++ & mask;
					cnt -= 32 - boff;
				}
				if (cnt >= 32) {
					/* copy an integral number of words fast */
					BUN nw = cnt / 32;
					memcpy(bp, np, nw*sizeof(int));
					bp += nw;
					np += nw;
					cnt %= 32;
				}
				if (cnt > 0) {
					/* do the left over bits */
					mask = (1U << cnt) - 1;
					*bp = *np & mask;
				}
			}
		} else if (boff > noff) {
			if (boff + cnt <= 32) {
				/* we only need to copy bits from a
				 * single word of n to a single word
				 * of b */
				/* boff > 0, so cnt < 32, hence the
				 * shift is ok */
				mask = (1U << cnt) - 1;
				*bp &= ~(mask << boff);
				*bp |= (*np & (mask << noff)) << (boff - noff);
			} else {
				/* first fill the rest of the last partial
				 * word of b, so that's 32-boff bits */
				mask = (1U << (32 - boff)) - 1;
				*bp &= ~(mask << boff);
				*bp++ |= (*np & (mask << noff)) << (boff - noff);
				cnt -= 32 - boff;

				/* set boff and noff to the amount we need to
				 * shift bits in consecutive words of n around
				 * to fit into the next word of b; set mask to
				 * the mask of the bottom bits of n that fit
				 * in a word of b (and the complement are the
				 * top bits that go to another word of b) */
				boff -= noff;
				noff = 32 - boff;
				mask = (1U << noff) - 1;
				while (cnt >= 32) {
					*bp = (*np++ & ~mask) >> noff;
					*bp++ |= (*np & mask) << boff;
					cnt -= 32;
				}
				if (cnt > noff) {
					/* the last bits come from two words
					 * in n */
					*bp = (*np++ & ~mask) >> noff;
					cnt -= noff;
					mask = (1U << cnt) - 1;
					*bp++ |= (*np & mask) << boff;
				} else if (cnt > 0) {
					/* the last bits come from a single
					 * word in n */
					mask = ((1U << cnt) - 1) << noff;
					*bp = (*np & mask) >> noff;
				}
			}
		} else {
			/* boff < noff */
			if (noff + cnt <= 32) {
				/* only need part of the first word of n */
				mask = (1U << cnt) - 1;
				*bp &= ~(mask << boff);
				*bp |= (*np & (mask << noff)) >> (noff - boff);
			} else if (boff + cnt <= 32) {
				/* only need to fill a single word of
				 * b, but from two of n */
				if (cnt < 32)
					*bp &= ~(((1U << cnt) - 1) << boff);
				else
					*bp = 0;
				mask = ~((1U << noff) - 1);
				*bp |= (*np++ & mask) >> (noff - boff);
				cnt -= 32 - noff;
				mask = (1U << cnt) - 1;
				*bp |= (*np & mask) << (32 - noff);
			} else {
				if (boff > 0) {
					/* fill the rest of the first word of b */
					cnt -= 32 - boff;
					*bp &= (1U << boff) - 1;
					mask = ~((1U << noff) - 1);
					noff -= boff;
					boff = 32 - noff;
					*bp |= (*np++ & mask) >> noff;
					*bp |= (*np & ((1U << noff) - 1)) << boff;
				} else {
					boff = 32 - noff;
				}
				mask = (1U << noff) - 1;
				while (cnt >= 32) {
					*bp = (*np++ & ~mask) >> noff;
					*bp++ |= (*np & mask) << boff;
					cnt -= 32;
				}
				if (cnt > 0) {
					*bp = (*np++ & ~mask) >> noff;
					if (cnt > noff)
						*bp++ |= (*np & mask) << boff;
				}
			}
		}
	} else {
		oid o;
		uint32_t v = boff > 0 ? *bp & ((1U << boff) - 1) : 0;
		do {
			for (uint32_t i = boff; i < 32; i++) {
				o = canditer_next(ci);
				if (is_oid_nil(o))
					break;
				o -= ni->b->hseqbase;
				v |= (uint32_t) Tmskval(ni, o - ni->b->hseqbase) << i;
			}
			*bp++ = v;
			v = 0;
			boff = 0;
		} while (!is_oid_nil(o));
	}
	MT_lock_unset(&b->theaplock);
	return GDK_SUCCEED;
}

/* Append the contents of BAT n (subject to the optional candidate
 * list s) to BAT b.  If b is empty, b will get the seqbase of s if it
 * was passed in, and else the seqbase of n. */
gdk_return
BATappend2(BAT *b, BAT *n, BAT *s, bool force, bool mayshare)
{
	struct canditer ci;
	BUN r;
	oid hseq = n->hseqbase;
	char buf[64];
	lng t0 = 0;

	if (b == NULL || n == NULL || BATcount(n) == 0) {
		return GDK_SUCCEED;
	}
	assert(b->theap->parentid == b->batCacheid);

	TRC_DEBUG_IF(ALGO) {
		t0 = GDKusec();
		snprintf(buf, sizeof(buf), ALGOBATFMT, ALGOBATPAR(b));
	}

	ALIGNapp(b, force, GDK_FAIL);

	if (ATOMstorage(ATOMtype(b->ttype)) != ATOMstorage(ATOMtype(n->ttype))) {
		GDKerror("Incompatible operands.\n");
		return GDK_FAIL;
	}

	if (BATttype(b) != BATttype(n) &&
	    ATOMtype(b->ttype) != ATOMtype(n->ttype)) {
		TRC_DEBUG(CHECK_, "Interpreting %s as %s.\n",
			  ATOMname(BATttype(n)), ATOMname(BATttype(b)));
	}

	lng timeoffset = 0;
	QryCtx *qry_ctx = MT_thread_get_qry_ctx();
	if (qry_ctx != NULL) {
		timeoffset = (qry_ctx->starttime && qry_ctx->querytimeout) ? (qry_ctx->starttime + qry_ctx->querytimeout) : 0;
	}

	BATiter ni = bat_iterator(n);

	canditer_init(&ci, n, s);
	if (ci.ncand == 0) {
		goto doreturn;
	}

	if (BATcount(b) + ci.ncand > BUN_MAX) {
		bat_iterator_end(&ni);
		GDKerror("combined BATs too large\n");
		return GDK_FAIL;
	}

	if (b->hseqbase + BATcount(b) + ci.ncand >= GDK_oid_max) {
		bat_iterator_end(&ni);
		GDKerror("overflow of head value\n");
		return GDK_FAIL;
	}

	IMPSdestroy(b);		/* imprints do not support updates yet */
	OIDXdestroy(b);
	STRMPdestroy(b);	/* TODO: use STRMPappendBitString */

	MT_lock_set(&b->theaplock);

	if (BATcount(b) == 0 || b->tmaxpos != BUN_NONE) {
		if (ni.maxpos != BUN_NONE) {
			BATiter bi = bat_iterator_nolock(b);
			if (BATcount(b) == 0 || ATOMcmp(b->ttype, BUNtail(bi, b->tmaxpos), BUNtail(ni, ni.maxpos)) < 0) {
				if (s == NULL) {
					b->tmaxpos = BATcount(b) + ni.maxpos;
				} else {
					b->tmaxpos = BUN_NONE;
				}
			}
		} else {
			b->tmaxpos = BUN_NONE;
		}
	}
	if (BATcount(b) == 0 || b->tminpos != BUN_NONE) {
		if (ni.minpos != BUN_NONE) {
			BATiter bi = bat_iterator_nolock(b);
			if (BATcount(b) == 0 || ATOMcmp(b->ttype, BUNtail(bi, b->tminpos), BUNtail(ni, ni.minpos)) > 0) {
				if (s == NULL) {
					b->tminpos = BATcount(b) + ni.minpos;
				} else {
					b->tminpos = BUN_NONE;
				}
			}
		} else {
			b->tminpos = BUN_NONE;
		}
	}
	if (ci.ncand > BATcount(b) / gdk_unique_estimate_keep_fraction) {
		b->tunique_est = 0;
	}
	MT_lock_unset(&b->theaplock);
	/* load hash so that we can maintain it */
	(void) BATcheckhash(b);

	if (b->ttype == TYPE_void) {
		/* b does not have storage, keep it that way if we can */
		HASHdestroy(b);	/* we're not maintaining the hash here */
		MT_lock_set(&b->theaplock);
		if (BATtdensebi(&ni) && ci.tpe == cand_dense &&
		    (BATcount(b) == 0 ||
		     (BATtdense(b) &&
		      b->tseqbase + BATcount(b) == n->tseqbase + ci.seq - hseq))) {
			/* n is also dense and consecutive with b */
			if (BATcount(b) == 0)
				BATtseqbase(b, n->tseqbase + ci.seq - hseq);
			BATsetcount(b, BATcount(b) + ci.ncand);
			MT_lock_unset(&b->theaplock);
			goto doreturn;
		}
		if ((BATcount(b) == 0 || is_oid_nil(b->tseqbase)) &&
		    ni.type == TYPE_void && is_oid_nil(n->tseqbase)) {
			/* both b and n are void/nil */
			BATtseqbase(b, oid_nil);
			BATsetcount(b, BATcount(b) + ci.ncand);
			MT_lock_unset(&b->theaplock);
			goto doreturn;
		}
		/* we need to materialize b; allocate enough capacity */
		MT_lock_unset(&b->theaplock);
		if (BATmaterialize(b, BATcount(b) + ci.ncand) != GDK_SUCCEED) {
			bat_iterator_end(&ni);
			return GDK_FAIL;
		}
	}

	r = BATcount(b);

	/* property setting */
	MT_lock_set(&b->theaplock);
	if (BATcount(b) == 0) {
		b->tsorted = ni.sorted;
		b->trevsorted = ni.revsorted;
		b->tseqbase = oid_nil;
		b->tnonil = ni.nonil;
		b->tnil = ni.nil && ci.ncand == BATcount(n);
		if (ci.tpe == cand_dense) {
			b->tnosorted = ci.seq - hseq <= ni.nosorted && ni.nosorted < ci.seq + ci.ncand - hseq ? ni.nosorted + hseq - ci.seq : 0;
			b->tnorevsorted = ci.seq - hseq <= ni.norevsorted && ni.norevsorted < ci.seq + ci.ncand - hseq ? ni.norevsorted + hseq - ci.seq : 0;
			if (BATtdensebi(&ni)) {
				b->tseqbase = n->tseqbase + ci.seq - hseq;
			}
		} else {
			b->tnosorted = 0;
			b->tnorevsorted = 0;
		}
		b->tkey = ni.key;
		if (ci.ncand == BATcount(n)) {
			b->tnokey[0] = ni.nokey[0];
			b->tnokey[1] = ni.nokey[1];
		} else {
			b->tnokey[0] = b->tnokey[1] = 0;
		}
	} else {
		BUN last = r - 1;
		BATiter bi = bat_iterator_nolock(b);
		int xx = ATOMcmp(b->ttype,
				 BUNtail(ni, ci.seq - hseq),
				 BUNtail(bi, last));
		if (b->tsorted && (!ni.sorted || xx < 0)) {
			b->tsorted = false;
			b->tnosorted = 0;
			b->tseqbase = oid_nil;
		}
		if (b->trevsorted &&
		    (!ni.revsorted || xx > 0)) {
			b->trevsorted = false;
			b->tnorevsorted = 0;
		}
		if (b->tkey &&
		    (!(b->tsorted || b->trevsorted) ||
		     !ni.key || xx == 0)) {
			BATkey(b, false);
		}
		if (b->ttype != TYPE_void && b->tsorted && BATtdense(b) &&
		    (!BATtdensebi(&ni) ||
		     ci.tpe != cand_dense ||
		     1 + *(oid *) BUNtloc(bi, last) != BUNtoid(n, ci.seq - hseq))) {
			b->tseqbase = oid_nil;
		}
		b->tnonil &= ni.nonil;
		b->tnil |= ni.nil && ci.ncand == ni.count;
	}
	MT_lock_unset(&b->theaplock);
	if (b->ttype == TYPE_str) {
		if (insert_string_bat(b, &ni, &ci, force, mayshare, timeoffset) != GDK_SUCCEED) {
			bat_iterator_end(&ni);
			return GDK_FAIL;
		}
	} else if (ATOMvarsized(b->ttype)) {
		if (append_varsized_bat(b, &ni, &ci, mayshare) != GDK_SUCCEED) {
			bat_iterator_end(&ni);
			return GDK_FAIL;
		}
	} else if (ATOMstorage(b->ttype) == TYPE_msk) {
		if (append_msk_bat(b, &ni, &ci) != GDK_SUCCEED) {
			bat_iterator_end(&ni);
			return GDK_FAIL;
		}
	} else {
		if (ci.ncand > BATcapacity(b) - BATcount(b)) {
			/* if needed space exceeds a normal growth
			 * extend just with what's needed */
			BUN ncap = BATcount(b) + ci.ncand;
			BUN grows = BATgrows(b);

			if (ncap > grows)
				grows = ncap;
			if (BATextend(b, grows) != GDK_SUCCEED) {
				bat_iterator_end(&ni);
				return GDK_FAIL;
			}
		}
		MT_rwlock_wrlock(&b->thashlock);
		if (BATatoms[b->ttype].atomFix == NULL &&
		    b->ttype != TYPE_void &&
		    ni.type != TYPE_void &&
		    ci.tpe == cand_dense) {
			/* use fast memcpy if we can */
			memcpy(Tloc(b, BATcount(b)),
			       (const char *) ni.base + ((ci.seq - hseq) << ni.shift),
			       ci.ncand << ni.shift);
			for (BUN i = 0; b->thash && i < ci.ncand; i++) {
				HASHappend_locked(b, r, Tloc(b, r));
				r++;
			}
		} else {
			TIMEOUT_LOOP(ci.ncand, timeoffset) {
				BUN p = canditer_next(&ci) - hseq;
				const void *t = BUNtail(ni, p);
				if (tfastins_nocheck(b, r, t) != GDK_SUCCEED) {
					MT_rwlock_wrunlock(&b->thashlock);
					bat_iterator_end(&ni);
					return GDK_FAIL;
				}
				if (b->thash)
					HASHappend_locked(b, r, t);
				r++;
			}
			TIMEOUT_CHECK(timeoffset, GOTO_LABEL_TIMEOUT_HANDLER(bailout));
		}
		MT_rwlock_wrunlock(&b->thashlock);
		MT_lock_set(&b->theaplock);
		BATsetcount(b, b->batCount + ci.ncand);
		MT_lock_unset(&b->theaplock);
	}

  doreturn:
	bat_iterator_end(&ni);
	TRC_DEBUG(ALGO, "b=%s,n=" ALGOBATFMT ",s=" ALGOOPTBATFMT
		  " -> " ALGOBATFMT " (" LLFMT " usec)\n",
		  buf, ALGOBATPAR(n), ALGOOPTBATPAR(s), ALGOBATPAR(b),
		  GDKusec() - t0);

	return GDK_SUCCEED;
  bailout:
	MT_rwlock_wrunlock(&b->thashlock);
	bat_iterator_end(&ni);
	return GDK_FAIL;
}

gdk_return
BATappend(BAT *b, BAT *n, BAT *s, bool force)
{
	return BATappend2(b, n, s, force, true);
}

gdk_return
BATdel(BAT *b, BAT *d)
{
	gdk_return (*unfix) (const void *) = BATatoms[b->ttype].atomUnfix;
	void (*atmdel) (Heap *, var_t *) = BATatoms[b->ttype].atomDel;
	MT_lock_set(&b->theaplock);
	BATiter bi = bat_iterator_nolock(b);
	MT_lock_unset(&b->theaplock);

	assert(ATOMtype(d->ttype) == TYPE_oid);
	assert(d->tsorted);
	assert(d->tkey);
	if (BATcount(d) == 0)
		return GDK_SUCCEED;
	IMPSdestroy(b);
	OIDXdestroy(b);
	HASHdestroy(b);
	PROPdestroy(b);
	STRMPdestroy(b);
	if (BATtdense(d)) {
		oid o = d->tseqbase;
		BUN c = BATcount(d);

		if (o + c <= b->hseqbase)
			return GDK_SUCCEED;
		if (o < b->hseqbase) {
			c -= b->hseqbase - o;
			o = b->hseqbase;
		}
		if (o - b->hseqbase < b->batInserted) {
			GDKerror("cannot delete committed values\n");
			return GDK_FAIL;
		}
		if (o + c > b->hseqbase + BATcount(b))
			c = b->hseqbase + BATcount(b) - o;
		if (c == 0)
			return GDK_SUCCEED;
		if (unfix || atmdel) {
			BUN p = o - b->hseqbase;
			BUN q = p + c;
			while (p < q) {
				if (unfix && (*unfix)(BUNtail(bi, p)) != GDK_SUCCEED)
					return GDK_FAIL;
				if (atmdel)
					(*atmdel)(b->tvheap, (var_t *) BUNtloc(bi, p));
				p++;
			}
		}
		if (BATtdense(b) && BATmaterialize(b, BUN_NONE) != GDK_SUCCEED)
			return GDK_FAIL;
		MT_lock_set(&b->theaplock);
		if (o + c < b->hseqbase + BATcount(b)) {
			o -= b->hseqbase;
			if (ATOMstorage(b->ttype) == TYPE_msk) {
				BUN n = BATcount(b) - (o + c);
				/* not very efficient, but first see
				 * how much this is used */
				for (BUN i = 0; i < n; i++)
					mskSetVal(b, o + i,
						  mskGetVal(b, o + c + i));
			} else {
				memmove(Tloc(b, o),
					Tloc(b, o + c),
					b->twidth * (BATcount(b) - (o + c)));
			}
			b->theap->dirty = true;
			// o += b->hseqbase; // if this were to be used again
		}
		b->batCount -= c;
	} else {
		BATiter di = bat_iterator(d);
		const oid *o = (const oid *) di.base;
		const oid *s;
		BUN c = di.count;
		BUN nd = 0;
		BUN pos;
		char *p = NULL;

		if (o[c - 1] <= b->hseqbase) {
			bat_iterator_end(&di);
			return GDK_SUCCEED;
		}
		while (*o < b->hseqbase) {
			o++;
			c--;
		}
		if (*o - b->hseqbase < b->batInserted) {
			bat_iterator_end(&di);
			GDKerror("cannot delete committed values\n");
			return GDK_FAIL;
		}
		if (BATtdense(b) && BATmaterialize(b, BUN_NONE) != GDK_SUCCEED) {
			bat_iterator_end(&di);
			return GDK_FAIL;
		}
		s = o;
		pos = *o - b->hseqbase;
		if (ATOMstorage(b->ttype) != TYPE_msk)
			p = Tloc(b, pos);
		while (c > 0 && *o < b->hseqbase + BATcount(b)) {
			size_t n;
			if (unfix)
				(*unfix)(BUNtail(bi, *o - b->hseqbase));
			if (atmdel)
				(*atmdel)(b->tvheap, (var_t *) BUNtloc(bi, *o - b->hseqbase));
			o++;
			c--;
			nd++;
			if (c == 0 || *o - b->hseqbase >= BATcount(b))
				n = b->hseqbase + BATcount(b) - o[-1] - 1;
			else if ((oid) (o - s) < *o - *s)
				n = o[0] - o[-1] - 1;
			else
				n = 0;
			if (n > 0) {
				if (ATOMstorage(b->ttype) == TYPE_msk) {
					BUN opos = o[-1] + 1 - b->hseqbase;
					/* not very efficient, but
					 * first see how much this is
					 * used */
					for (BUN i = 0; i < n; i++) {
						mskSetVal(b, pos + i,
							  mskGetVal(b, opos + i));
					}
					pos += n;
				} else {
					n *= b->twidth;
					memmove(p,
						Tloc(b, o[-1] + 1 - b->hseqbase),
						n);
					p += n;
				}
				s = o;
			}
		}
		bat_iterator_end(&di);
		MT_lock_set(&b->theaplock);
		b->theap->dirty = true;
		b->batCount -= nd;
	}
	if (b->batCount <= 1) {
		/* some trivial properties */
		b->tkey = true;
		b->tsorted = b->trevsorted = true;
		if (b->batCount == 0) {
			b->tnil = false;
			b->tnonil = true;
		}
	}
	/* not sure about these anymore */
	b->tnosorted = b->tnorevsorted = 0;
	b->tnokey[0] = b->tnokey[1] = 0;
	b->tminpos = BUN_NONE;
	b->tmaxpos = BUN_NONE;
	b->tunique_est = 0.0;
	MT_lock_unset(&b->theaplock);

	return GDK_SUCCEED;
}

/*
 * Replace all values in b with values from n whose location is given by
 * the oid in either p or positions.
 * If positions is used, autoincr specifies whether it is the first of a
 * dense range of positions or whether it is a full-blown array of
 * position.
 * If mayappend is set, the position in p/positions may refer to
 * locations beyond the end of b.
 */
static gdk_return
BATappend_or_update(BAT *b, BAT *p, const oid *positions, BAT *n,
		    bool mayappend, bool autoincr, bool force)
{
	lng t0 = GDKusec();
	oid pos = oid_nil;

	if (b == NULL || b->ttype == TYPE_void || n == NULL) {
		return GDK_SUCCEED;
	}
	/* either p or positions */
	assert((p == NULL) != (positions == NULL));
	if (p != NULL) {
		if (BATcount(p) != BATcount(n)) {
			GDKerror("update BATs not the same size\n");
			return GDK_FAIL;
		}
		if (ATOMtype(p->ttype) != TYPE_oid) {
			GDKerror("positions BAT not type OID\n");
			return GDK_FAIL;
		}
		if (BATtdense(p)) {
			pos = p->tseqbase;
			positions = &pos;
			autoincr = true;
			p = NULL;
		} else if (p->ttype != TYPE_void) {
			positions = (const oid *) Tloc(p, 0);
			autoincr = false;
		} else {
			autoincr = false;
		}
	} else if (autoincr) {
		pos = *positions;
	}
	if (BATcount(n) == 0) {
		return GDK_SUCCEED;
	}

	BATiter ni = bat_iterator(n);

	OIDXdestroy(b);
	IMPSdestroy(b);
	STRMPdestroy(b);
	/* load hash so that we can maintain it */
	(void) BATcheckhash(b);

	MT_lock_set(&b->theaplock);
	if (!force && (b->batRestricted != BAT_WRITE || b->batSharecnt > 0)) {
		MT_lock_unset(&b->theaplock);
		bat_iterator_end(&ni);
		GDKerror("access denied to %s, aborting.\n", BATgetId(b));
		return GDK_FAIL;
	}
	BATiter bi = bat_iterator_nolock(b);
	if (ni.count > BATcount(b) / gdk_unique_estimate_keep_fraction) {
		b->tunique_est = 0;
	}

	b->tsorted = b->trevsorted = false;
	b->tnosorted = b->tnorevsorted = 0;
	b->tseqbase = oid_nil;
	b->tkey = false;
	b->tnokey[0] = b->tnokey[1] = 0;

	int (*atomcmp)(const void *, const void *) = ATOMcompare(b->ttype);
	const void *nil = ATOMnilptr(b->ttype);
	oid hseqend = b->hseqbase + BATcount(b);

	MT_lock_unset(&b->theaplock);

	bool anynil = false;
	bool locked = false;

	if (b->tvheap) {
		for (BUN i = 0; i < ni.count; i++) {
			oid updid;
			if (positions) {
				updid = autoincr ? pos++ : *positions++;
			} else {
				updid = BUNtoid(p, i);
			}

			if (updid < b->hseqbase ||
			    (!mayappend && updid >= hseqend)) {
				GDKerror("id out of range\n");
				goto bailout;
			}
			updid -= b->hseqbase;
			if (!force && updid < b->batInserted) {
				GDKerror("updating committed value\n");
				goto bailout;
			}

			const void *new = BUNtvar(ni, i);

			if (updid >= BATcount(b)) {
				assert(mayappend);
				if (locked) {
					MT_rwlock_wrunlock(&b->thashlock);
					locked = false;
				}
				if (b->tminpos != bi.minpos ||
				    b->tmaxpos != bi.maxpos) {
					MT_lock_set(&b->theaplock);
					b->tminpos = bi.minpos;
					b->tmaxpos = bi.maxpos;
					MT_lock_unset(&b->theaplock);
				}
				if (BATcount(b) < updid &&
				    BUNappendmulti(b, NULL, (BUN) (updid - BATcount(b)), force) != GDK_SUCCEED) {
					bat_iterator_end(&ni);
					return GDK_FAIL;
				}
				if (BUNappend(b, new, force) != GDK_SUCCEED) {
					bat_iterator_end(&ni);
					return GDK_FAIL;
				}
				bi = bat_iterator_nolock(b);
				continue;
			}

			const void *old = BUNtvar(bi, updid);

			if (atomcmp(old, new) == 0) {
				/* replacing with the same value:
				 * nothing to do */
				continue;
			}

			bool isnil = atomcmp(new, nil) == 0;
			anynil |= isnil;
			if (b->tnil &&
			    !anynil &&
			    atomcmp(old, nil) == 0) {
				/* if old value is nil and no new
				 * value is, we're not sure anymore
				 * about the nil property, so we must
				 * clear it */
				b->tnil = false;
			}
			b->tnonil &= !isnil;
			b->tnil |= isnil;
			if (bi.maxpos != BUN_NONE) {
				if (!isnil &&
				    atomcmp(BUNtvar(bi, bi.maxpos), new) < 0) {
					/* new value is larger than
					 * previous largest */
					bi.maxpos = updid;
				} else if (atomcmp(BUNtvar(bi, bi.maxpos), old) == 0 &&
					   atomcmp(new, old) != 0) {
					/* old value is equal to
					 * largest and new value is
					 * smaller, so we don't know
					 * anymore which is the
					 * largest */
					bi.maxpos = BUN_NONE;
				}
			}
			if (bi.minpos != BUN_NONE) {
				if (!isnil &&
				    atomcmp(BUNtvar(bi, bi.minpos), new) > 0) {
					/* new value is smaller than
					 * previous smallest */
					bi.minpos = updid;
				} else if (atomcmp(BUNtvar(bi, bi.minpos), old) == 0 &&
					   atomcmp(new, old) != 0) {
					/* old value is equal to
					 * smallest and new value is
					 * larger, so we don't know
					 * anymore which is the
					 * smallest */
					bi.minpos = BUN_NONE;
				}
			}
			if (!locked) {
				MT_rwlock_wrlock(&b->thashlock);
				locked = true;
			}
			HASHdelete_locked(&bi, updid, old);

			var_t d;
			switch (b->twidth) {
			case 1:
				d = (var_t) ((uint8_t *) b->theap->base)[updid] + GDK_VAROFFSET;
				break;
			case 2:
				d = (var_t) ((uint16_t *) b->theap->base)[updid] + GDK_VAROFFSET;
				break;
			case 4:
				d = (var_t) ((uint32_t *) b->theap->base)[updid];
				break;
#if SIZEOF_VAR_T == 8
			case 8:
				d = (var_t) ((uint64_t *) b->theap->base)[updid];
				break;
#endif
			default:
				MT_UNREACHABLE();
			}
			if (ATOMreplaceVAR(b, &d, new) != GDK_SUCCEED) {
				goto bailout;
			}
			if (b->twidth < SIZEOF_VAR_T &&
			    (b->twidth <= 2 ? d - GDK_VAROFFSET : d) >= ((size_t) 1 << (8 << b->tshift))) {
				/* doesn't fit in current heap, upgrade
				 * it, can't keep hashlock while doing
				 * so */
				MT_rwlock_wrunlock(&b->thashlock);
				locked = false;
				if (GDKupgradevarheap(b, d, 0, MAX(updid, b->batCount)) != GDK_SUCCEED) {
					goto bailout;
				}
				MT_rwlock_wrlock(&b->thashlock);
				locked = true;
			}
			/* in case ATOMreplaceVAR and/or
			 * GDKupgradevarheap replaces a heap, we need to
			 * reinitialize the iterator */
			{
				/* save and restore minpos/maxpos */
				BUN minpos = bi.minpos;
				BUN maxpos = bi.maxpos;
				bi = bat_iterator_nolock(b);
				bi.minpos = minpos;
				bi.maxpos = maxpos;
			}
			switch (b->twidth) {
			case 1:
				((uint8_t *) b->theap->base)[updid] = (uint8_t) (d - GDK_VAROFFSET);
				break;
			case 2:
				((uint16_t *) b->theap->base)[updid] = (uint16_t) (d - GDK_VAROFFSET);
				break;
			case 4:
				((uint32_t *) b->theap->base)[updid] = (uint32_t) d;
				break;
#if SIZEOF_VAR_T == 8
			case 8:
				((uint64_t *) b->theap->base)[updid] = (uint64_t) d;
				break;
#endif
			default:
				MT_UNREACHABLE();
			}
			HASHinsert_locked(&bi, updid, new);

		}
		if (locked) {
			MT_rwlock_wrunlock(&b->thashlock);
			locked = false;
		}
		MT_lock_set(&b->theaplock);
		b->tvheap->dirty = true;
		MT_lock_unset(&b->theaplock);
	} else if (ATOMstorage(b->ttype) == TYPE_msk) {
		HASHdestroy(b);	/* hash doesn't make sense for msk */
		for (BUN i = 0; i < ni.count; i++) {
			oid updid;
			if (positions) {
				updid = autoincr ? pos++ : *positions++;
			} else {
				updid = BUNtoid(p, i);
			}

			if (updid < b->hseqbase ||
			    (!mayappend && updid >= hseqend)) {
				GDKerror("id out of range\n");
				bat_iterator_end(&ni);
				return GDK_FAIL;
			}
			updid -= b->hseqbase;
			if (!force && updid < b->batInserted) {
				GDKerror("updating committed value\n");
				bat_iterator_end(&ni);
				return GDK_FAIL;
			}
			if (updid >= BATcount(b)) {
				assert(mayappend);
				if (BATcount(b) < updid &&
				    BUNappendmulti(b, NULL, (BUN) (updid - BATcount(b)), force) != GDK_SUCCEED) {
					bat_iterator_end(&ni);
					return GDK_FAIL;
				}
				if (BUNappend(b, BUNtmsk(ni, i), force) != GDK_SUCCEED) {
					bat_iterator_end(&ni);
					return GDK_FAIL;
				}
				continue;
			}
			mskSetVal(b, updid, Tmskval(&ni, i));
		}
	} else if (autoincr) {
		if (pos < b->hseqbase ||
		    (!mayappend && pos + ni.count > hseqend)) {
			GDKerror("id out of range\n");
			bat_iterator_end(&ni);
			return GDK_FAIL;
		}
		pos -= b->hseqbase;
		if (!force && pos < b->batInserted) {
			GDKerror("updating committed value\n");
			bat_iterator_end(&ni);
			return GDK_FAIL;
		}

		if (pos >= BATcount(b)) {
			assert(mayappend);
			bat_iterator_end(&ni);
			if (BATcount(b) < pos &&
			    BUNappendmulti(b, NULL, (BUN) (pos - BATcount(b)), force) != GDK_SUCCEED) {
				return GDK_FAIL;
			}
			return BATappend(b, n, NULL, force);
		}
		if (pos + ni.count > BATcount(b) &&
		    BUNappendmulti(b, NULL, (BUN) (pos + ni.count - BATcount(b)), force) != GDK_SUCCEED) {
			bat_iterator_end(&ni);
			return GDK_FAIL;
		}

		/* we copy all of n, so if there are nils in n we get
		 * nils in b (and else we don't know) */
		b->tnil = ni.nil;
		/* we may not copy over all of b, so we only know that
		 * there are no nils in b afterward if there weren't
		 * any in either b or n to begin with */
		b->tnonil &= ni.nonil;
		/* if there is no hash, we don't start the loop, if
		 * there is only a persisted hash, it will get destroyed
		 * in the first iteration, after which there is no hash
		 * and the loop ends */
		MT_rwlock_wrlock(&b->thashlock);
		locked = true;
		for (BUN i = pos, j = pos + ni.count; i < j && b->thash; i++)
			HASHdelete_locked(&bi, i, Tloc(b, i));
		if (ni.type == TYPE_void) {
			assert(b->ttype == TYPE_oid);
			oid *o = Tloc(b, pos);
			if (is_oid_nil(ni.tseq)) {
				/* we may or may not overwrite the old
				 * min/max values */
				bi.minpos = BUN_NONE;
				bi.maxpos = BUN_NONE;
				for (BUN i = 0, j = ni.count; i < j; i++)
					o[i] = oid_nil;
				b->tnil = true;
			} else {
				oid v = ni.tseq;
				/* we know min/max of n, so we know
				 * the new min/max of b if those of n
				 * are smaller/larger than the old */
				if (bi.minpos != BUN_NONE) {
					if (v <= BUNtoid(b, bi.minpos))
						bi.minpos = pos;
					else if (pos <= bi.minpos && bi.minpos < pos + ni.count)
						bi.minpos = BUN_NONE;
				}
				if (complex_cand(n)) {
					for (BUN i = 0, j = ni.count; i < j; i++)
						o[i] = *(oid *)Tpos(&ni, i);
					/* last value */
					v = o[ni.count - 1];
				} else {
					for (BUN i = 0, j = ni.count; i < j; i++)
						o[i] = v++;
					/* last value added (not one beyond) */
					v--;
				}
				if (bi.maxpos != BUN_NONE) {
					if (v >= BUNtoid(b, bi.maxpos))
						bi.maxpos = pos + ni.count - 1;
					else if (pos <= bi.maxpos && bi.maxpos < pos + ni.count)
						bi.maxpos = BUN_NONE;
				}
			}
		} else {
			/* if the extremes of n are at least as
			 * extreme as those of b, we can replace b's
			 * min/max, else we don't know what b's new
			 * min/max are*/
			if (bi.minpos != BUN_NONE && ni.minpos != BUN_NONE &&
			    atomcmp(BUNtloc(bi, bi.minpos), BUNtail(ni, ni.minpos)) >= 0) {
				bi.minpos = pos + ni.minpos;
			} else {
				bi.minpos = BUN_NONE;
			}
			if (bi.maxpos != BUN_NONE && ni.maxpos != BUN_NONE &&
			    atomcmp(BUNtloc(bi, bi.maxpos), BUNtail(ni, ni.maxpos)) <= 0) {
				bi.maxpos = pos + ni.maxpos;
			} else {
				bi.maxpos = BUN_NONE;
			}
			memcpy(Tloc(b, pos), ni.base,
			       ni.count << b->tshift);
		}
		/* either we have a hash that was updated above, or we
		 * have no hash; we cannot have the case where there is
		 * only a persisted (unloaded) hash since it would have
		 * been destroyed above */
		if (b->thash != NULL) {
			for (BUN i = pos, j = pos + ni.count; i < j; i++)
				HASHinsert_locked(&bi, i, Tloc(b, i));
		}
		MT_rwlock_wrunlock(&b->thashlock);
		locked = false;
		if (ni.count == BATcount(b)) {
			/* if we replaced all values of b by values
			 * from n, we can also copy the min/max
			 * properties */
			bi.minpos = ni.minpos;
			bi.maxpos = ni.maxpos;
			if (BATtdensebi(&ni)) {
				/* replaced all of b with a dense sequence */
				MT_lock_set(&b->theaplock);
				BATtseqbase(b, ni.tseq);
				MT_lock_unset(&b->theaplock);
			}
		}
	} else {
		for (BUN i = 0; i < ni.count; i++) {
			oid updid;
			if (positions) {
				/* assert(!autoincr) */
				updid = *positions++;
			} else {
				updid = BUNtoid(p, i);
			}

			if (updid < b->hseqbase ||
			    (!mayappend && updid >= hseqend)) {
				GDKerror("id out of range\n");
				goto bailout;
			}
			updid -= b->hseqbase;
			if (!force && updid < b->batInserted) {
				GDKerror("updating committed value\n");
				goto bailout;
			}

			const void *new = BUNtloc(ni, i);

			if (updid >= BATcount(b)) {
				assert(mayappend);
				if (locked) {
					MT_rwlock_wrunlock(&b->thashlock);
					locked = false;
				}
				if (b->tminpos != bi.minpos ||
				    b->tmaxpos != bi.maxpos) {
					MT_lock_set(&b->theaplock);
					b->tminpos = bi.minpos;
					b->tmaxpos = bi.maxpos;
					MT_lock_unset(&b->theaplock);
				}
				if (BATcount(b) < updid &&
				    BUNappendmulti(b, NULL, (BUN) (updid - BATcount(b)), force) != GDK_SUCCEED) {
					goto bailout;
				}
				if (BUNappend(b, new, force) != GDK_SUCCEED) {
					bat_iterator_end(&ni);
					return GDK_FAIL;
				}
				bi = bat_iterator_nolock(b);
				continue;
			}

			const void *old = BUNtloc(bi, updid);
			bool isnil = atomcmp(new, nil) == 0;
			anynil |= isnil;
			if (b->tnil &&
			    !anynil &&
			    atomcmp(old, nil) == 0) {
				/* if old value is nil and no new
				 * value is, we're not sure anymore
				 * about the nil property, so we must
				 * clear it */
				b->tnil = false;
			}
			b->tnonil &= !isnil;
			b->tnil |= isnil;
			if (bi.maxpos != BUN_NONE) {
				if (!isnil &&
				    atomcmp(BUNtloc(bi, bi.maxpos), new) < 0) {
					/* new value is larger than
					 * previous largest */
					bi.maxpos = updid;
				} else if (atomcmp(BUNtloc(bi, bi.maxpos), old) == 0 &&
					   atomcmp(new, old) != 0) {
					/* old value is equal to
					 * largest and new value is
					 * smaller, so we don't know
					 * anymore which is the
					 * largest */
					bi.maxpos = BUN_NONE;
				}
			}
			if (bi.minpos != BUN_NONE) {
				if (!isnil &&
				    atomcmp(BUNtloc(bi, bi.minpos), new) > 0) {
					/* new value is smaller than
					 * previous smallest */
					bi.minpos = updid;
				} else if (atomcmp(BUNtloc(bi, bi.minpos), old) == 0 &&
					   atomcmp(new, old) != 0) {
					/* old value is equal to
					 * smallest and new value is
					 * larger, so we don't know
					 * anymore which is the
					 * smallest */
					bi.minpos = BUN_NONE;
				}
			}

			if (!locked) {
				MT_rwlock_wrlock(&b->thashlock);
				locked = true;
			}
			HASHdelete_locked(&bi, updid, old);
			switch (b->twidth) {
			case 1:
				((bte *) b->theap->base)[updid] = * (bte *) new;
				break;
			case 2:
				((sht *) b->theap->base)[updid] = * (sht *) new;
				break;
			case 4:
				((int *) b->theap->base)[updid] = * (int *) new;
				break;
			case 8:
				((lng *) b->theap->base)[updid] = * (lng *) new;
				break;
			case 16:
#ifdef HAVE_HGE
				((hge *) b->theap->base)[updid] = * (hge *) new;
#else
				((uuid *) b->theap->base)[updid] = * (uuid *) new;
#endif
				break;
			default:
				memcpy(BUNtloc(bi, updid), new, ATOMsize(b->ttype));
				break;
			}
			HASHinsert_locked(&bi, updid, new);
		}
		if (locked) {
			MT_rwlock_wrunlock(&b->thashlock);
			locked = false;
		}
	}
	bat_iterator_end(&ni);
	MT_lock_set(&b->theaplock);
	b->tminpos = bi.minpos;
	b->tmaxpos = bi.maxpos;
	b->theap->dirty = true;
	MT_lock_unset(&b->theaplock);
	TRC_DEBUG(ALGO,
		  "BATreplace(" ALGOBATFMT "," ALGOOPTBATFMT "," ALGOBATFMT ") " LLFMT " usec\n",
		  ALGOBATPAR(b), ALGOOPTBATPAR(p), ALGOBATPAR(n),
		  GDKusec() - t0);
	return GDK_SUCCEED;

  bailout:
	bat_iterator_end(&ni);
	if (locked) {
		Hash *h = b->thash;
		b->thash = NULL;
		MT_rwlock_wrunlock(&b->thashlock);
		doHASHdestroy(b, h);
	}
	return GDK_FAIL;
}

/* replace values from b at locations specified in p with values in n */
gdk_return
BATreplace(BAT *b, BAT *p, BAT *n, bool force)
{
	return BATappend_or_update(b, p, NULL, n, false, false, force);
}

/* like BATreplace, but p may specify locations beyond the end of b */
gdk_return
BATupdate(BAT *b, BAT *p, BAT *n, bool force)
{
	return BATappend_or_update(b, p, NULL, n, true, false, force);
}

/* like BATreplace, but the positions are given by an array of oid values */
gdk_return
BATreplacepos(BAT *b, const oid *positions, BAT *n, bool autoincr, bool force)
{
	return BATappend_or_update(b, NULL, positions, n, false, autoincr, force);
}

/* like BATreplace, but the positions are given by an array of oid
 * values, and they may specify locations beyond the end of b */
gdk_return
BATupdatepos(BAT *b, const oid *positions, BAT *n, bool autoincr, bool force)
{
	return BATappend_or_update(b, NULL, positions, n, true, autoincr, force);
}

/*
 *  BAT Selections
 * The BAT selectors are among the most heavily used operators.
 * Their efficient implementation is therefore mandatory.
 *
 * BAT slice
 * This function returns a horizontal slice from a BAT. It optimizes
 * execution by avoiding to copy when the BAT is memory mapped (in
 * this case, an independent submap is created) or else when it is
 * read-only, then a VIEW bat is created as a result.
 *
 * If a new copy has to be created, this function takes care to
 * preserve void-columns (in this case, the seqbase has to be
 * recomputed in the result).
 *
 * The selected range is excluding the high value.
 */
BAT *
BATslice(BAT *b, BUN l, BUN h)
{
	BUN low = l;
	BAT *bn = NULL;
	BATiter bni;
	oid foid;		/* first oid value if oid column */

	BATcheck(b, NULL);
	BATiter bi = bat_iterator(b);
	if (h > bi.count)
		h = bi.count;
	if (h < l)
		h = l;

	if (l > BUN_MAX || h > BUN_MAX) {
		GDKerror("boundary out of range\n");
		goto doreturn;
	}

	if (complex_cand(b)) {
		/* slicing a candidate list with exceptions */
		struct canditer ci;
		canditer_init(&ci, NULL, b);
		if (b->hseqbase + l >= ci.hseq) {
			l = b->hseqbase + l - ci.hseq;
			h = b->hseqbase + h - ci.hseq;
		} else {
			l = 0;
			if (b->hseqbase + h >= ci.hseq)
				h = b->hseqbase + h - ci.hseq;
			else
				h = 0;
		}
		bn = canditer_slice(&ci, l, h);
		goto doreturn;
	}
	/* If the source BAT is readonly, then we can obtain a VIEW
	 * that just reuses the memory of the source. */
	if (ATOMstorage(b->ttype) == TYPE_msk) {
		/* forget about slices for bit masks: we can't deal
		 * with difference in alignment, so we'll just make a
		 * copy */
		bn = COLnew((oid) (b->hseqbase + low), b->ttype, h - l, TRANSIENT);
		/* we use BATappend with a candidate list to easily
		 * copy the part of b that we need */
		BAT *s = BATdense(0, (oid) (b->hseqbase + low), h - l);
		if (bn == NULL ||
		    s == NULL ||
		    BATappend(bn, b, s, false) != GDK_SUCCEED) {
			BBPreclaim(bn);
			BBPreclaim(s);
			bn = NULL;
			goto doreturn;
		}
		BBPunfix(s->batCacheid);
		goto doreturn;
	}
	restrict_t prestricted;
	if (bi.restricted == BAT_READ && VIEWtparent(b)) {
		BAT *pb = BBP_cache(VIEWtparent(b));
		MT_lock_set(&pb->theaplock);
		prestricted = pb->batRestricted;
		MT_lock_unset(&pb->theaplock);
	} else {
		prestricted = BAT_WRITE; /* just initialize with anything */
	}
	if (bi.restricted == BAT_READ &&
	    (!VIEWtparent(b) || prestricted == BAT_READ)) {
		bn = VIEWcreate(b->hseqbase + low, b);
		if (bn == NULL)
			goto doreturn;
		VIEWbounds(b, bn, l, h);
	} else {
		/* create a new BAT and put everything into it */
		BUN p = l;
		BUN q = h;

		bn = COLnew((oid) (b->hseqbase + low), BATtdensebi(&bi) ? TYPE_void : b->ttype, h - l, TRANSIENT);
		if (bn == NULL)
			goto doreturn;

		if (bn->ttype == TYPE_void) {
			BATsetcount(bn, h - l);
		} else if (bn->tvheap == NULL &&
			   BATatoms[bn->ttype].atomFix == NULL) {
			assert(BATatoms[bn->ttype].atomPut == NULL);
			memcpy(Tloc(bn, 0), (const char *) bi.base + (p << bi.shift),
			       (q - p) << bn->tshift);
			bn->theap->dirty = true;
			BATsetcount(bn, h - l);
		} else {
			for (; p < q; p++) {
				if (bunfastapp(bn, BUNtail(bi, p)) != GDK_SUCCEED) {
					BBPreclaim(bn);
					bn = NULL;
					goto doreturn;
				}
			}
		}
		bn->theap->dirty = true;
		bn->tsorted = bi.sorted;
		bn->trevsorted = bi.revsorted;
		bn->tkey = bi.key;
		bn->tnonil = bi.nonil;
		if (bi.nosorted > l && bi.nosorted < h)
			bn->tnosorted = bi.nosorted - l;
		else
			bn->tnosorted = 0;
		if (bi.norevsorted > l && bi.norevsorted < h)
			bn->tnorevsorted = bi.norevsorted - l;
		else
			bn->tnorevsorted = 0;
		if (bi.nokey[0] >= l && bi.nokey[0] < h &&
		    bi.nokey[1] >= l && bi.nokey[1] < h &&
		    bi.nokey[0] != bi.nokey[1]) {
			bn->tnokey[0] = bi.nokey[0] - l;
			bn->tnokey[1] = bi.nokey[1] - l;
		} else {
			bn->tnokey[0] = bn->tnokey[1] = 0;
		}
	}
	bn->tnonil = bi.nonil || bn->batCount == 0;
	bn->tnil = false;	/* we just don't know */
	bn->tnosorted = 0;
	bn->tnokey[0] = bn->tnokey[1] = 0;
	bni = bat_iterator_nolock(bn);
	if (BATtdensebi(&bi)) {
		BATtseqbase(bn, (oid) (bi.tseq + low));
	} else if (bn->ttype == TYPE_oid) {
		if (BATcount(bn) == 0) {
			BATtseqbase(bn, 0);
		} else if (!is_oid_nil((foid = *(oid *) BUNtloc(bni, 0))) &&
			   (BATcount(bn) == 1 ||
			    (bn->tkey &&
			     bn->tsorted &&
			     foid + BATcount(bn) - 1 == *(oid *) BUNtloc(bni, BATcount(bn) - 1)))) {
			BATtseqbase(bn, foid);
		}
	}
	if (bn->batCount <= 1) {
		bn->tsorted = ATOMlinear(b->ttype);
		bn->trevsorted = ATOMlinear(b->ttype);
		BATkey(bn, true);
	} else {
		bn->tsorted = bi.sorted;
		bn->trevsorted = bi.revsorted;
		BATkey(bn, bi.key);
	}
  doreturn:
	bat_iterator_end(&bi);
	TRC_DEBUG(ALGO, "b=" ALGOBATFMT ",lo=" BUNFMT ",hi=" BUNFMT " -> "
		  ALGOOPTBATFMT "\n",
		  ALGOBATPAR(b), l, h, ALGOOPTBATPAR(bn));
	return bn;
}

#define BAT_ORDERED(TPE)						\
	do {								\
		const TPE *restrict vals = Tloc(b, 0);			\
		for (BUN q = BATcount(b), p = 1; p < q; p++) {		\
			if (vals[p - 1] > vals[p]) {			\
				b->tnosorted = p;			\
				TRC_DEBUG(ALGO, "Fixed nosorted(" BUNFMT ") for " ALGOBATFMT " (" LLFMT " usec)\n", p, ALGOBATPAR(b), GDKusec() - t0); \
				goto doreturn;				\
			} else if (vals[p - 1] < vals[p]) {		\
				if (!b->trevsorted && b->tnorevsorted == 0) { \
					b->tnorevsorted = p;		\
					TRC_DEBUG(ALGO, "Fixed norevsorted(" BUNFMT ") for " ALGOBATFMT "\n", p, ALGOBATPAR(b)); \
				}					\
			} else if (!b->tkey && b->tnokey[1] == 0) {	\
				b->tnokey[0] = p - 1;			\
				b->tnokey[1] = p;			\
				TRC_DEBUG(ALGO, "Fixed nokey(" BUNFMT "," BUNFMT") for " ALGOBATFMT "\n", p - 1, p, ALGOBATPAR(b)); \
			}						\
		}							\
	} while (0)

#define BAT_ORDERED_FP(TPE)						\
	do {								\
		const TPE *restrict vals = Tloc(b, 0);			\
		TPE prev = vals[0];					\
		bool prevnil = is_##TPE##_nil(prev);			\
		for (BUN q = BATcount(b), p = 1; p < q; p++) {		\
			TPE next = vals[p];				\
			int cmp = prevnil ? -!(prevnil = is_##TPE##_nil(next)) : (prevnil = is_##TPE##_nil(next)) ? 1 : (prev > next) - (prev < next); \
			prev = next;					\
			if (cmp > 0) {					\
				b->tnosorted = p;			\
				TRC_DEBUG(ALGO, "Fixed nosorted(" BUNFMT ") for " ALGOBATFMT " (" LLFMT " usec)\n", p, ALGOBATPAR(b), GDKusec() - t0); \
				goto doreturn;				\
			} else if (cmp < 0) {				\
				if (!b->trevsorted && b->tnorevsorted == 0) { \
					b->tnorevsorted = p;		\
					TRC_DEBUG(ALGO, "Fixed norevsorted(" BUNFMT ") for " ALGOBATFMT "\n", p, ALGOBATPAR(b)); \
				}					\
			} else if (!b->tkey && b->tnokey[1] == 0) {	\
				b->tnokey[0] = p - 1;			\
				b->tnokey[1] = p;			\
				TRC_DEBUG(ALGO, "Fixed nokey(" BUNFMT "," BUNFMT") for " ALGOBATFMT "\n", p - 1, p, ALGOBATPAR(b)); \
			}						\
		}							\
	} while (0)

/* Return whether the BAT is ordered or not.  If we don't know, invest
 * in a scan and record the results in the bat descriptor.  If during
 * the scan we happen to find evidence that the BAT is not reverse
 * sorted, we record the location.  */
bool
BATordered(BAT *b)
{
	lng t0 = GDKusec();

	MT_lock_set(&b->theaplock);
	if (b->ttype == TYPE_void || b->tsorted || BATcount(b) == 0) {
		MT_lock_unset(&b->theaplock);
		return true;
	}
	if (b->tnosorted > 0 || !ATOMlinear(b->ttype)) {
		MT_lock_unset(&b->theaplock);
		return false;
	}

	/* There are a few reasons why we need a lock here.  It may be
	 * that multiple threads call this functions at the same time
	 * (happens a lot with mitosis/mergetable), but we only need to
	 * scan the bat in one thread: the others can reap the rewards
	 * when that one thread is done.  Also, we need the heap to
	 * remain accessible (could have used bat_iterator for that),
	 * and, and this is the killer argument, we may need to make
	 * changes to the bat descriptor. */
	BATiter bi = bat_iterator_nolock(b);
	if (!b->tsorted && b->tnosorted == 0) {
		switch (ATOMbasetype(b->ttype)) {
		case TYPE_bte:
			BAT_ORDERED(bte);
			break;
		case TYPE_sht:
			BAT_ORDERED(sht);
			break;
		case TYPE_int:
			BAT_ORDERED(int);
			break;
		case TYPE_lng:
			BAT_ORDERED(lng);
			break;
#ifdef HAVE_HGE
		case TYPE_hge:
			BAT_ORDERED(hge);
			break;
#endif
		case TYPE_flt:
			BAT_ORDERED_FP(flt);
			break;
		case TYPE_dbl:
			BAT_ORDERED_FP(dbl);
			break;
		case TYPE_str:
			for (BUN q = BATcount(b), p = 1; p < q; p++) {
				int c;
				const char *p1 = BUNtvar(bi, p - 1);
				const char *p2 = BUNtvar(bi, p);
				if (p1 == p2)
					c = 0;
				else if (p1[0] == '\200') {
					if (p2[0] == '\200')
						c = 0;
					else
						c = -1;
				} else if (p2[0] == '\200')
					c = 1;
				else
					c = strcmp(p1, p2);
				if (c > 0) {
					b->tnosorted = p;
					TRC_DEBUG(ALGO, "Fixed nosorted(" BUNFMT ") for " ALGOBATFMT " (" LLFMT " usec)\n", p, ALGOBATPAR(b), GDKusec() - t0);
					goto doreturn;
				} else if (c < 0) {
					assert(!b->trevsorted);
					if (b->tnorevsorted == 0) {
						b->tnorevsorted = p;
						TRC_DEBUG(ALGO, "Fixed norevsorted(" BUNFMT ") for " ALGOBATFMT "\n", p, ALGOBATPAR(b));
					}
				} else if (b->tnokey[1] == 0) {
					assert(!b->tkey);
					b->tnokey[0] = p - 1;
					b->tnokey[1] = p;
					TRC_DEBUG(ALGO, "Fixed nokey(" BUNFMT "," BUNFMT") for " ALGOBATFMT "\n", p - 1, p, ALGOBATPAR(b));
				}
			}
			break;
		default: {
			int (*cmpf)(const void *, const void *) = ATOMcompare(b->ttype);
			for (BUN q = BATcount(b), p = 1; p < q; p++) {
				int c;
				if ((c = cmpf(BUNtail(bi, p - 1), BUNtail(bi, p))) > 0) {
					b->tnosorted = p;
					TRC_DEBUG(ALGO, "Fixed nosorted(" BUNFMT ") for " ALGOBATFMT " (" LLFMT " usec)\n", p, ALGOBATPAR(b), GDKusec() - t0);
					goto doreturn;
				} else if (c < 0) {
					if (!b->trevsorted && b->tnorevsorted == 0) {
						b->tnorevsorted = p;
						TRC_DEBUG(ALGO, "Fixed norevsorted(" BUNFMT ") for " ALGOBATFMT "\n", p, ALGOBATPAR(b));
					}
				} else if (!b->tkey && b->tnokey[1] == 0) {
					b->tnokey[0] = p - 1;
					b->tnokey[1] = p;
					TRC_DEBUG(ALGO, "Fixed nokey(" BUNFMT "," BUNFMT") for " ALGOBATFMT "\n", p - 1, p, ALGOBATPAR(b));
				}
			}
			break;
		}
		}
		/* we only get here if we completed the scan; note that
		 * if we didn't record evidence about *reverse*
		 * sortedness, we know that the BAT is also reverse
		 * sorted; similarly, if we didn't record evidence about
		 * keyness, we know the BAT is key */
		b->tsorted = true;
		TRC_DEBUG(ALGO, "Fixed sorted for " ALGOBATFMT " (" LLFMT " usec)\n", ALGOBATPAR(b), GDKusec() - t0);
		if (!b->trevsorted && b->tnorevsorted == 0) {
			b->trevsorted = true;
			TRC_DEBUG(ALGO, "Fixed revsorted for " ALGOBATFMT "\n", ALGOBATPAR(b));
		}
		if (!b->tkey && b->tnokey[1] == 0) {
			b->tkey = true;
			TRC_DEBUG(ALGO, "Fixed key for " ALGOBATFMT "\n", ALGOBATPAR(b));
		}
	}
  doreturn:
	MT_lock_unset(&b->theaplock);
	return b->tsorted;
}

#define BAT_REVORDERED(TPE)						\
	do {								\
		const TPE *restrict vals = Tloc(b, 0);			\
		for (BUN q = BATcount(b), p = 1; p < q; p++) {		\
			if (vals[p - 1] < vals[p]) {			\
				b->tnorevsorted = p;			\
				TRC_DEBUG(ALGO, "Fixed norevsorted(" BUNFMT ") for " ALGOBATFMT " (" LLFMT " usec)\n", p, ALGOBATPAR(b), GDKusec() - t0); \
				goto doreturn;				\
			}						\
		}							\
	} while (0)

#define BAT_REVORDERED_FP(TPE)						\
	do {								\
		const TPE *restrict vals = Tloc(b, 0);			\
		for (BUN q = BATcount(b), p = 1; p < q; p++) {		\
			TPE prev = vals[p - 1], next = vals[p];		\
			int cmp = is_flt_nil(prev) ? -!is_flt_nil(next) : is_flt_nil(next) ? 1 : (prev > next) - (prev < next);	\
			if (cmp < 0) {					\
				b->tnorevsorted = p;			\
				TRC_DEBUG(ALGO, "Fixed norevsorted(" BUNFMT ") for " ALGOBATFMT " (" LLFMT " usec)\n", p, ALGOBATPAR(b), GDKusec() - t0); \
				goto doreturn;				\
			}						\
		}							\
	} while (0)

/* Return whether the BAT is reverse ordered or not.  If we don't
 * know, invest in a scan and record the results in the bat
 * descriptor.  */
bool
BATordered_rev(BAT *b)
{
	lng t0 = GDKusec();

	if (b == NULL || !ATOMlinear(b->ttype))
		return false;
	MT_lock_set(&b->theaplock);
	if (BATcount(b) <= 1 || b->trevsorted) {
		MT_lock_unset(&b->theaplock);
		return true;
	}
	if (b->ttype == TYPE_void) {
		MT_lock_unset(&b->theaplock);
		return is_oid_nil(b->tseqbase);
	}
	if (BATtdense(b) || b->tnorevsorted > 0) {
		MT_lock_unset(&b->theaplock);
		return false;
	}
	BATiter bi = bat_iterator_nolock(b);
	if (!b->trevsorted && b->tnorevsorted == 0) {
		switch (ATOMbasetype(b->ttype)) {
		case TYPE_bte:
			BAT_REVORDERED(bte);
			break;
		case TYPE_sht:
			BAT_REVORDERED(sht);
			break;
		case TYPE_int:
			BAT_REVORDERED(int);
			break;
		case TYPE_lng:
			BAT_REVORDERED(lng);
			break;
#ifdef HAVE_HGE
		case TYPE_hge:
			BAT_REVORDERED(hge);
			break;
#endif
		case TYPE_flt:
			BAT_REVORDERED_FP(flt);
			break;
		case TYPE_dbl:
			BAT_REVORDERED_FP(dbl);
			break;
		default: {
			int (*cmpf)(const void *, const void *) = ATOMcompare(b->ttype);
			for (BUN q = BATcount(b), p = 1; p < q; p++) {
				if (cmpf(BUNtail(bi, p - 1), BUNtail(bi, p)) < 0) {
					b->tnorevsorted = p;
					TRC_DEBUG(ALGO, "Fixed norevsorted(" BUNFMT ") for " ALGOBATFMT " (" LLFMT " usec)\n", p, ALGOBATPAR(b), GDKusec() - t0);
					goto doreturn;
				}
			}
			break;
		}
		}
		b->trevsorted = true;
		TRC_DEBUG(ALGO, "Fixed revsorted for " ALGOBATFMT " (" LLFMT " usec)\n", ALGOBATPAR(b), GDKusec() - t0);
	}
  doreturn:
	MT_lock_unset(&b->theaplock);
	return b->trevsorted;
}

/* figure out which sort function is to be called
 * stable sort can produce an error (not enough memory available),
 * "quick" sort does not produce errors */
static gdk_return
do_sort(void *restrict h, void *restrict t, const void *restrict base,
	size_t n, int hs, int ts, int tpe, bool reverse, bool nilslast,
	bool stable)
{
	if (n <= 1)		/* trivially sorted */
		return GDK_SUCCEED;
	if (stable) {
		if (reverse)
			return GDKssort_rev(h, t, base, n, hs, ts, tpe);
		else
			return GDKssort(h, t, base, n, hs, ts, tpe);
	} else {
		GDKqsort(h, t, base, n, hs, ts, tpe, reverse, nilslast);
	}
	return GDK_SUCCEED;
}

/* Sort the bat b according to both o and g.  The stable and reverse
 * parameters indicate whether the sort should be stable or descending
 * respectively.  The parameter b is required, o and g are optional
 * (i.e., they may be NULL).
 *
 * A sorted copy is returned through the sorted parameter, the new
 * ordering is returned through the order parameter, group information
 * is returned through the groups parameter.  All three output
 * parameters may be NULL.  If they're all NULL, this function does
 * nothing.
 *
 * If o is specified, it is used to first rearrange b according to the
 * order specified in o, after which b is sorted taking g into
 * account.
 *
 * If g is specified, it indicates groups which should be individually
 * ordered.  Each row of consecutive equal values in g indicates a
 * group which is sorted according to stable and reverse.  g is used
 * after the order in b was rearranged according to o.
 *
 * The outputs order and groups can be used in subsequent calls to
 * this function.  This can be used if multiple BATs need to be sorted
 * together.  The BATs should then be sorted in order of significance,
 * and each following call should use the original unordered BAT plus
 * the order and groups bat from the previous call.  In this case, the
 * sorted BATs are not of much use, so the sorted output parameter
 * does not need to be specified.
 * Apart from error checking and maintaining reference counts, sorting
 * three columns (col1, col2, col3) could look like this with the
 * sorted results in (col1s, col2s, col3s):
 *	BATsort(&col1s, &ord1, &grp1, col1, NULL, NULL, false, false, false);
 *	BATsort(&col2s, &ord2, &grp2, col2, ord1, grp1, false, false, false);
 *	BATsort(&col3s,  NULL,  NULL, col3, ord2, grp2, false, false, false);
 * Note that the "reverse" parameter can be different for each call.
 */
gdk_return
BATsort(BAT **sorted, BAT **order, BAT **groups,
	BAT *b, BAT *o, BAT *g, bool reverse, bool nilslast, bool stable)
{
	BAT *bn = NULL, *on = NULL, *gn = NULL, *pb = NULL;
	BATiter pbi;
	oid *restrict grps, *restrict ords, prev;
	BUN p, q, r;
	lng t0 = GDKusec();
	bool mkorderidx, orderidxlock = false;
	Heap *oidxh = NULL;

	/* we haven't implemented NILs as largest value for stable
	 * sort, so NILs come first for ascending and last for
	 * descending */
	assert(!stable || reverse == nilslast);

	if (b == NULL) {
		GDKerror("b must exist\n");
		return GDK_FAIL;
	}
	if (stable && reverse != nilslast) {
		GDKerror("stable sort cannot have reverse != nilslast\n");
		return GDK_FAIL;
	}
	if (!ATOMlinear(b->ttype)) {
		GDKerror("type %s cannot be sorted\n", ATOMname(b->ttype));
		return GDK_FAIL;
	}
	MT_lock_set(&b->theaplock);
	if (b->ttype == TYPE_void) {
		b->tsorted = true;
		if (b->trevsorted != (is_oid_nil(b->tseqbase) || b->batCount <= 1)) {
			b->trevsorted = !b->trevsorted;
		}
		if (b->tkey != (!is_oid_nil(b->tseqbase) || b->batCount <= 1)) {
			b->tkey = !b->tkey;
		}
	} else if (b->batCount <= 1) {
		if (!b->tsorted || !b->trevsorted) {
			b->tsorted = b->trevsorted = true;
		}
	}
	MT_lock_unset(&b->theaplock);
	if (o != NULL &&
	    (ATOMtype(o->ttype) != TYPE_oid || /* oid tail */
	     BATcount(o) != BATcount(b) ||     /* same size as b */
	     (o->ttype == TYPE_void &&	       /* no nil tail */
	      BATcount(o) != 0 &&
	      is_oid_nil(o->tseqbase)))) {
		GDKerror("o must have type oid and same size as b\n");
		return GDK_FAIL;
	}
	if (g != NULL &&
	    (ATOMtype(g->ttype) != TYPE_oid || /* oid tail */
	     !g->tsorted ||		       /* sorted */
	     BATcount(g) != BATcount(b) ||     /* same size as b */
	     (g->ttype == TYPE_void &&	       /* no nil tail */
	      BATcount(g) != 0 &&
	      is_oid_nil(g->tseqbase)))) {
		GDKerror("g must have type oid, sorted on the tail, "
			 "and same size as b\n");
		return GDK_FAIL;
	}
	if (sorted == NULL && order == NULL) {
		/* no place to put result, so we're done quickly */
		GDKerror("no place to put the result.\n");
		return GDK_FAIL;
	}
	if (g == NULL && !stable) {
		/* pre-ordering doesn't make sense if we're not
		 * subsorting and the sort is not stable */
		o = NULL;
	}
	if (b->tnonil) {
		/* if there are no nils, placement of nils doesn't
		 * matter, so set nilslast such that ordered bits can
		 * be used */
		nilslast = reverse;
	}
	pbi = bat_iterator(NULL);
	if (BATcount(b) <= 1 ||
	    (reverse == nilslast &&
	     (reverse ? b->trevsorted : b->tsorted) &&
	     o == NULL && g == NULL &&
	     (groups == NULL || BATtkey(b) ||
	      (reverse ? b->tsorted : b->trevsorted)))) {
		/* trivially (sub)sorted, and either we don't need to
		 * return group information, or we can trivially
		 * deduce the groups */
		if (sorted) {
			bn = COLcopy(b, b->ttype, false, TRANSIENT);
			if (bn == NULL)
				goto error;
			*sorted = bn;
		}
		if (order) {
			on = BATdense(b->hseqbase, b->hseqbase, BATcount(b));
			if (on == NULL)
				goto error;
			*order = on;
		}
		if (groups) {
			if (BATtkey(b)) {
				/* singleton groups */
				gn = BATdense(0, 0, BATcount(b));
				if (gn == NULL)
					goto error;
			} else {
				/* single group */
				const oid *o = 0;
				assert(BATcount(b) == 1 ||
				       (b->tsorted && b->trevsorted));
				gn = BATconstant(0, TYPE_oid, &o, BATcount(b), TRANSIENT);
				if (gn == NULL)
					goto error;
			}
			*groups = gn;
		}
		bat_iterator_end(&pbi);
		TRC_DEBUG(ALGO, "b=" ALGOBATFMT ",o="
			  ALGOOPTBATFMT ",g=" ALGOOPTBATFMT
			  ",reverse=%d,nilslast=%d,stable=%d) = ("
			  ALGOOPTBATFMT "," ALGOOPTBATFMT ","
			  ALGOOPTBATFMT " -- trivial (" LLFMT
			  " usec)\n",
			  ALGOBATPAR(b), ALGOOPTBATPAR(o),
			  ALGOOPTBATPAR(g), reverse, nilslast, stable,
			  ALGOOPTBATPAR(bn), ALGOOPTBATPAR(gn),
			  ALGOOPTBATPAR(on), GDKusec() - t0);
		return GDK_SUCCEED;
	}
	if (VIEWtparent(b)) {
		pb = BBP_cache(VIEWtparent(b));
		if (b->tbaseoff != pb->tbaseoff ||
		    BATcount(b) != BATcount(pb) ||
		    b->hseqbase != pb->hseqbase ||
		    BATatoms[b->ttype].atomCmp != BATatoms[pb->ttype].atomCmp)
			pb = NULL;
	} else {
		pb = b;
	}
	bat_iterator_end(&pbi);
	pbi = bat_iterator(pb);
	/* when we will create an order index if it doesn't already exist */
	mkorderidx = (g == NULL && !reverse && !nilslast && pb != NULL && (order || !pbi.transient));
	if (g == NULL && !reverse && !nilslast && pb != NULL) {
		(void) BATcheckorderidx(pb);
		MT_lock_set(&pb->batIdxLock);
		if (pb->torderidx) {
			if (!stable || ((oid *) pb->torderidx->base)[2]) {
				/* we can use the order index */
				oidxh = pb->torderidx;
				HEAPincref(oidxh);
			}
			mkorderidx = false;
		} else if (b != pb) {
			/* don't build orderidx on parent bat */
			mkorderidx = false;
		} else if (mkorderidx) {
			/* keep lock when going to create */
			orderidxlock = true;
		}
		if (!orderidxlock)
			MT_lock_unset(&pb->batIdxLock);
	}
	if (g == NULL && o == NULL && !reverse && !nilslast && oidxh != NULL) {
		/* there is an order index that we can use */
		on = COLnew(pb->hseqbase, TYPE_oid, pbi.count, TRANSIENT);
		if (on == NULL)
			goto error;
		memcpy(Tloc(on, 0), (oid *) oidxh->base + ORDERIDXOFF, pbi.count * sizeof(oid));
		BATsetcount(on, BATcount(b));
		HEAPdecref(oidxh, false);
		oidxh = NULL;
		on->tkey = true;
		on->tnil = false;
		on->tnonil = true;
		on->tsorted = on->trevsorted = false;
		on->tseqbase = oid_nil;
		if (sorted || groups) {
			bn = BATproject(on, b);
			if (bn == NULL)
				goto error;
			bn->tsorted = true;
			if (groups) {
				if (BATgroup_internal(groups, NULL, NULL, bn, NULL, g, NULL, NULL, true) != GDK_SUCCEED)
					goto error;
				if (sorted &&
				    (*groups)->tkey &&
				    g == NULL) {
					/* if new groups bat is key
					 * and since there is no input
					 * groups bat, we know the
					 * result bat is key */
					bn->tkey = true;
				}
			}
			if (sorted)
				*sorted = bn;
			else {
				BBPunfix(bn->batCacheid);
				bn = NULL;
			}
		}
		if (order)
			*order = on;
		else {
			BBPunfix(on->batCacheid);
			on = NULL;
		}
		bat_iterator_end(&pbi);
		TRC_DEBUG(ALGO, "b=" ALGOBATFMT ",o="
			  ALGOOPTBATFMT ",g=" ALGOOPTBATFMT
			  ",reverse=%d,nilslast=%d,stable=%d) = ("
			  ALGOOPTBATFMT "," ALGOOPTBATFMT ","
			  ALGOOPTBATFMT " -- orderidx (" LLFMT
			  " usec)\n",
			  ALGOBATPAR(b), ALGOOPTBATPAR(o),
			  ALGOOPTBATPAR(g), reverse, nilslast, stable,
			  ALGOOPTBATPAR(bn), ALGOOPTBATPAR(gn),
			  ALGOOPTBATPAR(on), GDKusec() - t0);
		return GDK_SUCCEED;
	} else if (oidxh) {
		HEAPdecref(oidxh, false);
		oidxh = NULL;
	}
	if (o) {
		bn = BATproject(o, b);
		if (bn == NULL)
			goto error;
		if (bn->ttype == TYPE_void || isVIEW(bn)) {
			BAT *b2 = COLcopy(bn, ATOMtype(bn->ttype), true, TRANSIENT);
			BBPunfix(bn->batCacheid);
			bn = b2;
		}
		if (pb) {
			bat_iterator_end(&pbi);
			pbi = bat_iterator(NULL);
		}
		pb = NULL;
	} else {
		bn = COLcopy(b, b->ttype, true, TRANSIENT);
	}
	if (bn == NULL)
		goto error;
	if (order) {
		/* prepare order bat */
		if (o) {
			/* make copy of input so that we can refine it;
			 * copy can be read-only if we take the shortcut
			 * below in the case g is "key" */
			on = COLcopy(o, TYPE_oid,
				     g == NULL ||
				     !(g->tkey || g->ttype == TYPE_void),
				     TRANSIENT);
			if (on == NULL)
				goto error;
			BAThseqbase(on, b->hseqbase);
			on->tminpos = BUN_NONE;
			on->tmaxpos = BUN_NONE;
		} else {
			/* create new order */
			on = COLnew(b->hseqbase, TYPE_oid, BATcount(bn), TRANSIENT);
			if (on == NULL)
				goto error;
			ords = (oid *) Tloc(on, 0);
			for (p = 0, q = BATcount(bn); p < q; p++)
				ords[p] = p + b->hseqbase;
			BATsetcount(on, BATcount(bn));
			on->tkey = true;
			on->tnil = false;
			on->tnonil = true;
		}
		/* COLcopy above can create TYPE_void */
		if (on->ttype != TYPE_void) {
			on->tsorted = on->trevsorted = false; /* it won't be sorted */
			on->tseqbase = oid_nil;	/* and hence not dense */
			on->tnosorted = on->tnorevsorted = 0;
		}
		*order = on;
		ords = (oid *) Tloc(on, 0);
	} else {
		ords = NULL;
	}
	if (g) {
		if (g->tkey || g->ttype == TYPE_void) {
			/* if g is "key", all groups are size 1, so no
			 * subsorting needed */
			if (sorted) {
				*sorted = bn;
			} else {
				BBPunfix(bn->batCacheid);
				bn = NULL;
			}
			if (order) {
				*order = on;
				if (o) {
					/* we can inherit sortedness
					 * after all */
					on->tsorted = o->tsorted;
					on->trevsorted = o->trevsorted;
					if (o->tnosorted)
						on->tnosorted = o->tnosorted;
					if (o->tnorevsorted)
						on->tnorevsorted = o->tnorevsorted;
				} else {
					/* we didn't rearrange, so
					 * still sorted */
					on->tsorted = true;
					on->trevsorted = false;
				}
				if (BATcount(on) <= 1) {
					on->tsorted = true;
					on->trevsorted = true;
				}
			}
			if (groups) {
				gn = COLcopy(g, g->ttype, false, TRANSIENT);
				if (gn == NULL)
					goto error;
				*groups = gn;
			}
			bat_iterator_end(&pbi);
			TRC_DEBUG(ALGO, "b=" ALGOBATFMT
				  ",o=" ALGOOPTBATFMT ",g=" ALGOBATFMT
				  ",reverse=%d,nilslast=%d,stable=%d"
				  ") = (" ALGOOPTBATFMT ","
				  ALGOOPTBATFMT "," ALGOOPTBATFMT
				  " -- key group (" LLFMT " usec)\n",
				  ALGOBATPAR(b), ALGOOPTBATPAR(o),
				  ALGOBATPAR(g), reverse, nilslast,
				  stable, ALGOOPTBATPAR(bn),
				  ALGOOPTBATPAR(gn), ALGOOPTBATPAR(on),
				  GDKusec() - t0);
			return GDK_SUCCEED;
		}
		assert(g->ttype == TYPE_oid);
		grps = (oid *) Tloc(g, 0);
		prev = grps[0];
		if (BATmaterialize(bn, BUN_NONE) != GDK_SUCCEED)
			goto error;
		for (r = 0, p = 1, q = BATcount(g); p < q; p++) {
			if (grps[p] != prev) {
				/* sub sort [r,p) */
				if (do_sort(Tloc(bn, r),
					    ords ? ords + r : NULL,
					    bn->tvheap ? bn->tvheap->base : NULL,
					    p - r, bn->twidth, ords ? sizeof(oid) : 0,
					    bn->ttype, reverse, nilslast, stable) != GDK_SUCCEED)
					goto error;
				r = p;
				prev = grps[p];
			}
		}
		/* sub sort [r,q) */
		if (do_sort(Tloc(bn, r),
			    ords ? ords + r : NULL,
			    bn->tvheap ? bn->tvheap->base : NULL,
			    p - r, bn->twidth, ords ? sizeof(oid) : 0,
			    bn->ttype, reverse, nilslast, stable) != GDK_SUCCEED)
			goto error;
		/* if single group (r==0) the result is (rev)sorted,
		 * otherwise (maybe) not */
		bn->tsorted = r == 0 && !reverse && !nilslast;
		bn->trevsorted = r == 0 && reverse && nilslast;
	} else {
		Heap *m = NULL;
		/* only invest in creating an order index if the BAT
		 * is persistent */
		if (mkorderidx) {
			assert(orderidxlock);
			if ((m = createOIDXheap(pb, stable)) != NULL &&
			    ords == NULL) {
				ords = (oid *) m->base + ORDERIDXOFF;
				if (o && o->ttype != TYPE_void)
					memcpy(ords, Tloc(o, 0), BATcount(o) * sizeof(oid));
				else if (o)
					for (p = 0, q = BATcount(o); p < q; p++)
						ords[p] = p + o->tseqbase;
				else
					for (p = 0, q = BATcount(b); p < q; p++)
						ords[p] = p + b->hseqbase;
			}
		}
		if ((reverse != nilslast ||
		     (reverse ? !bn->trevsorted : !bn->tsorted)) &&
		    (BATmaterialize(bn, BUN_NONE) != GDK_SUCCEED ||
		     do_sort(Tloc(bn, 0),
			     ords,
			     bn->tvheap ? bn->tvheap->base : NULL,
			     BATcount(bn), bn->twidth, ords ? sizeof(oid) : 0,
			     bn->ttype, reverse, nilslast, stable) != GDK_SUCCEED)) {
			if (m != NULL) {
				HEAPfree(m, true);
				GDKfree(m);
			}
			goto error;
		}
		bn->tsorted = !reverse && !nilslast;
		bn->trevsorted = reverse && nilslast;
		if (m != NULL) {
			assert(orderidxlock);
			if (pb->torderidx == NULL) {
				if (ords != (oid *) m->base + ORDERIDXOFF) {
					memcpy((oid *) m->base + ORDERIDXOFF,
					       ords,
					       pbi.count * sizeof(oid));
				}
				ATOMIC_INIT(&m->refs, 1);
				pb->torderidx = m;
				persistOIDX(pb);
			} else {
				HEAPfree(m, true);
				GDKfree(m);
			}
		}
	}
	if (orderidxlock) {
		MT_lock_unset(&pb->batIdxLock);
		orderidxlock = false;
	}
	bn->theap->dirty = true;
	bn->tnosorted = 0;
	bn->tnorevsorted = 0;
	bn->tnokey[0] = bn->tnokey[1] = 0;
	bn->tminpos = BUN_NONE;
	bn->tmaxpos = BUN_NONE;
	if (groups) {
		if (BATgroup_internal(groups, NULL, NULL, bn, NULL, g, NULL, NULL, true) != GDK_SUCCEED)
			goto error;
		if ((*groups)->tkey &&
		    (g == NULL || (g->tsorted && g->trevsorted))) {
			/* if new groups bat is key and the input
			 * group bat has a single value (both sorted
			 * and revsorted), we know the result bat is
			 * key */
			bn->tkey = true;
		}
	}

	bat_iterator_end(&pbi);
	if (sorted)
		*sorted = bn;
	else {
		BBPunfix(bn->batCacheid);
		bn = NULL;
	}

	TRC_DEBUG(ALGO, "b=" ALGOBATFMT ",o=" ALGOOPTBATFMT
		  ",g=" ALGOOPTBATFMT ",reverse=%d,nilslast=%d,"
		  "stable=%d) = (" ALGOOPTBATFMT "," ALGOOPTBATFMT ","
		  ALGOOPTBATFMT " -- %ssort (" LLFMT " usec)\n",
		  ALGOBATPAR(b), ALGOOPTBATPAR(o), ALGOOPTBATPAR(g),
		  reverse, nilslast, stable, ALGOOPTBATPAR(bn),
		  ALGOOPTBATPAR(gn), ALGOOPTBATPAR(on),
		  g ? "grouped " : "", GDKusec() - t0);
	return GDK_SUCCEED;

  error:
	bat_iterator_end(&pbi);
	if (orderidxlock)
		MT_lock_unset(&pb->batIdxLock);
	if (oidxh)
		HEAPdecref(oidxh, false);
	if (bn)
		BBPunfix(bn->batCacheid);
	BBPreclaim(on);
	if (sorted)
		*sorted = NULL;
	if (order)
		*order = NULL;
	if (groups)
		*groups = NULL;
	return GDK_FAIL;
}

/* return a new BAT of length n with seqbase hseq, and the constant v
 * in the tail */
BAT *
BATconstant(oid hseq, int tailtype, const void *v, BUN n, role_t role)
{
	BAT *bn;
	void *restrict p;
	BUN i;
	lng t0 = 0;

	TRC_DEBUG_IF(ALGO) t0 = GDKusec();
	if (v == NULL)
		return NULL;
	bn = COLnew(hseq, tailtype, n, role);
	if (bn != NULL && n > 0) {
		p = Tloc(bn, 0);
		switch (ATOMstorage(tailtype)) {
		case TYPE_void:
			v = &oid_nil;
			BATtseqbase(bn, oid_nil);
			break;
		case TYPE_msk:
			if (*(msk*)v) {
				memset(p, 0xFF, 4 * ((n + 31) / 32));
				if (n & 31) {
					uint32_t *m = p;
					m[n / 32] &= (1U << (n % 32)) - 1;
				}
			} else
				memset(p, 0x00, 4 * ((n + 31) / 32));
			break;
		case TYPE_bte:
			memset(p, *(bte*)v, n);
			break;
		case TYPE_sht:
			for (i = 0; i < n; i++)
				((sht *) p)[i] = *(sht *) v;
			break;
		case TYPE_int:
		case TYPE_flt:
			assert(sizeof(int) == sizeof(flt));
			for (i = 0; i < n; i++)
				((int *) p)[i] = *(int *) v;
			break;
		case TYPE_lng:
		case TYPE_dbl:
			assert(sizeof(lng) == sizeof(dbl));
			for (i = 0; i < n; i++)
				((lng *) p)[i] = *(lng *) v;
			break;
#ifdef HAVE_HGE
		case TYPE_hge:
			for (i = 0; i < n; i++)
				((hge *) p)[i] = *(hge *) v;
			break;
#endif
		case TYPE_uuid:
			for (i = 0; i < n; i++)
				((uuid *) p)[i] = *(uuid *) v;
			break;
		case TYPE_str:
			/* insert the first value, then just copy the
			 * offset lots of times */
			if (tfastins_nocheck(bn, 0, v) != GDK_SUCCEED) {
				BBPreclaim(bn);
				return NULL;
			}
			char val[sizeof(var_t)];
			memcpy(val, Tloc(bn, 0), bn->twidth);
			if (bn->twidth == 1 && n > 1) {
				/* single byte value: we have a
				 * function for that */
				memset(Tloc(bn, 1), val[0], n - 1);
			} else {
				char *p = Tloc(bn, 0);
				for (i = 1; i < n; i++) {
					p += bn->twidth;
					memcpy(p, val, bn->twidth);
				}
			}
			break;
		default:
			for (i = 0; i < n; i++)
				if (tfastins_nocheck(bn, i, v) != GDK_SUCCEED) {
					BBPreclaim(bn);
					return NULL;
				}
			break;
		}
		bn->theap->dirty = true;
		bn->tnil = n >= 1 && ATOMnilptr(tailtype) && (*ATOMcompare(tailtype))(v, ATOMnilptr(tailtype)) == 0;
		BATsetcount(bn, n);
		bn->tsorted = bn->trevsorted = ATOMlinear(tailtype);
		bn->tnonil = !bn->tnil;
		bn->tkey = BATcount(bn) <= 1;
	}
	TRC_DEBUG(ALGO, "-> " ALGOOPTBATFMT " " LLFMT "usec\n",
		  ALGOOPTBATPAR(bn), GDKusec() - t0);
	return bn;
}

/*
 * BAT Aggregates
 *
 * We retain the size() and card() aggregate results in the column
 * descriptor.  We would like to have such functionality in an
 * extensible way for many aggregates, for DD (1) we do not want to
 * change the binary BAT format on disk and (2) aggr and size are the
 * most relevant aggregates.
 *
 * It is all hacked into the aggr[3] records; three adjacent integers
 * that were left over in the column record. We refer to these as if
 * it where an int aggr[3] array.  The below routines set and retrieve
 * the aggregate values from the tail of the BAT, as many
 * aggregate-manipulating BAT functions work on tail.
 *
 * The rules are as follows: aggr[0] contains the alignment ID of the
 * column (if set i.e. nonzero).  Hence, if this value is nonzero and
 * equal to b->talign, the precomputed aggregate values in
 * aggr[GDK_AGGR_SIZE] and aggr[GDK_AGGR_CARD] hold. However, only one
 * of them may be set at the time. This is encoded by the value
 * int_nil, which cannot occur in these two aggregates.
 *
 * This was now extended to record the property whether we know there
 * is a nil value present by mis-using the highest bits of both
 * GDK_AGGR_SIZE and GDK_AGGR_CARD.
 */

void
PROPdestroy_nolock(BAT *b)
{
	PROPrec *p = b->tprops;
	PROPrec *n;

	b->tprops = NULL;
	while (p) {
		n = p->next;
		VALclear(&p->v);
		GDKfree(p);
		p = n;
	}
}

void
PROPdestroy(BAT *b)
{
	MT_lock_set(&b->theaplock);
	PROPdestroy_nolock(b);
	MT_lock_unset(&b->theaplock);
}

ValPtr
BATgetprop_nolock(BAT *b, enum prop_t idx)
{
	PROPrec *p;

	p = b->tprops;
	while (p && p->id != idx)
		p = p->next;
	return p ? &p->v : NULL;
}

void
BATrmprop_nolock(BAT *b, enum prop_t idx)
{
	PROPrec *prop = b->tprops, *prev = NULL;

	while (prop) {
		if (prop->id == idx) {
			if (prev)
				prev->next = prop->next;
			else
				b->tprops = prop->next;
			VALclear(&prop->v);
			GDKfree(prop);
			return;
		}
		prev = prop;
		prop = prop->next;
	}
}

ValPtr
BATsetprop_nolock(BAT *b, enum prop_t idx, int type, const void *v)
{
	PROPrec *p;

	p = b->tprops;
	while (p && p->id != idx)
		p = p->next;
	if (p == NULL) {
		if ((p = GDKmalloc(sizeof(PROPrec))) == NULL) {
			/* properties are hints, so if we can't create
			 * one we ignore the error */
			GDKclrerr();
			return NULL;
		}
		p->id = idx;
		p->next = b->tprops;
		p->v.vtype = 0;
		b->tprops = p;
	} else {
		VALclear(&p->v);
	}
	if (VALinit(&p->v, type, v) == NULL) {
		/* failed to initialize, so remove property */
		BATrmprop_nolock(b, idx);
		GDKclrerr();
		p = NULL;
	}
	return p ? &p->v : NULL;
}

ValPtr
BATgetprop_try(BAT *b, enum prop_t idx)
{
	ValPtr p = NULL;
	if (MT_lock_try(&b->theaplock)) {
		p = BATgetprop_nolock(b, idx);
		MT_lock_unset(&b->theaplock);
	}
	return p;
}

ValPtr
BATgetprop(BAT *b, enum prop_t idx)
{
	ValPtr p;

	MT_lock_set(&b->theaplock);
	p = BATgetprop_nolock(b, idx);
	MT_lock_unset(&b->theaplock);
	return p;
}

ValPtr
BATsetprop(BAT *b, enum prop_t idx, int type, const void *v)
{
	ValPtr p;
	MT_lock_set(&b->theaplock);
	p = BATsetprop_nolock(b, idx, type, v);
	MT_lock_unset(&b->theaplock);
	return p;
}

void
BATrmprop(BAT *b, enum prop_t idx)
{
	MT_lock_set(&b->theaplock);
	BATrmprop_nolock(b, idx);
	MT_lock_unset(&b->theaplock);
}

/*
 * The BATcount_no_nil function counts all BUN in a BAT that have a
 * non-nil tail value.
 */
BUN
BATcount_no_nil(BAT *b, BAT *s)
{
	BUN cnt = 0;
	const void *restrict p, *restrict nil;
	const char *restrict base;
	int t;
	int (*cmp)(const void *, const void *);
	struct canditer ci;
	oid hseq;

	BATcheck(b, 0);

	hseq = b->hseqbase;
	canditer_init(&ci, b, s);
	if (b->tnonil)
		return ci.ncand;
	BATiter bi = bat_iterator(b);
	p = bi.base;
	t = ATOMbasetype(bi.type);
	switch (t) {
	case TYPE_void:
		cnt = ci.ncand * BATtdensebi(&bi);
		break;
	case TYPE_msk:
		cnt = ci.ncand;
		break;
	case TYPE_bte:
		CAND_LOOP(&ci)
			cnt += !is_bte_nil(((const bte *) p)[canditer_next(&ci) - hseq]);
		break;
	case TYPE_sht:
		CAND_LOOP(&ci)
			cnt += !is_sht_nil(((const sht *) p)[canditer_next(&ci) - hseq]);
		break;
	case TYPE_int:
		CAND_LOOP(&ci)
			cnt += !is_int_nil(((const int *) p)[canditer_next(&ci) - hseq]);
		break;
	case TYPE_lng:
		CAND_LOOP(&ci)
			cnt += !is_lng_nil(((const lng *) p)[canditer_next(&ci) - hseq]);
		break;
#ifdef HAVE_HGE
	case TYPE_hge:
		CAND_LOOP(&ci)
			cnt += !is_hge_nil(((const hge *) p)[canditer_next(&ci) - hseq]);
		break;
#endif
	case TYPE_flt:
		CAND_LOOP(&ci)
			cnt += !is_flt_nil(((const flt *) p)[canditer_next(&ci) - hseq]);
		break;
	case TYPE_dbl:
		CAND_LOOP(&ci)
			cnt += !is_dbl_nil(((const dbl *) p)[canditer_next(&ci) - hseq]);
		break;
	case TYPE_uuid:
		CAND_LOOP(&ci)
			cnt += !is_uuid_nil(((const uuid *) p)[canditer_next(&ci) - hseq]);
		break;
	case TYPE_str:
		base = bi.vh->base;
		switch (bi.width) {
		case 1:
			CAND_LOOP(&ci)
				cnt += base[(var_t) ((const uint8_t *) p)[canditer_next(&ci) - hseq] + GDK_VAROFFSET] != '\200';
			break;
		case 2:
			CAND_LOOP(&ci)
				cnt += base[(var_t) ((const uint16_t *) p)[canditer_next(&ci) - hseq] + GDK_VAROFFSET] != '\200';
			break;
		case 4:
			CAND_LOOP(&ci)
				cnt += base[(var_t) ((const uint32_t *) p)[canditer_next(&ci) - hseq]] != '\200';
			break;
#if SIZEOF_VAR_T == 8
		case 8:
			CAND_LOOP(&ci)
				cnt += base[(var_t) ((const uint64_t *) p)[canditer_next(&ci) - hseq]] != '\200';
			break;
#endif
		default:
			MT_UNREACHABLE();
		}
		break;
	default:
		nil = ATOMnilptr(t);
		cmp = ATOMcompare(t);
		if (nil == NULL) {
			cnt = ci.ncand;
		} else if (b->tvheap) {
			base = b->tvheap->base;
			CAND_LOOP(&ci)
				cnt += (*cmp)(nil, base + ((const var_t *) p)[canditer_next(&ci) - hseq]) != 0;
		} else {
			CAND_LOOP(&ci)
				cnt += (*cmp)(BUNtloc(bi, canditer_next(&ci) - hseq), nil) != 0;
		}
		break;
	}
	if (cnt == bi.count) {
		MT_lock_set(&b->theaplock);
		if (cnt == BATcount(b) && bi.h == b->theap) {
			/* we learned something */
			b->tnonil = true;
			assert(!b->tnil);
			b->tnil = false;
		}
		MT_lock_unset(&b->theaplock);
		bat pbid = VIEWtparent(b);
		if (pbid) {
			BAT *pb = BBP_cache(pbid);
			MT_lock_set(&pb->theaplock);
			if (cnt == BATcount(pb) &&
			    bi.h == pb->theap &&
			    !pb->tnonil) {
				pb->tnonil = true;
				assert(!pb->tnil);
				pb->tnil = false;
			}
			MT_lock_unset(&pb->theaplock);
		}
	}
	bat_iterator_end(&bi);
	return cnt;
}<|MERGE_RESOLUTION|>--- conflicted
+++ resolved
@@ -146,6 +146,7 @@
 				}
 				memcpy(b->tvheap->base + toff, ni->vh->base, ni->vhfree);
 				b->tvheap->free = toff + ni->vhfree;
+				b->tvheap->dirty = true;
 				MT_lock_unset(&b->theaplock);
 			}
 		}
@@ -354,13 +355,9 @@
 		MT_lock_set(&b->theaplock);
 		if (b->tvheap->parentid != b->batCacheid) {
 			BBPunshare(b->tvheap->parentid);
-<<<<<<< HEAD
+			BBPunfix(b->tvheap->parentid);
+		}
 		BBPshare(ni->vh->parentid);
-=======
-			BBPunfix(b->tvheap->parentid);
-		}
-		BBPshare(ni.vh->parentid);
->>>>>>> 36b04b83
 		HEAPdecref(b->tvheap, true);
 		HEAPincref(ni->vh);
 		b->tvheap = ni->vh;
@@ -414,24 +411,15 @@
 			GDKfree(h);
 			return GDK_FAIL;
 		}
-<<<<<<< HEAD
-		BBPunshare(b->tvheap->parentid);
-=======
 		bat parid = b->tvheap->parentid;
 		BBPunshare(parid);
-		MT_lock_set(&b->theaplock);
-		HEAPdecref(b->tvheap, false);
->>>>>>> 36b04b83
 		ATOMIC_INIT(&h->refs, 1);
 		MT_lock_set(&b->theaplock);
 		Heap *oh = b->tvheap;
 		b->tvheap = h;
 		MT_lock_unset(&b->theaplock);
-<<<<<<< HEAD
 		HEAPdecref(oh, false);
-=======
 		BBPunfix(parid);
->>>>>>> 36b04b83
 	}
 	if (BATcount(b) == 0 && BATatoms[b->ttype].atomFix == NULL &&
 	    ci->tpe == cand_dense && ci->ncand == ni->count) {
