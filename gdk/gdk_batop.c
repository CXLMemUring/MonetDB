/*
 * This Source Code Form is subject to the terms of the Mozilla Public
 * License, v. 2.0.  If a copy of the MPL was not distributed with this
 * file, You can obtain one at http://mozilla.org/MPL/2.0/.
 *
 * Copyright 1997 - July 2008 CWI, August 2008 - 2020 MonetDB B.V.
 */

/*
 * (c) M. L. Kersten, P. Boncz, S. Manegold, N. Nes, K.S. Mullender
 * Common BAT Operations
 * We factor out all possible overhead by inlining code.  This
 * includes the macros BUNhead and BUNtail, which do a test to see
 * whether the atom resides in the buns or in a variable storage
 * heap.
 */
#include "monetdb_config.h"
#include "gdk.h"
#include "gdk_private.h"

gdk_return
unshare_string_heap(BAT *b)
{
	assert(b->batCacheid > 0);
	if (b->ttype == TYPE_str &&
	    b->tvheap->parentid != b->batCacheid) {
		Heap *h = GDKzalloc(sizeof(Heap));
		if (h == NULL)
			return GDK_FAIL;
		h->parentid = b->batCacheid;
		h->farmid = BBPselectfarm(b->batRole, TYPE_str, varheap);
		strconcat_len(h->filename, sizeof(h->filename),
			      BBP_physical(b->batCacheid), ".theap", NULL);
		if (HEAPcopy(h, b->tvheap) != GDK_SUCCEED) {
			HEAPfree(h, true);
			GDKfree(h);
			return GDK_FAIL;
		}
		ATOMIC_INIT(&h->refs, 1);
		BBPunshare(b->tvheap->parentid);
<<<<<<< HEAD
		MT_lock_set(&b->theaplock);
		HEAPdecref(b->tvheap, false);
=======
		BBPunfix(b->tvheap->parentid);
>>>>>>> 17ab9b68
		b->tvheap = h;
		MT_lock_unset(&b->theaplock);
	}
	return GDK_SUCCEED;
}

/* We try to be clever when appending one string bat to another.
 * First of all, we try to actually share the string heap so that we
 * don't need an extra copy, and if that can't be done, we see whether
 * it makes sense to just quickly copy the whole string heap instead
 * of inserting individual strings.  See the comments in the code for
 * more information. */
#ifdef STATIC_CODE_ANALYSIS
#define rand()		0
#endif

static gdk_return
<<<<<<< HEAD
insert_string_bat(BAT *b, BAT *n, struct canditer *ci)
=======
insert_string_bat(BAT *b, BAT *n, struct canditer *ci, bool force, bool mayshare)
>>>>>>> 17ab9b68
{
	BATiter ni;		/* iterator */
	size_t toff = ~(size_t) 0;	/* tail offset */
	BUN p, r;		/* loop variables */
	const void *tp;		/* tail value pointer */
	unsigned char tbv;	/* tail value-as-bte */
	unsigned short tsv;	/* tail value-as-sht */
#if SIZEOF_VAR_T == 8
	unsigned int tiv;	/* tail value-as-int */
#endif
	var_t v;		/* value */
	size_t off;		/* offset within n's string heap */
	BUN cnt = ci->ncand;
	BUN oldcnt = BATcount(b);

	assert(b->ttype == TYPE_str);
	assert(b->tbaseoff == 0);
	assert(b->theap->parentid == b->batCacheid);
	/* only transient bats can use some other bat's string heap */
	assert(b->batRole == TRANSIENT || b->tvheap->parentid == b->batCacheid);
	if (cnt == 0)
		return GDK_SUCCEED;
	ni = bat_iterator(n);
	tp = NULL;
	if ((!GDK_ELIMDOUBLES(b->tvheap) || oldcnt == 0) &&
	    !GDK_ELIMDOUBLES(n->tvheap) &&
	    b->tvheap->hashash == n->tvheap->hashash) {
		if (b->batRole == TRANSIENT || b->tvheap == n->tvheap) {
			/* If b is in the transient farm (i.e. b will
			 * never become persistent), we try some
			 * clever tricks to avoid copying:
			 * - if b is empty, we just let it share the
                         *   string heap with n;
			 * - otherwise, if b's string heap and n's
                         *   string heap are the same (i.e. shared),
                         *   we leave it that way (this includes the
                         *   case that b is persistent and n shares
                         *   its string heap with b);
			 * - otherwise, if b shares its string heap
                         *   with some other bat, we materialize it
                         *   and we will have to copy strings.
			 */
			bat bid = b->batCacheid;

			/* if candidates are not dense, there is no
			 * wholesale copying of n's offset heap, but
			 * we may still be able to share the string
			 * heap */
			if (mayshare &&
			    oldcnt == 0 &&
			    b->tvheap != n->tvheap &&
			    ci->tpe == cand_dense) {
<<<<<<< HEAD
				/* make sure locking happens in a
				 * predictable order: lowest id
				 * first */
				if (b->batCacheid < n->batCacheid) {
					MT_lock_set(&b->theaplock);
					MT_lock_set(&n->theaplock);
=======
				if (b->tvheap->parentid != bid) {
					BBPunshare(b->tvheap->parentid);
					BBPunfix(b->tvheap->parentid);
>>>>>>> 17ab9b68
				} else {
					MT_lock_set(&n->theaplock);
					MT_lock_set(&b->theaplock);
				}
				if (b->tvheap->parentid != bid)
					BBPunshare(b->tvheap->parentid);
				HEAPdecref(b->tvheap, true);
				(void) ATOMIC_INC(&n->tvheap->refs);
				b->tvheap = n->tvheap;
				BBPshare(n->tvheap->parentid);
				MT_lock_unset(&b->theaplock);
				MT_lock_unset(&n->theaplock);
				b->batDirtydesc = true;
				toff = 0;
			} else if (b->tvheap->parentid == n->tvheap->parentid &&
				   ci->tpe == cand_dense) {
				toff = 0;
			} else if (b->tvheap->parentid != bid &&
				   unshare_string_heap(b) != GDK_SUCCEED) {
				return GDK_FAIL;
			}
		}
		if (toff == ~(size_t) 0 && cnt > 1024) {
			/* If b and n aren't sharing their string
			 * heaps, we try to determine whether to copy
			 * n's whole string heap to the end of b's, or
			 * whether we will insert each string from n
			 * individually.  We do this by testing a
			 * sample of n's strings and extrapolating
			 * from that sample whether n uses a
			 * significant part of its string heap for its
			 * strings (i.e. whether there are many unused
			 * strings in n's string heap).  If n doesn't
			 * have many strings in the first place, we
			 * skip this and just insert them all
			 * individually.  We also check whether a
			 * significant number of n's strings happen to
			 * have the same offset in b.  In the latter
			 * case we also want to insert strings
			 * individually, but reusing the string in b's
			 * string heap. */
			int match = 0, i;
			size_t len = b->tvheap->hashash ? 1024 * EXTRALEN : 0;
			for (i = 0; i < 1024; i++) {
				p = (BUN) (((double) rand() / RAND_MAX) * (cnt - 1));
				p = canditer_idx(ci, p) - n->hseqbase;
				off = BUNtvaroff(ni, p);
				if (off < b->tvheap->free &&
				    strcmp(b->tvheap->base + off, n->tvheap->base + off) == 0 &&
				    (!b->tvheap->hashash ||
				     ((BUN *) (b->tvheap->base + off))[-1] == (n->tvheap->hashash ? ((BUN *) (n->tvheap->base + off))[-1] : strHash(n->tvheap->base + off))))
					match++;
				len += (strlen(n->tvheap->base + off) + 8) & ~7;
			}
			if (match < 768 && (size_t) (BATcount(n) * (double) len / 1024) >= n->tvheap->free / 2) {
				/* append string heaps */
				toff = oldcnt == 0 ? 0 : b->tvheap->free;
				/* make sure we get alignment right */
				toff = (toff + GDK_VARALIGN - 1) & ~(GDK_VARALIGN - 1);
				/* if in "force" mode, the heap may be
				 * shared when memory mapped */
				Heap *h = HEAPgrow(b->tvheap, toff + n->tvheap->size);
				if (h == NULL)
					return GDK_FAIL;
				MT_lock_set(&b->theaplock);
				HEAPdecref(b->tvheap, false);
				b->tvheap = h;
				MT_lock_unset(&b->theaplock);
				memcpy(b->tvheap->base + toff, n->tvheap->base, n->tvheap->free);
				b->tvheap->free = toff + n->tvheap->free;
				if (toff > 0) {
					/* flush double-elimination
					 * hash table */
					memset(b->tvheap->base, 0,
					       GDK_STRHASHSIZE);
				}
			}
		}
	} else if (unshare_string_heap(b) != GDK_SUCCEED)
		return GDK_FAIL;

	/* make sure there is (vertical) space in the offset heap, we
	 * may have to widen the heap later */
	if (GDKupgradevarheap(b, (var_t) b->tvheap->size, BATcount(b) + cnt,
			      false) != GDK_SUCCEED)
		return GDK_FAIL;

	if (toff == 0 && n->twidth == b->twidth && ci->tpe == cand_dense) {
		/* we don't need to do any translation of offset
		 * values, so we can use fast memcpy */
		memcpy(Tloc(b, BUNlast(b)), Tloc(n, ci->seq - n->hseqbase), cnt << n->tshift);
		BATsetcount(b, oldcnt + cnt);
	} else if (toff != ~(size_t) 0) {
		/* we don't need to insert any actual strings since we
		 * have already made sure that they are all in b's
		 * string heap at known locations (namely the offset
		 * in n added to toff), so insert offsets from n after
		 * adding toff into b */

		/* note the use of the "restrict" qualifier here: all
		 * four pointers below point to the same value, but
		 * only one of them will actually be used, hence we
		 * still obey the rule for restrict-qualified
		 * pointers */
		const unsigned char *restrict tbp = (const unsigned char *) Tloc(n, 0);
		const unsigned short *restrict tsp = (const unsigned short *) Tloc(n, 0);
#if SIZEOF_VAR_T == 8
		const unsigned int *restrict tip = (const unsigned int *) Tloc(n, 0);
#endif
		const var_t *restrict tvp = (const var_t *) Tloc(n, 0);

		switch (b->twidth) {
		case 1:
			b->ttype = TYPE_bte;
			tp = &tbv;
			break;
		case 2:
			b->ttype = TYPE_sht;
			tp = &tsv;
			break;
#if SIZEOF_VAR_T == 8
		case 4:
			b->ttype = TYPE_int;
			tp = &tiv;
			break;
		case 8:
			b->ttype = TYPE_lng;
			tp = &v;
			break;
#else
		case 4:
			b->ttype = TYPE_int;
			tp = &v;
			break;
#endif
		default:
			assert(0);
		}
		b->tvarsized = false;
		while (cnt > 0) {
			cnt--;
			p = canditer_next(ci) - n->hseqbase;
			switch (n->twidth) {
			case 1:
				v = (var_t) tbp[p] + GDK_VAROFFSET;
				break;
			case 2:
				v = (var_t) tsp[p] + GDK_VAROFFSET;
				break;
#if SIZEOF_VAR_T == 8
			case 4:
				v = (var_t) tip[p];
				break;
#endif
			default:
				v = tvp[p];
				break;
			}
			v = (var_t) ((size_t) v + toff);
			assert(v >= GDK_VAROFFSET);
			assert((size_t) v < b->tvheap->free);
			switch (b->twidth) {
			case 1:
				assert(v - GDK_VAROFFSET < ((var_t) 1 << 8));
				((uint8_t *) b->theap->base)[b->batCount++] = (uint8_t) (v - GDK_VAROFFSET);
				b->theap->free += 1;
				break;
			case 2:
				assert(v - GDK_VAROFFSET < ((var_t) 1 << 16));
				((uint16_t *) b->theap->base)[b->batCount++] = (uint16_t) (v - GDK_VAROFFSET);
				b->theap->free += 2;
				break;
#if SIZEOF_VAR_T == 8
			case 4:
				assert(v < ((var_t) 1 << 32));
				((uint32_t *) b->theap->base)[b->batCount++] = (uint32_t) v;
				b->theap->free += 4;
				break;
#endif
			default:
				((var_t *) b->theap->base)[b->batCount++] = v;
				b->theap->free += sizeof(var_t);
				break;
			}
		}
		b->tvarsized = true;
		b->ttype = TYPE_str;
	} else if (b->tvheap->free < n->tvheap->free / 2 ||
		   GDK_ELIMDOUBLES(b->tvheap)) {
		/* if b's string heap is much smaller than n's string
		 * heap, don't bother checking whether n's string
		 * values occur in b's string heap; also, if b is
		 * (still) fully double eliminated, we must continue
		 * to use the double elimination mechanism */
		r = BUNlast(b);
		oid hseq = n->hseqbase;
		while (cnt > 0) {
			cnt--;
			p = canditer_next(ci) - hseq;
			tp = BUNtvar(ni, p);
			if (bunfastappVAR(b, tp) != GDK_SUCCEED)
				goto bunins_failed;
			r++;
		}
	} else {
		/* Insert values from n individually into b; however,
		 * we check whether there is a string in b's string
		 * heap at the same offset as the string is in n's
		 * string heap (in case b's string heap is a copy of
		 * n's).  If this is the case, we just copy the
		 * offset, otherwise we insert normally.  */
		r = BUNlast(b);
		while (cnt > 0) {
			cnt--;
			p = canditer_next(ci) - n->hseqbase;
			off = BUNtvaroff(ni, p); /* the offset */
			tp = n->tvheap->base + off; /* the string */
			if (off < b->tvheap->free &&
			    strcmp(b->tvheap->base + off, tp) == 0 &&
			    (!b->tvheap->hashash ||
			     ((BUN *) (b->tvheap->base + off))[-1] == (n->tvheap->hashash ? ((BUN *) tp)[-1] : strHash(tp)))) {
				/* we found the string at the same
				 * offset in b's string heap as it was
				 * in n's string heap, so we don't
				 * have to insert a new string into b:
				 * we can just copy the offset */
				v = (var_t) off;
				switch (b->twidth) {
				case 1:
					assert(v - GDK_VAROFFSET < ((var_t) 1 << 8));
					*(unsigned char *)Tloc(b, BUNlast(b)) = (unsigned char) (v - GDK_VAROFFSET);
					b->theap->free += 1;
					break;
				case 2:
					assert(v - GDK_VAROFFSET < ((var_t) 1 << 16));
					*(unsigned short *)Tloc(b, BUNlast(b)) = (unsigned short) (v - GDK_VAROFFSET);
					b->theap->free += 2;
					break;
#if SIZEOF_VAR_T == 8
				case 4:
					assert(v < ((var_t) 1 << 32));
					*(unsigned int *)Tloc(b, BUNlast(b)) = (unsigned int) v;
					b->theap->free += 4;
					break;
#endif
				default:
					*(var_t *)Tloc(b, BUNlast(b)) = v;
					b->theap->free += SIZEOF_VAR_T;
					break;
				}
				b->batCount++;
			} else {
				if (bunfastappVAR(b, tp) != GDK_SUCCEED)
					goto bunins_failed;
			}
			r++;
		}
	}
	b->theap->dirty = true;
	/* maintain hash */
	for (r = oldcnt, cnt = BATcount(b); b->thash && r < cnt; r++) {
		HASHins(b, r, Tbase(b) + VarHeapVal(Tloc(b, 0), r, b->twidth));
	}
	return GDK_SUCCEED;
      bunins_failed:
	b->tvarsized = true;
	b->ttype = TYPE_str;
	return GDK_FAIL;
}

static gdk_return
append_varsized_bat(BAT *b, BAT *n, struct canditer *ci, bool mayshare)
{
	BATiter ni;
	BUN cnt = ci->ncand, r;
	oid hseq = n->hseqbase;

	/* only transient bats can use some other bat's vheap */
	assert(b->batRole == TRANSIENT || b->tvheap->parentid == b->batCacheid);
	/* make sure the bats use var_t */
	assert(b->twidth == n->twidth);
	assert(b->twidth == SIZEOF_VAR_T);
	if (cnt == 0)
		return GDK_SUCCEED;
<<<<<<< HEAD
	if (cnt > BATcapacity(b) - BATcount(b)) {
		/* if needed space exceeds a normal growth extend just
		 * with what's needed */
		BUN ncap = BATcount(b) + cnt;
		BUN grows = BATgrows(b);

		if (ncap > grows)
			grows = ncap;
		if (BATextend(b, grows) != GDK_SUCCEED)
			return GDK_FAIL;
	}
	if (BATcount(b) == 0 &&
=======
	if (mayshare &&
	    BATcount(b) == 0 &&
>>>>>>> 17ab9b68
	    b->batRole == TRANSIENT &&
	    n->batRestricted == BAT_READ &&
	    b->tvheap != n->tvheap) {
		/* if b is still empty, in the transient farm, and n
		 * is read-only, we replace b's vheap with a reference
		 * to n's */
<<<<<<< HEAD
		/* make sure locking happens in a predictable order:
		 * lowest id first */
		if (b->batCacheid < n->batCacheid) {
			MT_lock_set(&b->theaplock);
			MT_lock_set(&n->theaplock);
=======
		if (b->tvheap->parentid != b->batCacheid) {
			BBPunshare(b->tvheap->parentid);
			BBPunfix(b->tvheap->parentid);
>>>>>>> 17ab9b68
		} else {
			MT_lock_set(&n->theaplock);
			MT_lock_set(&b->theaplock);
		}
		if (b->tvheap->parentid != b->batCacheid)
			BBPunshare(b->tvheap->parentid);
		BBPshare(n->tvheap->parentid);
		HEAPdecref(b->tvheap, true);
		(void) ATOMIC_INC(&n->tvheap->refs);
		b->tvheap = n->tvheap;
		MT_lock_unset(&b->theaplock);
		MT_lock_unset(&n->theaplock);
		b->batDirtydesc = true;
	}
	if (b->tvheap == n->tvheap) {
		/* if b and n use the same vheap, we only need to copy
		 * the offsets from n to b */
		if (ci->tpe == cand_dense) {
			/* fast memcpy since we copy a consecutive
			 * chunk of memory */
			memcpy(Tloc(b, BUNlast(b)),
			       Tloc(n, ci->seq - hseq),
			       cnt << b->tshift);
		} else {
			var_t *restrict dst = (var_t *) Tloc(b, BUNlast(b));
			const var_t *restrict src = (const var_t *) Tloc(n, 0);
			while (cnt > 0) {
				cnt--;
				*dst++ = src[canditer_next(ci) - hseq];
			}
		}
		b->theap->dirty = true;
		BATsetcount(b, BATcount(b) + ci->ncand);
		/* maintain hash table */
		for (BUN i = BATcount(b) - ci->ncand;
		     b->thash && i < BATcount(b);
		     i++) {
			HASHins(b, i, b->tvheap->base + *(var_t *) Tloc(b, i));
		}
		return GDK_SUCCEED;
	}
	/* b and n do not share their vheap, so we need to copy data */
	if (b->tvheap->parentid != b->batCacheid) {
		/* if b shares its vheap with some other bat, unshare it */
		Heap *h = GDKzalloc(sizeof(Heap));
		if (h == NULL)
			return GDK_FAIL;
		h->parentid = b->batCacheid;
		h->farmid = BBPselectfarm(b->batRole, b->ttype, varheap);
		strconcat_len(h->filename, sizeof(h->filename),
			      BBP_physical(b->batCacheid), ".theap", NULL);
		if (HEAPcopy(h, b->tvheap) != GDK_SUCCEED) {
			HEAPfree(h, true);
			GDKfree(h);
			return GDK_FAIL;
		}
		BBPunshare(b->tvheap->parentid);
<<<<<<< HEAD
		MT_lock_set(&b->theaplock);
		HEAPdecref(b->tvheap, false);
		ATOMIC_INIT(&h->refs, 1);
=======
		BBPunfix(b->tvheap->parentid);
>>>>>>> 17ab9b68
		b->tvheap = h;
		MT_lock_unset(&b->theaplock);
	}
	/* copy data from n to b */
	ni = bat_iterator(n);
	r = BUNlast(b);
	while (cnt > 0) {
		cnt--;
		BUN p = canditer_next(ci) - hseq;
		const void *t = BUNtvar(ni, p);
		if (bunfastapp_nocheckVAR(b, r, t, Tsize(b)) != GDK_SUCCEED)
			return GDK_FAIL;
		if (b->thash)
			HASHins(b, r, t);
		r++;
	}
	b->theap->dirty = true;
	return GDK_SUCCEED;
}

/* Append the contents of BAT n (subject to the optional candidate
 * list s) to BAT b.  If b is empty, b will get the seqbase of s if it
 * was passed in, and else the seqbase of n. */
gdk_return
BATappend2(BAT *b, BAT *n, BAT *s, bool force, bool mayshare)
{
	struct canditer ci;
	BUN cnt;
	BUN r;
	PROPrec *prop, *nprop;
	oid hseq = n->hseqbase;
	char buf[64];
	lng t0 = 0;

	if (b == NULL || n == NULL || BATcount(n) == 0) {
		return GDK_SUCCEED;
	}
	assert(b->batCacheid > 0);
	assert(b->theap->parentid == b->batCacheid);

	TRC_DEBUG_IF(ALGO) {
		t0 = GDKusec();
		snprintf(buf, sizeof(buf), ALGOBATFMT, ALGOBATPAR(b));
	}

	ALIGNapp(b, force, GDK_FAIL);

	if (ATOMstorage(ATOMtype(b->ttype)) != ATOMstorage(ATOMtype(n->ttype))) {
		GDKerror("Incompatible operands.\n");
		return GDK_FAIL;
	}

	if (BATttype(b) != BATttype(n) &&
	    ATOMtype(b->ttype) != ATOMtype(n->ttype)) {
		TRC_DEBUG(CHECK_, "Interpreting %s as %s.\n",
			  ATOMname(BATttype(n)), ATOMname(BATttype(b)));
	}

	cnt = canditer_init(&ci, n, s);
	if (cnt == 0) {
		goto doreturn;
	}

	if (BUNlast(b) + cnt > BUN_MAX) {
		GDKerror("combined BATs too large\n");
		return GDK_FAIL;
	}

	if (b->hseqbase + BATcount(b) + cnt >= GDK_oid_max) {
		GDKerror("overflow of head value\n");
		return GDK_FAIL;
	}

	b->batDirtydesc = true;

	IMPSdestroy(b);		/* imprints do not support updates yet */
	OIDXdestroy(b);
	if ((prop = BATgetprop(b, GDK_MAX_VALUE)) != NULL) {
		if ((nprop = BATgetprop(n, GDK_MAX_VALUE)) != NULL) {
			if (ATOMcmp(b->ttype, VALptr(&prop->v), VALptr(&nprop->v)) < 0) {
				if (s == NULL)
					BATsetprop(b, GDK_MAX_VALUE, b->ttype, VALptr(&nprop->v));
				else
					BATrmprop(b, GDK_MAX_VALUE);
			}
		} else {
			BATrmprop(b, GDK_MAX_VALUE);
		}
	}
	if ((prop = BATgetprop(b, GDK_MIN_VALUE)) != NULL) {
		if ((nprop = BATgetprop(n, GDK_MIN_VALUE)) != NULL) {
			if (ATOMcmp(b->ttype, VALptr(&prop->v), VALptr(&nprop->v)) > 0) {
				if (s == NULL)
					BATsetprop(b, GDK_MIN_VALUE, b->ttype, VALptr(&nprop->v));
				else
					BATrmprop(b, GDK_MIN_VALUE);
			}
		} else {
			BATrmprop(b, GDK_MIN_VALUE);
		}
	}
	BATrmprop(b, GDK_NUNIQUE);
#if 0		/* enable if we have more properties than just min/max */
	do {
		for (prop = b->tprops; prop; prop = prop->next)
			if (prop->id != GDK_MAX_VALUE &&
			    prop->id != GDK_MIN_VALUE &&
			    prop->id != GDK_HASH_BUCKETS) {
				BATrmprop(b, prop->id);
				break;
			}
	} while (prop);
#endif
	/* load hash so that we can maintain it */
	(void) BATcheckhash(b);

	if (b->ttype == TYPE_void) {
		/* b does not have storage, keep it that way if we can */
		HASHdestroy(b);	/* we're not maintaining the hash here */
		if (BATtdense(n) && ci.tpe == cand_dense &&
		    (BATcount(b) == 0 ||
		     (BATtdense(b) &&
		      b->tseqbase + BATcount(b) == n->tseqbase + ci.seq - hseq))) {
			/* n is also dense and consecutive with b */
			if (BATcount(b) == 0)
				BATtseqbase(b, n->tseqbase + ci.seq - hseq);
			BATsetcount(b, BATcount(b) + cnt);
			goto doreturn;
		}
		if ((BATcount(b) == 0 || is_oid_nil(b->tseqbase)) &&
		    n->ttype == TYPE_void && is_oid_nil(n->tseqbase)) {
			/* both b and n are void/nil */
			BATtseqbase(b, oid_nil);
			BATsetcount(b, BATcount(b) + cnt);
			goto doreturn;
		}
		/* we need to materialize b; allocate enough capacity */
		b->batCapacity = BATcount(b) + cnt;
		if (BATmaterialize(b) != GDK_SUCCEED)
			return GDK_FAIL;
	}

	r = BUNlast(b);

	/* property setting */
	if (BATcount(b) == 0) {
		b->tsorted = n->tsorted;
		b->trevsorted = n->trevsorted;
		b->tseqbase = oid_nil;
		b->tnonil = n->tnonil;
		b->tnil = n->tnil && cnt == BATcount(n);
		if (ci.tpe == cand_dense) {
			b->tnosorted = ci.seq - hseq <= n->tnosorted && n->tnosorted < ci.seq + cnt - hseq ? n->tnosorted + hseq - ci.seq : 0;
			b->tnorevsorted = ci.seq - hseq <= n->tnorevsorted && n->tnorevsorted < ci.seq + cnt - hseq ? n->tnorevsorted + hseq - ci.seq : 0;
			if (BATtdense(n)) {
				b->tseqbase = n->tseqbase + ci.seq - hseq;
			}
		} else {
			b->tnosorted = 0;
			b->tnorevsorted = 0;
		}
		b->tkey = n->tkey;
		if (cnt == BATcount(n)) {
			b->tnokey[0] = n->tnokey[0];
			b->tnokey[1] = n->tnokey[1];
		} else {
			b->tnokey[0] = b->tnokey[1] = 0;
		}
	} else {
		BUN last = r - 1;
		BATiter ni = bat_iterator(n);
		BATiter bi = bat_iterator(b);
		int xx = ATOMcmp(b->ttype,
				 BUNtail(ni, ci.seq - hseq),
				 BUNtail(bi, last));
		if (BATtordered(b) && (!BATtordered(n) || xx < 0)) {
			b->tsorted = false;
			b->tnosorted = 0;
			b->tseqbase = oid_nil;
		}
		if (BATtrevordered(b) &&
		    (!BATtrevordered(n) || xx > 0)) {
			b->trevsorted = false;
			b->tnorevsorted = 0;
		}
		if (b->tkey &&
		    (!(BATtordered(b) || BATtrevordered(b)) ||
		     !n->tkey || xx == 0)) {
			BATkey(b, false);
		}
		if (b->ttype != TYPE_void && b->tsorted && BATtdense(b) &&
		    (!BATtdense(n) ||
		     ci.tpe != cand_dense ||
		     1 + *(oid *) BUNtloc(bi, last) != BUNtoid(n, ci.seq - hseq))) {
			b->tseqbase = oid_nil;
		}
		b->tnonil &= n->tnonil;
		b->tnil |= n->tnil && cnt == BATcount(n);
	}

	if (b->ttype == TYPE_str) {
<<<<<<< HEAD
		if (insert_string_bat(b, n, &ci) != GDK_SUCCEED) {
=======
		if (insert_string_bat(b, n, &ci, force, mayshare) != GDK_SUCCEED) {
>>>>>>> 17ab9b68
			return GDK_FAIL;
		}
	} else if (ATOMvarsized(b->ttype)) {
		if (append_varsized_bat(b, n, &ci, mayshare) != GDK_SUCCEED) {
			return GDK_FAIL;
		}
	} else {
		if (cnt > BATcapacity(b) - BATcount(b)) {
			/* if needed space exceeds a normal growth
			 * extend just with what's needed */
			BUN ncap = BATcount(b) + cnt;
			BUN grows = BATgrows(b);

			if (ncap > grows)
				grows = ncap;
			if (BATextend(b, grows) != GDK_SUCCEED)
				return GDK_FAIL;
		}
		if (BATatoms[b->ttype].atomFix == NULL &&
		    b->ttype != TYPE_void &&
		    n->ttype != TYPE_void &&
		    ci.tpe == cand_dense) {
			/* use fast memcpy if we can */
			memcpy(Tloc(b, BUNlast(b)),
			       Tloc(n, ci.seq - hseq),
			       cnt * Tsize(n));
			for (BUN i = 0; b->thash && i < cnt; i++) {
				HASHins(b, r, Tloc(b, r));
				r++;
			}
			BATsetcount(b, BATcount(b) + cnt);
		} else {
			BATiter ni = bat_iterator(n);

			while (cnt > 0) {
				cnt--;
				BUN p = canditer_next(&ci) - hseq;
				const void *t = BUNtail(ni, p);
				if (bunfastapp_nocheck(b, r, t, Tsize(b)) != GDK_SUCCEED)
					return GDK_FAIL;
				if (b->thash)
					HASHins(b, r, t);
				r++;
			}
		}
		b->theap->dirty = true;
	}
	if (b->thash)
		BATsetprop(b, GDK_NUNIQUE, TYPE_oid, &(oid){b->thash->nunique});

  doreturn:
	TRC_DEBUG(ALGO, "b=%s,n=" ALGOBATFMT ",s=" ALGOOPTBATFMT
		  " -> " ALGOBATFMT " (" LLFMT " usec)\n",
		  buf, ALGOBATPAR(n), ALGOOPTBATPAR(s), ALGOBATPAR(b),
		  GDKusec() - t0);

	return GDK_SUCCEED;
}

gdk_return
BATappend(BAT *b, BAT *n, BAT *s, bool force)
{
	return BATappend2(b, n, s, force, true);
}

gdk_return
BATdel(BAT *b, BAT *d)
{
	gdk_return (*unfix) (const void *) = BATatoms[b->ttype].atomUnfix;
	void (*atmdel) (Heap *, var_t *) = BATatoms[b->ttype].atomDel;
	BATiter bi = bat_iterator(b);

	assert(ATOMtype(d->ttype) == TYPE_oid);
	assert(d->tsorted);
	assert(d->tkey);
	if (BATcount(d) == 0)
		return GDK_SUCCEED;
	if (BATtdense(d)) {
		oid o = d->tseqbase;
		BUN c = BATcount(d);

		if (o + c <= b->hseqbase)
			return GDK_SUCCEED;
		if (o < b->hseqbase) {
			c -= b->hseqbase - o;
			o = b->hseqbase;
		}
		if (o - b->hseqbase < b->batInserted) {
			GDKerror("cannot delete committed values\n");
			return GDK_FAIL;
		}
		if (o + c > b->hseqbase + BATcount(b))
			c = b->hseqbase + BATcount(b) - o;
		if (c == 0)
			return GDK_SUCCEED;
		if (unfix || atmdel) {
			BUN p = o - b->hseqbase;
			BUN q = p + c;
			while (p < q) {
				if (unfix && (*unfix)(BUNtail(bi, p)) != GDK_SUCCEED)
					return GDK_FAIL;
				if (atmdel)
					(*atmdel)(b->tvheap, (var_t *) BUNtloc(bi, p));
				p++;
			}
		}
		if (BATtdense(b) && BATmaterialize(b) != GDK_SUCCEED)
			return GDK_FAIL;
		if (o + c < b->hseqbase + BATcount(b)) {
			memmove(Tloc(b, o - b->hseqbase),
				Tloc(b, o + c - b->hseqbase),
				Tsize(b) * (BATcount(b) - (o + c - b->hseqbase)));
		}
		b->batCount -= c;
	} else {
		const oid *o = (const oid *) Tloc(d, 0);
		const oid *s;
		BUN c = BATcount(d);
		BUN nd = 0;
		char *p;

		if (o[c - 1] <= b->hseqbase)
			return GDK_SUCCEED;
		while (*o < b->hseqbase) {
			o++;
			c--;
		}
		if (*o - b->hseqbase < b->batInserted) {
			GDKerror("cannot delete committed values\n");
			return GDK_FAIL;
		}
		if (BATtdense(b) && BATmaterialize(b) != GDK_SUCCEED)
			return GDK_FAIL;
		s = o;
		p = Tloc(b, *o - b->hseqbase);
		while (c > 0 && *o < b->hseqbase + BATcount(b)) {
			size_t n;
			if (unfix)
				(*unfix)(BUNtail(bi, *o - b->hseqbase));
			if (atmdel)
				(*atmdel)(b->tvheap, (var_t *) BUNtloc(bi, *o - b->hseqbase));
			o++;
			c--;
			nd++;
			if (c == 0 || *o - b->hseqbase >= BATcount(b))
				n = b->hseqbase + BATcount(b) - o[-1] - 1;
			else if ((oid) (o - s) < *o - *s)
				n = o[0] - o[-1] - 1;
			else
				n = 0;
			if (n > 0) {
				n *= Tsize(b);
				memmove(p,
					Tloc(b, o[-1] + 1 - b->hseqbase),
					n);
				p += n;
				s = o;
			}
		}
		b->batCount -= nd;
	}
	if (b->batCount <= 1) {
		/* some trivial properties */
		b->tkey = true;
		b->tsorted = b->trevsorted = true;
		if (b->batCount == 0) {
			b->tnil = false;
			b->tnonil = true;
		}
	}
	/* not sure about these anymore */
	b->tnosorted = b->tnorevsorted = 0;
	b->tnokey[0] = b->tnokey[1] = 0;
	PROPdestroy(b);

	return GDK_SUCCEED;
}

/*
 * The last in this series is a BATreplace, which replaces all the
 * buns mentioned.
 */
gdk_return
BATreplace(BAT *b, BAT *p, BAT *n, bool force)
{
	lng t0 = GDKusec();

	if (b == NULL || b->ttype == TYPE_void || p == NULL || n == NULL) {
		return GDK_SUCCEED;
	}
	if (BATcount(p) != BATcount(n)) {
		GDKerror("update BATs not the same size\n");
		return GDK_FAIL;
	}
	if (ATOMtype(p->ttype) != TYPE_oid) {
		GDKerror("positions BAT not type OID\n");
		return GDK_FAIL;
	}
	if (BATcount(n) == 0) {
		return GDK_SUCCEED;
	}
	if (!force && (b->batRestricted != BAT_WRITE || b->batSharecnt > 0)) {
		GDKerror("access denied to %s, aborting.\n", BATgetId(b));
		return GDK_FAIL;
	}

	BATiter bi = bat_iterator(b);
	BATiter ni = bat_iterator(n);
	if (BATcount(b) == 0 ||
	    (b->tsorted && b->trevsorted &&
	     n->tsorted && n->trevsorted &&
	     ATOMcmp(b->ttype, BUNtail(bi, 0), BUNtail(ni, 0)) == 0)) {
		return GDK_SUCCEED;
	}

	HASHdestroy(b);
	OIDXdestroy(b);
	IMPSdestroy(b);
	BATrmprop(b, GDK_NUNIQUE);

	b->tsorted = b->trevsorted = false;
	b->tnosorted = b->tnorevsorted = 0;
	b->tseqbase = oid_nil;
	b->tkey = false;
	b->tnokey[0] = b->tnokey[1] = 0;

	const PROPrec *maxprop = BATgetprop(b, GDK_MAX_VALUE);
	const PROPrec *minprop = BATgetprop(b, GDK_MIN_VALUE);
	int (*atomcmp)(const void *, const void *) = ATOMcompare(b->ttype);
	const void *nil = ATOMnilptr(b->ttype);
	oid hseqend = b->hseqbase + BATcount(b);
	bool anynil = false;

	b->theap->dirty = true;
	if (b->tvarsized) {
		b->tvheap->dirty = true;
		for (BUN i = 0, j = BATcount(p); i < j; i++) {
			oid updid = BUNtoid(p, i);

			if (updid < b->hseqbase || updid >= hseqend) {
				GDKerror("id out of range\n");
				return GDK_FAIL;
			}
			updid -= b->hseqbase;
			if (!force && updid < b->batInserted) {
				GDKerror("updating committed value\n");
				return GDK_FAIL;
			}

			const void *old = BUNtvar(bi, updid);
			const void *new = BUNtvar(ni, i);
			bool isnil = atomcmp(new, nil) == 0;
			anynil |= isnil;
			if (b->tnil &&
			    !anynil &&
			    atomcmp(old, nil) == 0) {
				/* if old value is nil and no new
				 * value is, we're not sure anymore
				 * about the nil property, so we must
				 * clear it */
				b->tnil = false;
			}
			b->tnonil &= !isnil;
			b->tnil |= isnil;
			if (maxprop) {
				if (!isnil &&
				    atomcmp(VALptr(&maxprop->v), new) < 0) {
					/* new value is larger than
					 * previous largest */
					BATsetprop(b, GDK_MAX_VALUE, b->ttype, new);
					maxprop = BATgetprop(b, GDK_MAX_VALUE);
				} else if (atomcmp(VALptr(&maxprop->v), old) == 0 &&
					   atomcmp(new, old) != 0) {
					/* old value is equal to
					 * largest and new value is
					 * smaller, so we don't know
					 * anymore which is the
					 * largest */
					BATrmprop(b, GDK_MAX_VALUE);
					maxprop = NULL;
				}
			}
			if (minprop) {
				if (!isnil &&
				    atomcmp(VALptr(&minprop->v), new) > 0) {
					/* new value is smaller than
					 * previous smallest */
					BATsetprop(b, GDK_MIN_VALUE, b->ttype, new);
					minprop = BATgetprop(b, GDK_MIN_VALUE);
				} else if (atomcmp(VALptr(&minprop->v), old) == 0 &&
					   atomcmp(new, old) != 0) {
					/* old value is equal to
					 * smallest and new value is
					 * larger, so we don't know
					 * anymore which is the
					 * smallest */
					BATrmprop(b, GDK_MIN_VALUE);
					minprop = NULL;
				}
			}

			var_t d;
			switch (b->twidth) {
			default: /* only three or four cases possible */
				d = (var_t) ((uint8_t *) b->theap->base)[updid] + GDK_VAROFFSET;
				break;
			case 2:
				d = (var_t) ((uint16_t *) b->theap->base)[updid] + GDK_VAROFFSET;
				break;
			case 4:
				d = (var_t) ((uint32_t *) b->theap->base)[updid];
				break;
#if SIZEOF_VAR_T == 8
			case 8:
				d = (var_t) ((uint64_t *) b->theap->base)[updid];
				break;
#endif
			}
			if (ATOMreplaceVAR(b, &d, new) != GDK_SUCCEED)
				return GDK_FAIL;
			if (b->twidth < SIZEOF_VAR_T &&
			    (b->twidth <= 2 ? d - GDK_VAROFFSET : d) >= ((size_t) 1 << (8 * b->twidth))) {
				/* doesn't fit in current heap, upgrade it */
				if (GDKupgradevarheap(b, d, 0, false) != GDK_SUCCEED)
					return GDK_FAIL;
			}
			switch (b->twidth) {
			case 1:
				((uint8_t *) b->theap->base)[updid] = (uint8_t) (d - GDK_VAROFFSET);
				break;
			case 2:
				((uint16_t *) b->theap->base)[updid] = (uint16_t) (d - GDK_VAROFFSET);
				break;
			case 4:
				((uint32_t *) b->theap->base)[updid] = (uint32_t) d;
				break;
#if SIZEOF_VAR_T == 8
			case 8:
				((uint64_t *) b->theap->base)[updid] = (uint64_t) d;
				break;
#endif
			}
		}
	} else if (BATtdense(p)) {
		oid updid = BUNtoid(p, 0);

		if (updid < b->hseqbase || updid + BATcount(p) > hseqend) {
			GDKerror("id out of range\n");
			return GDK_FAIL;
		}
		updid -= b->hseqbase;
		if (!force && updid < b->batInserted) {
			GDKerror("updating committed value\n");
			return GDK_FAIL;
		}

		/* we copy all of n, so if there are nils in n we get
		 * nils in b (and else we don't know) */
		b->tnil = n->tnil;
		/* we may not copy over all of b, so we only know that
		 * there are no nils in b afterward if there weren't
		 * any in either b or n to begin with */
		b->tnonil &= n->tnonil;
		if (n->ttype == TYPE_void) {
			assert(b->ttype == TYPE_oid);
			oid *o = Tloc(b, updid);
			if (is_oid_nil(n->tseqbase)) {
				/* we may or may not overwrite the old
				 * min/max values */
				BATrmprop(b, GDK_MAX_VALUE);
				BATrmprop(b, GDK_MIN_VALUE);
				for (BUN i = 0, j = BATcount(p); i < j; i++)
					o[i] = oid_nil;
				b->tnil = true;
			} else {
				oid v = n->tseqbase;
				/* we know min/max of n, so we know
				 * the new min/max of b if those of n
				 * are smaller/larger than the old */
				if (minprop && v <= minprop->v.val.oval)
					BATsetprop(b, GDK_MIN_VALUE, TYPE_oid, &v);
				else
					BATrmprop(b, GDK_MIN_VALUE);
				for (BUN i = 0, j = BATcount(p); i < j; i++)
					o[i] = v++;
				if (maxprop && --v >= maxprop->v.val.oval)
					BATsetprop(b, GDK_MAX_VALUE, TYPE_oid, &v);
				else
					BATrmprop(b, GDK_MAX_VALUE);
			}
		} else {
			/* if the extremes of n are at least as
			 * extreme as those of b, we can replace b's
			 * min/max, else we don't know what b's new
			 * min/max are*/
			PROPrec *prop;
			if (maxprop != NULL &&
			    (prop = BATgetprop(n, GDK_MAX_VALUE)) != NULL &&
			    atomcmp(VALptr(&maxprop->v), VALptr(&prop->v)) <= 0)
				BATsetprop(b, GDK_MAX_VALUE, b->ttype, VALptr(&prop->v));
			else
				BATrmprop(b, GDK_MAX_VALUE);
			if (minprop != NULL &&
			    (prop = BATgetprop(n, GDK_MIN_VALUE)) != NULL &&
			    atomcmp(VALptr(&minprop->v), VALptr(&prop->v)) >= 0)
				BATsetprop(b, GDK_MIN_VALUE, b->ttype, VALptr(&prop->v));
			else
				BATrmprop(b, GDK_MIN_VALUE);
			memcpy(Tloc(b, updid), Tloc(n, 0),
			       BATcount(p) * b->twidth);
		}
		if (BATcount(p) == BATcount(b)) {
			/* if we replaced all values of b by values
			 * from n, we can also copy the min/max
			 * properties */
			if ((minprop = BATgetprop(n, GDK_MIN_VALUE)) != NULL)
				BATsetprop(b, GDK_MIN_VALUE, b->ttype, VALptr(&minprop->v));
			if ((maxprop = BATgetprop(n, GDK_MAX_VALUE)) != NULL)
				BATsetprop(b, GDK_MAX_VALUE, b->ttype, VALptr(&maxprop->v));
			if (BATtdense(n)) {
				/* replaced all of b with a dense sequence */
				BATtseqbase(b, n->tseqbase);
			}
		}
	} else {
		for (BUN i = 0, j = BATcount(p); i < j; i++) {
			oid updid = BUNtoid(p, i);

			if (updid < b->hseqbase || updid >= hseqend) {
				GDKerror("id out of range\n");
				return GDK_FAIL;
			}
			updid -= b->hseqbase;
			if (!force && updid < b->batInserted) {
				GDKerror("updating committed value\n");
				return GDK_FAIL;
			}

			const void *old = BUNtloc(bi, updid);
			const void *new = BUNtail(ni, i);
			bool isnil = atomcmp(new, nil) == 0;
			anynil |= isnil;
			if (b->tnil &&
			    !anynil &&
			    atomcmp(old, nil) == 0) {
				/* if old value is nil and no new
				 * value is, we're not sure anymore
				 * about the nil property, so we must
				 * clear it */
				b->tnil = false;
			}
			b->tnonil &= !isnil;
			b->tnil |= isnil;
			if (maxprop) {
				if (!isnil &&
				    atomcmp(VALptr(&maxprop->v), new) < 0) {
					/* new value is larger than
					 * previous largest */
					BATsetprop(b, GDK_MAX_VALUE, b->ttype, new);
					maxprop = BATgetprop(b, GDK_MAX_VALUE);
				} else if (atomcmp(VALptr(&maxprop->v), old) == 0 &&
					   atomcmp(new, old) != 0) {
					/* old value is equal to
					 * largest and new value is
					 * smaller, so we don't know
					 * anymore which is the
					 * largest */
					BATrmprop(b, GDK_MAX_VALUE);
					maxprop = NULL;
				}
			}
			if (minprop) {
				if (!isnil &&
				    atomcmp(VALptr(&minprop->v), new) > 0) {
					/* new value is smaller than
					 * previous smallest */
					BATsetprop(b, GDK_MIN_VALUE, b->ttype, new);
					minprop = BATgetprop(b, GDK_MIN_VALUE);
				} else if (atomcmp(VALptr(&minprop->v), old) == 0 &&
					   atomcmp(new, old) != 0) {
					/* old value is equal to
					 * smallest and new value is
					 * larger, so we don't know
					 * anymore which is the
					 * smallest */
					BATrmprop(b, GDK_MIN_VALUE);
					minprop = NULL;
				}
			}

			switch (b->twidth) {
			case 1:
				((bte *) b->theap->base)[updid] = * (bte *) new;
				break;
			case 2:
				((sht *) b->theap->base)[updid] = * (sht *) new;
				break;
			case 4:
				((int *) b->theap->base)[updid] = * (int *) new;
				break;
			case 8:
				((lng *) b->theap->base)[updid] = * (lng *) new;
				break;
#ifdef HAVE_HGE
			case 16:
				((hge *) b->theap->base)[updid] = * (hge *) new;
				break;
#endif
			default:
				memcpy(BUNtloc(bi, updid), new, ATOMsize(b->ttype));
				break;
			}
		}
	}
	TRC_DEBUG(ALGO,
		  "BATreplace(" ALGOBATFMT "," ALGOBATFMT "," ALGOBATFMT ") " LLFMT " usec\n",
		  ALGOBATPAR(b), ALGOBATPAR(p), ALGOBATPAR(n),
		  GDKusec() - t0);
	return GDK_SUCCEED;
}


/*
 *  BAT Selections
 * The BAT selectors are among the most heavily used operators.
 * Their efficient implementation is therefore mandatory.
 *
 * BAT slice
 * This function returns a horizontal slice from a BAT. It optimizes
 * execution by avoiding to copy when the BAT is memory mapped (in
 * this case, an independent submap is created) or else when it is
 * read-only, then a VIEW bat is created as a result.
 *
 * If a new copy has to be created, this function takes care to
 * preserve void-columns (in this case, the seqbase has to be
 * recomputed in the result).
 *
 * NOTE new semantics, the selected range is excluding the high value.
 */
BAT *
BATslice(BAT *b, BUN l, BUN h)
{
	BUN low = l;
	BAT *bn = NULL;
	BATiter bni, bi = bat_iterator(b);
	oid foid;		/* first oid value if oid column */

	BATcheck(b, NULL);
	if (h > BATcount(b))
		h = BATcount(b);
	if (h < l)
		h = l;

	if (l > BUN_MAX || h > BUN_MAX) {
		GDKerror("boundary out of range\n");
		goto doreturn;
	}

	if (b->ttype == TYPE_void && b->tvheap != NULL) {
		/* slicing a candidate list with exceptions */
		struct canditer ci;
		canditer_init(&ci, NULL, b);
		bn = canditer_slice(&ci, l, h);
		goto doreturn;
	}
	/* If the source BAT is readonly, then we can obtain a VIEW
	 * that just reuses the memory of the source. */
	if (b->batRestricted == BAT_READ &&
	    (!VIEWtparent(b) ||
	     BBP_cache(VIEWtparent(b))->batRestricted == BAT_READ)) {
		bn = VIEWcreate(b->hseqbase + low, b);
		if (bn == NULL)
			goto doreturn;
		VIEWbounds(b, bn, l, h);
	} else {
		/* create a new BAT and put everything into it */
		BUN p = l;
		BUN q = h;

		bn = COLnew((oid) (b->hseqbase + low), BATtdense(b) ? TYPE_void : b->ttype, h - l, TRANSIENT);
		if (bn == NULL)
			goto doreturn;

		if (bn->ttype == TYPE_void ||
		    (!bn->tvarsized &&
		     BATatoms[bn->ttype].atomPut == NULL &&
		     BATatoms[bn->ttype].atomFix == NULL)) {
			if (bn->ttype) {
				memcpy(Tloc(bn, 0), Tloc(b, p),
				       (q - p) * Tsize(bn));
				bn->theap->dirty = true;
			}
			BATsetcount(bn, h - l);
		} else {
			for (; p < q; p++) {
				if (bunfastapp(bn, BUNtail(bi, p)) != GDK_SUCCEED) {
					BBPreclaim(bn);
					bn = NULL;
					goto doreturn;
				}
			}
		}
		bn->theap->dirty = true;
		bn->tsorted = b->tsorted;
		bn->trevsorted = b->trevsorted;
		bn->tkey = b->tkey;
		bn->tnonil = b->tnonil;
		if (b->tnosorted > l && b->tnosorted < h)
			bn->tnosorted = b->tnosorted - l;
		else
			bn->tnosorted = 0;
		if (b->tnorevsorted > l && b->tnorevsorted < h)
			bn->tnorevsorted = b->tnorevsorted - l;
		else
			bn->tnorevsorted = 0;
		if (b->tnokey[0] >= l && b->tnokey[0] < h &&
		    b->tnokey[1] >= l && b->tnokey[1] < h &&
		    b->tnokey[0] != b->tnokey[1]) {
			bn->tnokey[0] = b->tnokey[0] - l;
			bn->tnokey[1] = b->tnokey[1] - l;
		} else {
			bn->tnokey[0] = bn->tnokey[1] = 0;
		}
	}
	bn->tnonil = b->tnonil || bn->batCount == 0;
	bn->tnil = false;	/* we just don't know */
	bn->tnosorted = 0;
	bn->tnokey[0] = bn->tnokey[1] = 0;
	bni = bat_iterator(bn);
	if (BATtdense(b)) {
		BATtseqbase(bn, (oid) (b->tseqbase + low));
	} else if (bn->ttype == TYPE_oid) {
		if (BATcount(bn) == 0) {
			BATtseqbase(bn, 0);
		} else if (!is_oid_nil((foid = *(oid *) BUNtloc(bni, 0))) &&
			   (BATcount(bn) == 1 ||
			    (bn->tkey &&
			     bn->tsorted &&
			     foid + BATcount(bn) - 1 == *(oid *) BUNtloc(bni, BUNlast(bn) - 1)))) {
			BATtseqbase(bn, foid);
		}
	}
	if (bn->batCount <= 1) {
		bn->tsorted = ATOMlinear(b->ttype);
		bn->trevsorted = ATOMlinear(b->ttype);
		BATkey(bn, true);
	} else {
		bn->tsorted = b->tsorted;
		bn->trevsorted = b->trevsorted;
		BATkey(bn, BATtkey(b));
	}
  doreturn:
	TRC_DEBUG(ALGO, "b=" ALGOBATFMT ",lo=" BUNFMT ",hi=" BUNFMT " -> "
		  ALGOOPTBATFMT "\n",
		  ALGOBATPAR(b), l, h, ALGOOPTBATPAR(bn));
	return bn;
}

/* Return whether the BAT has all unique values or not.  It we don't
 * know, invest in a proper check and record the results in the bat
 * descriptor.  */
bool
BATkeyed(BAT *b)
{
	lng t0 = GDKusec();
	BATiter bi = bat_iterator(b);
	int (*cmpf)(const void *, const void *) = ATOMcompare(b->ttype);
	BUN p, q, hb;
	Hash *hs = NULL;

	if (b->ttype == TYPE_void)
		return BATtdense(b) || BATcount(b) <= 1;
	if (BATcount(b) <= 1)
		return true;
	if (b->twidth < SIZEOF_BUN &&
	    BATcount(b) > (BUN) 1 << (8 * b->twidth)) {
		/* more rows than possible bit combinations in the atom */
		assert(!b->tkey);
		return false;
	}

	b->batDirtydesc = true;
	if (!b->tkey && b->tnokey[0] == 0 && b->tnokey[1] == 0) {
		if (b->tsorted || b->trevsorted) {
			const void *prev = BUNtail(bi, 0);
			const void *cur;
			for (q = BUNlast(b), p = 1; p < q; p++) {
				cur = BUNtail(bi, p);
				if ((*cmpf)(prev, cur) == 0) {
					b->tnokey[0] = p - 1;
					b->tnokey[1] = p;
					TRC_DEBUG(ALGO, "Fixed nokey(" BUNFMT "," BUNFMT ") for %s#" BUNFMT " (" LLFMT " usec)\n", p - 1, p, BATgetId(b), BATcount(b), GDKusec() - t0);
					goto doreturn;
				}
				prev = cur;
			}
			/* we completed the scan: no duplicates */
			b->tkey = true;
		} else if (BATcheckhash(b) ||
			   (!b->batTransient &&
			    BAThash(b) == GDK_SUCCEED) ||
			   (VIEWtparent(b) != 0 &&
			    BATcheckhash(BBPdescriptor(VIEWtparent(b))))) {
			/* we already have a hash table on b, or b is
			 * persistent and we could create a hash
			 * table, or b is a view on a bat that already
			 * has a hash table */
			BUN lo = 0;

			hs = b->thash;
			if (hs == NULL && VIEWtparent(b) != 0) {
				BAT *b2 = BBPdescriptor(VIEWtparent(b));
				lo = b->tbaseoff - b2->tbaseoff;
				hs = b2->thash;
			}
			for (q = BUNlast(b), p = 0; p < q; p++) {
				const void *v = BUNtail(bi, p);
				for (hb = HASHgetlink(hs, p + lo);
				     hb != HASHnil(hs) && hb >= lo;
				     hb = HASHgetlink(hs, hb)) {
					assert(hb < p + lo);
					if ((*cmpf)(v, BUNtail(bi, hb - lo)) == 0) {
						b->tnokey[0] = hb - lo;
						b->tnokey[1] = p;
						TRC_DEBUG(ALGO, "Fixed nokey(" BUNFMT "," BUNFMT ") for %s#" BUNFMT " (" LLFMT " usec)\n", hb - lo, p, BATgetId(b), BATcount(b), GDKusec() - t0);
						goto doreturn;
					}
				}
			}
			/* we completed the scan: no duplicates */
			b->tkey = true;
		} else {
			const char *nme;
			BUN prb;
			BUN mask;

			GDKclrerr(); /* not interested in BAThash errors */
			nme = BBP_physical(b->batCacheid);
			if (ATOMbasetype(b->ttype) == TYPE_bte) {
				mask = (BUN) 1 << 8;
				cmpf = NULL; /* no compare needed, "hash" is perfect */
			} else if (ATOMbasetype(b->ttype) == TYPE_sht) {
				mask = (BUN) 1 << 16;
				cmpf = NULL; /* no compare needed, "hash" is perfect */
			} else {
				mask = HASHmask(b->batCount);
				if (mask < ((BUN) 1 << 16))
					mask = (BUN) 1 << 16;
			}
			if ((hs = GDKzalloc(sizeof(Hash))) == NULL)
				goto doreturn;
			if (snprintf(hs->heaplink.filename, sizeof(hs->heaplink.filename), "%s.thshkeyl%x", nme, (unsigned) THRgettid()) >= (int) sizeof(hs->heaplink.filename) ||
			    snprintf(hs->heapbckt.filename, sizeof(hs->heapbckt.filename), "%s.thshkeyb%x", nme, (unsigned) THRgettid()) >= (int) sizeof(hs->heapbckt.filename) ||
			    HASHnew(hs, b->ttype, BUNlast(b), mask, BUN_NONE, false) != GDK_SUCCEED) {
				GDKfree(hs);
				/* err on the side of caution: not keyed */
				goto doreturn;
			}
			for (q = BUNlast(b), p = 0; p < q; p++) {
				const void *v = BUNtail(bi, p);
				prb = HASHprobe(hs, v);
				for (hb = HASHget(hs, prb);
				     hb != HASHnil(hs);
				     hb = HASHgetlink(hs, hb)) {
					if (cmpf == NULL ||
					    (*cmpf)(v, BUNtail(bi, hb)) == 0) {
						b->tnokey[0] = hb;
						b->tnokey[1] = p;
						TRC_DEBUG(ALGO, "Fixed nokey(" BUNFMT "," BUNFMT ") for %s#" BUNFMT " (" LLFMT " usec)\n", hb, p, BATgetId(b), BATcount(b), GDKusec() - t0);
						goto doreturn_free;
					}
				}
				/* enter into hash table */
				HASHputlink(hs, p, HASHget(hs, prb));
				HASHput(hs, prb, p);
			}
		  doreturn_free:
			HEAPfree(&hs->heaplink, true);
			HEAPfree(&hs->heapbckt, true);
			GDKfree(hs);
			if (p == q) {
				/* we completed the complete scan: no
				 * duplicates */
				b->tkey = true;
			}
		}
	}
  doreturn:
	return b->tkey;
}

/* Return whether the BAT is ordered or not.  If we don't know, invest
 * in a scan and record the results in the bat descriptor.  If during
 * the scan we happen to find evidence that the BAT is not reverse
 * sorted, we record the location.  */
bool
BATordered(BAT *b)
{
	lng t0 = GDKusec();

	if (b->ttype == TYPE_void || b->tsorted)
		return true;
	if (b->tnosorted > 0)
		return false;

	/* In order that multiple threads don't scan the same BAT at
	 * the same time (happens a lot with mitosis/mergetable), we
	 * use a lock.  We reuse the hash lock for this, not because
	 * this scanning interferes with hashes, but because it's
	 * there, and not so likely to be used at the same time. */
	MT_lock_set(&b->batIdxLock);
	if (!b->tsorted && b->tnosorted == 0) {
		BATiter bi = bat_iterator(b);
		int (*cmpf)(const void *, const void *) = ATOMcompare(b->ttype);
		BUN p, q;
		b->batDirtydesc = true;
		switch (ATOMbasetype(b->ttype)) {
		case TYPE_int: {
			const int *iptr = (const int *) Tloc(b, 0);
			for (q = BUNlast(b), p = 1; p < q; p++) {
				if (iptr[p - 1] > iptr[p]) {
					b->tnosorted = p;
					TRC_DEBUG(ALGO, "Fixed nosorted(" BUNFMT ") for %s#" BUNFMT " (" LLFMT " usec)\n", p, BATgetId(b), BATcount(b), GDKusec() - t0);
					goto doreturn;
				} else if (!b->trevsorted &&
					   b->tnorevsorted == 0 &&
					   iptr[p - 1] < iptr[p]) {
					b->tnorevsorted = p;
					TRC_DEBUG(ALGO, "Fixed norevsorted(" BUNFMT ") for %s#" BUNFMT "\n", p, BATgetId(b), BATcount(b));
				}
			}
			break;
		}
		case TYPE_lng: {
			const lng *lptr = (const lng *) Tloc(b, 0);
			for (q = BUNlast(b), p = 1; p < q; p++) {
				if (lptr[p - 1] > lptr[p]) {
					b->tnosorted = p;
					TRC_DEBUG(ALGO, "Fixed nosorted(" BUNFMT ") for %s#" BUNFMT " (" LLFMT " usec)\n", p, BATgetId(b), BATcount(b), GDKusec() - t0);
					goto doreturn;
				} else if (!b->trevsorted &&
					   b->tnorevsorted == 0 &&
					   lptr[p - 1] < lptr[p]) {
					b->tnorevsorted = p;
					TRC_DEBUG(ALGO, "Fixed norevsorted(" BUNFMT ") for %s#" BUNFMT "\n", p, BATgetId(b), BATcount(b));
				}
			}
			break;
		}
		default:
			for (q = BUNlast(b), p = 1; p < q; p++) {
				int c;
				if ((c = cmpf(BUNtail(bi, p - 1), BUNtail(bi, p))) > 0) {
					b->tnosorted = p;
					TRC_DEBUG(ALGO, "Fixed nosorted(" BUNFMT ") for %s#" BUNFMT " (" LLFMT " usec)\n", p, BATgetId(b), BATcount(b), GDKusec() - t0);
					goto doreturn;
				} else if (!b->trevsorted &&
					   b->tnorevsorted == 0 &&
					   c < 0) {
					b->tnorevsorted = p;
					TRC_DEBUG(ALGO, "Fixed norevsorted(" BUNFMT ") for %s#" BUNFMT "\n", p, BATgetId(b), BATcount(b));
				}
			}
			break;
		}
		/* we only get here if we completed the scan; note
		 * that if we didn't record evidence about *reverse*
		 * sortedness, we know that the BAT is also reverse
		 * sorted */
		b->tsorted = true;
		TRC_DEBUG(ALGO, "Fixed sorted for %s#" BUNFMT " (" LLFMT " usec)\n", BATgetId(b), BATcount(b), GDKusec() - t0);
		if (!b->trevsorted && b->tnorevsorted == 0) {
			b->trevsorted = true;
			TRC_DEBUG(ALGO, "Fixed revsorted for %s#" BUNFMT "\n", BATgetId(b), BATcount(b));
		}
	}
  doreturn:
	MT_lock_unset(&b->batIdxLock);
	return b->tsorted;
}

/* Return whether the BAT is reverse ordered or not.  If we don't
 * know, invest in a scan and record the results in the bat
 * descriptor.  */
bool
BATordered_rev(BAT *b)
{
	lng t0 = GDKusec();

	if (b == NULL)
		return false;
	if (BATcount(b) <= 1 || b->trevsorted)
		return true;
	if (b->ttype == TYPE_void)
		return is_oid_nil(b->tseqbase);
	if (BATtdense(b) || b->tnorevsorted > 0)
		return false;
	MT_lock_set(&b->batIdxLock);
	if (!b->trevsorted && b->tnorevsorted == 0) {
		BATiter bi = bat_iterator(b);
		int (*cmpf)(const void *, const void *) = ATOMcompare(b->ttype);
		BUN p, q;
		b->batDirtydesc = true;
		for (q = BUNlast(b), p = 1; p < q; p++) {
			if (cmpf(BUNtail(bi, p - 1), BUNtail(bi, p)) < 0) {
				b->tnorevsorted = p;
				TRC_DEBUG(ALGO, "Fixed norevsorted(" BUNFMT ") for %s#" BUNFMT " (" LLFMT " usec)\n", p, BATgetId(b), BATcount(b), GDKusec() - t0);
				goto doreturn;
			}
		}
		b->trevsorted = true;
		TRC_DEBUG(ALGO, "Fixed revsorted for %s#" BUNFMT " (" LLFMT " usec)\n", BATgetId(b), BATcount(b), GDKusec() - t0);
	}
  doreturn:
	MT_lock_unset(&b->batIdxLock);
	return b->trevsorted;
}

/* figure out which sort function is to be called
 * stable sort can produce an error (not enough memory available),
 * "quick" sort does not produce errors */
static gdk_return
do_sort(void *restrict h, void *restrict t, const void *restrict base,
	size_t n, int hs, int ts, int tpe, bool reverse, bool nilslast,
	bool stable)
{
	if (n <= 1)		/* trivially sorted */
		return GDK_SUCCEED;
	if (stable) {
		if (reverse)
			return GDKssort_rev(h, t, base, n, hs, ts, tpe);
		else
			return GDKssort(h, t, base, n, hs, ts, tpe);
	} else {
		GDKqsort(h, t, base, n, hs, ts, tpe, reverse, nilslast);
	}
	return GDK_SUCCEED;
}

/* Sort the bat b according to both o and g.  The stable and reverse
 * parameters indicate whether the sort should be stable or descending
 * respectively.  The parameter b is required, o and g are optional
 * (i.e., they may be NULL).
 *
 * A sorted copy is returned through the sorted parameter, the new
 * ordering is returned through the order parameter, group information
 * is returned through the groups parameter.  All three output
 * parameters may be NULL.  If they're all NULL, this function does
 * nothing.
 *
 * If o is specified, it is used to first rearrange b according to the
 * order specified in o, after which b is sorted taking g into
 * account.
 *
 * If g is specified, it indicates groups which should be individually
 * ordered.  Each row of consecutive equal values in g indicates a
 * group which is sorted according to stable and reverse.  g is used
 * after the order in b was rearranged according to o.
 *
 * The outputs order and groups can be used in subsequent calls to
 * this function.  This can be used if multiple BATs need to be sorted
 * together.  The BATs should then be sorted in order of significance,
 * and each following call should use the original unordered BAT plus
 * the order and groups bat from the previous call.  In this case, the
 * sorted BATs are not of much use, so the sorted output parameter
 * does not need to be specified.
 * Apart from error checking and maintaining reference counts, sorting
 * three columns (col1, col2, col3) could look like this with the
 * sorted results in (col1s, col2s, col3s):
 *	BATsort(&col1s, &ord1, &grp1, col1, NULL, NULL, false, false, false);
 *	BATsort(&col2s, &ord2, &grp2, col2, ord1, grp1, false, false, false);
 *	BATsort(&col3s,  NULL,  NULL, col3, ord2, grp2, false, false, false);
 * Note that the "reverse" parameter can be different for each call.
 */
gdk_return
BATsort(BAT **sorted, BAT **order, BAT **groups,
	BAT *b, BAT *o, BAT *g, bool reverse, bool nilslast, bool stable)
{
	BAT *bn = NULL, *on = NULL, *gn = NULL, *pb = NULL;
	oid *restrict grps, *restrict ords, prev;
	BUN p, q, r;
	lng t0 = GDKusec();
	bool mkorderidx, orderidxlock = false;

	/* we haven't implemented NILs as largest value for stable
	 * sort, so NILs come first for ascending and last for
	 * descending */
	assert(!stable || reverse == nilslast);

	if (b == NULL) {
		GDKerror("b must exist\n");
		return GDK_FAIL;
	}
	if (stable && reverse != nilslast) {
		GDKerror("stable sort cannot have reverse != nilslast\n");
		return GDK_FAIL;
	}
	if (!ATOMlinear(b->ttype)) {
		GDKerror("type %s cannot be sorted\n", ATOMname(b->ttype));
		return GDK_FAIL;
	}
	if (b->ttype == TYPE_void) {
		if (!b->tsorted) {
			b->tsorted = true;
			b->batDirtydesc = true;
		}
		if (b->trevsorted != is_oid_nil(b->tseqbase) || b->batCount <= 1) {
			b->trevsorted = !b->trevsorted;
			b->batDirtydesc = true;
		}
		if (b->tkey != !is_oid_nil(b->tseqbase)) {
			b->tkey = !b->tkey;
			b->batDirtydesc = true;
		}
	} else if (b->batCount <= 1) {
		if (!b->tsorted || !b->trevsorted) {
			b->tsorted = b->trevsorted = true;
			b->batDirtydesc = true;
		}
	}
	if (o != NULL &&
	    (ATOMtype(o->ttype) != TYPE_oid || /* oid tail */
	     BATcount(o) != BATcount(b) ||     /* same size as b */
	     (o->ttype == TYPE_void &&	       /* no nil tail */
	      BATcount(o) != 0 &&
	      is_oid_nil(o->tseqbase)))) {
		GDKerror("o must have type oid and same size as b\n");
		return GDK_FAIL;
	}
	if (g != NULL &&
	    (ATOMtype(g->ttype) != TYPE_oid || /* oid tail */
	     !g->tsorted ||		       /* sorted */
	     BATcount(o) != BATcount(b) ||     /* same size as b */
	     (g->ttype == TYPE_void &&	       /* no nil tail */
	      BATcount(g) != 0 &&
	      is_oid_nil(g->tseqbase)))) {
		GDKerror("g must have type oid, sorted on the tail, "
			 "and same size as b\n");
		return GDK_FAIL;
	}
	if (sorted == NULL && order == NULL) {
		/* no place to put result, so we're done quickly */
		GDKerror("no place to put the result.\n");
		return GDK_FAIL;
	}
	if (g == NULL && !stable) {
		/* pre-ordering doesn't make sense if we're not
		 * subsorting and the sort is not stable */
		o = NULL;
	}
	if (b->tnonil) {
		/* if there are no nils, placement of nils doesn't
		 * matter, so set nilslast such that ordered bits can
		 * be used */
		nilslast = reverse;
	}
	if (BATcount(b) <= 1 ||
	    (reverse == nilslast &&
	     (reverse ? BATtrevordered(b) : BATtordered(b)) &&
	     o == NULL && g == NULL &&
	     (groups == NULL || BATtkey(b) ||
	      (reverse ? BATtordered(b) : BATtrevordered(b))))) {
		/* trivially (sub)sorted, and either we don't need to
		 * return group information, or we can trivially
		 * deduce the groups */
		if (sorted) {
			bn = COLcopy(b, b->ttype, false, TRANSIENT);
			if (bn == NULL)
				goto error;
			*sorted = bn;
		}
		if (order) {
			on = BATdense(b->hseqbase, b->hseqbase, BATcount(b));
			if (on == NULL)
				goto error;
			*order = on;
		}
		if (groups) {
			if (BATtkey(b)) {
				/* singleton groups */
				gn = BATdense(0, 0, BATcount(b));
				if (gn == NULL)
					goto error;
			} else {
				/* single group */
				const oid *o = 0;
				assert(BATcount(b) == 1 ||
				       (BATtordered(b) && BATtrevordered(b)));
				gn = BATconstant(0, TYPE_oid, &o, BATcount(b), TRANSIENT);
				if (gn == NULL)
					goto error;
			}
			*groups = gn;
		}
		TRC_DEBUG(ALGO, "BATsort(b=" ALGOBATFMT ",o="
			  ALGOOPTBATFMT ",g=" ALGOOPTBATFMT
			  ",reverse=%d,nilslast=%d,stable=%d) = ("
			  ALGOOPTBATFMT "," ALGOOPTBATFMT ","
			  ALGOOPTBATFMT ") -- trivial (" LLFMT
			  " usec)\n",
			  ALGOBATPAR(b), ALGOOPTBATPAR(o),
			  ALGOOPTBATPAR(g), reverse, nilslast, stable,
			  ALGOOPTBATPAR(bn), ALGOOPTBATPAR(gn),
			  ALGOOPTBATPAR(on), GDKusec() - t0);
		return GDK_SUCCEED;
	}
	if (VIEWtparent(b)) {
		pb = BBPdescriptor(VIEWtparent(b));
		if (b->tbaseoff != pb->tbaseoff ||
		    BATcount(b) != BATcount(pb) ||
		    b->hseqbase != pb->hseqbase ||
		    BATatoms[b->ttype].atomCmp != BATatoms[pb->ttype].atomCmp)
			pb = NULL;
	} else {
		pb = b;
	}
	/* when we will create an order index if it doesn't already exist */
	mkorderidx = (g == NULL && !reverse && !nilslast && pb != NULL && (order || !pb->batTransient));
	if (g == NULL && !reverse && !nilslast &&
	    pb != NULL && !BATcheckorderidx(pb)) {
		MT_lock_set(&pb->batIdxLock);
		if (pb->torderidx == NULL) {
			/* no index created while waiting for lock */
			if (mkorderidx) /* keep lock when going to create */
				orderidxlock = true;
		} else {
			/* no need to create an index: it already exists */
			mkorderidx = false;
		}
		if (!orderidxlock)
			MT_lock_unset(&pb->batIdxLock);
	} else {
		mkorderidx = false;
	}
	if (g == NULL && o == NULL && !reverse && !nilslast &&
	    pb != NULL && pb->torderidx != NULL &&
	    /* if we want a stable sort, the order index must be
	     * stable, if we don't want stable, we don't care */
	    (!stable || ((oid *) pb->torderidx->base)[2])) {
		/* there is an order index that we can use */
		on = COLnew(pb->hseqbase, TYPE_oid, BATcount(pb), TRANSIENT);
		if (on == NULL)
			goto error;
		memcpy(Tloc(on, 0), (oid *) pb->torderidx->base + ORDERIDXOFF, BATcount(pb) * sizeof(oid));
		BATsetcount(on, BATcount(b));
		on->tkey = true;
		on->tnil = false;
		on->tnonil = true;
		on->tsorted = on->trevsorted = false;
		on->tseqbase = oid_nil;
		if (sorted || groups) {
			bn = BATproject(on, b);
			if (bn == NULL)
				goto error;
			bn->tsorted = true;
			if (groups) {
				if (BATgroup_internal(groups, NULL, NULL, bn, NULL, g, NULL, NULL, true) != GDK_SUCCEED)
					goto error;
				if (sorted &&
				    (*groups)->tkey &&
				    g == NULL) {
					/* if new groups bat is key
					 * and since there is no input
					 * groups bat, we know the
					 * result bat is key */
					bn->tkey = true;
				}
			}
			if (sorted)
				*sorted = bn;
			else {
				BBPunfix(bn->batCacheid);
				bn = NULL;
			}
		}
		if (order)
			*order = on;
		else {
			BBPunfix(on->batCacheid);
			on = NULL;
		}
		TRC_DEBUG(ALGO, "BATsort(b=" ALGOBATFMT ",o="
			  ALGOOPTBATFMT ",g=" ALGOOPTBATFMT
			  ",reverse=%d,nilslast=%d,stable=%d) = ("
			  ALGOOPTBATFMT "," ALGOOPTBATFMT ","
			  ALGOOPTBATFMT ") -- orderidx (" LLFMT
			  " usec)\n",
			  ALGOBATPAR(b), ALGOOPTBATPAR(o),
			  ALGOOPTBATPAR(g), reverse, nilslast, stable,
			  ALGOOPTBATPAR(bn), ALGOOPTBATPAR(gn),
			  ALGOOPTBATPAR(on), GDKusec() - t0);
		return GDK_SUCCEED;
	}
	if (o) {
		bn = BATproject(o, b);
		if (bn == NULL)
			goto error;
		if (bn->ttype == TYPE_void || isVIEW(bn)) {
			BAT *b2 = COLcopy(bn, ATOMtype(bn->ttype), true, TRANSIENT);
			BBPunfix(bn->batCacheid);
			bn = b2;
		}
		pb = NULL;
	} else {
		bn = COLcopy(b, b->ttype, true, TRANSIENT);
	}
	if (bn == NULL)
		goto error;
	if (order) {
		/* prepare order bat */
		if (o) {
			/* make copy of input so that we can refine it;
			 * copy can be read-only if we take the shortcut
			 * below in the case g is "key" */
			on = COLcopy(o, TYPE_oid,
				     g == NULL ||
				     !(g->tkey || g->ttype == TYPE_void),
				     TRANSIENT);
			if (on == NULL)
				goto error;
			BAThseqbase(on, b->hseqbase);
		} else {
			/* create new order */
			on = COLnew(b->hseqbase, TYPE_oid, BATcount(bn), TRANSIENT);
			if (on == NULL)
				goto error;
			ords = (oid *) Tloc(on, 0);
			for (p = 0, q = BATcount(bn); p < q; p++)
				ords[p] = p + b->hseqbase;
			BATsetcount(on, BATcount(bn));
			on->tkey = true;
			on->tnil = false;
			on->tnonil = true;
		}
		/* COLcopy above can create TYPE_void */
		if (on->ttype != TYPE_void) {
			on->tsorted = on->trevsorted = false; /* it won't be sorted */
			on->tseqbase = oid_nil;	/* and hence not dense */
			on->tnosorted = on->tnorevsorted = 0;
		}
		*order = on;
		ords = (oid *) Tloc(on, 0);
	} else {
		ords = NULL;
	}
	if (g) {
		if (g->tkey || g->ttype == TYPE_void) {
			/* if g is "key", all groups are size 1, so no
			 * subsorting needed */
			if (sorted) {
				*sorted = bn;
			} else {
				BBPunfix(bn->batCacheid);
				bn = NULL;
			}
			if (order) {
				*order = on;
				if (o) {
					/* we can inherit sortedness
					 * after all */
					on->tsorted = o->tsorted;
					on->trevsorted = o->trevsorted;
					if (o->tnosorted)
						on->tnosorted = o->tnosorted;
					if (o->tnorevsorted)
						on->tnorevsorted = o->tnorevsorted;
				} else {
					/* we didn't rearrange, so
					 * still sorted */
					on->tsorted = true;
					on->trevsorted = false;
				}
				if (BATcount(on) <= 1) {
					on->tsorted = true;
					on->trevsorted = true;
				}
			}
			if (groups) {
				gn = COLcopy(g, g->ttype, false, TRANSIENT);
				if (gn == NULL)
					goto error;
				*groups = gn;
			}
			TRC_DEBUG(ALGO, "BATsort(b=" ALGOBATFMT
				  ",o=" ALGOOPTBATFMT ",g=" ALGOBATFMT
				  ",reverse=%d,nilslast=%d,stable=%d"
				  ") = (" ALGOOPTBATFMT ","
				  ALGOOPTBATFMT "," ALGOOPTBATFMT
				  ") -- key group (" LLFMT " usec)\n",
				  ALGOBATPAR(b), ALGOOPTBATPAR(o),
				  ALGOBATPAR(g), reverse, nilslast,
				  stable, ALGOOPTBATPAR(bn),
				  ALGOOPTBATPAR(gn), ALGOOPTBATPAR(on),
				  GDKusec() - t0);
			return GDK_SUCCEED;
		}
		assert(g->ttype == TYPE_oid);
		grps = (oid *) Tloc(g, 0);
		prev = grps[0];
		if (BATmaterialize(bn) != GDK_SUCCEED)
			goto error;
		for (r = 0, p = 1, q = BATcount(g); p < q; p++) {
			if (grps[p] != prev) {
				/* sub sort [r,p) */
				if (do_sort(Tloc(bn, r),
					    ords ? ords + r : NULL,
					    bn->tvheap ? bn->tvheap->base : NULL,
					    p - r, Tsize(bn), ords ? sizeof(oid) : 0,
					    bn->ttype, reverse, nilslast, stable) != GDK_SUCCEED)
					goto error;
				r = p;
				prev = grps[p];
			}
		}
		/* sub sort [r,q) */
		if (do_sort(Tloc(bn, r),
			    ords ? ords + r : NULL,
			    bn->tvheap ? bn->tvheap->base : NULL,
			    p - r, Tsize(bn), ords ? sizeof(oid) : 0,
			    bn->ttype, reverse, nilslast, stable) != GDK_SUCCEED)
			goto error;
		/* if single group (r==0) the result is (rev)sorted,
		 * otherwise (maybe) not */
		bn->tsorted = r == 0 && !reverse && !nilslast;
		bn->trevsorted = r == 0 && reverse && nilslast;
	} else {
		Heap *m = NULL;
		/* only invest in creating an order index if the BAT
		 * is persistent */
		if (mkorderidx) {
			assert(orderidxlock);
			if ((m = createOIDXheap(pb, stable)) != NULL &&
			    ords == NULL) {
				ords = (oid *) m->base + ORDERIDXOFF;
				if (o && o->ttype != TYPE_void)
					memcpy(ords, Tloc(o, 0), BATcount(o) * sizeof(oid));
				else if (o)
					for (p = 0, q = BATcount(o); p < q; p++)
						ords[p] = p + o->tseqbase;
				else
					for (p = 0, q = BATcount(b); p < q; p++)
						ords[p] = p + b->hseqbase;
			}
		}
		if ((reverse != nilslast ||
		     (reverse ? !bn->trevsorted : !bn->tsorted)) &&
		    (BATmaterialize(bn) != GDK_SUCCEED ||
		     do_sort(Tloc(bn, 0),
			     ords,
			     bn->tvheap ? bn->tvheap->base : NULL,
			     BATcount(bn), Tsize(bn), ords ? sizeof(oid) : 0,
			     bn->ttype, reverse, nilslast, stable) != GDK_SUCCEED)) {
			if (m != NULL) {
				HEAPfree(m, true);
				GDKfree(m);
			}
			if (orderidxlock)
				MT_lock_unset(&pb->batIdxLock);
			goto error;
		}
		bn->tsorted = !reverse && !nilslast;
		bn->trevsorted = reverse && nilslast;
		if (m != NULL) {
			assert(orderidxlock);
			if (pb->torderidx == NULL) {
				pb->batDirtydesc = true;
				if (ords != (oid *) m->base + ORDERIDXOFF) {
					memcpy((oid *) m->base + ORDERIDXOFF,
					       ords,
					       BATcount(pb) * sizeof(oid));
				}
				pb->torderidx = m;
				persistOIDX(pb);
			} else {
				HEAPfree(m, true);
				GDKfree(m);
			}
		}
	}
	if (orderidxlock)
		MT_lock_unset(&pb->batIdxLock);
	bn->theap->dirty = true;
	bn->tnosorted = 0;
	bn->tnorevsorted = 0;
	bn->tnokey[0] = bn->tnokey[1] = 0;
	if (groups) {
		if (BATgroup_internal(groups, NULL, NULL, bn, NULL, g, NULL, NULL, true) != GDK_SUCCEED)
			goto error;
		if ((*groups)->tkey &&
		    (g == NULL || (g->tsorted && g->trevsorted))) {
			/* if new groups bat is key and the input
			 * group bat has a single value (both sorted
			 * and revsorted), we know the result bat is
			 * key */
			bn->tkey = true;
		}
	}

	if (sorted)
		*sorted = bn;
	else {
		BBPunfix(bn->batCacheid);
		bn = NULL;
	}

	TRC_DEBUG(ALGO, "BATsort(b=" ALGOBATFMT ",o=" ALGOOPTBATFMT
		  ",g=" ALGOOPTBATFMT ",reverse=%d,nilslast=%d,"
		  "stable=%d) = (" ALGOOPTBATFMT "," ALGOOPTBATFMT ","
		  ALGOOPTBATFMT ") -- %ssort (" LLFMT " usec)\n",
		  ALGOBATPAR(b), ALGOOPTBATPAR(o), ALGOOPTBATPAR(g),
		  reverse, nilslast, stable, ALGOOPTBATPAR(bn),
		  ALGOOPTBATPAR(gn), ALGOOPTBATPAR(on),
		  g ? "grouped " : "", GDKusec() - t0);
	return GDK_SUCCEED;

  error:
	if (bn)
		BBPunfix(bn->batCacheid);
	BBPreclaim(on);
	if (sorted)
		*sorted = NULL;
	if (order)
		*order = NULL;
	if (groups)
		*groups = NULL;
	return GDK_FAIL;
}

/* return a new BAT of length n with seqbase hseq, and the constant v
 * in the tail */
BAT *
BATconstant(oid hseq, int tailtype, const void *v, BUN n, role_t role)
{
	BAT *bn;
	void *restrict p;
	BUN i;
	lng t0 = 0;

	TRC_DEBUG_IF(ALGO) t0 = GDKusec();
	if (v == NULL)
		return NULL;
	bn = COLnew(hseq, tailtype, n, role);
	if (bn != NULL && n > 0) {
		p = Tloc(bn, 0);
		switch (ATOMstorage(tailtype)) {
		case TYPE_void:
			v = &oid_nil;
			BATtseqbase(bn, oid_nil);
			break;
		case TYPE_bte:
			for (i = 0; i < n; i++)
				((bte *) p)[i] = *(bte *) v;
			break;
		case TYPE_sht:
			for (i = 0; i < n; i++)
				((sht *) p)[i] = *(sht *) v;
			break;
		case TYPE_int:
		case TYPE_flt:
			assert(sizeof(int) == sizeof(flt));
			for (i = 0; i < n; i++)
				((int *) p)[i] = *(int *) v;
			break;
		case TYPE_lng:
		case TYPE_dbl:
			assert(sizeof(lng) == sizeof(dbl));
			for (i = 0; i < n; i++)
				((lng *) p)[i] = *(lng *) v;
			break;
#ifdef HAVE_HGE
		case TYPE_hge:
			for (i = 0; i < n; i++)
				((hge *) p)[i] = *(hge *) v;
			break;
#endif
		case TYPE_str:
			/* insert the first value, then just copy the
			 * offset lots of times */
			if (tfastins_nocheck(bn, 0, v, Tsize(bn)) != GDK_SUCCEED) {
				BBPreclaim(bn);
				return NULL;
			}
			char val[sizeof(var_t)];
			memcpy(val, Tloc(bn, 0), bn->twidth);
			if (bn->twidth == 1 && n > 1) {
				/* single byte value: we have a
				 * function for that */
				memset(Tloc(bn, 1), val[0], n - 1);
			} else {
				char *p = Tloc(bn, 0);
				for (i = 1; i < n; i++) {
					p += bn->twidth;
					memcpy(p, val, bn->twidth);
				}
			}
			break;
		default:
			for (i = 0; i < n; i++)
				if (tfastins_nocheck(bn, i, v, Tsize(bn)) != GDK_SUCCEED) {
					BBPreclaim(bn);
					return NULL;
				}
			break;
		}
		bn->theap->dirty = true;
		bn->tnil = n >= 1 && (*ATOMcompare(tailtype))(v, ATOMnilptr(tailtype)) == 0;
		BATsetcount(bn, n);
		bn->tsorted = true;
		bn->trevsorted = true;
		bn->tnonil = !bn->tnil;
		bn->tkey = BATcount(bn) <= 1;
	}
	TRC_DEBUG(ALGO, "-> " ALGOOPTBATFMT " " LLFMT "usec\n",
		  ALGOOPTBATPAR(bn), GDKusec() - t0);
	return bn;
}

/*
 * BAT Aggregates
 *
 * We retain the size() and card() aggregate results in the column
 * descriptor.  We would like to have such functionality in an
 * extensible way for many aggregates, for DD (1) we do not want to
 * change the binary BAT format on disk and (2) aggr and size are the
 * most relevant aggregates.
 *
 * It is all hacked into the aggr[3] records; three adjacent integers
 * that were left over in the column record. We refer to these as if
 * it where an int aggr[3] array.  The below routines set and retrieve
 * the aggregate values from the tail of the BAT, as many
 * aggregate-manipulating BAT functions work on tail.
 *
 * The rules are as follows: aggr[0] contains the alignment ID of the
 * column (if set i.e. nonzero).  Hence, if this value is nonzero and
 * equal to b->talign, the precomputed aggregate values in
 * aggr[GDK_AGGR_SIZE] and aggr[GDK_AGGR_CARD] hold. However, only one
 * of them may be set at the time. This is encoded by the value
 * int_nil, which cannot occur in these two aggregates.
 *
 * This was now extended to record the property whether we know there
 * is a nil value present by mis-using the highest bits of both
 * GDK_AGGR_SIZE and GDK_AGGR_CARD.
 */

void
PROPdestroy(BAT *b)
{
	PROPrec *p = b->tprops;
	PROPrec *n;

	b->tprops = NULL;
	while (p) {
		n = p->next;
		VALclear(&p->v);
		GDKfree(p);
		p = n;
	}
}

PROPrec *
BATgetprop_nolock(BAT *b, enum prop_t idx)
{
	PROPrec *p;

	p = b->tprops;
	while (p && p->id != idx)
		p = p->next;
	return p;
}

static void
BATrmprop_nolock(BAT *b, enum prop_t idx)
{
	PROPrec *prop = b->tprops, *prev = NULL;

	while (prop) {
		if (prop->id == idx) {
			if (prev)
				prev->next = prop->next;
			else
				b->tprops = prop->next;
			VALclear(&prop->v);
			GDKfree(prop);
			return;
		}
		prev = prop;
		prop = prop->next;
	}
}

void
BATsetprop_nolock(BAT *b, enum prop_t idx, int type, const void *v)
{
	PROPrec *p;

	p = b->tprops;
	while (p && p->id != idx)
		p = p->next;
	if (p == NULL) {
		if ((p = GDKmalloc(sizeof(PROPrec))) == NULL) {
			/* properties are hints, so if we can't create
			 * one we ignore the error */
			GDKclrerr();
			return;
		}
		p->id = idx;
		p->next = b->tprops;
		p->v.vtype = 0;
		b->tprops = p;
	} else {
		VALclear(&p->v);
	}
	if (VALinit(&p->v, type, v) == NULL) {
		/* failed to initialize, so remove property */
		BATrmprop_nolock(b, idx);
		GDKclrerr();
	}
	b->batDirtydesc = true;
}

PROPrec *
BATgetprop(BAT *b, enum prop_t idx)
{
	PROPrec *p;

	MT_lock_set(&b->batIdxLock);
	p = BATgetprop_nolock(b, idx);
	MT_lock_unset(&b->batIdxLock);
	return p;
}

void
BATsetprop(BAT *b, enum prop_t idx, int type, const void *v)
{
	MT_lock_set(&b->batIdxLock);
	BATsetprop_nolock(b, idx, type, v);
	MT_lock_unset(&b->batIdxLock);
}

void
BATrmprop(BAT *b, enum prop_t idx)
{
	MT_lock_set(&b->batIdxLock);
	BATrmprop_nolock(b, idx);
	MT_lock_unset(&b->batIdxLock);
}


/*
 * The BATcount_no_nil function counts all BUN in a BAT that have a
 * non-nil tail value.
 */
BUN
BATcount_no_nil(BAT *b)
{
	BUN cnt = 0;
	BUN i, n;
	const void *restrict p, *restrict nil;
	const char *restrict base;
	int t;
	int (*cmp)(const void *, const void *);

	BATcheck(b, 0);
	n = BATcount(b);
	if (b->tnonil)
		return n;
	p = Tloc(b, 0);
	t = ATOMbasetype(b->ttype);
	switch (t) {
	case TYPE_void:
		cnt = n * BATtdense(b);
		break;
	case TYPE_bte:
		for (i = 0; i < n; i++)
			cnt += !is_bte_nil(((const bte *) p)[i]);
		break;
	case TYPE_sht:
		for (i = 0; i < n; i++)
			cnt += !is_sht_nil(((const sht *) p)[i]);
		break;
	case TYPE_int:
		for (i = 0; i < n; i++)
			cnt += !is_int_nil(((const int *) p)[i]);
		break;
	case TYPE_lng:
		for (i = 0; i < n; i++)
			cnt += !is_lng_nil(((const lng *) p)[i]);
		break;
#ifdef HAVE_HGE
	case TYPE_hge:
		for (i = 0; i < n; i++)
			cnt += !is_hge_nil(((const hge *) p)[i]);
		break;
#endif
	case TYPE_flt:
		for (i = 0; i < n; i++)
			cnt += !is_flt_nil(((const flt *) p)[i]);
		break;
	case TYPE_dbl:
		for (i = 0; i < n; i++)
			cnt += !is_dbl_nil(((const dbl *) p)[i]);
		break;
	case TYPE_str:
		base = b->tvheap->base;
		switch (b->twidth) {
		case 1:
			for (i = 0; i < n; i++)
				cnt += base[(var_t) ((const unsigned char *) p)[i] + GDK_VAROFFSET] != '\200';
			break;
		case 2:
			for (i = 0; i < n; i++)
				cnt += base[(var_t) ((const unsigned short *) p)[i] + GDK_VAROFFSET] != '\200';
			break;
#if SIZEOF_VAR_T != SIZEOF_INT
		case 4:
			for (i = 0; i < n; i++)
				cnt += base[(var_t) ((const unsigned int *) p)[i]] != '\200';
			break;
#endif
		default:
			for (i = 0; i < n; i++)
				cnt += base[((const var_t *) p)[i]] != '\200';
			break;
		}
		break;
	default:
		nil = ATOMnilptr(t);
		cmp = ATOMcompare(t);
		if (b->tvarsized) {
			base = b->tvheap->base;
			for (i = 0; i < n; i++)
				cnt += (*cmp)(nil, base + ((const var_t *) p)[i]) != 0;
		} else {
			for (i = 0, n += i; i < n; i++)
				cnt += (*cmp)(Tloc(b, i), nil) != 0;
		}
		break;
	}
	if (cnt == BATcount(b)) {
		/* we learned something */
		b->tnonil = true;
		assert(!b->tnil);
		b->tnil = false;
	}
	return cnt;
}<|MERGE_RESOLUTION|>--- conflicted
+++ resolved
@@ -38,12 +38,9 @@
 		}
 		ATOMIC_INIT(&h->refs, 1);
 		BBPunshare(b->tvheap->parentid);
-<<<<<<< HEAD
+		BBPunfix(b->tvheap->parentid);
 		MT_lock_set(&b->theaplock);
 		HEAPdecref(b->tvheap, false);
-=======
-		BBPunfix(b->tvheap->parentid);
->>>>>>> 17ab9b68
 		b->tvheap = h;
 		MT_lock_unset(&b->theaplock);
 	}
@@ -61,11 +58,7 @@
 #endif
 
 static gdk_return
-<<<<<<< HEAD
-insert_string_bat(BAT *b, BAT *n, struct canditer *ci)
-=======
-insert_string_bat(BAT *b, BAT *n, struct canditer *ci, bool force, bool mayshare)
->>>>>>> 17ab9b68
+insert_string_bat(BAT *b, BAT *n, struct canditer *ci, bool mayshare)
 {
 	BATiter ni;		/* iterator */
 	size_t toff = ~(size_t) 0;	/* tail offset */
@@ -118,18 +111,12 @@
 			    oldcnt == 0 &&
 			    b->tvheap != n->tvheap &&
 			    ci->tpe == cand_dense) {
-<<<<<<< HEAD
 				/* make sure locking happens in a
 				 * predictable order: lowest id
 				 * first */
 				if (b->batCacheid < n->batCacheid) {
 					MT_lock_set(&b->theaplock);
 					MT_lock_set(&n->theaplock);
-=======
-				if (b->tvheap->parentid != bid) {
-					BBPunshare(b->tvheap->parentid);
-					BBPunfix(b->tvheap->parentid);
->>>>>>> 17ab9b68
 				} else {
 					MT_lock_set(&n->theaplock);
 					MT_lock_set(&b->theaplock);
@@ -414,7 +401,6 @@
 	assert(b->twidth == SIZEOF_VAR_T);
 	if (cnt == 0)
 		return GDK_SUCCEED;
-<<<<<<< HEAD
 	if (cnt > BATcapacity(b) - BATcount(b)) {
 		/* if needed space exceeds a normal growth extend just
 		 * with what's needed */
@@ -426,28 +412,19 @@
 		if (BATextend(b, grows) != GDK_SUCCEED)
 			return GDK_FAIL;
 	}
-	if (BATcount(b) == 0 &&
-=======
 	if (mayshare &&
 	    BATcount(b) == 0 &&
->>>>>>> 17ab9b68
 	    b->batRole == TRANSIENT &&
 	    n->batRestricted == BAT_READ &&
 	    b->tvheap != n->tvheap) {
 		/* if b is still empty, in the transient farm, and n
 		 * is read-only, we replace b's vheap with a reference
 		 * to n's */
-<<<<<<< HEAD
 		/* make sure locking happens in a predictable order:
 		 * lowest id first */
 		if (b->batCacheid < n->batCacheid) {
 			MT_lock_set(&b->theaplock);
 			MT_lock_set(&n->theaplock);
-=======
-		if (b->tvheap->parentid != b->batCacheid) {
-			BBPunshare(b->tvheap->parentid);
-			BBPunfix(b->tvheap->parentid);
->>>>>>> 17ab9b68
 		} else {
 			MT_lock_set(&n->theaplock);
 			MT_lock_set(&b->theaplock);
@@ -505,13 +482,9 @@
 			return GDK_FAIL;
 		}
 		BBPunshare(b->tvheap->parentid);
-<<<<<<< HEAD
 		MT_lock_set(&b->theaplock);
 		HEAPdecref(b->tvheap, false);
 		ATOMIC_INIT(&h->refs, 1);
-=======
-		BBPunfix(b->tvheap->parentid);
->>>>>>> 17ab9b68
 		b->tvheap = h;
 		MT_lock_unset(&b->theaplock);
 	}
@@ -713,11 +686,7 @@
 	}
 
 	if (b->ttype == TYPE_str) {
-<<<<<<< HEAD
-		if (insert_string_bat(b, n, &ci) != GDK_SUCCEED) {
-=======
-		if (insert_string_bat(b, n, &ci, force, mayshare) != GDK_SUCCEED) {
->>>>>>> 17ab9b68
+		if (insert_string_bat(b, n, &ci, mayshare) != GDK_SUCCEED) {
 			return GDK_FAIL;
 		}
 	} else if (ATOMvarsized(b->ttype)) {
