--- conflicted
+++ resolved
@@ -315,13 +315,8 @@
 			cnt--;
 			p = canditer_next(&ci) - hseq;
 			tp = BUNtvar(ni, p);
-<<<<<<< HEAD
-			bunfastappVAR(b, tp);
-=======
 			if (bunfastappVAR(b, tp) != GDK_SUCCEED)
 				goto bunins_failed;
-			HASHins(b, r, tp);
->>>>>>> ba7ebbde
 			r++;
 		}
 	} else {
