--- conflicted
+++ resolved
@@ -839,27 +839,6 @@
 gdk_return
 BATreplace(BAT *b, BAT *p, BAT *n, bool force)
 {
-<<<<<<< HEAD
-	BUN r, s;
-	BATiter nvi = bat_iterator(n);
-	oid hseqend;
-
-	if (b == NULL || b->ttype == TYPE_void ||
-	    p == NULL || n == NULL || BATcount(n) == 0) {
-		return GDK_SUCCEED;
-	}
-	hseqend = b->hseqbase + BATcount(b);
-	BATloop(n, r, s) {
-		oid updid = BUNtoid(p, r);
-		const void *val = BUNtail(nvi, r);
-
-		if (updid < b->hseqbase || updid >= hseqend) {
-			GDKerror("BATreplace: id out of range\n");
-			return GDK_FAIL;
-		}
-		if (BUNinplace(b, updid - b->hseqbase, val, force) != GDK_SUCCEED)
-			return GDK_FAIL;
-=======
 	if (b == NULL || b->ttype == TYPE_void || p == NULL || n == NULL) {
 		return GDK_SUCCEED;
 	}
@@ -878,11 +857,6 @@
 		GDKerror("BATreplace: access denied to %s, aborting.\n",
 			 BATgetId(b));
 		return GDK_FAIL;
-	}
-	if (b->tunique) {
-		/* do it the old-fashioned way so that tunique
-		 * property is obeyed */
-		return void_replace_bat(b, p, n, force);
 	}
 
 	HASHdestroy(b);
@@ -1101,7 +1075,6 @@
 				break;
 			}
 		}
->>>>>>> 680b01c4
 	}
 	return GDK_SUCCEED;
 
