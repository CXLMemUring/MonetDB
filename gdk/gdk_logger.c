/*
 * This Source Code Form is subject to the terms of the Mozilla Public
 * License, v. 2.0.  If a copy of the MPL was not distributed with this
 * file, You can obtain one at http://mozilla.org/MPL/2.0/.
 *
 * Copyright 2008-2015 MonetDB B.V.
 */

/*
 * (author) N. J. Nes
 *
 * In the philosophy of MonetDB, transaction management overhead
 * should only be paid when necessary. Transaction management is for
 * this purpose implemented as a separate module and applications are
 * required to obey the transaction policy, e.g. obtaining/releasing
 * locks.
 *
 * This module is designed to support efficient logging of the SQL
 * database.  Once loaded, the SQL compiler will insert the proper
 * calls at transaction commit to include the changes in the log file.
 *
 * The logger uses a directory to store its log files. One master log
 * file stores information about the version of the logger and the
 * transaction log files. This file is a simple ascii file with the
 * following format:
 *  {6DIGIT-VERSION\n[log file number \n]*]*}
 * The transaction log files have a binary format, which stores fixed
 * size logformat headers (flag,nr,bid), where the flag is the type of
 * update logged.  The nr field indicates how many changes there were
 * (in case of inserts/deletes).  The bid stores the bid identifier.
 *
 * The key decision to be made by the user is the location of the log
 * file.  Ideally, it should be stored in fail-safe environment, or at
 * least the log and databases should be on separate disk columns.
 *
 * This file system may reside on the same hardware as the database
 * server and therefore the writes are done to the same disk, but
 * could also reside on another system and then the changes are
 * flushed through the network.  The logger works under the assumption
 * that it is called to safeguard updates on the database when it has
 * an exclusive lock on the latest version. This lock should be
 * guaranteed by the calling transaction manager first.
 *
 * Finding the updates applied to a BAT is relatively easy, because
 * each BAT contains a delta structure. On commit these changes are
 * written to the log file and the delta management is reset. Since
 * each commit is written to the same log file, the beginning and end
 * are marked by a log identifier.
 *
 * A server restart should only (re)process blocks which are
 * completely written to disk. A log replay therefore ends in a commit
 * or abort on the changed bats. Once all logs have been read, the
 * changes to the bats are made persistent, i.e. a bbp sub-commit is
 * done.
 */
#include "monetdb_config.h"
#include "gdk.h"
#include "gdk_private.h"
#include "gdk_logger.h"
#include <string.h>

/*
 * The log record encoding is geared at reduced storage space, but at
 * the expense of readability. A user can not easily inspect the log a
 * posteriori to check what has happened.
 *
 */
#define LOG_START	1
#define LOG_END		2
#define LOG_INSERT	3
#define LOG_DELETE	4
#define LOG_UPDATE	5
#define LOG_CREATE	6
#define LOG_DESTROY	7
#define LOG_USE		8
#define LOG_CLEAR	9
#define LOG_SEQ		10

static char *log_commands[] = {
	NULL,
	"LOG_START",
	"LOG_END",
	"LOG_INSERT",
	"LOG_DELETE",
	"LOG_UPDATE",
	"LOG_CREATE",
	"LOG_DESTROY",
	"LOG_USE",
	"LOG_CLEAR",
	"LOG_SEQ",
};

typedef struct logformat_t {
	char flag;
	int tid;
	lng nr;
} logformat;

static int bm_commit(logger *lg);
static int tr_grow(trans *tr);

static BUN
log_find(BAT *b, BAT *d, int val)
{
	BATiter cni = bat_iterator(b);
	BUN p;

	assert(b->ttype == TYPE_int);
	assert(d->ttype == TYPE_oid);
	if (b->T->hash || BAThash(b, 0) == GDK_SUCCEED) {
		HASHloop_int(cni, cni.b->T->hash, p, &val) {
			oid pos = p;
			if (BUNfnd(d, &pos) == BUN_NONE)
				return p;
		}
<<<<<<< HEAD
	}
	return BUN_NONE;
#endif
}
=======
	} else {		/* unlikely: BAThash failed */
		BUN q;
		int *t = (int *) Tloc(b, 0);
>>>>>>> f25d153f

		for (p = BUNfirst(b), q = BUNlast(b); p < q; p++) {
			if (t[p] == val) {
				oid pos = p;
				if (BUNfnd(d, &pos) == BUN_NONE)
					return p;
			}
		}
	}
	return BUN_NONE;
}

static void
logbat_destroy(BAT *b)
{
	if (b)
		BBPunfix(b->batCacheid);
}

static BAT *
logbat_new(int tt, BUN size, int role)
{
	BAT *nb = BATnew(TYPE_void, tt, size, role);

	if (nb) {
		BATseqbase(nb, 0);
		if (role == PERSISTENT)
			BATmode(nb, PERSISTENT);
	} else {
		fprintf(stderr, "!ERROR: logbat_new: creating new BAT[void:%s]#" BUNFMT " failed\n", ATOMname(tt), size);
	}
	return nb;
}

static int
log_read_format(logger *l, logformat *data)
{
	return mnstr_read(l->log, &data->flag, 1, 1) == 1 &&
		mnstr_readLng(l->log, &data->nr) == 1 &&
		mnstr_readInt(l->log, &data->tid) == 1;
}

static int
log_write_format(logger *l, logformat *data)
{
	if (mnstr_write(l->log, &data->flag, 1, 1) == 1 &&
	    mnstr_writeLng(l->log, data->nr) &&
	    mnstr_writeInt(l->log, data->tid))
		return LOG_OK;
	fprintf(stderr, "!ERROR: log_write_format: write failed\n");
	return LOG_ERR;
}

static char *
log_read_string(logger *l)
{
	int len;
	ssize_t nr;
	char *buf;

	if (mnstr_readInt(l->log, &len) != 1) {
		fprintf(stderr, "!ERROR: log_read_string: read failed\n");
//MK This leads to non-repeatable log structure?
		return NULL;
	}
	if (len == 0)
		return NULL;
	buf = GDKmalloc(len);
	if (buf == NULL) {
		fprintf(stderr, "!ERROR: log_read_string: malloc failed\n");
		return NULL;
	}

	if ((nr = mnstr_read(l->log, buf, 1, len)) != (ssize_t) len) {
		buf[len - 1] = 0;
		fprintf(stderr, "!ERROR: log_read_string: couldn't read name (%s) " SSZFMT "\n", buf, nr);
		GDKfree(buf);
		return NULL;
	}
	buf[len - 1] = 0;
	return buf;
}

static int
log_write_string(logger *l, const char *n)
{
	size_t len = strlen(n) + 1;	/* log including EOS */

	assert(len > 1);
	assert(len <= INT_MAX);
	if (!mnstr_writeInt(l->log, (int) len) ||
	    mnstr_write(l->log, n, 1, len) != (ssize_t) len) {
		fprintf(stderr, "!ERROR: log_write_string: write failed\n");
		return LOG_ERR;
	}
	return LOG_OK;
}

static void
log_read_clear(logger *lg, trans *tr, char *name)
{
	if (lg->debug & 1)
		fprintf(stderr, "#logger found log_read_clear %s\n", name);

	if (tr_grow(tr)) {
		tr->changes[tr->nr].type = LOG_CLEAR;
		tr->changes[tr->nr].name = GDKstrdup(name);
		tr->nr++;
	}
}

static int
avoid_snapshot(logger *lg, log_bid bid)
{
	if (BATcount(lg->snapshots_bid)-BATcount(lg->dsnapshots)) {
		BUN p = log_find(lg->snapshots_bid, lg->dsnapshots, bid);

		if (p != BUN_NONE) {
			int tid = *(int *) Tloc(lg->snapshots_tid, p);

			if (lg->tid <= tid)
				return 1;
		}
	}
	return 0;
}

static void
la_bat_clear(logger *lg, logaction *la)
{
	log_bid bid = logger_find_bat(lg, la->name);
	BAT *b;

	if (lg->debug & 1)
		fprintf(stderr, "#la_bat_clear %s\n", la->name);

	/* do we need to skip these old updates */
	if (avoid_snapshot(lg, bid))
		return;

	b = BATdescriptor(bid);
	if (b) {
		int access = b->batRestricted;
		b->batRestricted = BAT_WRITE;
		BATclear(b, TRUE);
		b->batRestricted = access;
		logbat_destroy(b);
	}
}

static int
log_read_seq(logger *lg, logformat *l)
{
	int seq = (int) l->nr;
	lng val;
	BUN p;

	assert(l->nr <= (lng) INT_MAX);
	if (mnstr_readLng(lg->log, &val) != 1) {
		fprintf(stderr, "!ERROR: log_read_seq: read failed\n");
		return LOG_ERR;
	}

	if ((p = log_find(lg->seqs_id, lg->dseqs, seq)) != BUN_NONE &&
	    p >= lg->seqs_id->batInserted) {
		BUNinplace(lg->seqs_val, p, NULL, &val, FALSE);
	} else {
		if (p != BUN_NONE) {
			oid pos = p;
			BUNappend(lg->dseqs, &pos, FALSE);
		}
		BUNappend(lg->seqs_id, &seq, FALSE);
		BUNappend(lg->seqs_val, &val, FALSE);
	}
	return LOG_OK;
}

static int
log_read_updates(logger *lg, trans *tr, logformat *l, char *name)
{
	log_bid bid = logger_find_bat(lg, name);
	BAT *b = BATdescriptor(bid);
	int res = LOG_OK;
	int ht = -1, tt = -1, hseq = 0, tseq = 0;

	if (lg->debug & 1)
		fprintf(stderr, "#logger found log_read_updates %s %s " LLFMT "\n", name, l->flag == LOG_INSERT ? "insert" : l->flag == LOG_DELETE ? "delete" : "update", l->nr);

	if (b) {
		ht = b->htype;
		if (ht == TYPE_void && b->hseqbase != oid_nil)
			hseq = 1;
		tt = b->ttype;
		if (tt == TYPE_void && b->tseqbase != oid_nil)
			tseq = 1;
	} else {		/* search trans action for create statement */
		int i;

		for (i = 0; i < tr->nr; i++) {
			if (tr->changes[i].type == LOG_CREATE && strcmp(tr->changes[i].name, name) == 0) {
				ht = tr->changes[i].ht;
				if (ht < 0) {
					hseq = 1;
					ht = TYPE_void;
				}
				tt = tr->changes[i].tt;
				if (tt < 0) {
					tseq = 1;
					tt = TYPE_void;
				}
				break;
			}
		}
	}
	assert((ht == TYPE_void && l->flag == LOG_INSERT) ||
	       (ht == TYPE_void && l->flag == LOG_DELETE) ||
	       ((ht == TYPE_oid || !ht) && l->flag == LOG_UPDATE));
	if (ht >= 0 && tt >= 0) {
		BAT *uid = NULL;
		BAT *r;
		void *(*rt) (ptr, stream *, size_t) = BATatoms[tt].atomRead;
		void *tv = NULL;

		if (tt < TYPE_str)
			tv = lg->buf;
		else if (tt > TYPE_str)
			tv = ATOMnil(tt);
#if SIZEOF_OID == 8
		if (tt == TYPE_oid && lg->read32bitoid)
			rt = BATatoms[TYPE_int].atomRead;
#endif
		assert(l->nr <= (lng) BUN_MAX);
		if (l->flag == LOG_UPDATE) {
			uid = BATnew(TYPE_void, ht, (BUN) l->nr, PERSISTENT);
			r = BATnew(TYPE_void, tt, (BUN) l->nr, PERSISTENT);
		} else {
			assert(ht == TYPE_void);
			r = BATnew(TYPE_void, tt, (BUN) l->nr, PERSISTENT);
		}

		if (hseq)
			BATseqbase(r, 0);
		if (tseq)
			BATseqbase(BATmirror(r), 0);

		if (ht == TYPE_void && l->flag == LOG_INSERT) {
			for (; l->nr > 0; l->nr--) {
				void *t = rt(tv, lg->log, 1);

				if (!t) {
					res = LOG_ERR;
					break;
				}
#if SIZEOF_OID == 8
				if (tt == TYPE_oid && lg->read32bitoid) {
					int vi = * (int *) t;
					if (vi == int_nil)
						* (oid *) t = oid_nil;
					else
						* (oid *) t = vi;
				}
#endif
				BUNappend(r, t, TRUE);
				if (t != tv)
					GDKfree(t);
			}
		} else if (ht == TYPE_void && l->flag == LOG_DELETE) {
			for (; l->nr > 0; l->nr--) {
				void *t = rt(tv, lg->log, 1);

				if (!t) {
					res = LOG_ERR;
					break;
				}
#if SIZEOF_OID == 8
				if (tt == TYPE_oid && lg->read32bitoid) {
					int vi = * (int *) t;
					if (vi == int_nil)
						* (oid *) t = oid_nil;
					else
						* (oid *) t = vi;
				}
#endif
				BUNappend(r, t, TRUE);
				if (t != tv)
					GDKfree(t);
			}
		} else {
			void *(*rh) (ptr, stream *, size_t) = ht == TYPE_void ? BATatoms[TYPE_oid].atomRead : BATatoms[ht].atomRead;
			void *hv = ATOMnil(ht);

#if SIZEOF_OID == 8
			if ((ht == TYPE_oid || ht == TYPE_void) &&
			    lg->read32bitoid)
				rh = BATatoms[TYPE_int].atomRead;
#endif
			for (; l->nr > 0; l->nr--) {
				void *h = rh(hv, lg->log, 1);
				void *t = rt(tv, lg->log, 1);

				if (!h || !t) {
					res = LOG_ERR;
					break;
				}
#if SIZEOF_OID == 8
				if (lg->read32bitoid) {
					if (ht == TYPE_void || ht == TYPE_oid) {
						int vi = * (int *) h;
						if (vi == int_nil)
							* (oid *) h = oid_nil;
						else
							* (oid *) h = vi;
					}
					if (tt == TYPE_oid) {
						int vi = * (int *) t;
						if (vi == int_nil)
							* (oid *) t = oid_nil;
						else
							* (oid *) t = vi;
					}
				}
#endif
				BUNappend(uid, h, TRUE);
				BUNappend(r, t, TRUE);
				if (t != tv)
					GDKfree(t);
			}
			GDKfree(hv);
		}
		if (tv != lg->buf)
			GDKfree(tv);
		logbat_destroy(b);

		if (tr_grow(tr)) {
			tr->changes[tr->nr].type = l->flag;
			tr->changes[tr->nr].nr = l->nr;
			tr->changes[tr->nr].ht = ht;
			tr->changes[tr->nr].tt = tt;
			tr->changes[tr->nr].name = GDKstrdup(name);
			tr->changes[tr->nr].b = r;
			tr->changes[tr->nr].uid = uid;
			tr->nr++;
		}
	} else {
		/* bat missing ERROR or ignore ? currently error. */
		res = LOG_ERR;
	}
	return res;
}

static void
la_bat_updates(logger *lg, logaction *la)
{
	log_bid bid = logger_find_bat(lg, la->name);
	BAT *b;

	if (bid == 0)
		return;		/* ignore bats no longer in the catalog */

	/* do we need to skip these old updates */
	if (avoid_snapshot(lg, bid))
		return;

	b = BATdescriptor(bid);
	assert(b);
	if (b) {
		if (b->htype == TYPE_void && la->type == LOG_INSERT) {
			BATappend(b, la->b, TRUE);
		} else {
			if (la->type == LOG_INSERT)
				BATins(b, la->b, TRUE);
			else if (la->type == LOG_DELETE)
				BATdel(b, la->b, TRUE);
			else if (la->type == LOG_UPDATE) {
				BATiter vi = bat_iterator(la->b);
				BATiter ii = bat_iterator(la->uid);
				BUN p, q;

				BATloop(la->b, p, q) {
					const void *h = BUNtail(ii, p);
					const void *t = BUNtail(vi, p);

					assert(b->htype == TYPE_void);
					if (BUNfnd(BATmirror(b), h) == BUN_NONE) {
						/* if value doesn't
						 * exist, insert it if
						 * b void headed,
						 * maintain that by
						 * inserting nils */
						if (b->batCount == 0 && *(const oid *) h != oid_nil)
							b->hseqbase = *(const oid *) h;
						if (b->hseqbase != oid_nil && *(const oid *) h != oid_nil) {
							const void *tv = ATOMnilptr(b->ttype);

							while (b->hseqbase + b->batCount < *(const oid *) h)
								BUNappend(b, tv, TRUE);
						}
						BUNappend(b, t, TRUE);
					} else {
						BUNreplace(b, h, t, TRUE);
					}
				}
			}
		}
		logbat_destroy(b);
	}
}

static void
log_read_destroy(logger *lg, trans *tr, char *name)
{
	(void) lg;
	if (tr_grow(tr)) {
		tr->changes[tr->nr].type = LOG_DESTROY;
		tr->changes[tr->nr].name = GDKstrdup(name);
		tr->nr++;
	}
}

static void
la_bat_destroy(logger *lg, logaction *la)
{
	log_bid bid = logger_find_bat(lg, la->name);

	if (bid) {
		BUN p;

		logger_del_bat(lg, bid);

		if ((p = log_find(lg->snapshots_bid, lg->dsnapshots, bid)) != BUN_NONE) {
#ifndef NDEBUG
			assert(BBP_desc(bid)->S.role == PERSISTENT);
			assert(0 <= BBP_desc(bid)->H.heap.farmid && BBP_desc(bid)->H.heap.farmid < MAXFARMS);
			assert(BBPfarms[BBP_desc(bid)->H.heap.farmid].roles & (1 << PERSISTENT));
			if (BBP_desc(bid)->H.vheap) {
				assert(0 <= BBP_desc(bid)->H.vheap->farmid && BBP_desc(bid)->H.vheap->farmid < MAXFARMS);
				assert(BBPfarms[BBP_desc(bid)->H.vheap->farmid].roles & (1 << PERSISTENT));
			}
			assert(0 <= BBP_desc(bid)->T.heap.farmid && BBP_desc(bid)->T.heap.farmid < MAXFARMS);
			assert(BBPfarms[BBP_desc(bid)->T.heap.farmid].roles & (1 << PERSISTENT));
			if (BBP_desc(bid)->T.vheap) {
				assert(0 <= BBP_desc(bid)->T.vheap->farmid && BBP_desc(bid)->T.vheap->farmid < MAXFARMS);
				assert(BBPfarms[BBP_desc(bid)->T.vheap->farmid].roles & (1 << PERSISTENT));
			}
#endif
			BUNappend(lg->dsnapshots, &p, FALSE);
		}
	}
}

static int
log_read_create(logger *lg, trans *tr, char *name)
{
	char *buf = log_read_string(lg);

	if (lg->debug & 1)
		fprintf(stderr, "#log_read_create %s\n", name);

	if (!buf) {
		return LOG_ERR;
	} else {
		int ht, tt;
		char *ha = buf, *ta = strchr(buf, ',');

		if (!ta) {
			fprintf(stderr, "!ERROR: log_read_create: inconsistent data read\n");
			return LOG_ERR;
		}
		*ta = 0;
		ta++;		/* skip over , */
		if (strcmp(ha, "vid") == 0) {
			ht = -1;
		} else {
			ht = ATOMindex(ha);
		}
		if (strcmp(ta, "vid") == 0) {
			tt = -1;
		} else {
			tt = ATOMindex(ta);
		}
		if (tr_grow(tr)) {
			tr->changes[tr->nr].type = LOG_CREATE;
			tr->changes[tr->nr].ht = ht;
			tr->changes[tr->nr].tt = tt;
			tr->changes[tr->nr].name = GDKstrdup(name);
			tr->changes[tr->nr].b = NULL;
			tr->nr++;
		}
	}
	if (buf)
		GDKfree(buf);
	return LOG_OK;
}

static void
la_bat_create(logger *lg, logaction *la)
{
	int ht = (la->ht < 0) ? TYPE_void : la->ht;
	int tt = (la->tt < 0) ? TYPE_void : la->tt;
	BAT *b = BATnew(ht, tt, BATSIZE, PERSISTENT);

	if (b != NULL) {
		if (la->ht < 0)
			BATseqbase(b, 0);
		if (la->tt < 0)
			BATseqbase(BATmirror(b), 0);

		BATsetaccess(b, BAT_READ);
		logger_add_bat(lg, b, la->name);
		logbat_destroy(b);
	}
}

static void
log_read_use(logger *lg, trans *tr, logformat *l, char *name)
{
	(void) lg;
	if (tr_grow(tr)) {
		tr->changes[tr->nr].type = LOG_USE;
		tr->changes[tr->nr].nr = l->nr;
		tr->changes[tr->nr].name = GDKstrdup(name);
		tr->changes[tr->nr].b = NULL;
		tr->nr++;
	}
}

static void
la_bat_use(logger *lg, logaction *la)
{
	log_bid bid = (log_bid) la->nr;
	BAT *b = BATdescriptor(bid);
	BUN p;

	assert(la->nr <= (lng) INT_MAX);
	if (!b) {
		GDKerror("logger: could not use bat (%d) for %s\n", (int) bid, la->name);
		return;
	}
	logger_add_bat(lg, b, la->name);
#ifndef NDEBUG
	assert(b->batRole == PERSISTENT);
	assert(0 <= b->H->heap.farmid && b->H->heap.farmid < MAXFARMS);
	assert(BBPfarms[b->H->heap.farmid].roles & (1 << PERSISTENT));
	if (b->H->vheap) {
		assert(0 <= b->H->vheap->farmid && b->H->vheap->farmid < MAXFARMS);
		assert(BBPfarms[b->H->vheap->farmid].roles & (1 << PERSISTENT));
	}
	assert(0 <= b->T->heap.farmid && b->T->heap.farmid < MAXFARMS);
	assert(BBPfarms[b->T->heap.farmid].roles & (1 << PERSISTENT));
	if (b->T->vheap) {
		assert(0 <= b->T->vheap->farmid && b->T->vheap->farmid < MAXFARMS);
		assert(BBPfarms[b->T->vheap->farmid].roles & (1 << PERSISTENT));
	}
#endif
	if ((p = log_find(lg->snapshots_bid, lg->dsnapshots, b->batCacheid)) != BUN_NONE &&
	    p >= lg->snapshots_bid->batInserted) {
		BUNinplace(lg->snapshots_tid, p, NULL, &lg->tid, FALSE);
	} else {
		if (p != BUN_NONE) {
			oid pos = p;
			BUNappend(lg->dsnapshots, &pos, FALSE);
		}
		/* move to the dirty new part of the snapshots list,
		 * new snapshots will get flushed to disk */
		BUNappend(lg->snapshots_bid, &b->batCacheid, FALSE);
		BUNappend(lg->snapshots_tid, &lg->tid, FALSE);
	}
	logbat_destroy(b);
}


#define TR_SIZE		1024

static trans *
tr_create(trans *tr, int tid)
{
	trans *ntr = GDKmalloc(sizeof(trans));

	if (ntr == NULL)
		return NULL;
	ntr->tid = tid;
	ntr->sz = TR_SIZE;
	ntr->nr = 0;
	ntr->changes = GDKmalloc(sizeof(logaction) * TR_SIZE);
	if (ntr->changes == NULL) {
		GDKfree(ntr);
		return NULL;
	}
	ntr->tr = tr;
	return ntr;
}

static trans *
tr_find(trans *tr, int tid)
/* finds the tid and reorders the chain list, puts trans with tid first */
{
	trans *t = tr, *p = NULL;

	while (t && t->tid != tid) {
		p = t;
		t = t->tr;
	}
	if (!t)
		return NULL;	/* BAD missing transaction */
	if (t == tr)
		return tr;
	if (t->tr)		/* get this tid out of the list */
		p->tr = t->tr;
	t->tr = tr;		/* and move it to the front */
	return t;
}

static void
la_apply(logger *lg, logaction *c)
{
	switch (c->type) {
	case LOG_INSERT:
	case LOG_DELETE:
	case LOG_UPDATE:
		la_bat_updates(lg, c);
		break;
	case LOG_CREATE:
		la_bat_create(lg, c);
		break;
	case LOG_USE:
		la_bat_use(lg, c);
		break;
	case LOG_DESTROY:
		la_bat_destroy(lg, c);
		break;
	case LOG_CLEAR:
		la_bat_clear(lg, c);
		break;
	}
	lg->changes++;
}

static void
la_destroy(logaction *c)
{
	if (c->name)
		GDKfree(c->name);
	if (c->b)
		logbat_destroy(c->b);
}

static int
tr_grow(trans *tr)
{
	if (tr->nr == tr->sz) {
		tr->sz <<= 1;
		tr->changes = (logaction *) GDKrealloc(tr->changes, tr->sz * sizeof(logaction));
		if (tr->changes == NULL)
			return 0;
	}
	/* cleanup the next */
	tr->changes[tr->nr].name = NULL;
	tr->changes[tr->nr].b = NULL;
	return 1;
}

static trans *
tr_destroy(trans *tr)
{
	trans *r = tr->tr;

	GDKfree(tr->changes);
	GDKfree(tr);
	return r;
}

static trans *
tr_commit(logger *lg, trans *tr)
{
	int i;

	if (lg->debug & 1)
		fprintf(stderr, "#tr_commit\n");

	for (i = 0; i < tr->nr; i++) {
		la_apply(lg, &tr->changes[i]);
		la_destroy(&tr->changes[i]);
	}
	return tr_destroy(tr);
}

static trans *
tr_abort(logger *lg, trans *tr)
{
	int i;

	if (lg->debug & 1)
		fprintf(stderr, "#tr_abort\n");

	for (i = 0; i < tr->nr; i++)
		la_destroy(&tr->changes[i]);
	return tr_destroy(tr);
}

static int log_sequence_nrs(logger *lg);

#ifdef _MSC_VER
#define access(file, mode)	_access(file, mode)
#endif

/* Update the last transaction id written in the catalog file.
 * Only used by the shared logger. */
static int
logger_update_catalog_file(logger *lg, const char *dir, const char *filename, int role)
{
	FILE *fp;
	int bak_exists;
	int farmid = BBPselectfarm(role, 0, offheap);

	bak_exists = 0;
	/* check if an older file exists and move bak it up */
	if (access(filename, 0) != -1) {
		bak_exists = 1;
		if (GDKmove(farmid, dir, filename, NULL, dir, filename, "bak") == GDK_FAIL) {
			fprintf(stderr, "!ERROR: logger_update_catalog_file: rename %s to %s.bak in %s failed\n", filename, filename, dir);
			return LOG_ERR;
		}
	}

	if ((fp = GDKfileopen(farmid, dir, filename, NULL, "w")) != NULL) {
		if (fprintf(fp, "%06d\n\n", lg->version) < 0) {
			fprintf(stderr, "!ERROR: logger_update_catalog_file: write to %s failed\n", filename);
			return LOG_ERR;
		}

		if (fprintf(fp, LLFMT "\n", lg->id) < 0 || fclose(fp) < 0) {
			fprintf(stderr, "!ERROR: logger_update_catalog_file: write/flush to %s failed\n", filename);
			return LOG_ERR;
		}

		/* cleanup the bak file, if it exists*/
		if (bak_exists) {
			GDKunlink(farmid, dir, filename, "bak");
		}
	} else {
		fprintf(stderr, "!ERROR: logger_update_catalog_file: could not create %s\n", filename);
		GDKerror("logger_update_catalog_file: could not open %s\n", filename);
		return LOG_ERR;
	}
	return LOG_OK;
}

static int
logger_open(logger *lg)
{
	char id[BUFSIZ];
	char *filename;

	snprintf(id, sizeof(id), LLFMT, lg->id);
	filename = GDKfilepath(BBPselectfarm(lg->dbfarm_role, 0, offheap), lg->dir, LOGFILE, id);

	lg->log = open_wstream(filename);
	GDKfree(filename);
	lg->end = 0;

	if (lg->log == NULL || mnstr_errnr(lg->log) || log_sequence_nrs(lg) != LOG_OK) {
		fprintf(stderr, "!ERROR: logger_open: creating %s failed\n", filename);
		return LOG_ERR;
	}
	return LOG_OK;
}

static void
logger_close(logger *lg)
{
	stream *log = lg->log;

	if (log) {
		close_stream(log);
	}
	lg->log = NULL;
}

static int
logger_readlog(logger *lg, char *filename)
{
	trans *tr = NULL;
	logformat l;
	int err = 0;
	time_t t0, t1;
	struct stat sb;
	lng fpos;
	char *path = GDKfilepath(BBPselectfarm(lg->dbfarm_role, 0, offheap), NULL, filename, NULL);

	if (lg->debug & 1) {
		fprintf(stderr, "#logger_readlog opening %s\n", filename);
	}

	lg->log = open_rstream(path);
	GDKfree(path);

	/* if the file doesn't exist, there is nothing to be read back */
	if (!lg->log || mnstr_errnr(lg->log)) {
		if (lg->log)
			mnstr_destroy(lg->log);
		lg->log = NULL;
		return LOG_ERR;
	}
	if (fstat(fileno(getFile(lg->log)), &sb) < 0) {
		fprintf(stderr, "!ERROR: logger_readlog: fstat on opened file %s failed\n", filename);
		mnstr_destroy(lg->log);
		lg->log = NULL;
		/* If we can't read the files, it might simply be empty.
		 * In that case we can't return LOG_ERR, since it's actually fine */
		return 1;
	}
	t0 = time(NULL);
	printf("# Start reading the write-ahead log '%s'\n", filename);
	fflush(stdout);
	while (!err && log_read_format(lg, &l)) {
		char *name = NULL;

		t1 = time(NULL);
		if (t1 - t0 > 10) {
			t0 = t1;
			/* not more than once every 10 seconds */
			if (mnstr_fgetpos(lg->log, &fpos) == 0) {
				printf("# still reading write-ahead log \"%s\" (%d%% done)\n", filename, (int) ((fpos * 100 + 50) / sb.st_size));
				fflush(stdout);
			}
		}
		if (l.flag != LOG_START && l.flag != LOG_END && l.flag != LOG_SEQ) {
			name = log_read_string(lg);

			if (!name) {
				err = -1;
				break;
			}
		}
		if (lg->debug & 1) {
			fprintf(stderr, "#logger_readlog: ");
			if (l.flag > 0 &&
			    l.flag < (char) (sizeof(log_commands) / sizeof(log_commands[0])))
				fprintf(stderr, "%s", log_commands[(int) l.flag]);
			else
				fprintf(stderr, "%d", l.flag);
			fprintf(stderr, " %d " LLFMT, l.tid, l.nr);
			if (name)
				fprintf(stderr, " %s", name);
			fprintf(stderr, "\n");
		}
		/* find proper transaction record */
		if (l.flag != LOG_START)
			tr = tr_find(tr, l.tid);
		switch (l.flag) {
		case LOG_START:
			assert(l.nr <= (lng) INT_MAX);
			if (l.nr > lg->tid)
				lg->tid = (int)l.nr;
			tr = tr_create(tr, (int)l.nr);
			if (lg->debug & 1)
				fprintf(stderr, "#logger tstart %d\n", tr->tid);
			break;
		case LOG_END:
			if (tr == NULL)
				err = 1;
			else if (l.tid != l.nr)	/* abort record */
				tr = tr_abort(lg, tr);
			else
				tr = tr_commit(lg, tr);
			break;
		case LOG_SEQ:
			err = (log_read_seq(lg, &l) != LOG_OK);
			break;
		case LOG_INSERT:
		case LOG_DELETE:
		case LOG_UPDATE:
			if (name == NULL || tr == NULL)
				err = 1;
			else
				err = (log_read_updates(lg, tr, &l, name) != LOG_OK);
			break;
		case LOG_CREATE:
			if (name == NULL || tr == NULL)
				err = 1;
			else
				err = (log_read_create(lg, tr, name) != LOG_OK);
			break;
		case LOG_USE:
			if (name == NULL || tr == NULL)
				err = 1;
			else
				log_read_use(lg, tr, &l, name);
			break;
		case LOG_DESTROY:
			if (name == NULL || tr == NULL)
				err = 1;
			else
				log_read_destroy(lg, tr, name);
			break;
		case LOG_CLEAR:
			if (name == NULL || tr == NULL)
				err = 1;
			else
				log_read_clear(lg, tr, name);
			break;
		default:
			err = -2;
		}
		if (name)
			GDKfree(name);
	}
	logger_close(lg);

	/* remaining transactions are not committed, ie abort */
	while (tr)
		tr = tr_abort(lg, tr);
	t0 = time(NULL);
	printf("# Finished reading the write-ahead log '%s'\n", filename);
	fflush(stdout);
	return LOG_OK;
}

/*
 * The log files are incrementally numbered, starting from 2. They are
 * processed in the same sequence.
 */
static int
logger_readlogs(logger *lg, FILE *fp, char *filename)
{
	int res = LOG_OK;
	char id[BUFSIZ];

	if (lg->debug & 1) {
		fprintf(stderr, "#logger_readlogs logger id is " LLFMT "\n", lg->id);
	}

	while (fgets(id, sizeof(id), fp) != NULL) {
		char log_filename[PATHLENGTH];
		lng lid = strtoll(id, NULL, 10);

		if (lg->debug & 1) {
			fprintf(stderr, "#logger_readlogs last logger id written in %s is " LLFMT "\n", filename, lid);
		}

		if (!lg->shared && lid >= lg->id) {
			lg->id = lid;
			snprintf(log_filename, sizeof(log_filename), "%s." LLFMT, filename, lg->id);
			if ((res = logger_readlog(lg, log_filename)) != 0) {
				/* we cannot distinguish errors from
				 * incomplete transactions (even if we
				 * would log aborts in the logs). So
				 * we simply abort and move to the
				 * next log file */
				(void) res;
			}
		} else {
			while (lid >= lg->id && res != LOG_ERR) {
				snprintf(log_filename, sizeof(log_filename), "%s." LLFMT, filename, lg->id);
				if ((logger_readlog(lg, log_filename)) == LOG_ERR && lg->shared && lg->id > 1) {
					/* The only special case is if
					 * the files is missing
					 * altogether and the logger
					 * is a shared one, then we
					 * have missing transactions
					 * and we should abort.  Yeah,
					 * and we also ignore the 1st
					 * files it most likely never
					 * exists. */
					res = LOG_ERR;
					fprintf(stderr, "#logger_readlogs missing shared logger file %s. Aborting\n", log_filename);
				}
				/* Increment the id only at the end,
				 * since we want to re-read the last
				 * file.  That is because last time we
				 * read it, it was empty, since the
				 * logger creates empty files and
				 * fills them in later. */
				lg->id++;
			}
			if (lid < lg->id) {
				lg->id = lid;
			}
			/* if this is a shared logger, write the id in
			 * the shared file */
			logger_update_catalog_file(lg, lg->local_dir, LOGFILE_SHARED, lg->local_dbfarm_role);
		}
	}
	return res;
}

static int
logger_commit(logger *lg)
{
	int id = LOG_SID;
	BUN p;

	if (lg->debug & 1)
		fprintf(stderr, "#logger_commit\n");

	p = log_find(lg->seqs_id, lg->dseqs, id);
	if (p >= lg->seqs_val->batInserted) {
		BUNinplace(lg->seqs_val, p, NULL, &lg->id, FALSE);
	} else {
		oid pos = p;
		BUNappend(lg->dseqs, &pos, FALSE);
		BUNappend(lg->seqs_id, &id, FALSE);
		BUNappend(lg->seqs_val, &lg->id, FALSE);
	}

	/* cleanup old snapshots */
	if (BATcount(lg->snapshots_bid)) {
		BATclear(lg->snapshots_bid, TRUE);
		BATclear(lg->snapshots_tid, TRUE);
		BATclear(lg->dsnapshots, TRUE);
		BATcommit(lg->snapshots_bid);
		BATcommit(lg->snapshots_tid);
		BATcommit(lg->dsnapshots);
	}
	return bm_commit(lg);
}

static gdk_return
check_version(logger *lg, FILE *fp)
{
	int version = 0;

	if (fscanf(fp, "%6d", &version) != 1) {
		GDKerror("Could not read the version number from the file '%s/log'.\n",
			 lg->dir);

		return GDK_FAIL;
	}
	if (version != lg->version) {
		if (lg->prefuncp == NULL ||
		    (*lg->prefuncp)(version, lg->version) != 0) {
			GDKfatal("Incompatible database version %06d, "
				 "this server supports version %06d.\n%s",
				 version, lg->version,
				 version < lg->version ? "Maybe you need to upgrade to an intermediate release first.\n" : "");

			return GDK_FAIL;
		}
	} else
		lg->postfuncp = NULL;	 /* don't call */
	if (fgetc(fp) != '\n' ||	 /* skip \n */
	    fgetc(fp) != '\n')		 /* skip \n */
		return GDK_FAIL;
	return GDK_SUCCEED;
}

static BAT *
bm_tids(BAT *b, BAT *d)
{
	BUN sz = BATcount(b);
	BAT *tids = BATnew(TYPE_void, TYPE_void, 0, TRANSIENT);

	tids->H->seq = 0;
	tids->T->seq = 0;
	BATsetcount(tids, sz);
	tids->H->revsorted = 0;
	tids->T->revsorted = 0;

	tids->T->key = 1;
	tids->T->dense = 1;
	tids->H->key = 1;
	tids->H->dense = 1;

	if (BATcount(d)) {
		BAT *diff = BATsubdiff(tids, d, NULL, NULL, 0, BUN_NONE);
		logbat_destroy(tids);
		tids = diff;
	}
	return tids;
}


static gdk_return
bm_subcommit(BAT *list_bid, BAT *list_nme, BAT *catalog_bid, BAT *catalog_nme, BAT *dcatalog, BAT *extra, int debug)
{
	BUN p, q;
	BUN nn = 4 + BATcount(list_bid) + (extra ? BATcount(extra) : 0);
	bat *n = GDKmalloc(sizeof(bat) * nn);
	int i = 0;
	BATiter iter = (list_nme)?bat_iterator(list_nme):bat_iterator(list_bid);
	gdk_return res;

	n[i++] = 0;		/* n[0] is not used */
	BATloop(list_bid, p, q) {
		bat col = *(log_bid *) Tloc(list_bid, p);
		oid pos = p;

		if (list_bid == catalog_bid && BUNfnd(dcatalog, &pos) != BUN_NONE)
			continue;
		if (debug & 1)
			fprintf(stderr, "#commit new %s (%d) %s\n",
				BBPname(col), col,
				(list_bid == catalog_bid) ? BUNtail(iter, p) : "snapshot");
		assert(col);
		n[i++] = abs(col);
	}
	if (extra) {
		iter = bat_iterator(extra);
		BATloop(extra, p, q) {
			str name = (str) BUNtvar(iter, p);

			if (debug & 1)
				fprintf(stderr, "#commit extra %s %s\n",
					name,
					(list_bid == catalog_bid) ? BUNtvar(iter, p) : "snapshot");
			assert(BBPindex(name));
			n[i++] = abs(BBPindex(name));
		}
	}
	/* now commit catalog, so it's also up to date on disk */
	n[i++] = abs(catalog_bid->batCacheid);
	n[i++] = abs(catalog_nme->batCacheid);
	n[i++] = abs(dcatalog->batCacheid);
	assert((BUN) i <= nn);
	if (BATcount(dcatalog) && catalog_bid == list_bid && catalog_nme == list_nme) {
		BAT *bids, *nmes, *tids = bm_tids(catalog_bid, dcatalog);

		bids = BATproject(tids, catalog_bid);
		nmes = BATproject(tids, catalog_nme);
		logbat_destroy(tids);
		BATclear(catalog_bid, TRUE);
		BATclear(catalog_nme, TRUE);
		BATclear(dcatalog, TRUE);

		BATappend(catalog_bid, bids, FALSE);
		BATappend(catalog_nme, nmes, FALSE);
		logbat_destroy(bids);
		logbat_destroy(nmes);
	}
	BATcommit(catalog_bid);
	BATcommit(catalog_nme);
	BATcommit(dcatalog);
	res = TMsubcommit_list(n, i);
	GDKfree(n);
	if (res != GDK_SUCCEED)
		fprintf(stderr, "!ERROR: bm_subcommit: commit failed\n");
	return res;
}

static void
logger_fatal(const char *format, const char *arg1, const char *arg2, const char *arg3)
{
	char *buf;

	GDKfatal(format, arg1, arg2, arg3);
	GDKlog(format, arg1, arg2, arg3);
	if ((buf = GDKerrbuf) != NULL) {
		fprintf(stderr, "%s", buf);
		fflush(stderr);
	}
	GDKexit(1);
}

/* Set the logdir path, add a dbfarm if needed.
 * Returns the role of the dbfarm containing the logdir.
 */
static int
logger_set_logdir_path(char *filename, const char *fn,
		       const char *logdir, int shared)
{
	int role = PERSISTENT; /* default role is persistent, i.e. the default dbfarm */

	if (MT_path_absolute(logdir)) {
		char logdir_parent_path[PATHLENGTH] = "";
		char logdir_name[PATHLENGTH] = "";

		/* split the logdir string into absolute parent dir
		 * path and (relative) log dir name */
		if (GDKextractParentAndLastDirFromPath(logdir, logdir_parent_path, logdir_name) == GDK_SUCCEED) {
			/* set the new relative logdir location
			 * including the logger function name
			 * subdir */
			snprintf(filename, PATHLENGTH, "%s%c%s%c",
				 logdir_name, DIR_SEP, fn, DIR_SEP);

			/* add a new dbfarm for the logger directory
			 * using the parent dir path, assuming it is
			 * set, s.t. the logs are stored in a location
			 * other than the default dbfarm, or at least
			 * it appears so to (multi)dbfarm aware
			 * functions */
			role = shared ? SHARED_LOG_DIR : LOG_DIR;
			BBPaddfarm(logdir_parent_path, 1 << role);
		} else {
			logger_fatal("logger_set_logdir_path: logdir path is not correct (%s)."
				     "Make sure you specify a valid absolute or relative path.\n", logdir, 0, 0);
		}
	} else {
		/* just concat the logdir and fn with appropriate separators */
		snprintf(filename, PATHLENGTH, "%s%c%s%c",
			 logdir, DIR_SEP, fn, DIR_SEP);
	}

	return role;
}

/* Load data from the logger logdir
 * Initialize new directories and catalog files if none are present, unless running in read-only mode
 * Load data and persist it in the BATs
 * Convert 32bit data to 64bit, unless running in read-only mode */
static int
logger_load(int debug, const char* fn, char filename[PATHLENGTH], logger* lg)
{
	int id = LOG_SID;
	FILE *fp;
	char bak[PATHLENGTH];
	log_bid snapshots_bid = 0;
	bat catalog_bid, catalog_nme, dcatalog, bid;
	int farmid = BBPselectfarm(lg->dbfarm_role, 0, offheap);

	snprintf(filename, PATHLENGTH, "%s%s", lg->dir, LOGFILE);
	snprintf(bak, sizeof(bak), "%s.bak", filename);

	/* try to open logfile backup, or failing that, the file
	 * itself. we need to know whether this file exists when
	 * checking the database consistency later on */
	if ((fp = GDKfileopen(farmid, NULL, bak, NULL, "r")) != NULL) {
		fclose(fp);
		(void) GDKunlink(farmid, lg->dir, LOGFILE, NULL);
		if (GDKmove(farmid, lg->dir, LOGFILE, "bak", lg->dir, LOGFILE, NULL) != GDK_SUCCEED)
			logger_fatal("logger_new: cannot move log.bak "
				     "file back.\n", 0, 0, 0);
	}
	fp = GDKfileopen(farmid, NULL, filename, NULL, "r");

	snprintf(bak, sizeof(bak), "%s_catalog", fn);
	bid = BBPindex(bak);

	snprintf(bak, sizeof(bak), "%s_catalog_bid", fn);
	catalog_bid = BBPindex(bak);

	if (bid != 0 && catalog_bid == 0)
		logger_fatal("logger_load: ancient database, please upgrade "
			     "first to Jan2014 (11.17.X) release", 0, 0, 0);

	/* this is intentional - even if catalog_bid is 0, but the logger is shared,
	 * force it to find the persistent catalog */
	if (catalog_bid == 0 &&	!lg->shared) {
		log_bid bid = 0;

		/* catalog does not exist, so the log file also
		 * shouldn't exist */
		if (fp != NULL) {
			logger_fatal("logger_load: there is no logger catalog, "
				     "but there is a log file.\n"
				     "Are you sure you are using the correct "
				     "combination of database\n"
				     "(--dbpath) and log directory "
				     "(--set %s_logdir)?\n", fn, 0, 0);
		}

		lg->catalog_bid = logbat_new(TYPE_int, BATSIZE, PERSISTENT);
		lg->catalog_nme = logbat_new(TYPE_str, BATSIZE, PERSISTENT);
		lg->dcatalog = logbat_new(TYPE_oid, BATSIZE, PERSISTENT);
		if (lg->catalog_bid == NULL || lg->catalog_nme == NULL || lg->dcatalog == NULL)
			logger_fatal("logger_load: cannot create catalog bats",
				     0, 0, 0);
		if (debug & 1)
			fprintf(stderr, "#create %s catalog\n", fn);

		/* give the catalog bats names so we can find them
		 * next time */
		bid = lg->catalog_bid->batCacheid;
		BBPincref(bid, TRUE);
		snprintf(bak, sizeof(bak), "%s_catalog_bid", fn);
		if (BBPrename(lg->catalog_bid->batCacheid, bak) < 0)
			logger_fatal("logger_load: BBPrename to %s failed",
				     bak, 0, 0);

		bid = lg->catalog_nme->batCacheid;
		BBPincref(bid, TRUE);
		snprintf(bak, sizeof(bak), "%s_catalog_nme", fn);
		if (BBPrename(lg->catalog_nme->batCacheid, bak) < 0)
			logger_fatal("logger_load: BBPrename to %s failed",
				     bak, 0, 0);

		bid = lg->dcatalog->batCacheid;
		BBPincref(bid, TRUE);
		snprintf(bak, sizeof(bak), "%s_dcatalog", fn);
		if (BBPrename(lg->dcatalog->batCacheid, bak) < 0)
			logger_fatal("logger_load: BBPrename to %s failed",
				     bak, 0, 0);

		if (GDKcreatedir(filename) != GDK_SUCCEED) {
			logger_fatal("logger_load: cannot create directory for log file %s\n",
				     filename, 0, 0);
		}
		if ((fp = fopen(filename, "w")) == NULL) {
			logger_fatal("logger_load: cannot create log file %s\n",
				     filename, 0, 0);
		}
		lg->id ++;
		if (fprintf(fp, "%06d\n\n" LLFMT "\n", lg->version, lg->id) < 0) {
			fclose(fp);
			unlink(filename);
			logger_fatal("logger_load: writing log file %s failed",
				     filename, 0, 0);
		}
		if (fclose(fp) < 0) {
			unlink(filename);
			logger_fatal("logger_load: closing log file %s failed",
				     filename, 0, 0);
		}
		fp = NULL;

		if (bm_subcommit(lg->catalog_bid, lg->catalog_nme, lg->catalog_bid, lg->catalog_nme, lg->dcatalog, NULL, lg->debug) != GDK_SUCCEED) {
			/* cannot commit catalog, so remove log */
			unlink(filename);
			goto error;
		}
	} else {
		/* find the persistent catalog. As non persistent bats
		 * require a logical reference we also add a logical
		 * reference for the persistent bats */
		BUN p, q;
		BAT *b = BATdescriptor(catalog_bid), *n, *d;

		if (b == 0)
			logger_fatal("logger_load: inconsistent database, catalog does not exist", 0, 0, 0);

		snprintf(bak, sizeof(bak), "%s_catalog_nme", fn);
		catalog_nme = BBPindex(bak);
		n = BATdescriptor(catalog_nme);
		if (n == 0)
			logger_fatal("logger_load: inconsistent database, catalog_nme does not exist", 0, 0, 0);

		snprintf(bak, sizeof(bak), "%s_dcatalog", fn);
		dcatalog = BBPindex(bak);
		d = BATdescriptor(dcatalog);
		if (d == 0) {
			/* older database: create dcatalog and convert
			 * catalog_bid and catalog_nme to
			 * dense-headed */
			d = logbat_new(TYPE_oid, BATSIZE, PERSISTENT);
			if (d == NULL)
				logger_fatal("Logger_new: cannot create "
					     "dcatalog bat", 0, 0, 0);
			BBPincref(d->batCacheid, TRUE);
			if (BBPrename(d->batCacheid, bak) < 0)
				logger_fatal("logger_load: BBPrename to %s failed", bak, 0, 0);
			if (!BAThdense(b) || !BAThdense(n)) {
				/* we need to convert catalog_bid and
				 * catalog_nme to be dense-headed; we
				 * do this by replacing the two with
				 * new, dense versions */
				BATiter bi, ni;
				BUN r;
				const oid *o;
				BAT *b2, *n2;
				bat list[5];

				list[0] = 0;
				list[1] = b->batCacheid;
				list[2] = n->batCacheid;
				if ((b2 = logbat_new(b->ttype, BATSIZE, PERSISTENT)) == NULL)
					logger_fatal("logger_load: cannot create BAT", 0, 0, 0);
				if ((n2 = logbat_new(n->ttype, BATSIZE, PERSISTENT)) == NULL)
					logger_fatal("logger_load: cannot create BAT", 0, 0, 0);
				list[3] = b2->batCacheid;
				list[4] = n2->batCacheid;
				if (BATmode(b, TRANSIENT) != GDK_SUCCEED)
					logger_fatal("logger_load: cannot convert old catalog_bid to transient", 0, 0, 0);
				if (BATmode(n, TRANSIENT) != GDK_SUCCEED)
					logger_fatal("logger_load: cannot convert old catalog_nme to transient", 0, 0, 0);
				snprintf(bak, sizeof(bak), "tmp_%o", b->batCacheid);
				if (BBPrename(b->batCacheid, bak) != 0)
					logger_fatal("logger_load: cannot rename old catalog_bid", 0, 0, 0);
				snprintf(bak, sizeof(bak), "tmp_%o", n->batCacheid);
				if (BBPrename(n->batCacheid, bak) != 0)
					logger_fatal("logger_load: cannot rename old catalog_nme", 0, 0, 0);
				snprintf(bak, sizeof(bak), "%s_catalog_bid", fn);
				if (BBPrename(b2->batCacheid, bak) != 0)
					logger_fatal("logger_load: cannot rename new catalog_bid", 0, 0, 0);
				snprintf(bak, sizeof(bak), "%s_catalog_nme", fn);
				if (BBPrename(n2->batCacheid, bak) != 0)
					logger_fatal("logger_load: cannot rename new catalog_nme", 0, 0, 0);
				bi = bat_iterator(b);
				ni = bat_iterator(n);
				BATloop(b, p, q) {
					o = (const oid *) BUNhloc(bi, p);
					r = BUNfnd(BATmirror(n), o);
					if (r != BUN_NONE) {
						if (BUNappend(b2, BUNtloc(bi, p), 0) != GDK_SUCCEED ||
						    BUNappend(n2, BUNtvar(ni, r), 0) != GDK_SUCCEED)
							logger_fatal("logger_load: cannot append to new catalog BATs", 0, 0, 0);
					}
				}
				BBPunfix(b->batCacheid);
				BBPunfix(n->batCacheid);
				b = b2;
				n = n2;
				if (TMsubcommit_list(list, 5) != GDK_SUCCEED)
					logger_fatal("logger_load: committing new catalog_bid/catalog_nme failed", 0, 0, 0);
			}
		}

		/* the catalog exists, and so should the log file */
		if (fp == NULL) {
			logger_fatal("logger_load: there is a logger catalog, but no log file.\n"
				     "Are you sure you are using the correct combination of database\n"
				     "(--dbpath) and log directory (--set %s_logdir)?\n"
				     "If you have done a recent update of the server, it may be that your\n"
				     "logs are in an old location.  You should then either use\n"
				     "--set %s_logdir=<path to old log directory> or move the old log\n"
				     "directory to the new location (%s).\n",
				     fn, fn, lg->dir);
		}
		lg->catalog_bid = b;
		lg->catalog_nme = n;
		lg->dcatalog = d;
		BATloop(b, p, q) {
			bat bid = *(log_bid *) Tloc(b, p);
			oid pos = p;

			if (BUNfnd(lg->dcatalog, &pos) == BUN_NONE)
				BBPincref(bid, TRUE);
		}
	}

	snapshots_bid = logger_find_bat(lg, "snapshots_bid");
	if (snapshots_bid == 0) {
		lg->seqs_id = logbat_new(TYPE_int, 1, TRANSIENT);
		lg->seqs_val = logbat_new(TYPE_lng, 1, TRANSIENT);
		lg->dseqs = logbat_new(TYPE_oid, 1, TRANSIENT);
		if (lg->seqs_id == NULL ||
		    lg->seqs_val == NULL ||
		    lg->dseqs == NULL)
			logger_fatal("Logger_new: cannot create seqs bats",
				     0, 0, 0);

		/* create LOG_SID sequence number */
		if (BUNappend(lg->seqs_id, &id, FALSE) != GDK_SUCCEED ||
		    BUNappend(lg->seqs_val, &lg->id, FALSE) != GDK_SUCCEED)
			logger_fatal("logger_load: failed to append value to "
				     "sequences bat", 0, 0, 0);

		lg->snapshots_bid = logbat_new(TYPE_int, 1, PERSISTENT);
		lg->snapshots_tid = logbat_new(TYPE_int, 1, PERSISTENT);
		lg->dsnapshots = logbat_new(TYPE_oid, 1, PERSISTENT);
		if (lg->snapshots_bid == NULL ||
		    lg->snapshots_tid == NULL ||
		    lg->dsnapshots == NULL)
			logger_fatal("Logger_new: failed to create snapshots "
				     "bats", 0, 0, 0);

		snprintf(bak, sizeof(bak), "%s_snapshots_bid", fn);
		if (BBPrename(lg->snapshots_bid->batCacheid, bak) < 0)
			logger_fatal("logger_load: BBPrename to %s failed",
				     bak, 0, 0);
		logger_add_bat(lg, lg->snapshots_bid, "snapshots_bid");

		snprintf(bak, sizeof(bak), "%s_snapshots_tid", fn);
		if (BBPrename(lg->snapshots_tid->batCacheid, bak) < 0)
			logger_fatal("logger_load: BBPrename to %s failed",
				     bak, 0, 0);
		logger_add_bat(lg, lg->snapshots_tid, "snapshots_tid");

		snprintf(bak, sizeof(bak), "%s_dsnapshots", fn);
		if (BBPrename(lg->dsnapshots->batCacheid, bak) < 0)
			logger_fatal("Logger_new: BBPrename to %s failed",
				     bak, 0, 0);
		logger_add_bat(lg, lg->dsnapshots, "dsnapshots");

		if (bm_subcommit(lg->catalog_bid, lg->catalog_nme, lg->catalog_bid, lg->catalog_nme, lg->dcatalog, NULL, lg->debug) != GDK_SUCCEED)
			logger_fatal("Logger_new: commit failed", 0, 0, 0);
	} else {
		bat seqs_id = logger_find_bat(lg, "seqs_id");
		bat seqs_val = logger_find_bat(lg, "seqs_val");
		bat snapshots_tid = logger_find_bat(lg, "snapshots_tid");
		bat dsnapshots = logger_find_bat(lg, "dsnapshots");

		if (seqs_id) {
			BAT *o_id = BATdescriptor(seqs_id);
			BAT *o_val = BATdescriptor(seqs_val);

			if (o_id == NULL || o_val == NULL)
				logger_fatal("Logger_new: inconsistent database: cannot find seqs bats", 0, 0, 0);

			BATseqbase(o_id, 0);
			BATseqbase(o_val, 0);
			lg->seqs_id = BATcopy(o_id, TYPE_void, TYPE_int, 1, TRANSIENT);
			lg->seqs_val = BATcopy(o_val, TYPE_void, TYPE_lng, 1, TRANSIENT);
			BBPunfix(o_id->batCacheid);
			BBPunfix(o_val->batCacheid);
		} else {
			lg->seqs_id = logbat_new(TYPE_int, 1, TRANSIENT);
			lg->seqs_val = logbat_new(TYPE_lng, 1, TRANSIENT);
		}
		lg->dseqs = logbat_new(TYPE_oid, 1, TRANSIENT);
		if (lg->seqs_id == NULL ||
		    lg->seqs_val == NULL ||
		    lg->dseqs == NULL)
			logger_fatal("Logger_new: cannot create seqs bats",
				     0, 0, 0);

		lg->snapshots_bid = BATdescriptor(snapshots_bid);
		if (lg->snapshots_bid == 0)
			logger_fatal("logger_load: inconsistent database, snapshots_bid does not exist", 0, 0, 0);
		lg->snapshots_tid = BATdescriptor(snapshots_tid);
		if (lg->snapshots_tid == 0)
			logger_fatal("logger_load: inconsistent database, snapshots_tid does not exist", 0, 0, 0);

		if (dsnapshots) {
			lg->dsnapshots = BATdescriptor(dsnapshots);
			if (lg->dsnapshots == 0)
				logger_fatal("Logger_new: inconsistent database, snapshots_tid does not exist", 0, 0, 0);
		} else {
			lg->dsnapshots = logbat_new(TYPE_oid, 1, PERSISTENT);
			snprintf(bak, sizeof(bak), "%s_dsnapshots", fn);
			if (BBPrename(lg->dsnapshots->batCacheid, bak) < 0)
				logger_fatal("Logger_new: BBPrename to %s failed", bak, 0, 0);
			logger_add_bat(lg, lg->dsnapshots, "dsnapshots");

			if (bm_subcommit(lg->catalog_bid, lg->catalog_nme, lg->catalog_bid, lg->catalog_nme, lg->dcatalog, NULL, lg->debug) != GDK_SUCCEED)
				logger_fatal("Logger_new: commit failed", 0, 0, 0);
		}
	}
	lg->freed = logbat_new(TYPE_int, 1, TRANSIENT);
	if (lg->freed == NULL)
		logger_fatal("logger_load: failed to create freed bat", 0, 0, 0);
	snprintf(bak, sizeof(bak), "%s_freed", fn);
	/* do not rename it if this is a shared logger */
	if (!lg->shared && BBPrename(lg->freed->batCacheid, bak) < 0)
		logger_fatal("logger_load: BBPrename to %s failed", bak, 0, 0);

	if (fp != NULL) {
#if SIZEOF_OID == 8
		char cvfile[PATHLENGTH];
#endif

		if (check_version(lg, fp) != GDK_SUCCEED) {
			goto error;
		}

#if SIZEOF_OID == 8
		/* When a file *_32-64-convert exists in the database,
		 * it was left there by the BBP initialization code
		 * when it did a conversion of 32-bit OIDs to 64 bits
		 * (see the comment above fixoidheapcolumn and
		 * fixoidheap in gdk_bbp).  It the file exists, we
		 * first create a file called convert-32-64 in the log
		 * directory and we write the current log ID into that
		 * file.  After this file is created, we delete the
		 * *_32-64-convert file in the database.  We then know
		 * that while reading the logs, we have to read OID
		 * values as 32 bits (this is indicated by setting the
		 * read32bitoid flag).  When we're done reading the
		 * logs, we remove the file (and reset the flag).  If
		 * we get interrupted before we have written this
		 * file, the file in the database will still exist, so
		 * the next time we're started, BBPinit will not
		 * convert OIDs (that was done before we got
		 * interrupted), but we will still know to convert the
		 * OIDs ourselves.  If we get interrupted after we
		 * have deleted the file from the database, we check
		 * whether the file convert-32-64 exists and if it
		 * contains the expected ID.  If it does, we again
		 * know that we have to convert.  If the ID is not
		 * what we expect, the conversion was apparently done
		 * already, and so we can delete the file. */

		/* Do not do conversion logger is shared/read-only */
		if (!lg->shared) {
			snprintf(cvfile, sizeof(cvfile), "%sconvert-32-64", lg->dir);
			snprintf(bak, sizeof(bak), "%s_32-64-convert", fn);
			{
				FILE *fp1;
				long off; /* type long required by ftell() & fseek() */
				int curid;

				/* read the current log id without disturbing
				 * the file pointer */
				off = ftell(fp);
				if (fscanf(fp, "%d", &curid) != 1)
					curid = -1; /* shouldn't happen? */
				fseek(fp, off, SEEK_SET);


				if ((fp1 = GDKfileopen(farmid, NULL, bak, NULL, "r")) != NULL) {
					/* file indicating that we need to do
					 * a 32->64 bit OID conversion exists;
					 * record the fact in case we get
					 * interrupted, and set the flag so
					 * that we actually do what's asked */
					fclose(fp1);
					/* first create a versioned file using
					 * the current log id */
					if ((fp1 = GDKfileopen(farmid, NULL, cvfile, NULL, "w")) == NULL ||
					    fprintf(fp1, "%d\n", curid) < 2 ||
					    fflush(fp1) != 0 || /* make sure it's save on disk */
#if defined(_MSC_VER)
					    _commit(_fileno(fp1)) < 0 ||
#elif defined(HAVE_FDATASYNC)
					    fdatasync(fileno(fp1)) < 0 ||
#elif defined(HAVE_FSYNC)
					    fsync(fileno(fp1)) < 0 ||
#endif
					    fclose(fp1) != 0)
						logger_fatal("logger_load: failed to write %s\n", cvfile, 0, 0);
					/* then remove the unversioned file
					 * that gdk_bbp created (in this
					 * order!) */
					unlink(bak);
					/* set the flag that we need to convert */
					lg->read32bitoid = 1;
				} else if ((fp1 = GDKfileopen(farmid, NULL, cvfile, NULL, "r")) != NULL) {
					/* the versioned conversion file
					 * exists: check version */
					int newid;

					if (fscanf(fp1, "%d", &newid) == 1 &&
					    newid == curid) {
						/* versions match, we need to
						 * convert */
						lg->read32bitoid = 1;
					}
					fclose(fp1);
					if (!lg->read32bitoid) {
						/* no conversion, so we can
						 * remove the versioned
						 * file */
						unlink(cvfile);
					}
				}
			}
		}
#endif
		if (logger_readlogs(lg, fp, filename) == LOG_ERR) {
			goto error;
		}
		fclose(fp);
		fp = NULL;
#if SIZEOF_OID == 8
		if (lg->read32bitoid && !lg->shared) {
			/* we converted, remove versioned file and
			 * reset conversion flag */
			unlink(cvfile);
			lg->read32bitoid = 0;
		}
#endif
		if (lg->postfuncp)
			(*lg->postfuncp)(lg);
	}

	return LOG_OK;
  error:
	if (fp)
		fclose(fp);
	if (lg)
		GDKfree(lg);
	return LOG_ERR;
}

/* Initialize a new logger
 * It will load any data in the logdir and persist it in the BATs*/
static logger *
logger_new(int debug, const char *fn, const char *logdir, int version, preversionfix_fptr prefuncp, postversionfix_fptr postfuncp, int shared, const char *local_logdir)
{
	logger *lg = (struct logger *) GDKmalloc(sizeof(struct logger));
	char filename[PATHLENGTH];
	char shared_log_filename[PATHLENGTH];

	if (lg == NULL) {
		fprintf(stderr, "!ERROR: logger_new: allocating logger structure failed\n");
		return NULL;
	}

	lg->debug = debug;
	lg->shared = shared;

	lg->changes = 0;
	lg->version = version;
	lg->id = 1;

	lg->tid = 0;
#if SIZEOF_OID == 8
	lg->read32bitoid = 0;
#endif

	lg->dbfarm_role = logger_set_logdir_path(filename, fn, logdir, shared);
	lg->fn = GDKstrdup(fn);
	lg->dir = GDKstrdup(filename);
	lg->bufsize = 64*1024;
	lg->buf = GDKmalloc(lg->bufsize);
	if (lg->fn == NULL || lg->dir == NULL || lg->buf == NULL) {
		fprintf(stderr, "!ERROR: logger_new: strdup failed\n");
		GDKfree(lg->fn);
		GDKfree(lg->dir);
		GDKfree(lg->buf);
		GDKfree(lg);
		return NULL;
	}
	if (lg->debug & 1) {
		fprintf(stderr, "#logger_new dir set to %s\n", lg->dir);
	}
	lg->local_dir = NULL;

	if (shared) {
		/* set the local logdir as well
		 * here we pass 0 for the shared flag, since we want these file(s) to be stored in the default logdir */
		lg->local_dbfarm_role = logger_set_logdir_path(filename, fn, local_logdir, 0);
		if ((lg->local_dir = GDKstrdup(filename)) == NULL) {
			fprintf(stderr, "!ERROR: logger_new: strdup failed\n");
			GDKfree(lg->fn);
			GDKfree(lg->dir);
			GDKfree(lg->local_dir);
			GDKfree(lg);
			return NULL;
		}
		if (lg->debug & 1) {
			fprintf(stderr, "#logger_new local_dir set to %s\n", lg->local_dir);
		}

		/* get last shared logger id from the local log dir,
		 * but first check if the file exists */
		snprintf(shared_log_filename, sizeof(shared_log_filename), "%s%s", lg->local_dir, LOGFILE_SHARED);
		if (access(shared_log_filename, 0) != -1) {
			lng res = logger_read_last_transaction_id(lg, lg->local_dir, LOGFILE_SHARED, lg->local_dbfarm_role);
			if (res == LOG_ERR) {
				fprintf(stderr, "!ERROR: logger_new: failed to read previous shared logger id form %s\n", LOGFILE_SHARED);
				GDKfree(lg->fn);
				GDKfree(lg->dir);
				GDKfree(lg->local_dir);
				GDKfree(lg);
				return NULL;
			}

			lg->id = res;
			if (lg->debug & 1) {
				fprintf(stderr, "#logger_new last shared transactions is read form %s is " LLFMT "\n", shared_log_filename, lg->id);
			}
		} else {
			if (lg->debug & 1) {
				fprintf(stderr, "#logger_new no previous %s found\n", LOGFILE_SHARED);
			}
		}
	}

	lg->prefuncp = prefuncp;
	lg->postfuncp = postfuncp;
	lg->log = NULL;
	lg->end = 0;
	lg->catalog_bid = NULL;
	lg->catalog_nme = NULL;
	lg->dcatalog = NULL;
	lg->snapshots_bid = NULL;
	lg->snapshots_tid = NULL;
	lg->dsnapshots = NULL;
	lg->seqs_id = NULL;
	lg->seqs_val = NULL;
	lg->dseqs = NULL;

	if (logger_load(debug, fn, filename, lg) == LOG_OK) {
		return lg;
	}
	return NULL;
}

/* Reload (shared) logger
 * It will load any data in the logdir and persist it in the BATs */
int
logger_reload(logger *lg)
{
	char filename[PATHLENGTH];

	snprintf(filename, sizeof(filename), "%s", lg->dir);
	if (lg->debug & 1) {
		fprintf(stderr, "#logger_reload %s\n", filename);
	}

	return logger_load(lg->debug, lg->fn, filename, lg);
}

/* Create a new logger */
logger *
logger_create(int debug, const char *fn, const char *logdir, int version, preversionfix_fptr prefuncp, postversionfix_fptr postfuncp, int keep_persisted_log_files)
{
	logger *lg;

	printf("# Start processing logs %s/%s version %d\n",fn,logdir,version);
	fflush(stdout);
	lg = logger_new(debug, fn, logdir, version, prefuncp, postfuncp, 0, NULL);

	if (!lg)
		return NULL;
	if (logger_open(lg) == LOG_ERR) {
		logger_destroy(lg);

		return NULL;
	}
	printf("# Finished processing logs %s/%s\n",fn,logdir);
	GDKsetenv("recovery","finished");
	fflush(stdout);
	if (lg->changes &&
	    (logger_restart(lg) != LOG_OK ||
	     logger_cleanup(lg, keep_persisted_log_files) != LOG_OK)) {
		logger_destroy(lg);

		return NULL;
	}
	return lg;
}

/* Create a new shared logger, that is for slaves reading the master log directory.
 * Assumed to be read-only */
logger *
logger_create_shared(int debug, const char *fn, const char *logdir, const char *local_logdir, int version, preversionfix_fptr prefuncp, postversionfix_fptr postfuncp)
{
	logger *lg;

	printf("# Start processing logs %s/%s version %d\n",fn,logdir,version);
	fflush(stdout);
	lg = logger_new(debug, fn, logdir, version, prefuncp, postfuncp, 1, local_logdir);

	return lg;
}

void
logger_destroy(logger *lg)
{
	if (lg->catalog_bid) {
		BUN p, q;
		BAT *b = lg->catalog_bid;

		logger_cleanup(lg, 0);

		/* free resources */
		BATloop(b, p, q) {
			bat bid = *(log_bid *) Tloc(b, p);
			oid pos = p;

			if (BUNfnd(lg->dcatalog, &pos) == BUN_NONE)
				BBPdecref(bid, TRUE);
		}

		BBPdecref(lg->catalog_bid->batCacheid, TRUE);
		BBPdecref(lg->catalog_nme->batCacheid, TRUE);
		BBPdecref(lg->dcatalog->batCacheid, TRUE);
		logbat_destroy(lg->catalog_bid);
		logbat_destroy(lg->catalog_nme);
		logbat_destroy(lg->dcatalog);
		logbat_destroy(lg->freed);
	}
	GDKfree(lg->fn);
	GDKfree(lg->dir);
	logger_close(lg);
	GDKfree(lg);
}

int
logger_exit(logger *lg)
{
	FILE *fp;
	char filename[PATHLENGTH];
	int farmid = BBPselectfarm(lg->dbfarm_role, 0, offheap);

	logger_close(lg);
	if (GDKmove(farmid, lg->dir, LOGFILE, NULL, lg->dir, LOGFILE, "bak") != GDK_SUCCEED) {
		fprintf(stderr, "!ERROR: logger_exit: rename %s to %s.bak in %s failed\n",
			LOGFILE, LOGFILE, lg->dir);
		return LOG_ERR;
	}

	snprintf(filename, sizeof(filename), "%s%s", lg->dir, LOGFILE);
	if ((fp = GDKfileopen(farmid, NULL, filename, NULL, "w")) != NULL) {
		char ext[PATHLENGTH];

		if (fprintf(fp, "%06d\n\n", lg->version) < 0) {
			(void) fclose(fp);
			fprintf(stderr, "!ERROR: logger_exit: write to %s failed\n",
				filename);
			return LOG_ERR;
		}
		lg->id ++;

		if (logger_commit(lg) != LOG_OK) {
			(void) fclose(fp);
			fprintf(stderr, "!ERROR: logger_exit: logger_commit failed\n");
			return LOG_ERR;
		}

		if (fprintf(fp, LLFMT "\n", lg->id) < 0) {
			(void) fclose(fp);
			fprintf(stderr, "!ERROR: logger_exit: write to %s failed\n",
				filename);
			return LOG_ERR;
		}

		if (fclose(fp) < 0) {
			fprintf(stderr, "!ERROR: logger_exit: flush of %s failed\n",
				filename);
			return LOG_ERR;
		}

		/* atomic action, switch to new log, keep old for
		 * later cleanup actions */
		snprintf(ext, sizeof(ext), "bak-" LLFMT, lg->id);

		if (GDKmove(farmid, lg->dir, LOGFILE, "bak", lg->dir, LOGFILE, ext) != GDK_SUCCEED) {
			fprintf(stderr, "!ERROR: logger_exit: rename %s.bak to %s.%s failed\n",
				LOGFILE, LOGFILE, ext);
			return LOG_ERR;
		}

		lg->changes = 0;
	} else {
		fprintf(stderr, "!ERROR: logger_exit: could not create %s\n",
			filename);
		GDKerror("logger_exit: could not open %s\n", filename);
		return LOG_ERR;
	}
	return LOG_OK;
}

int
logger_restart(logger *lg)
{
	int res = 0;

	if ((res = logger_exit(lg)) == LOG_OK)
		res = logger_open(lg);

	return res;
}

/* Clean-up write-ahead log files already persisted in the BATs.
 * Update the LOGFILE and delete all bak- files as well.
 */
static int
logger_cleanup_old(logger *lg, int keep_persisted_log_files)
{
	char buf[BUFSIZ];
	lng id;
	int farmid = BBPselectfarm(lg->dbfarm_role, 0, offheap);
	int cleanupResultLog = 0;
	int cleanupResultBak = 0;

	// Calculate offset based on the number of files to keep
	id = lg->id - keep_persisted_log_files - 1;

	// Stop cleaning up once bak- files are no longer found
	while (id > 0 && (cleanupResultLog == LOG_OK || cleanupResultBak == LOG_OK)) {
		// clean up the WAL file
		if (lg->debug & 1) {
			snprintf(buf, sizeof(buf), "%s%s." LLFMT, lg->dir, LOGFILE, id);
			fprintf(stderr, "#logger_cleanup_old %s\n", buf);
		}
		snprintf(buf, sizeof(buf), LLFMT, id);
		cleanupResultLog = GDKunlink(farmid, lg->dir, LOGFILE, buf);

		// clean up the bak- WAL files
		if (lg->debug & 1) {
			snprintf(buf, sizeof(buf), "%s%s.bak-" LLFMT, lg->dir, LOGFILE, id);
			fprintf(stderr, "#logger_cleanup_old %s\n", buf);
		}
		snprintf(buf, sizeof(buf), "bak-" LLFMT, id);
		cleanupResultBak = GDKunlink(farmid, lg->dir, LOGFILE, buf);

		id = id - 1;
	}
	return LOG_OK;
}

int
logger_cleanup(logger *lg, int keep_persisted_log_files)
{
	char buf[BUFSIZ];
	char id[BUFSIZ];
	FILE *fp = NULL;
	int farmid = BBPselectfarm(lg->dbfarm_role, 0, offheap);

	snprintf(buf, sizeof(buf), "%s%s.bak-" LLFMT, lg->dir, LOGFILE, lg->id);

	if (lg->debug & 1) {
		fprintf(stderr, "#logger_cleanup keeping %d WAL files\n", keep_persisted_log_files);
		fprintf(stderr, "#logger_cleanup %s\n", buf);
	}

	if (keep_persisted_log_files == 0) {
		// If keep_persisted_log_files is 0, remove the last persisted WAL files as well
		// to reduce the work for the logger_cleanup_old()
		if ((fp = GDKfileopen(farmid, NULL, buf, NULL, "r")) == NULL) {
			fprintf(stderr, "!ERROR: logger_cleanup: cannot open file %s\n", buf);
			return LOG_ERR;
		}

		/* skip catalog */
		while (fgets(id, sizeof(id), fp) != NULL && id[0] != '\n')
			;

		while (fgets(id, sizeof(id), fp) != NULL) {
			char *e = strchr(id, '\n');

			if (e)
				*e = 0;
			GDKunlink(farmid, lg->dir, LOGFILE, id);
		}
		fclose(fp);
	}

	snprintf(buf, sizeof(buf), "bak-" LLFMT, lg->id);

	GDKunlink(farmid, lg->dir, LOGFILE, buf);

	if (keep_persisted_log_files > 0) {
		// Clean up the old WAL files as well, if any
		// We will ignore the output of logger_cleanup_old
		logger_cleanup_old(lg, keep_persisted_log_files);
	}

	return LOG_OK;
}

/* Clean-up write-ahead log files already persisted in the BATs, leaving only the most recent one.
 * Keeps only the number of files set in lg->keep_persisted_log_files.
 * Only the bak- files are deleted for the preserved WAL files.
 */
lng
logger_changes(logger *lg)
{
	return lg->changes;
}

/* Read the last recorded transactions id from a logfile */
lng
logger_read_last_transaction_id(logger *lg, char *dir, char *logger_file, int role)
{
	char filename[PATHLENGTH];
	FILE *fp;
	char id[BUFSIZ];
	lng lid = LOG_ERR;
	int farmid = BBPselectfarm(role, 0, offheap);

	snprintf(filename, sizeof(filename), "%s%s", dir, logger_file);
	if ((fp = GDKfileopen(farmid, NULL, filename, NULL, "r")) == NULL) {
		fprintf(stderr, "!ERROR: logger_read_last_transaction_id: unable to open file %s\n", filename);
		goto error;
	}

	if (check_version(lg, fp) != GDK_SUCCEED) {
		fprintf(stderr, "!ERROR: logger_read_last_transaction_id: inconsistent log version for file %s\n", filename);
		goto error;
	}

	/* read the last id */
	while (fgets(id, sizeof(id), fp) != NULL) {
		lid = strtoll(id, NULL, 10);
		if (lg->debug & 1) {
			fprintf(stderr, "#logger_read_last_transaction_id last logger id written in %s is " LLFMT "\n", filename, lid);
		}
	}

	return lid;

  error:
	if (fp)
		fclose(fp);
	if (lg)
		GDKfree(lg);
	return LOG_ERR;
}

int
logger_sequence(logger *lg, int seq, lng *id)
{
	BUN p = log_find(lg->seqs_id, lg->dseqs, seq);

	if (p != BUN_NONE) {
		*id = *(lng *) Tloc(lg->seqs_val, p);

		return 1;
	}
	return 0;
}

/*
 * Changes made to the BAT descriptor should be stored in the log
 * files.  Actually, we need to save the descriptor file, perhaps we
 * should simply introduce a versioning scheme.
 */
int
log_bat_persists(logger *lg, BAT *b, const char *name)
{
	char *ha, *ta;
	int len;
	char buf[BUFSIZ];
	logformat l;
	int havevoid = 0;
	int flag = (b->batPersistence == PERSISTENT) ? LOG_USE : LOG_CREATE;
	BUN p;

	l.nr = 0;
	if (flag == LOG_USE) {
#ifndef NDEBUG
		assert(b->batRole == PERSISTENT);
		assert(0 <= b->H->heap.farmid && b->H->heap.farmid < MAXFARMS);
		assert(BBPfarms[b->H->heap.farmid].roles & (1 << PERSISTENT));
		if (b->H->vheap) {
			assert(0 <= b->H->vheap->farmid && b->H->vheap->farmid < MAXFARMS);
			assert(BBPfarms[b->H->vheap->farmid].roles & (1 << PERSISTENT));
		}
		assert(0 <= b->T->heap.farmid && b->T->heap.farmid < MAXFARMS);
		assert(BBPfarms[b->T->heap.farmid].roles & (1 << PERSISTENT));
		if (b->T->vheap) {
			assert(0 <= b->T->vheap->farmid && b->T->vheap->farmid < MAXFARMS);
			assert(BBPfarms[b->T->vheap->farmid].roles & (1 << PERSISTENT));
		}
#endif
		l.nr = b->batCacheid;
	}
	l.flag = flag;
	l.tid = lg->tid;
	lg->changes++;
	if (log_write_format(lg, &l) == LOG_ERR ||
	    log_write_string(lg, name) == LOG_ERR)
		return LOG_ERR;

	if (lg->debug & 1)
		fprintf(stderr, "#persists bat %s (%d) %s\n",
			name, b->batCacheid,
			(flag == LOG_USE) ? "use" : "create");

	if (flag == LOG_USE) {
		assert(b->batRole == PERSISTENT);
		assert(b->H->heap.farmid == 0);
		assert(b->H->vheap == NULL ||
		       BBPfarms[b->H->vheap->farmid].roles & (1 << PERSISTENT));
		assert(b->T->heap.farmid == 0);
		assert(b->T->vheap == NULL ||
		       BBPfarms[b->T->vheap->farmid].roles & (1 << PERSISTENT));
		if ((p = log_find(lg->snapshots_bid, lg->dsnapshots, b->batCacheid)) != BUN_NONE &&
		    p >= lg->snapshots_tid->batInserted) {
			BUNinplace(lg->snapshots_tid, p, NULL, &lg->tid, FALSE);
		} else {
			if (p != BUN_NONE) {
				oid pos = p;
				BUNappend(lg->dsnapshots, &pos, FALSE);
			}
			BUNappend(lg->snapshots_bid, &b->batCacheid, FALSE);
			BUNappend(lg->snapshots_tid, &lg->tid, FALSE);
		}
		return LOG_OK;
	}

	ha = ATOMname(b->htype);
	if (b->htype == TYPE_void && BAThdense(b)) {
		ha = "vid";
		havevoid = 1;
	}
	ta = ATOMname(b->ttype);
	if (!havevoid && b->ttype == TYPE_void && BATtdense(b)) {
		ta = "vid";
	}
	len = snprintf(buf, sizeof(buf), "%s,%s", ha, ta);
	len++;			/* include EOS */
	if (!mnstr_writeInt(lg->log, len) ||
	    mnstr_write(lg->log, buf, 1, len) != (ssize_t) len) {
		fprintf(stderr, "!ERROR: log_bat_persists: write failed\n");
		return LOG_ERR;
	}

	if (lg->debug & 1)
		fprintf(stderr, "#Logged new bat [%s,%s] %s " BUNFMT " (%d)\n",
			ha, ta, name, BATcount(b), b->batCacheid);
	return log_bat(lg, b, name);
}

int
log_bat_transient(logger *lg, const char *name)
{
	log_bid bid = logger_find_bat(lg, name);
	logformat l;
	BUN p;

	l.flag = LOG_DESTROY;
	l.tid = lg->tid;
	l.nr = 0;
	lg->changes++;

	/* if this is a snapshot bat, we need to skip all changes */
<<<<<<< HEAD
	if ((p = log_find_bid(lg->snapshots_bid, lg->dsnapshots, bid)) != BUN_NONE) {
		//	int tid = *(int*)Tloc(lg->snapshots_tid, p);
=======
	if ((p = log_find(lg->snapshots_bid, lg->dsnapshots, bid)) != BUN_NONE) {
	//	int tid = *(int*)Tloc(lg->snapshots_tid, p);
>>>>>>> f25d153f
#ifndef NDEBUG
		assert(BBP_desc(bid)->S.role == PERSISTENT);
		assert(0 <= BBP_desc(bid)->H.heap.farmid && BBP_desc(bid)->H.heap.farmid < MAXFARMS);
		assert(BBPfarms[BBP_desc(bid)->H.heap.farmid].roles & (1 << PERSISTENT));
		if (BBP_desc(bid)->H.vheap) {
			assert(0 <= BBP_desc(bid)->H.vheap->farmid && BBP_desc(bid)->H.vheap->farmid < MAXFARMS);
			assert(BBPfarms[BBP_desc(bid)->H.vheap->farmid].roles & (1 << PERSISTENT));
		}
		assert(0 <= BBP_desc(bid)->T.heap.farmid && BBP_desc(bid)->T.heap.farmid < MAXFARMS);
		assert(BBPfarms[BBP_desc(bid)->T.heap.farmid].roles & (1 << PERSISTENT));
		if (BBP_desc(bid)->T.vheap) {
			assert(0 <= BBP_desc(bid)->T.vheap->farmid && BBP_desc(bid)->T.vheap->farmid < MAXFARMS);
			assert(BBPfarms[BBP_desc(bid)->T.vheap->farmid].roles & (1 << PERSISTENT));
		}
#endif
		//	if (lg->tid == tid)
		if (p >= lg->snapshots_tid->batInserted) {
			BUNinplace(lg->snapshots_tid, p, NULL, &lg->tid, FALSE);
		} else {
			oid pos = p;
			BUNappend(lg->dsnapshots, &pos, FALSE);
			BUNappend(lg->snapshots_tid, &lg->tid, FALSE);
			BUNappend(lg->snapshots_bid, &bid, FALSE);
		}
		//	else
		//		printf("%d != %d\n", lg->tid, tid);
		//	assert(lg->tid == tid);
	}

	if (log_write_format(lg, &l) == LOG_ERR ||
	    log_write_string(lg, name) == LOG_ERR) {
		fprintf(stderr, "!ERROR: log_bat_transient: write failed\n");
		return LOG_ERR;
	}

	if (lg->debug & 1)
		fprintf(stderr, "#Logged destroyed bat %s\n", name);
	return LOG_OK;
}

int
log_delta(logger *lg, BAT *uid, BAT *uval, const char *name)
{
	gdk_return ok = GDK_SUCCEED;
	logformat l;
	BUN p;

	assert(uid->ttype == TYPE_oid || !uid->ttype);
	if (lg->debug & 128) {
		/* logging is switched off */
		return LOG_OK;
	}

	l.tid = lg->tid;
	l.nr = (BUNlast(uval) - BUNfirst(uval));
	lg->changes += l.nr;

	if (l.nr) {
		BATiter ii = bat_iterator(uid);
		BATiter vi = bat_iterator(uval);
		gdk_return (*wh) (const void *, stream *, size_t) = BATatoms[TYPE_oid].atomWrite;
		gdk_return (*wt) (const void *, stream *, size_t) = BATatoms[uval->ttype].atomWrite;

		l.flag = LOG_UPDATE;
		if (log_write_format(lg, &l) == LOG_ERR ||
		    log_write_string(lg, name) == LOG_ERR)
			return LOG_ERR;

		for (p = BUNfirst(uid); p < BUNlast(uid) && ok == GDK_SUCCEED; p++) {
			const void *id = BUNtail(ii, p);
			const void *val = BUNtail(vi, p);

			ok = wh(id, lg->log, 1);
			ok = (ok != GDK_SUCCEED) ? ok : wt(val, lg->log, 1);
		}

		if (lg->debug & 1)
			fprintf(stderr, "#Logged %s " LLFMT " inserts\n", name, l.nr);
	}
	if (ok != GDK_SUCCEED)
		fprintf(stderr, "!ERROR: log_delta: write failed\n");
	return (ok == GDK_SUCCEED) ? LOG_OK : LOG_ERR;
}

int
log_bat(logger *lg, BAT *b, const char *name)
{
	gdk_return ok = GDK_SUCCEED;
	logformat l;
	BUN p;

	if (lg->debug & 128) {
		/* logging is switched off */
		return LOG_OK;
	}

	l.tid = lg->tid;
	l.nr = (BUNlast(b) - b->batInserted);
	lg->changes += l.nr;

	if (l.nr) {
		BATiter bi = bat_iterator(b);
		gdk_return (*wh) (const void *, stream *, size_t) = BATatoms[b->htype].atomWrite;
		gdk_return (*wt) (const void *, stream *, size_t) = BATatoms[b->ttype].atomWrite;

		l.flag = LOG_INSERT;
		if (log_write_format(lg, &l) == LOG_ERR ||
		    log_write_string(lg, name) == LOG_ERR)
			return LOG_ERR;

		if (b->htype == TYPE_void &&
		    b->ttype > TYPE_void &&
		    b->ttype < TYPE_str &&
		    !isVIEW(b)) {
			const void *t = BUNtail(bi, b->batInserted);

			ok = wt(t, lg->log, (size_t)l.nr);
		} else {
			for (p = b->batInserted; p < BUNlast(b) && ok == GDK_SUCCEED; p++) {
				const void *h = BUNhead(bi, p);
				const void *t = BUNtail(bi, p);

				ok = wh(h, lg->log, 1);
				ok = (ok != GDK_SUCCEED) ? ok : wt(t, lg->log, 1);
			}
		}

		if (lg->debug & 1)
			fprintf(stderr, "#Logged %s " LLFMT " inserts\n", name, l.nr);
	}
	l.nr = (b->batFirst - b->batDeleted);
	lg->changes += l.nr;

	if (l.nr && ok == GDK_SUCCEED) {
		BATiter bi = bat_iterator(b);
		gdk_return (*wh) (const void *, stream *, size_t) = BATatoms[b->htype].atomWrite;
		gdk_return (*wt) (const void *, stream *, size_t) = BATatoms[b->ttype].atomWrite;

		l.flag = LOG_DELETE;
		if (log_write_format(lg, &l) == LOG_ERR ||
		    log_write_string(lg, name) == LOG_ERR)
			return LOG_ERR;

		for (p = b->batDeleted; p < b->batFirst && ok == GDK_SUCCEED; p++) {
			const void *h = BUNhead(bi, p);
			const void *t = BUNtail(bi, p);

			ok = wh(h, lg->log, 1);
			ok = (ok != GDK_SUCCEED) ? ok : wt(t, lg->log, 1);
		}

		if (lg->debug & 1)
			fprintf(stderr, "#Logged %s " LLFMT " deletes\n", name, l.nr);
	}
	if (ok != GDK_SUCCEED)
		fprintf(stderr, "!ERROR: log_bat: write failed\n");
	return (ok == GDK_SUCCEED) ? LOG_OK : LOG_ERR;
}

int
log_bat_clear(logger *lg, const char *name)
{
	logformat l;

	if (lg->debug & 128) {
		/* logging is switched off */
		return LOG_OK;
	}

	l.nr = 1;
	l.tid = lg->tid;
	lg->changes += l.nr;

	l.flag = LOG_CLEAR;
	if (log_write_format(lg, &l) == LOG_ERR ||
	    log_write_string(lg, name) == LOG_ERR)
		return LOG_ERR;

	if (lg->debug & 1)
		fprintf(stderr, "#Logged clear %s\n", name);

	return LOG_OK;
}

int
log_tstart(logger *lg)
{
	logformat l;

	l.flag = LOG_START;
	l.tid = ++lg->tid;
	l.nr = lg->tid;

	if (lg->debug & 1)
		fprintf(stderr, "#log_tstart %d\n", lg->tid);

	return log_write_format(lg, &l);
}

#define DBLKSZ 8192
#define DBLKMASK 8191
#define SEGSZ 64*DBLKSZ
static char zeros[DBLKSZ] = { 0 };

static gdk_return
pre_allocate(logger *lg)
{
	lng p;

	if (mnstr_fgetpos(lg->log, &p) != 0)
		return GDK_FAIL;
	if (p + DBLKSZ > lg->end) {
		lng s = p;

		if (p > lg->end) {
			lg->end = (p & ~DBLKMASK);
			if (p > DBLKSZ)
				p -= DBLKSZ;
		}
		if (p < lg->end) {
			p = (lg->end - p);
			if (mnstr_write(lg->log, zeros, (size_t) p, 1) < 0)
				return GDK_FAIL;
			lg->end += p;
			p = 0;
		}
		for (; p < SEGSZ; p += DBLKSZ, lg->end += DBLKSZ) {
			if (mnstr_write(lg->log, zeros, DBLKSZ, 1) < 0)
				return GDK_FAIL;
		}
		if (mnstr_fsetpos(lg->log, s) < 0)
			return GDK_FAIL;
	}
	return GDK_SUCCEED;
}

int
log_tend(logger *lg)
{
	logformat l;
	gdk_return res = GDK_SUCCEED;

	if (lg->debug & 1)
		fprintf(stderr, "#log_tend %d\n", lg->tid);

	if (DELTAdirty(lg->snapshots_bid)) {
		/* sub commit all new snapshots */
		BAT *cands, *tids, *bids;

		tids = bm_tids(lg->snapshots_tid, lg->dsnapshots);
		cands = BATsubselect(lg->snapshots_tid, tids, &lg->tid, &lg->tid,
				     TRUE, TRUE, FALSE);
		if (tids == NULL || cands == NULL) {
			fprintf(stderr, "!ERROR: log_tend: subselect failed\n");
			return LOG_ERR;
		}
		bids = BATproject(cands, lg->snapshots_bid);
		BBPunfix(cands->batCacheid);
		BBPunfix(tids->batCacheid);
		if (bids == NULL) {
			fprintf(stderr, "!ERROR: log_tend: semijoin failed\n");
			return LOG_ERR;
		}
		res = bm_subcommit(bids, NULL, lg->snapshots_bid,
				   lg->snapshots_tid, lg->dsnapshots, NULL, lg->debug);
		BBPunfix(bids->batCacheid);
	}
	l.flag = LOG_END;
	l.tid = lg->tid;
	l.nr = lg->tid;
	if (res != GDK_SUCCEED ||
	    log_write_format(lg, &l) == LOG_ERR ||
	    mnstr_flush(lg->log) ||
	    mnstr_fsync(lg->log) ||
	    pre_allocate(lg) != GDK_SUCCEED) {
		fprintf(stderr, "!ERROR: log_tend: write failed\n");
		return LOG_ERR;
	}
	return LOG_OK;
}

int
log_abort(logger *lg)
{
	logformat l;

	if (lg->debug & 1)
		fprintf(stderr, "#log_abort %d\n", lg->tid);

	l.flag = LOG_END;
	l.tid = lg->tid;
	l.nr = -1;

	if (log_write_format(lg, &l) == LOG_ERR)
		return LOG_ERR;

	return LOG_OK;
}

static int
log_sequence_(logger *lg, int seq, lng val)
{
	logformat l;

	l.flag = LOG_SEQ;
	l.tid = lg->tid;
	l.nr = seq;

	if (lg->debug & 1)
		fprintf(stderr, "#log_sequence_ (%d," LLFMT ")\n", seq, val);

	if (log_write_format(lg, &l) == LOG_ERR ||
	    !mnstr_writeLng(lg->log, val) ||
	    mnstr_flush(lg->log) ||
	    mnstr_fsync(lg->log) ||
	    pre_allocate(lg) != GDK_SUCCEED) {
		fprintf(stderr, "!ERROR: log_sequence_: write failed\n");
		return LOG_ERR;
	}
	return LOG_OK;
}

static int
log_sequence_nrs(logger *lg)
{
	BATiter sii = bat_iterator(lg->seqs_id);
	BATiter svi = bat_iterator(lg->seqs_val);
	BUN p, q;
	int ok = LOG_OK;

	BATloop(lg->seqs_id, p, q) {
		const int *id = (const int *) BUNtloc(sii, p);
		const lng *val = (const lng *) BUNtloc(svi, p);
		oid pos = p;

		if (BUNfnd(lg->dseqs, &pos) == BUN_NONE)
			ok &= log_sequence_(lg, *id, *val);
	}
	return ok;
}

/* a transaction in it self */
int
log_sequence(logger *lg, int seq, lng val)
{
	BUN p;

	if (lg->debug & 1)
		fprintf(stderr, "#log_sequence (%d," LLFMT ")\n", seq, val);

	if ((p = log_find(lg->seqs_id, lg->dseqs, seq)) != BUN_NONE &&
	    p >= lg->seqs_id->batInserted) {
		BUNinplace(lg->seqs_val, p, NULL, &val, FALSE);
	} else {
		if (p != BUN_NONE) {
			oid pos = p;
			BUNappend(lg->dseqs, &pos, FALSE);
		}
		BUNappend(lg->seqs_id, &seq, FALSE);
		BUNappend(lg->seqs_val, &val, FALSE);
	}
	return log_sequence_(lg, seq, val);
}

static int
bm_commit(logger *lg)
{
	BUN p, q;
	BAT *b = lg->catalog_bid;
	BAT *n = logbat_new(TYPE_str, BATcount(lg->freed), TRANSIENT);
	gdk_return res;

	/* subcommit the freed bats */
	BATseqbase(n, 0);
	if (BATcount(lg->freed)) {

		BATloop(lg->freed, p, q) {
			bat bid = *(log_bid *) Tloc(lg->freed, p);
			BAT *lb = BATdescriptor(bid);
			str name = BBPname(bid);

			BATmode(lb, TRANSIENT);
			logbat_destroy(lb);
			if (lg->debug & 1)
				fprintf(stderr,
					"#commit deleted (snapshot) %s (%d)\n",
					name, bid);
			BUNappend(n, name, FALSE);
			BBPdecref(bid, TRUE);
		}
	}

	for (p = b->batInserted; p < BUNlast(b); p++) {
		log_bid bid = *(log_bid *) Tloc(b, p);
		BAT *lb;
		oid pos = p;

		if (BUNfnd(lg->dcatalog, &pos) != BUN_NONE)
			continue;

		if (bid == lg->dsnapshots->batCacheid)
			continue;

		lb = BATdescriptor(bid);

		assert(lb);
		BATmode(lb, PERSISTENT);
		assert(lb->batRestricted > BAT_WRITE);
		logbat_destroy(lb);

		if (lg->debug & 1)
			fprintf(stderr, "#bm_commit: create %d (%d)\n",
				bid, BBP_lrefs(bid));
	}
	res = bm_subcommit(lg->catalog_bid, lg->catalog_nme, lg->catalog_bid, lg->catalog_nme, lg->dcatalog, n, lg->debug);
	BBPreclaim(n);
	BATclear(lg->freed, FALSE);
	BATcommit(lg->freed);
	return res != GDK_SUCCEED ? LOG_ERR : LOG_OK;
}

log_bid
logger_add_bat(logger *lg, BAT *b, const char *name)
{
	log_bid bid = logger_find_bat(lg, name);

	assert(b->batRestricted > 0 ||
	       b == lg->snapshots_bid ||
	       b == lg->snapshots_tid ||
	       b == lg->dsnapshots ||
	       b == lg->catalog_bid ||
	       b == lg->catalog_nme ||
	       b == lg->dcatalog ||
	       b == lg->seqs_id ||
	       b == lg->seqs_val ||
	       b == lg->dseqs);
	assert(b->batRole == PERSISTENT);
	if (bid) {
		if (bid != b->batCacheid) {
			logger_del_bat(lg, bid);
		} else {
			return bid;
		}
	}
	bid = b->batCacheid;
	if (lg->debug & 1)
		fprintf(stderr, "#create %s\n", name);
	lg->changes += BATcount(b) + 1;
	BUNappend(lg->catalog_bid, &bid, FALSE);
	BUNappend(lg->catalog_nme, name, FALSE);
	BBPincref(bid, TRUE);
	return bid;
}

void
logger_del_bat(logger *lg, log_bid bid)
{
	BAT *b = BATdescriptor(bid);
	BUN p = log_find(lg->catalog_bid, lg->dcatalog, bid), q;

	assert(p != BUN_NONE);

	/* if this is a not logger commited snapshot bat, make it
	 * transient */
	if (p >= lg->catalog_bid->batInserted &&
<<<<<<< HEAD
	    (q = log_find_bid(lg->snapshots_bid, lg->dsnapshots, bid)) != BUN_NONE) {

=======
	    (q = log_find(lg->snapshots_bid, lg->dsnapshots, bid)) != BUN_NONE) {
		
>>>>>>> f25d153f
		BUNappend(lg->dsnapshots, &q, FALSE);
		if (lg->debug & 1)
			fprintf(stderr,
				"#logger_del_bat release snapshot %d (%d)\n",
				bid, BBP_lrefs(bid));
		BUNappend(lg->freed, &bid, FALSE);
	} else if (p >= lg->catalog_bid->batInserted) {
		BBPdecref(bid, TRUE);
	} else {
		BUNappend(lg->freed, &bid, FALSE);
	}
	if (b) {
		lg->changes += BATcount(b) + 1;
		BBPunfix(b->batCacheid);
	}
	BUNappend(lg->dcatalog, &p, FALSE);
/*assert(BBP_lrefs(bid) == 0);*/
}

log_bid
logger_find_bat(logger *lg, const char *name)
{
	BATiter cni = bat_iterator(lg->catalog_nme);
	BUN p;

	if (lg->catalog_nme->T->hash || BAThash(lg->catalog_nme, 0) == GDK_SUCCEED) {
		HASHloop_str(cni, cni.b->T->hash, p, name) {
			oid pos = p;
			if (BUNfnd(lg->dcatalog, &pos) == BUN_NONE)
				return *(log_bid *) Tloc(lg->catalog_bid, p);
		}
	}
	return 0;
}<|MERGE_RESOLUTION|>--- conflicted
+++ resolved
@@ -113,16 +113,9 @@
 			if (BUNfnd(d, &pos) == BUN_NONE)
 				return p;
 		}
-<<<<<<< HEAD
-	}
-	return BUN_NONE;
-#endif
-}
-=======
 	} else {		/* unlikely: BAThash failed */
 		BUN q;
 		int *t = (int *) Tloc(b, 0);
->>>>>>> f25d153f
 
 		for (p = BUNfirst(b), q = BUNlast(b); p < q; p++) {
 			if (t[p] == val) {
@@ -2303,13 +2296,8 @@
 	lg->changes++;
 
 	/* if this is a snapshot bat, we need to skip all changes */
-<<<<<<< HEAD
-	if ((p = log_find_bid(lg->snapshots_bid, lg->dsnapshots, bid)) != BUN_NONE) {
+	if ((p = log_find(lg->snapshots_bid, lg->dsnapshots, bid)) != BUN_NONE) {
 		//	int tid = *(int*)Tloc(lg->snapshots_tid, p);
-=======
-	if ((p = log_find(lg->snapshots_bid, lg->dsnapshots, bid)) != BUN_NONE) {
-	//	int tid = *(int*)Tloc(lg->snapshots_tid, p);
->>>>>>> f25d153f
 #ifndef NDEBUG
 		assert(BBP_desc(bid)->S.role == PERSISTENT);
 		assert(0 <= BBP_desc(bid)->H.heap.farmid && BBP_desc(bid)->H.heap.farmid < MAXFARMS);
@@ -2775,13 +2763,8 @@
 	/* if this is a not logger commited snapshot bat, make it
 	 * transient */
 	if (p >= lg->catalog_bid->batInserted &&
-<<<<<<< HEAD
-	    (q = log_find_bid(lg->snapshots_bid, lg->dsnapshots, bid)) != BUN_NONE) {
-
-=======
 	    (q = log_find(lg->snapshots_bid, lg->dsnapshots, bid)) != BUN_NONE) {
-		
->>>>>>> f25d153f
+
 		BUNappend(lg->dsnapshots, &q, FALSE);
 		if (lg->debug & 1)
 			fprintf(stderr,
