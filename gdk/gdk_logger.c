--- conflicted
+++ resolved
@@ -1337,8 +1337,8 @@
 				logbat_destroy(lb);
 				return GDK_FAIL;
 			}
+			assert(BBP_lrefs(bid) == lb->batSharecnt + 1 && BBP_refs(bid) <= lb->batSharecnt);
 			logbat_destroy(lb);
-			//assert(BBP_lrefs(bids[pos])<=0 && BBP_refs(bids[pos])==0);
 		}
 		/* only project out the deleted with last id > lg->saved_tid
 		 * update dcatalog, ie only keep those deleted which
@@ -1974,7 +1974,7 @@
 			char *filename;
 			char id[BUFSIZ];
 			int len = snprintf(id, sizeof(id), LLFMT, lg->saved_id+1);
-	
+
 			if (len == -1 || len >= BUFSIZ) {
 				TRC_CRITICAL(GDK, "log_id filename is too large\n");
 				return GDK_FAIL;
@@ -1986,7 +1986,7 @@
 				GDKfree(filename);
 				return GDK_FAIL;
 			}
-	
+
 			bool filemissing = false;
 			if (logger_open_input(lg, filename, &filemissing) == GDK_FAIL) {
 				GDKfree(filename);
@@ -2400,77 +2400,6 @@
 	BUN p;
 	BAT *b = lg->catalog_bid;
 	const log_bid *bids;
-<<<<<<< HEAD
-=======
-	const lng *lids;
-	BUN leftover = 0;
-
-	if (n == NULL)
-		return GDK_FAIL;
-
-	/* subcommit the freed bats */
-	bids = (const log_bid *) Tloc(lg->freed, 0);
-	lids = (const lng *) Tloc(lg->freed_lid, 0);
-	BATloop(lg->freed, p, q) {
-		bat bid = bids[p];
-		lng lid = lids[p];
-		BAT *lb = BATdescriptor(bid);
-		str name = BBPname(bid);
-
-		if (lid > save_id) {
-			leftover++;
-			continue;
-		}
-
-		if (lg->debug & 1) {
-			if (BBP_lrefs(bid) != 2) {
-				fprintf(stderr, "release %d %d\n", bid, BBP_lrefs(bid));
-				assert(0);
-			}
-		}
-		if (lb == NULL ||
-		    BATmode(lb, true) != GDK_SUCCEED) {
-			logbat_destroy(lb);
-			logbat_destroy(n);
-			return GDK_FAIL;
-		}
-		logbat_destroy(lb);
-		if (lg->debug & 1)
-			fprintf(stderr,
-				"#commit deleted (snapshot) %s (%d)\n",
-				name, bid);
-		if (BUNappend(n, name, false) != GDK_SUCCEED) {
-			logbat_destroy(lb);
-			logbat_destroy(n);
-			return GDK_FAIL;
-		}
-		assert(BBP_lrefs(bid) == lb->batSharecnt + 1 && BBP_refs(bid) <= lb->batSharecnt);
-		BBPrelease(bid);
-	}
-	if (leftover) {
-		nfreed = logbat_new(TYPE_int, leftover, TRANSIENT);
-		nfreed_lid = logbat_new(TYPE_lng, leftover, TRANSIENT);
-
-		if (!nfreed || !nfreed_lid) {
-			logbat_destroy(n);
-			logbat_destroy(nfreed);
-			logbat_destroy(nfreed_lid);
-			return GDK_FAIL;
-		}
-		BATloop(lg->freed, p, q) {
-			lng lid = lids[p];
-
-			if (lid < save_id && (
-				BUNappend(nfreed, bids+p, false) != GDK_SUCCEED ||
-				BUNappend(nfreed_lid, &lid, false) != GDK_SUCCEED)) {
-				logbat_destroy(n);
-				logbat_destroy(nfreed);
-				logbat_destroy(nfreed_lid);
-				return GDK_FAIL;
-			}
-		}
-	}
->>>>>>> 8dcdac0b
 
 	bids = (log_bid *) Tloc(b, 0);
 	for (p = b->batInserted; p < BUNlast(b); p++) {
@@ -2544,13 +2473,11 @@
 		GDKerror("cannot find BAT\n");
 		return GDK_FAIL;
 	}
-	//assert(BBP_lrefs(bid) >= 2);
 
 	pos = (oid) p;
 	if (BUNinplace(lg->catalog_lid, p, &lid, false) != GDK_SUCCEED)
 		return GDK_FAIL;
 	return BUNappend(lg->dcatalog, &pos, false);
-/*assert(BBP_lrefs(bid) == 0);*/
 }
 
 log_bid
