--- conflicted
+++ resolved
@@ -323,7 +323,7 @@
 		fprintf(stderr, "#logger found log_read_updates %d %s\n", id, l->flag == LOG_UPDATE ? "update" : "update_buld");
 
 	if (!mnstr_readLng(lg->input_log, &nr) ||
-	    mnstr_read(lg->input_log, &type_id, 1, 1) != 1) 
+	    mnstr_read(lg->input_log, &type_id, 1, 1) != 1)
 		return LOG_ERR;
 
 	pnr = nr;
@@ -347,7 +347,7 @@
 		if (!lg->flushing) {
 			r = COLnew(0, tpe, (BUN) nr, PERSISTENT);
 			if (r == NULL) {
-				if (uid) 
+				if (uid)
 					BBPreclaim(uid);
 				return LOG_ERR;
 			}
@@ -355,7 +355,7 @@
 
 		if (l->flag == LOG_UPDATE_BULK) {
 	    		if (!mnstr_readLng(lg->input_log, &offset)) {
-				if (r) 
+				if (r)
 					BBPreclaim(r);
 				return LOG_ERR;
 			}
@@ -394,16 +394,8 @@
 			for (; res == LOG_OK && nr > 0; nr--) {
 				void *t = rt(tv, lg->input_log, 1);
 
-<<<<<<< HEAD
 				if (t == NULL) {
 					if (strstr(GDKerrbuf, "malloc") == NULL)
-=======
-				if (compressed) {
-					void *h = rh(hv, lg->log, 1);
-
-					assert(uid->ttype == TYPE_void);
-					if (h == NULL)
->>>>>>> e89ca464
 						res = LOG_EOF;
 					else
 						res = LOG_ERR;
@@ -433,9 +425,9 @@
 			}
 		}
 		if (res == LOG_ERR) {
-			if (r) 
+			if (r)
 				BBPreclaim(r);
-			if (uid) 
+			if (uid)
 				BBPreclaim(uid);
 		}
 	} else {
@@ -460,7 +452,7 @@
 		}
 	}
 	return GDK_SUCCEED;
-	
+
 }
 
 static gdk_return
@@ -500,10 +492,10 @@
 			} else {
 				BATiter vi = bat_iterator(la->b);
 				BUN p, q;
-	
+
 				for (p=0, q = (BUN)la->offset; p<(BUN)la->nr; p++, q++) {
 					const void *t = BUNtail(vi, p);
-	
+
 					if (q < cnt) {
 						if (BUNreplace(b, q, t, true) != GDK_SUCCEED) {
 							logbat_destroy(b);
@@ -519,7 +511,7 @@
 			}
 		}
 		cnt = (BUN)(la->offset + la->nr);
-		if (la_bat_update_count(lg, la->cid, cnt) != GDK_SUCCEED) 
+		if (la_bat_update_count(lg, la->cid, cnt) != GDK_SUCCEED)
 			return GDK_FAIL;
 	} else if (!lg->flushing && la->type == LOG_UPDATE) {
 		BATiter vi = bat_iterator(la->b);
@@ -1948,11 +1940,11 @@
 	gdk_return (*wt) (const void *, stream *, size_t) = BATatoms[b->ttype].atomWrite;
 
 	if (is_row)
-		l.flag = tpe; 
+		l.flag = tpe;
 	if (log_write_format(lg, &l) != GDK_SUCCEED ||
 	    (!is_row && !mnstr_writeLng(lg->output_log, nr)) ||
 	    (!is_row && mnstr_write(lg->output_log, &tpe, 1, 1) != 1) ||
-	    (!is_row && !mnstr_writeLng(lg->output_log, offset))) 
+	    (!is_row && !mnstr_writeLng(lg->output_log, offset)))
 		return GDK_FAIL;
 
 	/* if offset is just for the log, but BAT is already sliced, reset offset */
@@ -2003,42 +1995,6 @@
 		    mnstr_write(lg->output_log, &ta, 1, 1) != 1) {
 			logger_unlock(lg);
 			return GDK_FAIL;
-<<<<<<< HEAD
-=======
-		if (l.flag == LOG_UPDATE) { /* old style */
-			for (p = 0; p < BUNlast(uid) && ok == GDK_SUCCEED; p++) {
-				const oid id = BUNtoid(uid, p);
-				const void *val = BUNtail(vi, p);
-
-				ok = wh(&id, lg->log, 1);
-				if (ok == GDK_SUCCEED)
-					ok = wt(val, lg->log, 1);
-			}
-		} else {
-			BATiter ui = bat_iterator(uid);
-			const oid *id = BUNtail(ui, 0);
-
-			if (mnstr_write(lg->log, &compress, 1, 1) != 1)
-				return GDK_FAIL;
-			if (compress) {
-				oid seq = uid->tseqbase;
-				ok = wh(&seq, lg->log, 1);
-			} else {
-				ok = wh(id, lg->log, (size_t)l.nr);
-			}
-
-			if (ok == GDK_SUCCEED) {
-				if (uval->ttype > TYPE_void && uval->ttype < TYPE_str && !isVIEW(uval)) {
-					const void *val = BUNtail(vi, 0);
-					ok = wt(val, lg->log, (size_t)l.nr);
-				} else {
-					for (p = 0; p < BUNlast(uval) && ok == GDK_SUCCEED; p++) {
-						const void *val = BUNtail(vi, p);
-						ok = wt(val, lg->log, 1);
-					}
-				}
-			}
->>>>>>> e89ca464
 		}
 	}
 	if (lg->debug & 1)
@@ -2123,7 +2079,7 @@
 
 	if (log_write_format(lg, &l) != GDK_SUCCEED ||
 	    !mnstr_writeLng(lg->output_log, nr) ||
-	     mnstr_write(lg->output_log, &tpe, 1, 1) != 1){ 
+	     mnstr_write(lg->output_log, &tpe, 1, 1) != 1){
 		logger_unlock(lg);
 		return GDK_FAIL;
 	}
