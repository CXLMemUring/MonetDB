--- conflicted
+++ resolved
@@ -162,10 +162,10 @@
 static log_bid
 internal_find_bat(logger *lg, log_id id, int tid)
 {
-	BATiter cni = bat_iterator(lg->catalog_id);
 	BUN p;
 
 	if (BAThash(lg->catalog_id) == GDK_SUCCEED) {
+		BATiter cni = bat_iterator(lg->catalog_id);
 		MT_rwlock_rdlock(&cni.b->thashlock);
 		if (tid < 0) {
 			HASHloop_int(cni, cni.b->thash, p, &id) {
@@ -192,14 +192,10 @@
 			}
 		}
 		MT_rwlock_rdunlock(&cni.b->thashlock);
+		bat_iterator_end(&cni);
 		return 0;	/* not found */
 	}
-<<<<<<< HEAD
-	bat_iterator_end(&cni);
-	return 0;
-=======
 	return -1;		/* error creating hash */
->>>>>>> 8a69c657
 }
 
 static void
@@ -245,46 +241,6 @@
 }
 
 static log_return
-<<<<<<< HEAD
-=======
-log_read_clear(logger *lg, trans *tr, log_id id)
-{
-	if (lg->debug & 1)
-		fprintf(stderr, "#logger found log_read_clear %d\n", id);
-	if (tr_grow(tr) != GDK_SUCCEED)
-		return LOG_ERR;
-	tr->changes[tr->nr].type = LOG_CLEAR;
-	tr->changes[tr->nr].cid = id;
-	tr->nr++;
-	return LOG_OK;
-}
-
-static gdk_return
-la_bat_clear(logger *lg, logaction *la, int tid)
-{
-	log_bid bid = internal_find_bat(lg, la->cid, tid);
-	BAT *b;
-
-	if (bid < 0)
-		return GDK_FAIL;
-
-	if (lg->debug & 1)
-		fprintf(stderr, "#la_bat_clear %d\n", la->cid);
-
-	b = BATdescriptor(bid);
-	if (b) {
-		restrict_t access = (restrict_t) b->batRestricted;
-		b->batRestricted = BAT_WRITE;
-		/* during startup this is fine */
-		BATclear(b, true);
-		b->batRestricted = access;
-		logbat_destroy(b);
-	}
-	return GDK_SUCCEED;
-}
-
-static log_return
->>>>>>> 8a69c657
 log_read_seq(logger *lg, logformat *l)
 {
 	int seq = l->id;
@@ -799,13 +755,9 @@
 {
 	log_bid bid = internal_find_bat(lg, la->cid, tid);
 
-<<<<<<< HEAD
+	if (bid < 0)
+		return GDK_FAIL;
 	if (bid && log_del_bat(lg, bid) != GDK_SUCCEED)
-=======
-	if (bid < 0)
-		return GDK_FAIL;
-	if (bid && logger_del_bat(lg, bid) != GDK_SUCCEED)
->>>>>>> 8a69c657
 		return GDK_FAIL;
 	return GDK_SUCCEED;
 }
@@ -2677,7 +2629,7 @@
 	logformat l;
 
 	if (bid < 0) {
-		logger_unlock(lg);
+		log_unlock(lg);
 		return GDK_FAIL;
 	}
 	l.flag = LOG_DESTROY;
