--- conflicted
+++ resolved
@@ -813,7 +813,6 @@
 	return tr_destroy(tr);
 }
 
-<<<<<<< HEAD
 static gdk_return
 logger_read_types_file(logger *lg, FILE *fp)
 {
@@ -844,20 +843,20 @@
 {
 	FILE *fp;
 
-	if ((fp = fopen(filename, "w")) == NULL) {
+	if ((fp = MT_fopen(filename, "w")) == NULL) {
 		GDKerror("cannot create log file %s\n", filename);
 		return GDK_FAIL;
 	}
 	if (fprintf(fp, "%06d\n\n", lg->version) < 0) {
 		fclose(fp);
-		remove(filename);
+		MT_remove(filename);
 		GDKerror("writing log file %s failed", filename);
 		return GDK_FAIL;
 	}
 
 	if (logger_write_new_types(lg, fp) == GDK_FAIL) {
 		fclose(fp);
-		remove(filename);
+		MT_remove(filename);
 		GDKerror("writing log file %s failed", filename);
 		return GDK_FAIL;
 	}
@@ -870,19 +869,13 @@
 		     && fsync(fileno(fp)) < 0
 #endif
 	    ) || fclose(fp) < 0) {
-		remove(filename);
+		MT_remove(filename);
 		GDKerror("closing log file %s failed", filename);
 		return GDK_FAIL;
 	}
 	return GDK_SUCCEED;
 }
 
-#ifdef _MSC_VER
-#define access(file, mode)	_access(file, mode)
-#endif
-
-=======
->>>>>>> 870346ff
 static gdk_return
 logger_open_output(logger *lg)
 {
@@ -1175,15 +1168,10 @@
 		return GDK_FAIL;
 	}
 	if (version != lg->version) {
-<<<<<<< HEAD
 		fclose(fp);
 		if (old_logger_load(lg->debug, filename, lg->dir, lg->version, lg->prefuncp, lg->postfuncp) != GDK_SUCCEED) {
 			//loads drop no longer needed catalog, snapshots bats
 			//convert catalog_oid -> catalog_id (lng->int)
-=======
-		if (lg->prefuncp == NULL ||
-		    (*lg->prefuncp)(lg->funcdata, version, lg->version) != GDK_SUCCEED) {
->>>>>>> 870346ff
 			GDKerror("Incompatible database version %06d, "
 				 "this server supports version %06d.\n%s",
 				 version, lg->version,
@@ -1603,15 +1591,7 @@
 			    GDKmove(farmid, lg->dir, LOGFILE, "bak", lg->dir, LOGFILE, NULL) != GDK_SUCCEED)
 				goto error;
 		}
-<<<<<<< HEAD
-		fp = fopen(filename, "r");
-=======
 		fp = MT_fopen(filename, "r");
-		if (fp == NULL && errno != ENOENT) {
-			GDKsyserror("open %s failed", filename);
-			goto error;
-		}
->>>>>>> 870346ff
 	}
 
 	strconcat_len(bak, sizeof(bak), fn, "_catalog_bid", NULL);
@@ -1674,50 +1654,10 @@
 
 		if (!LOG_DISABLED(lg)) {
 			if (GDKcreatedir(filename) != GDK_SUCCEED) {
-<<<<<<< HEAD
 				GDKerror("cannot create directory for log file %s\n", filename);
 				goto error;
 			}
 			if (logger_create_types_file(lg, filename) != GDK_SUCCEED)
-=======
-				GDKerror("cannot create directory for log file %s\n",
-					 filename);
-				goto error;
-			}
-			if ((fp = MT_fopen(filename, "w")) == NULL) {
-				GDKsyserror("cannot create log file %s\n",
-					    filename);
-				goto error;
-			}
-			lg->id ++;
-			if (fprintf(fp, "%06d\n\n" LLFMT "\n", lg->version, lg->id) < 0) {
-				fclose(fp);
-				MT_remove(filename);
-				GDKerror("writing log file %s failed",
-					 filename);
-				goto error;
-			}
-			if (fflush(fp) < 0 ||
-			    (!(GDKdebug & NOSYNCMASK)
-#if defined(_MSC_VER)
-			     && _commit(_fileno(fp)) < 0
-#elif defined(HAVE_FDATASYNC)
-			     && fdatasync(fileno(fp)) < 0
-#elif defined(HAVE_FSYNC)
-			     && fsync(fileno(fp)) < 0
-#endif
-				    )) {
-				MT_remove(filename);
-				(void) fclose(fp);
-				GDKerror("flushing log file %s failed",
-					 filename);
-				goto error;
-			}
-			if (fclose(fp) < 0) {
-				MT_remove(filename);
-				GDKerror("closing log file %s failed",
-					 filename);
->>>>>>> 870346ff
 				goto error;
 		}
 
@@ -1864,164 +1804,12 @@
 	}
 	GDKdebug = dbg;
 
-<<<<<<< HEAD
 	if (readlogs) {
 		lng log_id = lg->saved_id+1;
 		if (logger_readlogs(lg, filename) != GDK_SUCCEED) {
 			goto error;
 		}
-		if (lg->postfuncp && (*lg->postfuncp)(lg) != GDK_SUCCEED)
-=======
-	if (fp != NULL) {
-#ifdef GDKLIBRARY_OLDDATE
-		char cvfile1[FILENAME_MAX];
-#endif
-
-		if (check_version(lg, fp) != GDK_SUCCEED) {
-			goto error;
-		}
-
-#ifdef GDKLIBRARY_OLDDATE
-		/* When a file *_date-convert exists in the
-		 * database, it was left there by the BBP
-		 * initialization code when it did a conversion of old
-		 * style dates to new.  If the file exists, we first
-		 * create a file called convert-date in the log
-		 * directory and we write the current log ID into that
-		 * file.  After this file is created, we delete the
-		 * *_date-convert file in the database.  We then
-		 * know that while reading the logs, we have to
-		 * convert old style NILs to NaNs (this is indicated
-		 * by setting the convert_date flag).  When we're
-		 * done reading the logs, we remove the file and
-		 * reset the flag.  If we get interrupted before we
-		 * have written this file, the file in the database
-		 * will still exist, so the next time we're started,
-		 * BBPinit will not convert NILs (that was done before
-		 * we got interrupted), but we will still know to
-		 * convert the NILs ourselves.  If we get interrupted
-		 * after we have deleted the file from the database,
-		 * we check whether the file convert-date exists
-		 * and if it contains the expected ID.  If it does, we
-		 * again know that we have to convert.  If the ID is
-		 * not what we expect, the conversion was apparently
-		 * done already, and so we can delete the file. */
-
-		{
-			FILE *fp1;
-			int len, curid;
-
-			/* read the current log id without disturbing
-			 * the file pointer */
-#ifdef _MSC_VER
-			/* work around bug in Visual Studio runtime:
-			 * fgetpos may return incorrect value */
-			if ((fp1 = MT_fopen(filename, "r")) == NULL) {
-				GDKsyserror("cannot open %s\n", filename);
-				goto error;
-			}
-			if (fgets(bak, sizeof(bak), fp1) == NULL ||
-			    fgets(bak, sizeof(bak), fp1) == NULL ||
-			    fscanf(fp1, "%d", &curid) != 1) {
-				fclose(fp1);
-				goto error;
-			}
-			fclose(fp1);
-#else
-			fpos_t off;
-			if (fgetpos(fp, &off) != 0)
-				goto error; /* should never happen */
-			if (fscanf(fp, "%d", &curid) != 1)
-				curid = -1; /* shouldn't happen? */
-			if (fsetpos(fp, &off) != 0)
-				goto error; /* should never happen */
-#endif
-			len = snprintf(cvfile1, sizeof(cvfile1), "%sconvert-date",
-				 lg->dir);
-			if (len == -1 || len >= FILENAME_MAX) {
-				GDKerror("Convert-date filename path is too large\n");
-				goto error;
-			}
-			len = snprintf(bak, sizeof(bak), "%s_date-convert", fn);
-			if (len == -1 || len >= FILENAME_MAX) {
-				GDKerror("Convert-date filename path is too large\n");
-				goto error;
-			}
-
-			if ((fp1 = GDKfileopen(0, NULL, bak, NULL, "r")) != NULL) {
-				/* file indicating that we need to do
-				 * an old to new date conversion exists;
-				 * record the fact in case we get
-				 * interrupted, and set the flag so
-				 * that we actually do what's asked */
-				fclose(fp1);
-				/* first create a versioned file using
-				 * the current log id */
-				if ((fp1 = GDKfileopen(farmid, NULL, cvfile1, NULL, "w")) == NULL ||
-				    fprintf(fp1, "%d\n", curid) < 2 ||
-				    fflush(fp1) != 0 || /* make sure it's save on disk */
-#if defined(_MSC_VER)
-				    _commit(_fileno(fp1)) < 0 ||
-#elif defined(HAVE_FDATASYNC)
-				    fdatasync(fileno(fp1)) < 0 ||
-#elif defined(HAVE_FSYNC)
-				    fsync(fileno(fp1)) < 0 ||
-#endif
-				    fclose(fp1) != 0) {
-					GDKsyserror("failed to write %s\n", cvfile1);
-					goto error;
-				}
-				/* then remove the unversioned file
-				 * that gdk_bbp created (in this
-				 * order!) */
-				if (GDKunlink(0, NULL, bak, NULL) != GDK_SUCCEED) {
-					GDKerror("failed to unlink %s\n", bak);
-					goto error;
-				}
-				/* set the flag that we need to convert */
-				lg->convert_date = true;
-			} else if (errno != ENOENT) {
-				GDKsyserror("opening file %s failed\n", bak);
-				goto error;
-			} else if ((fp1 = GDKfileopen(farmid, NULL, cvfile1, NULL, "r")) != NULL) {
-				/* the versioned conversion file
-				 * exists: check version */
-				int newid;
-
-				if (fscanf(fp1, "%d", &newid) == 1 &&
-				    newid == curid) {
-					/* versions match, we need to
-					 * convert */
-					lg->convert_date = true;
-				}
-				fclose(fp1);
-				if (!lg->convert_date) {
-					/* no conversion, so we can
-					 * remove the versioned
-					 * file */
-					GDKunlink(0, NULL, cvfile1, NULL);
-				}
-			} else if (errno != ENOENT) {
-				GDKsyserror("opening file %s failed\n", cvfile1);
-				goto error;
-			}
-		}
-#endif
-		if (logger_readlogs(lg, fp, filename) != GDK_SUCCEED) {
-			goto error;
-		}
-		fclose(fp);
-		fp = NULL;
-#ifdef GDKLIBRARY_OLDDATE
-		if (lg->convert_date) {
-			/* we converted, remove versioned file and
-			 * reset conversion flag */
-			GDKunlink(0, NULL, cvfile1, NULL);
-			lg->convert_date = false;
-		}
-#endif
 		if (lg->postfuncp && (*lg->postfuncp)(lg->funcdata, lg) != GDK_SUCCEED)
->>>>>>> 870346ff
 			goto error;
 		if (logger_commit(lg) != GDK_SUCCEED) {
 			goto error;
@@ -2078,6 +1866,7 @@
 		.version = version,
 		.prefuncp = prefuncp,
 		.postfuncp = postfuncp,
+		.funcdata = funcdata,
 
 		.id = 0,
 		.saved_id = getBBPlogno(), 		/* get saved log numer from bbp */
@@ -2107,27 +1896,6 @@
 	if (lg->debug & 1) {
 		fprintf(stderr, "#logger_new dir set to %s\n", lg->dir);
 	}
-<<<<<<< HEAD
-=======
-	lg->local_dir = NULL;
-
-	lg->prefuncp = prefuncp;
-	lg->postfuncp = postfuncp;
-	lg->funcdata = funcdata;
-	lg->log = NULL;
-	lg->end = 0;
-	lg->catalog_bid = NULL;
-	lg->catalog_nme = NULL;
-	lg->catalog_tpe = NULL;
-	lg->catalog_oid = NULL;
-	lg->dcatalog = NULL;
-	lg->snapshots_bid = NULL;
-	lg->snapshots_tid = NULL;
-	lg->dsnapshots = NULL;
-	lg->seqs_id = NULL;
-	lg->seqs_val = NULL;
-	lg->dseqs = NULL;
->>>>>>> 870346ff
 
 	if (logger_load(debug, fn, filename, lg) == GDK_SUCCEED) {
 		return lg;
@@ -2135,48 +1903,6 @@
 	return NULL;
 }
 
-<<<<<<< HEAD
-=======
-static gdk_return
-logger_restart(logger *lg)
-{
-	return logger_flush(lg, lg->tid);
-}
-
-/* Create a new logger */
-logger *
-logger_create(int debug, const char *fn, const char *logdir, int version, preversionfix_fptr prefuncp, postversionfix_fptr postfuncp, void *funcdata)
-{
-	logger *lg;
-	lg = logger_new(debug, fn, logdir, version, prefuncp, postfuncp, funcdata);
-	if (lg == NULL)
-		return NULL;
-	if (lg->debug & 1) {
-		printf("# Started processing logs %s/%s version %d\n",fn,logdir,version);
-		fflush(stdout);
-	}
-	if (logger_open(lg) != GDK_SUCCEED) {
-		logger_destroy(lg);
-		return NULL;
-	}
-	if (lg->debug & 1) {
-		printf("# Finished processing logs %s/%s\n",fn,logdir);
-	}
-	if (GDKsetenv("recovery", "finished") != GDK_SUCCEED) {
-		logger_destroy(lg);
-		return NULL;
-	}
-	fflush(stdout);
-	if (lg->changes &&
-	    (logger_restart(lg) != GDK_SUCCEED ||
-	     logger_cleanup(lg) != GDK_SUCCEED)) {
-		logger_destroy(lg);
-		return NULL;
-	}
-	return lg;
-}
-
->>>>>>> 870346ff
 void
 logger_destroy(logger *lg)
 {
@@ -2213,10 +1939,10 @@
 
 /* Create a new logger */
 logger *
-logger_create(int debug, const char *fn, const char *logdir, int version, preversionfix_fptr prefuncp, postversionfix_fptr postfuncp)
+logger_create(int debug, const char *fn, const char *logdir, int version, preversionfix_fptr prefuncp, postversionfix_fptr postfuncp, void *funcdata)
 {
 	logger *lg;
-	lg = logger_new(debug, fn, logdir, version, prefuncp, postfuncp);
+	lg = logger_new(debug, fn, logdir, version, prefuncp, postfuncp, funcdata);
 	if (lg == NULL)
 		return NULL;
 	if (lg->debug & 1) {
