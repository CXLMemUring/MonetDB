/*
 * This Source Code Form is subject to the terms of the Mozilla Public
 * License, v. 2.0.  If a copy of the MPL was not distributed with this
 * file, You can obtain one at http://mozilla.org/MPL/2.0/.
 *
 * Copyright 1997 - July 2008 CWI, August 2008 - 2020 MonetDB B.V.
 */

#include "monetdb_config.h"
#include "gdk.h"
#include "gdk_private.h"
#include "gdk_logger.h"
#include "gdk_logger_internals.h"
#include <string.h>

static gdk_return logger_add_bat(logger *lg, BAT *b, log_id id);
static gdk_return logger_del_bat(logger *lg, log_bid bid);
/*
 * The logger uses a directory to store its log files. One master log
 * file stores information about the version of the logger and the
 * type mapping it uses. This file is a simple ascii file with the
 * following format:
 *  {6DIGIT-VERSION\n[id,type_name\n]*}
 * The transaction log files have a binary format.
 */

#define LOG_START	0
#define LOG_END		1
#define LOG_UPDATE_BULK	2
#define LOG_UPDATE	3
#define LOG_CREATE	4
#define LOG_DESTROY	5
#define LOG_SEQ		6
#define LOG_CLEAR	7
#define LOG_ROW		8 /* per row relative small log entry */

#ifdef NATIVE_WIN32
#define getfilepos _ftelli64
#else
#ifdef HAVE_FSEEKO
#define getfilepos ftello
#else
#define getfilepos ftell
#endif
#endif

#define BATSIZE 0

#define LOG_DISABLED(lg) ((lg)->debug&128)

static const char *log_commands[] = {
	"LOG_START",
	"LOG_END",
	"LOG_UPDATE_BULK",
	"LOG_UPDATE",
	"LOG_CREATE",
	"LOG_DESTROY",
	"LOG_SEQ",
	"LOG_CLEAR",
	"LOG_ROW",
};

typedef struct logaction {
	int type;		/* type of change */
	lng nr;
	int tt;
	lng id;
	lng offset;
	log_id cid;		/* id of object */
	BAT *b;			/* temporary bat with changes */
	BAT *uid;		/* temporary bat with bun positions to update */
} logaction;

/* during the recover process a number of transactions could be active */
typedef struct trans {
	int tid;		/* transaction id */
	int sz;			/* sz of the changes array */
	int nr;			/* nr of changes */

	logaction *changes;

	struct trans *tr;
} trans;

typedef struct logformat_t {
	char flag;
	int id;
} logformat;

typedef enum {LOG_OK, LOG_EOF, LOG_ERR} log_return;

static gdk_return bm_commit(logger *lg);
static gdk_return tr_grow(trans *tr);

static void
logger_lock(logger *lg)
{
	MT_lock_set(&lg->lock);
}

static void
logger_unlock(logger *lg)
{
	MT_lock_unset(&lg->lock);
}

static char
find_type(logger *lg, int tpe)
{
	BATiter cni = bat_iterator(lg->type_nr);
	char *res = (char*)Tloc(lg->type_id, 0);
	BUN p;

	/* type should be there !*/
	if (BAThash(lg->type_nr) == GDK_SUCCEED) {
		HASHloop_int(cni, cni.b->thash, p, &tpe) {
			return res[p];
		}
	}
	return -1;
}

static int
find_type_nr(logger *lg, char tpe)
{
	BATiter cni = bat_iterator(lg->type_id);
	int *res = (int*)Tloc(lg->type_nr, 0);
	BUN p;

	/* type should be there !*/
	if (BAThash(lg->type_id) == GDK_SUCCEED) {
		HASHloop_bte(cni, cni.b->thash, p, &tpe) {
			return res[p];
		}
	}
	return -1;
}

static BUN
log_find(BAT *b, BAT *d, int val)
{
	BATiter cni = bat_iterator(b);
	BUN p;

	assert(b->ttype == TYPE_int);
	assert(d->ttype == TYPE_oid);
	if (BAThash(b) == GDK_SUCCEED) {
		HASHloop_int(cni, cni.b->thash, p, &val) {
			oid pos = p;
			if (BUNfnd(d, &pos) == BUN_NONE)
				return p;
		}
	} else {		/* unlikely: BAThash failed */
		BUN q;
		int *t = (int *) Tloc(b, 0);

		for (p = 0, q = BUNlast(b); p < q; p++) {
			if (t[p] == val) {
				oid pos = p;
				if (BUNfnd(d, &pos) == BUN_NONE)
					return p;
			}
		}
	}
	return BUN_NONE;
}

static log_bid
internal_find_bat(logger *lg, log_id id)
{
	BATiter cni = bat_iterator(lg->catalog_id);
	BUN p;

	if (BAThash(lg->catalog_id) == GDK_SUCCEED) {
		HASHloop_int(cni, cni.b->thash, p, &id) {
			oid pos = p;
			if (BUNfnd(lg->dcatalog, &pos) == BUN_NONE)
				return *(log_bid *) Tloc(lg->catalog_bid, p);
		}
	}
	return 0;
}

static void
logbat_destroy(BAT *b)
{
	if (b)
		BBPunfix(b->batCacheid);
}

static BAT *
logbat_new(int tt, BUN size, role_t role)
{
	BAT *nb = COLnew(0, tt, size, role);

	if (nb) {
		if (role == PERSISTENT)
			BATmode(nb, false);
	} else {
		TRC_CRITICAL(GDK, "creating new BAT[void:%s]#" BUNFMT " failed\n", ATOMname(tt), size);
	}
	return nb;
}

static int
log_read_format(logger *l, logformat *data)
{
	assert(!l->inmemory);
	return mnstr_read(l->input_log, &data->flag, 1, 1) == 1 &&
		mnstr_readInt(l->input_log, &data->id) == 1;
}

static gdk_return
log_write_format(logger *lg, logformat *data)
{
	assert(data->id || data->flag);
	assert(!lg->inmemory);
	if (mnstr_write(lg->output_log, &data->flag, 1, 1) == 1 &&
	    mnstr_writeInt(lg->output_log, data->id))
		return GDK_SUCCEED;
	TRC_CRITICAL(GDK, "write failed\n");
	return GDK_FAIL;
}

static log_return
log_read_clear(logger *lg, trans *tr, log_id id)
{
	if (lg->debug & 1)
		fprintf(stderr, "#logger found log_read_clear %d\n", id);
	if (tr_grow(tr) != GDK_SUCCEED)
		return LOG_ERR;
	tr->changes[tr->nr].type = LOG_CLEAR;
	tr->changes[tr->nr].cid = id;
	tr->nr++;
	return LOG_OK;
}

static gdk_return
la_bat_clear(logger *lg, logaction *la)
{
	log_bid bid = internal_find_bat(lg, la->cid);
	BAT *b;

	if (lg->debug & 1)
		fprintf(stderr, "#la_bat_clear %d\n", la->cid);

	b = BATdescriptor(bid);
	if (b) {
		restrict_t access = (restrict_t) b->batRestricted;
		b->batRestricted = BAT_WRITE;
		/* during startup this is fine */
		BATclear(b, true);
		b->batRestricted = access;
		logbat_destroy(b);
	}
	return GDK_SUCCEED;
}

static log_return
log_read_seq(logger *lg, logformat *l)
{
	int seq = l->id;
	lng val;
	BUN p;

	assert(!lg->inmemory);
	if (!mnstr_readLng(lg->input_log, &val)) {
		TRC_CRITICAL(GDK, "read failed\n");
		return LOG_EOF;
	}

	if ((p = log_find(lg->seqs_id, lg->dseqs, seq)) != BUN_NONE &&
	    p >= lg->seqs_id->batInserted) {
		if (BUNinplace(lg->seqs_val, p, &val, false) != GDK_SUCCEED)
			return LOG_ERR;
	} else {
		if (p != BUN_NONE) {
			oid pos = p;
			if (BUNappend(lg->dseqs, &pos, false) != GDK_SUCCEED)
				return LOG_ERR;
		}
		if (BUNappend(lg->seqs_id, &seq, false) != GDK_SUCCEED ||
		    BUNappend(lg->seqs_val, &val, false) != GDK_SUCCEED)
			return LOG_ERR;
	}
	return LOG_OK;
}

#if 0
static gdk_return
log_write_id(logger *lg, int id)
{
	assert(!lg->inmemory);
	assert(id >= 0);
	if (mnstr_writeInt(lg->output_log, id))
		return GDK_SUCCEED;
	TRC_CRITICAL(GDK, "write failed\n");
	return GDK_FAIL;
}

static int
log_read_id(logger *lg, log_id *id)
{
	assert(!lg->inmemory);
	if (mnstr_readInt(lg->input_log, id) != 1) {
		TRC_CRITICAL(GDK, "read failed\n");
		return LOG_EOF;
	}
	return LOG_OK;
}
#endif

static log_return
log_read_updates(logger *lg, trans *tr, logformat *l, log_id id, lng offset)
{
	log_return res = LOG_OK;
	lng nr, pnr;
	char type_id = -1;
	int tpe;

	assert(!lg->inmemory);
	if (lg->debug & 1)
		fprintf(stderr, "#logger found log_read_updates %d %s\n", id, l->flag == LOG_UPDATE ? "update" : "update_buld");

	if (!mnstr_readLng(lg->input_log, &nr) ||
	    mnstr_read(lg->input_log, &type_id, 1, 1) != 1)
		return LOG_ERR;

	pnr = nr;
	tpe = find_type_nr(lg, type_id);
	if (tpe >= 0) {
		BAT *uid = NULL;
		BAT *r = NULL;
		void *(*rt) (ptr, stream *, size_t) = BATatoms[tpe].atomRead;
		void *tv = NULL;

		if (ATOMstorage(tpe) < TYPE_str)
			tv = lg->buf;

		assert(nr <= (lng) BUN_MAX);
		if (!lg->flushing && l->flag == LOG_UPDATE) {
			uid = COLnew(0, TYPE_oid, (BUN)nr, PERSISTENT);
			if (uid == NULL) {
				return LOG_ERR;
			}
		}
		if (!lg->flushing) {
			r = COLnew(0, tpe, (BUN) nr, PERSISTENT);
			if (r == NULL) {
				if (uid)
					BBPreclaim(uid);
				return LOG_ERR;
			}
		}

		if (l->flag == LOG_UPDATE_BULK) {
	    		if (!mnstr_readLng(lg->input_log, &offset)) {
				if (r)
					BBPreclaim(r);
				return LOG_ERR;
			}
<<<<<<< HEAD
			for (; res == LOG_OK && nr > 0; nr--) {
				void *t = rt(tv, lg->input_log, 1);

				if (t == NULL) {
					/* see if failure was due to
					 * malloc or something less
					 * serious (in the current
					 * context) */
					if (strstr(GDKerrbuf, "alloc") == NULL)
						res = LOG_EOF;
=======
			if (tpe == TYPE_msk) {
				if (r) {
					if (mnstr_readIntArray(lg->input_log, Tloc(r, 0), (size_t) ((nr + 31) / 32)))
						BATsetcount(r, (BUN) nr);
>>>>>>> d5cd3edd
					else
						res = LOG_ERR;
				} else {
					for (lng i = 0; i < nr; i += 32) {
						int v;
						switch (mnstr_readInt(lg->input_log, &v)) {
						case 1:
							continue;
						case 0:
							res = LOG_EOF;
							break;
						default:
							res = LOG_ERR;
							break;
						}
						break;
					}
				}
<<<<<<< HEAD
				if (r && BUNappend(r, t, true) != GDK_SUCCEED)
					res = LOG_ERR;
				if (t != tv)
					GDKfree(t);
=======
			} else {
				for (; res == LOG_OK && nr > 0; nr--) {
					void *t = rt(tv, lg->input_log, 1);

					if (t == NULL) {
						/* see if failure was due to
						 * malloc or something less
						 * serious (in the current
						 * context) */
						if (strstr(GDKerrbuf, "alloc") == NULL)
							res = LOG_EOF;
						else
							res = LOG_ERR;
						if (t != tv)
							GDKfree(t);
					}
					if (r && BUNappend(r, t, true) != GDK_SUCCEED)
						res = LOG_ERR;
					if (t != tv)
						GDKfree(t);
				}
>>>>>>> d5cd3edd
			}
		} else {
			void *(*rh) (ptr, stream *, size_t) = BATatoms[TYPE_oid].atomRead;
			void *hv = ATOMnil(TYPE_oid);

			if (hv == NULL)
				res = LOG_ERR;
			for (; res == LOG_OK && nr > 0; nr--) {
				void *h = rh(hv, lg->input_log, 1);
<<<<<<< HEAD

				if ((uid && BUNappend(uid, h, true) != GDK_SUCCEED))
					res = LOG_ERR;
			}
			nr = pnr;
			for (; res == LOG_OK && nr > 0; nr--) {
				void *t = rt(tv, lg->input_log, 1);

				if (t == NULL) {
					if (strstr(GDKerrbuf, "malloc") == NULL)
						res = LOG_EOF;
					else
=======

				if ((uid && BUNappend(uid, h, true) != GDK_SUCCEED))
					res = LOG_ERR;
			}
			nr = pnr;
			if (tpe == TYPE_msk) {
				if (r) {
					if (mnstr_readIntArray(lg->input_log, Tloc(r, 0), (size_t) ((nr + 31) / 32)))
						BATsetcount(r, (BUN) nr);
					else
						res = LOG_ERR;
				} else {
					for (lng i = 0; i < nr; i += 32) {
						int v;
						switch (mnstr_readInt(lg->input_log, &v)) {
						case 1:
							continue;
						case 0:
							res = LOG_EOF;
							break;
						default:
							res = LOG_ERR;
							break;
						}
						break;
					}
				}
			} else {
				for (; res == LOG_OK && nr > 0; nr--) {
					void *t = rt(tv, lg->input_log, 1);

					if (t == NULL) {
						if (strstr(GDKerrbuf, "malloc") == NULL)
							res = LOG_EOF;
						else
							res = LOG_ERR;
					}
					if ((r && BUNappend(r, t, true) != GDK_SUCCEED))
>>>>>>> d5cd3edd
						res = LOG_ERR;
				}
				if ((r && BUNappend(r, t, true) != GDK_SUCCEED))
					res = LOG_ERR;
				if (t != tv)
					GDKfree(t);
			}
			GDKfree(hv);
		}
		if (tv != lg->buf)
			GDKfree(tv);

		if (res == LOG_OK) {
			if (tr_grow(tr) == GDK_SUCCEED) {
				tr->changes[tr->nr].type = l->flag;
				tr->changes[tr->nr].nr = pnr;
				tr->changes[tr->nr].tt = tpe;
				tr->changes[tr->nr].cid = id;
				tr->changes[tr->nr].offset = offset;
				tr->changes[tr->nr].b = r;
				tr->changes[tr->nr].uid = uid;
				tr->nr++;
			} else {
				res = LOG_ERR;
			}
		}
		if (res == LOG_ERR) {
			if (r)
				BBPreclaim(r);
			if (uid)
				BBPreclaim(uid);
		}
	} else {
		/* bat missing ERROR or ignore ? currently error. */
		res = LOG_ERR;
	}
	return res;
}


static gdk_return
la_bat_update_count(logger *lg, log_id id, lng cnt)
{
	BATiter cni = bat_iterator(lg->catalog_id);
	BUN p;

	if (BAThash(lg->catalog_id) == GDK_SUCCEED) {
		HASHloop_int(cni, cni.b->thash, p, &id) {
			lng ocnt = *(lng*) Tloc(lg->catalog_cnt, p);
			if (ocnt < cnt && BUNinplace(lg->catalog_cnt, p, &cnt, false) != GDK_SUCCEED)
				return GDK_FAIL;
		}
	}
	return GDK_SUCCEED;

}

static gdk_return
la_bat_updates(logger *lg, logaction *la)
{
	log_bid bid = internal_find_bat(lg, la->cid);

	if (bid == 0)
		return GDK_SUCCEED; /* ignore bats no longer in the catalog */

	BAT *b = BATdescriptor(bid);
	if (b == NULL)
		return GDK_FAIL;
	if (la->type == LOG_UPDATE_BULK) {
		BUN cnt = BATcount(b);

		if (!lg->flushing) {
			/* handle offset 0 ie clear */
			if (/* DISABLES CODE */ (0) && la->offset == 0 && cnt)
				BATclear(b, true);
			/* handle offset */
			if (cnt <= (BUN)la->offset) {
				if (cnt < (BUN)la->offset) { /* insert nils */
					const void *tv = ATOMnilptr(b->ttype);
					lng i, d = la->offset - BATcount(b);
					for(i=0;i<d;i++) {
						if (BUNappend(b, tv, true) != GDK_SUCCEED) {
							logbat_destroy(b);
							return GDK_FAIL;
						}
					}
				}
				if (BATcount(b) == (BUN)la->offset && BATappend(b, la->b, NULL, true) != GDK_SUCCEED) {
					logbat_destroy(b);
					return GDK_FAIL;
				}
			} else {
				BATiter vi = bat_iterator(la->b);
				BUN p, q;

				for (p=0, q = (BUN)la->offset; p<(BUN)la->nr; p++, q++) {
					const void *t = BUNtail(vi, p);

					if (q < cnt) {
						if (BUNreplace(b, q, t, true) != GDK_SUCCEED) {
							logbat_destroy(b);
							return GDK_FAIL;
						}
					} else {
						if (BUNappend(b, t, true) != GDK_SUCCEED) {
							logbat_destroy(b);
							return GDK_FAIL;
						}
					}
				}
			}
		}
		cnt = (BUN)(la->offset + la->nr);
		if (la_bat_update_count(lg, la->cid, cnt) != GDK_SUCCEED)
			return GDK_FAIL;
	} else if (!lg->flushing && la->type == LOG_UPDATE) {
		BATiter vi = bat_iterator(la->b);
		BUN p, q;

		BATloop(la->b, p, q) {
			oid h = BUNtoid(la->uid, p);
			const void *t = BUNtail(vi, p);

			if (BUNreplace(b, h, t, true) != GDK_SUCCEED) {
				logbat_destroy(b);
				return GDK_FAIL;
			}
		}
	}
	logbat_destroy(b);
	return GDK_SUCCEED;
}

static log_return
log_read_destroy(logger *lg, trans *tr, log_id id)
{
	(void) lg;
	assert(!lg->inmemory);
	if (tr_grow(tr) == GDK_SUCCEED) {
		tr->changes[tr->nr].type = LOG_DESTROY;
		tr->changes[tr->nr].cid = id;
		tr->nr++;
	}
	return LOG_OK;
}

static gdk_return
la_bat_destroy(logger *lg, logaction *la)
{
	log_bid bid = internal_find_bat(lg, la->cid);

	if (bid && logger_del_bat(lg, bid) != GDK_SUCCEED)
		return GDK_FAIL;
	return GDK_SUCCEED;
}

static log_return
log_read_create(logger *lg, trans *tr, log_id id)
{
	char tt;
	int tpe;

	assert(!lg->inmemory);
	if (lg->debug & 1)
		fprintf(stderr, "#log_read_create %d\n", id);

	if (mnstr_read(lg->input_log, &tt, 1, 1) != 1)
		return LOG_ERR;

	tpe = find_type_nr(lg, tt);
	/* read create */
	if (tr_grow(tr) == GDK_SUCCEED) {
		tr->changes[tr->nr].type = LOG_CREATE;
		tr->changes[tr->nr].tt = tpe;
		tr->changes[tr->nr].cid = id;
		tr->nr++;
	}

	return LOG_OK;
}

static gdk_return
la_bat_create(logger *lg, logaction *la)
{
	BAT *b;

	/* formerly head column type, should be void */
	if ((b = COLnew(0, la->tt, BATSIZE, PERSISTENT)) == NULL)
		return GDK_FAIL;

	if (la->tt < 0)
		BATtseqbase(b, 0);

	if (BATsetaccess(b, BAT_READ) != GDK_SUCCEED ||
	    logger_add_bat(lg, b, la->cid) != GDK_SUCCEED)
		return GDK_FAIL;
	logbat_destroy(b);
	return GDK_SUCCEED;
}

static gdk_return
logger_write_new_types(logger *lg, FILE *fp)
{
	char id = 0;

	/* write types and insert into bats */
	/* first the fixed sized types */
	for (int i=0;i<GDKatomcnt; i++) {
		if (ATOMvarsized(i))
			continue;
		if (BUNappend(lg->type_id, &id, false) != GDK_SUCCEED ||
		    BUNappend(lg->type_nme, BATatoms[i].name, false) != GDK_SUCCEED ||
		    BUNappend(lg->type_nr, &i, false) != GDK_SUCCEED ||
		    fprintf(fp, "%d,%s\n", id, BATatoms[i].name) < 0) {
			return GDK_FAIL;
		}
		id++;
<<<<<<< HEAD
	}
	/* second the var sized types */
	id=-127; /* start after nil */
	for (int i=0;i<GDKatomcnt; i++) {
		if (!ATOMvarsized(i))
			continue;
		if (BUNappend(lg->type_id, &id, false) != GDK_SUCCEED ||
		    BUNappend(lg->type_nme, BATatoms[i].name, false) != GDK_SUCCEED ||
		    BUNappend(lg->type_nr, &i, false) != GDK_SUCCEED ||
		    fprintf(fp, "%d,%s\n", id, BATatoms[i].name) < 0) {
			return GDK_FAIL;
		}
		id++;
	}
=======
	}
	/* second the var sized types */
	id=-127; /* start after nil */
	for (int i=0;i<GDKatomcnt; i++) {
		if (!ATOMvarsized(i))
			continue;
		if (BUNappend(lg->type_id, &id, false) != GDK_SUCCEED ||
		    BUNappend(lg->type_nme, BATatoms[i].name, false) != GDK_SUCCEED ||
		    BUNappend(lg->type_nr, &i, false) != GDK_SUCCEED ||
		    fprintf(fp, "%d,%s\n", id, BATatoms[i].name) < 0) {
			return GDK_FAIL;
		}
		id++;
	}
>>>>>>> d5cd3edd
	return GDK_SUCCEED;
}

#define TR_SIZE		1024

static trans *
tr_create(trans *tr, int tid)
{
	trans *ntr = GDKmalloc(sizeof(trans));

	if (ntr == NULL)
		return NULL;
	ntr->tid = tid;
	ntr->sz = TR_SIZE;
	ntr->nr = 0;
	ntr->changes = GDKmalloc(sizeof(logaction) * TR_SIZE);
	if (ntr->changes == NULL) {
		GDKfree(ntr);
		return NULL;
	}
	ntr->tr = tr;
	return ntr;
}

static gdk_return
la_apply(logger *lg, logaction *c)
{
	gdk_return ret = GDK_SUCCEED;

	switch (c->type) {
	case LOG_UPDATE_BULK:
	case LOG_UPDATE:
		ret = la_bat_updates(lg, c);
		break;
	case LOG_CREATE:
		if (!lg->flushing)
			ret = la_bat_create(lg, c);
		lg->cnt++;
		break;
	case LOG_DESTROY:
		if (!lg->flushing)
			ret = la_bat_destroy(lg, c);
		break;
	case LOG_CLEAR:
		if (!lg->flushing)
			ret = la_bat_clear(lg, c);
		break;
	default:
		assert(0);
	}
	return ret;
}

static void
la_destroy(logaction *c)
{
	if (c->b && (c->type == LOG_UPDATE || c->type == LOG_UPDATE_BULK))
		logbat_destroy(c->b);
	if (c->uid && c->type == LOG_UPDATE)
		logbat_destroy(c->uid);
}

static gdk_return
tr_grow(trans *tr)
{
	if (tr->nr == tr->sz) {
		logaction *changes;
		tr->sz <<= 1;
		changes = GDKrealloc(tr->changes, tr->sz * sizeof(logaction));
		if (changes == NULL)
			return GDK_FAIL;
		tr->changes = changes;
	}
	/* cleanup the next */
	tr->changes[tr->nr].b = NULL;
	return GDK_SUCCEED;
}

static trans *
tr_destroy(trans *tr)
{
	trans *r = tr->tr;

	GDKfree(tr->changes);
	GDKfree(tr);
	return r;
}

static trans *
tr_abort_(logger *lg, trans *tr, int s)
{
	int i;

	if (lg->debug & 1)
		fprintf(stderr, "#tr_abort\n");

	for (i = s; i < tr->nr; i++)
		la_destroy(&tr->changes[i]);
	return tr_destroy(tr);
}

static trans *
tr_abort(logger *lg, trans *tr)
{
	return tr_abort_(lg, tr, 0);
}

static trans *
tr_commit(logger *lg, trans *tr)
{
	int i;

	if (lg->debug & 1)
		fprintf(stderr, "#tr_commit\n");

	for (i = 0; i < tr->nr; i++) {
		if (la_apply(lg, &tr->changes[i]) != GDK_SUCCEED) {
			do {
				tr = tr_abort_(lg, tr, i);
			} while (tr != NULL);
			return (trans *) -1;
		}
		la_destroy(&tr->changes[i]);
	}
	lg->saved_tid = tr->tid;
	return tr_destroy(tr);
}

static gdk_return
logger_read_types_file(logger *lg, FILE *fp)
{
	int id = 0;
	char atom_name[IDLENGTH];

	/* scanf should use IDLENGTH somehow */
	while(fscanf(fp, "%d,%63s\n", &id, atom_name) == 2) {
		int i = ATOMindex(atom_name);

		if (id > 255 || i < 0) {
			GDKerror("unknown type in log file '%s'\n", atom_name);
			return GDK_FAIL;
		}
		char lid = (char)id;
		if (BUNappend(lg->type_id, &lid, false) != GDK_SUCCEED ||
		    BUNappend(lg->type_nme, atom_name, false) != GDK_SUCCEED ||
		    BUNappend(lg->type_nr, &i, false) != GDK_SUCCEED) {
			return GDK_FAIL;
		}
	}
	return GDK_SUCCEED;
}


static gdk_return
logger_create_types_file(logger *lg, char filename[FILENAME_MAX])
{
	FILE *fp;

	if ((fp = fopen(filename, "w")) == NULL) {
		GDKerror("cannot create log file %s\n", filename);
		return GDK_FAIL;
	}
	if (fprintf(fp, "%06d\n\n", lg->version) < 0) {
		fclose(fp);
		remove(filename);
		GDKerror("writing log file %s failed", filename);
		return GDK_FAIL;
	}

	if (logger_write_new_types(lg, fp) == GDK_FAIL) {
		fclose(fp);
		remove(filename);
		GDKerror("writing log file %s failed", filename);
		return GDK_FAIL;
	}
	if (fflush(fp) < 0 || (!(GDKdebug & NOSYNCMASK)
#if defined(_MSC_VER)
		     && _commit(_fileno(fp)) < 0
#elif defined(HAVE_FDATASYNC)
		     && fdatasync(fileno(fp)) < 0
#elif defined(HAVE_FSYNC)
		     && fsync(fileno(fp)) < 0
#endif
	    ) || fclose(fp) < 0) {
		remove(filename);
		GDKerror("closing log file %s failed", filename);
		return GDK_FAIL;
	}
	return GDK_SUCCEED;
}

#ifdef _MSC_VER
#define access(file, mode)	_access(file, mode)
#endif

static gdk_return
logger_open_output(logger *lg)
{
	int len;
	char id[BUFSIZ];
	char *filename;

	if (lg->inmemory || LOG_DISABLED(lg)) {
		lg->end = 0;
		if (lg->id) /* go back too last used id */
			lg->id--;
		return GDK_SUCCEED;
	}
	len = snprintf(id, sizeof(id), LLFMT, lg->id);
	if (len == -1 || len >= BUFSIZ) {
		TRC_CRITICAL(GDK, "filename is too large\n");
		return GDK_FAIL;
	}
	if (!(filename = GDKfilepath(BBPselectfarm(PERSISTENT, 0, offheap), lg->dir, LOGFILE, id))) {
		TRC_CRITICAL(GDK, "allocation failure\n");
		return GDK_FAIL;
	}

	lg->output_log = open_wstream(filename);
	if (lg->output_log) {
		short byteorder = 1234;
		mnstr_write(lg->output_log, &byteorder, sizeof(byteorder), 1);
	}
	lg->end = 0;

	if (lg->output_log == NULL || mnstr_errnr(lg->output_log)) {
		TRC_CRITICAL(GDK, "creating %s failed\n", filename);
		GDKfree(filename);
		return GDK_FAIL;
	}
	GDKfree(filename);
	return GDK_SUCCEED;
}

static inline void
logger_close_input(logger *lg)
{
	if (!lg->inmemory)
		close_stream(lg->input_log);
	lg->input_log = NULL;
}

static inline void
logger_close_output(logger *lg)
{
	if (!lg->inmemory)
		close_stream(lg->output_log);
	lg->output_log = NULL;
}

static gdk_return
logger_open_input(logger *lg, char *filename, bool *filemissing)
{
	lg->input_log = open_rstream(filename);

	/* if the file doesn't exist, there is nothing to be read back */
	if (lg->input_log == NULL || mnstr_errnr(lg->input_log)) {
		logger_close_input(lg);
		*filemissing = true;
		return GDK_SUCCEED;
	}
	short byteorder;
	switch (mnstr_read(lg->input_log, &byteorder, sizeof(byteorder), 1)) {
	case -1:
		logger_close_input(lg);
		return GDK_FAIL;
	case 0:
		/* empty file is ok */
		logger_close_input(lg);
		return GDK_SUCCEED;
	case 1:
		/* if not empty, must start with correct byte order mark */
		assert(byteorder == 1234);
		break;
	}
	return GDK_SUCCEED;
}

static log_return
logger_read_transaction(logger *lg)
{
	logformat l;
	trans *tr = NULL;
	log_return err = LOG_OK;
	int ok = 1;
	int dbg = GDKdebug;

	if (!lg->flushing)
		GDKdebug &= ~(CHECKMASK|PROPMASK);

	while (err == LOG_OK && (ok=log_read_format(lg, &l))) {
		if (l.flag == 0 && l.id == 0) {
			err = LOG_EOF;
			break;
		}

		if (lg->debug & 1) {
			fprintf(stderr, "#logger_readlog: ");
			if (l.flag > 0 &&
			    l.flag < (char) (sizeof(log_commands) / sizeof(log_commands[0])))
				fprintf(stderr, "%s", log_commands[(int) l.flag]);
			else
				fprintf(stderr, "%d", l.flag);
			fprintf(stderr, " %d\n", l.id);
		}
		/* the functions we call here can succeed (LOG_OK),
		 * but they can also fail for two different reasons:
		 * they can run out of input (LOG_EOF -- this is not
		 * serious, we just abort the remaining transactions),
		 * or some malloc or BAT update fails (LOG_ERR -- this
		 * is serious, we must abort the complete process);
		 * the latter failure causes the current function to
		 * return GDK_FAIL */
		switch (l.flag) {
		case LOG_START:
			if (l.id > lg->tid)
				lg->tid = l.id;
			if ((tr = tr_create(tr, l.id)) == NULL) {
				err = LOG_ERR;
				break;
			}
			if (lg->debug & 1)
				fprintf(stderr, "#logger tstart %d\n", tr->tid);
			break;
		case LOG_END:
			if (tr == NULL)
				err = LOG_EOF;
			else if (tr->tid != l.id)	/* abort record */
				tr = tr_abort(lg, tr);
			else
				tr = tr_commit(lg, tr);
			break;
		case LOG_SEQ:
			err = log_read_seq(lg, &l);
			break;
		case LOG_UPDATE_BULK:
		case LOG_UPDATE:
			if (tr == NULL)
				err = LOG_EOF;
			else
				err = log_read_updates(lg, tr, &l, l.id, 0);
			break;
		case LOG_CREATE:
			if (tr == NULL)
				err = LOG_EOF;
			else
				err = log_read_create(lg, tr, l.id);
			break;
		case LOG_DESTROY:
			if (tr == NULL)
				err = LOG_EOF;
			else
				err = log_read_destroy(lg, tr, l.id);
			break;
		case LOG_CLEAR:
			if (tr == NULL)
				err = LOG_EOF;
			else
				err = log_read_clear(lg, tr, l.id);
			break;
		default:
			err = LOG_ERR;
		}
		if (tr == (trans *) -1) {
			err = LOG_ERR;
			tr = NULL;
			break;
		}
	}
	while (tr)
		tr = tr_abort(lg, tr);
	if (!lg->flushing)
		GDKdebug = dbg;
	if (!ok)
		return LOG_EOF;
	return err;
}

static gdk_return
logger_readlog(logger *lg, char *filename, bool *filemissing)
{
	log_return err = LOG_OK;
	time_t t0, t1;
	struct stat sb;

	assert(!lg->inmemory);

	if (lg->debug & 1) {
		fprintf(stderr, "#logger_readlog opening %s\n", filename);
	}

	gdk_return res = logger_open_input(lg, filename, filemissing);
	if (!lg->input_log)
		return res;
	int fd;
	if ((fd = getFileNo(lg->input_log)) < 0 || fstat(fd, &sb) < 0) {
		fprintf(stderr, "!ERROR: logger_readlog: fstat on opened file %s failed\n", filename);
		logger_close_input(lg);
		/* If the file could be opened, but fstat fails,
		 * something weird is going on */
		return GDK_FAIL;
	}
	t0 = time(NULL);
	if (lg->debug & 1) {
		printf("# Start reading the write-ahead log '%s'\n", filename);
		fflush(stdout);
	}
	while (err != LOG_EOF && err != LOG_ERR) {
		t1 = time(NULL);
		if (t1 - t0 > 10) {
			lng fpos;
			t0 = t1;
			/* not more than once every 10 seconds */
			fpos = (lng) getfilepos(getFile(lg->input_log));
			if (fpos >= 0) {
				printf("# still reading write-ahead log \"%s\" (%d%% done)\n", filename, (int) ((fpos * 100 + 50) / sb.st_size));
				fflush(stdout);
			}
		}
		err = logger_read_transaction(lg);
	}
	logger_close_input(lg);
	lg->input_log = NULL;

	/* remaining transactions are not committed, ie abort */
	if (lg->debug & 1) {
		printf("# Finished reading the write-ahead log '%s'\n", filename);
		fflush(stdout);
	}
	/* we cannot distinguish errors from incomplete transactions
	 * (even if we would log aborts in the logs). So we simply
	 * abort and move to the next log file */
	return err == LOG_ERR ? GDK_FAIL : GDK_SUCCEED;
}

/*
 * The log files are incrementally numbered, starting from 2. They are
 * processed in the same sequence.
 */
static gdk_return
logger_readlogs(logger *lg, char *filename)
{
	gdk_return res = GDK_SUCCEED;

	assert(!lg->inmemory);
	if (lg->debug & 1)
		fprintf(stderr, "#logger_readlogs logger id is " LLFMT " last logger id is " LLFMT "\n", lg->id, lg->saved_id);

	char log_filename[FILENAME_MAX];
	if (lg->saved_id >= lg->id) {
		bool filemissing = false;

		lg->id = lg->saved_id+1;
		while (res == GDK_SUCCEED && !filemissing) {
			int len = snprintf(log_filename, sizeof(log_filename), "%s." LLFMT, filename, lg->id);
			if (len == -1 || len >= FILENAME_MAX)
				GDKerror("Logger filename path is too large\n");
			res = logger_readlog(lg, log_filename, &filemissing);
			if (!filemissing) {
				lg->saved_id++;
				lg->id++;
			}
		}
	}
	return res;
}

static gdk_return
logger_commit(logger *lg)
{
	if (lg->debug & 1)
		fprintf(stderr, "#logger_commit\n");

	return bm_commit(lg);
}

static gdk_return
check_version(logger *lg, FILE *fp, char filename[FILENAME_MAX])
{
	int version = 0;

	assert(!lg->inmemory);
	if (fscanf(fp, "%6d", &version) != 1) {
		GDKerror("Could not read the version number from the file '%s/log'.\n", lg->dir);
		return GDK_FAIL;
	}
	if (version != lg->version) {
		fclose(fp);
		if (old_logger_load(lg->debug, filename, lg->dir, lg->version, lg->prefuncp, lg->postfuncp) != GDK_SUCCEED) {
			//loads drop no longer needed catalog, snapshots bats
			//convert catalog_oid -> catalog_id (lng->int)
			GDKerror("Incompatible database version %06d, "
				 "this server supports version %06d.\n%s",
				 version, lg->version,
				 version < lg->version ? "Maybe you need to upgrade to an intermediate release first.\n" : "");
			return GDK_FAIL;
		}
		if (logger_create_types_file(lg, filename) != GDK_SUCCEED)
			return GDK_FAIL;
		return GDK_SUCCEED;
	} else {
		lg->postfuncp = NULL;	 /* don't call */

		if (fgetc(fp) != '\n' ||	 /* skip \n */
	    	    fgetc(fp) != '\n') {	 /* skip \n */
			GDKerror("Badly formatted log file");
			return GDK_FAIL;
		}
		if (logger_read_types_file(lg, fp) != GDK_SUCCEED) {
			fclose(fp);
			return GDK_FAIL;
		}
	}
	return GDK_SUCCEED;
}

static BAT *
bm_tids(BAT *b, BAT *d)
{
	BUN sz = BATcount(b);
	BAT *tids = BATdense(0, 0, sz);

	if (tids == NULL)
		return NULL;

	if (BATcount(d)) {
		BAT *diff = BATdiff(tids, d, NULL, NULL, false, false, BUN_NONE);
		logbat_destroy(tids);
		tids = diff;
	}
	return tids;
}


static gdk_return
logger_switch_bat(BAT *old, BAT *new, const char *fn, const char *name)
{
	int len;
	char bak[BUFSIZ];

	if (BATmode(old, true) != GDK_SUCCEED) {
		GDKerror("Logger_new: cannot convert old %s to transient", name);
		return GDK_FAIL;
	}
	len = snprintf(bak, sizeof(bak), "tmp_%o", (unsigned) old->batCacheid);
	if (len == -1 || len >= BUFSIZ) {
		GDKerror("Logger_new: filename is too large");
		return GDK_FAIL;
	}
	if (BBPrename(old->batCacheid, bak) != 0) {
		return GDK_FAIL;
	}
	strconcat_len(bak, sizeof(bak), fn, "_", name, NULL);
	if (BBPrename(new->batCacheid, bak) != 0) {
		return GDK_FAIL;
	}
	return GDK_SUCCEED;
}

static gdk_return
bm_get_counts(logger *lg)
{
	BUN p, q, deleted = 0;
	const log_bid *bids = (const log_bid *) Tloc(lg->catalog_bid, 0);

	BATloop(lg->catalog_bid, p, q) {
		oid pos = p;
		lng cnt = 0;

		if (BUNfnd(lg->dcatalog, &pos) == BUN_NONE) {
			BAT *b = BBPquickdesc(bids[p], 1);
			cnt = BATcount(b);
		} else {
			deleted++;
		}
		if (BUNappend(lg->catalog_cnt, &cnt, false) != GDK_SUCCEED)
			return GDK_FAIL;
	}
	lg->deleted = deleted;
	lg->cnt = BATcount(lg->catalog_bid);
	return GDK_SUCCEED;
}

static gdk_return
bm_subcommit(logger *lg)
{
	BUN p, q;
	BAT *catalog_bid = lg->catalog_bid;
	BAT *catalog_id = lg->catalog_id;
	BAT *dcatalog = lg->dcatalog;
	BUN nn = 13 + BATcount(catalog_bid);
	bat *n = GDKmalloc(sizeof(bat) * nn);
	BUN *sizes = GDKmalloc(sizeof(BUN) * nn);
	int i = 0;
	gdk_return res;
	const log_bid *bids;
	const BUN *cnts = NULL;

	if (n == NULL)
		return GDK_FAIL;

	sizes[i] = 0;
	n[i++] = 0;		/* n[0] is not used */
	bids = (const log_bid *) Tloc(catalog_bid, 0);
	if (lg->catalog_cnt)
		cnts = (const BUN *) Tloc(lg->catalog_cnt, 0);
	BATloop(catalog_bid, p, q) {
		bat col = bids[p];
		oid pos = p;

		if (BUNfnd(dcatalog, &pos) != BUN_NONE)
			continue;
		if (lg->debug & 1)
			fprintf(stderr, "#commit new %s (%d)\n", BBPname(col), col);
		assert(col);
		sizes[i] = cnts?cnts[p]:0;
		n[i++] = col;
	}
	/* now commit catalog, so it's also up to date on disk */
	sizes[i] = lg->cnt;
	n[i++] = catalog_bid->batCacheid;
	sizes[i] = lg->cnt;
	n[i++] = catalog_id->batCacheid;
	sizes[i] = BATcount(dcatalog); /* todo ! */
	n[i++] = dcatalog->batCacheid;

	if (BATcount(dcatalog) > 1024) {
		BAT *bids, *tids, *oids;

		tids = bm_tids(catalog_bid, dcatalog);
		if (tids == NULL) {
			GDKfree(n);
			GDKfree(sizes);
			return GDK_FAIL;
		}
		bids = logbat_new(TYPE_int, BATcount(tids), PERSISTENT);
		oids = logbat_new(TYPE_int, BATcount(tids), PERSISTENT);

		if (bids == NULL || oids == NULL) {
			logbat_destroy(tids);
			logbat_destroy(bids);
			logbat_destroy(oids);
			GDKfree(n);
			GDKfree(sizes);
			return GDK_FAIL;
		}

		if (BATappend(bids, catalog_bid, tids, true) != GDK_SUCCEED ||
		    BATappend(oids, catalog_id, tids, true) != GDK_SUCCEED) {
			logbat_destroy(tids);
			logbat_destroy(bids);
			logbat_destroy(oids);
			GDKfree(n);
			GDKfree(sizes);
			return GDK_FAIL;
		}
		logbat_destroy(tids);
		BATclear(dcatalog, true);

		if (logger_switch_bat(catalog_bid, bids, lg->fn, "catalog_bid") != GDK_SUCCEED ||
		    logger_switch_bat(catalog_id, oids, lg->fn, "catalog_id") != GDK_SUCCEED) {
			logbat_destroy(bids);
			GDKfree(n);
			GDKfree(sizes);
			return GDK_FAIL;
		}
		n[i++] = bids->batCacheid;
		n[i++] = oids->batCacheid;

		logbat_destroy(lg->catalog_bid);
		logbat_destroy(lg->catalog_id);

		lg->catalog_bid = catalog_bid = bids;
		lg->catalog_id = catalog_id = oids;
	}
	if (lg->seqs_id) {
		sizes[i] = BATcount(lg->seqs_id);
		n[i++] = lg->seqs_id->batCacheid;
		sizes[i] = BATcount(lg->seqs_id);
		n[i++] = lg->seqs_val->batCacheid;
		sizes[i] = BATcount(lg->dseqs);
		n[i++] = lg->dseqs->batCacheid;
	}
	if (lg->seqs_id && BATcount(lg->dseqs) > (BATcount(lg->seqs_id)/2)) {
		BAT *tids, *ids, *vals;

		tids = bm_tids(lg->seqs_id, lg->dseqs);
		if (tids == NULL) {
			GDKfree(n);
			GDKfree(sizes);
			return GDK_FAIL;
		}
		ids = logbat_new(TYPE_int, BATcount(tids), PERSISTENT);
		vals = logbat_new(TYPE_lng, BATcount(tids), PERSISTENT);

		if (ids == NULL || vals == NULL) {
			logbat_destroy(tids);
			logbat_destroy(ids);
			logbat_destroy(vals);
			GDKfree(n);
			GDKfree(sizes);
			return GDK_FAIL;
		}

		if (BATappend(ids, lg->seqs_id, tids, true) != GDK_SUCCEED ||
		    BATappend(vals, lg->seqs_val, tids, true) != GDK_SUCCEED) {
			logbat_destroy(tids);
			logbat_destroy(ids);
			logbat_destroy(vals);
			GDKfree(n);
			GDKfree(sizes);
			return GDK_FAIL;
		}
		logbat_destroy(tids);
		BATclear(lg->dseqs, true);

		if (logger_switch_bat(lg->seqs_id, ids, lg->fn, "seqs_id") != GDK_SUCCEED ||
		    logger_switch_bat(lg->seqs_val, vals, lg->fn, "seqs_val") != GDK_SUCCEED) {
			logbat_destroy(ids);
			logbat_destroy(vals);
			GDKfree(n);
			GDKfree(sizes);
			return GDK_FAIL;
		}
		n[i++] = ids->batCacheid;
		n[i++] = vals->batCacheid;
		n[i++] = lg->dseqs->batCacheid;

		logbat_destroy(lg->seqs_id);
		logbat_destroy(lg->seqs_val);

		lg->seqs_id = ids;
		lg->seqs_val = vals;
	}

	assert((BUN) i <= nn);
	BATcommit(catalog_bid, BUN_NONE);
	BATcommit(catalog_id, BUN_NONE);
	BATcommit(dcatalog, BUN_NONE);
	res = TMsubcommit_list(n, cnts?sizes:NULL, i, lg->saved_id, lg->saved_tid);
	GDKfree(n);
	GDKfree(sizes);
	if (res != GDK_SUCCEED)
		TRC_CRITICAL(GDK, "commit failed\n");
	return res;
}

static str
logger_filename(logger *lg, char bak[FILENAME_MAX], char filename[FILENAME_MAX])
<<<<<<< HEAD
{
	str filenamestr = NULL;
	int farmid = BBPselectfarm(PERSISTENT, 0, offheap);

	if ((filenamestr = GDKfilepath(farmid, lg->dir, LOGFILE, NULL)) == NULL)
		return NULL;
	int len = snprintf(filename, FILENAME_MAX, "%s", filenamestr);
	if (len == -1 || len >= FILENAME_MAX) {
		GDKfree(filenamestr);
		GDKerror("Logger filename path is too large\n");
		return NULL;
	}
	if (bak) {
		len = snprintf(bak, FILENAME_MAX, "%s.bak", filename);
		GDKfree(filenamestr);
		if (len == -1 || len >= FILENAME_MAX) {
			GDKerror("Logger filename path is too large\n");
			return NULL;
		}
	}
	return filename;
}

static gdk_return
logger_cleanup(logger *lg, lng id)
{
	char log_id[FILENAME_MAX];

	int len = snprintf(log_id, sizeof(log_id), LLFMT, id);
	if (len == -1 || len >= FILENAME_MAX) {
		fprintf(stderr, "#logger_cleanup: log_id filename is too large\n");
		return GDK_FAIL;
	}
	int farmid = BBPselectfarm(PERSISTENT, 0, offheap);
	if (GDKunlink(farmid, lg->dir, LOGFILE, log_id) != GDK_SUCCEED) {
		fprintf(stderr, "#logger_cleanup: failed to remove old WAL %s.%s\n", LOGFILE, log_id);
		GDKclrerr();
	}
	return GDK_SUCCEED;
}

/* Load data from the logger logdir
 * Initialize new directories and catalog files if none are present,
 * unless running in read-only mode
 * Load data and persist it in the BATs */
static gdk_return
logger_load(int debug, const char *fn, char filename[FILENAME_MAX], logger *lg)
{
	FILE *fp = NULL;
	char bak[FILENAME_MAX];
	bat catalog_bid, catalog_id, dcatalog;
	int farmid = BBPselectfarm(PERSISTENT, 0, offheap);
	bool needcommit = false;
	int dbg = GDKdebug;
	int readlogs = 0;

=======
{
	str filenamestr = NULL;
	int farmid = BBPselectfarm(PERSISTENT, 0, offheap);

	if ((filenamestr = GDKfilepath(farmid, lg->dir, LOGFILE, NULL)) == NULL)
		return NULL;
	int len = snprintf(filename, FILENAME_MAX, "%s", filenamestr);
	if (len == -1 || len >= FILENAME_MAX) {
		GDKfree(filenamestr);
		GDKerror("Logger filename path is too large\n");
		return NULL;
	}
	if (bak) {
		len = snprintf(bak, FILENAME_MAX, "%s.bak", filename);
		GDKfree(filenamestr);
		if (len == -1 || len >= FILENAME_MAX) {
			GDKerror("Logger filename path is too large\n");
			return NULL;
		}
	}
	return filename;
}

static gdk_return
logger_cleanup(logger *lg, lng id)
{
	char log_id[FILENAME_MAX];

	int len = snprintf(log_id, sizeof(log_id), LLFMT, id);
	if (len == -1 || len >= FILENAME_MAX) {
		fprintf(stderr, "#logger_cleanup: log_id filename is too large\n");
		return GDK_FAIL;
	}
	int farmid = BBPselectfarm(PERSISTENT, 0, offheap);
	if (GDKunlink(farmid, lg->dir, LOGFILE, log_id) != GDK_SUCCEED) {
		fprintf(stderr, "#logger_cleanup: failed to remove old WAL %s.%s\n", LOGFILE, log_id);
		GDKclrerr();
	}
	return GDK_SUCCEED;
}

/* Load data from the logger logdir
 * Initialize new directories and catalog files if none are present,
 * unless running in read-only mode
 * Load data and persist it in the BATs */
static gdk_return
logger_load(int debug, const char *fn, char filename[FILENAME_MAX], logger *lg)
{
	FILE *fp = NULL;
	char bak[FILENAME_MAX];
	bat catalog_bid, catalog_id, dcatalog;
	int farmid = BBPselectfarm(PERSISTENT, 0, offheap);
	bool needcommit = false;
	int dbg = GDKdebug;
	int readlogs = 0;

>>>>>>> d5cd3edd
	/* refactor */
	if (!lg->inmemory && !LOG_DISABLED(lg)) {
		if (!logger_filename(lg, bak, filename))
			goto error;
	}

	lg->catalog_bid = NULL;
	lg->catalog_id = NULL;
	lg->catalog_cnt = NULL;
	lg->dcatalog = NULL;

	lg->seqs_id = NULL;
	lg->seqs_val = NULL;
	lg->dseqs = NULL;

	lg->type_id = NULL;
	lg->type_nme = NULL;
	lg->type_nr = NULL;

	if (!lg->inmemory && !LOG_DISABLED(lg)) {
		/* try to open logfile backup, or failing that, the file
		 * itself. we need to know whether this file exists when
		 * checking the database consistency later on */
		if ((fp = fopen(bak, "r")) != NULL) {
			fclose(fp);
			fp = NULL;
			if (GDKunlink(farmid, lg->dir, LOGFILE, NULL) != GDK_SUCCEED ||
			    GDKmove(farmid, lg->dir, LOGFILE, "bak", lg->dir, LOGFILE, NULL) != GDK_SUCCEED)
				goto error;
		}
		fp = fopen(filename, "r");
	}

	strconcat_len(bak, sizeof(bak), fn, "_catalog_bid", NULL);
	catalog_bid = BBPindex(bak);

	/* create transient bats for type mapping, to be read from disk */
	lg->type_id = logbat_new(TYPE_bte, BATSIZE, PERSISTENT);
	lg->type_nme = logbat_new(TYPE_str, BATSIZE, PERSISTENT);
	lg->type_nr = logbat_new(TYPE_int, BATSIZE, PERSISTENT);

	if (lg->type_id == NULL || lg->type_nme == NULL || lg->type_nr == NULL) {
		if (fp)
			fclose(fp);
		GDKerror("cannot create type bats");
		goto error;
	}

	/* this is intentional - if catalog_bid is 0, force it to find
	 * the persistent catalog */
	if (catalog_bid == 0) {
		/* catalog does not exist, so the log file also
		 * shouldn't exist */
		if (fp != NULL) {
			GDKerror("there is no logger catalog, "
				 "but there is a log file. "
				 "Are you sure you are using the correct "
				 "combination of database "
				 "(--dbpath) and log directory "
				 "(--set %s_logdir)?\n", fn);
			goto error;
		}

		lg->catalog_bid = logbat_new(TYPE_int, BATSIZE, PERSISTENT);
		lg->catalog_id = logbat_new(TYPE_int, BATSIZE, PERSISTENT);
		lg->dcatalog = logbat_new(TYPE_oid, BATSIZE, PERSISTENT);

		if (lg->catalog_bid == NULL || lg->catalog_id == NULL || lg->dcatalog == NULL) {
			GDKerror("cannot create catalog bats");
			goto error;
		}
		if (debug & 1)
			fprintf(stderr, "#create %s catalog\n", fn);

		/* give the catalog bats names so we can find them
		 * next time */
		strconcat_len(bak, sizeof(bak), fn, "_catalog_bid", NULL);
		if (BBPrename(lg->catalog_bid->batCacheid, bak) < 0) {
			goto error;
		}

		strconcat_len(bak, sizeof(bak), fn, "_catalog_id", NULL);
		if (BBPrename(lg->catalog_id->batCacheid, bak) < 0) {
			goto error;
		}

		strconcat_len(bak, sizeof(bak), fn, "_dcatalog", NULL);
		if (BBPrename(lg->dcatalog->batCacheid, bak) < 0) {
			goto error;
		}

		if (!lg->inmemory && !LOG_DISABLED(lg)) {
			if (GDKcreatedir(filename) != GDK_SUCCEED) {
				GDKerror("cannot create directory for log file %s\n", filename);
				goto error;
			}
			if (logger_create_types_file(lg, filename) != GDK_SUCCEED)
				goto error;
		}

		BBPretain(lg->catalog_bid->batCacheid);
		BBPretain(lg->catalog_id->batCacheid);
		BBPretain(lg->dcatalog->batCacheid);

		if (bm_subcommit(lg) != GDK_SUCCEED) {
			/* cannot commit catalog, so remove log */
			remove(filename);
			BBPrelease(lg->catalog_bid->batCacheid);
			BBPrelease(lg->catalog_id->batCacheid);
			BBPrelease(lg->dcatalog->batCacheid);
			goto error;
		}
	} else {
		/* find the persistent catalog. As non persistent bats
		 * require a logical reference we also add a logical
		 * reference for the persistent bats */
		BUN p, q;
		BAT *b = BATdescriptor(catalog_bid), *o, *d;

		/* the catalog exists, and so should the log file */
		if (fp == NULL && !LOG_DISABLED(lg)) {
			GDKerror("there is a logger catalog, but no log file. "
				 "Are you sure you are using the correct combination of database "
				 "(--dbpath) and log directory (--set %s_logdir)? "
				 "If you have done a recent update of the server, it may be that your "
				 "logs are in an old location.  You should then either use "
				 "--set %s_logdir=<path to old log directory> or move the old log "
				 "directory to the new location (%s).\n",
				 fn, fn, lg->dir);
			goto error;
		}
		if (check_version(lg, fp, filename) != GDK_SUCCEED) {
			goto error;
		}
		readlogs = 1;
		fclose(fp);
		fp = NULL;

		assert(!lg->inmemory);
		if (b == NULL) {
			GDKerror("inconsistent database, catalog does not exist");
			goto error;
		}

		strconcat_len(bak, sizeof(bak), fn, "_catalog_id", NULL);
		catalog_id = BBPindex(bak);
		o = BATdescriptor(catalog_id);
		if (o == NULL) {
			BBPunfix(b->batCacheid);
			GDKerror("inconsistent database, catalog_id does not exist");
			goto error;
		}

		strconcat_len(bak, sizeof(bak), fn, "_dcatalog", NULL);
		dcatalog = BBPindex(bak);
		d = BATdescriptor(dcatalog);
		if (d == NULL) {
			GDKerror("cannot create dcatalog bat");
			BBPunfix(b->batCacheid);
			BBPunfix(o->batCacheid);
			goto error;
		}

		lg->catalog_bid = b;
		lg->catalog_id = o;
		lg->dcatalog = d;
		BBPretain(lg->catalog_bid->batCacheid);
		BBPretain(lg->catalog_id->batCacheid);
		BBPretain(lg->dcatalog->batCacheid);
		const log_bid *bids = (const log_bid *) Tloc(b, 0);
		BATloop(b, p, q) {
			bat bid = bids[p];
			oid pos = p;

			if (BUNfnd(lg->dcatalog, &pos) == BUN_NONE &&
			    BBPretain(bid) == 0 &&
			    BUNappend(lg->dcatalog, &pos, false) != GDK_SUCCEED)
				goto error;
		}
	}
	lg->catalog_cnt = logbat_new(TYPE_lng, 1, TRANSIENT);
	if (lg->catalog_cnt == NULL) {
		GDKerror("failed to create catalog_cnt bat");
		goto error;
	}
	strconcat_len(bak, sizeof(bak), fn, "_catalog_cnt", NULL);
	if (BBPrename(lg->catalog_cnt->batCacheid, bak) < 0) {
		goto error;
	}
	if (bm_get_counts(lg) == GDK_FAIL)
		goto error;

	strconcat_len(bak, sizeof(bak), fn, "_seqs_id", NULL);
	if (BBPindex(bak)) {
		lg->seqs_id = BATdescriptor(BBPindex(bak));
		strconcat_len(bak, sizeof(bak), fn, "_seqs_val", NULL);
		lg->seqs_val = BATdescriptor(BBPindex(bak));
		strconcat_len(bak, sizeof(bak), fn, "_dseqs", NULL);
		lg->dseqs = BATdescriptor(BBPindex(bak));
	} else {
		lg->seqs_id = logbat_new(TYPE_int, 1, PERSISTENT);
		lg->seqs_val = logbat_new(TYPE_lng, 1, PERSISTENT);
		lg->dseqs = logbat_new(TYPE_oid, 1, PERSISTENT);
		if (lg->seqs_id == NULL ||
		    lg->seqs_val == NULL ||
		    lg->dseqs == NULL) {
			GDKerror("Logger_new: cannot create seqs bats");
			goto error;
		}

		strconcat_len(bak, sizeof(bak), fn, "_seqs_id", NULL);
		if (BBPrename(lg->seqs_id->batCacheid, bak) < 0) {
			goto error;
		}

		strconcat_len(bak, sizeof(bak), fn, "_seqs_val", NULL);
		if (BBPrename(lg->seqs_val->batCacheid, bak) < 0) {
			goto error;
		}

		strconcat_len(bak, sizeof(bak), fn, "_dseqs", NULL);
		if (BBPrename(lg->dseqs->batCacheid, bak) < 0) {
			goto error;
		}
		needcommit = true;
	}
	dbg = GDKdebug;
	GDKdebug &= ~CHECKMASK;
	if (needcommit && bm_commit(lg) != GDK_SUCCEED) {
		GDKerror("Logger_new: commit failed");
		goto error;
	}
	GDKdebug = dbg;

	if (readlogs) {
		lng log_id = lg->saved_id+1;
		if (logger_readlogs(lg, filename) != GDK_SUCCEED) {
			goto error;
		}
		if (lg->postfuncp && (*lg->postfuncp)(lg) != GDK_SUCCEED)
			goto error;
		if (logger_commit(lg) != GDK_SUCCEED) {
			goto error;
		}
		for( ; log_id <= lg->saved_id; log_id++)
			(void)logger_cleanup(lg, log_id);  /* ignore error of removing file */
	} else {
		lg->id = lg->saved_id+1;
	}
	return GDK_SUCCEED;
  error:
	if (fp)
		fclose(fp);
	logbat_destroy(lg->catalog_bid);
	logbat_destroy(lg->catalog_id);
	logbat_destroy(lg->dcatalog);
	logbat_destroy(lg->seqs_id);
	logbat_destroy(lg->seqs_val);
	logbat_destroy(lg->dseqs);
	logbat_destroy(lg->type_id);
	logbat_destroy(lg->type_nme);
	logbat_destroy(lg->type_nr);
	GDKfree(lg->fn);
	GDKfree(lg->dir);
	GDKfree(lg->local_dir);
	GDKfree(lg->buf);
	GDKfree(lg);
	return GDK_FAIL;
}

/* Initialize a new logger
 * It will load any data in the logdir and persist it in the BATs*/
static logger *
logger_new(int debug, const char *fn, const char *logdir, int version, preversionfix_fptr prefuncp, postversionfix_fptr postfuncp)
{
	int len;
	logger *lg;
	char filename[FILENAME_MAX];

	if (!GDKinmemory() && MT_path_absolute(logdir)) {
		TRC_CRITICAL(GDK, "logdir must be relative path\n");
		return NULL;
	}

	lg = GDKmalloc(sizeof(struct logger));
	if (lg == NULL) {
		TRC_CRITICAL(GDK, "allocating logger structure failed\n");
		return NULL;
	}

	*lg = (logger) {
		.inmemory = GDKinmemory(),
		.debug = debug,
		.version = version,
		.prefuncp = prefuncp,
		.postfuncp = postfuncp,

		.id = 0,
		.saved_id = getBBPlogno(), 		/* get saved log numer from bbp */
		.saved_tid = (int)getBBPtransid(), 	/* get saved transaction id from bbp */
	};
	MT_lock_init(&lg->lock, fn);

	/* probably open file and check version first, then call call old logger code */
	len = snprintf(filename, sizeof(filename), "%s%c%s%c", logdir, DIR_SEP, fn, DIR_SEP);
	if (len == -1 || len >= FILENAME_MAX) {
		TRC_CRITICAL(GDK, "filename is too large\n");
		GDKfree(lg);
		return NULL;
	}
	lg->fn = GDKstrdup(fn);
	lg->dir = GDKstrdup(filename);
	lg->bufsize = 64*1024;
	lg->buf = GDKmalloc(lg->bufsize);
	if (lg->fn == NULL || lg->dir == NULL || lg->buf == NULL) {
		TRC_CRITICAL(GDK, "strdup failed\n");
		GDKfree(lg->fn);
		GDKfree(lg->dir);
		GDKfree(lg->buf);
		GDKfree(lg);
		return NULL;
	}
	if (lg->debug & 1) {
		fprintf(stderr, "#logger_new dir set to %s\n", lg->dir);
	}

	if (logger_load(debug, fn, filename, lg) == GDK_SUCCEED) {
		return lg;
	}
	return NULL;
}

void
logger_destroy(logger *lg)
{
	if (lg->catalog_bid) {
		logger_lock(lg);
		BUN p, q;
		BAT *b = lg->catalog_bid;

		/* free resources */
		const log_bid *bids = (const log_bid *) Tloc(b, 0);
		BATloop(b, p, q) {
			bat bid = bids[p];
			oid pos = p;

			if (BUNfnd(lg->dcatalog, &pos) == BUN_NONE)
				BBPrelease(bid);
		}

		BBPrelease(lg->catalog_bid->batCacheid);
		BBPrelease(lg->catalog_id->batCacheid);
		BBPrelease(lg->dcatalog->batCacheid);
		logbat_destroy(lg->catalog_bid);
		logbat_destroy(lg->catalog_id);
		logbat_destroy(lg->dcatalog);

		logbat_destroy(lg->catalog_cnt);
		logger_unlock(lg);
	}
	GDKfree(lg->fn);
	GDKfree(lg->dir);
	logger_close_input(lg);
	logger_close_output(lg);
	GDKfree(lg);
}

/* Create a new logger */
logger *
logger_create(int debug, const char *fn, const char *logdir, int version, preversionfix_fptr prefuncp, postversionfix_fptr postfuncp)
{
	logger *lg;
	lg = logger_new(debug, fn, logdir, version, prefuncp, postfuncp);
	if (lg == NULL)
		return NULL;
	if (lg->debug & 1) {
		printf("# Started processing logs %s/%s version %d\n",fn,logdir,version);
		fflush(stdout);
	}
	if (lg->debug & 1) {
		printf("# Finished processing logs %s/%s\n",fn,logdir);
		fflush(stdout);
	}
	if (GDKsetenv("recovery", "finished") != GDK_SUCCEED) {
		logger_destroy(lg);
		return NULL;
	}
	if (logger_open_output(lg) != GDK_SUCCEED) {
		logger_destroy(lg);
		return NULL;
	}
	return lg;
}
<<<<<<< HEAD


=======


>>>>>>> d5cd3edd
gdk_return
logger_flush(logger *lg)
{
	if (lg->inmemory || LOG_DISABLED(lg)) {
		lg->saved_id = lg->id-1;
		lg->saved_tid = lg->tid-1;
		return GDK_SUCCEED;
	}
	if (lg->saved_id+1 >= lg->id) /* logger should first release the file */
		return GDK_SUCCEED;
	if (!lg->input_log) {
		char *filename;
		char id[BUFSIZ];
		int len = snprintf(id, sizeof(id), LLFMT, lg->saved_id+1);

		if (len == -1 || len >= BUFSIZ) {
			TRC_CRITICAL(GDK, "log_id filename is too large\n");
			return GDK_FAIL;
		}
		if (!(filename = GDKfilepath(BBPselectfarm(PERSISTENT, 0, offheap), lg->dir, LOGFILE, id)))
			return GDK_FAIL;
		if (strlen(filename) >= FILENAME_MAX) {
			GDKerror("Logger filename path is too large\n");
			GDKfree(filename);
			return GDK_FAIL;
		}
		//printf("log file %s\n", filename);

		bool filemissing = false;
		if (logger_open_input(lg, filename, &filemissing) == GDK_FAIL) {
			GDKfree(filename);
			return GDK_FAIL;
		}
		GDKfree(filename);
	}
	/* we read the full file because skipping is impossible with current log format */
	logger_lock(lg);
	lg->flushing = 1;
	log_return res = logger_read_transaction(lg);
	lg->flushing = 0;
	if (res == LOG_EOF)
		logger_close_input(lg);
	if (res != LOG_ERR) {
		lg->saved_id++;
		if (logger_commit(lg) != GDK_SUCCEED) {
			TRC_ERROR(GDK, "failed to commit");
			res = LOG_ERR;
		}

		/* remove old log file */
		if (res != LOG_ERR) {
			logger_unlock(lg);
			return logger_cleanup(lg, lg->saved_id);
		}
	}
	logger_unlock(lg);
	return res == LOG_ERR ? GDK_FAIL : GDK_SUCCEED;
}

/* Clean-up write-ahead log files already persisted in the BATs, leaving only the most recent one.
 * Only the bak- files are deleted for the preserved WAL files.
 */
lng
logger_changes(logger *lg)
{
	return (lg->id - lg->saved_id - 1);
}

int
logger_sequence(logger *lg, int seq, lng *id)
{
	logger_lock(lg);
	BUN p = log_find(lg->seqs_id, lg->dseqs, seq);

	if (p != BUN_NONE) {
		*id = *(lng *) Tloc(lg->seqs_val, p);

		logger_unlock(lg);
		return 1;
	}
	logger_unlock(lg);
	return 0;
}

static gdk_return
internal_log_bat(logger *lg, BAT *b, log_id id, lng offset, lng cnt, int sliced)
{
	char tpe = find_type(lg, b->ttype);
	gdk_return ok = GDK_SUCCEED;
	logformat l;
	BUN p;
	lng nr;
	int is_row = 0;

	if (lg->row_insert_nrcols != 0) {
		lg->row_insert_nrcols--;
		is_row = 1;
	}
	l.flag = LOG_UPDATE_BULK;
	l.id = id;
	nr = cnt;

	if (LOG_DISABLED(lg) || lg->inmemory || !nr) {
		/* logging is switched off */
		return GDK_SUCCEED;
	}
<<<<<<< HEAD

	BATiter bi = bat_iterator(b);
	gdk_return (*wt) (const void *, stream *, size_t) = BATatoms[b->ttype].atomWrite;

	if (is_row)
		l.flag = tpe;
	if (log_write_format(lg, &l) != GDK_SUCCEED ||
	    (!is_row && !mnstr_writeLng(lg->output_log, nr)) ||
	    (!is_row && mnstr_write(lg->output_log, &tpe, 1, 1) != 1) ||
	    (!is_row && !mnstr_writeLng(lg->output_log, offset)))
		return GDK_FAIL;

	/* if offset is just for the log, but BAT is already sliced, reset offset */
	if (sliced)
		offset = 0;
	if (b->ttype < TYPE_str && !isVIEW(b)) {
		const void *t = BUNtail(bi, (BUN)offset);

		ok = wt(t, lg->output_log, (size_t)nr);
	} else {
		BUN end = (BUN)(offset+nr);
		for (p = (BUN)offset; p < end && ok == GDK_SUCCEED; p++) {
			const void *t = BUNtail(bi, p);

			ok = wt(t, lg->output_log, 1);
		}
	}

	if (lg->debug & 1)
		fprintf(stderr, "#Logged %d " LLFMT " inserts\n", id, nr);

=======

	BATiter bi = bat_iterator(b);
	gdk_return (*wt) (const void *, stream *, size_t) = BATatoms[b->ttype].atomWrite;

	if (is_row)
		l.flag = tpe;
	if (log_write_format(lg, &l) != GDK_SUCCEED ||
	    (!is_row && !mnstr_writeLng(lg->output_log, nr)) ||
	    (!is_row && mnstr_write(lg->output_log, &tpe, 1, 1) != 1) ||
	    (!is_row && !mnstr_writeLng(lg->output_log, offset)))
		return GDK_FAIL;

	/* if offset is just for the log, but BAT is already sliced, reset offset */
	if (sliced)
		offset = 0;
	if (b->ttype == TYPE_msk) {
		if (offset % 32 == 0) {
			if (!mnstr_writeIntArray(lg->output_log, Tloc(b, offset / 32), (size_t) ((nr + 31) / 32)))
				ok = GDK_FAIL;
		} else {
			for (lng i = 0; i < nr; i += 32) {
				uint32_t v = 0;
				for (int j = 0; j < 32 && i + j < nr; j++)
					v |= (uint32_t) mskGetVal(b, offset + i + j) << j;
				if (!mnstr_writeInt(lg->output_log, (int) v)) {
					ok = GDK_FAIL;
					break;
				}
			}
		}
	} else if (b->ttype < TYPE_str && !isVIEW(b)) {
		const void *t = BUNtail(bi, (BUN)offset);

		ok = wt(t, lg->output_log, (size_t)nr);
	} else {
		BUN end = (BUN)(offset+nr);
		for (p = (BUN)offset; p < end && ok == GDK_SUCCEED; p++) {
			const void *t = BUNtail(bi, p);

			ok = wt(t, lg->output_log, 1);
		}
	}

	if (lg->debug & 1)
		fprintf(stderr, "#Logged %d " LLFMT " inserts\n", id, nr);

>>>>>>> d5cd3edd
	if (ok != GDK_SUCCEED)
		TRC_CRITICAL(GDK, "write failed\n");
	return ok;
}

/*
 * Changes made to the BAT descriptor should be stored in the log
 * files.  Actually, we need to save the descriptor file, perhaps we
 * should simply introduce a versioning scheme.
 */
gdk_return
log_bat_persists(logger *lg, BAT *b, int id)
{
	logger_lock(lg);
	char ta = find_type(lg, b->ttype);
	logformat l;

	if (logger_add_bat(lg, b, id) != GDK_SUCCEED) {
		logger_unlock(lg);
		return GDK_FAIL;
	}

	l.flag = LOG_CREATE;
	l.id = id;
	if (!lg->inmemory && !LOG_DISABLED(lg)) {
		if (log_write_format(lg, &l) != GDK_SUCCEED ||
		    mnstr_write(lg->output_log, &ta, 1, 1) != 1) {
			logger_unlock(lg);
			return GDK_FAIL;
		}
	}
	if (lg->debug & 1)
		fprintf(stderr, "#persists id (%d) bat (%d)\n", id, b->batCacheid);
	if (lg->inmemory || LOG_DISABLED(lg)) {
		logger_unlock(lg);
		return GDK_SUCCEED;
	}
	gdk_return r = internal_log_bat(lg, b, id, 0, BATcount(b), 0);
	logger_unlock(lg);
	return r;
}

gdk_return
log_bat_transient(logger *lg, int id)
{
	logger_lock(lg);
	log_bid bid = internal_find_bat(lg, id);
	logformat l;

	l.flag = LOG_DESTROY;
	l.id = id;

	if (lg->inmemory || LOG_DISABLED(lg)) {
		logger_unlock(lg);
		return GDK_SUCCEED;
	}

	if (log_write_format(lg, &l) != GDK_SUCCEED) {
		TRC_CRITICAL(GDK, "write failed\n");
		logger_unlock(lg);
		return GDK_FAIL;
	}
	if (lg->debug & 1)
		fprintf(stderr, "#Logged destroyed bat (%d)\n", id);
	gdk_return r =  logger_del_bat(lg, bid);
	logger_unlock(lg);
	return r;
}

gdk_return
log_bat(logger *lg, BAT *b, log_id id, lng offset, lng cnt)
{
	logger_lock(lg);
	gdk_return r = internal_log_bat(lg, b, id, offset, cnt, 0);
	logger_unlock(lg);
	return r;
}

gdk_return
log_delta(logger *lg, BAT *uid, BAT *uval, log_id id)
{
	logger_lock(lg);
	char tpe = find_type(lg, uval->ttype);
	gdk_return ok = GDK_SUCCEED;
	logformat l;
	BUN p;
	lng nr;

	if (BATtdense(uid)) {
		ok = internal_log_bat(lg, uval, id, uid->tseqbase, BATcount(uval), 1);
		logger_unlock(lg);
		return ok;
	}

	assert(uid->ttype == TYPE_oid || uid->ttype == TYPE_void);

	l.flag = LOG_UPDATE;
	l.id = id;
	nr = (BUNlast(uval));
	assert(nr);

	if (LOG_DISABLED(lg) || lg->inmemory) {
		/* logging is switched off */
		logger_unlock(lg);
		return GDK_SUCCEED;
	}

	BATiter vi = bat_iterator(uval);
	gdk_return (*wh) (const void *, stream *, size_t) = BATatoms[TYPE_oid].atomWrite;
	gdk_return (*wt) (const void *, stream *, size_t) = BATatoms[uval->ttype].atomWrite;

	if (log_write_format(lg, &l) != GDK_SUCCEED ||
	    !mnstr_writeLng(lg->output_log, nr) ||
	     mnstr_write(lg->output_log, &tpe, 1, 1) != 1){
		logger_unlock(lg);
		return GDK_FAIL;
	}
	for (p = 0; p < BUNlast(uid) && ok == GDK_SUCCEED; p++) {
		const oid id = BUNtoid(uid, p);

		ok = wh(&id, lg->output_log, 1);
	}
<<<<<<< HEAD
	for (p = 0; p < BUNlast(uid) && ok == GDK_SUCCEED; p++) {
		const void *val = BUNtail(vi, p);

		ok = wt(val, lg->output_log, 1);
=======
	if (uval->ttype == TYPE_msk) {
		if (!mnstr_writeIntArray(lg->output_log, Tloc(uval, 0), (BUNlast(uval) + 31) / 32))
			ok = GDK_FAIL;
	} else {
		for (p = 0; p < BUNlast(uid) && ok == GDK_SUCCEED; p++) {
			const void *val = BUNtail(vi, p);

			ok = wt(val, lg->output_log, 1);
		}
>>>>>>> d5cd3edd
	}

	if (lg->debug & 1)
		fprintf(stderr, "#Logged %d " LLFMT " inserts\n", id, nr);

	if (ok != GDK_SUCCEED)
		TRC_CRITICAL(GDK, "write failed\n");
	logger_unlock(lg);
	return ok;
}


gdk_return
log_bat_clear(logger *lg, int id)
{
	logformat l;

	if (LOG_DISABLED(lg) || lg->inmemory)
		return GDK_SUCCEED;

	l.flag = LOG_CLEAR;
	l.id = id;

	if (lg->debug & 1)
		fprintf(stderr, "#Logged clear %d\n", id);
	return log_write_format(lg, &l);
}

#define DBLKSZ		8192
#define SEGSZ		(64*DBLKSZ)

#define LOG_LARGE	(LL_CONSTANT(2)*1024)
//*1024*1024

static gdk_return
pre_allocate(logger *lg)
{
	// FIXME: this causes serious issues on Windows at least with MinGW
	assert(!lg->inmemory && !LOG_DISABLED(lg));
#ifndef WIN32
	lng p;
	p = (lng) getfilepos(getFile(lg->output_log));
	if (p == -1)
		return GDK_FAIL;
	if (p > LOG_LARGE) {
		lg->id++;
		logger_close_output(lg);
		return logger_open_output(lg);
	}
	if (p + DBLKSZ > lg->end) {
		p &= ~(DBLKSZ - 1);
		p += SEGSZ;
		if (GDKextendf(getFileNo(lg->output_log), (size_t) p, "WAL file") != GDK_SUCCEED)
			return GDK_FAIL;
		lg->end = p;
	}
#else
	(void) lg;
#endif
	return GDK_SUCCEED;
}

gdk_return
log_tend(logger *lg)
{
	logformat l;
	gdk_return res = GDK_SUCCEED;

	if (LOG_DISABLED(lg) || lg->inmemory)
		return GDK_SUCCEED;

	if (lg->debug & 1)
		fprintf(stderr, "#log_tend %d\n", lg->tid);

	l.flag = LOG_END;
	l.id = lg->tid;

	if (res != GDK_SUCCEED ||
	    log_write_format(lg, &l) != GDK_SUCCEED ||
	    mnstr_flush(lg->output_log) ||
	    (!(GDKdebug & NOSYNCMASK) && mnstr_fsync(lg->output_log)) ||
	    pre_allocate(lg) != GDK_SUCCEED) {
		TRC_CRITICAL(GDK, "write failed\n");
		return GDK_FAIL;
	}
	return GDK_SUCCEED;
}

static gdk_return
log_sequence_(logger *lg, int seq, lng val, int flush)
{
	logformat l;

	if (LOG_DISABLED(lg) || lg->inmemory)
		return GDK_SUCCEED;
	l.flag = LOG_SEQ;
	l.id = seq;

	if (lg->debug & 1)
		fprintf(stderr, "#log_sequence_ (%d," LLFMT ")\n", seq, val);

	if (log_write_format(lg, &l) != GDK_SUCCEED ||
	    !mnstr_writeLng(lg->output_log, val) ||
	    (flush && mnstr_flush(lg->output_log)) ||
	    (flush && !(GDKdebug & NOSYNCMASK) && mnstr_fsync(lg->output_log))) {
		TRC_CRITICAL(GDK, "write failed\n");
		return GDK_FAIL;
	}
	return GDK_SUCCEED;
}

/* a transaction in it self */
gdk_return
log_sequence(logger *lg, int seq, lng val)
{
	BUN p;

	if (lg->debug & 1)
		fprintf(stderr, "#log_sequence (%d," LLFMT ")\n", seq, val);

	logger_lock(lg);
	if ((p = log_find(lg->seqs_id, lg->dseqs, seq)) != BUN_NONE &&
	    p >= lg->seqs_id->batInserted) {
		if (BUNinplace(lg->seqs_val, p, &val, false) != GDK_SUCCEED) {
			logger_unlock(lg);
			return GDK_FAIL;
		}
	} else {
		if (p != BUN_NONE) {
			oid pos = p;
			if (BUNappend(lg->dseqs, &pos, false) != GDK_SUCCEED) {
				logger_unlock(lg);
				return GDK_FAIL;
			}
		}
		if (BUNappend(lg->seqs_id, &seq, false) != GDK_SUCCEED ||
		    BUNappend(lg->seqs_val, &val, false) != GDK_SUCCEED) {
			logger_unlock(lg);
			return GDK_FAIL;
		}
	}
	gdk_return r = log_sequence_(lg, seq, val, 1);
	logger_unlock(lg);
	return r;
}

static gdk_return
bm_commit(logger *lg)
{
	BUN p;
	BAT *b = lg->catalog_bid;
	const log_bid *bids;

	bids = (log_bid *) Tloc(b, 0);
	for (p = b->batInserted; p < BUNlast(b); p++) {
		log_bid bid = bids[p];
		BAT *lb;
		oid pos = p;

		if (BUNfnd(lg->dcatalog, &pos) != BUN_NONE)
			continue;

		if ((lb = BATdescriptor(bid)) == NULL ||
		    BATmode(lb, false) != GDK_SUCCEED) {
			logbat_destroy(lb);
			return GDK_FAIL;
		}

		assert(lb->batRestricted != BAT_WRITE);
		logbat_destroy(lb);

		if (lg->debug & 1)
			fprintf(stderr, "#bm_commit: create %d (%d)\n",
				bid, BBP_lrefs(bid));
	}
	return bm_subcommit(lg);
}

static gdk_return
logger_add_bat(logger *lg, BAT *b, log_id id)
{
	log_bid bid = internal_find_bat(lg, id);
	lng cnt = 0;

	assert(b->batRestricted != BAT_WRITE ||
	       b == lg->catalog_bid ||
	       b == lg->catalog_id ||
	       b == lg->dcatalog ||
	       b == lg->seqs_id ||
	       b == lg->seqs_val ||
	       b == lg->dseqs ||
	       b == lg->type_id ||
	       b == lg->type_nme ||
	       b == lg->type_nr);
	assert(b->batRole == PERSISTENT);
	if (bid) {
		if (bid != b->batCacheid) {
			if (logger_del_bat(lg, bid) != GDK_SUCCEED)
				return GDK_FAIL;
		} else {
			return GDK_SUCCEED;
		}
	}
	bid = b->batCacheid;
	if (lg->debug & 1)
		fprintf(stderr, "#create %d\n", id);
	assert(log_find(lg->catalog_bid, lg->dcatalog, bid) == BUN_NONE);
	if (BUNappend(lg->catalog_bid, &bid, false) != GDK_SUCCEED ||
	    BUNappend(lg->catalog_id, &id, false) != GDK_SUCCEED ||
	    BUNappend(lg->catalog_cnt, &cnt, false) != GDK_SUCCEED)
		return GDK_FAIL;
	BBPretain(bid);
	return GDK_SUCCEED;
}

static gdk_return
logger_del_bat(logger *lg, log_bid bid)
{
	BAT *b = BATdescriptor(bid);
	BUN p = log_find(lg->catalog_bid, lg->dcatalog, bid);
	oid pos;

	assert(p != BUN_NONE);
	if (p == BUN_NONE) {
		logbat_destroy(b);
		GDKerror("cannot find BAT\n");
		return GDK_FAIL;
	}

	if (p >= lg->catalog_bid->batInserted) {
		BBPrelease(bid);
	}
	if (b)
		BBPunfix(b->batCacheid);
	pos = (oid) p;
	return BUNappend(lg->dcatalog, &pos, false);
/*assert(BBP_lrefs(bid) == 0);*/
}

log_bid
logger_find_bat(logger *lg, log_id id)
{
	logger_lock(lg);
	log_bid bid = internal_find_bat(lg, id);
	logger_unlock(lg);
	return bid;
}


gdk_return
log_tstart(logger *lg)
{
	logformat l;
<<<<<<< HEAD

	if (LOG_DISABLED(lg) || lg->inmemory)
		return GDK_SUCCEED;

	l.flag = LOG_START;
	l.id = ++lg->tid;

	if (lg->debug & 1)
		fprintf(stderr, "#log_tstart %d\n", lg->tid);
	return log_write_format(lg, &l);
}
=======

	if (LOG_DISABLED(lg) || lg->inmemory)
		return GDK_SUCCEED;

	l.flag = LOG_START;
	l.id = ++lg->tid;

	if (lg->debug & 1)
		fprintf(stderr, "#log_tstart %d\n", lg->tid);
	return log_write_format(lg, &l);
}
>>>>>>> d5cd3edd
<|MERGE_RESOLUTION|>--- conflicted
+++ resolved
@@ -359,23 +359,10 @@
 					BBPreclaim(r);
 				return LOG_ERR;
 			}
-<<<<<<< HEAD
-			for (; res == LOG_OK && nr > 0; nr--) {
-				void *t = rt(tv, lg->input_log, 1);
-
-				if (t == NULL) {
-					/* see if failure was due to
-					 * malloc or something less
-					 * serious (in the current
-					 * context) */
-					if (strstr(GDKerrbuf, "alloc") == NULL)
-						res = LOG_EOF;
-=======
 			if (tpe == TYPE_msk) {
 				if (r) {
 					if (mnstr_readIntArray(lg->input_log, Tloc(r, 0), (size_t) ((nr + 31) / 32)))
 						BATsetcount(r, (BUN) nr);
->>>>>>> d5cd3edd
 					else
 						res = LOG_ERR;
 				} else {
@@ -394,12 +381,6 @@
 						break;
 					}
 				}
-<<<<<<< HEAD
-				if (r && BUNappend(r, t, true) != GDK_SUCCEED)
-					res = LOG_ERR;
-				if (t != tv)
-					GDKfree(t);
-=======
 			} else {
 				for (; res == LOG_OK && nr > 0; nr--) {
 					void *t = rt(tv, lg->input_log, 1);
@@ -421,7 +402,6 @@
 					if (t != tv)
 						GDKfree(t);
 				}
->>>>>>> d5cd3edd
 			}
 		} else {
 			void *(*rh) (ptr, stream *, size_t) = BATatoms[TYPE_oid].atomRead;
@@ -431,20 +411,6 @@
 				res = LOG_ERR;
 			for (; res == LOG_OK && nr > 0; nr--) {
 				void *h = rh(hv, lg->input_log, 1);
-<<<<<<< HEAD
-
-				if ((uid && BUNappend(uid, h, true) != GDK_SUCCEED))
-					res = LOG_ERR;
-			}
-			nr = pnr;
-			for (; res == LOG_OK && nr > 0; nr--) {
-				void *t = rt(tv, lg->input_log, 1);
-
-				if (t == NULL) {
-					if (strstr(GDKerrbuf, "malloc") == NULL)
-						res = LOG_EOF;
-					else
-=======
 
 				if ((uid && BUNappend(uid, h, true) != GDK_SUCCEED))
 					res = LOG_ERR;
@@ -483,13 +449,10 @@
 							res = LOG_ERR;
 					}
 					if ((r && BUNappend(r, t, true) != GDK_SUCCEED))
->>>>>>> d5cd3edd
 						res = LOG_ERR;
+					if (t != tv)
+						GDKfree(t);
 				}
-				if ((r && BUNappend(r, t, true) != GDK_SUCCEED))
-					res = LOG_ERR;
-				if (t != tv)
-					GDKfree(t);
 			}
 			GDKfree(hv);
 		}
@@ -701,7 +664,6 @@
 			return GDK_FAIL;
 		}
 		id++;
-<<<<<<< HEAD
 	}
 	/* second the var sized types */
 	id=-127; /* start after nil */
@@ -716,22 +678,6 @@
 		}
 		id++;
 	}
-=======
-	}
-	/* second the var sized types */
-	id=-127; /* start after nil */
-	for (int i=0;i<GDKatomcnt; i++) {
-		if (!ATOMvarsized(i))
-			continue;
-		if (BUNappend(lg->type_id, &id, false) != GDK_SUCCEED ||
-		    BUNappend(lg->type_nme, BATatoms[i].name, false) != GDK_SUCCEED ||
-		    BUNappend(lg->type_nr, &i, false) != GDK_SUCCEED ||
-		    fprintf(fp, "%d,%s\n", id, BATatoms[i].name) < 0) {
-			return GDK_FAIL;
-		}
-		id++;
-	}
->>>>>>> d5cd3edd
 	return GDK_SUCCEED;
 }
 
@@ -1481,7 +1427,6 @@
 
 static str
 logger_filename(logger *lg, char bak[FILENAME_MAX], char filename[FILENAME_MAX])
-<<<<<<< HEAD
 {
 	str filenamestr = NULL;
 	int farmid = BBPselectfarm(PERSISTENT, 0, offheap);
@@ -1538,64 +1483,6 @@
 	int dbg = GDKdebug;
 	int readlogs = 0;
 
-=======
-{
-	str filenamestr = NULL;
-	int farmid = BBPselectfarm(PERSISTENT, 0, offheap);
-
-	if ((filenamestr = GDKfilepath(farmid, lg->dir, LOGFILE, NULL)) == NULL)
-		return NULL;
-	int len = snprintf(filename, FILENAME_MAX, "%s", filenamestr);
-	if (len == -1 || len >= FILENAME_MAX) {
-		GDKfree(filenamestr);
-		GDKerror("Logger filename path is too large\n");
-		return NULL;
-	}
-	if (bak) {
-		len = snprintf(bak, FILENAME_MAX, "%s.bak", filename);
-		GDKfree(filenamestr);
-		if (len == -1 || len >= FILENAME_MAX) {
-			GDKerror("Logger filename path is too large\n");
-			return NULL;
-		}
-	}
-	return filename;
-}
-
-static gdk_return
-logger_cleanup(logger *lg, lng id)
-{
-	char log_id[FILENAME_MAX];
-
-	int len = snprintf(log_id, sizeof(log_id), LLFMT, id);
-	if (len == -1 || len >= FILENAME_MAX) {
-		fprintf(stderr, "#logger_cleanup: log_id filename is too large\n");
-		return GDK_FAIL;
-	}
-	int farmid = BBPselectfarm(PERSISTENT, 0, offheap);
-	if (GDKunlink(farmid, lg->dir, LOGFILE, log_id) != GDK_SUCCEED) {
-		fprintf(stderr, "#logger_cleanup: failed to remove old WAL %s.%s\n", LOGFILE, log_id);
-		GDKclrerr();
-	}
-	return GDK_SUCCEED;
-}
-
-/* Load data from the logger logdir
- * Initialize new directories and catalog files if none are present,
- * unless running in read-only mode
- * Load data and persist it in the BATs */
-static gdk_return
-logger_load(int debug, const char *fn, char filename[FILENAME_MAX], logger *lg)
-{
-	FILE *fp = NULL;
-	char bak[FILENAME_MAX];
-	bat catalog_bid, catalog_id, dcatalog;
-	int farmid = BBPselectfarm(PERSISTENT, 0, offheap);
-	bool needcommit = false;
-	int dbg = GDKdebug;
-	int readlogs = 0;
-
->>>>>>> d5cd3edd
 	/* refactor */
 	if (!lg->inmemory && !LOG_DISABLED(lg)) {
 		if (!logger_filename(lg, bak, filename))
@@ -1989,13 +1876,8 @@
 	}
 	return lg;
 }
-<<<<<<< HEAD
-
-
-=======
-
-
->>>>>>> d5cd3edd
+
+
 gdk_return
 logger_flush(logger *lg)
 {
@@ -2102,39 +1984,6 @@
 		/* logging is switched off */
 		return GDK_SUCCEED;
 	}
-<<<<<<< HEAD
-
-	BATiter bi = bat_iterator(b);
-	gdk_return (*wt) (const void *, stream *, size_t) = BATatoms[b->ttype].atomWrite;
-
-	if (is_row)
-		l.flag = tpe;
-	if (log_write_format(lg, &l) != GDK_SUCCEED ||
-	    (!is_row && !mnstr_writeLng(lg->output_log, nr)) ||
-	    (!is_row && mnstr_write(lg->output_log, &tpe, 1, 1) != 1) ||
-	    (!is_row && !mnstr_writeLng(lg->output_log, offset)))
-		return GDK_FAIL;
-
-	/* if offset is just for the log, but BAT is already sliced, reset offset */
-	if (sliced)
-		offset = 0;
-	if (b->ttype < TYPE_str && !isVIEW(b)) {
-		const void *t = BUNtail(bi, (BUN)offset);
-
-		ok = wt(t, lg->output_log, (size_t)nr);
-	} else {
-		BUN end = (BUN)(offset+nr);
-		for (p = (BUN)offset; p < end && ok == GDK_SUCCEED; p++) {
-			const void *t = BUNtail(bi, p);
-
-			ok = wt(t, lg->output_log, 1);
-		}
-	}
-
-	if (lg->debug & 1)
-		fprintf(stderr, "#Logged %d " LLFMT " inserts\n", id, nr);
-
-=======
 
 	BATiter bi = bat_iterator(b);
 	gdk_return (*wt) (const void *, stream *, size_t) = BATatoms[b->ttype].atomWrite;
@@ -2181,7 +2030,6 @@
 	if (lg->debug & 1)
 		fprintf(stderr, "#Logged %d " LLFMT " inserts\n", id, nr);
 
->>>>>>> d5cd3edd
 	if (ok != GDK_SUCCEED)
 		TRC_CRITICAL(GDK, "write failed\n");
 	return ok;
@@ -2304,12 +2152,6 @@
 
 		ok = wh(&id, lg->output_log, 1);
 	}
-<<<<<<< HEAD
-	for (p = 0; p < BUNlast(uid) && ok == GDK_SUCCEED; p++) {
-		const void *val = BUNtail(vi, p);
-
-		ok = wt(val, lg->output_log, 1);
-=======
 	if (uval->ttype == TYPE_msk) {
 		if (!mnstr_writeIntArray(lg->output_log, Tloc(uval, 0), (BUNlast(uval) + 31) / 32))
 			ok = GDK_FAIL;
@@ -2319,7 +2161,6 @@
 
 			ok = wt(val, lg->output_log, 1);
 		}
->>>>>>> d5cd3edd
 	}
 
 	if (lg->debug & 1)
@@ -2573,7 +2414,6 @@
 log_tstart(logger *lg)
 {
 	logformat l;
-<<<<<<< HEAD
 
 	if (LOG_DISABLED(lg) || lg->inmemory)
 		return GDK_SUCCEED;
@@ -2584,17 +2424,4 @@
 	if (lg->debug & 1)
 		fprintf(stderr, "#log_tstart %d\n", lg->tid);
 	return log_write_format(lg, &l);
-}
-=======
-
-	if (LOG_DISABLED(lg) || lg->inmemory)
-		return GDK_SUCCEED;
-
-	l.flag = LOG_START;
-	l.id = ++lg->tid;
-
-	if (lg->debug & 1)
-		fprintf(stderr, "#log_tstart %d\n", lg->tid);
-	return log_write_format(lg, &l);
-}
->>>>>>> d5cd3edd
+}