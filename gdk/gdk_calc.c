--- conflicted
+++ resolved
@@ -13135,11 +13135,7 @@
 	assert(col1 != NULL || incr1 == 1);
 	assert(col2 != NULL || incr2 == 1);
 
-<<<<<<< HEAD
-	bn = COLnew(b->hseqbase, tpe, cnt, TRANSIENT);
-=======
-	bn = BATnew(TYPE_void, ATOMtype(tpe), cnt, TRANSIENT);
->>>>>>> d3671293
+	bn = COLnew(b->hseqbase, ATOMtype(tpe), cnt, TRANSIENT);
 	if (bn == NULL)
 		return NULL;
 
@@ -13173,25 +13169,10 @@
 	} else {
 		assert(heap1 == NULL);
 		assert(heap2 == NULL);
-<<<<<<< HEAD
-		switch (bn->twidth) {
-		case 1:
-			IFTHENELSELOOP(bte);
-			break;
-		case 2:
-			IFTHENELSELOOP(sht);
-			break;
-		case 4:
-			IFTHENELSELOOP(int);
-			break;
-		case 8:
-			IFTHENELSELOOP(lng);
-			break;
-=======
 		if (ATOMtype(tpe) == TYPE_oid) {
 			IFTHENELSELOOP_oid();
 		} else {
-			switch (bn->T->width) {
+			switch (bn->twidth) {
 			case 1:
 				IFTHENELSELOOP(bte);
 				break;
@@ -13204,7 +13185,6 @@
 			case 8:
 				IFTHENELSELOOP(lng);
 				break;
->>>>>>> d3671293
 #ifdef HAVE_HGE
 			case 16:
 				IFTHENELSELOOP(hge);
@@ -13220,18 +13200,11 @@
 					} else {
 						p = ((const char *) col2) + l * width2;
 					}
-					memcpy(dst, p, bn->T->width);
-					dst = (void *) ((char *) dst + bn->T->width);
+					memcpy(dst, p, bn->twidth);
+					dst = (void *) ((char *) dst + bn->twidth);
 					k += incr1;
 					l += incr2;
 				}
-<<<<<<< HEAD
-				memcpy(dst, p, bn->twidth);
-				dst = (void *) ((char *) dst + bn->twidth);
-				k += incr1;
-				l += incr2;
-=======
->>>>>>> d3671293
 			}
 		}
 	}
@@ -13266,15 +13239,9 @@
 		return NULL;
 	}
 	return BATcalcifthenelse_intern(b,
-<<<<<<< HEAD
-					Tloc(b1, 0), 1, b1->tvheap ? b1->tvheap->base : NULL, b1->twidth, b1->tnonil,
-					Tloc(b2, 0), 1, b2->tvheap ? b2->tvheap->base : NULL, b2->twidth, b2->tnonil,
+					Tloc(b1, 0), 1, b1->tvheap ? b1->tvheap->base : NULL, b1->twidth, b1->tnonil, b1->tseqbase,
+					Tloc(b2, 0), 1, b2->tvheap ? b2->tvheap->base : NULL, b2->twidth, b2->tnonil, b2->tseqbase,
 					b1->ttype);
-=======
-					Tloc(b1, b1->batFirst), 1, b1->T->vheap ? b1->T->vheap->base : NULL, b1->T->width, b1->T->nonil, b1->tseqbase,
-					Tloc(b2, b2->batFirst), 1, b2->T->vheap ? b2->T->vheap->base : NULL, b2->T->width, b2->T->nonil, b2->tseqbase,
-					b1->T->type);
->>>>>>> d3671293
 }
 
 BAT *
@@ -13291,15 +13258,9 @@
 		return NULL;
 	}
 	return BATcalcifthenelse_intern(b,
-<<<<<<< HEAD
-					Tloc(b1, 0), 1, b1->tvheap ? b1->tvheap->base : NULL, b1->twidth, b1->tnonil,
-					VALptr(c2), 0, NULL, 0, !VALisnil(c2),
+					Tloc(b1, 0), 1, b1->tvheap ? b1->tvheap->base : NULL, b1->twidth, b1->tnonil, b1->tseqbase,
+					VALptr(c2), 0, NULL, 0, !VALisnil(c2), 0,
 					b1->ttype);
-=======
-					Tloc(b1, b1->batFirst), 1, b1->T->vheap ? b1->T->vheap->base : NULL, b1->T->width, b1->T->nonil, b1->tseqbase,
-					VALptr(c2), 0, NULL, 0, !VALisnil(c2), 0,
-					b1->T->type);
->>>>>>> d3671293
 }
 
 BAT *
@@ -13316,13 +13277,8 @@
 		return NULL;
 	}
 	return BATcalcifthenelse_intern(b,
-<<<<<<< HEAD
-					VALptr(c1), 0, NULL, 0, !VALisnil(c1),
-					Tloc(b2, 0), 1, b2->tvheap ? b2->tvheap->base : NULL, b2->twidth, b2->tnonil,
-=======
 					VALptr(c1), 0, NULL, 0, !VALisnil(c1), 0,
-					Tloc(b2, b2->batFirst), 1, b2->T->vheap ? b2->T->vheap->base : NULL, b2->T->width, b2->T->nonil, b2->tseqbase,
->>>>>>> d3671293
+					Tloc(b2, 0), 1, b2->tvheap ? b2->tvheap->base : NULL, b2->twidth, b2->tnonil, b2->tseqbase,
 					c1->vtype);
 }
 
