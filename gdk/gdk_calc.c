--- conflicted
+++ resolved
@@ -5592,8 +5592,6 @@
 	return nils;							\
 }
 
-<<<<<<< HEAD
-=======
 #ifdef TRUNCATE_NUMBERS
 #define roundflt(x)	(x)
 #define rounddbl(x)	(x)
@@ -5721,7 +5719,6 @@
 MUL_INT_FLT_INT(hge, dbl, hge)
 #endif
 
->>>>>>> 69529a75
 MUL_4TYPE(bte, bte, bte, sht, I)
 MUL_3TYPE_enlarge(bte, bte, sht, I)
 MUL_3TYPE_enlarge(bte, bte, int, I)
