/*
 * This Source Code Form is subject to the terms of the Mozilla Public
 * License, v. 2.0.  If a copy of the MPL was not distributed with this
 * file, You can obtain one at http://mozilla.org/MPL/2.0/.
 *
 * Copyright 1997 - July 2008 CWI, August 2008 - 2020 MonetDB B.V.
 */

/* This file should not be included in any file outside of this directory */

#ifndef LIBGDK
#error this file should not be included outside its source directory
#endif

/* persist hash heaps for persistent BATs */
#define PERSISTENTHASH 1

/* persist order index heaps for persistent BATs */
#define PERSISTENTIDX 1

#include "gdk_system_private.h"

enum heaptype {
	offheap,
	varheap,
	hashheap,
	imprintsheap,
	orderidxheap
};

#ifdef GDKLIBRARY_OLDDATE
__hidden int cvtdate(int n)
	__attribute__((__visibility__("hidden")));
#endif

__hidden gdk_return ATOMheap(int id, Heap *hp, size_t cap)
	__attribute__((__warn_unused_result__))
	__attribute__((__visibility__("hidden")));
__hidden bool ATOMisdescendant(int id, int parentid)
	__attribute__((__visibility__("hidden")));
__hidden int ATOMunknown_find(const char *nme)
	__attribute__((__warn_unused_result__))
	__attribute__((__visibility__("hidden")));
__hidden str ATOMunknown_name(int a)
	__attribute__((__visibility__("hidden")));
__hidden void ATOMunknown_clean(void)
	__attribute__((__visibility__("hidden")));
__hidden bool BATcheckhash(BAT *b)
	__attribute__((__visibility__("hidden")));
__hidden bool BATcheckimprints(BAT *b)
	__attribute__((__visibility__("hidden")));
__hidden gdk_return BATcheckmodes(BAT *b, bool persistent)
	__attribute__((__warn_unused_result__))
	__attribute__((__visibility__("hidden")));
__hidden BAT *BATcreatedesc(oid hseq, int tt, bool heapnames, role_t role)
	__attribute__((__visibility__("hidden")));
__hidden void BATdelete(BAT *b)
	__attribute__((__visibility__("hidden")));
__hidden void BATdestroy(BAT *b)
	__attribute__((__visibility__("hidden")));
__hidden void BATfree(BAT *b)
	__attribute__((__visibility__("hidden")));
__hidden PROPrec *BATgetprop(BAT *b, enum prop_t idx)
	__attribute__((__visibility__("hidden")));
__hidden PROPrec * BATgetprop_nolock(BAT *b, enum prop_t idx)
	__attribute__((__visibility__("hidden")));
__hidden gdk_return BATgroup_internal(BAT **groups, BAT **extents, BAT **histo, BAT *b, BAT *s, BAT *g, BAT *e, BAT *h, bool subsorted)
	__attribute__((__warn_unused_result__))
	__attribute__((__visibility__("hidden")));
__hidden Hash *BAThash_impl(BAT *b, BAT *s, const char *ext)
	__attribute__((__visibility__("hidden")));
__hidden gdk_return BAThashsave(BAT *b, bool dosync)
	__attribute__((__visibility__("hidden")));
__hidden void BATinit_idents(BAT *bn)
	__attribute__((__visibility__("hidden")));
__hidden BAT *BATload_intern(bat bid, bool lock)
	__attribute__((__visibility__("hidden")));
__hidden gdk_return BATmaterialize(BAT *b)
	__attribute__((__warn_unused_result__))
	__attribute__((__visibility__("hidden")));
__hidden void BATrmprop(BAT *b, enum prop_t idx)
	__attribute__((__visibility__("hidden")));
__hidden void BATsetdims(BAT *b)
	__attribute__((__visibility__("hidden")));
__hidden void BATsetprop(BAT *b, enum prop_t idx, int type, const void *v)
	__attribute__((__visibility__("hidden")));
__hidden void BATsetprop_nolock(BAT *b, enum prop_t idx, int type, const void *v)
	__attribute__((__visibility__("hidden")));
__hidden gdk_return BBPcacheit(BAT *bn, bool lock)
	__attribute__((__warn_unused_result__))
	__attribute__((__visibility__("hidden")));
void BBPdump(void)		/* never called: for debugging only */
	__attribute__((__cold__));
__hidden void BBPexit(void)
	__attribute__((__visibility__("hidden")));
__hidden BAT *BBPgetdesc(bat i)
	__attribute__((__visibility__("hidden")));
__hidden gdk_return BBPinit(void)
	__attribute__((__visibility__("hidden")));
__hidden bat BBPinsert(BAT *bn)
	__attribute__((__warn_unused_result__))
	__attribute__((__visibility__("hidden")));
__hidden int BBPselectfarm(role_t role, int type, enum heaptype hptype)
	__attribute__((__visibility__("hidden")));
__hidden void BBPunshare(bat b)
	__attribute__((__visibility__("hidden")));
__hidden BUN binsearch(const oid *restrict indir, oid offset, int type, const void *restrict vals, const char * restrict vars, int width, BUN lo, BUN hi, const void *restrict v, int ordering, int last)
	__attribute__((__visibility__("hidden")));
__hidden BUN binsearch_bte(const oid *restrict indir, oid offset, const bte *restrict vals, BUN lo, BUN hi, bte v, int ordering, int last)
	__attribute__((__visibility__("hidden")));
__hidden BUN binsearch_sht(const oid *restrict indir, oid offset, const sht *restrict vals, BUN lo, BUN hi, sht v, int ordering, int last)
	__attribute__((__visibility__("hidden")));
__hidden BUN binsearch_int(const oid *restrict indir, oid offset, const int *restrict vals, BUN lo, BUN hi, int v, int ordering, int last)
	__attribute__((__visibility__("hidden")));
__hidden BUN binsearch_lng(const oid *restrict indir, oid offset, const lng *restrict vals, BUN lo, BUN hi, lng v, int ordering, int last)
	__attribute__((__visibility__("hidden")));
#ifdef HAVE_HGE
__hidden BUN binsearch_hge(const oid *restrict indir, oid offset, const hge *restrict vals, BUN lo, BUN hi, hge v, int ordering, int last)
	__attribute__((__visibility__("hidden")));
#endif
__hidden BUN binsearch_flt(const oid *restrict indir, oid offset, const flt *restrict vals, BUN lo, BUN hi, flt v, int ordering, int last)
	__attribute__((__visibility__("hidden")));
__hidden BUN binsearch_dbl(const oid *restrict indir, oid offset, const dbl *restrict vals, BUN lo, BUN hi, dbl v, int ordering, int last)
	__attribute__((__visibility__("hidden")));
__hidden gdk_return BUNreplace(BAT *b, oid left, const void *right, bool force)
	__attribute__((__warn_unused_result__))
	__attribute__((__visibility__("hidden")));
__hidden Heap *createOIDXheap(BAT *b, bool stable)
	__attribute__((__visibility__("hidden")));
__hidden void gdk_bbp_reset(void)
	__attribute__((__visibility__("hidden")));
__hidden gdk_return GDKextend(const char *fn, size_t size)
	__attribute__((__warn_unused_result__))
	__attribute__((__visibility__("hidden")));
__hidden gdk_return GDKextendf(int fd, size_t size, const char *fn)
	__attribute__((__warn_unused_result__))
	__attribute__((__visibility__("hidden")));
__hidden int GDKfdlocate(int farmid, const char *nme, const char *mode, const char *ext)
	__attribute__((__visibility__("hidden")));
__hidden FILE *GDKfilelocate(int farmid, const char *nme, const char *mode, const char *ext)
	__attribute__((__visibility__("hidden")));
__hidden FILE *GDKfileopen(int farmid, const char *dir, const char *name, const char *extension, const char *mode)
	__attribute__((__visibility__("hidden")));
__hidden char *GDKload(int farmid, const char *nme, const char *ext, size_t size, size_t *maxsize, storage_t mode)
	__attribute__((__visibility__("hidden")));
__hidden void GDKlog(_In_z_ _Printf_format_string_ FILE * fl, const char *format, ...)
	__attribute__((__format__(__printf__, 2, 3)))
	__attribute__((__visibility__("hidden")));
__hidden gdk_return GDKmove(int farmid, const char *dir1, const char *nme1, const char *ext1, const char *dir2, const char *nme2, const char *ext2)
	__attribute__((__warn_unused_result__))
	__attribute__((__visibility__("hidden")));
__hidden void *GDKmremap(const char *path, int mode, void *old_address, size_t old_size, size_t *new_size)
	__attribute__((__visibility__("hidden")));
__hidden gdk_return GDKmunmap(void *addr, size_t len)
	__attribute__((__warn_unused_result__))
	__attribute__((__visibility__("hidden")));
__hidden gdk_return GDKremovedir(int farmid, const char *nme)
	__attribute__((__warn_unused_result__))
	__attribute__((__visibility__("hidden")));
__hidden gdk_return GDKsave(int farmid, const char *nme, const char *ext, void *buf, size_t size, storage_t mode, bool dosync)
	__attribute__((__warn_unused_result__))
	__attribute__((__visibility__("hidden")));
__hidden gdk_return GDKssort_rev(void *restrict h, void *restrict t, const void *restrict base, size_t n, int hs, int ts, int tpe)
	__attribute__((__warn_unused_result__))
	__attribute__((__visibility__("hidden")));
__hidden gdk_return GDKssort(void *restrict h, void *restrict t, const void *restrict base, size_t n, int hs, int ts, int tpe)
	__attribute__((__warn_unused_result__))
	__attribute__((__visibility__("hidden")));
__hidden gdk_return GDKunlink(int farmid, const char *dir, const char *nme, const char *extension)
	__attribute__((__visibility__("hidden")));
#ifdef NATIVE_WIN32
__hidden void GDKwinerror(_In_z_ _Printf_format_string_ const char *format, ...)
	__attribute__((__format__(__printf__, 1, 2)))
	__attribute__((__visibility__("hidden")));
#endif
__hidden void HASHfree(BAT *b)
	__attribute__((__visibility__("hidden")));
__hidden bool HASHgonebad(BAT *b, const void *v)
	__attribute__((__visibility__("hidden")));
__hidden BUN HASHmask(BUN cnt)
	__attribute__((__visibility__("hidden")));
__hidden gdk_return HASHnew(Hash *h, int tpe, BUN size, BUN mask, BUN count, bool bcktonly)
	__attribute__((__visibility__("hidden")));
__hidden gdk_return HEAPalloc(Heap *h, size_t nitems, size_t itemsize)
	__attribute__((__warn_unused_result__))
	__attribute__((__visibility__("hidden")));
__hidden gdk_return HEAPcopy(Heap *dst, Heap *src)
	__attribute__((__warn_unused_result__))
	__attribute__((__visibility__("hidden")));
__hidden gdk_return HEAPdelete(Heap *h, const char *o, const char *ext)
	__attribute__((__visibility__("hidden")));
__hidden void HEAPfree(Heap *h, bool remove)
	__attribute__((__visibility__("hidden")));
__hidden gdk_return HEAPload(Heap *h, const char *nme, const char *ext, bool trunc)
	__attribute__((__warn_unused_result__))
	__attribute__((__visibility__("hidden")));
__hidden void HEAP_recover(Heap *, const var_t *, BUN)
	__attribute__((__visibility__("hidden")));
__hidden gdk_return HEAPsave(Heap *h, const char *nme, const char *ext, bool dosync)
	__attribute__((__warn_unused_result__))
	__attribute__((__visibility__("hidden")));
__hidden gdk_return HEAPshrink(Heap *h, size_t size)
	__attribute__((__warn_unused_result__))
	__attribute__((__visibility__("hidden")));
__hidden int HEAPwarm(Heap *h)
	__attribute__((__visibility__("hidden")));
__hidden void IMPSfree(BAT *b)
	__attribute__((__visibility__("hidden")));
__hidden int IMPSgetbin(int tpe, bte bits, const char *restrict bins, const void *restrict v)
	__attribute__((__visibility__("hidden")));
#ifndef NDEBUG
void IMPSprint(BAT *b)		/* never called: for debugging only */
	__attribute__((__cold__));
#endif
__hidden void MT_init_posix(void)
	__attribute__((__visibility__("hidden")));
__hidden void *MT_mremap(const char *path, int mode, void *old_address, size_t old_size, size_t *new_size)
	__attribute__((__visibility__("hidden")));
__hidden int MT_msync(void *p, size_t len)
	__attribute__((__visibility__("hidden")));
__hidden void OIDXfree(BAT *b)
	__attribute__((__visibility__("hidden")));
__hidden void persistOIDX(BAT *b)
	__attribute__((__visibility__("hidden")));
__hidden void PROPdestroy(BAT *b)
	__attribute__((__visibility__("hidden")));
__hidden gdk_return rangejoin(BAT *r1, BAT *r2, BAT *l, BAT *rl, BAT *rh, struct canditer *lci, struct canditer *rci, bool li, bool hi, bool anti, bool symmetric, BUN maxsize)
	__attribute__((__warn_unused_result__))
	__attribute__((__visibility__("hidden")));
__hidden void strCleanHash(Heap *hp, bool rebuild)
	__attribute__((__visibility__("hidden")));
__hidden int strCmp(const char *l, const char *r)
	__attribute__((__visibility__("hidden")));
__hidden void strHeap(Heap *d, size_t cap)
	__attribute__((__visibility__("hidden")));
__hidden var_t strLocate(Heap *h, const char *v)
	__attribute__((__visibility__("hidden")));
__hidden var_t strPut(Heap *h, var_t *dst, const char *v)
	__attribute__((__visibility__("hidden")));
__hidden str strRead(str a, stream *s, size_t cnt)
	__attribute__((__visibility__("hidden")));
__hidden ssize_t strToStr(char **restrict dst, size_t *restrict len, const char *restrict src, bool external)
	__attribute__((__visibility__("hidden")));
__hidden gdk_return strWrite(const char *a, stream *s, size_t cnt)
	__attribute__((__visibility__("hidden")));
__hidden gdk_return unshare_string_heap(BAT *b)
	__attribute__((__warn_unused_result__))
	__attribute__((__visibility__("hidden")));
__hidden void VIEWdestroy(BAT *b)
	__attribute__((__visibility__("hidden")));
__hidden gdk_return VIEWreset(BAT *b)
	__attribute__((__warn_unused_result__))
	__attribute__((__visibility__("hidden")));
__hidden BAT *virtualize(BAT *bn)
	__attribute__((__visibility__("hidden")));

/* some macros to help print info about BATs when using ALGODEBUG */
#define ALGOBATFMT	"%s#" BUNFMT "@" OIDFMT "[%s]%s%s%s%s%s%s%s%s%s"
#define ALGOBATPAR(b)	BATgetId(b),					\
			BATcount(b),					\
			b->hseqbase,					\
			ATOMname(b->ttype),				\
			!b->batTransient ? "P" : isVIEW(b) ? "V" : "T", \
<<<<<<< HEAD
			BATtdense(b) ? "D" : b->ttype == TYPE_void && b->tvheap ? "X" :"", \
			b->tsorted ? "S" : "",		\
			b->trevsorted ? "R" : "",	\
			b->tkey ? "K" : "",		\
			b->tnonil ? "N" : "",		\
			b->thash ? "H" : "",		\
			b->torderidx ? "O" : "",	\
=======
			BATtdense(b) ? "D" : "",			\
			b->tsorted ? "S" : "",				\
			b->trevsorted ? "R" : "",			\
			b->tkey ? "K" : "",				\
			b->tnonil ? "N" : "",				\
			b->thash ? "H" : "",				\
			b->torderidx ? "O" : "",			\
>>>>>>> e820ce06
			b->timprints ? "I" : b->theap.parentid && BBP_cache(b->theap.parentid)->timprints ? "(I)" : ""
/* use ALGOOPTBAT* when BAT is optional (can be NULL) */
#define ALGOOPTBATFMT	"%s%s" BUNFMT "%s" OIDFMT "%s%s%s%s%s%s%s%s%s%s%s%s"
#define ALGOOPTBATPAR(b)						\
			b ? BATgetId(b) : "",				\
			b ? "#" : "",					\
			b ? BATcount(b) : 0,				\
			b ? "@" : "",					\
			b ? b->hseqbase : 0,				\
			b ? "[" : "",					\
			b ? ATOMname(b->ttype) : "",			\
			b ? "]" : "",					\
			b ? !b->batTransient ? "P" : isVIEW(b) ? "V" : "T" : "", \
<<<<<<< HEAD
			b && BATtdense(b) ? "D" : b && b->ttype == TYPE_void && b->tvheap ? "X" :"", \
			b && b->tsorted ? "S" : "",	\
			b && b->trevsorted ? "R" : "",	\
			b && b->tkey ? "K" : "",	\
			b && b->tnonil ? "N" : "",	\
			b && b->thash ? "H" : "",	\
			b && b->torderidx ? "O" : "",	\
=======
			b && BATtdense(b) ? "D" : "",			\
			b && b->tsorted ? "S" : "",			\
			b && b->trevsorted ? "R" : "",			\
			b && b->tkey ? "K" : "",			\
			b && b->tnonil ? "N" : "",			\
			b && b->thash ? "H" : "",			\
			b && b->torderidx ? "O" : "",			\
>>>>>>> e820ce06
			b ? b->timprints ? "I" : b->theap.parentid && BBP_cache(b->theap.parentid)->timprints ? "(I)" : "" : ""

#define BBP_BATMASK	(128 * SIZEOF_SIZE_T - 1)
#define BBP_THREADMASK	63

struct PROPrec {
	enum prop_t id;
	ValRecord v;
	struct PROPrec *next;	/* simple chain of properties */
};

struct Imprints {
	bte bits;		/* how many bits in imprints */
	Heap imprints;
	void *bins;		/* pointer into imprints heap (bins borders)  */
	BUN *stats;		/* pointer into imprints heap (stats per bin) */
	void *imps;		/* pointer into imprints heap (bit vectors)   */
	void *dict;		/* pointer into imprints heap (dictionary)    */
	BUN impcnt;		/* counter for imprints                       */
	BUN dictcnt;		/* counter for cache dictionary               */
};

typedef struct {
	MT_Lock swap;
} batlock_t;

typedef struct {
	MT_Lock cache;
	MT_Lock trim;
	bat free;
} bbplock_t;

typedef char long_str[IDLENGTH];	/* standard GDK static string */

#define MAXFARMS       32

extern struct BBPfarm_t {
	unsigned int roles;	/* bitmask of allowed roles */
	const char *dirname;	/* farm directory */
	FILE *lock_file;
} BBPfarms[MAXFARMS];

extern batlock_t GDKbatLock[BBP_BATMASK + 1];
extern bbplock_t GDKbbpLock[BBP_THREADMASK + 1];
extern size_t GDK_mmap_minsize_persistent; /* size after which we use memory mapped files for persistent heaps */
extern size_t GDK_mmap_minsize_transient; /* size after which we use memory mapped files for transient heaps */
extern size_t GDK_mmap_pagesize; /* mmap granularity */
extern MT_Lock GDKnameLock;
extern MT_Lock GDKthreadLock;
extern MT_Lock GDKtmLock;

#define BATcheck(tst, msg, err)						\
	do {								\
		if ((tst) == NULL) {					\
			if (strchr((msg), ':'))				\
				GDKerror("%s.\n", (msg));		\
			else						\
				GDKerror("%s: BAT required.\n", (msg));	\
			return (err);					\
		}							\
	} while (0)
#define ERRORcheck(tst,	msg, err)		\
	do {					\
		if (tst) {			\
			GDKerror(msg);		\
			return (err);		\
		}				\
	} while (0)

#define GDKswapLock(x)  GDKbatLock[(x)&BBP_BATMASK].swap
#if SIZEOF_SIZE_T == 8
#define threadmask(y)	((int) (mix_lng(y) & BBP_THREADMASK))
#else
#define threadmask(y)	((int) (mix_int(y) & BBP_THREADMASK))
#endif
#define GDKtrimLock(y)	GDKbbpLock[y].trim
#define GDKcacheLock(y)	GDKbbpLock[y].cache
#define BBP_free(y)	GDKbbpLock[y].free

/* extra space in front of strings in string heaps when hashash is set
 * if at least (2*SIZEOF_BUN), also store length (heaps are then
 * incompatible) */
#define EXTRALEN ((SIZEOF_BUN + GDK_VARALIGN - 1) & ~(GDK_VARALIGN - 1))

#if !defined(NDEBUG) && !defined(STATIC_CODE_ANALYSIS)
/* see comment in gdk.h */
#ifdef __GNUC__
#define GDKmunmap(p, l)						\
	({	void *_ptr = (p);				\
		size_t _len = (l);				\
		gdk_return _res = GDKmunmap(_ptr, _len);	\
		ALLOCDEBUG					\
			fprintf(stderr,				\
				"#GDKmunmap(%p,%zu) -> %u"	\
				" %s[%s:%d]\n",			\
				_ptr, _len, _res,		\
				__func__, __FILE__, __LINE__);	\
		_res;						\
	})
#define GDKmremap(p, m, oa, os, ns)					\
	({								\
		const char *_path = (p);				\
		int _mode = (m);					\
		void *_oa = (oa);					\
		size_t _os = (os);					\
		size_t *_ns = (ns);					\
		size_t _ons = *_ns;					\
		void *_res = GDKmremap(_path, _mode, _oa, _os, _ns);	\
		ALLOCDEBUG						\
			fprintf(stderr,					\
				"#GDKmremap(%s,0x%x,%p,%zu,%zu > %zu) -> %p" \
				" %s[%s:%d]\n",				\
				_path ? _path : "NULL", (unsigned) _mode, \
				_oa, _os, _ons, *_ns,			\
				_res,					\
				__func__, __FILE__, __LINE__);		\
		_res;							\
	 })
#else
static inline gdk_return
GDKmunmap_debug(void *ptr, size_t len, const char *filename, int lineno)
{
	gdk_return res = GDKmunmap(ptr, len);
	ALLOCDEBUG fprintf(stderr,
			   "#GDKmunmap(%p,%zu) -> %d [%s:%d]\n",
			   ptr, len, (int) res, filename, lineno);
	return res;
}
#define GDKmunmap(p, l)		GDKmunmap_debug((p), (l), __FILE__, __LINE__)
static inline void *
GDKmremap_debug(const char *path, int mode, void *old_address, size_t old_size, size_t *new_size, const char *filename, int lineno)
{
	size_t orig_new_size = *new_size;
	void *res = GDKmremap(path, mode, old_address, old_size, new_size);
	ALLOCDEBUG
		fprintf(stderr,
			"#GDKmremap(%s,0x%x,%p,%zu,%zu > %zu) -> %p"
			" [%s:%d]\n",
			path ? path : "NULL", mode,
			old_address, old_size, orig_new_size, *new_size,
			res,
			filename, lineno);
	return res;
}
#define GDKmremap(p, m, oa, os, ns)	GDKmremap_debug(p, m, oa, os, ns, __FILE__, __LINE__)

#endif
#endif<|MERGE_RESOLUTION|>--- conflicted
+++ resolved
@@ -261,23 +261,13 @@
 			b->hseqbase,					\
 			ATOMname(b->ttype),				\
 			!b->batTransient ? "P" : isVIEW(b) ? "V" : "T", \
-<<<<<<< HEAD
 			BATtdense(b) ? "D" : b->ttype == TYPE_void && b->tvheap ? "X" :"", \
-			b->tsorted ? "S" : "",		\
-			b->trevsorted ? "R" : "",	\
-			b->tkey ? "K" : "",		\
-			b->tnonil ? "N" : "",		\
-			b->thash ? "H" : "",		\
-			b->torderidx ? "O" : "",	\
-=======
-			BATtdense(b) ? "D" : "",			\
 			b->tsorted ? "S" : "",				\
 			b->trevsorted ? "R" : "",			\
 			b->tkey ? "K" : "",				\
 			b->tnonil ? "N" : "",				\
 			b->thash ? "H" : "",				\
 			b->torderidx ? "O" : "",			\
->>>>>>> e820ce06
 			b->timprints ? "I" : b->theap.parentid && BBP_cache(b->theap.parentid)->timprints ? "(I)" : ""
 /* use ALGOOPTBAT* when BAT is optional (can be NULL) */
 #define ALGOOPTBATFMT	"%s%s" BUNFMT "%s" OIDFMT "%s%s%s%s%s%s%s%s%s%s%s%s"
@@ -291,23 +281,13 @@
 			b ? ATOMname(b->ttype) : "",			\
 			b ? "]" : "",					\
 			b ? !b->batTransient ? "P" : isVIEW(b) ? "V" : "T" : "", \
-<<<<<<< HEAD
 			b && BATtdense(b) ? "D" : b && b->ttype == TYPE_void && b->tvheap ? "X" :"", \
-			b && b->tsorted ? "S" : "",	\
-			b && b->trevsorted ? "R" : "",	\
-			b && b->tkey ? "K" : "",	\
-			b && b->tnonil ? "N" : "",	\
-			b && b->thash ? "H" : "",	\
-			b && b->torderidx ? "O" : "",	\
-=======
-			b && BATtdense(b) ? "D" : "",			\
 			b && b->tsorted ? "S" : "",			\
 			b && b->trevsorted ? "R" : "",			\
 			b && b->tkey ? "K" : "",			\
 			b && b->tnonil ? "N" : "",			\
 			b && b->thash ? "H" : "",			\
 			b && b->torderidx ? "O" : "",			\
->>>>>>> e820ce06
 			b ? b->timprints ? "I" : b->theap.parentid && BBP_cache(b->theap.parentid)->timprints ? "(I)" : "" : ""
 
 #define BBP_BATMASK	(128 * SIZEOF_SIZE_T - 1)
