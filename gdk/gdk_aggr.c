--- conflicted
+++ resolved
@@ -1998,11 +1998,7 @@
 					gid = gids[i] - min;		\
 				else					\
 					gid = (oid) i;			\
-<<<<<<< HEAD
-				if (!skip_nils || !is_##TYPE##_nil(vals[i])) { \
-=======
-				if (vals[i] != TYPE##_nil) {		\
->>>>>>> 24fc9f18
+				if (!is_##TYPE##_nil(vals[i])) {	\
 					cnts[gid]++;			\
 				}					\
 			}						\
