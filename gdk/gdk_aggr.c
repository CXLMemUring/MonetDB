--- conflicted
+++ resolved
@@ -2732,9 +2732,6 @@
 	const char *err;
 	(void) abort_on_error;
 
-<<<<<<< HEAD
-	if ((err = BATgroupaggrinit(b, g, e, s, &min, &max, &ngrp, &ci, &ncand)) != NULL) {
-=======
 	if (average) {
 		switch (ATOMbasetype(b->ttype)) {
 		case TYPE_bte:
@@ -2753,9 +2750,7 @@
 		}
 		dnil = &dbl_nil;
 	}
-	if ((err = BATgroupaggrinit(b, g, e, s, &min, &max, &ngrp, &start, &end,
-				    &cand, &candend)) != NULL) {
->>>>>>> 748ebd94
+	if ((err = BATgroupaggrinit(b, g, e, s, &min, &max, &ngrp, &ci, &ncand)) != NULL) {
 		GDKerror("BATgroupquantile: %s\n", err);
 		return NULL;
 	}
