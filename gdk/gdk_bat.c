--- conflicted
+++ resolved
@@ -489,8 +489,6 @@
 	}
 	b->batCapacity = newcap;
 
-<<<<<<< HEAD
-	theap_size *= Tsize(b);
 	if (b->theap->base) {
 		TRC_DEBUG(HEAP, "HEAPgrow in BATextend %s %zu %zu\n",
 			  b->theap->filename, b->theap->size, theap_size);
@@ -498,12 +496,6 @@
 			return GDKupgradevarheap(b, GDK_VAROFFSET, newcap, false);
 		Heap *h = HEAPgrow(b->theap, theap_size);
 		if (h == NULL)
-=======
-	if (b->theap.base) {
-		TRC_DEBUG(HEAP, "HEAPextend in BATextend %s %zu %zu\n",
-			  b->theap.filename, b->theap.size, theap_size);
-		if (HEAPextend(&b->theap, theap_size, b->batRestricted == BAT_READ) != GDK_SUCCEED)
->>>>>>> 9ae2e33c
 			return GDK_FAIL;
 		MT_lock_set(&b->theaplock);
 		HEAPdecref(b->theap, false);
@@ -827,16 +819,12 @@
 				heapmove(bn->tvheap, &thp);
 
 			/* make sure we use the correct capacity */
-<<<<<<< HEAD
-			bn->batCapacity = (BUN) (bn->ttype ? bn->theap->size >> bn->tshift : 0);
-=======
 			if (ATOMstorage(bn->ttype) == TYPE_msk)
-				bn->batCapacity = (BUN) (bn->theap.size * 8);
+				bn->batCapacity = (BUN) (bn->theap->size * 8);
 			else if (bn->ttype)
-				bn->batCapacity = (BUN) (bn->theap.size >> bn->tshift);
+				bn->batCapacity = (BUN) (bn->theap->size >> bn->tshift);
 			else
 				bn->batCapacity = 0;
->>>>>>> 9ae2e33c
 		} else if (BATatoms[tt].atomFix || tt != TYPE_void || ATOMextern(tt)) {
 			/* case (4): one-by-one BUN insert (really slow) */
 			BUN p, q, r = 0;
@@ -866,10 +854,10 @@
 			/* convert number of bits to number of bytes,
 			 * and round the latter up to a multiple of
 			 * 4 (copy in units of 4 bytes) */
-			bn->theap.free = (bunstocopy + 7) / 8;
-			bn->theap.free = (bn->theap.free + 3) & ~(size_t)3;
-			bn->theap.dirty |= bunstocopy > 0;
-			memcpy(Tloc(bn, 0), Tloc(b, 0), bn->theap.free);
+			bn->theap->free = (bunstocopy + 7) / 8;
+			bn->theap->free = (bn->theap->free + 3) & ~(size_t)3;
+			bn->theap->dirty |= bunstocopy > 0;
+			memcpy(Tloc(bn, 0), Tloc(b, 0), bn->theap->free);
 		} else {
 			/* case (4): optimized for simple array copy */
 			bn->theap->free = bunstocopy * Tsize(bn);
@@ -1584,17 +1572,17 @@
 	if (* (msk *) v) {
 		/* find a 1 value */
 		for (p = 0, q = (BATcount(b) + 31) / 32; p < q; p++) {
-			if (((uint32_t *) b->theap.base)[p] != 0) {
+			if (((uint32_t *) b->theap->base)[p] != 0) {
 				/* there's at least one 1 bit */
-				return p * 32 + candmask_lobit(((uint32_t *) b->theap.base)[p]);
+				return p * 32 + candmask_lobit(((uint32_t *) b->theap->base)[p]);
 			}
 		}
 	} else {
 		/* find a 0 value */
 		for (p = 0, q = (BATcount(b) + 31) / 32; p < q; p++) {
-			if (((uint32_t *) b->theap.base)[p] != ~0U) {
+			if (((uint32_t *) b->theap->base)[p] != ~0U) {
 				/* there's at least one 0 bit */
-				return p * 32 + candmask_lobit(~((uint32_t *) b->theap.base)[p]);
+				return p * 32 + candmask_lobit(~((uint32_t *) b->theap->base)[p]);
 			}
 		}
 	}
@@ -2323,18 +2311,13 @@
 	assert(b->theap->free >= tailsize(b, BUNlast(b)));
 	if (b->ttype != TYPE_void) {
 		assert(b->batCount <= b->batCapacity);
-<<<<<<< HEAD
 		assert(b->theap->size >= b->theap->free);
-		assert(b->theap->size >> b->tshift >= b->batCapacity);
-=======
-		assert(b->theap.size >= b->theap.free);
 		if (ATOMstorage(b->ttype) == TYPE_msk) {
 			/* 32 values per 4-byte word (that's not the
 			 * same as 8 values per byte...) */
-			assert(b->theap.size >= 4 * ((b->batCapacity + 31) / 32));
+			assert(b->theap->size >= 4 * ((b->batCapacity + 31) / 32));
 		} else
-			assert(b->theap.size >> b->tshift >= b->batCapacity);
->>>>>>> 9ae2e33c
+			assert(b->theap->size >> b->tshift >= b->batCapacity);
 	}
 
 	/* void and str imply varsized */
