--- conflicted
+++ resolved
@@ -1666,12 +1666,8 @@
 	}
 	MT_rwlock_wrunlock(&b->thashlock);
 	MT_lock_set(&b->theaplock);
-<<<<<<< HEAD
 	b->tminpos = bi.minpos;
 	b->tmaxpos = bi.maxpos;
-	b->batDirtydesc = true;
-=======
->>>>>>> 3f175acc
 	b->theap->dirty = true;
 	if (b->tvheap)
 		b->tvheap->dirty = true;
