--- conflicted
+++ resolved
@@ -523,16 +523,7 @@
 	}
 
 	/* kill all search accelerators */
-<<<<<<< HEAD
-	if (b->H->hash) {
-		HASHremove(bm);
-	}
-	if (b->T->hash) {
-		HASHremove(b);
-	}
-=======
 	HASHdestroy(b);
->>>>>>> 3703aac0
 	IMPSdestroy(b);
 
 	/* we must dispose of all inserted atoms */
@@ -1213,21 +1204,6 @@
 		} else {
 			BATsetcount(b, b->batCount + 1);
 		}
-<<<<<<< HEAD
-
-		if (b->H->hash) {
-			HASHins(bm, p, h);
-			if (hsize && hsize != b->H->vheap->size)
-				HEAPwarm(b->H->vheap);
-		}
-		if (b->T->hash) {
-			HASHins(b, p, t);
-
-			if (tsize && tsize != b->T->vheap->size)
-				HEAPwarm(b->T->vheap);
-		}
-=======
->>>>>>> 3703aac0
 	}
 	IMPSdestroy(b); /* no support for inserts in imprints yet */
 	return GDK_SUCCEED;
