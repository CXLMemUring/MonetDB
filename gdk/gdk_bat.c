/*
 * This Source Code Form is subject to the terms of the Mozilla Public
 * License, v. 2.0.  If a copy of the MPL was not distributed with this
 * file, You can obtain one at http://mozilla.org/MPL/2.0/.
 *
 * Copyright 1997 - July 2008 CWI, August 2008 - 2019 MonetDB B.V.
 */

/*
 * @a M. L. Kersten, P. Boncz, N. Nes
 * @* BAT Module
 * In this Chapter we describe the BAT implementation in more detail.
 * The routines mentioned are primarily meant to simplify the library
 * implementation.
 *
 * @+ BAT Construction
 * BATs are implemented in several blocks of memory, prepared for disk
 * storage and easy shipment over a network.
 *
 * The BAT starts with a descriptor, which indicates the required BAT
 * library version and the BAT administration details.  In particular,
 * it describes the binary relationship maintained and the location of
 * fields required for storage.
 *
 * The general layout of the BAT in this implementation is as follows.
 * Each BAT comes with a heap for the loc-size buns and, optionally,
 * with heaps to manage the variable-sized data items of both
 * dimensions.  The buns are assumed to be stored as loc-size objects.
 * This is essentially an array of structs to store the associations.
 * The size is determined at BAT creation time using an upper bound on
 * the number of elements to be accommodated.  In case of overflow,
 * its storage space is extended automatically.
 *
 * The capacity of a BAT places an upper limit on the number of BUNs
 * to be stored initially. The actual space set aside may be quite
 * large.  Moreover, the size is aligned to int boundaries to speedup
 * access and avoid some machine limitations.
 *
 * Initialization of the variable parts rely on type specific routines
 * called atomHeap.
 */
#include "monetdb_config.h"
#include "gdk.h"
#include "gdk_private.h"

#ifdef ALIGN
#undef ALIGN
#endif
#define ALIGN(n,b)	((b)?(b)*(1+(((n)-1)/(b))):n)

#define ATOMneedheap(tpe) (BATatoms[tpe].atomHeap != NULL)

static char *BATstring_t = "t";

#define default_ident(s)	((s) == BATstring_t)

void
BATinit_idents(BAT *bn)
{
	bn->tident = BATstring_t;
}

BAT *
BATcreatedesc(oid hseq, int tt, bool heapnames, role_t role)
{
	BAT *bn;

	/*
	 * Alloc space for the BAT and its dependent records.
	 */
	assert(tt >= 0);

	bn = GDKzalloc(sizeof(BAT));

	if (bn == NULL)
		return NULL;

	/*
	 * Fill in basic column info
	 */
	bn->hseqbase = hseq;

	bn->ttype = tt;
	bn->tkey = false;
	bn->tnonil = true;
	bn->tnil = false;
	bn->tsorted = bn->trevsorted = ATOMlinear(tt);
	bn->tident = BATstring_t;
	bn->tseqbase = oid_nil;
	bn->tprops = NULL;

	bn->batRole = role;
	bn->batTransient = true;
	/*
	 * add to BBP
	 */
	if (BBPinsert(bn) == 0) {
		GDKfree(bn);
		return NULL;
	}
	/*
 	* Default zero for order oid index
 	*/
	bn->torderidx = NULL;
	/*
	 * fill in heap names, so HEAPallocs can resort to disk for
	 * very large writes.
	 */
	assert(bn->batCacheid > 0);

	const char *nme = BBP_physical(bn->batCacheid);
	strconcat_len(bn->theap.filename, sizeof(bn->theap.filename),
		      nme, ".tail", NULL);
	bn->theap.farmid = BBPselectfarm(role, bn->ttype, offheap);
	if (heapnames && ATOMneedheap(tt)) {
		if ((bn->tvheap = (Heap *) GDKzalloc(sizeof(Heap))) == NULL)
			goto bailout;
		strconcat_len(bn->tvheap->filename,
			      sizeof(bn->tvheap->filename),
			      nme, ".theap", NULL);
		bn->tvheap->parentid = bn->batCacheid;
		bn->tvheap->farmid = BBPselectfarm(role, bn->ttype, varheap);
	}
	char name[16];
	snprintf(name, sizeof(name), "BATlock%d", bn->batCacheid); /* fits */
	MT_lock_init(&bn->batIdxLock, name);
	bn->batDirtydesc = true;
	return bn;
      bailout:
	BBPclear(bn->batCacheid);
	if (tt)
		HEAPfree(&bn->theap, true);
	if (bn->tvheap) {
		HEAPfree(bn->tvheap, true);
		GDKfree(bn->tvheap);
	}
	GDKfree(bn);
	return NULL;
}

uint8_t
ATOMelmshift(int sz)
{
	uint8_t sh;
	int i = sz >> 1;

	for (sh = 0; i != 0; sh++) {
		i >>= 1;
	}
	return sh;
}


void
BATsetdims(BAT *b)
{
	b->twidth = b->ttype == TYPE_str ? 1 : ATOMsize(b->ttype);
	b->tshift = ATOMelmshift(Tsize(b));
	assert_shift_width(b->tshift, b->twidth);
	b->tvarsized = b->ttype == TYPE_void || BATatoms[b->ttype].atomPut != NULL;
}

/*
 * @- BAT allocation
 * Allocate BUN heap and variable-size atomheaps (see e.g. strHeap).
 * We now initialize new BATs with their heapname such that the
 * modified HEAPalloc/HEAPextend primitives can possibly use memory
 * mapped files as temporary heap storage.
 *
 * In case of huge bats, we want HEAPalloc to write a file to disk,
 * and memory map it. To make this possible, we must provide it with
 * filenames.
 */
BAT *
COLnew(oid hseq, int tt, BUN cap, role_t role)
{
	BAT *bn;

	assert(cap <= BUN_MAX);
	assert(hseq <= oid_nil);
	assert(tt != TYPE_bat);
	ERRORcheck((tt < 0) || (tt > GDKatomcnt), "COLnew:tt error\n", NULL);

	/* round up to multiple of BATTINY */
	if (cap < BUN_MAX - BATTINY)
		cap = (cap + BATTINY - 1) & ~(BATTINY - 1);
	if (cap < BATTINY)
		cap = BATTINY;
	/* limit the size */
	if (cap > BUN_MAX)
		cap = BUN_MAX;

	bn = BATcreatedesc(hseq, tt, tt != TYPE_void, role);
	if (bn == NULL)
		return NULL;

	BATsetdims(bn);
	bn->batCapacity = cap;

	/* alloc the main heaps */
	if (tt && HEAPalloc(&bn->theap, cap, bn->twidth) != GDK_SUCCEED) {
		goto bailout;
	}

	if (bn->tvheap && ATOMheap(tt, bn->tvheap, cap) != GDK_SUCCEED) {
		GDKfree(bn->tvheap);
		goto bailout;
	}
	DELTAinit(bn);
	if (BBPcacheit(bn, true) != GDK_SUCCEED) {
		GDKfree(bn->tvheap);
		goto bailout;
	}
<<<<<<< HEAD
	TRC_DEBUG(ALGO, "COLnew()=" ALGOBATFMT "\n", ALGOBATPAR(bn));
=======
	ALGODEBUG fprintf(stderr, "#%s: COLnew()=" ALGOBATFMT "\n", MT_thread_getname(), ALGOBATPAR(bn));
>>>>>>> b5ff0369
	return bn;
  bailout:
	BBPclear(bn->batCacheid);
	HEAPfree(&bn->theap, true);
	MT_lock_destroy(&bn->batIdxLock);
	GDKfree(bn);
	return NULL;
}

BAT *
BATdense(oid hseq, oid tseq, BUN cnt)
{
	BAT *bn;

	bn = COLnew(hseq, TYPE_void, 0, TRANSIENT);
	if (bn != NULL) {
		BATtseqbase(bn, tseq);
		BATsetcount(bn, cnt);
<<<<<<< HEAD
		TRC_DEBUG(ALGO, "BATdense()=" ALGOBATFMT "\n", ALGOBATPAR(bn));
=======
		ALGODEBUG fprintf(stderr, "#%s: BATdense()=" ALGOBATFMT "\n", MT_thread_getname(), ALGOBATPAR(bn));
>>>>>>> b5ff0369
	}
	return bn;
}

BAT *
BATattach(int tt, const char *heapfile, role_t role)
{
	BAT *bn;
	char *p;
	size_t m;
	FILE *f;

	ERRORcheck(tt <= 0 , "BATattach: bad tail type (<=0)\n", NULL);
	ERRORcheck(ATOMvarsized(tt) && ATOMstorage(tt) != TYPE_str, "BATattach: bad tail type (varsized and not str)\n", NULL);
	ERRORcheck(heapfile == NULL, "BATattach: bad heapfile name\n", NULL);

	if ((f = fopen(heapfile, "rb")) == NULL) {
		GDKsyserror("BATattach: cannot open %s\n", heapfile);
		return NULL;
	}
	if (ATOMstorage(tt) == TYPE_str) {
		size_t n;
		char *s;
		int c, u;

		if ((bn = COLnew(0, tt, 0, role)) == NULL) {
			fclose(f);
			return NULL;
		}
		m = 4096;
		n = 0;
		u = 0;
		s = p = GDKmalloc(m);
		if (p == NULL) {
			fclose(f);
			BBPreclaim(bn);
			return NULL;
		}
		while ((c = getc(f)) != EOF) {
			if (n == m) {
				m += 4096;
				s = GDKrealloc(p, m);
				if (s == NULL) {
					GDKfree(p);
					BBPreclaim(bn);
					fclose(f);
					return NULL;
				}
				p = s;
				s = p + n;
			}
			if (c == '\n' && n > 0 && s[-1] == '\r') {
				/* deal with CR-LF sequence */
				s[-1] = c;
			} else {
				*s++ = c;
				n++;
			}
			if (u) {
				if ((c & 0xC0) == 0x80)
					u--;
				else
					goto notutf8;
			} else if ((c & 0xF8) == 0xF0)
				u = 3;
			else if ((c & 0xF0) == 0xE0)
				u = 2;
			else if ((c & 0xE0) == 0xC0)
				u = 1;
			else if ((c & 0x80) == 0x80)
				goto notutf8;
			else if (c == 0) {
				if (BUNappend(bn, p, false) != GDK_SUCCEED) {
					BBPreclaim(bn);
					fclose(f);
					GDKfree(p);
					return NULL;
				}
				s = p;
				n = 0;
			}
		}
		fclose(f);
		GDKfree(p);
		if (n > 0) {
			BBPreclaim(bn);
			GDKerror("BATattach: last string is not null-terminated\n");
			return NULL;
		}
	} else {
		struct stat st;
		unsigned int atomsize;
		BUN cap;
		lng n;

		if (fstat(fileno(f), &st) < 0) {
			GDKsyserror("BATattach: cannot stat %s\n", heapfile);
			fclose(f);
			return NULL;
		}
		atomsize = ATOMsize(tt);
		if (st.st_size % atomsize != 0) {
			fclose(f);
			GDKerror("BATattach: heapfile size not integral number of atoms\n");
			return NULL;
		}
		if ((size_t) (st.st_size / atomsize) > (size_t) BUN_MAX) {
			fclose(f);
			GDKerror("BATattach: heapfile too large\n");
			return NULL;
		}
		cap = (BUN) (st.st_size / atomsize);
		bn = COLnew(0, tt, cap, role);
		if (bn == NULL) {
			fclose(f);
			return NULL;
		}
		p = Tloc(bn, 0);
		n = (lng) st.st_size;
		while (n > 0 && (m = fread(p, 1, (size_t) MIN(1024*1024, n), f)) > 0) {
			p += m;
			n -= m;
		}
		fclose(f);
		if (n > 0) {
			GDKerror("BATattach: couldn't read the complete file\n");
			BBPreclaim(bn);
			return NULL;
		}
		BATsetcount(bn, cap);
		bn->tnonil = cap == 0;
		bn->tnil = false;
		bn->tseqbase = oid_nil;
		if (cap > 1) {
			bn->tsorted = false;
			bn->trevsorted = false;
			bn->tkey = false;
		} else {
			bn->tsorted = true;
			bn->trevsorted = true;
			bn->tkey = true;
		}
	}
	return bn;

  notutf8:
	fclose(f);
	BBPreclaim(bn);
	GDKfree(p);
	GDKerror("BATattach: input is not UTF-8\n");
	return NULL;
}

/*
 * If the BAT runs out of storage for BUNS it will reallocate space.
 * For memory mapped BATs we simple extend the administration after
 * having an assurance that the BAT still can be safely stored away.
 */
BUN
BATgrows(BAT *b)
{
	BUN oldcap, newcap;

	BATcheck(b, "BATgrows", 0);

	newcap = oldcap = BATcapacity(b);
	if (newcap < BATTINY)
		newcap = 2 * BATTINY;
	else if (newcap < 10 * BATTINY)
		newcap = 4 * newcap;
	else if (newcap < 50 * BATTINY)
		newcap = 2 * newcap;
	else if ((double) newcap * BATMARGIN <= (double) BUN_MAX)
		newcap = (BUN) ((double) newcap * BATMARGIN);
	else
		newcap = BUN_MAX;
	if (newcap == oldcap) {
		if (newcap <= BUN_MAX - 10)
			newcap += 10;
		else
			newcap = BUN_MAX;
	}
	return newcap;
}

/*
 * The routine should ensure that the BAT keeps its location in the
 * BAT buffer.
 *
 * Overflow in the other heaps are dealt with in the atom routines.
 * Here we merely copy their references into the new administration
 * space.
 */
gdk_return
BATextend(BAT *b, BUN newcap)
{
	size_t theap_size = newcap;

	assert(newcap <= BUN_MAX);
	BATcheck(b, "BATextend", GDK_FAIL);
	/*
	 * The main issue is to properly predict the new BAT size.
	 * storage overflow. The assumption taken is that capacity
	 * overflow is rare. It is changed only when the position of
	 * the next available BUN surpasses the free area marker.  Be
	 * aware that the newcap should be greater than the old value,
	 * otherwise you may easily corrupt the administration of
	 * malloc.
	 */
	if (newcap <= BATcapacity(b)) {
		return GDK_SUCCEED;
	}

	b->batCapacity = newcap;

	theap_size *= Tsize(b);
	if (b->theap.base && GDKdebug & HEAPMASK)
<<<<<<< HEAD
		TRC_INFO(BAT_, "HEAPextend in BATextend %s %zu %zu\n", b->theap.filename, b->theap.size, theap_size);
=======
		fprintf(stderr, "#%s: HEAPextend in BATextend %s %zu %zu\n", MT_thread_getname(), b->theap.filename, b->theap.size, theap_size);
>>>>>>> b5ff0369
	if (b->theap.base &&
	    HEAPextend(&b->theap, theap_size, b->batRestricted == BAT_READ) != GDK_SUCCEED)
		return GDK_FAIL;
	HASHdestroy(b);
	IMPSdestroy(b);
	OIDXdestroy(b);
	return GDK_SUCCEED;
}



/*
 * @+ BAT destruction
 * BATclear quickly removes all elements from a BAT. It must respect
 * the transaction rules; so stable elements must be moved to the
 * "deleted" section of the BAT (they cannot be fully deleted
 * yet). For the elements that really disappear, we must free
 * heapspace and unfix the atoms if they have fix/unfix handles. As an
 * optimization, in the case of no stable elements, we quickly empty
 * the heaps by copying a standard small empty image over them.
 */
gdk_return
BATclear(BAT *b, bool force)
{
	BUN p, q;

	BATcheck(b, "BATclear", GDK_FAIL);

	if (!force && b->batInserted > 0) {
		GDKerror("BATclear: cannot clear committed BAT\n");
		return GDK_FAIL;
	}

	/* kill all search accelerators */
	HASHdestroy(b);
	IMPSdestroy(b);
	OIDXdestroy(b);
	PROPdestroy(b);

	/* we must dispose of all inserted atoms */
	if (force && BATatoms[b->ttype].atomDel == NULL) {
		assert(b->tvheap == NULL || b->tvheap->parentid == b->batCacheid);
		/* no stable elements: we do a quick heap clean */
		/* need to clean heap which keeps data even though the
		   BUNs got removed. This means reinitialize when
		   free > 0
		*/
		if (b->tvheap && b->tvheap->free > 0) {
			Heap th;

			th = (Heap) {
				.farmid = b->tvheap->farmid,
			};
			strcpy_len(th.filename, b->tvheap->filename, sizeof(th.filename));
			if (ATOMheap(b->ttype, &th, 0) != GDK_SUCCEED)
				return GDK_FAIL;
			th.parentid = b->tvheap->parentid;
			th.dirty = true;
			HEAPfree(b->tvheap, false);
			*b->tvheap = th;
		}
	} else {
		/* do heap-delete of all inserted atoms */
		void (*tatmdel)(Heap*,var_t*) = BATatoms[b->ttype].atomDel;

		/* TYPE_str has no del method, so we shouldn't get here */
		assert(tatmdel == NULL || b->twidth == sizeof(var_t));
		if (tatmdel) {
			BATiter bi = bat_iterator(b);

			for (p = b->batInserted, q = BUNlast(b); p < q; p++)
				(*tatmdel)(b->tvheap, (var_t*) BUNtloc(bi,p));
			b->tvheap->dirty = true;
		}
	}

	if (force)
		b->batInserted = 0;
	BATsetcount(b,0);
	BAThseqbase(b, 0);
	BATtseqbase(b, ATOMtype(b->ttype) == TYPE_oid ? 0 : oid_nil);
	b->batDirtydesc = true;
	b->theap.dirty = true;
	BATsettrivprop(b);
	b->tnosorted = b->tnorevsorted = 0;
	b->tnokey[0] = b->tnokey[1] = 0;
	return GDK_SUCCEED;
}

/* free a cached BAT; leave the bat descriptor cached */
void
BATfree(BAT *b)
{
	if (b == NULL)
		return;

	/* deallocate all memory for a bat */
	assert(b->batCacheid > 0);
	if (b->tident && !default_ident(b->tident))
		GDKfree(b->tident);
	b->tident = BATstring_t;
	PROPdestroy(b);
	HASHfree(b);
	IMPSfree(b);
	OIDXfree(b);
	if (b->ttype)
		HEAPfree(&b->theap, false);
	else
		assert(!b->theap.base);
	if (b->tvheap) {
		assert(b->tvheap->parentid == b->batCacheid);
		HEAPfree(b->tvheap, false);
	}
}

/* free a cached BAT descriptor */
void
BATdestroy(BAT *b)
{
	if (b->tident && !default_ident(b->tident))
		GDKfree(b->tident);
	b->tident = BATstring_t;
	if (b->tvheap)
		GDKfree(b->tvheap);
	PROPdestroy(b);
	MT_lock_destroy(&b->batIdxLock);
	GDKfree(b);
}

/*
 * @+ BAT copying
 *
 * BAT copying is an often used operation. So it deserves attention.
 * When making a copy of a BAT, the following aspects are of
 * importance:
 *
 * - the requested head and tail types. The purpose of the copy may be
 *   to slightly change these types (e.g. void <-> oid). We may also
 *   remap between types as long as they share the same
 *   ATOMstorage(type), i.e. the types have the same physical
 *   implementation. We may even want to allow 'dirty' trick such as
 *   viewing a flt-column suddenly as int.
 *
 *   To allow such changes, the desired column-types is a
 *   parameter of COLcopy.
 *
 * - access mode. If we want a read-only copy of a read-only BAT, a
 *   VIEW may do (in this case, the user may be after just an
 *   independent BAT header and id). This is indicated by the
 *   parameter (writable = FALSE).
 *
 *   In other cases, we really want an independent physical copy
 *   (writable = TRUE).  Changing the mode to BAT_WRITE will be a
 *   zero-cost operation if the BAT was copied with (writable = TRUE).
 *
 * In GDK, the result is a BAT that is BAT_WRITE iff (writable ==
 * TRUE).
 *
 * In these cases the copy becomes a logical view on the original,
 * which ensures that the original cannot be modified or destroyed
 * (which could affect the shared heaps).
 */
static void
heapmove(Heap *dst, Heap *src)
{
	HEAPfree(dst, false);
	*dst = *src;
}

static bool
wrongtype(int t1, int t2)
{
	/* check if types are compatible. be extremely forgiving */
	if (t1 != TYPE_void) {
		t1 = ATOMtype(ATOMstorage(t1));
		t2 = ATOMtype(ATOMstorage(t2));
		if (t1 != t2) {
			if (ATOMvarsized(t1) ||
			    ATOMvarsized(t2) ||
			    ATOMsize(t1) != ATOMsize(t2) ||
			    BATatoms[t1].atomFix ||
			    BATatoms[t2].atomFix)
				return true;
		}
	}
	return false;
}

/*
 * There are four main implementation cases:
 * (1) we are allowed to return a view (zero effort),
 * (2) the result is void,void (zero effort),
 * (3) we can copy the heaps (memcopy, or even VM page sharing)
 * (4) we must insert BUN-by-BUN into the result (fallback)
 * The latter case is still optimized for the case that the result
 * is bat[void,T] for a simple fixed-size type T. In that case we
 * do inline array[T] inserts.
 */
/* TODO make it simpler, ie copy per column */
BAT *
COLcopy(BAT *b, int tt, bool writable, role_t role)
{
	BUN bunstocopy = BUN_NONE;
	BUN cnt;
	BAT *bn = NULL;

	BATcheck(b, "BATcopy", NULL);
	assert(tt != TYPE_bat);
	cnt = b->batCount;

	/* maybe a bit ugly to change the requested bat type?? */
	if (b->ttype == TYPE_void && !writable)
		tt = TYPE_void;

	if (tt != b->ttype && wrongtype(tt, b->ttype)) {
		GDKerror("BATcopy: wrong tail-type requested\n");
		return NULL;
	}

	/* first try case (1); create a view, possibly with different
	 * atom-types */
	if (role == b->batRole &&
	    b->batRestricted == BAT_READ &&
	    (!VIEWtparent(b) ||
	     BBP_cache(VIEWtparent(b))->batRestricted == BAT_READ) &&
	    !writable) {
		bn = VIEWcreate(b->hseqbase, b);
		if (bn == NULL)
			return NULL;
		if (tt != bn->ttype) {
			bn->ttype = tt;
			bn->tvarsized = ATOMvarsized(tt);
			bn->tseqbase = ATOMtype(tt) == TYPE_oid ? b->tseqbase : oid_nil;
		}
	} else {
		/* check whether we need case (4); BUN-by-BUN copy (by
		 * setting bunstocopy != BUN_NONE) */
		if (ATOMsize(tt) != ATOMsize(b->ttype)) {
			/* oops, void materialization */
			bunstocopy = cnt;
		} else if (BATatoms[tt].atomFix) {
			/* oops, we need to fix/unfix atoms */
			bunstocopy = cnt;
		} else if (isVIEW(b)) {
			/* extra checks needed for views */
			bat tp = VIEWtparent(b);

			if (tp != 0 && BATcapacity(BBP_cache(tp)) > cnt + cnt)
				/* reduced slice view: do not copy too
				 * much garbage */
				bunstocopy = cnt;
		}

		bn = COLnew(b->hseqbase, tt, MAX(1, bunstocopy == BUN_NONE ? 0 : bunstocopy), role);
		if (bn == NULL)
			return NULL;

		if (bn->tvarsized && bn->ttype && bunstocopy == BUN_NONE) {
			bn->tshift = b->tshift;
			bn->twidth = b->twidth;
			if (HEAPextend(&bn->theap, BATcapacity(bn) << bn->tshift, true) != GDK_SUCCEED)
				goto bunins_failed;
		}

		if (tt == TYPE_void) {
			/* case (2): a void,void result => nothing to
			 * copy! */
			bn->theap.free = 0;
		} else if (bunstocopy == BUN_NONE) {
			/* case (3): just copy the heaps; if possible
			 * with copy-on-write VM support */
			Heap bthp, thp;

			bthp = (Heap) {
				.farmid = BBPselectfarm(role, b->ttype, offheap),
			};
			thp = (Heap) {
				.farmid = BBPselectfarm(role, b->ttype, varheap),
			};
			strconcat_len(bthp.filename, sizeof(bthp.filename),
				      BBP_physical(bn->batCacheid),
				      ".tail", NULL);
			strconcat_len(thp.filename, sizeof(thp.filename),
				      BBP_physical(bn->batCacheid),
				      ".theap", NULL);
			if ((b->ttype && HEAPcopy(&bthp, &b->theap) != GDK_SUCCEED) ||
			    (bn->tvheap && HEAPcopy(&thp, b->tvheap) != GDK_SUCCEED)) {
				HEAPfree(&thp, true);
				HEAPfree(&bthp, true);
				BBPreclaim(bn);
				return NULL;
			}
			/* succeeded; replace dummy small heaps by the
			 * real ones */
			heapmove(&bn->theap, &bthp);
			thp.parentid = bn->batCacheid;
			if (bn->tvheap)
				heapmove(bn->tvheap, &thp);

			/* make sure we use the correct capacity */
			bn->batCapacity = (BUN) (bn->ttype ? bn->theap.size >> bn->tshift : 0);


			/* first/inserted must point equally far into
			 * the heap as in the source */
			bn->batInserted = b->batInserted;
		} else if (BATatoms[tt].atomFix || tt != TYPE_void || ATOMextern(tt)) {
			/* case (4): one-by-one BUN insert (really slow) */
			BUN p, q, r = 0;
			BATiter bi = bat_iterator(b);

			BATloop(b, p, q) {
				const void *t = BUNtail(bi, p);

				if (bunfastapp_nocheck(bn, r, t, Tsize(bn)) != GDK_SUCCEED)
					goto bunins_failed;
				r++;
			}
			bn->theap.dirty |= bunstocopy > 0;
		} else if (tt != TYPE_void && b->ttype == TYPE_void) {
			/* case (4): optimized for unary void
			 * materialization */
			oid cur = b->tseqbase, *dst = (oid *) bn->theap.base;
			oid inc = !is_oid_nil(cur);

			bn->theap.free = bunstocopy * sizeof(oid);
			bn->theap.dirty |= bunstocopy > 0;
			while (bunstocopy--) {
				*dst++ = cur;
				cur += inc;
			}
		} else {
			/* case (4): optimized for simple array copy */
			bn->theap.free = bunstocopy * Tsize(bn);
			bn->theap.dirty |= bunstocopy > 0;
			memcpy(Tloc(bn, 0), Tloc(b, 0), bn->theap.free);
		}
		/* copy all properties (size+other) from the source bat */
		BATsetcount(bn, cnt);
	}
	/* set properties (note that types may have changed in the copy) */
	if (ATOMtype(tt) == ATOMtype(b->ttype)) {
		if (ATOMtype(tt) == TYPE_oid) {
			BATtseqbase(bn, b->tseqbase);
		} else {
			BATtseqbase(bn, oid_nil);
		}
		BATkey(bn, BATtkey(b));
		bn->tsorted = BATtordered(b);
		bn->trevsorted = BATtrevordered(b);
		bn->batDirtydesc = true;
		bn->tnorevsorted = b->tnorevsorted;
		if (b->tnokey[0] != b->tnokey[1]) {
			bn->tnokey[0] = b->tnokey[0];
			bn->tnokey[1] = b->tnokey[1];
		} else {
			bn->tnokey[0] = bn->tnokey[1] = 0;
		}
		bn->tnosorted = b->tnosorted;
		bn->tnonil = b->tnonil;
		bn->tnil = b->tnil;
	} else if (ATOMstorage(tt) == ATOMstorage(b->ttype) &&
		   ATOMcompare(tt) == ATOMcompare(b->ttype)) {
		BUN h = BUNlast(b);
		bn->tsorted = b->tsorted;
		bn->trevsorted = b->trevsorted;
		if (b->tkey)
			BATkey(bn, true);
		bn->tnonil = b->tnonil;
		bn->tnil = b->tnil;
		if (b->tnosorted > 0 && b->tnosorted < h)
			bn->tnosorted = b->tnosorted;
		else
			bn->tnosorted = 0;
		if (b->tnorevsorted > 0 && b->tnorevsorted < h)
			bn->tnorevsorted = b->tnorevsorted;
		else
			bn->tnorevsorted = 0;
		if (b->tnokey[0] < h &&
		    b->tnokey[1] < h &&
		    b->tnokey[0] != b->tnokey[1]) {
			bn->tnokey[0] = b->tnokey[0];
			bn->tnokey[1] = b->tnokey[1];
		} else {
			bn->tnokey[0] = bn->tnokey[1] = 0;
		}
	} else {
		bn->tsorted = bn->trevsorted = false; /* set based on count later */
		bn->tnonil = bn->tnil = false;
		bn->tnosorted = bn->tnorevsorted = 0;
		bn->tnokey[0] = bn->tnokey[1] = 0;
	}
	if (BATcount(bn) <= 1) {
		bn->tsorted = ATOMlinear(b->ttype);
		bn->trevsorted = ATOMlinear(b->ttype);
		bn->tkey = true;
	}
	if (!writable)
		bn->batRestricted = BAT_READ;
<<<<<<< HEAD
	TRC_DEBUG(ALGO, "COLcopy(" ALGOBATFMT ")=" ALGOBATFMT "\n",
			  	ALGOBATPAR(b), ALGOBATPAR(bn));
=======
	ALGODEBUG fprintf(stderr, "#%s: COLcopy(" ALGOBATFMT ")=" ALGOBATFMT "\n", MT_thread_getname(),
			  ALGOBATPAR(b), ALGOBATPAR(bn));
>>>>>>> b5ff0369
	return bn;
      bunins_failed:
	BBPreclaim(bn);
	return NULL;
}

#ifdef HAVE_HGE
#define un_move_sz16(src, dst, sz)					\
		if (sz == 16) {						\
			* (hge *) dst = * (hge *) src;			\
		} else
#else
#define un_move_sz16(src, dst, sz)
#endif

#define un_move(src, dst, sz)						\
	do {								\
		un_move_sz16(src,dst,sz)				\
		if (sz == 8) {						\
			* (lng *) dst = * (lng *) src;			\
		} else if (sz == 4) {					\
			* (int *) dst = * (int *) src;			\
		} else if (sz > 0) {					\
			char *_dst = (char *) dst;			\
			char *_src = (char *) src;			\
			char *_end = _src + sz;				\
									\
			while (_src < _end)				\
				*_dst++ = *_src++;			\
		}							\
	} while (0)
#define acc_move(l, p)							\
	do {								\
		char tmp[16];						\
		/* avoid compiler warning: dereferencing type-punned pointer \
		 * will break strict-aliasing rules */			\
		char *tmpp = tmp;					\
									\
		assert(ts <= 16);					\
									\
		/* move first to tmp */					\
		un_move(Tloc(b, l), tmpp, ts);				\
		/* move delete to first */				\
		un_move(Tloc(b, p), Tloc(b, l), ts);			\
		/* move first to deleted */				\
		un_move(tmpp, Tloc(b, p), ts);				\
	} while (0)

static void
setcolprops(BAT *b, const void *x)
{
	bool isnil = b->ttype != TYPE_void &&
		ATOMcmp(b->ttype, x, ATOMnilptr(b->ttype)) == 0;
	BATiter bi;
	BUN pos;
	const void *prv;
	int cmp;

	/* x may only be NULL if the column type is VOID */
	assert(x != NULL || b->ttype == TYPE_void);
	if (b->batCount == 0) {
		/* first value */
		b->tsorted = b->trevsorted = ATOMlinear(b->ttype);
		b->tnosorted = b->tnorevsorted = 0;
		b->tkey = true;
		b->tnokey[0] = b->tnokey[1] = 0;
		if (b->ttype == TYPE_void) {
			if (x) {
				b->tseqbase = * (const oid *) x;
			}
			b->tnil = is_oid_nil(b->tseqbase);
			b->tnonil = !b->tnil;
		} else {
			b->tnil = isnil;
			b->tnonil = !isnil;
			if (b->ttype == TYPE_oid) {
				b->tseqbase = * (const oid *) x;
			}
			if (!isnil && ATOMlinear(b->ttype)) {
				BATsetprop(b, GDK_MAX_VALUE, b->ttype, x);
				BATsetprop(b, GDK_MIN_VALUE, b->ttype, x);
			}
		}
		return;
	} else if (b->ttype == TYPE_void) {
		/* not the first value in a VOID column: we keep the
		 * seqbase, and x is not used, so only some properties
		 * are affected */
		if (!is_oid_nil(b->tseqbase)) {
			if (b->trevsorted) {
				b->tnorevsorted = BUNlast(b);
				b->trevsorted = false;
			}
			b->tnil = false;
			b->tnonil = true;
		} else {
			if (b->tkey) {
				b->tnokey[0] = 0;
				b->tnokey[1] = BUNlast(b);
				b->tkey = false;
			}
			b->tnil = true;
			b->tnonil = false;
		}
		return;
	} else if (ATOMlinear(b->ttype)) {
		PROPrec *prop;

		bi = bat_iterator(b);
		pos = BUNlast(b);
		prv = BUNtail(bi, pos - 1);
		cmp = ATOMcmp(b->ttype, prv, x);

		if (b->tkey &&
		    (cmp == 0 || /* definitely not KEY */
		     (b->batCount > 1 && /* can't guarantee KEY if unordered */
		      ((b->tsorted && cmp > 0) ||
		       (b->trevsorted && cmp < 0) ||
		       (!b->tsorted && !b->trevsorted))))) {
			b->tkey = false;
			if (cmp == 0) {
				b->tnokey[0] = pos - 1;
				b->tnokey[1] = pos;
			}
		}
		if (b->tsorted) {
			if (cmp > 0) {
				/* out of order */
				b->tsorted = false;
				b->tnosorted = pos;
			} else if (cmp < 0 && !isnil) {
				/* new largest value */
				BATsetprop(b, GDK_MAX_VALUE, b->ttype, x);
			}
		} else if (!isnil &&
			   (prop = BATgetprop(b, GDK_MAX_VALUE)) != NULL &&
			   ATOMcmp(b->ttype, VALptr(&prop->v), x) < 0) {
			BATsetprop(b, GDK_MAX_VALUE, b->ttype, x);
		}
		if (b->trevsorted) {
			if (cmp < 0) {
				/* out of order */
				b->trevsorted = false;
				b->tnorevsorted = pos;
				/* if there is a nil in the BAT, it is
				 * the smallest, but that doesn't
				 * count for the property, so the new
				 * value may still be smaller than the
				 * smallest non-nil so far */
				if (!b->tnonil && !isnil &&
				    (prop = BATgetprop(b, GDK_MIN_VALUE)) != NULL &&
				    ATOMcmp(b->ttype, VALptr(&prop->v), x) > 0) {
					BATsetprop(b, GDK_MIN_VALUE, b->ttype, x);
				}
			} else if (cmp > 0 && !isnil) {
				/* new smallest value */
				BATsetprop(b, GDK_MIN_VALUE, b->ttype, x);
			}
		} else if (!isnil &&
			   (prop = BATgetprop(b, GDK_MIN_VALUE)) != NULL &&
			   ATOMcmp(b->ttype, VALptr(&prop->v), x) > 0) {
			BATsetprop(b, GDK_MIN_VALUE, b->ttype, x);
		}
		if (BATtdense(b) && (cmp >= 0 || * (const oid *) prv + 1 != * (const oid *) x)) {
			assert(b->ttype == TYPE_oid);
			b->tseqbase = oid_nil;
		}
	}
	if (isnil) {
		b->tnonil = false;
		b->tnil = true;
	}
}

/*
 * @+ BUNappend
 * The BUNappend function can be used to add a single value to void
 * and oid headed bats. The new head value will be a unique number,
 * (max(bat)+1).
 */
gdk_return
BUNappend(BAT *b, const void *t, bool force)
{
	BUN p;
	size_t tsize = 0;

	BATcheck(b, "BUNappend", GDK_FAIL);

	assert(!VIEWtparent(b));

	p = BUNlast(b);		/* insert at end */
	if (p == BUN_MAX || b->batCount == BUN_MAX) {
		GDKerror("BUNappend: bat too large\n");
		return GDK_FAIL;
	}

	ALIGNapp(b, "BUNappend", force, GDK_FAIL);
	b->batDirtydesc = true;
	if (b->thash && b->tvheap)
		tsize = b->tvheap->size;

	if (b->ttype == TYPE_void && BATtdense(b)) {
		if (b->batCount == 0) {
			b->tseqbase = * (const oid *) t;
		} else if (is_oid_nil(* (oid *) t) ||
			   b->tseqbase + b->batCount != *(const oid *) t) {
			if (BATmaterialize(b) != GDK_SUCCEED)
				return GDK_FAIL;
		}
	}

	if (unshare_string_heap(b) != GDK_SUCCEED) {
		return GDK_FAIL;
	}

	setcolprops(b, t);

	if (b->ttype != TYPE_void) {
		if (bunfastapp(b, t) != GDK_SUCCEED)
			return GDK_FAIL;
		b->theap.dirty = true;
	} else {
		BATsetcount(b, b->batCount + 1);
	}


	IMPSdestroy(b); /* no support for inserts in imprints yet */
	OIDXdestroy(b);
#if 0		/* enable if we have more properties than just min/max */
	PROPrec *prop;
	do {
		for (prop = b->tprops; prop; prop = prop->next)
			if (prop->id != GDK_MAX_VALUE &&
			    prop->id != GDK_MIN_VALUE &&
			    prop->id != GDK_HASH_MASK) {
				BATrmprop(b, prop->id);
				break;
			}
	} while (prop);
#endif
	if (b->thash) {
		HASHins(b, p, t);
		if (tsize && tsize != b->tvheap->size)
			HEAPwarm(b->tvheap);
	}
	return GDK_SUCCEED;
}

gdk_return
BUNdelete(BAT *b, oid o)
{
	BUN p;
	BATiter bi = bat_iterator(b);
	const void *val;
	PROPrec *prop;

	assert(!is_oid_nil(b->hseqbase) || BATcount(b) == 0);
	if (o < b->hseqbase || o >= b->hseqbase + BATcount(b)) {
		/* value already not there */
		return GDK_SUCCEED;
	}
	assert(BATcount(b) > 0); /* follows from "if" above */
	p = o - b->hseqbase;
	if (p < b->batInserted) {
		GDKerror("BUNdelete: cannot delete committed value\n");
		return GDK_FAIL;
	}
	b->batDirtydesc = true;
	val = BUNtail(bi, p);
	if (ATOMcmp(b->ttype, ATOMnilptr(b->ttype), val) != 0) {
		if ((prop = BATgetprop(b, GDK_MAX_VALUE)) != NULL
		    && ATOMcmp(b->ttype, VALptr(&prop->v), val) >= 0)
			BATrmprop(b, GDK_MAX_VALUE);
		if ((prop = BATgetprop(b, GDK_MIN_VALUE)) != NULL
		    && ATOMcmp(b->ttype, VALptr(&prop->v), val) <= 0)
			BATrmprop(b, GDK_MIN_VALUE);
	}
	ATOMunfix(b->ttype, val);
	ATOMdel(b->ttype, b->tvheap, (var_t *) BUNtloc(bi, p));
	if (p != BUNlast(b) - 1 &&
	    (b->ttype != TYPE_void || BATtdense(b))) {
		/* replace to-be-delete BUN with last BUN; materialize
		 * void column before doing so */
		if (b->ttype == TYPE_void &&
		    BATmaterialize(b) != GDK_SUCCEED)
			return GDK_FAIL;
		memcpy(Tloc(b, p), Tloc(b, BUNlast(b) - 1), Tsize(b));
		/* no longer sorted */
		b->tsorted = b->trevsorted = false;
		b->theap.dirty = true;
	}
	if (b->tnosorted >= p)
		b->tnosorted = 0;
	if (b->tnorevsorted >= p)
		b->tnorevsorted = 0;
	b->batCount--;
	if (b->batCount <= 1) {
		/* some trivial properties */
		b->tkey = true;
		b->tsorted = b->trevsorted = true;
		b->tnosorted = b->tnorevsorted = 0;
		if (b->batCount == 0) {
			b->tnil = false;
			b->tnonil = true;
		}
	}
	IMPSdestroy(b);
	OIDXdestroy(b);
	HASHdestroy(b);
#if 0		/* enable if we have more properties than just min/max */
	do {
		for (prop = b->tprops; prop; prop = prop->next)
			if (prop->id != GDK_MAX_VALUE &&
			    prop->id != GDK_MIN_VALUE &&
			    prop->id != GDK_HASH_MASK) {
				BATrmprop(b, prop->id);
				break;
			}
	} while (prop);
#endif
	return GDK_SUCCEED;
}

/* @-  BUN replace
 * The last operation in this context is BUN replace. It assumes that
 * the header denotes a key. The old value association is destroyed
 * (if it exists in the first place) and the new value takes its
 * place.
 *
 * In order to make updates on void columns workable; replaces on them
 * are always done in-place. Performing them without bun-movements
 * greatly simplifies the problem. The 'downside' is that when
 * transaction management has to be performed, replaced values should
 * be saved explicitly.
 */
gdk_return
BUNinplace(BAT *b, BUN p, const void *t, bool force)
{
	BUN last = BUNlast(b) - 1;
	BATiter bi = bat_iterator(b);
	int tt;
	BUN prv, nxt;
	const void *val;

	assert(p >= b->batInserted || force);

	/* uncommitted BUN elements */

	/* zap alignment info */
	if (!force && (b->batRestricted != BAT_WRITE || b->batSharecnt > 0)) {
		GDKerror("BUNinplace: access denied to %s, aborting.\n",
			 BATgetId(b));
		return GDK_FAIL;
	}
	val = BUNtail(bi, p);	/* old value */
	if (b->tnil &&
	    ATOMcmp(b->ttype, val, ATOMnilptr(b->ttype)) == 0 &&
	    ATOMcmp(b->ttype, t, ATOMnilptr(b->ttype)) != 0) {
		/* if old value is nil and new value isn't, we're not
		 * sure anymore about the nil property, so we must
		 * clear it */
		b->tnil = false;
	}
	HASHdestroy(b);
	if (b->ttype != TYPE_void && ATOMlinear(b->ttype)) {
		PROPrec *prop;

		if ((prop = BATgetprop(b, GDK_MAX_VALUE)) != NULL) {
			if (ATOMcmp(b->ttype, t, ATOMnilptr(b->ttype)) != 0 &&
			    ATOMcmp(b->ttype, VALptr(&prop->v), t) < 0) {
				/* new value is larger than previous
				 * largest */
				BATsetprop(b, GDK_MAX_VALUE, b->ttype, t);
			} else if (ATOMcmp(b->ttype, t, val) != 0 &&
				   ATOMcmp(b->ttype, VALptr(&prop->v), val) == 0) {
				/* old value is equal to largest and
				 * new value is smaller (see above),
				 * so we don't know anymore which is
				 * the largest */
				BATrmprop(b, GDK_MAX_VALUE);
			}
		}
		if ((prop = BATgetprop(b, GDK_MIN_VALUE)) != NULL) {
			if (ATOMcmp(b->ttype, t, ATOMnilptr(b->ttype)) != 0 &&
			    ATOMcmp(b->ttype, VALptr(&prop->v), t) > 0) {
				/* new value is smaller than previous
				 * smallest */
				BATsetprop(b, GDK_MIN_VALUE, b->ttype, t);
			} else if (ATOMcmp(b->ttype, t, val) != 0 &&
				   ATOMcmp(b->ttype, VALptr(&prop->v), val) <= 0) {
				/* old value is equal to smallest and
				 * new value is larger (see above), so
				 * we don't know anymore which is the
				 * smallest */
				BATrmprop(b, GDK_MIN_VALUE);
			}
		}
#if 0		/* enable if we have more properties than just min/max */
		do {
			for (prop = b->tprops; prop; prop = prop->next)
				if (prop->id != GDK_MAX_VALUE &&
				    prop->id != GDK_MIN_VALUE &&
				    prop->id != GDK_HASH_MASK) {
					BATrmprop(b, prop->id);
					break;
				}
		} while (prop);
#endif
	} else {
		PROPdestroy(b);
	}
	OIDXdestroy(b);
	IMPSdestroy(b);
	if (b->tvarsized && b->ttype) {
		var_t _d;
		ptr _ptr;
		_ptr = BUNtloc(bi, p);
		switch (b->twidth) {
		case 1:
			_d = (var_t) * (uint8_t *) _ptr + GDK_VAROFFSET;
			break;
		case 2:
			_d = (var_t) * (uint16_t *) _ptr + GDK_VAROFFSET;
			break;
		case 4:
			_d = (var_t) * (uint32_t *) _ptr;
			break;
#if SIZEOF_VAR_T == 8
		case 8:
			_d = (var_t) * (uint64_t *) _ptr;
			break;
#endif
		}
		if (ATOMreplaceVAR(b->ttype, b->tvheap, &_d, t) != GDK_SUCCEED)
			return GDK_FAIL;
		if (b->twidth < SIZEOF_VAR_T &&
		    (b->twidth <= 2 ? _d - GDK_VAROFFSET : _d) >= ((size_t) 1 << (8 * b->twidth))) {
			/* doesn't fit in current heap, upgrade it */
			if (GDKupgradevarheap(b, _d, false, b->batRestricted == BAT_READ) != GDK_SUCCEED)
				return GDK_FAIL;
		}
		_ptr = BUNtloc(bi, p);
		switch (b->twidth) {
		case 1:
			* (uint8_t *) _ptr = (uint8_t) (_d - GDK_VAROFFSET);
			break;
		case 2:
			* (uint16_t *) _ptr = (uint16_t) (_d - GDK_VAROFFSET);
			break;
		case 4:
			* (uint32_t *) _ptr = (uint32_t) _d;
			break;
#if SIZEOF_VAR_T == 8
		case 8:
			* (uint64_t *) _ptr = (uint64_t) _d;
			break;
#endif
		}
	} else {
		assert(BATatoms[b->ttype].atomPut == NULL);
		ATOMfix(b->ttype, t);
		ATOMunfix(b->ttype, BUNtloc(bi, p));
		switch (ATOMsize(b->ttype)) {
		case 0:	     /* void */
			break;
		case 1:
			((bte *) b->theap.base)[p] = * (bte *) t;
			break;
		case 2:
			((sht *) b->theap.base)[p] = * (sht *) t;
			break;
		case 4:
			((int *) b->theap.base)[p] = * (int *) t;
			break;
		case 8:
			((lng *) b->theap.base)[p] = * (lng *) t;
			break;
#ifdef HAVE_HGE
		case 16:
			((hge *) b->theap.base)[p] = * (hge *) t;
			break;
#endif
		default:
			memcpy(BUNtloc(bi, p), t, ATOMsize(b->ttype));
			break;
		}
	}

	tt = b->ttype;
	prv = p > 0 ? p - 1 : BUN_NONE;
	nxt = p < last ? p + 1 : BUN_NONE;

	if (BATtordered(b)) {
		if (prv != BUN_NONE &&
		    ATOMcmp(tt, t, BUNtail(bi, prv)) < 0) {
			b->tsorted = false;
			b->tnosorted = p;
		} else if (nxt != BUN_NONE &&
			   ATOMcmp(tt, t, BUNtail(bi, nxt)) > 0) {
			b->tsorted = false;
			b->tnosorted = nxt;
		} else if (b->ttype != TYPE_void && BATtdense(b)) {
			if (prv != BUN_NONE &&
			    1 + * (oid *) BUNtloc(bi, prv) != * (oid *) t) {
				b->tseqbase = oid_nil;
			} else if (nxt != BUN_NONE &&
				   * (oid *) BUNtloc(bi, nxt) != 1 + * (oid *) t) {
				b->tseqbase = oid_nil;
			} else if (prv == BUN_NONE &&
				   nxt == BUN_NONE) {
				b->tseqbase = * (oid *) t;
			}
		}
	} else if (b->tnosorted >= p)
		b->tnosorted = 0;
	if (BATtrevordered(b)) {
		if (prv != BUN_NONE &&
		    ATOMcmp(tt, t, BUNtail(bi, prv)) > 0) {
			b->trevsorted = false;
			b->tnorevsorted = p;
		} else if (nxt != BUN_NONE &&
			   ATOMcmp(tt, t, BUNtail(bi, nxt)) < 0) {
			b->trevsorted = false;
			b->tnorevsorted = nxt;
		}
	} else if (b->tnorevsorted >= p)
		b->tnorevsorted = 0;
	if (((b->ttype != TYPE_void) & b->tkey) && b->batCount > 1) {
		BATkey(b, false);
	} else if (!b->tkey && (b->tnokey[0] == p || b->tnokey[1] == p))
		b->tnokey[0] = b->tnokey[1] = 0;
	if (b->tnonil)
		b->tnonil = t && ATOMcmp(b->ttype, t, ATOMnilptr(b->ttype)) != 0;
	b->theap.dirty = true;
	if (b->tvheap)
		b->tvheap->dirty = true;

	return GDK_SUCCEED;
}

/* very much like void_inplace, except this materializes a void tail
 * column if necessarry */
gdk_return
BUNreplace(BAT *b, oid id, const void *t, bool force)
{
	BATcheck(b, "BUNreplace", GDK_FAIL);
	BATcheck(t, "BUNreplace: tail value is nil", GDK_FAIL);

	if (id < b->hseqbase || id >= b->hseqbase + BATcount(b))
		return GDK_SUCCEED;

	if (b->ttype == TYPE_void) {
		/* no need to materialize if value doesn't change */
		if (is_oid_nil(b->tseqbase) ||
		    b->tseqbase + id - b->hseqbase == *(const oid *) t)
			return GDK_SUCCEED;
		if (BATmaterialize(b) != GDK_SUCCEED)
			return GDK_FAIL;
	}

	return BUNinplace(b, id - b->hseqbase, t, force);
}

/* very much like BUNreplace, but this doesn't make any changes if the
 * tail column is void */
gdk_return
void_inplace(BAT *b, oid id, const void *val, bool force)
{
	assert(id >= b->hseqbase && id < b->hseqbase + BATcount(b));
	if (id < b->hseqbase || id >= b->hseqbase + BATcount(b)) {
		GDKerror("void_inplace: id out of range\n");
		return GDK_FAIL;
	}
	if (b->ttype == TYPE_void)
		return GDK_SUCCEED;
	return BUNinplace(b, id - b->hseqbase, val, force);
}

/*
 * @- BUN Lookup
 * Location of a BUN using a value should use the available indexes to
 * speed up access. If indexes are lacking then a hash index is
 * constructed under the assumption that 1) multiple access to the BAT
 * can be expected and 2) building the hash is only slightly more
 * expensive than the full linear scan.  BUN_NONE is returned if no
 * such element could be found.  In those cases where the type is
 * known and a hash index is available, one should use the inline
 * functions to speed-up processing.
 */
static BUN
slowfnd(BAT *b, const void *v)
{
	BATiter bi = bat_iterator(b);
	BUN p, q;
	int (*cmp)(const void *, const void *) = ATOMcompare(b->ttype);

	BATloop(b, p, q) {
		if ((*cmp)(v, BUNtail(bi, p)) == 0)
			return p;
	}
	return BUN_NONE;
}

BUN
BUNfnd(BAT *b, const void *v)
{
	BUN r = BUN_NONE;
	BATiter bi;

	BATcheck(b, "BUNfnd", BUN_NONE);
	if (!v)
		return r;
	if (b->ttype == TYPE_void && b->tvheap != NULL) {
		struct canditer ci;
		canditer_init(&ci, NULL, b);
		return canditer_search(&ci, * (const oid *) v, false);
	}
	if (BATtvoid(b))
		return BUNfndVOID(b, v);
	if (!BATcheckhash(b)) {
		if (BATordered(b) || BATordered_rev(b))
			return SORTfnd(b, v);
	}
	bi = bat_iterator(b);
	switch (ATOMbasetype(b->ttype)) {
	case TYPE_bte:
		HASHfnd_bte(r, bi, v);
		break;
	case TYPE_sht:
		HASHfnd_sht(r, bi, v);
		break;
	case TYPE_int:
		HASHfnd_int(r, bi, v);
		break;
	case TYPE_flt:
		HASHfnd_flt(r, bi, v);
		break;
	case TYPE_dbl:
		HASHfnd_dbl(r, bi, v);
		break;
	case TYPE_lng:
		HASHfnd_lng(r, bi, v);
		break;
#ifdef HAVE_HGE
	case TYPE_hge:
		HASHfnd_hge(r, bi, v);
		break;
#endif
	case TYPE_str:
		HASHfnd_str(r, bi, v);
		break;
	default:
		HASHfnd(r, bi, v);
	}
	return r;
  hashfnd_failed:
	/* can't build hash table, search the slow way */
	return slowfnd(b, v);
}

/*
 * @+ BAT Property Management
 *
 * The function BATcount returns the number of active elements in a
 * BAT.  Counting is type independent.  It can be implemented quickly,
 * because the system ensures a dense BUN list.
 */
void
BATsetcapacity(BAT *b, BUN cnt)
{
	b->batCapacity = cnt;
	assert(b->batCount <= cnt);
}

void
BATsetcount(BAT *b, BUN cnt)
{
	/* head column is always VOID, and some head properties never change */
	assert(!is_oid_nil(b->hseqbase));
	assert(cnt <= BUN_MAX);

	b->batCount = cnt;
	b->batDirtydesc = true;
	b->theap.free = tailsize(b, cnt);
	if (b->ttype == TYPE_void)
		b->batCapacity = cnt;
	if (cnt <= 1) {
		b->tsorted = b->trevsorted = ATOMlinear(b->ttype);
		b->tnosorted = b->tnorevsorted = 0;
	}
	/* if the BAT was made smaller, we need to zap some values */
	if (b->tnosorted >= BUNlast(b))
		b->tnosorted = 0;
	if (b->tnorevsorted >= BUNlast(b))
		b->tnorevsorted = 0;
	if (b->tnokey[0] >= BUNlast(b) || b->tnokey[1] >= BUNlast(b)) {
		b->tnokey[0] = 0;
		b->tnokey[1] = 0;
	}
	if (b->ttype == TYPE_void) {
		b->tsorted = true;
		if (is_oid_nil(b->tseqbase)) {
			b->tkey = cnt <= 1;
			b->trevsorted = true;
			b->tnil = true;
			b->tnonil = false;
		} else {
			b->tkey = true;
			b->trevsorted = cnt <= 1;
			b->tnil = false;
			b->tnonil = true;
		}
	}
	assert(b->batCapacity >= cnt);
}

/*
 * The key and name properties can be changed at any time.  Keyed
 * dimensions are automatically supported by an auxiliary hash-based
 * access structure to speed up searching. Turning off the key
 * integrity property does not cause the index to disappear. It can
 * still be used to speed-up retrieval. The routine BATkey sets the
 * key property of the association head.
 */
gdk_return
BATkey(BAT *b, bool flag)
{
	BATcheck(b, "BATkey", GDK_FAIL);
	assert(b->batCacheid > 0);
	if (b->ttype == TYPE_void) {
		if (BATtdense(b) && !flag) {
			GDKerror("BATkey: dense column must be unique.\n");
			return GDK_FAIL;
		}
		if (is_oid_nil(b->tseqbase) && flag && b->batCount > 1) {
			GDKerror("BATkey: void column cannot be unique.\n");
			return GDK_FAIL;
		}
	}
	if (b->tkey != flag)
		b->batDirtydesc = true;
	b->tkey = flag;
	if (!flag) {
		b->tseqbase = oid_nil;
	} else
		b->tnokey[0] = b->tnokey[1] = 0;
	if (flag && VIEWtparent(b)) {
		/* if a view is key, then so is the parent if the two
		 * are aligned */
		BAT *bp = BBP_cache(VIEWtparent(b));
		if (BATcount(b) == BATcount(bp) &&
		    ATOMtype(BATttype(b)) == ATOMtype(BATttype(bp)) &&
		    !BATtkey(bp) &&
		    ((BATtvoid(b) && BATtvoid(bp) && b->tseqbase == bp->tseqbase) ||
		     BATcount(b) == 0))
			return BATkey(bp, true);
	}
	return GDK_SUCCEED;
}

void
BAThseqbase(BAT *b, oid o)
{
	if (b != NULL) {
		assert(o <= GDK_oid_max);	/* i.e., not oid_nil */
		assert(o + BATcount(b) <= GDK_oid_max);
		assert(b->batCacheid > 0);
		if (b->hseqbase != o) {
			b->batDirtydesc = true;
			b->hseqbase = o;
		}
	}
}

void
BATtseqbase(BAT *b, oid o)
{
	assert(o <= oid_nil);
	if (b == NULL)
		return;
	assert(is_oid_nil(o) || o + BATcount(b) <= GDK_oid_max);
	assert(b->batCacheid > 0);
	if (b->tseqbase != o) {
		b->batDirtydesc = true;
	}
	if (ATOMtype(b->ttype) == TYPE_oid) {
		b->tseqbase = o;

		/* adapt keyness */
		if (BATtvoid(b)) {
			b->tsorted = true;
			if (is_oid_nil(o)) {
				b->tkey = b->batCount <= 1;
				b->tnonil = b->batCount == 0;
				b->tnil = b->batCount > 0;
				b->trevsorted = true;
				b->tnosorted = b->tnorevsorted = 0;
				if (!b->tkey) {
					b->tnokey[0] = 0;
					b->tnokey[1] = 1;
				} else {
					b->tnokey[0] = b->tnokey[1] = 0;
				}
			} else {
				if (!b->tkey) {
					b->tkey = true;
					b->tnokey[0] = b->tnokey[1] = 0;
				}
				b->tnonil = true;
				b->tnil = false;
				b->trevsorted = b->batCount <= 1;
				if (!b->trevsorted)
					b->tnorevsorted = 1;
			}
		}
	} else {
		assert(o == oid_nil);
		b->tseqbase = oid_nil;
	}
}

gdk_return
BATroles(BAT *b, const char *tnme)
{
	if (b == NULL)
		return GDK_SUCCEED;
	if (b->tident && !default_ident(b->tident))
		GDKfree(b->tident);
	if (tnme)
		b->tident = GDKstrdup(tnme);
	else
		b->tident = BATstring_t;
	return b->tident ? GDK_SUCCEED : GDK_FAIL;
}

/*
 * @- Change the BAT access permissions (read, append, write)
 * Regrettably, BAT access-permissions, persistent status and memory
 * map modes, interact in ways that makes one's brain sizzle. This
 * makes BATsetaccess and TMcommit (where a change in BAT persistence
 * mode is made permanent) points in which the memory map status of
 * bats needs to be carefully re-assessed and ensured.
 *
 * Another complication is the fact that during commit, concurrent
 * users may access the heaps, such that the simple solution
 * unmap;re-map is out of the question.
 * Even worse, it is not possible to even rename an open mmap file in
 * Windows. For this purpose, we dropped the old .priv scheme, which
 * relied on file moves. Now, the file that is opened with mmap is
 * always the X file, in case of newstorage=STORE_PRIV, we save in a
 * new file X.new
 *
 * we must consider the following dimensions:
 *
 * persistence:
 *     not simply the current persistence mode but whether the bat *was*
 *     present at the last commit point (BBP status & BBPEXISTING).
 *     The crucial issue is namely whether we must guarantee recovery
 *     to a previous sane state.
 *
 * access:
 *     whether the BAT is BAT_READ or BAT_WRITE. Note that BAT_APPEND
 *     is usually the same as BAT_READ (as our concern are only data pages
 *     that already existed at the last commit).
 *
 * storage:
 *     the current way the heap file X is memory-mapped;
 *     STORE_MMAP uses direct mapping (so dirty pages may be flushed
 *     at any time to disk), STORE_PRIV uses copy-on-write.
 *
 * newstorage:
 *     the current save-regime. STORE_MMAP calls msync() on the heap X,
 *     whereas STORE_PRIV writes the *entire* heap in a file: X.new
 *     If a BAT is loaded from disk, the field newstorage is used
 *     to set storage as well (so before change-access and commit-
 *     persistence mayhem, we always have newstorage=storage).
 *
 * change-access:
 *     what happens if the bat-access mode is changed from
 *     BAT_READ into BAT_WRITE (or vice versa).
 *
 * commit-persistence:
 *     what happens during commit if the bat-persistence mode was
 *     changed (from TRANSIENT into PERSISTENT, or vice versa).
 *
 * this is the scheme:
 *
 *  persistence access    newstorage storage    change-access commit-persistence
 *  =========== ========= ========== ========== ============= ==================
 * 0 transient  BAT_READ  STORE_MMAP STORE_MMAP =>2           =>4
 * 1 transient  BAT_READ  STORE_PRIV STORE_PRIV =>3           =>5
 * 2 transient  BAT_WRITE STORE_MMAP STORE_MMAP =>0           =>6+
 * 3 transient  BAT_WRITE STORE_PRIV STORE_PRIV =>1           =>7
 * 4 persistent BAT_READ  STORE_MMAP STORE_MMAP =>6+          =>0
 * 5 persistent BAT_READ  STORE_PRIV STORE_PRIV =>7           =>1
 * 6 persistent BAT_WRITE STORE_PRIV STORE_MMAP del X.new=>4+ del X.new;=>2+
 * 7 persistent BAT_WRITE STORE_PRIV STORE_PRIV =>5           =>3
 *
 * exception states:
 * a transient  BAT_READ  STORE_PRIV STORE_MMAP =>b           =>c
 * b transient  BAT_WRITE STORE_PRIV STORE_MMAP =>a           =>6
 * c persistent BAT_READ  STORE_PRIV STORE_MMAP =>6           =>a
 *
 * (+) indicates that we must ensure that the heap gets saved in its new mode
 *
 * Note that we now allow a heap with save-regime STORE_PRIV that was
 * actually mapped STORE_MMAP. In effect, the potential corruption of
 * the X file is compensated by writing out full X.new files that take
 * precedence.  When transitioning out of this state towards one with
 * both storage regime and OS as STORE_MMAP we need to move the X.new
 * files into the backup directory. Then msync the X file and (on
 * success) remove the X.new; see backup_new().
 *
 * Exception states are only reachable if the commit fails and those
 * new persistent bats have already been processed (but never become
 * part of a committed state). In that case a transition 2=>6 may end
 * up 2=>b.  Exception states a and c are reachable from b.
 *
 * Errors in HEAPchangeaccess() can be handled atomically inside the
 * routine.  The work on changing mmap modes HEAPcommitpersistence()
 * is done during the BBPsync() for all bats that are newly persistent
 * (BBPNEW). After the TMcommit(), it is done for those bats that are
 * no longer persistent after the commit (BBPDELETED), only if it
 * succeeds.  Such transient bats cannot be processed before the
 * commit, because the commit may fail and then the more unsafe
 * transient mmap modes would be present on a persistent bat.
 *
 * See dirty_bat() in BBPsync() -- gdk_bbp.c and epilogue() in
 * gdk_tm.c.
 *
 * Including the exception states, we have 11 of the 16
 * combinations. As for the 5 avoided states, all four
 * (persistence,access) states with (STORE_MMAP,STORE_PRIV) are
 * omitted (this would amount to an msync() save regime on a
 * copy-on-write heap -- which does not work). The remaining avoided
 * state is the patently unsafe
 * (persistent,BAT_WRITE,STORE_MMAP,STORE_MMAP).
 *
 * Note that after a server restart exception states are gone, as on
 * BAT loads the saved descriptor is inspected again (which will
 * reproduce the state at the last succeeded commit).
 *
 * To avoid exception states, a TMsubcommit protocol would need to be
 * used which is too heavy for BATsetaccess().
 *
 * Note that this code is not about making heaps mmap-ed in the first
 * place.  It is just about determining which flavor of mmap should be
 * used. The MAL user is oblivious of such details.
 */

/* rather than deleting X.new, we comply with the commit protocol and
 * move it to backup storage */
static gdk_return
backup_new(Heap *hp, int lockbat)
{
	int batret, bakret, xx, ret = 0;
	char *batpath, *bakpath;
	struct stat st;

	/* file actions here interact with the global commits */
	for (xx = 0; xx <= lockbat; xx++)
		MT_lock_set(&GDKtrimLock(xx));

	/* check for an existing X.new in BATDIR, BAKDIR and SUBDIR */
	batpath = GDKfilepath(hp->farmid, BATDIR, hp->filename, ".new");
	bakpath = GDKfilepath(hp->farmid, BAKDIR, hp->filename, ".new");
	batret = stat(batpath, &st);
	bakret = stat(bakpath, &st);

	if (batret == 0 && bakret) {
		/* no backup yet, so move the existing X.new there out
		 * of the way */
		if ((ret = rename(batpath, bakpath)) < 0)
			GDKsyserror("backup_new: rename %s to %s failed\n",
				    batpath, bakpath);
<<<<<<< HEAD
		TRC_DEBUG(IO_, "rename(%s,%s) = %d\n", batpath, bakpath, ret);
=======
		IODEBUG fprintf(stderr, "#%s: rename(%s,%s) = %d\n", MT_thread_getname(), batpath, bakpath, ret);
>>>>>>> b5ff0369
	} else if (batret == 0) {
		/* there is a backup already; just remove the X.new */
		if ((ret = remove(batpath)) != 0)
			GDKsyserror("backup_new: remove %s failed\n", batpath);
<<<<<<< HEAD
		TRC_DEBUG(IO_, "remove(%s) = %d\n", batpath, ret);
=======
		IODEBUG fprintf(stderr, "#%s: remove(%s) = %d\n", MT_thread_getname(), batpath, ret);
>>>>>>> b5ff0369
	}
	GDKfree(batpath);
	GDKfree(bakpath);
	for (xx = lockbat; xx >= 0; xx--)
		MT_lock_unset(&GDKtrimLock(xx));
	return ret ? GDK_FAIL : GDK_SUCCEED;
}

#define ACCESSMODE(wr,rd) ((wr)?BAT_WRITE:(rd)?BAT_READ:-1)

/* transition heap from readonly to writable */
static storage_t
HEAPchangeaccess(Heap *hp, int dstmode, bool existing)
{
	if (hp->base == NULL || hp->newstorage == STORE_MEM || !existing || dstmode == -1)
		return hp->newstorage;	/* 0<=>2,1<=>3,a<=>b */

	if (dstmode == BAT_WRITE) {
		if (hp->storage != STORE_PRIV)
			hp->dirty = true;	/* exception c does not make it dirty */
		return STORE_PRIV;	/* 4=>6,5=>7,c=>6 persistent BAT_WRITE needs STORE_PRIV */
	}
	if (hp->storage == STORE_MMAP) {	/* 6=>4 */
		hp->dirty = true;
		return backup_new(hp, BBP_THREADMASK) != GDK_SUCCEED ? STORE_INVALID : STORE_MMAP;	/* only called for existing bats */
	}
	return hp->storage;	/* 7=>5 */
}

/* heap changes persistence mode (at commit point) */
static storage_t
HEAPcommitpersistence(Heap *hp, bool writable, bool existing)
{
	if (existing) {		/* existing, ie will become transient */
		if (hp->storage == STORE_MMAP && hp->newstorage == STORE_PRIV && writable) {	/* 6=>2 */
			hp->dirty = true;
			return backup_new(hp, -1) != GDK_SUCCEED ? STORE_INVALID : STORE_MMAP;	/* only called for existing bats */
		}
		return hp->newstorage;	/* 4=>0,5=>1,7=>3,c=>a no change */
	}
	/* !existing, ie will become persistent */
	if (hp->newstorage == STORE_MEM)
		return hp->newstorage;
	if (hp->newstorage == STORE_MMAP && !writable)
		return STORE_MMAP;	/* 0=>4 STORE_MMAP */

	if (hp->newstorage == STORE_MMAP)
		hp->dirty = true;	/* 2=>6 */
	return STORE_PRIV;	/* 1=>5,2=>6,3=>7,a=>c,b=>6 states */
}


#define ATOMappendpriv(t, h) (ATOMstorage(t) != TYPE_str || GDK_ELIMDOUBLES(h))

/* change the heap modes at a commit */
gdk_return
BATcheckmodes(BAT *b, bool existing)
{
	bool wr = (b->batRestricted == BAT_WRITE);
	storage_t m1 = STORE_MEM, m3 = STORE_MEM;
	bool dirty = false;

	BATcheck(b, "BATcheckmodes", GDK_FAIL);

	if (b->ttype) {
		m1 = HEAPcommitpersistence(&b->theap, wr, existing);
		dirty |= (b->theap.newstorage != m1);
	}

	if (b->tvheap) {
		bool ta = (b->batRestricted == BAT_APPEND) && ATOMappendpriv(b->ttype, b->tvheap);
		m3 = HEAPcommitpersistence(b->tvheap, wr || ta, existing);
		dirty |= (b->tvheap->newstorage != m3);
	}
	if (m1 == STORE_INVALID || m3 == STORE_INVALID)
		return GDK_FAIL;

	if (dirty) {
		b->batDirtydesc = true;
		b->theap.newstorage = m1;
		if (b->tvheap)
			b->tvheap->newstorage = m3;
	}
	return GDK_SUCCEED;
}

gdk_return
BATsetaccess(BAT *b, restrict_t newmode)
{
	restrict_t bakmode;
	bool bakdirty;

	BATcheck(b, "BATsetaccess", GDK_FAIL);
	if (isVIEW(b) && newmode != BAT_READ) {
		if (VIEWreset(b) != GDK_SUCCEED)
			return GDK_FAIL;
	}
	bakmode = (restrict_t) b->batRestricted;
	bakdirty = b->batDirtydesc;
	if (bakmode != newmode || (b->batSharecnt && newmode != BAT_READ)) {
		bool existing = (BBP_status(b->batCacheid) & BBPEXISTING) != 0;
		bool wr = (newmode == BAT_WRITE);
		bool rd = (bakmode == BAT_WRITE);
		storage_t m1, m3 = STORE_MEM;
		storage_t b1, b3 = STORE_MEM;

		if (b->batSharecnt && newmode != BAT_READ) {
<<<<<<< HEAD
			TRC_DEBUG(BAT_, "%s has %d views; try creating a copy\n", BATgetId(b), b->batSharecnt);
=======
			BATDEBUG fprintf(stderr, "#%s: BATsetaccess: %s has %d views; try creating a copy\n", MT_thread_getname(), BATgetId(b), b->batSharecnt);
>>>>>>> b5ff0369
			GDKerror("BATsetaccess: %s has %d views\n",
				 BATgetId(b), b->batSharecnt);
			return GDK_FAIL;
		}

		b1 = b->theap.newstorage;
		m1 = HEAPchangeaccess(&b->theap, ACCESSMODE(wr, rd), existing);
		if (b->tvheap) {
			bool ta = (newmode == BAT_APPEND && ATOMappendpriv(b->ttype, b->tvheap));
			b3 = b->tvheap->newstorage;
			m3 = HEAPchangeaccess(b->tvheap, ACCESSMODE(wr && ta, rd && ta), existing);
		}
		if (m1 == STORE_INVALID || m3 == STORE_INVALID)
			return GDK_FAIL;

		/* set new access mode and mmap modes */
		b->batRestricted = (unsigned int) newmode;
		b->batDirtydesc = true;
		b->theap.newstorage = m1;
		if (b->tvheap)
			b->tvheap->newstorage = m3;

		if (existing && BBPsave(b) != GDK_SUCCEED) {
			/* roll back all changes */
			b->batRestricted = (unsigned int) bakmode;
			b->batDirtydesc = bakdirty;
			b->theap.newstorage = b1;
			if (b->tvheap)
				b->tvheap->newstorage = b3;
			return GDK_FAIL;
		}
	}
	return GDK_SUCCEED;
}

restrict_t
BATgetaccess(BAT *b)
{
	BATcheck(b, "BATgetaccess", BAT_WRITE /* 0 */);
	assert(b->batRestricted != 3); /* only valid restrict_t values */
	return (restrict_t) b->batRestricted;
}

/*
 * @- change BAT persistency (persistent,session,transient)
 * In the past, we prevented BATS with certain types from being saved at all:
 * - BATs of BATs, as having recursive bats creates cascading
 *   complexities in commits/aborts.
 * - any atom with refcounts, as the BBP has no overview of such
 *   user-defined refcounts.
 * - pointer types, as the values they point to are bound to be transient.
 *
 * However, nowadays we do allow such saves, as the BBP swapping
 * mechanism was altered to be able to save transient bats temporarily
 * to disk in order to make room.  Thus, we must be able to save any
 * transient BAT to disk.
 *
 * What we don't allow is to make such bats persistent.
 *
 * Although the persistent state does influence the allowed mmap
 * modes, this only goes for the *real* committed persistent
 * state. Making the bat persistent with BATmode does not matter for
 * the heap modes until the commit point is reached. So we do not need
 * to do anything with heap modes yet at this point.
 */
#define check_type(tp)							\
	do {								\
		if (ATOMisdescendant((tp), TYPE_ptr) ||			\
		    BATatoms[tp].atomUnfix ||				\
		    BATatoms[tp].atomFix) {				\
			GDKerror("BATmode: %s type implies that %s[%s] " \
				 "cannot be made persistent.\n",	\
				 ATOMname(tp), BATgetId(b),		\
				 ATOMname(b->ttype));			\
			return GDK_FAIL;				\
		}							\
	} while (0)

gdk_return
BATmode(BAT *b, bool transient)
{
	BATcheck(b, "BATmode", GDK_FAIL);

	/* can only make a bat PERSISTENT if its role is already
	 * PERSISTENT */
	assert(transient || b->batRole == PERSISTENT);

	if (b->batRole == TRANSIENT && !transient) {
		GDKerror("cannot change mode of BAT in TRANSIENT farm.\n");
		return GDK_FAIL;
	}

	if (transient != b->batTransient) {
		bat bid = b->batCacheid;

		if (!transient) {
			check_type(b->ttype);
		}

		if (!transient && isVIEW(b)) {
			if (VIEWreset(b) != GDK_SUCCEED) {
				return GDK_FAIL;
			}
		}
		/* persistent BATs get a logical reference */
		if (!transient) {
			BBPretain(bid);
		} else if (!b->batTransient) {
			BBPrelease(bid);
		}
		MT_lock_set(&GDKswapLock(bid));
		if (!transient) {
			if (!(BBP_status(bid) & BBPDELETED))
				BBP_status_on(bid, BBPNEW, "BATmode");
			else
				BBP_status_on(bid, BBPEXISTING, "BATmode");
			BBP_status_off(bid, BBPDELETED, "BATmode");
		} else if (!b->batTransient) {
			if (!(BBP_status(bid) & BBPNEW))
				BBP_status_on(bid, BBPDELETED, "BATmode");
			BBP_status_off(bid, BBPPERSISTENT, "BATmode");
		}
		/* session bats or persistent bats that did not
		 * witness a commit yet may have been saved */
		if (b->batCopiedtodisk) {
			if (!transient) {
				BBP_status_off(bid, BBPTMP, "BATmode");
			} else {
				/* TMcommit must remove it to
				 * guarantee free space */
				BBP_status_on(bid, BBPTMP, "BATmode");
			}
		}
		b->batTransient = transient;
		MT_lock_unset(&GDKswapLock(bid));
	}
	return GDK_SUCCEED;
}

/* BATassertProps checks whether properties are set correctly.  Under
 * no circumstances will it change any properties.  Note that the
 * "nil" property is not actually used anywhere, but it is checked. */

#ifdef NDEBUG
/* assertions are disabled, turn failing tests into a message */
#undef assert
#define assert(test)	((void) ((test) || TRC_ERROR(BAT_, "Assertion `%s' failed\n", #test)))
#endif

/* Assert that properties are set correctly.
 *
 * A BAT can have a bunch of properties set.  Mostly, the property
 * bits are set if we *know* the property holds, and not set if we
 * don't know whether the property holds (or if we know it doesn't
 * hold).  All properties are per column.
 *
 * The properties currently maintained are:
 *
 * seqbase	Only valid for TYPE_oid and TYPE_void columns: each
 *		value in the column is exactly one more than the
 *		previous value, starting at position 0 with the value
 *		stored in this property.
 *		This implies sorted, key, nonil (which therefore need
 *		to be set).
 * nil		There is at least one NIL value in the column.
 * nonil	There are no NIL values in the column.
 * key		All values in the column are distinct.
 * sorted	The column is sorted (ascending).  If also revsorted,
 *		then all values are equal.
 * revsorted	The column is reversely sorted (descending).  If
 *		also sorted, then all values are equal.
 * nosorted	BUN position which proofs not sorted (given position
 *		and one before are not ordered correctly).
 * norevsorted	BUN position which proofs not revsorted (given position
 *		and one before are not ordered correctly).
 * nokey	Pair of BUN positions that proof not all values are
 *		distinct (i.e. values at given locations are equal).
 *
 * Note that the functions BATtseqbase and BATkey also set more
 * properties than you might suspect.  When setting properties on a
 * newly created and filled BAT, you may want to first make sure the
 * batCount is set correctly (e.g. by calling BATsetcount), then use
 * BATtseqbase and BATkey, and finally set the other properties.
 */

void
BATassertProps(BAT *b)
{
	unsigned bbpstatus;
	BATiter bi = bat_iterator(b);
	BUN p, q;
	int (*cmpf)(const void *, const void *);
	int cmp;
	const void *prev = NULL, *valp, *nilp;

	/* general BAT sanity */
	assert(b != NULL);
	assert(b->batCacheid > 0);
	assert(b->batCount >= b->batInserted);

	/* headless */
	assert(b->hseqbase <= GDK_oid_max); /* non-nil seqbase */
	assert(b->hseqbase + BATcount(b) <= GDK_oid_max);

	bbpstatus = BBP_status(b->batCacheid);
	/* only at most one of BBPDELETED, BBPEXISTING, BBPNEW may be set */
	assert(((bbpstatus & BBPDELETED) != 0) +
	       ((bbpstatus & BBPEXISTING) != 0) +
	       ((bbpstatus & BBPNEW) != 0) <= 1);

	assert(b != NULL);
	assert(b->ttype >= TYPE_void);
	assert(b->ttype < GDKatomcnt);
	assert(b->ttype != TYPE_bat);
	assert(isVIEW(b) ||
	       b->ttype == TYPE_void ||
	       BBPfarms[b->theap.farmid].roles & (1 << b->batRole));
	assert(isVIEW(b) ||
	       b->tvheap == NULL ||
	       (BBPfarms[b->tvheap->farmid].roles & (1 << b->batRole)));

	cmpf = ATOMcompare(b->ttype);
	nilp = ATOMnilptr(b->ttype);

	assert(b->theap.free >= tailsize(b, BUNlast(b)));
	if (b->ttype != TYPE_void) {
		assert(b->batCount <= b->batCapacity);
		assert(b->theap.size >= b->theap.free);
		assert(b->theap.size >> b->tshift >= b->batCapacity);
	}

	/* void and str imply varsized */
	if (b->ttype == TYPE_void ||
	    ATOMstorage(b->ttype) == TYPE_str)
		assert(b->tvarsized);
	/* other "known" types are not varsized */
	if (ATOMstorage(b->ttype) > TYPE_void &&
	    ATOMstorage(b->ttype) < TYPE_str)
		assert(!b->tvarsized);
	/* shift and width have a particular relationship */
	if (ATOMstorage(b->ttype) == TYPE_str)
		assert(b->twidth >= 1 && b->twidth <= ATOMsize(b->ttype));
	else
		assert(b->twidth == ATOMsize(b->ttype));
	assert(b->tseqbase <= oid_nil);
	/* only oid/void columns can be dense */
	assert(is_oid_nil(b->tseqbase) || b->ttype == TYPE_oid || b->ttype == TYPE_void);
	/* a column cannot both have and not have NILs */
	assert(!b->tnil || !b->tnonil);
	if (b->ttype == TYPE_void) {
		assert(b->tshift == 0);
		assert(b->twidth == 0);
		assert(b->tsorted);
		if (is_oid_nil(b->tseqbase)) {
			assert(b->tvheap == NULL);
			assert(BATcount(b) == 0 || !b->tnonil);
			assert(BATcount(b) <= 1 || !b->tkey);
			assert(b->trevsorted);
		} else {
			if (b->tvheap != NULL) {
				/* candidate list with exceptions */
				assert(b->batRole == TRANSIENT);
				assert(b->tvheap->free <= b->tvheap->size);
				assert(b->tvheap->free % SIZEOF_OID == 0);
				if (b->tvheap->free > 0) {
					const oid *oids = (const oid *) b->tvheap->base;
					q = b->tvheap->free / SIZEOF_OID;
					assert(oids != NULL);
					assert(b->tseqbase + BATcount(b) + q <= GDK_oid_max);
					/* exceptions within range */
					assert(oids[0] >= b->tseqbase);
					assert(oids[q - 1] < b->tseqbase + BATcount(b) + q);
					/* exceptions sorted */
					for (p = 1; p < q; p++)
						assert(oids[p - 1] < oids[p]);
				}
			}
			assert(b->tseqbase + b->batCount <= GDK_oid_max);
			assert(BATcount(b) == 0 || !b->tnil);
			assert(BATcount(b) <= 1 || !b->trevsorted);
			assert(b->tkey);
			assert(b->tnonil);
		}
		return;
	}
	if (BATtdense(b)) {
		assert(b->tseqbase + b->batCount <= GDK_oid_max);
		assert(b->ttype == TYPE_oid);
		assert(b->tsorted);
		assert(b->tkey);
		assert(b->tnonil);
		if ((q = b->batCount) != 0) {
			const oid *o = (const oid *) Tloc(b, 0);
			assert(*o == b->tseqbase);
			for (p = 1; p < q; p++)
				assert(o[p - 1] + 1 == o[p]);
		}
		return;
	}
	assert(1 << b->tshift == b->twidth);
	/* only linear atoms can be sorted */
	assert(!b->tsorted || ATOMlinear(b->ttype));
	assert(!b->trevsorted || ATOMlinear(b->ttype));
	if (ATOMlinear(b->ttype)) {
		assert(b->tnosorted == 0 ||
		       (b->tnosorted > 0 &&
			b->tnosorted < b->batCount));
		assert(!b->tsorted || b->tnosorted == 0);
		if (!b->tsorted &&
		    b->tnosorted > 0 &&
		    b->tnosorted < b->batCount)
			assert(cmpf(BUNtail(bi, b->tnosorted - 1),
				    BUNtail(bi, b->tnosorted)) > 0);
		assert(b->tnorevsorted == 0 ||
		       (b->tnorevsorted > 0 &&
			b->tnorevsorted < b->batCount));
		assert(!b->trevsorted || b->tnorevsorted == 0);
		if (!b->trevsorted &&
		    b->tnorevsorted > 0 &&
		    b->tnorevsorted < b->batCount)
			assert(cmpf(BUNtail(bi, b->tnorevsorted - 1),
				    BUNtail(bi, b->tnorevsorted)) < 0);
	}
	/* if tkey property set, both tnokey values must be 0 */
	assert(!b->tkey || (b->tnokey[0] == 0 && b->tnokey[1] == 0));
	if (!b->tkey && (b->tnokey[0] != 0 || b->tnokey[1] != 0)) {
		/* if tkey not set and tnokey indicates a proof of
		 * non-key-ness, make sure the tnokey values are in
		 * range and indeed provide a proof */
		assert(b->tnokey[0] != b->tnokey[1]);
		assert(b->tnokey[0] < b->batCount);
		assert(b->tnokey[1] < b->batCount);
		assert(cmpf(BUNtail(bi, b->tnokey[0]),
			    BUNtail(bi, b->tnokey[1])) == 0);
	}
	/* var heaps must have sane sizes */
	assert(b->tvheap == NULL || b->tvheap->free <= b->tvheap->size);

	if (!b->tkey && !b->tsorted && !b->trevsorted &&
	    !b->tnonil && !b->tnil) {
		/* nothing more to prove */
		return;
	}

	PROPDEBUG { /* only do a scan if property checking is requested */
		PROPrec *prop;
		const void *maxval = NULL;
		const void *minval = NULL;
		bool seenmax = false, seenmin = false;
		bool seennil = false;

		if ((prop = BATgetprop(b, GDK_MAX_VALUE)) != NULL)
			maxval = VALptr(&prop->v);
		if ((prop = BATgetprop(b, GDK_MIN_VALUE)) != NULL)
			minval = VALptr(&prop->v);
		if (b->tsorted || b->trevsorted || !b->tkey) {
			/* if sorted (either way), or we don't have to
			 * prove uniqueness, we can do a simple
			 * scan */
			/* only call compare function if we have to */
			bool cmpprv = b->tsorted | b->trevsorted | b->tkey;
			bool cmpnil = b->tnonil | b->tnil;

			BATloop(b, p, q) {
				valp = BUNtail(bi, p);
				bool isnil = cmpf(valp, nilp) == 0;
				if (maxval && !isnil) {
					cmp = cmpf(maxval, valp);
					assert(cmp >= 0);
					seenmax |= cmp == 0;
				}
				if (minval && !isnil) {
					cmp = cmpf(minval, valp);
					assert(cmp <= 0);
					seenmin |= cmp == 0;
				}
				if (prev && cmpprv) {
					cmp = cmpf(prev, valp);
					assert(!b->tsorted || cmp <= 0);
					assert(!b->trevsorted || cmp >= 0);
					assert(!b->tkey || cmp != 0);
				}
				if (cmpnil) {
					assert(!b->tnonil || !isnil);
					if (isnil) {
						/* we found a nil:
						 * we're done checking
						 * for them */
						seennil = true;
						cmpnil = 0;
						if (!cmpprv && maxval == NULL && minval == NULL) {
							/* we were
							 * only
							 * checking
							 * for nils,
							 * so nothing
							 * more to
							 * do */
							break;
						}
					}
				}
				prev = valp;
			}
		} else {	/* b->tkey && !b->tsorted && !b->trevsorted */
			/* we need to check for uniqueness the hard
			 * way (i.e. using a hash table) */
			const char *nme = BBP_physical(b->batCacheid);
			Hash *hs = NULL;
			BUN mask;
			int len;

			if ((hs = GDKzalloc(sizeof(Hash))) == NULL) {
<<<<<<< HEAD
				TRC_ERROR(BAT_, "Cannot allocate hash table\n");
=======
				fprintf(stderr,
					"#%s: BATassertProps: cannot allocate "
					"hash table\n", MT_thread_getname());
>>>>>>> b5ff0369
				goto abort_check;
			}
			len = snprintf(hs->heap.filename, sizeof(hs->heap.filename), "%s.hash%d", nme, THRgettid());
			if (len == -1 || len > (int) sizeof(hs->heap.filename)) {
				GDKfree(hs);
<<<<<<< HEAD
				TRC_ERROR(BAT_, "Heap filename is too large\n");
=======
				fprintf(stderr,
					"#%s: BATassertProps: heap filename "
					"is too large\n", MT_thread_getname());
>>>>>>> b5ff0369
				goto abort_check;
			}
			if (ATOMsize(b->ttype) == 1)
				mask = (BUN) 1 << 8;
			else if (ATOMsize(b->ttype) == 2)
				mask = (BUN) 1 << 16;
			else
				mask = HASHmask(b->batCount);
			if ((hs->heap.farmid = BBPselectfarm(TRANSIENT, b->ttype,
							hashheap)) < 0 ||
			    HASHnew(hs, b->ttype, BUNlast(b),
				    mask, BUN_NONE) != GDK_SUCCEED) {
				GDKfree(hs);
<<<<<<< HEAD
				TRC_ERROR(BAT_, "Cannot allocate hash table\n");
=======
				fprintf(stderr,
					"#%s: BATassertProps: cannot allocate "
					"hash table\n", MT_thread_getname());
>>>>>>> b5ff0369
				goto abort_check;
			}
			BATloop(b, p, q) {
				BUN hb;
				BUN prb;
				valp = BUNtail(bi, p);
				bool isnil = cmpf(valp, nilp) == 0;
				if (maxval && !isnil) {
					cmp = cmpf(maxval, valp);
					assert(cmp >= 0);
					seenmax |= cmp == 0;
				}
				if (minval && !isnil) {
					cmp = cmpf(minval, valp);
					assert(cmp <= 0);
					seenmin |= cmp == 0;
				}
				prb = HASHprobe(hs, valp);
				for (hb = HASHget(hs,prb);
				     hb != HASHnil(hs);
				     hb = HASHgetlink(hs,hb))
					if (cmpf(valp, BUNtail(bi, hb)) == 0)
						assert(!b->tkey);
				HASHputlink(hs,p, HASHget(hs,prb));
				HASHput(hs,prb,p);
				assert(!b->tnonil || !isnil);
				seennil |= isnil;
			}
			HEAPfree(&hs->heap, true);
			GDKfree(hs);
		}
	  abort_check:
		assert(maxval == NULL || seenmax);
		assert(minval == NULL || seenmin);
		assert(!b->tnil || seennil);
	}
}<|MERGE_RESOLUTION|>--- conflicted
+++ resolved
@@ -211,11 +211,7 @@
 		GDKfree(bn->tvheap);
 		goto bailout;
 	}
-<<<<<<< HEAD
 	TRC_DEBUG(ALGO, "COLnew()=" ALGOBATFMT "\n", ALGOBATPAR(bn));
-=======
-	ALGODEBUG fprintf(stderr, "#%s: COLnew()=" ALGOBATFMT "\n", MT_thread_getname(), ALGOBATPAR(bn));
->>>>>>> b5ff0369
 	return bn;
   bailout:
 	BBPclear(bn->batCacheid);
@@ -234,11 +230,7 @@
 	if (bn != NULL) {
 		BATtseqbase(bn, tseq);
 		BATsetcount(bn, cnt);
-<<<<<<< HEAD
 		TRC_DEBUG(ALGO, "BATdense()=" ALGOBATFMT "\n", ALGOBATPAR(bn));
-=======
-		ALGODEBUG fprintf(stderr, "#%s: BATdense()=" ALGOBATFMT "\n", MT_thread_getname(), ALGOBATPAR(bn));
->>>>>>> b5ff0369
 	}
 	return bn;
 }
@@ -456,11 +448,7 @@
 
 	theap_size *= Tsize(b);
 	if (b->theap.base && GDKdebug & HEAPMASK)
-<<<<<<< HEAD
 		TRC_INFO(BAT_, "HEAPextend in BATextend %s %zu %zu\n", b->theap.filename, b->theap.size, theap_size);
-=======
-		fprintf(stderr, "#%s: HEAPextend in BATextend %s %zu %zu\n", MT_thread_getname(), b->theap.filename, b->theap.size, theap_size);
->>>>>>> b5ff0369
 	if (b->theap.base &&
 	    HEAPextend(&b->theap, theap_size, b->batRestricted == BAT_READ) != GDK_SUCCEED)
 		return GDK_FAIL;
@@ -860,13 +848,8 @@
 	}
 	if (!writable)
 		bn->batRestricted = BAT_READ;
-<<<<<<< HEAD
 	TRC_DEBUG(ALGO, "COLcopy(" ALGOBATFMT ")=" ALGOBATFMT "\n",
 			  	ALGOBATPAR(b), ALGOBATPAR(bn));
-=======
-	ALGODEBUG fprintf(stderr, "#%s: COLcopy(" ALGOBATFMT ")=" ALGOBATFMT "\n", MT_thread_getname(),
-			  ALGOBATPAR(b), ALGOBATPAR(bn));
->>>>>>> b5ff0369
 	return bn;
       bunins_failed:
 	BBPreclaim(bn);
@@ -1842,20 +1825,12 @@
 		if ((ret = rename(batpath, bakpath)) < 0)
 			GDKsyserror("backup_new: rename %s to %s failed\n",
 				    batpath, bakpath);
-<<<<<<< HEAD
 		TRC_DEBUG(IO_, "rename(%s,%s) = %d\n", batpath, bakpath, ret);
-=======
-		IODEBUG fprintf(stderr, "#%s: rename(%s,%s) = %d\n", MT_thread_getname(), batpath, bakpath, ret);
->>>>>>> b5ff0369
 	} else if (batret == 0) {
 		/* there is a backup already; just remove the X.new */
 		if ((ret = remove(batpath)) != 0)
 			GDKsyserror("backup_new: remove %s failed\n", batpath);
-<<<<<<< HEAD
 		TRC_DEBUG(IO_, "remove(%s) = %d\n", batpath, ret);
-=======
-		IODEBUG fprintf(stderr, "#%s: remove(%s) = %d\n", MT_thread_getname(), batpath, ret);
->>>>>>> b5ff0369
 	}
 	GDKfree(batpath);
 	GDKfree(bakpath);
@@ -1963,11 +1938,7 @@
 		storage_t b1, b3 = STORE_MEM;
 
 		if (b->batSharecnt && newmode != BAT_READ) {
-<<<<<<< HEAD
 			TRC_DEBUG(BAT_, "%s has %d views; try creating a copy\n", BATgetId(b), b->batSharecnt);
-=======
-			BATDEBUG fprintf(stderr, "#%s: BATsetaccess: %s has %d views; try creating a copy\n", MT_thread_getname(), BATgetId(b), b->batSharecnt);
->>>>>>> b5ff0369
 			GDKerror("BATsetaccess: %s has %d views\n",
 				 BATgetId(b), b->batSharecnt);
 			return GDK_FAIL;
@@ -2381,25 +2352,13 @@
 			int len;
 
 			if ((hs = GDKzalloc(sizeof(Hash))) == NULL) {
-<<<<<<< HEAD
 				TRC_ERROR(BAT_, "Cannot allocate hash table\n");
-=======
-				fprintf(stderr,
-					"#%s: BATassertProps: cannot allocate "
-					"hash table\n", MT_thread_getname());
->>>>>>> b5ff0369
 				goto abort_check;
 			}
 			len = snprintf(hs->heap.filename, sizeof(hs->heap.filename), "%s.hash%d", nme, THRgettid());
 			if (len == -1 || len > (int) sizeof(hs->heap.filename)) {
 				GDKfree(hs);
-<<<<<<< HEAD
 				TRC_ERROR(BAT_, "Heap filename is too large\n");
-=======
-				fprintf(stderr,
-					"#%s: BATassertProps: heap filename "
-					"is too large\n", MT_thread_getname());
->>>>>>> b5ff0369
 				goto abort_check;
 			}
 			if (ATOMsize(b->ttype) == 1)
@@ -2413,13 +2372,7 @@
 			    HASHnew(hs, b->ttype, BUNlast(b),
 				    mask, BUN_NONE) != GDK_SUCCEED) {
 				GDKfree(hs);
-<<<<<<< HEAD
 				TRC_ERROR(BAT_, "Cannot allocate hash table\n");
-=======
-				fprintf(stderr,
-					"#%s: BATassertProps: cannot allocate "
-					"hash table\n", MT_thread_getname());
->>>>>>> b5ff0369
 				goto abort_check;
 			}
 			BATloop(b, p, q) {
