/*
 * This Source Code Form is subject to the terms of the Mozilla Public
 * License, v. 2.0.  If a copy of the MPL was not distributed with this
 * file, You can obtain one at http://mozilla.org/MPL/2.0/.
 *
 * Copyright 1997 - July 2008 CWI, August 2008 - 2022 MonetDB B.V.
 */

/*
 * @a M. L. Kersten, P. Boncz, N. Nes
 * @* BAT Module
 * In this Chapter we describe the BAT implementation in more detail.
 * The routines mentioned are primarily meant to simplify the library
 * implementation.
 *
 * @+ BAT Construction
 * BATs are implemented in several blocks of memory, prepared for disk
 * storage and easy shipment over a network.
 *
 * The BAT starts with a descriptor, which indicates the required BAT
 * library version and the BAT administration details.  In particular,
 * it describes the binary relationship maintained and the location of
 * fields required for storage.
 *
 * The general layout of the BAT in this implementation is as follows.
 * Each BAT comes with a heap for the loc-size buns and, optionally,
 * with heaps to manage the variable-sized data items of both
 * dimensions.  The buns are assumed to be stored as loc-size objects.
 * This is essentially an array of structs to store the associations.
 * The size is determined at BAT creation time using an upper bound on
 * the number of elements to be accommodated.  In case of overflow,
 * its storage space is extended automatically.
 *
 * The capacity of a BAT places an upper limit on the number of BUNs
 * to be stored initially. The actual space set aside may be quite
 * large.  Moreover, the size is aligned to int boundaries to speedup
 * access and avoid some machine limitations.
 *
 * Initialization of the variable parts rely on type specific routines
 * called atomHeap.
 */
#include "monetdb_config.h"
#include "gdk.h"
#include "gdk_private.h"
#include "mutils.h"

#ifdef ALIGN
#undef ALIGN
#endif
#define ALIGN(n,b)	((b)?(b)*(1+(((n)-1)/(b))):n)

#define ATOMneedheap(tpe) (BATatoms[tpe].atomHeap != NULL)

static char *BATstring_t = "t";

#define default_ident(s)	((s) == BATstring_t)

void
BATinit_idents(BAT *bn)
{
	bn->tident = BATstring_t;
}

BAT *
BATcreatedesc(oid hseq, int tt, bool heapnames, role_t role, uint16_t width)
{
	BAT *bn;

	/*
	 * Alloc space for the BAT and its dependent records.
	 */
	assert(tt >= 0);

	bn = GDKmalloc(sizeof(BAT));

	if (bn == NULL)
		return NULL;

	/*
	 * Fill in basic column info
	 */
	*bn = (BAT) {
		.hseqbase = hseq,

		.ttype = tt,
		.tkey = false,
		.tnonil = true,
		.tnil = false,
		.tsorted = ATOMlinear(tt),
		.trevsorted = ATOMlinear(tt),
		.tident = BATstring_t,
		.tseqbase = oid_nil,
		.tminpos = BUN_NONE,
		.tmaxpos = BUN_NONE,
		.tunique_est = 0.0,

		.batRole = role,
		.batTransient = true,
		.batRestricted = BAT_WRITE,
	};
	if (heapnames && (bn->theap = GDKmalloc(sizeof(Heap))) == NULL) {
		GDKfree(bn);
		return NULL;
	}

	/*
	 * add to BBP
	 */
	if (BBPinsert(bn) == 0) {
		GDKfree(bn->theap);
		GDKfree(bn);
		return NULL;
	}
	/*
	 * fill in heap names, so HEAPallocs can resort to disk for
	 * very large writes.
	 */
	if (heapnames) {
		assert(bn->theap != NULL);
		*bn->theap = (Heap) {
			.parentid = bn->batCacheid,
			.farmid = BBPselectfarm(role, bn->ttype, offheap),
			.dirty = true,
		};

		const char *nme = BBP_physical(bn->batCacheid);
		settailname(bn->theap, nme, tt, width);

		if (ATOMneedheap(tt)) {
			if ((bn->tvheap = GDKmalloc(sizeof(Heap))) == NULL) {
				BBPclear(bn->batCacheid, true);
				HEAPfree(bn->theap, true);
				GDKfree(bn->theap);
				GDKfree(bn);
				return NULL;
			}
			*bn->tvheap = (Heap) {
				.parentid = bn->batCacheid,
				.farmid = BBPselectfarm(role, bn->ttype, varheap),
				.dirty = true,
			};
			ATOMIC_INIT(&bn->tvheap->refs, 1);
			strconcat_len(bn->tvheap->filename,
				      sizeof(bn->tvheap->filename),
				      nme, ".theap", NULL);
		}
		ATOMIC_INIT(&bn->theap->refs, 1);
	} else {
		assert(bn->theap == NULL);
	}
	char name[MT_NAME_LEN];
	snprintf(name, sizeof(name), "heaplock%d", bn->batCacheid); /* fits */
	MT_lock_init(&bn->theaplock, name);
	snprintf(name, sizeof(name), "BATlock%d", bn->batCacheid); /* fits */
	MT_lock_init(&bn->batIdxLock, name);
	snprintf(name, sizeof(name), "hashlock%d", bn->batCacheid); /* fits */
	MT_rwlock_init(&bn->thashlock, name);
	return bn;
}

uint8_t
ATOMelmshift(int sz)
{
	uint8_t sh;
	int i = sz >> 1;

	for (sh = 0; i != 0; sh++) {
		i >>= 1;
	}
	return sh;
}


void
BATsetdims(BAT *b, uint16_t width)
{
	b->twidth = b->ttype == TYPE_str ? width > 0 ? width : 1 : ATOMsize(b->ttype);
	b->tshift = ATOMelmshift(b->twidth);
	assert_shift_width(b->tshift, b->twidth);
}

const char *
BATtailname(const BAT *b)
{
	if (b->ttype == TYPE_str) {
		switch (b->twidth) {
		case 1:
			return "tail1";
		case 2:
			return "tail2";
		case 4:
#if SIZEOF_VAR_T == 8
			return "tail4";
		case 8:
#endif
			break;
		default:
			MT_UNREACHABLE();
		}
	}
	return "tail";
}

void
settailname(Heap *restrict tail, const char *restrict physnme, int tt, int width)
{
	if (tt == TYPE_str) {
		switch (width) {
		case 0:
		case 1:
			strconcat_len(tail->filename,
				      sizeof(tail->filename), physnme,
				      ".tail1", NULL);
			return;
		case 2:
			strconcat_len(tail->filename,
				      sizeof(tail->filename), physnme,
				      ".tail2", NULL);
			return;
		case 4:
#if SIZEOF_VAR_T == 8
			strconcat_len(tail->filename,
				      sizeof(tail->filename), physnme,
				      ".tail4", NULL);
			return;
		case 8:
#endif
			break;
		default:
			MT_UNREACHABLE();
		}
	}
	strconcat_len(tail->filename, sizeof(tail->filename), physnme,
		      ".tail", NULL);
}

/*
 * @- BAT allocation
 * Allocate BUN heap and variable-size atomheaps (see e.g. strHeap).
 * We now initialize new BATs with their heapname such that the
 * modified HEAPalloc/HEAPextend primitives can possibly use memory
 * mapped files as temporary heap storage.
 *
 * In case of huge bats, we want HEAPalloc to write a file to disk,
 * and memory map it. To make this possible, we must provide it with
 * filenames.
 */
BAT *
COLnew2(oid hseq, int tt, BUN cap, role_t role, uint16_t width)
{
	BAT *bn;

	assert(cap <= BUN_MAX);
	assert(hseq <= oid_nil);
	assert(tt != TYPE_bat);
	ERRORcheck((tt < 0) || (tt > GDKatomcnt), "tt error\n", NULL);

	/* round up to multiple of BATTINY */
	if (cap < BUN_MAX - BATTINY)
		cap = (cap + BATTINY - 1) & ~(BATTINY - 1);
	if (ATOMstorage(tt) == TYPE_msk) {
		if (cap < 8*BATTINY)
			cap = 8*BATTINY;
		else
			cap = (cap + 31) & ~(BUN)31;
	} else if (cap < BATTINY)
		cap = BATTINY;
	/* limit the size */
	if (cap > BUN_MAX)
		cap = BUN_MAX;

	bn = BATcreatedesc(hseq, tt, true, role, width);
	if (bn == NULL)
		return NULL;

	BATsetdims(bn, width);
	bn->batCapacity = cap;

	if (ATOMstorage(tt) == TYPE_msk)
		cap /= 8;	/* 8 values per byte */

	/* alloc the main heaps */
	if (tt && HEAPalloc(bn->theap, cap, bn->twidth, ATOMsize(bn->ttype)) != GDK_SUCCEED) {
		goto bailout;
	}

	if (bn->tvheap && width == 0 && ATOMheap(tt, bn->tvheap, cap) != GDK_SUCCEED) {
		goto bailout;
	}
	DELTAinit(bn);
	if (BBPcacheit(bn, true) != GDK_SUCCEED) {
		goto bailout;
	}
	TRC_DEBUG(ALGO, "-> " ALGOBATFMT "\n", ALGOBATPAR(bn));
	return bn;
  bailout:
	BBPclear(bn->batCacheid, true);
	return NULL;
}

BAT *
COLnew(oid hseq, int tt, BUN cap, role_t role)
{
	return COLnew2(hseq, tt, cap, role, 0);
}

BAT *
BATdense(oid hseq, oid tseq, BUN cnt)
{
	BAT *bn;

	bn = COLnew(hseq, TYPE_void, 0, TRANSIENT);
	if (bn != NULL) {
		BATtseqbase(bn, tseq);
		BATsetcount(bn, cnt);
		TRC_DEBUG(ALGO, OIDFMT "," OIDFMT "," BUNFMT
			  "-> " ALGOBATFMT "\n", hseq, tseq, cnt,
			  ALGOBATPAR(bn));
	}
	return bn;
}

BAT *
BATattach(int tt, const char *heapfile, role_t role)
{
	BAT *bn;
	char *p;
	size_t m;
	FILE *f;

	ERRORcheck(tt <= 0 , "bad tail type (<=0)\n", NULL);
	ERRORcheck(ATOMvarsized(tt) && ATOMstorage(tt) != TYPE_str, "bad tail type (varsized and not str)\n", NULL);
	ERRORcheck(heapfile == NULL, "bad heapfile name\n", NULL);

	if ((f = MT_fopen(heapfile, "rb")) == NULL) {
		GDKsyserror("BATattach: cannot open %s\n", heapfile);
		return NULL;
	}
	if (ATOMstorage(tt) == TYPE_str) {
		size_t n;
		char *s;
		int c, u;

		if ((bn = COLnew(0, tt, 0, role)) == NULL) {
			fclose(f);
			return NULL;
		}
		m = 4096;
		n = 0;
		u = 0;
		s = p = GDKmalloc(m);
		if (p == NULL) {
			fclose(f);
			BBPreclaim(bn);
			return NULL;
		}
		while ((c = getc(f)) != EOF) {
			if (n == m) {
				m += 4096;
				s = GDKrealloc(p, m);
				if (s == NULL) {
					GDKfree(p);
					BBPreclaim(bn);
					fclose(f);
					return NULL;
				}
				p = s;
				s = p + n;
			}
			if (c == '\n' && n > 0 && s[-1] == '\r') {
				/* deal with CR-LF sequence */
				s[-1] = c;
			} else {
				*s++ = c;
				n++;
			}
			if (u) {
				if ((c & 0xC0) == 0x80)
					u--;
				else
					goto notutf8;
			} else if ((c & 0xF8) == 0xF0)
				u = 3;
			else if ((c & 0xF0) == 0xE0)
				u = 2;
			else if ((c & 0xE0) == 0xC0)
				u = 1;
			else if ((c & 0x80) == 0x80)
				goto notutf8;
			else if (c == 0) {
				if (BUNappend(bn, p, false) != GDK_SUCCEED) {
					BBPreclaim(bn);
					fclose(f);
					GDKfree(p);
					return NULL;
				}
				s = p;
				n = 0;
			}
		}
		fclose(f);
		GDKfree(p);
		if (n > 0) {
			BBPreclaim(bn);
			GDKerror("last string is not null-terminated\n");
			return NULL;
		}
	} else {
		struct stat st;
		int atomsize;
		BUN cap;
		lng n;

		if (fstat(fileno(f), &st) < 0) {
			GDKsyserror("BATattach: cannot stat %s\n", heapfile);
			fclose(f);
			return NULL;
		}
		atomsize = ATOMsize(tt);
		if (st.st_size % atomsize != 0) {
			fclose(f);
			GDKerror("heapfile size not integral number of atoms\n");
			return NULL;
		}
		if (ATOMstorage(tt) == TYPE_msk ?
		    (st.st_size > (off_t) (BUN_MAX / 8)) :
		    ((size_t) (st.st_size / atomsize) > (size_t) BUN_MAX)) {
			fclose(f);
			GDKerror("heapfile too large\n");
			return NULL;
		}
		cap = (BUN) (ATOMstorage(tt) == TYPE_msk ?
			     st.st_size * 8 :
			     st.st_size / atomsize);
		bn = COLnew(0, tt, cap, role);
		if (bn == NULL) {
			fclose(f);
			return NULL;
		}
		p = Tloc(bn, 0);
		n = (lng) st.st_size;
		while (n > 0 && (m = fread(p, 1, (size_t) MIN(1024*1024, n), f)) > 0) {
			p += m;
			n -= m;
		}
		fclose(f);
		if (n > 0) {
			GDKerror("couldn't read the complete file\n");
			BBPreclaim(bn);
			return NULL;
		}
		BATsetcount(bn, cap);
		bn->tnonil = cap == 0;
		bn->tnil = false;
		bn->tseqbase = oid_nil;
		if (cap > 1) {
			bn->tsorted = false;
			bn->trevsorted = false;
			bn->tkey = false;
		} else {
			bn->tsorted = ATOMlinear(tt);
			bn->trevsorted = ATOMlinear(tt);
			bn->tkey = true;
		}
	}
	return bn;

  notutf8:
	fclose(f);
	BBPreclaim(bn);
	GDKfree(p);
	GDKerror("input is not UTF-8\n");
	return NULL;
}

/*
 * If the BAT runs out of storage for BUNS it will reallocate space.
 * For memory mapped BATs we simple extend the administration after
 * having an assurance that the BAT still can be safely stored away.
 */
BUN
BATgrows(BAT *b)
{
	BUN oldcap, newcap;

	BATcheck(b, 0);

	newcap = oldcap = BATcapacity(b);
	if (newcap < BATTINY)
		newcap = 2 * BATTINY;
	else if (newcap < 10 * BATTINY)
		newcap = 4 * newcap;
	else if (newcap < 50 * BATTINY)
		newcap = 2 * newcap;
	else if ((double) newcap * BATMARGIN <= (double) BUN_MAX)
		newcap = (BUN) ((double) newcap * BATMARGIN);
	else
		newcap = BUN_MAX;
	if (newcap == oldcap) {
		if (newcap <= BUN_MAX - 10)
			newcap += 10;
		else
			newcap = BUN_MAX;
	}
	if (ATOMstorage(b->ttype) == TYPE_msk) /* round up to multiple of 32 */
		newcap = (newcap + 31) & ~(BUN)31;
	return newcap;
}

/*
 * The routine should ensure that the BAT keeps its location in the
 * BAT buffer.
 *
 * Overflow in the other heaps are dealt with in the atom routines.
 * Here we merely copy their references into the new administration
 * space.
 */
gdk_return
BATextend(BAT *b, BUN newcap)
{
	size_t theap_size;
	gdk_return rc = GDK_SUCCEED;

	assert(newcap <= BUN_MAX);
	BATcheck(b, GDK_FAIL);
	/*
	 * The main issue is to properly predict the new BAT size.
	 * storage overflow. The assumption taken is that capacity
	 * overflow is rare. It is changed only when the position of
	 * the next available BUN surpasses the free area marker.  Be
	 * aware that the newcap should be greater than the old value,
	 * otherwise you may easily corrupt the administration of
	 * malloc.
	 */
	if (newcap <= BATcapacity(b)) {
		return GDK_SUCCEED;
	}

	if (ATOMstorage(b->ttype) == TYPE_msk) {
		newcap = (newcap + 31) & ~(BUN)31; /* round up to multiple of 32 */
		theap_size = (size_t) (newcap / 8); /* in bytes */
	} else {
		theap_size = (size_t) newcap << b->tshift;
	}

	MT_lock_set(&b->theaplock);
	if (b->theap->base) {
		TRC_DEBUG(HEAP, "HEAPgrow in BATextend %s %zu %zu\n",
			  b->theap->filename, b->theap->size, theap_size);
		rc = HEAPgrow(&b->theap, theap_size, b->batRestricted == BAT_READ);
	}

	b->batCapacity = newcap;
	MT_lock_unset(&b->theaplock);

	return rc;
}



/*
 * @+ BAT destruction
 * BATclear quickly removes all elements from a BAT. It must respect
 * the transaction rules; so stable elements must be moved to the
 * "deleted" section of the BAT (they cannot be fully deleted
 * yet). For the elements that really disappear, we must free
 * heapspace and unfix the atoms if they have fix/unfix handles. As an
 * optimization, in the case of no stable elements, we quickly empty
 * the heaps by copying a standard small empty image over them.
 */
gdk_return
BATclear(BAT *b, bool force)
{
	BUN p, q;

	BATcheck(b, GDK_FAIL);

	if (!force && b->batInserted > 0) {
		GDKerror("cannot clear committed BAT\n");
		return GDK_FAIL;
	}

	TRC_DEBUG(ALGO, ALGOBATFMT "\n", ALGOBATPAR(b));

	/* kill all search accelerators */
	HASHdestroy(b);
	IMPSdestroy(b);
	OIDXdestroy(b);
	STRMPdestroy(b);
	PROPdestroy(b);

	/* we must dispose of all inserted atoms */
	MT_lock_set(&b->theaplock);
	if (force && BATatoms[b->ttype].atomDel == NULL) {
		assert(b->tvheap == NULL || b->tvheap->parentid == b->batCacheid);
		/* no stable elements: we do a quick heap clean */
		/* need to clean heap which keeps data even though the
		   BUNs got removed. This means reinitialize when
		   free > 0
		*/
		if (b->tvheap && b->tvheap->free > 0) {
			Heap *th = GDKmalloc(sizeof(Heap));

			if (th == NULL) {
				MT_lock_unset(&b->theaplock);
				return GDK_FAIL;
			}
			*th = (Heap) {
				.farmid = b->tvheap->farmid,
			};
			strcpy_len(th->filename, b->tvheap->filename, sizeof(th->filename));
			if (ATOMheap(b->ttype, th, 0) != GDK_SUCCEED) {
				MT_lock_unset(&b->theaplock);
				return GDK_FAIL;
			}
			ATOMIC_INIT(&th->refs, 1);
			th->parentid = b->tvheap->parentid;
			th->dirty = true;
			HEAPdecref(b->tvheap, false);
			b->tvheap = th;
		}
	} else {
		/* do heap-delete of all inserted atoms */
		void (*tatmdel)(Heap*,var_t*) = BATatoms[b->ttype].atomDel;

		/* TYPE_str has no del method, so we shouldn't get here */
		assert(tatmdel == NULL || b->twidth == sizeof(var_t));
		if (tatmdel) {
			BATiter bi = bat_iterator_nolock(b);

			for (p = b->batInserted, q = BATcount(b); p < q; p++)
				(*tatmdel)(b->tvheap, (var_t*) BUNtloc(bi,p));
			b->tvheap->dirty = true;
		}
	}

	b->batInserted = 0;
	b->batCount = 0;
	if (b->ttype == TYPE_void)
		b->batCapacity = 0;
	b->theap->free = 0;
	BAThseqbase(b, 0);
	BATtseqbase(b, ATOMtype(b->ttype) == TYPE_oid ? 0 : oid_nil);
	b->theap->dirty = true;
	BATsettrivprop(b);
	MT_lock_unset(&b->theaplock);
	return GDK_SUCCEED;
}

/* free a cached BAT; leave the bat descriptor cached */
void
BATfree(BAT *b)
{
	if (b == NULL)
		return;

	/* deallocate all memory for a bat */
	if (b->tident && !default_ident(b->tident))
		GDKfree(b->tident);
	b->tident = BATstring_t;
	MT_rwlock_rdlock(&b->thashlock);
	BUN nunique = BUN_NONE;
	if (b->thash && b->thash != (Hash *) 1) {
		nunique = b->thash->nunique;
	}
	MT_rwlock_rdunlock(&b->thashlock);
	HASHfree(b);
	IMPSfree(b);
	OIDXfree(b);
	STRMPfree(b);
	MT_lock_set(&b->theaplock);
	if (nunique != BUN_NONE) {
		b->tunique_est = (double) nunique;
	}
	if (b->theap) {
		assert((ATOMIC_GET(&b->theap->refs) & HEAPREFS) == 1);
		assert(b->theap->parentid == b->batCacheid);
		HEAPfree(b->theap, false);
	}
	if (b->tvheap) {
		assert((ATOMIC_GET(&b->tvheap->refs) & HEAPREFS) == 1);
		assert(b->tvheap->parentid == b->batCacheid);
		HEAPfree(b->tvheap, false);
	}
	MT_lock_unset(&b->theaplock);
}

/* free a cached BAT descriptor */
void
BATdestroy(BAT *b)
{
	if (b->tident && !default_ident(b->tident))
		GDKfree(b->tident);
	b->tident = BATstring_t;
	if (b->tvheap) {
		ATOMIC_DESTROY(&b->tvheap->refs);
		GDKfree(b->tvheap);
	}
	PROPdestroy_nolock(b);
	MT_lock_destroy(&b->theaplock);
	MT_lock_destroy(&b->batIdxLock);
	MT_rwlock_destroy(&b->thashlock);
	if (b->theap) {
		ATOMIC_DESTROY(&b->theap->refs);
		GDKfree(b->theap);
	}
	GDKfree(b);
}

/*
 * @+ BAT copying
 *
 * BAT copying is an often used operation. So it deserves attention.
 * When making a copy of a BAT, the following aspects are of
 * importance:
 *
 * - the requested head and tail types. The purpose of the copy may be
 *   to slightly change these types (e.g. void <-> oid). We may also
 *   remap between types as long as they share the same
 *   ATOMstorage(type), i.e. the types have the same physical
 *   implementation. We may even want to allow 'dirty' trick such as
 *   viewing a flt-column suddenly as int.
 *
 *   To allow such changes, the desired column-types is a
 *   parameter of COLcopy.
 *
 * - access mode. If we want a read-only copy of a read-only BAT, a
 *   VIEW may do (in this case, the user may be after just an
 *   independent BAT header and id). This is indicated by the
 *   parameter (writable = FALSE).
 *
 *   In other cases, we really want an independent physical copy
 *   (writable = TRUE).  Changing the mode to BAT_WRITE will be a
 *   zero-cost operation if the BAT was copied with (writable = TRUE).
 *
 * In GDK, the result is a BAT that is BAT_WRITE iff (writable ==
 * TRUE).
 *
 * In these cases the copy becomes a logical view on the original,
 * which ensures that the original cannot be modified or destroyed
 * (which could affect the shared heaps).
 */
static bool
wrongtype(int t1, int t2)
{
	/* check if types are compatible. be extremely forgiving */
	if (t1 != TYPE_void) {
		t1 = ATOMtype(ATOMstorage(t1));
		t2 = ATOMtype(ATOMstorage(t2));
		if (t1 != t2) {
			if (ATOMvarsized(t1) ||
			    ATOMvarsized(t2) ||
			    t1 == TYPE_msk || t2 == TYPE_msk ||
			    ATOMsize(t1) != ATOMsize(t2) ||
			    BATatoms[t1].atomFix ||
			    BATatoms[t2].atomFix)
				return true;
		}
	}
	return false;
}

/*
 * There are four main implementation cases:
 * (1) we are allowed to return a view (zero effort),
 * (2) the result is void,void (zero effort),
 * (3) we can copy the heaps (memcopy, or even VM page sharing)
 * (4) we must insert BUN-by-BUN into the result (fallback)
 * The latter case is still optimized for the case that the result
 * is bat[void,T] for a simple fixed-size type T. In that case we
 * do inline array[T] inserts.
 */
BAT *
COLcopy(BAT *b, int tt, bool writable, role_t role)
{
	bool slowcopy = false;
	BAT *bn = NULL;
	BATiter bi;

	BATcheck(b, NULL);
	assert(tt != TYPE_bat);

	/* maybe a bit ugly to change the requested bat type?? */
	if (b->ttype == TYPE_void && !writable)
		tt = TYPE_void;

	if (tt != b->ttype && wrongtype(tt, b->ttype)) {
		GDKerror("wrong tail-type requested\n");
		return NULL;
	}

	bi = bat_iterator(b);

	/* first try case (1); create a view, possibly with different
	 * atom-types */
	if (!writable &&
	    role == TRANSIENT &&
	    bi.restricted == BAT_READ &&
	    ATOMstorage(b->ttype) != TYPE_msk && /* no view on TYPE_msk */
	    (!VIEWtparent(b) ||
	     BBP_cache(VIEWtparent(b))->batRestricted == BAT_READ)) {
		bn = VIEWcreate(b->hseqbase, b);
		if (bn == NULL) {
			bat_iterator_end(&bi);
			return NULL;
		}
		if (tt != bn->ttype) {
			bn->ttype = tt;
			if (bn->tvheap && !ATOMvarsized(tt)) {
				HEAPdecref(bn->tvheap, false);
				bn->tvheap = NULL;
			}
			bn->tseqbase = ATOMtype(tt) == TYPE_oid ? bi.tseq : oid_nil;
		}
	} else {
		/* check whether we need case (4); BUN-by-BUN copy (by
		 * setting slowcopy to false) */
		if (ATOMsize(tt) != ATOMsize(bi.type)) {
			/* oops, void materialization */
			slowcopy = true;
		} else if (BATatoms[tt].atomFix) {
			/* oops, we need to fix/unfix atoms */
			slowcopy = true;
		} else if (bi.h && bi.h->parentid != b->batCacheid &&
			   BATcapacity(BBP_cache(bi.h->parentid)) > bi.count + bi.count) {
			/* reduced slice view: do not copy too much
			 * garbage */
			slowcopy = true;
		} else if (bi.vh && bi.vh->parentid != b->batCacheid &&
			   BATcount(BBP_cache(bi.vh->parentid)) > bi.count + bi.count) {
			/* reduced vheap view: do not copy too much
			 * garbage; this really is a heuristic since the
			 * vheap could be used completely, even if the
			 * offset heap is only (less than) half the size
			 * of the parent's offset heap */
			slowcopy = true;
		}

		bn = COLnew2(b->hseqbase, tt, bi.count, role, bi.width);
		if (bn == NULL) {
			bat_iterator_end(&bi);
			return NULL;
		}
		if (bn->tvheap != NULL && bn->tvheap->base == NULL) {
			/* this combination can happen since the last
			 * argument of COLnew2 not being zero triggers a
			 * skip in the allocation of the tvheap */
			if (ATOMheap(bn->ttype, bn->tvheap, bn->batCapacity) != GDK_SUCCEED) {
				goto bunins_failed;
			}
		}

		if (tt == TYPE_void) {
			/* case (2): a void,void result => nothing to
			 * copy! */
			bn->theap->free = 0;
		} else if (!slowcopy) {
			/* case (3): just copy the heaps */
			if (bn->tvheap && HEAPextend(bn->tvheap, bi.vhfree, true) != GDK_SUCCEED) {
 				goto bunins_failed;
 			}
			memcpy(bn->theap->base, bi.base, bi.hfree);
			bn->theap->free = bi.hfree;
			bn->theap->dirty = true;
 			if (bn->tvheap) {
				memcpy(bn->tvheap->base, bi.vh->base, bi.vhfree);
				bn->tvheap->free = bi.vhfree;
				bn->tvheap->dirty = true;
			}

			/* make sure we use the correct capacity */
			if (ATOMstorage(bn->ttype) == TYPE_msk)
				bn->batCapacity = (BUN) (bn->theap->size * 8);
			else if (bn->ttype)
				bn->batCapacity = (BUN) (bn->theap->size >> bn->tshift);
			else
				bn->batCapacity = 0;
		} else if (BATatoms[tt].atomFix || tt != TYPE_void || ATOMextern(tt)) {
			/* case (4): one-by-one BUN insert (really slow) */
			BUN p, q, r = 0;

			BATloop(b, p, q) {
				const void *t = BUNtail(bi, p);

				if (bunfastapp_nocheck(bn, t) != GDK_SUCCEED) {
					goto bunins_failed;
				}
				r++;
			}
			bn->theap->dirty |= bi.count > 0;
		} else if (tt != TYPE_void && bi.type == TYPE_void) {
			/* case (4): optimized for unary void
			 * materialization */
			oid cur = bi.tseq, *dst = (oid *) Tloc(bn, 0);
			const oid inc = !is_oid_nil(cur);

			bn->theap->free = bi.count * sizeof(oid);
			bn->theap->dirty |= bi.count > 0;
			for (BUN p = 0; p < bi.count; p++) {
				dst[p] = cur;
				cur += inc;
			}
		} else if (ATOMstorage(bi.type) == TYPE_msk) {
			/* convert number of bits to number of bytes,
			 * and round the latter up to a multiple of
			 * 4 (copy in units of 4 bytes) */
			bn->theap->free = (bi.count + 7) / 8;
			bn->theap->free = (bn->theap->free + 3) & ~(size_t)3;
			bn->theap->dirty |= bi.count > 0;
			memcpy(Tloc(bn, 0), bi.base, bn->theap->free);
		} else {
			/* case (4): optimized for simple array copy */
			bn->theap->free = bi.count << bn->tshift;
			bn->theap->dirty |= bi.count > 0;
			memcpy(Tloc(bn, 0), bi.base, bn->theap->free);
		}
		/* copy all properties (size+other) from the source bat */
		BATsetcount(bn, bi.count);
	}
	/* set properties (note that types may have changed in the copy) */
	if (ATOMtype(tt) == ATOMtype(bi.type)) {
		if (ATOMtype(tt) == TYPE_oid) {
			BATtseqbase(bn, bi.tseq);
		} else {
			BATtseqbase(bn, oid_nil);
		}
		BATkey(bn, BATtkey(b));
		bn->tsorted = bi.sorted;
		bn->trevsorted = bi.revsorted;
		bn->tnorevsorted = bi.norevsorted;
		if (bi.nokey[0] != bi.nokey[1]) {
			bn->tnokey[0] = bi.nokey[0];
			bn->tnokey[1] = bi.nokey[1];
		} else {
			bn->tnokey[0] = bn->tnokey[1] = 0;
		}
		bn->tnosorted = bi.nosorted;
		bn->tnonil = bi.nonil;
		bn->tnil = bi.nil;
		bn->tminpos = bi.minpos;
		bn->tmaxpos = bi.maxpos;
		bn->tunique_est = bi.unique_est;
	} else if (ATOMstorage(tt) == ATOMstorage(b->ttype) &&
		   ATOMcompare(tt) == ATOMcompare(b->ttype)) {
		BUN h = BATcount(b);
		bn->tsorted = bi.sorted;
		bn->trevsorted = bi.revsorted;
		if (bi.key)
			BATkey(bn, true);
		bn->tnonil = bi.nonil;
		bn->tnil = bi.nil;
		if (bi.nosorted > 0 && bi.nosorted < h)
			bn->tnosorted = bi.nosorted;
		else
			bn->tnosorted = 0;
		if (bi.norevsorted > 0 && bi.norevsorted < h)
			bn->tnorevsorted = bi.norevsorted;
		else
			bn->tnorevsorted = 0;
		if (bi.nokey[0] < h &&
		    bi.nokey[1] < h &&
		    bi.nokey[0] != bi.nokey[1]) {
			bn->tnokey[0] = bi.nokey[0];
			bn->tnokey[1] = bi.nokey[1];
		} else {
			bn->tnokey[0] = bn->tnokey[1] = 0;
		}
		bn->tminpos = bi.minpos;
		bn->tmaxpos = bi.maxpos;
		bn->tunique_est = bi.unique_est;
	} else {
		bn->tsorted = bn->trevsorted = false; /* set based on count later */
		bn->tnonil = bn->tnil = false;
		bn->tnosorted = bn->tnorevsorted = 0;
		bn->tnokey[0] = bn->tnokey[1] = 0;
	}
	if (BATcount(bn) <= 1) {
		bn->tsorted = ATOMlinear(b->ttype);
		bn->trevsorted = ATOMlinear(b->ttype);
		bn->tkey = true;
	}
	if (!writable)
		bn->batRestricted = BAT_READ;
	TRC_DEBUG(ALGO, ALGOBATFMT " -> " ALGOBATFMT "\n",
		  ALGOBATPAR(b), ALGOBATPAR(bn));
	bat_iterator_end(&bi);
	return bn;
      bunins_failed:
	bat_iterator_end(&bi);
	BBPreclaim(bn);
	return NULL;
}

/* Append an array of values of length count to the bat.  For
 * fixed-sized values, `values' is an array of values, for
 * variable-sized values, `values' is an array of pointers to values.
 * If values equals NULL, count times nil will be appended. */
gdk_return
BUNappendmulti(BAT *b, const void *values, BUN count, bool force)
{
	BUN p;

	BATcheck(b, GDK_FAIL);

	assert(!VIEWtparent(b));

	if (count == 0)
		return GDK_SUCCEED;

	TRC_DEBUG(ALGO, ALGOBATFMT " appending " BUNFMT " values%s\n", ALGOBATPAR(b), count, values ? "" : " (all nil)");

	p = BATcount(b);		/* insert at end */
	if (p == BUN_MAX || BATcount(b) + count >= BUN_MAX) {
		GDKerror("bat too large\n");
		return GDK_FAIL;
	}

	MT_lock_set(&b->theaplock);
	ALIGNapp(b, force, GDK_FAIL);
	MT_lock_unset(&b->theaplock);

	if (b->ttype == TYPE_void && BATtdense(b)) {
		const oid *ovals = values;
		bool dense = b->batCount == 0 || (ovals != NULL && b->tseqbase + 1 == ovals[0]);
		if (ovals) {
			for (BUN i = 1; dense && i < count; i++) {
				dense = ovals[i - 1] + 1 == ovals[i];
			}
		}
		if (dense) {
			MT_lock_set(&b->theaplock);
			if (b->batCount == 0)
				b->tseqbase = ovals ? ovals[0] : oid_nil;
			BATsetcount(b, BATcount(b) + count);
			MT_lock_unset(&b->theaplock);
			return GDK_SUCCEED;
		} else {
			/* we need to materialize b; allocate enough capacity */
			if (BATmaterialize(b, BATcount(b) + count) != GDK_SUCCEED)
				return GDK_FAIL;
		}
	}

	if (unshare_varsized_heap(b) != GDK_SUCCEED) {
		return GDK_FAIL;
	}

	if (BATcount(b) + count > BATcapacity(b)) {
		/* if needed space exceeds a normal growth extend just
		 * with what's needed */
		BUN ncap = BATcount(b) + count;
		BUN grows = BATgrows(b);

		if (ncap > grows)
			grows = ncap;
		gdk_return rc = BATextend(b, grows);
		if (rc != GDK_SUCCEED)
			return rc;
	}

	MT_lock_set(&b->theaplock);
	if (count > BATcount(b) / gdk_unique_estimate_keep_fraction)
		b->tunique_est = 0;

	const void *t = b->ttype == TYPE_msk ? &(msk){false} : ATOMnilptr(b->ttype);
	if (b->ttype == TYPE_oid) {
		/* spend extra effort on oid (possible candidate list) */
		if (values == NULL || is_oid_nil(((oid *) values)[0])) {
			b->tnil = true;
			b->tnonil = false;
			b->tsorted = false;
			b->trevsorted = false;
			b->tkey = false;
			b->tseqbase = oid_nil;
		} else {
			if (b->batCount == 0) {
				b->tsorted = true;
				b->trevsorted = true;
				b->tkey = true;
				b->tseqbase = count == 1 ? ((oid *) values)[0] : oid_nil;
				b->tnil = false;
				b->tnonil = true;
			} else {
				if (!is_oid_nil(b->tseqbase) &&
				    (count > 1 ||
				     b->tseqbase + b->batCount != ((oid *) values)[0]))
					b->tseqbase = oid_nil;
				if (b->tsorted && ((oid *) b->theap->base)[b->batCount - 1] > ((oid *) values)[0]) {
					b->tsorted = false;
					if (b->tnosorted == 0)
						b->tnosorted = b->batCount;
				}
				if (b->trevsorted && ((oid *) b->theap->base)[b->batCount - 1] < ((oid *) values)[0]) {
					b->trevsorted = false;
					if (b->tnorevsorted == 0)
						b->tnorevsorted = b->batCount;
				}
				if (b->tkey) {
					if (((oid *) b->theap->base)[b->batCount - 1] == ((oid *) values)[0]) {
						b->tkey = false;
						if (b->tnokey[1] == 0) {
							b->tnokey[0] = b->batCount - 1;
							b->tnokey[1] = b->batCount;
						}
					} else if (!b->tsorted && !b->trevsorted)
						b->tkey = false;
				}
			}
			for (BUN i = 1; i < count; i++) {
				if (is_oid_nil(((oid *) values)[i])) {
					b->tnil = true;
					b->tnonil = false;
					b->tsorted = false;
					b->trevsorted = false;
					b->tkey = false;
					b->tseqbase = oid_nil;
					break;
				}
				if (((oid *) values)[i - 1] == ((oid *) values)[i]) {
					b->tkey = false;
					if (b->tnokey[1] == 0) {
						b->tnokey[0] = b->batCount + i - 1;
						b->tnokey[1] = b->batCount + i;
					}
				} else if (((oid *) values)[i - 1] > ((oid *) values)[i]) {
					b->tsorted = false;
					if (b->tnosorted == 0)
						b->tnosorted = b->batCount + i;
					if (!b->trevsorted)
						b->tkey = false;
				} else {
					if (((oid *) values)[i - 1] + 1 != ((oid *) values)[i])
						b->tseqbase = oid_nil;
					b->trevsorted = false;
					if (b->tnorevsorted == 0)
						b->tnorevsorted = b->batCount + i;
					if (!b->tsorted)
						b->tkey = false;
				}
			}
		}
	} else if (!ATOMlinear(b->ttype)) {
		b->tnil = b->tnonil = false;
		b->tsorted = b->trevsorted = b->tkey = false;
	} else if (b->batCount == 0) {
		if (values == NULL) {
			b->tsorted = b->trevsorted = true;
			b->tkey = count == 1;
			b->tnil = true;
			b->tnonil = false;
		} else {
			b->tsorted = b->trevsorted = b->tkey = count == 1;
			b->tnil = b->tnonil = false;
		}
	} else {
		b->tnil |= values == NULL;
		b->tnonil = false;
		b->tsorted = b->trevsorted = b->tkey = false;
	}
	BATiter bi = bat_iterator_nolock(b);
	MT_lock_unset(&b->theaplock);
	if (values && b->ttype) {
		int (*atomcmp) (const void *, const void *) = ATOMcompare(b->ttype);
		const void *atomnil = ATOMnilptr(b->ttype);
		const void *minvalp = NULL, *maxvalp = NULL;
<<<<<<< HEAD
		if (bi.minpos != BUN_NONE)
			minvalp = BUNtail(bi, bi.minpos);
		if (bi.maxpos != BUN_NONE)
			maxvalp = BUNtail(bi, bi.maxpos);
		if (b->tvheap) {
=======
		BATiter bi = bat_iterator_nolock(b);
		if (b->tvarsized) {
			if (bi.minpos != BUN_NONE)
				minvalp = BUNtvar(bi, bi.minpos);
			if (bi.maxpos != BUN_NONE)
				maxvalp = BUNtvar(bi, bi.maxpos);
>>>>>>> 5ae8f758
			const void *vbase = b->tvheap->base;
			for (BUN i = 0; i < count; i++) {
				t = ((void **) values)[i];
				gdk_return rc = tfastins_nocheckVAR(b, p, t);
				if (rc != GDK_SUCCEED) {
					return rc;
				}
				if (vbase != b->tvheap->base) {
					/* tvheap changed location, so
					 * pointers may need to be
					 * updated (not if they were
					 * initialized from t below, but
					 * we don't know) */
					BUN minpos = bi.minpos;
					BUN maxpos = bi.maxpos;
					MT_lock_set(&b->theaplock);
					bi = bat_iterator_nolock(b);
					MT_lock_unset(&b->theaplock);
					bi.minpos = minpos;
					bi.maxpos = maxpos;
					vbase = b->tvheap->base;
					if (bi.minpos != BUN_NONE)
						minvalp = BUNtvar(bi, bi.minpos);
					if (bi.maxpos != BUN_NONE)
						maxvalp = BUNtvar(bi, bi.maxpos);
				}
				if (atomcmp(t, atomnil) != 0) {
					if (p == 0) {
						bi.minpos = bi.maxpos = 0;
						minvalp = maxvalp = t;
					} else {
						if (bi.minpos != BUN_NONE &&
						    atomcmp(minvalp, t) > 0) {
							bi.minpos = p;
							minvalp = t;
						}
						if (bi.maxpos != BUN_NONE &&
						    atomcmp(maxvalp, t) < 0) {
							bi.maxpos = p;
							maxvalp = t;
						}
					}
				}
				p++;
			}
			MT_rwlock_wrlock(&b->thashlock);
			if (b->thash) {
				p -= count;
				for (BUN i = 0; i < count; i++) {
					t = ((void **) values)[i];
					HASHappend_locked(b, p, t);
					p++;
				}
			}
			MT_rwlock_wrunlock(&b->thashlock);
		} else if (ATOMstorage(b->ttype) == TYPE_msk) {
			bi.minpos = bi.maxpos = BUN_NONE;
			minvalp = maxvalp = NULL;
			for (BUN i = 0; i < count; i++) {
				t = (void *) ((char *) values + (i << b->tshift));
				mskSetVal(b, p, *(msk *) t);
				p++;
			}
		} else {
			if (bi.minpos != BUN_NONE)
				minvalp = BUNtloc(bi, bi.minpos);
			if (bi.maxpos != BUN_NONE)
				maxvalp = BUNtloc(bi, bi.maxpos);
			MT_rwlock_wrlock(&b->thashlock);
			for (BUN i = 0; i < count; i++) {
				t = (void *) ((char *) values + (i << b->tshift));
				gdk_return rc = tfastins_nocheckFIX(b, p, t);
				if (rc != GDK_SUCCEED) {
					MT_rwlock_wrunlock(&b->thashlock);
					return rc;
				}
				if (b->thash) {
					HASHappend_locked(b, p, t);
				}
				if (atomcmp(t, atomnil) != 0) {
					if (p == 0) {
						bi.minpos = bi.maxpos = 0;
						minvalp = maxvalp = t;
					} else {
						if (bi.minpos != BUN_NONE &&
						    atomcmp(minvalp, t) > 0) {
							bi.minpos = p;
							minvalp = t;
						}
						if (bi.maxpos != BUN_NONE &&
						    atomcmp(maxvalp, t) < 0) {
							bi.maxpos = p;
							maxvalp = t;
						}
					}
				}
				p++;
			}
			MT_rwlock_wrunlock(&b->thashlock);
		}
		MT_lock_set(&b->theaplock);
		b->tminpos = bi.minpos;
		b->tmaxpos = bi.maxpos;
		MT_lock_unset(&b->theaplock);
	} else {
		MT_rwlock_wrlock(&b->thashlock);
		for (BUN i = 0; i < count; i++) {
			gdk_return rc = tfastins_nocheck(b, p, t);
			if (rc != GDK_SUCCEED) {
				MT_rwlock_wrunlock(&b->thashlock);
				return rc;
			}
			if (b->thash) {
				HASHappend_locked(b, p, t);
			}
			p++;
		}
		MT_rwlock_wrunlock(&b->thashlock);
	}
	MT_lock_set(&b->theaplock);
	BATsetcount(b, p);
	MT_lock_unset(&b->theaplock);

	IMPSdestroy(b); /* no support for inserts in imprints yet */
	OIDXdestroy(b);
	STRMPdestroy(b); 	/* TODO: use STRMPappendBitstring */
	return GDK_SUCCEED;
}

/* Append a single value to the bat. */
gdk_return
BUNappend(BAT *b, const void *t, bool force)
{
	return BUNappendmulti(b, b->ttype && b->tvheap ? (const void *) &t : (const void *) t, 1, force);
}

gdk_return
BUNdelete(BAT *b, oid o)
{
	BUN p;
	BATiter bi = bat_iterator_nolock(b);
	const void *val;
	bool locked = false;

	assert(!is_oid_nil(b->hseqbase) || BATcount(b) == 0);
	if (o < b->hseqbase || o >= b->hseqbase + BATcount(b)) {
		/* value already not there */
		return GDK_SUCCEED;
	}
	assert(BATcount(b) > 0); /* follows from "if" above */
	p = o - b->hseqbase;
	if (p < b->batInserted) {
		GDKerror("cannot delete committed value\n");
		return GDK_FAIL;
	}
	TRC_DEBUG(ALGO, ALGOBATFMT " deleting oid " OIDFMT "\n", ALGOBATPAR(b), o);
	val = BUNtail(bi, p);
	/* writing the values should be locked, reading could be done
	 * unlocked (since we're the only thread that should be changing
	 * anything) */
	MT_lock_set(&b->theaplock);
	if (b->tmaxpos == p)
		b->tmaxpos = BUN_NONE;
	if (b->tminpos == p)
		b->tminpos = BUN_NONE;
	MT_lock_unset(&b->theaplock);
	if (ATOMunfix(b->ttype, val) != GDK_SUCCEED)
		return GDK_FAIL;
	HASHdelete(&bi, p, val);
	ATOMdel(b->ttype, b->tvheap, (var_t *) BUNtloc(bi, p));
	if (p != BATcount(b) - 1 &&
	    (b->ttype != TYPE_void || BATtdense(b))) {
		/* replace to-be-delete BUN with last BUN; materialize
		 * void column before doing so */
		if (b->ttype == TYPE_void &&
		    BATmaterialize(b, BUN_NONE) != GDK_SUCCEED)
			return GDK_FAIL;
		if (ATOMstorage(b->ttype) == TYPE_msk) {
			msk mval = mskGetVal(b, BATcount(b) - 1);
			assert(b->thash == NULL);
			mskSetVal(b, p, mval);
			/* don't leave garbage */
			mskClr(b, BATcount(b) - 1);
		} else {
			val = Tloc(b, BATcount(b) - 1);
			HASHdelete(&bi, BATcount(b) - 1, val);
			memcpy(Tloc(b, p), val, b->twidth);
			HASHinsert(&bi, p, val);
			MT_lock_set(&b->theaplock);
			locked = true;
			if (b->tminpos == BATcount(b) - 1)
				b->tminpos = p;
			if (b->tmaxpos == BATcount(b) - 1)
				b->tmaxpos = p;
		}
		/* no longer sorted */
		if (!locked) {
			MT_lock_set(&b->theaplock);
			locked = true;
		}
		b->tsorted = b->trevsorted = false;
		b->theap->dirty = true;
	}
	if (!locked)
		MT_lock_set(&b->theaplock);
	if (b->tnosorted >= p)
		b->tnosorted = 0;
	if (b->tnorevsorted >= p)
		b->tnorevsorted = 0;
	b->batCount--;
	if (BATcount(b) < gdk_unique_estimate_keep_fraction)
		b->tunique_est = 0;
	if (b->batCount <= 1) {
		/* some trivial properties */
		b->tkey = true;
		b->tsorted = b->trevsorted = true;
		b->tnosorted = b->tnorevsorted = 0;
		if (b->batCount == 0) {
			b->tnil = false;
			b->tnonil = true;
		}
	}
	MT_lock_unset(&b->theaplock);
	IMPSdestroy(b);
	OIDXdestroy(b);
	return GDK_SUCCEED;
}

/* @-  BUN replace
 * The last operation in this context is BUN replace. It assumes that
 * the header denotes a key. The old value association is destroyed
 * (if it exists in the first place) and the new value takes its
 * place.
 *
 * In order to make updates on void columns workable; replaces on them
 * are always done in-place. Performing them without bun-movements
 * greatly simplifies the problem. The 'downside' is that when
 * transaction management has to be performed, replaced values should
 * be saved explicitly.
 */
static gdk_return
BUNinplacemulti(BAT *b, const oid *positions, const void *values, BUN count, bool force, bool autoincr)
{
	int tt;
	BUN prv, nxt;
	const void *val;

	MT_lock_set(&b->theaplock);
	BUN last = BATcount(b) - 1;
	BATiter bi = bat_iterator_nolock(b);
	/* zap alignment info */
	if (!force && (b->batRestricted != BAT_WRITE || b->batSharecnt > 0)) {
		MT_lock_unset(&b->theaplock);
		GDKerror("access denied to %s, aborting.\n",
			 BATgetId(b));
		return GDK_FAIL;
	}
	TRC_DEBUG(ALGO, ALGOBATFMT " replacing " BUNFMT " values\n", ALGOBATPAR(b), count);
	if (b->ttype == TYPE_void) {
		PROPdestroy(b);
		b->tminpos = BUN_NONE;
		b->tmaxpos = BUN_NONE;
		b->tunique_est = 0.0;
	} else if (count > BATcount(b) / gdk_unique_estimate_keep_fraction) {
		b->tunique_est = 0;
	}
	MT_lock_unset(&b->theaplock);
	MT_rwlock_wrlock(&b->thashlock);
	for (BUN i = 0; i < count; i++) {
		BUN p = autoincr ? positions[0] - b->hseqbase + i : positions[i] - b->hseqbase;
		const void *t = b->ttype && b->tvheap ?
			((const void **) values)[i] :
			(const void *) ((const char *) values + (i << b->tshift));
		const bool isnil = ATOMlinear(b->ttype) &&
			ATOMcmp(b->ttype, t, ATOMnilptr(b->ttype)) == 0;

		/* retrieve old value, but if this comes from the
		 * logger, we need to deal with offsets that point
		 * outside of the valid vheap */
		if (b->ttype == TYPE_void) {
			val = BUNtpos(bi, p);
		} else if (bi.type == TYPE_msk) {
			val = BUNtmsk(bi, p);
		} else if (b->tvheap) {
			size_t off = BUNtvaroff(bi, p);
			if (off < bi.vhfree)
				val = bi.vh->base + off;
			else
				val = NULL; /* bad offset */
		} else {
			val = BUNtloc(bi, p);
		}

		if (val) {
			if (ATOMcmp(b->ttype, val, t) == 0)
				continue; /* nothing to do */
			if (!isnil &&
			    b->tnil &&
			    ATOMcmp(b->ttype, val, ATOMnilptr(b->ttype)) == 0) {
				/* if old value is nil and new value
				 * isn't, we're not sure anymore about
				 * the nil property, so we must clear
				 * it */
				MT_lock_set(&b->theaplock);
				b->tnil = false;
				MT_lock_unset(&b->theaplock);
			}
			if (b->ttype != TYPE_void) {
				if (bi.maxpos != BUN_NONE) {
					if (!isnil && ATOMcmp(b->ttype, BUNtail(bi, bi.maxpos), t) < 0) {
						/* new value is larger
						 * than previous
						 * largest */
						bi.maxpos = p;
					} else if (bi.maxpos == p && ATOMcmp(b->ttype, BUNtail(bi, bi.maxpos), t) != 0) {
						/* old value is equal to
						 * largest and new value
						 * is smaller or nil (see
						 * above), so we don't
						 * know anymore which is
						 * the largest */
						bi.maxpos = BUN_NONE;
					}
				}
				if (bi.minpos != BUN_NONE) {
					if (!isnil && ATOMcmp(b->ttype, BUNtail(bi, bi.minpos), t) > 0) {
						/* new value is smaller
						 * than previous
						 * smallest */
						bi.minpos = p;
					} else if (bi.minpos == p && ATOMcmp(b->ttype, BUNtail(bi, bi.minpos), t) != 0) {
						/* old value is equal to
						 * smallest and new value
						 * is larger or nil (see
						 * above), so we don't
						 * know anymore which is
						 * the largest */
						bi.minpos = BUN_NONE;
					}
				}
			}
			HASHdelete_locked(&bi, p, val);	/* first delete old value from hash */
		} else {
			/* out of range old value, so the properties and
			 * hash cannot be trusted */
			PROPdestroy(b);
			Hash *hs = b->thash;
			if (hs) {
				b->thash = NULL;
				doHASHdestroy(b, hs);
			}
			MT_lock_set(&b->theaplock);
			bi.minpos = BUN_NONE;
			bi.maxpos = BUN_NONE;
			b->tunique_est = 0.0;
			MT_lock_unset(&b->theaplock);
		}
		OIDXdestroy(b);
		IMPSdestroy(b);
		STRMPdestroy(b);

		if (b->tvheap && b->ttype) {
			var_t _d;
			ptr _ptr;
			_ptr = BUNtloc(bi, p);
			switch (b->twidth) {
			case 1:
				_d = (var_t) * (uint8_t *) _ptr + GDK_VAROFFSET;
				break;
			case 2:
				_d = (var_t) * (uint16_t *) _ptr + GDK_VAROFFSET;
				break;
			case 4:
				_d = (var_t) * (uint32_t *) _ptr;
				break;
#if SIZEOF_VAR_T == 8
			case 8:
				_d = (var_t) * (uint64_t *) _ptr;
				break;
#endif
			default:
				MT_UNREACHABLE();
			}
			if (ATOMreplaceVAR(b, &_d, t) != GDK_SUCCEED) {
				MT_rwlock_wrunlock(&b->thashlock);
				return GDK_FAIL;
			}
			if (b->twidth < SIZEOF_VAR_T &&
			    (b->twidth <= 2 ? _d - GDK_VAROFFSET : _d) >= ((size_t) 1 << (8 << b->tshift))) {
				/* doesn't fit in current heap, upgrade
				 * it, can't keep hashlock while doing
				 * so */
				MT_rwlock_wrunlock(&b->thashlock);
				if (GDKupgradevarheap(b, _d, 0, bi.count) != GDK_SUCCEED) {
					return GDK_FAIL;
				}
				MT_rwlock_wrlock(&b->thashlock);
			}
			/* reinitialize iterator after possible heap upgrade */
			{
				/* save and restore minpos/maxpos */
				BUN minpos = bi.minpos;
				BUN maxpos = bi.maxpos;
				bi = bat_iterator_nolock(b);
				bi.minpos = minpos;
				bi.maxpos = maxpos;
			}
			_ptr = BUNtloc(bi, p);
			switch (b->twidth) {
			case 1:
				* (uint8_t *) _ptr = (uint8_t) (_d - GDK_VAROFFSET);
				break;
			case 2:
				* (uint16_t *) _ptr = (uint16_t) (_d - GDK_VAROFFSET);
				break;
			case 4:
				* (uint32_t *) _ptr = (uint32_t) _d;
				break;
#if SIZEOF_VAR_T == 8
			case 8:
				* (uint64_t *) _ptr = (uint64_t) _d;
				break;
#endif
			default:
				MT_UNREACHABLE();
			}
		} else if (ATOMstorage(b->ttype) == TYPE_msk) {
			mskSetVal(b, p, * (msk *) t);
		} else {
			assert(BATatoms[b->ttype].atomPut == NULL);
			if (ATOMfix(b->ttype, t) != GDK_SUCCEED ||
			    ATOMunfix(b->ttype, BUNtloc(bi, p)) != GDK_SUCCEED) {
				MT_rwlock_wrunlock(&b->thashlock);
				return GDK_FAIL;
			}
			switch (ATOMsize(b->ttype)) {
			case 0:	     /* void */
				break;
			case 1:
				((bte *) b->theap->base)[p] = * (bte *) t;
				break;
			case 2:
				((sht *) b->theap->base)[p] = * (sht *) t;
				break;
			case 4:
				((int *) b->theap->base)[p] = * (int *) t;
				break;
			case 8:
				((lng *) b->theap->base)[p] = * (lng *) t;
				break;
			case 16:
#ifdef HAVE_HGE
				((hge *) b->theap->base)[p] = * (hge *) t;
#else
				((uuid *) b->theap->base)[p] = * (uuid *) t;
#endif
				break;
			default:
				memcpy(BUNtloc(bi, p), t, ATOMsize(b->ttype));
				break;
			}
		}

		HASHinsert_locked(&bi, p, t);	/* insert new value into hash */

		tt = b->ttype;
		prv = p > 0 ? p - 1 : BUN_NONE;
		nxt = p < last ? p + 1 : BUN_NONE;

		MT_lock_set(&b->theaplock);
		if (b->tsorted) {
			if (prv != BUN_NONE &&
			    ATOMcmp(tt, t, BUNtail(bi, prv)) < 0) {
				b->tsorted = false;
				b->tnosorted = p;
			} else if (nxt != BUN_NONE &&
				   ATOMcmp(tt, t, BUNtail(bi, nxt)) > 0) {
				b->tsorted = false;
				b->tnosorted = nxt;
			} else if (b->ttype != TYPE_void && BATtdense(b)) {
				if (prv != BUN_NONE &&
				    1 + * (oid *) BUNtloc(bi, prv) != * (oid *) t) {
					b->tseqbase = oid_nil;
				} else if (nxt != BUN_NONE &&
					   * (oid *) BUNtloc(bi, nxt) != 1 + * (oid *) t) {
					b->tseqbase = oid_nil;
				} else if (prv == BUN_NONE &&
					   nxt == BUN_NONE) {
					b->tseqbase = * (oid *) t;
				}
			}
		} else if (b->tnosorted >= p)
			b->tnosorted = 0;
		if (b->trevsorted) {
			if (prv != BUN_NONE &&
			    ATOMcmp(tt, t, BUNtail(bi, prv)) > 0) {
				b->trevsorted = false;
				b->tnorevsorted = p;
			} else if (nxt != BUN_NONE &&
				   ATOMcmp(tt, t, BUNtail(bi, nxt)) < 0) {
				b->trevsorted = false;
				b->tnorevsorted = nxt;
			}
		} else if (b->tnorevsorted >= p)
			b->tnorevsorted = 0;
		if (((b->ttype != TYPE_void) & b->tkey) && b->batCount > 1) {
			BATkey(b, false);
		} else if (!b->tkey && (b->tnokey[0] == p || b->tnokey[1] == p))
			b->tnokey[0] = b->tnokey[1] = 0;
		if (b->tnonil && ATOMstorage(b->ttype) != TYPE_msk)
			b->tnonil = t && ATOMcmp(b->ttype, t, ATOMnilptr(b->ttype)) != 0;
		MT_lock_unset(&b->theaplock);
	}
	MT_rwlock_wrunlock(&b->thashlock);
	MT_lock_set(&b->theaplock);
	b->tminpos = bi.minpos;
	b->tmaxpos = bi.maxpos;
	b->theap->dirty = true;
	if (b->tvheap)
		b->tvheap->dirty = true;
	MT_lock_unset(&b->theaplock);

	return GDK_SUCCEED;
}

/* Replace multiple values given by their positions with the given values. */
gdk_return
BUNreplacemulti(BAT *b, const oid *positions, const void *values, BUN count, bool force)
{
	BATcheck(b, GDK_FAIL);

	if (b->ttype == TYPE_void && BATmaterialize(b, BUN_NONE) != GDK_SUCCEED)
		return GDK_FAIL;

	return BUNinplacemulti(b, positions, values, count, force, false);
}

/* Replace multiple values starting from a given position with the given
 * values. */
gdk_return
BUNreplacemultiincr(BAT *b, oid position, const void *values, BUN count, bool force)
{
	BATcheck(b, GDK_FAIL);

	if (b->ttype == TYPE_void && BATmaterialize(b, BUN_NONE) != GDK_SUCCEED)
		return GDK_FAIL;

	return BUNinplacemulti(b, &position, values, count, force, true);
}

gdk_return
BUNreplace(BAT *b, oid id, const void *t, bool force)
{
	return BUNreplacemulti(b, &id, b->ttype && b->tvheap ? (const void *) &t : t, 1, force);
}

/* very much like BUNreplace, but this doesn't make any changes if the
 * tail column is void */
gdk_return
void_inplace(BAT *b, oid id, const void *val, bool force)
{
	assert(id >= b->hseqbase && id < b->hseqbase + BATcount(b));
	if (id < b->hseqbase || id >= b->hseqbase + BATcount(b)) {
		GDKerror("id out of range\n");
		return GDK_FAIL;
	}
	if (b->ttype == TYPE_void)
		return GDK_SUCCEED;
	return BUNinplacemulti(b, &id, b->ttype && b->tvheap ? (const void *) &val : (const void *) val, 1, force, false);
}

/*
 * @- BUN Lookup
 * Location of a BUN using a value should use the available indexes to
 * speed up access. If indexes are lacking then a hash index is
 * constructed under the assumption that 1) multiple access to the BAT
 * can be expected and 2) building the hash is only slightly more
 * expensive than the full linear scan.  BUN_NONE is returned if no
 * such element could be found.  In those cases where the type is
 * known and a hash index is available, one should use the inline
 * functions to speed-up processing.
 */
static BUN
slowfnd(BAT *b, const void *v)
{
	BATiter bi = bat_iterator(b);
	BUN p, q;
	int (*cmp)(const void *, const void *) = ATOMcompare(bi.type);

	BATloop(b, p, q) {
		if ((*cmp)(v, BUNtail(bi, p)) == 0) {
			bat_iterator_end(&bi);
			return p;
		}
	}
	bat_iterator_end(&bi);
	return BUN_NONE;
}

static BUN
mskfnd(BAT *b, msk v)
{
	BUN p, q;

	if (* (msk *) v) {
		/* find a 1 value */
		for (p = 0, q = (BATcount(b) + 31) / 32; p < q; p++) {
			if (((uint32_t *) b->theap->base)[p] != 0) {
				/* there's at least one 1 bit */
				return p * 32 + candmask_lobit(((uint32_t *) b->theap->base)[p]);
			}
		}
	} else {
		/* find a 0 value */
		for (p = 0, q = (BATcount(b) + 31) / 32; p < q; p++) {
			if (((uint32_t *) b->theap->base)[p] != ~0U) {
				/* there's at least one 0 bit */
				return p * 32 + candmask_lobit(~((uint32_t *) b->theap->base)[p]);
			}
		}
	}
	return BUN_NONE;
}

BUN
BUNfnd(BAT *b, const void *v)
{
	BUN r = BUN_NONE;
	BATiter bi;

	BATcheck(b, BUN_NONE);
	if (!v || BATcount(b) == 0)
		return r;
	if (complex_cand(b)) {
		struct canditer ci;
		canditer_init(&ci, NULL, b);
		return canditer_search(&ci, * (const oid *) v, false);
	}
	if (BATtvoid(b))
		return BUNfndVOID(b, v);
	if (ATOMstorage(b->ttype) == TYPE_msk) {
		return mskfnd(b, *(msk*)v);
	}
	if (!BATcheckhash(b)) {
		if (BATordered(b) || BATordered_rev(b))
			return SORTfnd(b, v);
	}
	if (BAThash(b) == GDK_SUCCEED) {
		bi = bat_iterator(b); /* outside of hashlock */
		MT_rwlock_rdlock(&b->thashlock);
		if (b->thash == NULL) {
			MT_rwlock_rdunlock(&b->thashlock);
			bat_iterator_end(&bi);
			goto hashfnd_failed;
		}
		switch (ATOMbasetype(bi.type)) {
		case TYPE_bte:
			HASHloop_bte(bi, b->thash, r, v)
				break;
			break;
		case TYPE_sht:
			HASHloop_sht(bi, b->thash, r, v)
				break;
			break;
		case TYPE_int:
			HASHloop_int(bi, b->thash, r, v)
				break;
			break;
		case TYPE_flt:
			HASHloop_flt(bi, b->thash, r, v)
				break;
			break;
		case TYPE_dbl:
			HASHloop_dbl(bi, b->thash, r, v)
				break;
			break;
		case TYPE_lng:
			HASHloop_lng(bi, b->thash, r, v)
				break;
			break;
#ifdef HAVE_HGE
		case TYPE_hge:
			HASHloop_hge(bi, b->thash, r, v)
				break;
			break;
#endif
		case TYPE_uuid:
			HASHloop_uuid(bi, b->thash, r, v)
				break;
			break;
		case TYPE_str:
			HASHloop_str(bi, b->thash, r, v)
				break;
			break;
		default:
			HASHloop(bi, b->thash, r, v)
				break;
			break;
		}
		MT_rwlock_rdunlock(&b->thashlock);
		bat_iterator_end(&bi);
		return r;
	}
  hashfnd_failed:
	/* can't build hash table, search the slow way */
	GDKclrerr();
	return slowfnd(b, v);
}

/*
 * @+ BAT Property Management
 *
 * The function BATcount returns the number of active elements in a
 * BAT.  Counting is type independent.  It can be implemented quickly,
 * because the system ensures a dense BUN list.
 */
void
BATsetcapacity(BAT *b, BUN cnt)
{
	b->batCapacity = cnt;
	assert(b->batCount <= cnt);
}

/* Set the batCount value for the bat and also set some dependent
 * properties.  This function should be called only when it is save from
 * concurrent use (e.g. when theaplock is being held). */
void
BATsetcount(BAT *b, BUN cnt)
{
	/* head column is always VOID, and some head properties never change */
	assert(!is_oid_nil(b->hseqbase));
	assert(cnt <= BUN_MAX);

	b->batCount = cnt;
	if (b->theap->parentid == b->batCacheid) {
		b->theap->dirty |= b->ttype != TYPE_void && cnt > 0;
		b->theap->free = tailsize(b, cnt);
	}
	if (b->ttype == TYPE_void)
		b->batCapacity = cnt;
	if (cnt <= 1) {
		b->tsorted = b->trevsorted = ATOMlinear(b->ttype);
		b->tnosorted = b->tnorevsorted = 0;
	}
	/* if the BAT was made smaller, we need to zap some values */
	if (b->tnosorted >= BATcount(b))
		b->tnosorted = 0;
	if (b->tnorevsorted >= BATcount(b))
		b->tnorevsorted = 0;
	if (b->tnokey[0] >= BATcount(b) || b->tnokey[1] >= BATcount(b)) {
		b->tnokey[0] = 0;
		b->tnokey[1] = 0;
	}
	if (b->ttype == TYPE_void) {
		b->tsorted = true;
		if (is_oid_nil(b->tseqbase)) {
			b->tkey = cnt <= 1;
			b->trevsorted = true;
			b->tnil = true;
			b->tnonil = false;
		} else {
			b->tkey = true;
			b->trevsorted = cnt <= 1;
			b->tnil = false;
			b->tnonil = true;
		}
	}
	assert(b->batCapacity >= cnt);
}

/*
 * The key and name properties can be changed at any time.  Keyed
 * dimensions are automatically supported by an auxiliary hash-based
 * access structure to speed up searching. Turning off the key
 * integrity property does not cause the index to disappear. It can
 * still be used to speed-up retrieval. The routine BATkey sets the
 * key property of the association head.
 */
gdk_return
BATkey(BAT *b, bool flag)
{
	BATcheck(b, GDK_FAIL);
	if (b->ttype == TYPE_void) {
		if (BATtdense(b) && !flag) {
			GDKerror("dense column must be unique.\n");
			return GDK_FAIL;
		}
		if (is_oid_nil(b->tseqbase) && flag && b->batCount > 1) {
			GDKerror("void column cannot be unique.\n");
			return GDK_FAIL;
		}
	}
	b->tkey = flag;
	if (!flag) {
		b->tseqbase = oid_nil;
	} else
		b->tnokey[0] = b->tnokey[1] = 0;
	gdk_return rc = GDK_SUCCEED;
	if (flag && VIEWtparent(b)) {
		/* if a view is key, then so is the parent if the two
		 * are aligned */
		BAT *bp = BBP_cache(VIEWtparent(b));
		MT_lock_set(&bp->theaplock);
		if (BATcount(b) == BATcount(bp) &&
		    ATOMtype(BATttype(b)) == ATOMtype(BATttype(bp)) &&
		    !BATtkey(bp) &&
		    ((BATtvoid(b) && BATtvoid(bp) && b->tseqbase == bp->tseqbase) ||
		     BATcount(b) == 0))
			rc = BATkey(bp, true);
		MT_lock_unset(&bp->theaplock);
	}
	return rc;
}

void
BAThseqbase(BAT *b, oid o)
{
	if (b != NULL) {
		assert(o <= GDK_oid_max);	/* i.e., not oid_nil */
		assert(o + BATcount(b) <= GDK_oid_max);
		b->hseqbase = o;
	}
}

void
BATtseqbase(BAT *b, oid o)
{
	assert(o <= oid_nil);
	if (b == NULL)
		return;
	assert(is_oid_nil(o) || o + BATcount(b) <= GDK_oid_max);
	if (ATOMtype(b->ttype) == TYPE_oid) {
		b->tseqbase = o;

		/* adapt keyness */
		if (BATtvoid(b)) {
			b->tsorted = true;
			if (is_oid_nil(o)) {
				b->tkey = b->batCount <= 1;
				b->tnonil = b->batCount == 0;
				b->tnil = b->batCount > 0;
				b->trevsorted = true;
				b->tnosorted = b->tnorevsorted = 0;
				if (!b->tkey) {
					b->tnokey[0] = 0;
					b->tnokey[1] = 1;
				} else {
					b->tnokey[0] = b->tnokey[1] = 0;
				}
			} else {
				if (!b->tkey) {
					b->tkey = true;
					b->tnokey[0] = b->tnokey[1] = 0;
				}
				b->tnonil = true;
				b->tnil = false;
				b->trevsorted = b->batCount <= 1;
				if (!b->trevsorted)
					b->tnorevsorted = 1;
			}
		}
	} else {
		assert(o == oid_nil);
		b->tseqbase = oid_nil;
	}
}

gdk_return
BATroles(BAT *b, const char *tnme)
{
	if (b == NULL)
		return GDK_SUCCEED;
	if (b->tident && !default_ident(b->tident))
		GDKfree(b->tident);
	if (tnme)
		b->tident = GDKstrdup(tnme);
	else
		b->tident = BATstring_t;
	return b->tident ? GDK_SUCCEED : GDK_FAIL;
}

/*
 * @- Change the BAT access permissions (read, append, write)
 * Regrettably, BAT access-permissions, persistent status and memory
 * map modes, interact in ways that makes one's brain sizzle. This
 * makes BATsetaccess and TMcommit (where a change in BAT persistence
 * mode is made permanent) points in which the memory map status of
 * bats needs to be carefully re-assessed and ensured.
 *
 * Another complication is the fact that during commit, concurrent
 * users may access the heaps, such that the simple solution
 * unmap;re-map is out of the question.
 * Even worse, it is not possible to even rename an open mmap file in
 * Windows. For this purpose, we dropped the old .priv scheme, which
 * relied on file moves. Now, the file that is opened with mmap is
 * always the X file, in case of newstorage=STORE_PRIV, we save in a
 * new file X.new
 *
 * we must consider the following dimensions:
 *
 * persistence:
 *     not simply the current persistence mode but whether the bat *was*
 *     present at the last commit point (BBP status & BBPEXISTING).
 *     The crucial issue is namely whether we must guarantee recovery
 *     to a previous sane state.
 *
 * access:
 *     whether the BAT is BAT_READ or BAT_WRITE. Note that BAT_APPEND
 *     is usually the same as BAT_READ (as our concern are only data pages
 *     that already existed at the last commit).
 *
 * storage:
 *     the current way the heap file X is memory-mapped;
 *     STORE_MMAP uses direct mapping (so dirty pages may be flushed
 *     at any time to disk), STORE_PRIV uses copy-on-write.
 *
 * newstorage:
 *     the current save-regime. STORE_MMAP calls msync() on the heap X,
 *     whereas STORE_PRIV writes the *entire* heap in a file: X.new
 *     If a BAT is loaded from disk, the field newstorage is used
 *     to set storage as well (so before change-access and commit-
 *     persistence mayhem, we always have newstorage=storage).
 *
 * change-access:
 *     what happens if the bat-access mode is changed from
 *     BAT_READ into BAT_WRITE (or vice versa).
 *
 * commit-persistence:
 *     what happens during commit if the bat-persistence mode was
 *     changed (from TRANSIENT into PERSISTENT, or vice versa).
 *
 * this is the scheme:
 *
 *  persistence access    newstorage storage    change-access commit-persistence
 *  =========== ========= ========== ========== ============= ==================
 * 0 transient  BAT_READ  STORE_MMAP STORE_MMAP =>2           =>4
 * 1 transient  BAT_READ  STORE_PRIV STORE_PRIV =>3           =>5
 * 2 transient  BAT_WRITE STORE_MMAP STORE_MMAP =>0           =>6+
 * 3 transient  BAT_WRITE STORE_PRIV STORE_PRIV =>1           =>7
 * 4 persistent BAT_READ  STORE_MMAP STORE_MMAP =>6+          =>0
 * 5 persistent BAT_READ  STORE_PRIV STORE_PRIV =>7           =>1
 * 6 persistent BAT_WRITE STORE_PRIV STORE_MMAP del X.new=>4+ del X.new;=>2+
 * 7 persistent BAT_WRITE STORE_PRIV STORE_PRIV =>5           =>3
 *
 * exception states:
 * a transient  BAT_READ  STORE_PRIV STORE_MMAP =>b           =>c
 * b transient  BAT_WRITE STORE_PRIV STORE_MMAP =>a           =>6
 * c persistent BAT_READ  STORE_PRIV STORE_MMAP =>6           =>a
 *
 * (+) indicates that we must ensure that the heap gets saved in its new mode
 *
 * Note that we now allow a heap with save-regime STORE_PRIV that was
 * actually mapped STORE_MMAP. In effect, the potential corruption of
 * the X file is compensated by writing out full X.new files that take
 * precedence.  When transitioning out of this state towards one with
 * both storage regime and OS as STORE_MMAP we need to move the X.new
 * files into the backup directory. Then msync the X file and (on
 * success) remove the X.new; see backup_new().
 *
 * Exception states are only reachable if the commit fails and those
 * new persistent bats have already been processed (but never become
 * part of a committed state). In that case a transition 2=>6 may end
 * up 2=>b.  Exception states a and c are reachable from b.
 *
 * Errors in HEAPchangeaccess() can be handled atomically inside the
 * routine.  The work on changing mmap modes HEAPcommitpersistence()
 * is done during the BBPsync() for all bats that are newly persistent
 * (BBPNEW). After the TMcommit(), it is done for those bats that are
 * no longer persistent after the commit (BBPDELETED), only if it
 * succeeds.  Such transient bats cannot be processed before the
 * commit, because the commit may fail and then the more unsafe
 * transient mmap modes would be present on a persistent bat.
 *
 * See dirty_bat() in BBPsync() -- gdk_bbp.c and epilogue() in
 * gdk_tm.c.
 *
 * Including the exception states, we have 11 of the 16
 * combinations. As for the 5 avoided states, all four
 * (persistence,access) states with (STORE_MMAP,STORE_PRIV) are
 * omitted (this would amount to an msync() save regime on a
 * copy-on-write heap -- which does not work). The remaining avoided
 * state is the patently unsafe
 * (persistent,BAT_WRITE,STORE_MMAP,STORE_MMAP).
 *
 * Note that after a server restart exception states are gone, as on
 * BAT loads the saved descriptor is inspected again (which will
 * reproduce the state at the last succeeded commit).
 *
 * To avoid exception states, a TMsubcommit protocol would need to be
 * used which is too heavy for BATsetaccess().
 *
 * Note that this code is not about making heaps mmap-ed in the first
 * place.  It is just about determining which flavor of mmap should be
 * used. The MAL user is oblivious of such details.
 */

/* rather than deleting X.new, we comply with the commit protocol and
 * move it to backup storage */
static gdk_return
backup_new(Heap *hp, bool lock)
{
	int batret, bakret, ret = -1;
	char *batpath, *bakpath;
	struct stat st;

	/* check for an existing X.new in BATDIR, BAKDIR and SUBDIR */
	batpath = GDKfilepath(hp->farmid, BATDIR, hp->filename, ".new");
	bakpath = GDKfilepath(hp->farmid, BAKDIR, hp->filename, ".new");
	if (batpath != NULL && bakpath != NULL) {
		/* file actions here interact with the global commits */
		if (lock)
			MT_lock_set(&GDKtmLock);

		batret = MT_stat(batpath, &st);
		bakret = MT_stat(bakpath, &st);

		if (batret == 0 && bakret) {
			/* no backup yet, so move the existing X.new there out
			 * of the way */
			if ((ret = MT_rename(batpath, bakpath)) < 0)
				GDKsyserror("backup_new: rename %s to %s failed\n",
					    batpath, bakpath);
			TRC_DEBUG(IO_, "rename(%s,%s) = %d\n", batpath, bakpath, ret);
		} else if (batret == 0) {
			/* there is a backup already; just remove the X.new */
			if ((ret = MT_remove(batpath)) != 0)
				GDKsyserror("backup_new: remove %s failed\n", batpath);
			TRC_DEBUG(IO_, "remove(%s) = %d\n", batpath, ret);
		} else {
			ret = 0;
		}
		if (lock)
			MT_lock_unset(&GDKtmLock);
	}
	GDKfree(batpath);
	GDKfree(bakpath);
	return ret ? GDK_FAIL : GDK_SUCCEED;
}

#define ACCESSMODE(wr,rd) ((wr)?BAT_WRITE:(rd)?BAT_READ:-1)

/* transition heap from readonly to writable */
static storage_t
HEAPchangeaccess(Heap *hp, int dstmode, bool existing)
{
	if (hp->base == NULL || hp->newstorage == STORE_MEM || !existing || dstmode == -1)
		return hp->newstorage;	/* 0<=>2,1<=>3,a<=>b */

	if (dstmode == BAT_WRITE) {
		if (hp->storage != STORE_PRIV)
			hp->dirty = true;	/* exception c does not make it dirty */
		return STORE_PRIV;	/* 4=>6,5=>7,c=>6 persistent BAT_WRITE needs STORE_PRIV */
	}
	if (hp->storage == STORE_MMAP) {	/* 6=>4 */
		hp->dirty = true;
		return backup_new(hp, true) != GDK_SUCCEED ? STORE_INVALID : STORE_MMAP;	/* only called for existing bats */
	}
	return hp->storage;	/* 7=>5 */
}

/* heap changes persistence mode (at commit point) */
static storage_t
HEAPcommitpersistence(Heap *hp, bool writable, bool existing)
{
	if (existing) {		/* existing, ie will become transient */
		if (hp->storage == STORE_MMAP && hp->newstorage == STORE_PRIV && writable) {	/* 6=>2 */
			hp->dirty = true;
			return backup_new(hp, false) != GDK_SUCCEED ? STORE_INVALID : STORE_MMAP;	/* only called for existing bats */
		}
		return hp->newstorage;	/* 4=>0,5=>1,7=>3,c=>a no change */
	}
	/* !existing, ie will become persistent */
	if (hp->newstorage == STORE_MEM)
		return hp->newstorage;
	if (hp->newstorage == STORE_MMAP && !writable)
		return STORE_MMAP;	/* 0=>4 STORE_MMAP */

	if (hp->newstorage == STORE_MMAP)
		hp->dirty = true;	/* 2=>6 */
	return STORE_PRIV;	/* 1=>5,2=>6,3=>7,a=>c,b=>6 states */
}


#define ATOMappendpriv(t, h) (ATOMstorage(t) != TYPE_str /*|| GDK_ELIMDOUBLES(h) */)

/* change the heap modes at a commit */
gdk_return
BATcheckmodes(BAT *b, bool existing)
{
	storage_t m1 = STORE_MEM, m3 = STORE_MEM;
	bool dirty = false, wr;

	BATcheck(b, GDK_FAIL);

	wr = (b->batRestricted == BAT_WRITE);
	if (b->ttype) {
		m1 = HEAPcommitpersistence(b->theap, wr, existing);
		dirty |= (b->theap->newstorage != m1);
	}

	if (b->tvheap) {
		bool ta = (b->batRestricted == BAT_APPEND) && ATOMappendpriv(b->ttype, b->tvheap);
		m3 = HEAPcommitpersistence(b->tvheap, wr || ta, existing);
		dirty |= (b->tvheap->newstorage != m3);
	}
	if (m1 == STORE_INVALID || m3 == STORE_INVALID)
		return GDK_FAIL;

	if (dirty) {
		b->theap->newstorage = m1;
		if (b->tvheap)
			b->tvheap->newstorage = m3;
	}
	return GDK_SUCCEED;
}

BAT *
BATsetaccess(BAT *b, restrict_t newmode)
{
	restrict_t bakmode;

	BATcheck(b, NULL);
	if (newmode != BAT_READ && (isVIEW(b) || b->batSharecnt)) {
		BAT *bn = COLcopy(b, b->ttype, true, TRANSIENT);
		BBPunfix(b->batCacheid);
		if (bn == NULL)
			return NULL;
		b = bn;
	}
	MT_lock_set(&b->theaplock);
	bakmode = b->batRestricted;
	if (bakmode != newmode) {
		bool existing = (BBP_status(b->batCacheid) & BBPEXISTING) != 0;
		bool wr = (newmode == BAT_WRITE);
		bool rd = (bakmode == BAT_WRITE);
		storage_t m1 = STORE_MEM, m3 = STORE_MEM;
		storage_t b1 = STORE_MEM, b3 = STORE_MEM;

		if (b->theap->parentid == b->batCacheid) {
			b1 = b->theap->newstorage;
			m1 = HEAPchangeaccess(b->theap, ACCESSMODE(wr, rd), existing);
		}
		if (b->tvheap && b->tvheap->parentid == b->batCacheid) {
			bool ta = (newmode == BAT_APPEND && ATOMappendpriv(b->ttype, b->tvheap));
			b3 = b->tvheap->newstorage;
			m3 = HEAPchangeaccess(b->tvheap, ACCESSMODE(wr && ta, rd && ta), existing);
		}
		if (m1 == STORE_INVALID || m3 == STORE_INVALID) {
			MT_lock_unset(&b->theaplock);
			BBPunfix(b->batCacheid);
			return NULL;
		}

		/* set new access mode and mmap modes */
		b->batRestricted = newmode;
		if (b->theap->parentid == b->batCacheid)
			b->theap->newstorage = m1;
		if (b->tvheap && b->tvheap->parentid == b->batCacheid)
			b->tvheap->newstorage = m3;

		MT_lock_unset(&b->theaplock);
		if (existing && !isVIEW(b) && BBPsave(b) != GDK_SUCCEED) {
			/* roll back all changes */
			MT_lock_set(&b->theaplock);
			b->batRestricted = bakmode;
			b->theap->newstorage = b1;
			if (b->tvheap)
				b->tvheap->newstorage = b3;
			MT_lock_unset(&b->theaplock);
			BBPunfix(b->batCacheid);
			return NULL;
		}
	} else {
		MT_lock_unset(&b->theaplock);
	}
	return b;
}

restrict_t
BATgetaccess(BAT *b)
{
	BATcheck(b, BAT_WRITE);
	MT_lock_set(&b->theaplock);
	restrict_t restricted = b->batRestricted;
	MT_lock_unset(&b->theaplock);
	return restricted;
}

/*
 * @- change BAT persistency (persistent,session,transient)
 * In the past, we prevented BATS with certain types from being saved at all:
 * - BATs of BATs, as having recursive bats creates cascading
 *   complexities in commits/aborts.
 * - any atom with refcounts, as the BBP has no overview of such
 *   user-defined refcounts.
 * - pointer types, as the values they point to are bound to be transient.
 *
 * However, nowadays we do allow such saves, as the BBP swapping
 * mechanism was altered to be able to save transient bats temporarily
 * to disk in order to make room.  Thus, we must be able to save any
 * transient BAT to disk.
 *
 * What we don't allow is to make such bats persistent.
 *
 * Although the persistent state does influence the allowed mmap
 * modes, this only goes for the *real* committed persistent
 * state. Making the bat persistent with BATmode does not matter for
 * the heap modes until the commit point is reached. So we do not need
 * to do anything with heap modes yet at this point.
 */
gdk_return
BATmode(BAT *b, bool transient)
{
	BATcheck(b, GDK_FAIL);

	/* can only make a bat PERSISTENT if its role is already
	 * PERSISTENT */
	assert(transient || b->batRole == PERSISTENT);
	/* cannot make a view PERSISTENT */
	assert(transient || !isVIEW(b));

	if (b->batRole == TRANSIENT && !transient) {
		GDKerror("cannot change mode of BAT in TRANSIENT farm.\n");
		return GDK_FAIL;
	}

	BATiter bi = bat_iterator(b);

	if (transient != bi.transient) {
		bat bid = b->batCacheid;

		if (!transient) {
			if (ATOMisdescendant(b->ttype, TYPE_ptr) ||
			    BATatoms[b->ttype].atomUnfix ||
			    BATatoms[b->ttype].atomFix) {
				GDKerror("%s type implies that %s[%s] "
					 "cannot be made persistent.\n",
					 ATOMname(b->ttype), BATgetId(b),
					 ATOMname(b->ttype));
				bat_iterator_end(&bi);
				return GDK_FAIL;
			}
		}

		/* persistent BATs get a logical reference */
		if (!transient) {
			BBPretain(bid);
		} else if (!bi.transient) {
			BBPrelease(bid);
		}
		MT_lock_set(&GDKswapLock(bid));
		if (!transient) {
			if (BBP_status(bid) & BBPDELETED) {
				BBP_status_on(bid, BBPEXISTING);
				BBP_status_off(bid, BBPDELETED);
			} else
				BBP_status_on(bid, BBPNEW);
		} else if (!bi.transient) {
			if (!(BBP_status(bid) & BBPNEW))
				BBP_status_on(bid, BBPDELETED);
			BBP_status_off(bid, BBPPERSISTENT);
		}
		/* session bats or persistent bats that did not
		 * witness a commit yet may have been saved */
		MT_lock_set(&b->theaplock);
		if (b->batCopiedtodisk) {
			if (!transient) {
				BBP_status_off(bid, BBPTMP);
			} else {
				/* TMcommit must remove it to
				 * guarantee free space */
				BBP_status_on(bid, BBPTMP);
			}
		}
		b->batTransient = transient;
		MT_lock_unset(&b->theaplock);
		MT_lock_unset(&GDKswapLock(bid));
	}
	bat_iterator_end(&bi);
	return GDK_SUCCEED;
}

/* BATassertProps checks whether properties are set correctly.  Under
 * no circumstances will it change any properties.  Note that the
 * "nil" property is not actually used anywhere, but it is checked. */

#ifdef NDEBUG
/* assertions are disabled, turn failing tests into a message */
#undef assert
#define assert(test)	((void) ((test) || (TRC_CRITICAL_ENDIF(CHECK_, "Assertion `%s' failed\n", #test), 0)))
#endif

/* Assert that properties are set correctly.
 *
 * A BAT can have a bunch of properties set.  Mostly, the property
 * bits are set if we *know* the property holds, and not set if we
 * don't know whether the property holds (or if we know it doesn't
 * hold).  All properties are per column.
 *
 * The properties currently maintained are:
 *
 * seqbase	Only valid for TYPE_oid and TYPE_void columns: each
 *		value in the column is exactly one more than the
 *		previous value, starting at position 0 with the value
 *		stored in this property.
 *		This implies sorted, key, nonil (which therefore need
 *		to be set).
 * nil		There is at least one NIL value in the column.
 * nonil	There are no NIL values in the column.
 * key		All values in the column are distinct.
 * sorted	The column is sorted (ascending).  If also revsorted,
 *		then all values are equal.
 * revsorted	The column is reversely sorted (descending).  If
 *		also sorted, then all values are equal.
 * nosorted	BUN position which proofs not sorted (given position
 *		and one before are not ordered correctly).
 * norevsorted	BUN position which proofs not revsorted (given position
 *		and one before are not ordered correctly).
 * nokey	Pair of BUN positions that proof not all values are
 *		distinct (i.e. values at given locations are equal).
 *
 * Note that the functions BATtseqbase and BATkey also set more
 * properties than you might suspect.  When setting properties on a
 * newly created and filled BAT, you may want to first make sure the
 * batCount is set correctly (e.g. by calling BATsetcount), then use
 * BATtseqbase and BATkey, and finally set the other properties.
 *
 * For a view, we cannot check all properties, since it is possible with
 * the way the SQL layer works, that a parent BAT gets changed, changing
 * the properties, while there is a view.  The view is supposed to look
 * at only the non-changing part of the BAT (through candidate lists),
 * but this means that the properties of the view might not be correct.
 * For this reason, for views, we skip all property checking that looks
 * at the BAT content.
 */

void
BATassertProps(BAT *b)
{
	unsigned bbpstatus;
	BUN p, q;
	int (*cmpf)(const void *, const void *);
	int cmp;
	const void *prev = NULL, *valp, *nilp;
	char filename[sizeof(b->theap->filename)];
	bool isview1, isview2;

	/* do the complete check within a lock */
	MT_lock_set(&b->theaplock);

	/* general BAT sanity */
	assert(b != NULL);
	assert(b->batCacheid > 0);
	assert(b->batCount >= b->batInserted);

	/* headless */
	assert(b->hseqbase <= GDK_oid_max); /* non-nil seqbase */
	assert(b->hseqbase + BATcount(b) <= GDK_oid_max);

	isview1 = b->theap->parentid != b->batCacheid;
	isview2 = b->tvheap && b->tvheap->parentid != b->batCacheid;

	bbpstatus = BBP_status(b->batCacheid);
	/* only at most one of BBPDELETED, BBPEXISTING, BBPNEW may be set */
	assert(((bbpstatus & BBPDELETED) != 0) +
	       ((bbpstatus & BBPEXISTING) != 0) +
	       ((bbpstatus & BBPNEW) != 0) <= 1);

	assert(b->ttype >= TYPE_void);
	assert(b->ttype < GDKatomcnt);
	assert(b->ttype != TYPE_bat);
	assert(isview1 ||
	       b->ttype == TYPE_void ||
	       BBPfarms[b->theap->farmid].roles & (1 << b->batRole));
	assert(isview2 ||
	       b->tvheap == NULL ||
	       (BBPfarms[b->tvheap->farmid].roles & (1 << b->batRole)));

	cmpf = ATOMcompare(b->ttype);
	nilp = ATOMnilptr(b->ttype);

	assert(isview1 || b->theap->free >= tailsize(b, BATcount(b)));
	if (b->ttype != TYPE_void) {
		assert(b->batCount <= b->batCapacity);
		assert(isview1 || b->theap->size >= b->theap->free);
		if (ATOMstorage(b->ttype) == TYPE_msk) {
			/* 32 values per 4-byte word (that's not the
			 * same as 8 values per byte...) */
			assert(isview1 || b->theap->size >= 4 * ((b->batCapacity + 31) / 32));
		} else
			assert(isview1 || b->theap->size >> b->tshift >= b->batCapacity);
	}
	if (!isview1) {
		strconcat_len(filename, sizeof(filename),
			      BBP_physical(b->theap->parentid),
			      b->ttype == TYPE_str ? b->twidth == 1 ? ".tail1" : b->twidth == 2 ? ".tail2" :
#if SIZEOF_VAR_T == 8
			      b->twidth == 4 ? ".tail4" :
#endif
			      ".tail" : ".tail",
			      NULL);
		assert(strcmp(b->theap->filename, filename) == 0);
	}
	if (!isview2 && b->tvheap) {
		strconcat_len(filename, sizeof(filename),
			      BBP_physical(b->tvheap->parentid),
			      ".theap",
			      NULL);
		assert(strcmp(b->tvheap->filename, filename) == 0);
	}

	/* void, str and blob imply varsized */
	if (ATOMstorage(b->ttype) == TYPE_str ||
	    ATOMstorage(b->ttype) == TYPE_blob)
		assert(b->tvheap != NULL);
	/* other "known" types are not varsized */
	if (ATOMstorage(b->ttype) > TYPE_void &&
	    ATOMstorage(b->ttype) < TYPE_str)
		assert(b->tvheap == NULL);
	/* shift and width have a particular relationship */
	if (ATOMstorage(b->ttype) == TYPE_str)
		assert(b->twidth >= 1 && b->twidth <= ATOMsize(b->ttype));
	else
		assert(b->twidth == ATOMsize(b->ttype));
	assert(b->tseqbase <= oid_nil);
	/* only oid/void columns can be dense */
	assert(is_oid_nil(b->tseqbase) || b->ttype == TYPE_oid || b->ttype == TYPE_void);
	/* a column cannot both have and not have NILs */
	assert(!b->tnil || !b->tnonil);
	if (b->ttype == TYPE_void) {
		assert(b->tshift == 0);
		assert(b->twidth == 0);
		assert(b->tsorted);
		if (is_oid_nil(b->tseqbase)) {
			assert(b->tvheap == NULL);
			assert(BATcount(b) == 0 || !b->tnonil);
			assert(BATcount(b) <= 1 || !b->tkey);
			assert(b->trevsorted);
		} else {
			if (b->tvheap != NULL) {
				/* candidate list with exceptions */
				assert(b->batRole == TRANSIENT);
				assert(b->tvheap->free <= b->tvheap->size);
				assert(b->tvheap->free >= sizeof(ccand_t));
				assert((negoid_cand(b) && ccand_free(b) % SIZEOF_OID == 0) || mask_cand(b));
				if (negoid_cand(b) && ccand_free(b) > 0) {
					const oid *oids = (const oid *) ccand_first(b);
					q = ccand_free(b) / SIZEOF_OID;
					assert(oids != NULL);
					assert(b->tseqbase + BATcount(b) + q <= GDK_oid_max);
					/* exceptions within range */
					assert(oids[0] >= b->tseqbase);
					assert(oids[q - 1] < b->tseqbase + BATcount(b) + q);
					/* exceptions sorted */
					for (p = 1; p < q; p++)
						assert(oids[p - 1] < oids[p]);
				}
			}
			assert(b->tseqbase + b->batCount <= GDK_oid_max);
			assert(BATcount(b) == 0 || !b->tnil);
			assert(BATcount(b) <= 1 || !b->trevsorted);
			assert(b->tkey);
			assert(b->tnonil);
		}
		MT_lock_unset(&b->theaplock);
		return;
	}

	BATiter bi  = bat_iterator_nolock(b);

	if (BATtdense(b)) {
		assert(b->tseqbase + b->batCount <= GDK_oid_max);
		assert(b->ttype == TYPE_oid);
		assert(b->tsorted);
		assert(b->tkey);
		assert(b->tnonil);
		if ((q = b->batCount) != 0) {
			const oid *o = (const oid *) Tloc(b, 0);
			assert(*o == b->tseqbase);
			for (p = 1; p < q; p++)
				assert(o[p - 1] + 1 == o[p]);
		}
		MT_lock_unset(&b->theaplock);
		return;
	}
	assert(1 << b->tshift == b->twidth);
	/* only linear atoms can be sorted */
	assert(!b->tsorted || ATOMlinear(b->ttype));
	assert(!b->trevsorted || ATOMlinear(b->ttype));
	if (ATOMlinear(b->ttype)) {
		assert(b->tnosorted == 0 ||
		       (b->tnosorted > 0 &&
			b->tnosorted < b->batCount));
		assert(!b->tsorted || b->tnosorted == 0);
		if (!isview1 &&
		    !isview2 &&
		    !b->tsorted &&
		    b->tnosorted > 0 &&
		    b->tnosorted < b->batCount)
			assert(cmpf(BUNtail(bi, b->tnosorted - 1),
				    BUNtail(bi, b->tnosorted)) > 0);
		assert(b->tnorevsorted == 0 ||
		       (b->tnorevsorted > 0 &&
			b->tnorevsorted < b->batCount));
		assert(!b->trevsorted || b->tnorevsorted == 0);
		if (!isview1 &&
		    !isview2 &&
		    !b->trevsorted &&
		    b->tnorevsorted > 0 &&
		    b->tnorevsorted < b->batCount)
			assert(cmpf(BUNtail(bi, b->tnorevsorted - 1),
				    BUNtail(bi, b->tnorevsorted)) < 0);
	}
	/* if tkey property set, both tnokey values must be 0 */
	assert(!b->tkey || (b->tnokey[0] == 0 && b->tnokey[1] == 0));
	if (!isview1 &&
	    !isview2 &&
	    !b->tkey &&
	    (b->tnokey[0] != 0 || b->tnokey[1] != 0)) {
		/* if tkey not set and tnokey indicates a proof of
		 * non-key-ness, make sure the tnokey values are in
		 * range and indeed provide a proof */
		assert(b->tnokey[0] != b->tnokey[1]);
		assert(b->tnokey[0] < b->batCount);
		assert(b->tnokey[1] < b->batCount);
		assert(cmpf(BUNtail(bi, b->tnokey[0]),
			    BUNtail(bi, b->tnokey[1])) == 0);
	}
	/* var heaps must have sane sizes */
	assert(b->tvheap == NULL || b->tvheap->free <= b->tvheap->size);

	if (!b->tkey && !b->tsorted && !b->trevsorted &&
	    !b->tnonil && !b->tnil) {
		/* nothing more to prove */
		MT_lock_unset(&b->theaplock);
		return;
	}

	/* only do a scan if the bat is not a view */
	if (!isview1 && !isview2) {
		const void *maxval = NULL;
		const void *minval = NULL;
		bool seenmax = false, seenmin = false;
		bool seennil = false;

		if (b->tmaxpos != BUN_NONE) {
			assert(b->tmaxpos < BATcount(b));
			maxval = BUNtail(bi, b->tmaxpos);
		}
		if (b->tminpos != BUN_NONE) {
			assert(b->tminpos < BATcount(b));
			minval = BUNtail(bi, b->tminpos);
		}
		if (ATOMstorage(b->ttype) == TYPE_msk) {
			/* for now, don't do extra checks for bit mask */
			;
		} else if (b->tsorted || b->trevsorted || !b->tkey) {
			/* if sorted (either way), or we don't have to
			 * prove uniqueness, we can do a simple
			 * scan */
			/* only call compare function if we have to */
			bool cmpprv = b->tsorted | b->trevsorted | b->tkey;
			bool cmpnil = b->tnonil | b->tnil;

			BATloop(b, p, q) {
				valp = BUNtail(bi, p);
				bool isnil = cmpf(valp, nilp) == 0;
				assert(b->ttype != TYPE_flt || !isinf(*(flt*)valp));
				assert(b->ttype != TYPE_dbl || !isinf(*(dbl*)valp));
				if (maxval && !isnil) {
					cmp = cmpf(maxval, valp);
					assert(cmp >= 0);
					seenmax |= cmp == 0;
				}
				if (minval && !isnil) {
					cmp = cmpf(minval, valp);
					assert(cmp <= 0);
					seenmin |= cmp == 0;
				}
				if (prev && cmpprv) {
					cmp = cmpf(prev, valp);
					assert(!b->tsorted || cmp <= 0);
					assert(!b->trevsorted || cmp >= 0);
					assert(!b->tkey || cmp != 0);
				}
				if (cmpnil) {
					assert(!b->tnonil || !isnil);
					if (isnil) {
						/* we found a nil:
						 * we're done checking
						 * for them */
						seennil = true;
						cmpnil = 0;
						if (!cmpprv && maxval == NULL && minval == NULL) {
							/* we were
							 * only
							 * checking
							 * for nils,
							 * so nothing
							 * more to
							 * do */
							break;
						}
					}
				}
				prev = valp;
			}
		} else {	/* b->tkey && !b->tsorted && !b->trevsorted */
			/* we need to check for uniqueness the hard
			 * way (i.e. using a hash table) */
			const char *nme = BBP_physical(b->batCacheid);
			Hash *hs = NULL;
			BUN mask;

			if ((hs = GDKzalloc(sizeof(Hash))) == NULL) {
				TRC_WARNING(BAT_, "Cannot allocate hash table\n");
				goto abort_check;
			}
			if (snprintf(hs->heaplink.filename, sizeof(hs->heaplink.filename), "%s.thshprpl%x", nme, (unsigned) THRgettid()) >= (int) sizeof(hs->heaplink.filename) ||
			    snprintf(hs->heapbckt.filename, sizeof(hs->heapbckt.filename), "%s.thshprpb%x", nme, (unsigned) THRgettid()) >= (int) sizeof(hs->heapbckt.filename)) {
				/* cannot happen, see comment in gdk.h
				 * about sizes near definition of
				 * BBPINIT */
				GDKfree(hs);
				TRC_CRITICAL(BAT_, "Heap filename is too large\n");
				goto abort_check;
			}
			if (ATOMsize(b->ttype) == 1)
				mask = (BUN) 1 << 8;
			else if (ATOMsize(b->ttype) == 2)
				mask = (BUN) 1 << 16;
			else
				mask = HASHmask(b->batCount);
			if ((hs->heaplink.farmid = BBPselectfarm(
				     TRANSIENT, b->ttype, hashheap)) < 0 ||
			    (hs->heapbckt.farmid = BBPselectfarm(
				    TRANSIENT, b->ttype, hashheap)) < 0 ||
			    HASHnew(hs, b->ttype, BATcount(b),
				    mask, BUN_NONE, false) != GDK_SUCCEED) {
				GDKfree(hs);
				TRC_WARNING(BAT_, "Cannot allocate hash table\n");
				goto abort_check;
			}
			BATloop(b, p, q) {
				BUN hb;
				BUN prb;
				valp = BUNtail(bi, p);
				bool isnil = cmpf(valp, nilp) == 0;
				assert(b->ttype != TYPE_flt || !isinf(*(flt*)valp));
				assert(b->ttype != TYPE_dbl || !isinf(*(dbl*)valp));
				if (maxval && !isnil) {
					cmp = cmpf(maxval, valp);
					assert(cmp >= 0);
					seenmax |= cmp == 0;
				}
				if (minval && !isnil) {
					cmp = cmpf(minval, valp);
					assert(cmp <= 0);
					seenmin |= cmp == 0;
				}
				prb = HASHprobe(hs, valp);
				for (hb = HASHget(hs, prb);
				     hb != BUN_NONE;
				     hb = HASHgetlink(hs, hb))
					if (cmpf(valp, BUNtail(bi, hb)) == 0)
						assert(!b->tkey);
				HASHputlink(hs, p, HASHget(hs, prb));
				HASHput(hs, prb, p);
				assert(!b->tnonil || !isnil);
				seennil |= isnil;
			}
			HEAPfree(&hs->heaplink, true);
			HEAPfree(&hs->heapbckt, true);
			GDKfree(hs);
		}
	  abort_check:
		GDKclrerr();
		assert(maxval == NULL || seenmax);
		assert(minval == NULL || seenmin);
		assert(!b->tnil || seennil);
	}
	MT_lock_unset(&b->theaplock);
}<|MERGE_RESOLUTION|>--- conflicted
+++ resolved
@@ -1163,20 +1163,11 @@
 		int (*atomcmp) (const void *, const void *) = ATOMcompare(b->ttype);
 		const void *atomnil = ATOMnilptr(b->ttype);
 		const void *minvalp = NULL, *maxvalp = NULL;
-<<<<<<< HEAD
-		if (bi.minpos != BUN_NONE)
-			minvalp = BUNtail(bi, bi.minpos);
-		if (bi.maxpos != BUN_NONE)
-			maxvalp = BUNtail(bi, bi.maxpos);
 		if (b->tvheap) {
-=======
-		BATiter bi = bat_iterator_nolock(b);
-		if (b->tvarsized) {
 			if (bi.minpos != BUN_NONE)
 				minvalp = BUNtvar(bi, bi.minpos);
 			if (bi.maxpos != BUN_NONE)
 				maxvalp = BUNtvar(bi, bi.maxpos);
->>>>>>> 5ae8f758
 			const void *vbase = b->tvheap->base;
 			for (BUN i = 0; i < count; i++) {
 				t = ((void **) values)[i];
