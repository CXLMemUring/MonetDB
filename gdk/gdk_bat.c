/*
 * This Source Code Form is subject to the terms of the Mozilla Public
 * License, v. 2.0.  If a copy of the MPL was not distributed with this
 * file, You can obtain one at http://mozilla.org/MPL/2.0/.
 *
 * Copyright 2008-2015 MonetDB B.V.
 */

/*
 * @a M. L. Kersten, P. Boncz, N. Nes
 * @* BAT Module
 * In this Chapter we describe the BAT implementation in more detail.
 * The routines mentioned are primarily meant to simplify the library
 * implementation.
 *
 * @+ BAT Construction
 * BATs are implemented in several blocks of memory, prepared for disk
 * storage and easy shipment over a network.
 *
 * The BAT starts with a descriptor, which indicates the required BAT
 * library version and the BAT administration details.  In particular,
 * it describes the binary relationship maintained and the location of
 * fields required for storage.
 *
 * The general layout of the BAT in this implementation is as follows.
 * Each BAT comes with a heap for the loc-size buns and, optionally,
 * with heaps to manage the variable-sized data items of both
 * dimensions.  The buns are assumed to be stored as loc-size objects.
 * This is essentially an array of structs to store the associations.
 * The size is determined at BAT creation time using an upper bound on
 * the number of elements to be accommodated.  In case of overflow,
 * its storage space is extended automatically.
 *
 * The capacity of a BAT places an upper limit on the number of BUNs
 * to be stored initially. The actual space set aside may be quite
 * large.  Moreover, the size is aligned to int boundaries to speedup
 * access and avoid some machine limitations.
 *
 * Initialization of the variable parts rely on type specific routines
 * called atomHeap.
 */
#include "monetdb_config.h"
#include "gdk.h"
#include "gdk_private.h"

#ifdef ALIGN
#undef ALIGN
#endif
#define ALIGN(n,b)	((b)?(b)*(1+(((n)-1)/(b))):n)

#define ATOMneedheap(tpe) (BATatoms[tpe].atomHeap != NULL)

static char *BATstring_h = "h";
static char *BATstring_t = "t";

static inline int
default_ident(char *s)
{
	return (s == BATstring_h || s == BATstring_t);
}

void
BATinit_idents(BAT *bn)
{
	bn->hident = BATstring_h;
	bn->tident = BATstring_t;
}

BATstore *
BATcreatedesc(int tt, int heapnames, int role)
{
	BAT *bn;
	BATstore *bs;

	/*
	 * Alloc space for the BAT and its dependent records.
	 */
	assert(tt >= 0);
	assert(role >= 0 && role < 32);

	bs = (BATstore *) GDKzalloc(sizeof(BATstore));

	if (bs == NULL)
		return NULL;

	/*
	 * assert needed in the kernel to get symbol eprintf resolved.
	 * Else modules using assert fail to load.
	 */
	bs->BM.H = &bs->T;
	bs->BM.T = &bs->H;
	bs->BM.S = &bs->S;
	bs->B.H = &bs->H;
	bs->B.T = &bs->T;
	bs->B.S = &bs->S;

	bn = &bs->B;

	/*
	 * Fill in basic column info
	 */
	bn->htype = TYPE_void;
	bn->ttype = tt;
	bn->hkey = TRUE | BOUND2BTRUE;
	bn->tkey = FALSE;
	bn->H->nonil = TRUE;
	bn->T->nonil = TRUE;
	bn->H->nil = FALSE;
	bn->T->nil = FALSE;
	bn->hsorted = bn->hrevsorted = 1;
	bn->tsorted = bn->trevsorted = ATOMlinear(tt) != 0;

	bn->hident = BATstring_h;
	bn->tident = BATstring_t;
	bn->halign = OIDnew(2);
	bn->talign = bn->halign + 1;
	bn->hseqbase = 0;
	bn->tseqbase = (tt == TYPE_void) ? oid_nil : 0;
	bn->batRole = role;
	bn->batPersistence = TRANSIENT;
	bn->H->props = bn->T->props = NULL;
	/*
	 * add to BBP
	 */
	BBPinsert(bs);
	/*
	 * fill in heap names, so HEAPallocs can resort to disk for
	 * very large writes.
	 */
	assert(bn->batCacheid > 0);
	bn->H->heap.filename = NULL;
	bn->T->heap.filename = NULL;
	bn->H->heap.farmid = BBPselectfarm(role, bn->htype, offheap);
	bn->T->heap.farmid = BBPselectfarm(role, bn->ttype, offheap);
	bn->batMaphead = 0;
	bn->batMaptail = 0;
	bn->batMaphheap = 0;
	bn->batMaptheap = 0;
	if (heapnames) {
		const char *nme = BBP_physical(bn->batCacheid);

		if (tt) {
			bn->T->heap.filename = GDKfilepath(NOFARM, NULL, nme, "tail");
			if (bn->T->heap.filename == NULL)
				goto bailout;
		}

		if (ATOMneedheap(tt)) {
			if ((bn->T->vheap = (Heap *) GDKzalloc(sizeof(Heap))) == NULL ||
			    (bn->T->vheap->filename = GDKfilepath(NOFARM, NULL, nme, "theap")) == NULL)
				goto bailout;
			bn->T->vheap->parentid = bn->batCacheid;
			bn->T->vheap->farmid = BBPselectfarm(role, bn->ttype, varheap);
		}
	}
	bn->batDirty = TRUE;
	return bs;
      bailout:
	if (tt)
		HEAPfree(&bn->T->heap, 1);
	if (bn->T->vheap) {
		HEAPfree(bn->T->vheap, 1);
		GDKfree(bn->T->vheap);
	}
	GDKfree(bs);
	return NULL;
}

bte
ATOMelmshift(int sz)
{
	bte sh;
	int i = sz >> 1;

	for (sh = 0; i != 0; sh++) {
		i >>= 1;
	}
	return sh;
}


void
BATsetdims(BAT *b)
{
	assert(b->htype == TYPE_void);
	b->H->width = 0;
	b->H->shift = 0;
	b->H->varsized = 1;

	b->T->width = b->ttype == TYPE_str ? 1 : ATOMsize(b->ttype);
	b->T->shift = ATOMelmshift(Tsize(b));
	assert_shift_width(b->T->shift, b->T->width);
	b->T->varsized = b->ttype == TYPE_void || BATatoms[b->ttype].atomPut != NULL;
}

/*
 * @- BAT allocation
 * Allocate BUN heap and variable-size atomheaps (see e.g. strHeap).
 * We now initialize new BATs with their heapname such that the
 * modified HEAPalloc/HEAPextend primitives can possibly use memory
 * mapped files as temporary heap storage.
 *
 * In case of huge bats, we want HEAPalloc to write a file to disk,
 * and memory map it. To make this possible, we must provide it with
 * filenames.
 */
static BATstore *
BATnewstorage(int tt, BUN cap, int role)
{
	BATstore *bs;
	BAT *bn;

	/* and in case we don't have assertions enabled: limit the size */
	if (cap > BUN_MAX) {
		/* shouldn't happen, but if it does... */
		assert(0);
		cap = BUN_MAX;
	}
	bs = BATcreatedesc(tt, tt != TYPE_void, role);
	if (bs == NULL)
		return NULL;
	bn = &bs->B;

	BATsetdims(bn);
	bn->batCapacity = cap;

	/* alloc the main heaps */
	if (tt && HEAPalloc(&bn->T->heap, cap, bn->T->width) != GDK_SUCCEED) {
		return NULL;
	}

	if (ATOMheap(tt, bn->T->vheap, cap) != GDK_SUCCEED) {
		if (tt)
			HEAPfree(&bn->T->heap, 1);
		GDKfree(bn->T->vheap);
		return NULL;
	}
	DELTAinit(bn);
	BBPcacheit(bs, 1);
	return bs;
}

BAT *
BATnew(int ht, int tt, BUN cap, int role)
{
	BATstore *bs;

	assert(cap <= BUN_MAX);
	assert(ht == TYPE_void);
	assert(tt != TYPE_bat);
	ERRORcheck((ht < 0) || (ht > GDKatomcnt), "BATnew:ht error\n", NULL);
	ERRORcheck((tt < 0) || (tt > GDKatomcnt), "BATnew:tt error\n", NULL);
	ERRORcheck(role < 0 || role >= 32, "BATnew:role error\n", NULL);

	(void) ht;		/* always TYPE_void */
	/* round up to multiple of BATTINY */
	if (cap < BUN_MAX - BATTINY)
		cap = (cap + BATTINY - 1) & ~(BATTINY - 1);
	if (cap < BATTINY)
		cap = BATTINY;
	/* and in case we don't have assertions enabled: limit the size */
	if (cap > BUN_MAX)
		cap = BUN_MAX;
	bs = BATnewstorage(tt, cap, role);
	return bs == NULL ? NULL : &bs->B;
}

BAT *
BATdense(oid hseq, oid tseq, BUN cnt)
{
	BAT *bn;

	bn = BATnew(TYPE_void, TYPE_void, 0, TRANSIENT);
	if (bn == NULL)
		return NULL;
	BATseqbase(bn, hseq);
	BATseqbase(BATmirror(bn), tseq);
	BATsetcount(bn, cnt);
	return bn;
}

BAT *
BATattach(int tt, const char *heapfile, int role)
{
	BATstore *bs;
	BAT *bn;
	struct stat st;
	int atomsize;
	BUN cap;
	char *path;

	ERRORcheck(tt <= 0 , "BATattach: bad tail type (<=0)\n", NULL);
	ERRORcheck(ATOMvarsized(tt), "BATattach: bad tail type (varsized)\n", NULL);
	ERRORcheck(heapfile == 0, "BATattach: bad heapfile name\n", NULL);
	ERRORcheck(role < 0 || role >= 32, "BATattach: role error\n", NULL);
	if (lstat(heapfile, &st) < 0) {
		GDKsyserror("BATattach: cannot stat heapfile\n");
		return NULL;
	}
	ERRORcheck(!S_ISREG(st.st_mode), "BATattach: heapfile must be a regular file\n", NULL);
	ERRORcheck(st.st_nlink != 1, "BATattach: heapfile must have only one link\n", NULL);
	atomsize = ATOMsize(tt);
	ERRORcheck(st.st_size % atomsize != 0, "BATattach: heapfile size not integral number of atoms\n", NULL);
	ERRORcheck((size_t) (st.st_size / atomsize) > (size_t) BUN_MAX, "BATattach: heapfile too large\n", NULL);
	cap = (BUN) (st.st_size / atomsize);
	bs = BATcreatedesc(tt, 1, role);
	if (bs == NULL)
		return NULL;
	bn = &bs->B;
	BATsetdims(bn);
	path = GDKfilepath(bn->T->heap.farmid, BATDIR, bn->T->heap.filename, "new");
	GDKcreatedir(path);
	if (rename(heapfile, path) < 0) {
		GDKsyserror("BATattach: cannot rename heapfile\n");
		GDKfree(path);
		HEAPfree(&bn->T->heap, 1);
		GDKfree(bs);
		return NULL;
	}
	GDKfree(path);
	bn->hseqbase = 0;
	BATkey(bn, TRUE);
	BATsetcapacity(bn, cap);
	BATsetcount(bn, cap);
	if (cap > 1) {
		bn->tsorted = 0;
		bn->trevsorted = 0;
		bn->tdense = 0;
		bn->tkey = 0;
	}
	bn->batRestricted = BAT_READ;
	bn->T->heap.size = (size_t) st.st_size;
	bn->T->heap.newstorage = bn->T->heap.storage = (bn->T->heap.size < GDK_mmap_minsize) ? STORE_MEM : STORE_MMAP;
	if (HEAPload(&bn->T->heap, BBP_physical(bn->batCacheid), "tail", TRUE) != GDK_SUCCEED) {
		HEAPfree(&bn->T->heap, 1);
		GDKfree(bs);
		return NULL;
	}
	BBPcacheit(bs, 1);
	return bn;
}

/*
 * If the BAT runs out of storage for BUNS it will reallocate space.
 * For memory mapped BATs we simple extend the administration after
 * having an assurance that the BAT still can be safely stored away.
 */
BUN
BATgrows(BAT *b)
{
	BUN oldcap, newcap;

	BATcheck(b, "BATgrows", 0);

	newcap = oldcap = BATcapacity(b);
	if (newcap < BATTINY)
		newcap = 2 * BATTINY;
	else if (newcap < 10 * BATTINY)
		newcap = 4 * newcap;
	else if (newcap < 50 * BATTINY)
		newcap = 2 * newcap;
	else if ((double) newcap * BATMARGIN <= (double) BUN_MAX)
		newcap = (BUN) ((double) newcap * BATMARGIN);
	else
		newcap = BUN_MAX;
	if (newcap == oldcap) {
		if (newcap <= BUN_MAX - 10)
			newcap += 10;
		else
			newcap = BUN_MAX;
	}
	return newcap;
}

/*
 * The routine should ensure that the BAT keeps its location in the
 * BAT buffer.
 *
 * Overflow in the other heaps are dealt with in the atom routines.
 * Here we merely copy their references into the new administration
 * space.
 */
gdk_return
BATextend(BAT *b, BUN newcap)
{
	size_t theap_size = newcap;

	assert(newcap <= BUN_MAX);
	BATcheck(b, "BATextend", GDK_FAIL);
	assert(b->htype == TYPE_void);
	/*
	 * The main issue is to properly predict the new BAT size.
	 * storage overflow. The assumption taken is that capacity
	 * overflow is rare. It is changed only when the position of
	 * the next available BUN surpasses the free area marker.  Be
	 * aware that the newcap should be greater than the old value,
	 * otherwise you may easily corrupt the administration of
	 * malloc.
	 */
	if (newcap <= BATcapacity(b)) {
		return GDK_SUCCEED;
	}

	b->batCapacity = newcap;

	theap_size *= Tsize(b);
	if (b->T->heap.base && GDKdebug & HEAPMASK)
		fprintf(stderr, "#HEAPextend in BATextend %s " SZFMT " " SZFMT "\n", b->T->heap.filename, b->T->heap.size, theap_size);
	if (b->T->heap.base &&
	    HEAPextend(&b->T->heap, theap_size, b->batRestricted == BAT_READ) != GDK_SUCCEED)
		return GDK_FAIL;
	HASHdestroy(b);
	IMPSdestroy(b);
	return GDK_SUCCEED;
}



/*
 * @+ BAT destruction
 * BATclear quickly removes all elements from a BAT. It must respect
 * the transaction rules; so stable elements must be moved to the
 * "deleted" section of the BAT (they cannot be fully deleted
 * yet). For the elements that really disappear, we must free
 * heapspace and unfix the atoms if they have fix/unfix handles. As an
 * optimization, in the case of no stable elements, we quickly empty
 * the heaps by copying a standard small empty image over them.
 */
gdk_return
BATclear(BAT *b, int force)
{
	BUN p, q;

	BATcheck(b, "BATclear", GDK_FAIL);
	assert(b->htype == TYPE_void);

	/* kill all search accelerators */
	HASHdestroy(b);
	IMPSdestroy(b);

	/* we must dispose of all inserted atoms */
	if ((b->batDeleted == b->batInserted || force) &&
	    BATatoms[b->ttype].atomDel == NULL) {
		Heap th;

		/* no stable elements: we do a quick heap clean */
		/* need to clean heap which keeps data even though the
		   BUNs got removed. This means reinitialize when
		   free > 0
		*/
		memset(&th, 0, sizeof(th));
		if (b->T->vheap) {
			th.farmid = b->T->vheap->farmid;
			if (b->T->vheap->free > 0 &&
			    ATOMheap(b->ttype, &th, 0) != GDK_SUCCEED)
				return GDK_FAIL;
		}
		assert(b->T->vheap == NULL || b->T->vheap->parentid == abs(b->batCacheid));
		if (b->T->vheap && b->T->vheap->free > 0) {
			th.parentid = b->T->vheap->parentid;
			HEAPfree(b->T->vheap, 0);
			*b->T->vheap = th;
		}
	} else {
		/* do heap-delete of all inserted atoms */
		void (*tatmdel)(Heap*,var_t*) = BATatoms[b->ttype].atomDel;

		/* TYPE_str has no del method, so we shouldn't get here */
		assert(tatmdel == NULL || b->T->width == sizeof(var_t));
		if (tatmdel) {
			BATiter bi = bat_iterator(b);

			for(p = b->batInserted, q = BUNlast(b); p < q; p++)
				(*tatmdel)(b->T->vheap, (var_t*) BUNtloc(bi,p));
		}
	}

	if (force)
		b->batFirst = b->batDeleted = b->batInserted = 0;
	else
		b->batFirst = b->batInserted;
	BATsetcount(b,0);
	BATseqbase(b, 0);
	BATseqbase(BATmirror(b), 0);
	b->batDirty = TRUE;
	BATsettrivprop(b);
	return GDK_SUCCEED;
}

/* free a cached BAT; leave the bat descriptor cached */
void
BATfree(BAT *b)
{
	if (b == NULL)
		return;

	/* deallocate all memory for a bat */
	if (b->batCacheid < 0)
		b = BBP_cache(-(b->batCacheid));
	if (b->hident && !default_ident(b->hident))
		GDKfree(b->hident);
	b->hident = BATstring_h;
	if (b->tident && !default_ident(b->tident))
		GDKfree(b->tident);
	b->tident = BATstring_t;
	if (b->H->props)
		PROPdestroy(b->H->props);
	b->H->props = NULL;
	if (b->T->props)
		PROPdestroy(b->T->props);
	b->T->props = NULL;
	HASHfree(b);
	IMPSfree(b);
	if (b->htype)
		HEAPfree(&b->H->heap, 0);
	else
		assert(!b->H->heap.base);
	if (b->ttype)
		HEAPfree(&b->T->heap, 0);
	else
		assert(!b->T->heap.base);
	if (b->H->vheap) {
		assert(b->H->vheap->parentid == b->batCacheid);
		HEAPfree(b->H->vheap, 0);
	}
	if (b->T->vheap) {
		assert(b->T->vheap->parentid == b->batCacheid);
		HEAPfree(b->T->vheap, 0);
	}

	b = BBP_cache(-b->batCacheid);
	if (b) {
		BBP_cache(b->batCacheid) = NULL;
	}
}

/* free a cached BAT descriptor */
void
BATdestroy( BATstore *bs )
{
	if (bs->H.id && !default_ident(bs->H.id))
		GDKfree(bs->H.id);
	bs->H.id = BATstring_h;
	if (bs->T.id && !default_ident(bs->T.id))
		GDKfree(bs->T.id);
	bs->T.id = BATstring_t;
	if (bs->H.vheap)
		GDKfree(bs->H.vheap);
	if (bs->T.vheap)
		GDKfree(bs->T.vheap);
	if (bs->H.props)
		PROPdestroy(bs->H.props);
	if (bs->T.props)
		PROPdestroy(bs->T.props);
	GDKfree(bs);
}

/*
 * @+ BAT copying
 *
 * BAT copying is an often used operation. So it deserves attention.
 * When making a copy of a BAT, the following aspects are of
 * importance:
 *
 * - the requested head and tail types. The purpose of the copy may be
 *   to slightly change these types (e.g. void <-> oid). We may also
 *   remap between types as long as they share the same
 *   ATOMstorage(type), i.e. the types have the same physical
 *   implementation. We may even want to allow 'dirty' trick such as
 *   viewing a flt-column suddenly as int.
 *
 *   To allow such changes, the desired column-types is a
 *   parameter of COLcopy.
 *
 * - access mode. If we want a read-only copy of a read-only BAT, a
 *   VIEW may do (in this case, the user may be after just an
 *   independent BAT header and id). This is indicated by the
 *   parameter (writable = FALSE).
 *
 *   In other cases, we really want an independent physical copy
 *   (writable = TRUE).  Changing the mode to BAT_WRITE will be a
 *   zero-cost operation if the BAT was copied with (writable = TRUE).
 *
 * In GDK, the result is a BAT that is BAT_WRITE iff (writable ==
 * TRUE).
 *
 * In these cases the copy becomes a logical view on the original,
 * which ensures that the original cannot be modified or destroyed
 * (which could affect the shared heaps).
 */
static gdk_return
heapcopy(BAT *bn, char *ext, Heap *dst, Heap *src)
{
	if (src->filename && src->newstorage != STORE_MEM) {
		const char *nme = BBP_physical(bn->batCacheid);

		if ((dst->filename = GDKfilepath(NOFARM, NULL, nme, ext)) == NULL)
			return GDK_FAIL;
	}
	return HEAPcopy(dst, src);
}

static void
heapmove(Heap *dst, Heap *src)
{
	if (src->filename == NULL) {
		src->filename = dst->filename;
		dst->filename = NULL;
	}
	HEAPfree(dst, 0);
	*dst = *src;
}

static int
wrongtype(int t1, int t2)
{
	/* check if types are compatible. be extremely forgiving */
	if (t1 != TYPE_void) {
		t1 = ATOMtype(ATOMstorage(t1));
		t2 = ATOMtype(ATOMstorage(t2));
		if (t1 != t2) {
			if (ATOMvarsized(t1) ||
			    ATOMvarsized(t2) ||
			    ATOMsize(t1) != ATOMsize(t2) ||
			    ATOMalign(t1) != ATOMalign(t2) ||
			    BATatoms[t1].atomFix ||
			    BATatoms[t2].atomFix)
				return TRUE;
		}
	}
	return FALSE;
}

/*
 * There are four main implementation cases:
 * (1) we are allowed to return a view (zero effort),
 * (2) the result is void,void (zero effort),
 * (3) we can copy the heaps (memcopy, or even VM page sharing)
 * (4) we must insert BUN-by-BUN into the result (fallback)
 * The latter case is still optimized for the case that the result
 * is bat[void,T] for a simple fixed-size type T. In that case we
 * do inline array[T] inserts.
 */
/* TODO make it simpler, ie copy per column */
BAT *
COLcopy(BAT *b, int tt, int writable, int role)
{
	BUN bunstocopy = BUN_NONE;
	BUN cnt;
	BAT *bn = NULL;

	BATcheck(b, "BATcopy", NULL);
	assert(tt != TYPE_bat);
	cnt = b->batCount;

	/* maybe a bit ugly to change the requested bat type?? */
	if (b->ttype == TYPE_void && !writable)
		tt = TYPE_void;

	if (tt != b->ttype && wrongtype(tt, b->ttype)) {
		GDKerror("BATcopy: wrong tail-type requested\n");
		return NULL;
	}

	/* first try case (1); create a view, possibly with different
	 * atom-types */
	if (role == b->batRole &&
	    BAThrestricted(b) == BAT_READ &&
	    BATtrestricted(b) == BAT_READ &&
	    !writable) {
		bn = VIEWcreate(b->hseqbase, b);
		if (bn == NULL)
			return NULL;
		if (bn->htype != TYPE_void) {
			/* legacy BAT, transform to "headless" */
			assert(bn->H != bn->T);
			bn->htype = TYPE_void;
			bn->hvarsized = ATOMvarsized(TYPE_void);
			bn->hseqbase = b->hseqbase;
		}
		if (tt != bn->ttype) {
			assert(bn->H != bn->T);
			bn->ttype = tt;
			bn->tvarsized = ATOMvarsized(tt);
			bn->tseqbase = b->tseqbase;
		}
	} else {
		/* check whether we need case (4); BUN-by-BUN copy (by
		 * setting bunstocopy != BUN_NONE) */
		if (ATOMsize(b->htype) != 0 ||
		    ATOMsize(tt) != ATOMsize(b->ttype)) {
			/* oops, void materialization */
			bunstocopy = cnt;
		} else if (BATatoms[tt].atomFix) {
			/* oops, we need to fix/unfix atoms */
			bunstocopy = cnt;
		} else if (isVIEW(b)) {
			/* extra checks needed for views */
			bat hp = VIEWhparent(b), tp = VIEWtparent(b);

			if (isVIEWCOMBINE(b) ||	/* oops, mirror view! */
			    /* reduced slice view: do not copy too
			     * much garbage */
			    (hp != 0 && BATcapacity(BBP_cache(hp)) > cnt + cnt) ||
			    (tp != 0 && BATcapacity(BBP_cache(tp)) > cnt + cnt))
				bunstocopy = cnt;
		}

		bn = BATnew(TYPE_void, tt, MAX(1, bunstocopy == BUN_NONE ? 0 : bunstocopy), role);
		if (bn == NULL)
			return NULL;

		if (bn->tvarsized && bn->ttype && bunstocopy == BUN_NONE) {
			bn->T->shift = b->T->shift;
			bn->T->width = b->T->width;
			if (HEAPextend(&bn->T->heap, BATcapacity(bn) << bn->T->shift, TRUE) != GDK_SUCCEED)
				goto bunins_failed;
		}

		if (tt == TYPE_void) {
			/* case (2): a void,void result => nothing to
			 * copy! */
			bn->H->heap.free = 0;
			bn->T->heap.free = 0;
		} else if (bunstocopy == BUN_NONE) {
			/* case (3): just copy the heaps; if possible
			 * with copy-on-write VM support */
			Heap bthp, thp;

			assert(b->htype == TYPE_void);
			memset(&bthp, 0, sizeof(Heap));
			memset(&thp, 0, sizeof(Heap));

			bthp.farmid = BBPselectfarm(role, b->ttype, offheap);
			thp.farmid = BBPselectfarm(role, b->ttype, varheap);
			if ((b->ttype && heapcopy(bn, "tail", &bthp, &b->T->heap) != GDK_SUCCEED) ||
			    (bn->T->vheap && heapcopy(bn, "theap", &thp, b->T->vheap) != GDK_SUCCEED)) {
				HEAPfree(&thp, 1);
				HEAPfree(&bthp, 1);
				BBPreclaim(bn);
				return NULL;
			}
			/* succeeded; replace dummy small heaps by the
			 * real ones */
			heapmove(&bn->T->heap, &bthp);
			thp.parentid = bn->batCacheid;
			if (bn->T->vheap)
				heapmove(bn->T->vheap, &thp);

			/* make sure we use the correct capacity */
			bn->batCapacity = (BUN) (bn->ttype ? bn->T->heap.size >> bn->T->shift : 0);


			/* first/inserted must point equally far into
			 * the heap as in the source */
			bn->batFirst = b->batFirst;
			bn->batInserted = b->batInserted;
		} else if (BATatoms[tt].atomFix || tt != TYPE_void || ATOMextern(tt)) {
			/* case (4): one-by-one BUN insert (really slow) */
			BUN p, q, r = BUNfirst(bn);
			BATiter bi = bat_iterator(b);

			BATloop(b, p, q) {
				const void *h = BUNhead(bi, p);
				const void *t = BUNtail(bi, p);

				bunfastins_nocheck(bn, r, h, t, Hsize(bn), Tsize(bn));
				r++;
			}
		} else if (tt != TYPE_void && b->ttype == TYPE_void) {
			/* case (4): optimized for unary void
			 * materialization */
			oid cur = b->tseqbase, *dst = (oid *) bn->T->heap.base;
			oid inc = (cur != oid_nil);

			bn->H->heap.free = 0;
			bn->T->heap.free = bunstocopy * sizeof(oid);
			while (bunstocopy--) {
				*dst++ = cur;
				cur += inc;
			}
		} else {
			/* case (4): optimized for simple array copy */
			BUN p = BUNfirst(b);

			bn->H->heap.free = 0;
			bn->T->heap.free = bunstocopy * Tsize(bn);
			memcpy(Tloc(bn, 0), Tloc(b, p), bn->T->heap.free);
		}
		/* copy all properties (size+other) from the source bat */
		BATsetcount(bn, cnt);
	}
	/* set properties (note that types may have changed in the copy) */
	ALIGNsetH(bn, b);
	if (ATOMtype(tt) == ATOMtype(b->ttype)) {
		ALIGNsetT(bn, b);
	} else if (ATOMstorage(tt) == ATOMstorage(b->ttype) &&
		   ATOMcompare(tt) == ATOMcompare(b->ttype)) {
		bn->tsorted = b->tsorted;
		bn->trevsorted = b->trevsorted;
		bn->tdense = b->tdense && ATOMtype(bn->ttype) == TYPE_oid;
		if (b->tkey)
			BATkey(BATmirror(bn), TRUE);
		bn->T->nonil = b->T->nonil;
	} else {
		bn->tsorted = bn->trevsorted = 0; /* set based on count later */
		bn->tdense = bn->T->nonil = 0;
	}
	if (BATcount(bn) <= 1) {
		bn->hsorted = ATOMlinear(b->htype);
		bn->hrevsorted = ATOMlinear(b->htype);
		bn->hkey = 1;
		bn->tsorted = ATOMlinear(b->ttype);
		bn->trevsorted = ATOMlinear(b->ttype);
		bn->tkey = 1;
	}
	if (writable != TRUE)
		bn->batRestricted = BAT_READ;
	return bn;
      bunins_failed:
	BBPreclaim(bn);
	return NULL;
}

#ifdef HAVE_HGE
#define un_move_sz16(src, dst, sz)					\
		if (sz == 16) {						\
			* (hge *) dst = * (hge *) src;			\
		} else
#else
#define un_move_sz16(src, dst, sz)
#endif

#define un_move(src, dst, sz)						\
	do {								\
		un_move_sz16(src,dst,sz)				\
		if (sz == 8) {						\
			* (lng *) dst = * (lng *) src;			\
		} else if (sz == 4) {					\
			* (int *) dst = * (int *) src;			\
		} else if (sz > 0) {					\
			char *_dst = (char *) dst;			\
			char *_src = (char *) src;			\
			char *_end = _src + sz;				\
									\
			while (_src < _end)				\
				*_dst++ = *_src++;			\
		}							\
	} while (0)
#define acc_move(l, p)							\
	do {								\
		char tmp[16];						\
		/* avoid compiler warning: dereferencing type-punned pointer \
		 * will break strict-aliasing rules */			\
		char *tmpp = tmp;					\
									\
		assert(ts <= 16);					\
									\
		/* move first to tmp */					\
		un_move(Tloc(b, l), tmpp, ts);				\
		/* move delete to first */				\
		un_move(Tloc(b, p), Tloc(b, l), ts);			\
		/* move first to deleted */				\
		un_move(tmpp, Tloc(b, p), ts);				\
	} while (0)

static void
setcolprops(BAT *b, COLrec *col, const void *x)
{
	int isnil = col->type != TYPE_void &&
		atom_CMP(x, ATOMnilptr(col->type), col->type) == 0;
	BATiter bi;
	BUN pos;
	const void *prv;
	int cmp;

	/* x may only be NULL if the column type is VOID */
	assert(x != NULL || col->type == TYPE_void);
	if (b->batCount == 0) {
		/* first value */
		col->sorted = col->revsorted = ATOMlinear(col->type) != 0;
		col->key |= 1;
		if (col->type == TYPE_void) {
			if (x) {
				col->seq = * (const oid *) x;
			}
			col->nil = col->seq == oid_nil;
			col->nonil = !col->nil;
		} else {
			col->nil = isnil;
			col->nonil = !isnil;
			if (col->type == TYPE_oid) {
				col->dense = !isnil;
				col->seq = * (const oid *) x;
			}
		}
	} else if (col->type == TYPE_void) {
		/* not the first value in a VOID column: we keep the
		 * seqbase and x is not used, so only some properties
		 * are affected */
		if (col->seq != oid_nil) {
			col->revsorted = 0;
			col->nil = 0;
			col->nonil = 1;
		} else {
			col->key = 0;
			col->nil = 1;
			col->nonil = 0;
		}
	} else {
		bi = bat_iterator(b);
		pos = BUNlast(b);
		prv = col == b->H ? BUNhead(bi, pos - 1) : BUNtail(bi, pos - 1);
		cmp = atom_CMP(prv, x, col->type);

		if (col->key == 1 && /* assume outside check if BOUND2BTRUE */
		    (cmp == 0 || /* definitely not KEY */
		     (b->batCount > 1 && /* can't guarantee KEY if unordered */
		      ((col->sorted && cmp > 0) ||
		       (col->revsorted && cmp < 0) ||
		       (!col->sorted && !col->revsorted))))) {
			col->key = 0;
			col->nokey[0] = pos - 1;
			col->nokey[1] = pos;
		}
		if (col->sorted && cmp > 0) {
			/* out of order */
			col->sorted = 0;
			col->nosorted = pos;
		}
		if (col->revsorted && cmp < 0) {
			/* out of order */
			col->revsorted = 0;
			col->norevsorted = pos;
		}
		if (col->dense && (cmp >= 0 || * (const oid *) prv + 1 != * (const oid *) x)) {
			col->dense = 0;
			col->nodense = pos;
		}
		if (isnil) {
			col->nonil = 0;
			col->nil = 1;
		}
	}
}

oid
MAXoid(BAT *i)
{
	BATiter ii = bat_iterator(i);
	oid o = i->hseqbase - 1;

	if (i->batCount)
		o = *(oid *) BUNhead(ii, BUNlast(i) - 1);
	if (!BAThordered(i)) {
		BUN r, s;

		BATloop(i, r, s) {
			oid v = *(oid *) BUNhead(ii, r);

			if (v > o)
				o = v;
		}
	}
	return o;
}

/*
 * @+ BUNappend
 * The BUNappend function can be used to add a single value to void
 * and oid headed bats. The new head value will be a unique number,
 * (max(bat)+1).
 */
gdk_return
BUNappend(BAT *b, const void *t, bit force)
{
	BUN p;
	size_t tsize = 0;

	BATcheck(b, "BUNappend", GDK_FAIL);
	assert(b->htype == TYPE_void);

	assert(!isVIEW(b));
	if ((b->tkey & BOUND2BTRUE) && BUNfnd(b, t) != BUN_NONE) {
		return GDK_SUCCEED;
	}

	p = BUNlast(b);		/* insert at end */
	if (p == BUN_MAX || b->batCount == BUN_MAX) {
		GDKerror("BUNappend: bat too large\n");
		return GDK_FAIL;
	}

	ALIGNapp(b, "BUNappend", force, GDK_FAIL);
	b->batDirty = 1;
	if (b->T->hash && b->T->vheap)
		tsize = b->T->vheap->size;

	if (b->ttype == TYPE_void && b->tseqbase != oid_nil) {
		if (b->batCount == 0) {
			b->tseqbase = * (const oid *) t;
		} else if (* (oid *) t == oid_nil ||
			   b->tseqbase + b->batCount != *(const oid *) t) {
			if (BATmaterialize(b) != GDK_SUCCEED)
				return GDK_FAIL;
		}
	}

	if (unshare_string_heap(b) != GDK_SUCCEED) {
		return GDK_FAIL;
	}

	b->hrevsorted = b->batCount == 0; /* count before append */
	setcolprops(b, b->T, t);

	if (b->ttype != TYPE_void) {
		bunfastapp(b, t);
	} else {
		BATsetcount(b, b->batCount + 1);
	}


	IMPSdestroy(b); /* no support for inserts in imprints yet */

	/* first adapt the hashes; then the user-defined accelerators.
	 * REASON: some accelerator updates (qsignature) use the hashes!
	 */
	if (b->T->hash) {
		HASHins(b, p, t);
		if (tsize && tsize != b->T->vheap->size)
			HEAPwarm(b->T->vheap);
	}
	return GDK_SUCCEED;
      bunins_failed:
	return GDK_FAIL;
}

<<<<<<< HEAD
=======
gdk_return
BUNdelete(BAT *b, oid o)
{
	BUN p;
	BATiter bi = bat_iterator(b);

	assert(b->htype == TYPE_void);
	assert(b->hseqbase != oid_nil || BATcount(b) == 0);
	if (o < b->hseqbase || o >= b->hseqbase + BATcount(b)) {
		/* value already not there */
		return GDK_SUCCEED;
	}
	assert(BATcount(b) > 0); /* follows from "if" above */
	p = o - b->hseqbase + BUNfirst(b);
	if (p < b->batInserted) {
		GDKerror("BUNdelete: cannot delete committed value\n");
		return GDK_FAIL;
	}
	b->batDirty = 1;
	ATOMunfix(b->ttype, BUNtail(bi, p));
	ATOMdel(b->ttype, b->T->vheap, (var_t *) BUNtloc(bi, p));
	if (p != BUNlast(b) - 1 &&
	    (b->ttype != TYPE_void || b->tseqbase != oid_nil)) {
		/* replace to-be-delete BUN with last BUN; materialize
		 * void column before doing so */
		if (b->ttype == TYPE_void &&
		    BATmaterialize(b) != GDK_SUCCEED)
			return GDK_FAIL;
		memcpy(Tloc(b, p), Tloc(b, BUNlast(b) - 1), Tsize(b));
		/* no longer sorted */
		b->tsorted = b->trevsorted = 0;
	}
	b->batCount--;
	if (b->batCount <= 1) {
		/* some trivial properties */
		b->tkey |= 1;
		b->tsorted = b->trevsorted = 1;
		if (b->batCount == 0) {
			b->T->nil = 0;
			b->T->nonil = 1;
		}
	}
	return GDK_SUCCEED;
}
>>>>>>> 242cceaf

/* @-  BUN replace
 * The last operation in this context is BUN replace. It assumes that
 * the header denotes a key. The old value association is destroyed
 * (if it exists in the first place) and the new value takes its
 * place.
 *
 * In order to make updates on void columns workable; replaces on them
 * are always done in-place. Performing them without bun-movements
 * greatly simplifies the problem. The 'downside' is that when
 * transaction management has to be performed, replaced values should
 * be saved explicitly.
 */
gdk_return
BUNinplace(BAT *b, BUN p, const void *t, bit force)
{
	BUN last = BUNlast(b) - 1;
	BAT *bm = BBP_cache(-b->batCacheid);
	BUN pit = p;
	BATiter bi = bat_iterator(b);
	int tt;
	BUN prv, nxt;

	assert(p >= b->batInserted || force);

	/* uncommitted BUN elements */

<<<<<<< HEAD
	ALIGNinp(b, "BUNreplace", force, GDK_FAIL);	/* zap alignment info */
=======
	ALIGNinp(b, "BUNinplace", force, GDK_FAIL);	/* zap alignment info */
>>>>>>> 242cceaf
	if (b->T->nil &&
	    atom_CMP(BUNtail(bi, p), ATOMnilptr(b->ttype), b->ttype) == 0 &&
	    atom_CMP(t, ATOMnilptr(b->ttype), b->ttype) != 0) {
		/* if old value is nil and new value isn't, we're not
		 * sure anymore about the nil property, so we must
		 * clear it */
		b->T->nil = 0;
	}
	HASHremove(b);
	Treplacevalue(b, BUNtloc(bi, p), t);

	tt = b->ttype;
	prv = p > b->batFirst ? p - 1 : BUN_NONE;
	nxt = p < last ? p + 1 : BUN_NONE;

	if (BATtordered(b)) {
		if ((prv != BUN_NONE &&
		     ATOMcmp(tt, t, BUNtail(bi, prv)) < 0) ||
		    (nxt != BUN_NONE &&
		     ATOMcmp(tt, t, BUNtail(bi, nxt)) > 0)) {
			b->tsorted = FALSE;
			b->T->nosorted = pit;
		} else if (b->ttype != TYPE_void && b->tdense) {
			if ((prv != BUN_NONE &&
			     1 + * (oid *) BUNtloc(bi, prv) != * (oid *) t) ||
			    (nxt != BUN_NONE &&
			     * (oid *) BUNtloc(bi, nxt) != 1 + * (oid *) t)) {
				b->tdense = FALSE;
				b->T->nodense = pit;
			} else if (prv == BUN_NONE &&
				   nxt == BUN_NONE) {
				bm->hseqbase = b->tseqbase = * (oid *) t;
			}
		}
	}
	if (BATtrevordered(b)) {
		if ((prv != BUN_NONE &&
		     ATOMcmp(tt, t, BUNtail(bi, prv)) > 0) ||
		    (nxt != BUN_NONE &&
		     ATOMcmp(tt, t, BUNtail(bi, nxt)) < 0)) {
			b->trevsorted = FALSE;
			b->T->norevsorted = pit;
		}
	}
	if (((b->ttype != TYPE_void) & b->tkey & !(b->tkey & BOUND2BTRUE)) && b->batCount > 1) {
		BATkey(bm, FALSE);
	}
	if (b->T->nonil)
		b->T->nonil = t && atom_CMP(t, ATOMnilptr(b->ttype), b->ttype) != 0;
	b->T->heap.dirty = TRUE;
	if (b->T->vheap)
		b->T->vheap->dirty = TRUE;

	return GDK_SUCCEED;

  bunins_failed:
	return GDK_FAIL;
}

/* very much like void_inplace, except this materializes a void tail
 * column if necessarry */
gdk_return
BUNreplace(BAT *b, oid id, const void *t, bit force)
{
	BATcheck(b, "BUNreplace", GDK_FAIL);
	BATcheck(t, "BUNreplace: tail value is nil", GDK_FAIL);

	if (id < b->hseqbase || id >= b->hseqbase + BATcount(b))
		return GDK_SUCCEED;

	if ((b->tkey & BOUND2BTRUE) && BUNfnd(b, t) != BUN_NONE) {
		return GDK_SUCCEED;
	}
	if (b->ttype == TYPE_void) {
		/* no need to materialize if value doesn't change */
		if (b->tseqbase == oid_nil ||
		    b->tseqbase + id - b->hseqbase == *(const oid *) t)
			return GDK_SUCCEED;
<<<<<<< HEAD
		i = p;
=======
>>>>>>> 242cceaf
		if (BATmaterialize(b) != GDK_SUCCEED)
			return GDK_FAIL;
	}

<<<<<<< HEAD
	return BUNinplace(b, p, t, force);
=======
	return BUNinplace(b, id - b->hseqbase + BUNfirst(b), t, force);
>>>>>>> 242cceaf
}

/* very much like BUNreplace, but this doesn't make any changes if the
 * tail column is void */
gdk_return
void_inplace(BAT *b, oid id, const void *val, bit force)
{
<<<<<<< HEAD
	gdk_return res = GDK_SUCCEED;
	BUN p = BUN_NONE;
	BUN oldInserted = b->batInserted;
	BAT *bm = BATmirror(b);

	assert(b->htype == TYPE_void);
	assert(b->hseqbase != oid_nil);
	assert(b->batCount > (id - b->hseqbase));

	b->batInserted = 0;
	p = BUNfndVOID(bm, &id);

	assert(force || p >= b->batInserted);	/* we don't want delete/ins */
	assert(force || !b->batRestricted);
	res = BUNinplace(b, p, val, force);

	b->batInserted = oldInserted;
	return res;
=======
	assert(id >= b->hseqbase && id < b->hseqbase + BATcount(b));
	if (id < b->hseqbase || id >= b->hseqbase + BATcount(b)) {
		GDKerror("void_inplace: id out of range\n");
		return GDK_FAIL;
	}
	if ((b->tkey & BOUND2BTRUE) && BUNfnd(b, val) != BUN_NONE)
		return GDK_SUCCEED;
	if (b->ttype == TYPE_void)
		return GDK_SUCCEED;
	return BUNinplace(b, id - b->hseqbase + BUNfirst(b), val, force);
>>>>>>> 242cceaf
}

BUN
void_replace_bat(BAT *b, BAT *p, BAT *u, bit force)
{
	BUN nr = 0;
	BUN r, s;
	BATiter uii = bat_iterator(p);
	BATiter uvi = bat_iterator(u);

	BATloop(u, r, s) {
		oid updid = *(oid *) BUNtail(uii, r);
		const void *val = BUNtail(uvi, r);

		if (void_inplace(b, updid, val, force) != GDK_SUCCEED)
			return BUN_NONE;
		nr++;
	}
	return nr;
}

/*
 * @- BUN Lookup
 * Location of a BUN using a value should use the available indexes to
 * speed up access. If indexes are lacking then a hash index is
 * constructed under the assumption that 1) multiple access to the BAT
 * can be expected and 2) building the hash is only slightly more
 * expensive than the full linear scan.  BUN_NONE is returned if no
 * such element could be found.  In those cases where the type is
 * known and a hash index is available, one should use the inline
 * functions to speed-up processing.
 */
static BUN
slowfnd(BAT *b, const void *v)
{
	BATiter bi = bat_iterator(b);
	BUN p, q;
	int (*cmp)(const void *, const void *) = ATOMcompare(b->ttype);

	BATloop(b, p, q) {
		if ((*cmp)(v, BUNtail(bi, p)) == 0)
			return p;
	}
	return BUN_NONE;
}

BUN
BUNfnd(BAT *b, const void *v)
{
	BUN r = BUN_NONE;
	BATiter bi;

	BATcheck(b, "BUNfnd", 0);
	if (!v)
		return r;
	if (BATtvoid(b))
		return BUNfndVOID(b, v);
	if (!BATcheckhash(b)) {
		if (BATtordered(b) || BATtrevordered(b))
			return SORTfnd(b, v);
	}
	bi = bat_iterator(b);
	switch (ATOMstorage(b->ttype)) {
	case TYPE_bte:
		HASHfnd_bte(r, bi, v);
		break;
	case TYPE_sht:
		HASHfnd_sht(r, bi, v);
		break;
	case TYPE_int:
	case TYPE_flt:
		HASHfnd_int(r, bi, v);
		break;
	case TYPE_dbl:
	case TYPE_lng:
		HASHfnd_lng(r, bi, v);
		break;
#ifdef HAVE_HGE
	case TYPE_hge:
		HASHfnd_hge(r, bi, v);
		break;
#endif
	case TYPE_str:
		HASHfnd_str(r, bi, v);
		break;
	default:
		HASHfnd(r, bi, v);
	}
	return r;
  hashfnd_failed:
	/* can't build hash table, search the slow way */
	return slowfnd(b, v);
}

/*
 * @+ BAT Property Management
 *
 * The function BATcount returns the number of active elements in a
 * BAT.  Counting is type independent.  It can be implemented quickly,
 * because the system ensures a dense BUN list.
 */
void
BATsetcapacity(BAT *b, BUN cnt)
{
	b->batCapacity = cnt;
	assert(b->batCount <= cnt);
}

void
BATsetcount(BAT *b, BUN cnt)
{
	b->batCount = cnt;
	b->batDirtydesc = TRUE;
	b->H->heap.free = headsize(b, BUNfirst(b) + cnt);
	b->T->heap.free = tailsize(b, BUNfirst(b) + cnt);
	if (b->H->type == TYPE_void && b->T->type == TYPE_void)
		b->batCapacity = cnt;
	if (cnt <= 1) {
		b->hsorted = b->hrevsorted = ATOMlinear(b->htype) != 0;
		b->tsorted = b->trevsorted = ATOMlinear(b->ttype) != 0;
	}
	if (b->htype == TYPE_void) {
		b->hsorted = 1;
		if (b->hseqbase == oid_nil) { /* unlikely */
			b->hkey = cnt <= 1;
			b->hrevsorted = 1;
			b->H->nil = 1;
			b->H->nonil = 0;
		} else {
			b->hkey = 1;
			b->hrevsorted = cnt <= 1;
			b->H->nil = 0;
			b->H->nonil = 1;
		}
	}
	if (b->ttype == TYPE_void) {
		b->tsorted = 1;
		if (b->tseqbase == oid_nil) {
			b->tkey = cnt <= 1;
			b->trevsorted = 1;
			b->T->nil = 1;
			b->T->nonil = 0;
		} else {
			b->tkey = 1;
			b->trevsorted = cnt <= 1;
			b->T->nil = 0;
			b->T->nonil = 1;
		}
	}
	assert(b->batCapacity >= cnt);
}

size_t
BATvmsize(BAT *b, int dirty)
{
	BATcheck(b, "BATvmsize", 0);
	if (b->batDirty || (b->batPersistence != TRANSIENT && !b->batCopiedtodisk))
		dirty = 0;
	return (!dirty || b->H->heap.dirty ? HEAPvmsize(&b->H->heap) : 0) +
		(!dirty || b->T->heap.dirty ? HEAPvmsize(&b->T->heap) : 0) +
		((!dirty || b->H->heap.dirty) && b->H->hash && b->H->hash != (Hash *) 1 ? HEAPvmsize(b->H->hash->heap) : 0) +
		((!dirty || b->T->heap.dirty) && b->T->hash && b->T->hash != (Hash *) 1 ? HEAPvmsize(b->T->hash->heap) : 0) +
		(b->H->vheap && (!dirty || b->H->vheap->dirty) ? HEAPvmsize(b->H->vheap) : 0) +
		(b->T->vheap && (!dirty || b->T->vheap->dirty) ? HEAPvmsize(b->T->vheap) : 0);
}

size_t
BATmemsize(BAT *b, int dirty)
{
	BATcheck(b, "BATmemsize", 0);
	if (b->batDirty ||
	    (b->batPersistence != TRANSIENT && !b->batCopiedtodisk))
		dirty = 0;
	return (!dirty || b->batDirtydesc ? sizeof(BATstore) : 0) +
		(!dirty || b->H->heap.dirty ? HEAPmemsize(&b->H->heap) : 0) +
		(!dirty || b->T->heap.dirty ? HEAPmemsize(&b->T->heap) : 0) +
		((!dirty || b->H->heap.dirty) && b->H->hash && b->H->hash != (Hash *) 1 ? HEAPmemsize(b->H->hash->heap) : 0) +
		((!dirty || b->T->heap.dirty) && b->T->hash && b->T->hash != (Hash *) 1 ? HEAPmemsize(b->T->hash->heap) : 0) +
		(b->H->vheap && (!dirty || b->H->vheap->dirty) ? HEAPmemsize(b->H->vheap) : 0) +
		(b->T->vheap && (!dirty || b->T->vheap->dirty) ? HEAPmemsize(b->T->vheap) : 0);
}

/*
 * The key and name properties can be changed at any time.  Keyed
 * dimensions are automatically supported by an auxiliary hash-based
 * access structure to speed up searching. Turning off the key
 * integrity property does not cause the index to disappear. It can
 * still be used to speed-up retrieval. The routine BATkey sets the
 * key property of the association head.
 */
gdk_return
BATkey(BAT *b, int flag)
{
	bat parent;

	BATcheck(b, "BATkey", GDK_FAIL);
	parent = VIEWparentcol(b);
	if (b->htype == TYPE_void) {
		if (b->hseqbase == oid_nil && flag == BOUND2BTRUE) {
			GDKerror("BATkey: nil-column cannot be kept unique.\n");
			return GDK_FAIL;
		}
		if (b->hseqbase != oid_nil && flag == FALSE) {
			GDKerror("BATkey: dense column must be unique.\n");
			return GDK_FAIL;
		}
		if (b->hseqbase == oid_nil && flag == TRUE && b->batCount > 1) {
			GDKerror("BATkey: void column cannot be unique.\n");
			return GDK_FAIL;
		}
	}
	if (flag)
		flag |= (1 | b->hkey);
	if (b->hkey != flag)
		b->batDirtydesc = TRUE;
	b->hkey = flag;
	if (!flag)
		b->hdense = 0;
	if (flag && parent && ALIGNsynced(b, BBP_cache(parent)))
		return BATkey(BBP_cache(parent), TRUE);
	return GDK_SUCCEED;
}


void
BATseqbase(BAT *b, oid o)
{
	if (b == NULL)
		return;
	assert(o <= oid_nil);
	if (ATOMtype(b->htype) == TYPE_oid) {
		if (b->hseqbase != o) {
			b->batDirtydesc = TRUE;
			/* zap alignment if column is changed by new
			 * seqbase */
			if (b->htype == TYPE_void)
				b->halign = 0;
		}
		b->hseqbase = o;
		if (b->htype == TYPE_oid && o == oid_nil)
			b->hdense = 0;

		/* adapt keyness */
		if (BAThvoid(b)) {
			if (o == oid_nil) {
				b->hkey = b->batCount <= 1;
				b->H->nonil = b->batCount == 0;
				b->H->nil = b->batCount > 0;
				b->hsorted = b->hrevsorted = 1;
			} else {
				if (!b->hkey) {
					b->hkey = TRUE;
					b->H->nokey[0] = b->H->nokey[1] = 0;
				}
				b->H->nonil = 1;
				b->H->nil = 0;
				b->hsorted = 1;
				b->hrevsorted = b->batCount <= 1;
			}
		}
	}
}

/*
 * BATs have a logical name that is independent of their location in
 * the file system (this depends on batCacheid).  The dimensions of
 * the BAT can be given a separate name.  It helps front-ends in
 * identifying the column of interest.  The new name should be
 * recognizable as an identifier.  Otherwise interaction through the
 * front-ends becomes complicated.
 */
int
BATname(BAT *b, const char *nme)
{
	BATcheck(b, "BATname", 0);
	return BBPrename(b->batCacheid, nme);
}

str
BATrename(BAT *b, const char *nme)
{
	int ret;

	BATcheck(b, "BATrename", NULL);
	ret = BATname(b, nme);
	if (ret == 1) {
		GDKerror("BATrename: identifier expected: %s\n", nme);
	} else if (ret == BBPRENAME_ALREADY) {
		GDKerror("BATrename: name is in use: '%s'.\n", nme);
	} else if (ret == BBPRENAME_ILLEGAL) {
		GDKerror("BATrename: illegal temporary name: '%s'\n", nme);
	} else if (ret == BBPRENAME_LONG) {
		GDKerror("BATrename: name too long: '%s'\n", nme);
	}
	return BBPname(b->batCacheid);
}


void
BATroles(BAT *b, const char *hnme, const char *tnme)
{
	if (b == NULL)
		return;
	if (b->hident && !default_ident(b->hident))
		GDKfree(b->hident);
	if (hnme)
		b->hident = GDKstrdup(hnme);
	else
		b->hident = BATstring_h;
	if (b->tident && !default_ident(b->tident))
		GDKfree(b->tident);
	if (tnme)
		b->tident = GDKstrdup(tnme);
	else
		b->tident = BATstring_t;
}

/*
 * @- BATmmap
 * Changing the storage status of heaps in a BAT is done in BATmmap.
 * The new semantics is to do nothing: the new mapping only takes
 * effect the next time the bat is loaded or extended. The latter is
 * needed for loading large data sets. These transient bats should
 * switch cheaply between malloced and memory mapped modes.
 *
 * We modify the hp->storage fields using HEAPnewstorage and store
 * that we want malloced or memory mapped heaps in special binary
 * batMap fields that are used when the BAT descriptor is saved.
 */
/* TODO niels: merge with BATsetmodes in gdk_storage */
#define STORE_MODE(m,r,e,s,f) (((m) == STORE_MEM)?STORE_MEM:((r)&&(e)&&!(f))||(s)==STORE_PRIV?STORE_PRIV:STORE_MMAP)
static void
HEAPnewstorage(BAT *b, int force)
{
	int existing = (BBPstatus(b->batCacheid) & BBPEXISTING);
	int brestrict = (b->batRestricted == BAT_WRITE);

	if (b->batMaphead) {
		b->H->heap.newstorage = STORE_MODE(b->batMaphead, brestrict, existing, b->H->heap.storage, force);
		if (force)
			b->H->heap.forcemap = 1;
	}
	if (b->batMaptail) {
		b->T->heap.newstorage = STORE_MODE(b->batMaptail, brestrict, existing, b->T->heap.storage, force);
		if (force)
			b->T->heap.forcemap = 1;
	}
	if (b->H->vheap && b->batMaphheap) {
		int hrestrict = (b->batRestricted == BAT_APPEND) && ATOMappendpriv(b->htype, b->H->vheap);
		b->H->vheap->newstorage = STORE_MODE(b->batMaphheap, brestrict || hrestrict, existing, b->H->vheap->storage, force);
		if (force)
			b->H->vheap->forcemap = 1;
	}
	if (b->T->vheap && b->batMaptheap) {
		int trestrict = (b->batRestricted == BAT_APPEND) && ATOMappendpriv(b->ttype, b->T->vheap);
		b->T->vheap->newstorage = STORE_MODE(b->batMaptheap, brestrict || trestrict, existing, b->T->vheap->storage, force);
		if (force)
			b->T->vheap->forcemap = 1;
	}
}

void
BATmmap(BAT *b, int hb, int tb, int hhp, int thp, int force)
{
	if (b == NULL)
		return;
	IODEBUG fprintf(stderr, "#BATmmap(%s,%d,%d,%d,%d%s)\n", BATgetId(b), hb, tb, hhp, thp, force ? ",force" : "");

	/* Reverse back if required, as this determines which heap is
	 * saved in the "hheap" file and which in the "theap" file.
	 */
	if (b->batCacheid < 0) {
		int swap = hb;
		hb = tb;
		tb = swap;
		swap = hhp;
		hhp = thp;
		thp = swap;
		b = BATmirror(b);
	}
	b->batMaphead = hb;
	b->batMaptail = tb;
	b->batMaphheap = hhp;
	b->batMaptheap = thp;
	HEAPnewstorage(b, force);
	b->batDirtydesc = 1;
}

/*
 * @- Change the BAT access permissions (read, append, write)
 * Regrettably, BAT access-permissions, persistent status and memory
 * map modes, interact in ways that makes one's brain sizzle. This
 * makes BATsetaccess and TMcommit (where a change in BAT persistence
 * mode is made permanent) points in which the memory map status of
 * bats needs to be carefully re-assessed and ensured.
 *
 * Another complication is the fact that during commit, concurrent
 * users may access the heaps, such that the simple solution
 * unmap;re-map is out of the question.
 * Even worse, it is not possible to even rename an open mmap file in
 * Windows. For this purpose, we dropped the old .priv scheme, which
 * relied on file moves. Now, the file that is opened with mmap is
 * always the X file, in case of newstorage=STORE_PRIV, we save in a
 * new file X.new
 *
 * we must consider the following dimensions:
 *
 * persistence:
 *     not simply the current persistence mode but whether the bat *was*
 *     present at the last commit point (BBP status & BBPEXISTING).
 *     The crucial issue is namely whether we must guarantee recovery
 *     to a previous sane state.
 *
 * access:
 *     whether the BAT is BAT_READ or BAT_WRITE. Note that BAT_APPEND
 *     is usually the same as BAT_READ (as our concern are only data pages
 *     that already existed at the last commit).
 *
 * storage:
 *     the current way the heap file X is memory-mapped;
 *     STORE_MMAP uses direct mapping (so dirty pages may be flushed
 *     at any time to disk), STORE_PRIV uses copy-on-write.
 *
 * newstorage:
 *     the current save-regime. STORE_MMAP calls msync() on the heap X,
 *     whereas STORE_PRIV writes the *entire* heap in a file: X.new
 *     If a BAT is loaded from disk, the field newstorage is used
 *     to set storage as well (so before change-access and commit-
 *     persistence mayhem, we always have newstorage=storage).
 *
 * change-access:
 *     what happens if the bat-access mode is changed from
 *     BAT_READ into BAT_WRITE (or vice versa).
 *
 * commit-persistence:
 *     what happens during commit if the bat-persistence mode was
 *     changed (from TRANSIENT into PERSISTENT, or vice versa).
 *
 * this is the scheme:
 *
 *  persistence access    newstorage storage    change-access commit-persistence
 *  =========== ========= ========== ========== ============= ==================
 * 0 transient  BAT_READ  STORE_MMAP STORE_MMAP =>2           =>4
 * 1 transient  BAT_READ  STORE_PRIV STORE_PRIV =>3           =>5
 * 2 transient  BAT_WRITE STORE_MMAP STORE_MMAP =>0           =>6+
 * 3 transient  BAT_WRITE STORE_PRIV STORE_PRIV =>1           =>7
 * 4 persistent BAT_READ  STORE_MMAP STORE_MMAP =>6+          =>0
 * 5 persistent BAT_READ  STORE_PRIV STORE_PRIV =>7           =>1
 * 6 persistent BAT_WRITE STORE_PRIV STORE_MMAP del X.new=>4+ del X.new;=>2+
 * 7 persistent BAT_WRITE STORE_PRIV STORE_PRIV =>5           =>3
 *
 * exception states:
 * a transient  BAT_READ  STORE_PRIV STORE_MMAP =>b           =>c
 * b transient  BAT_WRITE STORE_PRIV STORE_MMAP =>a           =>6
 * c persistent BAT_READ  STORE_PRIV STORE_MMAP =>6           =>a
 *
 * (+) indicates that we must ensure that the heap gets saved in its new mode
 *
 * Note that we now allow a heap with save-regime STORE_PRIV that was
 * actually mapped STORE_MMAP. In effect, the potential corruption of
 * the X file is compensated by writing out full X.new files that take
 * precedence.  When transitioning out of this state towards one with
 * both storage regime and OS as STORE_MMAP we need to move the X.new
 * files into the backup directory. Then msync the X file and (on
 * success) remove the X.new; see backup_new().
 *
 * Exception states are only reachable if the commit fails and those
 * new persistent bats have already been processed (but never become
 * part of a committed state). In that case a transition 2=>6 may end
 * up 2=>b.  Exception states a and c are reachable from b.
 *
 * Errors in HEAPchangeaccess() can be handled atomically inside the
 * routine.  The work on changing mmap modes HEAPcommitpersistence()
 * is done during the BBPsync() for all bats that are newly persistent
 * (BBPNEW). After the TMcommit(), it is done for those bats that are
 * no longer persistent after the commit (BBPDELETED), only if it
 * succeeds.  Such transient bats cannot be processed before the
 * commit, because the commit may fail and then the more unsafe
 * transient mmap modes would be present on a persistent bat.
 *
 * See dirty_bat() in BBPsync() -- gdk_bbp.mx and epilogue() in
 * gdk_tm.mx
 *
 * Including the exception states, we have 11 of the 16
 * combinations. As for the 5 avoided states, all four
 * (persistence,access) states with (STORE_MMAP,STORE_PRIV) are
 * omitted (this would amount to an msync() save regime on a
 * copy-on-write heap -- which does not work). The remaining avoided
 * state is the patently unsafe
 * (persistent,BAT_WRITE,STORE_MMAP,STORE_MMAP).
 *
 * Note that after a server restart exception states are gone, as on
 * BAT loads the saved descriptor is inspected again (which will
 * reproduce the state at the last succeeded commit).
 *
 * To avoid exception states, a TMsubcommit protocol would need to be
 * used which is too heavy for BATsetaccess().
 *
 * Note that this code is not about making heaps mmap-ed in the first
 * place.  It is just about determining which flavor of mmap should be
 * used. The MAL user is oblivious of such details.
 *
 * The route for making heaps mmapped in the first place (or make them
 * no longer so) is to request a mode change with BATmmap. The
 * requested modes are remembered in b->batMap*. At the next re-load
 * of the BAT, they are applied after a sanity check (DESCsetmodes()
 * in gdk_storage.mx).  @end verbatim
 */
/* rather than deleting X.new, we comply with the commit protocol and
 * move it to backup storage */
static gdk_return
backup_new(Heap *hp, int lockbat)
{
	int batret, bakret, xx, ret = 0;
	char *batpath, *bakpath;
	struct stat st;

	/* file actions here interact with the global commits */
	for (xx = 0; xx <= lockbat; xx++)
		MT_lock_set(&GDKtrimLock(xx));

	/* check for an existing X.new in BATDIR, BAKDIR and SUBDIR */
	batpath = GDKfilepath(hp->farmid, BATDIR, hp->filename, ".new");
	bakpath = GDKfilepath(hp->farmid, BAKDIR, hp->filename, ".new");
	batret = stat(batpath, &st);
	bakret = stat(bakpath, &st);

	if (batret == 0 && bakret) {
		/* no backup yet, so move the existing X.new there out
		 * of the way */
		if ((ret = rename(batpath, bakpath)) < 0)
			GDKsyserror("backup_new: rename %s to %s failed\n",
				    batpath, bakpath);
		IODEBUG fprintf(stderr, "#rename(%s,%s) = %d\n", batpath, bakpath, ret);
	} else if (batret == 0) {
		/* there is a backup already; just remove the X.new */
		if ((ret = unlink(batpath)) < 0)
			GDKsyserror("backup_new: unlink %s failed\n", batpath);
		IODEBUG fprintf(stderr, "#unlink(%s) = %d\n", batpath, ret);
	}
	GDKfree(batpath);
	GDKfree(bakpath);
	for (xx = lockbat; xx >= 0; xx--)
		MT_lock_unset(&GDKtrimLock(xx));
	return ret ? GDK_FAIL : GDK_SUCCEED;
}

#define ACCESSMODE(wr,rd) ((wr)?BAT_WRITE:(rd)?BAT_READ:-1)

/* transition heap from readonly to writable */
static storage_t
HEAPchangeaccess(Heap *hp, int dstmode, int existing)
{
	if (hp->base == NULL || hp->newstorage == STORE_MEM || !existing || dstmode == -1)
		return hp->newstorage;	/* 0<=>2,1<=>3,a<=>b */

	if (dstmode == BAT_WRITE) {
		if (hp->storage != STORE_PRIV)
			hp->dirty = 1;	/* exception c does not make it dirty */
		return STORE_PRIV;	/* 4=>6,5=>7,c=>6 persistent BAT_WRITE needs STORE_PRIV */
	}
	if (hp->storage == STORE_MMAP) {	/* 6=>4 */
		hp->dirty = 1;
		return backup_new(hp, BBP_THREADMASK) != GDK_SUCCEED ? STORE_INVALID : STORE_MMAP;	/* only called for existing bats */
	}
	return hp->storage;	/* 7=>5 */
}

/* heap changes persistence mode (at commit point) */
static storage_t
HEAPcommitpersistence(Heap *hp, int writable, int existing)
{
	if (existing) {		/* existing, ie will become transient */
		if (hp->storage == STORE_MMAP && hp->newstorage == STORE_PRIV && writable) {	/* 6=>2 */
			hp->dirty = 1;
			return backup_new(hp, -1) != GDK_SUCCEED ? STORE_INVALID : STORE_MMAP;	/* only called for existing bats */
		}
		return hp->newstorage;	/* 4=>0,5=>1,7=>3,c=>a no change */
	}
	/* !existing, ie will become persistent */
	if (hp->newstorage == STORE_MEM)
		return hp->newstorage;
	if (hp->newstorage == STORE_MMAP && !writable)
		return STORE_MMAP;	/* 0=>4 STORE_MMAP */

	if (hp->newstorage == STORE_MMAP)
		hp->dirty = 1;	/* 2=>6 */
	return STORE_PRIV;	/* 1=>5,2=>6,3=>7,a=>c,b=>6 states */
}


/* change the heap modes at a commit */
gdk_return
BATcheckmodes(BAT *b, int existing)
{
	int wr = (b->batRestricted == BAT_WRITE);
	storage_t m0 = STORE_MEM, m1 = STORE_MEM, m2 = STORE_MEM, m3 = STORE_MEM;
	int dirty = 0;

	BATcheck(b, "BATcheckmodes", GDK_FAIL);

	if (b->htype) {
		m0 = HEAPcommitpersistence(&b->H->heap, wr, existing);
		dirty |= (b->H->heap.newstorage != m0);
	}

	if (b->ttype) {
		m1 = HEAPcommitpersistence(&b->T->heap, wr, existing);
		dirty |= (b->T->heap.newstorage != m1);
	}

	if (b->H->vheap) {
		int ha = (b->batRestricted == BAT_APPEND) && ATOMappendpriv(b->htype, b->H->vheap);
		m2 = HEAPcommitpersistence(b->H->vheap, wr || ha, existing);
		dirty |= (b->H->vheap->newstorage != m2);
	}
	if (b->T->vheap) {
		int ta = (b->batRestricted == BAT_APPEND) && ATOMappendpriv(b->ttype, b->T->vheap);
		m3 = HEAPcommitpersistence(b->T->vheap, wr || ta, existing);
		dirty |= (b->T->vheap->newstorage != m3);
	}
	if (m0 == STORE_INVALID || m1 == STORE_INVALID ||
	    m2 == STORE_INVALID || m3 == STORE_INVALID)
		return GDK_FAIL;

	if (dirty) {
		b->batDirtydesc = 1;
		b->H->heap.newstorage = m0;
		b->T->heap.newstorage = m1;
		if (b->H->vheap)
			b->H->vheap->newstorage = m2;
		if (b->T->vheap)
			b->T->vheap->newstorage = m3;
	}
	return GDK_SUCCEED;
}

gdk_return
BATsetaccess(BAT *b, int newmode)
{
	int bakmode, bakdirty;
	BATcheck(b, "BATsetaccess", GDK_FAIL);
	if (isVIEW(b) && newmode != BAT_READ) {
		if (VIEWreset(b) != GDK_SUCCEED)
			return GDK_FAIL;
	}
	bakmode = b->batRestricted;
	bakdirty = b->batDirtydesc;
	if (bakmode != newmode || (b->batSharecnt && newmode != BAT_READ)) {
		int existing = BBP_status(b->batCacheid) & BBPEXISTING;
		int wr = (newmode == BAT_WRITE);
		int rd = (bakmode == BAT_WRITE);
		storage_t m0, m1, m2 = STORE_MEM, m3 = STORE_MEM;
		storage_t b0, b1, b2 = STORE_MEM, b3 = STORE_MEM;

		if (b->batSharecnt && newmode != BAT_READ) {
			BATDEBUG THRprintf(GDKout, "#BATsetaccess: %s has %d views; try creating a copy\n", BATgetId(b), b->batSharecnt);
			GDKerror("BATsetaccess: %s has %d views\n",
				 BATgetId(b), b->batSharecnt);
			return GDK_FAIL;
		}

		b0 = b->H->heap.newstorage;
		m0 = HEAPchangeaccess(&b->H->heap, ACCESSMODE(wr, rd), existing);
		b1 = b->T->heap.newstorage;
		m1 = HEAPchangeaccess(&b->T->heap, ACCESSMODE(wr, rd), existing);
		if (b->H->vheap) {
			int ha = (newmode == BAT_APPEND && ATOMappendpriv(b->htype, b->H->vheap));
			b2 = b->H->vheap->newstorage;
			m2 = HEAPchangeaccess(b->H->vheap, ACCESSMODE(wr && ha, rd && ha), existing);
		}
		if (b->T->vheap) {
			int ta = (newmode == BAT_APPEND && ATOMappendpriv(b->ttype, b->T->vheap));
			b3 = b->T->vheap->newstorage;
			m3 = HEAPchangeaccess(b->T->vheap, ACCESSMODE(wr && ta, rd && ta), existing);
		}
		if (m0 == STORE_INVALID || m1 == STORE_INVALID ||
		    m2 == STORE_INVALID || m3 == STORE_INVALID)
			return GDK_FAIL;

		/* set new access mode and mmap modes */
		b->batRestricted = newmode;
		b->batDirtydesc = TRUE;
		b->H->heap.newstorage = m0;
		b->T->heap.newstorage = m1;
		if (b->H->vheap)
			b->H->vheap->newstorage = m2;
		if (b->T->vheap)
			b->T->vheap->newstorage = m3;

		if (existing && BBPsave(b) != GDK_SUCCEED) {
			/* roll back all changes */
			b->batRestricted = bakmode;
			b->batDirtydesc = bakdirty;
			b->H->heap.newstorage = b0;
			b->T->heap.newstorage = b1;
			if (b->H->vheap)
				b->H->vheap->newstorage = b2;
			if (b->T->vheap)
				b->T->vheap->newstorage = b3;
			return GDK_FAIL;
		}
	}
	return GDK_SUCCEED;
}

int
BATgetaccess(BAT *b)
{
	BATcheck(b, "BATgetaccess", 0);
	return b->batRestricted;
}

/*
 * @- change BAT persistency (persistent,session,transient)
 * In the past, we prevented BATS with certain types from being saved at all:
 * - BATs of BATs, as having recursive bats creates cascading
 *   complexities in commits/aborts.
 * - any atom with refcounts, as the BBP has no overview of such
 *   user-defined refcounts.
 * - pointer types, as the values they point to are bound to be transient.
 *
 * However, nowadays we do allow such saves, as the BBP swapping
 * mechanism was altered to be able to save transient bats temporarily
 * to disk in order to make room.  Thus, we must be able to save any
 * transient BAT to disk.
 *
 * What we don't allow is to make such bats persistent.
 *
 * Although the persistent state does influence the allowed mmap
 * modes, this only goes for the *real* committed persistent
 * state. Making the bat persistent with BATmode does not matter for
 * the heap modes until the commit point is reached. So we do not need
 * to do anything with heap modes yet at this point.
 */
#define check_type(tp)							\
	do {								\
		if (ATOMisdescendant((tp), TYPE_ptr) ||			\
		    BATatoms[tp].atomUnfix ||				\
		    BATatoms[tp].atomFix) {				\
			GDKerror("BATmode: %s type implies that %s[%s,%s] " \
				 "cannot be made persistent.\n",	\
				 ATOMname(tp), BATgetId(b),		\
				 ATOMname(b->htype), ATOMname(b->ttype)); \
			return GDK_FAIL;				\
		}							\
	} while (0)

gdk_return
BATmode(BAT *b, int mode)
{
	BATcheck(b, "BATmode", GDK_FAIL);

	/* can only make a bat PERSISTENT if its role is already
	 * PERSISTENT */
	assert(mode == PERSISTENT || mode == TRANSIENT);
	assert(mode == TRANSIENT || b->batRole == PERSISTENT);

	if (b->batRole == TRANSIENT && mode != TRANSIENT) {
		GDKerror("cannot change mode of BAT in TRANSIENT farm.\n");
		return GDK_FAIL;
	}

	if (mode != b->batPersistence) {
		bat bid = abs(b->batCacheid);

		if (mode == PERSISTENT) {
			check_type(b->htype);
			check_type(b->ttype);
		}
		BBPdirty(1);

		if (mode == PERSISTENT && isVIEW(b)) {
			if (VIEWreset(b) != GDK_SUCCEED) {
				return GDK_FAIL;
			}
		}
		/* persistent BATs get a logical reference */
		if (mode == PERSISTENT) {
			BBPincref(bid, TRUE);
		} else if (b->batPersistence == PERSISTENT) {
			BBPdecref(bid, TRUE);
		}
		MT_lock_set(&GDKswapLock(bid));
		if (mode == PERSISTENT) {
			if (!(BBP_status(bid) & BBPDELETED))
				BBP_status_on(bid, BBPNEW, "BATmode");
			else
				BBP_status_on(bid, BBPEXISTING, "BATmode");
			BBP_status_off(bid, BBPDELETED, "BATmode");
		} else if (b->batPersistence == PERSISTENT) {
			if (!(BBP_status(bid) & BBPNEW))
				BBP_status_on(bid, BBPDELETED, "BATmode");
			BBP_status_off(bid, BBPPERSISTENT, "BATmode");
		}
		/* session bats or persistent bats that did not
		 * witness a commit yet may have been saved */
		if (b->batCopiedtodisk) {
			if (mode == PERSISTENT) {
				BBP_status_off(bid, BBPTMP, "BATmode");
			} else {
				/* TMcommit must remove it to
				 * guarantee free space */
				BBP_status_on(bid, BBPTMP, "BATmode");
			}
		}
		b->batPersistence = mode;
		MT_lock_unset(&GDKswapLock(bid));
	}
	return GDK_SUCCEED;
}

/* BATassertProps checks whether properties are set correctly.  Under
 * no circumstances will it change any properties.  Note that the
 * "nil" property is not actually used anywhere, but it is checked. */

#ifdef NDEBUG
/* assertions are disabled, turn failing tests into a message */
#undef assert
#define assert(test)	((void) ((test) || fprintf(stderr, "!WARNING: %s:%d: assertion `%s' failed\n", __FILE__, __LINE__, #test)))
#endif

static void
BATassertTailProps(BAT *b)
{
	BATiter bi = bat_iterator(b);
	BUN p, q;
	int (*cmpf)(const void *, const void *);
	int cmp;
	const void *prev = NULL, *valp, *nilp;
	int seennil = 0;

	assert(b != NULL);
	assert(b->ttype >= TYPE_void);
	assert(b->ttype < GDKatomcnt);
	assert(b->ttype != TYPE_bat);
	/* if BOUND2BTRUE is set, then so must the low order bit */
	assert(!(b->tkey & BOUND2BTRUE) || (b->tkey & 1)); /* tkey != 2 */
	assert(isVIEW(b) ||
	       b->ttype == TYPE_void ||
	       BBPfarms[b->T->heap.farmid].roles & (1 << b->batRole));
	assert(isVIEW(b) ||
	       b->T->vheap == NULL ||
	       (BBPfarms[b->T->vheap->farmid].roles & (1 << b->batRole)));

	cmpf = ATOMcompare(b->ttype);
	nilp = ATOMnilptr(b->ttype);
	p = BUNfirst(b);
	q = BUNlast(b);

	assert(b->T->heap.free >= tailsize(b, BUNlast(b)));
	if (b->ttype != TYPE_void) {
		assert(b->batCount <= b->batCapacity);
		assert(b->T->heap.size >= b->T->heap.free);
		assert(b->T->heap.size >> b->T->shift >= b->batCapacity);
	}

	/* void and str imply varsized */
	if (b->ttype == TYPE_void ||
	    ATOMstorage(b->ttype) == TYPE_str)
		assert(b->tvarsized);
	/* other "known" types are not varsized */
	if (ATOMstorage(b->ttype) > TYPE_void &&
	    ATOMstorage(b->ttype) < TYPE_str)
		assert(!b->tvarsized);
	/* shift and width have a particular relationship */
	assert(b->T->shift >= 0);
	if (b->tdense)
		assert(b->ttype == TYPE_oid || b->ttype == TYPE_void);
	/* a column cannot both have and not have NILs */
	assert(!b->T->nil || !b->T->nonil);
	assert(b->tseqbase <= oid_nil);
	if (b->ttype == TYPE_void) {
		assert(b->T->shift == 0);
		assert(b->T->width == 0);
		if (b->tseqbase == oid_nil) {
			assert(BATcount(b) == 0 || !b->T->nonil);
			assert(BATcount(b) <= 1 || !b->tkey);
			/* assert(!b->tdense); */
			assert(b->tsorted);
			assert(b->trevsorted);
		} else {
			assert(BATcount(b) == 0 || !b->T->nil);
			assert(BATcount(b) <= 1 || !b->trevsorted);
			/* assert(b->tdense); */
			assert(b->tkey);
			assert(b->tsorted);
		}
		return;
	}
	if (ATOMstorage(b->ttype) == TYPE_str)
		assert(b->T->width >= 1 && b->T->width <= ATOMsize(b->ttype));
	else
		assert(b->T->width == ATOMsize(b->ttype));
	assert(1 << b->T->shift == b->T->width);
	if (b->ttype == TYPE_oid && b->tdense) {
		assert(b->tsorted);
		assert(b->tseqbase != oid_nil);
		if (b->batCount > 0) {
			assert(b->tseqbase != oid_nil);
			assert(* (oid *) BUNtail(bi, p) == b->tseqbase);
		}
	}
	/* only linear atoms can be sorted */
	assert(!b->tsorted || ATOMlinear(b->ttype));
	assert(!b->trevsorted || ATOMlinear(b->ttype));
	/* var heaps must have sane sizes */
	assert(b->T->vheap == NULL || b->T->vheap->free <= b->T->vheap->size);

	if (!b->tkey && !b->tsorted && !b->trevsorted &&
	    !b->T->nonil && !b->T->nil) {
		/* nothing more to prove */
		return;
	}

	PROPDEBUG { /* only do a scan if property checking is requested */
		if (b->tsorted || b->trevsorted || !b->tkey) {
			/* if sorted (either way), or we don't have to
			 * prove uniqueness, we can do a simple
			 * scan */
			/* only call compare function if we have to */
			int cmpprv = b->tsorted | b->trevsorted | b->tkey;
			int cmpnil = b->T->nonil | b->T->nil;

			BATloop(b, p, q) {
				valp = BUNtail(bi, p);
				if (prev && cmpprv) {
					cmp = cmpf(prev, valp);
					assert(!b->tsorted || cmp <= 0);
					assert(!b->trevsorted || cmp >= 0);
					assert(!b->tkey || cmp != 0);
					assert(!b->tdense || * (oid *) prev + 1 == * (oid *) valp);
				}
				if (cmpnil) {
					cmp = cmpf(valp, nilp);
					assert(!b->T->nonil || cmp != 0);
					if (cmp == 0) {
						/* we found a nil:
						 * we're done checking
						 * for them */
						seennil = 1;
						cmpnil = 0;
						if (!cmpprv) {
							/* we were
							 * only
							 * checking
							 * for nils,
							 * so nothing
							 * more to
							 * do */
							break;
						}
					}
				}
				prev = valp;
			}
		} else {	/* b->tkey && !b->tsorted && !b->trevsorted */
			/* we need to check for uniqueness the hard
			 * way (i.e. using a hash table) */
			const char *nme = BBP_physical(b->batCacheid);
			char *ext;
			size_t nmelen = strlen(nme);
			Heap *hp;
			Hash *hs = NULL;
			BUN mask;

			if ((hp = GDKzalloc(sizeof(Heap))) == NULL ||
			    (hp->filename = GDKmalloc(nmelen + 30)) == NULL) {
				if (hp)
					GDKfree(hp);
				fprintf(stderr,
					"#BATassertProps: cannot allocate "
					"hash table\n");
				goto abort_check;
			}
			snprintf(hp->filename, nmelen + 30,
				 "%s.hash" SZFMT, nme, MT_getpid());
			ext = GDKstrdup(hp->filename + nmelen + 1);
			if (ATOMsize(b->ttype) == 1)
				mask = 1 << 8;
			else if (ATOMsize(b->ttype) == 2)
				mask = 1 << 16;
			else
				mask = HASHmask(b->batCount);
			if ((hp->farmid = BBPselectfarm(TRANSIENT, b->ttype,
							hashheap)) < 0 ||
			    (hs = HASHnew(hp, b->ttype, BUNlast(b),
					  mask, BUN_NONE)) == NULL) {
				GDKfree(ext);
				GDKfree(hp->filename);
				GDKfree(hp);
				fprintf(stderr,
					"#BATassertProps: cannot allocate "
					"hash table\n");
				goto abort_check;
			}
			BATloop(b, p, q) {
				BUN hb;
				BUN prb;
				valp = BUNtail(bi, p);
				prb = HASHprobe(hs, valp);
				for (hb = HASHget(hs,prb);
				     hb != HASHnil(hs);
				     hb = HASHgetlink(hs,hb))
					if (cmpf(valp, BUNtail(bi, hb)) == 0)
						assert(!b->tkey);
				HASHputlink(hs,p, HASHget(hs,prb));
				HASHput(hs,prb,p);
				cmp = cmpf(valp, nilp);
				assert(!b->T->nonil || cmp != 0);
				if (cmp == 0)
					seennil = 1;
			}
			HEAPfree(hp, 1);
			GDKfree(hp);
			GDKfree(hs);
			GDKfree(ext);
		}
	  abort_check:
		assert(!b->T->nil || seennil);
	}
}

/* Assert that properties are set correctly.
 *
 * A BAT can have a bunch of properties set.  Mostly, the property
 * bits are set if we *know* the property holds, and not set if we
 * don't know whether the property holds (or if we know it doesn't
 * hold).  All properties are per column.
 *
 * The properties currently maintained are:
 *
 * dense	Only valid for TYPE_oid columns: each value in the
 *		column is exactly one more than the previous value.
 *		This implies sorted, key, nonil.
 * nil		There is at least one NIL value in the column.
 * nonil	There are no NIL values in the column.
 * key		All values in the column are distinct.
 * sorted	The column is sorted (ascending).  If also revsorted,
 *		then all values are equal.
 * revsorted	The column is reversely sorted (descending).  If
 *		also sorted, then all values are equal.
 *
 * The "key" property consists of two bits.  The lower bit, when set,
 * indicates that all values in the column are distinct.  The upper
 * bit, when set, indicates that all values must be distinct
 * (BOUND2BTRUE).
 *
 * Note that the functions BATseqbase and BATkey also set more
 * properties than you might suspect.  When setting properties on a
 * newly created and filled BAT, you may want to first make sure the
 * batCount is set correctly (e.g. by calling BATsetcount), then use
 * BATseqbase and BATkey, and finally set the other properties.
 */

void
BATassertProps(BAT *b)
{
	BAT *bm;
	int bbpstatus;

	/* general BAT sanity */
	assert(b != NULL);
	assert(b->batCacheid > 0);
	assert(VIEWhparent(b) == 0);
	assert(VIEWvhparent(b) == 0);
	bm = BATmirror(b);
	assert(bm != NULL);
	assert(b->H == bm->T);
	assert(b->T == bm->H);
	assert(b->S == bm->S);
	assert(b->batDeleted < BUN_MAX);
	assert(b->batFirst >= b->batDeleted);
	assert(b->batInserted >= b->batFirst);
	assert(b->batFirst + b->batCount >= b->batInserted);

	/* headless */
	assert(b->batFirst == 0);
	assert(b->htype == TYPE_void);
	assert(b->hseqbase != oid_nil);

	bbpstatus = BBP_status(b->batCacheid);
	/* only at most one of BBPDELETED, BBPEXISTING, BBPNEW may be set */
	assert(((bbpstatus & BBPDELETED) != 0) +
	       ((bbpstatus & BBPEXISTING) != 0) +
	       ((bbpstatus & BBPNEW) != 0) <= 1);

	BATassertTailProps(b);
	if (b->H != bm->H)
		BATassertTailProps(bm);
}

/* derive properties that can be derived with a simple scan: sorted,
 * revsorted, dense; if expensive is set, we also check the key
 * property
 * note that we don't check nil/nonil: we usually know pretty quickly
 * that a column is not sorted, but we usually need a full scan for
 * nonil.
 */
void
BATderiveTailProps(BAT *b, int expensive)
{
	BATiter bi = bat_iterator(b);
	BUN p, q;
	int (*cmpf)(const void *, const void *);
	int cmp;
	const void *prev = NULL, *valp, *nilp;
	int sorted, revsorted, key, dense;
	const char *nme = NULL;
	char *ext = NULL;
	size_t nmelen;
	Heap *hp = NULL;
	Hash *hs = NULL;
	BUN hb, prb;
	oid sqbs = oid_nil;

	if (b == NULL) {
		assert(0);
		return;
	}
	assert((b->tkey & BOUND2BTRUE) == 0);
	COLsettrivprop(b, b->T);
	cmpf = ATOMcompare(b->ttype);
	nilp = ATOMnilptr(b->ttype);
	b->batDirtydesc = 1;	/* we will be changing things */
	if (b->ttype == TYPE_void || b->batCount <= 1) {
		/* COLsettrivprop has already taken care of all
		 * properties except for (no)nil if count == 1 */
		if (b->batCount == 1) {
			valp = BUNtail(bi, BUNfirst(b));
			if (cmpf(valp, nilp) == 0) {
				b->T->nil = 1;
				b->T->nonil = 0;
			} else {
				b->T->nil = 0;
				b->T->nonil = 1;
			}
		}
		return;
	}
	/* tentatively set until proven otherwise */
	key = 1;
	sorted = revsorted = (ATOMlinear(b->ttype) != 0);
	dense = (b->ttype == TYPE_oid);
	/* if no* props already set correctly, we can maybe speed
	 * things up, if not set correctly, reset them now and set
	 * them later */
	if (!b->tkey &&
	    b->T->nokey[0] >= b->batFirst &&
	    b->T->nokey[0] < b->batFirst + b->batCount &&
	    b->T->nokey[1] >= b->batFirst &&
	    b->T->nokey[1] < b->batFirst + b->batCount &&
	    b->T->nokey[0] != b->T->nokey[1] &&
	    cmpf(BUNtail(bi, b->T->nokey[0]),
		 BUNtail(bi, b->T->nokey[1])) == 0) {
		/* we found proof that the column doesn't deserve the
		 * key property, no need to check the hard way */
		expensive = 0;
		key = 0;
	} else {
		b->T->nokey[0] = 0;
		b->T->nokey[1] = 0;
	}
	if (!b->tsorted &&
	    b->T->nosorted > b->batFirst &&
	    b->T->nosorted < b->batFirst + b->batCount &&
	    cmpf(BUNtail(bi, b->T->nosorted - 1),
		 BUNtail(bi, b->T->nosorted)) > 0) {
		sorted = 0;
		dense = 0;
	} else {
		b->T->nosorted = 0;
	}
	if (!b->trevsorted &&
	    b->T->norevsorted > b->batFirst &&
	    b->T->norevsorted < b->batFirst + b->batCount &&
	    cmpf(BUNtail(bi, b->T->norevsorted - 1),
		 BUNtail(bi, b->T->norevsorted)) < 0) {
		revsorted = 0;
	} else {
		b->T->norevsorted = 0;
	}
	if (dense &&
	    !b->tdense &&
	    b->T->nodense >= b->batFirst &&
	    b->T->nodense < b->batFirst + b->batCount &&
	    (b->T->nodense == b->batFirst ?
	     * (oid *) BUNtail(bi, b->T->nodense) == oid_nil :
	     * (oid *) BUNtail(bi, b->T->nodense - 1) + 1 != * (oid *) BUNtail(bi, b->T->nodense))) {
		dense = 0;
	} else {
		b->T->nodense = 0;
	}
	if (expensive) {
		BUN mask;

		nme = BBP_physical(b->batCacheid);
		nmelen = strlen(nme);
		if (ATOMsize(b->ttype) == 1)
			mask = 1 << 8;
		else if (ATOMsize(b->ttype) == 2)
			mask = 1 << 16;
		else
			mask = HASHmask(b->batCount);
		if ((hp = GDKzalloc(sizeof(Heap))) == NULL ||
		    (hp->filename = GDKmalloc(nmelen + 30)) == NULL ||
		    (hp->farmid = BBPselectfarm(TRANSIENT, b->ttype, hashheap)) < 0 ||
		    snprintf(hp->filename, nmelen + 30,
			     "%s.hash" SZFMT, nme, MT_getpid()) < 0 ||
		    (ext = GDKstrdup(hp->filename + nmelen + 1)) == NULL ||
		    (hs = HASHnew(hp, b->ttype, BUNlast(b), mask, BUN_NONE)) == NULL) {
			if (hp) {
				if (hp->filename)
					GDKfree(hp->filename);
				GDKfree(hp);
			}
			if (ext)
				GDKfree(ext);
			hp = NULL;
			ext = NULL;
			fprintf(stderr,
				"#BATderiveProps: cannot allocate "
				"hash table: not doing full check\n");
		}
	}
	for (q = BUNlast(b), p = BUNfirst(b);
	     p < q && (sorted || revsorted || (key && hs));
	     p++) {
		valp = BUNtail(bi, p);
		if (prev) {
			cmp = cmpf(prev, valp);
			if (cmp < 0) {
				revsorted = 0;
				if (b->T->norevsorted == 0)
					b->T->norevsorted = p;
				if (dense &&
				    * (oid *) prev + 1 != * (oid *) valp) {
					dense = 0;
					if (b->T->nodense == 0)
						b->T->nodense = p;
				}
			} else {
				if (cmp > 0) {
					sorted = 0;
					if (b->T->nosorted == 0)
						b->T->nosorted = p;
				} else {
					key = 0;
					if (b->T->nokey[0] == 0 &&
					    b->T->nokey[1] == 0) {
						b->T->nokey[0] = p - 1;
						b->T->nokey[1] = p;
					}
				}
				if (dense) {
					dense = 0;
					if (b->T->nodense == 0)
						b->T->nodense = p;
				}
			}
		} else if (dense && (sqbs = * (oid *) valp) == oid_nil) {
			dense = 0;
			b->T->nodense = p;
		}
		prev = valp;
		if (key && hs) {
			prb = HASHprobe(hs, valp);
			for (hb = HASHget(hs,prb);
			     hb != HASHnil(hs);
			     hb = HASHgetlink(hs,hb)) {
				if (cmpf(valp, BUNtail(bi, hb)) == 0) {
					key = 0;
					b->T->nokey[0] = hb;
					b->T->nokey[1] = p;
					break;
				}
			}
			HASHputlink(hs,p, HASHget(hs,prb));
			HASHput(hs,prb,p);
		}
	}
	if (hs) {
		HEAPfree(hp, 1);
		GDKfree(hp);
		GDKfree(hs);
		GDKfree(ext);
	}
	b->tsorted = sorted;
	b->trevsorted = revsorted;
	b->tdense = dense;
	if (dense)
		b->tseqbase = sqbs;
	if (hs) {
		b->tkey = key;
	} else {
		/* we can only say something about keyness if the
		 * column is sorted */
		b->tkey = key & (sorted | revsorted);
	}
	if (sorted || revsorted) {
		/* if sorted, we only need to check the extremes to
		 * know whether there are any nils */
		if (cmpf(BUNtail(bi, BUNfirst(b)), nilp) != 0 &&
		    cmpf(BUNtail(bi, BUNlast(b) - 1), nilp) != 0) {
			b->T->nonil = 1;
			b->T->nil = 0;
		} else {
			b->T->nonil = 0;
			b->T->nil = 1;
		}
	}
#ifndef NDEBUG
	BATassertTailProps(b);
#endif
}

void
BATderiveProps(BAT *b, int expensive)
{
	if (b == NULL) {
		assert(0);
		return;
	}
	BATderiveTailProps(b, expensive);
	if (b->H != b->T)
		BATderiveTailProps(BATmirror(b), expensive);
}<|MERGE_RESOLUTION|>--- conflicted
+++ resolved
@@ -1035,8 +1035,6 @@
 	return GDK_FAIL;
 }
 
-<<<<<<< HEAD
-=======
 gdk_return
 BUNdelete(BAT *b, oid o)
 {
@@ -1081,7 +1079,6 @@
 	}
 	return GDK_SUCCEED;
 }
->>>>>>> 242cceaf
 
 /* @-  BUN replace
  * The last operation in this context is BUN replace. It assumes that
@@ -1109,11 +1106,7 @@
 
 	/* uncommitted BUN elements */
 
-<<<<<<< HEAD
-	ALIGNinp(b, "BUNreplace", force, GDK_FAIL);	/* zap alignment info */
-=======
 	ALIGNinp(b, "BUNinplace", force, GDK_FAIL);	/* zap alignment info */
->>>>>>> 242cceaf
 	if (b->T->nil &&
 	    atom_CMP(BUNtail(bi, p), ATOMnilptr(b->ttype), b->ttype) == 0 &&
 	    atom_CMP(t, ATOMnilptr(b->ttype), b->ttype) != 0) {
@@ -1192,19 +1185,11 @@
 		if (b->tseqbase == oid_nil ||
 		    b->tseqbase + id - b->hseqbase == *(const oid *) t)
 			return GDK_SUCCEED;
-<<<<<<< HEAD
-		i = p;
-=======
->>>>>>> 242cceaf
 		if (BATmaterialize(b) != GDK_SUCCEED)
 			return GDK_FAIL;
 	}
 
-<<<<<<< HEAD
-	return BUNinplace(b, p, t, force);
-=======
 	return BUNinplace(b, id - b->hseqbase + BUNfirst(b), t, force);
->>>>>>> 242cceaf
 }
 
 /* very much like BUNreplace, but this doesn't make any changes if the
@@ -1212,26 +1197,6 @@
 gdk_return
 void_inplace(BAT *b, oid id, const void *val, bit force)
 {
-<<<<<<< HEAD
-	gdk_return res = GDK_SUCCEED;
-	BUN p = BUN_NONE;
-	BUN oldInserted = b->batInserted;
-	BAT *bm = BATmirror(b);
-
-	assert(b->htype == TYPE_void);
-	assert(b->hseqbase != oid_nil);
-	assert(b->batCount > (id - b->hseqbase));
-
-	b->batInserted = 0;
-	p = BUNfndVOID(bm, &id);
-
-	assert(force || p >= b->batInserted);	/* we don't want delete/ins */
-	assert(force || !b->batRestricted);
-	res = BUNinplace(b, p, val, force);
-
-	b->batInserted = oldInserted;
-	return res;
-=======
 	assert(id >= b->hseqbase && id < b->hseqbase + BATcount(b));
 	if (id < b->hseqbase || id >= b->hseqbase + BATcount(b)) {
 		GDKerror("void_inplace: id out of range\n");
@@ -1242,7 +1207,6 @@
 	if (b->ttype == TYPE_void)
 		return GDK_SUCCEED;
 	return BUNinplace(b, id - b->hseqbase + BUNfirst(b), val, force);
->>>>>>> 242cceaf
 }
 
 BUN
