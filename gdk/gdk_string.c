--- conflicted
+++ resolved
@@ -71,20 +71,8 @@
 
 	cap = MAX(cap, BATTINY);
 	size = GDK_STRHASHTABLE * sizeof(stridx_t) + MIN(GDK_ELIMLIMIT, cap * GDK_VARALIGN);
-<<<<<<< HEAD
-	if (HEAPalloc(d, size, 1, 1) == GDK_SUCCEED) {
-		d->free = GDK_STRHASHTABLE * sizeof(stridx_t);
-		d->dirty = true;
-		memset(d->base, 0, d->free);
-#ifndef NDEBUG
-		/* fill should solve initialization problems within valgrind */
-		memset(d->base + d->free, 0, d->size - d->free);
-#endif
-	}
-=======
 	if (HEAPalloc(d, size, 1, 1) != GDK_SUCCEED)
 		GDKerror("alloc failed");
->>>>>>> 3cb6250f
 }
 
 
@@ -122,11 +110,7 @@
 		strhash = strHash(s);
 		off = strhash & GDK_STRHASHMASK;
 		newhash[off] = (stridx_t) (pos - sizeof(stridx_t));
-<<<<<<< HEAD
-		pos += strLen(s);
-=======
 		pos += strlen(s) + 1;
->>>>>>> 3cb6250f
 	}
 	/* only set dirty flag if the hash table actually changed */
 	if (memcmp(newhash, h->base, sizeof(newhash)) != 0) {
@@ -180,11 +164,7 @@
 	/* search the linked list */
 	for (ref = ((stridx_t *) h->base) + off; *ref; ref = next) {
 		next = (stridx_t *) (h->base + *ref);
-<<<<<<< HEAD
-		if (strCmp(v, (str) (next + 1)) == 0)
-=======
 		if (strcmp(v, (str) (next + 1)) == 0)
->>>>>>> 3cb6250f
 			return (var_t) ((sizeof(stridx_t) + *ref));	/* found */
 	}
 	return 0;
@@ -270,11 +250,6 @@
 	const char *v = V;
 	Heap *h = b->tvheap;
 	size_t pad;
-<<<<<<< HEAD
-	size_t pos, len = strLen(v);
-	stridx_t *bucket;
-	BUN off;
-=======
 	size_t pos, len = strlen(v) + 1;
 	stridx_t *bucket;
 	BUN off;
@@ -295,7 +270,6 @@
 		memset(h->base, 0, h->size);
 #endif
 	}
->>>>>>> 3cb6250f
 
 	off = strHash(v);
 	off &= GDK_STRHASHMASK;
@@ -310,11 +284,7 @@
 
 			do {
 				pos = *ref + sizeof(stridx_t);
-<<<<<<< HEAD
-				if (strCmp(v, h->base + pos) == 0) {
-=======
 				if (strcmp(v, h->base + pos) == 0) {
->>>>>>> 3cb6250f
 					/* found */
 					return *dst = (var_t) pos;
 				}
@@ -325,11 +295,7 @@
 			 * linked list, so only look at single
 			 * entry */
 			pos = *bucket;
-<<<<<<< HEAD
-			if (strCmp(v, h->base + pos) == 0) {
-=======
 			if (strcmp(v, h->base + pos) == 0) {
->>>>>>> 3cb6250f
 				/* already in heap: reuse */
 				return *dst = (var_t) pos;
 			}
