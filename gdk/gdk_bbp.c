/*
 * This Source Code Form is subject to the terms of the Mozilla Public
 * License, v. 2.0.  If a copy of the MPL was not distributed with this
 * file, You can obtain one at http://mozilla.org/MPL/2.0/.
 *
 * Copyright 1997 - July 2008 CWI, August 2008 - 2022 MonetDB B.V.
 */

/*
 * @a M. L. Kersten, P. Boncz, N. J. Nes
 * @* BAT Buffer Pool (BBP)
 * The BATs created and loaded are collected in a BAT buffer pool.
 * The Bat Buffer Pool has a number of functions:
 * @table @code
 *
 * @item administration and lookup
 * The BBP is a directory which contains status information about all
 * known BATs.  This interface may be used very heavily, by
 * data-intensive applications.  To eliminate all overhead, read-only
 * access to the BBP may be done by table-lookups. The integer index
 * type for these lookups is @emph{bat}, as retrieved by
 * @emph{b->batCacheid}. The @emph{bat} zero is reserved for the nil
 * bat.
 *
 * @item persistence
 * The BBP is made persistent by saving it to the dictionary file
 * called @emph{BBP.dir} in the database.
 *
 * When the number of BATs rises, having all files in one directory
 * becomes a bottleneck.  The BBP therefore implements a scheme that
 * distributes all BATs in a growing directory tree with at most 64
 * BATs stored in one node.
 *
 * @item buffer management
 * The BBP is responsible for loading and saving of BATs to disk. It
 * also contains routines to unload BATs from memory when memory
 * resources get scarce. For this purpose, it administers BAT memory
 * reference counts (to know which BATs can be unloaded) and BAT usage
 * statistics (it unloads the least recently used BATs).
 *
 * @item recovery
 * When the database is closed or during a run-time syncpoint, the
 * system tables must be written to disk in a safe way, that is immune
 * for system failures (like disk full). To do so, the BBP implements
 * an atomic commit and recovery protocol: first all files to be
 * overwritten are moved to a BACKUP/ dir. If that succeeds, the
 * writes are done. If that also fully succeeds the BACKUP/ dir is
 * renamed to DELETE_ME/ and subsequently deleted.  If not, all files
 * in BACKUP/ are moved back to their original location.
 *
 * @item unloading
 * Bats which have a logical reference (ie. a lrefs > 0) but no memory
 * reference (refcnt == 0) can be unloaded. Unloading dirty bats
 * means, moving the original (committed version) to the BACKUP/ dir
 * and saving the bat. This complicates the commit and recovery/abort
 * issues.  The commit has to check if the bat is already moved. And
 * The recovery has to always move back the files from the BACKUP/
 * dir.
 *
 * @item reference counting
 * Bats use have two kinds of references: logical and physical
 * (pointer) ones.  The logical references are administered by
 * BBPretain/BBPrelease, the physical ones by BBPfix/BBPunfix.
 *
 * @item share counting
 * Views use the heaps of there parent bats. To save guard this, the
 * parent has a shared counter, which is incremented and decremented
 * using BBPshare and BBPunshare. These functions make sure the parent
 * is memory resident as required because of the 'pointer' sharing.
 * @end table
 */

#include "monetdb_config.h"
#include "gdk.h"
#include "gdk_private.h"
#include "mutils.h"
#ifdef HAVE_FCNTL_H
#include <fcntl.h>
#endif

#ifndef F_OK
#define F_OK 0
#endif
#ifndef S_ISDIR
#define S_ISDIR(mode)	(((mode) & _S_IFMT) == _S_IFDIR)
#endif
#ifndef O_CLOEXEC
#ifdef _O_NOINHERIT
#define O_CLOEXEC _O_NOINHERIT	/* Windows */
#else
#define O_CLOEXEC 0
#endif
#endif
#ifndef O_BINARY
#define O_BINARY 0
#endif

/*
 * The BBP has a fixed address, so re-allocation due to a growing BBP
 * caused by one thread does not disturb reads to the old entries by
 * another.  This is implemented using anonymous virtual memory;
 * extensions on the same address are guaranteed because a large
 * non-committed VM area is requested initially. New slots in the BBP
 * are found in O(1) by keeping a freelist that uses the 'next' field
 * in the BBPrec records.
 */
BBPrec *BBP[N_BBPINIT];		/* fixed base VM address of BBP array */
bat BBPlimit = 0;		/* current committed VM BBP array */
static ATOMIC_TYPE BBPsize = ATOMIC_VAR_INIT(0); /* current used size of BBP array */

struct BBPfarm_t BBPfarms[MAXFARMS];

#define KITTENNAP 1		/* used to suspend processing */
#define BBPNONAME "."		/* filler for no name in BBP.dir */
/*
 * The hash index uses a bucket index (int array) of size mask that is
 * tuned for perfect hashing (1 lookup). The bucket chain uses the
 * 'next' field in the BBPrec records.
 */
static MT_Lock BBPnameLock = MT_LOCK_INITIALIZER(BBPnameLock);
static bat *BBP_hash = NULL;		/* BBP logical name hash buckets */
static bat BBP_mask = 0;		/* number of buckets = & mask */
static MT_Lock GDKcacheLock = MT_LOCK_INITIALIZER(GDKcacheLock);
static bat BBP_free;

static gdk_return BBPfree(BAT *b);
static void BBPdestroy(BAT *b);
static void BBPuncacheit(bat bid, bool unloaddesc);
static gdk_return BBPprepare(bool subcommit);
static BAT *getBBPdescriptor(bat i);
static gdk_return BBPbackup(BAT *b, bool subcommit);
static gdk_return BBPdir_init(void);
static void BBPcallbacks(void);

/* two lngs of extra info in BBP.dir */
/* these two need to be atomic because of their use in AUTHcommit() */
static ATOMIC_TYPE BBPlogno = ATOMIC_VAR_INIT(0);
static ATOMIC_TYPE BBPtransid = ATOMIC_VAR_INIT(0);

#define BBPtmpcheck(s)	(strncmp(s, "tmp_", 4) == 0)

#define BBPnamecheck(s) (BBPtmpcheck(s) ? strtol((s) + 4, NULL, 8) : 0)

static void
BBP_insert(bat i)
{
	bat idx = (bat) (strHash(BBP_logical(i)) & BBP_mask);

	BBP_next(i) = BBP_hash[idx];
	BBP_hash[idx] = i;
}

static void
BBP_delete(bat i)
{
	bat *h = BBP_hash;
	const char *s = BBP_logical(i);
	bat idx = (bat) (strHash(s) & BBP_mask);

	for (h += idx; (i = *h) != 0; h = &BBP_next(i)) {
		if (strcmp(BBP_logical(i), s) == 0) {
			*h = BBP_next(i);
			break;
		}
	}
}

bat
getBBPsize(void)
{
	return (bat) ATOMIC_GET(&BBPsize);
}

lng
getBBPlogno(void)
{
	return (lng) ATOMIC_GET(&BBPlogno);
}

lng
getBBPtransid(void)
{
	return (lng) ATOMIC_GET(&BBPtransid);
}


/*
 * @+ BBP Consistency and Concurrency
 * While GDK provides the basic building blocks for an ACID system, in
 * itself it is not such a system, as we this would entail too much
 * overhead that is often not needed. Hence, some consistency control
 * is left to the user. The first important user constraint is that if
 * a user updates a BAT, (s)he himself must assure that no-one else
 * accesses this BAT.
 *
 * Concerning buffer management, the BBP carries out a swapping
 * policy.  BATs are kept in memory till the memory is full. If the
 * memory is full, the malloc functions initiate BBP trim actions,
 * that unload the coldest BATs that have a zero reference count. The
 * second important user constraint is therefore that a user may only
 * manipulate live BAT data in memory if it is sure that there is at
 * least one reference count to that BAT.
 *
 * The main BBP array is protected by two locks:
 * @table @code
 * @item GDKcacheLock]
 * this lock guards the free slot management in the BBP array.  The
 * BBP operations that allocate a new slot for a new BAT
 * (@emph{BBPinit},@emph{BBPcacheit}), delete the slot of a destroyed
 * BAT (@emph{BBPreclaim}), or rename a BAT (@emph{BBPrename}), hold
 * this lock. It also protects all BAT (re)naming actions include
 * (read and write) in the hash table with BAT names.
 * @item GDKswapLock
 * this lock guards the swap (loaded/unloaded) status of the
 * BATs. Hence, all BBP routines that influence the swapping policy,
 * or actually carry out the swapping policy itself, acquire this lock
 * (e.g. @emph{BBPfix},@emph{BBPunfix}).  Note that this also means
 * that updates to the BBP_status indicator array must be protected by
 * GDKswapLock.
 *
 * To reduce contention GDKswapLock was split into multiple locks; it
 * is now an array of lock pointers which is accessed by
 * GDKswapLock(bat)
 * @end table
 *
 * Routines that need both locks should first acquire the locks in the
 * GDKswapLock array (in ascending order) and then GDKcacheLock (and
 * release them in reverse order).
 *
 * To obtain maximum speed, read operations to existing elements in
 * the BBP are unguarded. As said, it is the users responsibility that
 * the BAT that is being read is not being modified. BBP update
 * actions that modify the BBP data structure itself are locked by the
 * BBP functions themselves. Hence, multiple concurrent BBP read
 * operations may be ongoing while at the same time at most one BBP
 * write operation @strong{on a different BAT} is executing.  This
 * holds for accesses to the public (quasi-) arrays @emph{BBPcache},
 * @emph{BBPstatus} and @emph{BBPrefs}.
 * These arrays are called quasi as now they are
 * actually stored together in one big BBPrec array called BBP, that
 * is allocated in anonymous VM space, so we can reallocate this
 * structure without changing the base address (a crucial feature if
 * read actions are to go on unlocked while other entries in the BBP
 * may be modified).
 */
static volatile MT_Id locked_by = 0;

/* use a lock instead of atomic instructions so that we wait for
 * BBPlock/BBPunlock */
#define BBP_unload_inc()			\
	do {					\
		MT_lock_set(&GDKunloadLock);	\
		BBPunloadCnt++;			\
		MT_lock_unset(&GDKunloadLock);	\
	} while (0)

#define BBP_unload_dec()			\
	do {					\
		MT_lock_set(&GDKunloadLock);	\
		--BBPunloadCnt;			\
		assert(BBPunloadCnt >= 0);	\
		MT_lock_unset(&GDKunloadLock);	\
	} while (0)

static int BBPunloadCnt = 0;
static MT_Lock GDKunloadLock = MT_LOCK_INITIALIZER(GDKunloadLock);

/* GDKtmLock protects all accesses and changes to BAKDIR and SUBDIR
 * must use BBPtmlock()/BBPtmunlock() to set/unset the lock */
static MT_Lock GDKtmLock = MT_LOCK_INITIALIZER(GDKtmLock);
static char *lockfile;
static int lockfd;

void
BBPtmlock(void)
{
	MT_lock_set(&GDKtmLock);
	if (GDKinmemory(0))
		return;
	/* also use an external lock file to synchronize with external
	 * programs */
	if (lockfile == NULL) {
		lockfile = GDKfilepath(0, NULL, ".tm_lock", NULL);
		if (lockfile == NULL)
			return;
	}
	lockfd = MT_lockf(lockfile, F_LOCK);
}

void
BBPtmunlock(void)
{
	if (lockfile && lockfd >= 0) {
		assert(!GDKinmemory(0));
		MT_lockf(lockfile, F_ULOCK);
		close(lockfd);
		lockfd = -1;
	}
	MT_lock_unset(&GDKtmLock);
}

void
BBPlock(void)
{
	int i;

	/* wait for all pending unloads to finish */
	MT_lock_set(&GDKunloadLock);
	while (BBPunloadCnt > 0) {
		MT_lock_unset(&GDKunloadLock);
		MT_sleep_ms(1);
		MT_lock_set(&GDKunloadLock);
	}

<<<<<<< HEAD
	MT_lock_set(&GDKtmLock);
=======
	BBPtmlock();
>>>>>>> 4a1d86ba
	MT_lock_set(&GDKcacheLock);
	for (i = 0; i <= BBP_BATMASK; i++)
		MT_lock_set(&GDKswapLock(i));
	locked_by = MT_getpid();

	MT_lock_unset(&GDKunloadLock);
}

void
BBPunlock(void)
{
	int i;

	for (i = BBP_BATMASK; i >= 0; i--)
		MT_lock_unset(&GDKswapLock(i));
	MT_lock_unset(&GDKcacheLock);
	locked_by = 0;
	BBPtmunlock();
}

static gdk_return
BBPinithash(bat size)
{
	for (BBP_mask = 1; (BBP_mask << 1) <= BBPlimit; BBP_mask <<= 1)
		;
	BBP_hash = (bat *) GDKzalloc(BBP_mask * sizeof(bat));
	if (BBP_hash == NULL) {
		return GDK_FAIL;
	}
	BBP_mask--;

	while (--size > 0) {
		const char *s = BBP_logical(size);

		if (s) {
			if (*s != '.' && !BBPtmpcheck(s)) {
				BBP_insert(size);
			}
		} else {
			BBP_next(size) = BBP_free;
			BBP_free = size;
		}
	}
	return GDK_SUCCEED;
}

int
BBPselectfarm(role_t role, int type, enum heaptype hptype)
{
	int i;

	(void) type;		/* may use in future */
	(void) hptype;		/* may use in future */

	if (GDKinmemory(0))
		return 0;

#ifndef PERSISTENTHASH
	if (hptype == hashheap)
		role = TRANSIENT;
#endif
#ifndef PERSISTENTIDX
	if (hptype == orderidxheap)
		role = TRANSIENT;
#endif
	for (i = 0; i < MAXFARMS; i++)
		if (BBPfarms[i].roles & (1U << (int) role))
			return i;
	/* must be able to find farms for TRANSIENT and PERSISTENT */
	assert(role != TRANSIENT && role != PERSISTENT);
	return -1;
}

static gdk_return
BBPextend(bool buildhash, bat newsize)
{
	if (newsize >= N_BBPINIT * BBPINIT) {
		GDKerror("trying to extend BAT pool beyond the "
			 "limit (%d)\n", N_BBPINIT * BBPINIT);
		return GDK_FAIL;
	}

	/* make sure the new size is at least BBPsize large */
	while (BBPlimit < newsize) {
		BUN limit = BBPlimit >> BBPINITLOG;
		assert(BBP[limit] == NULL);
		BBP[limit] = GDKzalloc(BBPINIT * sizeof(BBPrec));
		if (BBP[limit] == NULL) {
			GDKerror("failed to extend BAT pool\n");
			return GDK_FAIL;
		}
		for (BUN i = 0; i < BBPINIT; i++) {
			ATOMIC_INIT(&BBP[limit][i].status, 0);
			BBP[limit][i].pid = ~(MT_Id)0;
		}
		BBPlimit += BBPINIT;
	}

	if (buildhash) {
		GDKfree(BBP_hash);
		BBP_hash = NULL;
		BBP_free = 0;
		if (BBPinithash(newsize) != GDK_SUCCEED)
			return GDK_FAIL;
	}
	return GDK_SUCCEED;
}

static gdk_return
recover_dir(int farmid, bool direxists)
{
	if (direxists) {
		/* just try; don't care about these non-vital files */
		if (GDKunlink(farmid, BATDIR, "BBP", "bak") != GDK_SUCCEED)
			TRC_WARNING(GDK, "unlink of BBP.bak failed\n");
		if (GDKmove(farmid, BATDIR, "BBP", "dir", BATDIR, "BBP", "bak", false) != GDK_SUCCEED)
			TRC_WARNING(GDK, "rename of BBP.dir to BBP.bak failed\n");
	}
	return GDKmove(farmid, BAKDIR, "BBP", "dir", BATDIR, "BBP", "dir", true);
}

static gdk_return BBPrecover(int farmid);
static gdk_return BBPrecover_subdir(void);
static bool BBPdiskscan(const char *, size_t);

static int
vheapinit(BAT *b, const char *buf, unsigned bbpversion, const char *filename, int lineno)
{
	int n = 0;
	uint64_t free, size;
	uint16_t storage;

	(void) bbpversion;	/* could be used to implement compatibility */

	size = 0;			      /* for GDKLIBRARY_HSIZE case */
	storage = STORE_INVALID;	      /* for GDKLIBRARY_HSIZE case */
	if (bbpversion <= GDKLIBRARY_HSIZE ?
	    sscanf(buf,
		   " %" SCNu64 " %" SCNu64 " %" SCNu16
		   "%n",
		   &free, &size, &storage, &n) < 3 :
	    sscanf(buf,
		   " %" SCNu64
		   "%n",
		   &free, &n) < 1) {
		TRC_CRITICAL(GDK, "invalid format for BBP.dir on line %d", lineno);
		return -1;
	}
	if (b->batCount == 0)
		free = 0;
	if (b->ttype >= 0 &&
	    ATOMstorage(b->ttype) == TYPE_str &&
	    free < GDK_STRHASHTABLE * sizeof(stridx_t) + BATTINY * GDK_VARALIGN)
		size = GDK_STRHASHTABLE * sizeof(stridx_t) + BATTINY * GDK_VARALIGN;
	else if (free < 512)
		size = 512;
	else
		size = free;
	*b->tvheap = (Heap) {
		.free = (size_t) free,
		.size = (size_t) size,
		.base = NULL,
		.storage = STORE_INVALID,
		.cleanhash = true,
		.newstorage = STORE_INVALID,
		.dirty = false,
		.parentid = b->batCacheid,
		.farmid = BBPselectfarm(PERSISTENT, b->ttype, varheap),
	};
	strconcat_len(b->tvheap->filename, sizeof(b->tvheap->filename),
		      filename, ".theap", NULL);
	return n;
}

static int
heapinit(BAT *b, const char *buf,
#ifdef GDKLIBRARY_HASHASH
	 int *hashash,
#endif
	 unsigned bbpversion, const char *filename, int lineno)
{
	int t;
	char type[33];
	uint16_t width;
	uint16_t var;
	uint16_t properties;
	uint64_t nokey0;
	uint64_t nokey1;
	uint64_t nosorted;
	uint64_t norevsorted;
	uint64_t base;
	uint64_t free;
	uint64_t size;
	uint16_t storage;
	uint64_t minpos, maxpos;
	int n;

	(void) bbpversion;	/* could be used to implement compatibility */

	minpos = maxpos = (uint64_t) oid_nil; /* for GDKLIBRARY_MINMAX_POS case */
	size = 0;			      /* for GDKLIBRARY_HSIZE case */
	storage = STORE_INVALID;	      /* for GDKLIBRARY_HSIZE case */
	if (bbpversion <= GDKLIBRARY_MINMAX_POS ?
	    sscanf(buf,
		   " %10s %" SCNu16 " %" SCNu16 " %" SCNu16 " %" SCNu64
		   " %" SCNu64 " %" SCNu64 " %" SCNu64 " %" SCNu64
		   " %" SCNu64 " %" SCNu64 " %" SCNu16
		   "%n",
		   type, &width, &var, &properties, &nokey0,
		   &nokey1, &nosorted, &norevsorted, &base,
		   &free, &size, &storage,
		   &n) < 12 :
	    bbpversion <= GDKLIBRARY_HSIZE ?
	    sscanf(buf,
		   " %10s %" SCNu16 " %" SCNu16 " %" SCNu16 " %" SCNu64
		   " %" SCNu64 " %" SCNu64 " %" SCNu64 " %" SCNu64
		   " %" SCNu64 " %" SCNu64 " %" SCNu16 " %" SCNu64 " %" SCNu64
		   "%n",
		   type, &width, &var, &properties, &nokey0,
		   &nokey1, &nosorted, &norevsorted, &base,
		   &free, &size, &storage, &minpos, &maxpos,
		   &n) < 14 :
	    sscanf(buf,
		   " %10s %" SCNu16 " %" SCNu16 " %" SCNu16 " %" SCNu64
		   " %" SCNu64 " %" SCNu64 " %" SCNu64 " %" SCNu64
		   " %" SCNu64 " %" SCNu64 " %" SCNu64
		   "%n",
		   type, &width, &var, &properties, &nokey0,
		   &nokey1, &nosorted, &norevsorted, &base,
		   &free, &minpos, &maxpos,
		   &n) < 12) {
		TRC_CRITICAL(GDK, "invalid format for BBP.dir on line %d", lineno);
		return -1;
	}

	if (properties & ~0x0F81) {
		TRC_CRITICAL(GDK, "unknown properties are set: incompatible database on line %d of BBP.dir\n", lineno);
		return -1;
	}
#ifdef GDKLIBRARY_HASHASH
	*hashash = var & 2;
#endif
	var &= ~2;
	if ((t = ATOMindex(type)) < 0) {
		if ((t = ATOMunknown_find(type)) == 0) {
			TRC_CRITICAL(GDK, "no space for atom %s", type);
			return -1;
		}
	} else if (var != (t == TYPE_void || BATatoms[t].atomPut != NULL)) {
		TRC_CRITICAL(GDK, "inconsistent entry in BBP.dir: tvarsized mismatch for BAT %d on line %d\n", (int) b->batCacheid, lineno);
		return -1;
	} else if (var && t != 0 ?
		   ATOMsize(t) < width ||
		   (width != 1 && width != 2 && width != 4
#if SIZEOF_VAR_T == 8
		    && width != 8
#endif
			   ) :
		   ATOMsize(t) != width) {
		TRC_CRITICAL(GDK, "inconsistent entry in BBP.dir: tsize mismatch for BAT %d on line %d\n", (int) b->batCacheid, lineno);
		return -1;
	}
	b->ttype = t;
	b->twidth = width;
	b->tshift = ATOMelmshift(width);
	assert_shift_width(b->tshift,b->twidth);
	b->tnokey[0] = (BUN) nokey0;
	b->tnokey[1] = (BUN) nokey1;
	b->tsorted = (bit) ((properties & 0x0001) != 0);
	b->trevsorted = (bit) ((properties & 0x0080) != 0);
	b->tkey = (properties & 0x0100) != 0;
	b->tnonil = (properties & 0x0400) != 0;
	b->tnil = (properties & 0x0800) != 0;
	b->tnosorted = (BUN) nosorted;
	b->tnorevsorted = (BUN) norevsorted;
	b->tunique_est = 0.0;
	/* (properties & 0x0200) is the old tdense flag */
	b->tseqbase = (properties & 0x0200) == 0 || base >= (uint64_t) oid_nil ? oid_nil : (oid) base;
	b->theap->free = (size_t) free;
	/* set heap size to match capacity */
	if (b->ttype == TYPE_msk) {
		/* round up capacity to multiple of 32 */
		b->batCapacity = (b->batCapacity + 31) & ~((BUN) 31);
		b->theap->size = b->batCapacity / 8;
	} else {
		b->theap->size = (size_t) b->batCapacity << b->tshift;
	}
	b->theap->base = NULL;
	settailname(b->theap, filename, t, width);
	b->theap->storage = STORE_INVALID;
	b->theap->newstorage = STORE_INVALID;
	b->theap->farmid = BBPselectfarm(PERSISTENT, b->ttype, offheap);
	b->theap->dirty = false;
	b->theap->parentid = b->batCacheid;
	if (minpos < b->batCount)
		b->tminpos = (BUN) minpos;
	else
		b->tminpos = BUN_NONE;
	if (maxpos < b->batCount)
		b->tmaxpos = (BUN) maxpos;
	else
		b->tmaxpos = BUN_NONE;
	if (t && var) {
		t = vheapinit(b, buf + n, bbpversion, filename, lineno);
		if (t < 0)
			return t;
		n += t;
	} else {
		b->tvheap = NULL;
	}
	return n;
}

/* read a single line from the BBP.dir file (file pointer fp) and fill
 * in the structure pointed to by bn and extra information through the
 * other pointers; this function does not allocate any memory; return 0
 * on end of file, 1 on success, and -1 on failure */
int
BBPreadBBPline(FILE *fp, unsigned bbpversion, int *lineno, BAT *bn,
#ifdef GDKLIBRARY_HASHASH
	       int *hashash,
#endif
	       char *batname, char *filename, char **options)
{
	char buf[4096];
	uint64_t batid;
	uint16_t status;
	unsigned int properties;
	int nread, n;
	char *s;
	uint64_t count, capacity = 0, base = 0;

	if (fgets(buf, sizeof(buf), fp) == NULL) {
		if (ferror(fp)) {
			TRC_CRITICAL(GDK, "error reading BBP.dir on line %d\n", *lineno);
			return -1;
		}
		return 0;	/* end of file */
	}
	(*lineno)++;
	if ((s = strchr(buf, '\r')) != NULL) {
		/* convert \r\n into just \n */
		if (s[1] != '\n') {
			TRC_CRITICAL(GDK, "invalid format for BBP.dir on line %d", *lineno);
			return -1;
		}
		*s++ = '\n';
		*s = 0;
	}

	if (bbpversion <= GDKLIBRARY_HSIZE ?
	    sscanf(buf,
		   "%" SCNu64 " %" SCNu16 " %128s %19s %u %" SCNu64
		   " %" SCNu64 " %" SCNu64
		   "%n",
		   &batid, &status, batname, filename,
		   &properties, &count, &capacity, &base,
		   &nread) < 8 :
	    sscanf(buf,
		   "%" SCNu64 " %" SCNu16 " %128s %19s %u %" SCNu64
		   " %" SCNu64
		   "%n",
		   &batid, &status, batname, filename,
		   &properties, &count, &base,
		   &nread) < 7) {
		TRC_CRITICAL(GDK, "invalid format for BBP.dir on line %d", *lineno);
		return -1;
	}

	if (batid >= N_BBPINIT * BBPINIT) {
		TRC_CRITICAL(GDK, "bat ID (%" PRIu64 ") too large to accomodate (max %d), on line %d.", batid, N_BBPINIT * BBPINIT - 1, *lineno);
		return -1;
	}

	/* convert both / and \ path separators to our own DIR_SEP */
#if DIR_SEP != '/'
	s = filename;
	while ((s = strchr(s, '/')) != NULL)
		*s++ = DIR_SEP;
#endif
#if DIR_SEP != '\\'
	s = filename;
	while ((s = strchr(s, '\\')) != NULL)
		*s++ = DIR_SEP;
#endif

	bn->batCacheid = (bat) batid;
	BATinit_idents(bn);
	bn->batTransient = false;
	bn->batCopiedtodisk = true;
	switch ((properties & 0x06) >> 1) {
	case 0:
		bn->batRestricted = BAT_WRITE;
		break;
	case 1:
		bn->batRestricted = BAT_READ;
		break;
	case 2:
		bn->batRestricted = BAT_APPEND;
		break;
	default:
		TRC_CRITICAL(GDK, "incorrect batRestricted value");
		return -1;
	}
	bn->batCount = (BUN) count;
	bn->batInserted = bn->batCount;
	/* set capacity to at least count */
	bn->batCapacity = (BUN) count <= BATTINY ? BATTINY : (BUN) count;

	if (base > (uint64_t) GDK_oid_max) {
		TRC_CRITICAL(GDK, "head seqbase out of range (ID = %" PRIu64 ", seq = %" PRIu64 ") on line %d.", batid, base, *lineno);
		return -1;
	}
	bn->hseqbase = (oid) base;
	n = heapinit(bn, buf + nread,
#ifdef GDKLIBRARY_HASHASH
		     hashash,
#endif
		     bbpversion, filename, *lineno);
	if (n < 0) {
		return -1;
	}
	nread += n;

	if (buf[nread] != '\n' && buf[nread] != ' ') {
		TRC_CRITICAL(GDK, "invalid format for BBP.dir on line %d", *lineno);
		return -1;
	}
	*options = (buf[nread] == ' ') ? buf + nread + 1 : NULL;
	return 1;
}

static gdk_return
BBPreadEntries(FILE *fp, unsigned bbpversion, int lineno
#ifdef GDKLIBRARY_HASHASH
	       , bat **hashbats, bat *nhashbats
#endif
	)
{
#ifdef GDKLIBRARY_HASHASH
	bat *hbats = NULL;
	bat nhbats = 0;
#endif

	/* read the BBP.dir and insert the BATs into the BBP */
	for (;;) {
		BAT b;
		Heap h;
		Heap vh;
		vh = h = (Heap) {
			.free = 0,
		};
		b = (BAT) {
			.theap = &h,
			.tvheap = &vh,
		};
		char *options;
		char headname[129];
		char filename[sizeof(BBP_physical(0))];
		char logical[1024];
#ifdef GDKLIBRARY_HASHASH
		int Thashash;
#endif

		switch (BBPreadBBPline(fp, bbpversion, &lineno, &b,
#ifdef GDKLIBRARY_HASHASH
				       &Thashash,
#endif
				       headname, filename, &options)) {
		case 0:
			/* end of file */
#ifdef GDKLIBRARY_HASHASH
			*hashbats = hbats;
			*nhashbats = nhbats;
#endif
			return GDK_SUCCEED;
		case 1:
			/* successfully read an entry */
			break;
		default:
			/* error */
			goto bailout;
		}

		if (b.batCacheid >= N_BBPINIT * BBPINIT) {
			TRC_CRITICAL(GDK, "bat ID (%d) too large to accommodate (max %d), on line %d.", b.batCacheid, N_BBPINIT * BBPINIT - 1, lineno);
			goto bailout;
		}

		if (b.batCacheid >= (bat) ATOMIC_GET(&BBPsize)) {
			if ((bat) ATOMIC_GET(&BBPsize) + 1 >= BBPlimit &&
			    BBPextend(false, b.batCacheid + 1) != GDK_SUCCEED)
				goto bailout;
			ATOMIC_SET(&BBPsize, b.batCacheid + 1);
		}
		if (BBP_desc(b.batCacheid) != NULL) {
			TRC_CRITICAL(GDK, "duplicate entry in BBP.dir (ID = "
				     "%d) on line %d.", b.batCacheid, lineno);
			goto bailout;
		}

#ifdef GDKLIBRARY_HASHASH
		if (Thashash) {
			assert(bbpversion <= GDKLIBRARY_HASHASH);
			bat *sb = GDKrealloc(hbats, ++nhbats * sizeof(bat));
			if (sb == NULL) {
				goto bailout;
			}
			hbats = sb;
			hbats[nhbats - 1] = b.batCacheid;
		}
#endif

		BAT *bn;
		Heap *hn;
		if ((bn = GDKzalloc(sizeof(BAT))) == NULL ||
		    (hn = GDKzalloc(sizeof(Heap))) == NULL) {
			GDKfree(bn);
			TRC_CRITICAL(GDK, "cannot allocate memory for BAT.");
			goto bailout;
		}
		*bn = b;
		*hn = h;
		bn->theap = hn;
		if (options &&
		    (options = GDKstrdup(options)) == NULL) {
			GDKfree(hn);
			GDKfree(bn);
			PROPdestroy_nolock(&b);
			TRC_CRITICAL(GDK, "GDKstrdup failed\n");
			goto bailout;
		}
		if (b.tvheap) {
			Heap *vhn;
			assert(b.tvheap == &vh);
			if ((vhn = GDKmalloc(sizeof(Heap))) == NULL) {
				GDKfree(hn);
				GDKfree(bn);
				GDKfree(options);
				TRC_CRITICAL(GDK, "cannot allocate memory for BAT.");
				goto bailout;
			}
			*vhn = vh;
			bn->tvheap = vhn;
			ATOMIC_INIT(&bn->tvheap->refs, 1);
		}

		char name[MT_NAME_LEN];
		snprintf(name, sizeof(name), "heaplock%d", bn->batCacheid); /* fits */
		MT_lock_init(&bn->theaplock, name);
		snprintf(name, sizeof(name), "BATlock%d", bn->batCacheid); /* fits */
		MT_lock_init(&bn->batIdxLock, name);
		snprintf(name, sizeof(name), "hashlock%d", bn->batCacheid); /* fits */
		MT_rwlock_init(&bn->thashlock, name);
		ATOMIC_INIT(&bn->theap->refs, 1);

		if (snprintf(BBP_bak(b.batCacheid), sizeof(BBP_bak(b.batCacheid)), "tmp_%o", (unsigned) b.batCacheid) >= (int) sizeof(BBP_bak(b.batCacheid))) {
			BATdestroy(bn);
			TRC_CRITICAL(GDK, "BBP logical filename directory is too large, on line %d\n", lineno);
			goto bailout;
		}
		char *s;
		if ((s = strchr(headname, '~')) != NULL && s == headname) {
			/* sizeof(logical) > sizeof(BBP_bak(b.batCacheid)), so
			 * this fits */
			strcpy(logical, BBP_bak(b.batCacheid));
		} else {
			if (s)
				*s = 0;
			strcpy_len(logical, headname, sizeof(logical));
		}
		if (strcmp(logical, BBP_bak(b.batCacheid)) == 0) {
			BBP_logical(b.batCacheid) = BBP_bak(b.batCacheid);
		} else {
			BBP_logical(b.batCacheid) = GDKstrdup(logical);
			if (BBP_logical(b.batCacheid) == NULL) {
				BATdestroy(bn);
				TRC_CRITICAL(GDK, "GDKstrdup failed\n");
				goto bailout;
			}
		}
		strcpy_len(BBP_physical(b.batCacheid), filename, sizeof(BBP_physical(b.batCacheid)));
#ifdef __COVERITY__
		/* help coverity */
		BBP_physical(b.batCacheid)[sizeof(BBP_physical(b.batCacheid)) - 1] = 0;
#endif
		BBP_options(b.batCacheid) = options;
		BBP_refs(b.batCacheid) = 0;
		BBP_lrefs(b.batCacheid) = 1;	/* any BAT we encounter here is persistent, so has a logical reference */
		BBP_desc(b.batCacheid) = bn;
		BBP_pid(b.batCacheid) = 0;
		BBP_status_set(b.batCacheid, BBPEXISTING);	/* do we need other status bits? */
	}

  bailout:
#ifdef GDKLIBRARY_HASHASH
	GDKfree(hbats);
#endif
	return GDK_FAIL;
}

/* check that the necessary files for all BATs exist and are large
 * enough */
static gdk_return
BBPcheckbats(unsigned bbpversion)
{
	(void) bbpversion;
	for (bat bid = 1, size = (bat) ATOMIC_GET(&BBPsize); bid < size; bid++) {
		struct stat statb;
		BAT *b;
		char *path;

		if ((b = BBP_desc(bid)) == NULL) {
			/* not a valid BAT */
			continue;
		}
		if (b->ttype == TYPE_void) {
			/* no files needed */
			continue;
		}
		if (b->theap->free > 0) {
			path = GDKfilepath(0, BATDIR, b->theap->filename, NULL);
			if (path == NULL)
				return GDK_FAIL;
			/* first check string offset heap with width,
			 * then without */
			if (MT_stat(path, &statb) < 0) {
#ifdef GDKLIBRARY_TAILN
				if (b->ttype == TYPE_str &&
				    b->twidth < SIZEOF_VAR_T) {
					size_t taillen = strlen(path) - 1;
					char tailsave = path[taillen];
					path[taillen] = 0;
					if (MT_stat(path, &statb) < 0) {
						GDKsyserror("cannot stat file %s%c or %s (expected size %zu)\n",
							    path, tailsave, path, b->theap->free);
						GDKfree(path);
						return GDK_FAIL;
					}
				} else
#endif
				{
					GDKsyserror("cannot stat file %s (expected size %zu)\n",
						    path, b->theap->free);
					GDKfree(path);
					return GDK_FAIL;
				}
			}
			if ((size_t) statb.st_size < b->theap->free) {
				GDKerror("file %s too small (expected %zu, actual %zu)\n", path, b->theap->free, (size_t) statb.st_size);
				GDKfree(path);
				return GDK_FAIL;
			}
			size_t hfree = b->theap->free;
			hfree = (hfree + GDK_mmap_pagesize - 1) & ~(GDK_mmap_pagesize - 1);
			if (hfree == 0)
				hfree = GDK_mmap_pagesize;
			if (statb.st_size > (off_t) hfree) {
				int fd;
				if ((fd = MT_open(path, O_RDWR | O_CLOEXEC | O_BINARY)) >= 0) {
					if (ftruncate(fd, hfree) == -1)
						perror("ftruncate");
					(void) close(fd);
				}
			}
			GDKfree(path);
		}
		if (b->tvheap != NULL && b->tvheap->free > 0) {
			path = GDKfilepath(0, BATDIR, BBP_physical(b->batCacheid), "theap");
			if (path == NULL)
				return GDK_FAIL;
			if (MT_stat(path, &statb) < 0) {
				GDKsyserror("cannot stat file %s\n",
					    path);
				GDKfree(path);
				return GDK_FAIL;
			}
			if ((size_t) statb.st_size < b->tvheap->free) {
				GDKerror("file %s too small (expected %zu, actual %zu)\n", path, b->tvheap->free, (size_t) statb.st_size);
				GDKfree(path);
				return GDK_FAIL;
			}
			size_t hfree = b->tvheap->free;
			hfree = (hfree + GDK_mmap_pagesize - 1) & ~(GDK_mmap_pagesize - 1);
			if (hfree == 0)
				hfree = GDK_mmap_pagesize;
			if (statb.st_size > (off_t) hfree) {
				int fd;
				if ((fd = MT_open(path, O_RDWR | O_CLOEXEC | O_BINARY)) >= 0) {
					if (ftruncate(fd, hfree) == -1)
						perror("ftruncate");
					(void) close(fd);
				}
			}
			GDKfree(path);
		}
	}
	return GDK_SUCCEED;
}

#ifdef HAVE_HGE
#define SIZEOF_MAX_INT SIZEOF_HGE
#else
#define SIZEOF_MAX_INT SIZEOF_LNG
#endif

unsigned
BBPheader(FILE *fp, int *lineno, bat *bbpsize, lng *logno, lng *transid)
{
	char buf[BUFSIZ];
	int sz, ptrsize, oidsize, intsize;
	unsigned bbpversion;

	if (fgets(buf, sizeof(buf), fp) == NULL) {
		TRC_CRITICAL(GDK, "BBP.dir is empty");
		return 0;
	}
	++*lineno;
	if (sscanf(buf, "BBP.dir, GDKversion %u\n", &bbpversion) != 1) {
		GDKerror("old BBP without version number; "
			 "dump the database using a compatible version, "
			 "then restore into new database using this version.\n");
		return 0;
	}
	if (bbpversion != GDKLIBRARY &&
	    bbpversion != GDKLIBRARY_HSIZE &&
	    bbpversion != GDKLIBRARY_HASHASH &&
	    bbpversion != GDKLIBRARY_TAILN &&
	    bbpversion != GDKLIBRARY_MINMAX_POS) {
		TRC_CRITICAL(GDK, "incompatible BBP version: expected 0%o, got 0%o. "
			     "This database was probably created by a %s version of MonetDB.",
			     GDKLIBRARY, bbpversion,
			     bbpversion > GDKLIBRARY ? "newer" : "too old");
		return 0;
	}
	if (fgets(buf, sizeof(buf), fp) == NULL) {
		TRC_CRITICAL(GDK, "short BBP");
		return 0;
	}
	++*lineno;
	if (sscanf(buf, "%d %d %d", &ptrsize, &oidsize, &intsize) != 3) {
		TRC_CRITICAL(GDK, "BBP.dir has incompatible format: pointer, OID, and max. integer sizes are missing on line %d", *lineno);
		return 0;
	}
	if (ptrsize != SIZEOF_SIZE_T || oidsize != SIZEOF_OID) {
		TRC_CRITICAL(GDK, "database created with incompatible server: "
			     "expected pointer size %d, got %d, expected OID size %d, got %d.",
			     SIZEOF_SIZE_T, ptrsize, SIZEOF_OID, oidsize);
		return 0;
	}
	if (intsize > SIZEOF_MAX_INT) {
		TRC_CRITICAL(GDK, "database created with incompatible server: "
			     "expected max. integer size %d, got %d.",
			     SIZEOF_MAX_INT, intsize);
		return 0;
	}
	if (fgets(buf, sizeof(buf), fp) == NULL) {
		TRC_CRITICAL(GDK, "short BBP");
		return 0;
	}
	++*lineno;
	if (sscanf(buf, "BBPsize=%d", &sz) != 1) {
		TRC_CRITICAL(GDK, "no BBPsize value found\n");
		return 0;
	}
	if (sz > *bbpsize)
		*bbpsize = sz;
	if (bbpversion > GDKLIBRARY_MINMAX_POS) {
		if (fgets(buf, sizeof(buf), fp) == NULL) {
			TRC_CRITICAL(GDK, "short BBP");
			return 0;
		}
		if (sscanf(buf, "BBPinfo=" LLSCN " " LLSCN, logno, transid) != 2) {
			TRC_CRITICAL(GDK, "no info value found\n");
			return 0;
		}
	} else {
		*logno = *transid = 0;
	}
	return bbpversion;
}

bool
GDKinmemory(int farmid)
{
	if (farmid == NOFARM)
		farmid = 0;
	assert(farmid >= 0 && farmid < MAXFARMS);
	return BBPfarms[farmid].dirname == NULL;
}

/* all errors are fatal */
gdk_return
BBPaddfarm(const char *dirname, uint32_t rolemask, bool logerror)
{
	struct stat st;
	int i;

	if (dirname == NULL) {
		assert(BBPfarms[0].dirname == NULL);
		assert(rolemask & 1);
		assert(BBPfarms[0].roles == 0);
		BBPfarms[0].roles = rolemask;
		return GDK_SUCCEED;
	}
	if (strchr(dirname, '\n') != NULL) {
		if (logerror)
			GDKerror("no newline allowed in directory name\n");
		return GDK_FAIL;
	}
	if (rolemask == 0 || (rolemask & 1 && BBPfarms[0].dirname != NULL)) {
		if (logerror)
			GDKerror("bad rolemask\n");
		return GDK_FAIL;
	}
	if (strcmp(dirname, "in-memory") == 0 ||
	    /* backward compatibility: */ strcmp(dirname, ":memory:") == 0) {
		dirname = NULL;
	} else if (MT_mkdir(dirname) < 0) {
		if (errno == EEXIST) {
			if (MT_stat(dirname, &st) == -1 || !S_ISDIR(st.st_mode)) {
				if (logerror)
					GDKerror("%s: not a directory\n", dirname);
				return GDK_FAIL;
			}
		} else {
			if (logerror)
				GDKsyserror("%s: cannot create directory\n", dirname);
			return GDK_FAIL;
		}
	}
	for (i = 0; i < MAXFARMS; i++) {
		if (BBPfarms[i].roles == 0) {
			if (dirname) {
				BBPfarms[i].dirname = GDKstrdup(dirname);
				if (BBPfarms[i].dirname == NULL)
					return GDK_FAIL;
			}
			BBPfarms[i].roles = rolemask;
			if ((rolemask & 1) == 0 && dirname != NULL) {
				char *bbpdir;
				int j;

				for (j = 0; j < i; j++)
					if (BBPfarms[j].dirname != NULL &&
					    strcmp(BBPfarms[i].dirname,
						   BBPfarms[j].dirname) == 0)
						return GDK_SUCCEED;
				/* if an extra farm, make sure we
				 * don't find a BBP.dir there that
				 * might belong to an existing
				 * database */
				bbpdir = GDKfilepath(i, BATDIR, "BBP", "dir");
				if (bbpdir == NULL) {
					return GDK_FAIL;
				}
				if (MT_stat(bbpdir, &st) != -1 || errno != ENOENT) {
					GDKfree(bbpdir);
					if (logerror)
						GDKerror("%s is a database\n", dirname);
					return GDK_FAIL;
				}
				GDKfree(bbpdir);
				bbpdir = GDKfilepath(i, BAKDIR, "BBP", "dir");
				if (bbpdir == NULL) {
					return GDK_FAIL;
				}
				if (MT_stat(bbpdir, &st) != -1 || errno != ENOENT) {
					GDKfree(bbpdir);
					if (logerror)
						GDKerror("%s is a database\n", dirname);
					return GDK_FAIL;
				}
				GDKfree(bbpdir);
			}
			return GDK_SUCCEED;
		}
	}
	if (logerror)
		GDKerror("too many farms\n");
	return GDK_FAIL;
}

#ifdef GDKLIBRARY_HASHASH
static gdk_return
fixhashashbat(BAT *b)
{
	const char *nme = BBP_physical(b->batCacheid);
	char *srcdir = GDKfilepath(NOFARM, BATDIR, nme, NULL);
	if (srcdir == NULL) {
		TRC_CRITICAL(GDK, "GDKfilepath failed\n");
		return GDK_FAIL;
	}
	char *s;
	if ((s = strrchr(srcdir, DIR_SEP)) != NULL)
		*s = 0;
	const char *bnme;
	if ((bnme = strrchr(nme, DIR_SEP)) != NULL)
		bnme++;
	else
		bnme = nme;
	long_str filename;
	snprintf(filename, sizeof(filename), "BACKUP%c%s", DIR_SEP, bnme);

	/* we don't maintain index structures */
	HASHdestroy(b);
	IMPSdestroy(b);
	OIDXdestroy(b);
	PROPdestroy(b);
	STRMPdestroy(b);

	/* make backup of heaps */
	const char *t;
	if (GDKmove(b->theap->farmid, srcdir, bnme, "tail1",
		    BAKDIR, bnme, "tail1", false) == GDK_SUCCEED)
		t = "tail1";
	else if (GDKmove(b->theap->farmid, srcdir, bnme, "tail2",
			 BAKDIR, bnme, "tail2", false) == GDK_SUCCEED)
		t = "tail2";
#if SIZEOF_VAR_T == 8
	else if (GDKmove(b->theap->farmid, srcdir, bnme, "tail4",
			 BAKDIR, bnme, "tail4", false) == GDK_SUCCEED)
		t = "tail4";
#endif
	else if (GDKmove(b->theap->farmid, srcdir, bnme, "tail",
			 BAKDIR, bnme, "tail", true) == GDK_SUCCEED)
		t = "tail";
	else {
		GDKfree(srcdir);
		TRC_CRITICAL(GDK, "cannot make backup of %s.tail\n", nme);
		return GDK_FAIL;
	}
	GDKclrerr();
	if (GDKmove(b->theap->farmid, srcdir, bnme, "theap",
		    BAKDIR, bnme, "theap", true) != GDK_SUCCEED) {
		GDKfree(srcdir);
		TRC_CRITICAL(GDK, "cannot make backup of %s.theap\n", nme);
		return GDK_FAIL;
	}
	/* load old heaps */
	Heap h1 = *b->theap;	/* old heap */
	h1.base = NULL;
	h1.dirty = false;
	strconcat_len(h1.filename, sizeof(h1.filename), filename, ".", t, NULL);
	if (HEAPload(&h1, filename, t, false) != GDK_SUCCEED) {
		GDKfree(srcdir);
		TRC_CRITICAL(GDK, "loading old tail heap "
			     "for BAT %d failed\n", b->batCacheid);
		return GDK_FAIL;
	}
	Heap vh1 = *b->tvheap;	/* old heap */
	vh1.base = NULL;
	vh1.dirty = false;
	strconcat_len(vh1.filename, sizeof(vh1.filename), filename, ".theap", NULL);
	if (HEAPload(&vh1, filename, "theap", false) != GDK_SUCCEED) {
		GDKfree(srcdir);
		HEAPfree(&h1, false);
		TRC_CRITICAL(GDK, "loading old string heap "
			     "for BAT %d failed\n", b->batCacheid);
		return GDK_FAIL;
	}

	/* create new heaps */
	Heap *h2 = GDKmalloc(sizeof(Heap));
	Heap *vh2 = GDKmalloc(sizeof(Heap));
	if (h2 == NULL || vh2 == NULL) {
		GDKfree(h2);
		GDKfree(vh2);
		GDKfree(srcdir);
		HEAPfree(&h1, false);
		HEAPfree(&vh1, false);
		TRC_CRITICAL(GDK, "allocating new heaps "
			     "for BAT %d failed\n", b->batCacheid);
		return GDK_FAIL;
	}
	*h2 = *b->theap;
	if (HEAPalloc(h2, b->batCapacity, b->twidth) != GDK_SUCCEED) {
		GDKfree(h2);
		GDKfree(vh2);
		GDKfree(srcdir);
		HEAPfree(&h1, false);
		HEAPfree(&vh1, false);
		TRC_CRITICAL(GDK, "allocating new tail heap "
			     "for BAT %d failed\n", b->batCacheid);
		return GDK_FAIL;
	}
	h2->dirty = true;
	h2->free = h1.free;

	*vh2 = *b->tvheap;
	strconcat_len(vh2->filename, sizeof(vh2->filename), nme, ".theap", NULL);
	strHeap(vh2, b->batCapacity);
	if (vh2->base == NULL) {
		GDKfree(srcdir);
		HEAPfree(&h1, false);
		HEAPfree(&vh1, false);
		HEAPfree(h2, false);
		GDKfree(h2);
		GDKfree(vh2);
		TRC_CRITICAL(GDK, "allocating new string heap "
			     "for BAT %d failed\n", b->batCacheid);
		return GDK_FAIL;
	}
	vh2->dirty = true;
	ATOMIC_INIT(&h2->refs, 1);
	ATOMIC_INIT(&vh2->refs, 1);
	Heap *ovh = b->tvheap;
	b->tvheap = vh2;
	vh2 = NULL;		/* no longer needed */
	for (BUN i = 0; i < b->batCount; i++) {
		var_t o;
		switch (b->twidth) {
		case 1:
			o = (var_t) ((uint8_t *) h1.base)[i] + GDK_VAROFFSET;
			break;
		case 2:
			o = (var_t) ((uint16_t *) h1.base)[i] + GDK_VAROFFSET;
			break;
#if SIZEOF_VAR_T == 8
		case 4:
			o = (var_t) ((uint32_t *) h1.base)[i];
			break;
#endif
		default:
			o = ((var_t *) h1.base)[i];
			break;
		}
		const char *s = vh1.base + o;
		var_t no = strPut(b, &o, s);
		if (no == 0) {
			HEAPfree(&h1, false);
			HEAPfree(&vh1, false);
			HEAPdecref(h2, false);
			HEAPdecref(b->tvheap, false);
			b->tvheap = ovh;
			GDKfree(srcdir);
			TRC_CRITICAL(GDK, "storing string value "
				     "for BAT %d failed\n", b->batCacheid);
			return GDK_FAIL;
		}
		assert(no >= GDK_VAROFFSET);
		switch (b->twidth) {
		case 1:
			no -= GDK_VAROFFSET;
			assert(no <= 0xFF);
			((uint8_t *) h2->base)[i] = (uint8_t) no;
			break;
		case 2:
			no -= GDK_VAROFFSET;
			assert(no <= 0xFFFF);
			((uint16_t *) h2->base)[i] = (uint16_t) no;
			break;
#if SIZEOF_VAR_T == 8
		case 4:
			assert(no <= 0xFFFFFFFF);
			((uint32_t *) h2->base)[i] = (uint32_t) no;
			break;
#endif
		default:
			((var_t *) h2->base)[i] = no;
			break;
		}
	}

	/* cleanup */
	HEAPfree(&h1, false);
	HEAPfree(&vh1, false);
	if (HEAPsave(h2, nme, BATtailname(b), true, h2->free, NULL) != GDK_SUCCEED) {
		HEAPdecref(h2, false);
		HEAPdecref(b->tvheap, false);
		b->tvheap = ovh;
		GDKfree(srcdir);
		TRC_CRITICAL(GDK, "saving heap failed\n");
		return GDK_FAIL;
	}
	if (HEAPsave(b->tvheap, nme, "theap", true, b->tvheap->free, &b->theaplock) != GDK_SUCCEED) {
		HEAPfree(b->tvheap, false);
		b->tvheap = ovh;
		GDKfree(srcdir);
		TRC_CRITICAL(GDK, "saving string heap failed\n");
		return GDK_FAIL;
	}
	HEAPdecref(b->theap, false);
	b->theap = h2;
	HEAPfree(h2, false);
	HEAPdecref(ovh, false);
	HEAPfree(b->tvheap, false);
	GDKfree(srcdir);
	return GDK_SUCCEED;
}

static gdk_return
fixhashash(bat *hashbats, bat nhashbats)
{
	for (bat i = 0; i < nhashbats; i++) {
		bat bid = hashbats[i];
		BAT *b;
		if ((b = BBP_desc(bid)) == NULL) {
			/* not a valid BAT (shouldn't happen) */
			continue;
		}
		if (fixhashashbat(b) != GDK_SUCCEED)
			return GDK_FAIL;
	}
	return GDK_SUCCEED;
}
#endif

#ifdef GDKLIBRARY_TAILN
static gdk_return
movestrbats(void)
{
	for (bat bid = 1, nbat = (bat) ATOMIC_GET(&BBPsize); bid < nbat; bid++) {
		BAT *b = BBP_desc(bid);
		if (b == NULL) {
			/* not a valid BAT */
			continue;
		}
		if (b->ttype != TYPE_str || b->twidth == SIZEOF_VAR_T || b->batCount == 0)
			continue;
		char *oldpath = GDKfilepath(0, BATDIR, BBP_physical(b->batCacheid), "tail");
		char *newpath = GDKfilepath(0, BATDIR, b->theap->filename, NULL);
		int ret = -1;
		if (oldpath != NULL && newpath != NULL) {
			struct stat oldst, newst;
			bool oldexist = MT_stat(oldpath, &oldst) == 0;
			bool newexist = MT_stat(newpath, &newst) == 0;
			if (newexist) {
				if (oldexist) {
					if (oldst.st_mtime > newst.st_mtime) {
						GDKerror("both %s and %s exist with %s unexpectedly newer: manual intervention required\n", oldpath, newpath, oldpath);
						ret = -1;
					} else {
						TRC_WARNING(GDK, "both %s and %s exist, removing %s\n", oldpath, newpath, oldpath);
						ret = MT_remove(oldpath);
					}
				} else {
					/* already good */
					ret = 0;
				}
			} else if (oldexist) {
				TRC_DEBUG(IO_, "rename %s to %s\n", oldpath, newpath);
				ret = MT_rename(oldpath, newpath);
			} else {
				/* neither file exists: may be ok, but
				 * will be checked later */
				ret = 0;
			}
		}
		GDKfree(oldpath);
		GDKfree(newpath);
		if (ret == -1)
			return GDK_FAIL;
	}
	return GDK_SUCCEED;
}
#endif

static void
BBPtrim(bool aggressive)
{
	int n = 0;
	unsigned flag = BBPUNLOADING | BBPSYNCING | BBPSAVING;
	if (!aggressive)
		flag |= BBPHOT;
	for (bat bid = 1, nbat = (bat) ATOMIC_GET(&BBPsize); bid < nbat; bid++) {
		MT_lock_set(&GDKswapLock(bid));
		BAT *b = NULL;
		bool swap = false;
		if (!(BBP_status(bid) & flag) &&
		    BBP_refs(bid) == 0 &&
		    BBP_lrefs(bid) != 0 &&
		    (b = BBP_cache(bid)) != NULL) {
			MT_lock_set(&b->theaplock);
			if (b->batSharecnt == 0 &&
			    !isVIEW(b) &&
			    (!BATdirty(b) || (aggressive && b->theap->storage == STORE_MMAP && (b->tvheap == NULL || b->tvheap->storage == STORE_MMAP))) /*&&
			    (BBP_status(bid) & BBPPERSISTENT ||
			     (b->batRole == PERSISTENT && BBP_lrefs(bid) == 1)) */) {
				BBP_status_on(bid, BBPUNLOADING);
				swap = true;
			}
			MT_lock_unset(&b->theaplock);
		}
		MT_lock_unset(&GDKswapLock(bid));
		if (swap) {
			TRC_DEBUG(BAT_, "unload and free bat %d\n", bid);
			if (BBPfree(b) != GDK_SUCCEED)
				GDKerror("unload failed for bat %d", bid);
			n++;
		}
	}
	TRC_DEBUG(BAT_, "unloaded %d bats%s\n", n, aggressive ? " (also hot)" : "");
}

static void
BBPmanager(void *dummy)
{
	(void) dummy;

	for (;;) {
		int n = 0;
		for (bat bid = 1, nbat = (bat) ATOMIC_GET(&BBPsize); bid < nbat; bid++) {
			MT_lock_set(&GDKswapLock(bid));
			if (BBP_refs(bid) == 0 && BBP_lrefs(bid) != 0) {
				n += (BBP_status(bid) & BBPHOT) != 0;
				BBP_status_off(bid, BBPHOT);
			}
			MT_lock_unset(&GDKswapLock(bid));
		}
		TRC_DEBUG(BAT_, "cleared HOT bit from %d bats\n", n);
		size_t cur = GDKvm_cursize();
		for (int i = 0, n = cur > GDK_vm_maxsize / 2 ? 1 : cur > GDK_vm_maxsize / 4 ? 10 : 100; i < n; i++) {
			MT_sleep_ms(100);
			if (GDKexiting())
				return;
		}
		BBPtrim(false);
		BBPcallbacks();
		if (GDKexiting())
			return;
	}
}

static MT_Id manager;

gdk_return
BBPinit(void)
{
	FILE *fp = NULL;
	struct stat st;
	unsigned bbpversion = 0;
	int i;
	int lineno = 0;
#ifdef GDKLIBRARY_HASHASH
	bat *hashbats = NULL;
	bat nhashbats = 0;
	gdk_return res = GDK_SUCCEED;
#endif
	int dbg = GDKdebug;

	GDKdebug &= ~TAILCHKMASK;

	/* the maximum number of BATs allowed in the system and the
	 * size of the "physical" array are linked in a complicated
	 * manner.  The expression below shows the relationship */
	static_assert((uint64_t) N_BBPINIT * BBPINIT < (UINT64_C(1) << (3 * ((sizeof(BBP[0][0].physical) + 2) * 2 / 5))), "\"physical\" array in BBPrec is too small");
	/* similarly, the maximum number of BATs allowed also has a
	 * (somewhat simpler) relation with the size of the "bak"
	 * array */
	static_assert((uint64_t) N_BBPINIT * BBPINIT < (UINT64_C(1) << (3 * (sizeof(BBP[0][0].bak) - 5))), "\"bak\" array in BBPrec is too small");

	if (!GDKinmemory(0)) {
		str bbpdirstr, backupbbpdirstr;

		BBPtmlock();

		if (!(bbpdirstr = GDKfilepath(0, BATDIR, "BBP", "dir"))) {
			TRC_CRITICAL(GDK, "GDKmalloc failed\n");
			BBPtmunlock();
			GDKdebug = dbg;
			return GDK_FAIL;
		}

		if (!(backupbbpdirstr = GDKfilepath(0, BAKDIR, "BBP", "dir"))) {
			GDKfree(bbpdirstr);
			TRC_CRITICAL(GDK, "GDKmalloc failed\n");
			BBPtmunlock();
			GDKdebug = dbg;
			return GDK_FAIL;
		}

		if (GDKremovedir(0, TEMPDIR) != GDK_SUCCEED) {
			GDKfree(bbpdirstr);
			GDKfree(backupbbpdirstr);
			TRC_CRITICAL(GDK, "cannot remove directory %s\n", TEMPDIR);
			BBPtmunlock();
			GDKdebug = dbg;
			return GDK_FAIL;
		}

		if (GDKremovedir(0, DELDIR) != GDK_SUCCEED) {
			GDKfree(bbpdirstr);
			GDKfree(backupbbpdirstr);
			TRC_CRITICAL(GDK, "cannot remove directory %s\n", DELDIR);
			BBPtmunlock();
			GDKdebug = dbg;
			return GDK_FAIL;
		}

		/* first move everything from SUBDIR to BAKDIR (its parent) */
		if (BBPrecover_subdir() != GDK_SUCCEED) {
			GDKfree(bbpdirstr);
			GDKfree(backupbbpdirstr);
			TRC_CRITICAL(GDK, "cannot properly recover_subdir process %s.", SUBDIR);
			BBPtmunlock();
			GDKdebug = dbg;
			return GDK_FAIL;
		}

		/* try to obtain a BBP.dir from bakdir */
		if (MT_stat(backupbbpdirstr, &st) == 0) {
			/* backup exists; *must* use it */
			if (recover_dir(0, MT_stat(bbpdirstr, &st) == 0) != GDK_SUCCEED) {
				GDKfree(bbpdirstr);
				GDKfree(backupbbpdirstr);
				BBPtmunlock();
				goto bailout;
			}
			if ((fp = GDKfilelocate(0, "BBP", "r", "dir")) == NULL) {
				GDKfree(bbpdirstr);
				GDKfree(backupbbpdirstr);
				TRC_CRITICAL(GDK, "cannot open recovered BBP.dir.");
				BBPtmunlock();
				GDKdebug = dbg;
				return GDK_FAIL;
			}
		} else if ((fp = GDKfilelocate(0, "BBP", "r", "dir")) == NULL) {
			/* there was no BBP.dir either. Panic! try to use a
			 * BBP.bak */
			if (MT_stat(backupbbpdirstr, &st) < 0) {
				/* no BBP.bak (nor BBP.dir or BACKUP/BBP.dir):
				 * create a new one */
				TRC_DEBUG(IO_, "initializing BBP.\n");
				if (BBPdir_init() != GDK_SUCCEED) {
					GDKfree(bbpdirstr);
					GDKfree(backupbbpdirstr);
					BBPtmunlock();
					goto bailout;
				}
			} else if (GDKmove(0, BATDIR, "BBP", "bak", BATDIR, "BBP", "dir", true) == GDK_SUCCEED)
				TRC_DEBUG(IO_, "reverting to dir saved in BBP.bak.\n");

			if ((fp = GDKfilelocate(0, "BBP", "r", "dir")) == NULL) {
				GDKsyserror("cannot open BBP.dir");
				GDKfree(bbpdirstr);
				GDKfree(backupbbpdirstr);
				BBPtmunlock();
				goto bailout;
			}
		}
		assert(fp != NULL);
		GDKfree(bbpdirstr);
		GDKfree(backupbbpdirstr);
		BBPtmunlock();
	}

	/* scan the BBP.dir to obtain current size */
	BBPlimit = 0;
	memset(BBP, 0, sizeof(BBP));

	bat bbpsize;
	bbpsize = 1;
	if (GDKinmemory(0)) {
		bbpversion = GDKLIBRARY;
	} else {
		lng logno, transid;
		bbpversion = BBPheader(fp, &lineno, &bbpsize, &logno, &transid);
		if (bbpversion == 0) {
			GDKdebug = dbg;
			return GDK_FAIL;
		}
		assert(bbpversion > GDKLIBRARY_MINMAX_POS || logno == 0);
		assert(bbpversion > GDKLIBRARY_MINMAX_POS || transid == 0);
		ATOMIC_SET(&BBPlogno, logno);
		ATOMIC_SET(&BBPtransid, transid);
	}

	/* allocate BBP records */
	if (BBPextend(false, bbpsize) != GDK_SUCCEED) {
		GDKdebug = dbg;
		return GDK_FAIL;
	}
	ATOMIC_SET(&BBPsize, bbpsize);

	if (!GDKinmemory(0)) {
		if (BBPreadEntries(fp, bbpversion, lineno
#ifdef GDKLIBRARY_HASHASH
				   , &hashbats, &nhashbats
#endif
			    ) != GDK_SUCCEED) {
			GDKdebug = dbg;
			return GDK_FAIL;
		}
		fclose(fp);
	}

	MT_lock_set(&BBPnameLock);
	if (BBPinithash((bat) ATOMIC_GET(&BBPsize)) != GDK_SUCCEED) {
		TRC_CRITICAL(GDK, "BBPinithash failed");
		MT_lock_unset(&BBPnameLock);
#ifdef GDKLIBRARY_HASHASH
		GDKfree(hashbats);
#endif
		GDKdebug = dbg;
		return GDK_FAIL;
	}
	MT_lock_unset(&BBPnameLock);

	/* will call BBPrecover if needed */
	if (!GDKinmemory(0)) {
		BBPtmlock();
		gdk_return rc = BBPprepare(false);
		BBPtmunlock();
		if (rc != GDK_SUCCEED) {
#ifdef GDKLIBRARY_HASHASH
			GDKfree(hashbats);
#endif
			TRC_CRITICAL(GDK, "cannot properly prepare process %s.", BAKDIR);
			GDKdebug = dbg;
			return rc;
		}
	}

	if (BBPcheckbats(bbpversion) != GDK_SUCCEED) {
#ifdef GDKLIBRARY_HASHASH
		GDKfree(hashbats);
#endif
		GDKdebug = dbg;
		return GDK_FAIL;
	}

#ifdef GDKLIBRARY_TAILN
	char *needstrbatmove;
	if (GDKinmemory(0)) {
		needstrbatmove = NULL;
	} else {
		needstrbatmove = GDKfilepath(0, BATDIR, "needstrbatmove", NULL);
		if (bbpversion <= GDKLIBRARY_TAILN) {
			/* create signal file that we need to rename string
			 * offset heaps */
			int fd = MT_open(needstrbatmove, O_WRONLY | O_CREAT);
			if (fd < 0) {
				TRC_CRITICAL(GDK, "cannot create signal file needstrbatmove.\n");
				GDKfree(needstrbatmove);
#ifdef GDKLIBRARY_HASHASH
				GDKfree(hashbats);
#endif
				GDKdebug = dbg;
				return GDK_FAIL;
			}
			close(fd);
		} else {
			/* check signal file whether we need to rename string
			 * offset heaps */
			int fd = MT_open(needstrbatmove, O_RDONLY);
			if (fd >= 0) {
				/* yes, we do */
				close(fd);
			} else if (errno == ENOENT) {
				/* no, we don't: set var to NULL */
				GDKfree(needstrbatmove);
				needstrbatmove = NULL;
			} else {
				GDKsyserror("unexpected error opening %s\n", needstrbatmove);
				GDKfree(needstrbatmove);
#ifdef GDKLIBRARY_HASHASH
				GDKfree(hashbats);
#endif
				GDKdebug = dbg;
				return GDK_FAIL;
			}
		}
	}
#endif

#ifdef GDKLIBRARY_HASHASH
	if (nhashbats > 0)
		res = fixhashash(hashbats, nhashbats);
	GDKfree(hashbats);
	if (res != GDK_SUCCEED)
		return res;
#endif

	if (bbpversion < GDKLIBRARY && TMcommit() != GDK_SUCCEED) {
		TRC_CRITICAL(GDK, "TMcommit failed\n");
		GDKdebug = dbg;
		return GDK_FAIL;
	}

#ifdef GDKLIBRARY_TAILN
	/* we rename the offset heaps after the above commit: in this
	 * version we accept both the old and new names, but we want to
	 * convert so that future versions only have the new name */
	if (needstrbatmove) {
		/* note, if renaming fails, nothing is lost: a next
		 * invocation will just try again; an older version of
		 * mserver will not work because of the TMcommit
		 * above */
		if (movestrbats() != GDK_SUCCEED) {
			GDKfree(needstrbatmove);
			GDKdebug = dbg;
			return GDK_FAIL;
		}
		MT_remove(needstrbatmove);
		GDKfree(needstrbatmove);
		needstrbatmove = NULL;
	}
#endif
	GDKdebug = dbg;

	/* cleanup any leftovers (must be done after BBPrecover) */
	for (i = 0; i < MAXFARMS && BBPfarms[i].dirname != NULL; i++) {
		int j;
		for (j = 0; j < i; j++) {
			/* don't clean a directory twice */
			if (BBPfarms[j].dirname &&
			    strcmp(BBPfarms[i].dirname,
				   BBPfarms[j].dirname) == 0)
				break;
		}
		if (j == i) {
			char *d = GDKfilepath(i, NULL, BATDIR, NULL);
			if (d == NULL) {
				return GDK_FAIL;
			}
			BBPdiskscan(d, strlen(d) - strlen(BATDIR));
			GDKfree(d);
		}
	}

	manager = THRcreate(BBPmanager, NULL, MT_THR_DETACHED, "BBPmanager");
	return GDK_SUCCEED;

  bailout:
	/* now it is time for real panic */
	TRC_CRITICAL(GDK, "could not write %s%cBBP.dir.", BATDIR, DIR_SEP);
	return GDK_FAIL;
}

/*
 * During the exit phase all non-persistent BATs are removed.  Upon
 * exit the status of the BBP tables is saved on disk.  This function
 * is called once and during the shutdown of the server. Since
 * shutdown may be issued from any thread (dangerous) it may lead to
 * interference in a parallel session.
 */

static int backup_files = 0, backup_dir = 0, backup_subdir = 0;

void
BBPexit(void)
{
	bat i;
	bool skipped;

	//BBPlock();	/* stop all threads ever touching more descriptors */

	/* free all memory (just for leak-checking in Purify) */
	do {
		skipped = false;
		for (i = 0; i < (bat) ATOMIC_GET(&BBPsize); i++) {
			if (BBPvalid(i)) {
				BAT *b = BBP_desc(i);

				if (b) {
					if (b->batSharecnt > 0) {
						skipped = true;
						continue;
					}
					MT_lock_set(&b->theaplock);
					bat tp = VIEWtparent(b);
					if (tp != 0) {
						BBP_desc(tp)->batSharecnt--;
						--BBP_lrefs(tp);
						HEAPdecref(b->theap, false);
						b->theap = NULL;
					}
					tp = VIEWvtparent(b);
					if (tp != 0) {
						BBP_desc(tp)->batSharecnt--;
						--BBP_lrefs(tp);
						HEAPdecref(b->tvheap, false);
						b->tvheap = NULL;
					}
					PROPdestroy_nolock(b);
					MT_lock_unset(&b->theaplock);
					BATfree(b);
				}
				BBP_pid(i) = 0;
				BBPuncacheit(i, true);
				if (BBP_logical(i) != BBP_bak(i))
					GDKfree(BBP_logical(i));
				BBP_logical(i) = NULL;
			}
		}
	} while (skipped);
	GDKfree(BBP_hash);
	BBP_hash = NULL;
	// these need to be NULL, otherwise no new ones get created
	backup_files = 0;
	backup_dir = 0;
	backup_subdir = 0;

}

/*
 * The routine BBPdir creates the BAT pool dictionary file.  It
 * includes some information about the current state of affair in the
 * pool.  The location in the buffer pool is saved for later use as
 * well.  This is merely done for ease of debugging and of no
 * importance to front-ends.  The tail of non-used entries is
 * reclaimed as well.
 */
static inline int
heap_entry(FILE *fp, BATiter *bi, BUN size)
{
	size_t free = bi->hfree;
	if (size < BUN_NONE) {
		if ((bi->type >= 0 && ATOMstorage(bi->type) == TYPE_msk))
			free = ((size + 31) / 32) * 4;
		else if (bi->width > 0)
			free = size << bi->shift;
		else
			free = 0;
	}

	return fprintf(fp, " %s %d %d %d " BUNFMT " " BUNFMT " " BUNFMT " "
		       BUNFMT " " OIDFMT " %zu %" PRIu64" %" PRIu64,
		       bi->type >= 0 ? BATatoms[bi->type].name : ATOMunknown_name(bi->type),
		       bi->width,
		       bi->type == TYPE_void || bi->vh != NULL,
		       (unsigned short) bi->sorted |
			   ((unsigned short) bi->revsorted << 7) |
			   ((unsigned short) bi->key << 8) |
		           ((unsigned short) BATtdensebi(bi) << 9) |
			   ((unsigned short) bi->nonil << 10) |
			   ((unsigned short) bi->nil << 11),
		       bi->nokey[0] >= size || bi->nokey[1] >= size ? 0 : bi->nokey[0],
		       bi->nokey[0] >= size || bi->nokey[1] >= size ? 0 : bi->nokey[1],
		       bi->nosorted >= size ? 0 : bi->nosorted,
		       bi->norevsorted >= size ? 0 : bi->norevsorted,
		       bi->tseq,
		       free,
		       bi->minpos < size ? (uint64_t) bi->minpos : (uint64_t) oid_nil,
		       bi->maxpos < size ? (uint64_t) bi->maxpos : (uint64_t) oid_nil);
}

static inline int
vheap_entry(FILE *fp, BATiter *bi, BUN size)
{
	(void) size;
	if (bi->vh == NULL)
		return 0;
	return fprintf(fp, " %zu", size == 0 ? 0 : bi->vhfree);
}

static gdk_return
new_bbpentry(FILE *fp, bat i, BUN size, BATiter *bi)
{
#ifndef NDEBUG
	assert(i > 0);
	assert(i < (bat) ATOMIC_GET(&BBPsize));
	assert(bi->b);
	assert(bi->b->batCacheid == i);
	assert(bi->b->batRole == PERSISTENT);
	assert(0 <= bi->h->farmid && bi->h->farmid < MAXFARMS);
	assert(BBPfarms[bi->h->farmid].roles & (1U << PERSISTENT));
	if (bi->vh) {
		assert(0 <= bi->vh->farmid && bi->vh->farmid < MAXFARMS);
		assert(BBPfarms[bi->vh->farmid].roles & (1U << PERSISTENT));
	}
	assert(size <= bi->count || size == BUN_NONE);
#endif

	if (size > bi->count)
		size = bi->count;
	if (fprintf(fp, "%d %u %s %s %d " BUNFMT " " OIDFMT,
		    /* BAT info */
		    (int) i,
		    BBP_status(i) & BBPPERSISTENT,
		    BBP_logical(i),
		    BBP_physical(i),
		    (unsigned) bi->restricted << 1,
		    size,
		    bi->b->hseqbase) < 0 ||
	    heap_entry(fp, bi, size) < 0 ||
	    vheap_entry(fp, bi, size) < 0 ||
	    (BBP_options(i) && fprintf(fp, " %s", BBP_options(i)) < 0) ||
	    fprintf(fp, "\n") < 0) {
		GDKsyserror("new_bbpentry: Writing BBP.dir entry failed\n");
		return GDK_FAIL;
	}

	return GDK_SUCCEED;
}

static gdk_return
BBPdir_header(FILE *f, int n, lng logno, lng transid)
{
	if (fprintf(f, "BBP.dir, GDKversion %u\n%d %d %d\nBBPsize=%d\nBBPinfo=" LLFMT " " LLFMT "\n",
		    GDKLIBRARY, SIZEOF_SIZE_T, SIZEOF_OID,
#ifdef HAVE_HGE
		    SIZEOF_HGE
#else
		    SIZEOF_LNG
#endif
		    , n, logno, transid) < 0 ||
	    ferror(f)) {
		GDKsyserror("Writing BBP.dir header failed\n");
		return GDK_FAIL;
	}
	return GDK_SUCCEED;
}

static gdk_return
BBPdir_first(bool subcommit, lng logno, lng transid,
	     FILE **obbpfp, FILE **nbbpfp)
{
	FILE *obbpf = NULL, *nbbpf = NULL;
	int n = 0;
	lng ologno, otransid;

	if (obbpfp)
		*obbpfp = NULL;
	*nbbpfp = NULL;

	if ((nbbpf = GDKfilelocate(0, "BBP", "w", "dir")) == NULL) {
		return GDK_FAIL;
	}

	if (subcommit) {
		char buf[512];

		assert(obbpfp != NULL);
		/* we need to copy the backup BBP.dir to the new, but
		 * replacing the entries for the subcommitted bats */
		if ((obbpf = GDKfileopen(0, SUBDIR, "BBP", "dir", "r")) == NULL &&
		    (obbpf = GDKfileopen(0, BAKDIR, "BBP", "dir", "r")) == NULL) {
			GDKsyserror("subcommit attempted without backup BBP.dir.");
			goto bailout;
		}
		/* read first three lines */
		if (fgets(buf, sizeof(buf), obbpf) == NULL || /* BBP.dir, GDKversion %d */
		    fgets(buf, sizeof(buf), obbpf) == NULL || /* SIZEOF_SIZE_T SIZEOF_OID SIZEOF_MAX_INT */
		    fgets(buf, sizeof(buf), obbpf) == NULL) { /* BBPsize=%d */
			GDKerror("subcommit attempted with invalid backup BBP.dir.");
			goto bailout;
		}
		/* third line contains BBPsize */
		if (sscanf(buf, "BBPsize=%d", &n) != 1) {
			GDKerror("cannot read BBPsize in backup BBP.dir.");
			goto bailout;
		}
		/* fourth line contains BBPinfo */
		if (fgets(buf, sizeof(buf), obbpf) == NULL ||
		    sscanf(buf, "BBPinfo=" LLSCN " " LLSCN, &ologno, &otransid) != 2) {
			GDKerror("cannot read BBPinfo in backup BBP.dir.");
			goto bailout;
		}
	}

	if (n < (bat) ATOMIC_GET(&BBPsize))
		n = (bat) ATOMIC_GET(&BBPsize);

	TRC_DEBUG(IO_, "writing BBP.dir (%d bats).\n", n);

	if (BBPdir_header(nbbpf, n, logno, transid) != GDK_SUCCEED) {
		goto bailout;
	}

	if (obbpfp)
		*obbpfp = obbpf;
	*nbbpfp = nbbpf;

	return GDK_SUCCEED;

  bailout:
	if (obbpf != NULL)
		fclose(obbpf);
	if (nbbpf != NULL)
		fclose(nbbpf);
	return GDK_FAIL;
}

static bat
BBPdir_step(bat bid, BUN size, int n, char *buf, size_t bufsize,
	    FILE **obbpfp, FILE *nbbpf, BATiter *bi)
{
	if (n < -1)		/* safety catch */
		return n;
	while (n >= 0 && n < bid) {
		if (n > 0) {
			if (fputs(buf, nbbpf) == EOF) {
				GDKerror("Writing BBP.dir file failed.\n");
				goto bailout;
			}
		}
		if (fgets(buf, (int) bufsize, *obbpfp) == NULL) {
			if (ferror(*obbpfp)) {
				GDKerror("error reading backup BBP.dir.");
				goto bailout;
			}
			n = -1;
			if (fclose(*obbpfp) == EOF) {
				GDKsyserror("Closing backup BBP.dir file failed.\n");
				GDKclrerr(); /* ignore error */
			}
			*obbpfp = NULL;
		} else {
			if (sscanf(buf, "%d", &n) != 1 || n <= 0 || n >= N_BBPINIT * BBPINIT) {
				GDKerror("subcommit attempted with invalid backup BBP.dir.");
				goto bailout;
			}
		}
	}
	if (BBP_status(bid) & BBPPERSISTENT) {
		if (new_bbpentry(nbbpf, bid, size, bi) != GDK_SUCCEED)
			goto bailout;
	}
	return n == -1 ? -1 : n == bid ? 0 : n;

  bailout:
	if (*obbpfp)
		fclose(*obbpfp);
	fclose(nbbpf);
	return -2;
}

static gdk_return
BBPdir_last(int n, char *buf, size_t bufsize, FILE *obbpf, FILE *nbbpf)
{
	if (n > 0 && fputs(buf, nbbpf) == EOF) {
		GDKerror("Writing BBP.dir file failed.\n");
		goto bailout;
	}
	while (obbpf) {
		if (fgets(buf, (int) bufsize, obbpf) == NULL) {
			if (ferror(obbpf)) {
				GDKerror("error reading backup BBP.dir.");
				goto bailout;
			}
			if (fclose(obbpf) == EOF) {
				GDKsyserror("Closing backup BBP.dir file failed.\n");
				GDKclrerr(); /* ignore error */
			}
			obbpf = NULL;
		} else {
			if (fputs(buf, nbbpf) == EOF) {
				GDKerror("Writing BBP.dir file failed.\n");
				goto bailout;
			}
		}
	}
	if (fflush(nbbpf) == EOF ||
	    (!(GDKdebug & NOSYNCMASK)
#if defined(NATIVE_WIN32)
	     && _commit(_fileno(nbbpf)) < 0
#elif defined(HAVE_FDATASYNC)
	     && fdatasync(fileno(nbbpf)) < 0
#elif defined(HAVE_FSYNC)
	     && fsync(fileno(nbbpf)) < 0
#endif
		    )) {
		GDKsyserror("Syncing BBP.dir file failed\n");
		goto bailout;
	}
	if (fclose(nbbpf) == EOF) {
		GDKsyserror("Closing BBP.dir file failed\n");
		nbbpf = NULL;	/* can't close again */
		goto bailout;
	}

	TRC_DEBUG(IO_, "end\n");

	return GDK_SUCCEED;

  bailout:
	if (obbpf != NULL)
		fclose(obbpf);
	if (nbbpf != NULL)
		fclose(nbbpf);
	return GDK_FAIL;
}

gdk_return
BBPdir_init(void)
{
	FILE *fp;
	gdk_return rc;

	rc = BBPdir_first(false, 0, 0, NULL, &fp);
	if (rc == GDK_SUCCEED)
		rc = BBPdir_last(-1, NULL, 0, NULL, fp);
	return rc;
}

/* function used for debugging */
void
BBPdump(void)
{
	size_t mem = 0, vm = 0;
	size_t cmem = 0, cvm = 0;
	int n = 0, nc = 0;

	for (bat i = 0; i < (bat) ATOMIC_GET(&BBPsize); i++) {
		if (BBP_refs(i) == 0 && BBP_lrefs(i) == 0)
			continue;
		BAT *b = BBP_desc(i);
		unsigned status = BBP_status(i);
		fprintf(stderr,
			"# %d: " ALGOOPTBATFMT " "
			"refs=%d lrefs=%d "
			"status=%u%s",
			i,
			ALGOOPTBATPAR(b),
			BBP_refs(i),
			BBP_lrefs(i),
			status,
			BBP_cache(i) ? "" : " not cached");
		if (b == NULL) {
			fprintf(stderr, ", no descriptor\n");
			continue;
		}
		if (b->batSharecnt > 0)
			fprintf(stderr, " shares=%d", b->batSharecnt);
		if (b->theap) {
			if (b->theap->parentid != b->batCacheid) {
				fprintf(stderr, " Theap -> %d", b->theap->parentid);
			} else {
				fprintf(stderr,
					" Theap=[%zu,%zu,f=%d]%s%s",
					b->theap->free,
					b->theap->size,
					b->theap->farmid,
					b->theap->base == NULL ? "X" : b->theap->storage == STORE_MMAP ? "M" : "",
					status & BBPSWAPPED ? "(Swapped)" : b->theap->dirty ? "(Dirty)" : "");
				if (BBP_logical(i) && BBP_logical(i)[0] == '.') {
					cmem += HEAPmemsize(b->theap);
					cvm += HEAPvmsize(b->theap);
					nc++;
				} else {
					mem += HEAPmemsize(b->theap);
					vm += HEAPvmsize(b->theap);
					n++;
				}
			}
		}
		if (b->tvheap) {
			if (b->tvheap->parentid != b->batCacheid) {
				fprintf(stderr,
					" Tvheap -> %d",
					b->tvheap->parentid);
			} else {
				fprintf(stderr,
					" Tvheap=[%zu,%zu,f=%d]%s%s",
					b->tvheap->free,
					b->tvheap->size,
					b->tvheap->farmid,
					b->tvheap->base == NULL ? "X" : b->tvheap->storage == STORE_MMAP ? "M" : "",
					b->tvheap->dirty ? "(Dirty)" : "");
				if (BBP_logical(i) && BBP_logical(i)[0] == '.') {
					cmem += HEAPmemsize(b->tvheap);
					cvm += HEAPvmsize(b->tvheap);
				} else {
					mem += HEAPmemsize(b->tvheap);
					vm += HEAPvmsize(b->tvheap);
				}
			}
		}
		if (MT_rwlock_rdtry(&b->thashlock)) {
			if (b->thash && b->thash != (Hash *) 1) {
				size_t m = HEAPmemsize(&b->thash->heaplink) + HEAPmemsize(&b->thash->heapbckt);
				size_t v = HEAPvmsize(&b->thash->heaplink) + HEAPvmsize(&b->thash->heapbckt);
				fprintf(stderr, " Thash=[%zu,%zu,f=%d/%d]", m, v,
					b->thash->heaplink.farmid,
					b->thash->heapbckt.farmid);
				if (BBP_logical(i) && BBP_logical(i)[0] == '.') {
					cmem += m;
					cvm += v;
				} else {
					mem += m;
					vm += v;
				}
			}
			MT_rwlock_rdunlock(&b->thashlock);
		}
		fprintf(stderr, " role: %s\n",
			b->batRole == PERSISTENT ? "persistent" : "transient");
	}
	fprintf(stderr,
		"# %d bats: mem=%zu, vm=%zu %d cached bats: mem=%zu, vm=%zu\n",
		n, mem, vm, nc, cmem, cvm);
	fflush(stderr);
}

/*
 * @+ BBP Readonly Interface
 *
 * These interface functions do not change the BBP tables. If they
 * only access one specific BAT, the caller must have ensured that no
 * other thread is modifying that BAT, therefore such functions do not
 * need locking.
 *
 * BBP index lookup by BAT name:
 */
static inline bat
BBP_find(const char *nme, bool lock)
{
	bat i = BBPnamecheck(nme);

	if (i != 0) {
		/* for tmp_X BATs, we already know X */
		const char *s;

		if (i >= (bat) ATOMIC_GET(&BBPsize) || (s = BBP_logical(i)) == NULL || strcmp(s, nme)) {
			i = 0;
		}
	} else if (*nme != '.') {
		/* must lock since hash-lookup traverses other BATs */
		if (lock)
			MT_lock_set(&BBPnameLock);
		for (i = BBP_hash[strHash(nme) & BBP_mask]; i; i = BBP_next(i)) {
			if (strcmp(BBP_logical(i), nme) == 0)
				break;
		}
		if (lock)
			MT_lock_unset(&BBPnameLock);
	}
	return i;
}

bat
BBPindex(const char *nme)
{
	return BBP_find(nme, true);
}

/*
 * @+ BBP Update Interface
 * Operations to insert, delete, clear, and modify BBP entries.
 * Our policy for the BBP is to provide unlocked BBP access for
 * speed, but still write operations have to be locked.
 * #ifdef DEBUG_THREADLOCAL_BATS
 * Create the shadow version (reversed) of a bat.
 *
 * An existing BAT is inserted into the BBP
 */
static inline str
BBPsubdir_recursive(str s, bat i)
{
	i >>= 6;
	if (i >= 0100) {
		s = BBPsubdir_recursive(s, i);
		*s++ = DIR_SEP;
	}
	i &= 077;
	*s++ = '0' + (i >> 3);
	*s++ = '0' + (i & 7);
	return s;
}

static inline void
BBPgetsubdir(str s, bat i)
{
	if (i >= 0100) {
		s = BBPsubdir_recursive(s, i);
	}
	*s = 0;
}

/* The free list is empty.  We create a new entry by either just
 * increasing BBPsize (up to BBPlimit) or extending the BBP (which
 * increases BBPlimit).
 *
 * Note that this is the only place in normal, multi-threaded operation
 * where BBPsize is assigned a value (never decreasing), that the
 * assignment happens after any necessary memory was allocated and
 * initialized, and that this happens when the BBPnameLock is held. */
static gdk_return
maybeextend(void)
{
	bat size = (bat) ATOMIC_GET(&BBPsize);
	if (size >= BBPlimit &&
	    BBPextend(true, size + 1) != GDK_SUCCEED) {
		/* nothing available */
		return GDK_FAIL;
	} else {
		ATOMIC_SET(&BBPsize, size + 1);
		BBP_free = size;
	}
	return GDK_SUCCEED;
}

/* return new BAT id (> 0); return 0 on failure */
bat
BBPinsert(BAT *bn)
{
	MT_Id pid = MT_getpid();
	bool lock = locked_by == 0 || locked_by != pid;
	char dirname[24];
	bat i;
	int len = 0;

	/* critical section: get a new BBP entry */
	if (lock) {
		MT_lock_set(&GDKcacheLock);
	}

	/* find an empty slot */
	if (BBP_free <= 0) {
		/* we need to extend the BBP */
		gdk_return r = GDK_SUCCEED;
		MT_lock_set(&BBPnameLock);
		/* check again in case some other thread extended
		 * while we were waiting */
		if (BBP_free <= 0) {
			r = maybeextend();
		}
		MT_lock_unset(&BBPnameLock);
		if (r != GDK_SUCCEED) {
			if (lock) {
				MT_lock_unset(&GDKcacheLock);
			}
			return 0;
		}
	}
	i = BBP_free;
	assert(i > 0);
	BBP_free = BBP_next(i);

	if (lock) {
		MT_lock_unset(&GDKcacheLock);
	}
	/* rest of the work outside the lock */

	/* fill in basic BBP fields for the new bat */

	bn->batCacheid = i;
	bn->creator_tid = MT_getpid();

	MT_lock_set(&GDKswapLock(i));
	BBP_status_set(i, BBPDELETING|BBPHOT);
	BBP_cache(i) = NULL;
	BBP_desc(i) = bn;
	BBP_refs(i) = 1;	/* new bats have 1 pin */
	BBP_lrefs(i) = 0;	/* ie. no logical refs */
	BBP_pid(i) = MT_getpid();
	MT_lock_unset(&GDKswapLock(i));

	if (*BBP_bak(i) == 0)
		len = snprintf(BBP_bak(i), sizeof(BBP_bak(i)), "tmp_%o", (unsigned) i);
	if (len == -1 || len >= FILENAME_MAX) {
		GDKerror("impossible error\n");
		return 0;
	}
	BBP_logical(i) = BBP_bak(i);

	/* Keep the physical location around forever */
	if (!GDKinmemory(0) && *BBP_physical(i) == 0) {
		BBPgetsubdir(dirname, i);

		if (*dirname)	/* i.e., i >= 0100 */
			len = snprintf(BBP_physical(i), sizeof(BBP_physical(i)),
				       "%s%c%o", dirname, DIR_SEP, (unsigned) i);
		else
			len = snprintf(BBP_physical(i), sizeof(BBP_physical(i)),
				       "%o", (unsigned) i);
		if (len == -1 || len >= FILENAME_MAX)
			return 0;

		TRC_DEBUG(BAT_, "%d = new %s(%s)\n", (int) i, BBP_logical(i), ATOMname(bn->ttype));
	}

	return i;
}

gdk_return
BBPcacheit(BAT *bn, bool lock)
{
	bat i = bn->batCacheid;
	unsigned mode;

	if (lock)
		lock = locked_by == 0 || locked_by != MT_getpid();

	assert(i > 0);

	if (lock)
		MT_lock_set(&GDKswapLock(i));
	mode = (BBP_status(i) | BBPLOADED) & ~(BBPLOADING | BBPDELETING | BBPSWAPPED);

	/* cache it! */
	BBP_cache(i) = bn;

	BBP_status_set(i, mode);

	if (lock)
		MT_lock_unset(&GDKswapLock(i));
	return GDK_SUCCEED;
}

/*
 * BBPuncacheit changes the BBP status to swapped out.  Currently only
 * used in BBPfree (bat swapped out) and BBPclear (bat destroyed
 * forever).
 */

static void
BBPuncacheit(bat i, bool unloaddesc)
{
	if (i < 0)
		i = -i;
	if (BBPcheck(i)) {
		BAT *b = BBP_desc(i);

		assert(unloaddesc || BBP_refs(i) == 0);

		if (b) {
			if (BBP_cache(i)) {
				TRC_DEBUG(BAT_, "uncache %d (%s)\n", (int) i, BBP_logical(i));

				/* clearing bits can be done without the lock */
				BBP_status_off(i, BBPLOADED);

				BBP_cache(i) = NULL;
			}
			if (unloaddesc) {
				BBP_desc(i) = NULL;
				BATdestroy(b);
			}
		}
	}
}

/*
 * @- BBPclear
 * BBPclear removes a BAT from the BBP directory forever.
 */
static inline void
bbpclear(bat i, bool lock)
{
	TRC_DEBUG(BAT_, "clear %d (%s)\n", (int) i, BBP_logical(i));
	BBPuncacheit(i, true);
	TRC_DEBUG(BAT_, "set to unloading %d\n", i);
	if (lock) {
		MT_lock_set(&GDKcacheLock);
		MT_lock_set(&GDKswapLock(i));
	}

	BBP_status_set(i, BBPUNLOADING);
	BBP_refs(i) = 0;
	BBP_lrefs(i) = 0;
	if (lock)
		MT_lock_unset(&GDKswapLock(i));
	if (!BBPtmpcheck(BBP_logical(i))) {
		MT_lock_set(&BBPnameLock);
		BBP_delete(i);
		MT_lock_unset(&BBPnameLock);
	}
	if (BBP_logical(i) != BBP_bak(i))
		GDKfree(BBP_logical(i));
	BBP_status_set(i, 0);
	BBP_logical(i) = NULL;
	BBP_next(i) = BBP_free;
	BBP_free = i;
	BBP_pid(i) = ~(MT_Id)0; /* not zero, not a valid thread id */
	if (lock)
		MT_lock_unset(&GDKcacheLock);
}

void
BBPclear(bat i, bool lock)
{
	MT_Id pid = MT_getpid();

	lock &= locked_by == 0 || locked_by != pid;
	if (BBPcheck(i)) {
		bbpclear(i, lock);
	}
}

/*
 * @- BBP rename
 *
 * Each BAT has a logical name that is globally unique.
 * The batId is the same as the logical BAT name.
 *
 * The default logical name of a BAT is tmp_X, where X is the
 * batCacheid.  Apart from being globally unique, new logical bat
 * names cannot be of the form tmp_X, unless X is the batCacheid.
 *
 * Physical names consist of a directory name followed by a logical
 * name suffix.  The directory name is derived from the batCacheid,
 * and is currently organized in a hierarchy that puts max 64 bats in
 * each directory (see BBPgetsubdir).
 *
 * Concerning the physical suffix: it is almost always bat_X. This
 * saves us a whole lot of trouble, as bat_X is always unique and no
 * conflicts can occur.  Other suffixes are only supported in order
 * just for backward compatibility with old repositories (you won't
 * see them anymore in new repositories).
 */
int
BBPrename(BAT *b, const char *nme)
{
	char dirname[24];
	bat bid = b->batCacheid;
	bat tmpid = 0, i;

	if (b == NULL)
		return 0;

	if (nme == NULL) {
		if (BBP_bak(bid)[0] == 0 &&
		    snprintf(BBP_bak(bid), sizeof(BBP_bak(bid)), "tmp_%o", (unsigned) bid) >= (int) sizeof(BBP_bak(bid))) {
			/* cannot happen */
			TRC_CRITICAL(GDK, "BBP default filename too long\n");
			return BBPRENAME_LONG;
		}
		nme = BBP_bak(bid);
	}

	/* If name stays same, do nothing */
	if (BBP_logical(bid) && strcmp(BBP_logical(bid), nme) == 0)
		return 0;

	BBPgetsubdir(dirname, bid);

	if ((tmpid = BBPnamecheck(nme)) && tmpid != bid) {
		GDKerror("illegal temporary name: '%s'\n", nme);
		return BBPRENAME_ILLEGAL;
	}
	if (strlen(dirname) + strLen(nme) + 1 >= IDLENGTH) {
		GDKerror("illegal temporary name: '%s'\n", nme);
		return BBPRENAME_LONG;
	}

	MT_lock_set(&BBPnameLock);
	i = BBP_find(nme, false);
	if (i != 0) {
		MT_lock_unset(&BBPnameLock);
		GDKerror("name is in use: '%s'.\n", nme);
		return BBPRENAME_ALREADY;
	}

	char *nnme;
	if (nme == BBP_bak(bid) || strcmp(nme, BBP_bak(bid)) == 0) {
		nnme = BBP_bak(bid);
	} else {
		nnme = GDKstrdup(nme);
		if (nnme == NULL) {
			MT_lock_unset(&BBPnameLock);
			return BBPRENAME_MEMORY;
		}
	}

	/* carry through the name change */
	if (BBP_logical(bid) && !BBPtmpcheck(BBP_logical(bid))) {
		BBP_delete(bid);
	}
	if (BBP_logical(bid) != BBP_bak(bid))
		GDKfree(BBP_logical(bid));
	BBP_logical(bid) = nnme;
	if (tmpid == 0) {
		BBP_insert(bid);
	}
	MT_lock_set(&b->theaplock);
	bool transient = b->batTransient;
	MT_lock_unset(&b->theaplock);
	if (!transient) {
		bool lock = locked_by == 0 || locked_by != MT_getpid();

		if (lock)
			MT_lock_set(&GDKswapLock(i));
		BBP_status_on(bid, BBPRENAMED);
		if (lock)
			MT_lock_unset(&GDKswapLock(i));
	}
	MT_lock_unset(&BBPnameLock);
	return 0;
}

/*
 * @+ BBP swapping Policy
 * The BAT can be moved back to disk using the routine BBPfree.  It
 * frees the storage for other BATs. After this call BAT* references
 * maintained for the BAT are wrong.  We should keep track of dirty
 * unloaded BATs. They may have to be committed later on, which may
 * include reading them in again.
 *
 * BBPswappable: may this bat be unloaded?  Only real bats without
 * memory references can be unloaded.
 */
static inline void
BBPspin(bat i, const char *s, unsigned event)
{
	if (BBPcheck(i) && (BBP_status(i) & event)) {
		lng spin = LL_CONSTANT(0);

		do {
			MT_sleep_ms(KITTENNAP);
			spin++;
		} while (BBP_status(i) & event);
		TRC_DEBUG(BAT_, "%d,%s,%u: " LLFMT " loops\n", (int) i, s, event, spin);
	}
}

void
BBPcold(bat i)
{
	if (!is_bat_nil(i)) {
		BAT *b = BBP_cache(i);
		if (b == NULL)
			b = BBP_desc(i);
		if (b == NULL || b->batRole == PERSISTENT)
			BBP_status_off(i, BBPHOT);
	}
}

/* This function can fail if the input parameter (i) is incorrect
 * (unlikely). */
static inline int
incref(bat i, bool logical, bool lock)
{
	int refs;
	BAT *b;

	if (!BBPcheck(i))
		return 0;

	if (lock) {
		for (;;) {
			MT_lock_set(&GDKswapLock(i));
			if (!(BBP_status(i) & (BBPUNSTABLE|BBPLOADING)))
				break;
			/* the BATs is "unstable", try again */
			MT_lock_unset(&GDKswapLock(i));
			BBPspin(i, __func__, BBPUNSTABLE|BBPLOADING);
		}
	}
	/* we have the lock */

	b = BBP_desc(i);
	if (b == NULL) {
		/* should not have happened */
		if (lock)
			MT_lock_unset(&GDKswapLock(i));
		return 0;
	}

	assert(BBP_refs(i) + BBP_lrefs(i) ||
	       BBP_status(i) & (BBPDELETED | BBPSWAPPED));
	if (logical) {
		refs = ++BBP_lrefs(i);
		BBP_pid(i) = 0;
	} else {
		refs = ++BBP_refs(i);
		BBP_status_on(i, BBPHOT);
	}
	if (lock)
		MT_lock_unset(&GDKswapLock(i));

	return refs;
}

/* increment the physical reference counter for the given bat
 * returns the new reference count
 * also increments the physical reference count of the parent bat(s) (if
 * any) */
int
BBPfix(bat i)
{
	return BATdescriptor(i) ? 1 : 0;
}

/* increment the logical reference count for the given bat
 * returns the new reference count */
int
BBPretain(bat i)
{
	bool lock = locked_by == 0 || locked_by != MT_getpid();

	return incref(i, true, lock);
}

void
BBPshare(bat parent)
{
	bool lock = locked_by == 0 || locked_by != MT_getpid();

	assert(parent > 0);
	(void) incref(parent, true, lock);
	if (lock)
		MT_lock_set(&GDKswapLock(parent));
	++BBP_cache(parent)->batSharecnt;
	assert(BBP_refs(parent) > 0);
	if (lock)
		MT_lock_unset(&GDKswapLock(parent));
	(void) BATdescriptor(parent);
}

static inline int
decref(bat i, bool logical, bool releaseShare, bool recurse, bool lock, const char *func)
{
	int refs = 0, lrefs;
	bool swap = false;
	bool locked = false;
	bat tp = 0, tvp = 0;
	int farmid = 0;
	BAT *b;

	if (is_bat_nil(i))
		return -1;
	assert(i > 0);
	if (BBPcheck(i) == 0)
		return -1;

	if (lock)
		MT_lock_set(&GDKswapLock(i));
	if (releaseShare) {
		assert(BBP_lrefs(i) > 0);
		if (BBP_desc(i)->batSharecnt == 0) {
			GDKerror("%s: %s does not have any shares.\n", func, BBP_logical(i));
			assert(0);
		} else {
			--BBP_desc(i)->batSharecnt;
		}
		if (lock)
			MT_lock_unset(&GDKswapLock(i));
		return refs;
	}

	while (BBP_status(i) & BBPUNLOADING) {
		if (lock)
			MT_lock_unset(&GDKswapLock(i));
		BBPspin(i, func, BBPUNLOADING);
		if (lock)
			MT_lock_set(&GDKswapLock(i));
	}

	b = BBP_cache(i);

	/* decrement references by one */
	if (logical) {
		if (BBP_lrefs(i) == 0) {
			GDKerror("%s: %s does not have logical references.\n", func, BBP_logical(i));
			assert(0);
		} else {
			refs = --BBP_lrefs(i);
		}
		/* cannot release last logical ref if still shared */
		assert(BBP_desc(i)->batSharecnt == 0 || refs > 0);
	} else {
		if (BBP_refs(i) == 0) {
			GDKerror("%s: %s does not have pointer fixes.\n", func, BBP_logical(i));
			assert(0);
		} else {
			assert(b == NULL || b->theap == NULL || BBP_refs(b->theap->parentid) > 0);
			assert(b == NULL || b->tvheap == NULL || BBP_refs(b->tvheap->parentid) > 0);
			refs = --BBP_refs(i);
			if (b && refs == 0) {
				MT_lock_set(&b->theaplock);
				locked = true;
				tp = VIEWtparent(b);
				tvp = VIEWvtparent(b);
				if (tp || tvp)
					BBP_status_on(i, BBPHOT);
			}
		}
	}
	if (b) {
		if (!locked)
			MT_lock_set(&b->theaplock);
#if 0
		if (b->batCount > b->batInserted && !isVIEW(b)) {
			/* if batCount is larger than batInserted and
			 * the dirty bits are off, it may be that a
			 * (sub)commit happened in parallel to an
			 * update; we must undo the turning off of the
			 * dirty bits */
			if (b->theap && b->theap->parentid == i)
				b->theap->dirty = true;
			if (b->tvheap && b->tvheap->parentid == i)
				b->tvheap->dirty = true;
		}
#endif
		if (b->theap)
			farmid = b->theap->farmid;
	}

	/* we destroy transients asap and unload persistent bats only
	 * if they have been made cold or are not dirty */
	unsigned chkflag = BBPSYNCING;
	if (GDKvm_cursize() < GDK_vm_maxsize &&
	     ((b && b->theap ? b->theap->size : 0) + (b && b->tvheap ? b->tvheap->size : 0)) < (GDK_vm_maxsize - GDKvm_cursize()) / 32)
		chkflag |= BBPHOT;
	/* only consider unloading if refs is 0; if, in addition, lrefs
	 * is 0, we can definitely unload, else only if some more
	 * conditions are met */
	if (BBP_refs(i) == 0 &&
	    (BBP_lrefs(i) == 0 ||
	     (b != NULL && b->theap != NULL
	      ? (!BATdirty(b) &&
		 !(BBP_status(i) & chkflag) &&
		 (BBP_status(i) & BBPPERSISTENT) &&
		 /* cannot unload in-memory data */
		 !GDKinmemory(farmid) &&
		 /* do not unload views or parents of views */
		 b->batSharecnt == 0 &&
		 b->batCacheid == b->theap->parentid &&
		 (b->tvheap == NULL || b->batCacheid == b->tvheap->parentid))
	      : (BBP_status(i) & BBPTMP)))) {
		/* bat will be unloaded now. set the UNLOADING bit
		 * while locked so no other thread thinks it's
		 * available anymore */
		assert((BBP_status(i) & BBPUNLOADING) == 0);
		TRC_DEBUG(BAT_, "%s set to unloading BAT %d (status %u, lrefs %d)\n", func, i, BBP_status(i), BBP_lrefs(i));
		BBP_status_on(i, BBPUNLOADING);
		swap = true;
	} /* else: bat cannot be swapped out */
	lrefs = BBP_lrefs(i);
	if (b)
		MT_lock_unset(&b->theaplock);

	/* unlock before re-locking in unload; as saving a dirty
	 * persistent bat may take a long time */
	if (lock)
		MT_lock_unset(&GDKswapLock(i));

	if (swap) {
		if (b != NULL) {
			if (lrefs == 0 && (BBP_status(i) & BBPDELETED) == 0) {
				/* free memory (if loaded) and delete from
				 * disk (if transient but saved) */
				BBPdestroy(b);
			} else {
				TRC_DEBUG(BAT_, "%s unload and free bat %d\n", func, i);
				/* free memory of transient */
				if (BBPfree(b) != GDK_SUCCEED)
					return -1;	/* indicate failure */
			}
		} else if (lrefs == 0 && (BBP_status(i) & BBPDELETED) == 0) {
			if ((b = BBP_desc(i)) != NULL)
				BATdelete(b);
			BBPclear(i, true);
		} else {
			BBP_status_off(i, BBPUNLOADING);
		}
	}
	if (recurse) {
		if (tp)
			decref(tp, false, false, true, lock, func);
		if (tvp)
			decref(tvp, false, false, true, lock, func);
	}
	return refs;
}

int
BBPunfix(bat i)
{
	return decref(i, false, false, true, true, __func__);
}

int
BBPrelease(bat i)
{
	return decref(i, true, false, true, true, __func__);
}

/*
 * M5 often changes the physical ref into a logical reference.  This
 * state change consist of the sequence BBPretain(b);BBPunfix(b).
 * A faster solution is given below, because it does not trigger the
 * BBP management actions, such as garbage collecting the bats.
 * [first step, initiate code change]
 */
void
BBPkeepref(BAT *b)
{
	assert(b != NULL);
	bool lock = locked_by == 0 || locked_by != MT_getpid();
	int i = b->batCacheid;
	int refs = incref(i, true, lock);
	if (refs == 1) {
		MT_lock_set(&b->theaplock);
		BATsettrivprop(b);
		MT_lock_unset(&b->theaplock);
	}
	if (GDKdebug & CHECKMASK)
		BATassertProps(b);
	if (BATsetaccess(b, BAT_READ) == NULL)
		return;		/* already decreffed */

	refs = decref(i, false, false, true, lock, __func__);
	(void) refs;
	assert(refs >= 0);
}

BAT *
BATdescriptor(bat i)
{
	BAT *b = NULL;

	if (BBPcheck(i)) {
		bool lock = locked_by == 0 || locked_by != MT_getpid();
		/* parent bats get a single fix for all physical
		 * references of a view and in order to do that
		 * properly, we must incref the parent bats always
		 * before our own incref, then after that decref them if
		 * we were not the first */
		int tp = 0, tvp = 0;
		if ((b = BBP_desc(i)) != NULL) {
			MT_lock_set(&b->theaplock);
			tp = b->theap->parentid;
			tvp = b->tvheap ? b->tvheap->parentid : 0;
			MT_lock_unset(&b->theaplock);
			if (tp != i) {
				if (BATdescriptor(tp) == NULL) {
					return NULL;
				}
			}
			if (tvp != 0 && tvp != i) {
				if (BATdescriptor(tvp) == NULL) {
					if (tp != i)
						BBPunfix(tp);
					return NULL;
				}
			}
		}
		if (lock) {
			for (;;) {
				MT_lock_set(&GDKswapLock(i));
				if (!(BBP_status(i) & (BBPUNSTABLE|BBPLOADING)))
					break;
				/* the BATs is "unstable", try again */
				MT_lock_unset(&GDKswapLock(i));
				BBPspin(i, __func__, BBPUNSTABLE|BBPLOADING);
			}
		}
		int refs;
		if ((refs = incref(i, false, false)) > 0) {
			b = BBP_cache(i);
			if (b == NULL)
				b = getBBPdescriptor(i);
		} else {
			/* if incref fails, we must return NULL */
			b = NULL;
		}
		if (lock)
			MT_lock_unset(&GDKswapLock(i));
		if (refs != 1) {
			/* unfix both in case of failure (<= 0) and when
			 * not the first (> 1) */
			if (tp != 0 && tp != i)
				BBPunfix(tp);
			if (tvp != 0 && tvp != i)
				BBPunfix(tvp);
		}
	}
	return b;
}

void
BBPunshare(bat parent)
{
	(void) decref(parent, false, true, true, true, __func__);
	(void) decref(parent, true, false, true, true, __func__);
}

/*
 * BBPreclaim is a user-exported function; the common way to destroy a
 * BAT the hard way.
 *
 * Return values:
 * -1 = bat cannot be unloaded (it has more than your own memory fix)
 *  0 = unloaded successfully
 *  1 = unload failed (due to write-to-disk failure)
 */
int
BBPreclaim(BAT *b)
{
	bat i;
	bool lock = locked_by == 0 || locked_by != MT_getpid();

	if (b == NULL)
		return -1;
	i = b->batCacheid;

	assert(BBP_refs(i) == 1);

	return decref(i, false, false, true, lock, __func__) < 0;
}

/*
 * BBPdescriptor checks whether BAT needs loading and does so if
 * necessary. You must have at least one fix on the BAT before calling
 * this.
 */
static BAT *
getBBPdescriptor(bat i)
{
	bool load = false;
	BAT *b = NULL;

	assert(i > 0);
	if (!BBPcheck(i)) {
		GDKerror("BBPcheck failed for bat id %d\n", i);
		return NULL;
	}
	assert(BBP_refs(i));
	if ((b = BBP_cache(i)) == NULL || BBP_status(i) & BBPWAITING) {

		while (BBP_status(i) & BBPWAITING) {	/* wait for bat to be loaded by other thread */
			MT_lock_unset(&GDKswapLock(i));
			BBPspin(i, __func__, BBPWAITING);
			MT_lock_set(&GDKswapLock(i));
		}
		if (BBPvalid(i)) {
			b = BBP_cache(i);
			if (b == NULL) {
				load = true;
				TRC_DEBUG(BAT_, "set to loading BAT %d\n", i);
				BBP_status_on(i, BBPLOADING);
			}
		}
	}
	if (load) {
		TRC_DEBUG(IO_, "load %s\n", BBP_logical(i));

		b = BATload_intern(i, false);

		/* clearing bits can be done without the lock */
		BBP_status_off(i, BBPLOADING);
		CHECKDEBUG if (b != NULL)
			BATassertProps(b);
	}
	return b;
}

/*
 * In BBPsave executes unlocked; it just marks the BBP_status of the
 * BAT to BBPsaving, so others that want to save or unload this BAT
 * must spin lock on the BBP_status field.
 */
gdk_return
BBPsave(BAT *b)
{
	bool lock = locked_by == 0 || locked_by != MT_getpid();
	bat bid = b->batCacheid;
	gdk_return ret = GDK_SUCCEED;

	MT_lock_set(&b->theaplock);
	if (BBP_lrefs(bid) == 0 || isVIEW(b) || !BATdirty(b)) {
		/* do nothing */
		MT_lock_unset(&b->theaplock);
		MT_rwlock_rdlock(&b->thashlock);
		if (b->thash && b->thash != (Hash *) 1 &&
		    (b->thash->heaplink.dirty || b->thash->heapbckt.dirty))
			BAThashsave(b, (BBP_status(bid) & BBPPERSISTENT) != 0);
		MT_rwlock_rdunlock(&b->thashlock);
		return GDK_SUCCEED;
	}
	MT_lock_unset(&b->theaplock);
	if (lock)
		MT_lock_set(&GDKswapLock(bid));

	if (BBP_status(bid) & BBPSAVING) {
		/* wait until save in other thread completes */
		if (lock)
			MT_lock_unset(&GDKswapLock(bid));
		BBPspin(bid, __func__, BBPSAVING);
	} else {
		/* save it */
		unsigned flags = BBPSAVING;

		MT_lock_set(&b->theaplock);
		if (DELTAdirty(b)) {
			flags |= BBPSWAPPED;
		}
		if (b->batTransient) {
			flags |= BBPTMP;
		}
		MT_lock_unset(&b->theaplock);
		BBP_status_on(bid, flags);
		if (lock)
			MT_lock_unset(&GDKswapLock(bid));

		TRC_DEBUG(IO_, "save %s\n", BATgetId(b));

		/* do the time-consuming work unlocked */
		if (BBP_status(bid) & BBPEXISTING)
			ret = BBPbackup(b, false);
		if (ret == GDK_SUCCEED) {
			ret = BATsave(b);
		}
		/* clearing bits can be done without the lock */
		BBP_status_off(bid, BBPSAVING);
	}
	return ret;
}

/*
 * TODO merge BBPfree with BATfree? Its function is to prepare a BAT
 * for being unloaded (or even destroyed, if the BAT is not
 * persistent).
 */
static void
BBPdestroy(BAT *b)
{
	bat tp = VIEWtparent(b);
	bat vtp = VIEWvtparent(b);

	if (tp == 0) {
		/* bats that get destroyed must unfix their atoms */
		gdk_return (*tunfix) (const void *) = BATatoms[b->ttype].atomUnfix;
		assert(b->batSharecnt == 0);
		if (tunfix) {
			BUN p, q;
			BATiter bi = bat_iterator_nolock(b);

			BATloop(b, p, q) {
				/* ignore errors */
				(void) (*tunfix)(BUNtail(bi, p));
			}
		}
	}
	if (tp != 0) {
		HEAPdecref(b->theap, false);
		b->theap = NULL;
	}
	if (vtp != 0) {
		HEAPdecref(b->tvheap, false);
		b->tvheap = NULL;
	}
	BATdelete(b);

	BBPclear(b->batCacheid, true);	/* if destroyed; de-register from BBP */

	/* parent released when completely done with child */
	if (tp)
		BBPunshare(tp);
	if (vtp)
		BBPunshare(vtp);
}

static gdk_return
BBPfree(BAT *b)
{
	bat bid = b->batCacheid, tp = VIEWtparent(b), vtp = VIEWvtparent(b);
	gdk_return ret;

	assert(bid > 0);
	assert(BBPswappable(b));
	assert(!isVIEW(b));

	BBP_unload_inc();
	/* write dirty BATs before unloading */
	ret = BBPsave(b);
	if (ret == GDK_SUCCEED) {
		if (BBP_cache(bid))
			BATfree(b);	/* free memory */
		BBPuncacheit(bid, false);
	}
	TRC_DEBUG(BAT_, "turn off unloading %d\n", bid);
	BBP_status_off(bid, BBPUNLOADING);
	BBP_unload_dec();

	/* parent released when completely done with child */
	if (ret == GDK_SUCCEED && tp)
		BBPunshare(tp);
	if (ret == GDK_SUCCEED && vtp)
		BBPunshare(vtp);
	return ret;
}

/*
 * BBPquickdesc loads a BAT descriptor without loading the entire BAT,
 * of which the result be used only for a *limited* number of
 * purposes. Specifically, during the global sync/commit, we do not
 * want to load any BATs that are not already loaded, both because
 * this costs performance, and because getting into memory shortage
 * during a commit is extremely dangerous. Loading a BAT tends not to
 * be required, since the commit actions mostly involve moving some
 * pointers in the BAT descriptor.
 */
BAT *
BBPquickdesc(bat bid)
{
	BAT *b;

	if (!BBPcheck(bid)) {
		if (!is_bat_nil(bid)) {
			GDKerror("called with invalid batid.\n");
			assert(0);
		}
		return NULL;
	}
	BBPspin(bid, __func__, BBPWAITING);
	b = BBP_desc(bid);
	if (b && b->ttype < 0) {
		const char *aname = ATOMunknown_name(b->ttype);
		int tt = ATOMindex(aname);
		if (tt < 0) {
			TRC_WARNING(GDK, "atom '%s' unknown in bat '%s'.\n",
				    aname, BBP_physical(bid));
		} else {
			b->ttype = tt;
		}
	}
	return b;
}

/*
 * @+ Global Commit
 */
static BAT *
dirty_bat(bat *i, bool subcommit)
{
	if (BBPvalid(*i)) {
		BAT *b;
		BBPspin(*i, __func__, BBPSAVING);
		b = BBP_cache(*i);
		if (b != NULL) {
			MT_lock_set(&b->theaplock);
			if ((BBP_status(*i) & BBPNEW) &&
			    BATcheckmodes(b, false) != GDK_SUCCEED) /* check mmap modes */
				*i = -*i;	/* error */
			else if ((BBP_status(*i) & BBPPERSISTENT) &&
			    (subcommit || BATdirty(b))) {
				MT_lock_unset(&b->theaplock);
				return b;	/* the bat is loaded, persistent and dirty */
			}
			MT_lock_unset(&b->theaplock);
		} else if (BBP_status(*i) & BBPSWAPPED) {
			b = (BAT *) BBPquickdesc(*i);
			if (b) {
				if (subcommit) {
					return b;	/* only the desc is loaded */
				}
			}
		}
	}
	return NULL;
}

/*
 * @- backup-bat
 * Backup-bat moves all files of a BAT to a backup directory. Only
 * after this succeeds, it may be saved. If some failure occurs
 * halfway saving, we can thus always roll back.
 */
static gdk_return
file_move(int farmid, const char *srcdir, const char *dstdir, const char *name, const char *ext)
{
	if (GDKmove(farmid, srcdir, name, ext, dstdir, name, ext, false) == GDK_SUCCEED) {
		return GDK_SUCCEED;
	} else {
		char *path;
		struct stat st;

		path = GDKfilepath(farmid, srcdir, name, ext);
		if (path == NULL)
			return GDK_FAIL;
		if (MT_stat(path, &st)) {
			/* source file does not exist; the best
			 * recovery is to give an error but continue
			 * by considering the BAT as not saved; making
			 * sure that this time it does get saved.
			 */
			GDKsyserror("file_move: cannot stat %s\n", path);
			GDKfree(path);
			return GDK_FAIL;	/* fishy, but not fatal */
		}
		GDKfree(path);
	}
	return GDK_FAIL;
}

/* returns true if the file exists */
static bool
file_exists(int farmid, const char *dir, const char *name, const char *ext)
{
	char *path;
	struct stat st;
	int ret = -1;

	path = GDKfilepath(farmid, dir, name, ext);
	if (path) {
		ret = MT_stat(path, &st);
		TRC_DEBUG(IO_, "stat(%s) = %d\n", path, ret);
		GDKfree(path);
	}
	return (ret == 0);
}

static gdk_return
heap_move(Heap *hp, const char *srcdir, const char *dstdir, const char *nme, const char *ext)
{
	/* see doc at BATsetaccess()/gdk_bat.c for an expose on mmap
	 * heap modes */
	if (file_exists(hp->farmid, dstdir, nme, ext)) {
		/* dont overwrite heap with the committed state
		 * already in dstdir */
		return GDK_SUCCEED;
	} else if (hp->newstorage == STORE_PRIV &&
		   !file_exists(hp->farmid, srcdir, nme, ext)) {

		/* In order to prevent half-saved X.new files
		 * surviving a recover we create a dummy file in the
		 * BACKUP(dstdir) whose presence will trigger
		 * BBPrecover to remove them.  Thus, X will prevail
		 * where it otherwise wouldn't have.  If X already has
		 * a saved X.new, that one is backed up as normal.
		 */

		FILE *fp;
		long_str kill_ext;
		char *path;

		strconcat_len(kill_ext, sizeof(kill_ext), ext, ".kill", NULL);
		path = GDKfilepath(hp->farmid, dstdir, nme, kill_ext);
		if (path == NULL)
			return GDK_FAIL;
		fp = MT_fopen(path, "w");
		if (fp == NULL)
			GDKsyserror("heap_move: cannot open file %s\n", path);
		TRC_DEBUG(IO_, "open %s = %d\n", path, fp ? 0 : -1);
		GDKfree(path);

		if (fp != NULL) {
			fclose(fp);
			return GDK_SUCCEED;
		} else {
			return GDK_FAIL;
		}
	}
	return file_move(hp->farmid, srcdir, dstdir, nme, ext);
}

/*
 * @- BBPprepare
 *
 * this routine makes sure there is a BAKDIR/, and initiates one if
 * not.  For subcommits, it does the same with SUBDIR.
 *
 * It is now locked, to get proper file counters, and also to prevent
 * concurrent BBPrecovers, etc.
 *
 * backup_dir == 0 => no backup BBP.dir
 * backup_dir == 1 => BBP.dir saved in BACKUP/
 * backup_dir == 2 => BBP.dir saved in SUBCOMMIT/
 */

static gdk_return
BBPprepare(bool subcommit)
{
	bool start_subcommit;
	int set = 1 + subcommit;
	gdk_return ret = GDK_SUCCEED;

	start_subcommit = (subcommit && backup_subdir == 0);
	if (start_subcommit) {
		/* starting a subcommit. Make sure SUBDIR and DELDIR
		 * are clean */
		ret = BBPrecover_subdir();
	}
	if (backup_files == 0) {
		backup_dir = 0;
		ret = BBPrecover(0);
		if (ret != GDK_SUCCEED)
			return ret;
		str bakdirpath = GDKfilepath(0, NULL, BAKDIR, NULL);
		if (bakdirpath == NULL) {
			return GDK_FAIL;
		}

		if (MT_mkdir(bakdirpath) < 0 && errno != EEXIST) {
			GDKsyserror("cannot create directory %s\n", bakdirpath);
			GDKfree(bakdirpath);
			return GDK_FAIL;
		}
		/* if BAKDIR already exists, don't signal error */
		TRC_DEBUG(IO_, "mkdir %s = %d\n", bakdirpath, (int) ret);
		GDKfree(bakdirpath);
	}
	if (start_subcommit) {
		/* make a new SUBDIR (subdir of BAKDIR) */
		str subdirpath = GDKfilepath(0, NULL, SUBDIR, NULL);
		if (subdirpath == NULL) {
			return GDK_FAIL;
		}

		if (MT_mkdir(subdirpath) < 0) {
			GDKsyserror("cannot create directory %s\n", subdirpath);
			GDKfree(subdirpath);
			return GDK_FAIL;
		}
		TRC_DEBUG(IO_, "mkdir %s = %d\n", subdirpath, (int) ret);
		GDKfree(subdirpath);
	}
	if (backup_dir != set) {
		/* a valid backup dir *must* at least contain BBP.dir */
		if ((ret = GDKmove(0, backup_dir ? BAKDIR : BATDIR, "BBP", "dir", subcommit ? SUBDIR : BAKDIR, "BBP", "dir", true)) != GDK_SUCCEED)
			return ret;
		backup_dir = set;
	}
	/* increase counters */
	backup_subdir += subcommit;
	backup_files++;

	return ret;
}

static gdk_return
do_backup(const char *srcdir, const char *nme, const char *ext,
	  Heap *h, bool dirty, bool subcommit)
{
	gdk_return ret = GDK_SUCCEED;
	char extnew[16];

	if (h->wasempty) {
		return GDK_SUCCEED;
	}

	/* direct mmap is unprotected (readonly usage, or has WAL
	 * protection) */
	if (h->storage != STORE_MMAP) {
		/* STORE_PRIV saves into X.new files. Two cases could
		 * happen. The first is when a valid X.new exists
		 * because of an access change or a previous
		 * commit. This X.new should be backed up as
		 * usual. The second case is when X.new doesn't
		 * exist. In that case we could have half written
		 * X.new files (after a crash). To protect against
		 * these we write X.new.kill files in the backup
		 * directory (see heap_move). */
		gdk_return mvret = GDK_SUCCEED;

		strconcat_len(extnew, sizeof(extnew), ext, ".new", NULL);
		if (dirty &&
		    !file_exists(h->farmid, BAKDIR, nme, extnew) &&
		    !file_exists(h->farmid, BAKDIR, nme, ext)) {
			/* if the heap is dirty and there is no heap
			 * file (with or without .new extension) in
			 * the BAKDIR, move the heap (preferably with
			 * .new extension) to the correct backup
			 * directory */
			if (file_exists(h->farmid, srcdir, nme, extnew))
				mvret = heap_move(h, srcdir,
						  subcommit ? SUBDIR : BAKDIR,
						  nme, extnew);
			else if (file_exists(h->farmid, srcdir, nme, ext))
				mvret = heap_move(h, srcdir,
						  subcommit ? SUBDIR : BAKDIR,
						  nme, ext);
		} else if (subcommit) {
			/* if subcommit, we may need to move an
			 * already made backup from BAKDIR to
			 * SUBDIR */
			if (file_exists(h->farmid, BAKDIR, nme, extnew))
				mvret = file_move(h->farmid, BAKDIR, SUBDIR, nme, extnew);
			else if (file_exists(h->farmid, BAKDIR, nme, ext))
				mvret = file_move(h->farmid, BAKDIR, SUBDIR, nme, ext);
		}
		/* there is a situation where the move may fail,
		 * namely if this heap was not supposed to be existing
		 * before, i.e. after a BATmaterialize on a persistent
		 * bat; as a workaround, do not complain about move
		 * failure if the source file is nonexistent
		 */
		if (mvret != GDK_SUCCEED && file_exists(h->farmid, srcdir, nme, ext)) {
			ret = GDK_FAIL;
		}
		if (subcommit &&
		    (h->storage == STORE_PRIV || h->newstorage == STORE_PRIV)) {
			long_str kill_ext;

			strconcat_len(kill_ext, sizeof(kill_ext),
				      ext, ".new.kill", NULL);
			if (file_exists(h->farmid, BAKDIR, nme, kill_ext) &&
			    file_move(h->farmid, BAKDIR, SUBDIR, nme, kill_ext) != GDK_SUCCEED) {
				ret = GDK_FAIL;
			}
		}
	}
	return ret;
}

static gdk_return
BBPbackup(BAT *b, bool subcommit)
{
	gdk_return rc;

	if ((rc = BBPprepare(subcommit)) != GDK_SUCCEED) {
		return rc;
	}
	BATiter bi = bat_iterator(b);
	if (!bi.copiedtodisk || bi.transient) {
		bat_iterator_end(&bi);
		return GDK_SUCCEED;
	}
	/* determine location dir and physical suffix */
	char *srcdir;
	if ((srcdir = GDKfilepath(NOFARM, BATDIR, BBP_physical(b->batCacheid), NULL)) != NULL) {
		char *nme = strrchr(srcdir, DIR_SEP);
		assert(nme != NULL);
		*nme++ = '\0';	/* split into directory and file name */

		if (bi.type != TYPE_void) {
			rc = do_backup(srcdir, nme, BATITERtailname(&bi), bi.h,
				       bi.hdirty, subcommit);
			if (rc == GDK_SUCCEED && bi.vh != NULL)
				rc = do_backup(srcdir, nme, "theap", bi.vh,
					       bi.vhdirty, subcommit);
		}
	} else {
		rc = GDK_FAIL;
	}
	bat_iterator_end(&bi);
	GDKfree(srcdir);
	return rc;
}

static inline void
BBPcheckHeap(bool subcommit, Heap *h)
{
	struct stat statb;
	char *path;

	if (subcommit) {
		char *s = strrchr(h->filename, DIR_SEP);
		if (s)
			s++;
		else
			s = h->filename;
		path = GDKfilepath(0, BAKDIR, s, NULL);
		if (path == NULL)
			return;
		if (MT_stat(path, &statb) < 0) {
			GDKfree(path);
			path = GDKfilepath(0, BATDIR, h->filename, NULL);
			if (path == NULL)
				return;
			if (MT_stat(path, &statb) < 0) {
				assert(0);
				GDKsyserror("cannot stat file %s (expected size %zu)\n",
					    path, h->free);
				GDKfree(path);
				return;
			}
		}
	} else {
		path = GDKfilepath(0, BATDIR, h->filename, NULL);
		if (path == NULL)
			return;
		if (MT_stat(path, &statb) < 0) {
			assert(0);
			GDKsyserror("cannot stat file %s (expected size %zu)\n",
				    path, h->free);
			GDKfree(path);
			return;
		}
	}
	assert((statb.st_mode & S_IFMT) == S_IFREG);
	assert((size_t) statb.st_size >= h->free);
	if ((size_t) statb.st_size < h->free) {
		GDKerror("file %s too small (expected %zu, actual %zu)\n", path, h->free, (size_t) statb.st_size);
		GDKfree(path);
		return;
	}
	GDKfree(path);
}

static void
BBPcheckBBPdir(bool subcommit)
{
	FILE *fp;
	int lineno = 0;
	bat bbpsize = 0;
	unsigned bbpversion;
	lng logno, transid;

	fp = GDKfileopen(0, BATDIR, "BBP", "dir", "r");
	assert(fp != NULL);
	if (fp == NULL)
		return;
	bbpversion = BBPheader(fp, &lineno, &bbpsize, &logno, &transid);
	if (bbpversion == 0) {
		fclose(fp);
		return;		/* error reading file */
	}
	assert(bbpversion == GDKLIBRARY);

	for (;;) {
		BAT b;
		Heap h;
		Heap vh;
		vh = h = (Heap) {
			.free = 0,
		};
		b = (BAT) {
			.theap = &h,
			.tvheap = &vh,
		};
		char *options;
		char filename[sizeof(BBP_physical(0))];
		char batname[129];
#ifdef GDKLIBRARY_HASHASH
		int hashash;
#endif

		switch (BBPreadBBPline(fp, bbpversion, &lineno, &b,
#ifdef GDKLIBRARY_HASHASH
				       &hashash,
#endif
				       batname, filename, &options)) {
		case 0:
			/* end of file */
			fclose(fp);
			/* don't leak errors, this is just debug code */
			GDKclrerr();
			return;
		case 1:
			/* successfully read an entry */
			break;
		default:
			/* error */
			fclose(fp);
			return;
		}
#ifdef GDKLIBRARY_HASHASH
		assert(hashash == 0);
#endif
		assert(b.batCacheid < (bat) ATOMIC_GET(&BBPsize));
		assert(BBP_desc(b.batCacheid) != NULL);
		assert(b.hseqbase <= GDK_oid_max);
		if (b.ttype == TYPE_void) {
			/* no files needed */
			continue;
		}
		if (b.theap->free > 0)
			BBPcheckHeap(subcommit, b.theap);
		if (b.tvheap != NULL && b.tvheap->free > 0)
			BBPcheckHeap(subcommit, b.tvheap);
	}
}

/*
 * @+ Atomic Write
 * The atomic BBPsync() function first safeguards the old images of
 * all files to be written in BAKDIR. It then saves all files. If that
 * succeeds fully, BAKDIR is renamed to DELDIR. The rename is
 * considered an atomic action. If it succeeds, the DELDIR is removed.
 * If something fails, the pre-sync status can be obtained by moving
 * back all backed up files; this is done by BBPrecover().
 *
 * The BBP.dir is also moved into the BAKDIR.
 */
gdk_return
BBPsync(int cnt, bat *restrict subcommit, BUN *restrict sizes, lng logno, lng transid)
{
	gdk_return ret = GDK_SUCCEED;
	int t0 = 0, t1 = 0;
	str bakdir, deldir;
	const bool lock = locked_by == 0 || locked_by != MT_getpid();
	char buf[3000];
	int n = subcommit ? 0 : -1;
	FILE *obbpf, *nbbpf;

	if(!(bakdir = GDKfilepath(0, NULL, subcommit ? SUBDIR : BAKDIR, NULL)))
		return GDK_FAIL;
	if(!(deldir = GDKfilepath(0, NULL, DELDIR, NULL))) {
		GDKfree(bakdir);
		return GDK_FAIL;
	}

	TRC_DEBUG_IF(PERF) t0 = t1 = GDKms();

	ret = BBPprepare(subcommit != NULL);

	/* PHASE 1: safeguard everything in a backup-dir */
	if (ret == GDK_SUCCEED) {
		int idx = 0;

		while (++idx < cnt) {
			bat i = subcommit ? subcommit[idx] : idx;
			if (lock)
				MT_lock_set(&GDKswapLock(i));
			/* set flag that we're syncing, i.e. that we'll
			 * be between moving heap to backup dir and
			 * saving the new version, in other words, the
			 * heap may not exist in the usual location */
			BBP_status_on(i, BBPSYNCING);
			/* wait until unloading is finished before
			 * attempting to make a backup */
			while (BBP_status(i) & BBPUNLOADING) {
				if (lock)
					MT_lock_unset(&GDKswapLock(i));
				BBPspin(i, __func__, BBPUNLOADING);
				if (lock)
					MT_lock_set(&GDKswapLock(i));
			}
			BAT *b = dirty_bat(&i, subcommit != NULL);
			if (i <= 0) {
				if (lock)
					MT_lock_unset(&GDKswapLock(subcommit ? subcommit[idx] : idx));
				break;
			}
			if (BBP_status(i) & BBPEXISTING) {
				if (b != NULL && b->batInserted > 0) {
					if (BBPbackup(b, subcommit != NULL) != GDK_SUCCEED) {
						if (lock)
							MT_lock_unset(&GDKswapLock(i));
						break;
					}
				}
			}
			if (lock)
				MT_lock_unset(&GDKswapLock(i));
		}
		if (idx < cnt)
			ret = GDK_FAIL;
	}
	TRC_DEBUG(PERF, "move time %d, %d files\n", (t1 = GDKms()) - t0, backup_files);

	/* PHASE 2: save the repository and write new BBP.dir file */
	if (ret == GDK_SUCCEED) {
		ret = BBPdir_first(subcommit != NULL, logno, transid,
				   &obbpf, &nbbpf);
	}

	if (ret == GDK_SUCCEED) {
		int idx = 0;
		bool lock = locked_by == 0 || locked_by != MT_getpid();

		while (++idx < cnt) {
			bat i = subcommit ? subcommit[idx] : idx;
			/* BBP_desc(i) may be NULL */
			BUN size = sizes ? sizes[idx] : BUN_NONE;
			BATiter bi;

			if (BBP_status(i) & BBPPERSISTENT) {
				BAT *b = dirty_bat(&i, subcommit != NULL);
				if (i <= 0) {
					break;
				}
				bi = bat_iterator(BBP_desc(i));
				assert(sizes == NULL || size <= bi.count);
				assert(sizes == NULL || bi.width == 0 || (bi.type == TYPE_msk ? ((size + 31) / 32) * 4 : size << bi.shift) <= bi.hfree);
				if (size > bi.count) /* includes sizes==NULL */
					size = bi.count;
				bi.b->batInserted = size;
				if (b && size != 0) {
					/* wait for BBPSAVING so that we
					 * can set it, wait for
					 * BBPUNLOADING before
					 * attempting to save */
					for (;;) {
						if (lock)
							MT_lock_set(&GDKswapLock(i));
						if (!(BBP_status(i) & (BBPSAVING|BBPUNLOADING)))
							break;
						if (lock)
							MT_lock_unset(&GDKswapLock(i));
						BBPspin(i, __func__, BBPSAVING|BBPUNLOADING);
					}
					BBP_status_on(i, BBPSAVING);
					if (lock)
						MT_lock_unset(&GDKswapLock(i));
					MT_rwlock_rdlock(&b->thashlock);
					ret = BATsave_locked(b, &bi, size);
					MT_rwlock_rdunlock(&b->thashlock);
					BBP_status_off(i, BBPSAVING);
				}
			} else {
				bi = bat_iterator(NULL);
			}
			if (ret == GDK_SUCCEED) {
				n = BBPdir_step(i, size, n, buf, sizeof(buf), &obbpf, nbbpf, &bi);
			}
			bat_iterator_end(&bi);
			if (n == -2)
				break;
			/* we once again have a saved heap */
		}
		if (idx < cnt) {
			ret = GDK_FAIL;
		}
	}

	TRC_DEBUG(PERF, "write time %d\n", (t0 = GDKms()) - t1);

	if (ret == GDK_SUCCEED) {
		ret = BBPdir_last(n, buf, sizeof(buf), obbpf, nbbpf);
	}

	TRC_DEBUG(PERF, "dir time %d, %d bats\n", (t1 = GDKms()) - t0, (bat) ATOMIC_GET(&BBPsize));

	if (ret == GDK_SUCCEED) {
		/* atomic switchover */
		/* this is the big one: this call determines
		 * whether the operation of this function
		 * succeeded, so no changing of ret after this
		 * call anymore */

		if ((GDKdebug & TAILCHKMASK) && !GDKinmemory(0))
			BBPcheckBBPdir(subcommit != NULL);

		if (MT_rename(bakdir, deldir) < 0 &&
		    /* maybe there was an old deldir, so remove and try again */
		    (GDKremovedir(0, DELDIR) != GDK_SUCCEED ||
		     MT_rename(bakdir, deldir) < 0))
			ret = GDK_FAIL;
		if (ret != GDK_SUCCEED)
			GDKsyserror("rename(%s,%s) failed.\n", bakdir, deldir);
		TRC_DEBUG(IO_, "rename %s %s = %d\n", bakdir, deldir, (int) ret);
	}

	/* AFTERMATH */
	if (ret == GDK_SUCCEED) {
		ATOMIC_SET(&BBPlogno, logno);	/* the new value */
		ATOMIC_SET(&BBPtransid, transid);
		backup_files = subcommit ? (backup_files - backup_subdir) : 0;
		backup_dir = backup_subdir = 0;
		if (GDKremovedir(0, DELDIR) != GDK_SUCCEED)
			fprintf(stderr, "#BBPsync: cannot remove directory %s\n", DELDIR);
		(void) BBPprepare(false); /* (try to) remove DELDIR and set up new BAKDIR */
		if (backup_files > 1) {
			TRC_DEBUG(PERF, "backup_files %d > 1\n", backup_files);
			backup_files = 1;
		}
	}
	TRC_DEBUG(PERF, "%s (ready time %d)\n",
		  ret == GDK_SUCCEED ? "" : " failed",
		  (t0 = GDKms()) - t1);

	/* turn off the BBPSYNCING bits for all bats, even when things
	 * didn't go according to plan (i.e., don't check for ret ==
	 * GDK_SUCCEED) */
	for (int idx = 1; idx < cnt; idx++) {
		bat i = subcommit ? subcommit[idx] : idx;
		BBP_status_off(i, BBPSYNCING);
	}

	GDKfree(bakdir);
	GDKfree(deldir);
	return ret;
}

/*
 * Recovery just moves all files back to their original location. this
 * is an incremental process: if something fails, just stop with still
 * files left for moving in BACKUP/.  The recovery process can resume
 * later with the left over files.
 */
static gdk_return
force_move(int farmid, const char *srcdir, const char *dstdir, const char *name)
{
	const char *p;
	char *dstpath, *killfile;
	gdk_return ret = GDK_SUCCEED;

	if ((p = strrchr(name, '.')) != NULL && strcmp(p, ".kill") == 0) {
		/* Found a X.new.kill file, ie remove the X.new file */
		ptrdiff_t len = p - name;
		long_str srcpath;

		strncpy(srcpath, name, len);
		srcpath[len] = '\0';
		if(!(dstpath = GDKfilepath(farmid, dstdir, srcpath, NULL))) {
			return GDK_FAIL;
		}

		/* step 1: remove the X.new file that is going to be
		 * overridden by X */
		if (MT_remove(dstpath) != 0 && errno != ENOENT) {
			/* if it exists and cannot be removed, all
			 * this is going to fail */
			GDKsyserror("force_move: remove(%s)\n", dstpath);
			GDKfree(dstpath);
			return GDK_FAIL;
		}
		GDKfree(dstpath);

		/* step 2: now remove the .kill file. This one is
		 * crucial, otherwise we'll never finish recovering */
		if(!(killfile = GDKfilepath(farmid, srcdir, name, NULL))) {
			return GDK_FAIL;
		}
		if (MT_remove(killfile) != 0) {
			ret = GDK_FAIL;
			GDKsyserror("force_move: remove(%s)\n", killfile);
		}
		GDKfree(killfile);
		return ret;
	}
	/* try to rename it */
	ret = GDKmove(farmid, srcdir, name, NULL, dstdir, name, NULL, false);

	if (ret != GDK_SUCCEED) {
		char *srcpath;

		/* two legal possible causes: file exists or dir
		 * doesn't exist */
		if(!(dstpath = GDKfilepath(farmid, dstdir, name, NULL)))
			return GDK_FAIL;
		if(!(srcpath = GDKfilepath(farmid, srcdir, name, NULL))) {
			GDKfree(dstpath);
			return GDK_FAIL;
		}
		if (MT_remove(dstpath) != 0)	/* clear destination */
			ret = GDK_FAIL;
		TRC_DEBUG(IO_, "remove %s = %d\n", dstpath, (int) ret);

		(void) GDKcreatedir(dstdir); /* if fails, move will fail */
		ret = GDKmove(farmid, srcdir, name, NULL, dstdir, name, NULL, true);
		TRC_DEBUG(IO_, "link %s %s = %d\n", srcpath, dstpath, (int) ret);
		GDKfree(dstpath);
		GDKfree(srcpath);
	}
	return ret;
}

gdk_return
BBPrecover(int farmid)
{
	str bakdirpath;
	str leftdirpath;
	DIR *dirp;
	struct dirent *dent;
	long_str path, dstpath;
	bat i;
	size_t j = strlen(BATDIR);
	gdk_return ret = GDK_SUCCEED;
	bool dirseen = false;
	str dstdir;

	bakdirpath = GDKfilepath(farmid, NULL, BAKDIR, NULL);
	leftdirpath = GDKfilepath(farmid, NULL, LEFTDIR, NULL);
	if (bakdirpath == NULL || leftdirpath == NULL) {
		GDKfree(bakdirpath);
		GDKfree(leftdirpath);
		return GDK_FAIL;
	}
	dirp = opendir(bakdirpath);
	if (dirp == NULL) {
		if (errno != ENOENT)
			GDKsyserror("cannot open directory %s\n", bakdirpath);
		GDKfree(bakdirpath);
		GDKfree(leftdirpath);
		return GDK_SUCCEED;	/* nothing to do */
	}
	memcpy(dstpath, BATDIR, j);
	dstpath[j] = DIR_SEP;
	dstpath[++j] = 0;
	dstdir = dstpath + j;
	TRC_DEBUG(IO_, "start\n");

	if (MT_mkdir(leftdirpath) < 0 && errno != EEXIST) {
		GDKsyserror("cannot create directory %s\n", leftdirpath);
		closedir(dirp);
		GDKfree(bakdirpath);
		GDKfree(leftdirpath);
		return GDK_FAIL;
	}

	/* move back all files */
	while ((dent = readdir(dirp)) != NULL) {
		const char *q = strchr(dent->d_name, '.');

		if (q == dent->d_name) {
			char *fn;

			if (strcmp(dent->d_name, ".") == 0 ||
			    strcmp(dent->d_name, "..") == 0)
				continue;
			fn = GDKfilepath(farmid, BAKDIR, dent->d_name, NULL);
			if (fn) {
				int uret = MT_remove(fn);
				TRC_DEBUG(IO_, "remove %s = %d\n",
					  fn, uret);
				GDKfree(fn);
			}
			continue;
		} else if (strcmp(dent->d_name, "BBP.dir") == 0) {
			dirseen = true;
			continue;
		}
		if (q == NULL)
			q = dent->d_name + strlen(dent->d_name);
		if ((j = q - dent->d_name) + 1 > sizeof(path)) {
			/* name too long: ignore */
			continue;
		}
		strncpy(path, dent->d_name, j);
		path[j] = 0;
		if (GDKisdigit(*path)) {
			i = strtol(path, NULL, 8);
		} else {
			i = BBP_find(path, false);
			if (i < 0)
				i = -i;
		}
		if (i == 0 || i >= (bat) ATOMIC_GET(&BBPsize) || !BBPvalid(i)) {
			force_move(farmid, BAKDIR, LEFTDIR, dent->d_name);
		} else {
			BBPgetsubdir(dstdir, i);
			if (force_move(farmid, BAKDIR, dstpath, dent->d_name) != GDK_SUCCEED)
				ret = GDK_FAIL;
		}
	}
	closedir(dirp);
	if (dirseen && ret == GDK_SUCCEED) {	/* we have a saved BBP.dir; it should be moved back!! */
		struct stat st;
		char *fn;

		fn = GDKfilepath(farmid, BATDIR, "BBP", "dir");
		if (fn == NULL) {
			ret = GDK_FAIL;
		} else {
			ret = recover_dir(farmid, MT_stat(fn, &st) == 0);
			GDKfree(fn);
		}
	}

	if (ret == GDK_SUCCEED) {
		if (MT_rmdir(bakdirpath) < 0) {
			GDKsyserror("cannot remove directory %s\n", bakdirpath);
			ret = GDK_FAIL;
		}
		TRC_DEBUG(IO_, "rmdir %s = %d\n", bakdirpath, (int) ret);
	}
	if (ret != GDK_SUCCEED)
		GDKerror("recovery failed.\n");

	TRC_DEBUG(IO_, "end\n");
	GDKfree(bakdirpath);
	GDKfree(leftdirpath);
	return ret;
}

/*
 * SUBDIR recovery is quite mindlessly moving all files back to the
 * parent (BAKDIR).  We do recognize moving back BBP.dir and set
 * backed_up_subdir accordingly.
 */
gdk_return
BBPrecover_subdir(void)
{
	str subdirpath;
	DIR *dirp;
	struct dirent *dent;
	gdk_return ret = GDK_SUCCEED;

	subdirpath = GDKfilepath(0, NULL, SUBDIR, NULL);
	if (subdirpath == NULL)
		return GDK_FAIL;
	dirp = opendir(subdirpath);
	if (dirp == NULL && errno != ENOENT)
		GDKsyserror("cannot open directory %s\n", subdirpath);
	GDKfree(subdirpath);
	if (dirp == NULL) {
		return GDK_SUCCEED;	/* nothing to do */
	}
	TRC_DEBUG(IO_, "start\n");

	/* move back all files */
	while ((dent = readdir(dirp)) != NULL) {
		if (dent->d_name[0] == '.')
			continue;
		ret = GDKmove(0, SUBDIR, dent->d_name, NULL, BAKDIR, dent->d_name, NULL, true);
		if (ret == GDK_SUCCEED && strcmp(dent->d_name, "BBP.dir") == 0)
			backup_dir = 1;
		if (ret != GDK_SUCCEED)
			break;
	}
	closedir(dirp);

	/* delete the directory */
	if (ret == GDK_SUCCEED) {
		ret = GDKremovedir(0, SUBDIR);
		if (backup_dir == 2) {
			TRC_DEBUG(IO_, "%s%cBBP.dir had disappeared!\n", SUBDIR, DIR_SEP);
			backup_dir = 0;
		}
	}
	TRC_DEBUG(IO_, "end = %d\n", (int) ret);

	if (ret != GDK_SUCCEED)
		GDKerror("recovery failed.\n");
	return ret;
}

/*
 * @- The diskscan
 * The BBPdiskscan routine walks through the BAT dir, cleans up
 * leftovers, and measures disk occupancy.  Leftovers are files that
 * cannot belong to a BAT. in order to establish this for [ht]heap
 * files, the BAT descriptor is loaded in order to determine whether
 * these files are still required.
 *
 * The routine gathers all bat sizes in a bat that contains bat-ids
 * and bytesizes. The return value is the number of bytes of space
 * freed.
 */
static bool
persistent_bat(bat bid)
{
	if (bid >= 0 && bid < (bat) ATOMIC_GET(&BBPsize) && BBPvalid(bid)) {
		BAT *b = BBP_cache(bid);

		if (b == NULL || b->batCopiedtodisk) {
			return true;
		}
	}
	return false;
}

static BAT *
getdesc(bat bid)
{
	BAT *b = NULL;

	if (is_bat_nil(bid))
		return NULL;
	assert(bid > 0);
	if (bid < (bat) ATOMIC_GET(&BBPsize) && BBP_logical(bid))
		b = BBP_desc(bid);
	if (b == NULL)
		BBPclear(bid, true);
	return b;
}

static bool
BBPdiskscan(const char *parent, size_t baseoff)
{
	DIR *dirp = opendir(parent);
	struct dirent *dent;
	char fullname[FILENAME_MAX];
	str dst = fullname;
	size_t dstlen = sizeof(fullname);
	const char *src = parent;

	if (dirp == NULL) {
		if (errno != ENOENT)
			GDKsyserror("cannot open directory %s\n", parent);
		return true;	/* nothing to do */
	}

	while (*src) {
		*dst++ = *src++;
		dstlen--;
	}
	if (dst > fullname && dst[-1] != DIR_SEP) {
		*dst++ = DIR_SEP;
		dstlen--;
	}

	while ((dent = readdir(dirp)) != NULL) {
		const char *p;
		bat bid;
		bool ok, delete;

		if (dent->d_name[0] == '.')
			continue;	/* ignore .dot files and directories (. ..) */

		if (strncmp(dent->d_name, "BBP.", 4) == 0 &&
		    (strcmp(parent + baseoff, BATDIR) == 0 ||
		     strncmp(parent + baseoff, BAKDIR, strlen(BAKDIR)) == 0 ||
		     strncmp(parent + baseoff, SUBDIR, strlen(SUBDIR)) == 0))
			continue;

		p = strchr(dent->d_name, '.');

		if (strlen(dent->d_name) >= dstlen) {
			/* found a file with too long a name
			   (i.e. unknown); stop pruning in this
			   subdir */
			fprintf(stderr, "unexpected file %s, leaving %s.\n", dent->d_name, parent);
			break;
		}
		strncpy(dst, dent->d_name, dstlen);
		fullname[sizeof(fullname) - 1] = 0;

		if (p == NULL && !BBPdiskscan(fullname, baseoff)) {
			/* it was a directory */
			continue;
		}

		if (p && strcmp(p + 1, "tmp") == 0) {
			delete = true;
			ok = true;
			bid = 0;
		} else {
			bid = strtol(dent->d_name, NULL, 8);
			ok = p && bid;
			delete = false;

			if (!ok || !persistent_bat(bid)) {
				delete = true;
			} else if (strncmp(p + 1, "tail", 4) == 0) {
				BAT *b = getdesc(bid);
				delete = (b == NULL || !b->ttype || !b->batCopiedtodisk || b->batCount == 0);
				assert(b->batCount > 0 || b->theap->free == 0);
				if (!delete) {
					if (b->ttype == TYPE_str) {
						switch (b->twidth) {
						case 1:
							delete = strcmp(p + 1, "tail1") != 0;
							break;
						case 2:
							delete = strcmp(p + 1, "tail2") != 0;
							break;
#if SIZEOF_VAR_T == 8
						case 4:
							delete = strcmp(p + 1, "tail4") != 0;
							break;
#endif
						default:
							delete = strcmp(p + 1, "tail") != 0;
							break;
						}
					} else {
						delete = strcmp(p + 1, "tail") != 0;
					}
				}
			} else if (strncmp(p + 1, "theap", 5) == 0) {
				BAT *b = getdesc(bid);
				delete = (b == NULL || !b->tvheap || !b->batCopiedtodisk || b->tvheap->free == 0);
			} else if (strncmp(p + 1, "thashl", 6) == 0 ||
				   strncmp(p + 1, "thashb", 6) == 0) {
#ifdef PERSISTENTHASH
				BAT *b = getdesc(bid);
				delete = b == NULL;
				if (!delete)
					b->thash = (Hash *) 1;
#else
				delete = true;
#endif
			} else if (strncmp(p + 1, "thash", 5) == 0) {
				/* older versions used .thash which we
				 * can simply ignore */
				delete = true;
			} else if (strncmp(p + 1, "thsh", 4) == 0) {
				/* temporary hash files which we can
				 * simply ignore */
				delete = true;
			} else if (strncmp(p + 1, "timprints", 9) == 0) {
				BAT *b = getdesc(bid);
				delete = b == NULL;
				if (!delete)
					b->timprints = (Imprints *) 1;
			} else if (strncmp(p + 1, "torderidx", 9) == 0) {
#ifdef PERSISTENTIDX
				BAT *b = getdesc(bid);
				delete = b == NULL;
				if (!delete)
					b->torderidx = (Heap *) 1;
#else
				delete = true;
#endif
			} else if (strncmp(p + 1, "tstrimps", 8) == 0) {
				BAT *b = getdesc(bid);
				delete = b == NULL;
				if (!delete)
					b->tstrimps = (Strimps *)1;
			} else if (strncmp(p + 1, "new", 3) != 0) {
				ok = false;
			}
		}
		if (!ok) {
			/* found an unknown file; stop pruning in this
			 * subdir */
			fprintf(stderr, "unexpected file %s, leaving %s.\n", dent->d_name, parent);
			break;
		}
		if (delete) {
			if (MT_remove(fullname) != 0 && errno != ENOENT) {
				GDKsyserror("remove(%s)", fullname);
				continue;
			}
			TRC_DEBUG(IO_, "remove(%s) = 0\n", fullname);
		}
	}
	closedir(dirp);
	return false;
}

void
gdk_bbp_reset(void)
{
	int i;

	BBP_free = 0;
	while (BBPlimit > 0) {
		BBPlimit -= BBPINIT;
		assert(BBPlimit >= 0);
		GDKfree(BBP[BBPlimit >> BBPINITLOG]);
		BBP[BBPlimit >> BBPINITLOG] = NULL;
	}
	ATOMIC_SET(&BBPsize, 0);
	for (i = 0; i < MAXFARMS; i++)
		GDKfree((void *) BBPfarms[i].dirname); /* loose "const" */
	memset(BBPfarms, 0, sizeof(BBPfarms));
	GDKfree(BBP_hash);
	BBP_hash = NULL;
	BBP_mask = 0;

	locked_by = 0;
	BBPunloadCnt = 0;
	backup_files = 0;
	backup_dir = 0;
	backup_subdir = 0;
}

static MT_Lock GDKCallbackListLock = MT_LOCK_INITIALIZER(GDKCallbackListLock);

static struct {
	int cnt;
	gdk_callback *head;
} callback_list = {
	.cnt = 0,
	.head = NULL,
};

/*
 * @- Add a callback
 * Adds new callback to the callback list.
 */
gdk_return
gdk_add_callback(char *name, gdk_callback_func *f, int argc, void *argv[], int
		interval)
{

	gdk_callback *callback = NULL;
	gdk_callback *p = callback_list.head;

	if (!(callback = GDKmalloc(sizeof(gdk_callback) + sizeof(void *) * argc))) {
		TRC_CRITICAL(GDK, "Failed to allocate memory!");
		return GDK_FAIL;
	}

	*callback = (gdk_callback) {
		.name = name,
		.argc = argc,
		.interval = interval,
		.func = f,
	};

	for (int i=0; i < argc; i++) {
		callback->argv[i] = argv[i];
	}

	MT_lock_set(&GDKCallbackListLock);
	if (p) {
		int cnt = 1;
		do {
			// check if already added
			if (strcmp(callback->name, p->name) == 0) {
				MT_lock_unset(&GDKCallbackListLock);
				GDKfree(callback);
				return GDK_FAIL;
			}
			if (p->next == NULL) {
			   	p->next = callback;
				p = callback->next;
			} else {
				p = p->next;
			}
			cnt += 1;
		} while(p);
		callback_list.cnt = cnt;
	} else {
		callback_list.cnt = 1;
		callback_list.head = callback;
	}
	MT_lock_unset(&GDKCallbackListLock);
	return GDK_SUCCEED;
}

/*
 * @- Remove a callback
 * Removes a callback from the callback list with a given name as an argument.
 */
gdk_return
gdk_remove_callback(char *cb_name, gdk_callback_func *argsfree)
{
	gdk_callback *curr = callback_list.head;
	gdk_callback *prev = NULL;
	gdk_return res = GDK_FAIL;
	while(curr) {
		if (strcmp(cb_name, curr->name) == 0) {
			MT_lock_set(&GDKCallbackListLock);
			if (curr == callback_list.head && prev == NULL) {
				callback_list.head = curr->next;
			} else {
				prev->next = curr->next;
			}
			if (argsfree)
			       	argsfree(curr->argc, curr->argv);
			GDKfree(curr);
			curr = NULL;
			callback_list.cnt -=1;
			res = GDK_SUCCEED;
			MT_lock_unset(&GDKCallbackListLock);
		} else {
			prev = curr;
			curr = curr->next;
		}
	}
	return res;
}

static gdk_return
do_callback(gdk_callback *cb)
{
	cb->last_called = GDKusec();
	return cb->func(cb->argc, cb->argv);
}

static bool
should_call(gdk_callback *cb)
{
	if (cb->last_called && cb->interval) {
		return (cb->last_called + cb->interval * 1000 * 1000) <
			GDKusec();
	}
	return true;
}

static void
BBPcallbacks(void)
{
	gdk_callback *next = callback_list.head;

	MT_lock_set(&GDKCallbackListLock);
	while (next) {
		if(should_call(next))
			do_callback(next);
		next = next->next;
	}
	MT_lock_unset(&GDKCallbackListLock);
}<|MERGE_RESOLUTION|>--- conflicted
+++ resolved
@@ -312,11 +312,7 @@
 		MT_lock_set(&GDKunloadLock);
 	}
 
-<<<<<<< HEAD
-	MT_lock_set(&GDKtmLock);
-=======
 	BBPtmlock();
->>>>>>> 4a1d86ba
 	MT_lock_set(&GDKcacheLock);
 	for (i = 0; i <= BBP_BATMASK; i++)
 		MT_lock_set(&GDKswapLock(i));
