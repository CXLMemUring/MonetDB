/*
 * SPDX-License-Identifier: MPL-2.0
 *
 * This Source Code Form is subject to the terms of the Mozilla Public
 * License, v. 2.0.  If a copy of the MPL was not distributed with this
 * file, You can obtain one at http://mozilla.org/MPL/2.0/.
 *
 * Copyright 2024 MonetDB Foundation;
 * Copyright August 2008 - 2023 MonetDB B.V.;
 * Copyright 1997 - July 2008 CWI.
 */

/*
 * @a M. L. Kersten, P. Boncz, N. J. Nes
 * @* BAT Buffer Pool (BBP)
 * The BATs created and loaded are collected in a BAT buffer pool.
 * The Bat Buffer Pool has a number of functions:
 * @table @code
 *
 * @item administration and lookup
 * The BBP is a directory which contains status information about all
 * known BATs.  This interface may be used very heavily, by
 * data-intensive applications.  To eliminate all overhead, read-only
 * access to the BBP may be done by table-lookups. The integer index
 * type for these lookups is @emph{bat}, as retrieved by
 * @emph{b->batCacheid}. The @emph{bat} zero is reserved for the nil
 * bat.
 *
 * @item persistence
 * The BBP is made persistent by saving it to the dictionary file
 * called @emph{BBP.dir} in the database.
 *
 * When the number of BATs rises, having all files in one directory
 * becomes a bottleneck.  The BBP therefore implements a scheme that
 * distributes all BATs in a growing directory tree with at most 64
 * BATs stored in one node.
 *
 * @item buffer management
 * The BBP is responsible for loading and saving of BATs to disk. It
 * also contains routines to unload BATs from memory when memory
 * resources get scarce. For this purpose, it administers BAT memory
 * reference counts (to know which BATs can be unloaded) and BAT usage
 * statistics (it unloads the least recently used BATs).
 *
 * @item recovery
 * When the database is closed or during a run-time syncpoint, the
 * system tables must be written to disk in a safe way, that is immune
 * for system failures (like disk full). To do so, the BBP implements
 * an atomic commit and recovery protocol: first all files to be
 * overwritten are moved to a BACKUP/ dir. If that succeeds, the
 * writes are done. If that also fully succeeds the BACKUP/ dir is
 * renamed to DELETE_ME/ and subsequently deleted.  If not, all files
 * in BACKUP/ are moved back to their original location.
 *
 * @item unloading
 * Bats which have a logical reference (ie. a lrefs > 0) but no memory
 * reference (refcnt == 0) can be unloaded. Unloading dirty bats
 * means, moving the original (committed version) to the BACKUP/ dir
 * and saving the bat. This complicates the commit and recovery/abort
 * issues.  The commit has to check if the bat is already moved. And
 * The recovery has to always move back the files from the BACKUP/
 * dir.
 *
 * @item reference counting
 * Bats use have two kinds of references: logical and physical
 * (pointer) ones.  The logical references are administered by
 * BBPretain/BBPrelease, the physical ones by BBPfix/BBPunfix.
 */

#include "monetdb_config.h"
#include "gdk.h"
#include "gdk_private.h"
#include "mutils.h"
#ifdef HAVE_FCNTL_H
#include <fcntl.h>
#endif

#ifndef F_OK
#define F_OK 0
#endif
#ifndef S_ISDIR
#define S_ISDIR(mode)	(((mode) & _S_IFMT) == _S_IFDIR)
#endif
#ifndef O_CLOEXEC
#ifdef _O_NOINHERIT
#define O_CLOEXEC _O_NOINHERIT	/* Windows */
#else
#define O_CLOEXEC 0
#endif
#endif
#ifndef O_BINARY
#define O_BINARY 0
#endif

/*
 * The BBP has a fixed address, so re-allocation due to a growing BBP
 * caused by one thread does not disturb reads to the old entries by
 * another.  This is implemented using anonymous virtual memory;
 * extensions on the same address are guaranteed because a large
 * non-committed VM area is requested initially. New slots in the BBP
 * are found in O(1) by keeping a freelist that uses the 'next' field
 * in the BBPrec records.
 */
static BBPrec BBP0[BBPINIT];
BBPrec *BBP[N_BBPINIT] = {[0] = BBP0}; /* fixed base VM address of BBP array */
bat BBPlimit = BBPINIT;		/* current committed VM BBP array */
static ATOMIC_TYPE BBPsize = ATOMIC_VAR_INIT(0); /* current used size of BBP array */

struct BBPfarm_t BBPfarms[MAXFARMS];

#define KITTENNAP 1		/* used to suspend processing */
#define BBPNONAME "."		/* filler for no name in BBP.dir */
/*
 * The hash index uses a bucket index (int array) of size mask that is
 * tuned for perfect hashing (1 lookup). The bucket chain uses the
 * 'next' field in the BBPrec records.
 */
static MT_Lock BBPnameLock = MT_LOCK_INITIALIZER(BBPnameLock);
#define BBP_mask	1023		/* number of buckets = & mask */
static bat BBP_hash[BBP_mask+1];	/* BBP logical name hash buckets */
static MT_Lock GDKcacheLock = MT_LOCK_INITIALIZER(GDKcacheLock);
static bat BBP_free;
static uint32_t BBP_nfree;
#define BBP_FREE_LOWATER	10
#define BBP_FREE_HIWATER	50

static gdk_return BBPfree(BAT *b);
static void BBPdestroy(BAT *b);
static void BBPuncacheit(bat bid, bool unloaddesc);
static gdk_return BBPprepare(bool subcommit);
static BAT *getBBPdescriptor(bat i);
static gdk_return BBPbackup(BAT *b, bool subcommit);
static gdk_return BBPdir_init(void);
static void BBPcallbacks(void);

/* two lngs of extra info in BBP.dir */
/* these two are atomic because of their use in log_new() */
static ATOMIC_TYPE BBPlogno = ATOMIC_VAR_INIT(0);

#define BBPtmpcheck(s)	(strncmp(s, "tmp_", 4) == 0)

#define BBPnamecheck(s) (BBPtmpcheck(s) ? strtol((s) + 4, NULL, 8) : 0)

#define BATno_shared_heap(b) \
	(!VIEWtparent(b) && (ATOMIC_GET(&(b)->theap->refs) & HEAPREFS) == 1)

#define BATshared(b) \
	((!VIEWtparent(b) && (ATOMIC_GET(&(b)->theap->refs) & HEAPREFS) > 1) || \
	 ((b)->tvheap && !VIEWvtparent(b) && (ATOMIC_GET(&(b)->tvheap->refs) & HEAPREFS) > 1))

static void
BBP_insert(bat i)
{
	bat idx = (bat) (strHash(BBP_logical(i)) & BBP_mask);

	BBP_next(i) = BBP_hash[idx];
	BBP_hash[idx] = i;
}

static void
BBP_delete(bat i)
{
	const char *s = BBP_logical(i);
	bat idx = (bat) (strHash(s) & BBP_mask);

	for (bat *h = &BBP_hash[idx]; (i = *h) != 0; h = &BBP_next(i)) {
		if (strcmp(BBP_logical(i), s) == 0) {
			*h = BBP_next(i);
			break;
		}
	}
}

bat
getBBPsize(void)
{
	return (bat) ATOMIC_GET(&BBPsize);
}

lng
getBBPlogno(void)
{
	return (lng) ATOMIC_GET(&BBPlogno);
}


/*
 * @+ BBP Consistency and Concurrency
 * While GDK provides the basic building blocks for an ACID system, in
 * itself it is not such a system, as we this would entail too much
 * overhead that is often not needed. Hence, some consistency control
 * is left to the user. The first important user constraint is that if
 * a user updates a BAT, (s)he himself must assure that no-one else
 * accesses this BAT.
 *
 * Concerning buffer management, the BBP carries out a swapping
 * policy.  BATs are kept in memory till the memory is full. If the
 * memory is full, the malloc functions initiate BBP trim actions,
 * that unload the coldest BATs that have a zero reference count. The
 * second important user constraint is therefore that a user may only
 * manipulate live BAT data in memory if it is sure that there is at
 * least one reference count to that BAT.
 *
 * The main BBP array is protected by two locks:
 * @table @code
 * @item GDKcacheLock]
 * this lock guards the free slot management in the BBP array.  The
 * BBP operations that allocate a new slot for a new BAT
 * (@emph{BBPinit},@emph{BBPcacheit}), delete the slot of a destroyed
 * BAT (@emph{BBPreclaim}), or rename a BAT (@emph{BBPrename}), hold
 * this lock. It also protects all BAT (re)naming actions include
 * (read and write) in the hash table with BAT names.
 * @item GDKswapLock
 * this lock guards the swap (loaded/unloaded) status of the
 * BATs. Hence, all BBP routines that influence the swapping policy,
 * or actually carry out the swapping policy itself, acquire this lock
 * (e.g. @emph{BBPfix},@emph{BBPunfix}).  Note that this also means
 * that updates to the BBP_status indicator array must be protected by
 * GDKswapLock.
 *
 * To reduce contention GDKswapLock was split into multiple locks; it
 * is now an array of lock pointers which is accessed by
 * GDKswapLock(bat)
 * @end table
 *
 * Routines that need both locks should first acquire the locks in the
 * GDKswapLock array (in ascending order) and then GDKcacheLock (and
 * release them in reverse order).
 *
 * To obtain maximum speed, read operations to existing elements in
 * the BBP are unguarded. As said, it is the users responsibility that
 * the BAT that is being read is not being modified. BBP update
 * actions that modify the BBP data structure itself are locked by the
 * BBP functions themselves. Hence, multiple concurrent BBP read
 * operations may be ongoing while at the same time at most one BBP
 * write operation @strong{on a different BAT} is executing.  This
 * holds for accesses to the public (quasi-) arrays @emph{BBPcache},
 * @emph{BBPstatus} and @emph{BBPrefs}.
 * These arrays are called quasi as now they are
 * actually stored together in one big BBPrec array called BBP, that
 * is allocated in anonymous VM space, so we can reallocate this
 * structure without changing the base address (a crucial feature if
 * read actions are to go on unlocked while other entries in the BBP
 * may be modified).
 */
static volatile MT_Id locked_by = 0;

/* use a lock instead of atomic instructions so that we wait for
 * BBPlock/BBPunlock */
#define BBP_unload_inc()			\
	do {					\
		MT_lock_set(&GDKunloadLock);	\
		BBPunloadCnt++;			\
		MT_lock_unset(&GDKunloadLock);	\
	} while (0)

#define BBP_unload_dec()			\
	do {					\
		MT_lock_set(&GDKunloadLock);	\
		--BBPunloadCnt;			\
		assert(BBPunloadCnt >= 0);	\
		MT_lock_unset(&GDKunloadLock);	\
	} while (0)

static int BBPunloadCnt = 0;
static MT_Lock GDKunloadLock = MT_LOCK_INITIALIZER(GDKunloadLock);

void
BBPlock(void)
{
	int i;

	/* wait for all pending unloads to finish */
	MT_lock_set(&GDKunloadLock);
	while (BBPunloadCnt > 0) {
		MT_lock_unset(&GDKunloadLock);
		MT_sleep_ms(1);
		MT_lock_set(&GDKunloadLock);
	}

	BBPtmlock();
	MT_lock_set(&GDKcacheLock);
	for (i = 0; i <= BBP_BATMASK; i++)
		MT_lock_set(&GDKswapLock(i));
	locked_by = MT_getpid();

	MT_lock_unset(&GDKunloadLock);
}

void
BBPunlock(void)
{
	int i;

	for (i = BBP_BATMASK; i >= 0; i--)
		MT_lock_unset(&GDKswapLock(i));
	MT_lock_unset(&GDKcacheLock);
	locked_by = 0;
	BBPtmunlock();
}

int
BBPselectfarm(role_t role, int type, enum heaptype hptype)
{
	int i;

	(void) type;		/* may use in future */
	(void) hptype;		/* may use in future */

	if (GDKinmemory(0))
		return 0;

#ifndef PERSISTENTHASH
	if (hptype == hashheap)
		role = TRANSIENT;
#endif
#ifndef PERSISTENTIDX
	if (hptype == orderidxheap)
		role = TRANSIENT;
#endif
	for (i = 0; i < MAXFARMS; i++)
		if (BBPfarms[i].roles & (1U << (int) role))
			return i;
	/* must be able to find farms for TRANSIENT and PERSISTENT */
	assert(role != TRANSIENT && role != PERSISTENT);
	return -1;
}

static gdk_return
BBPextend(bat newsize)
{
	if (newsize > N_BBPINIT * BBPINIT) {
		GDKerror("trying to extend BAT pool beyond the "
			 "limit (%d)\n", N_BBPINIT * BBPINIT);
		return GDK_FAIL;
	}

	/* make sure the new size is at least BBPsize large */
	while (BBPlimit < newsize) {
		BUN limit = BBPlimit >> BBPINITLOG;
		assert(BBP[limit] == NULL);
		BBP[limit] = GDKzalloc(BBPINIT * sizeof(BBPrec));
		if (BBP[limit] == NULL) {
			GDKerror("failed to extend BAT pool\n");
			return GDK_FAIL;
		}
		for (BUN i = 0; i < BBPINIT; i++) {
			ATOMIC_INIT(&BBP[limit][i].status, 0);
			BBP[limit][i].pid = ~(MT_Id)0;
		}
		BBPlimit += BBPINIT;
	}

	return GDK_SUCCEED;
}

static gdk_return
recover_dir(int farmid, bool direxists)
{
	if (direxists) {
		/* just try; don't care about these non-vital files */
		if (GDKunlink(farmid, BATDIR, "BBP", "bak") != GDK_SUCCEED)
			GDKwarning("unlink of BBP.bak failed\n");
		if (GDKmove(farmid, BATDIR, "BBP", "dir", BATDIR, "BBP", "bak", false) != GDK_SUCCEED)
			GDKwarning("rename of BBP.dir to BBP.bak failed\n");
	}
	return GDKmove(farmid, BAKDIR, "BBP", "dir", BATDIR, "BBP", "dir", true);
}

static inline str
BBPsubdir_recursive(char *s, bat i)
{
	i >>= 6;
	if (i >= 0100) {
		s = BBPsubdir_recursive(s, i);
		*s++ = DIR_SEP;
	}
	i &= 077;
	*s++ = '0' + (i >> 3);
	*s++ = '0' + (i & 7);
	return s;
}

static inline void
BBPgetsubdir(char *s, bat i)
{
	if (i >= 0100) {
		s = BBPsubdir_recursive(s, i);
	}
	*s = 0;
}

static inline void
BBPgetfilename(char *s, size_t len, bat i)
{
	if (i >= 0100) {
		char *p = BBPsubdir_recursive(s, i);
		*p++ = DIR_SEP;
		len -= (p - s);
		s = p;
	}
	if (snprintf(s, len, "%o", i) >= (int) len)
		TRC_CRITICAL(BAT_, "impossible error\n");
}

static gdk_return BBPrecover(int farmid);
static gdk_return BBPrecover_subdir(void);
static bool BBPdiskscan(const char *, size_t);

static int
vheapinit(BAT *b, const char *buf, unsigned bbpversion, const char *filename, int lineno)
{
	int n = 0;
	uint64_t free, size;
	uint16_t storage;

	(void) bbpversion;	/* could be used to implement compatibility */

	size = 0;			      /* for GDKLIBRARY_HSIZE case */
	storage = STORE_INVALID;	      /* for GDKLIBRARY_HSIZE case */
	if (bbpversion <= GDKLIBRARY_HSIZE ?
	    sscanf(buf,
		   " %" SCNu64 " %" SCNu64 " %" SCNu16
		   "%n",
		   &free, &size, &storage, &n) < 3 :
	    sscanf(buf,
		   " %" SCNu64
		   "%n",
		   &free, &n) < 1) {
		TRC_CRITICAL(GDK, "invalid format for BBP.dir on line %d", lineno);
		return -1;
	}
	if (b->batCount == 0)
		free = 0;
	if (b->ttype >= 0 &&
	    ATOMstorage(b->ttype) == TYPE_str &&
	    free < GDK_STRHASHTABLE * sizeof(stridx_t) + BATTINY * GDK_VARALIGN)
		size = GDK_STRHASHTABLE * sizeof(stridx_t) + BATTINY * GDK_VARALIGN;
	else if (free < 512)
		size = 512;
	else
		size = free;
	*b->tvheap = (Heap) {
		.free = (size_t) free,
		.size = (size_t) size,
		.base = NULL,
		.storage = STORE_INVALID,
		.cleanhash = true,
		.newstorage = STORE_INVALID,
		.dirty = false,
		.parentid = b->batCacheid,
		.farmid = BBPselectfarm(PERSISTENT, b->ttype, varheap),
		.hasfile = free > 0,
	};
	strconcat_len(b->tvheap->filename, sizeof(b->tvheap->filename),
		      filename, ".theap", NULL);
	return n;
}

static int
heapinit(BAT *b, const char *buf,
#ifdef GDKLIBRARY_HASHASH
	 int *hashash,
#endif
	 unsigned bbpversion, const char *filename, int lineno)
{
	int t;
	char type[33];
	uint16_t width;
	uint16_t var;
	uint16_t properties;
	uint64_t nokey0;
	uint64_t nokey1;
	uint64_t nosorted;
	uint64_t norevsorted;
	uint64_t base;
	uint64_t free;
	uint64_t size;
	uint16_t storage;
	uint64_t minpos, maxpos;
	int n;

	(void) bbpversion;	/* could be used to implement compatibility */

	minpos = maxpos = (uint64_t) oid_nil; /* for GDKLIBRARY_MINMAX_POS case */
	size = 0;			      /* for GDKLIBRARY_HSIZE case */
	storage = STORE_INVALID;	      /* for GDKLIBRARY_HSIZE case */
	if (bbpversion <= GDKLIBRARY_MINMAX_POS ?
	    sscanf(buf,
		   " %10s %" SCNu16 " %" SCNu16 " %" SCNu16 " %" SCNu64
		   " %" SCNu64 " %" SCNu64 " %" SCNu64 " %" SCNu64
		   " %" SCNu64 " %" SCNu64 " %" SCNu16
		   "%n",
		   type, &width, &var, &properties, &nokey0,
		   &nokey1, &nosorted, &norevsorted, &base,
		   &free, &size, &storage,
		   &n) < 12 :
	    bbpversion <= GDKLIBRARY_HSIZE ?
	    sscanf(buf,
		   " %10s %" SCNu16 " %" SCNu16 " %" SCNu16 " %" SCNu64
		   " %" SCNu64 " %" SCNu64 " %" SCNu64 " %" SCNu64
		   " %" SCNu64 " %" SCNu64 " %" SCNu16 " %" SCNu64 " %" SCNu64
		   "%n",
		   type, &width, &var, &properties, &nokey0,
		   &nokey1, &nosorted, &norevsorted, &base,
		   &free, &size, &storage, &minpos, &maxpos,
		   &n) < 14 :
	    sscanf(buf,
		   " %10s %" SCNu16 " %" SCNu16 " %" SCNu16 " %" SCNu64
		   " %" SCNu64 " %" SCNu64 " %" SCNu64 " %" SCNu64
		   " %" SCNu64 " %" SCNu64 " %" SCNu64
		   "%n",
		   type, &width, &var, &properties, &nokey0,
		   &nokey1, &nosorted, &norevsorted, &base,
		   &free, &minpos, &maxpos,
		   &n) < 12) {
		TRC_CRITICAL(GDK, "invalid format for BBP.dir on line %d", lineno);
		return -1;
	}

	if (strcmp(type, "wkba") == 0)
		GDKwarning("type wkba (SQL name: GeometryA) is deprecated\n");

	if (properties & ~0x0F81) {
		TRC_CRITICAL(GDK, "unknown properties are set: incompatible database on line %d of BBP.dir\n", lineno);
		return -1;
	}
#ifdef GDKLIBRARY_HASHASH
	*hashash = var & 2;
#endif
	var &= ~2;
	if ((t = ATOMindex(type)) < 0) {
		if ((t = ATOMunknown_find(type)) == 0) {
			TRC_CRITICAL(GDK, "no space for atom %s", type);
			return -1;
		}
	} else if (var != (t == TYPE_void || BATatoms[t].atomPut != NULL)) {
		TRC_CRITICAL(GDK, "inconsistent entry in BBP.dir: tvarsized mismatch for BAT %d on line %d\n", (int) b->batCacheid, lineno);
		return -1;
	} else if (var && t != 0 ?
		   ATOMsize(t) < width ||
		   (width != 1 && width != 2 && width != 4
#if SIZEOF_VAR_T == 8
		    && width != 8
#endif
			   ) :
		   ATOMsize(t) != width) {
		TRC_CRITICAL(GDK, "inconsistent entry in BBP.dir: tsize mismatch for BAT %d on line %d\n", (int) b->batCacheid, lineno);
		return -1;
	}
	b->ttype = t;
	b->twidth = width;
	b->tshift = ATOMelmshift(width);
	assert_shift_width(b->tshift,b->twidth);
	b->tnokey[0] = (BUN) nokey0;
	b->tnokey[1] = (BUN) nokey1;
	b->tsorted = (bit) ((properties & 0x0001) != 0);
	b->trevsorted = (bit) ((properties & 0x0080) != 0);
	b->tkey = (properties & 0x0100) != 0;
	b->tnonil = (properties & 0x0400) != 0;
	b->tnil = (properties & 0x0800) != 0;
	b->tnosorted = (BUN) nosorted;
	b->tnorevsorted = (BUN) norevsorted;
	b->tunique_est = 0.0;
	/* (properties & 0x0200) is the old tdense flag */
	b->tseqbase = (properties & 0x0200) == 0 || base >= (uint64_t) oid_nil ? oid_nil : (oid) base;
	b->theap->free = (size_t) free;
	b->theap->hasfile = free > 0;
	/* set heap size to match capacity */
	if (b->ttype == TYPE_msk) {
		/* round up capacity to multiple of 32 */
		b->batCapacity = (b->batCapacity + 31) & ~((BUN) 31);
		b->theap->size = b->batCapacity / 8;
	} else {
		b->theap->size = (size_t) b->batCapacity << b->tshift;
	}
	b->theap->base = NULL;
	settailname(b->theap, filename, t, width);
	b->theap->storage = STORE_INVALID;
	b->theap->newstorage = STORE_INVALID;
	b->theap->farmid = BBPselectfarm(PERSISTENT, b->ttype, offheap);
	b->theap->dirty = false;
	b->theap->parentid = b->batCacheid;
	if (minpos < b->batCount)
		b->tminpos = (BUN) minpos;
	else
		b->tminpos = BUN_NONE;
	if (maxpos < b->batCount)
		b->tmaxpos = (BUN) maxpos;
	else
		b->tmaxpos = BUN_NONE;
	if (t && var) {
		t = vheapinit(b, buf + n, bbpversion, filename, lineno);
		if (t < 0)
			return t;
		n += t;
	} else {
		b->tvheap = NULL;
	}
	return n;
}

/* read a single line from the BBP.dir file (file pointer fp) and fill
 * in the structure pointed to by bn and extra information through the
 * other pointers; this function does not allocate any memory; return 0
 * on end of file, 1 on success, and -1 on failure */
/* set to true during initialization, else always false; if false, do
 * not return any options (set pointer to NULL as if there aren't any);
 * if true and there are options, return them in freshly allocated
 * memory through *options */
static bool return_options = false;
int
BBPreadBBPline(FILE *fp, unsigned bbpversion, int *lineno, BAT *bn,
#ifdef GDKLIBRARY_HASHASH
	       int *hashash,
#endif
	       char *batname, char *filename, char **options)
{
	char buf[4096];
	uint64_t batid;
	unsigned int properties;
	int nread, n;
	char *s;
	uint64_t count, base = 0;

	if (fgets(buf, sizeof(buf), fp) == NULL) {
		if (ferror(fp)) {
			TRC_CRITICAL(GDK, "error reading BBP.dir on line %d\n", *lineno);
			return -1;
		}
		return 0;	/* end of file */
	}
	(*lineno)++;
	if ((s = strpbrk(buf, "\r\n")) != NULL) {
		if (s[0] == '\r' && s[1] != '\n') {
			TRC_CRITICAL(GDK, "invalid format for BBP.dir on line %d", *lineno);
			return -1;
		}
		/* zap the newline */
		*s = '\0';
	} else {
		TRC_CRITICAL(GDK, "invalid format for BBP.dir on line %d: line too long\n", *lineno);
		return -1;
	}

	if (bbpversion <= GDKLIBRARY_HSIZE ?
	    sscanf(buf,
		   "%" SCNu64 " %*u %128s %*s %u %" SCNu64 " %*u %" SCNu64
		   "%n",
		   &batid, batname,
		   &properties, &count, &base,
		   &nread) < 5 :
	    bbpversion <= GDKLIBRARY_STATUS ?
	    sscanf(buf,
		   "%" SCNu64 " %*u %128s %*s %u %" SCNu64 " %" SCNu64
		   "%n",
		   &batid, batname,
		   &properties, &count, &base,
		   &nread) < 5 :
	    sscanf(buf,
		   "%" SCNu64 " %128s %u %" SCNu64 " %" SCNu64
		   "%n",
		   &batid, batname,
		   &properties, &count, &base,
		   &nread) < 5) {
		TRC_CRITICAL(GDK, "invalid format for BBP.dir on line %d", *lineno);
		return -1;
	}

	if (batid >= N_BBPINIT * BBPINIT) {
		TRC_CRITICAL(GDK, "bat ID (%" PRIu64 ") too large to accomodate (max %d), on line %d.", batid, N_BBPINIT * BBPINIT - 1, *lineno);
		return -1;
	}

	BBPgetfilename(filename, sizeof(BBP_physical(0)), (bat) batid);

	bn->batCacheid = (bat) batid;
	bn->batTransient = false;
	bn->batCopiedtodisk = true;
	switch ((properties & 0x06) >> 1) {
	case 0:
		bn->batRestricted = BAT_WRITE;
		break;
	case 1:
		bn->batRestricted = BAT_READ;
		break;
	case 2:
		bn->batRestricted = BAT_APPEND;
		break;
	default:
		TRC_CRITICAL(GDK, "incorrect batRestricted value");
		return -1;
	}
	bn->batCount = (BUN) count;
	bn->batInserted = bn->batCount;
	/* set capacity to at least count */
	bn->batCapacity = (BUN) count <= BATTINY ? BATTINY : (BUN) count;

	if (base > (uint64_t) GDK_oid_max) {
		TRC_CRITICAL(GDK, "head seqbase out of range (ID = %" PRIu64 ", seq = %" PRIu64 ") on line %d.", batid, base, *lineno);
		return -1;
	}
	bn->hseqbase = (oid) base;
	n = heapinit(bn, buf + nread,
#ifdef GDKLIBRARY_HASHASH
		     hashash,
#endif
		     bbpversion, filename, *lineno);
	if (n < 0) {
		return -1;
	}
	nread += n;

	if (nread >= (int) sizeof(buf) || (buf[nread] != '\0' && buf[nread] != ' ')) {
		TRC_CRITICAL(GDK, "invalid format for BBP.dir on line %d", *lineno);
		return -1;
	}
	if (options) {
		if (return_options && buf[nread] == ' ') {
			if ((*options = GDKstrdup(buf + nread + 1)) == NULL) {
				TRC_CRITICAL(GDK, "GDKstrdup failed\n");
				return -1;
			}
		} else {
			*options = NULL;
		}
	}
	return 1;
}

static gdk_return
BBPreadEntries(FILE *fp, unsigned bbpversion, int lineno
#ifdef GDKLIBRARY_HASHASH
	       , bat **hashbats, bat *nhashbats
#endif
	)
{
#ifdef GDKLIBRARY_HASHASH
	bat *hbats = NULL;
	bat nhbats = 0;
#endif

	/* read the BBP.dir and insert the BATs into the BBP */
	return_options = true;
	MT_lock_set(&BBPnameLock);
	for (;;) {
		BAT b;
		Heap h;
		Heap vh;
		vh = h = (Heap) {
			.free = 0,
		};
		b = (BAT) {
			.theap = &h,
			.tvheap = &vh,
		};
		char *options;
		char headname[129];
		char filename[sizeof(BBP_physical(0))];
		char logical[1024];
#ifdef GDKLIBRARY_HASHASH
		int Thashash;
#endif

		switch (BBPreadBBPline(fp, bbpversion, &lineno, &b,
#ifdef GDKLIBRARY_HASHASH
				       &Thashash,
#endif
				       headname, filename, &options)) {
		case 0:
			/* end of file */
#ifdef GDKLIBRARY_HASHASH
			*hashbats = hbats;
			*nhashbats = nhbats;
#endif
			return_options = false;
			MT_lock_unset(&BBPnameLock);
			return GDK_SUCCEED;
		case 1:
			/* successfully read an entry */
			break;
		default:
			/* error */
			goto bailout;
		}

		if (b.batCacheid >= N_BBPINIT * BBPINIT) {
			GDKfree(options);
			TRC_CRITICAL(GDK, "bat ID (%d) too large to accommodate (max %d), on line %d.", b.batCacheid, N_BBPINIT * BBPINIT - 1, lineno);
			goto bailout;
		}

		if (b.batCacheid >= (bat) ATOMIC_GET(&BBPsize)) {
			if ((bat) ATOMIC_GET(&BBPsize) + 1 >= BBPlimit &&
			    BBPextend(b.batCacheid + 1) != GDK_SUCCEED) {
				GDKfree(options);
				goto bailout;
			}
			ATOMIC_SET(&BBPsize, b.batCacheid + 1);
		}
		BAT *bn = BBP_desc(b.batCacheid);
		if (bn->batCacheid != 0) {
			GDKfree(options);
			TRC_CRITICAL(GDK, "duplicate entry in BBP.dir (ID = "
				     "%d) on line %d.", b.batCacheid, lineno);
			goto bailout;
		}

#ifdef GDKLIBRARY_HASHASH
		if (Thashash) {
			assert(bbpversion <= GDKLIBRARY_HASHASH);
			bat *sb = GDKrealloc(hbats, ++nhbats * sizeof(bat));
			if (sb == NULL) {
				GDKfree(options);
				goto bailout;
			}
			hbats = sb;
			hbats[nhbats - 1] = b.batCacheid;
		}
#endif

		Heap *hn;
		if ((hn = GDKmalloc(sizeof(Heap))) == NULL) {
			GDKfree(options);
			TRC_CRITICAL(GDK, "cannot allocate memory for BAT.");
			goto bailout;
		}
		*bn = b;
		*hn = h;
		bn->theap = hn;
		if (b.tvheap) {
			Heap *vhn;
			assert(b.tvheap == &vh);
			if ((vhn = GDKmalloc(sizeof(Heap))) == NULL) {
				GDKfree(hn);
				GDKfree(options);
				TRC_CRITICAL(GDK, "cannot allocate memory for BAT.");
				goto bailout;
			}
			*vhn = vh;
			bn->tvheap = vhn;
			ATOMIC_INIT(&bn->tvheap->refs, 1);
		}

		char name[MT_NAME_LEN];
		snprintf(name, sizeof(name), "heaplock%d", bn->batCacheid); /* fits */
		MT_lock_init(&bn->theaplock, name);
		snprintf(name, sizeof(name), "BATlock%d", bn->batCacheid); /* fits */
		MT_lock_init(&bn->batIdxLock, name);
		snprintf(name, sizeof(name), "hashlock%d", bn->batCacheid); /* fits */
		MT_rwlock_init(&bn->thashlock, name);
		ATOMIC_INIT(&bn->theap->refs, 1);

		if (snprintf(BBP_bak(b.batCacheid), sizeof(BBP_bak(b.batCacheid)), "tmp_%o", (unsigned) b.batCacheid) >= (int) sizeof(BBP_bak(b.batCacheid))) {
			BATdestroy(bn);
			GDKfree(options);
			TRC_CRITICAL(GDK, "BBP logical filename directory is too large, on line %d\n", lineno);
			goto bailout;
		}
		char *s;
		if ((s = strchr(headname, '~')) != NULL && s == headname) {
			/* sizeof(logical) > sizeof(BBP_bak(b.batCacheid)), so
			 * this fits */
			strcpy(logical, BBP_bak(b.batCacheid));
		} else {
			if (s)
				*s = 0;
			strcpy_len(logical, headname, sizeof(logical));
		}
		if (strcmp(logical, BBP_bak(b.batCacheid)) == 0) {
			BBP_logical(b.batCacheid) = BBP_bak(b.batCacheid);
		} else {
			BBP_logical(b.batCacheid) = GDKstrdup(logical);
			if (BBP_logical(b.batCacheid) == NULL) {
				BATdestroy(bn);
				GDKfree(options);
				TRC_CRITICAL(GDK, "GDKstrdup failed\n");
				goto bailout;
			}
		}
		strcpy_len(BBP_physical(b.batCacheid), filename, sizeof(BBP_physical(b.batCacheid)));
#ifdef __COVERITY__
		/* help coverity */
		BBP_physical(b.batCacheid)[sizeof(BBP_physical(b.batCacheid)) - 1] = 0;
#endif
		BBP_options(b.batCacheid) = options;
		BBP_refs(b.batCacheid) = 0;
		BBP_lrefs(b.batCacheid) = 1;	/* any BAT we encounter here is persistent, so has a logical reference */
		BBP_pid(b.batCacheid) = 0;
		BBP_status_set(b.batCacheid, BBPEXISTING);
		if (BBPnamecheck(BBP_logical(b.batCacheid)) == 0)
			BBP_insert(b.batCacheid);
	}

  bailout:
	MT_lock_unset(&BBPnameLock);
	return_options = false;
#ifdef GDKLIBRARY_HASHASH
	GDKfree(hbats);
#endif
	return GDK_FAIL;
}

/* check that the necessary files for all BATs exist and are large
 * enough */
static gdk_return
BBPcheckbats(unsigned bbpversion)
{
	(void) bbpversion;
	for (bat bid = 1, size = (bat) ATOMIC_GET(&BBPsize); bid < size; bid++) {
		struct stat statb;
		BAT *b;
		char *path;

		b = BBP_desc(bid);
		if (b->batCacheid == 0 || b->ttype == TYPE_void) {
			/* no files needed */
			continue;
		}
		if (b->theap->free > 0) {
			path = GDKfilepath(0, BATDIR, b->theap->filename, NULL);
			if (path == NULL)
				return GDK_FAIL;
			/* first check string offset heap with width,
			 * then without */
			if (MT_stat(path, &statb) < 0) {
#ifdef GDKLIBRARY_TAILN
				if (b->ttype == TYPE_str &&
				    b->twidth < SIZEOF_VAR_T) {
					size_t taillen = strlen(path) - 1;
					char tailsave = path[taillen];
					path[taillen] = 0;
					if (MT_stat(path, &statb) < 0) {
						GDKsyserror("cannot stat file %s%c or %s (expected size %zu)\n",
							    path, tailsave, path, b->theap->free);
						GDKfree(path);
						return GDK_FAIL;
					}
				} else
#endif
				{
					GDKsyserror("cannot stat file %s (expected size %zu)\n",
						    path, b->theap->free);
					GDKfree(path);
					return GDK_FAIL;
				}
			}
			if ((size_t) statb.st_size < b->theap->free) {
				GDKerror("file %s too small (expected %zu, actual %zu)\n", path, b->theap->free, (size_t) statb.st_size);
				GDKfree(path);
				return GDK_FAIL;
			}
			size_t hfree = b->theap->free;
			hfree = (hfree + GDK_mmap_pagesize - 1) & ~(GDK_mmap_pagesize - 1);
			if (hfree == 0)
				hfree = GDK_mmap_pagesize;
			if (statb.st_size > (off_t) hfree) {
				int fd;
				if ((fd = MT_open(path, O_RDWR | O_CLOEXEC | O_BINARY)) >= 0) {
					if (ftruncate(fd, hfree) == -1)
						perror("ftruncate");
					(void) close(fd);
				}
			}
			GDKfree(path);
		}
		if (b->tvheap != NULL && b->tvheap->free > 0) {
			path = GDKfilepath(0, BATDIR, BBP_physical(b->batCacheid), "theap");
			if (path == NULL)
				return GDK_FAIL;
			if (MT_stat(path, &statb) < 0) {
				GDKsyserror("cannot stat file %s\n",
					    path);
				GDKfree(path);
				return GDK_FAIL;
			}
			if ((size_t) statb.st_size < b->tvheap->free) {
				GDKerror("file %s too small (expected %zu, actual %zu)\n", path, b->tvheap->free, (size_t) statb.st_size);
				GDKfree(path);
				return GDK_FAIL;
			}
			size_t hfree = b->tvheap->free;
			hfree = (hfree + GDK_mmap_pagesize - 1) & ~(GDK_mmap_pagesize - 1);
			if (hfree == 0)
				hfree = GDK_mmap_pagesize;
			if (statb.st_size > (off_t) hfree) {
				int fd;
				if ((fd = MT_open(path, O_RDWR | O_CLOEXEC | O_BINARY)) >= 0) {
					if (ftruncate(fd, hfree) == -1)
						perror("ftruncate");
					(void) close(fd);
				}
			}
			GDKfree(path);
		}
	}
	return GDK_SUCCEED;
}

#ifdef HAVE_HGE
#define SIZEOF_MAX_INT SIZEOF_HGE
#else
#define SIZEOF_MAX_INT SIZEOF_LNG
#endif

unsigned
BBPheader(FILE *fp, int *lineno, bat *bbpsize, lng *logno, bool allow_hge_upgrade)
{
	char buf[BUFSIZ];
	int sz, ptrsize, oidsize, intsize;
	unsigned bbpversion;

	if (fgets(buf, sizeof(buf), fp) == NULL) {
		TRC_CRITICAL(GDK, "BBP.dir is empty");
		return 0;
	}
	++*lineno;
	if (sscanf(buf, "BBP.dir, GDKversion %u\n", &bbpversion) != 1) {
		GDKerror("old BBP without version number; "
			 "dump the database using a compatible version, "
			 "then restore into new database using this version.\n");
		return 0;
	}
	if (bbpversion != GDKLIBRARY &&
	    bbpversion != GDKLIBRARY_STATUS &&
	    bbpversion != GDKLIBRARY_JSON &&
	    bbpversion != GDKLIBRARY_HSIZE &&
	    bbpversion != GDKLIBRARY_HASHASH &&
	    bbpversion != GDKLIBRARY_TAILN &&
	    bbpversion != GDKLIBRARY_MINMAX_POS) {
		TRC_CRITICAL(GDK, "incompatible BBP version: expected 0%o, got 0%o. "
			     "This database was probably created by a %s version of MonetDB.",
			     GDKLIBRARY, bbpversion,
			     bbpversion > GDKLIBRARY ? "newer" : "too old");
		return 0;
	}
	if (fgets(buf, sizeof(buf), fp) == NULL) {
		TRC_CRITICAL(GDK, "short BBP");
		return 0;
	}
	++*lineno;
	if (sscanf(buf, "%d %d %d", &ptrsize, &oidsize, &intsize) != 3) {
		TRC_CRITICAL(GDK, "BBP.dir has incompatible format: pointer, OID, and max. integer sizes are missing on line %d", *lineno);
		return 0;
	}
	if (ptrsize != SIZEOF_SIZE_T || oidsize != SIZEOF_OID) {
		TRC_CRITICAL(GDK, "database created with incompatible server: "
			     "expected pointer size %d, got %d, expected OID size %d, got %d.",
			     SIZEOF_SIZE_T, ptrsize, SIZEOF_OID, oidsize);
		return 0;
	}
	if (intsize > SIZEOF_MAX_INT) {
		TRC_CRITICAL(GDK, "database created with incompatible server: "
			     "expected max. integer size %d, got %d.",
			     SIZEOF_MAX_INT, intsize);
		return 0;
	}
	if (intsize < SIZEOF_MAX_INT && !allow_hge_upgrade) {
		TRC_CRITICAL(GDK, "database created with incompatible server: "
			     "expected max. integer size %d, got %d; "
			     "use --set allow_hge_upgrade=yes to upgrade.",
			     SIZEOF_MAX_INT, intsize);
		return 0;
	}
	if (fgets(buf, sizeof(buf), fp) == NULL) {
		TRC_CRITICAL(GDK, "short BBP");
		return 0;
	}
	++*lineno;
	if (sscanf(buf, "BBPsize=%d", &sz) != 1) {
		TRC_CRITICAL(GDK, "no BBPsize value found\n");
		return 0;
	}
	if (sz > *bbpsize)
		*bbpsize = sz;
	if (bbpversion > GDKLIBRARY_MINMAX_POS) {
		if (fgets(buf, sizeof(buf), fp) == NULL) {
			TRC_CRITICAL(GDK, "short BBP");
			return 0;
		}
		if (bbpversion <= GDKLIBRARY_STATUS ?
		    sscanf(buf, "BBPinfo=" LLSCN " %*d", logno) != 1 :
		    sscanf(buf, "BBPinfo=" LLSCN, logno) != 1) {
			TRC_CRITICAL(GDK, "no info value found\n");
			return 0;
		}
	} else {
		*logno = 0;
	}
	return bbpversion;
}

bool
GDKinmemory(int farmid)
{
	if (farmid == NOFARM)
		farmid = 0;
	assert(farmid >= 0 && farmid < MAXFARMS);
	return BBPfarms[farmid].dirname == NULL;
}

/* all errors are fatal */
gdk_return
BBPaddfarm(const char *dirname, uint32_t rolemask, bool logerror)
{
	struct stat st;
	int i;

	if (dirname == NULL) {
		assert(BBPfarms[0].dirname == NULL);
		assert(rolemask & 1);
		assert(BBPfarms[0].roles == 0);
		BBPfarms[0].roles = rolemask;
		return GDK_SUCCEED;
	}
	if (strchr(dirname, '\n') != NULL) {
		if (logerror)
			GDKerror("no newline allowed in directory name\n");
		return GDK_FAIL;
	}
	if (rolemask == 0 || (rolemask & 1 && BBPfarms[0].roles != 0)) {
		if (logerror)
			GDKerror("bad rolemask\n");
		return GDK_FAIL;
	}
	if (strcmp(dirname, "in-memory") == 0 ||
	    /* backward compatibility: */ strcmp(dirname, ":memory:") == 0) {
		dirname = NULL;
	} else if (MT_mkdir(dirname) < 0) {
		if (errno == EEXIST) {
			if (MT_stat(dirname, &st) == -1 || !S_ISDIR(st.st_mode)) {
				if (logerror)
					GDKerror("%s: not a directory\n", dirname);
				return GDK_FAIL;
			}
		} else {
			if (logerror)
				GDKsyserror("%s: cannot create directory\n", dirname);
			return GDK_FAIL;
		}
	}
	for (i = 0; i < MAXFARMS; i++) {
		if (BBPfarms[i].roles == 0) {
			if (dirname) {
				BBPfarms[i].dirname = GDKstrdup(dirname);
				if (BBPfarms[i].dirname == NULL)
					return GDK_FAIL;
			}
			BBPfarms[i].roles = rolemask;
			if ((rolemask & 1) == 0 && dirname != NULL) {
				char *bbpdir;
				int j;

				for (j = 0; j < i; j++)
					if (BBPfarms[j].dirname != NULL &&
					    strcmp(BBPfarms[i].dirname,
						   BBPfarms[j].dirname) == 0)
						return GDK_SUCCEED;
				/* if an extra farm, make sure we
				 * don't find a BBP.dir there that
				 * might belong to an existing
				 * database */
				bbpdir = GDKfilepath(i, BATDIR, "BBP", "dir");
				if (bbpdir == NULL) {
					return GDK_FAIL;
				}
				if (MT_stat(bbpdir, &st) != -1 || errno != ENOENT) {
					GDKfree(bbpdir);
					if (logerror)
						GDKerror("%s is a database\n", dirname);
					return GDK_FAIL;
				}
				GDKfree(bbpdir);
				bbpdir = GDKfilepath(i, BAKDIR, "BBP", "dir");
				if (bbpdir == NULL) {
					return GDK_FAIL;
				}
				if (MT_stat(bbpdir, &st) != -1 || errno != ENOENT) {
					GDKfree(bbpdir);
					if (logerror)
						GDKerror("%s is a database\n", dirname);
					return GDK_FAIL;
				}
				GDKfree(bbpdir);
			}
			return GDK_SUCCEED;
		}
	}
	if (logerror)
		GDKerror("too many farms\n");
	return GDK_FAIL;
}

gdk_return
BBPchkfarms(void)
{
	const char *dir = NULL;
	uint32_t rolemask = 0;
	if ((BBPfarms[0].roles & 1) == 0) {
		GDKerror("Must at least call BBPaddfarms for once for persistent data\n");
		return GDK_FAIL;
	}
	for (int i = 0; i < MAXFARMS; i++) {
		if (BBPfarms[i].roles != 0) {
			dir = BBPfarms[i].dirname;
			rolemask |= BBPfarms[i].roles;
		}
	}
	if (dir == NULL)
		dir = "in-memory";
	if ((rolemask & (1U << TRANSIENT)) == 0) {
		gdk_return rc = BBPaddfarm(dir, 1U << TRANSIENT, true);
		if (rc != GDK_SUCCEED)
			return rc;
	}
	if ((rolemask & (1U << SYSTRANS)) == 0) {
		gdk_return rc = BBPaddfarm(dir, 1U << SYSTRANS, true);
		if (rc != GDK_SUCCEED)
			return rc;
	}
	return GDK_SUCCEED;
}

#ifdef GDKLIBRARY_HASHASH
static gdk_return
fixhashashbat(BAT *b)
{
	const char *nme = BBP_physical(b->batCacheid);
	char *srcdir = GDKfilepath(NOFARM, BATDIR, nme, NULL);
	if (srcdir == NULL) {
		TRC_CRITICAL(GDK, "GDKfilepath failed\n");
		return GDK_FAIL;
	}
	char *s;
	if ((s = strrchr(srcdir, DIR_SEP)) != NULL)
		*s = 0;
	const char *bnme;
	if ((bnme = strrchr(nme, DIR_SEP)) != NULL)
		bnme++;
	else
		bnme = nme;
	long_str filename;
	snprintf(filename, sizeof(filename), "BACKUP%c%s", DIR_SEP, bnme);

	/* we don't maintain index structures */
	HASHdestroy(b);
	IMPSdestroy(b);
	OIDXdestroy(b);
	PROPdestroy(b);
	STRMPdestroy(b);
	RTREEdestroy(b);

	/* make backup of heaps */
	const char *t;
	if (GDKmove(b->theap->farmid, srcdir, bnme, "tail1",
		    BAKDIR, bnme, "tail1", false) == GDK_SUCCEED)
		t = "tail1";
	else if (GDKmove(b->theap->farmid, srcdir, bnme, "tail2",
			 BAKDIR, bnme, "tail2", false) == GDK_SUCCEED)
		t = "tail2";
#if SIZEOF_VAR_T == 8
	else if (GDKmove(b->theap->farmid, srcdir, bnme, "tail4",
			 BAKDIR, bnme, "tail4", false) == GDK_SUCCEED)
		t = "tail4";
#endif
	else if (GDKmove(b->theap->farmid, srcdir, bnme, "tail",
			 BAKDIR, bnme, "tail", true) == GDK_SUCCEED)
		t = "tail";
	else {
		GDKfree(srcdir);
		TRC_CRITICAL(GDK, "cannot make backup of %s.tail\n", nme);
		return GDK_FAIL;
	}
	GDKclrerr();
	if (GDKmove(b->theap->farmid, srcdir, bnme, "theap",
		    BAKDIR, bnme, "theap", true) != GDK_SUCCEED) {
		GDKfree(srcdir);
		TRC_CRITICAL(GDK, "cannot make backup of %s.theap\n", nme);
		return GDK_FAIL;
	}
	/* load old heaps */
	Heap h1 = *b->theap;	/* old heap */
	h1.base = NULL;
	h1.dirty = false;
	strconcat_len(h1.filename, sizeof(h1.filename), filename, ".", t, NULL);
	if (HEAPload(&h1, filename, t, false) != GDK_SUCCEED) {
		GDKfree(srcdir);
		TRC_CRITICAL(GDK, "loading old tail heap "
			     "for BAT %d failed\n", b->batCacheid);
		return GDK_FAIL;
	}
	Heap vh1 = *b->tvheap;	/* old heap */
	vh1.base = NULL;
	vh1.dirty = false;
	strconcat_len(vh1.filename, sizeof(vh1.filename), filename, ".theap", NULL);
	if (HEAPload(&vh1, filename, "theap", false) != GDK_SUCCEED) {
		GDKfree(srcdir);
		HEAPfree(&h1, false);
		TRC_CRITICAL(GDK, "loading old string heap "
			     "for BAT %d failed\n", b->batCacheid);
		return GDK_FAIL;
	}

	/* create new heaps */
	Heap *h2 = GDKmalloc(sizeof(Heap));
	Heap *vh2 = GDKmalloc(sizeof(Heap));
	if (h2 == NULL || vh2 == NULL) {
		GDKfree(h2);
		GDKfree(vh2);
		GDKfree(srcdir);
		HEAPfree(&h1, false);
		HEAPfree(&vh1, false);
		TRC_CRITICAL(GDK, "allocating new heaps "
			     "for BAT %d failed\n", b->batCacheid);
		return GDK_FAIL;
	}
	*h2 = *b->theap;
	h2->base = NULL;
	if (HEAPalloc(h2, b->batCapacity, b->twidth) != GDK_SUCCEED) {
		GDKfree(h2);
		GDKfree(vh2);
		GDKfree(srcdir);
		HEAPfree(&h1, false);
		HEAPfree(&vh1, false);
		TRC_CRITICAL(GDK, "allocating new tail heap "
			     "for BAT %d failed\n", b->batCacheid);
		return GDK_FAIL;
	}
	h2->dirty = true;
	h2->free = h1.free;

	*vh2 = *b->tvheap;
	strconcat_len(vh2->filename, sizeof(vh2->filename), nme, ".theap", NULL);
	strHeap(vh2, b->batCapacity);
	if (vh2->base == NULL) {
		GDKfree(srcdir);
		HEAPfree(&h1, false);
		HEAPfree(&vh1, false);
		HEAPfree(h2, false);
		GDKfree(h2);
		GDKfree(vh2);
		TRC_CRITICAL(GDK, "allocating new string heap "
			     "for BAT %d failed\n", b->batCacheid);
		return GDK_FAIL;
	}
	vh2->dirty = true;
	ATOMIC_INIT(&h2->refs, 1);
	ATOMIC_INIT(&vh2->refs, 1);
	Heap *ovh = b->tvheap;
	b->tvheap = vh2;
	vh2 = NULL;		/* no longer needed */
	for (BUN i = 0; i < b->batCount; i++) {
		var_t o;
		switch (b->twidth) {
		case 1:
			o = (var_t) ((uint8_t *) h1.base)[i] + GDK_VAROFFSET;
			break;
		case 2:
			o = (var_t) ((uint16_t *) h1.base)[i] + GDK_VAROFFSET;
			break;
#if SIZEOF_VAR_T == 8
		case 4:
			o = (var_t) ((uint32_t *) h1.base)[i];
			break;
#endif
		default:
			o = ((var_t *) h1.base)[i];
			break;
		}
		const char *s = vh1.base + o;
		var_t no = strPut(b, &o, s);
		if (no == 0) {
			HEAPfree(&h1, false);
			HEAPfree(&vh1, false);
			HEAPdecref(h2, false);
			HEAPdecref(b->tvheap, false);
			b->tvheap = ovh;
			GDKfree(srcdir);
			TRC_CRITICAL(GDK, "storing string value "
				     "for BAT %d failed\n", b->batCacheid);
			return GDK_FAIL;
		}
		assert(no >= GDK_VAROFFSET);
		switch (b->twidth) {
		case 1:
			no -= GDK_VAROFFSET;
			assert(no <= 0xFF);
			((uint8_t *) h2->base)[i] = (uint8_t) no;
			break;
		case 2:
			no -= GDK_VAROFFSET;
			assert(no <= 0xFFFF);
			((uint16_t *) h2->base)[i] = (uint16_t) no;
			break;
#if SIZEOF_VAR_T == 8
		case 4:
			assert(no <= 0xFFFFFFFF);
			((uint32_t *) h2->base)[i] = (uint32_t) no;
			break;
#endif
		default:
			((var_t *) h2->base)[i] = no;
			break;
		}
	}

	/* cleanup */
	HEAPfree(&h1, false);
	HEAPfree(&vh1, false);
	if (HEAPsave(h2, nme, BATtailname(b), true, h2->free, NULL) != GDK_SUCCEED) {
		HEAPdecref(h2, false);
		HEAPdecref(b->tvheap, false);
		b->tvheap = ovh;
		GDKfree(srcdir);
		TRC_CRITICAL(GDK, "saving heap failed\n");
		return GDK_FAIL;
	}
	if (HEAPsave(b->tvheap, nme, "theap", true, b->tvheap->free, &b->theaplock) != GDK_SUCCEED) {
		HEAPfree(b->tvheap, false);
		b->tvheap = ovh;
		GDKfree(srcdir);
		TRC_CRITICAL(GDK, "saving string heap failed\n");
		return GDK_FAIL;
	}
	HEAPdecref(b->theap, false);
	b->theap = h2;
	HEAPfree(h2, false);
	HEAPdecref(ovh, false);
	HEAPfree(b->tvheap, false);
	GDKfree(srcdir);
	return GDK_SUCCEED;
}

static gdk_return
fixhashash(bat *hashbats, bat nhashbats)
{
	for (bat i = 0; i < nhashbats; i++) {
		bat bid = hashbats[i];
		BAT *b = BBP_desc(bid);
		if (b->batCacheid == 0) {
			/* not a valid BAT (shouldn't happen) */
			continue;
		}
		if (fixhashashbat(b) != GDK_SUCCEED)
			return GDK_FAIL;
	}
	return GDK_SUCCEED;
}
#endif

#ifdef GDKLIBRARY_TAILN
static gdk_return
movestrbats(void)
{
	for (bat bid = 1, nbat = (bat) ATOMIC_GET(&BBPsize); bid < nbat; bid++) {
		BAT *b = BBP_desc(bid);
		if (b->batCacheid == 0) {
			/* not a valid BAT */
			continue;
		}
		if (b->ttype != TYPE_str || b->twidth == SIZEOF_VAR_T || b->batCount == 0)
			continue;
		char *oldpath = GDKfilepath(0, BATDIR, BBP_physical(b->batCacheid), "tail");
		char *newpath = GDKfilepath(0, BATDIR, b->theap->filename, NULL);
		int ret = -1;
		if (oldpath != NULL && newpath != NULL) {
			struct stat oldst, newst;
			bool oldexist = MT_stat(oldpath, &oldst) == 0;
			bool newexist = MT_stat(newpath, &newst) == 0;
			if (newexist) {
				if (oldexist) {
					if (oldst.st_mtime > newst.st_mtime) {
						GDKerror("both %s and %s exist with %s unexpectedly newer: manual intervention required\n", oldpath, newpath, oldpath);
						ret = -1;
					} else {
						GDKwarning("both %s and %s exist, removing %s\n", oldpath, newpath, oldpath);
						ret = MT_remove(oldpath);
					}
				} else {
					/* already good */
					ret = 0;
				}
			} else if (oldexist) {
				TRC_DEBUG(IO_, "rename %s to %s\n", oldpath, newpath);
				ret = MT_rename(oldpath, newpath);
			} else {
				/* neither file exists: may be ok, but
				 * will be checked later */
				ret = 0;
			}
		}
		GDKfree(oldpath);
		GDKfree(newpath);
		if (ret == -1)
			return GDK_FAIL;
	}
	return GDK_SUCCEED;
}
#endif

#ifdef GDKLIBRARY_JSON
static gdk_return
jsonupgradebat(BAT *b, json_storage_conversion fixJSONStorage)
{
	const char *nme = BBP_physical(b->batCacheid);
	char *srcdir = GDKfilepath(NOFARM, BATDIR, nme, NULL);

	if (srcdir == NULL) {
		TRC_CRITICAL(GDK, "GDKfilepath failed\n");
		return GDK_FAIL;
	}

	char *s;
	if ((s = strrchr(srcdir, DIR_SEP)) != NULL)
		*s = 0;
	const char *bnme;
	if ((bnme = strrchr(nme, DIR_SEP)) != NULL) {
		bnme++;
	} else {
		bnme = nme;
	}

	long_str filename;
	snprintf(filename, sizeof(filename), "BACKUP%c%s", DIR_SEP, bnme);

	/* A json column should not normally have any index structures */
	HASHdestroy(b);
	IMPSdestroy(b);
	OIDXdestroy(b);
	PROPdestroy(b);
	STRMPdestroy(b);
	RTREEdestroy(b);

	/* backup the current heaps */
	if (GDKmove(b->theap->farmid, srcdir, bnme, "tail",
		    BAKDIR, bnme, "tail", false) != GDK_SUCCEED) {
		GDKfree(srcdir);
		TRC_CRITICAL(GDK, "cannot make backup of %s.tail\n", nme);
		return GDK_FAIL;
	}
	if (GDKmove(b->theap->farmid, srcdir, bnme, "theap",
		    BAKDIR, bnme, "theap", true) != GDK_SUCCEED) {
		GDKfree(srcdir);
		TRC_CRITICAL(GDK, "cannot make backup of %s.theap\n", nme);
		return GDK_FAIL;
	}

	/* load the old heaps */
	Heap h1 = *b->theap;
	h1.base = NULL;
	h1.dirty = false;
	strconcat_len(h1.filename, sizeof(h1.filename), filename, ".tail", NULL);
	if (HEAPload(&h1, filename, "tail", false) != GDK_SUCCEED) {
		GDKfree(srcdir);
		TRC_CRITICAL(GDK, "loading old tail heap "
			     "for BAT %d failed\n", b->batCacheid);
		return GDK_FAIL;
	}

	Heap vh1 = *b->tvheap;
	vh1.base = NULL;
	vh1.dirty = false;
	strconcat_len(vh1.filename, sizeof(vh1.filename), filename, ".theap", NULL);
	if (HEAPload(&vh1, filename, "theap", false) != GDK_SUCCEED) {
		GDKfree(srcdir);
		HEAPfree(&h1, false);
		TRC_CRITICAL(GDK, "loading old string heap "
			     "for BAT %d failed\n", b->batCacheid);
		return GDK_FAIL;
	}

	/* create the new heaps */
	Heap *h2 = GDKmalloc(sizeof(Heap));
	Heap *vh2 = GDKmalloc(sizeof(Heap));
	if (h2 == NULL || vh2 == NULL) {
		GDKfree(h2);
		GDKfree(vh2);
		GDKfree(srcdir);
		HEAPfree(&h1, false);
		HEAPfree(&vh1, false);
		TRC_CRITICAL(GDK, "allocating new heaps "
			     "for BAT %d failed\n", b->batCacheid);
		return GDK_FAIL;
	}
	*h2 = *b->theap;
	h2->base = NULL;
	if (HEAPalloc(h2, b->batCapacity, b->twidth) != GDK_SUCCEED) {
		GDKfree(h2);
		GDKfree(vh2);
		GDKfree(srcdir);
		HEAPfree(&h1, false);
		HEAPfree(&vh1, false);
		TRC_CRITICAL(GDK, "allocating new tail heap "
			     "for BAT %d failed\n", b->batCacheid);
		return GDK_FAIL;

	}
	h2->dirty = true;
	h2->free = h1.free;

	*vh2 = *b->tvheap;
	strconcat_len(vh2->filename, sizeof(vh2->filename), nme, ".theap", NULL);
	strHeap(vh2, b->batCapacity);
	if (vh2->base == NULL) {
		GDKfree(srcdir);
		HEAPfree(&h1, false);
		HEAPfree(&vh1, false);
		HEAPfree(h2, false);
		GDKfree(h2);
		GDKfree(vh2);
		TRC_CRITICAL(GDK, "allocating new string heap "
			     "for BAT %d failed\n", b->batCacheid);
		return GDK_FAIL;
	}
	vh2->dirty = true;
	ATOMIC_INIT(&h2->refs, 1);
	ATOMIC_INIT(&vh2->refs, 1);
	Heap *ovh = b->tvheap;
	b->tvheap = vh2;
	vh2 = NULL;

	for (BUN i = 0; i < b->batCount; i++) {
		var_t o = ((var_t *) h1.base)[i];
		const char *s = vh1.base + o;
		char *ns;
		if (fixJSONStorage(&ns, &s) != GDK_SUCCEED) {
			GDKfree(srcdir);
			HEAPfree(&h1, false);
			HEAPfree(&vh1, false);
			HEAPdecref(h2, false);
			HEAPdecref(b->tvheap, false);
			b->tvheap = ovh;
			TRC_CRITICAL(GDK, "converting value "
				     "in BAT %d failed\n", b->batCacheid);
			return GDK_FAIL;
		}
		var_t no = strPut(b, &o, ns);
		GDKfree(ns);
		if (no == 0) {
			GDKfree(srcdir);
			HEAPfree(&h1, false);
			HEAPfree(&vh1, false);
			HEAPdecref(h2, false);
			HEAPdecref(b->tvheap, false);
			b->tvheap = ovh;
			TRC_CRITICAL(GDK, "storing new value "
				     "in BAT %d failed\n", b->batCacheid);
			return GDK_FAIL;

		}
		((var_t *)h2->base)[i] = no;
	}

	/* cleanup */
	HEAPfree(&h1, false);
	HEAPfree(&vh1, false);
	if (HEAPsave(h2, nme, BATtailname(b), true, h2->free, NULL) !=
	    GDK_SUCCEED) {
		HEAPdecref(h2, false);
		HEAPdecref(b->tvheap, false);
		b->tvheap = ovh;
		GDKfree(srcdir);
		TRC_CRITICAL(GDK, "saving heap failed\n");
		return GDK_FAIL;
	}

	if (HEAPsave(b->tvheap, nme, "theap", true, b->tvheap->free,
		     &b->theaplock) != GDK_SUCCEED) {
		HEAPfree(b->tvheap, false);
		b->tvheap = ovh;
		GDKfree(srcdir);
		TRC_CRITICAL(GDK, "saving string failed\n");
		return GDK_FAIL;
	}

	HEAPdecref(b->theap, false);
	b->theap = h2;
	HEAPfree(h2, false);
	HEAPdecref(ovh, false);
	HEAPfree(b->tvheap, false);
	GDKfree(srcdir);

	return GDK_SUCCEED;
}

gdk_return
BBPjson_upgrade(json_storage_conversion fixJSONStorage)
{
	bat bid;
	int JSON_type = ATOMindex("json");
	bat nbat = (bat) ATOMIC_GET(&BBPsize);
	bat *upd = GDKmalloc(sizeof(bat) * (size_t) nbat);
	int nupd = 0;

	if (upd == NULL) {
		TRC_CRITICAL(GDK, "could not create bat\n");
		return GDK_FAIL;
	}
	upd[nupd++] = 0;	/* first entry unused */

	BBPlock();

	for (bid = 1; bid < nbat; bid++) {
		BAT *b = BBP_desc(bid);
		if (b->batCacheid == 0) {
			/* not a valid BAT */
			continue;
		}

		if (b->ttype < 0) {
			const char *nme;

			nme = ATOMunknown_name(b->ttype);
			if (strcmp(nme, "json") != 0)
				continue;
		} else if (b->ttype != JSON_type) {
			continue;
		}
		fprintf(stderr, "Upgrading json bat %d\n", bid);
		if (jsonupgradebat(b, fixJSONStorage) != GDK_SUCCEED) {
			BBPunlock();
			GDKfree(upd);
			return GDK_FAIL;
		}
		upd[nupd++] = bid;
	}
	BBPunlock();
	if (nupd > 1 &&
	    TMsubcommit_list(upd, NULL, nupd, -1) != GDK_SUCCEED) {
		TRC_CRITICAL(GDK, "failed to commit changes\n");
		GDKfree(upd);
		return GDK_FAIL;
	}
	GDKfree(upd);
	return GDK_SUCCEED;
}
#endif

static bool
BBPtrim(bool aggressive, bat nbat)
{
	int n = 0;
	int waitctr = 0;
	bool changed = false;
	unsigned flag = BBPUNLOADING | BBPSYNCING | BBPSAVING;
	if (!aggressive)
		flag |= BBPHOT;
	lng t0 = GDKusec();
	for (bat bid = 1; bid < nbat && !GDKexiting(); bid++) {
		/* quick check to see if we might possibly have to do
		 * work (includes free bats) */
		if ((BBP_status(bid) & BBPLOADED) == 0)
			continue;
		/* don't do this during a (sub)commit */
		BBPtmlock();
		MT_lock_set(&GDKswapLock(bid));
		BAT *b = NULL;
		bool swap = false;
		if ((BBP_status(bid) & (flag | BBPLOADED)) == BBPLOADED &&
		    BBP_refs(bid) == 0 &&
		    BBP_lrefs(bid) != 0 &&
		    (b = BBP_desc(bid))->batCacheid != 0) {
			MT_lock_set(&b->theaplock);
			if (!BATshared(b) &&
			    !isVIEW(b) &&
			    (!BATdirty(b) || (aggressive && b->theap->storage == STORE_MMAP && (b->tvheap == NULL || b->tvheap->storage == STORE_MMAP))) &&
			    (b->batRole == PERSISTENT && BBP_lrefs(bid) <= 2)) {
				BBP_status_on(bid, BBPUNLOADING);
				swap = true;
				waitctr += BATdirty(b) ? 9 : 1;
			}
			MT_lock_unset(&b->theaplock);
		}
		MT_lock_unset(&GDKswapLock(bid));
		if (swap) {
			TRC_DEBUG(BAT_, "unload and free bat %d\n", bid);
			if (BBPfree(b) != GDK_SUCCEED)
				GDKerror("unload failed for bat %d", bid);
			n++;
			changed = true;
		}
		BBPtmunlock();
		/* every once in a while, give others a chance */
		if (++waitctr >= 1000) {
			waitctr = 0;
			MT_sleep_ms(2);
		}
	}
	if (n > 0)
		TRC_INFO(BAT_, "unloaded %d bats in "LLFMT" usec%s\n", n, GDKusec() - t0, aggressive ? " (also hot)" : "");
	return changed;
}

static void
BBPmanager(void *dummy)
{
	(void) dummy;
	bool changed = true;

	for (;;) {
		int n = 0;
		bat nbat = (bat) ATOMIC_GET(&BBPsize);
		MT_thread_setworking("clearing HOT bits");
		for (bat bid = 1; bid < nbat; bid++) {
			MT_lock_set(&GDKswapLock(bid));
			if (BBP_refs(bid) == 0 && BBP_lrefs(bid) != 0) {
				n += (BBP_status(bid) & BBPHOT) != 0;
				BBP_status_off(bid, BBPHOT);
			}
			MT_lock_unset(&GDKswapLock(bid));
		}
		TRC_DEBUG(BAT_, "cleared HOT bit from %d bats\n", n);
		size_t cur = GDKvm_cursize();
		MT_thread_setworking("sleeping");
		for (int i = 0, n = changed && cur > GDK_vm_maxsize / 2 ? 1 : cur > GDK_vm_maxsize / 4 ? 10 : 100; i < n; i++) {
			MT_sleep_ms(100);
			if (GDKexiting())
				return;
		}
		MT_thread_setworking("BBPtrim");
		changed = BBPtrim(false, nbat);
		MT_thread_setworking("BBPcallbacks");
		BBPcallbacks();
		if (GDKexiting())
			return;
	}
}

static MT_Id manager;

gdk_return
BBPinit(bool allow_hge_upgrade)
{
	FILE *fp = NULL;
	struct stat st;
	unsigned bbpversion = 0;
	int i;
	int lineno = 0;
#ifdef GDKLIBRARY_HASHASH
	bat *hashbats = NULL;
	bat nhashbats = 0;
	gdk_return res = GDK_SUCCEED;
#endif
	ATOMIC_BASE_TYPE dbg = ATOMIC_GET(&GDKdebug);

	ATOMIC_AND(&GDKdebug, ~TAILCHKMASK);

	/* the maximum number of BATs allowed in the system and the
	 * size of the "physical" array are linked in a complicated
	 * manner.  The expression below shows the relationship */
	static_assert((uint64_t) N_BBPINIT * BBPINIT < (UINT64_C(1) << (3 * ((sizeof(BBP[0][0].physical) + 2) * 2 / 5))), "\"physical\" array in BBPrec is too small");
	/* similarly, the maximum number of BATs allowed also has a
	 * (somewhat simpler) relation with the size of the "bak"
	 * array */
	static_assert((uint64_t) N_BBPINIT * BBPINIT < (UINT64_C(1) << (3 * (sizeof(BBP[0][0].bak) - 5))), "\"bak\" array in BBPrec is too small");

	if (!GDKinmemory(0)) {
		str bbpdirstr, backupbbpdirstr;

		BBPtmlock();

		if ((bbpdirstr = GDKfilepath(0, BATDIR, "BBP", "dir")) == NULL) {
			TRC_CRITICAL(GDK, "GDKmalloc failed\n");
			BBPtmunlock();
			ATOMIC_SET(&GDKdebug, dbg);
			return GDK_FAIL;
		}

		if ((backupbbpdirstr = GDKfilepath(0, BAKDIR, "BBP", "dir")) == NULL) {
			GDKfree(bbpdirstr);
			TRC_CRITICAL(GDK, "GDKmalloc failed\n");
			BBPtmunlock();
			ATOMIC_SET(&GDKdebug, dbg);
			return GDK_FAIL;
		}

		if (GDKremovedir(0, TEMPDIR) != GDK_SUCCEED) {
			GDKfree(bbpdirstr);
			GDKfree(backupbbpdirstr);
			TRC_CRITICAL(GDK, "cannot remove directory %s\n", TEMPDIR);
			BBPtmunlock();
			ATOMIC_SET(&GDKdebug, dbg);
			return GDK_FAIL;
		}

		if (GDKremovedir(0, DELDIR) != GDK_SUCCEED) {
			GDKfree(bbpdirstr);
			GDKfree(backupbbpdirstr);
			TRC_CRITICAL(GDK, "cannot remove directory %s\n", DELDIR);
			BBPtmunlock();
			ATOMIC_SET(&GDKdebug, dbg);
			return GDK_FAIL;
		}

		/* first move everything from SUBDIR to BAKDIR (its parent) */
		if (BBPrecover_subdir() != GDK_SUCCEED) {
			GDKfree(bbpdirstr);
			GDKfree(backupbbpdirstr);
			TRC_CRITICAL(GDK, "cannot properly recover_subdir process %s.", SUBDIR);
			BBPtmunlock();
			ATOMIC_SET(&GDKdebug, dbg);
			return GDK_FAIL;
		}

		/* try to obtain a BBP.dir from bakdir */
		if (MT_stat(backupbbpdirstr, &st) == 0) {
			/* backup exists; *must* use it */
			if (recover_dir(0, MT_stat(bbpdirstr, &st) == 0) != GDK_SUCCEED) {
				GDKfree(bbpdirstr);
				GDKfree(backupbbpdirstr);
				BBPtmunlock();
				goto bailout;
			}
			if ((fp = GDKfilelocate(0, "BBP", "r", "dir")) == NULL) {
				GDKfree(bbpdirstr);
				GDKfree(backupbbpdirstr);
				TRC_CRITICAL(GDK, "cannot open recovered BBP.dir.");
				BBPtmunlock();
				ATOMIC_SET(&GDKdebug, dbg);
				return GDK_FAIL;
			}
		} else if ((fp = GDKfilelocate(0, "BBP", "r", "dir")) == NULL) {
			/* there was no BBP.dir either. Panic! try to use a
			 * BBP.bak */
			if (MT_stat(backupbbpdirstr, &st) < 0) {
				/* no BBP.bak (nor BBP.dir or BACKUP/BBP.dir):
				 * create a new one */
				TRC_DEBUG(IO_, "initializing BBP.\n");
				if (BBPdir_init() != GDK_SUCCEED) {
					GDKfree(bbpdirstr);
					GDKfree(backupbbpdirstr);
					BBPtmunlock();
					goto bailout;
				}
			} else if (GDKmove(0, BATDIR, "BBP", "bak", BATDIR, "BBP", "dir", true) == GDK_SUCCEED)
				TRC_DEBUG(IO_, "reverting to dir saved in BBP.bak.\n");

			if ((fp = GDKfilelocate(0, "BBP", "r", "dir")) == NULL) {
				GDKsyserror("cannot open BBP.dir");
				GDKfree(bbpdirstr);
				GDKfree(backupbbpdirstr);
				BBPtmunlock();
				goto bailout;
			}
		}
		assert(fp != NULL);
		GDKfree(bbpdirstr);
		GDKfree(backupbbpdirstr);
		BBPtmunlock();
	}

	/* scan the BBP.dir to obtain current size */
	BBPlimit = BBPINIT;
	memset(BBP0, 0, sizeof(BBP0));
	memset(BBP, 0, sizeof(BBP));
	BBP[0] = BBP0;

	bat bbpsize;
	bbpsize = 1;
	if (GDKinmemory(0)) {
		bbpversion = GDKLIBRARY;
	} else {
		lng logno;
		bbpversion = BBPheader(fp, &lineno, &bbpsize, &logno, allow_hge_upgrade);
		if (bbpversion == 0) {
			ATOMIC_SET(&GDKdebug, dbg);
			return GDK_FAIL;
		}
		assert(bbpversion > GDKLIBRARY_MINMAX_POS || logno == 0);
		ATOMIC_SET(&BBPlogno, logno);
	}

	/* allocate BBP records */
	if (BBPextend(bbpsize) != GDK_SUCCEED) {
		ATOMIC_SET(&GDKdebug, dbg);
		return GDK_FAIL;
	}
	ATOMIC_SET(&BBPsize, bbpsize);

	if (!GDKinmemory(0)) {
		if (BBPreadEntries(fp, bbpversion, lineno
#ifdef GDKLIBRARY_HASHASH
				   , &hashbats, &nhashbats
#endif
			    ) != GDK_SUCCEED) {
			ATOMIC_SET(&GDKdebug, dbg);
			return GDK_FAIL;
		}
		fclose(fp);
	}

	/* remove trailing free bats from potential free list (they will
	 * get added when needed) */
	for (bat i = (bat) ATOMIC_GET(&BBPsize) - 1; i > 0; i--) {
		if (BBP_desc(i)->batCacheid != 0)
			break;
		bbpsize--;
	}
	ATOMIC_SET(&BBPsize, bbpsize);

	/* add free bats to free list in such a way that low numbered
	 * ones are at the head of the list */
	for (bat i = (bat) ATOMIC_GET(&BBPsize) - 1; i > 0; i--) {
		if (BBP_desc(i)->batCacheid == 0) {
			BBP_next(i) = BBP_free;
			BBP_free = i;
			BBP_nfree++;
		}
	}

	/* will call BBPrecover if needed */
	if (!GDKinmemory(0)) {
		BBPtmlock();
		gdk_return rc = BBPprepare(false);
		BBPtmunlock();
		if (rc != GDK_SUCCEED) {
#ifdef GDKLIBRARY_HASHASH
			GDKfree(hashbats);
#endif
			TRC_CRITICAL(GDK, "cannot properly prepare process %s.", BAKDIR);
			ATOMIC_SET(&GDKdebug, dbg);
			return rc;
		}
	}

	if (BBPcheckbats(bbpversion) != GDK_SUCCEED) {
#ifdef GDKLIBRARY_HASHASH
		GDKfree(hashbats);
#endif
		ATOMIC_SET(&GDKdebug, dbg);
		return GDK_FAIL;
	}

#ifdef GDKLIBRARY_TAILN
	char *needstrbatmove;
	if (GDKinmemory(0)) {
		needstrbatmove = NULL;
	} else {
		if ((needstrbatmove = GDKfilepath(0, BATDIR, "needstrbatmove", NULL)) == NULL) {
#ifdef GDKLIBRARY_HASHASH
			GDKfree(hashbats);
#endif
			ATOMIC_SET(&GDKdebug, dbg);
			return GDK_FAIL;
		}
		if (bbpversion <= GDKLIBRARY_TAILN) {
			/* create signal file that we need to rename string
			 * offset heaps */
			int fd = MT_open(needstrbatmove, O_WRONLY | O_CREAT);
			if (fd < 0) {
				TRC_CRITICAL(GDK, "cannot create signal file needstrbatmove.\n");
				GDKfree(needstrbatmove);
#ifdef GDKLIBRARY_HASHASH
				GDKfree(hashbats);
#endif
				ATOMIC_SET(&GDKdebug, dbg);
				return GDK_FAIL;
			}
			close(fd);
		} else {
			/* check signal file whether we need to rename string
			 * offset heaps */
			int fd = MT_open(needstrbatmove, O_RDONLY);
			if (fd >= 0) {
				/* yes, we do */
				close(fd);
			} else if (errno == ENOENT) {
				/* no, we don't: set var to NULL */
				GDKfree(needstrbatmove);
				needstrbatmove = NULL;
			} else {
				GDKsyserror("unexpected error opening %s\n", needstrbatmove);
				GDKfree(needstrbatmove);
#ifdef GDKLIBRARY_HASHASH
				GDKfree(hashbats);
#endif
				ATOMIC_SET(&GDKdebug, dbg);
				return GDK_FAIL;
			}
		}
	}
#endif

#ifdef GDKLIBRARY_HASHASH
	if (nhashbats > 0)
		res = fixhashash(hashbats, nhashbats);
	GDKfree(hashbats);
	if (res != GDK_SUCCEED)
		return res;
#endif

#ifdef GDKLIBRARY_JSON
	if (bbpversion <= GDKLIBRARY_JSON) {
		char *jsonupgradestr;
		if (GDKinmemory(0)) {
			jsonupgradestr = NULL;
		} else {
			if ((jsonupgradestr = GDKfilepath(0, BATDIR, "jsonupgradeneeded", NULL)) == NULL) {
				TRC_CRITICAL(GDK, "GDKfilepath failed\n");
				ATOMIC_SET(&GDKdebug, dbg);
				return GDK_FAIL;
			}

			/* create signal file that we need to upgrade
			 * stored json strings. This will be performed
			 * by an upgrade function in the GDK that will
			 * be called at the end of the json module
			 * initialzation with a callback that actually
			 * knows how to perform the upgrade. */
			int fd = MT_open(jsonupgradestr, O_WRONLY | O_CREAT);
			GDKfree(jsonupgradestr);
			if (fd < 0) {
				TRC_CRITICAL(GDK, "cannot create signal file jsonupgradeneeded");
				ATOMIC_SET(&GDKdebug, dbg);
				return GDK_FAIL;
			}

			close(fd);
		}
	}
#endif

	if (bbpversion < GDKLIBRARY && TMcommit() != GDK_SUCCEED) {
		TRC_CRITICAL(GDK, "TMcommit failed\n");
		ATOMIC_SET(&GDKdebug, dbg);
		return GDK_FAIL;
	}

#ifdef GDKLIBRARY_TAILN
	/* we rename the offset heaps after the above commit: in this
	 * version we accept both the old and new names, but we want to
	 * convert so that future versions only have the new name */
	if (needstrbatmove) {
		/* note, if renaming fails, nothing is lost: a next
		 * invocation will just try again; an older version of
		 * mserver will not work because of the TMcommit
		 * above */
		if (movestrbats() != GDK_SUCCEED) {
			GDKfree(needstrbatmove);
			ATOMIC_SET(&GDKdebug, dbg);
			return GDK_FAIL;
		}
		MT_remove(needstrbatmove);
		GDKfree(needstrbatmove);
		needstrbatmove = NULL;
	}
#endif
	ATOMIC_SET(&GDKdebug, dbg);

	/* cleanup any leftovers (must be done after BBPrecover) */
	for (i = 0; i < MAXFARMS && BBPfarms[i].dirname != NULL; i++) {
		int j;
		for (j = 0; j < i; j++) {
			/* don't clean a directory twice */
			if (BBPfarms[j].dirname &&
			    strcmp(BBPfarms[i].dirname,
				   BBPfarms[j].dirname) == 0)
				break;
		}
		if (j == i) {
			char *d = GDKfilepath(i, NULL, BATDIR, NULL);
			if (d == NULL) {
				return GDK_FAIL;
			}
			BBPdiskscan(d, strlen(d) - strlen(BATDIR));
			GDKfree(d);
		}
	}

	if (MT_create_thread(&manager, BBPmanager, NULL, MT_THR_DETACHED, "BBPmanager") < 0) {
		TRC_CRITICAL(GDK, "Could not start BBPmanager thread.");
		return GDK_FAIL;
	}
	return GDK_SUCCEED;

  bailout:
	/* now it is time for real panic */
	TRC_CRITICAL(GDK, "could not write %s%cBBP.dir.", BATDIR, DIR_SEP);
	return GDK_FAIL;
}

/*
 * During the exit phase all non-persistent BATs are removed.  Upon
 * exit the status of the BBP tables is saved on disk.  This function
 * is called once and during the shutdown of the server. Since
 * shutdown may be issued from any thread (dangerous) it may lead to
 * interference in a parallel session.
 */

static int backup_files = 0, backup_dir = 0, backup_subdir = 0;
static char *lockfile = NULL;

void
BBPexit(void)
{
	bat i;
	bool skipped;

	//BBPlock();	/* stop all threads ever touching more descriptors */

	/* free all memory (just for leak-checking in Purify) */
	do {
		skipped = false;
		for (i = 0; i < (bat) ATOMIC_GET(&BBPsize); i++) {
			if (BBPvalid(i)) {
				BAT *b = BBP_desc(i);

				if (b->batCacheid != 0) {
					if (BATshared(b)) {
						skipped = true;
						continue;
					}
					MT_lock_set(&b->theaplock);
					bat tp = VIEWtparent(b);
					if (tp != 0) {
						--BBP_lrefs(tp);
						HEAPdecref(b->theap, false);
						b->theap = NULL;
					}
					tp = VIEWvtparent(b);
					if (tp != 0) {
						--BBP_lrefs(tp);
						HEAPdecref(b->tvheap, false);
						b->tvheap = NULL;
					}
					if (b->oldtail) {
						Heap *h = b->oldtail;
						b->oldtail = NULL;
						ATOMIC_AND(&h->refs, ~DELAYEDREMOVE);
						HEAPdecref(h, false);
					}
					PROPdestroy_nolock(b);
					MT_lock_unset(&b->theaplock);
					BATfree(b);
				}
				BBP_pid(i) = 0;
				BBPuncacheit(i, true);
				if (BBP_logical(i) != BBP_bak(i))
					GDKfree(BBP_logical(i));
				BBP_logical(i) = NULL;
			}
		}
	} while (skipped);
	/* these need to be NULL, otherwise no new ones get created */
	memset(BBP_hash, 0, sizeof(BBP_hash));
	backup_files = 0;
	backup_dir = 0;
	backup_subdir = 0;
	if (lockfile) {
		GDKfree(lockfile);
		lockfile = NULL;
	}
}

/*
 * The routine BBPdir creates the BAT pool dictionary file.  It
 * includes some information about the current state of affair in the
 * pool.  The location in the buffer pool is saved for later use as
 * well.  This is merely done for ease of debugging and of no
 * importance to front-ends.  The tail of non-used entries is
 * reclaimed as well.
 */
static inline int
heap_entry(FILE *fp, BATiter *bi, BUN size)
{
	size_t free = bi->hfree;
	if (size < BUN_NONE) {
		if ((bi->type >= 0 && ATOMstorage(bi->type) == TYPE_msk))
			free = ((size + 31) / 32) * 4;
		else if (bi->width > 0)
			free = size << bi->shift;
		else
			free = 0;
	}

	return fprintf(fp, " %s %d %d %d " BUNFMT " " BUNFMT " " BUNFMT " "
		       BUNFMT " " OIDFMT " %zu %" PRIu64" %" PRIu64,
		       bi->type >= 0 ? BATatoms[bi->type].name : ATOMunknown_name(bi->type),
		       bi->width,
		       bi->type == TYPE_void || bi->vh != NULL,
		       (unsigned short) bi->sorted |
			   ((unsigned short) bi->revsorted << 7) |
			   ((unsigned short) bi->key << 8) |
		           ((unsigned short) BATtdensebi(bi) << 9) |
			   ((unsigned short) bi->nonil << 10) |
			   ((unsigned short) bi->nil << 11),
		       bi->nokey[0] >= size || bi->nokey[1] >= size ? 0 : bi->nokey[0],
		       bi->nokey[0] >= size || bi->nokey[1] >= size ? 0 : bi->nokey[1],
		       bi->nosorted >= size ? 0 : bi->nosorted,
		       bi->norevsorted >= size ? 0 : bi->norevsorted,
		       bi->tseq,
		       free,
		       bi->minpos < size ? (uint64_t) bi->minpos : (uint64_t) oid_nil,
		       bi->maxpos < size ? (uint64_t) bi->maxpos : (uint64_t) oid_nil);
}

static inline int
vheap_entry(FILE *fp, BATiter *bi, BUN size)
{
	(void) size;
	if (bi->vh == NULL)
		return 0;
	return fprintf(fp, " %zu", size == 0 ? 0 : bi->vhfree);
}

static gdk_return
new_bbpentry(FILE *fp, bat i, BUN size, BATiter *bi)
{
#ifndef NDEBUG
	assert(i > 0);
	assert(i < (bat) ATOMIC_GET(&BBPsize));
	assert(bi->b);
	assert(bi->b->batCacheid == i);
	assert(bi->b->batRole == PERSISTENT);
	assert(0 <= bi->h->farmid && bi->h->farmid < MAXFARMS);
	assert(BBPfarms[bi->h->farmid].roles & (1U << PERSISTENT));
	if (bi->vh) {
		assert(0 <= bi->vh->farmid && bi->vh->farmid < MAXFARMS);
		assert(BBPfarms[bi->vh->farmid].roles & (1U << PERSISTENT));
	}
	assert(size <= bi->count || size == BUN_NONE);
	assert(BBP_options(i) == NULL || strpbrk(BBP_options(i), "\r\n") == NULL);
#endif

	if (BBP_options(i) != NULL && strpbrk(BBP_options(i), "\r\n") != NULL) {
		GDKerror("options for bat %d contains a newline\n", i);
		return GDK_FAIL;
	}
	if (size > bi->count)
		size = bi->count;
	if (fprintf(fp, "%d %s %d " BUNFMT " " OIDFMT,
		    /* BAT info */
		    (int) i,
		    BBP_logical(i),
		    (unsigned) bi->restricted << 1,
		    size,
		    bi->b->hseqbase) < 0 ||
	    heap_entry(fp, bi, size) < 0 ||
	    vheap_entry(fp, bi, size) < 0 ||
	    (BBP_options(i) && fprintf(fp, " %s", BBP_options(i)) < 0) ||
	    fprintf(fp, "\n") < 0) {
		GDKsyserror("new_bbpentry: Writing BBP.dir entry failed\n");
		return GDK_FAIL;
	}

	return GDK_SUCCEED;
}

static gdk_return
BBPdir_header(FILE *f, int n, lng logno)
{
	if (fprintf(f, "BBP.dir, GDKversion %u\n%d %d %d\nBBPsize=%d\nBBPinfo=" LLFMT "\n",
		    GDKLIBRARY, SIZEOF_SIZE_T, SIZEOF_OID,
#ifdef HAVE_HGE
		    SIZEOF_HGE
#else
		    SIZEOF_LNG
#endif
		    , n, logno) < 0 ||
	    ferror(f)) {
		GDKsyserror("Writing BBP.dir header failed\n");
		return GDK_FAIL;
	}
	return GDK_SUCCEED;
}

static gdk_return
BBPdir_first(bool subcommit, lng logno, FILE **obbpfp, FILE **nbbpfp)
{
	FILE *obbpf = NULL, *nbbpf = NULL;
	int n = 0;
	lng ologno;

	if (obbpfp)
		*obbpfp = NULL;
	*nbbpfp = NULL;

	if ((nbbpf = GDKfilelocate(0, "BBP", "w", "dir")) == NULL) {
		return GDK_FAIL;
	}

	if (subcommit) {
		char buf[512];

		assert(obbpfp != NULL);
		/* we need to copy the backup BBP.dir to the new, but
		 * replacing the entries for the subcommitted bats */
		if ((obbpf = GDKfileopen(0, SUBDIR, "BBP", "dir", "r")) == NULL &&
		    (obbpf = GDKfileopen(0, BAKDIR, "BBP", "dir", "r")) == NULL) {
			GDKsyserror("subcommit attempted without backup BBP.dir");
			goto bailout;
		}
		/* read first three lines */
		if (fgets(buf, sizeof(buf), obbpf) == NULL || /* BBP.dir, GDKversion %d */
		    fgets(buf, sizeof(buf), obbpf) == NULL || /* SIZEOF_SIZE_T SIZEOF_OID SIZEOF_MAX_INT */
		    fgets(buf, sizeof(buf), obbpf) == NULL) { /* BBPsize=%d */
			GDKerror("subcommit attempted with invalid backup BBP.dir.");
			goto bailout;
		}
		/* third line contains BBPsize */
		if (sscanf(buf, "BBPsize=%d", &n) != 1) {
			GDKerror("cannot read BBPsize in backup BBP.dir.");
			goto bailout;
		}
		/* fourth line contains BBPinfo */
		if (fgets(buf, sizeof(buf), obbpf) == NULL ||
		    sscanf(buf, "BBPinfo=" LLSCN, &ologno) != 1) {
			GDKerror("cannot read BBPinfo in backup BBP.dir.");
			goto bailout;
		}
	}

	if (n < (bat) ATOMIC_GET(&BBPsize))
		n = (bat) ATOMIC_GET(&BBPsize);

	TRC_DEBUG(IO_, "writing BBP.dir (%d bats).\n", n);

	if (BBPdir_header(nbbpf, n, logno) != GDK_SUCCEED) {
		goto bailout;
	}

	if (obbpfp)
		*obbpfp = obbpf;
	*nbbpfp = nbbpf;

	return GDK_SUCCEED;

  bailout:
	if (obbpf != NULL)
		fclose(obbpf);
	if (nbbpf != NULL)
		fclose(nbbpf);
	return GDK_FAIL;
}

static bat
BBPdir_step(bat bid, BUN size, int n, char *buf, size_t bufsize,
	    FILE **obbpfp, FILE *nbbpf, BATiter *bi)
{
	if (n < -1)		/* safety catch */
		return n;
	while (n >= 0 && n < bid) {
		if (n > 0) {
			if (fputs(buf, nbbpf) == EOF) {
				GDKerror("Writing BBP.dir file failed.\n");
				goto bailout;
			}
		}
		if (fgets(buf, (int) bufsize, *obbpfp) == NULL) {
			if (ferror(*obbpfp)) {
				GDKerror("error reading backup BBP.dir.");
				goto bailout;
			}
			n = -1;
			if (fclose(*obbpfp) == EOF) {
				GDKsyserror("Closing backup BBP.dir file failed\n");
				GDKclrerr(); /* ignore error */
			}
			*obbpfp = NULL;
		} else {
			if (sscanf(buf, "%d", &n) != 1 || n <= 0 || n >= N_BBPINIT * BBPINIT) {
				GDKerror("subcommit attempted with invalid backup BBP.dir.");
				goto bailout;
			}
		}
	}
	if (BBP_status(bid) & BBPPERSISTENT) {
		if (new_bbpentry(nbbpf, bid, size, bi) != GDK_SUCCEED)
			goto bailout;
	}
	return n == -1 ? -1 : n == bid ? 0 : n;

  bailout:
	if (*obbpfp)
		fclose(*obbpfp);
	fclose(nbbpf);
	return -2;
}

static gdk_return
BBPdir_last(int n, char *buf, size_t bufsize, FILE *obbpf, FILE *nbbpf)
{
	if (n > 0 && fputs(buf, nbbpf) == EOF) {
		GDKerror("Writing BBP.dir file failed.\n");
		goto bailout;
	}
	while (obbpf) {
		if (fgets(buf, (int) bufsize, obbpf) == NULL) {
			if (ferror(obbpf)) {
				GDKerror("error reading backup BBP.dir.");
				goto bailout;
			}
			if (fclose(obbpf) == EOF) {
				GDKsyserror("Closing backup BBP.dir file failed\n");
				GDKclrerr(); /* ignore error */
			}
			obbpf = NULL;
		} else {
			if (fputs(buf, nbbpf) == EOF) {
				GDKerror("Writing BBP.dir file failed.\n");
				goto bailout;
			}
		}
	}
	if (fflush(nbbpf) == EOF ||
	    (!(ATOMIC_GET(&GDKdebug) & NOSYNCMASK)
#if defined(NATIVE_WIN32)
	     && _commit(_fileno(nbbpf)) < 0
#elif defined(HAVE_FDATASYNC)
	     && fdatasync(fileno(nbbpf)) < 0
#elif defined(HAVE_FSYNC)
	     && fsync(fileno(nbbpf)) < 0
#endif
		    )) {
		GDKsyserror("Syncing BBP.dir file failed\n");
		goto bailout;
	}
	if (fclose(nbbpf) == EOF) {
		GDKsyserror("Closing BBP.dir file failed\n");
		nbbpf = NULL;	/* can't close again */
		goto bailout;
	}

	TRC_DEBUG(IO_, "end\n");

	return GDK_SUCCEED;

  bailout:
	if (obbpf != NULL)
		fclose(obbpf);
	if (nbbpf != NULL)
		fclose(nbbpf);
	return GDK_FAIL;
}

gdk_return
BBPdir_init(void)
{
	FILE *fp;
	gdk_return rc;

	rc = BBPdir_first(false, 0, NULL, &fp);
	if (rc == GDK_SUCCEED)
		rc = BBPdir_last(-1, NULL, 0, NULL, fp);
	return rc;
}

/* function used for debugging */
void
BBPdump(void)
{
	size_t mem = 0, vm = 0;
	int n = 0;

	for (bat i = 0; i < (bat) ATOMIC_GET(&BBPsize); i++) {
		if (BBP_refs(i) == 0 && BBP_lrefs(i) == 0)
			continue;
		BAT *b = BBP_desc(i);
		unsigned status = BBP_status(i);
		printf("# %d: " ALGOOPTBATFMT " refs=%d lrefs=%d status=%u%s",
		       i,
		       ALGOOPTBATPAR(b),
		       BBP_refs(i),
		       BBP_lrefs(i),
		       status,
		       status & BBPLOADED ? "" : " not cached");
		if (b->batCacheid == 0) {
			printf(", no descriptor\n");
			continue;
		}
		if (b->theap) {
			if (b->theap->parentid != b->batCacheid) {
				printf(" Theap -> %d", b->theap->parentid);
			} else {
				printf(" Theap=[%zu,%zu,f=%d]%s%s",
				       b->theap->free,
				       b->theap->size,
				       b->theap->farmid,
				       b->theap->base == NULL ? "X" : b->theap->storage == STORE_MMAP ? "M" : "",
				       status & BBPSWAPPED ? "(Swapped)" : b->theap->dirty ? "(Dirty)" : "");
				mem += HEAPmemsize(b->theap);
				vm += HEAPvmsize(b->theap);
				n++;
			}
		}
		if (b->tvheap) {
			if (b->tvheap->parentid != b->batCacheid) {
				printf(" Tvheap -> %d",
				       b->tvheap->parentid);
			} else {
				printf(" Tvheap=[%zu,%zu,f=%d]%s%s",
				       b->tvheap->free,
				       b->tvheap->size,
				       b->tvheap->farmid,
				       b->tvheap->base == NULL ? "X" : b->tvheap->storage == STORE_MMAP ? "M" : "",
				       b->tvheap->dirty ? "(Dirty)" : "");
				mem += HEAPmemsize(b->tvheap);
				vm += HEAPvmsize(b->tvheap);
			}
		}
		if (MT_rwlock_rdtry(&b->thashlock)) {
			if (b->thash && b->thash != (Hash *) 1) {
				size_t m = HEAPmemsize(&b->thash->heaplink) + HEAPmemsize(&b->thash->heapbckt);
				size_t v = HEAPvmsize(&b->thash->heaplink) + HEAPvmsize(&b->thash->heapbckt);
				printf(" Thash=[%zu,%zu,f=%d/%d]", m, v,
				       b->thash->heaplink.farmid,
				       b->thash->heapbckt.farmid);
				mem += m;
				vm += v;
			}
			MT_rwlock_rdunlock(&b->thashlock);
		}
		printf(" role: %s\n",
		       b->batRole == PERSISTENT ? "persistent" : "transient");
	}
	printf("# %d bats: mem=%zu, vm=%zu\n", n, mem, vm);
	fflush(stdout);
}

/*
 * @+ BBP Readonly Interface
 *
 * These interface functions do not change the BBP tables. If they
 * only access one specific BAT, the caller must have ensured that no
 * other thread is modifying that BAT, therefore such functions do not
 * need locking.
 *
 * BBP index lookup by BAT name:
 */
static inline bat
BBP_find(const char *nme, bool lock)
{
	bat i = BBPnamecheck(nme);

	if (i != 0) {
		/* for tmp_X BATs, we already know X */
		const char *s;

		if (i >= (bat) ATOMIC_GET(&BBPsize) || (s = BBP_logical(i)) == NULL || strcmp(s, nme)) {
			i = 0;
		}
	} else if (*nme != '.') {
		/* must lock since hash-lookup traverses other BATs */
		if (lock)
			MT_lock_set(&BBPnameLock);
		for (i = BBP_hash[strHash(nme) & BBP_mask]; i; i = BBP_next(i)) {
			if (strcmp(BBP_logical(i), nme) == 0)
				break;
		}
		if (lock)
			MT_lock_unset(&BBPnameLock);
	}
	return i;
}

bat
BBPindex(const char *nme)
{
	return BBP_find(nme, true);
}

/*
 * @+ BBP Update Interface
 * Operations to insert, delete, clear, and modify BBP entries.
 * Our policy for the BBP is to provide unlocked BBP access for
 * speed, but still write operations have to be locked.
 * #ifdef DEBUG_THREADLOCAL_BATS
 * Create the shadow version (reversed) of a bat.
 *
 * An existing BAT is inserted into the BBP
 */

/* The free list is empty.  We create a new entry by either just
 * increasing BBPsize (up to BBPlimit) or extending the BBP (which
 * increases BBPlimit).
 *
 * Note that this is the only place in normal, multi-threaded operation
 * where BBPsize is assigned a value (never decreasing) and that the
 * assignment happens after any necessary memory was allocated and
 * initialized. */
static gdk_return
maybeextend(void)
{
	bat size = (bat) ATOMIC_GET(&BBPsize);
	if (size + BBP_FREE_LOWATER > BBPlimit &&
	    BBPextend(size + BBP_FREE_LOWATER) != GDK_SUCCEED) {
		/* nothing available */
		return GDK_FAIL;
	}
	ATOMIC_SET(&BBPsize, size + BBP_FREE_LOWATER);
	assert(BBP_free == 0);
	BBP_free = size;
	for (int i = 1; i < BBP_FREE_LOWATER; i++) {
		bat sz = size;
		BBP_next(sz) = ++size;
	}
	BBP_next(size) = 0;
	BBP_nfree += BBP_FREE_LOWATER;
	return GDK_SUCCEED;
}

/* return new BAT id (> 0); return 0 on failure */
bat
BBPallocbat(int tt)
{
	MT_Id pid = MT_getpid();
	bool lock = locked_by == 0 || locked_by != pid;
	bat i;
	int len = 0;
	struct freebats *t = MT_thread_getfreebats();

	if (t->freebats == 0) {
		/* critical section: get a new BBP entry */
		assert(t->nfreebats == 0);
		if (lock) {
			MT_lock_set(&GDKcacheLock);
		}

		/* get a global bat, perhaps extend */
		if (BBP_free <= 0) {
			/* we need to extend the BBP */
			gdk_return r;
			r = maybeextend();
			if (r != GDK_SUCCEED) {
				if (lock) {
					MT_lock_unset(&GDKcacheLock);
				}
				/* failed */
				return 0;
			}
		}
		t->freebats = i = BBP_free;
		bat l = 0;
		for (int x = 0; x < BBP_FREE_LOWATER && i; x++) {
			assert(BBP_next(i) == 0 || BBP_next(i) > i);
			t->nfreebats++;
			BBP_nfree--;
			l = i;
			i = BBP_next(i);
		}
		BBP_next(l) = 0;
		BBP_free = i;

		if (lock) {
			MT_lock_unset(&GDKcacheLock);
		}
		/* rest of the work outside the lock */
	}
	if (t->nfreebats > 0) {
		assert(t->freebats > 0);
		i = t->freebats;
		t->freebats = BBP_next(i);
		assert(t->freebats == 0 || t->freebats > i);
		BBP_next(i) = 0;
		t->nfreebats--;
	} else {
		assert(t->nfreebats == 0);
		assert(t->freebats == 0);
		return 0;
	}

	/* fill in basic BBP fields for the new bat */

	MT_lock_set(&GDKswapLock(i));
	BBP_status_set(i, BBPDELETING|BBPHOT);
	BBP_refs(i) = 1;	/* new bats have 1 pin */
	BBP_lrefs(i) = 0;	/* ie. no logical refs */
	BBP_pid(i) = pid;
	MT_lock_unset(&GDKswapLock(i));

	if (*BBP_bak(i) == 0)
		len = snprintf(BBP_bak(i), sizeof(BBP_bak(i)), "tmp_%o", (unsigned) i);
	if (len == -1 || len >= FILENAME_MAX) {
		GDKerror("impossible error\n");
		return 0;
	}
	BBP_logical(i) = BBP_bak(i);

	/* Keep the physical location around forever */
	if (!GDKinmemory(0) && *BBP_physical(i) == 0) {
		BBPgetfilename(BBP_physical(i), sizeof(BBP_physical(i)), i);
		TRC_DEBUG(BAT_, "%d = new %s(%s)\n", (int) i, BBP_logical(i), ATOMname(tt));
	}

	return i;
}

gdk_return
BBPcacheit(BAT *bn, bool lock)
{
	bat i = bn->batCacheid;
	unsigned mode;

	if (lock)
		lock = locked_by == 0 || locked_by != MT_getpid();

	assert(i > 0);

	if (lock)
		MT_lock_set(&GDKswapLock(i));
	mode = (BBP_status(i) | BBPLOADED) & ~(BBPLOADING | BBPDELETING | BBPSWAPPED);

	/* cache it! */
	BBP_status_set(i, mode);

	if (lock)
		MT_lock_unset(&GDKswapLock(i));
	return GDK_SUCCEED;
}

/*
 * BBPuncacheit changes the BBP status to swapped out.  Currently only
 * used in BBPfree (bat swapped out) and BBPclear (bat destroyed
 * forever).
 */

static void
BBPuncacheit(bat i, bool unloaddesc)
{
	if (i < 0)
		i = -i;
	if (BBPcheck(i)) {
		BAT *b = BBP_desc(i);

		assert(unloaddesc || BBP_refs(i) == 0);

		if (BBP_status(i) & BBPLOADED) {
			TRC_DEBUG(BAT_, "uncache %d (%s)\n", (int) i, BBP_logical(i));

			/* clearing bits can be done without the lock */
			BBP_status_off(i, BBPLOADED);
		}
		if (unloaddesc) {
			BATdestroy(b);
		}
	}
}

/*
 * @- BBPclear
 * BBPclear removes a BAT from the BBP directory forever.
 */
static inline void
BBPhandover(struct freebats *t, uint32_t n)
{
	bat *p, bid;
	/* take one bat from our private free list and hand it over to
	 * the global free list */
	if (n >= t->nfreebats) {
		bid = t->freebats;
		t->freebats = 0;
		BBP_nfree += t->nfreebats;
		t->nfreebats = 0;
	} else {
		p = &t->freebats;
		for (uint32_t i = n; i < t->nfreebats; i++)
			p = &BBP_next(*p);
		bid = *p;
		*p = 0;
		BBP_nfree += n;
		t->nfreebats -= n;
	}
	p = &BBP_free;
	while (bid != 0) {
		while (*p && *p < bid)
			p = &BBP_next(*p);
		bat i = BBP_next(bid);
		BBP_next(bid) = *p;
		*p = bid;
		bid = i;
	}
}

#ifndef NDEBUG
extern void printlist(bat bid) __attribute__((__cold__));
/* print a bat free list, pass start of free list as argument
 * to be used from the debugger */
void
printlist(bat bid)
{
	int n = 0;
	while (bid) {
		printf("%d ", bid);
		bid = BBP_next(bid);
		n++;
	}
	printf("(%d)\n", n);
}
#endif

static inline void
bbpclear(bat i, bool lock)
{
	struct freebats *t = MT_thread_getfreebats();

	TRC_DEBUG(BAT_, "clear %d (%s)\n", (int) i, BBP_logical(i));
	BBPuncacheit(i, true);
	TRC_DEBUG(BAT_, "set to unloading %d\n", i);
	if (lock) {
		MT_lock_set(&GDKswapLock(i));
	}

	BBP_status_set(i, BBPUNLOADING);
	BBP_refs(i) = 0;
	BBP_lrefs(i) = 0;
	if (lock)
		MT_lock_unset(&GDKswapLock(i));
	if (!BBPtmpcheck(BBP_logical(i))) {
		MT_lock_set(&BBPnameLock);
		BBP_delete(i);
		MT_lock_unset(&BBPnameLock);
	}
	if (BBP_logical(i) != BBP_bak(i))
		GDKfree(BBP_logical(i));
	BBP_status_set(i, 0);
	BBP_logical(i) = NULL;
	bat *p;
	for (p = &t->freebats; *p && *p < i; p = &BBP_next(*p))
		;
	BBP_next(i) = *p;
	*p = i;
	t->nfreebats++;
	BBP_pid(i) = ~(MT_Id)0; /* not zero, not a valid thread id */
	if (t->nfreebats > BBP_FREE_HIWATER) {
		if (lock)
			MT_lock_set(&GDKcacheLock);
		BBPhandover(t, t->nfreebats - BBP_FREE_LOWATER);
		if (lock)
			MT_lock_unset(&GDKcacheLock);
	}
}

void
BBPclear(bat i)
{
	if (BBPcheck(i)) {
		bool lock = locked_by == 0 || locked_by != MT_getpid();
		bbpclear(i, lock);
	}
}

void
BBPrelinquish(void)
{
	struct freebats *t = MT_thread_getfreebats();
	if (t == NULL || t->nfreebats == 0)
		return;
	MT_lock_set(&GDKcacheLock);
	while (t->nfreebats > 0) {
		BBPhandover(t, t->nfreebats);
	}
	MT_lock_unset(&GDKcacheLock);
}

/*
 * @- BBP rename
 *
 * Each BAT has a logical name that is globally unique.
 * The batId is the same as the logical BAT name.
 *
 * The default logical name of a BAT is tmp_X, where X is the
 * batCacheid.  Apart from being globally unique, new logical bat
 * names cannot be of the form tmp_X, unless X is the batCacheid.
 *
 * Physical names consist of a directory name followed by a logical
 * name suffix.  The directory name is derived from the batCacheid,
 * and is currently organized in a hierarchy that puts max 64 bats in
 * each directory (see BBPgetsubdir).
 *
 * Concerning the physical suffix: it is almost always bat_X. This
 * saves us a whole lot of trouble, as bat_X is always unique and no
 * conflicts can occur.  Other suffixes are only supported in order
 * just for backward compatibility with old repositories (you won't
 * see them anymore in new repositories).
 */
int
BBPrename(BAT *b, const char *nme)
{
	if (b == NULL)
		return 0;

	bat bid = b->batCacheid;
	bat tmpid = 0, i;

	if (nme == NULL) {
		if (BBP_bak(bid)[0] == 0 &&
		    snprintf(BBP_bak(bid), sizeof(BBP_bak(bid)), "tmp_%o", (unsigned) bid) >= (int) sizeof(BBP_bak(bid))) {
			/* cannot happen */
			TRC_CRITICAL(GDK, "BBP default filename too long\n");
			return BBPRENAME_LONG;
		}
		nme = BBP_bak(bid);
	}

	/* If name stays same, do nothing */
	if (BBP_logical(bid) && strcmp(BBP_logical(bid), nme) == 0)
		return 0;

	if ((tmpid = BBPnamecheck(nme)) && tmpid != bid) {
		GDKerror("illegal temporary name: '%s'\n", nme);
		return BBPRENAME_ILLEGAL;
	}
	if (strLen(nme) >= IDLENGTH) {
		GDKerror("illegal temporary name: '%s'\n", nme);
		return BBPRENAME_LONG;
	}

	MT_lock_set(&BBPnameLock);
	i = BBP_find(nme, false);
	if (i != 0) {
		MT_lock_unset(&BBPnameLock);
		GDKerror("name is in use: '%s'.\n", nme);
		return BBPRENAME_ALREADY;
	}

	char *nnme;
	if (nme == BBP_bak(bid) || strcmp(nme, BBP_bak(bid)) == 0) {
		nnme = BBP_bak(bid);
	} else {
		nnme = GDKstrdup(nme);
		if (nnme == NULL) {
			MT_lock_unset(&BBPnameLock);
			return BBPRENAME_MEMORY;
		}
	}

	/* carry through the name change */
	if (BBP_logical(bid) && !BBPtmpcheck(BBP_logical(bid))) {
		BBP_delete(bid);
	}
	if (BBP_logical(bid) != BBP_bak(bid))
		GDKfree(BBP_logical(bid));
	BBP_logical(bid) = nnme;
	if (tmpid == 0) {
		BBP_insert(bid);
	}
	MT_lock_set(&b->theaplock);
	bool transient = b->batTransient;
	MT_lock_unset(&b->theaplock);
	if (!transient) {
		bool lock = locked_by == 0 || locked_by != MT_getpid();

		if (lock)
			MT_lock_set(&GDKswapLock(i));
		BBP_status_on(bid, BBPRENAMED);
		if (lock)
			MT_lock_unset(&GDKswapLock(i));
	}
	MT_lock_unset(&BBPnameLock);
	return 0;
}

/*
 * @+ BBP swapping Policy
 * The BAT can be moved back to disk using the routine BBPfree.  It
 * frees the storage for other BATs. After this call BAT* references
 * maintained for the BAT are wrong.  We should keep track of dirty
 * unloaded BATs. They may have to be committed later on, which may
 * include reading them in again.
 *
 * BBPswappable: may this bat be unloaded?  Only real bats without
 * memory references can be unloaded.
 */
static inline void
BBPspin(bat i, const char *s, unsigned event)
{
	if (BBPcheck(i) && (BBP_status(i) & event)) {
		lng spin = LL_CONSTANT(0);

		do {
			MT_sleep_ms(KITTENNAP);
			spin++;
		} while (BBP_status(i) & event);
		TRC_DEBUG(BAT_, "%d,%s,%u: " LLFMT " loops\n", (int) i, s, event, spin);
	}
}

void
BBPcold(bat i)
{
	if (!is_bat_nil(i)) {
		BAT *b = BBP_desc(i);
		if (b->batRole == PERSISTENT)
			BBP_status_off(i, BBPHOT);
	}
}

/* This function can fail if the input parameter (i) is incorrect
 * (unlikely). */
static inline int
incref(bat i, bool logical, bool lock)
{
	int refs;
	BAT *b;

	if (!BBPcheck(i))
		return 0;

	if (lock) {
		for (;;) {
			MT_lock_set(&GDKswapLock(i));
			if (!(BBP_status(i) & (BBPUNSTABLE|BBPLOADING)))
				break;
			/* the BATs is "unstable", try again */
			MT_lock_unset(&GDKswapLock(i));
			BBPspin(i, __func__, BBPUNSTABLE|BBPLOADING);
		}
	}
	/* we have the lock */

	b = BBP_desc(i);
	if (b->batCacheid == 0) {
		/* should not have happened */
		if (lock)
			MT_lock_unset(&GDKswapLock(i));
		return 0;
	}

	assert(BBP_refs(i) + BBP_lrefs(i) ||
	       BBP_status(i) & (BBPDELETED | BBPSWAPPED));
	if (logical) {
		refs = ++BBP_lrefs(i);
		BBP_pid(i) = 0;
	} else {
		refs = ++BBP_refs(i);
		BBP_status_on(i, BBPHOT);
	}
	if (lock)
		MT_lock_unset(&GDKswapLock(i));

	return refs;
}

/* increment the physical reference counter for the given bat
 * returns the new reference count
 * also increments the physical reference count of the parent bat(s) (if
 * any) */
int
BBPfix(bat i)
{
	return BATdescriptor(i) ? 1 : 0;
}

/* increment the logical reference count for the given bat
 * returns the new reference count */
int
BBPretain(bat i)
{
	bool lock = locked_by == 0 || locked_by != MT_getpid();

	return incref(i, true, lock);
}

static inline int
decref(bat i, bool logical, bool lock, const char *func)
{
	int refs = 0, lrefs;
	bool swap = false;
	bool locked = false;
	int farmid = 0;
	BAT *b;

	if (is_bat_nil(i))
		return -1;
	assert(i > 0);
	if (BBPcheck(i) == 0)
		return -1;

	if (lock)
		MT_lock_set(&GDKswapLock(i));

	while (BBP_status(i) & BBPUNLOADING) {
		if (lock)
			MT_lock_unset(&GDKswapLock(i));
		BBPspin(i, func, BBPUNLOADING);
		if (lock)
			MT_lock_set(&GDKswapLock(i));
	}

	b = (BBP_status(i) & BBPLOADED) ? BBP_desc(i) : NULL;

	/* decrement references by one */
	if (logical) {
		if (BBP_lrefs(i) == 0) {
			GDKerror("%s: %s does not have logical references.\n", func, BBP_logical(i));
			assert(0);
		} else {
			refs = --BBP_lrefs(i);
		}
		/* cannot release last logical ref if still shared */
		// but we could still have a bat iterator on it
		//assert(!BATshared(BBP_desc(i)) || refs > 0);
	} else {
		if (BBP_refs(i) == 0) {
			GDKerror("%s: %s does not have pointer fixes.\n", func, BBP_logical(i));
			assert(0);
		} else {
			refs = --BBP_refs(i);
			if (b && refs == 0) {
				MT_lock_set(&b->theaplock);
				locked = true;
				if (VIEWtparent(b) || VIEWvtparent(b))
					BBP_status_on(i, BBPHOT);
			}
		}
	}
	if (b) {
		if (!locked) {
			MT_lock_set(&b->theaplock);
			locked = true;
		}
#if 0
		if (b->batCount > b->batInserted && !isVIEW(b)) {
			/* if batCount is larger than batInserted and
			 * the dirty bits are off, it may be that a
			 * (sub)commit happened in parallel to an
			 * update; we must undo the turning off of the
			 * dirty bits */
			if (b->theap && b->theap->parentid == i)
				b->theap->dirty = true;
			if (b->tvheap && b->tvheap->parentid == i)
				b->tvheap->dirty = true;
		}
#endif
		if (b->theap)
			farmid = b->theap->farmid;
	}

	/* we destroy transients asap and unload persistent bats only
	 * if they have been made cold or are not dirty */
	unsigned chkflag = BBPSYNCING;
	bool swapdirty = false;
	if (b) {
		size_t cursize;
		if ((cursize = GDKvm_cursize()) < (size_t) (GDK_vm_maxsize * 0.75)) {
			if (!locked) {
				MT_lock_set(&b->theaplock);
				locked = true;
			}
			if (((b->theap ? b->theap->size : 0) + (b->tvheap ? b->tvheap->size : 0)) < (GDK_vm_maxsize - cursize) / 32)
				chkflag |= BBPHOT;
		} else if (cursize > (size_t) (GDK_vm_maxsize * 0.85))
			swapdirty = true;
	}
	/* only consider unloading if refs is 0; if, in addition, lrefs
	 * is 0, we can definitely unload, else only if some more
	 * conditions are met */
	if (BBP_refs(i) == 0 &&
	    (BBP_lrefs(i) == 0 ||
	     (b != NULL && b->theap != NULL
	      ? ((swapdirty || !BATdirty(b)) &&
		 !(BBP_status(i) & chkflag) &&
		 (BBP_status(i) & BBPPERSISTENT) &&
		 /* cannot unload in-memory data */
		 !GDKinmemory(farmid) &&
		 /* do not unload views or parents of views */
		 !BATshared(b) &&
		 b->batCacheid == b->theap->parentid &&
		 (b->tvheap == NULL || b->batCacheid == b->tvheap->parentid))
	      : (BBP_status(i) & BBPTMP)))) {
		/* bat will be unloaded now. set the UNLOADING bit
		 * while locked so no other thread thinks it's
		 * available anymore */
		assert((BBP_status(i) & BBPUNLOADING) == 0);
		TRC_DEBUG(BAT_, "%s set to unloading BAT %d (status %u, lrefs %d)\n", func, i, BBP_status(i), BBP_lrefs(i));
		BBP_status_on(i, BBPUNLOADING);
		swap = true;
	} /* else: bat cannot be swapped out */
	lrefs = BBP_lrefs(i);
	if (locked)
		MT_lock_unset(&b->theaplock);

	/* unlock before re-locking in unload; as saving a dirty
	 * persistent bat may take a long time */
	if (lock)
		MT_lock_unset(&GDKswapLock(i));

	if (swap) {
		if (b != NULL) {
			if (lrefs == 0 && (BBP_status(i) & BBPDELETED) == 0) {
				/* free memory (if loaded) and delete from
				 * disk (if transient but saved) */
				BBPdestroy(b);
			} else {
				TRC_DEBUG(BAT_, "%s unload and free bat %d\n", func, i);
				/* free memory of transient */
				if (BBPfree(b) != GDK_SUCCEED)
					return -1;	/* indicate failure */
			}
		} else if (lrefs == 0 && (BBP_status(i) & BBPDELETED) == 0) {
			BATdelete(BBP_desc(i));
			BBPclear(i);
		} else {
			BBP_status_off(i, BBPUNLOADING);
		}
	}
	return refs;
}

int
BBPunfix(bat i)
{
	return decref(i, false, true, __func__);
}

int
BBPrelease(bat i)
{
	return decref(i, true, true, __func__);
}

void
BBPkeepref(BAT *b)
{
	assert(b != NULL);
	bool lock = locked_by == 0 || locked_by != MT_getpid();
	int i = b->batCacheid;
	int refs = incref(i, true, lock);
	if (refs == 1) {
		MT_lock_set(&b->theaplock);
		BATsettrivprop(b);
		MT_lock_unset(&b->theaplock);
	}
	if (ATOMIC_GET(&GDKdebug) & CHECKMASK)
		BATassertProps(b);
	if (BATsetaccess(b, BAT_READ) == NULL)
		return;		/* already decreffed */

	refs = decref(i, false, lock, __func__);
	(void) refs;
	assert(refs >= 0);
}

BAT *
BATdescriptor(bat i)
{
	BAT *b = NULL;

	if (BBPcheck(i)) {
		bool lock = locked_by == 0 || locked_by != MT_getpid();
		if (lock) {
			for (;;) {
				MT_lock_set(&GDKswapLock(i));
				if (!(BBP_status(i) & (BBPUNSTABLE|BBPLOADING)))
					break;
				/* the BATs is "unstable", try again */
				MT_lock_unset(&GDKswapLock(i));
				BBPspin(i, __func__, BBPUNSTABLE|BBPLOADING);
			}
		}
		if (incref(i, false, false) > 0) {
			if ((BBP_status(i) & BBPLOADED) == 0) {
				b = getBBPdescriptor(i);
				if (b == NULL) {
					/* if loading failed, we need to
					 * compensate for the incref */
					decref(i, false, false, __func__);
				}
			} else {
				b = BBP_desc(i);
			}
		}
		if (lock)
			MT_lock_unset(&GDKswapLock(i));
	}
	return b;
}

/*
 * BBPdescriptor checks whether BAT needs loading and does so if
 * necessary. You must have at least one fix on the BAT before calling
 * this.
 */
static BAT *
getBBPdescriptor(bat i)
{
	bool load = false;
	BAT *b = NULL;

	assert(i > 0);
	if (!BBPcheck(i)) {
		GDKerror("BBPcheck failed for bat id %d\n", i);
		return NULL;
	}
	assert(BBP_refs(i));
	unsigned status = BBP_status(i);
	b = BBP_desc(i);
	if ((status & BBPLOADED) == 0 || status & BBPWAITING) {
		while (BBP_status(i) & BBPWAITING) {	/* wait for bat to be loaded by other thread */
			MT_lock_unset(&GDKswapLock(i));
			BBPspin(i, __func__, BBPWAITING);
			MT_lock_set(&GDKswapLock(i));
		}
		if (BBPvalid(i)) {
			if ((BBP_status(i) & BBPLOADED) == 0) {
				load = true;
				TRC_DEBUG(BAT_, "set to loading BAT %d\n", i);
				BBP_status_on(i, BBPLOADING);
			}
		}
	}
	if (load) {
		TRC_DEBUG(IO_, "load %s\n", BBP_logical(i));

		b = BATload_intern(i, false);

		BBP_status_off(i, BBPLOADING);
		CHECKDEBUG if (b != NULL)
			BATassertProps(b);
	}
	return b;
}

/*
 * In BBPsave executes unlocked; it just marks the BBP_status of the
 * BAT to BBPsaving, so others that want to save or unload this BAT
 * must spin lock on the BBP_status field.
 */
gdk_return
BBPsave(BAT *b)
{
	bool lock = locked_by == 0 || locked_by != MT_getpid();
	bat bid = b->batCacheid;
	gdk_return ret = GDK_SUCCEED;

	MT_lock_set(&b->theaplock);
	if (BBP_lrefs(bid) == 0 || isVIEW(b) || !BATdirty(b)) {
		/* do nothing */
		MT_lock_unset(&b->theaplock);
		MT_rwlock_rdlock(&b->thashlock);
		if (b->thash && b->thash != (Hash *) 1 &&
		    (b->thash->heaplink.dirty || b->thash->heapbckt.dirty))
			BAThashsave(b, (BBP_status(bid) & BBPPERSISTENT) != 0);
		MT_rwlock_rdunlock(&b->thashlock);
		return GDK_SUCCEED;
	}
	MT_lock_unset(&b->theaplock);
	if (lock)
		MT_lock_set(&GDKswapLock(bid));

	if (BBP_status(bid) & BBPSAVING) {
		/* wait until save in other thread completes */
		if (lock)
			MT_lock_unset(&GDKswapLock(bid));
		BBPspin(bid, __func__, BBPSAVING);
	} else {
		/* save it */
		unsigned flags = BBPSAVING;

		MT_lock_set(&b->theaplock);
		if (DELTAdirty(b)) {
			flags |= BBPSWAPPED;
		}
		if (b->batTransient) {
			flags |= BBPTMP;
		}
		MT_lock_unset(&b->theaplock);
		BBP_status_on(bid, flags);
		if (lock)
			MT_lock_unset(&GDKswapLock(bid));

		TRC_DEBUG(IO_, "save " ALGOBATFMT "\n", ALGOBATPAR(b));

		/* do the time-consuming work unlocked */
		if (BBP_status(bid) & BBPEXISTING && b->batInserted > 0)
			ret = BBPbackup(b, false);
		if (ret == GDK_SUCCEED) {
			ret = BATsave(b);
		}
		/* clearing bits can be done without the lock */
		BBP_status_off(bid, BBPSAVING);
	}
	return ret;
}

/*
 * TODO merge BBPfree with BATfree? Its function is to prepare a BAT
 * for being unloaded (or even destroyed, if the BAT is not
 * persistent).
 */
static void
BBPdestroy(BAT *b)
{
	bat tp = VIEWtparent(b);
	bat vtp = VIEWvtparent(b);

	if (tp == 0) {
		/* bats that get destroyed must unfix their atoms */
		gdk_return (*tunfix) (const void *) = BATatoms[b->ttype].atomUnfix;
		if (tunfix) {
			BUN p, q;
			BATiter bi = bat_iterator_nolock(b);

			BATloop(b, p, q) {
				/* ignore errors */
				(void) (*tunfix)(BUNtail(bi, p));
			}
		}
	}
	if (b->theap) {
		HEAPdecref(b->theap, tp == 0);
		b->theap = NULL;
		if (tp != 0)
			BBPrelease(tp);
	}
	if (b->tvheap) {
		HEAPdecref(b->tvheap, vtp == 0);
		b->tvheap = NULL;
		if (vtp != 0)
			BBPrelease(vtp);
	}
	if (b->oldtail) {
		ATOMIC_AND(&b->oldtail->refs, ~DELAYEDREMOVE);
		HEAPdecref(b->oldtail, true);
		b->oldtail = NULL;
	}
	BATdelete(b);

	BBPclear(b->batCacheid);	/* if destroyed; de-register from BBP */
}

static gdk_return
BBPfree(BAT *b)
{
	bat bid = b->batCacheid;
	gdk_return ret;

	assert(bid > 0);
	assert(BBPswappable(b));
	assert(!isVIEW(b));

	BBP_unload_inc();
	/* write dirty BATs before unloading */
	ret = BBPsave(b);
	if (ret == GDK_SUCCEED) {
		if (BBP_status(bid) & BBPLOADED)
			BATfree(b);	/* free memory */
		BBPuncacheit(bid, false);
	}
	TRC_DEBUG(BAT_, "turn off unloading %d\n", bid);
	BBP_status_off(bid, BBPUNLOADING);
	BBP_unload_dec();
	return ret;
}

/*
 * BBPquickdesc loads a BAT descriptor without loading the entire BAT,
 * of which the result be used only for a *limited* number of
 * purposes. Specifically, during the global sync/commit, we do not
 * want to load any BATs that are not already loaded, both because
 * this costs performance, and because getting into memory shortage
 * during a commit is extremely dangerous. Loading a BAT tends not to
 * be required, since the commit actions mostly involve moving some
 * pointers in the BAT descriptor.
 */
BAT *
BBPquickdesc(bat bid)
{
	BAT *b;

	if (!BBPcheck(bid)) {
		if (!is_bat_nil(bid)) {
			GDKerror("called with invalid batid.\n");
			assert(0);
		}
		return NULL;
	}
	BBPspin(bid, __func__, BBPWAITING);
	b = BBP_desc(bid);
	if (b->ttype < 0) {
		const char *aname = ATOMunknown_name(b->ttype);
		int tt = ATOMindex(aname);
		if (tt < 0) {
			GDKwarning("atom '%s' unknown in bat '%s'.\n",
				   aname, BBP_physical(bid));
		} else {
			b->ttype = tt;
		}
	}
	return b;
}

/*
 * @+ Global Commit
 */
static BAT *
dirty_bat(bat *i, bool subcommit)
{
	if (BBPvalid(*i)) {
		BAT *b;
		BBPspin(*i, __func__, BBPSAVING);
		if (BBP_status(*i) & BBPLOADED) {
			b = BBP_desc(*i);
			MT_lock_set(&b->theaplock);
			if ((BBP_status(*i) & BBPNEW) &&
			    BATcheckmodes(b, false) != GDK_SUCCEED) /* check mmap modes */
				*i = -*i;	/* error */
			else if ((BBP_status(*i) & BBPPERSISTENT) &&
				 (subcommit || BATdirty(b))) {
				MT_lock_unset(&b->theaplock);
				return b;	/* the bat is loaded, persistent and dirty */
			}
			MT_lock_unset(&b->theaplock);
		} else if (subcommit)
			return BBP_desc(*i);
	}
	return NULL;
}

/*
 * @- backup-bat
 * Backup-bat moves all files of a BAT to a backup directory. Only
 * after this succeeds, it may be saved. If some failure occurs
 * halfway saving, we can thus always roll back.
 */
static gdk_return
file_move(int farmid, const char *srcdir, const char *dstdir, const char *name, const char *ext)
{
	if (GDKmove(farmid, srcdir, name, ext, dstdir, name, ext, false) == GDK_SUCCEED) {
		return GDK_SUCCEED;
	} else {
		char *path;
		struct stat st;

		path = GDKfilepath(farmid, srcdir, name, ext);
		if (path == NULL)
			return GDK_FAIL;
		if (MT_stat(path, &st)) {
			/* source file does not exist; the best
			 * recovery is to give an error but continue
			 * by considering the BAT as not saved; making
			 * sure that this time it does get saved.
			 */
			GDKsyserror("file_move: cannot stat %s\n", path);
			GDKfree(path);
			return GDK_FAIL;	/* fishy, but not fatal */
		}
		GDKfree(path);
	}
	return GDK_FAIL;
}

/* returns true if the file exists */
static bool
file_exists(int farmid, const char *dir, const char *name, const char *ext)
{
	char *path;
	struct stat st;
	int ret = -1;

	path = GDKfilepath(farmid, dir, name, ext);
	if (path) {
		ret = MT_stat(path, &st);
		TRC_DEBUG(IO_, "stat(%s) = %d\n", path, ret);
		GDKfree(path);
	}
	return (ret == 0);
}

static gdk_return
heap_move(Heap *hp, const char *srcdir, const char *dstdir, const char *nme, const char *ext)
{
	/* see doc at BATsetaccess()/gdk_bat.c for an expose on mmap
	 * heap modes */
	if (file_exists(hp->farmid, dstdir, nme, ext)) {
		/* dont overwrite heap with the committed state
		 * already in dstdir */
		return GDK_SUCCEED;
	} else if (hp->newstorage == STORE_PRIV &&
		   !file_exists(hp->farmid, srcdir, nme, ext)) {

		/* In order to prevent half-saved X.new files
		 * surviving a recover we create a dummy file in the
		 * BACKUP(dstdir) whose presence will trigger
		 * BBPrecover to remove them.  Thus, X will prevail
		 * where it otherwise wouldn't have.  If X already has
		 * a saved X.new, that one is backed up as normal.
		 */

		FILE *fp;
		long_str kill_ext;
		char *path;

		strconcat_len(kill_ext, sizeof(kill_ext), ext, ".kill", NULL);
		path = GDKfilepath(hp->farmid, dstdir, nme, kill_ext);
		if (path == NULL)
			return GDK_FAIL;
		fp = MT_fopen(path, "w");
		if (fp == NULL)
			GDKsyserror("heap_move: cannot open file %s\n", path);
		TRC_DEBUG(IO_, "open %s = %d\n", path, fp ? 0 : -1);
		GDKfree(path);

		if (fp != NULL) {
			fclose(fp);
			return GDK_SUCCEED;
		} else {
			return GDK_FAIL;
		}
	}
	return file_move(hp->farmid, srcdir, dstdir, nme, ext);
}

/*
 * @- BBPprepare
 *
 * this routine makes sure there is a BAKDIR/, and initiates one if
 * not.  For subcommits, it does the same with SUBDIR.
 *
 * It is now locked, to get proper file counters, and also to prevent
 * concurrent BBPrecovers, etc.
 *
 * backup_dir == 0 => no backup BBP.dir
 * backup_dir == 1 => BBP.dir saved in BACKUP/
 * backup_dir == 2 => BBP.dir saved in SUBCOMMIT/
 */

static gdk_return
BBPprepare(bool subcommit)
{
	bool start_subcommit;
	int set = 1 + subcommit;
	gdk_return ret = GDK_SUCCEED;

	start_subcommit = (subcommit && backup_subdir == 0);
	if (start_subcommit) {
		/* starting a subcommit. Make sure SUBDIR and DELDIR
		 * are clean */
		ret = BBPrecover_subdir();
		if (ret != GDK_SUCCEED)
			return ret;
	}
	if (backup_files == 0) {
		backup_dir = 0;
		ret = BBPrecover(0);
		if (ret != GDK_SUCCEED)
			return ret;
		str bakdirpath = GDKfilepath(0, NULL, BAKDIR, NULL);
		if (bakdirpath == NULL) {
			return GDK_FAIL;
		}

		if (MT_mkdir(bakdirpath) < 0 && errno != EEXIST) {
			GDKsyserror("cannot create directory %s\n", bakdirpath);
			GDKfree(bakdirpath);
			return GDK_FAIL;
		}
		/* if BAKDIR already exists, don't signal error */
		TRC_DEBUG(IO_, "mkdir %s = %d\n", bakdirpath, (int) ret);
		GDKfree(bakdirpath);
	}
	if (start_subcommit) {
		/* make a new SUBDIR (subdir of BAKDIR) */
		str subdirpath = GDKfilepath(0, NULL, SUBDIR, NULL);
		if (subdirpath == NULL) {
			return GDK_FAIL;
		}

		if (MT_mkdir(subdirpath) < 0) {
			GDKsyserror("cannot create directory %s\n", subdirpath);
			GDKfree(subdirpath);
			return GDK_FAIL;
		}
		TRC_DEBUG(IO_, "mkdir %s\n", subdirpath);
		GDKfree(subdirpath);
	}
	if (backup_dir != set) {
		/* a valid backup dir *must* at least contain BBP.dir */
		if ((ret = GDKmove(0, backup_dir ? BAKDIR : BATDIR, "BBP", "dir", subcommit ? SUBDIR : BAKDIR, "BBP", "dir", true)) != GDK_SUCCEED)
			return ret;
		backup_dir = set;
	}
	/* increase counters */
	backup_subdir += subcommit;
	backup_files++;

	return ret;
}

static gdk_return
do_backup(Heap *h, bool dirty, bool subcommit)
{
	gdk_return ret = GDK_SUCCEED;
	char extnew[16];

	if (h->wasempty) {
		return GDK_SUCCEED;
	}

	/* direct mmap is unprotected (readonly usage, or has WAL
	 * protection) */
	if (h->storage != STORE_MMAP) {
		/* STORE_PRIV saves into X.new files. Two cases could
		 * happen. The first is when a valid X.new exists
		 * because of an access change or a previous
		 * commit. This X.new should be backed up as
		 * usual. The second case is when X.new doesn't
		 * exist. In that case we could have half written
		 * X.new files (after a crash). To protect against
		 * these we write X.new.kill files in the backup
		 * directory (see heap_move). */
		gdk_return mvret = GDK_SUCCEED;

		char *srcdir = GDKfilepath(NOFARM, BATDIR, h->filename, NULL);
		if (srcdir == NULL)
			return GDK_FAIL;
		char *nme = strrchr(srcdir, DIR_SEP);
		assert(nme != NULL);
		*nme++ = '\0';
		char *ext = strchr(nme, '.');
		assert(ext != NULL);
		*ext++ = '\0';

		strconcat_len(extnew, sizeof(extnew), ext, ".new", NULL);
		if (dirty &&
		    !file_exists(h->farmid, BAKDIR, nme, extnew) &&
		    !file_exists(h->farmid, BAKDIR, nme, ext)) {
			/* if the heap is dirty and there is no heap
			 * file (with or without .new extension) in
			 * the BAKDIR, move the heap (preferably with
			 * .new extension) to the correct backup
			 * directory */
			if (file_exists(h->farmid, srcdir, nme, extnew)) {
				mvret = heap_move(h, srcdir,
						  subcommit ? SUBDIR : BAKDIR,
						  nme, extnew);
			} else if (file_exists(h->farmid, srcdir, nme, ext)) {
				mvret = heap_move(h, srcdir,
						  subcommit ? SUBDIR : BAKDIR,
						  nme, ext);
				if (mvret == GDK_SUCCEED) {
					/* file no longer in "standard"
					 * location */
					h->hasfile = false;
				}
			}
		} else if (subcommit) {
			/* if subcommit, we may need to move an
			 * already made backup from BAKDIR to
			 * SUBDIR */
			if (file_exists(h->farmid, BAKDIR, nme, extnew))
				mvret = file_move(h->farmid, BAKDIR, SUBDIR, nme, extnew);
			else if (file_exists(h->farmid, BAKDIR, nme, ext))
				mvret = file_move(h->farmid, BAKDIR, SUBDIR, nme, ext);
		}
		/* there is a situation where the move may fail,
		 * namely if this heap was not supposed to be existing
		 * before, i.e. after a BATmaterialize on a persistent
		 * bat; as a workaround, do not complain about move
		 * failure if the source file is nonexistent
		 */
		if (mvret != GDK_SUCCEED && file_exists(h->farmid, srcdir, nme, ext)) {
			ret = GDK_FAIL;
		}
		if (subcommit &&
		    (h->storage == STORE_PRIV || h->newstorage == STORE_PRIV)) {
			long_str kill_ext;

			strconcat_len(kill_ext, sizeof(kill_ext),
				      ext, ".new.kill", NULL);
			if (file_exists(h->farmid, BAKDIR, nme, kill_ext) &&
			    file_move(h->farmid, BAKDIR, SUBDIR, nme, kill_ext) != GDK_SUCCEED) {
				ret = GDK_FAIL;
			}
		}
		GDKfree(srcdir);
	}
	return ret;
}

static gdk_return
BBPbackup(BAT *b, bool subcommit)
{
	gdk_return rc = GDK_SUCCEED;

	MT_lock_set(&b->theaplock);
	BATiter bi = bat_iterator_nolock(b);
	if (!bi.copiedtodisk || bi.transient) {
		MT_lock_unset(&b->theaplock);
		return GDK_SUCCEED;
	}
	assert(b->theap->parentid == b->batCacheid);
	if (b->oldtail && b->oldtail != (Heap *) 1) {
		bi.h = b->oldtail;
		bi.hdirty = b->oldtail->dirty;
	}
#ifndef NDEBUG
	bi.locked = true;
#endif
	HEAPincref(bi.h);
	if (bi.vh)
		HEAPincref(bi.vh);
	MT_lock_unset(&b->theaplock);

	/* determine location dir and physical suffix */
	if (bi.type != TYPE_void) {
		rc = do_backup(bi.h, bi.hdirty, subcommit);
		if (rc == GDK_SUCCEED && bi.vh != NULL)
			rc = do_backup(bi.vh, bi.vhdirty, subcommit);
	}
	bat_iterator_end(&bi);
	return rc;
}

static inline void
BBPcheckHeap(Heap *h)
{
	struct stat statb;
	char *path;

	char *s = strrchr(h->filename, DIR_SEP);
	if (s)
		s++;
	else
		s = h->filename;
	path = GDKfilepath(0, BAKDIR, s, NULL);
	if (path == NULL)
		return;
	if (MT_stat(path, &statb) < 0) {
		GDKfree(path);
		path = GDKfilepath(0, BATDIR, h->filename, NULL);
		if (path == NULL)
			return;
		if (MT_stat(path, &statb) < 0) {
			GDKsyserror("cannot stat file %s (expected size %zu)\n",
				    path, h->free);
			assert(0);
			GDKfree(path);
			return;
		}
	}
	assert((statb.st_mode & S_IFMT) == S_IFREG);
	assert((size_t) statb.st_size >= h->free);
	if ((size_t) statb.st_size < h->free) {
		GDKerror("file %s too small (expected %zu, actual %zu)\n", path, h->free, (size_t) statb.st_size);
		GDKfree(path);
		return;
	}
	GDKfree(path);
}

static void
BBPcheckBBPdir(void)
{
	FILE *fp;
	int lineno = 0;
	bat bbpsize = 0;
	unsigned bbpversion;
	lng logno;

	fp = GDKfileopen(0, BAKDIR, "BBP", "dir", "r");
	assert(fp != NULL);
	if (fp == NULL) {
		fp = GDKfileopen(0, BATDIR, "BBP", "dir", "r");
		assert(fp != NULL);
		if (fp == NULL)
			return;
	}
	bbpversion = BBPheader(fp, &lineno, &bbpsize, &logno, false);
	if (bbpversion == 0) {
		fclose(fp);
		return;		/* error reading file */
	}
	assert(bbpversion == GDKLIBRARY);

	for (;;) {
		BAT b;
		Heap h;
		Heap vh;
		vh = h = (Heap) {
			.free = 0,
		};
		b = (BAT) {
			.theap = &h,
			.tvheap = &vh,
		};
		char filename[sizeof(BBP_physical(0))];
		char batname[129];
#ifdef GDKLIBRARY_HASHASH
		int hashash;
#endif

		switch (BBPreadBBPline(fp, bbpversion, &lineno, &b,
#ifdef GDKLIBRARY_HASHASH
				       &hashash,
#endif
				       batname, filename, NULL)) {
		case 0:
			/* end of file */
			fclose(fp);
			/* don't leak errors, this is just debug code */
			GDKclrerr();
			return;
		case 1:
			/* successfully read an entry */
			break;
		default:
			/* error */
			fclose(fp);
			return;
		}
#ifdef GDKLIBRARY_HASHASH
		assert(hashash == 0);
#endif
		assert(b.batCacheid < (bat) ATOMIC_GET(&BBPsize));
		assert(b.hseqbase <= GDK_oid_max);
		if (b.ttype == TYPE_void) {
			/* no files needed */
			continue;
		}
		if (b.theap->free > 0)
			BBPcheckHeap(b.theap);
		if (b.tvheap != NULL && b.tvheap->free > 0)
			BBPcheckHeap(b.tvheap);
	}
}

/*
 * @+ Atomic Write
 * The atomic BBPsync() function first safeguards the old images of
 * all files to be written in BAKDIR. It then saves all files. If that
 * succeeds fully, BAKDIR is renamed to DELDIR. The rename is
 * considered an atomic action. If it succeeds, the DELDIR is removed.
 * If something fails, the pre-sync status can be obtained by moving
 * back all backed up files; this is done by BBPrecover().
 *
 * The BBP.dir is also moved into the BAKDIR.
 */
gdk_return
BBPsync(int cnt, bat *restrict subcommit, BUN *restrict sizes, lng logno)
{
	gdk_return ret = GDK_SUCCEED;
	lng t0 = 0, t1 = 0;
	str bakdir, deldir;
	const bool lock = locked_by == 0 || locked_by != MT_getpid();
	char buf[3000];
	int n = subcommit ? 0 : -1;
	FILE *obbpf, *nbbpf;

	if ((bakdir = GDKfilepath(0, NULL, subcommit ? SUBDIR : BAKDIR, NULL)) == NULL)
		return GDK_FAIL;
	if ((deldir = GDKfilepath(0, NULL, DELDIR, NULL)) == NULL) {
		GDKfree(bakdir);
		return GDK_FAIL;
	}

	TRC_DEBUG_IF(PERF) t0 = t1 = GDKusec();

	if ((ATOMIC_GET(&GDKdebug) & TAILCHKMASK) && !GDKinmemory(0))
		BBPcheckBBPdir();

	ret = BBPprepare(subcommit != NULL);

	/* PHASE 1: safeguard everything in a backup-dir */
	for (int idx = 1; ret == GDK_SUCCEED && idx < cnt; idx++) {
		bat i = subcommit ? subcommit[idx] : idx;
		const bat bid = i;
		if (lock)
			MT_lock_set(&GDKswapLock(bid));
		/* set flag that we're syncing, i.e. that we'll
		 * be between moving heap to backup dir and
		 * saving the new version, in other words, the
		 * heap may not exist in the usual location */
		BBP_status_on(bid, BBPSYNCING);
		/* wait until unloading is finished before
		 * attempting to make a backup */
		while (BBP_status(bid) & BBPUNLOADING) {
			if (lock)
				MT_lock_unset(&GDKswapLock(bid));
			BBPspin(bid, __func__, BBPUNLOADING);
			if (lock)
				MT_lock_set(&GDKswapLock(bid));
		}
		BAT *b = dirty_bat(&i, subcommit != NULL);
		if (i <= 0 ||
		    (BBP_status(bid) & BBPEXISTING &&
		     b != NULL &&
		     b->batInserted > 0 &&
		     BBPbackup(b, subcommit != NULL) != GDK_SUCCEED)) {
			ret = GDK_FAIL;
		}
		if (lock)
			MT_lock_unset(&GDKswapLock(bid));
	}
	TRC_DEBUG(PERF, "move time "LLFMT" usec, %d files\n", (t1 = GDKusec()) - t0, backup_files);

	/* PHASE 2: save the repository and write new BBP.dir file */
	if (ret == GDK_SUCCEED) {
		ret = BBPdir_first(subcommit != NULL, logno, &obbpf, &nbbpf);
	}

	for (int idx = 1; ret == GDK_SUCCEED && idx < cnt; idx++) {
		bat i = subcommit ? subcommit[idx] : idx;
		BUN size = sizes ? sizes[idx] : BUN_NONE;
		BATiter bi;

		if (BBP_status(i) & BBPPERSISTENT) {
			BAT *b = dirty_bat(&i, subcommit != NULL);
			if (i <= 0) {
				ret = GDK_FAIL;
				break;
			}
			bi = bat_iterator(BBP_desc(i));
			assert(sizes == NULL || size <= bi.count);
			assert(sizes == NULL || bi.width == 0 || (bi.type == TYPE_msk ? ((size + 31) / 32) * 4 : size << bi.shift) <= bi.hfree);
			if (size > bi.count) /* includes sizes==NULL */
				size = bi.count;
			MT_lock_set(&bi.b->theaplock);
			bi.b->batInserted = size;
			if (bi.b->ttype >= 0 && ATOMvarsized(bi.b->ttype)) {
				/* see epilogue() for other part of this */
				/* remember the tail we're saving */
				if (BATsetprop_nolock(bi.b, (enum prop_t) 20, TYPE_ptr, &bi.h) == NULL) {
					GDKerror("setprop failed\n");
					ret = GDK_FAIL;
				} else {
					if (bi.b->oldtail == NULL)
						bi.b->oldtail = (Heap *) 1;
					HEAPincref(bi.h);
				}
			}
			MT_lock_unset(&bi.b->theaplock);
			if (ret == GDK_SUCCEED && b && size != 0) {
				/* wait for BBPSAVING so that we
				 * can set it, wait for
				 * BBPUNLOADING before
				 * attempting to save */
				for (;;) {
					if (lock)
						MT_lock_set(&GDKswapLock(i));
					if (!(BBP_status(i) & (BBPSAVING|BBPUNLOADING)))
						break;
					if (lock)
						MT_lock_unset(&GDKswapLock(i));
					BBPspin(i, __func__, BBPSAVING|BBPUNLOADING);
				}
				BBP_status_on(i, BBPSAVING);
				if (lock)
					MT_lock_unset(&GDKswapLock(i));
				ret = BATsave_iter(b, &bi, size);
				BBP_status_off(i, BBPSAVING);
			}
		} else {
			bi = bat_iterator(NULL);
		}
		if (ret == GDK_SUCCEED) {
			n = BBPdir_step(i, size, n, buf, sizeof(buf), &obbpf, nbbpf, &bi);
			if (n < -1)
				ret = GDK_FAIL;
		}
		bat_iterator_end(&bi);
		/* we once again have a saved heap */
	}

	TRC_DEBUG(PERF, "write time "LLFMT" usec\n", (t0 = GDKusec()) - t1);

	if (ret == GDK_SUCCEED) {
		ret = BBPdir_last(n, buf, sizeof(buf), obbpf, nbbpf);
	}

	TRC_DEBUG(PERF, "dir time "LLFMT" usec, %d bats\n", (t1 = GDKusec()) - t0, (bat) ATOMIC_GET(&BBPsize));

	if (ret == GDK_SUCCEED) {
		/* atomic switchover */
		/* this is the big one: this call determines
		 * whether the operation of this function
		 * succeeded, so no changing of ret after this
		 * call anymore */

		if (MT_rename(bakdir, deldir) < 0 &&
		    /* maybe there was an old deldir, so remove and try again */
		    (GDKremovedir(0, DELDIR) != GDK_SUCCEED ||
		     MT_rename(bakdir, deldir) < 0))
			ret = GDK_FAIL;
		if (ret != GDK_SUCCEED)
			GDKsyserror("rename(%s,%s) failed\n", bakdir, deldir);
		TRC_DEBUG(IO_, "rename %s %s = %d\n", bakdir, deldir, (int) ret);
	}

	/* AFTERMATH */
	if (ret == GDK_SUCCEED) {
		ATOMIC_SET(&BBPlogno, logno);	/* the new value */
		backup_files = subcommit ? (backup_files - backup_subdir) : 0;
		backup_dir = backup_subdir = 0;
		if (GDKremovedir(0, DELDIR) != GDK_SUCCEED)
			fprintf(stderr, "#BBPsync: cannot remove directory %s\n", DELDIR);
		(void) BBPprepare(false); /* (try to) remove DELDIR and set up new BAKDIR */
		if (backup_files > 1) {
			TRC_DEBUG(PERF, "backup_files %d > 1\n", backup_files);
			backup_files = 1;
		}
	}
	TRC_DEBUG(PERF, "%s (ready time "LLFMT" usec)\n",
		  ret == GDK_SUCCEED ? "" : " failed",
		  (t0 = GDKusec()) - t1);

	if (ret != GDK_SUCCEED) {
		/* clean up extra refs we created */
		for (int idx = 1; idx < cnt; idx++) {
			bat i = subcommit ? subcommit[idx] : idx;
			BAT *b = BBP_desc(i);
			if (ATOMvarsized(b->ttype)) {
				MT_lock_set(&b->theaplock);
				ValPtr p = BATgetprop_nolock(b, (enum prop_t) 20);
				if (p != NULL) {
					HEAPdecref(p->val.pval, false);
					BATrmprop_nolock(b, (enum prop_t) 20);
				}
				MT_lock_unset(&b->theaplock);
			}
		}
	}

	/* turn off the BBPSYNCING bits for all bats, even when things
	 * didn't go according to plan (i.e., don't check for ret ==
	 * GDK_SUCCEED) */
	for (int idx = 1; idx < cnt; idx++) {
		bat i = subcommit ? subcommit[idx] : idx;
		BBP_status_off(i, BBPSYNCING);
	}

	GDKfree(bakdir);
	GDKfree(deldir);
	return ret;
}

/*
 * Recovery just moves all files back to their original location. this
 * is an incremental process: if something fails, just stop with still
 * files left for moving in BACKUP/.  The recovery process can resume
 * later with the left over files.
 */
static gdk_return
force_move(int farmid, const char *srcdir, const char *dstdir, const char *name)
{
	const char *p;
	char *dstpath, *killfile;
	gdk_return ret = GDK_SUCCEED;

	if ((p = strrchr(name, '.')) != NULL && strcmp(p, ".kill") == 0) {
		/* Found a X.new.kill file, ie remove the X.new file */
		ptrdiff_t len = p - name;
		long_str srcpath;

		strncpy(srcpath, name, len);
		srcpath[len] = '\0';
		if ((dstpath = GDKfilepath(farmid, dstdir, srcpath, NULL)) == NULL) {
			return GDK_FAIL;
		}

		/* step 1: remove the X.new file that is going to be
		 * overridden by X */
		if (MT_remove(dstpath) != 0 && errno != ENOENT) {
			/* if it exists and cannot be removed, all
			 * this is going to fail */
			GDKsyserror("force_move: remove(%s)\n", dstpath);
			GDKfree(dstpath);
			return GDK_FAIL;
		}
		GDKfree(dstpath);

		/* step 2: now remove the .kill file. This one is
		 * crucial, otherwise we'll never finish recovering */
		if ((killfile = GDKfilepath(farmid, srcdir, name, NULL)) == NULL) {
			return GDK_FAIL;
		}
		if (MT_remove(killfile) != 0) {
			ret = GDK_FAIL;
			GDKsyserror("force_move: remove(%s)\n", killfile);
		}
		GDKfree(killfile);
		return ret;
	}
	/* try to rename it */
	ret = GDKmove(farmid, srcdir, name, NULL, dstdir, name, NULL, false);

	if (ret != GDK_SUCCEED) {
		char *srcpath;

		GDKclrerr();
		/* two legal possible causes: file exists or dir
		 * doesn't exist */
		if ((dstpath = GDKfilepath(farmid, dstdir, name, NULL)) == NULL)
			return GDK_FAIL;
		if ((srcpath = GDKfilepath(farmid, srcdir, name, NULL)) == NULL) {
			GDKfree(dstpath);
			return GDK_FAIL;
		}
		if (MT_remove(dstpath) != 0)	/* clear destination */
			ret = GDK_FAIL;
		TRC_DEBUG(IO_, "remove %s = %d\n", dstpath, (int) ret);

		(void) GDKcreatedir(dstdir); /* if fails, move will fail */
		ret = GDKmove(farmid, srcdir, name, NULL, dstdir, name, NULL, true);
		TRC_DEBUG(IO_, "link %s %s = %d\n", srcpath, dstpath, (int) ret);
		GDKfree(dstpath);
		GDKfree(srcpath);
	}
	return ret;
}

gdk_return
BBPrecover(int farmid)
{
	str bakdirpath;
	str leftdirpath;
	DIR *dirp;
	struct dirent *dent;
	long_str path, dstpath;
	bat i;
	size_t j = strlen(BATDIR);
	gdk_return ret = GDK_SUCCEED;
	bool dirseen = false;
	str dstdir;

	bakdirpath = GDKfilepath(farmid, NULL, BAKDIR, NULL);
	leftdirpath = GDKfilepath(farmid, NULL, LEFTDIR, NULL);
	if (bakdirpath == NULL || leftdirpath == NULL) {
		GDKfree(bakdirpath);
		GDKfree(leftdirpath);
		return GDK_FAIL;
	}
	dirp = opendir(bakdirpath);
	if (dirp == NULL) {
		if (errno != ENOENT)
			GDKsyserror("cannot open directory %s\n", bakdirpath);
		GDKfree(bakdirpath);
		GDKfree(leftdirpath);
		return GDK_SUCCEED;	/* nothing to do */
	}
	memcpy(dstpath, BATDIR, j);
	dstpath[j] = DIR_SEP;
	dstpath[++j] = 0;
	dstdir = dstpath + j;
	TRC_DEBUG(IO_, "start\n");

	if (MT_mkdir(leftdirpath) < 0 && errno != EEXIST) {
		GDKsyserror("cannot create directory %s\n", leftdirpath);
		closedir(dirp);
		GDKfree(bakdirpath);
		GDKfree(leftdirpath);
		return GDK_FAIL;
	}

	/* move back all files */
	while ((dent = readdir(dirp)) != NULL) {
		const char *q = strchr(dent->d_name, '.');

		if (q == dent->d_name) {
			char *fn;

			if (strcmp(dent->d_name, ".") == 0 ||
			    strcmp(dent->d_name, "..") == 0)
				continue;
			fn = GDKfilepath(farmid, BAKDIR, dent->d_name, NULL);
			if (fn) {
				int uret = MT_remove(fn);
				TRC_DEBUG(IO_, "remove %s = %d\n",
					  fn, uret);
				GDKfree(fn);
			}
			continue;
		} else if (strcmp(dent->d_name, "BBP.dir") == 0) {
			dirseen = true;
			continue;
		}
		if (q == NULL)
			q = dent->d_name + strlen(dent->d_name);
		if ((j = q - dent->d_name) + 1 > sizeof(path)) {
			/* name too long: ignore */
			continue;
		}
		strncpy(path, dent->d_name, j);
		path[j] = 0;
		if (GDKisdigit(*path)) {
			i = strtol(path, NULL, 8);
		} else {
			i = BBP_find(path, false);
			if (i < 0)
				i = -i;
		}
		if (i == 0 || i >= (bat) ATOMIC_GET(&BBPsize) || !BBPvalid(i)) {
			force_move(farmid, BAKDIR, LEFTDIR, dent->d_name);
		} else {
			BBPgetsubdir(dstdir, i);
			if (force_move(farmid, BAKDIR, dstpath, dent->d_name) != GDK_SUCCEED) {
				ret = GDK_FAIL;
				break;
			}
			/* don't trust index files after recovery */
			GDKunlink(farmid, dstpath, path, "thashl");
			GDKunlink(farmid, dstpath, path, "thashb");
			GDKunlink(farmid, dstpath, path, "timprints");
			GDKunlink(farmid, dstpath, path, "torderidx");
			GDKunlink(farmid, dstpath, path, "tstrimps");
		}
	}
	closedir(dirp);
	if (dirseen && ret == GDK_SUCCEED) {	/* we have a saved BBP.dir; it should be moved back!! */
		struct stat st;
		char *fn;

		fn = GDKfilepath(farmid, BATDIR, "BBP", "dir");
		if (fn == NULL) {
			ret = GDK_FAIL;
		} else {
			ret = recover_dir(farmid, MT_stat(fn, &st) == 0);
			GDKfree(fn);
		}
	}

	if (ret == GDK_SUCCEED) {
		if (MT_rmdir(bakdirpath) < 0) {
			GDKsyserror("cannot remove directory %s\n", bakdirpath);
			ret = GDK_FAIL;
		}
		TRC_DEBUG(IO_, "rmdir %s = %d\n", bakdirpath, (int) ret);
	}
	if (ret != GDK_SUCCEED)
		GDKerror("recovery failed.\n");

	TRC_DEBUG(IO_, "end\n");
	GDKfree(bakdirpath);
	GDKfree(leftdirpath);
	return ret;
}

/*
 * SUBDIR recovery is quite mindlessly moving all files back to the
 * parent (BAKDIR).  We do recognize moving back BBP.dir and set
 * backed_up_subdir accordingly.
 */
gdk_return
BBPrecover_subdir(void)
{
	str subdirpath;
	DIR *dirp;
	struct dirent *dent;
	gdk_return ret = GDK_SUCCEED;

	subdirpath = GDKfilepath(0, NULL, SUBDIR, NULL);
	if (subdirpath == NULL)
		return GDK_FAIL;
	dirp = opendir(subdirpath);
	if (dirp == NULL && errno != ENOENT)
		GDKsyserror("cannot open directory %s\n", subdirpath);
	GDKfree(subdirpath);
	if (dirp == NULL) {
		return GDK_SUCCEED;	/* nothing to do */
	}
	TRC_DEBUG(IO_, "start\n");

	/* move back all files */
	while ((dent = readdir(dirp)) != NULL) {
		if (dent->d_name[0] == '.')
			continue;
		ret = GDKmove(0, SUBDIR, dent->d_name, NULL, BAKDIR, dent->d_name, NULL, true);
		if (ret != GDK_SUCCEED)
			break;
		if (strcmp(dent->d_name, "BBP.dir") == 0)
			backup_dir = 1;
	}
	closedir(dirp);

	/* delete the directory */
	if (ret == GDK_SUCCEED) {
		ret = GDKremovedir(0, SUBDIR);
		if (backup_dir == 2) {
			TRC_DEBUG(IO_, "%s%cBBP.dir had disappeared!\n", SUBDIR, DIR_SEP);
			backup_dir = 0;
		}
	}
	TRC_DEBUG(IO_, "end = %d\n", (int) ret);

	if (ret != GDK_SUCCEED)
		GDKerror("recovery failed.\n");
	return ret;
}

/*
 * @- The diskscan
 * The BBPdiskscan routine walks through the BAT dir, cleans up
 * leftovers, and measures disk occupancy.  Leftovers are files that
 * cannot belong to a BAT. in order to establish this for [ht]heap
 * files, the BAT descriptor is loaded in order to determine whether
 * these files are still required.
 *
 * The routine gathers all bat sizes in a bat that contains bat-ids
 * and bytesizes. The return value is the number of bytes of space
 * freed.
 */
static bool
persistent_bat(bat bid)
{
	if (bid >= 0 && bid < (bat) ATOMIC_GET(&BBPsize) && BBPvalid(bid)) {
		BAT *b = BBP_desc(bid);
		if ((BBP_status(bid) & BBPLOADED) == 0 || b->batCopiedtodisk) {
			return true;
		}
	}
	return false;
}

static BAT *
getdesc(bat bid)
{
	BAT *b = NULL;

	if (is_bat_nil(bid))
		return NULL;
	assert(bid > 0);
	if (bid < (bat) ATOMIC_GET(&BBPsize) && BBP_logical(bid))
		b = BBP_desc(bid);
	if (b == NULL)
		BBPclear(bid);
	return b;
}

static bool
BBPdiskscan(const char *parent, size_t baseoff)
{
	DIR *dirp = opendir(parent);
	struct dirent *dent;
	char fullname[FILENAME_MAX];
	str dst;
	size_t dstlen;
	const char *src = parent;

	if (dirp == NULL) {
		if (errno != ENOENT)
			GDKsyserror("cannot open directory %s\n", parent);
		return true;	/* nothing to do */
	}

	dst = stpcpy(fullname, src);
	if (dst > fullname && dst[-1] != DIR_SEP)
		*dst++ = DIR_SEP;
	dstlen = sizeof(fullname) - (dst - fullname);

	while ((dent = readdir(dirp)) != NULL) {
		const char *p;
		bat bid;
		bool ok, delete;

		if (dent->d_name[0] == '.')
			continue;	/* ignore .dot files and directories (. ..) */

#ifdef GDKLIBRARY_JSON
		if (strcmp(dent->d_name, "jsonupgradeneeded") == 0) {
			continue; /* ignore json upgrade signal file  */
		}
#endif

		if (strncmp(dent->d_name, "BBP.", 4) == 0 &&
		    (strcmp(parent + baseoff, BATDIR) == 0 ||
		     strncmp(parent + baseoff, BAKDIR, strlen(BAKDIR)) == 0 ||
		     strncmp(parent + baseoff, SUBDIR, strlen(SUBDIR)) == 0))
			continue;

		p = strchr(dent->d_name, '.');

		if (strlen(dent->d_name) >= dstlen) {
			/* found a file with too long a name
			   (i.e. unknown); stop pruning in this
			   subdir */
			fprintf(stderr, "unexpected file %s, leaving %s.\n", dent->d_name, parent);
			break;
		}
		strncpy(dst, dent->d_name, dstlen);
		fullname[sizeof(fullname) - 1] = 0;

		if (p == NULL && !BBPdiskscan(fullname, baseoff)) {
			/* it was a directory */
			continue;
		}

		if (p && strcmp(p + 1, "tmp") == 0) {
			delete = true;
			ok = true;
			bid = 0;
		} else {
			bid = strtol(dent->d_name, NULL, 8);
			ok = p && bid;
			delete = false;

			if (!ok || !persistent_bat(bid)) {
				delete = true;
			} else if (strncmp(p + 1, "tail", 4) == 0) {
				BAT *b = getdesc(bid);
				delete = (b == NULL || !b->ttype || !b->batCopiedtodisk || b->batCount == 0);
				assert(b == NULL || b->batCount > 0 || b->theap->free == 0);
				if (!delete) {
					if (b->ttype == TYPE_str) {
						switch (b->twidth) {
						case 1:
							delete = strcmp(p + 1, "tail1") != 0;
							break;
						case 2:
							delete = strcmp(p + 1, "tail2") != 0;
							break;
#if SIZEOF_VAR_T == 8
						case 4:
							delete = strcmp(p + 1, "tail4") != 0;
							break;
#endif
						default:
							delete = strcmp(p + 1, "tail") != 0;
							break;
						}
					} else {
						delete = strcmp(p + 1, "tail") != 0;
					}
				}
			} else if (strncmp(p + 1, "theap", 5) == 0) {
				BAT *b = getdesc(bid);
				delete = (b == NULL || !b->tvheap || !b->batCopiedtodisk || b->tvheap->free == 0);
			} else if (strncmp(p + 1, "thashl", 6) == 0 ||
				   strncmp(p + 1, "thashb", 6) == 0) {
#ifdef PERSISTENTHASH
				BAT *b = getdesc(bid);
				delete = b == NULL;
				if (!delete)
					b->thash = (Hash *) 1;
#else
				delete = true;
#endif
			} else if (strncmp(p + 1, "thash", 5) == 0) {
				/* older versions used .thash which we
				 * can simply ignore */
				delete = true;
			} else if (strncmp(p + 1, "thsh", 4) == 0) {
				/* temporary hash files which we can
				 * simply ignore */
				delete = true;
			} else if (strncmp(p + 1, "timprints", 9) == 0) {
				BAT *b = getdesc(bid);
				delete = b == NULL;
				if (!delete)
					b->timprints = (Imprints *) 1;
			} else if (strncmp(p + 1, "torderidx", 9) == 0) {
#ifdef PERSISTENTIDX
				BAT *b = getdesc(bid);
				delete = b == NULL;
				if (!delete)
					b->torderidx = (Heap *) 1;
#else
				delete = true;
#endif
			} else if (strncmp(p + 1, "tstrimps", 8) == 0) {
				BAT *b = getdesc(bid);
				delete = b == NULL;
				if (!delete)
					b->tstrimps = (Strimps *)1;
			} else if (strncmp(p + 1, "new", 3) != 0) {
				ok = false;
			}
		}
		if (!ok) {
			/* found an unknown file; stop pruning in this
			 * subdir */
			fprintf(stderr, "unexpected file %s, leaving %s.\n", dent->d_name, parent);
			break;
		}
		if (delete) {
			if (MT_remove(fullname) != 0 && errno != ENOENT) {
				GDKsyserror("remove(%s)", fullname);
				continue;
			}
			TRC_DEBUG(IO_, "remove(%s) = 0\n", fullname);
		}
	}
	closedir(dirp);
	return false;
}

void
gdk_bbp_reset(void)
{
	int i;

	BBP_free = 0;
<<<<<<< HEAD
	while (BBPlimit > BBPINIT) {
=======
	BBP_nfree = 0;
	while (BBPlimit > 0) {
>>>>>>> c302f012
		BBPlimit -= BBPINIT;
		assert(BBPlimit >= 0);
		GDKfree(BBP[BBPlimit >> BBPINITLOG]);
		BBP[BBPlimit >> BBPINITLOG] = NULL;
	}
	ATOMIC_SET(&BBPsize, 0);
	memset(BBP0, 0, sizeof(BBP0));
	for (i = 0; i < MAXFARMS; i++)
		GDKfree((void *) BBPfarms[i].dirname); /* loose "const" */
	memset(BBPfarms, 0, sizeof(BBPfarms));
	memset(BBP_hash, 0, sizeof(BBP_hash));

	locked_by = 0;
	BBPunloadCnt = 0;
	backup_files = 0;
	backup_dir = 0;
	backup_subdir = 0;
}

static MT_Lock GDKCallbackListLock = MT_LOCK_INITIALIZER(GDKCallbackListLock);

static struct {
	int cnt;
	gdk_callback *head;
} callback_list = {
	.cnt = 0,
	.head = NULL,
};

/*
 * @- Add a callback
 * Adds new callback to the callback list.
 */
gdk_return
gdk_add_callback(char *name, gdk_callback_func *f, int argc, void *argv[], int
		interval)
{

	gdk_callback *callback = NULL;

	if (!(callback = GDKmalloc(sizeof(gdk_callback) + sizeof(void *) * argc))) {
		TRC_CRITICAL(GDK, "Failed to allocate memory!");
		return GDK_FAIL;
	}

	*callback = (gdk_callback) {
		.name = name,
		.argc = argc,
		.interval = interval,
		.func = f,
	};

	for (int i=0; i < argc; i++) {
		callback->argv[i] = argv[i];
	}

	MT_lock_set(&GDKCallbackListLock);
	gdk_callback *p = callback_list.head;
	if (p) {
		int cnt = 1;
		do {
			/* check if already added */
			if (strcmp(callback->name, p->name) == 0) {
				MT_lock_unset(&GDKCallbackListLock);
				GDKfree(callback);
				return GDK_FAIL;
			}
			if (p->next == NULL) {
				p->next = callback;
				p = callback->next;
			} else {
				p = p->next;
			}
			cnt += 1;
		} while(p);
		callback_list.cnt = cnt;
	} else {
		callback_list.cnt = 1;
		callback_list.head = callback;
	}
	MT_lock_unset(&GDKCallbackListLock);
	return GDK_SUCCEED;
}

/*
 * @- Remove a callback
 * Removes a callback from the callback list with a given name as an argument.
 */
gdk_return
gdk_remove_callback(char *cb_name, gdk_callback_func *argsfree)
{
	gdk_callback *prev = NULL;
	gdk_return res = GDK_FAIL;

	MT_lock_set(&GDKCallbackListLock);
	gdk_callback *curr = callback_list.head;
	while(curr) {
		if (strcmp(cb_name, curr->name) == 0) {
			if (curr == callback_list.head && prev == NULL) {
				callback_list.head = curr->next;
			} else {
				prev->next = curr->next;
			}
			if (argsfree)
				argsfree(curr->argc, curr->argv);
			GDKfree(curr);
			curr = NULL;
			callback_list.cnt -=1;
			res = GDK_SUCCEED;
		} else {
			prev = curr;
			curr = curr->next;
		}
	}
	MT_lock_unset(&GDKCallbackListLock);
	return res;
}

static gdk_return
do_callback(gdk_callback *cb)
{
	cb->last_called = GDKusec();
	return cb->func(cb->argc, cb->argv);
}

static bool
should_call(gdk_callback *cb)
{
	if (cb->last_called && cb->interval) {
		return (cb->last_called + cb->interval * 1000 * 1000) <
			GDKusec();
	}
	return true;
}

static void
BBPcallbacks(void)
{
	MT_lock_set(&GDKCallbackListLock);
	gdk_callback *next = callback_list.head;

	while (next) {
		if(should_call(next))
			do_callback(next);
		next = next->next;
	}
	MT_lock_unset(&GDKCallbackListLock);
}

/* GDKtmLock protects all accesses and changes to BAKDIR and SUBDIR.
 * MUST use BBPtmlock()/BBPtmunlock() to set/unset the lock.
 *
 * This is at the end of the file on purpose: we don't want people to
 * accidentally use GDKtmLock directly. */
static MT_Lock GDKtmLock = MT_LOCK_INITIALIZER(GDKtmLock);
static int lockfd;

static void
BBPtmlockFinish(void)
{
	if (!GDKinmemory(0) &&
	    /* also use an external lock file to synchronize with
	     * external programs */
	    (lockfile != NULL ||
	     (lockfile = GDKfilepath(0, NULL, ".tm_lock", NULL)) != NULL)) {
		    lockfd = MT_lockf(lockfile, F_LOCK);
	}
}

void
BBPtmlock(void)
{
	MT_lock_set(&GDKtmLock);
	BBPtmlockFinish();
}

void
BBPtmunlock(void)
{
	if (lockfile && lockfd >= 0) {
		assert(!GDKinmemory(0));
		MT_lockf(lockfile, F_ULOCK);
		close(lockfd);
		lockfd = -1;
	}
	MT_lock_unset(&GDKtmLock);
}

void
BBPprintinfo(void)
{
	size_t tmem = 0, tvm = 0;
	size_t pmem = 0, pvm = 0;
	int tn = 0;
	int pn = 0;
	int nh = 0;

	BBPtmlock();
	for (bat i = 1, sz = (bat) ATOMIC_GET(&BBPsize); i < sz; i++) {
		MT_lock_set(&GDKswapLock(i));
		if (BBP_refs(i) > 0 || BBP_lrefs(i) > 0) {
			BAT *b = BBP_desc(i);
			ATOMIC_BASE_TYPE status = BBP_status(i);
			nh += (status & BBPHOT) != 0;
			MT_lock_set(&b->theaplock);
			if (status & BBPPERSISTENT) {
				pn++;
				pmem += HEAPmemsize(b->theap);
				pvm += HEAPvmsize(b->theap);
				pmem += HEAPmemsize(b->tvheap);
				pvm += HEAPvmsize(b->tvheap);
			} else {
				tn++;
				if (b->theap &&
				    b->theap->parentid == b->batCacheid) {
					tmem += HEAPmemsize(b->theap);
					tvm += HEAPvmsize(b->theap);
				}
				if (b->tvheap &&
				    b->tvheap->parentid == b->batCacheid) {
					tmem += HEAPmemsize(b->tvheap);
					tvm += HEAPvmsize(b->tvheap);
				}
			}
			MT_lock_unset(&b->theaplock);
		}
		MT_lock_unset(&GDKswapLock(i));
	}
	BBPtmunlock();
	printf("%d persistent bats using %zu virtual memory (%zu malloced)\n", pn, pvm, pmem);
	printf("%d transient bats using %zu virtual memory (%zu malloced)\n", tn, tvm, tmem);
	printf("%d bats are \"hot\" (i.e. currently or recently used)\n", nh);
	printf("%"PRIu32" bats are in global free list\n", BBP_nfree);
}<|MERGE_RESOLUTION|>--- conflicted
+++ resolved
@@ -4679,12 +4679,8 @@
 	int i;
 
 	BBP_free = 0;
-<<<<<<< HEAD
+	BBP_nfree = 0;
 	while (BBPlimit > BBPINIT) {
-=======
-	BBP_nfree = 0;
-	while (BBPlimit > 0) {
->>>>>>> c302f012
 		BBPlimit -= BBPINIT;
 		assert(BBPlimit >= 0);
 		GDKfree(BBP[BBPlimit >> BBPINITLOG]);
