--- conflicted
+++ resolved
@@ -2927,13 +2927,7 @@
 			 * (sub)commit happened in parallel to an
 			 * update; we must undo the turning off of the
 			 * dirty bits */
-<<<<<<< HEAD
 			if (b->theap && b->theap->parentid == i)
-=======
-			assert(b->batDirtydesc);
-			b->batDirtydesc = true;
-			if (b->theap)
->>>>>>> 3ba29a7b
 				b->theap->dirty = true;
 			if (b->tvheap && b->tvheap->parentid == i)
 				b->tvheap->dirty = true;
@@ -3934,13 +3928,6 @@
 		}
 		if (idx < cnt) {
 			ret = GDK_FAIL;
-			while (idx > 0) {
-				bat i = subcommit ? subcommit[idx] : idx;
-				MT_lock_set(&BBP_desc(i)->theaplock);
-				BBP_desc(i)->batDirtydesc = true;
-				MT_lock_unset(&BBP_desc(i)->theaplock);
-				idx--;
-			}
 		}
 	}
 
