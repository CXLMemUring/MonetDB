/*
 * SPDX-License-Identifier: MPL-2.0
 *
 * This Source Code Form is subject to the terms of the Mozilla Public
 * License, v. 2.0.  If a copy of the MPL was not distributed with this
 * file, You can obtain one at http://mozilla.org/MPL/2.0/.
 *
 * Copyright 1997 - July 2008 CWI, August 2008 - 2023 MonetDB B.V.
 */

/*
 * @a M. L. Kersten, P. Boncz, N. J. Nes
 * @* BAT Buffer Pool (BBP)
 * The BATs created and loaded are collected in a BAT buffer pool.
 * The Bat Buffer Pool has a number of functions:
 * @table @code
 *
 * @item administration and lookup
 * The BBP is a directory which contains status information about all
 * known BATs.  This interface may be used very heavily, by
 * data-intensive applications.  To eliminate all overhead, read-only
 * access to the BBP may be done by table-lookups. The integer index
 * type for these lookups is @emph{bat}, as retrieved by
 * @emph{b->batCacheid}. The @emph{bat} zero is reserved for the nil
 * bat.
 *
 * @item persistence
 * The BBP is made persistent by saving it to the dictionary file
 * called @emph{BBP.dir} in the database.
 *
 * When the number of BATs rises, having all files in one directory
 * becomes a bottleneck.  The BBP therefore implements a scheme that
 * distributes all BATs in a growing directory tree with at most 64
 * BATs stored in one node.
 *
 * @item buffer management
 * The BBP is responsible for loading and saving of BATs to disk. It
 * also contains routines to unload BATs from memory when memory
 * resources get scarce. For this purpose, it administers BAT memory
 * reference counts (to know which BATs can be unloaded) and BAT usage
 * statistics (it unloads the least recently used BATs).
 *
 * @item recovery
 * When the database is closed or during a run-time syncpoint, the
 * system tables must be written to disk in a safe way, that is immune
 * for system failures (like disk full). To do so, the BBP implements
 * an atomic commit and recovery protocol: first all files to be
 * overwritten are moved to a BACKUP/ dir. If that succeeds, the
 * writes are done. If that also fully succeeds the BACKUP/ dir is
 * renamed to DELETE_ME/ and subsequently deleted.  If not, all files
 * in BACKUP/ are moved back to their original location.
 *
 * @item unloading
 * Bats which have a logical reference (ie. a lrefs > 0) but no memory
 * reference (refcnt == 0) can be unloaded. Unloading dirty bats
 * means, moving the original (committed version) to the BACKUP/ dir
 * and saving the bat. This complicates the commit and recovery/abort
 * issues.  The commit has to check if the bat is already moved. And
 * The recovery has to always move back the files from the BACKUP/
 * dir.
 *
 * @item reference counting
 * Bats use have two kinds of references: logical and physical
 * (pointer) ones.  The logical references are administered by
 * BBPretain/BBPrelease, the physical ones by BBPfix/BBPunfix.
 *
 * @item share counting
 * Views use the heaps of there parent bats. To save guard this, the
 * parent has a shared counter, which is incremented and decremented
 * using BBPshare and BBPunshare. These functions make sure the parent
 * is memory resident as required because of the 'pointer' sharing.
 * @end table
 */

#include "monetdb_config.h"
#include "gdk.h"
#include "gdk_private.h"
#include "mutils.h"
#ifdef HAVE_FCNTL_H
#include <fcntl.h>
#endif

#ifndef F_OK
#define F_OK 0
#endif
#ifndef S_ISDIR
#define S_ISDIR(mode)	(((mode) & _S_IFMT) == _S_IFDIR)
#endif
#ifndef O_CLOEXEC
#ifdef _O_NOINHERIT
#define O_CLOEXEC _O_NOINHERIT	/* Windows */
#else
#define O_CLOEXEC 0
#endif
#endif
#ifndef O_BINARY
#define O_BINARY 0
#endif

/*
 * The BBP has a fixed address, so re-allocation due to a growing BBP
 * caused by one thread does not disturb reads to the old entries by
 * another.  This is implemented using anonymous virtual memory;
 * extensions on the same address are guaranteed because a large
 * non-committed VM area is requested initially. New slots in the BBP
 * are found in O(1) by keeping a freelist that uses the 'next' field
 * in the BBPrec records.
 */
BBPrec *BBP[N_BBPINIT];		/* fixed base VM address of BBP array */
bat BBPlimit = 0;		/* current committed VM BBP array */
static ATOMIC_TYPE BBPsize = ATOMIC_VAR_INIT(0); /* current used size of BBP array */

struct BBPfarm_t BBPfarms[MAXFARMS];

#define KITTENNAP 1		/* used to suspend processing */
#define BBPNONAME "."		/* filler for no name in BBP.dir */
/*
 * The hash index uses a bucket index (int array) of size mask that is
 * tuned for perfect hashing (1 lookup). The bucket chain uses the
 * 'next' field in the BBPrec records.
 */
static MT_Lock BBPnameLock = MT_LOCK_INITIALIZER(BBPnameLock);
static bat *BBP_hash = NULL;		/* BBP logical name hash buckets */
static bat BBP_mask = 0;		/* number of buckets = & mask */
static MT_Lock GDKcacheLock = MT_LOCK_INITIALIZER(GDKcacheLock);
static bat BBP_free;

static gdk_return BBPfree(BAT *b);
static void BBPdestroy(BAT *b);
static void BBPuncacheit(bat bid, bool unloaddesc);
static gdk_return BBPprepare(bool subcommit);
static BAT *getBBPdescriptor(bat i);
static gdk_return BBPbackup(BAT *b, bool subcommit);
static gdk_return BBPdir_init(void);
static void BBPcallbacks(void);

/* two lngs of extra info in BBP.dir */
/* these two need to be atomic because of their use in AUTHcommit() */
static ATOMIC_TYPE BBPlogno = ATOMIC_VAR_INIT(0);
static ATOMIC_TYPE BBPtransid = ATOMIC_VAR_INIT(0);

#define BBPtmpcheck(s)	(strncmp(s, "tmp_", 4) == 0)

#define BBPnamecheck(s) (BBPtmpcheck(s) ? strtol((s) + 4, NULL, 8) : 0)

static void
BBP_insert(bat i)
{
	bat idx = (bat) (strHash(BBP_logical(i)) & BBP_mask);

	BBP_next(i) = BBP_hash[idx];
	BBP_hash[idx] = i;
}

static void
BBP_delete(bat i)
{
	bat *h = BBP_hash;
	const char *s = BBP_logical(i);
	bat idx = (bat) (strHash(s) & BBP_mask);

	for (h += idx; (i = *h) != 0; h = &BBP_next(i)) {
		if (strcmp(BBP_logical(i), s) == 0) {
			*h = BBP_next(i);
			break;
		}
	}
}

bat
getBBPsize(void)
{
	return (bat) ATOMIC_GET(&BBPsize);
}

lng
getBBPlogno(void)
{
	return (lng) ATOMIC_GET(&BBPlogno);
}

lng
getBBPtransid(void)
{
	return (lng) ATOMIC_GET(&BBPtransid);
}


/*
 * @+ BBP Consistency and Concurrency
 * While GDK provides the basic building blocks for an ACID system, in
 * itself it is not such a system, as we this would entail too much
 * overhead that is often not needed. Hence, some consistency control
 * is left to the user. The first important user constraint is that if
 * a user updates a BAT, (s)he himself must assure that no-one else
 * accesses this BAT.
 *
 * Concerning buffer management, the BBP carries out a swapping
 * policy.  BATs are kept in memory till the memory is full. If the
 * memory is full, the malloc functions initiate BBP trim actions,
 * that unload the coldest BATs that have a zero reference count. The
 * second important user constraint is therefore that a user may only
 * manipulate live BAT data in memory if it is sure that there is at
 * least one reference count to that BAT.
 *
 * The main BBP array is protected by two locks:
 * @table @code
 * @item GDKcacheLock]
 * this lock guards the free slot management in the BBP array.  The
 * BBP operations that allocate a new slot for a new BAT
 * (@emph{BBPinit},@emph{BBPcacheit}), delete the slot of a destroyed
 * BAT (@emph{BBPreclaim}), or rename a BAT (@emph{BBPrename}), hold
 * this lock. It also protects all BAT (re)naming actions include
 * (read and write) in the hash table with BAT names.
 * @item GDKswapLock
 * this lock guards the swap (loaded/unloaded) status of the
 * BATs. Hence, all BBP routines that influence the swapping policy,
 * or actually carry out the swapping policy itself, acquire this lock
 * (e.g. @emph{BBPfix},@emph{BBPunfix}).  Note that this also means
 * that updates to the BBP_status indicator array must be protected by
 * GDKswapLock.
 *
 * To reduce contention GDKswapLock was split into multiple locks; it
 * is now an array of lock pointers which is accessed by
 * GDKswapLock(bat)
 * @end table
 *
 * Routines that need both locks should first acquire the locks in the
 * GDKswapLock array (in ascending order) and then GDKcacheLock (and
 * release them in reverse order).
 *
 * To obtain maximum speed, read operations to existing elements in
 * the BBP are unguarded. As said, it is the users responsibility that
 * the BAT that is being read is not being modified. BBP update
 * actions that modify the BBP data structure itself are locked by the
 * BBP functions themselves. Hence, multiple concurrent BBP read
 * operations may be ongoing while at the same time at most one BBP
 * write operation @strong{on a different BAT} is executing.  This
 * holds for accesses to the public (quasi-) arrays @emph{BBPcache},
 * @emph{BBPstatus} and @emph{BBPrefs}.
 * These arrays are called quasi as now they are
 * actually stored together in one big BBPrec array called BBP, that
 * is allocated in anonymous VM space, so we can reallocate this
 * structure without changing the base address (a crucial feature if
 * read actions are to go on unlocked while other entries in the BBP
 * may be modified).
 */
static volatile MT_Id locked_by = 0;

/* use a lock instead of atomic instructions so that we wait for
 * BBPlock/BBPunlock */
#define BBP_unload_inc()			\
	do {					\
		MT_lock_set(&GDKunloadLock);	\
		BBPunloadCnt++;			\
		MT_lock_unset(&GDKunloadLock);	\
	} while (0)

#define BBP_unload_dec()			\
	do {					\
		MT_lock_set(&GDKunloadLock);	\
		--BBPunloadCnt;			\
		assert(BBPunloadCnt >= 0);	\
		MT_lock_unset(&GDKunloadLock);	\
	} while (0)

static int BBPunloadCnt = 0;
static MT_Lock GDKunloadLock = MT_LOCK_INITIALIZER(GDKunloadLock);

/* GDKtmLock protects all accesses and changes to BAKDIR and SUBDIR
 * must use BBPtmlock()/BBPtmunlock() to set/unset the lock */
static MT_Lock GDKtmLock = MT_LOCK_INITIALIZER(GDKtmLock);
static char *lockfile;
static int lockfd;

void
BBPtmlock(void)
{
	MT_lock_set(&GDKtmLock);
	if (GDKinmemory(0))
		return;
	/* also use an external lock file to synchronize with external
	 * programs */
	if (lockfile == NULL) {
		lockfile = GDKfilepath(0, NULL, ".tm_lock", NULL);
		if (lockfile == NULL)
			return;
	}
	lockfd = MT_lockf(lockfile, F_LOCK);
}

void
BBPtmunlock(void)
{
	if (lockfile && lockfd >= 0) {
		assert(!GDKinmemory(0));
		MT_lockf(lockfile, F_ULOCK);
		close(lockfd);
		lockfd = -1;
	}
	MT_lock_unset(&GDKtmLock);
}

void
BBPlock(void)
{
	int i;

	/* wait for all pending unloads to finish */
	MT_lock_set(&GDKunloadLock);
	while (BBPunloadCnt > 0) {
		MT_lock_unset(&GDKunloadLock);
		MT_sleep_ms(1);
		MT_lock_set(&GDKunloadLock);
	}

	BBPtmlock();
	MT_lock_set(&GDKcacheLock);
	for (i = 0; i <= BBP_BATMASK; i++)
		MT_lock_set(&GDKswapLock(i));
	locked_by = MT_getpid();

	MT_lock_unset(&GDKunloadLock);
}

void
BBPunlock(void)
{
	int i;

	for (i = BBP_BATMASK; i >= 0; i--)
		MT_lock_unset(&GDKswapLock(i));
	MT_lock_unset(&GDKcacheLock);
	locked_by = 0;
	BBPtmunlock();
}

static gdk_return
BBPinithash(bat size)
{
	for (BBP_mask = 1; (BBP_mask << 1) <= BBPlimit; BBP_mask <<= 1)
		;
	BBP_hash = (bat *) GDKzalloc(BBP_mask * sizeof(bat));
	if (BBP_hash == NULL) {
		return GDK_FAIL;
	}
	BBP_mask--;

	while (--size > 0) {
		const char *s = BBP_logical(size);

		if (s) {
			if (*s != '.' && !BBPtmpcheck(s)) {
				BBP_insert(size);
			}
		} else {
			BBP_next(size) = BBP_free;
			BBP_free = size;
		}
	}
	return GDK_SUCCEED;
}

int
BBPselectfarm(role_t role, int type, enum heaptype hptype)
{
	int i;

	(void) type;		/* may use in future */
	(void) hptype;		/* may use in future */

	if (GDKinmemory(0))
		return 0;

#ifndef PERSISTENTHASH
	if (hptype == hashheap)
		role = TRANSIENT;
#endif
#ifndef PERSISTENTIDX
	if (hptype == orderidxheap)
		role = TRANSIENT;
#endif
	for (i = 0; i < MAXFARMS; i++)
		if (BBPfarms[i].roles & (1U << (int) role))
			return i;
	/* must be able to find farms for TRANSIENT and PERSISTENT */
	assert(role != TRANSIENT && role != PERSISTENT);
	return -1;
}

static gdk_return
BBPextend(bool buildhash, bat newsize)
{
	if (newsize >= N_BBPINIT * BBPINIT) {
		GDKerror("trying to extend BAT pool beyond the "
			 "limit (%d)\n", N_BBPINIT * BBPINIT);
		return GDK_FAIL;
	}

	/* make sure the new size is at least BBPsize large */
	while (BBPlimit < newsize) {
		BUN limit = BBPlimit >> BBPINITLOG;
		assert(BBP[limit] == NULL);
		BBP[limit] = GDKzalloc(BBPINIT * sizeof(BBPrec));
		if (BBP[limit] == NULL) {
			GDKerror("failed to extend BAT pool\n");
			return GDK_FAIL;
		}
		for (BUN i = 0; i < BBPINIT; i++) {
			ATOMIC_INIT(&BBP[limit][i].status, 0);
			BBP[limit][i].pid = ~(MT_Id)0;
		}
		BBPlimit += BBPINIT;
	}

	if (buildhash) {
		GDKfree(BBP_hash);
		BBP_hash = NULL;
		BBP_free = 0;
		if (BBPinithash(newsize) != GDK_SUCCEED)
			return GDK_FAIL;
	}
	return GDK_SUCCEED;
}

static gdk_return
recover_dir(int farmid, bool direxists)
{
	if (direxists) {
		/* just try; don't care about these non-vital files */
		if (GDKunlink(farmid, BATDIR, "BBP", "bak") != GDK_SUCCEED)
			TRC_WARNING(GDK, "unlink of BBP.bak failed\n");
		if (GDKmove(farmid, BATDIR, "BBP", "dir", BATDIR, "BBP", "bak", false) != GDK_SUCCEED)
			TRC_WARNING(GDK, "rename of BBP.dir to BBP.bak failed\n");
	}
	return GDKmove(farmid, BAKDIR, "BBP", "dir", BATDIR, "BBP", "dir", true);
}

static gdk_return BBPrecover(int farmid);
static gdk_return BBPrecover_subdir(void);
static bool BBPdiskscan(const char *, size_t);

static int
vheapinit(BAT *b, const char *buf, unsigned bbpversion, const char *filename, int lineno)
{
	int n = 0;
	uint64_t free, size;
	uint16_t storage;

	(void) bbpversion;	/* could be used to implement compatibility */

	size = 0;			      /* for GDKLIBRARY_HSIZE case */
	storage = STORE_INVALID;	      /* for GDKLIBRARY_HSIZE case */
	if (bbpversion <= GDKLIBRARY_HSIZE ?
	    sscanf(buf,
		   " %" SCNu64 " %" SCNu64 " %" SCNu16
		   "%n",
		   &free, &size, &storage, &n) < 3 :
	    sscanf(buf,
		   " %" SCNu64
		   "%n",
		   &free, &n) < 1) {
		TRC_CRITICAL(GDK, "invalid format for BBP.dir on line %d", lineno);
		return -1;
	}
	if (b->batCount == 0)
		free = 0;
	if (b->ttype >= 0 &&
	    ATOMstorage(b->ttype) == TYPE_str &&
	    free < GDK_STRHASHTABLE * sizeof(stridx_t) + BATTINY * GDK_VARALIGN)
		size = GDK_STRHASHTABLE * sizeof(stridx_t) + BATTINY * GDK_VARALIGN;
	else if (free < 512)
		size = 512;
	else
		size = free;
	*b->tvheap = (Heap) {
		.free = (size_t) free,
		.size = (size_t) size,
		.base = NULL,
		.storage = STORE_INVALID,
		.cleanhash = true,
		.newstorage = STORE_INVALID,
		.dirty = false,
		.parentid = b->batCacheid,
		.farmid = BBPselectfarm(PERSISTENT, b->ttype, varheap),
	};
	strconcat_len(b->tvheap->filename, sizeof(b->tvheap->filename),
		      filename, ".theap", NULL);
	return n;
}

static int
heapinit(BAT *b, const char *buf,
#ifdef GDKLIBRARY_HASHASH
	 int *hashash,
#endif
	 unsigned bbpversion, const char *filename, int lineno)
{
	int t;
	char type[33];
	uint16_t width;
	uint16_t var;
	uint16_t properties;
	uint64_t nokey0;
	uint64_t nokey1;
	uint64_t nosorted;
	uint64_t norevsorted;
	uint64_t base;
	uint64_t free;
	uint64_t size;
	uint16_t storage;
	uint64_t minpos, maxpos;
	int n;

	(void) bbpversion;	/* could be used to implement compatibility */

	minpos = maxpos = (uint64_t) oid_nil; /* for GDKLIBRARY_MINMAX_POS case */
	size = 0;			      /* for GDKLIBRARY_HSIZE case */
	storage = STORE_INVALID;	      /* for GDKLIBRARY_HSIZE case */
	if (bbpversion <= GDKLIBRARY_MINMAX_POS ?
	    sscanf(buf,
		   " %10s %" SCNu16 " %" SCNu16 " %" SCNu16 " %" SCNu64
		   " %" SCNu64 " %" SCNu64 " %" SCNu64 " %" SCNu64
		   " %" SCNu64 " %" SCNu64 " %" SCNu16
		   "%n",
		   type, &width, &var, &properties, &nokey0,
		   &nokey1, &nosorted, &norevsorted, &base,
		   &free, &size, &storage,
		   &n) < 12 :
	    bbpversion <= GDKLIBRARY_HSIZE ?
	    sscanf(buf,
		   " %10s %" SCNu16 " %" SCNu16 " %" SCNu16 " %" SCNu64
		   " %" SCNu64 " %" SCNu64 " %" SCNu64 " %" SCNu64
		   " %" SCNu64 " %" SCNu64 " %" SCNu16 " %" SCNu64 " %" SCNu64
		   "%n",
		   type, &width, &var, &properties, &nokey0,
		   &nokey1, &nosorted, &norevsorted, &base,
		   &free, &size, &storage, &minpos, &maxpos,
		   &n) < 14 :
	    sscanf(buf,
		   " %10s %" SCNu16 " %" SCNu16 " %" SCNu16 " %" SCNu64
		   " %" SCNu64 " %" SCNu64 " %" SCNu64 " %" SCNu64
		   " %" SCNu64 " %" SCNu64 " %" SCNu64
		   "%n",
		   type, &width, &var, &properties, &nokey0,
		   &nokey1, &nosorted, &norevsorted, &base,
		   &free, &minpos, &maxpos,
		   &n) < 12) {
		TRC_CRITICAL(GDK, "invalid format for BBP.dir on line %d", lineno);
		return -1;
	}

	if (strcmp(type, "wkba") == 0)
		TRC_WARNING(GDK, "type wkba (SQL name: GeometryA) is deprecated\n");

	if (properties & ~0x0F81) {
		TRC_CRITICAL(GDK, "unknown properties are set: incompatible database on line %d of BBP.dir\n", lineno);
		return -1;
	}
#ifdef GDKLIBRARY_HASHASH
	*hashash = var & 2;
#endif
	var &= ~2;
	if ((t = ATOMindex(type)) < 0) {
		if ((t = ATOMunknown_find(type)) == 0) {
			TRC_CRITICAL(GDK, "no space for atom %s", type);
			return -1;
		}
	} else if (var != (t == TYPE_void || BATatoms[t].atomPut != NULL)) {
		TRC_CRITICAL(GDK, "inconsistent entry in BBP.dir: tvarsized mismatch for BAT %d on line %d\n", (int) b->batCacheid, lineno);
		return -1;
	} else if (var && t != 0 ?
		   ATOMsize(t) < width ||
		   (width != 1 && width != 2 && width != 4
#if SIZEOF_VAR_T == 8
		    && width != 8
#endif
			   ) :
		   ATOMsize(t) != width) {
		TRC_CRITICAL(GDK, "inconsistent entry in BBP.dir: tsize mismatch for BAT %d on line %d\n", (int) b->batCacheid, lineno);
		return -1;
	}
	b->ttype = t;
	b->twidth = width;
	b->tshift = ATOMelmshift(width);
	assert_shift_width(b->tshift,b->twidth);
	b->tnokey[0] = (BUN) nokey0;
	b->tnokey[1] = (BUN) nokey1;
	b->tsorted = (bit) ((properties & 0x0001) != 0);
	b->trevsorted = (bit) ((properties & 0x0080) != 0);
	b->tkey = (properties & 0x0100) != 0;
	b->tnonil = (properties & 0x0400) != 0;
	b->tnil = (properties & 0x0800) != 0;
	b->tnosorted = (BUN) nosorted;
	b->tnorevsorted = (BUN) norevsorted;
	b->tunique_est = 0.0;
	/* (properties & 0x0200) is the old tdense flag */
	b->tseqbase = (properties & 0x0200) == 0 || base >= (uint64_t) oid_nil ? oid_nil : (oid) base;
	b->theap->free = (size_t) free;
	/* set heap size to match capacity */
	if (b->ttype == TYPE_msk) {
		/* round up capacity to multiple of 32 */
		b->batCapacity = (b->batCapacity + 31) & ~((BUN) 31);
		b->theap->size = b->batCapacity / 8;
	} else {
		b->theap->size = (size_t) b->batCapacity << b->tshift;
	}
	b->theap->base = NULL;
	settailname(b->theap, filename, t, width);
	b->theap->storage = STORE_INVALID;
	b->theap->newstorage = STORE_INVALID;
	b->theap->farmid = BBPselectfarm(PERSISTENT, b->ttype, offheap);
	b->theap->dirty = false;
	b->theap->parentid = b->batCacheid;
	if (minpos < b->batCount)
		b->tminpos = (BUN) minpos;
	else
		b->tminpos = BUN_NONE;
	if (maxpos < b->batCount)
		b->tmaxpos = (BUN) maxpos;
	else
		b->tmaxpos = BUN_NONE;
	if (t && var) {
		t = vheapinit(b, buf + n, bbpversion, filename, lineno);
		if (t < 0)
			return t;
		n += t;
	} else {
		b->tvheap = NULL;
	}
	return n;
}

/* read a single line from the BBP.dir file (file pointer fp) and fill
 * in the structure pointed to by bn and extra information through the
 * other pointers; this function does not allocate any memory; return 0
 * on end of file, 1 on success, and -1 on failure */
/* set to true during initialization, else always false; if false, do
 * not return any options (set pointer to NULL as if there aren't any);
 * if true and there are options, return them in freshly allocated
 * memory through *options */
static bool return_options = false;
int
BBPreadBBPline(FILE *fp, unsigned bbpversion, int *lineno, BAT *bn,
#ifdef GDKLIBRARY_HASHASH
	       int *hashash,
#endif
	       char *batname, char *filename, char **options)
{
	char buf[4096];
	uint64_t batid;
	unsigned int status;
	unsigned int properties;
	int nread, n;
	char *s;
	uint64_t count, capacity = 0, base = 0;

	if (fgets(buf, sizeof(buf), fp) == NULL) {
		if (ferror(fp)) {
			TRC_CRITICAL(GDK, "error reading BBP.dir on line %d\n", *lineno);
			return -1;
		}
		return 0;	/* end of file */
	}
	(*lineno)++;
	if ((s = strpbrk(buf, "\r\n")) != NULL) {
		if (s[0] == '\r' && s[1] != '\n') {
			TRC_CRITICAL(GDK, "invalid format for BBP.dir on line %d", *lineno);
			return -1;
		}
		/* zap the newline */
		*s = '\0';
	} else {
		TRC_CRITICAL(GDK, "invalid format for BBP.dir on line %d: line too long\n", *lineno);
		return -1;
	}

<<<<<<< HEAD
	if (bbpversion <= GDKLIBRARY_HSIZE ?
	    sscanf(buf,
		   "%" SCNu64 " %u %128s %19s %u %" SCNu64
=======
	if (sscanf(buf,
		   "%" SCNu64 " %" SCNu16 " %128s %23s %u %" SCNu64
>>>>>>> 73ef9081
		   " %" SCNu64 " %" SCNu64
		   "%n",
		   &batid, &status, batname, filename,
		   &properties, &count, &capacity, &base,
		   &nread) < 8 :
	    sscanf(buf,
		   "%" SCNu64 " %u %128s %19s %u %" SCNu64
		   " %" SCNu64
		   "%n",
		   &batid, &status, batname, filename,
		   &properties, &count, &base,
		   &nread) < 7) {
		TRC_CRITICAL(GDK, "invalid format for BBP.dir on line %d", *lineno);
		return -1;
	}

	if (batid >= N_BBPINIT * BBPINIT) {
		TRC_CRITICAL(GDK, "bat ID (%" PRIu64 ") too large to accomodate (max %d), on line %d.", batid, N_BBPINIT * BBPINIT - 1, *lineno);
		return -1;
	}

	/* convert both / and \ path separators to our own DIR_SEP */
#if DIR_SEP != '/'
	s = filename;
	while ((s = strchr(s, '/')) != NULL)
		*s++ = DIR_SEP;
#endif
#if DIR_SEP != '\\'
	s = filename;
	while ((s = strchr(s, '\\')) != NULL)
		*s++ = DIR_SEP;
#endif

	bn->batCacheid = (bat) batid;
	BATinit_idents(bn);
	bn->batTransient = false;
	bn->batCopiedtodisk = true;
	switch ((properties & 0x06) >> 1) {
	case 0:
		bn->batRestricted = BAT_WRITE;
		break;
	case 1:
		bn->batRestricted = BAT_READ;
		break;
	case 2:
		bn->batRestricted = BAT_APPEND;
		break;
	default:
		TRC_CRITICAL(GDK, "incorrect batRestricted value");
		return -1;
	}
	bn->batCount = (BUN) count;
	bn->batInserted = bn->batCount;
	/* set capacity to at least count */
	bn->batCapacity = (BUN) count <= BATTINY ? BATTINY : (BUN) count;

	if (base > (uint64_t) GDK_oid_max) {
		TRC_CRITICAL(GDK, "head seqbase out of range (ID = %" PRIu64 ", seq = %" PRIu64 ") on line %d.", batid, base, *lineno);
		return -1;
	}
	bn->hseqbase = (oid) base;
	n = heapinit(bn, buf + nread,
#ifdef GDKLIBRARY_HASHASH
		     hashash,
#endif
		     bbpversion, filename, *lineno);
	if (n < 0) {
		return -1;
	}
	nread += n;

	if (nread >= (int) sizeof(buf) || (buf[nread] != '\0' && buf[nread] != ' ')) {
		TRC_CRITICAL(GDK, "invalid format for BBP.dir on line %d", *lineno);
		return -1;
	}
	if (options) {
		if (return_options && buf[nread] == ' ') {
			if ((*options = GDKstrdup(buf + nread + 1)) == NULL) {
				TRC_CRITICAL(GDK, "GDKstrdup failed\n");
				return -1;
			}
		} else {
			*options = NULL;
		}
	}
	return 1;
}

static gdk_return
BBPreadEntries(FILE *fp, unsigned bbpversion, int lineno
#ifdef GDKLIBRARY_HASHASH
	       , bat **hashbats, bat *nhashbats
#endif
	)
{
#ifdef GDKLIBRARY_HASHASH
	bat *hbats = NULL;
	bat nhbats = 0;
#endif

	/* read the BBP.dir and insert the BATs into the BBP */
	return_options = true;
	for (;;) {
		BAT b;
		Heap h;
		Heap vh;
		vh = h = (Heap) {
			.free = 0,
		};
		b = (BAT) {
			.theap = &h,
			.tvheap = &vh,
		};
		char *options;
		char headname[129];
		char filename[sizeof(BBP_physical(0))];
		char logical[1024];
#ifdef GDKLIBRARY_HASHASH
		int Thashash;
#endif

		switch (BBPreadBBPline(fp, bbpversion, &lineno, &b,
#ifdef GDKLIBRARY_HASHASH
				       &Thashash,
#endif
				       headname, filename, &options)) {
		case 0:
			/* end of file */
#ifdef GDKLIBRARY_HASHASH
			*hashbats = hbats;
			*nhashbats = nhbats;
#endif
			return_options = false;
			return GDK_SUCCEED;
		case 1:
			/* successfully read an entry */
			break;
		default:
			/* error */
			goto bailout;
		}

		if (b.batCacheid >= N_BBPINIT * BBPINIT) {
			GDKfree(options);
			TRC_CRITICAL(GDK, "bat ID (%d) too large to accommodate (max %d), on line %d.", b.batCacheid, N_BBPINIT * BBPINIT - 1, lineno);
			goto bailout;
		}

		if (b.batCacheid >= (bat) ATOMIC_GET(&BBPsize)) {
			if ((bat) ATOMIC_GET(&BBPsize) + 1 >= BBPlimit &&
			    BBPextend(false, b.batCacheid + 1) != GDK_SUCCEED) {
				GDKfree(options);
				goto bailout;
			}
			ATOMIC_SET(&BBPsize, b.batCacheid + 1);
		}
		if (BBP_desc(b.batCacheid) != NULL) {
			GDKfree(options);
			TRC_CRITICAL(GDK, "duplicate entry in BBP.dir (ID = "
				     "%d) on line %d.", b.batCacheid, lineno);
			goto bailout;
		}

#ifdef GDKLIBRARY_HASHASH
		if (Thashash) {
			assert(bbpversion <= GDKLIBRARY_HASHASH);
			bat *sb = GDKrealloc(hbats, ++nhbats * sizeof(bat));
			if (sb == NULL) {
				GDKfree(options);
				goto bailout;
			}
			hbats = sb;
			hbats[nhbats - 1] = b.batCacheid;
		}
#endif

		BAT *bn;
		Heap *hn;
		if ((bn = GDKzalloc(sizeof(BAT))) == NULL ||
		    (hn = GDKzalloc(sizeof(Heap))) == NULL) {
			GDKfree(bn);
			GDKfree(options);
			TRC_CRITICAL(GDK, "cannot allocate memory for BAT.");
			goto bailout;
		}
		*bn = b;
		*hn = h;
		bn->theap = hn;
		if (b.tvheap) {
			Heap *vhn;
			assert(b.tvheap == &vh);
			if ((vhn = GDKmalloc(sizeof(Heap))) == NULL) {
				GDKfree(hn);
				GDKfree(bn);
				GDKfree(options);
				TRC_CRITICAL(GDK, "cannot allocate memory for BAT.");
				goto bailout;
			}
			*vhn = vh;
			bn->tvheap = vhn;
			ATOMIC_INIT(&bn->tvheap->refs, 1);
		}

		char name[MT_NAME_LEN];
		snprintf(name, sizeof(name), "heaplock%d", bn->batCacheid); /* fits */
		MT_lock_init(&bn->theaplock, name);
		snprintf(name, sizeof(name), "BATlock%d", bn->batCacheid); /* fits */
		MT_lock_init(&bn->batIdxLock, name);
		snprintf(name, sizeof(name), "hashlock%d", bn->batCacheid); /* fits */
		MT_rwlock_init(&bn->thashlock, name);
		ATOMIC_INIT(&bn->theap->refs, 1);

		if (snprintf(BBP_bak(b.batCacheid), sizeof(BBP_bak(b.batCacheid)), "tmp_%o", (unsigned) b.batCacheid) >= (int) sizeof(BBP_bak(b.batCacheid))) {
			BATdestroy(bn);
			GDKfree(options);
			TRC_CRITICAL(GDK, "BBP logical filename directory is too large, on line %d\n", lineno);
			goto bailout;
		}
		char *s;
		if ((s = strchr(headname, '~')) != NULL && s == headname) {
			/* sizeof(logical) > sizeof(BBP_bak(b.batCacheid)), so
			 * this fits */
			strcpy(logical, BBP_bak(b.batCacheid));
		} else {
			if (s)
				*s = 0;
			strcpy_len(logical, headname, sizeof(logical));
		}
		if (strcmp(logical, BBP_bak(b.batCacheid)) == 0) {
			BBP_logical(b.batCacheid) = BBP_bak(b.batCacheid);
		} else {
			BBP_logical(b.batCacheid) = GDKstrdup(logical);
			if (BBP_logical(b.batCacheid) == NULL) {
				BATdestroy(bn);
				GDKfree(options);
				TRC_CRITICAL(GDK, "GDKstrdup failed\n");
				goto bailout;
			}
		}
		strcpy_len(BBP_physical(b.batCacheid), filename, sizeof(BBP_physical(b.batCacheid)));
#ifdef __COVERITY__
		/* help coverity */
		BBP_physical(b.batCacheid)[sizeof(BBP_physical(b.batCacheid)) - 1] = 0;
#endif
		BBP_options(b.batCacheid) = options;
		BBP_refs(b.batCacheid) = 0;
		BBP_lrefs(b.batCacheid) = 1;	/* any BAT we encounter here is persistent, so has a logical reference */
		BBP_desc(b.batCacheid) = bn;
		BBP_pid(b.batCacheid) = 0;
		BBP_status_set(b.batCacheid, BBPEXISTING);	/* do we need other status bits? */
	}

  bailout:
	return_options = false;
#ifdef GDKLIBRARY_HASHASH
	GDKfree(hbats);
#endif
	return GDK_FAIL;
}

/* check that the necessary files for all BATs exist and are large
 * enough */
static gdk_return
BBPcheckbats(unsigned bbpversion)
{
	(void) bbpversion;
	for (bat bid = 1, size = (bat) ATOMIC_GET(&BBPsize); bid < size; bid++) {
		struct stat statb;
		BAT *b;
		char *path;

		if ((b = BBP_desc(bid)) == NULL) {
			/* not a valid BAT */
			continue;
		}
		if (b->ttype == TYPE_void) {
			/* no files needed */
			continue;
		}
		if (b->theap->free > 0) {
			path = GDKfilepath(0, BATDIR, b->theap->filename, NULL);
			if (path == NULL)
				return GDK_FAIL;
			/* first check string offset heap with width,
			 * then without */
			if (MT_stat(path, &statb) < 0) {
#ifdef GDKLIBRARY_TAILN
				if (b->ttype == TYPE_str &&
				    b->twidth < SIZEOF_VAR_T) {
					size_t taillen = strlen(path) - 1;
					char tailsave = path[taillen];
					path[taillen] = 0;
					if (MT_stat(path, &statb) < 0) {
						GDKsyserror("cannot stat file %s%c or %s (expected size %zu)\n",
							    path, tailsave, path, b->theap->free);
						GDKfree(path);
						return GDK_FAIL;
					}
				} else
#endif
				{
					GDKsyserror("cannot stat file %s (expected size %zu)\n",
						    path, b->theap->free);
					GDKfree(path);
					return GDK_FAIL;
				}
			}
			if ((size_t) statb.st_size < b->theap->free) {
				GDKerror("file %s too small (expected %zu, actual %zu)\n", path, b->theap->free, (size_t) statb.st_size);
				GDKfree(path);
				return GDK_FAIL;
			}
			size_t hfree = b->theap->free;
			hfree = (hfree + GDK_mmap_pagesize - 1) & ~(GDK_mmap_pagesize - 1);
			if (hfree == 0)
				hfree = GDK_mmap_pagesize;
			if (statb.st_size > (off_t) hfree) {
				int fd;
				if ((fd = MT_open(path, O_RDWR | O_CLOEXEC | O_BINARY)) >= 0) {
					if (ftruncate(fd, hfree) == -1)
						perror("ftruncate");
					(void) close(fd);
				}
			}
			GDKfree(path);
		}
		if (b->tvheap != NULL && b->tvheap->free > 0) {
			path = GDKfilepath(0, BATDIR, BBP_physical(b->batCacheid), "theap");
			if (path == NULL)
				return GDK_FAIL;
			if (MT_stat(path, &statb) < 0) {
				GDKsyserror("cannot stat file %s\n",
					    path);
				GDKfree(path);
				return GDK_FAIL;
			}
			if ((size_t) statb.st_size < b->tvheap->free) {
				GDKerror("file %s too small (expected %zu, actual %zu)\n", path, b->tvheap->free, (size_t) statb.st_size);
				GDKfree(path);
				return GDK_FAIL;
			}
			size_t hfree = b->tvheap->free;
			hfree = (hfree + GDK_mmap_pagesize - 1) & ~(GDK_mmap_pagesize - 1);
			if (hfree == 0)
				hfree = GDK_mmap_pagesize;
			if (statb.st_size > (off_t) hfree) {
				int fd;
				if ((fd = MT_open(path, O_RDWR | O_CLOEXEC | O_BINARY)) >= 0) {
					if (ftruncate(fd, hfree) == -1)
						perror("ftruncate");
					(void) close(fd);
				}
			}
			GDKfree(path);
		}
	}
	return GDK_SUCCEED;
}

#ifdef HAVE_HGE
#define SIZEOF_MAX_INT SIZEOF_HGE
#else
#define SIZEOF_MAX_INT SIZEOF_LNG
#endif

unsigned
BBPheader(FILE *fp, int *lineno, bat *bbpsize, lng *logno, lng *transid)
{
	char buf[BUFSIZ];
	int sz, ptrsize, oidsize, intsize;
	unsigned bbpversion;

	if (fgets(buf, sizeof(buf), fp) == NULL) {
		TRC_CRITICAL(GDK, "BBP.dir is empty");
		return 0;
	}
	++*lineno;
	if (sscanf(buf, "BBP.dir, GDKversion %u\n", &bbpversion) != 1) {
		GDKerror("old BBP without version number; "
			 "dump the database using a compatible version, "
			 "then restore into new database using this version.\n");
		return 0;
	}
	if (bbpversion != GDKLIBRARY &&
	    bbpversion != GDKLIBRARY_HSIZE &&
	    bbpversion != GDKLIBRARY_HASHASH &&
	    bbpversion != GDKLIBRARY_TAILN &&
	    bbpversion != GDKLIBRARY_MINMAX_POS) {
		TRC_CRITICAL(GDK, "incompatible BBP version: expected 0%o, got 0%o. "
			     "This database was probably created by a %s version of MonetDB.",
			     GDKLIBRARY, bbpversion,
			     bbpversion > GDKLIBRARY ? "newer" : "too old");
		return 0;
	}
	if (fgets(buf, sizeof(buf), fp) == NULL) {
		TRC_CRITICAL(GDK, "short BBP");
		return 0;
	}
	++*lineno;
	if (sscanf(buf, "%d %d %d", &ptrsize, &oidsize, &intsize) != 3) {
		TRC_CRITICAL(GDK, "BBP.dir has incompatible format: pointer, OID, and max. integer sizes are missing on line %d", *lineno);
		return 0;
	}
	if (ptrsize != SIZEOF_SIZE_T || oidsize != SIZEOF_OID) {
		TRC_CRITICAL(GDK, "database created with incompatible server: "
			     "expected pointer size %d, got %d, expected OID size %d, got %d.",
			     SIZEOF_SIZE_T, ptrsize, SIZEOF_OID, oidsize);
		return 0;
	}
	if (intsize > SIZEOF_MAX_INT) {
		TRC_CRITICAL(GDK, "database created with incompatible server: "
			     "expected max. integer size %d, got %d.",
			     SIZEOF_MAX_INT, intsize);
		return 0;
	}
	if (fgets(buf, sizeof(buf), fp) == NULL) {
		TRC_CRITICAL(GDK, "short BBP");
		return 0;
	}
	++*lineno;
	if (sscanf(buf, "BBPsize=%d", &sz) != 1) {
		TRC_CRITICAL(GDK, "no BBPsize value found\n");
		return 0;
	}
	if (sz > *bbpsize)
		*bbpsize = sz;
	if (bbpversion > GDKLIBRARY_MINMAX_POS) {
		if (fgets(buf, sizeof(buf), fp) == NULL) {
			TRC_CRITICAL(GDK, "short BBP");
			return 0;
		}
		if (sscanf(buf, "BBPinfo=" LLSCN " " LLSCN, logno, transid) != 2) {
			TRC_CRITICAL(GDK, "no info value found\n");
			return 0;
		}
	} else {
		*logno = *transid = 0;
	}
	return bbpversion;
}

bool
GDKinmemory(int farmid)
{
	if (farmid == NOFARM)
		farmid = 0;
	assert(farmid >= 0 && farmid < MAXFARMS);
	return BBPfarms[farmid].dirname == NULL;
}

/* all errors are fatal */
gdk_return
BBPaddfarm(const char *dirname, uint32_t rolemask, bool logerror)
{
	struct stat st;
	int i;

	if (dirname == NULL) {
		assert(BBPfarms[0].dirname == NULL);
		assert(rolemask & 1);
		assert(BBPfarms[0].roles == 0);
		BBPfarms[0].roles = rolemask;
		return GDK_SUCCEED;
	}
	if (strchr(dirname, '\n') != NULL) {
		if (logerror)
			GDKerror("no newline allowed in directory name\n");
		return GDK_FAIL;
	}
	if (rolemask == 0 || (rolemask & 1 && BBPfarms[0].dirname != NULL)) {
		if (logerror)
			GDKerror("bad rolemask\n");
		return GDK_FAIL;
	}
	if (strcmp(dirname, "in-memory") == 0 ||
	    /* backward compatibility: */ strcmp(dirname, ":memory:") == 0) {
		dirname = NULL;
	} else if (MT_mkdir(dirname) < 0) {
		if (errno == EEXIST) {
			if (MT_stat(dirname, &st) == -1 || !S_ISDIR(st.st_mode)) {
				if (logerror)
					GDKerror("%s: not a directory\n", dirname);
				return GDK_FAIL;
			}
		} else {
			if (logerror)
				GDKsyserror("%s: cannot create directory\n", dirname);
			return GDK_FAIL;
		}
	}
	for (i = 0; i < MAXFARMS; i++) {
		if (BBPfarms[i].roles == 0) {
			if (dirname) {
				BBPfarms[i].dirname = GDKstrdup(dirname);
				if (BBPfarms[i].dirname == NULL)
					return GDK_FAIL;
			}
			BBPfarms[i].roles = rolemask;
			if ((rolemask & 1) == 0 && dirname != NULL) {
				char *bbpdir;
				int j;

				for (j = 0; j < i; j++)
					if (BBPfarms[j].dirname != NULL &&
					    strcmp(BBPfarms[i].dirname,
						   BBPfarms[j].dirname) == 0)
						return GDK_SUCCEED;
				/* if an extra farm, make sure we
				 * don't find a BBP.dir there that
				 * might belong to an existing
				 * database */
				bbpdir = GDKfilepath(i, BATDIR, "BBP", "dir");
				if (bbpdir == NULL) {
					return GDK_FAIL;
				}
				if (MT_stat(bbpdir, &st) != -1 || errno != ENOENT) {
					GDKfree(bbpdir);
					if (logerror)
						GDKerror("%s is a database\n", dirname);
					return GDK_FAIL;
				}
				GDKfree(bbpdir);
				bbpdir = GDKfilepath(i, BAKDIR, "BBP", "dir");
				if (bbpdir == NULL) {
					return GDK_FAIL;
				}
				if (MT_stat(bbpdir, &st) != -1 || errno != ENOENT) {
					GDKfree(bbpdir);
					if (logerror)
						GDKerror("%s is a database\n", dirname);
					return GDK_FAIL;
				}
				GDKfree(bbpdir);
			}
			return GDK_SUCCEED;
		}
	}
	if (logerror)
		GDKerror("too many farms\n");
	return GDK_FAIL;
}

#ifdef GDKLIBRARY_HASHASH
static gdk_return
fixhashashbat(BAT *b)
{
	const char *nme = BBP_physical(b->batCacheid);
	char *srcdir = GDKfilepath(NOFARM, BATDIR, nme, NULL);
	if (srcdir == NULL) {
		TRC_CRITICAL(GDK, "GDKfilepath failed\n");
		return GDK_FAIL;
	}
	char *s;
	if ((s = strrchr(srcdir, DIR_SEP)) != NULL)
		*s = 0;
	const char *bnme;
	if ((bnme = strrchr(nme, DIR_SEP)) != NULL)
		bnme++;
	else
		bnme = nme;
	long_str filename;
	snprintf(filename, sizeof(filename), "BACKUP%c%s", DIR_SEP, bnme);

	/* we don't maintain index structures */
	HASHdestroy(b);
	IMPSdestroy(b);
	OIDXdestroy(b);
	PROPdestroy(b);
	STRMPdestroy(b);

	/* make backup of heaps */
	const char *t;
	if (GDKmove(b->theap->farmid, srcdir, bnme, "tail1",
		    BAKDIR, bnme, "tail1", false) == GDK_SUCCEED)
		t = "tail1";
	else if (GDKmove(b->theap->farmid, srcdir, bnme, "tail2",
			 BAKDIR, bnme, "tail2", false) == GDK_SUCCEED)
		t = "tail2";
#if SIZEOF_VAR_T == 8
	else if (GDKmove(b->theap->farmid, srcdir, bnme, "tail4",
			 BAKDIR, bnme, "tail4", false) == GDK_SUCCEED)
		t = "tail4";
#endif
	else if (GDKmove(b->theap->farmid, srcdir, bnme, "tail",
			 BAKDIR, bnme, "tail", true) == GDK_SUCCEED)
		t = "tail";
	else {
		GDKfree(srcdir);
		TRC_CRITICAL(GDK, "cannot make backup of %s.tail\n", nme);
		return GDK_FAIL;
	}
	GDKclrerr();
	if (GDKmove(b->theap->farmid, srcdir, bnme, "theap",
		    BAKDIR, bnme, "theap", true) != GDK_SUCCEED) {
		GDKfree(srcdir);
		TRC_CRITICAL(GDK, "cannot make backup of %s.theap\n", nme);
		return GDK_FAIL;
	}
	/* load old heaps */
	Heap h1 = *b->theap;	/* old heap */
	h1.base = NULL;
	h1.dirty = false;
	strconcat_len(h1.filename, sizeof(h1.filename), filename, ".", t, NULL);
	if (HEAPload(&h1, filename, t, false) != GDK_SUCCEED) {
		GDKfree(srcdir);
		TRC_CRITICAL(GDK, "loading old tail heap "
			     "for BAT %d failed\n", b->batCacheid);
		return GDK_FAIL;
	}
	Heap vh1 = *b->tvheap;	/* old heap */
	vh1.base = NULL;
	vh1.dirty = false;
	strconcat_len(vh1.filename, sizeof(vh1.filename), filename, ".theap", NULL);
	if (HEAPload(&vh1, filename, "theap", false) != GDK_SUCCEED) {
		GDKfree(srcdir);
		HEAPfree(&h1, false);
		TRC_CRITICAL(GDK, "loading old string heap "
			     "for BAT %d failed\n", b->batCacheid);
		return GDK_FAIL;
	}

	/* create new heaps */
	Heap *h2 = GDKmalloc(sizeof(Heap));
	Heap *vh2 = GDKmalloc(sizeof(Heap));
	if (h2 == NULL || vh2 == NULL) {
		GDKfree(h2);
		GDKfree(vh2);
		GDKfree(srcdir);
		HEAPfree(&h1, false);
		HEAPfree(&vh1, false);
		TRC_CRITICAL(GDK, "allocating new heaps "
			     "for BAT %d failed\n", b->batCacheid);
		return GDK_FAIL;
	}
	*h2 = *b->theap;
	if (HEAPalloc(h2, b->batCapacity, b->twidth) != GDK_SUCCEED) {
		GDKfree(h2);
		GDKfree(vh2);
		GDKfree(srcdir);
		HEAPfree(&h1, false);
		HEAPfree(&vh1, false);
		TRC_CRITICAL(GDK, "allocating new tail heap "
			     "for BAT %d failed\n", b->batCacheid);
		return GDK_FAIL;
	}
	h2->dirty = true;
	h2->free = h1.free;

	*vh2 = *b->tvheap;
	strconcat_len(vh2->filename, sizeof(vh2->filename), nme, ".theap", NULL);
	strHeap(vh2, b->batCapacity);
	if (vh2->base == NULL) {
		GDKfree(srcdir);
		HEAPfree(&h1, false);
		HEAPfree(&vh1, false);
		HEAPfree(h2, false);
		GDKfree(h2);
		GDKfree(vh2);
		TRC_CRITICAL(GDK, "allocating new string heap "
			     "for BAT %d failed\n", b->batCacheid);
		return GDK_FAIL;
	}
	vh2->dirty = true;
	ATOMIC_INIT(&h2->refs, 1);
	ATOMIC_INIT(&vh2->refs, 1);
	Heap *ovh = b->tvheap;
	b->tvheap = vh2;
	vh2 = NULL;		/* no longer needed */
	for (BUN i = 0; i < b->batCount; i++) {
		var_t o;
		switch (b->twidth) {
		case 1:
			o = (var_t) ((uint8_t *) h1.base)[i] + GDK_VAROFFSET;
			break;
		case 2:
			o = (var_t) ((uint16_t *) h1.base)[i] + GDK_VAROFFSET;
			break;
#if SIZEOF_VAR_T == 8
		case 4:
			o = (var_t) ((uint32_t *) h1.base)[i];
			break;
#endif
		default:
			o = ((var_t *) h1.base)[i];
			break;
		}
		const char *s = vh1.base + o;
		var_t no = strPut(b, &o, s);
		if (no == 0) {
			HEAPfree(&h1, false);
			HEAPfree(&vh1, false);
			HEAPdecref(h2, false);
			HEAPdecref(b->tvheap, false);
			b->tvheap = ovh;
			GDKfree(srcdir);
			TRC_CRITICAL(GDK, "storing string value "
				     "for BAT %d failed\n", b->batCacheid);
			return GDK_FAIL;
		}
		assert(no >= GDK_VAROFFSET);
		switch (b->twidth) {
		case 1:
			no -= GDK_VAROFFSET;
			assert(no <= 0xFF);
			((uint8_t *) h2->base)[i] = (uint8_t) no;
			break;
		case 2:
			no -= GDK_VAROFFSET;
			assert(no <= 0xFFFF);
			((uint16_t *) h2->base)[i] = (uint16_t) no;
			break;
#if SIZEOF_VAR_T == 8
		case 4:
			assert(no <= 0xFFFFFFFF);
			((uint32_t *) h2->base)[i] = (uint32_t) no;
			break;
#endif
		default:
			((var_t *) h2->base)[i] = no;
			break;
		}
	}

	/* cleanup */
	HEAPfree(&h1, false);
	HEAPfree(&vh1, false);
	if (HEAPsave(h2, nme, BATtailname(b), true, h2->free, NULL) != GDK_SUCCEED) {
		HEAPdecref(h2, false);
		HEAPdecref(b->tvheap, false);
		b->tvheap = ovh;
		GDKfree(srcdir);
		TRC_CRITICAL(GDK, "saving heap failed\n");
		return GDK_FAIL;
	}
	if (HEAPsave(b->tvheap, nme, "theap", true, b->tvheap->free, &b->theaplock) != GDK_SUCCEED) {
		HEAPfree(b->tvheap, false);
		b->tvheap = ovh;
		GDKfree(srcdir);
		TRC_CRITICAL(GDK, "saving string heap failed\n");
		return GDK_FAIL;
	}
	HEAPdecref(b->theap, false);
	b->theap = h2;
	HEAPfree(h2, false);
	HEAPdecref(ovh, false);
	HEAPfree(b->tvheap, false);
	GDKfree(srcdir);
	return GDK_SUCCEED;
}

static gdk_return
fixhashash(bat *hashbats, bat nhashbats)
{
	for (bat i = 0; i < nhashbats; i++) {
		bat bid = hashbats[i];
		BAT *b;
		if ((b = BBP_desc(bid)) == NULL) {
			/* not a valid BAT (shouldn't happen) */
			continue;
		}
		if (fixhashashbat(b) != GDK_SUCCEED)
			return GDK_FAIL;
	}
	return GDK_SUCCEED;
}
#endif

#ifdef GDKLIBRARY_TAILN
static gdk_return
movestrbats(void)
{
	for (bat bid = 1, nbat = (bat) ATOMIC_GET(&BBPsize); bid < nbat; bid++) {
		BAT *b = BBP_desc(bid);
		if (b == NULL) {
			/* not a valid BAT */
			continue;
		}
		if (b->ttype != TYPE_str || b->twidth == SIZEOF_VAR_T || b->batCount == 0)
			continue;
		char *oldpath = GDKfilepath(0, BATDIR, BBP_physical(b->batCacheid), "tail");
		char *newpath = GDKfilepath(0, BATDIR, b->theap->filename, NULL);
		int ret = -1;
		if (oldpath != NULL && newpath != NULL) {
			struct stat oldst, newst;
			bool oldexist = MT_stat(oldpath, &oldst) == 0;
			bool newexist = MT_stat(newpath, &newst) == 0;
			if (newexist) {
				if (oldexist) {
					if (oldst.st_mtime > newst.st_mtime) {
						GDKerror("both %s and %s exist with %s unexpectedly newer: manual intervention required\n", oldpath, newpath, oldpath);
						ret = -1;
					} else {
						TRC_WARNING(GDK, "both %s and %s exist, removing %s\n", oldpath, newpath, oldpath);
						ret = MT_remove(oldpath);
					}
				} else {
					/* already good */
					ret = 0;
				}
			} else if (oldexist) {
				TRC_DEBUG(IO_, "rename %s to %s\n", oldpath, newpath);
				ret = MT_rename(oldpath, newpath);
			} else {
				/* neither file exists: may be ok, but
				 * will be checked later */
				ret = 0;
			}
		}
		GDKfree(oldpath);
		GDKfree(newpath);
		if (ret == -1)
			return GDK_FAIL;
	}
	return GDK_SUCCEED;
}
#endif

static void
BBPtrim(bool aggressive)
{
	int n = 0;
	unsigned flag = BBPUNLOADING | BBPSYNCING | BBPSAVING;
	if (!aggressive)
		flag |= BBPHOT;
	for (bat bid = 1, nbat = (bat) ATOMIC_GET(&BBPsize); bid < nbat; bid++) {
		/* don't do this during a (sub)commit */
		MT_lock_set(&GDKtmLock);
		MT_lock_set(&GDKswapLock(bid));
		BAT *b = NULL;
		bool swap = false;
		if (!(BBP_status(bid) & flag) &&
		    BBP_refs(bid) == 0 &&
		    BBP_lrefs(bid) != 0 &&
		    (b = BBP_cache(bid)) != NULL) {
			MT_lock_set(&b->theaplock);
			if (b->batSharecnt == 0 &&
			    !isVIEW(b) &&
			    (!BATdirty(b) || (aggressive && b->theap->storage == STORE_MMAP && (b->tvheap == NULL || b->tvheap->storage == STORE_MMAP))) /*&&
			    (BBP_status(bid) & BBPPERSISTENT ||
			     (b->batRole == PERSISTENT && BBP_lrefs(bid) == 1)) */) {
				BBP_status_on(bid, BBPUNLOADING);
				swap = true;
			}
			MT_lock_unset(&b->theaplock);
		}
		MT_lock_unset(&GDKswapLock(bid));
		if (swap) {
			TRC_DEBUG(BAT_, "unload and free bat %d\n", bid);
			if (BBPfree(b) != GDK_SUCCEED)
				GDKerror("unload failed for bat %d", bid);
			n++;
		}
		MT_lock_unset(&GDKtmLock);
	}
	TRC_DEBUG(BAT_, "unloaded %d bats%s\n", n, aggressive ? " (also hot)" : "");
}

static void
BBPmanager(void *dummy)
{
	(void) dummy;

	for (;;) {
		int n = 0;
		for (bat bid = 1, nbat = (bat) ATOMIC_GET(&BBPsize); bid < nbat; bid++) {
			MT_lock_set(&GDKswapLock(bid));
			if (BBP_refs(bid) == 0 && BBP_lrefs(bid) != 0) {
				n += (BBP_status(bid) & BBPHOT) != 0;
				BBP_status_off(bid, BBPHOT);
			}
			MT_lock_unset(&GDKswapLock(bid));
		}
		TRC_DEBUG(BAT_, "cleared HOT bit from %d bats\n", n);
		size_t cur = GDKvm_cursize();
		for (int i = 0, n = cur > GDK_vm_maxsize / 2 ? 1 : cur > GDK_vm_maxsize / 4 ? 10 : 100; i < n; i++) {
			MT_sleep_ms(100);
			if (GDKexiting())
				return;
		}
		BBPtrim(false);
		BBPcallbacks();
		if (GDKexiting())
			return;
	}
}

static MT_Id manager;

gdk_return
BBPinit(void)
{
	FILE *fp = NULL;
	struct stat st;
	unsigned bbpversion = 0;
	int i;
	int lineno = 0;
#ifdef GDKLIBRARY_HASHASH
	bat *hashbats = NULL;
	bat nhashbats = 0;
	gdk_return res = GDK_SUCCEED;
#endif
	int dbg = GDKdebug;

	GDKdebug &= ~TAILCHKMASK;

	/* the maximum number of BATs allowed in the system and the
	 * size of the "physical" array are linked in a complicated
	 * manner.  The expression below shows the relationship */
	static_assert((uint64_t) N_BBPINIT * BBPINIT < (UINT64_C(1) << (3 * ((sizeof(BBP[0][0].physical) + 2) * 2 / 5))), "\"physical\" array in BBPrec is too small");
	/* similarly, the maximum number of BATs allowed also has a
	 * (somewhat simpler) relation with the size of the "bak"
	 * array */
	static_assert((uint64_t) N_BBPINIT * BBPINIT < (UINT64_C(1) << (3 * (sizeof(BBP[0][0].bak) - 5))), "\"bak\" array in BBPrec is too small");

	if (!GDKinmemory(0)) {
		str bbpdirstr, backupbbpdirstr;

		BBPtmlock();

		if (!(bbpdirstr = GDKfilepath(0, BATDIR, "BBP", "dir"))) {
			TRC_CRITICAL(GDK, "GDKmalloc failed\n");
			BBPtmunlock();
			GDKdebug = dbg;
			return GDK_FAIL;
		}

		if (!(backupbbpdirstr = GDKfilepath(0, BAKDIR, "BBP", "dir"))) {
			GDKfree(bbpdirstr);
			TRC_CRITICAL(GDK, "GDKmalloc failed\n");
			BBPtmunlock();
			GDKdebug = dbg;
			return GDK_FAIL;
		}

		if (GDKremovedir(0, TEMPDIR) != GDK_SUCCEED) {
			GDKfree(bbpdirstr);
			GDKfree(backupbbpdirstr);
			TRC_CRITICAL(GDK, "cannot remove directory %s\n", TEMPDIR);
			BBPtmunlock();
			GDKdebug = dbg;
			return GDK_FAIL;
		}

		if (GDKremovedir(0, DELDIR) != GDK_SUCCEED) {
			GDKfree(bbpdirstr);
			GDKfree(backupbbpdirstr);
			TRC_CRITICAL(GDK, "cannot remove directory %s\n", DELDIR);
			BBPtmunlock();
			GDKdebug = dbg;
			return GDK_FAIL;
		}

		/* first move everything from SUBDIR to BAKDIR (its parent) */
		if (BBPrecover_subdir() != GDK_SUCCEED) {
			GDKfree(bbpdirstr);
			GDKfree(backupbbpdirstr);
			TRC_CRITICAL(GDK, "cannot properly recover_subdir process %s.", SUBDIR);
			BBPtmunlock();
			GDKdebug = dbg;
			return GDK_FAIL;
		}

		/* try to obtain a BBP.dir from bakdir */
		if (MT_stat(backupbbpdirstr, &st) == 0) {
			/* backup exists; *must* use it */
			if (recover_dir(0, MT_stat(bbpdirstr, &st) == 0) != GDK_SUCCEED) {
				GDKfree(bbpdirstr);
				GDKfree(backupbbpdirstr);
				BBPtmunlock();
				goto bailout;
			}
			if ((fp = GDKfilelocate(0, "BBP", "r", "dir")) == NULL) {
				GDKfree(bbpdirstr);
				GDKfree(backupbbpdirstr);
				TRC_CRITICAL(GDK, "cannot open recovered BBP.dir.");
				BBPtmunlock();
				GDKdebug = dbg;
				return GDK_FAIL;
			}
		} else if ((fp = GDKfilelocate(0, "BBP", "r", "dir")) == NULL) {
			/* there was no BBP.dir either. Panic! try to use a
			 * BBP.bak */
			if (MT_stat(backupbbpdirstr, &st) < 0) {
				/* no BBP.bak (nor BBP.dir or BACKUP/BBP.dir):
				 * create a new one */
				TRC_DEBUG(IO_, "initializing BBP.\n");
				if (BBPdir_init() != GDK_SUCCEED) {
					GDKfree(bbpdirstr);
					GDKfree(backupbbpdirstr);
					BBPtmunlock();
					goto bailout;
				}
			} else if (GDKmove(0, BATDIR, "BBP", "bak", BATDIR, "BBP", "dir", true) == GDK_SUCCEED)
				TRC_DEBUG(IO_, "reverting to dir saved in BBP.bak.\n");

			if ((fp = GDKfilelocate(0, "BBP", "r", "dir")) == NULL) {
				GDKsyserror("cannot open BBP.dir");
				GDKfree(bbpdirstr);
				GDKfree(backupbbpdirstr);
				BBPtmunlock();
				goto bailout;
			}
		}
		assert(fp != NULL);
		GDKfree(bbpdirstr);
		GDKfree(backupbbpdirstr);
		BBPtmunlock();
	}

	/* scan the BBP.dir to obtain current size */
	BBPlimit = 0;
	memset(BBP, 0, sizeof(BBP));

	bat bbpsize;
	bbpsize = 1;
	if (GDKinmemory(0)) {
		bbpversion = GDKLIBRARY;
	} else {
		lng logno, transid;
		bbpversion = BBPheader(fp, &lineno, &bbpsize, &logno, &transid);
		if (bbpversion == 0) {
			GDKdebug = dbg;
			return GDK_FAIL;
		}
		assert(bbpversion > GDKLIBRARY_MINMAX_POS || logno == 0);
		assert(bbpversion > GDKLIBRARY_MINMAX_POS || transid == 0);
		ATOMIC_SET(&BBPlogno, logno);
		ATOMIC_SET(&BBPtransid, transid);
	}

	/* allocate BBP records */
	if (BBPextend(false, bbpsize) != GDK_SUCCEED) {
		GDKdebug = dbg;
		return GDK_FAIL;
	}
	ATOMIC_SET(&BBPsize, bbpsize);

	if (!GDKinmemory(0)) {
		if (BBPreadEntries(fp, bbpversion, lineno
#ifdef GDKLIBRARY_HASHASH
				   , &hashbats, &nhashbats
#endif
			    ) != GDK_SUCCEED) {
			GDKdebug = dbg;
			return GDK_FAIL;
		}
		fclose(fp);
	}

	MT_lock_set(&BBPnameLock);
	if (BBPinithash((bat) ATOMIC_GET(&BBPsize)) != GDK_SUCCEED) {
		TRC_CRITICAL(GDK, "BBPinithash failed");
		MT_lock_unset(&BBPnameLock);
#ifdef GDKLIBRARY_HASHASH
		GDKfree(hashbats);
#endif
		GDKdebug = dbg;
		return GDK_FAIL;
	}
	MT_lock_unset(&BBPnameLock);

	/* will call BBPrecover if needed */
	if (!GDKinmemory(0)) {
		BBPtmlock();
		gdk_return rc = BBPprepare(false);
		BBPtmunlock();
		if (rc != GDK_SUCCEED) {
#ifdef GDKLIBRARY_HASHASH
			GDKfree(hashbats);
#endif
			TRC_CRITICAL(GDK, "cannot properly prepare process %s.", BAKDIR);
			GDKdebug = dbg;
			return rc;
		}
	}

	if (BBPcheckbats(bbpversion) != GDK_SUCCEED) {
#ifdef GDKLIBRARY_HASHASH
		GDKfree(hashbats);
#endif
		GDKdebug = dbg;
		return GDK_FAIL;
	}

#ifdef GDKLIBRARY_TAILN
	char *needstrbatmove;
	if (GDKinmemory(0)) {
		needstrbatmove = NULL;
	} else {
		needstrbatmove = GDKfilepath(0, BATDIR, "needstrbatmove", NULL);
		if (bbpversion <= GDKLIBRARY_TAILN) {
			/* create signal file that we need to rename string
			 * offset heaps */
			int fd = MT_open(needstrbatmove, O_WRONLY | O_CREAT);
			if (fd < 0) {
				TRC_CRITICAL(GDK, "cannot create signal file needstrbatmove.\n");
				GDKfree(needstrbatmove);
#ifdef GDKLIBRARY_HASHASH
				GDKfree(hashbats);
#endif
				GDKdebug = dbg;
				return GDK_FAIL;
			}
			close(fd);
		} else {
			/* check signal file whether we need to rename string
			 * offset heaps */
			int fd = MT_open(needstrbatmove, O_RDONLY);
			if (fd >= 0) {
				/* yes, we do */
				close(fd);
			} else if (errno == ENOENT) {
				/* no, we don't: set var to NULL */
				GDKfree(needstrbatmove);
				needstrbatmove = NULL;
			} else {
				GDKsyserror("unexpected error opening %s\n", needstrbatmove);
				GDKfree(needstrbatmove);
#ifdef GDKLIBRARY_HASHASH
				GDKfree(hashbats);
#endif
				GDKdebug = dbg;
				return GDK_FAIL;
			}
		}
	}
#endif

#ifdef GDKLIBRARY_HASHASH
	if (nhashbats > 0)
		res = fixhashash(hashbats, nhashbats);
	GDKfree(hashbats);
	if (res != GDK_SUCCEED)
		return res;
#endif

	if (bbpversion < GDKLIBRARY && TMcommit() != GDK_SUCCEED) {
		TRC_CRITICAL(GDK, "TMcommit failed\n");
		GDKdebug = dbg;
		return GDK_FAIL;
	}

#ifdef GDKLIBRARY_TAILN
	/* we rename the offset heaps after the above commit: in this
	 * version we accept both the old and new names, but we want to
	 * convert so that future versions only have the new name */
	if (needstrbatmove) {
		/* note, if renaming fails, nothing is lost: a next
		 * invocation will just try again; an older version of
		 * mserver will not work because of the TMcommit
		 * above */
		if (movestrbats() != GDK_SUCCEED) {
			GDKfree(needstrbatmove);
			GDKdebug = dbg;
			return GDK_FAIL;
		}
		MT_remove(needstrbatmove);
		GDKfree(needstrbatmove);
		needstrbatmove = NULL;
	}
#endif
	GDKdebug = dbg;

	/* cleanup any leftovers (must be done after BBPrecover) */
	for (i = 0; i < MAXFARMS && BBPfarms[i].dirname != NULL; i++) {
		int j;
		for (j = 0; j < i; j++) {
			/* don't clean a directory twice */
			if (BBPfarms[j].dirname &&
			    strcmp(BBPfarms[i].dirname,
				   BBPfarms[j].dirname) == 0)
				break;
		}
		if (j == i) {
			char *d = GDKfilepath(i, NULL, BATDIR, NULL);
			if (d == NULL) {
				return GDK_FAIL;
			}
			BBPdiskscan(d, strlen(d) - strlen(BATDIR));
			GDKfree(d);
		}
	}

	manager = THRcreate(BBPmanager, NULL, MT_THR_DETACHED, "BBPmanager");
	return GDK_SUCCEED;

  bailout:
	/* now it is time for real panic */
	TRC_CRITICAL(GDK, "could not write %s%cBBP.dir.", BATDIR, DIR_SEP);
	return GDK_FAIL;
}

/*
 * During the exit phase all non-persistent BATs are removed.  Upon
 * exit the status of the BBP tables is saved on disk.  This function
 * is called once and during the shutdown of the server. Since
 * shutdown may be issued from any thread (dangerous) it may lead to
 * interference in a parallel session.
 */

static int backup_files = 0, backup_dir = 0, backup_subdir = 0;

void
BBPexit(void)
{
	bat i;
	bool skipped;

	//BBPlock();	/* stop all threads ever touching more descriptors */

	/* free all memory (just for leak-checking in Purify) */
	do {
		skipped = false;
		for (i = 0; i < (bat) ATOMIC_GET(&BBPsize); i++) {
			if (BBPvalid(i)) {
				BAT *b = BBP_desc(i);

				if (b) {
					if (b->batSharecnt > 0) {
						skipped = true;
						continue;
					}
					MT_lock_set(&b->theaplock);
					bat tp = VIEWtparent(b);
					if (tp != 0) {
						BBP_desc(tp)->batSharecnt--;
						--BBP_lrefs(tp);
						HEAPdecref(b->theap, false);
						b->theap = NULL;
					}
					tp = VIEWvtparent(b);
					if (tp != 0) {
						BBP_desc(tp)->batSharecnt--;
						--BBP_lrefs(tp);
						HEAPdecref(b->tvheap, false);
						b->tvheap = NULL;
					}
					if (b->oldtail) {
						Heap *h = b->oldtail;
						b->oldtail = NULL;
						ATOMIC_AND(&h->refs, ~DELAYEDREMOVE);
						HEAPdecref(h, false);
					}
					PROPdestroy_nolock(b);
					MT_lock_unset(&b->theaplock);
					BATfree(b);
				}
				BBP_pid(i) = 0;
				BBPuncacheit(i, true);
				if (BBP_logical(i) != BBP_bak(i))
					GDKfree(BBP_logical(i));
				BBP_logical(i) = NULL;
			}
		}
	} while (skipped);
	GDKfree(BBP_hash);
	BBP_hash = NULL;
	// these need to be NULL, otherwise no new ones get created
	backup_files = 0;
	backup_dir = 0;
	backup_subdir = 0;

}

/*
 * The routine BBPdir creates the BAT pool dictionary file.  It
 * includes some information about the current state of affair in the
 * pool.  The location in the buffer pool is saved for later use as
 * well.  This is merely done for ease of debugging and of no
 * importance to front-ends.  The tail of non-used entries is
 * reclaimed as well.
 */
static inline int
heap_entry(FILE *fp, BATiter *bi, BUN size)
{
	size_t free = bi->hfree;
	if (size < BUN_NONE) {
		if ((bi->type >= 0 && ATOMstorage(bi->type) == TYPE_msk))
			free = ((size + 31) / 32) * 4;
		else if (bi->width > 0)
			free = size << bi->shift;
		else
			free = 0;
	}

	return fprintf(fp, " %s %d %d %d " BUNFMT " " BUNFMT " " BUNFMT " "
		       BUNFMT " " OIDFMT " %zu %" PRIu64" %" PRIu64,
		       bi->type >= 0 ? BATatoms[bi->type].name : ATOMunknown_name(bi->type),
		       bi->width,
		       bi->type == TYPE_void || bi->vh != NULL,
		       (unsigned short) bi->sorted |
			   ((unsigned short) bi->revsorted << 7) |
			   ((unsigned short) bi->key << 8) |
		           ((unsigned short) BATtdensebi(bi) << 9) |
			   ((unsigned short) bi->nonil << 10) |
			   ((unsigned short) bi->nil << 11),
		       bi->nokey[0] >= size || bi->nokey[1] >= size ? 0 : bi->nokey[0],
		       bi->nokey[0] >= size || bi->nokey[1] >= size ? 0 : bi->nokey[1],
		       bi->nosorted >= size ? 0 : bi->nosorted,
		       bi->norevsorted >= size ? 0 : bi->norevsorted,
		       bi->tseq,
		       free,
		       bi->minpos < size ? (uint64_t) bi->minpos : (uint64_t) oid_nil,
		       bi->maxpos < size ? (uint64_t) bi->maxpos : (uint64_t) oid_nil);
}

static inline int
vheap_entry(FILE *fp, BATiter *bi, BUN size)
{
	(void) size;
	if (bi->vh == NULL)
		return 0;
	return fprintf(fp, " %zu", size == 0 ? 0 : bi->vhfree);
}

static gdk_return
new_bbpentry(FILE *fp, bat i, BUN size, BATiter *bi)
{
#ifndef NDEBUG
	assert(i > 0);
	assert(i < (bat) ATOMIC_GET(&BBPsize));
	assert(bi->b);
	assert(bi->b->batCacheid == i);
	assert(bi->b->batRole == PERSISTENT);
	assert(0 <= bi->h->farmid && bi->h->farmid < MAXFARMS);
	assert(BBPfarms[bi->h->farmid].roles & (1U << PERSISTENT));
	if (bi->vh) {
		assert(0 <= bi->vh->farmid && bi->vh->farmid < MAXFARMS);
		assert(BBPfarms[bi->vh->farmid].roles & (1U << PERSISTENT));
	}
	assert(size <= bi->count || size == BUN_NONE);
	assert(BBP_options(i) == NULL || strpbrk(BBP_options(i), "\r\n") == NULL);
#endif

	if (BBP_options(i) != NULL && strpbrk(BBP_options(i), "\r\n") != NULL) {
		GDKerror("options for bat %d contains a newline\n", i);
		return GDK_FAIL;
	}
	if (size > bi->count)
		size = bi->count;
	if (fprintf(fp, "%d %u %s %s %d " BUNFMT " " OIDFMT,
		    /* BAT info */
		    (int) i,
		    BBP_status(i) & BBPPERSISTENT,
		    BBP_logical(i),
		    BBP_physical(i),
		    (unsigned) bi->restricted << 1,
		    size,
		    bi->b->hseqbase) < 0 ||
	    heap_entry(fp, bi, size) < 0 ||
	    vheap_entry(fp, bi, size) < 0 ||
	    (BBP_options(i) && fprintf(fp, " %s", BBP_options(i)) < 0) ||
	    fprintf(fp, "\n") < 0) {
		GDKsyserror("new_bbpentry: Writing BBP.dir entry failed\n");
		return GDK_FAIL;
	}

	return GDK_SUCCEED;
}

static gdk_return
BBPdir_header(FILE *f, int n, lng logno, lng transid)
{
	if (fprintf(f, "BBP.dir, GDKversion %u\n%d %d %d\nBBPsize=%d\nBBPinfo=" LLFMT " " LLFMT "\n",
		    GDKLIBRARY, SIZEOF_SIZE_T, SIZEOF_OID,
#ifdef HAVE_HGE
		    SIZEOF_HGE
#else
		    SIZEOF_LNG
#endif
		    , n, logno, transid) < 0 ||
	    ferror(f)) {
		GDKsyserror("Writing BBP.dir header failed\n");
		return GDK_FAIL;
	}
	return GDK_SUCCEED;
}

static gdk_return
BBPdir_first(bool subcommit, lng logno, lng transid,
	     FILE **obbpfp, FILE **nbbpfp)
{
	FILE *obbpf = NULL, *nbbpf = NULL;
	int n = 0;
	lng ologno, otransid;

	if (obbpfp)
		*obbpfp = NULL;
	*nbbpfp = NULL;

	if ((nbbpf = GDKfilelocate(0, "BBP", "w", "dir")) == NULL) {
		return GDK_FAIL;
	}

	if (subcommit) {
		char buf[512];

		assert(obbpfp != NULL);
		/* we need to copy the backup BBP.dir to the new, but
		 * replacing the entries for the subcommitted bats */
		if ((obbpf = GDKfileopen(0, SUBDIR, "BBP", "dir", "r")) == NULL &&
		    (obbpf = GDKfileopen(0, BAKDIR, "BBP", "dir", "r")) == NULL) {
			GDKsyserror("subcommit attempted without backup BBP.dir.");
			goto bailout;
		}
		/* read first three lines */
		if (fgets(buf, sizeof(buf), obbpf) == NULL || /* BBP.dir, GDKversion %d */
		    fgets(buf, sizeof(buf), obbpf) == NULL || /* SIZEOF_SIZE_T SIZEOF_OID SIZEOF_MAX_INT */
		    fgets(buf, sizeof(buf), obbpf) == NULL) { /* BBPsize=%d */
			GDKerror("subcommit attempted with invalid backup BBP.dir.");
			goto bailout;
		}
		/* third line contains BBPsize */
		if (sscanf(buf, "BBPsize=%d", &n) != 1) {
			GDKerror("cannot read BBPsize in backup BBP.dir.");
			goto bailout;
		}
		/* fourth line contains BBPinfo */
		if (fgets(buf, sizeof(buf), obbpf) == NULL ||
		    sscanf(buf, "BBPinfo=" LLSCN " " LLSCN, &ologno, &otransid) != 2) {
			GDKerror("cannot read BBPinfo in backup BBP.dir.");
			goto bailout;
		}
	}

	if (n < (bat) ATOMIC_GET(&BBPsize))
		n = (bat) ATOMIC_GET(&BBPsize);

	TRC_DEBUG(IO_, "writing BBP.dir (%d bats).\n", n);

	if (BBPdir_header(nbbpf, n, logno, transid) != GDK_SUCCEED) {
		goto bailout;
	}

	if (obbpfp)
		*obbpfp = obbpf;
	*nbbpfp = nbbpf;

	return GDK_SUCCEED;

  bailout:
	if (obbpf != NULL)
		fclose(obbpf);
	if (nbbpf != NULL)
		fclose(nbbpf);
	return GDK_FAIL;
}

static bat
BBPdir_step(bat bid, BUN size, int n, char *buf, size_t bufsize,
	    FILE **obbpfp, FILE *nbbpf, BATiter *bi)
{
	if (n < -1)		/* safety catch */
		return n;
	while (n >= 0 && n < bid) {
		if (n > 0) {
			if (fputs(buf, nbbpf) == EOF) {
				GDKerror("Writing BBP.dir file failed.\n");
				goto bailout;
			}
		}
		if (fgets(buf, (int) bufsize, *obbpfp) == NULL) {
			if (ferror(*obbpfp)) {
				GDKerror("error reading backup BBP.dir.");
				goto bailout;
			}
			n = -1;
			if (fclose(*obbpfp) == EOF) {
				GDKsyserror("Closing backup BBP.dir file failed.\n");
				GDKclrerr(); /* ignore error */
			}
			*obbpfp = NULL;
		} else {
			if (sscanf(buf, "%d", &n) != 1 || n <= 0 || n >= N_BBPINIT * BBPINIT) {
				GDKerror("subcommit attempted with invalid backup BBP.dir.");
				goto bailout;
			}
		}
	}
	if (BBP_status(bid) & BBPPERSISTENT) {
		if (new_bbpentry(nbbpf, bid, size, bi) != GDK_SUCCEED)
			goto bailout;
	}
	return n == -1 ? -1 : n == bid ? 0 : n;

  bailout:
	if (*obbpfp)
		fclose(*obbpfp);
	fclose(nbbpf);
	return -2;
}

static gdk_return
BBPdir_last(int n, char *buf, size_t bufsize, FILE *obbpf, FILE *nbbpf)
{
	if (n > 0 && fputs(buf, nbbpf) == EOF) {
		GDKerror("Writing BBP.dir file failed.\n");
		goto bailout;
	}
	while (obbpf) {
		if (fgets(buf, (int) bufsize, obbpf) == NULL) {
			if (ferror(obbpf)) {
				GDKerror("error reading backup BBP.dir.");
				goto bailout;
			}
			if (fclose(obbpf) == EOF) {
				GDKsyserror("Closing backup BBP.dir file failed.\n");
				GDKclrerr(); /* ignore error */
			}
			obbpf = NULL;
		} else {
			if (fputs(buf, nbbpf) == EOF) {
				GDKerror("Writing BBP.dir file failed.\n");
				goto bailout;
			}
		}
	}
	if (fflush(nbbpf) == EOF ||
	    (!(GDKdebug & NOSYNCMASK)
#if defined(NATIVE_WIN32)
	     && _commit(_fileno(nbbpf)) < 0
#elif defined(HAVE_FDATASYNC)
	     && fdatasync(fileno(nbbpf)) < 0
#elif defined(HAVE_FSYNC)
	     && fsync(fileno(nbbpf)) < 0
#endif
		    )) {
		GDKsyserror("Syncing BBP.dir file failed\n");
		goto bailout;
	}
	if (fclose(nbbpf) == EOF) {
		GDKsyserror("Closing BBP.dir file failed\n");
		nbbpf = NULL;	/* can't close again */
		goto bailout;
	}

	TRC_DEBUG(IO_, "end\n");

	return GDK_SUCCEED;

  bailout:
	if (obbpf != NULL)
		fclose(obbpf);
	if (nbbpf != NULL)
		fclose(nbbpf);
	return GDK_FAIL;
}

gdk_return
BBPdir_init(void)
{
	FILE *fp;
	gdk_return rc;

	rc = BBPdir_first(false, 0, 0, NULL, &fp);
	if (rc == GDK_SUCCEED)
		rc = BBPdir_last(-1, NULL, 0, NULL, fp);
	return rc;
}

/* function used for debugging */
void
BBPdump(void)
{
	size_t mem = 0, vm = 0;
	size_t cmem = 0, cvm = 0;
	int n = 0, nc = 0;

	for (bat i = 0; i < (bat) ATOMIC_GET(&BBPsize); i++) {
		if (BBP_refs(i) == 0 && BBP_lrefs(i) == 0)
			continue;
		BAT *b = BBP_desc(i);
		unsigned status = BBP_status(i);
		fprintf(stderr,
			"# %d: " ALGOOPTBATFMT " "
			"refs=%d lrefs=%d "
			"status=%u%s",
			i,
			ALGOOPTBATPAR(b),
			BBP_refs(i),
			BBP_lrefs(i),
			status,
			BBP_cache(i) ? "" : " not cached");
		if (b == NULL) {
			fprintf(stderr, ", no descriptor\n");
			continue;
		}
		if (b->batSharecnt > 0)
			fprintf(stderr, " shares=%d", b->batSharecnt);
		if (b->theap) {
			if (b->theap->parentid != b->batCacheid) {
				fprintf(stderr, " Theap -> %d", b->theap->parentid);
			} else {
				fprintf(stderr,
					" Theap=[%zu,%zu,f=%d]%s%s",
					b->theap->free,
					b->theap->size,
					b->theap->farmid,
					b->theap->base == NULL ? "X" : b->theap->storage == STORE_MMAP ? "M" : "",
					status & BBPSWAPPED ? "(Swapped)" : b->theap->dirty ? "(Dirty)" : "");
				if (BBP_logical(i) && BBP_logical(i)[0] == '.') {
					cmem += HEAPmemsize(b->theap);
					cvm += HEAPvmsize(b->theap);
					nc++;
				} else {
					mem += HEAPmemsize(b->theap);
					vm += HEAPvmsize(b->theap);
					n++;
				}
			}
		}
		if (b->tvheap) {
			if (b->tvheap->parentid != b->batCacheid) {
				fprintf(stderr,
					" Tvheap -> %d",
					b->tvheap->parentid);
			} else {
				fprintf(stderr,
					" Tvheap=[%zu,%zu,f=%d]%s%s",
					b->tvheap->free,
					b->tvheap->size,
					b->tvheap->farmid,
					b->tvheap->base == NULL ? "X" : b->tvheap->storage == STORE_MMAP ? "M" : "",
					b->tvheap->dirty ? "(Dirty)" : "");
				if (BBP_logical(i) && BBP_logical(i)[0] == '.') {
					cmem += HEAPmemsize(b->tvheap);
					cvm += HEAPvmsize(b->tvheap);
				} else {
					mem += HEAPmemsize(b->tvheap);
					vm += HEAPvmsize(b->tvheap);
				}
			}
		}
		if (MT_rwlock_rdtry(&b->thashlock)) {
			if (b->thash && b->thash != (Hash *) 1) {
				size_t m = HEAPmemsize(&b->thash->heaplink) + HEAPmemsize(&b->thash->heapbckt);
				size_t v = HEAPvmsize(&b->thash->heaplink) + HEAPvmsize(&b->thash->heapbckt);
				fprintf(stderr, " Thash=[%zu,%zu,f=%d/%d]", m, v,
					b->thash->heaplink.farmid,
					b->thash->heapbckt.farmid);
				if (BBP_logical(i) && BBP_logical(i)[0] == '.') {
					cmem += m;
					cvm += v;
				} else {
					mem += m;
					vm += v;
				}
			}
			MT_rwlock_rdunlock(&b->thashlock);
		}
		fprintf(stderr, " role: %s\n",
			b->batRole == PERSISTENT ? "persistent" : "transient");
	}
	fprintf(stderr,
		"# %d bats: mem=%zu, vm=%zu %d cached bats: mem=%zu, vm=%zu\n",
		n, mem, vm, nc, cmem, cvm);
	fflush(stderr);
}

/*
 * @+ BBP Readonly Interface
 *
 * These interface functions do not change the BBP tables. If they
 * only access one specific BAT, the caller must have ensured that no
 * other thread is modifying that BAT, therefore such functions do not
 * need locking.
 *
 * BBP index lookup by BAT name:
 */
static inline bat
BBP_find(const char *nme, bool lock)
{
	bat i = BBPnamecheck(nme);

	if (i != 0) {
		/* for tmp_X BATs, we already know X */
		const char *s;

		if (i >= (bat) ATOMIC_GET(&BBPsize) || (s = BBP_logical(i)) == NULL || strcmp(s, nme)) {
			i = 0;
		}
	} else if (*nme != '.') {
		/* must lock since hash-lookup traverses other BATs */
		if (lock)
			MT_lock_set(&BBPnameLock);
		for (i = BBP_hash[strHash(nme) & BBP_mask]; i; i = BBP_next(i)) {
			if (strcmp(BBP_logical(i), nme) == 0)
				break;
		}
		if (lock)
			MT_lock_unset(&BBPnameLock);
	}
	return i;
}

bat
BBPindex(const char *nme)
{
	return BBP_find(nme, true);
}

/*
 * @+ BBP Update Interface
 * Operations to insert, delete, clear, and modify BBP entries.
 * Our policy for the BBP is to provide unlocked BBP access for
 * speed, but still write operations have to be locked.
 * #ifdef DEBUG_THREADLOCAL_BATS
 * Create the shadow version (reversed) of a bat.
 *
 * An existing BAT is inserted into the BBP
 */
static inline str
BBPsubdir_recursive(str s, bat i)
{
	i >>= 6;
	if (i >= 0100) {
		s = BBPsubdir_recursive(s, i);
		*s++ = DIR_SEP;
	}
	i &= 077;
	*s++ = '0' + (i >> 3);
	*s++ = '0' + (i & 7);
	return s;
}

static inline void
BBPgetsubdir(str s, bat i)
{
	if (i >= 0100) {
		s = BBPsubdir_recursive(s, i);
	}
	*s = 0;
}

/* The free list is empty.  We create a new entry by either just
 * increasing BBPsize (up to BBPlimit) or extending the BBP (which
 * increases BBPlimit).
 *
 * Note that this is the only place in normal, multi-threaded operation
 * where BBPsize is assigned a value (never decreasing), that the
 * assignment happens after any necessary memory was allocated and
 * initialized, and that this happens when the BBPnameLock is held. */
static gdk_return
maybeextend(void)
{
	bat size = (bat) ATOMIC_GET(&BBPsize);
	if (size >= BBPlimit &&
	    BBPextend(true, size + 1) != GDK_SUCCEED) {
		/* nothing available */
		return GDK_FAIL;
	} else {
		ATOMIC_SET(&BBPsize, size + 1);
		BBP_free = size;
	}
	return GDK_SUCCEED;
}

/* return new BAT id (> 0); return 0 on failure */
bat
BBPinsert(BAT *bn)
{
	MT_Id pid = MT_getpid();
	bool lock = locked_by == 0 || locked_by != pid;
	char dirname[24];
	bat i;
	int len = 0;

	/* critical section: get a new BBP entry */
	if (lock) {
		MT_lock_set(&GDKcacheLock);
	}

	/* find an empty slot */
	if (BBP_free <= 0) {
		/* we need to extend the BBP */
		gdk_return r = GDK_SUCCEED;
		MT_lock_set(&BBPnameLock);
		/* check again in case some other thread extended
		 * while we were waiting */
		if (BBP_free <= 0) {
			r = maybeextend();
		}
		MT_lock_unset(&BBPnameLock);
		if (r != GDK_SUCCEED) {
			if (lock) {
				MT_lock_unset(&GDKcacheLock);
			}
			return 0;
		}
	}
	i = BBP_free;
	assert(i > 0);
	BBP_free = BBP_next(i);

	if (lock) {
		MT_lock_unset(&GDKcacheLock);
	}
	/* rest of the work outside the lock */

	/* fill in basic BBP fields for the new bat */

	bn->batCacheid = i;
	bn->creator_tid = MT_getpid();

	MT_lock_set(&GDKswapLock(i));
	BBP_status_set(i, BBPDELETING|BBPHOT);
	BBP_cache(i) = NULL;
	BBP_desc(i) = bn;
	BBP_refs(i) = 1;	/* new bats have 1 pin */
	BBP_lrefs(i) = 0;	/* ie. no logical refs */
	BBP_pid(i) = MT_getpid();
	MT_lock_unset(&GDKswapLock(i));

	if (*BBP_bak(i) == 0)
		len = snprintf(BBP_bak(i), sizeof(BBP_bak(i)), "tmp_%o", (unsigned) i);
	if (len == -1 || len >= FILENAME_MAX) {
		GDKerror("impossible error\n");
		return 0;
	}
	BBP_logical(i) = BBP_bak(i);

	/* Keep the physical location around forever */
	if (!GDKinmemory(0) && *BBP_physical(i) == 0) {
		BBPgetsubdir(dirname, i);

		if (*dirname)	/* i.e., i >= 0100 */
			len = snprintf(BBP_physical(i), sizeof(BBP_physical(i)),
				       "%s%c%o", dirname, DIR_SEP, (unsigned) i);
		else
			len = snprintf(BBP_physical(i), sizeof(BBP_physical(i)),
				       "%o", (unsigned) i);
		if (len == -1 || len >= FILENAME_MAX)
			return 0;

		TRC_DEBUG(BAT_, "%d = new %s(%s)\n", (int) i, BBP_logical(i), ATOMname(bn->ttype));
	}

	return i;
}

gdk_return
BBPcacheit(BAT *bn, bool lock)
{
	bat i = bn->batCacheid;
	unsigned mode;

	if (lock)
		lock = locked_by == 0 || locked_by != MT_getpid();

	assert(i > 0);

	if (lock)
		MT_lock_set(&GDKswapLock(i));
	mode = (BBP_status(i) | BBPLOADED) & ~(BBPLOADING | BBPDELETING | BBPSWAPPED);

	/* cache it! */
	BBP_cache(i) = bn;

	BBP_status_set(i, mode);

	if (lock)
		MT_lock_unset(&GDKswapLock(i));
	return GDK_SUCCEED;
}

/*
 * BBPuncacheit changes the BBP status to swapped out.  Currently only
 * used in BBPfree (bat swapped out) and BBPclear (bat destroyed
 * forever).
 */

static void
BBPuncacheit(bat i, bool unloaddesc)
{
	if (i < 0)
		i = -i;
	if (BBPcheck(i)) {
		BAT *b = BBP_desc(i);

		assert(unloaddesc || BBP_refs(i) == 0);

		if (b) {
			if (BBP_cache(i)) {
				TRC_DEBUG(BAT_, "uncache %d (%s)\n", (int) i, BBP_logical(i));

				/* clearing bits can be done without the lock */
				BBP_status_off(i, BBPLOADED);

				BBP_cache(i) = NULL;
			}
			if (unloaddesc) {
				BBP_desc(i) = NULL;
				BATdestroy(b);
			}
		}
	}
}

/*
 * @- BBPclear
 * BBPclear removes a BAT from the BBP directory forever.
 */
static inline void
bbpclear(bat i, bool lock)
{
	TRC_DEBUG(BAT_, "clear %d (%s)\n", (int) i, BBP_logical(i));
	BBPuncacheit(i, true);
	TRC_DEBUG(BAT_, "set to unloading %d\n", i);
	if (lock) {
		MT_lock_set(&GDKcacheLock);
		MT_lock_set(&GDKswapLock(i));
	}

	BBP_status_set(i, BBPUNLOADING);
	BBP_refs(i) = 0;
	BBP_lrefs(i) = 0;
	if (lock)
		MT_lock_unset(&GDKswapLock(i));
	if (!BBPtmpcheck(BBP_logical(i))) {
		MT_lock_set(&BBPnameLock);
		BBP_delete(i);
		MT_lock_unset(&BBPnameLock);
	}
	if (BBP_logical(i) != BBP_bak(i))
		GDKfree(BBP_logical(i));
	BBP_status_set(i, 0);
	BBP_logical(i) = NULL;
	BBP_next(i) = BBP_free;
	BBP_free = i;
	BBP_pid(i) = ~(MT_Id)0; /* not zero, not a valid thread id */
	if (lock)
		MT_lock_unset(&GDKcacheLock);
}

void
BBPclear(bat i)
{
	if (BBPcheck(i)) {
		bool lock = locked_by == 0 || locked_by != MT_getpid();
		bbpclear(i, lock);
	}
}

/*
 * @- BBP rename
 *
 * Each BAT has a logical name that is globally unique.
 * The batId is the same as the logical BAT name.
 *
 * The default logical name of a BAT is tmp_X, where X is the
 * batCacheid.  Apart from being globally unique, new logical bat
 * names cannot be of the form tmp_X, unless X is the batCacheid.
 *
 * Physical names consist of a directory name followed by a logical
 * name suffix.  The directory name is derived from the batCacheid,
 * and is currently organized in a hierarchy that puts max 64 bats in
 * each directory (see BBPgetsubdir).
 *
 * Concerning the physical suffix: it is almost always bat_X. This
 * saves us a whole lot of trouble, as bat_X is always unique and no
 * conflicts can occur.  Other suffixes are only supported in order
 * just for backward compatibility with old repositories (you won't
 * see them anymore in new repositories).
 */
int
BBPrename(BAT *b, const char *nme)
{
	if (b == NULL)
		return 0;

	char dirname[24];
	bat bid = b->batCacheid;
	bat tmpid = 0, i;

	if (nme == NULL) {
		if (BBP_bak(bid)[0] == 0 &&
		    snprintf(BBP_bak(bid), sizeof(BBP_bak(bid)), "tmp_%o", (unsigned) bid) >= (int) sizeof(BBP_bak(bid))) {
			/* cannot happen */
			TRC_CRITICAL(GDK, "BBP default filename too long\n");
			return BBPRENAME_LONG;
		}
		nme = BBP_bak(bid);
	}

	/* If name stays same, do nothing */
	if (BBP_logical(bid) && strcmp(BBP_logical(bid), nme) == 0)
		return 0;

	BBPgetsubdir(dirname, bid);

	if ((tmpid = BBPnamecheck(nme)) && tmpid != bid) {
		GDKerror("illegal temporary name: '%s'\n", nme);
		return BBPRENAME_ILLEGAL;
	}
	if (strlen(dirname) + strLen(nme) + 1 >= IDLENGTH) {
		GDKerror("illegal temporary name: '%s'\n", nme);
		return BBPRENAME_LONG;
	}

	MT_lock_set(&BBPnameLock);
	i = BBP_find(nme, false);
	if (i != 0) {
		MT_lock_unset(&BBPnameLock);
		GDKerror("name is in use: '%s'.\n", nme);
		return BBPRENAME_ALREADY;
	}

	char *nnme;
	if (nme == BBP_bak(bid) || strcmp(nme, BBP_bak(bid)) == 0) {
		nnme = BBP_bak(bid);
	} else {
		nnme = GDKstrdup(nme);
		if (nnme == NULL) {
			MT_lock_unset(&BBPnameLock);
			return BBPRENAME_MEMORY;
		}
	}

	/* carry through the name change */
	if (BBP_logical(bid) && !BBPtmpcheck(BBP_logical(bid))) {
		BBP_delete(bid);
	}
	if (BBP_logical(bid) != BBP_bak(bid))
		GDKfree(BBP_logical(bid));
	BBP_logical(bid) = nnme;
	if (tmpid == 0) {
		BBP_insert(bid);
	}
	MT_lock_set(&b->theaplock);
	bool transient = b->batTransient;
	MT_lock_unset(&b->theaplock);
	if (!transient) {
		bool lock = locked_by == 0 || locked_by != MT_getpid();

		if (lock)
			MT_lock_set(&GDKswapLock(i));
		BBP_status_on(bid, BBPRENAMED);
		if (lock)
			MT_lock_unset(&GDKswapLock(i));
	}
	MT_lock_unset(&BBPnameLock);
	return 0;
}

/*
 * @+ BBP swapping Policy
 * The BAT can be moved back to disk using the routine BBPfree.  It
 * frees the storage for other BATs. After this call BAT* references
 * maintained for the BAT are wrong.  We should keep track of dirty
 * unloaded BATs. They may have to be committed later on, which may
 * include reading them in again.
 *
 * BBPswappable: may this bat be unloaded?  Only real bats without
 * memory references can be unloaded.
 */
static inline void
BBPspin(bat i, const char *s, unsigned event)
{
	if (BBPcheck(i) && (BBP_status(i) & event)) {
		lng spin = LL_CONSTANT(0);

		do {
			MT_sleep_ms(KITTENNAP);
			spin++;
		} while (BBP_status(i) & event);
		TRC_DEBUG(BAT_, "%d,%s,%u: " LLFMT " loops\n", (int) i, s, event, spin);
	}
}

void
BBPcold(bat i)
{
	if (!is_bat_nil(i)) {
		BAT *b = BBP_cache(i);
		if (b == NULL)
			b = BBP_desc(i);
		if (b == NULL || b->batRole == PERSISTENT)
			BBP_status_off(i, BBPHOT);
	}
}

/* This function can fail if the input parameter (i) is incorrect
 * (unlikely). */
static inline int
incref(bat i, bool logical, bool lock)
{
	int refs;
	BAT *b;

	if (!BBPcheck(i))
		return 0;

	if (lock) {
		for (;;) {
			MT_lock_set(&GDKswapLock(i));
			if (!(BBP_status(i) & (BBPUNSTABLE|BBPLOADING)))
				break;
			/* the BATs is "unstable", try again */
			MT_lock_unset(&GDKswapLock(i));
			BBPspin(i, __func__, BBPUNSTABLE|BBPLOADING);
		}
	}
	/* we have the lock */

	b = BBP_desc(i);
	if (b == NULL) {
		/* should not have happened */
		if (lock)
			MT_lock_unset(&GDKswapLock(i));
		return 0;
	}

	assert(BBP_refs(i) + BBP_lrefs(i) ||
	       BBP_status(i) & (BBPDELETED | BBPSWAPPED));
	if (logical) {
		refs = ++BBP_lrefs(i);
		BBP_pid(i) = 0;
	} else {
		refs = ++BBP_refs(i);
		BBP_status_on(i, BBPHOT);
	}
	if (lock)
		MT_lock_unset(&GDKswapLock(i));

	return refs;
}

/* increment the physical reference counter for the given bat
 * returns the new reference count
 * also increments the physical reference count of the parent bat(s) (if
 * any) */
int
BBPfix(bat i)
{
	return BATdescriptor(i) ? 1 : 0;
}

/* increment the logical reference count for the given bat
 * returns the new reference count */
int
BBPretain(bat i)
{
	bool lock = locked_by == 0 || locked_by != MT_getpid();

	return incref(i, true, lock);
}

void
BBPshare(bat parent)
{
	bool lock = locked_by == 0 || locked_by != MT_getpid();

	assert(parent > 0);
	(void) incref(parent, true, lock);
	if (lock)
		MT_lock_set(&GDKswapLock(parent));
	++BBP_cache(parent)->batSharecnt;
	assert(BBP_refs(parent) > 0);
	if (lock)
		MT_lock_unset(&GDKswapLock(parent));
	(void) BATdescriptor(parent);
}

static inline int
decref(bat i, bool logical, bool releaseShare, bool recurse, bool lock, const char *func)
{
	int refs = 0, lrefs;
	bool swap = false;
	bool locked = false;
	bat tp = 0, tvp = 0;
	int farmid = 0;
	BAT *b;

	if (is_bat_nil(i))
		return -1;
	assert(i > 0);
	if (BBPcheck(i) == 0)
		return -1;

	if (lock)
		MT_lock_set(&GDKswapLock(i));
	if (releaseShare) {
		assert(BBP_lrefs(i) > 0);
		if (BBP_desc(i)->batSharecnt == 0) {
			GDKerror("%s: %s does not have any shares.\n", func, BBP_logical(i));
			assert(0);
		} else {
			--BBP_desc(i)->batSharecnt;
		}
		if (lock)
			MT_lock_unset(&GDKswapLock(i));
		return refs;
	}

	while (BBP_status(i) & BBPUNLOADING) {
		if (lock)
			MT_lock_unset(&GDKswapLock(i));
		BBPspin(i, func, BBPUNLOADING);
		if (lock)
			MT_lock_set(&GDKswapLock(i));
	}

	b = BBP_cache(i);

	/* decrement references by one */
	if (logical) {
		if (BBP_lrefs(i) == 0) {
			GDKerror("%s: %s does not have logical references.\n", func, BBP_logical(i));
			assert(0);
		} else {
			refs = --BBP_lrefs(i);
		}
		/* cannot release last logical ref if still shared */
		assert(BBP_desc(i)->batSharecnt == 0 || refs > 0);
	} else {
		if (BBP_refs(i) == 0) {
			GDKerror("%s: %s does not have pointer fixes.\n", func, BBP_logical(i));
			assert(0);
		} else {
			assert(b == NULL || b->theap == NULL || BBP_refs(b->theap->parentid) > 0);
			assert(b == NULL || b->tvheap == NULL || BBP_refs(b->tvheap->parentid) > 0);
			refs = --BBP_refs(i);
			if (b && refs == 0) {
				MT_lock_set(&b->theaplock);
				locked = true;
				tp = VIEWtparent(b);
				tvp = VIEWvtparent(b);
				if (tp || tvp)
					BBP_status_on(i, BBPHOT);
			}
		}
	}
	if (b) {
		if (!locked)
			MT_lock_set(&b->theaplock);
#if 0
		if (b->batCount > b->batInserted && !isVIEW(b)) {
			/* if batCount is larger than batInserted and
			 * the dirty bits are off, it may be that a
			 * (sub)commit happened in parallel to an
			 * update; we must undo the turning off of the
			 * dirty bits */
			if (b->theap && b->theap->parentid == i)
				b->theap->dirty = true;
			if (b->tvheap && b->tvheap->parentid == i)
				b->tvheap->dirty = true;
		}
#endif
		if (b->theap)
			farmid = b->theap->farmid;
	}

	/* we destroy transients asap and unload persistent bats only
	 * if they have been made cold or are not dirty */
	unsigned chkflag = BBPSYNCING;
	if (GDKvm_cursize() < GDK_vm_maxsize &&
	     ((b && b->theap ? b->theap->size : 0) + (b && b->tvheap ? b->tvheap->size : 0)) < (GDK_vm_maxsize - GDKvm_cursize()) / 32)
		chkflag |= BBPHOT;
	/* only consider unloading if refs is 0; if, in addition, lrefs
	 * is 0, we can definitely unload, else only if some more
	 * conditions are met */
	if (BBP_refs(i) == 0 &&
	    (BBP_lrefs(i) == 0 ||
	     (b != NULL && b->theap != NULL
	      ? (!BATdirty(b) &&
		 !(BBP_status(i) & chkflag) &&
		 (BBP_status(i) & BBPPERSISTENT) &&
		 /* cannot unload in-memory data */
		 !GDKinmemory(farmid) &&
		 /* do not unload views or parents of views */
		 b->batSharecnt == 0 &&
		 b->batCacheid == b->theap->parentid &&
		 (b->tvheap == NULL || b->batCacheid == b->tvheap->parentid))
	      : (BBP_status(i) & BBPTMP)))) {
		/* bat will be unloaded now. set the UNLOADING bit
		 * while locked so no other thread thinks it's
		 * available anymore */
		assert((BBP_status(i) & BBPUNLOADING) == 0);
		TRC_DEBUG(BAT_, "%s set to unloading BAT %d (status %u, lrefs %d)\n", func, i, BBP_status(i), BBP_lrefs(i));
		BBP_status_on(i, BBPUNLOADING);
		swap = true;
	} /* else: bat cannot be swapped out */
	lrefs = BBP_lrefs(i);
	if (b)
		MT_lock_unset(&b->theaplock);

	/* unlock before re-locking in unload; as saving a dirty
	 * persistent bat may take a long time */
	if (lock)
		MT_lock_unset(&GDKswapLock(i));

	if (swap) {
		if (b != NULL) {
			if (lrefs == 0 && (BBP_status(i) & BBPDELETED) == 0) {
				/* free memory (if loaded) and delete from
				 * disk (if transient but saved) */
				BBPdestroy(b);
			} else {
				TRC_DEBUG(BAT_, "%s unload and free bat %d\n", func, i);
				/* free memory of transient */
				if (BBPfree(b) != GDK_SUCCEED)
					return -1;	/* indicate failure */
			}
		} else if (lrefs == 0 && (BBP_status(i) & BBPDELETED) == 0) {
			if ((b = BBP_desc(i)) != NULL)
				BATdelete(b);
			BBPclear(i);
		} else {
			BBP_status_off(i, BBPUNLOADING);
		}
	}
	if (recurse) {
		if (tp)
			decref(tp, false, false, true, lock, func);
		if (tvp)
			decref(tvp, false, false, true, lock, func);
	}
	return refs;
}

int
BBPunfix(bat i)
{
	return decref(i, false, false, true, true, __func__);
}

int
BBPrelease(bat i)
{
	return decref(i, true, false, true, true, __func__);
}

/*
 * M5 often changes the physical ref into a logical reference.  This
 * state change consist of the sequence BBPretain(b);BBPunfix(b).
 * A faster solution is given below, because it does not trigger the
 * BBP management actions, such as garbage collecting the bats.
 * [first step, initiate code change]
 */
void
BBPkeepref(BAT *b)
{
	assert(b != NULL);
	bool lock = locked_by == 0 || locked_by != MT_getpid();
	int i = b->batCacheid;
	int refs = incref(i, true, lock);
	if (refs == 1) {
		MT_lock_set(&b->theaplock);
		BATsettrivprop(b);
		MT_lock_unset(&b->theaplock);
	}
	if (GDKdebug & CHECKMASK)
		BATassertProps(b);
	if (BATsetaccess(b, BAT_READ) == NULL)
		return;		/* already decreffed */

	refs = decref(i, false, false, true, lock, __func__);
	(void) refs;
	assert(refs >= 0);
}

BAT *
BATdescriptor(bat i)
{
	BAT *b = NULL;

	if (BBPcheck(i)) {
		bool lock = locked_by == 0 || locked_by != MT_getpid();
		/* parent bats get a single fix for all physical
		 * references of a view and in order to do that
		 * properly, we must incref the parent bats always
		 * before our own incref, then after that decref them if
		 * we were not the first */
		int tp = 0, tvp = 0;
		if ((b = BBP_desc(i)) != NULL) {
			MT_lock_set(&b->theaplock);
			tp = b->theap->parentid;
			tvp = b->tvheap ? b->tvheap->parentid : 0;
			MT_lock_unset(&b->theaplock);
			if (tp != i) {
				if (BATdescriptor(tp) == NULL) {
					return NULL;
				}
			}
			if (tvp != 0 && tvp != i) {
				if (BATdescriptor(tvp) == NULL) {
					if (tp != i)
						BBPunfix(tp);
					return NULL;
				}
			}
		}
		if (lock) {
			for (;;) {
				MT_lock_set(&GDKswapLock(i));
				if (!(BBP_status(i) & (BBPUNSTABLE|BBPLOADING)))
					break;
				/* the BATs is "unstable", try again */
				MT_lock_unset(&GDKswapLock(i));
				BBPspin(i, __func__, BBPUNSTABLE|BBPLOADING);
			}
		}
		int refs;
		if ((refs = incref(i, false, false)) > 0) {
			b = BBP_cache(i);
			if (b == NULL)
				b = getBBPdescriptor(i);
		} else {
			/* if incref fails, we must return NULL */
			b = NULL;
		}
		if (lock)
			MT_lock_unset(&GDKswapLock(i));
		if (refs != 1) {
			/* unfix both in case of failure (<= 0) and when
			 * not the first (> 1) */
			if (tp != 0 && tp != i)
				BBPunfix(tp);
			if (tvp != 0 && tvp != i)
				BBPunfix(tvp);
		}
	}
	return b;
}

void
BBPunshare(bat parent)
{
	(void) decref(parent, false, true, true, true, __func__);
	(void) decref(parent, true, false, true, true, __func__);
}

/*
 * BBPreclaim is a user-exported function; the common way to destroy a
 * BAT the hard way.
 *
 * Return values:
 * -1 = bat cannot be unloaded (it has more than your own memory fix)
 *  0 = unloaded successfully
 *  1 = unload failed (due to write-to-disk failure)
 */
int
BBPreclaim(BAT *b)
{
	bat i;
	bool lock = locked_by == 0 || locked_by != MT_getpid();

	if (b == NULL)
		return -1;
	i = b->batCacheid;

	assert(BBP_refs(i) == 1);

	return decref(i, false, false, true, lock, __func__) < 0;
}

/*
 * BBPdescriptor checks whether BAT needs loading and does so if
 * necessary. You must have at least one fix on the BAT before calling
 * this.
 */
static BAT *
getBBPdescriptor(bat i)
{
	bool load = false;
	BAT *b = NULL;

	assert(i > 0);
	if (!BBPcheck(i)) {
		GDKerror("BBPcheck failed for bat id %d\n", i);
		return NULL;
	}
	assert(BBP_refs(i));
	if ((b = BBP_cache(i)) == NULL || BBP_status(i) & BBPWAITING) {

		while (BBP_status(i) & BBPWAITING) {	/* wait for bat to be loaded by other thread */
			MT_lock_unset(&GDKswapLock(i));
			BBPspin(i, __func__, BBPWAITING);
			MT_lock_set(&GDKswapLock(i));
		}
		if (BBPvalid(i)) {
			b = BBP_cache(i);
			if (b == NULL) {
				load = true;
				TRC_DEBUG(BAT_, "set to loading BAT %d\n", i);
				BBP_status_on(i, BBPLOADING);
			}
		}
	}
	if (load) {
		TRC_DEBUG(IO_, "load %s\n", BBP_logical(i));

		b = BATload_intern(i, false);

		/* clearing bits can be done without the lock */
		BBP_status_off(i, BBPLOADING);
		CHECKDEBUG if (b != NULL)
			BATassertProps(b);
	}
	return b;
}

/*
 * In BBPsave executes unlocked; it just marks the BBP_status of the
 * BAT to BBPsaving, so others that want to save or unload this BAT
 * must spin lock on the BBP_status field.
 */
gdk_return
BBPsave(BAT *b)
{
	bool lock = locked_by == 0 || locked_by != MT_getpid();
	bat bid = b->batCacheid;
	gdk_return ret = GDK_SUCCEED;

	MT_lock_set(&b->theaplock);
	if (BBP_lrefs(bid) == 0 || isVIEW(b) || !BATdirty(b)) {
		/* do nothing */
		MT_lock_unset(&b->theaplock);
		MT_rwlock_rdlock(&b->thashlock);
		if (b->thash && b->thash != (Hash *) 1 &&
		    (b->thash->heaplink.dirty || b->thash->heapbckt.dirty))
			BAThashsave(b, (BBP_status(bid) & BBPPERSISTENT) != 0);
		MT_rwlock_rdunlock(&b->thashlock);
		return GDK_SUCCEED;
	}
	MT_lock_unset(&b->theaplock);
	if (lock)
		MT_lock_set(&GDKswapLock(bid));

	if (BBP_status(bid) & BBPSAVING) {
		/* wait until save in other thread completes */
		if (lock)
			MT_lock_unset(&GDKswapLock(bid));
		BBPspin(bid, __func__, BBPSAVING);
	} else {
		/* save it */
		unsigned flags = BBPSAVING;

		MT_lock_set(&b->theaplock);
		if (DELTAdirty(b)) {
			flags |= BBPSWAPPED;
		}
		if (b->batTransient) {
			flags |= BBPTMP;
		}
		MT_lock_unset(&b->theaplock);
		BBP_status_on(bid, flags);
		if (lock)
			MT_lock_unset(&GDKswapLock(bid));

		TRC_DEBUG(IO_, "save %s\n", BATgetId(b));

		/* do the time-consuming work unlocked */
		if (BBP_status(bid) & BBPEXISTING)
			ret = BBPbackup(b, false);
		if (ret == GDK_SUCCEED) {
			ret = BATsave(b);
		}
		/* clearing bits can be done without the lock */
		BBP_status_off(bid, BBPSAVING);
	}
	return ret;
}

/*
 * TODO merge BBPfree with BATfree? Its function is to prepare a BAT
 * for being unloaded (or even destroyed, if the BAT is not
 * persistent).
 */
static void
BBPdestroy(BAT *b)
{
	bat tp = VIEWtparent(b);
	bat vtp = VIEWvtparent(b);

	if (tp == 0) {
		/* bats that get destroyed must unfix their atoms */
		gdk_return (*tunfix) (const void *) = BATatoms[b->ttype].atomUnfix;
		assert(b->batSharecnt == 0);
		if (tunfix) {
			BUN p, q;
			BATiter bi = bat_iterator_nolock(b);

			BATloop(b, p, q) {
				/* ignore errors */
				(void) (*tunfix)(BUNtail(bi, p));
			}
		}
	}
	if (tp != 0) {
		HEAPdecref(b->theap, false);
		b->theap = NULL;
	}
	if (vtp != 0) {
		HEAPdecref(b->tvheap, false);
		b->tvheap = NULL;
	}
	if (b->oldtail) {
		ATOMIC_AND(&b->oldtail->refs, ~DELAYEDREMOVE);
		HEAPdecref(b->oldtail, true);
		b->oldtail = NULL;
	}
	BATdelete(b);

	BBPclear(b->batCacheid);	/* if destroyed; de-register from BBP */

	/* parent released when completely done with child */
	if (tp)
		BBPunshare(tp);
	if (vtp)
		BBPunshare(vtp);
}

static gdk_return
BBPfree(BAT *b)
{
	bat bid = b->batCacheid, tp = VIEWtparent(b), vtp = VIEWvtparent(b);
	gdk_return ret;

	assert(bid > 0);
	assert(BBPswappable(b));
	assert(!isVIEW(b));

	BBP_unload_inc();
	/* write dirty BATs before unloading */
	ret = BBPsave(b);
	if (ret == GDK_SUCCEED) {
		if (BBP_cache(bid))
			BATfree(b);	/* free memory */
		BBPuncacheit(bid, false);
	}
	TRC_DEBUG(BAT_, "turn off unloading %d\n", bid);
	BBP_status_off(bid, BBPUNLOADING);
	BBP_unload_dec();

	/* parent released when completely done with child */
	if (ret == GDK_SUCCEED && tp)
		BBPunshare(tp);
	if (ret == GDK_SUCCEED && vtp)
		BBPunshare(vtp);
	return ret;
}

/*
 * BBPquickdesc loads a BAT descriptor without loading the entire BAT,
 * of which the result be used only for a *limited* number of
 * purposes. Specifically, during the global sync/commit, we do not
 * want to load any BATs that are not already loaded, both because
 * this costs performance, and because getting into memory shortage
 * during a commit is extremely dangerous. Loading a BAT tends not to
 * be required, since the commit actions mostly involve moving some
 * pointers in the BAT descriptor.
 */
BAT *
BBPquickdesc(bat bid)
{
	BAT *b;

	if (!BBPcheck(bid)) {
		if (!is_bat_nil(bid)) {
			GDKerror("called with invalid batid.\n");
			assert(0);
		}
		return NULL;
	}
	BBPspin(bid, __func__, BBPWAITING);
	b = BBP_desc(bid);
	if (b && b->ttype < 0) {
		const char *aname = ATOMunknown_name(b->ttype);
		int tt = ATOMindex(aname);
		if (tt < 0) {
			TRC_WARNING(GDK, "atom '%s' unknown in bat '%s'.\n",
				    aname, BBP_physical(bid));
		} else {
			b->ttype = tt;
		}
	}
	return b;
}

/*
 * @+ Global Commit
 */
static BAT *
dirty_bat(bat *i, bool subcommit)
{
	if (BBPvalid(*i)) {
		BAT *b;
		BBPspin(*i, __func__, BBPSAVING);
		b = BBP_cache(*i);
		if (b != NULL) {
			MT_lock_set(&b->theaplock);
			if ((BBP_status(*i) & BBPNEW) &&
			    BATcheckmodes(b, false) != GDK_SUCCEED) /* check mmap modes */
				*i = -*i;	/* error */
			else if ((BBP_status(*i) & BBPPERSISTENT) &&
			    (subcommit || BATdirty(b))) {
				MT_lock_unset(&b->theaplock);
				return b;	/* the bat is loaded, persistent and dirty */
			}
			MT_lock_unset(&b->theaplock);
		} else if (BBP_status(*i) & BBPSWAPPED) {
			b = (BAT *) BBPquickdesc(*i);
			if (b) {
				if (subcommit) {
					return b;	/* only the desc is loaded */
				}
			}
		}
	}
	return NULL;
}

/*
 * @- backup-bat
 * Backup-bat moves all files of a BAT to a backup directory. Only
 * after this succeeds, it may be saved. If some failure occurs
 * halfway saving, we can thus always roll back.
 */
static gdk_return
file_move(int farmid, const char *srcdir, const char *dstdir, const char *name, const char *ext)
{
	if (GDKmove(farmid, srcdir, name, ext, dstdir, name, ext, false) == GDK_SUCCEED) {
		return GDK_SUCCEED;
	} else {
		char *path;
		struct stat st;

		path = GDKfilepath(farmid, srcdir, name, ext);
		if (path == NULL)
			return GDK_FAIL;
		if (MT_stat(path, &st)) {
			/* source file does not exist; the best
			 * recovery is to give an error but continue
			 * by considering the BAT as not saved; making
			 * sure that this time it does get saved.
			 */
			GDKsyserror("file_move: cannot stat %s\n", path);
			GDKfree(path);
			return GDK_FAIL;	/* fishy, but not fatal */
		}
		GDKfree(path);
	}
	return GDK_FAIL;
}

/* returns true if the file exists */
static bool
file_exists(int farmid, const char *dir, const char *name, const char *ext)
{
	char *path;
	struct stat st;
	int ret = -1;

	path = GDKfilepath(farmid, dir, name, ext);
	if (path) {
		ret = MT_stat(path, &st);
		TRC_DEBUG(IO_, "stat(%s) = %d\n", path, ret);
		GDKfree(path);
	}
	return (ret == 0);
}

static gdk_return
heap_move(Heap *hp, const char *srcdir, const char *dstdir, const char *nme, const char *ext)
{
	/* see doc at BATsetaccess()/gdk_bat.c for an expose on mmap
	 * heap modes */
	if (file_exists(hp->farmid, dstdir, nme, ext)) {
		/* dont overwrite heap with the committed state
		 * already in dstdir */
		return GDK_SUCCEED;
	} else if (hp->newstorage == STORE_PRIV &&
		   !file_exists(hp->farmid, srcdir, nme, ext)) {

		/* In order to prevent half-saved X.new files
		 * surviving a recover we create a dummy file in the
		 * BACKUP(dstdir) whose presence will trigger
		 * BBPrecover to remove them.  Thus, X will prevail
		 * where it otherwise wouldn't have.  If X already has
		 * a saved X.new, that one is backed up as normal.
		 */

		FILE *fp;
		long_str kill_ext;
		char *path;

		strconcat_len(kill_ext, sizeof(kill_ext), ext, ".kill", NULL);
		path = GDKfilepath(hp->farmid, dstdir, nme, kill_ext);
		if (path == NULL)
			return GDK_FAIL;
		fp = MT_fopen(path, "w");
		if (fp == NULL)
			GDKsyserror("heap_move: cannot open file %s\n", path);
		TRC_DEBUG(IO_, "open %s = %d\n", path, fp ? 0 : -1);
		GDKfree(path);

		if (fp != NULL) {
			fclose(fp);
			return GDK_SUCCEED;
		} else {
			return GDK_FAIL;
		}
	}
	return file_move(hp->farmid, srcdir, dstdir, nme, ext);
}

/*
 * @- BBPprepare
 *
 * this routine makes sure there is a BAKDIR/, and initiates one if
 * not.  For subcommits, it does the same with SUBDIR.
 *
 * It is now locked, to get proper file counters, and also to prevent
 * concurrent BBPrecovers, etc.
 *
 * backup_dir == 0 => no backup BBP.dir
 * backup_dir == 1 => BBP.dir saved in BACKUP/
 * backup_dir == 2 => BBP.dir saved in SUBCOMMIT/
 */

static gdk_return
BBPprepare(bool subcommit)
{
	bool start_subcommit;
	int set = 1 + subcommit;
	gdk_return ret = GDK_SUCCEED;

	start_subcommit = (subcommit && backup_subdir == 0);
	if (start_subcommit) {
		/* starting a subcommit. Make sure SUBDIR and DELDIR
		 * are clean */
		ret = BBPrecover_subdir();
		if (ret != GDK_SUCCEED)
			return ret;
	}
	if (backup_files == 0) {
		backup_dir = 0;
		ret = BBPrecover(0);
		if (ret != GDK_SUCCEED)
			return ret;
		str bakdirpath = GDKfilepath(0, NULL, BAKDIR, NULL);
		if (bakdirpath == NULL) {
			return GDK_FAIL;
		}

		if (MT_mkdir(bakdirpath) < 0 && errno != EEXIST) {
			GDKsyserror("cannot create directory %s\n", bakdirpath);
			GDKfree(bakdirpath);
			return GDK_FAIL;
		}
		/* if BAKDIR already exists, don't signal error */
		TRC_DEBUG(IO_, "mkdir %s = %d\n", bakdirpath, (int) ret);
		GDKfree(bakdirpath);
	}
	if (start_subcommit) {
		/* make a new SUBDIR (subdir of BAKDIR) */
		str subdirpath = GDKfilepath(0, NULL, SUBDIR, NULL);
		if (subdirpath == NULL) {
			return GDK_FAIL;
		}

		if (MT_mkdir(subdirpath) < 0) {
			GDKsyserror("cannot create directory %s\n", subdirpath);
			GDKfree(subdirpath);
			return GDK_FAIL;
		}
		TRC_DEBUG(IO_, "mkdir %s\n", subdirpath);
		GDKfree(subdirpath);
	}
	if (backup_dir != set) {
		/* a valid backup dir *must* at least contain BBP.dir */
		if ((ret = GDKmove(0, backup_dir ? BAKDIR : BATDIR, "BBP", "dir", subcommit ? SUBDIR : BAKDIR, "BBP", "dir", true)) != GDK_SUCCEED)
			return ret;
		backup_dir = set;
	}
	/* increase counters */
	backup_subdir += subcommit;
	backup_files++;

	return ret;
}

static gdk_return
do_backup(const char *srcdir, const char *nme, const char *ext,
	  Heap *h, bool dirty, bool subcommit)
{
	gdk_return ret = GDK_SUCCEED;
	char extnew[16];

	if (h->wasempty) {
		return GDK_SUCCEED;
	}

	/* direct mmap is unprotected (readonly usage, or has WAL
	 * protection) */
	if (h->storage != STORE_MMAP) {
		/* STORE_PRIV saves into X.new files. Two cases could
		 * happen. The first is when a valid X.new exists
		 * because of an access change or a previous
		 * commit. This X.new should be backed up as
		 * usual. The second case is when X.new doesn't
		 * exist. In that case we could have half written
		 * X.new files (after a crash). To protect against
		 * these we write X.new.kill files in the backup
		 * directory (see heap_move). */
		gdk_return mvret = GDK_SUCCEED;

		strconcat_len(extnew, sizeof(extnew), ext, ".new", NULL);
		if (dirty &&
		    !file_exists(h->farmid, BAKDIR, nme, extnew) &&
		    !file_exists(h->farmid, BAKDIR, nme, ext)) {
			/* if the heap is dirty and there is no heap
			 * file (with or without .new extension) in
			 * the BAKDIR, move the heap (preferably with
			 * .new extension) to the correct backup
			 * directory */
			if (file_exists(h->farmid, srcdir, nme, extnew))
				mvret = heap_move(h, srcdir,
						  subcommit ? SUBDIR : BAKDIR,
						  nme, extnew);
			else if (file_exists(h->farmid, srcdir, nme, ext))
				mvret = heap_move(h, srcdir,
						  subcommit ? SUBDIR : BAKDIR,
						  nme, ext);
		} else if (subcommit) {
			/* if subcommit, we may need to move an
			 * already made backup from BAKDIR to
			 * SUBDIR */
			if (file_exists(h->farmid, BAKDIR, nme, extnew))
				mvret = file_move(h->farmid, BAKDIR, SUBDIR, nme, extnew);
			else if (file_exists(h->farmid, BAKDIR, nme, ext))
				mvret = file_move(h->farmid, BAKDIR, SUBDIR, nme, ext);
		}
		/* there is a situation where the move may fail,
		 * namely if this heap was not supposed to be existing
		 * before, i.e. after a BATmaterialize on a persistent
		 * bat; as a workaround, do not complain about move
		 * failure if the source file is nonexistent
		 */
		if (mvret != GDK_SUCCEED && file_exists(h->farmid, srcdir, nme, ext)) {
			ret = GDK_FAIL;
		}
		if (subcommit &&
		    (h->storage == STORE_PRIV || h->newstorage == STORE_PRIV)) {
			long_str kill_ext;

			strconcat_len(kill_ext, sizeof(kill_ext),
				      ext, ".new.kill", NULL);
			if (file_exists(h->farmid, BAKDIR, nme, kill_ext) &&
			    file_move(h->farmid, BAKDIR, SUBDIR, nme, kill_ext) != GDK_SUCCEED) {
				ret = GDK_FAIL;
			}
		}
	}
	return ret;
}

static gdk_return
BBPbackup(BAT *b, bool subcommit)
{
	gdk_return rc;

	if ((rc = BBPprepare(subcommit)) != GDK_SUCCEED) {
		return rc;
	}
	BATiter bi = bat_iterator(b);
	if (!bi.copiedtodisk || bi.transient) {
		bat_iterator_end(&bi);
		return GDK_SUCCEED;
	}
	/* determine location dir and physical suffix */
	char *srcdir;
	if ((srcdir = GDKfilepath(NOFARM, BATDIR, BBP_physical(b->batCacheid), NULL)) != NULL) {
		char *nme = strrchr(srcdir, DIR_SEP);
		assert(nme != NULL);
		*nme++ = '\0';	/* split into directory and file name */

		if (bi.type != TYPE_void) {
			rc = do_backup(srcdir, nme, BATITERtailname(&bi), bi.h,
				       bi.hdirty, subcommit);
			if (rc == GDK_SUCCEED && bi.vh != NULL)
				rc = do_backup(srcdir, nme, "theap", bi.vh,
					       bi.vhdirty, subcommit);
		}
	} else {
		rc = GDK_FAIL;
	}
	bat_iterator_end(&bi);
	GDKfree(srcdir);
	return rc;
}

static inline void
BBPcheckHeap(Heap *h)
{
	struct stat statb;
	char *path;

	char *s = strrchr(h->filename, DIR_SEP);
	if (s)
		s++;
	else
		s = h->filename;
	path = GDKfilepath(0, BAKDIR, s, NULL);
	if (path == NULL)
		return;
	if (MT_stat(path, &statb) < 0) {
		GDKfree(path);
		path = GDKfilepath(0, BATDIR, h->filename, NULL);
		if (path == NULL)
			return;
		if (MT_stat(path, &statb) < 0) {
			GDKsyserror("cannot stat file %s (expected size %zu)\n",
				    path, h->free);
			assert(0);
			GDKfree(path);
			return;
		}
	}
	assert((statb.st_mode & S_IFMT) == S_IFREG);
	assert((size_t) statb.st_size >= h->free);
	if ((size_t) statb.st_size < h->free) {
		GDKerror("file %s too small (expected %zu, actual %zu)\n", path, h->free, (size_t) statb.st_size);
		GDKfree(path);
		return;
	}
	GDKfree(path);
}

static void
BBPcheckBBPdir(void)
{
	FILE *fp;
	int lineno = 0;
	bat bbpsize = 0;
	unsigned bbpversion;
	lng logno, transid;

	fp = GDKfileopen(0, BAKDIR, "BBP", "dir", "r");
	assert(fp != NULL);
	if (fp == NULL) {
		fp = GDKfileopen(0, BATDIR, "BBP", "dir", "r");
		assert(fp != NULL);
		if (fp == NULL)
			return;
	}
	bbpversion = BBPheader(fp, &lineno, &bbpsize, &logno, &transid);
	if (bbpversion == 0) {
		fclose(fp);
		return;		/* error reading file */
	}
	assert(bbpversion == GDKLIBRARY);

	for (;;) {
		BAT b;
		Heap h;
		Heap vh;
		vh = h = (Heap) {
			.free = 0,
		};
		b = (BAT) {
			.theap = &h,
			.tvheap = &vh,
		};
		char filename[sizeof(BBP_physical(0))];
		char batname[129];
#ifdef GDKLIBRARY_HASHASH
		int hashash;
#endif

		switch (BBPreadBBPline(fp, bbpversion, &lineno, &b,
#ifdef GDKLIBRARY_HASHASH
				       &hashash,
#endif
				       batname, filename, NULL)) {
		case 0:
			/* end of file */
			fclose(fp);
			/* don't leak errors, this is just debug code */
			GDKclrerr();
			return;
		case 1:
			/* successfully read an entry */
			break;
		default:
			/* error */
			fclose(fp);
			return;
		}
#ifdef GDKLIBRARY_HASHASH
		assert(hashash == 0);
#endif
		assert(b.batCacheid < (bat) ATOMIC_GET(&BBPsize));
		assert(BBP_desc(b.batCacheid) != NULL);
		assert(b.hseqbase <= GDK_oid_max);
		if (b.ttype == TYPE_void) {
			/* no files needed */
			continue;
		}
		if (b.theap->free > 0)
			BBPcheckHeap(b.theap);
		if (b.tvheap != NULL && b.tvheap->free > 0)
			BBPcheckHeap(b.tvheap);
	}
}

/*
 * @+ Atomic Write
 * The atomic BBPsync() function first safeguards the old images of
 * all files to be written in BAKDIR. It then saves all files. If that
 * succeeds fully, BAKDIR is renamed to DELDIR. The rename is
 * considered an atomic action. If it succeeds, the DELDIR is removed.
 * If something fails, the pre-sync status can be obtained by moving
 * back all backed up files; this is done by BBPrecover().
 *
 * The BBP.dir is also moved into the BAKDIR.
 */
gdk_return
BBPsync(int cnt, bat *restrict subcommit, BUN *restrict sizes, lng logno, lng transid)
{
	gdk_return ret = GDK_SUCCEED;
	int t0 = 0, t1 = 0;
	str bakdir, deldir;
	const bool lock = locked_by == 0 || locked_by != MT_getpid();
	char buf[3000];
	int n = subcommit ? 0 : -1;
	FILE *obbpf, *nbbpf;

	if(!(bakdir = GDKfilepath(0, NULL, subcommit ? SUBDIR : BAKDIR, NULL)))
		return GDK_FAIL;
	if(!(deldir = GDKfilepath(0, NULL, DELDIR, NULL))) {
		GDKfree(bakdir);
		return GDK_FAIL;
	}

	TRC_DEBUG_IF(PERF) t0 = t1 = GDKms();

	if ((GDKdebug & TAILCHKMASK) && !GDKinmemory(0))
		BBPcheckBBPdir();

	ret = BBPprepare(subcommit != NULL);

	/* PHASE 1: safeguard everything in a backup-dir */
	for (int idx = 1; ret == GDK_SUCCEED && idx < cnt; idx++) {
		bat i = subcommit ? subcommit[idx] : idx;
		const bat bid = i;
		if (lock)
			MT_lock_set(&GDKswapLock(bid));
		/* set flag that we're syncing, i.e. that we'll
		 * be between moving heap to backup dir and
		 * saving the new version, in other words, the
		 * heap may not exist in the usual location */
		BBP_status_on(bid, BBPSYNCING);
		/* wait until unloading is finished before
		 * attempting to make a backup */
		while (BBP_status(bid) & BBPUNLOADING) {
			if (lock)
				MT_lock_unset(&GDKswapLock(bid));
			BBPspin(bid, __func__, BBPUNLOADING);
			if (lock)
				MT_lock_set(&GDKswapLock(bid));
		}
		BAT *b = dirty_bat(&i, subcommit != NULL);
		if (i <= 0 ||
		    (BBP_status(bid) & BBPEXISTING &&
		     b != NULL &&
		     b->batInserted > 0 &&
		     BBPbackup(b, subcommit != NULL) != GDK_SUCCEED)) {
			ret = GDK_FAIL;
		}
		if (lock)
			MT_lock_unset(&GDKswapLock(bid));
	}
	TRC_DEBUG(PERF, "move time %d, %d files\n", (t1 = GDKms()) - t0, backup_files);

	/* PHASE 2: save the repository and write new BBP.dir file */
	if (ret == GDK_SUCCEED) {
		ret = BBPdir_first(subcommit != NULL, logno, transid,
				   &obbpf, &nbbpf);
	}

	for (int idx = 1; ret == GDK_SUCCEED && idx < cnt; idx++) {
		bat i = subcommit ? subcommit[idx] : idx;
		/* BBP_desc(i) may be NULL */
		BUN size = sizes ? sizes[idx] : BUN_NONE;
		BATiter bi;

		if (BBP_status(i) & BBPPERSISTENT) {
			BAT *b = dirty_bat(&i, subcommit != NULL);
			if (i <= 0) {
				ret = GDK_FAIL;
				break;
			}
			bi = bat_iterator(BBP_desc(i));
			assert(sizes == NULL || size <= bi.count);
			assert(sizes == NULL || bi.width == 0 || (bi.type == TYPE_msk ? ((size + 31) / 32) * 4 : size << bi.shift) <= bi.hfree);
			if (size > bi.count) /* includes sizes==NULL */
				size = bi.count;
			bi.b->batInserted = size;
			if (bi.b->ttype >= 0 && ATOMvarsized(bi.b->ttype)) {
				/* see epilogue() for other part of this */
				MT_lock_set(&bi.b->theaplock);
				/* remember the tail we're saving */
				if (BATsetprop_nolock(bi.b, (enum prop_t) 20, TYPE_ptr, &bi.h) == NULL) {
					GDKerror("setprop failed\n");
					ret = GDK_FAIL;
				} else {
					if (bi.b->oldtail == NULL)
						bi.b->oldtail = (Heap *) 1;
					HEAPincref(bi.h);
				}
				MT_lock_unset(&bi.b->theaplock);
			}
			if (ret == GDK_SUCCEED && b && size != 0) {
				/* wait for BBPSAVING so that we
				 * can set it, wait for
				 * BBPUNLOADING before
				 * attempting to save */
				for (;;) {
					if (lock)
						MT_lock_set(&GDKswapLock(i));
					if (!(BBP_status(i) & (BBPSAVING|BBPUNLOADING)))
						break;
					if (lock)
						MT_lock_unset(&GDKswapLock(i));
					BBPspin(i, __func__, BBPSAVING|BBPUNLOADING);
				}
				BBP_status_on(i, BBPSAVING);
				if (lock)
					MT_lock_unset(&GDKswapLock(i));
				ret = BATsave_iter(b, &bi, size);
				BBP_status_off(i, BBPSAVING);
			}
		} else {
			bi = bat_iterator(NULL);
		}
		if (ret == GDK_SUCCEED) {
			n = BBPdir_step(i, size, n, buf, sizeof(buf), &obbpf, nbbpf, &bi);
			if (n < -1)
				ret = GDK_FAIL;
		}
		bat_iterator_end(&bi);
		/* we once again have a saved heap */
	}

	TRC_DEBUG(PERF, "write time %d\n", (t0 = GDKms()) - t1);

	if (ret == GDK_SUCCEED) {
		ret = BBPdir_last(n, buf, sizeof(buf), obbpf, nbbpf);
	}

	TRC_DEBUG(PERF, "dir time %d, %d bats\n", (t1 = GDKms()) - t0, (bat) ATOMIC_GET(&BBPsize));

	if (ret == GDK_SUCCEED) {
		/* atomic switchover */
		/* this is the big one: this call determines
		 * whether the operation of this function
		 * succeeded, so no changing of ret after this
		 * call anymore */

		if (MT_rename(bakdir, deldir) < 0 &&
		    /* maybe there was an old deldir, so remove and try again */
		    (GDKremovedir(0, DELDIR) != GDK_SUCCEED ||
		     MT_rename(bakdir, deldir) < 0))
			ret = GDK_FAIL;
		if (ret != GDK_SUCCEED)
			GDKsyserror("rename(%s,%s) failed.\n", bakdir, deldir);
		TRC_DEBUG(IO_, "rename %s %s = %d\n", bakdir, deldir, (int) ret);
	}

	/* AFTERMATH */
	if (ret == GDK_SUCCEED) {
		ATOMIC_SET(&BBPlogno, logno);	/* the new value */
		ATOMIC_SET(&BBPtransid, transid);
		backup_files = subcommit ? (backup_files - backup_subdir) : 0;
		backup_dir = backup_subdir = 0;
		if (GDKremovedir(0, DELDIR) != GDK_SUCCEED)
			fprintf(stderr, "#BBPsync: cannot remove directory %s\n", DELDIR);
		(void) BBPprepare(false); /* (try to) remove DELDIR and set up new BAKDIR */
		if (backup_files > 1) {
			TRC_DEBUG(PERF, "backup_files %d > 1\n", backup_files);
			backup_files = 1;
		}
	}
	TRC_DEBUG(PERF, "%s (ready time %d)\n",
		  ret == GDK_SUCCEED ? "" : " failed",
		  (t0 = GDKms()) - t1);

	if (ret != GDK_SUCCEED) {
		/* clean up extra refs we created */
		for (int idx = 1; idx < cnt; idx++) {
			bat i = subcommit ? subcommit[idx] : idx;
			BAT *b = BBP_desc(i);
			if (b && ATOMvarsized(b->ttype)) {
				MT_lock_set(&b->theaplock);
				ValPtr p = BATgetprop_nolock(b, (enum prop_t) 20);
				if (p != NULL) {
					HEAPdecref(p->val.pval, false);
					BATrmprop_nolock(b, (enum prop_t) 20);
				}
				MT_lock_unset(&b->theaplock);
			}
		}
	}

	/* turn off the BBPSYNCING bits for all bats, even when things
	 * didn't go according to plan (i.e., don't check for ret ==
	 * GDK_SUCCEED) */
	for (int idx = 1; idx < cnt; idx++) {
		bat i = subcommit ? subcommit[idx] : idx;
		BBP_status_off(i, BBPSYNCING);
	}

	GDKfree(bakdir);
	GDKfree(deldir);
	return ret;
}

/*
 * Recovery just moves all files back to their original location. this
 * is an incremental process: if something fails, just stop with still
 * files left for moving in BACKUP/.  The recovery process can resume
 * later with the left over files.
 */
static gdk_return
force_move(int farmid, const char *srcdir, const char *dstdir, const char *name)
{
	const char *p;
	char *dstpath, *killfile;
	gdk_return ret = GDK_SUCCEED;

	if ((p = strrchr(name, '.')) != NULL && strcmp(p, ".kill") == 0) {
		/* Found a X.new.kill file, ie remove the X.new file */
		ptrdiff_t len = p - name;
		long_str srcpath;

		strncpy(srcpath, name, len);
		srcpath[len] = '\0';
		if(!(dstpath = GDKfilepath(farmid, dstdir, srcpath, NULL))) {
			return GDK_FAIL;
		}

		/* step 1: remove the X.new file that is going to be
		 * overridden by X */
		if (MT_remove(dstpath) != 0 && errno != ENOENT) {
			/* if it exists and cannot be removed, all
			 * this is going to fail */
			GDKsyserror("force_move: remove(%s)\n", dstpath);
			GDKfree(dstpath);
			return GDK_FAIL;
		}
		GDKfree(dstpath);

		/* step 2: now remove the .kill file. This one is
		 * crucial, otherwise we'll never finish recovering */
		if(!(killfile = GDKfilepath(farmid, srcdir, name, NULL))) {
			return GDK_FAIL;
		}
		if (MT_remove(killfile) != 0) {
			ret = GDK_FAIL;
			GDKsyserror("force_move: remove(%s)\n", killfile);
		}
		GDKfree(killfile);
		return ret;
	}
	/* try to rename it */
	ret = GDKmove(farmid, srcdir, name, NULL, dstdir, name, NULL, false);

	if (ret != GDK_SUCCEED) {
		char *srcpath;

		GDKclrerr();
		/* two legal possible causes: file exists or dir
		 * doesn't exist */
		if(!(dstpath = GDKfilepath(farmid, dstdir, name, NULL)))
			return GDK_FAIL;
		if(!(srcpath = GDKfilepath(farmid, srcdir, name, NULL))) {
			GDKfree(dstpath);
			return GDK_FAIL;
		}
		if (MT_remove(dstpath) != 0)	/* clear destination */
			ret = GDK_FAIL;
		TRC_DEBUG(IO_, "remove %s = %d\n", dstpath, (int) ret);

		(void) GDKcreatedir(dstdir); /* if fails, move will fail */
		ret = GDKmove(farmid, srcdir, name, NULL, dstdir, name, NULL, true);
		TRC_DEBUG(IO_, "link %s %s = %d\n", srcpath, dstpath, (int) ret);
		GDKfree(dstpath);
		GDKfree(srcpath);
	}
	return ret;
}

gdk_return
BBPrecover(int farmid)
{
	str bakdirpath;
	str leftdirpath;
	DIR *dirp;
	struct dirent *dent;
	long_str path, dstpath;
	bat i;
	size_t j = strlen(BATDIR);
	gdk_return ret = GDK_SUCCEED;
	bool dirseen = false;
	str dstdir;

	bakdirpath = GDKfilepath(farmid, NULL, BAKDIR, NULL);
	leftdirpath = GDKfilepath(farmid, NULL, LEFTDIR, NULL);
	if (bakdirpath == NULL || leftdirpath == NULL) {
		GDKfree(bakdirpath);
		GDKfree(leftdirpath);
		return GDK_FAIL;
	}
	dirp = opendir(bakdirpath);
	if (dirp == NULL) {
		if (errno != ENOENT)
			GDKsyserror("cannot open directory %s\n", bakdirpath);
		GDKfree(bakdirpath);
		GDKfree(leftdirpath);
		return GDK_SUCCEED;	/* nothing to do */
	}
	memcpy(dstpath, BATDIR, j);
	dstpath[j] = DIR_SEP;
	dstpath[++j] = 0;
	dstdir = dstpath + j;
	TRC_DEBUG(IO_, "start\n");

	if (MT_mkdir(leftdirpath) < 0 && errno != EEXIST) {
		GDKsyserror("cannot create directory %s\n", leftdirpath);
		closedir(dirp);
		GDKfree(bakdirpath);
		GDKfree(leftdirpath);
		return GDK_FAIL;
	}

	/* move back all files */
	while ((dent = readdir(dirp)) != NULL) {
		const char *q = strchr(dent->d_name, '.');

		if (q == dent->d_name) {
			char *fn;

			if (strcmp(dent->d_name, ".") == 0 ||
			    strcmp(dent->d_name, "..") == 0)
				continue;
			fn = GDKfilepath(farmid, BAKDIR, dent->d_name, NULL);
			if (fn) {
				int uret = MT_remove(fn);
				TRC_DEBUG(IO_, "remove %s = %d\n",
					  fn, uret);
				GDKfree(fn);
			}
			continue;
		} else if (strcmp(dent->d_name, "BBP.dir") == 0) {
			dirseen = true;
			continue;
		}
		if (q == NULL)
			q = dent->d_name + strlen(dent->d_name);
		if ((j = q - dent->d_name) + 1 > sizeof(path)) {
			/* name too long: ignore */
			continue;
		}
		strncpy(path, dent->d_name, j);
		path[j] = 0;
		if (GDKisdigit(*path)) {
			i = strtol(path, NULL, 8);
		} else {
			i = BBP_find(path, false);
			if (i < 0)
				i = -i;
		}
		if (i == 0 || i >= (bat) ATOMIC_GET(&BBPsize) || !BBPvalid(i)) {
			force_move(farmid, BAKDIR, LEFTDIR, dent->d_name);
		} else {
			BBPgetsubdir(dstdir, i);
			if (force_move(farmid, BAKDIR, dstpath, dent->d_name) != GDK_SUCCEED)
				ret = GDK_FAIL;
		}
	}
	closedir(dirp);
	if (dirseen && ret == GDK_SUCCEED) {	/* we have a saved BBP.dir; it should be moved back!! */
		struct stat st;
		char *fn;

		fn = GDKfilepath(farmid, BATDIR, "BBP", "dir");
		if (fn == NULL) {
			ret = GDK_FAIL;
		} else {
			ret = recover_dir(farmid, MT_stat(fn, &st) == 0);
			GDKfree(fn);
		}
	}

	if (ret == GDK_SUCCEED) {
		if (MT_rmdir(bakdirpath) < 0) {
			GDKsyserror("cannot remove directory %s\n", bakdirpath);
			ret = GDK_FAIL;
		}
		TRC_DEBUG(IO_, "rmdir %s = %d\n", bakdirpath, (int) ret);
	}
	if (ret != GDK_SUCCEED)
		GDKerror("recovery failed.\n");

	TRC_DEBUG(IO_, "end\n");
	GDKfree(bakdirpath);
	GDKfree(leftdirpath);
	return ret;
}

/*
 * SUBDIR recovery is quite mindlessly moving all files back to the
 * parent (BAKDIR).  We do recognize moving back BBP.dir and set
 * backed_up_subdir accordingly.
 */
gdk_return
BBPrecover_subdir(void)
{
	str subdirpath;
	DIR *dirp;
	struct dirent *dent;
	gdk_return ret = GDK_SUCCEED;

	subdirpath = GDKfilepath(0, NULL, SUBDIR, NULL);
	if (subdirpath == NULL)
		return GDK_FAIL;
	dirp = opendir(subdirpath);
	if (dirp == NULL && errno != ENOENT)
		GDKsyserror("cannot open directory %s\n", subdirpath);
	GDKfree(subdirpath);
	if (dirp == NULL) {
		return GDK_SUCCEED;	/* nothing to do */
	}
	TRC_DEBUG(IO_, "start\n");

	/* move back all files */
	while ((dent = readdir(dirp)) != NULL) {
		if (dent->d_name[0] == '.')
			continue;
		ret = GDKmove(0, SUBDIR, dent->d_name, NULL, BAKDIR, dent->d_name, NULL, true);
		if (ret != GDK_SUCCEED)
			break;
		if (strcmp(dent->d_name, "BBP.dir") == 0)
			backup_dir = 1;
	}
	closedir(dirp);

	/* delete the directory */
	if (ret == GDK_SUCCEED) {
		ret = GDKremovedir(0, SUBDIR);
		if (backup_dir == 2) {
			TRC_DEBUG(IO_, "%s%cBBP.dir had disappeared!\n", SUBDIR, DIR_SEP);
			backup_dir = 0;
		}
	}
	TRC_DEBUG(IO_, "end = %d\n", (int) ret);

	if (ret != GDK_SUCCEED)
		GDKerror("recovery failed.\n");
	return ret;
}

/*
 * @- The diskscan
 * The BBPdiskscan routine walks through the BAT dir, cleans up
 * leftovers, and measures disk occupancy.  Leftovers are files that
 * cannot belong to a BAT. in order to establish this for [ht]heap
 * files, the BAT descriptor is loaded in order to determine whether
 * these files are still required.
 *
 * The routine gathers all bat sizes in a bat that contains bat-ids
 * and bytesizes. The return value is the number of bytes of space
 * freed.
 */
static bool
persistent_bat(bat bid)
{
	if (bid >= 0 && bid < (bat) ATOMIC_GET(&BBPsize) && BBPvalid(bid)) {
		BAT *b = BBP_cache(bid);

		if (b == NULL || b->batCopiedtodisk) {
			return true;
		}
	}
	return false;
}

static BAT *
getdesc(bat bid)
{
	BAT *b = NULL;

	if (is_bat_nil(bid))
		return NULL;
	assert(bid > 0);
	if (bid < (bat) ATOMIC_GET(&BBPsize) && BBP_logical(bid))
		b = BBP_desc(bid);
	if (b == NULL)
		BBPclear(bid);
	return b;
}

static bool
BBPdiskscan(const char *parent, size_t baseoff)
{
	DIR *dirp = opendir(parent);
	struct dirent *dent;
	char fullname[FILENAME_MAX];
	str dst = fullname;
	size_t dstlen = sizeof(fullname);
	const char *src = parent;

	if (dirp == NULL) {
		if (errno != ENOENT)
			GDKsyserror("cannot open directory %s\n", parent);
		return true;	/* nothing to do */
	}

	while (*src) {
		*dst++ = *src++;
		dstlen--;
	}
	if (dst > fullname && dst[-1] != DIR_SEP) {
		*dst++ = DIR_SEP;
		dstlen--;
	}

	while ((dent = readdir(dirp)) != NULL) {
		const char *p;
		bat bid;
		bool ok, delete;

		if (dent->d_name[0] == '.')
			continue;	/* ignore .dot files and directories (. ..) */

		if (strncmp(dent->d_name, "BBP.", 4) == 0 &&
		    (strcmp(parent + baseoff, BATDIR) == 0 ||
		     strncmp(parent + baseoff, BAKDIR, strlen(BAKDIR)) == 0 ||
		     strncmp(parent + baseoff, SUBDIR, strlen(SUBDIR)) == 0))
			continue;

		p = strchr(dent->d_name, '.');

		if (strlen(dent->d_name) >= dstlen) {
			/* found a file with too long a name
			   (i.e. unknown); stop pruning in this
			   subdir */
			fprintf(stderr, "unexpected file %s, leaving %s.\n", dent->d_name, parent);
			break;
		}
		strncpy(dst, dent->d_name, dstlen);
		fullname[sizeof(fullname) - 1] = 0;

		if (p == NULL && !BBPdiskscan(fullname, baseoff)) {
			/* it was a directory */
			continue;
		}

		if (p && strcmp(p + 1, "tmp") == 0) {
			delete = true;
			ok = true;
			bid = 0;
		} else {
			bid = strtol(dent->d_name, NULL, 8);
			ok = p && bid;
			delete = false;

			if (!ok || !persistent_bat(bid)) {
				delete = true;
			} else if (strncmp(p + 1, "tail", 4) == 0) {
				BAT *b = getdesc(bid);
				delete = (b == NULL || !b->ttype || !b->batCopiedtodisk || b->batCount == 0);
				assert(b == NULL || b->batCount > 0 || b->theap->free == 0);
				if (!delete) {
					if (b->ttype == TYPE_str) {
						switch (b->twidth) {
						case 1:
							delete = strcmp(p + 1, "tail1") != 0;
							break;
						case 2:
							delete = strcmp(p + 1, "tail2") != 0;
							break;
#if SIZEOF_VAR_T == 8
						case 4:
							delete = strcmp(p + 1, "tail4") != 0;
							break;
#endif
						default:
							delete = strcmp(p + 1, "tail") != 0;
							break;
						}
					} else {
						delete = strcmp(p + 1, "tail") != 0;
					}
				}
			} else if (strncmp(p + 1, "theap", 5) == 0) {
				BAT *b = getdesc(bid);
				delete = (b == NULL || !b->tvheap || !b->batCopiedtodisk || b->tvheap->free == 0);
			} else if (strncmp(p + 1, "thashl", 6) == 0 ||
				   strncmp(p + 1, "thashb", 6) == 0) {
#ifdef PERSISTENTHASH
				BAT *b = getdesc(bid);
				delete = b == NULL;
				if (!delete)
					b->thash = (Hash *) 1;
#else
				delete = true;
#endif
			} else if (strncmp(p + 1, "thash", 5) == 0) {
				/* older versions used .thash which we
				 * can simply ignore */
				delete = true;
			} else if (strncmp(p + 1, "thsh", 4) == 0) {
				/* temporary hash files which we can
				 * simply ignore */
				delete = true;
			} else if (strncmp(p + 1, "timprints", 9) == 0) {
				BAT *b = getdesc(bid);
				delete = b == NULL;
				if (!delete)
					b->timprints = (Imprints *) 1;
			} else if (strncmp(p + 1, "torderidx", 9) == 0) {
#ifdef PERSISTENTIDX
				BAT *b = getdesc(bid);
				delete = b == NULL;
				if (!delete)
					b->torderidx = (Heap *) 1;
#else
				delete = true;
#endif
			} else if (strncmp(p + 1, "tstrimps", 8) == 0) {
				BAT *b = getdesc(bid);
				delete = b == NULL;
				if (!delete)
					b->tstrimps = (Strimps *)1;
			} else if (strncmp(p + 1, "new", 3) != 0) {
				ok = false;
			}
		}
		if (!ok) {
			/* found an unknown file; stop pruning in this
			 * subdir */
			fprintf(stderr, "unexpected file %s, leaving %s.\n", dent->d_name, parent);
			break;
		}
		if (delete) {
			if (MT_remove(fullname) != 0 && errno != ENOENT) {
				GDKsyserror("remove(%s)", fullname);
				continue;
			}
			TRC_DEBUG(IO_, "remove(%s) = 0\n", fullname);
		}
	}
	closedir(dirp);
	return false;
}

void
gdk_bbp_reset(void)
{
	int i;

	BBP_free = 0;
	while (BBPlimit > 0) {
		BBPlimit -= BBPINIT;
		assert(BBPlimit >= 0);
		GDKfree(BBP[BBPlimit >> BBPINITLOG]);
		BBP[BBPlimit >> BBPINITLOG] = NULL;
	}
	ATOMIC_SET(&BBPsize, 0);
	for (i = 0; i < MAXFARMS; i++)
		GDKfree((void *) BBPfarms[i].dirname); /* loose "const" */
	memset(BBPfarms, 0, sizeof(BBPfarms));
	GDKfree(BBP_hash);
	BBP_hash = NULL;
	BBP_mask = 0;

	locked_by = 0;
	BBPunloadCnt = 0;
	backup_files = 0;
	backup_dir = 0;
	backup_subdir = 0;
}

static MT_Lock GDKCallbackListLock = MT_LOCK_INITIALIZER(GDKCallbackListLock);

static struct {
	int cnt;
	gdk_callback *head;
} callback_list = {
	.cnt = 0,
	.head = NULL,
};

/*
 * @- Add a callback
 * Adds new callback to the callback list.
 */
gdk_return
gdk_add_callback(char *name, gdk_callback_func *f, int argc, void *argv[], int
		interval)
{

	gdk_callback *callback = NULL;
	gdk_callback *p = callback_list.head;

	if (!(callback = GDKmalloc(sizeof(gdk_callback) + sizeof(void *) * argc))) {
		TRC_CRITICAL(GDK, "Failed to allocate memory!");
		return GDK_FAIL;
	}

	*callback = (gdk_callback) {
		.name = name,
		.argc = argc,
		.interval = interval,
		.func = f,
	};

	for (int i=0; i < argc; i++) {
		callback->argv[i] = argv[i];
	}

	MT_lock_set(&GDKCallbackListLock);
	if (p) {
		int cnt = 1;
		do {
			// check if already added
			if (strcmp(callback->name, p->name) == 0) {
				MT_lock_unset(&GDKCallbackListLock);
				GDKfree(callback);
				return GDK_FAIL;
			}
			if (p->next == NULL) {
			   	p->next = callback;
				p = callback->next;
			} else {
				p = p->next;
			}
			cnt += 1;
		} while(p);
		callback_list.cnt = cnt;
	} else {
		callback_list.cnt = 1;
		callback_list.head = callback;
	}
	MT_lock_unset(&GDKCallbackListLock);
	return GDK_SUCCEED;
}

/*
 * @- Remove a callback
 * Removes a callback from the callback list with a given name as an argument.
 */
gdk_return
gdk_remove_callback(char *cb_name, gdk_callback_func *argsfree)
{
	gdk_callback *curr = callback_list.head;
	gdk_callback *prev = NULL;
	gdk_return res = GDK_FAIL;
	while(curr) {
		if (strcmp(cb_name, curr->name) == 0) {
			MT_lock_set(&GDKCallbackListLock);
			if (curr == callback_list.head && prev == NULL) {
				callback_list.head = curr->next;
			} else {
				prev->next = curr->next;
			}
			if (argsfree)
			       	argsfree(curr->argc, curr->argv);
			GDKfree(curr);
			curr = NULL;
			callback_list.cnt -=1;
			res = GDK_SUCCEED;
			MT_lock_unset(&GDKCallbackListLock);
		} else {
			prev = curr;
			curr = curr->next;
		}
	}
	return res;
}

static gdk_return
do_callback(gdk_callback *cb)
{
	cb->last_called = GDKusec();
	return cb->func(cb->argc, cb->argv);
}

static bool
should_call(gdk_callback *cb)
{
	if (cb->last_called && cb->interval) {
		return (cb->last_called + cb->interval * 1000 * 1000) <
			GDKusec();
	}
	return true;
}

static void
BBPcallbacks(void)
{
	gdk_callback *next = callback_list.head;

	MT_lock_set(&GDKCallbackListLock);
	while (next) {
		if(should_call(next))
			do_callback(next);
		next = next->next;
	}
	MT_lock_unset(&GDKCallbackListLock);
}<|MERGE_RESOLUTION|>--- conflicted
+++ resolved
@@ -675,21 +675,16 @@
 		return -1;
 	}
 
-<<<<<<< HEAD
 	if (bbpversion <= GDKLIBRARY_HSIZE ?
 	    sscanf(buf,
-		   "%" SCNu64 " %u %128s %19s %u %" SCNu64
-=======
-	if (sscanf(buf,
-		   "%" SCNu64 " %" SCNu16 " %128s %23s %u %" SCNu64
->>>>>>> 73ef9081
+		   "%" SCNu64 " %u %128s %23s %u %" SCNu64
 		   " %" SCNu64 " %" SCNu64
 		   "%n",
 		   &batid, &status, batname, filename,
 		   &properties, &count, &capacity, &base,
 		   &nread) < 8 :
 	    sscanf(buf,
-		   "%" SCNu64 " %u %128s %19s %u %" SCNu64
+		   "%" SCNu64 " %u %128s %23s %u %" SCNu64
 		   " %" SCNu64
 		   "%n",
 		   &batid, &status, batname, filename,
