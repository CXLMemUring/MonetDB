/*
 * This Source Code Form is subject to the terms of the Mozilla Public
 * License, v. 2.0.  If a copy of the MPL was not distributed with this
 * file, You can obtain one at http://mozilla.org/MPL/2.0/.
 *
 * Copyright 1997 - July 2008 CWI, August 2008 - 2022 MonetDB B.V.
 */

/*
 * @a M. L. Kersten, P. Boncz, N. J. Nes
 * @* BAT Buffer Pool (BBP)
 * The BATs created and loaded are collected in a BAT buffer pool.
 * The Bat Buffer Pool has a number of functions:
 * @table @code
 *
 * @item administration and lookup
 * The BBP is a directory which contains status information about all
 * known BATs.  This interface may be used very heavily, by
 * data-intensive applications.  To eliminate all overhead, read-only
 * access to the BBP may be done by table-lookups. The integer index
 * type for these lookups is @emph{bat}, as retrieved by
 * @emph{b->batCacheid}. The @emph{bat} zero is reserved for the nil
 * bat.
 *
 * @item persistence
 * The BBP is made persistent by saving it to the dictionary file
 * called @emph{BBP.dir} in the database.
 *
 * When the number of BATs rises, having all files in one directory
 * becomes a bottleneck.  The BBP therefore implements a scheme that
 * distributes all BATs in a growing directory tree with at most 64
 * BATs stored in one node.
 *
 * @item buffer management
 * The BBP is responsible for loading and saving of BATs to disk. It
 * also contains routines to unload BATs from memory when memory
 * resources get scarce. For this purpose, it administers BAT memory
 * reference counts (to know which BATs can be unloaded) and BAT usage
 * statistics (it unloads the least recently used BATs).
 *
 * @item recovery
 * When the database is closed or during a run-time syncpoint, the
 * system tables must be written to disk in a safe way, that is immune
 * for system failures (like disk full). To do so, the BBP implements
 * an atomic commit and recovery protocol: first all files to be
 * overwritten are moved to a BACKUP/ dir. If that succeeds, the
 * writes are done. If that also fully succeeds the BACKUP/ dir is
 * renamed to DELETE_ME/ and subsequently deleted.  If not, all files
 * in BACKUP/ are moved back to their original location.
 *
 * @item unloading
 * Bats which have a logical reference (ie. a lrefs > 0) but no memory
 * reference (refcnt == 0) can be unloaded. Unloading dirty bats
 * means, moving the original (committed version) to the BACKUP/ dir
 * and saving the bat. This complicates the commit and recovery/abort
 * issues.  The commit has to check if the bat is already moved. And
 * The recovery has to always move back the files from the BACKUP/
 * dir.
 *
 * @item reference counting
 * Bats use have two kinds of references: logical and physical
 * (pointer) ones.  The logical references are administered by
 * BBPretain/BBPrelease, the physical ones by BBPfix/BBPunfix.
 *
 * @item share counting
 * Views use the heaps of there parent bats. To save guard this, the
 * parent has a shared counter, which is incremented and decremented
 * using BBPshare and BBPunshare. These functions make sure the parent
 * is memory resident as required because of the 'pointer' sharing.
 * @end table
 */

#include "monetdb_config.h"
#include "gdk.h"
#include "gdk_private.h"
#include "mutils.h"
#ifdef HAVE_FCNTL_H
#include <fcntl.h>
#endif

#ifndef F_OK
#define F_OK 0
#endif
#ifndef S_ISDIR
#define S_ISDIR(mode)	(((mode) & _S_IFMT) == _S_IFDIR)
#endif
#ifndef O_CLOEXEC
#ifdef _O_NOINHERIT
#define O_CLOEXEC _O_NOINHERIT	/* Windows */
#else
#define O_CLOEXEC 0
#endif
#endif
#ifndef O_BINARY
#define O_BINARY 0
#endif

/*
 * The BBP has a fixed address, so re-allocation due to a growing BBP
 * caused by one thread does not disturb reads to the old entries by
 * another.  This is implemented using anonymous virtual memory;
 * extensions on the same address are guaranteed because a large
 * non-committed VM area is requested initially. New slots in the BBP
 * are found in O(1) by keeping a freelist that uses the 'next' field
 * in the BBPrec records.
 */
BBPrec *BBP[N_BBPINIT];		/* fixed base VM address of BBP array */
bat BBPlimit = 0;		/* current committed VM BBP array */
static ATOMIC_TYPE BBPsize = ATOMIC_VAR_INIT(0); /* current used size of BBP array */

struct BBPfarm_t BBPfarms[MAXFARMS];

#define KITTENNAP 1		/* used to suspend processing */
#define BBPNONAME "."		/* filler for no name in BBP.dir */
/*
 * The hash index uses a bucket index (int array) of size mask that is
 * tuned for perfect hashing (1 lookup). The bucket chain uses the
 * 'next' field in the BBPrec records.
 */
static MT_Lock BBPnameLock = MT_LOCK_INITIALIZER(BBPnameLock);
static bat *BBP_hash = NULL;		/* BBP logical name hash buckets */
static bat BBP_mask = 0;		/* number of buckets = & mask */
#define BBP_THREADMASK	0		/* originally: 63 */
#if SIZEOF_SIZE_T == 8
#define threadmask(y)	((int) (mix_lng(y) & BBP_THREADMASK))
#else
#define threadmask(y)	((int) (mix_int(y) & BBP_THREADMASK))
#endif
static struct {
	MT_Lock cache;
	bat free;
} GDKbbpLock[BBP_THREADMASK + 1];
#define GDKcacheLock(y)	GDKbbpLock[y].cache
#define BBP_free(y)	GDKbbpLock[y].free

static gdk_return BBPfree(BAT *b);
static void BBPdestroy(BAT *b);
static void BBPuncacheit(bat bid, bool unloaddesc);
static gdk_return BBPprepare(bool subcommit);
static BAT *getBBPdescriptor(bat i, bool lock);
static gdk_return BBPbackup(BAT *b, bool subcommit);
static gdk_return BBPdir_init(void);
static void BBPcallbacks(void);

/* two lngs of extra info in BBP.dir */
/* these two need to be atomic because of their use in AUTHcommit() */
static ATOMIC_TYPE BBPlogno = ATOMIC_VAR_INIT(0);
static ATOMIC_TYPE BBPtransid = ATOMIC_VAR_INIT(0);

#ifdef HAVE_HGE
/* start out by saying we have no hge, but as soon as we've seen one,
 * we'll always say we do have it */
static bool havehge = false;
#endif

#define BBPtmpcheck(s)	(strncmp(s, "tmp_", 4) == 0)

#define BBPnamecheck(s) (BBPtmpcheck(s) ? strtol((s) + 4, NULL, 8) : 0)

static void
BBP_insert(bat i)
{
	bat idx = (bat) (strHash(BBP_logical(i)) & BBP_mask);

	BBP_next(i) = BBP_hash[idx];
	BBP_hash[idx] = i;
}

static void
BBP_delete(bat i)
{
	bat *h = BBP_hash;
	const char *s = BBP_logical(i);
	bat idx = (bat) (strHash(s) & BBP_mask);

	for (h += idx; (i = *h) != 0; h = &BBP_next(i)) {
		if (strcmp(BBP_logical(i), s) == 0) {
			*h = BBP_next(i);
			break;
		}
	}
}

bat
getBBPsize(void)
{
	return (bat) ATOMIC_GET(&BBPsize);
}

lng
getBBPlogno(void)
{
	return (lng) ATOMIC_GET(&BBPlogno);
}

lng
getBBPtransid(void)
{
	return (lng) ATOMIC_GET(&BBPtransid);
}


/*
 * @+ BBP Consistency and Concurrency
 * While GDK provides the basic building blocks for an ACID system, in
 * itself it is not such a system, as we this would entail too much
 * overhead that is often not needed. Hence, some consistency control
 * is left to the user. The first important user constraint is that if
 * a user updates a BAT, (s)he himself must assure that no-one else
 * accesses this BAT.
 *
 * Concerning buffer management, the BBP carries out a swapping
 * policy.  BATs are kept in memory till the memory is full. If the
 * memory is full, the malloc functions initiate BBP trim actions,
 * that unload the coldest BATs that have a zero reference count. The
 * second important user constraint is therefore that a user may only
 * manipulate live BAT data in memory if it is sure that there is at
 * least one reference count to that BAT.
 *
 * The main BBP array is protected by two locks:
 * @table @code
 * @item GDKcacheLock]
 * this lock guards the free slot management in the BBP array.  The
 * BBP operations that allocate a new slot for a new BAT
 * (@emph{BBPinit},@emph{BBPcacheit}), delete the slot of a destroyed
 * BAT (@emph{BBPreclaim}), or rename a BAT (@emph{BBPrename}), hold
 * this lock. It also protects all BAT (re)naming actions include
 * (read and write) in the hash table with BAT names.
 * @item GDKswapLock
 * this lock guards the swap (loaded/unloaded) status of the
 * BATs. Hence, all BBP routines that influence the swapping policy,
 * or actually carry out the swapping policy itself, acquire this lock
 * (e.g. @emph{BBPfix},@emph{BBPunfix}).  Note that this also means
 * that updates to the BBP_status indicator array must be protected by
 * GDKswapLock.
 *
 * To reduce contention GDKswapLock was split into multiple locks; it
 * is now an array of lock pointers which is accessed by
 * GDKswapLock(bat)
 * @end table
 *
 * Routines that need both locks should first acquire the locks in the
 * GDKswapLock array (in ascending order) and then GDKcacheLock (and
 * release them in reverse order).
 *
 * To obtain maximum speed, read operations to existing elements in
 * the BBP are unguarded. As said, it is the users responsibility that
 * the BAT that is being read is not being modified. BBP update
 * actions that modify the BBP data structure itself are locked by the
 * BBP functions themselves. Hence, multiple concurrent BBP read
 * operations may be ongoing while at the same time at most one BBP
 * write operation @strong{on a different BAT} is executing.  This
 * holds for accesses to the public (quasi-) arrays @emph{BBPcache},
 * @emph{BBPstatus} and @emph{BBPrefs}.
 * These arrays are called quasi as now they are
 * actually stored together in one big BBPrec array called BBP, that
 * is allocated in anonymous VM space, so we can reallocate this
 * structure without changing the base address (a crucial feature if
 * read actions are to go on unlocked while other entries in the BBP
 * may be modified).
 */
static volatile MT_Id locked_by = 0;

/* use a lock instead of atomic instructions so that we wait for
 * BBPlock/BBPunlock */
#define BBP_unload_inc()			\
	do {					\
		MT_lock_set(&GDKunloadLock);	\
		BBPunloadCnt++;			\
		MT_lock_unset(&GDKunloadLock);	\
	} while (0)

#define BBP_unload_dec()			\
	do {					\
		MT_lock_set(&GDKunloadLock);	\
		--BBPunloadCnt;			\
		assert(BBPunloadCnt >= 0);	\
		MT_lock_unset(&GDKunloadLock);	\
	} while (0)

static int BBPunloadCnt = 0;
static MT_Lock GDKunloadLock = MT_LOCK_INITIALIZER(GDKunloadLock);

void
BBPtmlock(void)
{
	MT_lock_set(&GDKtmLock);
}

void
BBPtmunlock(void)
{
	MT_lock_unset(&GDKtmLock);
}

void
BBPlock(void)
{
	int i;

	/* wait for all pending unloads to finish */
	MT_lock_set(&GDKunloadLock);
	while (BBPunloadCnt > 0) {
		MT_lock_unset(&GDKunloadLock);
		MT_sleep_ms(1);
		MT_lock_set(&GDKunloadLock);
	}

	MT_lock_set(&GDKtmLock);
	for (i = 0; i <= BBP_THREADMASK; i++)
		MT_lock_set(&GDKcacheLock(i));
	for (i = 0; i <= BBP_BATMASK; i++)
		MT_lock_set(&GDKswapLock(i));
	locked_by = MT_getpid();

	MT_lock_unset(&GDKunloadLock);
}

void
BBPunlock(void)
{
	int i;

	for (i = BBP_BATMASK; i >= 0; i--)
		MT_lock_unset(&GDKswapLock(i));
	for (i = BBP_THREADMASK; i >= 0; i--)
		MT_lock_unset(&GDKcacheLock(i));
	locked_by = 0;
	MT_lock_unset(&GDKtmLock);
}

static gdk_return
BBPinithash(int j, bat size)
{
	assert(j >= 0 && j <= BBP_THREADMASK);
	for (BBP_mask = 1; (BBP_mask << 1) <= BBPlimit; BBP_mask <<= 1)
		;
	BBP_hash = (bat *) GDKzalloc(BBP_mask * sizeof(bat));
	if (BBP_hash == NULL) {
		return GDK_FAIL;
	}
	BBP_mask--;

	while (--size > 0) {
		const char *s = BBP_logical(size);

		if (s) {
			if (*s != '.' && !BBPtmpcheck(s)) {
				BBP_insert(size);
			}
		} else {
			BBP_next(size) = BBP_free(j);
			BBP_free(j) = size;
			if (++j > BBP_THREADMASK)
				j = 0;
		}
	}
	return GDK_SUCCEED;
}

int
BBPselectfarm(role_t role, int type, enum heaptype hptype)
{
	int i;

	(void) type;		/* may use in future */
	(void) hptype;		/* may use in future */

	if (GDKinmemory(0))
		return 0;

#ifndef PERSISTENTHASH
	if (hptype == hashheap)
		role = TRANSIENT;
#endif
#ifndef PERSISTENTIDX
	if (hptype == orderidxheap)
		role = TRANSIENT;
#endif
	for (i = 0; i < MAXFARMS; i++)
		if (BBPfarms[i].roles & (1U << (int) role))
			return i;
	/* must be able to find farms for TRANSIENT and PERSISTENT */
	assert(role != TRANSIENT && role != PERSISTENT);
	return -1;
}

static gdk_return
BBPextend(int idx, bool buildhash, bat newsize)
{
	if (newsize >= N_BBPINIT * BBPINIT) {
		GDKerror("trying to extend BAT pool beyond the "
			 "limit (%d)\n", N_BBPINIT * BBPINIT);
		return GDK_FAIL;
	}

	/* make sure the new size is at least BBPsize large */
	while (BBPlimit < newsize) {
		BUN limit = BBPlimit >> BBPINITLOG;
		assert(BBP[limit] == NULL);
		BBP[limit] = GDKzalloc(BBPINIT * sizeof(BBPrec));
		if (BBP[limit] == NULL) {
			GDKerror("failed to extend BAT pool\n");
			return GDK_FAIL;
		}
		for (BUN i = 0; i < BBPINIT; i++) {
			ATOMIC_INIT(&BBP[limit][i].status, 0);
			BBP[limit][i].pid = ~(MT_Id)0;
		}
		BBPlimit += BBPINIT;
	}

	if (buildhash) {
		int i;

		GDKfree(BBP_hash);
		BBP_hash = NULL;
		for (i = 0; i <= BBP_THREADMASK; i++)
			BBP_free(i) = 0;
		if (BBPinithash(idx, newsize) != GDK_SUCCEED)
			return GDK_FAIL;
	}
	return GDK_SUCCEED;
}

static gdk_return
recover_dir(int farmid, bool direxists)
{
	if (direxists) {
		/* just try; don't care about these non-vital files */
		if (GDKunlink(farmid, BATDIR, "BBP", "bak") != GDK_SUCCEED)
			TRC_WARNING(GDK, "unlink of BBP.bak failed\n");
		if (GDKmove(farmid, BATDIR, "BBP", "dir", BATDIR, "BBP", "bak", false) != GDK_SUCCEED)
			TRC_WARNING(GDK, "rename of BBP.dir to BBP.bak failed\n");
	}
	return GDKmove(farmid, BAKDIR, "BBP", "dir", BATDIR, "BBP", "dir", true);
}

static gdk_return BBPrecover(int farmid);
static gdk_return BBPrecover_subdir(void);
static bool BBPdiskscan(const char *, size_t);

static int
heapinit(BAT *b, const char *buf,
#ifdef GDKLIBRARY_HASHASH
	 int *hashash,
#endif
	 unsigned bbpversion, const char *filename, int lineno)
{
	int t;
	char type[33];
	uint16_t width;
	uint16_t var;
	uint16_t properties;
	uint64_t nokey0;
	uint64_t nokey1;
	uint64_t nosorted;
	uint64_t norevsorted;
	uint64_t base;
	uint64_t free;
	uint64_t size;
	uint16_t storage;
	uint64_t minpos, maxpos;
	int n;

	(void) bbpversion;	/* could be used to implement compatibility */

	minpos = maxpos = (uint64_t) oid_nil; /* for GDKLIBRARY_MINMAX_POS case */
	if (bbpversion <= GDKLIBRARY_MINMAX_POS ?
	    sscanf(buf,
		   " %10s %" SCNu16 " %" SCNu16 " %" SCNu16 " %" SCNu64
		   " %" SCNu64 " %" SCNu64 " %" SCNu64 " %" SCNu64
		   " %" SCNu64 " %" SCNu64 " %" SCNu16
		   "%n",
		   type, &width, &var, &properties, &nokey0,
		   &nokey1, &nosorted, &norevsorted, &base,
		   &free, &size, &storage,
		   &n) < 12 :
	    sscanf(buf,
		   " %10s %" SCNu16 " %" SCNu16 " %" SCNu16 " %" SCNu64
		   " %" SCNu64 " %" SCNu64 " %" SCNu64 " %" SCNu64
		   " %" SCNu64 " %" SCNu64 " %" SCNu16 " %" SCNu64 " %" SCNu64
		   "%n",
		   type, &width, &var, &properties, &nokey0,
		   &nokey1, &nosorted, &norevsorted, &base,
		   &free, &size, &storage, &minpos, &maxpos,
		   &n) < 14) {
		TRC_CRITICAL(GDK, "invalid format for BBP.dir on line %d", lineno);
		return -1;
	}

	if (properties & ~0x0F81) {
		TRC_CRITICAL(GDK, "unknown properties are set: incompatible database on line %d of BBP.dir\n", lineno);
		return -1;
	}
#ifdef GDKLIBRARY_HASHASH
	*hashash = var & 2;
#endif
	var &= ~2;
#ifdef HAVE_HGE
	if (strcmp(type, "hge") == 0)
		havehge = true;
#endif
	if ((t = ATOMindex(type)) < 0) {
		if ((t = ATOMunknown_find(type)) == 0) {
			TRC_CRITICAL(GDK, "no space for atom %s", type);
			return -1;
		}
	} else if (var != (t == TYPE_void || BATatoms[t].atomPut != NULL)) {
		TRC_CRITICAL(GDK, "inconsistent entry in BBP.dir: tvarsized mismatch for BAT %d on line %d\n", (int) b->batCacheid, lineno);
		return -1;
	} else if (var && t != 0 ?
		   ATOMsize(t) < width ||
		   (width != 1 && width != 2 && width != 4
#if SIZEOF_VAR_T == 8
		    && width != 8
#endif
			   ) :
		   ATOMsize(t) != width) {
		TRC_CRITICAL(GDK, "inconsistent entry in BBP.dir: tsize mismatch for BAT %d on line %d\n", (int) b->batCacheid, lineno);
		return -1;
	}
	b->ttype = t;
	b->twidth = width;
	b->tvarsized = var != 0;
	b->tshift = ATOMelmshift(width);
	assert_shift_width(b->tshift,b->twidth);
	b->tnokey[0] = (BUN) nokey0;
	b->tnokey[1] = (BUN) nokey1;
	b->tsorted = (bit) ((properties & 0x0001) != 0);
	b->trevsorted = (bit) ((properties & 0x0080) != 0);
	b->tkey = (properties & 0x0100) != 0;
	b->tnonil = (properties & 0x0400) != 0;
	b->tnil = (properties & 0x0800) != 0;
	b->tnosorted = (BUN) nosorted;
	b->tnorevsorted = (BUN) norevsorted;
	b->tunique_est = 0.0;
	/* (properties & 0x0200) is the old tdense flag */
	b->tseqbase = (properties & 0x0200) == 0 || base >= (uint64_t) oid_nil ? oid_nil : (oid) base;
	b->theap->free = (size_t) free;
	/* set heap size to match capacity */
	if (b->ttype == TYPE_msk) {
		/* round up capacity to multiple of 32 */
		b->batCapacity = (b->batCapacity + 31) & ~((BUN) 31);
		b->theap->size = b->batCapacity / 8;
	} else {
		b->theap->size = (size_t) b->batCapacity << b->tshift;
	}
	b->theap->base = NULL;
	settailname(b->theap, filename, t, width);
	b->theap->storage = STORE_INVALID;
	b->theap->newstorage = STORE_INVALID;
	b->theap->farmid = BBPselectfarm(PERSISTENT, b->ttype, offheap);
	b->theap->dirty = false;
	b->theap->parentid = b->batCacheid;
	if (minpos < b->batCount)
		b->tminpos = (BUN) minpos;
	else
		b->tminpos = BUN_NONE;
	if (maxpos < b->batCount)
		b->tmaxpos = (BUN) maxpos;
	else
		b->tmaxpos = BUN_NONE;
	return n;
}

static int
vheapinit(BAT *b, const char *buf, const char *filename, int lineno)
{
	int n = 0;
	uint64_t free, size;
	uint16_t storage;

	if (b->tvarsized && b->ttype != TYPE_void) {
		if (sscanf(buf,
			   " %" SCNu64 " %" SCNu64 " %" SCNu16
			   "%n",
			   &free, &size, &storage, &n) < 3) {
			TRC_CRITICAL(GDK, "invalid format for BBP.dir on line %d", lineno);
			return -1;
		}
		if (b->batCount == 0)
			free = 0;
		if (b->ttype >= 0 &&
		    ATOMstorage(b->ttype) == TYPE_str &&
		    free < GDK_STRHASHTABLE * sizeof(stridx_t) + BATTINY * GDK_VARALIGN)
			size = GDK_STRHASHTABLE * sizeof(stridx_t) + BATTINY * GDK_VARALIGN;
		else if (free < 512)
			size = 512;
		else
			size = free;
		*b->tvheap = (Heap) {
			.free = (size_t) free,
			.size = (size_t) size,
			.base = NULL,
			.storage = STORE_INVALID,
			.cleanhash = true,
			.newstorage = STORE_INVALID,
			.dirty = false,
			.parentid = b->batCacheid,
			.farmid = BBPselectfarm(PERSISTENT, b->ttype, varheap),
		};
		strconcat_len(b->tvheap->filename, sizeof(b->tvheap->filename),
			      filename, ".theap", NULL);
	} else {
		b->tvheap = NULL;
	}
	return n;
}

/* read a single line from the BBP.dir file (file pointer fp) and fill
 * in the structure pointed to by bn and extra information through the
 * other pointers; this function does not allocate any memory; return 0
 * on end of file, 1 on success, and -1 on failure */
static int
BBPreadBBPline(FILE *fp, unsigned bbpversion, int *lineno, BAT *bn,
#ifdef GDKLIBRARY_HASHASH
	       int *hashash,
#endif
	       char *batname, char *filename, char **options)
{
	char buf[4096];
	uint64_t batid;
	uint16_t status;
	unsigned int properties;
	int nread, n;
	char *s;
	uint64_t count, capacity = 0, base = 0;

	if (fgets(buf, sizeof(buf), fp) == NULL) {
		if (ferror(fp)) {
			TRC_CRITICAL(GDK, "error reading BBP.dir on line %d\n", *lineno);
			return -1;
		}
		return 0;	/* end of file */
	}
	(*lineno)++;
	if ((s = strchr(buf, '\r')) != NULL) {
		/* convert \r\n into just \n */
		if (s[1] != '\n') {
			TRC_CRITICAL(GDK, "invalid format for BBP.dir on line %d", *lineno);
			return -1;
		}
		*s++ = '\n';
		*s = 0;
	}

	if (sscanf(buf,
		   "%" SCNu64 " %" SCNu16 " %128s %23s %u %" SCNu64
		   " %" SCNu64 " %" SCNu64
		   "%n",
		   &batid, &status, batname, filename,
		   &properties,
		   &count, &capacity, &base,
		   &nread) < 8) {
		TRC_CRITICAL(GDK, "invalid format for BBP.dir on line %d", *lineno);
		return -1;
	}

	if (batid >= N_BBPINIT * BBPINIT) {
		TRC_CRITICAL(GDK, "bat ID (%" PRIu64 ") too large to accomodate (max %d), on line %d.", batid, N_BBPINIT * BBPINIT - 1, *lineno);
		return -1;
	}

	/* convert both / and \ path separators to our own DIR_SEP */
#if DIR_SEP != '/'
	s = filename;
	while ((s = strchr(s, '/')) != NULL)
		*s++ = DIR_SEP;
#endif
#if DIR_SEP != '\\'
	s = filename;
	while ((s = strchr(s, '\\')) != NULL)
		*s++ = DIR_SEP;
#endif

	bn->batCacheid = (bat) batid;
	BATinit_idents(bn);
	bn->batTransient = false;
	bn->batCopiedtodisk = true;
	switch ((properties & 0x06) >> 1) {
	case 0:
		bn->batRestricted = BAT_WRITE;
		break;
	case 1:
		bn->batRestricted = BAT_READ;
		break;
	case 2:
		bn->batRestricted = BAT_APPEND;
		break;
	default:
		TRC_CRITICAL(GDK, "incorrect batRestricted value");
		return -1;
	}
	bn->batCount = (BUN) count;
	bn->batInserted = bn->batCount;
	/* set capacity to at least count */
	bn->batCapacity = (BUN) count <= BATTINY ? BATTINY : (BUN) count;

	if (base > (uint64_t) GDK_oid_max) {
		TRC_CRITICAL(GDK, "head seqbase out of range (ID = %" PRIu64 ", seq = %" PRIu64 ") on line %d.", batid, base, *lineno);
		return -1;
	}
	bn->hseqbase = (oid) base;
	n = heapinit(bn, buf + nread,
#ifdef GDKLIBRARY_HASHASH
		     hashash,
#endif
		     bbpversion, filename, *lineno);
	if (n < 0) {
		return -1;
	}
	nread += n;
	n = vheapinit(bn, buf + nread, filename, *lineno);
	if (n < 0) {
		return -1;
	}
	nread += n;

	if (buf[nread] != '\n' && buf[nread] != ' ') {
		TRC_CRITICAL(GDK, "invalid format for BBP.dir on line %d", *lineno);
		return -1;
	}
	*options = (buf[nread] == ' ') ? buf + nread + 1 : NULL;
	return 1;
}

static gdk_return
BBPreadEntries(FILE *fp, unsigned bbpversion, int lineno
#ifdef GDKLIBRARY_HASHASH
	       , bat **hashbats, bat *nhashbats
#endif
	)
{
#ifdef GDKLIBRARY_HASHASH
	bat *hbats = NULL;
	bat nhbats = 0;
#endif

	/* read the BBP.dir and insert the BATs into the BBP */
	for (;;) {
		BAT b;
		Heap h;
		Heap vh;
		vh = h = (Heap) {
			.free = 0,
		};
		b = (BAT) {
			.theap = &h,
			.tvheap = &vh,
		};
		char *options;
		char headname[129];
		char filename[sizeof(BBP_physical(0))];
		char logical[1024];
#ifdef GDKLIBRARY_HASHASH
		int Thashash;
#endif

		switch (BBPreadBBPline(fp, bbpversion, &lineno, &b,
#ifdef GDKLIBRARY_HASHASH
				       &Thashash,
#endif
				       headname, filename, &options)) {
		case 0:
			/* end of file */
#ifdef GDKLIBRARY_HASHASH
			*hashbats = hbats;
			*nhashbats = nhbats;
#endif
			return GDK_SUCCEED;
		case 1:
			/* successfully read an entry */
			break;
		default:
			/* error */
			goto bailout;
		}

		if (b.batCacheid >= N_BBPINIT * BBPINIT) {
			TRC_CRITICAL(GDK, "bat ID (%d) too large to accommodate (max %d), on line %d.", b.batCacheid, N_BBPINIT * BBPINIT - 1, lineno);
			goto bailout;
		}

		if (b.batCacheid >= (bat) ATOMIC_GET(&BBPsize)) {
			if ((bat) ATOMIC_GET(&BBPsize) + 1 >= BBPlimit &&
			    BBPextend(0, false, b.batCacheid + 1) != GDK_SUCCEED)
				goto bailout;
			ATOMIC_SET(&BBPsize, b.batCacheid + 1);
		}
		if (BBP_desc(b.batCacheid) != NULL) {
			TRC_CRITICAL(GDK, "duplicate entry in BBP.dir (ID = "
				     "%d) on line %d.", b.batCacheid, lineno);
			goto bailout;
		}

#ifdef GDKLIBRARY_HASHASH
		if (Thashash) {
			assert(bbpversion <= GDKLIBRARY_HASHASH);
			bat *sb = GDKrealloc(hbats, ++nhbats * sizeof(bat));
			if (sb == NULL) {
				goto bailout;
			}
			hbats = sb;
			hbats[nhbats - 1] = b.batCacheid;
		}
#endif

		BAT *bn;
		Heap *hn;
		if ((bn = GDKzalloc(sizeof(BAT))) == NULL ||
		    (hn = GDKzalloc(sizeof(Heap))) == NULL) {
			GDKfree(bn);
			TRC_CRITICAL(GDK, "cannot allocate memory for BAT.");
			goto bailout;
		}
		*bn = b;
		*hn = h;
		bn->theap = hn;
		if (options &&
		    (options = GDKstrdup(options)) == NULL) {
			GDKfree(hn);
			GDKfree(bn);
			PROPdestroy_nolock(&b);
			TRC_CRITICAL(GDK, "GDKstrdup failed\n");
			goto bailout;
		}
		if (b.tvheap) {
			Heap *vhn;
			assert(b.tvheap == &vh);
			if ((vhn = GDKmalloc(sizeof(Heap))) == NULL) {
				GDKfree(hn);
				GDKfree(bn);
				GDKfree(options);
				TRC_CRITICAL(GDK, "cannot allocate memory for BAT.");
				goto bailout;
			}
			*vhn = vh;
			bn->tvheap = vhn;
			ATOMIC_INIT(&bn->tvheap->refs, 1);
		}

		char name[MT_NAME_LEN];
		snprintf(name, sizeof(name), "heaplock%d", bn->batCacheid); /* fits */
		MT_lock_init(&bn->theaplock, name);
		snprintf(name, sizeof(name), "BATlock%d", bn->batCacheid); /* fits */
		MT_lock_init(&bn->batIdxLock, name);
		snprintf(name, sizeof(name), "hashlock%d", bn->batCacheid); /* fits */
		MT_rwlock_init(&bn->thashlock, name);
		ATOMIC_INIT(&bn->theap->refs, 1);

		if (snprintf(BBP_bak(b.batCacheid), sizeof(BBP_bak(b.batCacheid)), "tmp_%o", (unsigned) b.batCacheid) >= (int) sizeof(BBP_bak(b.batCacheid))) {
			BATdestroy(bn);
			TRC_CRITICAL(GDK, "BBP logical filename directory is too large, on line %d\n", lineno);
			goto bailout;
		}
		char *s;
		if ((s = strchr(headname, '~')) != NULL && s == headname) {
			/* sizeof(logical) > sizeof(BBP_bak(b.batCacheid)), so
			 * this fits */
			strcpy(logical, BBP_bak(b.batCacheid));
		} else {
			if (s)
				*s = 0;
			strcpy_len(logical, headname, sizeof(logical));
		}
		if (strcmp(logical, BBP_bak(b.batCacheid)) == 0) {
			BBP_logical(b.batCacheid) = BBP_bak(b.batCacheid);
		} else {
			BBP_logical(b.batCacheid) = GDKstrdup(logical);
			if (BBP_logical(b.batCacheid) == NULL) {
				BATdestroy(bn);
				TRC_CRITICAL(GDK, "GDKstrdup failed\n");
				goto bailout;
			}
		}
		strcpy_len(BBP_physical(b.batCacheid), filename, sizeof(BBP_physical(b.batCacheid)));
#ifdef __COVERITY__
		/* help coverity */
		BBP_physical(b.batCacheid)[sizeof(BBP_physical(b.batCacheid)) - 1] = 0;
#endif
		BBP_options(b.batCacheid) = options;
		BBP_refs(b.batCacheid) = 0;
		BBP_lrefs(b.batCacheid) = 1;	/* any BAT we encounter here is persistent, so has a logical reference */
		BBP_desc(b.batCacheid) = bn;
		BBP_pid(b.batCacheid) = 0;
		BBP_status_set(b.batCacheid, BBPEXISTING);	/* do we need other status bits? */
	}

  bailout:
#ifdef GDKLIBRARY_HASHASH
	GDKfree(hbats);
#endif
	return GDK_FAIL;
}

/* check that the necessary files for all BATs exist and are large
 * enough */
static gdk_return
BBPcheckbats(unsigned bbpversion)
{
	(void) bbpversion;
	for (bat bid = 1, size = (bat) ATOMIC_GET(&BBPsize); bid < size; bid++) {
		struct stat statb;
		BAT *b;
		char *path;

		if ((b = BBP_desc(bid)) == NULL) {
			/* not a valid BAT */
			continue;
		}
		if (b->ttype == TYPE_void) {
			/* no files needed */
			continue;
		}
		if (b->theap->free > 0) {
			path = GDKfilepath(0, BATDIR, b->theap->filename, NULL);
			if (path == NULL)
				return GDK_FAIL;
			/* first check string offset heap with width,
			 * then without */
			if (MT_stat(path, &statb) < 0) {
#ifdef GDKLIBRARY_TAILN
				if (b->ttype == TYPE_str &&
				    b->twidth < SIZEOF_VAR_T) {
					size_t taillen = strlen(path) - 1;
					char tailsave = path[taillen];
					path[taillen] = 0;
					if (MT_stat(path, &statb) < 0) {
						GDKsyserror("cannot stat file %s%c or %s (expected size %zu)\n",
							    path, tailsave, path, b->theap->free);
						GDKfree(path);
						return GDK_FAIL;
					}
				} else
#endif
				{
					GDKsyserror("cannot stat file %s (expected size %zu)\n",
						    path, b->theap->free);
					GDKfree(path);
					return GDK_FAIL;
				}
			}
			if ((size_t) statb.st_size < b->theap->free) {
				GDKerror("file %s too small (expected %zu, actual %zu)\n", path, b->theap->free, (size_t) statb.st_size);
				GDKfree(path);
				return GDK_FAIL;
			}
			size_t hfree = b->theap->free;
			hfree = (hfree + GDK_mmap_pagesize - 1) & ~(GDK_mmap_pagesize - 1);
			if (hfree == 0)
				hfree = GDK_mmap_pagesize;
			if (statb.st_size > (off_t) hfree) {
				int fd;
				if ((fd = MT_open(path, O_RDWR | O_CLOEXEC | O_BINARY)) >= 0) {
					if (ftruncate(fd, hfree) == -1)
						perror("ftruncate");
					(void) close(fd);
				}
			}
			GDKfree(path);
		}
		if (b->tvheap != NULL && b->tvheap->free > 0) {
			path = GDKfilepath(0, BATDIR, BBP_physical(b->batCacheid), "theap");
			if (path == NULL)
				return GDK_FAIL;
			if (MT_stat(path, &statb) < 0) {
				GDKsyserror("cannot stat file %s\n",
					    path);
				GDKfree(path);
				return GDK_FAIL;
			}
			if ((size_t) statb.st_size < b->tvheap->free) {
				GDKerror("file %s too small (expected %zu, actual %zu)\n", path, b->tvheap->free, (size_t) statb.st_size);
				GDKfree(path);
				return GDK_FAIL;
			}
			size_t hfree = b->tvheap->free;
			hfree = (hfree + GDK_mmap_pagesize - 1) & ~(GDK_mmap_pagesize - 1);
			if (hfree == 0)
				hfree = GDK_mmap_pagesize;
			if (statb.st_size > (off_t) hfree) {
				int fd;
				if ((fd = MT_open(path, O_RDWR | O_CLOEXEC | O_BINARY)) >= 0) {
					if (ftruncate(fd, hfree) == -1)
						perror("ftruncate");
					(void) close(fd);
				}
			}
			GDKfree(path);
		}
	}
	return GDK_SUCCEED;
}

#ifdef HAVE_HGE
#define SIZEOF_MAX_INT SIZEOF_HGE
#else
#define SIZEOF_MAX_INT SIZEOF_LNG
#endif

static unsigned
BBPheader(FILE *fp, int *lineno, bat *bbpsize, lng *logno, lng *transid)
{
	char buf[BUFSIZ];
	int sz, ptrsize, oidsize, intsize;
	unsigned bbpversion;

	if (fgets(buf, sizeof(buf), fp) == NULL) {
		TRC_CRITICAL(GDK, "BBP.dir is empty");
		return 0;
	}
	++*lineno;
	if (sscanf(buf, "BBP.dir, GDKversion %u\n", &bbpversion) != 1) {
		GDKerror("old BBP without version number; "
			 "dump the database using a compatible version, "
			 "then restore into new database using this version.\n");
		return 0;
	}
	if (bbpversion != GDKLIBRARY &&
	    bbpversion != GDKLIBRARY_HASHASH &&
	    bbpversion != GDKLIBRARY_TAILN &&
	    bbpversion != GDKLIBRARY_MINMAX_POS) {
		TRC_CRITICAL(GDK, "incompatible BBP version: expected 0%o, got 0%o. "
			     "This database was probably created by a %s version of MonetDB.",
			     GDKLIBRARY, bbpversion,
			     bbpversion > GDKLIBRARY ? "newer" : "too old");
		return 0;
	}
	if (fgets(buf, sizeof(buf), fp) == NULL) {
		TRC_CRITICAL(GDK, "short BBP");
		return 0;
	}
	++*lineno;
	if (sscanf(buf, "%d %d %d", &ptrsize, &oidsize, &intsize) != 3) {
		TRC_CRITICAL(GDK, "BBP.dir has incompatible format: pointer, OID, and max. integer sizes are missing on line %d", *lineno);
		return 0;
	}
	if (ptrsize != SIZEOF_SIZE_T || oidsize != SIZEOF_OID) {
		TRC_CRITICAL(GDK, "database created with incompatible server: "
			     "expected pointer size %d, got %d, expected OID size %d, got %d.",
			     SIZEOF_SIZE_T, ptrsize, SIZEOF_OID, oidsize);
		return 0;
	}
	if (intsize > SIZEOF_MAX_INT) {
		TRC_CRITICAL(GDK, "database created with incompatible server: "
			     "expected max. integer size %d, got %d.",
			     SIZEOF_MAX_INT, intsize);
		return 0;
	}
	if (fgets(buf, sizeof(buf), fp) == NULL) {
		TRC_CRITICAL(GDK, "short BBP");
		return 0;
	}
	++*lineno;
	if (sscanf(buf, "BBPsize=%d", &sz) != 1) {
		TRC_CRITICAL(GDK, "no BBPsize value found\n");
		return 0;
	}
	if (sz > *bbpsize)
		*bbpsize = sz;
	if (bbpversion > GDKLIBRARY_MINMAX_POS) {
		if (fgets(buf, sizeof(buf), fp) == NULL) {
			TRC_CRITICAL(GDK, "short BBP");
			return 0;
		}
		if (sscanf(buf, "BBPinfo=" LLSCN " " LLSCN, logno, transid) != 2) {
			TRC_CRITICAL(GDK, "no info value found\n");
			return 0;
		}
	} else {
		*logno = *transid = 0;
	}
	return bbpversion;
}

bool
GDKinmemory(int farmid)
{
	if (farmid == NOFARM)
		farmid = 0;
	assert(farmid >= 0 && farmid < MAXFARMS);
	return BBPfarms[farmid].dirname == NULL;
}

/* all errors are fatal */
gdk_return
BBPaddfarm(const char *dirname, uint32_t rolemask, bool logerror)
{
	struct stat st;
	int i;

	if (dirname == NULL) {
		assert(BBPfarms[0].dirname == NULL);
		assert(rolemask & 1);
		assert(BBPfarms[0].roles == 0);
		BBPfarms[0].roles = rolemask;
		return GDK_SUCCEED;
	}
	if (strchr(dirname, '\n') != NULL) {
		if (logerror)
			GDKerror("no newline allowed in directory name\n");
		return GDK_FAIL;
	}
	if (rolemask == 0 || (rolemask & 1 && BBPfarms[0].dirname != NULL)) {
		if (logerror)
			GDKerror("bad rolemask\n");
		return GDK_FAIL;
	}
	if (strcmp(dirname, "in-memory") == 0 ||
	    /* backward compatibility: */ strcmp(dirname, ":memory:") == 0) {
		dirname = NULL;
	} else if (MT_mkdir(dirname) < 0) {
		if (errno == EEXIST) {
			if (MT_stat(dirname, &st) == -1 || !S_ISDIR(st.st_mode)) {
				if (logerror)
					GDKerror("%s: not a directory\n", dirname);
				return GDK_FAIL;
			}
		} else {
			if (logerror)
				GDKsyserror("%s: cannot create directory\n", dirname);
			return GDK_FAIL;
		}
	}
	for (i = 0; i < MAXFARMS; i++) {
		if (BBPfarms[i].roles == 0) {
			if (dirname) {
				BBPfarms[i].dirname = GDKstrdup(dirname);
				if (BBPfarms[i].dirname == NULL)
					return GDK_FAIL;
			}
			BBPfarms[i].roles = rolemask;
			if ((rolemask & 1) == 0 && dirname != NULL) {
				char *bbpdir;
				int j;

				for (j = 0; j < i; j++)
					if (BBPfarms[j].dirname != NULL &&
					    strcmp(BBPfarms[i].dirname,
						   BBPfarms[j].dirname) == 0)
						return GDK_SUCCEED;
				/* if an extra farm, make sure we
				 * don't find a BBP.dir there that
				 * might belong to an existing
				 * database */
				bbpdir = GDKfilepath(i, BATDIR, "BBP", "dir");
				if (bbpdir == NULL) {
					return GDK_FAIL;
				}
				if (MT_stat(bbpdir, &st) != -1 || errno != ENOENT) {
					GDKfree(bbpdir);
					if (logerror)
						GDKerror("%s is a database\n", dirname);
					return GDK_FAIL;
				}
				GDKfree(bbpdir);
				bbpdir = GDKfilepath(i, BAKDIR, "BBP", "dir");
				if (bbpdir == NULL) {
					return GDK_FAIL;
				}
				if (MT_stat(bbpdir, &st) != -1 || errno != ENOENT) {
					GDKfree(bbpdir);
					if (logerror)
						GDKerror("%s is a database\n", dirname);
					return GDK_FAIL;
				}
				GDKfree(bbpdir);
			}
			return GDK_SUCCEED;
		}
	}
	if (logerror)
		GDKerror("too many farms\n");
	return GDK_FAIL;
}

#ifdef GDKLIBRARY_HASHASH
static gdk_return
fixhashashbat(BAT *b)
{
	const char *nme = BBP_physical(b->batCacheid);
	char *srcdir = GDKfilepath(NOFARM, BATDIR, nme, NULL);
	if (srcdir == NULL) {
		TRC_CRITICAL(GDK, "GDKfilepath failed\n");
		return GDK_FAIL;
	}
	char *s;
	if ((s = strrchr(srcdir, DIR_SEP)) != NULL)
		*s = 0;
	const char *bnme;
	if ((bnme = strrchr(nme, DIR_SEP)) != NULL)
		bnme++;
	else
		bnme = nme;
	long_str filename;
	snprintf(filename, sizeof(filename), "BACKUP%c%s", DIR_SEP, bnme);

	/* we don't maintain index structures */
	HASHdestroy(b);
	IMPSdestroy(b);
	OIDXdestroy(b);
	PROPdestroy(b);
	STRMPdestroy(b);

	/* make backup of heaps */
	const char *t;
	if (GDKmove(b->theap->farmid, srcdir, bnme, "tail1",
		    BAKDIR, bnme, "tail1", false) == GDK_SUCCEED)
		t = "tail1";
	else if (GDKmove(b->theap->farmid, srcdir, bnme, "tail2",
			 BAKDIR, bnme, "tail2", false) == GDK_SUCCEED)
		t = "tail2";
#if SIZEOF_VAR_T == 8
	else if (GDKmove(b->theap->farmid, srcdir, bnme, "tail4",
			 BAKDIR, bnme, "tail4", false) == GDK_SUCCEED)
		t = "tail4";
#endif
	else if (GDKmove(b->theap->farmid, srcdir, bnme, "tail",
			 BAKDIR, bnme, "tail", true) == GDK_SUCCEED)
		t = "tail";
	else {
		GDKfree(srcdir);
		TRC_CRITICAL(GDK, "cannot make backup of %s.tail\n", nme);
		return GDK_FAIL;
	}
	GDKclrerr();
	if (GDKmove(b->theap->farmid, srcdir, bnme, "theap",
		    BAKDIR, bnme, "theap", true) != GDK_SUCCEED) {
		GDKfree(srcdir);
		TRC_CRITICAL(GDK, "cannot make backup of %s.theap\n", nme);
		return GDK_FAIL;
	}
	/* load old heaps */
	Heap h1 = *b->theap;	/* old heap */
	h1.base = NULL;
	h1.dirty = false;
	strconcat_len(h1.filename, sizeof(h1.filename), filename, ".", t, NULL);
	if (HEAPload(&h1, filename, t, false) != GDK_SUCCEED) {
		GDKfree(srcdir);
		TRC_CRITICAL(GDK, "loading old tail heap "
			     "for BAT %d failed\n", b->batCacheid);
		return GDK_FAIL;
	}
	Heap vh1 = *b->tvheap;	/* old heap */
	vh1.base = NULL;
	vh1.dirty = false;
	strconcat_len(vh1.filename, sizeof(vh1.filename), filename, ".theap", NULL);
	if (HEAPload(&vh1, filename, "theap", false) != GDK_SUCCEED) {
		GDKfree(srcdir);
		HEAPfree(&h1, false);
		TRC_CRITICAL(GDK, "loading old string heap "
			     "for BAT %d failed\n", b->batCacheid);
		return GDK_FAIL;
	}

	/* create new heaps */
	Heap *h2 = GDKmalloc(sizeof(Heap));
	Heap *vh2 = GDKmalloc(sizeof(Heap));
	if (h2 == NULL || vh2 == NULL) {
		GDKfree(h2);
		GDKfree(vh2);
		GDKfree(srcdir);
		HEAPfree(&h1, false);
		HEAPfree(&vh1, false);
		TRC_CRITICAL(GDK, "allocating new heaps "
			     "for BAT %d failed\n", b->batCacheid);
		return GDK_FAIL;
	}
	*h2 = *b->theap;
	if (HEAPalloc(h2, b->batCapacity, b->twidth, 0) != GDK_SUCCEED) {
		GDKfree(h2);
		GDKfree(vh2);
		GDKfree(srcdir);
		HEAPfree(&h1, false);
		HEAPfree(&vh1, false);
		TRC_CRITICAL(GDK, "allocating new tail heap "
			     "for BAT %d failed\n", b->batCacheid);
		return GDK_FAIL;
	}
	h2->dirty = true;
	h2->free = h1.free;

	*vh2 = *b->tvheap;
	strconcat_len(vh2->filename, sizeof(vh2->filename), nme, ".theap", NULL);
	strHeap(vh2, b->batCapacity);
	if (vh2->base == NULL) {
		GDKfree(srcdir);
		HEAPfree(&h1, false);
		HEAPfree(&vh1, false);
		HEAPfree(h2, false);
		GDKfree(h2);
		GDKfree(vh2);
		TRC_CRITICAL(GDK, "allocating new string heap "
			     "for BAT %d failed\n", b->batCacheid);
		return GDK_FAIL;
	}
	vh2->dirty = true;
	ATOMIC_INIT(&h2->refs, 1);
	ATOMIC_INIT(&vh2->refs, 1);
	Heap *ovh = b->tvheap;
	b->tvheap = vh2;
	vh2 = NULL;		/* no longer needed */
	for (BUN i = 0; i < b->batCount; i++) {
		var_t o;
		switch (b->twidth) {
		case 1:
			o = (var_t) ((uint8_t *) h1.base)[i] + GDK_VAROFFSET;
			break;
		case 2:
			o = (var_t) ((uint16_t *) h1.base)[i] + GDK_VAROFFSET;
			break;
#if SIZEOF_VAR_T == 8
		case 4:
			o = (var_t) ((uint32_t *) h1.base)[i];
			break;
#endif
		default:
			o = ((var_t *) h1.base)[i];
			break;
		}
		const char *s = vh1.base + o;
		var_t no = strPut(b, &o, s);
		if (no == 0) {
			HEAPfree(&h1, false);
			HEAPfree(&vh1, false);
			HEAPdecref(h2, false);
			HEAPdecref(b->tvheap, false);
			b->tvheap = ovh;
			GDKfree(srcdir);
			TRC_CRITICAL(GDK, "storing string value "
				     "for BAT %d failed\n", b->batCacheid);
			return GDK_FAIL;
		}
		assert(no >= GDK_VAROFFSET);
		switch (b->twidth) {
		case 1:
			no -= GDK_VAROFFSET;
			assert(no <= 0xFF);
			((uint8_t *) h2->base)[i] = (uint8_t) no;
			break;
		case 2:
			no -= GDK_VAROFFSET;
			assert(no <= 0xFFFF);
			((uint16_t *) h2->base)[i] = (uint16_t) no;
			break;
#if SIZEOF_VAR_T == 8
		case 4:
			assert(no <= 0xFFFFFFFF);
			((uint32_t *) h2->base)[i] = (uint32_t) no;
			break;
#endif
		default:
			((var_t *) h2->base)[i] = no;
			break;
		}
	}

	/* cleanup */
	HEAPfree(&h1, false);
	HEAPfree(&vh1, false);
	if (HEAPsave(h2, nme, gettailname(b), true, h2->free) != GDK_SUCCEED) {
		HEAPdecref(h2, false);
		HEAPdecref(b->tvheap, false);
		b->tvheap = ovh;
		GDKfree(srcdir);
		TRC_CRITICAL(GDK, "saving heap failed\n");
		return GDK_FAIL;
	}
	if (HEAPsave(b->tvheap, nme, "theap", true, b->tvheap->free) != GDK_SUCCEED) {
		HEAPfree(b->tvheap, false);
		b->tvheap = ovh;
		GDKfree(srcdir);
		TRC_CRITICAL(GDK, "saving string heap failed\n");
		return GDK_FAIL;
	}
	HEAPdecref(b->theap, false);
	b->theap = h2;
	HEAPfree(h2, false);
	HEAPdecref(ovh, false);
	HEAPfree(b->tvheap, false);
	GDKfree(srcdir);
	return GDK_SUCCEED;
}

static gdk_return
fixhashash(bat *hashbats, bat nhashbats)
{
	for (bat i = 0; i < nhashbats; i++) {
		bat bid = hashbats[i];
		BAT *b;
		if ((b = BBP_desc(bid)) == NULL) {
			/* not a valid BAT (shouldn't happen) */
			continue;
		}
		if (fixhashashbat(b) != GDK_SUCCEED)
			return GDK_FAIL;
	}
	return GDK_SUCCEED;
}
#endif

#ifdef GDKLIBRARY_TAILN
static gdk_return
movestrbats(void)
{
	for (bat bid = 1, nbat = (bat) ATOMIC_GET(&BBPsize); bid < nbat; bid++) {
		BAT *b = BBP_desc(bid);
		if (b == NULL) {
			/* not a valid BAT */
			continue;
		}
		if (b->ttype != TYPE_str || b->twidth == SIZEOF_VAR_T || b->batCount == 0)
			continue;
		char *oldpath = GDKfilepath(0, BATDIR, BBP_physical(b->batCacheid), "tail");
		char *newpath = GDKfilepath(0, BATDIR, b->theap->filename, NULL);
		int ret = -1;
		if (oldpath != NULL && newpath != NULL) {
			struct stat oldst, newst;
			bool oldexist = MT_stat(oldpath, &oldst) == 0;
			bool newexist = MT_stat(newpath, &newst) == 0;
			if (newexist) {
				if (oldexist) {
					if (oldst.st_mtime > newst.st_mtime) {
						GDKerror("both %s and %s exist with %s unexpectedly newer: manual intervention required\n", oldpath, newpath, oldpath);
						ret = -1;
					} else {
						TRC_WARNING(GDK, "both %s and %s exist, removing %s\n", oldpath, newpath, oldpath);
						ret = MT_remove(oldpath);
					}
				} else {
					/* already good */
					ret = 0;
				}
			} else if (oldexist) {
				TRC_DEBUG(IO_, "rename %s to %s\n", oldpath, newpath);
				ret = MT_rename(oldpath, newpath);
			} else {
				/* neither file exists: may be ok, but
				 * will be checked later */
				ret = 0;
			}
		}
		GDKfree(oldpath);
		GDKfree(newpath);
		if (ret == -1)
			return GDK_FAIL;
	}
	return GDK_SUCCEED;
}
#endif

static void
BBPtrim(bool aggressive)
{
	int n = 0;
	unsigned flag = BBPUNLOADING | BBPSYNCING | BBPSAVING;
	if (!aggressive)
		flag |= BBPHOT;
	for (bat bid = 1, nbat = (bat) ATOMIC_GET(&BBPsize); bid < nbat; bid++) {
		/* don't do this during a (sub)commit */
		MT_lock_set(&GDKtmLock);
		MT_lock_set(&GDKswapLock(bid));
		BAT *b = NULL;
		bool swap = false;
		if (!(BBP_status(bid) & flag) &&
		    BBP_refs(bid) == 0 &&
		    BBP_lrefs(bid) != 0 &&
		    (b = BBP_cache(bid)) != NULL) {
			MT_lock_set(&b->theaplock);
			if (b->batSharecnt == 0 &&
			    !isVIEW(b) &&
			    (!BATdirty(b) || (aggressive && b->theap->storage == STORE_MMAP && (b->tvheap == NULL || b->tvheap->storage == STORE_MMAP))) /*&&
			    (BBP_status(bid) & BBPPERSISTENT ||
			     (b->batRole == PERSISTENT && BBP_lrefs(bid) == 1)) */) {
				BBP_status_on(bid, BBPUNLOADING);
				swap = true;
			}
			MT_lock_unset(&b->theaplock);
		}
		MT_lock_unset(&GDKswapLock(bid));
		if (swap) {
			TRC_DEBUG(BAT_, "unload and free bat %d\n", bid);
			if (BBPfree(b) != GDK_SUCCEED)
				GDKerror("unload failed for bat %d", bid);
			n++;
		}
		MT_lock_unset(&GDKtmLock);
	}
	TRC_DEBUG(BAT_, "unloaded %d bats%s\n", n, aggressive ? " (also hot)" : "");
}

static void
BBPmanager(void *dummy)
{
	(void) dummy;

	for (;;) {
		int n = 0;
		for (bat bid = 1, nbat = (bat) ATOMIC_GET(&BBPsize); bid < nbat; bid++) {
			MT_lock_set(&GDKswapLock(bid));
			if (BBP_refs(bid) == 0 && BBP_lrefs(bid) != 0) {
				n += (BBP_status(bid) & BBPHOT) != 0;
				BBP_status_off(bid, BBPHOT);
			}
			MT_lock_unset(&GDKswapLock(bid));
		}
		TRC_DEBUG(BAT_, "cleared HOT bit from %d bats\n", n);
		size_t cur = GDKvm_cursize();
		for (int i = 0, n = cur > GDK_vm_maxsize / 2 ? 1 : cur > GDK_vm_maxsize / 4 ? 10 : 100; i < n; i++) {
			MT_sleep_ms(100);
			if (GDKexiting())
				return;
		}
		BBPtrim(false);
		BBPcallbacks();
		if (GDKexiting())
			return;
	}
}

static MT_Id manager;

gdk_return
BBPinit(bool first)
{
	FILE *fp = NULL;
	struct stat st;
	unsigned bbpversion = 0;
	int i;
	int lineno = 0;
#ifdef GDKLIBRARY_HASHASH
	bat *hashbats = NULL;
	bat nhashbats = 0;
	gdk_return res = GDK_SUCCEED;
#endif
	int dbg = GDKdebug;

	GDKdebug &= ~TAILCHKMASK;

	/* the maximum number of BATs allowed in the system and the
	 * size of the "physical" array are linked in a complicated
	 * manner.  The expression below shows the relationship */
	static_assert((uint64_t) N_BBPINIT * BBPINIT < (UINT64_C(1) << (3 * ((sizeof(BBP[0][0].physical) + 2) * 2 / 5))), "\"physical\" array in BBPrec is too small");
	/* similarly, the maximum number of BATs allowed also has a
	 * (somewhat simpler) relation with the size of the "bak"
	 * array */
	static_assert((uint64_t) N_BBPINIT * BBPINIT < (UINT64_C(1) << (3 * (sizeof(BBP[0][0].bak) - 5))), "\"bak\" array in BBPrec is too small");

	if (first) {
		for (i = 0; i <= BBP_THREADMASK; i++) {
			char name[MT_NAME_LEN];
			snprintf(name, sizeof(name), "GDKcacheLock%d", i);
			MT_lock_init(&GDKbbpLock[i].cache, name);
			GDKbbpLock[i].free = 0;
		}
	}
	if (!GDKinmemory(0)) {
		str bbpdirstr, backupbbpdirstr;

		MT_lock_set(&GDKtmLock);

		if (!(bbpdirstr = GDKfilepath(0, BATDIR, "BBP", "dir"))) {
			TRC_CRITICAL(GDK, "GDKmalloc failed\n");
			MT_lock_unset(&GDKtmLock);
			GDKdebug = dbg;
			return GDK_FAIL;
		}

		if (!(backupbbpdirstr = GDKfilepath(0, BAKDIR, "BBP", "dir"))) {
			GDKfree(bbpdirstr);
			TRC_CRITICAL(GDK, "GDKmalloc failed\n");
			MT_lock_unset(&GDKtmLock);
			GDKdebug = dbg;
			return GDK_FAIL;
		}

		if (GDKremovedir(0, TEMPDIR) != GDK_SUCCEED) {
			GDKfree(bbpdirstr);
			GDKfree(backupbbpdirstr);
			TRC_CRITICAL(GDK, "cannot remove directory %s\n", TEMPDIR);
			MT_lock_unset(&GDKtmLock);
			GDKdebug = dbg;
			return GDK_FAIL;
		}

		if (GDKremovedir(0, DELDIR) != GDK_SUCCEED) {
			GDKfree(bbpdirstr);
			GDKfree(backupbbpdirstr);
			TRC_CRITICAL(GDK, "cannot remove directory %s\n", DELDIR);
			MT_lock_unset(&GDKtmLock);
			GDKdebug = dbg;
			return GDK_FAIL;
		}

		/* first move everything from SUBDIR to BAKDIR (its parent) */
		if (BBPrecover_subdir() != GDK_SUCCEED) {
			GDKfree(bbpdirstr);
			GDKfree(backupbbpdirstr);
			TRC_CRITICAL(GDK, "cannot properly recover_subdir process %s.", SUBDIR);
			MT_lock_unset(&GDKtmLock);
			GDKdebug = dbg;
			return GDK_FAIL;
		}

		/* try to obtain a BBP.dir from bakdir */
		if (MT_stat(backupbbpdirstr, &st) == 0) {
			/* backup exists; *must* use it */
			if (recover_dir(0, MT_stat(bbpdirstr, &st) == 0) != GDK_SUCCEED) {
				GDKfree(bbpdirstr);
				GDKfree(backupbbpdirstr);
				MT_lock_unset(&GDKtmLock);
				goto bailout;
			}
			if ((fp = GDKfilelocate(0, "BBP", "r", "dir")) == NULL) {
				GDKfree(bbpdirstr);
				GDKfree(backupbbpdirstr);
				TRC_CRITICAL(GDK, "cannot open recovered BBP.dir.");
				MT_lock_unset(&GDKtmLock);
				GDKdebug = dbg;
				return GDK_FAIL;
			}
		} else if ((fp = GDKfilelocate(0, "BBP", "r", "dir")) == NULL) {
			/* there was no BBP.dir either. Panic! try to use a
			 * BBP.bak */
			if (MT_stat(backupbbpdirstr, &st) < 0) {
				/* no BBP.bak (nor BBP.dir or BACKUP/BBP.dir):
				 * create a new one */
				TRC_DEBUG(IO_, "initializing BBP.\n");
				if (BBPdir_init() != GDK_SUCCEED) {
					GDKfree(bbpdirstr);
					GDKfree(backupbbpdirstr);
					MT_lock_unset(&GDKtmLock);
					goto bailout;
				}
			} else if (GDKmove(0, BATDIR, "BBP", "bak", BATDIR, "BBP", "dir", true) == GDK_SUCCEED)
				TRC_DEBUG(IO_, "reverting to dir saved in BBP.bak.\n");

			if ((fp = GDKfilelocate(0, "BBP", "r", "dir")) == NULL) {
				GDKsyserror("cannot open BBP.dir");
				GDKfree(bbpdirstr);
				GDKfree(backupbbpdirstr);
				MT_lock_unset(&GDKtmLock);
				goto bailout;
			}
		}
		assert(fp != NULL);
		GDKfree(bbpdirstr);
		GDKfree(backupbbpdirstr);
		MT_lock_unset(&GDKtmLock);
	}

	/* scan the BBP.dir to obtain current size */
	BBPlimit = 0;
	memset(BBP, 0, sizeof(BBP));

	bat bbpsize;
	bbpsize = 1;
	if (GDKinmemory(0)) {
		bbpversion = GDKLIBRARY;
	} else {
		lng logno, transid;
		bbpversion = BBPheader(fp, &lineno, &bbpsize, &logno, &transid);
		if (bbpversion == 0) {
			GDKdebug = dbg;
			return GDK_FAIL;
		}
		assert(bbpversion > GDKLIBRARY_MINMAX_POS || logno == 0);
		assert(bbpversion > GDKLIBRARY_MINMAX_POS || transid == 0);
		ATOMIC_SET(&BBPlogno, logno);
		ATOMIC_SET(&BBPtransid, transid);
	}

	/* allocate BBP records */
	if (BBPextend(0, false, bbpsize) != GDK_SUCCEED) {
		GDKdebug = dbg;
		return GDK_FAIL;
	}
	ATOMIC_SET(&BBPsize, bbpsize);

	if (!GDKinmemory(0)) {
		if (BBPreadEntries(fp, bbpversion, lineno
#ifdef GDKLIBRARY_HASHASH
				   , &hashbats, &nhashbats
#endif
			    ) != GDK_SUCCEED) {
			GDKdebug = dbg;
			return GDK_FAIL;
		}
		fclose(fp);
	}

	MT_lock_set(&BBPnameLock);
	if (BBPinithash(0, (bat) ATOMIC_GET(&BBPsize)) != GDK_SUCCEED) {
		TRC_CRITICAL(GDK, "BBPinithash failed");
		MT_lock_unset(&BBPnameLock);
#ifdef GDKLIBRARY_HASHASH
		GDKfree(hashbats);
#endif
		GDKdebug = dbg;
		return GDK_FAIL;
	}
	MT_lock_unset(&BBPnameLock);

	/* will call BBPrecover if needed */
	if (!GDKinmemory(0)) {
		MT_lock_set(&GDKtmLock);
		gdk_return rc = BBPprepare(false);
		MT_lock_unset(&GDKtmLock);
		if (rc != GDK_SUCCEED) {
#ifdef GDKLIBRARY_HASHASH
			GDKfree(hashbats);
#endif
			TRC_CRITICAL(GDK, "cannot properly prepare process %s.", BAKDIR);
			GDKdebug = dbg;
			return rc;
		}
	}

	if (BBPcheckbats(bbpversion) != GDK_SUCCEED) {
#ifdef GDKLIBRARY_HASHASH
		GDKfree(hashbats);
#endif
		GDKdebug = dbg;
		return GDK_FAIL;
	}

#ifdef GDKLIBRARY_TAILN
	char *needstrbatmove;
	if (GDKinmemory(0)) {
		needstrbatmove = NULL;
	} else {
		needstrbatmove = GDKfilepath(0, BATDIR, "needstrbatmove", NULL);
		if (bbpversion <= GDKLIBRARY_TAILN) {
			/* create signal file that we need to rename string
			 * offset heaps */
			int fd = MT_open(needstrbatmove, O_WRONLY | O_CREAT);
			if (fd < 0) {
				TRC_CRITICAL(GDK, "cannot create signal file needstrbatmove.\n");
				GDKfree(needstrbatmove);
#ifdef GDKLIBRARY_HASHASH
				GDKfree(hashbats);
#endif
				GDKdebug = dbg;
				return GDK_FAIL;
			}
			close(fd);
		} else {
			/* check signal file whether we need to rename string
			 * offset heaps */
			int fd = MT_open(needstrbatmove, O_RDONLY);
			if (fd >= 0) {
				/* yes, we do */
				close(fd);
			} else if (errno == ENOENT) {
				/* no, we don't: set var to NULL */
				GDKfree(needstrbatmove);
				needstrbatmove = NULL;
			} else {
				GDKsyserror("unexpected error opening %s\n", needstrbatmove);
				GDKfree(needstrbatmove);
#ifdef GDKLIBRARY_HASHASH
				GDKfree(hashbats);
#endif
				GDKdebug = dbg;
				return GDK_FAIL;
			}
		}
	}
#endif

#ifdef GDKLIBRARY_HASHASH
	if (nhashbats > 0)
		res = fixhashash(hashbats, nhashbats);
	GDKfree(hashbats);
	if (res != GDK_SUCCEED)
		return res;
#endif

	if (bbpversion < GDKLIBRARY && TMcommit() != GDK_SUCCEED) {
		TRC_CRITICAL(GDK, "TMcommit failed\n");
		GDKdebug = dbg;
		return GDK_FAIL;
	}

#ifdef GDKLIBRARY_TAILN
	/* we rename the offset heaps after the above commit: in this
	 * version we accept both the old and new names, but we want to
	 * convert so that future versions only have the new name */
	if (needstrbatmove) {
		/* note, if renaming fails, nothing is lost: a next
		 * invocation will just try again; an older version of
		 * mserver will not work because of the TMcommit
		 * above */
		if (movestrbats() != GDK_SUCCEED) {
			GDKfree(needstrbatmove);
			GDKdebug = dbg;
			return GDK_FAIL;
		}
		MT_remove(needstrbatmove);
		GDKfree(needstrbatmove);
		needstrbatmove = NULL;
	}
#endif
	GDKdebug = dbg;

	/* cleanup any leftovers (must be done after BBPrecover) */
	for (i = 0; i < MAXFARMS && BBPfarms[i].dirname != NULL; i++) {
		int j;
		for (j = 0; j < i; j++) {
			/* don't clean a directory twice */
			if (BBPfarms[j].dirname &&
			    strcmp(BBPfarms[i].dirname,
				   BBPfarms[j].dirname) == 0)
				break;
		}
		if (j == i) {
			char *d = GDKfilepath(i, NULL, BATDIR, NULL);
			if (d == NULL) {
				return GDK_FAIL;
			}
			BBPdiskscan(d, strlen(d) - strlen(BATDIR));
			GDKfree(d);
		}
	}

	manager = THRcreate(BBPmanager, NULL, MT_THR_DETACHED, "BBPmanager");
	return GDK_SUCCEED;

  bailout:
	/* now it is time for real panic */
	TRC_CRITICAL(GDK, "could not write %s%cBBP.dir.", BATDIR, DIR_SEP);
	return GDK_FAIL;
}

/*
 * During the exit phase all non-persistent BATs are removed.  Upon
 * exit the status of the BBP tables is saved on disk.  This function
 * is called once and during the shutdown of the server. Since
 * shutdown may be issued from any thread (dangerous) it may lead to
 * interference in a parallel session.
 */

static int backup_files = 0, backup_dir = 0, backup_subdir = 0;

void
BBPexit(void)
{
	bat i;
	bool skipped;

	BBPlock();	/* stop all threads ever touching more descriptors */

	/* free all memory (just for leak-checking in Purify) */
	do {
		skipped = false;
		for (i = 0; i < (bat) ATOMIC_GET(&BBPsize); i++) {
			if (BBPvalid(i)) {
				BAT *b = BBP_desc(i);

				if (b) {
					if (b->batSharecnt > 0) {
						skipped = true;
						continue;
					}
					MT_lock_set(&b->theaplock);
					bat tp = VIEWtparent(b);
					if (tp != 0) {
						BBP_desc(tp)->batSharecnt--;
						--BBP_lrefs(tp);
						HEAPdecref(b->theap, false);
						b->theap = NULL;
					}
					tp = VIEWvtparent(b);
					if (tp != 0) {
						BBP_desc(tp)->batSharecnt--;
						--BBP_lrefs(tp);
						HEAPdecref(b->tvheap, false);
						b->tvheap = NULL;
					}
					ValPtr p = BATgetprop_nolock(b, (enum prop_t) 21);
					if (p != NULL) {
						Heap *h = p->val.pval;
						BATrmprop_nolock(b, (enum prop_t) 21);
						ATOMIC_AND(&h->refs, ~DELAYEDREMOVE);
						HEAPdecref(h, false);
					}
					PROPdestroy_nolock(b);
					MT_lock_unset(&b->theaplock);
					BATfree(b);
				}
				BBP_pid(i) = 0;
				BBPuncacheit(i, true);
				if (BBP_logical(i) != BBP_bak(i))
					GDKfree(BBP_logical(i));
				BBP_logical(i) = NULL;
			}
		}
	} while (skipped);
	GDKfree(BBP_hash);
	BBP_hash = NULL;
	// these need to be NULL, otherwise no new ones get created
	backup_files = 0;
	backup_dir = 0;
	backup_subdir = 0;

}

/*
 * The routine BBPdir creates the BAT pool dictionary file.  It
 * includes some information about the current state of affair in the
 * pool.  The location in the buffer pool is saved for later use as
 * well.  This is merely done for ease of debugging and of no
 * importance to front-ends.  The tail of non-used entries is
 * reclaimed as well.
 */
static inline int
heap_entry(FILE *fp, BATiter *bi, BUN size)
{
	BAT *b = bi->b;
	size_t free = bi->hfree;
	if (size < BUN_NONE) {
		if ((bi->type >= 0 && ATOMstorage(bi->type) == TYPE_msk))
			free = ((size + 31) / 32) * 4;
		else if (bi->width > 0)
			free = size << bi->shift;
		else
			free = 0;
	}

	return fprintf(fp, " %s %d %d %d " BUNFMT " " BUNFMT " " BUNFMT " "
		       BUNFMT " " OIDFMT " %zu %zu %d %" PRIu64" %" PRIu64,
		       bi->type >= 0 ? BATatoms[bi->type].name : ATOMunknown_name(bi->type),
		       bi->width,
		       b->tvarsized,
		       (unsigned short) b->tsorted |
			   ((unsigned short) b->trevsorted << 7) |
			   ((unsigned short) b->tkey << 8) |
		           ((unsigned short) BATtdense(b) << 9) |
			   ((unsigned short) b->tnonil << 10) |
			   ((unsigned short) b->tnil << 11),
		       b->tnokey[0] >= size || b->tnokey[1] >= size ? 0 : b->tnokey[0],
		       b->tnokey[0] >= size || b->tnokey[1] >= size ? 0 : b->tnokey[1],
		       b->tnosorted >= size ? 0 : b->tnosorted,
		       b->tnorevsorted >= size ? 0 : b->tnorevsorted,
		       b->tseqbase,
		       free,
		       bi->h->size,
		       0,
		       bi->minpos < size ? (uint64_t) bi->minpos : (uint64_t) oid_nil,
		       bi->maxpos < size ? (uint64_t) bi->maxpos : (uint64_t) oid_nil);
}

static inline int
vheap_entry(FILE *fp, BATiter *bi, BUN size)
{
	(void) size;
	if (bi->vh == NULL)
		return 0;
	return fprintf(fp, " %zu %zu %d", size == 0 ? 0 : bi->vhfree, bi->vh->size, 0);
}

static gdk_return
new_bbpentry(FILE *fp, bat i, BUN size, BATiter *bi)
{
#ifndef NDEBUG
	assert(i > 0);
	assert(i < (bat) ATOMIC_GET(&BBPsize));
	assert(bi->b);
	assert(bi->b->batCacheid == i);
	assert(bi->b->batRole == PERSISTENT);
	assert(0 <= bi->h->farmid && bi->h->farmid < MAXFARMS);
	assert(BBPfarms[bi->h->farmid].roles & (1U << PERSISTENT));
	if (bi->vh) {
		assert(0 <= bi->vh->farmid && bi->vh->farmid < MAXFARMS);
		assert(BBPfarms[bi->vh->farmid].roles & (1U << PERSISTENT));
	}
	assert(size <= bi->count || size == BUN_NONE);
#endif

	if (size > bi->count)
		size = bi->count;
	if (fprintf(fp, "%d %u %s %s %d " BUNFMT " " BUNFMT " " OIDFMT,
		    /* BAT info */
		    (int) i,
		    BBP_status(i) & BBPPERSISTENT,
		    BBP_logical(i),
		    BBP_physical(i),
		    bi->b->batRestricted << 1,
		    size,
		    bi->b->batCapacity,
		    bi->b->hseqbase) < 0 ||
	    heap_entry(fp, bi, size) < 0 ||
	    vheap_entry(fp, bi, size) < 0 ||
	    (BBP_options(i) && fprintf(fp, " %s", BBP_options(i)) < 0) ||
	    fprintf(fp, "\n") < 0) {
		GDKsyserror("new_bbpentry: Writing BBP.dir entry failed\n");
		return GDK_FAIL;
	}

	return GDK_SUCCEED;
}

static gdk_return
BBPdir_header(FILE *f, int n, lng logno, lng transid)
{
	if (fprintf(f, "BBP.dir, GDKversion %u\n%d %d %d\nBBPsize=%d\nBBPinfo=" LLFMT " " LLFMT "\n",
		    GDKLIBRARY, SIZEOF_SIZE_T, SIZEOF_OID,
#ifdef HAVE_HGE
		    havehge ? SIZEOF_HGE :
#endif
		    SIZEOF_LNG, n, logno, transid) < 0 ||
	    ferror(f)) {
		GDKsyserror("Writing BBP.dir header failed\n");
		return GDK_FAIL;
	}
	return GDK_SUCCEED;
}

static gdk_return
BBPdir_first(bool subcommit, lng logno, lng transid,
	     FILE **obbpfp, FILE **nbbpfp)
{
	FILE *obbpf = NULL, *nbbpf = NULL;
	int n = 0;
	lng ologno, otransid;

	if (obbpfp)
		*obbpfp = NULL;
	*nbbpfp = NULL;

	if ((nbbpf = GDKfilelocate(0, "BBP", "w", "dir")) == NULL) {
		return GDK_FAIL;
	}

	if (subcommit) {
		char buf[512];

		assert(obbpfp != NULL);
		/* we need to copy the backup BBP.dir to the new, but
		 * replacing the entries for the subcommitted bats */
		if ((obbpf = GDKfileopen(0, SUBDIR, "BBP", "dir", "r")) == NULL &&
		    (obbpf = GDKfileopen(0, BAKDIR, "BBP", "dir", "r")) == NULL) {
			GDKsyserror("subcommit attempted without backup BBP.dir.");
			goto bailout;
		}
		/* read first three lines */
		if (fgets(buf, sizeof(buf), obbpf) == NULL || /* BBP.dir, GDKversion %d */
		    fgets(buf, sizeof(buf), obbpf) == NULL || /* SIZEOF_SIZE_T SIZEOF_OID SIZEOF_MAX_INT */
		    fgets(buf, sizeof(buf), obbpf) == NULL) { /* BBPsize=%d */
			GDKerror("subcommit attempted with invalid backup BBP.dir.");
			goto bailout;
		}
		/* third line contains BBPsize */
		if (sscanf(buf, "BBPsize=%d", &n) != 1) {
			GDKerror("cannot read BBPsize in backup BBP.dir.");
			goto bailout;
		}
		/* fourth line contains BBPinfo */
		if (fgets(buf, sizeof(buf), obbpf) == NULL ||
		    sscanf(buf, "BBPinfo=" LLSCN " " LLSCN, &ologno, &otransid) != 2) {
			GDKerror("cannot read BBPinfo in backup BBP.dir.");
			goto bailout;
		}
	}

	if (n < (bat) ATOMIC_GET(&BBPsize))
		n = (bat) ATOMIC_GET(&BBPsize);

	TRC_DEBUG(IO_, "writing BBP.dir (%d bats).\n", n);

	if (BBPdir_header(nbbpf, n, logno, transid) != GDK_SUCCEED) {
		goto bailout;
	}

	if (obbpfp)
		*obbpfp = obbpf;
	*nbbpfp = nbbpf;

	return GDK_SUCCEED;

  bailout:
	if (obbpf != NULL)
		fclose(obbpf);
	if (nbbpf != NULL)
		fclose(nbbpf);
	return GDK_FAIL;
}

static bat
BBPdir_step(bat bid, BUN size, int n, char *buf, size_t bufsize,
	    FILE **obbpfp, FILE *nbbpf, BATiter *bi)
{
	if (n < -1)		/* safety catch */
		return n;
	while (n >= 0 && n < bid) {
		if (n > 0) {
			if (fputs(buf, nbbpf) == EOF) {
				GDKerror("Writing BBP.dir file failed.\n");
				goto bailout;
			}
		}
		if (fgets(buf, (int) bufsize, *obbpfp) == NULL) {
			if (ferror(*obbpfp)) {
				GDKerror("error reading backup BBP.dir.");
				goto bailout;
			}
			n = -1;
			if (fclose(*obbpfp) == EOF) {
				GDKsyserror("Closing backup BBP.dir file failed.\n");
				GDKclrerr(); /* ignore error */
			}
			*obbpfp = NULL;
		} else {
			if (sscanf(buf, "%d", &n) != 1 || n <= 0 || n >= N_BBPINIT * BBPINIT) {
				GDKerror("subcommit attempted with invalid backup BBP.dir.");
				goto bailout;
			}
		}
	}
	if (BBP_status(bid) & BBPPERSISTENT) {
		if (new_bbpentry(nbbpf, bid, size, bi) != GDK_SUCCEED)
			goto bailout;
	}
	return n == -1 ? -1 : n == bid ? 0 : n;

  bailout:
	if (*obbpfp)
		fclose(*obbpfp);
	fclose(nbbpf);
	return -2;
}

static gdk_return
BBPdir_last(int n, char *buf, size_t bufsize, FILE *obbpf, FILE *nbbpf)
{
	if (n > 0 && fputs(buf, nbbpf) == EOF) {
		GDKerror("Writing BBP.dir file failed.\n");
		goto bailout;
	}
	while (obbpf) {
		if (fgets(buf, (int) bufsize, obbpf) == NULL) {
			if (ferror(obbpf)) {
				GDKerror("error reading backup BBP.dir.");
				goto bailout;
			}
			if (fclose(obbpf) == EOF) {
				GDKsyserror("Closing backup BBP.dir file failed.\n");
				GDKclrerr(); /* ignore error */
			}
			obbpf = NULL;
		} else {
			if (fputs(buf, nbbpf) == EOF) {
				GDKerror("Writing BBP.dir file failed.\n");
				goto bailout;
			}
		}
	}
	if (fflush(nbbpf) == EOF ||
	    (!(GDKdebug & NOSYNCMASK)
#if defined(NATIVE_WIN32)
	     && _commit(_fileno(nbbpf)) < 0
#elif defined(HAVE_FDATASYNC)
	     && fdatasync(fileno(nbbpf)) < 0
#elif defined(HAVE_FSYNC)
	     && fsync(fileno(nbbpf)) < 0
#endif
		    )) {
		GDKsyserror("Syncing BBP.dir file failed\n");
		goto bailout;
	}
	if (fclose(nbbpf) == EOF) {
		GDKsyserror("Closing BBP.dir file failed\n");
		nbbpf = NULL;	/* can't close again */
		goto bailout;
	}

	TRC_DEBUG(IO_, "end\n");

	return GDK_SUCCEED;

  bailout:
	if (obbpf != NULL)
		fclose(obbpf);
	if (nbbpf != NULL)
		fclose(nbbpf);
	return GDK_FAIL;
}

gdk_return
BBPdir_init(void)
{
	FILE *fp;
	gdk_return rc;

	rc = BBPdir_first(false, 0, 0, NULL, &fp);
	if (rc == GDK_SUCCEED)
		rc = BBPdir_last(-1, NULL, 0, NULL, fp);
	return rc;
}

/* function used for debugging */
void
BBPdump(void)
{
	size_t mem = 0, vm = 0;
	size_t cmem = 0, cvm = 0;
	int n = 0, nc = 0;

	for (bat i = 0; i < (bat) ATOMIC_GET(&BBPsize); i++) {
		if (BBP_refs(i) == 0 && BBP_lrefs(i) == 0)
			continue;
		BAT *b = BBP_desc(i);
		unsigned status = BBP_status(i);
		fprintf(stderr,
			"# %d: " ALGOOPTBATFMT " "
			"refs=%d lrefs=%d "
			"status=%u%s",
			i,
			ALGOOPTBATPAR(b),
			BBP_refs(i),
			BBP_lrefs(i),
			status,
			BBP_cache(i) ? "" : " not cached");
		if (b == NULL) {
			fprintf(stderr, ", no descriptor\n");
			continue;
		}
		if (b->batSharecnt > 0)
			fprintf(stderr, " shares=%d", b->batSharecnt);
		if (b->theap) {
			if (b->theap->parentid != b->batCacheid) {
				fprintf(stderr, " Theap -> %d", b->theap->parentid);
			} else {
				fprintf(stderr,
					" Theap=[%zu,%zu,f=%d]%s%s",
					b->theap->free,
					b->theap->size,
					b->theap->farmid,
					b->theap->base == NULL ? "X" : b->theap->storage == STORE_MMAP ? "M" : "",
					status & BBPSWAPPED ? "(Swapped)" : b->theap->dirty ? "(Dirty)" : "");
				if (BBP_logical(i) && BBP_logical(i)[0] == '.') {
					cmem += HEAPmemsize(b->theap);
					cvm += HEAPvmsize(b->theap);
					nc++;
				} else {
					mem += HEAPmemsize(b->theap);
					vm += HEAPvmsize(b->theap);
					n++;
				}
			}
		}
		if (b->tvheap) {
			if (b->tvheap->parentid != b->batCacheid) {
				fprintf(stderr,
					" Tvheap -> %d",
					b->tvheap->parentid);
			} else {
				fprintf(stderr,
					" Tvheap=[%zu,%zu,f=%d]%s%s",
					b->tvheap->free,
					b->tvheap->size,
					b->tvheap->farmid,
					b->tvheap->base == NULL ? "X" : b->tvheap->storage == STORE_MMAP ? "M" : "",
					b->tvheap->dirty ? "(Dirty)" : "");
				if (BBP_logical(i) && BBP_logical(i)[0] == '.') {
					cmem += HEAPmemsize(b->tvheap);
					cvm += HEAPvmsize(b->tvheap);
				} else {
					mem += HEAPmemsize(b->tvheap);
					vm += HEAPvmsize(b->tvheap);
				}
			}
		}
		if (MT_rwlock_rdtry(&b->thashlock)) {
			if (b->thash && b->thash != (Hash *) 1) {
				size_t m = HEAPmemsize(&b->thash->heaplink) + HEAPmemsize(&b->thash->heapbckt);
				size_t v = HEAPvmsize(&b->thash->heaplink) + HEAPvmsize(&b->thash->heapbckt);
				fprintf(stderr, " Thash=[%zu,%zu,f=%d/%d]", m, v,
					b->thash->heaplink.farmid,
					b->thash->heapbckt.farmid);
				if (BBP_logical(i) && BBP_logical(i)[0] == '.') {
					cmem += m;
					cvm += v;
				} else {
					mem += m;
					vm += v;
				}
			}
			MT_rwlock_rdunlock(&b->thashlock);
		}
		fprintf(stderr, " role: %s\n",
			b->batRole == PERSISTENT ? "persistent" : "transient");
	}
	fprintf(stderr,
		"# %d bats: mem=%zu, vm=%zu %d cached bats: mem=%zu, vm=%zu\n",
		n, mem, vm, nc, cmem, cvm);
	fflush(stderr);
}

/*
 * @+ BBP Readonly Interface
 *
 * These interface functions do not change the BBP tables. If they
 * only access one specific BAT, the caller must have ensured that no
 * other thread is modifying that BAT, therefore such functions do not
 * need locking.
 *
 * BBP index lookup by BAT name:
 */
static inline bat
BBP_find(const char *nme, bool lock)
{
	bat i = BBPnamecheck(nme);

	if (i != 0) {
		/* for tmp_X BATs, we already know X */
		const char *s;

		if (i >= (bat) ATOMIC_GET(&BBPsize) || (s = BBP_logical(i)) == NULL || strcmp(s, nme)) {
			i = 0;
		}
	} else if (*nme != '.') {
		/* must lock since hash-lookup traverses other BATs */
		if (lock)
			MT_lock_set(&BBPnameLock);
		for (i = BBP_hash[strHash(nme) & BBP_mask]; i; i = BBP_next(i)) {
			if (strcmp(BBP_logical(i), nme) == 0)
				break;
		}
		if (lock)
			MT_lock_unset(&BBPnameLock);
	}
	return i;
}

bat
BBPindex(const char *nme)
{
	return BBP_find(nme, true);
}

/*
 * @+ BBP Update Interface
 * Operations to insert, delete, clear, and modify BBP entries.
 * Our policy for the BBP is to provide unlocked BBP access for
 * speed, but still write operations have to be locked.
 * #ifdef DEBUG_THREADLOCAL_BATS
 * Create the shadow version (reversed) of a bat.
 *
 * An existing BAT is inserted into the BBP
 */
static inline str
BBPsubdir_recursive(str s, bat i)
{
	i >>= 6;
	if (i >= 0100) {
		s = BBPsubdir_recursive(s, i);
		*s++ = DIR_SEP;
	}
	i &= 077;
	*s++ = '0' + (i >> 3);
	*s++ = '0' + (i & 7);
	return s;
}

static inline void
BBPgetsubdir(str s, bat i)
{
	if (i >= 0100) {
		s = BBPsubdir_recursive(s, i);
	}
	*s = 0;
}

/* There are BBP_THREADMASK+1 (64) free lists, and ours (idx) is
 * empty.  Here we find a longish free list (at least 20 entries), and
 * if we can find one, we take one entry from that list.  If no long
 * enough list can be found, we create a new entry by either just
 * increasing BBPsize (up to BBPlimit) or extending the BBP (which
 * increases BBPlimit).  Every time this function is called we start
 * searching in a following free list (variable "last").
 *
 * Note that this is the only place in normal, multi-threaded operation
 * where BBPsize is assigned a value (never decreasing), that the
 * assignment happens after any necessary memory was allocated and
 * initialized, and that this happens when the BBPnameLock is held. */
static gdk_return
maybeextend(int idx)
{
#if BBP_THREADMASK > 0
	int t, m;
	int n, l;
	bat i;
	static int last = 0;

	l = 0;			/* length of longest list */
	m = 0;			/* index of longest list */
	/* find a longish free list */
	for (t = 0; t <= BBP_THREADMASK && l <= 20; t++) {
		n = 0;
		for (i = BBP_free((t + last) & BBP_THREADMASK);
		     i != 0 && n <= 20;
		     i = BBP_next(i))
			n++;
		if (n > l) {
			m = (t + last) & BBP_THREADMASK;
			l = n;
		}
	}
	if (l > 20) {
		/* list is long enough, get an entry from there */
		i = BBP_free(m);
		BBP_free(m) = BBP_next(i);
		BBP_next(i) = 0;
		BBP_free(idx) = i;
	} else {
#endif
		/* let the longest list alone, get a fresh entry */
		bat size = (bat) ATOMIC_GET(&BBPsize);
		if (size >= BBPlimit &&
		    BBPextend(idx, true, size + 1) != GDK_SUCCEED) {
			/* couldn't extend; if there is any
			 * free entry, take it from the
			 * longest list after all */
#if BBP_THREADMASK > 0
			if (l > 0) {
				i = BBP_free(m);
				BBP_free(m) = BBP_next(i);
				BBP_next(i) = 0;
				BBP_free(idx) = i;
				GDKclrerr();
			} else
#endif
			{
				/* nothing available */
				return GDK_FAIL;
			}
		} else {
			ATOMIC_SET(&BBPsize, size + 1);
			BBP_free(idx) = size;
		}
#if BBP_THREADMASK > 0
	}
	last = (last + 1) & BBP_THREADMASK;
#endif
	return GDK_SUCCEED;
}

/* return new BAT id (> 0); return 0 on failure */
bat
BBPinsert(BAT *bn)
{
	MT_Id pid = MT_getpid();
	bool lock = locked_by == 0 || locked_by != pid;
	char dirname[24];
	bat i;
	int idx = threadmask(pid), len = 0;

	/* critical section: get a new BBP entry */
	if (lock) {
		MT_lock_set(&GDKcacheLock(idx));
	}

	/* find an empty slot */
	if (BBP_free(idx) <= 0) {
		/* we need to extend the BBP */
		gdk_return r = GDK_SUCCEED;
#if BBP_THREADMASK > 0
		if (lock) {
			/* we must take all locks in a consistent
			 * order so first unset the one we've already
			 * got */
			MT_lock_unset(&GDKcacheLock(idx));
			for (i = 0; i <= BBP_THREADMASK; i++)
				MT_lock_set(&GDKcacheLock(i));
		}
#endif
		MT_lock_set(&BBPnameLock);
		/* check again in case some other thread extended
		 * while we were waiting */
		if (BBP_free(idx) <= 0) {
			r = maybeextend(idx);
		}
		MT_lock_unset(&BBPnameLock);
#if BBP_THREADMASK > 0
		if (lock)
			for (i = BBP_THREADMASK; i >= 0; i--)
				if (i != idx)
					MT_lock_unset(&GDKcacheLock(i));
#endif
		if (r != GDK_SUCCEED) {
			if (lock) {
				MT_lock_unset(&GDKcacheLock(idx));
			}
			return 0;
		}
	}
	i = BBP_free(idx);
	assert(i > 0);
	BBP_free(idx) = BBP_next(i);

	if (lock) {
		MT_lock_unset(&GDKcacheLock(idx));
	}
	/* rest of the work outside the lock */

	/* fill in basic BBP fields for the new bat */

	bn->batCacheid = i;
	bn->creator_tid = MT_getpid();

	MT_lock_set(&GDKswapLock(i));
	BBP_status_set(i, BBPDELETING|BBPHOT);
	BBP_cache(i) = NULL;
	BBP_desc(i) = NULL;
	BBP_refs(i) = 1;	/* new bats have 1 pin */
	BBP_lrefs(i) = 0;	/* ie. no logical refs */
	BBP_pid(i) = MT_getpid();
	MT_lock_unset(&GDKswapLock(i));

#ifdef HAVE_HGE
	if (bn->ttype == TYPE_hge && !havehge)
		havehge = true;
#endif

	if (*BBP_bak(i) == 0)
		len = snprintf(BBP_bak(i), sizeof(BBP_bak(i)), "tmp_%o", (unsigned) i);
	if (len == -1 || len >= FILENAME_MAX) {
		GDKerror("impossible error\n");
		return 0;
	}
	BBP_logical(i) = BBP_bak(i);

	/* Keep the physical location around forever */
	if (!GDKinmemory(0) && *BBP_physical(i) == 0) {
		BBPgetsubdir(dirname, i);

		if (*dirname)	/* i.e., i >= 0100 */
			len = snprintf(BBP_physical(i), sizeof(BBP_physical(i)),
				       "%s%c%o", dirname, DIR_SEP, (unsigned) i);
		else
			len = snprintf(BBP_physical(i), sizeof(BBP_physical(i)),
				       "%o", (unsigned) i);
		if (len == -1 || len >= FILENAME_MAX)
			return 0;

		TRC_DEBUG(BAT_, "%d = new %s(%s)\n", (int) i, BBP_logical(i), ATOMname(bn->ttype));
	}

	return i;
}

gdk_return
BBPcacheit(BAT *bn, bool lock)
{
	bat i = bn->batCacheid;
	unsigned mode;

	if (lock)
		lock = locked_by == 0 || locked_by != MT_getpid();

	if (i) {
		assert(i > 0);
	} else {
		i = BBPinsert(bn);	/* bat was not previously entered */
		if (i == 0)
			return GDK_FAIL;
		if (bn->theap)
			bn->theap->parentid = i;
		if (bn->tvheap)
			bn->tvheap->parentid = i;
	}

	if (lock)
		MT_lock_set(&GDKswapLock(i));
	mode = (BBP_status(i) | BBPLOADED) & ~(BBPLOADING | BBPDELETING | BBPSWAPPED);
	BBP_desc(i) = bn;

	/* cache it! */
	BBP_cache(i) = bn;

	BBP_status_set(i, mode);

	if (lock)
		MT_lock_unset(&GDKswapLock(i));
	return GDK_SUCCEED;
}

/*
 * BBPuncacheit changes the BBP status to swapped out.  Currently only
 * used in BBPfree (bat swapped out) and BBPclear (bat destroyed
 * forever).
 */

static void
BBPuncacheit(bat i, bool unloaddesc)
{
	if (i < 0)
		i = -i;
	if (BBPcheck(i)) {
		BAT *b = BBP_desc(i);

		assert(unloaddesc || BBP_refs(i) == 0);

		if (b) {
			if (BBP_cache(i)) {
				TRC_DEBUG(BAT_, "uncache %d (%s)\n", (int) i, BBP_logical(i));

				/* clearing bits can be done without the lock */
				BBP_status_off(i, BBPLOADED);

				BBP_cache(i) = NULL;
			}
			if (unloaddesc) {
				BBP_desc(i) = NULL;
				BATdestroy(b);
			}
		}
	}
}

/*
 * @- BBPclear
 * BBPclear removes a BAT from the BBP directory forever.
 */
static inline void
bbpclear(bat i, int idx, bool lock)
{
	TRC_DEBUG(BAT_, "clear %d (%s)\n", (int) i, BBP_logical(i));
	BBPuncacheit(i, true);
	TRC_DEBUG(BAT_, "set to unloading %d\n", i);
	if (lock) {
		MT_lock_set(&GDKcacheLock(idx));
		MT_lock_set(&GDKswapLock(i));
	}

	BBP_status_set(i, BBPUNLOADING);
	BBP_refs(i) = 0;
	BBP_lrefs(i) = 0;
	if (lock)
		MT_lock_unset(&GDKswapLock(i));
	if (!BBPtmpcheck(BBP_logical(i))) {
		MT_lock_set(&BBPnameLock);
		BBP_delete(i);
		MT_lock_unset(&BBPnameLock);
	}
	if (BBP_logical(i) != BBP_bak(i))
		GDKfree(BBP_logical(i));
	BBP_status_set(i, 0);
	BBP_logical(i) = NULL;
	BBP_next(i) = BBP_free(idx);
	BBP_free(idx) = i;
	BBP_pid(i) = ~(MT_Id)0; /* not zero, not a valid thread id */
	if (lock)
		MT_lock_unset(&GDKcacheLock(idx));
}

void
BBPclear(bat i, bool lock)
{
	MT_Id pid = MT_getpid();

	lock &= locked_by == 0 || locked_by != pid;
	if (BBPcheck(i)) {
		bbpclear(i, threadmask(pid), lock);
	}
}

/*
 * @- BBP rename
 *
 * Each BAT has a logical name that is globally unique.
 * The batId is the same as the logical BAT name.
 *
 * The default logical name of a BAT is tmp_X, where X is the
 * batCacheid.  Apart from being globally unique, new logical bat
 * names cannot be of the form tmp_X, unless X is the batCacheid.
 *
 * Physical names consist of a directory name followed by a logical
 * name suffix.  The directory name is derived from the batCacheid,
 * and is currently organized in a hierarchy that puts max 64 bats in
 * each directory (see BBPgetsubdir).
 *
 * Concerning the physical suffix: it is almost always bat_X. This
 * saves us a whole lot of trouble, as bat_X is always unique and no
 * conflicts can occur.  Other suffixes are only supported in order
 * just for backward compatibility with old repositories (you won't
 * see them anymore in new repositories).
 */
int
BBPrename(bat bid, const char *nme)
{
	BAT *b = BBPdescriptor(bid);
	char dirname[24];
	bat tmpid = 0, i;

	if (b == NULL)
		return 0;

	if (nme == NULL) {
		if (BBP_bak(bid)[0] == 0 &&
		    snprintf(BBP_bak(bid), sizeof(BBP_bak(bid)), "tmp_%o", (unsigned) bid) >= (int) sizeof(BBP_bak(bid))) {
			/* cannot happen */
			TRC_CRITICAL(GDK, "BBP default filename too long\n");
			return BBPRENAME_LONG;
		}
		nme = BBP_bak(bid);
	}

	/* If name stays same, do nothing */
	if (BBP_logical(bid) && strcmp(BBP_logical(bid), nme) == 0)
		return 0;

	BBPgetsubdir(dirname, bid);

	if ((tmpid = BBPnamecheck(nme)) && tmpid != bid) {
		GDKerror("illegal temporary name: '%s'\n", nme);
		return BBPRENAME_ILLEGAL;
	}
	if (strlen(dirname) + strLen(nme) + 1 >= IDLENGTH) {
		GDKerror("illegal temporary name: '%s'\n", nme);
		return BBPRENAME_LONG;
	}

	MT_lock_set(&BBPnameLock);
	i = BBP_find(nme, false);
	if (i != 0) {
		MT_lock_unset(&BBPnameLock);
		GDKerror("name is in use: '%s'.\n", nme);
		return BBPRENAME_ALREADY;
	}

	char *nnme;
	if (nme == BBP_bak(bid) || strcmp(nme, BBP_bak(bid)) == 0) {
		nnme = BBP_bak(bid);
	} else {
		nnme = GDKstrdup(nme);
		if (nnme == NULL) {
			MT_lock_unset(&BBPnameLock);
			return BBPRENAME_MEMORY;
		}
	}

	/* carry through the name change */
	if (BBP_logical(bid) && !BBPtmpcheck(BBP_logical(bid))) {
		BBP_delete(bid);
	}
	if (BBP_logical(bid) != BBP_bak(bid))
		GDKfree(BBP_logical(bid));
	BBP_logical(bid) = nnme;
	if (tmpid == 0) {
		BBP_insert(bid);
	}
	if (!b->batTransient) {
		bool lock = locked_by == 0 || locked_by != MT_getpid();

		if (lock)
			MT_lock_set(&GDKswapLock(i));
		BBP_status_on(bid, BBPRENAMED);
		if (lock)
			MT_lock_unset(&GDKswapLock(i));
	}
	MT_lock_unset(&BBPnameLock);
	return 0;
}

/*
 * @+ BBP swapping Policy
 * The BAT can be moved back to disk using the routine BBPfree.  It
 * frees the storage for other BATs. After this call BAT* references
 * maintained for the BAT are wrong.  We should keep track of dirty
 * unloaded BATs. They may have to be committed later on, which may
 * include reading them in again.
 *
 * BBPswappable: may this bat be unloaded?  Only real bats without
 * memory references can be unloaded.
 */
static inline void
BBPspin(bat i, const char *s, unsigned event)
{
	if (BBPcheck(i) && (BBP_status(i) & event)) {
		lng spin = LL_CONSTANT(0);

		do {
			MT_sleep_ms(KITTENNAP);
			spin++;
		} while (BBP_status(i) & event);
		TRC_DEBUG(BAT_, "%d,%s,%u: " LLFMT " loops\n", (int) i, s, event, spin);
	}
}

void
BBPcold(bat i)
{
	if (!is_bat_nil(i)) {
		BAT *b = BBP_cache(i);
		if (b == NULL)
			b = BBP_desc(i);
		if (b == NULL || b->batRole == PERSISTENT)
			BBP_status_off(i, BBPHOT);
	}
}

/* This function can fail if the input parameter (i) is incorrect
 * (unlikely), or, if the bat is a view, this is a physical (not
 * logical) incref (i.e. called through BBPfix(), and it is the first
 * reference (refs was 0 and should become 1).  It can fail in this
 * case if the parent bat cannot be loaded.
 * This means the return value of BBPfix should be checked in these
 * circumstances, but not necessarily in others. */
static inline int
incref(bat i, bool logical, bool lock)
{
	int refs;
	bat tp = i, tvp = i;
	BAT *b, *pb = NULL, *pvb = NULL;

	if (!BBPcheck(i))
		return 0;

	/* Before we get the lock and before we do all sorts of
	 * things, make sure we can load the parent bats if there are
	 * any.  If we can't load them, we can still easily fail.  If
	 * this is indeed a view, but not the first physical
	 * reference, getting the parent BAT descriptor is
	 * superfluous, but not too expensive, so we do it anyway. */
	if (!logical && (b = BBP_desc(i)) != NULL) {
		MT_lock_set(&b->theaplock);
		tp = b->theap ? b->theap->parentid : i;
		tvp = b->tvheap ? b->tvheap->parentid : i;
		MT_lock_unset(&b->theaplock);
		if (tp != i) {
			pb = BATdescriptor(tp);
			if (pb == NULL)
				return 0;
		}
		if (tvp != i) {
			pvb = BATdescriptor(tvp);
			if (pvb == NULL) {
				if (pb)
					BBPunfix(pb->batCacheid);
				return 0;
			}
		}
	}

	if (lock) {
		for (;;) {
			MT_lock_set(&GDKswapLock(i));
			if (!(BBP_status(i) & (BBPUNSTABLE|BBPLOADING)))
				break;
			/* the BATs is "unstable", try again */
			MT_lock_unset(&GDKswapLock(i));
			BBPspin(i, __func__, BBPUNSTABLE|BBPLOADING);
		}
	}
	/* we have the lock */

	b = BBP_desc(i);
	if (b == NULL) {
		/* should not have happened */
		if (lock)
			MT_lock_unset(&GDKswapLock(i));
		return 0;
	}

	assert(BBP_refs(i) + BBP_lrefs(i) ||
	       BBP_status(i) & (BBPDELETED | BBPSWAPPED));
	if (logical) {
		/* parent BATs are not relevant for logical refs */
		refs = ++BBP_lrefs(i);
		BBP_pid(i) = 0;
	} else {
		assert(tp >= 0);
		refs = ++BBP_refs(i);
		BBP_status_on(i, BBPHOT);
	}
	if (lock)
		MT_lock_unset(&GDKswapLock(i));

	if (!logical && refs > 1) {
		/* this wasn't the first physical reference, so undo
		 * the fixes on the parent bats */
		if (pb)
			BBPunfix(pb->batCacheid);
		if (pvb)
			BBPunfix(pvb->batCacheid);
	}
	return refs;
}

/* see comment for incref */
int
BBPfix(bat i)
{
	bool lock = locked_by == 0 || locked_by != MT_getpid();

	return incref(i, false, lock);
}

int
BBPretain(bat i)
{
	bool lock = locked_by == 0 || locked_by != MT_getpid();

	return incref(i, true, lock);
}

void
BBPshare(bat parent)
{
	bool lock = locked_by == 0 || locked_by != MT_getpid();

	assert(parent > 0);
	(void) incref(parent, true, lock);
	if (lock)
		MT_lock_set(&GDKswapLock(parent));
	++BBP_cache(parent)->batSharecnt;
	assert(BBP_refs(parent) > 0);
	if (lock)
		MT_lock_unset(&GDKswapLock(parent));
	(void) incref(parent, false, lock);
}

static inline int
decref(bat i, bool logical, bool releaseShare, bool lock, const char *func)
{
	int refs = 0, lrefs;
	bool swap = false;
	bool locked = false;
	bat tp = 0, tvp = 0;
	int farmid = 0;
	BAT *b;
	bool locked = false;

	if (is_bat_nil(i))
		return -1;
	assert(i > 0);
	if (BBPcheck(i) == 0)
		return -1;

	if (lock)
		MT_lock_set(&GDKswapLock(i));
	if (releaseShare) {
		assert(BBP_lrefs(i) > 0);
		if (BBP_desc(i)->batSharecnt == 0) {
			GDKerror("%s: %s does not have any shares.\n", func, BBP_logical(i));
			assert(0);
		} else {
			--BBP_desc(i)->batSharecnt;
		}
		if (lock)
			MT_lock_unset(&GDKswapLock(i));
		return refs;
	}

	while (BBP_status(i) & BBPUNLOADING) {
		if (lock)
			MT_lock_unset(&GDKswapLock(i));
		BBPspin(i, func, BBPUNLOADING);
		if (lock)
			MT_lock_set(&GDKswapLock(i));
	}

	b = BBP_cache(i);

	/* decrement references by one */
	if (logical) {
		if (BBP_lrefs(i) == 0) {
			GDKerror("%s: %s does not have logical references.\n", func, BBP_logical(i));
			assert(0);
		} else {
			refs = --BBP_lrefs(i);
		}
		/* cannot release last logical ref if still shared */
		assert(BBP_desc(i)->batSharecnt == 0 || refs > 0);
	} else {
		if (BBP_refs(i) == 0) {
			GDKerror("%s: %s does not have pointer fixes.\n", func, BBP_logical(i));
			assert(0);
		} else {
#ifndef NDEBUG
			if (b) {
				MT_lock_set(&b->theaplock);
				locked = true;
				assert(b->theap == NULL || BBP_refs(b->theap->parentid) > 0);
				assert(b->tvheap == NULL || BBP_refs(b->tvheap->parentid) > 0);
			}
#endif
			refs = --BBP_refs(i);
			if (b && refs == 0) {
<<<<<<< HEAD
				MT_lock_set(&b->theaplock);
				locked = true;
=======
#ifdef NDEBUG
				/* if NDEBUG is not defined, we locked
				 * the heaplock above, so we only lock
				 * it here if NDEBUG *is* defined */
				MT_lock_set(&b->theaplock);
				locked = true;
#endif
				assert(locked); /* just to be clear */
>>>>>>> ec6dd825
				tp = VIEWtparent(b);
				tvp = VIEWvtparent(b);
				if (tp || tvp)
					BBP_status_on(i, BBPHOT);
			}
		}
	}
	if (b) {
<<<<<<< HEAD
		if (!locked)
			MT_lock_set(&b->theaplock);
=======
		if (!locked) {
			MT_lock_set(&b->theaplock);
			locked = true;
		}
>>>>>>> ec6dd825
		if (b->batCount > b->batInserted && !isVIEW(b)) {
			/* if batCount is larger than batInserted and
			 * the dirty bits are off, it may be that a
			 * (sub)commit happened in parallel to an
			 * update; we must undo the turning off of the
			 * dirty bits */
			if (b->theap && b->theap->parentid == i)
				b->theap->dirty = true;
			if (b->tvheap && b->tvheap->parentid == i)
				b->tvheap->dirty = true;
		}
		if (b->theap)
			farmid = b->theap->farmid;
	}

	/* we destroy transients asap and unload persistent bats only
	 * if they have been made cold or are not dirty */
	unsigned chkflag = BBPSYNCING;
	if (b && GDKvm_cursize() < GDK_vm_maxsize) {
		if (!locked) {
			MT_lock_set(&b->theaplock);
			locked = true;
		}
		if (((b->theap ? b->theap->size : 0) + (b->tvheap ? b->tvheap->size : 0)) < (GDK_vm_maxsize - GDKvm_cursize()) / 32)
			chkflag |= BBPHOT;
	}
	/* only consider unloading if refs is 0; if, in addition, lrefs
	 * is 0, we can definitely unload, else only if some more
	 * conditions are met */
	if (BBP_refs(i) == 0 &&
	    (BBP_lrefs(i) == 0 ||
	     (b != NULL && b->theap != NULL
	      ? (!BATdirty(b) &&
		 !(BBP_status(i) & chkflag) &&
		 (BBP_status(i) & BBPPERSISTENT) &&
		 /* cannot unload in-memory data */
		 !GDKinmemory(farmid) &&
		 /* do not unload views or parents of views */
		 b->batSharecnt == 0 &&
		 b->batCacheid == b->theap->parentid &&
		 (b->tvheap == NULL || b->batCacheid == b->tvheap->parentid))
	      : (BBP_status(i) & BBPTMP)))) {
		/* bat will be unloaded now. set the UNLOADING bit
		 * while locked so no other thread thinks it's
		 * available anymore */
		assert((BBP_status(i) & BBPUNLOADING) == 0);
		TRC_DEBUG(BAT_, "%s set to unloading BAT %d (status %u, lrefs %d)\n", func, i, BBP_status(i), BBP_lrefs(i));
		BBP_status_on(i, BBPUNLOADING);
		swap = true;
	} /* else: bat cannot be swapped out */
	lrefs = BBP_lrefs(i);
<<<<<<< HEAD
	if (b)
=======
	if (locked)
>>>>>>> ec6dd825
		MT_lock_unset(&b->theaplock);

	/* unlock before re-locking in unload; as saving a dirty
	 * persistent bat may take a long time */
	if (lock)
		MT_lock_unset(&GDKswapLock(i));

	if (swap) {
		if (b != NULL) {
			if (lrefs == 0 && (BBP_status(i) & BBPDELETED) == 0) {
				/* free memory (if loaded) and delete from
				 * disk (if transient but saved) */
				BBPdestroy(b);
			} else {
				TRC_DEBUG(BAT_, "%s unload and free bat %d\n", func, i);
				/* free memory of transient */
				if (BBPfree(b) != GDK_SUCCEED)
					return -1;	/* indicate failure */
			}
		} else if (lrefs == 0 && (BBP_status(i) & BBPDELETED) == 0) {
			if ((b = BBP_desc(i)) != NULL)
				BATdelete(b);
			BBPclear(i, true);
		} else {
			BBP_status_off(i, BBPUNLOADING);
		}
	}
	if (tp)
		decref(tp, false, false, lock, func);
	if (tvp)
		decref(tvp, false, false, lock, func);
	return refs;
}

int
BBPunfix(bat i)
{
	return decref(i, false, false, true, __func__);
}

int
BBPrelease(bat i)
{
	return decref(i, true, false, true, __func__);
}

/*
 * M5 often changes the physical ref into a logical reference.  This
 * state change consist of the sequence BBPretain(b);BBPunfix(b).
 * A faster solution is given below, because it does not trigger the
 * BBP management actions, such as garbage collecting the bats.
 * [first step, initiate code change]
 */
void
BBPkeepref(bat i)
{
	if (BBPcheck(i)) {
		bool lock = locked_by == 0 || locked_by != MT_getpid();
		BAT *b;

		int refs = incref(i, true, lock);
		if ((b = BBPdescriptor(i)) != NULL) {
			if (refs == 1) {
				MT_lock_set(&b->theaplock);
				BATsettrivprop(b);
				MT_lock_unset(&b->theaplock);
			}
			if (GDKdebug & (CHECKMASK | PROPMASK))
				BATassertProps(b);
			if (BATsetaccess(b, BAT_READ) == NULL)
				return; /* already decreffed */
		}

		assert(BBP_refs(i));
		decref(i, false, false, lock, __func__);
	}
}

static inline void
GDKunshare(bat parent)
{
	(void) decref(parent, false, true, true, __func__);
	(void) decref(parent, true, false, true, __func__);
}

void
BBPunshare(bat parent)
{
	GDKunshare(parent);
}

/*
 * BBPreclaim is a user-exported function; the common way to destroy a
 * BAT the hard way.
 *
 * Return values:
 * -1 = bat cannot be unloaded (it has more than your own memory fix)
 *  0 = unloaded successfully
 *  1 = unload failed (due to write-to-disk failure)
 */
int
BBPreclaim(BAT *b)
{
	bat i;
	bool lock = locked_by == 0 || locked_by != MT_getpid();

	if (b == NULL)
		return -1;
	i = b->batCacheid;

	assert(BBP_refs(i) == 1);

	return decref(i, false, false, lock, __func__) < 0;
}

/*
 * BBPdescriptor checks whether BAT needs loading and does so if
 * necessary. You must have at least one fix on the BAT before calling
 * this.
 */
static BAT *
getBBPdescriptor(bat i, bool lock)
{
	bool load = false;
	BAT *b = NULL;

	assert(i > 0);
	if (!BBPcheck(i)) {
		GDKerror("BBPcheck failed for bat id %d\n", i);
		return NULL;
	}
	assert(BBP_refs(i));
	if (lock)
		MT_lock_set(&GDKswapLock(i));
	if ((b = BBP_cache(i)) == NULL || BBP_status(i) & BBPWAITING) {

		while (BBP_status(i) & BBPWAITING) {	/* wait for bat to be loaded by other thread */
			if (lock)
				MT_lock_unset(&GDKswapLock(i));
			BBPspin(i, __func__, BBPWAITING);
			if (lock)
				MT_lock_set(&GDKswapLock(i));
		}
		if (BBPvalid(i)) {
			b = BBP_cache(i);
			if (b == NULL) {
				load = true;
				TRC_DEBUG(BAT_, "set to loading BAT %d\n", i);
				BBP_status_on(i, BBPLOADING);
			}
		}
	}
	if (lock)
		MT_lock_unset(&GDKswapLock(i));
	if (load) {
		TRC_DEBUG(IO_, "load %s\n", BBP_logical(i));

		b = BATload_intern(i, lock);

		/* clearing bits can be done without the lock */
		BBP_status_off(i, BBPLOADING);
		CHECKDEBUG if (b != NULL)
			BATassertProps(b);
	}
	return b;
}

BAT *
BBPdescriptor(bat i)
{
	bool lock = locked_by == 0 || locked_by != MT_getpid();

	return getBBPdescriptor(i, lock);
}

/*
 * In BBPsave executes unlocked; it just marks the BBP_status of the
 * BAT to BBPsaving, so others that want to save or unload this BAT
 * must spin lock on the BBP_status field.
 */
gdk_return
BBPsave(BAT *b)
{
	bool lock = locked_by == 0 || locked_by != MT_getpid();
	bat bid = b->batCacheid;
	gdk_return ret = GDK_SUCCEED;

	if (BBP_lrefs(bid) == 0 || isVIEW(b) || !BATdirtydata(b)) {
		/* do nothing */
		MT_rwlock_rdlock(&b->thashlock);
		if (b->thash && b->thash != (Hash *) 1 &&
		    (b->thash->heaplink.dirty || b->thash->heapbckt.dirty))
			BAThashsave(b, (BBP_status(bid) & BBPPERSISTENT) != 0);
		MT_rwlock_rdunlock(&b->thashlock);
		return GDK_SUCCEED;
	}
	if (lock)
		MT_lock_set(&GDKswapLock(bid));

	if (BBP_status(bid) & BBPSAVING) {
		/* wait until save in other thread completes */
		if (lock)
			MT_lock_unset(&GDKswapLock(bid));
		BBPspin(bid, __func__, BBPSAVING);
	} else {
		/* save it */
		unsigned flags = BBPSAVING;

		if (DELTAdirty(b)) {
			flags |= BBPSWAPPED;
		}
		if (b->batTransient) {
			flags |= BBPTMP;
		}
		BBP_status_on(bid, flags);
		if (lock)
			MT_lock_unset(&GDKswapLock(bid));

		TRC_DEBUG(IO_, "save %s\n", BATgetId(b));

		/* do the time-consuming work unlocked */
		if (BBP_status(bid) & BBPEXISTING)
			ret = BBPbackup(b, false);
		if (ret == GDK_SUCCEED) {
			ret = BATsave(b);
		}
		/* clearing bits can be done without the lock */
		BBP_status_off(bid, BBPSAVING);
	}
	return ret;
}

/*
 * TODO merge BBPfree with BATfree? Its function is to prepare a BAT
 * for being unloaded (or even destroyed, if the BAT is not
 * persistent).
 */
static void
BBPdestroy(BAT *b)
{
	bat tp = VIEWtparent(b);
	bat vtp = VIEWvtparent(b);

	if (tp == 0) {
		/* bats that get destroyed must unfix their atoms */
		gdk_return (*tunfix) (const void *) = BATatoms[b->ttype].atomUnfix;
		assert(b->batSharecnt == 0);
		if (tunfix) {
			BUN p, q;
			BATiter bi = bat_iterator_nolock(b);

			BATloop(b, p, q) {
				/* ignore errors */
				(void) (*tunfix)(BUNtail(bi, p));
			}
		}
	}
	if (tp || vtp)
		VIEWunlink(b);
	ValPtr p = BATgetprop(b, (enum prop_t) 21);
	if (p != NULL) {
		Heap *h = p->val.pval;
		BATrmprop(b, (enum prop_t) 21);
		ATOMIC_AND(&h->refs, ~DELAYEDREMOVE);
		HEAPdecref(h, true);
	}
	BATdelete(b);

	BBPclear(b->batCacheid, true);	/* if destroyed; de-register from BBP */

	/* parent released when completely done with child */
	if (tp)
		GDKunshare(tp);
	if (vtp)
		GDKunshare(vtp);
}

static gdk_return
BBPfree(BAT *b)
{
	bat bid = b->batCacheid, tp = VIEWtparent(b), vtp = VIEWvtparent(b);
	gdk_return ret;

	assert(bid > 0);
	assert(BBPswappable(b));
	assert(!isVIEW(b));

	BBP_unload_inc();
	/* write dirty BATs before unloading */
	ret = BBPsave(b);
	if (ret == GDK_SUCCEED) {
		if (BBP_cache(bid))
			BATfree(b);	/* free memory */
		BBPuncacheit(bid, false);
	}
	TRC_DEBUG(BAT_, "turn off unloading %d\n", bid);
	BBP_status_off(bid, BBPUNLOADING);
	BBP_unload_dec();

	/* parent released when completely done with child */
	if (ret == GDK_SUCCEED && tp)
		GDKunshare(tp);
	if (ret == GDK_SUCCEED && vtp)
		GDKunshare(vtp);
	return ret;
}

/*
 * BBPquickdesc loads a BAT descriptor without loading the entire BAT,
 * of which the result be used only for a *limited* number of
 * purposes. Specifically, during the global sync/commit, we do not
 * want to load any BATs that are not already loaded, both because
 * this costs performance, and because getting into memory shortage
 * during a commit is extremely dangerous. Loading a BAT tends not to
 * be required, since the commit actions mostly involve moving some
 * pointers in the BAT descriptor.
 */
BAT *
BBPquickdesc(bat bid)
{
	BAT *b;

	if (!BBPcheck(bid)) {
		if (!is_bat_nil(bid)) {
			GDKerror("called with invalid batid.\n");
			assert(0);
		}
		return NULL;
	}
	if ((b = BBP_cache(bid)) != NULL)
		return b;	/* already cached */
	b = BBP_desc(bid);
	if (b && b->ttype < 0) {
		const char *aname = ATOMunknown_name(b->ttype);
		int tt = ATOMindex(aname);
		if (tt < 0) {
			TRC_WARNING(GDK, "atom '%s' unknown in bat '%s'.\n",
				    aname, BBP_physical(bid));
		} else {
			b->ttype = tt;
		}
	}
	return b;
}

/*
 * @+ Global Commit
 */
static BAT *
dirty_bat(bat *i, bool subcommit)
{
	if (BBPvalid(*i)) {
		BAT *b;
		BBPspin(*i, __func__, BBPSAVING);
		b = BBP_cache(*i);
		if (b != NULL) {
			if ((BBP_status(*i) & BBPNEW) &&
			    BATcheckmodes(b, false) != GDK_SUCCEED) /* check mmap modes */
				*i = -*i;	/* error */
			else if ((BBP_status(*i) & BBPPERSISTENT) &&
				 (subcommit || BATdirty(b)))
				return b;	/* the bat is loaded, persistent and dirty */
		} else if (BBP_status(*i) & BBPSWAPPED) {
			b = (BAT *) BBPquickdesc(*i);
			if (b && subcommit)
				return b;	/* only the desc is loaded & dirty */
		}
	}
	return NULL;
}

/*
 * @- backup-bat
 * Backup-bat moves all files of a BAT to a backup directory. Only
 * after this succeeds, it may be saved. If some failure occurs
 * halfway saving, we can thus always roll back.
 */
static gdk_return
file_move(int farmid, const char *srcdir, const char *dstdir, const char *name, const char *ext)
{
	if (GDKmove(farmid, srcdir, name, ext, dstdir, name, ext, false) == GDK_SUCCEED) {
		return GDK_SUCCEED;
	} else {
		char *path;
		struct stat st;

		path = GDKfilepath(farmid, srcdir, name, ext);
		if (path == NULL)
			return GDK_FAIL;
		if (MT_stat(path, &st)) {
			/* source file does not exist; the best
			 * recovery is to give an error but continue
			 * by considering the BAT as not saved; making
			 * sure that this time it does get saved.
			 */
			GDKsyserror("file_move: cannot stat %s\n", path);
			GDKfree(path);
			return GDK_FAIL;	/* fishy, but not fatal */
		}
		GDKfree(path);
	}
	return GDK_FAIL;
}

/* returns true if the file exists */
static bool
file_exists(int farmid, const char *dir, const char *name, const char *ext)
{
	char *path;
	struct stat st;
	int ret = -1;

	path = GDKfilepath(farmid, dir, name, ext);
	if (path) {
		ret = MT_stat(path, &st);
		TRC_DEBUG(IO_, "stat(%s) = %d\n", path, ret);
		GDKfree(path);
	}
	return (ret == 0);
}

static gdk_return
heap_move(Heap *hp, const char *srcdir, const char *dstdir, const char *nme, const char *ext)
{
	/* see doc at BATsetaccess()/gdk_bat.c for an expose on mmap
	 * heap modes */
	if (file_exists(hp->farmid, dstdir, nme, ext)) {
		/* dont overwrite heap with the committed state
		 * already in dstdir */
		return GDK_SUCCEED;
	} else if (hp->newstorage == STORE_PRIV &&
		   !file_exists(hp->farmid, srcdir, nme, ext)) {

		/* In order to prevent half-saved X.new files
		 * surviving a recover we create a dummy file in the
		 * BACKUP(dstdir) whose presence will trigger
		 * BBPrecover to remove them.  Thus, X will prevail
		 * where it otherwise wouldn't have.  If X already has
		 * a saved X.new, that one is backed up as normal.
		 */

		FILE *fp;
		long_str kill_ext;
		char *path;

		strconcat_len(kill_ext, sizeof(kill_ext), ext, ".kill", NULL);
		path = GDKfilepath(hp->farmid, dstdir, nme, kill_ext);
		if (path == NULL)
			return GDK_FAIL;
		fp = MT_fopen(path, "w");
		if (fp == NULL)
			GDKsyserror("heap_move: cannot open file %s\n", path);
		TRC_DEBUG(IO_, "open %s = %d\n", path, fp ? 0 : -1);
		GDKfree(path);

		if (fp != NULL) {
			fclose(fp);
			return GDK_SUCCEED;
		} else {
			return GDK_FAIL;
		}
	}
	return file_move(hp->farmid, srcdir, dstdir, nme, ext);
}

/*
 * @- BBPprepare
 *
 * this routine makes sure there is a BAKDIR/, and initiates one if
 * not.  For subcommits, it does the same with SUBDIR.
 *
 * It is now locked, to get proper file counters, and also to prevent
 * concurrent BBPrecovers, etc.
 *
 * backup_dir == 0 => no backup BBP.dir
 * backup_dir == 1 => BBP.dir saved in BACKUP/
 * backup_dir == 2 => BBP.dir saved in SUBCOMMIT/
 */

static gdk_return
BBPprepare(bool subcommit)
{
	bool start_subcommit;
	int set = 1 + subcommit;
	str bakdirpath, subdirpath;
	gdk_return ret = GDK_SUCCEED;

	bakdirpath = GDKfilepath(0, NULL, BAKDIR, NULL);
	subdirpath = GDKfilepath(0, NULL, SUBDIR, NULL);
	if (bakdirpath == NULL || subdirpath == NULL) {
		GDKfree(bakdirpath);
		GDKfree(subdirpath);
		return GDK_FAIL;
	}

	start_subcommit = (subcommit && backup_subdir == 0);
	if (start_subcommit) {
		/* starting a subcommit. Make sure SUBDIR and DELDIR
		 * are clean */
		ret = BBPrecover_subdir();
	}
	if (backup_files == 0) {
		backup_dir = 0;
		ret = BBPrecover(0);
		if (ret == GDK_SUCCEED) {
			if (MT_mkdir(bakdirpath) < 0 && errno != EEXIST) {
				GDKsyserror("cannot create directory %s\n", bakdirpath);
				ret = GDK_FAIL;
			}
			/* if BAKDIR already exists, don't signal error */
			TRC_DEBUG(IO_, "mkdir %s = %d\n", bakdirpath, (int) ret);
		}
	}
	if (ret == GDK_SUCCEED && start_subcommit) {
		/* make a new SUBDIR (subdir of BAKDIR) */
		if (MT_mkdir(subdirpath) < 0) {
			GDKsyserror("cannot create directory %s\n", subdirpath);
			ret = GDK_FAIL;
		}
		TRC_DEBUG(IO_, "mkdir %s = %d\n", subdirpath, (int) ret);
	}
	if (ret == GDK_SUCCEED && backup_dir != set) {
		/* a valid backup dir *must* at least contain BBP.dir */
		if ((ret = GDKmove(0, backup_dir ? BAKDIR : BATDIR, "BBP", "dir", subcommit ? SUBDIR : BAKDIR, "BBP", "dir", true)) == GDK_SUCCEED) {
			backup_dir = set;
		}
	}
	/* increase counters */
	if (ret == GDK_SUCCEED) {
		backup_subdir += subcommit;
		backup_files++;
	}
	GDKfree(bakdirpath);
	GDKfree(subdirpath);
	return ret;
}

static gdk_return
do_backup(const char *srcdir, const char *nme, const char *ext,
	  Heap *h, bool dirty, bool subcommit)
{
	gdk_return ret = GDK_SUCCEED;
	char extnew[16];
	bool istail = strncmp(ext, "tail", 4) == 0;

	if (h->wasempty) {
		return GDK_SUCCEED;
	}

	/* direct mmap is unprotected (readonly usage, or has WAL
	 * protection); however, if we're backing up for subcommit
	 * and a backup already exists in the main backup directory
	 * (see GDKupgradevarheap), move the file */
	if (subcommit) {
		strcpy_len(extnew, ext, sizeof(extnew));
		char *p = extnew + strlen(extnew) - 1;
		if (*p == 'l') {
			p++;
			p[1] = 0;
		}
		bool exists;
		for (;;) {
			exists = file_exists(h->farmid, BAKDIR, nme, extnew);
			if (exists)
				break;
			if (!istail)
				break;
			if (*p == '1')
				break;
			if (*p == '2')
				*p = '1';
#if SIZEOF_VAR_T == 8
			else if (*p != '4')
				*p = '4';
#endif
			else
				*p = '2';
		}
		if (exists &&
		    file_move(h->farmid, BAKDIR, SUBDIR, nme, extnew) != GDK_SUCCEED)
			return GDK_FAIL;
	}
	if (h->storage != STORE_MMAP) {
		/* STORE_PRIV saves into X.new files. Two cases could
		 * happen. The first is when a valid X.new exists
		 * because of an access change or a previous
		 * commit. This X.new should be backed up as
		 * usual. The second case is when X.new doesn't
		 * exist. In that case we could have half written
		 * X.new files (after a crash). To protect against
		 * these we write X.new.kill files in the backup
		 * directory (see heap_move). */
		gdk_return mvret = GDK_SUCCEED;
		bool exists;

		if (istail) {
			exists = file_exists(h->farmid, BAKDIR, nme, "tail.new") ||
#if SIZEOF_VAR_T == 8
				file_exists(h->farmid, BAKDIR, nme, "tail4.new") ||
#endif
				file_exists(h->farmid, BAKDIR, nme, "tail2.new") ||
				file_exists(h->farmid, BAKDIR, nme, "tail1.new") ||
				file_exists(h->farmid, BAKDIR, nme, "tail") ||
#if SIZEOF_VAR_T == 8
				file_exists(h->farmid, BAKDIR, nme, "tail4") ||
#endif
				file_exists(h->farmid, BAKDIR, nme, "tail2") ||
				file_exists(h->farmid, BAKDIR, nme, "tail1");
		} else {
			exists = file_exists(h->farmid, BAKDIR, nme, "theap.new") ||
				file_exists(h->farmid, BAKDIR, nme, "theap");
		}

		strconcat_len(extnew, sizeof(extnew), ext, ".new", NULL);
		if (dirty && !exists) {
			/* if the heap is dirty and there is no heap
			 * file (with or without .new extension) in
			 * the BAKDIR, move the heap (preferably with
			 * .new extension) to the correct backup
			 * directory */
			if (istail) {
				if (file_exists(h->farmid, srcdir, nme, "tail.new"))
					mvret = heap_move(h, srcdir,
							  subcommit ? SUBDIR : BAKDIR,
							  nme, "tail.new");
#if SIZEOF_VAR_T == 8
				else if (file_exists(h->farmid, srcdir, nme, "tail4.new"))
					mvret = heap_move(h, srcdir,
							  subcommit ? SUBDIR : BAKDIR,
							  nme, "tail4.new");
#endif
				else if (file_exists(h->farmid, srcdir, nme, "tail2.new"))
					mvret = heap_move(h, srcdir,
							  subcommit ? SUBDIR : BAKDIR,
							  nme, "tail2.new");
				else if (file_exists(h->farmid, srcdir, nme, "tail1.new"))
					mvret = heap_move(h, srcdir,
							  subcommit ? SUBDIR : BAKDIR,
							  nme, "tail1.new");
				else if (file_exists(h->farmid, srcdir, nme, "tail"))
					mvret = heap_move(h, srcdir,
							  subcommit ? SUBDIR : BAKDIR,
							  nme, "tail");
#if SIZEOF_VAR_T == 8
				else if (file_exists(h->farmid, srcdir, nme, "tail4"))
					mvret = heap_move(h, srcdir,
							  subcommit ? SUBDIR : BAKDIR,
							  nme, "tail4");
#endif
				else if (file_exists(h->farmid, srcdir, nme, "tail2"))
					mvret = heap_move(h, srcdir,
							  subcommit ? SUBDIR : BAKDIR,
							  nme, "tail2");
				else if (file_exists(h->farmid, srcdir, nme, "tail1"))
					mvret = heap_move(h, srcdir,
							  subcommit ? SUBDIR : BAKDIR,
							  nme, "tail1");
			} else if (file_exists(h->farmid, srcdir, nme, extnew))
				mvret = heap_move(h, srcdir,
						  subcommit ? SUBDIR : BAKDIR,
						  nme, extnew);
			else if (file_exists(h->farmid, srcdir, nme, ext))
				mvret = heap_move(h, srcdir,
						  subcommit ? SUBDIR : BAKDIR,
						  nme, ext);
		} else if (subcommit) {
			/* if subcommit, we may need to move an
			 * already made backup from BAKDIR to
			 * SUBDIR */
			if (file_exists(h->farmid, BAKDIR, nme, extnew))
				mvret = file_move(h->farmid, BAKDIR, SUBDIR, nme, extnew);
			else if (file_exists(h->farmid, BAKDIR, nme, ext))
				mvret = file_move(h->farmid, BAKDIR, SUBDIR, nme, ext);
		}
		/* there is a situation where the move may fail,
		 * namely if this heap was not supposed to be existing
		 * before, i.e. after a BATmaterialize on a persistent
		 * bat; as a workaround, do not complain about move
		 * failure if the source file is nonexistent
		 */
		if (mvret != GDK_SUCCEED && file_exists(h->farmid, srcdir, nme, ext)) {
			ret = GDK_FAIL;
		}
		if (subcommit &&
		    (h->storage == STORE_PRIV || h->newstorage == STORE_PRIV)) {
			long_str kill_ext;

			strconcat_len(kill_ext, sizeof(kill_ext),
				      ext, ".new.kill", NULL);
			if (file_exists(h->farmid, BAKDIR, nme, kill_ext) &&
			    file_move(h->farmid, BAKDIR, SUBDIR, nme, kill_ext) != GDK_SUCCEED) {
				ret = GDK_FAIL;
			}
		}
	}
	return ret;
}

static gdk_return
BBPbackup(BAT *b, bool subcommit)
{
	char *srcdir;
	long_str nme;
	const char *s = BBP_physical(b->batCacheid);
	size_t slen;
	bool locked = false;

	if (BBPprepare(subcommit) != GDK_SUCCEED) {
		return GDK_FAIL;
	}
	if (!b->batCopiedtodisk || b->batTransient) {
		return GDK_SUCCEED;
	}
	/* determine location dir and physical suffix */
	if (!(srcdir = GDKfilepath(NOFARM, BATDIR, s, NULL)))
		goto fail;
	s = strrchr(srcdir, DIR_SEP);
	if (!s)
		goto fail;

	slen = strlen(++s);
	if (slen >= sizeof(nme))
		goto fail;
	memcpy(nme, s, slen + 1);
	srcdir[s - srcdir] = 0;

	MT_lock_set(&b->theaplock);
	locked = true;
	if (b->ttype != TYPE_void &&
	    do_backup(srcdir, nme, gettailname(b), b->theap,
		      b->theap->dirty,
		      subcommit) != GDK_SUCCEED)
		goto fail;
	if (b->tvheap &&
	    do_backup(srcdir, nme, "theap", b->tvheap,
		      b->tvheap->dirty,
		      subcommit) != GDK_SUCCEED)
		goto fail;
	MT_lock_unset(&b->theaplock);
	GDKfree(srcdir);
	return GDK_SUCCEED;
  fail:
	if (locked)
		MT_lock_unset(&b->theaplock);
	if(srcdir)
		GDKfree(srcdir);
	return GDK_FAIL;
}

static inline void
BBPcheckHeap(Heap *h)
{
	struct stat statb;
	char *path;

	char *s = strrchr(h->filename, DIR_SEP);
	if (s)
		s++;
	else
		s = h->filename;
	path = GDKfilepath(0, BAKDIR, s, NULL);
	if (path == NULL)
		return;
	if (MT_stat(path, &statb) < 0) {
		GDKfree(path);
		path = GDKfilepath(0, BATDIR, h->filename, NULL);
		if (path == NULL)
			return;
		if (MT_stat(path, &statb) < 0) {
			assert(0);
			GDKsyserror("cannot stat file %s (expected size %zu)\n",
				    path, h->free);
			GDKfree(path);
			return;
		}
	}
	assert((statb.st_mode & S_IFMT) == S_IFREG);
	assert((size_t) statb.st_size >= h->free);
	if ((size_t) statb.st_size < h->free) {
		GDKerror("file %s too small (expected %zu, actual %zu)\n", path, h->free, (size_t) statb.st_size);
		GDKfree(path);
		return;
	}
	GDKfree(path);
}

static void
BBPcheckBBPdir(void)
{
	FILE *fp;
	int lineno = 0;
	bat bbpsize = 0;
	unsigned bbpversion;
	lng logno, transid;

	fp = GDKfileopen(0, BAKDIR, "BBP", "dir", "r");
	assert(fp != NULL);
	if (fp == NULL) {
		fp = GDKfileopen(0, BATDIR, "BBP", "dir", "r");
		assert(fp != NULL);
		if (fp == NULL)
			return;
	}
	bbpversion = BBPheader(fp, &lineno, &bbpsize, &logno, &transid);
	if (bbpversion == 0) {
		fclose(fp);
		return;		/* error reading file */
	}
	assert(bbpversion == GDKLIBRARY);

	for (;;) {
		BAT b;
		Heap h;
		Heap vh;
		vh = h = (Heap) {
			.free = 0,
		};
		b = (BAT) {
			.theap = &h,
			.tvheap = &vh,
		};
		char *options;
		char filename[sizeof(BBP_physical(0))];
		char batname[129];
#ifdef GDKLIBRARY_HASHASH
		int hashash;
#endif

		switch (BBPreadBBPline(fp, bbpversion, &lineno, &b,
#ifdef GDKLIBRARY_HASHASH
				       &hashash,
#endif
				       batname, filename, &options)) {
		case 0:
			/* end of file */
			fclose(fp);
			/* don't leak errors, this is just debug code */
			GDKclrerr();
			return;
		case 1:
			/* successfully read an entry */
			break;
		default:
			/* error */
			fclose(fp);
			return;
		}
#ifdef GDKLIBRARY_HASHASH
		assert(hashash == 0);
#endif
		assert(b.batCacheid < (bat) ATOMIC_GET(&BBPsize));
		assert(BBP_desc(b.batCacheid) != NULL);
		assert(b.hseqbase <= GDK_oid_max);
		if (b.ttype == TYPE_void) {
			/* no files needed */
			continue;
		}
		if (b.theap->free > 0)
			BBPcheckHeap(b.theap);
		if (b.tvheap != NULL && b.tvheap->free > 0)
			BBPcheckHeap(b.tvheap);
	}
}

/*
 * @+ Atomic Write
 * The atomic BBPsync() function first safeguards the old images of
 * all files to be written in BAKDIR. It then saves all files. If that
 * succeeds fully, BAKDIR is renamed to DELDIR. The rename is
 * considered an atomic action. If it succeeds, the DELDIR is removed.
 * If something fails, the pre-sync status can be obtained by moving
 * back all backed up files; this is done by BBPrecover().
 *
 * The BBP.dir is also moved into the BAKDIR.
 */
gdk_return
BBPsync(int cnt, bat *restrict subcommit, BUN *restrict sizes, lng logno, lng transid)
{
	gdk_return ret = GDK_SUCCEED;
	int t0 = 0, t1 = 0;
	str bakdir, deldir;
	const bool lock = locked_by == 0 || locked_by != MT_getpid();
	char buf[3000];
	int n = subcommit ? 0 : -1;
	FILE *obbpf, *nbbpf;

	if(!(bakdir = GDKfilepath(0, NULL, subcommit ? SUBDIR : BAKDIR, NULL)))
		return GDK_FAIL;
	if(!(deldir = GDKfilepath(0, NULL, DELDIR, NULL))) {
		GDKfree(bakdir);
		return GDK_FAIL;
	}

	TRC_DEBUG_IF(PERF) t0 = t1 = GDKms();

	if ((GDKdebug & TAILCHKMASK) && !GDKinmemory(0))
		BBPcheckBBPdir();

	ret = BBPprepare(subcommit != NULL);

	/* PHASE 1: safeguard everything in a backup-dir */
	if (ret == GDK_SUCCEED) {
		int idx = 0;

		while (++idx < cnt) {
			bat i = subcommit ? subcommit[idx] : idx;
			if (lock)
				MT_lock_set(&GDKswapLock(i));
			/* set flag that we're syncing, i.e. that we'll
			 * be between moving heap to backup dir and
			 * saving the new version, in other words, the
			 * heap may not exist in the usual location */
			BBP_status_on(i, BBPSYNCING);
			/* wait until unloading is finished before
			 * attempting to make a backup */
			while (BBP_status(i) & BBPUNLOADING) {
				if (lock)
					MT_lock_unset(&GDKswapLock(i));
				BBPspin(i, __func__, BBPUNLOADING);
				if (lock)
					MT_lock_set(&GDKswapLock(i));
			}
			BAT *b = dirty_bat(&i, subcommit != NULL);
			if (i <= 0) {
				if (lock)
					MT_lock_unset(&GDKswapLock(subcommit ? subcommit[idx] : idx));
				break;
			}
			if (BBP_status(i) & BBPEXISTING) {
				if (b != NULL && b->batInserted > 0) {
					if (BBPbackup(b, subcommit != NULL) != GDK_SUCCEED) {
						if (lock)
							MT_lock_unset(&GDKswapLock(i));
						break;
					}
				}
			} else {
				if (subcommit && (b = BBP_desc(i)) && BBP_status(i) & BBPDELETED) {
					char o[10];
					char *f;
					snprintf(o, sizeof(o), "%o", (unsigned) b->batCacheid);
					f = GDKfilepath(b->theap->farmid, BAKDIR, o, gettailname(b));
					if (f == NULL) {
						if (lock)
							MT_lock_unset(&GDKswapLock(i));
						ret = GDK_FAIL;
						goto bailout;
					}
					if (MT_access(f, F_OK) == 0)
						file_move(b->theap->farmid, BAKDIR, SUBDIR, o, gettailname(b));
					GDKfree(f);
					f = GDKfilepath(b->theap->farmid, BAKDIR, o, "theap");
					if (f == NULL) {
						if (lock)
							MT_lock_unset(&GDKswapLock(i));
						ret = GDK_FAIL;
						goto bailout;
					}
					if (MT_access(f, F_OK) == 0)
						file_move(b->theap->farmid, BAKDIR, SUBDIR, o, "theap");
					GDKfree(f);
				}
			}
			if (lock)
				MT_lock_unset(&GDKswapLock(i));
		}
		if (idx < cnt)
			ret = GDK_FAIL;
	}
	TRC_DEBUG(PERF, "move time %d, %d files\n", (t1 = GDKms()) - t0, backup_files);

	/* PHASE 2: save the repository and write new BBP.dir file */
	if (ret == GDK_SUCCEED) {
		ret = BBPdir_first(subcommit != NULL, logno, transid,
				   &obbpf, &nbbpf);
	}

	for (int idx = 1; ret == GDK_SUCCEED && idx < cnt; idx++) {
		bat i = subcommit ? subcommit[idx] : idx;
		/* BBP_desc(i) may be NULL */
		BUN size = sizes ? sizes[idx] : BUN_NONE;
		BATiter bi;

		if (BBP_status(i) & BBPPERSISTENT) {
			BAT *b = dirty_bat(&i, subcommit != NULL);
			if (i <= 0) {
				ret = GDK_FAIL;
				break;
			}
			bi = bat_iterator(BBP_desc(i));
			assert(sizes == NULL || size <= bi.count);
			assert(sizes == NULL || bi.width == 0 || (bi.type == TYPE_msk ? ((size + 31) / 32) * 4 : size << bi.shift) <= bi.hfree);
			if (size > bi.count) /* includes sizes==NULL */
				size = bi.count;
			bi.b->batInserted = size;
			if (bi.b->ttype >= 0 && ATOMvarsized(bi.b->ttype)) {
				/* see epilogue() for other part of this */
				MT_lock_set(&bi.b->theaplock);
				/* remember the tail we're saving */
				if (BATsetprop_nolock(bi.b, (enum prop_t) 20, TYPE_ptr, &bi.h) == NULL) {
					GDKerror("setprop failed\n");
					ret = GDK_FAIL;
				} else {
					if (BATgetprop_nolock(bi.b, (enum prop_t) 21) == NULL)
						BATsetprop_nolock(bi.b, (enum prop_t) 21, TYPE_ptr, &(void *){(Heap *) 1});
					HEAPincref(bi.h);
				}
				MT_lock_unset(&bi.b->theaplock);
			}
			if (ret == GDK_SUCCEED && b && size != 0) {
				/* wait for BBPSAVING so that we
				 * can set it, wait for
				 * BBPUNLOADING before
				 * attempting to save */
				for (;;) {
					if (lock)
						MT_lock_set(&GDKswapLock(i));
					if (!(BBP_status(i) & (BBPSAVING|BBPUNLOADING)))
						break;
					if (lock)
						MT_lock_unset(&GDKswapLock(i));
					BBPspin(i, __func__, BBPSAVING|BBPUNLOADING);
				}
				BBP_status_on(i, BBPSAVING);
				if (lock)
					MT_lock_unset(&GDKswapLock(i));
				ret = BATsave_iter(b, &bi, size);
				BBP_status_off(i, BBPSAVING);
			}
		} else {
			bi = bat_iterator(NULL);
		}
		if (ret == GDK_SUCCEED) {
			n = BBPdir_step(i, size, n, buf, sizeof(buf), &obbpf, nbbpf, &bi);
			if (n < -1)
				ret = GDK_FAIL;
		}
		bat_iterator_end(&bi);
		/* we once again have a saved heap */
	}

	TRC_DEBUG(PERF, "write time %d\n", (t0 = GDKms()) - t1);

	if (ret == GDK_SUCCEED) {
		ret = BBPdir_last(n, buf, sizeof(buf), obbpf, nbbpf);
	}

	TRC_DEBUG(PERF, "dir time %d, %d bats\n", (t1 = GDKms()) - t0, (bat) ATOMIC_GET(&BBPsize));

	if (ret == GDK_SUCCEED) {
		/* atomic switchover */
		/* this is the big one: this call determines
		 * whether the operation of this function
		 * succeeded, so no changing of ret after this
		 * call anymore */

		if (MT_rename(bakdir, deldir) < 0 &&
		    /* maybe there was an old deldir, so remove and try again */
		    (GDKremovedir(0, DELDIR) != GDK_SUCCEED ||
		     MT_rename(bakdir, deldir) < 0))
			ret = GDK_FAIL;
		if (ret != GDK_SUCCEED)
			GDKsyserror("rename(%s,%s) failed.\n", bakdir, deldir);
		TRC_DEBUG(IO_, "rename %s %s = %d\n", bakdir, deldir, (int) ret);
	}

	/* AFTERMATH */
	if (ret == GDK_SUCCEED) {
		ATOMIC_SET(&BBPlogno, logno);	/* the new value */
		ATOMIC_SET(&BBPtransid, transid);
		backup_files = subcommit ? (backup_files - backup_subdir) : 0;
		backup_dir = backup_subdir = 0;
		if (GDKremovedir(0, DELDIR) != GDK_SUCCEED)
			fprintf(stderr, "#BBPsync: cannot remove directory %s\n", DELDIR);
		(void) BBPprepare(false); /* (try to) remove DELDIR and set up new BAKDIR */
		if (backup_files > 1) {
			TRC_DEBUG(PERF, "backup_files %d > 1\n", backup_files);
			backup_files = 1;
		}
	}
	TRC_DEBUG(PERF, "%s (ready time %d)\n",
		  ret == GDK_SUCCEED ? "" : " failed",
		  (t0 = GDKms()) - t1);

  bailout:
	if (ret != GDK_SUCCEED) {
		/* clean up extra refs we created */
		for (int idx = 1; idx < cnt; idx++) {
			bat i = subcommit ? subcommit[idx] : idx;
			BAT *b = BBP_desc(i);
			if (b && ATOMvarsized(b->ttype)) {
				MT_lock_set(&b->theaplock);
				ValPtr p = BATgetprop_nolock(b, (enum prop_t) 20);
				if (p != NULL) {
					HEAPdecref(p->val.pval, false);
					BATrmprop_nolock(b, (enum prop_t) 20);
				}
				MT_lock_unset(&b->theaplock);
			}
		}
	}

	/* turn off the BBPSYNCING bits for all bats, even when things
	 * didn't go according to plan (i.e., don't check for ret ==
	 * GDK_SUCCEED) */
	for (int idx = 1; idx < cnt; idx++) {
		bat i = subcommit ? subcommit[idx] : idx;
		BBP_status_off(i, BBPSYNCING);
	}

	GDKfree(bakdir);
	GDKfree(deldir);
	return ret;
}

/*
 * Recovery just moves all files back to their original location. this
 * is an incremental process: if something fails, just stop with still
 * files left for moving in BACKUP/.  The recovery process can resume
 * later with the left over files.
 */
static gdk_return
force_move(int farmid, const char *srcdir, const char *dstdir, const char *name)
{
	const char *p;
	char *dstpath, *killfile;
	gdk_return ret = GDK_SUCCEED;

	if ((p = strrchr(name, '.')) != NULL && strcmp(p, ".kill") == 0) {
		/* Found a X.new.kill file, ie remove the X.new file */
		ptrdiff_t len = p - name;
		long_str srcpath;

		strncpy(srcpath, name, len);
		srcpath[len] = '\0';
		if(!(dstpath = GDKfilepath(farmid, dstdir, srcpath, NULL))) {
			return GDK_FAIL;
		}

		/* step 1: remove the X.new file that is going to be
		 * overridden by X */
		if (MT_remove(dstpath) != 0 && errno != ENOENT) {
			/* if it exists and cannot be removed, all
			 * this is going to fail */
			GDKsyserror("force_move: remove(%s)\n", dstpath);
			GDKfree(dstpath);
			return GDK_FAIL;
		}
		GDKfree(dstpath);

		/* step 2: now remove the .kill file. This one is
		 * crucial, otherwise we'll never finish recovering */
		if(!(killfile = GDKfilepath(farmid, srcdir, name, NULL))) {
			return GDK_FAIL;
		}
		if (MT_remove(killfile) != 0) {
			ret = GDK_FAIL;
			GDKsyserror("force_move: remove(%s)\n", killfile);
		}
		GDKfree(killfile);
		return ret;
	}
	/* try to rename it */
	ret = GDKmove(farmid, srcdir, name, NULL, dstdir, name, NULL, false);

	if (ret != GDK_SUCCEED) {
		char *srcpath;

		/* two legal possible causes: file exists or dir
		 * doesn't exist */
		if(!(dstpath = GDKfilepath(farmid, dstdir, name, NULL)))
			return GDK_FAIL;
		if(!(srcpath = GDKfilepath(farmid, srcdir, name, NULL))) {
			GDKfree(dstpath);
			return GDK_FAIL;
		}
		if (MT_remove(dstpath) != 0)	/* clear destination */
			ret = GDK_FAIL;
		TRC_DEBUG(IO_, "remove %s = %d\n", dstpath, (int) ret);

		(void) GDKcreatedir(dstdir); /* if fails, move will fail */
		ret = GDKmove(farmid, srcdir, name, NULL, dstdir, name, NULL, true);
		TRC_DEBUG(IO_, "link %s %s = %d\n", srcpath, dstpath, (int) ret);
		GDKfree(dstpath);
		GDKfree(srcpath);
	}
	return ret;
}

gdk_return
BBPrecover(int farmid)
{
	str bakdirpath;
	str leftdirpath;
	DIR *dirp;
	struct dirent *dent;
	long_str path, dstpath;
	bat i;
	size_t j = strlen(BATDIR);
	gdk_return ret = GDK_SUCCEED;
	bool dirseen = false;
	str dstdir;

	bakdirpath = GDKfilepath(farmid, NULL, BAKDIR, NULL);
	leftdirpath = GDKfilepath(farmid, NULL, LEFTDIR, NULL);
	if (bakdirpath == NULL || leftdirpath == NULL) {
		GDKfree(bakdirpath);
		GDKfree(leftdirpath);
		return GDK_FAIL;
	}
	dirp = opendir(bakdirpath);
	if (dirp == NULL) {
		if (errno != ENOENT)
			GDKsyserror("cannot open directory %s\n", bakdirpath);
		GDKfree(bakdirpath);
		GDKfree(leftdirpath);
		return GDK_SUCCEED;	/* nothing to do */
	}
	memcpy(dstpath, BATDIR, j);
	dstpath[j] = DIR_SEP;
	dstpath[++j] = 0;
	dstdir = dstpath + j;
	TRC_DEBUG(IO_, "start\n");

	if (MT_mkdir(leftdirpath) < 0 && errno != EEXIST) {
		GDKsyserror("cannot create directory %s\n", leftdirpath);
		closedir(dirp);
		GDKfree(bakdirpath);
		GDKfree(leftdirpath);
		return GDK_FAIL;
	}

	/* move back all files */
	while ((dent = readdir(dirp)) != NULL) {
		const char *q = strchr(dent->d_name, '.');

		if (q == dent->d_name) {
			char *fn;

			if (strcmp(dent->d_name, ".") == 0 ||
			    strcmp(dent->d_name, "..") == 0)
				continue;
			fn = GDKfilepath(farmid, BAKDIR, dent->d_name, NULL);
			if (fn) {
				int uret = MT_remove(fn);
				TRC_DEBUG(IO_, "remove %s = %d\n",
					  fn, uret);
				GDKfree(fn);
			}
			continue;
		} else if (strcmp(dent->d_name, "BBP.dir") == 0) {
			dirseen = true;
			continue;
		}
		if (q == NULL)
			q = dent->d_name + strlen(dent->d_name);
		if ((j = q - dent->d_name) + 1 > sizeof(path)) {
			/* name too long: ignore */
			continue;
		}
		strncpy(path, dent->d_name, j);
		path[j] = 0;
		if (GDKisdigit(*path)) {
			i = strtol(path, NULL, 8);
		} else {
			i = BBP_find(path, false);
			if (i < 0)
				i = -i;
		}
		if (i == 0 || i >= (bat) ATOMIC_GET(&BBPsize) || !BBPvalid(i)) {
			force_move(farmid, BAKDIR, LEFTDIR, dent->d_name);
		} else {
			BBPgetsubdir(dstdir, i);
			if (force_move(farmid, BAKDIR, dstpath, dent->d_name) != GDK_SUCCEED)
				ret = GDK_FAIL;
		}
	}
	closedir(dirp);
	if (dirseen && ret == GDK_SUCCEED) {	/* we have a saved BBP.dir; it should be moved back!! */
		struct stat st;
		char *fn;

		fn = GDKfilepath(farmid, BATDIR, "BBP", "dir");
		if (fn == NULL) {
			ret = GDK_FAIL;
		} else {
			ret = recover_dir(farmid, MT_stat(fn, &st) == 0);
			GDKfree(fn);
		}
	}

	if (ret == GDK_SUCCEED) {
		if (MT_rmdir(bakdirpath) < 0) {
			GDKsyserror("cannot remove directory %s\n", bakdirpath);
			ret = GDK_FAIL;
		}
		TRC_DEBUG(IO_, "rmdir %s = %d\n", bakdirpath, (int) ret);
	}
	if (ret != GDK_SUCCEED)
		GDKerror("recovery failed.\n");

	TRC_DEBUG(IO_, "end\n");
	GDKfree(bakdirpath);
	GDKfree(leftdirpath);
	return ret;
}

/*
 * SUBDIR recovery is quite mindlessly moving all files back to the
 * parent (BAKDIR).  We do recognize moving back BBP.dir and set
 * backed_up_subdir accordingly.
 */
gdk_return
BBPrecover_subdir(void)
{
	str subdirpath;
	DIR *dirp;
	struct dirent *dent;
	gdk_return ret = GDK_SUCCEED;

	subdirpath = GDKfilepath(0, NULL, SUBDIR, NULL);
	if (subdirpath == NULL)
		return GDK_FAIL;
	dirp = opendir(subdirpath);
	if (dirp == NULL && errno != ENOENT)
		GDKsyserror("cannot open directory %s\n", subdirpath);
	GDKfree(subdirpath);
	if (dirp == NULL) {
		return GDK_SUCCEED;	/* nothing to do */
	}
	TRC_DEBUG(IO_, "start\n");

	/* move back all files */
	while ((dent = readdir(dirp)) != NULL) {
		if (dent->d_name[0] == '.')
			continue;
		ret = GDKmove(0, SUBDIR, dent->d_name, NULL, BAKDIR, dent->d_name, NULL, true);
		if (ret == GDK_SUCCEED && strcmp(dent->d_name, "BBP.dir") == 0)
			backup_dir = 1;
		if (ret != GDK_SUCCEED)
			break;
	}
	closedir(dirp);

	/* delete the directory */
	if (ret == GDK_SUCCEED) {
		ret = GDKremovedir(0, SUBDIR);
		if (backup_dir == 2) {
			TRC_DEBUG(IO_, "%s%cBBP.dir had disappeared!\n", SUBDIR, DIR_SEP);
			backup_dir = 0;
		}
	}
	TRC_DEBUG(IO_, "end = %d\n", (int) ret);

	if (ret != GDK_SUCCEED)
		GDKerror("recovery failed.\n");
	return ret;
}

/*
 * @- The diskscan
 * The BBPdiskscan routine walks through the BAT dir, cleans up
 * leftovers, and measures disk occupancy.  Leftovers are files that
 * cannot belong to a BAT. in order to establish this for [ht]heap
 * files, the BAT descriptor is loaded in order to determine whether
 * these files are still required.
 *
 * The routine gathers all bat sizes in a bat that contains bat-ids
 * and bytesizes. The return value is the number of bytes of space
 * freed.
 */
static bool
persistent_bat(bat bid)
{
	if (bid >= 0 && bid < (bat) ATOMIC_GET(&BBPsize) && BBPvalid(bid)) {
		BAT *b = BBP_cache(bid);

		if (b == NULL || b->batCopiedtodisk) {
			return true;
		}
	}
	return false;
}

static BAT *
getdesc(bat bid)
{
	BAT *b = NULL;

	if (is_bat_nil(bid))
		return NULL;
	assert(bid > 0);
	if (bid < (bat) ATOMIC_GET(&BBPsize) && BBP_logical(bid))
		b = BBP_desc(bid);
	if (b == NULL)
		BBPclear(bid, true);
	return b;
}

static bool
BBPdiskscan(const char *parent, size_t baseoff)
{
	DIR *dirp = opendir(parent);
	struct dirent *dent;
	char fullname[FILENAME_MAX];
	str dst = fullname;
	size_t dstlen = sizeof(fullname);
	const char *src = parent;

	if (dirp == NULL) {
		if (errno != ENOENT)
			GDKsyserror("cannot open directory %s\n", parent);
		return true;	/* nothing to do */
	}

	while (*src) {
		*dst++ = *src++;
		dstlen--;
	}
	if (dst > fullname && dst[-1] != DIR_SEP) {
		*dst++ = DIR_SEP;
		dstlen--;
	}

	while ((dent = readdir(dirp)) != NULL) {
		const char *p;
		bat bid;
		bool ok, delete;

		if (dent->d_name[0] == '.')
			continue;	/* ignore .dot files and directories (. ..) */

		if (strncmp(dent->d_name, "BBP.", 4) == 0 &&
		    (strcmp(parent + baseoff, BATDIR) == 0 ||
		     strncmp(parent + baseoff, BAKDIR, strlen(BAKDIR)) == 0 ||
		     strncmp(parent + baseoff, SUBDIR, strlen(SUBDIR)) == 0))
			continue;

		p = strchr(dent->d_name, '.');

		if (strlen(dent->d_name) >= dstlen) {
			/* found a file with too long a name
			   (i.e. unknown); stop pruning in this
			   subdir */
			fprintf(stderr, "unexpected file %s, leaving %s.\n", dent->d_name, parent);
			break;
		}
		strncpy(dst, dent->d_name, dstlen);
		fullname[sizeof(fullname) - 1] = 0;

		if (p == NULL && !BBPdiskscan(fullname, baseoff)) {
			/* it was a directory */
			continue;
		}

		if (p && strcmp(p + 1, "tmp") == 0) {
			delete = true;
			ok = true;
			bid = 0;
		} else {
			bid = strtol(dent->d_name, NULL, 8);
			ok = p && bid;
			delete = false;

			if (!ok || !persistent_bat(bid)) {
				delete = true;
			} else if (strncmp(p + 1, "tail", 4) == 0) {
				BAT *b = getdesc(bid);
				delete = (b == NULL || !b->ttype || !b->batCopiedtodisk || b->batCount == 0);
				assert(b->batCount > 0 || b->theap->free == 0);
				if (!delete) {
					if (b->ttype == TYPE_str) {
						switch (b->twidth) {
						case 1:
							delete = strcmp(p + 1, "tail1") != 0;
							break;
						case 2:
							delete = strcmp(p + 1, "tail2") != 0;
							break;
#if SIZEOF_VAR_T == 8
						case 4:
							delete = strcmp(p + 1, "tail4") != 0;
							break;
#endif
						default:
							delete = strcmp(p + 1, "tail") != 0;
							break;
						}
					} else {
						delete = strcmp(p + 1, "tail") != 0;
					}
				}
			} else if (strncmp(p + 1, "theap", 5) == 0) {
				BAT *b = getdesc(bid);
				delete = (b == NULL || !b->tvheap || !b->batCopiedtodisk || b->tvheap->free == 0);
			} else if (strncmp(p + 1, "thashl", 6) == 0 ||
				   strncmp(p + 1, "thashb", 6) == 0) {
#ifdef PERSISTENTHASH
				BAT *b = getdesc(bid);
				delete = b == NULL;
				if (!delete)
					b->thash = (Hash *) 1;
#else
				delete = true;
#endif
			} else if (strncmp(p + 1, "thash", 5) == 0) {
				/* older versions used .thash which we
				 * can simply ignore */
				delete = true;
			} else if (strncmp(p + 1, "thsh", 4) == 0) {
				/* temporary hash files which we can
				 * simply ignore */
				delete = true;
			} else if (strncmp(p + 1, "timprints", 9) == 0) {
				BAT *b = getdesc(bid);
				delete = b == NULL;
				if (!delete)
					b->timprints = (Imprints *) 1;
			} else if (strncmp(p + 1, "torderidx", 9) == 0) {
#ifdef PERSISTENTIDX
				BAT *b = getdesc(bid);
				delete = b == NULL;
				if (!delete)
					b->torderidx = (Heap *) 1;
#else
				delete = true;
#endif
			} else if (strncmp(p + 1, "tstrimps", 8) == 0) {
				BAT *b = getdesc(bid);
				delete = b == NULL;
				if (!delete)
					b->tstrimps = (Strimps *)1;
			} else if (strncmp(p + 1, "new", 3) != 0) {
				ok = false;
			}
		}
		if (!ok) {
			/* found an unknown file; stop pruning in this
			 * subdir */
			fprintf(stderr, "unexpected file %s, leaving %s.\n", dent->d_name, parent);
			break;
		}
		if (delete) {
			if (MT_remove(fullname) != 0 && errno != ENOENT) {
				GDKsyserror("remove(%s)", fullname);
				continue;
			}
			TRC_DEBUG(IO_, "remove(%s) = 0\n", fullname);
		}
	}
	closedir(dirp);
	return false;
}

void
gdk_bbp_reset(void)
{
	int i;

	for (i = 0; i <= BBP_THREADMASK; i++) {
		GDKbbpLock[i].free = 0;
	}
	while (BBPlimit > 0) {
		BBPlimit -= BBPINIT;
		assert(BBPlimit >= 0);
		GDKfree(BBP[BBPlimit >> BBPINITLOG]);
		BBP[BBPlimit >> BBPINITLOG] = NULL;
	}
	ATOMIC_SET(&BBPsize, 0);
	for (i = 0; i < MAXFARMS; i++)
		GDKfree((void *) BBPfarms[i].dirname); /* loose "const" */
	memset(BBPfarms, 0, sizeof(BBPfarms));
	GDKfree(BBP_hash);
	BBP_hash = NULL;
	BBP_mask = 0;

	locked_by = 0;
	BBPunloadCnt = 0;
	backup_files = 0;
	backup_dir = 0;
	backup_subdir = 0;
}

static MT_Lock GDKCallbackListLock = MT_LOCK_INITIALIZER(GDKCallbackListLock);

static struct {
	int cnt;
	gdk_callback *head;
} callback_list = {
	.cnt = 0,
	.head = NULL,
};

/*
 * @- Add a callback
 * Adds new callback to the callback list.
 */
gdk_return
gdk_add_callback(char *name, gdk_callback_func *f, int argc, void *argv[], int
		interval)
{

	gdk_callback *callback = NULL;
	gdk_callback *p = callback_list.head;

	if (!(callback = GDKmalloc(sizeof(gdk_callback) + sizeof(void *) * argc))) {
		TRC_CRITICAL(GDK, "Failed to allocate memory!");
		return GDK_FAIL;
	}

	*callback = (gdk_callback) {
		.name = name,
		.argc = argc,
		.interval = interval,
		.func = f,
	};

	for (int i=0; i < argc; i++) {
		callback->argv[i] = argv[i];
	}

	MT_lock_set(&GDKCallbackListLock);
	if (p) {
		int cnt = 1;
		do {
			// check if already added
			if (strcmp(callback->name, p->name) == 0) {
				MT_lock_unset(&GDKCallbackListLock);
				GDKfree(callback);
				return GDK_FAIL;
			}
			if (p->next == NULL) {
			   	p->next = callback;
				p = callback->next;
			} else {
				p = p->next;
			}
			cnt += 1;
		} while(p);
		callback_list.cnt = cnt;
	} else {
		callback_list.cnt = 1;
		callback_list.head = callback;
	}
	MT_lock_unset(&GDKCallbackListLock);
	return GDK_SUCCEED;
}

/*
 * @- Remove a callback
 * Removes a callback from the callback list with a given name as an argument.
 */
gdk_return
gdk_remove_callback(char *cb_name, gdk_callback_func *argsfree)
{
	gdk_callback *curr = callback_list.head;
	gdk_callback *prev = NULL;
	gdk_return res = GDK_FAIL;
	while(curr) {
		if (strcmp(cb_name, curr->name) == 0) {
			MT_lock_set(&GDKCallbackListLock);
			if (curr == callback_list.head && prev == NULL) {
				callback_list.head = curr->next;
			} else {
				prev->next = curr->next;
			}
			if (argsfree)
			       	argsfree(curr->argc, curr->argv);
			GDKfree(curr);
			curr = NULL;
			callback_list.cnt -=1;
			res = GDK_SUCCEED;
			MT_lock_unset(&GDKCallbackListLock);
		} else {
			prev = curr;
			curr = curr->next;
		}
	}
	return res;
}

static gdk_return
do_callback(gdk_callback *cb)
{
	cb->last_called = GDKusec();
	return cb->func(cb->argc, cb->argv);
}

static bool
should_call(gdk_callback *cb)
{
	if (cb->last_called && cb->interval) {
		return (cb->last_called + cb->interval * 1000 * 1000) <
			GDKusec();
	}
	return true;
}

static void
BBPcallbacks(void)
{
	gdk_callback *next = callback_list.head;

	MT_lock_set(&GDKCallbackListLock);
	while (next) {
		if(should_call(next))
			do_callback(next);
		next = next->next;
	}
	MT_lock_unset(&GDKCallbackListLock);
}<|MERGE_RESOLUTION|>--- conflicted
+++ resolved
@@ -2932,7 +2932,6 @@
 	bat tp = 0, tvp = 0;
 	int farmid = 0;
 	BAT *b;
-	bool locked = false;
 
 	if (is_bat_nil(i))
 		return -1;
@@ -2990,10 +2989,6 @@
 #endif
 			refs = --BBP_refs(i);
 			if (b && refs == 0) {
-<<<<<<< HEAD
-				MT_lock_set(&b->theaplock);
-				locked = true;
-=======
 #ifdef NDEBUG
 				/* if NDEBUG is not defined, we locked
 				 * the heaplock above, so we only lock
@@ -3002,7 +2997,6 @@
 				locked = true;
 #endif
 				assert(locked); /* just to be clear */
->>>>>>> ec6dd825
 				tp = VIEWtparent(b);
 				tvp = VIEWvtparent(b);
 				if (tp || tvp)
@@ -3011,15 +3005,10 @@
 		}
 	}
 	if (b) {
-<<<<<<< HEAD
-		if (!locked)
-			MT_lock_set(&b->theaplock);
-=======
 		if (!locked) {
 			MT_lock_set(&b->theaplock);
 			locked = true;
 		}
->>>>>>> ec6dd825
 		if (b->batCount > b->batInserted && !isVIEW(b)) {
 			/* if batCount is larger than batInserted and
 			 * the dirty bits are off, it may be that a
@@ -3071,11 +3060,7 @@
 		swap = true;
 	} /* else: bat cannot be swapped out */
 	lrefs = BBP_lrefs(i);
-<<<<<<< HEAD
-	if (b)
-=======
 	if (locked)
->>>>>>> ec6dd825
 		MT_lock_unset(&b->theaplock);
 
 	/* unlock before re-locking in unload; as saving a dirty
