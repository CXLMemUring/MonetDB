--- conflicted
+++ resolved
@@ -429,6 +429,8 @@
 		TRC_CRITICAL(GDK, "invalid format for BBP.dir on line %d", lineno);
 		return -1;
 	}
+	if (b->batCount == 0)
+		free = 0;
 	if (b->ttype >= 0 &&
 	    ATOMstorage(b->ttype) == TYPE_str &&
 	    free < GDK_STRHASHTABLE * sizeof(stridx_t) + BATTINY * GDK_VARALIGN)
@@ -625,35 +627,8 @@
 			TRC_CRITICAL(GDK, "invalid format for BBP.dir on line %d", *lineno);
 			return -1;
 		}
-<<<<<<< HEAD
 		*s++ = '\n';
 		*s = 0;
-=======
-		if (b->batCount == 0)
-			free = 0;
-		if (b->ttype >= 0 &&
-		    ATOMstorage(b->ttype) == TYPE_str &&
-		    free < GDK_STRHASHTABLE * sizeof(stridx_t) + BATTINY * GDK_VARALIGN)
-			size = GDK_STRHASHTABLE * sizeof(stridx_t) + BATTINY * GDK_VARALIGN;
-		else if (free < 512)
-			size = 512;
-		else
-			size = free;
-		*b->tvheap = (Heap) {
-			.free = (size_t) free,
-			.size = (size_t) size,
-			.base = NULL,
-			.storage = STORE_INVALID,
-			.cleanhash = true,
-			.newstorage = STORE_INVALID,
-			.dirty = false,
-			.parentid = bid,
-			.farmid = BBPselectfarm(PERSISTENT, b->ttype, varheap),
-		};
-		strconcat_len(b->tvheap->filename, sizeof(b->tvheap->filename),
-			      filename, ".theap", NULL);
-		ATOMIC_INIT(&b->tvheap->refs, 1);
->>>>>>> 36b04b83
 	}
 
 	if (bbpversion <= GDKLIBRARY_HSIZE ?
@@ -1960,25 +1935,7 @@
 	(void) size;
 	if (bi->vh == NULL)
 		return 0;
-<<<<<<< HEAD
-	return fprintf(fp, " %zu", bi->vhfree);
-=======
-	if ((GDKdebug & TAILCHKMASK) && size > 0) {
-		char *fname = GDKfilepath(0, BATDIR, BBP_physical(bi->vh->parentid), "theap");
-		if (fname != NULL) {
-			struct stat stb;
-			if (stat(fname, &stb) == -1) {
-				assert(0);
-				TRC_WARNING(GDK, "file %s not found (expected size %zu)\n", fname, bi->vhfree);
-			} else if ((size_t) stb.st_size < bi->vhfree) {
-				/* no assert since this can actually happen */
-				TRC_WARNING(GDK, "file %s too small (expected %zu, actual %zu)\n", fname, bi->vhfree, (size_t) stb.st_size);
-			}
-			GDKfree(fname);
-		}
-	}
-	return fprintf(fp, " %zu %zu %d", bi->vhfree, size == 0 ? 0 : bi->vh->size, 0);
->>>>>>> 36b04b83
+	return fprintf(fp, " %zu", size == 0 ? 0 : bi->vhfree);
 }
 
 static gdk_return
