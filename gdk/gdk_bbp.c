--- conflicted
+++ resolved
@@ -1433,17 +1433,14 @@
 	unsigned bbpversion = 0;
 	int i;
 	int lineno = 0;
-<<<<<<< HEAD
 #ifdef GDKLIBRARY_HASHASH
 	bat *hashbats = NULL;
 	bat nhashbats = 0;
 	gdk_return res = GDK_SUCCEED;
 #endif
-=======
 	int dbg = GDKdebug;
 
 	GDKdebug &= ~TAILCHKMASK;
->>>>>>> 1525920a
 
 	/* the maximum number of BATs allowed in the system and the
 	 * size of the "physical" array are linked in a complicated
@@ -1581,16 +1578,12 @@
 	ATOMIC_SET(&BBPsize, bbpsize);
 
 	if (!GDKinmemory(0)) {
-<<<<<<< HEAD
 		if (BBPreadEntries(fp, bbpversion, lineno
 #ifdef GDKLIBRARY_HASHASH
 				   , &hashbats, &nhashbats
 #endif
-			    ) != GDK_SUCCEED)
-=======
-		if (BBPreadEntries(fp, bbpversion, lineno) != GDK_SUCCEED) {
+			    ) != GDK_SUCCEED) {
 			GDKdebug = dbg;
->>>>>>> 1525920a
 			return GDK_FAIL;
 		}
 		fclose(fp);
@@ -1600,13 +1593,10 @@
 	if (BBPinithash(0, (bat) ATOMIC_GET(&BBPsize)) != GDK_SUCCEED) {
 		TRC_CRITICAL(GDK, "BBPinithash failed");
 		MT_lock_unset(&BBPnameLock);
-<<<<<<< HEAD
 #ifdef GDKLIBRARY_HASHASH
 		GDKfree(hashbats);
 #endif
-=======
 		GDKdebug = dbg;
->>>>>>> 1525920a
 		return GDK_FAIL;
 	}
 	MT_lock_unset(&BBPnameLock);
@@ -1627,13 +1617,10 @@
 	}
 
 	if (BBPcheckbats(bbpversion) != GDK_SUCCEED) {
-<<<<<<< HEAD
 #ifdef GDKLIBRARY_HASHASH
 		GDKfree(hashbats);
 #endif
-=======
 		GDKdebug = dbg;
->>>>>>> 1525920a
 		return GDK_FAIL;
 	}
 
@@ -1650,13 +1637,10 @@
 			if (fd < 0) {
 				TRC_CRITICAL(GDK, "cannot create signal file needstrbatmove.\n");
 				GDKfree(needstrbatmove);
-<<<<<<< HEAD
 #ifdef GDKLIBRARY_HASHASH
 				GDKfree(hashbats);
 #endif
-=======
 				GDKdebug = dbg;
->>>>>>> 1525920a
 				return GDK_FAIL;
 			}
 			close(fd);
@@ -1674,13 +1658,10 @@
 			} else {
 				GDKsyserror("unexpected error opening %s\n", needstrbatmove);
 				GDKfree(needstrbatmove);
-<<<<<<< HEAD
 #ifdef GDKLIBRARY_HASHASH
 				GDKfree(hashbats);
 #endif
-=======
 				GDKdebug = dbg;
->>>>>>> 1525920a
 				return GDK_FAIL;
 			}
 		}
