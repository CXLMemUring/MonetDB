--- conflicted
+++ resolved
@@ -4027,7 +4027,7 @@
 				assert(sizes == NULL || bi.width == 0 || (bi.type == TYPE_msk ? ((size + 31) / 32) * 4 : size << bi.shift) <= bi.hfree);
 				if (size > bi.count) /* includes sizes==NULL */
 					size = bi.count;
-<<<<<<< HEAD
+				bi.b->batInserted = size;
 				if (b && size != 0) {
 					/* wait for BBPSAVING so that we
 					 * can set it, wait for
@@ -4038,37 +4038,6 @@
 							MT_lock_set(&GDKswapLock(i));
 						if (!(BBP_status(i) & (BBPSAVING|BBPUNLOADING)))
 							break;
-=======
-				bi.b->batInserted = size;
-				if (size == 0) {
-					/* no need to save anything */
-					MT_lock_unset(&bi.b->theaplock);
-				} else {
-					const ValRecord *prop;
-					prop = BATgetprop_nolock(bi.b, GDK_MIN_POS);
-					if (prop)
-						minpos = prop->val.oval;
-					prop = BATgetprop_nolock(bi.b, GDK_MAX_POS);
-					if (prop)
-						maxpos = prop->val.oval;
-					MT_lock_unset(&bi.b->theaplock);
-					if (b) {
-						/* wait for BBPSAVING so
-						 * that we can set it,
-						 * wait for BBPUNLOADING
-						 * before attempting to
-						 * save */
-						for (;;) {
-							if (lock)
-								MT_lock_set(&GDKswapLock(i));
-							if (!(BBP_status(i) & (BBPSAVING|BBPUNLOADING)))
-								break;
-							if (lock)
-								MT_lock_unset(&GDKswapLock(i));
-							BBPspin(i, __func__, BBPSAVING|BBPUNLOADING);
-						}
-						BBP_status_on(i, BBPSAVING);
->>>>>>> 378aa5ae
 						if (lock)
 							MT_lock_unset(&GDKswapLock(i));
 						BBPspin(i, __func__, BBPSAVING|BBPUNLOADING);
