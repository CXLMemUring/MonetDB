/*
 * SPDX-License-Identifier: MPL-2.0
 *
 * This Source Code Form is subject to the terms of the Mozilla Public
 * License, v. 2.0.  If a copy of the MPL was not distributed with this
 * file, You can obtain one at http://mozilla.org/MPL/2.0/.
 *
 * Copyright 1997 - July 2008 CWI, August 2008 - 2023 MonetDB B.V.
 */

/*
 * @a M. L. Kersten, P. Boncz, N. J. Nes
 * @* BAT Buffer Pool (BBP)
 * The BATs created and loaded are collected in a BAT buffer pool.
 * The Bat Buffer Pool has a number of functions:
 * @table @code
 *
 * @item administration and lookup
 * The BBP is a directory which contains status information about all
 * known BATs.  This interface may be used very heavily, by
 * data-intensive applications.  To eliminate all overhead, read-only
 * access to the BBP may be done by table-lookups. The integer index
 * type for these lookups is @emph{bat}, as retrieved by
 * @emph{b->batCacheid}. The @emph{bat} zero is reserved for the nil
 * bat.
 *
 * @item persistence
 * The BBP is made persistent by saving it to the dictionary file
 * called @emph{BBP.dir} in the database.
 *
 * When the number of BATs rises, having all files in one directory
 * becomes a bottleneck.  The BBP therefore implements a scheme that
 * distributes all BATs in a growing directory tree with at most 64
 * BATs stored in one node.
 *
 * @item buffer management
 * The BBP is responsible for loading and saving of BATs to disk. It
 * also contains routines to unload BATs from memory when memory
 * resources get scarce. For this purpose, it administers BAT memory
 * reference counts (to know which BATs can be unloaded) and BAT usage
 * statistics (it unloads the least recently used BATs).
 *
 * @item recovery
 * When the database is closed or during a run-time syncpoint, the
 * system tables must be written to disk in a safe way, that is immune
 * for system failures (like disk full). To do so, the BBP implements
 * an atomic commit and recovery protocol: first all files to be
 * overwritten are moved to a BACKUP/ dir. If that succeeds, the
 * writes are done. If that also fully succeeds the BACKUP/ dir is
 * renamed to DELETE_ME/ and subsequently deleted.  If not, all files
 * in BACKUP/ are moved back to their original location.
 *
 * @item unloading
 * Bats which have a logical reference (ie. a lrefs > 0) but no memory
 * reference (refcnt == 0) can be unloaded. Unloading dirty bats
 * means, moving the original (committed version) to the BACKUP/ dir
 * and saving the bat. This complicates the commit and recovery/abort
 * issues.  The commit has to check if the bat is already moved. And
 * The recovery has to always move back the files from the BACKUP/
 * dir.
 *
 * @item reference counting
 * Bats use have two kinds of references: logical and physical
 * (pointer) ones.  The logical references are administered by
 * BBPretain/BBPrelease, the physical ones by BBPfix/BBPunfix.
 *
 * @item share counting
 * Views use the heaps of there parent bats. To save guard this, the
 * parent has a shared counter, which is incremented and decremented
 * using BBPshare and BBPunshare. These functions make sure the parent
 * is memory resident as required because of the 'pointer' sharing.
 * @end table
 */

#include "monetdb_config.h"
#include "gdk.h"
#include "gdk_private.h"
#include "mutils.h"
#ifdef HAVE_FCNTL_H
#include <fcntl.h>
#endif

#ifndef F_OK
#define F_OK 0
#endif
#ifndef S_ISDIR
#define S_ISDIR(mode)	(((mode) & _S_IFMT) == _S_IFDIR)
#endif
#ifndef O_CLOEXEC
#ifdef _O_NOINHERIT
#define O_CLOEXEC _O_NOINHERIT	/* Windows */
#else
#define O_CLOEXEC 0
#endif
#endif
#ifndef O_BINARY
#define O_BINARY 0
#endif

/*
 * The BBP has a fixed address, so re-allocation due to a growing BBP
 * caused by one thread does not disturb reads to the old entries by
 * another.  This is implemented using anonymous virtual memory;
 * extensions on the same address are guaranteed because a large
 * non-committed VM area is requested initially. New slots in the BBP
 * are found in O(1) by keeping a freelist that uses the 'next' field
 * in the BBPrec records.
 */
BBPrec *BBP[N_BBPINIT];		/* fixed base VM address of BBP array */
bat BBPlimit = 0;		/* current committed VM BBP array */
static ATOMIC_TYPE BBPsize = ATOMIC_VAR_INIT(0); /* current used size of BBP array */

struct BBPfarm_t BBPfarms[MAXFARMS];

#define KITTENNAP 1		/* used to suspend processing */
#define BBPNONAME "."		/* filler for no name in BBP.dir */
/*
 * The hash index uses a bucket index (int array) of size mask that is
 * tuned for perfect hashing (1 lookup). The bucket chain uses the
 * 'next' field in the BBPrec records.
 */
static MT_Lock BBPnameLock = MT_LOCK_INITIALIZER(BBPnameLock);
static bat *BBP_hash = NULL;		/* BBP logical name hash buckets */
static bat BBP_mask = 0;		/* number of buckets = & mask */
static MT_Lock GDKcacheLock = MT_LOCK_INITIALIZER(GDKcacheLock);
static bat BBP_free;

static gdk_return BBPfree(BAT *b);
static void BBPdestroy(BAT *b);
static void BBPuncacheit(bat bid, bool unloaddesc);
static gdk_return BBPprepare(bool subcommit);
static BAT *getBBPdescriptor(bat i);
static gdk_return BBPbackup(BAT *b, bool subcommit);
static gdk_return BBPdir_init(void);
static void BBPcallbacks(void);

/* two lngs of extra info in BBP.dir */
/* these two need to be atomic because of their use in AUTHcommit() */
static ATOMIC_TYPE BBPlogno = ATOMIC_VAR_INIT(0);
static ATOMIC_TYPE BBPtransid = ATOMIC_VAR_INIT(0);

#define BBPtmpcheck(s)	(strncmp(s, "tmp_", 4) == 0)

#define BBPnamecheck(s) (BBPtmpcheck(s) ? strtol((s) + 4, NULL, 8) : 0)

static void
BBP_insert(bat i)
{
	bat idx = (bat) (strHash(BBP_logical(i)) & BBP_mask);

	BBP_next(i) = BBP_hash[idx];
	BBP_hash[idx] = i;
}

static void
BBP_delete(bat i)
{
	bat *h = BBP_hash;
	const char *s = BBP_logical(i);
	bat idx = (bat) (strHash(s) & BBP_mask);

	for (h += idx; (i = *h) != 0; h = &BBP_next(i)) {
		if (strcmp(BBP_logical(i), s) == 0) {
			*h = BBP_next(i);
			break;
		}
	}
}

bat
getBBPsize(void)
{
	return (bat) ATOMIC_GET(&BBPsize);
}

lng
getBBPlogno(void)
{
	return (lng) ATOMIC_GET(&BBPlogno);
}

lng
getBBPtransid(void)
{
	return (lng) ATOMIC_GET(&BBPtransid);
}


/*
 * @+ BBP Consistency and Concurrency
 * While GDK provides the basic building blocks for an ACID system, in
 * itself it is not such a system, as we this would entail too much
 * overhead that is often not needed. Hence, some consistency control
 * is left to the user. The first important user constraint is that if
 * a user updates a BAT, (s)he himself must assure that no-one else
 * accesses this BAT.
 *
 * Concerning buffer management, the BBP carries out a swapping
 * policy.  BATs are kept in memory till the memory is full. If the
 * memory is full, the malloc functions initiate BBP trim actions,
 * that unload the coldest BATs that have a zero reference count. The
 * second important user constraint is therefore that a user may only
 * manipulate live BAT data in memory if it is sure that there is at
 * least one reference count to that BAT.
 *
 * The main BBP array is protected by two locks:
 * @table @code
 * @item GDKcacheLock]
 * this lock guards the free slot management in the BBP array.  The
 * BBP operations that allocate a new slot for a new BAT
 * (@emph{BBPinit},@emph{BBPcacheit}), delete the slot of a destroyed
 * BAT (@emph{BBPreclaim}), or rename a BAT (@emph{BBPrename}), hold
 * this lock. It also protects all BAT (re)naming actions include
 * (read and write) in the hash table with BAT names.
 * @item GDKswapLock
 * this lock guards the swap (loaded/unloaded) status of the
 * BATs. Hence, all BBP routines that influence the swapping policy,
 * or actually carry out the swapping policy itself, acquire this lock
 * (e.g. @emph{BBPfix},@emph{BBPunfix}).  Note that this also means
 * that updates to the BBP_status indicator array must be protected by
 * GDKswapLock.
 *
 * To reduce contention GDKswapLock was split into multiple locks; it
 * is now an array of lock pointers which is accessed by
 * GDKswapLock(bat)
 * @end table
 *
 * Routines that need both locks should first acquire the locks in the
 * GDKswapLock array (in ascending order) and then GDKcacheLock (and
 * release them in reverse order).
 *
 * To obtain maximum speed, read operations to existing elements in
 * the BBP are unguarded. As said, it is the users responsibility that
 * the BAT that is being read is not being modified. BBP update
 * actions that modify the BBP data structure itself are locked by the
 * BBP functions themselves. Hence, multiple concurrent BBP read
 * operations may be ongoing while at the same time at most one BBP
 * write operation @strong{on a different BAT} is executing.  This
 * holds for accesses to the public (quasi-) arrays @emph{BBPcache},
 * @emph{BBPstatus} and @emph{BBPrefs}.
 * These arrays are called quasi as now they are
 * actually stored together in one big BBPrec array called BBP, that
 * is allocated in anonymous VM space, so we can reallocate this
 * structure without changing the base address (a crucial feature if
 * read actions are to go on unlocked while other entries in the BBP
 * may be modified).
 */
static volatile MT_Id locked_by = 0;

/* use a lock instead of atomic instructions so that we wait for
 * BBPlock/BBPunlock */
#define BBP_unload_inc()			\
	do {					\
		MT_lock_set(&GDKunloadLock);	\
		BBPunloadCnt++;			\
		MT_lock_unset(&GDKunloadLock);	\
	} while (0)

#define BBP_unload_dec()			\
	do {					\
		MT_lock_set(&GDKunloadLock);	\
		--BBPunloadCnt;			\
		assert(BBPunloadCnt >= 0);	\
		MT_lock_unset(&GDKunloadLock);	\
	} while (0)

static int BBPunloadCnt = 0;
static MT_Lock GDKunloadLock = MT_LOCK_INITIALIZER(GDKunloadLock);

/* GDKtmLock protects all accesses and changes to BAKDIR and SUBDIR
 * must use BBPtmlock()/BBPtmunlock() to set/unset the lock */
static MT_Lock GDKtmLock = MT_LOCK_INITIALIZER(GDKtmLock);
static char *lockfile;
static int lockfd;

void
BBPtmlock(void)
{
	MT_lock_set(&GDKtmLock);
	if (GDKinmemory(0))
		return;
	/* also use an external lock file to synchronize with external
	 * programs */
	if (lockfile == NULL) {
		lockfile = GDKfilepath(0, NULL, ".tm_lock", NULL);
		if (lockfile == NULL)
			return;
	}
	lockfd = MT_lockf(lockfile, F_LOCK);
}

void
BBPtmunlock(void)
{
	if (lockfile && lockfd >= 0) {
		assert(!GDKinmemory(0));
		MT_lockf(lockfile, F_ULOCK);
		close(lockfd);
		lockfd = -1;
	}
	MT_lock_unset(&GDKtmLock);
}

void
BBPlock(void)
{
	int i;

	/* wait for all pending unloads to finish */
	MT_lock_set(&GDKunloadLock);
	while (BBPunloadCnt > 0) {
		MT_lock_unset(&GDKunloadLock);
		MT_sleep_ms(1);
		MT_lock_set(&GDKunloadLock);
	}

	BBPtmlock();
	MT_lock_set(&GDKcacheLock);
	for (i = 0; i <= BBP_BATMASK; i++)
		MT_lock_set(&GDKswapLock(i));
	locked_by = MT_getpid();

	MT_lock_unset(&GDKunloadLock);
}

void
BBPunlock(void)
{
	int i;

	for (i = BBP_BATMASK; i >= 0; i--)
		MT_lock_unset(&GDKswapLock(i));
	MT_lock_unset(&GDKcacheLock);
	locked_by = 0;
	BBPtmunlock();
}

static gdk_return
BBPinithash(bat size)
{
	for (BBP_mask = 1; (BBP_mask << 1) <= BBPlimit; BBP_mask <<= 1)
		;
	BBP_hash = (bat *) GDKzalloc(BBP_mask * sizeof(bat));
	if (BBP_hash == NULL) {
		return GDK_FAIL;
	}
	BBP_mask--;

	while (--size > 0) {
		const char *s = BBP_logical(size);

		if (s) {
			if (*s != '.' && !BBPtmpcheck(s)) {
				BBP_insert(size);
			}
		} else {
			BBP_next(size) = BBP_free;
			BBP_free = size;
		}
	}
	return GDK_SUCCEED;
}

int
BBPselectfarm(role_t role, int type, enum heaptype hptype)
{
	int i;

	(void) type;		/* may use in future */
	(void) hptype;		/* may use in future */

	if (GDKinmemory(0))
		return 0;

#ifndef PERSISTENTHASH
	if (hptype == hashheap)
		role = TRANSIENT;
#endif
#ifndef PERSISTENTIDX
	if (hptype == orderidxheap)
		role = TRANSIENT;
#endif
	for (i = 0; i < MAXFARMS; i++)
		if (BBPfarms[i].roles & (1U << (int) role))
			return i;
	/* must be able to find farms for TRANSIENT and PERSISTENT */
	assert(role != TRANSIENT && role != PERSISTENT);
	return -1;
}

static gdk_return
BBPextend(bool buildhash, bat newsize)
{
	if (newsize >= N_BBPINIT * BBPINIT) {
		GDKerror("trying to extend BAT pool beyond the "
			 "limit (%d)\n", N_BBPINIT * BBPINIT);
		return GDK_FAIL;
	}

	/* make sure the new size is at least BBPsize large */
	while (BBPlimit < newsize) {
		BUN limit = BBPlimit >> BBPINITLOG;
		assert(BBP[limit] == NULL);
		BBP[limit] = GDKzalloc(BBPINIT * sizeof(BBPrec));
		if (BBP[limit] == NULL) {
			GDKerror("failed to extend BAT pool\n");
			return GDK_FAIL;
		}
		for (BUN i = 0; i < BBPINIT; i++) {
			ATOMIC_INIT(&BBP[limit][i].status, 0);
			BBP[limit][i].pid = ~(MT_Id)0;
		}
		BBPlimit += BBPINIT;
	}

	if (buildhash) {
		GDKfree(BBP_hash);
		BBP_hash = NULL;
		BBP_free = 0;
		if (BBPinithash(newsize) != GDK_SUCCEED)
			return GDK_FAIL;
	}
	return GDK_SUCCEED;
}

static gdk_return
recover_dir(int farmid, bool direxists)
{
	if (direxists) {
		/* just try; don't care about these non-vital files */
		if (GDKunlink(farmid, BATDIR, "BBP", "bak") != GDK_SUCCEED)
			TRC_WARNING(GDK, "unlink of BBP.bak failed\n");
		if (GDKmove(farmid, BATDIR, "BBP", "dir", BATDIR, "BBP", "bak", false) != GDK_SUCCEED)
			TRC_WARNING(GDK, "rename of BBP.dir to BBP.bak failed\n");
	}
	return GDKmove(farmid, BAKDIR, "BBP", "dir", BATDIR, "BBP", "dir", true);
}

static gdk_return BBPrecover(int farmid);
static gdk_return BBPrecover_subdir(void);
static bool BBPdiskscan(const char *, size_t);

static int
vheapinit(BAT *b, const char *buf, unsigned bbpversion, const char *filename, int lineno)
{
	int n = 0;
	uint64_t free, size;
	uint16_t storage;

	(void) bbpversion;	/* could be used to implement compatibility */

	size = 0;			      /* for GDKLIBRARY_HSIZE case */
	storage = STORE_INVALID;	      /* for GDKLIBRARY_HSIZE case */
	if (bbpversion <= GDKLIBRARY_HSIZE ?
	    sscanf(buf,
		   " %" SCNu64 " %" SCNu64 " %" SCNu16
		   "%n",
		   &free, &size, &storage, &n) < 3 :
	    sscanf(buf,
		   " %" SCNu64
		   "%n",
		   &free, &n) < 1) {
		TRC_CRITICAL(GDK, "invalid format for BBP.dir on line %d", lineno);
		return -1;
	}
	if (b->batCount == 0)
		free = 0;
	if (b->ttype >= 0 &&
	    ATOMstorage(b->ttype) == TYPE_str &&
	    free < GDK_STRHASHTABLE * sizeof(stridx_t) + BATTINY * GDK_VARALIGN)
		size = GDK_STRHASHTABLE * sizeof(stridx_t) + BATTINY * GDK_VARALIGN;
	else if (free < 512)
		size = 512;
	else
		size = free;
	*b->tvheap = (Heap) {
		.free = (size_t) free,
		.size = (size_t) size,
		.base = NULL,
		.storage = STORE_INVALID,
		.cleanhash = true,
		.newstorage = STORE_INVALID,
		.dirty = false,
		.parentid = b->batCacheid,
		.farmid = BBPselectfarm(PERSISTENT, b->ttype, varheap),
	};
	strconcat_len(b->tvheap->filename, sizeof(b->tvheap->filename),
		      filename, ".theap", NULL);
	return n;
}

static int
heapinit(BAT *b, const char *buf,
#ifdef GDKLIBRARY_HASHASH
	 int *hashash,
#endif
	 unsigned bbpversion, const char *filename, int lineno)
{
	int t;
	char type[33];
	uint16_t width;
	uint16_t var;
	uint16_t properties;
	uint64_t nokey0;
	uint64_t nokey1;
	uint64_t nosorted;
	uint64_t norevsorted;
	uint64_t base;
	uint64_t free;
	uint64_t size;
	uint16_t storage;
	uint64_t minpos, maxpos;
	int n;

	(void) bbpversion;	/* could be used to implement compatibility */

	minpos = maxpos = (uint64_t) oid_nil; /* for GDKLIBRARY_MINMAX_POS case */
	size = 0;			      /* for GDKLIBRARY_HSIZE case */
	storage = STORE_INVALID;	      /* for GDKLIBRARY_HSIZE case */
	if (bbpversion <= GDKLIBRARY_MINMAX_POS ?
	    sscanf(buf,
		   " %10s %" SCNu16 " %" SCNu16 " %" SCNu16 " %" SCNu64
		   " %" SCNu64 " %" SCNu64 " %" SCNu64 " %" SCNu64
		   " %" SCNu64 " %" SCNu64 " %" SCNu16
		   "%n",
		   type, &width, &var, &properties, &nokey0,
		   &nokey1, &nosorted, &norevsorted, &base,
		   &free, &size, &storage,
		   &n) < 12 :
	    bbpversion <= GDKLIBRARY_HSIZE ?
	    sscanf(buf,
		   " %10s %" SCNu16 " %" SCNu16 " %" SCNu16 " %" SCNu64
		   " %" SCNu64 " %" SCNu64 " %" SCNu64 " %" SCNu64
		   " %" SCNu64 " %" SCNu64 " %" SCNu16 " %" SCNu64 " %" SCNu64
		   "%n",
		   type, &width, &var, &properties, &nokey0,
		   &nokey1, &nosorted, &norevsorted, &base,
		   &free, &size, &storage, &minpos, &maxpos,
		   &n) < 14 :
	    sscanf(buf,
		   " %10s %" SCNu16 " %" SCNu16 " %" SCNu16 " %" SCNu64
		   " %" SCNu64 " %" SCNu64 " %" SCNu64 " %" SCNu64
		   " %" SCNu64 " %" SCNu64 " %" SCNu64
		   "%n",
		   type, &width, &var, &properties, &nokey0,
		   &nokey1, &nosorted, &norevsorted, &base,
		   &free, &minpos, &maxpos,
		   &n) < 12) {
		TRC_CRITICAL(GDK, "invalid format for BBP.dir on line %d", lineno);
		return -1;
	}

	if (properties & ~0x0F81) {
		TRC_CRITICAL(GDK, "unknown properties are set: incompatible database on line %d of BBP.dir\n", lineno);
		return -1;
	}
#ifdef GDKLIBRARY_HASHASH
	*hashash = var & 2;
#endif
	var &= ~2;
	if ((t = ATOMindex(type)) < 0) {
		if ((t = ATOMunknown_find(type)) == 0) {
			TRC_CRITICAL(GDK, "no space for atom %s", type);
			return -1;
		}
	} else if (var != (t == TYPE_void || BATatoms[t].atomPut != NULL)) {
		TRC_CRITICAL(GDK, "inconsistent entry in BBP.dir: tvarsized mismatch for BAT %d on line %d\n", (int) b->batCacheid, lineno);
		return -1;
	} else if (var && t != 0 ?
		   ATOMsize(t) < width ||
		   (width != 1 && width != 2 && width != 4
#if SIZEOF_VAR_T == 8
		    && width != 8
#endif
			   ) :
		   ATOMsize(t) != width) {
		TRC_CRITICAL(GDK, "inconsistent entry in BBP.dir: tsize mismatch for BAT %d on line %d\n", (int) b->batCacheid, lineno);
		return -1;
	}
	b->ttype = t;
	b->twidth = width;
	b->tshift = ATOMelmshift(width);
	assert_shift_width(b->tshift,b->twidth);
	b->tnokey[0] = (BUN) nokey0;
	b->tnokey[1] = (BUN) nokey1;
	b->tsorted = (bit) ((properties & 0x0001) != 0);
	b->trevsorted = (bit) ((properties & 0x0080) != 0);
	b->tkey = (properties & 0x0100) != 0;
	b->tnonil = (properties & 0x0400) != 0;
	b->tnil = (properties & 0x0800) != 0;
	b->tnosorted = (BUN) nosorted;
	b->tnorevsorted = (BUN) norevsorted;
	b->tunique_est = 0.0;
	/* (properties & 0x0200) is the old tdense flag */
	b->tseqbase = (properties & 0x0200) == 0 || base >= (uint64_t) oid_nil ? oid_nil : (oid) base;
	b->theap->free = (size_t) free;
	/* set heap size to match capacity */
	if (b->ttype == TYPE_msk) {
		/* round up capacity to multiple of 32 */
		b->batCapacity = (b->batCapacity + 31) & ~((BUN) 31);
		b->theap->size = b->batCapacity / 8;
	} else {
		b->theap->size = (size_t) b->batCapacity << b->tshift;
	}
	b->theap->base = NULL;
	settailname(b->theap, filename, t, width);
	b->theap->storage = STORE_INVALID;
	b->theap->newstorage = STORE_INVALID;
	b->theap->farmid = BBPselectfarm(PERSISTENT, b->ttype, offheap);
	b->theap->dirty = false;
	b->theap->parentid = b->batCacheid;
	if (minpos < b->batCount)
		b->tminpos = (BUN) minpos;
	else
		b->tminpos = BUN_NONE;
	if (maxpos < b->batCount)
		b->tmaxpos = (BUN) maxpos;
	else
		b->tmaxpos = BUN_NONE;
	if (t && var) {
		t = vheapinit(b, buf + n, bbpversion, filename, lineno);
		if (t < 0)
			return t;
		n += t;
	} else {
		b->tvheap = NULL;
	}
	return n;
}

/* read a single line from the BBP.dir file (file pointer fp) and fill
 * in the structure pointed to by bn and extra information through the
 * other pointers; this function does not allocate any memory; return 0
 * on end of file, 1 on success, and -1 on failure */
/* set to true during initialization, else always false; if false, do
 * not return any options (set pointer to NULL as if there aren't any);
 * if true and there are options, return them in freshly allocated
 * memory through *options */
static bool return_options = false;
int
BBPreadBBPline(FILE *fp, unsigned bbpversion, int *lineno, BAT *bn,
#ifdef GDKLIBRARY_HASHASH
	       int *hashash,
#endif
	       char *batname, char *filename, char **options)
{
	char buf[4096];
	uint64_t batid;
	uint16_t status;
	unsigned int properties;
	int nread, n;
	char *s;
	uint64_t count, capacity = 0, base = 0;

	if (fgets(buf, sizeof(buf), fp) == NULL) {
		if (ferror(fp)) {
			TRC_CRITICAL(GDK, "error reading BBP.dir on line %d\n", *lineno);
			return -1;
		}
		return 0;	/* end of file */
	}
	(*lineno)++;
	if ((s = strpbrk(buf, "\r\n")) != NULL) {
		if (s[0] == '\r' && s[1] != '\n') {
			TRC_CRITICAL(GDK, "invalid format for BBP.dir on line %d", *lineno);
			return -1;
		}
		/* zap the newline */
		*s = '\0';
	} else {
		TRC_CRITICAL(GDK, "invalid format for BBP.dir on line %d: line too long\n", *lineno);
		return -1;
	}

	if (bbpversion <= GDKLIBRARY_HSIZE ?
	    sscanf(buf,
		   "%" SCNu64 " %" SCNu16 " %128s %19s %u %" SCNu64
		   " %" SCNu64 " %" SCNu64
		   "%n",
		   &batid, &status, batname, filename,
		   &properties, &count, &capacity, &base,
		   &nread) < 8 :
	    sscanf(buf,
		   "%" SCNu64 " %" SCNu16 " %128s %19s %u %" SCNu64
		   " %" SCNu64
		   "%n",
		   &batid, &status, batname, filename,
		   &properties, &count, &base,
		   &nread) < 7) {
		TRC_CRITICAL(GDK, "invalid format for BBP.dir on line %d", *lineno);
		return -1;
	}

	if (batid >= N_BBPINIT * BBPINIT) {
		TRC_CRITICAL(GDK, "bat ID (%" PRIu64 ") too large to accomodate (max %d), on line %d.", batid, N_BBPINIT * BBPINIT - 1, *lineno);
		return -1;
	}

	/* convert both / and \ path separators to our own DIR_SEP */
#if DIR_SEP != '/'
	s = filename;
	while ((s = strchr(s, '/')) != NULL)
		*s++ = DIR_SEP;
#endif
#if DIR_SEP != '\\'
	s = filename;
	while ((s = strchr(s, '\\')) != NULL)
		*s++ = DIR_SEP;
#endif

	bn->batCacheid = (bat) batid;
	BATinit_idents(bn);
	bn->batTransient = false;
	bn->batCopiedtodisk = true;
	switch ((properties & 0x06) >> 1) {
	case 0:
		bn->batRestricted = BAT_WRITE;
		break;
	case 1:
		bn->batRestricted = BAT_READ;
		break;
	case 2:
		bn->batRestricted = BAT_APPEND;
		break;
	default:
		TRC_CRITICAL(GDK, "incorrect batRestricted value");
		return -1;
	}
	bn->batCount = (BUN) count;
	bn->batInserted = bn->batCount;
	/* set capacity to at least count */
	bn->batCapacity = (BUN) count <= BATTINY ? BATTINY : (BUN) count;

	if (base > (uint64_t) GDK_oid_max) {
		TRC_CRITICAL(GDK, "head seqbase out of range (ID = %" PRIu64 ", seq = %" PRIu64 ") on line %d.", batid, base, *lineno);
		return -1;
	}
	bn->hseqbase = (oid) base;
	n = heapinit(bn, buf + nread,
#ifdef GDKLIBRARY_HASHASH
		     hashash,
#endif
		     bbpversion, filename, *lineno);
	if (n < 0) {
		return -1;
	}
	nread += n;

	if (nread >= (int) sizeof(buf) || (buf[nread] != '\0' && buf[nread] != ' ')) {
		TRC_CRITICAL(GDK, "invalid format for BBP.dir on line %d", *lineno);
		return -1;
	}
	if (options) {
		if (return_options && buf[nread] == ' ') {
			if ((*options = GDKstrdup(buf + nread + 1)) == NULL) {
				TRC_CRITICAL(GDK, "GDKstrdup failed\n");
				return -1;
			}
		} else {
			*options = NULL;
		}
	}
	return 1;
}

static gdk_return
BBPreadEntries(FILE *fp, unsigned bbpversion, int lineno
#ifdef GDKLIBRARY_HASHASH
	       , bat **hashbats, bat *nhashbats
#endif
	)
{
#ifdef GDKLIBRARY_HASHASH
	bat *hbats = NULL;
	bat nhbats = 0;
#endif

	/* read the BBP.dir and insert the BATs into the BBP */
	return_options = true;
	for (;;) {
		BAT b;
		Heap h;
		Heap vh;
		vh = h = (Heap) {
			.free = 0,
		};
		b = (BAT) {
			.theap = &h,
			.tvheap = &vh,
		};
		char *options;
		char headname[129];
		char filename[sizeof(BBP_physical(0))];
		char logical[1024];
#ifdef GDKLIBRARY_HASHASH
		int Thashash;
#endif

		switch (BBPreadBBPline(fp, bbpversion, &lineno, &b,
#ifdef GDKLIBRARY_HASHASH
				       &Thashash,
#endif
				       headname, filename, &options)) {
		case 0:
			/* end of file */
#ifdef GDKLIBRARY_HASHASH
			*hashbats = hbats;
			*nhashbats = nhbats;
#endif
			return_options = false;
			return GDK_SUCCEED;
		case 1:
			/* successfully read an entry */
			break;
		default:
			/* error */
			goto bailout;
		}

		if (b.batCacheid >= N_BBPINIT * BBPINIT) {
			GDKfree(options);
			TRC_CRITICAL(GDK, "bat ID (%d) too large to accommodate (max %d), on line %d.", b.batCacheid, N_BBPINIT * BBPINIT - 1, lineno);
			goto bailout;
		}

		if (b.batCacheid >= (bat) ATOMIC_GET(&BBPsize)) {
			if ((bat) ATOMIC_GET(&BBPsize) + 1 >= BBPlimit &&
			    BBPextend(false, b.batCacheid + 1) != GDK_SUCCEED) {
				GDKfree(options);
				goto bailout;
			}
			ATOMIC_SET(&BBPsize, b.batCacheid + 1);
		}
		if (BBP_desc(b.batCacheid) != NULL) {
			GDKfree(options);
			TRC_CRITICAL(GDK, "duplicate entry in BBP.dir (ID = "
				     "%d) on line %d.", b.batCacheid, lineno);
			goto bailout;
		}

#ifdef GDKLIBRARY_HASHASH
		if (Thashash) {
			assert(bbpversion <= GDKLIBRARY_HASHASH);
			bat *sb = GDKrealloc(hbats, ++nhbats * sizeof(bat));
			if (sb == NULL) {
				GDKfree(options);
				goto bailout;
			}
			hbats = sb;
			hbats[nhbats - 1] = b.batCacheid;
		}
#endif

		BAT *bn;
		Heap *hn;
		if ((bn = GDKzalloc(sizeof(BAT))) == NULL ||
		    (hn = GDKzalloc(sizeof(Heap))) == NULL) {
			GDKfree(bn);
			GDKfree(options);
			TRC_CRITICAL(GDK, "cannot allocate memory for BAT.");
			goto bailout;
		}
		*bn = b;
		*hn = h;
		bn->theap = hn;
		if (b.tvheap) {
			Heap *vhn;
			assert(b.tvheap == &vh);
			if ((vhn = GDKmalloc(sizeof(Heap))) == NULL) {
				GDKfree(hn);
				GDKfree(bn);
				GDKfree(options);
				TRC_CRITICAL(GDK, "cannot allocate memory for BAT.");
				goto bailout;
			}
			*vhn = vh;
			bn->tvheap = vhn;
			ATOMIC_INIT(&bn->tvheap->refs, 1);
		}

		char name[MT_NAME_LEN];
		snprintf(name, sizeof(name), "heaplock%d", bn->batCacheid); /* fits */
		MT_lock_init(&bn->theaplock, name);
		snprintf(name, sizeof(name), "BATlock%d", bn->batCacheid); /* fits */
		MT_lock_init(&bn->batIdxLock, name);
		snprintf(name, sizeof(name), "hashlock%d", bn->batCacheid); /* fits */
		MT_rwlock_init(&bn->thashlock, name);
		ATOMIC_INIT(&bn->theap->refs, 1);

		if (snprintf(BBP_bak(b.batCacheid), sizeof(BBP_bak(b.batCacheid)), "tmp_%o", (unsigned) b.batCacheid) >= (int) sizeof(BBP_bak(b.batCacheid))) {
			BATdestroy(bn);
			GDKfree(options);
			TRC_CRITICAL(GDK, "BBP logical filename directory is too large, on line %d\n", lineno);
			goto bailout;
		}
		char *s;
		if ((s = strchr(headname, '~')) != NULL && s == headname) {
			/* sizeof(logical) > sizeof(BBP_bak(b.batCacheid)), so
			 * this fits */
			strcpy(logical, BBP_bak(b.batCacheid));
		} else {
			if (s)
				*s = 0;
			strcpy_len(logical, headname, sizeof(logical));
		}
		if (strcmp(logical, BBP_bak(b.batCacheid)) == 0) {
			BBP_logical(b.batCacheid) = BBP_bak(b.batCacheid);
		} else {
			BBP_logical(b.batCacheid) = GDKstrdup(logical);
			if (BBP_logical(b.batCacheid) == NULL) {
				BATdestroy(bn);
				GDKfree(options);
				TRC_CRITICAL(GDK, "GDKstrdup failed\n");
				goto bailout;
			}
		}
		strcpy_len(BBP_physical(b.batCacheid), filename, sizeof(BBP_physical(b.batCacheid)));
#ifdef __COVERITY__
		/* help coverity */
		BBP_physical(b.batCacheid)[sizeof(BBP_physical(b.batCacheid)) - 1] = 0;
#endif
		BBP_options(b.batCacheid) = options;
		BBP_refs(b.batCacheid) = 0;
		BBP_lrefs(b.batCacheid) = 1;	/* any BAT we encounter here is persistent, so has a logical reference */
		BBP_desc(b.batCacheid) = bn;
		BBP_pid(b.batCacheid) = 0;
		BBP_status_set(b.batCacheid, BBPEXISTING);	/* do we need other status bits? */
	}

  bailout:
	return_options = false;
#ifdef GDKLIBRARY_HASHASH
	GDKfree(hbats);
#endif
	return GDK_FAIL;
}

/* check that the necessary files for all BATs exist and are large
 * enough */
static gdk_return
BBPcheckbats(unsigned bbpversion)
{
	(void) bbpversion;
	for (bat bid = 1, size = (bat) ATOMIC_GET(&BBPsize); bid < size; bid++) {
		struct stat statb;
		BAT *b;
		char *path;

		if ((b = BBP_desc(bid)) == NULL) {
			/* not a valid BAT */
			continue;
		}
		if (b->ttype == TYPE_void) {
			/* no files needed */
			continue;
		}
		if (b->theap->free > 0) {
			path = GDKfilepath(0, BATDIR, b->theap->filename, NULL);
			if (path == NULL)
				return GDK_FAIL;
			/* first check string offset heap with width,
			 * then without */
			if (MT_stat(path, &statb) < 0) {
#ifdef GDKLIBRARY_TAILN
				if (b->ttype == TYPE_str &&
				    b->twidth < SIZEOF_VAR_T) {
					size_t taillen = strlen(path) - 1;
					char tailsave = path[taillen];
					path[taillen] = 0;
					if (MT_stat(path, &statb) < 0) {
						GDKsyserror("cannot stat file %s%c or %s (expected size %zu)\n",
							    path, tailsave, path, b->theap->free);
						GDKfree(path);
						return GDK_FAIL;
					}
				} else
#endif
				{
					GDKsyserror("cannot stat file %s (expected size %zu)\n",
						    path, b->theap->free);
					GDKfree(path);
					return GDK_FAIL;
				}
			}
			if ((size_t) statb.st_size < b->theap->free) {
				GDKerror("file %s too small (expected %zu, actual %zu)\n", path, b->theap->free, (size_t) statb.st_size);
				GDKfree(path);
				return GDK_FAIL;
			}
			size_t hfree = b->theap->free;
			hfree = (hfree + GDK_mmap_pagesize - 1) & ~(GDK_mmap_pagesize - 1);
			if (hfree == 0)
				hfree = GDK_mmap_pagesize;
			if (statb.st_size > (off_t) hfree) {
				int fd;
				if ((fd = MT_open(path, O_RDWR | O_CLOEXEC | O_BINARY)) >= 0) {
					if (ftruncate(fd, hfree) == -1)
						perror("ftruncate");
					(void) close(fd);
				}
			}
			GDKfree(path);
		}
		if (b->tvheap != NULL && b->tvheap->free > 0) {
			path = GDKfilepath(0, BATDIR, BBP_physical(b->batCacheid), "theap");
			if (path == NULL)
				return GDK_FAIL;
			if (MT_stat(path, &statb) < 0) {
				GDKsyserror("cannot stat file %s\n",
					    path);
				GDKfree(path);
				return GDK_FAIL;
			}
			if ((size_t) statb.st_size < b->tvheap->free) {
				GDKerror("file %s too small (expected %zu, actual %zu)\n", path, b->tvheap->free, (size_t) statb.st_size);
				GDKfree(path);
				return GDK_FAIL;
			}
			size_t hfree = b->tvheap->free;
			hfree = (hfree + GDK_mmap_pagesize - 1) & ~(GDK_mmap_pagesize - 1);
			if (hfree == 0)
				hfree = GDK_mmap_pagesize;
			if (statb.st_size > (off_t) hfree) {
				int fd;
				if ((fd = MT_open(path, O_RDWR | O_CLOEXEC | O_BINARY)) >= 0) {
					if (ftruncate(fd, hfree) == -1)
						perror("ftruncate");
					(void) close(fd);
				}
			}
			GDKfree(path);
		}
	}
	return GDK_SUCCEED;
}

#ifdef HAVE_HGE
#define SIZEOF_MAX_INT SIZEOF_HGE
#else
#define SIZEOF_MAX_INT SIZEOF_LNG
#endif

unsigned
BBPheader(FILE *fp, int *lineno, bat *bbpsize, lng *logno, lng *transid)
{
	char buf[BUFSIZ];
	int sz, ptrsize, oidsize, intsize;
	unsigned bbpversion;

	if (fgets(buf, sizeof(buf), fp) == NULL) {
		TRC_CRITICAL(GDK, "BBP.dir is empty");
		return 0;
	}
	++*lineno;
	if (sscanf(buf, "BBP.dir, GDKversion %u\n", &bbpversion) != 1) {
		GDKerror("old BBP without version number; "
			 "dump the database using a compatible version, "
			 "then restore into new database using this version.\n");
		return 0;
	}
	if (bbpversion != GDKLIBRARY &&
	    bbpversion != GDKLIBRARY_HSIZE &&
	    bbpversion != GDKLIBRARY_HASHASH &&
	    bbpversion != GDKLIBRARY_TAILN &&
	    bbpversion != GDKLIBRARY_MINMAX_POS) {
		TRC_CRITICAL(GDK, "incompatible BBP version: expected 0%o, got 0%o. "
			     "This database was probably created by a %s version of MonetDB.",
			     GDKLIBRARY, bbpversion,
			     bbpversion > GDKLIBRARY ? "newer" : "too old");
		return 0;
	}
	if (fgets(buf, sizeof(buf), fp) == NULL) {
		TRC_CRITICAL(GDK, "short BBP");
		return 0;
	}
	++*lineno;
	if (sscanf(buf, "%d %d %d", &ptrsize, &oidsize, &intsize) != 3) {
		TRC_CRITICAL(GDK, "BBP.dir has incompatible format: pointer, OID, and max. integer sizes are missing on line %d", *lineno);
		return 0;
	}
	if (ptrsize != SIZEOF_SIZE_T || oidsize != SIZEOF_OID) {
		TRC_CRITICAL(GDK, "database created with incompatible server: "
			     "expected pointer size %d, got %d, expected OID size %d, got %d.",
			     SIZEOF_SIZE_T, ptrsize, SIZEOF_OID, oidsize);
		return 0;
	}
	if (intsize > SIZEOF_MAX_INT) {
		TRC_CRITICAL(GDK, "database created with incompatible server: "
			     "expected max. integer size %d, got %d.",
			     SIZEOF_MAX_INT, intsize);
		return 0;
	}
	if (fgets(buf, sizeof(buf), fp) == NULL) {
		TRC_CRITICAL(GDK, "short BBP");
		return 0;
	}
	++*lineno;
	if (sscanf(buf, "BBPsize=%d", &sz) != 1) {
		TRC_CRITICAL(GDK, "no BBPsize value found\n");
		return 0;
	}
	if (sz > *bbpsize)
		*bbpsize = sz;
	if (bbpversion > GDKLIBRARY_MINMAX_POS) {
		if (fgets(buf, sizeof(buf), fp) == NULL) {
			TRC_CRITICAL(GDK, "short BBP");
			return 0;
		}
		if (sscanf(buf, "BBPinfo=" LLSCN " " LLSCN, logno, transid) != 2) {
			TRC_CRITICAL(GDK, "no info value found\n");
			return 0;
		}
	} else {
		*logno = *transid = 0;
	}
	return bbpversion;
}

bool
GDKinmemory(int farmid)
{
	if (farmid == NOFARM)
		farmid = 0;
	assert(farmid >= 0 && farmid < MAXFARMS);
	return BBPfarms[farmid].dirname == NULL;
}

/* all errors are fatal */
gdk_return
BBPaddfarm(const char *dirname, uint32_t rolemask, bool logerror)
{
	struct stat st;
	int i;

	if (dirname == NULL) {
		assert(BBPfarms[0].dirname == NULL);
		assert(rolemask & 1);
		assert(BBPfarms[0].roles == 0);
		BBPfarms[0].roles = rolemask;
		return GDK_SUCCEED;
	}
	if (strchr(dirname, '\n') != NULL) {
		if (logerror)
			GDKerror("no newline allowed in directory name\n");
		return GDK_FAIL;
	}
	if (rolemask == 0 || (rolemask & 1 && BBPfarms[0].dirname != NULL)) {
		if (logerror)
			GDKerror("bad rolemask\n");
		return GDK_FAIL;
	}
	if (strcmp(dirname, "in-memory") == 0 ||
	    /* backward compatibility: */ strcmp(dirname, ":memory:") == 0) {
		dirname = NULL;
	} else if (MT_mkdir(dirname) < 0) {
		if (errno == EEXIST) {
			if (MT_stat(dirname, &st) == -1 || !S_ISDIR(st.st_mode)) {
				if (logerror)
					GDKerror("%s: not a directory\n", dirname);
				return GDK_FAIL;
			}
		} else {
			if (logerror)
				GDKsyserror("%s: cannot create directory\n", dirname);
			return GDK_FAIL;
		}
	}
	for (i = 0; i < MAXFARMS; i++) {
		if (BBPfarms[i].roles == 0) {
			if (dirname) {
				BBPfarms[i].dirname = GDKstrdup(dirname);
				if (BBPfarms[i].dirname == NULL)
					return GDK_FAIL;
			}
			BBPfarms[i].roles = rolemask;
			if ((rolemask & 1) == 0 && dirname != NULL) {
				char *bbpdir;
				int j;

				for (j = 0; j < i; j++)
					if (BBPfarms[j].dirname != NULL &&
					    strcmp(BBPfarms[i].dirname,
						   BBPfarms[j].dirname) == 0)
						return GDK_SUCCEED;
				/* if an extra farm, make sure we
				 * don't find a BBP.dir there that
				 * might belong to an existing
				 * database */
				bbpdir = GDKfilepath(i, BATDIR, "BBP", "dir");
				if (bbpdir == NULL) {
					return GDK_FAIL;
				}
				if (MT_stat(bbpdir, &st) != -1 || errno != ENOENT) {
					GDKfree(bbpdir);
					if (logerror)
						GDKerror("%s is a database\n", dirname);
					return GDK_FAIL;
				}
				GDKfree(bbpdir);
				bbpdir = GDKfilepath(i, BAKDIR, "BBP", "dir");
				if (bbpdir == NULL) {
					return GDK_FAIL;
				}
				if (MT_stat(bbpdir, &st) != -1 || errno != ENOENT) {
					GDKfree(bbpdir);
					if (logerror)
						GDKerror("%s is a database\n", dirname);
					return GDK_FAIL;
				}
				GDKfree(bbpdir);
			}
			return GDK_SUCCEED;
		}
	}
	if (logerror)
		GDKerror("too many farms\n");
	return GDK_FAIL;
}

#ifdef GDKLIBRARY_HASHASH
static gdk_return
fixhashashbat(BAT *b)
{
	const char *nme = BBP_physical(b->batCacheid);
	char *srcdir = GDKfilepath(NOFARM, BATDIR, nme, NULL);
	if (srcdir == NULL) {
		TRC_CRITICAL(GDK, "GDKfilepath failed\n");
		return GDK_FAIL;
	}
	char *s;
	if ((s = strrchr(srcdir, DIR_SEP)) != NULL)
		*s = 0;
	const char *bnme;
	if ((bnme = strrchr(nme, DIR_SEP)) != NULL)
		bnme++;
	else
		bnme = nme;
	long_str filename;
	snprintf(filename, sizeof(filename), "BACKUP%c%s", DIR_SEP, bnme);

	/* we don't maintain index structures */
	HASHdestroy(b);
	IMPSdestroy(b);
	OIDXdestroy(b);
	PROPdestroy(b);
	STRMPdestroy(b);

	/* make backup of heaps */
	const char *t;
	if (GDKmove(b->theap->farmid, srcdir, bnme, "tail1",
		    BAKDIR, bnme, "tail1", false) == GDK_SUCCEED)
		t = "tail1";
	else if (GDKmove(b->theap->farmid, srcdir, bnme, "tail2",
			 BAKDIR, bnme, "tail2", false) == GDK_SUCCEED)
		t = "tail2";
#if SIZEOF_VAR_T == 8
	else if (GDKmove(b->theap->farmid, srcdir, bnme, "tail4",
			 BAKDIR, bnme, "tail4", false) == GDK_SUCCEED)
		t = "tail4";
#endif
	else if (GDKmove(b->theap->farmid, srcdir, bnme, "tail",
			 BAKDIR, bnme, "tail", true) == GDK_SUCCEED)
		t = "tail";
	else {
		GDKfree(srcdir);
		TRC_CRITICAL(GDK, "cannot make backup of %s.tail\n", nme);
		return GDK_FAIL;
	}
	GDKclrerr();
	if (GDKmove(b->theap->farmid, srcdir, bnme, "theap",
		    BAKDIR, bnme, "theap", true) != GDK_SUCCEED) {
		GDKfree(srcdir);
		TRC_CRITICAL(GDK, "cannot make backup of %s.theap\n", nme);
		return GDK_FAIL;
	}
	/* load old heaps */
	Heap h1 = *b->theap;	/* old heap */
	h1.base = NULL;
	h1.dirty = false;
	strconcat_len(h1.filename, sizeof(h1.filename), filename, ".", t, NULL);
	if (HEAPload(&h1, filename, t, false) != GDK_SUCCEED) {
		GDKfree(srcdir);
		TRC_CRITICAL(GDK, "loading old tail heap "
			     "for BAT %d failed\n", b->batCacheid);
		return GDK_FAIL;
	}
	Heap vh1 = *b->tvheap;	/* old heap */
	vh1.base = NULL;
	vh1.dirty = false;
	strconcat_len(vh1.filename, sizeof(vh1.filename), filename, ".theap", NULL);
	if (HEAPload(&vh1, filename, "theap", false) != GDK_SUCCEED) {
		GDKfree(srcdir);
		HEAPfree(&h1, false);
		TRC_CRITICAL(GDK, "loading old string heap "
			     "for BAT %d failed\n", b->batCacheid);
		return GDK_FAIL;
	}

	/* create new heaps */
	Heap *h2 = GDKmalloc(sizeof(Heap));
	Heap *vh2 = GDKmalloc(sizeof(Heap));
	if (h2 == NULL || vh2 == NULL) {
		GDKfree(h2);
		GDKfree(vh2);
		GDKfree(srcdir);
		HEAPfree(&h1, false);
		HEAPfree(&vh1, false);
		TRC_CRITICAL(GDK, "allocating new heaps "
			     "for BAT %d failed\n", b->batCacheid);
		return GDK_FAIL;
	}
	*h2 = *b->theap;
	if (HEAPalloc(h2, b->batCapacity, b->twidth) != GDK_SUCCEED) {
		GDKfree(h2);
		GDKfree(vh2);
		GDKfree(srcdir);
		HEAPfree(&h1, false);
		HEAPfree(&vh1, false);
		TRC_CRITICAL(GDK, "allocating new tail heap "
			     "for BAT %d failed\n", b->batCacheid);
		return GDK_FAIL;
	}
	h2->dirty = true;
	h2->free = h1.free;

	*vh2 = *b->tvheap;
	strconcat_len(vh2->filename, sizeof(vh2->filename), nme, ".theap", NULL);
	strHeap(vh2, b->batCapacity);
	if (vh2->base == NULL) {
		GDKfree(srcdir);
		HEAPfree(&h1, false);
		HEAPfree(&vh1, false);
		HEAPfree(h2, false);
		GDKfree(h2);
		GDKfree(vh2);
		TRC_CRITICAL(GDK, "allocating new string heap "
			     "for BAT %d failed\n", b->batCacheid);
		return GDK_FAIL;
	}
	vh2->dirty = true;
	ATOMIC_INIT(&h2->refs, 1);
	ATOMIC_INIT(&vh2->refs, 1);
	Heap *ovh = b->tvheap;
	b->tvheap = vh2;
	vh2 = NULL;		/* no longer needed */
	for (BUN i = 0; i < b->batCount; i++) {
		var_t o;
		switch (b->twidth) {
		case 1:
			o = (var_t) ((uint8_t *) h1.base)[i] + GDK_VAROFFSET;
			break;
		case 2:
			o = (var_t) ((uint16_t *) h1.base)[i] + GDK_VAROFFSET;
			break;
#if SIZEOF_VAR_T == 8
		case 4:
			o = (var_t) ((uint32_t *) h1.base)[i];
			break;
#endif
		default:
			o = ((var_t *) h1.base)[i];
			break;
		}
		const char *s = vh1.base + o;
		var_t no = strPut(b, &o, s);
		if (no == 0) {
			HEAPfree(&h1, false);
			HEAPfree(&vh1, false);
			HEAPdecref(h2, false);
			HEAPdecref(b->tvheap, false);
			b->tvheap = ovh;
			GDKfree(srcdir);
			TRC_CRITICAL(GDK, "storing string value "
				     "for BAT %d failed\n", b->batCacheid);
			return GDK_FAIL;
		}
		assert(no >= GDK_VAROFFSET);
		switch (b->twidth) {
		case 1:
			no -= GDK_VAROFFSET;
			assert(no <= 0xFF);
			((uint8_t *) h2->base)[i] = (uint8_t) no;
			break;
		case 2:
			no -= GDK_VAROFFSET;
			assert(no <= 0xFFFF);
			((uint16_t *) h2->base)[i] = (uint16_t) no;
			break;
#if SIZEOF_VAR_T == 8
		case 4:
			assert(no <= 0xFFFFFFFF);
			((uint32_t *) h2->base)[i] = (uint32_t) no;
			break;
#endif
		default:
			((var_t *) h2->base)[i] = no;
			break;
		}
	}

	/* cleanup */
	HEAPfree(&h1, false);
	HEAPfree(&vh1, false);
	if (HEAPsave(h2, nme, BATtailname(b), true, h2->free, NULL) != GDK_SUCCEED) {
		HEAPdecref(h2, false);
		HEAPdecref(b->tvheap, false);
		b->tvheap = ovh;
		GDKfree(srcdir);
		TRC_CRITICAL(GDK, "saving heap failed\n");
		return GDK_FAIL;
	}
	if (HEAPsave(b->tvheap, nme, "theap", true, b->tvheap->free, &b->theaplock) != GDK_SUCCEED) {
		HEAPfree(b->tvheap, false);
		b->tvheap = ovh;
		GDKfree(srcdir);
		TRC_CRITICAL(GDK, "saving string heap failed\n");
		return GDK_FAIL;
	}
	HEAPdecref(b->theap, false);
	b->theap = h2;
	HEAPfree(h2, false);
	HEAPdecref(ovh, false);
	HEAPfree(b->tvheap, false);
	GDKfree(srcdir);
	return GDK_SUCCEED;
}

static gdk_return
fixhashash(bat *hashbats, bat nhashbats)
{
	for (bat i = 0; i < nhashbats; i++) {
		bat bid = hashbats[i];
		BAT *b;
		if ((b = BBP_desc(bid)) == NULL) {
			/* not a valid BAT (shouldn't happen) */
			continue;
		}
		if (fixhashashbat(b) != GDK_SUCCEED)
			return GDK_FAIL;
	}
	return GDK_SUCCEED;
}
#endif

#ifdef GDKLIBRARY_TAILN
static gdk_return
movestrbats(void)
{
	for (bat bid = 1, nbat = (bat) ATOMIC_GET(&BBPsize); bid < nbat; bid++) {
		BAT *b = BBP_desc(bid);
		if (b == NULL) {
			/* not a valid BAT */
			continue;
		}
		if (b->ttype != TYPE_str || b->twidth == SIZEOF_VAR_T || b->batCount == 0)
			continue;
		char *oldpath = GDKfilepath(0, BATDIR, BBP_physical(b->batCacheid), "tail");
		char *newpath = GDKfilepath(0, BATDIR, b->theap->filename, NULL);
		int ret = -1;
		if (oldpath != NULL && newpath != NULL) {
			struct stat oldst, newst;
			bool oldexist = MT_stat(oldpath, &oldst) == 0;
			bool newexist = MT_stat(newpath, &newst) == 0;
			if (newexist) {
				if (oldexist) {
					if (oldst.st_mtime > newst.st_mtime) {
						GDKerror("both %s and %s exist with %s unexpectedly newer: manual intervention required\n", oldpath, newpath, oldpath);
						ret = -1;
					} else {
						TRC_WARNING(GDK, "both %s and %s exist, removing %s\n", oldpath, newpath, oldpath);
						ret = MT_remove(oldpath);
					}
				} else {
					/* already good */
					ret = 0;
				}
			} else if (oldexist) {
				TRC_DEBUG(IO_, "rename %s to %s\n", oldpath, newpath);
				ret = MT_rename(oldpath, newpath);
			} else {
				/* neither file exists: may be ok, but
				 * will be checked later */
				ret = 0;
			}
		}
		GDKfree(oldpath);
		GDKfree(newpath);
		if (ret == -1)
			return GDK_FAIL;
	}
	return GDK_SUCCEED;
}
#endif

static void
BBPtrim(bool aggressive)
{
	int n = 0;
	unsigned flag = BBPUNLOADING | BBPSYNCING | BBPSAVING;
	if (!aggressive)
		flag |= BBPHOT;
	for (bat bid = 1, nbat = (bat) ATOMIC_GET(&BBPsize); bid < nbat; bid++) {
		MT_lock_set(&GDKswapLock(bid));
		BAT *b = NULL;
		bool swap = false;
		if (!(BBP_status(bid) & flag) &&
		    BBP_refs(bid) == 0 &&
		    BBP_lrefs(bid) != 0 &&
		    (b = BBP_cache(bid)) != NULL) {
			MT_lock_set(&b->theaplock);
			if (b->batSharecnt == 0 &&
			    !isVIEW(b) &&
			    (!BATdirty(b) || (aggressive && b->theap->storage == STORE_MMAP && (b->tvheap == NULL || b->tvheap->storage == STORE_MMAP))) /*&&
			    (BBP_status(bid) & BBPPERSISTENT ||
			     (b->batRole == PERSISTENT && BBP_lrefs(bid) == 1)) */) {
				BBP_status_on(bid, BBPUNLOADING);
				swap = true;
			}
			MT_lock_unset(&b->theaplock);
		}
		MT_lock_unset(&GDKswapLock(bid));
		if (swap) {
			TRC_DEBUG(BAT_, "unload and free bat %d\n", bid);
			if (BBPfree(b) != GDK_SUCCEED)
				GDKerror("unload failed for bat %d", bid);
			n++;
		}
	}
	TRC_DEBUG(BAT_, "unloaded %d bats%s\n", n, aggressive ? " (also hot)" : "");
}

static void
BBPmanager(void *dummy)
{
	(void) dummy;

	for (;;) {
		int n = 0;
		for (bat bid = 1, nbat = (bat) ATOMIC_GET(&BBPsize); bid < nbat; bid++) {
			MT_lock_set(&GDKswapLock(bid));
			if (BBP_refs(bid) == 0 && BBP_lrefs(bid) != 0) {
				n += (BBP_status(bid) & BBPHOT) != 0;
				BBP_status_off(bid, BBPHOT);
			}
			MT_lock_unset(&GDKswapLock(bid));
		}
		TRC_DEBUG(BAT_, "cleared HOT bit from %d bats\n", n);
		size_t cur = GDKvm_cursize();
		for (int i = 0, n = cur > GDK_vm_maxsize / 2 ? 1 : cur > GDK_vm_maxsize / 4 ? 10 : 100; i < n; i++) {
			MT_sleep_ms(100);
			if (GDKexiting())
				return;
		}
		BBPtrim(false);
		BBPcallbacks();
		if (GDKexiting())
			return;
	}
}

static MT_Id manager;

gdk_return
BBPinit(void)
{
	FILE *fp = NULL;
	struct stat st;
	unsigned bbpversion = 0;
	int i;
	int lineno = 0;
#ifdef GDKLIBRARY_HASHASH
	bat *hashbats = NULL;
	bat nhashbats = 0;
	gdk_return res = GDK_SUCCEED;
#endif
	int dbg = GDKdebug;

	GDKdebug &= ~TAILCHKMASK;

	/* the maximum number of BATs allowed in the system and the
	 * size of the "physical" array are linked in a complicated
	 * manner.  The expression below shows the relationship */
	static_assert((uint64_t) N_BBPINIT * BBPINIT < (UINT64_C(1) << (3 * ((sizeof(BBP[0][0].physical) + 2) * 2 / 5))), "\"physical\" array in BBPrec is too small");
	/* similarly, the maximum number of BATs allowed also has a
	 * (somewhat simpler) relation with the size of the "bak"
	 * array */
	static_assert((uint64_t) N_BBPINIT * BBPINIT < (UINT64_C(1) << (3 * (sizeof(BBP[0][0].bak) - 5))), "\"bak\" array in BBPrec is too small");

	if (!GDKinmemory(0)) {
		str bbpdirstr, backupbbpdirstr;

		BBPtmlock();

		if (!(bbpdirstr = GDKfilepath(0, BATDIR, "BBP", "dir"))) {
			TRC_CRITICAL(GDK, "GDKmalloc failed\n");
			BBPtmunlock();
			GDKdebug = dbg;
			return GDK_FAIL;
		}

		if (!(backupbbpdirstr = GDKfilepath(0, BAKDIR, "BBP", "dir"))) {
			GDKfree(bbpdirstr);
			TRC_CRITICAL(GDK, "GDKmalloc failed\n");
			BBPtmunlock();
			GDKdebug = dbg;
			return GDK_FAIL;
		}

		if (GDKremovedir(0, TEMPDIR) != GDK_SUCCEED) {
			GDKfree(bbpdirstr);
			GDKfree(backupbbpdirstr);
			TRC_CRITICAL(GDK, "cannot remove directory %s\n", TEMPDIR);
			BBPtmunlock();
			GDKdebug = dbg;
			return GDK_FAIL;
		}

		if (GDKremovedir(0, DELDIR) != GDK_SUCCEED) {
			GDKfree(bbpdirstr);
			GDKfree(backupbbpdirstr);
			TRC_CRITICAL(GDK, "cannot remove directory %s\n", DELDIR);
			BBPtmunlock();
			GDKdebug = dbg;
			return GDK_FAIL;
		}

		/* first move everything from SUBDIR to BAKDIR (its parent) */
		if (BBPrecover_subdir() != GDK_SUCCEED) {
			GDKfree(bbpdirstr);
			GDKfree(backupbbpdirstr);
			TRC_CRITICAL(GDK, "cannot properly recover_subdir process %s.", SUBDIR);
			BBPtmunlock();
			GDKdebug = dbg;
			return GDK_FAIL;
		}

		/* try to obtain a BBP.dir from bakdir */
		if (MT_stat(backupbbpdirstr, &st) == 0) {
			/* backup exists; *must* use it */
			if (recover_dir(0, MT_stat(bbpdirstr, &st) == 0) != GDK_SUCCEED) {
				GDKfree(bbpdirstr);
				GDKfree(backupbbpdirstr);
				BBPtmunlock();
				goto bailout;
			}
			if ((fp = GDKfilelocate(0, "BBP", "r", "dir")) == NULL) {
				GDKfree(bbpdirstr);
				GDKfree(backupbbpdirstr);
				TRC_CRITICAL(GDK, "cannot open recovered BBP.dir.");
				BBPtmunlock();
				GDKdebug = dbg;
				return GDK_FAIL;
			}
		} else if ((fp = GDKfilelocate(0, "BBP", "r", "dir")) == NULL) {
			/* there was no BBP.dir either. Panic! try to use a
			 * BBP.bak */
			if (MT_stat(backupbbpdirstr, &st) < 0) {
				/* no BBP.bak (nor BBP.dir or BACKUP/BBP.dir):
				 * create a new one */
				TRC_DEBUG(IO_, "initializing BBP.\n");
				if (BBPdir_init() != GDK_SUCCEED) {
					GDKfree(bbpdirstr);
					GDKfree(backupbbpdirstr);
					BBPtmunlock();
					goto bailout;
				}
			} else if (GDKmove(0, BATDIR, "BBP", "bak", BATDIR, "BBP", "dir", true) == GDK_SUCCEED)
				TRC_DEBUG(IO_, "reverting to dir saved in BBP.bak.\n");

			if ((fp = GDKfilelocate(0, "BBP", "r", "dir")) == NULL) {
				GDKsyserror("cannot open BBP.dir");
				GDKfree(bbpdirstr);
				GDKfree(backupbbpdirstr);
				BBPtmunlock();
				goto bailout;
			}
		}
		assert(fp != NULL);
		GDKfree(bbpdirstr);
		GDKfree(backupbbpdirstr);
		BBPtmunlock();
	}

	/* scan the BBP.dir to obtain current size */
	BBPlimit = 0;
	memset(BBP, 0, sizeof(BBP));

	bat bbpsize;
	bbpsize = 1;
	if (GDKinmemory(0)) {
		bbpversion = GDKLIBRARY;
	} else {
		lng logno, transid;
		bbpversion = BBPheader(fp, &lineno, &bbpsize, &logno, &transid);
		if (bbpversion == 0) {
			GDKdebug = dbg;
			return GDK_FAIL;
		}
		assert(bbpversion > GDKLIBRARY_MINMAX_POS || logno == 0);
		assert(bbpversion > GDKLIBRARY_MINMAX_POS || transid == 0);
		ATOMIC_SET(&BBPlogno, logno);
		ATOMIC_SET(&BBPtransid, transid);
	}

	/* allocate BBP records */
	if (BBPextend(false, bbpsize) != GDK_SUCCEED) {
		GDKdebug = dbg;
		return GDK_FAIL;
	}
	ATOMIC_SET(&BBPsize, bbpsize);

	if (!GDKinmemory(0)) {
		if (BBPreadEntries(fp, bbpversion, lineno
#ifdef GDKLIBRARY_HASHASH
				   , &hashbats, &nhashbats
#endif
			    ) != GDK_SUCCEED) {
			GDKdebug = dbg;
			return GDK_FAIL;
		}
		fclose(fp);
	}

	MT_lock_set(&BBPnameLock);
	if (BBPinithash((bat) ATOMIC_GET(&BBPsize)) != GDK_SUCCEED) {
		TRC_CRITICAL(GDK, "BBPinithash failed");
		MT_lock_unset(&BBPnameLock);
#ifdef GDKLIBRARY_HASHASH
		GDKfree(hashbats);
#endif
		GDKdebug = dbg;
		return GDK_FAIL;
	}
	MT_lock_unset(&BBPnameLock);

	/* will call BBPrecover if needed */
	if (!GDKinmemory(0)) {
		BBPtmlock();
		gdk_return rc = BBPprepare(false);
		BBPtmunlock();
		if (rc != GDK_SUCCEED) {
#ifdef GDKLIBRARY_HASHASH
			GDKfree(hashbats);
#endif
			TRC_CRITICAL(GDK, "cannot properly prepare process %s.", BAKDIR);
			GDKdebug = dbg;
			return rc;
		}
	}

	if (BBPcheckbats(bbpversion) != GDK_SUCCEED) {
#ifdef GDKLIBRARY_HASHASH
		GDKfree(hashbats);
#endif
		GDKdebug = dbg;
		return GDK_FAIL;
	}

#ifdef GDKLIBRARY_TAILN
	char *needstrbatmove;
	if (GDKinmemory(0)) {
		needstrbatmove = NULL;
	} else {
		needstrbatmove = GDKfilepath(0, BATDIR, "needstrbatmove", NULL);
		if (bbpversion <= GDKLIBRARY_TAILN) {
			/* create signal file that we need to rename string
			 * offset heaps */
			int fd = MT_open(needstrbatmove, O_WRONLY | O_CREAT);
			if (fd < 0) {
				TRC_CRITICAL(GDK, "cannot create signal file needstrbatmove.\n");
				GDKfree(needstrbatmove);
#ifdef GDKLIBRARY_HASHASH
				GDKfree(hashbats);
#endif
				GDKdebug = dbg;
				return GDK_FAIL;
			}
			close(fd);
		} else {
			/* check signal file whether we need to rename string
			 * offset heaps */
			int fd = MT_open(needstrbatmove, O_RDONLY);
			if (fd >= 0) {
				/* yes, we do */
				close(fd);
			} else if (errno == ENOENT) {
				/* no, we don't: set var to NULL */
				GDKfree(needstrbatmove);
				needstrbatmove = NULL;
			} else {
				GDKsyserror("unexpected error opening %s\n", needstrbatmove);
				GDKfree(needstrbatmove);
#ifdef GDKLIBRARY_HASHASH
				GDKfree(hashbats);
#endif
				GDKdebug = dbg;
				return GDK_FAIL;
			}
		}
	}
#endif

#ifdef GDKLIBRARY_HASHASH
	if (nhashbats > 0)
		res = fixhashash(hashbats, nhashbats);
	GDKfree(hashbats);
	if (res != GDK_SUCCEED)
		return res;
#endif

	if (bbpversion < GDKLIBRARY && TMcommit() != GDK_SUCCEED) {
		TRC_CRITICAL(GDK, "TMcommit failed\n");
		GDKdebug = dbg;
		return GDK_FAIL;
	}

#ifdef GDKLIBRARY_TAILN
	/* we rename the offset heaps after the above commit: in this
	 * version we accept both the old and new names, but we want to
	 * convert so that future versions only have the new name */
	if (needstrbatmove) {
		/* note, if renaming fails, nothing is lost: a next
		 * invocation will just try again; an older version of
		 * mserver will not work because of the TMcommit
		 * above */
		if (movestrbats() != GDK_SUCCEED) {
			GDKfree(needstrbatmove);
			GDKdebug = dbg;
			return GDK_FAIL;
		}
		MT_remove(needstrbatmove);
		GDKfree(needstrbatmove);
		needstrbatmove = NULL;
	}
#endif
	GDKdebug = dbg;

	/* cleanup any leftovers (must be done after BBPrecover) */
	for (i = 0; i < MAXFARMS && BBPfarms[i].dirname != NULL; i++) {
		int j;
		for (j = 0; j < i; j++) {
			/* don't clean a directory twice */
			if (BBPfarms[j].dirname &&
			    strcmp(BBPfarms[i].dirname,
				   BBPfarms[j].dirname) == 0)
				break;
		}
		if (j == i) {
			char *d = GDKfilepath(i, NULL, BATDIR, NULL);
			if (d == NULL) {
				return GDK_FAIL;
			}
			BBPdiskscan(d, strlen(d) - strlen(BATDIR));
			GDKfree(d);
		}
	}

	manager = THRcreate(BBPmanager, NULL, MT_THR_DETACHED, "BBPmanager");
	return GDK_SUCCEED;

  bailout:
	/* now it is time for real panic */
	TRC_CRITICAL(GDK, "could not write %s%cBBP.dir.", BATDIR, DIR_SEP);
	return GDK_FAIL;
}

/*
 * During the exit phase all non-persistent BATs are removed.  Upon
 * exit the status of the BBP tables is saved on disk.  This function
 * is called once and during the shutdown of the server. Since
 * shutdown may be issued from any thread (dangerous) it may lead to
 * interference in a parallel session.
 */

static int backup_files = 0, backup_dir = 0, backup_subdir = 0;

void
BBPexit(void)
{
	bat i;
	bool skipped;

	//BBPlock();	/* stop all threads ever touching more descriptors */

	/* free all memory (just for leak-checking in Purify) */
	do {
		skipped = false;
		for (i = 0; i < (bat) ATOMIC_GET(&BBPsize); i++) {
			if (BBPvalid(i)) {
				BAT *b = BBP_desc(i);

				if (b) {
					if (b->batSharecnt > 0) {
						skipped = true;
						continue;
					}
					MT_lock_set(&b->theaplock);
					bat tp = VIEWtparent(b);
					if (tp != 0) {
						BBP_desc(tp)->batSharecnt--;
						--BBP_lrefs(tp);
						HEAPdecref(b->theap, false);
						b->theap = NULL;
					}
					tp = VIEWvtparent(b);
					if (tp != 0) {
						BBP_desc(tp)->batSharecnt--;
						--BBP_lrefs(tp);
						HEAPdecref(b->tvheap, false);
						b->tvheap = NULL;
					}
					PROPdestroy_nolock(b);
					MT_lock_unset(&b->theaplock);
					BATfree(b);
				}
				BBP_pid(i) = 0;
				BBPuncacheit(i, true);
				if (BBP_logical(i) != BBP_bak(i))
					GDKfree(BBP_logical(i));
				BBP_logical(i) = NULL;
			}
		}
	} while (skipped);
	GDKfree(BBP_hash);
	BBP_hash = NULL;
	// these need to be NULL, otherwise no new ones get created
	backup_files = 0;
	backup_dir = 0;
	backup_subdir = 0;

}

/*
 * The routine BBPdir creates the BAT pool dictionary file.  It
 * includes some information about the current state of affair in the
 * pool.  The location in the buffer pool is saved for later use as
 * well.  This is merely done for ease of debugging and of no
 * importance to front-ends.  The tail of non-used entries is
 * reclaimed as well.
 */
static inline int
heap_entry(FILE *fp, BATiter *bi, BUN size)
{
	size_t free = bi->hfree;
	if (size < BUN_NONE) {
		if ((bi->type >= 0 && ATOMstorage(bi->type) == TYPE_msk))
			free = ((size + 31) / 32) * 4;
		else if (bi->width > 0)
			free = size << bi->shift;
		else
			free = 0;
	}

	return fprintf(fp, " %s %d %d %d " BUNFMT " " BUNFMT " " BUNFMT " "
		       BUNFMT " " OIDFMT " %zu %" PRIu64" %" PRIu64,
		       bi->type >= 0 ? BATatoms[bi->type].name : ATOMunknown_name(bi->type),
		       bi->width,
		       bi->type == TYPE_void || bi->vh != NULL,
		       (unsigned short) bi->sorted |
			   ((unsigned short) bi->revsorted << 7) |
			   ((unsigned short) bi->key << 8) |
		           ((unsigned short) BATtdensebi(bi) << 9) |
			   ((unsigned short) bi->nonil << 10) |
			   ((unsigned short) bi->nil << 11),
		       bi->nokey[0] >= size || bi->nokey[1] >= size ? 0 : bi->nokey[0],
		       bi->nokey[0] >= size || bi->nokey[1] >= size ? 0 : bi->nokey[1],
		       bi->nosorted >= size ? 0 : bi->nosorted,
		       bi->norevsorted >= size ? 0 : bi->norevsorted,
		       bi->tseq,
		       free,
		       bi->minpos < size ? (uint64_t) bi->minpos : (uint64_t) oid_nil,
		       bi->maxpos < size ? (uint64_t) bi->maxpos : (uint64_t) oid_nil);
}

static inline int
vheap_entry(FILE *fp, BATiter *bi, BUN size)
{
	(void) size;
	if (bi->vh == NULL)
		return 0;
	return fprintf(fp, " %zu", size == 0 ? 0 : bi->vhfree);
}

static gdk_return
new_bbpentry(FILE *fp, bat i, BUN size, BATiter *bi)
{
#ifndef NDEBUG
	assert(i > 0);
	assert(i < (bat) ATOMIC_GET(&BBPsize));
	assert(bi->b);
	assert(bi->b->batCacheid == i);
	assert(bi->b->batRole == PERSISTENT);
	assert(0 <= bi->h->farmid && bi->h->farmid < MAXFARMS);
	assert(BBPfarms[bi->h->farmid].roles & (1U << PERSISTENT));
	if (bi->vh) {
		assert(0 <= bi->vh->farmid && bi->vh->farmid < MAXFARMS);
		assert(BBPfarms[bi->vh->farmid].roles & (1U << PERSISTENT));
	}
	assert(size <= bi->count || size == BUN_NONE);
	assert(BBP_options(i) == NULL || strpbrk(BBP_options(i), "\r\n") == NULL);
#endif

	if (BBP_options(i) != NULL && strpbrk(BBP_options(i), "\r\n") != NULL) {
		GDKerror("options for bat %d contains a newline\n", i);
		return GDK_FAIL;
	}
	if (size > bi->count)
		size = bi->count;
	if (fprintf(fp, "%d %u %s %s %d " BUNFMT " " OIDFMT,
		    /* BAT info */
		    (int) i,
		    BBP_status(i) & BBPPERSISTENT,
		    BBP_logical(i),
		    BBP_physical(i),
		    (unsigned) bi->restricted << 1,
		    size,
		    bi->b->hseqbase) < 0 ||
	    heap_entry(fp, bi, size) < 0 ||
	    vheap_entry(fp, bi, size) < 0 ||
	    (BBP_options(i) && fprintf(fp, " %s", BBP_options(i)) < 0) ||
	    fprintf(fp, "\n") < 0) {
		GDKsyserror("new_bbpentry: Writing BBP.dir entry failed\n");
		return GDK_FAIL;
	}

	return GDK_SUCCEED;
}

static gdk_return
BBPdir_header(FILE *f, int n, lng logno, lng transid)
{
	if (fprintf(f, "BBP.dir, GDKversion %u\n%d %d %d\nBBPsize=%d\nBBPinfo=" LLFMT " " LLFMT "\n",
		    GDKLIBRARY, SIZEOF_SIZE_T, SIZEOF_OID,
#ifdef HAVE_HGE
		    SIZEOF_HGE
#else
		    SIZEOF_LNG
#endif
		    , n, logno, transid) < 0 ||
	    ferror(f)) {
		GDKsyserror("Writing BBP.dir header failed\n");
		return GDK_FAIL;
	}
	return GDK_SUCCEED;
}

static gdk_return
BBPdir_first(bool subcommit, lng logno, lng transid,
	     FILE **obbpfp, FILE **nbbpfp)
{
	FILE *obbpf = NULL, *nbbpf = NULL;
	int n = 0;
	lng ologno, otransid;

	if (obbpfp)
		*obbpfp = NULL;
	*nbbpfp = NULL;

	if ((nbbpf = GDKfilelocate(0, "BBP", "w", "dir")) == NULL) {
		return GDK_FAIL;
	}

	if (subcommit) {
		char buf[512];

		assert(obbpfp != NULL);
		/* we need to copy the backup BBP.dir to the new, but
		 * replacing the entries for the subcommitted bats */
		if ((obbpf = GDKfileopen(0, SUBDIR, "BBP", "dir", "r")) == NULL &&
		    (obbpf = GDKfileopen(0, BAKDIR, "BBP", "dir", "r")) == NULL) {
			GDKsyserror("subcommit attempted without backup BBP.dir.");
			goto bailout;
		}
		/* read first three lines */
		if (fgets(buf, sizeof(buf), obbpf) == NULL || /* BBP.dir, GDKversion %d */
		    fgets(buf, sizeof(buf), obbpf) == NULL || /* SIZEOF_SIZE_T SIZEOF_OID SIZEOF_MAX_INT */
		    fgets(buf, sizeof(buf), obbpf) == NULL) { /* BBPsize=%d */
			GDKerror("subcommit attempted with invalid backup BBP.dir.");
			goto bailout;
		}
		/* third line contains BBPsize */
		if (sscanf(buf, "BBPsize=%d", &n) != 1) {
			GDKerror("cannot read BBPsize in backup BBP.dir.");
			goto bailout;
		}
		/* fourth line contains BBPinfo */
		if (fgets(buf, sizeof(buf), obbpf) == NULL ||
		    sscanf(buf, "BBPinfo=" LLSCN " " LLSCN, &ologno, &otransid) != 2) {
			GDKerror("cannot read BBPinfo in backup BBP.dir.");
			goto bailout;
		}
	}

	if (n < (bat) ATOMIC_GET(&BBPsize))
		n = (bat) ATOMIC_GET(&BBPsize);

	TRC_DEBUG(IO_, "writing BBP.dir (%d bats).\n", n);

	if (BBPdir_header(nbbpf, n, logno, transid) != GDK_SUCCEED) {
		goto bailout;
	}

	if (obbpfp)
		*obbpfp = obbpf;
	*nbbpfp = nbbpf;

	return GDK_SUCCEED;

  bailout:
	if (obbpf != NULL)
		fclose(obbpf);
	if (nbbpf != NULL)
		fclose(nbbpf);
	return GDK_FAIL;
}

static bat
BBPdir_step(bat bid, BUN size, int n, char *buf, size_t bufsize,
	    FILE **obbpfp, FILE *nbbpf, BATiter *bi)
{
	if (n < -1)		/* safety catch */
		return n;
	while (n >= 0 && n < bid) {
		if (n > 0) {
			if (fputs(buf, nbbpf) == EOF) {
				GDKerror("Writing BBP.dir file failed.\n");
				goto bailout;
			}
		}
		if (fgets(buf, (int) bufsize, *obbpfp) == NULL) {
			if (ferror(*obbpfp)) {
				GDKerror("error reading backup BBP.dir.");
				goto bailout;
			}
			n = -1;
			if (fclose(*obbpfp) == EOF) {
				GDKsyserror("Closing backup BBP.dir file failed.\n");
				GDKclrerr(); /* ignore error */
			}
			*obbpfp = NULL;
		} else {
			if (sscanf(buf, "%d", &n) != 1 || n <= 0 || n >= N_BBPINIT * BBPINIT) {
				GDKerror("subcommit attempted with invalid backup BBP.dir.");
				goto bailout;
			}
		}
	}
	if (BBP_status(bid) & BBPPERSISTENT) {
		if (new_bbpentry(nbbpf, bid, size, bi) != GDK_SUCCEED)
			goto bailout;
	}
	return n == -1 ? -1 : n == bid ? 0 : n;

  bailout:
	if (*obbpfp)
		fclose(*obbpfp);
	fclose(nbbpf);
	return -2;
}

static gdk_return
BBPdir_last(int n, char *buf, size_t bufsize, FILE *obbpf, FILE *nbbpf)
{
	if (n > 0 && fputs(buf, nbbpf) == EOF) {
		GDKerror("Writing BBP.dir file failed.\n");
		goto bailout;
	}
	while (obbpf) {
		if (fgets(buf, (int) bufsize, obbpf) == NULL) {
			if (ferror(obbpf)) {
				GDKerror("error reading backup BBP.dir.");
				goto bailout;
			}
			if (fclose(obbpf) == EOF) {
				GDKsyserror("Closing backup BBP.dir file failed.\n");
				GDKclrerr(); /* ignore error */
			}
			obbpf = NULL;
		} else {
			if (fputs(buf, nbbpf) == EOF) {
				GDKerror("Writing BBP.dir file failed.\n");
				goto bailout;
			}
		}
	}
	if (fflush(nbbpf) == EOF ||
	    (!(GDKdebug & NOSYNCMASK)
#if defined(NATIVE_WIN32)
	     && _commit(_fileno(nbbpf)) < 0
#elif defined(HAVE_FDATASYNC)
	     && fdatasync(fileno(nbbpf)) < 0
#elif defined(HAVE_FSYNC)
	     && fsync(fileno(nbbpf)) < 0
#endif
		    )) {
		GDKsyserror("Syncing BBP.dir file failed\n");
		goto bailout;
	}
	if (fclose(nbbpf) == EOF) {
		GDKsyserror("Closing BBP.dir file failed\n");
		nbbpf = NULL;	/* can't close again */
		goto bailout;
	}

	TRC_DEBUG(IO_, "end\n");

	return GDK_SUCCEED;

  bailout:
	if (obbpf != NULL)
		fclose(obbpf);
	if (nbbpf != NULL)
		fclose(nbbpf);
	return GDK_FAIL;
}

gdk_return
BBPdir_init(void)
{
	FILE *fp;
	gdk_return rc;

	rc = BBPdir_first(false, 0, 0, NULL, &fp);
	if (rc == GDK_SUCCEED)
		rc = BBPdir_last(-1, NULL, 0, NULL, fp);
	return rc;
}

/* function used for debugging */
void
BBPdump(void)
{
	size_t mem = 0, vm = 0;
	size_t cmem = 0, cvm = 0;
	int n = 0, nc = 0;

	for (bat i = 0; i < (bat) ATOMIC_GET(&BBPsize); i++) {
		if (BBP_refs(i) == 0 && BBP_lrefs(i) == 0)
			continue;
		BAT *b = BBP_desc(i);
		unsigned status = BBP_status(i);
		fprintf(stderr,
			"# %d: " ALGOOPTBATFMT " "
			"refs=%d lrefs=%d "
			"status=%u%s",
			i,
			ALGOOPTBATPAR(b),
			BBP_refs(i),
			BBP_lrefs(i),
			status,
			BBP_cache(i) ? "" : " not cached");
		if (b == NULL) {
			fprintf(stderr, ", no descriptor\n");
			continue;
		}
		if (b->batSharecnt > 0)
			fprintf(stderr, " shares=%d", b->batSharecnt);
		if (b->theap) {
			if (b->theap->parentid != b->batCacheid) {
				fprintf(stderr, " Theap -> %d", b->theap->parentid);
			} else {
				fprintf(stderr,
					" Theap=[%zu,%zu,f=%d]%s%s",
					b->theap->free,
					b->theap->size,
					b->theap->farmid,
					b->theap->base == NULL ? "X" : b->theap->storage == STORE_MMAP ? "M" : "",
					status & BBPSWAPPED ? "(Swapped)" : b->theap->dirty ? "(Dirty)" : "");
				if (BBP_logical(i) && BBP_logical(i)[0] == '.') {
					cmem += HEAPmemsize(b->theap);
					cvm += HEAPvmsize(b->theap);
					nc++;
				} else {
					mem += HEAPmemsize(b->theap);
					vm += HEAPvmsize(b->theap);
					n++;
				}
			}
		}
		if (b->tvheap) {
			if (b->tvheap->parentid != b->batCacheid) {
				fprintf(stderr,
					" Tvheap -> %d",
					b->tvheap->parentid);
			} else {
				fprintf(stderr,
					" Tvheap=[%zu,%zu,f=%d]%s%s",
					b->tvheap->free,
					b->tvheap->size,
					b->tvheap->farmid,
					b->tvheap->base == NULL ? "X" : b->tvheap->storage == STORE_MMAP ? "M" : "",
					b->tvheap->dirty ? "(Dirty)" : "");
				if (BBP_logical(i) && BBP_logical(i)[0] == '.') {
					cmem += HEAPmemsize(b->tvheap);
					cvm += HEAPvmsize(b->tvheap);
				} else {
					mem += HEAPmemsize(b->tvheap);
					vm += HEAPvmsize(b->tvheap);
				}
			}
		}
		if (MT_rwlock_rdtry(&b->thashlock)) {
			if (b->thash && b->thash != (Hash *) 1) {
				size_t m = HEAPmemsize(&b->thash->heaplink) + HEAPmemsize(&b->thash->heapbckt);
				size_t v = HEAPvmsize(&b->thash->heaplink) + HEAPvmsize(&b->thash->heapbckt);
				fprintf(stderr, " Thash=[%zu,%zu,f=%d/%d]", m, v,
					b->thash->heaplink.farmid,
					b->thash->heapbckt.farmid);
				if (BBP_logical(i) && BBP_logical(i)[0] == '.') {
					cmem += m;
					cvm += v;
				} else {
					mem += m;
					vm += v;
				}
			}
			MT_rwlock_rdunlock(&b->thashlock);
		}
		fprintf(stderr, " role: %s\n",
			b->batRole == PERSISTENT ? "persistent" : "transient");
	}
	fprintf(stderr,
		"# %d bats: mem=%zu, vm=%zu %d cached bats: mem=%zu, vm=%zu\n",
		n, mem, vm, nc, cmem, cvm);
	fflush(stderr);
}

/*
 * @+ BBP Readonly Interface
 *
 * These interface functions do not change the BBP tables. If they
 * only access one specific BAT, the caller must have ensured that no
 * other thread is modifying that BAT, therefore such functions do not
 * need locking.
 *
 * BBP index lookup by BAT name:
 */
static inline bat
BBP_find(const char *nme, bool lock)
{
	bat i = BBPnamecheck(nme);

	if (i != 0) {
		/* for tmp_X BATs, we already know X */
		const char *s;

		if (i >= (bat) ATOMIC_GET(&BBPsize) || (s = BBP_logical(i)) == NULL || strcmp(s, nme)) {
			i = 0;
		}
	} else if (*nme != '.') {
		/* must lock since hash-lookup traverses other BATs */
		if (lock)
			MT_lock_set(&BBPnameLock);
		for (i = BBP_hash[strHash(nme) & BBP_mask]; i; i = BBP_next(i)) {
			if (strcmp(BBP_logical(i), nme) == 0)
				break;
		}
		if (lock)
			MT_lock_unset(&BBPnameLock);
	}
	return i;
}

bat
BBPindex(const char *nme)
{
	return BBP_find(nme, true);
}

/*
 * @+ BBP Update Interface
 * Operations to insert, delete, clear, and modify BBP entries.
 * Our policy for the BBP is to provide unlocked BBP access for
 * speed, but still write operations have to be locked.
 * #ifdef DEBUG_THREADLOCAL_BATS
 * Create the shadow version (reversed) of a bat.
 *
 * An existing BAT is inserted into the BBP
 */
static inline str
BBPsubdir_recursive(str s, bat i)
{
	i >>= 6;
	if (i >= 0100) {
		s = BBPsubdir_recursive(s, i);
		*s++ = DIR_SEP;
	}
	i &= 077;
	*s++ = '0' + (i >> 3);
	*s++ = '0' + (i & 7);
	return s;
}

static inline void
BBPgetsubdir(str s, bat i)
{
	if (i >= 0100) {
		s = BBPsubdir_recursive(s, i);
	}
	*s = 0;
}

/* The free list is empty.  We create a new entry by either just
 * increasing BBPsize (up to BBPlimit) or extending the BBP (which
 * increases BBPlimit).
 *
 * Note that this is the only place in normal, multi-threaded operation
 * where BBPsize is assigned a value (never decreasing), that the
 * assignment happens after any necessary memory was allocated and
 * initialized, and that this happens when the BBPnameLock is held. */
static gdk_return
maybeextend(void)
{
	bat size = (bat) ATOMIC_GET(&BBPsize);
	if (size >= BBPlimit &&
	    BBPextend(true, size + 1) != GDK_SUCCEED) {
		/* nothing available */
		return GDK_FAIL;
	} else {
		ATOMIC_SET(&BBPsize, size + 1);
		BBP_free = size;
	}
	return GDK_SUCCEED;
}

/* return new BAT id (> 0); return 0 on failure */
bat
BBPinsert(BAT *bn)
{
	MT_Id pid = MT_getpid();
	bool lock = locked_by == 0 || locked_by != pid;
	char dirname[24];
	bat i;
	int len = 0;

	/* critical section: get a new BBP entry */
	if (lock) {
		MT_lock_set(&GDKcacheLock);
	}

	/* find an empty slot */
	if (BBP_free <= 0) {
		/* we need to extend the BBP */
		gdk_return r = GDK_SUCCEED;
		MT_lock_set(&BBPnameLock);
		/* check again in case some other thread extended
		 * while we were waiting */
		if (BBP_free <= 0) {
			r = maybeextend();
		}
		MT_lock_unset(&BBPnameLock);
		if (r != GDK_SUCCEED) {
			if (lock) {
				MT_lock_unset(&GDKcacheLock);
			}
			return 0;
		}
	}
	i = BBP_free;
	assert(i > 0);
	BBP_free = BBP_next(i);

	if (lock) {
		MT_lock_unset(&GDKcacheLock);
	}
	/* rest of the work outside the lock */

	/* fill in basic BBP fields for the new bat */

	bn->batCacheid = i;
	bn->creator_tid = MT_getpid();

	MT_lock_set(&GDKswapLock(i));
	BBP_status_set(i, BBPDELETING|BBPHOT);
	BBP_cache(i) = NULL;
	BBP_desc(i) = bn;
	BBP_refs(i) = 1;	/* new bats have 1 pin */
	BBP_lrefs(i) = 0;	/* ie. no logical refs */
	BBP_pid(i) = MT_getpid();
	MT_lock_unset(&GDKswapLock(i));

	if (*BBP_bak(i) == 0)
		len = snprintf(BBP_bak(i), sizeof(BBP_bak(i)), "tmp_%o", (unsigned) i);
	if (len == -1 || len >= FILENAME_MAX) {
		GDKerror("impossible error\n");
		return 0;
	}
	BBP_logical(i) = BBP_bak(i);

	/* Keep the physical location around forever */
	if (!GDKinmemory(0) && *BBP_physical(i) == 0) {
		BBPgetsubdir(dirname, i);

		if (*dirname)	/* i.e., i >= 0100 */
			len = snprintf(BBP_physical(i), sizeof(BBP_physical(i)),
				       "%s%c%o", dirname, DIR_SEP, (unsigned) i);
		else
			len = snprintf(BBP_physical(i), sizeof(BBP_physical(i)),
				       "%o", (unsigned) i);
		if (len == -1 || len >= FILENAME_MAX)
			return 0;

		TRC_DEBUG(BAT_, "%d = new %s(%s)\n", (int) i, BBP_logical(i), ATOMname(bn->ttype));
	}

	return i;
}

gdk_return
BBPcacheit(BAT *bn, bool lock)
{
	bat i = bn->batCacheid;
	unsigned mode;

	if (lock)
		lock = locked_by == 0 || locked_by != MT_getpid();

	assert(i > 0);

	if (lock)
		MT_lock_set(&GDKswapLock(i));
	mode = (BBP_status(i) | BBPLOADED) & ~(BBPLOADING | BBPDELETING | BBPSWAPPED);

	/* cache it! */
	BBP_cache(i) = bn;

	BBP_status_set(i, mode);

	if (lock)
		MT_lock_unset(&GDKswapLock(i));
	return GDK_SUCCEED;
}

/*
 * BBPuncacheit changes the BBP status to swapped out.  Currently only
 * used in BBPfree (bat swapped out) and BBPclear (bat destroyed
 * forever).
 */

static void
BBPuncacheit(bat i, bool unloaddesc)
{
	if (i < 0)
		i = -i;
	if (BBPcheck(i)) {
		BAT *b = BBP_desc(i);

		assert(unloaddesc || BBP_refs(i) == 0);

		if (b) {
			if (BBP_cache(i)) {
				TRC_DEBUG(BAT_, "uncache %d (%s)\n", (int) i, BBP_logical(i));

				/* clearing bits can be done without the lock */
				BBP_status_off(i, BBPLOADED);

				BBP_cache(i) = NULL;
			}
			if (unloaddesc) {
				BBP_desc(i) = NULL;
				BATdestroy(b);
			}
		}
	}
}

/*
 * @- BBPclear
 * BBPclear removes a BAT from the BBP directory forever.
 */
static inline void
bbpclear(bat i, bool lock)
{
	TRC_DEBUG(BAT_, "clear %d (%s)\n", (int) i, BBP_logical(i));
	BBPuncacheit(i, true);
	TRC_DEBUG(BAT_, "set to unloading %d\n", i);
	if (lock) {
		MT_lock_set(&GDKcacheLock);
		MT_lock_set(&GDKswapLock(i));
	}

	BBP_status_set(i, BBPUNLOADING);
	BBP_refs(i) = 0;
	BBP_lrefs(i) = 0;
	if (lock)
		MT_lock_unset(&GDKswapLock(i));
	if (!BBPtmpcheck(BBP_logical(i))) {
		MT_lock_set(&BBPnameLock);
		BBP_delete(i);
		MT_lock_unset(&BBPnameLock);
	}
	if (BBP_logical(i) != BBP_bak(i))
		GDKfree(BBP_logical(i));
	BBP_status_set(i, 0);
	BBP_logical(i) = NULL;
	BBP_next(i) = BBP_free;
	BBP_free = i;
	BBP_pid(i) = ~(MT_Id)0; /* not zero, not a valid thread id */
	if (lock)
		MT_lock_unset(&GDKcacheLock);
}

void
BBPclear(bat i)
{
	if (BBPcheck(i)) {
		bool lock = locked_by == 0 || locked_by != MT_getpid();
		bbpclear(i, lock);
	}
}

/*
 * @- BBP rename
 *
 * Each BAT has a logical name that is globally unique.
 * The batId is the same as the logical BAT name.
 *
 * The default logical name of a BAT is tmp_X, where X is the
 * batCacheid.  Apart from being globally unique, new logical bat
 * names cannot be of the form tmp_X, unless X is the batCacheid.
 *
 * Physical names consist of a directory name followed by a logical
 * name suffix.  The directory name is derived from the batCacheid,
 * and is currently organized in a hierarchy that puts max 64 bats in
 * each directory (see BBPgetsubdir).
 *
 * Concerning the physical suffix: it is almost always bat_X. This
 * saves us a whole lot of trouble, as bat_X is always unique and no
 * conflicts can occur.  Other suffixes are only supported in order
 * just for backward compatibility with old repositories (you won't
 * see them anymore in new repositories).
 */
int
BBPrename(BAT *b, const char *nme)
{
	if (b == NULL)
		return 0;

	char dirname[24];
	bat bid = b->batCacheid;
	bat tmpid = 0, i;

	if (nme == NULL) {
		if (BBP_bak(bid)[0] == 0 &&
		    snprintf(BBP_bak(bid), sizeof(BBP_bak(bid)), "tmp_%o", (unsigned) bid) >= (int) sizeof(BBP_bak(bid))) {
			/* cannot happen */
			TRC_CRITICAL(GDK, "BBP default filename too long\n");
			return BBPRENAME_LONG;
		}
		nme = BBP_bak(bid);
	}

	/* If name stays same, do nothing */
	if (BBP_logical(bid) && strcmp(BBP_logical(bid), nme) == 0)
		return 0;

	BBPgetsubdir(dirname, bid);

	if ((tmpid = BBPnamecheck(nme)) && tmpid != bid) {
		GDKerror("illegal temporary name: '%s'\n", nme);
		return BBPRENAME_ILLEGAL;
	}
	if (strlen(dirname) + strLen(nme) + 1 >= IDLENGTH) {
		GDKerror("illegal temporary name: '%s'\n", nme);
		return BBPRENAME_LONG;
	}

	MT_lock_set(&BBPnameLock);
	i = BBP_find(nme, false);
	if (i != 0) {
		MT_lock_unset(&BBPnameLock);
		GDKerror("name is in use: '%s'.\n", nme);
		return BBPRENAME_ALREADY;
	}

	char *nnme;
	if (nme == BBP_bak(bid) || strcmp(nme, BBP_bak(bid)) == 0) {
		nnme = BBP_bak(bid);
	} else {
		nnme = GDKstrdup(nme);
		if (nnme == NULL) {
			MT_lock_unset(&BBPnameLock);
			return BBPRENAME_MEMORY;
		}
	}

	/* carry through the name change */
	if (BBP_logical(bid) && !BBPtmpcheck(BBP_logical(bid))) {
		BBP_delete(bid);
	}
	if (BBP_logical(bid) != BBP_bak(bid))
		GDKfree(BBP_logical(bid));
	BBP_logical(bid) = nnme;
	if (tmpid == 0) {
		BBP_insert(bid);
	}
	MT_lock_set(&b->theaplock);
	bool transient = b->batTransient;
	MT_lock_unset(&b->theaplock);
	if (!transient) {
		bool lock = locked_by == 0 || locked_by != MT_getpid();

		if (lock)
			MT_lock_set(&GDKswapLock(i));
		BBP_status_on(bid, BBPRENAMED);
		if (lock)
			MT_lock_unset(&GDKswapLock(i));
	}
	MT_lock_unset(&BBPnameLock);
	return 0;
}

/*
 * @+ BBP swapping Policy
 * The BAT can be moved back to disk using the routine BBPfree.  It
 * frees the storage for other BATs. After this call BAT* references
 * maintained for the BAT are wrong.  We should keep track of dirty
 * unloaded BATs. They may have to be committed later on, which may
 * include reading them in again.
 *
 * BBPswappable: may this bat be unloaded?  Only real bats without
 * memory references can be unloaded.
 */
static inline void
BBPspin(bat i, const char *s, unsigned event)
{
	if (BBPcheck(i) && (BBP_status(i) & event)) {
		lng spin = LL_CONSTANT(0);

		do {
			MT_sleep_ms(KITTENNAP);
			spin++;
		} while (BBP_status(i) & event);
		TRC_DEBUG(BAT_, "%d,%s,%u: " LLFMT " loops\n", (int) i, s, event, spin);
	}
}

void
BBPcold(bat i)
{
	if (!is_bat_nil(i)) {
		BAT *b = BBP_cache(i);
		if (b == NULL)
			b = BBP_desc(i);
		if (b == NULL || b->batRole == PERSISTENT)
			BBP_status_off(i, BBPHOT);
	}
}

/* This function can fail if the input parameter (i) is incorrect
 * (unlikely). */
static inline int
incref(bat i, bool logical, bool lock)
{
	int refs;
	BAT *b;

	if (!BBPcheck(i))
		return 0;

	if (lock) {
		for (;;) {
			MT_lock_set(&GDKswapLock(i));
			if (!(BBP_status(i) & (BBPUNSTABLE|BBPLOADING)))
				break;
			/* the BATs is "unstable", try again */
			MT_lock_unset(&GDKswapLock(i));
			BBPspin(i, __func__, BBPUNSTABLE|BBPLOADING);
		}
	}
	/* we have the lock */

	b = BBP_desc(i);
	if (b == NULL) {
		/* should not have happened */
		if (lock)
			MT_lock_unset(&GDKswapLock(i));
		return 0;
	}

	assert(BBP_refs(i) + BBP_lrefs(i) ||
	       BBP_status(i) & (BBPDELETED | BBPSWAPPED));
	if (logical) {
		refs = ++BBP_lrefs(i);
		BBP_pid(i) = 0;
	} else {
		refs = ++BBP_refs(i);
		BBP_status_on(i, BBPHOT);
	}
	if (lock)
		MT_lock_unset(&GDKswapLock(i));

	return refs;
}

/* increment the physical reference counter for the given bat
 * returns the new reference count
 * also increments the physical reference count of the parent bat(s) (if
 * any) */
int
BBPfix(bat i)
{
	return BATdescriptor(i) ? 1 : 0;
}

/* increment the logical reference count for the given bat
 * returns the new reference count */
int
BBPretain(bat i)
{
	bool lock = locked_by == 0 || locked_by != MT_getpid();

	return incref(i, true, lock);
}

void
BBPshare(bat parent)
{
	bool lock = locked_by == 0 || locked_by != MT_getpid();

	assert(parent > 0);
	(void) incref(parent, true, lock);
	if (lock)
		MT_lock_set(&GDKswapLock(parent));
	++BBP_cache(parent)->batSharecnt;
	assert(BBP_refs(parent) > 0);
	if (lock)
		MT_lock_unset(&GDKswapLock(parent));
	(void) BATdescriptor(parent);
}

static inline int
decref(bat i, bool logical, bool releaseShare, bool recurse, bool lock, const char *func)
{
	int refs = 0, lrefs;
	bool swap = false;
	bool locked = false;
	bat tp = 0, tvp = 0;
	int farmid = 0;
	BAT *b;

	if (is_bat_nil(i))
		return -1;
	assert(i > 0);
	if (BBPcheck(i) == 0)
		return -1;

	if (lock)
		MT_lock_set(&GDKswapLock(i));
	if (releaseShare) {
		assert(BBP_lrefs(i) > 0);
		if (BBP_desc(i)->batSharecnt == 0) {
			GDKerror("%s: %s does not have any shares.\n", func, BBP_logical(i));
			assert(0);
		} else {
			--BBP_desc(i)->batSharecnt;
		}
		if (lock)
			MT_lock_unset(&GDKswapLock(i));
		return refs;
	}

	while (BBP_status(i) & BBPUNLOADING) {
		if (lock)
			MT_lock_unset(&GDKswapLock(i));
		BBPspin(i, func, BBPUNLOADING);
		if (lock)
			MT_lock_set(&GDKswapLock(i));
	}

	b = BBP_cache(i);

	/* decrement references by one */
	if (logical) {
		if (BBP_lrefs(i) == 0) {
			GDKerror("%s: %s does not have logical references.\n", func, BBP_logical(i));
			assert(0);
		} else {
			refs = --BBP_lrefs(i);
		}
		/* cannot release last logical ref if still shared */
		assert(BBP_desc(i)->batSharecnt == 0 || refs > 0);
	} else {
		if (BBP_refs(i) == 0) {
			GDKerror("%s: %s does not have pointer fixes.\n", func, BBP_logical(i));
			assert(0);
		} else {
			assert(b == NULL || b->theap == NULL || BBP_refs(b->theap->parentid) > 0);
			assert(b == NULL || b->tvheap == NULL || BBP_refs(b->tvheap->parentid) > 0);
			refs = --BBP_refs(i);
			if (b && refs == 0) {
				MT_lock_set(&b->theaplock);
				locked = true;
				tp = VIEWtparent(b);
				tvp = VIEWvtparent(b);
				if (tp || tvp)
					BBP_status_on(i, BBPHOT);
			}
		}
	}
	if (b) {
		if (!locked)
			MT_lock_set(&b->theaplock);
#if 0
		if (b->batCount > b->batInserted && !isVIEW(b)) {
			/* if batCount is larger than batInserted and
			 * the dirty bits are off, it may be that a
			 * (sub)commit happened in parallel to an
			 * update; we must undo the turning off of the
			 * dirty bits */
			if (b->theap && b->theap->parentid == i)
				b->theap->dirty = true;
			if (b->tvheap && b->tvheap->parentid == i)
				b->tvheap->dirty = true;
		}
#endif
		if (b->theap)
			farmid = b->theap->farmid;
	}

	/* we destroy transients asap and unload persistent bats only
	 * if they have been made cold or are not dirty */
	unsigned chkflag = BBPSYNCING;
	if (GDKvm_cursize() < GDK_vm_maxsize &&
	     ((b && b->theap ? b->theap->size : 0) + (b && b->tvheap ? b->tvheap->size : 0)) < (GDK_vm_maxsize - GDKvm_cursize()) / 32)
		chkflag |= BBPHOT;
	/* only consider unloading if refs is 0; if, in addition, lrefs
	 * is 0, we can definitely unload, else only if some more
	 * conditions are met */
	if (BBP_refs(i) == 0 &&
	    (BBP_lrefs(i) == 0 ||
	     (b != NULL && b->theap != NULL
	      ? (!BATdirty(b) &&
		 !(BBP_status(i) & chkflag) &&
		 (BBP_status(i) & BBPPERSISTENT) &&
		 /* cannot unload in-memory data */
		 !GDKinmemory(farmid) &&
		 /* do not unload views or parents of views */
		 b->batSharecnt == 0 &&
		 b->batCacheid == b->theap->parentid &&
		 (b->tvheap == NULL || b->batCacheid == b->tvheap->parentid))
	      : (BBP_status(i) & BBPTMP)))) {
		/* bat will be unloaded now. set the UNLOADING bit
		 * while locked so no other thread thinks it's
		 * available anymore */
		assert((BBP_status(i) & BBPUNLOADING) == 0);
		TRC_DEBUG(BAT_, "%s set to unloading BAT %d (status %u, lrefs %d)\n", func, i, BBP_status(i), BBP_lrefs(i));
		BBP_status_on(i, BBPUNLOADING);
		swap = true;
	} /* else: bat cannot be swapped out */
	lrefs = BBP_lrefs(i);
	if (b)
		MT_lock_unset(&b->theaplock);

	/* unlock before re-locking in unload; as saving a dirty
	 * persistent bat may take a long time */
	if (lock)
		MT_lock_unset(&GDKswapLock(i));

	if (swap) {
		if (b != NULL) {
			if (lrefs == 0 && (BBP_status(i) & BBPDELETED) == 0) {
				/* free memory (if loaded) and delete from
				 * disk (if transient but saved) */
				BBPdestroy(b);
			} else {
				TRC_DEBUG(BAT_, "%s unload and free bat %d\n", func, i);
				/* free memory of transient */
				if (BBPfree(b) != GDK_SUCCEED)
					return -1;	/* indicate failure */
			}
		} else if (lrefs == 0 && (BBP_status(i) & BBPDELETED) == 0) {
			if ((b = BBP_desc(i)) != NULL)
				BATdelete(b);
			BBPclear(i);
		} else {
			BBP_status_off(i, BBPUNLOADING);
		}
	}
	if (recurse) {
		if (tp)
			decref(tp, false, false, true, lock, func);
		if (tvp)
			decref(tvp, false, false, true, lock, func);
	}
	return refs;
}

int
BBPunfix(bat i)
{
	return decref(i, false, false, true, true, __func__);
}

int
BBPrelease(bat i)
{
	return decref(i, true, false, true, true, __func__);
}

/*
 * M5 often changes the physical ref into a logical reference.  This
 * state change consist of the sequence BBPretain(b);BBPunfix(b).
 * A faster solution is given below, because it does not trigger the
 * BBP management actions, such as garbage collecting the bats.
 * [first step, initiate code change]
 */
void
BBPkeepref(BAT *b)
{
	assert(b != NULL);
	bool lock = locked_by == 0 || locked_by != MT_getpid();
	int i = b->batCacheid;
	int refs = incref(i, true, lock);
	if (refs == 1) {
		MT_lock_set(&b->theaplock);
		BATsettrivprop(b);
		MT_lock_unset(&b->theaplock);
	}
	if (GDKdebug & CHECKMASK)
		BATassertProps(b);
	if (BATsetaccess(b, BAT_READ) == NULL)
		return;		/* already decreffed */

	refs = decref(i, false, false, true, lock, __func__);
	(void) refs;
	assert(refs >= 0);
}

BAT *
BATdescriptor(bat i)
{
	BAT *b = NULL;

	if (BBPcheck(i)) {
		bool lock = locked_by == 0 || locked_by != MT_getpid();
		/* parent bats get a single fix for all physical
		 * references of a view and in order to do that
		 * properly, we must incref the parent bats always
		 * before our own incref, then after that decref them if
		 * we were not the first */
		int tp = 0, tvp = 0;
		if ((b = BBP_desc(i)) != NULL) {
			MT_lock_set(&b->theaplock);
			tp = b->theap->parentid;
			tvp = b->tvheap ? b->tvheap->parentid : 0;
			MT_lock_unset(&b->theaplock);
			if (tp != i) {
				if (BATdescriptor(tp) == NULL) {
					return NULL;
				}
			}
			if (tvp != 0 && tvp != i) {
				if (BATdescriptor(tvp) == NULL) {
					if (tp != i)
						BBPunfix(tp);
					return NULL;
				}
			}
		}
		if (lock) {
			for (;;) {
				MT_lock_set(&GDKswapLock(i));
				if (!(BBP_status(i) & (BBPUNSTABLE|BBPLOADING)))
					break;
				/* the BATs is "unstable", try again */
				MT_lock_unset(&GDKswapLock(i));
				BBPspin(i, __func__, BBPUNSTABLE|BBPLOADING);
			}
		}
		int refs;
		if ((refs = incref(i, false, false)) > 0) {
			b = BBP_cache(i);
			if (b == NULL)
				b = getBBPdescriptor(i);
		} else {
			/* if incref fails, we must return NULL */
			b = NULL;
		}
		if (lock)
			MT_lock_unset(&GDKswapLock(i));
		if (refs != 1) {
			/* unfix both in case of failure (<= 0) and when
			 * not the first (> 1) */
			if (tp != 0 && tp != i)
				BBPunfix(tp);
			if (tvp != 0 && tvp != i)
				BBPunfix(tvp);
		}
	}
	return b;
}

void
BBPunshare(bat parent)
{
	(void) decref(parent, false, true, true, true, __func__);
	(void) decref(parent, true, false, true, true, __func__);
}

/*
 * BBPreclaim is a user-exported function; the common way to destroy a
 * BAT the hard way.
 *
 * Return values:
 * -1 = bat cannot be unloaded (it has more than your own memory fix)
 *  0 = unloaded successfully
 *  1 = unload failed (due to write-to-disk failure)
 */
int
BBPreclaim(BAT *b)
{
	bat i;
	bool lock = locked_by == 0 || locked_by != MT_getpid();

	if (b == NULL)
		return -1;
	i = b->batCacheid;

	assert(BBP_refs(i) == 1);

	return decref(i, false, false, true, lock, __func__) < 0;
}

/*
 * BBPdescriptor checks whether BAT needs loading and does so if
 * necessary. You must have at least one fix on the BAT before calling
 * this.
 */
static BAT *
getBBPdescriptor(bat i)
{
	bool load = false;
	BAT *b = NULL;

	assert(i > 0);
	if (!BBPcheck(i)) {
		GDKerror("BBPcheck failed for bat id %d\n", i);
		return NULL;
	}
	assert(BBP_refs(i));
	if ((b = BBP_cache(i)) == NULL || BBP_status(i) & BBPWAITING) {

		while (BBP_status(i) & BBPWAITING) {	/* wait for bat to be loaded by other thread */
			MT_lock_unset(&GDKswapLock(i));
			BBPspin(i, __func__, BBPWAITING);
			MT_lock_set(&GDKswapLock(i));
		}
		if (BBPvalid(i)) {
			b = BBP_cache(i);
			if (b == NULL) {
				load = true;
				TRC_DEBUG(BAT_, "set to loading BAT %d\n", i);
				BBP_status_on(i, BBPLOADING);
			}
		}
	}
	if (load) {
		TRC_DEBUG(IO_, "load %s\n", BBP_logical(i));

		b = BATload_intern(i, false);

		/* clearing bits can be done without the lock */
		BBP_status_off(i, BBPLOADING);
		CHECKDEBUG if (b != NULL)
			BATassertProps(b);
	}
	return b;
}

/*
 * In BBPsave executes unlocked; it just marks the BBP_status of the
 * BAT to BBPsaving, so others that want to save or unload this BAT
 * must spin lock on the BBP_status field.
 */
gdk_return
BBPsave(BAT *b)
{
	bool lock = locked_by == 0 || locked_by != MT_getpid();
	bat bid = b->batCacheid;
	gdk_return ret = GDK_SUCCEED;

	MT_lock_set(&b->theaplock);
	if (BBP_lrefs(bid) == 0 || isVIEW(b) || !BATdirty(b)) {
		/* do nothing */
		MT_lock_unset(&b->theaplock);
		MT_rwlock_rdlock(&b->thashlock);
		if (b->thash && b->thash != (Hash *) 1 &&
		    (b->thash->heaplink.dirty || b->thash->heapbckt.dirty))
			BAThashsave(b, (BBP_status(bid) & BBPPERSISTENT) != 0);
		MT_rwlock_rdunlock(&b->thashlock);
		return GDK_SUCCEED;
	}
	MT_lock_unset(&b->theaplock);
	if (lock)
		MT_lock_set(&GDKswapLock(bid));

	if (BBP_status(bid) & BBPSAVING) {
		/* wait until save in other thread completes */
		if (lock)
			MT_lock_unset(&GDKswapLock(bid));
		BBPspin(bid, __func__, BBPSAVING);
	} else {
		/* save it */
		unsigned flags = BBPSAVING;

		MT_lock_set(&b->theaplock);
		if (DELTAdirty(b)) {
			flags |= BBPSWAPPED;
		}
		if (b->batTransient) {
			flags |= BBPTMP;
		}
		MT_lock_unset(&b->theaplock);
		BBP_status_on(bid, flags);
		if (lock)
			MT_lock_unset(&GDKswapLock(bid));

		TRC_DEBUG(IO_, "save %s\n", BATgetId(b));

		/* do the time-consuming work unlocked */
		if (BBP_status(bid) & BBPEXISTING)
			ret = BBPbackup(b, false);
		if (ret == GDK_SUCCEED) {
			ret = BATsave(b);
		}
		/* clearing bits can be done without the lock */
		BBP_status_off(bid, BBPSAVING);
	}
	return ret;
}

/*
 * TODO merge BBPfree with BATfree? Its function is to prepare a BAT
 * for being unloaded (or even destroyed, if the BAT is not
 * persistent).
 */
static void
BBPdestroy(BAT *b)
{
	bat tp = VIEWtparent(b);
	bat vtp = VIEWvtparent(b);

	if (tp == 0) {
		/* bats that get destroyed must unfix their atoms */
		gdk_return (*tunfix) (const void *) = BATatoms[b->ttype].atomUnfix;
		assert(b->batSharecnt == 0);
		if (tunfix) {
			BUN p, q;
			BATiter bi = bat_iterator_nolock(b);

			BATloop(b, p, q) {
				/* ignore errors */
				(void) (*tunfix)(BUNtail(bi, p));
			}
		}
	}
	if (tp != 0) {
		HEAPdecref(b->theap, false);
		b->theap = NULL;
	}
	if (vtp != 0) {
		HEAPdecref(b->tvheap, false);
		b->tvheap = NULL;
	}
	BATdelete(b);

	BBPclear(b->batCacheid);	/* if destroyed; de-register from BBP */

	/* parent released when completely done with child */
	if (tp)
		BBPunshare(tp);
	if (vtp)
		BBPunshare(vtp);
}

static gdk_return
BBPfree(BAT *b)
{
	bat bid = b->batCacheid, tp = VIEWtparent(b), vtp = VIEWvtparent(b);
	gdk_return ret;

	assert(bid > 0);
	assert(BBPswappable(b));
	assert(!isVIEW(b));

	BBP_unload_inc();
	/* write dirty BATs before unloading */
	ret = BBPsave(b);
	if (ret == GDK_SUCCEED) {
		if (BBP_cache(bid))
			BATfree(b);	/* free memory */
		BBPuncacheit(bid, false);
	}
	TRC_DEBUG(BAT_, "turn off unloading %d\n", bid);
	BBP_status_off(bid, BBPUNLOADING);
	BBP_unload_dec();

	/* parent released when completely done with child */
	if (ret == GDK_SUCCEED && tp)
		BBPunshare(tp);
	if (ret == GDK_SUCCEED && vtp)
		BBPunshare(vtp);
	return ret;
}

/*
 * BBPquickdesc loads a BAT descriptor without loading the entire BAT,
 * of which the result be used only for a *limited* number of
 * purposes. Specifically, during the global sync/commit, we do not
 * want to load any BATs that are not already loaded, both because
 * this costs performance, and because getting into memory shortage
 * during a commit is extremely dangerous. Loading a BAT tends not to
 * be required, since the commit actions mostly involve moving some
 * pointers in the BAT descriptor.
 */
BAT *
BBPquickdesc(bat bid)
{
	BAT *b;

	if (!BBPcheck(bid)) {
		if (!is_bat_nil(bid)) {
			GDKerror("called with invalid batid.\n");
			assert(0);
		}
		return NULL;
	}
	BBPspin(bid, __func__, BBPWAITING);
	b = BBP_desc(bid);
	if (b && b->ttype < 0) {
		const char *aname = ATOMunknown_name(b->ttype);
		int tt = ATOMindex(aname);
		if (tt < 0) {
			TRC_WARNING(GDK, "atom '%s' unknown in bat '%s'.\n",
				    aname, BBP_physical(bid));
		} else {
			b->ttype = tt;
		}
	}
	return b;
}

/*
 * @+ Global Commit
 */
static BAT *
dirty_bat(bat *i, bool subcommit)
{
	if (BBPvalid(*i)) {
		BAT *b;
		BBPspin(*i, __func__, BBPSAVING);
		b = BBP_cache(*i);
		if (b != NULL) {
			MT_lock_set(&b->theaplock);
			if ((BBP_status(*i) & BBPNEW) &&
			    BATcheckmodes(b, false) != GDK_SUCCEED) /* check mmap modes */
				*i = -*i;	/* error */
			else if ((BBP_status(*i) & BBPPERSISTENT) &&
			    (subcommit || BATdirty(b))) {
				MT_lock_unset(&b->theaplock);
				return b;	/* the bat is loaded, persistent and dirty */
			}
			MT_lock_unset(&b->theaplock);
		} else if (BBP_status(*i) & BBPSWAPPED) {
			b = (BAT *) BBPquickdesc(*i);
			if (b) {
				if (subcommit) {
					return b;	/* only the desc is loaded */
				}
			}
		}
	}
	return NULL;
}

/*
 * @- backup-bat
 * Backup-bat moves all files of a BAT to a backup directory. Only
 * after this succeeds, it may be saved. If some failure occurs
 * halfway saving, we can thus always roll back.
 */
static gdk_return
file_move(int farmid, const char *srcdir, const char *dstdir, const char *name, const char *ext)
{
	if (GDKmove(farmid, srcdir, name, ext, dstdir, name, ext, false) == GDK_SUCCEED) {
		return GDK_SUCCEED;
	} else {
		char *path;
		struct stat st;

		path = GDKfilepath(farmid, srcdir, name, ext);
		if (path == NULL)
			return GDK_FAIL;
		if (MT_stat(path, &st)) {
			/* source file does not exist; the best
			 * recovery is to give an error but continue
			 * by considering the BAT as not saved; making
			 * sure that this time it does get saved.
			 */
			GDKsyserror("file_move: cannot stat %s\n", path);
			GDKfree(path);
			return GDK_FAIL;	/* fishy, but not fatal */
		}
		GDKfree(path);
	}
	return GDK_FAIL;
}

/* returns true if the file exists */
static bool
file_exists(int farmid, const char *dir, const char *name, const char *ext)
{
	char *path;
	struct stat st;
	int ret = -1;

	path = GDKfilepath(farmid, dir, name, ext);
	if (path) {
		ret = MT_stat(path, &st);
		TRC_DEBUG(IO_, "stat(%s) = %d\n", path, ret);
		GDKfree(path);
	}
	return (ret == 0);
}

static gdk_return
heap_move(Heap *hp, const char *srcdir, const char *dstdir, const char *nme, const char *ext)
{
	/* see doc at BATsetaccess()/gdk_bat.c for an expose on mmap
	 * heap modes */
	if (file_exists(hp->farmid, dstdir, nme, ext)) {
		/* dont overwrite heap with the committed state
		 * already in dstdir */
		return GDK_SUCCEED;
	} else if (hp->newstorage == STORE_PRIV &&
		   !file_exists(hp->farmid, srcdir, nme, ext)) {

		/* In order to prevent half-saved X.new files
		 * surviving a recover we create a dummy file in the
		 * BACKUP(dstdir) whose presence will trigger
		 * BBPrecover to remove them.  Thus, X will prevail
		 * where it otherwise wouldn't have.  If X already has
		 * a saved X.new, that one is backed up as normal.
		 */

		FILE *fp;
		long_str kill_ext;
		char *path;

		strconcat_len(kill_ext, sizeof(kill_ext), ext, ".kill", NULL);
		path = GDKfilepath(hp->farmid, dstdir, nme, kill_ext);
		if (path == NULL)
			return GDK_FAIL;
		fp = MT_fopen(path, "w");
		if (fp == NULL)
			GDKsyserror("heap_move: cannot open file %s\n", path);
		TRC_DEBUG(IO_, "open %s = %d\n", path, fp ? 0 : -1);
		GDKfree(path);

		if (fp != NULL) {
			fclose(fp);
			return GDK_SUCCEED;
		} else {
			return GDK_FAIL;
		}
	}
	return file_move(hp->farmid, srcdir, dstdir, nme, ext);
}

/*
 * @- BBPprepare
 *
 * this routine makes sure there is a BAKDIR/, and initiates one if
 * not.  For subcommits, it does the same with SUBDIR.
 *
 * It is now locked, to get proper file counters, and also to prevent
 * concurrent BBPrecovers, etc.
 *
 * backup_dir == 0 => no backup BBP.dir
 * backup_dir == 1 => BBP.dir saved in BACKUP/
 * backup_dir == 2 => BBP.dir saved in SUBCOMMIT/
 */

static gdk_return
BBPprepare(bool subcommit)
{
	bool start_subcommit;
	int set = 1 + subcommit;
	gdk_return ret = GDK_SUCCEED;

	start_subcommit = (subcommit && backup_subdir == 0);
	if (start_subcommit) {
		/* starting a subcommit. Make sure SUBDIR and DELDIR
		 * are clean */
		ret = BBPrecover_subdir();
		if (ret != GDK_SUCCEED)
			return ret;
	}
	if (backup_files == 0) {
		backup_dir = 0;
		ret = BBPrecover(0);
		if (ret != GDK_SUCCEED)
			return ret;
		str bakdirpath = GDKfilepath(0, NULL, BAKDIR, NULL);
		if (bakdirpath == NULL) {
			return GDK_FAIL;
		}

		if (MT_mkdir(bakdirpath) < 0 && errno != EEXIST) {
			GDKsyserror("cannot create directory %s\n", bakdirpath);
			GDKfree(bakdirpath);
			return GDK_FAIL;
		}
		/* if BAKDIR already exists, don't signal error */
		TRC_DEBUG(IO_, "mkdir %s = %d\n", bakdirpath, (int) ret);
		GDKfree(bakdirpath);
	}
	if (start_subcommit) {
		/* make a new SUBDIR (subdir of BAKDIR) */
		str subdirpath = GDKfilepath(0, NULL, SUBDIR, NULL);
		if (subdirpath == NULL) {
			return GDK_FAIL;
		}

		if (MT_mkdir(subdirpath) < 0) {
			GDKsyserror("cannot create directory %s\n", subdirpath);
			GDKfree(subdirpath);
			return GDK_FAIL;
		}
		TRC_DEBUG(IO_, "mkdir %s\n", subdirpath);
		GDKfree(subdirpath);
	}
	if (backup_dir != set) {
		/* a valid backup dir *must* at least contain BBP.dir */
		if ((ret = GDKmove(0, backup_dir ? BAKDIR : BATDIR, "BBP", "dir", subcommit ? SUBDIR : BAKDIR, "BBP", "dir", true)) != GDK_SUCCEED)
			return ret;
		backup_dir = set;
	}
	/* increase counters */
	backup_subdir += subcommit;
	backup_files++;

	return ret;
}

static gdk_return
do_backup(const char *srcdir, const char *nme, const char *ext,
	  Heap *h, bool dirty, bool subcommit)
{
	gdk_return ret = GDK_SUCCEED;
	char extnew[16];

	if (h->wasempty) {
		return GDK_SUCCEED;
	}

	/* direct mmap is unprotected (readonly usage, or has WAL
	 * protection) */
	if (h->storage != STORE_MMAP) {
		/* STORE_PRIV saves into X.new files. Two cases could
		 * happen. The first is when a valid X.new exists
		 * because of an access change or a previous
		 * commit. This X.new should be backed up as
		 * usual. The second case is when X.new doesn't
		 * exist. In that case we could have half written
		 * X.new files (after a crash). To protect against
		 * these we write X.new.kill files in the backup
		 * directory (see heap_move). */
		gdk_return mvret = GDK_SUCCEED;

		strconcat_len(extnew, sizeof(extnew), ext, ".new", NULL);
		if (dirty &&
		    !file_exists(h->farmid, BAKDIR, nme, extnew) &&
		    !file_exists(h->farmid, BAKDIR, nme, ext)) {
			/* if the heap is dirty and there is no heap
			 * file (with or without .new extension) in
			 * the BAKDIR, move the heap (preferably with
			 * .new extension) to the correct backup
			 * directory */
			if (file_exists(h->farmid, srcdir, nme, extnew))
				mvret = heap_move(h, srcdir,
						  subcommit ? SUBDIR : BAKDIR,
						  nme, extnew);
			else if (file_exists(h->farmid, srcdir, nme, ext))
				mvret = heap_move(h, srcdir,
						  subcommit ? SUBDIR : BAKDIR,
						  nme, ext);
		} else if (subcommit) {
			/* if subcommit, we may need to move an
			 * already made backup from BAKDIR to
			 * SUBDIR */
			if (file_exists(h->farmid, BAKDIR, nme, extnew))
				mvret = file_move(h->farmid, BAKDIR, SUBDIR, nme, extnew);
			else if (file_exists(h->farmid, BAKDIR, nme, ext))
				mvret = file_move(h->farmid, BAKDIR, SUBDIR, nme, ext);
		}
		/* there is a situation where the move may fail,
		 * namely if this heap was not supposed to be existing
		 * before, i.e. after a BATmaterialize on a persistent
		 * bat; as a workaround, do not complain about move
		 * failure if the source file is nonexistent
		 */
		if (mvret != GDK_SUCCEED && file_exists(h->farmid, srcdir, nme, ext)) {
			ret = GDK_FAIL;
		}
		if (subcommit &&
		    (h->storage == STORE_PRIV || h->newstorage == STORE_PRIV)) {
			long_str kill_ext;

			strconcat_len(kill_ext, sizeof(kill_ext),
				      ext, ".new.kill", NULL);
			if (file_exists(h->farmid, BAKDIR, nme, kill_ext) &&
			    file_move(h->farmid, BAKDIR, SUBDIR, nme, kill_ext) != GDK_SUCCEED) {
				ret = GDK_FAIL;
			}
		}
	}
	return ret;
}

static gdk_return
BBPbackup(BAT *b, bool subcommit)
{
	gdk_return rc;

	if ((rc = BBPprepare(subcommit)) != GDK_SUCCEED) {
		return rc;
	}
	BATiter bi = bat_iterator(b);
	if (!bi.copiedtodisk || bi.transient) {
		bat_iterator_end(&bi);
		return GDK_SUCCEED;
	}
	/* determine location dir and physical suffix */
	char *srcdir;
	if ((srcdir = GDKfilepath(NOFARM, BATDIR, BBP_physical(b->batCacheid), NULL)) != NULL) {
		char *nme = strrchr(srcdir, DIR_SEP);
		assert(nme != NULL);
		*nme++ = '\0';	/* split into directory and file name */

		if (bi.type != TYPE_void) {
			rc = do_backup(srcdir, nme, BATITERtailname(&bi), bi.h,
				       bi.hdirty, subcommit);
			if (rc == GDK_SUCCEED && bi.vh != NULL)
				rc = do_backup(srcdir, nme, "theap", bi.vh,
					       bi.vhdirty, subcommit);
		}
	} else {
		rc = GDK_FAIL;
	}
	bat_iterator_end(&bi);
	GDKfree(srcdir);
	return rc;
}

static inline void
BBPcheckHeap(bool subcommit, Heap *h)
{
	struct stat statb;
	char *path;

	if (subcommit) {
		char *s = strrchr(h->filename, DIR_SEP);
		if (s)
			s++;
		else
			s = h->filename;
		path = GDKfilepath(0, BAKDIR, s, NULL);
		if (path == NULL)
			return;
		if (MT_stat(path, &statb) < 0) {
			GDKfree(path);
			path = GDKfilepath(0, BATDIR, h->filename, NULL);
			if (path == NULL)
				return;
			if (MT_stat(path, &statb) < 0) {
				GDKsyserror("cannot stat file %s (expected size %zu)\n",
					    path, h->free);
				assert(0);
				GDKfree(path);
				return;
			}
		}
	} else {
		path = GDKfilepath(0, BATDIR, h->filename, NULL);
		if (path == NULL)
			return;
		if (MT_stat(path, &statb) < 0) {
			GDKsyserror("cannot stat file %s (expected size %zu)\n",
				    path, h->free);
			assert(0);
			GDKfree(path);
			return;
		}
	}
	assert((statb.st_mode & S_IFMT) == S_IFREG);
	assert((size_t) statb.st_size >= h->free);
	if ((size_t) statb.st_size < h->free) {
		GDKerror("file %s too small (expected %zu, actual %zu)\n", path, h->free, (size_t) statb.st_size);
		GDKfree(path);
		return;
	}
	GDKfree(path);
}

static void
BBPcheckBBPdir(bool subcommit)
{
	FILE *fp;
	int lineno = 0;
	bat bbpsize = 0;
	unsigned bbpversion;
	lng logno, transid;

	fp = GDKfileopen(0, BATDIR, "BBP", "dir", "r");
	assert(fp != NULL);
	if (fp == NULL)
		return;
	bbpversion = BBPheader(fp, &lineno, &bbpsize, &logno, &transid);
	if (bbpversion == 0) {
		fclose(fp);
		return;		/* error reading file */
	}
	assert(bbpversion == GDKLIBRARY);

	for (;;) {
		BAT b;
		Heap h;
		Heap vh;
		vh = h = (Heap) {
			.free = 0,
		};
		b = (BAT) {
			.theap = &h,
			.tvheap = &vh,
		};
		char filename[sizeof(BBP_physical(0))];
		char batname[129];
#ifdef GDKLIBRARY_HASHASH
		int hashash;
#endif

		switch (BBPreadBBPline(fp, bbpversion, &lineno, &b,
#ifdef GDKLIBRARY_HASHASH
				       &hashash,
#endif
				       batname, filename, NULL)) {
		case 0:
			/* end of file */
			fclose(fp);
			/* don't leak errors, this is just debug code */
			GDKclrerr();
			return;
		case 1:
			/* successfully read an entry */
			break;
		default:
			/* error */
			fclose(fp);
			return;
		}
#ifdef GDKLIBRARY_HASHASH
		assert(hashash == 0);
#endif
		assert(b.batCacheid < (bat) ATOMIC_GET(&BBPsize));
		assert(BBP_desc(b.batCacheid) != NULL);
		assert(b.hseqbase <= GDK_oid_max);
		if (b.ttype == TYPE_void) {
			/* no files needed */
			continue;
		}
		if (b.theap->free > 0)
			BBPcheckHeap(subcommit, b.theap);
		if (b.tvheap != NULL && b.tvheap->free > 0)
			BBPcheckHeap(subcommit, b.tvheap);
	}
}

/*
 * @+ Atomic Write
 * The atomic BBPsync() function first safeguards the old images of
 * all files to be written in BAKDIR. It then saves all files. If that
 * succeeds fully, BAKDIR is renamed to DELDIR. The rename is
 * considered an atomic action. If it succeeds, the DELDIR is removed.
 * If something fails, the pre-sync status can be obtained by moving
 * back all backed up files; this is done by BBPrecover().
 *
 * The BBP.dir is also moved into the BAKDIR.
 */
gdk_return
BBPsync(int cnt, bat *restrict subcommit, BUN *restrict sizes, lng logno, lng transid)
{
	gdk_return ret = GDK_SUCCEED;
	int t0 = 0, t1 = 0;
	str bakdir, deldir;
	const bool lock = locked_by == 0 || locked_by != MT_getpid();
	char buf[3000];
	int n = subcommit ? 0 : -1;
	FILE *obbpf, *nbbpf;

	if(!(bakdir = GDKfilepath(0, NULL, subcommit ? SUBDIR : BAKDIR, NULL)))
		return GDK_FAIL;
	if(!(deldir = GDKfilepath(0, NULL, DELDIR, NULL))) {
		GDKfree(bakdir);
		return GDK_FAIL;
	}

	TRC_DEBUG_IF(PERF) t0 = t1 = GDKms();

	ret = BBPprepare(subcommit != NULL);

	/* PHASE 1: safeguard everything in a backup-dir */
	if (ret == GDK_SUCCEED) {
		int idx = 0;

		while (++idx < cnt) {
			bat i = subcommit ? subcommit[idx] : idx;
			const bat bid = i;
			if (lock)
				MT_lock_set(&GDKswapLock(bid));
			/* set flag that we're syncing, i.e. that we'll
			 * be between moving heap to backup dir and
			 * saving the new version, in other words, the
			 * heap may not exist in the usual location */
			BBP_status_on(bid, BBPSYNCING);
			/* wait until unloading is finished before
			 * attempting to make a backup */
			while (BBP_status(bid) & BBPUNLOADING) {
				if (lock)
					MT_lock_unset(&GDKswapLock(bid));
				BBPspin(bid, __func__, BBPUNLOADING);
				if (lock)
					MT_lock_set(&GDKswapLock(bid));
			}
			BAT *b = dirty_bat(&i, subcommit != NULL);
			if (i <= 0) {
				if (lock)
					MT_lock_unset(&GDKswapLock(bid));
				break;
			}
			if (BBP_status(bid) & BBPEXISTING) {
				if (b != NULL && b->batInserted > 0) {
					if (BBPbackup(b, subcommit != NULL) != GDK_SUCCEED) {
						if (lock)
							MT_lock_unset(&GDKswapLock(bid));
						break;
					}
				}
			}
			if (lock)
				MT_lock_unset(&GDKswapLock(bid));
		}
		if (idx < cnt)
			ret = GDK_FAIL;
	}
	TRC_DEBUG(PERF, "move time %d, %d files\n", (t1 = GDKms()) - t0, backup_files);

	/* PHASE 2: save the repository and write new BBP.dir file */
	if (ret == GDK_SUCCEED) {
		ret = BBPdir_first(subcommit != NULL, logno, transid,
				   &obbpf, &nbbpf);
	}

<<<<<<< HEAD
	if (ret == GDK_SUCCEED) {
		int idx = 0;
		bool lock = locked_by == 0 || locked_by != MT_getpid();
=======
	for (int idx = 1; ret == GDK_SUCCEED && idx < cnt; idx++) {
		bat i = subcommit ? subcommit[idx] : idx;
		/* BBP_desc(i) may be NULL */
		BUN size = sizes ? sizes[idx] : BUN_NONE;
		BATiter bi;
>>>>>>> a4876eff

		if (BBP_status(i) & BBPPERSISTENT) {
			BAT *b = dirty_bat(&i, subcommit != NULL);
			if (i <= 0) {
				ret = GDK_FAIL;
				break;
			}
			bi = bat_iterator(BBP_desc(i));
			assert(sizes == NULL || size <= bi.count);
			assert(sizes == NULL || bi.width == 0 || (bi.type == TYPE_msk ? ((size + 31) / 32) * 4 : size << bi.shift) <= bi.hfree);
			if (size > bi.count) /* includes sizes==NULL */
				size = bi.count;
			bi.b->batInserted = size;
			if (b && size != 0) {
				/* wait for BBPSAVING so that we
				 * can set it, wait for
				 * BBPUNLOADING before
				 * attempting to save */
				for (;;) {
					if (lock)
						MT_lock_set(&GDKswapLock(i));
					if (!(BBP_status(i) & (BBPSAVING|BBPUNLOADING)))
						break;
					if (lock)
						MT_lock_unset(&GDKswapLock(i));
					BBPspin(i, __func__, BBPSAVING|BBPUNLOADING);
				}
				BBP_status_on(i, BBPSAVING);
				if (lock)
					MT_lock_unset(&GDKswapLock(i));
				ret = BATsave_iter(b, &bi, size);
				BBP_status_off(i, BBPSAVING);
			}
		} else {
			bi = bat_iterator(NULL);
		}
		if (ret == GDK_SUCCEED) {
			n = BBPdir_step(i, size, n, buf, sizeof(buf), &obbpf, nbbpf, &bi);
			if (n < -1)
				ret = GDK_FAIL;
		}
		bat_iterator_end(&bi);
		/* we once again have a saved heap */
	}

	TRC_DEBUG(PERF, "write time %d\n", (t0 = GDKms()) - t1);

	if (ret == GDK_SUCCEED) {
		ret = BBPdir_last(n, buf, sizeof(buf), obbpf, nbbpf);
	}

	TRC_DEBUG(PERF, "dir time %d, %d bats\n", (t1 = GDKms()) - t0, (bat) ATOMIC_GET(&BBPsize));

	if (ret == GDK_SUCCEED) {
		/* atomic switchover */
		/* this is the big one: this call determines
		 * whether the operation of this function
		 * succeeded, so no changing of ret after this
		 * call anymore */

		if ((GDKdebug & TAILCHKMASK) && !GDKinmemory(0))
			BBPcheckBBPdir(subcommit != NULL);

		if (MT_rename(bakdir, deldir) < 0 &&
		    /* maybe there was an old deldir, so remove and try again */
		    (GDKremovedir(0, DELDIR) != GDK_SUCCEED ||
		     MT_rename(bakdir, deldir) < 0))
			ret = GDK_FAIL;
		if (ret != GDK_SUCCEED)
			GDKsyserror("rename(%s,%s) failed.\n", bakdir, deldir);
		TRC_DEBUG(IO_, "rename %s %s = %d\n", bakdir, deldir, (int) ret);
	}

	/* AFTERMATH */
	if (ret == GDK_SUCCEED) {
		ATOMIC_SET(&BBPlogno, logno);	/* the new value */
		ATOMIC_SET(&BBPtransid, transid);
		backup_files = subcommit ? (backup_files - backup_subdir) : 0;
		backup_dir = backup_subdir = 0;
		if (GDKremovedir(0, DELDIR) != GDK_SUCCEED)
			fprintf(stderr, "#BBPsync: cannot remove directory %s\n", DELDIR);
		(void) BBPprepare(false); /* (try to) remove DELDIR and set up new BAKDIR */
		if (backup_files > 1) {
			TRC_DEBUG(PERF, "backup_files %d > 1\n", backup_files);
			backup_files = 1;
		}
	}
	TRC_DEBUG(PERF, "%s (ready time %d)\n",
		  ret == GDK_SUCCEED ? "" : " failed",
		  (t0 = GDKms()) - t1);

	/* turn off the BBPSYNCING bits for all bats, even when things
	 * didn't go according to plan (i.e., don't check for ret ==
	 * GDK_SUCCEED) */
	for (int idx = 1; idx < cnt; idx++) {
		bat i = subcommit ? subcommit[idx] : idx;
		BBP_status_off(i, BBPSYNCING);
	}

	GDKfree(bakdir);
	GDKfree(deldir);
	return ret;
}

/*
 * Recovery just moves all files back to their original location. this
 * is an incremental process: if something fails, just stop with still
 * files left for moving in BACKUP/.  The recovery process can resume
 * later with the left over files.
 */
static gdk_return
force_move(int farmid, const char *srcdir, const char *dstdir, const char *name)
{
	const char *p;
	char *dstpath, *killfile;
	gdk_return ret = GDK_SUCCEED;

	if ((p = strrchr(name, '.')) != NULL && strcmp(p, ".kill") == 0) {
		/* Found a X.new.kill file, ie remove the X.new file */
		ptrdiff_t len = p - name;
		long_str srcpath;

		strncpy(srcpath, name, len);
		srcpath[len] = '\0';
		if(!(dstpath = GDKfilepath(farmid, dstdir, srcpath, NULL))) {
			return GDK_FAIL;
		}

		/* step 1: remove the X.new file that is going to be
		 * overridden by X */
		if (MT_remove(dstpath) != 0 && errno != ENOENT) {
			/* if it exists and cannot be removed, all
			 * this is going to fail */
			GDKsyserror("force_move: remove(%s)\n", dstpath);
			GDKfree(dstpath);
			return GDK_FAIL;
		}
		GDKfree(dstpath);

		/* step 2: now remove the .kill file. This one is
		 * crucial, otherwise we'll never finish recovering */
		if(!(killfile = GDKfilepath(farmid, srcdir, name, NULL))) {
			return GDK_FAIL;
		}
		if (MT_remove(killfile) != 0) {
			ret = GDK_FAIL;
			GDKsyserror("force_move: remove(%s)\n", killfile);
		}
		GDKfree(killfile);
		return ret;
	}
	/* try to rename it */
	ret = GDKmove(farmid, srcdir, name, NULL, dstdir, name, NULL, false);

	if (ret != GDK_SUCCEED) {
		char *srcpath;

		GDKclrerr();
		/* two legal possible causes: file exists or dir
		 * doesn't exist */
		if(!(dstpath = GDKfilepath(farmid, dstdir, name, NULL)))
			return GDK_FAIL;
		if(!(srcpath = GDKfilepath(farmid, srcdir, name, NULL))) {
			GDKfree(dstpath);
			return GDK_FAIL;
		}
		if (MT_remove(dstpath) != 0)	/* clear destination */
			ret = GDK_FAIL;
		TRC_DEBUG(IO_, "remove %s = %d\n", dstpath, (int) ret);

		(void) GDKcreatedir(dstdir); /* if fails, move will fail */
		ret = GDKmove(farmid, srcdir, name, NULL, dstdir, name, NULL, true);
		TRC_DEBUG(IO_, "link %s %s = %d\n", srcpath, dstpath, (int) ret);
		GDKfree(dstpath);
		GDKfree(srcpath);
	}
	return ret;
}

gdk_return
BBPrecover(int farmid)
{
	str bakdirpath;
	str leftdirpath;
	DIR *dirp;
	struct dirent *dent;
	long_str path, dstpath;
	bat i;
	size_t j = strlen(BATDIR);
	gdk_return ret = GDK_SUCCEED;
	bool dirseen = false;
	str dstdir;

	bakdirpath = GDKfilepath(farmid, NULL, BAKDIR, NULL);
	leftdirpath = GDKfilepath(farmid, NULL, LEFTDIR, NULL);
	if (bakdirpath == NULL || leftdirpath == NULL) {
		GDKfree(bakdirpath);
		GDKfree(leftdirpath);
		return GDK_FAIL;
	}
	dirp = opendir(bakdirpath);
	if (dirp == NULL) {
		if (errno != ENOENT)
			GDKsyserror("cannot open directory %s\n", bakdirpath);
		GDKfree(bakdirpath);
		GDKfree(leftdirpath);
		return GDK_SUCCEED;	/* nothing to do */
	}
	memcpy(dstpath, BATDIR, j);
	dstpath[j] = DIR_SEP;
	dstpath[++j] = 0;
	dstdir = dstpath + j;
	TRC_DEBUG(IO_, "start\n");

	if (MT_mkdir(leftdirpath) < 0 && errno != EEXIST) {
		GDKsyserror("cannot create directory %s\n", leftdirpath);
		closedir(dirp);
		GDKfree(bakdirpath);
		GDKfree(leftdirpath);
		return GDK_FAIL;
	}

	/* move back all files */
	while ((dent = readdir(dirp)) != NULL) {
		const char *q = strchr(dent->d_name, '.');

		if (q == dent->d_name) {
			char *fn;

			if (strcmp(dent->d_name, ".") == 0 ||
			    strcmp(dent->d_name, "..") == 0)
				continue;
			fn = GDKfilepath(farmid, BAKDIR, dent->d_name, NULL);
			if (fn) {
				int uret = MT_remove(fn);
				TRC_DEBUG(IO_, "remove %s = %d\n",
					  fn, uret);
				GDKfree(fn);
			}
			continue;
		} else if (strcmp(dent->d_name, "BBP.dir") == 0) {
			dirseen = true;
			continue;
		}
		if (q == NULL)
			q = dent->d_name + strlen(dent->d_name);
		if ((j = q - dent->d_name) + 1 > sizeof(path)) {
			/* name too long: ignore */
			continue;
		}
		strncpy(path, dent->d_name, j);
		path[j] = 0;
		if (GDKisdigit(*path)) {
			i = strtol(path, NULL, 8);
		} else {
			i = BBP_find(path, false);
			if (i < 0)
				i = -i;
		}
		if (i == 0 || i >= (bat) ATOMIC_GET(&BBPsize) || !BBPvalid(i)) {
			force_move(farmid, BAKDIR, LEFTDIR, dent->d_name);
		} else {
			BBPgetsubdir(dstdir, i);
			if (force_move(farmid, BAKDIR, dstpath, dent->d_name) != GDK_SUCCEED)
				ret = GDK_FAIL;
		}
	}
	closedir(dirp);
	if (dirseen && ret == GDK_SUCCEED) {	/* we have a saved BBP.dir; it should be moved back!! */
		struct stat st;
		char *fn;

		fn = GDKfilepath(farmid, BATDIR, "BBP", "dir");
		if (fn == NULL) {
			ret = GDK_FAIL;
		} else {
			ret = recover_dir(farmid, MT_stat(fn, &st) == 0);
			GDKfree(fn);
		}
	}

	if (ret == GDK_SUCCEED) {
		if (MT_rmdir(bakdirpath) < 0) {
			GDKsyserror("cannot remove directory %s\n", bakdirpath);
			ret = GDK_FAIL;
		}
		TRC_DEBUG(IO_, "rmdir %s = %d\n", bakdirpath, (int) ret);
	}
	if (ret != GDK_SUCCEED)
		GDKerror("recovery failed.\n");

	TRC_DEBUG(IO_, "end\n");
	GDKfree(bakdirpath);
	GDKfree(leftdirpath);
	return ret;
}

/*
 * SUBDIR recovery is quite mindlessly moving all files back to the
 * parent (BAKDIR).  We do recognize moving back BBP.dir and set
 * backed_up_subdir accordingly.
 */
gdk_return
BBPrecover_subdir(void)
{
	str subdirpath;
	DIR *dirp;
	struct dirent *dent;
	gdk_return ret = GDK_SUCCEED;

	subdirpath = GDKfilepath(0, NULL, SUBDIR, NULL);
	if (subdirpath == NULL)
		return GDK_FAIL;
	dirp = opendir(subdirpath);
	if (dirp == NULL && errno != ENOENT)
		GDKsyserror("cannot open directory %s\n", subdirpath);
	GDKfree(subdirpath);
	if (dirp == NULL) {
		return GDK_SUCCEED;	/* nothing to do */
	}
	TRC_DEBUG(IO_, "start\n");

	/* move back all files */
	while ((dent = readdir(dirp)) != NULL) {
		if (dent->d_name[0] == '.')
			continue;
		ret = GDKmove(0, SUBDIR, dent->d_name, NULL, BAKDIR, dent->d_name, NULL, true);
		if (ret != GDK_SUCCEED)
			break;
		if (strcmp(dent->d_name, "BBP.dir") == 0)
			backup_dir = 1;
	}
	closedir(dirp);

	/* delete the directory */
	if (ret == GDK_SUCCEED) {
		ret = GDKremovedir(0, SUBDIR);
		if (backup_dir == 2) {
			TRC_DEBUG(IO_, "%s%cBBP.dir had disappeared!\n", SUBDIR, DIR_SEP);
			backup_dir = 0;
		}
	}
	TRC_DEBUG(IO_, "end = %d\n", (int) ret);

	if (ret != GDK_SUCCEED)
		GDKerror("recovery failed.\n");
	return ret;
}

/*
 * @- The diskscan
 * The BBPdiskscan routine walks through the BAT dir, cleans up
 * leftovers, and measures disk occupancy.  Leftovers are files that
 * cannot belong to a BAT. in order to establish this for [ht]heap
 * files, the BAT descriptor is loaded in order to determine whether
 * these files are still required.
 *
 * The routine gathers all bat sizes in a bat that contains bat-ids
 * and bytesizes. The return value is the number of bytes of space
 * freed.
 */
static bool
persistent_bat(bat bid)
{
	if (bid >= 0 && bid < (bat) ATOMIC_GET(&BBPsize) && BBPvalid(bid)) {
		BAT *b = BBP_cache(bid);

		if (b == NULL || b->batCopiedtodisk) {
			return true;
		}
	}
	return false;
}

static BAT *
getdesc(bat bid)
{
	BAT *b = NULL;

	if (is_bat_nil(bid))
		return NULL;
	assert(bid > 0);
	if (bid < (bat) ATOMIC_GET(&BBPsize) && BBP_logical(bid))
		b = BBP_desc(bid);
	if (b == NULL)
		BBPclear(bid);
	return b;
}

static bool
BBPdiskscan(const char *parent, size_t baseoff)
{
	DIR *dirp = opendir(parent);
	struct dirent *dent;
	char fullname[FILENAME_MAX];
	str dst = fullname;
	size_t dstlen = sizeof(fullname);
	const char *src = parent;

	if (dirp == NULL) {
		if (errno != ENOENT)
			GDKsyserror("cannot open directory %s\n", parent);
		return true;	/* nothing to do */
	}

	while (*src) {
		*dst++ = *src++;
		dstlen--;
	}
	if (dst > fullname && dst[-1] != DIR_SEP) {
		*dst++ = DIR_SEP;
		dstlen--;
	}

	while ((dent = readdir(dirp)) != NULL) {
		const char *p;
		bat bid;
		bool ok, delete;

		if (dent->d_name[0] == '.')
			continue;	/* ignore .dot files and directories (. ..) */

		if (strncmp(dent->d_name, "BBP.", 4) == 0 &&
		    (strcmp(parent + baseoff, BATDIR) == 0 ||
		     strncmp(parent + baseoff, BAKDIR, strlen(BAKDIR)) == 0 ||
		     strncmp(parent + baseoff, SUBDIR, strlen(SUBDIR)) == 0))
			continue;

		p = strchr(dent->d_name, '.');

		if (strlen(dent->d_name) >= dstlen) {
			/* found a file with too long a name
			   (i.e. unknown); stop pruning in this
			   subdir */
			fprintf(stderr, "unexpected file %s, leaving %s.\n", dent->d_name, parent);
			break;
		}
		strncpy(dst, dent->d_name, dstlen);
		fullname[sizeof(fullname) - 1] = 0;

		if (p == NULL && !BBPdiskscan(fullname, baseoff)) {
			/* it was a directory */
			continue;
		}

		if (p && strcmp(p + 1, "tmp") == 0) {
			delete = true;
			ok = true;
			bid = 0;
		} else {
			bid = strtol(dent->d_name, NULL, 8);
			ok = p && bid;
			delete = false;

			if (!ok || !persistent_bat(bid)) {
				delete = true;
			} else if (strncmp(p + 1, "tail", 4) == 0) {
				BAT *b = getdesc(bid);
				delete = (b == NULL || !b->ttype || !b->batCopiedtodisk || b->batCount == 0);
				assert(b == NULL || b->batCount > 0 || b->theap->free == 0);
				if (!delete) {
					if (b->ttype == TYPE_str) {
						switch (b->twidth) {
						case 1:
							delete = strcmp(p + 1, "tail1") != 0;
							break;
						case 2:
							delete = strcmp(p + 1, "tail2") != 0;
							break;
#if SIZEOF_VAR_T == 8
						case 4:
							delete = strcmp(p + 1, "tail4") != 0;
							break;
#endif
						default:
							delete = strcmp(p + 1, "tail") != 0;
							break;
						}
					} else {
						delete = strcmp(p + 1, "tail") != 0;
					}
				}
			} else if (strncmp(p + 1, "theap", 5) == 0) {
				BAT *b = getdesc(bid);
				delete = (b == NULL || !b->tvheap || !b->batCopiedtodisk || b->tvheap->free == 0);
			} else if (strncmp(p + 1, "thashl", 6) == 0 ||
				   strncmp(p + 1, "thashb", 6) == 0) {
#ifdef PERSISTENTHASH
				BAT *b = getdesc(bid);
				delete = b == NULL;
				if (!delete)
					b->thash = (Hash *) 1;
#else
				delete = true;
#endif
			} else if (strncmp(p + 1, "thash", 5) == 0) {
				/* older versions used .thash which we
				 * can simply ignore */
				delete = true;
			} else if (strncmp(p + 1, "thsh", 4) == 0) {
				/* temporary hash files which we can
				 * simply ignore */
				delete = true;
			} else if (strncmp(p + 1, "timprints", 9) == 0) {
				BAT *b = getdesc(bid);
				delete = b == NULL;
				if (!delete)
					b->timprints = (Imprints *) 1;
			} else if (strncmp(p + 1, "torderidx", 9) == 0) {
#ifdef PERSISTENTIDX
				BAT *b = getdesc(bid);
				delete = b == NULL;
				if (!delete)
					b->torderidx = (Heap *) 1;
#else
				delete = true;
#endif
			} else if (strncmp(p + 1, "tstrimps", 8) == 0) {
				BAT *b = getdesc(bid);
				delete = b == NULL;
				if (!delete)
					b->tstrimps = (Strimps *)1;
			} else if (strncmp(p + 1, "new", 3) != 0) {
				ok = false;
			}
		}
		if (!ok) {
			/* found an unknown file; stop pruning in this
			 * subdir */
			fprintf(stderr, "unexpected file %s, leaving %s.\n", dent->d_name, parent);
			break;
		}
		if (delete) {
			if (MT_remove(fullname) != 0 && errno != ENOENT) {
				GDKsyserror("remove(%s)", fullname);
				continue;
			}
			TRC_DEBUG(IO_, "remove(%s) = 0\n", fullname);
		}
	}
	closedir(dirp);
	return false;
}

void
gdk_bbp_reset(void)
{
	int i;

	BBP_free = 0;
	while (BBPlimit > 0) {
		BBPlimit -= BBPINIT;
		assert(BBPlimit >= 0);
		GDKfree(BBP[BBPlimit >> BBPINITLOG]);
		BBP[BBPlimit >> BBPINITLOG] = NULL;
	}
	ATOMIC_SET(&BBPsize, 0);
	for (i = 0; i < MAXFARMS; i++)
		GDKfree((void *) BBPfarms[i].dirname); /* loose "const" */
	memset(BBPfarms, 0, sizeof(BBPfarms));
	GDKfree(BBP_hash);
	BBP_hash = NULL;
	BBP_mask = 0;

	locked_by = 0;
	BBPunloadCnt = 0;
	backup_files = 0;
	backup_dir = 0;
	backup_subdir = 0;
}

static MT_Lock GDKCallbackListLock = MT_LOCK_INITIALIZER(GDKCallbackListLock);

static struct {
	int cnt;
	gdk_callback *head;
} callback_list = {
	.cnt = 0,
	.head = NULL,
};

/*
 * @- Add a callback
 * Adds new callback to the callback list.
 */
gdk_return
gdk_add_callback(char *name, gdk_callback_func *f, int argc, void *argv[], int
		interval)
{

	gdk_callback *callback = NULL;
	gdk_callback *p = callback_list.head;

	if (!(callback = GDKmalloc(sizeof(gdk_callback) + sizeof(void *) * argc))) {
		TRC_CRITICAL(GDK, "Failed to allocate memory!");
		return GDK_FAIL;
	}

	*callback = (gdk_callback) {
		.name = name,
		.argc = argc,
		.interval = interval,
		.func = f,
	};

	for (int i=0; i < argc; i++) {
		callback->argv[i] = argv[i];
	}

	MT_lock_set(&GDKCallbackListLock);
	if (p) {
		int cnt = 1;
		do {
			// check if already added
			if (strcmp(callback->name, p->name) == 0) {
				MT_lock_unset(&GDKCallbackListLock);
				GDKfree(callback);
				return GDK_FAIL;
			}
			if (p->next == NULL) {
			   	p->next = callback;
				p = callback->next;
			} else {
				p = p->next;
			}
			cnt += 1;
		} while(p);
		callback_list.cnt = cnt;
	} else {
		callback_list.cnt = 1;
		callback_list.head = callback;
	}
	MT_lock_unset(&GDKCallbackListLock);
	return GDK_SUCCEED;
}

/*
 * @- Remove a callback
 * Removes a callback from the callback list with a given name as an argument.
 */
gdk_return
gdk_remove_callback(char *cb_name, gdk_callback_func *argsfree)
{
	gdk_callback *curr = callback_list.head;
	gdk_callback *prev = NULL;
	gdk_return res = GDK_FAIL;
	while(curr) {
		if (strcmp(cb_name, curr->name) == 0) {
			MT_lock_set(&GDKCallbackListLock);
			if (curr == callback_list.head && prev == NULL) {
				callback_list.head = curr->next;
			} else {
				prev->next = curr->next;
			}
			if (argsfree)
			       	argsfree(curr->argc, curr->argv);
			GDKfree(curr);
			curr = NULL;
			callback_list.cnt -=1;
			res = GDK_SUCCEED;
			MT_lock_unset(&GDKCallbackListLock);
		} else {
			prev = curr;
			curr = curr->next;
		}
	}
	return res;
}

static gdk_return
do_callback(gdk_callback *cb)
{
	cb->last_called = GDKusec();
	return cb->func(cb->argc, cb->argv);
}

static bool
should_call(gdk_callback *cb)
{
	if (cb->last_called && cb->interval) {
		return (cb->last_called + cb->interval * 1000 * 1000) <
			GDKusec();
	}
	return true;
}

static void
BBPcallbacks(void)
{
	gdk_callback *next = callback_list.head;

	MT_lock_set(&GDKCallbackListLock);
	while (next) {
		if(should_call(next))
			do_callback(next);
		next = next->next;
	}
	MT_lock_unset(&GDKCallbackListLock);
}<|MERGE_RESOLUTION|>--- conflicted
+++ resolved
@@ -3862,17 +3862,11 @@
 				   &obbpf, &nbbpf);
 	}
 
-<<<<<<< HEAD
-	if (ret == GDK_SUCCEED) {
-		int idx = 0;
-		bool lock = locked_by == 0 || locked_by != MT_getpid();
-=======
 	for (int idx = 1; ret == GDK_SUCCEED && idx < cnt; idx++) {
 		bat i = subcommit ? subcommit[idx] : idx;
 		/* BBP_desc(i) may be NULL */
 		BUN size = sizes ? sizes[idx] : BUN_NONE;
 		BATiter bi;
->>>>>>> a4876eff
 
 		if (BBP_status(i) & BBPPERSISTENT) {
 			BAT *b = dirty_bat(&i, subcommit != NULL);
