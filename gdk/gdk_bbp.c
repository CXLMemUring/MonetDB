/*
 * This Source Code Form is subject to the terms of the Mozilla Public
 * License, v. 2.0.  If a copy of the MPL was not distributed with this
 * file, You can obtain one at http://mozilla.org/MPL/2.0/.
 *
 * Copyright 1997 - July 2008 CWI, August 2008 - 2019 MonetDB B.V.
 */

/*
 * @a M. L. Kersten, P. Boncz, N. J. Nes
 * @* BAT Buffer Pool (BBP)
 * The BATs created and loaded are collected in a BAT buffer pool.
 * The Bat Buffer Pool has a number of functions:
 * @table @code
 *
 * @item administration and lookup
 * The BBP is a directory which contains status information about all
 * known BATs.  This interface may be used very heavily, by
 * data-intensive applications.  To eliminate all overhead, read-only
 * access to the BBP may be done by table-lookups. The integer index
 * type for these lookups is @emph{bat}, as retrieved by
 * @emph{b->batCacheid}. The @emph{bat} zero is reserved for the nil
 * bat.
 *
 * @item persistence
 * The BBP is made persistent by saving it to the dictionary file
 * called @emph{BBP.dir} in the database.
 *
 * When the number of BATs rises, having all files in one directory
 * becomes a bottleneck.  The BBP therefore implements a scheme that
 * distributes all BATs in a growing directory tree with at most 64
 * BATs stored in one node.
 *
 * @item buffer management
 * The BBP is responsible for loading and saving of BATs to disk. It
 * also contains routines to unload BATs from memory when memory
 * resources get scarce. For this purpose, it administers BAT memory
 * reference counts (to know which BATs can be unloaded) and BAT usage
 * statistics (it unloads the least recently used BATs).
 *
 * @item recovery
 * When the database is closed or during a run-time syncpoint, the
 * system tables must be written to disk in a safe way, that is immune
 * for system failures (like disk full). To do so, the BBP implements
 * an atomic commit and recovery protocol: first all files to be
 * overwritten are moved to a BACKUP/ dir. If that succeeds, the
 * writes are done. If that also fully succeeds the BACKUP/ dir is
 * renamed to DELETE_ME/ and subsequently deleted.  If not, all files
 * in BACKUP/ are moved back to their original location.
 *
 * @item unloading
 * Bats which have a logical reference (ie. a lrefs > 0) but no memory
 * reference (refcnt == 0) can be unloaded. Unloading dirty bats
 * means, moving the original (committed version) to the BACKUP/ dir
 * and saving the bat. This complicates the commit and recovery/abort
 * issues.  The commit has to check if the bat is already moved. And
 * The recovery has to always move back the files from the BACKUP/
 * dir.
 *
 * @item reference counting
 * Bats use have two kinds of references: logical and physical
 * (pointer) ones.  The logical references are administered by
 * BBPretain/BBPrelease, the physical ones by BBPfix/BBPunfix.
 *
 * @item share counting
 * Views use the heaps of there parent bats. To save guard this, the
 * parent has a shared counter, which is incremented and decremented
 * using BBPshare and BBPunshare. These functions make sure the parent
 * is memory resident as required because of the 'pointer' sharing.
 * @end table
 */

#include "monetdb_config.h"
#include "gdk.h"
#include "gdk_private.h"
#include "gdk_storage.h"
#include "mutils.h"

#ifndef F_OK
#define F_OK 0
#endif
#ifdef _MSC_VER
#define access(f, m)	_access(f, m)
#endif

/*
 * The BBP has a fixed address, so re-allocation due to a growing BBP
 * caused by one thread does not disturb reads to the old entries by
 * another.  This is implemented using anonymous virtual memory;
 * extensions on the same address are guaranteed because a large
 * non-committed VM area is requested initially. New slots in the BBP
 * are found in O(1) by keeping a freelist that uses the 'next' field
 * in the BBPrec records.
 */
BBPrec *BBP[N_BBPINIT];		/* fixed base VM address of BBP array */
bat BBPlimit = 0;		/* current committed VM BBP array */
#ifdef ATOMIC_LOCK
static MT_Lock BBPsizeLock MT_LOCK_INITIALIZER("BBPsizeLock");
#endif
static volatile ATOMIC_TYPE BBPsize = 0; /* current used size of BBP array */

struct BBPfarm_t BBPfarms[MAXFARMS];

#define KITTENNAP 1		/* used to suspend processing */
#define BBPNONAME "."		/* filler for no name in BBP.dir */
/*
 * The hash index uses a bucket index (int array) of size mask that is
 * tuned for perfect hashing (1 lookup). The bucket chain uses the
 * 'next' field in the BBPrec records.
 */
bat *BBP_hash = NULL;		/* BBP logical name hash buckets */
bat BBP_mask = 0;		/* number of buckets = & mask */

static gdk_return BBPfree(BAT *b, const char *calledFrom);
static void BBPdestroy(BAT *b);
static void BBPuncacheit(bat bid, bool unloaddesc);
static gdk_return BBPprepare(bool subcommit);
static BAT *getBBPdescriptor(bat i, bool lock);
static gdk_return BBPbackup(BAT *b, bool subcommit);
static gdk_return BBPdir(int cnt, bat *subcommit);

#ifdef HAVE_HGE
/* start out by saying we have no hge, but as soon as we've seen one,
 * we'll always say we do have it */
static bool havehge = false;
#endif

#define BBPnamecheck(s) (BBPtmpcheck(s) ? strtol((s) + 4, NULL, 8) : 0)

static void
BBP_insert(bat i)
{
	bat idx = (bat) (strHash(BBP_logical(i)) & BBP_mask);

	BBP_next(i) = BBP_hash[idx];
	BBP_hash[idx] = i;
}

static void
BBP_delete(bat i)
{
	bat *h = BBP_hash;
	const char *s = BBP_logical(i);
	bat idx = (bat) (strHash(s) & BBP_mask);

	for (h += idx; (i = *h) != 0; h = &BBP_next(i)) {
		if (strcmp(BBP_logical(i), s) == 0) {
			*h = BBP_next(i);
			break;
		}
	}
}

bat
getBBPsize(void)
{
	return (bat) ATOMIC_GET(BBPsize, BBPsizeLock);
}


/*
 * other globals
 */
bool BBP_dirty = false;		/* BBP structures modified? */
int BBPin = 0;			/* bats loaded statistic */
int BBPout = 0;			/* bats saved statistic */

/*
 * @+ BBP Consistency and Concurrency
 * While GDK provides the basic building blocks for an ACID system, in
 * itself it is not such a system, as we this would entail too much
 * overhead that is often not needed. Hence, some consistency control
 * is left to the user. The first important user constraint is that if
 * a user updates a BAT, (s)he himself must assure that no-one else
 * accesses this BAT.
 *
 * Concerning buffer management, the BBP carries out a swapping
 * policy.  BATs are kept in memory till the memory is full. If the
 * memory is full, the malloc functions initiate BBP trim actions,
 * that unload the coldest BATs that have a zero reference count. The
 * second important user constraint is therefore that a user may only
 * manipulate live BAT data in memory if it is sure that there is at
 * least one reference count to that BAT.
 *
 * The main BBP array is protected by two locks:
 * @table @code
 * @item GDKcacheLock]
 * this lock guards the free slot management in the BBP array.  The
 * BBP operations that allocate a new slot for a new BAT
 * (@emph{BBPinit},@emph{BBPcacheit}), delete the slot of a destroyed
 * BAT (@emph{BBPreclaim}), or rename a BAT (@emph{BBPrename}), hold
 * this lock. It also protects all BAT (re)naming actions include
 * (read and write) in the hash table with BAT names.
 * @item GDKswapLock
 * this lock guards the swap (loaded/unloaded) status of the
 * BATs. Hence, all BBP routines that influence the swapping policy,
 * or actually carry out the swapping policy itself, acquire this lock
 * (e.g. @emph{BBPfix},@emph{BBPunfix}).  Note that this also means
 * that updates to the BBP_status indicator array must be protected by
 * GDKswapLock.
 *
 * To reduce contention GDKswapLock was split into multiple locks; it
 * is now an array of lock pointers which is accessed by
 * GDKswapLock(bat)
 * @end table
 *
 * Routines that need both locks should first acquire the locks in the
 * GDKswapLock array (in ascending order) and then GDKcacheLock (and
 * release them in reverse order).
 *
 * To obtain maximum speed, read operations to existing elements in
 * the BBP are unguarded. As said, it is the users responsibility that
 * the BAT that is being read is not being modified. BBP update
 * actions that modify the BBP data structure itself are locked by the
 * BBP functions themselves. Hence, multiple concurrent BBP read
 * operations may be ongoing while at the same time at most one BBP
 * write operation @strong{on a different BAT} is executing.  This
 * holds for accesses to the public (quasi-) arrays @emph{BBPcache},
 * @emph{BBPstatus} and @emph{BBPrefs}.
 * These arrays are called quasi as now they are
 * actually stored together in one big BBPrec array called BBP, that
 * is allocated in anonymous VM space, so we can reallocate this
 * structure without changing the base address (a crucial feature if
 * read actions are to go on unlocked while other entries in the BBP
 * may be modified).
 */
static volatile MT_Id locked_by = 0;

#define BBP_unload_inc(bid, nme)		\
	do {					\
		MT_lock_set(&GDKunloadLock);	\
		BBPunloadCnt++;			\
		MT_lock_unset(&GDKunloadLock);	\
	} while (0)

#define BBP_unload_dec(bid, nme)		\
	do {					\
		MT_lock_set(&GDKunloadLock);	\
		--BBPunloadCnt;			\
		assert(BBPunloadCnt >= 0);	\
		MT_lock_unset(&GDKunloadLock);	\
	} while (0)

static int BBPunloadCnt = 0;
static MT_Lock GDKunloadLock MT_LOCK_INITIALIZER("GDKunloadLock");

void
BBPlock(void)
{
	int i;

	/* wait for all pending unloads to finish */
	MT_lock_set(&GDKunloadLock);
	while (BBPunloadCnt > 0) {
		MT_lock_unset(&GDKunloadLock);
		MT_sleep_ms(1);
		MT_lock_set(&GDKunloadLock);
	}

	for (i = 0; i <= BBP_THREADMASK; i++)
		MT_lock_set(&GDKtrimLock(i));
	for (i = 0; i <= BBP_THREADMASK; i++)
		MT_lock_set(&GDKcacheLock(i));
	for (i = 0; i <= BBP_BATMASK; i++)
		MT_lock_set(&GDKswapLock(i));
	locked_by = MT_getpid();

	MT_lock_unset(&GDKunloadLock);
}

void
BBPunlock(void)
{
	int i;

	for (i = BBP_BATMASK; i >= 0; i--)
		MT_lock_unset(&GDKswapLock(i));
	for (i = BBP_THREADMASK; i >= 0; i--)
		MT_lock_unset(&GDKcacheLock(i));
	locked_by = 0;
	for (i = BBP_THREADMASK; i >= 0; i--)
		MT_lock_unset(&GDKtrimLock(i));
}


static gdk_return
BBPinithash(int j)
{
	bat i = (bat) ATOMIC_GET(BBPsize, BBPsizeLock);

	assert(j >= 0 && j <= BBP_THREADMASK);
	for (BBP_mask = 1; (BBP_mask << 1) <= BBPlimit; BBP_mask <<= 1)
		;
	BBP_hash = (bat *) GDKzalloc(BBP_mask * sizeof(bat));
	if (BBP_hash == NULL) {
		GDKerror("BBPinithash: cannot allocate memory\n");
		return GDK_FAIL;
	}
	BBP_mask--;

	while (--i > 0) {
		const char *s = BBP_logical(i);

		if (s) {
			if (*s != '.' && BBPtmpcheck(s) == 0) {
				BBP_insert(i);
			}
		} else {
			BBP_next(i) = BBP_free(j);
			BBP_free(j) = i;
			if (++j > BBP_THREADMASK)
				j = 0;
		}
	}
	return GDK_SUCCEED;
}

int
BBPselectfarm(role_t role, int type, enum heaptype hptype)
{
	int i;

	(void) type;		/* may use in future */
	(void) hptype;		/* may use in future */

<<<<<<< HEAD
	assert(role >= 0 && role < 32);
	if (GDKinmemory())
		return 0;

=======
>>>>>>> 6156b54a
#ifndef PERSISTENTHASH
	if (hptype == hashheap)
		role = TRANSIENT;
#endif
#ifndef PERSISTENTIDX
	if (hptype == orderidxheap)
		role = TRANSIENT;
#endif
	for (i = 0; i < MAXFARMS; i++)
		if (BBPfarms[i].dirname && BBPfarms[i].roles & (1 << (int) role))
			return i;
	/* must be able to find farms for TRANSIENT and PERSISTENT */
	assert(role != TRANSIENT && role != PERSISTENT);
	return -1;
}

/*
 * BBPextend must take the trimlock, as it is called when other BBP
 * locks are held and it will allocate memory.
 */
static gdk_return
BBPextend(int idx, bool buildhash)
{
	if ((bat) ATOMIC_GET(BBPsize, BBPsizeLock) >= N_BBPINIT * BBPINIT) {
		GDKerror("BBPextend: trying to extend BAT pool beyond the "
			 "limit (%d)\n", N_BBPINIT * BBPINIT);
		return GDK_FAIL;
	}

	/* make sure the new size is at least BBPsize large */
	while (BBPlimit < (bat) ATOMIC_GET(BBPsize, BBPsizeLock)) {
		assert(BBP[BBPlimit >> BBPINITLOG] == NULL);
		BBP[BBPlimit >> BBPINITLOG] = GDKzalloc(BBPINIT * sizeof(BBPrec));
		if (BBP[BBPlimit >> BBPINITLOG] == NULL) {
			GDKerror("BBPextend: failed to extend BAT pool\n");
			return GDK_FAIL;
		}
		BBPlimit += BBPINIT;
	}

	if (buildhash) {
		int i;

		GDKfree(BBP_hash);
		BBP_hash = NULL;
		for (i = 0; i <= BBP_THREADMASK; i++)
			BBP_free(i) = 0;
		if (BBPinithash(idx) != GDK_SUCCEED)
			return GDK_FAIL;
	}
	return GDK_SUCCEED;
}

static gdk_return
recover_dir(int farmid, bool direxists)
{
	if (direxists) {
		/* just try; don't care about these non-vital files */
		if (GDKunlink(farmid, BATDIR, "BBP", "bak") != GDK_SUCCEED)
			fprintf(stderr, "#recover_dir: unlink of BBP.bak failed\n");
		if (GDKmove(farmid, BATDIR, "BBP", "dir", BATDIR, "BBP", "bak") != GDK_SUCCEED)
			fprintf(stderr, "#recover_dir: rename of BBP.dir to BBP.bak failed\n");
	}
	return GDKmove(farmid, BAKDIR, "BBP", "dir", BATDIR, "BBP", "dir");
}

static gdk_return BBPrecover(int farmid);
static gdk_return BBPrecover_subdir(void);
static bool BBPdiskscan(const char *, size_t);

#ifdef GDKLIBRARY_NIL_NAN
static gdk_return
fixfltheap(BAT *b)
{
	long_str filename;
	Heap h1;		/* old heap */
	Heap h2;		/* new heap */
	const char *nme, *bnme;
	char *srcdir;
	BUN i;
	bool nofix = true;

	nme = BBP_physical(b->batCacheid);
	srcdir = GDKfilepath(NOFARM, BATDIR, nme, NULL);
	if (srcdir == NULL) {
		return GDK_FAIL;
	}
	*strrchr(srcdir, DIR_SEP) = 0;

	if ((bnme = strrchr(nme, DIR_SEP)) != NULL)
		bnme++;
	else
		bnme = nme;
	sprintf(filename, "BACKUP%c%s", DIR_SEP, bnme);

	/* make backup of heap */
	if (GDKmove(b->theap.farmid, srcdir, bnme, "tail", BAKDIR, bnme, "tail") != GDK_SUCCEED) {
		GDKfree(srcdir);
		GDKerror("fixfltheap: cannot make backup of %s.tail\n", nme);
		return GDK_FAIL;
	}
	/* load old heap */
	h1 = b->theap;
	stpconcat(h1.filename, filename, ".tail", NULL);
	h1.base = NULL;
	h1.dirty = false;
	if (HEAPload(&h1, filename, "tail", false) != GDK_SUCCEED) {
		GDKfree(srcdir);
		GDKerror("fixfltheap: loading old tail heap "
			 "for BAT %d failed\n", b->batCacheid);
		return GDK_FAIL;
	}

	/* create new heap */
	h2 = b->theap;
	stpconcat(h2.filename, nme, ".tail", NULL);
	if (HEAPalloc(&h2, b->batCapacity, b->twidth) != GDK_SUCCEED) {
		GDKfree(srcdir);
		HEAPfree(&h1, false);
		GDKerror("fixfltheap: allocating new tail heap "
			 "for BAT %d failed\n", b->batCacheid);
		return GDK_FAIL;
	}
	h2.dirty = true;
	h2.free = h1.free;

	switch (b->ttype) {
	case TYPE_flt: {
		const flt *restrict o = (const flt *) h1.base;
		flt *restrict n = (flt *) h2.base;

		for (i = 0; i < b->batCount; i++) {
			if (o[i] == GDK_flt_min) {
				b->tnil = true;
				n[i] = flt_nil;
				nofix = false;
			} else {
				n[i] = o[i];
			}
		}
		break;
	}
	case TYPE_dbl: {
		const dbl *restrict o = (const dbl *) h1.base;
		dbl *restrict n = (dbl *) h2.base;

		for (i = 0; i < b->batCount; i++) {
			if (o[i] == GDK_dbl_min) {
				b->tnil = true;
				n[i] = dbl_nil;
				nofix = false;
			} else {
				n[i] = o[i];
			}
		}
		break;
	}
	default: {
		struct mbr {
			float xmin, ymin, xmax, ymax;
		};
		const struct mbr *restrict o = (const struct mbr *) h1.base;
		struct mbr *restrict n = (struct mbr *) h2.base;

		assert(strcmp(ATOMunknown_name(b->ttype), "mbr") == 0);
		assert(b->twidth == 4 * sizeof(flt));

		for (i = 0; i < b->batCount; i++) {
			if (o[i].xmin == GDK_flt_min ||
			    o[i].xmax == GDK_flt_min ||
			    o[i].ymin == GDK_flt_min ||
			    o[i].ymax == GDK_flt_min) {
				b->tnil = true;
				n[i].xmin = n[i].xmax = n[i].ymin = n[i].ymax = flt_nil;
				nofix = false;
			} else {
				n[i] = o[i];
			}
		}
		break;
	}
	}

	/* cleanup */
	HEAPfree(&h1, false);
	if (nofix) {
		/* didn't fix anything, move backup back */
		HEAPfree(&h2, true);
		if (GDKmove(b->theap.farmid, BAKDIR, bnme, "tail", srcdir, bnme, "tail") != GDK_SUCCEED) {
			GDKfree(srcdir);
			GDKerror("fixfltheap: cannot restore backup of %s.tail\n", nme);
			return GDK_FAIL;
		}
	} else {
		/* heap was fixed */
		b->batDirtydesc = true;
		if (HEAPsave(&h2, nme, "tail") != GDK_SUCCEED) {
			HEAPfree(&h2, false);
			GDKfree(srcdir);
			GDKerror("fixfltheap: saving heap failed\n");
			return GDK_FAIL;
		}
		HEAPfree(&h2, false);
		b->theap = h2;
	}
	GDKfree(srcdir);
	return GDK_SUCCEED;
}

static gdk_return
fixfloatbats(void)
{
	bat bid;
	BAT *b;
	char filename[FILENAME_MAX];
	FILE *fp;
	size_t len;

	for (bid = 1; bid < (bat) ATOMIC_GET(BBPsize, BBPsizeLock); bid++) {
		if ((b = BBP_desc(bid)) == NULL) {
			/* not a valid BAT */
			continue;
		}
		if (BBP_logical(bid) &&
		    (len = strlen(BBP_logical(bid))) > 12 &&
		    strcmp(BBP_logical(bid) + len - 12, "_catalog_nme") == 0) {
			/* this is one of the files used by the
			 * logger.  We need to communicate to the
			 * logger that it also needs to do a
			 * conversion.  That is done by creating a
			 * file here based on the name of this BAT. */
			snprintf(filename, sizeof(filename),
				 "%s/%.*s_nil-nan-convert",
				 BBPfarms[0].dirname,
				 (int) (len - 12), BBP_logical(bid));
			fp = fopen(filename, "w");
			if (fp == NULL) {
				GDKsyserror("fixfloatbats: cannot create file %s\n",
					 filename);
				return GDK_FAIL;
			}
			fclose(fp);
		}
		if (b->batCount == 0 || b->tnonil) {
			/*  no NILs to convert */
			continue;
		}
		if (b->ttype < 0) {
			const char *anme;

			/* as yet unknown tail column type */
			anme = ATOMunknown_name(b->ttype);
			/* known string types */
			if (strcmp(anme, "mbr") != 0)
				continue;
		} else if (b->ttype != TYPE_flt && b->ttype != TYPE_dbl)
			continue;
		if (fixfltheap(b) != GDK_SUCCEED)
			return GDK_FAIL;
	}
	return GDK_SUCCEED;
}
#endif

static int
heapinit(BAT *b, const char *buf, int *hashash, unsigned bbpversion, bat bid, const char *filename)
{
	int t;
	char type[33];
	uint16_t width;
	uint16_t var;
	uint16_t properties;
	uint64_t nokey0;
	uint64_t nokey1;
	uint64_t nosorted;
	uint64_t norevsorted;
	uint64_t base;
	uint64_t align;
	uint64_t free;
	uint64_t size;
	uint16_t storage;
	int n;

	(void) bbpversion;	/* could be used to implement compatibility */

	norevsorted = 0; /* default for first case */
	if (bbpversion <= GDKLIBRARY_TALIGN ?
	    sscanf(buf,
		   " %32s %" SCNu16 " %" SCNu16 " %" SCNu16 " %" SCNu64
		   " %" SCNu64 " %" SCNu64 " %" SCNu64 " %" SCNu64
		   " %" SCNu64 " %" SCNu64 " %" SCNu64 " %" SCNu16
		   "%n",
		   type, &width, &var, &properties, &nokey0,
		   &nokey1, &nosorted, &norevsorted, &base,
		   &align, &free, &size, &storage,
		   &n) < 13 :
	    sscanf(buf,
		   " %10s %" SCNu16 " %" SCNu16 " %" SCNu16 " %" SCNu64
		   " %" SCNu64 " %" SCNu64 " %" SCNu64 " %" SCNu64
		   " %" SCNu64 " %" SCNu64 " %" SCNu16
		   "%n",
		   type, &width, &var, &properties, &nokey0,
		   &nokey1, &nosorted, &norevsorted, &base,
		   &free, &size, &storage,
		   &n) < 12) {
		GDKerror("BBPinit: invalid format for BBP.dir\n%s", buf);
		return -1;
	}

	if (properties & ~0x0F81) {
		GDKerror("BBPinit: unknown properties are set: incompatible database\n");
		return -1;
	}
	*hashash = var & 2;
	var &= ~2;
#ifdef HAVE_HGE
	if (strcmp(type, "hge") == 0)
		havehge = true;
#endif
	/* sqlblob was changed to plain blob in the Apr2019 release */
	if (strcmp(type, "sqlblob") == 0)
		strcpy(type, "blob");
	if ((t = ATOMindex(type)) < 0) {
		if ((t = ATOMunknown_find(type)) == 0) {
			GDKerror("BBPinit: no space for atom %s", type);
			return -1;
		}
	} else if (var != (t == TYPE_void || BATatoms[t].atomPut != NULL)) {
		GDKerror("BBPinit: inconsistent entry in BBP.dir: tvarsized mismatch for BAT %d\n", (int) bid);
		return -1;
	} else if (var && t != 0 ?
		   ATOMsize(t) < width ||
		   (width != 1 && width != 2 && width != 4
#if SIZEOF_VAR_T == 8
		    && width != 8
#endif
			   ) :
		   ATOMsize(t) != width) {
		GDKerror("BBPinit: inconsistent entry in BBP.dir: tsize mismatch for BAT %d\n", (int) bid);
		return -1;
	}
	b->ttype = t;
	b->twidth = width;
	b->tvarsized = var != 0;
	b->tshift = ATOMelmshift(width);
	assert_shift_width(b->tshift,b->twidth);
	b->tnokey[0] = (BUN) nokey0;
	b->tnokey[1] = (BUN) nokey1;
	b->tsorted = (bit) ((properties & 0x0001) != 0);
	b->trevsorted = (bit) ((properties & 0x0080) != 0);
	b->tkey = (properties & 0x0100) != 0;
	b->tnonil = (properties & 0x0400) != 0;
	b->tnil = (properties & 0x0800) != 0;
	b->tnosorted = (BUN) nosorted;
	b->tnorevsorted = (BUN) norevsorted;
	/* (properties & 0x0200) is the old tdense flag */
	b->tseqbase = (properties & 0x0200) == 0 || base >= (uint64_t) oid_nil ? oid_nil : (oid) base;
	b->theap.free = (size_t) free;
	b->theap.size = (size_t) size;
	b->theap.base = NULL;
	stpconcat(b->theap.filename, filename, ".tail", NULL);
	b->theap.storage = (storage_t) storage;
	b->theap.copied = false;
	b->theap.newstorage = (storage_t) storage;
	b->theap.farmid = BBPselectfarm(PERSISTENT, b->ttype, offheap);
	b->theap.dirty = false;
#ifdef GDKLIBRARY_BLOB_SORT
	if (bbpversion <= GDKLIBRARY_BLOB_SORT && strcmp(type, "blob") == 0) {
		b->tsorted = b->trevsorted = false;
		b->tnosorted = b->tnorevsorted = 0;
		OIDXdestroy(b);
	}
#endif
	if (b->theap.free > b->theap.size) {
		GDKerror("BBPinit: \"free\" value larger than \"size\" in heap of bat %d\n", (int) bid);
		return -1;
	}
	return n;
}

static int
vheapinit(BAT *b, const char *buf, int hashash, bat bid, const char *filename)
{
	int n = 0;
	uint64_t free, size;
	uint16_t storage;

	if (b->tvarsized && b->ttype != TYPE_void) {
		b->tvheap = GDKzalloc(sizeof(Heap));
		if (b->tvheap == NULL) {
			GDKerror("BBPinit: cannot allocate memory for heap.");
			return -1;
		}
		if (sscanf(buf,
			   " %" SCNu64 " %" SCNu64 " %" SCNu16
			   "%n",
			   &free, &size, &storage, &n) < 3) {
			GDKerror("BBPinit: invalid format for BBP.dir\n%s", buf);
			return -1;
		}
		b->tvheap->free = (size_t) free;
		b->tvheap->size = (size_t) size;
		b->tvheap->base = NULL;
		stpconcat(b->tvheap->filename, filename, ".theap", NULL);
		b->tvheap->storage = (storage_t) storage;
		b->tvheap->copied = false;
		b->tvheap->hashash = hashash != 0;
		b->tvheap->cleanhash = true;
		b->tvheap->newstorage = (storage_t) storage;
		b->tvheap->dirty = false;
		b->tvheap->parentid = bid;
		b->tvheap->farmid = BBPselectfarm(PERSISTENT, b->ttype, varheap);
		if (b->tvheap->free > b->tvheap->size) {
			GDKerror("BBPinit: \"free\" value larger than \"size\" in var heap of bat %d\n", (int) bid);
			return -1;
		}
	}
	return n;
}

static gdk_return
BBPreadEntries(FILE *fp, unsigned bbpversion)
{
	bat bid = 0;
	char buf[4096];
	BAT *bn;

	/* read the BBP.dir and insert the BATs into the BBP */
	while (fgets(buf, sizeof(buf), fp) != NULL) {
		uint64_t batid;
		uint16_t status;
		char headname[129];
		char filename[20];
		unsigned int properties;
		int nread, n;
		char *s, *options = NULL;
		char logical[1024];
		uint64_t first = 0, count, capacity, base = 0;
		int Thashash;

		static_assert(sizeof(BBP_physical(0)) == sizeof(filename),
			"filename should be same size as BBPrec.physical");
		if ((s = strchr(buf, '\r')) != NULL) {
			/* convert \r\n into just \n */
			if (s[1] != '\n') {
				GDKerror("BBPinit: invalid format for BBP.dir");
				return GDK_FAIL;
			}
			*s++ = '\n';
			*s = 0;
		}

		if (sscanf(buf,
			   "%" SCNu64 " %" SCNu16 " %128s %19s %u %" SCNu64
			   " %" SCNu64 " %" SCNu64
			   "%n",
			   &batid, &status, headname, filename,
			   &properties,
			   &count, &capacity, &base,
			   &nread) < 8) {
			GDKerror("BBPinit: invalid format for BBP.dir\n%s", buf);
			return GDK_FAIL;
		}

		if (batid >= N_BBPINIT * BBPINIT) {
			GDKerror("BBPinit: bat ID (%" PRIu64 ") too large to accomodate (max %d).", batid, N_BBPINIT * BBPINIT - 1);
			return GDK_FAIL;
		}

		/* convert both / and \ path separators to our own DIR_SEP */
#if DIR_SEP != '/'
		s = filename;
		while ((s = strchr(s, '/')) != NULL)
			*s++ = DIR_SEP;
#endif
#if DIR_SEP != '\\'
		s = filename;
		while ((s = strchr(s, '\\')) != NULL)
			*s++ = DIR_SEP;
#endif

		if (first != 0) {
			GDKerror("BBPinit: first != 0 (ID = %" PRIu64 ").",
				 batid);
			return GDK_FAIL;
		}

		bid = (bat) batid;
		if (batid >= (uint64_t) ATOMIC_GET(BBPsize, BBPsizeLock)) {
			ATOMIC_SET(BBPsize, (ATOMIC_TYPE) (batid + 1), BBPsizeLock);
			if ((bat) ATOMIC_GET(BBPsize, BBPsizeLock) >= BBPlimit)
				BBPextend(0, false);
		}
		if (BBP_desc(bid) != NULL) {
			GDKerror("BBPinit: duplicate entry in BBP.dir (ID = "
				 "%" PRIu64 ").", batid);
			return GDK_FAIL;
		}
		bn = GDKzalloc(sizeof(BAT));
		if (bn == NULL) {
			GDKerror("BBPinit: cannot allocate memory for BAT.");
			return GDK_FAIL;
		}
		bn->batCacheid = bid;
		if (BATroles(bn, NULL) != GDK_SUCCEED) {
			GDKfree(bn);
			GDKerror("BBPinit: BATroles failed.");
			return GDK_FAIL;
		}
		bn->batTransient = false;
		bn->batCopiedtodisk = true;
		bn->batRestricted = (properties & 0x06) >> 1;
		bn->batCount = (BUN) count;
		bn->batInserted = bn->batCount;
		bn->batCapacity = (BUN) capacity;

		if (base > (uint64_t) GDK_oid_max) {
			BATdestroy(bn);
			GDKerror("BBPinit: head seqbase out of range (ID = %" PRIu64 ", seq = %" PRIu64 ").", batid, base);
			return GDK_FAIL;
		}
		bn->hseqbase = (oid) base;
		n = heapinit(bn, buf + nread, &Thashash, bbpversion, bid, filename);
		if (n < 0) {
			BATdestroy(bn);
			return GDK_FAIL;
		}
		nread += n;
		n = vheapinit(bn, buf + nread, Thashash, bid, filename);
		if (n < 0) {
			BATdestroy(bn);
			return GDK_FAIL;
		}
		nread += n;

		if (buf[nread] != '\n' && buf[nread] != ' ') {
			BATdestroy(bn);
			GDKerror("BBPinit: invalid format for BBP.dir\n%s", buf);
			return GDK_FAIL;
		}
		if (buf[nread] == ' ')
			options = buf + nread + 1;

		if ((s = strchr(headname, '~')) != NULL && s == headname) {
			snprintf(logical, sizeof(logical), "tmp_%o", (unsigned) bid);
		} else {
			if (s)
				*s = 0;
			strncpy(logical, headname, sizeof(logical));
		}
		s = logical;
		BBP_logical(bid) = GDKstrdup(s);
		if (BBP_logical(bid) == NULL) {
			BATdestroy(bn);
			return GDK_FAIL;
		}
		/* tailname is ignored */
		strncpy(BBP_physical(bid), filename, sizeof(BBP_physical(bid)));
#ifdef STATIC_CODE_ANALYSIS
		/* help coverity */
		BBP_physical(bid)[sizeof(BBP_physical(bid)) - 1] = 0;
#endif
		BBP_options(bid) = NULL;
		if (options)
			BBP_options(bid) = GDKstrdup(options);
		BBP_refs(bid) = 0;
		BBP_lrefs(bid) = 1;	/* any BAT we encounter here is persistent, so has a logical reference */
		BBP_desc(bid) = bn;
		BBP_status(bid) = BBPEXISTING;	/* do we need other status bits? */
	}
	return GDK_SUCCEED;
}

#ifdef HAVE_HGE
#define SIZEOF_MAX_INT SIZEOF_HGE
#else
#define SIZEOF_MAX_INT SIZEOF_LNG
#endif

static unsigned
BBPheader(FILE *fp)
{
	char buf[BUFSIZ];
	int sz, ptrsize, oidsize, intsize;
	unsigned bbpversion;

	if (fgets(buf, sizeof(buf), fp) == NULL) {
		GDKerror("BBPinit: BBP.dir is empty");
		return 0;
	}
	if (sscanf(buf, "BBP.dir, GDKversion %u\n", &bbpversion) != 1) {
		GDKerror("BBPinit: old BBP without version number");
		GDKerror("dump the database using a compatible version,");
		GDKerror("then restore into new database using this version.\n");
		return 0;
	}
	if (bbpversion != GDKLIBRARY &&
	    bbpversion != GDKLIBRARY_BLOB_SORT &&
	    bbpversion != GDKLIBRARY_NIL_NAN &&
	    bbpversion != GDKLIBRARY_TALIGN) {
		GDKerror("BBPinit: incompatible BBP version: expected 0%o, got 0%o.\n"
			 "This database was probably created by %s version of MonetDB.",
			 GDKLIBRARY, bbpversion,
			 bbpversion > GDKLIBRARY ? "a newer" : "a too old");
		return 0;
	}
	if (fgets(buf, sizeof(buf), fp) == NULL) {
		GDKerror("BBPinit: short BBP");
		return 0;
	}
	if (sscanf(buf, "%d %d %d", &ptrsize, &oidsize, &intsize) != 3) {
		GDKerror("BBPinit: BBP.dir has incompatible format: pointer, OID, and max. integer sizes are missing");
		return 0;
	}
	if (ptrsize != SIZEOF_SIZE_T || oidsize != SIZEOF_OID) {
		GDKerror("BBPinit: database created with incompatible server:\n"
			 "expected pointer size %d, got %d, expected OID size %d, got %d.",
			 SIZEOF_SIZE_T, ptrsize, SIZEOF_OID, oidsize);
		return 0;
	}
	if (intsize > SIZEOF_MAX_INT) {
		GDKerror("BBPinit: database created with incompatible server:\n"
			 "expected max. integer size %d, got %d.",
			 SIZEOF_MAX_INT, intsize);
		return 0;
	}
	if (fgets(buf, sizeof(buf), fp) == NULL) {
		GDKerror("BBPinit: short BBP");
		return 0;
	}
#ifdef GDKLIBRARY_TALIGN
	char *s;
	if ((s = strstr(buf, "BBPsize")) != NULL) {
		if (sscanf(s, "BBPsize=%d", &sz) != 1) {
			GDKerror("BBPinit: no BBPsize value found\n");
			return 0;
		}
		sz = (int) (sz * BATMARGIN);
		if (sz > (bat) ATOMIC_GET(BBPsize, BBPsizeLock))
			ATOMIC_SET(BBPsize, sz, BBPsizeLock);
	}
#else
	if (sscanf(buf, "BBPsize=%d", &sz) != 1) {
		GDKerror("BBPinit: no BBPsize value found\n");
		return 0;
	}
	sz = (int) (sz * BATMARGIN);
	if (sz > (bat) ATOMIC_GET(BBPsize, BBPsizeLock))
		ATOMIC_SET(BBPsize, sz, BBPsizeLock);
#endif
	assert(bbpversion != 0);
	return bbpversion;
}

bool
GDKinmemory(void)
{
	return BBPfarms[0].dirname == NULL;
}

/* all errors are fatal */
gdk_return
BBPaddfarm(const char *dirname, int rolemask)
{
	struct stat st;
	int i;

	if (strchr(dirname, '\n') != NULL) {
		GDKerror("BBPaddfarm: no newline allowed in directory name\n");
		return GDK_FAIL;
	}
	if (rolemask == 0 || (rolemask & 1 && BBPfarms[0].dirname != NULL)) {
		GDKerror("BBPaddfarm: bad rolemask\n");
		return GDK_FAIL;
	}
	if (mkdir(dirname, MONETDB_DIRMODE) < 0) {
		if (errno == EEXIST) {
			if (stat(dirname, &st) == -1 || !S_ISDIR(st.st_mode)) {
				GDKerror("BBPaddfarm: %s: not a directory\n", dirname);
				return GDK_FAIL;
			}
		} else {
			GDKerror("BBPaddfarm: %s: cannot create directory\n", dirname);
			return GDK_FAIL;
		}
	}
	for (i = 0; i < MAXFARMS; i++) {
		if (BBPfarms[i].dirname == NULL) {
			BBPfarms[i].dirname = GDKstrdup(dirname);
			if (BBPfarms[i].dirname == NULL)
				return GDK_FAIL;
			BBPfarms[i].roles = rolemask;
			if ((rolemask & 1) == 0) {
				char *bbpdir;
				int j;

				for (j = 0; j < i; j++)
					if (strcmp(BBPfarms[i].dirname,
						   BBPfarms[j].dirname) == 0)
						return GDK_SUCCEED;
				/* if an extra farm, make sure we
				 * don't find a BBP.dir there that
				 * might belong to an existing
				 * database */
				bbpdir = GDKfilepath(i, BATDIR, "BBP", "dir");
				if (bbpdir == NULL) {
					GDKerror("BBPaddfarm: malloc failed\n");
					return GDK_FAIL;
				}
				if (stat(bbpdir, &st) != -1 || errno != ENOENT) {
					GDKfree(bbpdir);
					GDKerror("BBPaddfarm: %s is a database\n", dirname);
					return GDK_FAIL;
				}
				GDKfree(bbpdir);
				bbpdir = GDKfilepath(i, BAKDIR, "BBP", "dir");
				if (bbpdir == NULL) {
					GDKerror("BBPaddfarm: malloc failed\n");
					return GDK_FAIL;
				}
				if (stat(bbpdir, &st) != -1 || errno != ENOENT) {
					GDKfree(bbpdir);
					GDKerror("BBPaddfarm: %s is a database\n", dirname);
					return GDK_FAIL;
				}
				GDKfree(bbpdir);
			}
			return GDK_SUCCEED;
		}
	}
	GDKerror("BBPaddfarm: too many farms\n");
	return GDK_FAIL;
}

void
BBPresetfarms(void)
{
	BBPexit();
	BBPunlock();
	BBPsize = 0;
	if (BBPfarms[0].dirname != NULL) {
		GDKfree((void*) BBPfarms[0].dirname); /* loose "const" */
	}
	BBPfarms[0].dirname = NULL;
	BBPfarms[0].roles = 0;
}


gdk_return
BBPinit(void)
{
	FILE *fp = NULL;
	struct stat st;
	unsigned bbpversion = 0;
	int i;

<<<<<<< HEAD
=======
	if(!(bbpdirstr = GDKfilepath(0, BATDIR, "BBP", "dir"))) {
		GDKerror("BBPinit: GDKmalloc failed\n");
		return GDK_FAIL;
	}
	if(!(backupbbpdirstr = GDKfilepath(0, BAKDIR, "BBP", "dir"))) {
		GDKfree(bbpdirstr);
		GDKerror("BBPinit: GDKmalloc failed\n");
		return GDK_FAIL;
	}

>>>>>>> 6156b54a
#ifdef NEED_MT_LOCK_INIT
	MT_lock_init(&GDKunloadLock, "GDKunloadLock");
	ATOMIC_INIT(BBPsizeLock);
	BATsample(NULL, 0);	/* initializes the lock */
#endif

<<<<<<< HEAD
	if (!GDKinmemory()) {
		char *bbpdirstr, *backupbbpdirstr;

		if(!(bbpdirstr = GDKfilepath(0, BATDIR, "BBP", "dir")))
			GDKfatal("BBPinit: GDKmalloc failed\n");
		if(!(backupbbpdirstr = GDKfilepath(0, BAKDIR, "BBP", "dir")))
			GDKfatal("BBPinit: GDKmalloc failed\n");

		if (GDKremovedir(0, TEMPDIR) != GDK_SUCCEED)
			GDKfatal("BBPinit: cannot remove directory %s\n", TEMPDIR);

		if (GDKremovedir(0, DELDIR) != GDK_SUCCEED)
			GDKfatal("BBPinit: cannot remove directory %s\n", DELDIR);

		/* first move everything from SUBDIR to BAKDIR (its parent) */
		if (BBPrecover_subdir() != GDK_SUCCEED)
			GDKfatal("BBPinit: cannot properly recover_subdir process %s. Please check whether your disk is full or write-protected", SUBDIR);

		/* try to obtain a BBP.dir from bakdir */
		if (stat(backupbbpdirstr, &st) == 0) {
			/* backup exists; *must* use it */
			if (recover_dir(0, stat(bbpdirstr, &st) == 0) != GDK_SUCCEED)
=======
	if (BBPfarms[0].dirname == NULL) {
		if (BBPaddfarm(".", 1 << PERSISTENT) != GDK_SUCCEED ||
		    BBPaddfarm(".", 1 << TRANSIENT) != GDK_SUCCEED) {
			GDKfree(bbpdirstr);
			GDKfree(backupbbpdirstr);
			return GDK_FAIL;
		}
	}

	if (GDKremovedir(0, TEMPDIR) != GDK_SUCCEED) {
		GDKfree(bbpdirstr);
		GDKfree(backupbbpdirstr);
		GDKerror("BBPinit: cannot remove directory %s\n", TEMPDIR);
		return GDK_FAIL;
	}

	if (GDKremovedir(0, DELDIR) != GDK_SUCCEED) {
		GDKfree(bbpdirstr);
		GDKfree(backupbbpdirstr);
		GDKerror("BBPinit: cannot remove directory %s\n", DELDIR);
		return GDK_FAIL;
	}

	/* first move everything from SUBDIR to BAKDIR (its parent) */
	if (BBPrecover_subdir() != GDK_SUCCEED) {
		GDKfree(bbpdirstr);
		GDKfree(backupbbpdirstr);
		GDKerror("BBPinit: cannot properly recover_subdir process %s. Please check whether your disk is full or write-protected", SUBDIR);
		return GDK_FAIL;
	}

	/* try to obtain a BBP.dir from bakdir */
	if (stat(backupbbpdirstr, &st) == 0) {
		/* backup exists; *must* use it */
		if (recover_dir(0, stat(bbpdirstr, &st) == 0) != GDK_SUCCEED)
			goto bailout;
		if ((fp = GDKfilelocate(0, "BBP", "r", "dir")) == NULL) {
			GDKfree(bbpdirstr);
			GDKfree(backupbbpdirstr);
			GDKerror("BBPinit: cannot open recovered BBP.dir.");
			return GDK_FAIL;
		}
	} else if ((fp = GDKfilelocate(0, "BBP", "r", "dir")) == NULL) {
		/* there was no BBP.dir either. Panic! try to use a
		 * BBP.bak */
		if (stat(backupbbpdirstr, &st) < 0) {
			/* no BBP.bak (nor BBP.dir or BACKUP/BBP.dir):
			 * create a new one */
			IODEBUG fprintf(stderr, "#BBPdir: initializing BBP.\n");	/* BBPdir instead of BBPinit for backward compatibility of error messages */
			if (BBPdir(0, NULL) != GDK_SUCCEED)
>>>>>>> 6156b54a
				goto bailout;
			if ((fp = GDKfilelocate(0, "BBP", "r", "dir")) == NULL)
				GDKfatal("BBPinit: cannot open recovered BBP.dir.");
		} else if ((fp = GDKfilelocate(0, "BBP", "r", "dir")) == NULL) {
			/* there was no BBP.dir either. Panic! try to use a
			 * BBP.bak */
			if (stat(backupbbpdirstr, &st) < 0) {
				/* no BBP.bak (nor BBP.dir or BACKUP/BBP.dir):
				 * create a new one */
				IODEBUG fprintf(stderr, "#BBPdir: initializing BBP.\n");	/* BBPdir instead of BBPinit for backward compatibility of error messages */
				if (BBPdir(0, NULL) != GDK_SUCCEED)
					goto bailout;
			} else if (GDKmove(0, BATDIR, "BBP", "bak", BATDIR, "BBP", "dir") == GDK_SUCCEED)
				IODEBUG fprintf(stderr, "#BBPinit: reverting to dir saved in BBP.bak.\n");

			if ((fp = GDKfilelocate(0, "BBP", "r", "dir")) == NULL)
				goto bailout;
		}
		assert(fp != NULL);
		GDKfree(bbpdirstr);
		GDKfree(backupbbpdirstr);
	}
<<<<<<< HEAD
=======
	assert(fp != NULL);
	GDKfree(bbpdirstr);
	GDKfree(backupbbpdirstr);
>>>>>>> 6156b54a

	/* scan the BBP.dir to obtain current size */
	BBPlimit = 0;
	memset(BBP, 0, sizeof(BBP));
	ATOMIC_SET(BBPsize, 1, BBPsizeLock);
	BBP_dirty = true;

<<<<<<< HEAD
	if (!GDKinmemory())
		bbpversion = BBPheader(fp);
=======
	bbpversion = BBPheader(fp);
	if (bbpversion == 0) {
		return GDK_FAIL;
	}
>>>>>>> 6156b54a

	BBPextend(0, false);		/* allocate BBP records */

<<<<<<< HEAD
	if (!GDKinmemory()) {
		ATOMIC_SET(BBPsize, 1, BBPsizeLock);
		BBPreadEntries(fp, bbpversion);
		fclose(fp);
	}
=======
	if (BBPreadEntries(fp, bbpversion) != GDK_SUCCEED) {
		return GDK_FAIL;
	}
	fclose(fp);
>>>>>>> 6156b54a

	if (BBPinithash(0) != GDK_SUCCEED) {
		GDKerror("BBPinit: BBPinithash failed");
		return GDK_FAIL;
	}

	/* will call BBPrecover if needed */
<<<<<<< HEAD
	if (!GDKinmemory() && BBPprepare(false) != GDK_SUCCEED)
		GDKfatal("BBPinit: cannot properly prepare process %s. Please check whether your disk is full or write-protected", BAKDIR);
=======
	if (BBPprepare(false) != GDK_SUCCEED) {
		GDKerror("BBPinit: cannot properly prepare process %s. Please check whether your disk is full or write-protected", BAKDIR);
		return GDK_FAIL;
	}
>>>>>>> 6156b54a

	/* cleanup any leftovers (must be done after BBPrecover) */
	for (i = 0; i < MAXFARMS && BBPfarms[i].dirname != NULL; i++) {
		int j;
		for (j = 0; j < i; j++) {
			/* don't clean a directory twice */
			if (BBPfarms[j].dirname &&
			    strcmp(BBPfarms[i].dirname,
				   BBPfarms[j].dirname) == 0)
				break;
		}
		if (j == i) {
			char *d = GDKfilepath(i, NULL, BATDIR, NULL);
			if (d == NULL) {
				GDKerror("BBPinit: malloc failed\n");
				return GDK_FAIL;
			}
			BBPdiskscan(d, strlen(d) - strlen(BATDIR));
			GDKfree(d);
		}
	}

#ifdef GDKLIBRARY_NIL_NAN
	if (bbpversion <= GDKLIBRARY_NIL_NAN)
		if (fixfloatbats() != GDK_SUCCEED) {
			return GDK_FAIL;
		}
#endif
	if (bbpversion < GDKLIBRARY)
		TMcommit();
<<<<<<< HEAD
	return;
=======
	return GDK_SUCCEED;
>>>>>>> 6156b54a

      bailout:
	/* now it is time for real panic */
	GDKerror("BBPinit: could not write %s%cBBP.dir. Please check whether your disk is full or write-protected", BATDIR, DIR_SEP);
	return GDK_FAIL;
}

/*
 * During the exit phase all non-persistent BATs are removed.  Upon
 * exit the status of the BBP tables is saved on disk.  This function
 * is called once and during the shutdown of the server. Since
 * shutdown may be issued from any thread (dangerous) it may lead to
 * interference in a parallel session.
 */

static int backup_files = 0, backup_dir = 0, backup_subdir = 0;

void
BBPexit(void)
{
	bat i;
	bool skipped;

	BBPlock();	/* stop all threads ever touching more descriptors */

	/* free all memory (just for leak-checking in Purify) */
	do {
		skipped = false;
		for (i = 0; i < (bat) ATOMIC_GET(BBPsize, BBPsizeLock); i++) {
			if (BBPvalid(i)) {
				BAT *b = BBP_desc(i);

				if (b) {
					if (b->batSharecnt > 0) {
						skipped = true;
						continue;
					}
					if (isVIEW(b)) {
						/* "manually"
						 * decrement parent
						 * references, since
						 * VIEWdestroy doesn't
						 * (and can't here due
						 * to locks) do it */
						bat tp = VIEWtparent(b);
						bat vtp = VIEWvtparent(b);
						if (tp) {
							BBP_desc(tp)->batSharecnt--;
							--BBP_lrefs(tp);
						}
						if (vtp) {
							BBP_desc(vtp)->batSharecnt--;
							--BBP_lrefs(vtp);
						}
						VIEWdestroy(b);
					} else {
						BATfree(b);
					}
				}
				BBPuncacheit(i, true);
				if (BBP_logical(i) != BBP_bak(i))
					GDKfree(BBP_logical(i));
				BBP_logical(i) = NULL;
			}
		}
	} while (skipped);
	GDKfree(BBP_hash);
	BBP_hash = 0;
	// these need to be NULL, otherwise no new ones get created
	backup_files = 0;
	backup_dir = 0;
	backup_subdir = 0;

}

/*
 * The routine BBPdir creates the BAT pool dictionary file.  It
 * includes some information about the current state of affair in the
 * pool.  The location in the buffer pool is saved for later use as
 * well.  This is merely done for ease of debugging and of no
 * importance to front-ends.  The tail of non-used entries is
 * reclaimed as well.
 */
static inline int
heap_entry(FILE *fp, BAT *b)
{
	return fprintf(fp, " %s %d %d %d " BUNFMT " " BUNFMT " " BUNFMT " "
		       BUNFMT " " OIDFMT " %zu %zu %d",
		       b->ttype >= 0 ? BATatoms[b->ttype].name : ATOMunknown_name(b->ttype),
		       b->twidth,
		       b->tvarsized | (b->tvheap ? b->tvheap->hashash << 1 : 0),
		       (unsigned short) b->tsorted |
			   ((unsigned short) b->trevsorted << 7) |
			   (((unsigned short) b->tkey & 0x01) << 8) |
		           ((unsigned short) BATtdense(b) << 9) |
			   ((unsigned short) b->tnonil << 10) |
			   ((unsigned short) b->tnil << 11),
		       b->tnokey[0],
		       b->tnokey[1],
		       b->tnosorted,
		       b->tnorevsorted,
		       b->tseqbase,
		       b->theap.free,
		       b->theap.size,
		       (int) b->theap.newstorage);
}

static inline int
vheap_entry(FILE *fp, Heap *h)
{
	if (h == NULL)
		return 0;
	return fprintf(fp, " %zu %zu %d",
		       h->free, h->size, (int) h->newstorage);
}

static gdk_return
new_bbpentry(FILE *fp, bat i, const char *prefix)
{
#ifndef NDEBUG
	assert(i > 0);
	assert(i < (bat) ATOMIC_GET(BBPsize, BBPsizeLock));
	assert(BBP_desc(i));
	assert(BBP_desc(i)->batCacheid == i);
	assert(BBP_desc(i)->batRole == PERSISTENT);
	assert(0 <= BBP_desc(i)->theap.farmid && BBP_desc(i)->theap.farmid < MAXFARMS);
	assert(BBPfarms[BBP_desc(i)->theap.farmid].roles & (1 << PERSISTENT));
	if (BBP_desc(i)->tvheap) {
		assert(0 <= BBP_desc(i)->tvheap->farmid && BBP_desc(i)->tvheap->farmid < MAXFARMS);
		assert(BBPfarms[BBP_desc(i)->tvheap->farmid].roles & (1 << PERSISTENT));
	}
#endif

	if (fprintf(fp, "%s%zd %u %s %s %d " BUNFMT " "
		    BUNFMT " " OIDFMT, prefix,
		    /* BAT info */
		    (ssize_t) i,
		    BBP_status(i) & BBPPERSISTENT,
		    BBP_logical(i),
		    BBP_physical(i),
		    BBP_desc(i)->batRestricted << 1,
		    BBP_desc(i)->batCount,
		    BBP_desc(i)->batCapacity,
		    BBP_desc(i)->hseqbase) < 0 ||
	    heap_entry(fp, BBP_desc(i)) < 0 ||
	    vheap_entry(fp, BBP_desc(i)->tvheap) < 0 ||
	    (BBP_options(i) &&
	     fprintf(fp, " %s", BBP_options(i)) < 0) ||
	    fprintf(fp, "\n") < 0) {
		GDKsyserror("new_bbpentry: Writing BBP.dir entry failed\n");
		return GDK_FAIL;
	}

	return GDK_SUCCEED;
}

static gdk_return
BBPdir_header(FILE *f, int n)
{
	if (fprintf(f, "BBP.dir, GDKversion %u\n%d %d %d\nBBPsize=%d\n",
		    GDKLIBRARY, SIZEOF_SIZE_T, SIZEOF_OID,
#ifdef HAVE_HGE
		    havehge ? SIZEOF_HGE :
#endif
		    SIZEOF_LNG, n) < 0 ||
	    ferror(f)) {
		GDKsyserror("BBPdir_header: Writing BBP.dir header failed\n");
		return GDK_FAIL;
	}
	return GDK_SUCCEED;
}

static gdk_return
BBPdir_subcommit(int cnt, bat *subcommit)
{
	FILE *obbpf, *nbbpf;
	bat j = 1;
	char buf[3000];
	int n;

#ifndef NDEBUG
	assert(subcommit != NULL);
	for (n = 2; n < cnt; n++)
		assert(subcommit[n - 1] < subcommit[n]);
#endif

	if ((nbbpf = GDKfilelocate(0, "BBP", "w", "dir")) == NULL)
		return GDK_FAIL;

	n = (bat) ATOMIC_GET(BBPsize, BBPsizeLock);

	/* we need to copy the backup BBP.dir to the new, but
	 * replacing the entries for the subcommitted bats */
	if ((obbpf = GDKfileopen(0, SUBDIR, "BBP", "dir", "r")) == NULL &&
	    (obbpf = GDKfileopen(0, BAKDIR, "BBP", "dir", "r")) == NULL) {
		GDKerror("BBPdir: subcommit attempted without backup BBP.dir.");
		return GDK_FAIL;
	}
	/* read first three lines */
	if (fgets(buf, sizeof(buf), obbpf) == NULL || /* BBP.dir, GDKversion %d */
	    fgets(buf, sizeof(buf), obbpf) == NULL || /* SIZEOF_SIZE_T SIZEOF_OID SIZEOF_MAX_INT */
	    fgets(buf, sizeof(buf), obbpf) == NULL) { /* BBPsize=%d */
		GDKerror("BBPdir: subcommit attempted with invalid backup BBP.dir.");
		return GDK_FAIL;
	}
	/* third line contains BBPsize */
	sscanf(buf, "BBPsize=%d", &n);
	if (n < (bat) ATOMIC_GET(BBPsize, BBPsizeLock))
		n = (bat) ATOMIC_GET(BBPsize, BBPsizeLock);

	if (GDKdebug & (IOMASK | THRDMASK))
		fprintf(stderr, "#BBPdir: writing BBP.dir (%d bats).\n", n);

	if (BBPdir_header(nbbpf, n) != GDK_SUCCEED) {
		goto bailout;
	}
	n = 0;
	for (;;) {
		/* but for subcommits, all except the bats in the list
		 * retain their existing mode */
		if (n == 0 && obbpf != NULL) {
			if (fgets(buf, sizeof(buf), obbpf) == NULL) {
				fclose(obbpf);
				obbpf = NULL;
			} else if (sscanf(buf, "%d", &n) != 1 || n <= 0) {
				GDKerror("BBPdir: subcommit attempted with invalid backup BBP.dir.");
				return GDK_FAIL;
			}
			/* at this point, obbpf == NULL, or n > 0 */
		}
		if (j == cnt && n == 0) {
			assert(obbpf == NULL);
			break;
		}
		if (j < cnt && (n == 0 || subcommit[j] <= n || obbpf == NULL)) {
			bat i = subcommit[j];
			/* BBP.dir consists of all persistent bats only */
			if (BBP_status(i) & BBPPERSISTENT) {
				if (new_bbpentry(nbbpf, i, "") != GDK_SUCCEED) {
					goto bailout;
				}
				IODEBUG new_bbpentry(stderr, i, "#");
			}
			if (i == n)
				n = 0;	/* read new entry (i.e. skip this one from old BBP.dir */
			do
				/* go to next, skipping duplicates */
				j++;
			while (j < cnt && subcommit[j] == i);
		} else {
			if (fprintf(nbbpf, "%s", buf) < 0) {
				GDKsyserror("BBPdir_subcommit: Copying BBP.dir entry failed\n");
				goto bailout;
			}
			IODEBUG fprintf(stderr, "#%s", buf);
			n = 0;
		}
	}

	if (fflush(nbbpf) == EOF ||
	    (!(GDKdebug & NOSYNCMASK)
#if defined(NATIVE_WIN32)
	     && _commit(_fileno(nbbpf)) < 0
#elif defined(HAVE_FDATASYNC)
	     && fdatasync(fileno(nbbpf)) < 0
#elif defined(HAVE_FSYNC)
	     && fsync(fileno(nbbpf)) < 0
#endif
		    )) {
		GDKsyserror("BBPdir_subcommit: Syncing BBP.dir file failed\n");
		goto bailout;
	}
	if (fclose(nbbpf) == EOF) {
		GDKsyserror("BBPdir_subcommit: Closing BBP.dir file failed\n");
		goto bailout;
	}

	IODEBUG fprintf(stderr, "#BBPdir end\n");

	return GDK_SUCCEED;

      bailout:
	if (obbpf != NULL)
		fclose(obbpf);
	if (nbbpf != NULL)
		fclose(nbbpf);
	return GDK_FAIL;
}

gdk_return
BBPdir(int cnt, bat *subcommit)
{
	FILE *fp;
	bat i;

	if (subcommit)
		return BBPdir_subcommit(cnt, subcommit);

	if (GDKdebug & (IOMASK | THRDMASK))
		fprintf(stderr, "#BBPdir: writing BBP.dir (%d bats).\n", (int) (bat) ATOMIC_GET(BBPsize, BBPsizeLock));
	if ((fp = GDKfilelocate(0, "BBP", "w", "dir")) == NULL) {
		goto bailout;
	}

	if (BBPdir_header(fp, (bat) ATOMIC_GET(BBPsize, BBPsizeLock)) != GDK_SUCCEED) {
		goto bailout;
	}

	for (i = 1; i < (bat) ATOMIC_GET(BBPsize, BBPsizeLock); i++) {
		/* write the entry
		 * BBP.dir consists of all persistent bats */
		if (BBP_status(i) & BBPPERSISTENT) {
			if (new_bbpentry(fp, i, "") != GDK_SUCCEED) {
				goto bailout;
			}
			IODEBUG new_bbpentry(stderr, i, "#");
		}
	}

	if (fflush(fp) == EOF ||
	    (!(GDKdebug & NOSYNCMASK)
#if defined(NATIVE_WIN32)
	     && _commit(_fileno(fp)) < 0
#elif defined(HAVE_FDATASYNC)
	     && fdatasync(fileno(fp)) < 0
#elif defined(HAVE_FSYNC)
	     && fsync(fileno(fp)) < 0
#endif
		    )) {
		GDKsyserror("BBPdir: Syncing BBP.dir file failed\n");
		goto bailout;
	}
	if (fclose(fp) == EOF) {
		GDKsyserror("BBPdir: Closing BBP.dir file failed\n");
		return GDK_FAIL;
	}

	IODEBUG fprintf(stderr, "#BBPdir end\n");

	if (i < (bat) ATOMIC_GET(BBPsize, BBPsizeLock))
		return GDK_FAIL;

	return GDK_SUCCEED;

      bailout:
	if (fp != NULL)
		fclose(fp);
	return GDK_FAIL;
}

/* function used for debugging */
void
BBPdump(void)
{
	bat i;
	size_t mem = 0, vm = 0;
	size_t cmem = 0, cvm = 0;
	int n = 0, nc = 0;

	for (i = 0; i < (bat) ATOMIC_GET(BBPsize, BBPsizeLock); i++) {
		BAT *b = BBP_cache(i);
		if (b == NULL)
			continue;
		fprintf(stderr,
			"# %d[%s]: nme='%s' refs=%d lrefs=%d "
			"status=%u count=" BUNFMT,
			i,
			ATOMname(b->ttype),
			BBP_logical(i) ? BBP_logical(i) : "<NULL>",
			BBP_refs(i),
			BBP_lrefs(i),
			BBP_status(i),
			b->batCount);
		if (b->batSharecnt > 0)
			fprintf(stderr, " shares=%d", b->batSharecnt);
		if (b->batDirtydesc)
			fprintf(stderr, " DirtyDesc");
		if (b->theap.parentid) {
			fprintf(stderr, " Theap -> %d", b->theap.parentid);
		} else {
			fprintf(stderr,
				" Theap=[%zu,%zu]%s",
				HEAPmemsize(&b->theap),
				HEAPvmsize(&b->theap),
				b->theap.dirty ? "(Dirty)" : "");
			if (BBP_logical(i) && BBP_logical(i)[0] == '.') {
				cmem += HEAPmemsize(&b->theap);
				cvm += HEAPvmsize(&b->theap);
				nc++;
			} else {
				mem += HEAPmemsize(&b->theap);
				vm += HEAPvmsize(&b->theap);
				n++;
			}
		}
		if (b->tvheap) {
			if (b->tvheap->parentid != b->batCacheid) {
				fprintf(stderr,
					" Tvheap -> %d",
					b->tvheap->parentid);
			} else {
				fprintf(stderr,
					" Tvheap=[%zu,%zu]%s",
					HEAPmemsize(b->tvheap),
					HEAPvmsize(b->tvheap),
				b->tvheap->dirty ? "(Dirty)" : "");
				if (BBP_logical(i) && BBP_logical(i)[0] == '.') {
					cmem += HEAPmemsize(b->tvheap);
					cvm += HEAPvmsize(b->tvheap);
				} else {
					mem += HEAPmemsize(b->tvheap);
					vm += HEAPvmsize(b->tvheap);
				}
			}
		}
		if (b->thash && b->thash != (Hash *) 1) {
			fprintf(stderr,
				" Thash=[%zu,%zu]",
				HEAPmemsize(&b->thash->heap),
				HEAPvmsize(&b->thash->heap));
			if (BBP_logical(i) && BBP_logical(i)[0] == '.') {
				cmem += HEAPmemsize(&b->thash->heap);
				cvm += HEAPvmsize(&b->thash->heap);
			} else {
				mem += HEAPmemsize(&b->thash->heap);
				vm += HEAPvmsize(&b->thash->heap);
			}
		}
		fprintf(stderr, " role: %s, persistence: %s\n",
			b->batRole == PERSISTENT ? "persistent" : "transient",
			b->batTransient ? "transient" : "persistent");
	}
	fprintf(stderr,
		"# %d bats: mem=%zu, vm=%zu %d cached bats: mem=%zu, vm=%zu\n",
		n, mem, vm, nc, cmem, cvm);
	fflush(stderr);
}

/*
 * @+ BBP Readonly Interface
 *
 * These interface functions do not change the BBP tables. If they
 * only access one specific BAT, the caller must have ensured that no
 * other thread is modifying that BAT, therefore such functions do not
 * need locking.
 *
 * BBP index lookup by BAT name:
 */
static inline bat
BBP_find(const char *nme, bool lock)
{
	bat i = BBPnamecheck(nme);

	if (i != 0) {
		/* for tmp_X BATs, we already know X */
		const char *s;

		if (i >= (bat) ATOMIC_GET(BBPsize, BBPsizeLock) || (s = BBP_logical(i)) == NULL || strcmp(s, nme)) {
			i = 0;
		}
	} else if (*nme != '.') {
		/* must lock since hash-lookup traverses other BATs */
		if (lock)
			MT_lock_set(&GDKnameLock);
		for (i = BBP_hash[strHash(nme) & BBP_mask]; i; i = BBP_next(i)) {
			if (strcmp(BBP_logical(i), nme) == 0)
				break;
		}
		if (lock)
			MT_lock_unset(&GDKnameLock);
	}
	return i;
}

bat
BBPindex(const char *nme)
{
	return BBP_find(nme, true);
}

BAT *
BBPgetdesc(bat i)
{
	if (is_bat_nil(i))
		return NULL;
	if (i < 0)
		i = -i;
	if (i != 0 && i < (bat) ATOMIC_GET(BBPsize, BBPsizeLock) && i && BBP_logical(i)) {
		return BBP_desc(i);
	}
	return NULL;
}

/*
 * @+ BBP Update Interface
 * Operations to insert, delete, clear, and modify BBP entries.
 * Our policy for the BBP is to provide unlocked BBP access for
 * speed, but still write operations have to be locked.
 * #ifdef DEBUG_THREADLOCAL_BATS
 * Create the shadow version (reversed) of a bat.
 *
 * An existing BAT is inserted into the BBP
 */
static inline str
BBPsubdir_recursive(str s, bat i)
{
	i >>= 6;
	if (i >= 0100) {
		s = BBPsubdir_recursive(s, i);
		*s++ = DIR_SEP;
	}
	i &= 077;
	*s++ = '0' + (i >> 3);
	*s++ = '0' + (i & 7);
	return s;
}

static inline void
BBPgetsubdir(str s, bat i)
{
	if (i >= 0100) {
		s = BBPsubdir_recursive(s, i);
	}
	*s = 0;
}

/* There are BBP_THREADMASK+1 (64) free lists, and ours (idx) is
 * empty.  Here we find a longish free list (at least 20 entries), and
 * if we can find one, we take one entry from that list.  If no long
 * enough list can be found, we create a new entry by either just
 * increasing BBPsize (up to BBPlimit) or extending the BBP (which
 * increases BBPlimit).  Every time this function is called we start
 * searching in a following free list (variable "last"). */
static gdk_return
maybeextend(int idx)
{
	int t, m;
	int n, l;
	bat i;
	static int last = 0;

	l = 0;			/* length of longest list */
	m = 0;			/* index of longest list */
	/* find a longish free list */
	for (t = 0; t <= BBP_THREADMASK && l <= 20; t++) {
		n = 0;
		for (i = BBP_free((t + last) & BBP_THREADMASK);
		     i != 0 && n <= 20;
		     i = BBP_next(i))
			n++;
		if (n > l) {
			m = (t + last) & BBP_THREADMASK;
			l = n;
		}
	}
	if (l > 20) {
		/* list is long enough, get an entry from there */
		i = BBP_free(m);
		BBP_free(m) = BBP_next(i);
		BBP_next(i) = 0;
		BBP_free(idx) = i;
	} else {
		/* let the longest list alone, get a fresh entry */
		if ((bat) ATOMIC_ADD(BBPsize, 1, BBPsizeLock) >= BBPlimit) {
			if (BBPextend(idx, true) != GDK_SUCCEED) {
				/* undo add */
				ATOMIC_SUB(BBPsize, 1, BBPsizeLock);
				/* couldn't extend; if there is any
				 * free entry, take it from the
				 * longest list after all */
				if (l > 0) {
					i = BBP_free(m);
					BBP_free(m) = BBP_next(i);
					BBP_next(i) = 0;
					BBP_free(idx) = i;
				} else {
					/* nothing available */
					return GDK_FAIL;
				}
			}
		} else {
			BBP_free(idx) = (bat) ATOMIC_GET(BBPsize, BBPsizeLock) - 1;
		}
	}
	last = (last + 1) & BBP_THREADMASK;
	return GDK_SUCCEED;
}

/* return new BAT id (> 0); return 0 on failure */
bat
BBPinsert(BAT *bn)
{
	MT_Id pid = MT_getpid();
	bool lock = locked_by == 0 || locked_by != pid;
	char dirname[24];
	bat i;
	int idx = threadmask(pid);

	/* critical section: get a new BBP entry */
	if (lock) {
		MT_lock_set(&GDKtrimLock(idx));
		MT_lock_set(&GDKcacheLock(idx));
	}

	/* find an empty slot */
	if (BBP_free(idx) <= 0) {
		/* we need to extend the BBP */
		gdk_return r = GDK_SUCCEED;
		if (lock) {
			/* we must take all locks in a consistent
			 * order so first unset the one we've already
			 * got */
			MT_lock_unset(&GDKcacheLock(idx));
			for (i = 0; i <= BBP_THREADMASK; i++)
				MT_lock_set(&GDKcacheLock(i));
		}
		MT_lock_set(&GDKnameLock);
		/* check again in case some other thread extended
		 * while we were waiting */
		if (BBP_free(idx) <= 0) {
			r = maybeextend(idx);
		}
		MT_lock_unset(&GDKnameLock);
		if (lock)
			for (i = BBP_THREADMASK; i >= 0; i--)
				if (i != idx)
					MT_lock_unset(&GDKcacheLock(i));
		if (r != GDK_SUCCEED) {
			if (lock) {
				MT_lock_unset(&GDKcacheLock(idx));
				MT_lock_unset(&GDKtrimLock(idx));
			}
			return 0;
		}
	}
	i = BBP_free(idx);
	assert(i > 0);
	BBP_free(idx) = BBP_next(i);

	if (lock) {
		MT_lock_unset(&GDKcacheLock(idx));
		MT_lock_unset(&GDKtrimLock(idx));
	}
	/* rest of the work outside the lock */

	/* fill in basic BBP fields for the new bat */

	bn->batCacheid = i;
	bn->creator_tid = MT_getpid();

	BBP_status_set(i, BBPDELETING, "BBPinsert");
	BBP_cache(i) = NULL;
	BBP_desc(i) = NULL;
	BBP_refs(i) = 1;	/* new bats have 1 pin */
	BBP_lrefs(i) = 0;	/* ie. no logical refs */

#ifdef HAVE_HGE
	if (bn->ttype == TYPE_hge)
		havehge = true;
#endif

	if (*BBP_bak(i) == 0)
		snprintf(BBP_bak(i), sizeof(BBP_bak(i)), "tmp_%o", (unsigned) i);
	BBP_logical(i) = BBP_bak(i);

	/* Keep the physical location around forever */
	if (!GDKinmemory() && *BBP_physical(i) == 0) {
		BBPgetsubdir(dirname, i);

		if (*dirname)	/* i.e., i >= 0100 */
			snprintf(BBP_physical(i), sizeof(BBP_physical(i)),
				 "%s%c%o", dirname, DIR_SEP, (unsigned) i);
		else
			snprintf(BBP_physical(i), sizeof(BBP_physical(i)),
				 "%o", (unsigned) i);

		BATDEBUG fprintf(stderr, "#%d = new %s(%s)\n", (int) i, BBPname(i), ATOMname(bn->ttype));
	}

	BBP_dirty = true;

	return i;
}

gdk_return
BBPcacheit(BAT *bn, bool lock)
{
	bat i = bn->batCacheid;
	unsigned mode;

	if (lock)
		lock = locked_by == 0 || locked_by != MT_getpid();

	if (i) {
		assert(i > 0);
	} else {
		i = BBPinsert(bn);	/* bat was not previously entered */
		if (i == 0)
			return GDK_FAIL;
		if (bn->tvheap)
			bn->tvheap->parentid = i;
	}
	assert(bn->batCacheid > 0);

	if (lock)
		MT_lock_set(&GDKswapLock(i));
	mode = (BBP_status(i) | BBPLOADED) & ~(BBPLOADING | BBPDELETING);
	BBP_status_set(i, mode, "BBPcacheit");
	BBP_desc(i) = bn;

	/* cache it! */
	BBP_cache(i) = bn;

	if (lock)
		MT_lock_unset(&GDKswapLock(i));
	return GDK_SUCCEED;
}

/*
 * BBPuncacheit changes the BBP status to swapped out.  Currently only
 * used in BBPfree (bat swapped out) and BBPclear (bat destroyed
 * forever).
 */

static void
BBPuncacheit(bat i, bool unloaddesc)
{
	if (i < 0)
		i = -i;
	if (BBPcheck(i, "BBPuncacheit")) {
		BAT *b = BBP_desc(i);

		if (b) {
			if (BBP_cache(i)) {
				BATDEBUG fprintf(stderr, "#uncache %d (%s)\n", (int) i, BBPname(i));

				BBP_cache(i) = NULL;

				/* clearing bits can be done without the lock */
				BBP_status_off(i, BBPLOADED, "BBPuncacheit");
			}
			if (unloaddesc) {
				BBP_desc(i) = NULL;
				BATdestroy(b);
			}
		}
	}
}

/*
 * @- BBPclear
 * BBPclear removes a BAT from the BBP directory forever.
 */
static inline void
bbpclear(bat i, int idx, bool lock)
{
	BATDEBUG {
		fprintf(stderr, "#clear %d (%s)\n", (int) i, BBPname(i));
	}
	BBPuncacheit(i, true);
	BATDEBUG {
		fprintf(stderr, "#BBPclear set to unloading %d\n", i);
	}
	BBP_status_set(i, BBPUNLOADING, "BBPclear");
	BBP_refs(i) = 0;
	BBP_lrefs(i) = 0;
	if (lock)
		MT_lock_set(&GDKcacheLock(idx));

	if (BBPtmpcheck(BBP_logical(i)) == 0) {
		MT_lock_set(&GDKnameLock);
		BBP_delete(i);
		MT_lock_unset(&GDKnameLock);
	}
	if (BBP_logical(i) != BBP_bak(i))
		GDKfree(BBP_logical(i));
	BBP_status_set(i, 0, "BBPclear");
	BBP_logical(i) = NULL;
	BBP_next(i) = BBP_free(idx);
	BBP_free(idx) = i;
	if (lock)
		MT_lock_unset(&GDKcacheLock(idx));
}

void
BBPclear(bat i)
{
	MT_Id pid = MT_getpid();
	bool lock = locked_by == 0 || locked_by != pid;

	if (BBPcheck(i, "BBPclear")) {
		bbpclear(i, threadmask(pid), lock);
	}
}

/*
 * @- BBP rename
 *
 * Each BAT has a logical name that is globally unique. Its reverse
 * view can also be assigned a name, that also has to be globally
 * unique.  The batId is the same as the logical BAT name.
 *
 * The default logical name of a BAT is tmp_X, where X is the
 * batCacheid.  Apart from being globally unique, new logical bat
 * names cannot be of the form tmp_X, unless X is the batCacheid.
 *
 * Physical names consist of a directory name followed by a logical
 * name suffix.  The directory name is derived from the batCacheid,
 * and is currently organized in a hierarchy that puts max 64 bats in
 * each directory (see BBPgetsubdir).
 *
 * Concerning the physical suffix: it is almost always bat_X. This
 * saves us a whole lot of trouble, as bat_X is always unique and no
 * conflicts can occur.  Other suffixes are only supported in order
 * just for backward compatibility with old repositories (you won't
 * see them anymore in new repositories).
 */
int
BBPrename(bat bid, const char *nme)
{
	BAT *b = BBPdescriptor(bid);
	char dirname[24];
	bat tmpid = 0, i;
	int idx;

	if (b == NULL)
		return 0;

	/* If name stays same, do nothing */
	if (BBP_logical(bid) && strcmp(BBP_logical(bid), nme) == 0)
		return 0;

	BBPgetsubdir(dirname, bid);

	if ((tmpid = BBPnamecheck(nme)) && tmpid != bid) {
		GDKerror("BBPrename: illegal temporary name: '%s'\n", nme);
		return BBPRENAME_ILLEGAL;
	}
	if (strlen(dirname) + strLen(nme) + 1 >= IDLENGTH) {
		GDKerror("BBPrename: illegal temporary name: '%s'\n", nme);
		return BBPRENAME_LONG;
	}
	idx = threadmask(MT_getpid());
	MT_lock_set(&GDKtrimLock(idx));
	MT_lock_set(&GDKnameLock);
	i = BBP_find(nme, false);
	if (i != 0) {
		MT_lock_unset(&GDKnameLock);
		MT_lock_unset(&GDKtrimLock(idx));
		GDKerror("BBPrename: name is in use: '%s'.\n", nme);
		return BBPRENAME_ALREADY;
	}

	/* carry through the name change */
	if (BBP_logical(bid) && BBPtmpcheck(BBP_logical(bid)) == 0) {
		BBP_delete(bid);
	}
	if (BBP_logical(bid) != BBP_bak(bid))
		GDKfree(BBP_logical(bid));
	BBP_logical(bid) = GDKstrdup(nme);
	if (tmpid == 0) {
		BBP_insert(bid);
	}
	b->batDirtydesc = true;
	if (!b->batTransient) {
		bool lock = locked_by == 0 || locked_by != MT_getpid();

		if (lock)
			MT_lock_set(&GDKswapLock(i));
		BBP_status_on(bid, BBPRENAMED, "BBPrename");
		if (lock)
			MT_lock_unset(&GDKswapLock(i));
		BBP_dirty = true;
	}
	MT_lock_unset(&GDKnameLock);
	MT_lock_unset(&GDKtrimLock(idx));
	return 0;
}

/*
 * @+ BBP swapping Policy
 * The BAT can be moved back to disk using the routine BBPfree.  It
 * frees the storage for other BATs. After this call BAT* references
 * maintained for the BAT are wrong.  We should keep track of dirty
 * unloaded BATs. They may have to be committed later on, which may
 * include reading them in again.
 *
 * BBPswappable: may this bat be unloaded?  Only real bats without
 * memory references can be unloaded.
 */
static inline void
BBPspin(bat i, const char *s, unsigned event)
{
	if (BBPcheck(i, "BBPspin") && (BBP_status(i) & event)) {
		lng spin = LL_CONSTANT(0);

		do {
			MT_sleep_ms(KITTENNAP);
			spin++;
		} while (BBP_status(i) & event);
		BATDEBUG fprintf(stderr, "#BBPspin(%d,%s,%u): " LLFMT " loops\n", (int) i, s, event, spin);
	}
}

/* This function can fail if the input parameter (i) is incorrect
 * (unlikely), of if the bat is a view, this is a physical (not
 * logical) incref (i.e. called through BBPfix(), and it is the first
 * reference (refs was 0 and should become 1).  It can fail in this
 * case if the parent bat cannot be loaded.
 * This means the return value of BBPfix should be checked in these
 * circumstances, but not necessarily in others. */
static inline int
incref(bat i, bool logical, bool lock)
{
	int refs;
	bat tp, tvp;
	BAT *b, *pb = NULL, *pvb = NULL;
	bool load = false;

	if (!BBPcheck(i, logical ? "BBPretain" : "BBPfix"))
		return 0;

	/* Before we get the lock and before we do all sorts of
	 * things, make sure we can load the parent bats if there are
	 * any.  If we can't load them, we can still easily fail.  If
	 * this is indeed a view, but not the first physical
	 * reference, getting the parent BAT descriptor is
	 * superfluous, but not too expensive, so we do it anyway. */
	if (!logical && (b = BBP_desc(i)) != NULL) {
		if (b->theap.parentid) {
			pb = BATdescriptor(b->theap.parentid);
			if (pb == NULL)
				return 0;
		}
		if (b->tvheap && b->tvheap->parentid != i) {
			pvb = BATdescriptor(b->tvheap->parentid);
			if (pvb == NULL) {
				if (pb)
					BBPunfix(pb->batCacheid);
				return 0;
			}
		}
	}

	if (lock) {
		for (;;) {
			MT_lock_set(&GDKswapLock(i));
			if (!(BBP_status(i) & (BBPUNSTABLE|BBPLOADING)))
				break;
			/* the BATs is "unstable", try again */
			MT_lock_unset(&GDKswapLock(i));
			MT_sleep_ms(KITTENNAP);
		}
	}
	/* we have the lock */

	b = BBP_desc(i);
	if (b == NULL) {
		/* should not have happened */
		if (lock)
			MT_lock_unset(&GDKswapLock(i));
		return 0;
	}

	assert(BBP_refs(i) + BBP_lrefs(i) ||
	       BBP_status(i) & (BBPDELETED | BBPSWAPPED));
	if (logical) {
		/* parent BATs are not relevant for logical refs */
		tp = tvp = 0;
		refs = ++BBP_lrefs(i);
	} else {
		tp = b->theap.parentid;
		assert(tp >= 0);
		tvp = b->tvheap == 0 || b->tvheap->parentid == i ? 0 : b->tvheap->parentid;
		refs = ++BBP_refs(i);
		if (refs == 1 && (tp || tvp)) {
			/* If this is a view, we must load the parent
			 * BATs, but we must do that outside of the
			 * lock.  Set the BBPLOADING flag so that
			 * other threads will wait until we're
			 * done. */
			BBP_status_on(i, BBPLOADING, "BBPfix");
			load = true;
		}
	}
	if (lock)
		MT_lock_unset(&GDKswapLock(i));

	if (load) {
		/* load the parent BATs and set the heap base pointers
		 * to the correct values */
		assert(!logical);
		if (tp) {
			BAT *pb;
			incref(tp, false, lock);
			pb = getBBPdescriptor(tp, lock);
			if (!pb) 
				return 0;
			b->theap.base = pb->theap.base + (size_t) b->theap.base;
		}
		/* done loading, release descriptor */
		BBP_status_off(i, BBPLOADING, "BBPfix");
	} else if (!logical) {
		/* this wasn't the first physical reference, so undo
		 * the fixes on the parent bats */
		if (pb)
			BBPunfix(pb->batCacheid);
		if (pvb)
			BBPunfix(pvb->batCacheid);
	}
	return refs;
}

/* see comment for incref */
int
BBPfix(bat i)
{
	bool lock = locked_by == 0 || locked_by != MT_getpid();

	return incref(i, false, lock);
}

int
BBPretain(bat i)
{
	bool lock = locked_by == 0 || locked_by != MT_getpid();

	return incref(i, true, lock);
}

void
BBPshare(bat parent)
{
	bool lock = locked_by == 0 || locked_by != MT_getpid();

	assert(parent > 0);
	(void) incref(parent, true, lock);
	if (lock)
		MT_lock_set(&GDKswapLock(parent));
	++BBP_cache(parent)->batSharecnt;
	assert(BBP_refs(parent) > 0);
	if (lock)
		MT_lock_unset(&GDKswapLock(parent));
	(void) incref(parent, false, lock);
}

static inline int
decref(bat i, bool logical, bool releaseShare, bool lock, const char *func)
{
	int refs = 0;
	bool swap = false;
	bat tp = 0, tvp = 0;
	BAT *b;

	assert(i > 0);
	if (lock)
		MT_lock_set(&GDKswapLock(i));
	if (releaseShare) {
		--BBP_desc(i)->batSharecnt;
		if (lock)
			MT_lock_unset(&GDKswapLock(i));
		return refs;
	}

	while (BBP_status(i) & BBPUNLOADING) {
		if (lock)
			MT_lock_unset(&GDKswapLock(i));
		BBPspin(i, func, BBPUNLOADING);
		if (lock)
			MT_lock_set(&GDKswapLock(i));
	}

	b = BBP_cache(i);

	/* decrement references by one */
	if (logical) {
		if (BBP_lrefs(i) == 0) {
			GDKerror("%s: %s does not have logical references.\n", func, BBPname(i));
			assert(0);
		} else {
			refs = --BBP_lrefs(i);
		}
	} else {
		if (BBP_refs(i) == 0) {
			GDKerror("%s: %s does not have pointer fixes.\n", func, BBPname(i));
			assert(0);
		} else {
			assert(b == NULL || b->theap.parentid == 0 || BBP_refs(b->theap.parentid) > 0);
			assert(b == NULL || b->tvheap == NULL || b->tvheap->parentid == 0 || BBP_refs(b->tvheap->parentid) > 0);
			refs = --BBP_refs(i);
			if (b && refs == 0) {
				if ((tp = b->theap.parentid) != 0)
					b->theap.base = (char *) (b->theap.base - BBP_cache(tp)->theap.base);
				tvp = VIEWvtparent(b);
			}
		}
	}

	/* we destroy transients asap and unload persistent bats only
	 * if they have been made cold or are not dirty */
	if (BBP_refs(i) > 0 ||
	    (BBP_lrefs(i) > 0 &&
	     (b == NULL || BATdirty(b) || !(BBP_status(i) & BBPPERSISTENT)))) {
		/* bat cannot be swapped out */
	} else if (b ? b->batSharecnt == 0 : (BBP_status(i) & BBPTMP)) {
		/* bat will be unloaded now. set the UNLOADING bit
		 * while locked so no other thread thinks it's
		 * available anymore */
		assert((BBP_status(i) & BBPUNLOADING) == 0);
		BATDEBUG {
			fprintf(stderr, "#%s set to unloading BAT %d\n", func, i);
		}
		BBP_status_on(i, BBPUNLOADING, func);
		swap = true;
	}

	/* unlock before re-locking in unload; as saving a dirty
	 * persistent bat may take a long time */
	if (lock)
		MT_lock_unset(&GDKswapLock(i));

	if (swap && b != NULL) {
		if (BBP_lrefs(i) == 0 && (BBP_status(i) & BBPDELETED) == 0) {
			/* free memory (if loaded) and delete from
			 * disk (if transient but saved) */
			BBPdestroy(b);
		} else {
			BATDEBUG {
				fprintf(stderr, "#%s unload and free bat %d\n", func, i);
			}
			BBP_unload_inc(i, func);
			/* free memory of transient */
			if (BBPfree(b, func) != GDK_SUCCEED)
				return -1;	/* indicate failure */
		}
	}
	if (tp)
		decref(tp, false, false, lock, func);
	if (tvp)
		decref(tvp, false, false, lock, func);
	return refs;
}

int
BBPunfix(bat i)
{
	if (BBPcheck(i, "BBPunfix") == 0) {
		return -1;
	}
	return decref(i, false, false, true, "BBPunfix");
}

int
BBPrelease(bat i)
{
	if (BBPcheck(i, "BBPrelease") == 0) {
		return -1;
	}
	return decref(i, true, false, true, "BBPrelease");
}

/*
 * M5 often changes the physical ref into a logical reference.  This
 * state change consist of the sequence BBPretain(b);BBPunfix(b).
 * A faster solution is given below, because it does not trigger the
 * BBP management actions, such as garbage collecting the bats.
 * [first step, initiate code change]
 */
void
BBPkeepref(bat i)
{
	if (is_bat_nil(i))
		return;
	if (BBPcheck(i, "BBPkeepref")) {
		bool lock = locked_by == 0 || locked_by != MT_getpid();
		BAT *b;

		if ((b = BBPdescriptor(i)) != NULL) {
			BATsettrivprop(b);
			if (GDKdebug & (CHECKMASK | PROPMASK))
				BATassertProps(b);
		}

		incref(i, true, lock);
		assert(BBP_refs(i));
		decref(i, false, false, lock, "BBPkeepref");
	}
}

static inline void
GDKunshare(bat parent)
{
	(void) decref(parent, false, true, true, "GDKunshare");
	(void) decref(parent, true, false, true, "GDKunshare");
}

void
BBPunshare(bat parent)
{
	GDKunshare(parent);
}

/*
 * BBPreclaim is a user-exported function; the common way to destroy a
 * BAT the hard way.
 *
 * Return values:
 * -1 = bat cannot be unloaded (it has more than your own memory fix)
 *  0 = unloaded successfully
 *  1 = unload failed (due to write-to-disk failure)
 */
int
BBPreclaim(BAT *b)
{
	bat i;
	bool lock = locked_by == 0 || locked_by != MT_getpid();

	if (b == NULL)
		return -1;
	i = b->batCacheid;

	assert(BBP_refs(i) == 1);

	return decref(i, false, false, lock, "BBPreclaim") <0;
}

/*
 * BBPdescriptor checks whether BAT needs loading and does so if
 * necessary. You must have at least one fix on the BAT before calling
 * this.
 */
static BAT *
getBBPdescriptor(bat i, bool lock)
{
	bool load = false;
	BAT *b = NULL;

	assert(i > 0);
	if (!BBPcheck(i, "BBPdescriptor")) {
		return NULL;
	}
	assert(BBP_refs(i));
	if ((b = BBP_cache(i)) == NULL) {

		if (lock)
			MT_lock_set(&GDKswapLock(i));
		while (BBP_status(i) & BBPWAITING) {	/* wait for bat to be loaded by other thread */
			if (lock)
				MT_lock_unset(&GDKswapLock(i));
			MT_sleep_ms(KITTENNAP);
			if (lock)
				MT_lock_set(&GDKswapLock(i));
		}
		if (BBPvalid(i)) {
			b = BBP_cache(i);
			if (b == NULL) {
				load = true;
				BATDEBUG {
					fprintf(stderr, "#BBPdescriptor set to loading BAT %d\n", i);
				}
				BBP_status_on(i, BBPLOADING, "BBPdescriptor");
			}
		}
		if (lock)
			MT_lock_unset(&GDKswapLock(i));
	}
	if (load) {
		IODEBUG fprintf(stderr, "#load %s\n", BBPname(i));

		b = BATload_intern(i, lock);
		BBPin++;

		/* clearing bits can be done without the lock */
		BBP_status_off(i, BBPLOADING, "BBPdescriptor");
		CHECKDEBUG if (b != NULL)
			BATassertProps(b);
	}
	return b;
}

BAT *
BBPdescriptor(bat i)
{
	bool lock = locked_by == 0 || locked_by != MT_getpid();

	return getBBPdescriptor(i, lock);
}

/*
 * In BBPsave executes unlocked; it just marks the BBP_status of the
 * BAT to BBPsaving, so others that want to save or unload this BAT
 * must spin lock on the BBP_status field.
 */
gdk_return
BBPsave(BAT *b)
{
	bool lock = locked_by == 0 || locked_by != MT_getpid();
	bat bid = b->batCacheid;
	gdk_return ret = GDK_SUCCEED;

	if (BBP_lrefs(bid) == 0 || isVIEW(b) || !BATdirty(b))
		/* do nothing */
		return GDK_SUCCEED;

	if (lock)
		MT_lock_set(&GDKswapLock(bid));

	if (BBP_status(bid) & BBPSAVING) {
		/* wait until save in other thread completes */
		if (lock)
			MT_lock_unset(&GDKswapLock(bid));
		BBPspin(bid, "BBPsave", BBPSAVING);
	} else {
		/* save it */
		unsigned flags = BBPSAVING;

		if (DELTAdirty(b)) {
			flags |= BBPSWAPPED;
			BBP_dirty = true;
		}
		if (b->batTransient) {
			flags |= BBPTMP;
		}
		BBP_status_on(bid, flags, "BBPsave");
		if (lock)
			MT_lock_unset(&GDKswapLock(bid));

		IODEBUG fprintf(stderr, "#save %s\n", BATgetId(b));

		/* do the time-consuming work unlocked */
		if (BBP_status(bid) & BBPEXISTING)
			ret = BBPbackup(b, false);
		if (ret == GDK_SUCCEED) {
			BBPout++;
			ret = BATsave(b);
		}
		/* clearing bits can be done without the lock */
		BBP_status_off(bid, BBPSAVING, "BBPsave");
	}
	return ret;
}

/*
 * TODO merge BBPfree with BATfree? Its function is to prepare a BAT
 * for being unloaded (or even destroyed, if the BAT is not
 * persistent).
 */
static void
BBPdestroy(BAT *b)
{
	bat tp = b->theap.parentid;
	bat vtp = VIEWvtparent(b);

	if (isVIEW(b)) {	/* a physical view */
		VIEWdestroy(b);
	} else {
		/* bats that get destroyed must unfix their atoms */
		int (*tunfix) (const void *) = BATatoms[b->ttype].atomUnfix;
		BUN p, q;
		BATiter bi = bat_iterator(b);

		assert(b->batSharecnt == 0);
		if (tunfix) {
			BATloop(b, p, q) {
				(*tunfix) (BUNtail(bi, p));
			}
		}
		BATdelete(b);	/* handles persistent case also (file deletes) */
	}
	BBPclear(b->batCacheid);	/* if destroyed; de-register from BBP */

	/* parent released when completely done with child */
	if (tp)
		GDKunshare(tp);
	if (vtp)
		GDKunshare(vtp);
}

static gdk_return
BBPfree(BAT *b, const char *calledFrom)
{
	bat bid = b->batCacheid, tp = VIEWtparent(b), vtp = VIEWvtparent(b);
	gdk_return ret;

	assert(bid > 0);
	assert(BBPswappable(b));
	(void) calledFrom;

	/* write dirty BATs before being unloaded */
	ret = BBPsave(b);
	if (ret == GDK_SUCCEED) {
		if (isVIEW(b)) {	/* physical view */
			VIEWdestroy(b);
		} else {
			if (BBP_cache(bid))
				BATfree(b);	/* free memory */
		}
		BBPuncacheit(bid, false);
	}
	/* clearing bits can be done without the lock */
	BATDEBUG {
		fprintf(stderr, "#BBPfree turn off unloading %d\n", bid);
	}
	BBP_status_off(bid, BBPUNLOADING, calledFrom);
	BBP_unload_dec(bid, calledFrom);

	/* parent released when completely done with child */
	if (ret == GDK_SUCCEED && tp)
		GDKunshare(tp);
	if (ret == GDK_SUCCEED && vtp)
		GDKunshare(vtp);
	return ret;
}

/*
 * BBPquickdesc loads a BAT descriptor without loading the entire BAT,
 * of which the result be used only for a *limited* number of
 * purposes. Specifically, during the global sync/commit, we do not
 * want to load any BATs that are not already loaded, both because
 * this costs performance, and because getting into memory shortage
 * during a commit is extremely dangerous. Loading a BAT tends not to
 * be required, since the commit actions mostly involve moving some
 * pointers in the BAT descriptor. However, some column types do
 * require loading the full bat. This is tested by the complexatom()
 * routine. Such columns are those of which the type has a fix/unfix
 * method, or those that have HeapDelete methods. The HeapDelete
 * actions are not always required and therefore the BBPquickdesc is
 * parametrized.
 */
static bool
complexatom(int t, bool delaccess)
{
	if (t >= 0 && (BATatoms[t].atomFix || (delaccess && BATatoms[t].atomDel))) {
		return true;
	}
	return false;
}

BAT *
BBPquickdesc(bat bid, bool delaccess)
{
	BAT *b;

	if (is_bat_nil(bid))
		return NULL;
	if (bid < 0) {
		GDKerror("BBPquickdesc: called with negative batid.\n");
		assert(0);
		return NULL;
	}
	if ((b = BBP_cache(bid)) != NULL)
		return b;	/* already cached */
	b = (BAT *) BBPgetdesc(bid);
	if (b == NULL ||
	    complexatom(b->ttype, delaccess)) {
		b = BATload_intern(bid, true);
		BBPin++;
	}
	return b;
}

/*
 * @+ Global Commit
 */
static BAT *
dirty_bat(bat *i, bool subcommit)
{
	if (BBPvalid(*i)) {
		BAT *b;
		BBPspin(*i, "dirty_bat", BBPSAVING);
		b = BBP_cache(*i);
		if (b != NULL) {
			if ((BBP_status(*i) & BBPNEW) &&
			    BATcheckmodes(b, false) != GDK_SUCCEED) /* check mmap modes */
				*i = 0;	/* error */
			if ((BBP_status(*i) & BBPPERSISTENT) &&
			    (subcommit || BATdirty(b)))
				return b;	/* the bat is loaded, persistent and dirty */
		} else if (BBP_status(*i) & BBPSWAPPED) {
			b = (BAT *) BBPquickdesc(*i, true);
			if (b && (subcommit || b->batDirtydesc))
				return b;	/* only the desc is loaded & dirty */
		}
	}
	return NULL;
}

/*
 * @- backup-bat
 * Backup-bat moves all files of a BAT to a backup directory. Only
 * after this succeeds, it may be saved. If some failure occurs
 * halfway saving, we can thus always roll back.
 */
static gdk_return
file_move(int farmid, const char *srcdir, const char *dstdir, const char *name, const char *ext)
{
	if (GDKmove(farmid, srcdir, name, ext, dstdir, name, ext) == GDK_SUCCEED) {
		return GDK_SUCCEED;
	} else {
		char *path;
		struct stat st;

		path = GDKfilepath(farmid, srcdir, name, ext);
		if (path == NULL)
			return GDK_FAIL;
		if (stat(path, &st)) {
			/* source file does not exist; the best
			 * recovery is to give an error but continue
			 * by considering the BAT as not saved; making
			 * sure that this time it does get saved.
			 */
			GDKsyserror("file_move: cannot stat %s\n", path);
			GDKfree(path);
			return GDK_FAIL;	/* fishy, but not fatal */
		}
		GDKfree(path);
	}
	return GDK_FAIL;
}

/* returns true if the file exists */
static bool
file_exists(int farmid, const char *dir, const char *name, const char *ext)
{
	char *path;
	struct stat st;
	int ret = -1;

	path = GDKfilepath(farmid, dir, name, ext);
	if (path) {
		ret = stat(path, &st);
		IODEBUG fprintf(stderr, "#stat(%s) = %d\n", path, ret);
		GDKfree(path);
	}
	return (ret == 0);
}

static gdk_return
heap_move(Heap *hp, const char *srcdir, const char *dstdir, const char *nme, const char *ext)
{
	/* see doc at BATsetaccess()/gdk_bat.c for an expose on mmap
	 * heap modes */
	if (file_exists(hp->farmid, dstdir, nme, ext)) {
		/* dont overwrite heap with the committed state
		 * already in dstdir */
		return GDK_SUCCEED;
	} else if (hp->newstorage == STORE_PRIV &&
		   !file_exists(hp->farmid, srcdir, nme, ext)) {

		/* In order to prevent half-saved X.new files
		 * surviving a recover we create a dummy file in the
		 * BACKUP(dstdir) whose presence will trigger
		 * BBPrecover to remove them.  Thus, X will prevail
		 * where it otherwise wouldn't have.  If X already has
		 * a saved X.new, that one is backed up as normal.
		 */

		FILE *fp;
		long_str kill_ext;
		char *path;

		stpconcat(kill_ext, ext, ".kill", NULL);
		path = GDKfilepath(hp->farmid, dstdir, nme, kill_ext);
		if (path == NULL)
			return GDK_FAIL;
		fp = fopen(path, "w");
		if (fp == NULL)
			GDKsyserror("heap_move: cannot open file %s\n", path);
		IODEBUG fprintf(stderr, "#open %s = %d\n", path, fp ? 0 : -1);
		GDKfree(path);

		if (fp != NULL) {
			fclose(fp);
			return GDK_SUCCEED;
		} else {
			return GDK_FAIL;
		}
	}
	return file_move(hp->farmid, srcdir, dstdir, nme, ext);
}

/*
 * @- BBPprepare
 *
 * this routine makes sure there is a BAKDIR/, and initiates one if
 * not.  For subcommits, it does the same with SUBDIR.
 *
 * It is now locked, to get proper file counters, and also to prevent
 * concurrent BBPrecovers, etc.
 *
 * backup_dir == 0 => no backup BBP.dir
 * backup_dir == 1 => BBP.dir saved in BACKUP/
 * backup_dir == 2 => BBP.dir saved in SUBCOMMIT/
 */

static gdk_return
BBPprepare(bool subcommit)
{
	bool start_subcommit;
	int set = 1 + subcommit;
	str bakdirpath, subdirpath;
	gdk_return ret = GDK_SUCCEED;

	if(!(bakdirpath = GDKfilepath(0, NULL, BAKDIR, NULL)))
		return GDK_FAIL;
	if(!(subdirpath = GDKfilepath(0, NULL, SUBDIR, NULL))) {
		GDKfree(bakdirpath);
		return GDK_FAIL;
	}

	/* tmLock is only used here, helds usually very shortly just
	 * to protect the file counters */
	MT_lock_set(&GDKtmLock);

	start_subcommit = (subcommit && backup_subdir == 0);
	if (start_subcommit) {
		/* starting a subcommit. Make sure SUBDIR and DELDIR
		 * are clean */
		ret = BBPrecover_subdir();
	}
	if (backup_files == 0) {
		backup_dir = 0;
		ret = BBPrecover(0);
		if (ret == GDK_SUCCEED) {
			if (mkdir(bakdirpath, MONETDB_DIRMODE) < 0 && errno != EEXIST) {
				GDKsyserror("BBPprepare: cannot create directory %s\n", bakdirpath);
				ret = GDK_FAIL;
			}
			/* if BAKDIR already exists, don't signal error */
			IODEBUG fprintf(stderr, "#mkdir %s = %d\n", bakdirpath, (int) ret);
		}
	}
	if (ret == GDK_SUCCEED && start_subcommit) {
		/* make a new SUBDIR (subdir of BAKDIR) */
		if (mkdir(subdirpath, MONETDB_DIRMODE) < 0) {
			GDKsyserror("BBPprepare: cannot create directory %s\n", subdirpath);
			ret = GDK_FAIL;
		}
		IODEBUG fprintf(stderr, "#mkdir %s = %d\n", subdirpath, (int) ret);
	}
	if (ret == GDK_SUCCEED && backup_dir != set) {
		/* a valid backup dir *must* at least contain BBP.dir */
		if ((ret = GDKmove(0, backup_dir ? BAKDIR : BATDIR, "BBP", "dir", subcommit ? SUBDIR : BAKDIR, "BBP", "dir")) == GDK_SUCCEED) {
			backup_dir = set;
		}
	}
	/* increase counters */
	if (ret == GDK_SUCCEED) {
		backup_subdir += subcommit;
		backup_files++;
	}
	MT_lock_unset(&GDKtmLock);
	GDKfree(bakdirpath);
	GDKfree(subdirpath);
	return ret;
}

static gdk_return
do_backup(const char *srcdir, const char *nme, const char *ext,
	  Heap *h, bool dirty, bool subcommit)
{
	gdk_return ret = GDK_SUCCEED;

	 /* direct mmap is unprotected (readonly usage, or has WAL
	  * protection); however, if we're backing up for subcommit
	  * and a backup already exists in the main backup directory
	  * (see GDKupgradevarheap), move the file */
	if (subcommit && file_exists(h->farmid, BAKDIR, nme, ext)) {
		if (file_move(h->farmid, BAKDIR, SUBDIR, nme, ext) != GDK_SUCCEED)
			return GDK_FAIL;
	}
	if (h->storage != STORE_MMAP) {
		/* STORE_PRIV saves into X.new files. Two cases could
		 * happen. The first is when a valid X.new exists
		 * because of an access change or a previous
		 * commit. This X.new should be backed up as
		 * usual. The second case is when X.new doesn't
		 * exist. In that case we could have half written
		 * X.new files (after a crash). To protect against
		 * these we write X.new.kill files in the backup
		 * directory (see heap_move). */
		char extnew[16];
		gdk_return mvret = GDK_SUCCEED;

		stpconcat(extnew, ext, ".new", NULL);
		if (dirty &&
		    !file_exists(h->farmid, BAKDIR, nme, extnew) &&
		    !file_exists(h->farmid, BAKDIR, nme, ext)) {
			/* if the heap is dirty and there is no heap
			 * file (with or without .new extension) in
			 * the BAKDIR, move the heap (preferably with
			 * .new extension) to the correct backup
			 * directory */
			if (file_exists(h->farmid, srcdir, nme, extnew))
				mvret = heap_move(h, srcdir,
						  subcommit ? SUBDIR : BAKDIR,
						  nme, extnew);
			else
				mvret = heap_move(h, srcdir,
						  subcommit ? SUBDIR : BAKDIR,
						  nme, ext);
		} else if (subcommit) {
			/* if subcommit, wqe may need to move an
			 * already made backup from BAKDIR to
			 * SUBSIR */
			if (file_exists(h->farmid, BAKDIR, nme, extnew))
				mvret = file_move(h->farmid, BAKDIR, SUBDIR, nme, extnew);
			else if (file_exists(h->farmid, BAKDIR, nme, ext))
				mvret = file_move(h->farmid, BAKDIR, SUBDIR, nme, ext);
		}
		/* there is a situation where the move may fail,
		 * namely if this heap was not supposed to be existing
		 * before, i.e. after a BATmaterialize on a persistent
		 * bat as a workaround, do not complain about move
		 * failure if the source file is nonexistent
		 */
		if (mvret != GDK_SUCCEED && file_exists(h->farmid, srcdir, nme, ext)) {
			ret = GDK_FAIL;
		}
		if (subcommit &&
		    (h->storage == STORE_PRIV || h->newstorage == STORE_PRIV)) {
			long_str kill_ext;

			stpconcat(kill_ext, ext, ".new.kill", NULL);
			if (file_exists(h->farmid, BAKDIR, nme, kill_ext) &&
			    file_move(h->farmid, BAKDIR, SUBDIR, nme, kill_ext) != GDK_SUCCEED) {
				ret = GDK_FAIL;
			}
		}
	}
	return ret;
}

static gdk_return
BBPbackup(BAT *b, bool subcommit)
{
	char *srcdir;
	long_str nme;
	const char *s = BBP_physical(b->batCacheid);

	if (BBPprepare(subcommit) != GDK_SUCCEED) {
		return GDK_FAIL;
	}
	if (!b->batCopiedtodisk || b->batTransient) {
		return GDK_SUCCEED;
	}
	/* determine location dir and physical suffix */
	if (!(srcdir = GDKfilepath(NOFARM, BATDIR, s, NULL)))
		goto fail;
	s = strrchr(srcdir, DIR_SEP);
	if (!s)
		goto fail;
	strncpy(nme, ++s, sizeof(nme));
	nme[sizeof(nme) - 1] = 0;
	srcdir[s - srcdir] = 0;

	if (b->ttype != TYPE_void &&
	    do_backup(srcdir, nme, "tail", &b->theap,
		      b->batDirtydesc || b->theap.dirty,
		      subcommit) != GDK_SUCCEED)
		goto fail;
	if (b->tvheap &&
	    do_backup(srcdir, nme, "theap", b->tvheap,
		      b->batDirtydesc || b->tvheap->dirty,
		      subcommit) != GDK_SUCCEED)
		goto fail;
	GDKfree(srcdir);
	return GDK_SUCCEED;
fail:
	if(srcdir)
		GDKfree(srcdir);
	return GDK_FAIL;
}

/*
 * @+ Atomic Write
 * The atomic BBPsync() function first safeguards the old images of
 * all files to be written in BAKDIR. It then saves all files. If that
 * succeeds fully, BAKDIR is renamed to DELDIR. The rename is
 * considered an atomic action. If it succeeds, the DELDIR is removed.
 * If something fails, the pre-sync status can be obtained by moving
 * back all backed up files; this is done by BBPrecover().
 *
 * The BBP.dir is also moved into the BAKDIR.
 */
gdk_return
BBPsync(int cnt, bat *subcommit)
{
	gdk_return ret = GDK_SUCCEED;
	bool bbpdirty = false;
	int t0 = 0, t1 = 0;
	str bakdir, deldir;

	if(!(bakdir = GDKfilepath(0, NULL, subcommit ? SUBDIR : BAKDIR, NULL)))
		return GDK_FAIL;
	if(!(deldir = GDKfilepath(0, NULL, DELDIR, NULL))) {
		GDKfree(bakdir);
		return GDK_FAIL;
	}

	PERFDEBUG t0 = t1 = GDKms();

	ret = BBPprepare(subcommit != NULL);

	/* PHASE 1: safeguard everything in a backup-dir */
	bbpdirty = BBP_dirty;
	if (ret == GDK_SUCCEED) {
		int idx = 0;

		while (++idx < cnt) {
			bat i = subcommit ? subcommit[idx] : idx;
			BAT *b = dirty_bat(&i, subcommit != NULL);
			if (i <= 0)
				break;
			if (BBP_status(i) & BBPEXISTING) {
				if (b != NULL && BBPbackup(b, subcommit != NULL) != GDK_SUCCEED)
					break;
			} else if (subcommit && (b = BBP_desc(i)) && BBP_status(i) & BBPDELETED) {
				char o[10];
				char *f;
				snprintf(o, sizeof(o), "%o", (unsigned) b->batCacheid);
				f = GDKfilepath(b->theap.farmid, BAKDIR, o, "tail");
				if (access(f, F_OK) == 0)
					file_move(b->theap.farmid, BAKDIR, SUBDIR, o, "tail");
				GDKfree(f);
				f = GDKfilepath(b->theap.farmid, BAKDIR, o, "theap");
				if (access(f, F_OK) == 0)
					file_move(b->theap.farmid, BAKDIR, SUBDIR, o, "theap");
				GDKfree(f);
			}
		}
		if (idx < cnt)
			ret = GDK_FAIL;
	}
	PERFDEBUG fprintf(stderr, "#BBPsync (move time %d) %d files\n", (t1 = GDKms()) - t0, backup_files);

	/* PHASE 2: save the repository */
	if (ret == GDK_SUCCEED) {
		int idx = 0;

		while (++idx < cnt) {
			bat i = subcommit ? subcommit[idx] : idx;

			if (BBP_status(i) & BBPPERSISTENT) {
				BAT *b = dirty_bat(&i, subcommit != NULL);
				if (i <= 0)
					break;
				if (b != NULL && BATsave(b) != GDK_SUCCEED)
					break;	/* write error */
			}
		}
		if (idx < cnt)
			ret = GDK_FAIL;
	}

	PERFDEBUG fprintf(stderr, "#BBPsync (write time %d)\n", (t0 = GDKms()) - t1);

	if (ret == GDK_SUCCEED) {
		if (bbpdirty) {
			ret = BBPdir(cnt, subcommit);
		} else if (backup_dir && GDKmove(0, (backup_dir == 1) ? BAKDIR : SUBDIR, "BBP", "dir", BATDIR, "BBP", "dir") != GDK_SUCCEED) {
			ret = GDK_FAIL;	/* tried a cheap way to get BBP.dir; but it failed */
		} else {
			/* commit might still fail; we must remember
			 * that we moved BBP.dir out of BAKDIR */
			backup_dir = 0;
		}
	}

	PERFDEBUG fprintf(stderr, "#BBPsync (dir time %d) %d bats\n", (t1 = GDKms()) - t0, (bat) ATOMIC_GET(BBPsize, BBPsizeLock));

	if (bbpdirty || backup_files > 0) {
		if (ret == GDK_SUCCEED) {

			/* atomic switchover */
			/* this is the big one: this call determines
			 * whether the operation of this function
			 * succeeded, so no changing of ret after this
			 * call anymore */

			if (rename(bakdir, deldir) < 0)
				ret = GDK_FAIL;
			if (ret != GDK_SUCCEED &&
			    GDKremovedir(0, DELDIR) == GDK_SUCCEED && /* maybe there was an old deldir */
			    rename(bakdir, deldir) < 0)
				ret = GDK_FAIL;
			if (ret != GDK_SUCCEED)
				GDKsyserror("BBPsync: rename(%s,%s) failed.\n", bakdir, deldir);
			IODEBUG fprintf(stderr, "#BBPsync: rename %s %s = %d\n", bakdir, deldir, (int) ret);
		}

		/* AFTERMATH */
		if (ret == GDK_SUCCEED) {
			BBP_dirty = false;
			backup_files = subcommit ? (backup_files - backup_subdir) : 0;
			backup_dir = backup_subdir = 0;
			if (GDKremovedir(0, DELDIR) != GDK_SUCCEED)
				fprintf(stderr, "#BBPsync: cannot remove directory %s\n", DELDIR);
			(void) BBPprepare(false); /* (try to) remove DELDIR and set up new BAKDIR */
			if (backup_files > 1) {
				PERFDEBUG fprintf(stderr, "#BBPsync (backup_files %d > 1)\n", backup_files);
				backup_files = 1;
			}
		}
	}
	PERFDEBUG fprintf(stderr, "#BBPsync (ready time %d)\n", (t0 = GDKms()) - t1);
	GDKfree(bakdir);
	GDKfree(deldir);
	return ret;
}

/*
 * Recovery just moves all files back to their original location. this
 * is an incremental process: if something fails, just stop with still
 * files left for moving in BACKUP/.  The recovery process can resume
 * later with the left over files.
 */
static gdk_return
force_move(int farmid, const char *srcdir, const char *dstdir, const char *name)
{
	const char *p;
	char *dstpath, *killfile;
	gdk_return ret = GDK_SUCCEED;

	if ((p = strrchr(name, '.')) != NULL && strcmp(p, ".kill") == 0) {
		/* Found a X.new.kill file, ie remove the X.new file */
		ptrdiff_t len = p - name;
		long_str srcpath;

		strncpy(srcpath, name, len);
		srcpath[len] = '\0';
		if(!(dstpath = GDKfilepath(farmid, dstdir, srcpath, NULL))) {
			GDKsyserror("force_move: malloc fail\n");
			return GDK_FAIL;
		}

		/* step 1: remove the X.new file that is going to be
		 * overridden by X */
		if (remove(dstpath) != 0 && errno != ENOENT) {
			/* if it exists and cannot be removed, all
			 * this is going to fail */
			GDKsyserror("force_move: remove(%s)\n", dstpath);
			GDKfree(dstpath);
			return GDK_FAIL;
		}
		GDKfree(dstpath);

		/* step 2: now remove the .kill file. This one is
		 * crucial, otherwise we'll never finish recovering */
		if(!(killfile = GDKfilepath(farmid, srcdir, name, NULL))) {
			GDKsyserror("force_move: malloc fail\n");
			return GDK_FAIL;
		}
		if (remove(killfile) != 0) {
			ret = GDK_FAIL;
			GDKsyserror("force_move: remove(%s)\n", killfile);
		}
		GDKfree(killfile);
		return ret;
	}
	/* try to rename it */
	ret = GDKmove(farmid, srcdir, name, NULL, dstdir, name, NULL);

	if (ret != GDK_SUCCEED) {
		char *srcpath;

		/* two legal possible causes: file exists or dir
		 * doesn't exist */
		if(!(dstpath = GDKfilepath(farmid, dstdir, name, NULL)))
			return GDK_FAIL;
		if(!(srcpath = GDKfilepath(farmid, srcdir, name, NULL))) {
			GDKfree(dstpath);
			return GDK_FAIL;
		}
		if (remove(dstpath) != 0)	/* clear destination */
			ret = GDK_FAIL;
		IODEBUG fprintf(stderr, "#remove %s = %d\n", dstpath, (int) ret);

		(void) GDKcreatedir(dstdir); /* if fails, move will fail */
		ret = GDKmove(farmid, srcdir, name, NULL, dstdir, name, NULL);
		IODEBUG fprintf(stderr, "#link %s %s = %d\n", srcpath, dstpath, (int) ret);
		GDKfree(dstpath);
		GDKfree(srcpath);
	}
	return ret;
}

gdk_return
BBPrecover(int farmid)
{
	str bakdirpath;
	str leftdirpath;
	DIR *dirp;
	struct dirent *dent;
	long_str path, dstpath;
	bat i;
	size_t j = strlen(BATDIR);
	gdk_return ret = GDK_SUCCEED;
	bool dirseen = false;
	str dstdir;

	bakdirpath = GDKfilepath(farmid, NULL, BAKDIR, NULL);
	leftdirpath = GDKfilepath(farmid, NULL, LEFTDIR, NULL);
	if (bakdirpath == NULL || leftdirpath == NULL) {
		GDKfree(bakdirpath);
		GDKfree(leftdirpath);
		return GDK_FAIL;
	}
	dirp = opendir(bakdirpath);
	if (dirp == NULL) {
		GDKfree(bakdirpath);
		GDKfree(leftdirpath);
		return GDK_SUCCEED;	/* nothing to do */
	}
	memcpy(dstpath, BATDIR, j);
	dstpath[j] = DIR_SEP;
	dstpath[++j] = 0;
	dstdir = dstpath + j;
	IODEBUG fprintf(stderr, "#BBPrecover(start)\n");

	if (mkdir(leftdirpath, MONETDB_DIRMODE) < 0 && errno != EEXIST) {
		GDKsyserror("BBPrecover: cannot create directory %s\n", leftdirpath);
		closedir(dirp);
		GDKfree(bakdirpath);
		GDKfree(leftdirpath);
		return GDK_FAIL;
	}

	/* move back all files */
	while ((dent = readdir(dirp)) != NULL) {
		const char *q = strchr(dent->d_name, '.');

		if (q == dent->d_name) {
			char *fn;

			if (strcmp(dent->d_name, ".") == 0 ||
			    strcmp(dent->d_name, "..") == 0)
				continue;
			fn = GDKfilepath(farmid, BAKDIR, dent->d_name, NULL);
			if (fn) {
				int uret = remove(fn);
				IODEBUG fprintf(stderr, "#remove %s = %d\n",
						fn, uret);
				GDKfree(fn);
			}
			continue;
		} else if (strcmp(dent->d_name, "BBP.dir") == 0) {
			dirseen = true;
			continue;
		}
		if (q == NULL)
			q = dent->d_name + strlen(dent->d_name);
		if ((j = q - dent->d_name) + 1 > sizeof(path)) {
			/* name too long: ignore */
			continue;
		}
		strncpy(path, dent->d_name, j);
		path[j] = 0;
		if (GDKisdigit(*path)) {
			i = strtol(path, NULL, 8);
		} else {
			i = BBP_find(path, false);
			if (i < 0)
				i = -i;
		}
		if (i == 0 || i >= (bat) ATOMIC_GET(BBPsize, BBPsizeLock) || !BBPvalid(i)) {
			force_move(farmid, BAKDIR, LEFTDIR, dent->d_name);
		} else {
			BBPgetsubdir(dstdir, i);
			if (force_move(farmid, BAKDIR, dstpath, dent->d_name) != GDK_SUCCEED)
				ret = GDK_FAIL;
		}
	}
	closedir(dirp);
	if (dirseen && ret == GDK_SUCCEED) {	/* we have a saved BBP.dir; it should be moved back!! */
		struct stat st;
		char *fn;

		fn = GDKfilepath(farmid, BATDIR, "BBP", "dir");
		ret = recover_dir(farmid, stat(fn, &st) == 0);
		GDKfree(fn);
	}

	if (ret == GDK_SUCCEED) {
		if (rmdir(bakdirpath) < 0) {
			GDKsyserror("BBPrecover: cannot remove directory %s\n", bakdirpath);
			ret = GDK_FAIL;
		}
		IODEBUG fprintf(stderr, "#rmdir %s = %d\n", bakdirpath, (int) ret);
	}
	if (ret != GDK_SUCCEED)
		GDKerror("BBPrecover: recovery failed. Please check whether your disk is full or write-protected.\n");

	IODEBUG fprintf(stderr, "#BBPrecover(end)\n");
	GDKfree(bakdirpath);
	GDKfree(leftdirpath);
	return ret;
}

/*
 * SUBDIR recovery is quite mindlessly moving all files back to the
 * parent (BAKDIR).  We do recognize moving back BBP.dir and set
 * backed_up_subdir accordingly.
 */
gdk_return
BBPrecover_subdir(void)
{
	str subdirpath;
	DIR *dirp;
	struct dirent *dent;
	gdk_return ret = GDK_SUCCEED;

	subdirpath = GDKfilepath(0, NULL, SUBDIR, NULL);
	if (subdirpath == NULL)
		return GDK_FAIL;
	dirp = opendir(subdirpath);
	GDKfree(subdirpath);
	if (dirp == NULL) {
		return GDK_SUCCEED;	/* nothing to do */
	}
	IODEBUG fprintf(stderr, "#BBPrecover_subdir(start)\n");

	/* move back all files */
	while ((dent = readdir(dirp)) != NULL) {
		if (dent->d_name[0] == '.')
			continue;
		ret = GDKmove(0, SUBDIR, dent->d_name, NULL, BAKDIR, dent->d_name, NULL);
		if (ret == GDK_SUCCEED && strcmp(dent->d_name, "BBP.dir") == 0)
			backup_dir = 1;
		if (ret != GDK_SUCCEED)
			break;
	}
	closedir(dirp);

	/* delete the directory */
	if (ret == GDK_SUCCEED) {
		ret = GDKremovedir(0, SUBDIR);
		if (backup_dir == 2) {
			IODEBUG fprintf(stderr, "#BBPrecover_subdir: %s%cBBP.dir had disappeared!", SUBDIR, DIR_SEP);
			backup_dir = 0;
		}
	}
	IODEBUG fprintf(stderr, "#BBPrecover_subdir(end) = %d\n", (int) ret);

	if (ret != GDK_SUCCEED)
		GDKerror("BBPrecover_subdir: recovery failed. Please check whether your disk is full or write-protected.\n");
	return ret;
}

/*
 * @- The diskscan
 * The BBPdiskscan routine walks through the BAT dir, cleans up
 * leftovers, and measures disk occupancy.  Leftovers are files that
 * cannot belong to a BAT. in order to establish this for [ht]heap
 * files, the BAT descriptor is loaded in order to determine whether
 * these files are still required.
 *
 * The routine gathers all bat sizes in a bat that contains bat-ids
 * and bytesizes. The return value is the number of bytes of space
 * freed.
 */
static bool
persistent_bat(bat bid)
{
	if (bid >= 0 && bid < (bat) ATOMIC_GET(BBPsize, BBPsizeLock) && BBPvalid(bid)) {
		BAT *b = BBP_cache(bid);

		if (b == NULL || b->batCopiedtodisk) {
			return true;
		}
	}
	return false;
}

static BAT *
getdesc(bat bid)
{
	BAT *b = BBPgetdesc(bid);

	if (b == NULL)
		BBPclear(bid);
	return b;
}

static bool
BBPdiskscan(const char *parent, size_t baseoff)
{
	DIR *dirp = opendir(parent);
	struct dirent *dent;
	char fullname[FILENAME_MAX];
	str dst = fullname;
	size_t dstlen = sizeof(fullname);
	const char *src = parent;

	if (dirp == NULL)
		return true;	/* nothing to do */

	while (*src) {
		*dst++ = *src++;
		dstlen--;
	}
	if (dst > fullname && dst[-1] != DIR_SEP) {
		*dst++ = DIR_SEP;
		dstlen--;
	}

	while ((dent = readdir(dirp)) != NULL) {
		const char *p;
		bat bid;
		bool ok, delete;

		if (dent->d_name[0] == '.')
			continue;	/* ignore .dot files and directories (. ..) */

		if (strncmp(dent->d_name, "BBP.", 4) == 0 &&
		    (strcmp(parent + baseoff, BATDIR) == 0 ||
		     strncmp(parent + baseoff, BAKDIR, strlen(BAKDIR)) == 0 ||
		     strncmp(parent + baseoff, SUBDIR, strlen(SUBDIR)) == 0))
			continue;

		p = strchr(dent->d_name, '.');

		if (strlen(dent->d_name) >= dstlen) {
			/* found a file with too long a name
			   (i.e. unknown); stop pruning in this
			   subdir */
			fprintf(stderr, "BBPdiskscan: unexpected file %s, leaving %s.\n", dent->d_name, parent);
			break;
		}
		strncpy(dst, dent->d_name, dstlen);
		fullname[sizeof(fullname) - 1] = 0;

		if (p == NULL && !BBPdiskscan(fullname, baseoff)) {
			/* it was a directory */
			continue;
		}

		if (p && strcmp(p + 1, "tmp") == 0) {
			delete = true;
			ok = true;
			bid = 0;
		} else {
			bid = strtol(dent->d_name, NULL, 8);
			ok = p && bid;
			delete = false;

			if (!ok || !persistent_bat(bid)) {
				delete = true;
			} else if (strncmp(p + 1, "tail", 4) == 0) {
				BAT *b = getdesc(bid);
				delete = (b == NULL || !b->ttype || !b->batCopiedtodisk);
			} else if (strncmp(p + 1, "theap", 5) == 0) {
				BAT *b = getdesc(bid);
				delete = (b == NULL || !b->tvheap || !b->batCopiedtodisk);
			} else if (strncmp(p + 1, "thash", 5) == 0) {
#ifdef PERSISTENTHASH
				BAT *b = getdesc(bid);
				delete = b == NULL;
				if (!delete)
					b->thash = (Hash *) 1;
#else
				delete = true;
#endif
			} else if (strncmp(p + 1, "timprints", 9) == 0) {
				BAT *b = getdesc(bid);
				delete = b == NULL;
				if (!delete)
					b->timprints = (Imprints *) 1;
			} else if (strncmp(p + 1, "torderidx", 9) == 0) {
#ifdef PERSISTENTIDX
				BAT *b = getdesc(bid);
				delete = b == NULL;
				if (!delete)
					b->torderidx = (Heap *) 1;
#else
				delete = true;
#endif
			} else if (strncmp(p + 1, "priv", 4) != 0 &&
				   strncmp(p + 1, "new", 3) != 0 &&
				   strncmp(p + 1, "head", 4) != 0 &&
				   strncmp(p + 1, "tail", 4) != 0) {
				ok = false;
			} else if (strncmp(p + 1, "head", 4) == 0 ||
				   strncmp(p + 1, "hheap", 5) == 0 ||
				   strncmp(p + 1, "hhash", 5) == 0 ||
				   strncmp(p + 1, "himprints", 9) == 0 ||
				   strncmp(p + 1, "horderidx", 9) == 0) {
				/* head is VOID, so no head, hheap files, and
				 * we do not support any indexes on the
				 * head */
				delete = true;
			}
		}
		if (!ok) {
			/* found an unknown file; stop pruning in this
			 * subdir */
			fprintf(stderr, "BBPdiskscan: unexpected file %s, leaving %s.\n", dent->d_name, parent);
			break;
		}
		if (delete) {
			if (remove(fullname) != 0 && errno != ENOENT) {
				GDKsyserror("BBPdiskscan: remove(%s)", fullname);
				continue;
			}
			IODEBUG fprintf(stderr, "#BBPcleanup: remove(%s) = 0\n", fullname);
		}
	}
	closedir(dirp);
	return false;
}

void
gdk_bbp_reset(void)
{
	int i;

	while (BBPlimit > 0) {
		BBPlimit -= BBPINIT;
		assert(BBPlimit >= 0);
		GDKfree(BBP[BBPlimit >> BBPINITLOG]);
	}
	memset(BBP, 0, sizeof(BBP));
	BBPlimit = 0;
	BBPsize = 0;
	for (i = 0; i < MAXFARMS; i++)
		GDKfree((void *) BBPfarms[i].dirname); /* loose "const" */
	memset(BBPfarms, 0, sizeof(BBPfarms));
	BBP_hash = 0;
	BBP_mask = 0;

	BBP_dirty = false;
	BBPin = 0;
	BBPout = 0;

	locked_by = 0;
	BBPunloadCnt = 0;
	backup_files = 0;
	backup_dir = 0;
	backup_subdir = 0;
}<|MERGE_RESOLUTION|>--- conflicted
+++ resolved
@@ -323,13 +323,9 @@
 	(void) type;		/* may use in future */
 	(void) hptype;		/* may use in future */
 
-<<<<<<< HEAD
-	assert(role >= 0 && role < 32);
 	if (GDKinmemory())
 		return 0;
 
-=======
->>>>>>> 6156b54a
 #ifndef PERSISTENTHASH
 	if (hptype == hashheap)
 		role = TRANSIENT;
@@ -1086,103 +1082,64 @@
 	unsigned bbpversion = 0;
 	int i;
 
-<<<<<<< HEAD
-=======
-	if(!(bbpdirstr = GDKfilepath(0, BATDIR, "BBP", "dir"))) {
-		GDKerror("BBPinit: GDKmalloc failed\n");
-		return GDK_FAIL;
-	}
-	if(!(backupbbpdirstr = GDKfilepath(0, BAKDIR, "BBP", "dir"))) {
-		GDKfree(bbpdirstr);
-		GDKerror("BBPinit: GDKmalloc failed\n");
-		return GDK_FAIL;
-	}
-
->>>>>>> 6156b54a
 #ifdef NEED_MT_LOCK_INIT
 	MT_lock_init(&GDKunloadLock, "GDKunloadLock");
 	ATOMIC_INIT(BBPsizeLock);
 	BATsample(NULL, 0);	/* initializes the lock */
 #endif
 
-<<<<<<< HEAD
-	if (!GDKinmemory()) {
-		char *bbpdirstr, *backupbbpdirstr;
-
-		if(!(bbpdirstr = GDKfilepath(0, BATDIR, "BBP", "dir")))
-			GDKfatal("BBPinit: GDKmalloc failed\n");
-		if(!(backupbbpdirstr = GDKfilepath(0, BAKDIR, "BBP", "dir")))
-			GDKfatal("BBPinit: GDKmalloc failed\n");
-
-		if (GDKremovedir(0, TEMPDIR) != GDK_SUCCEED)
-			GDKfatal("BBPinit: cannot remove directory %s\n", TEMPDIR);
-
-		if (GDKremovedir(0, DELDIR) != GDK_SUCCEED)
-			GDKfatal("BBPinit: cannot remove directory %s\n", DELDIR);
+	if (GDKinmemory()) {
+		if (BBPaddfarm(".", 1 << PERSISTENT) != GDK_SUCCEED ||
+		    BBPaddfarm(".", 1 << TRANSIENT) != GDK_SUCCEED) {
+			return GDK_FAIL;
+		}
+	} else {
+		str bbpdirstr, backupbbpdirstr;
+
+		if (!(bbpdirstr = GDKfilepath(0, BATDIR, "BBP", "dir"))) {
+			GDKerror("BBPinit: GDKmalloc failed\n");
+			return GDK_FAIL;
+		}
+
+		if (!(backupbbpdirstr = GDKfilepath(0, BAKDIR, "BBP", "dir"))) {
+			GDKfree(bbpdirstr);
+			GDKerror("BBPinit: GDKmalloc failed\n");
+			return GDK_FAIL;
+		}
+
+		if (GDKremovedir(0, TEMPDIR) != GDK_SUCCEED) {
+			GDKfree(bbpdirstr);
+			GDKfree(backupbbpdirstr);
+			GDKerror("BBPinit: cannot remove directory %s\n", TEMPDIR);
+			return GDK_FAIL;
+		}
+
+		if (GDKremovedir(0, DELDIR) != GDK_SUCCEED) {
+			GDKfree(bbpdirstr);
+			GDKfree(backupbbpdirstr);
+			GDKerror("BBPinit: cannot remove directory %s\n", DELDIR);
+			return GDK_FAIL;
+		}
 
 		/* first move everything from SUBDIR to BAKDIR (its parent) */
-		if (BBPrecover_subdir() != GDK_SUCCEED)
-			GDKfatal("BBPinit: cannot properly recover_subdir process %s. Please check whether your disk is full or write-protected", SUBDIR);
+		if (BBPrecover_subdir() != GDK_SUCCEED) {
+			GDKfree(bbpdirstr);
+			GDKfree(backupbbpdirstr);
+			GDKerror("BBPinit: cannot properly recover_subdir process %s. Please check whether your disk is full or write-protected", SUBDIR);
+			return GDK_FAIL;
+		}
 
 		/* try to obtain a BBP.dir from bakdir */
 		if (stat(backupbbpdirstr, &st) == 0) {
 			/* backup exists; *must* use it */
 			if (recover_dir(0, stat(bbpdirstr, &st) == 0) != GDK_SUCCEED)
-=======
-	if (BBPfarms[0].dirname == NULL) {
-		if (BBPaddfarm(".", 1 << PERSISTENT) != GDK_SUCCEED ||
-		    BBPaddfarm(".", 1 << TRANSIENT) != GDK_SUCCEED) {
-			GDKfree(bbpdirstr);
-			GDKfree(backupbbpdirstr);
-			return GDK_FAIL;
-		}
-	}
-
-	if (GDKremovedir(0, TEMPDIR) != GDK_SUCCEED) {
-		GDKfree(bbpdirstr);
-		GDKfree(backupbbpdirstr);
-		GDKerror("BBPinit: cannot remove directory %s\n", TEMPDIR);
-		return GDK_FAIL;
-	}
-
-	if (GDKremovedir(0, DELDIR) != GDK_SUCCEED) {
-		GDKfree(bbpdirstr);
-		GDKfree(backupbbpdirstr);
-		GDKerror("BBPinit: cannot remove directory %s\n", DELDIR);
-		return GDK_FAIL;
-	}
-
-	/* first move everything from SUBDIR to BAKDIR (its parent) */
-	if (BBPrecover_subdir() != GDK_SUCCEED) {
-		GDKfree(bbpdirstr);
-		GDKfree(backupbbpdirstr);
-		GDKerror("BBPinit: cannot properly recover_subdir process %s. Please check whether your disk is full or write-protected", SUBDIR);
-		return GDK_FAIL;
-	}
-
-	/* try to obtain a BBP.dir from bakdir */
-	if (stat(backupbbpdirstr, &st) == 0) {
-		/* backup exists; *must* use it */
-		if (recover_dir(0, stat(bbpdirstr, &st) == 0) != GDK_SUCCEED)
-			goto bailout;
-		if ((fp = GDKfilelocate(0, "BBP", "r", "dir")) == NULL) {
-			GDKfree(bbpdirstr);
-			GDKfree(backupbbpdirstr);
-			GDKerror("BBPinit: cannot open recovered BBP.dir.");
-			return GDK_FAIL;
-		}
-	} else if ((fp = GDKfilelocate(0, "BBP", "r", "dir")) == NULL) {
-		/* there was no BBP.dir either. Panic! try to use a
-		 * BBP.bak */
-		if (stat(backupbbpdirstr, &st) < 0) {
-			/* no BBP.bak (nor BBP.dir or BACKUP/BBP.dir):
-			 * create a new one */
-			IODEBUG fprintf(stderr, "#BBPdir: initializing BBP.\n");	/* BBPdir instead of BBPinit for backward compatibility of error messages */
-			if (BBPdir(0, NULL) != GDK_SUCCEED)
->>>>>>> 6156b54a
 				goto bailout;
-			if ((fp = GDKfilelocate(0, "BBP", "r", "dir")) == NULL)
-				GDKfatal("BBPinit: cannot open recovered BBP.dir.");
+			if ((fp = GDKfilelocate(0, "BBP", "r", "dir")) == NULL) {
+				GDKfree(bbpdirstr);
+				GDKfree(backupbbpdirstr);
+				GDKerror("BBPinit: cannot open recovered BBP.dir.");
+				return GDK_FAIL;
+			}
 		} else if ((fp = GDKfilelocate(0, "BBP", "r", "dir")) == NULL) {
 			/* there was no BBP.dir either. Panic! try to use a
 			 * BBP.bak */
@@ -1202,12 +1159,6 @@
 		GDKfree(bbpdirstr);
 		GDKfree(backupbbpdirstr);
 	}
-<<<<<<< HEAD
-=======
-	assert(fp != NULL);
-	GDKfree(bbpdirstr);
-	GDKfree(backupbbpdirstr);
->>>>>>> 6156b54a
 
 	/* scan the BBP.dir to obtain current size */
 	BBPlimit = 0;
@@ -1215,30 +1166,20 @@
 	ATOMIC_SET(BBPsize, 1, BBPsizeLock);
 	BBP_dirty = true;
 
-<<<<<<< HEAD
-	if (!GDKinmemory())
+	if (!GDKinmemory()) {
 		bbpversion = BBPheader(fp);
-=======
-	bbpversion = BBPheader(fp);
-	if (bbpversion == 0) {
-		return GDK_FAIL;
-	}
->>>>>>> 6156b54a
+		if (bbpversion == 0)
+			return GDK_FAIL;
+	}
 
 	BBPextend(0, false);		/* allocate BBP records */
 
-<<<<<<< HEAD
 	if (!GDKinmemory()) {
 		ATOMIC_SET(BBPsize, 1, BBPsizeLock);
-		BBPreadEntries(fp, bbpversion);
+		if (BBPreadEntries(fp, bbpversion) != GDK_SUCCEED)
+			return GDK_FAIL;
 		fclose(fp);
 	}
-=======
-	if (BBPreadEntries(fp, bbpversion) != GDK_SUCCEED) {
-		return GDK_FAIL;
-	}
-	fclose(fp);
->>>>>>> 6156b54a
 
 	if (BBPinithash(0) != GDK_SUCCEED) {
 		GDKerror("BBPinit: BBPinithash failed");
@@ -1246,15 +1187,10 @@
 	}
 
 	/* will call BBPrecover if needed */
-<<<<<<< HEAD
-	if (!GDKinmemory() && BBPprepare(false) != GDK_SUCCEED)
-		GDKfatal("BBPinit: cannot properly prepare process %s. Please check whether your disk is full or write-protected", BAKDIR);
-=======
-	if (BBPprepare(false) != GDK_SUCCEED) {
+	if (!GDKinmemory() && BBPprepare(false) != GDK_SUCCEED) {
 		GDKerror("BBPinit: cannot properly prepare process %s. Please check whether your disk is full or write-protected", BAKDIR);
 		return GDK_FAIL;
 	}
->>>>>>> 6156b54a
 
 	/* cleanup any leftovers (must be done after BBPrecover) */
 	for (i = 0; i < MAXFARMS && BBPfarms[i].dirname != NULL; i++) {
@@ -1279,17 +1215,12 @@
 
 #ifdef GDKLIBRARY_NIL_NAN
 	if (bbpversion <= GDKLIBRARY_NIL_NAN)
-		if (fixfloatbats() != GDK_SUCCEED) {
+		if (fixfloatbats() != GDK_SUCCEED)
 			return GDK_FAIL;
-		}
 #endif
 	if (bbpversion < GDKLIBRARY)
 		TMcommit();
-<<<<<<< HEAD
-	return;
-=======
 	return GDK_SUCCEED;
->>>>>>> 6156b54a
 
       bailout:
 	/* now it is time for real panic */
