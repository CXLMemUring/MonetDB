/*
 * This Source Code Form is subject to the terms of the Mozilla Public
 * License, v. 2.0.  If a copy of the MPL was not distributed with this
 * file, You can obtain one at http://mozilla.org/MPL/2.0/.
 *
 * Copyright 1997 - July 2008 CWI, August 2008 - 2018 MonetDB B.V.
 */

/*
 * - Hash Table Creation
 * The hash indexing scheme for BATs reserves a block of memory to
 * maintain the hash table and a collision list. A one-to-one mapping
 * exists between the BAT and the collision list using the BUN
 * index. NOTE: we alloc the link list as a parallel array to the BUN
 * array; hence the hash link array has the same size as
 * BATcapacity(b) (not BATcount(b)). This allows us in the BUN insert
 * and delete to assume that there is hash space iff there is BUN
 * space. If there is no BUN space, the BATextend now destroys the
 * hash table.
 *
 * The hash mask size is a power of two, so we can do bitwise AND on
 * the hash (integer) number to quickly find the head of the bucket
 * chain.  Clearly, the hash mask size is a crucial parameter. If we
 * know that the column is unique (tkey), we use direct hashing (mask
 * size ~= BATcount). Otherwise we dynamically determine the mask size
 * by starting out with mask size = BATcount/64 (just 1.5% of memory
 * storage overhead). Then we start building the hash table on the
 * first 25% of the BAT. As we aim for max-collisions list length of
 * 4, the list on 25% should not exceed length 1. So, if a small
 * number of collisssions occurs (mask/2) then we abandon the attempt
 * and restart with a mask that is 4 times larger. This converges
 * after three cycles to direct hashing.
 */

#include "monetdb_config.h"
#include "gdk.h"
#include "gdk_cand.h"
#include "gdk_private.h"

static int
HASHwidth(BUN hashsize)
{
	if (hashsize <= (BUN) BUN2_NONE)
		return BUN2;
#if SIZEOF_BUN <= 4
	return BUN4;
#else
	if (hashsize <= (BUN) BUN4_NONE)
		return BUN4;
	return BUN8;
#endif
}

BUN
HASHmask(BUN cnt)
{
	BUN m = cnt;

	/* find largest power of 2 smaller than or equal to cnt */
	m |= m >> 1;
	m |= m >> 2;
	m |= m >> 4;
	m |= m >> 8;
	m |= m >> 16;
#if SIZEOF_BUN == 8
	m |= m >> 32;
#endif
	m -= m >> 1;

	/* if cnt is more than 1/3 into the gap between m and 2*m,
	   double m */
	if (m + m - cnt < 2 * (cnt - m))
		m += m;
	if (m < BATTINY)
		m = BATTINY;
	return m;
}

static void
HASHclear(Hash *h)
{
	/* since BUN2_NONE, BUN4_NONE, BUN8_NONE
	 * are all equal to -1 (~0), i.e., have all bits set,
	 * we can use a simple memset() to clear the Hash,
	 * rather than iteratively assigning individual
	 * BUNi_NONE values in a for-loop
	 */
	memset(h->Hash, 0xFF, (h->mask + 1) * h->width);
}

#define HASH_VERSION		2
#define HASH_HEADER_SIZE	6 /* nr of size_t fields in header */

gdk_return
HASHnew(Hash *h, int tpe, BUN size, BUN mask, BUN count)
{
	Heap *hp = &h->heap;
	int width = HASHwidth(size);

	if (HEAPalloc(hp, mask + size + HASH_HEADER_SIZE * SIZEOF_SIZE_T / width, width) != GDK_SUCCEED)
		return GDK_FAIL;
	h->heap.free = (mask + size) * width + HASH_HEADER_SIZE * SIZEOF_SIZE_T;
	h->lim = size;
	h->mask = mask - 1;
	h->width = width;
	switch (width) {
	case BUN2:
		h->nil = (BUN) BUN2_NONE;
		break;
	case BUN4:
		h->nil = (BUN) BUN4_NONE;
		break;
#ifdef BUN8
	case BUN8:
		h->nil = (BUN) BUN8_NONE;
		break;
#endif
	default:
		assert(0);
	}
	h->Link = h->heap.base + HASH_HEADER_SIZE * SIZEOF_SIZE_T;
	h->Hash = (void *) ((char *) h->Link + h->lim * width);
	h->type = tpe;
	HASHclear(h);		/* zero the mask */
	((size_t *) h->heap.base)[0] = HASH_VERSION;
	((size_t *) h->heap.base)[1] = size;
	((size_t *) h->heap.base)[2] = mask;
	((size_t *) h->heap.base)[3] = width;
	((size_t *) h->heap.base)[4] = count;
	((size_t *) h->heap.base)[5] = 0; /* # filled slots (chain heads) */
	ALGODEBUG fprintf(stderr, "#HASHnew: create hash(size " BUNFMT ", mask " BUNFMT ", width %d, nil " BUNFMT ", total " BUNFMT " bytes);\n", size, mask, width, h->nil, (size + mask) * width);
	return GDK_SUCCEED;
}

/* collect HASH statistics for analysis */
static void
HASHcollisions(BAT *b, Hash *h)
{
	lng cnt, entries = 0, max = 0;
	double total = 0;
	BUN p, i, j, nil;

	if (b == 0 || h == 0)
		return;
	nil = HASHnil(h);
	for (i = 0, j = h->mask; i <= j; i++)
		if ((p = HASHget(h, i)) != nil) {
			entries++;
			cnt = 0;
			for (; p != nil; p = HASHgetlink(h, p))
				cnt++;
			if (cnt > max)
				max = cnt;
			total += cnt;
		}
	fprintf(stderr, "#BAThash: statistics (" BUNFMT ", entries " LLFMT ", mask " BUNFMT ", max " LLFMT ", avg %2.6f);\n", BATcount(b), entries, h->mask, max, entries == 0 ? 0 : total / entries);
}

/* Return TRUE if we have a hash on the tail, even if we need to read
 * one from disk.
 *
 * Note that the b->thash pointer can be NULL, meaning there is no
 * hash; (Hash *) 1, meaning there is no hash loaded, but it may exist
 * on disk; or a valid pointer to a loaded hash.  These values are
 * maintained here, in the HASHdestroy and HASHfree functions, and in
 * BBPdiskscan during initialization. */
bool
BATcheckhash(BAT *b)
{
	bool ret;
	lng t = 0;

	ALGODEBUG t = GDKusec();
	MT_lock_set(&GDKhashLock(b->batCacheid));
	ALGODEBUG t = GDKusec() - t;
	if (b->thash == (Hash *) 1) {
		Hash *h;
		const char *nme = BBP_physical(b->batCacheid);
		int fd;

		b->thash = NULL;
		if ((h = GDKzalloc(sizeof(*h))) != NULL &&
		    (h->heap.farmid = BBPselectfarm(b->batRole, b->ttype, hashheap)) >= 0) {
			stpconcat(h->heap.filename, nme, ".thash", NULL);

			/* check whether a persisted hash can be found */
			if ((fd = GDKfdlocate(h->heap.farmid, nme, "rb+", "thash")) >= 0) {
				size_t hdata[HASH_HEADER_SIZE];
				struct stat st;

				if (read(fd, hdata, sizeof(hdata)) == sizeof(hdata) &&
				    hdata[0] == (
#ifdef PERSISTENTHASH
					    ((size_t) 1 << 24) |
#endif
					    HASH_VERSION) &&
				    hdata[4] == (size_t) BATcount(b) &&
				    fstat(fd, &st) == 0 &&
				    st.st_size >= (off_t) (h->heap.size = h->heap.free = (hdata[1] + hdata[2]) * hdata[3] + HASH_HEADER_SIZE * SIZEOF_SIZE_T) &&
				    HEAPload(&h->heap, nme, "thash", false) == GDK_SUCCEED) {
					h->lim = (BUN) hdata[1];
					h->type = ATOMtype(b->ttype);
					h->mask = (BUN) (hdata[2] - 1);
					h->width = (int) hdata[3];
					switch (h->width) {
					case BUN2:
						h->nil = (BUN) BUN2_NONE;
						break;
					case BUN4:
						h->nil = (BUN) BUN4_NONE;
						break;
#ifdef BUN8
					case BUN8:
						h->nil = (BUN) BUN8_NONE;
						break;
#endif
					default:
						assert(0);
					}
					h->Link = h->heap.base + HASH_HEADER_SIZE * SIZEOF_SIZE_T;
					h->Hash = (void *) ((char *) h->Link + h->lim * h->width);
					close(fd);
					h->heap.parentid = b->batCacheid;
					h->heap.dirty = false;
					b->thash = h;
					ALGODEBUG fprintf(stderr, "#BATcheckhash: reusing persisted hash %s\n", BATgetId(b));
					MT_lock_unset(&GDKhashLock(b->batCacheid));
					return true;
				}
				close(fd);
				/* unlink unusable file */
				GDKunlink(h->heap.farmid, BATDIR, nme, "thash");
			}
		}
		GDKfree(h);
		GDKclrerr();	/* we're not currently interested in errors */
	}
	ret = b->thash != NULL;
	MT_lock_unset(&GDKhashLock(b->batCacheid));
	ALGODEBUG if (ret) fprintf(stderr, "#BATcheckhash: already has hash %s, waited " LLFMT " usec\n", BATgetId(b), t);
	return ret;
}

#ifdef PERSISTENTHASH
static void
BAThashsync(void *arg)
{
	BAT *b = arg;
	int fd;
	lng t0 = 0;
	const char *failed = " failed";

	ALGODEBUG t0 = GDKusec();

	MT_lock_set(&GDKhashLock(b->batCacheid));
	if (b->thash != NULL) {
		Heap *hp = &b->thash->heap;
		if (HEAPsave(hp, hp->filename, NULL) == GDK_SUCCEED) {
			if (hp->storage == STORE_MEM) {
				if ((fd = GDKfdlocate(hp->farmid, hp->filename, "rb+", NULL)) >= 0) {
					((size_t *) hp->base)[0] |= (size_t) 1 << 24;
					if (write(fd, hp->base, SIZEOF_SIZE_T) >= 0) {
						failed = ""; /* not failed */
						if (!(GDKdebug & NOSYNCMASK)) {
#if defined(NATIVE_WIN32)
							_commit(fd);
#elif defined(HAVE_FDATASYNC)
							fdatasync(fd);
#elif defined(HAVE_FSYNC)
							fsync(fd);
#endif
						}
					} else {
						perror("write hash");
					}
					close(fd);
				}
			} else {
				((size_t *) hp->base)[0] |= (size_t) 1 << 24;
				if (!(GDKdebug & NOSYNCMASK) &&
				    MT_msync(hp->base, SIZEOF_SIZE_T) < 0)
					((size_t *) hp->base)[0] &= ~((size_t) 1 << 24);
			}
			ALGODEBUG fprintf(stderr, "#BAThash: persisting hash %s (" LLFMT " usec)%s\n", hp->filename, GDKusec() - t0, failed);
		}
	}
	MT_lock_unset(&GDKhashLock(b->batCacheid));
	BBPunfix(b->batCacheid);
}
#endif

#define starthash(TYPE)							\
	do {								\
		const TYPE *restrict v = (const TYPE *) BUNtloc(bi, 0);	\
		if (cand) {						\
			for (; p < cnt1; p++) {				\
				c = hash_##TYPE(h, v + cand[p] - b->hseqbase); \
				hget = HASHget(h, c);			\
				if (hget == hnil) {			\
					if (nslots == maxslots)		\
						break; /* mask too full */ \
					nslots++;			\
				}					\
				HASHputlink(h, p, hget);		\
				HASHput(h, c, p);			\
			}						\
		} else {						\
			v += start;					\
			for (; p < cnt1; p++) {				\
				c = hash_##TYPE(h, v + p);		\
				hget = HASHget(h, c);			\
				if (hget == hnil) {			\
					if (nslots == maxslots)		\
						break; /* mask too full */ \
					nslots++;			\
				}					\
				HASHputlink(h, p, hget);		\
				HASHput(h, c, p);			\
			}						\
		}							\
	} while (0)
#define finishhash(TYPE)						\
	do {								\
		const TYPE *restrict v = (const TYPE *) BUNtloc(bi, 0);	\
		if (cand) {						\
			for (; p < cnt; p++) {				\
				c = hash_##TYPE(h, v + cand[p] - b->hseqbase); \
				hget = HASHget(h, c);			\
				nslots += hget == hnil;			\
				HASHputlink(h, p, hget);		\
				HASHput(h, c, p);			\
			}						\
		} else {						\
			v += start;					\
			for (; p < cnt; p++) {				\
				c = hash_##TYPE(h, v + p);		\
				hget = HASHget(h, c);			\
				nslots += hget == hnil;			\
				HASHputlink(h, p, hget);		\
				HASHput(h, c, p);			\
			}						\
		}							\
	} while (0)

/*
 * The prime routine for the BAT layer is to create a new hash index.
 * Its argument is the element type and the maximum number of BUNs be
 * stored under the hash function.
 */
Hash *
BAThash_impl(BAT *b, BAT *s, const char *ext)
{
	lng t0 = 0;
	unsigned int tpe = ATOMbasetype(b->ttype);
	BUN cnt, start, end, cnt1;
	const oid *cand, *candend;
	BUN mask, maxmask = 0;
	BUN p, c;
	BUN nslots;
	BUN hnil, hget;
	Hash *h = NULL;
	const char *nme = BBP_physical(b->batCacheid);
	BATiter bi = bat_iterator(b);

	ALGODEBUG t0 = GDKusec();
	ALGODEBUG fprintf(stderr, "#BAThash: create hash(" ALGOBATFMT ");\n",
			  ALGOBATPAR(b));
	if (b->ttype == TYPE_void) {
		if (is_oid_nil(b->tseqbase)) {
			ALGODEBUG fprintf(stderr, "#BAThash: cannot create hash-table on void-NIL column.\n");
			GDKerror("BAThash: no hash on void/nil column\n");
			return NULL;
		}
		ALGODEBUG fprintf(stderr, "#BAThash: creating hash-table on void column..\n");

		tpe = TYPE_void;
	}

	CANDINIT(b, s, start, end, cnt, cand, candend);
	cnt = cand ? (BUN) (candend - cand) : end - start;

	if ((h = GDKzalloc(sizeof(*h))) == NULL ||
	    (h->heap.farmid = BBPselectfarm(b->batRole, b->ttype, hashheap)) < 0) {
		GDKfree(h);
		return NULL;
	}
<<<<<<< HEAD
	h->heap.dirty = true;
	snprintf(h->heap.filename, sizeof(h->heap.filename), "%s.%s", nme, ext);
=======
	h->heap.dirty = TRUE;
	stpconcat(h->heap.filename, nme, ".", ext, NULL);
>>>>>>> 1edb752d

	/* determine hash mask size */
	cnt1 = 0;
	if (ATOMsize(tpe) == 1) {
		/* perfect hash for one-byte sized atoms */
		mask = (1 << 8);
	} else if (ATOMsize(tpe) == 2) {
		/* perfect hash for two-byte sized atoms */
		mask = (1 << 16);
	} else if (b->tkey || cnt <= 4096) {
		/* if key, or if small, don't bother dynamically
		 * adjusting the hash mask */
		mask = HASHmask(cnt);
 	} else {
		/* dynamic hash: we start with HASHmask(cnt)/64, or,
		 * if cnt large enough, HASHmask(cnt)/256; if there
		 * are too many collisions we try HASHmask(cnt)/64,
		 * HASHmask(cnt)/16, HASHmask(cnt)/4, and finally
		 * HASHmask(cnt), but we might skip some of these if
		 * there are many distinct values.  */
		maxmask = HASHmask(cnt);
		mask = maxmask >> 6;
		while (mask > 4096)
			mask >>= 2;
		/* try out on first 25% of b */
		cnt1 = cnt >> 2;
	}

	for (;;) {
		BUN maxslots = (mask >> 3) - 1;	/* 1/8 full is too full */

		nslots = 0;
		p = 0;
		HEAPfree(&h->heap, true);
		/* create the hash structures */
		if (HASHnew(h, ATOMtype(b->ttype), s ? cnt : BATcapacity(b),
			    mask, cnt) != GDK_SUCCEED) {

			GDKfree(h);
			return NULL;
		}

		hnil = HASHnil(h);

		switch (tpe) {
		case TYPE_bte:
			starthash(bte);
			break;
		case TYPE_sht:
			starthash(sht);
			break;
		case TYPE_flt:
			starthash(flt);
			break;
		case TYPE_int:
			starthash(int);
			break;
		case TYPE_dbl:
			starthash(dbl);
			break;
		case TYPE_lng:
			starthash(lng);
			break;
#ifdef HAVE_HGE
		case TYPE_hge:
			starthash(hge);
			break;
#endif
		default:
			if (cand) {
				for (; p < cnt1; p++) {
					const void *restrict v = BUNtail(bi, cand[p] - b->hseqbase);
					c = heap_hash_any(b->tvheap, h, v);
					hget = HASHget(h, c);
					if (hget == hnil) {
						if (nslots == maxslots)
							break; /* mask too full */
						nslots++;
					}
					HASHputlink(h, p, hget);
					HASHput(h, c, p);
				}
			} else {
				for (; p < cnt1; p++) {
					const void *restrict v = BUNtail(bi, p + start);
					c = heap_hash_any(b->tvheap, h, v);
					hget = HASHget(h, c);
					if (hget == hnil) {
						if (nslots == maxslots)
							break; /* mask too full */
						nslots++;
					}
					HASHputlink(h, p, hget);
					HASHput(h, c, p);
				}
			}
			break;
		}
		ALGODEBUG if (p < cnt1)
			fprintf(stderr, "#BAThash(%s): abort starthash with "
				"mask " BUNFMT " at " BUNFMT "\n", BATgetId(b),
				mask, p);
		if (p == cnt1 || mask == maxmask)
			break;
		mask <<= 2;
		/* if we fill up the slots fast (p <= maxslots * 1.2)
		 * increase mask size a bit more quickly */
		if (mask < maxmask && p <= maxslots * 1.2)
			mask <<= 2;
	}

	/* finish the hashtable with the current mask */
	switch (tpe) {
	case TYPE_bte:
		finishhash(bte);
		break;
	case TYPE_sht:
		finishhash(sht);
		break;
	case TYPE_int:
		finishhash(int);
		break;
	case TYPE_flt:
		finishhash(flt);
		break;
	case TYPE_dbl:
		finishhash(dbl);
		break;
	case TYPE_lng:
		finishhash(lng);
		break;
#ifdef HAVE_HGE
	case TYPE_hge:
		finishhash(hge);
		break;
#endif
	default:
		if (cand) {
			for (; p < cnt; p++) {
				const void *restrict v = BUNtail(bi, cand[p] - b->hseqbase);
				c = heap_hash_any(b->tvheap, h, v);
				hget = HASHget(h, c);
				nslots += hget == hnil;
				HASHputlink(h, p, hget);
				HASHput(h, c, p);
			}
		} else {
			for (; p < cnt; p++) {
				const void *restrict v = BUNtail(bi, p + start);
				c = heap_hash_any(b->tvheap, h, v);
				hget = HASHget(h, c);
				nslots += hget == hnil;
				HASHputlink(h, p, hget);
				HASHput(h, c, p);
			}
		}
		break;
	}
	((size_t *) h->heap.base)[5] = (size_t) nslots;
#ifndef NDEBUG
	/* clear unused part of Link array */
	memset((char *) h->Link + cnt * h->width, 0, (h->lim - cnt) * h->width);
#endif
	h->heap.parentid = b->batCacheid;
	/* if the number of occupied slots is equal to the bat count,
	 * all values are necessarily distinct */
	if (nslots == BATcount(b) && !b->tkey) {
		b->tkey = true;
		b->batDirtydesc = true;
	}
	ALGODEBUG {
		fprintf(stderr, "#BAThash: hash construction " LLFMT " usec\n", GDKusec() - t0);
		HASHcollisions(b, h);
	}
	return h;
}

gdk_return
BAThash(BAT *b)
{
	assert(b->batCacheid > 0);
	if (BATcheckhash(b)) {
		return GDK_SUCCEED;
	}
	MT_lock_set(&GDKhashLock(b->batCacheid));
	if (b->thash == NULL) {
		if ((b->thash = BAThash_impl(b, NULL, "thash")) == NULL) {
			MT_lock_unset(&GDKhashLock(b->batCacheid));
			return GDK_FAIL;
		}
#ifdef PERSISTENTHASH
		if (BBP_status(b->batCacheid) & BBPEXISTING && !b->theap.dirty) {
			MT_Id tid;
			BBPfix(b->batCacheid);
			if (MT_create_thread(&tid, BAThashsync, b,
					     MT_THR_DETACHED) < 0) {
				/* couldn't start thread: clean up */
				BBPunfix(b->batCacheid);
			}
		} else
			ALGODEBUG fprintf(stderr, "#BAThash: NOT persisting hash %d\n", b->batCacheid);
#endif
	}
	MT_lock_unset(&GDKhashLock(b->batCacheid));
	return GDK_SUCCEED;
}

/*
 * The entry on which a value hashes can be calculated with the
 * routine HASHprobe.
 */
BUN
HASHprobe(const Hash *h, const void *v)
{
	switch (ATOMbasetype(h->type)) {
	case TYPE_bte:
		return hash_bte(h, v);
	case TYPE_sht:
		return hash_sht(h, v);
	case TYPE_int:
	case TYPE_flt:
		return hash_int(h, v);
	case TYPE_dbl:
	case TYPE_lng:
		return hash_lng(h, v);
#ifdef HAVE_HGE
	case TYPE_hge:
		return hash_hge(h, v);
#endif
	default:
		return hash_any(h, v);
	}
}

BUN
HASHlist(Hash *h, BUN i)
{
	BUN c = 1;
	BUN j = HASHget(h, i), nil = HASHnil(h);

	if (j == nil)
		return 1;
	while ((j = HASHgetlink(h, i)) != nil) {
		c++;
		i = j;
	}
	return c;
}

void
HASHdestroy(BAT *b)
{
	if (b) {
		Hash *hs;
		MT_lock_set(&GDKhashLock(b->batCacheid));
		hs = b->thash;
		b->thash = NULL;
		MT_lock_unset(&GDKhashLock(b->batCacheid));
		if (hs == (Hash *) 1) {
			GDKunlink(BBPselectfarm(b->batRole, b->ttype, hashheap),
				  BATDIR,
				  BBP_physical(b->batCacheid),
				  "thash");
		} else if (hs) {
			bat p = VIEWtparent(b);
			BAT *hp = NULL;

			if (p)
				hp = BBP_cache(p);

			if (!hp || hs != hp->thash) {
				ALGODEBUG if (*(size_t *) hs->heap.base & (1 << 24))
					fprintf(stderr, "#HASHdestroy: removing persisted hash %d\n", b->batCacheid);
				HEAPfree(&hs->heap, true);
				GDKfree(hs);
			}
		}
	}
}

void
HASHfree(BAT *b)
{
	if (b) {
		MT_lock_set(&GDKhashLock(b->batCacheid));
		if (b->thash && b->thash != (Hash *) 1) {
			bool dirty = b->thash->heap.dirty;

			HEAPfree(&b->thash->heap, dirty);
			GDKfree(b->thash);
			b->thash = dirty ? NULL : (Hash *) 1;
		}
		MT_lock_unset(&GDKhashLock(b->batCacheid));
	}
}

bool
HASHgonebad(BAT *b, const void *v)
{
	Hash *h = b->thash;
	BATiter bi = bat_iterator(b);
	BUN cnt, hit;

	if (h == NULL)
		return true;	/* no hash is bad hash? */

	if (h->mask * 2 < BATcount(b)) {
		int (*cmp) (const void *, const void *) = ATOMcompare(b->ttype);
		BUN i = HASHget(h, (BUN) HASHprobe(h, v)), nil = HASHnil(h);
		for (cnt = hit = 1; i != nil; i = HASHgetlink(h, i), cnt++)
			hit += ((*cmp) (v, BUNtail(bi, (BUN) i)) == 0);

		if (cnt / hit > 4)
			return true;	/* linked list too long */

		/* in this case, linked lists are long but contain the
		 * desired values such hash tables may be useful for
		 * locating all duplicates */
	}
	return false;		/* a-ok */
}<|MERGE_RESOLUTION|>--- conflicted
+++ resolved
@@ -384,13 +384,8 @@
 		GDKfree(h);
 		return NULL;
 	}
-<<<<<<< HEAD
 	h->heap.dirty = true;
-	snprintf(h->heap.filename, sizeof(h->heap.filename), "%s.%s", nme, ext);
-=======
-	h->heap.dirty = TRUE;
 	stpconcat(h->heap.filename, nme, ".", ext, NULL);
->>>>>>> 1edb752d
 
 	/* determine hash mask size */
 	cnt1 = 0;
