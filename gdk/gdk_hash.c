/*
 * SPDX-License-Identifier: MPL-2.0
 *
 * This Source Code Form is subject to the terms of the Mozilla Public
 * License, v. 2.0.  If a copy of the MPL was not distributed with this
 * file, You can obtain one at http://mozilla.org/MPL/2.0/.
 *
 * Copyright 2024 MonetDB Foundation;
 * Copyright August 2008 - 2023 MonetDB B.V.;
 * Copyright 1997 - July 2008 CWI.
 */

/*
 * - Hash Table Creation
 * The hash indexing scheme for BATs reserves a block of memory to
 * maintain the hash table and a collision list. A one-to-one mapping
 * exists between the BAT and the collision list using the BUN
 * index. NOTE: we alloc the link list as a parallel array to the BUN
 * array; hence the hash link array has the same size as
 * BATcapacity(b) (not BATcount(b)). This allows us in the BUN insert
 * and delete to assume that there is hash space if there is BUN
 * space.
 *
 * The hash mask size is a power of two, so we can do bitwise AND on
 * the hash (integer) number to quickly find the head of the bucket
 * chain.  Clearly, the hash mask size is a crucial parameter. If we
 * know that the column is unique (tkey), we use direct hashing (mask
 * size ~= BATcount). Otherwise we dynamically determine the mask size
 * by starting out with mask size = BATcount/64 (just 1.5% of memory
 * storage overhead). Then we start building the hash table on the
 * first 25% of the BAT. As we aim for max-collisions list length of
 * 4, the list on 25% should not exceed length 1. So, if a small
 * number of collisssions occurs (mask/2) then we abandon the attempt
 * and restart with a mask that is 4 times larger. This converges
 * after three cycles to direct hashing.
 */

#include "monetdb_config.h"
#include "gdk.h"
#include "gdk_private.h"

static inline uint8_t __attribute__((__const__))
HASHwidth(BUN hashsize)
{
	(void) hashsize;
#ifdef BUN2
	if (hashsize <= (BUN) BUN2_NONE)
		return BUN2;
#endif
#ifdef BUN8
	if (hashsize > (BUN) BUN4_NONE)
		return BUN8;
#endif
	return BUN4;
}

static inline BUN __attribute__((__const__))
hashmask(BUN m)
{
	m |= m >> 1;
	m |= m >> 2;
	m |= m >> 4;
	m |= m >> 8;
	m |= m >> 16;
#if SIZEOF_BUN == 8
	m |= m >> 32;
#endif
	return m;
}

static inline void
HASHclear(Hash *h)
{
	/* since BUN2_NONE, BUN4_NONE, BUN8_NONE
	 * are all equal to ~0, i.e., have all bits set,
	 * we can use a simple memset() to clear the Hash,
	 * rather than iteratively assigning individual
	 * BUNi_NONE values in a for-loop
	 */
	memset(h->Bckt, 0xFF, h->nbucket * h->width);
}

#define HASH_VERSION		6
/* this is only for the change of hash function of the floating point
 * types, the UUID type and the MBR type; if HASH_VERSION is increased
 * again from 6, the code associated with HASH_VERSION_NOUUID and
 * HASH_VERSION_NOMBR must be deleted */
#define HASH_VERSION_FLOAT	5
#define HASH_VERSION_NOMBR	4
#define HASH_VERSION_NOUUID	3
#define HASH_HEADER_SIZE	7	/* nr of size_t fields in header */

void
doHASHdestroy(BAT *b, Hash *hs)
{
	if (hs == (Hash *) 1) {
		GDKunlink(BBPselectfarm(b->batRole, b->ttype, hashheap),
			  BATDIR,
			  BBP_physical(b->batCacheid),
			  "thashl");
		GDKunlink(BBPselectfarm(b->batRole, b->ttype, hashheap),
			  BATDIR,
			  BBP_physical(b->batCacheid),
			  "thashb");
	} else if (hs) {
		TRC_DEBUG(ACCELERATOR, ALGOBATFMT ": removing%s hash\n", ALGOBATPAR(b), *(size_t *) hs->heapbckt.base & (1 << 24) ? " persisted" : "");
		HEAPfree(&hs->heapbckt, true);
		HEAPfree(&hs->heaplink, true);
		GDKfree(hs);
	}
}

gdk_return
HASHnew(Hash *h, int tpe, BUN size, BUN mask, BUN count, bool bcktonly)
{
	if (h->width == 0)
		h->width = HASHwidth(size);

	if (!bcktonly) {
		if (HEAPalloc(&h->heaplink, size, h->width) != GDK_SUCCEED)
			return GDK_FAIL;
		h->heaplink.free = size * h->width;
		h->heaplink.dirty = true;
		h->Link = h->heaplink.base;
	}
	if (HEAPalloc(&h->heapbckt, mask + HASH_HEADER_SIZE * SIZEOF_SIZE_T / h->width, h->width) != GDK_SUCCEED) {
		if (!bcktonly) {
			HEAPfree(&h->heaplink, true);
			h->heaplink.free = 0;
			h->Link = NULL;
		}
		return GDK_FAIL;
	}
	h->heapbckt.free = mask * h->width + HASH_HEADER_SIZE * SIZEOF_SIZE_T;
	h->heapbckt.dirty = true;
	h->nbucket = mask;
	if (mask & (mask - 1)) {
		h->mask2 = hashmask(mask);
		h->mask1 = h->mask2 >> 1;
	} else {
		/* mask is a power of two */
		h->mask1 = mask - 1;
		h->mask2 = h->mask1 << 1 | 1;
	}
	h->Bckt = h->heapbckt.base + HASH_HEADER_SIZE * SIZEOF_SIZE_T;
	h->type = tpe;
	HASHclear(h);		/* zero the mask */
	((size_t *) h->heapbckt.base)[0] = (size_t) HASH_VERSION;
	((size_t *) h->heapbckt.base)[1] = (size_t) size;
	((size_t *) h->heapbckt.base)[2] = (size_t) h->nbucket;
	((size_t *) h->heapbckt.base)[3] = (size_t) h->width;
	((size_t *) h->heapbckt.base)[4] = (size_t) count;
	((size_t *) h->heapbckt.base)[5] = (size_t) h->nunique;
	((size_t *) h->heapbckt.base)[6] = (size_t) h->nheads;
	TRC_DEBUG(ACCELERATOR,
		  "create hash(size " BUNFMT ", mask " BUNFMT ", width %d, total " BUNFMT " bytes);\n", size, mask, h->width, (size + mask) * h->width);
	return GDK_SUCCEED;
}

/* collect HASH statistics for analysis */
static void
HASHcollisions(BAT *b, Hash *h, const char *func)
{
	lng cnt, entries = 0, max = 0;
	double total = 0;
	BUN p, i, j;

	if (b == 0 || h == 0)
		return;
	for (i = 0, j = h->nbucket; i < j; i++)
		if ((p = HASHget(h, i)) != BUN_NONE) {
			entries++;
			cnt = 0;
			for (; p != BUN_NONE; p = HASHgetlink(h, p))
				cnt++;
			if (cnt > max)
				max = cnt;
			total += cnt;
		}
	TRC_DEBUG_ENDIF(ACCELERATOR,
			"%s(" ALGOBATFMT "): statistics " BUNFMT ", "
			"entries " LLFMT ", nunique " BUNFMT ", "
			"nbucket " BUNFMT ", max " LLFMT ", avg %2.6f;\n",
			func, ALGOBATPAR(b), BATcount(b), entries,
			h->nunique, h->nbucket, max,
			entries == 0 ? 0 : total / entries);
}

static gdk_return
HASHupgradehashheap(BAT *b)
{
#if defined(BUN2) || defined(BUN8)
	Hash *h = b->thash;
	int nwidth = h->width << 1;
	BUN i;

	assert(nwidth <= SIZEOF_BUN);
	assert((nwidth & (nwidth - 1)) == 0);

	if (HEAPextend(&h->heaplink, h->heaplink.size * nwidth / h->width, true) != GDK_SUCCEED ||
	    HEAPextend(&h->heapbckt, (h->heapbckt.size - HASH_HEADER_SIZE * SIZEOF_SIZE_T) * nwidth / h->width + HASH_HEADER_SIZE * SIZEOF_SIZE_T, true) != GDK_SUCCEED) {
		b->thash = NULL;
		doHASHdestroy(b, h);
		return GDK_FAIL;
	}
	h->Link = h->heaplink.base;
	h->Bckt = h->heapbckt.base + HASH_HEADER_SIZE * SIZEOF_SIZE_T;
	switch (nwidth) {
	case BUN4:
#ifdef BUN2
		switch (h->width) {
		case BUN2:
			i = h->heaplink.free / h->width;
			h->heaplink.free = i * nwidth;
			while (i > 0) {
				i--;
				BUN2type v = ((BUN2type *) h->Link)[i];
				((BUN4type *) h->Link)[i] = v == BUN2_NONE ? BUN4_NONE : v;
			}
			i = (h->heapbckt.free - HASH_HEADER_SIZE * SIZEOF_SIZE_T) / h->width;
			h->heapbckt.free = HASH_HEADER_SIZE * SIZEOF_SIZE_T + i * nwidth;
			while (i > 0) {
				i--;
				BUN2type v = ((BUN2type *) h->Bckt)[i];
				((BUN4type *) h->Bckt)[i] = v == BUN2_NONE ? BUN4_NONE : v;
			}
			h->heapbckt.dirty = true;
			h->heaplink.dirty = true;
			break;
		}
#endif
		break;
#ifdef BUN8
	case BUN8:
		switch (h->width) {
#ifdef BUN2
		case BUN2:
			i = h->heaplink.free / h->width;
			h->heaplink.free = i * nwidth;
			while (i > 0) {
				i--;
				BUN2type v = ((BUN2type *) h->Link)[i];
				((BUN8type *) h->Link)[i] = v == BUN2_NONE ? BUN8_NONE : v;
			}
			i = (h->heapbckt.free - HASH_HEADER_SIZE * SIZEOF_SIZE_T) / h->width;
			h->heapbckt.free = HASH_HEADER_SIZE * SIZEOF_SIZE_T + i * nwidth;
			while (i > 0) {
				i--;
				BUN2type v = ((BUN2type *) h->Bckt)[i];
				((BUN8type *) h->Bckt)[i] = v == BUN2_NONE ? BUN8_NONE : v;
			}
			h->heapbckt.dirty = true;
			h->heaplink.dirty = true;
			break;
#endif
		case BUN4:
			i = h->heaplink.free / h->width;
			h->heaplink.free = i * nwidth;
			while (i > 0) {
				i--;
				BUN4type v = ((BUN4type *) h->Link)[i];
				((BUN8type *) h->Link)[i] = v == BUN4_NONE ? BUN8_NONE : v;
			}
			i = (h->heapbckt.free - HASH_HEADER_SIZE * SIZEOF_SIZE_T) / h->width;
			h->heapbckt.free = HASH_HEADER_SIZE * SIZEOF_SIZE_T + i * nwidth;
			while (i > 0) {
				i--;
				BUN4type v = ((BUN4type *) h->Bckt)[i];
				((BUN8type *) h->Bckt)[i] = v == BUN4_NONE ? BUN8_NONE : v;
			}
			h->heapbckt.dirty = true;
			h->heaplink.dirty = true;
			break;
		}
		break;
#endif
	}
	h->width = nwidth;
#else
	(void) b;
#endif
	return GDK_SUCCEED;
}

/* write/remove the bit into/from the hash file that indicates the hash
 * is good to go; the bit is the last part to be written and the first
 * to be removed */
static inline gdk_return
HASHfix(Hash *h, bool save, bool dosync)
{
	if (!h->heapbckt.dirty && !h->heaplink.dirty) {
		const size_t mask = (size_t) 1 << 24;
		if (((size_t *) h->heapbckt.base)[0] & mask) {
			if (save)
				return GDK_SUCCEED;
			((size_t *) h->heapbckt.base)[0] &= ~mask;
		} else {
			if (!save)
				return GDK_SUCCEED;
			((size_t *) h->heapbckt.base)[0] |= mask;
		}
		if (h->heapbckt.storage == STORE_MEM) {
			gdk_return rc = GDK_FAIL;
			int fd = GDKfdlocate(h->heapbckt.farmid, h->heapbckt.filename, "rb+", NULL);
			if (fd >= 0) {
				if (write(fd, h->heapbckt.base, SIZEOF_SIZE_T) == SIZEOF_SIZE_T) {
					if (dosync &&
					    !(ATOMIC_GET(&GDKdebug) & NOSYNCMASK)) {
#if defined(NATIVE_WIN32)
						_commit(fd);
#elif defined(HAVE_FDATASYNC)
						fdatasync(fd);
#elif defined(HAVE_FSYNC)
						fsync(fd);
#endif
					}
					rc = GDK_SUCCEED;
				}
				close(fd);
			}
			if (rc != GDK_SUCCEED)
				((size_t *) h->heapbckt.base)[0] &= ~mask;
			return rc;
		} else {
			if (dosync &&
			    !(ATOMIC_GET(&GDKdebug) & NOSYNCMASK) &&
			    MT_msync(h->heapbckt.base, SIZEOF_SIZE_T) < 0) {
				((size_t *) h->heapbckt.base)[0] &= ~mask;
				return GDK_FAIL;
			}
		}
	}
	return GDK_SUCCEED;
}

static gdk_return
HASHgrowbucket(BAT *b)
{
	Hash *h = b->thash;
	BUN nbucket;
	BUN onbucket = h->nbucket;
	lng t0 = 0;

	TRC_DEBUG_IF(ACCELERATOR) t0 = GDKusec();

	/* only needed to fix hash tables built before this fix was
	 * introduced */
	if (h->width < SIZEOF_BUN &&
	    ((BUN) 1 << (h->width * 8)) - 1 <= h->mask2 &&
	    HASHupgradehashheap(b) != GDK_SUCCEED)
		return GDK_FAIL;

	h->heapbckt.dirty = true;
	h->heaplink.dirty = true;
	while (h->nunique >= (nbucket = h->nbucket) * 7 / 8) {
		BUN new = h->nbucket;
		BUN old = new & h->mask1;
		BUN mask = h->mask1 + 1; /* == h->mask2 - h->mask1 */

		assert(h->heapbckt.free == nbucket * h->width + HASH_HEADER_SIZE * SIZEOF_SIZE_T);
		if (h->heapbckt.free + h->width > h->heapbckt.size) {
			if (HEAPextend(&h->heapbckt,
				       h->heapbckt.size + GDK_mmap_pagesize,
				       true) != GDK_SUCCEED) {
				return GDK_FAIL;
			}
			h->Bckt = h->heapbckt.base + HASH_HEADER_SIZE * SIZEOF_SIZE_T;
		}
		assert(h->heapbckt.free + h->width <= h->heapbckt.size);
		if (h->nbucket == h->mask2) {
			h->mask1 = h->mask2;
			h->mask2 |= h->mask2 << 1;
			if (h->width < SIZEOF_BUN &&
			    h->mask2 == ((BUN) 1 << (h->width * 8)) - 1) {
				/* time to widen the hash table */
				if (HASHupgradehashheap(b) != GDK_SUCCEED)
					return GDK_FAIL;
			}
		}
		h->nbucket++;
		h->heapbckt.free += h->width;
		BUN lold, lnew, hb;
		lold = lnew = BUN_NONE;
		BATiter bi = bat_iterator(b);
		if ((hb = HASHget(h, old)) != BUN_NONE) {
			h->nheads--;
			do {
				const void *v = BUNtail(bi, hb);
				BUN hsh = ATOMhash(h->type, v);
				assert((hsh & (mask - 1)) == old);
				if (hsh & mask) {
					/* move to new list */
					if (lnew == BUN_NONE) {
						HASHput(h, new, hb);
						h->nheads++;
					} else
						HASHputlink(h, lnew, hb);
					lnew = hb;
				} else {
					/* move to old list */
					if (lold == BUN_NONE) {
						h->nheads++;
						HASHput(h, old, hb);
					} else
						HASHputlink(h, lold, hb);
					lold = hb;
				}
				hb = HASHgetlink(h, hb);
			} while (hb != BUN_NONE);
		}
		bat_iterator_end(&bi);
		if (lnew == BUN_NONE)
			HASHput(h, new, BUN_NONE);
		else
			HASHputlink(h, lnew, BUN_NONE);
		if (lold == BUN_NONE)
			HASHput(h, old, BUN_NONE);
		else
			HASHputlink(h, lold, BUN_NONE);
	}
	TRC_DEBUG_IF(ACCELERATOR) if (h->nbucket > onbucket) {
		TRC_DEBUG_ENDIF(ACCELERATOR, ALGOBATFMT " " BUNFMT
			" -> " BUNFMT " buckets (" LLFMT " usec)\n",
			ALGOBATPAR(b),
			onbucket, h->nbucket, GDKusec() - t0);
		HASHcollisions(b, h, __func__);
	}
	return GDK_SUCCEED;
}

/* Return TRUE if we have a hash on the tail, even if we need to read
 * one from disk.
 *
 * Note that the b->thash pointer can be NULL, meaning there is no
 * hash; (Hash *) 1, meaning there is no hash loaded, but it may exist
 * on disk; or a valid pointer to a loaded hash.  These values are
 * maintained here, in the HASHdestroy and HASHfree functions, and in
 * BBPdiskscan during initialization. */
bool
BATcheckhash(BAT *b)
{
	lng t = 0;
	Hash *h;

	MT_rwlock_rdlock(&b->thashlock);
	h = b->thash;
	MT_rwlock_rdunlock(&b->thashlock);
	if (h == (Hash *) 1) {
		/* but when we want to change it, we need the lock */
		TRC_DEBUG_IF(ACCELERATOR) t = GDKusec();
		MT_rwlock_wrlock(&b->thashlock);
		TRC_DEBUG_IF(ACCELERATOR) t = GDKusec() - t;
		/* if still 1 now that we have the lock, we can update */
		if (b->thash == (Hash *) 1) {
			int fd;

			assert(!GDKinmemory(b->theap->farmid));
			b->thash = NULL;
			if ((h = GDKzalloc(sizeof(*h))) != NULL &&
			    (h->heaplink.farmid = BBPselectfarm(b->batRole, b->ttype, hashheap)) >= 0 &&
			    (h->heapbckt.farmid = BBPselectfarm(b->batRole, b->ttype, hashheap)) >= 0) {
				const char *nme = BBP_physical(b->batCacheid);
				strconcat_len(h->heaplink.filename,
					      sizeof(h->heaplink.filename),
					      nme, ".thashl", NULL);
				strconcat_len(h->heapbckt.filename,
					      sizeof(h->heapbckt.filename),
					      nme, ".thashb", NULL);
				h->heaplink.storage = STORE_INVALID;
				h->heaplink.newstorage = STORE_INVALID;
				h->heapbckt.storage = STORE_INVALID;
				h->heapbckt.newstorage = STORE_INVALID;

				/* check whether a persisted hash can be found */
				if ((fd = GDKfdlocate(h->heapbckt.farmid, nme, "rb+", "thashb")) >= 0) {
					size_t hdata[HASH_HEADER_SIZE];
					struct stat st;

					if (read(fd, hdata, sizeof(hdata)) == sizeof(hdata) &&
					    (hdata[0] == (
#ifdef PERSISTENTHASH
						    ((size_t) 1 << 24) |
#endif
						    HASH_VERSION)
#ifdef HASH_VERSION_NOUUID
					     /* if not uuid, also allow previous version */
					     || (hdata[0] == (
#ifdef PERSISTENTHASH
							 ((size_t) 1 << 24) |
#endif
							 HASH_VERSION_NOUUID) &&
						 strcmp(ATOMname(b->ttype), "flt") != 0 &&
						 strcmp(ATOMname(b->ttype), "dbl") != 0 &&
						 strcmp(ATOMname(b->ttype), "uuid") != 0 &&
						 strcmp(ATOMname(b->ttype), "mbr") != 0)
#endif
#ifdef HASH_VERSION_NOMBR
					     /* if not uuid, also allow previous version */
					     || (hdata[0] == (
#ifdef PERSISTENTHASH
							 ((size_t) 1 << 24) |
#endif
							 HASH_VERSION_NOMBR) &&
						 strcmp(ATOMname(b->ttype), "flt") != 0 &&
						 strcmp(ATOMname(b->ttype), "dbl") != 0 &&
						 strcmp(ATOMname(b->ttype), "mbr") != 0)
#endif
#ifdef HASH_VERSION_FLOAT
					     /* if not floating point, also allow previous version */
					     || (hdata[0] == (
#ifdef PERSISTENTHASH
							 ((size_t) 1 << 24) |
#endif
							 HASH_VERSION_FLOAT) &&
						 strcmp(ATOMname(b->ttype), "flt") != 0 &&
						 strcmp(ATOMname(b->ttype), "dbl") != 0)
#endif
						    ) &&
					    hdata[1] > 0 &&
					    (
#ifdef BUN2
						    hdata[3] == BUN2 ||
#endif
						    hdata[3] == BUN4
#ifdef BUN8
						    || hdata[3] == BUN8
#endif
						    ) &&
					    hdata[4] == (size_t) BATcount(b) &&
					    fstat(fd, &st) == 0 &&
					    st.st_size >= (off_t) (h->heapbckt.size = h->heapbckt.free = (h->nbucket = (BUN) hdata[2]) * (BUN) (h->width = (uint8_t) hdata[3]) + HASH_HEADER_SIZE * SIZEOF_SIZE_T) &&
					    close(fd) == 0 &&
					    (fd = GDKfdlocate(h->heaplink.farmid, nme, "rb+", "thashl")) >= 0 &&
					    fstat(fd, &st) == 0 &&
					    st.st_size > 0 &&
					    st.st_size >= (off_t) (h->heaplink.size = h->heaplink.free = hdata[1] * h->width) &&
					    HEAPload(&h->heaplink, nme, "thashl", false) == GDK_SUCCEED) {
						if (HEAPload(&h->heapbckt, nme, "thashb", false) == GDK_SUCCEED) {
							if (h->nbucket & (h->nbucket - 1)) {
								h->mask2 = hashmask(h->nbucket);
								h->mask1 = h->mask2 >> 1;
							} else {
								h->mask1 = h->nbucket - 1;
								h->mask2 = h->mask1 << 1 | 1;
							}
							h->nunique = hdata[5];
							h->nheads = hdata[6];
							h->type = ATOMtype(b->ttype);
							if (h->width < SIZEOF_BUN &&
							    ((BUN) 1 << (8 * h->width)) - 1 > h->nbucket) {
								close(fd);
								h->Link = h->heaplink.base;
								h->Bckt = h->heapbckt.base + HASH_HEADER_SIZE * SIZEOF_SIZE_T;
								h->heaplink.parentid = b->batCacheid;
								h->heapbckt.parentid = b->batCacheid;
								h->heaplink.dirty = false;
								h->heapbckt.dirty = false;
								b->thash = h;
								h->heapbckt.hasfile = true;
								h->heaplink.hasfile = true;
								TRC_DEBUG(ACCELERATOR,
									  ALGOBATFMT ": reusing persisted hash\n", ALGOBATPAR(b));
								MT_rwlock_wrunlock(&b->thashlock);
								return true;
							}
							/* if h->nbucket
							 * equals the
							 * BUN_NONE
							 * representation
							 * for the
							 * current hash
							 * width (was
							 * possible in
							 * previous
							 * iterations of
							 * the code),
							 * then we can't
							 * use the hash
							 * since we
							 * can't
							 * distinguish
							 * between
							 * end-of-list
							 * and a valid
							 * link */
							HEAPfree(&h->heapbckt, false);
						}
						HEAPfree(&h->heaplink, false);
					}
					close(fd);
					/* unlink unusable file */
					GDKunlink(h->heaplink.farmid, BATDIR, nme, "thashl");
					GDKunlink(h->heapbckt.farmid, BATDIR, nme, "thashb");
					h->heapbckt.hasfile = false;
					h->heaplink.hasfile = false;
				}
			}
			GDKfree(h);
			GDKclrerr();	/* we're not currently interested in errors */
		}
		h = b->thash;
		MT_rwlock_wrunlock(&b->thashlock);
	}
	if (h != NULL) {
		TRC_DEBUG(ACCELERATOR, ALGOBATFMT ": already has hash, waited " LLFMT " usec\n", ALGOBATPAR(b), t);
	}
	return h != NULL;
}

static void
BAThashsave_intern(BAT *b, bool dosync)
{
	Hash *h;
	lng t0 = 0;

	TRC_DEBUG_IF(ACCELERATOR) t0 = GDKusec();

	if ((h = b->thash) != NULL) {
#ifndef PERSISTENTHASH
		/* no need to sync if not persistent */
		dosync = false;
#endif

		/* only persist if parent BAT hasn't changed in the
		 * mean time */
		if (!b->theap->dirty &&
		    ((size_t *) h->heapbckt.base)[1] == BATcount(b) &&
		    ((size_t *) h->heapbckt.base)[4] == BATcount(b) &&
		    HEAPsave(&h->heaplink, h->heaplink.filename, NULL, dosync, h->heaplink.free, NULL) == GDK_SUCCEED &&
		    HEAPsave(&h->heapbckt, h->heapbckt.filename, NULL, dosync, h->heapbckt.free, NULL) == GDK_SUCCEED) {
			h->heaplink.dirty = false;
			h->heapbckt.dirty = false;
			h->heaplink.hasfile = true;
			h->heapbckt.hasfile = true;
			gdk_return rc = HASHfix(h, true, dosync);
			TRC_DEBUG(ACCELERATOR,
				  ALGOBATFMT ": persisting hash %s%s (" LLFMT " usec)%s\n", ALGOBATPAR(b), h->heapbckt.filename, dosync ? "" : " no sync", GDKusec() - t0, rc == GDK_SUCCEED ? "" : " failed");
		}
		GDKclrerr();
	}
}

void
BAThashsave(BAT *b, bool dosync)
{
	Hash *h = b->thash;
	if (h == NULL)
		return;
	((size_t *) h->heapbckt.base)[0] = (size_t) HASH_VERSION;
	((size_t *) h->heapbckt.base)[1] = (size_t) (h->heaplink.free / h->width);
	((size_t *) h->heapbckt.base)[2] = (size_t) h->nbucket;
	((size_t *) h->heapbckt.base)[3] = (size_t) h->width;
	((size_t *) h->heapbckt.base)[4] = (size_t) BATcount(b);
	((size_t *) h->heapbckt.base)[5] = (size_t) h->nunique;
	((size_t *) h->heapbckt.base)[6] = (size_t) h->nheads;
	BAThashsave_intern(b, dosync);
}

#define EQbte(a, b)	((a) == (b))
#define EQsht(a, b)	((a) == (b))
#define EQint(a, b)	((a) == (b))
#define EQlng(a, b)	((a) == (b))
#ifdef HAVE_HGE
#define EQhge(a, b)	((a) == (b))
#endif
#define EQflt(a, b)	(is_flt_nil(a) ? is_flt_nil(b) : (a) == (b))
#define EQdbl(a, b)	(is_dbl_nil(a) ? is_dbl_nil(b) : (a) == (b))
#ifdef HAVE_HGE
#define EQuuid(a, b)	((a).h == (b).h)
#else
#define EQuuid(a, b)	(memcmp((a).u, (b).u, UUID_SIZE) == 0)
#endif

#define starthash(TYPE)							\
	do {								\
		const TYPE *restrict v = (const TYPE *) BUNtloc(bi, 0);	\
		TIMEOUT_LOOP(p, qry_ctx) {				\
			hget = HASHget(h, c);				\
			if (hget == BUN_NONE) {				\
				if (h->nheads == maxslots)		\
					TIMEOUT_LOOP_BREAK; /* mask too full */	\
				h->nheads++;				\
				h->nunique++;				\
			} else {					\
				for (hb = hget;				\
				     hb != BUN_NONE;			\
				     hb = HASHgetlink(h, hb)) {		\
					if (EQ##TYPE(v[o - b->hseqbase], v[hb])) \
						break;			\
				}					\
				h->nunique += hb == BUN_NONE;		\
			}						\
			HASHputlink(h, p, hget);			\
			HASHput(h, c, p);				\
			o = canditer_next(ci);				\
		}							\
		TIMEOUT_CHECK(qry_ctx,					\
			      GOTO_LABEL_TIMEOUT_HANDLER(bailout, qry_ctx)); \
	} while (0)
#define finishhash(TYPE)						\
	do {								\
		const TYPE *restrict v = (const TYPE *) BUNtloc(bi, 0);	\
		TIMEOUT_LOOP(ci->ncand - p, qry_ctx) {			\
			c = hash_##TYPE(h, v + o - b->hseqbase);	\
			hget = HASHget(h, c);				\
			h->nheads += hget == BUN_NONE;			\
			if (!hascand) {					\
				for (hb = hget;				\
				     hb != BUN_NONE;			\
				     hb = HASHgetlink(h, hb)) {		\
					if (EQ##TYPE(v[o - b->hseqbase], v[hb])) \
						break;			\
				}					\
				h->nunique += hb == BUN_NONE;		\
				o = canditer_next_dense(ci);		\
			} else {					\
				o = canditer_next(ci);			\
			}						\
			HASHputlink(h, p, hget);			\
			HASHput(h, c, p);				\
			p++;						\
		}							\
		TIMEOUT_CHECK(qry_ctx,					\
			      GOTO_LABEL_TIMEOUT_HANDLER(bailout, qry_ctx)); \
	} while (0)

/* Internal function to create a hash table for the given BAT b.
 * If a candidate list s is also given, the hash table is specific for
 * the combination of the two: only values from b that are referred to
 * by s are included in the hash table, so if a result is found when
 * searching the hash table, the result is a candidate. */
Hash *
BAThash_impl(BAT *restrict b, struct canditer *restrict ci, const char *restrict ext)
{
	lng t0 = 0;
	BUN cnt1;
	BUN mask, maxmask = 0;
	BUN p, c;
	oid o;
	BUN hget, hb;
	Hash *h = NULL;
	const char *nme = GDKinmemory(b->theap->farmid) ? ":memory:" : BBP_physical(b->batCacheid);
	BATiter bi = bat_iterator(b);
	unsigned int tpe = ATOMbasetype(bi.type);
	bool hascand = ci->tpe != cand_dense || ci->ncand != bi.count;

	QryCtx *qry_ctx = MT_thread_get_qry_ctx();

	assert(strcmp(ext, "thash") != 0 || !hascand);
	assert(bi.type != TYPE_msk);

	MT_thread_setalgorithm(hascand ? "create hash with candidates" : "create hash");
	TRC_DEBUG_IF(ACCELERATOR) t0 = GDKusec();
	TRC_DEBUG(ACCELERATOR,
		  ALGOBATFMT ": create hash;\n", ALGOBATPAR(b));
	if (bi.type == TYPE_void) {
		if (is_oid_nil(b->tseqbase)) {
			TRC_DEBUG(ACCELERATOR,
				  "cannot create hash-table on void-NIL column.\n");
			GDKerror("no hash on void/nil column\n");
			bat_iterator_end(&bi);
			return NULL;
		}
		TRC_DEBUG(ACCELERATOR,
			  "creating hash-table on void column..\n");
		assert(0);
		tpe = TYPE_void;
	}

	if ((h = GDKzalloc(sizeof(*h))) == NULL ||
	    (h->heaplink.farmid = BBPselectfarm(hascand ? TRANSIENT : b->batRole, bi.type, hashheap)) < 0 ||
	    (h->heapbckt.farmid = BBPselectfarm(hascand ? TRANSIENT : b->batRole, bi.type, hashheap)) < 0) {
		GDKfree(h);
		bat_iterator_end(&bi);
		return NULL;
	}
	h->width = HASHwidth(BATcapacity(b));
	h->heaplink.dirty = true;
	h->heapbckt.dirty = true;
	strconcat_len(h->heaplink.filename, sizeof(h->heaplink.filename),
		      nme, ".", ext, "l", NULL);
	strconcat_len(h->heapbckt.filename, sizeof(h->heapbckt.filename),
		      nme, ".", ext, "b", NULL);
	h->heapbckt.parentid = b->batCacheid;
	h->heaplink.parentid = b->batCacheid;
	if (HEAPalloc(&h->heaplink, hascand ? ci->ncand : BATcapacity(b),
		      h->width) != GDK_SUCCEED) {
		GDKfree(h);
		bat_iterator_end(&bi);
		return NULL;
	}
	h->heaplink.free = ci->ncand * h->width;
	h->Link = h->heaplink.base;
#ifndef NDEBUG
	/* clear unused part of Link array */
	if (h->heaplink.size > h->heaplink.free)
		memset(h->heaplink.base + h->heaplink.free, 0,
		       h->heaplink.size - h->heaplink.free);
#endif

	/* determine hash mask size */
	cnt1 = 0;
	if (ATOMsize(tpe) == 1) {
		/* perfect hash for one-byte sized atoms */
		mask = (1 << 8);
	} else if (ATOMsize(tpe) == 2) {
		/* perfect hash for two-byte sized atoms */
		mask = (1 << 16);
	} else if (bi.key || ci->ncand <= 4096) {
		/* if key, or if small, don't bother dynamically
		 * adjusting the hash mask */
		mask = HASHmask(ci->ncand);
	} else if (!hascand && bi.unique_est != 0) {
		mask = (BUN) (bi.unique_est * 1.15); /* about 8/7 */
	} else {
		/* dynamic hash: we start with HASHmask(ci->ncand)/64, or,
		 * if ci->ncand large enough, HASHmask(ci->ncand)/256; if there
		 * are too many collisions we try HASHmask(ci->ncand)/64,
		 * HASHmask(ci->ncand)/16, HASHmask(ci->ncand)/4, and finally
		 * HASHmask(ci->ncand), but we might skip some of these if
		 * there are many distinct values.  */
		maxmask = HASHmask(ci->ncand);
		mask = maxmask >> 6;
		while (mask > 4096)
			mask >>= 2;
		/* try out on first 25% of b */
		cnt1 = ci->ncand >> 2;
	}

	o = canditer_next(ci);	/* always one ahead */
	for (;;) {
		lng t1 = 0;
		TRC_DEBUG_IF(ACCELERATOR) t1 = GDKusec();
		BUN maxslots = (mask >> 3) - 1;	/* 1/8 full is too full */

		h->nheads = 0;
		h->nunique = 0;
		p = 0;
		HEAPfree(&h->heapbckt, true);
		/* create the hash structures */
		if (HASHnew(h, ATOMtype(bi.type), BATcapacity(b),
			    mask, ci->ncand, true) != GDK_SUCCEED) {
			HEAPfree(&h->heaplink, true);
			GDKfree(h);
			bat_iterator_end(&bi);
			return NULL;
		}

		switch (tpe) {
		case TYPE_bte:
			starthash(bte);
			break;
		case TYPE_sht:
			starthash(sht);
			break;
		case TYPE_flt:
			starthash(flt);
			break;
		case TYPE_int:
			starthash(int);
			break;
		case TYPE_dbl:
			starthash(dbl);
			break;
		case TYPE_lng:
			starthash(lng);
			break;
#ifdef HAVE_HGE
		case TYPE_hge:
			starthash(hge);
			break;
#endif
		case TYPE_uuid:
			starthash(uuid);
			break;
<<<<<<< HEAD
		default:
			TIMEOUT_LOOP(p, qry_ctx) {
=======
		default: {
			int (*atomcmp)(const void *, const void *) = ATOMcompare(h->type);
			TIMEOUT_LOOP(p, timeoffset) {
>>>>>>> f6075cbb
				const void *restrict v = BUNtail(bi, o - b->hseqbase);
				c = hash_any(h, v);
				hget = HASHget(h, c);
				if (hget == BUN_NONE) {
					if (h->nheads == maxslots)
						TIMEOUT_LOOP_BREAK; /* mask too full */
					h->nheads++;
					h->nunique++;
				} else {
					for (hb = hget;
					     hb != BUN_NONE;
					     hb = HASHgetlink(h, hb)) {
						if (atomcmp(v,
							    BUNtail(bi, hb)) == 0)
							break;
					}
					h->nunique += hb == BUN_NONE;
				}
				HASHputlink(h, p, hget);
				HASHput(h, c, p);
				o = canditer_next(ci);
			}
			TIMEOUT_CHECK(qry_ctx,
				      GOTO_LABEL_TIMEOUT_HANDLER(bailout, qry_ctx));
			break;
		}
		}
		TRC_DEBUG_IF(ACCELERATOR) if (p < cnt1)
			TRC_DEBUG_ENDIF(ACCELERATOR,
					"%s: abort starthash with "
				"mask " BUNFMT " at " BUNFMT " after " LLFMT " usec\n", BATgetId(b), mask, p, GDKusec() - t1);
		if (p == cnt1 || mask == maxmask)
			break;
		mask <<= 2;
		/* if we fill up the slots fast (p <= maxslots * 1.2)
		 * increase mask size a bit more quickly */
		if (p == h->nunique) {
			/* only unique values so far: grow really fast */
			mask = maxmask;
			cnt1 = 0;
		} else if (mask < maxmask && p <= maxslots * 1.2)
			mask <<= 2;
		canditer_reset(ci);
		o = canditer_next(ci);
	}

	/* finish the hashtable with the current mask */
	switch (tpe) {
	case TYPE_bte:
		finishhash(bte);
		break;
	case TYPE_sht:
		finishhash(sht);
		break;
	case TYPE_int:
		finishhash(int);
		break;
	case TYPE_flt:
		finishhash(flt);
		break;
	case TYPE_dbl:
		finishhash(dbl);
		break;
	case TYPE_lng:
		finishhash(lng);
		break;
#ifdef HAVE_HGE
	case TYPE_hge:
		finishhash(hge);
		break;
#endif
	case TYPE_uuid:
		finishhash(uuid);
		break;
<<<<<<< HEAD
	default:
		TIMEOUT_LOOP(ci->ncand - p, qry_ctx) {
=======
	default: {
		int (*atomcmp)(const void *, const void *) = ATOMcompare(h->type);
		TIMEOUT_LOOP(ci->ncand - p, timeoffset) {
>>>>>>> f6075cbb
			const void *restrict v = BUNtail(bi, o - b->hseqbase);
			c = hash_any(h, v);
			hget = HASHget(h, c);
			h->nheads += hget == BUN_NONE;
			if (!hascand) {
				for (hb = hget;
				     hb != BUN_NONE;
				     hb = HASHgetlink(h, hb)) {
					if (atomcmp(v, BUNtail(bi, hb)) == 0)
						break;
				}
				h->nunique += hb == BUN_NONE;
			}
			HASHputlink(h, p, hget);
			HASHput(h, c, p);
			o = canditer_next(ci);
			p++;
		}
		TIMEOUT_CHECK(qry_ctx,
			      GOTO_LABEL_TIMEOUT_HANDLER(bailout, qry_ctx));
		break;
	}
	}
	bat_iterator_end(&bi);
	/* if the number of unique values is equal to the bat count,
	 * all values are necessarily distinct */
	MT_lock_set(&b->theaplock);
	if (h->nunique == BATcount(b) && !b->tkey) {
		b->tkey = true;
	}
	if (ci->ncand == BATcount(b))
		b->tunique_est = (double) h->nunique;
	MT_lock_unset(&b->theaplock);
	TRC_DEBUG_IF(ACCELERATOR) {
		TRC_DEBUG_ENDIF(ACCELERATOR,
				"hash construction " LLFMT " usec\n", GDKusec() - t0);
		HASHcollisions(b, h, __func__);
	}
	return h;

  bailout:
	bat_iterator_end(&bi);
	HEAPfree(&h->heaplink, true);
	HEAPfree(&h->heapbckt, true);
	GDKfree(h);
	return NULL;
}

gdk_return
BAThash(BAT *b)
{
	if (ATOMstorage(b->ttype) == TYPE_msk) {
		GDKerror("No hash on msk type bats\n");
		return GDK_FAIL;
	}
	if (BATcheckhash(b)) {
		return GDK_SUCCEED;
	}
	for (;;) {
		/* If multiple threads simultaneously try to build a
		 * hash on a bat, e.g. in order to perform a join, it
		 * may happen that one thread succeeds in obtaining the
		 * write lock, then builds the hash, releases the lock,
		 * acquires the read lock, and performs the join.  The
		 * other threads may then still be attempting to acquire
		 * the write lock.  But now they have to wait until the
		 * read lock is released, which can be quite a long
		 * time.  Especially if a second thread goes through the
		 * same process as the first. */
		if (MT_rwlock_wrtry(&b->thashlock))
			break;
		MT_sleep_ms(1);
		if (MT_rwlock_rdtry(&b->thashlock)) {
			if (b->thash != NULL && b->thash != (Hash *) 1) {
				MT_rwlock_rdunlock(&b->thashlock);
				return GDK_SUCCEED;
			}
			MT_rwlock_rdunlock(&b->thashlock);
		}
	}
	/* we have the write lock */
	if (b->thash == NULL) {
		struct canditer ci;
		canditer_init(&ci, b, NULL);
		if ((b->thash = BAThash_impl(b, &ci, "thash")) == NULL) {
			MT_rwlock_wrunlock(&b->thashlock);
			return GDK_FAIL;
		}
	}
	MT_rwlock_wrunlock(&b->thashlock);
	return GDK_SUCCEED;
}

/*
 * The entry on which a value hashes can be calculated with the
 * routine HASHprobe.
 */
BUN
HASHprobe(const Hash *h, const void *v)
{
	switch (ATOMbasetype(h->type)) {
	case TYPE_bte:
		return hash_bte(h, v);
	case TYPE_sht:
		return hash_sht(h, v);
	case TYPE_int:
		return hash_int(h, v);
	case TYPE_lng:
		return hash_lng(h, v);
#ifdef HAVE_HGE
	case TYPE_hge:
		return hash_hge(h, v);
#endif
	case TYPE_flt:
		return hash_flt(h, v);
	case TYPE_dbl:
		return hash_dbl(h, v);
	case TYPE_uuid:
		return hash_uuid(h, v);
	default:
		return hash_any(h, v);
	}
}

void
HASHappend_locked(BAT *b, BUN i, const void *v)
{
	Hash *h = b->thash;
	if (h == NULL) {
		return;
	}
	if (h == (Hash *) 1) {
		b->thash = NULL;
		doHASHdestroy(b, h);
		GDKclrerr();
		return;
	}
	assert(i * h->width == h->heaplink.free);
	if (h->nunique < b->batCount / hash_destroy_uniques_fraction) {
		b->thash = NULL;
		doHASHdestroy(b, h);
		GDKclrerr();
		return;
	}
	if (HASHfix(h, false, true) != GDK_SUCCEED) {
		b->thash = NULL;
		doHASHdestroy(b, h);
		GDKclrerr();
		return;
	}
	if (HASHwidth(i + 1) > h->width &&
	     HASHupgradehashheap(b) != GDK_SUCCEED) {
		GDKclrerr();
		return;
	}
	if ((ATOMsize(b->ttype) > 2 &&
	     HASHgrowbucket(b) != GDK_SUCCEED) ||
	    ((i + 1) * h->width > h->heaplink.size &&
	     HEAPextend(&h->heaplink,
			i * h->width + GDK_mmap_pagesize,
			true) != GDK_SUCCEED)) {
		b->thash = NULL;
		HEAPfree(&h->heapbckt, true);
		HEAPfree(&h->heaplink, true);
		GDKfree(h);
		GDKclrerr();
		return;
	}
	h->Link = h->heaplink.base;
	BUN c = HASHprobe(h, v);
	h->heaplink.free += h->width;
	BUN hb = HASHget(h, c);
	BUN hb2;
	BATiter bi = bat_iterator_nolock(b);
	int (*atomcmp)(const void *, const void *) = ATOMcompare(h->type);
	for (hb2 = hb;
	     hb2 != BUN_NONE;
	     hb2 = HASHgetlink(h, hb2)) {
		if (atomcmp(v, BUNtail(bi, hb2)) == 0)
			break;
	}
	h->nheads += hb == BUN_NONE;
	h->nunique += hb2 == BUN_NONE;
	HASHputlink(h, i, hb);
	HASHput(h, c, i);
	h->heapbckt.dirty = true;
	h->heaplink.dirty = true;
}

BUN
HASHappend(BAT *b, BUN i, const void *v)
{
	BUN nunique;
	MT_rwlock_wrlock(&b->thashlock);
	HASHappend_locked(b, i, v);
	nunique = b->thash ? b->thash->nunique : 0;
	MT_rwlock_wrunlock(&b->thashlock);
	return nunique;
}

/* insert value v at position p into the hash table of b */
void
HASHinsert_locked(BATiter *bi, BUN p, const void *v)
{
	BAT *b = bi->b;
	Hash *h = b->thash;
	if (h == NULL) {
		return;
	}
	if (h == (Hash *) 1) {
		b->thash = NULL;
		doHASHdestroy(b, h);
		GDKclrerr();
		return;
	}
	assert(p * h->width < h->heaplink.free);
	if (h->nunique < b->batCount / hash_destroy_uniques_fraction) {
		b->thash = NULL;
		doHASHdestroy(b, h);
		GDKclrerr();
		return;
	}
	if (HASHfix(h, false, true) != GDK_SUCCEED) {
		b->thash = NULL;
		doHASHdestroy(b, h);
		GDKclrerr();
		return;
	}
	BUN c = HASHprobe(h, v);
	BUN hb = HASHget(h, c);
	int (*atomcmp)(const void *, const void *) = ATOMcompare(h->type);
	if (hb == BUN_NONE || hb < p) {
		/* bucket is empty, or bucket is used by lower numbered
		 * position */
		h->heaplink.dirty = true;
		h->heapbckt.dirty = true;
		HASHputlink(h, p, hb);
		HASHput(h, c, p);
		if (hb == BUN_NONE) {
			h->nheads++;
		} else {
			do {
				if (atomcmp(v, BUNtail(*bi, hb)) == 0) {
					/* found another row with the
					 * same value, so don't
					 * increment nunique */
					return;
				}
				hb = HASHgetlink(h, hb);
			} while (hb != BUN_NONE);
		}
		/* this is a new value */
		h->nunique++;
		return;
	}
	bool seen = false;
	for (;;) {
		if (!seen)
			seen = atomcmp(v, BUNtail(*bi, hb)) == 0;
		BUN hb2 = HASHgetlink(h, hb);
		if (hb2 == BUN_NONE || hb2 < p) {
			h->heaplink.dirty = true;
			HASHputlink(h, p, hb2);
			HASHputlink(h, hb, p);
			while (!seen && hb2 != BUN_NONE) {
				seen = atomcmp(v, BUNtail(*bi, hb2)) == 0;
				hb2 = HASHgetlink(h, hb2);
			}
			if (!seen)
				h->nunique++;
			return;
		}
		hb = hb2;
	}
}

BUN
HASHinsert(BATiter *bi, BUN p, const void *v)
{
	BUN nunique;
	MT_rwlock_wrlock(&bi->b->thashlock);
	HASHinsert_locked(bi, p, v);
	nunique = bi->b->thash ? bi->b->thash->nunique : 0;
	MT_rwlock_wrunlock(&bi->b->thashlock);
	return nunique;
}

/* delete value v at position p from the hash table of b */
void
HASHdelete_locked(BATiter *bi, BUN p, const void *v)
{
	BAT *b = bi->b;
	Hash *h = b->thash;
	if (h == NULL) {
		return;
	}
	if (h == (Hash *) 1) {
		b->thash = NULL;
		doHASHdestroy(b, h);
		GDKclrerr();
		return;
	}
	assert(p * h->width < h->heaplink.free);
	if (h->nunique < b->batCount / hash_destroy_uniques_fraction) {
		b->thash = NULL;
		doHASHdestroy(b, h);
		GDKclrerr();
		return;
	}
	if (HASHfix(h, false, true) != GDK_SUCCEED) {
		b->thash = NULL;
		doHASHdestroy(b, h);
		GDKclrerr();
		return;
	}
	BUN c = HASHprobe(h, v);
	BUN hb = HASHget(h, c);
	int (*atomcmp)(const void *, const void *) = ATOMcompare(h->type);
	if (hb == p) {
		BUN hb2 = HASHgetlink(h, p);
		h->heaplink.dirty = true;
		h->heapbckt.dirty = true;
		HASHput(h, c, hb2);
		HASHputlink(h, p, BUN_NONE);
		if (hb2 == BUN_NONE) {
			h->nheads--;
		} else {
			do {
				if (atomcmp(v, BUNtail(*bi, hb2)) == 0) {
					/* found another row with the
					 * same value, so don't
					 * decrement nunique below */
					return;
				}
				hb2 = HASHgetlink(h, hb2);
			} while (hb2 != BUN_NONE);
		}
		/* no rows found with the same value, so number of
		 * unique values is one lower */
		h->nunique--;
		return;
	}
	bool seen = false;
	BUN links = 0;
	for (;;) {
		if (!seen)
			seen = atomcmp(v, BUNtail(*bi, hb)) == 0;
		BUN hb2 = HASHgetlink(h, hb);
		assert(hb2 != BUN_NONE );
		assert(hb2 < hb);
		if (hb2 == p) {
			for (hb2 = HASHgetlink(h, hb2);
			     !seen && hb2 != BUN_NONE;
			     hb2 = HASHgetlink(h, hb2))
				seen = atomcmp(v, BUNtail(*bi, hb2)) == 0;
			break;
		}
		hb = hb2;
		if (++links > hash_destroy_chain_length) {
			b->thash = NULL;
			doHASHdestroy(b, h);
			GDKclrerr();
			return;
		}
	}
	h->heaplink.dirty = true;
	HASHputlink(h, hb, HASHgetlink(h, p));
	HASHputlink(h, p, BUN_NONE);
	if (!seen)
		h->nunique--;
}

BUN
HASHdelete(BATiter *bi, BUN p, const void *v)
{
	BUN nunique;
	MT_rwlock_wrlock(&bi->b->thashlock);
	HASHdelete_locked(bi, p, v);
	nunique = bi->b->thash ? bi->b->thash->nunique : 0;
	MT_rwlock_wrunlock(&bi->b->thashlock);
	return nunique;
}

BUN
HASHlist(Hash *h, BUN i)
{
	BUN c = 1;
	BUN j = HASHget(h, i);

	if (j == BUN_NONE)
		return 1;
	while ((j = HASHgetlink(h, i)) != BUN_NONE) {
		c++;
		i = j;
	}
	return c;
}

void
HASHdestroy(BAT *b)
{
	if (b && b->thash) {
		Hash *hs;
		MT_rwlock_wrlock(&b->thashlock);
		hs = b->thash;
		b->thash = NULL;
		MT_rwlock_wrunlock(&b->thashlock);
		doHASHdestroy(b, hs);
	}
}

void
HASHfree(BAT *b)
{
	if (b && b->thash) {
		Hash *h;
		MT_rwlock_wrlock(&b->thashlock);
		if ((h = b->thash) != NULL && h != (Hash *) 1) {
			bool rmheap = h->heaplink.dirty || h->heapbckt.dirty;
			TRC_DEBUG(ACCELERATOR, ALGOBATFMT " free hash %s\n",
				  ALGOBATPAR(b),
				  rmheap ? "removing" : "keeping");

			b->thash = rmheap ? NULL : (Hash *) 1;
			HEAPfree(&h->heapbckt, rmheap);
			HEAPfree(&h->heaplink, rmheap);
			GDKfree(h);
		}
		MT_rwlock_wrunlock(&b->thashlock);
	}
}<|MERGE_RESOLUTION|>--- conflicted
+++ resolved
@@ -873,14 +873,9 @@
 		case TYPE_uuid:
 			starthash(uuid);
 			break;
-<<<<<<< HEAD
-		default:
-			TIMEOUT_LOOP(p, qry_ctx) {
-=======
 		default: {
 			int (*atomcmp)(const void *, const void *) = ATOMcompare(h->type);
-			TIMEOUT_LOOP(p, timeoffset) {
->>>>>>> f6075cbb
+			TIMEOUT_LOOP(p, qry_ctx) {
 				const void *restrict v = BUNtail(bi, o - b->hseqbase);
 				c = hash_any(h, v);
 				hget = HASHget(h, c);
@@ -955,14 +950,9 @@
 	case TYPE_uuid:
 		finishhash(uuid);
 		break;
-<<<<<<< HEAD
-	default:
-		TIMEOUT_LOOP(ci->ncand - p, qry_ctx) {
-=======
 	default: {
 		int (*atomcmp)(const void *, const void *) = ATOMcompare(h->type);
-		TIMEOUT_LOOP(ci->ncand - p, timeoffset) {
->>>>>>> f6075cbb
+		TIMEOUT_LOOP(ci->ncand - p, qry_ctx) {
 			const void *restrict v = BUNtail(bi, o - b->hseqbase);
 			c = hash_any(h, v);
 			hget = HASHget(h, c);
