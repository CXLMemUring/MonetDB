/*
 * This Source Code Form is subject to the terms of the Mozilla Public
 * License, v. 2.0.  If a copy of the MPL was not distributed with this
 * file, You can obtain one at http://mozilla.org/MPL/2.0/.
 *
 * Copyright 1997 - July 2008 CWI, August 2008 - 2020 MonetDB B.V.
 */

#include "monetdb_config.h"
#include "gdk.h"
#include "gdk_private.h"
#include "gdk_calc_private.h"

/*
 * All join variants produce some sort of join on two input BATs,
 * optionally subject to up to two candidate lists.  Only values in
 * the input BATs that are mentioned in the associated candidate list
 * (if provided) are eligible.  They all return two output BATs in the
 * first two arguments.  The join operations differ in the way in
 * which tuples from the two inputs are matched.
 *
 * The outputs consist of two aligned BATs (i.e. same length and same
 * hseqbase (0@0)) that contain the OIDs of the input BATs that match.
 * The candidate lists, if given, contain the OIDs of the associated
 * input BAT which must be considered for matching.  The input BATs
 * must have the same type.
 *
 * All functions also have a parameter nil_matches which indicates
 * whether NIL must be considered an ordinary value that can match, or
 * whether NIL must be considered to never match.
 *
 * The join functions that are provided here are:
 * BATjoin
 *	normal equi-join
 * BATleftjoin
 *	normal equi-join, but the left output is sorted
 * BATouterjoin
 *	equi-join, but the left output is sorted, and if there is no
 *	match for a value in the left input, there is still an output
 *	with NIL in the right output
 * BATsemijoin
 *	equi-join, but the left output is sorted, and if there are
 *	multiple matches, only one is returned (i.e., the left output
 *	is also key)
 * BATthetajoin
 *	theta-join: an extra operator must be provided encoded as an
 *	integer (macros JOIN_EQ, JOIN_NE, JOIN_LT, JOIN_LE, JOIN_GT,
 *	JOIN_GE); values match if the left input has the given
 *	relationship with the right input; order of the outputs is not
 *	guaranteed
 * BATbandjoin
 *	band-join: two extra input values (c1, c2) must be provided as
 *	well as Booleans (li, hi) that indicate whether the value
 *	ranges are inclusive or not; values in the left and right
 *	inputs match if right - c1 <[=] left <[=] right + c2; if c1 or
 *	c2 is NIL, there are no matches
 * BATrangejoin
 *	range-join: the right input consists of two aligned BATs,
 *	values match if the left value is between two corresponding
 *	right values; two extra Boolean parameters, li and hi,
 *	indicate whether equal values match
 *
 * In addition to these functions, there are two more functions that
 * are closely related:
 * BATintersect
 *	intersection: return a candidate list with OIDs of tuples in
 *	the left input whose value occurs in the right input
 * BATdiff
 *	difference: return a candidate list with OIDs of tuples in the
 *	left input whose value does not occur in the right input
 */

/* Perform a bunch of sanity checks on the inputs to a join. */
static gdk_return
joinparamcheck(BAT *l, BAT *r1, BAT *r2, BAT *sl, BAT *sr, const char *func)
{
	if (ATOMtype(l->ttype) != ATOMtype(r1->ttype) ||
	    (r2 && ATOMtype(l->ttype) != ATOMtype(r2->ttype))) {
		GDKerror("%s: inputs not compatible.\n", func);
		return GDK_FAIL;
	}
	if (r2 &&
	    (BATcount(r1) != BATcount(r2) || r1->hseqbase != r2->hseqbase)) {
		GDKerror("%s: right inputs not aligned.\n", func);
		return GDK_FAIL;
	}
	if ((sl && ATOMtype(sl->ttype) != TYPE_oid) ||
	    (sr && ATOMtype(sr->ttype) != TYPE_oid)) {
		GDKerror("%s: candidate lists must have type OID.\n", func);
		return GDK_FAIL;
	}
	if ((sl && !BATtordered(sl)) ||
	    (sr && !BATtordered(sr))) {
		GDKerror("%s: candidate lists must be sorted.\n", func);
		return GDK_FAIL;
	}
	if ((sl && !BATtkey(sl)) ||
	    (sr && !BATtkey(sr))) {
		GDKerror("%s: candidate lists must be unique.\n", func);
		return GDK_FAIL;
	}
	return GDK_SUCCEED;
}

/* Create the result bats for a join, returns the absolute maximum
 * number of outputs that could possibly be generated. */
static BUN
joininitresults(BAT **r1p, BAT **r2p, BUN lcnt, BUN rcnt, bool lkey, bool rkey,
		bool semi, bool nil_on_miss, bool only_misses, BUN estimate)
{
	BAT *r1, *r2;
	BUN maxsize, size;

	/* if nil_on_miss is set, we really need a right output */
	assert(!nil_on_miss || r2p != NULL);

	lkey |= lcnt <= 1;
	rkey |= rcnt <= 1;

	*r1p = NULL;
	if (r2p)
		*r2p = NULL;
	if (lcnt == 0) {
		/* there is nothing to match */
		maxsize = 0;
	} else if (!only_misses && !nil_on_miss && rcnt == 0) {
		/* if right is empty, we have no hits, so if we don't
		 * want misses, the result is empty */
		maxsize = 0;
	} else if (rkey | semi | only_misses) {
		/* each entry left matches at most one on right, in
		 * case nil_on_miss is also set, each entry matches
		 * exactly one (see below) */
		maxsize = lcnt;
	} else if (lkey) {
		/* each entry on right is matched at most once */
		if (nil_on_miss) {
			/* one entry left could match all right, and
			 * all other entries left match nil */
			maxsize = lcnt + rcnt - 1;
		} else {
			maxsize = rcnt;
		}
	} else if (rcnt == 0) {
		/* nil_on_miss must be true due to previous checks, so
		 * all values on left miss */
		maxsize = lcnt;
	} else if (BUN_MAX / lcnt >= rcnt) {
		/* in the worst case we have a full cross product */
		maxsize = lcnt * rcnt;
	} else {
		/* a BAT cannot grow larger than BUN_MAX */
		maxsize = BUN_MAX;
	}
	size = estimate == BUN_NONE ? lcnt < rcnt ? lcnt : rcnt : estimate;
	if (size < 1024)
		size = 1024;
	if (size > maxsize)
		size = maxsize;
	if ((rkey | semi | only_misses) & nil_on_miss) {
		/* see comment above: each entry left matches exactly
		 * once */
		size = maxsize;
	}

	if (maxsize == 0) {
		r1 = BATdense(0, 0, 0);
		if (r1 == NULL) {
			return BUN_NONE;
		}
		if (r2p) {
			r2 = BATdense(0, 0, 0);
			if (r2 == NULL) {
				BBPreclaim(r1);
				return BUN_NONE;
			}
			*r2p = r2;
		}
		*r1p = r1;
		return 0;
	}

	r1 = COLnew(0, TYPE_oid, size, TRANSIENT);
	if (r1 == NULL) {
		return BUN_NONE;
	}
	r1->tnil = false;
	r1->tnonil = true;
	r1->tkey = true;
	r1->tsorted = true;
	r1->trevsorted = true;
	r1->tseqbase = 0;
	*r1p = r1;
	if (r2p) {
		r2 = COLnew(0, TYPE_oid, size, TRANSIENT);
		if (r2 == NULL) {
			BBPreclaim(r1);
			return BUN_NONE;
		}
		r2->tnil = false;
		r2->tnonil = true;
		r2->tkey = true;
		r2->tsorted = true;
		r2->trevsorted = true;
		r2->tseqbase = 0;
		*r2p = r2;
	}
	return maxsize;
}

#define VALUE(s, x)	(s##vars ?					\
			 s##vars + VarHeapVal(s##vals, (x), s##width) : \
			 s##vals ? (const char *) s##vals + ((x) * s##width) : \
			 (s##val = BUNtoid(s, (x)), (const char *) &s##val))
#define FVALUE(s, x)	((const char *) s##vals + ((x) * s##width))

#define APPEND(b, o)		(((oid *) b->theap.base)[b->batCount++] = (o))

#define MAYBEEXTEND_PROGRESS(CNT, LCUR, LCNT)			\
	do {								\
		BUN N = (CNT);						\
		if (BATcount(r1) + N > BATcapacity(r1)) {		\
			/* make some extra space by extrapolating how */ \
			/* much more we need (fraction of l we've seen */ \
			/* so far is used as the fraction of the */	\
			/* expected result size we've produced so */	\
			/* far) */					\
			BUN newcap = (BUN) ((double) (LCNT) / (LCUR) * (BATcount(r1) + N) * 1.5); \
			if (newcap < N + BATcount(r1))			\
				newcap = N + BATcount(r1) + 1024;	\
			if (newcap > maxsize)				\
				newcap = maxsize;			\
			/* make sure heap.free is set properly before	\
			 * extending */					\
			BATsetcount(r1, BATcount(r1));			\
			if (BATextend(r1, newcap) != GDK_SUCCEED)	\
				goto bailout;				\
			if (r2) {					\
				BATsetcount(r2, BATcount(r2));		\
				if (BATextend(r2, newcap) != GDK_SUCCEED) \
					goto bailout;			\
				assert(BATcapacity(r1) == BATcapacity(r2)); \
			}						\
		}							\
	} while (0)

#define MAYBEEXTEND(CNT, CI)	MAYBEEXTEND_PROGRESS(CNT, (CI)->next, (CI)->ncand)
#define MAYBEEXTEND_NO_CAND(CNT)	MAYBEEXTEND_PROGRESS(CNT, lstart, lend)

/* Return BATs through r1p and r2p for the case that there is no
 * match between l and r, taking all flags into consideration.
 *
 * This means, if nil_on_miss is set or only_misses is set, *r1p is a
 * copy of the left candidate list or a dense list of all "head"
 * values of l, and *r2p (if r2p is not NULL) is all nil.  If neither
 * of those flags is set, the result is two empty BATs. */
static gdk_return
nomatch(BAT **r1p, BAT **r2p, BAT *l, BAT *r, struct canditer *restrict lci,
	bool nil_on_miss, bool only_misses, const char *func, lng t0)
{
	BAT *r1, *r2 = NULL;

	if (lci->ncand == 0 || !(nil_on_miss | only_misses)) {
		/* return empty BATs */
		if ((r1 = BATdense(0, 0, 0)) == NULL)
			return GDK_FAIL;
		if (r2p) {
			if ((r2 = BATdense(0, 0, 0)) == NULL) {
				BBPreclaim(r1);
				return GDK_FAIL;
			}
			*r2p = r2;
		}
		*r1p = r1;
		ALGODEBUG fprintf(stderr,
				  "#%s: %s(l=%s,r=%s)=(" ALGOBATFMT "," ALGOOPTBATFMT ") " LLFMT "us -- nomatch\n", MT_thread_getname(),
				  func, BATgetId(l), BATgetId(r),
				  ALGOBATPAR(r1), ALGOOPTBATPAR(r2),
				  GDKusec() - t0);
		return GDK_SUCCEED;
	}

	r1 = canditer_slice(lci, 0, lci->ncand);
	if (r2p) {
		if ((r2 = BATconstant(0, TYPE_void, &oid_nil, lci->ncand, TRANSIENT)) == NULL) {
			BBPreclaim(r1);
			return GDK_FAIL;
		}
		*r2p = r2;
	}
	*r1p = r1;
	ALGODEBUG fprintf(stderr,
			  "#%s: %s(l=%s,r=%s)=(" ALGOBATFMT "," ALGOOPTBATFMT ") " LLFMT "us -- nomatch\n", MT_thread_getname(),
			  func, BATgetId(l), BATgetId(r),
			  ALGOBATPAR(r1), ALGOOPTBATPAR(r2),
			  GDKusec() - t0);
	return GDK_SUCCEED;
}

/* Implementation of join where there is a single value (possibly
 * repeated multiple times) on the left.  This means we can use a
 * point select to find matches in the right column. */
static gdk_return
selectjoin(BAT **r1p, BAT **r2p, BAT *l, BAT *r, BAT *sl, BAT *sr,
	   struct canditer *restrict lci, bool nil_matches, lng t0,
	   bool swapped, const char *reason)
{
	BATiter li = bat_iterator(l);
	const void *v;
	BAT *bn = NULL;

	assert(lci->ncand > 0);
	assert(lci->ncand == 1 || (l->tsorted && l->trevsorted));

	oid o = canditer_next(lci);
	v = BUNtail(li, o - l->hseqbase);

	if (!nil_matches &&
	    (*ATOMcompare(l->ttype))(v, ATOMnilptr(l->ttype)) == 0) {
		/* NIL doesn't match anything */
		return nomatch(r1p, r2p, l, r, lci, false, false,
			       "selectjoin", t0);
	}

	bn = BATselect(r, sr, v, NULL, true, true, false);
	if (bn == NULL) {
		return GDK_FAIL;
	}
	if (BATcount(bn) == 0) {
		BBPunfix(bn->batCacheid);
		return nomatch(r1p, r2p, l, r, lci, false, false,
			       "selectjoin", t0);
	}
	BAT *r1 = COLnew(0, TYPE_oid, lci->ncand * BATcount(bn), TRANSIENT);
	if (r1 == NULL) {
		BBPunfix(bn->batCacheid);
		return GDK_FAIL;
	}
	BAT *r2 = NULL;
	if (r2p) {
		r2 = COLnew(0, TYPE_oid, lci->ncand * BATcount(bn), TRANSIENT);
		if (r2 == NULL) {
			BBPunfix(bn->batCacheid);
			BBPreclaim(r1);
			return GDK_FAIL;
		}
	}

	r1->tsorted = true;
	r1->trevsorted = lci->ncand == 1;
	r1->tseqbase = BATcount(bn) == 1 && lci->tpe == cand_dense ? o : oid_nil;
	r1->tkey = BATcount(bn) == 1;
	r1->tnil = false;
	r1->tnonil = true;
	if (r2) {
		r2->tsorted = lci->ncand == 1 || BATcount(bn) == 1;
		r2->trevsorted = BATcount(bn) == 1;
		r2->tseqbase = lci->ncand == 1 && BATtdense(bn) ? bn->tseqbase : oid_nil;
		r2->tkey = lci->ncand == 1;
		r2->tnil = false;
		r2->tnonil = true;
	}
	if (BATtdense(bn)) {
		oid *o1p = (oid *) Tloc(r1, 0);
		oid *o2p = r2 ? (oid *) Tloc(r2, 0) : NULL;
		oid bno = bn->tseqbase;
		BUN p, q = BATcount(bn);

		do {
			for (p = 0; p < q; p++) {
				*o1p++ = o;
			}
			if (o2p) {
				for (p = 0; p < q; p++) {
					*o2p++ = bno + p;
				}
			}
			o = canditer_next(lci);
		} while (!is_oid_nil(o));
	} else {
		oid *o1p = (oid *) Tloc(r1, 0);
		oid *o2p = r2 ? (oid *) Tloc(r2, 0) : NULL;
		const oid *bnp = (const oid *) Tloc(bn, 0);
		BUN p, q = BATcount(bn);

		do {
			for (p = 0; p < q; p++) {
				*o1p++ = o;
			}
			if (o2p) {
				for (p = 0; p < q; p++) {
					*o2p++ = bnp[p];
				}
			}
			o = canditer_next(lci);
		} while (!is_oid_nil(o));
	}
	BATsetcount(r1, lci->ncand * BATcount(bn));
	*r1p = r1;
	if (r2p) {
		BATsetcount(r2, lci->ncand * BATcount(bn));
		*r2p = r2;
	}
	BBPunfix(bn->batCacheid);
	ALGODEBUG fprintf(stderr, "#%s: %s(l=" ALGOBATFMT ","
			  "r=" ALGOBATFMT ",sl=" ALGOOPTBATFMT ","
			  "sr=" ALGOOPTBATFMT ",nil_matches=%d)%s %s "
			  "-> (" ALGOBATFMT "," ALGOOPTBATFMT ") " LLFMT "us\n",
			  MT_thread_getname(), __func__,
			  ALGOBATPAR(l), ALGOBATPAR(r),
			  ALGOOPTBATPAR(sl), ALGOOPTBATPAR(sr),
			  nil_matches,
			  swapped ? " swapped" : "", reason,
			  ALGOBATPAR(r1), ALGOOPTBATPAR(r2),
			  GDKusec() - t0);

	return GDK_SUCCEED;
}

#if SIZEOF_OID == SIZEOF_INT
#define binsearch_oid(indir, offset, vals, lo, hi, v, ordering, last) binsearch_int(indir, offset, (const int *) vals, lo, hi, (int) (v), ordering, last)
#endif
#if SIZEOF_OID == SIZEOF_LNG
#define binsearch_oid(indir, offset, vals, lo, hi, v, ordering, last) binsearch_lng(indir, offset, (const lng *) vals, lo, hi, (lng) (v), ordering, last)
#endif

/* Implementation of join where the right-hand side is dense, and if
 * there is a right candidate list, it too is dense.  In case
 * nil_on_miss is not set, we use a range select (BATselect) to find
 * the matching values in the left column and then calculate the
 * corresponding matches from the right.  If nil_on_miss is set, we
 * need to do some more work. */
static gdk_return
mergejoin_void(BAT **r1p, BAT **r2p, BAT *l, BAT *r, BAT *sl, BAT *sr,
	       struct canditer *restrict lci, struct canditer *restrict rci,
	       bool nil_on_miss, bool only_misses, lng t0, bool swapped,
	       const char *reason)
{
	oid lo, hi;
	BUN i;
	oid o, *o1p = NULL, *o2p = NULL;
	BAT *r1 = NULL, *r2 = NULL;
	const oid *lvals = NULL;

	/* r is dense, and if there is a candidate list, it too is
	 * dense.  This means we don't have to do any searches, we
	 * only need to compare ranges to know whether a value from l
	 * has a match in r */
	assert(ATOMtype(l->ttype) == ATOMtype(r->ttype));
	assert(r->tsorted || r->trevsorted);
	assert(BATcount(l) > 0);
	assert(rci->tpe == cand_dense);
	assert(BATcount(r) > 0);

	/* figure out range [lo..hi) of values in r that we need to match */
	lo = r->tseqbase;
	hi = lo + BATcount(r);
	/* restrict [lo..hi) range further using candidate list */
	if (rci->seq > r->hseqbase)
		lo += rci->seq - r->hseqbase;
	if (rci->seq + rci->ncand < r->hseqbase + BATcount(r))
		hi -= r->hseqbase + BATcount(r) - rci->seq - rci->ncand;

	/* at this point, the matchable values in r are [lo..hi) */
	if (!nil_on_miss) {
		r1 = BATselect(l, sl, &lo, &hi, true, false, only_misses);
		if (r1 == NULL)
			return GDK_FAIL;
		if (only_misses && !l->tnonil) {
			/* also look for NILs */
			r2 = BATselect(l, sl, &oid_nil, NULL, true, false, false);
			if (r2 == NULL) {
				BBPreclaim(r1);
				return GDK_FAIL;
			}
			if (BATcount(r2) > 0) {
				BAT *mg = BATmergecand(r1, r2);
				BBPunfix(r1->batCacheid);
				BBPunfix(r2->batCacheid);
				r1 = mg;
				if (r1 == NULL)
					return GDK_FAIL;
			} else {
				BBPunfix(r2->batCacheid);
			}
			r2 = NULL;
		}
		*r1p = r1;
		if (r2p == NULL)
			goto doreturn2;
		if (BATcount(r1) == 0) {
			r2 = BATdense(0, 0, 0);
			if (r2 == NULL) {
				BBPreclaim(r1);
				return GDK_FAIL;
			}
		} else if (BATtdense(r1) && BATtdense(l)) {
			r2 = BATdense(0, l->tseqbase + r1->tseqbase - l->hseqbase + r->hseqbase - r->tseqbase, BATcount(r1));
			if (r2 == NULL) {
				BBPreclaim(r1);
				return GDK_FAIL;
			}
		} else {
			r2 = COLnew(0, TYPE_oid, BATcount(r1), TRANSIENT);
			if (r2 == NULL) {
				BBPreclaim(r1);
				return GDK_FAIL;
			}
			const oid *lp = (const oid *) Tloc(l, 0);
			const oid *o1p = (const oid *) Tloc(r1, 0);
			oid *o2p = (oid *) Tloc(r2, 0);
			hi = BATcount(r1);
			if (l->ttype == TYPE_void && l->tvheap != NULL) {
				/* this is actually generic code */
				for (o = 0; o < hi; o++)
					o2p[o] = BUNtoid(l, BUNtoid(r1, o) - l->hseqbase) - r->tseqbase + r->hseqbase;
			} else if (BATtdense(r1)) {
				lo = r1->tseqbase - l->hseqbase;
				if (r->tseqbase == r->hseqbase) {
					memcpy(o2p, lp + lo, hi * SIZEOF_OID);
				} else {
					hi += lo;
					for (o = 0; lo < hi; o++, lo++) {
						o2p[o] = lp[lo] - r->tseqbase + r->hseqbase;
					}
				}
			} else if (BATtdense(l)) {
				for (o = 0; o < hi; o++) {
					o2p[o] = o1p[o] - l->hseqbase + l->tseqbase - r->tseqbase + r->hseqbase;
				}
			} else {
				for (o = 0; o < hi; o++) {
					o2p[o] = lp[o1p[o] - l->hseqbase] - r->tseqbase + r->hseqbase;
				}
			}
			r2->tkey = l->tkey;
			r2->tsorted = l->tsorted;
			r2->trevsorted = l->trevsorted;
			r2->tnil = false;
			r2->tnonil = true;
			BATsetcount(r2, BATcount(r1));
		}
		*r2p = r2;
		goto doreturn2;
	}
	/* nil_on_miss is set, this means we must have a second output */
	assert(r2p);
	if (BATtdense(l)) {
		/* if l is dense, we can further restrict the [lo..hi)
		 * range to values in l that match with values in r */
		o = lo;
		i = lci->seq - l->hseqbase;
		if (l->tseqbase + i > lo)
			lo = l->tseqbase + i;
		i = canditer_last(lci) + 1 - l->hseqbase;
		if (l->tseqbase + i < hi)
			hi = l->tseqbase + i;
		if (lci->tpe == cand_dense) {
			/* l is dense, and so is the left candidate
			 * list (if it exists); this means we don't
			 * have to actually look at any values in l:
			 * we can just do some arithmetic; it also
			 * means that r1 will be dense, and if
			 * nil_on_miss is not set, or if all values in
			 * l match, r2 will too */
			if (hi <= lo) {
				return nomatch(r1p, r2p, l, r, lci,
					       nil_on_miss, only_misses,
					       "mergejoin_void", t0);
			}

			/* at this point, the matched values in l and
			 * r (taking candidate lists into account) are
			 * [lo..hi) which we can translate back to the
			 * respective OID values that we can store in
			 * r1 and r2; note that r1 will be dense since
			 * all values in l will match something (even
			 * if nil since nil_on_miss is set) */
			*r1p = r1 = BATdense(0, lci->seq, lci->ncand);
			if (r1 == NULL)
				return GDK_FAIL;
			if (hi - lo < lci->ncand) {
				/* we need to fill in nils in r2 for
				 * missing values */
				*r2p = r2 = COLnew(0, TYPE_oid, lci->ncand, TRANSIENT);
				if (r2 == NULL) {
					BBPreclaim(*r1p);
					return GDK_FAIL;
				}
				o2p = (oid *) Tloc(r2, 0);
				i = l->tseqbase + lci->seq - l->hseqbase;
				lo -= i;
				hi -= i;
				i += r->hseqbase - r->tseqbase;
				for (o = 0; o < lo; o++)
					*o2p++ = oid_nil;
				for (o = lo; o < hi; o++)
					*o2p++ = o + i;
				for (o = hi; o < lci->ncand; o++)
					*o2p++ = oid_nil;
				r2->tnonil = false;
				r2->tnil = true;
				/* sorted of no nils at end */
				r2->tsorted = hi == lci->ncand;
				/* reverse sorted if single non-nil at start */
				r2->trevsorted = lo == 0 && hi == 1;
				r2->tseqbase = oid_nil;
				/* (hi - lo) different OIDs in r2,
				 * plus one for nil */
				r2->tkey = hi - lo + 1 == lci->ncand;
				BATsetcount(r2, lci->ncand);
			} else {
				/* no missing values */
				*r2p = r2 = BATdense(0, r->hseqbase + lo - r->tseqbase, lci->ncand);
				if (r2 == NULL) {
					BBPreclaim(*r1p);
					return GDK_FAIL;
				}
			}
			goto doreturn;
		}
		/* l is dense, but the candidate list exists and is
		 * not dense; we can, by manipulating the range
		 * [lo..hi), just look at the candidate list values */

		/* translate lo and hi to l's OID values that now need
		 * to match */
		lo = lo - l->tseqbase + l->hseqbase;
		hi = hi - l->tseqbase + l->hseqbase;

		*r1p = r1 = COLnew(0, TYPE_oid, lci->ncand, TRANSIENT);
		*r2p = r2 = COLnew(0, TYPE_oid, lci->ncand, TRANSIENT);
		if (r1 == NULL || r2 == NULL) {
			BBPreclaim(r1);
			BBPreclaim(r2);
			return GDK_FAIL;
		}
		o1p = (oid *) Tloc(r1, 0);
		o2p = (oid *) Tloc(r2, 0);
		r2->tnil = false;
		r2->tnonil = true;
		r2->tkey = true;
		r2->tsorted = true;
		o = canditer_next(lci);
		for (i = 0; i < lci->ncand && o < lo; i++) {
			*o1p++ = o;
			*o2p++ = oid_nil;
			o = canditer_next(lci);
		}
		if (i > 0) {
			r2->tnil = true;
			r2->tnonil = false;
			r2->tkey = i == 1;
		}
		for (; i < lci->ncand && o < hi; i++) {
			*o1p++ = o;
			*o2p++ = o - l->hseqbase + l->tseqbase - r->tseqbase + r->hseqbase;
			o = canditer_next(lci);
		}
		if (i < lci->ncand) {
			r2->tkey = !r2->tnil && lci->ncand - i == 1;
			r2->tnil = true;
			r2->tnonil = false;
			r2->tsorted = false;
			for (; i < lci->ncand; i++) {
				*o1p++ = o;
				*o2p++ = oid_nil;
				o = canditer_next(lci);
			}
		}
		BATsetcount(r1, lci->ncand);
		r1->tseqbase = BATcount(r1) == 1 ? *(oid*)Tloc(r1, 0) : oid_nil;
		r1->tsorted = true;
		r1->trevsorted = BATcount(r1) <= 1;
		r1->tnil = false;
		r1->tnonil = true;
		r1->tkey = true;
		BATsetcount(r2, BATcount(r1));
		r2->tseqbase = r2->tnil || BATcount(r2) > 1 ? oid_nil : BATcount(r2) == 1 ? *(oid*)Tloc(r2, 0) : 0;
		r2->trevsorted = BATcount(r2) <= 1;
		goto doreturn;
	}
	/* l is not dense, so we need to look at the values and check
	 * whether they are in the range [lo..hi) */
	lvals = (const oid *) Tloc(l, 0);

	/* do indirection through the candidate list to look at the
	 * value */

	*r1p = r1 = COLnew(0, TYPE_oid, lci->ncand, TRANSIENT);
	*r2p = r2 = COLnew(0, TYPE_oid, lci->ncand, TRANSIENT);
	if (r1 == NULL || r2 == NULL) {
		BBPreclaim(r1);
		BBPreclaim(r2);
		return GDK_FAIL;
	}
	o1p = (oid *) Tloc(r1, 0);
	o2p = (oid *) Tloc(r2, 0);
	r2->tnil = false;
	r2->tnonil = true;
	if (l->ttype == TYPE_void && l->tvheap != NULL) {
		for (i = 0; i < lci->ncand; i++) {
			oid c = canditer_next(lci);

			o = BUNtoid(l, c - l->hseqbase);
			*o1p++ = c;
			if (o >= lo && o < hi) {
				*o2p++ = o - r->tseqbase + r->hseqbase;
			} else {
				*o2p++ = oid_nil;
				r2->tnil = true;
				r2->tnonil = false;
			}
		}
	} else {
		for (i = 0; i < lci->ncand; i++) {
			oid c = canditer_next(lci);

			o = lvals[c - l->hseqbase];
			*o1p++ = c;
			if (o >= lo && o < hi) {
				*o2p++ = o - r->tseqbase + r->hseqbase;
			} else {
				*o2p++ = oid_nil;
				r2->tnil = true;
				r2->tnonil = false;
			}
		}
	}
	r1->tsorted = true;
	r1->trevsorted = BATcount(r1) <= 1;
	r1->tkey = true;
	r1->tseqbase = oid_nil;
	r1->tnil = false;
	r1->tnonil = true;
	BATsetcount(r1, lci->ncand);
	BATsetcount(r2, lci->ncand);
	r2->tsorted = l->tsorted || BATcount(r2) <= 1;
	r2->trevsorted = l->trevsorted || BATcount(r2) <= 1;
	r2->tkey = l->tkey || BATcount(r2) <= 1;
	r2->tseqbase = oid_nil;

  doreturn:
	if (r1->tkey)
		virtualize(r1);
	if (r2->tkey && r2->tsorted)
		virtualize(r2);
  doreturn2:
	ALGODEBUG fprintf(stderr, "#%s: %s(l=" ALGOBATFMT ","
			  "r=" ALGOBATFMT ",sl=" ALGOOPTBATFMT ","
			  "sr=" ALGOOPTBATFMT ","
			  "nil_on_miss=%d,only_misses=%d)%s %s "
			  "-> (" ALGOBATFMT "," ALGOOPTBATFMT ") " LLFMT "us\n",
			  MT_thread_getname(), __func__,
			  ALGOBATPAR(l), ALGOBATPAR(r),
			  ALGOOPTBATPAR(sl), ALGOOPTBATPAR(sr),
			  nil_on_miss, only_misses,
			  swapped ? " swapped" : "", reason,
			  ALGOBATPAR(r1), ALGOOPTBATPAR(r2),
			  GDKusec() - t0);

	return GDK_SUCCEED;
}

/* Implementation of mergejoin (see below) for the special case that
 * the values are of type int, and some more conditions are met. */
static gdk_return
mergejoin_int(BAT **r1p, BAT **r2p, BAT *l, BAT *r,
	      bool nil_matches, BUN estimate, lng t0, bool swapped,
	      const char *reason)
{
	BAT *r1, *r2;
	BUN lstart, lend, lcnt;
	BUN rstart, rend;
	BUN lscan, rscan;	/* opportunistic scan window */
	BUN maxsize;
	const int *lvals, *rvals;
	int v;
	BUN nl, nr;
	oid lv;
	BUN i;

	assert(ATOMtype(l->ttype) == ATOMtype(r->ttype));
	assert(r->tsorted || r->trevsorted);

	lstart = rstart = 0;
	lend = BATcount(l);
	lcnt = lend - lstart;
	rend = BATcount(r);
	lvals = (const int *) Tloc(l, 0);
	rvals = (const int *) Tloc(r, 0);
	assert(!r->tvarsized || !r->ttype);

	/* basic properties will be adjusted if necessary later on,
	 * they were initially set by joininitresults() */

	if (lend == 0 || rend == 0) {
		/* there are no matches */
		return nomatch(r1p, r2p, l, r,
			       &(struct canditer) {.tpe = cand_dense, .ncand = lcnt,},
			       false, false, __func__, t0);
	}

	if ((maxsize = joininitresults(r1p, r2p, BATcount(l), BATcount(r),
				       l->tkey, r->tkey, false, false,
				       false, estimate)) == BUN_NONE)
		return GDK_FAIL;
	r1 = *r1p;
	r2 = r2p ? *r2p : NULL;

	/* determine opportunistic scan window for l and r */
	for (nl = lend - lstart, lscan = 4; nl > 0; lscan++)
		nl >>= 1;
	for (nr = rend - rstart, rscan = 4; nr > 0; rscan++)
		nr >>= 1;

	if (!nil_matches) {
		/* skip over nils at the start of the columns */
		if (lscan < lend - lstart && is_int_nil(lvals[lstart + lscan])) {
			lstart = binsearch_int(NULL, 0, lvals, lstart + lscan,
					       lend - 1, int_nil, 1, 1);
		} else {
			while (is_int_nil(lvals[lstart]))
				lstart++;
		}
		if (rscan < rend - rstart && is_int_nil(rvals[rstart + rscan])) {
			rstart = binsearch_int(NULL, 0, rvals, rstart + rscan,
					       rend - 1, int_nil, 1, 1);
		} else {
			while (is_int_nil(rvals[rstart]))
				rstart++;
		}
	}
	/* from here on we don't have to worry about nil values */

	while (lstart < lend && rstart < rend) {
		v = rvals[rstart];

		if (lscan < lend - lstart && lvals[lstart + lscan] < v) {
			lstart = binsearch_int(NULL, 0, lvals, lstart + lscan,
					       lend - 1, v, 1, 0);
		} else {
			/* scan l for v */
			while (lstart < lend && lvals[lstart] < v)
				lstart++;
		}
		if (lstart >= lend) {
			/* nothing found */
			break;
		}

		/* Here we determine the next value in l that we are
		 * going to try to match in r.  We will also count the
		 * number of occurrences in l of that value.
		 * Afterwards, v points to the value and nl is the
		 * number of times it occurs.  Also, lstart will
		 * point to the next value to be considered (ready for
		 * the next iteration).
		 * If there are many equal values in l (more than
		 * lscan), we will use binary search to find the end
		 * of the sequence.  Obviously, we can do this only if
		 * l is actually sorted (lscan > 0). */
		nl = 1;		/* we'll match (at least) one in l */
		nr = 0;		/* maybe we won't match anything in r */
		v = lvals[lstart];
		if (l->tkey) {
			/* if l is key, there is a single value */
			lstart++;
		} else if (lscan < lend - lstart &&
			   v == lvals[lstart + lscan]) {
			/* lots of equal values: use binary search to
			 * find end */
			nl = binsearch_int(NULL, 0, lvals, lstart + lscan,
					   lend - 1, v, 1, 1);
			nl -= lstart;
			lstart += nl;
		} else {
			/* just scan */
			while (++lstart < lend && v == lvals[lstart])
				nl++;
		}
		/* lstart points one beyond the value we're
		 * going to match: ready for the next iteration. */

		/* First we find the first value in r that is at
		 * least as large as v, then we find the first
		 * value in r that is larger than v.  The difference
		 * is the number of values equal to v and is stored in
		 * nr.
		 * We will use binary search on r to find both ends of
		 * the sequence of values that are equal to v in case
		 * the position is "too far" (more than rscan
		 * away). */

		/* first find the location of the first value in r
		 * that is >= v, then find the location of the first
		 * value in r that is > v; the difference is the
		 * number of values equal to v */

		/* look ahead a little (rscan) in r to see whether
		 * we're better off doing a binary search */
		if (rscan < rend - rstart && rvals[rstart + rscan] < v) {
			/* value too far away in r: use binary
			 * search */
			rstart = binsearch_int(NULL, 0, rvals, rstart + rscan,
					       rend - 1, v, 1, 0);
		} else {
			/* scan r for v */
			while (rstart < rend && rvals[rstart] < v)
				rstart++;
		}
		if (rstart == rend) {
			/* nothing found */
			break;
		}

		/* now find the end of the sequence of equal values v */

		/* if r is key, there is zero or one match, otherwise
		 * look ahead a little (rscan) in r to see whether
		 * we're better off doing a binary search */
		if (r->tkey) {
			if (rstart < rend && v == rvals[rstart]) {
				nr = 1;
				rstart++;
			}
		} else if (rscan < rend - rstart &&
			   v == rvals[rstart + rscan]) {
			/* range too large: use binary search */
			nr = binsearch_int(NULL, 0, rvals, rstart + rscan,
					   rend - 1, v, 1, 1);
			nr -= rstart;
			rstart += nr;
		} else {
			/* scan r for end of range */
			while (rstart < rend && v == rvals[rstart]) {
				nr++;
				rstart++;
			}
		}
		/* rstart points to first value > v or end of
		 * r, and nr is the number of values in r that
		 * are equal to v */
		if (nr == 0) {
			/* no entries in r found */
			continue;
		}
		/* make space: nl values in l match nr values in r, so
		 * we need to add nl * nr values in the results */
		MAYBEEXTEND_NO_CAND(nl * nr);

		/* maintain properties */
		if (nl > 1) {
			/* value occurs multiple times in l, so entry
			 * in r will be repeated multiple times: hence
			 * r2 is not key and not dense */
			if (r2) {
				r2->tkey = false;
				r2->tseqbase = oid_nil;
			}
			/* multiple different values will be inserted
			 * in r1 (always in order), so not reverse
			 * ordered anymore */
			r1->trevsorted = false;
		}
		if (nr > 1) {
			/* value occurs multiple times in r, so entry
			 * in l will be repeated multiple times: hence
			 * r1 is not key and not dense */
			r1->tkey = false;
			r1->tseqbase = oid_nil;
			/* multiple different values will be inserted
			 * in r2 (in order), so not reverse ordered
			 * anymore */
			if (r2) {
				r2->trevsorted = false;
				if (nl > 1) {
					/* multiple values in l match
					 * multiple values in r, so an
					 * ordered sequence will be
					 * inserted multiple times in
					 * r2, so r2 is not ordered
					 * anymore */
					r2->tsorted = false;
				}
			}
		}
		if (BATcount(r1) > 0) {
			/* a new, higher value will be inserted into
			 * r1, so r1 is not reverse ordered anymore */
			r1->trevsorted = false;
			/* a new higher value will be added to r2 */
			if (r2) {
				r2->trevsorted = false;
			}
			if (BATtdense(r1) &&
			    ((oid *) r1->theap.base)[r1->batCount - 1] + 1 != l->hseqbase + lstart - nl) {
				r1->tseqbase = oid_nil;
			}
		}

		if (r2 &&
		    BATcount(r2) > 0 &&
		    BATtdense(r2) &&
		    ((oid *) r2->theap.base)[r2->batCount - 1] + 1 != r->hseqbase + rstart - nr) {
			r2->tseqbase = oid_nil;
		}

		/* insert values */
		lv = l->hseqbase + lstart - nl;
		for (i = 0; i < nl; i++) {
			BUN j;

			for (j = 0; j < nr; j++) {
				APPEND(r1, lv);
			}
			if (r2) {
				oid rv = r->hseqbase + rstart - nr;

				for (j = 0; j < nr; j++) {
					APPEND(r2, rv);
					rv++;
				}
			}
			lv++;
		}
	}
	/* also set other bits of heap to correct value to indicate size */
	BATsetcount(r1, BATcount(r1));
	if (r2) {
		BATsetcount(r2, BATcount(r2));
		assert(BATcount(r1) == BATcount(r2));
	}
	if (BATcount(r1) > 0) {
		if (BATtdense(r1))
			r1->tseqbase = ((oid *) r1->theap.base)[0];
		if (r2 && BATtdense(r2))
			r2->tseqbase = ((oid *) r2->theap.base)[0];
	} else {
		r1->tseqbase = 0;
		if (r2) {
			r2->tseqbase = 0;
		}
	}
	ALGODEBUG fprintf(stderr, "#%s: %s(l=" ALGOBATFMT ","
			  "r=" ALGOBATFMT ","
			  "nil_matches=%d)%s %s "
			  "-> (" ALGOBATFMT "," ALGOOPTBATFMT ") " LLFMT "us\n",
			  MT_thread_getname(), __func__,
			  ALGOBATPAR(l), ALGOBATPAR(r),
			  nil_matches,
			  swapped ? " swapped" : "", reason,
			  ALGOBATPAR(r1), ALGOOPTBATPAR(r2),
			  GDKusec() - t0);

	return GDK_SUCCEED;

  bailout:
	BBPreclaim(r1);
	BBPreclaim(r2);
	return GDK_FAIL;
}

/* Implementation of mergejoin (see below) for the special case that
 * the values are of type lng, and some more conditions are met. */
static gdk_return
mergejoin_lng(BAT **r1p, BAT **r2p, BAT *l, BAT *r,
	      bool nil_matches, BUN estimate, lng t0, bool swapped,
	      const char *reason)
{
	BAT *r1, *r2;
	BUN lstart, lend, lcnt;
	BUN rstart, rend;
	BUN lscan, rscan;	/* opportunistic scan window */
	BUN maxsize;
	const lng *lvals, *rvals;
	lng v;
	BUN nl, nr;
	oid lv;
	BUN i;

	assert(ATOMtype(l->ttype) == ATOMtype(r->ttype));
	assert(r->tsorted || r->trevsorted);

	lstart = rstart = 0;
	lend = BATcount(l);
	lcnt = lend - lstart;
	rend = BATcount(r);
	lvals = (const lng *) Tloc(l, 0);
	rvals = (const lng *) Tloc(r, 0);
	assert(!r->tvarsized || !r->ttype);

	/* basic properties will be adjusted if necessary later on,
	 * they were initially set by joininitresults() */

	if (lend == 0 || rend == 0) {
		/* there are no matches */
		return nomatch(r1p, r2p, l, r,
			       &(struct canditer) {.tpe = cand_dense, .ncand = lcnt,},
			       false, false, __func__, t0);
	}

	if ((maxsize = joininitresults(r1p, r2p, BATcount(l), BATcount(r),
				       l->tkey, r->tkey, false, false,
				       false, estimate)) == BUN_NONE)
		return GDK_FAIL;
	r1 = *r1p;
	r2 = r2p ? *r2p : NULL;

	/* determine opportunistic scan window for l and r */
	for (nl = lend - lstart, lscan = 4; nl > 0; lscan++)
		nl >>= 1;
	for (nr = rend - rstart, rscan = 4; nr > 0; rscan++)
		nr >>= 1;

	if (!nil_matches) {
		/* skip over nils at the start of the columns */
		if (lscan < lend - lstart && is_lng_nil(lvals[lstart + lscan])) {
			lstart = binsearch_lng(NULL, 0, lvals, lstart + lscan,
					       lend - 1, lng_nil, 1, 1);
		} else {
			while (is_lng_nil(lvals[lstart]))
				lstart++;
		}
		if (rscan < rend - rstart && is_lng_nil(rvals[rstart + rscan])) {
			rstart = binsearch_lng(NULL, 0, rvals, rstart + rscan,
					       rend - 1, lng_nil, 1, 1);
		} else {
			while (is_lng_nil(rvals[rstart]))
				rstart++;
		}
	}
	/* from here on we don't have to worry about nil values */

	while (lstart < lend && rstart < rend) {
		v = rvals[rstart];

		if (lscan < lend - lstart && lvals[lstart + lscan] < v) {
			lstart = binsearch_lng(NULL, 0, lvals, lstart + lscan,
					       lend - 1, v, 1, 0);
		} else {
			/* scan l for v */
			while (lstart < lend && lvals[lstart] < v)
				lstart++;
		}
		if (lstart >= lend) {
			/* nothing found */
			break;
		}

		/* Here we determine the next value in l that we are
		 * going to try to match in r.  We will also count the
		 * number of occurrences in l of that value.
		 * Afterwards, v points to the value and nl is the
		 * number of times it occurs.  Also, lstart will
		 * point to the next value to be considered (ready for
		 * the next iteration).
		 * If there are many equal values in l (more than
		 * lscan), we will use binary search to find the end
		 * of the sequence.  Obviously, we can do this only if
		 * l is actually sorted (lscan > 0). */
		nl = 1;		/* we'll match (at least) one in l */
		nr = 0;		/* maybe we won't match anything in r */
		v = lvals[lstart];
		if (l->tkey) {
			/* if l is key, there is a single value */
			lstart++;
		} else if (lscan < lend - lstart &&
			   v == lvals[lstart + lscan]) {
			/* lots of equal values: use binary search to
			 * find end */
			nl = binsearch_lng(NULL, 0, lvals, lstart + lscan,
					   lend - 1, v, 1, 1);
			nl -= lstart;
			lstart += nl;
		} else {
			/* just scan */
			while (++lstart < lend && v == lvals[lstart])
				nl++;
		}
		/* lstart points one beyond the value we're
		 * going to match: ready for the next iteration. */

		/* First we find the first value in r that is at
		 * least as large as v, then we find the first
		 * value in r that is larger than v.  The difference
		 * is the number of values equal to v and is stored in
		 * nr.
		 * We will use binary search on r to find both ends of
		 * the sequence of values that are equal to v in case
		 * the position is "too far" (more than rscan
		 * away). */

		/* first find the location of the first value in r
		 * that is >= v, then find the location of the first
		 * value in r that is > v; the difference is the
		 * number of values equal to v */

		/* look ahead a little (rscan) in r to see whether
		 * we're better off doing a binary search */
		if (rscan < rend - rstart && rvals[rstart + rscan] < v) {
			/* value too far away in r: use binary
			 * search */
			rstart = binsearch_lng(NULL, 0, rvals, rstart + rscan,
					       rend - 1, v, 1, 0);
		} else {
			/* scan r for v */
			while (rstart < rend && rvals[rstart] < v)
				rstart++;
		}
		if (rstart == rend) {
			/* nothing found */
			break;
		}

		/* now find the end of the sequence of equal values v */

		/* if r is key, there is zero or one match, otherwise
		 * look ahead a little (rscan) in r to see whether
		 * we're better off doing a binary search */
		if (r->tkey) {
			if (rstart < rend && v == rvals[rstart]) {
				nr = 1;
				rstart++;
			}
		} else if (rscan < rend - rstart &&
			   v == rvals[rstart + rscan]) {
			/* range too large: use binary search */
			nr = binsearch_lng(NULL, 0, rvals, rstart + rscan,
					   rend - 1, v, 1, 1);
			nr -= rstart;
			rstart += nr;
		} else {
			/* scan r for end of range */
			while (rstart < rend && v == rvals[rstart]) {
				nr++;
				rstart++;
			}
		}
		/* rstart points to first value > v or end of
		 * r, and nr is the number of values in r that
		 * are equal to v */
		if (nr == 0) {
			/* no entries in r found */
			continue;
		}
		/* make space: nl values in l match nr values in r, so
		 * we need to add nl * nr values in the results */
		MAYBEEXTEND_NO_CAND(nl * nr);

		/* maintain properties */
		if (nl > 1) {
			/* value occurs multiple times in l, so entry
			 * in r will be repeated multiple times: hence
			 * r2 is not key and not dense */
			if (r2) {
				r2->tkey = false;
				r2->tseqbase = oid_nil;
			}
			/* multiple different values will be inserted
			 * in r1 (always in order), so not reverse
			 * ordered anymore */
			r1->trevsorted = false;
		}
		if (nr > 1) {
			/* value occurs multiple times in r, so entry
			 * in l will be repeated multiple times: hence
			 * r1 is not key and not dense */
			r1->tkey = false;
			r1->tseqbase = oid_nil;
			/* multiple different values will be inserted
			 * in r2 (in order), so not reverse ordered
			 * anymore */
			if (r2) {
				r2->trevsorted = false;
				if (nl > 1) {
					/* multiple values in l match
					 * multiple values in r, so an
					 * ordered sequence will be
					 * inserted multiple times in
					 * r2, so r2 is not ordered
					 * anymore */
					r2->tsorted = false;
				}
			}
		}
		if (BATcount(r1) > 0) {
			/* a new, higher value will be inserted into
			 * r1, so r1 is not reverse ordered anymore */
			r1->trevsorted = false;
			/* a new higher value will be added to r2 */
			if (r2) {
				r2->trevsorted = false;
			}
			if (BATtdense(r1) &&
			    ((oid *) r1->theap.base)[r1->batCount - 1] + 1 != l->hseqbase + lstart - nl) {
				r1->tseqbase = oid_nil;
			}
		}

		if (r2 &&
		    BATcount(r2) > 0 &&
		    BATtdense(r2) &&
		    ((oid *) r2->theap.base)[r2->batCount - 1] + 1 != r->hseqbase + rstart - nr) {
			r2->tseqbase = oid_nil;
		}

		/* insert values */
		lv = l->hseqbase + lstart - nl;
		for (i = 0; i < nl; i++) {
			BUN j;

			for (j = 0; j < nr; j++) {
				APPEND(r1, lv);
			}
			if (r2) {
				oid rv = r->hseqbase + rstart - nr;

				for (j = 0; j < nr; j++) {
					APPEND(r2, rv);
					rv++;
				}
			}
			lv++;
		}
	}
	/* also set other bits of heap to correct value to indicate size */
	BATsetcount(r1, BATcount(r1));
	if (r2) {
		BATsetcount(r2, BATcount(r2));
		assert(BATcount(r1) == BATcount(r2));
	}
	if (BATcount(r1) > 0) {
		if (BATtdense(r1))
			r1->tseqbase = ((oid *) r1->theap.base)[0];
		if (r2 && BATtdense(r2))
			r2->tseqbase = ((oid *) r2->theap.base)[0];
	} else {
		r1->tseqbase = 0;
		if (r2) {
			r2->tseqbase = 0;
		}
	}
	ALGODEBUG fprintf(stderr, "#%s: %s(l=" ALGOBATFMT ","
			  "r=" ALGOBATFMT ","
			  "nil_matches=%d)%s %s "
			  "-> (" ALGOBATFMT "," ALGOOPTBATFMT ") " LLFMT "us\n",
			  MT_thread_getname(), __func__,
			  ALGOBATPAR(l), ALGOBATPAR(r),
			  nil_matches,
			  swapped ? " swapped" : "", reason,
			  ALGOBATPAR(r1), ALGOOPTBATPAR(r2),
			  GDKusec() - t0);

	return GDK_SUCCEED;

  bailout:
	BBPreclaim(r1);
	BBPreclaim(r2);
	return GDK_FAIL;
}

/* Implementation of mergejoin (see below) for the special case that
 * the values are of type oid, and the right-hand side is a candidate
 * list with exception, and some more conditions are met. */
static gdk_return
mergejoin_cand(BAT **r1p, BAT **r2p, BAT *l, BAT *r,
	       bool nil_matches, BUN estimate, lng t0, bool swapped,
	       const char *reason)
{
	BAT *r1, *r2;
	BUN lstart, lend, lcnt;
	struct canditer lci, rci;
	BUN lscan;		/* opportunistic scan window */
	BUN maxsize;
	const oid *lvals;
	oid v;
	BUN nl, nr;
	oid lv;
	BUN i;

	assert(ATOMtype(l->ttype) == ATOMtype(r->ttype));

	lstart = 0;
	lend = BATcount(l);
	lcnt = lend - lstart;
	if (l->ttype == TYPE_void) {
		assert(!is_oid_nil(l->tseqbase));
		lcnt = canditer_init(&lci, NULL, l);
		lvals = NULL;
	} else {
		lci = (struct canditer) {.tpe = cand_dense}; /* not used */
		lvals = (const oid *) Tloc(l, 0);
		assert(lvals != NULL);
	}

	assert(r->ttype == TYPE_void && r->tvheap != NULL);
	canditer_init(&rci, NULL, r);

	/* basic properties will be adjusted if necessary later on,
	 * they were initially set by joininitresults() */

	if (lend == 0 || rci.ncand == 0) {
		/* there are no matches */
		return nomatch(r1p, r2p, l, r,
			       &(struct canditer) {.tpe = cand_dense, .ncand = lcnt,},
			       false, false, __func__, t0);
	}

	if ((maxsize = joininitresults(r1p, r2p, BATcount(l), BATcount(r),
				       l->tkey, r->tkey, false, false,
				       false, estimate)) == BUN_NONE)
		return GDK_FAIL;
	r1 = *r1p;
	r2 = r2p ? *r2p : NULL;

	/* determine opportunistic scan window for l and r */
	for (nl = lend - lstart, lscan = 4; nl > 0; lscan++)
		nl >>= 1;

	if (!nil_matches) {
		/* skip over nils at the start of the columns */
		if (lscan < lend - lstart && lvals && is_oid_nil(lvals[lstart + lscan])) {
			lstart = binsearch_oid(NULL, 0, lvals, lstart + lscan,
					       lend - 1, oid_nil, 1, 1);
		} else if (lvals) {
			while (is_oid_nil(lvals[lstart]))
				lstart++;
		} /* else l is candidate list: no nils */
	}
	/* from here on we don't have to worry about nil values */

	while (lstart < lend && rci.next < rci.ncand) {
		v = canditer_peek(&rci);

		if (lvals) {
			if (lscan < lend - lstart &&
			    lvals[lstart + lscan] < v) {
				lstart = binsearch_oid(NULL, 0, lvals,
						       lstart + lscan,
						       lend - 1, v, 1, 0);
			} else {
				/* scan l for v */
				while (lstart < lend && lvals[lstart] < v)
					lstart++;
			}
		} else {
			lstart = canditer_search(&lci, v, true);
			canditer_setidx(&lci, lstart);
		}
		if (lstart >= lend) {
			/* nothing found */
			break;
		}

		/* Here we determine the next value in l that we are
		 * going to try to match in r.  We will also count the
		 * number of occurrences in l of that value.
		 * Afterwards, v points to the value and nl is the
		 * number of times it occurs.  Also, lstart will
		 * point to the next value to be considered (ready for
		 * the next iteration).
		 * If there are many equal values in l (more than
		 * lscan), we will use binary search to find the end
		 * of the sequence.  Obviously, we can do this only if
		 * l is actually sorted (lscan > 0). */
		nl = 1;		/* we'll match (at least) one in l */
		nr = 0;		/* maybe we won't match anything in r */
		v = lvals ? lvals[lstart] : canditer_next(&lci);
		if (l->tkey || lvals == NULL) {
			/* if l is key, there is a single value */
			lstart++;
		} else if (lscan < lend - lstart &&
			   v == lvals[lstart + lscan]) {
			/* lots of equal values: use binary search to
			 * find end */
			nl = binsearch_oid(NULL, 0, lvals, lstart + lscan,
					   lend - 1, v, 1, 1);
			nl -= lstart;
			lstart += nl;
		} else {
			/* just scan */
			while (++lstart < lend && v == lvals[lstart])
				nl++;
		}
		/* lstart points one beyond the value we're
		 * going to match: ready for the next iteration. */

		/* First we find the first value in r that is at
		 * least as large as v, then we find the first
		 * value in r that is larger than v.  The difference
		 * is the number of values equal to v and is stored in
		 * nr.
		 * We will use binary search on r to find both ends of
		 * the sequence of values that are equal to v in case
		 * the position is "too far" (more than rscan
		 * away). */

		/* first find the location of the first value in r
		 * that is >= v, then find the location of the first
		 * value in r that is > v; the difference is the
		 * number of values equal to v */
		nr = canditer_search(&rci, v, true);
		canditer_setidx(&rci, nr);
		if (nr == rci.ncand) {
			/* nothing found */
			break;
		}

		/* now find the end of the sequence of equal values v */

		/* if r is key, there is zero or one match, otherwise
		 * look ahead a little (rscan) in r to see whether
		 * we're better off doing a binary search */
		if (canditer_peek(&rci) == v) {
			nr = 1;
			canditer_next(&rci);
		} else {
			/* rci points to first value > v or end of
			 * r, and nr is the number of values in r that
			 * are equal to v */
			/* no entries in r found */
			continue;
		}
		/* make space: nl values in l match nr values in r, so
		 * we need to add nl * nr values in the results */
		MAYBEEXTEND_NO_CAND(nl * nr);

		/* maintain properties */
		if (nl > 1) {
			/* value occurs multiple times in l, so entry
			 * in r will be repeated multiple times: hence
			 * r2 is not key and not dense */
			if (r2) {
				r2->tkey = false;
				r2->tseqbase = oid_nil;
			}
			/* multiple different values will be inserted
			 * in r1 (always in order), so not reverse
			 * ordered anymore */
			r1->trevsorted = false;
		}
		if (nr > 1) {
			/* value occurs multiple times in r, so entry
			 * in l will be repeated multiple times: hence
			 * r1 is not key and not dense */
			r1->tkey = false;
			r1->tseqbase = oid_nil;
			/* multiple different values will be inserted
			 * in r2 (in order), so not reverse ordered
			 * anymore */
			if (r2) {
				r2->trevsorted = false;
				if (nl > 1) {
					/* multiple values in l match
					 * multiple values in r, so an
					 * ordered sequence will be
					 * inserted multiple times in
					 * r2, so r2 is not ordered
					 * anymore */
					r2->tsorted = false;
				}
			}
		}
		if (BATcount(r1) > 0) {
			/* a new, higher value will be inserted into
			 * r1, so r1 is not reverse ordered anymore */
			r1->trevsorted = false;
			/* a new higher value will be added to r2 */
			if (r2) {
				r2->trevsorted = false;
			}
			if (BATtdense(r1) &&
			    ((oid *) r1->theap.base)[r1->batCount - 1] + 1 != l->hseqbase + lstart - nl) {
				r1->tseqbase = oid_nil;
			}
		}

		if (r2 &&
		    BATcount(r2) > 0 &&
		    BATtdense(r2) &&
		    ((oid *) r2->theap.base)[r2->batCount - 1] + 1 != r->hseqbase + rci.next - nr) {
			r2->tseqbase = oid_nil;
		}

		/* insert values */
		lv = l->hseqbase + lstart - nl;
		for (i = 0; i < nl; i++) {
			BUN j;

			for (j = 0; j < nr; j++) {
				APPEND(r1, lv);
			}
			if (r2) {
				oid rv = r->hseqbase + rci.next - nr;

				for (j = 0; j < nr; j++) {
					APPEND(r2, rv);
					rv++;
				}
			}
			lv++;
		}
	}
	/* also set other bits of heap to correct value to indicate size */
	BATsetcount(r1, BATcount(r1));
	if (r2) {
		BATsetcount(r2, BATcount(r2));
		assert(BATcount(r1) == BATcount(r2));
	}
	if (BATcount(r1) > 0) {
		if (BATtdense(r1))
			r1->tseqbase = ((oid *) r1->theap.base)[0];
		if (r2 && BATtdense(r2))
			r2->tseqbase = ((oid *) r2->theap.base)[0];
	} else {
		r1->tseqbase = 0;
		if (r2) {
			r2->tseqbase = 0;
		}
	}
	ALGODEBUG fprintf(stderr, "#%s: %s(l=" ALGOBATFMT ","
			  "r=" ALGOBATFMT ","
			  "nil_matches=%d)%s %s "
			  "-> (" ALGOBATFMT "," ALGOOPTBATFMT ") " LLFMT "us\n",
			  MT_thread_getname(), __func__,
			  ALGOBATPAR(l), ALGOBATPAR(r),
			  nil_matches,
			  swapped ? " swapped" : "", reason,
			  ALGOBATPAR(r1), ALGOOPTBATPAR(r2),
			  GDKusec() - t0);

	return GDK_SUCCEED;

  bailout:
	BBPreclaim(r1);
	BBPreclaim(r2);
	return GDK_FAIL;
}

/* Perform a "merge" join on l and r (if both are sorted) with
 * optional candidate lists, or join using binary search on r if l is
 * not sorted.  The return BATs have already been created by the
 * caller.
 *
 * If nil_matches is set, nil values are treated as ordinary values
 * that can match; otherwise nil values never match.
 *
 * If nil_on_miss is set, a nil value is returned in r2 if there is no
 * match in r for a particular value in l (left outer join).
 *
 * If semi is set, only a single set of values in r1/r2 is returned if
 * there is a match of l in r, no matter how many matches there are in
 * r; otherwise all matches are returned.
 *
 * t0 and swapped are only for debugging (ALGOMASK set in GDKdebug).
 */
static gdk_return
mergejoin(BAT **r1p, BAT **r2p, BAT *l, BAT *r, BAT *sl, BAT *sr,
	  struct canditer *restrict lci, struct canditer *restrict rci,
	  bool nil_matches, bool nil_on_miss, bool semi, bool only_misses,
	  bool not_in, BUN estimate, lng t0, bool swapped, const char *reason)
{
	/* [lr]scan determine how far we look ahead in l/r in order to
	 * decide whether we want to do a binary search or a scan */
	BUN lscan, rscan;
	const void *lvals, *rvals; /* the values of l/r (NULL if dense) */
	const char *lvars, *rvars; /* the indirect values (NULL if fixed size) */
	int lwidth, rwidth;	   /* width of the values */
	const void *nil = ATOMnilptr(l->ttype);
	int (*cmp)(const void *, const void *) = ATOMcompare(l->ttype);
	const void *v;		/* points to value under consideration */
	const void *prev = NULL;
	BUN nl, nr;
	bool insert_nil;
	/* equal_order is set if we can scan both BATs in the same
	 * order, so when both are sorted or both are reverse sorted
	 * -- important to know in order to skip over values; if l is
	 * not sorted, this must be set to true and we will always do a
	 * binary search on all of r */
	bool equal_order;
	/* [lr]ordering is either 1 or -1 depending on the order of
	 * l/r: it determines the comparison function used */
	int lordering, rordering;
	oid lv;
	BUN i, j;		/* counters */
	bool lskipped = false;	/* whether we skipped values in l */
	oid lval = oid_nil, rval = oid_nil; /* temporary space to point v to */
	struct canditer llci, rrci;

	if (sl == NULL && sr == NULL && !nil_on_miss &&
	    !semi && !only_misses && !not_in &&
	    l->tsorted && r->tsorted) {
		/* special cases with far fewer options */
		if (r->ttype == TYPE_void && r->tvheap)
			return mergejoin_cand(r1p, r2p, l, r, nil_matches,
					      estimate, t0, swapped, __func__);
		switch (ATOMbasetype(l->ttype)) {
		case TYPE_int:
			return mergejoin_int(r1p, r2p, l, r, nil_matches,
					     estimate, t0, swapped, __func__);
		case TYPE_lng:
			return mergejoin_lng(r1p, r2p, l, r, nil_matches,
					     estimate, t0, swapped, __func__);
		}
	}

	assert(ATOMtype(l->ttype) == ATOMtype(r->ttype));
	assert(r->tsorted || r->trevsorted);
	assert(sl == NULL || sl->tsorted);
	assert(sr == NULL || sr->tsorted);

	if (BATtvoid(l)) {
		/* l->ttype == TYPE_void && is_oid_nil(l->tseqbase) is
		 * handled by selectjoin */
		assert(!is_oid_nil(l->tseqbase));
		canditer_init(&llci, NULL, l);
		lvals = NULL;
	} else {
		lvals = Tloc(l, 0);
		llci = (struct canditer) {.tpe = cand_dense}; /* not used */
	}
	rrci = (struct canditer) {.tpe = cand_dense};
	if (BATtvoid(r)) {
		if (!is_oid_nil(r->tseqbase))
			canditer_init(&rrci, NULL, r);
		rvals = NULL;
	} else {
		rvals = Tloc(r, 0);
	}
	if (l->tvarsized && l->ttype) {
		assert(r->tvarsized && r->ttype);
		lvars = l->tvheap->base;
		rvars = r->tvheap->base;
	} else {
		assert(!r->tvarsized || !r->ttype);
		lvars = rvars = NULL;
	}
	lwidth = l->twidth;
	rwidth = r->twidth;

	/* basic properties will be adjusted if necessary later on,
	 * they were initially set by joininitresults() */

	if (not_in && rci->ncand > 0 && !r->tnonil &&
	    ((BATtvoid(l) && l->tseqbase == oid_nil) ||
	     (BATtvoid(r) && r->tseqbase == oid_nil) ||
	     (rvals && cmp(nil, VALUE(r, (r->tsorted ? rci->seq : canditer_last(rci)) - r->hseqbase)) == 0)))
		return nomatch(r1p, r2p, l, r, lci, false, false,
			       "mergejoin", t0);

	if (lci->ncand == 0 ||
	    rci->ncand == 0 ||
	    (!nil_matches &&
	     ((l->ttype == TYPE_void && is_oid_nil(l->tseqbase)) ||
	      (r->ttype == TYPE_void && is_oid_nil(r->tseqbase)))) ||
	    (l->ttype == TYPE_void && is_oid_nil(l->tseqbase) &&
	     (r->tnonil ||
	      (r->ttype == TYPE_void && !is_oid_nil(r->tseqbase)))) ||
	    (r->ttype == TYPE_void && is_oid_nil(r->tseqbase) &&
	     (l->tnonil ||
	      (l->ttype == TYPE_void && !is_oid_nil(l->tseqbase))))) {
		/* there are no matches */
		return nomatch(r1p, r2p, l, r, lci, nil_on_miss, only_misses,
			       "mergejoin", t0);
	}

	BUN maxsize = joininitresults(r1p, r2p, lci->ncand, rci->ncand,
				      l->tkey, r->tkey, semi, nil_on_miss,
				      only_misses, estimate);
	if (maxsize == BUN_NONE)
		return GDK_FAIL;
	BAT *r1 = *r1p;
	BAT *r2 = r2p ? *r2p : NULL;

	if (l->tsorted || l->trevsorted) {
		/* determine opportunistic scan window for l */
		for (nl = lci->ncand, lscan = 4; nl > 0; lscan++)
			nl >>= 1;
		equal_order = (l->tsorted && r->tsorted) ||
			(l->trevsorted && r->trevsorted &&
			 !BATtvoid(l) && !BATtvoid(r));
		lordering = l->tsorted && (r->tsorted || !equal_order) ? 1 : -1;
		rordering = equal_order ? lordering : -lordering;
	} else {
		/* if l not sorted, we will always use binary search
		 * on r */
		assert(!BATtvoid(l)); /* void is always sorted */
		lscan = 0;
		equal_order = true;
		lordering = 1;
		rordering = r->tsorted ? 1 : -1;
	}
	/* determine opportunistic scan window for r; if l is not
	 * sorted this is only used to find range of equal values */
	for (nl = rci->ncand, rscan = 4; nl > 0; rscan++)
		nl >>= 1;

	if (!equal_order) {
		/* we go through r backwards */
		canditer_setidx(rci, rci->ncand);
	}
	/* At this point the various variables that help us through
	 * the algorithm have been set.  The table explains them.  The
	 * first two columns are the inputs, the next three columns
	 * are the variables, the final two columns indicate how the
	 * variables can be used.
	 *
	 * l/r    sl/sr | vals  cand  off | result   value being matched
	 * -------------+-----------------+----------------------------------
	 * dense  NULL  | NULL  NULL  set | i        off==nil?nil:i+off
	 * dense  dense | NULL  NULL  set | i        off==nil?nil:i+off
	 * dense  set   | NULL  set   set | cand[i]  off==nil?nil:cand[i]+off
	 * set    NULL  | set   NULL  0   | i        vals[i]
	 * set    dense | set   NULL  0   | i        vals[i]
	 * set    set   | set   set   0   | cand[i]  vals[cand[i]]
	 *
	 * If {l,r}off is lng_nil, all values in the corresponding bat
	 * are oid_nil because the bat has type VOID and the tseqbase
	 * is nil.
	 */

	/* Before we start adding values to r1 and r2, the properties
	 * are as follows:
	 * tseqbase - 0
	 * tkey - true
	 * tsorted - true
	 * trevsorted - true
	 * tnil - false
	 * tnonil - true
	 * We will modify these as we go along.
	 */
	while (lci->next < lci->ncand) {
		if (lscan == 0) {
			/* always search r completely */
			assert(equal_order);
			canditer_reset(rci);
		} else {
			/* If l is sorted (lscan > 0), we look at the
			 * next value in r to see whether we can jump
			 * over a large section of l using binary
			 * search.  We do this by looking ahead in l
			 * (lscan far, to be precise) and seeing if
			 * the value there is still too "small"
			 * (definition depends on sort order of l).
			 * If it is, we use binary search on l,
			 * otherwise we scan l for the next position
			 * with a value greater than or equal to the
			 * value in r.
			 * The next value to match in r is the first
			 * if equal_order is set, the last
			 * otherwise.
			 * When skipping over values in l, we count
			 * how many we skip in nlx.  We need this in
			 * case only_misses or nil_on_miss is set, and
			 * to properly set the dense property in the
			 * first output BAT. */
			BUN nlx = 0; /* number of non-matching values in l */

			if (equal_order) {
				if (rci->next == rci->ncand)
					v = NULL; /* no more values */
				else
					v = VALUE(r, canditer_peek(rci) - r->hseqbase);
			} else {
				if (rci->next == 0)
					v = NULL; /* no more values */
				else
					v = VALUE(r, canditer_peekprev(rci) - r->hseqbase);
			}
			/* here, v points to next value in r, or if
			 * we're at the end of r, v is NULL */
			if (v == NULL) {
				nlx = lci->ncand - lci->next;
			} else {
				if (lscan < lci->ncand - lci->next) {
					lv = canditer_idx(lci, lci->next + lscan);
					lv -= l->hseqbase;
					if (lvals) {
						if (lordering * cmp(VALUE(l, lv), v) < 0) {
							nlx = binsearch(NULL, 0, l->ttype, lvals, lvars, lwidth, lv, BATcount(l), v, lordering, 0);
							nlx = canditer_search(lci, nlx + l->hseqbase, true);
							nlx -= lci->next;
						}
					} else {
						assert(lordering == 1);
						if (canditer_idx(&llci, lv) < *(const oid *)v) {
							nlx = canditer_search(&llci, *(const oid *)v, true);
							nlx = canditer_search(lci, nlx + l->hseqbase, true);
							nlx -= lci->next;
						}
					}
					if (lci->next + nlx == lci->ncand)
						v = NULL;
				}
			}
			if (nlx > 0) {
				if (only_misses) {
					MAYBEEXTEND(nlx, lci);
					lskipped |= nlx > 1 && lci->tpe != cand_dense;
					while (nlx > 0) {
						APPEND(r1, canditer_next(lci));
						nlx--;
					}
					if (lskipped)
						r1->tseqbase = oid_nil;
					if (r1->trevsorted && BATcount(r1) > 1)
						r1->trevsorted = false;
				} else if (nil_on_miss) {
					if (r2->tnonil) {
						r2->tnil = true;
						r2->tnonil = false;
						r2->tseqbase = oid_nil;
						r2->tsorted = false;
						r2->trevsorted = false;
						r2->tkey = false;
					}
					MAYBEEXTEND(nlx, lci);
					lskipped |= nlx > 1 && lci->tpe != cand_dense;
					while (nlx > 0) {
						APPEND(r1, canditer_next(lci));
						APPEND(r2, oid_nil);
						nlx--;
					}
					if (lskipped)
						r1->tseqbase = oid_nil;
					if (r1->trevsorted && BATcount(r1) > 1)
						r1->trevsorted = false;
				} else {
					lskipped = BATcount(r1) > 0;
					canditer_setidx(lci, lci->next + nlx);
				}
			}
			if (v == NULL) {
				/* we have exhausted the inputs */
				break;
			}
		}

		/* Here we determine the next value in l that we are
		 * going to try to match in r.  We will also count the
		 * number of occurrences in l of that value.
		 * Afterwards, v points to the value and nl is the
		 * number of times it occurs.  Also, lci will point to
		 * the next value to be considered (ready for the next
		 * iteration).
		 * If there are many equal values in l (more than
		 * lscan), we will use binary search to find the end
		 * of the sequence.  Obviously, we can do this only if
		 * l is actually sorted (lscan > 0). */
		nl = 1;		/* we'll match (at least) one in l */
		nr = 0;		/* maybe we won't match anything in r */
		v = VALUE(l, canditer_peek(lci) - l->hseqbase);
		if (l->tkey) {
			/* if l is key, there is a single value */
		} else if (lscan > 0 &&
			   lscan < lci->ncand - lci->next &&
			   cmp(v, VALUE(l, canditer_idx(lci, lci->next + lscan) - l->hseqbase)) == 0) {
			/* lots of equal values: use binary search to
			 * find end */
			assert(lvals != NULL);
			nl = binsearch(NULL, 0,
				       l->ttype, lvals, lvars,
				       lwidth, lci->next + lscan,
				       BATcount(l),
				       v, lordering, 1);
			nl = canditer_search(lci, nl + l->hseqbase, true);
			nl -= lci->next;
		} else {
			struct canditer ci = *lci; /* work on copy */
			nl = 0; /* it will be incremented again */
			do {
				canditer_next(&ci);
				nl++;
			} while (ci.next < ci.ncand &&
				 cmp(v, VALUE(l, canditer_peek(&ci) - l->hseqbase)) == 0);
		}
		/* lci->next + nl is the position for the next iteration */

		if ((!nil_matches || not_in) && !l->tnonil && cmp(v, nil) == 0) {
			if (not_in) {
				/* just skip the whole thing: nils
				 * don't cause any output */
				canditer_setidx(lci, lci->next + nl);
				continue;
			}
			/* v is nil and nils don't match anything, set
			 * to NULL to indicate nil */
			v = NULL;
		}

		/* First we find the "first" value in r that is "at
		 * least as large" as v, then we find the "first"
		 * value in r that is "larger" than v.  The difference
		 * is the number of values equal to v and is stored in
		 * nr.  The definitions of "larger" and "first" depend
		 * on the orderings of l and r.  If equal_order is
		 * set, we go through r from low to high (this
		 * includes the case that l is not sorted); otherwise
		 * we go through r from high to low.
		 * In either case, we will use binary search on r to
		 * find both ends of the sequence of values that are
		 * equal to v in case the position is "too far" (more
		 * than rscan away). */
		if (v == NULL) {
			nr = 0;	/* nils don't match anything */
		} else if (r->ttype == TYPE_void && is_oid_nil(r->tseqbase)) {
			if (is_oid_nil(*(const oid *) v)) {
				/* all values in r match */
				nr = rci->ncand;
			} else {
				/* no value in r matches */
				nr = 0;
			}
			/* in either case, we're done after this */
			canditer_setidx(rci, equal_order ? rci->ncand : 0);
		} else if (equal_order) {
			/* first find the location of the first value
			 * in r that is >= v, then find the location
			 * of the first value in r that is > v; the
			 * difference is the number of values equal
			 * v; we change rci */

			/* look ahead a little (rscan) in r to
			 * see whether we're better off doing
			 * a binary search */
			if (rvals) {
				if (rscan < rci->ncand - rci->next &&
				    rordering * cmp(v, VALUE(r, canditer_idx(rci, rci->next + rscan) - r->hseqbase)) > 0) {
					/* value too far away in r:
					 * use binary search */
					lv = binsearch(NULL, 0, r->ttype, rvals, rvars, rwidth, rci->next + rscan, BATcount(r), v, rordering, 0);
					lv = canditer_search(rci, lv + r->hseqbase, true);
					canditer_setidx(rci, lv);
				} else {
					/* scan r for v */
					while (rci->next < rci->ncand) {
						if (rordering * cmp(v, VALUE(r, canditer_peek(rci) - r->hseqbase)) <= 0)
							break;
						canditer_next(rci);
					}
				}
				if (rci->next < rci->ncand &&
				    cmp(v, VALUE(r, canditer_peek(rci) - r->hseqbase)) == 0) {
					/* if we found an equal value,
					 * look for the last equal
					 * value */
					if (r->tkey) {
						/* r is key, there can
						 * only be a single
						 * equal value */
						nr = 1;
						canditer_next(rci);
					} else if (rscan < rci->ncand - rci->next &&
						   cmp(v, VALUE(r, canditer_idx(rci, rci->next + rscan) - r->hseqbase)) == 0) {
						/* many equal values:
						 * use binary search
						 * to find the end */
						nr = binsearch(NULL, 0, r->ttype, rvals, rvars, rwidth, rci->next + rscan, BATcount(r), v, rordering, 1);
						nr = canditer_search(rci, nr + r->hseqbase, true);
						nr -= rci->next;
						canditer_setidx(rci, rci->next + nr);
					} else {
						/* scan r for end of
						 * range */
						do {
							nr++;
							canditer_next(rci);
						} while (rci->next < rci->ncand &&
							 cmp(v, VALUE(r, canditer_peek(rci) - r->hseqbase)) == 0);
					}
				}
			} else {
				assert(rordering == 1);
				rval = canditer_search(&rrci, *(const oid*)v, true) + r->hseqbase;
				lv = canditer_search(rci, rval, true);
				canditer_setidx(rci, lv);
				nr = (canditer_idx(&rrci, canditer_peek(rci) - r->hseqbase) == *(oid*)v);
				if (nr == 1)
					canditer_next(rci);
			}
			/* rci points to first value > v or end of r,
			 * and nr is the number of values in r that
			 * are equal to v */
		} else {
			/* first find the location of the first value
			 * in r that is > v, then find the location
			 * of the first value in r that is >= v; the
			 * difference is the number of values equal
			 * v; we change rci */

			/* look back from the end a little
			 * (rscan) in r to see whether we're
			 * better off doing a binary search */
			if (rvals) {
				if (rci->next > rscan &&
				    rordering * cmp(v, VALUE(r, canditer_idx(rci, rci->next - rscan) - r->hseqbase)) < 0) {
					/* value too far away
					 * in r: use binary
					 * search */
					lv = binsearch(NULL, 0, r->ttype, rvals, rvars, rwidth, 0, rci->next - rscan, v, rordering, 1);
					lv = canditer_search(rci, lv + r->hseqbase, true);
					canditer_setidx(rci, lv);
				} else {
					/* scan r for v */
					while (rci->next > 0 &&
					       rordering * cmp(v, VALUE(r, canditer_peekprev(rci) - r->hseqbase)) < 0)
						canditer_prev(rci);
				}
				if (rci->next > 0 &&
				    cmp(v, VALUE(r, canditer_peekprev(rci) - r->hseqbase)) == 0) {
					/* if we found an equal value,
					 * look for the last equal
					 * value */
					if (r->tkey) {
						/* r is key, there can only be a single equal value */
						nr = 1;
						canditer_prev(rci);
					} else if (rci->next > rscan &&
						   cmp(v, VALUE(r, canditer_idx(rci, rci->next - rscan) - r->hseqbase)) == 0) {
						/* use binary search to find the start */
						nr = binsearch(NULL, 0, r->ttype, rvals, rvars, rwidth, 0, rci->next - rscan, v, rordering, 0);
						nr = canditer_search(rci, nr + r->hseqbase, true);
						nr = rci->next - nr;
						canditer_setidx(rci, rci->next - nr);
					} else {
						/* scan r for start of range */
						do {
							canditer_prev(rci);
							nr++;
						} while (rci->next > 0 &&
							 cmp(v, VALUE(r, canditer_peekprev(rci) - r->hseqbase)) == 0);
					}
				}
			} else {
				lv = canditer_search(&rrci, *(const oid *)v, true);
				lv = canditer_search(rci, lv + r->hseqbase, true);
				nr = (canditer_idx(rci, lv) == *(const oid*)v);
				canditer_setidx(rci, lv);
			}
			/* rci points to first value > v
			 * or end of r, and nr is the number of values
			 * in r that are equal to v */
		}

		if (nr == 0) {
			/* no entries in r found */
			if (!(nil_on_miss | only_misses)) {
				if (lscan > 0 &&
				    (equal_order ? rci->next == rci->ncand : rci->next == 0)) {
					/* nothing more left to match
					 * in r */
					break;
				}
				lskipped = BATcount(r1) > 0;
				canditer_setidx(lci, lci->next + nl);
				continue;
			}
			/* insert a nil to indicate a non-match */
			insert_nil = true;
			nr = 1;
			if (r2) {
				r2->tnil = true;
				r2->tnonil = false;
				r2->tsorted = false;
				r2->trevsorted = false;
				r2->tseqbase = oid_nil;
				r2->tkey = false;
			}
		} else if (only_misses) {
			/* we had a match, so we're not interested */
			lskipped = BATcount(r1) > 0;
			canditer_setidx(lci, lci->next + nl);
			continue;
		} else {
			insert_nil = false;
			if (semi) {
				/* for semi-join, only insert single
				 * value */
				nr = 1;
			}
		}
		if (canditer_idx(lci, lci->next + nl - 1) - canditer_idx(lci, lci->next) != nl - 1) {
			/* not all values in the range are
			 * candidates */
			lskipped = true;
		}
		/* make space: nl values in l match nr values in r, so
		 * we need to add nl * nr values in the results */
		MAYBEEXTEND(nl * nr, lci);

		/* maintain properties */
		if (nl > 1) {
			if (r2) {
				/* value occurs multiple times in l,
				 * so entry in r will be repeated
				 * multiple times: hence r2 is not key
				 * and not dense */
				r2->tkey = false;
				r2->tseqbase = oid_nil;
			}
			/* multiple different values will be inserted
			 * in r1 (always in order), so not reverse
			 * ordered anymore */
			r1->trevsorted = false;
		}
		if (nr > 1) {
			/* value occurs multiple times in r, so entry
			 * in l will be repeated multiple times: hence
			 * r1 is not key and not dense */
			r1->tkey = false;
			r1->tseqbase = oid_nil;
			if (r2) {
				/* multiple different values will be
				 * inserted in r2 (in order), so not
				 * reverse ordered anymore */
				r2->trevsorted = false;
				if (nl > 1) {
					/* multiple values in l match
					 * multiple values in r, so an
					 * ordered sequence will be
					 * inserted multiple times in
					 * r2, so r2 is not ordered
					 * anymore */
					r2->tsorted = false;
				}
			}
		}
		if (lscan == 0) {
			/* deduce relative positions of r matches for
			 * this and previous value in v */
			if (prev && r2) {
				/* keyness or r2 can only be assured
				 * as long as matched values are
				 * ordered */
				int ord = rordering * cmp(prev, v);
				if (ord < 0) {
					/* previous value in l was
					 * less than current */
					r2->trevsorted = false;
					r2->tkey &= r2->tsorted;
				} else if (ord > 0) {
					/* previous value was
					 * greater */
					r2->tsorted = false;
					r2->tkey &= r2->trevsorted;
				} else {
					/* value can be equal if
					 * intervening values in l
					 * didn't match anything; if
					 * multiple values match in r,
					 * r2 won't be sorted */
					r2->tkey = false;
					if (nr > 1) {
						r2->tsorted = false;
						r2->trevsorted = false;
					}
				}
			}
			prev = v;
		}
		if (BATcount(r1) > 0) {
			/* a new, higher value will be inserted into
			 * r1, so r1 is not reverse ordered anymore */
			r1->trevsorted = false;
			if (r2) {
				/* depending on whether l and r are
				 * ordered the same or not, a new
				 * higher or lower value will be added
				 * to r2 */
				if (equal_order)
					r2->trevsorted = false;
				else {
					r2->tsorted = false;
					r2->tseqbase = oid_nil;
				}
			}
			/* if there is a left candidate list, it may
			 * be that the next value added isn't
			 * consecutive with the last one */
			if (lskipped ||
			    ((oid *) r1->theap.base)[r1->batCount - 1] + 1 != canditer_peek(lci))
				r1->tseqbase = oid_nil;
		}

		/* insert values: first the left output */
		for (i = 0; i < nl; i++) {
			lv = canditer_next(lci);
			for (j = 0; j < nr; j++)
				APPEND(r1, lv);
		}
		/* then the right output, various different ways of
		 * doing it */
		if (r2 == NULL) {
			/* nothing to do */
		} else if (insert_nil) {
			do {
				for (i = 0; i < nr; i++) {
					APPEND(r2, oid_nil);
				}
			} while (--nl > 0);
		} else if (equal_order) {
			struct canditer ci = *rci; /* work on copy */
			if (r2->batCount > 0 &&
			    BATtdense(r2) &&
			    ((oid *) r2->theap.base)[r2->batCount - 1] + 1 != canditer_idx(&ci, ci.next - nr))
				r2->tseqbase = oid_nil;
			do {
				canditer_setidx(&ci, ci.next - nr);
				for (i = 0; i < nr; i++) {
					APPEND(r2, canditer_next(&ci));
				}
			} while (--nl > 0);
		} else {
			if (r2->batCount > 0 &&
			    BATtdense(r2) &&
			    ((oid *) r2->theap.base)[r2->batCount - 1] + 1 != canditer_peek(rci))
				r2->tseqbase = oid_nil;
			do {
				struct canditer ci = *rci; /* work on copy */
				for (i = 0; i < nr; i++) {
					APPEND(r2, canditer_next(&ci));
				}
			} while (--nl > 0);
		}
	}
	/* also set other bits of heap to correct value to indicate size */
	BATsetcount(r1, BATcount(r1));
	r1->tseqbase = oid_nil;
	if (r2) {
		BATsetcount(r2, BATcount(r2));
		assert(BATcount(r1) == BATcount(r2));
		r2->tseqbase = oid_nil;
	}
	if (BATcount(r1) > 0) {
		if (BATtdense(r1))
			r1->tseqbase = ((oid *) r1->theap.base)[0];
		if (r2 && BATtdense(r2))
			r2->tseqbase = ((oid *) r2->theap.base)[0];
	} else {
		r1->tseqbase = 0;
		if (r2) {
			r2->tseqbase = 0;
		}
	}
	ALGODEBUG fprintf(stderr, "#%s: %s(l=" ALGOBATFMT ","
			  "r=" ALGOBATFMT ",sl=" ALGOOPTBATFMT ","
			  "sr=" ALGOOPTBATFMT ",nil_matches=%d,"
			  "nil_on_miss=%d,semi=%d,only_misses=%d,"
			  "not_in=%d)%s %s "
			  "-> (" ALGOBATFMT "," ALGOOPTBATFMT ") " LLFMT "us\n",
			  MT_thread_getname(), __func__,
			  ALGOBATPAR(l), ALGOBATPAR(r),
			  ALGOOPTBATPAR(sl), ALGOOPTBATPAR(sr),
			  nil_matches, nil_on_miss, semi, only_misses, not_in,
			  swapped ? " swapped" : "", reason,
			  ALGOBATPAR(r1), ALGOOPTBATPAR(r2),
			  GDKusec() - t0);

	return GDK_SUCCEED;

  bailout:
	BBPreclaim(r1);
	BBPreclaim(r2);
	return GDK_FAIL;
}

<<<<<<< HEAD
#define HASHLOOPBODY()							\
	do {								\
		MAYBEEXTEND(1, lci);					\
		APPEND(r1, lo);						\
		if (r2)							\
			APPEND(r2, ro);					\
		nr++;							\
=======
#define HASHLOOPBODY()				\
	do {					\
		MAYBEEXTEND(1);			\
		APPEND(r1, lo);			\
		if (r2)				\
			APPEND(r2, ro);		\
		nr++;				\
>>>>>>> e820ce06
	} while (false)

#define HASHloop_bound_TYPE(vals, h, hb, v, lo, hi, TYPE)		\
	for (hb = HASHget(h, hash_##TYPE(h, &v));			\
	     hb != HASHnil(h);						\
	     hb = HASHgetlink(h,hb))					\
		if (hb >= (lo) && hb < (hi) &&				\
		    v == vals[hb])

#define HASHloop_bound(bi, h, hb, v, lo, hi)		\
	for (hb = HASHget(h, HASHprobe((h), v));	\
	     hb != HASHnil(h);				\
	     hb = HASHgetlink(h,hb))			\
		if (hb >= (lo) && hb < (hi) &&		\
		    (cmp == NULL ||			\
		     (*cmp)(v, BUNtail(bi, hb)) == 0))

#define HASHJOIN(TYPE)							\
	do {								\
		TYPE *rvals = Tloc(r, 0);				\
		TYPE *lvals = Tloc(l, 0);				\
		TYPE v;							\
		while (lci->next < lci->ncand) {			\
			lo = canditer_next(lci);			\
			v = lvals[lo - l->hseqbase];			\
			nr = 0;						\
			if ((!nil_matches || not_in) && is_##TYPE##_nil(v)) { \
				/* no match */				\
				if (not_in)				\
					continue;			\
			} else if (sr) {				\
				for (rb = HASHget(hsh, hash_##TYPE(hsh, &v)); \
				     rb != HASHnil(hsh);		\
				     rb = HASHgetlink(hsh, rb)) {	\
					ro = BUNtoid(sr, rb);		\
					if (v != rvals[ro - r->hseqbase]) \
						continue;		\
					if (only_misses) {		\
						nr++;			\
						break;			\
					}				\
					HASHLOOPBODY();			\
					if (semi)			\
						break;			\
				}					\
			} else {					\
				HASHloop_bound_TYPE(rvals, hsh, rb, v, rl, rh, TYPE) { \
					ro = (oid) (rb - rl + rseq);	\
					if (only_misses) {		\
						nr++;			\
						break;			\
					}				\
					HASHLOOPBODY();			\
					if (semi)			\
						break;			\
				}					\
			}						\
			if (nr == 0) {					\
				if (only_misses) {			\
					nr = 1;				\
					MAYBEEXTEND(1, lci);		\
					APPEND(r1, lo);			\
					if (lskipped)			\
						r1->tseqbase = oid_nil;	\
				} else if (nil_on_miss) {		\
					nr = 1;				\
					r2->tnil = true;		\
					r2->tnonil = false;		\
					r2->tkey = false;		\
					MAYBEEXTEND(1, lci);		\
					APPEND(r1, lo);			\
					APPEND(r2, oid_nil);		\
				} else {				\
					lskipped = BATcount(r1) > 0;	\
				}					\
			} else if (only_misses) {			\
				lskipped = BATcount(r1) > 0;		\
			} else {					\
				if (lskipped) {				\
					/* note, we only get here in an	\
					 * iteration *after* lskipped was \
					 * first set to true, i.e. we did \
					 * indeed skip values in l */	\
					r1->tseqbase = oid_nil;		\
				}					\
				if (nr > 1) {				\
					r1->tkey = false;		\
					r1->tseqbase = oid_nil;		\
				}					\
			}						\
			if (nr > 0 && BATcount(r1) > nr)		\
				r1->trevsorted = false;			\
		}							\
	} while (0)

/* Implementation of join using a hash lookup of values in the right
 * column. */
static gdk_return
hashjoin(BAT **r1p, BAT **r2p, BAT *l, BAT *r, BAT *sl, BAT *sr,
	 struct canditer *restrict lci, struct canditer *restrict rci,
	 bool nil_matches, bool nil_on_miss, bool semi, bool only_misses,
	 bool not_in,
	 BUN estimate, lng t0, bool swapped, bool phash, const char *reason)
{
	oid lo, ro;
	BATiter ri;
	BUN rb;
	BUN rl, rh;
	oid rseq;
	BUN nr;
	const char *lvals;
	const char *lvars;
	int lwidth;
	const void *nil = ATOMnilptr(l->ttype);
	int (*cmp)(const void *, const void *) = ATOMcompare(l->ttype);
	oid lval = oid_nil;	/* hold value if l is dense */
	const char *v = (const char *) &lval;
	bool lskipped = false;	/* whether we skipped values in l */
	Hash *restrict hsh;

	assert(!BATtvoid(r));
	assert(ATOMtype(l->ttype) == ATOMtype(r->ttype));
	assert(sl == NULL || sl->tsorted);
	assert(sr == NULL || sr->tsorted);

	int t = ATOMbasetype(r->ttype);
	if (r->ttype == TYPE_void || l->ttype == TYPE_void)
		t = TYPE_void;

	lwidth = l->twidth;
	lvals = (const char *) Tloc(l, 0);
	if (l->tvarsized && l->ttype) {
		assert(r->tvarsized && r->ttype);
		lvars = l->tvheap->base;
	} else {
		assert(!r->tvarsized || !r->ttype);
		lvars = NULL;
	}
	/* offset to convert BUN to OID for value in right column */
	rseq = r->hseqbase;

	if (lci->ncand == 0 || rci->ncand== 0)
		return nomatch(r1p, r2p, l, r, lci,
			       nil_on_miss, only_misses, "hashjoin", t0);

	BUN maxsize = joininitresults(r1p, r2p, lci->ncand, rci->ncand,
				      l->tkey, r->tkey, semi, nil_on_miss,
				      only_misses, estimate);
	if (maxsize == BUN_NONE)
		return GDK_FAIL;

	BAT *r1 = *r1p;
	BAT *r2 = r2p ? *r2p : NULL;

	rl = rci->seq - r->hseqbase;
	rh = canditer_last(rci) + 1 - r->hseqbase;
	if (phash) {
		BAT *b = BBPdescriptor(VIEWtparent(r));
		assert(sr == NULL);
		ALGODEBUG fprintf(stderr, "#%s: %s(%s): using "
				  "parent(" ALGOBATFMT ") for hash\n",
				  MT_thread_getname(), __func__,
				  BATgetId(r), ALGOBATPAR(b));
		rl += (BUN) ((r->theap.base - b->theap.base) >> r->tshift);
		rh += rl;
		r = b;
	}

	if (sr) {
		if (BATtdense(sr) &&
		    BATcheckhash(r) &&
		    BATcount(r) / r->thash->nheads * lci->ncand < lci->ncand + rci->ncand) {
			ALGODEBUG fprintf(stderr, "#%s: %s(%s): using "
					  "existing hash with candidate list\n",
					  MT_thread_getname(), __func__,
					  BATgetId(r));
			hsh = r->thash;
			sr = NULL;
		} else {
			char ext[32];
			assert(!phash);
			ALGODEBUG fprintf(stderr, "#%s: %s(%s): creating "
					  "hash for candidate list\n",
					  MT_thread_getname(), __func__,
					  BATgetId(r));
			if (snprintf(ext, sizeof(ext), "thshjn%x", sr->batCacheid) >= (int) sizeof(ext))
				goto bailout;
			if ((hsh = BAThash_impl(r, sr, ext)) == NULL) {
				goto bailout;
			}
		}
	} else {
		if (BAThash(r) != GDK_SUCCEED) {
			hsh = NULL;
			goto bailout;
		}
		hsh = r->thash;
	}
	ri = bat_iterator(r);

	if (not_in && !r->tnonil) {
		/* check whether there is a nil on the right, since if
		 * so, we should return an empty result */
		if (sr) {
			for (rb = HASHget(hsh, HASHprobe(hsh, nil));
			     rb != HASHnil(hsh);
			     rb = HASHgetlink(hsh, rb)) {
				ro = BUNtoid(sr, rb);
				if ((*cmp)(v, BUNtail(ri, ro - r->hseqbase)) != 0) {
					HEAPfree(&hsh->heaplink, true);
					HEAPfree(&hsh->heapbckt, true);
					GDKfree(hsh);
					return nomatch(r1p, r2p, l, r, lci,
						       false, false, "hashjoin", t0);
				}
			}
		} else {
			HASHloop_bound(ri, hsh, rb, nil, rl, rh) {
				return nomatch(r1p, r2p, l, r, lci,
					       false, false, "hashjoin", t0);
			}
		}
	}

	/* basic properties will be adjusted if necessary later on,
	 * they were initially set by joininitresults() */

	if (r2) {
		r2->tkey = l->tkey;
		/* r2 is not likely to be sorted (although it is
		 * certainly possible) */
		r2->tsorted = false;
		r2->trevsorted = false;
		r2->tseqbase = oid_nil;
	}

	if (sl && !BATtdense(sl))
		r1->tseqbase = oid_nil;

	switch (t) {
	case TYPE_int:
		HASHJOIN(int);
		break;
	case TYPE_lng:
		HASHJOIN(lng);
		break;
	default:
		while (lci->next < lci->ncand) {
			lo = canditer_next(lci);
			if (BATtvoid(l)) {
				if (BATtdense(l))
					lval = lo - l->hseqbase + l->tseqbase;
			} else {
				v = VALUE(l, lo - l->hseqbase);
			}
			nr = 0;
			if ((!nil_matches || not_in) && cmp(v, nil) == 0) {
				/* no match */
				if (not_in)
					continue;
			} else if (sr) {
				for (rb = HASHget(hsh, HASHprobe(hsh, v));
				     rb != HASHnil(hsh);
				     rb = HASHgetlink(hsh, rb)) {
					ro = BUNtoid(sr, rb);
					if ((*cmp)(v, BUNtail(ri, ro - r->hseqbase)) != 0)
						continue;
					if (only_misses) {
						nr++;
						break;
					}
					HASHLOOPBODY();
					if (semi)
						break;
				}
			} else {
				HASHloop_bound(ri, hsh, rb, v, rl, rh) {
					ro = (oid) (rb - rl + rseq);
					if (only_misses) {
						nr++;
						break;
					}
					HASHLOOPBODY();
					if (semi)
						break;
				}
			}
			if (nr == 0) {
				if (only_misses) {
					nr = 1;
					MAYBEEXTEND(1, lci);
					APPEND(r1, lo);
					if (lskipped)
						r1->tseqbase = oid_nil;
				} else if (nil_on_miss) {
					nr = 1;
					r2->tnil = true;
					r2->tnonil = false;
					r2->tkey = false;
					MAYBEEXTEND(1, lci);
					APPEND(r1, lo);
					APPEND(r2, oid_nil);
				} else {
					lskipped = BATcount(r1) > 0;
				}
			} else if (only_misses) {
				lskipped = BATcount(r1) > 0;
			} else {
				if (lskipped) {
					/* note, we only get here in an
					 * iteration *after* lskipped was
					 * first set to true, i.e. we did
					 * indeed skip values in l */
					r1->tseqbase = oid_nil;
				}
				if (nr > 1) {
					r1->tkey = false;
					r1->tseqbase = oid_nil;
				}
			}
			if (nr > 0 && BATcount(r1) > nr)
				r1->trevsorted = false;
		}
		break;
	}
	if (sr) {
		HEAPfree(&hsh->heaplink, true);
		HEAPfree(&hsh->heapbckt, true);
		GDKfree(hsh);
	}
	/* also set other bits of heap to correct value to indicate size */
	BATsetcount(r1, BATcount(r1));
	if (BATcount(r1) <= 1) {
		r1->tsorted = true;
		r1->trevsorted = true;
		r1->tkey = true;
		r1->tseqbase = 0;
	}
	if (r2) {
		BATsetcount(r2, BATcount(r2));
		assert(BATcount(r1) == BATcount(r2));
		if (BATcount(r2) <= 1) {
			r2->tsorted = true;
			r2->trevsorted = true;
			r2->tkey = true;
			r2->tseqbase = 0;
		}
	}
	if (BATcount(r1) > 0) {
		if (BATtdense(r1))
			r1->tseqbase = ((oid *) r1->theap.base)[0];
		if (r2 && BATtdense(r2))
			r2->tseqbase = ((oid *) r2->theap.base)[0];
	} else {
		r1->tseqbase = 0;
		if (r2) {
			r2->tseqbase = 0;
		}
	}
	ALGODEBUG fprintf(stderr, "#%s: %s(l=" ALGOBATFMT ","
			  "r=" ALGOBATFMT ",sl=" ALGOOPTBATFMT ","
			  "sr=" ALGOOPTBATFMT ",nil_matches=%d,"
			  "nil_on_miss=%d,semi=%d,only_misses=%d,"
			  "not_in=%d)%s %s "
			  "-> (" ALGOBATFMT "," ALGOOPTBATFMT ") " LLFMT "us\n",
			  MT_thread_getname(), __func__,
			  ALGOBATPAR(l), ALGOBATPAR(r),
			  ALGOOPTBATPAR(sl), ALGOOPTBATPAR(sr),
			  nil_matches, nil_on_miss, semi, only_misses, not_in,
			  swapped ? " swapped" : "", reason,
			  ALGOBATPAR(r1), ALGOOPTBATPAR(r2),
			  GDKusec() - t0);

	return GDK_SUCCEED;

  bailout:
	if (sr && hsh) {
		HEAPfree(&hsh->heaplink, true);
		HEAPfree(&hsh->heapbckt, true);
		GDKfree(hsh);
	}
	BBPreclaim(r1);
	BBPreclaim(r2);
	return GDK_FAIL;
}

#define MASK_EQ		1
#define MASK_LT		2
#define MASK_GT		4
#define MASK_LE		(MASK_EQ | MASK_LT)
#define MASK_GE		(MASK_EQ | MASK_GT)
#define MASK_NE		(MASK_LT | MASK_GT)

static gdk_return
thetajoin(BAT **r1p, BAT **r2p, BAT *l, BAT *r, BAT *sl, BAT *sr, int opcode, BUN estimate, lng t0)
{
	struct canditer lci, rci;
	BUN lcnt, rcnt;
	const char *lvals, *rvals;
	const char *lvars, *rvars;
	int lwidth, rwidth;
	const void *nil = ATOMnilptr(l->ttype);
	int (*cmp)(const void *, const void *) = ATOMcompare(l->ttype);
	const void *vl, *vr;
	oid lastr = 0;		/* last value inserted into r2 */
	BUN nr;
	oid lo, ro;
	int c;
	bool lskipped = false;	/* whether we skipped values in l */
	lng loff = 0, roff = 0;
	oid lval = oid_nil, rval = oid_nil;

	ALGODEBUG fprintf(stderr, "#%s: thetajoin(l=" ALGOBATFMT ","
			  "r=" ALGOBATFMT ",sl=" ALGOOPTBATFMT ","
			  "sr=" ALGOOPTBATFMT ",op=%s%s%s)\n", MT_thread_getname(),
			  ALGOBATPAR(l), ALGOBATPAR(r), ALGOOPTBATPAR(sl), ALGOOPTBATPAR(sr),
			  opcode & MASK_LT ? "<" : "",
			  opcode & MASK_GT ? ">" : "",
			  opcode & MASK_EQ ? "=" : "");

	assert(ATOMtype(l->ttype) == ATOMtype(r->ttype));
	assert(sl == NULL || sl->tsorted);
	assert(sr == NULL || sr->tsorted);
	assert((opcode & (MASK_EQ | MASK_LT | MASK_GT)) != 0);

	lcnt = canditer_init(&lci, l, sl);
	rcnt = canditer_init(&rci, r, sr);

	lvals = BATtvoid(l) ? NULL : (const char *) Tloc(l, 0);
	rvals = BATtvoid(r) ? NULL : (const char *) Tloc(r, 0);
	if (l->tvarsized && l->ttype) {
		assert(r->tvarsized && r->ttype);
		lvars = l->tvheap->base;
		rvars = r->tvheap->base;
	} else {
		assert(!r->tvarsized || !r->ttype);
		lvars = rvars = NULL;
	}
	lwidth = l->twidth;
	rwidth = r->twidth;

	if (BATtvoid(l)) {
		if (!BATtdense(l)) {
			/* trivial: nils don't match anything */
			return nomatch(r1p, r2p, l, r, &lci,
				       false, false, "thetajoin", t0);
		}
		loff = (lng) l->tseqbase - (lng) l->hseqbase;
	}
	if (BATtvoid(r)) {
		if (!BATtdense(r)) {
			/* trivial: nils don't match anything */
			return nomatch(r1p, r2p, l, r, &lci,
				       false, false, "thetajoin", t0);
		}
		roff = (lng) r->tseqbase - (lng) r->hseqbase;
	}

	BUN maxsize = joininitresults(r1p, r2p, lcnt, rcnt, false, false,
				      false, false, false, estimate);
	if (maxsize == BUN_NONE)
		return GDK_FAIL;
	BAT *r1 = *r1p;
	BAT *r2 = r2p ? *r2p : NULL;

	r1->tkey = true;
	r1->tsorted = true;
	r1->trevsorted = true;
	if (r2) {
		r2->tkey = true;
		r2->tsorted = true;
		r2->trevsorted = true;
	}

	/* nested loop implementation for theta join */
	vl = &lval;
	vr = &rval;
	for (BUN li = 0; li < lci.ncand; li++) {
		lo = canditer_next(&lci);
		if (lvals)
			vl = VALUE(l, lo - l->hseqbase);
		else
			lval = (oid) ((lng) lo + loff);
		nr = 0;
		if (cmp(vl, nil) != 0) {
			canditer_reset(&rci);
			for (BUN ri = 0; ri < rci.ncand; ri++) {
				ro = canditer_next(&rci);
				if (rvals)
					vr = VALUE(r, ro - r->hseqbase);
				else
					rval = (oid) ((lng) ro + roff);
				if (cmp(vr, nil) == 0)
					continue;
				c = cmp(vl, vr);
				if (!((opcode & MASK_LT && c < 0) ||
				      (opcode & MASK_GT && c > 0) ||
				      (opcode & MASK_EQ && c == 0)))
					continue;
				MAYBEEXTEND(1, &lci);
				if (BATcount(r1) > 0) {
					if (r2 && lastr + 1 != ro)
						r2->tseqbase = oid_nil;
					if (nr == 0) {
						r1->trevsorted = false;
						if (r2 == NULL) {
							/* nothing */
						} else if (lastr > ro) {
							r2->tsorted = false;
							r2->tkey = false;
						} else if (lastr < ro) {
							r2->trevsorted = false;
						} else {
							r2->tkey = false;
						}
					}
				}
				APPEND(r1, lo);
				if (r2) {
					APPEND(r2, ro);
				}
				lastr = ro;
				nr++;
			}
		}
		if (nr > 1) {
			r1->tkey = false;
			r1->tseqbase = oid_nil;
			if (r2) {
				r2->trevsorted = false;
			}
		} else if (nr == 0) {
			lskipped = BATcount(r1) > 0;
		} else if (lskipped) {
			r1->tseqbase = oid_nil;
		}
	}
	/* also set other bits of heap to correct value to indicate size */
	BATsetcount(r1, BATcount(r1));
	if (r2) {
		BATsetcount(r2, BATcount(r2));
		assert(BATcount(r1) == BATcount(r2));
	}
	if (BATcount(r1) > 0) {
		if (BATtdense(r1))
			r1->tseqbase = ((oid *) r1->theap.base)[0];
		if (r2 && BATtdense(r2))
			r2->tseqbase = ((oid *) r2->theap.base)[0];
	} else {
		r1->tseqbase = 0;
		if (r2) {
			r2->tseqbase = 0;
		}
	}
	ALGODEBUG fprintf(stderr, "#%s: thetajoin(l=%s,r=%s)=(" ALGOBATFMT "," ALGOOPTBATFMT ") " LLFMT "us\n", MT_thread_getname(),
			  BATgetId(l), BATgetId(r),
			  ALGOBATPAR(r1), ALGOOPTBATPAR(r2),
			  GDKusec() - t0);
	return GDK_SUCCEED;

  bailout:
	BBPreclaim(r1);
	BBPreclaim(r2);
	return GDK_FAIL;
}

static gdk_return
bandjoin(BAT **r1p, BAT **r2p, BAT *l, BAT *r, BAT *sl, BAT *sr,
	 const void *c1, const void *c2, bool li, bool hi, BUN estimate,
	 lng t0)
{
	BUN lcnt, rcnt;
	struct canditer lci, rci;
	const char *lvals, *rvals;
	int lwidth, rwidth;
	int t;
	const void *nil = ATOMnilptr(l->ttype);
	int (*cmp)(const void *, const void *) = ATOMcompare(l->ttype);
	const char *vl, *vr;
	oid lastr = 0;		/* last value inserted into r2 */
	BUN nr;
	oid lo, ro;
	bool lskipped = false;	/* whether we skipped values in l */
	BUN nils = 0;		/* needed for XXX_WITH_CHECK macros */

	assert(ATOMtype(l->ttype) == ATOMtype(r->ttype));
	assert(sl == NULL || sl->tsorted);
	assert(sr == NULL || sr->tsorted);

	t = ATOMtype(l->ttype);
	t = ATOMbasetype(t);

	lcnt = canditer_init(&lci, l, sl);
	rcnt = canditer_init(&rci, r, sr);

	if (lcnt == 0 || rcnt == 0)
		return nomatch(r1p, r2p, l, r, &lci,
			       false, false, "bandjoin", t0);

	switch (t) {
	case TYPE_bte:
		if (is_bte_nil(*(const bte *)c1) ||
		    is_bte_nil(*(const bte *)c2) ||
		    -*(const bte *)c1 > *(const bte *)c2 ||
		    ((!hi || !li) && -*(const bte *)c1 == *(const bte *)c2))
			return nomatch(r1p, r2p, l, r, &lci,
				       false, false, "bandjoin", t0);
		break;
	case TYPE_sht:
		if (is_sht_nil(*(const sht *)c1) ||
		    is_sht_nil(*(const sht *)c2) ||
		    -*(const sht *)c1 > *(const sht *)c2 ||
		    ((!hi || !li) && -*(const sht *)c1 == *(const sht *)c2))
			return nomatch(r1p, r2p, l, r, &lci,
				       false, false, "bandjoin", t0);
		break;
	case TYPE_int:
		if (is_int_nil(*(const int *)c1) ||
		    is_int_nil(*(const int *)c2) ||
		    -*(const int *)c1 > *(const int *)c2 ||
		    ((!hi || !li) && -*(const int *)c1 == *(const int *)c2))
			return nomatch(r1p, r2p, l, r, &lci,
				       false, false, "bandjoin", t0);
		break;
	case TYPE_lng:
		if (is_lng_nil(*(const lng *)c1) ||
		    is_lng_nil(*(const lng *)c2) ||
		    -*(const lng *)c1 > *(const lng *)c2 ||
		    ((!hi || !li) && -*(const lng *)c1 == *(const lng *)c2))
			return nomatch(r1p, r2p, l, r, &lci,
				       false, false, "bandjoin", t0);
		break;
#ifdef HAVE_HGE
	case TYPE_hge:
		if (is_hge_nil(*(const hge *)c1) ||
		    is_hge_nil(*(const hge *)c2) ||
		    -*(const hge *)c1 > *(const hge *)c2 ||
		    ((!hi || !li) && -*(const hge *)c1 == *(const hge *)c2))
			return nomatch(r1p, r2p, l, r, &lci,
				       false, false, "bandjoin", t0);
		break;
#endif
	case TYPE_flt:
		if (is_flt_nil(*(const flt *)c1) ||
		    is_flt_nil(*(const flt *)c2) ||
		    -*(const flt *)c1 > *(const flt *)c2 ||
		    ((!hi || !li) && -*(const flt *)c1 == *(const flt *)c2))
			return nomatch(r1p, r2p, l, r, &lci,
				       false, false, "bandjoin", t0);
		break;
	case TYPE_dbl:
		if (is_dbl_nil(*(const dbl *)c1) ||
		    is_dbl_nil(*(const dbl *)c2) ||
		    -*(const dbl *)c1 > *(const dbl *)c2 ||
		    ((!hi || !li) && -*(const dbl *)c1 == *(const dbl *)c2))
			return nomatch(r1p, r2p, l, r, &lci,
				       false, false, "bandjoin", t0);
		break;
	default:
		GDKerror("BATbandjoin: unsupported type\n");
		return GDK_FAIL;
	}

	BUN maxsize = joininitresults(r1p, r2p, lcnt, rcnt, false, false,
				      false, false, false, estimate);
	if (maxsize == BUN_NONE)
		return GDK_FAIL;
	BAT *r1 = *r1p;
	BAT *r2 = r2p ? *r2p : NULL;

	lvals = (const char *) Tloc(l, 0);
	rvals = (const char *) Tloc(r, 0);
	assert(!r->tvarsized);
	lwidth = l->twidth;
	rwidth = r->twidth;

	assert(lvals != NULL);
	assert(rvals != NULL);

	r1->tkey = true;
	r1->tsorted = true;
	r1->trevsorted = true;
	if (r2) {
		r2->tkey = true;
		r2->tsorted = true;
		r2->trevsorted = true;
	}

	/* nested loop implementation for band join */
	for (BUN li = 0; li < lcnt; li++) {
		lo = canditer_next(&lci);
		vl = FVALUE(l, lo - l->hseqbase);
		if (cmp(vl, nil) == 0)
			continue;
		nr = 0;
		canditer_reset(&rci);
		for (BUN ri = 0; ri < rcnt; ri++) {
			ro = canditer_next(&rci);
			vr = FVALUE(r, ro - r->hseqbase);
			switch (ATOMtype(l->ttype)) {
			case TYPE_bte: {
				if (is_bte_nil(*(const bte *) vr))
					continue;
				sht v1 = (sht) *(const bte *) vr, v2;
				v2 = v1;
				v1 -= *(const bte *)c1;
				if (*(const bte *)vl <= v1 &&
				    (!li || *(const bte *)vl != v1))
					continue;
				v2 += *(const bte *)c2;
				if (*(const bte *)vl >= v2 &&
				    (!hi || *(const bte *)vl != v2))
					continue;
				break;
			}
			case TYPE_sht: {
				if (is_sht_nil(*(const sht *) vr))
					continue;
				int v1 = (int) *(const sht *) vr, v2;
				v2 = v1;
				v1 -= *(const sht *)c1;
				if (*(const sht *)vl <= v1 &&
				    (!li || *(const sht *)vl != v1))
					continue;
				v2 += *(const sht *)c2;
				if (*(const sht *)vl >= v2 &&
				    (!hi || *(const sht *)vl != v2))
					continue;
				break;
			}
			case TYPE_int: {
				if (is_int_nil(*(const int *) vr))
					continue;
				lng v1 = (lng) *(const int *) vr, v2;
				v2 = v1;
				v1 -= *(const int *)c1;
				if (*(const int *)vl <= v1 &&
				    (!li || *(const int *)vl != v1))
					continue;
				v2 += *(const int *)c2;
				if (*(const int *)vl >= v2 &&
				    (!hi || *(const int *)vl != v2))
					continue;
				break;
			}
#ifdef HAVE_HGE
			case TYPE_lng: {
				if (is_lng_nil(*(const lng *) vr))
					continue;
				hge v1 = (hge) *(const lng *) vr, v2;
				v2 = v1;
				v1 -= *(const lng *)c1;
				if (*(const lng *)vl <= v1 &&
				    (!li || *(const lng *)vl != v1))
					continue;
				v2 += *(const lng *)c2;
				if (*(const lng *)vl >= v2 &&
				    (!hi || *(const lng *)vl != v2))
					continue;
				break;
			}
#else
#ifdef HAVE___INT128
			case TYPE_lng: {
				if (is_lng_nil(*(const lng *) vr))
					continue;
				__int128 v1 = (__int128) *(const lng *) vr, v2;
				v2 = v1;
				v1 -= *(const lng *)c1;
				if (*(const lng *)vl <= v1 &&
				    (!li || *(const lng *)vl != v1))
					continue;
				v2 += *(const lng *)c2;
				if (*(const lng *)vl >= v2 &&
				    (!hi || *(const lng *)vl != v2))
					continue;
				break;
			}
#else
			case TYPE_lng: {
				if (is_lng_nil(*(const lng *) vr))
					continue;
				lng v1, v2;
				bool abort_on_error = true;
				SUB_WITH_CHECK(*(const lng *)vr,
					       *(const lng *)c1,
					       lng, v1,
					       GDK_lng_max,
					       do{if(*(const lng*)c1<0)goto nolmatch;else goto lmatch1;}while(false));
				if (*(const lng *)vl <= v1 &&
				    (!li || *(const lng *)vl != v1))
					continue;
			  lmatch1:
				ADD_WITH_CHECK(*(const lng *)vr,
					       *(const lng *)c2,
					       lng, v2,
					       GDK_lng_max,
					       do{if(*(const lng*)c2>0)goto nolmatch;else goto lmatch2;}while(false));
				if (*(const lng *)vl >= v2 &&
				    (!hi || *(const lng *)vl != v2))
					continue;
			  lmatch2:
				break;
			  nolmatch:
				continue;
			}
#endif
#endif
#ifdef HAVE_HGE
			case TYPE_hge: {
				if (is_hge_nil(*(const hge *) vr))
					continue;
				hge v1, v2;
				bool abort_on_error = true;
				SUB_WITH_CHECK(*(const hge *)vr,
					       *(const hge *)c1,
					       hge, v1,
					       GDK_hge_max,
					       do{if(*(const hge*)c1<0)goto nohmatch;else goto hmatch1;}while(false));
				if (*(const hge *)vl <= v1 &&
				    (!li || *(const hge *)vl != v1))
					continue;
			  hmatch1:
				ADD_WITH_CHECK(*(const hge *)vr,
					       *(const hge *)c2,
					       hge, v2,
					       GDK_hge_max,
					       do{if(*(const hge*)c2>0)goto nohmatch;else goto hmatch2;}while(false));
				if (*(const hge *)vl >= v2 &&
				    (!hi || *(const hge *)vl != v2))
					continue;
			  hmatch2:
				break;
			  nohmatch:
				continue;
			}
#endif
			case TYPE_flt: {
				if (is_flt_nil(*(const flt *) vr))
					continue;
				dbl v1 = (dbl) *(const flt *) vr, v2;
				v2 = v1;
				v1 -= *(const flt *)c1;
				if (*(const flt *)vl <= v1 &&
				    (!li || *(const flt *)vl != v1))
					continue;
				v2 += *(const flt *)c2;
				if (*(const flt *)vl >= v2 &&
				    (!hi || *(const flt *)vl != v2))
					continue;
				break;
			}
			case TYPE_dbl: {
				if (is_dbl_nil(*(const dbl *) vr))
					continue;
				dbl v1, v2;
				bool abort_on_error = true;
				SUB_WITH_CHECK(*(const dbl *)vr,
					       *(const dbl *)c1,
					       dbl, v1,
					       GDK_dbl_max,
					       do{if(*(const dbl*)c1<0)goto nodmatch;else goto dmatch1;}while(false));
				if (*(const dbl *)vl <= v1 &&
				    (!li || *(const dbl *)vl != v1))
					continue;
			  dmatch1:
				ADD_WITH_CHECK(*(const dbl *)vr,
					       *(const dbl *)c2,
					       dbl, v2,
					       GDK_dbl_max,
					       do{if(*(const dbl*)c2>0)goto nodmatch;else goto dmatch2;}while(false));
				if (*(const dbl *)vl >= v2 &&
				    (!hi || *(const dbl *)vl != v2))
					continue;
			  dmatch2:
				break;
			  nodmatch:
				continue;
			}
			}
			MAYBEEXTEND(1, &lci);
			if (BATcount(r1) > 0) {
				if (r2 && lastr + 1 != ro)
					r2->tseqbase = oid_nil;
				if (nr == 0) {
					r1->trevsorted = false;
					if (r2 == NULL) {
						/* nothing */
					} else if (lastr > ro) {
						r2->tsorted = false;
						r2->tkey = false;
					} else if (lastr < ro) {
						r2->trevsorted = false;
					} else {
						r2->tkey = false;
					}
				}
			}
			APPEND(r1, lo);
			if (r2) {
				APPEND(r2, ro);
			}
			lastr = ro;
			nr++;
		}
		if (nr > 1) {
			r1->tkey = false;
			r1->tseqbase = oid_nil;
			if (r2) {
				r2->trevsorted = false;
			}
		} else if (nr == 0) {
			lskipped = BATcount(r1) > 0;
		} else if (lskipped) {
			r1->tseqbase = oid_nil;
		}
	}
	/* also set other bits of heap to correct value to indicate size */
	BATsetcount(r1, BATcount(r1));
	if (r2) {
		BATsetcount(r2, BATcount(r2));
		assert(BATcount(r1) == BATcount(r2));
	}
	if (BATcount(r1) > 0) {
		if (BATtdense(r1))
			r1->tseqbase = ((oid *) r1->theap.base)[0];
		if (r2 && BATtdense(r2))
			r2->tseqbase = ((oid *) r2->theap.base)[0];
	} else {
		r1->tseqbase = 0;
		if (r2) {
			r2->tseqbase = 0;
		}
	}
	ALGODEBUG fprintf(stderr, "#%s: BATbandjoin(l=%s,r=%s)=(" ALGOBATFMT "," ALGOOPTBATFMT ") " LLFMT "us\n", MT_thread_getname(),
			  BATgetId(l), BATgetId(r),
			  ALGOBATPAR(r1), ALGOOPTBATPAR(r2),
			  GDKusec() - t0);
	return GDK_SUCCEED;

  bailout:
	BBPreclaim(r1);
	BBPreclaim(r2);
	return GDK_FAIL;
}

/* small ordered right, dense left, oid's only, do fetches */
static gdk_return
fetchjoin(BAT **r1p, BAT **r2p, BAT *l, BAT *r, BAT *sl, BAT *sr,
	  struct canditer *restrict lci, struct canditer *restrict rci,
	  const char *reason, lng t0)
{
	oid lo = lci->seq - l->hseqbase + l->tseqbase, hi = lo + lci->ncand;
	BUN b, e, p;
	BAT *r1, *r2 = NULL;

	if (r->tsorted) {
		b = SORTfndfirst(r, &lo);
		e = SORTfndfirst(r, &hi);
	} else {
		assert(r->trevsorted);
		b = SORTfndlast(r, &hi);
		e = SORTfndlast(r, &lo);
	}
	if (b < rci->seq - r->hseqbase)
		b = rci->seq - r->hseqbase;
	if (e > rci->seq + rci->ncand - r->hseqbase)
		e = rci->seq + rci->ncand - r->hseqbase;
	if (e == b) {
		return nomatch(r1p, r2p, l, r, lci,
			       false, false, "fetchjoin", t0);
	}
	r1 = COLnew(0, TYPE_oid, e - b, TRANSIENT);
	if (r1 == NULL)
		return GDK_FAIL;
	if (r2p) {
		if ((r2 = BATdense(0, r->hseqbase + b, e - b)) == NULL) {
			BBPreclaim(r1);
			return GDK_FAIL;
		}
		*r2p = r2;
	}
	*r1p = r1;
	oid *op = (oid *) Tloc(r1, 0);
	const oid *rp = (const oid *) Tloc(r, 0);
	for (p = b; p < e; p++) {
		*op++ = rp[p] + l->hseqbase - l->tseqbase;
	}
	BATsetcount(r1, e - b);
	r1->tkey = r->tkey;
	r1->tsorted = r->tsorted || e - b <= 1;
	r1->trevsorted = r->trevsorted || e - b <= 1;
	r1->tseqbase = e == b ? 0 : e - b == 1 ? *(const oid *)Tloc(r1, 0) : oid_nil;
	ALGODEBUG fprintf(stderr, "#%s: %s(l=" ALGOBATFMT ","
			  "r=" ALGOBATFMT ",sl=" ALGOOPTBATFMT ","
			  "sr=" ALGOOPTBATFMT ") %s "
			  "-> (" ALGOBATFMT "," ALGOOPTBATFMT ") " LLFMT "us\n",
			  MT_thread_getname(), __func__,
			  ALGOBATPAR(l), ALGOBATPAR(r),
			  ALGOOPTBATPAR(sl), ALGOOPTBATPAR(sr),
			  reason,
			  ALGOBATPAR(r1), ALGOOPTBATPAR(r2),
			  GDKusec() - t0);

	return GDK_SUCCEED;
}


/* Make the implementation choices for various left joins. */
static gdk_return
leftjoin(BAT **r1p, BAT **r2p, BAT *l, BAT *r, BAT *sl, BAT *sr,
	 bool nil_matches, bool nil_on_miss, bool semi, bool only_misses,
	 bool not_in, BUN estimate, const char *func, lng t0)
{
	BUN lcnt, rcnt;
	struct canditer lci, rci;
	bool phash = false;

	/* only_misses implies left output only */
	assert(!only_misses || r2p == NULL);
	/* if nil_on_miss is set, we really need a right output */
	assert(!nil_on_miss || r2p != NULL);
	/* if not_in is set, then so is only_misses */
	assert(!not_in || only_misses);
	*r1p = NULL;
	if (r2p)
		*r2p = NULL;
	if (joinparamcheck(l, r, NULL, sl, sr, func) != GDK_SUCCEED)
		return GDK_FAIL;

	lcnt = canditer_init(&lci, l, sl);
	rcnt = canditer_init(&rci, r, sr);

	if (lcnt == 0 || (!only_misses && !nil_on_miss && rcnt == 0)) {
		ALGODEBUG fprintf(stderr, "#%s: %s(l=" ALGOBATFMT ","
				  "r=" ALGOBATFMT ",sl=" ALGOOPTBATFMT ","
				  "sr=" ALGOOPTBATFMT ",nil_matches=%d,"
				  "nil_on_miss=%d,semi=%d,only_misses=%d,"
				  "not_in=%d)\n", MT_thread_getname(),
				  func,
				  ALGOBATPAR(l), ALGOBATPAR(r),
				  ALGOOPTBATPAR(sl), ALGOOPTBATPAR(sr),
				  nil_matches, nil_on_miss, semi, only_misses,
				  not_in);
		return nomatch(r1p, r2p, l, r, &lci,
			       nil_on_miss, only_misses, func, t0);
	}

	if (!nil_on_miss && !semi && !only_misses && !not_in &&
	    (lcnt == 1 || (BATordered(l) && BATordered_rev(l)) ||
	     (l->ttype == TYPE_void && is_oid_nil(l->tseqbase)))) {
		/* single value to join, use select */
		return selectjoin(r1p, r2p, l, r, sl, sr,
				  &lci, nil_matches, t0, false, func);
	} else if (BATtdense(r) && rci.tpe == cand_dense &&
		   lcnt > 0 && rcnt > 0) {
		/* use special implementation for dense right-hand side */
		return mergejoin_void(r1p, r2p, l, r, sl, sr, &lci, &rci,
				      nil_on_miss, only_misses, t0, false,
				      func);
	} else if (BATtdense(l)
		   && lci.tpe == cand_dense
		   && rci.tpe == cand_dense
		   && !semi
		   && !nil_matches
		   && !only_misses
		   && !not_in
		   /* && (rcnt * 1024) < lcnt */
		   && (BATordered(r) || BATordered_rev(r))) {
		assert(ATOMtype(l->ttype) == TYPE_oid); /* tdense */
		return fetchjoin(r1p, r2p, l, r, sl, sr, &lci, &rci, func, t0);
	} else if ((BATordered(r) || BATordered_rev(r))
		   && (BATordered(l)
		       || BATordered_rev(l)
		       || BATtdense(r)
		       || lcnt < 1024
		       || BATcount(r) * (Tsize(r) + (r->tvheap ? r->tvheap->size : 0) + 2 * sizeof(BUN)) > GDK_mem_maxsize / (GDKnr_threads ? GDKnr_threads : 1))) {
		return mergejoin(r1p, r2p, l, r, sl, sr, &lci, &rci,
				 nil_matches, nil_on_miss, semi, only_misses,
				 not_in, estimate, t0, false, func);
	}
	phash = sr == NULL &&
		VIEWtparent(r) != 0 &&
		BATcount(BBP_cache(VIEWtparent(r))) == BATcount(r);
	return hashjoin(r1p, r2p, l, r, sl, sr, &lci, &rci,
			nil_matches, nil_on_miss, semi, only_misses,
			not_in, estimate, t0, false, phash, func);
}

/* Perform an equi-join over l and r.  Returns two new, aligned, bats
 * with the oids of matching tuples.  The result is in the same order
 * as l (i.e. r1 is sorted). */
gdk_return
BATleftjoin(BAT **r1p, BAT **r2p, BAT *l, BAT *r, BAT *sl, BAT *sr, bool nil_matches, BUN estimate)
{
	return leftjoin(r1p, r2p, l, r, sl, sr, nil_matches,
			false, false, false, false, estimate, "BATleftjoin",
			GDKdebug & ALGOMASK ? GDKusec() : 0);
}

/* Performs a left outer join over l and r.  Returns two new, aligned,
 * bats with the oids of matching tuples, or the oid in the first
 * output bat and nil in the second output bat if the value in l does
 * not occur in r.  The result is in the same order as l (i.e. r1 is
 * sorted). */
gdk_return
BATouterjoin(BAT **r1p, BAT **r2p, BAT *l, BAT *r, BAT *sl, BAT *sr, bool nil_matches, BUN estimate)
{
	return leftjoin(r1p, r2p, l, r, sl, sr, nil_matches,
			true, false, false, false, estimate, "BATouterjoin",
			GDKdebug & ALGOMASK ? GDKusec() : 0);
}

/* Perform a semi-join over l and r.  Returns one or two new, bats
 * with the oids of matching tuples.  The result is in the same order
 * as l (i.e. r1 is sorted).  If a single bat is returned, it is a
 * candidate list. */
gdk_return
BATsemijoin(BAT **r1p, BAT **r2p, BAT *l, BAT *r, BAT *sl, BAT *sr, bool nil_matches, BUN estimate)
{
	return leftjoin(r1p, r2p, l, r, sl, sr, nil_matches,
			false, true, false, false, estimate, "BATsemijoin",
			GDKdebug & ALGOMASK ? GDKusec() : 0);
}

/* Return a candidate list with the list of rows in l whose value also
 * occurs in r.  This is just the left output of a semi-join. */
BAT *
BATintersect(BAT *l, BAT *r, BAT *sl, BAT *sr, bool nil_matches, BUN estimate)
{
	BAT *bn;

	if (leftjoin(&bn, NULL, l, r, sl, sr, nil_matches,
		     false, true, false, false, estimate, "BATintersect",
		     GDKdebug & ALGOMASK ? GDKusec() : 0) == GDK_SUCCEED)
		return virtualize(bn);
	return NULL;
}

/* Return the difference of l and r.  The result is a BAT with the
 * oids of those values in l that do not occur in r.  This is what you
 * might call an anti-semi-join.  The result is a candidate list. */
BAT *
BATdiff(BAT *l, BAT *r, BAT *sl, BAT *sr, bool nil_matches, bool not_in,
	BUN estimate)
{
	BAT *bn;

	if (leftjoin(&bn, NULL, l, r, sl, sr, nil_matches,
		     false, false, true, not_in, estimate, "BATdiff",
		     GDKdebug & ALGOMASK ? GDKusec() : 0) == GDK_SUCCEED)
		return virtualize(bn);
	return NULL;
}

gdk_return
BATthetajoin(BAT **r1p, BAT **r2p, BAT *l, BAT *r, BAT *sl, BAT *sr, int op, bool nil_matches, BUN estimate)
{
	int opcode = 0;
	lng t0 = 0;

	/* encode operator as a bit mask into opcode */
	switch (op) {
	case JOIN_EQ:
		return BATjoin(r1p, r2p, l, r, sl, sr, nil_matches, estimate);
	case JOIN_NE:
		opcode = MASK_NE;
		break;
	case JOIN_LT:
		opcode = MASK_LT;
		break;
	case JOIN_LE:
		opcode = MASK_LE;
		break;
	case JOIN_GT:
		opcode = MASK_GT;
		break;
	case JOIN_GE:
		opcode = MASK_GE;
		break;
	default:
		GDKerror("BATthetajoin: unknown operator %d.\n", op);
		return GDK_FAIL;
	}

	ALGODEBUG t0 = GDKusec();
	*r1p = NULL;
	if (r2p) {
		*r2p = NULL;
	}
	if (joinparamcheck(l, r, NULL, sl, sr, "BATthetajoin") != GDK_SUCCEED)
		return GDK_FAIL;

	return thetajoin(r1p, r2p, l, r, sl, sr, opcode, estimate, t0);
}

gdk_return
BATjoin(BAT **r1p, BAT **r2p, BAT *l, BAT *r, BAT *sl, BAT *sr, bool nil_matches, BUN estimate)
{
	struct canditer lci, rci;
	BUN lcnt, rcnt;
	BUN lsize, rsize;
	bool lhash = false, rhash = false;
	bool plhash = false, prhash = false;
	BUN lslots = 0, rslots = 0;
	bool swap;
	bat parent;
	size_t mem_size;
	lng t0 = 0;
	const char *reason = "";

	ALGODEBUG t0 = GDKusec();

	if ((parent = VIEWtparent(l)) != 0) {
		BAT *b = BBPdescriptor(parent);
		if (l->hseqbase == b->hseqbase &&
		    BATcount(l) == BATcount(b))
			l = b;
	}
	if ((parent = VIEWtparent(r)) != 0) {
		BAT *b = BBPdescriptor(parent);
		if (r->hseqbase == b->hseqbase &&
		    BATcount(r) == BATcount(b))
			r = b;
	}

	lcnt = canditer_init(&lci, l, sl);
	rcnt = canditer_init(&rci, r, sr);

	*r1p = NULL;
	if (r2p) {
		*r2p = NULL;
	}
	if (joinparamcheck(l, r, NULL, sl, sr, "BATjoin") != GDK_SUCCEED)
		return GDK_FAIL;

	if (lcnt == 0 || rcnt == 0) {
		ALGODEBUG fprintf(stderr, "#%s: BATjoin(l=" ALGOBATFMT ","
				  "r=" ALGOBATFMT ",sl=" ALGOOPTBATFMT ","
				  "sr=" ALGOOPTBATFMT ",nil_matches=%d)\n", MT_thread_getname(),
				  ALGOBATPAR(l), ALGOBATPAR(r),
				  ALGOOPTBATPAR(sl), ALGOOPTBATPAR(sr),
				  nil_matches);
		return nomatch(r1p, r2p, l, r, &lci,
			       false, false, "BATjoin", t0);
	}

	swap = false;

	/* some statistics to help us decide */
	lsize = (BUN) (BATcount(l) * (Tsize(l)) + (l->tvheap ? l->tvheap->size : 0) + 2 * sizeof(BUN));
	rsize = (BUN) (BATcount(r) * (Tsize(r)) + (r->tvheap ? r->tvheap->size : 0) + 2 * sizeof(BUN));
	mem_size = GDK_mem_maxsize / (GDKnr_threads ? GDKnr_threads : 1);

	if (lcnt == 1 || (BATordered(l) && BATordered_rev(l)) || (l->ttype == TYPE_void && is_oid_nil(l->tseqbase))) {
		/* single value to join, use select */
		return selectjoin(r1p, r2p, l, r, sl, sr,
				  &lci, nil_matches, t0, false, __func__);
	} else if (r2p != NULL && (rcnt == 1 || (BATordered(r) && BATordered_rev(r)) || (r->ttype == TYPE_void && is_oid_nil(r->tseqbase)))) {
		/* single value to join, use select */
		return selectjoin(r2p, r1p, r, l, sr, sl,
				  &rci, nil_matches, t0, true, __func__);
	} else if (BATtdense(r) && rci.tpe == cand_dense) {
		/* use special implementation for dense right-hand side */
		return mergejoin_void(r1p, r2p, l, r, sl, sr, &lci, &rci,
				      false, false, t0, false, __func__);
	} else if (r2p && BATtdense(l) && lci.tpe == cand_dense) {
		/* use special implementation for dense right-hand side */
		return mergejoin_void(r2p, r1p, r, l, sr, sl, &rci, &lci,
				      false, false, t0, true, __func__);
	} else if ((BATordered(l) || BATordered_rev(l)) &&
		   (BATordered(r) || BATordered_rev(r))) {
		/* both sorted */
		return mergejoin(r1p, r2p, l, r, sl, sr, &lci, &rci,
				 nil_matches, false, false, false, false,
				 estimate, t0, false, __func__);
	}
	if (sl == NULL) {
		lhash = BATcheckhash(l);
		if (lhash) {
			lslots = l->thash->nheads;
		} else if ((parent = VIEWtparent(l)) != 0) {
			BAT *b = BBPdescriptor(parent);
			/* use hash on parent if the average chain
			 * length times the number of required probes
			 * is less than the cost for creating and
			 * probing a new hash on the view */
			if (BATcheckhash(b)) {
				lslots = b->thash->nheads;
				lhash = (BATcount(b) == BATcount(l) ||
					 BATcount(b) / lslots * rcnt < lcnt + rcnt);
			}
			plhash = lhash;
		}
	} else if (BATtdense(sl) && BATcheckhash(l)) {
		lslots = l->thash->nheads;
		lhash = BATcount(l) / lslots * rcnt < lcnt + rcnt;
	}
	if (sr == NULL) {
		rhash = BATcheckhash(r);
		if (rhash) {
			rslots = r->thash->nheads;
		} else if ((parent = VIEWtparent(r)) != 0) {
			BAT *b = BBPdescriptor(parent);
			/* use hash on parent if the average chain
			 * length times the number of required probes
			 * is less than the cost for creating and
			 * probing a new hash on the view */
			if (BATcheckhash(b)) {
				rslots = b->thash->nheads;
				rhash = (BATcount(b) == BATcount(r) ||
					 BATcount(b) / rslots * lcnt < lcnt + rcnt);
			}
			prhash = rhash;
		}
	} else if (BATtdense(sr) && BATcheckhash(r)) {
		rslots = r->thash->nheads;
		rhash = BATcount(r) / rslots * rcnt < lcnt + rcnt;
	}
	if (lhash && rhash) {
		if (lcnt == lslots && rcnt == rslots) {
			/* both perfect hashes, smallest on right */
			swap = r2p && lcnt < rcnt;
		} else if (r2p && lcnt == lslots) {
			/* left is perfect (right isn't): swap */
			swap = true;
		} else if (rcnt != rslots) {
			/* neither is perfect, shortest chains on right */
			swap = r2p && lcnt / lslots < rcnt / rslots;
		} /* else: right is perfect */
		reason = "both have hash";
	} else if (r2p && lhash) {
		/* only left has hash, swap */
		swap = true;
		reason = "left has hash";
	} else if (rhash) {
		/* only right has hash, don't swap */
		swap = false;
		reason = "right has hash";
	} else if (r2p &&
		   (BATordered(l) || BATordered_rev(l)) &&
		   (BATtvoid(l) || rcnt < 1024 || MIN(lsize, rsize) > mem_size)) {
		/* only left is sorted, swap; but only if right is
		 * "large" and the smaller of the two isn't too large
		 * (i.e. prefer hash over binary search, but only if
		 * the hash table doesn't cause thrashing) */
		return mergejoin(r2p, r1p, r, l, sr, sl, &rci, &lci,
				 nil_matches, false, false, false, false,
				 estimate, t0, true, __func__);
	} else if ((BATordered(r) || BATordered_rev(r)) &&
		   (BATtvoid(r) || lcnt < 1024 || MIN(lsize, rsize) > mem_size)) {
		/* only right is sorted, don't swap; but only if left
		 * is "large" and the smaller of the two isn't too
		 * large (i.e. prefer hash over binary search, but
		 * only if the hash table doesn't cause thrashing) */
		return mergejoin(r1p, r2p, l, r, sl, sr, &lci, &rci,
				 nil_matches, false, false, false, false,
				 estimate, t0, false, __func__);
	} else if (r2p && !l->batTransient && r->batTransient) {
		/* l is persistent and r is not, create hash on l
		 * since it may be reused */
		swap = true;
		reason = "left is persistent";
	} else if (l->batTransient && !r->batTransient) {
		/* l is not persistent but r is, create hash on r
		 * since it may be reused */
		/* nothing */;
		reason = "right is persistent";
	} else if (r2p && lcnt < rcnt) {
		/* no hashes, not sorted, create hash on smallest BAT */
		swap = true;
		reason = "left is smaller";
	}
	if (swap) {
		assert(r2p);
		return hashjoin(r2p, r1p, r, l, sr, sl, &rci, &lci,
				nil_matches, false, false, false, false,
				estimate, t0, true, plhash, reason);
	} else {
		return hashjoin(r1p, r2p, l, r, sl, sr, &lci, &rci,
				nil_matches, false, false, false, false,
				estimate, t0, false, prhash, reason);
	}
}

gdk_return
BATbandjoin(BAT **r1p, BAT **r2p, BAT *l, BAT *r, BAT *sl, BAT *sr,
	    const void *c1, const void *c2, bool li, bool hi, BUN estimate)
{
	lng t0 = 0;

	ALGODEBUG t0 = GDKusec();

	ALGODEBUG fprintf(stderr, "#%s: BATbandjoin("
			  "l=" ALGOBATFMT ",r=" ALGOBATFMT ","
			  "sl=" ALGOOPTBATFMT ",sr=" ALGOOPTBATFMT ")\n", MT_thread_getname(),
			  ALGOBATPAR(l), ALGOBATPAR(r),
			  ALGOOPTBATPAR(sl), ALGOOPTBATPAR(sr));

	*r1p = NULL;
	if (r2p) {
		*r2p = NULL;
	}
	if (joinparamcheck(l, r, NULL, sl, sr, "BATbandjoin") != GDK_SUCCEED)
		return GDK_FAIL;
	return bandjoin(r1p, r2p, l, r, sl, sr, c1, c2, li, hi, estimate, t0);
}

gdk_return
BATrangejoin(BAT **r1p, BAT **r2p, BAT *l, BAT *rl, BAT *rh,
	     BAT *sl, BAT *sr, bool li, bool hi, bool anti, bool symmetric,
	     BUN estimate)
{
	struct canditer lci, rci;
	BAT *r1, *r2;
	BUN maxsize;
	lng t0 = 0;

	ALGODEBUG t0 = GDKusec();
	*r1p = NULL;
	if (r2p) {
		*r2p = NULL;
	}
	if (joinparamcheck(l, rl, rh, sl, sr, "BATrangejoin") != GDK_SUCCEED)
		return GDK_FAIL;
	if (canditer_init(&lci, l, sl) == 0 ||
	    canditer_init(&rci, rl, sr) == 0 ||
	    (l->ttype == TYPE_void && is_oid_nil(l->tseqbase)) ||
	    ((rl->ttype == TYPE_void && is_oid_nil(rl->tseqbase)) &&
	     (rh->ttype == TYPE_void && is_oid_nil(rh->tseqbase)))) {
		/* trivial: empty input */
		return nomatch(r1p, r2p, l, rl, &lci, false, false,
			       __func__, t0);
	}
	if (rl->ttype == TYPE_void && is_oid_nil(rl->tseqbase)) {
		if (!anti)
			return nomatch(r1p, r2p, l, rl, &lci, false, false,
				       __func__, t0);
		return thetajoin(r1p, r2p, l, rh, sl, sr, MASK_GT, estimate, t0);
	}
	if (rh->ttype == TYPE_void && is_oid_nil(rh->tseqbase)) {
		if (!anti)
			return nomatch(r1p, r2p, l, rl, &lci, false, false,
				       __func__, t0);
		return thetajoin(r1p, r2p, l, rl, sl, sr, MASK_LT, estimate, t0);
	}

	if ((maxsize = joininitresults(&r1, r2p ? &r2 : NULL, sl ? BATcount(sl) : BATcount(l), sr ? BATcount(sr) : BATcount(rl), false, false, false, false, false, estimate)) == BUN_NONE)
		return GDK_FAIL;
	*r1p = r1;
	if (r2p) {
		*r2p = r2;
	}
	if (maxsize == 0)
		return GDK_SUCCEED;

	/* note, the rangejoin implementation is in gdk_select.c since
	 * it uses the imprints code there */
	return rangejoin(r1, r2, l, rl, rh, &lci, &rci, li, hi, anti, symmetric, maxsize);
}<|MERGE_RESOLUTION|>--- conflicted
+++ resolved
@@ -216,7 +216,7 @@
 
 #define APPEND(b, o)		(((oid *) b->theap.base)[b->batCount++] = (o))
 
-#define MAYBEEXTEND_PROGRESS(CNT, LCUR, LCNT)			\
+#define MAYBEEXTEND_PROGRESS(CNT, LCUR, LCNT)				\
 	do {								\
 		BUN N = (CNT);						\
 		if (BATcount(r1) + N > BATcapacity(r1)) {		\
@@ -2365,30 +2365,20 @@
 	return GDK_FAIL;
 }
 
-<<<<<<< HEAD
-#define HASHLOOPBODY()							\
-	do {								\
-		MAYBEEXTEND(1, lci);					\
-		APPEND(r1, lo);						\
-		if (r2)							\
-			APPEND(r2, ro);					\
-		nr++;							\
-=======
 #define HASHLOOPBODY()				\
 	do {					\
-		MAYBEEXTEND(1);			\
+		MAYBEEXTEND(1, lci);		\
 		APPEND(r1, lo);			\
 		if (r2)				\
 			APPEND(r2, ro);		\
 		nr++;				\
->>>>>>> e820ce06
 	} while (false)
 
-#define HASHloop_bound_TYPE(vals, h, hb, v, lo, hi, TYPE)		\
-	for (hb = HASHget(h, hash_##TYPE(h, &v));			\
-	     hb != HASHnil(h);						\
-	     hb = HASHgetlink(h,hb))					\
-		if (hb >= (lo) && hb < (hi) &&				\
+#define HASHloop_bound_TYPE(vals, h, hb, v, lo, hi, TYPE)	\
+	for (hb = HASHget(h, hash_##TYPE(h, &v));		\
+	     hb != HASHnil(h);					\
+	     hb = HASHgetlink(h,hb))				\
+		if (hb >= (lo) && hb < (hi) &&			\
 		    v == vals[hb])
 
 #define HASHloop_bound(bi, h, hb, v, lo, hi)		\
