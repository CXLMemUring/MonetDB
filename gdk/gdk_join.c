/*
 * This Source Code Form is subject to the terms of the Mozilla Public
 * License, v. 2.0.  If a copy of the MPL was not distributed with this
 * file, You can obtain one at http://mozilla.org/MPL/2.0/.
 *
 * Copyright 1997 - July 2008 CWI, August 2008 - 2020 MonetDB B.V.
 */

#include "monetdb_config.h"
#include "gdk.h"
#include "gdk_private.h"
#include "gdk_calc_private.h"

/*
 * All join variants produce some sort of join on two input BATs,
 * optionally subject to up to two candidate lists.  Only values in
 * the input BATs that are mentioned in the associated candidate list
 * (if provided) are eligible.  They all return two output BATs in the
 * first two arguments.  The join operations differ in the way in
 * which tuples from the two inputs are matched.
 *
 * The outputs consist of two aligned BATs (i.e. same length and same
 * hseqbase (0@0)) that contain the OIDs of the input BATs that match.
 * The candidate lists, if given, contain the OIDs of the associated
 * input BAT which must be considered for matching.  The input BATs
 * must have the same type.
 *
 * All functions also have a parameter nil_matches which indicates
 * whether NIL must be considered an ordinary value that can match, or
 * whether NIL must be considered to never match.
 *
 * The join functions that are provided here are:
 * BATjoin
 *	normal equi-join
 * BATleftjoin
 *	normal equi-join, but the left output is sorted
 * BATouterjoin
 *	equi-join, but the left output is sorted, and if there is no
 *	match for a value in the left input, there is still an output
 *	with NIL in the right output
 * BATsemijoin
 *	equi-join, but the left output is sorted, and if there are
 *	multiple matches, only one is returned (i.e., the left output
 *	is also key)
 * BATthetajoin
 *	theta-join: an extra operator must be provided encoded as an
 *	integer (macros JOIN_EQ, JOIN_NE, JOIN_LT, JOIN_LE, JOIN_GT,
 *	JOIN_GE); values match if the left input has the given
 *	relationship with the right input; order of the outputs is not
 *	guaranteed
 * BATbandjoin
 *	band-join: two extra input values (c1, c2) must be provided as
 *	well as Booleans (li, hi) that indicate whether the value
 *	ranges are inclusive or not; values in the left and right
 *	inputs match if right - c1 <[=] left <[=] right + c2; if c1 or
 *	c2 is NIL, there are no matches
 * BATrangejoin
 *	range-join: the right input consists of two aligned BATs,
 *	values match if the left value is between two corresponding
 *	right values; two extra Boolean parameters, li and hi,
 *	indicate whether equal values match
 *
 * In addition to these functions, there are two more functions that
 * are closely related:
 * BATintersect
 *	intersection: return a candidate list with OIDs of tuples in
 *	the left input whose value occurs in the right input
 * BATdiff
 *	difference: return a candidate list with OIDs of tuples in the
 *	left input whose value does not occur in the right input
 */

/* Perform a bunch of sanity checks on the inputs to a join. */
static gdk_return
joinparamcheck(BAT *l, BAT *r1, BAT *r2, BAT *sl, BAT *sr, const char *func)
{
	if (ATOMtype(l->ttype) != ATOMtype(r1->ttype) ||
	    (r2 && ATOMtype(l->ttype) != ATOMtype(r2->ttype))) {
		GDKerror("%s: inputs not compatible.\n", func);
		return GDK_FAIL;
	}
	if (r2 &&
	    (BATcount(r1) != BATcount(r2) || r1->hseqbase != r2->hseqbase)) {
		GDKerror("%s: right inputs not aligned.\n", func);
		return GDK_FAIL;
	}
	if ((sl && ATOMtype(sl->ttype) != TYPE_oid) ||
	    (sr && ATOMtype(sr->ttype) != TYPE_oid)) {
		GDKerror("%s: candidate lists must have type OID.\n", func);
		return GDK_FAIL;
	}
	if ((sl && !BATtordered(sl)) ||
	    (sr && !BATtordered(sr))) {
		GDKerror("%s: candidate lists must be sorted.\n", func);
		return GDK_FAIL;
	}
	if ((sl && !BATtkey(sl)) ||
	    (sr && !BATtkey(sr))) {
		GDKerror("%s: candidate lists must be unique.\n", func);
		return GDK_FAIL;
	}
	return GDK_SUCCEED;
}

/* Create the result bats for a join, returns the absolute maximum
 * number of outputs that could possibly be generated. */
static BUN
joininitresults(BAT **r1p, BAT **r2p, BUN lcnt, BUN rcnt, bool lkey, bool rkey,
		bool semi, bool nil_on_miss, bool only_misses, BUN estimate)
{
	BAT *r1, *r2;
	BUN maxsize, size;

	/* if nil_on_miss is set, we really need a right output */
	assert(!nil_on_miss || r2p != NULL);

	lkey |= lcnt <= 1;
	rkey |= rcnt <= 1;

	*r1p = NULL;
	if (r2p)
		*r2p = NULL;
	if (lcnt == 0) {
		/* there is nothing to match */
		maxsize = 0;
	} else if (!only_misses && !nil_on_miss && rcnt == 0) {
		/* if right is empty, we have no hits, so if we don't
		 * want misses, the result is empty */
		maxsize = 0;
	} else if (rkey | semi | only_misses) {
		/* each entry left matches at most one on right, in
		 * case nil_on_miss is also set, each entry matches
		 * exactly one (see below) */
		maxsize = lcnt;
	} else if (lkey) {
		/* each entry on right is matched at most once */
		if (nil_on_miss) {
			/* one entry left could match all right, and
			 * all other entries left match nil */
			maxsize = lcnt + rcnt - 1;
		} else {
			maxsize = rcnt;
		}
	} else if (rcnt == 0) {
		/* nil_on_miss must be true due to previous checks, so
		 * all values on left miss */
		maxsize = lcnt;
	} else if (BUN_MAX / lcnt >= rcnt) {
		/* in the worst case we have a full cross product */
		maxsize = lcnt * rcnt;
	} else {
		/* a BAT cannot grow larger than BUN_MAX */
		maxsize = BUN_MAX;
	}
	size = estimate == BUN_NONE ? lcnt < rcnt ? lcnt : rcnt : estimate;
	if (size < 1024)
		size = 1024;
	if (size > maxsize)
		size = maxsize;
	if ((rkey | semi | only_misses) & nil_on_miss) {
		/* see comment above: each entry left matches exactly
		 * once */
		size = maxsize;
	}

	if (maxsize == 0) {
		r1 = BATdense(0, 0, 0);
		if (r1 == NULL) {
			return BUN_NONE;
		}
		if (r2p) {
			r2 = BATdense(0, 0, 0);
			if (r2 == NULL) {
				BBPreclaim(r1);
				return BUN_NONE;
			}
			*r2p = r2;
		}
		*r1p = r1;
		return 0;
	}

	r1 = COLnew(0, TYPE_oid, size, TRANSIENT);
	if (r1 == NULL) {
		return BUN_NONE;
	}
	r1->tnil = false;
	r1->tnonil = true;
	r1->tkey = true;
	r1->tsorted = true;
	r1->trevsorted = true;
	r1->tseqbase = 0;
	*r1p = r1;
	if (r2p) {
		r2 = COLnew(0, TYPE_oid, size, TRANSIENT);
		if (r2 == NULL) {
			BBPreclaim(r1);
			return BUN_NONE;
		}
		r2->tnil = false;
		r2->tnonil = true;
		r2->tkey = true;
		r2->tsorted = true;
		r2->trevsorted = true;
		r2->tseqbase = 0;
		*r2p = r2;
	}
	return maxsize;
}

#define VALUE(s, x)	(s##vars ?					\
			 s##vars + VarHeapVal(s##vals, (x), s##width) : \
			 s##vals ? (const char *) s##vals + ((x) * s##width) : \
			 (s##val = BUNtoid(s, (x)), (const char *) &s##val))
#define FVALUE(s, x)	((const char *) s##vals + ((x) * s##width))

#define APPEND(b, o)		(((oid *) b->theap.base)[b->batCount++] = (o))

static inline gdk_return
maybeextend(BAT *restrict r1, BAT *restrict r2,
	    BUN cnt, BUN lcur, BUN lcnt, BUN maxsize)
{
	if (BATcount(r1) + cnt > BATcapacity(r1)) {
		/* make some extra space by extrapolating how much
		 * more we need (fraction of l we've seen so far is
		 * used as the fraction of the expected result size
		 * we've produced so far) */
		BUN newcap = (BUN) ((double) lcnt / lcur * (BATcount(r1) + cnt) * 1.5);
		if (newcap < cnt + BATcount(r1))
			newcap = cnt + BATcount(r1) + 1024;
		if (newcap > maxsize)
			newcap = maxsize;
		/* make sure heap.free is set properly before
		 * extending */
		BATsetcount(r1, BATcount(r1));
		if (BATextend(r1, newcap) != GDK_SUCCEED)
			return GDK_FAIL;
		if (r2) {
			BATsetcount(r2, BATcount(r2));
			if (BATextend(r2, newcap) != GDK_SUCCEED)
				return GDK_FAIL;
			assert(BATcapacity(r1) == BATcapacity(r2));
		}
	}
	return GDK_SUCCEED;
}

/* Return BATs through r1p and r2p for the case that there is no
 * match between l and r, taking all flags into consideration.
 *
 * This means, if nil_on_miss is set or only_misses is set, *r1p is a
 * copy of the left candidate list or a dense list of all "head"
 * values of l, and *r2p (if r2p is not NULL) is all nil.  If neither
 * of those flags is set, the result is two empty BATs. */
static gdk_return
nomatch(BAT **r1p, BAT **r2p, BAT *l, BAT *r, struct canditer *restrict lci,
	bool nil_on_miss, bool only_misses, const char *func, lng t0)
{
	BAT *r1, *r2 = NULL;

	if (lci->ncand == 0 || !(nil_on_miss | only_misses)) {
		/* return empty BATs */
		if ((r1 = BATdense(0, 0, 0)) == NULL)
			return GDK_FAIL;
		if (r2p) {
			if ((r2 = BATdense(0, 0, 0)) == NULL) {
				BBPreclaim(r1);
				return GDK_FAIL;
			}
			*r2p = r2;
		}
		*r1p = r1;
		ALGODEBUG fprintf(stderr,
				  "#%s: %s(l=%s,r=%s)=(" ALGOBATFMT "," ALGOOPTBATFMT ") " LLFMT "us -- nomatch\n", MT_thread_getname(),
				  func, BATgetId(l), BATgetId(r),
				  ALGOBATPAR(r1), ALGOOPTBATPAR(r2),
				  GDKusec() - t0);
		return GDK_SUCCEED;
	}

	r1 = canditer_slice(lci, 0, lci->ncand);
	if (r2p) {
		if ((r2 = BATconstant(0, TYPE_void, &oid_nil, lci->ncand, TRANSIENT)) == NULL) {
			BBPreclaim(r1);
			return GDK_FAIL;
		}
		*r2p = r2;
	}
	*r1p = r1;
	ALGODEBUG fprintf(stderr,
			  "#%s: %s(l=%s,r=%s)=(" ALGOBATFMT "," ALGOOPTBATFMT ") " LLFMT "us -- nomatch\n", MT_thread_getname(),
			  func, BATgetId(l), BATgetId(r),
			  ALGOBATPAR(r1), ALGOOPTBATPAR(r2),
			  GDKusec() - t0);
	return GDK_SUCCEED;
}

/* Implementation of join where there is a single value (possibly
 * repeated multiple times) on the left.  This means we can use a
 * point select to find matches in the right column. */
static gdk_return
selectjoin(BAT **r1p, BAT **r2p, BAT *l, BAT *r,
	   struct canditer *lci, struct canditer *rci,
	   bool nil_matches, lng t0, bool swapped, const char *reason)
{
	BATiter li = bat_iterator(l);
	const void *v;
	BAT *bn = NULL;

	assert(lci->ncand > 0);
	assert(lci->ncand == 1 || (l->tsorted && l->trevsorted));

	oid o = canditer_next(lci);
	v = BUNtail(li, o - l->hseqbase);

	if (!nil_matches &&
	    (*ATOMcompare(l->ttype))(v, ATOMnilptr(l->ttype)) == 0) {
		/* NIL doesn't match anything */
		return nomatch(r1p, r2p, l, r, lci, false, false,
			       __func__, t0);
	}

	bn = BATselect(r, rci->s, v, NULL, true, true, false);
	if (bn == NULL) {
		return GDK_FAIL;
	}
	if (BATcount(bn) == 0) {
		BBPunfix(bn->batCacheid);
		return nomatch(r1p, r2p, l, r, lci, false, false,
			       __func__, t0);
	}
	BAT *r1 = COLnew(0, TYPE_oid, lci->ncand * BATcount(bn), TRANSIENT);
	if (r1 == NULL) {
		BBPunfix(bn->batCacheid);
		return GDK_FAIL;
	}
	BAT *r2 = NULL;
	if (r2p) {
		r2 = COLnew(0, TYPE_oid, lci->ncand * BATcount(bn), TRANSIENT);
		if (r2 == NULL) {
			BBPunfix(bn->batCacheid);
			BBPreclaim(r1);
			return GDK_FAIL;
		}
	}

	r1->tsorted = true;
	r1->trevsorted = lci->ncand == 1;
	r1->tseqbase = BATcount(bn) == 1 && lci->tpe == cand_dense ? o : oid_nil;
	r1->tkey = BATcount(bn) == 1;
	r1->tnil = false;
	r1->tnonil = true;
	if (r2) {
		r2->tsorted = lci->ncand == 1 || BATcount(bn) == 1;
		r2->trevsorted = BATcount(bn) == 1;
		r2->tseqbase = lci->ncand == 1 && BATtdense(bn) ? bn->tseqbase : oid_nil;
		r2->tkey = lci->ncand == 1;
		r2->tnil = false;
		r2->tnonil = true;
	}
	if (BATtdense(bn)) {
		oid *o1p = (oid *) Tloc(r1, 0);
		oid *o2p = r2 ? (oid *) Tloc(r2, 0) : NULL;
		oid bno = bn->tseqbase;
		BUN p, q = BATcount(bn);

		do {
			for (p = 0; p < q; p++) {
				*o1p++ = o;
			}
			if (o2p) {
				for (p = 0; p < q; p++) {
					*o2p++ = bno + p;
				}
			}
			o = canditer_next(lci);
		} while (!is_oid_nil(o));
	} else {
		oid *o1p = (oid *) Tloc(r1, 0);
		oid *o2p = r2 ? (oid *) Tloc(r2, 0) : NULL;
		const oid *bnp = (const oid *) Tloc(bn, 0);
		BUN p, q = BATcount(bn);

		do {
			for (p = 0; p < q; p++) {
				*o1p++ = o;
			}
			if (o2p) {
				for (p = 0; p < q; p++) {
					*o2p++ = bnp[p];
				}
			}
			o = canditer_next(lci);
		} while (!is_oid_nil(o));
	}
	BATsetcount(r1, lci->ncand * BATcount(bn));
	*r1p = r1;
	if (r2p) {
		BATsetcount(r2, lci->ncand * BATcount(bn));
		*r2p = r2;
	}
	BBPunfix(bn->batCacheid);
	ALGODEBUG fprintf(stderr, "#%s: %s(l=" ALGOBATFMT ","
			  "r=" ALGOBATFMT ",sl=" ALGOOPTBATFMT ","
			  "sr=" ALGOOPTBATFMT ",nil_matches=%d)%s %s "
			  "-> (" ALGOBATFMT "," ALGOOPTBATFMT ") " LLFMT "us\n",
			  MT_thread_getname(), __func__,
			  ALGOBATPAR(l), ALGOBATPAR(r),
			  ALGOOPTBATPAR(lci->s), ALGOOPTBATPAR(rci->s),
			  nil_matches,
			  swapped ? " swapped" : "", reason,
			  ALGOBATPAR(r1), ALGOOPTBATPAR(r2),
			  GDKusec() - t0);

	return GDK_SUCCEED;
}

#if SIZEOF_OID == SIZEOF_INT
#define binsearch_oid(indir, offset, vals, lo, hi, v, ordering, last) binsearch_int(indir, offset, (const int *) vals, lo, hi, (int) (v), ordering, last)
#endif
#if SIZEOF_OID == SIZEOF_LNG
#define binsearch_oid(indir, offset, vals, lo, hi, v, ordering, last) binsearch_lng(indir, offset, (const lng *) vals, lo, hi, (lng) (v), ordering, last)
#endif

/* Implementation of join where the right-hand side is dense, and if
 * there is a right candidate list, it too is dense.  In case
 * nil_on_miss is not set, we use a range select (BATselect) to find
 * the matching values in the left column and then calculate the
 * corresponding matches from the right.  If nil_on_miss is set, we
 * need to do some more work. */
static gdk_return
mergejoin_void(BAT **r1p, BAT **r2p, BAT *l, BAT *r,
	       struct canditer *restrict lci, struct canditer *restrict rci,
	       bool nil_on_miss, bool only_misses, lng t0, bool swapped,
	       const char *reason)
{
	oid lo, hi;
	BUN i;
	oid o, *o1p = NULL, *o2p = NULL;
	BAT *r1 = NULL, *r2 = NULL;
	const oid *lvals = NULL;

	/* r is dense, and if there is a candidate list, it too is
	 * dense.  This means we don't have to do any searches, we
	 * only need to compare ranges to know whether a value from l
	 * has a match in r */
	assert(ATOMtype(l->ttype) == ATOMtype(r->ttype));
	assert(r->tsorted || r->trevsorted);
	assert(BATcount(l) > 0);
	assert(rci->tpe == cand_dense);
	assert(BATcount(r) > 0);

	/* figure out range [lo..hi) of values in r that we need to match */
	lo = r->tseqbase;
	hi = lo + BATcount(r);
	/* restrict [lo..hi) range further using candidate list */
	if (rci->seq > r->hseqbase)
		lo += rci->seq - r->hseqbase;
	if (rci->seq + rci->ncand < r->hseqbase + BATcount(r))
		hi -= r->hseqbase + BATcount(r) - rci->seq - rci->ncand;

	/* at this point, the matchable values in r are [lo..hi) */
	if (!nil_on_miss) {
		r1 = BATselect(l, lci->s, &lo, &hi, true, false, only_misses);
		if (r1 == NULL)
			return GDK_FAIL;
		if (only_misses && !l->tnonil) {
			/* also look for NILs */
			r2 = BATselect(l, lci->s, &oid_nil, NULL, true, false, false);
			if (r2 == NULL) {
				BBPreclaim(r1);
				return GDK_FAIL;
			}
			if (BATcount(r2) > 0) {
				BAT *mg = BATmergecand(r1, r2);
				BBPunfix(r1->batCacheid);
				BBPunfix(r2->batCacheid);
				r1 = mg;
				if (r1 == NULL)
					return GDK_FAIL;
			} else {
				BBPunfix(r2->batCacheid);
			}
			r2 = NULL;
		}
		*r1p = r1;
		if (r2p == NULL)
			goto doreturn2;
		if (BATcount(r1) == 0) {
			r2 = BATdense(0, 0, 0);
			if (r2 == NULL) {
				BBPreclaim(r1);
				return GDK_FAIL;
			}
		} else if (BATtdense(r1) && BATtdense(l)) {
			r2 = BATdense(0, l->tseqbase + r1->tseqbase - l->hseqbase + r->hseqbase - r->tseqbase, BATcount(r1));
			if (r2 == NULL) {
				BBPreclaim(r1);
				return GDK_FAIL;
			}
		} else {
			r2 = COLnew(0, TYPE_oid, BATcount(r1), TRANSIENT);
			if (r2 == NULL) {
				BBPreclaim(r1);
				return GDK_FAIL;
			}
			const oid *lp = (const oid *) Tloc(l, 0);
			const oid *o1p = (const oid *) Tloc(r1, 0);
			oid *o2p = (oid *) Tloc(r2, 0);
			hi = BATcount(r1);
			if (l->ttype == TYPE_void && l->tvheap != NULL) {
				/* this is actually generic code */
				for (o = 0; o < hi; o++)
					o2p[o] = BUNtoid(l, BUNtoid(r1, o) - l->hseqbase) - r->tseqbase + r->hseqbase;
			} else if (BATtdense(r1)) {
				lo = r1->tseqbase - l->hseqbase;
				if (r->tseqbase == r->hseqbase) {
					memcpy(o2p, lp + lo, hi * SIZEOF_OID);
				} else {
					hi += lo;
					for (o = 0; lo < hi; o++, lo++) {
						o2p[o] = lp[lo] - r->tseqbase + r->hseqbase;
					}
				}
			} else if (BATtdense(l)) {
				for (o = 0; o < hi; o++) {
					o2p[o] = o1p[o] - l->hseqbase + l->tseqbase - r->tseqbase + r->hseqbase;
				}
			} else {
				for (o = 0; o < hi; o++) {
					o2p[o] = lp[o1p[o] - l->hseqbase] - r->tseqbase + r->hseqbase;
				}
			}
			r2->tkey = l->tkey;
			r2->tsorted = l->tsorted;
			r2->trevsorted = l->trevsorted;
			r2->tnil = false;
			r2->tnonil = true;
			BATsetcount(r2, BATcount(r1));
		}
		*r2p = r2;
		goto doreturn2;
	}
	/* nil_on_miss is set, this means we must have a second output */
	assert(r2p);
	if (BATtdense(l)) {
		/* if l is dense, we can further restrict the [lo..hi)
		 * range to values in l that match with values in r */
		o = lo;
		i = lci->seq - l->hseqbase;
		if (l->tseqbase + i > lo)
			lo = l->tseqbase + i;
		i = canditer_last(lci) + 1 - l->hseqbase;
		if (l->tseqbase + i < hi)
			hi = l->tseqbase + i;
		if (lci->tpe == cand_dense) {
			/* l is dense, and so is the left candidate
			 * list (if it exists); this means we don't
			 * have to actually look at any values in l:
			 * we can just do some arithmetic; it also
			 * means that r1 will be dense, and if
			 * nil_on_miss is not set, or if all values in
			 * l match, r2 will too */
			if (hi <= lo) {
				return nomatch(r1p, r2p, l, r, lci,
					       nil_on_miss, only_misses,
					       "mergejoin_void", t0);
			}

			/* at this point, the matched values in l and
			 * r (taking candidate lists into account) are
			 * [lo..hi) which we can translate back to the
			 * respective OID values that we can store in
			 * r1 and r2; note that r1 will be dense since
			 * all values in l will match something (even
			 * if nil since nil_on_miss is set) */
			*r1p = r1 = BATdense(0, lci->seq, lci->ncand);
			if (r1 == NULL)
				return GDK_FAIL;
			if (hi - lo < lci->ncand) {
				/* we need to fill in nils in r2 for
				 * missing values */
				*r2p = r2 = COLnew(0, TYPE_oid, lci->ncand, TRANSIENT);
				if (r2 == NULL) {
					BBPreclaim(*r1p);
					return GDK_FAIL;
				}
				o2p = (oid *) Tloc(r2, 0);
				i = l->tseqbase + lci->seq - l->hseqbase;
				lo -= i;
				hi -= i;
				i += r->hseqbase - r->tseqbase;
				for (o = 0; o < lo; o++)
					*o2p++ = oid_nil;
				for (o = lo; o < hi; o++)
					*o2p++ = o + i;
				for (o = hi; o < lci->ncand; o++)
					*o2p++ = oid_nil;
				r2->tnonil = false;
				r2->tnil = true;
				/* sorted of no nils at end */
				r2->tsorted = hi == lci->ncand;
				/* reverse sorted if single non-nil at start */
				r2->trevsorted = lo == 0 && hi == 1;
				r2->tseqbase = oid_nil;
				/* (hi - lo) different OIDs in r2,
				 * plus one for nil */
				r2->tkey = hi - lo + 1 == lci->ncand;
				BATsetcount(r2, lci->ncand);
			} else {
				/* no missing values */
				*r2p = r2 = BATdense(0, r->hseqbase + lo - r->tseqbase, lci->ncand);
				if (r2 == NULL) {
					BBPreclaim(*r1p);
					return GDK_FAIL;
				}
			}
			goto doreturn;
		}
		/* l is dense, but the candidate list exists and is
		 * not dense; we can, by manipulating the range
		 * [lo..hi), just look at the candidate list values */

		/* translate lo and hi to l's OID values that now need
		 * to match */
		lo = lo - l->tseqbase + l->hseqbase;
		hi = hi - l->tseqbase + l->hseqbase;

		*r1p = r1 = COLnew(0, TYPE_oid, lci->ncand, TRANSIENT);
		*r2p = r2 = COLnew(0, TYPE_oid, lci->ncand, TRANSIENT);
		if (r1 == NULL || r2 == NULL) {
			BBPreclaim(r1);
			BBPreclaim(r2);
			return GDK_FAIL;
		}
		o1p = (oid *) Tloc(r1, 0);
		o2p = (oid *) Tloc(r2, 0);
		r2->tnil = false;
		r2->tnonil = true;
		r2->tkey = true;
		r2->tsorted = true;
		o = canditer_next(lci);
		for (i = 0; i < lci->ncand && o < lo; i++) {
			*o1p++ = o;
			*o2p++ = oid_nil;
			o = canditer_next(lci);
		}
		if (i > 0) {
			r2->tnil = true;
			r2->tnonil = false;
			r2->tkey = i == 1;
		}
		for (; i < lci->ncand && o < hi; i++) {
			*o1p++ = o;
			*o2p++ = o - l->hseqbase + l->tseqbase - r->tseqbase + r->hseqbase;
			o = canditer_next(lci);
		}
		if (i < lci->ncand) {
			r2->tkey = !r2->tnil && lci->ncand - i == 1;
			r2->tnil = true;
			r2->tnonil = false;
			r2->tsorted = false;
			for (; i < lci->ncand; i++) {
				*o1p++ = o;
				*o2p++ = oid_nil;
				o = canditer_next(lci);
			}
		}
		BATsetcount(r1, lci->ncand);
		r1->tseqbase = BATcount(r1) == 1 ? *(oid*)Tloc(r1, 0) : oid_nil;
		r1->tsorted = true;
		r1->trevsorted = BATcount(r1) <= 1;
		r1->tnil = false;
		r1->tnonil = true;
		r1->tkey = true;
		BATsetcount(r2, BATcount(r1));
		r2->tseqbase = r2->tnil || BATcount(r2) > 1 ? oid_nil : BATcount(r2) == 1 ? *(oid*)Tloc(r2, 0) : 0;
		r2->trevsorted = BATcount(r2) <= 1;
		goto doreturn;
	}
	/* l is not dense, so we need to look at the values and check
	 * whether they are in the range [lo..hi) */
	lvals = (const oid *) Tloc(l, 0);

	/* do indirection through the candidate list to look at the
	 * value */

	*r1p = r1 = COLnew(0, TYPE_oid, lci->ncand, TRANSIENT);
	*r2p = r2 = COLnew(0, TYPE_oid, lci->ncand, TRANSIENT);
	if (r1 == NULL || r2 == NULL) {
		BBPreclaim(r1);
		BBPreclaim(r2);
		return GDK_FAIL;
	}
	o1p = (oid *) Tloc(r1, 0);
	o2p = (oid *) Tloc(r2, 0);
	r2->tnil = false;
	r2->tnonil = true;
	if (l->ttype == TYPE_void && l->tvheap != NULL) {
		for (i = 0; i < lci->ncand; i++) {
			oid c = canditer_next(lci);

			o = BUNtoid(l, c - l->hseqbase);
			*o1p++ = c;
			if (o >= lo && o < hi) {
				*o2p++ = o - r->tseqbase + r->hseqbase;
			} else {
				*o2p++ = oid_nil;
				r2->tnil = true;
				r2->tnonil = false;
			}
		}
	} else {
		for (i = 0; i < lci->ncand; i++) {
			oid c = canditer_next(lci);

			o = lvals[c - l->hseqbase];
			*o1p++ = c;
			if (o >= lo && o < hi) {
				*o2p++ = o - r->tseqbase + r->hseqbase;
			} else {
				*o2p++ = oid_nil;
				r2->tnil = true;
				r2->tnonil = false;
			}
		}
	}
	r1->tsorted = true;
	r1->trevsorted = BATcount(r1) <= 1;
	r1->tkey = true;
	r1->tseqbase = oid_nil;
	r1->tnil = false;
	r1->tnonil = true;
	BATsetcount(r1, lci->ncand);
	BATsetcount(r2, lci->ncand);
	r2->tsorted = l->tsorted || BATcount(r2) <= 1;
	r2->trevsorted = l->trevsorted || BATcount(r2) <= 1;
	r2->tkey = l->tkey || BATcount(r2) <= 1;
	r2->tseqbase = oid_nil;

  doreturn:
	if (r1->tkey)
		virtualize(r1);
	if (r2->tkey && r2->tsorted)
		virtualize(r2);
  doreturn2:
	ALGODEBUG fprintf(stderr, "#%s: %s(l=" ALGOBATFMT ","
			  "r=" ALGOBATFMT ",sl=" ALGOOPTBATFMT ","
			  "sr=" ALGOOPTBATFMT ","
			  "nil_on_miss=%d,only_misses=%d)%s %s "
			  "-> (" ALGOBATFMT "," ALGOOPTBATFMT ") " LLFMT "us\n",
			  MT_thread_getname(), __func__,
			  ALGOBATPAR(l), ALGOBATPAR(r),
			  ALGOOPTBATPAR(lci->s), ALGOOPTBATPAR(rci->s),
			  nil_on_miss, only_misses,
			  swapped ? " swapped" : "", reason,
			  ALGOBATPAR(r1), ALGOOPTBATPAR(r2),
			  GDKusec() - t0);

	return GDK_SUCCEED;
}

/* Implementation of mergejoin (see below) for the special case that
 * the values are of type int, and some more conditions are met. */
static gdk_return
mergejoin_int(BAT **r1p, BAT **r2p, BAT *l, BAT *r,
	      bool nil_matches, BUN estimate, lng t0, bool swapped,
	      const char *reason)
{
	BAT *r1, *r2;
	BUN lstart, lend, lcnt;
	BUN rstart, rend;
	BUN lscan, rscan;	/* opportunistic scan window */
	BUN maxsize;
	const int *lvals, *rvals;
	int v;
	BUN nl, nr;
	oid lv;
	BUN i;

	assert(ATOMtype(l->ttype) == ATOMtype(r->ttype));
	assert(r->tsorted || r->trevsorted);

	lstart = rstart = 0;
	lend = BATcount(l);
	lcnt = lend - lstart;
	rend = BATcount(r);
	lvals = (const int *) Tloc(l, 0);
	rvals = (const int *) Tloc(r, 0);
	assert(!r->tvarsized || !r->ttype);

	/* basic properties will be adjusted if necessary later on,
	 * they were initially set by joininitresults() */

	if (lend == 0 || rend == 0) {
		/* there are no matches */
		return nomatch(r1p, r2p, l, r,
			       &(struct canditer) {.tpe = cand_dense, .ncand = lcnt,},
			       false, false, __func__, t0);
	}

	if ((maxsize = joininitresults(r1p, r2p, BATcount(l), BATcount(r),
				       l->tkey, r->tkey, false, false,
				       false, estimate)) == BUN_NONE)
		return GDK_FAIL;
	r1 = *r1p;
	r2 = r2p ? *r2p : NULL;

	/* determine opportunistic scan window for l and r */
	for (nl = lend - lstart, lscan = 4; nl > 0; lscan++)
		nl >>= 1;
	for (nr = rend - rstart, rscan = 4; nr > 0; rscan++)
		nr >>= 1;

	if (!nil_matches) {
		/* skip over nils at the start of the columns */
		if (lscan < lend - lstart && is_int_nil(lvals[lstart + lscan])) {
			lstart = binsearch_int(NULL, 0, lvals, lstart + lscan,
					       lend - 1, int_nil, 1, 1);
		} else {
			while (is_int_nil(lvals[lstart]))
				lstart++;
		}
		if (rscan < rend - rstart && is_int_nil(rvals[rstart + rscan])) {
			rstart = binsearch_int(NULL, 0, rvals, rstart + rscan,
					       rend - 1, int_nil, 1, 1);
		} else {
			while (is_int_nil(rvals[rstart]))
				rstart++;
		}
	}
	/* from here on we don't have to worry about nil values */

	while (lstart < lend && rstart < rend) {
		v = rvals[rstart];

		if (lscan < lend - lstart && lvals[lstart + lscan] < v) {
			lstart = binsearch_int(NULL, 0, lvals, lstart + lscan,
					       lend - 1, v, 1, 0);
		} else {
			/* scan l for v */
			while (lstart < lend && lvals[lstart] < v)
				lstart++;
		}
		if (lstart >= lend) {
			/* nothing found */
			break;
		}

		/* Here we determine the next value in l that we are
		 * going to try to match in r.  We will also count the
		 * number of occurrences in l of that value.
		 * Afterwards, v points to the value and nl is the
		 * number of times it occurs.  Also, lstart will
		 * point to the next value to be considered (ready for
		 * the next iteration).
		 * If there are many equal values in l (more than
		 * lscan), we will use binary search to find the end
		 * of the sequence.  Obviously, we can do this only if
		 * l is actually sorted (lscan > 0). */
		nl = 1;		/* we'll match (at least) one in l */
		nr = 0;		/* maybe we won't match anything in r */
		v = lvals[lstart];
		if (l->tkey) {
			/* if l is key, there is a single value */
			lstart++;
		} else if (lscan < lend - lstart &&
			   v == lvals[lstart + lscan]) {
			/* lots of equal values: use binary search to
			 * find end */
			nl = binsearch_int(NULL, 0, lvals, lstart + lscan,
					   lend - 1, v, 1, 1);
			nl -= lstart;
			lstart += nl;
		} else {
			/* just scan */
			while (++lstart < lend && v == lvals[lstart])
				nl++;
		}
		/* lstart points one beyond the value we're
		 * going to match: ready for the next iteration. */

		/* First we find the first value in r that is at
		 * least as large as v, then we find the first
		 * value in r that is larger than v.  The difference
		 * is the number of values equal to v and is stored in
		 * nr.
		 * We will use binary search on r to find both ends of
		 * the sequence of values that are equal to v in case
		 * the position is "too far" (more than rscan
		 * away). */

		/* first find the location of the first value in r
		 * that is >= v, then find the location of the first
		 * value in r that is > v; the difference is the
		 * number of values equal to v */

		/* look ahead a little (rscan) in r to see whether
		 * we're better off doing a binary search */
		if (rscan < rend - rstart && rvals[rstart + rscan] < v) {
			/* value too far away in r: use binary
			 * search */
			rstart = binsearch_int(NULL, 0, rvals, rstart + rscan,
					       rend - 1, v, 1, 0);
		} else {
			/* scan r for v */
			while (rstart < rend && rvals[rstart] < v)
				rstart++;
		}
		if (rstart == rend) {
			/* nothing found */
			break;
		}

		/* now find the end of the sequence of equal values v */

		/* if r is key, there is zero or one match, otherwise
		 * look ahead a little (rscan) in r to see whether
		 * we're better off doing a binary search */
		if (r->tkey) {
			if (rstart < rend && v == rvals[rstart]) {
				nr = 1;
				rstart++;
			}
		} else if (rscan < rend - rstart &&
			   v == rvals[rstart + rscan]) {
			/* range too large: use binary search */
			nr = binsearch_int(NULL, 0, rvals, rstart + rscan,
					   rend - 1, v, 1, 1);
			nr -= rstart;
			rstart += nr;
		} else {
			/* scan r for end of range */
			while (rstart < rend && v == rvals[rstart]) {
				nr++;
				rstart++;
			}
		}
		/* rstart points to first value > v or end of
		 * r, and nr is the number of values in r that
		 * are equal to v */
		if (nr == 0) {
			/* no entries in r found */
			continue;
		}
		/* make space: nl values in l match nr values in r, so
		 * we need to add nl * nr values in the results */
		if (maybeextend(r1, r2, nl * nr, lstart, lend, maxsize) != GDK_SUCCEED)
			goto bailout;

		/* maintain properties */
		if (nl > 1) {
			/* value occurs multiple times in l, so entry
			 * in r will be repeated multiple times: hence
			 * r2 is not key and not dense */
			if (r2) {
				r2->tkey = false;
				r2->tseqbase = oid_nil;
			}
			/* multiple different values will be inserted
			 * in r1 (always in order), so not reverse
			 * ordered anymore */
			r1->trevsorted = false;
		}
		if (nr > 1) {
			/* value occurs multiple times in r, so entry
			 * in l will be repeated multiple times: hence
			 * r1 is not key and not dense */
			r1->tkey = false;
			r1->tseqbase = oid_nil;
			/* multiple different values will be inserted
			 * in r2 (in order), so not reverse ordered
			 * anymore */
			if (r2) {
				r2->trevsorted = false;
				if (nl > 1) {
					/* multiple values in l match
					 * multiple values in r, so an
					 * ordered sequence will be
					 * inserted multiple times in
					 * r2, so r2 is not ordered
					 * anymore */
					r2->tsorted = false;
				}
			}
		}
		if (BATcount(r1) > 0) {
			/* a new, higher value will be inserted into
			 * r1, so r1 is not reverse ordered anymore */
			r1->trevsorted = false;
			/* a new higher value will be added to r2 */
			if (r2) {
				r2->trevsorted = false;
			}
			if (BATtdense(r1) &&
			    ((oid *) r1->theap.base)[r1->batCount - 1] + 1 != l->hseqbase + lstart - nl) {
				r1->tseqbase = oid_nil;
			}
		}

		if (r2 &&
		    BATcount(r2) > 0 &&
		    BATtdense(r2) &&
		    ((oid *) r2->theap.base)[r2->batCount - 1] + 1 != r->hseqbase + rstart - nr) {
			r2->tseqbase = oid_nil;
		}

		/* insert values */
		lv = l->hseqbase + lstart - nl;
		for (i = 0; i < nl; i++) {
			BUN j;

			for (j = 0; j < nr; j++) {
				APPEND(r1, lv);
			}
			if (r2) {
				oid rv = r->hseqbase + rstart - nr;

				for (j = 0; j < nr; j++) {
					APPEND(r2, rv);
					rv++;
				}
			}
			lv++;
		}
	}
	/* also set other bits of heap to correct value to indicate size */
	BATsetcount(r1, BATcount(r1));
	if (r2) {
		BATsetcount(r2, BATcount(r2));
		assert(BATcount(r1) == BATcount(r2));
	}
	if (BATcount(r1) > 0) {
		if (BATtdense(r1))
			r1->tseqbase = ((oid *) r1->theap.base)[0];
		if (r2 && BATtdense(r2))
			r2->tseqbase = ((oid *) r2->theap.base)[0];
	} else {
		r1->tseqbase = 0;
		if (r2) {
			r2->tseqbase = 0;
		}
	}
	ALGODEBUG fprintf(stderr, "#%s: %s(l=" ALGOBATFMT ","
			  "r=" ALGOBATFMT ","
			  "nil_matches=%d)%s %s "
			  "-> (" ALGOBATFMT "," ALGOOPTBATFMT ") " LLFMT "us\n",
			  MT_thread_getname(), __func__,
			  ALGOBATPAR(l), ALGOBATPAR(r),
			  nil_matches,
			  swapped ? " swapped" : "", reason,
			  ALGOBATPAR(r1), ALGOOPTBATPAR(r2),
			  GDKusec() - t0);

	return GDK_SUCCEED;

  bailout:
	BBPreclaim(r1);
	BBPreclaim(r2);
	return GDK_FAIL;
}

/* Implementation of mergejoin (see below) for the special case that
 * the values are of type lng, and some more conditions are met. */
static gdk_return
mergejoin_lng(BAT **r1p, BAT **r2p, BAT *l, BAT *r,
	      bool nil_matches, BUN estimate, lng t0, bool swapped,
	      const char *reason)
{
	BAT *r1, *r2;
	BUN lstart, lend, lcnt;
	BUN rstart, rend;
	BUN lscan, rscan;	/* opportunistic scan window */
	BUN maxsize;
	const lng *lvals, *rvals;
	lng v;
	BUN nl, nr;
	oid lv;
	BUN i;

	assert(ATOMtype(l->ttype) == ATOMtype(r->ttype));
	assert(r->tsorted || r->trevsorted);

	lstart = rstart = 0;
	lend = BATcount(l);
	lcnt = lend - lstart;
	rend = BATcount(r);
	lvals = (const lng *) Tloc(l, 0);
	rvals = (const lng *) Tloc(r, 0);
	assert(!r->tvarsized || !r->ttype);

	/* basic properties will be adjusted if necessary later on,
	 * they were initially set by joininitresults() */

	if (lend == 0 || rend == 0) {
		/* there are no matches */
		return nomatch(r1p, r2p, l, r,
			       &(struct canditer) {.tpe = cand_dense, .ncand = lcnt,},
			       false, false, __func__, t0);
	}

	if ((maxsize = joininitresults(r1p, r2p, BATcount(l), BATcount(r),
				       l->tkey, r->tkey, false, false,
				       false, estimate)) == BUN_NONE)
		return GDK_FAIL;
	r1 = *r1p;
	r2 = r2p ? *r2p : NULL;

	/* determine opportunistic scan window for l and r */
	for (nl = lend - lstart, lscan = 4; nl > 0; lscan++)
		nl >>= 1;
	for (nr = rend - rstart, rscan = 4; nr > 0; rscan++)
		nr >>= 1;

	if (!nil_matches) {
		/* skip over nils at the start of the columns */
		if (lscan < lend - lstart && is_lng_nil(lvals[lstart + lscan])) {
			lstart = binsearch_lng(NULL, 0, lvals, lstart + lscan,
					       lend - 1, lng_nil, 1, 1);
		} else {
			while (is_lng_nil(lvals[lstart]))
				lstart++;
		}
		if (rscan < rend - rstart && is_lng_nil(rvals[rstart + rscan])) {
			rstart = binsearch_lng(NULL, 0, rvals, rstart + rscan,
					       rend - 1, lng_nil, 1, 1);
		} else {
			while (is_lng_nil(rvals[rstart]))
				rstart++;
		}
	}
	/* from here on we don't have to worry about nil values */

	while (lstart < lend && rstart < rend) {
		v = rvals[rstart];

		if (lscan < lend - lstart && lvals[lstart + lscan] < v) {
			lstart = binsearch_lng(NULL, 0, lvals, lstart + lscan,
					       lend - 1, v, 1, 0);
		} else {
			/* scan l for v */
			while (lstart < lend && lvals[lstart] < v)
				lstart++;
		}
		if (lstart >= lend) {
			/* nothing found */
			break;
		}

		/* Here we determine the next value in l that we are
		 * going to try to match in r.  We will also count the
		 * number of occurrences in l of that value.
		 * Afterwards, v points to the value and nl is the
		 * number of times it occurs.  Also, lstart will
		 * point to the next value to be considered (ready for
		 * the next iteration).
		 * If there are many equal values in l (more than
		 * lscan), we will use binary search to find the end
		 * of the sequence.  Obviously, we can do this only if
		 * l is actually sorted (lscan > 0). */
		nl = 1;		/* we'll match (at least) one in l */
		nr = 0;		/* maybe we won't match anything in r */
		v = lvals[lstart];
		if (l->tkey) {
			/* if l is key, there is a single value */
			lstart++;
		} else if (lscan < lend - lstart &&
			   v == lvals[lstart + lscan]) {
			/* lots of equal values: use binary search to
			 * find end */
			nl = binsearch_lng(NULL, 0, lvals, lstart + lscan,
					   lend - 1, v, 1, 1);
			nl -= lstart;
			lstart += nl;
		} else {
			/* just scan */
			while (++lstart < lend && v == lvals[lstart])
				nl++;
		}
		/* lstart points one beyond the value we're
		 * going to match: ready for the next iteration. */

		/* First we find the first value in r that is at
		 * least as large as v, then we find the first
		 * value in r that is larger than v.  The difference
		 * is the number of values equal to v and is stored in
		 * nr.
		 * We will use binary search on r to find both ends of
		 * the sequence of values that are equal to v in case
		 * the position is "too far" (more than rscan
		 * away). */

		/* first find the location of the first value in r
		 * that is >= v, then find the location of the first
		 * value in r that is > v; the difference is the
		 * number of values equal to v */

		/* look ahead a little (rscan) in r to see whether
		 * we're better off doing a binary search */
		if (rscan < rend - rstart && rvals[rstart + rscan] < v) {
			/* value too far away in r: use binary
			 * search */
			rstart = binsearch_lng(NULL, 0, rvals, rstart + rscan,
					       rend - 1, v, 1, 0);
		} else {
			/* scan r for v */
			while (rstart < rend && rvals[rstart] < v)
				rstart++;
		}
		if (rstart == rend) {
			/* nothing found */
			break;
		}

		/* now find the end of the sequence of equal values v */

		/* if r is key, there is zero or one match, otherwise
		 * look ahead a little (rscan) in r to see whether
		 * we're better off doing a binary search */
		if (r->tkey) {
			if (rstart < rend && v == rvals[rstart]) {
				nr = 1;
				rstart++;
			}
		} else if (rscan < rend - rstart &&
			   v == rvals[rstart + rscan]) {
			/* range too large: use binary search */
			nr = binsearch_lng(NULL, 0, rvals, rstart + rscan,
					   rend - 1, v, 1, 1);
			nr -= rstart;
			rstart += nr;
		} else {
			/* scan r for end of range */
			while (rstart < rend && v == rvals[rstart]) {
				nr++;
				rstart++;
			}
		}
		/* rstart points to first value > v or end of
		 * r, and nr is the number of values in r that
		 * are equal to v */
		if (nr == 0) {
			/* no entries in r found */
			continue;
		}
		/* make space: nl values in l match nr values in r, so
		 * we need to add nl * nr values in the results */
		if (maybeextend(r1, r2, nl * nr, lstart, lend, maxsize) != GDK_SUCCEED)
			goto bailout;

		/* maintain properties */
		if (nl > 1) {
			/* value occurs multiple times in l, so entry
			 * in r will be repeated multiple times: hence
			 * r2 is not key and not dense */
			if (r2) {
				r2->tkey = false;
				r2->tseqbase = oid_nil;
			}
			/* multiple different values will be inserted
			 * in r1 (always in order), so not reverse
			 * ordered anymore */
			r1->trevsorted = false;
		}
		if (nr > 1) {
			/* value occurs multiple times in r, so entry
			 * in l will be repeated multiple times: hence
			 * r1 is not key and not dense */
			r1->tkey = false;
			r1->tseqbase = oid_nil;
			/* multiple different values will be inserted
			 * in r2 (in order), so not reverse ordered
			 * anymore */
			if (r2) {
				r2->trevsorted = false;
				if (nl > 1) {
					/* multiple values in l match
					 * multiple values in r, so an
					 * ordered sequence will be
					 * inserted multiple times in
					 * r2, so r2 is not ordered
					 * anymore */
					r2->tsorted = false;
				}
			}
		}
		if (BATcount(r1) > 0) {
			/* a new, higher value will be inserted into
			 * r1, so r1 is not reverse ordered anymore */
			r1->trevsorted = false;
			/* a new higher value will be added to r2 */
			if (r2) {
				r2->trevsorted = false;
			}
			if (BATtdense(r1) &&
			    ((oid *) r1->theap.base)[r1->batCount - 1] + 1 != l->hseqbase + lstart - nl) {
				r1->tseqbase = oid_nil;
			}
		}

		if (r2 &&
		    BATcount(r2) > 0 &&
		    BATtdense(r2) &&
		    ((oid *) r2->theap.base)[r2->batCount - 1] + 1 != r->hseqbase + rstart - nr) {
			r2->tseqbase = oid_nil;
		}

		/* insert values */
		lv = l->hseqbase + lstart - nl;
		for (i = 0; i < nl; i++) {
			BUN j;

			for (j = 0; j < nr; j++) {
				APPEND(r1, lv);
			}
			if (r2) {
				oid rv = r->hseqbase + rstart - nr;

				for (j = 0; j < nr; j++) {
					APPEND(r2, rv);
					rv++;
				}
			}
			lv++;
		}
	}
	/* also set other bits of heap to correct value to indicate size */
	BATsetcount(r1, BATcount(r1));
	if (r2) {
		BATsetcount(r2, BATcount(r2));
		assert(BATcount(r1) == BATcount(r2));
	}
	if (BATcount(r1) > 0) {
		if (BATtdense(r1))
			r1->tseqbase = ((oid *) r1->theap.base)[0];
		if (r2 && BATtdense(r2))
			r2->tseqbase = ((oid *) r2->theap.base)[0];
	} else {
		r1->tseqbase = 0;
		if (r2) {
			r2->tseqbase = 0;
		}
	}
	ALGODEBUG fprintf(stderr, "#%s: %s(l=" ALGOBATFMT ","
			  "r=" ALGOBATFMT ","
			  "nil_matches=%d)%s %s "
			  "-> (" ALGOBATFMT "," ALGOOPTBATFMT ") " LLFMT "us\n",
			  MT_thread_getname(), __func__,
			  ALGOBATPAR(l), ALGOBATPAR(r),
			  nil_matches,
			  swapped ? " swapped" : "", reason,
			  ALGOBATPAR(r1), ALGOOPTBATPAR(r2),
			  GDKusec() - t0);

	return GDK_SUCCEED;

  bailout:
	BBPreclaim(r1);
	BBPreclaim(r2);
	return GDK_FAIL;
}

/* Implementation of mergejoin (see below) for the special case that
 * the values are of type oid, and the right-hand side is a candidate
 * list with exception, and some more conditions are met. */
static gdk_return
mergejoin_cand(BAT **r1p, BAT **r2p, BAT *l, BAT *r,
	       bool nil_matches, BUN estimate, lng t0, bool swapped,
	       const char *reason)
{
	BAT *r1, *r2;
	BUN lstart, lend, lcnt;
	struct canditer lci, rci;
	BUN lscan;		/* opportunistic scan window */
	BUN maxsize;
	const oid *lvals;
	oid v;
	BUN nl, nr;
	oid lv;
	BUN i;

	assert(ATOMtype(l->ttype) == ATOMtype(r->ttype));

	lstart = 0;
	lend = BATcount(l);
	lcnt = lend - lstart;
	if (l->ttype == TYPE_void) {
		assert(!is_oid_nil(l->tseqbase));
		lcnt = canditer_init(&lci, NULL, l);
		lvals = NULL;
	} else {
		lci = (struct canditer) {.tpe = cand_dense}; /* not used */
		lvals = (const oid *) Tloc(l, 0);
		assert(lvals != NULL);
	}

	assert(r->ttype == TYPE_void && r->tvheap != NULL);
	canditer_init(&rci, NULL, r);

	/* basic properties will be adjusted if necessary later on,
	 * they were initially set by joininitresults() */

	if (lend == 0 || rci.ncand == 0) {
		/* there are no matches */
		return nomatch(r1p, r2p, l, r,
			       &(struct canditer) {.tpe = cand_dense, .ncand = lcnt,},
			       false, false, __func__, t0);
	}

	if ((maxsize = joininitresults(r1p, r2p, BATcount(l), BATcount(r),
				       l->tkey, r->tkey, false, false,
				       false, estimate)) == BUN_NONE)
		return GDK_FAIL;
	r1 = *r1p;
	r2 = r2p ? *r2p : NULL;

	/* determine opportunistic scan window for l and r */
	for (nl = lend - lstart, lscan = 4; nl > 0; lscan++)
		nl >>= 1;

	if (!nil_matches) {
		/* skip over nils at the start of the columns */
		if (lscan < lend - lstart && lvals && is_oid_nil(lvals[lstart + lscan])) {
			lstart = binsearch_oid(NULL, 0, lvals, lstart + lscan,
					       lend - 1, oid_nil, 1, 1);
		} else if (lvals) {
			while (is_oid_nil(lvals[lstart]))
				lstart++;
		} /* else l is candidate list: no nils */
	}
	/* from here on we don't have to worry about nil values */

	while (lstart < lend && rci.next < rci.ncand) {
		v = canditer_peek(&rci);

		if (lvals) {
			if (lscan < lend - lstart &&
			    lvals[lstart + lscan] < v) {
				lstart = binsearch_oid(NULL, 0, lvals,
						       lstart + lscan,
						       lend - 1, v, 1, 0);
			} else {
				/* scan l for v */
				while (lstart < lend && lvals[lstart] < v)
					lstart++;
			}
		} else {
			lstart = canditer_search(&lci, v, true);
			canditer_setidx(&lci, lstart);
		}
		if (lstart >= lend) {
			/* nothing found */
			break;
		}

		/* Here we determine the next value in l that we are
		 * going to try to match in r.  We will also count the
		 * number of occurrences in l of that value.
		 * Afterwards, v points to the value and nl is the
		 * number of times it occurs.  Also, lstart will
		 * point to the next value to be considered (ready for
		 * the next iteration).
		 * If there are many equal values in l (more than
		 * lscan), we will use binary search to find the end
		 * of the sequence.  Obviously, we can do this only if
		 * l is actually sorted (lscan > 0). */
		nl = 1;		/* we'll match (at least) one in l */
		nr = 0;		/* maybe we won't match anything in r */
		v = lvals ? lvals[lstart] : canditer_next(&lci);
		if (l->tkey || lvals == NULL) {
			/* if l is key, there is a single value */
			lstart++;
		} else if (lscan < lend - lstart &&
			   v == lvals[lstart + lscan]) {
			/* lots of equal values: use binary search to
			 * find end */
			nl = binsearch_oid(NULL, 0, lvals, lstart + lscan,
					   lend - 1, v, 1, 1);
			nl -= lstart;
			lstart += nl;
		} else {
			/* just scan */
			while (++lstart < lend && v == lvals[lstart])
				nl++;
		}
		/* lstart points one beyond the value we're
		 * going to match: ready for the next iteration. */

		/* First we find the first value in r that is at
		 * least as large as v, then we find the first
		 * value in r that is larger than v.  The difference
		 * is the number of values equal to v and is stored in
		 * nr.
		 * We will use binary search on r to find both ends of
		 * the sequence of values that are equal to v in case
		 * the position is "too far" (more than rscan
		 * away). */

		/* first find the location of the first value in r
		 * that is >= v, then find the location of the first
		 * value in r that is > v; the difference is the
		 * number of values equal to v */
		nr = canditer_search(&rci, v, true);
		canditer_setidx(&rci, nr);
		if (nr == rci.ncand) {
			/* nothing found */
			break;
		}

		/* now find the end of the sequence of equal values v */

		/* if r is key, there is zero or one match, otherwise
		 * look ahead a little (rscan) in r to see whether
		 * we're better off doing a binary search */
		if (canditer_peek(&rci) == v) {
			nr = 1;
			canditer_next(&rci);
		} else {
			/* rci points to first value > v or end of
			 * r, and nr is the number of values in r that
			 * are equal to v */
			/* no entries in r found */
			continue;
		}
		/* make space: nl values in l match nr values in r, so
		 * we need to add nl * nr values in the results */
		if (maybeextend(r1, r2, nl * nr, lstart, lend, maxsize) != GDK_SUCCEED)
			goto bailout;

		/* maintain properties */
		if (nl > 1) {
			/* value occurs multiple times in l, so entry
			 * in r will be repeated multiple times: hence
			 * r2 is not key and not dense */
			if (r2) {
				r2->tkey = false;
				r2->tseqbase = oid_nil;
			}
			/* multiple different values will be inserted
			 * in r1 (always in order), so not reverse
			 * ordered anymore */
			r1->trevsorted = false;
		}
		if (nr > 1) {
			/* value occurs multiple times in r, so entry
			 * in l will be repeated multiple times: hence
			 * r1 is not key and not dense */
			r1->tkey = false;
			r1->tseqbase = oid_nil;
			/* multiple different values will be inserted
			 * in r2 (in order), so not reverse ordered
			 * anymore */
			if (r2) {
				r2->trevsorted = false;
				if (nl > 1) {
					/* multiple values in l match
					 * multiple values in r, so an
					 * ordered sequence will be
					 * inserted multiple times in
					 * r2, so r2 is not ordered
					 * anymore */
					r2->tsorted = false;
				}
			}
		}
		if (BATcount(r1) > 0) {
			/* a new, higher value will be inserted into
			 * r1, so r1 is not reverse ordered anymore */
			r1->trevsorted = false;
			/* a new higher value will be added to r2 */
			if (r2) {
				r2->trevsorted = false;
			}
			if (BATtdense(r1) &&
			    ((oid *) r1->theap.base)[r1->batCount - 1] + 1 != l->hseqbase + lstart - nl) {
				r1->tseqbase = oid_nil;
			}
		}

		if (r2 &&
		    BATcount(r2) > 0 &&
		    BATtdense(r2) &&
		    ((oid *) r2->theap.base)[r2->batCount - 1] + 1 != r->hseqbase + rci.next - nr) {
			r2->tseqbase = oid_nil;
		}

		/* insert values */
		lv = l->hseqbase + lstart - nl;
		for (i = 0; i < nl; i++) {
			BUN j;

			for (j = 0; j < nr; j++) {
				APPEND(r1, lv);
			}
			if (r2) {
				oid rv = r->hseqbase + rci.next - nr;

				for (j = 0; j < nr; j++) {
					APPEND(r2, rv);
					rv++;
				}
			}
			lv++;
		}
	}
	/* also set other bits of heap to correct value to indicate size */
	BATsetcount(r1, BATcount(r1));
	if (r2) {
		BATsetcount(r2, BATcount(r2));
		assert(BATcount(r1) == BATcount(r2));
	}
	if (BATcount(r1) > 0) {
		if (BATtdense(r1))
			r1->tseqbase = ((oid *) r1->theap.base)[0];
		if (r2 && BATtdense(r2))
			r2->tseqbase = ((oid *) r2->theap.base)[0];
	} else {
		r1->tseqbase = 0;
		if (r2) {
			r2->tseqbase = 0;
		}
	}
	ALGODEBUG fprintf(stderr, "#%s: %s(l=" ALGOBATFMT ","
			  "r=" ALGOBATFMT ","
			  "nil_matches=%d)%s %s "
			  "-> (" ALGOBATFMT "," ALGOOPTBATFMT ") " LLFMT "us\n",
			  MT_thread_getname(), __func__,
			  ALGOBATPAR(l), ALGOBATPAR(r),
			  nil_matches,
			  swapped ? " swapped" : "", reason,
			  ALGOBATPAR(r1), ALGOOPTBATPAR(r2),
			  GDKusec() - t0);

	return GDK_SUCCEED;

  bailout:
	BBPreclaim(r1);
	BBPreclaim(r2);
	return GDK_FAIL;
}

/* Perform a "merge" join on l and r (if both are sorted) with
 * optional candidate lists, or join using binary search on r if l is
 * not sorted.  The return BATs have already been created by the
 * caller.
 *
 * If nil_matches is set, nil values are treated as ordinary values
 * that can match; otherwise nil values never match.
 *
 * If nil_on_miss is set, a nil value is returned in r2 if there is no
 * match in r for a particular value in l (left outer join).
 *
 * If semi is set, only a single set of values in r1/r2 is returned if
 * there is a match of l in r, no matter how many matches there are in
 * r; otherwise all matches are returned.
 *
 * t0 and swapped are only for debugging (ALGOMASK set in GDKdebug).
 */
static gdk_return
mergejoin(BAT **r1p, BAT **r2p, BAT *l, BAT *r,
	  struct canditer *restrict lci, struct canditer *restrict rci,
	  bool nil_matches, bool nil_on_miss, bool semi, bool only_misses,
	  bool not_in, BUN estimate, lng t0, bool swapped, const char *reason)
{
	/* [lr]scan determine how far we look ahead in l/r in order to
	 * decide whether we want to do a binary search or a scan */
	BUN lscan, rscan;
	const void *lvals, *rvals; /* the values of l/r (NULL if dense) */
	const char *lvars, *rvars; /* the indirect values (NULL if fixed size) */
	int lwidth, rwidth;	   /* width of the values */
	const void *nil = ATOMnilptr(l->ttype);
	int (*cmp)(const void *, const void *) = ATOMcompare(l->ttype);
	const void *v;		/* points to value under consideration */
	const void *prev = NULL;
	BUN nl, nr;
	bool insert_nil;
	/* equal_order is set if we can scan both BATs in the same
	 * order, so when both are sorted or both are reverse sorted
	 * -- important to know in order to skip over values; if l is
	 * not sorted, this must be set to true and we will always do a
	 * binary search on all of r */
	bool equal_order;
	/* [lr]ordering is either 1 or -1 depending on the order of
	 * l/r: it determines the comparison function used */
	int lordering, rordering;
	oid lv;
	BUN i, j;		/* counters */
	bool lskipped = false;	/* whether we skipped values in l */
	oid lval = oid_nil, rval = oid_nil; /* temporary space to point v to */
	struct canditer llci, rrci;

	if (lci->tpe == cand_dense && lci->ncand == BATcount(l) &&
	    rci->tpe == cand_dense && rci->ncand == BATcount(r) &&
	    !nil_on_miss && !semi && !only_misses && !not_in &&
	    l->tsorted && r->tsorted) {
		/* special cases with far fewer options */
		if (r->ttype == TYPE_void && r->tvheap)
			return mergejoin_cand(r1p, r2p, l, r, nil_matches,
					      estimate, t0, swapped, __func__);
		switch (ATOMbasetype(l->ttype)) {
		case TYPE_int:
			return mergejoin_int(r1p, r2p, l, r, nil_matches,
					     estimate, t0, swapped, __func__);
		case TYPE_lng:
			return mergejoin_lng(r1p, r2p, l, r, nil_matches,
					     estimate, t0, swapped, __func__);
		}
	}

	assert(ATOMtype(l->ttype) == ATOMtype(r->ttype));
	assert(r->tsorted || r->trevsorted);

	if (BATtvoid(l)) {
		/* l->ttype == TYPE_void && is_oid_nil(l->tseqbase) is
		 * handled by selectjoin */
		assert(!is_oid_nil(l->tseqbase));
		canditer_init(&llci, NULL, l);
		lvals = NULL;
	} else {
		lvals = Tloc(l, 0);
		llci = (struct canditer) {.tpe = cand_dense}; /* not used */
	}
	rrci = (struct canditer) {.tpe = cand_dense};
	if (BATtvoid(r)) {
		if (!is_oid_nil(r->tseqbase))
			canditer_init(&rrci, NULL, r);
		rvals = NULL;
	} else {
		rvals = Tloc(r, 0);
	}
	if (l->tvarsized && l->ttype) {
		assert(r->tvarsized && r->ttype);
		lvars = l->tvheap->base;
		rvars = r->tvheap->base;
	} else {
		assert(!r->tvarsized || !r->ttype);
		lvars = rvars = NULL;
	}
	lwidth = l->twidth;
	rwidth = r->twidth;

	/* basic properties will be adjusted if necessary later on,
	 * they were initially set by joininitresults() */

	if (not_in && rci->ncand > 0 && !r->tnonil &&
	    ((BATtvoid(l) && l->tseqbase == oid_nil) ||
	     (BATtvoid(r) && r->tseqbase == oid_nil) ||
	     (rvals && cmp(nil, VALUE(r, (r->tsorted ? rci->seq : canditer_last(rci)) - r->hseqbase)) == 0)))
		return nomatch(r1p, r2p, l, r, lci, false, false,
			       __func__, t0);

	if (lci->ncand == 0 ||
	    rci->ncand == 0 ||
	    (!nil_matches &&
	     ((l->ttype == TYPE_void && is_oid_nil(l->tseqbase)) ||
	      (r->ttype == TYPE_void && is_oid_nil(r->tseqbase)))) ||
	    (l->ttype == TYPE_void && is_oid_nil(l->tseqbase) &&
	     (r->tnonil ||
	      (r->ttype == TYPE_void && !is_oid_nil(r->tseqbase)))) ||
	    (r->ttype == TYPE_void && is_oid_nil(r->tseqbase) &&
	     (l->tnonil ||
	      (l->ttype == TYPE_void && !is_oid_nil(l->tseqbase))))) {
		/* there are no matches */
		return nomatch(r1p, r2p, l, r, lci, nil_on_miss, only_misses,
			       __func__, t0);
	}

	BUN maxsize = joininitresults(r1p, r2p, lci->ncand, rci->ncand,
				      l->tkey, r->tkey, semi, nil_on_miss,
				      only_misses, estimate);
	if (maxsize == BUN_NONE)
		return GDK_FAIL;
	BAT *r1 = *r1p;
	BAT *r2 = r2p ? *r2p : NULL;

	if (l->tsorted || l->trevsorted) {
		/* determine opportunistic scan window for l */
		for (nl = lci->ncand, lscan = 4; nl > 0; lscan++)
			nl >>= 1;
		equal_order = (l->tsorted && r->tsorted) ||
			(l->trevsorted && r->trevsorted &&
			 !BATtvoid(l) && !BATtvoid(r));
		lordering = l->tsorted && (r->tsorted || !equal_order) ? 1 : -1;
		rordering = equal_order ? lordering : -lordering;
	} else {
		/* if l not sorted, we will always use binary search
		 * on r */
		assert(!BATtvoid(l)); /* void is always sorted */
		lscan = 0;
		equal_order = true;
		lordering = 1;
		rordering = r->tsorted ? 1 : -1;
	}
	/* determine opportunistic scan window for r; if l is not
	 * sorted this is only used to find range of equal values */
	for (nl = rci->ncand, rscan = 4; nl > 0; rscan++)
		nl >>= 1;

	if (!equal_order) {
		/* we go through r backwards */
		canditer_setidx(rci, rci->ncand);
	}
	/* At this point the various variables that help us through
	 * the algorithm have been set.  The table explains them.  The
	 * first two columns are the inputs, the next three columns
	 * are the variables, the final two columns indicate how the
	 * variables can be used.
	 *
	 * l/r    sl/sr | vals  cand  off | result   value being matched
	 * -------------+-----------------+----------------------------------
	 * dense  NULL  | NULL  NULL  set | i        off==nil?nil:i+off
	 * dense  dense | NULL  NULL  set | i        off==nil?nil:i+off
	 * dense  set   | NULL  set   set | cand[i]  off==nil?nil:cand[i]+off
	 * set    NULL  | set   NULL  0   | i        vals[i]
	 * set    dense | set   NULL  0   | i        vals[i]
	 * set    set   | set   set   0   | cand[i]  vals[cand[i]]
	 *
	 * If {l,r}off is lng_nil, all values in the corresponding bat
	 * are oid_nil because the bat has type VOID and the tseqbase
	 * is nil.
	 */

	/* Before we start adding values to r1 and r2, the properties
	 * are as follows:
	 * tseqbase - 0
	 * tkey - true
	 * tsorted - true
	 * trevsorted - true
	 * tnil - false
	 * tnonil - true
	 * We will modify these as we go along.
	 */
	while (lci->next < lci->ncand) {
		if (lscan == 0) {
			/* always search r completely */
			assert(equal_order);
			canditer_reset(rci);
		} else {
			/* If l is sorted (lscan > 0), we look at the
			 * next value in r to see whether we can jump
			 * over a large section of l using binary
			 * search.  We do this by looking ahead in l
			 * (lscan far, to be precise) and seeing if
			 * the value there is still too "small"
			 * (definition depends on sort order of l).
			 * If it is, we use binary search on l,
			 * otherwise we scan l for the next position
			 * with a value greater than or equal to the
			 * value in r.
			 * The next value to match in r is the first
			 * if equal_order is set, the last
			 * otherwise.
			 * When skipping over values in l, we count
			 * how many we skip in nlx.  We need this in
			 * case only_misses or nil_on_miss is set, and
			 * to properly set the dense property in the
			 * first output BAT. */
			BUN nlx = 0; /* number of non-matching values in l */

			if (equal_order) {
				if (rci->next == rci->ncand)
					v = NULL; /* no more values */
				else
					v = VALUE(r, canditer_peek(rci) - r->hseqbase);
			} else {
				if (rci->next == 0)
					v = NULL; /* no more values */
				else
					v = VALUE(r, canditer_peekprev(rci) - r->hseqbase);
			}
			/* here, v points to next value in r, or if
			 * we're at the end of r, v is NULL */
			if (v == NULL) {
				nlx = lci->ncand - lci->next;
			} else {
				if (lscan < lci->ncand - lci->next) {
					lv = canditer_idx(lci, lci->next + lscan);
					lv -= l->hseqbase;
					if (lvals) {
						if (lordering * cmp(VALUE(l, lv), v) < 0) {
							nlx = binsearch(NULL, 0, l->ttype, lvals, lvars, lwidth, lv, BATcount(l), v, lordering, 0);
							nlx = canditer_search(lci, nlx + l->hseqbase, true);
							nlx -= lci->next;
						}
					} else {
						assert(lordering == 1);
						if (canditer_idx(&llci, lv) < *(const oid *)v) {
							nlx = canditer_search(&llci, *(const oid *)v, true);
							nlx = canditer_search(lci, nlx + l->hseqbase, true);
							nlx -= lci->next;
						}
					}
					if (lci->next + nlx == lci->ncand)
						v = NULL;
				}
			}
			if (nlx > 0) {
				if (only_misses) {
					if (maybeextend(r1, r2, nlx, lci->next, lci->ncand, maxsize) != GDK_SUCCEED)
						goto bailout;
					lskipped |= nlx > 1 && lci->tpe != cand_dense;
					while (nlx > 0) {
						APPEND(r1, canditer_next(lci));
						nlx--;
					}
					if (lskipped)
						r1->tseqbase = oid_nil;
					if (r1->trevsorted && BATcount(r1) > 1)
						r1->trevsorted = false;
				} else if (nil_on_miss) {
					if (r2->tnonil) {
						r2->tnil = true;
						r2->tnonil = false;
						r2->tseqbase = oid_nil;
						r2->tsorted = false;
						r2->trevsorted = false;
						r2->tkey = false;
					}
					if (maybeextend(r1, r2, nlx, lci->next, lci->ncand, maxsize) != GDK_SUCCEED)
						goto bailout;
					lskipped |= nlx > 1 && lci->tpe != cand_dense;
					while (nlx > 0) {
						APPEND(r1, canditer_next(lci));
						APPEND(r2, oid_nil);
						nlx--;
					}
					if (lskipped)
						r1->tseqbase = oid_nil;
					if (r1->trevsorted && BATcount(r1) > 1)
						r1->trevsorted = false;
				} else {
					lskipped = BATcount(r1) > 0;
					canditer_setidx(lci, lci->next + nlx);
				}
			}
			if (v == NULL) {
				/* we have exhausted the inputs */
				break;
			}
		}

		/* Here we determine the next value in l that we are
		 * going to try to match in r.  We will also count the
		 * number of occurrences in l of that value.
		 * Afterwards, v points to the value and nl is the
		 * number of times it occurs.  Also, lci will point to
		 * the next value to be considered (ready for the next
		 * iteration).
		 * If there are many equal values in l (more than
		 * lscan), we will use binary search to find the end
		 * of the sequence.  Obviously, we can do this only if
		 * l is actually sorted (lscan > 0). */
		nl = 1;		/* we'll match (at least) one in l */
		nr = 0;		/* maybe we won't match anything in r */
		v = VALUE(l, canditer_peek(lci) - l->hseqbase);
		if (l->tkey) {
			/* if l is key, there is a single value */
		} else if (lscan > 0 &&
			   lscan < lci->ncand - lci->next &&
			   cmp(v, VALUE(l, canditer_idx(lci, lci->next + lscan) - l->hseqbase)) == 0) {
			/* lots of equal values: use binary search to
			 * find end */
			assert(lvals != NULL);
			nl = binsearch(NULL, 0,
				       l->ttype, lvals, lvars,
				       lwidth, lci->next + lscan,
				       BATcount(l),
				       v, lordering, 1);
			nl = canditer_search(lci, nl + l->hseqbase, true);
			nl -= lci->next;
		} else {
			struct canditer ci = *lci; /* work on copy */
			nl = 0; /* it will be incremented again */
			do {
				canditer_next(&ci);
				nl++;
			} while (ci.next < ci.ncand &&
				 cmp(v, VALUE(l, canditer_peek(&ci) - l->hseqbase)) == 0);
		}
		/* lci->next + nl is the position for the next iteration */

		if ((!nil_matches || not_in) && !l->tnonil && cmp(v, nil) == 0) {
			if (not_in) {
				/* just skip the whole thing: nils
				 * don't cause any output */
				canditer_setidx(lci, lci->next + nl);
				continue;
			}
			/* v is nil and nils don't match anything, set
			 * to NULL to indicate nil */
			v = NULL;
		}

		/* First we find the "first" value in r that is "at
		 * least as large" as v, then we find the "first"
		 * value in r that is "larger" than v.  The difference
		 * is the number of values equal to v and is stored in
		 * nr.  The definitions of "larger" and "first" depend
		 * on the orderings of l and r.  If equal_order is
		 * set, we go through r from low to high (this
		 * includes the case that l is not sorted); otherwise
		 * we go through r from high to low.
		 * In either case, we will use binary search on r to
		 * find both ends of the sequence of values that are
		 * equal to v in case the position is "too far" (more
		 * than rscan away). */
		if (v == NULL) {
			nr = 0;	/* nils don't match anything */
		} else if (r->ttype == TYPE_void && is_oid_nil(r->tseqbase)) {
			if (is_oid_nil(*(const oid *) v)) {
				/* all values in r match */
				nr = rci->ncand;
			} else {
				/* no value in r matches */
				nr = 0;
			}
			/* in either case, we're done after this */
			canditer_setidx(rci, equal_order ? rci->ncand : 0);
		} else if (equal_order) {
			/* first find the location of the first value
			 * in r that is >= v, then find the location
			 * of the first value in r that is > v; the
			 * difference is the number of values equal
			 * v; we change rci */

			/* look ahead a little (rscan) in r to
			 * see whether we're better off doing
			 * a binary search */
			if (rvals) {
				if (rscan < rci->ncand - rci->next &&
				    rordering * cmp(v, VALUE(r, canditer_idx(rci, rci->next + rscan) - r->hseqbase)) > 0) {
					/* value too far away in r:
					 * use binary search */
					lv = binsearch(NULL, 0, r->ttype, rvals, rvars, rwidth, rci->next + rscan, BATcount(r), v, rordering, 0);
					lv = canditer_search(rci, lv + r->hseqbase, true);
					canditer_setidx(rci, lv);
				} else {
					/* scan r for v */
					while (rci->next < rci->ncand) {
						if (rordering * cmp(v, VALUE(r, canditer_peek(rci) - r->hseqbase)) <= 0)
							break;
						canditer_next(rci);
					}
				}
				if (rci->next < rci->ncand &&
				    cmp(v, VALUE(r, canditer_peek(rci) - r->hseqbase)) == 0) {
					/* if we found an equal value,
					 * look for the last equal
					 * value */
					if (r->tkey) {
						/* r is key, there can
						 * only be a single
						 * equal value */
						nr = 1;
						canditer_next(rci);
					} else if (rscan < rci->ncand - rci->next &&
						   cmp(v, VALUE(r, canditer_idx(rci, rci->next + rscan) - r->hseqbase)) == 0) {
						/* many equal values:
						 * use binary search
						 * to find the end */
						nr = binsearch(NULL, 0, r->ttype, rvals, rvars, rwidth, rci->next + rscan, BATcount(r), v, rordering, 1);
						nr = canditer_search(rci, nr + r->hseqbase, true);
						nr -= rci->next;
						canditer_setidx(rci, rci->next + nr);
					} else {
						/* scan r for end of
						 * range */
						do {
							nr++;
							canditer_next(rci);
						} while (rci->next < rci->ncand &&
							 cmp(v, VALUE(r, canditer_peek(rci) - r->hseqbase)) == 0);
					}
				}
			} else {
				assert(rordering == 1);
				rval = canditer_search(&rrci, *(const oid*)v, true) + r->hseqbase;
				lv = canditer_search(rci, rval, true);
				canditer_setidx(rci, lv);
				nr = (canditer_idx(&rrci, canditer_peek(rci) - r->hseqbase) == *(oid*)v);
				if (nr == 1)
					canditer_next(rci);
			}
			/* rci points to first value > v or end of r,
			 * and nr is the number of values in r that
			 * are equal to v */
		} else {
			/* first find the location of the first value
			 * in r that is > v, then find the location
			 * of the first value in r that is >= v; the
			 * difference is the number of values equal
			 * v; we change rci */

			/* look back from the end a little
			 * (rscan) in r to see whether we're
			 * better off doing a binary search */
			if (rvals) {
				if (rci->next > rscan &&
				    rordering * cmp(v, VALUE(r, canditer_idx(rci, rci->next - rscan) - r->hseqbase)) < 0) {
					/* value too far away
					 * in r: use binary
					 * search */
					lv = binsearch(NULL, 0, r->ttype, rvals, rvars, rwidth, 0, rci->next - rscan, v, rordering, 1);
					lv = canditer_search(rci, lv + r->hseqbase, true);
					canditer_setidx(rci, lv);
				} else {
					/* scan r for v */
					while (rci->next > 0 &&
					       rordering * cmp(v, VALUE(r, canditer_peekprev(rci) - r->hseqbase)) < 0)
						canditer_prev(rci);
				}
				if (rci->next > 0 &&
				    cmp(v, VALUE(r, canditer_peekprev(rci) - r->hseqbase)) == 0) {
					/* if we found an equal value,
					 * look for the last equal
					 * value */
					if (r->tkey) {
						/* r is key, there can only be a single equal value */
						nr = 1;
						canditer_prev(rci);
					} else if (rci->next > rscan &&
						   cmp(v, VALUE(r, canditer_idx(rci, rci->next - rscan) - r->hseqbase)) == 0) {
						/* use binary search to find the start */
						nr = binsearch(NULL, 0, r->ttype, rvals, rvars, rwidth, 0, rci->next - rscan, v, rordering, 0);
						nr = canditer_search(rci, nr + r->hseqbase, true);
						nr = rci->next - nr;
						canditer_setidx(rci, rci->next - nr);
					} else {
						/* scan r for start of range */
						do {
							canditer_prev(rci);
							nr++;
						} while (rci->next > 0 &&
							 cmp(v, VALUE(r, canditer_peekprev(rci) - r->hseqbase)) == 0);
					}
				}
			} else {
				lv = canditer_search(&rrci, *(const oid *)v, true);
				lv = canditer_search(rci, lv + r->hseqbase, true);
				nr = (canditer_idx(rci, lv) == *(const oid*)v);
				canditer_setidx(rci, lv);
			}
			/* rci points to first value > v
			 * or end of r, and nr is the number of values
			 * in r that are equal to v */
		}

		if (nr == 0) {
			/* no entries in r found */
			if (!(nil_on_miss | only_misses)) {
				if (lscan > 0 &&
				    (equal_order ? rci->next == rci->ncand : rci->next == 0)) {
					/* nothing more left to match
					 * in r */
					break;
				}
				lskipped = BATcount(r1) > 0;
				canditer_setidx(lci, lci->next + nl);
				continue;
			}
			/* insert a nil to indicate a non-match */
			insert_nil = true;
			nr = 1;
			if (r2) {
				r2->tnil = true;
				r2->tnonil = false;
				r2->tsorted = false;
				r2->trevsorted = false;
				r2->tseqbase = oid_nil;
				r2->tkey = false;
			}
		} else if (only_misses) {
			/* we had a match, so we're not interested */
			lskipped = BATcount(r1) > 0;
			canditer_setidx(lci, lci->next + nl);
			continue;
		} else {
			insert_nil = false;
			if (semi) {
				/* for semi-join, only insert single
				 * value */
				nr = 1;
			}
		}
		if (canditer_idx(lci, lci->next + nl - 1) - canditer_idx(lci, lci->next) != nl - 1) {
			/* not all values in the range are
			 * candidates */
			lskipped = true;
		}
		/* make space: nl values in l match nr values in r, so
		 * we need to add nl * nr values in the results */
		if (maybeextend(r1, r2, nl * nr, lci->next, lci->ncand, maxsize) != GDK_SUCCEED)
			goto bailout;

		/* maintain properties */
		if (nl > 1) {
			if (r2) {
				/* value occurs multiple times in l,
				 * so entry in r will be repeated
				 * multiple times: hence r2 is not key
				 * and not dense */
				r2->tkey = false;
				r2->tseqbase = oid_nil;
			}
			/* multiple different values will be inserted
			 * in r1 (always in order), so not reverse
			 * ordered anymore */
			r1->trevsorted = false;
		}
		if (nr > 1) {
			/* value occurs multiple times in r, so entry
			 * in l will be repeated multiple times: hence
			 * r1 is not key and not dense */
			r1->tkey = false;
			r1->tseqbase = oid_nil;
			if (r2) {
				/* multiple different values will be
				 * inserted in r2 (in order), so not
				 * reverse ordered anymore */
				r2->trevsorted = false;
				if (nl > 1) {
					/* multiple values in l match
					 * multiple values in r, so an
					 * ordered sequence will be
					 * inserted multiple times in
					 * r2, so r2 is not ordered
					 * anymore */
					r2->tsorted = false;
				}
			}
		}
		if (lscan == 0) {
			/* deduce relative positions of r matches for
			 * this and previous value in v */
			if (prev && r2) {
				/* keyness or r2 can only be assured
				 * as long as matched values are
				 * ordered */
				int ord = rordering * cmp(prev, v);
				if (ord < 0) {
					/* previous value in l was
					 * less than current */
					r2->trevsorted = false;
					r2->tkey &= r2->tsorted;
				} else if (ord > 0) {
					/* previous value was
					 * greater */
					r2->tsorted = false;
					r2->tkey &= r2->trevsorted;
				} else {
					/* value can be equal if
					 * intervening values in l
					 * didn't match anything; if
					 * multiple values match in r,
					 * r2 won't be sorted */
					r2->tkey = false;
					if (nr > 1) {
						r2->tsorted = false;
						r2->trevsorted = false;
					}
				}
			}
			prev = v;
		}
		if (BATcount(r1) > 0) {
			/* a new, higher value will be inserted into
			 * r1, so r1 is not reverse ordered anymore */
			r1->trevsorted = false;
			if (r2) {
				/* depending on whether l and r are
				 * ordered the same or not, a new
				 * higher or lower value will be added
				 * to r2 */
				if (equal_order)
					r2->trevsorted = false;
				else {
					r2->tsorted = false;
					r2->tseqbase = oid_nil;
				}
			}
			/* if there is a left candidate list, it may
			 * be that the next value added isn't
			 * consecutive with the last one */
			if (lskipped ||
			    ((oid *) r1->theap.base)[r1->batCount - 1] + 1 != canditer_peek(lci))
				r1->tseqbase = oid_nil;
		}

		/* insert values: first the left output */
		for (i = 0; i < nl; i++) {
			lv = canditer_next(lci);
			for (j = 0; j < nr; j++)
				APPEND(r1, lv);
		}
		/* then the right output, various different ways of
		 * doing it */
		if (r2 == NULL) {
			/* nothing to do */
		} else if (insert_nil) {
			do {
				for (i = 0; i < nr; i++) {
					APPEND(r2, oid_nil);
				}
			} while (--nl > 0);
		} else if (equal_order) {
			struct canditer ci = *rci; /* work on copy */
			if (r2->batCount > 0 &&
			    BATtdense(r2) &&
			    ((oid *) r2->theap.base)[r2->batCount - 1] + 1 != canditer_idx(&ci, ci.next - nr))
				r2->tseqbase = oid_nil;
			do {
				canditer_setidx(&ci, ci.next - nr);
				for (i = 0; i < nr; i++) {
					APPEND(r2, canditer_next(&ci));
				}
			} while (--nl > 0);
		} else {
			if (r2->batCount > 0 &&
			    BATtdense(r2) &&
			    ((oid *) r2->theap.base)[r2->batCount - 1] + 1 != canditer_peek(rci))
				r2->tseqbase = oid_nil;
			do {
				struct canditer ci = *rci; /* work on copy */
				for (i = 0; i < nr; i++) {
					APPEND(r2, canditer_next(&ci));
				}
			} while (--nl > 0);
		}
	}
	/* also set other bits of heap to correct value to indicate size */
	BATsetcount(r1, BATcount(r1));
	r1->tseqbase = oid_nil;
	if (r2) {
		BATsetcount(r2, BATcount(r2));
		assert(BATcount(r1) == BATcount(r2));
		r2->tseqbase = oid_nil;
	}
	if (BATcount(r1) > 0) {
		if (BATtdense(r1))
			r1->tseqbase = ((oid *) r1->theap.base)[0];
		if (r2 && BATtdense(r2))
			r2->tseqbase = ((oid *) r2->theap.base)[0];
	} else {
		r1->tseqbase = 0;
		if (r2) {
			r2->tseqbase = 0;
		}
	}
	ALGODEBUG fprintf(stderr, "#%s: %s(l=" ALGOBATFMT ","
			  "r=" ALGOBATFMT ",sl=" ALGOOPTBATFMT ","
			  "sr=" ALGOOPTBATFMT ",nil_matches=%d,"
			  "nil_on_miss=%d,semi=%d,only_misses=%d,"
			  "not_in=%d)%s %s "
			  "-> (" ALGOBATFMT "," ALGOOPTBATFMT ") " LLFMT "us\n",
			  MT_thread_getname(), __func__,
			  ALGOBATPAR(l), ALGOBATPAR(r),
			  ALGOOPTBATPAR(lci->s), ALGOOPTBATPAR(rci->s),
			  nil_matches, nil_on_miss, semi, only_misses, not_in,
			  swapped ? " swapped" : "", reason,
			  ALGOBATPAR(r1), ALGOOPTBATPAR(r2),
			  GDKusec() - t0);

	return GDK_SUCCEED;

  bailout:
	BBPreclaim(r1);
	BBPreclaim(r2);
	return GDK_FAIL;
}

#define HASHLOOPBODY()							\
	do {								\
		if (maybeextend(r1, r2, 1, lci->next, lci->ncand, maxsize) != GDK_SUCCEED) \
			goto bailout;					\
		APPEND(r1, lo);						\
		if (r2)							\
			APPEND(r2, ro);					\
		nr++;							\
	} while (false)

#define HASHloop_bound_TYPE(vals, h, hb, v, lo, hi, TYPE)	\
	for (hb = HASHget(h, hash_##TYPE(h, &v));		\
	     hb != HASHnil(h);					\
	     hb = HASHgetlink(h,hb))				\
		if (hb >= (lo) && hb < (hi) &&			\
		    v == vals[hb])

#define HASHloop_bound(bi, h, hb, v, lo, hi)		\
	for (hb = HASHget(h, HASHprobe((h), v));	\
	     hb != HASHnil(h);				\
	     hb = HASHgetlink(h,hb))			\
		if (hb >= (lo) && hb < (hi) &&		\
		    (cmp == NULL ||			\
		     (*cmp)(v, BUNtail(bi, hb)) == 0))

#define HASHJOIN(TYPE)							\
	do {								\
		TYPE *rvals = Tloc(r, 0);				\
		TYPE *lvals = Tloc(l, 0);				\
		TYPE v;							\
		while (lci->next < lci->ncand) {			\
			lo = canditer_next(lci);			\
			v = lvals[lo - l->hseqbase];			\
			nr = 0;						\
			if ((!nil_matches || not_in) && is_##TYPE##_nil(v)) { \
				/* no match */				\
				if (not_in)				\
					continue;			\
			} else if (hash_cand) {				\
				for (rb = HASHget(hsh, hash_##TYPE(hsh, &v)); \
				     rb != HASHnil(hsh);		\
				     rb = HASHgetlink(hsh, rb)) {	\
					ro = canditer_idx(rci, rb);	\
					if (v != rvals[ro - r->hseqbase]) \
						continue;		\
					if (only_misses) {		\
						nr++;			\
						break;			\
					}				\
					HASHLOOPBODY();			\
					if (semi)			\
						break;			\
				}					\
			} else {					\
				HASHloop_bound_TYPE(rvals, hsh, rb, v, rl, rh, TYPE) { \
					ro = (oid) (rb - rl + rseq);	\
					if (only_misses) {		\
						nr++;			\
						break;			\
					}				\
					HASHLOOPBODY();			\
					if (semi)			\
						break;			\
				}					\
			}						\
			if (nr == 0) {					\
				if (only_misses) {			\
					nr = 1;				\
					if (maybeextend(r1, r2, 1, lci->next, lci->ncand, maxsize) != GDK_SUCCEED) \
						goto bailout;			\
					APPEND(r1, lo);			\
					if (lskipped)			\
						r1->tseqbase = oid_nil;	\
				} else if (nil_on_miss) {		\
					nr = 1;				\
					r2->tnil = true;		\
					r2->tnonil = false;		\
					r2->tkey = false;		\
					if (maybeextend(r1, r2, 1, lci->next, lci->ncand, maxsize) != GDK_SUCCEED) \
						goto bailout;			\
					APPEND(r1, lo);			\
					APPEND(r2, oid_nil);		\
				} else {				\
					lskipped = BATcount(r1) > 0;	\
				}					\
			} else if (only_misses) {			\
				lskipped = BATcount(r1) > 0;		\
			} else {					\
				if (lskipped) {				\
					/* note, we only get here in an	\
					 * iteration *after* lskipped was \
					 * first set to true, i.e. we did \
					 * indeed skip values in l */	\
					r1->tseqbase = oid_nil;		\
				}					\
				if (nr > 1) {				\
					r1->tkey = false;		\
					r1->tseqbase = oid_nil;		\
				}					\
			}						\
			if (nr > 0 && BATcount(r1) > nr)		\
				r1->trevsorted = false;			\
		}							\
	} while (0)

/* Implementation of join using a hash lookup of values in the right
 * column. */
static gdk_return
hashjoin(BAT **r1p, BAT **r2p, BAT *l, BAT *r,
	 struct canditer *restrict lci, struct canditer *restrict rci,
	 bool nil_matches, bool nil_on_miss, bool semi, bool only_misses,
	 bool not_in,
	 BUN estimate, lng t0, bool swapped, bool phash, const char *reason)
{
	oid lo, ro;
	BATiter ri;
	BUN rb;
	BUN rl, rh;
	oid rseq;
	BUN nr;
	const char *lvals;
	const char *lvars;
	int lwidth;
	const void *nil = ATOMnilptr(l->ttype);
	int (*cmp)(const void *, const void *) = ATOMcompare(l->ttype);
	oid lval = oid_nil;	/* hold value if l is dense */
	const char *v = (const char *) &lval;
	bool lskipped = false;	/* whether we skipped values in l */
<<<<<<< HEAD
	Hash *restrict hsh;
	bool hash_cand = false;
=======
	Hash *restrict hsh = NULL;
	int t;

	(void) rcandend;
	ALGODEBUG fprintf(stderr, "#hashjoin(l=" ALGOBATFMT ","
			  "r=" ALGOBATFMT ",sl=" ALGOOPTBATFMT ","
			  "sr=" ALGOOPTBATFMT ",nil_matches=%d,"
			  "nil_on_miss=%d,semi=%d,only_misses=%d,"
			  "not_in=%d)%s%s%s\n",
			  ALGOBATPAR(l), ALGOBATPAR(r),
			  ALGOOPTBATPAR(sl), ALGOOPTBATPAR(sr),
			  nil_matches, nil_on_miss, semi, only_misses, not_in,
			  swapped ? " swapped" : "",
			  *reason ? " " : "", reason);
>>>>>>> 5fe19de4

	assert(!BATtvoid(r));
	assert(ATOMtype(l->ttype) == ATOMtype(r->ttype));

	int t = ATOMbasetype(r->ttype);
	if (r->ttype == TYPE_void || l->ttype == TYPE_void)
		t = TYPE_void;

	lwidth = l->twidth;
	lvals = (const char *) Tloc(l, 0);
	if (l->tvarsized && l->ttype) {
		assert(r->tvarsized && r->ttype);
		lvars = l->tvheap->base;
	} else {
		assert(!r->tvarsized || !r->ttype);
		lvars = NULL;
	}
	/* offset to convert BUN to OID for value in right column */
	rseq = r->hseqbase;

	if (lci->ncand == 0 || rci->ncand== 0)
		return nomatch(r1p, r2p, l, r, lci,
			       nil_on_miss, only_misses, __func__, t0);

	BUN maxsize = joininitresults(r1p, r2p, lci->ncand, rci->ncand,
				      l->tkey, r->tkey, semi, nil_on_miss,
				      only_misses, estimate);
	if (maxsize == BUN_NONE)
		return GDK_FAIL;

	BAT *r1 = *r1p;
	BAT *r2 = r2p ? *r2p : NULL;

	rl = rci->seq - r->hseqbase;
	rh = canditer_last(rci) + 1 - r->hseqbase;
	if (phash) {
		BAT *b = BBPdescriptor(VIEWtparent(r));
		assert(rci->tpe == cand_dense && rci->ncand == BATcount(r));
		ALGODEBUG fprintf(stderr, "#%s: %s(%s): using "
				  "parent(" ALGOBATFMT ") for hash\n",
				  MT_thread_getname(), __func__,
				  BATgetId(r), ALGOBATPAR(b));
		rl += (BUN) ((r->theap.base - b->theap.base) >> r->tshift);
		rh += rl;
		r = b;
	}

	hsh = NULL;
	if (rci->tpe == cand_dense) {
		if (BATcheckhash(r) &&
		    BATcount(r) / r->thash->nheads * lci->ncand < lci->ncand + rci->ncand) {
			/* there is a hash already and the collision
			 * chains aren't too long, use it */
			ALGODEBUG fprintf(stderr, "#%s: %s(%s): using "
					  "existing hash with candidate list\n",
					  MT_thread_getname(), __func__,
					  BATgetId(r));
			hsh = r->thash;
		} else if (rci->ncand == BATcount(r) ||
			   (!r->batTransient &&
			    rci->ncand > BATcount(r) * 4 / 5)) {
			/* if there is (effectively) no candidate
			 * list, or if b is persistent and we're
			 * joining with the majority of b, create a
			 * hash on b */
			if (BAThash(r) != GDK_SUCCEED) {
				hsh = NULL;
				goto bailout;
			}
			hsh = r->thash;
		}
<<<<<<< HEAD
	}
	if (hsh == NULL) {
		/* create a hash for the part of b that is candidate */
		char ext[32];
		assert(!phash);
		assert(rci->s != NULL);
		ALGODEBUG fprintf(stderr, "#%s: %s(%s): creating "
				  "hash for candidate list\n",
				  MT_thread_getname(), __func__,
				  BATgetId(r));
		if (snprintf(ext, sizeof(ext), "thshjn%x", rci->s->batCacheid) >= (int) sizeof(ext))
			goto bailout;
		if ((hsh = BAThash_impl(r, rci, ext)) == NULL) {
=======
	} else {
		if (BAThash(r) != GDK_SUCCEED) {
>>>>>>> 5fe19de4
			goto bailout;
		}
		hash_cand = true;
	}
	ri = bat_iterator(r);

	if (not_in && !r->tnonil) {
		/* check whether there is a nil on the right, since if
		 * so, we should return an empty result */
		if (hash_cand) {
			for (rb = HASHget(hsh, HASHprobe(hsh, nil));
			     rb != HASHnil(hsh);
			     rb = HASHgetlink(hsh, rb)) {
				ro = canditer_idx(rci, rb);
				if ((*cmp)(v, BUNtail(ri, ro - r->hseqbase)) != 0) {
					HEAPfree(&hsh->heaplink, true);
					HEAPfree(&hsh->heapbckt, true);
					GDKfree(hsh);
					return nomatch(r1p, r2p, l, r, lci,
						       false, false, __func__, t0);
				}
			}
		} else {
			HASHloop_bound(ri, hsh, rb, nil, rl, rh) {
				return nomatch(r1p, r2p, l, r, lci,
					       false, false, __func__, t0);
			}
		}
	}

	/* basic properties will be adjusted if necessary later on,
	 * they were initially set by joininitresults() */

	if (r2) {
		r2->tkey = l->tkey;
		/* r2 is not likely to be sorted (although it is
		 * certainly possible) */
		r2->tsorted = false;
		r2->trevsorted = false;
		r2->tseqbase = oid_nil;
	}

	if (lci->tpe != cand_dense)
		r1->tseqbase = oid_nil;

	switch (t) {
	case TYPE_int:
		HASHJOIN(int);
		break;
	case TYPE_lng:
		HASHJOIN(lng);
		break;
	default:
		while (lci->next < lci->ncand) {
			lo = canditer_next(lci);
			if (BATtvoid(l)) {
				if (BATtdense(l))
					lval = lo - l->hseqbase + l->tseqbase;
			} else {
				v = VALUE(l, lo - l->hseqbase);
			}
			nr = 0;
			if ((!nil_matches || not_in) && cmp(v, nil) == 0) {
				/* no match */
				if (not_in)
					continue;
			} else if (hash_cand) {
				for (rb = HASHget(hsh, HASHprobe(hsh, v));
				     rb != HASHnil(hsh);
				     rb = HASHgetlink(hsh, rb)) {
					ro = canditer_idx(rci, rb);
					if ((*cmp)(v, BUNtail(ri, ro - r->hseqbase)) != 0)
						continue;
					if (only_misses) {
						nr++;
						break;
					}
					HASHLOOPBODY();
					if (semi)
						break;
				}
			} else {
				HASHloop_bound(ri, hsh, rb, v, rl, rh) {
					ro = (oid) (rb - rl + rseq);
					if (only_misses) {
						nr++;
						break;
					}
					HASHLOOPBODY();
					if (semi)
						break;
				}
			}
			if (nr == 0) {
				if (only_misses) {
					nr = 1;
					if (maybeextend(r1, r2, 1, lci->next, lci->ncand, maxsize) != GDK_SUCCEED)
						goto bailout;
					APPEND(r1, lo);
					if (lskipped)
						r1->tseqbase = oid_nil;
				} else if (nil_on_miss) {
					nr = 1;
					r2->tnil = true;
					r2->tnonil = false;
					r2->tkey = false;
					if (maybeextend(r1, r2, 1, lci->next, lci->ncand, maxsize) != GDK_SUCCEED)
						goto bailout;
					APPEND(r1, lo);
					APPEND(r2, oid_nil);
				} else {
					lskipped = BATcount(r1) > 0;
				}
			} else if (only_misses) {
				lskipped = BATcount(r1) > 0;
			} else {
				if (lskipped) {
					/* note, we only get here in an
					 * iteration *after* lskipped was
					 * first set to true, i.e. we did
					 * indeed skip values in l */
					r1->tseqbase = oid_nil;
				}
				if (nr > 1) {
					r1->tkey = false;
					r1->tseqbase = oid_nil;
				}
			}
			if (nr > 0 && BATcount(r1) > nr)
				r1->trevsorted = false;
		}
		break;
	}
	if (hash_cand) {
		HEAPfree(&hsh->heaplink, true);
		HEAPfree(&hsh->heapbckt, true);
		GDKfree(hsh);
	}
	/* also set other bits of heap to correct value to indicate size */
	BATsetcount(r1, BATcount(r1));
	if (BATcount(r1) <= 1) {
		r1->tsorted = true;
		r1->trevsorted = true;
		r1->tkey = true;
		r1->tseqbase = 0;
	}
	if (r2) {
		BATsetcount(r2, BATcount(r2));
		assert(BATcount(r1) == BATcount(r2));
		if (BATcount(r2) <= 1) {
			r2->tsorted = true;
			r2->trevsorted = true;
			r2->tkey = true;
			r2->tseqbase = 0;
		}
	}
	if (BATcount(r1) > 0) {
		if (BATtdense(r1))
			r1->tseqbase = ((oid *) r1->theap.base)[0];
		if (r2 && BATtdense(r2))
			r2->tseqbase = ((oid *) r2->theap.base)[0];
	} else {
		r1->tseqbase = 0;
		if (r2) {
			r2->tseqbase = 0;
		}
	}
	ALGODEBUG fprintf(stderr, "#%s: %s(l=" ALGOBATFMT ","
			  "r=" ALGOBATFMT ",sl=" ALGOOPTBATFMT ","
			  "sr=" ALGOOPTBATFMT ",nil_matches=%d,"
			  "nil_on_miss=%d,semi=%d,only_misses=%d,"
			  "not_in=%d)%s %s "
			  "-> (" ALGOBATFMT "," ALGOOPTBATFMT ") " LLFMT "us\n",
			  MT_thread_getname(), __func__,
			  ALGOBATPAR(l), ALGOBATPAR(r),
			  ALGOOPTBATPAR(lci->s), ALGOOPTBATPAR(rci->s),
			  nil_matches, nil_on_miss, semi, only_misses, not_in,
			  swapped ? " swapped" : "", reason,
			  ALGOBATPAR(r1), ALGOOPTBATPAR(r2),
			  GDKusec() - t0);

	return GDK_SUCCEED;

  bailout:
	if (hash_cand && hsh) {
		HEAPfree(&hsh->heaplink, true);
		HEAPfree(&hsh->heapbckt, true);
		GDKfree(hsh);
	}
	BBPreclaim(r1);
	BBPreclaim(r2);
	return GDK_FAIL;
}

#define MASK_EQ		1
#define MASK_LT		2
#define MASK_GT		4
#define MASK_LE		(MASK_EQ | MASK_LT)
#define MASK_GE		(MASK_EQ | MASK_GT)
#define MASK_NE		(MASK_LT | MASK_GT)

static gdk_return
thetajoin(BAT **r1p, BAT **r2p, BAT *l, BAT *r, BAT *sl, BAT *sr, int opcode, BUN estimate, lng t0)
{
	struct canditer lci, rci;
	BUN lcnt, rcnt;
	const char *lvals, *rvals;
	const char *lvars, *rvars;
	int lwidth, rwidth;
	const void *nil = ATOMnilptr(l->ttype);
	int (*cmp)(const void *, const void *) = ATOMcompare(l->ttype);
	const void *vl, *vr;
	oid lastr = 0;		/* last value inserted into r2 */
	BUN nr;
	oid lo, ro;
	int c;
	bool lskipped = false;	/* whether we skipped values in l */
	lng loff = 0, roff = 0;
	oid lval = oid_nil, rval = oid_nil;

	ALGODEBUG fprintf(stderr, "#%s: thetajoin(l=" ALGOBATFMT ","
			  "r=" ALGOBATFMT ",sl=" ALGOOPTBATFMT ","
			  "sr=" ALGOOPTBATFMT ",op=%s%s%s)\n", MT_thread_getname(),
			  ALGOBATPAR(l), ALGOBATPAR(r), ALGOOPTBATPAR(sl), ALGOOPTBATPAR(sr),
			  opcode & MASK_LT ? "<" : "",
			  opcode & MASK_GT ? ">" : "",
			  opcode & MASK_EQ ? "=" : "");

	assert(ATOMtype(l->ttype) == ATOMtype(r->ttype));
	assert(sl == NULL || sl->tsorted);
	assert(sr == NULL || sr->tsorted);
	assert((opcode & (MASK_EQ | MASK_LT | MASK_GT)) != 0);

	lcnt = canditer_init(&lci, l, sl);
	rcnt = canditer_init(&rci, r, sr);

	lvals = BATtvoid(l) ? NULL : (const char *) Tloc(l, 0);
	rvals = BATtvoid(r) ? NULL : (const char *) Tloc(r, 0);
	if (l->tvarsized && l->ttype) {
		assert(r->tvarsized && r->ttype);
		lvars = l->tvheap->base;
		rvars = r->tvheap->base;
	} else {
		assert(!r->tvarsized || !r->ttype);
		lvars = rvars = NULL;
	}
	lwidth = l->twidth;
	rwidth = r->twidth;

	if (BATtvoid(l)) {
		if (!BATtdense(l)) {
			/* trivial: nils don't match anything */
			return nomatch(r1p, r2p, l, r, &lci,
				       false, false, __func__, t0);
		}
		loff = (lng) l->tseqbase - (lng) l->hseqbase;
	}
	if (BATtvoid(r)) {
		if (!BATtdense(r)) {
			/* trivial: nils don't match anything */
			return nomatch(r1p, r2p, l, r, &lci,
				       false, false, __func__, t0);
		}
		roff = (lng) r->tseqbase - (lng) r->hseqbase;
	}

	BUN maxsize = joininitresults(r1p, r2p, lcnt, rcnt, false, false,
				      false, false, false, estimate);
	if (maxsize == BUN_NONE)
		return GDK_FAIL;
	BAT *r1 = *r1p;
	BAT *r2 = r2p ? *r2p : NULL;

	r1->tkey = true;
	r1->tsorted = true;
	r1->trevsorted = true;
	if (r2) {
		r2->tkey = true;
		r2->tsorted = true;
		r2->trevsorted = true;
	}

	/* nested loop implementation for theta join */
	vl = &lval;
	vr = &rval;
	for (BUN li = 0; li < lci.ncand; li++) {
		lo = canditer_next(&lci);
		if (lvals)
			vl = VALUE(l, lo - l->hseqbase);
		else
			lval = (oid) ((lng) lo + loff);
		nr = 0;
		if (cmp(vl, nil) != 0) {
			canditer_reset(&rci);
			for (BUN ri = 0; ri < rci.ncand; ri++) {
				ro = canditer_next(&rci);
				if (rvals)
					vr = VALUE(r, ro - r->hseqbase);
				else
					rval = (oid) ((lng) ro + roff);
				if (cmp(vr, nil) == 0)
					continue;
				c = cmp(vl, vr);
				if (!((opcode & MASK_LT && c < 0) ||
				      (opcode & MASK_GT && c > 0) ||
				      (opcode & MASK_EQ && c == 0)))
					continue;
				if (maybeextend(r1, r2, 1, lci.next, lci.ncand, maxsize) != GDK_SUCCEED)
					goto bailout;
				if (BATcount(r1) > 0) {
					if (r2 && lastr + 1 != ro)
						r2->tseqbase = oid_nil;
					if (nr == 0) {
						r1->trevsorted = false;
						if (r2 == NULL) {
							/* nothing */
						} else if (lastr > ro) {
							r2->tsorted = false;
							r2->tkey = false;
						} else if (lastr < ro) {
							r2->trevsorted = false;
						} else {
							r2->tkey = false;
						}
					}
				}
				APPEND(r1, lo);
				if (r2) {
					APPEND(r2, ro);
				}
				lastr = ro;
				nr++;
			}
		}
		if (nr > 1) {
			r1->tkey = false;
			r1->tseqbase = oid_nil;
			if (r2) {
				r2->trevsorted = false;
			}
		} else if (nr == 0) {
			lskipped = BATcount(r1) > 0;
		} else if (lskipped) {
			r1->tseqbase = oid_nil;
		}
	}
	/* also set other bits of heap to correct value to indicate size */
	BATsetcount(r1, BATcount(r1));
	if (r2) {
		BATsetcount(r2, BATcount(r2));
		assert(BATcount(r1) == BATcount(r2));
	}
	if (BATcount(r1) > 0) {
		if (BATtdense(r1))
			r1->tseqbase = ((oid *) r1->theap.base)[0];
		if (r2 && BATtdense(r2))
			r2->tseqbase = ((oid *) r2->theap.base)[0];
	} else {
		r1->tseqbase = 0;
		if (r2) {
			r2->tseqbase = 0;
		}
	}
	ALGODEBUG fprintf(stderr, "#%s: thetajoin(l=%s,r=%s)=(" ALGOBATFMT "," ALGOOPTBATFMT ") " LLFMT "us\n", MT_thread_getname(),
			  BATgetId(l), BATgetId(r),
			  ALGOBATPAR(r1), ALGOOPTBATPAR(r2),
			  GDKusec() - t0);
	return GDK_SUCCEED;

  bailout:
	BBPreclaim(r1);
	BBPreclaim(r2);
	return GDK_FAIL;
}

static gdk_return
bandjoin(BAT **r1p, BAT **r2p, BAT *l, BAT *r, BAT *sl, BAT *sr,
	 const void *c1, const void *c2, bool li, bool hi, BUN estimate,
	 lng t0)
{
	BUN lcnt, rcnt;
	struct canditer lci, rci;
	const char *lvals, *rvals;
	int lwidth, rwidth;
	int t;
	const void *nil = ATOMnilptr(l->ttype);
	int (*cmp)(const void *, const void *) = ATOMcompare(l->ttype);
	const char *vl, *vr;
	oid lastr = 0;		/* last value inserted into r2 */
	BUN nr;
	oid lo, ro;
	bool lskipped = false;	/* whether we skipped values in l */
	BUN nils = 0;		/* needed for XXX_WITH_CHECK macros */

	assert(ATOMtype(l->ttype) == ATOMtype(r->ttype));
	assert(sl == NULL || sl->tsorted);
	assert(sr == NULL || sr->tsorted);

	t = ATOMtype(l->ttype);
	t = ATOMbasetype(t);

	lcnt = canditer_init(&lci, l, sl);
	rcnt = canditer_init(&rci, r, sr);

	if (lcnt == 0 || rcnt == 0)
		return nomatch(r1p, r2p, l, r, &lci,
			       false, false, __func__, t0);

	switch (t) {
	case TYPE_bte:
		if (is_bte_nil(*(const bte *)c1) ||
		    is_bte_nil(*(const bte *)c2) ||
		    -*(const bte *)c1 > *(const bte *)c2 ||
		    ((!hi || !li) && -*(const bte *)c1 == *(const bte *)c2))
			return nomatch(r1p, r2p, l, r, &lci,
				       false, false, __func__, t0);
		break;
	case TYPE_sht:
		if (is_sht_nil(*(const sht *)c1) ||
		    is_sht_nil(*(const sht *)c2) ||
		    -*(const sht *)c1 > *(const sht *)c2 ||
		    ((!hi || !li) && -*(const sht *)c1 == *(const sht *)c2))
			return nomatch(r1p, r2p, l, r, &lci,
				       false, false, __func__, t0);
		break;
	case TYPE_int:
		if (is_int_nil(*(const int *)c1) ||
		    is_int_nil(*(const int *)c2) ||
		    -*(const int *)c1 > *(const int *)c2 ||
		    ((!hi || !li) && -*(const int *)c1 == *(const int *)c2))
			return nomatch(r1p, r2p, l, r, &lci,
				       false, false, __func__, t0);
		break;
	case TYPE_lng:
		if (is_lng_nil(*(const lng *)c1) ||
		    is_lng_nil(*(const lng *)c2) ||
		    -*(const lng *)c1 > *(const lng *)c2 ||
		    ((!hi || !li) && -*(const lng *)c1 == *(const lng *)c2))
			return nomatch(r1p, r2p, l, r, &lci,
				       false, false, __func__, t0);
		break;
#ifdef HAVE_HGE
	case TYPE_hge:
		if (is_hge_nil(*(const hge *)c1) ||
		    is_hge_nil(*(const hge *)c2) ||
		    -*(const hge *)c1 > *(const hge *)c2 ||
		    ((!hi || !li) && -*(const hge *)c1 == *(const hge *)c2))
			return nomatch(r1p, r2p, l, r, &lci,
				       false, false, __func__, t0);
		break;
#endif
	case TYPE_flt:
		if (is_flt_nil(*(const flt *)c1) ||
		    is_flt_nil(*(const flt *)c2) ||
		    -*(const flt *)c1 > *(const flt *)c2 ||
		    ((!hi || !li) && -*(const flt *)c1 == *(const flt *)c2))
			return nomatch(r1p, r2p, l, r, &lci,
				       false, false, __func__, t0);
		break;
	case TYPE_dbl:
		if (is_dbl_nil(*(const dbl *)c1) ||
		    is_dbl_nil(*(const dbl *)c2) ||
		    -*(const dbl *)c1 > *(const dbl *)c2 ||
		    ((!hi || !li) && -*(const dbl *)c1 == *(const dbl *)c2))
			return nomatch(r1p, r2p, l, r, &lci,
				       false, false, __func__, t0);
		break;
	default:
		GDKerror("BATbandjoin: unsupported type\n");
		return GDK_FAIL;
	}

	BUN maxsize = joininitresults(r1p, r2p, lcnt, rcnt, false, false,
				      false, false, false, estimate);
	if (maxsize == BUN_NONE)
		return GDK_FAIL;
	BAT *r1 = *r1p;
	BAT *r2 = r2p ? *r2p : NULL;

	lvals = (const char *) Tloc(l, 0);
	rvals = (const char *) Tloc(r, 0);
	assert(!r->tvarsized);
	lwidth = l->twidth;
	rwidth = r->twidth;

	assert(lvals != NULL);
	assert(rvals != NULL);

	r1->tkey = true;
	r1->tsorted = true;
	r1->trevsorted = true;
	if (r2) {
		r2->tkey = true;
		r2->tsorted = true;
		r2->trevsorted = true;
	}

	/* nested loop implementation for band join */
	for (BUN li = 0; li < lcnt; li++) {
		lo = canditer_next(&lci);
		vl = FVALUE(l, lo - l->hseqbase);
		if (cmp(vl, nil) == 0)
			continue;
		nr = 0;
		canditer_reset(&rci);
		for (BUN ri = 0; ri < rcnt; ri++) {
			ro = canditer_next(&rci);
			vr = FVALUE(r, ro - r->hseqbase);
			switch (ATOMtype(l->ttype)) {
			case TYPE_bte: {
				if (is_bte_nil(*(const bte *) vr))
					continue;
				sht v1 = (sht) *(const bte *) vr, v2;
				v2 = v1;
				v1 -= *(const bte *)c1;
				if (*(const bte *)vl <= v1 &&
				    (!li || *(const bte *)vl != v1))
					continue;
				v2 += *(const bte *)c2;
				if (*(const bte *)vl >= v2 &&
				    (!hi || *(const bte *)vl != v2))
					continue;
				break;
			}
			case TYPE_sht: {
				if (is_sht_nil(*(const sht *) vr))
					continue;
				int v1 = (int) *(const sht *) vr, v2;
				v2 = v1;
				v1 -= *(const sht *)c1;
				if (*(const sht *)vl <= v1 &&
				    (!li || *(const sht *)vl != v1))
					continue;
				v2 += *(const sht *)c2;
				if (*(const sht *)vl >= v2 &&
				    (!hi || *(const sht *)vl != v2))
					continue;
				break;
			}
			case TYPE_int: {
				if (is_int_nil(*(const int *) vr))
					continue;
				lng v1 = (lng) *(const int *) vr, v2;
				v2 = v1;
				v1 -= *(const int *)c1;
				if (*(const int *)vl <= v1 &&
				    (!li || *(const int *)vl != v1))
					continue;
				v2 += *(const int *)c2;
				if (*(const int *)vl >= v2 &&
				    (!hi || *(const int *)vl != v2))
					continue;
				break;
			}
#ifdef HAVE_HGE
			case TYPE_lng: {
				if (is_lng_nil(*(const lng *) vr))
					continue;
				hge v1 = (hge) *(const lng *) vr, v2;
				v2 = v1;
				v1 -= *(const lng *)c1;
				if (*(const lng *)vl <= v1 &&
				    (!li || *(const lng *)vl != v1))
					continue;
				v2 += *(const lng *)c2;
				if (*(const lng *)vl >= v2 &&
				    (!hi || *(const lng *)vl != v2))
					continue;
				break;
			}
#else
#ifdef HAVE___INT128
			case TYPE_lng: {
				if (is_lng_nil(*(const lng *) vr))
					continue;
				__int128 v1 = (__int128) *(const lng *) vr, v2;
				v2 = v1;
				v1 -= *(const lng *)c1;
				if (*(const lng *)vl <= v1 &&
				    (!li || *(const lng *)vl != v1))
					continue;
				v2 += *(const lng *)c2;
				if (*(const lng *)vl >= v2 &&
				    (!hi || *(const lng *)vl != v2))
					continue;
				break;
			}
#else
			case TYPE_lng: {
				if (is_lng_nil(*(const lng *) vr))
					continue;
				lng v1, v2;
				bool abort_on_error = true;
				SUB_WITH_CHECK(*(const lng *)vr,
					       *(const lng *)c1,
					       lng, v1,
					       GDK_lng_max,
					       do{if(*(const lng*)c1<0)goto nolmatch;else goto lmatch1;}while(false));
				if (*(const lng *)vl <= v1 &&
				    (!li || *(const lng *)vl != v1))
					continue;
			  lmatch1:
				ADD_WITH_CHECK(*(const lng *)vr,
					       *(const lng *)c2,
					       lng, v2,
					       GDK_lng_max,
					       do{if(*(const lng*)c2>0)goto nolmatch;else goto lmatch2;}while(false));
				if (*(const lng *)vl >= v2 &&
				    (!hi || *(const lng *)vl != v2))
					continue;
			  lmatch2:
				break;
			  nolmatch:
				continue;
			}
#endif
#endif
#ifdef HAVE_HGE
			case TYPE_hge: {
				if (is_hge_nil(*(const hge *) vr))
					continue;
				hge v1, v2;
				bool abort_on_error = true;
				SUB_WITH_CHECK(*(const hge *)vr,
					       *(const hge *)c1,
					       hge, v1,
					       GDK_hge_max,
					       do{if(*(const hge*)c1<0)goto nohmatch;else goto hmatch1;}while(false));
				if (*(const hge *)vl <= v1 &&
				    (!li || *(const hge *)vl != v1))
					continue;
			  hmatch1:
				ADD_WITH_CHECK(*(const hge *)vr,
					       *(const hge *)c2,
					       hge, v2,
					       GDK_hge_max,
					       do{if(*(const hge*)c2>0)goto nohmatch;else goto hmatch2;}while(false));
				if (*(const hge *)vl >= v2 &&
				    (!hi || *(const hge *)vl != v2))
					continue;
			  hmatch2:
				break;
			  nohmatch:
				continue;
			}
#endif
			case TYPE_flt: {
				if (is_flt_nil(*(const flt *) vr))
					continue;
				dbl v1 = (dbl) *(const flt *) vr, v2;
				v2 = v1;
				v1 -= *(const flt *)c1;
				if (*(const flt *)vl <= v1 &&
				    (!li || *(const flt *)vl != v1))
					continue;
				v2 += *(const flt *)c2;
				if (*(const flt *)vl >= v2 &&
				    (!hi || *(const flt *)vl != v2))
					continue;
				break;
			}
			case TYPE_dbl: {
				if (is_dbl_nil(*(const dbl *) vr))
					continue;
				dbl v1, v2;
				bool abort_on_error = true;
				SUB_WITH_CHECK(*(const dbl *)vr,
					       *(const dbl *)c1,
					       dbl, v1,
					       GDK_dbl_max,
					       do{if(*(const dbl*)c1<0)goto nodmatch;else goto dmatch1;}while(false));
				if (*(const dbl *)vl <= v1 &&
				    (!li || *(const dbl *)vl != v1))
					continue;
			  dmatch1:
				ADD_WITH_CHECK(*(const dbl *)vr,
					       *(const dbl *)c2,
					       dbl, v2,
					       GDK_dbl_max,
					       do{if(*(const dbl*)c2>0)goto nodmatch;else goto dmatch2;}while(false));
				if (*(const dbl *)vl >= v2 &&
				    (!hi || *(const dbl *)vl != v2))
					continue;
			  dmatch2:
				break;
			  nodmatch:
				continue;
			}
			}
			if (maybeextend(r1, r2, 1, lci.next, lci.ncand, maxsize) != GDK_SUCCEED)
				goto bailout;
			if (BATcount(r1) > 0) {
				if (r2 && lastr + 1 != ro)
					r2->tseqbase = oid_nil;
				if (nr == 0) {
					r1->trevsorted = false;
					if (r2 == NULL) {
						/* nothing */
					} else if (lastr > ro) {
						r2->tsorted = false;
						r2->tkey = false;
					} else if (lastr < ro) {
						r2->trevsorted = false;
					} else {
						r2->tkey = false;
					}
				}
			}
			APPEND(r1, lo);
			if (r2) {
				APPEND(r2, ro);
			}
			lastr = ro;
			nr++;
		}
		if (nr > 1) {
			r1->tkey = false;
			r1->tseqbase = oid_nil;
			if (r2) {
				r2->trevsorted = false;
			}
		} else if (nr == 0) {
			lskipped = BATcount(r1) > 0;
		} else if (lskipped) {
			r1->tseqbase = oid_nil;
		}
	}
	/* also set other bits of heap to correct value to indicate size */
	BATsetcount(r1, BATcount(r1));
	if (r2) {
		BATsetcount(r2, BATcount(r2));
		assert(BATcount(r1) == BATcount(r2));
	}
	if (BATcount(r1) > 0) {
		if (BATtdense(r1))
			r1->tseqbase = ((oid *) r1->theap.base)[0];
		if (r2 && BATtdense(r2))
			r2->tseqbase = ((oid *) r2->theap.base)[0];
	} else {
		r1->tseqbase = 0;
		if (r2) {
			r2->tseqbase = 0;
		}
	}
	ALGODEBUG fprintf(stderr, "#%s: BATbandjoin(l=%s,r=%s)=(" ALGOBATFMT "," ALGOOPTBATFMT ") " LLFMT "us\n", MT_thread_getname(),
			  BATgetId(l), BATgetId(r),
			  ALGOBATPAR(r1), ALGOOPTBATPAR(r2),
			  GDKusec() - t0);
	return GDK_SUCCEED;

  bailout:
	BBPreclaim(r1);
	BBPreclaim(r2);
	return GDK_FAIL;
}

/* small ordered right, dense left, oid's only, do fetches */
static gdk_return
fetchjoin(BAT **r1p, BAT **r2p, BAT *l, BAT *r, BAT *sl, BAT *sr,
	  struct canditer *restrict lci, struct canditer *restrict rci,
	  const char *reason, lng t0)
{
	oid lo = lci->seq - l->hseqbase + l->tseqbase, hi = lo + lci->ncand;
	BUN b, e, p;
	BAT *r1, *r2 = NULL;

	if (r->tsorted) {
		b = SORTfndfirst(r, &lo);
		e = SORTfndfirst(r, &hi);
	} else {
		assert(r->trevsorted);
		b = SORTfndlast(r, &hi);
		e = SORTfndlast(r, &lo);
	}
	if (b < rci->seq - r->hseqbase)
		b = rci->seq - r->hseqbase;
	if (e > rci->seq + rci->ncand - r->hseqbase)
		e = rci->seq + rci->ncand - r->hseqbase;
	if (e == b) {
		return nomatch(r1p, r2p, l, r, lci,
			       false, false, __func__, t0);
	}
	r1 = COLnew(0, TYPE_oid, e - b, TRANSIENT);
	if (r1 == NULL)
		return GDK_FAIL;
	if (r2p) {
		if ((r2 = BATdense(0, r->hseqbase + b, e - b)) == NULL) {
			BBPreclaim(r1);
			return GDK_FAIL;
		}
		*r2p = r2;
	}
	*r1p = r1;
	oid *op = (oid *) Tloc(r1, 0);
	const oid *rp = (const oid *) Tloc(r, 0);
	for (p = b; p < e; p++) {
		*op++ = rp[p] + l->hseqbase - l->tseqbase;
	}
	BATsetcount(r1, e - b);
	r1->tkey = r->tkey;
	r1->tsorted = r->tsorted || e - b <= 1;
	r1->trevsorted = r->trevsorted || e - b <= 1;
	r1->tseqbase = e == b ? 0 : e - b == 1 ? *(const oid *)Tloc(r1, 0) : oid_nil;
	ALGODEBUG fprintf(stderr, "#%s: %s(l=" ALGOBATFMT ","
			  "r=" ALGOBATFMT ",sl=" ALGOOPTBATFMT ","
			  "sr=" ALGOOPTBATFMT ") %s "
			  "-> (" ALGOBATFMT "," ALGOOPTBATFMT ") " LLFMT "us\n",
			  MT_thread_getname(), __func__,
			  ALGOBATPAR(l), ALGOBATPAR(r),
			  ALGOOPTBATPAR(sl), ALGOOPTBATPAR(sr),
			  reason,
			  ALGOBATPAR(r1), ALGOOPTBATPAR(r2),
			  GDKusec() - t0);

	return GDK_SUCCEED;
}


/* Make the implementation choices for various left joins. */
static gdk_return
leftjoin(BAT **r1p, BAT **r2p, BAT *l, BAT *r, BAT *sl, BAT *sr,
	 bool nil_matches, bool nil_on_miss, bool semi, bool only_misses,
	 bool not_in, BUN estimate, const char *func, lng t0)
{
	BUN lcnt, rcnt;
	struct canditer lci, rci;
	bool phash = false;
	bat parent;

	/* only_misses implies left output only */
	assert(!only_misses || r2p == NULL);
	/* if nil_on_miss is set, we really need a right output */
	assert(!nil_on_miss || r2p != NULL);
	/* if not_in is set, then so is only_misses */
	assert(!not_in || only_misses);
	*r1p = NULL;
	if (r2p)
		*r2p = NULL;
	if (joinparamcheck(l, r, NULL, sl, sr, func) != GDK_SUCCEED)
		return GDK_FAIL;

	if ((parent = VIEWtparent(l)) != 0) {
		BAT *b = BBPdescriptor(parent);
		if (l->hseqbase == b->hseqbase &&
		    BATcount(l) == BATcount(b))
			l = b;
	}
	if ((parent = VIEWtparent(r)) != 0) {
		BAT *b = BBPdescriptor(parent);
		if (r->hseqbase == b->hseqbase &&
		    BATcount(r) == BATcount(b))
			r = b;
	}

	lcnt = canditer_init(&lci, l, sl);
	rcnt = canditer_init(&rci, r, sr);

	if (lcnt == 0 || (!only_misses && !nil_on_miss && rcnt == 0)) {
		ALGODEBUG fprintf(stderr, "#%s: %s(l=" ALGOBATFMT ","
				  "r=" ALGOBATFMT ",sl=" ALGOOPTBATFMT ","
				  "sr=" ALGOOPTBATFMT ",nil_matches=%d,"
				  "nil_on_miss=%d,semi=%d,only_misses=%d,"
				  "not_in=%d)\n", MT_thread_getname(),
				  func,
				  ALGOBATPAR(l), ALGOBATPAR(r),
				  ALGOOPTBATPAR(sl), ALGOOPTBATPAR(sr),
				  nil_matches, nil_on_miss, semi, only_misses,
				  not_in);
		return nomatch(r1p, r2p, l, r, &lci,
			       nil_on_miss, only_misses, func, t0);
	}

	if (!nil_on_miss && !semi && !only_misses && !not_in &&
	    (lcnt == 1 || (BATordered(l) && BATordered_rev(l)) ||
	     (l->ttype == TYPE_void && is_oid_nil(l->tseqbase)))) {
		/* single value to join, use select */
		return selectjoin(r1p, r2p, l, r, &lci, &rci,
				  nil_matches, t0, false, func);
	} else if (BATtdense(r) && rci.tpe == cand_dense &&
		   lcnt > 0 && rcnt > 0) {
		/* use special implementation for dense right-hand side */
		return mergejoin_void(r1p, r2p, l, r, &lci, &rci,
				      nil_on_miss, only_misses, t0, false,
				      func);
	} else if (BATtdense(l)
		   && lci.tpe == cand_dense
		   && rci.tpe == cand_dense
		   && !semi
		   && !nil_matches
		   && !only_misses
		   && !not_in
		   /* && (rcnt * 1024) < lcnt */
		   && (BATordered(r) || BATordered_rev(r))) {
		assert(ATOMtype(l->ttype) == TYPE_oid); /* tdense */
		return fetchjoin(r1p, r2p, l, r, sl, sr, &lci, &rci, func, t0);
	} else if ((BATordered(r) || BATordered_rev(r))
		   && (BATordered(l)
		       || BATordered_rev(l)
		       || BATtdense(r)
		       || lcnt < 1024
		       || BATcount(r) * (Tsize(r) + (r->tvheap ? r->tvheap->size : 0) + 2 * sizeof(BUN)) > GDK_mem_maxsize / (GDKnr_threads ? GDKnr_threads : 1))) {
		return mergejoin(r1p, r2p, l, r, &lci, &rci,
				 nil_matches, nil_on_miss, semi, only_misses,
				 not_in, estimate, t0, false, func);
	}
	phash = rci.tpe == cand_dense &&
		rci.ncand == BATcount(r) &&
		VIEWtparent(r) != 0 &&
		BATcount(BBP_cache(VIEWtparent(r))) == BATcount(r);
	return hashjoin(r1p, r2p, l, r, &lci, &rci,
			nil_matches, nil_on_miss, semi, only_misses,
			not_in, estimate, t0, false, phash, func);
}

/* Perform an equi-join over l and r.  Returns two new, aligned, bats
 * with the oids of matching tuples.  The result is in the same order
 * as l (i.e. r1 is sorted). */
gdk_return
BATleftjoin(BAT **r1p, BAT **r2p, BAT *l, BAT *r, BAT *sl, BAT *sr, bool nil_matches, BUN estimate)
{
	return leftjoin(r1p, r2p, l, r, sl, sr, nil_matches,
			false, false, false, false, estimate, __func__,
			GDKdebug & ALGOMASK ? GDKusec() : 0);
}

/* Performs a left outer join over l and r.  Returns two new, aligned,
 * bats with the oids of matching tuples, or the oid in the first
 * output bat and nil in the second output bat if the value in l does
 * not occur in r.  The result is in the same order as l (i.e. r1 is
 * sorted). */
gdk_return
BATouterjoin(BAT **r1p, BAT **r2p, BAT *l, BAT *r, BAT *sl, BAT *sr, bool nil_matches, BUN estimate)
{
	return leftjoin(r1p, r2p, l, r, sl, sr, nil_matches,
			true, false, false, false, estimate, __func__,
			GDKdebug & ALGOMASK ? GDKusec() : 0);
}

/* Perform a semi-join over l and r.  Returns one or two new, bats
 * with the oids of matching tuples.  The result is in the same order
 * as l (i.e. r1 is sorted).  If a single bat is returned, it is a
 * candidate list. */
gdk_return
BATsemijoin(BAT **r1p, BAT **r2p, BAT *l, BAT *r, BAT *sl, BAT *sr, bool nil_matches, BUN estimate)
{
	return leftjoin(r1p, r2p, l, r, sl, sr, nil_matches,
			false, true, false, false, estimate, __func__,
			GDKdebug & ALGOMASK ? GDKusec() : 0);
}

/* Return a candidate list with the list of rows in l whose value also
 * occurs in r.  This is just the left output of a semi-join. */
BAT *
BATintersect(BAT *l, BAT *r, BAT *sl, BAT *sr, bool nil_matches, BUN estimate)
{
	BAT *bn;

	if (leftjoin(&bn, NULL, l, r, sl, sr, nil_matches,
		     false, true, false, false, estimate, __func__,
		     GDKdebug & ALGOMASK ? GDKusec() : 0) == GDK_SUCCEED)
		return virtualize(bn);
	return NULL;
}

/* Return the difference of l and r.  The result is a BAT with the
 * oids of those values in l that do not occur in r.  This is what you
 * might call an anti-semi-join.  The result is a candidate list. */
BAT *
BATdiff(BAT *l, BAT *r, BAT *sl, BAT *sr, bool nil_matches, bool not_in,
	BUN estimate)
{
	BAT *bn;

	if (leftjoin(&bn, NULL, l, r, sl, sr, nil_matches,
		     false, false, true, not_in, estimate, __func__,
		     GDKdebug & ALGOMASK ? GDKusec() : 0) == GDK_SUCCEED)
		return virtualize(bn);
	return NULL;
}

gdk_return
BATthetajoin(BAT **r1p, BAT **r2p, BAT *l, BAT *r, BAT *sl, BAT *sr, int op, bool nil_matches, BUN estimate)
{
	int opcode = 0;
	lng t0 = 0;

	/* encode operator as a bit mask into opcode */
	switch (op) {
	case JOIN_EQ:
		return BATjoin(r1p, r2p, l, r, sl, sr, nil_matches, estimate);
	case JOIN_NE:
		opcode = MASK_NE;
		break;
	case JOIN_LT:
		opcode = MASK_LT;
		break;
	case JOIN_LE:
		opcode = MASK_LE;
		break;
	case JOIN_GT:
		opcode = MASK_GT;
		break;
	case JOIN_GE:
		opcode = MASK_GE;
		break;
	default:
		GDKerror("BATthetajoin: unknown operator %d.\n", op);
		return GDK_FAIL;
	}

	ALGODEBUG t0 = GDKusec();
	*r1p = NULL;
	if (r2p) {
		*r2p = NULL;
	}
	if (joinparamcheck(l, r, NULL, sl, sr, __func__) != GDK_SUCCEED)
		return GDK_FAIL;

	return thetajoin(r1p, r2p, l, r, sl, sr, opcode, estimate, t0);
}

gdk_return
BATjoin(BAT **r1p, BAT **r2p, BAT *l, BAT *r, BAT *sl, BAT *sr, bool nil_matches, BUN estimate)
{
	struct canditer lci, rci;
	BUN lcnt, rcnt;
	BUN lsize, rsize;
	bool lhash = false, rhash = false;
	bool plhash = false, prhash = false;
	BUN lslots = 0, rslots = 0;
	bool swap;
	bat parent;
	size_t mem_size;
	lng t0 = 0;
	const char *reason = "";

	ALGODEBUG t0 = GDKusec();

	if (r2p == NULL)
		return leftjoin(r1p, NULL, l, r, sl, sr, nil_matches,
				false, false, false, false, estimate,
				__func__, t0);

	if ((parent = VIEWtparent(l)) != 0) {
		BAT *b = BBPdescriptor(parent);
		if (l->hseqbase == b->hseqbase &&
		    BATcount(l) == BATcount(b))
			l = b;
	}
	if ((parent = VIEWtparent(r)) != 0) {
		BAT *b = BBPdescriptor(parent);
		if (r->hseqbase == b->hseqbase &&
		    BATcount(r) == BATcount(b))
			r = b;
	}

	lcnt = canditer_init(&lci, l, sl);
	rcnt = canditer_init(&rci, r, sr);

	*r1p = NULL;
	*r2p = NULL;

	if (joinparamcheck(l, r, NULL, sl, sr, __func__) != GDK_SUCCEED)
		return GDK_FAIL;

	if (lcnt == 0 || rcnt == 0) {
		ALGODEBUG fprintf(stderr, "#%s: BATjoin(l=" ALGOBATFMT ","
				  "r=" ALGOBATFMT ",sl=" ALGOOPTBATFMT ","
				  "sr=" ALGOOPTBATFMT ",nil_matches=%d)\n", MT_thread_getname(),
				  ALGOBATPAR(l), ALGOBATPAR(r),
				  ALGOOPTBATPAR(sl), ALGOOPTBATPAR(sr),
				  nil_matches);
		return nomatch(r1p, r2p, l, r, &lci,
			       false, false, __func__, t0);
	}

	swap = false;

	/* some statistics to help us decide */
	lsize = (BUN) (BATcount(l) * (Tsize(l)) + (l->tvheap ? l->tvheap->size : 0) + 2 * sizeof(BUN));
	rsize = (BUN) (BATcount(r) * (Tsize(r)) + (r->tvheap ? r->tvheap->size : 0) + 2 * sizeof(BUN));
	mem_size = GDK_mem_maxsize / (GDKnr_threads ? GDKnr_threads : 1);

	if (lcnt == 1 || (BATordered(l) && BATordered_rev(l)) || (l->ttype == TYPE_void && is_oid_nil(l->tseqbase))) {
		/* single value to join, use select */
		return selectjoin(r1p, r2p, l, r, &lci, &rci,
				  nil_matches, t0, false, __func__);
	} else if (rcnt == 1 || (BATordered(r) && BATordered_rev(r)) || (r->ttype == TYPE_void && is_oid_nil(r->tseqbase))) {
		/* single value to join, use select */
		return selectjoin(r2p, r1p, r, l, &rci, &lci,
				  nil_matches, t0, true, __func__);
	} else if (BATtdense(r) && rci.tpe == cand_dense) {
		/* use special implementation for dense right-hand side */
		return mergejoin_void(r1p, r2p, l, r, &lci, &rci,
				      false, false, t0, false, __func__);
	} else if (BATtdense(l) && lci.tpe == cand_dense) {
		/* use special implementation for dense right-hand side */
		return mergejoin_void(r2p, r1p, r, l, &rci, &lci,
				      false, false, t0, true, __func__);
	} else if ((BATordered(l) || BATordered_rev(l)) &&
		   (BATordered(r) || BATordered_rev(r))) {
		/* both sorted */
		return mergejoin(r1p, r2p, l, r, &lci, &rci,
				 nil_matches, false, false, false, false,
				 estimate, t0, false, __func__);
	}
	if (sl == NULL) {
		lhash = BATcheckhash(l);
		if (lhash) {
			lslots = l->thash->nheads;
		} else if ((parent = VIEWtparent(l)) != 0) {
			BAT *b = BBPdescriptor(parent);
			/* use hash on parent if the average chain
			 * length times the number of required probes
			 * is less than the cost for creating and
			 * probing a new hash on the view */
			if (BATcheckhash(b)) {
				lslots = b->thash->nheads;
				lhash = (BATcount(b) == BATcount(l) ||
					 BATcount(b) / lslots * rcnt < lcnt + rcnt);
			}
			plhash = lhash;
		}
	} else if (BATtdense(sl) && BATcheckhash(l)) {
		lslots = l->thash->nheads;
		lhash = BATcount(l) / lslots * rcnt < lcnt + rcnt;
	}
	if (sr == NULL) {
		rhash = BATcheckhash(r);
		if (rhash) {
			rslots = r->thash->nheads;
		} else if ((parent = VIEWtparent(r)) != 0) {
			BAT *b = BBPdescriptor(parent);
			/* use hash on parent if the average chain
			 * length times the number of required probes
			 * is less than the cost for creating and
			 * probing a new hash on the view */
			if (BATcheckhash(b)) {
				rslots = b->thash->nheads;
				rhash = (BATcount(b) == BATcount(r) ||
					 BATcount(b) / rslots * lcnt < lcnt + rcnt);
			}
			prhash = rhash;
		}
	} else if (BATtdense(sr) && BATcheckhash(r)) {
		rslots = r->thash->nheads;
		rhash = BATcount(r) / rslots * rcnt < lcnt + rcnt;
	}
	if (lhash && rhash) {
		if (lcnt == lslots && rcnt == rslots) {
			/* both perfect hashes, smallest on right */
			swap = lcnt < rcnt;
		} else if (lcnt == lslots) {
			/* left is perfect (right isn't): swap */
			swap = true;
		} else if (rcnt != rslots) {
			/* neither is perfect, shortest chains on right */
			swap = lcnt / lslots < rcnt / rslots;
		} /* else: right is perfect */
		reason = "both have hash";
	} else if (lhash) {
		/* only left has hash, swap */
		swap = true;
		reason = "left has hash";
	} else if (rhash) {
		/* only right has hash, don't swap */
		swap = false;
		reason = "right has hash";
	} else if ((BATordered(l) || BATordered_rev(l)) &&
		   (BATtvoid(l) || rcnt < 1024 || MIN(lsize, rsize) > mem_size)) {
		/* only left is sorted, swap; but only if right is
		 * "large" and the smaller of the two isn't too large
		 * (i.e. prefer hash over binary search, but only if
		 * the hash table doesn't cause thrashing) */
		return mergejoin(r2p, r1p, r, l, &rci, &lci,
				 nil_matches, false, false, false, false,
				 estimate, t0, true, __func__);
	} else if ((BATordered(r) || BATordered_rev(r)) &&
		   (BATtvoid(r) || lcnt < 1024 || MIN(lsize, rsize) > mem_size)) {
		/* only right is sorted, don't swap; but only if left
		 * is "large" and the smaller of the two isn't too
		 * large (i.e. prefer hash over binary search, but
		 * only if the hash table doesn't cause thrashing) */
		return mergejoin(r1p, r2p, l, r, &lci, &rci,
				 nil_matches, false, false, false, false,
				 estimate, t0, false, __func__);
	} else if (!l->batTransient && r->batTransient) {
		/* l is persistent and r is not, create hash on l
		 * since it may be reused */
		swap = true;
		reason = "left is persistent";
	} else if (l->batTransient && !r->batTransient) {
		/* l is not persistent but r is, create hash on r
		 * since it may be reused */
		/* nothing */;
		reason = "right is persistent";
	} else if (lcnt < rcnt) {
		/* no hashes, not sorted, create hash on smallest BAT */
		swap = true;
		reason = "left is smaller";
	}
	if (swap) {
		assert(r2p);
		return hashjoin(r2p, r1p, r, l, &rci, &lci,
				nil_matches, false, false, false, false,
				estimate, t0, true, plhash, reason);
	} else {
		return hashjoin(r1p, r2p, l, r, &lci, &rci,
				nil_matches, false, false, false, false,
				estimate, t0, false, prhash, reason);
	}
}

gdk_return
BATbandjoin(BAT **r1p, BAT **r2p, BAT *l, BAT *r, BAT *sl, BAT *sr,
	    const void *c1, const void *c2, bool li, bool hi, BUN estimate)
{
	lng t0 = 0;

	ALGODEBUG t0 = GDKusec();

	ALGODEBUG fprintf(stderr, "#%s: BATbandjoin("
			  "l=" ALGOBATFMT ",r=" ALGOBATFMT ","
			  "sl=" ALGOOPTBATFMT ",sr=" ALGOOPTBATFMT ")\n", MT_thread_getname(),
			  ALGOBATPAR(l), ALGOBATPAR(r),
			  ALGOOPTBATPAR(sl), ALGOOPTBATPAR(sr));

	*r1p = NULL;
	if (r2p) {
		*r2p = NULL;
	}
	if (joinparamcheck(l, r, NULL, sl, sr, __func__) != GDK_SUCCEED)
		return GDK_FAIL;
	return bandjoin(r1p, r2p, l, r, sl, sr, c1, c2, li, hi, estimate, t0);
}

gdk_return
BATrangejoin(BAT **r1p, BAT **r2p, BAT *l, BAT *rl, BAT *rh,
	     BAT *sl, BAT *sr, bool li, bool hi, bool anti, bool symmetric,
	     BUN estimate)
{
	struct canditer lci, rci;
	BAT *r1, *r2;
	BUN maxsize;
	lng t0 = 0;

	ALGODEBUG t0 = GDKusec();
	*r1p = NULL;
	if (r2p) {
		*r2p = NULL;
	}
	if (joinparamcheck(l, rl, rh, sl, sr, __func__) != GDK_SUCCEED)
		return GDK_FAIL;
	if (canditer_init(&lci, l, sl) == 0 ||
	    canditer_init(&rci, rl, sr) == 0 ||
	    (l->ttype == TYPE_void && is_oid_nil(l->tseqbase)) ||
	    ((rl->ttype == TYPE_void && is_oid_nil(rl->tseqbase)) &&
	     (rh->ttype == TYPE_void && is_oid_nil(rh->tseqbase)))) {
		/* trivial: empty input */
		return nomatch(r1p, r2p, l, rl, &lci, false, false,
			       __func__, t0);
	}
	if (rl->ttype == TYPE_void && is_oid_nil(rl->tseqbase)) {
		if (!anti)
			return nomatch(r1p, r2p, l, rl, &lci, false, false,
				       __func__, t0);
		return thetajoin(r1p, r2p, l, rh, sl, sr, MASK_GT, estimate, t0);
	}
	if (rh->ttype == TYPE_void && is_oid_nil(rh->tseqbase)) {
		if (!anti)
			return nomatch(r1p, r2p, l, rl, &lci, false, false,
				       __func__, t0);
		return thetajoin(r1p, r2p, l, rl, sl, sr, MASK_LT, estimate, t0);
	}

	if ((maxsize = joininitresults(&r1, r2p ? &r2 : NULL, sl ? BATcount(sl) : BATcount(l), sr ? BATcount(sr) : BATcount(rl), false, false, false, false, false, estimate)) == BUN_NONE)
		return GDK_FAIL;
	*r1p = r1;
	if (r2p) {
		*r2p = r2;
	}
	if (maxsize == 0)
		return GDK_SUCCEED;

	/* note, the rangejoin implementation is in gdk_select.c since
	 * it uses the imprints code there */
	return rangejoin(r1, r2, l, rl, rh, &lci, &rci, li, hi, anti, symmetric, maxsize);
}<|MERGE_RESOLUTION|>--- conflicted
+++ resolved
@@ -2496,25 +2496,8 @@
 	oid lval = oid_nil;	/* hold value if l is dense */
 	const char *v = (const char *) &lval;
 	bool lskipped = false;	/* whether we skipped values in l */
-<<<<<<< HEAD
-	Hash *restrict hsh;
+	Hash *restrict hsh = NULL;
 	bool hash_cand = false;
-=======
-	Hash *restrict hsh = NULL;
-	int t;
-
-	(void) rcandend;
-	ALGODEBUG fprintf(stderr, "#hashjoin(l=" ALGOBATFMT ","
-			  "r=" ALGOBATFMT ",sl=" ALGOOPTBATFMT ","
-			  "sr=" ALGOOPTBATFMT ",nil_matches=%d,"
-			  "nil_on_miss=%d,semi=%d,only_misses=%d,"
-			  "not_in=%d)%s%s%s\n",
-			  ALGOBATPAR(l), ALGOBATPAR(r),
-			  ALGOOPTBATPAR(sl), ALGOOPTBATPAR(sr),
-			  nil_matches, nil_on_miss, semi, only_misses, not_in,
-			  swapped ? " swapped" : "",
-			  *reason ? " " : "", reason);
->>>>>>> 5fe19de4
 
 	assert(!BATtvoid(r));
 	assert(ATOMtype(l->ttype) == ATOMtype(r->ttype));
@@ -2586,7 +2569,6 @@
 			}
 			hsh = r->thash;
 		}
-<<<<<<< HEAD
 	}
 	if (hsh == NULL) {
 		/* create a hash for the part of b that is candidate */
@@ -2600,10 +2582,6 @@
 		if (snprintf(ext, sizeof(ext), "thshjn%x", rci->s->batCacheid) >= (int) sizeof(ext))
 			goto bailout;
 		if ((hsh = BAThash_impl(r, rci, ext)) == NULL) {
-=======
-	} else {
-		if (BAThash(r) != GDK_SUCCEED) {
->>>>>>> 5fe19de4
 			goto bailout;
 		}
 		hash_cand = true;
