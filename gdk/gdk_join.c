--- conflicted
+++ resolved
@@ -2551,15 +2551,10 @@
 			ALGODEBUG fprintf(stderr, "#hashjoin(%s): creating "
 					  "hash for candidate list\n",
 					  BATgetId(r));
-<<<<<<< HEAD
-			snprintf(ext, sizeof(ext), "thash%x", sr->batCacheid);
-			if ((hsh = BAThash_impl(r, sr, ext)) == NULL) {
-=======
 			len = snprintf(ext, sizeof(ext), "thash%x", sr->batCacheid);
 			if (len == -1 || len >= (int) sizeof(ext))
 				goto bailout;
-			if ((hsh = BAThash_impl(r, sr, ext)) == NULL)
->>>>>>> 8143cb6e
+			if ((hsh = BAThash_impl(r, sr, ext)) == NULL) {
 				goto bailout;
 			}
 		}
