--- conflicted
+++ resolved
@@ -1538,13 +1538,8 @@
 			 * extending */
 			BATsetcount(r1, BATcount(r1));
 			BATsetcount(r2, BATcount(r2));
-<<<<<<< HEAD
 			if (BATextend(r1, newcap) != GDK_SUCCEED ||
 			    BATextend(r2, newcap) != GDK_SUCCEED) {
-=======
-			if (BATextend(r1, newcap) == NULL ||
-			    BATextend(r2, newcap) == NULL) {
->>>>>>> 93fafc64
 				goto bailout;
 			}
 			assert(BATcapacity(r1) == BATcapacity(r2));
@@ -1728,13 +1723,8 @@
 			newcap = BATgrows(r1);				\
 			BATsetcount(r1, BATcount(r1));			\
 			BATsetcount(r2, BATcount(r2));			\
-<<<<<<< HEAD
 			if (BATextend(r1, newcap) != GDK_SUCCEED ||	\
-			    BATextend(r2, newcap) != GDK_SUCCEED)		\
-=======
-			if (BATextend(r1, newcap) == NULL ||		\
-			    BATextend(r2, newcap) == NULL)		\
->>>>>>> 93fafc64
+			    BATextend(r2, newcap) != GDK_SUCCEED)	\
 				goto bailout;				\
 			assert(BATcapacity(r1) == BATcapacity(r2));	\
 		}							\
@@ -1908,13 +1898,8 @@
 						newcap = BATgrows(r1);
 						BATsetcount(r1, BATcount(r1));
 						BATsetcount(r2, BATcount(r2));
-<<<<<<< HEAD
 						if (BATextend(r1, newcap) != GDK_SUCCEED ||
 						    BATextend(r2, newcap) != GDK_SUCCEED)
-=======
-						if (BATextend(r1, newcap) == NULL ||
-						    BATextend(r2, newcap) == NULL)
->>>>>>> 93fafc64
 							goto bailout;
 						assert(BATcapacity(r1) == BATcapacity(r2));
 					}
@@ -2031,13 +2016,8 @@
 						newcap = BATgrows(r1);
 						BATsetcount(r1, BATcount(r1));
 						BATsetcount(r2, BATcount(r2));
-<<<<<<< HEAD
 						if (BATextend(r1, newcap) != GDK_SUCCEED ||
 						    BATextend(r2, newcap) != GDK_SUCCEED)
-=======
-						if (BATextend(r1, newcap) == NULL ||
-						    BATextend(r2, newcap) == NULL)
->>>>>>> 93fafc64
 							goto bailout;
 						assert(BATcapacity(r1) == BATcapacity(r2));
 					}
@@ -2274,13 +2254,8 @@
 				newcap = BATgrows(r1);
 				BATsetcount(r1, BATcount(r1));
 				BATsetcount(r2, BATcount(r2));
-<<<<<<< HEAD
 				if (BATextend(r1, newcap) != GDK_SUCCEED ||
 				    BATextend(r2, newcap) != GDK_SUCCEED)
-=======
-				if (BATextend(r1, newcap) == NULL ||
-				    BATextend(r2, newcap) == NULL)
->>>>>>> 93fafc64
 					goto bailout;
 				assert(BATcapacity(r1) == BATcapacity(r2));
 			}
@@ -2682,13 +2657,8 @@
 				newcap = BATgrows(r1);
 				BATsetcount(r1, BATcount(r1));
 				BATsetcount(r2, BATcount(r2));
-<<<<<<< HEAD
 				if (BATextend(r1, newcap) != GDK_SUCCEED ||
 				    BATextend(r2, newcap) != GDK_SUCCEED)
-=======
-				if (BATextend(r1, newcap) == NULL ||
-				    BATextend(r2, newcap) == NULL)
->>>>>>> 93fafc64
 					goto bailout;
 				assert(BATcapacity(r1) == BATcapacity(r2));
 			}
