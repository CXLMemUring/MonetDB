/*
 * This Source Code Form is subject to the terms of the Mozilla Public
 * License, v. 2.0.  If a copy of the MPL was not distributed with this
 * file, You can obtain one at http://mozilla.org/MPL/2.0/.
 *
 * Copyright 1997 - July 2008 CWI, August 2008 - 2020 MonetDB B.V.
 */

#include "monetdb_config.h"
#include "gdk.h"
#include "gdk_private.h"
#include "gdk_calc_private.h"

/*
 * All join variants produce some sort of join on two input BATs,
 * optionally subject to up to two candidate lists.  Only values in
 * the input BATs that are mentioned in the associated candidate list
 * (if provided) are eligible.  They all return two output BATs in the
 * first two arguments.  The join operations differ in the way in
 * which tuples from the two inputs are matched.
 *
 * The outputs consist of two aligned BATs (i.e. same length and same
 * hseqbase (0@0)) that contain the OIDs of the input BATs that match.
 * The candidate lists, if given, contain the OIDs of the associated
 * input BAT which must be considered for matching.  The input BATs
 * must have the same type.
 *
 * All functions also have a parameter nil_matches which indicates
 * whether NIL must be considered an ordinary value that can match, or
 * whether NIL must be considered to never match.
 *
 * The join functions that are provided here are:
 * BATjoin
 *	normal equi-join
 * BATleftjoin
 *	normal equi-join, but the left output is sorted
 * BATouterjoin
 *	equi-join, but the left output is sorted, and if there is no
 *	match for a value in the left input, there is still an output
 *	with NIL in the right output
 * BATsemijoin
 *	equi-join, but the left output is sorted, and if there are
 *	multiple matches, only one is returned (i.e., the left output
 *	is also key)
 * BATthetajoin
 *	theta-join: an extra operator must be provided encoded as an
 *	integer (macros JOIN_EQ, JOIN_NE, JOIN_LT, JOIN_LE, JOIN_GT,
 *	JOIN_GE); values match if the left input has the given
 *	relationship with the right input; order of the outputs is not
 *	guaranteed
 * BATbandjoin
 *	band-join: two extra input values (c1, c2) must be provided as
 *	well as Booleans (li, hi) that indicate whether the value
 *	ranges are inclusive or not; values in the left and right
 *	inputs match if right - c1 <[=] left <[=] right + c2; if c1 or
 *	c2 is NIL, there are no matches
 * BATrangejoin
 *	range-join: the right input consists of two aligned BATs,
 *	values match if the left value is between two corresponding
 *	right values; two extra Boolean parameters, li and hi,
 *	indicate whether equal values match
 *
 * In addition to these functions, there are two more functions that
 * are closely related:
 * BATintersect
 *	intersection: return a candidate list with OIDs of tuples in
 *	the left input whose value occurs in the right input
 * BATdiff
 *	difference: return a candidate list with OIDs of tuples in the
 *	left input whose value does not occur in the right input
 */

/* Perform a bunch of sanity checks on the inputs to a join. */
static gdk_return
joinparamcheck(BAT *l, BAT *r1, BAT *r2, BAT *sl, BAT *sr, const char *func)
{
	if (ATOMtype(l->ttype) != ATOMtype(r1->ttype) ||
	    (r2 && ATOMtype(l->ttype) != ATOMtype(r2->ttype))) {
		GDKerror("%s: inputs not compatible.\n", func);
		return GDK_FAIL;
	}
	if (r2 &&
	    (BATcount(r1) != BATcount(r2) || r1->hseqbase != r2->hseqbase)) {
		GDKerror("%s: right inputs not aligned.\n", func);
		return GDK_FAIL;
	}
	if ((sl && !BATiscand(sl)) || (sr && !BATiscand(sr))) {
		GDKerror("%s: argument not a candidate list.\n", func);
		return GDK_FAIL;
	}
	return GDK_SUCCEED;
}

/* Create the result bats for a join, returns the absolute maximum
 * number of outputs that could possibly be generated. */
static BUN
joininitresults(BAT **r1p, BAT **r2p, BUN lcnt, BUN rcnt, bool lkey, bool rkey,
		bool semi, bool nil_on_miss, bool only_misses, BUN estimate)
{
	BAT *r1, *r2;
	BUN maxsize, size;

	/* if nil_on_miss is set, we really need a right output */
	assert(!nil_on_miss || r2p != NULL);

	lkey |= lcnt <= 1;
	rkey |= rcnt <= 1;

	*r1p = NULL;
	if (r2p)
		*r2p = NULL;
	if (lcnt == 0) {
		/* there is nothing to match */
		maxsize = 0;
	} else if (!only_misses && !nil_on_miss && rcnt == 0) {
		/* if right is empty, we have no hits, so if we don't
		 * want misses, the result is empty */
		maxsize = 0;
	} else if (rkey | semi | only_misses) {
		/* each entry left matches at most one on right, in
		 * case nil_on_miss is also set, each entry matches
		 * exactly one (see below) */
		maxsize = lcnt;
	} else if (lkey) {
		/* each entry on right is matched at most once */
		if (nil_on_miss) {
			/* one entry left could match all right, and
			 * all other entries left match nil */
			maxsize = lcnt + rcnt - 1;
		} else {
			maxsize = rcnt;
		}
	} else if (rcnt == 0) {
		/* nil_on_miss must be true due to previous checks, so
		 * all values on left miss */
		maxsize = lcnt;
	} else if (BUN_MAX / lcnt >= rcnt) {
		/* in the worst case we have a full cross product */
		maxsize = lcnt * rcnt;
	} else {
		/* a BAT cannot grow larger than BUN_MAX */
		maxsize = BUN_MAX;
	}
	size = estimate == BUN_NONE ? lcnt < rcnt ? lcnt : rcnt : estimate;
	if (size < 1024)
		size = 1024;
	if (size > maxsize)
		size = maxsize;
	if ((rkey | semi | only_misses) & nil_on_miss) {
		/* see comment above: each entry left matches exactly
		 * once */
		size = maxsize;
	}

	if (maxsize == 0) {
		r1 = BATdense(0, 0, 0);
		if (r1 == NULL) {
			return BUN_NONE;
		}
		if (r2p) {
			r2 = BATdense(0, 0, 0);
			if (r2 == NULL) {
				BBPreclaim(r1);
				return BUN_NONE;
			}
			*r2p = r2;
		}
		*r1p = r1;
		return 0;
	}

	r1 = COLnew(0, TYPE_oid, size, TRANSIENT);
	if (r1 == NULL) {
		return BUN_NONE;
	}
	r1->tnil = false;
	r1->tnonil = true;
	r1->tkey = true;
	r1->tsorted = true;
	r1->trevsorted = true;
	r1->tseqbase = 0;
	*r1p = r1;
	if (r2p) {
		r2 = COLnew(0, TYPE_oid, size, TRANSIENT);
		if (r2 == NULL) {
			BBPreclaim(r1);
			return BUN_NONE;
		}
		r2->tnil = false;
		r2->tnonil = true;
		r2->tkey = true;
		r2->tsorted = true;
		r2->trevsorted = true;
		r2->tseqbase = 0;
		*r2p = r2;
	}
	return maxsize;
}

#define VALUE(s, x)	(s##vars ?					\
			 s##vars + VarHeapVal(s##vals, (x), s##width) : \
			 s##vals ? (const char *) s##vals + ((x) * s##width) : \
			 (s##val = BUNtoid(s, (x)), (const char *) &s##val))
#define FVALUE(s, x)	((const char *) s##vals + ((x) * s##width))

#define APPEND(b, o)		(((oid *) b->theap->base)[b->batCount++] = (o))

static inline gdk_return
maybeextend(BAT *restrict r1, BAT *restrict r2,
	    BUN cnt, BUN lcur, BUN lcnt, BUN maxsize)
{
	if (BATcount(r1) + cnt > BATcapacity(r1)) {
		/* make some extra space by extrapolating how much
		 * more we need (fraction of l we've seen so far is
		 * used to estimate a new size but with a shallow
		 * slope so that a skewed join doesn't overwhelm) */
		BUN newcap = (BUN) (lcnt / (lcnt / 4.0 + lcur * .75) * (BATcount(r1) + cnt));
		if (newcap < cnt + BATcount(r1))
			newcap = cnt + BATcount(r1) + 1024;
		if (newcap > maxsize)
			newcap = maxsize;
		/* make sure heap.free is set properly before
		 * extending */
		BATsetcount(r1, BATcount(r1));
		if (BATextend(r1, newcap) != GDK_SUCCEED)
			return GDK_FAIL;
		if (r2) {
			BATsetcount(r2, BATcount(r2));
			if (BATextend(r2, newcap) != GDK_SUCCEED)
				return GDK_FAIL;
			assert(BATcapacity(r1) == BATcapacity(r2));
		}
	}
	return GDK_SUCCEED;
}

/* Return BATs through r1p and r2p for the case that there is no
 * match between l and r, taking all flags into consideration.
 *
 * This means, if nil_on_miss is set or only_misses is set, *r1p is a
 * copy of the left candidate list or a dense list of all "head"
 * values of l, and *r2p (if r2p is not NULL) is all nil.  If neither
 * of those flags is set, the result is two empty BATs. */
static gdk_return
nomatch(BAT **r1p, BAT **r2p, BAT *l, BAT *r, struct canditer *restrict lci,
	bool nil_on_miss, bool only_misses, const char *func, lng t0)
{
	BAT *r1, *r2 = NULL;

	MT_thread_setalgorithm(__func__);
	if (lci->ncand == 0 || !(nil_on_miss | only_misses)) {
		/* return empty BATs */
		if ((r1 = BATdense(0, 0, 0)) == NULL)
			return GDK_FAIL;
		if (r2p) {
			if ((r2 = BATdense(0, 0, 0)) == NULL) {
				BBPreclaim(r1);
				return GDK_FAIL;
			}
			*r2p = r2;
		}
	} else {
		r1 = canditer_slice(lci, 0, lci->ncand);
		if (r2p) {
			if ((r2 = BATconstant(0, TYPE_void, &oid_nil, lci->ncand, TRANSIENT)) == NULL) {
				BBPreclaim(r1);
				return GDK_FAIL;
			}
			*r2p = r2;
		}
	}
	*r1p = r1;
	TRC_DEBUG(ALGO, "l=" ALGOBATFMT ",r=" ALGOBATFMT ",sl=" ALGOOPTBATFMT
		  ",nil_on_miss=%s,only_misses=%s"
		  " - > " ALGOBATFMT "," ALGOOPTBATFMT
		  " (%s -- " LLFMT "usec)\n",
		  ALGOBATPAR(l), ALGOBATPAR(r), ALGOOPTBATPAR(lci->s),
		  nil_on_miss ? "true" : "false",
		  only_misses ? "true" : "false",
		  ALGOBATPAR(r1), ALGOOPTBATPAR(r2),
		  func, GDKusec() - t0);
	return GDK_SUCCEED;
}

/* Implementation of join where there is a single value (possibly
 * repeated multiple times) on the left.  This means we can use a
 * point select to find matches in the right column. */
static gdk_return
selectjoin(BAT **r1p, BAT **r2p, BAT *l, BAT *r,
	   struct canditer *lci, struct canditer *rci,
	   bool nil_matches, lng t0, bool swapped, const char *reason)
{
	BATiter li = bat_iterator(l);
	const void *v;
	BAT *bn = NULL;

	assert(lci->ncand > 0);
	assert(lci->ncand == 1 || (l->tsorted && l->trevsorted));

	MT_thread_setalgorithm(__func__);
	oid o = canditer_next(lci);
	v = BUNtail(li, o - l->hseqbase);

	if (!nil_matches &&
	    (*ATOMcompare(l->ttype))(v, ATOMnilptr(l->ttype)) == 0) {
		/* NIL doesn't match anything */
		return nomatch(r1p, r2p, l, r, lci, false, false,
			       reason, t0);
	}

	bn = BATselect(r, rci->s, v, NULL, true, true, false);
	if (bn == NULL) {
		return GDK_FAIL;
	}
	if (BATcount(bn) == 0) {
		BBPunfix(bn->batCacheid);
		return nomatch(r1p, r2p, l, r, lci, false, false,
			       reason, t0);
	}
	BAT *r1 = COLnew(0, TYPE_oid, lci->ncand * BATcount(bn), TRANSIENT);
	if (r1 == NULL) {
		BBPunfix(bn->batCacheid);
		return GDK_FAIL;
	}
	BAT *r2 = NULL;
	if (r2p) {
		r2 = COLnew(0, TYPE_oid, lci->ncand * BATcount(bn), TRANSIENT);
		if (r2 == NULL) {
			BBPunfix(bn->batCacheid);
			BBPreclaim(r1);
			return GDK_FAIL;
		}
	}

	r1->tsorted = true;
	r1->trevsorted = lci->ncand == 1;
	r1->tseqbase = BATcount(bn) == 1 && lci->tpe == cand_dense ? o : oid_nil;
	r1->tkey = BATcount(bn) == 1;
	r1->tnil = false;
	r1->tnonil = true;
	if (r2) {
		r2->tsorted = lci->ncand == 1 || BATcount(bn) == 1;
		r2->trevsorted = BATcount(bn) == 1;
		r2->tseqbase = lci->ncand == 1 && BATtdense(bn) ? bn->tseqbase : oid_nil;
		r2->tkey = lci->ncand == 1;
		r2->tnil = false;
		r2->tnonil = true;
	}
	if (BATtdense(bn)) {
		oid *o1p = (oid *) Tloc(r1, 0);
		oid *o2p = r2 ? (oid *) Tloc(r2, 0) : NULL;
		oid bno = bn->tseqbase;
		BUN p, q = BATcount(bn);

		do {
			for (p = 0; p < q; p++) {
				*o1p++ = o;
			}
			if (o2p) {
				for (p = 0; p < q; p++) {
					*o2p++ = bno + p;
				}
			}
			o = canditer_next(lci);
		} while (!is_oid_nil(o));
	} else {
		oid *o1p = (oid *) Tloc(r1, 0);
		oid *o2p = r2 ? (oid *) Tloc(r2, 0) : NULL;
		const oid *bnp = (const oid *) Tloc(bn, 0);
		BUN p, q = BATcount(bn);

		do {
			for (p = 0; p < q; p++) {
				*o1p++ = o;
			}
			if (o2p) {
				for (p = 0; p < q; p++) {
					*o2p++ = bnp[p];
				}
			}
			o = canditer_next(lci);
		} while (!is_oid_nil(o));
	}
	BATsetcount(r1, lci->ncand * BATcount(bn));
	*r1p = r1;
	if (r2p) {
		BATsetcount(r2, lci->ncand * BATcount(bn));
		*r2p = r2;
	}
	BBPunfix(bn->batCacheid);
	TRC_DEBUG(ALGO, "l=" ALGOBATFMT ","
		  "r=" ALGOBATFMT ",sl=" ALGOOPTBATFMT ","
		  "sr=" ALGOOPTBATFMT ",nil_matches=%s;%s %s "
		  "-> " ALGOBATFMT "," ALGOOPTBATFMT " (" LLFMT "usec)\n",
		  ALGOBATPAR(l), ALGOBATPAR(r),
		  ALGOOPTBATPAR(lci->s), ALGOOPTBATPAR(rci->s),
		  nil_matches ? "true" : "false",
		  swapped ? " swapped" : "", reason,
		  ALGOBATPAR(r1), ALGOOPTBATPAR(r2),
		  GDKusec() - t0);

	return GDK_SUCCEED;
}

#if SIZEOF_OID == SIZEOF_INT
#define binsearch_oid(indir, offset, vals, lo, hi, v, ordering, last) binsearch_int(indir, offset, (const int *) vals, lo, hi, (int) (v), ordering, last)
#endif
#if SIZEOF_OID == SIZEOF_LNG
#define binsearch_oid(indir, offset, vals, lo, hi, v, ordering, last) binsearch_lng(indir, offset, (const lng *) vals, lo, hi, (lng) (v), ordering, last)
#endif

/* Implementation of join where the right-hand side is dense, and if
 * there is a right candidate list, it too is dense.  In case
 * nil_on_miss is not set, we use a range select (BATselect) to find
 * the matching values in the left column and then calculate the
 * corresponding matches from the right.  If nil_on_miss is set, we
 * need to do some more work. */
static gdk_return
mergejoin_void(BAT **r1p, BAT **r2p, BAT *l, BAT *r,
	       struct canditer *restrict lci, struct canditer *restrict rci,
	       bool nil_on_miss, bool only_misses, lng t0, bool swapped,
	       const char *reason)
{
	oid lo, hi;
	BUN i;
	oid o, *o1p = NULL, *o2p = NULL;
	BAT *r1 = NULL, *r2 = NULL;
	const oid *lvals = NULL;

	/* r is dense, and if there is a candidate list, it too is
	 * dense.  This means we don't have to do any searches, we
	 * only need to compare ranges to know whether a value from l
	 * has a match in r */
	assert(ATOMtype(l->ttype) == ATOMtype(r->ttype));
	assert(r->tsorted || r->trevsorted);
	assert(BATcount(l) > 0);
	assert(rci->tpe == cand_dense);
	assert(BATcount(r) > 0);

	MT_thread_setalgorithm(__func__);
	/* figure out range [lo..hi) of values in r that we need to match */
	lo = r->tseqbase;
	hi = lo + BATcount(r);
	/* restrict [lo..hi) range further using candidate list */
	if (rci->seq > r->hseqbase)
		lo += rci->seq - r->hseqbase;
	if (rci->seq + rci->ncand < r->hseqbase + BATcount(r))
		hi -= r->hseqbase + BATcount(r) - rci->seq - rci->ncand;

	/* at this point, the matchable values in r are [lo..hi) */
	if (!nil_on_miss) {
		r1 = BATselect(l, lci->s, &lo, &hi, true, false, only_misses);
		if (r1 == NULL)
			return GDK_FAIL;
		if (only_misses && !l->tnonil) {
			/* also look for NILs */
			r2 = BATselect(l, lci->s, &oid_nil, NULL, true, false, false);
			if (r2 == NULL) {
				BBPreclaim(r1);
				return GDK_FAIL;
			}
			if (BATcount(r2) > 0) {
				BAT *mg = BATmergecand(r1, r2);
				BBPunfix(r1->batCacheid);
				BBPunfix(r2->batCacheid);
				r1 = mg;
				if (r1 == NULL)
					return GDK_FAIL;
			} else {
				BBPunfix(r2->batCacheid);
			}
			r2 = NULL;
		}
		*r1p = r1;
		if (r2p == NULL)
			goto doreturn2;
		if (BATcount(r1) == 0) {
			r2 = BATdense(0, 0, 0);
			if (r2 == NULL) {
				BBPreclaim(r1);
				return GDK_FAIL;
			}
		} else if (BATtdense(r1) && BATtdense(l)) {
			r2 = BATdense(0, l->tseqbase + r1->tseqbase - l->hseqbase + r->hseqbase - r->tseqbase, BATcount(r1));
			if (r2 == NULL) {
				BBPreclaim(r1);
				return GDK_FAIL;
			}
		} else {
			r2 = COLnew(0, TYPE_oid, BATcount(r1), TRANSIENT);
			if (r2 == NULL) {
				BBPreclaim(r1);
				return GDK_FAIL;
			}
			const oid *lp = (const oid *) Tloc(l, 0);
			const oid *o1p = (const oid *) Tloc(r1, 0);
			oid *o2p = (oid *) Tloc(r2, 0);
			hi = BATcount(r1);
			if (l->ttype == TYPE_void && l->tvheap != NULL) {
				/* this is actually generic code */
				for (o = 0; o < hi; o++)
					o2p[o] = BUNtoid(l, BUNtoid(r1, o) - l->hseqbase) - r->tseqbase + r->hseqbase;
			} else if (BATtdense(r1)) {
				lo = r1->tseqbase - l->hseqbase;
				if (r->tseqbase == r->hseqbase) {
					memcpy(o2p, lp + lo, hi * SIZEOF_OID);
				} else {
					hi += lo;
					for (o = 0; lo < hi; o++, lo++) {
						o2p[o] = lp[lo] - r->tseqbase + r->hseqbase;
					}
				}
			} else if (BATtdense(l)) {
				for (o = 0; o < hi; o++) {
					o2p[o] = o1p[o] - l->hseqbase + l->tseqbase - r->tseqbase + r->hseqbase;
				}
			} else {
				for (o = 0; o < hi; o++) {
					o2p[o] = lp[o1p[o] - l->hseqbase] - r->tseqbase + r->hseqbase;
				}
			}
			r2->tkey = l->tkey;
			r2->tsorted = l->tsorted;
			r2->trevsorted = l->trevsorted;
			r2->tnil = false;
			r2->tnonil = true;
			BATsetcount(r2, BATcount(r1));
		}
		*r2p = r2;
		goto doreturn2;
	}
	/* nil_on_miss is set, this means we must have a second output */
	assert(r2p);
	if (BATtdense(l)) {
		/* if l is dense, we can further restrict the [lo..hi)
		 * range to values in l that match with values in r */
		o = lo;
		i = lci->seq - l->hseqbase;
		if (l->tseqbase + i > lo)
			lo = l->tseqbase + i;
		i = canditer_last(lci) + 1 - l->hseqbase;
		if (l->tseqbase + i < hi)
			hi = l->tseqbase + i;
		if (lci->tpe == cand_dense) {
			/* l is dense, and so is the left candidate
			 * list (if it exists); this means we don't
			 * have to actually look at any values in l:
			 * we can just do some arithmetic; it also
			 * means that r1 will be dense, and if
			 * nil_on_miss is not set, or if all values in
			 * l match, r2 will too */
			if (hi <= lo) {
				return nomatch(r1p, r2p, l, r, lci,
					       nil_on_miss, only_misses,
					       "mergejoin_void", t0);
			}

			/* at this point, the matched values in l and
			 * r (taking candidate lists into account) are
			 * [lo..hi) which we can translate back to the
			 * respective OID values that we can store in
			 * r1 and r2; note that r1 will be dense since
			 * all values in l will match something (even
			 * if nil since nil_on_miss is set) */
			*r1p = r1 = BATdense(0, lci->seq, lci->ncand);
			if (r1 == NULL)
				return GDK_FAIL;
			if (hi - lo < lci->ncand) {
				/* we need to fill in nils in r2 for
				 * missing values */
				*r2p = r2 = COLnew(0, TYPE_oid, lci->ncand, TRANSIENT);
				if (r2 == NULL) {
					BBPreclaim(*r1p);
					return GDK_FAIL;
				}
				o2p = (oid *) Tloc(r2, 0);
				i = l->tseqbase + lci->seq - l->hseqbase;
				lo -= i;
				hi -= i;
				i += r->hseqbase - r->tseqbase;
				for (o = 0; o < lo; o++)
					*o2p++ = oid_nil;
				for (o = lo; o < hi; o++)
					*o2p++ = o + i;
				for (o = hi; o < lci->ncand; o++)
					*o2p++ = oid_nil;
				r2->tnonil = false;
				r2->tnil = true;
				/* sorted of no nils at end */
				r2->tsorted = hi == lci->ncand;
				/* reverse sorted if single non-nil at start */
				r2->trevsorted = lo == 0 && hi == 1;
				r2->tseqbase = oid_nil;
				/* (hi - lo) different OIDs in r2,
				 * plus one for nil */
				r2->tkey = hi - lo + 1 == lci->ncand;
				BATsetcount(r2, lci->ncand);
			} else {
				/* no missing values */
				*r2p = r2 = BATdense(0, r->hseqbase + lo - r->tseqbase, lci->ncand);
				if (r2 == NULL) {
					BBPreclaim(*r1p);
					return GDK_FAIL;
				}
			}
			goto doreturn;
		}
		/* l is dense, but the candidate list exists and is
		 * not dense; we can, by manipulating the range
		 * [lo..hi), just look at the candidate list values */

		/* translate lo and hi to l's OID values that now need
		 * to match */
		lo = lo - l->tseqbase + l->hseqbase;
		hi = hi - l->tseqbase + l->hseqbase;

		*r1p = r1 = COLnew(0, TYPE_oid, lci->ncand, TRANSIENT);
		*r2p = r2 = COLnew(0, TYPE_oid, lci->ncand, TRANSIENT);
		if (r1 == NULL || r2 == NULL) {
			BBPreclaim(r1);
			BBPreclaim(r2);
			return GDK_FAIL;
		}
		o1p = (oid *) Tloc(r1, 0);
		o2p = (oid *) Tloc(r2, 0);
		r2->tnil = false;
		r2->tnonil = true;
		r2->tkey = true;
		r2->tsorted = true;
		o = canditer_next(lci);
		for (i = 0; i < lci->ncand && o < lo; i++) {
			*o1p++ = o;
			*o2p++ = oid_nil;
			o = canditer_next(lci);
		}
		if (i > 0) {
			r2->tnil = true;
			r2->tnonil = false;
			r2->tkey = i == 1;
		}
		for (; i < lci->ncand && o < hi; i++) {
			*o1p++ = o;
			*o2p++ = o - l->hseqbase + l->tseqbase - r->tseqbase + r->hseqbase;
			o = canditer_next(lci);
		}
		if (i < lci->ncand) {
			r2->tkey = !r2->tnil && lci->ncand - i == 1;
			r2->tnil = true;
			r2->tnonil = false;
			r2->tsorted = false;
			for (; i < lci->ncand; i++) {
				*o1p++ = o;
				*o2p++ = oid_nil;
				o = canditer_next(lci);
			}
		}
		BATsetcount(r1, lci->ncand);
		r1->tseqbase = BATcount(r1) == 1 ? *(oid*)Tloc(r1, 0) : oid_nil;
		r1->tsorted = true;
		r1->trevsorted = BATcount(r1) <= 1;
		r1->tnil = false;
		r1->tnonil = true;
		r1->tkey = true;
		BATsetcount(r2, BATcount(r1));
		r2->tseqbase = r2->tnil || BATcount(r2) > 1 ? oid_nil : BATcount(r2) == 1 ? *(oid*)Tloc(r2, 0) : 0;
		r2->trevsorted = BATcount(r2) <= 1;
		goto doreturn;
	}
	/* l is not dense, so we need to look at the values and check
	 * whether they are in the range [lo..hi) */
	lvals = (const oid *) Tloc(l, 0);

	/* do indirection through the candidate list to look at the
	 * value */

	*r1p = r1 = COLnew(0, TYPE_oid, lci->ncand, TRANSIENT);
	*r2p = r2 = COLnew(0, TYPE_oid, lci->ncand, TRANSIENT);
	if (r1 == NULL || r2 == NULL) {
		BBPreclaim(r1);
		BBPreclaim(r2);
		return GDK_FAIL;
	}
	o1p = (oid *) Tloc(r1, 0);
	o2p = (oid *) Tloc(r2, 0);
	r2->tnil = false;
	r2->tnonil = true;
	if (l->ttype == TYPE_void && l->tvheap != NULL) {
		for (i = 0; i < lci->ncand; i++) {
			oid c = canditer_next(lci);

			o = BUNtoid(l, c - l->hseqbase);
			*o1p++ = c;
			if (o >= lo && o < hi) {
				*o2p++ = o - r->tseqbase + r->hseqbase;
			} else {
				*o2p++ = oid_nil;
				r2->tnil = true;
				r2->tnonil = false;
			}
		}
	} else {
		for (i = 0; i < lci->ncand; i++) {
			oid c = canditer_next(lci);

			o = lvals[c - l->hseqbase];
			*o1p++ = c;
			if (o >= lo && o < hi) {
				*o2p++ = o - r->tseqbase + r->hseqbase;
			} else {
				*o2p++ = oid_nil;
				r2->tnil = true;
				r2->tnonil = false;
			}
		}
	}
	r1->tsorted = true;
	r1->trevsorted = BATcount(r1) <= 1;
	r1->tkey = true;
	r1->tseqbase = oid_nil;
	r1->tnil = false;
	r1->tnonil = true;
	BATsetcount(r1, lci->ncand);
	BATsetcount(r2, lci->ncand);
	r2->tsorted = l->tsorted || BATcount(r2) <= 1;
	r2->trevsorted = l->trevsorted || BATcount(r2) <= 1;
	r2->tkey = l->tkey || BATcount(r2) <= 1;
	r2->tseqbase = oid_nil;

  doreturn:
	if (r1->tkey)
		virtualize(r1);
	if (r2->tkey && r2->tsorted)
		virtualize(r2);
  doreturn2:
	TRC_DEBUG(ALGO, "l=" ALGOBATFMT ","
		  "r=" ALGOBATFMT ",sl=" ALGOOPTBATFMT ","
		  "sr=" ALGOOPTBATFMT ","
		  "nil_on_miss=%s,only_misses=%s;%s %s "
		  "-> " ALGOBATFMT "," ALGOOPTBATFMT " (" LLFMT "usec)\n",
		  ALGOBATPAR(l), ALGOBATPAR(r),
		  ALGOOPTBATPAR(lci->s), ALGOOPTBATPAR(rci->s),
		  nil_on_miss ? "true" : "false",
		  only_misses ? "true" : "false",
		  swapped ? " swapped" : "", reason,
		  ALGOBATPAR(r1), ALGOOPTBATPAR(r2),
		  GDKusec() - t0);

	return GDK_SUCCEED;
}

/* Implementation of mergejoin (see below) for the special case that
 * the values are of type int, and some more conditions are met. */
static gdk_return
mergejoin_int(BAT **r1p, BAT **r2p, BAT *l, BAT *r,
	      bool nil_matches, BUN estimate, lng t0, bool swapped,
	      const char *reason)
{
	BAT *r1, *r2;
	BUN lstart, lend, lcnt;
	BUN rstart, rend;
	BUN lscan, rscan;	/* opportunistic scan window */
	BUN maxsize;
	const int *lvals, *rvals;
	int v;
	BUN nl, nr;
	oid lv;
	BUN i;

	assert(ATOMtype(l->ttype) == ATOMtype(r->ttype));
	assert(r->tsorted || r->trevsorted);

	MT_thread_setalgorithm(__func__);
	lstart = rstart = 0;
	lend = BATcount(l);
	lcnt = lend - lstart;
	rend = BATcount(r);
	lvals = (const int *) Tloc(l, 0);
	rvals = (const int *) Tloc(r, 0);
	assert(!r->tvarsized || !r->ttype);

	/* basic properties will be adjusted if necessary later on,
	 * they were initially set by joininitresults() */

	if (lend == 0 || rend == 0) {
		/* there are no matches */
		return nomatch(r1p, r2p, l, r,
			       &(struct canditer) {.tpe = cand_dense, .ncand = lcnt,},
			       false, false, __func__, t0);
	}

	if ((maxsize = joininitresults(r1p, r2p, BATcount(l), BATcount(r),
				       l->tkey, r->tkey, false, false,
				       false, estimate)) == BUN_NONE)
		return GDK_FAIL;
	r1 = *r1p;
	r2 = r2p ? *r2p : NULL;

	/* determine opportunistic scan window for l and r */
	for (nl = lend - lstart, lscan = 4; nl > 0; lscan++)
		nl >>= 1;
	for (nr = rend - rstart, rscan = 4; nr > 0; rscan++)
		nr >>= 1;

	if (!nil_matches) {
		/* skip over nils at the start of the columns */
		if (lscan < lend - lstart && is_int_nil(lvals[lstart + lscan])) {
			lstart = binsearch_int(NULL, 0, lvals, lstart + lscan,
					       lend - 1, int_nil, 1, 1);
		} else {
			while (is_int_nil(lvals[lstart]))
				lstart++;
		}
		if (rscan < rend - rstart && is_int_nil(rvals[rstart + rscan])) {
			rstart = binsearch_int(NULL, 0, rvals, rstart + rscan,
					       rend - 1, int_nil, 1, 1);
		} else {
			while (is_int_nil(rvals[rstart]))
				rstart++;
		}
	}
	/* from here on we don't have to worry about nil values */

	while (lstart < lend && rstart < rend) {
		v = rvals[rstart];

		if (lscan < lend - lstart && lvals[lstart + lscan] < v) {
			lstart = binsearch_int(NULL, 0, lvals, lstart + lscan,
					       lend - 1, v, 1, 0);
		} else {
			/* scan l for v */
			while (lstart < lend && lvals[lstart] < v)
				lstart++;
		}
		if (lstart >= lend) {
			/* nothing found */
			break;
		}

		/* Here we determine the next value in l that we are
		 * going to try to match in r.  We will also count the
		 * number of occurrences in l of that value.
		 * Afterwards, v points to the value and nl is the
		 * number of times it occurs.  Also, lstart will
		 * point to the next value to be considered (ready for
		 * the next iteration).
		 * If there are many equal values in l (more than
		 * lscan), we will use binary search to find the end
		 * of the sequence.  Obviously, we can do this only if
		 * l is actually sorted (lscan > 0). */
		nl = 1;		/* we'll match (at least) one in l */
		nr = 0;		/* maybe we won't match anything in r */
		v = lvals[lstart];
		if (l->tkey) {
			/* if l is key, there is a single value */
			lstart++;
		} else if (lscan < lend - lstart &&
			   v == lvals[lstart + lscan]) {
			/* lots of equal values: use binary search to
			 * find end */
			nl = binsearch_int(NULL, 0, lvals, lstart + lscan,
					   lend - 1, v, 1, 1);
			nl -= lstart;
			lstart += nl;
		} else {
			/* just scan */
			while (++lstart < lend && v == lvals[lstart])
				nl++;
		}
		/* lstart points one beyond the value we're
		 * going to match: ready for the next iteration. */

		/* First we find the first value in r that is at
		 * least as large as v, then we find the first
		 * value in r that is larger than v.  The difference
		 * is the number of values equal to v and is stored in
		 * nr.
		 * We will use binary search on r to find both ends of
		 * the sequence of values that are equal to v in case
		 * the position is "too far" (more than rscan
		 * away). */

		/* first find the location of the first value in r
		 * that is >= v, then find the location of the first
		 * value in r that is > v; the difference is the
		 * number of values equal to v */

		/* look ahead a little (rscan) in r to see whether
		 * we're better off doing a binary search */
		if (rscan < rend - rstart && rvals[rstart + rscan] < v) {
			/* value too far away in r: use binary
			 * search */
			rstart = binsearch_int(NULL, 0, rvals, rstart + rscan,
					       rend - 1, v, 1, 0);
		} else {
			/* scan r for v */
			while (rstart < rend && rvals[rstart] < v)
				rstart++;
		}
		if (rstart == rend) {
			/* nothing found */
			break;
		}

		/* now find the end of the sequence of equal values v */

		/* if r is key, there is zero or one match, otherwise
		 * look ahead a little (rscan) in r to see whether
		 * we're better off doing a binary search */
		if (r->tkey) {
			if (rstart < rend && v == rvals[rstart]) {
				nr = 1;
				rstart++;
			}
		} else if (rscan < rend - rstart &&
			   v == rvals[rstart + rscan]) {
			/* range too large: use binary search */
			nr = binsearch_int(NULL, 0, rvals, rstart + rscan,
					   rend - 1, v, 1, 1);
			nr -= rstart;
			rstart += nr;
		} else {
			/* scan r for end of range */
			while (rstart < rend && v == rvals[rstart]) {
				nr++;
				rstart++;
			}
		}
		/* rstart points to first value > v or end of
		 * r, and nr is the number of values in r that
		 * are equal to v */
		if (nr == 0) {
			/* no entries in r found */
			continue;
		}
		/* make space: nl values in l match nr values in r, so
		 * we need to add nl * nr values in the results */
		if (maybeextend(r1, r2, nl * nr, lstart, lend, maxsize) != GDK_SUCCEED)
			goto bailout;

		/* maintain properties */
		if (nl > 1) {
			/* value occurs multiple times in l, so entry
			 * in r will be repeated multiple times: hence
			 * r2 is not key and not dense */
			if (r2) {
				r2->tkey = false;
				r2->tseqbase = oid_nil;
			}
			/* multiple different values will be inserted
			 * in r1 (always in order), so not reverse
			 * ordered anymore */
			r1->trevsorted = false;
		}
		if (nr > 1) {
			/* value occurs multiple times in r, so entry
			 * in l will be repeated multiple times: hence
			 * r1 is not key and not dense */
			r1->tkey = false;
			r1->tseqbase = oid_nil;
			/* multiple different values will be inserted
			 * in r2 (in order), so not reverse ordered
			 * anymore */
			if (r2) {
				r2->trevsorted = false;
				if (nl > 1) {
					/* multiple values in l match
					 * multiple values in r, so an
					 * ordered sequence will be
					 * inserted multiple times in
					 * r2, so r2 is not ordered
					 * anymore */
					r2->tsorted = false;
				}
			}
		}
		if (BATcount(r1) > 0) {
			/* a new, higher value will be inserted into
			 * r1, so r1 is not reverse ordered anymore */
			r1->trevsorted = false;
			/* a new higher value will be added to r2 */
			if (r2) {
				r2->trevsorted = false;
			}
			if (BATtdense(r1) &&
			    ((oid *) r1->theap->base)[r1->batCount - 1] + 1 != l->hseqbase + lstart - nl) {
				r1->tseqbase = oid_nil;
			}
		}

		if (r2 &&
		    BATcount(r2) > 0 &&
		    BATtdense(r2) &&
		    ((oid *) r2->theap->base)[r2->batCount - 1] + 1 != r->hseqbase + rstart - nr) {
			r2->tseqbase = oid_nil;
		}

		/* insert values */
		lv = l->hseqbase + lstart - nl;
		for (i = 0; i < nl; i++) {
			BUN j;

			for (j = 0; j < nr; j++) {
				APPEND(r1, lv);
			}
			if (r2) {
				oid rv = r->hseqbase + rstart - nr;

				for (j = 0; j < nr; j++) {
					APPEND(r2, rv);
					rv++;
				}
			}
			lv++;
		}
	}
	/* also set other bits of heap to correct value to indicate size */
	BATsetcount(r1, BATcount(r1));
	if (r2) {
		BATsetcount(r2, BATcount(r2));
		assert(BATcount(r1) == BATcount(r2));
	}
	if (BATcount(r1) > 0) {
		if (BATtdense(r1))
			r1->tseqbase = ((oid *) r1->theap->base)[0];
		if (r2 && BATtdense(r2))
			r2->tseqbase = ((oid *) r2->theap->base)[0];
	} else {
		r1->tseqbase = 0;
		if (r2) {
			r2->tseqbase = 0;
		}
	}
	TRC_DEBUG(ALGO, "l=" ALGOBATFMT "," "r=" ALGOBATFMT ","
		  "nil_matches=%s;%s %s "
		  "-> " ALGOBATFMT "," ALGOOPTBATFMT " (" LLFMT "usec)\n",
		  ALGOBATPAR(l), ALGOBATPAR(r),
		  nil_matches ? "true" : "false",
		  swapped ? " swapped" : "", reason,
		  ALGOBATPAR(r1), ALGOOPTBATPAR(r2),
		  GDKusec() - t0);

	return GDK_SUCCEED;

  bailout:
	BBPreclaim(r1);
	BBPreclaim(r2);
	return GDK_FAIL;
}

/* Implementation of mergejoin (see below) for the special case that
 * the values are of type lng, and some more conditions are met. */
static gdk_return
mergejoin_lng(BAT **r1p, BAT **r2p, BAT *l, BAT *r,
	      bool nil_matches, BUN estimate, lng t0, bool swapped,
	      const char *reason)
{
	BAT *r1, *r2;
	BUN lstart, lend, lcnt;
	BUN rstart, rend;
	BUN lscan, rscan;	/* opportunistic scan window */
	BUN maxsize;
	const lng *lvals, *rvals;
	lng v;
	BUN nl, nr;
	oid lv;
	BUN i;

	assert(ATOMtype(l->ttype) == ATOMtype(r->ttype));
	assert(r->tsorted || r->trevsorted);

	MT_thread_setalgorithm(__func__);
	lstart = rstart = 0;
	lend = BATcount(l);
	lcnt = lend - lstart;
	rend = BATcount(r);
	lvals = (const lng *) Tloc(l, 0);
	rvals = (const lng *) Tloc(r, 0);
	assert(!r->tvarsized || !r->ttype);

	/* basic properties will be adjusted if necessary later on,
	 * they were initially set by joininitresults() */

	if (lend == 0 || rend == 0) {
		/* there are no matches */
		return nomatch(r1p, r2p, l, r,
			       &(struct canditer) {.tpe = cand_dense, .ncand = lcnt,},
			       false, false, __func__, t0);
	}

	if ((maxsize = joininitresults(r1p, r2p, BATcount(l), BATcount(r),
				       l->tkey, r->tkey, false, false,
				       false, estimate)) == BUN_NONE)
		return GDK_FAIL;
	r1 = *r1p;
	r2 = r2p ? *r2p : NULL;

	/* determine opportunistic scan window for l and r */
	for (nl = lend - lstart, lscan = 4; nl > 0; lscan++)
		nl >>= 1;
	for (nr = rend - rstart, rscan = 4; nr > 0; rscan++)
		nr >>= 1;

	if (!nil_matches) {
		/* skip over nils at the start of the columns */
		if (lscan < lend - lstart && is_lng_nil(lvals[lstart + lscan])) {
			lstart = binsearch_lng(NULL, 0, lvals, lstart + lscan,
					       lend - 1, lng_nil, 1, 1);
		} else {
			while (is_lng_nil(lvals[lstart]))
				lstart++;
		}
		if (rscan < rend - rstart && is_lng_nil(rvals[rstart + rscan])) {
			rstart = binsearch_lng(NULL, 0, rvals, rstart + rscan,
					       rend - 1, lng_nil, 1, 1);
		} else {
			while (is_lng_nil(rvals[rstart]))
				rstart++;
		}
	}
	/* from here on we don't have to worry about nil values */

	while (lstart < lend && rstart < rend) {
		v = rvals[rstart];

		if (lscan < lend - lstart && lvals[lstart + lscan] < v) {
			lstart = binsearch_lng(NULL, 0, lvals, lstart + lscan,
					       lend - 1, v, 1, 0);
		} else {
			/* scan l for v */
			while (lstart < lend && lvals[lstart] < v)
				lstart++;
		}
		if (lstart >= lend) {
			/* nothing found */
			break;
		}

		/* Here we determine the next value in l that we are
		 * going to try to match in r.  We will also count the
		 * number of occurrences in l of that value.
		 * Afterwards, v points to the value and nl is the
		 * number of times it occurs.  Also, lstart will
		 * point to the next value to be considered (ready for
		 * the next iteration).
		 * If there are many equal values in l (more than
		 * lscan), we will use binary search to find the end
		 * of the sequence.  Obviously, we can do this only if
		 * l is actually sorted (lscan > 0). */
		nl = 1;		/* we'll match (at least) one in l */
		nr = 0;		/* maybe we won't match anything in r */
		v = lvals[lstart];
		if (l->tkey) {
			/* if l is key, there is a single value */
			lstart++;
		} else if (lscan < lend - lstart &&
			   v == lvals[lstart + lscan]) {
			/* lots of equal values: use binary search to
			 * find end */
			nl = binsearch_lng(NULL, 0, lvals, lstart + lscan,
					   lend - 1, v, 1, 1);
			nl -= lstart;
			lstart += nl;
		} else {
			/* just scan */
			while (++lstart < lend && v == lvals[lstart])
				nl++;
		}
		/* lstart points one beyond the value we're
		 * going to match: ready for the next iteration. */

		/* First we find the first value in r that is at
		 * least as large as v, then we find the first
		 * value in r that is larger than v.  The difference
		 * is the number of values equal to v and is stored in
		 * nr.
		 * We will use binary search on r to find both ends of
		 * the sequence of values that are equal to v in case
		 * the position is "too far" (more than rscan
		 * away). */

		/* first find the location of the first value in r
		 * that is >= v, then find the location of the first
		 * value in r that is > v; the difference is the
		 * number of values equal to v */

		/* look ahead a little (rscan) in r to see whether
		 * we're better off doing a binary search */
		if (rscan < rend - rstart && rvals[rstart + rscan] < v) {
			/* value too far away in r: use binary
			 * search */
			rstart = binsearch_lng(NULL, 0, rvals, rstart + rscan,
					       rend - 1, v, 1, 0);
		} else {
			/* scan r for v */
			while (rstart < rend && rvals[rstart] < v)
				rstart++;
		}
		if (rstart == rend) {
			/* nothing found */
			break;
		}

		/* now find the end of the sequence of equal values v */

		/* if r is key, there is zero or one match, otherwise
		 * look ahead a little (rscan) in r to see whether
		 * we're better off doing a binary search */
		if (r->tkey) {
			if (rstart < rend && v == rvals[rstart]) {
				nr = 1;
				rstart++;
			}
		} else if (rscan < rend - rstart &&
			   v == rvals[rstart + rscan]) {
			/* range too large: use binary search */
			nr = binsearch_lng(NULL, 0, rvals, rstart + rscan,
					   rend - 1, v, 1, 1);
			nr -= rstart;
			rstart += nr;
		} else {
			/* scan r for end of range */
			while (rstart < rend && v == rvals[rstart]) {
				nr++;
				rstart++;
			}
		}
		/* rstart points to first value > v or end of
		 * r, and nr is the number of values in r that
		 * are equal to v */
		if (nr == 0) {
			/* no entries in r found */
			continue;
		}
		/* make space: nl values in l match nr values in r, so
		 * we need to add nl * nr values in the results */
		if (maybeextend(r1, r2, nl * nr, lstart, lend, maxsize) != GDK_SUCCEED)
			goto bailout;

		/* maintain properties */
		if (nl > 1) {
			/* value occurs multiple times in l, so entry
			 * in r will be repeated multiple times: hence
			 * r2 is not key and not dense */
			if (r2) {
				r2->tkey = false;
				r2->tseqbase = oid_nil;
			}
			/* multiple different values will be inserted
			 * in r1 (always in order), so not reverse
			 * ordered anymore */
			r1->trevsorted = false;
		}
		if (nr > 1) {
			/* value occurs multiple times in r, so entry
			 * in l will be repeated multiple times: hence
			 * r1 is not key and not dense */
			r1->tkey = false;
			r1->tseqbase = oid_nil;
			/* multiple different values will be inserted
			 * in r2 (in order), so not reverse ordered
			 * anymore */
			if (r2) {
				r2->trevsorted = false;
				if (nl > 1) {
					/* multiple values in l match
					 * multiple values in r, so an
					 * ordered sequence will be
					 * inserted multiple times in
					 * r2, so r2 is not ordered
					 * anymore */
					r2->tsorted = false;
				}
			}
		}
		if (BATcount(r1) > 0) {
			/* a new, higher value will be inserted into
			 * r1, so r1 is not reverse ordered anymore */
			r1->trevsorted = false;
			/* a new higher value will be added to r2 */
			if (r2) {
				r2->trevsorted = false;
			}
			if (BATtdense(r1) &&
			    ((oid *) r1->theap->base)[r1->batCount - 1] + 1 != l->hseqbase + lstart - nl) {
				r1->tseqbase = oid_nil;
			}
		}

		if (r2 &&
		    BATcount(r2) > 0 &&
		    BATtdense(r2) &&
		    ((oid *) r2->theap->base)[r2->batCount - 1] + 1 != r->hseqbase + rstart - nr) {
			r2->tseqbase = oid_nil;
		}

		/* insert values */
		lv = l->hseqbase + lstart - nl;
		for (i = 0; i < nl; i++) {
			BUN j;

			for (j = 0; j < nr; j++) {
				APPEND(r1, lv);
			}
			if (r2) {
				oid rv = r->hseqbase + rstart - nr;

				for (j = 0; j < nr; j++) {
					APPEND(r2, rv);
					rv++;
				}
			}
			lv++;
		}
	}
	/* also set other bits of heap to correct value to indicate size */
	BATsetcount(r1, BATcount(r1));
	if (r2) {
		BATsetcount(r2, BATcount(r2));
		assert(BATcount(r1) == BATcount(r2));
	}
	if (BATcount(r1) > 0) {
		if (BATtdense(r1))
			r1->tseqbase = ((oid *) r1->theap->base)[0];
		if (r2 && BATtdense(r2))
			r2->tseqbase = ((oid *) r2->theap->base)[0];
	} else {
		r1->tseqbase = 0;
		if (r2) {
			r2->tseqbase = 0;
		}
	}
	TRC_DEBUG(ALGO, "l=" ALGOBATFMT "," "r=" ALGOBATFMT ","
		  "nil_matches=%s;%s %s "
		  "-> " ALGOBATFMT "," ALGOOPTBATFMT " (" LLFMT "usec)\n",
		  ALGOBATPAR(l), ALGOBATPAR(r),
		  nil_matches ? "true" : "false",
		  swapped ? " swapped" : "", reason,
		  ALGOBATPAR(r1), ALGOOPTBATPAR(r2),
		  GDKusec() - t0);

	return GDK_SUCCEED;

  bailout:
	BBPreclaim(r1);
	BBPreclaim(r2);
	return GDK_FAIL;
}

/* Implementation of mergejoin (see below) for the special case that
 * the values are of type oid, and the right-hand side is a candidate
 * list with exception, and some more conditions are met. */
static gdk_return
mergejoin_cand(BAT **r1p, BAT **r2p, BAT *l, BAT *r,
	       bool nil_matches, BUN estimate, lng t0, bool swapped,
	       const char *reason)
{
	BAT *r1, *r2;
	BUN lstart, lend, lcnt;
	struct canditer lci, rci;
	BUN lscan;		/* opportunistic scan window */
	BUN maxsize;
	const oid *lvals;
	oid v;
	BUN nl, nr;
	oid lv;
	BUN i;

	assert(ATOMtype(l->ttype) == ATOMtype(r->ttype));

	MT_thread_setalgorithm(__func__);
	lstart = 0;
	lend = BATcount(l);
	lcnt = lend - lstart;
	if (l->ttype == TYPE_void) {
		assert(!is_oid_nil(l->tseqbase));
		lcnt = canditer_init(&lci, NULL, l);
		lvals = NULL;
	} else {
		lci = (struct canditer) {.tpe = cand_dense}; /* not used */
		lvals = (const oid *) Tloc(l, 0);
		assert(lvals != NULL);
	}

	assert(r->ttype == TYPE_void && r->tvheap != NULL);
	canditer_init(&rci, NULL, r);

	/* basic properties will be adjusted if necessary later on,
	 * they were initially set by joininitresults() */

	if (lend == 0 || rci.ncand == 0) {
		/* there are no matches */
		return nomatch(r1p, r2p, l, r,
			       &(struct canditer) {.tpe = cand_dense, .ncand = lcnt,},
			       false, false, __func__, t0);
	}

	if ((maxsize = joininitresults(r1p, r2p, BATcount(l), BATcount(r),
				       l->tkey, r->tkey, false, false,
				       false, estimate)) == BUN_NONE)
		return GDK_FAIL;
	r1 = *r1p;
	r2 = r2p ? *r2p : NULL;

	/* determine opportunistic scan window for l and r */
	for (nl = lend - lstart, lscan = 4; nl > 0; lscan++)
		nl >>= 1;

	if (!nil_matches) {
		/* skip over nils at the start of the columns */
		if (lscan < lend - lstart && lvals && is_oid_nil(lvals[lstart + lscan])) {
			lstart = binsearch_oid(NULL, 0, lvals, lstart + lscan,
					       lend - 1, oid_nil, 1, 1);
		} else if (lvals) {
			while (is_oid_nil(lvals[lstart]))
				lstart++;
		} /* else l is candidate list: no nils */
	}
	/* from here on we don't have to worry about nil values */

	while (lstart < lend && rci.next < rci.ncand) {
		v = canditer_peek(&rci);

		if (lvals) {
			if (lscan < lend - lstart &&
			    lvals[lstart + lscan] < v) {
				lstart = binsearch_oid(NULL, 0, lvals,
						       lstart + lscan,
						       lend - 1, v, 1, 0);
			} else {
				/* scan l for v */
				while (lstart < lend && lvals[lstart] < v)
					lstart++;
			}
		} else {
			lstart = canditer_search(&lci, v, true);
			canditer_setidx(&lci, lstart);
		}
		if (lstart >= lend) {
			/* nothing found */
			break;
		}

		/* Here we determine the next value in l that we are
		 * going to try to match in r.  We will also count the
		 * number of occurrences in l of that value.
		 * Afterwards, v points to the value and nl is the
		 * number of times it occurs.  Also, lstart will
		 * point to the next value to be considered (ready for
		 * the next iteration).
		 * If there are many equal values in l (more than
		 * lscan), we will use binary search to find the end
		 * of the sequence.  Obviously, we can do this only if
		 * l is actually sorted (lscan > 0). */
		nl = 1;		/* we'll match (at least) one in l */
		nr = 0;		/* maybe we won't match anything in r */
		v = lvals ? lvals[lstart] : canditer_next(&lci);
		if (l->tkey || lvals == NULL) {
			/* if l is key, there is a single value */
			lstart++;
		} else if (lscan < lend - lstart &&
			   v == lvals[lstart + lscan]) {
			/* lots of equal values: use binary search to
			 * find end */
			nl = binsearch_oid(NULL, 0, lvals, lstart + lscan,
					   lend - 1, v, 1, 1);
			nl -= lstart;
			lstart += nl;
		} else {
			/* just scan */
			while (++lstart < lend && v == lvals[lstart])
				nl++;
		}
		/* lstart points one beyond the value we're
		 * going to match: ready for the next iteration. */

		/* First we find the first value in r that is at
		 * least as large as v, then we find the first
		 * value in r that is larger than v.  The difference
		 * is the number of values equal to v and is stored in
		 * nr.
		 * We will use binary search on r to find both ends of
		 * the sequence of values that are equal to v in case
		 * the position is "too far" (more than rscan
		 * away). */

		/* first find the location of the first value in r
		 * that is >= v, then find the location of the first
		 * value in r that is > v; the difference is the
		 * number of values equal to v */
		nr = canditer_search(&rci, v, true);
		canditer_setidx(&rci, nr);
		if (nr == rci.ncand) {
			/* nothing found */
			break;
		}

		/* now find the end of the sequence of equal values v */

		/* if r is key, there is zero or one match, otherwise
		 * look ahead a little (rscan) in r to see whether
		 * we're better off doing a binary search */
		if (canditer_peek(&rci) == v) {
			nr = 1;
			canditer_next(&rci);
		} else {
			/* rci points to first value > v or end of
			 * r, and nr is the number of values in r that
			 * are equal to v */
			/* no entries in r found */
			continue;
		}
		/* make space: nl values in l match nr values in r, so
		 * we need to add nl * nr values in the results */
		if (maybeextend(r1, r2, nl * nr, lstart, lend, maxsize) != GDK_SUCCEED)
			goto bailout;

		/* maintain properties */
		if (nl > 1) {
			/* value occurs multiple times in l, so entry
			 * in r will be repeated multiple times: hence
			 * r2 is not key and not dense */
			if (r2) {
				r2->tkey = false;
				r2->tseqbase = oid_nil;
			}
			/* multiple different values will be inserted
			 * in r1 (always in order), so not reverse
			 * ordered anymore */
			r1->trevsorted = false;
		}
		if (nr > 1) {
			/* value occurs multiple times in r, so entry
			 * in l will be repeated multiple times: hence
			 * r1 is not key and not dense */
			r1->tkey = false;
			r1->tseqbase = oid_nil;
			/* multiple different values will be inserted
			 * in r2 (in order), so not reverse ordered
			 * anymore */
			if (r2) {
				r2->trevsorted = false;
				if (nl > 1) {
					/* multiple values in l match
					 * multiple values in r, so an
					 * ordered sequence will be
					 * inserted multiple times in
					 * r2, so r2 is not ordered
					 * anymore */
					r2->tsorted = false;
				}
			}
		}
		if (BATcount(r1) > 0) {
			/* a new, higher value will be inserted into
			 * r1, so r1 is not reverse ordered anymore */
			r1->trevsorted = false;
			/* a new higher value will be added to r2 */
			if (r2) {
				r2->trevsorted = false;
			}
			if (BATtdense(r1) &&
			    ((oid *) r1->theap->base)[r1->batCount - 1] + 1 != l->hseqbase + lstart - nl) {
				r1->tseqbase = oid_nil;
			}
		}

		if (r2 &&
		    BATcount(r2) > 0 &&
		    BATtdense(r2) &&
		    ((oid *) r2->theap->base)[r2->batCount - 1] + 1 != r->hseqbase + rci.next - nr) {
			r2->tseqbase = oid_nil;
		}

		/* insert values */
		lv = l->hseqbase + lstart - nl;
		for (i = 0; i < nl; i++) {
			BUN j;

			for (j = 0; j < nr; j++) {
				APPEND(r1, lv);
			}
			if (r2) {
				oid rv = r->hseqbase + rci.next - nr;

				for (j = 0; j < nr; j++) {
					APPEND(r2, rv);
					rv++;
				}
			}
			lv++;
		}
	}
	/* also set other bits of heap to correct value to indicate size */
	BATsetcount(r1, BATcount(r1));
	if (r2) {
		BATsetcount(r2, BATcount(r2));
		assert(BATcount(r1) == BATcount(r2));
	}
	if (BATcount(r1) > 0) {
		if (BATtdense(r1))
			r1->tseqbase = ((oid *) r1->theap->base)[0];
		if (r2 && BATtdense(r2))
			r2->tseqbase = ((oid *) r2->theap->base)[0];
	} else {
		r1->tseqbase = 0;
		if (r2) {
			r2->tseqbase = 0;
		}
	}
	TRC_DEBUG(ALGO, "l=" ALGOBATFMT "," "r=" ALGOBATFMT ","
		  "nil_matches=%s;%s %s "
		  "-> " ALGOBATFMT "," ALGOOPTBATFMT " (" LLFMT "usec)\n",
		  ALGOBATPAR(l), ALGOBATPAR(r),
		  nil_matches ? "true" : "false",
		  swapped ? " swapped" : "", reason,
		  ALGOBATPAR(r1), ALGOOPTBATPAR(r2),
		  GDKusec() - t0);

	return GDK_SUCCEED;

  bailout:
	BBPreclaim(r1);
	BBPreclaim(r2);
	return GDK_FAIL;
}

/* Perform a "merge" join on l and r (if both are sorted) with
 * optional candidate lists, or join using binary search on r if l is
 * not sorted.  The return BATs have already been created by the
 * caller.
 *
 * If nil_matches is set, nil values are treated as ordinary values
 * that can match; otherwise nil values never match.
 *
 * If nil_on_miss is set, a nil value is returned in r2 if there is no
 * match in r for a particular value in l (left outer join).
 *
 * If semi is set, only a single set of values in r1/r2 is returned if
 * there is a match of l in r, no matter how many matches there are in
 * r; otherwise all matches are returned.
 *
 * If max_one is set, only a single match is allowed.  This is like
 * semi, but enforces the single match.
 *
 * t0 and swapped are only for debugging (ALGOMASK set in GDKdebug).
 */
static gdk_return
mergejoin(BAT **r1p, BAT **r2p, BAT *l, BAT *r,
	  struct canditer *restrict lci, struct canditer *restrict rci,
	  bool nil_matches, bool nil_on_miss, bool semi, bool only_misses,
	  bool not_in, bool max_one, BUN estimate, lng t0, bool swapped,
	  const char *reason)
{
	/* [lr]scan determine how far we look ahead in l/r in order to
	 * decide whether we want to do a binary search or a scan */
	BUN lscan, rscan;
	const void *lvals, *rvals; /* the values of l/r (NULL if dense) */
	const char *lvars, *rvars; /* the indirect values (NULL if fixed size) */
	int lwidth, rwidth;	   /* width of the values */
	const void *nil = ATOMnilptr(l->ttype);
	int (*cmp)(const void *, const void *) = ATOMcompare(l->ttype);
	const void *v;		/* points to value under consideration */
	const void *prev = NULL;
	BUN nl, nr;
	bool insert_nil;
	/* equal_order is set if we can scan both BATs in the same
	 * order, so when both are sorted or both are reverse sorted
	 * -- important to know in order to skip over values; if l is
	 * not sorted, this must be set to true and we will always do a
	 * binary search on all of r */
	bool equal_order;
	/* [lr]ordering is either 1 or -1 depending on the order of
	 * l/r: it determines the comparison function used */
	int lordering, rordering;
	oid lv;
	BUN i, j;		/* counters */
	bool lskipped = false;	/* whether we skipped values in l */
	oid lval = oid_nil, rval = oid_nil; /* temporary space to point v to */
	struct canditer llci, rrci;

	if (lci->tpe == cand_dense && lci->ncand == BATcount(l) &&
	    rci->tpe == cand_dense && rci->ncand == BATcount(r) &&
	    !nil_on_miss && !semi && !max_one && !only_misses && !not_in &&
	    l->tsorted && r->tsorted) {
		/* special cases with far fewer options */
		if (r->ttype == TYPE_void && r->tvheap)
			return mergejoin_cand(r1p, r2p, l, r, nil_matches,
					      estimate, t0, swapped, __func__);
		switch (ATOMbasetype(l->ttype)) {
		case TYPE_int:
			return mergejoin_int(r1p, r2p, l, r, nil_matches,
					     estimate, t0, swapped, __func__);
		case TYPE_lng:
			return mergejoin_lng(r1p, r2p, l, r, nil_matches,
					     estimate, t0, swapped, __func__);
		}
	}

	assert(ATOMtype(l->ttype) == ATOMtype(r->ttype));
	assert(r->tsorted || r->trevsorted);

	MT_thread_setalgorithm(__func__);
	if (BATtvoid(l)) {
		/* l->ttype == TYPE_void && is_oid_nil(l->tseqbase) is
		 * handled by selectjoin */
		assert(!is_oid_nil(l->tseqbase));
		canditer_init(&llci, NULL, l);
		lvals = NULL;
	} else {
		lvals = Tloc(l, 0);
		llci = (struct canditer) {.tpe = cand_dense}; /* not used */
	}
	rrci = (struct canditer) {.tpe = cand_dense};
	if (BATtvoid(r)) {
		if (!is_oid_nil(r->tseqbase))
			canditer_init(&rrci, NULL, r);
		rvals = NULL;
	} else {
		rvals = Tloc(r, 0);
	}
	if (l->tvarsized && l->ttype) {
		assert(r->tvarsized && r->ttype);
		lvars = l->tvheap->base;
		rvars = r->tvheap->base;
	} else {
		assert(!r->tvarsized || !r->ttype);
		lvars = rvars = NULL;
	}
	lwidth = l->twidth;
	rwidth = r->twidth;

	/* basic properties will be adjusted if necessary later on,
	 * they were initially set by joininitresults() */

	if (not_in && rci->ncand > 0 && !r->tnonil &&
	    ((BATtvoid(l) && l->tseqbase == oid_nil) ||
	     (BATtvoid(r) && r->tseqbase == oid_nil) ||
	     (rvals && cmp(nil, VALUE(r, (r->tsorted ? rci->seq : canditer_last(rci)) - r->hseqbase)) == 0)))
		return nomatch(r1p, r2p, l, r, lci, false, false,
			       __func__, t0);

	if (lci->ncand == 0 ||
	    rci->ncand == 0 ||
	    (!nil_matches &&
	     ((l->ttype == TYPE_void && is_oid_nil(l->tseqbase)) ||
	      (r->ttype == TYPE_void && is_oid_nil(r->tseqbase)))) ||
	    (l->ttype == TYPE_void && is_oid_nil(l->tseqbase) &&
	     (r->tnonil ||
	      (r->ttype == TYPE_void && !is_oid_nil(r->tseqbase)))) ||
	    (r->ttype == TYPE_void && is_oid_nil(r->tseqbase) &&
	     (l->tnonil ||
	      (l->ttype == TYPE_void && !is_oid_nil(l->tseqbase))))) {
		/* there are no matches */
		return nomatch(r1p, r2p, l, r, lci, nil_on_miss, only_misses,
			       __func__, t0);
	}

	BUN maxsize = joininitresults(r1p, r2p, lci->ncand, rci->ncand,
				      l->tkey, r->tkey, semi | max_one,
				      nil_on_miss, only_misses, estimate);
	if (maxsize == BUN_NONE)
		return GDK_FAIL;
	BAT *r1 = *r1p;
	BAT *r2 = r2p ? *r2p : NULL;

	if (l->tsorted || l->trevsorted) {
		/* determine opportunistic scan window for l */
		for (nl = lci->ncand, lscan = 4; nl > 0; lscan++)
			nl >>= 1;
		equal_order = (l->tsorted && r->tsorted) ||
			(l->trevsorted && r->trevsorted &&
			 !BATtvoid(l) && !BATtvoid(r));
		lordering = l->tsorted && (r->tsorted || !equal_order) ? 1 : -1;
		rordering = equal_order ? lordering : -lordering;
	} else {
		/* if l not sorted, we will always use binary search
		 * on r */
		assert(!BATtvoid(l)); /* void is always sorted */
		lscan = 0;
		equal_order = true;
		lordering = 1;
		rordering = r->tsorted ? 1 : -1;
	}
	/* determine opportunistic scan window for r; if l is not
	 * sorted this is only used to find range of equal values */
	for (nl = rci->ncand, rscan = 4; nl > 0; rscan++)
		nl >>= 1;

	if (!equal_order) {
		/* we go through r backwards */
		canditer_setidx(rci, rci->ncand);
	}
	/* At this point the various variables that help us through
	 * the algorithm have been set.  The table explains them.  The
	 * first two columns are the inputs, the next three columns
	 * are the variables, the final two columns indicate how the
	 * variables can be used.
	 *
	 * l/r    sl/sr | vals  cand  off | result   value being matched
	 * -------------+-----------------+----------------------------------
	 * dense  NULL  | NULL  NULL  set | i        off==nil?nil:i+off
	 * dense  dense | NULL  NULL  set | i        off==nil?nil:i+off
	 * dense  set   | NULL  set   set | cand[i]  off==nil?nil:cand[i]+off
	 * set    NULL  | set   NULL  0   | i        vals[i]
	 * set    dense | set   NULL  0   | i        vals[i]
	 * set    set   | set   set   0   | cand[i]  vals[cand[i]]
	 *
	 * If {l,r}off is lng_nil, all values in the corresponding bat
	 * are oid_nil because the bat has type VOID and the tseqbase
	 * is nil.
	 */

	/* Before we start adding values to r1 and r2, the properties
	 * are as follows:
	 * tseqbase - 0
	 * tkey - true
	 * tsorted - true
	 * trevsorted - true
	 * tnil - false
	 * tnonil - true
	 * We will modify these as we go along.
	 */
	while (lci->next < lci->ncand) {
		if (lscan == 0) {
			/* always search r completely */
			assert(equal_order);
			canditer_reset(rci);
		} else {
			/* If l is sorted (lscan > 0), we look at the
			 * next value in r to see whether we can jump
			 * over a large section of l using binary
			 * search.  We do this by looking ahead in l
			 * (lscan far, to be precise) and seeing if
			 * the value there is still too "small"
			 * (definition depends on sort order of l).
			 * If it is, we use binary search on l,
			 * otherwise we scan l for the next position
			 * with a value greater than or equal to the
			 * value in r.
			 * The next value to match in r is the first
			 * if equal_order is set, the last
			 * otherwise.
			 * When skipping over values in l, we count
			 * how many we skip in nlx.  We need this in
			 * case only_misses or nil_on_miss is set, and
			 * to properly set the dense property in the
			 * first output BAT. */
			BUN nlx = 0; /* number of non-matching values in l */

			if (equal_order) {
				if (rci->next == rci->ncand)
					v = NULL; /* no more values */
				else
					v = VALUE(r, canditer_peek(rci) - r->hseqbase);
			} else {
				if (rci->next == 0)
					v = NULL; /* no more values */
				else
					v = VALUE(r, canditer_peekprev(rci) - r->hseqbase);
			}
			/* here, v points to next value in r, or if
			 * we're at the end of r, v is NULL */
			if (v == NULL) {
				nlx = lci->ncand - lci->next;
			} else {
				if (lscan < lci->ncand - lci->next) {
					lv = canditer_idx(lci, lci->next + lscan);
					lv -= l->hseqbase;
					if (lvals) {
						if (lordering * cmp(VALUE(l, lv), v) < 0) {
							nlx = binsearch(NULL, 0, l->ttype, lvals, lvars, lwidth, lv, BATcount(l), v, lordering, 0);
							nlx = canditer_search(lci, nlx + l->hseqbase, true);
							nlx -= lci->next;
						}
					} else {
						assert(lordering == 1);
						if (canditer_idx(&llci, lv) < *(const oid *)v) {
							nlx = canditer_search(&llci, *(const oid *)v, true);
							nlx = canditer_search(lci, nlx + l->hseqbase, true);
							nlx -= lci->next;
						}
					}
					if (lci->next + nlx == lci->ncand)
						v = NULL;
				}
			}
			if (nlx > 0) {
				if (only_misses) {
					if (maybeextend(r1, r2, nlx, lci->next, lci->ncand, maxsize) != GDK_SUCCEED)
						goto bailout;
					lskipped |= nlx > 1 && lci->tpe != cand_dense;
					while (nlx > 0) {
						APPEND(r1, canditer_next(lci));
						nlx--;
					}
					if (lskipped)
						r1->tseqbase = oid_nil;
					if (r1->trevsorted && BATcount(r1) > 1)
						r1->trevsorted = false;
				} else if (nil_on_miss) {
					if (r2->tnonil) {
						r2->tnil = true;
						r2->tnonil = false;
						r2->tseqbase = oid_nil;
						r2->tsorted = false;
						r2->trevsorted = false;
						r2->tkey = false;
					}
					if (maybeextend(r1, r2, nlx, lci->next, lci->ncand, maxsize) != GDK_SUCCEED)
						goto bailout;
					lskipped |= nlx > 1 && lci->tpe != cand_dense;
					while (nlx > 0) {
						APPEND(r1, canditer_next(lci));
						APPEND(r2, oid_nil);
						nlx--;
					}
					if (lskipped)
						r1->tseqbase = oid_nil;
					if (r1->trevsorted && BATcount(r1) > 1)
						r1->trevsorted = false;
				} else {
					lskipped = BATcount(r1) > 0;
					canditer_setidx(lci, lci->next + nlx);
				}
			}
			if (v == NULL) {
				/* we have exhausted the inputs */
				break;
			}
		}

		/* Here we determine the next value in l that we are
		 * going to try to match in r.  We will also count the
		 * number of occurrences in l of that value.
		 * Afterwards, v points to the value and nl is the
		 * number of times it occurs.  Also, lci will point to
		 * the next value to be considered (ready for the next
		 * iteration).
		 * If there are many equal values in l (more than
		 * lscan), we will use binary search to find the end
		 * of the sequence.  Obviously, we can do this only if
		 * l is actually sorted (lscan > 0). */
		nl = 1;		/* we'll match (at least) one in l */
		nr = 0;		/* maybe we won't match anything in r */
		v = VALUE(l, canditer_peek(lci) - l->hseqbase);
		if (l->tkey) {
			/* if l is key, there is a single value */
		} else if (lscan > 0 &&
			   lscan < lci->ncand - lci->next &&
			   cmp(v, VALUE(l, canditer_idx(lci, lci->next + lscan) - l->hseqbase)) == 0) {
			/* lots of equal values: use binary search to
			 * find end */
			assert(lvals != NULL);
			nl = binsearch(NULL, 0,
				       l->ttype, lvals, lvars,
				       lwidth, lci->next + lscan,
				       BATcount(l),
				       v, lordering, 1);
			nl = canditer_search(lci, nl + l->hseqbase, true);
			nl -= lci->next;
		} else {
			struct canditer ci = *lci; /* work on copy */
			nl = 0; /* it will be incremented again */
			do {
				canditer_next(&ci);
				nl++;
			} while (ci.next < ci.ncand &&
				 cmp(v, VALUE(l, canditer_peek(&ci) - l->hseqbase)) == 0);
		}
		/* lci->next + nl is the position for the next iteration */

		if ((!nil_matches || not_in) && !l->tnonil && cmp(v, nil) == 0) {
			if (not_in) {
				/* just skip the whole thing: nils
				 * don't cause any output */
				canditer_setidx(lci, lci->next + nl);
				continue;
			}
			/* v is nil and nils don't match anything, set
			 * to NULL to indicate nil */
			v = NULL;
		}

		/* First we find the "first" value in r that is "at
		 * least as large" as v, then we find the "first"
		 * value in r that is "larger" than v.  The difference
		 * is the number of values equal to v and is stored in
		 * nr.  The definitions of "larger" and "first" depend
		 * on the orderings of l and r.  If equal_order is
		 * set, we go through r from low to high (this
		 * includes the case that l is not sorted); otherwise
		 * we go through r from high to low.
		 * In either case, we will use binary search on r to
		 * find both ends of the sequence of values that are
		 * equal to v in case the position is "too far" (more
		 * than rscan away). */
		if (v == NULL) {
			nr = 0;	/* nils don't match anything */
		} else if (r->ttype == TYPE_void && is_oid_nil(r->tseqbase)) {
			if (is_oid_nil(*(const oid *) v)) {
				/* all values in r match */
				nr = rci->ncand;
			} else {
				/* no value in r matches */
				nr = 0;
			}
			/* in either case, we're done after this */
			canditer_setidx(rci, equal_order ? rci->ncand : 0);
		} else if (equal_order) {
			/* first find the location of the first value
			 * in r that is >= v, then find the location
			 * of the first value in r that is > v; the
			 * difference is the number of values equal
			 * v; we change rci */

			/* look ahead a little (rscan) in r to
			 * see whether we're better off doing
			 * a binary search */
			if (rvals) {
				if (rscan < rci->ncand - rci->next &&
				    rordering * cmp(v, VALUE(r, canditer_idx(rci, rci->next + rscan) - r->hseqbase)) > 0) {
					/* value too far away in r:
					 * use binary search */
					lv = binsearch(NULL, 0, r->ttype, rvals, rvars, rwidth, rci->next + rscan, BATcount(r), v, rordering, 0);
					lv = canditer_search(rci, lv + r->hseqbase, true);
					canditer_setidx(rci, lv);
				} else {
					/* scan r for v */
					while (rci->next < rci->ncand) {
						if (rordering * cmp(v, VALUE(r, canditer_peek(rci) - r->hseqbase)) <= 0)
							break;
						canditer_next(rci);
					}
				}
				if (rci->next < rci->ncand &&
				    cmp(v, VALUE(r, canditer_peek(rci) - r->hseqbase)) == 0) {
					/* if we found an equal value,
					 * look for the last equal
					 * value */
					if (r->tkey) {
						/* r is key, there can
						 * only be a single
						 * equal value */
						nr = 1;
						canditer_next(rci);
					} else if (rscan < rci->ncand - rci->next &&
						   cmp(v, VALUE(r, canditer_idx(rci, rci->next + rscan) - r->hseqbase)) == 0) {
						/* many equal values:
						 * use binary search
						 * to find the end */
						nr = binsearch(NULL, 0, r->ttype, rvals, rvars, rwidth, rci->next + rscan, BATcount(r), v, rordering, 1);
						nr = canditer_search(rci, nr + r->hseqbase, true);
						nr -= rci->next;
						canditer_setidx(rci, rci->next + nr);
					} else {
						/* scan r for end of
						 * range */
						do {
							nr++;
							canditer_next(rci);
						} while (rci->next < rci->ncand &&
							 cmp(v, VALUE(r, canditer_peek(rci) - r->hseqbase)) == 0);
					}
				}
			} else {
				assert(rordering == 1);
				rval = canditer_search(&rrci, *(const oid*)v, true) + r->hseqbase;
				lv = canditer_search(rci, rval, true);
				canditer_setidx(rci, lv);
				nr = (canditer_idx(&rrci, canditer_peek(rci) - r->hseqbase) == *(oid*)v);
				if (nr == 1)
					canditer_next(rci);
			}
			/* rci points to first value > v or end of r,
			 * and nr is the number of values in r that
			 * are equal to v */
		} else {
			/* first find the location of the first value
			 * in r that is > v, then find the location
			 * of the first value in r that is >= v; the
			 * difference is the number of values equal
			 * v; we change rci */

			/* look back from the end a little
			 * (rscan) in r to see whether we're
			 * better off doing a binary search */
			if (rvals) {
				if (rci->next > rscan &&
				    rordering * cmp(v, VALUE(r, canditer_idx(rci, rci->next - rscan) - r->hseqbase)) < 0) {
					/* value too far away
					 * in r: use binary
					 * search */
					lv = binsearch(NULL, 0, r->ttype, rvals, rvars, rwidth, 0, rci->next - rscan, v, rordering, 1);
					lv = canditer_search(rci, lv + r->hseqbase, true);
					canditer_setidx(rci, lv);
				} else {
					/* scan r for v */
					while (rci->next > 0 &&
					       rordering * cmp(v, VALUE(r, canditer_peekprev(rci) - r->hseqbase)) < 0)
						canditer_prev(rci);
				}
				if (rci->next > 0 &&
				    cmp(v, VALUE(r, canditer_peekprev(rci) - r->hseqbase)) == 0) {
					/* if we found an equal value,
					 * look for the last equal
					 * value */
					if (r->tkey) {
						/* r is key, there can only be a single equal value */
						nr = 1;
						canditer_prev(rci);
					} else if (rci->next > rscan &&
						   cmp(v, VALUE(r, canditer_idx(rci, rci->next - rscan) - r->hseqbase)) == 0) {
						/* use binary search to find the start */
						nr = binsearch(NULL, 0, r->ttype, rvals, rvars, rwidth, 0, rci->next - rscan, v, rordering, 0);
						nr = canditer_search(rci, nr + r->hseqbase, true);
						nr = rci->next - nr;
						canditer_setidx(rci, rci->next - nr);
					} else {
						/* scan r for start of range */
						do {
							canditer_prev(rci);
							nr++;
						} while (rci->next > 0 &&
							 cmp(v, VALUE(r, canditer_peekprev(rci) - r->hseqbase)) == 0);
					}
				}
			} else {
				lv = canditer_search(&rrci, *(const oid *)v, true);
				lv = canditer_search(rci, lv + r->hseqbase, true);
				nr = (canditer_idx(rci, lv) == *(const oid*)v);
				canditer_setidx(rci, lv);
			}
			/* rci points to first value > v
			 * or end of r, and nr is the number of values
			 * in r that are equal to v */
		}

		if (nr == 0) {
			/* no entries in r found */
			if (!(nil_on_miss | only_misses)) {
				if (lscan > 0 &&
				    (equal_order ? rci->next == rci->ncand : rci->next == 0)) {
					/* nothing more left to match
					 * in r */
					break;
				}
				lskipped = BATcount(r1) > 0;
				canditer_setidx(lci, lci->next + nl);
				continue;
			}
			/* insert a nil to indicate a non-match */
			insert_nil = true;
			nr = 1;
			if (r2) {
				r2->tnil = true;
				r2->tnonil = false;
				r2->tsorted = false;
				r2->trevsorted = false;
				r2->tseqbase = oid_nil;
				r2->tkey = false;
			}
		} else if (nr > 1 && max_one) {
			GDKerror("more than one match");
			goto bailout;
		} else if (only_misses) {
			/* we had a match, so we're not interested */
			lskipped = BATcount(r1) > 0;
			canditer_setidx(lci, lci->next + nl);
			continue;
		} else {
			insert_nil = false;
			if (semi) {
				/* for semi-join, only insert single
				 * value */
				nr = 1;
			}
		}
		if (canditer_idx(lci, lci->next + nl - 1) - canditer_idx(lci, lci->next) != nl - 1) {
			/* not all values in the range are
			 * candidates */
			lskipped = true;
		}
		/* make space: nl values in l match nr values in r, so
		 * we need to add nl * nr values in the results */
		if (maybeextend(r1, r2, nl * nr, lci->next, lci->ncand, maxsize) != GDK_SUCCEED)
			goto bailout;

		/* maintain properties */
		if (nl > 1) {
			if (r2) {
				/* value occurs multiple times in l,
				 * so entry in r will be repeated
				 * multiple times: hence r2 is not key
				 * and not dense */
				r2->tkey = false;
				r2->tseqbase = oid_nil;
			}
			/* multiple different values will be inserted
			 * in r1 (always in order), so not reverse
			 * ordered anymore */
			r1->trevsorted = false;
		}
		if (nr > 1) {
			/* value occurs multiple times in r, so entry
			 * in l will be repeated multiple times: hence
			 * r1 is not key and not dense */
			r1->tkey = false;
			r1->tseqbase = oid_nil;
			if (r2) {
				/* multiple different values will be
				 * inserted in r2 (in order), so not
				 * reverse ordered anymore */
				r2->trevsorted = false;
				if (nl > 1) {
					/* multiple values in l match
					 * multiple values in r, so an
					 * ordered sequence will be
					 * inserted multiple times in
					 * r2, so r2 is not ordered
					 * anymore */
					r2->tsorted = false;
				}
			}
		}
		if (lscan == 0) {
			/* deduce relative positions of r matches for
			 * this and previous value in v */
			if (prev && r2) {
				/* keyness or r2 can only be assured
				 * as long as matched values are
				 * ordered */
				int ord = rordering * cmp(prev, v);
				if (ord < 0) {
					/* previous value in l was
					 * less than current */
					r2->trevsorted = false;
					r2->tkey &= r2->tsorted;
				} else if (ord > 0) {
					/* previous value was
					 * greater */
					r2->tsorted = false;
					r2->tkey &= r2->trevsorted;
				} else {
					/* value can be equal if
					 * intervening values in l
					 * didn't match anything; if
					 * multiple values match in r,
					 * r2 won't be sorted */
					r2->tkey = false;
					if (nr > 1) {
						r2->tsorted = false;
						r2->trevsorted = false;
					}
				}
			}
			prev = v;
		}
		if (BATcount(r1) > 0) {
			/* a new, higher value will be inserted into
			 * r1, so r1 is not reverse ordered anymore */
			r1->trevsorted = false;
			if (r2) {
				/* depending on whether l and r are
				 * ordered the same or not, a new
				 * higher or lower value will be added
				 * to r2 */
				if (equal_order)
					r2->trevsorted = false;
				else {
					r2->tsorted = false;
					r2->tseqbase = oid_nil;
				}
			}
			/* if there is a left candidate list, it may
			 * be that the next value added isn't
			 * consecutive with the last one */
			if (lskipped ||
			    ((oid *) r1->theap->base)[r1->batCount - 1] + 1 != canditer_peek(lci))
				r1->tseqbase = oid_nil;
		}

		/* insert values: first the left output */
		for (i = 0; i < nl; i++) {
			lv = canditer_next(lci);
			for (j = 0; j < nr; j++)
				APPEND(r1, lv);
		}
		/* then the right output, various different ways of
		 * doing it */
		if (r2 == NULL) {
			/* nothing to do */
		} else if (insert_nil) {
			do {
				for (i = 0; i < nr; i++) {
					APPEND(r2, oid_nil);
				}
			} while (--nl > 0);
		} else if (equal_order) {
			struct canditer ci = *rci; /* work on copy */
			if (r2->batCount > 0 &&
			    BATtdense(r2) &&
			    ((oid *) r2->theap->base)[r2->batCount - 1] + 1 != canditer_idx(&ci, ci.next - nr))
				r2->tseqbase = oid_nil;
			do {
				canditer_setidx(&ci, ci.next - nr);
				for (i = 0; i < nr; i++) {
					APPEND(r2, canditer_next(&ci));
				}
			} while (--nl > 0);
		} else {
			if (r2->batCount > 0 &&
			    BATtdense(r2) &&
			    ((oid *) r2->theap->base)[r2->batCount - 1] + 1 != canditer_peek(rci))
				r2->tseqbase = oid_nil;
			do {
				struct canditer ci = *rci; /* work on copy */
				for (i = 0; i < nr; i++) {
					APPEND(r2, canditer_next(&ci));
				}
			} while (--nl > 0);
		}
	}
	/* also set other bits of heap to correct value to indicate size */
	BATsetcount(r1, BATcount(r1));
	r1->tseqbase = oid_nil;
	if (r2) {
		BATsetcount(r2, BATcount(r2));
		assert(BATcount(r1) == BATcount(r2));
		r2->tseqbase = oid_nil;
	}
	if (BATcount(r1) > 0) {
		if (BATtdense(r1))
			r1->tseqbase = ((oid *) r1->theap->base)[0];
		if (r2 && BATtdense(r2))
			r2->tseqbase = ((oid *) r2->theap->base)[0];
	} else {
		r1->tseqbase = 0;
		if (r2) {
			r2->tseqbase = 0;
		}
	}
	TRC_DEBUG(ALGO, "l=" ALGOBATFMT ","
		  "r=" ALGOBATFMT ",sl=" ALGOOPTBATFMT ","
		  "sr=" ALGOOPTBATFMT ","
		  "nil_on_miss=%s,semi=%s,only_misses=%s,not_in=%s;%s %s "
		  "-> " ALGOBATFMT "," ALGOOPTBATFMT " (" LLFMT "usec)\n",
		  ALGOBATPAR(l), ALGOBATPAR(r),
		  ALGOOPTBATPAR(lci->s), ALGOOPTBATPAR(rci->s),
		  nil_on_miss ? "true" : "false",
		  semi ? "true" : "false",
		  only_misses ? "true" : "false",
		  not_in ? "true" : "false",
		  swapped ? " swapped" : "", reason,
		  ALGOBATPAR(r1), ALGOOPTBATPAR(r2),
		  GDKusec() - t0);

	return GDK_SUCCEED;

  bailout:
	BBPreclaim(r1);
	BBPreclaim(r2);
	return GDK_FAIL;
}

#define HASHLOOPBODY()							\
	do {								\
		if (maybeextend(r1, r2, 1, lci->next, lci->ncand, maxsize) != GDK_SUCCEED) \
			goto bailout;					\
		APPEND(r1, lo);						\
		if (r2)							\
			APPEND(r2, ro);					\
		nr++;							\
	} while (false)

#define HASHJOIN(TYPE)							\
	do {								\
		TYPE *rvals = Tloc(r, 0);				\
		TYPE *lvals = Tloc(l, 0);				\
		TYPE v;							\
		while (lci->next < lci->ncand) {			\
			lo = canditer_next(lci);			\
			v = lvals[lo - l->hseqbase];			\
			nr = 0;						\
			if ((!nil_matches || not_in) && is_##TYPE##_nil(v)) { \
				/* no match */				\
				if (not_in)				\
					continue;			\
			} else if (hash_cand) {				\
				for (rb = HASHget(hsh, hash_##TYPE(hsh, &v)); \
				     rb != HASHnil(hsh);		\
				     rb = HASHgetlink(hsh, rb)) {	\
					ro = canditer_idx(rci, rb);	\
					if (v != rvals[ro - r->hseqbase]) \
						continue;		\
					if (only_misses) {		\
						nr++;			\
						break;			\
					}				\
					HASHLOOPBODY();			\
					if (semi && !max_one)		\
						break;			\
				}					\
			} else if (rci->tpe != cand_dense) {		\
				for (rb = HASHget(hsh, hash_##TYPE(hsh, &v)); \
				     rb != HASHnil(hsh);		\
				     rb = HASHgetlink(hsh, rb)) {	\
					if (rb >= rl && rb < rh &&	\
					    v == rvals[rb] &&		\
					    canditer_contains(rci, ro = (oid) (rb - roff + rseq))) { \
						if (only_misses) {	\
							nr++;		\
							break;		\
						}			\
						HASHLOOPBODY();		\
						if (semi && !max_one)	\
							break;		\
					}				\
				}					\
			} else {					\
				for (rb = HASHget(hsh, hash_##TYPE(hsh, &v)); \
				     rb != HASHnil(hsh);		\
				     rb = HASHgetlink(hsh, rb)) {	\
					if (rb >= rl && rb < rh &&	\
					    v == rvals[rb]) {		\
						if (only_misses) {	\
							nr++;		\
							break;		\
						}			\
						ro = (oid) (rb - roff + rseq); \
						HASHLOOPBODY();		\
						if (semi && !max_one)	\
							break;		\
					}				\
				}					\
			}						\
			if (nr == 0) {					\
				if (only_misses) {			\
					nr = 1;				\
					if (maybeextend(r1, r2, 1, lci->next, lci->ncand, maxsize) != GDK_SUCCEED) \
						goto bailout;		\
					APPEND(r1, lo);			\
					if (lskipped)			\
						r1->tseqbase = oid_nil;	\
				} else if (nil_on_miss) {		\
					nr = 1;				\
					r2->tnil = true;		\
					r2->tnonil = false;		\
					r2->tkey = false;		\
					if (maybeextend(r1, r2, 1, lci->next, lci->ncand, maxsize) != GDK_SUCCEED) \
						goto bailout;		\
					APPEND(r1, lo);			\
					APPEND(r2, oid_nil);		\
				} else {				\
					lskipped = BATcount(r1) > 0;	\
				}					\
			} else if (nr > 1 && max_one) {			\
				GDKerror("more than one match");	\
				goto bailout;				\
			} else if (only_misses) {			\
				lskipped = BATcount(r1) > 0;		\
			} else {					\
				if (lskipped) {				\
					/* note, we only get here in an	\
					 * iteration *after* lskipped was \
					 * first set to true, i.e. we did \
					 * indeed skip values in l */	\
					r1->tseqbase = oid_nil;		\
				}					\
				if (nr > 1) {				\
					r1->tkey = false;		\
					r1->tseqbase = oid_nil;		\
				}					\
			}						\
			if (nr > 0 && BATcount(r1) > nr)		\
				r1->trevsorted = false;			\
		}							\
	} while (0)

/* Implementation of join using a hash lookup of values in the right
 * column. */
static gdk_return
hashjoin(BAT **r1p, BAT **r2p, BAT *l, BAT *r,
	 struct canditer *restrict lci, struct canditer *restrict rci,
	 bool nil_matches, bool nil_on_miss, bool semi, bool only_misses,
	 bool not_in, bool max_one,
	 BUN estimate, lng t0, bool swapped, bool hash, bool phash,
	 const char *reason)
{
	oid lo, ro;
	BATiter ri;
	BUN rb, roff = 0;
	/* rl, rh: lower and higher bounds for BUN values in hash table */
	BUN rl, rh;
	oid rseq;
	BUN nr;
	const char *lvals;
	const char *lvars;
	int lwidth;
	const void *nil = ATOMnilptr(l->ttype);
	int (*cmp)(const void *, const void *) = ATOMcompare(l->ttype);
	oid lval = oid_nil;	/* hold value if l is dense */
	const char *v = (const char *) &lval;
	bool lskipped = false;	/* whether we skipped values in l */
	Hash *restrict hsh = NULL;
	bool hash_cand = false;

	assert(!BATtvoid(r));
	assert(ATOMtype(l->ttype) == ATOMtype(r->ttype));

	MT_thread_setalgorithm(__func__);
	int t = ATOMbasetype(r->ttype);
	if (r->ttype == TYPE_void || l->ttype == TYPE_void)
		t = TYPE_void;

	lwidth = l->twidth;
	lvals = (const char *) Tloc(l, 0);
	if (l->tvarsized && l->ttype) {
		assert(r->tvarsized && r->ttype);
		lvars = l->tvheap->base;
	} else {
		assert(!r->tvarsized || !r->ttype);
		lvars = NULL;
	}
	/* offset to convert BUN to OID for value in right column */
	rseq = r->hseqbase;

	if (lci->ncand == 0 || rci->ncand== 0)
		return nomatch(r1p, r2p, l, r, lci,
			       nil_on_miss, only_misses, __func__, t0);

	BUN maxsize = joininitresults(r1p, r2p, lci->ncand, rci->ncand,
				      l->tkey, r->tkey, semi | max_one,
				      nil_on_miss, only_misses, estimate);
	if (maxsize == BUN_NONE)
		return GDK_FAIL;

	BAT *r1 = *r1p;
	BAT *r2 = r2p ? *r2p : NULL;

	rl = rci->seq - r->hseqbase;
	rh = canditer_last(rci) + 1 - r->hseqbase;
	if (phash) {
		/* there is a hash on the parent which we should use */
		BAT *b = BBPdescriptor(VIEWtparent(r));
		TRC_DEBUG(ALGO, "%s(%s): using "
			  "parent(" ALGOBATFMT ") for hash%s\n",
			  __func__,
			  BATgetId(r), ALGOBATPAR(b),
			  swapped ? " (swapped)" : "");
		hsh = b->thash;
		roff = r->tbaseoff - b->tbaseoff;
		rl += roff;
		rh += roff;
		r = b;
	} else if (hash) {
		/* there is a hash on r which we should use */
		hsh = r->thash;
		TRC_DEBUG(ALGO, ALGOBATFMT ": using "
			  "existing hash%s\n",
			  ALGOBATPAR(r),
			  swapped ? " (swapped)" : "");
	} else if (rci->tpe != cand_dense || rci->ncand != BATcount(r)) {
		/* we need to create a hash on r specific for the
		 * candidate list */
		char ext[32];
		assert(rci->s);
		TRC_DEBUG(ALGO, ALGOBATFMT ": creating "
			  "hash for candidate list " ALGOBATFMT "%s%s\n",
			  ALGOBATPAR(r), ALGOBATPAR(rci->s),
			  r->thash ? " ignoring existing hash" : "",
			  swapped ? " (swapped)" : "");
		if (snprintf(ext, sizeof(ext), "thshjn%x",
			     (unsigned) rci->s->batCacheid) >= (int) sizeof(ext))
			goto bailout;
		if ((hsh = BAThash_impl(r, rci, ext)) == NULL) {
			goto bailout;
		}
		hash_cand = true;
	} else {
		/* we need to create a hash on r */
		TRC_DEBUG(ALGO, ALGOBATFMT ": creating hash%s\n",
			  ALGOBATPAR(r),
			  swapped ? " (swapped)" : "");
		if (BAThash(r) != GDK_SUCCEED)
			goto bailout;
		hsh = r->thash;
	}
	assert(hsh != NULL);

	ri = bat_iterator(r);

	if (not_in && !r->tnonil) {
		/* check whether there is a nil on the right, since if
		 * so, we should return an empty result */
		if (hash_cand) {
			for (rb = HASHget(hsh, HASHprobe(hsh, nil));
			     rb != HASHnil(hsh);
			     rb = HASHgetlink(hsh, rb)) {
				ro = canditer_idx(rci, rb);
				if ((*cmp)(nil, BUNtail(ri, ro - r->hseqbase)) == 0) {
					HEAPfree(&hsh->heaplink, true);
					HEAPfree(&hsh->heapbckt, true);
					GDKfree(hsh);
					return nomatch(r1p, r2p, l, r, lci,
						       false, false, __func__, t0);
				}
			}
		} else {
			for (rb = HASHget(hsh, HASHprobe(hsh, nil));
			     rb != HASHnil(hsh);
			     rb = HASHgetlink(hsh, rb)) {
				if (rb >= rl && rb < rh &&
				    (cmp == NULL ||
				     (*cmp)(nil, BUNtail(ri, rb)) == 0)) {
					return nomatch(r1p, r2p, l, r, lci,
						       false, false,
						       __func__, t0);
				}
			}
		}
	}

	/* basic properties will be adjusted if necessary later on,
	 * they were initially set by joininitresults() */

	if (r2) {
		r2->tkey = l->tkey;
		/* r2 is not likely to be sorted (although it is
		 * certainly possible) */
		r2->tsorted = false;
		r2->trevsorted = false;
		r2->tseqbase = oid_nil;
	}

	if (lci->tpe != cand_dense)
		r1->tseqbase = oid_nil;

	switch (t) {
	case TYPE_int:
		HASHJOIN(int);
		break;
	case TYPE_lng:
		HASHJOIN(lng);
		break;
	default:
		while (lci->next < lci->ncand) {
			lo = canditer_next(lci);
			if (BATtvoid(l)) {
				if (BATtdense(l))
					lval = lo - l->hseqbase + l->tseqbase;
			} else {
				v = VALUE(l, lo - l->hseqbase);
			}
			nr = 0;
			if ((!nil_matches || not_in) && cmp(v, nil) == 0) {
				/* no match */
				if (not_in)
					continue;
			} else if (hash_cand) {
				for (rb = HASHget(hsh, HASHprobe(hsh, v));
				     rb != HASHnil(hsh);
				     rb = HASHgetlink(hsh, rb)) {
					ro = canditer_idx(rci, rb);
					if ((*cmp)(v, BUNtail(ri, ro - r->hseqbase)) != 0)
						continue;
					if (only_misses) {
						nr++;
						break;
					}
					HASHLOOPBODY();
					if (semi && !max_one)
						break;
				}
			} else if (rci->tpe != cand_dense) {
				for (rb = HASHget(hsh, HASHprobe(hsh, v));
				     rb != HASHnil(hsh);
				     rb = HASHgetlink(hsh, rb)) {
					if (rb >= rl && rb < rh &&
					    (*(cmp))(v, BUNtail(ri, rb)) == 0 &&
					    canditer_contains(rci, ro = (oid) (rb - roff + rseq))) {
						if (only_misses) {
							nr++;
							break;
						}
						HASHLOOPBODY();
						if (semi && !max_one)
							break;
					}
				}
			} else {
				for (rb = HASHget(hsh, HASHprobe(hsh, v));
				     rb != HASHnil(hsh);
				     rb = HASHgetlink(hsh, rb)) {
					if (rb >= rl && rb < rh &&
					    (*(cmp))(v, BUNtail(ri, rb)) == 0) {
						if (only_misses) {
							nr++;
							break;
						}
						ro = (oid) (rb - roff + rseq);
						HASHLOOPBODY();
						if (semi && !max_one)
							break;
					}
				}
			}
			if (nr == 0) {
				if (only_misses) {
					nr = 1;
					if (maybeextend(r1, r2, 1, lci->next, lci->ncand, maxsize) != GDK_SUCCEED)
						goto bailout;
					APPEND(r1, lo);
					if (lskipped)
						r1->tseqbase = oid_nil;
				} else if (nil_on_miss) {
					nr = 1;
					r2->tnil = true;
					r2->tnonil = false;
					r2->tkey = false;
					if (maybeextend(r1, r2, 1, lci->next, lci->ncand, maxsize) != GDK_SUCCEED)
						goto bailout;
					APPEND(r1, lo);
					APPEND(r2, oid_nil);
				} else {
					lskipped = BATcount(r1) > 0;
				}
			} else if (nr > 1 && max_one) {
				GDKerror("more than one match");
				goto bailout;
			} else if (only_misses) {
				lskipped = BATcount(r1) > 0;
			} else {
				if (lskipped) {
					/* note, we only get here in an
					 * iteration *after* lskipped was
					 * first set to true, i.e. we did
					 * indeed skip values in l */
					r1->tseqbase = oid_nil;
				}
				if (nr > 1) {
					r1->tkey = false;
					r1->tseqbase = oid_nil;
				}
			}
			if (nr > 0 && BATcount(r1) > nr)
				r1->trevsorted = false;
		}
		break;
	}
	if (hash_cand) {
		HEAPfree(&hsh->heaplink, true);
		HEAPfree(&hsh->heapbckt, true);
		GDKfree(hsh);
	}
	/* also set other bits of heap to correct value to indicate size */
	BATsetcount(r1, BATcount(r1));
	if (BATcount(r1) <= 1) {
		r1->tsorted = true;
		r1->trevsorted = true;
		r1->tkey = true;
		r1->tseqbase = 0;
	}
	if (r2) {
		BATsetcount(r2, BATcount(r2));
		assert(BATcount(r1) == BATcount(r2));
		if (BATcount(r2) <= 1) {
			r2->tsorted = true;
			r2->trevsorted = true;
			r2->tkey = true;
			r2->tseqbase = 0;
		}
	}
	if (BATcount(r1) > 0) {
		if (BATtdense(r1))
			r1->tseqbase = ((oid *) r1->theap->base)[0];
		if (r2 && BATtdense(r2))
			r2->tseqbase = ((oid *) r2->theap->base)[0];
	} else {
		r1->tseqbase = 0;
		if (r2) {
			r2->tseqbase = 0;
		}
	}
	TRC_DEBUG(ALGO, "l=" ALGOBATFMT "," "r=" ALGOBATFMT
		  ",sl=" ALGOOPTBATFMT "," "sr=" ALGOOPTBATFMT ","
		  "nil_matches=%s,nil_on_miss=%s,semi=%s,only_misses=%s,"
		  "not_in=%s,max_one=%s;%s %s -> " ALGOBATFMT "," ALGOOPTBATFMT
		  " (" LLFMT "usec)\n",
		  ALGOBATPAR(l), ALGOBATPAR(r),
		  ALGOOPTBATPAR(lci->s), ALGOOPTBATPAR(rci->s),
		  nil_matches ? "true" : "false",
		  nil_on_miss ? "true" : "false",
		  semi ? "true" : "false",
		  only_misses ? "true" : "false",
		  not_in ? "true" : "false",
		  max_one ? "true" : "false",
		  swapped ? " swapped" : "", reason,
		  ALGOBATPAR(r1), ALGOOPTBATPAR(r2),
		  GDKusec() - t0);

	return GDK_SUCCEED;

  bailout:
	if (hash_cand && hsh) {
		HEAPfree(&hsh->heaplink, true);
		HEAPfree(&hsh->heapbckt, true);
		GDKfree(hsh);
	}
	BBPreclaim(r1);
	BBPreclaim(r2);
	return GDK_FAIL;
}

#define MASK_EQ		1
#define MASK_LT		2
#define MASK_GT		4
#define MASK_LE		(MASK_EQ | MASK_LT)
#define MASK_GE		(MASK_EQ | MASK_GT)
#define MASK_NE		(MASK_LT | MASK_GT)

static gdk_return
thetajoin(BAT **r1p, BAT **r2p, BAT *l, BAT *r, BAT *sl, BAT *sr, int opcode, BUN estimate, const char *reason, lng t0)
{
	struct canditer lci, rci;
	BUN lcnt, rcnt;
	const char *lvals, *rvals;
	const char *lvars, *rvars;
	int lwidth, rwidth;
	const void *nil = ATOMnilptr(l->ttype);
	int (*cmp)(const void *, const void *) = ATOMcompare(l->ttype);
	const void *vl, *vr;
	oid lastr = 0;		/* last value inserted into r2 */
	BUN nr;
	oid lo, ro;
	int c;
	bool lskipped = false;	/* whether we skipped values in l */
	lng loff = 0, roff = 0;
	oid lval = oid_nil, rval = oid_nil;

	assert(ATOMtype(l->ttype) == ATOMtype(r->ttype));
	assert((opcode & (MASK_EQ | MASK_LT | MASK_GT)) != 0);

	lcnt = canditer_init(&lci, l, sl);
	rcnt = canditer_init(&rci, r, sr);

	lvals = BATtvoid(l) ? NULL : (const char *) Tloc(l, 0);
	rvals = BATtvoid(r) ? NULL : (const char *) Tloc(r, 0);
	if (l->tvarsized && l->ttype) {
		assert(r->tvarsized && r->ttype);
		lvars = l->tvheap->base;
		rvars = r->tvheap->base;
	} else {
		assert(!r->tvarsized || !r->ttype);
		lvars = rvars = NULL;
	}
	lwidth = l->twidth;
	rwidth = r->twidth;

	if (BATtvoid(l)) {
		if (!BATtdense(l)) {
			/* trivial: nils don't match anything */
			return nomatch(r1p, r2p, l, r, &lci,
				       false, false, __func__, t0);
		}
		loff = (lng) l->tseqbase - (lng) l->hseqbase;
	}
	if (BATtvoid(r)) {
		if (!BATtdense(r)) {
			/* trivial: nils don't match anything */
			return nomatch(r1p, r2p, l, r, &lci,
				       false, false, __func__, t0);
		}
		roff = (lng) r->tseqbase - (lng) r->hseqbase;
	}

	BUN maxsize = joininitresults(r1p, r2p, lcnt, rcnt, false, false,
				      false, false, false, estimate);
	if (maxsize == BUN_NONE)
		return GDK_FAIL;
	BAT *r1 = *r1p;
	BAT *r2 = r2p ? *r2p : NULL;

	r1->tkey = true;
	r1->tsorted = true;
	r1->trevsorted = true;
	if (r2) {
		r2->tkey = true;
		r2->tsorted = true;
		r2->trevsorted = true;
	}

	/* nested loop implementation for theta join */
	vl = &lval;
	vr = &rval;
	for (BUN li = 0; li < lci.ncand; li++) {
		lo = canditer_next(&lci);
		if (lvals)
			vl = VALUE(l, lo - l->hseqbase);
		else
			lval = (oid) ((lng) lo + loff);
		nr = 0;
		if (cmp(vl, nil) != 0) {
			canditer_reset(&rci);
			for (BUN ri = 0; ri < rci.ncand; ri++) {
				ro = canditer_next(&rci);
				if (rvals)
					vr = VALUE(r, ro - r->hseqbase);
				else
					rval = (oid) ((lng) ro + roff);
				if (cmp(vr, nil) == 0)
					continue;
				c = cmp(vl, vr);
				if (!((opcode & MASK_LT && c < 0) ||
				      (opcode & MASK_GT && c > 0) ||
				      (opcode & MASK_EQ && c == 0)))
					continue;
				if (maybeextend(r1, r2, 1, lci.next, lci.ncand, maxsize) != GDK_SUCCEED)
					goto bailout;
				if (BATcount(r1) > 0) {
					if (r2 && lastr + 1 != ro)
						r2->tseqbase = oid_nil;
					if (nr == 0) {
						r1->trevsorted = false;
						if (r2 == NULL) {
							/* nothing */
						} else if (lastr > ro) {
							r2->tsorted = false;
							r2->tkey = false;
						} else if (lastr < ro) {
							r2->trevsorted = false;
						} else {
							r2->tkey = false;
						}
					}
				}
				APPEND(r1, lo);
				if (r2) {
					APPEND(r2, ro);
				}
				lastr = ro;
				nr++;
			}
		}
		if (nr > 1) {
			r1->tkey = false;
			r1->tseqbase = oid_nil;
			if (r2) {
				r2->trevsorted = false;
			}
		} else if (nr == 0) {
			lskipped = BATcount(r1) > 0;
		} else if (lskipped) {
			r1->tseqbase = oid_nil;
		}
	}
	/* also set other bits of heap to correct value to indicate size */
	BATsetcount(r1, BATcount(r1));
	if (r2) {
		BATsetcount(r2, BATcount(r2));
		assert(BATcount(r1) == BATcount(r2));
	}
	if (BATcount(r1) > 0) {
		if (BATtdense(r1))
			r1->tseqbase = ((oid *) r1->theap->base)[0];
		if (r2 && BATtdense(r2))
			r2->tseqbase = ((oid *) r2->theap->base)[0];
	} else {
		r1->tseqbase = 0;
		if (r2) {
			r2->tseqbase = 0;
		}
	}
	TRC_DEBUG(ALGO, "l=" ALGOBATFMT "," "r=" ALGOBATFMT
		  ",sl=" ALGOOPTBATFMT "," "sr=" ALGOOPTBATFMT ","
		  "opcode=%s%s%s; %s -> " ALGOBATFMT "," ALGOOPTBATFMT
		  " (" LLFMT "usec)\n",
		  ALGOBATPAR(l), ALGOBATPAR(r),
		  ALGOOPTBATPAR(sl), ALGOOPTBATPAR(sr),
		  opcode & MASK_LT ? "<" : "",
		  opcode & MASK_GT ? ">" : "",
		  opcode & MASK_EQ ? "=" : "",
		  reason,
		  ALGOBATPAR(r1), ALGOOPTBATPAR(r2),
		  GDKusec() - t0);
	return GDK_SUCCEED;

  bailout:
	BBPreclaim(r1);
	BBPreclaim(r2);
	return GDK_FAIL;
}

/* small ordered right, dense left, oid's only, do fetches */
static gdk_return
fetchjoin(BAT **r1p, BAT **r2p, BAT *l, BAT *r, BAT *sl, BAT *sr,
	  struct canditer *restrict lci, struct canditer *restrict rci,
	  const char *reason, lng t0)
{
	oid lo = lci->seq - l->hseqbase + l->tseqbase, hi = lo + lci->ncand;
	BUN b, e, p;
	BAT *r1, *r2 = NULL;

	MT_thread_setalgorithm(__func__);
	if (r->tsorted) {
		b = SORTfndfirst(r, &lo);
		e = SORTfndfirst(r, &hi);
	} else {
		assert(r->trevsorted);
		b = SORTfndlast(r, &hi);
		e = SORTfndlast(r, &lo);
	}
	if (b < rci->seq - r->hseqbase)
		b = rci->seq - r->hseqbase;
	if (e > rci->seq + rci->ncand - r->hseqbase)
		e = rci->seq + rci->ncand - r->hseqbase;
	if (e == b) {
		return nomatch(r1p, r2p, l, r, lci,
			       false, false, __func__, t0);
	}
	r1 = COLnew(0, TYPE_oid, e - b, TRANSIENT);
	if (r1 == NULL)
		return GDK_FAIL;
	if (r2p) {
		if ((r2 = BATdense(0, r->hseqbase + b, e - b)) == NULL) {
			BBPreclaim(r1);
			return GDK_FAIL;
		}
		*r2p = r2;
	}
	*r1p = r1;
	oid *op = (oid *) Tloc(r1, 0);
	const oid *rp = (const oid *) Tloc(r, 0);
	for (p = b; p < e; p++) {
		*op++ = rp[p] + l->hseqbase - l->tseqbase;
	}
	BATsetcount(r1, e - b);
	r1->tkey = r->tkey;
	r1->tsorted = r->tsorted || e - b <= 1;
	r1->trevsorted = r->trevsorted || e - b <= 1;
	r1->tseqbase = e == b ? 0 : e - b == 1 ? *(const oid *)Tloc(r1, 0) : oid_nil;
	TRC_DEBUG(ALGO, "%s(l=" ALGOBATFMT ","
		  "r=" ALGOBATFMT ",sl=" ALGOOPTBATFMT ","
		  "sr=" ALGOOPTBATFMT ") %s "
		  "-> (" ALGOBATFMT "," ALGOOPTBATFMT ") " LLFMT "us\n",
		  __func__,
		  ALGOBATPAR(l), ALGOBATPAR(r),
		  ALGOOPTBATPAR(sl), ALGOOPTBATPAR(sr),
		  reason,
		  ALGOBATPAR(r1), ALGOOPTBATPAR(r2),
		  GDKusec() - t0);

	return GDK_SUCCEED;
}

static BAT *
bitmaskjoin(BAT *l, BAT *r,
	    struct canditer *restrict lci, struct canditer *restrict rci,
	    bool only_misses,
	    const char *reason, lng t0)
{
	BAT *r1;
	size_t nmsk = (lci->ncand + 31) / 32;
	uint32_t *mask = GDKzalloc(nmsk * sizeof(uint32_t));
	BUN cnt = 0;

	MT_thread_setalgorithm(__func__);
	if (mask == NULL)
		return NULL;

	for (BUN n = 0; n < rci->ncand; n++) {
		oid o = canditer_next(rci) - r->hseqbase;
		o = BUNtoid(r, o);
		if (is_oid_nil(o))
			continue;
		o += l->hseqbase;
		if (o < lci->seq + l->tseqbase)
			continue;
		o -= lci->seq + l->tseqbase;
		if (o >= lci->ncand)
			continue;
		if ((mask[o >> 5] & (1U << (o & 0x1F))) == 0) {
			cnt++;
			mask[o >> 5] |= 1U << (o & 0x1F);
		}
	}
	if (only_misses)
		cnt = lci->ncand - cnt;
	if (cnt == 0 || cnt == lci->ncand) {
		GDKfree(mask);
		if (cnt == 0)
			return BATdense(0, 0, 0);
		return BATdense(0, lci->seq, lci->ncand);
	}
	r1 = COLnew(0, TYPE_oid, cnt, TRANSIENT);
	if (r1 != NULL) {
		oid *r1p = Tloc(r1, 0);

		r1->tkey = true;
		r1->tnil = false;
		r1->tnonil = true;
		r1->tsorted = true;
		r1->trevsorted = cnt <= 1;
		if (only_misses) {
			/* set the bits for unused values at the
			 * end so that we don't need special
			 * code in the loop */
			if (lci->ncand & 0x1F)
				mask[nmsk - 1] |= ~0U << (lci->ncand & 0x1F);
			for (size_t i = 0; i < nmsk; i++)
				if (mask[i] != ~0U)
					for (uint32_t j = 0; j < 32; j++)
						if ((mask[i] & (1U << j)) == 0)
							*r1p++ = i * 32 + j + lci->seq;
		} else {
			for (size_t i = 0; i < nmsk; i++)
				if (mask[i] != 0U)
					for (uint32_t j = 0; j < 32; j++)
						if ((mask[i] & (1U << j)) != 0)
							*r1p++ = i * 32 + j + lci->seq;
		}
		BATsetcount(r1, cnt);
		assert((BUN) (r1p - (oid*) Tloc(r1, 0)) == BATcount(r1));

		TRC_DEBUG(ALGO, "l=" ALGOBATFMT ","
			  "r=" ALGOBATFMT ",sl=" ALGOOPTBATFMT ","
			  "sr=" ALGOOPTBATFMT ",only_misses=%s; %s "
			  "-> " ALGOBATFMT " (" LLFMT "usec)\n",
			  ALGOBATPAR(l), ALGOBATPAR(r),
			  ALGOOPTBATPAR(lci->s), ALGOOPTBATPAR(rci->s),
			  only_misses ? "true" : "false",
			  reason,
			  ALGOBATPAR(r1),
			  GDKusec() - t0);
	}
	GDKfree(mask);
	return r1;
}

/* Make the implementation choices for various left joins.
 * nil_matches: nil is an ordinary value that can match;
 * nil_on_miss: outer join: fill in a nil value in case of no match;
 * semi: semi join: return one of potentially more than one matches;
 * only_misses: difference: list rows without match on the right;
 * not_in: for implementing NOT IN: if nil on right then there are no matches;
 * max_one: error if there is more than one match. */
static gdk_return
leftjoin(BAT **r1p, BAT **r2p, BAT *l, BAT *r, BAT *sl, BAT *sr,
	 bool nil_matches, bool nil_on_miss, bool semi, bool only_misses,
	 bool not_in, bool max_one, BUN estimate, const char *func, lng t0)
{
	BUN lcnt, rcnt;
	struct canditer lci, rci;
	bool rhash, prhash = false;
	bat parent;
	double rcost = 0;
	gdk_return rc;

	MT_thread_setalgorithm(__func__);
	/* only_misses implies left output only */
	assert(!only_misses || r2p == NULL);
	/* if nil_on_miss is set, we really need a right output */
	assert(!nil_on_miss || r2p != NULL);
	/* if not_in is set, then so is only_misses */
	assert(!not_in || only_misses);
	*r1p = NULL;
	if (r2p)
		*r2p = NULL;
	if ((parent = VIEWtparent(l)) != 0) {
		BAT *b = BBPdescriptor(parent);
		if (l->hseqbase == b->hseqbase &&
		    BATcount(l) == BATcount(b)) {
			l = b;
		}
	}
	if ((parent = VIEWtparent(r)) != 0) {
		BAT *b = BBPdescriptor(parent);
		if (r->hseqbase == b->hseqbase &&
		    BATcount(r) == BATcount(b)) {
			r = b;
		}
	}

	if (l->ttype == TYPE_msk) {
		if ((l = BATunmask(l)) == NULL)
			return GDK_FAIL;
	} else {
		BBPfix(l->batCacheid);
	}
	if (r->ttype == TYPE_msk) {
		if ((r = BATunmask(r)) == NULL) {
			BBPunfix(l->batCacheid);
			return GDK_FAIL;
		}
	} else {
		BBPfix(r->batCacheid);
	}

	if (joinparamcheck(l, r, NULL, sl, sr, func) != GDK_SUCCEED) {
		rc = GDK_FAIL;
		goto doreturn;
	}

	lcnt = canditer_init(&lci, l, sl);
	rcnt = canditer_init(&rci, r, sr);

	if (lcnt == 0 || (!only_misses && !nil_on_miss && rcnt == 0)) {
		TRC_DEBUG(ALGO, "%s(l=" ALGOBATFMT ","
			  "r=" ALGOBATFMT ",sl=" ALGOOPTBATFMT ","
			  "sr=" ALGOOPTBATFMT ",nil_matches=%d,"
			  "nil_on_miss=%d,semi=%d,only_misses=%d,"
			  "not_in=%d,max_one=%d)\n",
			  func,
			  ALGOBATPAR(l), ALGOBATPAR(r),
			  ALGOOPTBATPAR(sl), ALGOOPTBATPAR(sr),
			  nil_matches, nil_on_miss, semi, only_misses,
			  not_in, max_one);
		rc = nomatch(r1p, r2p, l, r, &lci,
			     nil_on_miss, only_misses, func, t0);
		goto doreturn;
	}

	if (!nil_on_miss && !semi && !max_one && !only_misses && !not_in &&
	    (lcnt == 1 || (BATordered(l) && BATordered_rev(l)) ||
	     (l->ttype == TYPE_void && is_oid_nil(l->tseqbase)))) {
		/* single value to join, use select */
		rc = selectjoin(r1p, r2p, l, r, &lci, &rci,
				nil_matches, t0, false, func);
		goto doreturn;
	} else if (BATtdense(r) && rci.tpe == cand_dense &&
		   lcnt > 0 && rcnt > 0) {
		/* use special implementation for dense right-hand side */
		rc = mergejoin_void(r1p, r2p, l, r, &lci, &rci,
				    nil_on_miss, only_misses, t0, false,
				    func);
		goto doreturn;
	} else if (BATtdense(l)
		   && lci.tpe == cand_dense
		   && rci.tpe == cand_dense
		   && !semi
		   && !max_one
		   && !nil_matches
		   && !only_misses
		   && !not_in
		   /* && (rcnt * 1024) < lcnt */
		   && (BATordered(r) || BATordered_rev(r))) {
		assert(ATOMtype(l->ttype) == TYPE_oid); /* tdense */
		rc = fetchjoin(r1p, r2p, l, r, sl, sr, &lci, &rci, func, t0);
		goto doreturn;
	} else if (BATtdense(l)
		   && lci.tpe == cand_dense
		   && r2p == NULL
		   && (semi || only_misses)
		   && !nil_on_miss
		   && !not_in
		   && !max_one) {
		*r1p = bitmaskjoin(l, r, &lci, &rci, only_misses, func, t0);
		rc = *r1p == NULL ? GDK_FAIL : GDK_SUCCEED;
		goto doreturn;
	} else if ((BATordered(r) || BATordered_rev(r))
		   && (BATordered(l)
		       || BATordered_rev(l)
		       || BATtdense(r)
		       || lcnt < 1024
		       || BATcount(r) * (Tsize(r) + (r->tvheap ? r->tvheap->size : 0) + 2 * sizeof(BUN)) > GDK_mem_maxsize / (GDKnr_threads ? GDKnr_threads : 1))) {
		rc = mergejoin(r1p, r2p, l, r, &lci, &rci,
			       nil_matches, nil_on_miss, semi, only_misses,
			       not_in, max_one, estimate, t0, false, func);
		goto doreturn;
	}
	rhash = BATcheckhash(r);
	if (rhash) {
		/* average chain length */
		rcost = (double) BATcount(r) / r->thash->nheads;
	} else if ((parent = VIEWtparent(r)) != 0) {
		BAT *b = BBPdescriptor(parent);
		rhash = prhash = BATcheckhash(b);
		if (prhash) {
			/* average chain length */
			rcost = (double) BATcount(b) / b->thash->nheads;
		}
	}
	if (!rhash) {
		/* no hash table, so cost includes time to build the
		 * hash table (single scan) plus the time to do the
		 * lookups (also single scan, we assume some chains) */
		rcost = lci.ncand * 1.1;
#ifdef PERSISTENTHASH
		/* only count the cost of creating the hash for
		 * non-persistent bats */
<<<<<<< HEAD
		if (rci.ncand != BATcount(r) || !(BBP_status(r->batCacheid) & BBPEXISTING) || r->theap->dirty || GDKinmemory())
=======
		if (rci.ncand != BATcount(r) || !(BBP_status(r->batCacheid) & BBPEXISTING) || r->theap.dirty || GDKinmemory(r->theap.farmid))
>>>>>>> 4abcfe41
#endif
			rcost += rci.ncand * 2.0;
	} else {
		if (rci.nvals > 0) {
			/* if we need to do binary search on candidate
			 * list, take that into account */
			rcost *= log2((double) rci.nvals) + 1;
		}
		/* all of this so far for each lookup of which we have
		 * rci.ncand */
		rcost *= lci.ncand;
		if (rci.ncand < BATcount(r) &&
		    rci.ncand * 2 + lci.ncand * 1.1 < rcost) {
			/* it's cheaper to rebuild the hash table for
			 * just the candidates (this saves on the
			 * binary searches), again, assume some
			 * chains */
			rhash = prhash = false;
			rcost = rci.ncand * 2 + lci.ncand * 1.1;
		}
	}

	if (!nil_on_miss && !only_misses && !not_in && !max_one) {
		/* maybe do a hash join on the swapped operands; if we
		 * do, we need to sort the output, so we take that into
		 * account as well */
		bool lhash = BATcheckhash(l);
		bool plhash = false;
		double lcost = 0;
		if (lhash) {
			/* average chain length */
			lcost = (double) BATcount(l) / l->thash->nheads;
		} else if ((parent = VIEWtparent(l)) != 0) {
			BAT *b = BBPdescriptor(parent);
			lhash = plhash = BATcheckhash(b);
			if (plhash) {
				/* average chain length */
				lcost = (double) BATcount(b) / b->thash->nheads;
			}
		}
		if (!lhash) {
			/* no hash table, so cost includes time to build the
			 * hash table (single scan) plus the time to do the
			 * lookups (also single scan, we assume some chains) */
			lcost = rci.ncand * 1.1;
#ifdef PERSISTENTHASH
			/* only count the cost of creating the hash
			 * for non-persistent bats */
<<<<<<< HEAD
			if (lci.ncand != BATcount(l) || !(BBP_status(l->batCacheid) & BBPEXISTING) || l->theap->dirty || GDKinmemory())
=======
			if (lci.ncand != BATcount(l) || !(BBP_status(l->batCacheid) & BBPEXISTING) || l->theap.dirty || GDKinmemory(l->theap.farmid))
>>>>>>> 4abcfe41
#endif
				lcost += lci.ncand * 2.0;
		} else {
			if (lci.nvals > 0) {
				/* if we need to do binary search on candidate
				 * list, take that into account */
				lcost *= log2((double) lci.nvals) + 1;
			}
			/* all of this so far for each lookup of which we have
			 * rci.ncand */
			lcost *= rci.ncand;
			if (lci.ncand < BATcount(l) &&
			    lci.ncand * 2 + rci.ncand * 1.1 < lcost) {
				/* it's cheaper to rebuild the hash table for
				 * just the candidates (this saves on the
				 * binary searches), again, assume some
				 * chains */
				lhash = plhash = false;
				lcost = lci.ncand * 2 + rci.ncand * 1.1;
			}
		}
		if (semi)
			lcost += rci.ncand; /* cost of BATunique(r) */
		/* add cost of sorting; obviously we don't know the
		 * size, so we guess that the size of the output is
		 * the same as the right input */
		lcost += rci.ncand * log((double) rci.ncand); /* sort */
		if (lcost < rcost) {
			BAT *tmp = sr;
			BAT *r1, *r2;
			if (semi) {
				sr = BATunique(r, sr);
				if (sr == NULL) {
					rc = GDK_FAIL;
					goto doreturn;
				}
				canditer_init(&rci, r, sr);
			}
			rc = hashjoin(&r2, &r1, r, l, &rci, &lci, nil_matches,
				      false, false, false, false, false, estimate,
				      t0, true, lhash, plhash, func);
			if (semi)
				BBPunfix(sr->batCacheid);
			if (rc != GDK_SUCCEED)
				goto doreturn;
			if (r2p == NULL) {
				BBPunfix(r2->batCacheid);
				r2 = NULL;
			}
			if (semi)
				r1->tkey = true;
			if (!VIEWtparent(r1) &&
			    r1->ttype == TYPE_oid &&
			    BBP_refs(r1->batCacheid) == 1 &&
			    (r2 == NULL ||
			     (!VIEWtparent(r2) &&
			      BBP_refs(r2->batCacheid) == 1 &&
			      r2->ttype == TYPE_oid))) {
				/* in-place sort if we can */
				if (r2) {
					GDKqsort(r1->theap->base, r2->theap->base,
						 NULL, r1->batCount, r1->twidth,
						 r2->twidth, TYPE_oid, false,
						 false);
					r2->tsorted = false;
					r2->trevsorted = false;
					*r2p = r2;
				} else {
					GDKqsort(r1->theap->base, NULL, NULL,
						 r1->batCount, r1->twidth, 0,
						 TYPE_oid, false, false);
				}
				r1->tsorted = true;
				r1->trevsorted = false;
				*r1p = r1;
			} else {
				BAT *ob;
				rc = BATsort(&tmp, r2p ? &ob : NULL, NULL,
					     r1, NULL, NULL, false, false, false);
				BBPunfix(r1->batCacheid);
				if (rc != GDK_SUCCEED) {
					if (r2)
						BBPunfix(r2->batCacheid);
					goto doreturn;
				}
				*r1p = r1 = tmp;
				if (r2p) {
					tmp = BATproject(ob, r2);
					BBPunfix(r2->batCacheid);
					BBPunfix(ob->batCacheid);
					if (tmp == NULL) {
						BBPunfix(r1->batCacheid);
						rc = GDK_FAIL;
						goto doreturn;
					}
					*r2p = tmp;
				}
			}
			rc = GDK_SUCCEED;
			goto doreturn;
		}
	}
	rc = hashjoin(r1p, r2p, l, r, &lci, &rci,
			nil_matches, nil_on_miss, semi, only_misses,
			not_in, max_one, estimate, t0, false, rhash, prhash, func);
  doreturn:
	BBPunfix(l->batCacheid);
	BBPunfix(r->batCacheid);
	return rc;
}

/* Perform an equi-join over l and r.  Returns two new, aligned, bats
 * with the oids of matching tuples.  The result is in the same order
 * as l (i.e. r1 is sorted). */
gdk_return
BATleftjoin(BAT **r1p, BAT **r2p, BAT *l, BAT *r, BAT *sl, BAT *sr, bool nil_matches, BUN estimate)
{
	return leftjoin(r1p, r2p, l, r, sl, sr, nil_matches,
			false, false, false, false, false, estimate, __func__,
			GDK_TRACER_TEST(M_DEBUG, ALGO) ? GDKusec() : 0);
}

/* Performs a left outer join over l and r.  Returns two new, aligned,
 * bats with the oids of matching tuples, or the oid in the first
 * output bat and nil in the second output bat if the value in l does
 * not occur in r.  The result is in the same order as l (i.e. r1 is
 * sorted). */
gdk_return
BATouterjoin(BAT **r1p, BAT **r2p, BAT *l, BAT *r, BAT *sl, BAT *sr, bool nil_matches, BUN estimate)
{
	return leftjoin(r1p, r2p, l, r, sl, sr, nil_matches,
			true, false, false, false, false, estimate, __func__,
			GDK_TRACER_TEST(M_DEBUG, ALGO) ? GDKusec() : 0);
}

/* Perform a semi-join over l and r.  Returns one or two new, bats
 * with the oids of matching tuples.  The result is in the same order
 * as l (i.e. r1 is sorted).  If a single bat is returned, it is a
 * candidate list. */
gdk_return
BATsemijoin(BAT **r1p, BAT **r2p, BAT *l, BAT *r, BAT *sl, BAT *sr,
	    bool nil_matches, bool max_one, BUN estimate)
{
	return leftjoin(r1p, r2p, l, r, sl, sr, nil_matches,
			false, true, false, false, max_one, estimate, __func__,
			GDK_TRACER_TEST(M_DEBUG, ALGO) ? GDKusec() : 0);
}

/* Return a candidate list with the list of rows in l whose value also
 * occurs in r.  This is just the left output of a semi-join. */
BAT *
BATintersect(BAT *l, BAT *r, BAT *sl, BAT *sr, bool nil_matches, bool max_one,
	     BUN estimate)
{
	BAT *bn;

	if (leftjoin(&bn, NULL, l, r, sl, sr, nil_matches,
		     false, true, false, false, max_one, estimate, __func__,
		     GDK_TRACER_TEST(M_DEBUG, ALGO) ? GDKusec() : 0) == GDK_SUCCEED)
		return virtualize(bn);
	return NULL;
}

/* Return the difference of l and r.  The result is a BAT with the
 * oids of those values in l that do not occur in r.  This is what you
 * might call an anti-semi-join.  The result is a candidate list. */
BAT *
BATdiff(BAT *l, BAT *r, BAT *sl, BAT *sr, bool nil_matches, bool not_in,
	BUN estimate)
{
	BAT *bn;

	if (leftjoin(&bn, NULL, l, r, sl, sr, nil_matches,
		     false, false, true, not_in, false, estimate, __func__,
		     GDK_TRACER_TEST(M_DEBUG, ALGO) ? GDKusec() : 0) == GDK_SUCCEED)
		return virtualize(bn);
	return NULL;
}

gdk_return
BATthetajoin(BAT **r1p, BAT **r2p, BAT *l, BAT *r, BAT *sl, BAT *sr, int op, bool nil_matches, BUN estimate)
{
	int opcode = 0;
	lng t0 = 0;

	/* encode operator as a bit mask into opcode */
	switch (op) {
	case JOIN_EQ:
		return BATjoin(r1p, r2p, l, r, sl, sr, nil_matches, estimate);
	case JOIN_NE:
		opcode = MASK_NE;
		break;
	case JOIN_LT:
		opcode = MASK_LT;
		break;
	case JOIN_LE:
		opcode = MASK_LE;
		break;
	case JOIN_GT:
		opcode = MASK_GT;
		break;
	case JOIN_GE:
		opcode = MASK_GE;
		break;
	default:
		GDKerror("unknown operator %d.\n", op);
		return GDK_FAIL;
	}

	TRC_DEBUG_IF(ALGO) t0 = GDKusec();
	*r1p = NULL;
	if (r2p) {
		*r2p = NULL;
	}
	if (joinparamcheck(l, r, NULL, sl, sr, __func__) != GDK_SUCCEED)
		return GDK_FAIL;

	return thetajoin(r1p, r2p, l, r, sl, sr, opcode, estimate,
			 __func__, t0);
}

gdk_return
BATjoin(BAT **r1p, BAT **r2p, BAT *l, BAT *r, BAT *sl, BAT *sr, bool nil_matches, BUN estimate)
{
	struct canditer lci, rci;
	bool lhash = false, rhash = false;
	bool plhash = false, prhash = false;
	bool swap;
	bat parent;
	double rcost = 0;
	double lcost = 0;
	gdk_return rc;
	lng t0 = 0;
	BAT *r2 = NULL;

	TRC_DEBUG_IF(ALGO) t0 = GDKusec();

	if ((parent = VIEWtparent(l)) != 0) {
		BAT *b = BBPdescriptor(parent);
		if (l->hseqbase == b->hseqbase &&
		    BATcount(l) == BATcount(b))
			l = b;
	}
	if ((parent = VIEWtparent(r)) != 0) {
		BAT *b = BBPdescriptor(parent);
		if (r->hseqbase == b->hseqbase &&
		    BATcount(r) == BATcount(b))
			r = b;
	}

	if (l->ttype == TYPE_msk) {
		if ((l = BATunmask(l)) == NULL)
			return GDK_FAIL;
	} else {
		BBPfix(l->batCacheid);
	}
	if (r->ttype == TYPE_msk) {
		if ((r = BATunmask(r)) == NULL) {
			BBPunfix(l->batCacheid);
			return GDK_FAIL;
		}
	} else {
		BBPfix(r->batCacheid);
	}

	canditer_init(&lci, l, sl);
	canditer_init(&rci, r, sr);

	*r1p = NULL;
	if (r2p)
		*r2p = NULL;

	if (joinparamcheck(l, r, NULL, sl, sr, __func__) != GDK_SUCCEED) {
		rc = GDK_FAIL;
		goto doreturn;
	}

	if (lci.ncand == 0 || rci.ncand == 0) {
		TRC_DEBUG(ALGO, "BATjoin(l=" ALGOBATFMT ","
			  "r=" ALGOBATFMT ",sl=" ALGOOPTBATFMT ","
			  "sr=" ALGOOPTBATFMT ",nil_matches=%d)\n",
			  ALGOBATPAR(l), ALGOBATPAR(r),
			  ALGOOPTBATPAR(sl), ALGOOPTBATPAR(sr),
			  nil_matches);
		rc = nomatch(r1p, r2p, l, r, &lci,
			     false, false, __func__, t0);
		goto doreturn;
	}

	swap = false;

	if (lci.ncand == 1 || (BATordered(l) && BATordered_rev(l)) || (l->ttype == TYPE_void && is_oid_nil(l->tseqbase))) {
		/* single value to join, use select */
		rc = selectjoin(r1p, r2p, l, r, &lci, &rci,
				nil_matches, t0, false, __func__);
		goto doreturn;
	} else if (rci.ncand == 1 || (BATordered(r) && BATordered_rev(r)) || (r->ttype == TYPE_void && is_oid_nil(r->tseqbase))) {
		/* single value to join, use select */
		rc = selectjoin(r2p ? r2p : &r2, r1p, r, l, &rci, &lci,
				nil_matches, t0, true, __func__);
		if (rc == GDK_SUCCEED && r2p == NULL)
			BBPunfix(r2->batCacheid);
		goto doreturn;
	} else if (BATtdense(r) && rci.tpe == cand_dense) {
		/* use special implementation for dense right-hand side */
		rc = mergejoin_void(r1p, r2p, l, r, &lci, &rci,
				    false, false, t0, false, __func__);
		goto doreturn;
	} else if (BATtdense(l) && lci.tpe == cand_dense) {
		/* use special implementation for dense right-hand side */
		rc = mergejoin_void(r2p ? r2p : &r2, r1p, r, l, &rci, &lci,
				    false, false, t0, true, __func__);
		if (rc == GDK_SUCCEED && r2p == NULL)
			BBPunfix(r2->batCacheid);
		goto doreturn;
	} else if ((BATordered(l) || BATordered_rev(l)) &&
		   (BATordered(r) || BATordered_rev(r))) {
		/* both sorted */
		rc = mergejoin(r1p, r2p, l, r, &lci, &rci,
			       nil_matches, false, false, false, false, false,
			       estimate, t0, false, __func__);
		goto doreturn;
	}
	/* the cost of a single lookup using the hash table on l is
	 * (approximately) the average length of the hash link chain
	 * times the cost of doing a binary search on the candidate
	 * list (if one is needed), so the total cost is this
	 * multiplied by the number of times we need to do a lookup
	 * (rci.ncand) */
	lhash = BATcheckhash(l);
	if (lhash) {
		/* average chain length */
		lcost = (double) BATcount(l) / l->thash->nheads;
	} else if ((parent = VIEWtparent(l)) != 0) {
		BAT *b = BBPdescriptor(parent);
		lhash = plhash = BATcheckhash(b);
		if (plhash) {
			/* average chain length */
			lcost = (double) BATcount(b) / b->thash->nheads;
		}
	}
	if (!lhash) {
		/* no hash table, so cost includes time to build the
		 * hash table (single scan) plus the time to do the
		 * lookups (also single scan, we assume some chains) */
		lcost = rci.ncand * 1.1;
#ifdef PERSISTENTHASH
		/* only count the cost of creating the hash for
		 * non-persistent bats */
<<<<<<< HEAD
		if (lci.ncand != BATcount(l) || !(BBP_status(l->batCacheid) & BBPEXISTING) || l->theap->dirty || GDKinmemory())
=======
		if (lci.ncand != BATcount(l) || !(BBP_status(l->batCacheid) & BBPEXISTING) || l->theap.dirty || GDKinmemory(l->theap.farmid))
>>>>>>> 4abcfe41
#endif
			lcost += lci.ncand * 2.0;
	} else {
		if (lci.nvals > 0) {
			/* if we need to do binary search on candidate
			 * list, take that into account */
			lcost *= log2((double) lci.nvals) + 1;
		}
		/* all of this so far for each lookup of which we have
		 * rci.ncand */
		lcost *= rci.ncand;
		if (lci.ncand < BATcount(l) &&
		    lci.nvals > 0 &&
		    lci.ncand * 2 + rci.ncand * 1.1 < lcost) {
			/* it's cheaper to rebuild the hash table for
			 * just the candidates (this saves on the
			 * binary searches), again, assume some
			 * chains */
			lhash = plhash = false;
			lcost = lci.ncand + rci.ncand * 1.1;
			lcost *= 2;
		}
	}
	rhash = BATcheckhash(r);
	if (rhash) {
		/* average chain length */
		rcost = (double) BATcount(r) / r->thash->nheads;
	} else if ((parent = VIEWtparent(r)) != 0) {
		BAT *b = BBPdescriptor(parent);
		rhash = prhash = BATcheckhash(b);
		if (prhash) {
			/* average chain length */
			rcost = (double) BATcount(b) / b->thash->nheads;
		}
	}
	if (!rhash) {
		/* no hash table, so cost includes time to build the
		 * hash table (single scan) plus the time to do the
		 * lookups (also single scan, we assume some chains) */
		rcost = lci.ncand * 1.1;
#ifdef PERSISTENTHASH
		/* only count the cost of creating the hash for
		 * non-persistent bats */
<<<<<<< HEAD
		if (rci.ncand != BATcount(r) || !(BBP_status(r->batCacheid) & BBPEXISTING) || r->theap->dirty || GDKinmemory())
=======
		if (rci.ncand != BATcount(r) || !(BBP_status(r->batCacheid) & BBPEXISTING) || r->theap.dirty || GDKinmemory(r->theap.farmid))
>>>>>>> 4abcfe41
#endif
			rcost += rci.ncand * 2.0;
	} else {
		if (rci.nvals > 0) {
			/* if we need to do binary search on candidate
			 * list, take that into account */
			rcost *= log2((double) rci.nvals) + 1;
		}
		/* all of this so far for each lookup of which we have
		 * rci.ncand */
		rcost *= lci.ncand;
		if (rci.ncand < BATcount(r) &&
		    rci.nvals > 0 &&
		    2 * (rci.ncand + lci.ncand * 1.1) < rcost) {
			/* it's cheaper to rebuild the hash table for
			 * just the candidates (this saves on the
			 * binary searches), again, assume some
			 * chains */
			rhash = prhash = false;
			rcost = rci.ncand + lci.ncand * 1.1;
			rcost *= 2;
		}
	}

	/* if the cost of doing searches on l is lower than the cost
	 * to do searches on r, we swap (i.e., lookups on right), but
	 * add a cost */
	swap = (lcost < rcost);

	if ((BATordered(r) || BATordered_rev(r)) &&
	    (lci.ncand * (log2((double) rci.ncand) + 1) < (swap ? lcost : rcost))) {
		/* r is sorted and it is cheaper to do multiple binary
		 * searches than it is to use a hash */
		rc = mergejoin(r1p, r2p, l, r, &lci, &rci,
			       nil_matches, false, false, false, false, false,
			       estimate, t0, false, __func__);
	} else if ((BATordered(l) || BATordered_rev(l)) &&
	    (rci.ncand * (log2((double) lci.ncand) + 1) < (swap ? lcost : rcost))) {
		/* l is sorted and it is cheaper to do multiple binary
		 * searches than it is to use a hash */
		rc = mergejoin(r2p ? r2p : &r2, r1p, r, l, &rci, &lci,
			       nil_matches, false, false, false, false, false,
			       estimate, t0, true, __func__);
		if (rc == GDK_SUCCEED && r2p == NULL)
			BBPunfix(r2->batCacheid);
	} else if (swap) {
		rc = hashjoin(r2p ? r2p : &r2, r1p, r, l, &rci, &lci,
			      nil_matches, false, false, false, false, false,
			      estimate, t0, true, lhash, plhash, __func__);
		if (rc == GDK_SUCCEED && r2p == NULL)
			BBPunfix(r2->batCacheid);
	} else {
		rc = hashjoin(r1p, r2p, l, r, &lci, &rci,
				nil_matches, false, false, false, false, false,
				estimate, t0, false, rhash, prhash, __func__);
	}
  doreturn:
	BBPunfix(l->batCacheid);
	BBPunfix(r->batCacheid);
	return rc;
}

gdk_return
BATbandjoin(BAT **r1p, BAT **r2p, BAT *l, BAT *r, BAT *sl, BAT *sr,
	    const void *c1, const void *c2, bool li, bool hi, BUN estimate)
{
	lng t0 = 0;
	BUN lcnt, rcnt;
	struct canditer lci, rci;
	const char *lvals, *rvals;
	int lwidth, rwidth;
	int t;
	const void *nil = ATOMnilptr(l->ttype);
	int (*cmp)(const void *, const void *) = ATOMcompare(l->ttype);
	const char *vl, *vr;
	oid lastr = 0;		/* last value inserted into r2 */
	BUN nr;
	oid lo, ro;
	bool lskipped = false;	/* whether we skipped values in l */
	BUN nils = 0;		/* needed for XXX_WITH_CHECK macros */

	TRC_DEBUG_IF(ALGO) t0 = GDKusec();

	MT_thread_setalgorithm(__func__);
	*r1p = NULL;
	if (r2p) {
		*r2p = NULL;
	}
	if (joinparamcheck(l, r, NULL, sl, sr, __func__) != GDK_SUCCEED)
		return GDK_FAIL;

	assert(ATOMtype(l->ttype) == ATOMtype(r->ttype));

	t = ATOMtype(l->ttype);
	t = ATOMbasetype(t);

	lcnt = canditer_init(&lci, l, sl);
	rcnt = canditer_init(&rci, r, sr);

	if (lcnt == 0 || rcnt == 0)
		return nomatch(r1p, r2p, l, r, &lci,
			       false, false, __func__, t0);

	switch (t) {
	case TYPE_bte:
		if (is_bte_nil(*(const bte *)c1) ||
		    is_bte_nil(*(const bte *)c2) ||
		    -*(const bte *)c1 > *(const bte *)c2 ||
		    ((!hi || !li) && -*(const bte *)c1 == *(const bte *)c2))
			return nomatch(r1p, r2p, l, r, &lci,
				       false, false, __func__, t0);
		break;
	case TYPE_sht:
		if (is_sht_nil(*(const sht *)c1) ||
		    is_sht_nil(*(const sht *)c2) ||
		    -*(const sht *)c1 > *(const sht *)c2 ||
		    ((!hi || !li) && -*(const sht *)c1 == *(const sht *)c2))
			return nomatch(r1p, r2p, l, r, &lci,
				       false, false, __func__, t0);
		break;
	case TYPE_int:
		if (is_int_nil(*(const int *)c1) ||
		    is_int_nil(*(const int *)c2) ||
		    -*(const int *)c1 > *(const int *)c2 ||
		    ((!hi || !li) && -*(const int *)c1 == *(const int *)c2))
			return nomatch(r1p, r2p, l, r, &lci,
				       false, false, __func__, t0);
		break;
	case TYPE_lng:
		if (is_lng_nil(*(const lng *)c1) ||
		    is_lng_nil(*(const lng *)c2) ||
		    -*(const lng *)c1 > *(const lng *)c2 ||
		    ((!hi || !li) && -*(const lng *)c1 == *(const lng *)c2))
			return nomatch(r1p, r2p, l, r, &lci,
				       false, false, __func__, t0);
		break;
#ifdef HAVE_HGE
	case TYPE_hge:
		if (is_hge_nil(*(const hge *)c1) ||
		    is_hge_nil(*(const hge *)c2) ||
		    -*(const hge *)c1 > *(const hge *)c2 ||
		    ((!hi || !li) && -*(const hge *)c1 == *(const hge *)c2))
			return nomatch(r1p, r2p, l, r, &lci,
				       false, false, __func__, t0);
		break;
#endif
	case TYPE_flt:
		if (is_flt_nil(*(const flt *)c1) ||
		    is_flt_nil(*(const flt *)c2) ||
		    -*(const flt *)c1 > *(const flt *)c2 ||
		    ((!hi || !li) && -*(const flt *)c1 == *(const flt *)c2))
			return nomatch(r1p, r2p, l, r, &lci,
				       false, false, __func__, t0);
		break;
	case TYPE_dbl:
		if (is_dbl_nil(*(const dbl *)c1) ||
		    is_dbl_nil(*(const dbl *)c2) ||
		    -*(const dbl *)c1 > *(const dbl *)c2 ||
		    ((!hi || !li) && -*(const dbl *)c1 == *(const dbl *)c2))
			return nomatch(r1p, r2p, l, r, &lci,
				       false, false, __func__, t0);
		break;
	default:
		GDKerror("unsupported type\n");
		return GDK_FAIL;
	}

	BUN maxsize = joininitresults(r1p, r2p, lcnt, rcnt, false, false,
				      false, false, false, estimate);
	if (maxsize == BUN_NONE)
		return GDK_FAIL;
	BAT *r1 = *r1p;
	BAT *r2 = r2p ? *r2p : NULL;

	lvals = (const char *) Tloc(l, 0);
	rvals = (const char *) Tloc(r, 0);
	assert(!r->tvarsized);
	lwidth = l->twidth;
	rwidth = r->twidth;

	assert(lvals != NULL);
	assert(rvals != NULL);

	r1->tkey = true;
	r1->tsorted = true;
	r1->trevsorted = true;
	if (r2) {
		r2->tkey = true;
		r2->tsorted = true;
		r2->trevsorted = true;
	}

	/* nested loop implementation for band join */
	for (BUN li = 0; li < lcnt; li++) {
		lo = canditer_next(&lci);
		vl = FVALUE(l, lo - l->hseqbase);
		if (cmp(vl, nil) == 0)
			continue;
		nr = 0;
		canditer_reset(&rci);
		for (BUN ri = 0; ri < rcnt; ri++) {
			ro = canditer_next(&rci);
			vr = FVALUE(r, ro - r->hseqbase);
			switch (ATOMtype(l->ttype)) {
			case TYPE_bte: {
				if (is_bte_nil(*(const bte *) vr))
					continue;
				sht v1 = (sht) *(const bte *) vr, v2;
				v2 = v1;
				v1 -= *(const bte *)c1;
				if (*(const bte *)vl <= v1 &&
				    (!li || *(const bte *)vl != v1))
					continue;
				v2 += *(const bte *)c2;
				if (*(const bte *)vl >= v2 &&
				    (!hi || *(const bte *)vl != v2))
					continue;
				break;
			}
			case TYPE_sht: {
				if (is_sht_nil(*(const sht *) vr))
					continue;
				int v1 = (int) *(const sht *) vr, v2;
				v2 = v1;
				v1 -= *(const sht *)c1;
				if (*(const sht *)vl <= v1 &&
				    (!li || *(const sht *)vl != v1))
					continue;
				v2 += *(const sht *)c2;
				if (*(const sht *)vl >= v2 &&
				    (!hi || *(const sht *)vl != v2))
					continue;
				break;
			}
			case TYPE_int: {
				if (is_int_nil(*(const int *) vr))
					continue;
				lng v1 = (lng) *(const int *) vr, v2;
				v2 = v1;
				v1 -= *(const int *)c1;
				if (*(const int *)vl <= v1 &&
				    (!li || *(const int *)vl != v1))
					continue;
				v2 += *(const int *)c2;
				if (*(const int *)vl >= v2 &&
				    (!hi || *(const int *)vl != v2))
					continue;
				break;
			}
#ifdef HAVE_HGE
			case TYPE_lng: {
				if (is_lng_nil(*(const lng *) vr))
					continue;
				hge v1 = (hge) *(const lng *) vr, v2;
				v2 = v1;
				v1 -= *(const lng *)c1;
				if (*(const lng *)vl <= v1 &&
				    (!li || *(const lng *)vl != v1))
					continue;
				v2 += *(const lng *)c2;
				if (*(const lng *)vl >= v2 &&
				    (!hi || *(const lng *)vl != v2))
					continue;
				break;
			}
#else
#ifdef HAVE___INT128
			case TYPE_lng: {
				if (is_lng_nil(*(const lng *) vr))
					continue;
				__int128 v1 = (__int128) *(const lng *) vr, v2;
				v2 = v1;
				v1 -= *(const lng *)c1;
				if (*(const lng *)vl <= v1 &&
				    (!li || *(const lng *)vl != v1))
					continue;
				v2 += *(const lng *)c2;
				if (*(const lng *)vl >= v2 &&
				    (!hi || *(const lng *)vl != v2))
					continue;
				break;
			}
#else
			case TYPE_lng: {
				if (is_lng_nil(*(const lng *) vr))
					continue;
				lng v1, v2;
				bool abort_on_error = true;
				SUB_WITH_CHECK(*(const lng *)vr,
					       *(const lng *)c1,
					       lng, v1,
					       GDK_lng_max,
					       do{if(*(const lng*)c1<0)goto nolmatch;else goto lmatch1;}while(false));
				if (*(const lng *)vl <= v1 &&
				    (!li || *(const lng *)vl != v1))
					continue;
			  lmatch1:
				ADD_WITH_CHECK(*(const lng *)vr,
					       *(const lng *)c2,
					       lng, v2,
					       GDK_lng_max,
					       do{if(*(const lng*)c2>0)goto nolmatch;else goto lmatch2;}while(false));
				if (*(const lng *)vl >= v2 &&
				    (!hi || *(const lng *)vl != v2))
					continue;
			  lmatch2:
				break;
			  nolmatch:
				continue;
			}
#endif
#endif
#ifdef HAVE_HGE
			case TYPE_hge: {
				if (is_hge_nil(*(const hge *) vr))
					continue;
				hge v1, v2;
				bool abort_on_error = true;
				SUB_WITH_CHECK(*(const hge *)vr,
					       *(const hge *)c1,
					       hge, v1,
					       GDK_hge_max,
					       do{if(*(const hge*)c1<0)goto nohmatch;else goto hmatch1;}while(false));
				if (*(const hge *)vl <= v1 &&
				    (!li || *(const hge *)vl != v1))
					continue;
			  hmatch1:
				ADD_WITH_CHECK(*(const hge *)vr,
					       *(const hge *)c2,
					       hge, v2,
					       GDK_hge_max,
					       do{if(*(const hge*)c2>0)goto nohmatch;else goto hmatch2;}while(false));
				if (*(const hge *)vl >= v2 &&
				    (!hi || *(const hge *)vl != v2))
					continue;
			  hmatch2:
				break;
			  nohmatch:
				continue;
			}
#endif
			case TYPE_flt: {
				if (is_flt_nil(*(const flt *) vr))
					continue;
				dbl v1 = (dbl) *(const flt *) vr, v2;
				v2 = v1;
				v1 -= *(const flt *)c1;
				if (*(const flt *)vl <= v1 &&
				    (!li || *(const flt *)vl != v1))
					continue;
				v2 += *(const flt *)c2;
				if (*(const flt *)vl >= v2 &&
				    (!hi || *(const flt *)vl != v2))
					continue;
				break;
			}
			case TYPE_dbl: {
				if (is_dbl_nil(*(const dbl *) vr))
					continue;
				dbl v1, v2;
				bool abort_on_error = true;
				SUB_WITH_CHECK(*(const dbl *)vr,
					       *(const dbl *)c1,
					       dbl, v1,
					       GDK_dbl_max,
					       do{if(*(const dbl*)c1<0)goto nodmatch;else goto dmatch1;}while(false));
				if (*(const dbl *)vl <= v1 &&
				    (!li || *(const dbl *)vl != v1))
					continue;
			  dmatch1:
				ADD_WITH_CHECK(*(const dbl *)vr,
					       *(const dbl *)c2,
					       dbl, v2,
					       GDK_dbl_max,
					       do{if(*(const dbl*)c2>0)goto nodmatch;else goto dmatch2;}while(false));
				if (*(const dbl *)vl >= v2 &&
				    (!hi || *(const dbl *)vl != v2))
					continue;
			  dmatch2:
				break;
			  nodmatch:
				continue;
			}
			}
			if (maybeextend(r1, r2, 1, lci.next, lci.ncand, maxsize) != GDK_SUCCEED)
				goto bailout;
			if (BATcount(r1) > 0) {
				if (r2 && lastr + 1 != ro)
					r2->tseqbase = oid_nil;
				if (nr == 0) {
					r1->trevsorted = false;
					if (r2 == NULL) {
						/* nothing */
					} else if (lastr > ro) {
						r2->tsorted = false;
						r2->tkey = false;
					} else if (lastr < ro) {
						r2->trevsorted = false;
					} else {
						r2->tkey = false;
					}
				}
			}
			APPEND(r1, lo);
			if (r2) {
				APPEND(r2, ro);
			}
			lastr = ro;
			nr++;
		}
		if (nr > 1) {
			r1->tkey = false;
			r1->tseqbase = oid_nil;
			if (r2) {
				r2->trevsorted = false;
			}
		} else if (nr == 0) {
			lskipped = BATcount(r1) > 0;
		} else if (lskipped) {
			r1->tseqbase = oid_nil;
		}
	}
	/* also set other bits of heap to correct value to indicate size */
	BATsetcount(r1, BATcount(r1));
	if (r2) {
		BATsetcount(r2, BATcount(r2));
		assert(BATcount(r1) == BATcount(r2));
	}
	if (BATcount(r1) > 0) {
		if (BATtdense(r1))
			r1->tseqbase = ((oid *) r1->theap->base)[0];
		if (r2 && BATtdense(r2))
			r2->tseqbase = ((oid *) r2->theap->base)[0];
	} else {
		r1->tseqbase = 0;
		if (r2) {
			r2->tseqbase = 0;
		}
	}
	TRC_DEBUG(ALGO, "l=" ALGOBATFMT "," "r=" ALGOBATFMT
		  ",sl=" ALGOOPTBATFMT "," "sr=" ALGOOPTBATFMT ","
		  " -> " ALGOBATFMT "," ALGOOPTBATFMT
		  " (" LLFMT "usec)\n",
		  ALGOBATPAR(l), ALGOBATPAR(r),
		  ALGOOPTBATPAR(sl), ALGOOPTBATPAR(sr),
		  ALGOBATPAR(r1), ALGOOPTBATPAR(r2),
		  GDKusec() - t0);
	return GDK_SUCCEED;

  bailout:
	BBPreclaim(r1);
	BBPreclaim(r2);
	return GDK_FAIL;
}

gdk_return
BATrangejoin(BAT **r1p, BAT **r2p, BAT *l, BAT *rl, BAT *rh,
	     BAT *sl, BAT *sr, bool li, bool hi, bool anti, bool symmetric,
	     BUN estimate)
{
	struct canditer lci, rci;
	BAT *r1 = NULL, *r2 = NULL;
	BUN maxsize;
	lng t0 = 0;

	TRC_DEBUG_IF(ALGO) t0 = GDKusec();
	*r1p = NULL;
	if (r2p) {
		*r2p = NULL;
	}
	if (joinparamcheck(l, rl, rh, sl, sr, __func__) != GDK_SUCCEED)
		return GDK_FAIL;
	if (canditer_init(&lci, l, sl) == 0 ||
	    canditer_init(&rci, rl, sr) == 0 ||
	    (l->ttype == TYPE_void && is_oid_nil(l->tseqbase)) ||
	    ((rl->ttype == TYPE_void && is_oid_nil(rl->tseqbase)) &&
	     (rh->ttype == TYPE_void && is_oid_nil(rh->tseqbase)))) {
		/* trivial: empty input */
		return nomatch(r1p, r2p, l, rl, &lci, false, false,
			       __func__, t0);
	}
	if (rl->ttype == TYPE_void && is_oid_nil(rl->tseqbase)) {
		if (!anti)
			return nomatch(r1p, r2p, l, rl, &lci, false, false,
				       __func__, t0);
		return thetajoin(r1p, r2p, l, rh, sl, sr, MASK_GT, estimate,
				 __func__, t0);
	}
	if (rh->ttype == TYPE_void && is_oid_nil(rh->tseqbase)) {
		if (!anti)
			return nomatch(r1p, r2p, l, rl, &lci, false, false,
				       __func__, t0);
		return thetajoin(r1p, r2p, l, rl, sl, sr, MASK_LT, estimate,
				 __func__, t0);
	}

	if ((maxsize = joininitresults(&r1, r2p ? &r2 : NULL, sl ? BATcount(sl) : BATcount(l), sr ? BATcount(sr) : BATcount(rl), false, false, false, false, false, estimate)) == BUN_NONE)
		return GDK_FAIL;
	*r1p = r1;
	if (r2p) {
		*r2p = r2;
	}
	if (maxsize == 0)
		return GDK_SUCCEED;

	/* note, the rangejoin implementation is in gdk_select.c since
	 * it uses the imprints code there */
	return rangejoin(r1, r2, l, rl, rh, &lci, &rci, li, hi, anti, symmetric, maxsize);
}<|MERGE_RESOLUTION|>--- conflicted
+++ resolved
@@ -3287,11 +3287,7 @@
 #ifdef PERSISTENTHASH
 		/* only count the cost of creating the hash for
 		 * non-persistent bats */
-<<<<<<< HEAD
-		if (rci.ncand != BATcount(r) || !(BBP_status(r->batCacheid) & BBPEXISTING) || r->theap->dirty || GDKinmemory())
-=======
-		if (rci.ncand != BATcount(r) || !(BBP_status(r->batCacheid) & BBPEXISTING) || r->theap.dirty || GDKinmemory(r->theap.farmid))
->>>>>>> 4abcfe41
+		if (rci.ncand != BATcount(r) || !(BBP_status(r->batCacheid) & BBPEXISTING) || r->theap->dirty || GDKinmemory(r->theap->farmid))
 #endif
 			rcost += rci.ncand * 2.0;
 	} else {
@@ -3340,11 +3336,7 @@
 #ifdef PERSISTENTHASH
 			/* only count the cost of creating the hash
 			 * for non-persistent bats */
-<<<<<<< HEAD
-			if (lci.ncand != BATcount(l) || !(BBP_status(l->batCacheid) & BBPEXISTING) || l->theap->dirty || GDKinmemory())
-=======
-			if (lci.ncand != BATcount(l) || !(BBP_status(l->batCacheid) & BBPEXISTING) || l->theap.dirty || GDKinmemory(l->theap.farmid))
->>>>>>> 4abcfe41
+			if (lci.ncand != BATcount(l) || !(BBP_status(l->batCacheid) & BBPEXISTING) || l->theap->dirty || GDKinmemory(l->theap->farmid))
 #endif
 				lcost += lci.ncand * 2.0;
 		} else {
@@ -3694,11 +3686,7 @@
 #ifdef PERSISTENTHASH
 		/* only count the cost of creating the hash for
 		 * non-persistent bats */
-<<<<<<< HEAD
-		if (lci.ncand != BATcount(l) || !(BBP_status(l->batCacheid) & BBPEXISTING) || l->theap->dirty || GDKinmemory())
-=======
-		if (lci.ncand != BATcount(l) || !(BBP_status(l->batCacheid) & BBPEXISTING) || l->theap.dirty || GDKinmemory(l->theap.farmid))
->>>>>>> 4abcfe41
+		if (lci.ncand != BATcount(l) || !(BBP_status(l->batCacheid) & BBPEXISTING) || l->theap->dirty || GDKinmemory(l->theap->farmid))
 #endif
 			lcost += lci.ncand * 2.0;
 	} else {
@@ -3742,11 +3730,7 @@
 #ifdef PERSISTENTHASH
 		/* only count the cost of creating the hash for
 		 * non-persistent bats */
-<<<<<<< HEAD
-		if (rci.ncand != BATcount(r) || !(BBP_status(r->batCacheid) & BBPEXISTING) || r->theap->dirty || GDKinmemory())
-=======
-		if (rci.ncand != BATcount(r) || !(BBP_status(r->batCacheid) & BBPEXISTING) || r->theap.dirty || GDKinmemory(r->theap.farmid))
->>>>>>> 4abcfe41
+		if (rci.ncand != BATcount(r) || !(BBP_status(r->batCacheid) & BBPEXISTING) || r->theap->dirty || GDKinmemory(r->theap->farmid))
 #endif
 			rcost += rci.ncand * 2.0;
 	} else {
