/*
 * This Source Code Form is subject to the terms of the Mozilla Public
 * License, v. 2.0.  If a copy of the MPL was not distributed with this
 * file, You can obtain one at http://mozilla.org/MPL/2.0/.
 *
 * Copyright 1997 - July 2008 CWI, August 2008 - 2020 MonetDB B.V.
 */

#include "monetdb_config.h"
#include "gdk.h"
#include "gdk_private.h"
#include "gdk_calc_private.h"

/*
 * All join variants produce some sort of join on two input BATs,
 * optionally subject to up to two candidate lists.  Only values in
 * the input BATs that are mentioned in the associated candidate list
 * (if provided) are eligible.  They all return two output BATs in the
 * first two arguments.  The join operations differ in the way in
 * which tuples from the two inputs are matched.
 *
 * The outputs consist of two aligned BATs (i.e. same length and same
 * hseqbase (0@0)) that contain the OIDs of the input BATs that match.
 * The candidate lists, if given, contain the OIDs of the associated
 * input BAT which must be considered for matching.  The input BATs
 * must have the same type.
 *
 * All functions also have a parameter nil_matches which indicates
 * whether NIL must be considered an ordinary value that can match, or
 * whether NIL must be considered to never match.
 *
 * The join functions that are provided here are:
 * BATjoin
 *	normal equi-join
 * BATleftjoin
 *	normal equi-join, but the left output is sorted
 * BATouterjoin
 *	equi-join, but the left output is sorted, and if there is no
 *	match for a value in the left input, there is still an output
 *	with NIL in the right output
 * BATsemijoin
 *	equi-join, but the left output is sorted, and if there are
 *	multiple matches, only one is returned (i.e., the left output
 *	is also key)
 * BATthetajoin
 *	theta-join: an extra operator must be provided encoded as an
 *	integer (macros JOIN_EQ, JOIN_NE, JOIN_LT, JOIN_LE, JOIN_GT,
 *	JOIN_GE); values match if the left input has the given
 *	relationship with the right input; order of the outputs is not
 *	guaranteed
 * BATbandjoin
 *	band-join: two extra input values (c1, c2) must be provided as
 *	well as Booleans (li, hi) that indicate whether the value
 *	ranges are inclusive or not; values in the left and right
 *	inputs match if right - c1 <[=] left <[=] right + c2; if c1 or
 *	c2 is NIL, there are no matches
 * BATrangejoin
 *	range-join: the right input consists of two aligned BATs,
 *	values match if the left value is between two corresponding
 *	right values; two extra Boolean parameters, li and hi,
 *	indicate whether equal values match
 *
 * In addition to these functions, there are two more functions that
 * are closely related:
 * BATintersect
 *	intersection: return a candidate list with OIDs of tuples in
 *	the left input whose value occurs in the right input
 * BATdiff
 *	difference: return a candidate list with OIDs of tuples in the
 *	left input whose value does not occur in the right input
 */

/* Perform a bunch of sanity checks on the inputs to a join. */
static gdk_return
joinparamcheck(BAT *l, BAT *r1, BAT *r2, BAT *sl, BAT *sr, const char *func)
{
	if (ATOMtype(l->ttype) != ATOMtype(r1->ttype) ||
	    (r2 && ATOMtype(l->ttype) != ATOMtype(r2->ttype))) {
		GDKerror("%s: inputs not compatible.\n", func);
		return GDK_FAIL;
	}
	if (r2 &&
	    (BATcount(r1) != BATcount(r2) || r1->hseqbase != r2->hseqbase)) {
		GDKerror("%s: right inputs not aligned.\n", func);
		return GDK_FAIL;
	}
	if ((sl && ATOMtype(sl->ttype) != TYPE_oid) ||
	    (sr && ATOMtype(sr->ttype) != TYPE_oid)) {
		GDKerror("%s: candidate lists must have type OID.\n", func);
		return GDK_FAIL;
	}
	if ((sl && !BATtordered(sl)) ||
	    (sr && !BATtordered(sr))) {
		GDKerror("%s: candidate lists must be sorted.\n", func);
		return GDK_FAIL;
	}
	if ((sl && !BATtkey(sl)) ||
	    (sr && !BATtkey(sr))) {
		GDKerror("%s: candidate lists must be unique.\n", func);
		return GDK_FAIL;
	}
	return GDK_SUCCEED;
}

/* Create the result bats for a join, returns the absolute maximum
 * number of outputs that could possibly be generated. */
static BUN
joininitresults(BAT **r1p, BAT **r2p, BUN lcnt, BUN rcnt, bool lkey, bool rkey,
		bool semi, bool nil_on_miss, bool only_misses, BUN estimate)
{
	BAT *r1, *r2;
	BUN maxsize, size;

	/* if nil_on_miss is set, we really need a right output */
	assert(!nil_on_miss || r2p != NULL);

	lkey |= lcnt <= 1;
	rkey |= rcnt <= 1;

	*r1p = NULL;
	if (r2p)
		*r2p = NULL;
	if (lcnt == 0) {
		/* there is nothing to match */
		maxsize = 0;
	} else if (!only_misses && !nil_on_miss && rcnt == 0) {
		/* if right is empty, we have no hits, so if we don't
		 * want misses, the result is empty */
		maxsize = 0;
	} else if (rkey | semi | only_misses) {
		/* each entry left matches at most one on right, in
		 * case nil_on_miss is also set, each entry matches
		 * exactly one (see below) */
		maxsize = lcnt;
	} else if (lkey) {
		/* each entry on right is matched at most once */
		if (nil_on_miss) {
			/* one entry left could match all right, and
			 * all other entries left match nil */
			maxsize = lcnt + rcnt - 1;
		} else {
			maxsize = rcnt;
		}
	} else if (rcnt == 0) {
		/* nil_on_miss must be true due to previous checks, so
		 * all values on left miss */
		maxsize = lcnt;
	} else if (BUN_MAX / lcnt >= rcnt) {
		/* in the worst case we have a full cross product */
		maxsize = lcnt * rcnt;
	} else {
		/* a BAT cannot grow larger than BUN_MAX */
		maxsize = BUN_MAX;
	}
	size = estimate == BUN_NONE ? lcnt < rcnt ? lcnt : rcnt : estimate;
	if (size < 1024)
		size = 1024;
	if (size > maxsize)
		size = maxsize;
	if ((rkey | semi | only_misses) & nil_on_miss) {
		/* see comment above: each entry left matches exactly
		 * once */
		size = maxsize;
	}

	if (maxsize == 0) {
		r1 = BATdense(0, 0, 0);
		if (r1 == NULL) {
			return BUN_NONE;
		}
		if (r2p) {
			r2 = BATdense(0, 0, 0);
			if (r2 == NULL) {
				BBPreclaim(r1);
				return BUN_NONE;
			}
			*r2p = r2;
		}
		*r1p = r1;
		return 0;
	}

	r1 = COLnew(0, TYPE_oid, size, TRANSIENT);
	if (r1 == NULL) {
		return BUN_NONE;
	}
	r1->tnil = false;
	r1->tnonil = true;
	r1->tkey = true;
	r1->tsorted = true;
	r1->trevsorted = true;
	r1->tseqbase = 0;
	*r1p = r1;
	if (r2p) {
		r2 = COLnew(0, TYPE_oid, size, TRANSIENT);
		if (r2 == NULL) {
			BBPreclaim(r1);
			return BUN_NONE;
		}
		r2->tnil = false;
		r2->tnonil = true;
		r2->tkey = true;
		r2->tsorted = true;
		r2->trevsorted = true;
		r2->tseqbase = 0;
		*r2p = r2;
	}
	return maxsize;
}

#define VALUE(s, x)	(s##vars ?					\
			 s##vars + VarHeapVal(s##vals, (x), s##width) : \
			 s##vals ? (const char *) s##vals + ((x) * s##width) : \
			 (s##val = BUNtoid(s, (x)), (const char *) &s##val))
#define FVALUE(s, x)	((const char *) s##vals + ((x) * s##width))

#define APPEND(b, o)		(((oid *) b->theap.base)[b->batCount++] = (o))

<<<<<<< HEAD
#define MAYBEEXTEND_PROGRESS(CNT, LCUR, LCNT)			\
=======
#define MAYBEEXTEND_PROGRESS(CNT, LCUR, LCNT)				\
>>>>>>> 0434975f
	do {								\
		BUN N = (CNT);						\
		if (BATcount(r1) + N > BATcapacity(r1)) {		\
			/* make some extra space by extrapolating how */ \
			/* much more we need (fraction of l we've seen */ \
			/* so far is used as the fraction of the */	\
			/* expected result size we've produced so */	\
			/* far) */					\
			BUN newcap = (BUN) ((double) (LCNT) / (LCUR) * (BATcount(r1) + N) * 1.5); \
			if (newcap < N + BATcount(r1))			\
				newcap = N + BATcount(r1) + 1024;	\
			if (newcap > maxsize)				\
				newcap = maxsize;			\
			/* make sure heap.free is set properly before	\
			 * extending */					\
			BATsetcount(r1, BATcount(r1));			\
			if (BATextend(r1, newcap) != GDK_SUCCEED)	\
				goto bailout;				\
			if (r2) {					\
				BATsetcount(r2, BATcount(r2));		\
				if (BATextend(r2, newcap) != GDK_SUCCEED) \
					goto bailout;			\
				assert(BATcapacity(r1) == BATcapacity(r2)); \
			}						\
		}							\
	} while (0)

#define MAYBEEXTEND(CNT, CI)	MAYBEEXTEND_PROGRESS(CNT, (CI)->next, (CI)->ncand)
#define MAYBEEXTEND_NO_CAND(CNT)	MAYBEEXTEND_PROGRESS(CNT, lstart, lend)

/* Return BATs through r1p and r2p for the case that there is no
 * match between l and r, taking all flags into consideration.
 *
 * This means, if nil_on_miss is set or only_misses is set, *r1p is a
 * copy of the left candidate list or a dense list of all "head"
 * values of l, and *r2p (if r2p is not NULL) is all nil.  If neither
 * of those flags is set, the result is two empty BATs. */
static gdk_return
nomatch(BAT **r1p, BAT **r2p, BAT *l, BAT *r, struct canditer *restrict lci,
	bool nil_on_miss, bool only_misses, const char *func, lng t0)
{
	BAT *r1, *r2 = NULL;

	if (lci->ncand == 0 || !(nil_on_miss | only_misses)) {
		/* return empty BATs */
		if ((r1 = BATdense(0, 0, 0)) == NULL)
			return GDK_FAIL;
		if (r2p) {
			if ((r2 = BATdense(0, 0, 0)) == NULL) {
				BBPreclaim(r1);
				return GDK_FAIL;
			}
			*r2p = r2;
		}
		*r1p = r1;
<<<<<<< HEAD
		TRC_DEBUG(ALGO, "%s(l=%s,r=%s)=(" ALGOBATFMT "," ALGOOPTBATFMT ") " LLFMT "us -- nomatch\n",
				  	func, BATgetId(l), BATgetId(r),
				  	ALGOBATPAR(r1), ALGOOPTBATPAR(r2),
				  	GDKusec() - t0);
=======
		ALGODEBUG fprintf(stderr,
				  "#%s: %s(l=%s,r=%s)=(" ALGOBATFMT "," ALGOOPTBATFMT ") " LLFMT "us -- nomatch\n", MT_thread_getname(),
				  func, BATgetId(l), BATgetId(r),
				  ALGOBATPAR(r1), ALGOOPTBATPAR(r2),
				  GDKusec() - t0);
>>>>>>> 0434975f
		return GDK_SUCCEED;
	}

	r1 = canditer_slice(lci, 0, lci->ncand);
	if (r2p) {
		if ((r2 = BATconstant(0, TYPE_void, &oid_nil, lci->ncand, TRANSIENT)) == NULL) {
			BBPreclaim(r1);
			return GDK_FAIL;
		}
		*r2p = r2;
	}
	*r1p = r1;
<<<<<<< HEAD
	TRC_DEBUG(ALGO, "%s(l=%s,r=%s)=(" ALGOBATFMT "," ALGOOPTBATFMT ") " LLFMT "us -- nomatch\n",
				func, BATgetId(l), BATgetId(r),
				ALGOBATPAR(r1), ALGOOPTBATPAR(r2),
				GDKusec() - t0);
=======
	ALGODEBUG fprintf(stderr,
			  "#%s: %s(l=%s,r=%s)=(" ALGOBATFMT "," ALGOOPTBATFMT ") " LLFMT "us -- nomatch\n", MT_thread_getname(),
			  func, BATgetId(l), BATgetId(r),
			  ALGOBATPAR(r1), ALGOOPTBATPAR(r2),
			  GDKusec() - t0);
>>>>>>> 0434975f
	return GDK_SUCCEED;
}

/* Implementation of join where there is a single value (possibly
 * repeated multiple times) on the left.  This means we can use a
 * point select to find matches in the right column. */
static gdk_return
selectjoin(BAT **r1p, BAT **r2p, BAT *l, BAT *r, BAT *sl, BAT *sr,
	   struct canditer *restrict lci, bool nil_matches, lng t0,
	   bool swapped, const char *reason)
{
	BATiter li = bat_iterator(l);
	const void *v;
	BAT *bn = NULL;

	assert(lci->ncand > 0);
	assert(lci->ncand == 1 || (l->tsorted && l->trevsorted));

	oid o = canditer_next(lci);
	v = BUNtail(li, o - l->hseqbase);

	if (!nil_matches &&
	    (*ATOMcompare(l->ttype))(v, ATOMnilptr(l->ttype)) == 0) {
		/* NIL doesn't match anything */
		return nomatch(r1p, r2p, l, r, lci, false, false,
			       "selectjoin", t0);
	}

	bn = BATselect(r, sr, v, NULL, true, true, false);
	if (bn == NULL) {
		return GDK_FAIL;
	}
	if (BATcount(bn) == 0) {
		BBPunfix(bn->batCacheid);
		return nomatch(r1p, r2p, l, r, lci, false, false,
			       "selectjoin", t0);
	}
	BAT *r1 = COLnew(0, TYPE_oid, lci->ncand * BATcount(bn), TRANSIENT);
	if (r1 == NULL) {
		BBPunfix(bn->batCacheid);
		return GDK_FAIL;
	}
	BAT *r2 = NULL;
	if (r2p) {
		r2 = COLnew(0, TYPE_oid, lci->ncand * BATcount(bn), TRANSIENT);
		if (r2 == NULL) {
			BBPunfix(bn->batCacheid);
			BBPreclaim(r1);
			return GDK_FAIL;
		}
	}

	r1->tsorted = true;
	r1->trevsorted = lci->ncand == 1;
	r1->tseqbase = BATcount(bn) == 1 && lci->tpe == cand_dense ? o : oid_nil;
	r1->tkey = BATcount(bn) == 1;
	r1->tnil = false;
	r1->tnonil = true;
	if (r2) {
		r2->tsorted = lci->ncand == 1 || BATcount(bn) == 1;
		r2->trevsorted = BATcount(bn) == 1;
		r2->tseqbase = lci->ncand == 1 && BATtdense(bn) ? bn->tseqbase : oid_nil;
		r2->tkey = lci->ncand == 1;
		r2->tnil = false;
		r2->tnonil = true;
	}
	if (BATtdense(bn)) {
		oid *o1p = (oid *) Tloc(r1, 0);
		oid *o2p = r2 ? (oid *) Tloc(r2, 0) : NULL;
		oid bno = bn->tseqbase;
		BUN p, q = BATcount(bn);

		do {
			for (p = 0; p < q; p++) {
				*o1p++ = o;
			}
			if (o2p) {
				for (p = 0; p < q; p++) {
					*o2p++ = bno + p;
				}
			}
			o = canditer_next(lci);
		} while (!is_oid_nil(o));
	} else {
		oid *o1p = (oid *) Tloc(r1, 0);
		oid *o2p = r2 ? (oid *) Tloc(r2, 0) : NULL;
		const oid *bnp = (const oid *) Tloc(bn, 0);
		BUN p, q = BATcount(bn);

		do {
			for (p = 0; p < q; p++) {
				*o1p++ = o;
			}
			if (o2p) {
				for (p = 0; p < q; p++) {
					*o2p++ = bnp[p];
				}
			}
			o = canditer_next(lci);
		} while (!is_oid_nil(o));
	}
	BATsetcount(r1, lci->ncand * BATcount(bn));
	*r1p = r1;
	if (r2p) {
		BATsetcount(r2, lci->ncand * BATcount(bn));
		*r2p = r2;
	}
	BBPunfix(bn->batCacheid);
<<<<<<< HEAD
	TRC_DEBUG(ALGO, "%s(l=" ALGOBATFMT ","
			"r=" ALGOBATFMT ",sl=" ALGOOPTBATFMT ","
			"sr=" ALGOOPTBATFMT ",nil_matches=%d)%s %s "
			"-> (" ALGOBATFMT "," ALGOOPTBATFMT ") " LLFMT "us\n",
			__func__,
			ALGOBATPAR(l), ALGOBATPAR(r),
			ALGOOPTBATPAR(sl), ALGOOPTBATPAR(sr),
			nil_matches,
			swapped ? " swapped" : "", reason,
			ALGOBATPAR(r1), ALGOOPTBATPAR(r2),
			GDKusec() - t0);
=======
	ALGODEBUG fprintf(stderr, "#%s: %s(l=" ALGOBATFMT ","
			  "r=" ALGOBATFMT ",sl=" ALGOOPTBATFMT ","
			  "sr=" ALGOOPTBATFMT ",nil_matches=%d)%s %s "
			  "-> (" ALGOBATFMT "," ALGOOPTBATFMT ") " LLFMT "us\n",
			  MT_thread_getname(), __func__,
			  ALGOBATPAR(l), ALGOBATPAR(r),
			  ALGOOPTBATPAR(sl), ALGOOPTBATPAR(sr),
			  nil_matches,
			  swapped ? " swapped" : "", reason,
			  ALGOBATPAR(r1), ALGOOPTBATPAR(r2),
			  GDKusec() - t0);
>>>>>>> 0434975f

	return GDK_SUCCEED;
}

#if SIZEOF_OID == SIZEOF_INT
#define binsearch_oid(indir, offset, vals, lo, hi, v, ordering, last) binsearch_int(indir, offset, (const int *) vals, lo, hi, (int) (v), ordering, last)
#endif
#if SIZEOF_OID == SIZEOF_LNG
#define binsearch_oid(indir, offset, vals, lo, hi, v, ordering, last) binsearch_lng(indir, offset, (const lng *) vals, lo, hi, (lng) (v), ordering, last)
#endif

/* Implementation of join where the right-hand side is dense, and if
 * there is a right candidate list, it too is dense.  In case
 * nil_on_miss is not set, we use a range select (BATselect) to find
 * the matching values in the left column and then calculate the
 * corresponding matches from the right.  If nil_on_miss is set, we
 * need to do some more work. */
static gdk_return
mergejoin_void(BAT **r1p, BAT **r2p, BAT *l, BAT *r, BAT *sl, BAT *sr,
	       struct canditer *restrict lci, struct canditer *restrict rci,
	       bool nil_on_miss, bool only_misses, lng t0, bool swapped,
	       const char *reason)
{
	oid lo, hi;
	BUN i;
	oid o, *o1p = NULL, *o2p = NULL;
	BAT *r1 = NULL, *r2 = NULL;
	const oid *lvals = NULL;

	/* r is dense, and if there is a candidate list, it too is
	 * dense.  This means we don't have to do any searches, we
	 * only need to compare ranges to know whether a value from l
	 * has a match in r */
	assert(ATOMtype(l->ttype) == ATOMtype(r->ttype));
	assert(r->tsorted || r->trevsorted);
	assert(BATcount(l) > 0);
	assert(rci->tpe == cand_dense);
	assert(BATcount(r) > 0);

	/* figure out range [lo..hi) of values in r that we need to match */
	lo = r->tseqbase;
	hi = lo + BATcount(r);
	/* restrict [lo..hi) range further using candidate list */
	if (rci->seq > r->hseqbase)
		lo += rci->seq - r->hseqbase;
	if (rci->seq + rci->ncand < r->hseqbase + BATcount(r))
		hi -= r->hseqbase + BATcount(r) - rci->seq - rci->ncand;

	/* at this point, the matchable values in r are [lo..hi) */
	if (!nil_on_miss) {
		r1 = BATselect(l, sl, &lo, &hi, true, false, only_misses);
		if (r1 == NULL)
			return GDK_FAIL;
		if (only_misses && !l->tnonil) {
			/* also look for NILs */
			r2 = BATselect(l, sl, &oid_nil, NULL, true, false, false);
			if (r2 == NULL) {
				BBPreclaim(r1);
				return GDK_FAIL;
			}
			if (BATcount(r2) > 0) {
				BAT *mg = BATmergecand(r1, r2);
				BBPunfix(r1->batCacheid);
				BBPunfix(r2->batCacheid);
				r1 = mg;
				if (r1 == NULL)
					return GDK_FAIL;
			} else {
				BBPunfix(r2->batCacheid);
			}
			r2 = NULL;
		}
		*r1p = r1;
		if (r2p == NULL)
			goto doreturn2;
		if (BATcount(r1) == 0) {
			r2 = BATdense(0, 0, 0);
			if (r2 == NULL) {
				BBPreclaim(r1);
				return GDK_FAIL;
			}
		} else if (BATtdense(r1) && BATtdense(l)) {
			r2 = BATdense(0, l->tseqbase + r1->tseqbase - l->hseqbase + r->hseqbase - r->tseqbase, BATcount(r1));
			if (r2 == NULL) {
				BBPreclaim(r1);
				return GDK_FAIL;
			}
		} else {
			r2 = COLnew(0, TYPE_oid, BATcount(r1), TRANSIENT);
			if (r2 == NULL) {
				BBPreclaim(r1);
				return GDK_FAIL;
			}
			const oid *lp = (const oid *) Tloc(l, 0);
			const oid *o1p = (const oid *) Tloc(r1, 0);
			oid *o2p = (oid *) Tloc(r2, 0);
			hi = BATcount(r1);
			if (l->ttype == TYPE_void && l->tvheap != NULL) {
				/* this is actually generic code */
				for (o = 0; o < hi; o++)
					o2p[o] = BUNtoid(l, BUNtoid(r1, o) - l->hseqbase) - r->tseqbase + r->hseqbase;
			} else if (BATtdense(r1)) {
				lo = r1->tseqbase - l->hseqbase;
				if (r->tseqbase == r->hseqbase) {
					memcpy(o2p, lp + lo, hi * SIZEOF_OID);
				} else {
					hi += lo;
					for (o = 0; lo < hi; o++, lo++) {
						o2p[o] = lp[lo] - r->tseqbase + r->hseqbase;
					}
				}
			} else if (BATtdense(l)) {
				for (o = 0; o < hi; o++) {
					o2p[o] = o1p[o] - l->hseqbase + l->tseqbase - r->tseqbase + r->hseqbase;
				}
			} else {
				for (o = 0; o < hi; o++) {
					o2p[o] = lp[o1p[o] - l->hseqbase] - r->tseqbase + r->hseqbase;
				}
			}
			r2->tkey = l->tkey;
			r2->tsorted = l->tsorted;
			r2->trevsorted = l->trevsorted;
			r2->tnil = false;
			r2->tnonil = true;
			BATsetcount(r2, BATcount(r1));
		}
		*r2p = r2;
		goto doreturn2;
	}
	/* nil_on_miss is set, this means we must have a second output */
	assert(r2p);
	if (BATtdense(l)) {
		/* if l is dense, we can further restrict the [lo..hi)
		 * range to values in l that match with values in r */
		o = lo;
		i = lci->seq - l->hseqbase;
		if (l->tseqbase + i > lo)
			lo = l->tseqbase + i;
		i = canditer_last(lci) + 1 - l->hseqbase;
		if (l->tseqbase + i < hi)
			hi = l->tseqbase + i;
		if (lci->tpe == cand_dense) {
			/* l is dense, and so is the left candidate
			 * list (if it exists); this means we don't
			 * have to actually look at any values in l:
			 * we can just do some arithmetic; it also
			 * means that r1 will be dense, and if
			 * nil_on_miss is not set, or if all values in
			 * l match, r2 will too */
			if (hi <= lo) {
				return nomatch(r1p, r2p, l, r, lci,
					       nil_on_miss, only_misses,
					       "mergejoin_void", t0);
			}

			/* at this point, the matched values in l and
			 * r (taking candidate lists into account) are
			 * [lo..hi) which we can translate back to the
			 * respective OID values that we can store in
			 * r1 and r2; note that r1 will be dense since
			 * all values in l will match something (even
			 * if nil since nil_on_miss is set) */
			*r1p = r1 = BATdense(0, lci->seq, lci->ncand);
			if (r1 == NULL)
				return GDK_FAIL;
			if (hi - lo < lci->ncand) {
				/* we need to fill in nils in r2 for
				 * missing values */
				*r2p = r2 = COLnew(0, TYPE_oid, lci->ncand, TRANSIENT);
				if (r2 == NULL) {
					BBPreclaim(*r1p);
					return GDK_FAIL;
				}
				o2p = (oid *) Tloc(r2, 0);
				i = l->tseqbase + lci->seq - l->hseqbase;
				lo -= i;
				hi -= i;
				i += r->hseqbase - r->tseqbase;
				for (o = 0; o < lo; o++)
					*o2p++ = oid_nil;
				for (o = lo; o < hi; o++)
					*o2p++ = o + i;
				for (o = hi; o < lci->ncand; o++)
					*o2p++ = oid_nil;
				r2->tnonil = false;
				r2->tnil = true;
				/* sorted of no nils at end */
				r2->tsorted = hi == lci->ncand;
				/* reverse sorted if single non-nil at start */
				r2->trevsorted = lo == 0 && hi == 1;
				r2->tseqbase = oid_nil;
				/* (hi - lo) different OIDs in r2,
				 * plus one for nil */
				r2->tkey = hi - lo + 1 == lci->ncand;
				BATsetcount(r2, lci->ncand);
			} else {
				/* no missing values */
				*r2p = r2 = BATdense(0, r->hseqbase + lo - r->tseqbase, lci->ncand);
				if (r2 == NULL) {
					BBPreclaim(*r1p);
					return GDK_FAIL;
				}
			}
			goto doreturn;
		}
		/* l is dense, but the candidate list exists and is
		 * not dense; we can, by manipulating the range
		 * [lo..hi), just look at the candidate list values */

		/* translate lo and hi to l's OID values that now need
		 * to match */
		lo = lo - l->tseqbase + l->hseqbase;
		hi = hi - l->tseqbase + l->hseqbase;

		*r1p = r1 = COLnew(0, TYPE_oid, lci->ncand, TRANSIENT);
		*r2p = r2 = COLnew(0, TYPE_oid, lci->ncand, TRANSIENT);
		if (r1 == NULL || r2 == NULL) {
			BBPreclaim(r1);
			BBPreclaim(r2);
			return GDK_FAIL;
		}
		o1p = (oid *) Tloc(r1, 0);
		o2p = (oid *) Tloc(r2, 0);
		r2->tnil = false;
		r2->tnonil = true;
		r2->tkey = true;
		r2->tsorted = true;
		o = canditer_next(lci);
		for (i = 0; i < lci->ncand && o < lo; i++) {
			*o1p++ = o;
			*o2p++ = oid_nil;
			o = canditer_next(lci);
		}
		if (i > 0) {
			r2->tnil = true;
			r2->tnonil = false;
			r2->tkey = i == 1;
		}
		for (; i < lci->ncand && o < hi; i++) {
			*o1p++ = o;
			*o2p++ = o - l->hseqbase + l->tseqbase - r->tseqbase + r->hseqbase;
			o = canditer_next(lci);
		}
		if (i < lci->ncand) {
			r2->tkey = !r2->tnil && lci->ncand - i == 1;
			r2->tnil = true;
			r2->tnonil = false;
			r2->tsorted = false;
			for (; i < lci->ncand; i++) {
				*o1p++ = o;
				*o2p++ = oid_nil;
				o = canditer_next(lci);
			}
		}
		BATsetcount(r1, lci->ncand);
		r1->tseqbase = BATcount(r1) == 1 ? *(oid*)Tloc(r1, 0) : oid_nil;
		r1->tsorted = true;
		r1->trevsorted = BATcount(r1) <= 1;
		r1->tnil = false;
		r1->tnonil = true;
		r1->tkey = true;
		BATsetcount(r2, BATcount(r1));
		r2->tseqbase = r2->tnil || BATcount(r2) > 1 ? oid_nil : BATcount(r2) == 1 ? *(oid*)Tloc(r2, 0) : 0;
		r2->trevsorted = BATcount(r2) <= 1;
		goto doreturn;
	}
	/* l is not dense, so we need to look at the values and check
	 * whether they are in the range [lo..hi) */
	lvals = (const oid *) Tloc(l, 0);

	/* do indirection through the candidate list to look at the
	 * value */

	*r1p = r1 = COLnew(0, TYPE_oid, lci->ncand, TRANSIENT);
	*r2p = r2 = COLnew(0, TYPE_oid, lci->ncand, TRANSIENT);
	if (r1 == NULL || r2 == NULL) {
		BBPreclaim(r1);
		BBPreclaim(r2);
		return GDK_FAIL;
	}
	o1p = (oid *) Tloc(r1, 0);
	o2p = (oid *) Tloc(r2, 0);
	r2->tnil = false;
	r2->tnonil = true;
	if (l->ttype == TYPE_void && l->tvheap != NULL) {
		for (i = 0; i < lci->ncand; i++) {
			oid c = canditer_next(lci);

			o = BUNtoid(l, c - l->hseqbase);
			*o1p++ = c;
			if (o >= lo && o < hi) {
				*o2p++ = o - r->tseqbase + r->hseqbase;
			} else {
				*o2p++ = oid_nil;
				r2->tnil = true;
				r2->tnonil = false;
			}
		}
	} else {
		for (i = 0; i < lci->ncand; i++) {
			oid c = canditer_next(lci);

			o = lvals[c - l->hseqbase];
			*o1p++ = c;
			if (o >= lo && o < hi) {
				*o2p++ = o - r->tseqbase + r->hseqbase;
			} else {
				*o2p++ = oid_nil;
				r2->tnil = true;
				r2->tnonil = false;
			}
		}
	}
	r1->tsorted = true;
	r1->trevsorted = BATcount(r1) <= 1;
	r1->tkey = true;
	r1->tseqbase = oid_nil;
	r1->tnil = false;
	r1->tnonil = true;
	BATsetcount(r1, lci->ncand);
	BATsetcount(r2, lci->ncand);
	r2->tsorted = l->tsorted || BATcount(r2) <= 1;
	r2->trevsorted = l->trevsorted || BATcount(r2) <= 1;
	r2->tkey = l->tkey || BATcount(r2) <= 1;
	r2->tseqbase = oid_nil;

  doreturn:
	if (r1->tkey)
		virtualize(r1);
	if (r2->tkey && r2->tsorted)
		virtualize(r2);
  doreturn2:
<<<<<<< HEAD
	TRC_DEBUG(ALGO, "%s(l=" ALGOBATFMT ","
			"r=" ALGOBATFMT ",sl=" ALGOOPTBATFMT ","
			"sr=" ALGOOPTBATFMT ","
			"nil_on_miss=%d,only_misses=%d)%s %s "
			"-> (" ALGOBATFMT "," ALGOOPTBATFMT ") " LLFMT "us\n",
			__func__,
			ALGOBATPAR(l), ALGOBATPAR(r),
			ALGOOPTBATPAR(sl), ALGOOPTBATPAR(sr),
			nil_on_miss, only_misses,
			swapped ? " swapped" : "", reason,
			ALGOBATPAR(r1), ALGOOPTBATPAR(r2),
			GDKusec() - t0);
=======
	ALGODEBUG fprintf(stderr, "#%s: %s(l=" ALGOBATFMT ","
			  "r=" ALGOBATFMT ",sl=" ALGOOPTBATFMT ","
			  "sr=" ALGOOPTBATFMT ","
			  "nil_on_miss=%d,only_misses=%d)%s %s "
			  "-> (" ALGOBATFMT "," ALGOOPTBATFMT ") " LLFMT "us\n",
			  MT_thread_getname(), __func__,
			  ALGOBATPAR(l), ALGOBATPAR(r),
			  ALGOOPTBATPAR(sl), ALGOOPTBATPAR(sr),
			  nil_on_miss, only_misses,
			  swapped ? " swapped" : "", reason,
			  ALGOBATPAR(r1), ALGOOPTBATPAR(r2),
			  GDKusec() - t0);
>>>>>>> 0434975f

	return GDK_SUCCEED;
}

/* Implementation of mergejoin (see below) for the special case that
 * the values are of type int, and some more conditions are met. */
static gdk_return
mergejoin_int(BAT **r1p, BAT **r2p, BAT *l, BAT *r,
	      bool nil_matches, BUN estimate, lng t0, bool swapped,
	      const char *reason)
{
	BAT *r1, *r2;
	BUN lstart, lend, lcnt;
	BUN rstart, rend;
	BUN lscan, rscan;	/* opportunistic scan window */
	BUN maxsize;
	const int *lvals, *rvals;
	int v;
	BUN nl, nr;
	oid lv;
	BUN i;

	assert(ATOMtype(l->ttype) == ATOMtype(r->ttype));
	assert(r->tsorted || r->trevsorted);

	lstart = rstart = 0;
	lend = BATcount(l);
	lcnt = lend - lstart;
	rend = BATcount(r);
	lvals = (const int *) Tloc(l, 0);
	rvals = (const int *) Tloc(r, 0);
	assert(!r->tvarsized || !r->ttype);

	/* basic properties will be adjusted if necessary later on,
	 * they were initially set by joininitresults() */

	if (lend == 0 || rend == 0) {
		/* there are no matches */
		return nomatch(r1p, r2p, l, r,
			       &(struct canditer) {.tpe = cand_dense, .ncand = lcnt,},
			       false, false, __func__, t0);
	}

	if ((maxsize = joininitresults(r1p, r2p, BATcount(l), BATcount(r),
				       l->tkey, r->tkey, false, false,
				       false, estimate)) == BUN_NONE)
		return GDK_FAIL;
	r1 = *r1p;
	r2 = r2p ? *r2p : NULL;

	/* determine opportunistic scan window for l and r */
	for (nl = lend - lstart, lscan = 4; nl > 0; lscan++)
		nl >>= 1;
	for (nr = rend - rstart, rscan = 4; nr > 0; rscan++)
		nr >>= 1;

	if (!nil_matches) {
		/* skip over nils at the start of the columns */
		if (lscan < lend - lstart && is_int_nil(lvals[lstart + lscan])) {
			lstart = binsearch_int(NULL, 0, lvals, lstart + lscan,
					       lend - 1, int_nil, 1, 1);
		} else {
			while (is_int_nil(lvals[lstart]))
				lstart++;
		}
		if (rscan < rend - rstart && is_int_nil(rvals[rstart + rscan])) {
			rstart = binsearch_int(NULL, 0, rvals, rstart + rscan,
					       rend - 1, int_nil, 1, 1);
		} else {
			while (is_int_nil(rvals[rstart]))
				rstart++;
		}
	}
	/* from here on we don't have to worry about nil values */

	while (lstart < lend && rstart < rend) {
		v = rvals[rstart];

		if (lscan < lend - lstart && lvals[lstart + lscan] < v) {
			lstart = binsearch_int(NULL, 0, lvals, lstart + lscan,
					       lend - 1, v, 1, 0);
		} else {
			/* scan l for v */
			while (lstart < lend && lvals[lstart] < v)
				lstart++;
		}
		if (lstart >= lend) {
			/* nothing found */
			break;
		}

		/* Here we determine the next value in l that we are
		 * going to try to match in r.  We will also count the
		 * number of occurrences in l of that value.
		 * Afterwards, v points to the value and nl is the
		 * number of times it occurs.  Also, lstart will
		 * point to the next value to be considered (ready for
		 * the next iteration).
		 * If there are many equal values in l (more than
		 * lscan), we will use binary search to find the end
		 * of the sequence.  Obviously, we can do this only if
		 * l is actually sorted (lscan > 0). */
		nl = 1;		/* we'll match (at least) one in l */
		nr = 0;		/* maybe we won't match anything in r */
		v = lvals[lstart];
		if (l->tkey) {
			/* if l is key, there is a single value */
			lstart++;
		} else if (lscan < lend - lstart &&
			   v == lvals[lstart + lscan]) {
			/* lots of equal values: use binary search to
			 * find end */
			nl = binsearch_int(NULL, 0, lvals, lstart + lscan,
					   lend - 1, v, 1, 1);
			nl -= lstart;
			lstart += nl;
		} else {
			/* just scan */
			while (++lstart < lend && v == lvals[lstart])
				nl++;
		}
		/* lstart points one beyond the value we're
		 * going to match: ready for the next iteration. */

		/* First we find the first value in r that is at
		 * least as large as v, then we find the first
		 * value in r that is larger than v.  The difference
		 * is the number of values equal to v and is stored in
		 * nr.
		 * We will use binary search on r to find both ends of
		 * the sequence of values that are equal to v in case
		 * the position is "too far" (more than rscan
		 * away). */

		/* first find the location of the first value in r
		 * that is >= v, then find the location of the first
		 * value in r that is > v; the difference is the
		 * number of values equal to v */

		/* look ahead a little (rscan) in r to see whether
		 * we're better off doing a binary search */
		if (rscan < rend - rstart && rvals[rstart + rscan] < v) {
			/* value too far away in r: use binary
			 * search */
			rstart = binsearch_int(NULL, 0, rvals, rstart + rscan,
					       rend - 1, v, 1, 0);
		} else {
			/* scan r for v */
			while (rstart < rend && rvals[rstart] < v)
				rstart++;
		}
		if (rstart == rend) {
			/* nothing found */
			break;
		}

		/* now find the end of the sequence of equal values v */

		/* if r is key, there is zero or one match, otherwise
		 * look ahead a little (rscan) in r to see whether
		 * we're better off doing a binary search */
		if (r->tkey) {
			if (rstart < rend && v == rvals[rstart]) {
				nr = 1;
				rstart++;
			}
		} else if (rscan < rend - rstart &&
			   v == rvals[rstart + rscan]) {
			/* range too large: use binary search */
			nr = binsearch_int(NULL, 0, rvals, rstart + rscan,
					   rend - 1, v, 1, 1);
			nr -= rstart;
			rstart += nr;
		} else {
			/* scan r for end of range */
			while (rstart < rend && v == rvals[rstart]) {
				nr++;
				rstart++;
			}
		}
		/* rstart points to first value > v or end of
		 * r, and nr is the number of values in r that
		 * are equal to v */
		if (nr == 0) {
			/* no entries in r found */
			continue;
		}
		/* make space: nl values in l match nr values in r, so
		 * we need to add nl * nr values in the results */
		MAYBEEXTEND_NO_CAND(nl * nr);

		/* maintain properties */
		if (nl > 1) {
			/* value occurs multiple times in l, so entry
			 * in r will be repeated multiple times: hence
			 * r2 is not key and not dense */
			if (r2) {
				r2->tkey = false;
				r2->tseqbase = oid_nil;
			}
			/* multiple different values will be inserted
			 * in r1 (always in order), so not reverse
			 * ordered anymore */
			r1->trevsorted = false;
		}
		if (nr > 1) {
			/* value occurs multiple times in r, so entry
			 * in l will be repeated multiple times: hence
			 * r1 is not key and not dense */
			r1->tkey = false;
			r1->tseqbase = oid_nil;
			/* multiple different values will be inserted
			 * in r2 (in order), so not reverse ordered
			 * anymore */
			if (r2) {
				r2->trevsorted = false;
				if (nl > 1) {
					/* multiple values in l match
					 * multiple values in r, so an
					 * ordered sequence will be
					 * inserted multiple times in
					 * r2, so r2 is not ordered
					 * anymore */
					r2->tsorted = false;
				}
			}
		}
		if (BATcount(r1) > 0) {
			/* a new, higher value will be inserted into
			 * r1, so r1 is not reverse ordered anymore */
			r1->trevsorted = false;
			/* a new higher value will be added to r2 */
			if (r2) {
				r2->trevsorted = false;
			}
			if (BATtdense(r1) &&
			    ((oid *) r1->theap.base)[r1->batCount - 1] + 1 != l->hseqbase + lstart - nl) {
				r1->tseqbase = oid_nil;
			}
		}

		if (r2 &&
		    BATcount(r2) > 0 &&
		    BATtdense(r2) &&
		    ((oid *) r2->theap.base)[r2->batCount - 1] + 1 != r->hseqbase + rstart - nr) {
			r2->tseqbase = oid_nil;
		}

		/* insert values */
		lv = l->hseqbase + lstart - nl;
		for (i = 0; i < nl; i++) {
			BUN j;

			for (j = 0; j < nr; j++) {
				APPEND(r1, lv);
			}
			if (r2) {
				oid rv = r->hseqbase + rstart - nr;

				for (j = 0; j < nr; j++) {
					APPEND(r2, rv);
					rv++;
				}
			}
			lv++;
		}
	}
	/* also set other bits of heap to correct value to indicate size */
	BATsetcount(r1, BATcount(r1));
	if (r2) {
		BATsetcount(r2, BATcount(r2));
		assert(BATcount(r1) == BATcount(r2));
	}
	if (BATcount(r1) > 0) {
		if (BATtdense(r1))
			r1->tseqbase = ((oid *) r1->theap.base)[0];
		if (r2 && BATtdense(r2))
			r2->tseqbase = ((oid *) r2->theap.base)[0];
	} else {
		r1->tseqbase = 0;
		if (r2) {
			r2->tseqbase = 0;
		}
	}
<<<<<<< HEAD
	TRC_DEBUG(ALGO, "%s(l=" ALGOBATFMT ","
			"r=" ALGOBATFMT ","
			"nil_matches=%d)%s %s "
			"-> (" ALGOBATFMT "," ALGOOPTBATFMT ") " LLFMT "us\n",
			__func__,
			ALGOBATPAR(l), ALGOBATPAR(r),
			nil_matches,
			swapped ? " swapped" : "", reason,
			ALGOBATPAR(r1), ALGOOPTBATPAR(r2),
			GDKusec() - t0);
=======
	ALGODEBUG fprintf(stderr, "#%s: %s(l=" ALGOBATFMT ","
			  "r=" ALGOBATFMT ","
			  "nil_matches=%d)%s %s "
			  "-> (" ALGOBATFMT "," ALGOOPTBATFMT ") " LLFMT "us\n",
			  MT_thread_getname(), __func__,
			  ALGOBATPAR(l), ALGOBATPAR(r),
			  nil_matches,
			  swapped ? " swapped" : "", reason,
			  ALGOBATPAR(r1), ALGOOPTBATPAR(r2),
			  GDKusec() - t0);
>>>>>>> 0434975f

	return GDK_SUCCEED;

  bailout:
	BBPreclaim(r1);
	BBPreclaim(r2);
	return GDK_FAIL;
}

/* Implementation of mergejoin (see below) for the special case that
 * the values are of type lng, and some more conditions are met. */
static gdk_return
mergejoin_lng(BAT **r1p, BAT **r2p, BAT *l, BAT *r,
	      bool nil_matches, BUN estimate, lng t0, bool swapped,
	      const char *reason)
{
	BAT *r1, *r2;
	BUN lstart, lend, lcnt;
	BUN rstart, rend;
	BUN lscan, rscan;	/* opportunistic scan window */
	BUN maxsize;
	const lng *lvals, *rvals;
	lng v;
	BUN nl, nr;
	oid lv;
	BUN i;

	assert(ATOMtype(l->ttype) == ATOMtype(r->ttype));
	assert(r->tsorted || r->trevsorted);

	lstart = rstart = 0;
	lend = BATcount(l);
	lcnt = lend - lstart;
	rend = BATcount(r);
	lvals = (const lng *) Tloc(l, 0);
	rvals = (const lng *) Tloc(r, 0);
	assert(!r->tvarsized || !r->ttype);

	/* basic properties will be adjusted if necessary later on,
	 * they were initially set by joininitresults() */

	if (lend == 0 || rend == 0) {
		/* there are no matches */
		return nomatch(r1p, r2p, l, r,
			       &(struct canditer) {.tpe = cand_dense, .ncand = lcnt,},
			       false, false, __func__, t0);
	}

	if ((maxsize = joininitresults(r1p, r2p, BATcount(l), BATcount(r),
				       l->tkey, r->tkey, false, false,
				       false, estimate)) == BUN_NONE)
		return GDK_FAIL;
	r1 = *r1p;
	r2 = r2p ? *r2p : NULL;

	/* determine opportunistic scan window for l and r */
	for (nl = lend - lstart, lscan = 4; nl > 0; lscan++)
		nl >>= 1;
	for (nr = rend - rstart, rscan = 4; nr > 0; rscan++)
		nr >>= 1;

	if (!nil_matches) {
		/* skip over nils at the start of the columns */
		if (lscan < lend - lstart && is_lng_nil(lvals[lstart + lscan])) {
			lstart = binsearch_lng(NULL, 0, lvals, lstart + lscan,
					       lend - 1, lng_nil, 1, 1);
		} else {
			while (is_lng_nil(lvals[lstart]))
				lstart++;
		}
		if (rscan < rend - rstart && is_lng_nil(rvals[rstart + rscan])) {
			rstart = binsearch_lng(NULL, 0, rvals, rstart + rscan,
					       rend - 1, lng_nil, 1, 1);
		} else {
			while (is_lng_nil(rvals[rstart]))
				rstart++;
		}
	}
	/* from here on we don't have to worry about nil values */

	while (lstart < lend && rstart < rend) {
		v = rvals[rstart];

		if (lscan < lend - lstart && lvals[lstart + lscan] < v) {
			lstart = binsearch_lng(NULL, 0, lvals, lstart + lscan,
					       lend - 1, v, 1, 0);
		} else {
			/* scan l for v */
			while (lstart < lend && lvals[lstart] < v)
				lstart++;
		}
		if (lstart >= lend) {
			/* nothing found */
			break;
		}

		/* Here we determine the next value in l that we are
		 * going to try to match in r.  We will also count the
		 * number of occurrences in l of that value.
		 * Afterwards, v points to the value and nl is the
		 * number of times it occurs.  Also, lstart will
		 * point to the next value to be considered (ready for
		 * the next iteration).
		 * If there are many equal values in l (more than
		 * lscan), we will use binary search to find the end
		 * of the sequence.  Obviously, we can do this only if
		 * l is actually sorted (lscan > 0). */
		nl = 1;		/* we'll match (at least) one in l */
		nr = 0;		/* maybe we won't match anything in r */
		v = lvals[lstart];
		if (l->tkey) {
			/* if l is key, there is a single value */
			lstart++;
		} else if (lscan < lend - lstart &&
			   v == lvals[lstart + lscan]) {
			/* lots of equal values: use binary search to
			 * find end */
			nl = binsearch_lng(NULL, 0, lvals, lstart + lscan,
					   lend - 1, v, 1, 1);
			nl -= lstart;
			lstart += nl;
		} else {
			/* just scan */
			while (++lstart < lend && v == lvals[lstart])
				nl++;
		}
		/* lstart points one beyond the value we're
		 * going to match: ready for the next iteration. */

		/* First we find the first value in r that is at
		 * least as large as v, then we find the first
		 * value in r that is larger than v.  The difference
		 * is the number of values equal to v and is stored in
		 * nr.
		 * We will use binary search on r to find both ends of
		 * the sequence of values that are equal to v in case
		 * the position is "too far" (more than rscan
		 * away). */

		/* first find the location of the first value in r
		 * that is >= v, then find the location of the first
		 * value in r that is > v; the difference is the
		 * number of values equal to v */

		/* look ahead a little (rscan) in r to see whether
		 * we're better off doing a binary search */
		if (rscan < rend - rstart && rvals[rstart + rscan] < v) {
			/* value too far away in r: use binary
			 * search */
			rstart = binsearch_lng(NULL, 0, rvals, rstart + rscan,
					       rend - 1, v, 1, 0);
		} else {
			/* scan r for v */
			while (rstart < rend && rvals[rstart] < v)
				rstart++;
		}
		if (rstart == rend) {
			/* nothing found */
			break;
		}

		/* now find the end of the sequence of equal values v */

		/* if r is key, there is zero or one match, otherwise
		 * look ahead a little (rscan) in r to see whether
		 * we're better off doing a binary search */
		if (r->tkey) {
			if (rstart < rend && v == rvals[rstart]) {
				nr = 1;
				rstart++;
			}
		} else if (rscan < rend - rstart &&
			   v == rvals[rstart + rscan]) {
			/* range too large: use binary search */
			nr = binsearch_lng(NULL, 0, rvals, rstart + rscan,
					   rend - 1, v, 1, 1);
			nr -= rstart;
			rstart += nr;
		} else {
			/* scan r for end of range */
			while (rstart < rend && v == rvals[rstart]) {
				nr++;
				rstart++;
			}
		}
		/* rstart points to first value > v or end of
		 * r, and nr is the number of values in r that
		 * are equal to v */
		if (nr == 0) {
			/* no entries in r found */
			continue;
		}
		/* make space: nl values in l match nr values in r, so
		 * we need to add nl * nr values in the results */
		MAYBEEXTEND_NO_CAND(nl * nr);

		/* maintain properties */
		if (nl > 1) {
			/* value occurs multiple times in l, so entry
			 * in r will be repeated multiple times: hence
			 * r2 is not key and not dense */
			if (r2) {
				r2->tkey = false;
				r2->tseqbase = oid_nil;
			}
			/* multiple different values will be inserted
			 * in r1 (always in order), so not reverse
			 * ordered anymore */
			r1->trevsorted = false;
		}
		if (nr > 1) {
			/* value occurs multiple times in r, so entry
			 * in l will be repeated multiple times: hence
			 * r1 is not key and not dense */
			r1->tkey = false;
			r1->tseqbase = oid_nil;
			/* multiple different values will be inserted
			 * in r2 (in order), so not reverse ordered
			 * anymore */
			if (r2) {
				r2->trevsorted = false;
				if (nl > 1) {
					/* multiple values in l match
					 * multiple values in r, so an
					 * ordered sequence will be
					 * inserted multiple times in
					 * r2, so r2 is not ordered
					 * anymore */
					r2->tsorted = false;
				}
			}
		}
		if (BATcount(r1) > 0) {
			/* a new, higher value will be inserted into
			 * r1, so r1 is not reverse ordered anymore */
			r1->trevsorted = false;
			/* a new higher value will be added to r2 */
			if (r2) {
				r2->trevsorted = false;
			}
			if (BATtdense(r1) &&
			    ((oid *) r1->theap.base)[r1->batCount - 1] + 1 != l->hseqbase + lstart - nl) {
				r1->tseqbase = oid_nil;
			}
		}

		if (r2 &&
		    BATcount(r2) > 0 &&
		    BATtdense(r2) &&
		    ((oid *) r2->theap.base)[r2->batCount - 1] + 1 != r->hseqbase + rstart - nr) {
			r2->tseqbase = oid_nil;
		}

		/* insert values */
		lv = l->hseqbase + lstart - nl;
		for (i = 0; i < nl; i++) {
			BUN j;

			for (j = 0; j < nr; j++) {
				APPEND(r1, lv);
			}
			if (r2) {
				oid rv = r->hseqbase + rstart - nr;

				for (j = 0; j < nr; j++) {
					APPEND(r2, rv);
					rv++;
				}
			}
			lv++;
		}
	}
	/* also set other bits of heap to correct value to indicate size */
	BATsetcount(r1, BATcount(r1));
	if (r2) {
		BATsetcount(r2, BATcount(r2));
		assert(BATcount(r1) == BATcount(r2));
	}
	if (BATcount(r1) > 0) {
		if (BATtdense(r1))
			r1->tseqbase = ((oid *) r1->theap.base)[0];
		if (r2 && BATtdense(r2))
			r2->tseqbase = ((oid *) r2->theap.base)[0];
	} else {
		r1->tseqbase = 0;
		if (r2) {
			r2->tseqbase = 0;
		}
	}
<<<<<<< HEAD
	TRC_DEBUG(ALGO, "%s(l=" ALGOBATFMT ","
			"r=" ALGOBATFMT ","
			"nil_matches=%d)%s %s "
			"-> (" ALGOBATFMT "," ALGOOPTBATFMT ") " LLFMT "us\n",
			__func__,
			ALGOBATPAR(l), ALGOBATPAR(r),
			nil_matches,
			swapped ? " swapped" : "", reason,
			ALGOBATPAR(r1), ALGOOPTBATPAR(r2),
			GDKusec() - t0);
=======
	ALGODEBUG fprintf(stderr, "#%s: %s(l=" ALGOBATFMT ","
			  "r=" ALGOBATFMT ","
			  "nil_matches=%d)%s %s "
			  "-> (" ALGOBATFMT "," ALGOOPTBATFMT ") " LLFMT "us\n",
			  MT_thread_getname(), __func__,
			  ALGOBATPAR(l), ALGOBATPAR(r),
			  nil_matches,
			  swapped ? " swapped" : "", reason,
			  ALGOBATPAR(r1), ALGOOPTBATPAR(r2),
			  GDKusec() - t0);
>>>>>>> 0434975f

	return GDK_SUCCEED;

  bailout:
	BBPreclaim(r1);
	BBPreclaim(r2);
	return GDK_FAIL;
}

/* Implementation of mergejoin (see below) for the special case that
 * the values are of type oid, and the right-hand side is a candidate
 * list with exception, and some more conditions are met. */
static gdk_return
mergejoin_cand(BAT **r1p, BAT **r2p, BAT *l, BAT *r,
	       bool nil_matches, BUN estimate, lng t0, bool swapped,
	       const char *reason)
{
	BAT *r1, *r2;
	BUN lstart, lend, lcnt;
	struct canditer lci, rci;
	BUN lscan;		/* opportunistic scan window */
	BUN maxsize;
	const oid *lvals;
	oid v;
	BUN nl, nr;
	oid lv;
	BUN i;

	assert(ATOMtype(l->ttype) == ATOMtype(r->ttype));

	lstart = 0;
	lend = BATcount(l);
	lcnt = lend - lstart;
	if (l->ttype == TYPE_void) {
		assert(!is_oid_nil(l->tseqbase));
		lcnt = canditer_init(&lci, NULL, l);
		lvals = NULL;
	} else {
		lci = (struct canditer) {.tpe = cand_dense}; /* not used */
		lvals = (const oid *) Tloc(l, 0);
		assert(lvals != NULL);
	}

	assert(r->ttype == TYPE_void && r->tvheap != NULL);
	canditer_init(&rci, NULL, r);

	/* basic properties will be adjusted if necessary later on,
	 * they were initially set by joininitresults() */

	if (lend == 0 || rci.ncand == 0) {
		/* there are no matches */
		return nomatch(r1p, r2p, l, r,
			       &(struct canditer) {.tpe = cand_dense, .ncand = lcnt,},
			       false, false, __func__, t0);
	}

	if ((maxsize = joininitresults(r1p, r2p, BATcount(l), BATcount(r),
				       l->tkey, r->tkey, false, false,
				       false, estimate)) == BUN_NONE)
		return GDK_FAIL;
	r1 = *r1p;
	r2 = r2p ? *r2p : NULL;

	/* determine opportunistic scan window for l and r */
	for (nl = lend - lstart, lscan = 4; nl > 0; lscan++)
		nl >>= 1;

	if (!nil_matches) {
		/* skip over nils at the start of the columns */
		if (lscan < lend - lstart && lvals && is_oid_nil(lvals[lstart + lscan])) {
			lstart = binsearch_oid(NULL, 0, lvals, lstart + lscan,
					       lend - 1, oid_nil, 1, 1);
		} else if (lvals) {
			while (is_oid_nil(lvals[lstart]))
				lstart++;
		} /* else l is candidate list: no nils */
	}
	/* from here on we don't have to worry about nil values */

	while (lstart < lend && rci.next < rci.ncand) {
		v = canditer_peek(&rci);

		if (lvals) {
			if (lscan < lend - lstart &&
			    lvals[lstart + lscan] < v) {
				lstart = binsearch_oid(NULL, 0, lvals,
						       lstart + lscan,
						       lend - 1, v, 1, 0);
			} else {
				/* scan l for v */
				while (lstart < lend && lvals[lstart] < v)
					lstart++;
			}
		} else {
			lstart = canditer_search(&lci, v, true);
			canditer_setidx(&lci, lstart);
		}
		if (lstart >= lend) {
			/* nothing found */
			break;
		}

		/* Here we determine the next value in l that we are
		 * going to try to match in r.  We will also count the
		 * number of occurrences in l of that value.
		 * Afterwards, v points to the value and nl is the
		 * number of times it occurs.  Also, lstart will
		 * point to the next value to be considered (ready for
		 * the next iteration).
		 * If there are many equal values in l (more than
		 * lscan), we will use binary search to find the end
		 * of the sequence.  Obviously, we can do this only if
		 * l is actually sorted (lscan > 0). */
		nl = 1;		/* we'll match (at least) one in l */
		nr = 0;		/* maybe we won't match anything in r */
		v = lvals ? lvals[lstart] : canditer_next(&lci);
		if (l->tkey || lvals == NULL) {
			/* if l is key, there is a single value */
			lstart++;
		} else if (lscan < lend - lstart &&
			   v == lvals[lstart + lscan]) {
			/* lots of equal values: use binary search to
			 * find end */
			nl = binsearch_oid(NULL, 0, lvals, lstart + lscan,
					   lend - 1, v, 1, 1);
			nl -= lstart;
			lstart += nl;
		} else {
			/* just scan */
			while (++lstart < lend && v == lvals[lstart])
				nl++;
		}
		/* lstart points one beyond the value we're
		 * going to match: ready for the next iteration. */

		/* First we find the first value in r that is at
		 * least as large as v, then we find the first
		 * value in r that is larger than v.  The difference
		 * is the number of values equal to v and is stored in
		 * nr.
		 * We will use binary search on r to find both ends of
		 * the sequence of values that are equal to v in case
		 * the position is "too far" (more than rscan
		 * away). */

		/* first find the location of the first value in r
		 * that is >= v, then find the location of the first
		 * value in r that is > v; the difference is the
		 * number of values equal to v */
		nr = canditer_search(&rci, v, true);
		canditer_setidx(&rci, nr);
		if (nr == rci.ncand) {
			/* nothing found */
			break;
		}

		/* now find the end of the sequence of equal values v */

		/* if r is key, there is zero or one match, otherwise
		 * look ahead a little (rscan) in r to see whether
		 * we're better off doing a binary search */
		if (canditer_peek(&rci) == v) {
			nr = 1;
			canditer_next(&rci);
		} else {
			/* rci points to first value > v or end of
			 * r, and nr is the number of values in r that
			 * are equal to v */
			/* no entries in r found */
			continue;
		}
		/* make space: nl values in l match nr values in r, so
		 * we need to add nl * nr values in the results */
		MAYBEEXTEND_NO_CAND(nl * nr);

		/* maintain properties */
		if (nl > 1) {
			/* value occurs multiple times in l, so entry
			 * in r will be repeated multiple times: hence
			 * r2 is not key and not dense */
			if (r2) {
				r2->tkey = false;
				r2->tseqbase = oid_nil;
			}
			/* multiple different values will be inserted
			 * in r1 (always in order), so not reverse
			 * ordered anymore */
			r1->trevsorted = false;
		}
		if (nr > 1) {
			/* value occurs multiple times in r, so entry
			 * in l will be repeated multiple times: hence
			 * r1 is not key and not dense */
			r1->tkey = false;
			r1->tseqbase = oid_nil;
			/* multiple different values will be inserted
			 * in r2 (in order), so not reverse ordered
			 * anymore */
			if (r2) {
				r2->trevsorted = false;
				if (nl > 1) {
					/* multiple values in l match
					 * multiple values in r, so an
					 * ordered sequence will be
					 * inserted multiple times in
					 * r2, so r2 is not ordered
					 * anymore */
					r2->tsorted = false;
				}
			}
		}
		if (BATcount(r1) > 0) {
			/* a new, higher value will be inserted into
			 * r1, so r1 is not reverse ordered anymore */
			r1->trevsorted = false;
			/* a new higher value will be added to r2 */
			if (r2) {
				r2->trevsorted = false;
			}
			if (BATtdense(r1) &&
			    ((oid *) r1->theap.base)[r1->batCount - 1] + 1 != l->hseqbase + lstart - nl) {
				r1->tseqbase = oid_nil;
			}
		}

		if (r2 &&
		    BATcount(r2) > 0 &&
		    BATtdense(r2) &&
		    ((oid *) r2->theap.base)[r2->batCount - 1] + 1 != r->hseqbase + rci.next - nr) {
			r2->tseqbase = oid_nil;
		}

		/* insert values */
		lv = l->hseqbase + lstart - nl;
		for (i = 0; i < nl; i++) {
			BUN j;

			for (j = 0; j < nr; j++) {
				APPEND(r1, lv);
			}
			if (r2) {
				oid rv = r->hseqbase + rci.next - nr;

				for (j = 0; j < nr; j++) {
					APPEND(r2, rv);
					rv++;
				}
			}
			lv++;
		}
	}
	/* also set other bits of heap to correct value to indicate size */
	BATsetcount(r1, BATcount(r1));
	if (r2) {
		BATsetcount(r2, BATcount(r2));
		assert(BATcount(r1) == BATcount(r2));
	}
	if (BATcount(r1) > 0) {
		if (BATtdense(r1))
			r1->tseqbase = ((oid *) r1->theap.base)[0];
		if (r2 && BATtdense(r2))
			r2->tseqbase = ((oid *) r2->theap.base)[0];
	} else {
		r1->tseqbase = 0;
		if (r2) {
			r2->tseqbase = 0;
		}
	}
<<<<<<< HEAD
	TRC_DEBUG(ALGO, "%s(l=" ALGOBATFMT ","
			"r=" ALGOBATFMT ","
			"nil_matches=%d)%s %s "
			"-> (" ALGOBATFMT "," ALGOOPTBATFMT ") " LLFMT "us\n",
			__func__,
			ALGOBATPAR(l), ALGOBATPAR(r),
			nil_matches,
			swapped ? " swapped" : "", reason,
			ALGOBATPAR(r1), ALGOOPTBATPAR(r2),
			GDKusec() - t0);
=======
	ALGODEBUG fprintf(stderr, "#%s: %s(l=" ALGOBATFMT ","
			  "r=" ALGOBATFMT ","
			  "nil_matches=%d)%s %s "
			  "-> (" ALGOBATFMT "," ALGOOPTBATFMT ") " LLFMT "us\n",
			  MT_thread_getname(), __func__,
			  ALGOBATPAR(l), ALGOBATPAR(r),
			  nil_matches,
			  swapped ? " swapped" : "", reason,
			  ALGOBATPAR(r1), ALGOOPTBATPAR(r2),
			  GDKusec() - t0);
>>>>>>> 0434975f

	return GDK_SUCCEED;

  bailout:
	BBPreclaim(r1);
	BBPreclaim(r2);
	return GDK_FAIL;
}

/* Perform a "merge" join on l and r (if both are sorted) with
 * optional candidate lists, or join using binary search on r if l is
 * not sorted.  The return BATs have already been created by the
 * caller.
 *
 * If nil_matches is set, nil values are treated as ordinary values
 * that can match; otherwise nil values never match.
 *
 * If nil_on_miss is set, a nil value is returned in r2 if there is no
 * match in r for a particular value in l (left outer join).
 *
 * If semi is set, only a single set of values in r1/r2 is returned if
 * there is a match of l in r, no matter how many matches there are in
 * r; otherwise all matches are returned.
 *
 * t0 and swapped are only for debugging (ALGOMASK set in GDKdebug).
 */
static gdk_return
mergejoin(BAT **r1p, BAT **r2p, BAT *l, BAT *r, BAT *sl, BAT *sr,
	  struct canditer *restrict lci, struct canditer *restrict rci,
	  bool nil_matches, bool nil_on_miss, bool semi, bool only_misses,
	  bool not_in, BUN estimate, lng t0, bool swapped, const char *reason)
{
	/* [lr]scan determine how far we look ahead in l/r in order to
	 * decide whether we want to do a binary search or a scan */
	BUN lscan, rscan;
	const void *lvals, *rvals; /* the values of l/r (NULL if dense) */
	const char *lvars, *rvars; /* the indirect values (NULL if fixed size) */
	int lwidth, rwidth;	   /* width of the values */
	const void *nil = ATOMnilptr(l->ttype);
	int (*cmp)(const void *, const void *) = ATOMcompare(l->ttype);
	const void *v;		/* points to value under consideration */
	const void *prev = NULL;
	BUN nl, nr;
	bool insert_nil;
	/* equal_order is set if we can scan both BATs in the same
	 * order, so when both are sorted or both are reverse sorted
	 * -- important to know in order to skip over values; if l is
	 * not sorted, this must be set to true and we will always do a
	 * binary search on all of r */
	bool equal_order;
	/* [lr]ordering is either 1 or -1 depending on the order of
	 * l/r: it determines the comparison function used */
	int lordering, rordering;
	oid lv;
	BUN i, j;		/* counters */
	bool lskipped = false;	/* whether we skipped values in l */
	oid lval = oid_nil, rval = oid_nil; /* temporary space to point v to */
	struct canditer llci, rrci;

	if (sl == NULL && sr == NULL && !nil_on_miss &&
	    !semi && !only_misses && !not_in &&
	    l->tsorted && r->tsorted) {
		/* special cases with far fewer options */
		if (r->ttype == TYPE_void && r->tvheap)
			return mergejoin_cand(r1p, r2p, l, r, nil_matches,
					      estimate, t0, swapped, __func__);
		switch (ATOMbasetype(l->ttype)) {
		case TYPE_int:
			return mergejoin_int(r1p, r2p, l, r, nil_matches,
					     estimate, t0, swapped, __func__);
		case TYPE_lng:
			return mergejoin_lng(r1p, r2p, l, r, nil_matches,
					     estimate, t0, swapped, __func__);
		}
	}

	assert(ATOMtype(l->ttype) == ATOMtype(r->ttype));
	assert(r->tsorted || r->trevsorted);
	assert(sl == NULL || sl->tsorted);
	assert(sr == NULL || sr->tsorted);

	if (BATtvoid(l)) {
		/* l->ttype == TYPE_void && is_oid_nil(l->tseqbase) is
		 * handled by selectjoin */
		assert(!is_oid_nil(l->tseqbase));
		canditer_init(&llci, NULL, l);
		lvals = NULL;
	} else {
		lvals = Tloc(l, 0);
		llci = (struct canditer) {.tpe = cand_dense}; /* not used */
	}
	rrci = (struct canditer) {.tpe = cand_dense};
	if (BATtvoid(r)) {
		if (!is_oid_nil(r->tseqbase))
			canditer_init(&rrci, NULL, r);
		rvals = NULL;
	} else {
		rvals = Tloc(r, 0);
	}
	if (l->tvarsized && l->ttype) {
		assert(r->tvarsized && r->ttype);
		lvars = l->tvheap->base;
		rvars = r->tvheap->base;
	} else {
		assert(!r->tvarsized || !r->ttype);
		lvars = rvars = NULL;
	}
	lwidth = l->twidth;
	rwidth = r->twidth;

	/* basic properties will be adjusted if necessary later on,
	 * they were initially set by joininitresults() */

	if (not_in && rci->ncand > 0 && !r->tnonil &&
	    ((BATtvoid(l) && l->tseqbase == oid_nil) ||
	     (BATtvoid(r) && r->tseqbase == oid_nil) ||
	     (rvals && cmp(nil, VALUE(r, (r->tsorted ? rci->seq : canditer_last(rci)) - r->hseqbase)) == 0)))
		return nomatch(r1p, r2p, l, r, lci, false, false,
			       "mergejoin", t0);

	if (lci->ncand == 0 ||
	    rci->ncand == 0 ||
	    (!nil_matches &&
	     ((l->ttype == TYPE_void && is_oid_nil(l->tseqbase)) ||
	      (r->ttype == TYPE_void && is_oid_nil(r->tseqbase)))) ||
	    (l->ttype == TYPE_void && is_oid_nil(l->tseqbase) &&
	     (r->tnonil ||
	      (r->ttype == TYPE_void && !is_oid_nil(r->tseqbase)))) ||
	    (r->ttype == TYPE_void && is_oid_nil(r->tseqbase) &&
	     (l->tnonil ||
	      (l->ttype == TYPE_void && !is_oid_nil(l->tseqbase))))) {
		/* there are no matches */
		return nomatch(r1p, r2p, l, r, lci, nil_on_miss, only_misses,
			       "mergejoin", t0);
	}

	BUN maxsize = joininitresults(r1p, r2p, lci->ncand, rci->ncand,
				      l->tkey, r->tkey, semi, nil_on_miss,
				      only_misses, estimate);
	if (maxsize == BUN_NONE)
		return GDK_FAIL;
	BAT *r1 = *r1p;
	BAT *r2 = r2p ? *r2p : NULL;

	if (l->tsorted || l->trevsorted) {
		/* determine opportunistic scan window for l */
		for (nl = lci->ncand, lscan = 4; nl > 0; lscan++)
			nl >>= 1;
		equal_order = (l->tsorted && r->tsorted) ||
			(l->trevsorted && r->trevsorted &&
			 !BATtvoid(l) && !BATtvoid(r));
		lordering = l->tsorted && (r->tsorted || !equal_order) ? 1 : -1;
		rordering = equal_order ? lordering : -lordering;
	} else {
		/* if l not sorted, we will always use binary search
		 * on r */
		assert(!BATtvoid(l)); /* void is always sorted */
		lscan = 0;
		equal_order = true;
		lordering = 1;
		rordering = r->tsorted ? 1 : -1;
	}
	/* determine opportunistic scan window for r; if l is not
	 * sorted this is only used to find range of equal values */
	for (nl = rci->ncand, rscan = 4; nl > 0; rscan++)
		nl >>= 1;

	if (!equal_order) {
		/* we go through r backwards */
		canditer_setidx(rci, rci->ncand);
	}
	/* At this point the various variables that help us through
	 * the algorithm have been set.  The table explains them.  The
	 * first two columns are the inputs, the next three columns
	 * are the variables, the final two columns indicate how the
	 * variables can be used.
	 *
	 * l/r    sl/sr | vals  cand  off | result   value being matched
	 * -------------+-----------------+----------------------------------
	 * dense  NULL  | NULL  NULL  set | i        off==nil?nil:i+off
	 * dense  dense | NULL  NULL  set | i        off==nil?nil:i+off
	 * dense  set   | NULL  set   set | cand[i]  off==nil?nil:cand[i]+off
	 * set    NULL  | set   NULL  0   | i        vals[i]
	 * set    dense | set   NULL  0   | i        vals[i]
	 * set    set   | set   set   0   | cand[i]  vals[cand[i]]
	 *
	 * If {l,r}off is lng_nil, all values in the corresponding bat
	 * are oid_nil because the bat has type VOID and the tseqbase
	 * is nil.
	 */

	/* Before we start adding values to r1 and r2, the properties
	 * are as follows:
	 * tseqbase - 0
	 * tkey - true
	 * tsorted - true
	 * trevsorted - true
	 * tnil - false
	 * tnonil - true
	 * We will modify these as we go along.
	 */
	while (lci->next < lci->ncand) {
		if (lscan == 0) {
			/* always search r completely */
			assert(equal_order);
			canditer_reset(rci);
		} else {
			/* If l is sorted (lscan > 0), we look at the
			 * next value in r to see whether we can jump
			 * over a large section of l using binary
			 * search.  We do this by looking ahead in l
			 * (lscan far, to be precise) and seeing if
			 * the value there is still too "small"
			 * (definition depends on sort order of l).
			 * If it is, we use binary search on l,
			 * otherwise we scan l for the next position
			 * with a value greater than or equal to the
			 * value in r.
			 * The next value to match in r is the first
			 * if equal_order is set, the last
			 * otherwise.
			 * When skipping over values in l, we count
			 * how many we skip in nlx.  We need this in
			 * case only_misses or nil_on_miss is set, and
			 * to properly set the dense property in the
			 * first output BAT. */
			BUN nlx = 0; /* number of non-matching values in l */

			if (equal_order) {
				if (rci->next == rci->ncand)
					v = NULL; /* no more values */
				else
					v = VALUE(r, canditer_peek(rci) - r->hseqbase);
			} else {
				if (rci->next == 0)
					v = NULL; /* no more values */
				else
					v = VALUE(r, canditer_peekprev(rci) - r->hseqbase);
			}
			/* here, v points to next value in r, or if
			 * we're at the end of r, v is NULL */
			if (v == NULL) {
				nlx = lci->ncand - lci->next;
			} else {
				if (lscan < lci->ncand - lci->next) {
					lv = canditer_idx(lci, lci->next + lscan);
					lv -= l->hseqbase;
					if (lvals) {
						if (lordering * cmp(VALUE(l, lv), v) < 0) {
							nlx = binsearch(NULL, 0, l->ttype, lvals, lvars, lwidth, lv, BATcount(l), v, lordering, 0);
							nlx = canditer_search(lci, nlx + l->hseqbase, true);
							nlx -= lci->next;
						}
					} else {
						assert(lordering == 1);
						if (canditer_idx(&llci, lv) < *(const oid *)v) {
							nlx = canditer_search(&llci, *(const oid *)v, true);
							nlx = canditer_search(lci, nlx + l->hseqbase, true);
							nlx -= lci->next;
						}
					}
					if (lci->next + nlx == lci->ncand)
						v = NULL;
				}
			}
			if (nlx > 0) {
				if (only_misses) {
					MAYBEEXTEND(nlx, lci);
					lskipped |= nlx > 1 && lci->tpe != cand_dense;
					while (nlx > 0) {
						APPEND(r1, canditer_next(lci));
						nlx--;
					}
					if (lskipped)
						r1->tseqbase = oid_nil;
					if (r1->trevsorted && BATcount(r1) > 1)
						r1->trevsorted = false;
				} else if (nil_on_miss) {
					if (r2->tnonil) {
						r2->tnil = true;
						r2->tnonil = false;
						r2->tseqbase = oid_nil;
						r2->tsorted = false;
						r2->trevsorted = false;
						r2->tkey = false;
					}
					MAYBEEXTEND(nlx, lci);
					lskipped |= nlx > 1 && lci->tpe != cand_dense;
					while (nlx > 0) {
						APPEND(r1, canditer_next(lci));
						APPEND(r2, oid_nil);
						nlx--;
					}
					if (lskipped)
						r1->tseqbase = oid_nil;
					if (r1->trevsorted && BATcount(r1) > 1)
						r1->trevsorted = false;
				} else {
					lskipped = BATcount(r1) > 0;
					canditer_setidx(lci, lci->next + nlx);
				}
			}
			if (v == NULL) {
				/* we have exhausted the inputs */
				break;
			}
		}

		/* Here we determine the next value in l that we are
		 * going to try to match in r.  We will also count the
		 * number of occurrences in l of that value.
		 * Afterwards, v points to the value and nl is the
		 * number of times it occurs.  Also, lci will point to
		 * the next value to be considered (ready for the next
		 * iteration).
		 * If there are many equal values in l (more than
		 * lscan), we will use binary search to find the end
		 * of the sequence.  Obviously, we can do this only if
		 * l is actually sorted (lscan > 0). */
		nl = 1;		/* we'll match (at least) one in l */
		nr = 0;		/* maybe we won't match anything in r */
		v = VALUE(l, canditer_peek(lci) - l->hseqbase);
		if (l->tkey) {
			/* if l is key, there is a single value */
		} else if (lscan > 0 &&
			   lscan < lci->ncand - lci->next &&
			   cmp(v, VALUE(l, canditer_idx(lci, lci->next + lscan) - l->hseqbase)) == 0) {
			/* lots of equal values: use binary search to
			 * find end */
			assert(lvals != NULL);
			nl = binsearch(NULL, 0,
				       l->ttype, lvals, lvars,
				       lwidth, lci->next + lscan,
				       BATcount(l),
				       v, lordering, 1);
			nl = canditer_search(lci, nl + l->hseqbase, true);
			nl -= lci->next;
		} else {
			struct canditer ci = *lci; /* work on copy */
			nl = 0; /* it will be incremented again */
			do {
				canditer_next(&ci);
				nl++;
			} while (ci.next < ci.ncand &&
				 cmp(v, VALUE(l, canditer_peek(&ci) - l->hseqbase)) == 0);
		}
		/* lci->next + nl is the position for the next iteration */

		if ((!nil_matches || not_in) && !l->tnonil && cmp(v, nil) == 0) {
			if (not_in) {
				/* just skip the whole thing: nils
				 * don't cause any output */
				canditer_setidx(lci, lci->next + nl);
				continue;
			}
			/* v is nil and nils don't match anything, set
			 * to NULL to indicate nil */
			v = NULL;
		}

		/* First we find the "first" value in r that is "at
		 * least as large" as v, then we find the "first"
		 * value in r that is "larger" than v.  The difference
		 * is the number of values equal to v and is stored in
		 * nr.  The definitions of "larger" and "first" depend
		 * on the orderings of l and r.  If equal_order is
		 * set, we go through r from low to high (this
		 * includes the case that l is not sorted); otherwise
		 * we go through r from high to low.
		 * In either case, we will use binary search on r to
		 * find both ends of the sequence of values that are
		 * equal to v in case the position is "too far" (more
		 * than rscan away). */
		if (v == NULL) {
			nr = 0;	/* nils don't match anything */
		} else if (r->ttype == TYPE_void && is_oid_nil(r->tseqbase)) {
			if (is_oid_nil(*(const oid *) v)) {
				/* all values in r match */
				nr = rci->ncand;
			} else {
				/* no value in r matches */
				nr = 0;
			}
			/* in either case, we're done after this */
			canditer_setidx(rci, equal_order ? rci->ncand : 0);
		} else if (equal_order) {
			/* first find the location of the first value
			 * in r that is >= v, then find the location
			 * of the first value in r that is > v; the
			 * difference is the number of values equal
			 * v; we change rci */

			/* look ahead a little (rscan) in r to
			 * see whether we're better off doing
			 * a binary search */
			if (rvals) {
				if (rscan < rci->ncand - rci->next &&
				    rordering * cmp(v, VALUE(r, canditer_idx(rci, rci->next + rscan) - r->hseqbase)) > 0) {
					/* value too far away in r:
					 * use binary search */
					lv = binsearch(NULL, 0, r->ttype, rvals, rvars, rwidth, rci->next + rscan, BATcount(r), v, rordering, 0);
					lv = canditer_search(rci, lv + r->hseqbase, true);
					canditer_setidx(rci, lv);
				} else {
					/* scan r for v */
					while (rci->next < rci->ncand) {
						if (rordering * cmp(v, VALUE(r, canditer_peek(rci) - r->hseqbase)) <= 0)
							break;
						canditer_next(rci);
					}
				}
				if (rci->next < rci->ncand &&
				    cmp(v, VALUE(r, canditer_peek(rci) - r->hseqbase)) == 0) {
					/* if we found an equal value,
					 * look for the last equal
					 * value */
					if (r->tkey) {
						/* r is key, there can
						 * only be a single
						 * equal value */
						nr = 1;
						canditer_next(rci);
					} else if (rscan < rci->ncand - rci->next &&
						   cmp(v, VALUE(r, canditer_idx(rci, rci->next + rscan) - r->hseqbase)) == 0) {
						/* many equal values:
						 * use binary search
						 * to find the end */
						nr = binsearch(NULL, 0, r->ttype, rvals, rvars, rwidth, rci->next + rscan, BATcount(r), v, rordering, 1);
						nr = canditer_search(rci, nr + r->hseqbase, true);
						nr -= rci->next;
						canditer_setidx(rci, rci->next + nr);
					} else {
						/* scan r for end of
						 * range */
						do {
							nr++;
							canditer_next(rci);
						} while (rci->next < rci->ncand &&
							 cmp(v, VALUE(r, canditer_peek(rci) - r->hseqbase)) == 0);
					}
				}
			} else {
				assert(rordering == 1);
				rval = canditer_search(&rrci, *(const oid*)v, true) + r->hseqbase;
				lv = canditer_search(rci, rval, true);
				canditer_setidx(rci, lv);
				nr = (canditer_idx(&rrci, canditer_peek(rci) - r->hseqbase) == *(oid*)v);
				if (nr == 1)
					canditer_next(rci);
			}
			/* rci points to first value > v or end of r,
			 * and nr is the number of values in r that
			 * are equal to v */
		} else {
			/* first find the location of the first value
			 * in r that is > v, then find the location
			 * of the first value in r that is >= v; the
			 * difference is the number of values equal
			 * v; we change rci */

			/* look back from the end a little
			 * (rscan) in r to see whether we're
			 * better off doing a binary search */
			if (rvals) {
				if (rci->next > rscan &&
				    rordering * cmp(v, VALUE(r, canditer_idx(rci, rci->next - rscan) - r->hseqbase)) < 0) {
					/* value too far away
					 * in r: use binary
					 * search */
					lv = binsearch(NULL, 0, r->ttype, rvals, rvars, rwidth, 0, rci->next - rscan, v, rordering, 1);
					lv = canditer_search(rci, lv + r->hseqbase, true);
					canditer_setidx(rci, lv);
				} else {
					/* scan r for v */
					while (rci->next > 0 &&
					       rordering * cmp(v, VALUE(r, canditer_peekprev(rci) - r->hseqbase)) < 0)
						canditer_prev(rci);
				}
				if (rci->next > 0 &&
				    cmp(v, VALUE(r, canditer_peekprev(rci) - r->hseqbase)) == 0) {
					/* if we found an equal value,
					 * look for the last equal
					 * value */
					if (r->tkey) {
						/* r is key, there can only be a single equal value */
						nr = 1;
						canditer_prev(rci);
					} else if (rci->next > rscan &&
						   cmp(v, VALUE(r, canditer_idx(rci, rci->next - rscan) - r->hseqbase)) == 0) {
						/* use binary search to find the start */
						nr = binsearch(NULL, 0, r->ttype, rvals, rvars, rwidth, 0, rci->next - rscan, v, rordering, 0);
						nr = canditer_search(rci, nr + r->hseqbase, true);
						nr = rci->next - nr;
						canditer_setidx(rci, rci->next - nr);
					} else {
						/* scan r for start of range */
						do {
							canditer_prev(rci);
							nr++;
						} while (rci->next > 0 &&
							 cmp(v, VALUE(r, canditer_peekprev(rci) - r->hseqbase)) == 0);
					}
				}
			} else {
				lv = canditer_search(&rrci, *(const oid *)v, true);
				lv = canditer_search(rci, lv + r->hseqbase, true);
				nr = (canditer_idx(rci, lv) == *(const oid*)v);
				canditer_setidx(rci, lv);
			}
			/* rci points to first value > v
			 * or end of r, and nr is the number of values
			 * in r that are equal to v */
		}

		if (nr == 0) {
			/* no entries in r found */
			if (!(nil_on_miss | only_misses)) {
				if (lscan > 0 &&
				    (equal_order ? rci->next == rci->ncand : rci->next == 0)) {
					/* nothing more left to match
					 * in r */
					break;
				}
				lskipped = BATcount(r1) > 0;
				canditer_setidx(lci, lci->next + nl);
				continue;
			}
			/* insert a nil to indicate a non-match */
			insert_nil = true;
			nr = 1;
			if (r2) {
				r2->tnil = true;
				r2->tnonil = false;
				r2->tsorted = false;
				r2->trevsorted = false;
				r2->tseqbase = oid_nil;
				r2->tkey = false;
			}
		} else if (only_misses) {
			/* we had a match, so we're not interested */
			lskipped = BATcount(r1) > 0;
			canditer_setidx(lci, lci->next + nl);
			continue;
		} else {
			insert_nil = false;
			if (semi) {
				/* for semi-join, only insert single
				 * value */
				nr = 1;
			}
		}
		if (canditer_idx(lci, lci->next + nl - 1) - canditer_idx(lci, lci->next) != nl - 1) {
			/* not all values in the range are
			 * candidates */
			lskipped = true;
		}
		/* make space: nl values in l match nr values in r, so
		 * we need to add nl * nr values in the results */
		MAYBEEXTEND(nl * nr, lci);

		/* maintain properties */
		if (nl > 1) {
			if (r2) {
				/* value occurs multiple times in l,
				 * so entry in r will be repeated
				 * multiple times: hence r2 is not key
				 * and not dense */
				r2->tkey = false;
				r2->tseqbase = oid_nil;
			}
			/* multiple different values will be inserted
			 * in r1 (always in order), so not reverse
			 * ordered anymore */
			r1->trevsorted = false;
		}
		if (nr > 1) {
			/* value occurs multiple times in r, so entry
			 * in l will be repeated multiple times: hence
			 * r1 is not key and not dense */
			r1->tkey = false;
			r1->tseqbase = oid_nil;
			if (r2) {
				/* multiple different values will be
				 * inserted in r2 (in order), so not
				 * reverse ordered anymore */
				r2->trevsorted = false;
				if (nl > 1) {
					/* multiple values in l match
					 * multiple values in r, so an
					 * ordered sequence will be
					 * inserted multiple times in
					 * r2, so r2 is not ordered
					 * anymore */
					r2->tsorted = false;
				}
			}
		}
		if (lscan == 0) {
			/* deduce relative positions of r matches for
			 * this and previous value in v */
			if (prev && r2) {
				/* keyness or r2 can only be assured
				 * as long as matched values are
				 * ordered */
				int ord = rordering * cmp(prev, v);
				if (ord < 0) {
					/* previous value in l was
					 * less than current */
					r2->trevsorted = false;
					r2->tkey &= r2->tsorted;
				} else if (ord > 0) {
					/* previous value was
					 * greater */
					r2->tsorted = false;
					r2->tkey &= r2->trevsorted;
				} else {
					/* value can be equal if
					 * intervening values in l
					 * didn't match anything; if
					 * multiple values match in r,
					 * r2 won't be sorted */
					r2->tkey = false;
					if (nr > 1) {
						r2->tsorted = false;
						r2->trevsorted = false;
					}
				}
			}
			prev = v;
		}
		if (BATcount(r1) > 0) {
			/* a new, higher value will be inserted into
			 * r1, so r1 is not reverse ordered anymore */
			r1->trevsorted = false;
			if (r2) {
				/* depending on whether l and r are
				 * ordered the same or not, a new
				 * higher or lower value will be added
				 * to r2 */
				if (equal_order)
					r2->trevsorted = false;
				else {
					r2->tsorted = false;
					r2->tseqbase = oid_nil;
				}
			}
			/* if there is a left candidate list, it may
			 * be that the next value added isn't
			 * consecutive with the last one */
			if (lskipped ||
			    ((oid *) r1->theap.base)[r1->batCount - 1] + 1 != canditer_peek(lci))
				r1->tseqbase = oid_nil;
		}

		/* insert values: first the left output */
		for (i = 0; i < nl; i++) {
			lv = canditer_next(lci);
			for (j = 0; j < nr; j++)
				APPEND(r1, lv);
		}
		/* then the right output, various different ways of
		 * doing it */
		if (r2 == NULL) {
			/* nothing to do */
		} else if (insert_nil) {
			do {
				for (i = 0; i < nr; i++) {
					APPEND(r2, oid_nil);
				}
			} while (--nl > 0);
		} else if (equal_order) {
			struct canditer ci = *rci; /* work on copy */
			if (r2->batCount > 0 &&
			    BATtdense(r2) &&
			    ((oid *) r2->theap.base)[r2->batCount - 1] + 1 != canditer_idx(&ci, ci.next - nr))
				r2->tseqbase = oid_nil;
			do {
				canditer_setidx(&ci, ci.next - nr);
				for (i = 0; i < nr; i++) {
					APPEND(r2, canditer_next(&ci));
				}
			} while (--nl > 0);
		} else {
			if (r2->batCount > 0 &&
			    BATtdense(r2) &&
			    ((oid *) r2->theap.base)[r2->batCount - 1] + 1 != canditer_peek(rci))
				r2->tseqbase = oid_nil;
			do {
				struct canditer ci = *rci; /* work on copy */
				for (i = 0; i < nr; i++) {
					APPEND(r2, canditer_next(&ci));
				}
			} while (--nl > 0);
		}
	}
	/* also set other bits of heap to correct value to indicate size */
	BATsetcount(r1, BATcount(r1));
	r1->tseqbase = oid_nil;
	if (r2) {
		BATsetcount(r2, BATcount(r2));
		assert(BATcount(r1) == BATcount(r2));
		r2->tseqbase = oid_nil;
	}
	if (BATcount(r1) > 0) {
		if (BATtdense(r1))
			r1->tseqbase = ((oid *) r1->theap.base)[0];
		if (r2 && BATtdense(r2))
			r2->tseqbase = ((oid *) r2->theap.base)[0];
	} else {
		r1->tseqbase = 0;
		if (r2) {
			r2->tseqbase = 0;
		}
	}
<<<<<<< HEAD
	TRC_DEBUG(ALGO, "%s(l=" ALGOBATFMT ","
			"r=" ALGOBATFMT ",sl=" ALGOOPTBATFMT ","
			"sr=" ALGOOPTBATFMT ",nil_matches=%d,"
			"nil_on_miss=%d,semi=%d,only_misses=%d,"
			"not_in=%d)%s %s "
			"-> (" ALGOBATFMT "," ALGOOPTBATFMT ") " LLFMT "us\n",
			__func__,
			ALGOBATPAR(l), ALGOBATPAR(r),
			ALGOOPTBATPAR(sl), ALGOOPTBATPAR(sr),
			nil_matches, nil_on_miss, semi, only_misses, not_in,
			swapped ? " swapped" : "", reason,
			ALGOBATPAR(r1), ALGOOPTBATPAR(r2),
			GDKusec() - t0);
=======
	ALGODEBUG fprintf(stderr, "#%s: %s(l=" ALGOBATFMT ","
			  "r=" ALGOBATFMT ",sl=" ALGOOPTBATFMT ","
			  "sr=" ALGOOPTBATFMT ",nil_matches=%d,"
			  "nil_on_miss=%d,semi=%d,only_misses=%d,"
			  "not_in=%d)%s %s "
			  "-> (" ALGOBATFMT "," ALGOOPTBATFMT ") " LLFMT "us\n",
			  MT_thread_getname(), __func__,
			  ALGOBATPAR(l), ALGOBATPAR(r),
			  ALGOOPTBATPAR(sl), ALGOOPTBATPAR(sr),
			  nil_matches, nil_on_miss, semi, only_misses, not_in,
			  swapped ? " swapped" : "", reason,
			  ALGOBATPAR(r1), ALGOOPTBATPAR(r2),
			  GDKusec() - t0);
>>>>>>> 0434975f

	return GDK_SUCCEED;

  bailout:
	BBPreclaim(r1);
	BBPreclaim(r2);
	return GDK_FAIL;
}

<<<<<<< HEAD
#define HASHLOOPBODY()							\
	do {								\
		MAYBEEXTEND(1, lci);					\
		APPEND(r1, lo);						\
		if (r2)							\
			APPEND(r2, ro);					\
		nr++;							\
	} while (false)

#define HASHloop_bound_TYPE(vals, h, hb, v, lo, hi, TYPE)		\
	for (hb = HASHget(h, hash_##TYPE(h, &v));			\
	     hb != HASHnil(h);						\
	     hb = HASHgetlink(h,hb))					\
		if (hb >= (lo) && hb < (hi) &&				\
=======
#define HASHLOOPBODY()				\
	do {					\
		MAYBEEXTEND(1, lci);		\
		APPEND(r1, lo);			\
		if (r2)				\
			APPEND(r2, ro);		\
		nr++;				\
	} while (false)

#define HASHloop_bound_TYPE(vals, h, hb, v, lo, hi, TYPE)	\
	for (hb = HASHget(h, hash_##TYPE(h, &v));		\
	     hb != HASHnil(h);					\
	     hb = HASHgetlink(h,hb))				\
		if (hb >= (lo) && hb < (hi) &&			\
>>>>>>> 0434975f
		    v == vals[hb])

#define HASHloop_bound(bi, h, hb, v, lo, hi)		\
	for (hb = HASHget(h, HASHprobe((h), v));	\
	     hb != HASHnil(h);				\
	     hb = HASHgetlink(h,hb))			\
		if (hb >= (lo) && hb < (hi) &&		\
		    (cmp == NULL ||			\
		     (*cmp)(v, BUNtail(bi, hb)) == 0))

#define HASHJOIN(TYPE)							\
	do {								\
		TYPE *rvals = Tloc(r, 0);				\
		TYPE *lvals = Tloc(l, 0);				\
		TYPE v;							\
		while (lci->next < lci->ncand) {			\
			lo = canditer_next(lci);			\
			v = lvals[lo - l->hseqbase];			\
			nr = 0;						\
			if ((!nil_matches || not_in) && is_##TYPE##_nil(v)) { \
				/* no match */				\
				if (not_in)				\
					continue;			\
			} else if (sr) {				\
				for (rb = HASHget(hsh, hash_##TYPE(hsh, &v)); \
				     rb != HASHnil(hsh);		\
				     rb = HASHgetlink(hsh, rb)) {	\
					ro = BUNtoid(sr, rb);		\
					if (v != rvals[ro - r->hseqbase]) \
						continue;		\
					if (only_misses) {		\
						nr++;			\
						break;			\
					}				\
					HASHLOOPBODY();			\
					if (semi)			\
						break;			\
				}					\
			} else {					\
				HASHloop_bound_TYPE(rvals, hsh, rb, v, rl, rh, TYPE) { \
					ro = (oid) (rb - rl + rseq);	\
					if (only_misses) {		\
						nr++;			\
						break;			\
					}				\
					HASHLOOPBODY();			\
					if (semi)			\
						break;			\
				}					\
			}						\
			if (nr == 0) {					\
				if (only_misses) {			\
					nr = 1;				\
					MAYBEEXTEND(1, lci);		\
					APPEND(r1, lo);			\
					if (lskipped)			\
						r1->tseqbase = oid_nil;	\
				} else if (nil_on_miss) {		\
					nr = 1;				\
					r2->tnil = true;		\
					r2->tnonil = false;		\
					r2->tkey = false;		\
					MAYBEEXTEND(1, lci);		\
					APPEND(r1, lo);			\
					APPEND(r2, oid_nil);		\
				} else {				\
					lskipped = BATcount(r1) > 0;	\
				}					\
			} else if (only_misses) {			\
				lskipped = BATcount(r1) > 0;		\
			} else {					\
				if (lskipped) {				\
					/* note, we only get here in an	\
					 * iteration *after* lskipped was \
					 * first set to true, i.e. we did \
					 * indeed skip values in l */	\
					r1->tseqbase = oid_nil;		\
				}					\
				if (nr > 1) {				\
					r1->tkey = false;		\
					r1->tseqbase = oid_nil;		\
				}					\
			}						\
			if (nr > 0 && BATcount(r1) > nr)		\
				r1->trevsorted = false;			\
		}							\
	} while (0)

/* Implementation of join using a hash lookup of values in the right
 * column. */
static gdk_return
hashjoin(BAT **r1p, BAT **r2p, BAT *l, BAT *r, BAT *sl, BAT *sr,
	 struct canditer *restrict lci, struct canditer *restrict rci,
	 bool nil_matches, bool nil_on_miss, bool semi, bool only_misses,
	 bool not_in,
	 BUN estimate, lng t0, bool swapped, bool phash, const char *reason)
{
	oid lo, ro;
	BATiter ri;
	BUN rb;
	BUN rl, rh;
	oid rseq;
	BUN nr;
	const char *lvals;
	const char *lvars;
	int lwidth;
	const void *nil = ATOMnilptr(l->ttype);
	int (*cmp)(const void *, const void *) = ATOMcompare(l->ttype);
	oid lval = oid_nil;	/* hold value if l is dense */
	const char *v = (const char *) &lval;
	bool lskipped = false;	/* whether we skipped values in l */
	Hash *restrict hsh;

	assert(!BATtvoid(r));
	assert(ATOMtype(l->ttype) == ATOMtype(r->ttype));
	assert(sl == NULL || sl->tsorted);
	assert(sr == NULL || sr->tsorted);

	int t = ATOMbasetype(r->ttype);
	if (r->ttype == TYPE_void || l->ttype == TYPE_void)
		t = TYPE_void;

	lwidth = l->twidth;
	lvals = (const char *) Tloc(l, 0);
	if (l->tvarsized && l->ttype) {
		assert(r->tvarsized && r->ttype);
		lvars = l->tvheap->base;
	} else {
		assert(!r->tvarsized || !r->ttype);
		lvars = NULL;
	}
	/* offset to convert BUN to OID for value in right column */
	rseq = r->hseqbase;

	if (lci->ncand == 0 || rci->ncand== 0)
		return nomatch(r1p, r2p, l, r, lci,
			       nil_on_miss, only_misses, "hashjoin", t0);

	BUN maxsize = joininitresults(r1p, r2p, lci->ncand, rci->ncand,
				      l->tkey, r->tkey, semi, nil_on_miss,
				      only_misses, estimate);
	if (maxsize == BUN_NONE)
		return GDK_FAIL;

	BAT *r1 = *r1p;
	BAT *r2 = r2p ? *r2p : NULL;

	rl = rci->seq - r->hseqbase;
	rh = canditer_last(rci) + 1 - r->hseqbase;
	if (phash) {
		BAT *b = BBPdescriptor(VIEWtparent(r));
		assert(sr == NULL);
<<<<<<< HEAD
		TRC_DEBUG(ALGO, "%s(%s): using "
				  "parent(" ALGOBATFMT ") for hash\n",
				  __func__,
=======
		ALGODEBUG fprintf(stderr, "#%s: %s(%s): using "
				  "parent(" ALGOBATFMT ") for hash\n",
				  MT_thread_getname(), __func__,
>>>>>>> 0434975f
				  BATgetId(r), ALGOBATPAR(b));
		rl += (BUN) ((r->theap.base - b->theap.base) >> r->tshift);
		rh += rl;
		r = b;
	}

	if (sr) {
		if (BATtdense(sr) &&
		    BATcheckhash(r) &&
		    BATcount(r) / r->thash->nheads * lci->ncand < lci->ncand + rci->ncand) {
<<<<<<< HEAD
			TRC_DEBUG(ALGO, "%s(%s): using "
					  "existing hash with candidate list\n",
					  __func__, BATgetId(r));
=======
			ALGODEBUG fprintf(stderr, "#%s: %s(%s): using "
					  "existing hash with candidate list\n",
					  MT_thread_getname(), __func__,
					  BATgetId(r));
>>>>>>> 0434975f
			hsh = r->thash;
			sr = NULL;
		} else {
			char ext[32];
			assert(!phash);
<<<<<<< HEAD
			TRC_DEBUG(ALGO, "%s(%s): creating "
					  "hash for candidate list\n",
					  __func__,
=======
			ALGODEBUG fprintf(stderr, "#%s: %s(%s): creating "
					  "hash for candidate list\n",
					  MT_thread_getname(), __func__,
>>>>>>> 0434975f
					  BATgetId(r));
			if (snprintf(ext, sizeof(ext), "thshjn%x", sr->batCacheid) >= (int) sizeof(ext))
				goto bailout;
			if ((hsh = BAThash_impl(r, sr, ext)) == NULL) {
				goto bailout;
			}
		}
	} else {
		if (BAThash(r) != GDK_SUCCEED) {
			hsh = NULL;
			goto bailout;
		}
		hsh = r->thash;
	}
	ri = bat_iterator(r);

	if (not_in && !r->tnonil) {
		/* check whether there is a nil on the right, since if
		 * so, we should return an empty result */
		if (sr) {
			for (rb = HASHget(hsh, HASHprobe(hsh, nil));
			     rb != HASHnil(hsh);
			     rb = HASHgetlink(hsh, rb)) {
				ro = BUNtoid(sr, rb);
				if ((*cmp)(v, BUNtail(ri, ro - r->hseqbase)) != 0) {
					HEAPfree(&hsh->heaplink, true);
					HEAPfree(&hsh->heapbckt, true);
					GDKfree(hsh);
					return nomatch(r1p, r2p, l, r, lci,
						       false, false, "hashjoin", t0);
				}
			}
		} else {
			HASHloop_bound(ri, hsh, rb, nil, rl, rh) {
				return nomatch(r1p, r2p, l, r, lci,
					       false, false, "hashjoin", t0);
			}
		}
	}

	/* basic properties will be adjusted if necessary later on,
	 * they were initially set by joininitresults() */

	if (r2) {
		r2->tkey = l->tkey;
		/* r2 is not likely to be sorted (although it is
		 * certainly possible) */
		r2->tsorted = false;
		r2->trevsorted = false;
		r2->tseqbase = oid_nil;
	}

	if (sl && !BATtdense(sl))
		r1->tseqbase = oid_nil;

	switch (t) {
	case TYPE_int:
		HASHJOIN(int);
		break;
	case TYPE_lng:
		HASHJOIN(lng);
		break;
	default:
		while (lci->next < lci->ncand) {
			lo = canditer_next(lci);
			if (BATtvoid(l)) {
				if (BATtdense(l))
					lval = lo - l->hseqbase + l->tseqbase;
			} else {
				v = VALUE(l, lo - l->hseqbase);
			}
			nr = 0;
			if ((!nil_matches || not_in) && cmp(v, nil) == 0) {
				/* no match */
				if (not_in)
					continue;
			} else if (sr) {
				for (rb = HASHget(hsh, HASHprobe(hsh, v));
				     rb != HASHnil(hsh);
				     rb = HASHgetlink(hsh, rb)) {
					ro = BUNtoid(sr, rb);
					if ((*cmp)(v, BUNtail(ri, ro - r->hseqbase)) != 0)
						continue;
					if (only_misses) {
						nr++;
						break;
					}
					HASHLOOPBODY();
					if (semi)
						break;
				}
			} else {
				HASHloop_bound(ri, hsh, rb, v, rl, rh) {
					ro = (oid) (rb - rl + rseq);
					if (only_misses) {
						nr++;
						break;
					}
					HASHLOOPBODY();
					if (semi)
						break;
				}
			}
			if (nr == 0) {
				if (only_misses) {
					nr = 1;
					MAYBEEXTEND(1, lci);
					APPEND(r1, lo);
					if (lskipped)
						r1->tseqbase = oid_nil;
				} else if (nil_on_miss) {
					nr = 1;
					r2->tnil = true;
					r2->tnonil = false;
					r2->tkey = false;
					MAYBEEXTEND(1, lci);
					APPEND(r1, lo);
					APPEND(r2, oid_nil);
				} else {
					lskipped = BATcount(r1) > 0;
				}
			} else if (only_misses) {
				lskipped = BATcount(r1) > 0;
			} else {
				if (lskipped) {
					/* note, we only get here in an
					 * iteration *after* lskipped was
					 * first set to true, i.e. we did
					 * indeed skip values in l */
					r1->tseqbase = oid_nil;
				}
				if (nr > 1) {
					r1->tkey = false;
					r1->tseqbase = oid_nil;
				}
			}
			if (nr > 0 && BATcount(r1) > nr)
				r1->trevsorted = false;
		}
		break;
	}
	if (sr) {
		HEAPfree(&hsh->heaplink, true);
		HEAPfree(&hsh->heapbckt, true);
		GDKfree(hsh);
	}
	/* also set other bits of heap to correct value to indicate size */
	BATsetcount(r1, BATcount(r1));
	if (BATcount(r1) <= 1) {
		r1->tsorted = true;
		r1->trevsorted = true;
		r1->tkey = true;
		r1->tseqbase = 0;
	}
	if (r2) {
		BATsetcount(r2, BATcount(r2));
		assert(BATcount(r1) == BATcount(r2));
		if (BATcount(r2) <= 1) {
			r2->tsorted = true;
			r2->trevsorted = true;
			r2->tkey = true;
			r2->tseqbase = 0;
		}
	}
	if (BATcount(r1) > 0) {
		if (BATtdense(r1))
			r1->tseqbase = ((oid *) r1->theap.base)[0];
		if (r2 && BATtdense(r2))
			r2->tseqbase = ((oid *) r2->theap.base)[0];
	} else {
		r1->tseqbase = 0;
		if (r2) {
			r2->tseqbase = 0;
		}
	}
<<<<<<< HEAD
	TRC_DEBUG(ALGO, "%s(l=" ALGOBATFMT ","
=======
	ALGODEBUG fprintf(stderr, "#%s: %s(l=" ALGOBATFMT ","
>>>>>>> 0434975f
			  "r=" ALGOBATFMT ",sl=" ALGOOPTBATFMT ","
			  "sr=" ALGOOPTBATFMT ",nil_matches=%d,"
			  "nil_on_miss=%d,semi=%d,only_misses=%d,"
			  "not_in=%d)%s %s "
			  "-> (" ALGOBATFMT "," ALGOOPTBATFMT ") " LLFMT "us\n",
<<<<<<< HEAD
			  __func__,
=======
			  MT_thread_getname(), __func__,
>>>>>>> 0434975f
			  ALGOBATPAR(l), ALGOBATPAR(r),
			  ALGOOPTBATPAR(sl), ALGOOPTBATPAR(sr),
			  nil_matches, nil_on_miss, semi, only_misses, not_in,
			  swapped ? " swapped" : "", reason,
			  ALGOBATPAR(r1), ALGOOPTBATPAR(r2),
			  GDKusec() - t0);

	return GDK_SUCCEED;

  bailout:
	if (sr && hsh) {
		HEAPfree(&hsh->heaplink, true);
		HEAPfree(&hsh->heapbckt, true);
		GDKfree(hsh);
	}
	BBPreclaim(r1);
	BBPreclaim(r2);
	return GDK_FAIL;
}

#define MASK_EQ		1
#define MASK_LT		2
#define MASK_GT		4
#define MASK_LE		(MASK_EQ | MASK_LT)
#define MASK_GE		(MASK_EQ | MASK_GT)
#define MASK_NE		(MASK_LT | MASK_GT)

static gdk_return
thetajoin(BAT **r1p, BAT **r2p, BAT *l, BAT *r, BAT *sl, BAT *sr, int opcode, BUN estimate, lng t0)
{
	struct canditer lci, rci;
	BUN lcnt, rcnt;
	const char *lvals, *rvals;
	const char *lvars, *rvars;
	int lwidth, rwidth;
	const void *nil = ATOMnilptr(l->ttype);
	int (*cmp)(const void *, const void *) = ATOMcompare(l->ttype);
	const void *vl, *vr;
	oid lastr = 0;		/* last value inserted into r2 */
	BUN nr;
	oid lo, ro;
	int c;
	bool lskipped = false;	/* whether we skipped values in l */
	lng loff = 0, roff = 0;
	oid lval = oid_nil, rval = oid_nil;

<<<<<<< HEAD
	TRC_DEBUG(ALGO, "thetajoin(l=" ALGOBATFMT ","
=======
	ALGODEBUG fprintf(stderr, "#%s: thetajoin(l=" ALGOBATFMT ","
>>>>>>> 0434975f
			  "r=" ALGOBATFMT ",sl=" ALGOOPTBATFMT ","
			  "sr=" ALGOOPTBATFMT ",op=%s%s%s)\n", MT_thread_getname(),
			  ALGOBATPAR(l), ALGOBATPAR(r), ALGOOPTBATPAR(sl), ALGOOPTBATPAR(sr),
			  opcode & MASK_LT ? "<" : "",
			  opcode & MASK_GT ? ">" : "",
			  opcode & MASK_EQ ? "=" : "");

	assert(ATOMtype(l->ttype) == ATOMtype(r->ttype));
	assert(sl == NULL || sl->tsorted);
	assert(sr == NULL || sr->tsorted);
	assert((opcode & (MASK_EQ | MASK_LT | MASK_GT)) != 0);

	lcnt = canditer_init(&lci, l, sl);
	rcnt = canditer_init(&rci, r, sr);

	lvals = BATtvoid(l) ? NULL : (const char *) Tloc(l, 0);
	rvals = BATtvoid(r) ? NULL : (const char *) Tloc(r, 0);
	if (l->tvarsized && l->ttype) {
		assert(r->tvarsized && r->ttype);
		lvars = l->tvheap->base;
		rvars = r->tvheap->base;
	} else {
		assert(!r->tvarsized || !r->ttype);
		lvars = rvars = NULL;
	}
	lwidth = l->twidth;
	rwidth = r->twidth;

	if (BATtvoid(l)) {
		if (!BATtdense(l)) {
			/* trivial: nils don't match anything */
			return nomatch(r1p, r2p, l, r, &lci,
				       false, false, "thetajoin", t0);
		}
		loff = (lng) l->tseqbase - (lng) l->hseqbase;
	}
	if (BATtvoid(r)) {
		if (!BATtdense(r)) {
			/* trivial: nils don't match anything */
			return nomatch(r1p, r2p, l, r, &lci,
				       false, false, "thetajoin", t0);
		}
		roff = (lng) r->tseqbase - (lng) r->hseqbase;
	}

	BUN maxsize = joininitresults(r1p, r2p, lcnt, rcnt, false, false,
				      false, false, false, estimate);
	if (maxsize == BUN_NONE)
		return GDK_FAIL;
	BAT *r1 = *r1p;
	BAT *r2 = r2p ? *r2p : NULL;

	r1->tkey = true;
	r1->tsorted = true;
	r1->trevsorted = true;
	if (r2) {
		r2->tkey = true;
		r2->tsorted = true;
		r2->trevsorted = true;
	}

	/* nested loop implementation for theta join */
	vl = &lval;
	vr = &rval;
	for (BUN li = 0; li < lci.ncand; li++) {
		lo = canditer_next(&lci);
		if (lvals)
			vl = VALUE(l, lo - l->hseqbase);
		else
			lval = (oid) ((lng) lo + loff);
		nr = 0;
		if (cmp(vl, nil) != 0) {
			canditer_reset(&rci);
			for (BUN ri = 0; ri < rci.ncand; ri++) {
				ro = canditer_next(&rci);
				if (rvals)
					vr = VALUE(r, ro - r->hseqbase);
				else
					rval = (oid) ((lng) ro + roff);
				if (cmp(vr, nil) == 0)
					continue;
				c = cmp(vl, vr);
				if (!((opcode & MASK_LT && c < 0) ||
				      (opcode & MASK_GT && c > 0) ||
				      (opcode & MASK_EQ && c == 0)))
					continue;
				MAYBEEXTEND(1, &lci);
				if (BATcount(r1) > 0) {
					if (r2 && lastr + 1 != ro)
						r2->tseqbase = oid_nil;
					if (nr == 0) {
						r1->trevsorted = false;
						if (r2 == NULL) {
							/* nothing */
						} else if (lastr > ro) {
							r2->tsorted = false;
							r2->tkey = false;
						} else if (lastr < ro) {
							r2->trevsorted = false;
						} else {
							r2->tkey = false;
						}
					}
				}
				APPEND(r1, lo);
				if (r2) {
					APPEND(r2, ro);
				}
				lastr = ro;
				nr++;
			}
		}
		if (nr > 1) {
			r1->tkey = false;
			r1->tseqbase = oid_nil;
			if (r2) {
				r2->trevsorted = false;
			}
		} else if (nr == 0) {
			lskipped = BATcount(r1) > 0;
		} else if (lskipped) {
			r1->tseqbase = oid_nil;
		}
	}
	/* also set other bits of heap to correct value to indicate size */
	BATsetcount(r1, BATcount(r1));
	if (r2) {
		BATsetcount(r2, BATcount(r2));
		assert(BATcount(r1) == BATcount(r2));
	}
	if (BATcount(r1) > 0) {
		if (BATtdense(r1))
			r1->tseqbase = ((oid *) r1->theap.base)[0];
		if (r2 && BATtdense(r2))
			r2->tseqbase = ((oid *) r2->theap.base)[0];
	} else {
		r1->tseqbase = 0;
		if (r2) {
			r2->tseqbase = 0;
		}
	}
<<<<<<< HEAD
	TRC_DEBUG(ALGO, "thetajoin(l=%s,r=%s)=(" ALGOBATFMT "," ALGOOPTBATFMT ") " LLFMT "us\n",
=======
	ALGODEBUG fprintf(stderr, "#%s: thetajoin(l=%s,r=%s)=(" ALGOBATFMT "," ALGOOPTBATFMT ") " LLFMT "us\n", MT_thread_getname(),
>>>>>>> 0434975f
			  BATgetId(l), BATgetId(r),
			  ALGOBATPAR(r1), ALGOOPTBATPAR(r2),
			  GDKusec() - t0);
	return GDK_SUCCEED;

  bailout:
	BBPreclaim(r1);
	BBPreclaim(r2);
	return GDK_FAIL;
}

static gdk_return
bandjoin(BAT **r1p, BAT **r2p, BAT *l, BAT *r, BAT *sl, BAT *sr,
	 const void *c1, const void *c2, bool li, bool hi, BUN estimate,
	 lng t0)
{
	BUN lcnt, rcnt;
	struct canditer lci, rci;
	const char *lvals, *rvals;
	int lwidth, rwidth;
	int t;
	const void *nil = ATOMnilptr(l->ttype);
	int (*cmp)(const void *, const void *) = ATOMcompare(l->ttype);
	const char *vl, *vr;
	oid lastr = 0;		/* last value inserted into r2 */
	BUN nr;
	oid lo, ro;
	bool lskipped = false;	/* whether we skipped values in l */
	BUN nils = 0;		/* needed for XXX_WITH_CHECK macros */

	assert(ATOMtype(l->ttype) == ATOMtype(r->ttype));
	assert(sl == NULL || sl->tsorted);
	assert(sr == NULL || sr->tsorted);

	t = ATOMtype(l->ttype);
	t = ATOMbasetype(t);

	lcnt = canditer_init(&lci, l, sl);
	rcnt = canditer_init(&rci, r, sr);

	if (lcnt == 0 || rcnt == 0)
		return nomatch(r1p, r2p, l, r, &lci,
			       false, false, "bandjoin", t0);

	switch (t) {
	case TYPE_bte:
		if (is_bte_nil(*(const bte *)c1) ||
		    is_bte_nil(*(const bte *)c2) ||
		    -*(const bte *)c1 > *(const bte *)c2 ||
		    ((!hi || !li) && -*(const bte *)c1 == *(const bte *)c2))
			return nomatch(r1p, r2p, l, r, &lci,
				       false, false, "bandjoin", t0);
		break;
	case TYPE_sht:
		if (is_sht_nil(*(const sht *)c1) ||
		    is_sht_nil(*(const sht *)c2) ||
		    -*(const sht *)c1 > *(const sht *)c2 ||
		    ((!hi || !li) && -*(const sht *)c1 == *(const sht *)c2))
			return nomatch(r1p, r2p, l, r, &lci,
				       false, false, "bandjoin", t0);
		break;
	case TYPE_int:
		if (is_int_nil(*(const int *)c1) ||
		    is_int_nil(*(const int *)c2) ||
		    -*(const int *)c1 > *(const int *)c2 ||
		    ((!hi || !li) && -*(const int *)c1 == *(const int *)c2))
			return nomatch(r1p, r2p, l, r, &lci,
				       false, false, "bandjoin", t0);
		break;
	case TYPE_lng:
		if (is_lng_nil(*(const lng *)c1) ||
		    is_lng_nil(*(const lng *)c2) ||
		    -*(const lng *)c1 > *(const lng *)c2 ||
		    ((!hi || !li) && -*(const lng *)c1 == *(const lng *)c2))
			return nomatch(r1p, r2p, l, r, &lci,
				       false, false, "bandjoin", t0);
		break;
#ifdef HAVE_HGE
	case TYPE_hge:
		if (is_hge_nil(*(const hge *)c1) ||
		    is_hge_nil(*(const hge *)c2) ||
		    -*(const hge *)c1 > *(const hge *)c2 ||
		    ((!hi || !li) && -*(const hge *)c1 == *(const hge *)c2))
			return nomatch(r1p, r2p, l, r, &lci,
				       false, false, "bandjoin", t0);
		break;
#endif
	case TYPE_flt:
		if (is_flt_nil(*(const flt *)c1) ||
		    is_flt_nil(*(const flt *)c2) ||
		    -*(const flt *)c1 > *(const flt *)c2 ||
		    ((!hi || !li) && -*(const flt *)c1 == *(const flt *)c2))
			return nomatch(r1p, r2p, l, r, &lci,
				       false, false, "bandjoin", t0);
		break;
	case TYPE_dbl:
		if (is_dbl_nil(*(const dbl *)c1) ||
		    is_dbl_nil(*(const dbl *)c2) ||
		    -*(const dbl *)c1 > *(const dbl *)c2 ||
		    ((!hi || !li) && -*(const dbl *)c1 == *(const dbl *)c2))
			return nomatch(r1p, r2p, l, r, &lci,
				       false, false, "bandjoin", t0);
		break;
	default:
		GDKerror("BATbandjoin: unsupported type\n");
		return GDK_FAIL;
	}

	BUN maxsize = joininitresults(r1p, r2p, lcnt, rcnt, false, false,
				      false, false, false, estimate);
	if (maxsize == BUN_NONE)
		return GDK_FAIL;
	BAT *r1 = *r1p;
	BAT *r2 = r2p ? *r2p : NULL;

	lvals = (const char *) Tloc(l, 0);
	rvals = (const char *) Tloc(r, 0);
	assert(!r->tvarsized);
	lwidth = l->twidth;
	rwidth = r->twidth;

	assert(lvals != NULL);
	assert(rvals != NULL);

	r1->tkey = true;
	r1->tsorted = true;
	r1->trevsorted = true;
	if (r2) {
		r2->tkey = true;
		r2->tsorted = true;
		r2->trevsorted = true;
	}

	/* nested loop implementation for band join */
	for (BUN li = 0; li < lcnt; li++) {
		lo = canditer_next(&lci);
		vl = FVALUE(l, lo - l->hseqbase);
		if (cmp(vl, nil) == 0)
			continue;
		nr = 0;
		canditer_reset(&rci);
		for (BUN ri = 0; ri < rcnt; ri++) {
			ro = canditer_next(&rci);
			vr = FVALUE(r, ro - r->hseqbase);
			switch (ATOMtype(l->ttype)) {
			case TYPE_bte: {
				if (is_bte_nil(*(const bte *) vr))
					continue;
				sht v1 = (sht) *(const bte *) vr, v2;
				v2 = v1;
				v1 -= *(const bte *)c1;
				if (*(const bte *)vl <= v1 &&
				    (!li || *(const bte *)vl != v1))
					continue;
				v2 += *(const bte *)c2;
				if (*(const bte *)vl >= v2 &&
				    (!hi || *(const bte *)vl != v2))
					continue;
				break;
			}
			case TYPE_sht: {
				if (is_sht_nil(*(const sht *) vr))
					continue;
				int v1 = (int) *(const sht *) vr, v2;
				v2 = v1;
				v1 -= *(const sht *)c1;
				if (*(const sht *)vl <= v1 &&
				    (!li || *(const sht *)vl != v1))
					continue;
				v2 += *(const sht *)c2;
				if (*(const sht *)vl >= v2 &&
				    (!hi || *(const sht *)vl != v2))
					continue;
				break;
			}
			case TYPE_int: {
				if (is_int_nil(*(const int *) vr))
					continue;
				lng v1 = (lng) *(const int *) vr, v2;
				v2 = v1;
				v1 -= *(const int *)c1;
				if (*(const int *)vl <= v1 &&
				    (!li || *(const int *)vl != v1))
					continue;
				v2 += *(const int *)c2;
				if (*(const int *)vl >= v2 &&
				    (!hi || *(const int *)vl != v2))
					continue;
				break;
			}
#ifdef HAVE_HGE
			case TYPE_lng: {
				if (is_lng_nil(*(const lng *) vr))
					continue;
				hge v1 = (hge) *(const lng *) vr, v2;
				v2 = v1;
				v1 -= *(const lng *)c1;
				if (*(const lng *)vl <= v1 &&
				    (!li || *(const lng *)vl != v1))
					continue;
				v2 += *(const lng *)c2;
				if (*(const lng *)vl >= v2 &&
				    (!hi || *(const lng *)vl != v2))
					continue;
				break;
			}
#else
#ifdef HAVE___INT128
			case TYPE_lng: {
				if (is_lng_nil(*(const lng *) vr))
					continue;
				__int128 v1 = (__int128) *(const lng *) vr, v2;
				v2 = v1;
				v1 -= *(const lng *)c1;
				if (*(const lng *)vl <= v1 &&
				    (!li || *(const lng *)vl != v1))
					continue;
				v2 += *(const lng *)c2;
				if (*(const lng *)vl >= v2 &&
				    (!hi || *(const lng *)vl != v2))
					continue;
				break;
			}
#else
			case TYPE_lng: {
				if (is_lng_nil(*(const lng *) vr))
					continue;
				lng v1, v2;
				bool abort_on_error = true;
				SUB_WITH_CHECK(*(const lng *)vr,
					       *(const lng *)c1,
					       lng, v1,
					       GDK_lng_max,
					       do{if(*(const lng*)c1<0)goto nolmatch;else goto lmatch1;}while(false));
				if (*(const lng *)vl <= v1 &&
				    (!li || *(const lng *)vl != v1))
					continue;
			  lmatch1:
				ADD_WITH_CHECK(*(const lng *)vr,
					       *(const lng *)c2,
					       lng, v2,
					       GDK_lng_max,
					       do{if(*(const lng*)c2>0)goto nolmatch;else goto lmatch2;}while(false));
				if (*(const lng *)vl >= v2 &&
				    (!hi || *(const lng *)vl != v2))
					continue;
			  lmatch2:
				break;
			  nolmatch:
				continue;
			}
#endif
#endif
#ifdef HAVE_HGE
			case TYPE_hge: {
				if (is_hge_nil(*(const hge *) vr))
					continue;
				hge v1, v2;
				bool abort_on_error = true;
				SUB_WITH_CHECK(*(const hge *)vr,
					       *(const hge *)c1,
					       hge, v1,
					       GDK_hge_max,
					       do{if(*(const hge*)c1<0)goto nohmatch;else goto hmatch1;}while(false));
				if (*(const hge *)vl <= v1 &&
				    (!li || *(const hge *)vl != v1))
					continue;
			  hmatch1:
				ADD_WITH_CHECK(*(const hge *)vr,
					       *(const hge *)c2,
					       hge, v2,
					       GDK_hge_max,
					       do{if(*(const hge*)c2>0)goto nohmatch;else goto hmatch2;}while(false));
				if (*(const hge *)vl >= v2 &&
				    (!hi || *(const hge *)vl != v2))
					continue;
			  hmatch2:
				break;
			  nohmatch:
				continue;
			}
#endif
			case TYPE_flt: {
				if (is_flt_nil(*(const flt *) vr))
					continue;
				dbl v1 = (dbl) *(const flt *) vr, v2;
				v2 = v1;
				v1 -= *(const flt *)c1;
				if (*(const flt *)vl <= v1 &&
				    (!li || *(const flt *)vl != v1))
					continue;
				v2 += *(const flt *)c2;
				if (*(const flt *)vl >= v2 &&
				    (!hi || *(const flt *)vl != v2))
					continue;
				break;
			}
			case TYPE_dbl: {
				if (is_dbl_nil(*(const dbl *) vr))
					continue;
				dbl v1, v2;
				bool abort_on_error = true;
				SUB_WITH_CHECK(*(const dbl *)vr,
					       *(const dbl *)c1,
					       dbl, v1,
					       GDK_dbl_max,
					       do{if(*(const dbl*)c1<0)goto nodmatch;else goto dmatch1;}while(false));
				if (*(const dbl *)vl <= v1 &&
				    (!li || *(const dbl *)vl != v1))
					continue;
			  dmatch1:
				ADD_WITH_CHECK(*(const dbl *)vr,
					       *(const dbl *)c2,
					       dbl, v2,
					       GDK_dbl_max,
					       do{if(*(const dbl*)c2>0)goto nodmatch;else goto dmatch2;}while(false));
				if (*(const dbl *)vl >= v2 &&
				    (!hi || *(const dbl *)vl != v2))
					continue;
			  dmatch2:
				break;
			  nodmatch:
				continue;
			}
			}
			MAYBEEXTEND(1, &lci);
			if (BATcount(r1) > 0) {
				if (r2 && lastr + 1 != ro)
					r2->tseqbase = oid_nil;
				if (nr == 0) {
					r1->trevsorted = false;
					if (r2 == NULL) {
						/* nothing */
					} else if (lastr > ro) {
						r2->tsorted = false;
						r2->tkey = false;
					} else if (lastr < ro) {
						r2->trevsorted = false;
					} else {
						r2->tkey = false;
					}
				}
			}
			APPEND(r1, lo);
			if (r2) {
				APPEND(r2, ro);
			}
			lastr = ro;
			nr++;
		}
		if (nr > 1) {
			r1->tkey = false;
			r1->tseqbase = oid_nil;
			if (r2) {
				r2->trevsorted = false;
			}
		} else if (nr == 0) {
			lskipped = BATcount(r1) > 0;
		} else if (lskipped) {
			r1->tseqbase = oid_nil;
		}
	}
	/* also set other bits of heap to correct value to indicate size */
	BATsetcount(r1, BATcount(r1));
	if (r2) {
		BATsetcount(r2, BATcount(r2));
		assert(BATcount(r1) == BATcount(r2));
	}
	if (BATcount(r1) > 0) {
		if (BATtdense(r1))
			r1->tseqbase = ((oid *) r1->theap.base)[0];
		if (r2 && BATtdense(r2))
			r2->tseqbase = ((oid *) r2->theap.base)[0];
	} else {
		r1->tseqbase = 0;
		if (r2) {
			r2->tseqbase = 0;
		}
	}
<<<<<<< HEAD
	TRC_DEBUG(ALGO, "BATbandjoin(l=%s,r=%s)=(" ALGOBATFMT "," ALGOOPTBATFMT ") " LLFMT "us\n",
=======
	ALGODEBUG fprintf(stderr, "#%s: BATbandjoin(l=%s,r=%s)=(" ALGOBATFMT "," ALGOOPTBATFMT ") " LLFMT "us\n", MT_thread_getname(),
>>>>>>> 0434975f
			  BATgetId(l), BATgetId(r),
			  ALGOBATPAR(r1), ALGOOPTBATPAR(r2),
			  GDKusec() - t0);
	return GDK_SUCCEED;

  bailout:
	BBPreclaim(r1);
	BBPreclaim(r2);
	return GDK_FAIL;
}

/* small ordered right, dense left, oid's only, do fetches */
static gdk_return
fetchjoin(BAT **r1p, BAT **r2p, BAT *l, BAT *r, BAT *sl, BAT *sr,
	  struct canditer *restrict lci, struct canditer *restrict rci,
	  const char *reason, lng t0)
{
	oid lo = lci->seq - l->hseqbase + l->tseqbase, hi = lo + lci->ncand;
	BUN b, e, p;
	BAT *r1, *r2 = NULL;

	if (r->tsorted) {
		b = SORTfndfirst(r, &lo);
		e = SORTfndfirst(r, &hi);
	} else {
		assert(r->trevsorted);
		b = SORTfndlast(r, &hi);
		e = SORTfndlast(r, &lo);
	}
	if (b < rci->seq - r->hseqbase)
		b = rci->seq - r->hseqbase;
	if (e > rci->seq + rci->ncand - r->hseqbase)
		e = rci->seq + rci->ncand - r->hseqbase;
	if (e == b) {
		return nomatch(r1p, r2p, l, r, lci,
			       false, false, "fetchjoin", t0);
	}
	r1 = COLnew(0, TYPE_oid, e - b, TRANSIENT);
	if (r1 == NULL)
		return GDK_FAIL;
	if (r2p) {
		if ((r2 = BATdense(0, r->hseqbase + b, e - b)) == NULL) {
			BBPreclaim(r1);
			return GDK_FAIL;
		}
		*r2p = r2;
	}
	*r1p = r1;
	oid *op = (oid *) Tloc(r1, 0);
	const oid *rp = (const oid *) Tloc(r, 0);
	for (p = b; p < e; p++) {
		*op++ = rp[p] + l->hseqbase - l->tseqbase;
	}
	BATsetcount(r1, e - b);
	r1->tkey = r->tkey;
	r1->tsorted = r->tsorted || e - b <= 1;
	r1->trevsorted = r->trevsorted || e - b <= 1;
	r1->tseqbase = e == b ? 0 : e - b == 1 ? *(const oid *)Tloc(r1, 0) : oid_nil;
<<<<<<< HEAD
	TRC_DEBUG(ALGO, "%s(l=" ALGOBATFMT ","
			"r=" ALGOBATFMT ",sl=" ALGOOPTBATFMT ","
			"sr=" ALGOOPTBATFMT ") %s "
			"-> (" ALGOBATFMT "," ALGOOPTBATFMT ") " LLFMT "us\n",
			__func__,
			ALGOBATPAR(l), ALGOBATPAR(r),
			ALGOOPTBATPAR(sl), ALGOOPTBATPAR(sr),
			reason,
			ALGOBATPAR(r1), ALGOOPTBATPAR(r2),
			GDKusec() - t0);
=======
	ALGODEBUG fprintf(stderr, "#%s: %s(l=" ALGOBATFMT ","
			  "r=" ALGOBATFMT ",sl=" ALGOOPTBATFMT ","
			  "sr=" ALGOOPTBATFMT ") %s "
			  "-> (" ALGOBATFMT "," ALGOOPTBATFMT ") " LLFMT "us\n",
			  MT_thread_getname(), __func__,
			  ALGOBATPAR(l), ALGOBATPAR(r),
			  ALGOOPTBATPAR(sl), ALGOOPTBATPAR(sr),
			  reason,
			  ALGOBATPAR(r1), ALGOOPTBATPAR(r2),
			  GDKusec() - t0);
>>>>>>> 0434975f

	return GDK_SUCCEED;
}


/* Make the implementation choices for various left joins. */
static gdk_return
leftjoin(BAT **r1p, BAT **r2p, BAT *l, BAT *r, BAT *sl, BAT *sr,
	 bool nil_matches, bool nil_on_miss, bool semi, bool only_misses,
	 bool not_in, BUN estimate, const char *func, lng t0)
{
	BUN lcnt, rcnt;
	struct canditer lci, rci;
	bool phash = false;

	/* only_misses implies left output only */
	assert(!only_misses || r2p == NULL);
	/* if nil_on_miss is set, we really need a right output */
	assert(!nil_on_miss || r2p != NULL);
	/* if not_in is set, then so is only_misses */
	assert(!not_in || only_misses);
	*r1p = NULL;
	if (r2p)
		*r2p = NULL;
	if (joinparamcheck(l, r, NULL, sl, sr, func) != GDK_SUCCEED)
		return GDK_FAIL;

	lcnt = canditer_init(&lci, l, sl);
	rcnt = canditer_init(&rci, r, sr);

	if (lcnt == 0 || (!only_misses && !nil_on_miss && rcnt == 0)) {
<<<<<<< HEAD
		TRC_DEBUG(ALGO, "%s(l=" ALGOBATFMT ","
				"r=" ALGOBATFMT ",sl=" ALGOOPTBATFMT ","
				"sr=" ALGOOPTBATFMT ",nil_matches=%d,"
				"nil_on_miss=%d,semi=%d,only_misses=%d,"
				"not_in=%d)\n",
				func,
				ALGOBATPAR(l), ALGOBATPAR(r),
				ALGOOPTBATPAR(sl), ALGOOPTBATPAR(sr),
				nil_matches, nil_on_miss, semi, only_misses,
				not_in);
=======
		ALGODEBUG fprintf(stderr, "#%s: %s(l=" ALGOBATFMT ","
				  "r=" ALGOBATFMT ",sl=" ALGOOPTBATFMT ","
				  "sr=" ALGOOPTBATFMT ",nil_matches=%d,"
				  "nil_on_miss=%d,semi=%d,only_misses=%d,"
				  "not_in=%d)\n", MT_thread_getname(),
				  func,
				  ALGOBATPAR(l), ALGOBATPAR(r),
				  ALGOOPTBATPAR(sl), ALGOOPTBATPAR(sr),
				  nil_matches, nil_on_miss, semi, only_misses,
				  not_in);
>>>>>>> 0434975f
		return nomatch(r1p, r2p, l, r, &lci,
			       nil_on_miss, only_misses, func, t0);
	}

	if (!nil_on_miss && !semi && !only_misses && !not_in &&
	    (lcnt == 1 || (BATordered(l) && BATordered_rev(l)) ||
	     (l->ttype == TYPE_void && is_oid_nil(l->tseqbase)))) {
		/* single value to join, use select */
		return selectjoin(r1p, r2p, l, r, sl, sr,
				  &lci, nil_matches, t0, false, func);
	} else if (BATtdense(r) && rci.tpe == cand_dense &&
		   lcnt > 0 && rcnt > 0) {
		/* use special implementation for dense right-hand side */
		return mergejoin_void(r1p, r2p, l, r, sl, sr, &lci, &rci,
				      nil_on_miss, only_misses, t0, false,
				      func);
	} else if (BATtdense(l)
		   && lci.tpe == cand_dense
		   && rci.tpe == cand_dense
		   && !semi
		   && !nil_matches
		   && !only_misses
		   && !not_in
		   /* && (rcnt * 1024) < lcnt */
		   && (BATordered(r) || BATordered_rev(r))) {
		assert(ATOMtype(l->ttype) == TYPE_oid); /* tdense */
		return fetchjoin(r1p, r2p, l, r, sl, sr, &lci, &rci, func, t0);
	} else if ((BATordered(r) || BATordered_rev(r))
		   && (BATordered(l)
		       || BATordered_rev(l)
		       || BATtdense(r)
		       || lcnt < 1024
		       || BATcount(r) * (Tsize(r) + (r->tvheap ? r->tvheap->size : 0) + 2 * sizeof(BUN)) > GDK_mem_maxsize / (GDKnr_threads ? GDKnr_threads : 1))) {
		return mergejoin(r1p, r2p, l, r, sl, sr, &lci, &rci,
				 nil_matches, nil_on_miss, semi, only_misses,
				 not_in, estimate, t0, false, func);
	}
	phash = sr == NULL &&
		VIEWtparent(r) != 0 &&
		BATcount(BBP_cache(VIEWtparent(r))) == BATcount(r);
	return hashjoin(r1p, r2p, l, r, sl, sr, &lci, &rci,
			nil_matches, nil_on_miss, semi, only_misses,
			not_in, estimate, t0, false, phash, func);
}

/* Perform an equi-join over l and r.  Returns two new, aligned, bats
 * with the oids of matching tuples.  The result is in the same order
 * as l (i.e. r1 is sorted). */
gdk_return
BATleftjoin(BAT **r1p, BAT **r2p, BAT *l, BAT *r, BAT *sl, BAT *sr, bool nil_matches, BUN estimate)
{
	return leftjoin(r1p, r2p, l, r, sl, sr, nil_matches,
			false, false, false, false, estimate, "BATleftjoin",
			GDKdebug & ALGOMASK ? GDKusec() : 0);
}

/* Performs a left outer join over l and r.  Returns two new, aligned,
 * bats with the oids of matching tuples, or the oid in the first
 * output bat and nil in the second output bat if the value in l does
 * not occur in r.  The result is in the same order as l (i.e. r1 is
 * sorted). */
gdk_return
BATouterjoin(BAT **r1p, BAT **r2p, BAT *l, BAT *r, BAT *sl, BAT *sr, bool nil_matches, BUN estimate)
{
	return leftjoin(r1p, r2p, l, r, sl, sr, nil_matches,
			true, false, false, false, estimate, "BATouterjoin",
			GDKdebug & ALGOMASK ? GDKusec() : 0);
}

/* Perform a semi-join over l and r.  Returns one or two new, bats
 * with the oids of matching tuples.  The result is in the same order
 * as l (i.e. r1 is sorted).  If a single bat is returned, it is a
 * candidate list. */
gdk_return
BATsemijoin(BAT **r1p, BAT **r2p, BAT *l, BAT *r, BAT *sl, BAT *sr, bool nil_matches, BUN estimate)
{
	return leftjoin(r1p, r2p, l, r, sl, sr, nil_matches,
			false, true, false, false, estimate, "BATsemijoin",
			GDKdebug & ALGOMASK ? GDKusec() : 0);
}

/* Return a candidate list with the list of rows in l whose value also
 * occurs in r.  This is just the left output of a semi-join. */
BAT *
BATintersect(BAT *l, BAT *r, BAT *sl, BAT *sr, bool nil_matches, BUN estimate)
{
	BAT *bn;

	if (leftjoin(&bn, NULL, l, r, sl, sr, nil_matches,
		     false, true, false, false, estimate, "BATintersect",
		     GDKdebug & ALGOMASK ? GDKusec() : 0) == GDK_SUCCEED)
		return virtualize(bn);
	return NULL;
}

/* Return the difference of l and r.  The result is a BAT with the
 * oids of those values in l that do not occur in r.  This is what you
 * might call an anti-semi-join.  The result is a candidate list. */
BAT *
BATdiff(BAT *l, BAT *r, BAT *sl, BAT *sr, bool nil_matches, bool not_in,
	BUN estimate)
{
	BAT *bn;

	if (leftjoin(&bn, NULL, l, r, sl, sr, nil_matches,
		     false, false, true, not_in, estimate, "BATdiff",
		     GDKdebug & ALGOMASK ? GDKusec() : 0) == GDK_SUCCEED)
		return virtualize(bn);
	return NULL;
}

gdk_return
BATthetajoin(BAT **r1p, BAT **r2p, BAT *l, BAT *r, BAT *sl, BAT *sr, int op, bool nil_matches, BUN estimate)
{
	int opcode = 0;
	lng t0 = 0;

	/* encode operator as a bit mask into opcode */
	switch (op) {
	case JOIN_EQ:
		return BATjoin(r1p, r2p, l, r, sl, sr, nil_matches, estimate);
	case JOIN_NE:
		opcode = MASK_NE;
		break;
	case JOIN_LT:
		opcode = MASK_LT;
		break;
	case JOIN_LE:
		opcode = MASK_LE;
		break;
	case JOIN_GT:
		opcode = MASK_GT;
		break;
	case JOIN_GE:
		opcode = MASK_GE;
		break;
	default:
		GDKerror("BATthetajoin: unknown operator %d.\n", op);
		return GDK_FAIL;
	}

	TRC_DEBUG_IF(ALGO) t0 = GDKusec();
	*r1p = NULL;
	if (r2p) {
		*r2p = NULL;
	}
	if (joinparamcheck(l, r, NULL, sl, sr, "BATthetajoin") != GDK_SUCCEED)
		return GDK_FAIL;

	return thetajoin(r1p, r2p, l, r, sl, sr, opcode, estimate, t0);
}

gdk_return
BATjoin(BAT **r1p, BAT **r2p, BAT *l, BAT *r, BAT *sl, BAT *sr, bool nil_matches, BUN estimate)
{
	struct canditer lci, rci;
	BUN lcnt, rcnt;
	BUN lsize, rsize;
	bool lhash = false, rhash = false;
	bool plhash = false, prhash = false;
	BUN lslots = 0, rslots = 0;
	bool swap;
	bat parent;
	size_t mem_size;
	lng t0 = 0;
	const char *reason = "";

	TRC_DEBUG_IF(ALGO) t0 = GDKusec();

	if ((parent = VIEWtparent(l)) != 0) {
		BAT *b = BBPdescriptor(parent);
		if (l->hseqbase == b->hseqbase &&
		    BATcount(l) == BATcount(b))
			l = b;
	}
	if ((parent = VIEWtparent(r)) != 0) {
		BAT *b = BBPdescriptor(parent);
		if (r->hseqbase == b->hseqbase &&
		    BATcount(r) == BATcount(b))
			r = b;
	}

	lcnt = canditer_init(&lci, l, sl);
	rcnt = canditer_init(&rci, r, sr);

	*r1p = NULL;
	if (r2p) {
		*r2p = NULL;
	}
	if (joinparamcheck(l, r, NULL, sl, sr, "BATjoin") != GDK_SUCCEED)
		return GDK_FAIL;

	if (lcnt == 0 || rcnt == 0) {
<<<<<<< HEAD
		TRC_DEBUG(ALGO, "BATjoin(l=" ALGOBATFMT ","
				"r=" ALGOBATFMT ",sl=" ALGOOPTBATFMT ","
				"sr=" ALGOOPTBATFMT ",nil_matches=%d)\n",
				ALGOBATPAR(l), ALGOBATPAR(r),
				ALGOOPTBATPAR(sl), ALGOOPTBATPAR(sr),
				nil_matches);
=======
		ALGODEBUG fprintf(stderr, "#%s: BATjoin(l=" ALGOBATFMT ","
				  "r=" ALGOBATFMT ",sl=" ALGOOPTBATFMT ","
				  "sr=" ALGOOPTBATFMT ",nil_matches=%d)\n", MT_thread_getname(),
				  ALGOBATPAR(l), ALGOBATPAR(r),
				  ALGOOPTBATPAR(sl), ALGOOPTBATPAR(sr),
				  nil_matches);
>>>>>>> 0434975f
		return nomatch(r1p, r2p, l, r, &lci,
			       false, false, "BATjoin", t0);
	}

	swap = false;

	/* some statistics to help us decide */
	lsize = (BUN) (BATcount(l) * (Tsize(l)) + (l->tvheap ? l->tvheap->size : 0) + 2 * sizeof(BUN));
	rsize = (BUN) (BATcount(r) * (Tsize(r)) + (r->tvheap ? r->tvheap->size : 0) + 2 * sizeof(BUN));
	mem_size = GDK_mem_maxsize / (GDKnr_threads ? GDKnr_threads : 1);

	if (lcnt == 1 || (BATordered(l) && BATordered_rev(l)) || (l->ttype == TYPE_void && is_oid_nil(l->tseqbase))) {
		/* single value to join, use select */
		return selectjoin(r1p, r2p, l, r, sl, sr,
				  &lci, nil_matches, t0, false, __func__);
	} else if (r2p != NULL && (rcnt == 1 || (BATordered(r) && BATordered_rev(r)) || (r->ttype == TYPE_void && is_oid_nil(r->tseqbase)))) {
		/* single value to join, use select */
		return selectjoin(r2p, r1p, r, l, sr, sl,
				  &rci, nil_matches, t0, true, __func__);
	} else if (BATtdense(r) && rci.tpe == cand_dense) {
		/* use special implementation for dense right-hand side */
		return mergejoin_void(r1p, r2p, l, r, sl, sr, &lci, &rci,
				      false, false, t0, false, __func__);
	} else if (r2p && BATtdense(l) && lci.tpe == cand_dense) {
		/* use special implementation for dense right-hand side */
		return mergejoin_void(r2p, r1p, r, l, sr, sl, &rci, &lci,
				      false, false, t0, true, __func__);
	} else if ((BATordered(l) || BATordered_rev(l)) &&
		   (BATordered(r) || BATordered_rev(r))) {
		/* both sorted */
		return mergejoin(r1p, r2p, l, r, sl, sr, &lci, &rci,
				 nil_matches, false, false, false, false,
				 estimate, t0, false, __func__);
	}
	if (sl == NULL) {
		lhash = BATcheckhash(l);
		if (lhash) {
			lslots = l->thash->nheads;
		} else if ((parent = VIEWtparent(l)) != 0) {
			BAT *b = BBPdescriptor(parent);
			/* use hash on parent if the average chain
			 * length times the number of required probes
			 * is less than the cost for creating and
			 * probing a new hash on the view */
			if (BATcheckhash(b)) {
				lslots = b->thash->nheads;
				lhash = (BATcount(b) == BATcount(l) ||
					 BATcount(b) / lslots * rcnt < lcnt + rcnt);
			}
			plhash = lhash;
		}
	} else if (BATtdense(sl) && BATcheckhash(l)) {
		lslots = l->thash->nheads;
		lhash = BATcount(l) / lslots * rcnt < lcnt + rcnt;
	}
	if (sr == NULL) {
		rhash = BATcheckhash(r);
		if (rhash) {
			rslots = r->thash->nheads;
		} else if ((parent = VIEWtparent(r)) != 0) {
			BAT *b = BBPdescriptor(parent);
			/* use hash on parent if the average chain
			 * length times the number of required probes
			 * is less than the cost for creating and
			 * probing a new hash on the view */
			if (BATcheckhash(b)) {
				rslots = b->thash->nheads;
				rhash = (BATcount(b) == BATcount(r) ||
					 BATcount(b) / rslots * lcnt < lcnt + rcnt);
			}
			prhash = rhash;
		}
	} else if (BATtdense(sr) && BATcheckhash(r)) {
		rslots = r->thash->nheads;
		rhash = BATcount(r) / rslots * rcnt < lcnt + rcnt;
	}
	if (lhash && rhash) {
		if (lcnt == lslots && rcnt == rslots) {
			/* both perfect hashes, smallest on right */
			swap = r2p && lcnt < rcnt;
		} else if (r2p && lcnt == lslots) {
			/* left is perfect (right isn't): swap */
			swap = true;
		} else if (rcnt != rslots) {
			/* neither is perfect, shortest chains on right */
			swap = r2p && lcnt / lslots < rcnt / rslots;
		} /* else: right is perfect */
		reason = "both have hash";
	} else if (r2p && lhash) {
		/* only left has hash, swap */
		swap = true;
		reason = "left has hash";
	} else if (rhash) {
		/* only right has hash, don't swap */
		swap = false;
		reason = "right has hash";
	} else if (r2p &&
		   (BATordered(l) || BATordered_rev(l)) &&
		   (BATtvoid(l) || rcnt < 1024 || MIN(lsize, rsize) > mem_size)) {
		/* only left is sorted, swap; but only if right is
		 * "large" and the smaller of the two isn't too large
		 * (i.e. prefer hash over binary search, but only if
		 * the hash table doesn't cause thrashing) */
		return mergejoin(r2p, r1p, r, l, sr, sl, &rci, &lci,
				 nil_matches, false, false, false, false,
				 estimate, t0, true, __func__);
	} else if ((BATordered(r) || BATordered_rev(r)) &&
		   (BATtvoid(r) || lcnt < 1024 || MIN(lsize, rsize) > mem_size)) {
		/* only right is sorted, don't swap; but only if left
		 * is "large" and the smaller of the two isn't too
		 * large (i.e. prefer hash over binary search, but
		 * only if the hash table doesn't cause thrashing) */
		return mergejoin(r1p, r2p, l, r, sl, sr, &lci, &rci,
				 nil_matches, false, false, false, false,
				 estimate, t0, false, __func__);
	} else if (r2p && !l->batTransient && r->batTransient) {
		/* l is persistent and r is not, create hash on l
		 * since it may be reused */
		swap = true;
		reason = "left is persistent";
	} else if (l->batTransient && !r->batTransient) {
		/* l is not persistent but r is, create hash on r
		 * since it may be reused */
		/* nothing */;
		reason = "right is persistent";
	} else if (r2p && lcnt < rcnt) {
		/* no hashes, not sorted, create hash on smallest BAT */
		swap = true;
		reason = "left is smaller";
	}
	if (swap) {
		assert(r2p);
		return hashjoin(r2p, r1p, r, l, sr, sl, &rci, &lci,
				nil_matches, false, false, false, false,
				estimate, t0, true, plhash, reason);
	} else {
		return hashjoin(r1p, r2p, l, r, sl, sr, &lci, &rci,
				nil_matches, false, false, false, false,
				estimate, t0, false, prhash, reason);
	}
}

gdk_return
BATbandjoin(BAT **r1p, BAT **r2p, BAT *l, BAT *r, BAT *sl, BAT *sr,
	    const void *c1, const void *c2, bool li, bool hi, BUN estimate)
{
	lng t0 = 0;

	TRC_DEBUG_IF(ALGO) t0 = GDKusec();

<<<<<<< HEAD
	TRC_DEBUG(ALGO, "BATbandjoin("
=======
	ALGODEBUG fprintf(stderr, "#%s: BATbandjoin("
>>>>>>> 0434975f
			  "l=" ALGOBATFMT ",r=" ALGOBATFMT ","
			  "sl=" ALGOOPTBATFMT ",sr=" ALGOOPTBATFMT ")\n", MT_thread_getname(),
			  ALGOBATPAR(l), ALGOBATPAR(r),
			  ALGOOPTBATPAR(sl), ALGOOPTBATPAR(sr));

	*r1p = NULL;
	if (r2p) {
		*r2p = NULL;
	}
	if (joinparamcheck(l, r, NULL, sl, sr, "BATbandjoin") != GDK_SUCCEED)
		return GDK_FAIL;
	return bandjoin(r1p, r2p, l, r, sl, sr, c1, c2, li, hi, estimate, t0);
}

gdk_return
BATrangejoin(BAT **r1p, BAT **r2p, BAT *l, BAT *rl, BAT *rh,
	     BAT *sl, BAT *sr, bool li, bool hi, bool anti, bool symmetric,
	     BUN estimate)
{
	struct canditer lci, rci;
	BAT *r1, *r2;
	BUN maxsize;
	lng t0 = 0;

<<<<<<< HEAD
	TRC_DEBUG_IF(ALGO) t0 = GDKusec();
=======
	ALGODEBUG t0 = GDKusec();
>>>>>>> 0434975f
	*r1p = NULL;
	if (r2p) {
		*r2p = NULL;
	}
	if (joinparamcheck(l, rl, rh, sl, sr, "BATrangejoin") != GDK_SUCCEED)
		return GDK_FAIL;
	if (canditer_init(&lci, l, sl) == 0 ||
	    canditer_init(&rci, rl, sr) == 0 ||
	    (l->ttype == TYPE_void && is_oid_nil(l->tseqbase)) ||
	    ((rl->ttype == TYPE_void && is_oid_nil(rl->tseqbase)) &&
	     (rh->ttype == TYPE_void && is_oid_nil(rh->tseqbase)))) {
		/* trivial: empty input */
		return nomatch(r1p, r2p, l, rl, &lci, false, false,
			       __func__, t0);
	}
	if (rl->ttype == TYPE_void && is_oid_nil(rl->tseqbase)) {
		if (!anti)
			return nomatch(r1p, r2p, l, rl, &lci, false, false,
				       __func__, t0);
		return thetajoin(r1p, r2p, l, rh, sl, sr, MASK_GT, estimate, t0);
	}
	if (rh->ttype == TYPE_void && is_oid_nil(rh->tseqbase)) {
		if (!anti)
			return nomatch(r1p, r2p, l, rl, &lci, false, false,
				       __func__, t0);
		return thetajoin(r1p, r2p, l, rl, sl, sr, MASK_LT, estimate, t0);
	}

	if ((maxsize = joininitresults(&r1, r2p ? &r2 : NULL, sl ? BATcount(sl) : BATcount(l), sr ? BATcount(sr) : BATcount(rl), false, false, false, false, false, estimate)) == BUN_NONE)
		return GDK_FAIL;
	*r1p = r1;
	if (r2p) {
		*r2p = r2;
	}
	if (maxsize == 0)
		return GDK_SUCCEED;

	/* note, the rangejoin implementation is in gdk_select.c since
	 * it uses the imprints code there */
	return rangejoin(r1, r2, l, rl, rh, &lci, &rci, li, hi, anti, symmetric, maxsize);
}<|MERGE_RESOLUTION|>--- conflicted
+++ resolved
@@ -216,11 +216,7 @@
 
 #define APPEND(b, o)		(((oid *) b->theap.base)[b->batCount++] = (o))
 
-<<<<<<< HEAD
-#define MAYBEEXTEND_PROGRESS(CNT, LCUR, LCNT)			\
-=======
 #define MAYBEEXTEND_PROGRESS(CNT, LCUR, LCNT)				\
->>>>>>> 0434975f
 	do {								\
 		BUN N = (CNT);						\
 		if (BATcount(r1) + N > BATcapacity(r1)) {		\
@@ -276,18 +272,10 @@
 			*r2p = r2;
 		}
 		*r1p = r1;
-<<<<<<< HEAD
 		TRC_DEBUG(ALGO, "%s(l=%s,r=%s)=(" ALGOBATFMT "," ALGOOPTBATFMT ") " LLFMT "us -- nomatch\n",
 				  	func, BATgetId(l), BATgetId(r),
 				  	ALGOBATPAR(r1), ALGOOPTBATPAR(r2),
 				  	GDKusec() - t0);
-=======
-		ALGODEBUG fprintf(stderr,
-				  "#%s: %s(l=%s,r=%s)=(" ALGOBATFMT "," ALGOOPTBATFMT ") " LLFMT "us -- nomatch\n", MT_thread_getname(),
-				  func, BATgetId(l), BATgetId(r),
-				  ALGOBATPAR(r1), ALGOOPTBATPAR(r2),
-				  GDKusec() - t0);
->>>>>>> 0434975f
 		return GDK_SUCCEED;
 	}
 
@@ -300,18 +288,10 @@
 		*r2p = r2;
 	}
 	*r1p = r1;
-<<<<<<< HEAD
 	TRC_DEBUG(ALGO, "%s(l=%s,r=%s)=(" ALGOBATFMT "," ALGOOPTBATFMT ") " LLFMT "us -- nomatch\n",
 				func, BATgetId(l), BATgetId(r),
 				ALGOBATPAR(r1), ALGOOPTBATPAR(r2),
 				GDKusec() - t0);
-=======
-	ALGODEBUG fprintf(stderr,
-			  "#%s: %s(l=%s,r=%s)=(" ALGOBATFMT "," ALGOOPTBATFMT ") " LLFMT "us -- nomatch\n", MT_thread_getname(),
-			  func, BATgetId(l), BATgetId(r),
-			  ALGOBATPAR(r1), ALGOOPTBATPAR(r2),
-			  GDKusec() - t0);
->>>>>>> 0434975f
 	return GDK_SUCCEED;
 }
 
@@ -420,7 +400,6 @@
 		*r2p = r2;
 	}
 	BBPunfix(bn->batCacheid);
-<<<<<<< HEAD
 	TRC_DEBUG(ALGO, "%s(l=" ALGOBATFMT ","
 			"r=" ALGOBATFMT ",sl=" ALGOOPTBATFMT ","
 			"sr=" ALGOOPTBATFMT ",nil_matches=%d)%s %s "
@@ -432,19 +411,6 @@
 			swapped ? " swapped" : "", reason,
 			ALGOBATPAR(r1), ALGOOPTBATPAR(r2),
 			GDKusec() - t0);
-=======
-	ALGODEBUG fprintf(stderr, "#%s: %s(l=" ALGOBATFMT ","
-			  "r=" ALGOBATFMT ",sl=" ALGOOPTBATFMT ","
-			  "sr=" ALGOOPTBATFMT ",nil_matches=%d)%s %s "
-			  "-> (" ALGOBATFMT "," ALGOOPTBATFMT ") " LLFMT "us\n",
-			  MT_thread_getname(), __func__,
-			  ALGOBATPAR(l), ALGOBATPAR(r),
-			  ALGOOPTBATPAR(sl), ALGOOPTBATPAR(sr),
-			  nil_matches,
-			  swapped ? " swapped" : "", reason,
-			  ALGOBATPAR(r1), ALGOOPTBATPAR(r2),
-			  GDKusec() - t0);
->>>>>>> 0434975f
 
 	return GDK_SUCCEED;
 }
@@ -778,7 +744,6 @@
 	if (r2->tkey && r2->tsorted)
 		virtualize(r2);
   doreturn2:
-<<<<<<< HEAD
 	TRC_DEBUG(ALGO, "%s(l=" ALGOBATFMT ","
 			"r=" ALGOBATFMT ",sl=" ALGOOPTBATFMT ","
 			"sr=" ALGOOPTBATFMT ","
@@ -791,20 +756,6 @@
 			swapped ? " swapped" : "", reason,
 			ALGOBATPAR(r1), ALGOOPTBATPAR(r2),
 			GDKusec() - t0);
-=======
-	ALGODEBUG fprintf(stderr, "#%s: %s(l=" ALGOBATFMT ","
-			  "r=" ALGOBATFMT ",sl=" ALGOOPTBATFMT ","
-			  "sr=" ALGOOPTBATFMT ","
-			  "nil_on_miss=%d,only_misses=%d)%s %s "
-			  "-> (" ALGOBATFMT "," ALGOOPTBATFMT ") " LLFMT "us\n",
-			  MT_thread_getname(), __func__,
-			  ALGOBATPAR(l), ALGOBATPAR(r),
-			  ALGOOPTBATPAR(sl), ALGOOPTBATPAR(sr),
-			  nil_on_miss, only_misses,
-			  swapped ? " swapped" : "", reason,
-			  ALGOBATPAR(r1), ALGOOPTBATPAR(r2),
-			  GDKusec() - t0);
->>>>>>> 0434975f
 
 	return GDK_SUCCEED;
 }
@@ -1089,7 +1040,6 @@
 			r2->tseqbase = 0;
 		}
 	}
-<<<<<<< HEAD
 	TRC_DEBUG(ALGO, "%s(l=" ALGOBATFMT ","
 			"r=" ALGOBATFMT ","
 			"nil_matches=%d)%s %s "
@@ -1100,18 +1050,6 @@
 			swapped ? " swapped" : "", reason,
 			ALGOBATPAR(r1), ALGOOPTBATPAR(r2),
 			GDKusec() - t0);
-=======
-	ALGODEBUG fprintf(stderr, "#%s: %s(l=" ALGOBATFMT ","
-			  "r=" ALGOBATFMT ","
-			  "nil_matches=%d)%s %s "
-			  "-> (" ALGOBATFMT "," ALGOOPTBATFMT ") " LLFMT "us\n",
-			  MT_thread_getname(), __func__,
-			  ALGOBATPAR(l), ALGOBATPAR(r),
-			  nil_matches,
-			  swapped ? " swapped" : "", reason,
-			  ALGOBATPAR(r1), ALGOOPTBATPAR(r2),
-			  GDKusec() - t0);
->>>>>>> 0434975f
 
 	return GDK_SUCCEED;
 
@@ -1401,7 +1339,6 @@
 			r2->tseqbase = 0;
 		}
 	}
-<<<<<<< HEAD
 	TRC_DEBUG(ALGO, "%s(l=" ALGOBATFMT ","
 			"r=" ALGOBATFMT ","
 			"nil_matches=%d)%s %s "
@@ -1412,18 +1349,6 @@
 			swapped ? " swapped" : "", reason,
 			ALGOBATPAR(r1), ALGOOPTBATPAR(r2),
 			GDKusec() - t0);
-=======
-	ALGODEBUG fprintf(stderr, "#%s: %s(l=" ALGOBATFMT ","
-			  "r=" ALGOBATFMT ","
-			  "nil_matches=%d)%s %s "
-			  "-> (" ALGOBATFMT "," ALGOOPTBATFMT ") " LLFMT "us\n",
-			  MT_thread_getname(), __func__,
-			  ALGOBATPAR(l), ALGOBATPAR(r),
-			  nil_matches,
-			  swapped ? " swapped" : "", reason,
-			  ALGOBATPAR(r1), ALGOOPTBATPAR(r2),
-			  GDKusec() - t0);
->>>>>>> 0434975f
 
 	return GDK_SUCCEED;
 
@@ -1692,7 +1617,6 @@
 			r2->tseqbase = 0;
 		}
 	}
-<<<<<<< HEAD
 	TRC_DEBUG(ALGO, "%s(l=" ALGOBATFMT ","
 			"r=" ALGOBATFMT ","
 			"nil_matches=%d)%s %s "
@@ -1703,18 +1627,6 @@
 			swapped ? " swapped" : "", reason,
 			ALGOBATPAR(r1), ALGOOPTBATPAR(r2),
 			GDKusec() - t0);
-=======
-	ALGODEBUG fprintf(stderr, "#%s: %s(l=" ALGOBATFMT ","
-			  "r=" ALGOBATFMT ","
-			  "nil_matches=%d)%s %s "
-			  "-> (" ALGOBATFMT "," ALGOOPTBATFMT ") " LLFMT "us\n",
-			  MT_thread_getname(), __func__,
-			  ALGOBATPAR(l), ALGOBATPAR(r),
-			  nil_matches,
-			  swapped ? " swapped" : "", reason,
-			  ALGOBATPAR(r1), ALGOOPTBATPAR(r2),
-			  GDKusec() - t0);
->>>>>>> 0434975f
 
 	return GDK_SUCCEED;
 
@@ -2429,7 +2341,6 @@
 			r2->tseqbase = 0;
 		}
 	}
-<<<<<<< HEAD
 	TRC_DEBUG(ALGO, "%s(l=" ALGOBATFMT ","
 			"r=" ALGOBATFMT ",sl=" ALGOOPTBATFMT ","
 			"sr=" ALGOOPTBATFMT ",nil_matches=%d,"
@@ -2443,21 +2354,6 @@
 			swapped ? " swapped" : "", reason,
 			ALGOBATPAR(r1), ALGOOPTBATPAR(r2),
 			GDKusec() - t0);
-=======
-	ALGODEBUG fprintf(stderr, "#%s: %s(l=" ALGOBATFMT ","
-			  "r=" ALGOBATFMT ",sl=" ALGOOPTBATFMT ","
-			  "sr=" ALGOOPTBATFMT ",nil_matches=%d,"
-			  "nil_on_miss=%d,semi=%d,only_misses=%d,"
-			  "not_in=%d)%s %s "
-			  "-> (" ALGOBATFMT "," ALGOOPTBATFMT ") " LLFMT "us\n",
-			  MT_thread_getname(), __func__,
-			  ALGOBATPAR(l), ALGOBATPAR(r),
-			  ALGOOPTBATPAR(sl), ALGOOPTBATPAR(sr),
-			  nil_matches, nil_on_miss, semi, only_misses, not_in,
-			  swapped ? " swapped" : "", reason,
-			  ALGOBATPAR(r1), ALGOOPTBATPAR(r2),
-			  GDKusec() - t0);
->>>>>>> 0434975f
 
 	return GDK_SUCCEED;
 
@@ -2467,22 +2363,6 @@
 	return GDK_FAIL;
 }
 
-<<<<<<< HEAD
-#define HASHLOOPBODY()							\
-	do {								\
-		MAYBEEXTEND(1, lci);					\
-		APPEND(r1, lo);						\
-		if (r2)							\
-			APPEND(r2, ro);					\
-		nr++;							\
-	} while (false)
-
-#define HASHloop_bound_TYPE(vals, h, hb, v, lo, hi, TYPE)		\
-	for (hb = HASHget(h, hash_##TYPE(h, &v));			\
-	     hb != HASHnil(h);						\
-	     hb = HASHgetlink(h,hb))					\
-		if (hb >= (lo) && hb < (hi) &&				\
-=======
 #define HASHLOOPBODY()				\
 	do {					\
 		MAYBEEXTEND(1, lci);		\
@@ -2497,7 +2377,6 @@
 	     hb != HASHnil(h);					\
 	     hb = HASHgetlink(h,hb))				\
 		if (hb >= (lo) && hb < (hi) &&			\
->>>>>>> 0434975f
 		    v == vals[hb])
 
 #define HASHloop_bound(bi, h, hb, v, lo, hi)		\
@@ -2650,15 +2529,9 @@
 	if (phash) {
 		BAT *b = BBPdescriptor(VIEWtparent(r));
 		assert(sr == NULL);
-<<<<<<< HEAD
 		TRC_DEBUG(ALGO, "%s(%s): using "
 				  "parent(" ALGOBATFMT ") for hash\n",
 				  __func__,
-=======
-		ALGODEBUG fprintf(stderr, "#%s: %s(%s): using "
-				  "parent(" ALGOBATFMT ") for hash\n",
-				  MT_thread_getname(), __func__,
->>>>>>> 0434975f
 				  BATgetId(r), ALGOBATPAR(b));
 		rl += (BUN) ((r->theap.base - b->theap.base) >> r->tshift);
 		rh += rl;
@@ -2669,30 +2542,17 @@
 		if (BATtdense(sr) &&
 		    BATcheckhash(r) &&
 		    BATcount(r) / r->thash->nheads * lci->ncand < lci->ncand + rci->ncand) {
-<<<<<<< HEAD
 			TRC_DEBUG(ALGO, "%s(%s): using "
 					  "existing hash with candidate list\n",
 					  __func__, BATgetId(r));
-=======
-			ALGODEBUG fprintf(stderr, "#%s: %s(%s): using "
-					  "existing hash with candidate list\n",
-					  MT_thread_getname(), __func__,
-					  BATgetId(r));
->>>>>>> 0434975f
 			hsh = r->thash;
 			sr = NULL;
 		} else {
 			char ext[32];
 			assert(!phash);
-<<<<<<< HEAD
 			TRC_DEBUG(ALGO, "%s(%s): creating "
 					  "hash for candidate list\n",
 					  __func__,
-=======
-			ALGODEBUG fprintf(stderr, "#%s: %s(%s): creating "
-					  "hash for candidate list\n",
-					  MT_thread_getname(), __func__,
->>>>>>> 0434975f
 					  BATgetId(r));
 			if (snprintf(ext, sizeof(ext), "thshjn%x", sr->batCacheid) >= (int) sizeof(ext))
 				goto bailout;
@@ -2868,21 +2728,13 @@
 			r2->tseqbase = 0;
 		}
 	}
-<<<<<<< HEAD
 	TRC_DEBUG(ALGO, "%s(l=" ALGOBATFMT ","
-=======
-	ALGODEBUG fprintf(stderr, "#%s: %s(l=" ALGOBATFMT ","
->>>>>>> 0434975f
 			  "r=" ALGOBATFMT ",sl=" ALGOOPTBATFMT ","
 			  "sr=" ALGOOPTBATFMT ",nil_matches=%d,"
 			  "nil_on_miss=%d,semi=%d,only_misses=%d,"
 			  "not_in=%d)%s %s "
 			  "-> (" ALGOBATFMT "," ALGOOPTBATFMT ") " LLFMT "us\n",
-<<<<<<< HEAD
 			  __func__,
-=======
-			  MT_thread_getname(), __func__,
->>>>>>> 0434975f
 			  ALGOBATPAR(l), ALGOBATPAR(r),
 			  ALGOOPTBATPAR(sl), ALGOOPTBATPAR(sr),
 			  nil_matches, nil_on_miss, semi, only_misses, not_in,
@@ -2929,13 +2781,9 @@
 	lng loff = 0, roff = 0;
 	oid lval = oid_nil, rval = oid_nil;
 
-<<<<<<< HEAD
 	TRC_DEBUG(ALGO, "thetajoin(l=" ALGOBATFMT ","
-=======
-	ALGODEBUG fprintf(stderr, "#%s: thetajoin(l=" ALGOBATFMT ","
->>>>>>> 0434975f
 			  "r=" ALGOBATFMT ",sl=" ALGOOPTBATFMT ","
-			  "sr=" ALGOOPTBATFMT ",op=%s%s%s)\n", MT_thread_getname(),
+			  "sr=" ALGOOPTBATFMT ",op=%s%s%s)\n",
 			  ALGOBATPAR(l), ALGOBATPAR(r), ALGOOPTBATPAR(sl), ALGOOPTBATPAR(sr),
 			  opcode & MASK_LT ? "<" : "",
 			  opcode & MASK_GT ? ">" : "",
@@ -3075,11 +2923,7 @@
 			r2->tseqbase = 0;
 		}
 	}
-<<<<<<< HEAD
 	TRC_DEBUG(ALGO, "thetajoin(l=%s,r=%s)=(" ALGOBATFMT "," ALGOOPTBATFMT ") " LLFMT "us\n",
-=======
-	ALGODEBUG fprintf(stderr, "#%s: thetajoin(l=%s,r=%s)=(" ALGOBATFMT "," ALGOOPTBATFMT ") " LLFMT "us\n", MT_thread_getname(),
->>>>>>> 0434975f
 			  BATgetId(l), BATgetId(r),
 			  ALGOBATPAR(r1), ALGOOPTBATPAR(r2),
 			  GDKusec() - t0);
@@ -3459,11 +3303,7 @@
 			r2->tseqbase = 0;
 		}
 	}
-<<<<<<< HEAD
 	TRC_DEBUG(ALGO, "BATbandjoin(l=%s,r=%s)=(" ALGOBATFMT "," ALGOOPTBATFMT ") " LLFMT "us\n",
-=======
-	ALGODEBUG fprintf(stderr, "#%s: BATbandjoin(l=%s,r=%s)=(" ALGOBATFMT "," ALGOOPTBATFMT ") " LLFMT "us\n", MT_thread_getname(),
->>>>>>> 0434975f
 			  BATgetId(l), BATgetId(r),
 			  ALGOBATPAR(r1), ALGOOPTBATPAR(r2),
 			  GDKusec() - t0);
@@ -3522,7 +3362,6 @@
 	r1->tsorted = r->tsorted || e - b <= 1;
 	r1->trevsorted = r->trevsorted || e - b <= 1;
 	r1->tseqbase = e == b ? 0 : e - b == 1 ? *(const oid *)Tloc(r1, 0) : oid_nil;
-<<<<<<< HEAD
 	TRC_DEBUG(ALGO, "%s(l=" ALGOBATFMT ","
 			"r=" ALGOBATFMT ",sl=" ALGOOPTBATFMT ","
 			"sr=" ALGOOPTBATFMT ") %s "
@@ -3533,18 +3372,6 @@
 			reason,
 			ALGOBATPAR(r1), ALGOOPTBATPAR(r2),
 			GDKusec() - t0);
-=======
-	ALGODEBUG fprintf(stderr, "#%s: %s(l=" ALGOBATFMT ","
-			  "r=" ALGOBATFMT ",sl=" ALGOOPTBATFMT ","
-			  "sr=" ALGOOPTBATFMT ") %s "
-			  "-> (" ALGOBATFMT "," ALGOOPTBATFMT ") " LLFMT "us\n",
-			  MT_thread_getname(), __func__,
-			  ALGOBATPAR(l), ALGOBATPAR(r),
-			  ALGOOPTBATPAR(sl), ALGOOPTBATPAR(sr),
-			  reason,
-			  ALGOBATPAR(r1), ALGOOPTBATPAR(r2),
-			  GDKusec() - t0);
->>>>>>> 0434975f
 
 	return GDK_SUCCEED;
 }
@@ -3576,7 +3403,6 @@
 	rcnt = canditer_init(&rci, r, sr);
 
 	if (lcnt == 0 || (!only_misses && !nil_on_miss && rcnt == 0)) {
-<<<<<<< HEAD
 		TRC_DEBUG(ALGO, "%s(l=" ALGOBATFMT ","
 				"r=" ALGOBATFMT ",sl=" ALGOOPTBATFMT ","
 				"sr=" ALGOOPTBATFMT ",nil_matches=%d,"
@@ -3587,18 +3413,6 @@
 				ALGOOPTBATPAR(sl), ALGOOPTBATPAR(sr),
 				nil_matches, nil_on_miss, semi, only_misses,
 				not_in);
-=======
-		ALGODEBUG fprintf(stderr, "#%s: %s(l=" ALGOBATFMT ","
-				  "r=" ALGOBATFMT ",sl=" ALGOOPTBATFMT ","
-				  "sr=" ALGOOPTBATFMT ",nil_matches=%d,"
-				  "nil_on_miss=%d,semi=%d,only_misses=%d,"
-				  "not_in=%d)\n", MT_thread_getname(),
-				  func,
-				  ALGOBATPAR(l), ALGOBATPAR(r),
-				  ALGOOPTBATPAR(sl), ALGOOPTBATPAR(sr),
-				  nil_matches, nil_on_miss, semi, only_misses,
-				  not_in);
->>>>>>> 0434975f
 		return nomatch(r1p, r2p, l, r, &lci,
 			       nil_on_miss, only_misses, func, t0);
 	}
@@ -3792,21 +3606,12 @@
 		return GDK_FAIL;
 
 	if (lcnt == 0 || rcnt == 0) {
-<<<<<<< HEAD
 		TRC_DEBUG(ALGO, "BATjoin(l=" ALGOBATFMT ","
 				"r=" ALGOBATFMT ",sl=" ALGOOPTBATFMT ","
 				"sr=" ALGOOPTBATFMT ",nil_matches=%d)\n",
 				ALGOBATPAR(l), ALGOBATPAR(r),
 				ALGOOPTBATPAR(sl), ALGOOPTBATPAR(sr),
 				nil_matches);
-=======
-		ALGODEBUG fprintf(stderr, "#%s: BATjoin(l=" ALGOBATFMT ","
-				  "r=" ALGOBATFMT ",sl=" ALGOOPTBATFMT ","
-				  "sr=" ALGOOPTBATFMT ",nil_matches=%d)\n", MT_thread_getname(),
-				  ALGOBATPAR(l), ALGOBATPAR(r),
-				  ALGOOPTBATPAR(sl), ALGOOPTBATPAR(sr),
-				  nil_matches);
->>>>>>> 0434975f
 		return nomatch(r1p, r2p, l, r, &lci,
 			       false, false, "BATjoin", t0);
 	}
@@ -3957,13 +3762,9 @@
 
 	TRC_DEBUG_IF(ALGO) t0 = GDKusec();
 
-<<<<<<< HEAD
 	TRC_DEBUG(ALGO, "BATbandjoin("
-=======
-	ALGODEBUG fprintf(stderr, "#%s: BATbandjoin("
->>>>>>> 0434975f
 			  "l=" ALGOBATFMT ",r=" ALGOBATFMT ","
-			  "sl=" ALGOOPTBATFMT ",sr=" ALGOOPTBATFMT ")\n", MT_thread_getname(),
+			  "sl=" ALGOOPTBATFMT ",sr=" ALGOOPTBATFMT ")\n",
 			  ALGOBATPAR(l), ALGOBATPAR(r),
 			  ALGOOPTBATPAR(sl), ALGOOPTBATPAR(sr));
 
@@ -3986,11 +3787,7 @@
 	BUN maxsize;
 	lng t0 = 0;
 
-<<<<<<< HEAD
 	TRC_DEBUG_IF(ALGO) t0 = GDKusec();
-=======
-	ALGODEBUG t0 = GDKusec();
->>>>>>> 0434975f
 	*r1p = NULL;
 	if (r2p) {
 		*r2p = NULL;
