/*
 * This Source Code Form is subject to the terms of the Mozilla Public
 * License, v. 2.0.  If a copy of the MPL was not distributed with this
 * file, You can obtain one at http://mozilla.org/MPL/2.0/.
 *
 * Copyright 1997 - July 2008 CWI, August 2008 - 2016 MonetDB B.V.
 */

#include "monetdb_config.h"
#include "gdk.h"
#include "gdk_private.h"
#include "gdk_calc_private.h"

/*
 * All "sub" join variants produce some sort of join on two input
 * BATs, optionally subject to up to two candidate lists.  Only values
 * in the input BATs that are mentioned in the associated candidate
 * list (if provided) are eligible.  They all return two output BATs
 * in the first two arguments.  The join operations differ in the way
 * in which tuples from the two inputs are matched.
 *
 * All inputs BATs must be dense headed, the output BATs will also be
 * dense headed.  The outputs consist of two aligned BATs (i.e. same
 * length and same seqbase in the head column (0@0)) that contain in
 * their tails the OIDs of the input BATs that match.  The candidate
 * lists, if given, contain in their tail the OIDs of the associated
 * input BAT which must be considered for matching.  The input BATs
 * must have the same tail type.
 *
 * All functions also have a parameter nil_matches which indicates
 * whether NIL must be considered an ordinary value that can match, or
 * whether NIL must be considered to never match.
 *
 * The join functions that are provided here are:
 * BATjoin
 *	normal equi-join
 * BATleftjoin
 *	normal equi-join, but the left output is sorted
 * BATouterjoin
 *	equi-join, but the left output is sorted, and if there is no
 *	match for a value in the left input, there is still an output
 *	with NIL in the right output
 * BATsemijoin
 *	equi-join, but the left output is sorted, and if there are
 *	multiple matches, only one is returned (i.e., the left output
 *	is also key)
 * BATthetajoin
 *	theta-join: an extra operator must be provided encoded as an
 *	integer (macros JOIN_EQ, JOIN_NE, JOIN_LT, JOIN_LE, JOIN_GT,
 *	JOIN_GE); value match if the left input has the given
 *	relationship with the right input; order of the outputs is not
 *	guaranteed
 * BATbandjoin
 *	band-join: two extra input values (c1, c2) must be provided as
 *	well as Booleans (li, hi) that indicate whether the value
 *	ranges are inclusive or not; values in the left and right
 *	inputs match if right - c1 <[=] left <[=] right + c2; if c1 or
 *	c2 is NIL, there are no matches
 * BATrangejoin
 *	range-join: the right input consists of two aligned BATs,
 *	values match if the left value is between two corresponding
 *	right values; two extra Boolean parameters, li and hi,
 *	indicate whether equal values match
 *
 * In addition to these functions, there are two more functions that
 * are closely related:
 * BATdiff
 *	difference: return a candidate list compatible list of OIDs of
 *	tuples in the left input whose value does not occur in the
 *	right input
 * BATproject
 *	projection: return a BAT aligned with the left input whose
 *	values are the values from the right input that were referred
 *	to by the OIDs in the tail of the left input
 */

/* Perform a bunch of sanity checks on the inputs to a join. */
static gdk_return
joinparamcheck(BAT *l, BAT *r1, BAT *r2, BAT *sl, BAT *sr, const char *func)
{
	if (!BAThdense(l) || !BAThdense(r1) || (r2 && !BAThdense(r2))) {
		GDKerror("%s: inputs must have dense head.\n", func);
		return GDK_FAIL;
	}
	if (ATOMtype(l->ttype) != ATOMtype(r1->ttype) ||
	    (r2 && ATOMtype(l->ttype) != ATOMtype(r2->ttype))) {
		GDKerror("%s: inputs not compatible.\n", func);
		return GDK_FAIL;
	}
	if (r2 &&
	    (BATcount(r1) != BATcount(r2) || r1->hseqbase != r2->hseqbase)) {
		GDKerror("%s: right inputs not aligned.\n", func);
		return GDK_FAIL;
	}
	if ((sl && !BAThdense(sl)) || (sr && !BAThdense(sr))) {
		GDKerror("%s: candidate lists must have dense head.\n", func);
		return GDK_FAIL;
	}
	if ((sl && ATOMtype(sl->ttype) != TYPE_oid) ||
	    (sr && ATOMtype(sr->ttype) != TYPE_oid)) {
		GDKerror("%s: candidate lists must have OID tail.\n", func);
		return GDK_FAIL;
	}
	if ((sl && !BATtordered(sl)) ||
	    (sr && !BATtordered(sr))) {
		GDKerror("%s: candidate lists must be sorted.\n", func);
		return GDK_FAIL;
	}
	if ((sl && !BATtkey(sl)) ||
	    (sr && !BATtkey(sr))) {
		GDKerror("%s: candidate lists must be unique.\n", func);
		return GDK_FAIL;
	}
	return GDK_SUCCEED;
}

/* Create the result bats for a join, returns the absolute maximum
 * number of outputs that could possibly be generated. */
static BUN
joininitresults(BAT **r1p, BAT **r2p, BUN lcnt, BUN rcnt, int lkey, int rkey,
		int semi, int nil_on_miss, int only_misses, BUN estimate)
{
	BAT *r1, *r2;
	BUN maxsize, size;

	lkey |= lcnt <= 1;
	rkey |= rcnt <= 1;

	*r1p = NULL;
	if (r2p)
		*r2p = NULL;
	if (rkey | semi | only_misses) {
		/* each entry left matches at most one on right, in
		 * case nil_on_miss is also set, each entry matches
		 * exactly one */
		maxsize = lcnt;
	} else if (lkey) {
		/* each entry on right is matched at most once */
		if (nil_on_miss) {
			/* one entry left could match all right, and
			 * all other entries left match nil */
			maxsize = lcnt + rcnt - 1;
		} else {
			maxsize = rcnt;
		}
	} else {
		/* in the worst case we have a full cross product */
		if (lcnt == 0 || rcnt == 0)
			maxsize = nil_on_miss ? lcnt : 0;
		else if (BUN_MAX / lcnt >= rcnt)
			maxsize = BUN_MAX;
		else
			maxsize = lcnt * rcnt;
	}
	size = estimate == BUN_NONE ? lcnt : estimate;
	if (size > maxsize)
		size = maxsize;
	if ((rkey | semi | only_misses) & nil_on_miss) {
		/* see comment above: each entry left matches exactly
		 * once */
		size = maxsize;
	}

	r1 = BATnew(TYPE_void, TYPE_oid, size, TRANSIENT);
	if (r1 == NULL) {
		return BUN_NONE;
	}
	BATseqbase(r1, 0);
	r1->T->nil = 0;
	r1->T->nonil = 1;
	r1->tkey = 1;
	r1->tsorted = 1;
	r1->trevsorted = 1;
	r1->tdense = 1;
	*r1p = r1;
	if (r2p) {
		r2 = BATnew(TYPE_void, TYPE_oid, size, TRANSIENT);
		if (r2 == NULL) {
			BBPreclaim(r1);
			return BUN_NONE;
		}
		BATseqbase(r2, 0);
		r2->T->nil = 0;
		r2->T->nonil = 1;
		r2->tkey = 1;
		r2->tsorted = 1;
		r2->trevsorted = 1;
		r2->tdense = 1;
		*r2p = r2;
	}
	return maxsize;
}

#define VALUE(s, x)	(s##vars ? \
			 s##vars + VarHeapVal(s##vals, (x), s##width) : \
			 s##vals + ((x) * s##width))
#define FVALUE(s, x)	(s##vals + ((x) * s##width))

#define BINSEARCHFUNC(TYPE)						\
static inline BUN							\
binsearch_##TYPE(const oid *rcand, oid offset, const TYPE *rvals,	\
		 BUN lo, BUN hi, const void *vp, int ordering, int last) \
{									\
	BUN mid;							\
	TYPE v, x;							\
									\
	assert(ordering == 1 || ordering == -1);			\
	assert(lo <= hi);						\
									\
	v = *(const TYPE *) vp;		/* value we're searching for */	\
									\
	if (ordering > 0) {						\
		if (rcand) {						\
			if (last) {					\
				if ((x = rvals[rcand[lo] - offset]) > v) \
					return lo;			\
				if ((x = rvals[rcand[hi] - offset]) < v || \
				    x == v)				\
					return hi + 1;			\
									\
				/* loop invariant: */			\
				/* value@lo <= v < value@hi */		\
				while (hi - lo > 1) {			\
					mid = (hi + lo) / 2;		\
					if (rvals[rcand[mid] - offset] > v) \
						hi = mid;		\
					else				\
						lo = mid;		\
				}					\
			} else {					\
				if ((x = rvals[rcand[lo] - offset]) > v || \
				    x == v)				\
					return lo;			\
				if ((x = rvals[rcand[hi] - offset]) < v) \
					return hi + 1;			\
									\
				/* loop invariant: */			\
				/* value@lo < v <= value@hi */		\
				while (hi - lo > 1) {			\
					mid = (hi + lo) / 2;		\
					if (rvals[rcand[mid] - offset] >= v) \
						hi = mid;		\
					else				\
						lo = mid;		\
				}					\
			}						\
		} else {						\
			if (last) {					\
				if ((x = rvals[lo]) > v)		\
					return lo;			\
				if ((x = rvals[hi]) < v || x == v)	\
					return hi + 1;			\
									\
				/* loop invariant: */			\
				/* value@lo <= v < value@hi */		\
				while (hi - lo > 1) {			\
					mid = (hi + lo) / 2;		\
					if (rvals[mid] > v)		\
						hi = mid;		\
					else				\
						lo = mid;		\
				}					\
			} else {					\
				if ((x = rvals[lo]) > v || x == v)	\
					return lo;			\
				if ((x = rvals[hi]) < v)		\
					return hi + 1;			\
									\
				/* loop invariant: */			\
				/* value@lo < v <= value@hi */		\
				while (hi - lo > 1) {			\
					mid = (hi + lo) / 2;		\
					if (rvals[mid] >= v)		\
						hi = mid;		\
					else				\
						lo = mid;		\
				}					\
			}						\
		}							\
	} else {							\
		if (rcand) {						\
			if (last) {					\
				if ((x = rvals[rcand[lo] - offset]) < v) \
					return lo;			\
				if ((x = rvals[rcand[hi] - offset]) > v || \
				    x == v)				\
					return hi + 1;			\
									\
				/* loop invariant: */			\
				/* value@lo >= v > value@hi */		\
				while (hi - lo > 1) {			\
					mid = (hi + lo) / 2;		\
					if (rvals[rcand[mid] - offset] < v) \
						hi = mid;		\
					else				\
						lo = mid;		\
				}					\
			} else {					\
				if ((x = rvals[rcand[lo] - offset]) < v || \
				    x == v)				\
					return lo;			\
				if ((x = rvals[rcand[hi] - offset]) > v) \
					return hi + 1;			\
									\
				/* loop invariant: */			\
				/* value@lo > v >= value@hi */		\
				while (hi - lo > 1) {			\
					mid = (hi + lo) / 2;		\
					if (rvals[rcand[mid] - offset] <= v) \
						hi = mid;		\
					else				\
						lo = mid;		\
				}					\
			}						\
		} else {						\
			if (last) {					\
				if ((x = rvals[lo]) < v)		\
					return lo;			\
				if ((x = rvals[hi]) > v || x == v)	\
					return hi + 1;			\
									\
				/* loop invariant: */			\
				/* value@lo >= v > value@hi */		\
				while (hi - lo > 1) {			\
					mid = (hi + lo) / 2;		\
					if (rvals[mid] < v)		\
						hi = mid;		\
					else				\
						lo = mid;		\
				}					\
			} else {					\
				if ((x = rvals[lo]) < v || x == v)	\
					return lo;			\
				if ((x = rvals[hi]) > v)		\
					return hi + 1;			\
									\
				/* loop invariant: */			\
				/* value@lo > v >= value@hi */		\
				while (hi - lo > 1) {			\
					mid = (hi + lo) / 2;		\
					if (rvals[mid] <= v)		\
						hi = mid;		\
					else				\
						lo = mid;		\
				}					\
			}						\
		}							\
	}								\
	return hi;							\
}

BINSEARCHFUNC(bte)
BINSEARCHFUNC(sht)
BINSEARCHFUNC(int)
BINSEARCHFUNC(lng)
#ifdef HAVE_HGE
BINSEARCHFUNC(hge)
#endif
BINSEARCHFUNC(flt)
BINSEARCHFUNC(dbl)
#if SIZEOF_OID == SIZEOF_INT
#define binsearch_oid(rcand, offset, rvals, lo, hi, vp, ordering, last) binsearch_int(rcand, offset, (const int *) rvals, lo, hi, (const int *) (vp), ordering, last)
#endif
#if SIZEOF_OID == SIZEOF_LNG
#define binsearch_oid(rcand, offset, rvals, lo, hi, vp, ordering, last) binsearch_lng(rcand, offset, (const lng *) rvals, lo, hi, (const lng *) (vp), ordering, last)
#endif

/* Do a binary search for the first/last occurrence of v between lo and hi
 * (lo inclusive, hi not inclusive) in rvals/rvars.
 * If last is set, return the index of the first value > v; if last is
 * not set, return the index of the first value >= v.
 * If ordering is -1, the values are sorted in reverse order and hence
 * all comparisons are reversed.
 */
static BUN
binsearch(const oid *rcand, oid offset,
	  int type, const char *rvals, const char *rvars,
	  int rwidth, BUN lo, BUN hi, const char *v,
	  int (*cmp)(const void *, const void *), int ordering, int last)
{
	BUN mid;
	int c;

	assert(ordering == 1 || ordering == -1);
	assert(lo < hi);

	--hi;			/* now hi is inclusive */

	switch (type) {
	case TYPE_bte:
		return binsearch_bte(rcand, offset, (const bte *) rvals,
				     lo, hi, (const bte *) v, ordering, last);
	case TYPE_sht:
		return binsearch_sht(rcand, offset, (const sht *) rvals,
				     lo, hi, (const sht *) v, ordering, last);
	case TYPE_int:
#if SIZEOF_WRD == SIZEOF_INT
	case TYPE_wrd:
#endif
#if SIZEOF_OID == SIZEOF_INT
	case TYPE_oid:
#endif
		return binsearch_int(rcand, offset, (const int *) rvals,
				     lo, hi, (const int *) v, ordering, last);
	case TYPE_lng:
#if SIZEOF_WRD == SIZEOF_LNG
	case TYPE_wrd:
#endif
#if SIZEOF_OID == SIZEOF_LNG
	case TYPE_oid:
#endif
		return binsearch_lng(rcand, offset, (const lng *) rvals,
				     lo, hi, (const lng *) v, ordering, last);
#ifdef HAVE_HGE
	case TYPE_hge:
		return binsearch_hge(rcand, offset, (const hge *) rvals,
				     lo, hi, (const hge *) v, ordering, last);
#endif
	case TYPE_flt:
		return binsearch_flt(rcand, offset, (const flt *) rvals,
				     lo, hi, (const flt *) v, ordering, last);
	case TYPE_dbl:
		return binsearch_dbl(rcand, offset, (const dbl *) rvals,
				     lo, hi, (const dbl *) v, ordering, last);
	}

	if ((c = ordering * cmp(VALUE(r, rcand ? rcand[lo] - offset : lo), v)) > 0 ||
	    (!last && c == 0))
		return lo;
	if ((c = ordering * cmp(VALUE(r, rcand ? rcand[hi] - offset : hi), v)) < 0 ||
	    (last && c == 0))
		return hi + 1;

	/* loop invariant:
	 * last ? value@lo <= v < value@hi : value@lo < v <= value@hi
	 *
	 * This version does some more work in the inner loop than the
	 * type-expanded versions (ordering and rcand checks) but is
	 * slow due to the function call and the needed check for
	 * rvars (in VALUE()) already, so we're beyond caring. */
	while (hi - lo > 1) {
		mid = (hi + lo) / 2;
		if ((c = ordering * cmp(VALUE(r, rcand ? rcand[mid] - offset : mid), v)) > 0 ||
		    (!last && c == 0))
			hi = mid;
		else
			lo = mid;
	}
	return hi;
}

#define APPEND(b, o)		(((oid *) b->T->heap.base)[b->batFirst + b->batCount++] = (o))

static gdk_return
nomatch(BAT *r1, BAT *r2, BAT *l, BAT *r, BUN lstart, BUN lend,
	const oid *lcand, const oid *lcandend,
	int nil_on_miss, int only_misses, const char *func, lng t0)
{
	BUN cnt;

<<<<<<< HEAD
	if (lstart == lend || !(nil_on_miss | only_misses)) {
=======
	r1->tkey = 1;
	r1->T->nokey[0] = r1->T->nokey[1] = 0;
	r1->tsorted = 1;
	r1->T->nosorted = 0;
	r1->tdense = 0;
	r1->T->nodense = 0;
	r1->T->nil = 0;
	r1->T->nonil = 1;
	r2->tkey = 1;
	r2->T->nokey[0] = r2->T->nokey[1] = 0;
	r2->tsorted = 1;
	r2->T->nosorted = 0;
	r2->tdense = 0;
	r2->T->nodense = 0;
	r2->T->nil = 0;
	r2->T->nonil = 1;
	if (lstart == lend || (!must_match && !nil_on_miss)) {
>>>>>>> 6c18909a
		virtualize(r1);
		r1->trevsorted = 1;
		r1->T->norevsorted = 0;
		virtualize(r2);
		r2->trevsorted = 1;
		r2->T->norevsorted = 0;
		return GDK_SUCCEED;
	}
	if (lcand) {
		cnt = (BUN) (lcandend - lcand);
		if (BATextend(r1, cnt) != GDK_SUCCEED)
			goto bailout;
		memcpy(Tloc(r1, BUNfirst(r1)), lcand, (lcandend - lcand) * sizeof(oid));
		BATsetcount(r1, cnt);
	} else {
		cnt = lend - lstart;
		HEAPfree(&r1->T->heap, 1);
		r1->ttype = TYPE_void;
		r1->tvarsized = 1;
		r1->T->width = 0;
		r1->T->shift = 0;
		if (BATextend(r1, cnt) != GDK_SUCCEED)
			goto bailout;
		BATsetcount(r1, cnt);
		BATseqbase(BATmirror(r1), lstart + l->hseqbase);
	}
<<<<<<< HEAD
	BATseqbase(r1, 0);
	if (r2) {
		HEAPfree(&r2->T->heap, 1);
		r2->ttype = TYPE_void;
		r2->tvarsized = 1;
		r2->T->width = 0;
		r2->T->shift = 0;
		r2->tdense = 0;
		if (BATextend(r2, cnt) != GDK_SUCCEED)
			goto bailout;
		BATsetcount(r2, cnt);
		BATseqbase(BATmirror(r2), oid_nil);
		BATseqbase(r2, 0);
	}
=======
	r1->T->norevsorted = !(r1->trevsorted = BATcount(r1) <= 1);
	HEAPfree(&r2->T->heap, 1);
	r2->ttype = TYPE_void;
	r2->tvarsized = 1;
	r2->T->width = 0;
	r2->T->shift = 0;
	if (BATextend(r2, cnt) != GDK_SUCCEED)
		goto bailout;
	BATsetcount(r2, cnt);
	BATseqbase(BATmirror(r2), oid_nil);
>>>>>>> 6c18909a
	ALGODEBUG fprintf(stderr,
			  "#%s(l=%s,r=%s)=(%s#"BUNFMT"%s%s%s,%s#"BUNFMT"%s%s%s) " LLFMT "us -- nomatch\n",
			  func,
			  BATgetId(l), BATgetId(r),
			  BATgetId(r1), BATcount(r1),
			  r1->tsorted ? "-sorted" : "",
			  r1->trevsorted ? "-revsorted" : "",
			  r1->tkey & 1 ? "-key" : "",
			  r2 ? BATgetId(r2) : "--", r2 ? BATcount(r2) : 0,
			  r2 && r2->tsorted ? "-sorted" : "",
			  r2 && r2->trevsorted ? "-revsorted" : "",
			  r2 && r2->tkey & 1 ? "-key" : "",
			  GDKusec() - t0);
	return GDK_SUCCEED;

  bailout:
	BBPreclaim(r1);
	BBPreclaim(r2);
	return GDK_FAIL;
}

static gdk_return
mergejoin_void(BAT *r1, BAT *r2, BAT *l, BAT *r, BAT *sl, BAT *sr,
	       int nil_on_miss, int only_misses, lng t0)
{
	oid lo, hi;
	BUN cnt, i;
	const oid *lvals;
	oid o, seq;

	/* r has a dense tail, and if there is a candidate list, it
	 * too is dense.  This means we don't have to do any searches,
	 * we only need to compare ranges to know whether a value from
	 * l has a match in r */
	assert(BAThdense(l));
	assert(BAThdense(r));
	assert(ATOMtype(l->ttype) == ATOMtype(r->ttype));
	assert(r->tsorted || r->trevsorted);
	assert(sl == NULL || sl->tsorted);
	assert(sr == NULL || sr->tsorted);
	assert(BATcount(l) > 0);
	assert(BATtdense(r));
	assert(BATcount(r) > 0);
	/* some output properties are easy: r is dense and hence key,
	 * so r1 is key; r1 is sorted; r1 does not contain nils */
	r1->tsorted = 1;
	r1->tkey = 1;
	r1->T->nil = 0;
	r1->T->nonil = 1;
	/* figure out range [lo..hi) of values in r that we need to match */
	lo = r->tseqbase;
	hi = lo + BATcount(r);
	if (sr) {
		assert(BAThdense(sr));
		assert(BATtdense(sr));
		assert(BATcount(sr) > 0);
		/* restrict [lo..hi) range further using candidate
		 * list */
		if (sr->tseqbase > r->hseqbase)
			lo += sr->tseqbase - r->hseqbase;
		if (sr->tseqbase + BATcount(sr) < r->hseqbase + BATcount(r))
			hi -= r->hseqbase + BATcount(r) - sr->tseqbase - BATcount(sr);
	}
	/* at this point, the matchable values in r are [lo..hi) */
	assert(BAThdense(l));
	if (BATtdense(l)) {
		/* if l has a dense tail, we can further restrict the
		 * [lo..hi) range to values in l that match with
		 * values in r */
		i = hi - lo;	/* remember these for nil_on_miss case below */
		o = lo;
		if (l->tseqbase > lo)
			lo = l->tseqbase;
		if (l->tseqbase + BATcount(l) < hi)
			hi = l->tseqbase + BATcount(l);
		if (sl == NULL || BATtdense(sl)) {
			/* l has a dense tail, and so does the left
			 * candidate list (if it exists); this means
			 * we don't have to actually look at any
			 * values in l: we can just do some
			 * arithmetic; it also means that r1 will be
			 * dense, and if nil_on_miss is not set, or if
			 * all values in l match, r2 will too */
			seq = l->hseqbase;
			cnt = BATcount(l);
			if (sl) {
				/* still further restrict lo and hi
				 * based on the left candidate list */
				if (sl->tseqbase > l->hseqbase + (lo - l->tseqbase))
					lo += sl->tseqbase - (l->hseqbase + (lo - l->tseqbase));
				if (sl->tseqbase + BATcount(sl) < l->hseqbase + (hi - l->tseqbase))
					hi -= l->hseqbase + (hi - l->tseqbase) - sl->tseqbase - BATcount(sl);
				if (sl->tseqbase > l->hseqbase) {
					cnt -= sl->tseqbase - l->hseqbase;
					seq = sl->tseqbase;
				}
				if (sl->tseqbase + BATcount(sl) < l->hseqbase + BATcount(l))
					cnt -= l->hseqbase + BATcount(l) - sl->tseqbase - BATcount(sl);
			}

			if (hi <= lo)
				return nomatch(r1, r2, l, r,
					       seq - l->hseqbase,
					       seq + cnt - l->hseqbase,
					       NULL, NULL, nil_on_miss,
					       only_misses,
					       "mergejoin_void", t0);

			/* at this point, the matched values in l and
			 * r (taking candidate lists into account) are
			 * [lo..hi) which we can translate back to the
			 * respective head values that we can store in
			 * r1 and r2; note that r1 will have a dense
			 * tail since all values in l will match
			 * something (even if nil if nil_on_miss is
			 * set) */
			if (only_misses) {
				/* the return values are
				 * [seq..lo') + [hi'..seq+cnt)
				 * where lo' and hi' are lo and hi
				 * translated back to l's head
				 * values */
				lo = lo + l->hseqbase - l->tseqbase; /* lo' */
				hi = hi + l->hseqbase - l->tseqbase; /* hi' */
				assert(lo >= seq);
				assert(hi <= seq + cnt);
				if (lo == seq || hi == seq + cnt) {
					/* one of [seq..lo') and
					 * [hi'..seq+cnt) is empty, so
					 * the result is the other
					 * range and thus dense */
					HEAPfree(&r1->T->heap, 1);
					r1->ttype = TYPE_void;
					r1->tvarsized = 1;
					r1->T->width = 0;
					r1->T->shift = 0;
					r1->tdense = 0;
					BATextend(r1, cnt - (hi - lo));
					BATsetcount(r1, cnt - (hi - lo));
					BATseqbase(BATmirror(r1), lo == seq ? hi : seq);
				} else {
					if (BATextend(r1, cnt - (hi - lo)) != GDK_SUCCEED)
						goto bailout;
					for (o = seq; o < lo; o++)
						APPEND(r1, o);
					seq += cnt;
					for (o = hi; o < seq; o++)
						APPEND(r1, o);
					BATsetcount(r1, cnt - (hi - lo));
					r1->tsorted = 1;
					r1->trevsorted = 0;
					r1->tdense = 0;
					r1->tkey = 1;
					r1->T->nil = 0;
					r1->T->nonil = 1;
				}
				goto doreturn;
			}
			r1->tdense = 1;
			HEAPfree(&r1->T->heap, 1);
			r1->ttype = TYPE_void;
			r1->tvarsized = 1;
			r1->T->width = 0;
			r1->T->shift = 0;
			if (nil_on_miss && hi - lo < cnt) {
				/* we need to fill in nils in r2 for
				 * missing values */
				BATsetcount(r1, cnt);
				BATseqbase(BATmirror(r1), seq);
				if (BATextend(r2, cnt) != GDK_SUCCEED)
					goto bailout;
				for (o = seq - l->hseqbase + l->tseqbase; o < lo; o++)
					APPEND(r2, oid_nil);
				if (BATcount(r2) > 0 && hi - lo > 0)
					r2->T->norevsorted = BUNlast(r2);
				else if (hi - lo > 1)
					r2->T->norevsorted = BUNlast(r2) + 1;
				for (o = lo; o < hi; o++)
					APPEND(r2, o - r->tseqbase + r->hseqbase);
				if (BATcount(r2) > 0 && BATcount(r2) < cnt) {
					/* nils are smaller than
					 * non-nils, so so far r2 is
					 * sorted, it becomes unsorted
					 * if more nils are to
					 * follow */
					r2->T->nosorted = BUNlast(r2);
				}
				for (o = BATcount(r2); o < cnt; o++)
					APPEND(r2, oid_nil);
				BATsetcount(r2, BATcount(r2));
				r2->tsorted = r2->T->nosorted == 0;
				r2->trevsorted = r2->T->norevsorted == 0;
				r2->T->nonil = 0;
				r2->T->nil = 1;
				r2->tdense = 0;
				r2->tseqbase = oid_nil;
				/* (hi - lo) different OIDs in r2,
				 * plus one for nil */
				r2->tkey = hi - lo + 1 == cnt;
				goto doreturn;
			}
			BATsetcount(r1, hi - lo);
			BATseqbase(BATmirror(r1), l->hseqbase + lo - l->tseqbase);
			if (r2) {
				r2->tdense = 1;
				HEAPfree(&r2->T->heap, 1);
				r2->ttype = TYPE_void;
				r2->tvarsized = 1;
				r2->T->width = 0;
				r2->T->shift = 0;
				BATsetcount(r2, hi - lo);
				BATseqbase(BATmirror(r2), r->hseqbase + lo - r->tseqbase);
			}
			goto doreturn;
		}
		/* l has a dense tail, but the candidate list exists
		 * and does not have a dense tail; we can, by
		 * manipulating the range [lo..hi), just look at the
		 * candidate list values */
		assert(!BATtdense(sl));
		lvals = (const oid *) Tloc(sl, BUNfirst(sl));
		/* translate lo and hi to l's head values that now
		 * need to match */
		lo = lo - l->tseqbase + l->hseqbase;
		hi = hi - l->tseqbase + l->hseqbase;
<<<<<<< HEAD
=======
		r2->T->nil = 0;
		r2->T->nonil = 1;
		r2->tkey = 1;
		r2->tsorted = r2->trevsorted = 1;
>>>>>>> 6c18909a
		cnt = BATcount(sl);
		if (BATextend(r1, cnt) != GDK_SUCCEED)
			goto bailout;
		if (r2) {
			r2->T->nil = 0;
			r2->T->nonil = 1;
			r2->tkey = 1;
			r2->tsorted = 1;
			if (BATextend(r2, cnt) != GDK_SUCCEED)
				goto bailout;
		}
		if (only_misses) {
			for (i = 0; i < cnt && lvals[i] < lo; i++)
				APPEND(r1, lvals[i]);
			i = binsearch_oid(NULL, 0, lvals, 0, cnt - 1, &hi, 1, 0);
			for (; i < cnt; i++)
				APPEND(r1, lvals[i]);
<<<<<<< HEAD
		} else {
			if (nil_on_miss) {
				for (i = 0; i < cnt && lvals[i] < lo; i++) {
					APPEND(r1, lvals[i]);
					APPEND(r2, oid_nil);
				}
				if (i > 0) {
					r2->T->nil = 1;
					r2->T->nonil = 0;
					r2->tkey = i > 1;
				}
			} else {
				i = binsearch_oid(NULL, 0, lvals, 0, cnt - 1, &lo, 1, 0);
=======
				APPEND(r2, oid_nil);
			}
			if (i > 0) {
				r2->T->nil = 1;
				r2->T->nonil = 0;
				r2->tkey = i > 1;
				if (!r2->tkey) {
					r2->T->nokey[0] = BUNfirst(r2);
					r2->T->nokey[1] = BUNfirst(r2) + 1;
				}
			}
		} else {
			i = binsearch_oid(NULL, 0, lvals, 0, cnt - 1, &lo, 1, 0);
			if (must_match && i > 0) {
				GDKerror("mergejoin(%s,%s) does not hit always => can't use fetchjoin.\n", BATgetId(l), BATgetId(r));
				goto bailout;
			}
		}
		if (BATcount(r2) > 0 && i < cnt && lvals[i] < hi) {
			/* after nils we get at least one non-nil */
			r2->trevsorted = 0;
			r2->T->norevsorted = BUNlast(r2);
		} else if (i + 1 < cnt && lvals[i + 1] < hi) {
			/* otherwise at least two non-nils of which
			 * the second is larger than the first */
			r2->trevsorted = 0;
			r2->T->norevsorted = BUNlast(r2) + 1;
		}
		for (; i < cnt && lvals[i] < hi; i++) {
			APPEND(r1, lvals[i]);
			APPEND(r2, lvals[i] - l->hseqbase + l->tseqbase - r->tseqbase + r->hseqbase);
		}
		if (nil_on_miss) {
			if (i < cnt) {
				r2->tkey = r2->T->nil || (cnt - i > 1);
				r2->T->nil = 1;
				r2->T->nonil = 0;
				r2->tsorted = 0;
				r2->T->nosorted = BUNlast(r2);
>>>>>>> 6c18909a
			}
			for (; i < cnt && lvals[i] < hi; i++) {
				APPEND(r1, lvals[i]);
				if (r2)
					APPEND(r2, lvals[i] - l->hseqbase + l->tseqbase - r->tseqbase + r->hseqbase);
			}
			if (nil_on_miss) {
				if (i < cnt) {
					r2->tkey = r2->T->nil || (cnt - i > 1);
					r2->T->nil = 1;
					r2->T->nonil = 0;
					r2->tsorted = 0;
				}
				for (; i < cnt; i++) {
					APPEND(r1, lvals[i]);
					APPEND(r2, oid_nil);
				}
			}
		}
		BATsetcount(r1, BATcount(r1));
<<<<<<< HEAD
		r1->tdense = BATcount(r1) <= 1;
		r1->tsorted = 1;
		r1->trevsorted = BATcount(r1) <= 1;
		r1->T->nil = 0;
		r1->T->nonil = 1;
		r1->tkey = 1;
		if (r2) {
			BATsetcount(r2, BATcount(r2));
			r2->tdense = BATcount(r2) <= 1;
			r2->trevsorted = BATcount(r2) <= 1;
		}
		goto doreturn;
=======
		BATsetcount(r2, BATcount(r2));
		assert(BATcount(r1) == BATcount(r2));
		if (BATcount(r1) <= 1) {
			r1->tdense = 1;
			r1->trevsorted = 1;
			r2->tdense = 1;
		} else {
			r1->tdense = 0;
			r1->trevsorted = 0;
			r1->T->norevsorted = 1;
			r2->tdense = 0;
		}
		ALGODEBUG fprintf(stderr, "#mergejoin_void(l=%s,r=%s)=(%s#"BUNFMT"%s%s%s,%s#"BUNFMT"%s%s%s) " LLFMT "us\n",
				  BATgetId(l), BATgetId(r),
				  BATgetId(r1), BATcount(r1),
				  r1->tsorted ? "-sorted" : "",
				  r1->trevsorted ? "-revsorted" : "",
				  r1->tkey & 1 ? "-key" : "",
				  BATgetId(r2), BATcount(r2),
				  r2->tsorted ? "-sorted" : "",
				  r2->trevsorted ? "-revsorted" : "",
				  r2->tkey & 1 ? "-key" : "",
				  GDKusec() - t0);
		return GDK_SUCCEED;
>>>>>>> 6c18909a
	}
	/* l does not have a dense tail, so we need to look at the
	 * values and check whether they are in the range [lo..hi) */
	lvals = (const oid *) Tloc(l, BUNfirst(l));
	seq = l->hseqbase;
	cnt = BATcount(l);
	if (sl) {
<<<<<<< HEAD
		if (!BATtdense(sl)) {
			/* candidate list not dense, we need to do
			 * indirection through the candidate list to
			 * look at the value */
=======
		if (BATtdense(sl)) {
			/* candidate list exists and has a dense tail,
			 * we can try to restrict the values in l that
			 * we need to look at */
			if (sl->tseqbase > l->hseqbase) {
				/* we don't need to start at the
				 * beginning of l */
				lvals += sl->tseqbase - l->hseqbase;
				seq += sl->tseqbase - l->hseqbase;
				cnt -= sl->tseqbase - l->hseqbase;
			}
			if (sl->tseqbase + BATcount(sl) < l->hseqbase + BATcount(l)) {
				/* we don't have to continue to the
				 * end of l */
				if (cnt < l->hseqbase + BATcount(l) - sl->tseqbase - BATcount(sl))
					cnt = 0;
				else
					cnt -= l->hseqbase + BATcount(l) - sl->tseqbase - BATcount(sl);
			}
		} else {
			/* we have a non-dense candidate list, so we
			 * need to look at the values using an
			 * indirection and check whether they are in
			 * range */
>>>>>>> 6c18909a
			const oid *lcand = (const oid *) Tloc(sl, BUNfirst(sl));

			cnt = BATcount(sl);

			/* first restrict candidate list (lcand and
			 * cnt) to section that refers to l */
			o = l->hseqbase;
			i = binsearch_oid(NULL, 0, lcand, 0, cnt - 1, &o, 1, 0);
			lcand += i;
			cnt -= i;
			o = l->hseqbase + BATcount(l);
			i = binsearch_oid(NULL, 0, lcand, 0, cnt - 1, &o, 1, 0);
			cnt -= i;

			if (BATextend(r1, cnt) != GDK_SUCCEED)
				goto bailout;
			if (r2) {
				if (BATextend(r2, cnt) != GDK_SUCCEED)
					goto bailout;
				r2->T->nil = 0;
				r2->T->nonil = 1;
			}
			for (i = 0; i < cnt; i++) {
				oid c = lcand[i];

				if (c >= l->hseqbase && c < l->hseqbase + BATcount(l)) {
					o = lvals[c - l->hseqbase];
					if (o >= lo && o < hi) {
						if (!only_misses) {
							APPEND(r1, c);
							if (r2)
								APPEND(r2, o - r->tseqbase + r->hseqbase);
						}
					} else if (only_misses) {
						APPEND(r1, c);
					} else if (nil_on_miss) {
						APPEND(r1, c);
						APPEND(r2, oid_nil);
						r2->T->nil = 1;
						r2->T->nonil = 0;
					}
				}
			}
			BATsetcount(r1, BATcount(r1));
<<<<<<< HEAD
			r1->tsorted = 1;
=======
			BATsetcount(r2, BATcount(r2));
>>>>>>> 6c18909a
			r1->trevsorted = BATcount(r1) <= 1;
			r1->T->norevsorted = BUNfirst(r1) + 1;
			r1->tdense = 0;
<<<<<<< HEAD
			r1->T->nil = 0;
			r1->T->nonil = 1;
			if (r2) {
				BATsetcount(r2, BATcount(r2));
				r2->tsorted = l->tsorted || BATcount(r2) <= 1;
				r2->trevsorted = l->trevsorted || BATcount(r2) <= 1;
				r2->tkey = (l->tkey & 1) || BATcount(r2) <= 1;
				r2->tdense = 0;
			}
			goto doreturn;
		}
		/* candidate list exists and has a dense tail,
		 * we can try to restrict the values in l that
		 * we need to look at */
		if (sl->tseqbase > l->hseqbase) {
			/* we don't need to start at the
			 * beginning of l */
			lvals += sl->tseqbase - l->hseqbase;
			seq += sl->tseqbase - l->hseqbase;
			cnt -= sl->tseqbase - l->hseqbase;
		}
		if (sl->tseqbase + BATcount(sl) < l->hseqbase + BATcount(l)) {
			/* we don't have to continue to the
			 * end of l */
			if (cnt < l->hseqbase + BATcount(l) - sl->tseqbase - BATcount(sl))
				cnt = 0;
			else
				cnt -= l->hseqbase + BATcount(l) - sl->tseqbase - BATcount(sl);
=======
			r2->tsorted = l->tsorted || BATcount(r2) <= 1;
			r2->trevsorted = l->trevsorted || BATcount(r2) <= 1;
			r2->T->nosorted = r2->T->norevsorted = 0;
			r2->tkey = (l->tkey & 1) || BATcount(r2) <= 1;
			r2->tdense = 0;
			ALGODEBUG fprintf(stderr, "#mergejoin_void(l=%s,r=%s)=(%s#"BUNFMT"%s%s%s,%s#"BUNFMT"%s%s%s) " LLFMT " us\n",
					  BATgetId(l), BATgetId(r),
					  BATgetId(r1), BATcount(r1),
					  r1->tsorted ? "-sorted" : "",
					  r1->trevsorted ? "-revsorted" : "",
					  r1->tkey & 1 ? "-key" : "",
					  BATgetId(r2), BATcount(r2),
					  r2->tsorted ? "-sorted" : "",
					  r2->trevsorted ? "-revsorted" : "",
					  r2->tkey & 1 ? "-key" : "",
					  GDKusec() - t0);
			return GDK_SUCCEED;
>>>>>>> 6c18909a
		}
	}
	if (BATextend(r1, cnt) != GDK_SUCCEED)
		goto bailout;
	r1->tdense = 1;
	r1->tseqbase = seq;
<<<<<<< HEAD
	r1->tkey = 1;
	r1->tsorted = 1;
	r1->T->nil = 0;
	r1->T->nonil = 1;
	if (r2) {
		if (BATextend(r2, cnt) != GDK_SUCCEED)
			goto bailout;
		r2->T->nil = 0;
		r2->T->nonil = 1;
	}
=======
	r2->T->nil = 0;
	r2->T->nonil = 1;
>>>>>>> 6c18909a
	for (i = 0; i < cnt; i++) {
		o = lvals[i];
		if (o >= lo && o < hi) {
			if (!only_misses) {
				APPEND(r1, i + seq);
				if (r2)
					APPEND(r2, o - r->tseqbase + r->hseqbase);
			} else if (r1->tdense) {
				r1->tdense = 0;
				r1->tseqbase = oid_nil;
			}
		} else if (only_misses) {
			APPEND(r1, i + seq);
		} else if (nil_on_miss) {
			APPEND(r1, i + seq);
			APPEND(r2, oid_nil);
			r2->T->nil = 1;
			r2->T->nonil = 0;
		} else if (r1->tdense) {
			r1->tdense = 0;
			r1->tseqbase = oid_nil;
		}
	}
	BATsetcount(r1, BATcount(r1));
	r1->trevsorted = BATcount(r1) <= 1;
	if (BATcount(r1) <= 1) {
		r1->trevsorted = 1;
		if (BATcount(r1) == 0) {
			r1->tseqbase = 0;
		} else {
			r1->tseqbase = *(oid *) Tloc(r1, BUNfirst(r1));
		}
	} else {
		r1->trevsorted = 0;
	}
	if (r2) {
		BATsetcount(r2, BATcount(r2));
		if (BATcount(r2) <= 1) {
			r2->tdense = r2->T->nonil;
			if (BATcount(r2) == 0) {
				r2->tseqbase = 0;
			} else {
				r2->tseqbase = *(oid *) Tloc(r2, BUNfirst(r2));
			}
			r2->tkey = 1;
			r2->tsorted = 1;
			r2->trevsorted = 1;
			r2->tdense = 1;
		} else {
			if (r2->T->nil) {
				r2->tkey = 0;
				r2->tsorted = 0;
				r2->trevsorted = 0;
			} else {
				r2->tkey = l->tkey & 1;
				r2->tsorted = l->tsorted;
				r2->trevsorted = l->trevsorted;
			}
			r2->tdense = 0;
			r2->tseqbase = oid_nil;
		}
	}
  doreturn:
	BATseqbase(r1, 0);
	if (r2)
		BATseqbase(r2, 0);
	if (r1->tkey)
		virtualize(r1);
	if (r2 && r2->tkey && r2->tsorted)
		virtualize(r2);
	ALGODEBUG fprintf(stderr, "#mergejoin_void(l=%s,r=%s)=(%s#"BUNFMT"%s%s%s%s,%s#"BUNFMT"%s%s%s%s) " LLFMT "us\n",
			  BATgetId(l), BATgetId(r),
			  BATgetId(r1), BATcount(r1),
			  r1->tsorted ? "-sorted" : "",
			  r1->trevsorted ? "-revsorted" : "",
			  r1->tdense ? "-dense" : "",
			  r1->tkey & 1 ? "-key" : "",
			  r2 ? BATgetId(r2) : "--", r2 ? BATcount(r2) : 0,
			  r2 && r2->tsorted ? "-sorted" : "",
			  r2 && r2->trevsorted ? "-revsorted" : "",
			  r2 && r2->tdense ? "-dense" : "",
			  r2 && r2->tkey & 1 ? "-key" : "",
			  GDKusec() - t0);
	return GDK_SUCCEED;
  bailout:
	BBPreclaim(r1);
	BBPreclaim(r2);
	return GDK_FAIL;
}

/* Perform a "merge" join on l and r (if both are sorted) with
 * optional candidate lists, or join using binary search on r if l is
 * not sorted.  The return BATs have already been created by the
 * caller.
 *
 * If nil_matches is set, nil values are treated as ordinary values
 * that can match; otherwise nil values never match.
 *
 * If nil_on_miss is set, a nil value is returned in r2 if there is no
 * match in r for a particular value in l (left outer join).
 *
 * If semi is set, only a single set of values in r1/r2 is returned if
 * there is a match of l in r, no matter how many matches there are in
 * r; otherwise all matches are returned.
 */
static gdk_return
mergejoin(BAT *r1, BAT *r2, BAT *l, BAT *r, BAT *sl, BAT *sr,
	  int nil_matches, int nil_on_miss, int semi, int only_misses,
	  BUN maxsize, lng t0, int swapped)
{
	BUN lstart, lend, lcnt;
	const oid *lcand, *lcandend;
	BUN rstart, rend, rcnt, rstartorig;
	const oid *rcand, *rcandend, *rcandorig;
	BUN lscan, rscan;
	const char *lvals, *rvals;
	const char *lvars, *rvars;
	int lwidth, rwidth;
	const void *nil = ATOMnilptr(l->ttype);
	int (*cmp)(const void *, const void *) = ATOMcompare(l->ttype);
	const char *v, *prev = NULL;
	BUN nl, nr;
	BUN total;		/* number of rows in l we scan */
	int insert_nil;
	/* equal_order is set if we can scan both BATs in the same
	 * order, so when both are sorted or both are reverse sorted
	 * -- important to know in order to skip over values; if l is
	 * not sorted, this must be set to 1 and we will always do a
	 * binary search on all of r */
	int equal_order;
	/* [lr]ordering is either 1 or -1 depending on the order of
	 * l/r: it determines the comparison function used */
	int lordering, rordering;
	oid lv;
	BUN i;
	int lskipped = 0;	/* whether we skipped values in l */
	wrd loff = 0, roff = 0;
	oid lval = oid_nil, rval = oid_nil;

	ALGODEBUG fprintf(stderr, "#mergejoin(l=%s#" BUNFMT "[%s]%s%s%s,"
			  "r=%s#" BUNFMT "[%s]%s%s%s,sl=%s#" BUNFMT "%s%s%s,"
			  "sr=%s#" BUNFMT "%s%s%s,nil_matches=%d,"
			  "nil_on_miss=%d,semi=%d)%s\n",
			  BATgetId(l), BATcount(l), ATOMname(l->ttype),
			  l->tsorted ? "-sorted" : "",
			  l->trevsorted ? "-revsorted" : "",
			  l->tkey & 1 ? "-key" : "",
			  BATgetId(r), BATcount(r), ATOMname(r->ttype),
			  r->tsorted ? "-sorted" : "",
			  r->trevsorted ? "-revsorted" : "",
			  r->tkey & 1 ? "-key" : "",
			  sl ? BATgetId(sl) : "NULL", sl ? BATcount(sl) : 0,
			  sl && sl->tsorted ? "-sorted" : "",
			  sl && sl->trevsorted ? "-revsorted" : "",
			  sl && sl->tkey & 1 ? "-key" : "",
			  sr ? BATgetId(sr) : "NULL", sr ? BATcount(sr) : 0,
			  sr && sr->tsorted ? "-sorted" : "",
			  sr && sr->trevsorted ? "-revsorted" : "",
			  sr && sr->tkey & 1 ? "-key" : "",
			  nil_matches, nil_on_miss, semi,
			  swapped ? " swapped" : "");

	assert(BAThdense(l));
	assert(BAThdense(r));
	assert(ATOMtype(l->ttype) == ATOMtype(r->ttype));
	assert(r->tsorted || r->trevsorted);
	assert(sl == NULL || sl->tsorted);
	assert(sr == NULL || sr->tsorted);

	CANDINIT(l, sl, lstart, lend, lcnt, lcand, lcandend);
	CANDINIT(r, sr, rstart, rend, rcnt, rcand, rcandend);
	total = lcand ? (BUN) (lcandend - lcand) : lend - lstart;
	lvals = l->ttype == TYPE_void ? NULL : (const char *) Tloc(l, BUNfirst(l));
	rvals = r->ttype == TYPE_void ? NULL : (const char *) Tloc(r, BUNfirst(r));
	if (l->tvarsized && l->ttype) {
		assert(r->tvarsized && r->ttype);
		lvars = l->T->vheap->base;
		rvars = r->T->vheap->base;
	} else {
		assert(!r->tvarsized || !r->ttype);
		lvars = rvars = NULL;
	}
	lwidth = l->T->width;
	rwidth = r->T->width;

	/* basic properties will be adjusted if necessary later on,
	 * they were initially set by joininitresults() */

	if (lstart == lend ||
	    rstart == rend ||
	    (!nil_matches &&
	     ((l->ttype == TYPE_void && l->tseqbase == oid_nil) ||
	      (r->ttype == TYPE_void && r->tseqbase == oid_nil))) ||
	    (l->ttype == TYPE_void && l->tseqbase == oid_nil &&
	     (r->T->nonil ||
	      (r->ttype == TYPE_void && r->tseqbase != oid_nil))) ||
	    (r->ttype == TYPE_void && r->tseqbase == oid_nil &&
	     (l->T->nonil ||
	      (l->ttype == TYPE_void && l->tseqbase != oid_nil)))) {
		/* there are no matches */
		return nomatch(r1, r2, l, r, lstart, lend, lcand, lcandend,
			       nil_on_miss, only_misses, "mergejoin", t0);
	}

	if (l->tsorted || l->trevsorted) {
		/* determine opportunistic scan window for l */
		for (nl = lcand ? (BUN) (lcandend - lcand) : lend - lstart,
			     lscan = 4;
		     nl > 0;
		     lscan++)
			nl >>= 1;
		equal_order = (l->tsorted && r->tsorted) ||
			(l->trevsorted && r->trevsorted &&
			 l->ttype != TYPE_void && r->ttype != TYPE_void);
		lordering = l->tsorted && (r->tsorted || !equal_order) ? 1 : -1;
		rordering = equal_order ? lordering : -lordering;
	} else {
		/* if l not sorted, we will always use binary search
		 * on r */
		assert(l->ttype != TYPE_void); /* void is always sorted */
		lscan = 0;
		equal_order = 1;
		lordering = 1;
		rordering = r->tsorted ? 1 : -1;
		/* if l not sorted, we only know for sure that r2 is
<<<<<<< HEAD
		 * key if l is, and that r1 is key if r is */
		if (r2)
			r2->tkey = l->tkey != 0;
		r1->tkey = r->tkey != 0;
=======
		 * key if l is, and that r1 is key if r is; r1 is also
		 * key in the case of a semi-join */
		r2->tkey = l->tkey != 0;
		r1->tkey = (r->tkey != 0) | semi;
>>>>>>> 6c18909a
	}
	/* determine opportunistic scan window for r; if l is not
	 * sorted this is only used to find range of equal values */
	for (nl = rcand ? (BUN) (rcandend - rcand) : rend - rstart, rscan = 4;
	     nl > 0;
	     rscan++)
		nl >>= 1;

	if (l->ttype == TYPE_void) {
		if (lcand) {
			lstart = 0;
			lend = (BUN) (lcandend - lcand);
			lvals = (const char *) lcand;
			lcand = NULL;
			lwidth = SIZEOF_OID;
		}
		if (l->tseqbase == oid_nil)
			loff = wrd_nil;
		else
			loff = (wrd) l->tseqbase - (wrd) l->hseqbase;
	}
	if (r->ttype == TYPE_void) {
		if (rcand) {
			rstart = 0;
			rend = (BUN) (rcandend - rcand);
			rvals = (const char *) rcand;
			rcand = NULL;
			rwidth = SIZEOF_OID;
		}
		if (r->tseqbase == oid_nil)
			roff = wrd_nil;
		else
			roff = (wrd) r->tseqbase - (wrd) r->hseqbase;
	}
	assert(lvals != NULL || lcand == NULL);
	assert(rvals != NULL || rcand == NULL);

	rcandorig = rcand;
	rstartorig = rstart;

	if (sl)
		r1->tdense = sl->tdense;
	if (sr)
		r2->tdense = sr->tdense;
	while (lcand ? lcand < lcandend : lstart < lend) {
		if (lscan == 0) {
			/* always search r completely */
			rcand = rcandorig;
			rstart = rstartorig;
		} else {
			/* If l is sorted (lscan > 0), we look at the
			 * next value in r to see whether we can jump
			 * over a large section of l using binary
			 * search.  We do this by looking ahead in l
			 * (lscan far, to be precise) and seeing if
			 * the value there is still too "small"
			 * (definition depends on sort order of l).
			 * If it is, we use binary search on l,
			 * otherwise we scan l for the next position
			 * with a value greater than or equal to the
			 * value in r.
			 * The next value to match in r is the first
			 * if equal_order is set, the last
			 * otherwise. */
			BUN nlx = 0; /* number of non-matching values in l */

			if (rcand) {
				if (rcand == rcandend)
					v = NULL;
				else
					v = VALUE(r, (equal_order ? rcand[0] : rcandend[-1]) - r->hseqbase);
			} else {
				if (rstart == rend) {
					v = NULL;
				} else if (rvals) {
					v = VALUE(r, equal_order ? rstart : rend - 1);
					if (roff == wrd_nil) {
						rval = oid_nil;
						v = (const char *) &rval;
					} else if (roff != 0) {
						rval = (oid) (*(const oid *)v + roff);
						v = (const char *) &rval;
					}
				} else {
					if (roff == wrd_nil)
						rval = oid_nil;
					else if (equal_order)
						rval = rstart + r->tseqbase;
					else
						rval = rend - 1 + r->tseqbase;
					v = (const char *) &rval;
				}
			}
			/* here, v points to next value in r, or if
			 * we're at the end of r, v is NULL */
			if (v == NULL) {
				if (lcand) {
					nlx = (BUN) (lcandend - lcand);
					lcand = lcandend;
				} else {
					nlx = lend - lstart;
					lstart = lend;
				}
			} else if (lcand) {
				if (lscan < (BUN) (lcandend - lcand) &&
				    lordering * cmp(VALUE(l, lcand[lscan] - l->hseqbase),
						    v) < 0) {
					nlx = binsearch(lcand, l->hseqbase,
							l->ttype, lvals, lvars,
							lwidth, lscan,
							(BUN) (lcandend - lcand), v,
							cmp, lordering, 0);
					lcand += nlx;
					if (lcand == lcandend)
						v = NULL;
				}
			} else if (lvals) {
				if (lscan < lend - lstart &&
				    lordering * cmp(VALUE(l, lstart + lscan),
						    v) < 0) {
					nlx = lstart;
					lstart = binsearch(NULL, 0,
							   l->ttype, lvals, lvars,
							   lwidth,
							   lstart + lscan,
							   lend, v,
							   cmp, lordering, 0);
					nlx = lstart - nlx;
					if (lstart == lend)
						v = NULL;
				}
			} else if (*(const oid *)v != oid_nil) {
				if (l->tseqbase == oid_nil) {
					/* there cannot be any more
					 * matches since r's next
					 * value is not nil and hence
					 * all other values in r are
					 * also not nil, and all
					 * values in l are nil */
					nlx = lend - lstart;
					lstart = lend;
					v = NULL;
				} else if (*(const oid *)v > l->tseqbase) {
					nlx = lstart;
					lstart = *(const oid *)v - l->tseqbase;
					if (lstart >= lend) {
						lstart = lend;
						v = NULL;
					}
					nlx = lstart - nlx;
				}
			}
			if (nlx > 0) {
				if (only_misses) {
					if (lcand) {
						while (nlx > 0) {
							APPEND(r1, lcand[-(ssize_t)nlx]);
							nlx--;
						}
					} else {
						while (nlx > 0) {
							APPEND(r1, lstart + l->hseqbase - nlx);
							nlx--;
						}
					}
					if (lskipped)
						r1->tdense = 0;
					if (r1->trevsorted && BATcount(r1) > 1)
						r1->trevsorted = 0;
				} else if (nil_on_miss) {
					if (r2->T->nonil) {
						r2->T->nil = 1;
						r2->T->nonil = 0;
						r2->tdense = 0;
						r2->tsorted = 0;
						r2->trevsorted = 0;
					}
					if (lcand) {
						while (nlx > 0) {
							APPEND(r1, lcand[-(ssize_t)nlx]);
							APPEND(r2, oid_nil);
							nlx--;
						}
					} else {
						while (nlx > 0) {
							APPEND(r1, lstart + l->hseqbase - nlx);
							APPEND(r2, oid_nil);
							nlx--;
						}
					}
				} else {
					lskipped = BATcount(r1) > 0;
				}
			}
			if (v == NULL) {
				/* we have exhausted the inputs */
				break;
			}
		}
		/* Here we determine the next value in l that we are
		 * going to try to match in r.  We will also count the
		 * number of occurrences in l of that value.
		 * Afterwards, v points to the value and nl is the
		 * number of times it occurs.  Also, lstart/lcand will
		 * point to the next value to be considered (ready for
		 * the next iteration).
		 * If there are many equal values in l (more than
		 * lscan), we will use binary search to find the end
		 * of the sequence.  Obviously, we can do this only if
		 * l is actually sorted (lscan > 0). */
		nl = 1;		/* we'll match (at least) one in l */
		nr = 0;		/* maybe we won't match anything in r */
		if (lcand) {
			v = VALUE(l, lcand[0] - l->hseqbase);
			if (l->tkey) {
				/* if l is key, there is a single value */
				lcand++;
			} else if (lscan > 0 &&
				   lscan < (BUN) (lcandend - lcand) &&
				   cmp(v, VALUE(l, lcand[lscan] - l->hseqbase)) == 0) {
				/* lots of equal values: use binary
				 * search to find end */
				nl = binsearch(lcand, l->hseqbase, l->ttype, lvals, lvars, lwidth, lscan, (BUN) (lcandend - lcand), v, cmp, lordering, 1);
				lcand += nl;
			} else {
				while (++lcand < lcandend &&
				       cmp(v, VALUE(l, lcand[0] - l->hseqbase)) == 0)
					nl++;
			}
		} else if (lvals) {
			if (loff == wrd_nil) {
				/* all values are nil */
				lval = oid_nil;
				nl = lend - lstart;
				lstart = lend;
				v = (const char *) &lval;
			} else {
				/* compare values without offset */
				v = VALUE(l, lstart);
				if (l->tkey) {
					/* if l is key, there is a
					 * single value */
					lstart++;
				} else if (lscan > 0 &&
					   lscan < lend - lstart &&
					   cmp(v, VALUE(l, lstart + lscan)) == 0) {
					/* lots of equal values: use
					 * binary search to find
					 * end */
					nl = binsearch(NULL, 0, l->ttype, lvals, lvars,
						       lwidth, lstart + lscan,
						       lend, v, cmp, lordering,
						       1);
					nl -= lstart;
					lstart += nl;
				} else {
					while (++lstart < lend &&
					       cmp(v, VALUE(l, lstart)) == 0)
						nl++;
				}
				/* now fix offset */
				if (loff != 0) {
					lval = (oid) (*(const oid *)v + loff);
					v = (const char *) &lval;
				}
			}
		} else {
			if (loff == wrd_nil) {
				lval = oid_nil;
				nl = lend - lstart;
				lstart = lend;
			} else {
				lval = lstart + l->tseqbase;
				lstart++;
			}
			v = (const char *) &lval;
		}
		/* lcand/lstart points one beyond the value we're
		 * going to match: ready for the next iteration. */
		if (!nil_matches && !l->T->nonil && cmp(v, nil) == 0) {
			/* v is nil and nils don't match anything, set
			 * to NULL to indicate nil */
			v = NULL;
		}
		/* First we find the "first" value in r that is "at
		 * least as large" as v, then we find the "first"
		 * value in r that is "larger" than v.  The difference
		 * is the number of values equal to v and is stored in
		 * nr.  The definitions of "larger" and "first" depend
		 * on the orderings of l and r.  If equal_order is
		 * set, we go through r from low to high, changing
		 * rstart/rcand (this includes the case that l is not
		 * sorted); otherwise we go through r from high to
		 * low, changing rend/rcandend.
		 * In either case, we will use binary search on r to
		 * find both ends of the sequence of values that are
		 * equal to v in case the position is "too far" (more
		 * than rscan away). */
		if (v == NULL) {
			nr = 0;
		} else if (equal_order) {
			if (rcand) {
				/* first find the location of the
				 * first value in r that is >= v, then
				 * find the location of the first
				 * value in r that is > v; the
				 * difference is the number of values
				 * equal v */
				/* look ahead a little (rscan) in r to
				 * see whether we're better off doing
				 * a binary search */
				if (rscan < (BUN) (rcandend - rcand) &&
				    rordering * cmp(v, VALUE(r, rcand[rscan] - r->hseqbase)) > 0) {
					/* value too far away in r:
					 * use binary search */
					rcand += binsearch(rcand, r->hseqbase,
							   r->ttype, rvals, rvars,
							   rwidth, rscan,
							   (BUN) (rcandend - rcand), v,
							   cmp, rordering, 0);
				} else {
					/* scan r for v */
					while (rcand < rcandend &&
					       rordering * cmp(v, VALUE(r, rcand[0] - r->hseqbase)) > 0)
						rcand++;
				}
				/* if r is key, there is zero or one
				 * match, otherwise look ahead a
				 * little (rscan) in r to see whether
				 * we're better off doing a binary
				 * search */
				if (r->tkey) {
					if (rcand < rcandend &&
					    cmp(v, VALUE(r, rcand[0] - r->hseqbase)) == 0) {
						nr = 1;
						rcand++;
					}
				} else if (rscan < (BUN) (rcandend - rcand) &&
					   cmp(v, VALUE(r, rcand[rscan] - r->hseqbase)) == 0) {
					/* range too large: use binary
					 * search */
					nr = binsearch(rcand, r->hseqbase,
						       r->ttype, rvals, rvars, rwidth,
						       rscan, (BUN) (rcandend - rcand),
						       v, cmp, rordering, 1);
					rcand += nr;
				} else {
					/* scan r for end of range */
					while (rcand < rcandend &&
					       cmp(v, VALUE(r, rcand[0] - r->hseqbase)) == 0) {
						nr++;
						rcand++;
					}
				}
			} else if (rvals) {
				/* first find the location of the
				 * first value in r that is >= v, then
				 * find the location of the first
				 * value in r that is > v; the
				 * difference is the number of values
				 * equal v */
				/* look ahead a little (rscan) in r to
				 * see whether we're better off doing
				 * a binary search */
				if (rscan < rend - rstart &&
				    rordering * cmp(v, VALUE(r, rstart + rscan)) > 0) {
					/* value too far away in r:
					 * use binary search */
					rstart = binsearch(NULL, 0, r->ttype, rvals,
							   rvars, rwidth,
							   rstart + rscan,
							   rend, v, cmp,
							   rordering, 0);
				} else {
					/* scan r for v */
					while (rstart < rend &&
					       rordering * cmp(v, VALUE(r, rstart)) > 0)
						rstart++;
				}
				/* if r is key, there is zero or one
				 * match, otherwise look ahead a
				 * little (rscan) in r to see whether
				 * we're better off doing a binary
				 * search */
				if (r->tkey) {
					if (rstart < rend &&
					    cmp(v, VALUE(r, rstart)) == 0) {
						nr = 1;
						rstart++;
					}
				} else if (rscan < rend - rstart &&
					   cmp(v, VALUE(r, rstart + rscan)) == 0) {
					/* range too large: use binary
					 * search */
					nr = binsearch(NULL, 0, r->ttype, rvals, rvars,
						       rwidth, rstart + rscan,
						       rend, v, cmp,
						       rordering, 1);
					nr -= rstart;
					rstart += nr;
				} else {
					/* scan r for end of range */
					while (rstart < rend &&
					       cmp(v, VALUE(r, rstart)) == 0) {
						nr++;
						rstart++;
					}
				}
			} else {
				/* r is dense or void-nil, so we don't
				 * need to search, we know there is
				 * either zero or one match, or
				 * everything matches (nil) */
				if (r->tseqbase == oid_nil) {
					if (*(const oid *)v == oid_nil) {
						/* both sides are nil:
						 * everything matches */
						nr = rend - rstart;
						rstart = rend;
					}
				} else if (*(const oid *)v != oid_nil &&
					   *(const oid *)v >= rstart + r->tseqbase) {
					if (*(const oid *)v < rend + r->tseqbase) {
						/* within range: a
						 * single match */
						nr = 1;
						rstart = *(const oid *)v - r->tseqbase + 1;
					} else {
						/* beyond the end: no match */
						rstart = rend;
					}
				}
			}
			/* rstart or rcand points to first value > v
			 * or end of r, and nr is the number of values
			 * in r that are equal to v */
		} else {
			if (rcand) {
				/* first find the location of the
				 * first value in r that is > v, then
				 * find the location of the first
				 * value in r that is >= v; the
				 * difference is the number of values
				 * equal v */
				/* look ahead a little (rscan) in r to
				 * see whether we're better off doing
				 * a binary search */
				if (rscan < (BUN) (rcandend - rcand) &&
				    rordering * cmp(v, VALUE(r, rcandend[-(ssize_t)rscan - 1] - r->hseqbase)) < 0) {
					/* value too far away in r:
					 * use binary search */
					rcandend = rcand + binsearch(rcand,
								     r->hseqbase,
								     r->ttype, rvals,
								     rvars,
								     rwidth, 0,
								     (BUN) (rcandend - rcand) - rscan,
								     v, cmp,
								     rordering,
								     1);
				} else {
					/* scan r for v */
					while (rcand < rcandend &&
					       rordering * cmp(v, VALUE(r, rcandend[-1] - r->hseqbase)) < 0)
						rcandend--;
				}
				/* if r is key, there is zero or one
				 * match, otherwise look ahead a
				 * little (rscan) in r to see whether
				 * we're better off doing a binary
				 * search */
				if (r->tkey) {
					if (rcand < rcandend &&
					    cmp(v, VALUE(r, rcandend[-1] - r->hseqbase)) == 0) {
						nr = 1;
						rcandend--;
					}
				} else if (rscan < (BUN) (rcandend - rcand) &&
					   cmp(v, VALUE(r, rcandend[-(ssize_t)rscan - 1] - r->hseqbase)) == 0) {
					nr = binsearch(rcand, r->hseqbase,
						       r->ttype, rvals, rvars, rwidth, 0,
						       (BUN) (rcandend - rcand) - rscan,
						       v, cmp, rordering, 0);
					nr = (BUN) (rcandend - rcand) - nr;
					rcandend -= nr;
				} else {
					/* scan r for start of range */
					while (rcand < rcandend &&
					       cmp(v, VALUE(r, rcandend[-1] - r->hseqbase)) == 0) {
						nr++;
						rcandend--;
					}
				}
			} else if (rvals) {
				/* first find the location of the
				 * first value in r that is > v, then
				 * find the location of the first
				 * value in r that is >= v; the
				 * difference is the number of values
				 * equal v */
				/* look ahead a little (rscan) in r to
				 * see whether we're better off doing
				 * a binary search */
				if (rscan < rend - rstart &&
				    rordering * cmp(v, VALUE(r, rend - rscan - 1)) < 0) {
					/* value too far away in r:
					 * use binary search */
					rend = binsearch(NULL, 0, r->ttype, rvals, rvars,
							 rwidth, rstart,
							 rend - rscan, v, cmp,
							 rordering, 1);
				} else {
					/* scan r for v */
					while (rstart < rend &&
					       rordering * cmp(v, VALUE(r, rend - 1)) < 0)
						rend--;
				}
				/* if r is key, there is zero or one
				 * match, otherwise look ahead a
				 * little (rscan) in r to see whether
				 * we're better off doing a binary
				 * search */
				if (r->tkey) {
					if (rstart < rend &&
					    cmp(v, VALUE(r, rend - 1)) == 0) {
						nr = 1;
						rend--;
					}
				} else if (rscan < rend - rstart &&
					   cmp(v, VALUE(r, rend - rscan - 1)) == 0) {
					nr = binsearch(NULL, 0, r->ttype, rvals, rvars, rwidth, rstart, rend - rscan, v, cmp, rordering, 0);
					nr = rend - nr;
					rend -= nr;
				} else {
					/* scan r for start of range */
					while (rstart < rend &&
					       cmp(v, VALUE(r, rend - 1)) == 0) {
						nr++;
						rend--;
					}
				}
			} else {
				/* r is dense or void-nil, so we don't
				 * need to search, we know there is
				 * either zero or one match, or
				 * everything matches (nil) */
				if (r->tseqbase == oid_nil) {
					if (*(const oid *)v == oid_nil) {
						/* both sides are nil:
						 * everything matches */
						nr = rend - rstart;
						rend = rstart;
					}
				} else if (*(const oid *)v != oid_nil &&
					   *(const oid *)v < rend + r->tseqbase) {
					if (*(const oid *)v >= rstart + r->tseqbase) {
						/* within range: a
						 * single match */
						nr = 1;
						rend = *(const oid *)v - r->tseqbase;
					} else {
						/* before the start:
						 * no match */
						rend = rstart;
					}
				}
			}
			/* rend/rcandend now points to first value >= v
			 * or start of r */
		}
		if (nr == 0) {
			/* no entries in r found */
			if (!(nil_on_miss | only_misses)) {
				if (lscan > 0 &&
				    (rcand ? rcand == rcandend : rstart == rend)) {
					/* nothing more left to match
					 * in r */
					break;
				}
				lskipped = BATcount(r1) > 0;
				continue;
			}
			/* insert a nil to indicate a non-match */
			insert_nil = 1;
			nr = 1;
			if (r2) {
				r2->T->nil = 1;
				r2->T->nonil = 0;
				r2->tsorted = 0;
				r2->trevsorted = 0;
				r2->tdense = 0;
			}
		} else if (only_misses) {
			/* we had a match, so we're not interested */
			lskipped = BATcount(r1) > 0;
			continue;
		} else {
			insert_nil = 0;
			if (semi) {
				/* for semi-join, only insert single
				 * value */
				nr = 1;
			}
			if (lcand &&
			    nl > 1 &&
			    lcand[-1] != lcand[-1 - (ssize_t) nl] + nl) {
				/* not all values in the range are
				 * candidates */
				lskipped = 1;
			}
		}
		/* make space: nl values in l match nr values in r, so
		 * we need to add nl * nr values in the results */
		if (BATcount(r1) + nl * nr > BATcapacity(r1)) {
			/* make some extra space by extrapolating how
			 * much more we need (fraction of l we've seen
			 * so far is used as the fraction of the
			 * expected result size we've produced so
			 * far) */
			BUN newcap = (BUN) ((double) total / (total - (lcand ? (BUN) (lcandend - lcand) : (lend - lstart))) * (BATcount(r1) + nl * nr) * 1.1);
			if (newcap < nl * nr + BATcount(r1))
				newcap = nl * nr + BATcount(r1) + 1024;
			if (newcap > maxsize)
				newcap = maxsize;
			/* make sure heap.free is set properly before
			 * extending */
			BATsetcount(r1, BATcount(r1));
			if (BATextend(r1, newcap) != GDK_SUCCEED)
				goto bailout;
			if (r2) {
				BATsetcount(r2, BATcount(r2));
				if (BATextend(r2, newcap) != GDK_SUCCEED)
					goto bailout;
				assert(BATcapacity(r1) == BATcapacity(r2));
			}
		}

		/* maintain properties */
		if (nl > 1) {
			if (r2) {
				/* value occurs multiple times in l,
				 * so entry in r will be repeated
				 * multiple times: hence r2 is not key
				 * and not dense */
				r2->tkey = 0;
				r2->tdense = 0;
			}
			/* multiple different values will be inserted
			 * in r1 (always in order), so not reverse
			 * ordered anymore */
			r1->trevsorted = 0;
		}
		if (nr > 1) {
			/* value occurs multiple times in r, so entry
			 * in l will be repeated multiple times: hence
			 * r1 is not key and not dense */
			r1->tkey = 0;
			r1->tdense = 0;
			if (r2) {
				/* multiple different values will be
				 * inserted in r2 (in order), so not
				 * reverse ordered anymore */
				r2->trevsorted = 0;
				if (nl > 1) {
					/* multiple values in l match
					 * multiple values in r, so an
					 * ordered sequence will be
					 * inserted multiple times in
					 * r2, so r2 is not ordered
					 * anymore */
					r2->tsorted = 0;
				}
			}
		}
		if (lscan == 0) {
			/* deduce relative positions of r matches for
			 * this and previous value in v */
			if (prev && r2) {
				if (rordering * cmp(prev, v) < 0) {
					/* previous value in l was
					 * less than current */
					r2->trevsorted = 0;
				} else {
					r2->tsorted = 0;
				}
			}
			prev = v;
		}
		if (BATcount(r1) > 0) {
			/* a new, higher value will be inserted into
			 * r1, so r1 is not reverse ordered anymore */
			r1->trevsorted = 0;
			if (r2) {
				/* depending on whether l and r are
				 * ordered the same or not, a new
				 * higher or lower value will be added
				 * to r2 */
				if (equal_order)
					r2->trevsorted = 0;
				else {
					r2->tsorted = 0;
					r2->tdense = 0;
				}
			}
			if (r1->tdense && lskipped)
				r1->tdense = 0;
		}

		/* insert values: first the left output */
		for (i = nl; i > 0; i--) {
			BUN j;

			lv = lcand ? lcand[-(ssize_t)i] : lstart + l->hseqbase - i;
			for (j = 0; j < nr; j++)
				APPEND(r1, lv);
		}
		/* then the right output, various different ways of
		 * doing it */
		if (r2 == NULL) {
			/* nothing to do */
		} else if (insert_nil) {
			do {
				for (i = 0; i < nr; i++) {
					APPEND(r2, oid_nil);
				}
			} while (--nl > 0);
		} else if (rcand && equal_order) {
			if (r2->batCount > 0 &&
			    r2->tdense &&
			    ((oid *) r2->T->heap.base)[r2->batFirst + r2->batCount - 1] + 1 != rcand[-(ssize_t)nr])
				r2->tdense = 0;
			do {
				for (i = nr; i > 0; i--) {
					APPEND(r2, rcand[-(ssize_t)i]);
				}
			} while (--nl > 0);
		} else if (rcand) {
			if (r2->batCount > 0 &&
			    r2->tdense &&
			    ((oid *) r2->T->heap.base)[r2->batFirst + r2->batCount - 1] + 1 != rcandend[0])
				r2->tdense = 0;
			do {
				for (i = 0; i < nr; i++) {
					APPEND(r2, rcandend[i]);
				}
			} while (--nl > 0);
		} else if (equal_order) {
			if (r2->batCount > 0 &&
			    r2->tdense &&
			    ((oid *) r2->T->heap.base)[r2->batFirst + r2->batCount - 1] + 1 != rstart + r->hseqbase - nr)
				r2->tdense = 0;
			do {
				for (i = nr; i > 0; i--) {
					APPEND(r2, rstart + r->hseqbase - i);
				}
			} while (--nl > 0);
		} else {
			if (r2->batCount > 0 &&
			    r2->tdense &&
			    ((oid *) r2->T->heap.base)[r2->batFirst + r2->batCount - 1] + 1 != rend + r->hseqbase)
				r2->tdense = 0;
			do {
				for (i = 0; i < nr; i++) {
					APPEND(r2, rend + r->hseqbase + i);
				}
			} while (--nl > 0);
		}
	}
	/* also set other bits of heap to correct value to indicate size */
	BATsetcount(r1, BATcount(r1));
	if (r2) {
		BATsetcount(r2, BATcount(r2));
		assert(BATcount(r1) == BATcount(r2));
	}
	if (BATcount(r1) > 0) {
		if (r1->tdense)
			r1->tseqbase = ((oid *) r1->T->heap.base)[r1->batFirst];
		if (r2 && r2->tdense)
			r2->tseqbase = ((oid *) r2->T->heap.base)[r2->batFirst];
	}
	BATseqbase(r1, 0);
	if (r2)
		BATseqbase(r2, 0);
	ALGODEBUG fprintf(stderr, "#mergejoin(l=%s,r=%s)=(%s#"BUNFMT"%s%s%s%s,%s#"BUNFMT"%s%s%s%s) " LLFMT "us\n",
			  BATgetId(l), BATgetId(r),
			  BATgetId(r1), BATcount(r1),
			  r1->tsorted ? "-sorted" : "",
			  r1->trevsorted ? "-revsorted" : "",
			  r1->tdense ? "-dense" : "",
			  r1->tkey & 1 ? "-key" : "",
			  r2 ? BATgetId(r2) : "--", r2 ? BATcount(r2) : 0,
			  r2 && r2->tsorted ? "-sorted" : "",
			  r2 && r2->trevsorted ? "-revsorted" : "",
			  r2 && r2->tdense ? "-dense" : "",
			  r2 && r2->tkey & 1 ? "-key" : "",
			  GDKusec() - t0);
	return GDK_SUCCEED;

  bailout:
	BBPreclaim(r1);
	BBPreclaim(r2);
	return GDK_FAIL;
}

/* binary search in a candidate list, return 1 if found, 0 if not */
static inline int
binsearchcand(const oid *cand, BUN lo, BUN hi, oid v)
{
	BUN mid;

	--hi;			/* now hi is inclusive */
	if (v < cand[lo] || v > cand[hi])
		return 0;
	while (hi > lo) {
		mid = (lo + hi) / 2;
		if (cand[mid] == v)
			return 1;
		if (cand[mid] < v)
			lo = mid + 1;
		else
			hi = mid - 1;
	}
	return cand[lo] == v;
}

#define HASHLOOPBODY()							\
	do {								\
		if (BUNlast(r1) == BATcapacity(r1)) {			\
			newcap = BATgrows(r1);				\
			if (newcap > maxsize)				\
				newcap = maxsize;			\
			BATsetcount(r1, BATcount(r1));			\
			if (BATextend(r1, newcap) != GDK_SUCCEED)	\
				goto bailout;				\
			if (r2) {					\
				BATsetcount(r2, BATcount(r2));		\
				if (BATextend(r2, newcap) != GDK_SUCCEED) \
					goto bailout;			\
				assert(BATcapacity(r1) == BATcapacity(r2)); \
			}						\
		}							\
		APPEND(r1, lo);						\
		if (r2)							\
			APPEND(r2, ro);					\
		nr++;							\
	} while (0)

#define HASHloop_bound(bi, h, hb, v, lo, hi)		\
	for (hb = HASHget(h, HASHprobe((h), v));	\
	     hb != HASHnil(h);				\
	     hb = HASHgetlink(h,hb))			\
		if (hb >= (lo) && hb < (hi) &&		\
		    (cmp == NULL ||			\
		     (*cmp)(v, BUNtail(bi, hb)) == 0))

#define HASHloop_bound_TYPE(bi, h, hb, v, lo, hi, TYPE)		\
	for (hb = HASHget(h, hash_##TYPE(h, v));		\
	     hb != HASHnil(h);					\
	     hb = HASHgetlink(h,hb))				\
		if (hb >= (lo) && hb < (hi) &&			\
		    simple_EQ(v, BUNtloc(bi, hb), TYPE))

static gdk_return
hashjoin(BAT *r1, BAT *r2, BAT *l, BAT *r, BAT *sl, BAT *sr, int nil_matches,
	 int nil_on_miss, int semi, int only_misses, BUN maxsize, lng t0,
	 int swapped, const char *reason)
{
	BUN lstart, lend, lcnt;
	const oid *lcand = NULL, *lcandend = NULL;
	BUN rstart, rend, rcnt;
	const oid *rcand = NULL, *rcandend = NULL;
	oid lo, ro;
	BATiter ri;
	BUN rb;
	BUN rl, rh;
	oid rseq;
	BUN nr, nrcand, newcap;
	const char *lvals;
	const char *lvars;
	int lwidth;
	const void *nil = ATOMnilptr(l->ttype);
	int (*cmp)(const void *, const void *) = ATOMcompare(l->ttype);
	oid lval = oid_nil;	/* hold value if l has dense tail */
	const char *v = (const char *) &lval;
	int lskipped = 0;	/* whether we skipped values in l */

	ALGODEBUG fprintf(stderr, "#hashjoin(l=%s#" BUNFMT "[%s]%s%s%s,"
			  "r=%s#" BUNFMT "[%s]%s%s%s,sl=%s#" BUNFMT "%s%s%s,"
			  "sr=%s#" BUNFMT "%s%s%s,nil_matches=%d,"
			  "nil_on_miss=%d,semi=%d)%s%s%s\n",
			  BATgetId(l), BATcount(l), ATOMname(l->ttype),
			  l->tsorted ? "-sorted" : "",
			  l->trevsorted ? "-revsorted" : "",
			  l->tkey & 1 ? "-key" : "",
			  BATgetId(r), BATcount(r), ATOMname(r->ttype),
			  r->tsorted ? "-sorted" : "",
			  r->trevsorted ? "-revsorted" : "",
			  r->tkey & 1 ? "-key" : "",
			  sl ? BATgetId(sl) : "NULL", sl ? BATcount(sl) : 0,
			  sl && sl->tsorted ? "-sorted" : "",
			  sl && sl->trevsorted ? "-revsorted" : "",
			  sl && sl->tkey & 1 ? "-key" : "",
			  sr ? BATgetId(sr) : "NULL", sr ? BATcount(sr) : 0,
			  sr && sr->tsorted ? "-sorted" : "",
			  sr && sr->trevsorted ? "-revsorted" : "",
			  sr && sr->tkey & 1 ? "-key" : "",
			  nil_matches, nil_on_miss, semi,
			  swapped ? " swapped" : "",
			  *reason ? " " : "", reason);

	assert(BAThdense(l));
	assert(BAThdense(r));
	assert(r->ttype != TYPE_void);
	assert(ATOMtype(l->ttype) == ATOMtype(r->ttype));
	assert(sl == NULL || sl->tsorted);
	assert(sr == NULL || sr->tsorted);

	CANDINIT(l, sl, lstart, lend, lcnt, lcand, lcandend);
	CANDINIT(r, sr, rstart, rend, rcnt, rcand, rcandend);
	lwidth = l->T->width;
	lvals = (const char *) Tloc(l, BUNfirst(l));
	if (l->tvarsized && l->ttype) {
		assert(r->tvarsized && r->ttype);
		lvars = l->T->vheap->base;
	} else {
		assert(!r->tvarsized || !r->ttype);
		lvars = NULL;
	}
	/* offset to convert BUN for value in right tail column to OID
	 * in right head column */
	rseq = r->hseqbase;

	/* basic properties will be adjusted if necessary later on,
	 * they were initially set by joininitresults() */

	/* if an input columns is key, the opposite output column will
	 * be key, and if semi or only_misses is set, the left output
	 * will also be key */
	r1->tkey = (r->tkey != 0) | semi | only_misses;
	if (r2) {
		r2->tkey = l->tkey != 0;
		/* r2 is not likely to be sorted (although it is
		 * certainly possible) */
		r2->tsorted = 0;
		r2->trevsorted = 0;
		r2->tdense = 0;
	}

	if (sl)
		r1->tdense = sl->tdense;

	if (lstart == lend || rstart == rend)
		return nomatch(r1, r2, l, r, lstart, lend, lcand, lcandend,
			       nil_on_miss, only_misses, "hashjoin", t0);

	rl = BUNfirst(r);
#ifndef DISABLE_PARENT_HASH
	if (VIEWtparent(r)) {
		BAT *b = BBPdescriptor(-VIEWtparent(r));
		if (b->batPersistence == PERSISTENT || BATcheckhash(b)) {
			/* only use parent's hash if it is persistent
			 * or already has a hash */
			ALGODEBUG
				fprintf(stderr, "#hashjoin(%s#"BUNFMT"): "
					"using parent(%s#"BUNFMT") for hash\n",
					BATgetId(r), BATcount(r),
					BATgetId(b), BATcount(b));
			rl = (BUN) ((r->T->heap.base - b->T->heap.base) >> r->T->shift) + BUNfirst(r);
			r = b;
		} else {
			ALGODEBUG
				fprintf(stderr, "#hashjoin(%s#"BUNFMT"): not "
					"using parent(%s#"BUNFMT") for hash\n",
					BATgetId(r), BATcount(r),
					BATgetId(b), BATcount(b));
		}
	}
#endif
	rh = rl + rend;
	rl += rstart;
	rseq += rstart;

	if (BAThash(r, 0) != GDK_SUCCEED)
		goto bailout;
	ri = bat_iterator(r);
	nrcand = (BUN) (rcandend - rcand);

	if (lcand) {
		while (lcand < lcandend) {
			lo = *lcand++;
			if (l->ttype == TYPE_void) {
				if (l->tseqbase != oid_nil)
					lval = lo - l->hseqbase + l->tseqbase;
			} else {
				v = VALUE(l, lo - l->hseqbase);
			}
			nr = 0;
			if (!nil_matches && cmp(v, nil) == 0) {
				/* no match */
			} else if (rcand) {
				HASHloop_bound(ri, r->T->hash, rb, v, rl, rh) {
					ro = (oid) (rb - rl + rseq);
					if (!binsearchcand(rcand, 0, nrcand, ro))
						continue;
					if (only_misses) {
						nr++;
						break;
					}
					HASHLOOPBODY();
					if (semi)
						break;
				}
			} else {
				HASHloop_bound(ri, r->T->hash, rb, v, rl, rh) {
					ro = (oid) (rb - rl + rseq);
					if (only_misses) {
						nr++;
						break;
					}
					HASHLOOPBODY();
					if (semi)
						break;
				}
			}
			if (nr == 0) {
				if (only_misses) {
					nr = 1;
					if (BUNlast(r1) == BATcapacity(r1)) {
						newcap = BATgrows(r1);
						if (newcap > maxsize)
							newcap = maxsize;
						BATsetcount(r1, BATcount(r1));
						if (BATextend(r1, newcap) != GDK_SUCCEED)
							goto bailout;
					}
					APPEND(r1, lo);
					if (lskipped)
						r1->tdense = 0;
				} else if (nil_on_miss) {
					nr = 1;
					r2->T->nil = 1;
					r2->T->nonil = 0;
					r2->tkey = 0;
					if (BUNlast(r1) == BATcapacity(r1)) {
						newcap = BATgrows(r1);
						if (newcap > maxsize)
							newcap = maxsize;
						BATsetcount(r1, BATcount(r1));
						BATsetcount(r2, BATcount(r2));
						if (BATextend(r1, newcap) != GDK_SUCCEED ||
						    BATextend(r2, newcap) != GDK_SUCCEED)
							goto bailout;
						assert(BATcapacity(r1) == BATcapacity(r2));
					}
					APPEND(r1, lo);
					APPEND(r2, oid_nil);
				} else {
					lskipped = BATcount(r1) > 0;
				}
			} else if (only_misses) {
				lskipped = BATcount(r1) > 0;
			} else {
				if (lskipped) {
					/* note, we only get here in
					 * an iteration *after*
					 * lskipped was first set to
					 * 1, i.e. we did indeed skip
					 * values in l */
					r1->tdense = 0;
				}
				if (nr > 1) {
					r1->tkey = 0;
					r1->tdense = 0;
				}
			}
			if (nr > 0 && BATcount(r1) > nr)
				r1->trevsorted = 0;
		}
	} else {
		int t = ATOMbasetype(r->ttype);

		for (lo = lstart - BUNfirst(l) + l->hseqbase; lstart < lend; lo++) {
			if (l->ttype == TYPE_void) {
				if (l->tseqbase != oid_nil)
					lval = lo - l->hseqbase + l->tseqbase;
			} else {
				v = VALUE(l, lstart);
			}
			lstart++;
			nr = 0;
			if (rcand) {
				if (nil_matches || cmp(v, nil) != 0) {
					HASHloop_bound(ri, r->T->hash, rb, v, rl, rh) {
						ro = (oid) (rb - rl + rseq);
						if (!binsearchcand(rcand, 0, nrcand, ro))
							continue;
						if (only_misses) {
							nr++;
							break;
						}
						HASHLOOPBODY();
						if (semi)
							break;
					}
				}
			} else {
				switch (t) {
				case TYPE_int:
					if (nil_matches || *(const int*)v != int_nil) {
						HASHloop_bound_TYPE(ri, r->T->hash, rb, v, rl, rh, int) {
							ro = (oid) (rb - rl + rseq);
							if (only_misses) {
								nr++;
								break;
							}
							HASHLOOPBODY();
							if (semi)
								break;
						}
					}
					break;
				case TYPE_lng:
					if (nil_matches || *(const lng*)v != lng_nil) {
						HASHloop_bound_TYPE(ri, r->T->hash, rb, v, rl, rh, lng) {
							ro = (oid) (rb - rl + rseq);
							if (only_misses) {
								nr++;
								break;
							}
							HASHLOOPBODY();
							if (semi)
								break;
						}
					}
					break;
#ifdef HAVE_HGE
				case TYPE_hge:
					if (nil_matches || *(const hge*)v != hge_nil) {
						HASHloop_bound_TYPE(ri, r->T->hash, rb, v, rl, rh, hge) {
							ro = (oid) (rb - rl + rseq);
							if (only_misses) {
								nr++;
								break;
							}
							HASHLOOPBODY();
							if (semi)
								break;
						}
					}
					break;
#endif
				default:
					if (nil_matches || cmp(v, nil) != 0) {
						HASHloop_bound(ri, r->T->hash, rb, v, rl, rh) {
							ro = (oid) (rb - rl + rseq);
							if (only_misses) {
								nr++;
								break;
							}
							HASHLOOPBODY();
							if (semi)
								break;
						}
					}
					break;
				}
			}
			if (nr == 0) {
				if (only_misses) {
					nr = 1;
					if (BUNlast(r1) == BATcapacity(r1)) {
						newcap = BATgrows(r1);
						if (newcap > maxsize)
							newcap = maxsize;
						BATsetcount(r1, BATcount(r1));
						if (BATextend(r1, newcap) != GDK_SUCCEED)
							goto bailout;
					}
					APPEND(r1, lo);
					if (lskipped)
						r1->tdense = 0;
				} else if (nil_on_miss) {
					nr = 1;
					r2->T->nil = 1;
					r2->T->nonil = 0;
					r2->tkey = 0;
					if (BUNlast(r1) == BATcapacity(r1)) {
						newcap = BATgrows(r1);
						if (newcap > maxsize)
							newcap = maxsize;
						BATsetcount(r1, BATcount(r1));
						BATsetcount(r2, BATcount(r2));
						if (BATextend(r1, newcap) != GDK_SUCCEED ||
						    BATextend(r2, newcap) != GDK_SUCCEED)
							goto bailout;
						assert(BATcapacity(r1) == BATcapacity(r2));
					}
					APPEND(r1, lo);
					APPEND(r2, oid_nil);
				} else {
					lskipped = BATcount(r1) > 0;
				}
			} else if (only_misses) {
				lskipped = BATcount(r1) > 0;
			} else {
				if (lskipped) {
					/* note, we only get here in
					 * an iteration *after*
					 * lskipped was first set to
					 * 1, i.e. we did indeed skip
					 * values in l */
					r1->tdense = 0;
				}
				if (nr > 1) {
					r1->tkey = 0;
					r1->tdense = 0;
				}
			}
			if (nr > 0 && BATcount(r1) > nr)
				r1->trevsorted = 0;
		}
	}
	/* also set other bits of heap to correct value to indicate size */
	BATsetcount(r1, BATcount(r1));
	if (BATcount(r1) <= 1) {
		r1->tsorted = 1;
		r1->trevsorted = 1;
		r1->tkey = 1;
		r1->tdense = 1;
	}
	if (r2) {
		BATsetcount(r2, BATcount(r2));
		assert(BATcount(r1) == BATcount(r2));
		if (BATcount(r2) <= 1) {
			r2->tsorted = 1;
			r2->trevsorted = 1;
			r2->tkey = 1;
			r2->tdense = 1;
		}
	}
	if (BATcount(r1) > 0) {
		if (r1->tdense)
			r1->tseqbase = ((oid *) r1->T->heap.base)[r1->batFirst];
		if (r2 && r2->tdense)
			r2->tseqbase = ((oid *) r2->T->heap.base)[r2->batFirst];
	}
	BATseqbase(r1, 0);
	if (r2)
		BATseqbase(r2, 0);
	ALGODEBUG fprintf(stderr, "#hashjoin(l=%s,r=%s)=(%s#"BUNFMT"%s%s%s%s,%s#"BUNFMT"%s%s%s%s) " LLFMT "us\n",
			  BATgetId(l), BATgetId(r),
			  BATgetId(r1), BATcount(r1),
			  r1->tsorted ? "-sorted" : "",
			  r1->trevsorted ? "-revsorted" : "",
			  r1->tdense ? "-dense" : "",
			  r1->tkey & 1 ? "-key" : "",
			  r2 ? BATgetId(r2) : "--", r2 ? BATcount(r2) : 0,
			  r2 && r2->tsorted ? "-sorted" : "",
			  r2 && r2->trevsorted ? "-revsorted" : "",
			  r2 && r2->tdense ? "-dense" : "",
			  r2 && r2->tkey & 1 ? "-key" : "",
			  GDKusec() - t0);
	return GDK_SUCCEED;

  bailout:
	BBPreclaim(r1);
	BBPreclaim(r2);
	return GDK_FAIL;
}

#define MASK_EQ		1
#define MASK_LT		2
#define MASK_GT		4
#define MASK_LE		(MASK_EQ | MASK_LT)
#define MASK_GE		(MASK_EQ | MASK_GT)
#define MASK_NE		(MASK_LT | MASK_GT)

static gdk_return
thetajoin(BAT *r1, BAT *r2, BAT *l, BAT *r, BAT *sl, BAT *sr, int opcode, BUN maxsize, lng t0)
{
	BUN lstart, lend, lcnt;
	const oid *lcand = NULL, *lcandend = NULL;
	BUN rstart, rend, rcnt;
	const oid *rcand = NULL, *rcandend = NULL;
	const char *lvals, *rvals;
	const char *lvars, *rvars;
	int lwidth, rwidth;
	const void *nil = ATOMnilptr(l->ttype);
	int (*cmp)(const void *, const void *) = ATOMcompare(l->ttype);
	const char *vl, *vr;
	const oid *p;
	oid lastr = 0;		/* last value inserted into r2 */
	BUN n, nr;
	BUN newcap;
	oid lo, ro;
	int c;
	int lskipped = 0;	/* whether we skipped values in l */
	wrd loff = 0, roff = 0;
	oid lval = oid_nil, rval = oid_nil;

	ALGODEBUG fprintf(stderr, "#thetajoin(l=%s#" BUNFMT "[%s]%s%s%s,"
			  "r=%s#" BUNFMT "[%s]%s%s%s,sl=%s#" BUNFMT "%s%s%s,"
			  "sr=%s#" BUNFMT "%s%s%s,op=%s%s%s)\n",
			  BATgetId(l), BATcount(l), ATOMname(l->ttype),
			  l->tsorted ? "-sorted" : "",
			  l->trevsorted ? "-revsorted" : "",
			  l->tkey & 1 ? "-key" : "",
			  BATgetId(r), BATcount(r), ATOMname(r->ttype),
			  r->tsorted ? "-sorted" : "",
			  r->trevsorted ? "-revsorted" : "",
			  r->tkey & 1 ? "-key" : "",
			  sl ? BATgetId(sl) : "NULL", sl ? BATcount(sl) : 0,
			  sl && sl->tsorted ? "-sorted" : "",
			  sl && sl->trevsorted ? "-revsorted" : "",
			  sl && sl->tkey & 1 ? "-key" : "",
			  sr ? BATgetId(sr) : "NULL", sr ? BATcount(sr) : 0,
			  sr && sr->tsorted ? "-sorted" : "",
			  sr && sr->trevsorted ? "-revsorted" : "",
			  sr && sr->tkey & 1 ? "-key" : "",
			  opcode & MASK_LT ? "<" : "",
			  opcode & MASK_GT ? ">" : "",
			  opcode & MASK_EQ ? "=" : "");

	assert(BAThdense(l));
	assert(BAThdense(r));
	assert(ATOMtype(l->ttype) == ATOMtype(r->ttype));
	assert(sl == NULL || sl->tsorted);
	assert(sr == NULL || sr->tsorted);
	assert((opcode & (MASK_EQ | MASK_LT | MASK_GT)) != 0);

	CANDINIT(l, sl, lstart, lend, lcnt, lcand, lcandend);
	CANDINIT(r, sr, rstart, rend, rcnt, rcand, rcandend);

	lvals = l->ttype == TYPE_void ? NULL : (const char *) Tloc(l, BUNfirst(l));
	rvals = r->ttype == TYPE_void ? NULL : (const char *) Tloc(r, BUNfirst(r));
	if (l->tvarsized && l->ttype) {
		assert(r->tvarsized && r->ttype);
		lvars = l->T->vheap->base;
		rvars = r->T->vheap->base;
	} else {
		assert(!r->tvarsized || !r->ttype);
		lvars = rvars = NULL;
	}
	lwidth = l->T->width;
	rwidth = r->T->width;

	if (l->ttype == TYPE_void) {
		if (l->tseqbase == oid_nil) {
			/* trivial: nils don't match anything */
			return GDK_SUCCEED;
		}
		if (lcand) {
			lstart = 0;
			lend = (BUN) (lcandend - lcand);
			lvals = (const char *) lcand;
			lcand = NULL;
			lwidth = SIZEOF_OID;
		}
		loff = (wrd) l->tseqbase - (wrd) l->hseqbase;
	}
	if (r->ttype == TYPE_void) {
		if (r->tseqbase == oid_nil) {
			/* trivial: nils don't match anything */
			return GDK_SUCCEED;
		}
		if (rcand) {
			rstart = 0;
			rend = (BUN) (rcandend - rcand);
			rvals = (const char *) rcand;
			rcand = NULL;
			rwidth = SIZEOF_OID;
		}
		roff = (wrd) r->tseqbase - (wrd) r->hseqbase;
	}
	assert(lvals != NULL || lcand == NULL);
	assert(rvals != NULL || rcand == NULL);

	r1->tkey = 1;
	r1->tsorted = 1;
	r1->trevsorted = 1;
	r2->tkey = 1;
	r2->tsorted = 1;
	r2->trevsorted = 1;

	/* nested loop implementation for theta join */
	for (;;) {
		if (lcand) {
			if (lcand == lcandend)
				break;
			lo = *lcand++;
			vl = VALUE(l, lo - l->hseqbase);
		} else {
			if (lstart == lend)
				break;
			if (lvals) {
				vl = VALUE(l, lstart);
				if (loff != 0) {
					lval = (oid) (*(const oid *)vl + loff);
					vl = (const char *) &lval;
				}
			} else {
				lval = lstart + l->tseqbase;
				vl = (const char *) &lval;
			}
			lo = lstart++ + l->hseqbase;
		}
		if (cmp(vl, nil) == 0)
			continue;
		nr = 0;
		p = rcand;
		n = rstart;
		for (;;) {
			if (rcand) {
				if (p == rcandend)
					break;
				ro = *p++;
				vr = VALUE(r, ro - r->hseqbase);
			} else {
				if (n == rend)
					break;
				if (rvals) {
					vr = VALUE(r, n);
					if (roff != 0) {
						rval = (oid) (*(const oid *)vr + roff);
						vr = (const char *) &rval;
					}
				} else {
					rval = n + r->tseqbase;
					vr = (const char *) &rval;
				}
				ro = n++ + r->hseqbase;
			}
			if (cmp(vr, nil) == 0)
				continue;
			c = cmp(vl, vr);
			if (!((opcode & MASK_LT && c < 0) ||
			      (opcode & MASK_GT && c > 0) ||
			      (opcode & MASK_EQ && c == 0)))
				continue;
			if (BUNlast(r1) == BATcapacity(r1)) {
				newcap = BATgrows(r1);
				if (newcap > maxsize)
					newcap = maxsize;
				BATsetcount(r1, BATcount(r1));
				BATsetcount(r2, BATcount(r2));
				if (BATextend(r1, newcap) != GDK_SUCCEED ||
				    BATextend(r2, newcap) != GDK_SUCCEED)
					goto bailout;
				assert(BATcapacity(r1) == BATcapacity(r2));
			}
			if (BATcount(r2) > 0) {
				if (lastr + 1 != ro)
					r2->tdense = 0;
				if (nr == 0) {
					r1->trevsorted = 0;
					if (lastr > ro) {
						r2->tsorted = 0;
						r2->tkey = 0;
					} else if (lastr < ro) {
						r2->trevsorted = 0;
					} else {
						r2->tkey = 0;
					}
				}
			}
			APPEND(r1, lo);
			APPEND(r2, ro);
			lastr = ro;
			nr++;
		}
		if (nr > 1) {
			r1->tkey = 0;
			r1->tdense = 0;
			r2->trevsorted = 0;
		} else if (nr == 0) {
			lskipped = BATcount(r1) > 0;
		} else if (lskipped) {
			r1->tdense = 0;
		}
	}
	assert(BATcount(r1) == BATcount(r2));
	/* also set other bits of heap to correct value to indicate size */
	BATsetcount(r1, BATcount(r1));
	BATsetcount(r2, BATcount(r2));
	if (BATcount(r1) > 0) {
		if (r1->tdense)
			r1->tseqbase = ((oid *) r1->T->heap.base)[r1->batFirst];
		if (r2->tdense)
			r2->tseqbase = ((oid *) r2->T->heap.base)[r2->batFirst];
	}
	BATseqbase(r1, 0);
	BATseqbase(r2, 0);
	ALGODEBUG fprintf(stderr, "#thetajoin(l=%s,r=%s)=(%s#"BUNFMT"%s%s%s,%s#"BUNFMT"%s%s%s) " LLFMT "us\n",
			  BATgetId(l), BATgetId(r),
			  BATgetId(r1), BATcount(r1),
			  r1->tsorted ? "-sorted" : "",
			  r1->trevsorted ? "-revsorted" : "",
			  r1->tkey & 1 ? "-key" : "",
			  BATgetId(r2), BATcount(r2),
			  r2->tsorted ? "-sorted" : "",
			  r2->trevsorted ? "-revsorted" : "",
			  r2->tkey & 1 ? "-key" : "",
			  GDKusec() - t0);
	return GDK_SUCCEED;

  bailout:
	BBPreclaim(r1);
	BBPreclaim(r2);
	return GDK_FAIL;
}

static gdk_return
bandjoin(BAT *r1, BAT *r2, BAT *l, BAT *r, BAT *sl, BAT *sr,
	 const void *c1, const void *c2, int li, int hi, BUN maxsize, lng t0)
{
	BUN lstart, lend, lcnt;
	const oid *lcand = NULL, *lcandend = NULL;
	BUN rstart, rend, rcnt;
	const oid *rcand = NULL, *rcandend = NULL;
	const char *lvals, *rvals;
	int lwidth, rwidth;
	int t;
	const void *nil = ATOMnilptr(l->ttype);
	int (*cmp)(const void *, const void *) = ATOMcompare(l->ttype);
	const char *vl, *vr;
	const oid *p;
	oid lastr = 0;		/* last value inserted into r2 */
	BUN n, nr;
	BUN newcap;
	oid lo, ro;
	int lskipped = 0;	/* whether we skipped values in l */
	BUN nils = 0;		/* needed for XXX_WITH_CHECK macros */

	ALGODEBUG fprintf(stderr, "#bandjoin(l=%s#" BUNFMT "[%s]%s%s%s,"
			  "r=%s#" BUNFMT "[%s]%s%s%s,sl=%s#" BUNFMT "%s%s%s,"
			  "sr=%s#" BUNFMT "%s%s%s)\n",
			  BATgetId(l), BATcount(l), ATOMname(l->ttype),
			  l->tsorted ? "-sorted" : "",
			  l->trevsorted ? "-revsorted" : "",
			  l->tkey & 1 ? "-key" : "",
			  BATgetId(r), BATcount(r), ATOMname(r->ttype),
			  r->tsorted ? "-sorted" : "",
			  r->trevsorted ? "-revsorted" : "",
			  r->tkey & 1 ? "-key" : "",
			  sl ? BATgetId(sl) : "NULL", sl ? BATcount(sl) : 0,
			  sl && sl->tsorted ? "-sorted" : "",
			  sl && sl->trevsorted ? "-revsorted" : "",
			  sl && sl->tkey & 1 ? "-key" : "",
			  sr ? BATgetId(sr) : "NULL", sr ? BATcount(sr) : 0,
			  sr && sr->tsorted ? "-sorted" : "",
			  sr && sr->trevsorted ? "-revsorted" : "",
			  sr && sr->tkey & 1 ? "-key" : "");

	assert(BAThdense(l));
	assert(BAThdense(r));
	assert(ATOMtype(l->ttype) == ATOMtype(r->ttype));
	assert(sl == NULL || sl->tsorted);
	assert(sr == NULL || sr->tsorted);

	t = ATOMtype(l->ttype);
	t = ATOMbasetype(t);

	switch (t) {
	case TYPE_bte:
		if (*(const bte *)c1 == bte_nil ||
		    *(const bte *)c2 == bte_nil ||
		    -*(const bte *)c1 > *(const bte *)c2 ||
		    ((!hi || !li) && -*(const bte *)c1 == *(const bte *)c2))
			return GDK_SUCCEED;
		break;
	case TYPE_sht:
		if (*(const sht *)c1 == sht_nil ||
		    *(const sht *)c2 == sht_nil ||
		    -*(const sht *)c1 > *(const sht *)c2 ||
		    ((!hi || !li) && -*(const sht *)c1 == *(const sht *)c2))
			return GDK_SUCCEED;
		break;
	case TYPE_int:
		if (*(const int *)c1 == int_nil ||
		    *(const int *)c2 == int_nil ||
		    -*(const int *)c1 > *(const int *)c2 ||
		    ((!hi || !li) && -*(const int *)c1 == *(const int *)c2))
			return GDK_SUCCEED;
		break;
	case TYPE_lng:
		if (*(const lng *)c1 == lng_nil ||
		    *(const lng *)c2 == lng_nil ||
		    -*(const lng *)c1 > *(const lng *)c2 ||
		    ((!hi || !li) && -*(const lng *)c1 == *(const lng *)c2))
			return GDK_SUCCEED;
		break;
#ifdef HAVE_HGE
	case TYPE_hge:
		if (*(const hge *)c1 == hge_nil ||
		    *(const hge *)c2 == hge_nil ||
		    -*(const hge *)c1 > *(const hge *)c2 ||
		    ((!hi || !li) && -*(const hge *)c1 == *(const hge *)c2))
			return GDK_SUCCEED;
		break;
#endif
	case TYPE_flt:
		if (*(const flt *)c1 == flt_nil ||
		    *(const flt *)c2 == flt_nil ||
		    -*(const flt *)c1 > *(const flt *)c2 ||
		    ((!hi || !li) && -*(const flt *)c1 == *(const flt *)c2))
			return GDK_SUCCEED;
		break;
	case TYPE_dbl:
		if (*(const dbl *)c1 == dbl_nil ||
		    *(const dbl *)c2 == dbl_nil ||
		    -*(const dbl *)c1 > *(const dbl *)c2 ||
		    ((!hi || !li) && -*(const dbl *)c1 == *(const dbl *)c2))
			return GDK_SUCCEED;
		break;
	default:
		GDKerror("BATbandjoin: unsupported type\n");
		goto bailout;
	}

	CANDINIT(l, sl, lstart, lend, lcnt, lcand, lcandend);
	CANDINIT(r, sr, rstart, rend, rcnt, rcand, rcandend);

	lvals = (const char *) Tloc(l, BUNfirst(l));
	rvals = (const char *) Tloc(r, BUNfirst(r));
	assert(!r->tvarsized);
	lwidth = l->T->width;
	rwidth = r->T->width;

	assert(lvals != NULL);
	assert(rvals != NULL);

	r1->tkey = 1;
	r1->tsorted = 1;
	r1->trevsorted = 1;
	r2->tkey = 1;
	r2->tsorted = 1;
	r2->trevsorted = 1;

	/* nested loop implementation for band join */
	for (;;) {
		if (lcand) {
			if (lcand == lcandend)
				break;
			lo = *lcand++;
			vl = FVALUE(l, lo - l->hseqbase);
		} else {
			if (lstart == lend)
				break;
			vl = FVALUE(l, lstart);
			lo = lstart++ + l->hseqbase;
		}
		if (cmp(vl, nil) == 0)
			continue;
		nr = 0;
		p = rcand;
		n = rstart;
		for (;;) {
			if (rcand) {
				if (p == rcandend)
					break;
				ro = *p++;
				vr = FVALUE(r, ro - r->hseqbase);
			} else {
				if (n == rend)
					break;
				vr = FVALUE(r, n);
				ro = n++ + r->hseqbase;
			}
			switch (ATOMtype(l->ttype)) {
			case TYPE_bte: {
				sht v1 = (sht) *(const bte *) vr, v2;

				if (v1 == bte_nil)
					continue;
				v2 = v1;
				v1 -= *(const bte *)c1;
				if (*(const bte *)vl <= v1 &&
				    (!li || *(const bte *)vl != v1))
					continue;
				v2 += *(const bte *)c2;
				if (*(const bte *)vl >= v2 &&
				    (!hi || *(const bte *)vl != v2))
					continue;
				break;
			}
			case TYPE_sht: {
				int v1 = (int) *(const sht *) vr, v2;

				if (v1 == sht_nil)
					continue;
				v2 = v1;
				v1 -= *(const sht *)c1;
				if (*(const sht *)vl <= v1 &&
				    (!li || *(const sht *)vl != v1))
					continue;
				v2 += *(const sht *)c2;
				if (*(const sht *)vl >= v2 &&
				    (!hi || *(const sht *)vl != v2))
					continue;
				break;
			}
			case TYPE_int: {
				lng v1 = (lng) *(const int *) vr, v2;

				if (v1 == int_nil)
					continue;
				v2 = v1;
				v1 -= *(const int *)c1;
				if (*(const int *)vl <= v1 &&
				    (!li || *(const int *)vl != v1))
					continue;
				v2 += *(const int *)c2;
				if (*(const int *)vl >= v2 &&
				    (!hi || *(const int *)vl != v2))
					continue;
				break;
			}
#ifdef HAVE_HGE
			case TYPE_lng: {
				hge v1 = (hge) *(const lng *) vr, v2;

				if (v1 == lng_nil)
					continue;
				v2 = v1;
				v1 -= *(const lng *)c1;
				if (*(const lng *)vl <= v1 &&
				    (!li || *(const lng *)vl != v1))
					continue;
				v2 += *(const lng *)c2;
				if (*(const lng *)vl >= v2 &&
				    (!hi || *(const lng *)vl != v2))
					continue;
				break;
			}
#else
#ifdef HAVE___INT128
			case TYPE_lng: {
				__int128 v1 = (__int128) *(const lng *) vr, v2;

				if (v1 == lng_nil)
					continue;
				v2 = v1;
				v1 -= *(const lng *)c1;
				if (*(const lng *)vl <= v1 &&
				    (!li || *(const lng *)vl != v1))
					continue;
				v2 += *(const lng *)c2;
				if (*(const lng *)vl >= v2 &&
				    (!hi || *(const lng *)vl != v2))
					continue;
				break;
			}
#else
			case TYPE_lng: {
				lng v1, v2;
				int abort_on_error = 1;

				if (*(const lng *)vr == lng_nil)
					continue;
				SUB_WITH_CHECK(lng, *(const lng *)vr,
					       lng, *(const lng *)c1,
					       lng, v1,
					       GDK_lng_max,
					       do{if(*(const lng*)c1<0)goto nolmatch;else goto lmatch1;}while(0));
				if (*(const lng *)vl <= v1 &&
				    (!li || *(const lng *)vl != v1))
					continue;
			  lmatch1:
				ADD_WITH_CHECK(lng, *(const lng *)vr,
					       lng, *(const lng *)c2,
					       lng, v2,
					       GDK_lng_max,
					       do{if(*(const lng*)c2>0)goto nolmatch;else goto lmatch2;}while(0));
				if (*(const lng *)vl >= v2 &&
				    (!hi || *(const lng *)vl != v2))
					continue;
			  lmatch2:
				break;
			  nolmatch:
				continue;
			}
#endif
#endif
#ifdef HAVE_HGE
			case TYPE_hge: {
				hge v1, v2;
				int abort_on_error = 1;

				if (*(const hge *)vr == hge_nil)
					continue;
				SUB_WITH_CHECK(hge, *(const hge *)vr,
					       hge, *(const hge *)c1,
					       hge, v1,
					       GDK_hge_max,
					       do{if(*(const hge*)c1<0)goto nohmatch;else goto hmatch1;}while(0));
				if (*(const hge *)vl <= v1 &&
				    (!li || *(const hge *)vl != v1))
					continue;
			  hmatch1:
				ADD_WITH_CHECK(hge, *(const hge *)vr,
					       hge, *(const hge *)c2,
					       hge, v2,
					       GDK_hge_max,
					       do{if(*(const hge*)c2>0)goto nohmatch;else goto hmatch2;}while(0));
				if (*(const hge *)vl >= v2 &&
				    (!hi || *(const hge *)vl != v2))
					continue;
			  hmatch2:
				break;
			  nohmatch:
				continue;
			}
#endif
			case TYPE_flt: {
				dbl v1 = (dbl) *(const flt *) vr, v2;

				if (v1 == flt_nil)
					continue;
				v2 = v1;
				v1 -= *(const flt *)c1;
				if (*(const flt *)vl <= v1 &&
				    (!li || *(const flt *)vl != v1))
					continue;
				v2 += *(const flt *)c2;
				if (*(const flt *)vl >= v2 &&
				    (!hi || *(const flt *)vl != v2))
					continue;
				break;
			}
			case TYPE_dbl: {
				dbl v1, v2;
				int abort_on_error = 1;

				if (*(const dbl *)vr == dbl_nil)
					continue;
				SUB_WITH_CHECK(dbl, *(const dbl *)vr,
					       dbl, *(const dbl *)c1,
					       dbl, v1,
					       GDK_dbl_max,
					       do{if(*(const dbl*)c1<0)goto nodmatch;else goto dmatch1;}while(0));
				if (*(const dbl *)vl <= v1 &&
				    (!li || *(const dbl *)vl != v1))
					continue;
			  dmatch1:
				ADD_WITH_CHECK(dbl, *(const dbl *)vr,
					       dbl, *(const dbl *)c2,
					       dbl, v2,
					       GDK_dbl_max,
					       do{if(*(const dbl*)c2>0)goto nodmatch;else goto dmatch2;}while(0));
				if (*(const dbl *)vl >= v2 &&
				    (!hi || *(const dbl *)vl != v2))
					continue;
			  dmatch2:
				break;
			  nodmatch:
				continue;
			}
			}
			if (BUNlast(r1) == BATcapacity(r1)) {
				newcap = BATgrows(r1);
				if (newcap > maxsize)
					newcap = maxsize;
				BATsetcount(r1, BATcount(r1));
				BATsetcount(r2, BATcount(r2));
				if (BATextend(r1, newcap) != GDK_SUCCEED ||
				    BATextend(r2, newcap) != GDK_SUCCEED)
					goto bailout;
				assert(BATcapacity(r1) == BATcapacity(r2));
			}
			if (BATcount(r2) > 0) {
				if (lastr + 1 != ro)
					r2->tdense = 0;
				if (nr == 0) {
					r1->trevsorted = 0;
					if (lastr > ro) {
						r2->tsorted = 0;
						r2->tkey = 0;
					} else if (lastr < ro) {
						r2->trevsorted = 0;
					} else {
						r2->tkey = 0;
					}
				}
			}
			APPEND(r1, lo);
			APPEND(r2, ro);
			lastr = ro;
			nr++;
		}
		if (nr > 1) {
			r1->tkey = 0;
			r1->tdense = 0;
			r2->trevsorted = 0;
		} else if (nr == 0) {
			lskipped = BATcount(r1) > 0;
		} else if (lskipped) {
			r1->tdense = 0;
		}
	}
	assert(BATcount(r1) == BATcount(r2));
	/* also set other bits of heap to correct value to indicate size */
	BATsetcount(r1, BATcount(r1));
	BATsetcount(r2, BATcount(r2));
	if (BATcount(r1) > 0) {
		if (r1->tdense)
			r1->tseqbase = ((oid *) r1->T->heap.base)[r1->batFirst];
		if (r2->tdense)
			r2->tseqbase = ((oid *) r2->T->heap.base)[r2->batFirst];
	}
	BATseqbase(r1, 0);
	BATseqbase(r2, 0);
	ALGODEBUG fprintf(stderr, "#bandjoin(l=%s,r=%s)=(%s#"BUNFMT"%s%s%s,%s#"BUNFMT"%s%s%s) " LLFMT "us\n",
			  BATgetId(l), BATgetId(r),
			  BATgetId(r1), BATcount(r1),
			  r1->tsorted ? "-sorted" : "",
			  r1->trevsorted ? "-revsorted" : "",
			  r1->tkey & 1 ? "-key" : "",
			  BATgetId(r2), BATcount(r2),
			  r2->tsorted ? "-sorted" : "",
			  r2->trevsorted ? "-revsorted" : "",
			  r2->tkey & 1 ? "-key" : "",
			  GDKusec() - t0);
	return GDK_SUCCEED;

  bailout:
	BBPreclaim(r1);
	BBPreclaim(r2);
	return GDK_FAIL;
}

/* Make the implementation choices for various left joins. */
static gdk_return
subleftjoin(BAT **r1p, BAT **r2p, BAT *l, BAT *r, BAT *sl, BAT *sr,
	    int nil_matches, int nil_on_miss, int semi, int only_misses,
	    BUN estimate, const char *name, lng t0)
{
	BAT *r1, *r2 = NULL;
	BUN lcount, rcount, maxsize;

	/* only_misses implies left output only */
	assert(!only_misses || r2p == NULL);
	/* only no right output allowed for semijoin and diff */
	assert(r2p != NULL || (semi | only_misses));
	/* if nil_on_miss is set, we really need a right output */
	assert(!nil_on_miss || r2p != NULL);
	*r1p = NULL;
	if (r2p)
		*r2p = NULL;
	if (joinparamcheck(l, r, NULL, sl, sr, name) != GDK_SUCCEED)
		return GDK_FAIL;

	lcount = BATcount(l);
	if (sl)
		lcount = MIN(lcount, BATcount(sl));
	rcount = BATcount(r);
	if (sr)
		rcount = MIN(rcount, BATcount(sr));

	if ((maxsize = joininitresults(&r1, r2p ? &r2 : NULL, lcount, rcount,
				       l->tkey, r->tkey, semi, nil_on_miss,
				       only_misses, estimate)) == BUN_NONE)
		return GDK_FAIL;
	*r1p = r1;
	if (r2p)
		*r2p = r2;
	if (BATtdense(r) && (sr == NULL || BATtdense(sr)) && lcount > 0 && rcount > 0) {
		/* use special implementation for dense right-hand side */
		return mergejoin_void(r1, r2, l, r, sl, sr,
<<<<<<< HEAD
				      nil_on_miss, only_misses, t0);
	} else if ((r->tsorted || r->trevsorted) &&
=======
				      nil_on_miss, must_match, t0);
	} else if ((BATordered(BATmirror(r)) ||
		    BATordered_rev(BATmirror(r))) &&
>>>>>>> 6c18909a
		   (BATtdense(r) ||
		    lcount < 1024 ||
		    BATcount(r) * (Tsize(r) + (r->T->vheap ? r->T->vheap->size : 0) + 2 * sizeof(BUN)) > GDK_mem_maxsize / (GDKnr_threads ? GDKnr_threads : 1)))
		return mergejoin(r1, r2, l, r, sl, sr, nil_matches,
				 nil_on_miss, semi, only_misses, maxsize, t0, 0);
	return hashjoin(r1, r2, l, r, sl, sr, nil_matches,
			nil_on_miss, semi, only_misses, maxsize, t0, 0, "leftjoin");
}

/* Perform an equi-join over l and r.  Returns two new, aligned,
 * dense-headed bats with in the tail the oids (head column values) of
 * matching tuples.  The result is in the same order as l (i.e. r1 is
 * sorted). */
gdk_return
BATleftjoin(BAT **r1p, BAT **r2p, BAT *l, BAT *r, BAT *sl, BAT *sr, int nil_matches, BUN estimate)
{
	return subleftjoin(r1p, r2p, l, r, sl, sr, nil_matches,
			   0, 0, 0, estimate, "BATleftjoin", GDKusec());
}

/* Performs a left outer join over l and r.  Returns two new, aligned,
 * dense-headed bats with in the tail the oids (head column values) of
 * matching tuples, or the oid in the first output bat and nil in the
 * second output bat if the value in l does not occur in r.  The
 * result is in the same order as l (i.e. r1 is sorted). */
gdk_return
BATouterjoin(BAT **r1p, BAT **r2p, BAT *l, BAT *r, BAT *sl, BAT *sr, int nil_matches, BUN estimate)
{
	return subleftjoin(r1p, r2p, l, r, sl, sr, nil_matches,
			   1, 0, 0, estimate, "BATouterjoin", GDKusec());
}

/* Perform a semi-join over l and r.  Returns two new, aligned,
 * dense-headed bats with in the tail the oids (head column values) of
 * matching tuples.  The result is in the same order as l (i.e. r1 is
 * sorted). */
gdk_return
BATsemijoin(BAT **r1p, BAT **r2p, BAT *l, BAT *r, BAT *sl, BAT *sr, int nil_matches, BUN estimate)
{
	return subleftjoin(r1p, r2p, l, r, sl, sr, nil_matches,
			   0, 1, 0, estimate, "BATsemijoin", GDKusec());
}

/* Return the difference of l and r.  The result is a BAT with in the
 * tail the oids of those values in l that do not occur in r.  This is
 * what you might call an anti-semi-join.  The result can be used as a
 * candidate list. */
BAT *
BATdiff(BAT *l, BAT *r, BAT *sl, BAT *sr, int nil_matches, BUN estimate)
{
	BAT *bn;

	if (subleftjoin(&bn, NULL, l, r, sl, sr, nil_matches,
			0, 0, 1, estimate, "BATdiff", GDKusec()) == GDK_SUCCEED)
		return bn;
	return NULL;
}

gdk_return
BATthetajoin(BAT **r1p, BAT **r2p, BAT *l, BAT *r, BAT *sl, BAT *sr, int op, int nil_matches, BUN estimate)
{
	BAT *r1, *r2;
	BUN maxsize;
	int opcode = 0;
	lng t0;

	/* encode operator as a bit mask into opcode */
	switch (op) {
	case JOIN_EQ:
		return BATjoin(r1p, r2p, l, r, sl, sr, nil_matches, estimate);
	case JOIN_NE:
		opcode = MASK_NE;
		break;
	case JOIN_LT:
		opcode = MASK_LT;
		break;
	case JOIN_LE:
		opcode = MASK_LE;
		break;
	case JOIN_GT:
		opcode = MASK_GT;
		break;
	case JOIN_GE:
		opcode = MASK_GE;
		break;
	default:
		GDKerror("BATthetajoin: unknown operator %d.\n", op);
		return GDK_FAIL;
	}

	t0 = GDKusec();
	*r1p = NULL;
	*r2p = NULL;
	if (joinparamcheck(l, r, NULL, sl, sr, "BATthetajoin") != GDK_SUCCEED)
		return GDK_FAIL;
	if ((maxsize = joininitresults(&r1, &r2, sl ? BATcount(sl) : BATcount(l), sr ? BATcount(sr) : BATcount(r), 0, 0, 0, 0, 0, estimate)) == BUN_NONE)
		return GDK_FAIL;
	*r1p = r1;
	*r2p = r2;

	return thetajoin(r1, r2, l, r, sl, sr, opcode, maxsize, t0);
}

gdk_return
BATjoin(BAT **r1p, BAT **r2p, BAT *l, BAT *r, BAT *sl, BAT *sr, int nil_matches, BUN estimate)
{
	BAT *r1, *r2;
	BUN lcount, rcount, lpcount, rpcount;
	BUN lsize, rsize;
	BUN maxsize;
	int lhash, rhash;
#ifndef DISABLE_PARENT_HASH
	bat lparent, rparent;
#endif
	int swap;
	size_t mem_size;
	lng t0 = GDKusec();
	const char *reason = "";

	*r1p = NULL;
	*r2p = NULL;
	if (joinparamcheck(l, r, NULL, sl, sr, "BATjoin") != GDK_SUCCEED)
		return GDK_FAIL;
	lcount = BATcount(l);
	if (sl)
		lcount = MIN(lcount, BATcount(sl));
	rcount = BATcount(r);
	if (sr)
		rcount = MIN(rcount, BATcount(sr));
	if (lcount == 0 || rcount == 0) {
		r1 = BATnew(TYPE_void, TYPE_void, 0, TRANSIENT);
		r2 = BATnew(TYPE_void, TYPE_void, 0, TRANSIENT);
		if (r1 == NULL || r2 == NULL) {
			BBPreclaim(r1);
			BBPreclaim(r2);
			return GDK_FAIL;
		}
		BATseqbase(r1, 0);
		BATseqbase(BATmirror(r1), 0);
		BATseqbase(r2, 0);
		BATseqbase(BATmirror(r2), 0);
		*r1p = r1;
		*r2p = r2;
		return GDK_SUCCEED;
	}
	if ((maxsize = joininitresults(&r1, &r2, lcount, rcount, l->tkey, r->tkey, 0, 0, 0, estimate)) == BUN_NONE)
		return GDK_FAIL;
	*r1p = r1;
	*r2p = r2;
	swap = 0;

	/* some statistics to help us decide */
	lsize = (BUN) (BATcount(l) * (Tsize(l)) + (l->T->vheap ? l->T->vheap->size : 0) + 2 * sizeof(BUN));
	rsize = (BUN) (BATcount(r) * (Tsize(r)) + (r->T->vheap ? r->T->vheap->size : 0) + 2 * sizeof(BUN));
	mem_size = GDK_mem_maxsize / (GDKnr_threads ? GDKnr_threads : 1);

#ifndef DISABLE_PARENT_HASH
	lparent = VIEWtparent(l);
	if (lparent) {
		lpcount = BATcount(BBPdescriptor(lparent));
		lhash = BATcheckhash(l) || BATcheckhash(BBPdescriptor(-lparent));
	} else
#endif
	{
		lpcount = BATcount(l);
		lhash = BATcheckhash(l);
	}
#ifndef DISABLE_PARENT_HASH
	rparent = VIEWtparent(r);
	if (rparent) {
		rpcount = BATcount(BBPdescriptor(rparent));
		rhash = BATcheckhash(r) || BATcheckhash(BBPdescriptor(-rparent));
	} else
#endif
	{
		rpcount = BATcount(r);
		rhash = BATcheckhash(r);
	}
	if (BATtdense(r) && (sr == NULL || BATtdense(sr))) {
		/* use special implementation for dense right-hand side */
		return mergejoin_void(r1, r2, l, r, sl, sr, 0, 0, t0);
	} else if (BATtdense(l) && (sl == NULL || BATtdense(sl))) {
		/* use special implementation for dense right-hand side */
		return mergejoin_void(r2, r1, r, l, sr, sl, 0, 0, t0);
	} else if ((BATordered(BATmirror(l)) || BATordered_rev(BATmirror(l))) &&
		   (BATordered(BATmirror(r)) || BATordered_rev(BATmirror(r)))) {
		/* both sorted, smallest on left */
		if (BATcount(l) <= BATcount(r))
			return mergejoin(r1, r2, l, r, sl, sr, nil_matches, 0, 0, 0, maxsize, t0, 0);
		else
			return mergejoin(r2, r1, r, l, sr, sl, nil_matches, 0, 0, 0, maxsize, t0, 1);
	} else if (lhash && rhash) {
		/* both have hash, smallest on right */
		swap = lcount < rcount;
		reason = "both have hash";
	} else if (lhash) {
		/* only left has hash, swap */
		swap = 1;
		reason = "left has hash";
	} else if (rhash) {
		/* only right has hash, don't swap */
		swap = 0;
		reason = "right has hash";
	} else if ((BATordered(BATmirror(l)) || BATordered_rev(BATmirror(l))) &&
		   (l->ttype == TYPE_void || rcount < 1024 || MIN(lsize, rsize) > mem_size)) {
		/* only left is sorted, swap; but only if right is
		 * "large" and the smaller of the two isn't too large
		 * (i.e. prefer hash over binary search, but only if
		 * the hash table doesn't cause thrashing) */
		return mergejoin(r2, r1, r, l, sr, sl, nil_matches, 0, 0, 0, maxsize, t0, 1);
	} else if ((BATordered(BATmirror(r)) || BATordered_rev(BATmirror(r))) &&
		   (r->ttype == TYPE_void || lcount < 1024 || MIN(lsize, rsize) > mem_size)) {
		/* only right is sorted, don't swap; but only if left
		 * is "large" and the smaller of the two isn't too
		 * large (i.e. prefer hash over binary search, but
		 * only if the hash table doesn't cause thrashing) */
		return mergejoin(r1, r2, l, r, sl, sr, nil_matches, 0, 0, 0, maxsize, t0, 0);
	} else if ((l->batPersistence == PERSISTENT
#ifndef DISABLE_PARENT_HASH
		     || (lparent != 0 &&
			 BBPquickdesc(abs(lparent), 0)->batPersistence == PERSISTENT)
#endif
			   ) &&
		   !(r->batPersistence == PERSISTENT
#ifndef DISABLE_PARENT_HASH
		     || (rparent != 0 &&
			 BBPquickdesc(abs(rparent), 0)->batPersistence == PERSISTENT)
#endif
			   )) {
		/* l (or its parent) is persistent and r is not,
		 * create hash on l since it may be reused */
		swap = 1;
		reason = "left is persistent";
	} else if (!(l->batPersistence == PERSISTENT
#ifndef DISABLE_PARENT_HASH
		     || (lparent != 0 &&
			 BBPquickdesc(abs(lparent), 0)->batPersistence == PERSISTENT)
#endif
			   ) &&
		   (r->batPersistence == PERSISTENT
#ifndef DISABLE_PARENT_HASH
		    || (rparent != 0 &&
			BBPquickdesc(abs(rparent), 0)->batPersistence == PERSISTENT)
#endif
			   )) {
		/* l (and its parent) is not persistent but r (or its
		 * parent) is, create hash on r since it may be
		 * reused */
		/* nothing */;
		reason = "right is persistent";
	} else if (lpcount < rpcount) {
		/* no hashes, not sorted, create hash on smallest BAT */
		swap = 1;
		reason = "left is smaller";
	}
	if (swap) {
		return hashjoin(r2, r1, r, l, sr, sl, nil_matches, 0, 0, 0, maxsize, t0, 1, reason);
	} else {
		return hashjoin(r1, r2, l, r, sl, sr, nil_matches, 0, 0, 0, maxsize, t0, 0, reason);
	}
}

gdk_return
BATbandjoin(BAT **r1p, BAT **r2p, BAT *l, BAT *r, BAT *sl, BAT *sr,
	       const void *c1, const void *c2, int li, int hi, BUN estimate)
{
	BAT *r1, *r2;
	BUN maxsize;
	lng t0 = GDKusec();

	*r1p = NULL;
	*r2p = NULL;
	if (joinparamcheck(l, r, NULL, sl, sr, "BATbandjoin") != GDK_SUCCEED)
		return GDK_FAIL;
	if ((maxsize = joininitresults(&r1, &r2, sl ? BATcount(sl) : BATcount(l), sr ? BATcount(sr) : BATcount(r), 0, 0, 0, 0, 0, estimate)) == BUN_NONE)
		return GDK_FAIL;
	*r1p = r1;
	*r2p = r2;

	return bandjoin(r1, r2, l, r, sl, sr, c1, c2, li, hi, maxsize, t0);
}

gdk_return
BATrangejoin(BAT **r1p, BAT **r2p, BAT *l, BAT *rl, BAT *rh,
		BAT *sl, BAT *sr, int li, int hi, BUN estimate)
{
	BAT *r1, *r2;
	BUN maxsize;

	*r1p = NULL;
	*r2p = NULL;
	if (joinparamcheck(l, rl, rh, sl, sr, "BATrangejoin") != GDK_SUCCEED)
		return GDK_FAIL;
	if ((maxsize = joininitresults(&r1, &r2, sl ? BATcount(sl) : BATcount(l), sr ? BATcount(sr) : BATcount(rl), 0, 0, 0, 0, 0, estimate)) == BUN_NONE)
		return GDK_FAIL;
	*r1p = r1;
	*r2p = r2;

	/* note, the rangejoin implementation is in gdk_select.c since
	 * it uses the imprints code there */
	return rangejoin(r1, r2, l, rl, rh, sl, sr, li, hi, maxsize);
}

#define project_loop(TYPE)						\
static gdk_return							\
project_##TYPE(BAT *bn, BAT *l, BAT *r, int nilcheck)			\
{									\
	oid lo, hi;							\
	const TYPE *restrict rt;					\
	TYPE *restrict bt;						\
	TYPE v;								\
	const oid *restrict o;						\
	oid rseq, rend;							\
									\
	o = (const oid *) Tloc(l, BUNfirst(l));				\
	rt = (const TYPE *) Tloc(r, BUNfirst(r));			\
	bt = (TYPE *) Tloc(bn, BUNfirst(bn));				\
	rseq = r->hseqbase;						\
	rend = rseq + BATcount(r);					\
	lo = 0;								\
	hi = lo + BATcount(l);						\
	if (nilcheck) {							\
		for (; lo < hi; lo++) {					\
			if (o[lo] < rseq || o[lo] >= rend) {		\
				if (o[lo] == oid_nil) {			\
					bt[lo] = TYPE##_nil;		\
					bn->T->nonil = 0;		\
					bn->T->nil = 1;			\
					bn->tsorted = 0;		\
					bn->trevsorted = 0;		\
					bn->tkey = 0;			\
					lo++;				\
					break;				\
				} else {				\
					GDKerror("BATproject: does not match always\n"); \
					return GDK_FAIL;		\
				}					\
			} else {					\
				v = rt[o[lo] - rseq];			\
				bt[lo] = v;				\
				if (v == TYPE##_nil && bn->T->nonil) {	\
					bn->T->nonil = 0;		\
					bn->T->nil = 1;			\
					lo++;				\
					break;				\
				}					\
			}						\
		}							\
	}								\
	for (; lo < hi; lo++) {						\
		if (o[lo] < rseq || o[lo] >= rend) {			\
			if (o[lo] == oid_nil) {				\
				bt[lo] = TYPE##_nil;			\
				bn->T->nonil = 0;			\
				bn->T->nil = 1;				\
				bn->tsorted = 0;			\
				bn->trevsorted = 0;			\
				bn->tkey = 0;				\
			} else {					\
				GDKerror("BATproject: does not match always\n"); \
				return GDK_FAIL;			\
			}						\
		} else {						\
			v = rt[o[lo] - rseq];				\
			bt[lo] = v;					\
		}							\
	}								\
	assert((BUN) lo == BATcount(l));				\
	BATsetcount(bn, (BUN) lo);					\
	return GDK_SUCCEED;						\
}


/* project type switch */
project_loop(bte)
project_loop(sht)
project_loop(int)
project_loop(flt)
project_loop(dbl)
project_loop(lng)
#ifdef HAVE_HGE
project_loop(hge)
#endif

static gdk_return
project_void(BAT *bn, BAT *l, BAT *r)
{
	oid lo, hi;
	oid *restrict bt;
	const oid *o;
	oid rseq, rend;

	assert(r->tseqbase != oid_nil);
	o = (const oid *) Tloc(l, BUNfirst(l));
	bt = (oid *) Tloc(bn, BUNfirst(bn));
	bn->tsorted = l->tsorted;
	bn->trevsorted = l->trevsorted;
	bn->tkey = l->tkey & 1;
	bn->T->nonil = 1;
	bn->T->nil = 0;
	rseq = r->hseqbase;
	rend = rseq + BATcount(r);
	for (lo = 0, hi = lo + BATcount(l); lo < hi; lo++) {
		if (o[lo] < rseq || o[lo] >= rend) {
			if (o[lo] == oid_nil) {
				bt[lo] = oid_nil;
				bn->T->nonil = 0;
				bn->T->nil = 1;
				bn->tsorted = 0;
				bn->trevsorted = 0;
				bn->tkey = 0;
			} else {
				GDKerror("BATproject: does not match always\n");
				return GDK_FAIL;
			}
		} else {
			bt[lo] = o[lo] - rseq + r->tseqbase;
		}
	}
	assert((BUN) lo == BATcount(l));
	BATsetcount(bn, (BUN) lo);
	return GDK_SUCCEED;
}

static gdk_return
project_any(BAT *bn, BAT *l, BAT *r, int nilcheck)
{
	BUN n;
	oid lo, hi;
	BATiter ri;
	int (*cmp)(const void *, const void *) = ATOMcompare(r->ttype);
	const void *nil = ATOMnilptr(r->ttype);
	const void *v;
	const oid *o;
	oid rseq, rend;

	o = (const oid *) Tloc(l, BUNfirst(l));
	n = BUNfirst(bn);
	ri = bat_iterator(r);
	rseq = r->hseqbase;
	rend = rseq + BATcount(r);
	for (lo = 0, hi = lo + BATcount(l); lo < hi; lo++, n++) {
		if (o[lo] < rseq || o[lo] >= rend) {
			if (o[lo] == oid_nil) {
				tfastins_nocheck(bn, n, nil, Tsize(bn));
				bn->T->nonil = 0;
				bn->T->nil = 1;
				bn->tsorted = 0;
				bn->trevsorted = 0;
				bn->tkey = 0;
			} else {
				GDKerror("BATproject: does not match always\n");
				goto bunins_failed;
			}
		} else {
			v = BUNtail(ri, o[lo] - rseq + BUNfirst(r));
			tfastins_nocheck(bn, n, v, Tsize(bn));
			if (nilcheck && bn->T->nonil && cmp(v, nil) == 0) {
				bn->T->nonil = 0;
				bn->T->nil = 1;
			}
		}
	}
	assert(n == BATcount(l));
	BATsetcount(bn, n);
	return GDK_SUCCEED;
bunins_failed:
	return GDK_FAIL;
}

BAT *
BATproject(BAT *l, BAT *r)
{
	BAT *bn;
	oid lo, hi;
	gdk_return res;
	int tpe = ATOMtype(r->ttype), nilcheck = 1, stringtrick = 0;
	BUN lcount = BATcount(l), rcount = BATcount(r);
	lng t0 = GDKusec();

	ALGODEBUG fprintf(stderr, "#BATproject(l=%s#" BUNFMT "%s%s%s,"
			  "r=%s#" BUNFMT "[%s]%s%s%s)\n",
			  BATgetId(l), BATcount(l),
			  l->tsorted ? "-sorted" : "",
			  l->trevsorted ? "-revsorted" : "",
			  l->tkey & 1 ? "-key" : "",
			  BATgetId(r), BATcount(r), ATOMname(r->ttype),
			  r->tsorted ? "-sorted" : "",
			  r->trevsorted ? "-revsorted" : "",
			  r->tkey & 1 ? "-key" : "");

	assert(BAThdense(l));
	assert(BAThdense(r));
	assert(ATOMtype(l->ttype) == TYPE_oid);

	if (BATtdense(l) && BATcount(l) > 0) {
		lo = l->tseqbase;
		hi = l->tseqbase + BATcount(l);
		if (lo < r->hseqbase || hi > r->hseqbase + BATcount(r)) {
			GDKerror("BATproject: does not match always\n");
			return NULL;
		}
		bn = BATslice(r, lo - r->hseqbase, hi - r->hseqbase);
		if (bn == NULL)
			return NULL;
		BATseqbase(bn, l->hseqbase + (lo - l->tseqbase));
		ALGODEBUG fprintf(stderr, "#BATproject(l=%s,r=%s)=%s#"BUNFMT"%s%s%s\n",
				  BATgetId(l), BATgetId(r), BATgetId(bn), BATcount(bn),
				  bn->tsorted ? "-sorted" : "",
				  bn->trevsorted ? "-revsorted" : "",
				  bn->tkey & 1 ? "-key" : "");
		assert(bn->htype == TYPE_void);
		return bn;
	}
	if (l->ttype == TYPE_void || BATcount(l) == 0 ||
	    (r->ttype == TYPE_void && r->tseqbase == oid_nil)) {
		/* trivial: all values are nil */
		const void *nil = ATOMnilptr(r->ttype);

		bn = BATconstant(r->ttype == TYPE_oid ? TYPE_void : r->ttype,
				 nil, BATcount(l), TRANSIENT);
		if (bn == NULL)
			return NULL;
		BATseqbase(bn, l->hseqbase);
		if (ATOMtype(bn->ttype) == TYPE_oid &&
		    BATcount(bn) == 0) {
			bn->tdense = 1;
			BATseqbase(BATmirror(bn), 0);
		}
		ALGODEBUG fprintf(stderr, "#BATproject(l=%s,r=%s)=%s#"BUNFMT"%s%s%s\n",
				  BATgetId(l), BATgetId(r),
				  BATgetId(bn), BATcount(bn),
				  bn->tsorted ? "-sorted" : "",
				  bn->trevsorted ? "-revsorted" : "",
				  bn->tkey & 1 ? "-key" : "");
		return bn;
	}
	assert(l->ttype == TYPE_oid);

	if (ATOMstorage(tpe) == TYPE_str &&
	    l->T->nonil &&
	    (rcount == 0 ||
	     lcount > (rcount >> 3) ||
	     r->batRestricted == BAT_READ)) {
		/* insert strings as ints, we need to copy the string
		 * heap whole sale; we can not do this if there are
		 * nils in the left column, and we will not do it if
		 * the left is much smaller than the right and the
		 * right is writable (meaning we have to actually copy
		 * the right string heap) */
		tpe = r->T->width == 1 ? TYPE_bte : (r->T->width == 2 ? TYPE_sht : (r->T->width == 4 ? TYPE_int : TYPE_lng));
		/* int's nil representation is a valid offset, so
		 * don't check for nils */
		nilcheck = 0;
		stringtrick = 1;
	}
	bn = BATnew(TYPE_void, tpe, BATcount(l), TRANSIENT);
	if (bn == NULL)
		return NULL;
	if (stringtrick) {
		/* "string type" */
		bn->tsorted = 0;
		bn->trevsorted = 0;
		bn->tkey = 0;
		bn->T->nonil = 0;
	} else {
		/* be optimistic, we'll clear these if necessary later */
		bn->T->nonil = 1;
		bn->tsorted = 1;
		bn->trevsorted = 1;
		bn->tkey = 1;
		if (l->T->nonil && r->T->nonil)
			nilcheck = 0; /* don't bother checking: no nils */
		if (tpe != TYPE_oid &&
		    tpe != ATOMstorage(tpe) &&
		    !ATOMvarsized(tpe) &&
		    ATOMcompare(tpe) == ATOMcompare(ATOMstorage(tpe)) &&
		    (!nilcheck ||
		     ATOMnilptr(tpe) == ATOMnilptr(ATOMstorage(tpe)))) {
			/* use base type if we can:
			 * only fixed sized (no advantage for variable sized),
			 * compare function identical (for sorted check),
			 * either no nils, or nil representation identical,
			 * not oid (separate case for those) */
			tpe = ATOMstorage(tpe);
		}
	}
	bn->T->nil = 0;

	switch (tpe) {
	case TYPE_bte:
		res = project_bte(bn, l, r, nilcheck);
		break;
	case TYPE_sht:
		res = project_sht(bn, l, r, nilcheck);
		break;
	case TYPE_int:
		res = project_int(bn, l, r, nilcheck);
		break;
	case TYPE_flt:
		res = project_flt(bn, l, r, nilcheck);
		break;
	case TYPE_dbl:
		res = project_dbl(bn, l, r, nilcheck);
		break;
	case TYPE_lng:
		res = project_lng(bn, l, r, nilcheck);
		break;
#ifdef HAVE_HGE
	case TYPE_hge:
		res = project_hge(bn, l, r, nilcheck);
		break;
#endif
	case TYPE_oid:
		if (r->ttype == TYPE_void) {
			res = project_void(bn, l, r);
		} else {
#if SIZEOF_OID == SIZEOF_INT
			res = project_int(bn, l, r, nilcheck);
#else
			res = project_lng(bn, l, r, nilcheck);
#endif
		}
		break;
	default:
		res = project_any(bn, l, r, nilcheck);
		break;
	}

	if (res != GDK_SUCCEED)
		goto bailout;

	/* handle string trick */
	if (stringtrick) {
		if (r->batRestricted == BAT_READ) {
			/* really share string heap */
			assert(r->T->vheap->parentid > 0);
			BBPshare(r->T->vheap->parentid);
			bn->T->vheap = r->T->vheap;
		} else {
			/* make copy of string heap */
			bn->T->vheap = (Heap *) GDKzalloc(sizeof(Heap));
			if (bn->T->vheap == NULL)
				goto bailout;
			bn->T->vheap->parentid = bn->batCacheid;
			bn->T->vheap->farmid = BBPselectfarm(bn->batRole, TYPE_str, varheap);
			if (r->T->vheap->filename) {
				char *nme = BBP_physical(bn->batCacheid);
				bn->T->vheap->filename = GDKfilepath(NOFARM, NULL, nme, "theap");
				if (bn->T->vheap->filename == NULL)
					goto bailout;
			}
			if (HEAPcopy(bn->T->vheap, r->T->vheap) != GDK_SUCCEED)
				goto bailout;
		}
		bn->ttype = r->ttype;
		bn->tvarsized = 1;
		bn->T->width = r->T->width;
		bn->T->shift = r->T->shift;

		bn->T->nil = 0; /* we don't know */
	}
	/* some properties follow from certain combinations of input
	 * properties */
	if (BATcount(bn) <= 1) {
		bn->tkey = 1;
		bn->tsorted = 1;
		bn->trevsorted = 1;
	} else {
		bn->tkey = l->tkey && r->tkey;
		bn->tsorted = (l->tsorted & r->tsorted) | (l->trevsorted & r->trevsorted);
		bn->trevsorted = (l->tsorted & r->trevsorted) | (l->trevsorted & r->tsorted);
	}
	bn->T->nonil |= l->T->nonil & r->T->nonil;

	BATseqbase(bn, l->hseqbase);
	if (!BATtdense(r))
		BATseqbase(BATmirror(bn), oid_nil);
	ALGODEBUG fprintf(stderr, "#BATproject(l=%s,r=%s)=%s#"BUNFMT"%s%s%s%s " LLFMT "us\n",
			  BATgetId(l), BATgetId(r), BATgetId(bn), BATcount(bn),
			  bn->tsorted ? "-sorted" : "",
			  bn->trevsorted ? "-revsorted" : "",
			  bn->tkey & 1 ? "-key" : "",
			  bn->ttype == TYPE_str && bn->T->vheap == r->T->vheap ? " shared string heap" : "",
			  GDKusec() - t0);
	return bn;

  bailout:
	BBPreclaim(bn);
	return NULL;
}<|MERGE_RESOLUTION|>--- conflicted
+++ resolved
@@ -458,9 +458,6 @@
 {
 	BUN cnt;
 
-<<<<<<< HEAD
-	if (lstart == lend || !(nil_on_miss | only_misses)) {
-=======
 	r1->tkey = 1;
 	r1->T->nokey[0] = r1->T->nokey[1] = 0;
 	r1->tsorted = 1;
@@ -469,22 +466,25 @@
 	r1->T->nodense = 0;
 	r1->T->nil = 0;
 	r1->T->nonil = 1;
-	r2->tkey = 1;
-	r2->T->nokey[0] = r2->T->nokey[1] = 0;
-	r2->tsorted = 1;
-	r2->T->nosorted = 0;
-	r2->tdense = 0;
-	r2->T->nodense = 0;
-	r2->T->nil = 0;
-	r2->T->nonil = 1;
-	if (lstart == lend || (!must_match && !nil_on_miss)) {
->>>>>>> 6c18909a
+	if (r2) {
+		r2->tkey = 1;
+		r2->T->nokey[0] = r2->T->nokey[1] = 0;
+		r2->tsorted = 1;
+		r2->T->nosorted = 0;
+		r2->tdense = 0;
+		r2->T->nodense = 0;
+		r2->T->nil = 0;
+		r2->T->nonil = 1;
+	}
+	if (lstart == lend || !(nil_on_miss | only_misses)) {
 		virtualize(r1);
 		r1->trevsorted = 1;
 		r1->T->norevsorted = 0;
-		virtualize(r2);
-		r2->trevsorted = 1;
-		r2->T->norevsorted = 0;
+		if (r2) {
+			virtualize(r2);
+			r2->trevsorted = 1;
+			r2->T->norevsorted = 0;
+		}
 		return GDK_SUCCEED;
 	}
 	if (lcand) {
@@ -505,7 +505,7 @@
 		BATsetcount(r1, cnt);
 		BATseqbase(BATmirror(r1), lstart + l->hseqbase);
 	}
-<<<<<<< HEAD
+	r1->T->norevsorted = !(r1->trevsorted = BATcount(r1) <= 1);
 	BATseqbase(r1, 0);
 	if (r2) {
 		HEAPfree(&r2->T->heap, 1);
@@ -513,25 +513,12 @@
 		r2->tvarsized = 1;
 		r2->T->width = 0;
 		r2->T->shift = 0;
-		r2->tdense = 0;
 		if (BATextend(r2, cnt) != GDK_SUCCEED)
 			goto bailout;
 		BATsetcount(r2, cnt);
 		BATseqbase(BATmirror(r2), oid_nil);
 		BATseqbase(r2, 0);
 	}
-=======
-	r1->T->norevsorted = !(r1->trevsorted = BATcount(r1) <= 1);
-	HEAPfree(&r2->T->heap, 1);
-	r2->ttype = TYPE_void;
-	r2->tvarsized = 1;
-	r2->T->width = 0;
-	r2->T->shift = 0;
-	if (BATextend(r2, cnt) != GDK_SUCCEED)
-		goto bailout;
-	BATsetcount(r2, cnt);
-	BATseqbase(BATmirror(r2), oid_nil);
->>>>>>> 6c18909a
 	ALGODEBUG fprintf(stderr,
 			  "#%s(l=%s,r=%s)=(%s#"BUNFMT"%s%s%s,%s#"BUNFMT"%s%s%s) " LLFMT "us -- nomatch\n",
 			  func,
@@ -575,12 +562,6 @@
 	assert(BATcount(l) > 0);
 	assert(BATtdense(r));
 	assert(BATcount(r) > 0);
-	/* some output properties are easy: r is dense and hence key,
-	 * so r1 is key; r1 is sorted; r1 does not contain nils */
-	r1->tsorted = 1;
-	r1->tkey = 1;
-	r1->T->nil = 0;
-	r1->T->nonil = 1;
 	/* figure out range [lo..hi) of values in r that we need to match */
 	lo = r->tseqbase;
 	hi = lo + BATcount(r);
@@ -705,29 +686,27 @@
 					goto bailout;
 				for (o = seq - l->hseqbase + l->tseqbase; o < lo; o++)
 					APPEND(r2, oid_nil);
-				if (BATcount(r2) > 0 && hi - lo > 0)
-					r2->T->norevsorted = BUNlast(r2);
-				else if (hi - lo > 1)
-					r2->T->norevsorted = BUNlast(r2) + 1;
 				for (o = lo; o < hi; o++)
 					APPEND(r2, o - r->tseqbase + r->hseqbase);
-				if (BATcount(r2) > 0 && BATcount(r2) < cnt) {
-					/* nils are smaller than
-					 * non-nils, so so far r2 is
-					 * sorted, it becomes unsorted
-					 * if more nils are to
-					 * follow */
-					r2->T->nosorted = BUNlast(r2);
-				}
 				for (o = BATcount(r2); o < cnt; o++)
 					APPEND(r2, oid_nil);
 				BATsetcount(r2, BATcount(r2));
-				r2->tsorted = r2->T->nosorted == 0;
-				r2->trevsorted = r2->T->norevsorted == 0;
 				r2->T->nonil = 0;
 				r2->T->nil = 1;
-				r2->tdense = 0;
-				r2->tseqbase = oid_nil;
+				if (BATcount(r2) <= 1) {
+					r2->tsorted = 1;
+					r2->trevsorted = 1;
+					r2->tdense = 1;
+					if (BATcount(r2) == 0)
+						BATseqbase(BATmirror(r2), 0);
+					else
+						BATseqbase(BATmirror(r2), *(oid*)Tloc(r2, BUNfirst(r2)));
+				} else {
+					r2->tsorted = 0;
+					r2->trevsorted = 0;
+					r2->tdense = 0;
+					r2->tseqbase = oid_nil;
+				}
 				/* (hi - lo) different OIDs in r2,
 				 * plus one for nil */
 				r2->tkey = hi - lo + 1 == cnt;
@@ -757,13 +736,6 @@
 		 * need to match */
 		lo = lo - l->tseqbase + l->hseqbase;
 		hi = hi - l->tseqbase + l->hseqbase;
-<<<<<<< HEAD
-=======
-		r2->T->nil = 0;
-		r2->T->nonil = 1;
-		r2->tkey = 1;
-		r2->tsorted = r2->trevsorted = 1;
->>>>>>> 6c18909a
 		cnt = BATcount(sl);
 		if (BATextend(r1, cnt) != GDK_SUCCEED)
 			goto bailout;
@@ -781,7 +753,6 @@
 			i = binsearch_oid(NULL, 0, lvals, 0, cnt - 1, &hi, 1, 0);
 			for (; i < cnt; i++)
 				APPEND(r1, lvals[i]);
-<<<<<<< HEAD
 		} else {
 			if (nil_on_miss) {
 				for (i = 0; i < cnt && lvals[i] < lo; i++) {
@@ -795,47 +766,6 @@
 				}
 			} else {
 				i = binsearch_oid(NULL, 0, lvals, 0, cnt - 1, &lo, 1, 0);
-=======
-				APPEND(r2, oid_nil);
-			}
-			if (i > 0) {
-				r2->T->nil = 1;
-				r2->T->nonil = 0;
-				r2->tkey = i > 1;
-				if (!r2->tkey) {
-					r2->T->nokey[0] = BUNfirst(r2);
-					r2->T->nokey[1] = BUNfirst(r2) + 1;
-				}
-			}
-		} else {
-			i = binsearch_oid(NULL, 0, lvals, 0, cnt - 1, &lo, 1, 0);
-			if (must_match && i > 0) {
-				GDKerror("mergejoin(%s,%s) does not hit always => can't use fetchjoin.\n", BATgetId(l), BATgetId(r));
-				goto bailout;
-			}
-		}
-		if (BATcount(r2) > 0 && i < cnt && lvals[i] < hi) {
-			/* after nils we get at least one non-nil */
-			r2->trevsorted = 0;
-			r2->T->norevsorted = BUNlast(r2);
-		} else if (i + 1 < cnt && lvals[i + 1] < hi) {
-			/* otherwise at least two non-nils of which
-			 * the second is larger than the first */
-			r2->trevsorted = 0;
-			r2->T->norevsorted = BUNlast(r2) + 1;
-		}
-		for (; i < cnt && lvals[i] < hi; i++) {
-			APPEND(r1, lvals[i]);
-			APPEND(r2, lvals[i] - l->hseqbase + l->tseqbase - r->tseqbase + r->hseqbase);
-		}
-		if (nil_on_miss) {
-			if (i < cnt) {
-				r2->tkey = r2->T->nil || (cnt - i > 1);
-				r2->T->nil = 1;
-				r2->T->nonil = 0;
-				r2->tsorted = 0;
-				r2->T->nosorted = BUNlast(r2);
->>>>>>> 6c18909a
 			}
 			for (; i < cnt && lvals[i] < hi; i++) {
 				APPEND(r1, lvals[i]);
@@ -856,7 +786,6 @@
 			}
 		}
 		BATsetcount(r1, BATcount(r1));
-<<<<<<< HEAD
 		r1->tdense = BATcount(r1) <= 1;
 		r1->tsorted = 1;
 		r1->trevsorted = BATcount(r1) <= 1;
@@ -869,32 +798,6 @@
 			r2->trevsorted = BATcount(r2) <= 1;
 		}
 		goto doreturn;
-=======
-		BATsetcount(r2, BATcount(r2));
-		assert(BATcount(r1) == BATcount(r2));
-		if (BATcount(r1) <= 1) {
-			r1->tdense = 1;
-			r1->trevsorted = 1;
-			r2->tdense = 1;
-		} else {
-			r1->tdense = 0;
-			r1->trevsorted = 0;
-			r1->T->norevsorted = 1;
-			r2->tdense = 0;
-		}
-		ALGODEBUG fprintf(stderr, "#mergejoin_void(l=%s,r=%s)=(%s#"BUNFMT"%s%s%s,%s#"BUNFMT"%s%s%s) " LLFMT "us\n",
-				  BATgetId(l), BATgetId(r),
-				  BATgetId(r1), BATcount(r1),
-				  r1->tsorted ? "-sorted" : "",
-				  r1->trevsorted ? "-revsorted" : "",
-				  r1->tkey & 1 ? "-key" : "",
-				  BATgetId(r2), BATcount(r2),
-				  r2->tsorted ? "-sorted" : "",
-				  r2->trevsorted ? "-revsorted" : "",
-				  r2->tkey & 1 ? "-key" : "",
-				  GDKusec() - t0);
-		return GDK_SUCCEED;
->>>>>>> 6c18909a
 	}
 	/* l does not have a dense tail, so we need to look at the
 	 * values and check whether they are in the range [lo..hi) */
@@ -902,37 +805,10 @@
 	seq = l->hseqbase;
 	cnt = BATcount(l);
 	if (sl) {
-<<<<<<< HEAD
 		if (!BATtdense(sl)) {
 			/* candidate list not dense, we need to do
 			 * indirection through the candidate list to
 			 * look at the value */
-=======
-		if (BATtdense(sl)) {
-			/* candidate list exists and has a dense tail,
-			 * we can try to restrict the values in l that
-			 * we need to look at */
-			if (sl->tseqbase > l->hseqbase) {
-				/* we don't need to start at the
-				 * beginning of l */
-				lvals += sl->tseqbase - l->hseqbase;
-				seq += sl->tseqbase - l->hseqbase;
-				cnt -= sl->tseqbase - l->hseqbase;
-			}
-			if (sl->tseqbase + BATcount(sl) < l->hseqbase + BATcount(l)) {
-				/* we don't have to continue to the
-				 * end of l */
-				if (cnt < l->hseqbase + BATcount(l) - sl->tseqbase - BATcount(sl))
-					cnt = 0;
-				else
-					cnt -= l->hseqbase + BATcount(l) - sl->tseqbase - BATcount(sl);
-			}
-		} else {
-			/* we have a non-dense candidate list, so we
-			 * need to look at the values using an
-			 * indirection and check whether they are in
-			 * range */
->>>>>>> 6c18909a
 			const oid *lcand = (const oid *) Tloc(sl, BUNfirst(sl));
 
 			cnt = BATcount(sl);
@@ -977,15 +853,10 @@
 				}
 			}
 			BATsetcount(r1, BATcount(r1));
-<<<<<<< HEAD
 			r1->tsorted = 1;
-=======
-			BATsetcount(r2, BATcount(r2));
->>>>>>> 6c18909a
 			r1->trevsorted = BATcount(r1) <= 1;
-			r1->T->norevsorted = BUNfirst(r1) + 1;
+			r1->tkey = 1;
 			r1->tdense = 0;
-<<<<<<< HEAD
 			r1->T->nil = 0;
 			r1->T->nonil = 1;
 			if (r2) {
@@ -1014,32 +885,12 @@
 				cnt = 0;
 			else
 				cnt -= l->hseqbase + BATcount(l) - sl->tseqbase - BATcount(sl);
-=======
-			r2->tsorted = l->tsorted || BATcount(r2) <= 1;
-			r2->trevsorted = l->trevsorted || BATcount(r2) <= 1;
-			r2->T->nosorted = r2->T->norevsorted = 0;
-			r2->tkey = (l->tkey & 1) || BATcount(r2) <= 1;
-			r2->tdense = 0;
-			ALGODEBUG fprintf(stderr, "#mergejoin_void(l=%s,r=%s)=(%s#"BUNFMT"%s%s%s,%s#"BUNFMT"%s%s%s) " LLFMT " us\n",
-					  BATgetId(l), BATgetId(r),
-					  BATgetId(r1), BATcount(r1),
-					  r1->tsorted ? "-sorted" : "",
-					  r1->trevsorted ? "-revsorted" : "",
-					  r1->tkey & 1 ? "-key" : "",
-					  BATgetId(r2), BATcount(r2),
-					  r2->tsorted ? "-sorted" : "",
-					  r2->trevsorted ? "-revsorted" : "",
-					  r2->tkey & 1 ? "-key" : "",
-					  GDKusec() - t0);
-			return GDK_SUCCEED;
->>>>>>> 6c18909a
 		}
 	}
 	if (BATextend(r1, cnt) != GDK_SUCCEED)
 		goto bailout;
 	r1->tdense = 1;
 	r1->tseqbase = seq;
-<<<<<<< HEAD
 	r1->tkey = 1;
 	r1->tsorted = 1;
 	r1->T->nil = 0;
@@ -1050,10 +901,6 @@
 		r2->T->nil = 0;
 		r2->T->nonil = 1;
 	}
-=======
-	r2->T->nil = 0;
-	r2->T->nonil = 1;
->>>>>>> 6c18909a
 	for (i = 0; i < cnt; i++) {
 		o = lvals[i];
 		if (o >= lo && o < hi) {
@@ -1279,17 +1126,12 @@
 		lordering = 1;
 		rordering = r->tsorted ? 1 : -1;
 		/* if l not sorted, we only know for sure that r2 is
-<<<<<<< HEAD
-		 * key if l is, and that r1 is key if r is */
+		 * key if l is, and that r1 is key if r is; r1 is also
+		 * key in the case of a semi-join or anti-semi-join
+		 * (only_misses) */
 		if (r2)
 			r2->tkey = l->tkey != 0;
-		r1->tkey = r->tkey != 0;
-=======
-		 * key if l is, and that r1 is key if r is; r1 is also
-		 * key in the case of a semi-join */
-		r2->tkey = l->tkey != 0;
-		r1->tkey = (r->tkey != 0) | semi;
->>>>>>> 6c18909a
+		r1->tkey = (r->tkey != 0) | semi | only_misses;
 	}
 	/* determine opportunistic scan window for r; if l is not
 	 * sorted this is only used to find range of equal values */
@@ -3258,14 +3100,8 @@
 	if (BATtdense(r) && (sr == NULL || BATtdense(sr)) && lcount > 0 && rcount > 0) {
 		/* use special implementation for dense right-hand side */
 		return mergejoin_void(r1, r2, l, r, sl, sr,
-<<<<<<< HEAD
 				      nil_on_miss, only_misses, t0);
-	} else if ((r->tsorted || r->trevsorted) &&
-=======
-				      nil_on_miss, must_match, t0);
-	} else if ((BATordered(BATmirror(r)) ||
-		    BATordered_rev(BATmirror(r))) &&
->>>>>>> 6c18909a
+	} else if ((BATordered(r) || BATordered_rev(r)) &&
 		   (BATtdense(r) ||
 		    lcount < 1024 ||
 		    BATcount(r) * (Tsize(r) + (r->T->vheap ? r->T->vheap->size : 0) + 2 * sizeof(BUN)) > GDK_mem_maxsize / (GDKnr_threads ? GDKnr_threads : 1)))
@@ -3450,8 +3286,8 @@
 	} else if (BATtdense(l) && (sl == NULL || BATtdense(sl))) {
 		/* use special implementation for dense right-hand side */
 		return mergejoin_void(r2, r1, r, l, sr, sl, 0, 0, t0);
-	} else if ((BATordered(BATmirror(l)) || BATordered_rev(BATmirror(l))) &&
-		   (BATordered(BATmirror(r)) || BATordered_rev(BATmirror(r)))) {
+	} else if ((BATordered(l) || BATordered_rev(l)) &&
+		   (BATordered(r) || BATordered_rev(r))) {
 		/* both sorted, smallest on left */
 		if (BATcount(l) <= BATcount(r))
 			return mergejoin(r1, r2, l, r, sl, sr, nil_matches, 0, 0, 0, maxsize, t0, 0);
@@ -3469,14 +3305,14 @@
 		/* only right has hash, don't swap */
 		swap = 0;
 		reason = "right has hash";
-	} else if ((BATordered(BATmirror(l)) || BATordered_rev(BATmirror(l))) &&
+	} else if ((BATordered(l) || BATordered_rev(l)) &&
 		   (l->ttype == TYPE_void || rcount < 1024 || MIN(lsize, rsize) > mem_size)) {
 		/* only left is sorted, swap; but only if right is
 		 * "large" and the smaller of the two isn't too large
 		 * (i.e. prefer hash over binary search, but only if
 		 * the hash table doesn't cause thrashing) */
 		return mergejoin(r2, r1, r, l, sr, sl, nil_matches, 0, 0, 0, maxsize, t0, 1);
-	} else if ((BATordered(BATmirror(r)) || BATordered_rev(BATmirror(r))) &&
+	} else if ((BATordered(r) || BATordered_rev(r)) &&
 		   (r->ttype == TYPE_void || lcount < 1024 || MIN(lsize, rsize) > mem_size)) {
 		/* only right is sorted, don't swap; but only if left
 		 * is "large" and the smaller of the two isn't too
@@ -3606,7 +3442,7 @@
 			} else {					\
 				v = rt[o[lo] - rseq];			\
 				bt[lo] = v;				\
-				if (v == TYPE##_nil && bn->T->nonil) {	\
+				if (v == TYPE##_nil && bn->T->nonil) { \
 					bn->T->nonil = 0;		\
 					bn->T->nil = 1;			\
 					lo++;				\
