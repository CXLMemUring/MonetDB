--- conflicted
+++ resolved
@@ -733,13 +733,9 @@
 		TIMEOUT_CHECK(timeoffset,
 			      GOTO_LABEL_TIMEOUT_HANDLER(bailout));
 	} else {
-<<<<<<< HEAD
-		TIMEOUT_LOOP(lci->ncand, timeoffset) {
-=======
 		BATiter li = bat_iterator(l);
 		const oid *lvals = (const oid *) li.base;
-		for (i = 0; i < lci->ncand; i++) {
->>>>>>> f78638bd
+		TIMEOUT_LOOP(lci->ncand, timeoffset) {
 			oid c = canditer_next(lci);
 
 			o = lvals[c - l->hseqbase];
@@ -752,12 +748,9 @@
 				r2->tnonil = false;
 			}
 		}
-<<<<<<< HEAD
+		bat_iterator_end(&li);
 		TIMEOUT_CHECK(timeoffset,
 			      GOTO_LABEL_TIMEOUT_HANDLER(bailout));
-=======
-		bat_iterator_end(&li);
->>>>>>> f78638bd
 	}
 	r1->tsorted = true;
 	r1->trevsorted = BATcount(r1) <= 1;
@@ -1785,7 +1778,6 @@
 	assert(ATOMtype(l->ttype) == ATOMtype(r->ttype));
 	assert(r->tsorted || r->trevsorted);
 
-<<<<<<< HEAD
 	size_t counter = 0;
 	lng timeoffset = 0;
 	QryCtx *qry_ctx = MT_thread_get_qry_ctx();
@@ -1793,10 +1785,8 @@
 		timeoffset = (qry_ctx->starttime && qry_ctx->querytimeout) ? (qry_ctx->starttime + qry_ctx->querytimeout) : 0;
 	}
 
-=======
 	BATiter li = bat_iterator(l);
 	BATiter ri = bat_iterator(r);
->>>>>>> f78638bd
 	MT_thread_setalgorithm(__func__);
 	if (BATtvoid(l)) {
 		/* l->ttype == TYPE_void && is_oid_nil(l->tseqbase) is
@@ -2672,17 +2662,15 @@
 
 	assert(ATOMtype(l->ttype) == ATOMtype(r->ttype));
 
-<<<<<<< HEAD
 	size_t counter = 0;
 	lng timeoffset = 0;
 	QryCtx *qry_ctx = MT_thread_get_qry_ctx();
 	if (qry_ctx != NULL) {
 		timeoffset = (qry_ctx->starttime && qry_ctx->querytimeout) ? (qry_ctx->starttime + qry_ctx->querytimeout) : 0;
 	}
-=======
+
 	li = bat_iterator(l);
 	ri = bat_iterator(r);
->>>>>>> f78638bd
 
 	int t = ATOMbasetype(r->ttype);
 	if (BATtvoid(r) || BATtvoid(l))
@@ -3477,11 +3465,7 @@
 		nr = 0;
 		if (cmp(vl, nil) != 0) {
 			canditer_reset(&rci);
-<<<<<<< HEAD
 			TIMEOUT_LOOP(rci.ncand, timeoffset) {
-=======
-			for (BUN ridx = 0; ridx < rci.ncand; ridx++) {
->>>>>>> f78638bd
 				ro = canditer_next(&rci);
 				if (rvals)
 					vr = VALUE(r, ro - r->hseqbase);
@@ -4370,13 +4354,9 @@
 	}
 
 	/* nested loop implementation for band join */
-<<<<<<< HEAD
-	for (BUN li = 0; li < lcnt; li++) {
+	for (BUN lidx = 0; lidx < lcnt; lidx++) {
 		GDK_CHECK_TIMEOUT(timeoffset, counter,
 				GOTO_LABEL_TIMEOUT_HANDLER(bailout));
-=======
-	for (BUN lidx = 0; lidx < lcnt; lidx++) {
->>>>>>> f78638bd
 		lo = canditer_next(&lci);
 		vl = FVALUE(l, lo - l->hseqbase);
 		if (cmp(vl, nil) == 0)
