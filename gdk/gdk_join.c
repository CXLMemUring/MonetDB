/*
 * This Source Code Form is subject to the terms of the Mozilla Public
 * License, v. 2.0.  If a copy of the MPL was not distributed with this
 * file, You can obtain one at http://mozilla.org/MPL/2.0/.
 *
 * Copyright 1997 - July 2008 CWI, August 2008 - 2022 MonetDB B.V.
 */

#include "monetdb_config.h"
#include "gdk.h"
#include "gdk_private.h"
#include "gdk_calc_private.h"

/*
 * All join variants produce some sort of join on two input BATs,
 * optionally subject to up to two candidate lists.  Only values in
 * the input BATs that are mentioned in the associated candidate list
 * (if provided) are eligible.  They all return two output BATs in the
 * first two arguments.  The join operations differ in the way in
 * which tuples from the two inputs are matched.
 *
 * The outputs consist of two aligned BATs (i.e. same length and same
 * hseqbase (0@0)) that contain the OIDs of the input BATs that match.
 * The candidate lists, if given, contain the OIDs of the associated
 * input BAT which must be considered for matching.  The input BATs
 * must have the same type.
 *
 * All functions also have a parameter nil_matches which indicates
 * whether NIL must be considered an ordinary value that can match, or
 * whether NIL must be considered to never match.
 *
 * The join functions that are provided here are:
 * BATjoin
 *	normal equi-join
 * BATleftjoin
 *	normal equi-join, but the left output is sorted
 * BATouterjoin
 *	equi-join, but the left output is sorted, and if there is no
 *	match for a value in the left input, there is still an output
 *	with NIL in the right output
 * BATsemijoin
 *	equi-join, but the left output is sorted, and if there are
 *	multiple matches, only one is returned (i.e., the left output
 *	is also key)
 * BATthetajoin
 *	theta-join: an extra operator must be provided encoded as an
 *	integer (macros JOIN_EQ, JOIN_NE, JOIN_LT, JOIN_LE, JOIN_GT,
 *	JOIN_GE); values match if the left input has the given
 *	relationship with the right input; order of the outputs is not
 *	guaranteed
 * BATbandjoin
 *	band-join: two extra input values (c1, c2) must be provided as
 *	well as Booleans (li, hi) that indicate whether the value
 *	ranges are inclusive or not; values in the left and right
 *	inputs match if right - c1 <[=] left <[=] right + c2; if c1 or
 *	c2 is NIL, there are no matches
 * BATrangejoin
 *	range-join: the right input consists of two aligned BATs,
 *	values match if the left value is between two corresponding
 *	right values; two extra Boolean parameters, li and hi,
 *	indicate whether equal values match
 *
 * In addition to these functions, there are two more functions that
 * are closely related:
 * BATintersect
 *	intersection: return a candidate list with OIDs of tuples in
 *	the left input whose value occurs in the right input
 * BATdiff
 *	difference: return a candidate list with OIDs of tuples in the
 *	left input whose value does not occur in the right input
 */

/* Perform a bunch of sanity checks on the inputs to a join. */
static gdk_return
joinparamcheck(BAT *l, BAT *r1, BAT *r2, BAT *sl, BAT *sr, const char *func)
{
	if (ATOMtype(l->ttype) != ATOMtype(r1->ttype) ||
	    (r2 && ATOMtype(l->ttype) != ATOMtype(r2->ttype))) {
		GDKerror("%s: inputs not compatible.\n", func);
		return GDK_FAIL;
	}
	if (r2 &&
	    (BATcount(r1) != BATcount(r2) || r1->hseqbase != r2->hseqbase)) {
		GDKerror("%s: right inputs not aligned.\n", func);
		return GDK_FAIL;
	}
	if ((sl && !BATiscand(sl)) || (sr && !BATiscand(sr))) {
		GDKerror("%s: argument not a candidate list.\n", func);
		return GDK_FAIL;
	}
	return GDK_SUCCEED;
}

#define INCRSIZELOG	(8 + (SIZEOF_OID / 2))
#define INCRSIZE	(1 << INCRSIZELOG)

/* Create the result bats for a join, returns the absolute maximum
 * number of outputs that could possibly be generated. */
static BUN
joininitresults(BAT **r1p, BAT **r2p, BUN lcnt, BUN rcnt, bool lkey, bool rkey,
		bool semi, bool nil_on_miss, bool only_misses, bool min_one,
		BUN estimate)
{
	BAT *r1, *r2;
	BUN maxsize, size;

	/* if nil_on_miss is set, we really need a right output */
	assert(!nil_on_miss || r2p != NULL);

	lkey |= lcnt <= 1;
	rkey |= rcnt <= 1;

	*r1p = NULL;
	if (r2p)
		*r2p = NULL;
	if (lcnt == 0) {
		/* there is nothing to match */
		maxsize = 0;
	} else if (!only_misses && !nil_on_miss && rcnt == 0) {
		/* if right is empty, we have no hits, so if we don't
		 * want misses, the result is empty */
		maxsize = 0;
	} else if (rkey | semi | only_misses) {
		/* each entry left matches at most one on right, in
		 * case nil_on_miss is also set, each entry matches
		 * exactly one (see below) */
		maxsize = lcnt;
	} else if (lkey) {
		/* each entry on right is matched at most once */
		if (nil_on_miss) {
			/* one entry left could match all right, and
			 * all other entries left match nil */
			maxsize = lcnt + rcnt - 1;
		} else {
			maxsize = rcnt;
		}
	} else if (rcnt == 0) {
		/* nil_on_miss must be true due to previous checks, so
		 * all values on left miss */
		maxsize = lcnt;
	} else if (BUN_MAX / lcnt >= rcnt) {
		/* in the worst case we have a full cross product */
		maxsize = lcnt * rcnt;
	} else {
		/* a BAT cannot grow larger than BUN_MAX */
		maxsize = BUN_MAX;
	}
	size = estimate == BUN_NONE ? lcnt < rcnt ? lcnt : rcnt : estimate;
	if (size < INCRSIZE)
		size = INCRSIZE;
	if (size > maxsize)
		size = maxsize;
	if ((rkey | semi | only_misses) & nil_on_miss) {
		/* see comment above: each entry left matches exactly
		 * once */
		size = maxsize;
	}
	if (min_one && size < lcnt)
		size = lcnt;

	if (maxsize == 0) {
		r1 = BATdense(0, 0, 0);
		if (r1 == NULL) {
			return BUN_NONE;
		}
		if (r2p) {
			r2 = BATdense(0, 0, 0);
			if (r2 == NULL) {
				BBPreclaim(r1);
				return BUN_NONE;
			}
			*r2p = r2;
		}
		*r1p = r1;
		return 0;
	}

	r1 = COLnew(0, TYPE_oid, size, TRANSIENT);
	if (r1 == NULL) {
		return BUN_NONE;
	}
	r1->tnil = false;
	r1->tnonil = true;
	r1->tkey = true;
	r1->tsorted = true;
	r1->trevsorted = true;
	r1->tseqbase = 0;
	r1->theap->dirty = true;
	*r1p = r1;
	if (r2p) {
		r2 = COLnew(0, TYPE_oid, size, TRANSIENT);
		if (r2 == NULL) {
			BBPreclaim(r1);
			return BUN_NONE;
		}
		r2->tnil = false;
		r2->tnonil = true;
		r2->tkey = true;
		r2->tsorted = true;
		r2->trevsorted = true;
		r2->tseqbase = 0;
		r2->theap->dirty = true;
		*r2p = r2;
	}
	return maxsize;
}

#define VALUE(s, x)	(s##vars ?					\
			 s##vars + VarHeapVal(s##vals, (x), s##i.width) : \
			 s##vals ? (const char *) s##vals + ((x) * s##i.width) : \
			 (s##val = BUNtoid(s, (x)), (const char *) &s##val))
#define FVALUE(s, x)	((const char *) s##vals + ((x) * s##i.width))

#define APPEND(b, o)		(((oid *) b->theap->base)[b->batCount++] = (o))

static inline gdk_return
maybeextend(BAT *restrict r1, BAT *restrict r2,
	    BUN cnt, BUN lcur, BUN lcnt, BUN maxsize)
{
	if (BATcount(r1) + cnt > BATcapacity(r1)) {
		/* make some extra space by extrapolating how much more
		 * we need (fraction of l we've seen so far is used to
		 * estimate a new size but with a shallow slope so that
		 * a skewed join doesn't overwhelm, whilst making sure
		 * there is somewhat significant progress) */
		BUN newcap = (BUN) (lcnt / (lcnt / 4.0 + lcur * .75) * (BATcount(r1) + cnt));
		newcap = (newcap + INCRSIZE - 1) & ~(((BUN) 1 << INCRSIZELOG) - 1);
		if (newcap < cnt + BATcount(r1))
			newcap = cnt + BATcount(r1) + INCRSIZE;
		/* if close to maxsize, then just use maxsize */
		if (newcap + INCRSIZE > maxsize)
			newcap = maxsize;
		/* make sure heap.free is set properly before
		 * extending */
		BATsetcount(r1, BATcount(r1));
		if (BATextend(r1, newcap) != GDK_SUCCEED)
			return GDK_FAIL;
		if (r2) {
			BATsetcount(r2, BATcount(r2));
			if (BATextend(r2, newcap) != GDK_SUCCEED)
				return GDK_FAIL;
			assert(BATcapacity(r1) == BATcapacity(r2));
		}
	}
	return GDK_SUCCEED;
}

/* Return BATs through r1p and r2p for the case that there is no
 * match between l and r, taking all flags into consideration.
 *
 * This means, if nil_on_miss is set or only_misses is set, *r1p is a
 * copy of the left candidate list or a dense list of all "head"
 * values of l, and *r2p (if r2p is not NULL) is all nil.  If neither
 * of those flags is set, the result is two empty BATs. */
static gdk_return
nomatch(BAT **r1p, BAT **r2p, BAT *l, BAT *r, struct canditer *restrict lci,
	bool nil_on_miss, bool only_misses, const char *func, lng t0)
{
	BAT *r1, *r2 = NULL;

	MT_thread_setalgorithm(__func__);
	if (lci->ncand == 0 || !(nil_on_miss | only_misses)) {
		/* return empty BATs */
		if ((r1 = BATdense(0, 0, 0)) == NULL)
			return GDK_FAIL;
		if (r2p) {
			if ((r2 = BATdense(0, 0, 0)) == NULL) {
				BBPreclaim(r1);
				return GDK_FAIL;
			}
			*r2p = r2;
		}
	} else {
		r1 = canditer_slice(lci, 0, lci->ncand);
		if (r2p) {
			if ((r2 = BATconstant(0, TYPE_void, &oid_nil, lci->ncand, TRANSIENT)) == NULL) {
				BBPreclaim(r1);
				return GDK_FAIL;
			}
			*r2p = r2;
		}
	}
	*r1p = r1;
	TRC_DEBUG(ALGO, "l=" ALGOBATFMT ",r=" ALGOBATFMT ",sl=" ALGOOPTBATFMT
		  ",nil_on_miss=%s,only_misses=%s"
		  " - > " ALGOBATFMT "," ALGOOPTBATFMT
		  " (%s -- " LLFMT "usec)\n",
		  ALGOBATPAR(l), ALGOBATPAR(r), ALGOOPTBATPAR(lci->s),
		  nil_on_miss ? "true" : "false",
		  only_misses ? "true" : "false",
		  ALGOBATPAR(r1), ALGOOPTBATPAR(r2),
		  func, GDKusec() - t0);
	return GDK_SUCCEED;
}

/* Implementation of join where there is a single value (possibly
 * repeated multiple times) on the left.  This means we can use a
 * point select to find matches in the right column. */
static gdk_return
selectjoin(BAT **r1p, BAT **r2p, BAT *l, BAT *r,
	   struct canditer *lci, struct canditer *rci,
	   bool nil_matches, lng t0, bool swapped, const char *reason)
{
	BATiter li = bat_iterator(l);
	const void *v;
	BAT *bn = NULL;

	assert(lci->ncand > 0);
	assert(lci->ncand == 1 || (li.sorted && li.revsorted));

	size_t counter = 0;
	lng timeoffset = 0;
	QryCtx *qry_ctx = MT_thread_get_qry_ctx();
	if (qry_ctx != NULL) {
		timeoffset = (qry_ctx->starttime && qry_ctx->querytimeout) ? (qry_ctx->starttime + qry_ctx->querytimeout) : 0;
	}

	MT_thread_setalgorithm(__func__);
	oid o = canditer_next(lci);
	v = BUNtail(li, o - l->hseqbase);

	if (!nil_matches &&
	    (*ATOMcompare(li.type))(v, ATOMnilptr(li.type)) == 0) {
		/* NIL doesn't match anything */
		bat_iterator_end(&li);
		return nomatch(r1p, r2p, l, r, lci, false, false,
			       reason, t0);
	}

	bn = BATselect(r, rci->s, v, NULL, true, true, false);
	bat_iterator_end(&li);
	if (bn == NULL) {
		return GDK_FAIL;
	}
	if (BATcount(bn) == 0) {
		BBPunfix(bn->batCacheid);
		return nomatch(r1p, r2p, l, r, lci, false, false,
			       reason, t0);
	}
	BAT *r1 = COLnew(0, TYPE_oid, lci->ncand * BATcount(bn), TRANSIENT);
	if (r1 == NULL) {
		BBPunfix(bn->batCacheid);
		return GDK_FAIL;
	}
	r1->tsorted = true;
	r1->trevsorted = lci->ncand == 1;
	r1->tseqbase = BATcount(bn) == 1 && lci->tpe == cand_dense ? o : oid_nil;
	r1->tkey = BATcount(bn) == 1;
	r1->tnil = false;
	r1->tnonil = true;
	BAT *r2 = NULL;
	if (r2p) {
		r2 = COLnew(0, TYPE_oid, lci->ncand * BATcount(bn), TRANSIENT);
		if (r2 == NULL) {
			BBPunfix(bn->batCacheid);
			BBPreclaim(r1);
			return GDK_FAIL;
		}
		r2->tsorted = lci->ncand == 1 || BATcount(bn) == 1;
		r2->trevsorted = BATcount(bn) == 1;
		r2->tseqbase = lci->ncand == 1 && BATtdense(bn) ? bn->tseqbase : oid_nil;
		r2->tkey = lci->ncand == 1;
		r2->tnil = false;
		r2->tnonil = true;
	}
	if (BATtdense(bn)) {
		oid *o1p = (oid *) Tloc(r1, 0);
		oid *o2p = r2 ? (oid *) Tloc(r2, 0) : NULL;
		oid bno = bn->tseqbase;
		BUN p, q = BATcount(bn);

		do {
			GDK_CHECK_TIMEOUT(timeoffset, counter,
					  GOTO_LABEL_TIMEOUT_HANDLER(bailout));
			for (p = 0; p < q; p++) {
				*o1p++ = o;
			}
			if (o2p) {
				for (p = 0; p < q; p++) {
					*o2p++ = bno + p;
				}
			}
			o = canditer_next(lci);
		} while (!is_oid_nil(o));
	} else {
		oid *o1p = (oid *) Tloc(r1, 0);
		oid *o2p = r2 ? (oid *) Tloc(r2, 0) : NULL;
		const oid *bnp = (const oid *) Tloc(bn, 0);
		BUN p, q = BATcount(bn);

		do {
			GDK_CHECK_TIMEOUT(timeoffset, counter,
					  GOTO_LABEL_TIMEOUT_HANDLER(bailout));
			for (p = 0; p < q; p++) {
				*o1p++ = o;
			}
			if (o2p) {
				for (p = 0; p < q; p++) {
					*o2p++ = bnp[p];
				}
			}
			o = canditer_next(lci);
		} while (!is_oid_nil(o));
	}
	BATsetcount(r1, lci->ncand * BATcount(bn));
	*r1p = r1;
	if (r2p) {
		BATsetcount(r2, lci->ncand * BATcount(bn));
		*r2p = r2;
	}
	BBPunfix(bn->batCacheid);
	TRC_DEBUG(ALGO, "l=" ALGOBATFMT ","
		  "r=" ALGOBATFMT ",sl=" ALGOOPTBATFMT ","
		  "sr=" ALGOOPTBATFMT ",nil_matches=%s;%s %s "
		  "-> " ALGOBATFMT "," ALGOOPTBATFMT " (" LLFMT "usec)\n",
		  ALGOBATPAR(l), ALGOBATPAR(r),
		  ALGOOPTBATPAR(lci->s), ALGOOPTBATPAR(rci->s),
		  nil_matches ? "true" : "false",
		  swapped ? " swapped" : "", reason,
		  ALGOBATPAR(r1), ALGOOPTBATPAR(r2),
		  GDKusec() - t0);

	return GDK_SUCCEED;

  bailout:
	BBPreclaim(r1);
	BBPreclaim(r2);
	return GDK_FAIL;
}

#if SIZEOF_OID == SIZEOF_INT
#define binsearch_oid(indir, offset, vals, lo, hi, v, ordering, last) binsearch_int(indir, offset, (const int *) vals, lo, hi, (int) (v), ordering, last)
#endif
#if SIZEOF_OID == SIZEOF_LNG
#define binsearch_oid(indir, offset, vals, lo, hi, v, ordering, last) binsearch_lng(indir, offset, (const lng *) vals, lo, hi, (lng) (v), ordering, last)
#endif

/* Implementation of join where the right-hand side is dense, and if
 * there is a right candidate list, it too is dense.  In case
 * nil_on_miss is not set, we use a range select (BATselect) to find
 * the matching values in the left column and then calculate the
 * corresponding matches from the right.  If nil_on_miss is set, we
 * need to do some more work. */
static gdk_return
mergejoin_void(BAT **r1p, BAT **r2p, BAT *l, BAT *r,
	       struct canditer *restrict lci, struct canditer *restrict rci,
	       bool nil_on_miss, bool only_misses, lng t0, bool swapped,
	       const char *reason)
{
	oid lo, hi;
	BUN i;
	oid o, *o1p = NULL, *o2p = NULL;
	BAT *r1 = NULL, *r2 = NULL;
	bool ltsorted = false, ltrevsorted = false, ltkey = false;

	/* r is dense, and if there is a candidate list, it too is
	 * dense.  This means we don't have to do any searches, we
	 * only need to compare ranges to know whether a value from l
	 * has a match in r */
	assert(ATOMtype(l->ttype) == ATOMtype(r->ttype));
	assert(r->tsorted || r->trevsorted);
	assert(BATcount(l) > 0);
	assert(rci->tpe == cand_dense);
	assert(BATcount(r) > 0);

	lng timeoffset = 0;
	QryCtx *qry_ctx = MT_thread_get_qry_ctx();
	if (qry_ctx != NULL) {
		timeoffset = (qry_ctx->starttime && qry_ctx->querytimeout) ? (qry_ctx->starttime + qry_ctx->querytimeout) : 0;
	}

	MT_thread_setalgorithm(__func__);
	/* figure out range [lo..hi) of values in r that we need to match */
	lo = r->tseqbase;
	hi = lo + BATcount(r);
	/* restrict [lo..hi) range further using candidate list */
	if (rci->seq > r->hseqbase)
		lo += rci->seq - r->hseqbase;
	if (rci->seq + rci->ncand < r->hseqbase + BATcount(r))
		hi -= r->hseqbase + BATcount(r) - rci->seq - rci->ncand;

	/* at this point, the matchable values in r are [lo..hi) */
	if (!nil_on_miss) {
		r1 = BATselect(l, lci->s, &lo, &hi, true, false, only_misses);
		if (r1 == NULL)
			return GDK_FAIL;
		if (only_misses && !l->tnonil) {
			/* also look for NILs */
			r2 = BATselect(l, lci->s, &oid_nil, NULL, true, false, false);
			if (r2 == NULL) {
				BBPreclaim(r1);
				return GDK_FAIL;
			}
			if (BATcount(r2) > 0) {
				BAT *mg = BATmergecand(r1, r2);
				BBPunfix(r1->batCacheid);
				BBPunfix(r2->batCacheid);
				r1 = mg;
				if (r1 == NULL)
					return GDK_FAIL;
			} else {
				BBPunfix(r2->batCacheid);
			}
			r2 = NULL;
		}
		*r1p = r1;
		if (r2p == NULL)
			goto doreturn2;
		if (BATcount(r1) == 0) {
			r2 = BATdense(0, 0, 0);
			if (r2 == NULL) {
				BBPreclaim(r1);
				return GDK_FAIL;
			}
		} else if (BATtdense(r1) && BATtdense(l)) {
			r2 = BATdense(0, l->tseqbase + r1->tseqbase - l->hseqbase + r->hseqbase - r->tseqbase, BATcount(r1));
			if (r2 == NULL) {
				BBPreclaim(r1);
				return GDK_FAIL;
			}
		} else {
			r2 = COLnew(0, TYPE_oid, BATcount(r1), TRANSIENT);
			if (r2 == NULL) {
				BBPreclaim(r1);
				return GDK_FAIL;
			}
			BATiter li = bat_iterator(l);
			const oid *lp = (const oid *) li.base;
			const oid *o1p = (const oid *) Tloc(r1, 0);
			oid *o2p = (oid *) Tloc(r2, 0);
			hi = BATcount(r1);
			if (complex_cand(l)) {
				/* this is actually generic code */
				for (o = 0; o < hi; o++)
					o2p[o] = BUNtoid(l, BUNtoid(r1, o) - l->hseqbase) - r->tseqbase + r->hseqbase;
			} else if (BATtdense(r1)) {
				lo = r1->tseqbase - l->hseqbase;
				if (r->tseqbase == r->hseqbase) {
					memcpy(o2p, lp + lo, hi * SIZEOF_OID);
				} else {
					hi += lo;
					for (o = 0; lo < hi; o++, lo++) {
						o2p[o] = lp[lo] - r->tseqbase + r->hseqbase;
					}
				}
			} else if (BATtdense(l)) {
				for (o = 0; o < hi; o++) {
					o2p[o] = o1p[o] - l->hseqbase + li.tseq - r->tseqbase + r->hseqbase;
				}
			} else {
				for (o = 0; o < hi; o++) {
					o2p[o] = lp[o1p[o] - l->hseqbase] - r->tseqbase + r->hseqbase;
				}
			}
			r2->tkey = li.key;
			r2->tsorted = li.sorted;
			r2->trevsorted = li.revsorted;
			bat_iterator_end(&li);
			r2->tnil = false;
			r2->tnonil = true;
			BATsetcount(r2, BATcount(r1));
		}
		*r2p = r2;
		goto doreturn2;
	}
	/* nil_on_miss is set, this means we must have a second output */
	assert(r2p);
	if (BATtdense(l)) {
		/* if l is dense, we can further restrict the [lo..hi)
		 * range to values in l that match with values in r */
		o = lo;
		i = lci->seq - l->hseqbase;
		if (l->tseqbase + i > lo)
			lo = l->tseqbase + i;
		i = canditer_last(lci) + 1 - l->hseqbase;
		if (l->tseqbase + i < hi)
			hi = l->tseqbase + i;
		if (lci->tpe == cand_dense) {
			/* l is dense, and so is the left candidate
			 * list (if it exists); this means we don't
			 * have to actually look at any values in l:
			 * we can just do some arithmetic; it also
			 * means that r1 will be dense, and if
			 * nil_on_miss is not set, or if all values in
			 * l match, r2 will too */
			if (hi <= lo) {
				return nomatch(r1p, r2p, l, r, lci,
					       nil_on_miss, only_misses,
					       "mergejoin_void", t0);
			}

			/* at this point, the matched values in l and
			 * r (taking candidate lists into account) are
			 * [lo..hi) which we can translate back to the
			 * respective OID values that we can store in
			 * r1 and r2; note that r1 will be dense since
			 * all values in l will match something (even
			 * if nil since nil_on_miss is set) */
			*r1p = r1 = BATdense(0, lci->seq, lci->ncand);
			if (r1 == NULL)
				return GDK_FAIL;
			if (hi - lo < lci->ncand) {
				/* we need to fill in nils in r2 for
				 * missing values */
				*r2p = r2 = COLnew(0, TYPE_oid, lci->ncand, TRANSIENT);
				if (r2 == NULL) {
					BBPreclaim(*r1p);
					return GDK_FAIL;
				}
				o2p = (oid *) Tloc(r2, 0);
				i = l->tseqbase + lci->seq - l->hseqbase;
				lo -= i;
				hi -= i;
				i += r->hseqbase - r->tseqbase;
				for (o = 0; o < lo; o++)
					*o2p++ = oid_nil;
				for (o = lo; o < hi; o++)
					*o2p++ = o + i;
				for (o = hi; o < lci->ncand; o++)
					*o2p++ = oid_nil;
				r2->tnonil = false;
				r2->tnil = true;
				/* sorted of no nils at end */
				r2->tsorted = hi == lci->ncand;
				/* reverse sorted if single non-nil at start */
				r2->trevsorted = lo == 0 && hi == 1;
				r2->tseqbase = oid_nil;
				/* (hi - lo) different OIDs in r2,
				 * plus one for nil */
				r2->tkey = hi - lo + 1 == lci->ncand;
				BATsetcount(r2, lci->ncand);
			} else {
				/* no missing values */
				*r2p = r2 = BATdense(0, r->hseqbase + lo - r->tseqbase, lci->ncand);
				if (r2 == NULL) {
					BBPreclaim(*r1p);
					return GDK_FAIL;
				}
			}
			goto doreturn;
		}
		/* l is dense, but the candidate list exists and is
		 * not dense; we can, by manipulating the range
		 * [lo..hi), just look at the candidate list values */

		/* translate lo and hi to l's OID values that now need
		 * to match */
		lo = lo - l->tseqbase + l->hseqbase;
		hi = hi - l->tseqbase + l->hseqbase;

		*r1p = r1 = COLnew(0, TYPE_oid, lci->ncand, TRANSIENT);
		*r2p = r2 = COLnew(0, TYPE_oid, lci->ncand, TRANSIENT);
		if (r1 == NULL || r2 == NULL) {
			BBPreclaim(r1);
			BBPreclaim(r2);
			return GDK_FAIL;
		}
		o1p = (oid *) Tloc(r1, 0);
		o2p = (oid *) Tloc(r2, 0);
		r2->tnil = false;
		r2->tnonil = true;
		r2->tkey = true;
		r2->tsorted = true;
		o = canditer_next(lci);
		for (i = 0; i < lci->ncand && o < lo; i++) {
			*o1p++ = o;
			*o2p++ = oid_nil;
			o = canditer_next(lci);
		}
		if (i > 0) {
			r2->tnil = true;
			r2->tnonil = false;
			r2->tkey = i == 1;
		}
		for (; i < lci->ncand && o < hi; i++) {
			*o1p++ = o;
			*o2p++ = o - l->hseqbase + l->tseqbase - r->tseqbase + r->hseqbase;
			o = canditer_next(lci);
		}
		if (i < lci->ncand) {
			r2->tkey = !r2->tnil && lci->ncand - i == 1;
			r2->tnil = true;
			r2->tnonil = false;
			r2->tsorted = false;
			for (; i < lci->ncand; i++) {
				*o1p++ = o;
				*o2p++ = oid_nil;
				o = canditer_next(lci);
			}
		}
		BATsetcount(r1, lci->ncand);
		r1->tseqbase = BATcount(r1) == 1 ? *(oid*)Tloc(r1, 0) : oid_nil;
		r1->tsorted = true;
		r1->trevsorted = BATcount(r1) <= 1;
		r1->tnil = false;
		r1->tnonil = true;
		r1->tkey = true;
		BATsetcount(r2, BATcount(r1));
		r2->tseqbase = r2->tnil || BATcount(r2) > 1 ? oid_nil : BATcount(r2) == 1 ? *(oid*)Tloc(r2, 0) : 0;
		r2->trevsorted = BATcount(r2) <= 1;
		goto doreturn;
	}
	/* l is not dense, so we need to look at the values and check
	 * whether they are in the range [lo..hi) */

	/* do indirection through the candidate list to look at the
	 * value */

	*r1p = r1 = COLnew(0, TYPE_oid, lci->ncand, TRANSIENT);
	*r2p = r2 = COLnew(0, TYPE_oid, lci->ncand, TRANSIENT);
	if (r1 == NULL || r2 == NULL) {
		BBPreclaim(r1);
		BBPreclaim(r2);
		return GDK_FAIL;
	}
	o1p = (oid *) Tloc(r1, 0);
	o2p = (oid *) Tloc(r2, 0);
	r2->tnil = false;
	r2->tnonil = true;
	if (complex_cand(l)) {
		ltsorted = l->tsorted;
		ltrevsorted = l->trevsorted;
		ltkey = l->tkey;
		TIMEOUT_LOOP(lci->ncand, timeoffset) {
			oid c = canditer_next(lci);

			o = BUNtoid(l, c - l->hseqbase);
			*o1p++ = c;
			if (o >= lo && o < hi) {
				*o2p++ = o - r->tseqbase + r->hseqbase;
			} else {
				*o2p++ = oid_nil;
				r2->tnil = true;
				r2->tnonil = false;
			}
		}
		TIMEOUT_CHECK(timeoffset,
			      GOTO_LABEL_TIMEOUT_HANDLER(bailout));
	} else {
		BATiter li = bat_iterator(l);
		const oid *lvals = (const oid *) li.base;
		ltsorted = li.sorted;
		ltrevsorted = li.revsorted;
		ltkey = li.key;
		TIMEOUT_LOOP(lci->ncand, timeoffset) {
			oid c = canditer_next(lci);

			o = lvals[c - l->hseqbase];
			*o1p++ = c;
			if (o >= lo && o < hi) {
				*o2p++ = o - r->tseqbase + r->hseqbase;
			} else {
				*o2p++ = oid_nil;
				r2->tnil = true;
				r2->tnonil = false;
			}
		}
		bat_iterator_end(&li);
		TIMEOUT_CHECK(timeoffset,
			      GOTO_LABEL_TIMEOUT_HANDLER(bailout));
	}
	r1->tsorted = true;
	r1->trevsorted = BATcount(r1) <= 1;
	r1->tkey = true;
	r1->tseqbase = oid_nil;
	r1->tnil = false;
	r1->tnonil = true;
	BATsetcount(r1, lci->ncand);
	BATsetcount(r2, lci->ncand);
	r2->tsorted = ltsorted || BATcount(r2) <= 1;
	r2->trevsorted = ltrevsorted || BATcount(r2) <= 1;
	r2->tkey = ltkey || BATcount(r2) <= 1;
	r2->tseqbase = oid_nil;

  doreturn:
	if (r1->tkey)
		virtualize(r1);
	if (r2->tkey && r2->tsorted)
		virtualize(r2);
  doreturn2:
	TRC_DEBUG(ALGO, "l=" ALGOBATFMT ","
		  "r=" ALGOBATFMT ",sl=" ALGOOPTBATFMT ","
		  "sr=" ALGOOPTBATFMT ","
		  "nil_on_miss=%s,only_misses=%s;%s %s "
		  "-> " ALGOBATFMT "," ALGOOPTBATFMT " (" LLFMT "usec)\n",
		  ALGOBATPAR(l), ALGOBATPAR(r),
		  ALGOOPTBATPAR(lci->s), ALGOOPTBATPAR(rci->s),
		  nil_on_miss ? "true" : "false",
		  only_misses ? "true" : "false",
		  swapped ? " swapped" : "", reason,
		  ALGOBATPAR(r1), ALGOOPTBATPAR(r2),
		  GDKusec() - t0);

	return GDK_SUCCEED;

  bailout:
	BBPreclaim(r1);
	BBPreclaim(r2);
	return GDK_FAIL;
}

/* Implementation of mergejoin (see below) for the special case that
 * the values are of type int, and some more conditions are met. */
static gdk_return
mergejoin_int(BAT **r1p, BAT **r2p, BAT *l, BAT *r,
	      bool nil_matches, BUN estimate, lng t0, bool swapped,
	      const char *reason)
{
	BAT *r1, *r2;
	BUN lstart, lend, lcnt;
	BUN rstart, rend;
	BUN lscan, rscan;	/* opportunistic scan window */
	BUN maxsize;
	const int *lvals, *rvals;
	int v;
	BUN nl, nr;
	oid lv;
	BUN i;
	BATiter li = bat_iterator(l);
	BATiter ri = bat_iterator(r);

	assert(ATOMtype(li.type) == ATOMtype(ri.type));
	assert(ri.sorted || ri.revsorted);

	MT_thread_setalgorithm(__func__);
	lstart = rstart = 0;
	lend = BATcount(l);
	lcnt = lend - lstart;
	rend = BATcount(r);
	lvals = (const int *) li.base;
	rvals = (const int *) ri.base;
	size_t counter = 0;
	lng timeoffset = 0;
	QryCtx *qry_ctx = MT_thread_get_qry_ctx();
	if (qry_ctx != NULL) {
		timeoffset = (qry_ctx->starttime && qry_ctx->querytimeout) ? (qry_ctx->starttime + qry_ctx->querytimeout) : 0;
	}

	/* basic properties will be adjusted if necessary later on,
	 * they were initially set by joininitresults() */

	if (lend == 0 || rend == 0) {
		/* there are no matches */
		bat_iterator_end(&li);
		bat_iterator_end(&ri);
		return nomatch(r1p, r2p, l, r,
			       &(struct canditer) {.tpe = cand_dense, .ncand = lcnt,},
			       false, false, __func__, t0);
	}

	if ((maxsize = joininitresults(r1p, r2p, BATcount(l), BATcount(r),
				       li.key, ri.key, false, false,
				       false, false, estimate)) == BUN_NONE) {
		bat_iterator_end(&li);
		bat_iterator_end(&ri);
		return GDK_FAIL;
	}
	r1 = *r1p;
	r2 = r2p ? *r2p : NULL;

	/* determine opportunistic scan window for l and r */
	for (nl = lend - lstart, lscan = 4; nl > 0; lscan++)
		nl >>= 1;
	for (nr = rend - rstart, rscan = 4; nr > 0; rscan++)
		nr >>= 1;

	if (!nil_matches) {
		/* skip over nils at the start of the columns */
		if (lscan < lend - lstart && is_int_nil(lvals[lstart + lscan])) {
			lstart = binsearch_int(NULL, 0, lvals, lstart + lscan,
					       lend - 1, int_nil, 1, 1);
		} else {
			while (is_int_nil(lvals[lstart]))
				lstart++;
		}
		if (rscan < rend - rstart && is_int_nil(rvals[rstart + rscan])) {
			rstart = binsearch_int(NULL, 0, rvals, rstart + rscan,
					       rend - 1, int_nil, 1, 1);
		} else {
			while (is_int_nil(rvals[rstart]))
				rstart++;
		}
	}
	/* from here on we don't have to worry about nil values */

	while (lstart < lend && rstart < rend) {
		GDK_CHECK_TIMEOUT(timeoffset, counter,
				GOTO_LABEL_TIMEOUT_HANDLER(bailout));

		v = rvals[rstart];

		if (lscan < lend - lstart && lvals[lstart + lscan] < v) {
			lstart = binsearch_int(NULL, 0, lvals, lstart + lscan,
					       lend - 1, v, 1, 0);
		} else {
			/* scan l for v */
			while (lstart < lend && lvals[lstart] < v)
				lstart++;
		}
		if (lstart >= lend) {
			/* nothing found */
			break;
		}

		/* Here we determine the next value in l that we are
		 * going to try to match in r.  We will also count the
		 * number of occurrences in l of that value.
		 * Afterwards, v points to the value and nl is the
		 * number of times it occurs.  Also, lstart will
		 * point to the next value to be considered (ready for
		 * the next iteration).
		 * If there are many equal values in l (more than
		 * lscan), we will use binary search to find the end
		 * of the sequence.  Obviously, we can do this only if
		 * l is actually sorted (lscan > 0). */
		nl = 1;		/* we'll match (at least) one in l */
		nr = 0;		/* maybe we won't match anything in r */
		v = lvals[lstart];
		if (li.key) {
			/* if l is key, there is a single value */
			lstart++;
		} else if (lscan < lend - lstart &&
			   v == lvals[lstart + lscan]) {
			/* lots of equal values: use binary search to
			 * find end */
			nl = binsearch_int(NULL, 0, lvals, lstart + lscan,
					   lend - 1, v, 1, 1);
			nl -= lstart;
			lstart += nl;
		} else {
			/* just scan */
			while (++lstart < lend && v == lvals[lstart])
				nl++;
		}
		/* lstart points one beyond the value we're
		 * going to match: ready for the next iteration. */

		/* First we find the first value in r that is at
		 * least as large as v, then we find the first
		 * value in r that is larger than v.  The difference
		 * is the number of values equal to v and is stored in
		 * nr.
		 * We will use binary search on r to find both ends of
		 * the sequence of values that are equal to v in case
		 * the position is "too far" (more than rscan
		 * away). */

		/* first find the location of the first value in r
		 * that is >= v, then find the location of the first
		 * value in r that is > v; the difference is the
		 * number of values equal to v */

		/* look ahead a little (rscan) in r to see whether
		 * we're better off doing a binary search */
		if (rscan < rend - rstart && rvals[rstart + rscan] < v) {
			/* value too far away in r: use binary
			 * search */
			rstart = binsearch_int(NULL, 0, rvals, rstart + rscan,
					       rend - 1, v, 1, 0);
		} else {
			/* scan r for v */
			while (rstart < rend && rvals[rstart] < v)
				rstart++;
		}
		if (rstart == rend) {
			/* nothing found */
			break;
		}

		/* now find the end of the sequence of equal values v */

		/* if r is key, there is zero or one match, otherwise
		 * look ahead a little (rscan) in r to see whether
		 * we're better off doing a binary search */
		if (ri.key) {
			if (rstart < rend && v == rvals[rstart]) {
				nr = 1;
				rstart++;
			}
		} else if (rscan < rend - rstart &&
			   v == rvals[rstart + rscan]) {
			/* range too large: use binary search */
			nr = binsearch_int(NULL, 0, rvals, rstart + rscan,
					   rend - 1, v, 1, 1);
			nr -= rstart;
			rstart += nr;
		} else {
			/* scan r for end of range */
			while (rstart < rend && v == rvals[rstart]) {
				nr++;
				rstart++;
			}
		}
		/* rstart points to first value > v or end of
		 * r, and nr is the number of values in r that
		 * are equal to v */
		if (nr == 0) {
			/* no entries in r found */
			continue;
		}
		/* make space: nl values in l match nr values in r, so
		 * we need to add nl * nr values in the results */
		if (maybeextend(r1, r2, nl * nr, lstart, lend, maxsize) != GDK_SUCCEED)
			goto bailout;

		/* maintain properties */
		if (nl > 1) {
			/* value occurs multiple times in l, so entry
			 * in r will be repeated multiple times: hence
			 * r2 is not key and not dense */
			if (r2) {
				r2->tkey = false;
				r2->tseqbase = oid_nil;
			}
			/* multiple different values will be inserted
			 * in r1 (always in order), so not reverse
			 * ordered anymore */
			r1->trevsorted = false;
		}
		if (nr > 1) {
			/* value occurs multiple times in r, so entry
			 * in l will be repeated multiple times: hence
			 * r1 is not key and not dense */
			r1->tkey = false;
			r1->tseqbase = oid_nil;
			/* multiple different values will be inserted
			 * in r2 (in order), so not reverse ordered
			 * anymore */
			if (r2) {
				r2->trevsorted = false;
				if (nl > 1) {
					/* multiple values in l match
					 * multiple values in r, so an
					 * ordered sequence will be
					 * inserted multiple times in
					 * r2, so r2 is not ordered
					 * anymore */
					r2->tsorted = false;
				}
			}
		}
		if (BATcount(r1) > 0) {
			/* a new, higher value will be inserted into
			 * r1, so r1 is not reverse ordered anymore */
			r1->trevsorted = false;
			/* a new higher value will be added to r2 */
			if (r2) {
				r2->trevsorted = false;
			}
			if (BATtdense(r1) &&
			    ((oid *) r1->theap->base)[r1->batCount - 1] + 1 != l->hseqbase + lstart - nl) {
				r1->tseqbase = oid_nil;
			}
		}

		if (r2 &&
		    BATcount(r2) > 0 &&
		    BATtdense(r2) &&
		    ((oid *) r2->theap->base)[r2->batCount - 1] + 1 != r->hseqbase + rstart - nr) {
			r2->tseqbase = oid_nil;
		}

		/* insert values */
		lv = l->hseqbase + lstart - nl;
		for (i = 0; i < nl; i++) {
			BUN j;

			for (j = 0; j < nr; j++) {
				APPEND(r1, lv);
			}
			if (r2) {
				oid rv = r->hseqbase + rstart - nr;

				for (j = 0; j < nr; j++) {
					APPEND(r2, rv);
					rv++;
				}
			}
			lv++;
		}
	}
	/* also set other bits of heap to correct value to indicate size */
	BATsetcount(r1, BATcount(r1));
	if (r2) {
		BATsetcount(r2, BATcount(r2));
		assert(BATcount(r1) == BATcount(r2));
	}
	if (BATcount(r1) > 0) {
		if (BATtdense(r1))
			r1->tseqbase = ((oid *) r1->theap->base)[0];
		if (r2 && BATtdense(r2))
			r2->tseqbase = ((oid *) r2->theap->base)[0];
	} else {
		r1->tseqbase = 0;
		if (r2) {
			r2->tseqbase = 0;
		}
	}
	bat_iterator_end(&li);
	bat_iterator_end(&ri);
	TRC_DEBUG(ALGO, "l=" ALGOBATFMT "," "r=" ALGOBATFMT ","
		  "nil_matches=%s;%s %s "
		  "-> " ALGOBATFMT "," ALGOOPTBATFMT " (" LLFMT "usec)\n",
		  ALGOBATPAR(l), ALGOBATPAR(r),
		  nil_matches ? "true" : "false",
		  swapped ? " swapped" : "", reason,
		  ALGOBATPAR(r1), ALGOOPTBATPAR(r2),
		  GDKusec() - t0);

	return GDK_SUCCEED;

  bailout:
	bat_iterator_end(&li);
	bat_iterator_end(&ri);
	BBPreclaim(r1);
	BBPreclaim(r2);
	return GDK_FAIL;
}

/* Implementation of mergejoin (see below) for the special case that
 * the values are of type lng, and some more conditions are met. */
static gdk_return
mergejoin_lng(BAT **r1p, BAT **r2p, BAT *l, BAT *r,
	      bool nil_matches, BUN estimate, lng t0, bool swapped,
	      const char *reason)
{
	BAT *r1, *r2;
	BUN lstart, lend, lcnt;
	BUN rstart, rend;
	BUN lscan, rscan;	/* opportunistic scan window */
	BUN maxsize;
	const lng *lvals, *rvals;
	lng v;
	BUN nl, nr;
	oid lv;
	BUN i;
	BATiter li = bat_iterator(l);
	BATiter ri = bat_iterator(r);

	assert(ATOMtype(li.type) == ATOMtype(ri.type));
	assert(ri.sorted || ri.revsorted);

	MT_thread_setalgorithm(__func__);
	lstart = rstart = 0;
	lend = BATcount(l);
	lcnt = lend - lstart;
	rend = BATcount(r);
	lvals = (const lng *) li.base;
	rvals = (const lng *) ri.base;
	size_t counter = 0;
	lng timeoffset = 0;
	QryCtx *qry_ctx = MT_thread_get_qry_ctx();
	if (qry_ctx != NULL) {
		timeoffset = (qry_ctx->starttime && qry_ctx->querytimeout) ? (qry_ctx->starttime + qry_ctx->querytimeout) : 0;
	}

	/* basic properties will be adjusted if necessary later on,
	 * they were initially set by joininitresults() */

	if (lend == 0 || rend == 0) {
		/* there are no matches */
		bat_iterator_end(&li);
		bat_iterator_end(&ri);
		return nomatch(r1p, r2p, l, r,
			       &(struct canditer) {.tpe = cand_dense, .ncand = lcnt,},
			       false, false, __func__, t0);
	}

	if ((maxsize = joininitresults(r1p, r2p, BATcount(l), BATcount(r),
				       li.key, ri.key, false, false,
				       false, false, estimate)) == BUN_NONE) {
		bat_iterator_end(&li);
		bat_iterator_end(&ri);
		return GDK_FAIL;
	}
	r1 = *r1p;
	r2 = r2p ? *r2p : NULL;

	/* determine opportunistic scan window for l and r */
	for (nl = lend - lstart, lscan = 4; nl > 0; lscan++)
		nl >>= 1;
	for (nr = rend - rstart, rscan = 4; nr > 0; rscan++)
		nr >>= 1;

	if (!nil_matches) {
		/* skip over nils at the start of the columns */
		if (lscan < lend - lstart && is_lng_nil(lvals[lstart + lscan])) {
			lstart = binsearch_lng(NULL, 0, lvals, lstart + lscan,
					       lend - 1, lng_nil, 1, 1);
		} else {
			while (is_lng_nil(lvals[lstart]))
				lstart++;
		}
		if (rscan < rend - rstart && is_lng_nil(rvals[rstart + rscan])) {
			rstart = binsearch_lng(NULL, 0, rvals, rstart + rscan,
					       rend - 1, lng_nil, 1, 1);
		} else {
			while (is_lng_nil(rvals[rstart]))
				rstart++;
		}
	}
	/* from here on we don't have to worry about nil values */

	while (lstart < lend && rstart < rend) {
		GDK_CHECK_TIMEOUT(timeoffset, counter,
				GOTO_LABEL_TIMEOUT_HANDLER(bailout));
		v = rvals[rstart];

		if (lscan < lend - lstart && lvals[lstart + lscan] < v) {
			lstart = binsearch_lng(NULL, 0, lvals, lstart + lscan,
					       lend - 1, v, 1, 0);
		} else {
			/* scan l for v */
			while (lstart < lend && lvals[lstart] < v)
				lstart++;
		}
		if (lstart >= lend) {
			/* nothing found */
			break;
		}

		/* Here we determine the next value in l that we are
		 * going to try to match in r.  We will also count the
		 * number of occurrences in l of that value.
		 * Afterwards, v points to the value and nl is the
		 * number of times it occurs.  Also, lstart will
		 * point to the next value to be considered (ready for
		 * the next iteration).
		 * If there are many equal values in l (more than
		 * lscan), we will use binary search to find the end
		 * of the sequence.  Obviously, we can do this only if
		 * l is actually sorted (lscan > 0). */
		nl = 1;		/* we'll match (at least) one in l */
		nr = 0;		/* maybe we won't match anything in r */
		v = lvals[lstart];
		if (li.key) {
			/* if l is key, there is a single value */
			lstart++;
		} else if (lscan < lend - lstart &&
			   v == lvals[lstart + lscan]) {
			/* lots of equal values: use binary search to
			 * find end */
			nl = binsearch_lng(NULL, 0, lvals, lstart + lscan,
					   lend - 1, v, 1, 1);
			nl -= lstart;
			lstart += nl;
		} else {
			/* just scan */
			while (++lstart < lend && v == lvals[lstart])
				nl++;
		}
		/* lstart points one beyond the value we're
		 * going to match: ready for the next iteration. */

		/* First we find the first value in r that is at
		 * least as large as v, then we find the first
		 * value in r that is larger than v.  The difference
		 * is the number of values equal to v and is stored in
		 * nr.
		 * We will use binary search on r to find both ends of
		 * the sequence of values that are equal to v in case
		 * the position is "too far" (more than rscan
		 * away). */

		/* first find the location of the first value in r
		 * that is >= v, then find the location of the first
		 * value in r that is > v; the difference is the
		 * number of values equal to v */

		/* look ahead a little (rscan) in r to see whether
		 * we're better off doing a binary search */
		if (rscan < rend - rstart && rvals[rstart + rscan] < v) {
			/* value too far away in r: use binary
			 * search */
			rstart = binsearch_lng(NULL, 0, rvals, rstart + rscan,
					       rend - 1, v, 1, 0);
		} else {
			/* scan r for v */
			while (rstart < rend && rvals[rstart] < v)
				rstart++;
		}
		if (rstart == rend) {
			/* nothing found */
			break;
		}

		/* now find the end of the sequence of equal values v */

		/* if r is key, there is zero or one match, otherwise
		 * look ahead a little (rscan) in r to see whether
		 * we're better off doing a binary search */
		if (ri.key) {
			if (rstart < rend && v == rvals[rstart]) {
				nr = 1;
				rstart++;
			}
		} else if (rscan < rend - rstart &&
			   v == rvals[rstart + rscan]) {
			/* range too large: use binary search */
			nr = binsearch_lng(NULL, 0, rvals, rstart + rscan,
					   rend - 1, v, 1, 1);
			nr -= rstart;
			rstart += nr;
		} else {
			/* scan r for end of range */
			while (rstart < rend && v == rvals[rstart]) {
				nr++;
				rstart++;
			}
		}
		/* rstart points to first value > v or end of
		 * r, and nr is the number of values in r that
		 * are equal to v */
		if (nr == 0) {
			/* no entries in r found */
			continue;
		}
		/* make space: nl values in l match nr values in r, so
		 * we need to add nl * nr values in the results */
		if (maybeextend(r1, r2, nl * nr, lstart, lend, maxsize) != GDK_SUCCEED)
			goto bailout;

		/* maintain properties */
		if (nl > 1) {
			/* value occurs multiple times in l, so entry
			 * in r will be repeated multiple times: hence
			 * r2 is not key and not dense */
			if (r2) {
				r2->tkey = false;
				r2->tseqbase = oid_nil;
			}
			/* multiple different values will be inserted
			 * in r1 (always in order), so not reverse
			 * ordered anymore */
			r1->trevsorted = false;
		}
		if (nr > 1) {
			/* value occurs multiple times in r, so entry
			 * in l will be repeated multiple times: hence
			 * r1 is not key and not dense */
			r1->tkey = false;
			r1->tseqbase = oid_nil;
			/* multiple different values will be inserted
			 * in r2 (in order), so not reverse ordered
			 * anymore */
			if (r2) {
				r2->trevsorted = false;
				if (nl > 1) {
					/* multiple values in l match
					 * multiple values in r, so an
					 * ordered sequence will be
					 * inserted multiple times in
					 * r2, so r2 is not ordered
					 * anymore */
					r2->tsorted = false;
				}
			}
		}
		if (BATcount(r1) > 0) {
			/* a new, higher value will be inserted into
			 * r1, so r1 is not reverse ordered anymore */
			r1->trevsorted = false;
			/* a new higher value will be added to r2 */
			if (r2) {
				r2->trevsorted = false;
			}
			if (BATtdense(r1) &&
			    ((oid *) r1->theap->base)[r1->batCount - 1] + 1 != l->hseqbase + lstart - nl) {
				r1->tseqbase = oid_nil;
			}
		}

		if (r2 &&
		    BATcount(r2) > 0 &&
		    BATtdense(r2) &&
		    ((oid *) r2->theap->base)[r2->batCount - 1] + 1 != r->hseqbase + rstart - nr) {
			r2->tseqbase = oid_nil;
		}

		/* insert values */
		lv = l->hseqbase + lstart - nl;
		for (i = 0; i < nl; i++) {
			BUN j;

			for (j = 0; j < nr; j++) {
				APPEND(r1, lv);
			}
			if (r2) {
				oid rv = r->hseqbase + rstart - nr;

				for (j = 0; j < nr; j++) {
					APPEND(r2, rv);
					rv++;
				}
			}
			lv++;
		}
	}
	/* also set other bits of heap to correct value to indicate size */
	BATsetcount(r1, BATcount(r1));
	if (r2) {
		BATsetcount(r2, BATcount(r2));
		assert(BATcount(r1) == BATcount(r2));
	}
	if (BATcount(r1) > 0) {
		if (BATtdense(r1))
			r1->tseqbase = ((oid *) r1->theap->base)[0];
		if (r2 && BATtdense(r2))
			r2->tseqbase = ((oid *) r2->theap->base)[0];
	} else {
		r1->tseqbase = 0;
		if (r2) {
			r2->tseqbase = 0;
		}
	}
	bat_iterator_end(&li);
	bat_iterator_end(&ri);
	TRC_DEBUG(ALGO, "l=" ALGOBATFMT "," "r=" ALGOBATFMT ","
		  "nil_matches=%s;%s %s "
		  "-> " ALGOBATFMT "," ALGOOPTBATFMT " (" LLFMT "usec)\n",
		  ALGOBATPAR(l), ALGOBATPAR(r),
		  nil_matches ? "true" : "false",
		  swapped ? " swapped" : "", reason,
		  ALGOBATPAR(r1), ALGOOPTBATPAR(r2),
		  GDKusec() - t0);

	return GDK_SUCCEED;

  bailout:
	bat_iterator_end(&li);
	bat_iterator_end(&ri);
	BBPreclaim(r1);
	BBPreclaim(r2);
	return GDK_FAIL;
}

/* Implementation of mergejoin (see below) for the special case that
 * the values are of type oid, and the right-hand side is a candidate
 * list with exception, and some more conditions are met. */
static gdk_return
mergejoin_cand(BAT **r1p, BAT **r2p, BAT *l, BAT *r,
	       bool nil_matches, BUN estimate, lng t0, bool swapped,
	       const char *reason)
{
/* the comments in this function have not been checked after making a
 * copy of mergejoin below and adapting it to a mask right-hand side */
	BAT *r1, *r2;
	BUN lstart, lend, lcnt;
	struct canditer lci, rci;
	BUN lscan;		/* opportunistic scan window */
	BUN maxsize;
	const oid *lvals;
	oid v;
	BUN nl, nr;
	oid lv;
	BUN i;
	BATiter li = bat_iterator(l);
	BATiter ri = bat_iterator(r);

	assert(ATOMtype(li.type) == ATOMtype(ri.type));

	MT_thread_setalgorithm(__func__);
	lstart = 0;
	lend = BATcount(l);
	lcnt = lend - lstart;
	if (li.type == TYPE_void) {
		assert(!is_oid_nil(l->tseqbase));
		canditer_init(&lci, NULL, l);
		lcnt = lci.ncand;
		lvals = NULL;
	} else {
		lci = (struct canditer) {.tpe = cand_dense}; /* not used */
		lvals = (const oid *) li.base;
		assert(lvals != NULL);
	}

	assert(complex_cand(r));
	canditer_init(&rci, NULL, r);
	size_t counter = 0;
	lng timeoffset = 0;
	QryCtx *qry_ctx = MT_thread_get_qry_ctx();
	if (qry_ctx != NULL) {
		timeoffset = (qry_ctx->starttime && qry_ctx->querytimeout) ? (qry_ctx->starttime + qry_ctx->querytimeout) : 0;
	}

	/* basic properties will be adjusted if necessary later on,
	 * they were initially set by joininitresults() */

	if (lend == 0 || rci.ncand == 0) {
		/* there are no matches */
		bat_iterator_end(&li);
		bat_iterator_end(&ri);
		return nomatch(r1p, r2p, l, r,
			       &(struct canditer) {.tpe = cand_dense, .ncand = lcnt,},
			       false, false, __func__, t0);
	}

	if ((maxsize = joininitresults(r1p, r2p, BATcount(l), BATcount(r),
				       li.key, ri.key, false, false,
				       false, false, estimate)) == BUN_NONE) {
		bat_iterator_end(&li);
		bat_iterator_end(&ri);
		return GDK_FAIL;
	}
	r1 = *r1p;
	r2 = r2p ? *r2p : NULL;

	/* determine opportunistic scan window for l and r */
	for (nl = lend - lstart, lscan = 4; nl > 0; lscan++)
		nl >>= 1;

	if (!nil_matches) {
		/* skip over nils at the start of the columns */
		if (lscan < lend - lstart && lvals && is_oid_nil(lvals[lstart + lscan])) {
			lstart = binsearch_oid(NULL, 0, lvals, lstart + lscan,
					       lend - 1, oid_nil, 1, 1);
		} else if (lvals) {
			while (is_oid_nil(lvals[lstart]))
				lstart++;
		} /* else l is candidate list: no nils */
	}
	/* from here on we don't have to worry about nil values */

	while (lstart < lend && rci.next < rci.ncand) {
		GDK_CHECK_TIMEOUT(timeoffset, counter,
				GOTO_LABEL_TIMEOUT_HANDLER(bailout));
		v = canditer_peek(&rci);

		if (lvals) {
			if (lscan < lend - lstart &&
			    lvals[lstart + lscan] < v) {
				lstart = binsearch_oid(NULL, 0, lvals,
						       lstart + lscan,
						       lend - 1, v, 1, 0);
			} else {
				/* scan l for v */
				while (lstart < lend && lvals[lstart] < v)
					lstart++;
			}
		} else {
			lstart = canditer_search(&lci, v, true);
			canditer_setidx(&lci, lstart);
		}
		if (lstart >= lend) {
			/* nothing found */
			break;
		}

		/* Here we determine the next value in l that we are
		 * going to try to match in r.  We will also count the
		 * number of occurrences in l of that value.
		 * Afterwards, v points to the value and nl is the
		 * number of times it occurs.  Also, lstart will
		 * point to the next value to be considered (ready for
		 * the next iteration).
		 * If there are many equal values in l (more than
		 * lscan), we will use binary search to find the end
		 * of the sequence.  Obviously, we can do this only if
		 * l is actually sorted (lscan > 0). */
		nl = 1;		/* we'll match (at least) one in l */
		nr = 0;		/* maybe we won't match anything in r */
		v = lvals ? lvals[lstart] : canditer_next(&lci);
		if (li.key || lvals == NULL) {
			/* if l is key, there is a single value */
			lstart++;
		} else if (lscan < lend - lstart &&
			   v == lvals[lstart + lscan]) {
			/* lots of equal values: use binary search to
			 * find end */
			nl = binsearch_oid(NULL, 0, lvals, lstart + lscan,
					   lend - 1, v, 1, 1);
			nl -= lstart;
			lstart += nl;
		} else {
			/* just scan */
			while (++lstart < lend && v == lvals[lstart])
				nl++;
		}
		/* lstart points one beyond the value we're
		 * going to match: ready for the next iteration. */

		/* First we find the first value in r that is at
		 * least as large as v, then we find the first
		 * value in r that is larger than v.  The difference
		 * is the number of values equal to v and is stored in
		 * nr.
		 * We will use binary search on r to find both ends of
		 * the sequence of values that are equal to v in case
		 * the position is "too far" (more than rscan
		 * away). */

		/* first find the location of the first value in r
		 * that is >= v, then find the location of the first
		 * value in r that is > v; the difference is the
		 * number of values equal to v */
		nr = canditer_search(&rci, v, true);
		canditer_setidx(&rci, nr);
		if (nr == rci.ncand) {
			/* nothing found */
			break;
		}

		/* now find the end of the sequence of equal values v */

		/* if r is key, there is zero or one match, otherwise
		 * look ahead a little (rscan) in r to see whether
		 * we're better off doing a binary search */
		if (canditer_peek(&rci) == v) {
			nr = 1;
			canditer_next(&rci);
		} else {
			/* rci points to first value > v or end of
			 * r, and nr is the number of values in r that
			 * are equal to v */
			/* no entries in r found */
			continue;
		}
		/* make space: nl values in l match nr values in r, so
		 * we need to add nl * nr values in the results */
		if (maybeextend(r1, r2, nl * nr, lstart, lend, maxsize) != GDK_SUCCEED)
			goto bailout;

		/* maintain properties */
		if (nl > 1) {
			/* value occurs multiple times in l, so entry
			 * in r will be repeated multiple times: hence
			 * r2 is not key and not dense */
			if (r2) {
				r2->tkey = false;
				r2->tseqbase = oid_nil;
			}
			/* multiple different values will be inserted
			 * in r1 (always in order), so not reverse
			 * ordered anymore */
			r1->trevsorted = false;
		}
		if (BATcount(r1) > 0) {
			/* a new, higher value will be inserted into
			 * r1, so r1 is not reverse ordered anymore */
			r1->trevsorted = false;
			/* a new higher value will be added to r2 */
			if (r2) {
				r2->trevsorted = false;
			}
			if (BATtdense(r1) &&
			    ((oid *) r1->theap->base)[r1->batCount - 1] + 1 != l->hseqbase + lstart - nl) {
				r1->tseqbase = oid_nil;
			}
		}

		if (r2 &&
		    BATcount(r2) > 0 &&
		    BATtdense(r2) &&
		    ((oid *) r2->theap->base)[r2->batCount - 1] + 1 != r->hseqbase + rci.next - nr) {
			r2->tseqbase = oid_nil;
		}

		/* insert values */
		lv = l->hseqbase + lstart - nl;
		for (i = 0; i < nl; i++) {
			BUN j;

			for (j = 0; j < nr; j++) {
				APPEND(r1, lv);
			}
			if (r2) {
				oid rv = r->hseqbase + rci.next - nr;

				for (j = 0; j < nr; j++) {
					APPEND(r2, rv);
					rv++;
				}
			}
			lv++;
		}
	}
	/* also set other bits of heap to correct value to indicate size */
	BATsetcount(r1, BATcount(r1));
	if (r2) {
		BATsetcount(r2, BATcount(r2));
		assert(BATcount(r1) == BATcount(r2));
	}
	if (BATcount(r1) > 0) {
		if (BATtdense(r1))
			r1->tseqbase = ((oid *) r1->theap->base)[0];
		if (r2 && BATtdense(r2))
			r2->tseqbase = ((oid *) r2->theap->base)[0];
	} else {
		r1->tseqbase = 0;
		if (r2) {
			r2->tseqbase = 0;
		}
	}
	bat_iterator_end(&li);
	bat_iterator_end(&ri);
	TRC_DEBUG(ALGO, "l=" ALGOBATFMT "," "r=" ALGOBATFMT ","
		  "nil_matches=%s;%s %s "
		  "-> " ALGOBATFMT "," ALGOOPTBATFMT " (" LLFMT "usec)\n",
		  ALGOBATPAR(l), ALGOBATPAR(r),
		  nil_matches ? "true" : "false",
		  swapped ? " swapped" : "", reason,
		  ALGOBATPAR(r1), ALGOOPTBATPAR(r2),
		  GDKusec() - t0);

	return GDK_SUCCEED;

  bailout:
	bat_iterator_end(&li);
	bat_iterator_end(&ri);
	BBPreclaim(r1);
	BBPreclaim(r2);
	return GDK_FAIL;
}

/* Perform a "merge" join on l and r (if both are sorted) with
 * optional candidate lists, or join using binary search on r if l is
 * not sorted.  The return BATs have already been created by the
 * caller.
 *
 * If nil_matches is set, nil values are treated as ordinary values
 * that can match; otherwise nil values never match.
 *
 * If nil_on_miss is set, a nil value is returned in r2 if there is no
 * match in r for a particular value in l (left outer join).
 *
 * If semi is set, only a single set of values in r1/r2 is returned if
 * there is a match of l in r, no matter how many matches there are in
 * r; otherwise all matches are returned.
 *
 * If max_one is set, only a single match is allowed.  This is like
 * semi, but enforces the single match.
 *
 * t0 and swapped are only for debugging (ALGOMASK set in GDKdebug).
 */
static gdk_return
mergejoin(BAT **r1p, BAT **r2p, BAT *l, BAT *r,
	  struct canditer *restrict lci, struct canditer *restrict rci,
	  bool nil_matches, bool nil_on_miss, bool semi, bool only_misses,
	  bool not_in, bool max_one, bool min_one, BUN estimate,
	  lng t0, bool swapped,
	  const char *reason)
{
	/* [lr]scan determine how far we look ahead in l/r in order to
	 * decide whether we want to do a binary search or a scan */
	BUN lscan, rscan;
	const void *lvals, *rvals; /* the values of l/r (NULL if dense) */
	const char *lvars, *rvars; /* the indirect values (NULL if fixed size) */
	const void *nil = ATOMnilptr(l->ttype);
	int (*cmp)(const void *, const void *) = ATOMcompare(l->ttype);
	const void *v;		/* points to value under consideration */
	const void *prev = NULL;
	BUN nl, nr;
	bool insert_nil;
	/* equal_order is set if we can scan both BATs in the same
	 * order, so when both are sorted or both are reverse sorted
	 * -- important to know in order to skip over values; if l is
	 * not sorted, this must be set to true and we will always do a
	 * binary search on all of r */
	bool equal_order;
	/* [lr]ordering is either 1 or -1 depending on the order of
	 * l/r: it determines the comparison function used */
	int lordering, rordering;
	oid lv;
	BUN i, j;		/* counters */
	oid lval = oid_nil, rval = oid_nil; /* temporary space to point v to */
	struct canditer llci, rrci;
	struct canditer *mlci, xlci;
	struct canditer *mrci, xrci;

	if (lci->tpe == cand_dense && lci->ncand == BATcount(l) &&
	    rci->tpe == cand_dense && rci->ncand == BATcount(r) &&
	    !nil_on_miss && !semi && !max_one && !min_one && !only_misses &&
	    !not_in &&
	    l->tsorted && r->tsorted) {
		/* special cases with far fewer options */
		if (complex_cand(r))
			return mergejoin_cand(r1p, r2p, l, r, nil_matches,
					      estimate, t0, swapped, __func__);
		switch (ATOMbasetype(l->ttype)) {
		case TYPE_int:
			return mergejoin_int(r1p, r2p, l, r, nil_matches,
					     estimate, t0, swapped, __func__);
		case TYPE_lng:
			return mergejoin_lng(r1p, r2p, l, r, nil_matches,
					     estimate, t0, swapped, __func__);
		}
	}

	assert(ATOMtype(l->ttype) == ATOMtype(r->ttype));
	assert(r->tsorted || r->trevsorted);

	size_t counter = 0;
	lng timeoffset = 0;
	QryCtx *qry_ctx = MT_thread_get_qry_ctx();
	if (qry_ctx != NULL) {
		timeoffset = (qry_ctx->starttime && qry_ctx->querytimeout) ? (qry_ctx->starttime + qry_ctx->querytimeout) : 0;
	}

	BATiter li = bat_iterator(l);
	BATiter ri = bat_iterator(r);
	MT_thread_setalgorithm(__func__);
	if (BATtvoid(l)) {
		/* l->ttype == TYPE_void && is_oid_nil(l->tseqbase) is
		 * handled by selectjoin */
		assert(!is_oid_nil(l->tseqbase));
		canditer_init(&llci, NULL, l);
		lvals = NULL;
	} else {
		lvals = li.base;			      /* non NULL */
		llci = (struct canditer) {.tpe = cand_dense}; /* not used */
	}
	rrci = (struct canditer) {.tpe = cand_dense};
	if (BATtvoid(r)) {
		if (!is_oid_nil(r->tseqbase))
			canditer_init(&rrci, NULL, r);
		rvals = NULL;
	} else {
		rvals = ri.base;
	}
	if (li.vh && li.type) {
		assert(ri.vh && ri.type);
		lvars = li.vh->base;
		rvars = ri.vh->base;
	} else {
		assert(ri.vh == NULL);
		lvars = rvars = NULL;
	}

	if (not_in && rci->ncand > 0 && !ri.nonil &&
	    ((BATtvoid(l) && l->tseqbase == oid_nil) ||
	     (BATtvoid(r) && r->tseqbase == oid_nil) ||
	     (rvals && cmp(nil, VALUE(r, (ri.sorted ? rci->seq : canditer_last(rci)) - r->hseqbase)) == 0))) {
		bat_iterator_end(&li);
		bat_iterator_end(&ri);
		return nomatch(r1p, r2p, l, r, lci, false, false,
			       __func__, t0);
	}

	if (lci->ncand == 0 ||
	    rci->ncand == 0 ||
	    (!nil_matches &&
	     ((li.type == TYPE_void && is_oid_nil(l->tseqbase)) ||
	      (ri.type == TYPE_void && is_oid_nil(r->tseqbase)))) ||
	    (li.type == TYPE_void && is_oid_nil(l->tseqbase) &&
	     (ri.nonil ||
	      (ri.type == TYPE_void && !is_oid_nil(r->tseqbase)))) ||
	    (ri.type == TYPE_void && is_oid_nil(r->tseqbase) &&
	     (li.nonil ||
	      (li.type == TYPE_void && !is_oid_nil(l->tseqbase))))) {
		/* there are no matches */
		bat_iterator_end(&li);
		bat_iterator_end(&ri);
		return nomatch(r1p, r2p, l, r, lci, nil_on_miss, only_misses,
			       __func__, t0);
	}

	BUN maxsize = joininitresults(r1p, r2p, lci->ncand, rci->ncand,
				      li.key, ri.key, semi | max_one,
				      nil_on_miss, only_misses, min_one,
				      estimate);
	if (maxsize == BUN_NONE) {
		bat_iterator_end(&li);
		bat_iterator_end(&ri);
		return GDK_FAIL;
	}
	BAT *r1 = *r1p;
	BAT *r2 = r2p ? *r2p : NULL;

	if (lci->tpe == cand_mask) {
		mlci = lci;
		canditer_init(&xlci, l, NULL);
		lci = &xlci;
	} else {
		mlci = NULL;
		xlci = (struct canditer) {.tpe = cand_dense}; /* not used */
	}
	if (rci->tpe == cand_mask) {
		mrci = rci;
		canditer_init(&xrci, r, NULL);
		rci = &xrci;
	} else {
		mrci = NULL;
		xrci = (struct canditer) {.tpe = cand_dense}; /* not used */
	}

	if (li.sorted || li.revsorted) {
		equal_order = (li.sorted && ri.sorted) ||
			(li.revsorted && ri.revsorted &&
			 !BATtvoid(l) && !BATtvoid(r));
		lordering = li.sorted && (ri.sorted || !equal_order) ? 1 : -1;
		rordering = equal_order ? lordering : -lordering;
		if (!li.nonil && !nil_matches && !nil_on_miss && lvals != NULL) {
			/* find first non-nil */
			nl = binsearch(NULL, 0, li.type, lvals, lvars, li.width, 0, BATcount(l), nil, li.sorted ? 1 : -1, li.sorted ? 1 : 0);
			nl = canditer_search(lci, nl + l->hseqbase, true);
			if (li.sorted) {
				canditer_setidx(lci, nl);
			} else if (li.revsorted) {
				lci->ncand = nl;
			}
		}
		/* determine opportunistic scan window for l */
		lscan = 4 + ilog2(lci->ncand);
	} else {
		/* if l not sorted, we will always use binary search
		 * on r */
		assert(!BATtvoid(l)); /* void is always sorted */
		lscan = 0;
		equal_order = true;
		lordering = 1;
		rordering = ri.sorted ? 1 : -1;
	}
	/* determine opportunistic scan window for r; if l is not
	 * sorted this is only used to find range of equal values */
	rscan = 4 + ilog2(rci->ncand);

	if (!equal_order) {
		/* we go through r backwards */
		canditer_setidx(rci, rci->ncand);
	}
	/* At this point the various variables that help us through
	 * the algorithm have been set.  The table explains them.  The
	 * first two columns are the inputs, the next three columns
	 * are the variables, the final two columns indicate how the
	 * variables can be used.
	 *
	 * l/r    sl/sr | vals  cand  off | result   value being matched
	 * -------------+-----------------+----------------------------------
	 * dense  NULL  | NULL  NULL  set | i        off==nil?nil:i+off
	 * dense  dense | NULL  NULL  set | i        off==nil?nil:i+off
	 * dense  set   | NULL  set   set | cand[i]  off==nil?nil:cand[i]+off
	 * set    NULL  | set   NULL  0   | i        vals[i]
	 * set    dense | set   NULL  0   | i        vals[i]
	 * set    set   | set   set   0   | cand[i]  vals[cand[i]]
	 *
	 * If {l,r}off is lng_nil, all values in the corresponding bat
	 * are oid_nil because the bat has type VOID and the tseqbase
	 * is nil.
	 */


	/* Before we start adding values to r1 and r2, the properties
	 * are as follows:
	 * tseqbase - 0
	 * tkey - true
	 * tsorted - true
	 * trevsorted - true
	 * tnil - false
	 * tnonil - true
	 * We will modify these as we go along.
	 */
	while (lci->next < lci->ncand) {
		GDK_CHECK_TIMEOUT(timeoffset, counter,
				GOTO_LABEL_TIMEOUT_HANDLER(bailout));
		if (lscan == 0) {
			/* always search r completely */
			assert(equal_order);
			canditer_reset(rci);
		} else {
			/* If l is sorted (lscan > 0), we look at the
			 * next value in r to see whether we can jump
			 * over a large section of l using binary
			 * search.  We do this by looking ahead in l
			 * (lscan far, to be precise) and seeing if
			 * the value there is still too "small"
			 * (definition depends on sort order of l).
			 * If it is, we use binary search on l,
			 * otherwise we scan l for the next position
			 * with a value greater than or equal to the
			 * value in r.
			 * The next value to match in r is the first
			 * if equal_order is set, the last
			 * otherwise.
			 * When skipping over values in l, we count
			 * how many we skip in nlx.  We need this in
			 * case only_misses or nil_on_miss is set, and
			 * to properly set the dense property in the
			 * first output BAT. */
			BUN nlx = 0; /* number of non-matching values in l */

			if (equal_order) {
				if (rci->next == rci->ncand)
					v = NULL; /* no more values */
				else if (mrci) {
					oid rv = canditer_mask_next(mrci, canditer_peek(rci), true);
					v = rv == oid_nil ? NULL : VALUE(r, rv - r->hseqbase);
				} else
					v = VALUE(r, canditer_peek(rci) - r->hseqbase);
			} else {
				if (rci->next == 0)
					v = NULL; /* no more values */
				else if (mrci) {
					oid rv = canditer_mask_next(mrci, canditer_peekprev(rci), false);
					v = rv == oid_nil ? NULL : VALUE(r, rv - r->hseqbase);
				} else
					v = VALUE(r, canditer_peekprev(rci) - r->hseqbase);
			}
			/* here, v points to next value in r, or if
			 * we're at the end of r, v is NULL */
			if (v == NULL) {
				nlx = lci->ncand - lci->next;
			} else {
				if (lscan < lci->ncand - lci->next) {
					lv = canditer_idx(lci, lci->next + lscan);
					lv -= l->hseqbase;
					if (lvals) {
						if (lordering * cmp(VALUE(l, lv), v) < 0) {
							nlx = binsearch(NULL, 0, li.type, lvals, lvars, li.width, lv, BATcount(l), v, lordering, 0);
							nlx = canditer_search(lci, nlx + l->hseqbase, true);
							nlx -= lci->next;
						}
					} else {
						assert(lordering == 1);
						if (canditer_idx(&llci, lv) < *(const oid *)v) {
							nlx = canditer_search(&llci, *(const oid *)v, true);
							nlx = canditer_search(lci, nlx + l->hseqbase, true);
							nlx -= lci->next;
						}
					}
					if (mlci) {
						lv = canditer_mask_next(mlci, lci->seq + lci->next + nlx, true);
						if (lv == oid_nil)
							nlx = lci->ncand - lci->next;
						else
							nlx = lv - lci->seq - lci->next;
					}
					if (lci->next + nlx == lci->ncand)
						v = NULL;
				}
			}
			if (nlx > 0) {
				if (only_misses) {
					if (maybeextend(r1, r2, nlx, lci->next, lci->ncand, maxsize) != GDK_SUCCEED)
						goto bailout;
					while (nlx > 0) {
						lv = canditer_next(lci);
						if (mlci == NULL || canditer_contains(mlci, lv))
							APPEND(r1, lv);
						nlx--;
					}
					if (r1->trevsorted && BATcount(r1) > 1)
						r1->trevsorted = false;
				} else if (nil_on_miss) {
					if (r2->tnonil) {
						r2->tnil = true;
						r2->tnonil = false;
						r2->tseqbase = oid_nil;
						r2->tsorted = false;
						r2->trevsorted = false;
						r2->tkey = false;
					}
					if (maybeextend(r1, r2, nlx, lci->next, lci->ncand, maxsize) != GDK_SUCCEED)
						goto bailout;
					while (nlx > 0) {
						lv = canditer_next(lci);
						if (mlci == NULL || canditer_contains(mlci, lv)) {
							APPEND(r1, lv);
							APPEND(r2, oid_nil);
						}
						nlx--;
					}
					if (r1->trevsorted && BATcount(r1) > 1)
						r1->trevsorted = false;
				} else {
					canditer_setidx(lci, lci->next + nlx);
				}
			}
			if (v == NULL) {
				/* we have exhausted the inputs */
				break;
			}
		}

		/* Here we determine the next value in l that we are
		 * going to try to match in r.  We will also count the
		 * number of occurrences in l of that value.
		 * Afterwards, v points to the value and nl is the
		 * number of times it occurs.  Also, lci will point to
		 * the next value to be considered (ready for the next
		 * iteration).
		 * If there are many equal values in l (more than
		 * lscan), we will use binary search to find the end
		 * of the sequence.  Obviously, we can do this only if
		 * l is actually sorted (lscan > 0). */
		nl = 1;		/* we'll match (at least) one in l */
		nr = 0;		/* maybe we won't match anything in r */
		lv = canditer_peek(lci);
		if (mlci) {
			lv = canditer_mask_next(mlci, lv, true);
			if (lv == oid_nil)
				break;
			canditer_setidx(lci, canditer_search(lci, lv, true));
		}
		v = VALUE(l, lv - l->hseqbase);
		if (li.key) {
			/* if l is key, there is a single value */
		} else if (lscan > 0 &&
			   lscan < lci->ncand - lci->next &&
			   cmp(v, VALUE(l, canditer_idx(lci, lci->next + lscan) - l->hseqbase)) == 0) {
			/* lots of equal values: use binary search to
			 * find end */
			assert(lvals != NULL);
			nl = binsearch(NULL, 0,
				       li.type, lvals, lvars,
				       li.width, lci->next + lscan,
				       BATcount(l),
				       v, lordering, 1);
			nl = canditer_search(lci, nl + l->hseqbase, true);
			nl -= lci->next;
		} else {
			struct canditer ci = *lci; /* work on copy */
			nl = 0; /* it will be incremented again */
			do {
				canditer_next(&ci);
				nl++;
			} while (ci.next < ci.ncand &&
				 cmp(v, VALUE(l, canditer_peek(&ci) - l->hseqbase)) == 0);
		}
		/* lci->next + nl is the position for the next iteration */

		if ((!nil_matches || not_in) && !li.nonil && cmp(v, nil) == 0) {
			if (not_in) {
				/* just skip the whole thing: nils
				 * don't cause any output */
				canditer_setidx(lci, lci->next + nl);
				continue;
			}
			/* v is nil and nils don't match anything, set
			 * to NULL to indicate nil */
			v = NULL;
		}

		/* First we find the "first" value in r that is "at
		 * least as large" as v, then we find the "first"
		 * value in r that is "larger" than v.  The difference
		 * is the number of values equal to v and is stored in
		 * nr.  The definitions of "larger" and "first" depend
		 * on the orderings of l and r.  If equal_order is
		 * set, we go through r from low to high (this
		 * includes the case that l is not sorted); otherwise
		 * we go through r from high to low.
		 * In either case, we will use binary search on r to
		 * find both ends of the sequence of values that are
		 * equal to v in case the position is "too far" (more
		 * than rscan away). */
		if (v == NULL) {
			nr = 0;	/* nils don't match anything */
		} else if (ri.type == TYPE_void && is_oid_nil(r->tseqbase)) {
			if (is_oid_nil(*(const oid *) v)) {
				/* all values in r match */
				nr = rci->ncand;
			} else {
				/* no value in r matches */
				nr = 0;
			}
			/* in either case, we're done after this */
			canditer_setidx(rci, equal_order ? rci->ncand : 0);
		} else if (equal_order) {
			/* first find the location of the first value
			 * in r that is >= v, then find the location
			 * of the first value in r that is > v; the
			 * difference is the number of values equal
			 * v; we change rci */

			/* look ahead a little (rscan) in r to
			 * see whether we're better off doing
			 * a binary search */
			if (rvals) {
				if (rscan < rci->ncand - rci->next &&
				    rordering * cmp(v, VALUE(r, canditer_idx(rci, rci->next + rscan) - r->hseqbase)) > 0) {
					/* value too far away in r:
					 * use binary search */
					lv = binsearch(NULL, 0, ri.type, rvals, rvars, ri.width, rci->next + rscan, BATcount(r), v, rordering, 0);
					lv = canditer_search(rci, lv + r->hseqbase, true);
					canditer_setidx(rci, lv);
				} else {
					/* scan r for v */
					while (rci->next < rci->ncand) {
						if (rordering * cmp(v, VALUE(r, canditer_peek(rci) - r->hseqbase)) <= 0)
							break;
						canditer_next(rci);
					}
				}
				if (rci->next < rci->ncand &&
				    cmp(v, VALUE(r, canditer_peek(rci) - r->hseqbase)) == 0) {
					/* if we found an equal value,
					 * look for the last equal
					 * value */
					if (ri.key) {
						/* r is key, there can
						 * only be a single
						 * equal value */
						nr = 1;
						canditer_next(rci);
					} else if (rscan < rci->ncand - rci->next &&
						   cmp(v, VALUE(r, canditer_idx(rci, rci->next + rscan) - r->hseqbase)) == 0) {
						/* many equal values:
						 * use binary search
						 * to find the end */
						nr = binsearch(NULL, 0, ri.type, rvals, rvars, ri.width, rci->next + rscan, BATcount(r), v, rordering, 1);
						nr = canditer_search(rci, nr + r->hseqbase, true);
						nr -= rci->next;
						canditer_setidx(rci, rci->next + nr);
					} else {
						/* scan r for end of
						 * range */
						do {
							nr++;
							canditer_next(rci);
						} while (rci->next < rci->ncand &&
							 cmp(v, VALUE(r, canditer_peek(rci) - r->hseqbase)) == 0);
					}
				}
			} else {
				assert(rordering == 1);
				rval = canditer_search(&rrci, *(const oid*)v, true) + r->hseqbase;
				lv = canditer_search(rci, rval, true);
				canditer_setidx(rci, lv);
				nr = (canditer_idx(&rrci, canditer_peek(rci) - r->hseqbase) == *(oid*)v);
				if (nr == 1)
					canditer_next(rci);
			}
			/* rci points to first value > v or end of r,
			 * and nr is the number of values in r that
			 * are equal to v */
		} else {
			/* first find the location of the first value
			 * in r that is > v, then find the location
			 * of the first value in r that is >= v; the
			 * difference is the number of values equal
			 * v; we change rci */

			/* look back from the end a little
			 * (rscan) in r to see whether we're
			 * better off doing a binary search */
			if (rvals) {
				if (rci->next > rscan &&
				    rordering * cmp(v, VALUE(r, canditer_idx(rci, rci->next - rscan) - r->hseqbase)) < 0) {
					/* value too far away
					 * in r: use binary
					 * search */
					lv = binsearch(NULL, 0, ri.type, rvals, rvars, ri.width, 0, rci->next - rscan, v, rordering, 1);
					lv = canditer_search(rci, lv + r->hseqbase, true);
					canditer_setidx(rci, lv);
				} else {
					/* scan r for v */
					while (rci->next > 0 &&
					       rordering * cmp(v, VALUE(r, canditer_peekprev(rci) - r->hseqbase)) < 0)
						canditer_prev(rci);
				}
				if (rci->next > 0 &&
				    cmp(v, VALUE(r, canditer_peekprev(rci) - r->hseqbase)) == 0) {
					/* if we found an equal value,
					 * look for the last equal
					 * value */
					if (ri.key) {
						/* r is key, there can only be a single equal value */
						nr = 1;
						canditer_prev(rci);
					} else if (rci->next > rscan &&
						   cmp(v, VALUE(r, canditer_idx(rci, rci->next - rscan) - r->hseqbase)) == 0) {
						/* use binary search to find the start */
						nr = binsearch(NULL, 0, ri.type, rvals, rvars, ri.width, 0, rci->next - rscan, v, rordering, 0);
						nr = canditer_search(rci, nr + r->hseqbase, true);
						nr = rci->next - nr;
						canditer_setidx(rci, rci->next - nr);
					} else {
						/* scan r for start of range */
						do {
							canditer_prev(rci);
							nr++;
						} while (rci->next > 0 &&
							 cmp(v, VALUE(r, canditer_peekprev(rci) - r->hseqbase)) == 0);
					}
				}
			} else {
				lv = canditer_search(&rrci, *(const oid *)v, true);
				lv = canditer_search(rci, lv + r->hseqbase, true);
				nr = (canditer_idx(rci, lv) == *(const oid*)v);
				canditer_setidx(rci, lv);
			}
			/* rci points to first value > v
			 * or end of r, and nr is the number of values
			 * in r that are equal to v */
		}

		if (nr == 0) {
			/* no entries in r found */
			if (!(nil_on_miss | only_misses)) {
				if (min_one) {
					GDKerror("not enough matches");
					goto bailout;
				}
				if (lscan > 0 &&
				    (equal_order ? rci->next == rci->ncand : rci->next == 0)) {
					/* nothing more left to match
					 * in r */
					break;
				}
				canditer_setidx(lci, lci->next + nl);
				continue;
			}
			/* insert a nil to indicate a non-match */
			insert_nil = true;
			nr = 1;
			if (r2) {
				r2->tnil = true;
				r2->tnonil = false;
				r2->tsorted = false;
				r2->trevsorted = false;
				r2->tseqbase = oid_nil;
				r2->tkey = false;
			}
		} else if (nr > 1 && max_one) {
			GDKerror("more than one match");
			goto bailout;
		} else if (only_misses) {
			/* we had a match, so we're not interested */
			canditer_setidx(lci, lci->next + nl);
			continue;
		} else {
			insert_nil = false;
			if (semi) {
				/* for semi-join, only insert single
				 * value */
				nr = 1;
			}
		}
		/* make space: nl values in l match nr values in r, so
		 * we need to add nl * nr values in the results */
		if (maybeextend(r1, r2, nl * nr, lci->next, lci->ncand, maxsize) != GDK_SUCCEED)
			goto bailout;

		/* maintain properties */
		if (nl > 1) {
			if (r2) {
				/* value occurs multiple times in l,
				 * so entry in r will be repeated
				 * multiple times: hence r2 is not key
				 * and not dense */
				r2->tkey = false;
				r2->tseqbase = oid_nil;
			}
			/* multiple different values will be inserted
			 * in r1 (always in order), so not reverse
			 * ordered anymore */
			r1->trevsorted = false;
		}
		if (nr > 1) {
			/* value occurs multiple times in r, so entry
			 * in l will be repeated multiple times: hence
			 * r1 is not key and not dense */
			r1->tkey = false;
			if (r2) {
				/* multiple different values will be
				 * inserted in r2 (in order), so not
				 * reverse ordered anymore */
				r2->trevsorted = false;
				if (nl > 1) {
					/* multiple values in l match
					 * multiple values in r, so an
					 * ordered sequence will be
					 * inserted multiple times in
					 * r2, so r2 is not ordered
					 * anymore */
					r2->tsorted = false;
				}
			}
		}
		if (lscan == 0) {
			/* deduce relative positions of r matches for
			 * this and previous value in v */
			if (prev && r2) {
				/* keyness or r2 can only be assured
				 * as long as matched values are
				 * ordered */
				int ord = rordering * cmp(prev, v ? v : nil);
				if (ord < 0) {
					/* previous value in l was
					 * less than current */
					r2->trevsorted = false;
					r2->tkey &= r2->tsorted;
				} else if (ord > 0) {
					/* previous value was
					 * greater */
					r2->tsorted = false;
					r2->tkey &= r2->trevsorted;
				} else {
					/* value can be equal if
					 * intervening values in l
					 * didn't match anything; if
					 * multiple values match in r,
					 * r2 won't be sorted */
					r2->tkey = false;
					if (nr > 1) {
						r2->tsorted = false;
						r2->trevsorted = false;
					}
				}
			}
			prev = v ? v : nil;
		}
		if (BATcount(r1) > 0) {
			/* a new, higher value will be inserted into
			 * r1, so r1 is not reverse ordered anymore */
			r1->trevsorted = false;
			if (r2) {
				/* depending on whether l and r are
				 * ordered the same or not, a new
				 * higher or lower value will be added
				 * to r2 */
				if (equal_order)
					r2->trevsorted = false;
				else {
					r2->tsorted = false;
					r2->tseqbase = oid_nil;
				}
			}
		}

		/* insert values: first the left output */
		BUN nladded = 0;
		for (i = 0; i < nl; i++) {
			lv = canditer_next(lci);
			if (mlci == NULL || canditer_contains(mlci, lv)) {
				nladded++;
				for (j = 0; j < nr; j++)
					APPEND(r1, lv);
			}
		}
		nl = nladded;
		/* then the right output, various different ways of
		 * doing it */
		if (r2 == NULL) {
			/* nothing to do */
		} else if (insert_nil) {
			do {
				for (i = 0; i < nr; i++) {
					APPEND(r2, oid_nil);
				}
			} while (--nl > 0);
		} else if (equal_order) {
			struct canditer ci = *rci; /* work on copy */
			if (r2->batCount > 0 &&
			    BATtdense(r2) &&
			    ((oid *) r2->theap->base)[r2->batCount - 1] + 1 != canditer_idx(&ci, ci.next - nr))
				r2->tseqbase = oid_nil;
			do {
				canditer_setidx(&ci, ci.next - nr);
				for (i = 0; i < nr; i++) {
					APPEND(r2, canditer_next(&ci));
				}
			} while (--nl > 0);
		} else {
			if (r2->batCount > 0 &&
			    BATtdense(r2) &&
			    ((oid *) r2->theap->base)[r2->batCount - 1] + 1 != canditer_peek(rci))
				r2->tseqbase = oid_nil;
			do {
				struct canditer ci = *rci; /* work on copy */
				for (i = 0; i < nr; i++) {
					APPEND(r2, canditer_next(&ci));
				}
			} while (--nl > 0);
		}
	}
	/* also set other bits of heap to correct value to indicate size */
	BATsetcount(r1, BATcount(r1));
	r1->tseqbase = oid_nil;
	if (r1->tkey)
		r1 = virtualize(r1);
	if (r2) {
		BATsetcount(r2, BATcount(r2));
		assert(BATcount(r1) == BATcount(r2));
		r2->tseqbase = oid_nil;
		if (BATcount(r2) <= 1) {
			r2->tkey = true;
			r2 = virtualize(r2);
		}
	}
	bat_iterator_end(&li);
	bat_iterator_end(&ri);
	TRC_DEBUG(ALGO, "l=" ALGOBATFMT ","
		  "r=" ALGOBATFMT ",sl=" ALGOOPTBATFMT ","
		  "sr=" ALGOOPTBATFMT ","
		  "nil_on_miss=%s,semi=%s,only_misses=%s,not_in=%s;%s %s "
		  "-> " ALGOBATFMT "," ALGOOPTBATFMT " (" LLFMT "usec)\n",
		  ALGOBATPAR(l), ALGOBATPAR(r),
		  ALGOOPTBATPAR(lci->s), ALGOOPTBATPAR(rci->s),
		  nil_on_miss ? "true" : "false",
		  semi ? "true" : "false",
		  only_misses ? "true" : "false",
		  not_in ? "true" : "false",
		  swapped ? " swapped" : "", reason,
		  ALGOBATPAR(r1), ALGOOPTBATPAR(r2),
		  GDKusec() - t0);

	return GDK_SUCCEED;

  bailout:
	bat_iterator_end(&li);
	bat_iterator_end(&ri);
	BBPreclaim(r1);
	BBPreclaim(r2);
	return GDK_FAIL;
}

#define HASHLOOPBODY()							\
	do {								\
		if (nr >= 1 && max_one) {				\
			GDKerror("more than one match");		\
			goto bailout;					\
		}							\
		if (maybeextend(r1, r2, 1, lci->next, lci->ncand, maxsize) != GDK_SUCCEED) \
			goto bailout;					\
		APPEND(r1, lo);						\
		if (r2)							\
			APPEND(r2, ro);					\
		nr++;							\
	} while (false)

#define EQ_int(a, b)	((a) == (b))
#define EQ_lng(a, b)	((a) == (b))
#ifdef HAVE_HGE
#define EQ_uuid(a, b)	((a).h == (b).h)
#else
#define EQ_uuid(a, b)	(memcmp((a).u, (b).u, UUID_SIZE) == 0)
#endif

#define HASHJOIN(TYPE)							\
	do {								\
		TYPE *rvals = ri.base;					\
		TYPE *lvals = li.base;					\
		TYPE v;							\
		while (lci->next < lci->ncand) {			\
			GDK_CHECK_TIMEOUT(timeoffset, counter, GOTO_LABEL_TIMEOUT_HANDLER(bailout)); \
			lo = canditer_next(lci);			\
			v = lvals[lo - l->hseqbase];			\
			nr = 0;						\
			if ((!nil_matches || not_in) && is_##TYPE##_nil(v)) { \
				/* no match */				\
				if (not_in) {				\
					lskipped = BATcount(r1) > 0;	\
					continue;			\
				}					\
			} else if (hash_cand) {				\
				/* private hash: no locks */		\
				for (rb = HASHget(hsh, hash_##TYPE(hsh, &v)); \
				     rb != BUN_NONE;			\
				     rb = HASHgetlink(hsh, rb)) {	\
					ro = canditer_idx(rci, rb);	\
					if (!EQ_##TYPE(v, rvals[ro - r->hseqbase])) \
						continue;		\
					if (only_misses) {		\
						nr++;			\
						break;			\
					}				\
					HASHLOOPBODY();			\
					if (semi && !max_one)		\
						break;			\
				}					\
			} else if (rci->tpe != cand_dense) {		\
				for (rb = HASHget(hsh, hash_##TYPE(hsh, &v)); \
				     rb != BUN_NONE;			\
				     rb = HASHgetlink(hsh, rb)) {	\
					if (rb >= rl && rb < rh &&	\
					    EQ_##TYPE(v, rvals[rb]) &&	\
					    canditer_contains(rci, ro = (oid) (rb - roff + rseq))) { \
						if (only_misses) {	\
							nr++;		\
							break;		\
						}			\
						HASHLOOPBODY();		\
						if (semi && !max_one)	\
							break;		\
					}				\
				}					\
			} else {					\
				for (rb = HASHget(hsh, hash_##TYPE(hsh, &v)); \
				     rb != BUN_NONE;			\
				     rb = HASHgetlink(hsh, rb)) {	\
					if (rb >= rl && rb < rh &&	\
					    EQ_##TYPE(v, rvals[rb])) {	\
						if (only_misses) {	\
							nr++;		\
							break;		\
						}			\
						ro = (oid) (rb - roff + rseq); \
						HASHLOOPBODY();		\
						if (semi && !max_one)	\
							break;		\
					}				\
				}					\
			}						\
			if (nr == 0) {					\
				if (only_misses) {			\
					nr = 1;				\
					if (maybeextend(r1, r2, 1, lci->next, lci->ncand, maxsize) != GDK_SUCCEED) \
						goto bailout;		\
					APPEND(r1, lo);			\
					if (lskipped)			\
						r1->tseqbase = oid_nil;	\
				} else if (nil_on_miss) {		\
					nr = 1;				\
					r2->tnil = true;		\
					r2->tnonil = false;		\
					r2->tkey = false;		\
					if (maybeextend(r1, r2, 1, lci->next, lci->ncand, maxsize) != GDK_SUCCEED) \
						goto bailout;		\
					APPEND(r1, lo);			\
					APPEND(r2, oid_nil);		\
				} else if (min_one) {			\
					GDKerror("not enough matches");	\
					goto bailout;			\
				} else {				\
					lskipped = BATcount(r1) > 0;	\
				}					\
			} else if (only_misses) {			\
				lskipped = BATcount(r1) > 0;		\
			} else {					\
				if (lskipped) {				\
					/* note, we only get here in an	\
					 * iteration *after* lskipped was \
					 * first set to true, i.e. we did \
					 * indeed skip values in l */	\
					r1->tseqbase = oid_nil;		\
				}					\
				if (nr > 1) {				\
					r1->tkey = false;		\
					r1->tseqbase = oid_nil;		\
				}					\
			}						\
			if (nr > 0 && BATcount(r1) > nr)		\
				r1->trevsorted = false;			\
		}							\
	} while (0)

/* Implementation of join using a hash lookup of values in the right
 * column. */
static gdk_return
hashjoin(BAT **r1p, BAT **r2p, BAT *l, BAT *r,
	 struct canditer *restrict lci, struct canditer *restrict rci,
	 bool nil_matches, bool nil_on_miss, bool semi, bool only_misses,
	 bool not_in, bool max_one, bool min_one,
	 BUN estimate, lng t0, bool swapped,
	 bool hash, bool phash, bool hash_cand,
	 const char *reason)
{
	oid lo, ro;
	BATiter li, ri;
	BUN rb, roff = 0;
	/* rl, rh: lower and higher bounds for BUN values in hash table */
	BUN rl, rh;
	oid rseq;
	BUN nr;
	const char *lvals;
	const char *lvars;
	const void *nil = ATOMnilptr(l->ttype);
	int (*cmp)(const void *, const void *) = ATOMcompare(l->ttype);
	oid lval = oid_nil;	/* hold value if l is dense */
	const char *v = (const char *) &lval;
	bool lskipped = false;	/* whether we skipped values in l */
	Hash *restrict hsh = NULL;
	bool locked = false;

	assert(ATOMtype(l->ttype) == ATOMtype(r->ttype));

	size_t counter = 0;
	lng timeoffset = 0;
	QryCtx *qry_ctx = MT_thread_get_qry_ctx();
	if (qry_ctx != NULL) {
		timeoffset = (qry_ctx->starttime && qry_ctx->querytimeout) ? (qry_ctx->starttime + qry_ctx->querytimeout) : 0;
	}

	li = bat_iterator(l);
	ri = bat_iterator(r);

	int t = ATOMbasetype(ri.type);
	if (BATtvoid(r) || BATtvoid(l))
		t = TYPE_void;

	lvals = (const char *) li.base;
	if (li.vh && li.type) {
		assert(ri.vh && ri.type);
		lvars = li.vh->base;
	} else {
		assert(ri.vh == NULL);
		lvars = NULL;
	}
	/* offset to convert BUN to OID for value in right column */
	rseq = r->hseqbase;

	if (lci->ncand == 0 || rci->ncand== 0) {
		bat_iterator_end(&li);
		bat_iterator_end(&ri);
		return nomatch(r1p, r2p, l, r, lci,
			       nil_on_miss, only_misses, __func__, t0);
	}

	BUN maxsize = joininitresults(r1p, r2p, lci->ncand, rci->ncand,
				      li.key, ri.key, semi | max_one,
				      nil_on_miss, only_misses, min_one,
				      estimate);
	if (maxsize == BUN_NONE) {
		bat_iterator_end(&li);
		bat_iterator_end(&ri);
		return GDK_FAIL;
	}

	BAT *r1 = *r1p;
	BAT *r2 = r2p ? *r2p : NULL;

	rl = rci->seq - r->hseqbase;
	rh = canditer_last(rci) + 1 - r->hseqbase;
	if (hash_cand) {
		/* we need to create a hash on r specific for the
		 * candidate list */
		char ext[32];
		assert(rci->s);
		MT_thread_setalgorithm(swapped ? "hashjoin using candidate hash (swapped)" : "hashjoin using candidate hash");
		TRC_DEBUG(ALGO, ALGOBATFMT ": creating "
			  "hash for candidate list " ALGOBATFMT "%s%s\n",
			  ALGOBATPAR(r), ALGOBATPAR(rci->s),
			  r->thash ? " ignoring existing hash" : "",
			  swapped ? " (swapped)" : "");
		if (snprintf(ext, sizeof(ext), "thshjn%x",
			     (unsigned) THRgettid()) >= (int) sizeof(ext))
			goto bailout;
		if ((hsh = BAThash_impl(r, rci, ext)) == NULL) {
			goto bailout;
		}
	} else if (phash) {
		/* there is a hash on the parent which we should use */
		MT_thread_setalgorithm(swapped ? "hashjoin using parent hash (swapped)" : "hashjoin using parent hash");
		BAT *b = BBP_cache(VIEWtparent(r));
		TRC_DEBUG(ALGO, "%s(%s): using "
			  "parent(" ALGOBATFMT ") for hash%s\n",
			  __func__,
			  BATgetId(r), ALGOBATPAR(b),
			  swapped ? " (swapped)" : "");
		roff = r->tbaseoff - b->tbaseoff;
		rl += roff;
		rh += roff;
		r = b;
		bat_iterator_end(&ri);
		ri = bat_iterator(r);
		MT_rwlock_rdlock(&r->thashlock);
		hsh = r->thash;
		locked = true;
	} else if (hash) {
		/* there is a hash on r which we should use */
		MT_thread_setalgorithm(swapped ? "hashjoin using existing hash (swapped)" : "hashjoin using existing hash");
		MT_rwlock_rdlock(&r->thashlock);
		hsh = r->thash;
		locked = true;
		TRC_DEBUG(ALGO, ALGOBATFMT ": using "
			  "existing hash%s\n",
			  ALGOBATPAR(r),
			  swapped ? " (swapped)" : "");
	} else if (BATtdensebi(&ri)) {
		/* no hash, just dense lookup */
		MT_thread_setalgorithm(swapped ? "hashjoin on dense (swapped)" : "hashjoin on dense");
	} else {
		/* we need to create a hash on r */
		MT_thread_setalgorithm(swapped ? "hashjoin using new hash (swapped)" : "hashjoin using new hash");
		TRC_DEBUG(ALGO, ALGOBATFMT ": creating hash%s\n",
			  ALGOBATPAR(r),
			  swapped ? " (swapped)" : "");
		if (BAThash(r) != GDK_SUCCEED)
			goto bailout;
		MT_rwlock_rdlock(&r->thashlock);
		hsh = r->thash;
		locked = true;
	}
	if (locked && hsh == NULL) {
		GDKerror("Hash disappeared for "ALGOBATFMT"\n", ALGOBATPAR(r));
		goto bailout;
	}
	assert(hsh != NULL || BATtdensebi(&ri));
	if (hsh) {
		TRC_DEBUG(ALGO, "hash for " ALGOBATFMT ": nbucket " BUNFMT ", nunique " BUNFMT ", nheads " BUNFMT "\n", ALGOBATPAR(r), hsh->nbucket, hsh->nunique, hsh->nheads);
	}

	if (not_in && !ri.nonil) {
		/* check whether there is a nil on the right, since if
		 * so, we should return an empty result */
		if (hash_cand) {
			for (rb = HASHget(hsh, HASHprobe(hsh, nil));
			     rb != BUN_NONE;
			     rb = HASHgetlink(hsh, rb)) {
				ro = canditer_idx(rci, rb);
				if ((*cmp)(nil, BUNtail(ri, ro - r->hseqbase)) == 0) {
					assert(!locked);
					HEAPfree(&hsh->heaplink, true);
					HEAPfree(&hsh->heapbckt, true);
					GDKfree(hsh);
					bat_iterator_end(&li);
					bat_iterator_end(&ri);
					return nomatch(r1p, r2p, l, r, lci,
						       false, false, __func__, t0);
				}
			}
		} else if (!BATtdensebi(&ri)) {
			for (rb = HASHget(hsh, HASHprobe(hsh, nil));
			     rb != BUN_NONE;
			     rb = HASHgetlink(hsh, rb)) {
				if (rb >= rl && rb < rh &&
				    (cmp == NULL ||
				     (*cmp)(nil, BUNtail(ri, rb)) == 0)) {
					if (locked)
						MT_rwlock_rdunlock(&r->thashlock);
					bat_iterator_end(&li);
					bat_iterator_end(&ri);
					return nomatch(r1p, r2p, l, r, lci,
						       false, false,
						       __func__, t0);
				}
			}
		}
	}

	/* basic properties will be adjusted if necessary later on,
	 * they were initially set by joininitresults() */

	if (r2) {
		r2->tkey = li.key;
		/* r2 is not likely to be sorted (although it is
		 * certainly possible) */
		r2->tsorted = false;
		r2->trevsorted = false;
		r2->tseqbase = oid_nil;
	}

	if (lci->tpe != cand_dense)
		r1->tseqbase = oid_nil;


	switch (t) {
	case TYPE_int:
		HASHJOIN(int);
		break;
	case TYPE_lng:
		HASHJOIN(lng);
		break;
	case TYPE_uuid:
		HASHJOIN(uuid);
		break;
	default:
		while (lci->next < lci->ncand) {
			GDK_CHECK_TIMEOUT(timeoffset, counter,
					GOTO_LABEL_TIMEOUT_HANDLER(bailout));
			lo = canditer_next(lci);
			if (BATtdensebi(&li))
				lval = lo - l->hseqbase + l->tseqbase;
			else if (li.type != TYPE_void)
				v = VALUE(l, lo - l->hseqbase);
			nr = 0;
			if ((!nil_matches || not_in) && cmp(v, nil) == 0) {
				/* no match */
				if (not_in) {
					lskipped = BATcount(r1) > 0;
					continue;
				}
			} else if (hash_cand) {
				for (rb = HASHget(hsh, HASHprobe(hsh, v));
				     rb != BUN_NONE;
				     rb = HASHgetlink(hsh, rb)) {
					ro = canditer_idx(rci, rb);
					if ((*cmp)(v, BUNtail(ri, ro - r->hseqbase)) != 0)
						continue;
					if (only_misses) {
						nr++;
						break;
					}
					HASHLOOPBODY();
					if (semi && !max_one)
						break;
				}
			} else if (hsh == NULL) {
				assert(BATtdensebi(&ri));
				ro = *(const oid *) v;
				if (ro >= r->tseqbase &&
				    ro < r->tseqbase + r->batCount) {
					ro -= r->tseqbase;
					ro += rseq;
					if (canditer_contains(rci, ro)) {
						if (only_misses) {
							nr++;
							break;
						}
						HASHLOOPBODY();
						if (semi && !max_one)
							break;
					}
				}
			} else if (rci->tpe != cand_dense) {
				for (rb = HASHget(hsh, HASHprobe(hsh, v));
				     rb != BUN_NONE;
				     rb = HASHgetlink(hsh, rb)) {
					if (rb >= rl && rb < rh &&
					    (*(cmp))(v, BUNtail(ri, rb)) == 0 &&
					    canditer_contains(rci, ro = (oid) (rb - roff + rseq))) {
						if (only_misses) {
							nr++;
							break;
						}
						HASHLOOPBODY();
						if (semi && !max_one)
							break;
					}
				}
			} else {
				for (rb = HASHget(hsh, HASHprobe(hsh, v));
				     rb != BUN_NONE;
				     rb = HASHgetlink(hsh, rb)) {
					if (rb >= rl && rb < rh &&
					    (*(cmp))(v, BUNtail(ri, rb)) == 0) {
						if (only_misses) {
							nr++;
							break;
						}
						ro = (oid) (rb - roff + rseq);
						HASHLOOPBODY();
						if (semi && !max_one)
							break;
					}
				}
			}
			if (nr == 0) {
				if (only_misses) {
					nr = 1;
					if (maybeextend(r1, r2, 1, lci->next, lci->ncand, maxsize) != GDK_SUCCEED)
						goto bailout;
					APPEND(r1, lo);
					if (lskipped)
						r1->tseqbase = oid_nil;
				} else if (nil_on_miss) {
					nr = 1;
					r2->tnil = true;
					r2->tnonil = false;
					r2->tkey = false;
					if (maybeextend(r1, r2, 1, lci->next, lci->ncand, maxsize) != GDK_SUCCEED)
						goto bailout;
					APPEND(r1, lo);
					APPEND(r2, oid_nil);
				} else if (min_one) {
					GDKerror("not enough matches");
					goto bailout;
				} else {
					lskipped = BATcount(r1) > 0;
				}
			} else if (only_misses) {
				lskipped = BATcount(r1) > 0;
			} else {
				if (lskipped) {
					/* note, we only get here in an
					 * iteration *after* lskipped was
					 * first set to true, i.e. we did
					 * indeed skip values in l */
					r1->tseqbase = oid_nil;
				}
				if (nr > 1) {
					r1->tkey = false;
					r1->tseqbase = oid_nil;
				}
			}
			if (nr > 0 && BATcount(r1) > nr)
				r1->trevsorted = false;
		}
		break;
	}
	if (locked) {
		locked = false;
		MT_rwlock_rdunlock(&r->thashlock);
	}
	bat_iterator_end(&li);
	bat_iterator_end(&ri);

	if (hash_cand) {
		HEAPfree(&hsh->heaplink, true);
		HEAPfree(&hsh->heapbckt, true);
		GDKfree(hsh);
	}
	/* also set other bits of heap to correct value to indicate size */
	BATsetcount(r1, BATcount(r1));
	if (BATcount(r1) <= 1) {
		r1->tsorted = true;
		r1->trevsorted = true;
		r1->tkey = true;
		r1->tseqbase = 0;
	}
	if (r2) {
		BATsetcount(r2, BATcount(r2));
		assert(BATcount(r1) == BATcount(r2));
		if (BATcount(r2) <= 1) {
			r2->tsorted = true;
			r2->trevsorted = true;
			r2->tkey = true;
			r2->tseqbase = 0;
		}
	}
	if (BATcount(r1) > 0) {
		if (BATtdense(r1))
			r1->tseqbase = ((oid *) r1->theap->base)[0];
		if (r2 && BATtdense(r2))
			r2->tseqbase = ((oid *) r2->theap->base)[0];
	} else {
		r1->tseqbase = 0;
		if (r2) {
			r2->tseqbase = 0;
		}
	}
	TRC_DEBUG(ALGO, "l=" ALGOBATFMT "," "r=" ALGOBATFMT
		  ",sl=" ALGOOPTBATFMT "," "sr=" ALGOOPTBATFMT ","
		  "nil_matches=%s,nil_on_miss=%s,semi=%s,only_misses=%s,"
		  "not_in=%s,max_one=%s,min_one=%s;%s %s -> " ALGOBATFMT "," ALGOOPTBATFMT
		  " (" LLFMT "usec)\n",
		  ALGOBATPAR(l), ALGOBATPAR(r),
		  ALGOOPTBATPAR(lci->s), ALGOOPTBATPAR(rci->s),
		  nil_matches ? "true" : "false",
		  nil_on_miss ? "true" : "false",
		  semi ? "true" : "false",
		  only_misses ? "true" : "false",
		  not_in ? "true" : "false",
		  max_one ? "true" : "false",
		  min_one ? "true" : "false",
		  swapped ? " swapped" : "", reason,
		  ALGOBATPAR(r1), ALGOOPTBATPAR(r2),
		  GDKusec() - t0);

	return GDK_SUCCEED;

  bailout:
	bat_iterator_end(&li);
	bat_iterator_end(&ri);
	if (locked)
		MT_rwlock_rdunlock(&r->thashlock);
	if (hash_cand && hsh) {
		HEAPfree(&hsh->heaplink, true);
		HEAPfree(&hsh->heapbckt, true);
		GDKfree(hsh);
	}
	BBPreclaim(r1);
	BBPreclaim(r2);
	return GDK_FAIL;
}

/* Count the number of unique values for the first half and the complete
 * set (the sample s of b) and return the two values in *cnt1 and
 * *cnt2. In case of error, both values are 0. */
static void
count_unique(BAT *b, BAT *s, BUN *cnt1, BUN *cnt2)
{
	struct canditer ci;
	BUN half;
	BUN cnt = 0;
	const void *v;
	const char *bvals;
	const char *bvars;
	oid bval;
	oid i, o;
	const char *nme;
	BUN hb;
	BATiter bi;
	int (*cmp)(const void *, const void *);
	const char *algomsg = "";
	lng t0 = 0;

	TRC_DEBUG_IF(ALGO) t0 = GDKusec();
	canditer_init(&ci, b, s);
	half = ci.ncand / 2;

	if (b->tkey || ci.ncand <= 1 || BATtdense(b)) {
		/* trivial: already unique */
		*cnt1 = half;
		*cnt2 = ci.ncand;
		return;
	}

	(void) BATordered(b);
	(void) BATordered_rev(b);
	bi = bat_iterator(b);
	if ((bi.sorted && bi.revsorted) ||
	    (bi.type == TYPE_void && is_oid_nil(bi.tseq))) {
		/* trivial: all values are the same */
		*cnt1 = *cnt2 = 1;
		bat_iterator_end(&bi);
		return;
	}

	assert(bi.type != TYPE_void);

	bvals = bi.base;
	if (bi.vh && bi.type)
		bvars = bi.vh->base;
	else
		bvars = NULL;
	cmp = ATOMcompare(bi.type);

	*cnt1 = *cnt2 = 0;

	if (bi.sorted || bi.revsorted) {
		const void *prev = NULL;
		algomsg = "sorted";
		for (i = 0; i < ci.ncand; i++) {
			if (i == half)
				*cnt1 = cnt;
			o = canditer_next(&ci);
			v = VALUE(b, o - b->hseqbase);
			if (prev == NULL || (*cmp)(v, prev) != 0) {
				cnt++;
			}
			prev = v;
		}
		*cnt2 = cnt;
	} else if (ATOMbasetype(bi.type) == TYPE_bte) {
		unsigned char val;
		uint32_t seen[256 / 32];

		algomsg = "byte-sized atoms";
		assert(bvars == NULL);
		memset(seen, 0, sizeof(seen));
		for (i = 0; i < ci.ncand; i++) {
			if (i == ci.ncand/ 2) {
				cnt = 0;
				for (int j = 0; j < 256 / 32; j++)
					cnt += candmask_pop(seen[j]);
				*cnt1 = cnt;
			}
			o = canditer_next(&ci);
			val = ((const unsigned char *) bvals)[o - b->hseqbase];
			if (!(seen[val >> 5] & (1U << (val & 0x1F)))) {
				seen[val >> 5] |= 1U << (val & 0x1F);
			}
		}
		cnt = 0;
		for (int j = 0; j < 256 / 32; j++)
			cnt += candmask_pop(seen[j]);
		*cnt2 = cnt;
	} else if (ATOMbasetype(bi.type) == TYPE_sht) {
		unsigned short val;
		uint32_t *seen = NULL;

		algomsg = "short-sized atoms";
		assert(bvars == NULL);
		seen = GDKzalloc((65536 / 32) * sizeof(seen[0]));
		if (seen == NULL) {
			bat_iterator_end(&bi);
			return;
		}
		for (i = 0; i < ci.ncand; i++) {
			if (i == half) {
				cnt = 0;
				for (int j = 0; j < 65536 / 32; j++)
					cnt += candmask_pop(seen[j]);
				*cnt1 = cnt;
			}
			o = canditer_next(&ci);
			val = ((const unsigned short *) bvals)[o - b->hseqbase];
			if (!(seen[val >> 5] & (1U << (val & 0x1F)))) {
				seen[val >> 5] |= 1U << (val & 0x1F);
			}
		}
		cnt = 0;
		for (int j = 0; j < 65536 / 32; j++)
			cnt += candmask_pop(seen[j]);
		*cnt2 = cnt;
		GDKfree(seen);
		seen = NULL;
	} else {
		BUN prb;
		BUN mask;
		Hash hs = {0};

		GDKclrerr();	/* not interested in BAThash errors */
		algomsg = "new partial hash";
		nme = BBP_physical(b->batCacheid);
		mask = HASHmask(ci.ncand);
		if (mask < ((BUN) 1 << 16))
			mask = (BUN) 1 << 16;
		if ((hs.heaplink.farmid = BBPselectfarm(TRANSIENT, bi.type, hashheap)) < 0 ||
		    (hs.heapbckt.farmid = BBPselectfarm(TRANSIENT, bi.type, hashheap)) < 0 ||
		    snprintf(hs.heaplink.filename, sizeof(hs.heaplink.filename), "%s.thshjnl%x", nme, (unsigned) THRgettid()) >= (int) sizeof(hs.heaplink.filename) ||
		    snprintf(hs.heapbckt.filename, sizeof(hs.heapbckt.filename), "%s.thshjnb%x", nme, (unsigned) THRgettid()) >= (int) sizeof(hs.heapbckt.filename) ||
<<<<<<< HEAD
		    HASHnew(&hs, bi.type, BATcount(b), mask, BUN_NONE, false) != GDK_SUCCEED) {
=======
		    HASHnew(&hs, b->ttype, ci.ncand, mask, BUN_NONE, false) != GDK_SUCCEED) {
>>>>>>> b9a921e1
			GDKerror("cannot allocate hash table\n");
			HEAPfree(&hs.heaplink, true);
			HEAPfree(&hs.heapbckt, true);
			bat_iterator_end(&bi);
			return;
		}
		for (i = 0; i < ci.ncand; i++) {
			if (i == half)
				*cnt1 = cnt;
			o = canditer_next(&ci);
			v = VALUE(b, o - b->hseqbase);
			prb = HASHprobe(&hs, v);
			for (hb = HASHget(&hs, prb);
			     hb != BUN_NONE;
			     hb = HASHgetlink(&hs, hb)) {
				BUN p = canditer_idx(&ci, hb) - b->hseqbase;
				if (cmp(v, BUNtail(bi, p)) == 0)
					break;
			}
			if (hb == BUN_NONE) {
				cnt++;
				/* enter into hash table */
				HASHputlink(&hs, i, HASHget(&hs, prb));
				HASHput(&hs, prb, i);
			}
		}
		*cnt2 = cnt;
		HEAPfree(&hs.heaplink, true);
		HEAPfree(&hs.heapbckt, true);
	}
	bat_iterator_end(&bi);

	TRC_DEBUG(ALGO, "b=" ALGOBATFMT ",s=" ALGOOPTBATFMT
		  " -> " BUNFMT " " BUNFMT " (%s -- " LLFMT "usec)\n",
		  ALGOBATPAR(b), ALGOOPTBATPAR(s),
		  *cnt1, *cnt2, algomsg, GDKusec() - t0);

	return;
}

static double
guess_uniques(BAT *b, struct canditer *ci)
{
	BUN cnt1, cnt2;
	BAT *s1;

	if (b->tkey)
		return (double) ci->ncand;

	if (ci->s == NULL ||
	    (ci->tpe == cand_dense && ci->ncand == BATcount(b))) {
		MT_lock_set(&b->theaplock);
		double unique_est = b->tunique_est;
		MT_lock_unset(&b->theaplock);
		if (unique_est != 0) {
			TRC_DEBUG(ALGO, "b=" ALGOBATFMT " use cached value\n",
				  ALGOBATPAR(b));
			return unique_est;
		}
		s1 = BATsample_with_seed(b, 1000, (uint64_t) GDKusec() * (uint64_t) b->batCacheid);
	} else {
		BAT *s2 = BATsample_with_seed(ci->s, 1000, (uint64_t) GDKusec() * (uint64_t) b->batCacheid);
		s1 = BATproject(s2, ci->s);
		BBPreclaim(s2);
	}
	BUN n2 = BATcount(s1);
	BUN n1 = n2 / 2;
	count_unique(b, s1, &cnt1, &cnt2);
	BBPreclaim(s1);

	double A = (double) (cnt2 - cnt1) / (n2 - n1);
	double B = cnt1 - n1 * A;

	B += A * ci->ncand;
	if (ci->s == NULL ||
	    (ci->tpe == cand_dense && ci->ncand == BATcount(b))) {
		MT_lock_set(&b->theaplock);
		if (b->tunique_est == 0)
			b->tunique_est = B;
		MT_lock_unset(&b->theaplock);
	}
	return B;
}

BUN
BATguess_uniques(BAT *b, struct canditer *ci)
{
	struct canditer lci;
	if (ci == NULL) {
		canditer_init(&lci, b, NULL);
		ci = &lci;
	}
	return (BUN) guess_uniques(b, ci);
}

/* estimate the cost of doing a hashjoin with a hash on r; return value
 * is the estimated cost, the last three arguments receive some extra
 * information */
static double
joincost(BAT *r, struct canditer *lci, struct canditer *rci,
	 bool *hash, bool *phash, bool *cand)
{
	bool rhash;
	bool prhash = false;
	bool rcand = false;
	double rcost = 1;
	bat parent;
	BAT *b;
	BUN nheads;
	BUN cnt;

	(void) BATcheckhash(r);
	MT_rwlock_rdlock(&r->thashlock);
	rhash = r->thash != NULL;
	nheads = r->thash ? r->thash->nheads : 0;
	cnt = BATcount(r);
	MT_rwlock_rdunlock(&r->thashlock);

	if ((rci->tpe == cand_materialized || rci->tpe == cand_except) &&
	    rci->nvals > 0) {
		/* if we need to do binary search on candidate list,
		 * take that into account; note checking the other
		 * candidate types is essentially free */
		rcost += log2((double) rci->nvals);
	}
	rcost *= lci->ncand;
	if (BATtdense(r)) {
		/* no need for a hash, and lookup is free */
		rhash = false;	/* don't use it, even if it's there */
	} else {
		if (rhash) {
			/* average chain length */
			rcost *= (double) cnt / nheads;
		} else if ((parent = VIEWtparent(r)) != 0 &&
			   (b = BBP_cache(parent)) != NULL &&
			   BATcheckhash(b)) {
			MT_rwlock_rdlock(&b->thashlock);
			rhash = prhash = b->thash != NULL;
			if (rhash) {
				/* average chain length */
				rcost *= (double) BATcount(b) / b->thash->nheads;
			}
			MT_rwlock_rdunlock(&b->thashlock);
		}
		if (!rhash) {
			MT_lock_set(&r->theaplock);
			double unique_est = r->tunique_est;
			MT_lock_unset(&r->theaplock);
			if (unique_est == 0)
				unique_est = guess_uniques(r, &(struct canditer){.tpe=cand_dense, .ncand=BATcount(r)});
			/* we have an estimate of the number of unique
			 * values, assume some collisions */
			rcost *= 1.1 * ((double) cnt / unique_est);
#ifdef PERSISTENTHASH
			/* only count the cost of creating the hash for
			 * non-persistent bats */
			MT_lock_set(&r->theaplock);
			if (!(BBP_status(r->batCacheid) & BBPEXISTING) /* || r->theap->dirty */ || GDKinmemory(r->theap->farmid))
				rcost += cnt * 2.0;
			MT_lock_unset(&r->theaplock);
#else
			rcost += cnt * 2.0;
#endif
		}
	}
	if (rci->ncand != BATcount(r) && rci->tpe != cand_mask) {
		/* instead of using the hash on r (cost in rcost), we
		 * can build a new hash on r taking the candidate list
		 * into account; don't do this for masked candidate
		 * since the searching of the candidate list
		 * (canditer_idx) will kill us */
		double rccost;
		if (rhash && !prhash) {
			rccost = (double) cnt / nheads;
		} else {
			MT_lock_set(&r->theaplock);
			double unique_est = r->tunique_est;
			MT_lock_unset(&r->theaplock);
			if (unique_est == 0)
				unique_est = guess_uniques(r, rci);
			/* we have an estimate of the number of unique
			 * values, assume some chains */
			rccost = 1.1 * ((double) cnt / unique_est);
		}
		rccost *= lci->ncand;
		rccost += rci->ncand * 2.0; /* cost of building the hash */
		if (rccost < rcost) {
			rcost = rccost;
			rcand = true;
		}
	}
	*hash = rhash;
	*phash = prhash;
	*cand = rcand;
	return rcost;
}

#define MASK_EQ		1
#define MASK_LT		2
#define MASK_GT		4
#define MASK_LE		(MASK_EQ | MASK_LT)
#define MASK_GE		(MASK_EQ | MASK_GT)
#define MASK_NE		(MASK_LT | MASK_GT)

static gdk_return
thetajoin(BAT **r1p, BAT **r2p, BAT *l, BAT *r, BAT *sl, BAT *sr, int opcode, BUN estimate, const char *reason, lng t0)
{
	struct canditer lci, rci;
	const char *lvals, *rvals;
	const char *lvars, *rvars;
	const void *nil = ATOMnilptr(l->ttype);
	int (*cmp)(const void *, const void *) = ATOMcompare(l->ttype);
	const void *vl, *vr;
	oid lastr = 0;		/* last value inserted into r2 */
	BUN nr;
	oid lo, ro;
	int c;
	bool lskipped = false;	/* whether we skipped values in l */
	lng loff = 0, roff = 0;
	oid lval = oid_nil, rval = oid_nil;

	lng timeoffset = 0;
	QryCtx *qry_ctx = MT_thread_get_qry_ctx();
	if (qry_ctx != NULL) {
		timeoffset = (qry_ctx->starttime && qry_ctx->querytimeout) ? (qry_ctx->starttime + qry_ctx->querytimeout) : 0;
	}

	assert(ATOMtype(l->ttype) == ATOMtype(r->ttype));
	assert((opcode & (MASK_EQ | MASK_LT | MASK_GT)) != 0);

	BATiter li = bat_iterator(l);
	BATiter ri = bat_iterator(r);

	canditer_init(&lci, l, sl);
	canditer_init(&rci, r, sr);

	lvals = BATtvoid(l) ? NULL : (const char *) li.base;
	rvals = BATtvoid(r) ? NULL : (const char *) ri.base;
	if (li.vh && li.type) {
		assert(ri.vh && ri.type);
		lvars = li.vh->base;
		rvars = ri.vh->base;
	} else {
		assert(ri.vh == NULL);
		lvars = rvars = NULL;
	}

	if (BATtvoid(l)) {
		if (!BATtdensebi(&li)) {
			/* trivial: nils don't match anything */
			bat_iterator_end(&li);
			bat_iterator_end(&ri);
			return nomatch(r1p, r2p, l, r, &lci,
				       false, false, __func__, t0);
		}
		loff = (lng) l->tseqbase - (lng) l->hseqbase;
	}
	if (BATtvoid(r)) {
		if (!BATtdensebi(&ri)) {
			/* trivial: nils don't match anything */
			bat_iterator_end(&li);
			bat_iterator_end(&ri);
			return nomatch(r1p, r2p, l, r, &lci,
				       false, false, __func__, t0);
		}
		roff = (lng) r->tseqbase - (lng) r->hseqbase;
	}

	BUN maxsize = joininitresults(r1p, r2p, lci.ncand, rci.ncand, false, false,
				      false, false, false, false, estimate);
	if (maxsize == BUN_NONE) {
		bat_iterator_end(&li);
		bat_iterator_end(&ri);
		return GDK_FAIL;
	}
	BAT *r1 = *r1p;
	BAT *r2 = r2p ? *r2p : NULL;

	r1->tkey = true;
	r1->tsorted = true;
	r1->trevsorted = true;
	if (r2) {
		r2->tkey = true;
		r2->tsorted = true;
		r2->trevsorted = true;
	}

	/* nested loop implementation for theta join */
	vl = &lval;
	vr = &rval;
	for (BUN lidx = 0; lidx < lci.ncand; lidx++) {
		lo = canditer_next(&lci);
		if (lvals)
			vl = VALUE(l, lo - l->hseqbase);
		else
			lval = (oid) ((lng) lo + loff);
		nr = 0;
		if (cmp(vl, nil) != 0) {
			canditer_reset(&rci);
			TIMEOUT_LOOP(rci.ncand, timeoffset) {
				ro = canditer_next(&rci);
				if (rvals)
					vr = VALUE(r, ro - r->hseqbase);
				else
					rval = (oid) ((lng) ro + roff);
				if (cmp(vr, nil) == 0)
					continue;
				c = cmp(vl, vr);
				if (!((opcode & MASK_LT && c < 0) ||
				      (opcode & MASK_GT && c > 0) ||
				      (opcode & MASK_EQ && c == 0)))
					continue;
				if (maybeextend(r1, r2, 1, lci.next, lci.ncand, maxsize) != GDK_SUCCEED)
					goto bailout;
				if (BATcount(r1) > 0) {
					if (r2 && lastr + 1 != ro)
						r2->tseqbase = oid_nil;
					if (nr == 0) {
						r1->trevsorted = false;
						if (r2 == NULL) {
							/* nothing */
						} else if (lastr > ro) {
							r2->tsorted = false;
							r2->tkey = false;
						} else if (lastr < ro) {
							r2->trevsorted = false;
						} else {
							r2->tkey = false;
						}
					}
				}
				APPEND(r1, lo);
				if (r2) {
					APPEND(r2, ro);
				}
				lastr = ro;
				nr++;
			}
			TIMEOUT_CHECK(timeoffset,
				      GOTO_LABEL_TIMEOUT_HANDLER(bailout));
		}
		if (nr > 1) {
			r1->tkey = false;
			r1->tseqbase = oid_nil;
			if (r2) {
				r2->trevsorted = false;
			}
		} else if (nr == 0) {
			lskipped = BATcount(r1) > 0;
		} else if (lskipped) {
			r1->tseqbase = oid_nil;
		}
	}
	/* also set other bits of heap to correct value to indicate size */
	BATsetcount(r1, BATcount(r1));
	if (r2) {
		BATsetcount(r2, BATcount(r2));
		assert(BATcount(r1) == BATcount(r2));
	}
	if (BATcount(r1) > 0) {
		if (BATtdense(r1))
			r1->tseqbase = ((oid *) r1->theap->base)[0];
		if (r2 && BATtdense(r2))
			r2->tseqbase = ((oid *) r2->theap->base)[0];
	} else {
		r1->tseqbase = 0;
		if (r2) {
			r2->tseqbase = 0;
		}
	}
	bat_iterator_end(&li);
	bat_iterator_end(&ri);
	TRC_DEBUG(ALGO, "l=" ALGOBATFMT "," "r=" ALGOBATFMT
		  ",sl=" ALGOOPTBATFMT "," "sr=" ALGOOPTBATFMT ","
		  "opcode=%s%s%s; %s -> " ALGOBATFMT "," ALGOOPTBATFMT
		  " (" LLFMT "usec)\n",
		  ALGOBATPAR(l), ALGOBATPAR(r),
		  ALGOOPTBATPAR(sl), ALGOOPTBATPAR(sr),
		  opcode & MASK_LT ? "<" : "",
		  opcode & MASK_GT ? ">" : "",
		  opcode & MASK_EQ ? "=" : "",
		  reason,
		  ALGOBATPAR(r1), ALGOOPTBATPAR(r2),
		  GDKusec() - t0);
	return GDK_SUCCEED;

  bailout:
	bat_iterator_end(&li);
	bat_iterator_end(&ri);
	BBPreclaim(r1);
	BBPreclaim(r2);
	return GDK_FAIL;
}

/* small ordered right, dense left, oid's only, do fetches */
static gdk_return
fetchjoin(BAT **r1p, BAT **r2p, BAT *l, BAT *r, BAT *sl, BAT *sr,
	  struct canditer *restrict lci, struct canditer *restrict rci,
	  const char *reason, lng t0)
{
	oid lo = lci->seq - l->hseqbase + l->tseqbase, hi = lo + lci->ncand;
	BUN b, e, p;
	BAT *r1, *r2 = NULL;

	MT_thread_setalgorithm(__func__);
	if (r->tsorted) {
		b = SORTfndfirst(r, &lo);
		e = SORTfndfirst(r, &hi);
	} else {
		assert(r->trevsorted);
		b = SORTfndlast(r, &hi);
		e = SORTfndlast(r, &lo);
	}
	if (b < rci->seq - r->hseqbase)
		b = rci->seq - r->hseqbase;
	if (e > rci->seq + rci->ncand - r->hseqbase)
		e = rci->seq + rci->ncand - r->hseqbase;
	if (e == b) {
		return nomatch(r1p, r2p, l, r, lci,
			       false, false, __func__, t0);
	}
	r1 = COLnew(0, TYPE_oid, e - b, TRANSIENT);
	if (r1 == NULL)
		return GDK_FAIL;
	if (r2p) {
		if ((r2 = BATdense(0, r->hseqbase + b, e - b)) == NULL) {
			BBPreclaim(r1);
			return GDK_FAIL;
		}
		*r2p = r2;
	}
	*r1p = r1;
	oid *op = (oid *) Tloc(r1, 0);
	BATiter ri = bat_iterator(r);
	const oid *rp = (const oid *) ri.base;
	for (p = b; p < e; p++) {
		*op++ = rp[p] + l->hseqbase - l->tseqbase;
	}
	BATsetcount(r1, e - b);
	r1->tkey = ri.key;
	r1->tsorted = ri.sorted || e - b <= 1;
	r1->trevsorted = ri.revsorted || e - b <= 1;
	r1->tseqbase = e == b ? 0 : e - b == 1 ? *(const oid *)Tloc(r1, 0) : oid_nil;
	bat_iterator_end(&ri);
	TRC_DEBUG(ALGO, "%s(l=" ALGOBATFMT ","
		  "r=" ALGOBATFMT ",sl=" ALGOOPTBATFMT ","
		  "sr=" ALGOOPTBATFMT ") %s "
		  "-> (" ALGOBATFMT "," ALGOOPTBATFMT ") " LLFMT "us\n",
		  __func__,
		  ALGOBATPAR(l), ALGOBATPAR(r),
		  ALGOOPTBATPAR(sl), ALGOOPTBATPAR(sr),
		  reason,
		  ALGOBATPAR(r1), ALGOOPTBATPAR(r2),
		  GDKusec() - t0);

	return GDK_SUCCEED;
}

static BAT *
bitmaskjoin(BAT *l, BAT *r,
	    struct canditer *restrict lci, struct canditer *restrict rci,
	    bool only_misses,
	    const char *reason, lng t0)
{
	BAT *r1;
	size_t nmsk = (lci->ncand + 31) / 32;
	uint32_t *mask = GDKzalloc(nmsk * sizeof(uint32_t));
	BUN cnt = 0;

	MT_thread_setalgorithm(__func__);
	if (mask == NULL)
		return NULL;

	for (BUN n = 0; n < rci->ncand; n++) {
		oid o = canditer_next(rci) - r->hseqbase;
		o = BUNtoid(r, o);
		if (is_oid_nil(o))
			continue;
		o += l->hseqbase;
		if (o < lci->seq + l->tseqbase)
			continue;
		o -= lci->seq + l->tseqbase;
		if (o >= lci->ncand)
			continue;
		if ((mask[o >> 5] & (1U << (o & 0x1F))) == 0) {
			cnt++;
			mask[o >> 5] |= 1U << (o & 0x1F);
		}
	}
	if (only_misses)
		cnt = lci->ncand - cnt;
	if (cnt == 0 || cnt == lci->ncand) {
		GDKfree(mask);
		if (cnt == 0)
			return BATdense(0, 0, 0);
		return BATdense(0, lci->seq, lci->ncand);
	}
	r1 = COLnew(0, TYPE_oid, cnt, TRANSIENT);
	if (r1 != NULL) {
		oid *r1p = Tloc(r1, 0);

		r1->tkey = true;
		r1->tnil = false;
		r1->tnonil = true;
		r1->tsorted = true;
		r1->trevsorted = cnt <= 1;
		if (only_misses) {
			/* set the bits for unused values at the
			 * end so that we don't need special
			 * code in the loop */
			if (lci->ncand & 0x1F)
				mask[nmsk - 1] |= ~0U << (lci->ncand & 0x1F);
			for (size_t i = 0; i < nmsk; i++)
				if (mask[i] != ~0U)
					for (uint32_t j = 0; j < 32; j++)
						if ((mask[i] & (1U << j)) == 0)
							*r1p++ = i * 32 + j + lci->seq;
		} else {
			for (size_t i = 0; i < nmsk; i++)
				if (mask[i] != 0U)
					for (uint32_t j = 0; j < 32; j++)
						if ((mask[i] & (1U << j)) != 0)
							*r1p++ = i * 32 + j + lci->seq;
		}
		BATsetcount(r1, cnt);
		assert((BUN) (r1p - (oid*) Tloc(r1, 0)) == BATcount(r1));

		TRC_DEBUG(ALGO, "l=" ALGOBATFMT ","
			  "r=" ALGOBATFMT ",sl=" ALGOOPTBATFMT ","
			  "sr=" ALGOOPTBATFMT ",only_misses=%s; %s "
			  "-> " ALGOBATFMT " (" LLFMT "usec)\n",
			  ALGOBATPAR(l), ALGOBATPAR(r),
			  ALGOOPTBATPAR(lci->s), ALGOOPTBATPAR(rci->s),
			  only_misses ? "true" : "false",
			  reason,
			  ALGOBATPAR(r1),
			  GDKusec() - t0);
	}
	GDKfree(mask);
	return r1;
}

/* Make the implementation choices for various left joins.
 * nil_matches: nil is an ordinary value that can match;
 * nil_on_miss: outer join: fill in a nil value in case of no match;
 * semi: semi join: return one of potentially more than one matches;
 * only_misses: difference: list rows without match on the right;
 * not_in: for implementing NOT IN: if nil on right then there are no matches;
 * max_one: error if there is more than one match. */
static gdk_return
leftjoin(BAT **r1p, BAT **r2p, BAT *l, BAT *r, BAT *sl, BAT *sr,
	 bool nil_matches, bool nil_on_miss, bool semi, bool only_misses,
	 bool not_in, bool max_one, bool min_one, BUN estimate,
	 const char *func, lng t0)
{
	struct canditer lci, rci;
	bool rhash, prhash, rcand;
	bat parent;
	double rcost = 0;
	gdk_return rc;

	MT_thread_setalgorithm(__func__);
	/* only_misses implies left output only */
	assert(!only_misses || r2p == NULL);
	/* if nil_on_miss is set, we really need a right output */
	assert(!nil_on_miss || r2p != NULL);
	/* if not_in is set, then so is only_misses */
	assert(!not_in || only_misses);
	*r1p = NULL;
	if (r2p)
		*r2p = NULL;

	canditer_init(&lci, l, sl);
	canditer_init(&rci, r, sr);

	if ((parent = VIEWtparent(l)) != 0) {
		BAT *b = BBP_cache(parent);
		if (l->hseqbase == b->hseqbase &&
		    BATcount(l) == BATcount(b) &&
		    ATOMtype(l->ttype) == ATOMtype(b->ttype)) {
			l = b;
		}
	}
	if ((parent = VIEWtparent(r)) != 0) {
		BAT *b = BBP_cache(parent);
		if (r->hseqbase == b->hseqbase &&
		    BATcount(r) == BATcount(b) &&
		    ATOMtype(r->ttype) == ATOMtype(b->ttype)) {
			r = b;
		}
	}

	if (l->ttype == TYPE_msk || mask_cand(l)) {
		if ((l = BATunmask(l)) == NULL)
			return GDK_FAIL;
	} else {
		BBPfix(l->batCacheid);
	}
	if (r->ttype == TYPE_msk || mask_cand(r)) {
		if ((r = BATunmask(r)) == NULL) {
			BBPunfix(l->batCacheid);
			return GDK_FAIL;
		}
	} else {
		BBPfix(r->batCacheid);
	}

	if (joinparamcheck(l, r, NULL, sl, sr, func) != GDK_SUCCEED) {
		rc = GDK_FAIL;
		goto doreturn;
	}

	if (lci.ncand == 0 || rci.ncand == 0) {
		TRC_DEBUG(ALGO, "%s(l=" ALGOBATFMT ","
			  "r=" ALGOBATFMT ",sl=" ALGOOPTBATFMT ","
			  "sr=" ALGOOPTBATFMT ",nil_matches=%d,"
			  "nil_on_miss=%d,semi=%d,only_misses=%d,"
			  "not_in=%d,max_one=%d,min_one=%d)\n",
			  func,
			  ALGOBATPAR(l), ALGOBATPAR(r),
			  ALGOOPTBATPAR(sl), ALGOOPTBATPAR(sr),
			  nil_matches, nil_on_miss, semi, only_misses,
			  not_in, max_one, min_one);
		rc = nomatch(r1p, r2p, l, r, &lci,
			     nil_on_miss, only_misses, func, t0);
		goto doreturn;
	}

	if (!nil_on_miss && !semi && !max_one && !min_one && !only_misses && !not_in &&
	    (lci.ncand == 1 || (BATordered(l) && BATordered_rev(l)) ||
	     (l->ttype == TYPE_void && is_oid_nil(l->tseqbase)))) {
		/* single value to join, use select */
		rc = selectjoin(r1p, r2p, l, r, &lci, &rci,
				nil_matches, t0, false, func);
		goto doreturn;
	} else if (BATtdense(r) && rci.tpe == cand_dense) {
		/* use special implementation for dense right-hand side */
		rc = mergejoin_void(r1p, r2p, l, r, &lci, &rci,
				    nil_on_miss, only_misses, t0, false,
				    func);
		goto doreturn;
	} else if (BATtdense(l)
		   && lci.tpe == cand_dense
		   && rci.tpe == cand_dense
		   && !semi
		   && !max_one
		   && !min_one
		   && !nil_matches
		   && !only_misses
		   && !not_in
		   /* && (rci.ncand * 1024) < lci.ncand */
		   && (BATordered(r) || BATordered_rev(r))) {
		assert(ATOMtype(l->ttype) == TYPE_oid); /* tdense */
		rc = fetchjoin(r1p, r2p, l, r, sl, sr, &lci, &rci, func, t0);
		goto doreturn;
	} else if (BATtdense(l)
		   && lci.tpe == cand_dense
		   && r2p == NULL
		   && (semi || only_misses)
		   && !nil_on_miss
		   && !not_in
		   && !max_one
		   && !min_one) {
		*r1p = bitmaskjoin(l, r, &lci, &rci, only_misses, func, t0);
		rc = *r1p == NULL ? GDK_FAIL : GDK_SUCCEED;
		goto doreturn;
	} else {
		/* looking at r->tvheap, so we need a lock */
		MT_lock_set(&r->theaplock);
		BUN hsz = r->tvheap ? r->tvheap->size : 0;
		MT_lock_unset(&r->theaplock);
		if ((BATordered(r) || BATordered_rev(r))
		    && (BATordered(l)
			|| BATordered_rev(l)
			|| BATtdense(r)
			|| lci.ncand < 1024
			|| BATcount(r) * (r->twidth + hsz + 2 * sizeof(BUN)) > GDK_mem_maxsize / (GDKnr_threads ? GDKnr_threads : 1))) {
			rc = mergejoin(r1p, r2p, l, r, &lci, &rci,
				       nil_matches, nil_on_miss, semi, only_misses,
				       not_in, max_one, min_one, estimate, t0, false, func);
			goto doreturn;
		}
	}
	rcost = joincost(r, &lci, &rci, &rhash, &prhash, &rcand);

	if (!nil_on_miss && !only_misses && !not_in && !max_one && !min_one) {
		/* maybe do a hash join on the swapped operands; if we
		 * do, we need to sort the output, so we take that into
		 * account as well */
		bool lhash, plhash, lcand;
		double lcost;

		lcost = joincost(l, &rci, &lci, &lhash, &plhash, &lcand);
		if (semi)
			lcost += rci.ncand; /* cost of BATunique(r) */
		/* add cost of sorting; obviously we don't know the
		 * size, so we guess that the size of the output is
		 * the same as the right input */
		lcost += rci.ncand * log((double) rci.ncand); /* sort */
		if (lcost < rcost) {
			BAT *tmp = sr;
			BAT *r1, *r2;
			if (semi) {
				sr = BATunique(r, sr);
				if (sr == NULL) {
					rc = GDK_FAIL;
					goto doreturn;
				}
				canditer_init(&rci, r, sr);
			}
			rc = hashjoin(&r2, &r1, r, l, &rci, &lci, nil_matches,
				      false, false, false, false, false, false, estimate,
				      t0, true, lhash, plhash, lcand, func);
			if (semi)
				BBPunfix(sr->batCacheid);
			if (rc != GDK_SUCCEED)
				goto doreturn;
			if (r2p == NULL) {
				BBPunfix(r2->batCacheid);
				r2 = NULL;
			}
			if (semi)
				r1->tkey = true;
			if (!VIEWtparent(r1) &&
			    r1->ttype == TYPE_oid &&
			    BBP_refs(r1->batCacheid) == 1 &&
			    (r2 == NULL ||
			     (!VIEWtparent(r2) &&
			      BBP_refs(r2->batCacheid) == 1 &&
			      r2->ttype == TYPE_oid))) {
				/* in-place sort if we can */
				if (r2) {
					GDKqsort(r1->theap->base, r2->theap->base,
						 NULL, r1->batCount, r1->twidth,
						 r2->twidth, TYPE_oid, false,
						 false);
					r2->tsorted = false;
					r2->trevsorted = false;
					r2->tseqbase = oid_nil;
					*r2p = r2;
				} else {
					GDKqsort(r1->theap->base, NULL, NULL,
						 r1->batCount, r1->twidth, 0,
						 TYPE_oid, false, false);
				}
				r1->tsorted = true;
				r1->trevsorted = false;
				*r1p = r1;
			} else {
				BAT *ob;
				rc = BATsort(&tmp, r2p ? &ob : NULL, NULL,
					     r1, NULL, NULL, false, false, false);
				BBPunfix(r1->batCacheid);
				if (rc != GDK_SUCCEED) {
					if (r2)
						BBPunfix(r2->batCacheid);
					goto doreturn;
				}
				*r1p = r1 = tmp;
				if (r2p) {
					tmp = BATproject(ob, r2);
					BBPunfix(r2->batCacheid);
					BBPunfix(ob->batCacheid);
					if (tmp == NULL) {
						BBPunfix(r1->batCacheid);
						rc = GDK_FAIL;
						goto doreturn;
					}
					*r2p = tmp;
				}
			}
			rc = GDK_SUCCEED;
			goto doreturn;
		}
	}
	rc = hashjoin(r1p, r2p, l, r, &lci, &rci,
		      nil_matches, nil_on_miss, semi, only_misses,
		      not_in, max_one, min_one, estimate, t0, false, rhash, prhash,
		      rcand, func);
  doreturn:
	BBPunfix(l->batCacheid);
	BBPunfix(r->batCacheid);
	return rc;
}

/* Perform an equi-join over l and r.  Returns two new, aligned, bats
 * with the oids of matching tuples.  The result is in the same order
 * as l (i.e. r1 is sorted). */
gdk_return
BATleftjoin(BAT **r1p, BAT **r2p, BAT *l, BAT *r, BAT *sl, BAT *sr, bool nil_matches, BUN estimate)
{
	return leftjoin(r1p, r2p, l, r, sl, sr, nil_matches,
			false, false, false, false, false, false,
			estimate, __func__,
			GDK_TRACER_TEST(M_DEBUG, ALGO) ? GDKusec() : 0);
}

/* Performs a left outer join over l and r.  Returns two new, aligned,
 * bats with the oids of matching tuples, or the oid in the first
 * output bat and nil in the second output bat if the value in l does
 * not occur in r.  The result is in the same order as l (i.e. r1 is
 * sorted). */
gdk_return
BATouterjoin(BAT **r1p, BAT **r2p, BAT *l, BAT *r, BAT *sl, BAT *sr, bool nil_matches, bool match_one, BUN estimate)
{
	return leftjoin(r1p, r2p, l, r, sl, sr, nil_matches,
			true, false, false, false, match_one, match_one,
			estimate, __func__,
			GDK_TRACER_TEST(M_DEBUG, ALGO) ? GDKusec() : 0);
}

/* Perform a semi-join over l and r.  Returns one or two new, bats
 * with the oids of matching tuples.  The result is in the same order
 * as l (i.e. r1 is sorted).  If a single bat is returned, it is a
 * candidate list. */
gdk_return
BATsemijoin(BAT **r1p, BAT **r2p, BAT *l, BAT *r, BAT *sl, BAT *sr,
	    bool nil_matches, bool max_one, BUN estimate)
{
	return leftjoin(r1p, r2p, l, r, sl, sr, nil_matches,
			false, true, false, false, max_one, false,
			estimate, __func__,
			GDK_TRACER_TEST(M_DEBUG, ALGO) ? GDKusec() : 0);
}

/* Return a candidate list with the list of rows in l whose value also
 * occurs in r.  This is just the left output of a semi-join. */
BAT *
BATintersect(BAT *l, BAT *r, BAT *sl, BAT *sr, bool nil_matches, bool max_one,
	     BUN estimate)
{
	BAT *bn;

	if (leftjoin(&bn, NULL, l, r, sl, sr, nil_matches,
		     false, true, false, false, max_one, false,
		     estimate, __func__,
		     GDK_TRACER_TEST(M_DEBUG, ALGO) ? GDKusec() : 0) == GDK_SUCCEED)
		return virtualize(bn);
	return NULL;
}

/* Return the difference of l and r.  The result is a BAT with the
 * oids of those values in l that do not occur in r.  This is what you
 * might call an anti-semi-join.  The result is a candidate list. */
BAT *
BATdiff(BAT *l, BAT *r, BAT *sl, BAT *sr, bool nil_matches, bool not_in,
	BUN estimate)
{
	BAT *bn;

	if (leftjoin(&bn, NULL, l, r, sl, sr, nil_matches,
		     false, false, true, not_in, false, false,
		     estimate, __func__,
		     GDK_TRACER_TEST(M_DEBUG, ALGO) ? GDKusec() : 0) == GDK_SUCCEED)
		return virtualize(bn);
	return NULL;
}

gdk_return
BATthetajoin(BAT **r1p, BAT **r2p, BAT *l, BAT *r, BAT *sl, BAT *sr, int op, bool nil_matches, BUN estimate)
{
	int opcode = 0;
	lng t0 = 0;

	/* encode operator as a bit mask into opcode */
	switch (op) {
	case JOIN_EQ:
		return BATjoin(r1p, r2p, l, r, sl, sr, nil_matches, estimate);
	case JOIN_NE:
		opcode = MASK_NE;
		break;
	case JOIN_LT:
		opcode = MASK_LT;
		break;
	case JOIN_LE:
		opcode = MASK_LE;
		break;
	case JOIN_GT:
		opcode = MASK_GT;
		break;
	case JOIN_GE:
		opcode = MASK_GE;
		break;
	default:
		GDKerror("unknown operator %d.\n", op);
		return GDK_FAIL;
	}

	TRC_DEBUG_IF(ALGO) t0 = GDKusec();
	*r1p = NULL;
	if (r2p) {
		*r2p = NULL;
	}
	if (joinparamcheck(l, r, NULL, sl, sr, __func__) != GDK_SUCCEED)
		return GDK_FAIL;

	return thetajoin(r1p, r2p, l, r, sl, sr, opcode, estimate,
			 __func__, t0);
}

gdk_return
BATjoin(BAT **r1p, BAT **r2p, BAT *l, BAT *r, BAT *sl, BAT *sr, bool nil_matches, BUN estimate)
{
	struct canditer lci, rci;
	bool lhash = false, rhash = false, lcand = false;
	bool plhash = false, prhash = false, rcand = false;
	bool swap;
	bat parent;
	double rcost = 0;
	double lcost = 0;
	gdk_return rc;
	lng t0 = 0;
	BAT *r2 = NULL;

	TRC_DEBUG_IF(ALGO) t0 = GDKusec();

	canditer_init(&lci, l, sl);
	canditer_init(&rci, r, sr);

	if ((parent = VIEWtparent(l)) != 0) {
		BAT *b = BBP_cache(parent);
		if (l->hseqbase == b->hseqbase &&
		    BATcount(l) == BATcount(b) &&
		    ATOMtype(l->ttype) == ATOMtype(b->ttype))
			l = b;
	}
	if ((parent = VIEWtparent(r)) != 0) {
		BAT *b = BBP_cache(parent);
		if (r->hseqbase == b->hseqbase &&
		    BATcount(r) == BATcount(b) &&
		    ATOMtype(r->ttype) == ATOMtype(b->ttype))
			r = b;
	}

	if (l->ttype == TYPE_msk || mask_cand(l)) {
		if ((l = BATunmask(l)) == NULL)
			return GDK_FAIL;
	} else {
		BBPfix(l->batCacheid);
	}
	if (r->ttype == TYPE_msk || mask_cand(r)) {
		if ((r = BATunmask(r)) == NULL) {
			BBPunfix(l->batCacheid);
			return GDK_FAIL;
		}
	} else {
		BBPfix(r->batCacheid);
	}

	*r1p = NULL;
	if (r2p)
		*r2p = NULL;

	if (joinparamcheck(l, r, NULL, sl, sr, __func__) != GDK_SUCCEED) {
		rc = GDK_FAIL;
		goto doreturn;
	}

	if (lci.ncand == 0 || rci.ncand == 0) {
		TRC_DEBUG(ALGO, "BATjoin(l=" ALGOBATFMT ","
			  "r=" ALGOBATFMT ",sl=" ALGOOPTBATFMT ","
			  "sr=" ALGOOPTBATFMT ",nil_matches=%d)\n",
			  ALGOBATPAR(l), ALGOBATPAR(r),
			  ALGOOPTBATPAR(sl), ALGOOPTBATPAR(sr),
			  nil_matches);
		rc = nomatch(r1p, r2p, l, r, &lci,
			     false, false, __func__, t0);
		goto doreturn;
	}

	swap = false;

	if (lci.ncand == 1 || (BATordered(l) && BATordered_rev(l)) || (l->ttype == TYPE_void && is_oid_nil(l->tseqbase))) {
		/* single value to join, use select */
		rc = selectjoin(r1p, r2p, l, r, &lci, &rci,
				nil_matches, t0, false, __func__);
		goto doreturn;
	} else if (rci.ncand == 1 || (BATordered(r) && BATordered_rev(r)) || (r->ttype == TYPE_void && is_oid_nil(r->tseqbase))) {
		/* single value to join, use select */
		rc = selectjoin(r2p ? r2p : &r2, r1p, r, l, &rci, &lci,
				nil_matches, t0, true, __func__);
		if (rc == GDK_SUCCEED && r2p == NULL)
			BBPunfix(r2->batCacheid);
		goto doreturn;
	} else if (BATtdense(r) && rci.tpe == cand_dense) {
		/* use special implementation for dense right-hand side */
		rc = mergejoin_void(r1p, r2p, l, r, &lci, &rci,
				    false, false, t0, false, __func__);
		goto doreturn;
	} else if (BATtdense(l) && lci.tpe == cand_dense) {
		/* use special implementation for dense right-hand side */
		rc = mergejoin_void(r2p ? r2p : &r2, r1p, r, l, &rci, &lci,
				    false, false, t0, true, __func__);
		if (rc == GDK_SUCCEED && r2p == NULL)
			BBPunfix(r2->batCacheid);
		goto doreturn;
	} else if ((BATordered(l) || BATordered_rev(l)) &&
		   (BATordered(r) || BATordered_rev(r))) {
		/* both sorted */
		rc = mergejoin(r1p, r2p, l, r, &lci, &rci,
			       nil_matches, false, false, false, false, false, false,
			       estimate, t0, false, __func__);
		goto doreturn;
	}

	lcost = joincost(l, &rci, &lci, &lhash, &plhash, &lcand);
	rcost = joincost(r, &lci, &rci, &rhash, &prhash, &rcand);

	/* if the cost of doing searches on l is lower than the cost
	 * of doing searches on r, we swap */
	swap = (lcost < rcost);

	if ((r->ttype == TYPE_void && r->tvheap != NULL) ||
	    ((BATordered(r) || BATordered_rev(r)) &&
	     (lci.ncand * (log2((double) rci.ncand) + 1) < (swap ? lcost : rcost)))) {
		/* r is sorted and it is cheaper to do multiple binary
		 * searches than it is to use a hash */
		rc = mergejoin(r1p, r2p, l, r, &lci, &rci,
			       nil_matches, false, false, false, false, false, false,
			       estimate, t0, false, __func__);
	} else if ((l->ttype == TYPE_void && l->tvheap != NULL) ||
	    ((BATordered(l) || BATordered_rev(l)) &&
	     (rci.ncand * (log2((double) lci.ncand) + 1) < (swap ? lcost : rcost)))) {
		/* l is sorted and it is cheaper to do multiple binary
		 * searches than it is to use a hash */
		rc = mergejoin(r2p ? r2p : &r2, r1p, r, l, &rci, &lci,
			       nil_matches, false, false, false, false, false, false,
			       estimate, t0, true, __func__);
		if (rc == GDK_SUCCEED && r2p == NULL)
			BBPunfix(r2->batCacheid);
	} else if (swap) {
		rc = hashjoin(r2p ? r2p : &r2, r1p, r, l, &rci, &lci,
			      nil_matches, false, false, false, false, false, false,
			      estimate, t0, true, lhash, plhash, lcand,
			      __func__);
		if (rc == GDK_SUCCEED && r2p == NULL)
			BBPunfix(r2->batCacheid);
	} else {
		rc = hashjoin(r1p, r2p, l, r, &lci, &rci,
			      nil_matches, false, false, false, false, false, false,
			      estimate, t0, false, rhash, prhash, rcand,
			      __func__);
	}
  doreturn:
	BBPunfix(l->batCacheid);
	BBPunfix(r->batCacheid);
	return rc;
}

gdk_return
BATbandjoin(BAT **r1p, BAT **r2p, BAT *l, BAT *r, BAT *sl, BAT *sr,
	    const void *c1, const void *c2, bool linc, bool hinc, BUN estimate)
{
	lng t0 = 0;
	struct canditer lci, rci;
	const char *lvals, *rvals;
	int t;
	const void *nil = ATOMnilptr(l->ttype);
	int (*cmp)(const void *, const void *) = ATOMcompare(l->ttype);
	const char *vl, *vr;
	oid lastr = 0;		/* last value inserted into r2 */
	BUN nr;
	oid lo, ro;
	bool lskipped = false;	/* whether we skipped values in l */

	TRC_DEBUG_IF(ALGO) t0 = GDKusec();

	size_t counter = 0;
	lng timeoffset = 0;
	QryCtx *qry_ctx = MT_thread_get_qry_ctx();
	if (qry_ctx != NULL) {
		timeoffset = (qry_ctx->starttime && qry_ctx->querytimeout) ? (qry_ctx->starttime + qry_ctx->querytimeout) : 0;
	}


	MT_thread_setalgorithm(__func__);
	*r1p = NULL;
	if (r2p) {
		*r2p = NULL;
	}
	if (joinparamcheck(l, r, NULL, sl, sr, __func__) != GDK_SUCCEED)
		return GDK_FAIL;

	assert(ATOMtype(l->ttype) == ATOMtype(r->ttype));

	t = ATOMtype(l->ttype);
	t = ATOMbasetype(t);

	canditer_init(&lci, l, sl);
	canditer_init(&rci, r, sr);

	if (lci.ncand == 0 || rci.ncand == 0)
		return nomatch(r1p, r2p, l, r, &lci,
			       false, false, __func__, t0);

	switch (t) {
	case TYPE_bte:
		if (is_bte_nil(*(const bte *)c1) ||
		    is_bte_nil(*(const bte *)c2) ||
		    -*(const bte *)c1 > *(const bte *)c2 ||
		    ((!hinc || !linc) && -*(const bte *)c1 == *(const bte *)c2))
			return nomatch(r1p, r2p, l, r, &lci,
				       false, false, __func__, t0);
		break;
	case TYPE_sht:
		if (is_sht_nil(*(const sht *)c1) ||
		    is_sht_nil(*(const sht *)c2) ||
		    -*(const sht *)c1 > *(const sht *)c2 ||
		    ((!hinc || !linc) && -*(const sht *)c1 == *(const sht *)c2))
			return nomatch(r1p, r2p, l, r, &lci,
				       false, false, __func__, t0);
		break;
	case TYPE_int:
		if (is_int_nil(*(const int *)c1) ||
		    is_int_nil(*(const int *)c2) ||
		    -*(const int *)c1 > *(const int *)c2 ||
		    ((!hinc || !linc) && -*(const int *)c1 == *(const int *)c2))
			return nomatch(r1p, r2p, l, r, &lci,
				       false, false, __func__, t0);
		break;
	case TYPE_lng:
		if (is_lng_nil(*(const lng *)c1) ||
		    is_lng_nil(*(const lng *)c2) ||
		    -*(const lng *)c1 > *(const lng *)c2 ||
		    ((!hinc || !linc) && -*(const lng *)c1 == *(const lng *)c2))
			return nomatch(r1p, r2p, l, r, &lci,
				       false, false, __func__, t0);
		break;
#ifdef HAVE_HGE
	case TYPE_hge:
		if (is_hge_nil(*(const hge *)c1) ||
		    is_hge_nil(*(const hge *)c2) ||
		    -*(const hge *)c1 > *(const hge *)c2 ||
		    ((!hinc || !linc) && -*(const hge *)c1 == *(const hge *)c2))
			return nomatch(r1p, r2p, l, r, &lci,
				       false, false, __func__, t0);
		break;
#endif
	case TYPE_flt:
		if (is_flt_nil(*(const flt *)c1) ||
		    is_flt_nil(*(const flt *)c2) ||
		    -*(const flt *)c1 > *(const flt *)c2 ||
		    ((!hinc || !linc) && -*(const flt *)c1 == *(const flt *)c2))
			return nomatch(r1p, r2p, l, r, &lci,
				       false, false, __func__, t0);
		break;
	case TYPE_dbl:
		if (is_dbl_nil(*(const dbl *)c1) ||
		    is_dbl_nil(*(const dbl *)c2) ||
		    -*(const dbl *)c1 > *(const dbl *)c2 ||
		    ((!hinc || !linc) && -*(const dbl *)c1 == *(const dbl *)c2))
			return nomatch(r1p, r2p, l, r, &lci,
				       false, false, __func__, t0);
		break;
	default:
		GDKerror("unsupported type\n");
		return GDK_FAIL;
	}

	BUN maxsize = joininitresults(r1p, r2p, lci.ncand, rci.ncand, false, false,
				      false, false, false, false, estimate);
	if (maxsize == BUN_NONE)
		return GDK_FAIL;
	BAT *r1 = *r1p;
	BAT *r2 = r2p ? *r2p : NULL;
	BATiter li = bat_iterator(l);
	BATiter ri = bat_iterator(r);

	lvals = (const char *) li.base;
	rvals = (const char *) ri.base;
	assert(ri.vh == NULL);

	assert(lvals != NULL);
	assert(rvals != NULL);

	r1->tkey = true;
	r1->tsorted = true;
	r1->trevsorted = true;
	if (r2) {
		r2->tkey = true;
		r2->tsorted = true;
		r2->trevsorted = true;
	}

	/* nested loop implementation for band join */
	for (BUN lidx = 0; lidx < lci.ncand; lidx++) {
		GDK_CHECK_TIMEOUT(timeoffset, counter,
				GOTO_LABEL_TIMEOUT_HANDLER(bailout));
		lo = canditer_next(&lci);
		vl = FVALUE(l, lo - l->hseqbase);
		if (cmp(vl, nil) == 0)
			continue;
		nr = 0;
		canditer_reset(&rci);
		for (BUN ridx = 0; ridx < rci.ncand; ridx++) {
			ro = canditer_next(&rci);
			vr = FVALUE(r, ro - r->hseqbase);
			switch (ATOMtype(li.type)) {
			case TYPE_bte: {
				if (is_bte_nil(*(const bte *) vr))
					continue;
				sht v1 = (sht) *(const bte *) vr, v2;
				v2 = v1;
				v1 -= *(const bte *)c1;
				if (*(const bte *)vl <= v1 &&
				    (!linc || *(const bte *)vl != v1))
					continue;
				v2 += *(const bte *)c2;
				if (*(const bte *)vl >= v2 &&
				    (!hinc || *(const bte *)vl != v2))
					continue;
				break;
			}
			case TYPE_sht: {
				if (is_sht_nil(*(const sht *) vr))
					continue;
				int v1 = (int) *(const sht *) vr, v2;
				v2 = v1;
				v1 -= *(const sht *)c1;
				if (*(const sht *)vl <= v1 &&
				    (!linc || *(const sht *)vl != v1))
					continue;
				v2 += *(const sht *)c2;
				if (*(const sht *)vl >= v2 &&
				    (!hinc || *(const sht *)vl != v2))
					continue;
				break;
			}
			case TYPE_int: {
				if (is_int_nil(*(const int *) vr))
					continue;
				lng v1 = (lng) *(const int *) vr, v2;
				v2 = v1;
				v1 -= *(const int *)c1;
				if (*(const int *)vl <= v1 &&
				    (!linc || *(const int *)vl != v1))
					continue;
				v2 += *(const int *)c2;
				if (*(const int *)vl >= v2 &&
				    (!hinc || *(const int *)vl != v2))
					continue;
				break;
			}
#ifdef HAVE_HGE
			case TYPE_lng: {
				if (is_lng_nil(*(const lng *) vr))
					continue;
				hge v1 = (hge) *(const lng *) vr, v2;
				v2 = v1;
				v1 -= *(const lng *)c1;
				if (*(const lng *)vl <= v1 &&
				    (!linc || *(const lng *)vl != v1))
					continue;
				v2 += *(const lng *)c2;
				if (*(const lng *)vl >= v2 &&
				    (!hinc || *(const lng *)vl != v2))
					continue;
				break;
			}
#else
#ifdef HAVE___INT128
			case TYPE_lng: {
				if (is_lng_nil(*(const lng *) vr))
					continue;
				__int128 v1 = (__int128) *(const lng *) vr, v2;
				v2 = v1;
				v1 -= *(const lng *)c1;
				if (*(const lng *)vl <= v1 &&
				    (!linc || *(const lng *)vl != v1))
					continue;
				v2 += *(const lng *)c2;
				if (*(const lng *)vl >= v2 &&
				    (!hinc || *(const lng *)vl != v2))
					continue;
				break;
			}
#else
#ifdef HAVE___INT128_T
			case TYPE_lng: {
				if (is_lng_nil(*(const lng *) vr))
					continue;
				__int128_t v1 = (__int128_t) *(const lng *) vr, v2;
				v2 = v1;
				v1 -= *(const lng *)c1;
				if (*(const lng *)vl <= v1 &&
				    (!linc || *(const lng *)vl != v1))
					continue;
				v2 += *(const lng *)c2;
				if (*(const lng *)vl >= v2 &&
				    (!hinc || *(const lng *)vl != v2))
					continue;
				break;
			}
#else
			case TYPE_lng: {
				if (is_lng_nil(*(const lng *) vr))
					continue;
				lng v1, v2;
				SUB_WITH_CHECK(*(const lng *)vr,
					       *(const lng *)c1,
					       lng, v1,
					       GDK_lng_max,
					       do{if(*(const lng*)c1<0)goto nolmatch;else goto lmatch1;}while(false));
				if (*(const lng *)vl <= v1 &&
				    (!linc || *(const lng *)vl != v1))
					continue;
				  lmatch1:
				ADD_WITH_CHECK(*(const lng *)vr,
					       *(const lng *)c2,
					       lng, v2,
					       GDK_lng_max,
					       do{if(*(const lng*)c2>0)goto nolmatch;else goto lmatch2;}while(false));
				if (*(const lng *)vl >= v2 &&
				    (!hinc || *(const lng *)vl != v2))
					continue;
				  lmatch2:
				break;
				  nolmatch:
				continue;
			}
#endif
#endif
#endif
#ifdef HAVE_HGE
			case TYPE_hge: {
				if (is_hge_nil(*(const hge *) vr))
					continue;
				hge v1, v2;
				SUB_WITH_CHECK(*(const hge *)vr,
					       *(const hge *)c1,
					       hge, v1,
					       GDK_hge_max,
					       do{if(*(const hge*)c1<0)goto nohmatch;else goto hmatch1;}while(false));
				if (*(const hge *)vl <= v1 &&
				    (!linc || *(const hge *)vl != v1))
					continue;
				  hmatch1:
				ADD_WITH_CHECK(*(const hge *)vr,
					       *(const hge *)c2,
					       hge, v2,
					       GDK_hge_max,
					       do{if(*(const hge*)c2>0)goto nohmatch;else goto hmatch2;}while(false));
				if (*(const hge *)vl >= v2 &&
				    (!hinc || *(const hge *)vl != v2))
					continue;
				  hmatch2:
				break;
				  nohmatch:
				continue;
			}
#endif
			case TYPE_flt: {
				if (is_flt_nil(*(const flt *) vr))
					continue;
				dbl v1 = (dbl) *(const flt *) vr, v2;
				v2 = v1;
				v1 -= *(const flt *)c1;
				if (*(const flt *)vl <= v1 &&
				    (!linc || *(const flt *)vl != v1))
					continue;
				v2 += *(const flt *)c2;
				if (*(const flt *)vl >= v2 &&
				    (!hinc || *(const flt *)vl != v2))
					continue;
				break;
			}
			case TYPE_dbl: {
				if (is_dbl_nil(*(const dbl *) vr))
					continue;
				dbl v1, v2;
				SUB_WITH_CHECK(*(const dbl *)vr,
					       *(const dbl *)c1,
					       dbl, v1,
					       GDK_dbl_max,
					       do{if(*(const dbl*)c1<0)goto nodmatch;else goto dmatch1;}while(false));
				if (*(const dbl *)vl <= v1 &&
				    (!linc || *(const dbl *)vl != v1))
					continue;
				  dmatch1:
				ADD_WITH_CHECK(*(const dbl *)vr,
					       *(const dbl *)c2,
					       dbl, v2,
					       GDK_dbl_max,
					       do{if(*(const dbl*)c2>0)goto nodmatch;else goto dmatch2;}while(false));
				if (*(const dbl *)vl >= v2 &&
				    (!hinc || *(const dbl *)vl != v2))
					continue;
				  dmatch2:
				break;
				  nodmatch:
				continue;
			}
			}
			if (maybeextend(r1, r2, 1, lci.next, lci.ncand, maxsize) != GDK_SUCCEED)
				goto bailout;
			if (BATcount(r1) > 0) {
				if (r2 && lastr + 1 != ro)
					r2->tseqbase = oid_nil;
				if (nr == 0) {
					r1->trevsorted = false;
					if (r2 == NULL) {
						/* nothing */
					} else if (lastr > ro) {
						r2->tsorted = false;
						r2->tkey = false;
					} else if (lastr < ro) {
						r2->trevsorted = false;
					} else {
						r2->tkey = false;
					}
				}
			}
			APPEND(r1, lo);
			if (r2) {
				APPEND(r2, ro);
			}
			lastr = ro;
			nr++;
		}
		if (nr > 1) {
			r1->tkey = false;
			r1->tseqbase = oid_nil;
			if (r2) {
				r2->trevsorted = false;
			}
		} else if (nr == 0) {
			lskipped = BATcount(r1) > 0;
		} else if (lskipped) {
			r1->tseqbase = oid_nil;
		}
	}
	/* also set other bits of heap to correct value to indicate size */
	BATsetcount(r1, BATcount(r1));
	if (r2) {
		BATsetcount(r2, BATcount(r2));
		assert(BATcount(r1) == BATcount(r2));
	}
	if (BATcount(r1) > 0) {
		if (BATtdense(r1))
			r1->tseqbase = ((oid *) r1->theap->base)[0];
		if (r2 && BATtdense(r2))
			r2->tseqbase = ((oid *) r2->theap->base)[0];
	} else {
		r1->tseqbase = 0;
		if (r2) {
			r2->tseqbase = 0;
		}
	}
	bat_iterator_end(&li);
	bat_iterator_end(&ri);
	TRC_DEBUG(ALGO, "l=" ALGOBATFMT "," "r=" ALGOBATFMT
		  ",sl=" ALGOOPTBATFMT "," "sr=" ALGOOPTBATFMT ","
		  " -> " ALGOBATFMT "," ALGOOPTBATFMT
		  " (" LLFMT "usec)\n",
		  ALGOBATPAR(l), ALGOBATPAR(r),
		  ALGOOPTBATPAR(sl), ALGOOPTBATPAR(sr),
		  ALGOBATPAR(r1), ALGOOPTBATPAR(r2),
		  GDKusec() - t0);
	return GDK_SUCCEED;

  bailout:
	bat_iterator_end(&li);
	bat_iterator_end(&ri);
	BBPreclaim(r1);
	BBPreclaim(r2);
	return GDK_FAIL;
}

gdk_return
BATrangejoin(BAT **r1p, BAT **r2p, BAT *l, BAT *rl, BAT *rh,
	     BAT *sl, BAT *sr, bool linc, bool hinc, bool anti, bool symmetric,
	     BUN estimate)
{
	struct canditer lci, rci;
	BAT *r1 = NULL, *r2 = NULL;
	BUN maxsize;
	lng t0 = 0;

	TRC_DEBUG_IF(ALGO) t0 = GDKusec();
	*r1p = NULL;
	if (r2p) {
		*r2p = NULL;
	}
	if (joinparamcheck(l, rl, rh, sl, sr, __func__) != GDK_SUCCEED)
		return GDK_FAIL;
	canditer_init(&lci, l, sl);
	canditer_init(&rci, rl, sr);
	if (lci.ncand == 0 ||
	    rci.ncand == 0 ||
	    (l->ttype == TYPE_void && is_oid_nil(l->tseqbase)) ||
	    ((rl->ttype == TYPE_void && is_oid_nil(rl->tseqbase)) &&
	     (rh->ttype == TYPE_void && is_oid_nil(rh->tseqbase)))) {
		/* trivial: empty input */
		return nomatch(r1p, r2p, l, rl, &lci, false, false,
			       __func__, t0);
	}
	if (rl->ttype == TYPE_void && is_oid_nil(rl->tseqbase)) {
		if (!anti)
			return nomatch(r1p, r2p, l, rl, &lci, false, false,
				       __func__, t0);
		return thetajoin(r1p, r2p, l, rh, sl, sr, MASK_GT, estimate,
				 __func__, t0);
	}
	if (rh->ttype == TYPE_void && is_oid_nil(rh->tseqbase)) {
		if (!anti)
			return nomatch(r1p, r2p, l, rl, &lci, false, false,
				       __func__, t0);
		return thetajoin(r1p, r2p, l, rl, sl, sr, MASK_LT, estimate,
				 __func__, t0);
	}

	if ((maxsize = joininitresults(&r1, r2p ? &r2 : NULL, sl ? BATcount(sl) : BATcount(l), sr ? BATcount(sr) : BATcount(rl), false, false, false, false, false, false, estimate)) == BUN_NONE)
		return GDK_FAIL;
	*r1p = r1;
	if (r2p) {
		*r2p = r2;
	}
	if (maxsize == 0)
		return GDK_SUCCEED;

	/* note, the rangejoin implementation is in gdk_select.c since
	 * it uses the imprints code there */
	return rangejoin(r1, r2, l, rl, rh, &lci, &rci, linc, hinc, anti, symmetric, maxsize);
}<|MERGE_RESOLUTION|>--- conflicted
+++ resolved
@@ -3182,11 +3182,7 @@
 		    (hs.heapbckt.farmid = BBPselectfarm(TRANSIENT, bi.type, hashheap)) < 0 ||
 		    snprintf(hs.heaplink.filename, sizeof(hs.heaplink.filename), "%s.thshjnl%x", nme, (unsigned) THRgettid()) >= (int) sizeof(hs.heaplink.filename) ||
 		    snprintf(hs.heapbckt.filename, sizeof(hs.heapbckt.filename), "%s.thshjnb%x", nme, (unsigned) THRgettid()) >= (int) sizeof(hs.heapbckt.filename) ||
-<<<<<<< HEAD
-		    HASHnew(&hs, bi.type, BATcount(b), mask, BUN_NONE, false) != GDK_SUCCEED) {
-=======
-		    HASHnew(&hs, b->ttype, ci.ncand, mask, BUN_NONE, false) != GDK_SUCCEED) {
->>>>>>> b9a921e1
+		    HASHnew(&hs, bi.type, ci.ncand, mask, BUN_NONE, false) != GDK_SUCCEED) {
 			GDKerror("cannot allocate hash table\n");
 			HEAPfree(&hs.heaplink, true);
 			HEAPfree(&hs.heapbckt, true);
