--- conflicted
+++ resolved
@@ -239,10 +239,6 @@
 			return NULL;
 		if (ATOMtype(bn->ttype) == TYPE_oid &&
 		    BATcount(bn) == 0) {
-<<<<<<< HEAD
-=======
-			bn->tdense = true;
->>>>>>> 3e711281
 			BATtseqbase(bn, 0);
 		}
 		ALGODEBUG fprintf(stderr, "#BATproject(l=%s,r=%s)=%s#"BUNFMT"%s%s%s\n",
@@ -742,11 +738,7 @@
 		bn->tshift = b->tshift;
 	}
 	bn->tsorted = bn->trevsorted = cnt <= 1;
-<<<<<<< HEAD
 	bn->tseqbase = oid_nil;
-=======
-	bn->tdense = false;
->>>>>>> 3e711281
 	GDKfree(ba);
 	return bn;
 
