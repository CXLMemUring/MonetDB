/*
 * This Source Code Form is subject to the terms of the Mozilla Public
 * License, v. 2.0.  If a copy of the MPL was not distributed with this
 * file, You can obtain one at http://mozilla.org/MPL/2.0/.
 *
 * Copyright 1997 - July 2008 CWI, August 2008 - 2021 MonetDB B.V.
 */

/*
 * @t The Goblin Database Kernel
 * @v Version 3.05
 * @a Martin L. Kersten, Peter Boncz, Niels Nes, Sjoerd Mullender
 *
 * @+ The Inner Core
 * The innermost library of the MonetDB database system is formed by
 * the library called GDK, an abbreviation of Goblin Database Kernel.
 * Its development was originally rooted in the design of a pure
 * active-object-oriented programming language, before development
 * was shifted towards a re-usable database kernel engine.
 *
 * GDK is a C library that provides ACID properties on a DSM model
 * @tex
 * [@cite{Copeland85}]
 * @end tex
 * , using main-memory
 * database algorithms
 * @tex
 * [@cite{Garcia-Molina92}]
 * @end tex
 *  built on virtual-memory
 * OS primitives and multi-threaded parallelism.
 * Its implementation has undergone various changes over its decade
 * of development, many of which were driven by external needs to
 * obtain a robust and fast database system.
 *
 * The coding scheme explored in GDK has also laid a foundation to
 * communicate over time experiences and to provide (hopefully)
 * helpful advice near to the place where the code-reader needs it.
 * Of course, over such a long time the documentation diverges from
 * reality. Especially in areas where the environment of this package
 * is being described.
 * Consider such deviations as historic landmarks, e.g. crystallization
 * of brave ideas and mistakes rectified at a later stage.
 *
 * @+ Short Outline
 * The facilities provided in this implementation are:
 * @itemize
 * @item
 * GDK or Goblin Database Kernel routines for session management
 * @item
 *  BAT routines that define the primitive operations on the
 * database tables (BATs).
 * @item
 *  BBP routines to manage the BAT Buffer Pool (BBP).
 * @item
 *  ATOM routines to manipulate primitive types, define new types
 * using an ADT interface.
 * @item
 *  HEAP routines for manipulating heaps: linear spaces of memory
 * that are GDK's vehicle of mass storage (on which BATs are built).
 * @item
 *  DELTA routines to access inserted/deleted elements within a
 * transaction.
 * @item
 *  HASH routines for manipulating GDK's built-in linear-chained
 * hash tables, for accelerating lookup searches on BATs.
 * @item
 *  TM routines that provide basic transaction management primitives.
 * @item
 *  TRG routines that provided active database support. [DEPRECATED]
 * @item
 *  ALIGN routines that implement BAT alignment management.
 * @end itemize
 *
 * The Binary Association Table (BAT) is the lowest level of storage
 * considered in the Goblin runtime system
 * @tex
 * [@cite{Goblin}]
 * @end tex
 * .  A BAT is a
 * self-descriptive main-memory structure that represents the
 * @strong{binary relationship} between two atomic types.  The
 * association can be defined over:
 * @table @code
 * @item void:
 *  virtual-OIDs: a densely ascending column of OIDs (takes zero-storage).
 * @item bit:
 *  Booleans, implemented as one byte values.
 * @item bte:
 *  Tiny (1-byte) integers (8-bit @strong{integer}s).
 * @item sht:
 *  Short integers (16-bit @strong{integer}s).
 * @item int:
 *  This is the C @strong{int} type (32-bit).
 * @item oid:
 *  Unique @strong{long int} values uses as object identifier. Highest
 *	    bit cleared always.  Thus, oids-s are 31-bit numbers on
 *	    32-bit systems, and 63-bit numbers on 64-bit systems.
 * @item ptr:
 * Memory pointer values. DEPRECATED.  Can only be stored in transient
 * BATs.
 * @item flt:
 *  The IEEE @strong{float} type.
 * @item dbl:
 *  The IEEE @strong{double} type.
 * @item lng:
 *  Longs: the C @strong{long long} type (64-bit integers).
 * @item hge:
 *  "huge" integers: the GCC @strong{__int128} type (128-bit integers).
 * @item str:
 *  UTF-8 strings (Unicode). A zero-terminated byte sequence.
 * @item bat:
 *  Bat descriptor. This allows for recursive administered tables, but
 *  severely complicates transaction management. Therefore, they CAN
 *  ONLY BE STORED IN TRANSIENT BATs.
 * @end table
 *
 * This model can be used as a back-end model underlying other -higher
 * level- models, in order to achieve @strong{better performance} and
 * @strong{data independence} in one go. The relational model and the
 * object-oriented model can be mapped on BATs by vertically splitting
 * every table (or class) for each attribute. Each such a column is
 * then stored in a BAT with type @strong{bat[oid,attribute]}, where
 * the unique object identifiers link tuples in the different BATs.
 * Relationship attributes in the object-oriented model hence are
 * mapped to @strong{bat[oid,oid]} tables, being equivalent to the
 * concept of @emph{join indexes} @tex [@cite{Valduriez87}] @end tex .
 *
 * The set of built-in types can be extended with user-defined types
 * through an ADT interface.  They are linked with the kernel to
 * obtain an enhanced library, or they are dynamically loaded upon
 * request.
 *
 * Types can be derived from other types. They represent something
 * different than that from which they are derived, but their internal
 * storage management is equal. This feature facilitates the work of
 * extension programmers, by enabling reuse of implementation code,
 * but is also used to keep the GDK code portable from 32-bits to
 * 64-bits machines: the @strong{oid} and @strong{ptr} types are
 * derived from @strong{int} on 32-bits machines, but is derived from
 * @strong{lng} on 64 bits machines. This requires changes in only two
 * lines of code each.
 *
 * To accelerate lookup and search in BATs, GDK supports one built-in
 * search accelerator: hash tables. We choose an implementation
 * efficient for main-memory: bucket chained hash
 * @tex
 * [@cite{LehCar86,Analyti92}]
 * @end tex
 * . Alternatively, when the table is sorted, it will resort to
 * merge-scan operations or binary lookups.
 *
 * BATs are built on the concept of heaps, which are large pieces of
 * main memory. They can also consist of virtual memory, in case the
 * working set exceeds main-memory. In this case, GDK supports
 * operations that cluster the heaps of a BAT, in order to improve
 * performance of its main-memory.
 *
 *
 * @- Rationale
 * The rationale for choosing a BAT as the building block for both
 * relational and object-oriented system is based on the following
 * observations:
 *
 * @itemize
 * @item -
 * Given the fact that CPU speed and main-memory increase in current
 * workstation hardware for the last years has been exceeding IO
 * access speed increase, traditional disk-page oriented algorithms do
 * no longer take best advantage of hardware, in most database
 * operations.
 *
 * Instead of having a disk-block oriented kernel with a large memory
 * cache, we choose to build a main-memory kernel, that only under
 * large data volumes slowly degrades to IO-bound performance,
 * comparable to traditional systems
 * @tex
 * [@cite{boncz95,boncz96}]
 * @end tex
 * .
 *
 * @item -
 * Traditional (disk-based) relational systems move too much data
 * around to save on (main-memory) join operations.
 *
 * The fully decomposed store (DSM
 * @tex
 * [@cite{Copeland85})]
 * @end tex
 * assures that only those attributes of a relation that are needed,
 * will have to be accessed.
 *
 * @item -
 * The data management issues for a binary association is much
 * easier to deal with than traditional @emph{struct}-based approaches
 * encountered in relational systems.
 *
 * @item -
 * Object-oriented systems often maintain a double cache, one with the
 * disk-based representation and a C pointer-based main-memory
 * structure.  This causes expensive conversions and replicated
 * storage management.  GDK does not do such `pointer swizzling'. It
 * used virtual-memory (@strong{mmap()}) and buffer management advice
 * (@strong{madvise()}) OS primitives to cache only once. Tables take
 * the same form in memory as on disk, making the use of this
 * technique transparent
 * @tex
 * [@cite{oo7}]
 * @end tex
 * .
 * @end itemize
 *
 * A RDBMS or OODBMS based on BATs strongly depends on our ability to
 * efficiently support tuples and to handle small joins, respectively.
 *
 * The remainder of this document describes the Goblin Database kernel
 * implementation at greater detail. It is organized as follows:
 * @table @code
 * @item @strong{GDK Interface}:
 *
 * It describes the global interface with which GDK sessions can be
 * started and ended, and environment variables used.
 *
 * @item @strong{Binary Association Tables}:
 *
 * As already mentioned, these are the primary data structure of GDK.
 * This chapter describes the kernel operations for creation,
 * destruction and basic manipulation of BATs and BUNs (i.e. tuples:
 * Binary UNits).
 *
 * @item @strong{BAT Buffer Pool:}
 *
 * All BATs are registered in the BAT Buffer Pool. This directory is
 * used to guide swapping in and out of BATs. Here we find routines
 * that guide this swapping process.
 *
 * @item @strong{GDK Extensibility:}
 *
 * Atoms can be defined using a unified ADT interface.  There is also
 * an interface to extend the GDK library with dynamically linked
 * object code.
 *
 * @item @strong{GDK Utilities:}
 *
 * Memory allocation and error handling primitives are
 * provided. Layers built on top of GDK should use them, for proper
 * system monitoring.  Thread management is also included here.
 *
 * @item @strong{Transaction Management:}
 *
 * For the time being, we just provide BAT-grained concurrency and
 * global transactions. Work is needed here.
 *
 * @item @strong{BAT Alignment:}
 * Due to the mapping of multi-ary datamodels onto the BAT model, we
 * expect many correspondences among BATs, e.g.
 * @emph{bat(oid,attr1),..  bat(oid,attrN)} vertical
 * decompositions. Frequent activities will be to jump from one
 * attribute to the other (`bunhopping'). If the head columns are
 * equal lists in two BATs, merge or even array lookups can be used
 * instead of hash lookups. The alignment interface makes these
 * relations explicitly manageable.
 *
 * In GDK, complex data models are mapped with DSM on binary tables.
 * Usually, one decomposes @emph{N}-ary relations into @emph{N} BATs
 * with an @strong{oid} in the head column, and the attribute in the
 * tail column.  There may well be groups of tables that have the same
 * sets of @strong{oid}s, equally ordered. The alignment interface is
 * intended to make this explicit.  Implementations can use this
 * interface to detect this situation, and use cheaper algorithms
 * (like merge-join, or even array lookup) instead.
 *
 * @item @strong{BAT Iterators:}
 *
 * Iterators are C macros that generally encapsulate a complex
 * for-loop.  They would be the equivalent of cursors in the SQL
 * model. The macro interface (instead of a function call interface)
 * is chosen to achieve speed when iterating main-memory tables.
 *
 * @item @strong{Common BAT Operations:}
 *
 * These are much used operations on BATs, such as aggregate functions
 * and relational operators. They are implemented in terms of BAT- and
 * BUN-manipulation GDK primitives.
 * @end table
 *
 * @+ Interface Files
 * In this section we summarize the user interface to the GDK library.
 * It consist of a header file (gdk.h) and an object library
 * (gdklib.a), which implements the required functionality. The header
 * file must be included in any program that uses the library. The
 * library must be linked with such a program.
 *
 * @- Database Context
 *
 * The MonetDB environment settings are collected in a configuration
 * file. Amongst others it contains the location of the database
 * directory.  First, the database directory is closed for other
 * servers running at the same time.  Second, performance enhancements
 * may take effect, such as locking the code into memory (if the OS
 * permits) and preloading the data dictionary.  An error at this
 * stage normally lead to an abort.
 */

#ifndef _GDK_H_
#define _GDK_H_

/* standard includes upon which all configure tests depend */
#ifdef HAVE_SYS_TYPES_H
# include <sys/types.h>
#endif
#ifdef HAVE_SYS_STAT_H
# include <sys/stat.h>
#endif
#include <stddef.h>
#include <string.h>
#ifdef HAVE_UNISTD_H
# include <unistd.h>
#endif

#include <ctype.h>		/* isspace etc. */

#ifdef HAVE_SYS_FILE_H
# include <sys/file.h>
#endif

#ifdef HAVE_DIRENT_H
# include <dirent.h>
#endif

#include <limits.h>		/* for *_MIN and *_MAX */
#include <float.h>		/* for FLT_MAX and DBL_MAX */

#include "gdk_system.h"
#include "gdk_posix.h"
#include "stream.h"
#include "mstring.h"

#undef MIN
#undef MAX
#define MAX(A,B)	((A)<(B)?(B):(A))
#define MIN(A,B)	((A)>(B)?(B):(A))

/* defines from ctype with casts that allow passing char values */
#define GDKisspace(c)	isspace((unsigned char) (c))
#define GDKisalnum(c)	isalnum((unsigned char) (c))
#define GDKisdigit(c)	isdigit((unsigned char) (c))

#define BATDIR		"bat"
#define TEMPDIR_NAME	"TEMP_DATA"

#define DELDIR		BATDIR DIR_SEP_STR "DELETE_ME"
#define BAKDIR		BATDIR DIR_SEP_STR "BACKUP"
#define SUBDIR		BAKDIR DIR_SEP_STR "SUBCOMMIT" /* note K, not T */
#define LEFTDIR		BATDIR DIR_SEP_STR "LEFTOVERS"
#define TEMPDIR		BATDIR DIR_SEP_STR TEMPDIR_NAME

/*
   See `man mserver5` or tools/mserver/mserver5.1
   for a documentation of the following debug options.
*/

#define THRDMASK	(1)
#define CHECKMASK	(1<<1)
#define CHECKDEBUG	if (GDKdebug & CHECKMASK)
#define PROPMASK	(1<<3)
#define PROPDEBUG	if (GDKdebug & PROPMASK)
#define IOMASK		(1<<4)
#define BATMASK		(1<<5)
#define PARMASK		(1<<7)
#define TMMASK		(1<<9)
#define TEMMASK		(1<<10)
#define PERFMASK	(1<<12)
#define DELTAMASK	(1<<13)
#define LOADMASK	(1<<14)
#define ACCELMASK	(1<<20)
#define ALGOMASK	(1<<21)

#define NOSYNCMASK	(1<<24)

#define DEADBEEFMASK	(1<<25)
#define DEADBEEFCHK	if (!(GDKdebug & DEADBEEFMASK))

#define ALLOCMASK	(1<<26)

/* M5, only; cf.,
 * monetdb5/mal/mal.h
 */
#define OPTMASK		(1<<27)

#define HEAPMASK	(1<<28)

#define FORCEMITOMASK	(1<<29)
#define FORCEMITODEBUG	if (GDKdebug & FORCEMITOMASK)

/*
 * @- GDK session handling
 * @multitable @columnfractions 0.08 0.7
 * @item int
 * @tab GDKinit (char *db, char *dbpath, int allocmap)
 * @item int
 * @tab GDKexit (int status)
 * @end multitable
 *
 * The session is bracketed by GDKinit and GDKexit. Initialization
 * involves setting up the administration for database access, such as
 * memory allocation for the database buffer pool.  During the exit
 * phase any pending transaction is aborted and the database is freed
 * for access by other users.  A zero is returned upon encountering an
 * erroneous situation.
 *
 * @- Definitions
 * The interface definitions for the application programs are shown
 * below.  The global variables should not be modified directly.
 */
#ifndef TRUE
#define TRUE		true
#define FALSE		false
#endif

#define BATMARGIN	1.2	/* extra free margin for new heaps */
#define BATTINY_BITS	8
#define BATTINY		((BUN)1<<BATTINY_BITS)	/* minimum allocation buncnt for a BAT */

enum {
	TYPE_void = 0,
	TYPE_msk,		/* bit mask */
	TYPE_bit,		/* TRUE, FALSE, or nil */
	TYPE_bte,
	TYPE_sht,
	TYPE_bat,		/* BAT id: index in BBPcache */
	TYPE_int,
	TYPE_oid,
	TYPE_ptr,		/* C pointer! */
	TYPE_flt,
	TYPE_dbl,
	TYPE_lng,
#ifdef HAVE_HGE
	TYPE_hge,
#endif
	TYPE_date,
	TYPE_daytime,
	TYPE_timestamp,
	TYPE_uuid,
	TYPE_str,
	TYPE_any = 255,		/* limit types to <255! */
};

typedef bool msk;
typedef int8_t bit;
typedef int8_t bte;
typedef int16_t sht;
/* typedef int64_t lng; -- defined in gdk_system.h */
typedef uint64_t ulng;

#define SIZEOF_OID	SIZEOF_SIZE_T
typedef size_t oid;
#define OIDFMT		"%zu"

typedef int bat;		/* Index into BBP */
typedef void *ptr;		/* Internal coding of types */

#define SIZEOF_PTR	SIZEOF_VOID_P
typedef float flt;
typedef double dbl;
typedef char *str;

#ifdef HAVE_UUID_UUID_H
#include <uuid/uuid.h>
#endif

#ifdef HAVE_UUID
#define UUID_SIZE	((int) sizeof(uuid_t)) /* size of a UUID */
#else
#define UUID_SIZE	16	/* size of a UUID */
#endif
#define UUID_STRLEN	36	/* length of string representation */

typedef union {
#ifdef HAVE_HGE
	hge h;			/* force alignment, not otherwise used */
#else
	lng l[2];		/* force alignment, not otherwise used */
#endif
#ifdef HAVE_UUID
	uuid_t u;
#else
	uint8_t u[UUID_SIZE];
#endif
} uuid;

#define SIZEOF_LNG		8
#define LL_CONSTANT(val)	INT64_C(val)
#define LLFMT			"%" PRId64
#define ULLFMT			"%" PRIu64
#define LLSCN			"%" SCNd64
#define ULLSCN			"%" SCNu64

typedef oid var_t;		/* type used for heap index of var-sized BAT */
#define SIZEOF_VAR_T	SIZEOF_OID
#define VARFMT		OIDFMT

#if SIZEOF_VAR_T == SIZEOF_INT
#define VAR_MAX		((var_t) INT_MAX)
#else
#define VAR_MAX		((var_t) INT64_MAX)
#endif

typedef oid BUN;		/* BUN position */
#define SIZEOF_BUN	SIZEOF_OID
#define BUNFMT		OIDFMT
/* alternatively:
typedef size_t BUN;
#define SIZEOF_BUN	SIZEOF_SIZE_T
#define BUNFMT		"%zu"
*/
#if SIZEOF_BUN == SIZEOF_INT
#define BUN_NONE ((BUN) INT_MAX)
#else
#define BUN_NONE ((BUN) INT64_MAX)
#endif
#define BUN_MAX (BUN_NONE - 1)	/* maximum allowed size of a BAT */

/*
 * @- Checking and Error definitions:
 */
typedef enum { GDK_FAIL, GDK_SUCCEED } gdk_return;

#define ATOMextern(t)	(ATOMstorage(t) >= TYPE_str)

typedef enum {
	PERSISTENT = 0,
	TRANSIENT,
} role_t;

/* Heap storage modes */
typedef enum {
	STORE_MEM     = 0,	/* load into GDKmalloced memory */
	STORE_MMAP    = 1,	/* mmap() into virtual memory */
	STORE_PRIV    = 2,	/* BAT copy of copy-on-write mmap */
	STORE_CMEM    = 3,	/* load into malloc (not GDKmalloc) memory*/
	STORE_NOWN    = 4,	/* memory not owned by the BAT */
	STORE_MMAPABS = 5,	/* mmap() into virtual memory from an
				 * absolute path (not part of dbfarm) */
	STORE_INVALID		/* invalid value, used to indicate error */
} storage_t;

typedef struct {
	size_t free;		/* index where free area starts. */
	size_t size;		/* size of the heap (bytes) */
	char *base;		/* base pointer in memory. */
#if SIZEOF_VOID_P == 4
	char filename[32];	/* file containing image of the heap */
#else
	char filename[40];	/* file containing image of the heap */
#endif

	ATOMIC_TYPE refs;	/* reference count for this heap */
	bte farmid;		/* id of farm where heap is located */
	bool hashash:1,		/* the string heap contains hash values */
		cleanhash:1,	/* string heaps must clean hash */
		dirty:1,	/* specific heap dirty marker */
		remove:1;	/* remove storage file when freeing */
	storage_t storage;	/* storage mode (mmap/malloc). */
	storage_t newstorage;	/* new desired storage mode at re-allocation. */
	bat parentid;		/* cache id of VIEW parent bat */
} Heap;

typedef struct Hash Hash;
typedef struct Imprints Imprints;
typedef struct Strimps Strimps;

/*
 * @+ Binary Association Tables
 * Having gone to the previous preliminary definitions, we will now
 * introduce the structure of Binary Association Tables (BATs) in
 * detail. They are the basic storage unit on which GDK is modeled.
 *
 * The BAT holds an unlimited number of binary associations, called
 * BUNs (@strong{Binary UNits}).  The two attributes of a BUN are
 * called @strong{head} (left) and @strong{tail} (right) in the
 * remainder of this document.
 *
 *  @c image{http://monetdb.cwi.nl/projects/monetdb-mk/imgs/bat1,,,,feps}
 *
 * The above figure shows what a BAT looks like. It consists of two
 * columns, called head and tail, such that we have always binary
 * tuples (BUNs). The overlooking structure is the @strong{BAT
 * record}.  It points to a heap structure called the @strong{BUN
 * heap}.  This heap contains the atomic values inside the two
 * columns. If they are fixed-sized atoms, these atoms reside directly
 * in the BUN heap. If they are variable-sized atoms (such as string
 * or polygon), however, the columns has an extra heap for storing
 * those (such @strong{variable-sized atom heaps} are then referred to
 * as @strong{Head Heap}s and @strong{Tail Heap}s). The BUN heap then
 * contains integer byte-offsets (fixed-sized, of course) into a head-
 * or tail-heap.
 *
 * The BUN heap contains a contiguous range of BUNs. It starts after
 * the @strong{first} pointer, and finishes at the end in the
 * @strong{free} area of the BUN. All BUNs after the @strong{inserted}
 * pointer have been added in the last transaction (and will be
 * deleted on a transaction abort). All BUNs between the
 * @strong{deleted} pointer and the @strong{first} have been deleted
 * in this transaction (and will be reinserted at a transaction
 * abort).
 *
 * The location of a certain BUN in a BAT may change between
 * successive library routine invocations.  Therefore, one should
 * avoid keeping references into the BAT storage area for long
 * periods.
 *
 * Passing values between the library routines and the enclosing C
 * program is primarily through value pointers of type ptr. Pointers
 * into the BAT storage area should only be used for retrieval. Direct
 * updates of data stored in a BAT is forbidden. The user should
 * adhere to the interface conventions to guarantee the integrity
 * rules and to maintain the (hidden) auxiliary search structures.
 *
 * @- GDK variant record type
 * When manipulating values, MonetDB puts them into value records.
 * The built-in types have a direct entry in the union. Others should
 * be represented as a pointer of memory in pval or as a string, which
 * is basically the same. In such cases the len field indicates the
 * size of this piece of memory.
 */
typedef struct {
	union {			/* storage is first in the record */
		int ival;
		oid oval;
		sht shval;
		bte btval;
		msk mval;
		flt fval;
		ptr pval;
		bat bval;
		str sval;
		dbl dval;
		lng lval;
#ifdef HAVE_HGE
		hge hval;
#endif
		uuid uval;
	} val;
	size_t len;
	int vtype;
} *ValPtr, ValRecord;

/* interface definitions */
gdk_export void *VALconvert(int typ, ValPtr t);
gdk_export char *VALformat(const ValRecord *res);
gdk_export ValPtr VALcopy(ValPtr dst, const ValRecord *src);
gdk_export ValPtr VALinit(ValPtr d, int tpe, const void *s);
gdk_export void VALempty(ValPtr v);
gdk_export void VALclear(ValPtr v);
gdk_export ValPtr VALset(ValPtr v, int t, void *p);
gdk_export void *VALget(ValPtr v);
gdk_export int VALcmp(const ValRecord *p, const ValRecord *q);
gdk_export bool VALisnil(const ValRecord *v);

/*
 * @- The BAT record
 * The elements of the BAT structure are introduced in the remainder.
 * Instead of using the underlying types hidden beneath it, one should
 * use a @emph{BAT} type that is supposed to look like this:
 * @verbatim
 * typedef struct {
 *           // static BAT properties
 *           bat    batCacheid;       // bat id: index in BBPcache
 *           bool   batTransient;     // persistence mode
 *           bool   batCopiedtodisk;  // BAT is saved on disk?
 *           // dynamic BAT properties
 *           int    batHeat;          // heat of BAT in the BBP
 *           bool   batDirtydesc;     // BAT descriptor specific dirty flag
 *           Heap*  batBuns;          // Heap where the buns are stored
 *           // DELTA status
 *           BUN    batInserted;      // first inserted BUN
 *           BUN    batCount;         // Tuple count
 *           // Tail properties
 *           int    ttype;            // Tail type number
 *           str    tident;           // name for tail column
 *           bool   tkey;             // tail values are unique
 *           bool   tnonil;           // tail has no nils
 *           bool   tsorted;          // are tail values currently ordered?
 *           bool   tvarsized;        // for speed: tail type is varsized?
 *           // Tail storage
 *           int    tloc;             // byte-offset in BUN for tail elements
 *           Heap   *theap;           // heap for varsized tail values
 *           Hash   *thash;           // linear chained hash table on tail
 *           Imprints *timprints;     // column imprints index on tail
 *           orderidx torderidx;      // order oid index on tail
 *  } BAT;
 * @end verbatim
 *
 * The internal structure of the @strong{BAT} record is in fact much
 * more complex, but GDK programmers should refrain of making use of
 * that.
 *
 * Since we don't want to pay cost to keep both views in line with
 * each other under BAT updates, we work with shared pieces of memory
 * between the two views. An update to one will thus automatically
 * update the other.  In the same line, we allow @strong{synchronized
 * BATs} (BATs with identical head columns, and marked as such in the
 * @strong{BAT Alignment} interface) now to be clustered horizontally.
 *
 *  @c image{http://monetdb.cwi.nl/projects/monetdb-mk/imgs/bat2,,,,feps}
 */

typedef struct PROPrec PROPrec;

/* see also comment near BATassertProps() for more information about
 * the properties */
typedef struct {
	str id;			/* label for column */

	uint16_t width;		/* byte-width of the atom array */
	int8_t type;		/* type id. */
	uint8_t shift;		/* log2 of bun width */
	bool varsized:1,	/* varsized/void (true) or fixedsized (false) */
		key:1,		/* no duplicate values present */
		nonil:1,	/* there are no nils in the column */
		nil:1,		/* there is a nil in the column */
		sorted:1,	/* column is sorted in ascending order */
		revsorted:1;	/* column is sorted in descending order */
	BUN nokey[2];		/* positions that prove key==FALSE */
	BUN nosorted;		/* position that proves sorted==FALSE */
	BUN norevsorted;	/* position that proves revsorted==FALSE */
	oid seq;		/* start of dense sequence */

	Heap *heap;		/* space for the column. */
	BUN baseoff;		/* offset in heap->base (in whole items) */
	Heap *vheap;		/* space for the varsized data. */
	Hash *hash;		/* hash table */
	Imprints *imprints;	/* column imprints index */
	Heap *orderidx;		/* order oid index */
	Strimps *strimps;	/* string imprint index  */

	PROPrec *props;		/* list of dynamic properties stored in the bat descriptor */
} COLrec;

#define ORDERIDXOFF		3

/* assert that atom width is power of 2, i.e., width == 1<<shift */
#define assert_shift_width(shift,width) assert(((shift) == 0 && (width) == 0) || ((unsigned)1<<(shift)) == (unsigned)(width))

#define GDKLIBRARY_MINMAX_POS	061042U /* first in Nov2019: no min/max position; no BBPinfo value */
#define GDKLIBRARY_TAILN	061043U /* first after Oct2020: str offset heaps names don't take width into account */
/* if the version number is updated, also fix snapshot_bats() in bat_logger.c */
#define GDKLIBRARY		061044U /* first after Oct2020 */

typedef struct BAT {
	/* static bat properties */
	bat batCacheid;		/* index into BBP */
	oid hseqbase;		/* head seq base */

	/* dynamic bat properties */
	MT_Id creator_tid;	/* which thread created it */
	bool
	 batCopiedtodisk:1,	/* once written */
	 batDirtyflushed:1,	/* was dirty before commit started? */
	 batDirtydesc:1,	/* bat descriptor dirty marker */
	 batTransient:1;	/* should the BAT persist on disk? */
	uint8_t	/* adjacent bit fields are packed together (if they fit) */
	 batRestricted:2;	/* access privileges */
	role_t batRole;		/* role of the bat */
	uint16_t unused; 	/* value=0 for now (sneakily used by mat.c) */
	int batSharecnt;	/* incoming view count */

	/* delta status administration */
	BUN batInserted;	/* start of inserted elements */
	BUN batCount;		/* tuple count */
	BUN batCapacity;	/* tuple capacity */

	/* dynamic column properties */
	COLrec T;		/* column info */
	MT_Lock theaplock;	/* lock protecting heap reference changes */
	MT_RWLock thashlock;	/* lock specifically for hash management */
	MT_Lock batIdxLock;	/* lock to manipulate other indexes/properties */
} BAT;

typedef struct BATiter {
	BAT *b;
	union {
		oid tvid;
		bool tmsk;
	};
} BATiter;

/* macros to hide complexity of the BAT structure */
#define ttype		T.type
#define tkey		T.key
#define tvarsized	T.varsized
#define tseqbase	T.seq
#define tsorted		T.sorted
#define trevsorted	T.revsorted
#define tident		T.id
#define torderidx	T.orderidx
#define twidth		T.width
#define tshift		T.shift
#define tnonil		T.nonil
#define tnil		T.nil
#define tnokey		T.nokey
#define tnosorted	T.nosorted
#define tnorevsorted	T.norevsorted
#define theap		T.heap
#define tbaseoff	T.baseoff
#define tvheap		T.vheap
#define thash		T.hash
#define timprints	T.imprints
#define tprops		T.props
#define tstrimps	T.strimps


/* some access functions for the bitmask type */
static inline void
mskSet(BAT *b, BUN p)
{
	((uint32_t *) b->theap->base)[p / 32] |= 1U << (p % 32);
}

static inline void
mskClr(BAT *b, BUN p)
{
	((uint32_t *) b->theap->base)[p / 32] &= ~(1U << (p % 32));
}

static inline void
mskSetVal(BAT *b, BUN p, msk v)
{
	if (v)
		mskSet(b, p);
	else
		mskClr(b, p);
}

static inline msk
mskGetVal(BAT *b, BUN p)
{
	return ((uint32_t *) b->theap->base)[p / 32] & (1U << (p % 32));
}

/*
 * @- Heap Management
 * Heaps are the low-level entities of mass storage in
 * BATs. Currently, they can either be stored on disk, loaded into
 * memory, or memory mapped.
 * @multitable @columnfractions 0.08 0.7
 * @item int
 * @tab
 *  HEAPalloc (Heap *h, size_t nitems, size_t itemsize);
 * @item int
 * @tab
 *  HEAPfree (Heap *h, bool remove);
 * @item int
 * @tab
 *  HEAPextend (Heap *h, size_t size, bool mayshare);
 * @item int
 * @tab
 *  HEAPload (Heap *h, str nme,ext, bool trunc);
 * @item int
 * @tab
 *  HEAPsave (Heap *h, str nme,ext, bool dosync);
 * @item int
 * @tab
 *  HEAPcopy (Heap *dst,*src);
 * @item int
 * @tab
 *  HEAPdelete (Heap *dst, str o, str ext);
 * @item int
 * @tab
 *  HEAPwarm (Heap *h);
 * @end multitable
 *
 *
 * These routines should be used to alloc free or extend heaps; they
 * isolate you from the different ways heaps can be accessed.
 */
gdk_export gdk_return HEAPextend(Heap *h, size_t size, bool mayshare)
	__attribute__((__warn_unused_result__));
gdk_export size_t HEAPvmsize(Heap *h);
gdk_export size_t HEAPmemsize(Heap *h);
gdk_export void HEAPdecref(Heap *h, bool remove);
gdk_export void HEAPincref(Heap *h);

/*
 * @- Internal HEAP Chunk Management
 * Heaps are used in BATs to store data for variable-size atoms.  The
 * implementor must manage malloc()/free() functionality for atoms in
 * this heap. A standard implementation is provided here.
 *
 * @table @code
 * @item void
 * HEAP_initialize  (Heap* h, size_t nbytes, size_t nprivate, int align )
 * @item void
 * HEAP_destroy     (Heap* h)
 * @item var_t
 * HEAP_malloc      (Heap* heap, size_t nbytes)
 * @item void
 * HEAP_free        (Heap *heap, var_t block)
 * @item int
 * HEAP_private     (Heap* h)
 * @item void
 * HEAP_printstatus (Heap* h)
 * @end table
 *
 * The heap space starts with a private space that is left untouched
 * by the normal chunk allocation.  You can use this private space
 * e.g. to store the root of an rtree HEAP_malloc allocates a chunk of
 * memory on the heap, and returns an index to it.  HEAP_free frees a
 * previously allocated chunk HEAP_private returns an integer index to
 * private space.
 */

gdk_export void HEAP_initialize(
	Heap *heap,		/* nbytes -- Initial size of the heap. */
	size_t nbytes,		/* alignment -- for objects on the heap. */
	size_t nprivate,	/* nprivate -- Size of private space */
	int alignment		/* alignment restriction for allocated chunks */
	);

gdk_export var_t HEAP_malloc(BAT *b, size_t nbytes);
gdk_export void HEAP_free(Heap *heap, var_t block);

/*
 * @- BAT construction
 * @multitable @columnfractions 0.08 0.7
 * @item @code{BAT* }
 * @tab COLnew (oid headseq, int tailtype, BUN cap, role_t role)
 * @item @code{BAT* }
 * @tab BATextend (BAT *b, BUN newcap)
 * @end multitable
 *
 * A temporary BAT is instantiated using COLnew with the type aliases
 * of the required binary association. The aliases include the
 * built-in types, such as TYPE_int....TYPE_ptr, and the atomic types
 * introduced by the user. The initial capacity to be accommodated
 * within a BAT is indicated by cap.  Their extend is automatically
 * incremented upon storage overflow.  Failure to create the BAT
 * results in a NULL pointer.
 *
 * The routine BATclone creates an empty BAT storage area with the
 * properties inherited from its argument.
 */
gdk_export BAT *COLnew(oid hseq, int tltype, BUN capacity, role_t role)
	__attribute__((__warn_unused_result__));
gdk_export BAT *BATdense(oid hseq, oid tseq, BUN cnt)
	__attribute__((__warn_unused_result__));
gdk_export gdk_return BATextend(BAT *b, BUN newcap)
	__attribute__((__warn_unused_result__));

/* internal */
gdk_export uint8_t ATOMelmshift(int sz)
	__attribute__((__const__));

gdk_export gdk_return GDKupgradevarheap(BAT *b, var_t v, BUN cap, bool copyall)
	__attribute__((__warn_unused_result__));
gdk_export gdk_return BUNappend(BAT *b, const void *right, bool force)
	__attribute__((__warn_unused_result__));
gdk_export gdk_return BUNappendmulti(BAT *b, const void *values, BUN count, bool force)
	__attribute__((__warn_unused_result__));
gdk_export gdk_return BATappend(BAT *b, BAT *n, BAT *s, bool force)
	__attribute__((__warn_unused_result__));

gdk_export gdk_return BUNreplace(BAT *b, oid left, const void *right, bool force)
	__attribute__((__warn_unused_result__));
gdk_export gdk_return BUNreplacemulti(BAT *b, const oid *positions, const void *values, BUN count, bool force)
	__attribute__((__warn_unused_result__));
gdk_export gdk_return BUNreplacemultiincr(BAT *b, oid position, const void *values, BUN count, bool force)
	__attribute__((__warn_unused_result__));

gdk_export gdk_return BUNdelete(BAT *b, oid o)
	__attribute__((__warn_unused_result__));
gdk_export gdk_return BATdel(BAT *b, BAT *d)
	__attribute__((__warn_unused_result__));

gdk_export gdk_return BATreplace(BAT *b, BAT *p, BAT *n, bool force)
	__attribute__((__warn_unused_result__));

/* Functions to perform a binary search on a sorted BAT.
 * See gdk_search.c for details. */
gdk_export BUN SORTfnd(BAT *b, const void *v);
gdk_export BUN SORTfndfirst(BAT *b, const void *v);
gdk_export BUN SORTfndlast(BAT *b, const void *v);

gdk_export BUN ORDERfnd(BAT *b, const void *v);
gdk_export BUN ORDERfndfirst(BAT *b, const void *v);
gdk_export BUN ORDERfndlast(BAT *b, const void *v);

gdk_export BUN BUNfnd(BAT *b, const void *right);

#define BUNfndVOID(b, v)						\
	(((is_oid_nil(*(const oid*)(v)) ^ is_oid_nil((b)->tseqbase)) |	\
		(*(const oid*)(v) < (b)->tseqbase) |			\
		(*(const oid*)(v) >= (b)->tseqbase + (b)->batCount)) ?	\
	 BUN_NONE :							\
	 (BUN) (*(const oid*)(v) - (b)->tseqbase))

#define BATttype(b)	(BATtdense(b) ? TYPE_oid : (b)->ttype)
#define Tbase(b)	((b)->tvheap->base)

#define Tsize(b)	((b)->twidth)

#define tailsize(b,p)	((b)->ttype ?				\
			 (ATOMstorage((b)->ttype) == TYPE_msk ?	\
			  (((size_t) (p) + 31) / 32) * 4 :	\
			  ((size_t) (p)) << (b)->tshift) :	\
			 0)

#define Tloc(b,p)	((void *)((b)->theap->base+(((size_t)(p)+(b)->tbaseoff)<<(b)->tshift)))

typedef var_t stridx_t;
#define SIZEOF_STRIDX_T SIZEOF_VAR_T
#define GDK_VARALIGN SIZEOF_STRIDX_T

#define BUNtvaroff(bi,p) VarHeapVal(Tloc((bi).b, 0), (p), (bi).b->twidth)

#define BUNtloc(bi,p)	(ATOMstorage((bi).b->ttype) == TYPE_msk ? Tmsk(&(bi), p) : Tloc((bi).b,p))
#define BUNtpos(bi,p)	Tpos(&(bi),p)
#define BUNtvar(bi,p)	(assert((bi).b->ttype && (bi).b->tvarsized), (void *) (Tbase((bi).b)+BUNtvaroff(bi,p)))
#define BUNtail(bi,p)	((bi).b->ttype?(bi).b->tvarsized?BUNtvar(bi,p):BUNtloc(bi,p):BUNtpos(bi,p))

#define BUNlast(b)	(assert((b)->batCount <= BUN_MAX), (b)->batCount)

#define BATcount(b)	((b)->batCount)

#include "gdk_atoms.h"

#include "gdk_cand.h"

/* return the oid value at BUN position p from the (v)oid bat b
 * works with any TYPE_void or TYPE_oid bat */
static inline oid
BUNtoid(BAT *b, BUN p)
{
	assert(ATOMtype(b->ttype) == TYPE_oid);
	/* BATcount is the number of valid entries, so with
	 * exceptions, the last value can well be larger than
	 * b->tseqbase + BATcount(b) */
	assert(p < BATcount(b));
	assert(b->ttype == TYPE_void || b->tvheap == NULL);
	if (is_oid_nil(b->tseqbase)) {
		if (b->ttype == TYPE_void)
			return b->tseqbase;
		return ((const oid *) b->theap->base)[p + b->tbaseoff];
	}
	oid o = b->tseqbase + p;
	if (b->ttype == TYPE_oid || b->tvheap == NULL) {
		return o;
	}
	assert(!mask_cand(b));
	/* exceptions only allowed on transient BATs */
	assert(b->batRole == TRANSIENT);
	/* make sure exception area is a reasonable size */
	assert(ccand_free(b) % SIZEOF_OID == 0);
	BUN nexc = (BUN) (ccand_free(b) / SIZEOF_OID);
	if (nexc == 0) {
		/* no exceptions (why the vheap?) */
		return o;
	}
	const oid *exc = (oid *) ccand_first(b);
	if (o < exc[0])
		return o;
	if (o + nexc > exc[nexc - 1])
		return o + nexc;
	BUN lo = 0, hi = nexc - 1;
	while (hi - lo > 1) {
		BUN mid = (hi + lo) / 2;
		if (exc[mid] - mid > o)
			hi = mid;
		else
			lo = mid;
	}
	return o + hi;
}

#define bat_iterator(_b)	((BATiter) {.b = (_b), .tvid = 0})

/*
 * @- BAT properties
 * @multitable @columnfractions 0.08 0.7
 * @item BUN
 * @tab BATcount (BAT *b)
 * @item void
 * @tab BATsetcapacity (BAT *b, BUN cnt)
 * @item void
 * @tab BATsetcount (BAT *b, BUN cnt)
 * @item BAT *
 * @tab BATkey (BAT *b, bool onoff)
 * @item BAT *
 * @tab BATmode (BAT *b, bool transient)
 * @item BAT *
 * @tab BATsetaccess (BAT *b, restrict_t mode)
 * @item int
 * @tab BATdirty (BAT *b)
 * @item restrict_t
 * @tab BATgetaccess (BAT *b)
 * @end multitable
 *
 * The function BATcount returns the number of associations stored in
 * the BAT.
 *
 * The BAT is given a new logical name using BBPrename.
 *
 * The integrity properties to be maintained for the BAT are
 * controlled separately.  A key property indicates that duplicates in
 * the association dimension are not permitted.
 *
 * The persistency indicator tells the retention period of BATs.  The
 * system support two modes: PERSISTENT and TRANSIENT.
 * The PERSISTENT BATs are automatically saved upon session boundary
 * or transaction commit.  TRANSIENT BATs are removed upon transaction
 * boundary.  All BATs are initially TRANSIENT unless their mode is
 * changed using the routine BATmode.
 *
 * The BAT properties may be changed at any time using BATkey
 * and BATmode.
 *
 * Valid BAT access properties can be set with BATsetaccess and
 * BATgetaccess: BAT_READ, BAT_APPEND, and BAT_WRITE.  BATs can be
 * designated to be read-only. In this case some memory optimizations
 * may be made (slice and fragment bats can point to stable subsets of
 * a parent bat).  A special mode is append-only. It is then allowed
 * to insert BUNs at the end of the BAT, but not to modify anything
 * that already was in there.
 */
gdk_export BUN BATcount_no_nil(BAT *b, BAT *s);
gdk_export void BATsetcapacity(BAT *b, BUN cnt);
gdk_export void BATsetcount(BAT *b, BUN cnt);
gdk_export BUN BATgrows(BAT *b);
gdk_export gdk_return BATkey(BAT *b, bool onoff);
gdk_export gdk_return BATmode(BAT *b, bool transient);
gdk_export gdk_return BATroles(BAT *b, const char *tnme);
gdk_export void BAThseqbase(BAT *b, oid o);
gdk_export void BATtseqbase(BAT *b, oid o);

/* The batRestricted field indicates whether a BAT is readonly.
 * we have modes: BAT_WRITE  = all permitted
 *                BAT_APPEND = append-only
 *                BAT_READ   = read-only
 * VIEW bats are always mapped read-only.
 */
typedef enum {
	BAT_WRITE,		  /* all kinds of access allowed */
	BAT_READ,		  /* only read-access allowed */
	BAT_APPEND,		  /* only reads and appends allowed */
} restrict_t;

gdk_export gdk_return BATsetaccess(BAT *b, restrict_t mode);
gdk_export restrict_t BATgetaccess(BAT *b);


#define BATdirty(b)	(!(b)->batCopiedtodisk ||			\
			 (b)->batDirtydesc ||				\
			 (b)->theap->dirty ||				\
			 ((b)->tvheap != NULL && (b)->tvheap->dirty))
#define BATdirtydata(b)	(!(b)->batCopiedtodisk ||			\
			 (b)->theap->dirty ||				\
			 ((b)->tvheap != NULL && (b)->tvheap->dirty))

#define BATcapacity(b)	(b)->batCapacity
/*
 * @- BAT manipulation
 * @multitable @columnfractions 0.08 0.7
 * @item BAT *
 * @tab BATclear (BAT *b, bool force)
 * @item BAT *
 * @tab COLcopy (BAT *b, int tt, bool writeable, role_t role)
 * @end multitable
 *
 * The routine BATclear removes the binary associations, leading to an
 * empty, but (re-)initialized BAT. Its properties are retained.  A
 * temporary copy is obtained with Colcopy. The new BAT has an unique
 * name.
 */
gdk_export gdk_return BATclear(BAT *b, bool force);
gdk_export BAT *COLcopy(BAT *b, int tt, bool writable, role_t role);

gdk_export gdk_return BATgroup(BAT **groups, BAT **extents, BAT **histo, BAT *b, BAT *s, BAT *g, BAT *e, BAT *h)
	__attribute__((__warn_unused_result__));

/*
 * @- BAT Input/Output
 * @multitable @columnfractions 0.08 0.7
 * @item BAT *
 * @tab BATload (str name)
 * @item BAT *
 * @tab BATsave (BAT *b)
 * @item int
 * @tab BATdelete (BAT *b)
 * @end multitable
 *
 * A BAT created by COLnew is considered temporary until one calls the
 * routine BATsave or BATmode.  This routine reserves disk space and
 * checks for name clashes in the BAT directory. It also makes the BAT
 * persistent. The empty BAT is initially marked as ordered on both
 * columns.
 *
 * Failure to read or write the BAT results in a NULL, otherwise it
 * returns the BAT pointer.
 *
 * @- Heap Storage Modes
 * The discriminative storage modes are memory-mapped, compressed, or
 * loaded in memory.  As can be seen in the bat record, each BAT has
 * one BUN-heap (@emph{bn}), and possibly two heaps (@emph{hh} and
 * @emph{th}) for variable-sized atoms.
 */

gdk_export gdk_return BATsave(BAT *b)
	__attribute__((__warn_unused_result__));
gdk_export void BATmsync(BAT *b);

#define NOFARM (-1) /* indicate to GDKfilepath to create relative path */

gdk_export char *GDKfilepath(int farmid, const char *dir, const char *nme, const char *ext);
gdk_export bool GDKinmemory(int farmid);
gdk_export bool GDKembedded(void);
gdk_export gdk_return GDKcreatedir(const char *nme);

gdk_export void OIDXdestroy(BAT *b);

/*
 * @- Printing
 * @multitable @columnfractions 0.08 0.7
 * @item int
 * @tab BATprintcolumns (stream *f, int argc, BAT *b[]);
 * @end multitable
 *
 * The functions to convert BATs into ASCII. They are primarily meant for ease of
 * debugging and to a lesser extent for output processing.  Printing a
 * BAT is done essentially by looping through its components, printing
 * each association.
 *
 */
gdk_export gdk_return BATprintcolumns(stream *s, int argc, BAT *argv[]);
gdk_export gdk_return BATprint(stream *s, BAT *b);

/*
 * @- BAT clustering
 * @multitable @columnfractions 0.08 0.7
 * @item bool
 * @tab BATordered (BAT *b)
 * @end multitable
 *
 * When working in a main-memory situation, clustering of data on
 * disk-pages is not important. Whenever mmap()-ed data is used
 * intensively, reducing the number of page faults is a hot issue.
 *
 * The above functions rearrange data in MonetDB heaps (used for
 * storing BUNs var-sized atoms, or accelerators). Applying these
 * clusterings will allow that MonetDB's main-memory oriented
 * algorithms work efficiently also in a disk-oriented context.
 *
 * BATordered starts a check on the tail values to see if they are
 * ordered. The result is returned and stored in the tsorted field of
 * the BAT.
 */
gdk_export bool BATkeyed(BAT *b);
gdk_export bool BATordered(BAT *b);
gdk_export bool BATordered_rev(BAT *b);
gdk_export gdk_return BATsort(BAT **sorted, BAT **order, BAT **groups, BAT *b, BAT *o, BAT *g, bool reverse, bool nilslast, bool stable)
	__attribute__((__warn_unused_result__));


gdk_export void GDKqsort(void *restrict h, void *restrict t, const void *restrict base, size_t n, int hs, int ts, int tpe, bool reverse, bool nilslast);

#define BATtordered(b)	((b)->tsorted)
#define BATtrevordered(b) ((b)->trevsorted)
/* BAT is dense (i.e., BATtvoid() is true and tseqbase is not NIL) */
#define BATtdense(b)	(!is_oid_nil((b)->tseqbase) &&			\
			 ((b)->tvheap == NULL || (b)->tvheap->free == 0))
/* BATtvoid: BAT can be (or actually is) represented by TYPE_void */
#define BATtvoid(b)	(BATtdense(b) || (b)->ttype==TYPE_void)
#define BATtkey(b)	((b)->tkey || BATtdense(b))

/* set some properties that are trivial to deduce */
static inline void
BATsettrivprop(BAT *b)
{
	assert(!is_oid_nil(b->hseqbase));
	assert(is_oid_nil(b->tseqbase) || ATOMtype(b->ttype) == TYPE_oid);
	if (!b->batDirtydesc)
		return;
	if (b->ttype == TYPE_void) {
		if (is_oid_nil(b->tseqbase)) {
			b->tnonil = b->batCount == 0;
			b->tnil = !b->tnonil;
			b->trevsorted = true;
			b->tkey = b->batCount <= 1;
		} else {
			b->tnonil = true;
			b->tnil = false;
			b->tkey = true;
			b->trevsorted = b->batCount <= 1;
		}
		b->tsorted = true;
	} else if (b->batCount <= 1) {
		if (ATOMlinear(b->ttype)) {
			b->tsorted = true;
			b->trevsorted = true;
		}
		b->tkey = true;
		if (b->batCount == 0) {
			b->tnonil = true;
			b->tnil = false;
			if (b->ttype == TYPE_oid) {
				b->tseqbase = 0;
			}
		} else if (b->ttype == TYPE_oid) {
			/* b->batCount == 1 */
			oid sqbs = ((const oid *) b->theap->base)[b->tbaseoff];
			if (is_oid_nil(sqbs)) {
				b->tnonil = false;
				b->tnil = true;
			} else {
				b->tnonil = true;
				b->tnil = false;
			}
			b->tseqbase = sqbs;
		}
	} else if (b->batCount == 2 && ATOMlinear(b->ttype)) {
		int c;
		if (b->tvarsized)
			c = ATOMcmp(b->ttype,
				    Tbase(b) + VarHeapVal(Tloc(b, 0), 0, b->twidth),
				    Tbase(b) + VarHeapVal(Tloc(b, 0), 1, b->twidth));
		else
			c = ATOMcmp(b->ttype, Tloc(b, 0), Tloc(b, 1));
		b->tsorted = c <= 0;
		b->tnosorted = !b->tsorted;
		b->trevsorted = c >= 0;
		b->tnorevsorted = !b->trevsorted;
		b->tkey = c != 0;
		b->tnokey[0] = 0;
		b->tnokey[1] = !b->tkey;
	} else if (!ATOMlinear(b->ttype)) {
		b->tsorted = false;
		b->trevsorted = false;
	}
}

/*
 * @+ BAT Buffer Pool
 * @multitable @columnfractions 0.08 0.7
 * @item int
 * @tab BBPfix (bat bi)
 * @item int
 * @tab BBPunfix (bat bi)
 * @item int
 * @tab BBPretain (bat bi)
 * @item int
 * @tab BBPrelease (bat bi)
 * @item str
 * @tab BBPname (bat bi)
 * @item bat
 * @tab BBPindex  (str nme)
 * @item BAT*
 * @tab BATdescriptor (bat bi)
 * @end multitable
 *
 * The BAT Buffer Pool module contains the code to manage the storage
 * location of BATs.
 *
 * The remaining BBP tables contain status information to load, swap
 * and migrate the BATs. The core table is BBPcache which contains a
 * pointer to the BAT descriptor with its heaps.  A zero entry means
 * that the file resides on disk. Otherwise it has been read or mapped
 * into memory.
 *
 * BATs loaded into memory are retained in a BAT buffer pool.  They
 * retain their position within the cache during their life cycle,
 * which make indexing BATs a stable operation.
 *
 * The BBPindex routine checks if a BAT with a certain name is
 * registered in the buffer pools. If so, it returns its BAT id.  The
 * BATdescriptor routine has a BAT id parameter, and returns a pointer
 * to the corresponding BAT record (after incrementing the reference
 * count). The BAT will be loaded into memory, if necessary.
 *
 * The structure of the BBP file obeys the tuple format for GDK.
 *
 * The status and BAT persistency information is encoded in the status
 * field.
 */
typedef struct {
	BAT *cache;		/* if loaded: BAT* handle */
	char *logical;		/* logical name (may point at bak) */
	char bak[16];		/* logical name backup (tmp_%o) */
	BAT *desc;		/* the BAT descriptor */
	char *options;		/* A string list of options */
#if SIZEOF_VOID_P == 4
	char physical[20];	/* dir + basename for storage */
#else
	char physical[24];	/* dir + basename for storage */
#endif
	bat next;		/* next BBP slot in linked list */
	int refs;		/* in-memory references on which the loaded status of a BAT relies */
	int lrefs;		/* logical references on which the existence of a BAT relies */
	ATOMIC_TYPE status;	/* status mask used for spin locking */
	/* MT_Id pid;           non-zero thread-id if this BAT is private */
} BBPrec;

gdk_export bat BBPlimit;
#if SIZEOF_VOID_P == 4
#define N_BBPINIT	1000
#define BBPINITLOG	11
#else
#define N_BBPINIT	10000
#define BBPINITLOG	14
#endif
#define BBPINIT		(1 << BBPINITLOG)
/* absolute maximum number of BATs is N_BBPINIT * BBPINIT
 * this also gives the longest possible "physical" name and "bak" name
 * of a BAT: the "bak" name is "tmp_%o", so at most 14 + \0 bytes on
 * 64 bit architecture and 11 + \0 on 32 bit architecture; the
 * physical name is a bit more complicated, but the longest possible
 * name is 22 + \0 bytes (16 + \0 on 32 bits) */
gdk_export BBPrec *BBP[N_BBPINIT];

/* fast defines without checks; internal use only  */
#define BBP_record(i)	BBP[(i)>>BBPINITLOG][(i)&(BBPINIT-1)]
#define BBP_cache(i)	BBP_record(i).cache
#define BBP_logical(i)	BBP_record(i).logical
#define BBP_bak(i)	BBP_record(i).bak
#define BBP_next(i)	BBP_record(i).next
#define BBP_physical(i)	BBP_record(i).physical
#define BBP_options(i)	BBP_record(i).options
#define BBP_desc(i)	BBP_record(i).desc
#define BBP_refs(i)	BBP_record(i).refs
#define BBP_lrefs(i)	BBP_record(i).lrefs
#define BBP_status(i)	((unsigned) ATOMIC_GET(&BBP_record(i).status))
#define BBP_pid(i)	BBP_record(i).pid
#define BATgetId(b)	BBP_logical((b)->batCacheid)
#define BBPvalid(i)	(BBP_logical(i) != NULL && *BBP_logical(i) != '.')

/* macros that nicely check parameters */
#define BBPstatus(i)	(BBPcheck((i),"BBPstatus")?BBP_status(i):0)
#define BBPrefs(i)	(BBPcheck((i),"BBPrefs")?BBP_refs(i):-1)
#define BBPcache(i)	(BBPcheck((i),"BBPcache")?BBP_cache(i):(BAT*) NULL)
#define BBPname(i)	(BBPcheck((i), "BBPname") ? BBP_logical(i) : "")

#define BBPRENAME_ALREADY	(-1)
#define BBPRENAME_ILLEGAL	(-2)
#define BBPRENAME_LONG		(-3)
#define BBPRENAME_MEMORY	(-4)

gdk_export void BBPlock(void);

gdk_export void BBPunlock(void);

gdk_export BAT *BBPquickdesc(bat b, bool delaccess);

/*
 * @- GDK error handling
 *  @multitable @columnfractions 0.08 0.7
 * @item str
 * @tab
 *  GDKmessage
 * @item bit
 * @tab
 *  GDKfatal(str msg)
 * @item int
 * @tab
 *  GDKwarning(str msg)
 * @item int
 * @tab
 *  GDKerror (str msg)
 * @item int
 * @tab
 *  GDKgoterrors ()
 * @item int
 * @tab
 *  GDKsyserror (str msg)
 * @item str
 * @tab
 *  GDKerrbuf
 *  @item
 * @tab GDKsetbuf (str buf)
 * @end multitable
 *
 * The error handling mechanism is not sophisticated yet. Experience
 * should show if this mechanism is sufficient.  Most routines return
 * a pointer with zero to indicate an error.
 *
 * The error messages are also copied to standard output.  The last
 * error message is kept around in a global variable.
 *
 * Error messages can also be collected in a user-provided buffer,
 * instead of being echoed to a stream. This is a thread-specific
 * issue; you want to decide on the error mechanism on a
 * thread-specific basis.  This effect is established with
 * GDKsetbuf. The memory (de)allocation of this buffer, that must at
 * least be 1024 chars long, is entirely by the user. A pointer to
 * this buffer is kept in the pseudo-variable GDKerrbuf. Normally,
 * this is a NULL pointer.
 */
#define GDKMAXERRLEN	10240
#define GDKWARNING	"!WARNING: "
#define GDKERROR	"!ERROR: "
#define GDKMESSAGE	"!OS: "
#define GDKFATAL	"!FATAL: "

/* Data Distilleries uses ICU for internationalization of some MonetDB error messages */

#include "gdk_tracer.h"

#define GDKerror(format, ...)					\
	GDKtracer_log(__FILE__, __func__, __LINE__, M_ERROR,	\
		      GDK, NULL, format, ##__VA_ARGS__)
#define GDKsyserr(errno, format, ...)					\
	GDKtracer_log(__FILE__, __func__, __LINE__, M_CRITICAL,		\
		      GDK, GDKstrerror(errno, (char[64]){0}, 64),	\
		      format, ##__VA_ARGS__)
#define GDKsyserror(format, ...)	GDKsyserr(errno, format, ##__VA_ARGS__)

gdk_export _Noreturn void GDKfatal(_In_z_ _Printf_format_string_ const char *format, ...)
	__attribute__((__format__(__printf__, 1, 2)));
	/*
gdk_export void GDKfatal(_In_z_ _Printf_format_string_ const char *format, ...)
	__attribute__((__format__(__printf__, 1, 2)));
	*/
gdk_export void GDKclrerr(void);

/*
 * @- BUN manipulation
 * @multitable @columnfractions 0.08 0.7
 * @item BAT*
 * @tab BATappend (BAT *b, BAT *n, BAT *s, bool force)
 * @item BAT*
 * @tab BUNappend (BAT *b, ptr right, bool force)
 * @item BAT*
 * @tab BUNreplace (BAT *b, oid left, ptr right, bool force)
 * @item int
 * @tab BUNfnd (BAT *b, ptr tail)
 * @item BUN
 * @tab BUNlocate (BAT *b, ptr head, ptr tail)
 * @item ptr
 * @tab BUNtail (BAT *b, BUN p)
 * @end multitable
 *
 * The BATs contain a number of fixed-sized slots to store the binary
 * associations.  These slots are called BUNs or BAT units. A BUN
 * variable is a pointer into the storage area of the BAT, but it has
 * limited validity. After a BAT modification, previously obtained
 * BUNs may no longer reside at the same location.
 *
 * The association list does not contain holes.  This density permits
 * users to quickly access successive elements without the need to
 * test the items for validity. Moreover, it simplifies transport to
 * disk and other systems. The negative effect is that the user should
 * be aware of the evolving nature of the sequence, which may require
 * copying the BAT first.
 *
 * The update operations come in two flavors: BUNappend and
 * BUNreplace.  The batch version of BUNappend is BATappend.
 *
 * The routine BUNfnd provides fast access to a single BUN providing a
 * value for the tail of the binary association.
 *
 * The routine BUNtail returns a pointer to the second value in an
 * association.  To guard against side effects on the BAT, one should
 * normally copy this value into a scratch variable for further
 * processing.
 *
 * Behind the interface we use several macros to access the BUN fixed
 * part and the variable part. The BUN operators always require a BAT
 * pointer and BUN identifier.
 * @itemize
 * @item
 * BATttype(b) finds out the type of a BAT.
 * @item
 * BUNlast(b) returns the BUN pointer directly after the last BUN
 * in the BAT.
 * @end itemize
 */
/* NOTE: `p' is evaluated after a possible upgrade of the heap */
static inline gdk_return __attribute__((__warn_unused_result__))
Tputvalue(BAT *b, BUN p, const void *v, bool copyall)
{
	assert(b->tbaseoff == 0);
	if (b->tvarsized && b->ttype) {
		var_t d;
		gdk_return rc;

		rc = ATOMputVAR(b, &d, v);
		if (rc != GDK_SUCCEED)
			return rc;
		if (b->twidth < SIZEOF_VAR_T &&
		    (b->twidth <= 2 ? d - GDK_VAROFFSET : d) >= ((size_t) 1 << (8 * b->twidth))) {
			/* doesn't fit in current heap, upgrade it */
			rc = GDKupgradevarheap(b, d, 0, copyall);
			if (rc != GDK_SUCCEED)
				return rc;
		}
		switch (b->twidth) {
		case 1:
			((uint8_t *) b->theap->base)[p] = (uint8_t) (d - GDK_VAROFFSET);
			break;
		case 2:
			((uint16_t *) b->theap->base)[p] = (uint16_t) (d - GDK_VAROFFSET);
			break;
		case 4:
			((uint32_t *) b->theap->base)[p] = (uint32_t) d;
			break;
#if SIZEOF_VAR_T == 8
		case 8:
			((uint64_t *) b->theap->base)[p] = (uint64_t) d;
			break;
#endif
		}
	} else if (b->ttype == TYPE_msk) {
		mskSetVal(b, p, * (msk *) v);
	} else {
		return ATOMputFIX(b->ttype, Tloc(b, p), v);
	}
	return GDK_SUCCEED;
}

static inline gdk_return __attribute__((__warn_unused_result__))
tfastins_nocheck(BAT *b, BUN p, const void *v, int s)
{
	assert(b->theap->parentid == b->batCacheid);
	if (ATOMstorage(b->ttype) == TYPE_msk) {
		if (p % 32 == 0) {
			((uint32_t *) b->theap->base)[b->theap->free / 4] = 0;
			b->theap->free += 4;
		}
	} else
		b->theap->free += s;
	return Tputvalue(b, p, v, false);
}

static inline gdk_return __attribute__((__warn_unused_result__))
bunfastapp_nocheck(BAT *b, BUN p, const void *v, int ts)
{
	gdk_return rc;
	rc = tfastins_nocheck(b, p, v, ts);
	if (rc == GDK_SUCCEED)
		b->batCount++;
	return rc;
}

static inline gdk_return __attribute__((__warn_unused_result__))
bunfastapp(BAT *b, const void *v)
{
	if (BATcount(b) >= BATcapacity(b)) {
		if (BATcount(b) == BUN_MAX) {
			GDKerror("bunfastapp: too many elements to accommodate (" BUNFMT ")\n", BUN_MAX);
			return GDK_FAIL;
		}
		gdk_return rc = BATextend(b, BATgrows(b));
		if (rc != GDK_SUCCEED)
			return rc;
	}
	return bunfastapp_nocheck(b, b->batCount, v, Tsize(b));
}

#define bunfastappTYPE(TYPE, b, v)					\
	(BATcount(b) >= BATcapacity(b) &&				\
	 ((BATcount(b) == BUN_MAX &&					\
	   (GDKerror("bunfastapp: too many elements to accommodate (" BUNFMT ")\n", BUN_MAX), \
	    true)) ||							\
	  BATextend((b), BATgrows(b)) != GDK_SUCCEED) ?			\
	 GDK_FAIL :							\
	 (assert((b)->theap->parentid == (b)->batCacheid),		\
	  (b)->theap->free += sizeof(TYPE),				\
	  ((TYPE *) (b)->theap->base)[(b)->batCount++] = * (const TYPE *) (v), \
	  GDK_SUCCEED))

static inline gdk_return __attribute__((__warn_unused_result__))
tfastins_nocheckVAR(BAT *b, BUN p, const void *v, int s)
{
	var_t d;
	gdk_return rc;
	assert(b->tbaseoff == 0);
	assert(b->theap->parentid == b->batCacheid);
	b->theap->free += s;
	if ((rc = ATOMputVAR(b, &d, v)) != GDK_SUCCEED)
		return rc;
	if (b->twidth < SIZEOF_VAR_T &&
	    (b->twidth <= 2 ? d - GDK_VAROFFSET : d) >= ((size_t) 1 << (8 * b->twidth))) {
		/* doesn't fit in current heap, upgrade it */
		rc = GDKupgradevarheap(b, d, 0, false);
		if (rc != GDK_SUCCEED)
			return rc;
	}
	switch (b->twidth) {
	case 1:
		((uint8_t *) b->theap->base)[p] = (uint8_t) (d - GDK_VAROFFSET);
		break;
	case 2:
		((uint16_t *) b->theap->base)[p] = (uint16_t) (d - GDK_VAROFFSET);
		break;
	case 4:
		((uint32_t *) b->theap->base)[p] = (uint32_t) d;
		break;
#if SIZEOF_VAR_T == 8
	case 8:
		((uint64_t *) b->theap->base)[p] = (uint64_t) d;
		break;
#endif
	}
	return GDK_SUCCEED;
}

static inline gdk_return __attribute__((__warn_unused_result__))
bunfastapp_nocheckVAR(BAT *b, BUN p, const void *v, int ts)
{
	gdk_return rc;
	rc = tfastins_nocheckVAR(b, p, v, ts);
	if (rc == GDK_SUCCEED)
		b->batCount++;
	return rc;
}

static inline gdk_return __attribute__((__warn_unused_result__))
bunfastappVAR(BAT *b, const void *v)
{
	if (BATcount(b) >= BATcapacity(b)) {
		if (BATcount(b) == BUN_MAX) {
			GDKerror("too many elements to accommodate (" BUNFMT ")\n", BUN_MAX);
			return GDK_FAIL;
		}
		gdk_return rc = BATextend(b, BATgrows(b));
		if (rc != GDK_SUCCEED)
			return rc;
	}
	return bunfastapp_nocheckVAR(b, b->batCount, v, Tsize(b));
}

/*
 * @- Column Imprints Functions
 *
 * @multitable @columnfractions 0.08 0.7
 * @item BAT*
 * @tab
 *  BATimprints (BAT *b)
 * @end multitable
 *
 * The column imprints index structure.
 *
 */

gdk_export gdk_return BATimprints(BAT *b);
gdk_export void IMPSdestroy(BAT *b);
gdk_export lng IMPSimprintsize(BAT *b);

/* The ordered index structure */

gdk_export gdk_return BATorderidx(BAT *b, bool stable);
gdk_export gdk_return GDKmergeidx(BAT *b, BAT**a, int n_ar);
gdk_export bool BATcheckorderidx(BAT *b);

#include "gdk_delta.h"
#include "gdk_hash.h"
#include "gdk_bbp.h"
#include "gdk_utils.h"

/* functions defined in gdk_bat.c */
gdk_export gdk_return void_inplace(BAT *b, oid id, const void *val, bool force)
	__attribute__((__warn_unused_result__));
gdk_export BAT *BATattach(int tt, const char *heapfile, role_t role);

#ifdef NATIVE_WIN32
#ifdef _MSC_VER
#define fileno _fileno
#endif
#define fdopen _fdopen
#define putenv _putenv
#endif

/* Return a pointer to the value contained in V.  Also see VALget
 * which returns a void *. */
static inline const void *
VALptr(const ValRecord *v)
{
	switch (ATOMstorage(v->vtype)) {
	case TYPE_void: return (const void *) &v->val.oval;
	case TYPE_msk: return (const void *) &v->val.mval;
	case TYPE_bte: return (const void *) &v->val.btval;
	case TYPE_sht: return (const void *) &v->val.shval;
	case TYPE_int: return (const void *) &v->val.ival;
	case TYPE_flt: return (const void *) &v->val.fval;
	case TYPE_dbl: return (const void *) &v->val.dval;
	case TYPE_lng: return (const void *) &v->val.lval;
#ifdef HAVE_HGE
	case TYPE_hge: return (const void *) &v->val.hval;
#endif
	case TYPE_uuid: return (const void *) &v->val.uval;
	case TYPE_ptr: return (const void *) &v->val.pval;
	case TYPE_str: return (const void *) v->val.sval;
	default:       return (const void *) v->val.pval;
	}
}

/*
 * The kernel maintains a central table of all active threads.  They
 * are indexed by their tid. The structure contains information on the
 * input/output file descriptors, which should be set before a
 * database operation is started. It ensures that output is delivered
 * to the proper client.
 *
 * The Thread structure should be ideally made directly accessible to
 * each thread. This speeds up access to tid and file descriptors.
 */
#define THREADS	1024
#define THREADDATA	3

typedef struct threadStruct {
	int tid;		/* logical ID by MonetDB; val == index
				 * into this array + 1 (0 is
				 * invalid) */
	ATOMIC_TYPE pid;	/* thread id, 0 = unallocated */
	char name[MT_NAME_LEN];
	void *data[THREADDATA];
	uintptr_t sp;
} *Thread;


gdk_export int THRgettid(void);
gdk_export Thread THRget(int tid);
gdk_export MT_Id THRcreate(void (*f) (void *), void *arg, enum MT_thr_detach d, const char *name);
gdk_export void THRdel(Thread t);
gdk_export void THRsetdata(int, void *);
gdk_export void *THRgetdata(int);
gdk_export int THRhighwater(void);

gdk_export void *THRdata[THREADDATA];

#define GDKstdout	((stream*)THRdata[0])
#define GDKstdin	((stream*)THRdata[1])

#define GDKerrbuf	((char*)THRgetdata(2))
#define GDKsetbuf(x)	THRsetdata(2,(void *)(x))

#define THRget_errbuf(t)	((char*)t->data[2])
#define THRset_errbuf(t,b)	(t->data[2] = b)

static inline bat
BBPcheck(bat x, const char *y)
{
	if (!is_bat_nil(x)) {
		assert(x > 0);

		if (x < 0 || x >= getBBPsize() || BBP_logical(x) == NULL) {
			TRC_DEBUG(CHECK_, "%s: range error %d\n", y, (int) x);
		} else {
			return x;
		}
	}
	return 0;
}

static inline BAT *
BATdescriptor(bat i)
{
	BAT *b = NULL;

	if (BBPcheck(i, "BATdescriptor")) {
		if (BBPfix(i) <= 0)
			return NULL;
		b = BBP_cache(i);
		if (b == NULL)
			b = BBPdescriptor(i);
	}
	return b;
}

static inline void *
Tpos(BATiter *bi, BUN p)
{
	bi->tvid = BUNtoid(bi->b, p);
	return (void*)&bi->tvid;
}

static inline void *
Tmsk(BATiter *bi, BUN p)
{
	bi->tmsk = mskGetVal(bi->b, p);
	return &bi->tmsk;
}

/*
 * @+ Transaction Management
 * @multitable @columnfractions 0.08 0.7
 * @item int
 * @tab
 *  TMcommit ()
 * @item int
 * @tab
 *  TMabort ()
 * @item int
 * @tab
 *  TMsubcommit ()
 * @end multitable
 *
 * MonetDB by default offers a global transaction environment.  The
 * global transaction involves all activities on all persistent BATs
 * by all threads.  Each global transaction ends with either TMabort
 * or TMcommit, and immediately starts a new transaction.  TMcommit
 * implements atomic commit to disk on the collection of all
 * persistent BATs. For all persistent BATs, the global commit also
 * flushes the delta status for these BATs (see
 * BATcommit/BATabort). This allows to perform TMabort quickly in
 * memory (without re-reading all disk images from disk).  The
 * collection of which BATs is persistent is also part of the global
 * transaction state. All BATs that where persistent at the last
 * commit, but were made transient since then, are made persistent
 * again by TMabort.  In other words, BATs that are deleted, are only
 * physically deleted at TMcommit time. Until that time, rollback
 * (TMabort) is possible.
 *
 * Use of TMabort is currently NOT RECOMMENDED due to two bugs:
 *
 * @itemize
 * @item
 * TMabort after a failed %TMcommit@ does not bring us back to the
 * previous committed state; but to the state at the failed TMcommit.
 * @item
 * At runtime, TMabort does not undo BAT name changes, whereas a cold
 * MonetDB restart does.
 * @end itemize
 *
 * In effect, the problems with TMabort reduce the functionality of
 * the global transaction mechanism to consistent checkpointing at
 * each TMcommit. For many applications, consistent checkpointingis
 * enough.
 *
 * Extension modules exist that provide fine grained locking (lock
 * module) and Write Ahead Logging (sqlserver).  Applications that
 * need more fine-grained transactions, should build this on top of
 * these extension primitives.
 *
 * TMsubcommit is intended to quickly add or remove BATs from the
 * persistent set. In both cases, rollback is not necessary, such that
 * the commit protocol can be accelerated. It comes down to writing a
 * new BBP.dir.
 *
 * Its parameter is a BAT-of-BATs (in the tail); the persistence
 * status of that BAT is committed. We assume here that the calling
 * thread has exclusive access to these bats.  An error is reported if
 * you try to partially commit an already committed persistent BAT (it
 * needs the rollback mechanism).
 */
gdk_export gdk_return TMcommit(void);
gdk_export void TMabort(void);
gdk_export gdk_return TMsubcommit(BAT *bl);
gdk_export gdk_return TMsubcommit_list(bat *restrict subcommit, BUN *restrict sizes, int cnt, lng logno, lng transid);

/*
 * @- Delta Management
 *  @multitable @columnfractions 0.08 0.6
 * @item BAT *
 * @tab BATcommit (BAT *b)
 * @item BAT *
 * @tab BATfakeCommit (BAT *b)
 * @item BAT *
 * @tab BATundo (BAT *b)
 * @end multitable
 *
 * The BAT keeps track of updates with respect to a 'previous state'.
 * Do not confuse 'previous state' with 'stable' or
 * 'commited-on-disk', because these concepts are not always the
 * same. In particular, they diverge when BATcommit, BATfakecommit,
 * and BATundo are called explictly, bypassing the normal global
 * TMcommit protocol (some applications need that flexibility).
 *
 * BATcommit make the current BAT state the new 'stable state'.  This
 * happens inside the global TMcommit on all persistent BATs previous
 * to writing all bats to persistent storage using a BBPsync.
 *
 * EXPERT USE ONLY: The routine BATfakeCommit updates the delta
 * information on BATs and clears the dirty bit. This avoids any
 * copying to disk.  Expert usage only, as it bypasses the global
 * commit protocol, and changes may be lost after quitting or crashing
 * MonetDB.
 *
 * BATabort undo-s all changes since the previous state. The global
 * TMabort achieves a rollback to the previously committed state by
 * doing BATabort on all persistent bats.
 *
 * BUG: after a failed TMcommit, TMabort does not do anything because
 * TMcommit does the BATcommits @emph{before} attempting to sync to
 * disk instead of @sc{after} doing this.
 */
gdk_export void BATcommit(BAT *b, BUN size);
gdk_export void BATfakeCommit(BAT *b);
gdk_export void BATundo(BAT *b);

/*
 * @+ BAT Alignment and BAT views
 * @multitable @columnfractions 0.08 0.7
 * @item int
 * @tab ALIGNsynced (BAT* b1, BAT* b2)
 * @item int
 * @tab ALIGNsync   (BAT *b1, BAT *b2)
 * @item int
 * @tab ALIGNrelated (BAT *b1, BAT *b2)
 *
 * @item BAT*
 * @tab VIEWcreate   (oid seq, BAT *b)
 * @item int
 * @tab isVIEW   (BAT *b)
 * @item bat
 * @tab VIEWhparent   (BAT *b)
 * @item bat
 * @tab VIEWtparent   (BAT *b)
 * @item BAT*
 * @tab VIEWreset    (BAT *b)
 * @end multitable
 *
 * Alignments of two columns of a BAT means that the system knows
 * whether these two columns are exactly equal. Relatedness of two
 * BATs means that one pair of columns (either head or tail) of both
 * BATs is aligned. The first property is checked by ALIGNsynced, the
 * latter by ALIGNrelated.
 *
 * All algebraic BAT commands propagate the properties - including
 * alignment properly on their results.
 *
 * VIEW BATs are BATs that lend their storage from a parent BAT.  They
 * are just a descriptor that points to the data in this parent BAT. A
 * view is created with VIEWcreate. The cache id of the parent (if
 * any) is returned by VIEWtparent (otherwise it returns 0).
 *
 * VIEW bats are read-only!!
 *
 * VIEWreset creates a normal BAT with the same contents as its view
 * parameter (it converts void columns with seqbase!=nil to
 * materialized oid columns).
 */
gdk_export int ALIGNsynced(BAT *b1, BAT *b2);

gdk_export void BATassertProps(BAT *b);

gdk_export BAT *VIEWcreate(oid seq, BAT *b);
gdk_export void VIEWbounds(BAT *b, BAT *view, BUN l, BUN h);

#define ALIGNapp(x, f, e)						\
	do {								\
		if (!(f) && ((x)->batRestricted == BAT_READ ||		\
			     (x)->batSharecnt > 0)) {			\
			GDKerror("access denied to %s, aborting.\n",	\
				 BATgetId(x));				\
			return (e);					\
		}							\
	} while (false)

/* the parentid in a VIEW is correct for the normal view. We must
 * correct for the reversed view.
 */
#define isVIEW(x)							\
	(assert((x)->batCacheid > 0),					\
	 (((x)->theap && (x)->theap->parentid != (x)->batCacheid) ||	\
	  ((x)->tvheap && (x)->tvheap->parentid != (x)->batCacheid)))

#define VIEWtparent(x)	((x)->theap == NULL || (x)->theap->parentid == (x)->batCacheid ? 0 : (x)->theap->parentid)
#define VIEWvtparent(x)	((x)->tvheap == NULL || (x)->tvheap->parentid == (x)->batCacheid ? 0 : (x)->tvheap->parentid)

/*
 * @+ BAT Iterators
 *  @multitable @columnfractions 0.15 0.7
 * @item BATloop
 * @tab
 *  (BAT *b; BUN p, BUN q)
 * @item BATloopDEL
 * @tab
 *  (BAT *b; BUN p; BUN q; int dummy)
 * @item HASHloop
 * @tab
 *  (BAT *b; Hash *h, size_t dummy; ptr value)
 * @item HASHloop_bte
 * @tab
 *  (BAT *b; Hash *h, size_t idx; bte *value, BUN w)
 * @item HASHloop_sht
 * @tab
 *  (BAT *b; Hash *h, size_t idx; sht *value, BUN w)
 * @item HASHloop_int
 * @tab
 *  (BAT *b; Hash *h, size_t idx; int *value, BUN w)
 * @item HASHloop_flt
 * @tab
 *  (BAT *b; Hash *h, size_t idx; flt *value, BUN w)
 * @item HASHloop_lng
 * @tab
 *  (BAT *b; Hash *h, size_t idx; lng *value, BUN w)
 * @item HASHloop_hge
 * @tab
 *  (BAT *b; Hash *h, size_t idx; hge *value, BUN w)
 * @item HASHloop_dbl
 * @tab
 *  (BAT *b; Hash *h, size_t idx; dbl *value, BUN w)
 * @item  HASHloop_str
 * @tab
 *  (BAT *b; Hash *h, size_t idx; str value, BUN w)
 * @item HASHlooploc
 * @tab
 *  (BAT *b; Hash *h, size_t idx; ptr value, BUN w)
 * @item HASHloopvar
 * @tab
 *  (BAT *b; Hash *h, size_t idx; ptr value, BUN w)
 * @end multitable
 *
 * The @emph{BATloop()} looks like a function call, but is actually a
 * macro.
 *
 * @- simple sequential scan
 * The first parameter is a BAT, the p and q are BUN pointers, where p
 * is the iteration variable.
 */
#define BATloop(r, p, q)			\
	for (q = BUNlast(r), p = 0; p < q; p++)

/*
 * @+ Common BAT Operations
 * Much used, but not necessarily kernel-operations on BATs.
 *
 * For each BAT we maintain its dimensions as separately accessible
 * properties. They can be used to improve query processing at higher
 * levels.
 */
enum prop_t {
	GDK_MIN_VALUE = 3,	/* smallest non-nil value in BAT */
	GDK_MIN_POS,		/* BUN position of smallest value  */
	GDK_MAX_VALUE,		/* largest non-nil value in BAT */
	GDK_MAX_POS,		/* BUN position of largest value  */
	GDK_HASH_BUCKETS,	/* last used hash bucket size */
	GDK_NUNIQUE,		/* number of unique values */
	GDK_UNIQUE_ESTIMATE,	/* estimate of number of distinct values */
};
gdk_export ValPtr BATgetprop(BAT *b, enum prop_t idx);

/*
 * @- BAT relational operators
 *
 * The full-materialization policy intermediate results in MonetDB
 * means that a join can produce an arbitrarily large result and choke
 * the system. The Data Distilleries tool therefore first computes the
 * join result size before the actual join (better waste time than
 * crash the server). To exploit that perfect result size knowledge,
 * an result-size estimate parameter was added to all equi-join
 * implementations.  TODO: add this for
 * semijoin/select/unique/diff/intersect
 *
 * @- modes for thethajoin
 */
#define JOIN_EQ		0
#define JOIN_LT		(-1)
#define JOIN_LE		(-2)
#define JOIN_GT		1
#define JOIN_GE		2
#define JOIN_BAND	3
#define JOIN_NE		(-3)

gdk_export BAT *BATselect(BAT *b, BAT *s, const void *tl, const void *th, bool li, bool hi, bool anti);
gdk_export BAT *BATthetaselect(BAT *b, BAT *s, const void *val, const char *op);

gdk_export BAT *BATconstant(oid hseq, int tt, const void *val, BUN cnt, role_t role);
gdk_export gdk_return BATsubcross(BAT **r1p, BAT **r2p, BAT *l, BAT *r, BAT *sl, BAT *sr, bool max_one)
	__attribute__((__warn_unused_result__));

gdk_export gdk_return BATleftjoin(BAT **r1p, BAT **r2p, BAT *l, BAT *r, BAT *sl, BAT *sr, bool nil_matches, BUN estimate)
	__attribute__((__warn_unused_result__));
gdk_export gdk_return BATouterjoin(BAT **r1p, BAT **r2p, BAT *l, BAT *r, BAT *sl, BAT *sr, bool nil_matches, bool match_one, BUN estimate)
	__attribute__((__warn_unused_result__));
gdk_export gdk_return BATthetajoin(BAT **r1p, BAT **r2p, BAT *l, BAT *r, BAT *sl, BAT *sr, int op, bool nil_matches, BUN estimate)
	__attribute__((__warn_unused_result__));
gdk_export gdk_return BATsemijoin(BAT **r1p, BAT **r2p, BAT *l, BAT *r, BAT *sl, BAT *sr, bool nil_matches, bool max_one, BUN estimate)
	__attribute__((__warn_unused_result__));
gdk_export BAT *BATintersect(BAT *l, BAT *r, BAT *sl, BAT *sr, bool nil_matches, bool max_one, BUN estimate);
gdk_export BAT *BATdiff(BAT *l, BAT *r, BAT *sl, BAT *sr, bool nil_matches, bool not_in, BUN estimate);
gdk_export gdk_return BATjoin(BAT **r1p, BAT **r2p, BAT *l, BAT *r, BAT *sl, BAT *sr, bool nil_matches, BUN estimate)
	__attribute__((__warn_unused_result__));
gdk_export BUN BATguess_uniques(BAT *b, struct canditer *ci);
gdk_export gdk_return BATbandjoin(BAT **r1p, BAT **r2p, BAT *l, BAT *r, BAT *sl, BAT *sr, const void *c1, const void *c2, bool li, bool hi, BUN estimate)
	__attribute__((__warn_unused_result__));
gdk_export gdk_return BATrangejoin(BAT **r1p, BAT **r2p, BAT *l, BAT *rl, BAT *rh, BAT *sl, BAT *sr, bool li, bool hi, bool anti, bool symmetric, BUN estimate)
	__attribute__((__warn_unused_result__));
gdk_export BAT *BATproject(BAT *restrict l, BAT *restrict r);
gdk_export BAT *BATproject2(BAT *restrict l, BAT *restrict r1, BAT *restrict r2);
gdk_export BAT *BATprojectchain(BAT **bats);

gdk_export BAT *BATslice(BAT *b, BUN low, BUN high);

gdk_export BAT *BATunique(BAT *b, BAT *s);

gdk_export BAT *BATmergecand(BAT *a, BAT *b);
gdk_export BAT *BATintersectcand(BAT *a, BAT *b);
gdk_export BAT *BATdiffcand(BAT *a, BAT *b);

gdk_export gdk_return BATfirstn(BAT **topn, BAT **gids, BAT *b, BAT *cands, BAT *grps, BUN n, bool asc, bool nilslast, bool distinct)
	__attribute__((__warn_unused_result__));

#include "gdk_calc.h"

/*
 * @- BAT sample operators
 *
 * @multitable @columnfractions 0.08 0.7
 * @item BAT *
 * @tab BATsample (BAT *b, n)
 * @end multitable
 *
 * The routine BATsample returns a random sample on n BUNs of a BAT.
 *
 */
gdk_export BAT *BATsample(BAT *b, BUN n);
gdk_export BAT *BATsample_with_seed(BAT *b, BUN n, uint64_t seed);

/*
 *
 */
#define MAXPARAMS	32

<<<<<<< HEAD
/*
 * String Imprints Development/Testing. TODO: remove the following.
 */

#include "gdk_strimps.h"
=======
#define CHECK_QRY_TIMEOUT_SHIFT	14
#define CHECK_QRY_TIMEOUT_STEP	(1 << CHECK_QRY_TIMEOUT_SHIFT)
#define CHECK_QRY_TIMEOUT_MASK	(CHECK_QRY_TIMEOUT_STEP - 1)

#define TIMEOUT_MSG "Timeout was reached!"

#define TIMEOUT_HANDLER(rtpe)			\
	do {					\
		GDKerror(TIMEOUT_MSG);		\
		return rtpe;			\
	} while(0)

#define GOTO_LABEL_TIMEOUT_HANDLER(label)	\
	do {					\
		GDKerror(TIMEOUT_MSG);		\
		goto label;			\
	} while(0)

#define GDK_CHECK_TIMEOUT_BODY(timeoffset, callback)		\
	do {							\
		if (timeoffset && GDKusec() > timeoffset) {	\
			callback;				\
		}						\
	} while (0)

#define GDK_CHECK_TIMEOUT(timeoffset, counter, callback)		\
	do {								\
		if (timeoffset) {					\
			if (counter > CHECK_QRY_TIMEOUT_STEP) {		\
				GDK_CHECK_TIMEOUT_BODY(timeoffset, callback); \
				counter = 0;				\
			} else {					\
				counter++;				\
			}						\
		}							\
	} while (0)

/* here are some useful construct to iterate a number of times (the
 * REPEATS argument--only evaluated once) and checking for a timeout
 * every once in a while; the TIMEOFFSET value is a variable of type lng
 * which is either 0 or the GDKusec() compatible time after which the
 * loop should terminate; check for this condition after the loop using
 * the TIMEOUT_CHECK macro; in order to break out of any of these loops,
 * use TIMEOUT_LOOP_BREAK since plain break won't do it; it is perfectly
 * ok to use continue inside the body */

/* use IDX as a loop variable, initializing it to 0 and incrementing it
 * on each iteration */
#define TIMEOUT_LOOP_IDX(IDX, REPEATS, TIMEOFFSET)			\
	for (BUN REPS = (IDX = 0, (REPEATS)); REPS > 0; REPS = 0) /* "loops" at most once */ \
		for (BUN CTR1 = 0, END1 = (REPS + CHECK_QRY_TIMEOUT_MASK) >> CHECK_QRY_TIMEOUT_SHIFT; CTR1 < END1 && TIMEOFFSET >= 0; CTR1++, TIMEOFFSET = TIMEOFFSET > 0 && GDKusec() > TIMEOFFSET ? -1 : TIMEOFFSET) \
			for (BUN CTR2 = 0, END2 = CTR1 == END1 - 1 ? REPS & CHECK_QRY_TIMEOUT_MASK : CHECK_QRY_TIMEOUT_STEP; CTR2 < END2; CTR2++, IDX++)

/* declare and use IDX as a loop variable, initializing it to 0 and
 * incrementing it on each iteration */
#define TIMEOUT_LOOP_IDX_DECL(IDX, REPEATS, TIMEOFFSET)			\
	for (BUN IDX = 0, REPS = (REPEATS); REPS > 0; REPS = 0) /* "loops" at most once */ \
		for (BUN CTR1 = 0, END1 = (REPS + CHECK_QRY_TIMEOUT_MASK) >> CHECK_QRY_TIMEOUT_SHIFT; CTR1 < END1 && TIMEOFFSET >= 0; CTR1++, TIMEOFFSET = TIMEOFFSET > 0 && GDKusec() > TIMEOFFSET ? -1 : TIMEOFFSET) \
			for (BUN CTR2 = 0, END2 = CTR1 == END1 - 1 ? REPS & CHECK_QRY_TIMEOUT_MASK : CHECK_QRY_TIMEOUT_STEP; CTR2 < END2; CTR2++, IDX++)

/* there is no user-visible loop variable */
#define TIMEOUT_LOOP(REPEATS, TIMEOFFSET)				\
	for (BUN CTR1 = 0, REPS = (REPEATS), END1 = (REPS + CHECK_QRY_TIMEOUT_MASK) >> CHECK_QRY_TIMEOUT_SHIFT; CTR1 < END1 && TIMEOFFSET >= 0; CTR1++, TIMEOFFSET = TIMEOFFSET > 0 && GDKusec() > TIMEOFFSET ? -1 : TIMEOFFSET) \
		for (BUN CTR2 = 0, END2 = CTR1 == END1 - 1 ? REPS & CHECK_QRY_TIMEOUT_MASK : CHECK_QRY_TIMEOUT_STEP; CTR2 < END2; CTR2++)

/* break out of the loop (cannot use do/while trick here) */
#define TIMEOUT_LOOP_BREAK			\
	{					\
		END1 = END2 = 0;		\
		continue;			\
	}

/* check whether a timeout occurred, and execute the CALLBACK argument
 * if it did */
#define TIMEOUT_CHECK(TIMEOFFSET, CALLBACK)	\
	do {					\
		if (TIMEOFFSET == -1)		\
			CALLBACK;		\
	} while (0)

>>>>>>> 48b690ab
#endif /* _GDK_H_ */<|MERGE_RESOLUTION|>--- conflicted
+++ resolved
@@ -2211,13 +2211,6 @@
  */
 #define MAXPARAMS	32
 
-<<<<<<< HEAD
-/*
- * String Imprints Development/Testing. TODO: remove the following.
- */
-
-#include "gdk_strimps.h"
-=======
 #define CHECK_QRY_TIMEOUT_SHIFT	14
 #define CHECK_QRY_TIMEOUT_STEP	(1 << CHECK_QRY_TIMEOUT_SHIFT)
 #define CHECK_QRY_TIMEOUT_MASK	(CHECK_QRY_TIMEOUT_STEP - 1)
@@ -2298,5 +2291,10 @@
 			CALLBACK;		\
 	} while (0)
 
->>>>>>> 48b690ab
+
+/*
+ * String Imprints Development/Testing. TODO: remove the following.
+ */
+
+#include "gdk_strimps.h"
 #endif /* _GDK_H_ */