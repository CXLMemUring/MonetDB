--- conflicted
+++ resolved
@@ -1588,12 +1588,8 @@
 #define NOFARM (-1) /* indicate to GDKfilepath to create relative path */
 
 gdk_export char *GDKfilepath(int farmid, const char *dir, const char *nme, const char *ext);
-<<<<<<< HEAD
 gdk_export char *GDKfilepath_long(int farmid, const char *dir, const char *ext);
-gdk_export int GDKcreatedir(const char *nme);
-=======
 gdk_export gdk_return GDKcreatedir(const char *nme);
->>>>>>> 8ec05eeb
 
 /*
  * @- Printing
