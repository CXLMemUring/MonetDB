--- conflicted
+++ resolved
@@ -1968,116 +1968,98 @@
  * the calling function.
  */
 #ifdef __GNUC__
-#define GDKmalloc(s)			\
-	({						\
+#define GDKmalloc(s)						\
+	({							\
 		size_t _size = (s);				\
-		void *_res = GDKmalloc(_size);		\
-		TRC_DEBUG(ALLOC, "GDKmalloc(%zu) -> %p\n",		\
-					_size, _res);	\
-		_res;		\
+		void *_res = GDKmalloc(_size);			\
+		TRC_DEBUG(ALLOC, "GDKmalloc(%zu) -> %p\n",	\
+					_size, _res);		\
+		_res;						\
 	})
-#define GDKzalloc(s)			\
-	({						\
+#define GDKzalloc(s)						\
+	({							\
 		size_t _size = (s);				\
-		void *_res = GDKzalloc(_size);		\
-		TRC_DEBUG(ALLOC, "GDKzalloc(%zu) -> %p\n",		\
-					_size, _res);	\
-		_res;		\
+		void *_res = GDKzalloc(_size);			\
+		TRC_DEBUG(ALLOC, "GDKzalloc(%zu) -> %p\n",	\
+					_size, _res);		\
+		_res;						\
 	})
-#define GDKrealloc(p, s)		\
-	({						\
-		void *_ptr = (p);			\
-		size_t _size = (s);		\
+#define GDKrealloc(p, s)					\
+	({							\
+		void *_ptr = (p);				\
+		size_t _size = (s);				\
 		void *_res = GDKrealloc(_ptr, _size);		\
 		TRC_DEBUG(ALLOC, "GDKrealloc(%p,%zu) -> %p\n",	\
-					_ptr, _size, _res);		\
-		_res;	\
+					_ptr, _size, _res);	\
+		_res;						\
 	 })
-#define GDKfree(p)			\
+#define GDKfree(p)							\
 	({								\
-		void *_ptr = (p);		\
-		if (_ptr)					\
+		void *_ptr = (p);					\
+		if (_ptr)						\
 			TRC_DEBUG(ALLOC, "GDKfree(%p)\n", _ptr);	\
-		GDKfree(_ptr);		\
+		GDKfree(_ptr);						\
 	})
-#define GDKstrdup(s)			\
-	({						\
-		const char *_str = (s);		\
-		void *_res = GDKstrdup(_str);		\
-		TRC_DEBUG(ALLOC, "GDKstrdup(len=%zu) -> %p\n",	\
+#define GDKstrdup(s)							\
+	({								\
+		const char *_str = (s);					\
+		void *_res = GDKstrdup(_str);				\
+		TRC_DEBUG(ALLOC, "GDKstrdup(len=%zu) -> %p\n",		\
 					_str ? strlen(_str) : 0, _res);	\
-		_res;		\
+		_res;							\
 	})
-#define GDKstrndup(s, n)	\
-	({					\
-		const char *_str = (s);		\
-		size_t _n = (n);		\
+#define GDKstrndup(s, n)					\
+	({							\
+		const char *_str = (s);				\
+		size_t _n = (n);				\
 		void *_res = GDKstrndup(_str, _n);		\
 		TRC_DEBUG(ALLOC, "GDKstrndup(len=%zu) -> %p\n", \
-					_n,	_res);			\
-		_res;					\
+					_n,	_res);		\
+		_res;						\
 	})
-<<<<<<< HEAD
-#define GDKmmap(p, m, l)			\
-	({							\
-		const char *_path = (p);		\
-		int _mode = (m);			\
+#define GDKmmap(p, m, l)						\
+	({								\
+		const char *_path = (p);				\
+		int _mode = (m);					\
 		size_t _len = (l);					\
-		void *_res = GDKmmap(_path, _mode, _len);	\
-		TRC_DEBUG(ALLOC, "GDKmmap(%s,0x%x,%zu) -> %p\n",\
+		void *_res = GDKmmap(_path, _mode, _len);		\
+		TRC_DEBUG(ALLOC, "GDKmmap(%s,0x%x,%zu) -> %p\n",	\
 					_path ? _path : "NULL",		\
 					(unsigned) _mode, _len,		\
 					_res);				\
-		_res;					\
-=======
-#define GDKmmap(p, m, l)					\
-	({							\
-		const char *_path = (p);			\
-		int _mode = (m);				\
-		size_t _len = (l);				\
-		void *_res = GDKmmap(_path, _mode, _len);	\
-		ALLOCDEBUG					\
-			fprintf(stderr,				\
-				"#GDKmmap(%s,0x%x,%zu) -> %p"	\
-				" %s[%s:%d]\n",			\
-				_path ? _path : "NULL",		\
-				(unsigned) _mode, _len,		\
-				_res,				\
-				__func__, __FILE__, __LINE__);	\
-		_res;						\
->>>>>>> 0434975f
+		_res;							\
 	 })
-#define malloc(s)		\
-	({				\
+#define malloc(s)					\
+	({						\
 		size_t _size = (s);			\
 		void *_res = malloc(_size);		\
 		TRC_DEBUG(ALLOC, "malloc(%zu) -> %p\n", \
 					_size, _res); 	\
-		_res;			\
+		_res;					\
 	})
-#define calloc(n, s)	\
-	({						\
-		size_t _nmemb = (n);		\
+#define calloc(n, s)						\
+	({							\
+		size_t _nmemb = (n);				\
 		size_t _size = (s);				\
 		void *_res = calloc(_nmemb,_size);		\
-		TRC_DEBUG(ALLOC, "calloc(%zu,%zu) -> %p\n",		\
+		TRC_DEBUG(ALLOC, "calloc(%zu,%zu) -> %p\n",	\
 					_nmemb, _size, _res);	\
-		_res;			\
+		_res;						\
 	})
-#define realloc(p, s)		\
+#define realloc(p, s)						\
 	({							\
+		void *_ptr = (p);				\
+		size_t _size = (s);				\
+		void *_res = realloc(_ptr, _size);		\
+		TRC_DEBUG(ALLOC, "realloc(%p,%zu) -> %p\n",	\
+					_ptr, _size, _res);	\
+		_res;						\
+	 })
+#define free(p)						\
+	({						\
 		void *_ptr = (p);			\
-		size_t _size = (s);		\
-		void *_res = realloc(_ptr, _size);		\
-		TRC_DEBUG(ALLOC, "realloc(%p,%zu) -> %p\n",		\
-					_ptr, _size, _res);		\
-		_res;			\
-	 })
-#define free(p)			\
-	({				\
-		void *_ptr = (p);	\
 		TRC_DEBUG(ALLOC, "free(%p)\n", _ptr);	\
-		free(_ptr);			\
+		free(_ptr);				\
 	})
 #else
 static inline void *
@@ -2172,10 +2154,7 @@
 }
 #define free(p)	free_debug((p))
 #endif
-<<<<<<< HEAD
 #endif
-=======
->>>>>>> 0434975f
 
 #include "gdk_delta.h"
 #include "gdk_hash.h"
