--- conflicted
+++ resolved
@@ -704,22 +704,6 @@
  *
  *  @c image{http://monetdb.cwi.nl/projects/monetdb-mk/imgs/bat2,,,,feps}
  */
-
-enum prop_t {
-	GDK_MIN_VALUE = 3,	/* smallest non-nil value in BAT */
-	GDK_MIN_POS,		/* BUN position of smallest value  */
-	GDK_MAX_VALUE,		/* largest non-nil value in BAT */
-	GDK_MAX_POS,		/* BUN position of largest value  */
-	GDK_HASH_BUCKETS,	/* last used hash bucket size */
-	GDK_NUNIQUE,		/* number of unique values */
-	GDK_UNIQUE_ESTIMATE,	/* estimate of number of distinct values */
-};
-
-struct PROPrec {
-	enum prop_t id;
-	ValRecord v;
-	struct PROPrec *next;	/* simple chain of properties */
-};
 
 typedef struct PROPrec PROPrec;
 
@@ -2131,10 +2115,6 @@
  * properties. They can be used to improve query processing at higher
  * levels.
  */
-<<<<<<< HEAD
-
-gdk_export PROPrec *BATgetprop(BAT *b, enum prop_t idx);
-=======
 enum prop_t {
 	GDK_MIN_VALUE = 3,	/* smallest non-nil value in BAT */
 	GDK_MIN_POS,		/* BUN position of smallest value  */
@@ -2145,7 +2125,6 @@
 	GDK_UNIQUE_ESTIMATE,	/* estimate of number of distinct values */
 };
 gdk_export ValPtr BATgetprop(BAT *b, enum prop_t idx);
->>>>>>> bc6f3217
 
 /*
  * @- BAT relational operators
