/*
 * This Source Code Form is subject to the terms of the Mozilla Public
 * License, v. 2.0.  If a copy of the MPL was not distributed with this
 * file, You can obtain one at http://mozilla.org/MPL/2.0/.
 *
 * Copyright 1997 - July 2008 CWI, August 2008 - 2020 MonetDB B.V.
 */

/*
 * @t The Goblin Database Kernel
 * @v Version 3.05
 * @a Martin L. Kersten, Peter Boncz, Niels Nes, Sjoerd Mullender
 *
 * @+ The Inner Core
 * The innermost library of the MonetDB database system is formed by
 * the library called GDK, an abbreviation of Goblin Database Kernel.
 * Its development was originally rooted in the design of a pure
 * active-object-oriented programming language, before development
 * was shifted towards a re-usable database kernel engine.
 *
 * GDK is a C library that provides ACID properties on a DSM model
 * @tex
 * [@cite{Copeland85}]
 * @end tex
 * , using main-memory
 * database algorithms
 * @tex
 * [@cite{Garcia-Molina92}]
 * @end tex
 *  built on virtual-memory
 * OS primitives and multi-threaded parallelism.
 * Its implementation has undergone various changes over its decade
 * of development, many of which were driven by external needs to
 * obtain a robust and fast database system.
 *
 * The coding scheme explored in GDK has also laid a foundation to
 * communicate over time experiences and to provide (hopefully)
 * helpful advice near to the place where the code-reader needs it.
 * Of course, over such a long time the documentation diverges from
 * reality. Especially in areas where the environment of this package
 * is being described.
 * Consider such deviations as historic landmarks, e.g. crystallization
 * of brave ideas and mistakes rectified at a later stage.
 *
 * @+ Short Outline
 * The facilities provided in this implementation are:
 * @itemize
 * @item
 * GDK or Goblin Database Kernel routines for session management
 * @item
 *  BAT routines that define the primitive operations on the
 * database tables (BATs).
 * @item
 *  BBP routines to manage the BAT Buffer Pool (BBP).
 * @item
 *  ATOM routines to manipulate primitive types, define new types
 * using an ADT interface.
 * @item
 *  HEAP routines for manipulating heaps: linear spaces of memory
 * that are GDK's vehicle of mass storage (on which BATs are built).
 * @item
 *  DELTA routines to access inserted/deleted elements within a
 * transaction.
 * @item
 *  HASH routines for manipulating GDK's built-in linear-chained
 * hash tables, for accelerating lookup searches on BATs.
 * @item
 *  TM routines that provide basic transaction management primitives.
 * @item
 *  TRG routines that provided active database support. [DEPRECATED]
 * @item
 *  ALIGN routines that implement BAT alignment management.
 * @end itemize
 *
 * The Binary Association Table (BAT) is the lowest level of storage
 * considered in the Goblin runtime system
 * @tex
 * [@cite{Goblin}]
 * @end tex
 * .  A BAT is a
 * self-descriptive main-memory structure that represents the
 * @strong{binary relationship} between two atomic types.  The
 * association can be defined over:
 * @table @code
 * @item void:
 *  virtual-OIDs: a densely ascending column of OIDs (takes zero-storage).
 * @item bit:
 *  Booleans, implemented as one byte values.
 * @item bte:
 *  Tiny (1-byte) integers (8-bit @strong{integer}s).
 * @item sht:
 *  Short integers (16-bit @strong{integer}s).
 * @item int:
 *  This is the C @strong{int} type (32-bit).
 * @item oid:
 *  Unique @strong{long int} values uses as object identifier. Highest
 *	    bit cleared always.  Thus, oids-s are 31-bit numbers on
 *	    32-bit systems, and 63-bit numbers on 64-bit systems.
 * @item ptr:
 * Memory pointer values. DEPRECATED.  Can only be stored in transient
 * BATs.
 * @item flt:
 *  The IEEE @strong{float} type.
 * @item dbl:
 *  The IEEE @strong{double} type.
 * @item lng:
 *  Longs: the C @strong{long long} type (64-bit integers).
 * @item hge:
 *  "huge" integers: the GCC @strong{__int128} type (128-bit integers).
 * @item str:
 *  UTF-8 strings (Unicode). A zero-terminated byte sequence.
 * @item bat:
 *  Bat descriptor. This allows for recursive administered tables, but
 *  severely complicates transaction management. Therefore, they CAN
 *  ONLY BE STORED IN TRANSIENT BATs.
 * @end table
 *
 * This model can be used as a back-end model underlying other -higher
 * level- models, in order to achieve @strong{better performance} and
 * @strong{data independence} in one go. The relational model and the
 * object-oriented model can be mapped on BATs by vertically splitting
 * every table (or class) for each attribute. Each such a column is
 * then stored in a BAT with type @strong{bat[oid,attribute]}, where
 * the unique object identifiers link tuples in the different BATs.
 * Relationship attributes in the object-oriented model hence are
 * mapped to @strong{bat[oid,oid]} tables, being equivalent to the
 * concept of @emph{join indexes} @tex [@cite{Valduriez87}] @end tex .
 *
 * The set of built-in types can be extended with user-defined types
 * through an ADT interface.  They are linked with the kernel to
 * obtain an enhanced library, or they are dynamically loaded upon
 * request.
 *
 * Types can be derived from other types. They represent something
 * different than that from which they are derived, but their internal
 * storage management is equal. This feature facilitates the work of
 * extension programmers, by enabling reuse of implementation code,
 * but is also used to keep the GDK code portable from 32-bits to
 * 64-bits machines: the @strong{oid} and @strong{ptr} types are
 * derived from @strong{int} on 32-bits machines, but is derived from
 * @strong{lng} on 64 bits machines. This requires changes in only two
 * lines of code each.
 *
 * To accelerate lookup and search in BATs, GDK supports one built-in
 * search accelerator: hash tables. We choose an implementation
 * efficient for main-memory: bucket chained hash
 * @tex
 * [@cite{LehCar86,Analyti92}]
 * @end tex
 * . Alternatively, when the table is sorted, it will resort to
 * merge-scan operations or binary lookups.
 *
 * BATs are built on the concept of heaps, which are large pieces of
 * main memory. They can also consist of virtual memory, in case the
 * working set exceeds main-memory. In this case, GDK supports
 * operations that cluster the heaps of a BAT, in order to improve
 * performance of its main-memory.
 *
 *
 * @- Rationale
 * The rationale for choosing a BAT as the building block for both
 * relational and object-oriented system is based on the following
 * observations:
 *
 * @itemize
 * @item -
 * Given the fact that CPU speed and main-memory increase in current
 * workstation hardware for the last years has been exceeding IO
 * access speed increase, traditional disk-page oriented algorithms do
 * no longer take best advantage of hardware, in most database
 * operations.
 *
 * Instead of having a disk-block oriented kernel with a large memory
 * cache, we choose to build a main-memory kernel, that only under
 * large data volumes slowly degrades to IO-bound performance,
 * comparable to traditional systems
 * @tex
 * [@cite{boncz95,boncz96}]
 * @end tex
 * .
 *
 * @item -
 * Traditional (disk-based) relational systems move too much data
 * around to save on (main-memory) join operations.
 *
 * The fully decomposed store (DSM
 * @tex
 * [@cite{Copeland85})]
 * @end tex
 * assures that only those attributes of a relation that are needed,
 * will have to be accessed.
 *
 * @item -
 * The data management issues for a binary association is much
 * easier to deal with than traditional @emph{struct}-based approaches
 * encountered in relational systems.
 *
 * @item -
 * Object-oriented systems often maintain a double cache, one with the
 * disk-based representation and a C pointer-based main-memory
 * structure.  This causes expensive conversions and replicated
 * storage management.  GDK does not do such `pointer swizzling'. It
 * used virtual-memory (@strong{mmap()}) and buffer management advice
 * (@strong{madvise()}) OS primitives to cache only once. Tables take
 * the same form in memory as on disk, making the use of this
 * technique transparent
 * @tex
 * [@cite{oo7}]
 * @end tex
 * .
 * @end itemize
 *
 * A RDBMS or OODBMS based on BATs strongly depends on our ability to
 * efficiently support tuples and to handle small joins, respectively.
 *
 * The remainder of this document describes the Goblin Database kernel
 * implementation at greater detail. It is organized as follows:
 * @table @code
 * @item @strong{GDK Interface}:
 *
 * It describes the global interface with which GDK sessions can be
 * started and ended, and environment variables used.
 *
 * @item @strong{Binary Association Tables}:
 *
 * As already mentioned, these are the primary data structure of GDK.
 * This chapter describes the kernel operations for creation,
 * destruction and basic manipulation of BATs and BUNs (i.e. tuples:
 * Binary UNits).
 *
 * @item @strong{BAT Buffer Pool:}
 *
 * All BATs are registered in the BAT Buffer Pool. This directory is
 * used to guide swapping in and out of BATs. Here we find routines
 * that guide this swapping process.
 *
 * @item @strong{GDK Extensibility:}
 *
 * Atoms can be defined using a unified ADT interface.  There is also
 * an interface to extend the GDK library with dynamically linked
 * object code.
 *
 * @item @strong{GDK Utilities:}
 *
 * Memory allocation and error handling primitives are
 * provided. Layers built on top of GDK should use them, for proper
 * system monitoring.  Thread management is also included here.
 *
 * @item @strong{Transaction Management:}
 *
 * For the time being, we just provide BAT-grained concurrency and
 * global transactions. Work is needed here.
 *
 * @item @strong{BAT Alignment:}
 * Due to the mapping of multi-ary datamodels onto the BAT model, we
 * expect many correspondences among BATs, e.g.
 * @emph{bat(oid,attr1),..  bat(oid,attrN)} vertical
 * decompositions. Frequent activities will be to jump from one
 * attribute to the other (`bunhopping'). If the head columns are
 * equal lists in two BATs, merge or even array lookups can be used
 * instead of hash lookups. The alignment interface makes these
 * relations explicitly manageable.
 *
 * In GDK, complex data models are mapped with DSM on binary tables.
 * Usually, one decomposes @emph{N}-ary relations into @emph{N} BATs
 * with an @strong{oid} in the head column, and the attribute in the
 * tail column.  There may well be groups of tables that have the same
 * sets of @strong{oid}s, equally ordered. The alignment interface is
 * intended to make this explicit.  Implementations can use this
 * interface to detect this situation, and use cheaper algorithms
 * (like merge-join, or even array lookup) instead.
 *
 * @item @strong{BAT Iterators:}
 *
 * Iterators are C macros that generally encapsulate a complex
 * for-loop.  They would be the equivalent of cursors in the SQL
 * model. The macro interface (instead of a function call interface)
 * is chosen to achieve speed when iterating main-memory tables.
 *
 * @item @strong{Common BAT Operations:}
 *
 * These are much used operations on BATs, such as aggregate functions
 * and relational operators. They are implemented in terms of BAT- and
 * BUN-manipulation GDK primitives.
 * @end table
 *
 * @+ Interface Files
 * In this section we summarize the user interface to the GDK library.
 * It consist of a header file (gdk.h) and an object library
 * (gdklib.a), which implements the required functionality. The header
 * file must be included in any program that uses the library. The
 * library must be linked with such a program.
 *
 * @- Database Context
 *
 * The MonetDB environment settings are collected in a configuration
 * file. Amongst others it contains the location of the database
 * directory.  First, the database directory is closed for other
 * servers running at the same time.  Second, performance enhancements
 * may take effect, such as locking the code into memory (if the OS
 * permits) and preloading the data dictionary.  An error at this
 * stage normally lead to an abort.
 */

#ifndef _GDK_H_
#define _GDK_H_

/* standard includes upon which all configure tests depend */
#ifdef HAVE_SYS_TYPES_H
# include <sys/types.h>
#endif
#ifdef HAVE_SYS_STAT_H
# include <sys/stat.h>
#endif
#include <stddef.h>
#include <string.h>
#ifdef HAVE_UNISTD_H
# include <unistd.h>
#endif

#include <ctype.h>		/* isspace etc. */

#ifdef HAVE_SYS_FILE_H
# include <sys/file.h>
#endif

#ifdef HAVE_DIRENT_H
# include <dirent.h>
#endif

#include <limits.h>		/* for *_MIN and *_MAX */
#include <float.h>		/* for FLT_MAX and DBL_MAX */

#include "gdk_system.h"
#include "gdk_posix.h"
#include "stream.h"
#include "mstring.h"

#undef MIN
#undef MAX
#define MAX(A,B)	((A)<(B)?(B):(A))
#define MIN(A,B)	((A)>(B)?(B):(A))

/* defines from ctype with casts that allow passing char values */
#define GDKisspace(c)	isspace((unsigned char) (c))
#define GDKisalnum(c)	isalnum((unsigned char) (c))
#define GDKisdigit(c)	isdigit((unsigned char) (c))

#define BATDIR		"bat"
#define TEMPDIR_NAME	"TEMP_DATA"

#define DELDIR		BATDIR DIR_SEP_STR "DELETE_ME"
#define BAKDIR		BATDIR DIR_SEP_STR "BACKUP"
#define SUBDIR		BAKDIR DIR_SEP_STR "SUBCOMMIT" /* note K, not T */
#define LEFTDIR		BATDIR DIR_SEP_STR "LEFTOVERS"
#define TEMPDIR		BATDIR DIR_SEP_STR TEMPDIR_NAME

/*
   See `man mserver5` or tools/mserver/mserver5.1
   for a documentation of the following debug options.
*/

#define THRDMASK	(1)
#define THRDDEBUG	if (GDKdebug & THRDMASK)
#define CHECKMASK	(1<<1)
#define CHECKDEBUG	if (GDKdebug & CHECKMASK)
#define MEMMASK		(1<<2)
#define MEMDEBUG	if (GDKdebug & MEMMASK)
#define PROPMASK	(1<<3)
#define PROPDEBUG	if (GDKdebug & PROPMASK)
#define IOMASK		(1<<4)
#define IODEBUG		if (GDKdebug & IOMASK)
#define BATMASK		(1<<5)
#define BATDEBUG	if (GDKdebug & BATMASK)
/* PARSEMASK not used anymore
#define PARSEMASK	(1<<6)
#define PARSEDEBUG	if (GDKdebug & PARSEMASK)
*/
#define PARMASK		(1<<7)
#define PARDEBUG	if (GDKdebug & PARMASK)
/* HEADLESSMASK not used anymore
#define HEADLESSMASK	(1<<8)
#define HEADLESSDEBUG	if (GDKdebug & HEADLESSMASK)
*/
#define TMMASK		(1<<9)
#define TMDEBUG		if (GDKdebug & TMMASK)
#define TEMMASK		(1<<10)
#define TEMDEBUG	if (GDKdebug & TEMMASK)
/* DLMASK not used anymore
#define DLMASK		(1<<11)
#define DLDEBUG		if (GDKdebug & DLMASK)
*/
#define PERFMASK	(1<<12)
#define PERFDEBUG	if (GDKdebug & PERFMASK)
#define DELTAMASK	(1<<13)
#define DELTADEBUG	if (GDKdebug & DELTAMASK)
#define LOADMASK	(1<<14)
#define LOADDEBUG	if (GDKdebug & LOADMASK)
/* YACCMASK not used anymore
#define YACCMASK	(1<<15)
#define YACCDEBUG	if (GDKdebug & YACCMASK)
*/
/*
#define ?tcpip?		if (GDKdebug&(1<<16))
#define ?monet_multiplex?	if (GDKdebug&(1<<17))
#define ?ddbench?	if (GDKdebug&(1<<18))
#define ?ddbench?	if (GDKdebug&(1<<19))
#define ?ddbench?	if (GDKdebug&(1<<20))
*/
#define ACCELMASK	(1<<20)
#define ACCELDEBUG	if (GDKdebug & (ACCELMASK|ALGOMASK))
#define ALGOMASK	(1<<21)
#define ALGODEBUG	if (GDKdebug & ALGOMASK)
#define ESTIMASK	(1<<22)
#define ESTIDEBUG	if (GDKdebug & ESTIMASK)
/* XPROPMASK not used anymore
#define XPROPMASK	(1<<23)
#define XPROPDEBUG	if (GDKdebug & XPROPMASK)
*/

#define NOSYNCMASK	(1<<24)

#define DEADBEEFMASK	(1<<25)
#define DEADBEEFCHK	if (!(GDKdebug & DEADBEEFMASK))

#define ALLOCMASK	(1<<26)
#define ALLOCDEBUG	if (GDKdebug & ALLOCMASK)

/* M5, only; cf.,
 * monetdb5/mal/mal.h
 */
#define OPTMASK		(1<<27)
#define OPTDEBUG	if (GDKdebug & OPTMASK)

#define HEAPMASK	(1<<28)
#define HEAPDEBUG	if (GDKdebug & HEAPMASK)

#define FORCEMITOMASK	(1<<29)
#define FORCEMITODEBUG	if (GDKdebug & FORCEMITOMASK)

/*
 * @- GDK session handling
 * @multitable @columnfractions 0.08 0.7
 * @item int
 * @tab GDKinit (char *db, char *dbpath, int allocmap)
 * @item int
 * @tab GDKexit (int status)
 * @end multitable
 *
 * The session is bracketed by GDKinit and GDKexit. Initialization
 * involves setting up the administration for database access, such as
 * memory allocation for the database buffer pool.  During the exit
 * phase any pending transaction is aborted and the database is freed
 * for access by other users.  A zero is returned upon encountering an
 * erroneous situation.
 *
 * @- Definitions
 * The interface definitions for the application programs are shown
 * below.  The global variables should not be modified directly.
 */
#ifndef TRUE
#define TRUE		true
#define FALSE		false
#endif

#define BATMARGIN	1.2	/* extra free margin for new heaps */
#define BATTINY_BITS	8
#define BATTINY		((BUN)1<<BATTINY_BITS)	/* minimum allocation buncnt for a BAT */

enum {
	TYPE_void = 0,
	TYPE_bit,
	TYPE_bte,
	TYPE_sht,
	TYPE_bat,		/* BAT id: index in BBPcache */
	TYPE_int,
	TYPE_oid,
	TYPE_ptr,		/* C pointer! */
	TYPE_flt,
	TYPE_dbl,
	TYPE_lng,
#ifdef HAVE_HGE
	TYPE_hge,
#endif
	TYPE_str,
	TYPE_any = 255,		/* limit types to <255! */
};

typedef int8_t bit;
typedef int8_t bte;
typedef int16_t sht;
typedef int64_t lng;
typedef uint64_t ulng;

#define SIZEOF_OID	SIZEOF_SIZE_T
typedef size_t oid;
#define OIDFMT		"%zu"

typedef int bat;		/* Index into BBP */
typedef void *ptr;		/* Internal coding of types */

#define SIZEOF_PTR	SIZEOF_VOID_P
typedef float flt;
typedef double dbl;
typedef char *str;

#define SIZEOF_LNG		8
#define LL_CONSTANT(val)	INT64_C(val)
#define LLFMT			"%" PRId64
#define ULLFMT			"%" PRIu64
#define LLSCN			"%" SCNd64
#define ULLSCN			"%" SCNu64

typedef oid var_t;		/* type used for heap index of var-sized BAT */
#define SIZEOF_VAR_T	SIZEOF_OID
#define VARFMT		OIDFMT

#if SIZEOF_VAR_T == SIZEOF_INT
#define VAR_MAX		((var_t) INT_MAX)
#else
#define VAR_MAX		((var_t) INT64_MAX)
#endif

typedef oid BUN;		/* BUN position */
#define SIZEOF_BUN	SIZEOF_OID
#define BUNFMT		OIDFMT
/* alternatively:
typedef size_t BUN;
#define SIZEOF_BUN	SIZEOF_SIZE_T
#define BUNFMT		"%zu"
*/
#if SIZEOF_BUN == SIZEOF_INT
#define BUN_NONE ((BUN) INT_MAX)
#else
#define BUN_NONE ((BUN) INT64_MAX)
#endif
#define BUN_MAX (BUN_NONE - 1)	/* maximum allowed size of a BAT */

/*
 * @- Checking and Error definitions:
 */
typedef enum { GDK_FAIL, GDK_SUCCEED } gdk_return;

#define ATOMextern(t)	(ATOMstorage(t) >= TYPE_str)

typedef enum {
	PERSISTENT = 0,
	TRANSIENT,
} role_t;

/* Heap storage modes */
typedef enum {
	STORE_MEM     = 0,	/* load into GDKmalloced memory */
	STORE_MMAP    = 1,	/* mmap() into virtual memory */
	STORE_PRIV    = 2,	/* BAT copy of copy-on-write mmap */
	STORE_CMEM    = 3,	/* load into malloc (not GDKmalloc) memory*/
	STORE_NOWN    = 4,	/* memory not owned by the BAT */
	STORE_MMAPABS = 5,	/* mmap() into virtual memory from an
				 * absolute path (not part of dbfarm) */
	STORE_INVALID		/* invalid value, used to indicate error */
} storage_t;

typedef struct {
	size_t free;		/* index where free area starts. */
	size_t size;		/* size of the heap (bytes) */
	char *base;		/* base pointer in memory. */
	char filename[32];	/* file containing image of the heap */

	bte farmid;		/* id of farm where heap is located */
	bool copied:1,		/* a copy of an existing map. */
		hashash:1,	/* the string heap contains hash values */
		cleanhash:1,	/* string heaps must clean hash */
		dirty:1;	/* specific heap dirty marker */
	storage_t storage;	/* storage mode (mmap/malloc). */
	storage_t newstorage;	/* new desired storage mode at re-allocation. */
	bat parentid;		/* cache id of VIEW parent bat */
} Heap;

typedef struct Hash Hash;
typedef struct Imprints Imprints;

/*
 * @+ Binary Association Tables
 * Having gone to the previous preliminary definitions, we will now
 * introduce the structure of Binary Association Tables (BATs) in
 * detail. They are the basic storage unit on which GDK is modeled.
 *
 * The BAT holds an unlimited number of binary associations, called
 * BUNs (@strong{Binary UNits}).  The two attributes of a BUN are
 * called @strong{head} (left) and @strong{tail} (right) in the
 * remainder of this document.
 *
 *  @c image{http://monetdb.cwi.nl/projects/monetdb-mk/imgs/bat1,,,,feps}
 *
 * The above figure shows what a BAT looks like. It consists of two
 * columns, called head and tail, such that we have always binary
 * tuples (BUNs). The overlooking structure is the @strong{BAT
 * record}.  It points to a heap structure called the @strong{BUN
 * heap}.  This heap contains the atomic values inside the two
 * columns. If they are fixed-sized atoms, these atoms reside directly
 * in the BUN heap. If they are variable-sized atoms (such as string
 * or polygon), however, the columns has an extra heap for storing
 * those (such @strong{variable-sized atom heaps} are then referred to
 * as @strong{Head Heap}s and @strong{Tail Heap}s). The BUN heap then
 * contains integer byte-offsets (fixed-sized, of course) into a head-
 * or tail-heap.
 *
 * The BUN heap contains a contiguous range of BUNs. It starts after
 * the @strong{first} pointer, and finishes at the end in the
 * @strong{free} area of the BUN. All BUNs after the @strong{inserted}
 * pointer have been added in the last transaction (and will be
 * deleted on a transaction abort). All BUNs between the
 * @strong{deleted} pointer and the @strong{first} have been deleted
 * in this transaction (and will be reinserted at a transaction
 * abort).
 *
 * The location of a certain BUN in a BAT may change between
 * successive library routine invocations.  Therefore, one should
 * avoid keeping references into the BAT storage area for long
 * periods.
 *
 * Passing values between the library routines and the enclosing C
 * program is primarily through value pointers of type ptr. Pointers
 * into the BAT storage area should only be used for retrieval. Direct
 * updates of data stored in a BAT is forbidden. The user should
 * adhere to the interface conventions to guarantee the integrity
 * rules and to maintain the (hidden) auxiliary search structures.
 *
 * @- GDK variant record type
 * When manipulating values, MonetDB puts them into value records.
 * The built-in types have a direct entry in the union. Others should
 * be represented as a pointer of memory in pval or as a string, which
 * is basically the same. In such cases the len field indicates the
 * size of this piece of memory.
 */
typedef struct {
	union {			/* storage is first in the record */
		int ival;
		oid oval;
		sht shval;
		bte btval;
		flt fval;
		ptr pval;
		bat bval;
		str sval;
		dbl dval;
		lng lval;
#ifdef HAVE_HGE
		hge hval;
#endif
	} val;
	size_t len;
	int vtype;
} *ValPtr, ValRecord;

/* interface definitions */
gdk_export void *VALconvert(int typ, ValPtr t);
gdk_export char *VALformat(const ValRecord *res);
gdk_export ValPtr VALcopy(ValPtr dst, const ValRecord *src);
gdk_export ValPtr VALinit(ValPtr d, int tpe, const void *s);
gdk_export void VALempty(ValPtr v);
gdk_export void VALclear(ValPtr v);
gdk_export ValPtr VALset(ValPtr v, int t, void *p);
gdk_export void *VALget(ValPtr v);
gdk_export int VALcmp(const ValRecord *p, const ValRecord *q);
gdk_export int VALisnil(const ValRecord *v);

/*
 * @- The BAT record
 * The elements of the BAT structure are introduced in the remainder.
 * Instead of using the underlying types hidden beneath it, one should
 * use a @emph{BAT} type that is supposed to look like this:
 * @verbatim
 * typedef struct {
 *           // static BAT properties
 *           bat    batCacheid;       // bat id: index in BBPcache
 *           bool   batTransient;     // persistence mode
 *           bool   batCopiedtodisk;  // BAT is saved on disk?
 *           // dynamic BAT properties
 *           int    batHeat;          // heat of BAT in the BBP
 *           bool   batDirtydesc;     // BAT descriptor specific dirty flag
 *           Heap*  batBuns;          // Heap where the buns are stored
 *           // DELTA status
 *           BUN    batInserted;      // first inserted BUN
 *           BUN    batCount;         // Tuple count
 *           // Tail properties
 *           int    ttype;            // Tail type number
 *           str    tident;           // name for tail column
 *           bool   tkey;             // tail values are unique
 *           bool   tnonil;           // tail has no nils
 *           bool   tsorted;          // are tail values currently ordered?
 *           bool   tvarsized;        // for speed: tail type is varsized?
 *           // Tail storage
 *           int    tloc;             // byte-offset in BUN for tail elements
 *           Heap   *theap;           // heap for varsized tail values
 *           Hash   *thash;           // linear chained hash table on tail
 *           Imprints *timprints;     // column imprints index on tail
 *           orderidx torderidx;      // order oid index on tail
 *  } BAT;
 * @end verbatim
 *
 * The internal structure of the @strong{BAT} record is in fact much
 * more complex, but GDK programmers should refrain of making use of
 * that.
 *
 * Since we don't want to pay cost to keep both views in line with
 * each other under BAT updates, we work with shared pieces of memory
 * between the two views. An update to one will thus automatically
 * update the other.  In the same line, we allow @strong{synchronized
 * BATs} (BATs with identical head columns, and marked as such in the
 * @strong{BAT Alignment} interface) now to be clustered horizontally.
 *
 *  @c image{http://monetdb.cwi.nl/projects/monetdb-mk/imgs/bat2,,,,feps}
 */

typedef struct PROPrec PROPrec;

/* see also comment near BATassertProps() for more information about
 * the properties */
typedef struct {
	str id;			/* label for column */

	uint16_t width;		/* byte-width of the atom array */
	int8_t type;		/* type id. */
	uint8_t shift;		/* log2 of bun width */
	bool varsized:1,	/* varsized/void (true) or fixedsized (false) */
		key:1,		/* no duplicate values present */
		nonil:1,	/* there are no nils in the column */
		nil:1,		/* there is a nil in the column */
		sorted:1,	/* column is sorted in ascending order */
		revsorted:1;	/* column is sorted in descending order */
	BUN nokey[2];		/* positions that prove key==FALSE */
	BUN nosorted;		/* position that proves sorted==FALSE */
	BUN norevsorted;	/* position that proves revsorted==FALSE */
	oid seq;		/* start of dense sequence */

	Heap heap;		/* space for the column. */
	Heap *vheap;		/* space for the varsized data. */
	Hash *hash;		/* hash table */
	Imprints *imprints;	/* column imprints index */
	Heap *orderidx;		/* order oid index */

	PROPrec *props;		/* list of dynamic properties stored in the bat descriptor */
} COLrec;

#define ORDERIDXOFF		3

/* assert that atom width is power of 2, i.e., width == 1<<shift */
#define assert_shift_width(shift,width) assert(((shift) == 0 && (width) == 0) || ((unsigned)1<<(shift)) == (unsigned)(width))

#define GDKLIBRARY_TALIGN	061036U	/* talign field in BBP.dir */
#define GDKLIBRARY_NIL_NAN	061037U	/* flt/dbl NIL not represented by NaN */
#define GDKLIBRARY_BLOB_SORT	061040U /* blob compare changed */
#define GDKLIBRARY_OLDDATE	061041U
#define GDKLIBRARY		061042U

typedef struct BAT {
	/* static bat properties */
	bat batCacheid;		/* index into BBP */
	oid hseqbase;		/* head seq base */

	/* dynamic bat properties */
	MT_Id creator_tid;	/* which thread created it */
	bool
	 batCopiedtodisk:1,	/* once written */
	 batDirtyflushed:1,	/* was dirty before commit started? */
	 batDirtydesc:1,	/* bat descriptor dirty marker */
	 batTransient:1;	/* should the BAT persist on disk? */
	uint8_t	/* adjacent bit fields are packed together (if they fit) */
	 batRestricted:2;	/* access privileges */
	role_t batRole;		/* role of the bat */
	uint16_t unused; 	/* value=0 for now (sneakily used by mat.c) */
	int batSharecnt;	/* incoming view count */

	/* delta status administration */
	BUN batInserted;	/* start of inserted elements */
	BUN batCount;		/* tuple count */
	BUN batCapacity;	/* tuple capacity */

	/* dynamic column properties */
	COLrec T;		/* column info */

	MT_Lock batIdxLock;	/* lock to manipulate indexes */
} BAT;

typedef struct BATiter {
	BAT *b;
	oid tvid;
} BATiter;

/* macros to hide complexity of the BAT structure */
#define ttype		T.type
#define tkey		T.key
#define tvarsized	T.varsized
#define tseqbase	T.seq
#define tsorted		T.sorted
#define trevsorted	T.revsorted
#define tident		T.id
#define torderidx	T.orderidx
#define twidth		T.width
#define tshift		T.shift
#define tnonil		T.nonil
#define tnil		T.nil
#define tnokey		T.nokey
#define tnosorted	T.nosorted
#define tnorevsorted	T.norevsorted
#define theap		T.heap
#define tvheap		T.vheap
#define thash		T.hash
#define timprints	T.imprints
#define tprops		T.props



/*
 * @- Heap Management
 * Heaps are the low-level entities of mass storage in
 * BATs. Currently, they can either be stored on disk, loaded into
 * memory, or memory mapped.
 * @multitable @columnfractions 0.08 0.7
 * @item int
 * @tab
 *  HEAPalloc (Heap *h, size_t nitems, size_t itemsize);
 * @item int
 * @tab
 *  HEAPfree (Heap *h, bool remove);
 * @item int
 * @tab
 *  HEAPextend (Heap *h, size_t size, bool mayshare);
 * @item int
 * @tab
 *  HEAPload (Heap *h, str nme,ext, bool trunc);
 * @item int
 * @tab
 *  HEAPsave (Heap *h, str nme,ext, bool dosync);
 * @item int
 * @tab
 *  HEAPcopy (Heap *dst,*src);
 * @item int
 * @tab
 *  HEAPdelete (Heap *dst, str o, str ext);
 * @item int
 * @tab
 *  HEAPwarm (Heap *h);
 * @end multitable
 *
 *
 * These routines should be used to alloc free or extend heaps; they
 * isolate you from the different ways heaps can be accessed.
 */
gdk_export gdk_return HEAPextend(Heap *h, size_t size, bool mayshare)
	__attribute__((__warn_unused_result__));
gdk_export size_t HEAPvmsize(Heap *h);
gdk_export size_t HEAPmemsize(Heap *h);

/*
 * @- Internal HEAP Chunk Management
 * Heaps are used in BATs to store data for variable-size atoms.  The
 * implementor must manage malloc()/free() functionality for atoms in
 * this heap. A standard implementation is provided here.
 *
 * @table @code
 * @item void
 * HEAP_initialize  (Heap* h, size_t nbytes, size_t nprivate, int align )
 * @item void
 * HEAP_destroy     (Heap* h)
 * @item var_t
 * HEAP_malloc      (Heap* heap, size_t nbytes)
 * @item void
 * HEAP_free        (Heap *heap, var_t block)
 * @item int
 * HEAP_private     (Heap* h)
 * @item void
 * HEAP_printstatus (Heap* h)
 * @end table
 *
 * The heap space starts with a private space that is left untouched
 * by the normal chunk allocation.  You can use this private space
 * e.g. to store the root of an rtree HEAP_malloc allocates a chunk of
 * memory on the heap, and returns an index to it.  HEAP_free frees a
 * previously allocated chunk HEAP_private returns an integer index to
 * private space.
 */

gdk_export void HEAP_initialize(
	Heap *heap,		/* nbytes -- Initial size of the heap. */
	size_t nbytes,		/* alignment -- for objects on the heap. */
	size_t nprivate,	/* nprivate -- Size of private space */
	int alignment		/* alignment restriction for allocated chunks */
	);

gdk_export var_t HEAP_malloc(Heap *heap, size_t nbytes);
gdk_export void HEAP_free(Heap *heap, var_t block);

/*
 * @- BAT construction
 * @multitable @columnfractions 0.08 0.7
 * @item @code{BAT* }
 * @tab COLnew (oid headseq, int tailtype, BUN cap, role_t role)
 * @item @code{BAT* }
 * @tab BATextend (BAT *b, BUN newcap)
 * @end multitable
 *
 * A temporary BAT is instantiated using COLnew with the type aliases
 * of the required binary association. The aliases include the
 * built-in types, such as TYPE_int....TYPE_ptr, and the atomic types
 * introduced by the user. The initial capacity to be accommodated
 * within a BAT is indicated by cap.  Their extend is automatically
 * incremented upon storage overflow.  Failure to create the BAT
 * results in a NULL pointer.
 *
 * The routine BATclone creates an empty BAT storage area with the
 * properties inherited from its argument.
 */
gdk_export BAT *COLnew(oid hseq, int tltype, BUN capacity, role_t role)
	__attribute__((__warn_unused_result__));
gdk_export BAT *BATdense(oid hseq, oid tseq, BUN cnt)
	__attribute__((__warn_unused_result__));
gdk_export gdk_return BATextend(BAT *b, BUN newcap)
	__attribute__((__warn_unused_result__));

/* internal */
gdk_export uint8_t ATOMelmshift(int sz);

gdk_export gdk_return GDKupgradevarheap(BAT *b, var_t v, bool copyall, bool mayshare)
	__attribute__((__warn_unused_result__));
gdk_export gdk_return BUNappend(BAT *b, const void *right, bool force)
	__attribute__((__warn_unused_result__));
gdk_export gdk_return BATappend(BAT *b, BAT *n, BAT *s, bool force)
	__attribute__((__warn_unused_result__));

gdk_export gdk_return BUNdelete(BAT *b, oid o)
	__attribute__((__warn_unused_result__));
gdk_export gdk_return BATdel(BAT *b, BAT *d)
	__attribute__((__warn_unused_result__));

gdk_export gdk_return BUNinplace(BAT *b, BUN p, const void *right, bool force)
	__attribute__((__warn_unused_result__));
gdk_export gdk_return BATreplace(BAT *b, BAT *p, BAT *n, bool force)
	__attribute__((__warn_unused_result__));

/* Functions to perform a binary search on a sorted BAT.
 * See gdk_search.c for details. */
gdk_export BUN SORTfnd(BAT *b, const void *v);
gdk_export BUN SORTfndfirst(BAT *b, const void *v);
gdk_export BUN SORTfndlast(BAT *b, const void *v);

gdk_export BUN ORDERfnd(BAT *b, const void *v);
gdk_export BUN ORDERfndfirst(BAT *b, const void *v);
gdk_export BUN ORDERfndlast(BAT *b, const void *v);

gdk_export BUN BUNfnd(BAT *b, const void *right);

#define BUNfndVOID(b, v)						\
	((is_oid_nil(*(const oid*)(v)) ^ is_oid_nil((b)->tseqbase)) |	\
		(*(const oid*)(v) < (b)->tseqbase) |			\
		(*(const oid*)(v) >= (b)->tseqbase + (b)->batCount) ?	\
	 BUN_NONE :							\
	 (BUN) (*(const oid*)(v) - (b)->tseqbase))

#define BATttype(b)	(BATtdense(b) ? TYPE_oid : (b)->ttype)
#define Tbase(b)	((b)->tvheap->base)

#define Tsize(b)	((b)->twidth)

#define tailsize(b,p)	((b)->ttype?((size_t)(p))<<(b)->tshift:0)

#define Tloc(b,p)	((void *)((b)->theap.base+(((size_t)(p))<<(b)->tshift)))

typedef var_t stridx_t;
#define SIZEOF_STRIDX_T SIZEOF_VAR_T
#define GDK_VARALIGN SIZEOF_STRIDX_T

#define BUNtvaroff(bi,p) VarHeapVal((bi).b->theap.base, (p), (bi).b->twidth)

#define BUNtloc(bi,p)	Tloc((bi).b,p)
#define BUNtpos(bi,p)	Tpos(&(bi),p)
#define BUNtvar(bi,p)	(assert((bi).b->ttype && (bi).b->tvarsized), (void *) (Tbase((bi).b)+BUNtvaroff(bi,p)))
#define BUNtail(bi,p)	((bi).b->ttype?(bi).b->tvarsized?BUNtvar(bi,p):BUNtloc(bi,p):BUNtpos(bi,p))

#define BUNlast(b)	(assert((b)->batCount <= BUN_MAX), (b)->batCount)

#define BATcount(b)	((b)->batCount)

#include "gdk_atoms.h"

/* return the oid value at BUN position p from the (v)oid bat b
 * works with any TYPE_void or TYPE_oid bat */
static inline oid
BUNtoid(BAT *b, BUN p)
{
	assert(ATOMtype(b->ttype) == TYPE_oid);
	/* BATcount is the number of valid entries, so with
	 * exceptions, the last value can well be larger than
	 * b->tseqbase + BATcount(b) */
	assert(p < BATcount(b));
	assert(b->ttype == TYPE_void || b->tvheap == NULL);
	if (is_oid_nil(b->tseqbase)) {
		if (b->ttype == TYPE_void)
			return b->tseqbase;
		return ((const oid *) (b)->theap.base)[p];
	}
	oid o = b->tseqbase + p;
	if (b->ttype == TYPE_oid || b->tvheap == NULL) {
		return o;
	}
	/* only exceptions allowed on transient BATs */
	assert(b->batRole == TRANSIENT);
	/* make sure exception area is a reasonable size */
	assert(b->tvheap->free % SIZEOF_OID == 0);
	BUN nexc = (BUN) (b->tvheap->free / SIZEOF_OID);
	if (nexc == 0) {
		/* no exceptions (why the vheap?) */
		return o;
	}
	const oid *exc = (oid *) b->tvheap->base;
	if (o < exc[0])
		return o;
	if (o + nexc > exc[nexc - 1])
		return o + nexc;
	BUN lo = 0, hi = nexc - 1;
	while (hi - lo > 1) {
		BUN mid = (hi + lo) / 2;
		if (exc[mid] - mid > o)
			hi = mid;
		else
			lo = mid;
	}
	return o + hi;
}

#define bat_iterator(_b)	((BATiter) {.b = (_b), .tvid = 0})

/*
 * @- BAT properties
 * @multitable @columnfractions 0.08 0.7
 * @item BUN
 * @tab BATcount (BAT *b)
 * @item void
 * @tab BATsetcapacity (BAT *b, BUN cnt)
 * @item void
 * @tab BATsetcount (BAT *b, BUN cnt)
 * @item BAT *
 * @tab BATkey (BAT *b, bool onoff)
 * @item BAT *
 * @tab BATmode (BAT *b, bool transient)
 * @item BAT *
 * @tab BATsetaccess (BAT *b, restrict_t mode)
 * @item int
 * @tab BATdirty (BAT *b)
 * @item restrict_t
 * @tab BATgetaccess (BAT *b)
 * @end multitable
 *
 * The function BATcount returns the number of associations stored in
 * the BAT.
 *
 * The BAT is given a new logical name using BBPrename.
 *
 * The integrity properties to be maintained for the BAT are
 * controlled separately.  A key property indicates that duplicates in
 * the association dimension are not permitted.
 *
 * The persistency indicator tells the retention period of BATs.  The
 * system support two modes: PERSISTENT and TRANSIENT.
 * The PERSISTENT BATs are automatically saved upon session boundary
 * or transaction commit.  TRANSIENT BATs are removed upon transaction
 * boundary.  All BATs are initially TRANSIENT unless their mode is
 * changed using the routine BATmode.
 *
 * The BAT properties may be changed at any time using BATkey
 * and BATmode.
 *
 * Valid BAT access properties can be set with BATsetaccess and
 * BATgetaccess: BAT_READ, BAT_APPEND, and BAT_WRITE.  BATs can be
 * designated to be read-only. In this case some memory optimizations
 * may be made (slice and fragment bats can point to stable subsets of
 * a parent bat).  A special mode is append-only. It is then allowed
 * to insert BUNs at the end of the BAT, but not to modify anything
 * that already was in there.
 */
gdk_export BUN BATcount_no_nil(BAT *b);
gdk_export void BATsetcapacity(BAT *b, BUN cnt);
gdk_export void BATsetcount(BAT *b, BUN cnt);
gdk_export BUN BATgrows(BAT *b);
gdk_export gdk_return BATkey(BAT *b, bool onoff);
gdk_export gdk_return BATmode(BAT *b, bool transient);
gdk_export gdk_return BATroles(BAT *b, const char *tnme);
gdk_export void BAThseqbase(BAT *b, oid o);
gdk_export void BATtseqbase(BAT *b, oid o);

/* The batRestricted field indicates whether a BAT is readonly.
 * we have modes: BAT_WRITE  = all permitted
 *                BAT_APPEND = append-only
 *                BAT_READ   = read-only
 * VIEW bats are always mapped read-only.
 */
typedef enum {
	BAT_WRITE,		  /* all kinds of access allowed */
	BAT_READ,		  /* only read-access allowed */
	BAT_APPEND,		  /* only reads and appends allowed */
} restrict_t;

gdk_export gdk_return BATsetaccess(BAT *b, restrict_t mode);
gdk_export restrict_t BATgetaccess(BAT *b);


#define BATdirty(b)	(!(b)->batCopiedtodisk ||			\
			 (b)->batDirtydesc ||				\
			 (b)->theap.dirty ||				\
			 ((b)->tvheap != NULL && (b)->tvheap->dirty))

#define BATcapacity(b)	(b)->batCapacity
/*
 * @- BAT manipulation
 * @multitable @columnfractions 0.08 0.7
 * @item BAT *
 * @tab BATclear (BAT *b, bool force)
 * @item BAT *
 * @tab COLcopy (BAT *b, int tt, bool writeable, role_t role)
 * @end multitable
 *
 * The routine BATclear removes the binary associations, leading to an
 * empty, but (re-)initialized BAT. Its properties are retained.  A
 * temporary copy is obtained with Colcopy. The new BAT has an unique
 * name.
 */
gdk_export gdk_return BATclear(BAT *b, bool force);
gdk_export BAT *COLcopy(BAT *b, int tt, bool writable, role_t role);

gdk_export gdk_return BATgroup(BAT **groups, BAT **extents, BAT **histo, BAT *b, BAT *s, BAT *g, BAT *e, BAT *h)
	__attribute__((__warn_unused_result__));

/*
 * @- BAT Input/Output
 * @multitable @columnfractions 0.08 0.7
 * @item BAT *
 * @tab BATload (str name)
 * @item BAT *
 * @tab BATsave (BAT *b)
 * @item int
 * @tab BATdelete (BAT *b)
 * @end multitable
 *
 * A BAT created by COLnew is considered temporary until one calls the
 * routine BATsave or BATmode.  This routine reserves disk space and
 * checks for name clashes in the BAT directory. It also makes the BAT
 * persistent. The empty BAT is initially marked as ordered on both
 * columns.
 *
 * Failure to read or write the BAT results in a NULL, otherwise it
 * returns the BAT pointer.
 *
 * @- Heap Storage Modes
 * The discriminative storage modes are memory-mapped, compressed, or
 * loaded in memory.  As can be seen in the bat record, each BAT has
 * one BUN-heap (@emph{bn}), and possibly two heaps (@emph{hh} and
 * @emph{th}) for variable-sized atoms.
 */

gdk_export gdk_return BATsave(BAT *b)
	__attribute__((__warn_unused_result__));
gdk_export void BATmsync(BAT *b);

#define NOFARM (-1) /* indicate to GDKfilepath to create relative path */

gdk_export char *GDKfilepath(int farmid, const char *dir, const char *nme, const char *ext);
gdk_export bool GDKinmemory(void);
gdk_export gdk_return GDKcreatedir(const char *nme);

gdk_export void OIDXdestroy(BAT *b);

/*
 * @- Printing
 * @multitable @columnfractions 0.08 0.7
 * @item int
 * @tab BATprintcolumns (stream *f, int argc, BAT *b[]);
 * @end multitable
 *
 * The functions to convert BATs into ASCII. They are primarily meant for ease of
 * debugging and to a lesser extent for output processing.  Printing a
 * BAT is done essentially by looping through its components, printing
 * each association.
 *
 */
gdk_export gdk_return BATprintcolumns(stream *s, int argc, BAT *argv[]);
gdk_export gdk_return BATprint(stream *s, BAT *b);

/*
 * @- BAT clustering
 * @multitable @columnfractions 0.08 0.7
 * @item bool
 * @tab BATordered (BAT *b)
 * @end multitable
 *
 * When working in a main-memory situation, clustering of data on
 * disk-pages is not important. Whenever mmap()-ed data is used
 * intensively, reducing the number of page faults is a hot issue.
 *
 * The above functions rearrange data in MonetDB heaps (used for
 * storing BUNs var-sized atoms, or accelerators). Applying these
 * clusterings will allow that MonetDB's main-memory oriented
 * algorithms work efficiently also in a disk-oriented context.
 *
 * BATordered starts a check on the tail values to see if they are
 * ordered. The result is returned and stored in the tsorted field of
 * the BAT.
 */
gdk_export bool BATkeyed(BAT *b);
gdk_export bool BATordered(BAT *b);
gdk_export bool BATordered_rev(BAT *b);
gdk_export gdk_return BATsort(BAT **sorted, BAT **order, BAT **groups, BAT *b, BAT *o, BAT *g, bool reverse, bool nilslast, bool stable)
	__attribute__((__warn_unused_result__));


gdk_export void GDKqsort(void *restrict h, void *restrict t, const void *restrict base, size_t n, int hs, int ts, int tpe, bool reverse, bool nilslast);

#define BATtordered(b)	((b)->tsorted)
#define BATtrevordered(b) ((b)->trevsorted)
/* BAT is dense (i.e., BATtvoid() is true and tseqbase is not NIL) */
#define BATtdense(b)	(!is_oid_nil((b)->tseqbase) &&			\
			 ((b)->tvheap == NULL || (b)->tvheap->free == 0))
/* BATtvoid: BAT can be (or actually is) represented by TYPE_void */
#define BATtvoid(b)	(BATtdense(b) || (b)->ttype==TYPE_void)
#define BATtkey(b)	((b)->tkey || BATtdense(b))

/* set some properties that are trivial to deduce */
static inline void
BATsettrivprop(BAT *b)
{
	assert(!is_oid_nil(b->hseqbase));
	b->batDirtydesc = true; /* likely already set */
	assert(is_oid_nil(b->tseqbase) || ATOMtype(b->ttype) == TYPE_oid);
	if (b->ttype == TYPE_void) {
		if (is_oid_nil(b->tseqbase)) {
			b->tnonil = b->batCount == 0;
			b->tnil = !b->tnonil;
			b->trevsorted = true;
			b->tkey = b->batCount <= 1;
		} else {
			b->tnonil = true;
			b->tnil = false;
			b->tkey = true;
			b->trevsorted = b->batCount <= 1;
		}
		b->tsorted = true;
	} else if (b->batCount <= 1) {
		if (ATOMlinear(b->ttype)) {
			b->tsorted = true;
			b->trevsorted = true;
		}
		b->tkey = true;
		if (b->batCount == 0) {
			b->tnonil = true;
			b->tnil = false;
			if (b->ttype == TYPE_oid) {
				b->tseqbase = 0;
			}
		} else if (b->ttype == TYPE_oid) {
			/* b->batCount == 1 */
			oid sqbs = ((const oid *) b->theap.base)[0];
			if (is_oid_nil(sqbs)) {
				b->tnonil = false;
				b->tnil = true;
			} else {
				b->tnonil = true;
				b->tnil = false;
			}
			b->tseqbase = sqbs;
		}
	} else if (b->batCount == 2 && ATOMlinear(b->ttype)) {
		int c;
		if (b->tvarsized)
			c = ATOMcmp(b->ttype,
				    Tbase(b) + VarHeapVal(b->theap.base, 0, b->twidth),
				    Tbase(b) + VarHeapVal(b->theap.base, 1, b->twidth));
		else
			c = ATOMcmp(b->ttype, Tloc(b, 0), Tloc(b, 1));
		b->tsorted = c <= 0;
		b->tnosorted = !b->tsorted;
		b->trevsorted = c >= 0;
		b->tnorevsorted = !b->trevsorted;
		b->tkey = c != 0;
		b->tnokey[0] = 0;
		b->tnokey[1] = !b->tkey;
	} else if (!ATOMlinear(b->ttype)) {
		b->tsorted = false;
		b->trevsorted = false;
	}
}

/*
 * @+ BAT Buffer Pool
 * @multitable @columnfractions 0.08 0.7
 * @item int
 * @tab BBPfix (bat bi)
 * @item int
 * @tab BBPunfix (bat bi)
 * @item int
 * @tab BBPretain (bat bi)
 * @item int
 * @tab BBPrelease (bat bi)
 * @item str
 * @tab BBPname (bat bi)
 * @item bat
 * @tab BBPindex  (str nme)
 * @item BAT*
 * @tab BATdescriptor (bat bi)
 * @end multitable
 *
 * The BAT Buffer Pool module contains the code to manage the storage
 * location of BATs.
 *
 * The remaining BBP tables contain status information to load, swap
 * and migrate the BATs. The core table is BBPcache which contains a
 * pointer to the BAT descriptor with its heaps.  A zero entry means
 * that the file resides on disk. Otherwise it has been read or mapped
 * into memory.
 *
 * BATs loaded into memory are retained in a BAT buffer pool.  They
 * retain their position within the cache during their life cycle,
 * which make indexing BATs a stable operation.
 *
 * The BBPindex routine checks if a BAT with a certain name is
 * registered in the buffer pools. If so, it returns its BAT id.  The
 * BATdescriptor routine has a BAT id parameter, and returns a pointer
 * to the corresponding BAT record (after incrementing the reference
 * count). The BAT will be loaded into memory, if necessary.
 *
 * The structure of the BBP file obeys the tuple format for GDK.
 *
 * The status and BAT persistency information is encoded in the status
 * field.
 */
typedef struct {
	BAT *cache;		/* if loaded: BAT* handle */
	char *logical;		/* logical name (may point at bak) */
	char bak[16];		/* logical name backup (tmp_%o) */
	BAT *desc;		/* the BAT descriptor */
	char *options;		/* A string list of options */
#if SIZEOF_VOID_P == 4
	char physical[20];	/* dir + basename for storage */
#else
	char physical[24];	/* dir + basename for storage */
#endif
	bat next;		/* next BBP slot in linked list */
	int refs;		/* in-memory references on which the loaded status of a BAT relies */
	int lrefs;		/* logical references on which the existence of a BAT relies */
	volatile unsigned status; /* status mask used for spin locking */
	/* MT_Id pid;           non-zero thread-id if this BAT is private */
} BBPrec;

gdk_export bat BBPlimit;
#if SIZEOF_VOID_P == 4
#define N_BBPINIT	1000
#define BBPINITLOG	11
#else
#define N_BBPINIT	10000
#define BBPINITLOG	14
#endif
#define BBPINIT		(1 << BBPINITLOG)
/* absolute maximum number of BATs is N_BBPINIT * BBPINIT
 * this also gives the longest possible "physical" name and "bak" name
 * of a BAT: the "bak" name is "tmp_%o", so at most 14 + \0 bytes on
 * 64 bit architecture and 11 + \0 on 32 bit architecture; the
 * physical name is a bit more complicated, but the longest possible
 * name is 22 + \0 bytes (16 + \0 on 32 bits) */
gdk_export BBPrec *BBP[N_BBPINIT];

/* fast defines without checks; internal use only  */
#define BBP_cache(i)	BBP[(i)>>BBPINITLOG][(i)&(BBPINIT-1)].cache
#define BBP_logical(i)	BBP[(i)>>BBPINITLOG][(i)&(BBPINIT-1)].logical
#define BBP_bak(i)	BBP[(i)>>BBPINITLOG][(i)&(BBPINIT-1)].bak
#define BBP_next(i)	BBP[(i)>>BBPINITLOG][(i)&(BBPINIT-1)].next
#define BBP_physical(i)	BBP[(i)>>BBPINITLOG][(i)&(BBPINIT-1)].physical
#define BBP_options(i)	BBP[(i)>>BBPINITLOG][(i)&(BBPINIT-1)].options
#define BBP_desc(i)	BBP[(i)>>BBPINITLOG][(i)&(BBPINIT-1)].desc
#define BBP_refs(i)	BBP[(i)>>BBPINITLOG][(i)&(BBPINIT-1)].refs
#define BBP_lrefs(i)	BBP[(i)>>BBPINITLOG][(i)&(BBPINIT-1)].lrefs
#define BBP_status(i)	BBP[(i)>>BBPINITLOG][(i)&(BBPINIT-1)].status
#define BBP_pid(i)	BBP[(i)>>BBPINITLOG][(i)&(BBPINIT-1)].pid
#define BATgetId(b)	BBP_logical((b)->batCacheid)
#define BBPvalid(i)	(BBP_logical(i) != NULL && *BBP_logical(i) != '.')

/* macros that nicely check parameters */
#define BBPstatus(i)	(BBPcheck((i),"BBPstatus")?BBP_status(i):0)
#define BBPrefs(i)	(BBPcheck((i),"BBPrefs")?BBP_refs(i):-1)
#define BBPcache(i)	(BBPcheck((i),"BBPcache")?BBP_cache(i):(BAT*) NULL)
#define BBPname(i)	(BBPcheck((i), "BBPname") ? BBP_logical(i) : "")

#define BBPRENAME_ALREADY	(-1)
#define BBPRENAME_ILLEGAL	(-2)
#define BBPRENAME_LONG		(-3)

gdk_export void BBPlock(void);

gdk_export void BBPunlock(void);

gdk_export BAT *BBPquickdesc(bat b, bool delaccess);

/*
 * @- GDK error handling
 *  @multitable @columnfractions 0.08 0.7
 * @item str
 * @tab
 *  GDKmessage
 * @item bit
 * @tab
 *  GDKfatal(str msg)
 * @item int
 * @tab
 *  GDKwarning(str msg)
 * @item int
 * @tab
 *  GDKerror (str msg)
 * @item int
 * @tab
 *  GDKgoterrors ()
 * @item int
 * @tab
 *  GDKsyserror (str msg)
 * @item str
 * @tab
 *  GDKerrbuf
 *  @item
 * @tab GDKsetbuf (str buf)
 * @end multitable
 *
 * The error handling mechanism is not sophisticated yet. Experience
 * should show if this mechanism is sufficient.  Most routines return
 * a pointer with zero to indicate an error.
 *
 * The error messages are also copied to standard output.  The last
 * error message is kept around in a global variable.
 *
 * Error messages can also be collected in a user-provided buffer,
 * instead of being echoed to a stream. This is a thread-specific
 * issue; you want to decide on the error mechanism on a
 * thread-specific basis.  This effect is established with
 * GDKsetbuf. The memory (de)allocation of this buffer, that must at
 * least be 1024 chars long, is entirely by the user. A pointer to
 * this buffer is kept in the pseudo-variable GDKerrbuf. Normally,
 * this is a NULL pointer.
 */
#define GDKMAXERRLEN	10240
#define GDKWARNING	"!WARNING: "
#define GDKERROR	"!ERROR: "
#define GDKMESSAGE	"!OS: "
#define GDKFATAL	"!FATAL: "

/* Data Distilleries uses ICU for internationalization of some MonetDB error messages */

gdk_export void GDKerror(_In_z_ _Printf_format_string_ const char *format, ...)
	__attribute__((__format__(__printf__, 1, 2)));
gdk_export void GDKsyserror(_In_z_ _Printf_format_string_ const char *format, ...)
	__attribute__((__format__(__printf__, 1, 2)));
#ifndef HAVE_EMBEDDED
gdk_export _Noreturn void GDKfatal(_In_z_ _Printf_format_string_ const char *format, ...)
	__attribute__((__format__(__printf__, 1, 2)));
#else
gdk_export void GDKfatal(_In_z_ _Printf_format_string_ const char *format, ...)
	__attribute__((__format__(__printf__, 1, 2)));
#endif
gdk_export void GDKclrerr(void);

/*
 * @- BUN manipulation
 * @multitable @columnfractions 0.08 0.7
 * @item BAT*
 * @tab BATappend (BAT *b, BAT *n, BAT *s, bool force)
 * @item BAT*
 * @tab BUNappend (BAT *b, ptr right, bool force)
 * @item BAT*
 * @tab BUNreplace (BAT *b, oid left, ptr right, bool force)
 * @item int
 * @tab BUNfnd (BAT *b, ptr tail)
 * @item BUN
 * @tab BUNlocate (BAT *b, ptr head, ptr tail)
 * @item ptr
 * @tab BUNtail (BAT *b, BUN p)
 * @end multitable
 *
 * The BATs contain a number of fixed-sized slots to store the binary
 * associations.  These slots are called BUNs or BAT units. A BUN
 * variable is a pointer into the storage area of the BAT, but it has
 * limited validity. After a BAT modification, previously obtained
 * BUNs may no longer reside at the same location.
 *
 * The association list does not contain holes.  This density permits
 * users to quickly access successive elements without the need to
 * test the items for validity. Moreover, it simplifies transport to
 * disk and other systems. The negative effect is that the user should
 * be aware of the evolving nature of the sequence, which may require
 * copying the BAT first.
 *
 * The update operations come in two flavors: BUNappend and
 * BUNreplace.  The batch version of BUNappend is BATappend.
 *
 * The routine BUNfnd provides fast access to a single BUN providing a
 * value for the tail of the binary association.
 *
 * The routine BUNtail returns a pointer to the second value in an
 * association.  To guard against side effects on the BAT, one should
 * normally copy this value into a scratch variable for further
 * processing.
 *
 * Behind the interface we use several macros to access the BUN fixed
 * part and the variable part. The BUN operators always require a BAT
 * pointer and BUN identifier.
 * @itemize
 * @item
 * BATttype(b) finds out the type of a BAT.
 * @item
 * BUNlast(b) returns the BUN pointer directly after the last BUN
 * in the BAT.
 * @end itemize
 */
/* NOTE: `p' is evaluated after a possible upgrade of the heap */
static inline gdk_return __attribute__((__warn_unused_result__))
Tputvalue(BAT *b, BUN p, const void *v, bool copyall)
{
	if (b->tvarsized && b->ttype) {
		var_t d;
		gdk_return rc;

		rc = ATOMputVAR(b->ttype, b->tvheap, &d, v);
		if (rc != GDK_SUCCEED)
			return rc;
		if (b->twidth < SIZEOF_VAR_T &&
		    (b->twidth <= 2 ? d - GDK_VAROFFSET : d) >= ((size_t) 1 << (8 * b->twidth))) {
			/* doesn't fit in current heap, upgrade it */
			rc = GDKupgradevarheap(b, d, copyall,
					       b->batRestricted == BAT_READ);
			if (rc != GDK_SUCCEED)
				return rc;
		}
		switch (b->twidth) {
		case 1:
			((uint8_t *) b->theap.base)[p] = (uint8_t) (d - GDK_VAROFFSET);
			break;
		case 2:
			((uint16_t *) b->theap.base)[p] = (uint16_t) (d - GDK_VAROFFSET);
			break;
		case 4:
			((uint32_t *) b->theap.base)[p] = (uint32_t) d;
			break;
#if SIZEOF_VAR_T == 8
		case 8:
			((uint64_t *) b->theap.base)[p] = (uint64_t) d;
			break;
#endif
		}
	} else {
		ATOMputFIX(b->ttype, Tloc(b, p), v);
	}
	return GDK_SUCCEED;
}

static inline gdk_return __attribute__((__warn_unused_result__))
tfastins_nocheck(BAT *b, BUN p, const void *v, int s)
{
	b->theap.free += s;
	return Tputvalue(b, p, v, false);
}

static inline gdk_return __attribute__((__warn_unused_result__))
bunfastapp_nocheck(BAT *b, BUN p, const void *v, int ts)
{
	gdk_return rc;
	rc = tfastins_nocheck(b, p, v, ts);
	if (rc == GDK_SUCCEED)
		b->batCount++;
	return rc;
}

static inline gdk_return __attribute__((__warn_unused_result__))
bunfastapp(BAT *b, const void *v)
{
	if (BATcount(b) >= BATcapacity(b)) {
		if (BATcount(b) == BUN_MAX) {
			GDKerror("bunfastapp: too many elements to accommodate (" BUNFMT ")\n", BUN_MAX);
			return GDK_FAIL;
		}
		gdk_return rc = BATextend(b, BATgrows(b));
		if (rc != GDK_SUCCEED)
			return rc;
	}
	return bunfastapp_nocheck(b, b->batCount, v, Tsize(b));
}

#define bunfastappTYPE(TYPE, b, v)					\
	(BATcount(b) >= BATcapacity(b) &&				\
	 ((BATcount(b) == BUN_MAX &&					\
	   (GDKerror("bunfastapp: too many elements to accommodate (" BUNFMT ")\n", BUN_MAX), \
	    true)) ||							\
	  BATextend((b), BATgrows(b)) != GDK_SUCCEED) ?			\
	 GDK_FAIL :							\
	 ((b)->theap.free += sizeof(TYPE),				\
	  ((TYPE *) (b)->theap.base)[(b)->batCount++] = * (const TYPE *) (v), \
	  GDK_SUCCEED))

static inline gdk_return __attribute__((__warn_unused_result__))
tfastins_nocheckVAR(BAT *b, BUN p, const void *v, int s)
{
	var_t d;
	gdk_return rc;
	b->theap.free += s;
	if ((rc = ATOMputVAR(b->ttype, b->tvheap, &d, v)) != GDK_SUCCEED)
		return rc;
	if (b->twidth < SIZEOF_VAR_T &&
	    (b->twidth <= 2 ? d - GDK_VAROFFSET : d) >= ((size_t) 1 << (8 * b->twidth))) {
		/* doesn't fit in current heap, upgrade it */
		rc = GDKupgradevarheap(b, d, false,
				       b->batRestricted == BAT_READ);
		if (rc != GDK_SUCCEED)
			return rc;
	}
	switch (b->twidth) {
	case 1:
		((uint8_t *) b->theap.base)[p] = (uint8_t) (d - GDK_VAROFFSET);
		break;
	case 2:
		((uint16_t *) b->theap.base)[p] = (uint16_t) (d - GDK_VAROFFSET);
		break;
	case 4:
		((uint32_t *) b->theap.base)[p] = (uint32_t) d;
		break;
#if SIZEOF_VAR_T == 8
	case 8:
		((uint64_t *) b->theap.base)[p] = (uint64_t) d;
		break;
#endif
	}
	return GDK_SUCCEED;
}

static inline gdk_return __attribute__((__warn_unused_result__))
bunfastapp_nocheckVAR(BAT *b, BUN p, const void *v, int ts)
{
	gdk_return rc;
	rc = tfastins_nocheckVAR(b, p, v, ts);
	if (rc == GDK_SUCCEED)
		b->batCount++;
	return rc;
}

static inline gdk_return __attribute__((__warn_unused_result__))
bunfastappVAR(BAT *b, const void *v)
{
	if (BATcount(b) >= BATcapacity(b)) {
		if (BATcount(b) == BUN_MAX) {
			GDKerror("bunfastapp: too many elements to accommodate (" BUNFMT ")\n", BUN_MAX);
			return GDK_FAIL;
		}
		gdk_return rc = BATextend(b, BATgrows(b));
		if (rc != GDK_SUCCEED)
			return rc;
	}
	return bunfastapp_nocheckVAR(b, b->batCount, v, Tsize(b));
}

/*
 * @- Column Imprints Functions
 *
 * @multitable @columnfractions 0.08 0.7
 * @item BAT*
 * @tab
 *  BATimprints (BAT *b)
 * @end multitable
 *
 * The column imprints index structure.
 *
 */

gdk_export gdk_return BATimprints(BAT *b);
gdk_export void IMPSdestroy(BAT *b);
gdk_export lng IMPSimprintsize(BAT *b);

/* The ordered index structure */

gdk_export gdk_return BATorderidx(BAT *b, bool stable);
gdk_export gdk_return GDKmergeidx(BAT *b, BAT**a, int n_ar);
gdk_export bool BATcheckorderidx(BAT *b);

<<<<<<< HEAD
/*
 * @- Multilevel Storage Modes
 *
 * We should bring in the compressed mode as the first, maybe
 * built-in, mode. We could then add for instance HTTP remote storage,
 * SQL storage, and READONLY (cd-rom) storage.
 *
 * @+ GDK Utilities
 * Interfaces for memory management, error handling, thread management
 * and system information.
 *
 * @- GDK memory management
 * @multitable @columnfractions 0.08 0.8
 * @item void*
 * @tab GDKmalloc (size_t size)
 * @item void*
 * @tab GDKzalloc (size_t size)
 * @item void*
 * @tab GDKmallocmax (size_t size, size_t *maxsize, int emergency)
 * @item void*
 * @tab GDKrealloc (void* pold, size_t size)
 * @item void*
 * @tab GDKreallocmax (void* pold, size_t size, size_t *maxsize, int emergency)
 * @item void
 * @tab GDKfree (void* blk)
 * @item str
 * @tab GDKstrdup (str s)
 * @item str
 * @tab GDKstrndup (str s, size_t n)
 * @end multitable
 *
 * These utilities are primarily used to maintain control over
 * critical interfaces to the C library.  Moreover, the statistic
 * routines help in identifying performance and bottlenecks in the
 * current implementation.
 *
 * Compiled with -DMEMLEAKS the GDK memory management log their
 * activities, and are checked on inconsistent frees and memory leaks.
 */

/* we prefer to use vm_alloc routines on size > GDKmmap */
gdk_export void *GDKmmap(const char *path, int mode, size_t len);

gdk_export size_t GDK_mem_maxsize;	/* max allowed size of committed memory */
gdk_export size_t GDK_vm_maxsize;	/* max allowed size of reserved vm */

gdk_export size_t GDKmem_cursize(void);	/* RAM/swapmem that MonetDB has claimed from OS */
gdk_export size_t GDKvm_cursize(void);	/* current MonetDB VM address space usage */

gdk_export void *GDKmalloc(size_t size)
	__attribute__((__malloc__))
	__attribute__((__alloc_size__(1)))
	__attribute__((__warn_unused_result__));
gdk_export void *GDKzalloc(size_t size)
	__attribute__((__malloc__))
	__attribute__((__alloc_size__(1)))
	__attribute__((__warn_unused_result__));
gdk_export void *GDKrealloc(void *pold, size_t size)
	__attribute__((__alloc_size__(2)))
	__attribute__((__warn_unused_result__));
gdk_export void GDKfree(void *blk);
gdk_export str GDKstrdup(const char *s)
	__attribute__((__warn_unused_result__));
gdk_export str GDKstrndup(const char *s, size_t n)
	__attribute__((__warn_unused_result__));

#include "gdk_tracer.h"

#if !defined(NDEBUG) && !defined(STATIC_CODE_ANALYSIS)
/* In debugging mode, replace GDKmalloc and other functions with a
 * version that optionally prints calling information.
 *
 * We have two versions of this code: one using a GNU C extension, and
 * one using traditional C.  The GNU C version also prints the name of
 * the calling function.
 */
#ifdef __GNUC__
#define GDKmalloc(s)						\
	({							\
		size_t _size = (s);				\
		void *_res = GDKmalloc(_size);			\
		TRC_DEBUG(ALLOC, "GDKmalloc(%zu) -> %p\n",	\
					_size, _res);		\
		_res;						\
	})
#define GDKzalloc(s)						\
	({							\
		size_t _size = (s);				\
		void *_res = GDKzalloc(_size);			\
		TRC_DEBUG(ALLOC, "GDKzalloc(%zu) -> %p\n",	\
					_size, _res);		\
		_res;						\
	})
#define GDKrealloc(p, s)					\
	({							\
		void *_ptr = (p);				\
		size_t _size = (s);				\
		void *_res = GDKrealloc(_ptr, _size);		\
		TRC_DEBUG(ALLOC, "GDKrealloc(%p,%zu) -> %p\n",	\
					_ptr, _size, _res);	\
		_res;						\
	 })
#define GDKfree(p)							\
	({								\
		void *_ptr = (p);					\
		if (_ptr)						\
			TRC_DEBUG(ALLOC, "GDKfree(%p)\n", _ptr);	\
		GDKfree(_ptr);						\
	})
#define GDKstrdup(s)							\
	({								\
		const char *_str = (s);					\
		void *_res = GDKstrdup(_str);				\
		TRC_DEBUG(ALLOC, "GDKstrdup(len=%zu) -> %p\n",		\
					_str ? strlen(_str) : 0, _res);	\
		_res;							\
	})
#define GDKstrndup(s, n)					\
	({							\
		const char *_str = (s);				\
		size_t _n = (n);				\
		void *_res = GDKstrndup(_str, _n);		\
		TRC_DEBUG(ALLOC, "GDKstrndup(len=%zu) -> %p\n", \
					_n,	_res);		\
		_res;						\
	})
#define GDKmmap(p, m, l)						\
	({								\
		const char *_path = (p);				\
		int _mode = (m);					\
		size_t _len = (l);					\
		void *_res = GDKmmap(_path, _mode, _len);		\
		TRC_DEBUG(ALLOC, "GDKmmap(%s,0x%x,%zu) -> %p\n",	\
					_path ? _path : "NULL",		\
					(unsigned) _mode, _len,		\
					_res);				\
		_res;							\
	 })
#define malloc(s)					\
	({						\
		size_t _size = (s);			\
		void *_res = malloc(_size);		\
		TRC_DEBUG(ALLOC, "malloc(%zu) -> %p\n", \
					_size, _res); 	\
		_res;					\
	})
#define calloc(n, s)						\
	({							\
		size_t _nmemb = (n);				\
		size_t _size = (s);				\
		void *_res = calloc(_nmemb,_size);		\
		TRC_DEBUG(ALLOC, "calloc(%zu,%zu) -> %p\n",	\
					_nmemb, _size, _res);	\
		_res;						\
	})
#define realloc(p, s)						\
	({							\
		void *_ptr = (p);				\
		size_t _size = (s);				\
		void *_res = realloc(_ptr, _size);		\
		TRC_DEBUG(ALLOC, "realloc(%p,%zu) -> %p\n",	\
					_ptr, _size, _res);	\
		_res;						\
	 })
#define free(p)						\
	({						\
		void *_ptr = (p);			\
		TRC_DEBUG(ALLOC, "free(%p)\n", _ptr);	\
		free(_ptr);				\
	})
#else
static inline void *
GDKmalloc_debug(size_t size)
{
	void *res = GDKmalloc(size);
	TRC_DEBUG(ALLOC, "GDKmalloc(%zu) -> %p\n", size, res);
	return res;
}
#define GDKmalloc(s)	GDKmalloc_debug((s))
static inline void *
GDKzalloc_debug(size_t size)
{
	void *res = GDKzalloc(size);
	TRC_DEBUG(ALLOC, "GDKzalloc(%zu) -> %p\n",
			   	  size, res);
	return res;
}
#define GDKzalloc(s)	GDKzalloc_debug((s))
static inline void *
GDKrealloc_debug(void *ptr, size_t size)
{
	void *res = GDKrealloc(ptr, size);
	TRC_DEBUG(ALLOC, "GDKrealloc(%p,%zu) -> %p\n",
			   	ptr, size, res);
	return res;
}
#define GDKrealloc(p, s)	GDKrealloc_debug((p), (s))
static inline void
GDKfree_debug(void *ptr)
{
	TRC_DEBUG(ALLOC, "GDKfree(%p)\n", ptr);
	GDKfree(ptr);
}
#define GDKfree(p)	GDKfree_debug((p))
static inline char *
GDKstrdup_debug(const char *str)
{
	void *res = GDKstrdup(str);
	TRC_DEBUG(ALLOC, "GDKstrdup(len=%zu) -> %p\n",
			   	str ? strlen(str) : 0, res);
	return res;
}
#define GDKstrdup(s)	GDKstrdup_debug((s))
static inline char *
GDKstrndup_debug(const char *str, size_t n)
{
	void *res = GDKstrndup(str, n);
	TRC_DEBUG(ALLOC, "GDKstrndup(len=%zu) -> %p\n", n, res);
	return res;
}
#define GDKstrndup(s, n)	GDKstrndup_debug((s), (n))
static inline void *
GDKmmap_debug(const char *path, int mode, size_t len)
{
	void *res = GDKmmap(path, mode, len);
	TRC_DEBUG(ALLOC, "GDKmmap(%s,0x%x,%zu) -> %p\n",
			   	path ? path : "NULL", mode, len,
			   	res);
	return res;
}
#define GDKmmap(p, m, l)	GDKmmap_debug((p), (m), (l))
static inline void *
malloc_debug(size_t size)
{
	void *res = malloc(size);
	TRC_DEBUG(ALLOC, "malloc(%zu) -> %p\n", size, res);
	return res;
}
#define malloc(s)	malloc_debug((s))
static inline void *
calloc_debug(size_t nmemb, size_t size)
{
	void *res = calloc(nmemb, size);
	TRC_DEBUG(ALLOC, "calloc(%zu,%zu) -> %p\n", nmemb, size, res);
	return res;
}
#define calloc(n, s)	calloc_debug((n), (s))
static inline void *
realloc_debug(void *ptr, size_t size)
{
	void *res = realloc(ptr, size);
	TRC_DEBUG(ALLOC, "realloc(%p,%zu) -> %p \n", ptr, size, res);
	return res;
}
#define realloc(p, s)	realloc_debug((p), (s))
static inline void
free_debug(void *ptr)
{
	TRC_DEBUG(ALLOC, "free(%p)\n", ptr);
	free(ptr);
}
#define free(p)	free_debug((p))
#endif
#endif

=======
>>>>>>> 0d155d6d
#include "gdk_delta.h"
#include "gdk_hash.h"
#include "gdk_bbp.h"
#include "gdk_utils.h"

/* functions defined in gdk_bat.c */
gdk_export gdk_return void_inplace(BAT *b, oid id, const void *val, bool force)
	__attribute__((__warn_unused_result__));
gdk_export BAT *BATattach(int tt, const char *heapfile, role_t role);

#ifdef NATIVE_WIN32
#ifdef _MSC_VER
#define fileno _fileno
#endif
#define fdopen _fdopen
#define putenv _putenv
#endif

/* Return a pointer to the value contained in V.  Also see VALget
 * which returns a void *. */
static inline const void *
VALptr(const ValRecord *v)
{
	switch (ATOMstorage(v->vtype)) {
	case TYPE_void: return (const void *) &v->val.oval;
	case TYPE_bte: return (const void *) &v->val.btval;
	case TYPE_sht: return (const void *) &v->val.shval;
	case TYPE_int: return (const void *) &v->val.ival;
	case TYPE_flt: return (const void *) &v->val.fval;
	case TYPE_dbl: return (const void *) &v->val.dval;
	case TYPE_lng: return (const void *) &v->val.lval;
#ifdef HAVE_HGE
	case TYPE_hge: return (const void *) &v->val.hval;
#endif
	case TYPE_ptr: return (const void *) &v->val.pval;
	case TYPE_str: return (const void *) v->val.sval;
	default:       return (const void *) v->val.pval;
	}
}

/*
 * The kernel maintains a central table of all active threads.  They
 * are indexed by their tid. The structure contains information on the
 * input/output file descriptors, which should be set before a
 * database operation is started. It ensures that output is delivered
 * to the proper client.
 *
 * The Thread structure should be ideally made directly accessible to
 * each thread. This speeds up access to tid and file descriptors.
 */
#define THREADS	1024
#define THREADDATA	3

typedef struct threadStruct {
	int tid;		/* logical ID by MonetDB; val == index
				 * into this array + 1 (0 is
				 * invalid) */
	ATOMIC_TYPE pid;	/* thread id, 0 = unallocated */
	str name;
	void *data[THREADDATA];
	uintptr_t sp;
} ThreadRec, *Thread;


gdk_export int THRgettid(void);
gdk_export Thread THRget(int tid);
gdk_export MT_Id THRcreate(void (*f) (void *), void *arg, enum MT_thr_detach d, const char *name);
gdk_export void THRdel(Thread t);
gdk_export void THRsetdata(int, void *);
gdk_export void *THRgetdata(int);
gdk_export int THRhighwater(void);

gdk_export void *THRdata[THREADDATA];

#define GDKstdout	((stream*)THRdata[0])
#define GDKstdin	((stream*)THRdata[1])

#define GDKerrbuf	((char*)THRgetdata(2))
#define GDKsetbuf(x)	THRsetdata(2,(void *)(x))

#define THRget_errbuf(t)	((char*)t->data[2])
#define THRset_errbuf(t,b)	(t->data[2] = b)

#ifndef GDK_NOLINK

static inline bat
BBPcheck(bat x, const char *y)
{
	if (!is_bat_nil(x)) {
		assert(x > 0);

		if (x < 0 || x >= getBBPsize() || BBP_logical(x) == NULL) {
			TRC_DEBUG(CHECK_, "%s: range error %d\n", y, (int) x);
		} else {
			return x;
		}
	}
	return 0;
}

static inline BAT *
BATdescriptor(bat i)
{
	BAT *b = NULL;

	if (BBPcheck(i, "BATdescriptor")) {
		if (BBPfix(i) <= 0)
			return NULL;
		b = BBP_cache(i);
		if (b == NULL)
			b = BBPdescriptor(i);
	}
	return b;
}

static inline void *
Tpos(BATiter *bi, BUN p)
{
	bi->tvid = BUNtoid(bi->b, p);
	return (void*)&bi->tvid;
}

#endif

/*
 * @+ Transaction Management
 * @multitable @columnfractions 0.08 0.7
 * @item int
 * @tab
 *  TMcommit ()
 * @item int
 * @tab
 *  TMabort ()
 * @item int
 * @tab
 *  TMsubcommit ()
 * @end multitable
 *
 * MonetDB by default offers a global transaction environment.  The
 * global transaction involves all activities on all persistent BATs
 * by all threads.  Each global transaction ends with either TMabort
 * or TMcommit, and immediately starts a new transaction.  TMcommit
 * implements atomic commit to disk on the collection of all
 * persistent BATs. For all persistent BATs, the global commit also
 * flushes the delta status for these BATs (see
 * BATcommit/BATabort). This allows to perform TMabort quickly in
 * memory (without re-reading all disk images from disk).  The
 * collection of which BATs is persistent is also part of the global
 * transaction state. All BATs that where persistent at the last
 * commit, but were made transient since then, are made persistent
 * again by TMabort.  In other words, BATs that are deleted, are only
 * physically deleted at TMcommit time. Until that time, rollback
 * (TMabort) is possible.
 *
 * Use of TMabort is currently NOT RECOMMENDED due to two bugs:
 *
 * @itemize
 * @item
 * TMabort after a failed %TMcommit@ does not bring us back to the
 * previous committed state; but to the state at the failed TMcommit.
 * @item
 * At runtime, TMabort does not undo BAT name changes, whereas a cold
 * MonetDB restart does.
 * @end itemize
 *
 * In effect, the problems with TMabort reduce the functionality of
 * the global transaction mechanism to consistent checkpointing at
 * each TMcommit. For many applications, consistent checkpointingis
 * enough.
 *
 * Extension modules exist that provide fine grained locking (lock
 * module) and Write Ahead Logging (sqlserver).  Applications that
 * need more fine-grained transactions, should build this on top of
 * these extension primitives.
 *
 * TMsubcommit is intended to quickly add or remove BATs from the
 * persistent set. In both cases, rollback is not necessary, such that
 * the commit protocol can be accelerated. It comes down to writing a
 * new BBP.dir.
 *
 * Its parameter is a BAT-of-BATs (in the tail); the persistence
 * status of that BAT is committed. We assume here that the calling
 * thread has exclusive access to these bats.  An error is reported if
 * you try to partially commit an already committed persistent BAT (it
 * needs the rollback mechanism).
 */
gdk_export gdk_return TMcommit(void);
gdk_export void TMabort(void);
gdk_export gdk_return TMsubcommit(BAT *bl);
gdk_export gdk_return TMsubcommit_list(bat *subcommit, int cnt);

/*
 * @- Delta Management
 *  @multitable @columnfractions 0.08 0.6
 * @item BAT *
 * @tab BATcommit (BAT *b)
 * @item BAT *
 * @tab BATfakeCommit (BAT *b)
 * @item BAT *
 * @tab BATundo (BAT *b)
 * @end multitable
 *
 * The BAT keeps track of updates with respect to a 'previous state'.
 * Do not confuse 'previous state' with 'stable' or
 * 'commited-on-disk', because these concepts are not always the
 * same. In particular, they diverge when BATcommit, BATfakecommit,
 * and BATundo are called explictly, bypassing the normal global
 * TMcommit protocol (some applications need that flexibility).
 *
 * BATcommit make the current BAT state the new 'stable state'.  This
 * happens inside the global TMcommit on all persistent BATs previous
 * to writing all bats to persistent storage using a BBPsync.
 *
 * EXPERT USE ONLY: The routine BATfakeCommit updates the delta
 * information on BATs and clears the dirty bit. This avoids any
 * copying to disk.  Expert usage only, as it bypasses the global
 * commit protocol, and changes may be lost after quitting or crashing
 * MonetDB.
 *
 * BATabort undo-s all changes since the previous state. The global
 * TMabort achieves a rollback to the previously committed state by
 * doing BATabort on all persistent bats.
 *
 * BUG: after a failed TMcommit, TMabort does not do anything because
 * TMcommit does the BATcommits @emph{before} attempting to sync to
 * disk instead of @sc{after} doing this.
 */
gdk_export void BATcommit(BAT *b);
gdk_export void BATfakeCommit(BAT *b);
gdk_export void BATundo(BAT *b);

/*
 * @+ BAT Alignment and BAT views
 * @multitable @columnfractions 0.08 0.7
 * @item int
 * @tab ALIGNsynced (BAT* b1, BAT* b2)
 * @item int
 * @tab ALIGNsync   (BAT *b1, BAT *b2)
 * @item int
 * @tab ALIGNrelated (BAT *b1, BAT *b2)
 *
 * @item BAT*
 * @tab VIEWcreate   (oid seq, BAT *b)
 * @item int
 * @tab isVIEW   (BAT *b)
 * @item bat
 * @tab VIEWhparent   (BAT *b)
 * @item bat
 * @tab VIEWtparent   (BAT *b)
 * @item BAT*
 * @tab VIEWreset    (BAT *b)
 * @end multitable
 *
 * Alignments of two columns of a BAT means that the system knows
 * whether these two columns are exactly equal. Relatedness of two
 * BATs means that one pair of columns (either head or tail) of both
 * BATs is aligned. The first property is checked by ALIGNsynced, the
 * latter by ALIGNrelated.
 *
 * All algebraic BAT commands propagate the properties - including
 * alignment properly on their results.
 *
 * VIEW BATs are BATs that lend their storage from a parent BAT.  They
 * are just a descriptor that points to the data in this parent BAT. A
 * view is created with VIEWcreate. The cache id of the parent (if
 * any) is returned by VIEWtparent (otherwise it returns 0).
 *
 * VIEW bats are read-only!!
 *
 * VIEWreset creates a normal BAT with the same contents as its view
 * parameter (it converts void columns with seqbase!=nil to
 * materialized oid columns).
 */
gdk_export int ALIGNsynced(BAT *b1, BAT *b2);

gdk_export void BATassertProps(BAT *b);

#define BATPROPS_QUICK  0	/* only derive easy (non-resource consuming) properties */
#define BATPROPS_ALL	1	/* derive all possible properties; no matter what cost (key=hash) */
#define BATPROPS_CHECK  3	/* BATPROPS_ALL, but start from scratch and report illegally set properties */

gdk_export BAT *VIEWcreate(oid seq, BAT *b);
gdk_export void VIEWbounds(BAT *b, BAT *view, BUN l, BUN h);

#define ALIGNapp(x, y, f, e)						\
	do {								\
		if (!(f) && ((x)->batRestricted == BAT_READ ||		\
			     (x)->batSharecnt > 0)) {			\
			GDKerror("%s: access denied to %s, aborting.\n", \
				 (y), BATgetId(x));			\
			return (e);					\
		}							\
	} while (false)

/* the parentid in a VIEW is correct for the normal view. We must
 * correct for the reversed view.
 */
#define isVIEW(x)							\
	(assert((x)->batCacheid > 0),					\
	 ((x)->theap.parentid ||					\
	  ((x)->tvheap && (x)->tvheap->parentid != (x)->batCacheid)))

#define VIEWtparent(x)	((x)->theap.parentid)
#define VIEWvtparent(x)	((x)->tvheap == NULL || (x)->tvheap->parentid == (x)->batCacheid ? 0 : (x)->tvheap->parentid)

/*
 * @+ BAT Iterators
 *  @multitable @columnfractions 0.15 0.7
 * @item BATloop
 * @tab
 *  (BAT *b; BUN p, BUN q)
 * @item BATloopDEL
 * @tab
 *  (BAT *b; BUN p; BUN q; int dummy)
 * @item HASHloop
 * @tab
 *  (BAT *b; Hash *h, size_t dummy; ptr value)
 * @item HASHloop_bte
 * @tab
 *  (BAT *b; Hash *h, size_t idx; bte *value, BUN w)
 * @item HASHloop_sht
 * @tab
 *  (BAT *b; Hash *h, size_t idx; sht *value, BUN w)
 * @item HASHloop_int
 * @tab
 *  (BAT *b; Hash *h, size_t idx; int *value, BUN w)
 * @item HASHloop_flt
 * @tab
 *  (BAT *b; Hash *h, size_t idx; flt *value, BUN w)
 * @item HASHloop_lng
 * @tab
 *  (BAT *b; Hash *h, size_t idx; lng *value, BUN w)
 * @item HASHloop_hge
 * @tab
 *  (BAT *b; Hash *h, size_t idx; hge *value, BUN w)
 * @item HASHloop_dbl
 * @tab
 *  (BAT *b; Hash *h, size_t idx; dbl *value, BUN w)
 * @item  HASHloop_str
 * @tab
 *  (BAT *b; Hash *h, size_t idx; str value, BUN w)
 * @item HASHlooploc
 * @tab
 *  (BAT *b; Hash *h, size_t idx; ptr value, BUN w)
 * @item HASHloopvar
 * @tab
 *  (BAT *b; Hash *h, size_t idx; ptr value, BUN w)
 * @end multitable
 *
 * The @emph{BATloop()} looks like a function call, but is actually a
 * macro.
 *
 * @- simple sequential scan
 * The first parameter is a BAT, the p and q are BUN pointers, where p
 * is the iteration variable.
 */
#define BATloop(r, p, q)			\
	for (q = BUNlast(r), p = 0; p < q; p++)

/*
 * @+ Common BAT Operations
 * Much used, but not necessarily kernel-operations on BATs.
 *
 * For each BAT we maintain its dimensions as separately accessible
 * properties. They can be used to improve query processing at higher
 * levels.
 */
enum prop_t {
	GDK_MIN_VALUE = 3,	/* smallest non-nil value in BAT */
	GDK_MAX_VALUE,		/* largest non-nil value in BAT */
	GDK_HASH_BUCKETS,	/* last used hash bucket size */
	GDK_NUNIQUE,		/* number of unique values */
};

/*
 * @- BAT relational operators
 *
 * The full-materialization policy intermediate results in MonetDB
 * means that a join can produce an arbitrarily large result and choke
 * the system. The Data Distilleries tool therefore first computes the
 * join result size before the actual join (better waste time than
 * crash the server). To exploit that perfect result size knowledge,
 * an result-size estimate parameter was added to all equi-join
 * implementations.  TODO: add this for
 * semijoin/select/unique/diff/intersect
 *
 * @- modes for thethajoin
 */
#define JOIN_EQ		0
#define JOIN_LT		(-1)
#define JOIN_LE		(-2)
#define JOIN_GT		1
#define JOIN_GE		2
#define JOIN_BAND	3
#define JOIN_NE		(-3)

gdk_export BAT *BATselect(BAT *b, BAT *s, const void *tl, const void *th, bool li, bool hi, bool anti);
gdk_export BAT *BATthetaselect(BAT *b, BAT *s, const void *val, const char *op);

gdk_export BAT *BATconstant(oid hseq, int tt, const void *val, BUN cnt, role_t role);
gdk_export gdk_return BATsubcross(BAT **r1p, BAT **r2p, BAT *l, BAT *r, BAT *sl, BAT *sr)
	__attribute__((__warn_unused_result__));

gdk_export gdk_return BATleftjoin(BAT **r1p, BAT **r2p, BAT *l, BAT *r, BAT *sl, BAT *sr, bool nil_matches, BUN estimate)
	__attribute__((__warn_unused_result__));
gdk_export gdk_return BATouterjoin(BAT **r1p, BAT **r2p, BAT *l, BAT *r, BAT *sl, BAT *sr, bool nil_matches, BUN estimate)
	__attribute__((__warn_unused_result__));
gdk_export gdk_return BATthetajoin(BAT **r1p, BAT **r2p, BAT *l, BAT *r, BAT *sl, BAT *sr, int op, bool nil_matches, BUN estimate)
	__attribute__((__warn_unused_result__));
gdk_export gdk_return BATsemijoin(BAT **r1p, BAT **r2p, BAT *l, BAT *r, BAT *sl, BAT *sr, bool nil_matches, BUN estimate)
	__attribute__((__warn_unused_result__));
gdk_export BAT *BATintersect(BAT *l, BAT *r, BAT *sl, BAT *sr, bool nil_matches, BUN estimate);
gdk_export BAT *BATdiff(BAT *l, BAT *r, BAT *sl, BAT *sr, bool nil_matches, bool not_in, BUN estimate);
gdk_export gdk_return BATjoin(BAT **r1p, BAT **r2p, BAT *l, BAT *r, BAT *sl, BAT *sr, bool nil_matches, BUN estimate)
	__attribute__((__warn_unused_result__));
gdk_export gdk_return BATbandjoin(BAT **r1p, BAT **r2p, BAT *l, BAT *r, BAT *sl, BAT *sr, const void *c1, const void *c2, bool li, bool hi, BUN estimate)
	__attribute__((__warn_unused_result__));
gdk_export gdk_return BATrangejoin(BAT **r1p, BAT **r2p, BAT *l, BAT *rl, BAT *rh, BAT *sl, BAT *sr, bool li, bool hi, bool anti, bool symmetric, BUN estimate)
	__attribute__((__warn_unused_result__));
gdk_export BAT *BATproject(BAT *l, BAT *r);
gdk_export BAT *BATprojectchain(BAT **bats);

gdk_export BAT *BATslice(BAT *b, BUN low, BUN high);

gdk_export BAT *BATunique(BAT *b, BAT *s);

gdk_export BAT *BATmergecand(BAT *a, BAT *b);
gdk_export BAT *BATintersectcand(BAT *a, BAT *b);
gdk_export BAT *BATdiffcand(BAT *a, BAT *b);

gdk_export gdk_return BATfirstn(BAT **topn, BAT **gids, BAT *b, BAT *cands, BAT *grps, BUN n, bool asc, bool nilslast, bool distinct)
	__attribute__((__warn_unused_result__));

#include "gdk_cand.h"
#include "gdk_calc.h"

/*
 * @- BAT sample operators
 *
 * @multitable @columnfractions 0.08 0.7
 * @item BAT *
 * @tab BATsample (BAT *b, n)
 * @end multitable
 *
 * The routine BATsample returns a random sample on n BUNs of a BAT.
 *
 */
gdk_export BAT *BATsample(BAT *b, BUN n);
gdk_export BAT *BATsample_with_seed(BAT *b, BUN n, unsigned seed);

/*
 *
 */
#define MAXPARAMS	32

#endif /* _GDK_H_ */<|MERGE_RESOLUTION|>--- conflicted
+++ resolved
@@ -1682,274 +1682,6 @@
 gdk_export gdk_return GDKmergeidx(BAT *b, BAT**a, int n_ar);
 gdk_export bool BATcheckorderidx(BAT *b);
 
-<<<<<<< HEAD
-/*
- * @- Multilevel Storage Modes
- *
- * We should bring in the compressed mode as the first, maybe
- * built-in, mode. We could then add for instance HTTP remote storage,
- * SQL storage, and READONLY (cd-rom) storage.
- *
- * @+ GDK Utilities
- * Interfaces for memory management, error handling, thread management
- * and system information.
- *
- * @- GDK memory management
- * @multitable @columnfractions 0.08 0.8
- * @item void*
- * @tab GDKmalloc (size_t size)
- * @item void*
- * @tab GDKzalloc (size_t size)
- * @item void*
- * @tab GDKmallocmax (size_t size, size_t *maxsize, int emergency)
- * @item void*
- * @tab GDKrealloc (void* pold, size_t size)
- * @item void*
- * @tab GDKreallocmax (void* pold, size_t size, size_t *maxsize, int emergency)
- * @item void
- * @tab GDKfree (void* blk)
- * @item str
- * @tab GDKstrdup (str s)
- * @item str
- * @tab GDKstrndup (str s, size_t n)
- * @end multitable
- *
- * These utilities are primarily used to maintain control over
- * critical interfaces to the C library.  Moreover, the statistic
- * routines help in identifying performance and bottlenecks in the
- * current implementation.
- *
- * Compiled with -DMEMLEAKS the GDK memory management log their
- * activities, and are checked on inconsistent frees and memory leaks.
- */
-
-/* we prefer to use vm_alloc routines on size > GDKmmap */
-gdk_export void *GDKmmap(const char *path, int mode, size_t len);
-
-gdk_export size_t GDK_mem_maxsize;	/* max allowed size of committed memory */
-gdk_export size_t GDK_vm_maxsize;	/* max allowed size of reserved vm */
-
-gdk_export size_t GDKmem_cursize(void);	/* RAM/swapmem that MonetDB has claimed from OS */
-gdk_export size_t GDKvm_cursize(void);	/* current MonetDB VM address space usage */
-
-gdk_export void *GDKmalloc(size_t size)
-	__attribute__((__malloc__))
-	__attribute__((__alloc_size__(1)))
-	__attribute__((__warn_unused_result__));
-gdk_export void *GDKzalloc(size_t size)
-	__attribute__((__malloc__))
-	__attribute__((__alloc_size__(1)))
-	__attribute__((__warn_unused_result__));
-gdk_export void *GDKrealloc(void *pold, size_t size)
-	__attribute__((__alloc_size__(2)))
-	__attribute__((__warn_unused_result__));
-gdk_export void GDKfree(void *blk);
-gdk_export str GDKstrdup(const char *s)
-	__attribute__((__warn_unused_result__));
-gdk_export str GDKstrndup(const char *s, size_t n)
-	__attribute__((__warn_unused_result__));
-
-#include "gdk_tracer.h"
-
-#if !defined(NDEBUG) && !defined(STATIC_CODE_ANALYSIS)
-/* In debugging mode, replace GDKmalloc and other functions with a
- * version that optionally prints calling information.
- *
- * We have two versions of this code: one using a GNU C extension, and
- * one using traditional C.  The GNU C version also prints the name of
- * the calling function.
- */
-#ifdef __GNUC__
-#define GDKmalloc(s)						\
-	({							\
-		size_t _size = (s);				\
-		void *_res = GDKmalloc(_size);			\
-		TRC_DEBUG(ALLOC, "GDKmalloc(%zu) -> %p\n",	\
-					_size, _res);		\
-		_res;						\
-	})
-#define GDKzalloc(s)						\
-	({							\
-		size_t _size = (s);				\
-		void *_res = GDKzalloc(_size);			\
-		TRC_DEBUG(ALLOC, "GDKzalloc(%zu) -> %p\n",	\
-					_size, _res);		\
-		_res;						\
-	})
-#define GDKrealloc(p, s)					\
-	({							\
-		void *_ptr = (p);				\
-		size_t _size = (s);				\
-		void *_res = GDKrealloc(_ptr, _size);		\
-		TRC_DEBUG(ALLOC, "GDKrealloc(%p,%zu) -> %p\n",	\
-					_ptr, _size, _res);	\
-		_res;						\
-	 })
-#define GDKfree(p)							\
-	({								\
-		void *_ptr = (p);					\
-		if (_ptr)						\
-			TRC_DEBUG(ALLOC, "GDKfree(%p)\n", _ptr);	\
-		GDKfree(_ptr);						\
-	})
-#define GDKstrdup(s)							\
-	({								\
-		const char *_str = (s);					\
-		void *_res = GDKstrdup(_str);				\
-		TRC_DEBUG(ALLOC, "GDKstrdup(len=%zu) -> %p\n",		\
-					_str ? strlen(_str) : 0, _res);	\
-		_res;							\
-	})
-#define GDKstrndup(s, n)					\
-	({							\
-		const char *_str = (s);				\
-		size_t _n = (n);				\
-		void *_res = GDKstrndup(_str, _n);		\
-		TRC_DEBUG(ALLOC, "GDKstrndup(len=%zu) -> %p\n", \
-					_n,	_res);		\
-		_res;						\
-	})
-#define GDKmmap(p, m, l)						\
-	({								\
-		const char *_path = (p);				\
-		int _mode = (m);					\
-		size_t _len = (l);					\
-		void *_res = GDKmmap(_path, _mode, _len);		\
-		TRC_DEBUG(ALLOC, "GDKmmap(%s,0x%x,%zu) -> %p\n",	\
-					_path ? _path : "NULL",		\
-					(unsigned) _mode, _len,		\
-					_res);				\
-		_res;							\
-	 })
-#define malloc(s)					\
-	({						\
-		size_t _size = (s);			\
-		void *_res = malloc(_size);		\
-		TRC_DEBUG(ALLOC, "malloc(%zu) -> %p\n", \
-					_size, _res); 	\
-		_res;					\
-	})
-#define calloc(n, s)						\
-	({							\
-		size_t _nmemb = (n);				\
-		size_t _size = (s);				\
-		void *_res = calloc(_nmemb,_size);		\
-		TRC_DEBUG(ALLOC, "calloc(%zu,%zu) -> %p\n",	\
-					_nmemb, _size, _res);	\
-		_res;						\
-	})
-#define realloc(p, s)						\
-	({							\
-		void *_ptr = (p);				\
-		size_t _size = (s);				\
-		void *_res = realloc(_ptr, _size);		\
-		TRC_DEBUG(ALLOC, "realloc(%p,%zu) -> %p\n",	\
-					_ptr, _size, _res);	\
-		_res;						\
-	 })
-#define free(p)						\
-	({						\
-		void *_ptr = (p);			\
-		TRC_DEBUG(ALLOC, "free(%p)\n", _ptr);	\
-		free(_ptr);				\
-	})
-#else
-static inline void *
-GDKmalloc_debug(size_t size)
-{
-	void *res = GDKmalloc(size);
-	TRC_DEBUG(ALLOC, "GDKmalloc(%zu) -> %p\n", size, res);
-	return res;
-}
-#define GDKmalloc(s)	GDKmalloc_debug((s))
-static inline void *
-GDKzalloc_debug(size_t size)
-{
-	void *res = GDKzalloc(size);
-	TRC_DEBUG(ALLOC, "GDKzalloc(%zu) -> %p\n",
-			   	  size, res);
-	return res;
-}
-#define GDKzalloc(s)	GDKzalloc_debug((s))
-static inline void *
-GDKrealloc_debug(void *ptr, size_t size)
-{
-	void *res = GDKrealloc(ptr, size);
-	TRC_DEBUG(ALLOC, "GDKrealloc(%p,%zu) -> %p\n",
-			   	ptr, size, res);
-	return res;
-}
-#define GDKrealloc(p, s)	GDKrealloc_debug((p), (s))
-static inline void
-GDKfree_debug(void *ptr)
-{
-	TRC_DEBUG(ALLOC, "GDKfree(%p)\n", ptr);
-	GDKfree(ptr);
-}
-#define GDKfree(p)	GDKfree_debug((p))
-static inline char *
-GDKstrdup_debug(const char *str)
-{
-	void *res = GDKstrdup(str);
-	TRC_DEBUG(ALLOC, "GDKstrdup(len=%zu) -> %p\n",
-			   	str ? strlen(str) : 0, res);
-	return res;
-}
-#define GDKstrdup(s)	GDKstrdup_debug((s))
-static inline char *
-GDKstrndup_debug(const char *str, size_t n)
-{
-	void *res = GDKstrndup(str, n);
-	TRC_DEBUG(ALLOC, "GDKstrndup(len=%zu) -> %p\n", n, res);
-	return res;
-}
-#define GDKstrndup(s, n)	GDKstrndup_debug((s), (n))
-static inline void *
-GDKmmap_debug(const char *path, int mode, size_t len)
-{
-	void *res = GDKmmap(path, mode, len);
-	TRC_DEBUG(ALLOC, "GDKmmap(%s,0x%x,%zu) -> %p\n",
-			   	path ? path : "NULL", mode, len,
-			   	res);
-	return res;
-}
-#define GDKmmap(p, m, l)	GDKmmap_debug((p), (m), (l))
-static inline void *
-malloc_debug(size_t size)
-{
-	void *res = malloc(size);
-	TRC_DEBUG(ALLOC, "malloc(%zu) -> %p\n", size, res);
-	return res;
-}
-#define malloc(s)	malloc_debug((s))
-static inline void *
-calloc_debug(size_t nmemb, size_t size)
-{
-	void *res = calloc(nmemb, size);
-	TRC_DEBUG(ALLOC, "calloc(%zu,%zu) -> %p\n", nmemb, size, res);
-	return res;
-}
-#define calloc(n, s)	calloc_debug((n), (s))
-static inline void *
-realloc_debug(void *ptr, size_t size)
-{
-	void *res = realloc(ptr, size);
-	TRC_DEBUG(ALLOC, "realloc(%p,%zu) -> %p \n", ptr, size, res);
-	return res;
-}
-#define realloc(p, s)	realloc_debug((p), (s))
-static inline void
-free_debug(void *ptr)
-{
-	TRC_DEBUG(ALLOC, "free(%p)\n", ptr);
-	free(ptr);
-}
-#define free(p)	free_debug((p))
-#endif
-#endif
-
-=======
->>>>>>> 0d155d6d
 #include "gdk_delta.h"
 #include "gdk_hash.h"
 #include "gdk_bbp.h"
