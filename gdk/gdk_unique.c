--- conflicted
+++ resolved
@@ -46,14 +46,10 @@
 	if (b->tkey || cnt <= 1 || BATtdense(b)) {
 		/* trivial: already unique */
 		bn = canditer_slice(&ci, 0, ci.ncand);
-<<<<<<< HEAD
 		TRC_DEBUG(ALGO, "BATunique(b=" ALGOBATFMT
-=======
-		ALGODEBUG fprintf(stderr, "#%s: BATunique(b=" ALGOBATFMT
->>>>>>> b5ff0369
 				  ",s=" ALGOOPTBATFMT ")=" ALGOOPTBATFMT
 				  ": trivial case: "
-				  "already unique, slice candidates\n", MT_thread_getname(),
+				  "already unique, slice candidates\n",
 				  ALGOBATPAR(b), ALGOOPTBATPAR(s),
 				  ALGOOPTBATPAR(bn));
 		return bn;
@@ -63,13 +59,9 @@
 	    (b->ttype == TYPE_void && is_oid_nil(b->tseqbase))) {
 		/* trivial: all values are the same */
 		bn = BATdense(0, ci.seq, 1);
-<<<<<<< HEAD
-		TRC_DEBUG(ALGO, "BATunique(b=" ALGOBATFMT ",s="
-=======
-		ALGODEBUG fprintf(stderr, "#%s: BATunique(b=" ALGOBATFMT ",s="
->>>>>>> b5ff0369
+		TRC_DEBUG(ALGO, "BATunique(b=" ALGOBATFMT ",s="
 				  ALGOOPTBATFMT ")=" ALGOOPTBATFMT
-				  ": trivial case: all equal\n", MT_thread_getname(),
+				  ": trivial case: all equal\n",
 				  ALGOBATPAR(b), ALGOOPTBATPAR(s),
 				  ALGOOPTBATPAR(bn));
 		return bn;
@@ -91,14 +83,8 @@
 
 	if (BATordered(b) || BATordered_rev(b)) {
 		const void *prev = NULL;
-
-<<<<<<< HEAD
 		TRC_DEBUG(ALGO, "BATunique(b=" ALGOBATFMT ",s="
 				  ALGOOPTBATFMT "): (reverse) sorted\n",
-=======
-		ALGODEBUG fprintf(stderr, "#%s: BATunique(b=" ALGOBATFMT ",s="
-				  ALGOOPTBATFMT "): (reverse) sorted\n", MT_thread_getname(),
->>>>>>> b5ff0369
 				  ALGOBATPAR(b), ALGOOPTBATPAR(s));
 		for (i = 0; i < ci.ncand; i++) {
 			o = canditer_next(&ci);
@@ -112,13 +98,8 @@
 	} else if (ATOMbasetype(b->ttype) == TYPE_bte) {
 		unsigned char val;
 
-<<<<<<< HEAD
 		TRC_DEBUG(ALGO, "BATunique(b=" ALGOBATFMT ",s="
 				  ALGOOPTBATFMT "): byte sized atoms\n",
-=======
-		ALGODEBUG fprintf(stderr, "#%s: BATunique(b=" ALGOBATFMT ",s="
-				  ALGOOPTBATFMT "): byte sized atoms\n", MT_thread_getname(),
->>>>>>> b5ff0369
 				  ALGOBATPAR(b), ALGOOPTBATPAR(s));
 		assert(vars == NULL);
 		seen = GDKzalloc((256 / 16) * sizeof(seen[0]));
@@ -143,13 +124,8 @@
 	} else if (ATOMbasetype(b->ttype) == TYPE_sht) {
 		unsigned short val;
 
-<<<<<<< HEAD
 		TRC_DEBUG(ALGO, "BATunique(b=" ALGOBATFMT ",s="
 				  ALGOOPTBATFMT "): short sized atoms\n",
-=======
-		ALGODEBUG fprintf(stderr, "#%s: BATunique(b=" ALGOBATFMT ",s="
-				  ALGOOPTBATFMT "): short sized atoms\n", MT_thread_getname(),
->>>>>>> b5ff0369
 				  ALGOBATPAR(b), ALGOOPTBATPAR(s));
 		assert(vars == NULL);
 		seen = GDKzalloc((65536 / 16) * sizeof(seen[0]));
@@ -182,13 +158,8 @@
 		/* we already have a hash table on b, or b is
 		 * persistent and we could create a hash table, or b
 		 * is a view on a bat that already has a hash table */
-<<<<<<< HEAD
 		TRC_DEBUG(ALGO, "BATunique(b=" ALGOBATFMT ",s="
 				  ALGOOPTBATFMT "): use existing hash\n",
-=======
-		ALGODEBUG fprintf(stderr, "#%s: BATunique(b=" ALGOBATFMT ",s="
-				  ALGOOPTBATFMT "): use existing hash\n", MT_thread_getname(),
->>>>>>> b5ff0369
 				  ALGOBATPAR(b), ALGOOPTBATPAR(s));
 		seq = b->hseqbase;
 		if (b->thash == NULL && (parent = VIEWtparent(b)) != 0) {
@@ -231,13 +202,8 @@
 		int len;
 
 		GDKclrerr();	/* not interested in BAThash errors */
-<<<<<<< HEAD
 		TRC_DEBUG(ALGO, "BATunique(b=" ALGOBATFMT ",s="
 				  ALGOOPTBATFMT "): create partial hash\n",
-=======
-		ALGODEBUG fprintf(stderr, "#%s: BATunique(b=" ALGOBATFMT ",s="
-				  ALGOOPTBATFMT "): create partial hash\n", MT_thread_getname(),
->>>>>>> b5ff0369
 				  ALGOBATPAR(b), ALGOOPTBATPAR(s));
 		nme = BBP_physical(b->batCacheid);
 		if (ATOMbasetype(b->ttype) == TYPE_bte) {
@@ -303,13 +269,9 @@
 		b->batDirtydesc = true;
 	}
 	bn = virtualize(bn);
-<<<<<<< HEAD
 	TRC_DEBUG(ALGO, "BATunique(b=" ALGOBATFMT ","
-=======
-	ALGODEBUG fprintf(stderr, "#%s: BATunique(b=" ALGOBATFMT ","
->>>>>>> b5ff0369
 			  "s=" ALGOOPTBATFMT ")="
-			  ALGOBATFMT "\n", MT_thread_getname(),
+			  ALGOBATFMT "\n",
 			  ALGOBATPAR(b), ALGOOPTBATPAR(s),
 			  ALGOBATPAR(bn));
 	return bn;
