/*
 * This Source Code Form is subject to the terms of the Mozilla Public
 * License, v. 2.0.  If a copy of the MPL was not distributed with this
 * file, You can obtain one at http://mozilla.org/MPL/2.0/.
 *
 * Copyright 1997 - July 2008 CWI, August 2008 - 2020 MonetDB B.V.
 */

#include "monetdb_config.h"
#include "gdk.h"
#include "gdk_private.h"
#include "gdk_calc_private.h"

#define VALUE(x)	(vars ? vars + VarHeapVal(vals, (x), width) : vals + (x) * width)
/* BATunique returns a bat that indicates the unique tail values of
 * the input bat.  This is essentially the same output as the
 * "extents" output of BATgroup.  The difference is that BATunique
 * does not return the grouping bat.
 *
 * The first input is the bat from which unique rows are selected, the
 * second input is an optional candidate list.
 *
 * The return value is a candidate list.
 */
BAT *
BATunique(BAT *b, BAT *s)
{
	BAT *bn;
	BUN cnt;
	const void *v;
	const char *vals;
	const char *vars;
	int width;
	oid i, o;
	uint16_t *seen = NULL;
	const char *nme;
	Hash *hs = NULL;
	BUN hb;
	BATiter bi;
	int (*cmp)(const void *, const void *);
	bat parent;
	struct canditer ci;
	PROPrec *prop;

	BATcheck(b, "BATunique", NULL);
	cnt = canditer_init(&ci, b, s);

	if (b->tkey || cnt <= 1 || BATtdense(b)) {
		/* trivial: already unique */
		bn = canditer_slice(&ci, 0, ci.ncand);
		ALGODEBUG fprintf(stderr, "#%s: BATunique(b=" ALGOBATFMT
				  ",s=" ALGOOPTBATFMT ")=" ALGOOPTBATFMT
				  ": trivial case: "
				  "already unique, slice candidates\n", MT_thread_getname(),
				  ALGOBATPAR(b), ALGOOPTBATPAR(s),
				  ALGOOPTBATPAR(bn));
		return bn;
	}

	if ((BATordered(b) && BATordered_rev(b)) ||
	    (b->ttype == TYPE_void && is_oid_nil(b->tseqbase))) {
		/* trivial: all values are the same */
<<<<<<< HEAD
		bn = BATdense(0, ci.seq, 1);
		ALGODEBUG fprintf(stderr, "#%s: BATunique(b=" ALGOBATFMT ",s="
				  ALGOOPTBATFMT ")=" ALGOOPTBATFMT
				  ": trivial case: all equal\n", MT_thread_getname(),
				  ALGOBATPAR(b), ALGOOPTBATPAR(s),
				  ALGOOPTBATPAR(bn));
		return bn;
=======
		ALGODEBUG fprintf(stderr, "#BATunique(b=" ALGOBATFMT ",s="
				  ALGOOPTBATFMT "): trivial case: all equal\n",
				  ALGOBATPAR(b), ALGOOPTBATPAR(s));
		return BATdense(0, cand ? *cand : b->hseqbase, 1);
>>>>>>> 11292914
	}

	assert(b->ttype != TYPE_void);

	if (s == NULL && (prop = BATgetprop(b, GDK_NUNIQUE)) != NULL)
		bn = COLnew(0, TYPE_oid, prop->v.val.oval, TRANSIENT);
	else
		bn = COLnew(0, TYPE_oid, 1024, TRANSIENT);
	if (bn == NULL)
		return NULL;
	vals = Tloc(b, 0);
	if (b->tvarsized && b->ttype)
		vars = b->tvheap->base;
	else
		vars = NULL;
	width = Tsize(b);
	cmp = ATOMcompare(b->ttype);
	bi = bat_iterator(b);

	if (BATordered(b) || BATordered_rev(b)) {
		const void *prev = NULL;

		ALGODEBUG fprintf(stderr, "#%s: BATunique(b=" ALGOBATFMT ",s="
				  ALGOOPTBATFMT "): (reverse) sorted\n", MT_thread_getname(),
				  ALGOBATPAR(b), ALGOOPTBATPAR(s));
		for (i = 0; i < ci.ncand; i++) {
			o = canditer_next(&ci);
			v = VALUE(o - b->hseqbase);
			if (prev == NULL || (*cmp)(v, prev) != 0) {
				if (bunfastappTYPE(oid, bn, &o) != GDK_SUCCEED)
					goto bunins_failed;
			}
			prev = v;
		}
	} else if (ATOMbasetype(b->ttype) == TYPE_bte) {
		unsigned char val;

		ALGODEBUG fprintf(stderr, "#%s: BATunique(b=" ALGOBATFMT ",s="
				  ALGOOPTBATFMT "): byte sized atoms\n", MT_thread_getname(),
				  ALGOBATPAR(b), ALGOOPTBATPAR(s));
		assert(vars == NULL);
		seen = GDKzalloc((256 / 16) * sizeof(seen[0]));
		if (seen == NULL)
			goto bunins_failed;
		for (i = 0; i < ci.ncand; i++) {
			o = canditer_next(&ci);
			val = ((const unsigned char *) vals)[o - b->hseqbase];
			if (!(seen[val >> 4] & (1U << (val & 0xF)))) {
				seen[val >> 4] |= 1U << (val & 0xF);
				if (bunfastappTYPE(oid, bn, &o) != GDK_SUCCEED)
					goto bunins_failed;
				if (bn->batCount == 256) {
					/* there cannot be more than
					 * 256 distinct values */
					break;
				}
			}
		}
		GDKfree(seen);
		seen = NULL;
	} else if (ATOMbasetype(b->ttype) == TYPE_sht) {
		unsigned short val;

		ALGODEBUG fprintf(stderr, "#%s: BATunique(b=" ALGOBATFMT ",s="
				  ALGOOPTBATFMT "): short sized atoms\n", MT_thread_getname(),
				  ALGOBATPAR(b), ALGOOPTBATPAR(s));
		assert(vars == NULL);
		seen = GDKzalloc((65536 / 16) * sizeof(seen[0]));
		if (seen == NULL)
			goto bunins_failed;
		for (i = 0; i < ci.ncand; i++) {
			o = canditer_next(&ci);
			val = ((const unsigned short *) vals)[o - b->hseqbase];
			if (!(seen[val >> 4] & (1U << (val & 0xF)))) {
				seen[val >> 4] |= 1U << (val & 0xF);
				if (bunfastappTYPE(oid, bn, &o) != GDK_SUCCEED)
					goto bunins_failed;
				if (bn->batCount == 65536) {
					/* there cannot be more than
					 * 65536 distinct values */
					break;
				}
			}
		}
		GDKfree(seen);
		seen = NULL;
	} else if (BATcheckhash(b) ||
		   (!b->batTransient &&
		    cand == NULL &&
		    end - start == BATcount(b) &&
		    BAThash(b) == GDK_SUCCEED) ||
		   ((parent = VIEWtparent(b)) != 0 &&
		    BATcheckhash(BBPdescriptor(parent)))) {
		BUN lo;
		oid seq;

		/* we already have a hash table on b, or b is
		 * persistent and we could create a hash table, or b
		 * is a view on a bat that already has a hash table */
		ALGODEBUG fprintf(stderr, "#%s: BATunique(b=" ALGOBATFMT ",s="
				  ALGOOPTBATFMT "): use existing hash\n", MT_thread_getname(),
				  ALGOBATPAR(b), ALGOOPTBATPAR(s));
		seq = b->hseqbase;
		if (b->thash == NULL && (parent = VIEWtparent(b)) != 0) {
			BAT *b2 = BBPdescriptor(parent);
			lo = (BUN) ((b->theap.base - b2->theap.base) >> b->tshift);
			b = b2;
			bi = bat_iterator(b);
		} else {
			lo = 0;
		}
		hs = b->thash;
		for (i = 0; i < ci.ncand; i++) {
			BUN p;

			o = canditer_next(&ci);
			p = o - seq;
			v = VALUE(p);
			for (hb = HASHgetlink(hs, p + lo);
			     hb != HASHnil(hs) && hb >= lo;
			     hb = HASHgetlink(hs, hb)) {
				assert(hb < p + lo);
				if (cmp(v, BUNtail(bi, hb)) == 0 &&
				    canditer_contains(&ci, hb - lo + seq)) {
					/* we've seen this value
					 * before */
					break;
				}
			}
			if (hb == HASHnil(hs) || hb < lo) {
				if (bunfastappTYPE(oid, bn, &o) != GDK_SUCCEED)
					goto bunins_failed;
			}
		}
	} else {
		BUN prb;
		BUN p;
		BUN mask;

		GDKclrerr();	/* not interested in BAThash errors */
		ALGODEBUG fprintf(stderr, "#%s: BATunique(b=" ALGOBATFMT ",s="
				  ALGOOPTBATFMT "): create partial hash\n", MT_thread_getname(),
				  ALGOBATPAR(b), ALGOOPTBATPAR(s));
		nme = BBP_physical(b->batCacheid);
		if (ATOMbasetype(b->ttype) == TYPE_bte) {
			mask = (BUN) 1 << 8;
			cmp = NULL; /* no compare needed, "hash" is perfect */
		} else if (ATOMbasetype(b->ttype) == TYPE_sht) {
			mask = (BUN) 1 << 16;
			cmp = NULL; /* no compare needed, "hash" is perfect */
		} else {
			if (s)
				mask = HASHmask(s->batCount);
			else
				mask = HASHmask(b->batCount);
			if (mask < ((BUN) 1 << 16))
				mask = (BUN) 1 << 16;
		}
		if ((hs = GDKzalloc(sizeof(Hash))) == NULL) {
			GDKerror("BATunique: cannot allocate hash table\n");
			goto bunins_failed;
		}
		if (snprintf(hs->heaplink.filename, sizeof(hs->heaplink.filename), "%s.thshunil%x", nme, THRgettid()) >= (int) sizeof(hs->heaplink.filename) ||
		    snprintf(hs->heapbckt.filename, sizeof(hs->heapbckt.filename), "%s.thshunib%x", nme, THRgettid()) >= (int) sizeof(hs->heapbckt.filename) ||
		    HASHnew(hs, b->ttype, BUNlast(b), mask, BUN_NONE, false) != GDK_SUCCEED) {
			GDKfree(hs);
			hs = NULL;
			GDKerror("BATunique: cannot allocate hash table\n");
			goto bunins_failed;
		}
		for (i = 0; i < ci.ncand; i++) {
			o = canditer_next(&ci);
			v = VALUE(o - b->hseqbase);
			prb = HASHprobe(hs, v);
			for (hb = HASHget(hs, prb);
			     hb != HASHnil(hs);
			     hb = HASHgetlink(hs, hb)) {
				if (cmp == NULL || cmp(v, BUNtail(bi, hb)) == 0)
					break;
			}
			if (hb == HASHnil(hs)) {
				p = o - b->hseqbase;
				if (bunfastappTYPE(oid, bn, &o) != GDK_SUCCEED)
					goto bunins_failed;
				/* enter into hash table */
				HASHputlink(hs, p, HASHget(hs, prb));
				HASHput(hs, prb, p);
			}
		}
		HEAPfree(&hs->heaplink, true);
		HEAPfree(&hs->heapbckt, true);
		GDKfree(hs);
	}

	bn->theap.dirty = true;
	bn->tsorted = true;
	bn->trevsorted = BATcount(bn) <= 1;
	bn->tkey = true;
	bn->tnil = false;
	bn->tnonil = true;
	if (BATcount(bn) == BATcount(b)) {
		/* it turns out all values are distinct */
		assert(b->tnokey[0] == 0);
		assert(b->tnokey[1] == 0);
		b->tkey = true;
		b->batDirtydesc = true;
	}
	bn = virtualize(bn);
	ALGODEBUG fprintf(stderr, "#%s: BATunique(b=" ALGOBATFMT ","
			  "s=" ALGOOPTBATFMT ")="
			  ALGOBATFMT "\n", MT_thread_getname(),
			  ALGOBATPAR(b), ALGOOPTBATPAR(s),
			  ALGOBATPAR(bn));
	return bn;

  bunins_failed:
	if (seen)
		GDKfree(seen);
	if (hs != NULL && hs != b->thash) {
		HEAPfree(&hs->heaplink, true);
		HEAPfree(&hs->heapbckt, true);
		GDKfree(hs);
	}
	BBPreclaim(bn);
	return NULL;
}<|MERGE_RESOLUTION|>--- conflicted
+++ resolved
@@ -60,7 +60,6 @@
 	if ((BATordered(b) && BATordered_rev(b)) ||
 	    (b->ttype == TYPE_void && is_oid_nil(b->tseqbase))) {
 		/* trivial: all values are the same */
-<<<<<<< HEAD
 		bn = BATdense(0, ci.seq, 1);
 		ALGODEBUG fprintf(stderr, "#%s: BATunique(b=" ALGOBATFMT ",s="
 				  ALGOOPTBATFMT ")=" ALGOOPTBATFMT
@@ -68,12 +67,6 @@
 				  ALGOBATPAR(b), ALGOOPTBATPAR(s),
 				  ALGOOPTBATPAR(bn));
 		return bn;
-=======
-		ALGODEBUG fprintf(stderr, "#BATunique(b=" ALGOBATFMT ",s="
-				  ALGOOPTBATFMT "): trivial case: all equal\n",
-				  ALGOBATPAR(b), ALGOOPTBATPAR(s));
-		return BATdense(0, cand ? *cand : b->hseqbase, 1);
->>>>>>> 11292914
 	}
 
 	assert(b->ttype != TYPE_void);
@@ -162,8 +155,7 @@
 		seen = NULL;
 	} else if (BATcheckhash(b) ||
 		   (!b->batTransient &&
-		    cand == NULL &&
-		    end - start == BATcount(b) &&
+		    cnt == BATcount(b) &&
 		    BAThash(b) == GDK_SUCCEED) ||
 		   ((parent = VIEWtparent(b)) != 0 &&
 		    BATcheckhash(BBPdescriptor(parent)))) {
