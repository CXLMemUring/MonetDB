/*
 * This Source Code Form is subject to the terms of the Mozilla Public
 * License, v. 2.0.  If a copy of the MPL was not distributed with this
 * file, You can obtain one at http://mozilla.org/MPL/2.0/.
 *
 * Copyright 1997 - July 2008 CWI, August 2008 - 2020 MonetDB B.V.
 */

/*
 * @f gdk_heap
 * @a Peter Boncz, Wilko Quak
 * @+ Atom Heaps
 * Heaps are the basic mass storage structure of Monet. A heap is a
 * handle to a large, possibly huge, contiguous area of main memory,
 * that can be allocated in various ways (discriminated by the
 * heap->storage field):
 *
 * @table @code
 * @item STORE_MEM: malloc-ed memory
 * small (or rather: not huge) heaps are allocated with GDKmalloc.
 * Notice that GDKmalloc may redirect big requests to anonymous
 * virtual memory to prevent @emph{memory fragmentation} in the malloc
 * library (see gdk_utils.c).
 *
 * @item STORE_MMAP: read-only mapped region
 * this is a file on disk that is mapped into virtual memory.  This is
 * normally done MAP_SHARED, so we can use msync() to commit dirty
 * data using the OS virtual memory management.
 *
 * @item STORE_PRIV: read-write mapped region
 * in order to preserve ACID properties, we use a different memory
 * mapping on virtual memory that is writable. This is because in case
 * of a crash on a dirty STORE_MMAP heap, the OS may have written some
 * of the dirty pages to disk and other not (but it is impossible to
 * determine which).  The OS MAP_PRIVATE mode does not modify the file
 * on which is being mapped, rather creates substitute pages
 * dynamically taken from the swap file when modifications occur. This
 * is the only way to make writing to mmap()-ed regions safe.  To save
 * changes, we created a new file X.new; as some OS-es do not allow to
 * write into a file that has a mmap open on it (e.g. Windows).  Such
 * X.new files take preference over X files when opening them.
 * @end table
 * Read also the discussion in BATsetaccess (gdk_bat.c).
 */
#include "monetdb_config.h"
#include "gdk.h"
#include "gdk_private.h"

static void *
HEAPcreatefile(int farmid, size_t *maxsz, const char *fn)
{
	void *base = NULL;
	char *path = NULL;
	int fd;

	if (farmid != NOFARM) {
		/* call GDKfilepath once here instead of twice inside
		 * the calls to GDKfdlocate and GDKload */
		if ((path = GDKfilepath(farmid, BATDIR, fn, NULL)) == NULL)
			return NULL;
		fn = path;
	}
	/* round up to mulitple of GDK_mmap_pagesize */
	fd = GDKfdlocate(NOFARM, fn, "wb", NULL);
	if (fd >= 0) {
		close(fd);
		base = GDKload(NOFARM, fn, NULL, *maxsz, maxsz, STORE_MMAP);
	}
	GDKfree(path);
	return base;
}

static gdk_return HEAPload_intern(Heap *h, const char *nme, const char *ext, const char *suffix, bool trunc);
static gdk_return HEAPsave_intern(Heap *h, const char *nme, const char *ext, const char *suffix, bool dosync);

static char *
decompose_filename(str nme)
{
	char *ext;

	ext = strchr(nme, '.');	/* extract base and ext from heap file name */
	if (ext) {
		*ext++ = 0;
	}
	return ext;
}

/*
 * @- HEAPalloc
 *
 * Normally, we use GDKmalloc for creating a new heap.  Huge heaps,
 * though, come from memory mapped files that we create with a large
 * seek. This is fast, and leads to files-with-holes on Unixes (on
 * Windows, it actually always performs I/O which is not nice).
 */
gdk_return
HEAPalloc(Heap *h, size_t nitems, size_t itemsize)
{
	h->base = NULL;
	h->size = 1;
	h->copied = false;
	if (itemsize)
		h->size = MAX(1, nitems) * itemsize;
	h->free = 0;
	h->cleanhash = false;

	/* check for overflow */
	if (itemsize && nitems > (h->size / itemsize)) {
		GDKerror("HEAPalloc: allocating more than heap can accomodate\n");
		return GDK_FAIL;
	}
	if (GDKinmemory() ||
	    (GDKmem_cursize() + h->size < GDK_mem_maxsize &&
	     h->size < (h->farmid == 0 ? GDK_mmap_minsize_persistent : GDK_mmap_minsize_transient))) {
		h->storage = STORE_MEM;
		h->base = GDKmalloc(h->size);
		TRC_DEBUG(HEAP, "HEAPalloc %zu %p\n", h->size, h->base);
	}
	if (!GDKinmemory() && h->base == NULL) {
		char *nme;

		nme = GDKfilepath(h->farmid, BATDIR, h->filename, NULL);
		if (nme == NULL)
			return GDK_FAIL;
		h->storage = STORE_MMAP;
		h->base = HEAPcreatefile(NOFARM, &h->size, nme);
		GDKfree(nme);
	}
	if (h->base == NULL) {
		GDKerror("HEAPalloc: Insufficient space for HEAP of %zu bytes.", h->size);
		return GDK_FAIL;
	}
	h->newstorage = h->storage;
	return GDK_SUCCEED;
}

/* Extend the allocated space of the heap H to be at least SIZE bytes.
 * If the heap grows beyond a threshold and a filename is known, the
 * heap is converted from allocated memory to a memory-mapped file.
 * When switching from allocated to memory mapped, if MAYSHARE is set,
 * the heap does not have to be copy-on-write.
 *
 * The function returns 0 on success, -1 on failure.
 *
 * When extending a memory-mapped heap, we use the function MT_mremap
 * (which see).  When extending an allocated heap, we use GDKrealloc.
 * If that fails, we switch to memory mapped, even when the size is
 * below the threshold.
 *
 * When converting from allocated to memory mapped, we try several
 * strategies.  First we try to create the memory map, and if that
 * works, copy the data and free the old memory.  If this fails, we
 * first write the data to disk, free the memory, and then try to
 * memory map the saved data. */
gdk_return
HEAPextend(Heap *h, size_t size, bool mayshare)
{
	char nme[sizeof(h->filename)], *ext;
	const char *failure = "None";

	if (GDKinmemory()) {
		strcpy_len(nme, ":inmemory", sizeof(nme));
		ext = "ext";
	} else {
		strcpy_len(nme, h->filename, sizeof(nme));
		ext = decompose_filename(nme);
	}
	if (size <= h->size)
		return GDK_SUCCEED;	/* nothing to do */

	failure = "size > h->size";

 	if (h->storage != STORE_MEM) {
		char *p;
		char *path;

		TRC_DEBUG(HEAP, "Extending %s mmapped heap (%s)\n", h->storage == STORE_MMAP ? "shared" : "privately", h->filename);
		/* extend memory mapped file */
		if ((path = GDKfilepath(h->farmid, BATDIR, nme, ext)) == NULL) {
			return GDK_FAIL;
		}
		size = (size + GDK_mmap_pagesize - 1) & ~(GDK_mmap_pagesize - 1);
		if (size == 0)
			size = GDK_mmap_pagesize;

		p = GDKmremap(path,
			      h->storage == STORE_PRIV ?
				MMAP_COPY | MMAP_READ | MMAP_WRITE :
				MMAP_READ | MMAP_WRITE,
			      h->base, h->size, &size);
		GDKfree(path);
		if (p) {
			h->size = size;
			h->base = p;
 			return GDK_SUCCEED; /* success */
 		}
		failure = "GDKmremap() failed";
	} else {
		/* extend a malloced heap, possibly switching over to
		 * file-mapped storage */
		Heap bak = *h;
		bool exceeds_swap = size + GDKmem_cursize() >= GDK_mem_maxsize;
		bool must_mmap = !GDKinmemory() && (exceeds_swap || h->newstorage != STORE_MEM || size >= (h->farmid == 0 ? GDK_mmap_minsize_persistent : GDK_mmap_minsize_transient));

		h->size = size;

		/* try GDKrealloc if the heap size stays within
		 * reasonable limits */
		if (!must_mmap) {
			h->newstorage = h->storage = STORE_MEM;
			h->base = GDKrealloc(h->base, size);
			TRC_DEBUG(HEAP, "Extending malloced heap %zu %zu %p %p\n", size, h->size, bak.base, h->base);
			h->size = size;
			if (h->base)
				return GDK_SUCCEED; /* success */
			/* bak.base is still valid and may get restored */
			failure = "h->storage == STORE_MEM && !must_map && !h->base";
		}

		if (!GDKinmemory()) {
			/* too big: convert it to a disk-based temporary heap */
			bool existing = false;

			assert(h->storage == STORE_MEM);
			assert(ext != NULL);
			/* if the heap file already exists, we want to switch
			 * to STORE_PRIV (copy-on-write memory mapped files),
			 * but if the heap file doesn't exist yet, the BAT is
			 * new and we can use STORE_MMAP */
			int fd = GDKfdlocate(h->farmid, nme, "rb", ext);
			if (fd >= 0) {
				existing = true;
				close(fd);
			} else {
				/* no pre-existing heap file, so create a new
				 * one */
				h->base = HEAPcreatefile(h->farmid, &h->size, h->filename);
				if (h->base) {
					h->newstorage = h->storage = STORE_MMAP;
					memcpy(h->base, bak.base, bak.free);
					HEAPfree(&bak, false);
					return GDK_SUCCEED;
				}
				GDKclrerr();
			}
			fd = GDKfdlocate(h->farmid, nme, "wb", ext);
			if (fd >= 0) {
				close(fd);
				h->storage = h->newstorage == STORE_MMAP && existing && !mayshare ? STORE_PRIV : h->newstorage;
				/* make sure we really MMAP */
				if (must_mmap && h->newstorage == STORE_MEM)
					h->storage = STORE_MMAP;
				h->newstorage = h->storage;

				h->base = NULL;
				TRC_DEBUG(HEAP, "Converting malloced to %s mmapped heap\n", h->newstorage == STORE_MMAP ? "shared" : "privately");
				/* try to allocate a memory-mapped based
				 * heap */
				if (HEAPload(h, nme, ext, false) == GDK_SUCCEED) {
					/* copy data to heap and free old
					 * memory */
					memcpy(h->base, bak.base, bak.free);
					HEAPfree(&bak, false);
					return GDK_SUCCEED;
				}
				failure = "h->storage == STORE_MEM && can_map && fd >= 0 && HEAPload() != GDK_SUCCEED";
				/* couldn't allocate, now first save data to
				 * file */
				if (HEAPsave_intern(&bak, nme, ext, ".tmp", false) != GDK_SUCCEED) {
					failure = "h->storage == STORE_MEM && can_map && fd >= 0 && HEAPsave_intern() != GDK_SUCCEED";
					goto failed;
				}
				/* then free memory */
				HEAPfree(&bak, false);
				/* and load heap back in via memory-mapped
				 * file */
				if (HEAPload_intern(h, nme, ext, ".tmp", false) == GDK_SUCCEED) {
					/* success! */
					GDKclrerr();	/* don't leak errors from e.g. HEAPload */
					return GDK_SUCCEED;
				}
				failure = "h->storage == STORE_MEM && can_map && fd >= 0 && HEAPload_intern() != GDK_SUCCEED";
				/* we failed */
			} else {
				failure = "h->storage == STORE_MEM && can_map && fd < 0";
			}
		}
	  failed:
		*h = bak;
	}
	GDKerror("HEAPextend: failed to extend to %zu for %s%s%s: %s\n",
		 size, nme, ext ? "." : "", ext ? ext : "", failure);
	return GDK_FAIL;
}

gdk_return
HEAPshrink(Heap *h, size_t size)
{
	char *p = NULL;

	assert(size >= h->free);
	assert(size <= h->size);
	if (h->storage == STORE_MEM) {
		p = GDKrealloc(h->base, size);
		TRC_DEBUG(HEAP, "Shrinking malloced "
					"heap %zu %zu %p "
					"%p\n", h->size, size,
					h->base, p);
	} else {
		char *path;

		/* shrink memory mapped file */
		/* round up to multiple of GDK_mmap_pagesize with
		 * minimum of one */
		size = (size + GDK_mmap_pagesize - 1) & ~(GDK_mmap_pagesize - 1);
		if (size == 0)
			size = GDK_mmap_pagesize;
		if (size >= h->size) {
			/* don't grow */
			return GDK_SUCCEED;
		}
		if(!(path = GDKfilepath(h->farmid, BATDIR, h->filename, NULL)))
			return GDK_FAIL;
		p = GDKmremap(path,
			      h->storage == STORE_PRIV ?
				MMAP_COPY | MMAP_READ | MMAP_WRITE :
				MMAP_READ | MMAP_WRITE,
			      h->base, h->size, &size);
		GDKfree(path);
		TRC_DEBUG(HEAP, "Shrinking %s mmapped "
					"heap (%s) %zu %zu %p "
					"%p\n",
					h->storage == STORE_MMAP ? "shared" : "privately",
					h->filename, h->size, size,
					h->base, p);
	}
	if (p) {
		h->size = size;
		h->base = p;
		return GDK_SUCCEED;
	}
	return GDK_FAIL;
}

/* returns 1 if the file exists */
static int
file_exists(int farmid, const char *dir, const char *name, const char *ext)
{
	char *path;
	struct stat st;
	int ret;

	path = GDKfilepath(farmid, dir, name, ext);
	if (path == NULL)
		return -1;
	ret = stat(path, &st);
	TRC_DEBUG(IO_, "stat(%s) = %d\n", path, ret);
	GDKfree(path);
	return (ret == 0);
}

gdk_return
GDKupgradevarheap(BAT *b, var_t v, bool copyall, bool mayshare)
{
	uint8_t shift = b->tshift;
	uint16_t width = b->twidth;
	unsigned char *pc;
	unsigned short *ps;
	unsigned int *pi;
#if SIZEOF_VAR_T == 8
	var_t *pv;
#endif
	size_t i, n;
	size_t savefree;
	const char *filename;
	bat bid = b->batCacheid;

	assert(b->theap.parentid == 0);
	assert(width != 0);
	assert(v >= GDK_VAROFFSET);
	assert(width < SIZEOF_VAR_T && (width <= 2 ? v - GDK_VAROFFSET : v) >= ((var_t) 1 << (8 * width)));
	while (width < SIZEOF_VAR_T && (width <= 2 ? v - GDK_VAROFFSET : v) >= ((var_t) 1 << (8 * width))) {
		width <<= 1;
		shift++;
	}
	assert(b->twidth < width);
	assert(b->tshift < shift);

	/* if copyall is set, we need to convert the whole heap, since
	 * we may be in the middle of an insert loop that adjusts the
	 * free value at the end; otherwise only copy the area
	 * indicated by the "free" pointer */
	n = (copyall ? b->theap.size : b->theap.free) >> b->tshift;

	/* Create a backup copy before widening.
	 *
	 * If the file is memory-mapped, this solves a problem that we
	 * don't control what's in the actual file until the next
	 * commit happens, so a crash might otherwise leave the file
	 * (and the database) in an inconsistent state.  If, on the
	 * other hand, the heap is allocated, it may happen that later
	 * on the heap is extended and converted into a memory-mapped
	 * file.  Then the same problem arises.
	 *
	 * also see do_backup in gdk_bbp.c */
	filename = strrchr(b->theap.filename, DIR_SEP);
	if (filename == NULL)
		filename = b->theap.filename;
	else
		filename++;
	int exists = 0;
	if ((BBP_status(bid) & (BBPEXISTING|BBPDELETED)) &&
	    !(exists = file_exists(b->theap.farmid, BAKDIR, filename, NULL)) &&
	    (b->theap.storage != STORE_MEM ||
	     GDKmove(b->theap.farmid, BATDIR, b->theap.filename, NULL,
		     BAKDIR, filename, NULL) != GDK_SUCCEED)) {
		int fd;
		ssize_t ret = 0;
		size_t size = n << b->tshift;
		const char *base = b->theap.base;

		/* first save heap in file with extra .tmp extension */
		if ((fd = GDKfdlocate(b->theap.farmid, b->theap.filename, "wb", "tmp")) < 0)
			return GDK_FAIL;
		while (size > 0) {
			ret = write(fd, base, (unsigned) MIN(1 << 30, size));
			if (ret < 0)
				size = 0;
			size -= ret;
			base += ret;
		}
		if (ret < 0 ||
		    (!(GDKdebug & NOSYNCMASK)
#if defined(NATIVE_WIN32)
		     && _commit(fd) < 0
#elif defined(HAVE_FDATASYNC)
		     && fdatasync(fd) < 0
#elif defined(HAVE_FSYNC)
		     && fsync(fd) < 0
#endif
			    ) ||
		    close(fd) < 0) {
			/* something went wrong: abandon ship */
			GDKsyserror("GDKupgradevarheap: syncing heap to disk failed\n");
			close(fd);
			GDKunlink(b->theap.farmid, BATDIR, b->theap.filename, "tmp");
			return GDK_FAIL;
		}
		/* move tmp file to backup directory (without .tmp
		 * extension) */
		if (GDKmove(b->theap.farmid, BATDIR, b->theap.filename, "tmp", BAKDIR, filename, NULL) != GDK_SUCCEED) {
			/* backup failed */
			GDKunlink(b->theap.farmid, BATDIR, b->theap.filename, "tmp");
			return GDK_FAIL;
		}
	}
	if (exists == -1)
		return GDK_FAIL;

	savefree = b->theap.free;
	if (copyall)
		b->theap.free = b->theap.size;
	if (HEAPextend(&b->theap, (b->theap.size >> b->tshift) << shift, mayshare) != GDK_SUCCEED)
		return GDK_FAIL;
	if (copyall)
		b->theap.free = savefree;
	/* note, cast binds more closely than addition */
	pc = (unsigned char *) b->theap.base + n;
	ps = (unsigned short *) b->theap.base + n;
	pi = (unsigned int *) b->theap.base + n;
#if SIZEOF_VAR_T == 8
	pv = (var_t *) b->theap.base + n;
#endif

	/* convert from back to front so that we can do it in-place */
	switch (width) {
	case 2:
#ifndef NDEBUG
		memset(ps, 0, b->theap.base + b->theap.size - (char *) ps);
#endif
		switch (b->twidth) {
		case 1:
			for (i = 0; i < n; i++)
				*--ps = *--pc;
			break;
		}
		break;
	case 4:
#ifndef NDEBUG
		memset(pi, 0, b->theap.base + b->theap.size - (char *) pi);
#endif
		switch (b->twidth) {
		case 1:
			for (i = 0; i < n; i++)
				*--pi = *--pc + GDK_VAROFFSET;
			break;
		case 2:
			for (i = 0; i < n; i++)
				*--pi = *--ps + GDK_VAROFFSET;
			break;
		}
		break;
#if SIZEOF_VAR_T == 8
	case 8:
#ifndef NDEBUG
		memset(pv, 0, b->theap.base + b->theap.size - (char *) pv);
#endif
		switch (b->twidth) {
		case 1:
			for (i = 0; i < n; i++)
				*--pv = *--pc + GDK_VAROFFSET;
			break;
		case 2:
			for (i = 0; i < n; i++)
				*--pv = *--ps + GDK_VAROFFSET;
			break;
		case 4:
			for (i = 0; i < n; i++)
				*--pv = *--pi;
			break;
		}
		break;
#endif
	}
	b->theap.free <<= shift - b->tshift;
	b->tshift = shift;
	b->twidth = width;
	return GDK_SUCCEED;
}

/*
 * @- HEAPcopy
 * simple: alloc and copy. Notice that we suppose a preallocated
 * dst->filename (or NULL), which might be used in HEAPalloc().
 */
gdk_return
HEAPcopy(Heap *dst, Heap *src)
{
	if (HEAPalloc(dst, src->size, 1) == GDK_SUCCEED) {
		dst->free = src->free;
		memcpy(dst->base, src->base, src->free);
		dst->hashash = src->hashash;
		dst->cleanhash = src->cleanhash;
		dst->dirty = true;
		return GDK_SUCCEED;
	}
	return GDK_FAIL;
}

/* Free the memory associated with the heap H.
 * Unlinks (removes) the associated file if the rmheap flag is set. */
void
HEAPfree(Heap *h, bool rmheap)
{
	if (h->base) {
		if (h->storage == STORE_MEM) {	/* plain memory */
			TRC_DEBUG(HEAP, "HEAPfree %zu"
						" %p\n",
						h->size, h->base);
			GDKfree(h->base);
		} else if (h->storage == STORE_CMEM) {
			//heap is stored in regular C memory rather than GDK memory,so we call free()
			free(h->base);
		} else {	/* mapped file, or STORE_PRIV */
			gdk_return ret = GDKmunmap(h->base, h->size);

			if (ret != GDK_SUCCEED) {
				GDKsyserror("HEAPfree: %s was not mapped\n",
					    h->filename);
				assert(0);
			}
			TRC_DEBUG(HEAP, "munmap(base=%p, "
						"size=%zu) = %d\n",
						(void *)h->base,
						h->size, (int) ret);
		}
	}
	h->base = NULL;
#ifdef HAVE_FORK
	if (h->storage == STORE_MMAPABS)  {
		/* heap is stored in a mmap() file, but h->filename
		 * is the absolute path */
		if (remove(h->filename) != 0 && errno != ENOENT) {
			perror(h->filename);
		}
	} else
#endif
	if (rmheap) {
		char *path = GDKfilepath(h->farmid, BATDIR, h->filename, NULL);
		if (path && remove(path) != 0 && errno != ENOENT)
			perror(path);
		GDKfree(path);
		path = GDKfilepath(h->farmid, BATDIR, h->filename, "new");
		if (path && remove(path) != 0 && errno != ENOENT)
			perror(path);
		GDKfree(path);
	}
}

/*
 * @- HEAPload
 *
 * If we find file X.new, we move it over X (if present) and open it.
 */
static gdk_return
HEAPload_intern(Heap *h, const char *nme, const char *ext, const char *suffix, bool trunc)
{
	size_t minsize;
	int ret = 0;
	char *srcpath, *dstpath, *tmp;
	int t0;

	h->storage = h->newstorage = h->size < GDK_mmap_minsize_persistent ? STORE_MEM : STORE_MMAP;

	minsize = (h->size + GDK_mmap_pagesize - 1) & ~(GDK_mmap_pagesize - 1);
	if (h->storage != STORE_MEM && minsize != h->size)
		h->size = minsize;

	/* when a bat is made read-only, we can truncate any unused
	 * space at the end of the heap */
	if (trunc) {
		/* round up mmap heap sizes to GDK_mmap_pagesize
		 * segments, also add some slack */
		size_t truncsize = ((size_t) (h->free * 1.05) + GDK_mmap_pagesize - 1) & ~(GDK_mmap_pagesize - 1);
		int fd;

		if (truncsize == 0)
			truncsize = GDK_mmap_pagesize; /* minimum of one page */
		if (truncsize < h->size &&
		    (fd = GDKfdlocate(h->farmid, nme, "mrb+", ext)) >= 0) {
			ret = ftruncate(fd, truncsize);
			TRC_DEBUG(HEAP, "#ftruncate(file=%s.%s, size=%zu"
					  	") = %d\n", nme, ext, truncsize, ret);
			close(fd);
			if (ret == 0) {
				h->size = truncsize;
			}
		}
	}

	TRC_DEBUG(HEAP, "HEAPload(%s.%s,storage=%d,free=%zu"
				",size=%zu)\n", nme, ext,
				(int) h->storage, h->free, h->size);

	/* On some OSs (WIN32,Solaris), it is prohibited to write to a
	 * file that is open in MAP_PRIVATE (FILE_MAP_COPY) solution:
	 * we write to a file named .ext.new.  This file, if present,
	 * takes precedence. */
	srcpath = GDKfilepath(h->farmid, BATDIR, nme, ext);
	dstpath = GDKfilepath(h->farmid, BATDIR, nme, ext);
	if (srcpath == NULL ||
	    dstpath == NULL ||
	    (tmp = GDKrealloc(srcpath, strlen(srcpath) + strlen(suffix) + 1)) == NULL) {
		GDKfree(srcpath);
		GDKfree(dstpath);
		return GDK_FAIL;
	}
	srcpath = tmp;
	strcat(srcpath, suffix);

	t0 = GDKms();
	ret = rename(srcpath, dstpath);
	TRC_DEBUG(HEAP, "rename %s %s = %d %s (%dms)\n",
			  	srcpath, dstpath, ret, ret < 0 ? strerror(errno) : "",
			  	GDKms() - t0);
	GDKfree(srcpath);
	GDKfree(dstpath);

	h->base = GDKload(h->farmid, nme, ext, h->free, &h->size, h->newstorage);
	if (h->base == NULL)
		return GDK_FAIL; /* file could  not be read satisfactorily */

	return GDK_SUCCEED;
}

gdk_return
HEAPload(Heap *h, const char *nme, const char *ext, bool trunc)
{
	return HEAPload_intern(h, nme, ext, ".new", trunc);
}

/*
 * @- HEAPsave
 *
 * Saving STORE_MEM will do a write(fd, buf, size) in GDKsave
 * (explicit IO).
 *
 * Saving a STORE_PRIV heap X means that we must actually write to
 * X.new, thus we convert the mode passed to GDKsave to STORE_MEM.
 *
 * Saving STORE_MMAP will do a msync(buf, MSSYNC) in GDKsave (implicit
 * IO).
 *
 * After GDKsave returns successfully (>=0), we assume the heaps are
 * safe on stable storage.
 */
static gdk_return
HEAPsave_intern(Heap *h, const char *nme, const char *ext, const char *suffix, bool dosync)
{
	storage_t store = h->newstorage;
	long_str extension;

	if (h->base == NULL) {
		GDKerror("HEAPsave_intern: no heap to save\n");
		return GDK_FAIL;
	}
	if (h->storage != STORE_MEM && store == STORE_PRIV) {
		/* anonymous or private VM is saved as if it were malloced */
		store = STORE_MEM;
		assert(strlen(ext) + strlen(suffix) < sizeof(extension));
		strconcat_len(extension, sizeof(extension), ext, suffix, NULL);
		ext = extension;
	} else if (store != STORE_MEM) {
		store = h->storage;
	}
<<<<<<< HEAD
	TRC_DEBUG(HEAP, "HEAPsave(%s.%s,storage=%d,free=%zu,size=%zu)\n", nme, ext, (int) h->newstorage, h->free, h->size);
	
	return GDKsave(h->farmid, nme, ext, h->base, h->free, store, true);
=======
	HEAPDEBUG fprintf(stderr,
			  "#%s: HEAPsave(%s.%s,storage=%d,free=%zu,size=%zu,dosync=%s)\n",
			  MT_thread_getname(),
			  nme, ext, (int) h->newstorage, h->free, h->size,
			  dosync?"true":"false");
	return GDKsave(h->farmid, nme, ext, h->base, h->free, store, dosync);
>>>>>>> 3c60290d
}

gdk_return
HEAPsave(Heap *h, const char *nme, const char *ext, bool dosync)
{
	return HEAPsave_intern(h, nme, ext, ".new", dosync);
}

/*
 * @- HEAPdelete
 * Delete any saved heap file. For memory mapped files, also try to
 * remove any remaining X.new
 */
gdk_return
HEAPdelete(Heap *h, const char *o, const char *ext)
{
	char ext2[64];

	if (h->size <= 0) {
		assert(h->base == 0);
		return GDK_SUCCEED;
	}
	if (h->base)
		HEAPfree(h, false);	/* we will do the unlinking */
	if (h->copied) {
		return GDK_SUCCEED;
	}
	assert(strlen(ext) + strlen(".new") < sizeof(ext2));
	strconcat_len(ext2, sizeof(ext2), ext, ".new", NULL);
	return (GDKunlink(h->farmid, BATDIR, o, ext) == GDK_SUCCEED) | (GDKunlink(h->farmid, BATDIR, o, ext2) == GDK_SUCCEED) ? GDK_SUCCEED : GDK_FAIL;
}

int
HEAPwarm(Heap *h)
{
	int bogus_result = 0;

	if (h->storage != STORE_MEM) {
		/* touch the heap sequentially */
		int *cur = (int *) h->base;
		int *lim = (int *) (h->base + h->free) - 4096;

		for (; cur < lim; cur += 4096)	/* try to schedule 4 parallel memory accesses */
			bogus_result |= cur[0] | cur[1024] | cur[2048] | cur[3072];
	}
	return bogus_result;
}


/* Return the (virtual) size of the heap. */
size_t
HEAPvmsize(Heap *h)
{
	if (h && h->base && h->free)
		return h->size;
	return 0;
}

/* Return the allocated size of the heap, i.e. if the heap is memory
 * mapped and not copy-on-write (privately mapped), return 0. */
size_t
HEAPmemsize(Heap *h)
{
	if (h && h->base && h->free && h->storage != STORE_MMAP)
		return h->size;
	return 0;
}


/*
 * @+ Standard Heap Library
 * This library contains some routines which implement a @emph{
 * malloc} and @emph{ free} function on the Monet @emph{Heap}
 * structure. They are useful when implementing a new @emph{
 * variable-size} atomic data type, or for implementing new search
 * accelerators.  All functions start with the prefix @emph{HEAP_}. T
 *
 * Due to non-careful design, the HEADER field was found to be
 * 32/64-bit dependent.  As we do not (yet) want to change the BAT
 * image on disk, This is now fixed by switching on-the-fly between
 * two representations. We ensure that the 64-bit memory
 * representation is just as long as the 32-bits version (20 bytes) so
 * the rest of the heap never needs to shift. The function
 * HEAP_checkformat converts at load time dynamically between the
 * layout found on disk and the memory format.  Recognition of the
 * header mode is done by looking at the first two ints: alignment
 * must be 4 or 8, and head can never be 4 or eight.
 *
 * TODO: user HEADER64 for both 32 and 64 bits (requires BAT format
 * change)
 */

#define HEAPVERSION	20030408

typedef struct heapheader {
	size_t head;		/* index to first free block */
	int alignment;		/* alignment of objects on heap */
	size_t firstblock;	/* first block in heap */
	int version;
	int (*sizefcn)(const void *);	/* ADT function to ask length */
} HEADER32;

typedef struct {
	int version;
	int alignment;
	size_t head;
	size_t firstblock;
	int (*sizefcn)(const void *);
} HEADER64;

#if SIZEOF_SIZE_T==8
typedef HEADER64 HEADER;
typedef HEADER32 HEADER_OTHER;
#else
typedef HEADER32 HEADER;
typedef HEADER64 HEADER_OTHER;
#endif
typedef struct hfblock {
	size_t size;		/* Size of this block in freelist */
	size_t next;		/* index of next block */
} CHUNK;

#define roundup_8(x)	(((x)+7)&~7)
#define roundup_4(x)	(((x)+3)&~3)
#define blocksize(h,p)	((p)->size)

static inline size_t
roundup_num(size_t number, int alignment)
{
	size_t rval;

	rval = number + (size_t) alignment - 1;
	rval -= (rval % (size_t) alignment);
	return rval;
}

#define HEAP_index(HEAP,INDEX,TYPE)	((TYPE *)((char *) (HEAP)->base + (INDEX)))


static void
HEAP_printstatus(Heap *heap)
{
	HEADER *hheader = HEAP_index(heap, 0, HEADER);
	size_t block, cur_free = hheader->head;
	CHUNK *blockp;

	TRC_DEBUG(TRACE, "HEAP has head %zu and alignment %d and size %zu\n",
				hheader->head, hheader->alignment, heap->free);

	/* Walk the blocklist */
	block = hheader->firstblock;

	while (block < heap->free) {
		blockp = HEAP_index(heap, block, CHUNK);

		if (block == cur_free) {
			TRC_DEBUG(TRACE, "Free block at %p has size %zu and next %zu\n",
						(void *)block,
						blockp->size, blockp->next);

			cur_free = blockp->next;
			block += blockp->size;
		} else {
			size_t size = blocksize(hheader, blockp);

			TRC_DEBUG(TRACE, "Block at %zu with size %zu\n",
						block, size);
			block += size;
		}
	}
}

static void
HEAP_empty(Heap *heap, size_t nprivate, int alignment)
{
	/* Find position of header block. */
	HEADER *hheader = HEAP_index(heap, 0, HEADER);

	/* Calculate position of first and only free block. */
	size_t head = roundup_num((size_t) (roundup_8(sizeof(HEADER)) + roundup_8(nprivate)), alignment);
	CHUNK *headp = HEAP_index(heap, head, CHUNK);

	assert(roundup_8(sizeof(HEADER)) + roundup_8(nprivate) <= VAR_MAX);

	/* Fill header block. */
	hheader->head = head;
	hheader->sizefcn = NULL;
	hheader->alignment = alignment;
	hheader->firstblock = head;
	hheader->version = HEAPVERSION;

	/* Fill first free block. */
	assert(heap->size - head <= VAR_MAX);
	headp->size = (size_t) (heap->size - head);
	headp->next = 0;
	TRC_DEBUG_IF(TRACE)
	{
		TRC_DEBUG(TRACE, "We created the following heap\n");
		HEAP_printstatus(heap);
	}
}

void
HEAP_initialize(Heap *heap, size_t nbytes, size_t nprivate, int alignment)
{
	/* For now we know about two alignments. */
	if (alignment != 8) {
		alignment = 4;
	}
	if ((size_t) alignment < sizeof(size_t))
		alignment = (int) sizeof(size_t);

	/* Calculate number of bytes needed for heap + structures. */
	{
		size_t total = 100 + nbytes + nprivate + sizeof(HEADER) + sizeof(CHUNK);

		total = roundup_8(total);
		if (HEAPalloc(heap, total, 1) != GDK_SUCCEED)
			return;
		heap->free = heap->size;
	}

	/* initialize heap as empty */
	HEAP_empty(heap, nprivate, alignment);
}


var_t
HEAP_malloc(Heap *heap, size_t nbytes)
{
	size_t block, trail, ttrail;
	CHUNK *blockp;
	CHUNK *trailp;
	HEADER *hheader = HEAP_index(heap, 0, HEADER);

	TRC_DEBUG(TRACE, "Enter malloc with %zu bytes\n", nbytes);

	/* add space for size field */
	nbytes += hheader->alignment;
	nbytes = roundup_8(nbytes);
	if (nbytes < sizeof(CHUNK))
		nbytes = (size_t) sizeof(CHUNK);

	/* block  -- points to block with acceptable size (if available).
	 * trail  -- points to predecessor of block.
	 * ttrail -- points to predecessor of trail.
	 */
	ttrail = 0;
	trail = 0;
	for (block = hheader->head; block != 0; block = blockp->next) {
		blockp = HEAP_index(heap, block, CHUNK);

		TRC_DEBUG(TRACE, "Block %zu is %zu bytes\n", block, blockp->size);
		
		assert(trail == 0 || block > trail);
		if (trail != 0 && block <= trail) {
			GDKerror("HEAP_malloc: Free list is not orderered\n");
			return 0;
		}

		if (blockp->size >= nbytes)
			break;
		ttrail = trail;
		trail = block;
	}

	/* If no block of acceptable size is found we try to enlarge
	 * the heap. */
	if (block == 0) {
		size_t newsize;

		assert(heap->free + MAX(heap->free, nbytes) <= VAR_MAX);
		newsize = MIN(heap->free, (size_t) 1 << 20);
		newsize = (size_t) roundup_8(heap->free + MAX(newsize, nbytes));
		assert(heap->free <= VAR_MAX);
		block = (size_t) heap->free;	/* current end-of-heap */

		TRC_DEBUG(TRACE, "No block found\n");

		/* Increase the size of the heap. */
		TRC_DEBUG(HEAP, "HEAPextend in HEAP_malloc %s %zu %zu\n", heap->filename, heap->size, newsize);
		if (HEAPextend(heap, newsize, false) != GDK_SUCCEED)
			return 0;
		heap->free = newsize;
		hheader = HEAP_index(heap, 0, HEADER);

		blockp = HEAP_index(heap, block, CHUNK);
		trailp = HEAP_index(heap, trail, CHUNK);

		TRC_DEBUG(TRACE, "New block made at pos %zu with size %zu\n", block, heap->size - block);

		blockp->next = 0;
		assert(heap->free - block <= VAR_MAX);
		blockp->size = (size_t) (heap->free - block);	/* determine size of allocated block */

		/* Try to join the last block in the freelist and the
		 * newly allocated memory */
		if ((trail != 0) && (trail + trailp->size == block)) {
			TRC_DEBUG(TRACE, "Glue newly generated block to adjacent last\n");

			trailp->size += blockp->size;
			trailp->next = blockp->next;

			block = trail;
			trail = ttrail;
		}
	}

	/* Now we have found a block which is big enough in block.
	 * The predecessor of this block is in trail. */
	blockp = HEAP_index(heap, block, CHUNK);

	/* If selected block is bigger than block needed split block
	 * in two.
	 * TUNE: use different amount than 2*sizeof(CHUNK) */
	if (blockp->size >= nbytes + 2 * sizeof(CHUNK)) {
		size_t newblock = block + nbytes;
		CHUNK *newblockp = HEAP_index(heap, newblock, CHUNK);

		newblockp->size = blockp->size - nbytes;
		newblockp->next = blockp->next;

		blockp->next = newblock;
		blockp->size = nbytes;
	}

	/* Delete block from freelist */
	if (trail == 0) {
		hheader->head = blockp->next;
	} else {
		trailp = HEAP_index(heap, trail, CHUNK);

		trailp->next = blockp->next;
	}

	block += hheader->alignment;
	return (var_t) block;
}

void
HEAP_free(Heap *heap, var_t mem)
{
	HEADER *hheader = HEAP_index(heap, 0, HEADER);
	CHUNK *beforep;
	CHUNK *blockp;
	CHUNK *afterp;
	size_t after, before, block = mem;

	assert(hheader->alignment == 8 || hheader->alignment == 4);
	if (hheader->alignment != 8 && hheader->alignment != 4) {
		GDKerror("HEAP_free: Heap structure corrupt\n");
		return;
	}

	block -= hheader->alignment;
	blockp = HEAP_index(heap, block, CHUNK);

	/* block   -- block which we want to free
	 * before  -- first free block before block
	 * after   -- first free block after block
	 */

	before = 0;
	for (after = hheader->head; after != 0; after = HEAP_index(heap, after, CHUNK)->next) {
		if (after > block)
			break;
		before = after;
	}

	beforep = HEAP_index(heap, before, CHUNK);
	afterp = HEAP_index(heap, after, CHUNK);

	/* If it is not the last free block. */
	if (after != 0) {
		/*
		 * If this block and the block after are consecutive.
		 */
		if (block + blockp->size == after) {
			/*
			 * We unite them.
			 */
			blockp->size += afterp->size;
			blockp->next = afterp->next;
		} else
			blockp->next = after;
	} else {
		/*
		 * It is the last block in the freelist.
		 */
		blockp->next = 0;
	}

	/*
	 * If it is not the first block in the list.
	 */
	if (before != 0) {
		/*
		 * If the before block and this block are consecutive.
		 */
		if (before + beforep->size == block) {
			/*
			 * We unite them.
			 */
			beforep->size += blockp->size;
			beforep->next = blockp->next;
		} else
			beforep->next = block;
	} else {
		/*
		 * Add block at head of free list.
		 */
		hheader->head = block;
	}
}

void
HEAP_recover(Heap *h, const var_t *offsets, BUN noffsets)
{
	HEADER *hheader;
	CHUNK *blockp;
	size_t dirty = 0;
	var_t maxoff = 0;
	BUN i;

	if (!h->cleanhash)
		return;
	hheader = HEAP_index(h, 0, HEADER);
	assert(h->free >= sizeof(HEADER));
	assert(hheader->version == HEAPVERSION);
	assert(h->size >= hheader->firstblock);
	for (i = 0; i < noffsets; i++)
		if (offsets[i] > maxoff)
			maxoff = offsets[i];
	assert(maxoff < h->free);
	if (maxoff == 0) {
		if (hheader->head != hheader->firstblock) {
			hheader->head = hheader->firstblock;
			dirty = sizeof(HEADER);
		}
		blockp = HEAP_index(h, hheader->firstblock, CHUNK);
		if (blockp->next != 0 ||
		    blockp->size != h->size - hheader->head) {
			blockp->size = (size_t) (h->size - hheader->head);
			blockp->next = 0;
			dirty = hheader->firstblock + sizeof(CHUNK);
		}
	} else {
		size_t block = maxoff - hheader->alignment;
		size_t end = block + *HEAP_index(h, block, size_t);
		size_t trail;

		assert(end <= h->free);
		if (end + sizeof(CHUNK) <= h->free) {
			blockp = HEAP_index(h, end, CHUNK);
			if (hheader->head <= end &&
			    blockp->next == 0 &&
			    blockp->size == h->free - end)
				return;
		} else if (hheader->head == 0) {
			/* no free space after last allocated block
			 * and no free list */
			return;
		}
		block = hheader->head;
		trail = 0;
		while (block < maxoff && block != 0) {
			blockp = HEAP_index(h, block, CHUNK);
			trail = block;
			block = blockp->next;
		}
		if (trail == 0) {
			/* no free list */
			if (end + sizeof(CHUNK) > h->free) {
				/* no free space after last allocated
				 * block */
				if (hheader->head != 0) {
					hheader->head = 0;
					dirty = sizeof(HEADER);
				}
			} else {
				/* there is free space after last
				 * allocated block */
				if (hheader->head != end) {
					hheader->head = end;
					dirty = sizeof(HEADER);
				}
				blockp = HEAP_index(h, end, CHUNK);
				if (blockp->next != 0 ||
				    blockp->size != h->free - end) {
					blockp->next = 0;
					blockp->size = h->free - end;
					dirty = end + sizeof(CHUNK);
				}
			}
		} else {
			/* there is a free list */
			blockp = HEAP_index(h, trail, CHUNK);
			if (end + sizeof(CHUNK) > h->free) {
				/* no free space after last allocated
				 * block */
				if (blockp->next != 0) {
					blockp->next = 0;
					dirty = trail + sizeof(CHUNK);
				}
			} else {
				/* there is free space after last
				 * allocated block */
				if (blockp->next != end) {
					blockp->next = end;
					dirty = trail + sizeof(CHUNK);
				}
				blockp = HEAP_index(h, end, CHUNK);
				if (blockp->next != 0 ||
				    blockp->size != h->free - end) {
					blockp->next = 0;
					blockp->size = h->free - end;
					dirty = end + sizeof(CHUNK);
				}
			}
		}
	}
	h->cleanhash = false;
	if (dirty) {
		if (h->storage == STORE_MMAP) {
			if (!(GDKdebug & NOSYNCMASK))
				(void) MT_msync(h->base, dirty);
		} else
			h->dirty = true;
	}
}<|MERGE_RESOLUTION|>--- conflicted
+++ resolved
@@ -303,9 +303,9 @@
 	if (h->storage == STORE_MEM) {
 		p = GDKrealloc(h->base, size);
 		TRC_DEBUG(HEAP, "Shrinking malloced "
-					"heap %zu %zu %p "
-					"%p\n", h->size, size,
-					h->base, p);
+				"heap %zu %zu %p "
+				"%p\n", h->size, size,
+				h->base, p);
 	} else {
 		char *path;
 
@@ -328,11 +328,11 @@
 			      h->base, h->size, &size);
 		GDKfree(path);
 		TRC_DEBUG(HEAP, "Shrinking %s mmapped "
-					"heap (%s) %zu %zu %p "
-					"%p\n",
-					h->storage == STORE_MMAP ? "shared" : "privately",
-					h->filename, h->size, size,
-					h->base, p);
+				"heap (%s) %zu %zu %p "
+				"%p\n",
+				h->storage == STORE_MMAP ? "shared" : "privately",
+				h->filename, h->size, size,
+				h->base, p);
 	}
 	if (p) {
 		h->size = size;
@@ -555,8 +555,8 @@
 	if (h->base) {
 		if (h->storage == STORE_MEM) {	/* plain memory */
 			TRC_DEBUG(HEAP, "HEAPfree %zu"
-						" %p\n",
-						h->size, h->base);
+					" %p\n",
+					h->size, h->base);
 			GDKfree(h->base);
 		} else if (h->storage == STORE_CMEM) {
 			//heap is stored in regular C memory rather than GDK memory,so we call free()
@@ -570,9 +570,9 @@
 				assert(0);
 			}
 			TRC_DEBUG(HEAP, "munmap(base=%p, "
-						"size=%zu) = %d\n",
-						(void *)h->base,
-						h->size, (int) ret);
+					"size=%zu) = %d\n",
+					(void *)h->base,
+					h->size, (int) ret);
 		}
 	}
 	h->base = NULL;
@@ -629,8 +629,9 @@
 		if (truncsize < h->size &&
 		    (fd = GDKfdlocate(h->farmid, nme, "mrb+", ext)) >= 0) {
 			ret = ftruncate(fd, truncsize);
-			TRC_DEBUG(HEAP, "#ftruncate(file=%s.%s, size=%zu"
-					  	") = %d\n", nme, ext, truncsize, ret);
+			TRC_DEBUG(HEAP, 
+					"ftruncate(file=%s.%s, size=%zu"
+					  ") = %d\n", nme, ext, truncsize, ret);
 			close(fd);
 			if (ret == 0) {
 				h->size = truncsize;
@@ -639,8 +640,8 @@
 	}
 
 	TRC_DEBUG(HEAP, "HEAPload(%s.%s,storage=%d,free=%zu"
-				",size=%zu)\n", nme, ext,
-				(int) h->storage, h->free, h->size);
+			",size=%zu)\n", nme, ext,
+			(int) h->storage, h->free, h->size);
 
 	/* On some OSs (WIN32,Solaris), it is prohibited to write to a
 	 * file that is open in MAP_PRIVATE (FILE_MAP_COPY) solution:
@@ -661,8 +662,8 @@
 	t0 = GDKms();
 	ret = rename(srcpath, dstpath);
 	TRC_DEBUG(HEAP, "rename %s %s = %d %s (%dms)\n",
-			  	srcpath, dstpath, ret, ret < 0 ? strerror(errno) : "",
-			  	GDKms() - t0);
+			  srcpath, dstpath, ret, ret < 0 ? strerror(errno) : "",
+			  GDKms() - t0);
 	GDKfree(srcpath);
 	GDKfree(dstpath);
 
@@ -713,18 +714,11 @@
 	} else if (store != STORE_MEM) {
 		store = h->storage;
 	}
-<<<<<<< HEAD
-	TRC_DEBUG(HEAP, "HEAPsave(%s.%s,storage=%d,free=%zu,size=%zu)\n", nme, ext, (int) h->newstorage, h->free, h->size);
-	
-	return GDKsave(h->farmid, nme, ext, h->base, h->free, store, true);
-=======
-	HEAPDEBUG fprintf(stderr,
-			  "#%s: HEAPsave(%s.%s,storage=%d,free=%zu,size=%zu,dosync=%s)\n",
-			  MT_thread_getname(),
+	TRC_DEBUG(HEAP, 
+			"(%s.%s,storage=%d,free=%zu,size=%zu,dosync=%s)\n",
 			  nme, ext, (int) h->newstorage, h->free, h->size,
 			  dosync?"true":"false");
 	return GDKsave(h->farmid, nme, ext, h->base, h->free, store, dosync);
->>>>>>> 3c60290d
 }
 
 gdk_return
@@ -871,8 +865,9 @@
 	size_t block, cur_free = hheader->head;
 	CHUNK *blockp;
 
-	TRC_DEBUG(TRACE, "HEAP has head %zu and alignment %d and size %zu\n",
-				hheader->head, hheader->alignment, heap->free);
+	TRC_DEBUG(TRACE, 
+		"HEAP has head %zu and alignment %d and size %zu\n",
+		hheader->head, hheader->alignment, heap->free);
 
 	/* Walk the blocklist */
 	block = hheader->firstblock;
@@ -881,17 +876,19 @@
 		blockp = HEAP_index(heap, block, CHUNK);
 
 		if (block == cur_free) {
-			TRC_DEBUG(TRACE, "Free block at %p has size %zu and next %zu\n",
-						(void *)block,
-						blockp->size, blockp->next);
+			TRC_DEBUG(TRACE, 
+				"Free block at %p has size %zu and next %zu\n",
+				(void *)block,
+				blockp->size, blockp->next);
 
 			cur_free = blockp->next;
 			block += blockp->size;
 		} else {
 			size_t size = blocksize(hheader, blockp);
 
-			TRC_DEBUG(TRACE, "Block at %zu with size %zu\n",
-						block, size);
+			TRC_DEBUG(TRACE, 
+				"Block at %zu with size %zu\n",
+				block, size);
 			block += size;
 		}
 	}
