/*
 * This Source Code Form is subject to the terms of the Mozilla Public
 * License, v. 2.0.  If a copy of the MPL was not distributed with this
 * file, You can obtain one at http://mozilla.org/MPL/2.0/.
 *
 * Copyright 1997 - July 2008 CWI, August 2008 - 2021 MonetDB B.V.
 */

/*
 * @f gdk_heap
 * @a Peter Boncz, Wilko Quak
 * @+ Atom Heaps
 * Heaps are the basic mass storage structure of Monet. A heap is a
 * handle to a large, possibly huge, contiguous area of main memory,
 * that can be allocated in various ways (discriminated by the
 * heap->storage field):
 *
 * @table @code
 * @item STORE_MEM: malloc-ed memory
 * small (or rather: not huge) heaps are allocated with GDKmalloc.
 * Notice that GDKmalloc may redirect big requests to anonymous
 * virtual memory to prevent @emph{memory fragmentation} in the malloc
 * library (see gdk_utils.c).
 *
 * @item STORE_MMAP: read-only mapped region
 * this is a file on disk that is mapped into virtual memory.  This is
 * normally done MAP_SHARED, so we can use msync() to commit dirty
 * data using the OS virtual memory management.
 *
 * @item STORE_PRIV: read-write mapped region
 * in order to preserve ACID properties, we use a different memory
 * mapping on virtual memory that is writable. This is because in case
 * of a crash on a dirty STORE_MMAP heap, the OS may have written some
 * of the dirty pages to disk and other not (but it is impossible to
 * determine which).  The OS MAP_PRIVATE mode does not modify the file
 * on which is being mapped, rather creates substitute pages
 * dynamically taken from the swap file when modifications occur. This
 * is the only way to make writing to mmap()-ed regions safe.  To save
 * changes, we created a new file X.new; as some OS-es do not allow to
 * write into a file that has a mmap open on it (e.g. Windows).  Such
 * X.new files take preference over X files when opening them.
 * @end table
 * Read also the discussion in BATsetaccess (gdk_bat.c).
 */
#include "monetdb_config.h"
#include "gdk.h"
#include "gdk_private.h"
#include "mutils.h"

static void *
HEAPcreatefile(int farmid, size_t *maxsz, const char *fn)
{
	void *base = NULL;
	char *path = NULL;
	int fd;

	if (farmid != NOFARM) {
		/* call GDKfilepath once here instead of twice inside
		 * the calls to GDKfdlocate and GDKload */
		if ((path = GDKfilepath(farmid, BATDIR, fn, NULL)) == NULL)
			return NULL;
		fn = path;
	}
	/* round up to mulitple of GDK_mmap_pagesize */
	fd = GDKfdlocate(NOFARM, fn, "wb", NULL);
	if (fd >= 0) {
		close(fd);
		base = GDKload(NOFARM, fn, NULL, *maxsz, maxsz, STORE_MMAP);
	}
	GDKfree(path);
	return base;
}

static gdk_return HEAPload_intern(Heap *h, const char *nme, const char *ext, const char *suffix, bool trunc);
static gdk_return HEAPsave_intern(Heap *h, const char *nme, const char *ext, const char *suffix, bool dosync);

static char *
decompose_filename(str nme)
{
	char *ext;

	ext = strchr(nme, '.');	/* extract base and ext from heap file name */
	if (ext) {
		*ext++ = 0;
	}
	return ext;
}

gdk_return
HEAPgrow(MT_Lock *lock, Heap **hp, size_t size, bool mayshare)
{
	Heap *new;

<<<<<<< HEAD
	TRC_DEBUG(HEAP, "Growing heap %s %zu", old->filename, size);
	Heap *new = GDKmalloc(sizeof(Heap));
	if (new == NULL)
		return NULL;
	*new = (Heap) {
		.farmid = old->farmid,
		.cleanhash = old->cleanhash,
		.dirty = true,
		.remove = old->remove,
		.parentid = old->parentid,
	};
	memcpy(new->filename, old->filename, sizeof(new->filename));
	if (HEAPalloc(new, size, 1, 1) != GDK_SUCCEED) {
		GDKfree(new);
		return NULL;
=======
	MT_lock_set(lock);
	if (ATOMIC_GET(&(*hp)->refs) == 1) {
		gdk_return rc = HEAPextend((*hp), size, mayshare);
		MT_lock_unset(lock);
		return rc;
>>>>>>> 3cb6250f
	}
	new = GDKmalloc(sizeof(Heap));
	if (new != NULL) {
		Heap *old = *hp;
		*new = (Heap) {
			.farmid = old->farmid,
			.dirty = true,
			.remove = old->remove,
			.parentid = old->parentid,
			.wasempty = old->wasempty,
		};
		memcpy(new->filename, old->filename, sizeof(new->filename));
		if (HEAPalloc(new, size, 1, 1) == GDK_SUCCEED) {
			ATOMIC_INIT(&new->refs, 1);
			new->free = old->free;
			new->cleanhash = old->cleanhash;
			if (old->free > 0 &&
			    (new->storage == STORE_MEM || old->storage == STORE_MEM))
				memcpy(new->base, old->base, old->free);
			/* else both are STORE_MMAP and refer to the
			 * same file and so we don't need to copy */

			/* replace old heap with new */
			HEAPdecref(*hp, false);
			*hp = new;
		} else {
			GDKfree(new);
			new = NULL;
		}
	}
	MT_lock_unset(lock);
	return new ? GDK_SUCCEED : GDK_FAIL;
}

/*
 * @- HEAPalloc
 *
 * Normally, we use GDKmalloc for creating a new heap.  Huge heaps,
 * though, come from memory mapped files that we create with a large
 * fallocate. This is fast, and leads to files-with-holes on Unixes (on
 * Windows, it actually always performs I/O which is not nice).
 */
gdk_return
HEAPalloc(Heap *h, size_t nitems, size_t itemsize, size_t itemsizemmap)
{
	h->base = NULL;
	h->size = 1;
	if (itemsize)
		h->size = MAX(1, nitems) * itemsize;
	h->free = 0;
	h->cleanhash = false;

	/* check for overflow */
	if (itemsize && nitems > (h->size / itemsize)) {
		GDKerror("allocating more than heap can accomodate\n");
		return GDK_FAIL;
	}
	if (GDKinmemory(h->farmid) ||
	    (GDKmem_cursize() + h->size < GDK_mem_maxsize &&
	     h->size < (h->farmid == 0 ? GDK_mmap_minsize_persistent : GDK_mmap_minsize_transient))) {
		h->storage = STORE_MEM;
		h->base = GDKmalloc(h->size);
		TRC_DEBUG(HEAP, "%s %zu %p\n", h->filename, h->size, h->base);
	}
	if (!GDKinmemory(h->farmid) && h->base == NULL) {
		char *nme;

		nme = GDKfilepath(h->farmid, BATDIR, h->filename, NULL);
		if (nme == NULL)
			return GDK_FAIL;
		h->storage = STORE_MMAP;
		if (itemsizemmap > itemsize)
			h->size = MAX(1, nitems) * itemsizemmap;
		h->base = HEAPcreatefile(NOFARM, &h->size, nme);
		GDKfree(nme);
	}
	if (h->base == NULL) {
		GDKerror("Insufficient space for HEAP of %zu bytes.", h->size);
		return GDK_FAIL;
	}
	h->newstorage = h->storage;
	return GDK_SUCCEED;
}

/* Extend the allocated space of the heap H to be at least SIZE bytes.
 * If the heap grows beyond a threshold and a filename is known, the
 * heap is converted from allocated memory to a memory-mapped file.
 * When switching from allocated to memory mapped, if MAYSHARE is set,
 * the heap does not have to be copy-on-write.
 *
 * The function returns 0 on success, -1 on failure.
 *
 * When extending a memory-mapped heap, we use the function MT_mremap
 * (which see).  When extending an allocated heap, we use GDKrealloc.
 * If that fails, we switch to memory mapped, even when the size is
 * below the threshold.
 *
 * When converting from allocated to memory mapped, we try several
 * strategies.  First we try to create the memory map, and if that
 * works, copy the data and free the old memory.  If this fails, we
 * first write the data to disk, free the memory, and then try to
 * memory map the saved data. */
gdk_return
HEAPextend(Heap *h, size_t size, bool mayshare)
{
	char nme[sizeof(h->filename)], *ext;
	const char *failure = "None";

	if (GDKinmemory(h->farmid)) {
		strcpy_len(nme, ":memory:", sizeof(nme));
		ext = "ext";
	} else {
		strcpy_len(nme, h->filename, sizeof(nme));
		ext = decompose_filename(nme);
	}
	if (size <= h->size)
		return GDK_SUCCEED;	/* nothing to do */

	failure = "size > h->size";

 	if (h->storage != STORE_MEM) {
		char *p;
		char *path;

		TRC_DEBUG(HEAP, "Extending %s mmapped heap (%s)\n", h->storage == STORE_MMAP ? "shared" : "privately", h->filename);
		/* extend memory mapped file */
		if ((path = GDKfilepath(h->farmid, BATDIR, nme, ext)) == NULL) {
			return GDK_FAIL;
		}
		size = (size + GDK_mmap_pagesize - 1) & ~(GDK_mmap_pagesize - 1);
		if (size == 0)
			size = GDK_mmap_pagesize;

		p = GDKmremap(path,
			      h->storage == STORE_PRIV ?
				MMAP_COPY | MMAP_READ | MMAP_WRITE :
				MMAP_READ | MMAP_WRITE,
			      h->base, h->size, &size);
		GDKfree(path);
		if (p) {
			h->size = size;
			h->base = p;
 			return GDK_SUCCEED; /* success */
 		}
		failure = "GDKmremap() failed";
	} else {
		/* extend a malloced heap, possibly switching over to
		 * file-mapped storage */
		Heap bak = *h;
		bool exceeds_swap = size + GDKmem_cursize() >= GDK_mem_maxsize;
		bool must_mmap = !GDKinmemory(h->farmid) && (exceeds_swap || h->newstorage != STORE_MEM || size >= (h->farmid == 0 ? GDK_mmap_minsize_persistent : GDK_mmap_minsize_transient));

		h->size = size;

		/* try GDKrealloc if the heap size stays within
		 * reasonable limits */
		if (!must_mmap) {
			h->newstorage = h->storage = STORE_MEM;
			h->base = GDKrealloc(h->base, size);
			TRC_DEBUG(HEAP, "Extending malloced heap %s %zu %zu %p %p\n", h->filename, size, h->size, bak.base, h->base);
			h->size = size;
			if (h->base)
				return GDK_SUCCEED; /* success */
			/* bak.base is still valid and may get restored */
			failure = "h->storage == STORE_MEM && !must_map && !h->base";
		}

		if (!GDKinmemory(h->farmid)) {
			/* too big: convert it to a disk-based temporary heap */
			bool existing = false;

			assert(h->storage == STORE_MEM);
			assert(ext != NULL);
			/* if the heap file already exists, we want to switch
			 * to STORE_PRIV (copy-on-write memory mapped files),
			 * but if the heap file doesn't exist yet, the BAT is
			 * new and we can use STORE_MMAP */
			int fd = GDKfdlocate(h->farmid, nme, "rb", ext);
			if (fd >= 0) {
				existing = true;
				close(fd);
			} else {
				/* no pre-existing heap file, so create a new
				 * one */
				h->base = HEAPcreatefile(h->farmid, &h->size, h->filename);
				if (h->base) {
					h->newstorage = h->storage = STORE_MMAP;
					memcpy(h->base, bak.base, bak.free);
					HEAPfree(&bak, false);
					return GDK_SUCCEED;
				}
				GDKclrerr();
			}
			fd = GDKfdlocate(h->farmid, nme, "wb", ext);
			if (fd >= 0) {
				close(fd);
				h->storage = h->newstorage == STORE_MMAP && existing && !mayshare ? STORE_PRIV : h->newstorage;
				/* make sure we really MMAP */
				if (must_mmap && h->newstorage == STORE_MEM)
					h->storage = STORE_MMAP;
				h->newstorage = h->storage;

				h->base = NULL;
				TRC_DEBUG(HEAP, "Converting malloced to %s mmapped heap %s\n", h->newstorage == STORE_MMAP ? "shared" : "privately", h->filename);
				/* try to allocate a memory-mapped based
				 * heap */
				if (HEAPload(h, nme, ext, false) == GDK_SUCCEED) {
					/* copy data to heap and free old
					 * memory */
					memcpy(h->base, bak.base, bak.free);
					HEAPfree(&bak, false);
					return GDK_SUCCEED;
				}
				failure = "h->storage == STORE_MEM && can_map && fd >= 0 && HEAPload() != GDK_SUCCEED";
				/* couldn't allocate, now first save data to
				 * file */
				if (HEAPsave_intern(&bak, nme, ext, ".tmp", false) != GDK_SUCCEED) {
					failure = "h->storage == STORE_MEM && can_map && fd >= 0 && HEAPsave_intern() != GDK_SUCCEED";
					goto failed;
				}
				/* then free memory */
				HEAPfree(&bak, false);
				/* and load heap back in via memory-mapped
				 * file */
				if (HEAPload_intern(h, nme, ext, ".tmp", false) == GDK_SUCCEED) {
					/* success! */
					GDKclrerr();	/* don't leak errors from e.g. HEAPload */
					return GDK_SUCCEED;
				}
				failure = "h->storage == STORE_MEM && can_map && fd >= 0 && HEAPload_intern() != GDK_SUCCEED";
				/* we failed */
			} else {
				failure = "h->storage == STORE_MEM && can_map && fd < 0";
			}
		}
	  failed:
		*h = bak;
	}
	GDKerror("failed to extend to %zu for %s%s%s: %s\n",
		 size, nme, ext ? "." : "", ext ? ext : "", failure);
	return GDK_FAIL;
}

gdk_return
HEAPshrink(Heap *h, size_t size)
{
	char *p = NULL;

	assert(size >= h->free);
	assert(size <= h->size);
	if (h->storage == STORE_MEM) {
		p = GDKrealloc(h->base, size);
		TRC_DEBUG(HEAP, "Shrinking malloced heap %s %zu %zu %p %p\n",
			  h->filename, h->size, size, h->base, p);
	} else {
		char *path;

		/* shrink memory mapped file */
		/* round up to multiple of GDK_mmap_pagesize with
		 * minimum of one */
		size = (size + GDK_mmap_pagesize - 1) & ~(GDK_mmap_pagesize - 1);
		if (size == 0)
			size = GDK_mmap_pagesize;
		if (size >= h->size) {
			/* don't grow */
			return GDK_SUCCEED;
		}
		if(!(path = GDKfilepath(h->farmid, BATDIR, h->filename, NULL)))
			return GDK_FAIL;
		p = GDKmremap(path,
			      h->storage == STORE_PRIV ?
				MMAP_COPY | MMAP_READ | MMAP_WRITE :
				MMAP_READ | MMAP_WRITE,
			      h->base, h->size, &size);
		GDKfree(path);
		TRC_DEBUG(HEAP, "Shrinking %s mmapped "
			  "heap (%s) %zu %zu %p %p\n",
			  h->storage == STORE_MMAP ? "shared" : "privately",
			  h->filename, h->size, size, h->base, p);
	}
	if (p) {
		h->size = size;
		h->base = p;
		return GDK_SUCCEED;
	}
	return GDK_FAIL;
}

/* returns 1 if the file exists */
static int
file_exists(int farmid, const char *dir, const char *name, const char *ext)
{
	char *path;
	struct stat st;
	int ret;

	path = GDKfilepath(farmid, dir, name, ext);
	if (path == NULL)
		return -1;
	ret = MT_stat(path, &st);
	TRC_DEBUG(IO_, "stat(%s) = %d\n", path, ret);
	GDKfree(path);
	return (ret == 0);
}

/* grow the string offset heap so that the value v fits (i.e. wide
 * enough to fit the value), and it has space for at least cap
 * elements; if copyall is set, copy the whole heap (.size), else only
 * copy the allocated (.free) part; note that if the heap grows to be
 * memory-mapped, the width is grown to the max, even if v would fit
 * in a narrower column */
gdk_return
GDKupgradevarheap(BAT *b, var_t v, BUN cap, bool copyall)
{
	uint8_t shift = b->tshift;
	uint16_t width = b->twidth;
	uint8_t *pc;
	uint16_t *ps;
	uint32_t *pi;
#if SIZEOF_VAR_T == 8
	uint64_t *pl;
#endif
	size_t i, n;
	size_t newsize;
	const char *filename;
	bat bid = b->batCacheid;
	Heap *old, *new;

	old = b->theap;
//	assert(old->storage == STORE_MEM);
	assert(old->parentid == b->batCacheid);
	assert(b->tbaseoff == 0);
	assert(width != 0);
	assert(v >= GDK_VAROFFSET);

	while (width < SIZEOF_VAR_T && (width <= 2 ? v - GDK_VAROFFSET : v) >= ((var_t) 1 << (8 * width))) {
		width <<= 1;
		shift++;
	}
	/* if cap(acity) given (we check whether it is larger than the
	 * old), then grow to cap */
	if (cap > (old->size >> b->tshift))
		newsize = cap << shift;
	else
		newsize = (old->size >> b->tshift) << shift;
	if (b->twidth == width) {
		if (newsize <= old->size) {
			/* nothing to do */
			if (cap > b->batCapacity)
				BATsetcapacity(b, cap);
			return GDK_SUCCEED;
		}
		return BATextend(b, newsize >> shift);
	}

	/* if copyall is set, we need to convert the whole heap, since
	 * we may be in the middle of an insert loop that adjusts the
	 * free value at the end; otherwise only copy the area
	 * indicated by the "free" pointer */
	n = (copyall ? old->size : old->free) >> b->tshift;

	if (width > b->twidth)
		MT_thread_setalgorithm(n ? "widen offset heap" : "widen empty offset heap");
	/* Create a backup copy before widening.
	 *
	 * If the file is memory-mapped, this solves a problem that we
	 * don't control what's in the actual file until the next
	 * commit happens, so a crash might otherwise leave the file
	 * (and the database) in an inconsistent state.  If, on the
	 * other hand, the heap is allocated, it may happen that later
	 * on the heap is extended and converted into a memory-mapped
	 * file.  Then the same problem arises.
	 *
	 * also see do_backup in gdk_bbp.c */
	filename = strrchr(old->filename, DIR_SEP);
	if (filename == NULL)
		filename = old->filename;
	else
		filename++;
	int exists = 0;
	if (BBP_status(bid) & (BBPEXISTING|BBPDELETED) && width > b->twidth) {
		char fname[sizeof(old->filename)];
		char *p = strrchr(old->filename, DIR_SEP);
		strcpy_len(fname, p ? p + 1 : old->filename, sizeof(fname));
		p = fname + strlen(fname) - 1;
		if (*p == 'l') {
			p++;
			p[1] = 0;
		}
		for (;;) {
			exists = file_exists(old->farmid, BAKDIR, fname, NULL);
			if (exists == -1)
				return GDK_FAIL;
			if (exists == 1)
				break;
			if (*p == '1')
				break;
			if (*p == '2')
				*p = '1';
#if SIZEOF_VAR_T == 8
			else if (*p != '4')
				*p = '4';
#endif
			else
				*p = '2';
		}
		if (exists == 0 &&
		    (old->storage != STORE_MEM ||
		     GDKmove(old->farmid, BATDIR, old->filename, NULL,
			     BAKDIR, filename, NULL, false) != GDK_SUCCEED)) {
			int fd;
			ssize_t ret = 0;
			size_t size = n << b->tshift;
			const char *base = old->base;

			/* first save heap in file with extra .tmp extension */
			if ((fd = GDKfdlocate(old->farmid, old->filename, "wb", "tmp")) < 0)
				return GDK_FAIL;
			while (size > 0) {
				ret = write(fd, base, (unsigned) MIN(1 << 30, size));
				if (ret < 0)
					size = 0;
				size -= ret;
				base += ret;
			}
			if (ret < 0 ||
			    (!(GDKdebug & NOSYNCMASK)
#if defined(NATIVE_WIN32)
			     && _commit(fd) < 0
#elif defined(HAVE_FDATASYNC)
			     && fdatasync(fd) < 0
#elif defined(HAVE_FSYNC)
			     && fsync(fd) < 0
#endif
				    ) ||
			    close(fd) < 0) {
				/* something went wrong: abandon ship */
				GDKsyserror("syncing heap to disk failed\n");
				close(fd);
				GDKunlink(old->farmid, BATDIR, old->filename, "tmp");
				return GDK_FAIL;
			}
			/* move tmp file to backup directory (without .tmp
			 * extension) */
			if (GDKmove(old->farmid, BATDIR, old->filename, "tmp", BAKDIR, filename, NULL, true) != GDK_SUCCEED) {
				/* backup failed */
				GDKunlink(old->farmid, BATDIR, old->filename, "tmp");
				return GDK_FAIL;
			}
		}
	}

	new = GDKmalloc(sizeof(Heap));
	if (new == NULL)
		return GDK_FAIL;
	*new = (Heap) {
		.farmid = old->farmid,
		.dirty = true,
		.remove = old->remove,
		.parentid = old->parentid,
		.wasempty = old->wasempty,
	};
	settailname(new, BBP_physical(b->batCacheid), b->ttype, width);
	if (HEAPalloc(new, newsize, 1, 1) != GDK_SUCCEED) {
		GDKfree(new);
		return GDK_FAIL;
	}
	/* HEAPalloc initialized .free, so we need to set it after */
	new->free = old->free << (shift - b->tshift);
	ATOMIC_INIT(&new->refs, 1);
	switch (width) {
	case 1:
		memcpy(new->base, old->base, n);
#ifndef NDEBUG
		/* valgrind */
		memset(new->base + n, 0, new->size - n);
#endif
		break;
	case 2:
		ps = (uint16_t *) new->base;
		switch (b->twidth) {
		case 1:
			pc = (uint8_t *) old->base;
			for (i = 0; i < n; i++)
				ps[i] = pc[i];
			break;
		case 2:
			memcpy(ps, old->base, n * 2);
			break;
		}
#ifndef NDEBUG
		/* valgrind */
		memset(ps + n, 0, new->size - n * 2);
#endif
		break;
	case 4:
		pi = (uint32_t *) new->base;
		switch (b->twidth) {
		case 1:
			pc = (uint8_t *) old->base;
			for (i = 0; i < n; i++)
				pi[i] = pc[i] + GDK_VAROFFSET;
			break;
		case 2:
			ps = (uint16_t *) old->base;
			for (i = 0; i < n; i++)
				pi[i] = ps[i] + GDK_VAROFFSET;
			break;
		case 4:
			memcpy(pi, old->base, n * 4);
			break;
		}
#ifndef NDEBUG
		/* valgrind */
		memset(pi + n, 0, new->size - n * 4);
#endif
		break;
#if SIZEOF_VAR_T == 8
	case 8:
		pl = (uint64_t *) new->base;
		switch (b->twidth) {
		case 1:
			pc = (uint8_t *) old->base;
			for (i = 0; i < n; i++)
				pl[i] = pc[i] + GDK_VAROFFSET;
			break;
		case 2:
			ps = (uint16_t *) old->base;
			for (i = 0; i < n; i++)
				pl[i] = ps[i] + GDK_VAROFFSET;
			break;
		case 4:
			pi = (uint32_t *) old->base;
			for (i = 0; i < n; i++)
				pl[i] = pi[i];
			break;
		case 8:
			memcpy(pl, old->base, n * 8);
			break;
		}
#ifndef NDEBUG
		/* valgrind */
		memset(pl + n, 0, new->size - n * 8);
#endif
		break;
#endif
	}
	MT_lock_set(&b->theaplock);
	b->tshift = shift;
	b->twidth = width;
	if (cap > BATcapacity(b))
		BATsetcapacity(b, cap);
	HEAPdecref(old, strcmp(old->filename, new->filename) != 0);
	b->theap = new;
	MT_lock_unset(&b->theaplock);
	return GDK_SUCCEED;
}

/*
 * @- HEAPcopy
 * simple: alloc and copy. Notice that we suppose a preallocated
 * dst->filename (or NULL), which might be used in HEAPalloc().
 */
gdk_return
HEAPcopy(Heap *dst, Heap *src, size_t offset)
{
	if (offset > src->free)
		offset = src->free;
	if (HEAPalloc(dst, src->free - offset, 1, 1) == GDK_SUCCEED) {
		dst->free = src->free - offset;
		memcpy(dst->base, src->base + offset, src->free - offset);
		dst->cleanhash = src->cleanhash;
		dst->dirty = true;
		return GDK_SUCCEED;
	}
	return GDK_FAIL;
}

/* Free the memory associated with the heap H.
 * Unlinks (removes) the associated file if the rmheap flag is set. */
void
HEAPfree(Heap *h, bool rmheap)
{
	if (h->base) {
		if (h->storage == STORE_MEM) {	/* plain memory */
			TRC_DEBUG(HEAP, "HEAPfree %s %zu %p\n", h->filename, h->size, h->base);
			GDKfree(h->base);
		} else if (h->storage == STORE_CMEM) {
			//heap is stored in regular C memory rather than GDK memory,so we call free()
			free(h->base);
		} else {	/* mapped file, or STORE_PRIV */
			gdk_return ret = GDKmunmap(h->base, h->size);

			if (ret != GDK_SUCCEED) {
				GDKsyserror("HEAPfree: %s was not mapped\n",
					    h->filename);
				assert(0);
			}
			TRC_DEBUG(HEAP, "munmap(base=%p, size=%zu) = %d\n",
				  (void *)h->base, h->size, (int) ret);
		}
	}
	h->base = NULL;
#ifdef HAVE_FORK
	if (h->storage == STORE_MMAPABS)  {
		/* heap is stored in a mmap() file, but h->filename
		 * is the absolute path */
		if (MT_remove(h->filename) != 0 && errno != ENOENT) {
			perror(h->filename);
		}
	} else
#endif
	if (rmheap && !GDKinmemory(h->farmid)) {
		char *path = GDKfilepath(h->farmid, BATDIR, h->filename, NULL);
		if (path && MT_remove(path) != 0 && errno != ENOENT)
			perror(path);
		GDKfree(path);
		path = GDKfilepath(h->farmid, BATDIR, h->filename, "new");
		if (path && MT_remove(path) != 0 && errno != ENOENT)
			perror(path);
		GDKfree(path);
	}
}

void
HEAPdecref(Heap *h, bool remove)
{
	h->remove |= remove;
	//printf("dec ref(%d) %p %d\n", (int)h->refs, h, h->parentid);
	if (ATOMIC_DEC(&h->refs) == 0) {
		ATOMIC_DESTROY(&h->refs);
		HEAPfree(h, h->remove);
		GDKfree(h);
	}
}

void
HEAPincref(Heap *h)
{
	//printf("inc ref(%d) %p %d\n", (int)h->refs, h, h->parentid);
	(void)ATOMIC_INC(&h->refs);
}

/*
 * @- HEAPload
 *
 * If we find file X.new, we move it over X (if present) and open it.
 */
static gdk_return
HEAPload_intern(Heap *h, const char *nme, const char *ext, const char *suffix, bool trunc)
{
	size_t minsize;
	int ret = 0;
	char *srcpath, *dstpath, *tmp;
	int t0;

	h->storage = h->newstorage = h->size < GDK_mmap_minsize_persistent ? STORE_MEM : STORE_MMAP;

	minsize = (h->size + GDK_mmap_pagesize - 1) & ~(GDK_mmap_pagesize - 1);
	if (h->storage != STORE_MEM && minsize != h->size)
		h->size = minsize;

	/* when a bat is made read-only, we can truncate any unused
	 * space at the end of the heap */
	if (trunc) {
		/* round up mmap heap sizes to GDK_mmap_pagesize
		 * segments, also add some slack */
		size_t truncsize = ((size_t) (h->free * 1.05) + GDK_mmap_pagesize - 1) & ~(GDK_mmap_pagesize - 1);
		int fd;

		if (truncsize == 0)
			truncsize = GDK_mmap_pagesize; /* minimum of one page */
		if (truncsize < h->size &&
		    (fd = GDKfdlocate(h->farmid, nme, "mrb+", ext)) >= 0) {
			ret = ftruncate(fd, truncsize);
			TRC_DEBUG(HEAP,
				  "ftruncate(file=%s.%s, size=%zu) = %d\n",
				  nme, ext, truncsize, ret);
			close(fd);
			if (ret == 0) {
				h->size = truncsize;
			}
		}
	}

	TRC_DEBUG(HEAP, "%s%s%s,storage=%d,free=%zu,size=%zu\n",
		  nme, ext ? "." : "", ext ? ext : "",
		  (int) h->storage, h->free, h->size);

	/* On some OSs (WIN32,Solaris), it is prohibited to write to a
	 * file that is open in MAP_PRIVATE (FILE_MAP_COPY) solution:
	 * we write to a file named .ext.new.  This file, if present,
	 * takes precedence. */
	srcpath = GDKfilepath(h->farmid, BATDIR, nme, ext);
	dstpath = GDKfilepath(h->farmid, BATDIR, nme, ext);
	if (srcpath == NULL ||
	    dstpath == NULL ||
	    (tmp = GDKrealloc(srcpath, strlen(srcpath) + strlen(suffix) + 1)) == NULL) {
		GDKfree(srcpath);
		GDKfree(dstpath);
		return GDK_FAIL;
	}
	srcpath = tmp;
	strcat(srcpath, suffix);

	t0 = GDKms();
	ret = MT_rename(srcpath, dstpath);
	TRC_DEBUG(HEAP, "rename %s %s = %d %s (%dms)\n",
		  srcpath, dstpath, ret, ret < 0 ? GDKstrerror(errno, (char[128]){0}, 128) : "",
		  GDKms() - t0);
	GDKfree(srcpath);
	GDKfree(dstpath);

	if (h->storage == STORE_MEM && h->free == 0) {
		h->base = GDKmalloc(h->size);
		h->wasempty = true;
	} else {
		h->base = GDKload(h->farmid, nme, ext, h->free, &h->size, h->storage);
	}
	if (h->base == NULL)
		return GDK_FAIL; /* file could  not be read satisfactorily */

	return GDK_SUCCEED;
}

gdk_return
HEAPload(Heap *h, const char *nme, const char *ext, bool trunc)
{
	return HEAPload_intern(h, nme, ext, ".new", trunc);
}

/*
 * @- HEAPsave
 *
 * Saving STORE_MEM will do a write(fd, buf, size) in GDKsave
 * (explicit IO).
 *
 * Saving a STORE_PRIV heap X means that we must actually write to
 * X.new, thus we convert the mode passed to GDKsave to STORE_MEM.
 *
 * Saving STORE_MMAP will do a msync(buf, MSSYNC) in GDKsave (implicit
 * IO).
 *
 * After GDKsave returns successfully (>=0), we assume the heaps are
 * safe on stable storage.
 */
static gdk_return
HEAPsave_intern(Heap *h, const char *nme, const char *ext, const char *suffix, bool dosync)
{
	storage_t store = h->newstorage;
	long_str extension;
	gdk_return rc;

	if (h->base == NULL) {
		GDKerror("no heap to save\n");
		return GDK_FAIL;
	}
	if (h->free == 0) {
		/* nothing to see, please move on */
		h->wasempty = true;
		TRC_DEBUG(HEAP,
			  "not saving: "
			  "(%s.%s,storage=%d,free=%zu,size=%zu,dosync=%s)\n",
			  nme?nme:"", ext, (int) h->newstorage, h->free, h->size,
			  dosync?"true":"false");
		return GDK_SUCCEED;
	}
	if (h->storage != STORE_MEM && store == STORE_PRIV) {
		/* anonymous or private VM is saved as if it were malloced */
		store = STORE_MEM;
		assert(strlen(ext) + strlen(suffix) < sizeof(extension));
		strconcat_len(extension, sizeof(extension), ext, suffix, NULL);
		ext = extension;
	} else if (store != STORE_MEM) {
		store = h->storage;
	}
	TRC_DEBUG(HEAP,
		  "(%s.%s,storage=%d,free=%zu,size=%zu,dosync=%s)\n",
		  nme?nme:"", ext, (int) h->newstorage, h->free, h->size,
		  dosync?"true":"false");
	rc = GDKsave(h->farmid, nme, ext, h->base, h->free, store, dosync);
	if (rc == GDK_SUCCEED)
		h->wasempty = false;
	return rc;
}

gdk_return
HEAPsave(Heap *h, const char *nme, const char *ext, bool dosync)
{
	return HEAPsave_intern(h, nme, ext, ".new", dosync);
}

/*
 * @- HEAPdelete
 * Delete any saved heap file. For memory mapped files, also try to
 * remove any remaining X.new
 */
gdk_return
HEAPdelete(Heap *h, const char *o, const char *ext)
{
	char ext2[64];

	if (h->size <= 0) {
		assert(h->base == 0);
		return GDK_SUCCEED;
	}
	if (h->base)
		HEAPfree(h, false);	/* we will do the unlinking */
	assert(strlen(ext) + strlen(".new") < sizeof(ext2));
	strconcat_len(ext2, sizeof(ext2), ext, ".new", NULL);
	return ((GDKunlink(h->farmid, BATDIR, o, ext) == GDK_SUCCEED) | (GDKunlink(h->farmid, BATDIR, o, ext2) == GDK_SUCCEED)) ? GDK_SUCCEED : GDK_FAIL;
}

int
HEAPwarm(Heap *h)
{
	int bogus_result = 0;

	if (h->storage != STORE_MEM) {
		/* touch the heap sequentially */
		int *cur = (int *) h->base;
		int *lim = (int *) (h->base + h->free) - 4096;

		for (; cur < lim; cur += 4096)	/* try to schedule 4 parallel memory accesses */
			bogus_result |= cur[0] | cur[1024] | cur[2048] | cur[3072];
	}
	return bogus_result;
}


/* Return the (virtual) size of the heap. */
size_t
HEAPvmsize(Heap *h)
{
	if (h && h->base && h->free)
		return h->size;
	return 0;
}

/* Return the allocated size of the heap, i.e. if the heap is memory
 * mapped and not copy-on-write (privately mapped), return 0. */
size_t
HEAPmemsize(Heap *h)
{
	if (h && h->base && h->free && h->storage != STORE_MMAP)
		return h->size;
	return 0;
}


/*
 * @+ Standard Heap Library
 * This library contains some routines which implement a @emph{
 * malloc} and @emph{ free} function on the Monet @emph{Heap}
 * structure. They are useful when implementing a new @emph{
 * variable-size} atomic data type, or for implementing new search
 * accelerators.  All functions start with the prefix @emph{HEAP_}. T
 *
 * Due to non-careful design, the HEADER field was found to be
 * 32/64-bit dependent.  As we do not (yet) want to change the BAT
 * image on disk, This is now fixed by switching on-the-fly between
 * two representations. We ensure that the 64-bit memory
 * representation is just as long as the 32-bits version (20 bytes) so
 * the rest of the heap never needs to shift. The function
 * HEAP_checkformat converts at load time dynamically between the
 * layout found on disk and the memory format.  Recognition of the
 * header mode is done by looking at the first two ints: alignment
 * must be 4 or 8, and head can never be 4 or eight.
 *
 * TODO: user HEADER64 for both 32 and 64 bits (requires BAT format
 * change)
 */

#define HEAPVERSION	20030408

typedef struct heapheader {
	size_t head;		/* index to first free block */
	int alignment;		/* alignment of objects on heap */
	size_t firstblock;	/* first block in heap */
	int version;
	int (*sizefcn)(const void *);	/* ADT function to ask length */
} HEADER32;

typedef struct {
	int version;
	int alignment;
	size_t head;
	size_t firstblock;
	int (*sizefcn)(const void *);
} HEADER64;

#if SIZEOF_SIZE_T==8
typedef HEADER64 HEADER;
typedef HEADER32 HEADER_OTHER;
#else
typedef HEADER32 HEADER;
typedef HEADER64 HEADER_OTHER;
#endif
typedef struct hfblock {
	size_t size;		/* Size of this block in freelist */
	size_t next;		/* index of next block */
} CHUNK;

#define roundup_8(x)	(((x)+7)&~7)
#define roundup_4(x)	(((x)+3)&~3)
#define blocksize(h,p)	((p)->size)

static inline size_t
roundup_num(size_t number, int alignment)
{
	size_t rval;

	rval = number + (size_t) alignment - 1;
	rval -= (rval % (size_t) alignment);
	return rval;
}

#define HEAP_index(HEAP,INDEX,TYPE)	((TYPE *)((char *) (HEAP)->base + (INDEX)))


static void
HEAP_empty(Heap *heap, size_t nprivate, int alignment)
{
	/* Find position of header block. */
	HEADER *hheader = HEAP_index(heap, 0, HEADER);

	/* Calculate position of first and only free block. */
	size_t head = roundup_num((size_t) (roundup_8(sizeof(HEADER)) + roundup_8(nprivate)), alignment);
	CHUNK *headp = HEAP_index(heap, head, CHUNK);

	assert(roundup_8(sizeof(HEADER)) + roundup_8(nprivate) <= VAR_MAX);

	/* Fill header block. */
	hheader->head = head;
	hheader->sizefcn = NULL;
	hheader->alignment = alignment;
	hheader->firstblock = head;
	hheader->version = HEAPVERSION;

	/* Fill first free block. */
	assert(heap->size - head <= VAR_MAX);
	headp->size = (size_t) (heap->size - head);
	headp->next = 0;
}

void
HEAP_initialize(Heap *heap, size_t nbytes, size_t nprivate, int alignment)
{
	/* For now we know about two alignments. */
	if (alignment != 8) {
		alignment = 4;
	}
	if ((size_t) alignment < sizeof(size_t))
		alignment = (int) sizeof(size_t);

	/* Calculate number of bytes needed for heap + structures. */
	{
		size_t total = 100 + nbytes + nprivate + sizeof(HEADER) + sizeof(CHUNK);

		total = roundup_8(total);
		if (HEAPalloc(heap, total, 1, 1) != GDK_SUCCEED)
			return;
		heap->free = heap->size;
	}

	/* initialize heap as empty */
	HEAP_empty(heap, nprivate, alignment);
}


var_t
HEAP_malloc(BAT *b, size_t nbytes)
{
	Heap *heap = b->tvheap;
	size_t block, trail, ttrail;
	CHUNK *blockp;
	CHUNK *trailp;
	HEADER *hheader = HEAP_index(heap, 0, HEADER);

	/* add space for size field */
	nbytes += hheader->alignment;
	nbytes = roundup_8(nbytes);
	if (nbytes < sizeof(CHUNK))
		nbytes = (size_t) sizeof(CHUNK);

	/* block  -- points to block with acceptable size (if available).
	 * trail  -- points to predecessor of block.
	 * ttrail -- points to predecessor of trail.
	 */
	ttrail = 0;
	trail = 0;
	for (block = hheader->head; block != 0; block = blockp->next) {
		blockp = HEAP_index(heap, block, CHUNK);

		assert(trail == 0 || block > trail);
		if (trail != 0 && block <= trail) {
			GDKerror("Free list is not orderered\n");
			return 0;
		}

		if (blockp->size >= nbytes)
			break;
		ttrail = trail;
		trail = block;
	}

	/* If no block of acceptable size is found we try to enlarge
	 * the heap. */
	if (block == 0) {
		size_t newsize;

		assert(heap->free + MAX(heap->free, nbytes) <= VAR_MAX);
		newsize = MIN(heap->free, (size_t) 1 << 20);
		newsize = (size_t) roundup_8(heap->free + MAX(newsize, nbytes));
		assert(heap->free <= VAR_MAX);
		block = (size_t) heap->free;	/* current end-of-heap */

		/* Increase the size of the heap. */
		TRC_DEBUG(HEAP, "HEAPextend in HEAP_malloc %s %zu %zu\n", heap->filename, heap->size, newsize);
		if (HEAPgrow(&b->theaplock, &b->tvheap, newsize, false) != GDK_SUCCEED) {
			return 0;
		}
		heap = b->tvheap;
		heap->free = newsize;
		hheader = HEAP_index(heap, 0, HEADER);

		blockp = HEAP_index(heap, block, CHUNK);
		trailp = HEAP_index(heap, trail, CHUNK);

		blockp->next = 0;
		assert(heap->free - block <= VAR_MAX);
		blockp->size = (size_t) (heap->free - block);	/* determine size of allocated block */

		/* Try to join the last block in the freelist and the
		 * newly allocated memory */
		if ((trail != 0) && (trail + trailp->size == block)) {
			trailp->size += blockp->size;
			trailp->next = blockp->next;

			block = trail;
			trail = ttrail;
		}
	}

	/* Now we have found a block which is big enough in block.
	 * The predecessor of this block is in trail. */
	blockp = HEAP_index(heap, block, CHUNK);

	/* If selected block is bigger than block needed split block
	 * in two.
	 * TUNE: use different amount than 2*sizeof(CHUNK) */
	if (blockp->size >= nbytes + 2 * sizeof(CHUNK)) {
		size_t newblock = block + nbytes;
		CHUNK *newblockp = HEAP_index(heap, newblock, CHUNK);

		newblockp->size = blockp->size - nbytes;
		newblockp->next = blockp->next;

		blockp->next = newblock;
		blockp->size = nbytes;
	}

	/* Delete block from freelist */
	if (trail == 0) {
		hheader->head = blockp->next;
	} else {
		trailp = HEAP_index(heap, trail, CHUNK);

		trailp->next = blockp->next;
	}

	block += hheader->alignment;
	return (var_t) block;
}

void
HEAP_free(Heap *heap, var_t mem)
{
	HEADER *hheader = HEAP_index(heap, 0, HEADER);
	CHUNK *beforep;
	CHUNK *blockp;
	CHUNK *afterp;
	size_t after, before, block = mem;

	assert(hheader->alignment == 8 || hheader->alignment == 4);
	if (hheader->alignment != 8 && hheader->alignment != 4) {
		GDKerror("Heap structure corrupt\n");
		return;
	}

	block -= hheader->alignment;
	blockp = HEAP_index(heap, block, CHUNK);

	/* block   -- block which we want to free
	 * before  -- first free block before block
	 * after   -- first free block after block
	 */

	before = 0;
	for (after = hheader->head; after != 0; after = HEAP_index(heap, after, CHUNK)->next) {
		if (after > block)
			break;
		before = after;
	}

	beforep = HEAP_index(heap, before, CHUNK);
	afterp = HEAP_index(heap, after, CHUNK);

	/* If it is not the last free block. */
	if (after != 0) {
		/*
		 * If this block and the block after are consecutive.
		 */
		if (block + blockp->size == after) {
			/*
			 * We unite them.
			 */
			blockp->size += afterp->size;
			blockp->next = afterp->next;
		} else
			blockp->next = after;
	} else {
		/*
		 * It is the last block in the freelist.
		 */
		blockp->next = 0;
	}

	/*
	 * If it is not the first block in the list.
	 */
	if (before != 0) {
		/*
		 * If the before block and this block are consecutive.
		 */
		if (before + beforep->size == block) {
			/*
			 * We unite them.
			 */
			beforep->size += blockp->size;
			beforep->next = blockp->next;
		} else
			beforep->next = block;
	} else {
		/*
		 * Add block at head of free list.
		 */
		hheader->head = block;
	}
}

void
HEAP_recover(Heap *h, const var_t *offsets, BUN noffsets)
{
	HEADER *hheader;
	CHUNK *blockp;
	size_t dirty = 0;
	var_t maxoff = 0;
	BUN i;

	if (!h->cleanhash)
		return;
	hheader = HEAP_index(h, 0, HEADER);
	assert(h->free >= sizeof(HEADER));
	assert(hheader->version == HEAPVERSION);
	assert(h->size >= hheader->firstblock);
	for (i = 0; i < noffsets; i++)
		if (offsets[i] > maxoff)
			maxoff = offsets[i];
	assert(maxoff < h->free);
	if (maxoff == 0) {
		if (hheader->head != hheader->firstblock) {
			hheader->head = hheader->firstblock;
			dirty = sizeof(HEADER);
		}
		blockp = HEAP_index(h, hheader->firstblock, CHUNK);
		if (blockp->next != 0 ||
		    blockp->size != h->size - hheader->head) {
			blockp->size = (size_t) (h->size - hheader->head);
			blockp->next = 0;
			dirty = hheader->firstblock + sizeof(CHUNK);
		}
	} else {
		size_t block = maxoff - hheader->alignment;
		size_t end = block + *HEAP_index(h, block, size_t);
		size_t trail;

		assert(end <= h->free);
		if (end + sizeof(CHUNK) <= h->free) {
			blockp = HEAP_index(h, end, CHUNK);
			if (hheader->head <= end &&
			    blockp->next == 0 &&
			    blockp->size == h->free - end)
				return;
		} else if (hheader->head == 0) {
			/* no free space after last allocated block
			 * and no free list */
			return;
		}
		block = hheader->head;
		trail = 0;
		while (block < maxoff && block != 0) {
			blockp = HEAP_index(h, block, CHUNK);
			trail = block;
			block = blockp->next;
		}
		if (trail == 0) {
			/* no free list */
			if (end + sizeof(CHUNK) > h->free) {
				/* no free space after last allocated
				 * block */
				if (hheader->head != 0) {
					hheader->head = 0;
					dirty = sizeof(HEADER);
				}
			} else {
				/* there is free space after last
				 * allocated block */
				if (hheader->head != end) {
					hheader->head = end;
					dirty = sizeof(HEADER);
				}
				blockp = HEAP_index(h, end, CHUNK);
				if (blockp->next != 0 ||
				    blockp->size != h->free - end) {
					blockp->next = 0;
					blockp->size = h->free - end;
					dirty = end + sizeof(CHUNK);
				}
			}
		} else {
			/* there is a free list */
			blockp = HEAP_index(h, trail, CHUNK);
			if (end + sizeof(CHUNK) > h->free) {
				/* no free space after last allocated
				 * block */
				if (blockp->next != 0) {
					blockp->next = 0;
					dirty = trail + sizeof(CHUNK);
				}
			} else {
				/* there is free space after last
				 * allocated block */
				if (blockp->next != end) {
					blockp->next = end;
					dirty = trail + sizeof(CHUNK);
				}
				blockp = HEAP_index(h, end, CHUNK);
				if (blockp->next != 0 ||
				    blockp->size != h->free - end) {
					blockp->next = 0;
					blockp->size = h->free - end;
					dirty = end + sizeof(CHUNK);
				}
			}
		}
	}
	h->cleanhash = false;
	if (dirty) {
		if (h->storage == STORE_MMAP) {
			if (!(GDKdebug & NOSYNCMASK))
				(void) MT_msync(h->base, dirty);
		} else
			h->dirty = true;
	}
}<|MERGE_RESOLUTION|>--- conflicted
+++ resolved
@@ -91,29 +91,11 @@
 {
 	Heap *new;
 
-<<<<<<< HEAD
-	TRC_DEBUG(HEAP, "Growing heap %s %zu", old->filename, size);
-	Heap *new = GDKmalloc(sizeof(Heap));
-	if (new == NULL)
-		return NULL;
-	*new = (Heap) {
-		.farmid = old->farmid,
-		.cleanhash = old->cleanhash,
-		.dirty = true,
-		.remove = old->remove,
-		.parentid = old->parentid,
-	};
-	memcpy(new->filename, old->filename, sizeof(new->filename));
-	if (HEAPalloc(new, size, 1, 1) != GDK_SUCCEED) {
-		GDKfree(new);
-		return NULL;
-=======
 	MT_lock_set(lock);
 	if (ATOMIC_GET(&(*hp)->refs) == 1) {
 		gdk_return rc = HEAPextend((*hp), size, mayshare);
 		MT_lock_unset(lock);
 		return rc;
->>>>>>> 3cb6250f
 	}
 	new = GDKmalloc(sizeof(Heap));
 	if (new != NULL) {
