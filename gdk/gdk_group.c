/*
 * The contents of this file are subject to the MonetDB Public License
 * Version 1.1 (the "License"); you may not use this file except in
 * compliance with the License. You may obtain a copy of the License at
 * http://www.monetdb.org/Legal/MonetDBLicense
 *
 * Software distributed under the License is distributed on an "AS IS"
 * basis, WITHOUT WARRANTY OF ANY KIND, either express or implied. See the
 * License for the specific language governing rights and limitations
 * under the License.
 *
 * The Original Code is the MonetDB Database System.
 *
 * The Initial Developer of the Original Code is CWI.
 * Portions created by CWI are Copyright (C) 1997-July 2008 CWI.
 * Copyright August 2008-2013 MonetDB B.V.
 * All Rights Reserved.
 */

#include "monetdb_config.h"
#include "gdk.h"
#include "gdk_private.h"

/* how much to extend the extent and histo bats when we run out of space */
#define GROUPBATINCR	8192

/* BATgroup returns three bats that indicate the grouping of the input
 * bat.  All input and output bats (must) have dense head columns.
 * Grouping means that all equal values are in the same group, and
 * differing values are in different groups.  If specified, the input
 * bat g gives a pre-existing grouping.  This bat must be aligned with
 * b.
 *
 * The outputs are as follows.
 * The groups bat has a dense head which is aligned with the input bat
 * b, and the tail has group id's (type oid).
 * The extents and histo bats have the group id in the head (a dense
 * sequence starting at 0).  The tail of extents is the head oid from
 * b of a representative of the group.  The tail of histo is of type
 * wrd and contains the number of elements from b that are member of
 * the group.
 *
 * The extents and histo bats are optionally created.  The groups bat
 * is always created.  In other words, the groups argument may not be
 * NULL, but the extents and histo arguments may be NULL.
 *
 * There are six different implementations of the grouping code.
 *
 * If it can be trivially determined that all groups are singletons,
 * we can produce the outputs trivially.
 *
 * If all values in b are known to be equal (both sorted and reverse
 * sorted), we produce a single group or copy the input group.
 *
 * If the input bats b and g are sorted, or if the subsorted flag is
 * set (only used by BATsubsort), we only need to compare consecutive
 * values.
 *
 * If the input bat b is sorted, but g is not, we can compare
 * consecutive values in b and need to scan sections of g for equal
 * groups.
 *
 * If a hash table already exists on b, we can make use of it.
 *
 * Otherwise we build a partial hash table on the fly.
 *
 * A decision should be made on the order in which grouping occurs.
 * Let |b| have << different values than |g| then the linked lists
 * gets extremely long, leading to a n^2 algorithm.
 * At the MAL level, the multigroup function would perform the dynamic
 * optimization.
 */
#define GRPnotfound()							\
	do {								\
		/* no equal found: start new group */			\
		if (ngrp == maxgrps) {					\
			/* we need to extend extents and histo bats, */	\
			/* do it at most once */			\
			maxgrps = BATcount(b);				\
			if (extents) {					\
				BATsetcount(en, ngrp);			\
				en = BATextend(en, maxgrps);		\
				exts = (oid *) Tloc(en, BUNfirst(en));	\
			}						\
			if (histo) {					\
				BATsetcount(hn, ngrp);			\
				hn = BATextend(hn, maxgrps);		\
				cnts = (wrd *) Tloc(hn, BUNfirst(hn));	\
			}						\
		}							\
		if (extents)						\
			exts[ngrp] = b->hseqbase + (oid) (p - r);	\
		if (histo)						\
			cnts[ngrp] = 1;					\
		ngrps[p - r] = ngrp;					\
		ngrp++;							\
	} while (0)

#define GRPhashloop(TYPE)						\
	do {								\
		TYPE *w = (TYPE *) Tloc(b, 0);				\
		for (r = BUNfirst(b), p = r, q = r + BATcount(b); p < q; p++) { \
			prb = hash_##TYPE(hs, &w[p]);			\
			if (gc) {					\
				for (hb = HASHget(hs,prb);		\
				     hb != HASHnil(hs) &&		\
				      grps[hb - r] == grps[p - r];	\
				     hb = HASHgetlink(hs,hb)) {		\
					assert( HASHgetlink(hs,hb) == HASHnil(hs) \
					       || HASHgetlink(hs,hb) < hb); \
					if (w[p] == w[hb]) {		\
						oid grp = ngrps[hb - r]; \
						ngrps[p - r] = grp; 	\
						if (histo)		\
							cnts[grp]++;	\
						if (gn->tsorted &&	\
						    grp != ngrp - 1)	\
							gn->tsorted = 0; \
						break;			\
					}				\
				}					\
				if (hb != HASHnil(hs) &&		\
				    grps[hb - r] != grps[p - r]) {	\
					/* we didn't assign a group */	\
					/* yet */			\
					hb = HASHnil(hs);		\
				}					\
			} else if (grps) {				\
				prb = ((prb << bits) ^ (BUN) grps[p-r]) & hs->mask; \
				for (hb = HASHget(hs,prb);		\
				     hb != HASHnil(hs);			\
				     hb = HASHgetlink(hs,hb)) {		\
					if (grps[hb - r] == grps[p - r] && \
					    w[p] == w[hb]) {		\
						oid grp = ngrps[hb - r]; \
						ngrps[p - r] = grp;	\
						if (histo)		\
							cnts[grp]++;	\
						if (gn->tsorted &&	\
						    grp != ngrp - 1)	\
							gn->tsorted = 0; \
						break;			\
					}				\
				}					\
			} else {					\
				for (hb = HASHget(hs,prb);		\
				     hb != HASHnil(hs);			\
				     hb = HASHgetlink(hs,hb)) {		\
					if (w[p] == w[hb]) {		\
						oid grp = ngrps[hb - r]; \
						ngrps[p - r] = grp;	\
						if (histo)		\
							cnts[grp]++;	\
						if (gn->tsorted &&	\
						    grp != ngrp - 1)	\
							gn->tsorted = 0; \
						break;			\
					}				\
				}					\
			}						\
			if (hb == HASHnil(hs)) {			\
				GRPnotfound();				\
				/* enter new group into hash table */	\
				HASHputlink(hs,p, HASHget(hs,prb));	\
				HASHput(hs,prb,p); 			\
			}						\
		}							\
	} while (0)

gdk_return
BATgroup_internal(BAT **groups, BAT **extents, BAT **histo,
		  BAT *b, BAT *g, BAT *e, BAT *h, int subsorted)
{
	BAT *gn = NULL, *en = NULL, *hn = NULL;
	int (*cmp)(const void *, const void *);
	const oid *grps = NULL;
	oid *ngrps, ngrp, prev = 0;
	oid *exts = NULL;
	wrd *cnts = NULL;
	BUN p, q, r;
	const void *v, *pv;
	BATiter bi;
	char *ext = NULL;
	Hash *hs = NULL;
	BUN hb;
	BUN maxgrps;

	if (b == NULL || !BAThdense(b)) {
		GDKerror("BATgroup: b must be dense-headed\n");
		return GDK_FAIL;
	}
	/* g is NULL or [oid(dense),oid] and same size as b */
	assert(g == NULL || BAThdense(g));
	assert(g == NULL || BATttype(g) == TYPE_oid);
	assert(g == NULL || BATcount(b) == BATcount(g));
	assert(g == NULL || BATcount(b) == 0 || b->hseqbase == g->hseqbase);
	/* e is NULL or [oid(dense),oid] */
	assert(e == NULL || BAThdense(e));
	assert(e == NULL || BATttype(e) == TYPE_oid);
	/* h is NULL or [oid(dense),wrd] */
	assert(h == NULL || BAThdense(h));
	assert(h == NULL || h->ttype == TYPE_wrd);
	/* e and h are aligned */
	assert(e == NULL || h == NULL || BATcount(e) == BATcount(h));
	assert(e == NULL || h == NULL || e->hseqbase == h->hseqbase);
	/* we want our output to go somewhere */
	assert(groups != NULL);

	if (b->tkey || BATcount(b) <= 1 || (g && (g->tkey || BATtdense(g)))) {
		/* grouping is trivial: 1 element per group */
		ALGODEBUG fprintf(stderr, "#BATgroup(b=%s#" BUNFMT ","
				  "g=%s#" BUNFMT ","
				  "e=%s#" BUNFMT ","
				  "h=%s#" BUNFMT ",subsorted=%d): "
				  "trivial case: 1 element per group\n",
				  BATgetId(b), BATcount(b),
				  g ? BATgetId(g) : "NULL", g ? BATcount(g) : 0,
				  e ? BATgetId(e) : "NULL", e ? BATcount(e) : 0,
				  h ? BATgetId(h) : "NULL", h ? BATcount(h) : 0,
				  subsorted);
		ngrp = BATcount(b) == 0 ? 0 : b->hseqbase;
		gn = BATnew(TYPE_void, TYPE_void, BATcount(b));
		if (gn == NULL)
			goto error;
		BATsetcount(gn, BATcount(b));
		BATseqbase(gn, ngrp);
		BATseqbase(BATmirror(gn), 0);
		*groups = gn;
		if (extents) {
			en = BATnew(TYPE_void, TYPE_void, BATcount(b));
			if (en == NULL)
				goto error;
			BATsetcount(en, BATcount(b));
			BATseqbase(en, 0);
			BATseqbase(BATmirror(en), ngrp);
			*extents = en;
		}
		if (histo) {
			wrd one = 1;

			hn = BATconstant(TYPE_wrd, &one, BATcount(b));
			if (hn == NULL)
				goto error;
			*histo = hn;
		}
		return GDK_SUCCEED;
	}
	if (b->tsorted && b->trevsorted) {
		/* all values are equal */
		if (g == NULL) {
			/* there's only a single group: 0 */
			ALGODEBUG fprintf(stderr, "#BATgroup(b=%s#" BUNFMT ","
				  "g=%s#" BUNFMT ","
				  "e=%s#" BUNFMT ","
				  "h=%s#" BUNFMT ",subsorted=%d): "
					  "trivial case: single output group\n",
				  BATgetId(b), BATcount(b),
				  g ? BATgetId(g) : "NULL", g ? BATcount(g) : 0,
				  e ? BATgetId(e) : "NULL", e ? BATcount(e) : 0,
				  h ? BATgetId(h) : "NULL", h ? BATcount(h) : 0,
				  subsorted);
			ngrp = 0;
			gn = BATconstant(TYPE_oid, &ngrp, BATcount(b));
			if (gn == NULL)
				goto error;
			BATseqbase(gn, b->hseqbase);
			*groups = gn;
			if (extents) {
				ngrp = gn->hseqbase;
				en = BATconstant(TYPE_void, &ngrp, 1);
				if (en == NULL)
					goto error;
				BATseqbase(BATmirror(en), ngrp);
				*extents = en;
			}
			if (histo) {
				wrd cnt = (wrd) BATcount(b);

				hn = BATconstant(TYPE_wrd, &cnt, 1);
				if (hn == NULL)
					goto error;
				*histo = hn;
			}
			return GDK_SUCCEED;
		}
		if ((extents == NULL) == (e == NULL) &&
		    (histo == NULL) == (h == NULL)) {
			/* inherit given grouping; note that if
			 * extents/histo is to be returned, we need
			 * e/h available in order to copy them,
			 * otherwise we will need to calculate them
			 * which we will do using the "normal" case */
			ALGODEBUG fprintf(stderr, "#BATgroup(b=%s#" BUNFMT ","
				  "g=%s#" BUNFMT ","
				  "e=%s#" BUNFMT ","
				  "h=%s#" BUNFMT ",subsorted=%d): "
					  "trivial case: copy input groups\n",
				  BATgetId(b), BATcount(b),
				  g ? BATgetId(g) : "NULL", g ? BATcount(g) : 0,
				  e ? BATgetId(e) : "NULL", e ? BATcount(e) : 0,
				  h ? BATgetId(h) : "NULL", h ? BATcount(h) : 0,
				  subsorted);
			gn = BATcopy(g, g->htype, g->ttype, 0);
			if (gn == NULL)
				goto error;
			*groups = gn;
			if (extents) {
				en = BATcopy(e, e->htype, e->ttype, 0);
				if (en == NULL)
					goto error;
				*extents = en;
			}
			if (histo) {
				hn = BATcopy(h, h->htype, h->ttype, 0);
				if (hn == NULL)
					goto error;
				*histo = hn;
			}
			return GDK_SUCCEED;
		}
	}
	assert(g == NULL || !BATtdense(g)); /* i.e. g->ttype == TYPE_oid */
	bi = bat_iterator(b);
	cmp = BATatoms[b->ttype].atomCmp;
	gn = BATnew(TYPE_void, TYPE_oid, BATcount(b));
	if (gn == NULL)
		goto error;
	ngrps = (oid *) Tloc(gn, BUNfirst(gn));
	maxgrps = BATcount(b) / 10;
	if (e && maxgrps < BATcount(e))
		maxgrps += BATcount(e);
	if (h && maxgrps < BATcount(h))
		maxgrps += BATcount(h);
	if (maxgrps < GROUPBATINCR)
		maxgrps = GROUPBATINCR;
	if (b->T->width <= 2 &&
	    maxgrps > ((BUN) 1 << (8 << (b->T->width == 2 ? 1 : 0))))
		maxgrps = (BUN) 1 << (8 << (b->T->width == 2 ? 1 : 0));
	if (extents) {
		en = BATnew(TYPE_void, TYPE_oid, maxgrps);
		if (en == NULL)
			goto error;
		exts = (oid *) Tloc(en, BUNfirst(en));
	}
	if (histo) {
		hn = BATnew(TYPE_void, TYPE_wrd, maxgrps);
		if (hn == NULL)
			goto error;
		cnts = (wrd *) Tloc(hn, BUNfirst(hn));
	}
	ngrp = 0;
	BATsetcount(gn, BATcount(b));
	BATseqbase(gn, b->hseqbase);
	if (g)
		grps = (const oid *) Tloc(g, BUNfirst(g));
	if (((b->tsorted || b->trevsorted) &&
	     (g == NULL || g->tsorted || g->trevsorted)) ||
	    subsorted) {
		/* we only need to compare each entry with the previous */
		ALGODEBUG fprintf(stderr, "#BATgroup(b=%s#" BUNFMT ","
				  "g=%s#" BUNFMT ","
				  "e=%s#" BUNFMT ","
				  "h=%s#" BUNFMT ",subsorted=%d): "
				  "compare consecutive values\n",
				  BATgetId(b), BATcount(b),
				  g ? BATgetId(g) : "NULL", g ? BATcount(g) : 0,
				  e ? BATgetId(e) : "NULL", e ? BATcount(e) : 0,
				  h ? BATgetId(h) : "NULL", h ? BATcount(h) : 0,
				  subsorted);
		if (grps)
			prev = *grps++;
		pv = BUNtail(bi, BUNfirst(b));
		ngrps[0] = ngrp;
		ngrp++;
		if (extents)
			exts[0] = b->hseqbase;
		if (histo)
			cnts[0] = 1;
		for (r = BUNfirst(b), p = r + 1, q = r + BATcount(b);
		     p < q;
		     p++) {
			v = BUNtail(bi, p);
			if ((grps && *grps != prev) || cmp(pv, v) != 0) {
				GRPnotfound();
			} else {
				ngrps[p - r] = ngrp - 1;
				if (histo)
					cnts[ngrp - 1]++;
			}
			pv = v;
			if (grps)
				prev = *grps++;
		}
		gn->tsorted = 1;
		*groups = gn;
	} else if (b->tsorted || b->trevsorted) {
		BUN i, j;

		/* for each value, we need to scan all previous equal
		 * values (a consecutive, possibly empty, range) to
		 * see if we can find one in the same old group */
		ALGODEBUG fprintf(stderr, "#BATgroup(b=%s#" BUNFMT ","
				  "g=%s#" BUNFMT ","
				  "e=%s#" BUNFMT ","
				  "h=%s#" BUNFMT ",subsorted=%d): "
				  "subscan old groups\n",
				  BATgetId(b), BATcount(b),
				  g ? BATgetId(g) : "NULL", g ? BATcount(g) : 0,
				  e ? BATgetId(e) : "NULL", e ? BATcount(e) : 0,
				  h ? BATgetId(h) : "NULL", h ? BATcount(h) : 0,
				  subsorted);
		pv = BUNtail(bi, BUNfirst(b));
		ngrps[0] = ngrp;
		if (extents)
			exts[0] = b->hseqbase;
		if (histo)
			cnts[0] = 1;
		ngrp++;		/* the next group to be assigned */
		gn->tsorted = 1; /* be optimistic */
		for (j = r = BUNfirst(b), p = r + 1, q = r + BATcount(b);
		     p < q;
		     p++) {
			v = BUNtail(bi, p);
			if (cmp(v, pv) == 0) {
				/* range [j, p) is all same value,
				 * find one in the same group */
				for (i = j; i < p; i++) {
					if (grps[i - r] == grps[p - r]) {
						oid grp = ngrps[i - r];
						ngrps[p - r] = grp;
						if (histo)
							cnts[grp]++;
						if (gn->tsorted &&
						    grp != ngrp - 1)
							gn->tsorted = 0;
						break;
					}
				}
				if (i < p) {
					/* we found the value/group
					 * combination, go to next
					 * value */
					continue;
				}
			} else {
				/* value differs from previous value */
				j = p;
				pv = v;
			}
			/* start a new group */
			GRPnotfound();
		}
	} else if (b->T->hash) {
		/* we already have a hash table on b */
		ALGODEBUG fprintf(stderr, "#BATgroup(b=%s#" BUNFMT ","
				  "g=%s#" BUNFMT ","
				  "e=%s#" BUNFMT ","
				  "h=%s#" BUNFMT ",subsorted=%d): "
				  "use existing hash table\n",
				  BATgetId(b), BATcount(b),
				  g ? BATgetId(g) : "NULL", g ? BATcount(g) : 0,
				  e ? BATgetId(e) : "NULL", e ? BATcount(e) : 0,
				  h ? BATgetId(h) : "NULL", h ? BATcount(h) : 0,
				  subsorted);
		hs = b->T->hash;
		gn->tsorted = 1; /* be optimistic */
		for (r = BUNfirst(b), p = r, q = r + BATcount(b); p < q; p++) {
			v = BUNtail(bi, p);
			/* this loop is similar, but not equal, to
			 * HASHloop: the difference is that we only
			 * consider BUNs smaller than the one we're
			 * looking up (p), and that we also consider
<<<<<<< HEAD
			 * the input groups;
			 * we also exploit if g is clustered */
			/* skip irrelevant BUNs after the current
			 * BUNs; exploit that hash-table links
			 * backwards through BAT */
			for (hb = HASHget(hs,HASHprobe(hs, v));
			     hb != HASHnil(hs)&& hb >= p;
			     hb = HASHgetlink(hs,hb)) {
				assert( HASHgetlink(hs,hb) == HASHnil(hs)
				       || HASHgetlink(hs,hb) < hb);
			}
			if (gc) {
				for (;
				     hb != HASHnil(hs) && grps[hb - r] == grps[p - r];
				     hb = HASHgetlink(hs,hb)) {
					assert( HASHgetlink(hs,hb) == HASHnil(hs)
					       || HASHgetlink(hs,hb) < hb);
					if (cmp(v, BUNtail(bi, hb)) == 0) {
						oid grp = ngrps[hb - r];
						ngrps[p - r] = grp;
						if (histo)
							cnts[grp]++;
						if (gn->tsorted &&
						    grp != ngrp - 1)
							gn->tsorted = 0;
						break;
					}
				}
				if (hb != HASHnil(hs) &&
				    grps[hb - r] != grps[p - r]) {
					/* we didn't assign a group
					 * yet */
					hb = HASHnil(hs);
				}
			} else if (grps) {
				for (;
				     hb != HASHnil(hs);
				     hb = HASHgetlink(hs,hb)) {
					if (grps[hb - r] == grps[p - r] &&
=======
			 * the input groups */
			if (grps) {
				for (hb = hs->hash[HASHprobe(hs, v)];
				     hb != BUN_NONE;
				     hb = hs->link[hb]) {
					if (hb < p &&
					    grps[hb - r] == grps[p - r] &&
>>>>>>> 9be981e8
					    cmp(v, BUNtail(bi, hb)) == 0) {
						oid grp = ngrps[hb - r];
						ngrps[p - r] = grp;
						if (histo)
							cnts[grp]++;
						if (gn->tsorted &&
						    grp != ngrp - 1)
							gn->tsorted = 0;
						break;
					}
				}
			} else {
<<<<<<< HEAD
				for (;
				     hb != HASHnil(hs);
				     hb = HASHgetlink(hs,hb)) {
					if (cmp(v, BUNtail(bi, hb)) == 0) {
=======
				for (hb = hs->hash[HASHprobe(hs, v)];
				     hb != BUN_NONE;
				     hb = hs->link[hb]) {
					if (hb < p &&
					    cmp(v, BUNtail(bi, hb)) == 0) {
>>>>>>> 9be981e8
						oid grp = ngrps[hb - r];
						ngrps[p - r] = grp;
						if (histo)
							cnts[grp]++;
						if (gn->tsorted &&
						    grp != ngrp - 1)
							gn->tsorted = 0;
						break;
					}
				}
			}
			if (hb == HASHnil(hs)) {
				GRPnotfound();
			}
		}
	} else {
		bit gc = g && (g->tsorted || g->trevsorted);
		const char *nme;
		size_t nmelen;
		Heap *hp = NULL;
		BUN prb;
		BUN mask = HASHmask(b->batCount) >> 3;
		int bits = 3;

		/* when combining value and group-id hashes,
		 * we left-shift one of them by half the hash-mask width
		 * to better spread bits and use the entire hash-mask,
		 * and thus reduce collisions */
		while (mask>>=1)
			bits++;
		bits /= 2;

		/* not sorted, and no pre-existing hash table: we'll
		 * build an incomplete hash table on the fly--also see
		 * BATassertHeadProps and BATderiveHeadProps for
		 * similar code;
		 * we also exploit if g is clustered */
		ALGODEBUG fprintf(stderr, "#BATgroup(b=%s#" BUNFMT ","
				  "g=%s#" BUNFMT ","
				  "e=%s#" BUNFMT ","
				  "h=%s#" BUNFMT ",subsorted=%d): "
				  "create partial hash table%s\n",
				  BATgetId(b), BATcount(b),
				  g ? BATgetId(g) : "NULL", g ? BATcount(g) : 0,
				  e ? BATgetId(e) : "NULL", e ? BATcount(e) : 0,
				  h ? BATgetId(h) : "NULL", h ? BATcount(h) : 0,
				  subsorted, gc ? " (g clustered)" : "");
		nme = BBP_physical(b->batCacheid);
		nmelen = strlen(nme);
		if ((hp = GDKzalloc(sizeof(Heap))) == NULL ||
		    (hp->filename = GDKmalloc(nmelen + 30)) == NULL ||
		    snprintf(hp->filename, nmelen + 30,
			     "%s.hash" SZFMT, nme, MT_getpid()) < 0 ||
		    (ext = GDKstrdup(hp->filename + nmelen + 1)) == NULL ||
		    (hs = HASHnew(hp, b->ttype, BUNlast(b),
				  HASHmask(b->batCount))) == NULL) {
			if (hp) {
				if (hp->filename)
					GDKfree(hp->filename);
				GDKfree(hp);
			}
			if (ext)
				GDKfree(ext);
			hp = NULL;
			ext = NULL;
			GDKerror("BATgroup: cannot allocate hash table\n");
			goto error;
		}

		gn->tsorted = 1; /* be optimistic */
		switch (ATOMstorage(hs->type)) {
		case TYPE_bte:
			GRPhashloop(bte);
			break;
		case TYPE_sht:
			GRPhashloop(sht);
			break;
		case TYPE_int:
			GRPhashloop(int);
			break;
		case TYPE_lng:
			GRPhashloop(lng);
			break;
		case TYPE_flt:
			GRPhashloop(flt);
			break;
		case TYPE_dbl:
			GRPhashloop(dbl);
			break;
		default:
			for (r = BUNfirst(b), p = r, q = r + BATcount(b); p < q; p++) {
				v = BUNtail(bi, p);
				prb = hash_any(hs, v);
				if (gc) {
					for (hb = HASHget(hs,prb);
					     hb != HASHnil(hs) && grps[hb - r] == grps[p - r];
					     hb = HASHgetlink(hs,hb)) {
						assert( HASHgetlink(hs,hb) == HASHnil(hs)
						       || HASHgetlink(hs,hb) < hb);
						if (cmp(v, BUNtail(bi, hb)) == 0) {
							oid grp = ngrps[hb - r];
							ngrps[p - r] = grp;
							if (histo)
								cnts[grp]++;
							if (gn->tsorted &&
							    grp != ngrp - 1)
								gn->tsorted = 0;
							break;
						}
					}
					if (hb != HASHnil(hs) &&
					    grps[hb - r] != grps[p - r]) {
						/* we didn't assign a
						 * group yet */
						hb = HASHnil(hs);
					}
				} else if (grps) {
					prb = ((prb << bits) ^ (BUN) grps[p-r]) & hs->mask;
					for (hb = HASHget(hs,prb);
					     hb != HASHnil(hs);
					     hb = HASHgetlink(hs,hb)) {
						if (grps[hb - r] == grps[p - r] &&
						    cmp(v, BUNtail(bi, hb)) == 0) {
							oid grp = ngrps[hb - r];
							ngrps[p - r] = grp;
							if (histo)
								cnts[grp]++;
							if (gn->tsorted &&
							    grp != ngrp - 1)
								gn->tsorted = 0;
							break;
						}
					}
				} else {
					for (hb = HASHget(hs,prb);
					     hb != HASHnil(hs);
					     hb = HASHgetlink(hs,hb)) {
						if (cmp(v, BUNtail(bi, hb)) == 0) {
							oid grp = ngrps[hb - r];
							ngrps[p - r] = grp;
							if (histo)
								cnts[grp]++;
							if (gn->tsorted &&
							    grp != ngrp - 1)
								gn->tsorted = 0;
							break;
						}
					}
				}
				if (hb == HASHnil(hs)) {
					GRPnotfound();
					/* enter new group into hash table */
					HASHputlink(hs, p, HASHget(hs,prb));
					HASHput(hs, prb,p);
				}
			}
		}
		if (hp->storage == STORE_MEM)
			HEAPfree(hp);
		else
			HEAPdelete(hp, nme, ext);
		GDKfree(hp);
		GDKfree(hs);
		GDKfree(ext);
	}
	if (extents) {
		BATsetcount(en, (BUN) ngrp);
		BATseqbase(en, 0);
		en->tkey = 1;
		en->tsorted = 1;
		en->trevsorted = BATcount(en) <= 1;
		en->T->nonil = 1;
		en->T->nil = 0;
		*extents = en;
	}
	if (histo) {
		BATsetcount(hn, (BUN) ngrp);
		BATseqbase(hn, 0);
		hn->tkey = 0;
		hn->tsorted = 0;
		hn->trevsorted = 0;
		hn->T->nonil = 1;
		hn->T->nil = 0;
		*histo = hn;
	}
	gn->tkey = ngrp == BATcount(gn);
	gn->trevsorted = BATcount(gn) <= 1;
	gn->T->nonil = 1;
	gn->T->nil = 0;
	*groups = gn;
	return GDK_SUCCEED;
  error:
	if (gn)
		BBPunfix(gn->batCacheid);
	if (en)
		BBPunfix(en->batCacheid);
	if (hn)
		BBPunfix(hn->batCacheid);
	return GDK_FAIL;
}

gdk_return
BATgroup(BAT **groups, BAT **extents, BAT **histo,
	 BAT *b, BAT *g, BAT *e, BAT *h)
{
	return BATgroup_internal(groups, extents, histo, b, g, e, h, 0);
}<|MERGE_RESOLUTION|>--- conflicted
+++ resolved
@@ -470,55 +470,13 @@
 			 * HASHloop: the difference is that we only
 			 * consider BUNs smaller than the one we're
 			 * looking up (p), and that we also consider
-<<<<<<< HEAD
-			 * the input groups;
-			 * we also exploit if g is clustered */
-			/* skip irrelevant BUNs after the current
-			 * BUNs; exploit that hash-table links
-			 * backwards through BAT */
-			for (hb = HASHget(hs,HASHprobe(hs, v));
-			     hb != HASHnil(hs)&& hb >= p;
-			     hb = HASHgetlink(hs,hb)) {
-				assert( HASHgetlink(hs,hb) == HASHnil(hs)
-				       || HASHgetlink(hs,hb) < hb);
-			}
-			if (gc) {
-				for (;
-				     hb != HASHnil(hs) && grps[hb - r] == grps[p - r];
-				     hb = HASHgetlink(hs,hb)) {
-					assert( HASHgetlink(hs,hb) == HASHnil(hs)
-					       || HASHgetlink(hs,hb) < hb);
-					if (cmp(v, BUNtail(bi, hb)) == 0) {
-						oid grp = ngrps[hb - r];
-						ngrps[p - r] = grp;
-						if (histo)
-							cnts[grp]++;
-						if (gn->tsorted &&
-						    grp != ngrp - 1)
-							gn->tsorted = 0;
-						break;
-					}
-				}
-				if (hb != HASHnil(hs) &&
-				    grps[hb - r] != grps[p - r]) {
-					/* we didn't assign a group
-					 * yet */
-					hb = HASHnil(hs);
-				}
-			} else if (grps) {
-				for (;
-				     hb != HASHnil(hs);
-				     hb = HASHgetlink(hs,hb)) {
-					if (grps[hb - r] == grps[p - r] &&
-=======
 			 * the input groups */
 			if (grps) {
-				for (hb = hs->hash[HASHprobe(hs, v)];
-				     hb != BUN_NONE;
-				     hb = hs->link[hb]) {
+				for (hb = HASHget(hs, HASHprobe(hs, v));
+				     hb != HASHnil(hs);
+				     hb = HASHgetlink(hs, hb)) {
 					if (hb < p &&
 					    grps[hb - r] == grps[p - r] &&
->>>>>>> 9be981e8
 					    cmp(v, BUNtail(bi, hb)) == 0) {
 						oid grp = ngrps[hb - r];
 						ngrps[p - r] = grp;
@@ -531,18 +489,11 @@
 					}
 				}
 			} else {
-<<<<<<< HEAD
-				for (;
+				for (hb = HASHget(hs, HASHprobe(hs, v));
 				     hb != HASHnil(hs);
-				     hb = HASHgetlink(hs,hb)) {
-					if (cmp(v, BUNtail(bi, hb)) == 0) {
-=======
-				for (hb = hs->hash[HASHprobe(hs, v)];
-				     hb != BUN_NONE;
-				     hb = hs->link[hb]) {
+				     hb = HASHgetlink(hs, hb)) {
 					if (hb < p &&
 					    cmp(v, BUNtail(bi, hb)) == 0) {
->>>>>>> 9be981e8
 						oid grp = ngrps[hb - r];
 						ngrps[p - r] = grp;
 						if (histo)
