/*
 * SPDX-License-Identifier: MPL-2.0
 *
 * This Source Code Form is subject to the terms of the Mozilla Public
 * License, v. 2.0.  If a copy of the MPL was not distributed with this
 * file, You can obtain one at http://mozilla.org/MPL/2.0/.
 *
 * Copyright 1997 - July 2008 CWI, August 2008 - 2023 MonetDB B.V.
 */

#include "monetdb_config.h"
#include "gdk.h"
#include "gdk_tracer.h"
#include "gdk_private.h"
#include "mutils.h"

#define DEFAULT_ADAPTER BASIC
#define DEFAULT_LOG_LEVEL M_ERROR
#define DEFAULT_FLUSH_LEVEL M_DEBUG

#define FILE_NAME "mdbtrace.log"

#define AS_STR(x) #x
#define STR(x) AS_STR(x)

#define GENERATE_STRING(STRING) #STRING,

static FILE *active_tracer;
MT_Lock GDKtracer_lock = MT_LOCK_INITIALIZER(GDKtracer_lock);

static char file_name[FILENAME_MAX];

static ATOMIC_TYPE cur_adapter = ATOMIC_VAR_INIT(DEFAULT_ADAPTER);

static log_level_t cur_flush_level = DEFAULT_FLUSH_LEVEL;

static bool write_to_tracer = false;

#define GENERATE_LOG_LEVEL(COMP) DEFAULT_LOG_LEVEL,
log_level_t lvl_per_component[] = {
	FOREACH_COMP(GENERATE_LOG_LEVEL)
};

static const char *adapter_str[] = {
	FOREACH_ADPTR(GENERATE_STRING)
};

static const char *layer_str[] = {
	FOREACH_LAYER(GENERATE_STRING)
};

static const char *component_str[] = {
	FOREACH_COMP(GENERATE_STRING)
};

static const char *level_str[] = {
	FOREACH_LEVEL(GENERATE_STRING)
};


#define MXW "20"

#define TS_SIZE	((size_t) 20)	/* buffer size needed for timestamp */


/*
 * GDKtracer Stream Macros
 */
// Exception
#define GDK_TRACER_EXCEPTION(MSG, ...)				\
	fprintf(stderr,						\
		"%s "						\
		"%-"MXW"s "					\
		"%"MXW"s:%d "					\
		"%"MXW"s "					\
		"%-"MXW"s "					\
		"%-"MXW"s # "MSG,				\
		get_timestamp((char[TS_SIZE]){0}, TS_SIZE),	\
		__FILE__,					\
		__func__,					\
		__LINE__,					\
		STR(M_CRITICAL),				\
		STR(GDK_TRACER),				\
		MT_thread_getname(),				\
		## __VA_ARGS__);


#define GDK_TRACER_RESET_OUTPUT()					\
	do {								\
		write_to_tracer = false;				\
		for (int i = 0; i < (int) COMPONENTS_COUNT; i++) {	\
			write_to_tracer = write_to_tracer || lvl_per_component[i] > DEFAULT_LOG_LEVEL; \
		}							\
	} while(0)

static inline char *
get_timestamp(char *datetime, size_t dtsz)
{
	time_t now = time(NULL);
	struct tm tmp;
	(void) localtime_r(&now, &tmp);
	strftime(datetime, dtsz, "%Y-%m-%d %H:%M:%S", &tmp);

	return datetime;
}


// When BASIC adapter is active, all the log messages are getting printed to a file.
// This function prepares a file in order to write the contents of the buffer when necessary.
static gdk_return
GDKtracer_init_trace_file(const char *dbpath, const char *dbtrace)
{
	if (dbtrace == NULL) {
		write_to_tracer = false;
		if (dbpath == NULL) {
			active_tracer = stderr;
			return GDK_SUCCEED;
		}
		if (strconcat_len(file_name, sizeof(file_name),
				  dbpath, DIR_SEP_STR, FILE_NAME, NULL)
		    >= sizeof(file_name)) {
			goto too_long;
		}
	} else {
		write_to_tracer = true;
		if (strcpy_len(file_name, dbtrace, sizeof(file_name))
		    >= sizeof(file_name)) {
			goto too_long;
		}
	}

	active_tracer = MT_fopen(file_name, "a");

	if (active_tracer == NULL) {
		GDK_TRACER_EXCEPTION("Failed to open %s: %s\n", file_name,
				     GDKstrerror(errno, (char[64]){0}, 64));
		file_name[0] = 0; /* uninitialize */
		active_tracer = stderr;
		return GDK_FAIL;
	}

	return GDK_SUCCEED;

  too_long:
	GDK_TRACER_EXCEPTION("path name for dbtrace file too long\n");
	file_name[0] = 0; /* uninitialize */
	active_tracer = stderr;
	return GDK_FAIL;
}

static gdk_return
_GDKtracer_init_basic_adptr(void)
{
	return GDKtracer_init_trace_file(GDKgetenv("gdk_dbpath"),
					 GDKgetenv("gdk_dbtrace"));
}

static void
set_level_for_layer(int layer, int lvl)
{
	const char *tok = NULL;
	log_level_t level = (log_level_t) lvl;

	// make sure we initialize before changing the component level
	MT_lock_set(&GDKtracer_lock);
	if (file_name[0] == 0) {
		_GDKtracer_init_basic_adptr();
	}
	MT_lock_unset(&GDKtracer_lock);

	for (int i = 0; i < COMPONENTS_COUNT; i++) {
		if (layer == MDB_ALL) {
			lvl_per_component[i] = level;
		} else {
			tok = component_str[i];

			switch (layer) {
			case SQL_ALL:
				if (strncmp(tok, "SQL_", 4) == 0)
					lvl_per_component[i] = level;
				break;
			case MAL_ALL:
				if (strncmp(tok, "MAL_", 4) == 0)
					lvl_per_component[i] = level;
				break;
			case GDK_ALL:
				if (strncmp(tok, "GDK", 3) == 0)
					lvl_per_component[i] = level;
				break;
			default:
				break;
			}
		}
	}
	MT_lock_set(&GDKtracer_lock);
	GDK_TRACER_RESET_OUTPUT();
	MT_lock_unset(&GDKtracer_lock);
}

static inline adapter_t
find_adapter(const char *adptr)
{
	if (adptr == NULL)
		return ADAPTERS_COUNT;

	for (int i = 0; i < (int) ADAPTERS_COUNT; i++) {
		if (strcasecmp(adapter_str[i], adptr) == 0) {
			return (adapter_t) i;
		}
	}
	return ADAPTERS_COUNT;
}

static inline log_level_t
find_level(const char *lvl)
{
	if (lvl == NULL)
		return LOG_LEVELS_COUNT;

	for (int i = 0; i < (int) LOG_LEVELS_COUNT; i++) {
		if (strcasecmp(level_str[i] + 2, lvl) == 0) {
			return (log_level_t) i;
		}
	}
	return LOG_LEVELS_COUNT;
}

static inline layer_t
find_layer(const char *layer)
{
	if (layer == NULL)
		return LAYERS_COUNT;
	for (int i = 0; i < (int) LAYERS_COUNT; i++) {
		if (strcasecmp(layer_str[i], layer) == 0) {
			return (layer_t) i;
		}
	}
	return LAYERS_COUNT;
}

static inline component_t
find_component(const char *comp)
{
	/* special case for the (currently) three components that end in _ */
	if (comp == NULL || *comp == 0 || comp[strlen(comp) - 1] == '_')
		return COMPONENTS_COUNT;
	if (strcasecmp(comp, "io") == 0)
		comp = "io_";
	else if (strcasecmp(comp, "bat") == 0)
		comp = "bat_";
	else if (strcasecmp(comp, "check") == 0)
		comp = "check_";

	for (int i = 0; i < (int) COMPONENTS_COUNT; i++) {
		if (strcasecmp(component_str[i], comp) == 0) {
			return (component_t) i;
		}
	}
	return COMPONENTS_COUNT;
}



/**
 *
 * API CALLS
 *
 */
static volatile sig_atomic_t interrupted = 0;

void
GDKtracer_reinit_basic(int sig)
{
	(void) sig;
	interrupted = 1;
}

static void
reinit(void)
{
	interrupted = 0;

	// GDKtracer needs to reopen the file only in
	// case the adapter is BASIC
	if ((adapter_t) ATOMIC_GET(&cur_adapter) != BASIC)
		return;

	// Make sure that GDKtracer is not trying to flush the buffer
	MT_lock_set(&GDKtracer_lock);

	if (active_tracer) {
		if (active_tracer != stderr)
			fclose(active_tracer);
		else
			fflush(active_tracer);
		active_tracer = NULL;
	}
	_GDKtracer_init_basic_adptr();

	MT_lock_unset(&GDKtracer_lock);
}


gdk_return
GDKtracer_stop(void)
{
	set_level_for_layer(MDB_ALL, DEFAULT_LOG_LEVEL);
	if (active_tracer) {
		if (active_tracer != stderr)
			fclose(active_tracer);
		else
			fflush(active_tracer);
		active_tracer = NULL;
	}
	return GDK_SUCCEED;
}

gdk_return
GDKtracer_set_component_level(const char *comp, const char *lvl)
{
	log_level_t level = find_level(lvl);
	component_t component = find_component(comp);

	if (level == LOG_LEVELS_COUNT) {
		GDKerror("unknown level\n");
		return GDK_FAIL;
	}
	if (component == COMPONENTS_COUNT) {
		GDKerror("unknown component\n");
		return GDK_FAIL;
	}

	// make sure we initialize before changing the component level
	MT_lock_set(&GDKtracer_lock);
	if (file_name[0] == 0) {
		_GDKtracer_init_basic_adptr();
	}
	write_to_tracer = write_to_tracer || level > DEFAULT_LOG_LEVEL;
	MT_lock_unset(&GDKtracer_lock);

	lvl_per_component[component] = level;

	return GDK_SUCCEED;
}

const char *
GDKtracer_get_component_level(const char *comp)
{
	component_t component = find_component(comp);

	if (component == COMPONENTS_COUNT) {
		GDKerror("unknown component\n");
		return NULL;
	}
	return level_str[(int) lvl_per_component[component]];
}


gdk_return
GDKtracer_reset_component_level(const char *comp)
{
	component_t component = find_component(comp);

	if (component == COMPONENTS_COUNT) {
		GDKerror("unknown component\n");
		return GDK_FAIL;
	}
	lvl_per_component[component] = DEFAULT_LOG_LEVEL;
	MT_lock_set(&GDKtracer_lock);
	GDK_TRACER_RESET_OUTPUT();
	MT_lock_unset(&GDKtracer_lock);

	return GDK_SUCCEED;
}


gdk_return
GDKtracer_set_layer_level(const char *layer, const char *lvl)
{
	layer_t lyr = find_layer(layer);
	log_level_t level = find_level(lvl);
	if (level == LOG_LEVELS_COUNT) {
		GDKerror("unknown level\n");
		return GDK_FAIL;
	}
	if (lyr == LAYERS_COUNT) {
		GDKerror("unknown layer\n");
		return GDK_FAIL;
	}

	set_level_for_layer(lyr, level);
	return GDK_SUCCEED;
}


gdk_return
GDKtracer_reset_layer_level(const char *layer)
{
	layer_t lyr = find_layer(layer);
	if (lyr == LAYERS_COUNT) {
		GDKerror("unknown layer\n");
		return GDK_FAIL;
	}

	set_level_for_layer(lyr, DEFAULT_LOG_LEVEL);
	return GDK_SUCCEED;
}


gdk_return
GDKtracer_set_flush_level(const char *lvl)
{
	log_level_t level = find_level(lvl);
	if (level == LOG_LEVELS_COUNT) {
		GDKerror("unknown level\n");
		return GDK_FAIL;
	}

	cur_flush_level = level;
	return GDK_SUCCEED;
}


gdk_return
GDKtracer_reset_flush_level(void)
{
	cur_flush_level = DEFAULT_FLUSH_LEVEL;
	return GDK_SUCCEED;
}


gdk_return
GDKtracer_set_adapter(const char *adapter)
{
	adapter_t adptr = find_adapter(adapter);
	if (adptr == ADAPTERS_COUNT) {
		GDKerror("unknown adapter\n");
		return GDK_FAIL;
	}

	// Here when switching between adapters we can open/close the file
	// But it is not so important to keep it open in case the adapter switches
	// From BASIC to other => close the file
	// From other to BASIC => open the file

	ATOMIC_SET(&cur_adapter, adptr);

	return GDK_SUCCEED;
}


gdk_return
GDKtracer_reset_adapter(void)
{
	ATOMIC_SET(&cur_adapter, DEFAULT_ADAPTER);
	return GDK_SUCCEED;
}

static bool add_ts;		/* add timestamp to error message to stderr */

gdk_return
GDKtracer_init(const char *dbpath, const char *dbtrace)
{
	MT_lock_set(&GDKtracer_lock);
#ifdef _MSC_VER
	add_ts = GetFileType(GetStdHandle(STD_ERROR_HANDLE)) != FILE_TYPE_PIPE;
#else
	add_ts = isatty(2) || lseek(2, 0, SEEK_CUR) != (off_t) -1 || errno != ESPIPE;
#endif
	gdk_return rc = GDKtracer_init_trace_file(dbpath, dbtrace);
	MT_lock_unset(&GDKtracer_lock);
	return rc;
}

gdk_return
GDKtracer_set_tracefile(const char *tracefile)
{
	return GDKtracer_init(NULL, tracefile);
}

void
GDKtracer_log(const char *file, const char *func, int lineno,
	      log_level_t level, component_t comp,
	      const char *syserr,
	      const char *fmt, ...)
{
	int bytes_written;
	char buffer[512];	/* should be plenty big enough for a message */
	va_list va;
	char ts[TS_SIZE];
	char *msg = NULL;
	static char file_prefix[] = __FILE__;
	static size_t prefix_length = (size_t) -1;

	if (interrupted)
		reinit();

	if (prefix_length == (size_t) -1) {
		/* first time, calculate prefix of file name */
		msg = strstr(file_prefix, "gdk" DIR_SEP_STR "gdk_tracer.c");
		if (msg == NULL)
			prefix_length = 0;
		else
			prefix_length = (size_t) (msg - file_prefix);
	}
	if (prefix_length != 0 &&
	    strncmp(file, file_prefix, prefix_length) == 0)
		file += prefix_length;

	va_start(va, fmt);
	int pad = (int) strlen(file);
	pad = (pad > 40) ? 0 : 40 - pad;
	bytes_written = snprintf(buffer, sizeof(buffer),
				 "%s "		/* timestamp */
				 "%10s "	/* level */
				 "%-8s "	/* component */
				 "%-20s "	/* thread name */
				 "%s:%-5d %*s"	/* file, lineno, pad */
				 "%-20s ",	/* function */
				 get_timestamp(ts, sizeof(ts)),
				 level_str[level],
				 component_str[comp],
				 MT_thread_getname(),
				 file, lineno, pad, "",
				 func);
	if (bytes_written > 0 && bytes_written < (int) sizeof(buffer)) {
		msg = buffer + bytes_written;
		bytes_written = vsnprintf(msg,
					  sizeof(buffer) - bytes_written,
					  fmt, va);
	}
	va_end(va);
	if (bytes_written < 0) {
		if ((adapter_t) ATOMIC_GET(&cur_adapter) != MBEDDED)
			GDK_TRACER_EXCEPTION("Failed to write logs\n");
		return;
	}
	char *p;
	if ((p = strchr(buffer, '\n')) != NULL)
		*p = '\0';

	if (comp == GDK && level <= M_ERROR) {
		/* append message to GDKerrbuf (if set) */
		char *buf = GDKerrbuf;
		if (buf) {
			size_t n = strlen(buf);
			snprintf(buf + n, GDKMAXERRLEN - n,
				 "%s%s: %s%s%s\n",
				 GDKERROR, func, msg,
				 syserr ? ": " : "",
				 syserr ? syserr : "");
		}
	}

	/* don't write to file on embedded case, but set the GDK error buffer */
	if ((adapter_t) ATOMIC_GET(&cur_adapter) == MBEDDED)
		return;

<<<<<<< HEAD
	if (level <= M_WARNING || (GDKdebug & FORCEMITOMASK)) {
		fprintf(stderr, "#%s%s%s: %s: %s: %s%s%s\n",
=======
	if (level <= M_WARNING) {
		fprintf(level <= M_ERROR ? stderr : stdout,
			"#%s%s%s: %s: %s%s%s%s\n",
>>>>>>> 797ecd54
			add_ts ? ts : "",
			add_ts ? ": " : "",
			MT_thread_getname(), func, level_str[level] + 2,
			msg, syserr ? ": " : "",
			syserr ? syserr : "");
		if (active_tracer == NULL || active_tracer == stderr || !write_to_tracer)
			return;
	}
	if (active_tracer == NULL)
		return;
	if (syserr)
		fprintf(active_tracer, "%s: %s\n", buffer, syserr);
	else
		fprintf(active_tracer, "%s\n", buffer);

	// Flush the current buffer in case the event is
	// important depending on the flush-level
	// Always flush CRITICAL and ERROR messages - prevent cases
	// like mserver5 refusing to start due to allocated port
	// and the error is never reported to the user because it
	// is still in the buffer which it never gets flushed.
	if (level == cur_flush_level || level <= M_ERROR)
		fflush(active_tracer);
}


gdk_return
GDKtracer_flush_buffer(void)
{
	if (active_tracer)
		fflush(active_tracer);
	return GDK_SUCCEED;
}


gdk_return
GDKtracer_fill_comp_info(BAT *id, BAT *component, BAT *log_level)
{
	for (int i = 0; i < COMPONENTS_COUNT; i++) {
		if (BUNappend(id, &i, false) != GDK_SUCCEED)
			return GDK_FAIL;

		if (BUNappend(component, component_str[i], false) != GDK_SUCCEED)
			return GDK_FAIL;

		if (BUNappend(log_level, level_str[lvl_per_component[i]], false) != GDK_SUCCEED)
			return GDK_FAIL;
	}

	return GDK_SUCCEED;
}<|MERGE_RESOLUTION|>--- conflicted
+++ resolved
@@ -556,14 +556,9 @@
 	if ((adapter_t) ATOMIC_GET(&cur_adapter) == MBEDDED)
 		return;
 
-<<<<<<< HEAD
 	if (level <= M_WARNING || (GDKdebug & FORCEMITOMASK)) {
-		fprintf(stderr, "#%s%s%s: %s: %s: %s%s%s\n",
-=======
-	if (level <= M_WARNING) {
 		fprintf(level <= M_ERROR ? stderr : stdout,
-			"#%s%s%s: %s: %s%s%s%s\n",
->>>>>>> 797ecd54
+			"#%s%s%s: %s: %s: %s%s%s\n",
 			add_ts ? ts : "",
 			add_ts ? ": " : "",
 			MT_thread_getname(), func, level_str[level] + 2,
