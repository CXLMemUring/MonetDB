/*
 * SPDX-License-Identifier: MPL-2.0
 *
 * This Source Code Form is subject to the terms of the Mozilla Public
 * License, v. 2.0.  If a copy of the MPL was not distributed with this
 * file, You can obtain one at http://mozilla.org/MPL/2.0/.
 *
 * Copyright 1997 - July 2008 CWI, August 2008 - 2023 MonetDB B.V.
 */


/* Author: Panagiotis Koutsourakis
 *
 * A string imprint is an index that can be used as a prefilter in LIKE
 * queries. It has 2 components:
 *
 * - a header of 63 string element pairs.
 *
 * - a 64 bit mask for each string in the BAT that encodes the presence
 *   or absence of each element of the header in the specific item or if
 *   the corresponding entry in the BAT is nil.
 *
 * A string imprint is stored in a new Heap in the BAT, aligned in 8
 * byte (64 bit) words.
 *
 * The first 64 bit word, the header descriptor, describes how the
 * header of the strimp is encoded. The least significant byte (v in the
 * schematic below) is the version number. The second (np) is the number
 * of pairs in the header. In the current implementation this is always
 * 63. The next 2 bytes (hs) is the total size of the header in
 * bytes. Finally the fifth byte is the persistence byte. The last 3
 * bytes needed to align to the 8 byte boundary should be zero, and are
 * reserved for future use.
 *
 * The following np + 1 bytes are the sizes of the pairs. These can have
 * values from 2 to 8 and are the number of bytes that the corresponding
 * pair takes up. Following that there are the bytes encoding the actual
 * pairs.
 *
 * | 1byte | 1byte | 1byte | 1byte | 1byte | 1byte | 1byte | 1byte |
 * |---------------------------------------------------------------|
 * |   v   |  np   |      hs       |   p   |      reserved         |  8bytes     ---
 * |---------------------------------------------------------------|  ___         |
 * | psz_0 | psz_1 | ...                                           |   |          |
 * |                                                               |   |          |
 * |                                                               |np bytes      |
 * |                                                               |   |          |
 * |                                                   ... | psz_n |   |       hs bytes
 * |---------------------------------------------------------------|  ___         |
 * |             pair_0            |             pair_1            |              |
 * |                              ...                              |              |
 * |                 pair_k-1                   |   pair_k         |              |
 * |                          pair_n                               |              |
 * |---------------------------------------------------------------|             ---
 *
 *
 * The bitmasks for each string in the BAT follow after this, aligned to
 * the string BAT.
 *
 * Strimp creation goes as follows:
 *
 * - Construct a histogram of all the element pairs for all the strings
 *   in the BAT.
 *
 * - Take the np most frequent pairs as the Strimp Header.
 *
 * - For each string s in the BAT, construct an (np + 1)-bit mask, m_s
 *   that encodes the presence or absence of each member of the header
 *   in the string or if s is nil.
 *
 * Filtering with a query string q goes as follows:
 *
 * - Use the strimp header to construct an (np + 1)-bit mask for q
 *   encoding the presence or absence of each member of the header in q.
 *
 * - For each bitmask in the strimp, first check if it encodes a nil
 *   value and keep it if it needs to be kept (this happens for NOT LIKE
 *   queries). Otherwise compute the bitwise AND of m_s and q. If the
 *   result is equal to q, that means that string s contains the same
 *   strimp header elements as q, so it is kept for more detailed
 *   examination.
 */

#include "monetdb_config.h"
#include "gdk.h"
#include "gdk_private.h"

#include "gdk_strimps.h"


/* Macros for accessing metadada of a strimp. These are recorded in the
 * first 8 bytes of the heap.
 */
#define NPAIRS(d) (size_t)(((d) >> 8) & 0xff)
#define HSIZE(d) (size_t)(((d) >> 16) & 0xffff)

#undef UTF8STRIMPS 		/* Not using utf8 for now */
#ifdef UTF8STRIMPS
static bool
pair_equal(CharPair *p1, CharPair *p2) {
	if(p1->psize != p2->psize)
		return false;

	for(size_t i = 0; i < p1->psize; i++)
		if (*(p1->pbytes + i) != *(p2->pbytes + i))
			return false;

	return true;
}
#else
/* BytePairs implementation.
 *
 * The header elemens are pairs of bytes. In this case the histogram is
 * 256*256=65536 entries long. We use the numeric value of the 2 byte
 * sequence of the pair as the index to the histogram.
 *
 * Note: All the of the following functions and macros up to #endif need to be
 * implemented for the UTF8 case.
 */

/* We disregard spaces, digits and punctuation characters */
#define isIgnored(x) (isspace((x)) || isdigit((x)) || ispunct((x)))
#define pairToIndex(b1, b2) (size_t)(((uint16_t)b2)<<8 | ((uint16_t)b1))

inline static bool
pair_equal(CharPair *p1, CharPair *p2)
{
	return p1->pbytes[0] == p2->pbytes[0] &&
		p1->pbytes[1] == p2->pbytes[1];

}

inline static size_t
histogram_index(PairHistogramElem *hist, size_t hsize, CharPair *p)
{
	(void) hist;
	(void) hsize;
	return pairToIndex(p->pbytes[0], p->pbytes[1]);
}

inline static uint8_t *
histindex2bytes(size_t index, uint8_t *psize)
{
	*psize = 2;
	uint8_t *ret = (uint8_t *)malloc(*psize*sizeof(uint8_t));
	ret[1] = (uint8_t)(index & 0xFFFF);
	ret[0] = (uint8_t)((index >> 8) & 0xFFFF);

	return ret;
}

inline static size_t
bytes2histindex(uint8_t *bytes, uint8_t psize) {
	(void)psize;
	return pairToIndex(bytes[0], bytes[1]);
}

inline static bool
pair_at(PairIterator *pi, CharPair *p)
{
	if (pi->pos >= pi->lim - 1)
		return false;
	p->pbytes = (uint8_t*)pi->s + pi->pos;
	p->psize = 2;
	p->idx = pairToIndex(p->pbytes[0], p->pbytes[1]);
	return true;
}

inline static bool
next_pair(PairIterator *pi)
{
	if (pi->pos >= pi->lim - 1)
		return false;
	pi->pos++;
	return true;
}

/* Returns true if the specified char is ignored.
 */
inline static bool
ignored(CharPair *p, uint8_t elm)
{
	assert(elm == 0 || elm == 1);
	return isIgnored(p->pbytes[elm]);
}

static strimp_masks_t
STRMPget_mask(Strimps *r, uint64_t idx)
{
	return r->masks[idx];
}

static void
STRMPset_mask(Strimps *r, uint64_t idx, strimp_masks_t val)
{
	r->masks[idx] = val;
}

/* Looks up a given pair in the strimp header and returns the index as a
 * 64 bit integer. The return value has a bit on in the position
 * corresponding to the index of the pair in the strimp header, or is 0
 * if the pair does not occur.
 */
static uint64_t
STRMPpairLookup(Strimps *s, CharPair *p)
{
	return STRMPget_mask(s, pairToIndex(p->pbytes[0], p->pbytes[1]));
}


#endif // UTF8STRIMPS


/* Computes the bitstring of a string s with respect to the strimp r.
 *
 */
static uint64_t
STRMPmakebitstring(const char *s, Strimps *r)
{
	uint64_t ret = 0;
	/* int8_t pair_idx = 0; */
	PairIterator pi;
	CharPair cp;

	pi.s = s;
	pi.pos = 0;
	pi.lim = strlen(s);

	while(pair_at(&pi, &cp)) {
		ret |= STRMPpairLookup(r, &cp);
		next_pair(&pi);
	}

	return ret;
}

#define SWAP(_a, _i, _j, TPE)				\
	do {						\
		TPE _t = ((TPE *)_a)[_i];		\
		((TPE *) _a)[_i] = ((TPE *) _a)[_j];	\
		((TPE *) _a)[_j] = _t;			\
	} while(0)


static int
STRMPhist_cmp(const void *xx, const void *yy)
{
	size_t x = ((PairHistogramElem *)xx)->cnt;
	size_t y = ((PairHistogramElem *)yy)->cnt;

	return y - x;
}

/*
 */
static void
STRMPchoosePairs(PairHistogramElem *hist, size_t hist_size, CharPair *cp)
{
	lng t0 = 0;
	size_t i;

	TRC_DEBUG_IF(ACCELERATOR) t0 = GDKusec();

	qsort(hist, hist_size, sizeof(PairHistogramElem), STRMPhist_cmp);
	for (i = 0; i < hist_size; i++) {
		if(!hist[i].cnt)
			break;
	}
	hist_size = i;
	size_t offset = hist_size/2 - STRIMP_HEADER_SIZE/2;
	for (i = 0; i < STRIMP_PAIRS; i++) {
		cp[i].pbytes = histindex2bytes(hist[i + offset].idx, &cp[i].psize);
		cp[i].idx = hist[i + offset].idx;
		cp[i].mask = ((uint64_t)0x1) << (STRIMP_PAIRS - 1 - i);
	}


	TRC_DEBUG(ACCELERATOR, LLFMT " usec\n", GDKusec() - t0);
}

/* Given a BAT b and a candidate list s constructs the header elements
 * of the strimp.
 *
 * Initially creates the histogram for the all the pairs in the candidate
 * and then chooses the STRIMP_HEADER_SIZE most frequent of them.
 */
static bool
STRMPbuildHeader(BAT *b, BAT *s, CharPair *hpairs)
{
	lng t0 = 0;
	BATiter bi;
	BUN i;
	size_t hidx;
	oid x;
	size_t hlen;
	PairHistogramElem *hist;
	PairIterator pi, *pip;
	CharPair cp, *cpp;
	struct canditer ci;
	size_t values = 0;
	bool res;

	TRC_DEBUG_IF(ACCELERATOR) t0 = GDKusec();

	canditer_init(&ci, b, s);
	if (ci.ncand == 0) {
		GDKerror("Not enough distinct values to create strimp index\n");
		return false;
	}

	hlen = STRIMP_HISTSIZE;
	if ((hist = (PairHistogramElem *)GDKzalloc(hlen*sizeof(PairHistogramElem))) == NULL) {
		return false;
	}

<<<<<<< HEAD
	for(hidx = 0; hidx < hlen; hidx++) {
		hist[hidx].cnt = 0;
		hist[hidx].mask = 0;
		hist[hidx].idx = hidx;
	}

=======
>>>>>>> 79a307ce
	// Create Histogram
	bi = bat_iterator(b);
	pip = &pi;
	cpp = &cp;
	for (i = 0; i < ci.ncand; i++) {
		x = canditer_next(&ci) - b->hseqbase;
		const char *cs = BUNtvar(bi, x);
		if (!strNil(cs)) {
			pi.s = cs;
			pi.pos = 0;
			pi.lim = strlen(pi.s);
			while (pair_at(pip, cpp)) {
				if(ignored(cpp, 1)) {
					/* Skip this AND the next pair
					 * if the second char of the
					 * pair is ignored.
					 */
					next_pair(pip);
				} else if (ignored(cpp, 0)) {
					/* Skip this pair if the first
					 * char is ignored. This should
					 * only happen at the beginnig
					 * of a string, since the pair
					 * will have been ignored in the
					 * previous case.
					 */
					;

				} else {
					/* hidx = histogram_index(hist, hlen, cpp); */
					hidx = cpp->idx;
#ifndef UTF8STRINGS
					assert(hidx < hlen);
#else
					if (hidx >= hlen) {
						// TODO: Note and realloc. Should not happen for bytepairs.
						continue;
					}
#endif
					if (!hist[hidx].cnt)
						values++;
					hist[hidx].cnt++;
				}
				next_pair(pip);
			}
		}
	}
	bat_iterator_end(&bi);

	// Check that we have enough values in the histogram.
	if(values >= STRIMP_HEADER_SIZE) {
		// Choose the header pairs
		STRMPchoosePairs(hist, hlen, hpairs);
	}

	GDKfree(hist);

	TRC_DEBUG(ACCELERATOR, LLFMT " usec\n", GDKusec() - t0);
	if (!(res = values >= STRIMP_HEADER_SIZE))
		GDKerror("Not enough distinct values to create strimp index\n");
	return res;
}

/* Read a strimp structure from disk.
 *
 * If the pointer b->tstrimps has the value 1, it means that the strimp
 * is on disk. This routine attempts to read it so that it can be used.
 *
 * There are a number of checks made for example we check that the
 * strimps version on disk matches the one the code recognizes, and that
 * the number of pairs encoded on disk matches the one we expect. If any
 * of these checks fail, we remove the file from disk since it is now
 * unusable, and set the pointer b->tstrimps to 2 so that the strimp
 * will be recreated.
 *
 * This function returns true if at the end we have a valid pointer.
 */
static bool
BATcheckstrimps(BAT *b)
{
	bool ret;
	lng t = GDKusec();

	if (b == NULL)
		return false;

	assert(b->batCacheid > 0);

	if (b->tstrimps == (Strimps *)1) {
		Strimps *hp;
		const char *nme = BBP_physical(b->batCacheid);
		int fd;

		MT_thread_setalgorithm("read strimp index from disk");

		b->tstrimps = NULL;
		if ((hp = GDKzalloc(sizeof(Strimps))) != NULL &&
		    (hp->strimps.farmid = BBPselectfarm(b->batRole, b->ttype, strimpheap)) >= 0) {
			strconcat_len(hp->strimps.filename,
				      sizeof(hp->strimps.filename),
				      nme, ".tstrimps", NULL);
			hp->strimps.parentid = b->batCacheid;

			/* check whether a persisted strimp can be found */
			if ((fd = GDKfdlocate(hp->strimps.farmid, nme, "rb+", "tstrimps")) >= 0) {
				struct stat st;
				uint64_t desc;
				size_t npairs;
				size_t hsize;
				/* Read the 8 byte long strimp
				 * descriptor.
				 *
				 * HSIZE must be between 200 and
				 * 584 (inclusive): 8 bytes the
				 * descritor, 64 bytes the pair
				 * sizes and n*64 bytes the
				 * actual pairs where 2 <= n <=
				 * 8.
				 */
				if (read(fd, &desc, 8) == 8
				    && (desc & 0xff) == STRIMP_VERSION
				    && ((npairs = NPAIRS(desc)) == STRIMP_PAIRS)
				    && (hsize = HSIZE(desc)) >= 200 && hsize <= 584
				    && ((desc >> 32) & 0xff) == 1 /* check the persistence byte */
				    && fstat(fd, &st) == 0
				    /* TODO: We might need padding in the UTF-8 case. */
				    && st.st_size >= (off_t) (hp->strimps.free = hp->strimps.size =
							      /* header size (desc + offsets + pairs) */
							      hsize +
							      /* bitmasks */
							      BATcount(b)*sizeof(uint64_t))
				    && HEAPload(&hp->strimps, nme, "tstrimps", false) == GDK_SUCCEED) {
					hp->sizes_base = (uint8_t *)hp->strimps.base + 8; /* sizes just after the descriptor */
					hp->pairs_base = hp->sizes_base + STRIMP_HEADER_SIZE;   /* pairs just after the offsets. */
					hp->bitstrings_base = hp->strimps.base + hsize;   /* bitmasks just after the pairs */
					hp->masks = (strimp_masks_t *)GDKzalloc(STRIMP_HISTSIZE*sizeof(strimp_masks_t));
					if (hp->masks != NULL) {
						/* init */
						for (size_t idx = 0; idx < STRIMP_PAIRS; idx++) {
							size_t offset = 0;
							strimp_masks_t mask = ((strimp_masks_t)0x1) << (STRIMP_PAIRS - 1 - idx);
							uint8_t pair_size = hp->sizes_base[idx];
							uint8_t *pair = hp->pairs_base + offset;

							size_t i = bytes2histindex(pair, pair_size);
							STRMPset_mask(hp, i, mask);

							offset += pair_size;

						}

						close(fd);
						ATOMIC_INIT(&hp->strimps.refs, 1);
						b->tstrimps = hp;
						hp->strimps.hasfile = true;
						TRC_DEBUG(ACCELERATOR, "BATcheckstrimps(" ALGOBATFMT "): reusing persisted strimp\n", ALGOBATPAR(b));
						return true;
					}
					/* We failed to allocate the
					 * masks field. In principle we
					 * can try to re-create the
					 * strimp from scratch.
					 */
				}
				close(fd);
				/* unlink unusable file */
				GDKunlink(hp->strimps.farmid, BATDIR, nme, "tstrimps");
				hp->strimps.hasfile = false;

			}
		}
		/* For some reason the index exists but was not read
		 * correctly from disk. Set the pointer to the value 2
		 * to signify that it needs to be recreated.
		 */
		b->tstrimps = (Strimps *)2;
		GDKfree(hp);
		GDKclrerr();	/* we're not currently interested in errors */
	}

	ret = b->tstrimps != NULL && b->tstrimps != (Strimps *)2;
	if (ret) {
		TRC_DEBUG(ACCELERATOR,
			  "BATcheckstrimps(" ALGOBATFMT "): already has strimps, waited " LLFMT " usec\n",
			  ALGOBATPAR(b), GDKusec() - t);
	}

	return ret;
}

#define STRMPfilterloop(next)						\
	do {								\
		for (i = 0; i < ci.ncand; i++) {			\
			x = next(&ci);					\
			if ((bitstring_array[x] & qbmask) == qbmask || \
			    (keep_nils && (bitstring_array[x] & ((uint64_t)0x1 << (STRIMP_HEADER_SIZE - 1))))) { \
				rvals[j++] = x;				\
			}						\
		}							\
	} while (0)

/* Filter a slice of a BAT b as defined by a candidate list s using a
 * string q. Return the result as a candidate list.
 *
 * This function also takes a boolean that controls its behavior with
 * respect to nil values. It should be true only for NOT LIKE queries
 * and in that case the nil values get included in the result. Later we
 * will take the complement and the nil values will be dropped from the
 * final result.
 */
BAT *
STRMPfilter(BAT *b, BAT *s, const char *q, const bool keep_nils)
{
	BAT *r = NULL;
	BUN i, j = 0;
	uint64_t qbmask;
	uint64_t *bitstring_array;
	Strimps *strmps;
	oid x, *restrict rvals;
	struct canditer ci;
	lng t0 = 0;
	BAT *pb;

	TRC_DEBUG_IF(ACCELERATOR) t0 = GDKusec();

	if (isVIEW(b)) {
		pb = BATdescriptor(VIEWtparent(b));
		if (pb == NULL)
			return NULL;
	}
	else {
		pb = b;
	}

	MT_lock_set(&pb->batIdxLock);
	if (!BATcheckstrimps(pb)) {
		MT_lock_unset(&pb->batIdxLock);
		goto sfilter_fail;
	}
	strmps = pb->tstrimps;
	STRMPincref(strmps);
	MT_lock_unset(&pb->batIdxLock);

	canditer_init(&ci, b, s);
	if (ci.ncand == 0) {
		STRMPdecref(strmps, false);
		r = BATdense(b->hseqbase, 0, 0);
		if (pb != b)
			BBPunfix(pb->batCacheid);
		return r;
	}
	r = COLnew(b->hseqbase, TYPE_oid, ci.ncand, TRANSIENT);
	if (r == NULL) {
		STRMPdecref(strmps, false);
		goto sfilter_fail;
	}

	qbmask = STRMPmakebitstring(q, strmps);
	assert((qbmask & ((uint64_t)0x1 << (STRIMP_HEADER_SIZE - 1))) == 0);
	bitstring_array = (uint64_t *)strmps->bitstrings_base;
	rvals = Tloc(r, 0);

	if (ci.tpe == cand_dense) {
		STRMPfilterloop(canditer_next_dense);
	} else {
		STRMPfilterloop(canditer_next);
	}

	BATsetcount(r, j);
	r->tkey = true;
	r->tsorted = true;
	r->trevsorted = BATcount(r) <= 1;
	r->tnil = false;
	r->tnonil = true;
	TRC_DEBUG(ACCELERATOR, "strimp prefiltering of " BUNFMT
		  " items took " LLFMT " usec. Keeping " BUNFMT
		  " items (%.2f%%). Filter string '%s'.\n",
		  ci.ncand, GDKusec()-t0, r->batCount,
		  100*r->batCount/(double)ci.ncand, q);
	TRC_DEBUG(ACCELERATOR, "r->" ALGOBATFMT "\n", ALGOBATPAR(r) );
	STRMPdecref(strmps, false);
	if (pb != b)
		BBPunfix(pb->batCacheid);
	return virtualize(r);

 sfilter_fail:
	if (pb != b)
		BBPunfix(pb->batCacheid);
	return NULL;
}

/* Write the strimp to disk */
static void
BATstrimpsync(BAT *b)
{
	lng t0 = 0;
	Heap *hp;
	int fd;
	const char *failed = " failed";

	TRC_DEBUG_IF(ACCELERATOR) t0 = GDKusec();

	if ((hp = &b->tstrimps->strimps)) {
		if (HEAPsave(hp, hp->filename, NULL, true, hp->free, NULL) == GDK_SUCCEED) {
			if (hp->storage == STORE_MEM) {
				if ((fd = GDKfdlocate(hp->farmid, hp->filename, "rb+", NULL)) >= 0) {
					((uint64_t *)hp->base)[0] |= (uint64_t) 1 << 32;
					if (write(fd, hp->base, sizeof(uint64_t)) >= 0) {
						failed = "";
						if (!(ATOMIC_GET(&GDKdebug) & NOSYNCMASK)) {
#if defined(NATIVE_WIN32)
							_commit(fd);
#elif defined(HAVE_FDATASYNC)
							fdatasync(fd);
#elif defined(HAVE_FSYNC)
							fsync(fd);
#endif
						}
						hp->dirty = false;
					} else {
						perror("write strimps");
					}
					close(fd);
				}
			} else {
				((uint64_t *)hp->base)[0] |= (uint64_t) 1 << 32;
				if (!(ATOMIC_GET(&GDKdebug) & NOSYNCMASK) &&
				    MT_msync(hp->base, sizeof(uint64_t)) < 0) {
					((uint64_t *)hp->base)[0] &= ~((uint64_t) 1 << 32);
				} else {
					hp->dirty = false;
					failed = "";
				}
			}
			TRC_DEBUG(ACCELERATOR, "BATstrimpsync(%s): strimp persisted"
				  " (" LLFMT " usec)%s\n",
				  BATgetId(b), GDKusec() - t0, failed);
		}
	}
	BBPunfix(b->batCacheid);
}

/* Perform some checks to see if it makes sense to persist the strimp
 * and if so call the routine that writes the strimp to disk.
 */
static void
persistStrimp(BAT *b)
{
	if((BBP_status(b->batCacheid) & BBPEXISTING)
	   && b->batInserted == b->batCount
	   && !b->theap->dirty
	   && !GDKinmemory(b->theap->farmid)) {
		BBPfix(b->batCacheid);
		char name[MT_NAME_LEN];
		snprintf(name, sizeof(name), "strimpsync%d", b->batCacheid);
		BATstrimpsync(b);
	} else
		TRC_DEBUG(ACCELERATOR, "persistStrimp(" ALGOBATFMT "): NOT persisting strimp\n", ALGOBATPAR(b));
}


/* This function calls all the necessary routines to create the strimp
 * header, allocates enough space for the heap and encodes the header.
 * It returns NULL if anything fails.
 *
 */
static Strimps *
STRMPcreateStrimpHeap(BAT *b, BAT *s)
{
	uint8_t *h1, *h2;
	Strimps *r = NULL;
	uint64_t descriptor;
	size_t i;
	uint16_t sz;
	CharPair *hpairs = (CharPair*)GDKzalloc(sizeof(CharPair)*STRIMP_HEADER_SIZE);
	const char *nme;

	if ((r = b->tstrimps) == NULL &&
		STRMPbuildHeader(b, s, hpairs)) { /* Find the header pairs, put
						 the result in hpairs */

		sz = 8 + STRIMP_HEADER_SIZE; /* add 8-bytes for the descriptor and
						the pair sizes */
		for (i = 0; i < STRIMP_HEADER_SIZE; i++) {
			sz += hpairs[i].psize;
		}

		nme = GDKinmemory(b->theap->farmid) ? ":memory:"
			: BBP_physical(b->batCacheid);
		/* Allocate the strimps heap */
		if ((r = GDKzalloc(sizeof(Strimps))) == NULL ||
		    (r->strimps.farmid =
		     BBPselectfarm(b->batRole, b->ttype, strimpheap)) < 0 ||
		    (r->strimps.parentid = b->batCacheid) <= 0 ||
		    strconcat_len(r->strimps.filename, sizeof(r->strimps.filename),
				  nme, ".tstrimps",
				  NULL) >= sizeof(r->strimps.filename) ||
		    HEAPalloc(&r->strimps, BATcount(b) * sizeof(uint64_t) + sz,
			      sizeof(uint8_t)) != GDK_SUCCEED) {
			GDKfree(r);
			return NULL;
		}

		if ((r->masks = (strimp_masks_t *)GDKzalloc(STRIMP_HISTSIZE*sizeof(strimp_masks_t))) == NULL) {
			HEAPfree(&r->strimps, true);
			GDKfree(r);
			return NULL;
		}

		for (size_t i = 0; i < STRIMP_HEADER_SIZE - 1; i++) {
			r->masks[hpairs[i].idx] = hpairs[i].mask;
		}

		descriptor = STRIMP_VERSION | ((uint64_t)(STRIMP_PAIRS)) << 8 |
			((uint64_t)sz) << 16;

		((uint64_t *)r->strimps.base)[0] = descriptor;
		r->sizes_base = h1 = (uint8_t *)r->strimps.base + 8;
		r->pairs_base = h2 = (uint8_t *)h1 + STRIMP_HEADER_SIZE;

		for (i = 0; i < STRIMP_HEADER_SIZE - 1; i++) {
			uint8_t psize = hpairs[i].psize;
			h1[i] = psize;
			memcpy(h2, hpairs[i].pbytes, psize);
			h2 += psize;
		}

		/* The 64th bit in the bit string is used to indicate if
		   the string is NULL. So the corresponding pair does
		   not encode useful information. We need to keep it for
		   alignment but we must make sure that it will not
		   match an actual pair of characters we encounter in
		   strings.*/
		h1[STRIMP_HEADER_SIZE - 1] = hpairs[STRIMP_HEADER_SIZE - 1].psize;
		for(i = 0; i < hpairs[STRIMP_HEADER_SIZE - 1].psize; i++) {
			*(h2 + i) = 0;
		}
		h2 += hpairs[STRIMP_HEADER_SIZE - 1].psize;

		r->bitstrings_base = h2;
		r->strimps.free = sz;
		r->rec_cnt = 0;
		ATOMIC_INIT(&r->strimps.refs, 1);
	}
	GDKfree(hpairs);
	return r;
}

/* Check if there is a strimp index for the given BAT.
 */
bool
BAThasstrimps(BAT *b)
{
	BAT *pb;
	bool ret;
	if (VIEWtparent(b)) {
		pb = BATdescriptor(VIEWtparent(b));
		assert(pb);
	} else {
		pb = b;
	}

	MT_lock_set(&pb->batIdxLock);
	ret = pb->tstrimps != NULL;
	MT_lock_unset(&pb->batIdxLock);

	if (pb != b)
		BBPunfix(pb->batCacheid);
	return ret;

}

/* Signal strimp creation. The SQL layer uses this function to notify
 * the kernel that a strimp index should be created for this BAT. The
 * only way that this might fail is if the BAT is not large enough.
 */
gdk_return
BATsetstrimps(BAT *b)
{
	BAT *pb;
	if (VIEWtparent(b)) {
		pb = BATdescriptor(VIEWtparent(b));
		assert(pb);
	} else {
		pb = b;
	}

	if (pb->batCount < STRIMP_CREATION_THRESHOLD) {
		GDKerror("Cannot create strimps index on columns with fewer than %ud elements\n", STRIMP_CREATION_THRESHOLD);
		if (pb != b)
			BBPunfix(pb->batCacheid);
		return GDK_FAIL;
	}


	MT_lock_set(&pb->batIdxLock);
	if (pb->tstrimps == NULL) {
		pb->tstrimps = (Strimps *)2;
	}
	MT_lock_unset(&pb->batIdxLock);

	if (pb != b)
		BBPunfix(pb->batCacheid);
	return GDK_SUCCEED;
}

/* This macro takes a bat and checks if the strimp construction has been
 * completed. It is completed when it is an actual pointer and the
 * number of bitstrings computed is the same as the number of elements
 * in the BAT.
 */
#define STRIMP_COMPLETE(b)						\
	(b)->tstrimps != NULL &&					\
		(b)->tstrimps != (Strimps *)1 &&			\
		(b)->tstrimps != (Strimps *)2 &&			\
		(((b)->tstrimps->strimps.free - ((char *)(b)->tstrimps->bitstrings_base - (b)->tstrimps->strimps.base)) == (b)->batCount*sizeof(uint64_t))


/* Strimp creation.
 *
 * First we attempt to take the index lock of the BAT. The first thread
 * that succeeds, checks if the strimp already exists on disk and
 * attempts to read it. If this succeeds then strimp creation is
 * complete. If it does not either because the strimp does not exist or
 * because it is outdated (if for example there is a version mismatch),
 * the same thread that still holds the lock attempts to create the
 * strimp header and heap. If this fails then we cannot have a strimp on
 * this BAT and we report a failure after releasing the lock.
 *
 * If the strimp header is suceessfully created, then we release the
 * lock and allow the rest of the threads to compute the bitstrings of
 * the slice they have been assigned.
 *
 */
gdk_return
STRMPcreate(BAT *b, BAT *s)
{
	lng t0 = 0;
	BAT *pb;
	Strimps *r = NULL;
	BATiter bi;
	BUN i;
	oid x;
	struct canditer ci;
	uint64_t *dh;

	TRC_DEBUG_IF(ACCELERATOR) t0 = GDKusec();
	TRC_DEBUG(ACCELERATOR, "creating strimp");
	if (ATOMstorage(b->ttype) != TYPE_str) {
		GDKerror("Cannot create strimps index for non string bats\n");
		return GDK_FAIL;
	}

	if (VIEWtparent(b)) {
		pb = BATdescriptor(VIEWtparent(b));
		assert(pb);
	} else {
		pb = b;
	}

	/* Strimp creation was requested. There are three cases:
	 *  - The strimp is on disk (pb->tstrimps == 1)
	 *  - The strimp needs to be created (pb->tstrimps == 2)
	 *  - Finally the pointer might have been changed to NULL in another thread.
	 */
	if (pb->tstrimps == NULL || pb->tstrimps == (Strimps*)1 || pb->tstrimps == (Strimps*)2) {
		/* First thread to take the lock will read the strimp
		 * from disk or construct the strimp header.
		 */
		MT_lock_set(&pb->batIdxLock);
		/* The strimp needs to be created. The rest of the
		 * creation code assumes that the pointer to the strimps
		 * is NULL. Make it so.
		 */
		if (pb->tstrimps == (Strimps *)2)
			pb->tstrimps = NULL;
		if (pb->tstrimps == NULL || pb->tstrimps == (Strimps*)1) {
			if (BATcheckstrimps(pb)) {
				MT_lock_unset(&pb->batIdxLock);
				if (pb != b)
					BBPunfix(pb->batCacheid);
				return GDK_SUCCEED;
			}

			/* BATcheckstrimps, might set the pointer to 2.
			 * Set it to NULL so that strimp creation will
			 * proceed as if the strimp has never existed.
			 */
			if (pb->tstrimps == (Strimps *)2)
				pb->tstrimps = NULL;

			assert(pb->tstrimps == NULL);

			if ((r = STRMPcreateStrimpHeap(pb, s)) == NULL) {
				/* Strimp creation failed, but it still
				 * exists in the SQL layer. Set the
				 * pointer to 2 so that construction
				 * will be attemtped again next time.
				 */
				pb->tstrimps = (Strimps *)2;
				MT_lock_unset(&pb->batIdxLock);
				if (pb != b)
					BBPunfix(pb->batCacheid);
				return GDK_FAIL;
			}
			pb->tstrimps = r;
		}
		MT_lock_unset(&pb->batIdxLock);
	}

	if (STRIMP_COMPLETE(pb)) {
		if (pb != b)
			BBPunfix(pb->batCacheid);
		return GDK_SUCCEED;
	}

	/* At this point pb->tstrimps should be a valid strimp heap. */
	assert(pb->tstrimps);
	MT_thread_setalgorithm("create strimp index");
	r = pb->tstrimps;
	STRMPincref(r);
	dh = (uint64_t *)r->bitstrings_base + b->hseqbase;
	canditer_init(&ci, b, s);

	bi = bat_iterator(b);
	for (i = 0; i < ci.ncand; i++) {
		x = canditer_next(&ci) - b->hseqbase;
		const char *cs = BUNtvar(bi, x);
		if (!strNil(cs))
			*dh++ = STRMPmakebitstring(cs, r);
		else
			*dh++ = (uint64_t)0x1 << (STRIMP_HEADER_SIZE - 1); /* Encode NULL strings in the most significant bit */
	}
	bat_iterator_end(&bi);

	MT_lock_set(&b->batIdxLock);
	r->strimps.free += b->batCount*sizeof(uint64_t);
	/* The thread that reaches this point last needs to write the strimp to disk. */
	if ((r->strimps.free - ((char *)r->bitstrings_base - r->strimps.base)) == b->batCount*sizeof(uint64_t)) {
		persistStrimp(pb);
	}
	MT_lock_unset(&b->batIdxLock);
	STRMPdecref(r, false);

	TRC_DEBUG(ACCELERATOR, "strimp creation took " LLFMT " usec\n", GDKusec()-t0);
	if (pb != b)
		BBPunfix(pb->batCacheid);
	return GDK_SUCCEED;
}


void
STRMPdecref(Strimps *strimps, bool remove)
{
	if (remove)
		ATOMIC_OR(&strimps->strimps.refs, HEAPREMOVE);
	ATOMIC_BASE_TYPE refs = ATOMIC_DEC(&strimps->strimps.refs);
	TRC_DEBUG(ACCELERATOR, "Decrement ref count of %s to " BUNFMT "\n",
		  strimps->strimps.filename, (BUN) (refs & HEAPREFS));
	if ((refs & HEAPREFS) == 0) {
		ATOMIC_DESTROY(&strimps->strimps.refs);
		HEAPfree(&strimps->strimps, (bool) (refs & HEAPREMOVE));
		GDKfree(strimps->masks);
		GDKfree(strimps);
	}

}

void
STRMPincref(Strimps *strimps)
{
	ATOMIC_BASE_TYPE refs = ATOMIC_INC(&strimps->strimps.refs);
	TRC_DEBUG(ACCELERATOR, "Increment ref count of %s to " BUNFMT "\n",
		  strimps->strimps.filename, (BUN) (refs & HEAPREFS));
}

void
STRMPdestroy(BAT *b)
{
	if (b && b->tstrimps) {
		MT_lock_set(&b->batIdxLock);
		if (b->tstrimps == (Strimps *)1) {
			b->tstrimps = NULL;
			GDKunlink(BBPselectfarm(b->batRole, b->ttype, strimpheap),
				  BATDIR,
				  BBP_physical(b->batCacheid),
				  "tstrimps");
		} else if (b->tstrimps != NULL) {
			STRMPdecref(b->tstrimps, b->tstrimps->strimps.parentid == b->batCacheid);
			b->tstrimps = NULL;
		}
		MT_lock_unset(&b->batIdxLock);
	}
}

void
STRMPfree(BAT *b)
{
	if (b && b->tstrimps) {
		Strimps *s;
		MT_lock_set(&b->batIdxLock);
		if ((s = b->tstrimps) != NULL && s != (Strimps *)1 && s != (Strimps *)2) {
			if (GDKinmemory(s->strimps.farmid)) {
				b->tstrimps = NULL;
				STRMPdecref(s, s->strimps.parentid == b->batCacheid);
			}
			else {
				if (s->strimps.parentid == b->batCacheid)
					b->tstrimps = (Strimps *)1;
				else
					b->tstrimps = NULL;
				STRMPdecref(s, false);
			}

		}
		MT_lock_unset(&b->batIdxLock);
	}
}

#if 0
/* Update the strimp by computing a bitstring and adding it to the heap.
   This will probably be useful later when strimps take updates into
   account. */
gdk_return
STRMPappendBitstring(BAT *b, const char *s)
{
	lng t0 = 0;
	BAT *pb;
	uint64_t *dh;
	Strimps *strmp;
	const float extend_factor = 1.5;

	TRC_DEBUG_IF(ACCELERATOR) t0 = GDKusec();
	if (ATOMstorage(b->ttype) != TYPE_str) {
		GDKerror("Cannot manipulate strimps index for non string bats\n");
		return GDK_FAIL;
	}

	if (VIEWtparent(b)) {
		pb = BATdescriptor(VIEWtparent(b));
		assert(pb);
	} else {
		pb = b;
	}

	if (!BATcheckstrimps(pb)) {
		GDKerror("Strimp missing, cannot append value\n");
		if (pb != b)
			BBPunfix(pb->batCacheid);
		return GDK_FAIL;
	}
	MT_lock_set(&pb->batIdxLock);
	strmp = pb->tstrimps;
	/* Extend heap if there is not enough space */
	if (strmp->strimps.free >= strmp->strimps.size + sizeof(uint64_t)) {
		size_t sizes_offset = (char *)strmp->sizes_base - strmp->strimps.base;
		size_t pairs_offset = (char *)strmp->pairs_base - strmp->strimps.base;
		size_t bitstrings_offset = (char *)strmp->bitstrings_base - strmp->strimps.base;
		if (HEAPextend(&(strmp->strimps), (size_t)(extend_factor*BATcount(pb)*sizeof(uint64_t)), false) != GDK_SUCCEED) {
			MT_lock_unset(&pb->batIdxLock);
			GDKerror("Cannot extend heap\n");
			if (pb != b)
				BBPunfix(pb->batCacheid);
			return GDK_FAIL;
		}
		strmp->sizes_base = (uint8_t *)strmp->strimps.base + sizes_offset;
		strmp->pairs_base = (uint8_t *)strmp->strimps.base + pairs_offset;
		strmp->bitstrings_base = strmp->strimps.base + bitstrings_offset;
	}
	dh = (uint64_t *)strmp->strimps.base + pb->tstrimps->strimps.free;
	*dh = STRMPmakebitstring(s, strmp);
	strmp->strimps.free += sizeof(uint64_t);

	strmp->rec_cnt++;
	MT_lock_unset(&pb->batIdxLock);

	TRC_DEBUG(ACCELERATOR, "appending to strimp took " LLFMT " usec\n", GDKusec()-t0);
	if (pb != b)
		BBPunfix(pb->batCacheid);
	return GDK_SUCCEED;
}
#endif<|MERGE_RESOLUTION|>--- conflicted
+++ resolved
@@ -158,7 +158,7 @@
 inline static bool
 pair_at(PairIterator *pi, CharPair *p)
 {
-	if (pi->pos >= pi->lim - 1)
+	if (pi->pos >= pi->lim)
 		return false;
 	p->pbytes = (uint8_t*)pi->s + pi->pos;
 	p->psize = 2;
@@ -309,19 +309,16 @@
 	}
 
 	hlen = STRIMP_HISTSIZE;
-	if ((hist = (PairHistogramElem *)GDKzalloc(hlen*sizeof(PairHistogramElem))) == NULL) {
+	if ((hist = (PairHistogramElem *)GDKmalloc(hlen*sizeof(PairHistogramElem))) == NULL) {
 		return false;
 	}
 
-<<<<<<< HEAD
 	for(hidx = 0; hidx < hlen; hidx++) {
 		hist[hidx].cnt = 0;
 		hist[hidx].mask = 0;
 		hist[hidx].idx = hidx;
 	}
 
-=======
->>>>>>> 79a307ce
 	// Create Histogram
 	bi = bat_iterator(b);
 	pip = &pi;
@@ -699,10 +696,20 @@
 	CharPair *hpairs = (CharPair*)GDKzalloc(sizeof(CharPair)*STRIMP_HEADER_SIZE);
 	const char *nme;
 
+	if (!hpairs)
+		return NULL;
+
 	if ((r = b->tstrimps) == NULL &&
 		STRMPbuildHeader(b, s, hpairs)) { /* Find the header pairs, put
 						 the result in hpairs */
-
+		/* The 64th bit in the bit string is used to indicate if
+		   the string is NULL. So the corresponding pair does
+		   not encode useful information. We need to keep it for
+		   alignment but we must make sure that it will not
+		   match an actual pair of characters we encounter in
+		   strings.*/
+		for (i = 0; i < hpairs[STRIMP_HEADER_SIZE - 1].psize; i++)
+			hpairs[STRIMP_HEADER_SIZE - 1].pbytes[i] = 0;
 		sz = 8 + STRIMP_HEADER_SIZE; /* add 8-bytes for the descriptor and
 						the pair sizes */
 		for (i = 0; i < STRIMP_HEADER_SIZE; i++) {
@@ -722,6 +729,7 @@
 		    HEAPalloc(&r->strimps, BATcount(b) * sizeof(uint64_t) + sz,
 			      sizeof(uint8_t)) != GDK_SUCCEED) {
 			GDKfree(r);
+			GDKfree(hpairs);
 			return NULL;
 		}
 
@@ -742,25 +750,12 @@
 		r->sizes_base = h1 = (uint8_t *)r->strimps.base + 8;
 		r->pairs_base = h2 = (uint8_t *)h1 + STRIMP_HEADER_SIZE;
 
-		for (i = 0; i < STRIMP_HEADER_SIZE - 1; i++) {
+		for (i = 0; i < STRIMP_HEADER_SIZE; i++) {
 			uint8_t psize = hpairs[i].psize;
 			h1[i] = psize;
 			memcpy(h2, hpairs[i].pbytes, psize);
 			h2 += psize;
 		}
-
-		/* The 64th bit in the bit string is used to indicate if
-		   the string is NULL. So the corresponding pair does
-		   not encode useful information. We need to keep it for
-		   alignment but we must make sure that it will not
-		   match an actual pair of characters we encounter in
-		   strings.*/
-		h1[STRIMP_HEADER_SIZE - 1] = hpairs[STRIMP_HEADER_SIZE - 1].psize;
-		for(i = 0; i < hpairs[STRIMP_HEADER_SIZE - 1].psize; i++) {
-			*(h2 + i) = 0;
-		}
-		h2 += hpairs[STRIMP_HEADER_SIZE - 1].psize;
-
 		r->bitstrings_base = h2;
 		r->strimps.free = sz;
 		r->rec_cnt = 0;
