--- conflicted
+++ resolved
@@ -413,12 +413,8 @@
 		.wtid = GetCurrentThreadId(),
 #endif
 		.refs = 1,
-<<<<<<< HEAD
-		.tid = mtid,
+		.tid = (MT_Id) ATOMIC_INC(&GDKthreadid),
 		.exited = ATOMIC_VAR_INIT(0),
-=======
-		.tid = (MT_Id) ATOMIC_INC(&GDKthreadid),
->>>>>>> 321ab168
 	};
 	snprintf(self->threadname, sizeof(self->threadname), "foreign %zu", self->tid);
 	thread_setself(self);
@@ -913,12 +909,8 @@
 		.waiting = false,
 		.detached = (d == MT_THR_DETACHED),
 		.refs = 1,
-<<<<<<< HEAD
-		.tid = mtid,
+		.tid = (MT_Id) ATOMIC_INC(&GDKthreadid),
 		.exited = ATOMIC_VAR_INIT(0),
-=======
-		.tid = (MT_Id) ATOMIC_INC(&GDKthreadid),
->>>>>>> 321ab168
 	};
 	MT_lock_set(&thread_init_lock);
 	/* remember the list of callback functions we need to call for
