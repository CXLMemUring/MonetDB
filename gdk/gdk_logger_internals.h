/*
 * SPDX-License-Identifier: MPL-2.0
 *
 * This Source Code Form is subject to the terms of the Mozilla Public
 * License, v. 2.0.  If a copy of the MPL was not distributed with this
 * file, You can obtain one at http://mozilla.org/MPL/2.0/.
 *
 * Copyright 1997 - July 2008 CWI, August 2008 - 2023 MonetDB B.V.
 */

#ifndef _LOGGER_INTERNALS_H_
#define _LOGGER_INTERNALS_H_

#define FLUSH_QUEUE_SIZE 2048 /* maximum size of the flush queue, i.e. maximum number of transactions committing simultaneously */

typedef struct logged_range_t {
	ulng id;				/* log file id */
	ATOMIC_TYPE last_ts;	/* last stored timestamp */
	struct logged_range_t *next;
	ATOMIC_TYPE refcount;
	ATOMIC_TYPE end;
	ATOMIC_TYPE pend;
	ATOMIC_TYPE flushed_end;
	ATOMIC_TYPE drops;
	// TODO: add flushnow flag here.
	stream *output_log;
} logged_range;

struct logger {
	// CHECK initialized once
	int debug;		
	int version;
	bool inmemory;
	char *fn;
	char *dir;
	preversionfix_fptr prefuncp;
	postversionfix_fptr postfuncp;
	void *funcdata;	
	/* we map type names into internal log ids, split in 2 ranges
	 * (0-127 fixed size types and 129 - 255 varsized) */
	uint8_t type_nr[256];	/* mapping from logger type id to GDK type nr */
	int8_t type_id[128];	/* mapping from GDK type nr to logger type id */

	// CHECK writer only
	lng end;			
	ulng* writer_end;
	lng total_cnt; /* When logging the content of a bats in multiple runs, total_cnt is used the very first to signal this and keep track in the logging*/
	void *buf;
	size_t bufsize;

	// synchronized by combination of store->flush and rotation_lock
	ulng id;			/* current log output file id */
	ulng saved_id; 		/* id of last fully handled log file */ /*TODO: requires no additional synchronization*/
	int tid;			/* current transaction id */
	int saved_tid;		/* id of transaction which was flushed out (into BBP storage)  */
	
	// synchronized by rotation_lock
	logged_range *current;
	logged_range *flush_ranges;

	// atomic
	ATOMIC_TYPE		nr_flushers;

	// synchronized by store->flush
	bool flushnow;
	bool flushing;			/* log_flush only */
	logged_range *pending;	/* log_flush only */
	stream *input_log;		/* log_flush only: current stream to flush */

	// synchronized by lock
	/* Store log_bids (int) to circumvent trouble with reference counting */
	BAT *catalog_bid;	/* int bid column */
	BAT *catalog_id;	/* object identifier is unique */
	BAT *catalog_cnt;	/* count of ondisk buns (transient) */
	BAT *catalog_lid;	/* last tid, after which it gets released/destroyed */
	BAT *dcatalog;		/* deleted from catalog table */
	BUN cnt;		/* number of persistent bats, incremented on log flushing */
	BUN deleted;		/* number of destroyed persistent bats, needed for catalog vacuum */
	BAT *seqs_id;		/* int id column */
	BAT *seqs_val;		/* lng value column */
	BAT *dseqs;		/* deleted from seqs table */

<<<<<<< HEAD
=======
	/* we map type names into internal log ids, split in 2 ranges
	 * (0-127 fixed size types and 129 - 255 varsized) */
	uint8_t type_nr[256];	/* mapping from logger type id to GDK type nr */
	int8_t type_id[128];	/* mapping from GDK type nr to logger type id */

	void *rbuf;
	size_t rbufsize;
	void *wbuf;
	size_t wbufsize;
>>>>>>> 0ae2e872

	MT_Lock rotation_lock;
	MT_Lock lock;
	MT_Lock flush_lock; /* so only one transaction can flush to disk at any given time */
	MT_Cond excl_flush_cv;
};

struct old_logger {
	logger *lg;		/* the new logger instance */
	const char *filename;	/* name of log file */
	lng changes;
	lng id;
	int tid;
	bool with_ids;
	stream *log;
	lng end;		/* end of pre-allocated blocks for faster f(data)sync */
	/* Store log_bids (int) to circumvent trouble with reference counting */
	BAT *catalog_bid;	/* int bid column */
	BAT *catalog_nme;	/* str name column */
	BAT *catalog_tpe;	/* type of column */
	BAT *catalog_oid;	/* object identifier of column (the pair type,oid is unique) */
	BAT *dcatalog;		/* deleted from catalog table */
	BAT *seqs_id;		/* int id column */
	BAT *seqs_val;		/* lng value column */
	BAT *dseqs;		/* deleted from seqs table */
	BAT *snapshots_bid;	/* int bid column */
	BAT *snapshots_tid;	/* int tid column */
	BAT *dsnapshots;	/* deleted from snapshots table */
	BAT *freed;		/* snapshots can be created and destroyed,
				   in a single logger transaction.
				   These snapshot bats should be freed
				   directly (on transaction
				   commit). */
	BAT *add;		/* bat ids of bats being added by upgrade */
	BAT *del;		/* bat ids of bats being deleted by upgrade */
};

gdk_return log_create_types_file(logger *lg, const char *filename, bool append);

#endif /* _LOGGER_INTERNALS_H_ */<|MERGE_RESOLUTION|>--- conflicted
+++ resolved
@@ -28,32 +28,34 @@
 
 struct logger {
 	// CHECK initialized once
-	int debug;		
+	int debug;
 	int version;
 	bool inmemory;
 	char *fn;
 	char *dir;
 	preversionfix_fptr prefuncp;
 	postversionfix_fptr postfuncp;
-	void *funcdata;	
+	void *funcdata;
 	/* we map type names into internal log ids, split in 2 ranges
 	 * (0-127 fixed size types and 129 - 255 varsized) */
 	uint8_t type_nr[256];	/* mapping from logger type id to GDK type nr */
 	int8_t type_id[128];	/* mapping from GDK type nr to logger type id */
 
 	// CHECK writer only
-	lng end;			
+	lng end;
 	ulng* writer_end;
 	lng total_cnt; /* When logging the content of a bats in multiple runs, total_cnt is used the very first to signal this and keep track in the logging*/
-	void *buf;
-	size_t bufsize;
+	void *rbuf;
+	size_t rbufsize;
+	void *wbuf;
+	size_t wbufsize;
 
 	// synchronized by combination of store->flush and rotation_lock
 	ulng id;			/* current log output file id */
 	ulng saved_id; 		/* id of last fully handled log file */ /*TODO: requires no additional synchronization*/
 	int tid;			/* current transaction id */
 	int saved_tid;		/* id of transaction which was flushed out (into BBP storage)  */
-	
+
 	// synchronized by rotation_lock
 	logged_range *current;
 	logged_range *flush_ranges;
@@ -80,18 +82,6 @@
 	BAT *seqs_val;		/* lng value column */
 	BAT *dseqs;		/* deleted from seqs table */
 
-<<<<<<< HEAD
-=======
-	/* we map type names into internal log ids, split in 2 ranges
-	 * (0-127 fixed size types and 129 - 255 varsized) */
-	uint8_t type_nr[256];	/* mapping from logger type id to GDK type nr */
-	int8_t type_id[128];	/* mapping from GDK type nr to logger type id */
-
-	void *rbuf;
-	size_t rbufsize;
-	void *wbuf;
-	size_t wbufsize;
->>>>>>> 0ae2e872
 
 	MT_Lock rotation_lock;
 	MT_Lock lock;
