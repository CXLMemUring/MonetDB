/*
 * This Source Code Form is subject to the terms of the Mozilla Public
 * License, v. 2.0.  If a copy of the MPL was not distributed with this
 * file, You can obtain one at http://mozilla.org/MPL/2.0/.
 *
 * Copyright 1997 - July 2008 CWI, August 2008 - 2021 MonetDB B.V.
 */

#ifndef _LOGGER_INTERNALS_H_
#define _LOGGER_INTERNALS_H_

struct logger {
	int debug;
	int version;
	lng id;			/* current log output id */
	lng saved_id;		/* id of last fully handled log file */
	int tid;		/* current transaction id */
	int saved_tid;		/* id of transaction which was flush out (into BBP storage)  */
	bool flushing;

	int row_insert_nrcols;	/* nrcols == 0 no rowinsert, log_update will include the logformat */

	bool inmemory;
	char *fn;
	char *dir;
	char *local_dir; /* the directory in which the log is written */
	preversionfix_fptr prefuncp;
	postversionfix_fptr postfuncp;
<<<<<<< HEAD
	stream *output_log;
	stream *input_log;	/* current stream too flush */
=======
	void *funcdata;
	stream *log;
>>>>>>> 870346ff
	lng end;		/* end of pre-allocated blocks for faster f(data)sync */

	MT_Lock lock;
	/* Store log_bids (int) to circumvent trouble with reference counting */
	BAT *catalog_bid;	/* int bid column */
	BAT *catalog_id;	/* object identifier is unique */
	BAT *catalog_cnt;	/* count of ondisk buns (transient) */
	BAT *catalog_lid;	/* last tid, after which it gets released/destroyed */
	BAT *dcatalog;		/* deleted from catalog table */
	BUN cnt;		/* number of persistent bats, incremented on log flushing */
	BUN deleted;		/* number of destroyed persistent bats, needed for catalog vacuum */

	BAT *seqs_id;		/* int id column */
	BAT *seqs_val;		/* lng value column */
	BAT *dseqs;		/* deleted from seqs table */

	/* we map type names into internal log ids, split in 2 ranges (0-127 fixed size types and 128 - 254 varsized) */
	BAT *type_id;		/* id of a type */
	BAT *type_nme;		/* names of types */
	BAT *type_nr;		/* atom number of this type (transient) */

	void *buf;
	size_t bufsize;
};

#endif /* _LOGGER_INTERNALS_H_ */<|MERGE_RESOLUTION|>--- conflicted
+++ resolved
@@ -15,7 +15,7 @@
 	lng id;			/* current log output id */
 	lng saved_id;		/* id of last fully handled log file */
 	int tid;		/* current transaction id */
-	int saved_tid;		/* id of transaction which was flush out (into BBP storage)  */
+	int saved_tid;		/* id of transaction which was flushed out (into BBP storage)  */
 	bool flushing;
 
 	int row_insert_nrcols;	/* nrcols == 0 no rowinsert, log_update will include the logformat */
@@ -26,13 +26,9 @@
 	char *local_dir; /* the directory in which the log is written */
 	preversionfix_fptr prefuncp;
 	postversionfix_fptr postfuncp;
-<<<<<<< HEAD
+	void *funcdata;
 	stream *output_log;
 	stream *input_log;	/* current stream too flush */
-=======
-	void *funcdata;
-	stream *log;
->>>>>>> 870346ff
 	lng end;		/* end of pre-allocated blocks for faster f(data)sync */
 
 	MT_Lock lock;
