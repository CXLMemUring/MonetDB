/*
 * The contents of this file are subject to the MonetDB Public License
 * Version 1.1 (the "License"); you may not use this file except in
 * compliance with the License. You may obtain a copy of the License at
 * http://www.monetdb.org/Legal/MonetDBLicense
 *
 * Software distributed under the License is distributed on an "AS IS"
 * basis, WITHOUT WARRANTY OF ANY KIND, either express or implied. See the
 * License for the specific language governing rights and limitations
 * under the License.
 *
 * The Original Code is the MonetDB Database System.
 *
 * The Initial Developer of the Original Code is CWI.
 * Portions created by CWI are Copyright (C) 1997-July 2008 CWI.
 * Copyright August 2008-2014 MonetDB B.V.
 * All Rights Reserved.
 */

/*
 * @a Lefteris Sidirourgos
 * @* Low level sample facilities
 *
 */

#include "monetdb_config.h"
#include "gdk.h"
#include "gdk_private.h"

#undef BATsample

#define DRAND ((double)rand()/(double)RAND_MAX)

/*
 * @+ Uniform Sampling.
 *
 * The implementation of the uniform sampling is based on the
 * algorithm A as described in the paper "Faster Methods for Random
 * Sampling" by Jeffrey Scott Vitter. Algorithm A is not the fastest
 * one, but it only makes s calls in function random() and it is
 * simpler than the other more complex and CPU intensive algorithms in
 * the literature.
 *
 * Algorithm A instead of performing one random experiment for each
 * row to decide if it should be included in the sample or not, it
 * skips S rows and includes the S+1 row. The algorithm scans the
 * input relation sequentially and maintains the unique and sort
 * properties. The sample is without replacement.
 */

/* BATsample implements sampling for void headed BATs */
BAT *
BATsample(BAT *b, BUN n)
{
	BAT *bn;
	BUN cnt;

	BATcheck(b, "BATsample");
<<<<<<< HEAD
	ERRORcheck(n > BUN_MAX, "BATsample: sample size larger than BUN_MAX\n");
	ALGODEBUG fprintf(stderr, "#BATsample: sample " BUNFMT " elements.\n", n);

	cnt = BATcount(b);
	if (cnt <= n) {
		bn = BATcopy(b, b->htype, b->ttype, TRUE, TRANSIENT);
	} else {
		BUN top = cnt - n;
		BUN smp = n;
		BATiter iter = bat_iterator(b);
		BUN p = BUNfirst(b)-1;
		bn = BATnew(
			b->htype==TYPE_void && b->hseqbase!=oid_nil?TYPE_oid:b->htype,
			b->ttype==TYPE_void && b->tseqbase!=oid_nil?TYPE_oid:b->ttype,
			n,
			TRANSIENT);
		if (bn == NULL)
			return NULL;
		if (n == 0)
			return bn;
		while (smp-->1) { /* loop until all but 1 values are sampled */
			double v = DRAND;
			double quot = (double)top/(double)cnt;
			BUN jump = 0;
			while (quot > v) { /* determine how many positions to jump */
				jump++;
				top--;
				cnt--;
				quot *= (double)top/(double)cnt;
			}
			p += (jump+1);
			cnt--;
			bunfastins(bn, BUNhead(iter, p), BUNtail(iter,p));
		}
		/* 1 left */
		p += (BUN) rand() % cnt;
		bunfastins(bn, BUNhead(iter, p+1), BUNtail(iter,p+1));

		/* property management */
		bn->hsorted = BAThordered(b);
		bn->tsorted = BATtordered(b);
		bn->hrevsorted = BAThrevordered(b);
		bn->trevsorted = BATtrevordered(b);
		bn->hdense = FALSE;
		bn->tdense = FALSE;
		BATkey(bn, BAThkey(b));
		BATkey(BATmirror(bn), BATtkey(b));
		bn->H->seq = b->H->seq;
		bn->T->seq = b->T->seq;
		bn->H->nil = b->H->nil;
		bn->T->nil = b->T->nil;
		bn->H->nonil = b->H->nonil;
		bn->T->nonil = b->T->nonil;
		BATsetcount(bn, n);
	}

	return bn;

bunins_failed:
	BBPreclaim(bn);
	return NULL;
}

/* BATsample_ implements sampling for void headed BATs */
BAT *
BATsample_(BAT *b, BUN n)
{
	BAT *bn;
	BUN cnt;

	BATcheck(b, "BATsample");
=======
>>>>>>> 0ab55118
	assert(BAThdense(b));
	ERRORcheck(n > BUN_MAX, "BATsample: sample size larger than BUN_MAX\n");
	ALGODEBUG fprintf(stderr, "#BATsample: sample " BUNFMT " elements.\n", n);

	cnt = BATcount(b);
	/* empty sample size */
	if (n == 0) {
		bn = BATnew(TYPE_void, TYPE_void, 0, TRANSIENT);
		BATsetcount(bn, 0);
		BATseqbase(bn, 0);
		BATseqbase(BATmirror(bn), 0);
	/* sample size is larger than the input BAT, return all oids */
	} else if (cnt <= n) {
		bn = BATnew(TYPE_void, TYPE_void, cnt, TRANSIENT);
		BATsetcount(bn, cnt);
		BATseqbase(bn, 0);
		BATseqbase(BATmirror(bn), b->H->seq);
	} else {
		BUN smp = 0;
		/* we use wrd and not BUN since p may be -1 */
		wrd top = b->hseqbase + cnt - n;
		wrd p = ((wrd) b->hseqbase) - 1;
		oid *o;
		bn = BATnew(TYPE_void, TYPE_oid, n, TRANSIENT);
		if (bn == NULL) {
			GDKerror("#BATsample: memory allocation error");
			return NULL;
		}
		o = (oid *) Tloc(bn, BUNfirst(bn));
		while (smp < n-1) { /* loop until all but 1 values are sampled */
			double v = DRAND;
			double quot = (double)top/(double)cnt;
			BUN jump = 0;
			while (quot > v) { /* determine how many positions to jump */
				jump++;
				top--;
				cnt--;
				quot *= (double)top/(double)cnt;
			}
			p += (jump+1);
			cnt--;
			o[smp++] = (oid) p;
		}
		/* 1 left */
		p += (BUN) rand() % cnt;
		o[smp] = (oid) p+1;

		/* property management */
		BATsetcount(bn, n);
		bn->trevsorted = bn->batCount <= 1;
		bn->tkey = 1;
		bn->tdense = bn->batCount <= 1;
		if (bn->batCount == 1)
			bn->tseqbase = * (oid *) Tloc(bn, BUNfirst(bn));
		bn->hdense = 1;
		bn->hseqbase = 0;
		bn->hkey = 1;
		bn->hrevsorted = bn->batCount <= 1;
	}

	return bn;
}<|MERGE_RESOLUTION|>--- conflicted
+++ resolved
@@ -56,80 +56,6 @@
 	BUN cnt;
 
 	BATcheck(b, "BATsample");
-<<<<<<< HEAD
-	ERRORcheck(n > BUN_MAX, "BATsample: sample size larger than BUN_MAX\n");
-	ALGODEBUG fprintf(stderr, "#BATsample: sample " BUNFMT " elements.\n", n);
-
-	cnt = BATcount(b);
-	if (cnt <= n) {
-		bn = BATcopy(b, b->htype, b->ttype, TRUE, TRANSIENT);
-	} else {
-		BUN top = cnt - n;
-		BUN smp = n;
-		BATiter iter = bat_iterator(b);
-		BUN p = BUNfirst(b)-1;
-		bn = BATnew(
-			b->htype==TYPE_void && b->hseqbase!=oid_nil?TYPE_oid:b->htype,
-			b->ttype==TYPE_void && b->tseqbase!=oid_nil?TYPE_oid:b->ttype,
-			n,
-			TRANSIENT);
-		if (bn == NULL)
-			return NULL;
-		if (n == 0)
-			return bn;
-		while (smp-->1) { /* loop until all but 1 values are sampled */
-			double v = DRAND;
-			double quot = (double)top/(double)cnt;
-			BUN jump = 0;
-			while (quot > v) { /* determine how many positions to jump */
-				jump++;
-				top--;
-				cnt--;
-				quot *= (double)top/(double)cnt;
-			}
-			p += (jump+1);
-			cnt--;
-			bunfastins(bn, BUNhead(iter, p), BUNtail(iter,p));
-		}
-		/* 1 left */
-		p += (BUN) rand() % cnt;
-		bunfastins(bn, BUNhead(iter, p+1), BUNtail(iter,p+1));
-
-		/* property management */
-		bn->hsorted = BAThordered(b);
-		bn->tsorted = BATtordered(b);
-		bn->hrevsorted = BAThrevordered(b);
-		bn->trevsorted = BATtrevordered(b);
-		bn->hdense = FALSE;
-		bn->tdense = FALSE;
-		BATkey(bn, BAThkey(b));
-		BATkey(BATmirror(bn), BATtkey(b));
-		bn->H->seq = b->H->seq;
-		bn->T->seq = b->T->seq;
-		bn->H->nil = b->H->nil;
-		bn->T->nil = b->T->nil;
-		bn->H->nonil = b->H->nonil;
-		bn->T->nonil = b->T->nonil;
-		BATsetcount(bn, n);
-	}
-
-	return bn;
-
-bunins_failed:
-	BBPreclaim(bn);
-	return NULL;
-}
-
-/* BATsample_ implements sampling for void headed BATs */
-BAT *
-BATsample_(BAT *b, BUN n)
-{
-	BAT *bn;
-	BUN cnt;
-
-	BATcheck(b, "BATsample");
-=======
->>>>>>> 0ab55118
 	assert(BAThdense(b));
 	ERRORcheck(n > BUN_MAX, "BATsample: sample size larger than BUN_MAX\n");
 	ALGODEBUG fprintf(stderr, "#BATsample: sample " BUNFMT " elements.\n", n);
