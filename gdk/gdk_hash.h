--- conflicted
+++ resolved
@@ -233,14 +233,6 @@
 	     hb != BUN_NONE;					\
 	     hb = HASHgetlink(h, hb))				\
 		if (ATOMcmp(h->type, v, BUNtail(bi, hb)) == 0)
-<<<<<<< HEAD
-=======
-#define HASHloop_str_hv(bi, h, hb, v)				\
-	for (hb = HASHget(h, HASHbucket(h, ((BUN *) (v))[-1]));	\
-	     hb != BUN_NONE;					\
-	     hb = HASHgetlink(h, hb))				\
-		if (strEQ(v, BUNtvar(bi, hb)))
->>>>>>> ce5ff31d
 #define HASHloop_str(bi, h, hb, v)				\
 	for (hb = HASHget(h, HASHbucket(h, strHash(v)));	\
 	     hb != BUN_NONE;					\
