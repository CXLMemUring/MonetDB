--- conflicted
+++ resolved
@@ -82,11 +82,7 @@
 	/* we don't need the lock just to read the value b->torderidx */
 	if (b->torderidx == (Heap *) 1) {
 		/* but when we want to change it, we need the lock */
-<<<<<<< HEAD
 		assert(!GDKinmemory());
-		ACCELDEBUG t = GDKusec();
-=======
->>>>>>> 4f92e212
 		MT_lock_set(&GDKhashLock(b->batCacheid));
 		if (b->torderidx == (Heap *) 1) {
 			Heap *hp;
