/*
 * This Source Code Form is subject to the terms of the Mozilla Public
 * License, v. 2.0.  If a copy of the MPL was not distributed with this
 * file, You can obtain one at http://mozilla.org/MPL/2.0/.
 *
 * Copyright 1997 - July 2008 CWI, August 2008 - 2017 MonetDB B.V.
 */

#include "monetdb_config.h"
#include "gdk.h"
#include "gdk_private.h"

#define ORDERIDX_VERSION	((oid) 3)

#ifdef PERSISTENTIDX
struct idxsync {
	Heap *hp;
	bat id;
	const char *func;
};

static void
BATidxsync(void *arg)
{
	struct idxsync *hs = arg;
	Heap *hp = hs->hp;
	int fd;
	lng t0 = 0;

	ALGODEBUG t0 = GDKusec();

	if (HEAPsave(hp, hp->filename, NULL) != GDK_SUCCEED ||
	    (fd = GDKfdlocate(hp->farmid, hp->filename, "rb+", NULL)) < 0) {
		BBPunfix(hs->id);
		GDKfree(arg);
		return;
	}
	((oid *) hp->base)[0] |= (oid) 1 << 24;
	if (write(fd, hp->base, SIZEOF_SIZE_T) < 0)
		perror("write orderidx");
	if (!(GDKdebug & FORCEMITOMASK)) {
#if defined(NATIVE_WIN32)
		_commit(fd);
#elif defined(HAVE_FDATASYNC)
		fdatasync(fd);
#elif defined(HAVE_FSYNC)
		fsync(fd);
#endif
	}
	close(fd);
	BBPunfix(hs->id);
	ALGODEBUG fprintf(stderr, "#%s: persisting orderidx %s (" LLFMT " usec)\n", hs->func, hp->filename, GDKusec() - t0);
	GDKfree(arg);
}
#endif

/* return TRUE if we have a orderidx on the tail, even if we need to read
 * one from disk */
int
BATcheckorderidx(BAT *b)
{
	int ret;
	lng t = 0;

	assert(b->batCacheid > 0);
	ALGODEBUG t = GDKusec();
	MT_lock_set(&GDKhashLock(b->batCacheid));
	if (b->torderidx == (Heap *) 1) {
		Heap *hp;
		const char *nme = BBP_physical(b->batCacheid);
		int fd;

		b->torderidx = NULL;
		if ((hp = GDKzalloc(sizeof(*hp))) != NULL &&
		    (hp->farmid = BBPselectfarm(b->batRole, b->ttype, orderidxheap)) >= 0 &&
		    (hp->filename = GDKmalloc(strlen(nme) + 11)) != NULL) {
			sprintf(hp->filename, "%s.torderidx", nme);

			/* check whether a persisted orderidx can be found */
			if ((fd = GDKfdlocate(hp->farmid, nme, "rb+", "torderidx")) >= 0) {
				struct stat st;
				oid hdata[ORDERIDXOFF];

				if (read(fd, hdata, sizeof(hdata)) == sizeof(hdata) &&
				    hdata[0] == (
#ifdef PERSISTENTIDX
					    ((oid) 1 << 24) |
#endif
					    ORDERIDX_VERSION) &&
				    hdata[1] == (oid) BATcount(b) &&
				    (hdata[2] == 0 || hdata[2] == 1) &&
				    fstat(fd, &st) == 0 &&
				    st.st_size >= (off_t) (hp->size = hp->free = (ORDERIDXOFF + hdata[1]) * SIZEOF_OID) &&
				    HEAPload(hp, nme, "torderidx", 0) == GDK_SUCCEED) {
					close(fd);
					b->torderidx = hp;
					ALGODEBUG fprintf(stderr, "#BATcheckorderidx: reusing persisted orderidx %d\n", b->batCacheid);
					MT_lock_unset(&GDKhashLock(b->batCacheid));
					return 1;
				}
				close(fd);
				/* unlink unusable file */
				GDKunlink(hp->farmid, BATDIR, nme, "torderidx");
			}
			GDKfree(hp->filename);
		}
		GDKfree(hp);
		GDKclrerr();	/* we're not currently interested in errors */
	}
	ret = b->torderidx != NULL;
	MT_lock_unset(&GDKhashLock(b->batCacheid));
	ALGODEBUG if (ret) fprintf(stderr, "#BATcheckorderidx: already has orderidx %d, waited " LLFMT " usec\n", b->batCacheid, GDKusec() - t);
	return ret;
}

/* create the heap for an order index; returns NULL on failure */
Heap *
createOIDXheap(BAT *b, int stable)
{
	Heap *m;
	size_t nmelen;
	oid *restrict mv;
	const char *nme;
<<<<<<< HEAD
=======
	oid seq;
	BUN p, q;
	BAT *bn = NULL;
>>>>>>> f07a4375

	nme = BBP_physical(b->batCacheid);
	nmelen = strlen(nme) + 12;
	if ((m = GDKzalloc(sizeof(Heap))) == NULL ||
	    (m->farmid = BBPselectfarm(b->batRole, b->ttype, orderidxheap)) < 0 ||
	    (m->filename = GDKmalloc(nmelen)) == NULL ||
	    snprintf(m->filename, nmelen, "%s.torderidx", nme) < 0 ||
	    HEAPalloc(m, BATcount(b) + ORDERIDXOFF, SIZEOF_OID) != GDK_SUCCEED) {
		if (m)
			GDKfree(m->filename);
		GDKfree(m);
		return NULL;
	}
	m->free = (BATcount(b) + ORDERIDXOFF) * SIZEOF_OID;

	mv = (oid *) m->base;
	*mv++ = ORDERIDX_VERSION;
	*mv++ = (oid) BATcount(b);
	*mv++ = (oid) !!stable;
	return m;
}

/* maybe persist the order index heap */
void
persistOIDX(BAT *b)
{
#ifdef PERSISTENTIDX
	if ((BBP_status(b->batCacheid) & BBPEXISTING) &&
	    b->batInserted == b->batCount) {
		MT_Id tid;
		struct idxsync *hs = GDKmalloc(sizeof(*hs));
		if (hs != NULL) {
			BBPfix(b->batCacheid);
			hs->id = b->batCacheid;
			hs->hp = b->torderidx;
			hs->func = "BATorderidx";
			MT_create_thread(&tid, BATidxsync, hs, MT_THR_DETACHED);
		}
	} else
		ALGODEBUG fprintf(stderr, "#BATorderidx: NOT persisting index %d\n", b->batCacheid);
#else
	(void) b;
#endif
}

gdk_return
BATorderidx(BAT *b, int stable)
{
	Heap *m;
	oid *restrict mv;
	oid seq;
	BUN p, q;

	if (BATcheckorderidx(b))
		return GDK_SUCCEED;
	MT_lock_set(&GDKhashLock(b->batCacheid));
	if (b->torderidx) {
		MT_lock_unset(&GDKhashLock(b->batCacheid));
		return GDK_SUCCEED;
	}
	if ((m = createOIDXheap(b, stable)) == NULL) {
		MT_lock_unset(&GDKhashLock(b->batCacheid));
		return GDK_FAIL;
	}

	mv = (oid *) m->base + ORDERIDXOFF;

	seq = b->hseqbase;
	for (p = 0, q = BATcount(b); p < q; p++)
		mv[p] = seq + p;

	if (!BATtdense(b)) {
		/* we need to sort a copy of the column so as not to
		 * change the original */
		bn = COLcopy(b, b->ttype, TRUE, TRANSIENT);
		if (bn == NULL) {
			HEAPfree(m, 1);
			GDKfree(m);
			MT_lock_unset(&GDKhashLock(b->batCacheid));
			return GDK_FAIL;
		}
		if (stable) {
			if (GDKssort(Tloc(bn, 0), mv,
				     bn->tvheap ? bn->tvheap->base : NULL,
				     BATcount(bn), Tsize(bn), SIZEOF_OID,
				     bn->ttype) != GDK_SUCCEED) {
				HEAPfree(m, 1);
				GDKfree(m);
				MT_lock_unset(&GDKhashLock(b->batCacheid));
				BBPunfix(bn->batCacheid);
				return GDK_FAIL;
			}
		} else {
			GDKqsort(Tloc(bn, 0), mv,
				 bn->tvheap ? bn->tvheap->base : NULL,
				 BATcount(bn), Tsize(bn), SIZEOF_OID,
				 bn->ttype);
		}
		/* we must unfix after releasing the lock since we
		 * might get deadlock otherwise (we're holding a lock
		 * based on b->batCacheid; unfix tries to get a lock
		 * based on bn->batCacheid, usually but (crucially)
		 * not always a different lock) */
	}

	b->torderidx = m;
	b->batDirtydesc = TRUE;
	persistOIDX(b);
	MT_lock_unset(&GDKhashLock(b->batCacheid));

	if (bn)
		BBPunfix(bn->batCacheid);

	return GDK_SUCCEED;
}

#define BINARY_MERGE(TYPE)						\
	do {								\
		TYPE *v = (TYPE *) Tloc(b, 0);				\
		if (p0 < q0 && p1 < q1) {				\
			if (v[*p0 - b->hseqbase] <= v[*p1 - b->hseqbase]) { \
				*mv++ = *p0++;				\
			} else {					\
				*mv++ = *p1++;				\
			}						\
		} else if (p0 < q0) {					\
			assert(p1 == q1);				\
			*mv++ = *p0++;					\
		} else if (p1 < q1) {					\
			assert(p0 == q0);				\
			*mv++ = *p1++;					\
		} else {						\
			assert(p0 == q0 && p1 == q1);			\
			break;						\
		}							\
		while (p0 < q0 && p1 < q1) {				\
			if (v[*p0 - b->hseqbase] <= v[*p1 - b->hseqbase]) { \
				*mv++ = *p0++;				\
			} else {					\
				*mv++ = *p1++;				\
			}						\
		}							\
		while (p0 < q0) {					\
			*mv++ = *p0++;					\
		}							\
		while (p1 < q1) {					\
			*mv++ = *p1++;					\
		}							\
	} while(0)

#define swap(X,Y,TMP)  (TMP)=(X);(X)=(Y);(Y)=(TMP)

#define left_child(X)  (2*(X)+1)
#define right_child(X) (2*(X)+2)

#define HEAPIFY(X)							\
	do {								\
		int cur, min = X, chld;					\
		do {							\
			cur = min;					\
			if ((chld = left_child(cur)) < n_ar &&		\
			    (minhp[chld] < minhp[min] ||		\
			     (minhp[chld] == minhp[min] &&		\
			      *p[cur] < *p[min]))) {			\
				min = chld;				\
			}						\
			if ((chld = right_child(cur)) < n_ar &&		\
			    (minhp[chld] < minhp[min] ||		\
			     (minhp[chld] == minhp[min] &&		\
			      *p[cur] < *p[min]))) {			\
				min = chld;				\
			}						\
			if (min != cur) {				\
				swap(minhp[cur], minhp[min], t);	\
				swap(p[cur], p[min], t_oid);		\
				swap(q[cur], q[min], t_oid);		\
			}						\
		} while (cur != min);					\
	} while (0)

#define NWAY_MERGE(TYPE)						\
	do {								\
		TYPE *minhp, t;						\
		TYPE *v = (TYPE *) Tloc(b, 0);				\
		if ((minhp = (TYPE *) GDKmalloc(sizeof(TYPE)*n_ar)) == NULL) { \
			goto bailout;					\
		}							\
		/* init min heap */					\
		for (i = 0; i < n_ar; i++) {				\
			minhp[i] = v[*p[i] - b->hseqbase];		\
		}							\
		for (i = n_ar/2; i >=0 ; i--) {				\
			HEAPIFY(i);					\
		}							\
		/* merge */						\
		*mv++ = *(p[0])++;					\
		if (p[0] < q[0]) {					\
			minhp[0] = v[*p[0] - b->hseqbase];		\
			HEAPIFY(0);					\
		} else {						\
			swap(minhp[0], minhp[n_ar-1], t);		\
			swap(p[0], p[n_ar-1], t_oid);			\
			swap(q[0], q[n_ar-1], t_oid);			\
			n_ar--;						\
			HEAPIFY(0);					\
		}							\
		while (n_ar > 1) {					\
			*mv++ = *(p[0])++;				\
			if (p[0] < q[0]) {				\
				minhp[0] = v[*p[0] - b->hseqbase];	\
				HEAPIFY(0);				\
			} else {					\
				swap(minhp[0], minhp[n_ar-1], t);	\
				swap(p[0], p[n_ar-1], t_oid);		\
				swap(q[0], q[n_ar-1], t_oid);		\
				n_ar--;					\
				HEAPIFY(0);				\
			}						\
		}							\
		while (p[0] < q[0]) {					\
			*mv++ = *(p[0])++;				\
		}							\
		GDKfree(minhp);						\
	} while (0)

gdk_return
GDKmergeidx(BAT *b, BAT**a, int n_ar)
{
	Heap *m;
	int i;
	size_t nmelen;
	oid *restrict mv;
	const char *nme = BBP_physical(b->batCacheid);

	if (BATcheckorderidx(b))
		return GDK_SUCCEED;
	MT_lock_set(&GDKhashLock(b->batCacheid));
	if (b->torderidx) {
		MT_lock_unset(&GDKhashLock(b->batCacheid));
		return GDK_SUCCEED;
	}
	nmelen = strlen(nme) + 12;
	if ((m = GDKzalloc(sizeof(Heap))) == NULL ||
	    (m->farmid = BBPselectfarm(b->batRole, b->ttype, orderidxheap)) < 0 ||
	    (m->filename = GDKmalloc(nmelen)) == NULL ||
	    snprintf(m->filename, nmelen, "%s.torderidx", nme) < 0 ||
	    HEAPalloc(m, BATcount(b) + ORDERIDXOFF, SIZEOF_OID) != GDK_SUCCEED) {
		if (m)
			GDKfree(m->filename);
		GDKfree(m);
		MT_lock_unset(&GDKhashLock(b->batCacheid));
		return GDK_FAIL;
	}
	m->free = (BATcount(b) + ORDERIDXOFF) * SIZEOF_OID;

	mv = (oid *) m->base;
	*mv++ = ORDERIDX_VERSION;
	*mv++ = (oid) BATcount(b);
	/* all participating indexes must be stable for the combined
	 * index to be stable */
	*mv = 1;
	for (i = 0; i < n_ar; i++) {
		if ((*mv &= ((const oid *) a[i]->torderidx->base)[2]) == 0)
			break;
	}
	mv++;

	if (n_ar == 1) {
		/* One oid order bat, nothing to merge */
		assert(BATcount(a[0]) == BATcount(b));
		assert((VIEWtparent(a[0]) == b->batCacheid ||
			VIEWtparent(a[0]) == VIEWtparent(b)) &&
		       a[0]->torderidx);
		memcpy(mv, (const oid *) a[0]->torderidx->base + ORDERIDXOFF,
		       BATcount(a[0]) * SIZEOF_OID);
	} else if (n_ar == 2) {
		/* sort merge with 1 comparison per BUN */
		const oid *restrict p0, *restrict p1, *q0, *q1;
		assert(BATcount(a[0]) + BATcount(a[1]) == BATcount(b));
		assert((VIEWtparent(a[0]) == b->batCacheid ||
			VIEWtparent(a[0]) == VIEWtparent(b)) &&
		       a[0]->torderidx);
		assert((VIEWtparent(a[1]) == b->batCacheid ||
			VIEWtparent(a[1]) == VIEWtparent(b)) &&
		       a[1]->torderidx);
		p0 = (const oid *) a[0]->torderidx->base + ORDERIDXOFF;
		p1 = (const oid *) a[1]->torderidx->base + ORDERIDXOFF;
		q0 = p0 + BATcount(a[0]);
		q1 = p1 + BATcount(a[1]);

		switch (ATOMstorage(b->ttype)) {
		case TYPE_bte: BINARY_MERGE(bte); break;
		case TYPE_sht: BINARY_MERGE(sht); break;
		case TYPE_int: BINARY_MERGE(int); break;
		case TYPE_lng: BINARY_MERGE(lng); break;
#ifdef HAVE_HGE
		case TYPE_hge: BINARY_MERGE(hge); break;
#endif
		case TYPE_flt: BINARY_MERGE(flt); break;
		case TYPE_dbl: BINARY_MERGE(dbl); break;
		case TYPE_str:
		default:
			/* TODO: support strings, date, timestamps etc. */
			assert(0);
			HEAPfree(m, 1);
			GDKfree(m);
			MT_lock_unset(&GDKhashLock(b->batCacheid));
			return GDK_FAIL;
		}

	} else {
		/* use min-heap */
		oid **p, **q, *t_oid;

		p = (oid **) GDKmalloc(n_ar*sizeof(oid *));
		q = (oid **) GDKmalloc(n_ar*sizeof(oid *));
		if (p == NULL || q == NULL) {
		  bailout:
			GDKfree(p);
			GDKfree(q);
			HEAPfree(m, 1);
			GDKfree(m);
			MT_lock_unset(&GDKhashLock(b->batCacheid));
			return GDK_FAIL;
		}
		for (i = 0; i < n_ar; i++) {
			assert((VIEWtparent(a[i]) == b->batCacheid ||
				VIEWtparent(a[i]) == VIEWtparent(b)) &&
			       a[i]->torderidx);
			p[i] = (oid *) a[i]->torderidx->base + ORDERIDXOFF;
			q[i] = p[i] + BATcount(a[i]);
		}

		switch (ATOMstorage(b->ttype)) {
		case TYPE_bte: NWAY_MERGE(bte); break;
		case TYPE_sht: NWAY_MERGE(sht); break;
		case TYPE_int: NWAY_MERGE(int); break;
		case TYPE_lng: NWAY_MERGE(lng); break;
#ifdef HAVE_HGE
		case TYPE_hge: NWAY_MERGE(hge); break;
#endif
		case TYPE_flt: NWAY_MERGE(flt); break;
		case TYPE_dbl: NWAY_MERGE(dbl); break;
		case TYPE_void:
		case TYPE_str:
		case TYPE_ptr:
		default:
			/* TODO: support strings, date, timestamps etc. */
			assert(0);
			goto bailout;
		}
		GDKfree(p);
		GDKfree(q);
	}

#ifdef PERSISTENTIDX
	if ((BBP_status(b->batCacheid) & BBPEXISTING) &&
	    b->batInserted == b->batCount) {
		MT_Id tid;
		struct idxsync *hs = GDKmalloc(sizeof(*hs));
		if (hs != NULL) {
			BBPfix(b->batCacheid);
			hs->id = b->batCacheid;
			hs->hp = m;
			hs->func = "GDKmergeidx";
			MT_create_thread(&tid, BATidxsync, hs, MT_THR_DETACHED);
		}
	} else
		ALGODEBUG fprintf(stderr, "#GDKmergeidx: NOT persisting index %d\n", b->batCacheid);
#endif

	b->batDirtydesc = TRUE;
	b->torderidx = m;
	MT_lock_unset(&GDKhashLock(b->batCacheid));
	return GDK_SUCCEED;
}

void
OIDXfree(BAT *b)
{
	if (b) {
		Heap *hp;

		MT_lock_set(&GDKhashLock(b->batCacheid));
		if ((hp = b->torderidx) != NULL && hp != (Heap *) 1) {
			b->torderidx = (Heap *) 1;
			HEAPfree(hp, 0);
			GDKfree(hp);
		}
		MT_lock_unset(&GDKhashLock(b->batCacheid));
	}
}

void
OIDXdestroy(BAT *b)
{
	if (b) {
		Heap *hp;

		MT_lock_set(&GDKhashLock(b->batCacheid));
		hp = b->torderidx;
		b->torderidx = NULL;
		MT_lock_unset(&GDKhashLock(b->batCacheid));
		if (hp == (Heap *) 1) {
			GDKunlink(BBPselectfarm(b->batRole, b->ttype, orderidxheap),
				  BATDIR,
				  BBP_physical(b->batCacheid),
				  "torderidx");
		} else if (hp != NULL) {
			HEAPdelete(hp, BBP_physical(b->batCacheid), "torderidx");
			GDKfree(hp);
		}
	}
}<|MERGE_RESOLUTION|>--- conflicted
+++ resolved
@@ -121,12 +121,6 @@
 	size_t nmelen;
 	oid *restrict mv;
 	const char *nme;
-<<<<<<< HEAD
-=======
-	oid seq;
-	BUN p, q;
-	BAT *bn = NULL;
->>>>>>> f07a4375
 
 	nme = BBP_physical(b->batCacheid);
 	nmelen = strlen(nme) + 12;
@@ -179,6 +173,7 @@
 	oid *restrict mv;
 	oid seq;
 	BUN p, q;
+	BAT *bn = NULL;
 
 	if (BATcheckorderidx(b))
 		return GDK_SUCCEED;
