--- conflicted
+++ resolved
@@ -120,11 +120,7 @@
 
 def Binary(data):
     """returns binary encoding of data"""
-<<<<<<< HEAD
-    return ''.join([hex(ord(i))[2:] for i in data]).upper()
-=======
     return ''.join(["%02X" % ord(i) for i in data])
->>>>>>> 20cad393
 
 def DateFromTicks(ticks):
     """Convert ticks to python Date"""
