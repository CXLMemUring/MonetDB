--- conflicted
+++ resolved
@@ -1397,11 +1397,7 @@
 		"Resultset with 19 columns\n"
 		"Resultset with 44 rows\n"
 		"TYPE_NAME	DATA_TYPE	COLUMN_SIZE	LITERAL_PREFIX	LITERAL_SUFFIX	CREATE_PARAMS	NULLABLE	CASE_SENSITIVE	SEARCHABLE	UNSIGNED_ATTRIBUTE	FIXED_PREC_SCALE	AUTO_UNIQUE_VALUE	LOCAL_TYPE_NAME	MINIMUM_SCALE	MAXIMUM_SCALE	SQL_DATA_TYPE	SQL_DATETIME_SUB	NUM_PREC_RADIX	INTERVAL_PRECISION\n"
-<<<<<<< HEAD
-		"WVARCHAR(128)	SMALLINT	INTEGER	WVARCHAR(11)	WVARCHAR(1)	WVARCHAR(15)	SMALLINT	SMALLINT	SMALLINT	SMALLINT	SMALLINT	SMALLINT	WVARCHAR(16)	SMALLINT	SMALLINT	SMALLINT	SMALLINT	INTEGER	SMALLINT\n"
-=======
-		"WCHAR(128)	SMALLINT	INTEGER	WCHAR(11)	WCHAR(18)	WCHAR(15)	SMALLINT	SMALLINT	SMALLINT	SMALLINT	SMALLINT	SMALLINT	WCHAR(16)	SMALLINT	SMALLINT	SMALLINT	SMALLINT	INTEGER	SMALLINT\n"
->>>>>>> bccb16ac
+		"WVARCHAR(128)	SMALLINT	INTEGER	WVARCHAR(11)	WVARCHAR(18)	WVARCHAR(15)	SMALLINT	SMALLINT	SMALLINT	SMALLINT	SMALLINT	SMALLINT	WVARCHAR(16)	SMALLINT	SMALLINT	SMALLINT	SMALLINT	INTEGER	SMALLINT\n"
 		"uuid	-11	36	uuid '	'	NULL	1	0	2	-1	0	-1	uuid	-1	-1	-11	-1	-1	-1\n"
 		"character large object	-10	1000000	'	'	NULL	1	1	3	-1	0	0	NULL	-1	-1	-10	-1	-1	-1\n"
 		"json	-10	1000000	json '	'	NULL	1	1	3	-1	0	0	json	-1	-1	-10	-1	-1	-1\n"
@@ -1462,11 +1458,7 @@
 		"Resultset with 19 columns\n"
 		"Resultset with 45 rows\n"
 		"TYPE_NAME	DATA_TYPE	COLUMN_SIZE	LITERAL_PREFIX	LITERAL_SUFFIX	CREATE_PARAMS	NULLABLE	CASE_SENSITIVE	SEARCHABLE	UNSIGNED_ATTRIBUTE	FIXED_PREC_SCALE	AUTO_UNIQUE_VALUE	LOCAL_TYPE_NAME	MINIMUM_SCALE	MAXIMUM_SCALE	SQL_DATA_TYPE	SQL_DATETIME_SUB	NUM_PREC_RADIX	INTERVAL_PRECISION\n"
-<<<<<<< HEAD
-		"WVARCHAR(128)	SMALLINT	INTEGER	WVARCHAR(11)	WVARCHAR(1)	WVARCHAR(15)	SMALLINT	SMALLINT	SMALLINT	SMALLINT	SMALLINT	SMALLINT	WVARCHAR(16)	SMALLINT	SMALLINT	SMALLINT	SMALLINT	INTEGER	SMALLINT\n"
-=======
-		"WCHAR(128)	SMALLINT	INTEGER	WCHAR(11)	WCHAR(18)	WCHAR(15)	SMALLINT	SMALLINT	SMALLINT	SMALLINT	SMALLINT	SMALLINT	WCHAR(16)	SMALLINT	SMALLINT	SMALLINT	SMALLINT	INTEGER	SMALLINT\n"
->>>>>>> bccb16ac
+		"WVARCHAR(128)	SMALLINT	INTEGER	WVARCHAR(11)	WVARCHAR(18)	WVARCHAR(15)	SMALLINT	SMALLINT	SMALLINT	SMALLINT	SMALLINT	SMALLINT	WVARCHAR(16)	SMALLINT	SMALLINT	SMALLINT	SMALLINT	INTEGER	SMALLINT\n"
 		"uuid	-11	36	uuid '	'	NULL	1	0	2	-1	0	-1	uuid	-1	-1	-11	-1	-1	-1\n"
 		"character large object	-10	1000000	'	'	NULL	1	1	3	-1	0	0	NULL	-1	-1	-10	-1	-1	-1\n"
 		"json	-10	1000000	json '	'	NULL	1	1	3	-1	0	0	json	-1	-1	-10	-1	-1	-1\n"
