// Microsoft Visual C++ generated resource script.
//
#include "resource.h"

#define version(major,minor,patch)	major,minor,patch,1
#define sversion(major,minor,patch)	#major "." #minor "." #patch "\0"

#define APSTUDIO_READONLY_SYMBOLS
/////////////////////////////////////////////////////////////////////////////
//
// Generated from the TEXTINCLUDE 2 resource.
//
#include "WinResrc.h"
#define IDC_STATIC (-1)

/////////////////////////////////////////////////////////////////////////////
#undef APSTUDIO_READONLY_SYMBOLS

/////////////////////////////////////////////////////////////////////////////
// English (U.S.) resources

#if !defined(AFX_RESOURCE_DLL) || defined(AFX_TARG_ENU)
#ifdef _WIN32
LANGUAGE LANG_ENGLISH, SUBLANG_ENGLISH_US
#pragma code_page(1252)
#endif //_WIN32

#ifdef APSTUDIO_INVOKED
/////////////////////////////////////////////////////////////////////////////
//
// TEXTINCLUDE
//

1 TEXTINCLUDE 
BEGIN
    "resource.h\0"
END

2 TEXTINCLUDE 
BEGIN
    "#include ""WinResrc.h""\r\n"
    "\0"
END

#endif    // APSTUDIO_INVOKED


/////////////////////////////////////////////////////////////////////////////
//
// Version
//

VS_VERSION_INFO VERSIONINFO
 FILEVERSION version(11,52,0)
 PRODUCTVERSION version(11,52,0)
 FILEFLAGSMASK 0x3fL
#ifdef _DEBUG
 FILEFLAGS 0x1L
#else
 FILEFLAGS 0x0L
#endif
 FILEOS 0x4L
 FILETYPE 0x2L
 FILESUBTYPE 0x0L
BEGIN
    BLOCK "StringFileInfo"
    BEGIN
        BLOCK "040904e4"
        BEGIN
            VALUE "CompanyName", "MonetDB Foundation"
            VALUE "FileDescription", "MonetDB ODBC Setup DLL"
            VALUE "FileVersion", sversion(11,52,0)
            VALUE "InternalName", "MonetODBCs.dll"
            VALUE "LegalCopyright", "Copyright (c) 2024 MonetDB Foundation"
            VALUE "OriginalFilename", "MonetODBCs.dll"
<<<<<<< HEAD
            VALUE "ProductName", "MonetDB SQL Server"
            VALUE "ProductVersion", sversion(11,52,0)
=======
            VALUE "ProductName", "MonetDB ODBC Setup"
            VALUE "ProductVersion", sversion(11,51,0)
>>>>>>> b8ebd752
        END
    END
    BLOCK "VarFileInfo"
    BEGIN
        VALUE "Translation", 0x409, 1252
    END
END


/////////////////////////////////////////////////////////////////////////////
//
// Dialog
//
// X, Y, WIDTH, HEIGHT

IDD_SETUP_DIALOG DIALOGEX 0, 0, 456, 281
STYLE DS_MODALFRAME | DS_3DLOOK | DS_CENTER | WS_POPUP | WS_VISIBLE | WS_CAPTION
CAPTION "MonetDB ODBC Data Source Setup"
FONT 8, "MS Shell Dlg", 0, 0, 0x0
BEGIN
    CONTROL         2000,IDC_STATIC,"Static",SS_BITMAP,0,0,456,36

    LTEXT           "Data Source Name:",IDC_STATIC,7,42,63,8
    LTEXT           "Description:",IDC_STATIC,7,58,63,8
    LTEXT           "User Name:",IDC_STATIC,7,74,63,8
    LTEXT           "Password:",IDC_STATIC,7,90,63,8
    LTEXT           "Server Host:",IDC_STATIC,7,106,63,8
    LTEXT           "Port Number:",IDC_STATIC,7,122,63,8
    LTEXT           "default is 50000",IDC_STATIC,128,123,63,8
    LTEXT           "Database:",IDC_STATIC,7,138,63,8
    EDITTEXT        IDC_EDIT_DSN,80,40,134,14,ES_AUTOHSCROLL
    EDITTEXT        IDC_EDIT_DESC,80,56,134,14,ES_AUTOHSCROLL
    EDITTEXT        IDC_EDIT_UID,80,72,134,14,ES_AUTOHSCROLL
    EDITTEXT        IDC_EDIT_PWD,80,88,134,14,ES_AUTOHSCROLL | ES_PASSWORD
    EDITTEXT        IDC_EDIT_HOST,80,104,134,14,ES_AUTOHSCROLL
    EDITTEXT        IDC_EDIT_PORT,80,120,32,14,ES_AUTOHSCROLL | ES_NUMBER
    EDITTEXT        IDC_EDIT_DATABASE,80,136,134,14,ES_AUTOHSCROLL

    GROUPBOX        "Secure Connection",IDC_STATIC,7,158,214,98
    LTEXT           "TLS Encrypt on/off:",IDC_STATIC,12,174,66,8
    LTEXT           "Server Certificate:",IDC_STATIC,12,190,66,8
    LTEXT           "Server Cert. Hash:",IDC_STATIC,12,206,63,8
    LTEXT           "Client Key:",IDC_STATIC,12,222,63,8
    LTEXT           "Client Certificate:",IDC_STATIC,12,238,66,8
    EDITTEXT        IDC_EDIT_USETLS,80,172,24,14,ES_AUTOHSCROLL
    EDITTEXT        IDC_EDIT_SERVERCERT,80,188,134,14,ES_AUTOHSCROLL
    EDITTEXT        IDC_EDIT_SERVERCERTHASH,80,204,134,14,ES_AUTOHSCROLL
    EDITTEXT        IDC_EDIT_CLIENTKEY,80,220,134,14,ES_AUTOHSCROLL
    EDITTEXT        IDC_EDIT_CLIENTCERT,80,236,134,14,ES_AUTOHSCROLL

    GROUPBOX        "Advanced Settings",IDC_STATIC,235,42,214,130
    LTEXT           "Schema Name:",IDC_STATIC,240,58,63,8
    LTEXT           "Login Timeout:",IDC_STATIC,240,74,63,8
    LTEXT           "milliseconds",IDC_STATIC,356,74,63,8
    LTEXT           "Reply Timeout:",IDC_STATIC,240,90,63,8
    LTEXT           "milliseconds",IDC_STATIC,356,90,63,8
    LTEXT           "Reply Size:",IDC_STATIC,240,106,63,8
    LTEXT           "Autocommit on/off:",IDC_STATIC,240,122,63,8
    LTEXT           "Time Zone:",IDC_STATIC,240,138,63,8
    LTEXT           "minutes East of UTC",IDC_STATIC,356,138,66,8
    LTEXT           "Log File:",IDC_STATIC,240,154,63,8
    EDITTEXT        IDC_EDIT_SCHEMA,308,56,134,14,ES_AUTOHSCROLL
    EDITTEXT        IDC_EDIT_LOGINTIMEOUT,308,72,44,14,ES_AUTOHSCROLL | ES_NUMBER
    EDITTEXT        IDC_EDIT_REPLYTIMEOUT,308,88,44,14,ES_AUTOHSCROLL | ES_NUMBER
    EDITTEXT        IDC_EDIT_REPLYSIZE,308,104,44,14,ES_AUTOHSCROLL | ES_NUMBER
    EDITTEXT        IDC_EDIT_AUTOCOMMIT,308,120,24,14,ES_AUTOHSCROLL
    EDITTEXT        IDC_EDIT_TIMEZONE,308,136,44,14,ES_AUTOHSCROLL
    EDITTEXT        IDC_EDIT_LOGFILE,308,152,134,14,ES_AUTOHSCROLL

    GROUPBOX        "Client Info",IDC_STATIC,235,190,214,66
    LTEXT           "Client Info on/off:",IDC_STATIC,240,206,66,8
    LTEXT           "Application Name:",IDC_STATIC,240,222,66,8
    LTEXT           "Client Remark:",IDC_STATIC,240,238,66,8
    EDITTEXT        IDC_EDIT_CLIENTINFO,308,204,24,14,ES_AUTOHSCROLL
    EDITTEXT        IDC_EDIT_APPLICNAME,308,220,134,14,ES_AUTOHSCROLL
    EDITTEXT        IDC_EDIT_CLIENTREMARK,308,236,134,14,ES_AUTOHSCROLL

    PUSHBUTTON      "Test",IDC_BUTTON_TEST,235,262,50,14
    DEFPUSHBUTTON   "OK",IDOK,290,262,50,14
    PUSHBUTTON      "Cancel",IDCANCEL,345,262,50,14
//    PUSHBUTTON      "Help",IDC_BUTTON_HELP,400,262,50,14
END


/////////////////////////////////////////////////////////////////////////////
//
// DESIGNINFO
//

#ifdef APSTUDIO_INVOKED
GUIDELINES DESIGNINFO 
BEGIN
    IDD_SETUP_DIALOG, DIALOG
    BEGIN
        LEFTMARGIN, 7
        RIGHTMARGIN, 155
        TOPMARGIN, 7
        BOTTOMMARGIN, 219
    END
END
#endif    // APSTUDIO_INVOKED


/////////////////////////////////////////////////////////////////////////////
//
// Bitmap
//

IDB_BANNER              BITMAP                  "banner.bmp"
#endif    // English (U.S.) resources
/////////////////////////////////////////////////////////////////////////////<|MERGE_RESOLUTION|>--- conflicted
+++ resolved
@@ -73,13 +73,8 @@
             VALUE "InternalName", "MonetODBCs.dll"
             VALUE "LegalCopyright", "Copyright (c) 2024 MonetDB Foundation"
             VALUE "OriginalFilename", "MonetODBCs.dll"
-<<<<<<< HEAD
-            VALUE "ProductName", "MonetDB SQL Server"
+            VALUE "ProductName", "MonetDB ODBC Setup"
             VALUE "ProductVersion", sversion(11,52,0)
-=======
-            VALUE "ProductName", "MonetDB ODBC Setup"
-            VALUE "ProductVersion", sversion(11,51,0)
->>>>>>> b8ebd752
         END
     END
     BLOCK "VarFileInfo"
