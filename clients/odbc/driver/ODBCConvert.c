--- conflicted
+++ resolved
@@ -1300,61 +1300,6 @@
 			else
 				irdrec->already_returned += buflen - 1;
 			break;
-<<<<<<< HEAD
-		case SQL_BINARY:
-		case SQL_VARBINARY:
-		case SQL_LONGVARBINARY: {
-			size_t k;
-			int n;
-			unsigned char c = 0;
-			SQLLEN j;
-			unsigned char *p = ptr;
-
-			if (irdrec->already_returned >= datalen) {
-				/* no more data to return */
-				if (type == SQL_C_WCHAR)
-					free(ptr);
-				return SQL_NO_DATA;
-			}
-			data += irdrec->already_returned;
-			datalen -= irdrec->already_returned;
-			for (k = 0, j = 0; k < datalen && j < buflen; k++) {
-				if (isdigit((unsigned char) data[k]))
-					n = data[k] - '0';
-				else if ('A' <= data[k] && data[k] <= 'F')
-					n = data[k] - 'A' + 10;
-				else if ('a' <= data[k] && data[k] <= 'f')
-					n = data[k] - 'a' + 10;
-				else {
-					/* should not happen */
-					/* General error */
-					addStmtError(stmt, "HY000", "Unexpected data from server", 0);
-					if (type == SQL_C_WCHAR)
-						free(ptr);
-					return SQL_ERROR;
-				}
-				if (k & 1) {
-					c |= n;
-					p[j] = c;
-					j++;
-				} else
-					c = n << 4;
-			}
-			if (k & 1) {
-				/* should not happen: uneven length */
-				/* General error */
-				addStmtError(stmt, "HY000", "Unexpected data from server", 0);
-				if (type == SQL_C_WCHAR)
-					free(ptr);
-				return SQL_ERROR;
-			}
-			irdrec->already_returned += k;
-			if (lenp)
-				*lenp = datalen / 2;
-			break;
-		}
-=======
->>>>>>> 5ba4bb58
 		case SQL_TINYINT:
 		case SQL_SMALLINT:
 		case SQL_INTEGER:
